/*
 * Licensed to the OpenAirInterface (OAI) Software Alliance under one or more
 * contributor license agreements.  See the NOTICE file distributed with
 * this work for additional information regarding copyright ownership.
 * The OpenAirInterface Software Alliance licenses this file to You under
 * the OAI Public License, Version 1.1  (the "License"); you may not use this file
 * except in compliance with the License.
 * You may obtain a copy of the License at
 *
 *      http://www.openairinterface.org/?page_id=698
 *
 * Unless required by applicable law or agreed to in writing, software
 * distributed under the License is distributed on an "AS IS" BASIS,
 * WITHOUT WARRANTIES OR CONDITIONS OF ANY KIND, either express or implied.
 * See the License for the specific language governing permissions and
 * limitations under the License.
 *-------------------------------------------------------------------------------
 * For more information about the OpenAirInterface (OAI) Software Alliance:
 *      contact@openairinterface.org
 */

/*! \file f1ap_du_interface_management.c
 * \brief f1ap interface management for DU
 * \author EURECOM/NTUST
 * \date 2018
 * \version 0.1
 * \company Eurecom
 * \email: navid.nikaein@eurecom.fr, bing-kai.hong@eurecom.fr
 * \note
 * \warning
 */

#include "f1ap_common.h"
#include "f1ap_encoder.h"
#include "f1ap_decoder.h"
#include "f1ap_itti_messaging.h"
#include "f1ap_du_interface_management.h"
#include "assertions.h"

extern f1ap_setup_req_t *f1ap_du_data;


int DU_handle_RESET(instance_t instance,
                                uint32_t assoc_id,
                                uint32_t stream,
                                F1AP_F1AP_PDU_t *pdu) {
  AssertFatal(1==0,"Not implemented yet\n");
}

int DU_send_RESET_ACKKNOWLEDGE(instance_t instance, F1AP_ResetAcknowledge_t *ResetAcknowledge) {
  AssertFatal(1==0,"Not implemented yet\n");
}

int DU_send_RESET(instance_t instance, F1AP_Reset_t *Reset) {
  AssertFatal(1==0,"Not implemented yet\n");
}

int DU_handle_RESET_ACKNOWLEDGE(instance_t instance,
                                uint32_t assoc_id,
                                uint32_t stream,
                                F1AP_F1AP_PDU_t *pdu) {
  AssertFatal(1==0,"Not implemented yet\n");
}


/*
    Error Indication
*/

int DU_send_ERROR_INDICATION(instance_t instance, F1AP_F1AP_PDU_t *pdu_p) {
  AssertFatal(1==0,"Not implemented yet\n");
}

int DU_handle_ERROR_INDICATION(instance_t instance,
                                uint32_t assoc_id,
                                uint32_t stream,
                                F1AP_F1AP_PDU_t *pdu) {
  AssertFatal(1==0,"Not implemented yet\n");
}


/*
    F1 Setup
*/

// SETUP REQUEST
int DU_send_F1_SETUP_REQUEST(instance_t instance) {
  module_id_t enb_mod_idP;
  module_id_t du_mod_idP;

  F1AP_F1AP_PDU_t          pdu; 
  F1AP_F1SetupRequest_t    *out;
  F1AP_F1SetupRequestIEs_t *ie;

  uint8_t  *buffer;
  uint32_t  len;
  int       i = 0;
  int       j = 0;

  /* Create */
  /* 0. pdu Type */
  memset(&pdu, 0, sizeof(pdu));
  pdu.present = F1AP_F1AP_PDU_PR_initiatingMessage;
  pdu.choice.initiatingMessage = (F1AP_InitiatingMessage_t *)calloc(1, sizeof(F1AP_InitiatingMessage_t));
  pdu.choice.initiatingMessage->procedureCode = F1AP_ProcedureCode_id_F1Setup;
  pdu.choice.initiatingMessage->criticality   = F1AP_Criticality_reject;
  pdu.choice.initiatingMessage->value.present = F1AP_InitiatingMessage__value_PR_F1SetupRequest;
  out = &pdu.choice.initiatingMessage->value.choice.F1SetupRequest;

  /* mandatory */
  /* c1. Transaction ID (integer value) */
  ie = (F1AP_F1SetupRequestIEs_t *)calloc(1, sizeof(F1AP_F1SetupRequestIEs_t));
  ie->id                        = F1AP_ProtocolIE_ID_id_TransactionID;
  ie->criticality               = F1AP_Criticality_reject;
  ie->value.present             = F1AP_F1SetupRequestIEs__value_PR_TransactionID;
  ie->value.choice.TransactionID = F1AP_get_next_transaction_identifier(enb_mod_idP, du_mod_idP);
  ASN_SEQUENCE_ADD(&out->protocolIEs.list, ie);

  /* mandatory */
  /* c2. GNB_DU_ID (integrer value) */
  ie = (F1AP_F1SetupRequestIEs_t *)calloc(1, sizeof(F1AP_F1SetupRequestIEs_t));
  ie->id                        = F1AP_ProtocolIE_ID_id_gNB_DU_ID;
  ie->criticality               = F1AP_Criticality_reject;
  ie->value.present             = F1AP_F1SetupRequestIEs__value_PR_GNB_DU_ID;
  asn_int642INTEGER(&ie->value.choice.GNB_DU_ID, f1ap_du_data->gNB_DU_id);
  ASN_SEQUENCE_ADD(&out->protocolIEs.list, ie);

  /* optional */
  /* c3. GNB_DU_Name */
  if (f1ap_du_data->gNB_DU_name != NULL) {
    ie = (F1AP_F1SetupRequestIEs_t *)calloc(1, sizeof(F1AP_F1SetupRequestIEs_t));
    ie->id                        = F1AP_ProtocolIE_ID_id_gNB_DU_Name;
    ie->criticality               = F1AP_Criticality_ignore;
    ie->value.present             = F1AP_F1SetupRequestIEs__value_PR_GNB_DU_Name;
    OCTET_STRING_fromBuf(&ie->value.choice.GNB_DU_Name, f1ap_du_data->gNB_DU_name,
                         strlen(f1ap_du_data->gNB_DU_name));
    ASN_SEQUENCE_ADD(&out->protocolIEs.list, ie);
  }

  /* mandatory */
  /* c4. serverd cells list */
  ie = (F1AP_F1SetupRequestIEs_t *)calloc(1, sizeof(F1AP_F1SetupRequestIEs_t));
  ie->id                        = F1AP_ProtocolIE_ID_id_gNB_DU_Served_Cells_List;
  ie->criticality               = F1AP_Criticality_reject;
  ie->value.present             = F1AP_F1SetupRequestIEs__value_PR_GNB_DU_Served_Cells_List;

  int num_cells_available = f1ap_du_data->num_cells_available;
  printf("num_cells_available = %d \n", num_cells_available);
  for (i=0;
       i<num_cells_available;
       i++) {
        /* mandatory */
        /* 4.1 serverd cells item */

        F1AP_GNB_DU_Served_Cells_ItemIEs_t *gnb_du_served_cell_list_item_ies;
        gnb_du_served_cell_list_item_ies = (F1AP_GNB_DU_Served_Cells_ItemIEs_t *)calloc(1, sizeof(F1AP_GNB_DU_Served_Cells_ItemIEs_t));
        gnb_du_served_cell_list_item_ies->id = F1AP_ProtocolIE_ID_id_GNB_DU_Served_Cells_Item;
        gnb_du_served_cell_list_item_ies->criticality = F1AP_Criticality_reject;
        gnb_du_served_cell_list_item_ies->value.present = F1AP_GNB_DU_Served_Cells_ItemIEs__value_PR_GNB_DU_Served_Cells_Item;
        

        F1AP_GNB_DU_Served_Cells_Item_t gnb_du_served_cells_item;
        memset((void *)&gnb_du_served_cells_item, 0, sizeof(F1AP_GNB_DU_Served_Cells_Item_t));

        /* 4.1.1 serverd cell Information */
        F1AP_Served_Cell_Information_t served_cell_information;

        memset((void *)&served_cell_information, 0, sizeof(F1AP_Served_Cell_Information_t));

        /* - nRCGI */
        F1AP_NRCGI_t nRCGI;
        MCC_MNC_TO_PLMNID(f1ap_du_data->mcc[i], f1ap_du_data->mnc[i], f1ap_du_data->mnc_digit_length[i], &nRCGI.pLMN_Identity);
        //MCC_MNC_TO_PLMNID(208, 95, 2, &nRCGI.pLMN_Identity);

        NR_CELL_ID_TO_BIT_STRING(f1ap_du_data->nr_cellid[i], &nRCGI.nRCellIdentity);
        served_cell_information.nRCGI = nRCGI;

        /* - nRPCI */
        served_cell_information.nRPCI = f1ap_du_data->nr_pci[i];  // int 0..1007

        /* - fiveGS_TAC */
        OCTET_STRING_fromBuf(&served_cell_information.fiveGS_TAC,
                             &f1ap_du_data->tac[i],
                             3);

        /* - Configured_EPS_TAC */
        if(0){
          served_cell_information.configured_EPS_TAC = (F1AP_Configured_EPS_TAC_t *)calloc(1, sizeof(F1AP_Configured_EPS_TAC_t));
          OCTET_STRING_fromBuf(served_cell_information.configured_EPS_TAC,
                             "2",
                             2);
        }

        /* - broadcast PLMNs */
        // RK: add the num_available_broadcast_PLMNs to the message 
        int num_available_broadcast_PLMNs = 1; //f1ap_du_data->num_available_broadcast_PLMNs;
        printf("num_available_broadcast_PLMNs = %d \n", num_available_broadcast_PLMNs);
        for (j=0;
            j<num_available_broadcast_PLMNs;    // num_available_broadcast_PLMNs
            j++) {
            /* > PLMN BroadcastPLMNs Item */
            F1AP_BroadcastPLMNs_Item_t *broadcastPLMNs_Item = (F1AP_BroadcastPLMNs_Item_t *)calloc(1, sizeof(F1AP_BroadcastPLMNs_Item_t));
            //MCC_MNC_TO_PLMNID(208, 95, 2, &broadcastPLMNs_Item->pLMN_Identity);
            MCC_MNC_TO_PLMNID(f1ap_du_data->mcc[i], f1ap_du_data->mnc[i], f1ap_du_data->mnc_digit_length[i], &broadcastPLMNs_Item->pLMN_Identity);
            ASN_SEQUENCE_ADD(&served_cell_information.servedPLMNs.list, broadcastPLMNs_Item);
        }

        // // /* - CHOICE NR-MODE-Info */
        F1AP_NR_Mode_Info_t nR_Mode_Info;
        //f1ap_du_data->fdd_flag = 1;
        if (f1ap_du_data->fdd_flag) { // FDD
          nR_Mode_Info.present = F1AP_NR_Mode_Info_PR_fDD;
          F1AP_FDD_Info_t *fDD_Info = (F1AP_FDD_Info_t *)calloc(1, sizeof(F1AP_FDD_Info_t));

          /* FDD.1 UL NRFreqInfo */
            /* FDD.1.1 UL NRFreqInfo ARFCN */
            fDD_Info->uL_NRFreqInfo.nRARFCN = f1ap_du_data->nr_mode_info[i].fdd.ul_nr_arfcn; // Integer

            /* FDD.1.2 F1AP_SUL_Information */
            if(0) { // Optional
              F1AP_SUL_Information_t *fdd_sul_info = (F1AP_SUL_Information_t *)calloc(1, sizeof(F1AP_SUL_Information_t));
              fdd_sul_info->sUL_NRARFCN = 0;
              fdd_sul_info->sUL_transmission_Bandwidth.nRSCS = 0;
              fdd_sul_info->sUL_transmission_Bandwidth.nRNRB = 0;
              fDD_Info->uL_NRFreqInfo.sul_Information = fdd_sul_info;
            }

            /* FDD.1.3 freqBandListNr */
            int fdd_ul_num_available_freq_Bands = f1ap_du_data->nr_mode_info[i].fdd.ul_num_frequency_bands;
            printf("fdd_ul_num_available_freq_Bands = %d \n", fdd_ul_num_available_freq_Bands);
            int fdd_ul_j;
            for (fdd_ul_j=0;
                 fdd_ul_j<fdd_ul_num_available_freq_Bands;
                 fdd_ul_j++) {

                  F1AP_FreqBandNrItem_t nr_freqBandNrItem;
                  memset((void *)&nr_freqBandNrItem, 0, sizeof(F1AP_FreqBandNrItem_t));
                  /* FDD.1.3.1 freqBandIndicatorNr*/
                  nr_freqBandNrItem.freqBandIndicatorNr = f1ap_du_data->nr_mode_info[i].fdd.ul_nr_band[fdd_ul_j]; //

                  /* FDD.1.3.2 supportedSULBandList*/
                  int num_available_supported_SULBands = f1ap_du_data->nr_mode_info[i].fdd.ul_num_sul_frequency_bands;
                  printf("num_available_supported_SULBands = %d \n", num_available_supported_SULBands);
                  int fdd_ul_k;
                  for (fdd_ul_k=0;
                       fdd_ul_k<num_available_supported_SULBands;
                       fdd_ul_k++) {
                        F1AP_SupportedSULFreqBandItem_t nr_supportedSULFreqBandItem;
                        memset((void *)&nr_supportedSULFreqBandItem, 0, sizeof(F1AP_SupportedSULFreqBandItem_t));
                          /* FDD.1.3.2.1 freqBandIndicatorNr */
                          nr_supportedSULFreqBandItem.freqBandIndicatorNr = f1ap_du_data->nr_mode_info[i].fdd.ul_nr_sul_band[fdd_ul_k]; //
                        ASN_SEQUENCE_ADD(&nr_freqBandNrItem.supportedSULBandList.list, &nr_supportedSULFreqBandItem);
                  } // for FDD : UL supported_SULBands
                  ASN_SEQUENCE_ADD(&fDD_Info->uL_NRFreqInfo.freqBandListNr.list, &nr_freqBandNrItem);
            } // for FDD : UL freq_Bands
           
          /* FDD.2 DL NRFreqInfo */
            /* FDD.2.1 DL NRFreqInfo ARFCN */
            fDD_Info->dL_NRFreqInfo.nRARFCN = f1ap_du_data->nr_mode_info[i].fdd.dl_nr_arfcn; // Integer

            /* FDD.2.2 F1AP_SUL_Information */
            if(0) { // Optional
              F1AP_SUL_Information_t *fdd_sul_info = (F1AP_SUL_Information_t *)calloc(1, sizeof(F1AP_SUL_Information_t));
              fdd_sul_info->sUL_NRARFCN = 0;
              fdd_sul_info->sUL_transmission_Bandwidth.nRSCS = 0;
              fdd_sul_info->sUL_transmission_Bandwidth.nRNRB = 0;
              fDD_Info->dL_NRFreqInfo.sul_Information = fdd_sul_info;
            }

            /* FDD.2.3 freqBandListNr */
            int fdd_dl_num_available_freq_Bands = f1ap_du_data->nr_mode_info[i].fdd.dl_num_frequency_bands;
            printf("fdd_dl_num_available_freq_Bands = %d \n", fdd_dl_num_available_freq_Bands);
            int fdd_dl_j;
            for (fdd_dl_j=0;
                 fdd_dl_j<fdd_dl_num_available_freq_Bands;
                 fdd_dl_j++) {

                  F1AP_FreqBandNrItem_t nr_freqBandNrItem;
                  memset((void *)&nr_freqBandNrItem, 0, sizeof(F1AP_FreqBandNrItem_t));
                  /* FDD.2.3.1 freqBandIndicatorNr*/
                  nr_freqBandNrItem.freqBandIndicatorNr = f1ap_du_data->nr_mode_info[i].fdd.dl_nr_band[fdd_dl_j]; //

                  /* FDD.2.3.2 supportedSULBandList*/
                  int num_available_supported_SULBands = f1ap_du_data->nr_mode_info[i].fdd.dl_num_sul_frequency_bands;
                  printf("num_available_supported_SULBands = %d \n", num_available_supported_SULBands);
                  int fdd_dl_k;
                  for (fdd_dl_k=0;
                       fdd_dl_k<num_available_supported_SULBands;
                       fdd_dl_k++) {
                        F1AP_SupportedSULFreqBandItem_t nr_supportedSULFreqBandItem;
                        memset((void *)&nr_supportedSULFreqBandItem, 0, sizeof(F1AP_SupportedSULFreqBandItem_t));
                          /* FDD.2.3.2.1 freqBandIndicatorNr */
                          nr_supportedSULFreqBandItem.freqBandIndicatorNr = f1ap_du_data->nr_mode_info[i].fdd.dl_nr_sul_band[fdd_dl_k]; //
                        ASN_SEQUENCE_ADD(&nr_freqBandNrItem.supportedSULBandList.list, &nr_supportedSULFreqBandItem);
                  } // for FDD : DL supported_SULBands
                  ASN_SEQUENCE_ADD(&fDD_Info->dL_NRFreqInfo.freqBandListNr.list, &nr_freqBandNrItem);
            } // for FDD : DL freq_Bands

          /* FDD.3 UL Transmission Bandwidth */
          fDD_Info->uL_Transmission_Bandwidth.nRSCS = f1ap_du_data->nr_mode_info[i].fdd.ul_scs;
          fDD_Info->uL_Transmission_Bandwidth.nRNRB = f1ap_du_data->nr_mode_info[i].fdd.ul_nrb;
          /* FDD.4 DL Transmission Bandwidth */
          fDD_Info->dL_Transmission_Bandwidth.nRSCS = f1ap_du_data->nr_mode_info[i].fdd.dl_scs;
          fDD_Info->dL_Transmission_Bandwidth.nRNRB = f1ap_du_data->nr_mode_info[i].fdd.dl_nrb;
          
          nR_Mode_Info.choice.fDD = fDD_Info;
        } else { // TDD
          nR_Mode_Info.present = F1AP_NR_Mode_Info_PR_tDD;
          F1AP_TDD_Info_t *tDD_Info = (F1AP_TDD_Info_t *)calloc(1, sizeof(F1AP_TDD_Info_t));

          /* TDD.1 nRFreqInfo */
            /* TDD.1.1 nRFreqInfo ARFCN */
            tDD_Info->nRFreqInfo.nRARFCN = f1ap_du_data->nr_mode_info[i].tdd.nr_arfcn; // Integer

            /* TDD.1.2 F1AP_SUL_Information */
            if(0) { // Optional
              F1AP_SUL_Information_t *tdd_sul_info = (F1AP_SUL_Information_t *)calloc(1, sizeof(F1AP_SUL_Information_t));
              tdd_sul_info->sUL_NRARFCN = 0;
              tdd_sul_info->sUL_transmission_Bandwidth.nRSCS = 0;
              tdd_sul_info->sUL_transmission_Bandwidth.nRNRB = 0;
              tDD_Info->nRFreqInfo.sul_Information = tdd_sul_info;
            }

            /* TDD.1.3 freqBandListNr */
            int tdd_num_available_freq_Bands = f1ap_du_data->nr_mode_info[i].tdd.num_frequency_bands;
            printf("tdd_num_available_freq_Bands = %d \n", tdd_num_available_freq_Bands);
            int j;
            for (j=0;
                 j<tdd_num_available_freq_Bands;
                 j++) {

                  F1AP_FreqBandNrItem_t nr_freqBandNrItem;
                  memset((void *)&nr_freqBandNrItem, 0, sizeof(F1AP_FreqBandNrItem_t));
                  /* TDD.1.3.1 freqBandIndicatorNr*/
                  nr_freqBandNrItem.freqBandIndicatorNr = *f1ap_du_data->nr_mode_info[i].tdd.nr_band; //

                  /* TDD.1.3.2 supportedSULBandList*/
                  int num_available_supported_SULBands = f1ap_du_data->nr_mode_info[i].tdd.num_sul_frequency_bands;
                  printf("num_available_supported_SULBands = %d \n", num_available_supported_SULBands);
                  int k;
                  for (k=0;
                       k<num_available_supported_SULBands;
                       k++) {
                        F1AP_SupportedSULFreqBandItem_t nr_supportedSULFreqBandItem;
                        memset((void *)&nr_supportedSULFreqBandItem, 0, sizeof(F1AP_SupportedSULFreqBandItem_t));
                          /* TDD.1.3.2.1 freqBandIndicatorNr */
                          nr_supportedSULFreqBandItem.freqBandIndicatorNr = *f1ap_du_data->nr_mode_info[i].tdd.nr_sul_band; //
                        ASN_SEQUENCE_ADD(&nr_freqBandNrItem.supportedSULBandList.list, &nr_supportedSULFreqBandItem);
                  } // for TDD : supported_SULBands
                  ASN_SEQUENCE_ADD(&tDD_Info->nRFreqInfo.freqBandListNr.list, &nr_freqBandNrItem);
            } // for TDD : freq_Bands

          /* TDD.2 transmission_Bandwidth */
          tDD_Info->transmission_Bandwidth.nRSCS = f1ap_du_data->nr_mode_info[i].tdd.scs;
          tDD_Info->transmission_Bandwidth.nRNRB = f1ap_du_data->nr_mode_info[i].tdd.nrb;
     
          nR_Mode_Info.choice.tDD = tDD_Info;
        } // if nR_Mode_Info
        
        served_cell_information.nR_Mode_Info = nR_Mode_Info;

        /* - measurementTimingConfiguration */
        char *measurementTimingConfiguration = f1ap_du_data->measurement_timing_information[i]; // sept. 2018

        OCTET_STRING_fromBuf(&served_cell_information.measurementTimingConfiguration,
                             measurementTimingConfiguration,
                             strlen(measurementTimingConfiguration));
        gnb_du_served_cells_item.served_Cell_Information = served_cell_information; //

        /* 4.1.2 gNB-DU System Information */
        F1AP_GNB_DU_System_Information_t *gNB_DU_System_Information = (F1AP_GNB_DU_System_Information_t *)calloc(1, sizeof(F1AP_GNB_DU_System_Information_t));

        OCTET_STRING_fromBuf(&gNB_DU_System_Information->mIB_message,  // sept. 2018
                             f1ap_du_data->mib[i],//f1ap_du_data->mib,
                             f1ap_du_data->mib_length[i]);

        OCTET_STRING_fromBuf(&gNB_DU_System_Information->sIB1_message,  // sept. 2018
                             f1ap_du_data->sib1[i],
                             f1ap_du_data->sib1_length[i]);

        gnb_du_served_cells_item.gNB_DU_System_Information = gNB_DU_System_Information; //

        /* ADD */
        gnb_du_served_cell_list_item_ies->value.choice.GNB_DU_Served_Cells_Item = gnb_du_served_cells_item;

        ASN_SEQUENCE_ADD(&ie->value.choice.GNB_DU_Served_Cells_List.list, 
                        gnb_du_served_cell_list_item_ies);

  }
  ASN_SEQUENCE_ADD(&out->protocolIEs.list, ie);

  /* encode */
  if (f1ap_encode_pdu(&pdu, &buffer, &len) < 0) {
    printf("Failed to encode F1 setup request\n");
    return -1;
  }

  du_f1ap_itti_send_sctp_data_req(instance, f1ap_du_data->assoc_id, buffer, len, 0);

  return 0;
}

<<<<<<< HEAD
int DU_handle_F1_SETUP_RESPONSE(uint32_t               assoc_id,
                                 uint32_t               stream,
                                 F1AP_F1AP_PDU_t       *pdu)
{

   printf("DU_handle_F1_SETUP_RESPONSE\n");

   AssertFatal(pdu->present == F1AP_F1AP_PDU_PR_successfulOutcome,
	       "pdu->present != F1AP_F1AP_PDU_PR_successfulOutcome\n");
   AssertFatal(pdu->choice.successfulOutcome->procedureCode  == F1AP_ProcedureCode_id_F1Setup,
	       "pdu->choice.successfulOutcome->procedureCode != F1AP_ProcedureCode_id_F1Setup\n");
   AssertFatal(pdu->choice.successfulOutcome->criticality  == F1AP_Criticality_reject,
	       "pdu->choice.successfulOutcome->criticality != F1AP_Criticality_reject\n");
   AssertFatal(pdu->choice.successfulOutcome->value.present  == F1AP_SuccessfulOutcome__value_PR_F1SetupResponse,
	       "pdu->choice.successfulOutcome->value.present != F1AP_SuccessfulOutcome__value_PR_F1SetupResponse\n");

   F1AP_F1SetupResponse_t    *in = &pdu->choice.successfulOutcome->value.choice.F1SetupResponse;


   F1AP_F1SetupResponseIEs_t *ie;
   int TransactionId = -1;
   int num_cells_to_activate = 0;
   F1AP_Cells_to_be_Activated_List_Item_t *cell;

   MessageDef *msg_p = itti_alloc_new_message (TASK_ENB_APP, F1AP_SETUP_RESP);

   printf("F1AP: F1Setup-Resp: protocolIEs.list.count %d\n",
	  in->protocolIEs.list.count);
   for (int i=0;i < in->protocolIEs.list.count; i++) {
     ie = in->protocolIEs.list.array[i];
     switch (ie->id) {
     case F1AP_ProtocolIE_ID_id_TransactionID:
       AssertFatal(ie->criticality == F1AP_Criticality_reject,
		   "ie->criticality != F1AP_Criticality_reject\n");
       AssertFatal(ie->value.present == F1AP_F1SetupResponseIEs__value_PR_TransactionID,
		   "ie->value.present != F1AP_F1SetupResponseIEs__value_PR_TransactionID\n");
       TransactionId=ie->value.choice.TransactionID;
       printf("F1AP: F1Setup-Resp: TransactionId %d\n",
	     TransactionId);
       break;
     case F1AP_ProtocolIE_ID_id_gNB_CU_Name:
       AssertFatal(ie->criticality == F1AP_Criticality_ignore,
		   "ie->criticality != F1AP_Criticality_ignore\n");
       AssertFatal(ie->value.present == F1AP_F1SetupResponseIEs__value_PR_GNB_CU_Name,
		   "ie->value.present != F1AP_F1SetupResponseIEs__value_PR_TransactionID\n");
       F1AP_SETUP_RESP (msg_p).gNB_CU_name = malloc(ie->value.choice.GNB_CU_Name.size+1);
       memcpy(F1AP_SETUP_RESP (msg_p).gNB_CU_name,ie->value.choice.GNB_CU_Name.buf,ie->value.choice.GNB_CU_Name.size);
       F1AP_SETUP_RESP (msg_p).gNB_CU_name[ie->value.choice.GNB_CU_Name.size]='\0';
       printf("F1AP: F1Setup-Resp: gNB_CU_name %s\n",
	      F1AP_SETUP_RESP (msg_p).gNB_CU_name);
       break;
     case F1AP_ProtocolIE_ID_id_Cells_to_be_Activated_List:
       AssertFatal(ie->criticality == F1AP_Criticality_reject,
		   "ie->criticality != F1AP_Criticality_reject\n");
       AssertFatal(ie->value.present == F1AP_F1SetupResponseIEs__value_PR_Cells_to_be_Activated_List,
		   "ie->value.present != F1AP_F1SetupResponseIEs__value_PR_Cells_to_be_Activated_List\n");
       num_cells_to_activate = ie->value.choice.Cells_to_be_Activated_List.list.count;
       printf("F1AP: Activating %d cells\n",num_cells_to_activate);
       for (int i=0;i<num_cells_to_activate;i++) {
	 
	 F1AP_Cells_to_be_Activated_List_ItemIEs_t *cells_to_be_activated_list_item_ies = ie->value.choice.Cells_to_be_Activated_List.list.array[i];

	 AssertFatal(cells_to_be_activated_list_item_ies->id == F1AP_ProtocolIE_ID_id_Cells_to_be_Activated_List_Item,
		   "cells_to_be_activated_list_item_ies->id != F1AP_ProtocolIE_ID_id_Cells_to_be_Activated_List_Item");
	 AssertFatal(cells_to_be_activated_list_item_ies->criticality == F1AP_Criticality_reject,
		     "cells_to_be_activated_list_item_ies->criticality == F1AP_Criticality_reject");
	 AssertFatal(cells_to_be_activated_list_item_ies->value.present == F1AP_Cells_to_be_Activated_List_ItemIEs__value_PR_Cells_to_be_Activated_List_Item,
		     "cells_to_be_activated_list_item_ies->value.present == F1AP_Cells_to_be_Activated_List_ItemIEs__value_PR_Cells_to_be_Activated_List_Item");

	 cell = &cells_to_be_activated_list_item_ies->value.choice.Cells_to_be_Activated_List_Item;

	 TBCD_TO_MCC_MNC(&cell->nRCGI.pLMN_Identity, F1AP_SETUP_RESP (msg_p).mcc[i], F1AP_SETUP_RESP (msg_p).mnc[i], F1AP_SETUP_RESP (msg_p).mnc_digit_length[i]);
	 AssertFatal(cell->nRPCI != NULL, "nRPCI is null\n");

	 F1AP_SETUP_RESP (msg_p).nrpci[i] = *cell->nRPCI;

	 F1AP_ProtocolExtensionContainer_160P9_t *ext = cell->iE_Extensions;
	 AssertFatal(ext!=NULL,"Extension for SI is null\n");
	 F1AP_SETUP_RESP (msg_p).num_SI[i] = ext->list.count;
	 AssertFatal(ext->list.count==1,"At least one SI message should be there, and only 1 for now!\n");
	 printf("F1AP: F1Setup-Resp Cell %d MCC %d MNC %d NRPCI %d\n",i,F1AP_SETUP_RESP (msg_p).mcc[i],F1AP_SETUP_RESP (msg_p).mnc[i],F1AP_SETUP_RESP (msg_p).nrpci[i],F1AP_SETUP_RESP (msg_p).num_SI[i]);
	 for (int si =0;si < ext->list.count;si++) {
	   size_t size = ext->list.array[si]->extensionValue.choice.GNB_CUSystemInformation.sImessage.size;
	   F1AP_SETUP_RESP (msg_p).SI_container_length[i][si] = size;
           printf("F1AP: F1Setup-Resp SI_container_length[%d][%d] %d bytes\n",i,si,size);
	   F1AP_SETUP_RESP (msg_p).SI_container[i][si] = ext->list.array[si]->extensionValue.choice.GNB_CUSystemInformation.sImessage.buf;
	 }
       }
       break;
     }
   }
   AssertFatal(TransactionId!=-1,"TransactionId was not sent\n");
   AssertFatal(num_cells_to_activate>0,"No cells activated\n");
   F1AP_SETUP_RESP (msg_p).num_cells_to_activate = num_cells_to_activate;

   for (int i=0;i<num_cells_to_activate;i++)  
     AssertFatal(F1AP_SETUP_RESP (msg_p).num_SI[i] > 0, "System Information %d is missing",i);


   printf("Sending F1AP_SETUP_RESP ITTI message to ENB_APP with assoc_id (%d->%d)\n",
	  assoc_id,ENB_MODULE_ID_TO_INSTANCE(assoc_id));
   itti_send_msg_to_task(TASK_ENB_APP, ENB_MODULE_ID_TO_INSTANCE(assoc_id), msg_p);

=======
int DU_handle_F1_SETUP_RESPONSE(instance_t instance,
                                uint32_t assoc_id,
                                uint32_t stream,
                                F1AP_F1AP_PDU_t *pdu) {
   printf("DU_handle_F1_SETUP_RESPONSE\n");
>>>>>>> eedfa493
   return 0;
}

// SETUP FAILURE
int DU_handle_F1_SETUP_FAILURE(instance_t instance,
                               uint32_t assoc_id,
                               uint32_t stream,
                               F1AP_F1AP_PDU_t *pdu) {
  LOG_E(DU_F1AP, "DU_handle_F1_SETUP_FAILURE\n");
  return 0;
}


/*
    gNB-DU Configuration Update
*/

//void DU_send_gNB_DU_CONFIGURATION_UPDATE(F1AP_GNBDUConfigurationUpdate_t *GNBDUConfigurationUpdate) {
int DU_send_gNB_DU_CONFIGURATION_UPDATE(instance_t instance,
                                         instance_t du_mod_idP,
                                         f1ap_setup_req_t *f1ap_du_data) {
  F1AP_F1AP_PDU_t                     pdu;
  F1AP_GNBDUConfigurationUpdate_t     *out;
  F1AP_GNBDUConfigurationUpdateIEs_t  *ie;

  uint8_t  *buffer;
  uint32_t  len;
  int       i = 0;
  int       j = 0;

  /* Create */
  /* 0. Message Type */
  memset(&pdu, 0, sizeof(pdu));
  pdu.present = F1AP_F1AP_PDU_PR_initiatingMessage;
  pdu.choice.initiatingMessage = (F1AP_InitiatingMessage_t *)calloc(1, sizeof(F1AP_InitiatingMessage_t));
  pdu.choice.initiatingMessage->procedureCode = F1AP_ProcedureCode_id_gNBDUConfigurationUpdate;
  pdu.choice.initiatingMessage->criticality   = F1AP_Criticality_reject;
  pdu.choice.initiatingMessage->value.present = F1AP_InitiatingMessage__value_PR_GNBDUConfigurationUpdate;
  out = &pdu.choice.initiatingMessage->value.choice.GNBDUConfigurationUpdate;

  /* mandatory */
  /* c1. Transaction ID (integer value) */
  ie = (F1AP_GNBDUConfigurationUpdateIEs_t *)calloc(1, sizeof(F1AP_GNBDUConfigurationUpdateIEs_t));
  ie->id                        = F1AP_ProtocolIE_ID_id_TransactionID;
  ie->criticality               = F1AP_Criticality_reject;
  ie->value.present             = F1AP_GNBDUConfigurationUpdateIEs__value_PR_TransactionID;
  ie->value.choice.TransactionID = F1AP_get_next_transaction_identifier(instance, du_mod_idP);
  ASN_SEQUENCE_ADD(&out->protocolIEs.list, ie);


  /* mandatory */
  /* c2. Served_Cells_To_Add */
  ie = (F1AP_GNBDUConfigurationUpdateIEs_t *)calloc(1, sizeof(F1AP_GNBDUConfigurationUpdateIEs_t));
  ie->id                        = F1AP_ProtocolIE_ID_id_Served_Cells_To_Add_List;
  ie->criticality               = F1AP_Criticality_reject;
  ie->value.present             = F1AP_GNBDUConfigurationUpdateIEs__value_PR_Served_Cells_To_Add_List;

  for (j=0;
       j<1;
       j++) {
        //
        F1AP_Served_Cells_To_Add_ItemIEs_t *served_cells_to_add_item_ies;
        served_cells_to_add_item_ies = (F1AP_Served_Cells_To_Add_ItemIEs_t *)calloc(1, sizeof(F1AP_Served_Cells_To_Add_ItemIEs_t));
        served_cells_to_add_item_ies->id            = F1AP_ProtocolIE_ID_id_Served_Cells_To_Add_Item;
        served_cells_to_add_item_ies->criticality   = F1AP_Criticality_reject;
        served_cells_to_add_item_ies->value.present = F1AP_Served_Cells_To_Add_ItemIEs__value_PR_Served_Cells_To_Add_Item;
        
        F1AP_Served_Cells_To_Add_Item_t served_cells_to_add_item;
        memset((void *)&served_cells_to_add_item, 0, sizeof(F1AP_Served_Cells_To_Add_Item_t));

        /* 2.1.1 serverd cell Information */
        F1AP_Served_Cell_Information_t served_cell_information;

        memset((void *)&served_cell_information, 0, sizeof(F1AP_Served_Cell_Information_t));
        /* - nRCGI */
        F1AP_NRCGI_t nRCGI;
        MCC_MNC_TO_PLMNID(f1ap_du_data->mcc[i], f1ap_du_data->mnc[i], f1ap_du_data->mnc_digit_length[i], &nRCGI.pLMN_Identity);
        NR_CELL_ID_TO_BIT_STRING(f1ap_du_data->nr_cellid[i], &nRCGI.nRCellIdentity);
        served_cell_information.nRCGI = nRCGI;

        /* - nRPCI */
        served_cell_information.nRPCI = f1ap_du_data->nr_pci[i];  // int 0..1007

        /* - fiveGS_TAC */
        OCTET_STRING_fromBuf(&served_cell_information.fiveGS_TAC,
                             &f1ap_du_data->tac[i],
                             3);

        /* - Configured_EPS_TAC */
        if(1){
          served_cell_information.configured_EPS_TAC = (F1AP_Configured_EPS_TAC_t *)calloc(1, sizeof(F1AP_Configured_EPS_TAC_t));
          OCTET_STRING_fromBuf(served_cell_information.configured_EPS_TAC,
                             "2",
                             2);
        }

        /* - broadcast PLMNs */
        int maxnoofBPLMNS = 1;
        for (i=0;
            i<maxnoofBPLMNS;
            i++) {
            /* > PLMN BroadcastPLMNs Item */
            F1AP_BroadcastPLMNs_Item_t *broadcastPLMNs_Item = (F1AP_BroadcastPLMNs_Item_t *)calloc(1, sizeof(F1AP_BroadcastPLMNs_Item_t));
            //memset((void *)&broadcastPLMNs_Item, 0, sizeof(F1AP_BroadcastPLMNs_Item_t));
            MCC_MNC_TO_PLMNID(f1ap_du_data->mcc[i], f1ap_du_data->mnc[i], f1ap_du_data->mnc_digit_length[i], &broadcastPLMNs_Item->pLMN_Identity);
            ASN_SEQUENCE_ADD(&served_cell_information.servedPLMNs.list, broadcastPLMNs_Item);
        }

        // // /* - CHOICE NR-MODE-Info */
        F1AP_NR_Mode_Info_t nR_Mode_Info;

        if ("FDD") {
          nR_Mode_Info.present = F1AP_NR_Mode_Info_PR_fDD;
          /* > FDD >> FDD Info */
          F1AP_FDD_Info_t *fDD_Info = (F1AP_FDD_Info_t *)calloc(1, sizeof(F1AP_FDD_Info_t));
          /* >>> UL NRFreqInfo */
          fDD_Info->uL_NRFreqInfo.nRARFCN = 999L;

          F1AP_FreqBandNrItem_t ul_freqBandNrItem;
          memset((void *)&ul_freqBandNrItem, 0, sizeof(F1AP_FreqBandNrItem_t));
          ul_freqBandNrItem.freqBandIndicatorNr = 888L;

            F1AP_SupportedSULFreqBandItem_t ul_supportedSULFreqBandItem;
            memset((void *)&ul_supportedSULFreqBandItem, 0, sizeof(F1AP_SupportedSULFreqBandItem_t));
            ul_supportedSULFreqBandItem.freqBandIndicatorNr = 777L;
            ASN_SEQUENCE_ADD(&ul_freqBandNrItem.supportedSULBandList.list, &ul_supportedSULFreqBandItem);

          ASN_SEQUENCE_ADD(&fDD_Info->uL_NRFreqInfo.freqBandListNr.list, &ul_freqBandNrItem);

          /* >>> DL NRFreqInfo */
          fDD_Info->dL_NRFreqInfo.nRARFCN = 666L;

          F1AP_FreqBandNrItem_t dl_freqBandNrItem;
          memset((void *)&dl_freqBandNrItem, 0, sizeof(F1AP_FreqBandNrItem_t));
          dl_freqBandNrItem.freqBandIndicatorNr = 555L;

            F1AP_SupportedSULFreqBandItem_t dl_supportedSULFreqBandItem;
            memset((void *)&dl_supportedSULFreqBandItem, 0, sizeof(F1AP_SupportedSULFreqBandItem_t));
            dl_supportedSULFreqBandItem.freqBandIndicatorNr = 444L;
            ASN_SEQUENCE_ADD(&dl_freqBandNrItem.supportedSULBandList.list, &dl_supportedSULFreqBandItem);

          ASN_SEQUENCE_ADD(&fDD_Info->dL_NRFreqInfo.freqBandListNr.list, &dl_freqBandNrItem);

          /* >>> UL Transmission Bandwidth */
          fDD_Info->uL_Transmission_Bandwidth.nRSCS = F1AP_NRSCS_scs15;
          fDD_Info->uL_Transmission_Bandwidth.nRNRB = F1AP_NRNRB_nrb11;
          /* >>> DL Transmission Bandwidth */
          fDD_Info->dL_Transmission_Bandwidth.nRSCS = F1AP_NRSCS_scs15;
          fDD_Info->dL_Transmission_Bandwidth.nRNRB = F1AP_NRNRB_nrb11;
          
          nR_Mode_Info.choice.fDD = fDD_Info;
        } else { // TDD
          nR_Mode_Info.present = F1AP_NR_Mode_Info_PR_tDD;

          /* > TDD >> TDD Info */
          F1AP_TDD_Info_t *tDD_Info = (F1AP_TDD_Info_t *)calloc(1, sizeof(F1AP_TDD_Info_t));
          /* >>> ARFCN */
          tDD_Info->nRFreqInfo.nRARFCN = 999L; // Integer
          F1AP_FreqBandNrItem_t nr_freqBandNrItem;
          memset((void *)&nr_freqBandNrItem, 0, sizeof(F1AP_FreqBandNrItem_t));
          nr_freqBandNrItem.freqBandIndicatorNr = 555L;

            F1AP_SupportedSULFreqBandItem_t nr_supportedSULFreqBandItem;
            memset((void *)&nr_supportedSULFreqBandItem, 0, sizeof(F1AP_SupportedSULFreqBandItem_t));
            nr_supportedSULFreqBandItem.freqBandIndicatorNr = 444L;
            ASN_SEQUENCE_ADD(&nr_freqBandNrItem.supportedSULBandList.list, &nr_supportedSULFreqBandItem);

          ASN_SEQUENCE_ADD(&tDD_Info->nRFreqInfo.freqBandListNr.list, &nr_freqBandNrItem);

          tDD_Info->transmission_Bandwidth.nRSCS= F1AP_NRSCS_scs15;
          tDD_Info->transmission_Bandwidth.nRNRB= F1AP_NRNRB_nrb11;
     
          nR_Mode_Info.choice.tDD = tDD_Info;
        } 
        
        served_cell_information.nR_Mode_Info = nR_Mode_Info;

        /* - measurementTimingConfiguration */
        char *measurementTimingConfiguration = "0"; // sept. 2018

        OCTET_STRING_fromBuf(&served_cell_information.measurementTimingConfiguration,
                             measurementTimingConfiguration,
                             strlen(measurementTimingConfiguration));
        served_cells_to_add_item.served_Cell_Information = served_cell_information; //

        /* 2.1.2 gNB-DU System Information */
        F1AP_GNB_DU_System_Information_t *gNB_DU_System_Information = (F1AP_GNB_DU_System_Information_t *)calloc(1, sizeof(F1AP_GNB_DU_System_Information_t));

        OCTET_STRING_fromBuf(&gNB_DU_System_Information->mIB_message,  // sept. 2018
                             "1",
                             sizeof("1"));

        OCTET_STRING_fromBuf(&gNB_DU_System_Information->sIB1_message,  // sept. 2018
                             "1",
                             sizeof("1"));
        served_cells_to_add_item.gNB_DU_System_Information = gNB_DU_System_Information; //

        /* ADD */
        served_cells_to_add_item_ies->value.choice.Served_Cells_To_Add_Item = served_cells_to_add_item;

        ASN_SEQUENCE_ADD(&ie->value.choice.Served_Cells_To_Add_List.list, 
                        served_cells_to_add_item_ies);

  }
  ASN_SEQUENCE_ADD(&out->protocolIEs.list, ie);


  /* mandatory */
  /* c3. Served_Cells_To_Modify */
  ie = (F1AP_GNBDUConfigurationUpdateIEs_t *)calloc(1, sizeof(F1AP_GNBDUConfigurationUpdateIEs_t));
  ie->id                        = F1AP_ProtocolIE_ID_id_Served_Cells_To_Modify_List;
  ie->criticality               = F1AP_Criticality_reject;
  ie->value.present             = F1AP_GNBDUConfigurationUpdateIEs__value_PR_Served_Cells_To_Modify_List;

  for (i=0;
       i<1;
       i++) {
        //
        F1AP_Served_Cells_To_Modify_ItemIEs_t *served_cells_to_modify_item_ies;
        served_cells_to_modify_item_ies = (F1AP_Served_Cells_To_Modify_ItemIEs_t *)calloc(1, sizeof(F1AP_Served_Cells_To_Modify_ItemIEs_t));
        served_cells_to_modify_item_ies->id            = F1AP_ProtocolIE_ID_id_Served_Cells_To_Modify_Item;
        served_cells_to_modify_item_ies->criticality   = F1AP_Criticality_reject;
        served_cells_to_modify_item_ies->value.present = F1AP_Served_Cells_To_Modify_ItemIEs__value_PR_Served_Cells_To_Modify_Item;
        
        F1AP_Served_Cells_To_Modify_Item_t served_cells_to_modify_item;
        memset((void *)&served_cells_to_modify_item, 0, sizeof(F1AP_Served_Cells_To_Modify_Item_t));

        /* 3.1 oldNRCGI */
        F1AP_NRCGI_t oldNRCGI;
        MCC_MNC_TO_PLMNID(f1ap_du_data->mcc[i], f1ap_du_data->mnc[i], f1ap_du_data->mnc_digit_length[i],
                                         &oldNRCGI.pLMN_Identity);
        NR_CELL_ID_TO_BIT_STRING(f1ap_du_data->nr_cellid[i], &oldNRCGI.nRCellIdentity);
        served_cells_to_modify_item.oldNRCGI = oldNRCGI;


        /* 3.2.1 serverd cell Information */
        F1AP_Served_Cell_Information_t served_cell_information;
        memset((void *)&served_cell_information, 0, sizeof(F1AP_Served_Cell_Information_t));

        /* - nRCGI */
        F1AP_NRCGI_t nRCGI;
        MCC_MNC_TO_PLMNID(f1ap_du_data->mcc[i], f1ap_du_data->mnc[i], f1ap_du_data->mnc_digit_length[i],
                                         &nRCGI.pLMN_Identity);
        NR_CELL_ID_TO_BIT_STRING(f1ap_du_data->nr_cellid[i], &nRCGI.nRCellIdentity);
        served_cell_information.nRCGI = nRCGI;

        /* - nRPCI */
        served_cell_information.nRPCI = f1ap_du_data->nr_pci[i];  // int 0..1007

        /* - fiveGS_TAC */
        OCTET_STRING_fromBuf(&served_cell_information.fiveGS_TAC,
                             &f1ap_du_data->tac[i],
                             3);

        /* - Configured_EPS_TAC */
        if(1){
          served_cell_information.configured_EPS_TAC = (F1AP_Configured_EPS_TAC_t *)calloc(1, sizeof(F1AP_Configured_EPS_TAC_t));
          OCTET_STRING_fromBuf(served_cell_information.configured_EPS_TAC,
                             "2",
                             2);
        }

        /* - broadcast PLMNs */
        int maxnoofBPLMNS = 1;
        for (i=0;
            i<maxnoofBPLMNS;
            i++) {
            /* > PLMN BroadcastPLMNs Item */
            F1AP_BroadcastPLMNs_Item_t *broadcastPLMNs_Item = (F1AP_BroadcastPLMNs_Item_t *)calloc(1, sizeof(F1AP_BroadcastPLMNs_Item_t));
            //memset((void *)&broadcastPLMNs_Item, 0, sizeof(F1AP_BroadcastPLMNs_Item_t));
            MCC_MNC_TO_PLMNID(f1ap_du_data->mcc[i], f1ap_du_data->mnc[i], f1ap_du_data->mnc_digit_length[i], &broadcastPLMNs_Item->pLMN_Identity);
            ASN_SEQUENCE_ADD(&served_cell_information.servedPLMNs.list, broadcastPLMNs_Item);
        }

        // // /* - CHOICE NR-MODE-Info */
        F1AP_NR_Mode_Info_t nR_Mode_Info;

        if ("FDD") {
          nR_Mode_Info.present = F1AP_NR_Mode_Info_PR_fDD;
          /* > FDD >> FDD Info */
          F1AP_FDD_Info_t *fDD_Info = (F1AP_FDD_Info_t *)calloc(1, sizeof(F1AP_FDD_Info_t));
          /* >>> UL NRFreqInfo */
          fDD_Info->uL_NRFreqInfo.nRARFCN = 999L;

          F1AP_FreqBandNrItem_t ul_freqBandNrItem;
          memset((void *)&ul_freqBandNrItem, 0, sizeof(F1AP_FreqBandNrItem_t));
          ul_freqBandNrItem.freqBandIndicatorNr = 888L;

            F1AP_SupportedSULFreqBandItem_t ul_supportedSULFreqBandItem;
            memset((void *)&ul_supportedSULFreqBandItem, 0, sizeof(F1AP_SupportedSULFreqBandItem_t));
            ul_supportedSULFreqBandItem.freqBandIndicatorNr = 777L;
            ASN_SEQUENCE_ADD(&ul_freqBandNrItem.supportedSULBandList.list, &ul_supportedSULFreqBandItem);

          ASN_SEQUENCE_ADD(&fDD_Info->uL_NRFreqInfo.freqBandListNr.list, &ul_freqBandNrItem);

          /* >>> DL NRFreqInfo */
          fDD_Info->dL_NRFreqInfo.nRARFCN = 666L;

          F1AP_FreqBandNrItem_t dl_freqBandNrItem;
          memset((void *)&dl_freqBandNrItem, 0, sizeof(F1AP_FreqBandNrItem_t));
          dl_freqBandNrItem.freqBandIndicatorNr = 555L;

            F1AP_SupportedSULFreqBandItem_t dl_supportedSULFreqBandItem;
            memset((void *)&dl_supportedSULFreqBandItem, 0, sizeof(F1AP_SupportedSULFreqBandItem_t));
            dl_supportedSULFreqBandItem.freqBandIndicatorNr = 444L;
            ASN_SEQUENCE_ADD(&dl_freqBandNrItem.supportedSULBandList.list, &dl_supportedSULFreqBandItem);

          ASN_SEQUENCE_ADD(&fDD_Info->dL_NRFreqInfo.freqBandListNr.list, &dl_freqBandNrItem);

          /* >>> UL Transmission Bandwidth */
          fDD_Info->uL_Transmission_Bandwidth.nRSCS = F1AP_NRSCS_scs15;
          fDD_Info->uL_Transmission_Bandwidth.nRNRB = F1AP_NRNRB_nrb11;
          /* >>> DL Transmission Bandwidth */
          fDD_Info->dL_Transmission_Bandwidth.nRSCS = F1AP_NRSCS_scs15;
          fDD_Info->dL_Transmission_Bandwidth.nRNRB = F1AP_NRNRB_nrb11;
          
          nR_Mode_Info.choice.fDD = fDD_Info;
        } else { // TDD
          nR_Mode_Info.present = F1AP_NR_Mode_Info_PR_tDD;

          /* > TDD >> TDD Info */
          F1AP_TDD_Info_t *tDD_Info = (F1AP_TDD_Info_t *)calloc(1, sizeof(F1AP_TDD_Info_t));
          /* >>> ARFCN */
          tDD_Info->nRFreqInfo.nRARFCN = 999L; // Integer
          F1AP_FreqBandNrItem_t nr_freqBandNrItem;
          memset((void *)&nr_freqBandNrItem, 0, sizeof(F1AP_FreqBandNrItem_t));
          nr_freqBandNrItem.freqBandIndicatorNr = 555L;

            F1AP_SupportedSULFreqBandItem_t nr_supportedSULFreqBandItem;
            memset((void *)&nr_supportedSULFreqBandItem, 0, sizeof(F1AP_SupportedSULFreqBandItem_t));
            nr_supportedSULFreqBandItem.freqBandIndicatorNr = 444L;
            ASN_SEQUENCE_ADD(&nr_freqBandNrItem.supportedSULBandList.list, &nr_supportedSULFreqBandItem);

          ASN_SEQUENCE_ADD(&tDD_Info->nRFreqInfo.freqBandListNr.list, &nr_freqBandNrItem);

          tDD_Info->transmission_Bandwidth.nRSCS= F1AP_NRSCS_scs15;
          tDD_Info->transmission_Bandwidth.nRNRB= F1AP_NRNRB_nrb11;
     
          nR_Mode_Info.choice.tDD = tDD_Info;
        } 
        
        served_cell_information.nR_Mode_Info = nR_Mode_Info;

        /* - measurementTimingConfiguration */
        char *measurementTimingConfiguration = "0"; // sept. 2018

        OCTET_STRING_fromBuf(&served_cell_information.measurementTimingConfiguration,
                             measurementTimingConfiguration,
                             strlen(measurementTimingConfiguration));
        served_cells_to_modify_item.served_Cell_Information = served_cell_information; //

        /* 3.2.2 gNB-DU System Information */
        F1AP_GNB_DU_System_Information_t *gNB_DU_System_Information = (F1AP_GNB_DU_System_Information_t *)calloc(1, sizeof(F1AP_GNB_DU_System_Information_t));

        OCTET_STRING_fromBuf(&gNB_DU_System_Information->mIB_message,  // sept. 2018
                             "1",
                             sizeof("1"));

        OCTET_STRING_fromBuf(&gNB_DU_System_Information->sIB1_message,  // sept. 2018
                             "1",
                             sizeof("1"));
        served_cells_to_modify_item.gNB_DU_System_Information = gNB_DU_System_Information; //

        /* ADD */
        served_cells_to_modify_item_ies->value.choice.Served_Cells_To_Modify_Item = served_cells_to_modify_item;

        ASN_SEQUENCE_ADD(&ie->value.choice.Served_Cells_To_Modify_List.list, 
                        served_cells_to_modify_item_ies);

  }
  ASN_SEQUENCE_ADD(&out->protocolIEs.list, ie);


  /* mandatory */
  /* c4. Served_Cells_To_Delete */
  ie = (F1AP_GNBDUConfigurationUpdateIEs_t *)calloc(1, sizeof(F1AP_GNBDUConfigurationUpdateIEs_t));
  ie->id                        = F1AP_ProtocolIE_ID_id_Served_Cells_To_Delete_List;
  ie->criticality               = F1AP_Criticality_reject;
  ie->value.present             = F1AP_GNBDUConfigurationUpdateIEs__value_PR_Served_Cells_To_Delete_List;

  for (i=0;
       i<1;
       i++) {
        //
        F1AP_Served_Cells_To_Delete_ItemIEs_t *served_cells_to_delete_item_ies;
        served_cells_to_delete_item_ies = (F1AP_Served_Cells_To_Delete_ItemIEs_t *)calloc(1, sizeof(F1AP_Served_Cells_To_Delete_ItemIEs_t));
        served_cells_to_delete_item_ies->id            = F1AP_ProtocolIE_ID_id_Served_Cells_To_Delete_Item;
        served_cells_to_delete_item_ies->criticality   = F1AP_Criticality_reject;
        served_cells_to_delete_item_ies->value.present = F1AP_Served_Cells_To_Delete_ItemIEs__value_PR_Served_Cells_To_Delete_Item;
        
        F1AP_Served_Cells_To_Delete_Item_t served_cells_to_delete_item;
        memset((void *)&served_cells_to_delete_item, 0, sizeof(F1AP_Served_Cells_To_Delete_Item_t));

        /* 3.1 oldNRCGI */
        F1AP_NRCGI_t oldNRCGI;
        MCC_MNC_TO_PLMNID(f1ap_du_data->mcc[i], f1ap_du_data->mnc[i], f1ap_du_data->mnc_digit_length[i],
                                         &oldNRCGI.pLMN_Identity);
        NR_CELL_ID_TO_BIT_STRING(f1ap_du_data->nr_cellid[i], &oldNRCGI.nRCellIdentity);
        served_cells_to_delete_item.oldNRCGI = oldNRCGI;

        /* ADD */
        served_cells_to_delete_item_ies->value.choice.Served_Cells_To_Delete_Item = served_cells_to_delete_item;

        ASN_SEQUENCE_ADD(&ie->value.choice.Served_Cells_To_Delete_List.list, 
                         served_cells_to_delete_item_ies);
  }
  ASN_SEQUENCE_ADD(&out->protocolIEs.list, ie);


  /* mandatory */
  /* c5. Active_Cells_List */
  ie = (F1AP_GNBDUConfigurationUpdateIEs_t *)calloc(1, sizeof(F1AP_GNBDUConfigurationUpdateIEs_t));
  ie->id                        = F1AP_ProtocolIE_ID_id_Active_Cells_List;
  ie->criticality               = F1AP_Criticality_reject;
  ie->value.present             = F1AP_GNBDUConfigurationUpdateIEs__value_PR_Active_Cells_List;

  for (i=0;
       i<1;
       i++) {
        //
        F1AP_Active_Cells_ItemIEs_t *active_cells_item_ies;
        active_cells_item_ies = (F1AP_Active_Cells_ItemIEs_t *)calloc(1, sizeof(F1AP_Active_Cells_ItemIEs_t));
        active_cells_item_ies->id            = F1AP_ProtocolIE_ID_id_Active_Cells_Item;
        active_cells_item_ies->criticality   = F1AP_Criticality_reject;
        active_cells_item_ies->value.present = F1AP_Active_Cells_ItemIEs__value_PR_Active_Cells_Item;
        
        F1AP_Active_Cells_Item_t active_cells_item;
        memset((void *)&active_cells_item, 0, sizeof(F1AP_Active_Cells_Item_t));

        /* 3.1 oldNRCGI */
        F1AP_NRCGI_t nRCGI;
        MCC_MNC_TO_PLMNID(f1ap_du_data->mcc[i], f1ap_du_data->mnc[i], f1ap_du_data->mnc_digit_length[i],
                                         &nRCGI.pLMN_Identity);
        NR_CELL_ID_TO_BIT_STRING(f1ap_du_data->nr_cellid[i], &nRCGI.nRCellIdentity);
        active_cells_item.nRCGI = nRCGI;
        
        /* ADD */
        active_cells_item_ies->value.choice.Active_Cells_Item = active_cells_item;

        ASN_SEQUENCE_ADD(&ie->value.choice.Active_Cells_List.list, 
                         active_cells_item_ies);
  }
  ASN_SEQUENCE_ADD(&out->protocolIEs.list, ie);


  if (f1ap_encode_pdu(&pdu, &buffer, &len) < 0) {
    printf("Failed to encode F1 setup request\n");
    return -1;
  }

  printf("\n");

  //du_f1ap_itti_send_sctp_data_req(instance, f1ap_setup_req->assoc_id, buffer, len, 0);

  /* decode */
  if (f1ap_decode_pdu(&pdu, buffer, len) > 0) {
    printf("Failed to decode F1 setup request\n");
    return -1;
  }

  return 0;
}



int DU_handle_gNB_DU_CONFIGURATION_FAILURE(instance_t instance,
                                uint32_t assoc_id,
                                uint32_t stream,
                                F1AP_F1AP_PDU_t *pdu) {
  AssertFatal(1==0,"Not implemented yet\n");
}

int DU_handle_gNB_DU_CONFIGURATION_UPDATE_ACKNOWLEDGE(instance_t instance,
                                uint32_t assoc_id,
                                uint32_t stream,
                                F1AP_F1AP_PDU_t *pdu) {
  AssertFatal(1==0,"Not implemented yet\n");
}


int DU_handle_gNB_CU_CONFIGURATION_UPDATE(instance_t instance,
                                uint32_t assoc_id,
                                uint32_t stream,
                                F1AP_F1AP_PDU_t *pdu) {
  AssertFatal(1==0,"Not implemented yet\n");
}

int DU_send_gNB_CU_CONFIGURATION_UPDATE_FAILURE(instance_t instance,
                    F1AP_GNBCUConfigurationUpdateFailure_t *GNBCUConfigurationUpdateFailure) {
  AssertFatal(1==0,"Not implemented yet\n");
}

int DU_send_gNB_CU_CONFIGURATION_UPDATE_ACKNOWLEDGE(instance_t instance,
                    F1AP_GNBCUConfigurationUpdateAcknowledge_t *GNBCUConfigurationUpdateAcknowledge) {
  AssertFatal(1==0,"Not implemented yet\n");
}


int DU_send_gNB_DU_RESOURCE_COORDINATION_REQUEST(instance_t instance,
                    F1AP_GNBDUResourceCoordinationRequest_t *GNBDUResourceCoordinationRequest) {
  AssertFatal(0, "Not implemented yet\n");
}

int DU_handle_gNB_DU_RESOURCE_COORDINATION_RESPONSE(instance_t instance,
                                uint32_t assoc_id,
                                uint32_t stream,
                                F1AP_F1AP_PDU_t *pdu) {
  AssertFatal(0, "Not implemented yet\n");
}<|MERGE_RESOLUTION|>--- conflicted
+++ resolved
@@ -400,10 +400,10 @@
   return 0;
 }
 
-<<<<<<< HEAD
-int DU_handle_F1_SETUP_RESPONSE(uint32_t               assoc_id,
-                                 uint32_t               stream,
-                                 F1AP_F1AP_PDU_t       *pdu)
+int DU_handle_F1_SETUP_RESPONSE(instance_t instance,
+				uint32_t               assoc_id,
+				uint32_t               stream,
+				F1AP_F1AP_PDU_t       *pdu)
 {
 
    printf("DU_handle_F1_SETUP_RESPONSE\n");
@@ -504,13 +504,6 @@
 	  assoc_id,ENB_MODULE_ID_TO_INSTANCE(assoc_id));
    itti_send_msg_to_task(TASK_ENB_APP, ENB_MODULE_ID_TO_INSTANCE(assoc_id), msg_p);
 
-=======
-int DU_handle_F1_SETUP_RESPONSE(instance_t instance,
-                                uint32_t assoc_id,
-                                uint32_t stream,
-                                F1AP_F1AP_PDU_t *pdu) {
-   printf("DU_handle_F1_SETUP_RESPONSE\n");
->>>>>>> eedfa493
    return 0;
 }
 
