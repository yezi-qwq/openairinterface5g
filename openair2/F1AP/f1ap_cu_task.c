/*
 * Licensed to the OpenAirInterface (OAI) Software Alliance under one or more
 * contributor license agreements.  See the NOTICE file distributed with
 * this work for additional information regarding copyright ownership.
 * The OpenAirInterface Software Alliance licenses this file to You under
 * the OAI Public License, Version 1.1  (the "License"); you may not use this file
 * except in compliance with the License.
 * You may obtain a copy of the License at
 *
 *      http://www.openairinterface.org/?page_id=698
 *
 * Unless required by applicable law or agreed to in writing, software
 * distributed under the License is distributed on an "AS IS" BASIS,
 * WITHOUT WARRANTIES OR CONDITIONS OF ANY KIND, either express or implied.
 * See the License for the specific language governing permissions and
 * limitations under the License.
 *-------------------------------------------------------------------------------
 * For more information about the OpenAirInterface (OAI) Software Alliance:
 *      contact@openairinterface.org
 */

/*! \file openair2/F1AP/f1ap_cu_task.c
* \brief data structures for F1 interface modules
* \author EURECOM/NTUST
* \date 2018
* \version 0.1
* \company Eurecom
* \email: navid.nikaein@eurecom.fr, raymond.knopp@eurecom.fr, bing-kai.hong@eurecom.fr
* \note
* \warning
*/

#include "f1ap_common.h"
#include "f1ap_handlers.h"
#include "f1ap_cu_interface_management.h"
#include "f1ap_cu_rrc_message_transfer.h"
#include "f1ap_cu_ue_context_management.h"
#include "f1ap_cu_task.h"
#include "proto_agent.h"

extern RAN_CONTEXT_t RC;
extern uint8_t proto_agent_falg;

f1ap_setup_req_t *f1ap_du_data_from_du;
f1ap_cudu_inst_t f1ap_cu_inst[MAX_eNB];

void cu_task_handle_sctp_association_ind(instance_t instance, sctp_new_association_ind_t *sctp_new_association_ind) {
  // Nothing
}

void cu_task_handle_sctp_association_resp(instance_t instance, sctp_new_association_resp_t *sctp_new_association_resp) {

  DevAssert(sctp_new_association_resp != NULL);

  if (sctp_new_association_resp->sctp_state != SCTP_STATE_ESTABLISHED) {
    LOG_W(F1AP, "Received unsuccessful result for SCTP association (%u), instance %ld, cnx_id %u\n",
              sctp_new_association_resp->sctp_state,
              instance,
              sctp_new_association_resp->ulp_cnx_id);

    if (sctp_new_association_resp->sctp_state == SCTP_STATE_SHUTDOWN)
      proto_agent_stop(instance);
      //f1ap_handle_setup_message(instance, sctp_new_association_resp->sctp_state == SCTP_STATE_SHUTDOWN);
    return; // exit -1 for debugging 
  }

  // go to an init func
  f1ap_du_data_from_du = (f1ap_setup_req_t *)calloc(1, sizeof(f1ap_setup_req_t));
  // save the assoc id 
  f1ap_du_data_from_du->assoc_id         = sctp_new_association_resp->assoc_id;
  f1ap_du_data_from_du->sctp_in_streams  = sctp_new_association_resp->in_streams;
  f1ap_du_data_from_du->sctp_out_streams = sctp_new_association_resp->out_streams;

  /* setup parameters for F1U and start the server */
  const cudu_params_t params = {
    .local_ipv4_address  = RC.nrrrc[instance]->eth_params_s.my_addr,
    .local_port          = RC.nrrrc[instance]->eth_params_s.my_portd,
    .remote_ipv4_address = RC.nrrrc[instance]->eth_params_s.remote_addr,
    .remote_port         = RC.nrrrc[instance]->eth_params_s.remote_portd
  };
  AssertFatal(proto_agent_start(instance, &params) == 0,
<<<<<<< HEAD
              "could not start PROTO_AGENT for F1U on instance %d!\n", instance);
  proto_agent_falg = 1;
=======
              "could not start PROTO_AGENT for F1U on instance %ld!\n", instance);
>>>>>>> 3b2d5037
}

void cu_task_handle_sctp_data_ind(instance_t instance, sctp_data_ind_t *sctp_data_ind) {
  int result;

  DevAssert(sctp_data_ind != NULL);

  f1ap_handle_message(instance, sctp_data_ind->assoc_id, sctp_data_ind->stream,
                          sctp_data_ind->buffer, sctp_data_ind->buffer_length);

  result = itti_free(TASK_UNKNOWN, sctp_data_ind->buffer);
  AssertFatal (result == EXIT_SUCCESS, "Failed to free memory (%d)!\n", result);
}

void cu_task_send_sctp_init_req(instance_t enb_id) {
  // 1. get the itti msg, and retrive the enb_id from the message
  // 2. use RC.rrc[enb_id] to fill the sctp_init_t with the ip, port
  // 3. creat an itti message to init

  LOG_I(F1AP, "F1AP_CU_SCTP_REQ(create socket)\n");
  MessageDef  *message_p = NULL;

  message_p = itti_alloc_new_message (TASK_CU_F1, 0, SCTP_INIT_MSG);
  message_p->ittiMsg.sctp_init.port = F1AP_PORT_NUMBER;
  message_p->ittiMsg.sctp_init.ppid = F1AP_SCTP_PPID;
  message_p->ittiMsg.sctp_init.ipv4 = 1;
  message_p->ittiMsg.sctp_init.ipv6 = 0;
  message_p->ittiMsg.sctp_init.nb_ipv4_addr = 1;
  if (RC.nrrrc[0]->node_type == ngran_gNB_CU) {
    message_p->ittiMsg.sctp_init.ipv4_address[0] = inet_addr(RC.nrrrc[enb_id]->eth_params_s.my_addr);
  } else{
    message_p->ittiMsg.sctp_init.ipv4_address[0] = inet_addr(RC.rrc[enb_id]->eth_params_s.my_addr);
  }
  /*
   * SR WARNING: ipv6 multi-homing fails sometimes for localhost.
   * * * * Disable it for now.
   */
  message_p->ittiMsg.sctp_init.nb_ipv6_addr = 0;
  message_p->ittiMsg.sctp_init.ipv6_address[0] = "0:0:0:0:0:0:0:1";

  itti_send_msg_to_task(TASK_SCTP, enb_id, message_p);
}


void *F1AP_CU_task(void *arg) {

  MessageDef *received_msg = NULL;
  int         result;

  LOG_I(F1AP, "Starting F1AP at CU\n");

  // no RLC in CU, initialize mem pool for PDCP
  pool_buffer_init();

  itti_mark_task_ready(TASK_CU_F1);

  cu_task_send_sctp_init_req(0);

  while (1) {
    itti_receive_msg(TASK_CU_F1, &received_msg);
    switch (ITTI_MSG_ID(received_msg)) {

      case SCTP_NEW_ASSOCIATION_IND:
        LOG_I(F1AP, "CU Task Received SCTP_NEW_ASSOCIATION_IND for instance %ld\n",
              ITTI_MSG_DESTINATION_INSTANCE(received_msg));
        cu_task_handle_sctp_association_ind(ITTI_MSG_DESTINATION_INSTANCE(received_msg),
                                         &received_msg->ittiMsg.sctp_new_association_ind);
        break;

      case SCTP_NEW_ASSOCIATION_RESP:
        LOG_I(F1AP, "CU Task Received SCTP_NEW_ASSOCIATION_RESP for instance %ld\n",
              ITTI_MSG_DESTINATION_INSTANCE(received_msg));
        cu_task_handle_sctp_association_resp(ITTI_MSG_DESTINATION_INSTANCE(received_msg),
                                         &received_msg->ittiMsg.sctp_new_association_resp);
        break;

      case SCTP_DATA_IND:
        LOG_I(F1AP, "CU Task Received SCTP_DATA_IND for Instance %ld\n",
              ITTI_MSG_DESTINATION_INSTANCE(received_msg));
        cu_task_handle_sctp_data_ind(ITTI_MSG_DESTINATION_INSTANCE(received_msg),
                                        &received_msg->ittiMsg.sctp_data_ind);
        break;

      case F1AP_SETUP_RESP: // from rrc
        LOG_I(F1AP, "CU Task Received F1AP_SETUP_RESP\n");
        // CU_send_f1setup_resp(ITTI_MSG_DESTINATION_INSTANCE(received_msg),
        //                                       &F1AP_SETUP_RESP(received_msg));
        CU_send_F1_SETUP_RESPONSE(ITTI_MSG_DESTINATION_INSTANCE(received_msg),
                                               &F1AP_SETUP_RESP(received_msg));
        break;

      case F1AP_DL_RRC_MESSAGE: // from rrc
        LOG_I(F1AP, "CU Task Received F1AP_DL_RRC_MESSAGE\n");
        CU_send_DL_RRC_MESSAGE_TRANSFER(ITTI_MSG_DESTINATION_INSTANCE(received_msg),
                                               &F1AP_DL_RRC_MESSAGE(received_msg));
        break;

      case F1AP_UE_CONTEXT_SETUP_REQ: // from rrc
        LOG_I(F1AP, "CU Task Received F1AP_UE_CONTEXT_SETUP_REQ\n");
        CU_send_UE_CONTEXT_SETUP_REQUEST(ITTI_MESSAGE_GET_INSTANCE(received_msg),
                                               &F1AP_UE_CONTEXT_SETUP_REQ(received_msg));
        break;

      case F1AP_UE_CONTEXT_RELEASE_CMD: // from rrc
        LOG_I(F1AP, "CU Task Received F1AP_UE_CONTEXT_RELEASE_CMD\n");
        CU_send_UE_CONTEXT_RELEASE_COMMAND(ITTI_MSG_DESTINATION_INSTANCE(received_msg),
                                           &F1AP_UE_CONTEXT_RELEASE_CMD(received_msg));
        break;

//    case F1AP_SETUP_RESPONSE: // This is from RRC
//    CU_send_F1_SETUP_RESPONSE(instance, *f1ap_setup_ind, &(F1AP_SETUP_RESP) f1ap_setup_resp)   
//        break;
        
//    case F1AP_SETUP_FAILURE: // This is from RRC
//    CU_send_F1_SETUP_FAILURE(instance, *f1ap_setup_ind, &(F1AP_SETUP_FAILURE) f1ap_setup_failure)   
//       break;

      case TERMINATE_MESSAGE:
        LOG_W(F1AP, " *** Exiting F1AP thread\n");
        itti_exit_task();
        break;

      default:
        LOG_E(F1AP, "CU Received unhandled message: %d:%s\n",
              ITTI_MSG_ID(received_msg), ITTI_MSG_NAME(received_msg));
        break;
    } // switch
    result = itti_free (ITTI_MSG_ORIGIN_ID(received_msg), received_msg);
    AssertFatal (result == EXIT_SUCCESS, "Failed to free memory (%d)!\n", result);

    received_msg = NULL;
  } // while

  return NULL;
}<|MERGE_RESOLUTION|>--- conflicted
+++ resolved
@@ -79,12 +79,8 @@
     .remote_port         = RC.nrrrc[instance]->eth_params_s.remote_portd
   };
   AssertFatal(proto_agent_start(instance, &params) == 0,
-<<<<<<< HEAD
-              "could not start PROTO_AGENT for F1U on instance %d!\n", instance);
+              "could not start PROTO_AGENT for F1U on instance %ld!\n", instance);
   proto_agent_falg = 1;
-=======
-              "could not start PROTO_AGENT for F1U on instance %ld!\n", instance);
->>>>>>> 3b2d5037
 }
 
 void cu_task_handle_sctp_data_ind(instance_t instance, sctp_data_ind_t *sctp_data_ind) {
@@ -184,7 +180,7 @@
 
       case F1AP_UE_CONTEXT_SETUP_REQ: // from rrc
         LOG_I(F1AP, "CU Task Received F1AP_UE_CONTEXT_SETUP_REQ\n");
-        CU_send_UE_CONTEXT_SETUP_REQUEST(ITTI_MESSAGE_GET_INSTANCE(received_msg),
+        CU_send_UE_CONTEXT_SETUP_REQUEST(ITTI_MSG_DESTINATION_INSTANCE(received_msg),
                                                &F1AP_UE_CONTEXT_SETUP_REQ(received_msg));
         break;
 
