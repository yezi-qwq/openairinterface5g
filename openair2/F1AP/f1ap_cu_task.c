/*
 * Licensed to the OpenAirInterface (OAI) Software Alliance under one or more
 * contributor license agreements.  See the NOTICE file distributed with
 * this work for additional information regarding copyright ownership.
 * The OpenAirInterface Software Alliance licenses this file to You under
 * the OAI Public License, Version 1.1  (the "License"); you may not use this file
 * except in compliance with the License.
 * You may obtain a copy of the License at
 *
 *      http://www.openairinterface.org/?page_id=698
 *
 * Unless required by applicable law or agreed to in writing, software
 * distributed under the License is distributed on an "AS IS" BASIS,
 * WITHOUT WARRANTIES OR CONDITIONS OF ANY KIND, either express or implied.
 * See the License for the specific language governing permissions and
 * limitations under the License.
 *-------------------------------------------------------------------------------
 * For more information about the OpenAirInterface (OAI) Software Alliance:
 *      contact@openairinterface.org
 */

/*! \file openair2/F1AP/f1ap_cu_task.c
* \brief data structures for F1 interface modules
* \author EURECOM/NTUST
* \date 2018
* \version 0.1
* \company Eurecom
* \email: navid.nikaein@eurecom.fr, raymond.knopp@eurecom.fr, bing-kai.hong@eurecom.fr
* \note
* \warning
*/

#include "f1ap_common.h"
#include "f1ap_cu_interface_management.h"
#include "f1ap_cu_rrc_message_transfer.h"
#include "f1ap_cu_ue_context_management.h"
#include "f1ap_cu_task.h"
#include "proto_agent.h"

void cu_task_handle_sctp_association_ind(instance_t instance, sctp_new_association_ind_t *sctp_new_association_ind) {
  createF1inst(true, instance, NULL);
  // save the assoc id
  f1ap_setup_req_t *f1ap_du_data=f1ap_req(true, instance);
  f1ap_du_data->assoc_id         = sctp_new_association_ind->assoc_id;
  f1ap_du_data->sctp_in_streams  = sctp_new_association_ind->in_streams;
  f1ap_du_data->sctp_out_streams = sctp_new_association_ind->out_streams;
  f1ap_du_data->default_sctp_stream_id = 0;
  // Nothing
}

void cu_task_handle_sctp_association_resp(instance_t instance, sctp_new_association_resp_t *sctp_new_association_resp) {
  DevAssert(sctp_new_association_resp != NULL);

  if (sctp_new_association_resp->sctp_state != SCTP_STATE_ESTABLISHED) {
    LOG_W(F1AP, "Received unsuccessful result for SCTP association (%u), instance %ld, cnx_id %u\n",
          sctp_new_association_resp->sctp_state,
          instance,
          sctp_new_association_resp->ulp_cnx_id);
    //if (sctp_new_association_resp->sctp_state == SCTP_STATE_SHUTDOWN)
    //proto_agent_stop(instance);
    //f1ap_handle_setup_message(instance, sctp_new_association_resp->sctp_state == SCTP_STATE_SHUTDOWN);
    return; // exit -1 for debugging
  }

  /* setup parameters for F1U and start the server */
  const cudu_params_t params = (RC.nrrrc && RC.nrrrc[instance]->node_type == ngran_gNB_CU) ? (cudu_params_t){
    .local_ipv4_address  = RC.nrrrc[instance]->eth_params_s.my_addr,
    .local_port          = RC.nrrrc[instance]->eth_params_s.my_portd,
    .remote_ipv4_address = RC.nrrrc[instance]->eth_params_s.remote_addr,
    .remote_port         = RC.nrrrc[instance]->eth_params_s.remote_portd
  } : (cudu_params_t){
    .local_ipv4_address  = RC.rrc[instance]->eth_params_s.my_addr,
    .local_port          = RC.rrc[instance]->eth_params_s.my_portd,
    .remote_ipv4_address = RC.rrc[instance]->eth_params_s.remote_addr,
    .remote_port         = RC.rrc[instance]->eth_params_s.remote_portd
  };
  //AssertFatal(proto_agent_start(instance, &params) == 0,
  //          "could not start PROTO_AGENT for F1U on instance %ld!\n", instance);
}

void cu_task_handle_sctp_data_ind(instance_t instance, sctp_data_ind_t *sctp_data_ind) {
  int result;
  DevAssert(sctp_data_ind != NULL);
  f1ap_handle_message(instance, sctp_data_ind->assoc_id, sctp_data_ind->stream,
                      sctp_data_ind->buffer, sctp_data_ind->buffer_length);
  result = itti_free(TASK_UNKNOWN, sctp_data_ind->buffer);
  AssertFatal (result == EXIT_SUCCESS, "Failed to free memory (%d)!\n", result);
}

void cu_task_send_sctp_init_req(instance_t enb_id) {
  // 1. get the itti msg, and retrive the enb_id from the message
  // 2. use RC.rrc[enb_id] to fill the sctp_init_t with the ip, port
  // 3. creat an itti message to init
  LOG_I(F1AP, "F1AP_CU_SCTP_REQ(create socket)\n");
  MessageDef  *message_p = NULL;
  message_p = itti_alloc_new_message (TASK_CU_F1, 0, SCTP_INIT_MSG);
  message_p->ittiMsg.sctp_init.port = F1AP_PORT_NUMBER;
  message_p->ittiMsg.sctp_init.ppid = F1AP_SCTP_PPID;
  message_p->ittiMsg.sctp_init.ipv4 = 1;
  message_p->ittiMsg.sctp_init.ipv6 = 0;
  message_p->ittiMsg.sctp_init.nb_ipv4_addr = 1;
<<<<<<< HEAD

  if (RC.nrrrc[0]->node_type == ngran_gNB_CU) {
=======
  if (RC.nrrrc && RC.nrrrc[0]->node_type == ngran_gNB_CU) {
>>>>>>> d7839d8a
    message_p->ittiMsg.sctp_init.ipv4_address[0] = inet_addr(RC.nrrrc[enb_id]->eth_params_s.my_addr);
  } else {
    message_p->ittiMsg.sctp_init.ipv4_address[0] = inet_addr(RC.rrc[enb_id]->eth_params_s.my_addr);
  }

  /*
   * SR WARNING: ipv6 multi-homing fails sometimes for localhost.
   * * * * Disable it for now.
   */
  message_p->ittiMsg.sctp_init.nb_ipv6_addr = 0;
  message_p->ittiMsg.sctp_init.ipv6_address[0] = "0:0:0:0:0:0:0:1";
  itti_send_msg_to_task(TASK_SCTP, enb_id, message_p);
}


void *


F1AP_CU_task(void *arg) {
  MessageDef *received_msg = NULL;
  int         result;
  LOG_I(F1AP, "Starting F1AP at CU\n");
  // no RLC in CU, initialize mem pool for PDCP
  pool_buffer_init();
  itti_mark_task_ready(TASK_CU_F1);
  cu_task_send_sctp_init_req(0);

  while (1) {
    itti_receive_msg(TASK_CU_F1, &received_msg);

    switch (ITTI_MSG_ID(received_msg)) {
      case SCTP_NEW_ASSOCIATION_IND:
        LOG_I(F1AP, "CU Task Received SCTP_NEW_ASSOCIATION_IND for instance %ld\n",
              ITTI_MSG_DESTINATION_INSTANCE(received_msg));
        cu_task_handle_sctp_association_ind(ITTI_MSG_ORIGIN_INSTANCE(received_msg),
                                            &received_msg->ittiMsg.sctp_new_association_ind);
        break;

      case SCTP_NEW_ASSOCIATION_RESP:
        LOG_I(F1AP, "CU Task Received SCTP_NEW_ASSOCIATION_RESP for instance %ld\n",
              ITTI_MSG_DESTINATION_INSTANCE(received_msg));
        cu_task_handle_sctp_association_resp(ITTI_MSG_DESTINATION_INSTANCE(received_msg),
                                             &received_msg->ittiMsg.sctp_new_association_resp);
        break;

      case SCTP_DATA_IND:
        LOG_I(F1AP, "CU Task Received SCTP_DATA_IND for Instance %ld\n",
              ITTI_MSG_DESTINATION_INSTANCE(received_msg));
        cu_task_handle_sctp_data_ind(ITTI_MSG_DESTINATION_INSTANCE(received_msg),
                                     &received_msg->ittiMsg.sctp_data_ind);
        break;

      case F1AP_SETUP_RESP: // from rrc
        LOG_I(F1AP, "CU Task Received F1AP_SETUP_RESP\n");
        // CU_send_f1setup_resp(ITTI_MSG_DESTINATION_INSTANCE(received_msg),
        //                                       &F1AP_SETUP_RESP(received_msg));
        CU_send_F1_SETUP_RESPONSE(ITTI_MSG_DESTINATION_INSTANCE(received_msg),
                                  &F1AP_SETUP_RESP(received_msg));
        break;

      case F1AP_GNB_CU_CONFIGURATION_UPDATE: // from rrc
        LOG_I(F1AP, "CU Task Received F1AP_GNB_CU_CONFIGURAITON_UPDATE\n");
        // CU_send_f1setup_resp(ITTI_MSG_DESTINATION_INSTANCE(received_msg),
        //                                       &F1AP_SETUP_RESP(received_msg));
        CU_send_gNB_CU_CONFIGURATION_UPDATE(ITTI_MSG_DESTINATION_INSTANCE(received_msg),
                                            &F1AP_GNB_CU_CONFIGURATION_UPDATE(received_msg));
        break;

      case F1AP_DL_RRC_MESSAGE: // from rrc
        LOG_I(F1AP, "CU Task Received F1AP_DL_RRC_MESSAGE\n");
        CU_send_DL_RRC_MESSAGE_TRANSFER(ITTI_MSG_DESTINATION_INSTANCE(received_msg),
                                        &F1AP_DL_RRC_MESSAGE(received_msg));
        break;

      case F1AP_UE_CONTEXT_SETUP_REQ: // from rrc
        LOG_I(F1AP, "CU Task Received F1AP_UE_CONTEXT_SETUP_REQ\n");
        CU_send_UE_CONTEXT_SETUP_REQUEST(ITTI_MSG_DESTINATION_INSTANCE(received_msg),
                                         &F1AP_UE_CONTEXT_SETUP_REQ(received_msg));
        break;

      case F1AP_UE_CONTEXT_RELEASE_CMD: // from rrc
        LOG_I(F1AP, "CU Task Received F1AP_UE_CONTEXT_RELEASE_CMD\n");
        CU_send_UE_CONTEXT_RELEASE_COMMAND(ITTI_MSG_DESTINATION_INSTANCE(received_msg),
                                           &F1AP_UE_CONTEXT_RELEASE_CMD(received_msg));
        break;

      //    case F1AP_SETUP_RESPONSE: // This is from RRC
      //    CU_send_F1_SETUP_RESPONSE(instance, *f1ap_setup_ind, &(F1AP_SETUP_RESP) f1ap_setup_resp)
      //        break;

      //    case F1AP_SETUP_FAILURE: // This is from RRC
      //    CU_send_F1_SETUP_FAILURE(instance, *f1ap_setup_ind, &(F1AP_SETUP_FAILURE) f1ap_setup_failure)
      //       break;

      case TERMINATE_MESSAGE:
        LOG_W(F1AP, " *** Exiting F1AP thread\n");
        itti_exit_task();
        break;

      default:
        LOG_E(F1AP, "CU Received unhandled message: %d:%s\n",
              ITTI_MSG_ID(received_msg), ITTI_MSG_NAME(received_msg));
        break;
    } // switch

    result = itti_free (ITTI_MSG_ORIGIN_ID(received_msg), received_msg);
    AssertFatal (result == EXIT_SUCCESS, "Failed to free memory (%d)!\n", result);
    received_msg = NULL;
  } // while

  return NULL;
}<|MERGE_RESOLUTION|>--- conflicted
+++ resolved
@@ -63,16 +63,11 @@
   }
 
   /* setup parameters for F1U and start the server */
-  const cudu_params_t params = (RC.nrrrc && RC.nrrrc[instance]->node_type == ngran_gNB_CU) ? (cudu_params_t){
+  const cudu_params_t params = {
     .local_ipv4_address  = RC.nrrrc[instance]->eth_params_s.my_addr,
     .local_port          = RC.nrrrc[instance]->eth_params_s.my_portd,
     .remote_ipv4_address = RC.nrrrc[instance]->eth_params_s.remote_addr,
     .remote_port         = RC.nrrrc[instance]->eth_params_s.remote_portd
-  } : (cudu_params_t){
-    .local_ipv4_address  = RC.rrc[instance]->eth_params_s.my_addr,
-    .local_port          = RC.rrc[instance]->eth_params_s.my_portd,
-    .remote_ipv4_address = RC.rrc[instance]->eth_params_s.remote_addr,
-    .remote_port         = RC.rrc[instance]->eth_params_s.remote_portd
   };
   //AssertFatal(proto_agent_start(instance, &params) == 0,
   //          "could not start PROTO_AGENT for F1U on instance %ld!\n", instance);
@@ -99,12 +94,8 @@
   message_p->ittiMsg.sctp_init.ipv4 = 1;
   message_p->ittiMsg.sctp_init.ipv6 = 0;
   message_p->ittiMsg.sctp_init.nb_ipv4_addr = 1;
-<<<<<<< HEAD
 
   if (RC.nrrrc[0]->node_type == ngran_gNB_CU) {
-=======
-  if (RC.nrrrc && RC.nrrrc[0]->node_type == ngran_gNB_CU) {
->>>>>>> d7839d8a
     message_p->ittiMsg.sctp_init.ipv4_address[0] = inet_addr(RC.nrrrc[enb_id]->eth_params_s.my_addr);
   } else {
     message_p->ittiMsg.sctp_init.ipv4_address[0] = inet_addr(RC.rrc[enb_id]->eth_params_s.my_addr);
@@ -119,10 +110,7 @@
   itti_send_msg_to_task(TASK_SCTP, enb_id, message_p);
 }
 
-
 void *
-
-
 F1AP_CU_task(void *arg) {
   MessageDef *received_msg = NULL;
   int         result;
