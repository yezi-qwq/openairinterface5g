/*
 * Licensed to the OpenAirInterface (OAI) Software Alliance under one or more
 * contributor license agreements.  See the NOTICE file distributed with
 * this work for additional information regarding copyright ownership.
 * The OpenAirInterface Software Alliance licenses this file to You under
 * the OAI Public License, Version 1.1  (the "License"); you may not use this file
 * except in compliance with the License.
 * You may obtain a copy of the License at
 *
 *      http://www.openairinterface.org/?page_id=698
 *
 * Unless required by applicable law or agreed to in writing, software
 * distributed under the License is distributed on an "AS IS" BASIS,
 * WITHOUT WARRANTIES OR CONDITIONS OF ANY KIND, either express or implied.
 * See the License for the specific language governing permissions and
 * limitations under the License.
 *-------------------------------------------------------------------------------
 * For more information about the OpenAirInterface (OAI) Software Alliance:
 *      contact@openairinterface.org
 */

/*! \file f1ap_du_rrc_message_transfer.c
 * \brief f1ap rrc message transfer for DU
 * \author EURECOM/NTUST
 * \date 2018
 * \version 0.1
 * \company Eurecom
 * \email: navid.nikaein@eurecom.fr, bing-kai.hong@eurecom.fr
 * \note
 * \warning
 */

#include "f1ap_common.h"
#include "f1ap_encoder.h"
#include "f1ap_decoder.h"
#include "f1ap_itti_messaging.h"

#include "f1ap_du_rrc_message_transfer.h"

#include "NR_DL-CCCH-Message.h"
#include "NR_UL-CCCH-Message.h"
#include "NR_DL-DCCH-Message.h"
#include "NR_UL-DCCH-Message.h"
// for SRB1_logicalChannelConfig_defaultValue
#include "rrc_extern.h"
#include "common/ran_context.h"

#include "openair2/RRC/NR/rrc_gNB_UE_context.h"
#include "asn1_msg.h"
#include "intertask_interface.h"
#include "LAYER2/NR_MAC_gNB/mac_proto.h"

#include "openair2/LAYER2/NR_MAC_gNB/mac_rrc_dl_handler.h"

/*  DL RRC Message Transfer */
int DU_handle_DL_RRC_MESSAGE_TRANSFER(instance_t       instance,
                                      uint32_t         assoc_id,
                                      uint32_t         stream,
                                      F1AP_F1AP_PDU_t *pdu) {
  F1AP_DLRRCMessageTransfer_t    *container;
  F1AP_DLRRCMessageTransferIEs_t *ie;
  uint64_t        cu_ue_f1ap_id;
  uint64_t        du_ue_f1ap_id;
  int             executeDuplication;
  //uint64_t        subscriberProfileIDforRFP;
  //uint64_t        rAT_FrequencySelectionPriority;
  DevAssert(pdu != NULL);
  container = &pdu->choice.initiatingMessage->value.choice.DLRRCMessageTransfer;
  /* GNB_CU_UE_F1AP_ID */
  F1AP_FIND_PROTOCOLIE_BY_ID(F1AP_DLRRCMessageTransferIEs_t, ie, container,
                             F1AP_ProtocolIE_ID_id_gNB_CU_UE_F1AP_ID, true);
  cu_ue_f1ap_id = ie->value.choice.GNB_CU_UE_F1AP_ID;
  LOG_D(F1AP, "cu_ue_f1ap_id %lu \n", cu_ue_f1ap_id);
  /* GNB_DU_UE_F1AP_ID */
  F1AP_FIND_PROTOCOLIE_BY_ID(F1AP_DLRRCMessageTransferIEs_t, ie, container,
                             F1AP_ProtocolIE_ID_id_gNB_DU_UE_F1AP_ID, true);
  du_ue_f1ap_id = ie->value.choice.GNB_DU_UE_F1AP_ID;
  LOG_D(F1AP, "du_ue_f1ap_id %lu associated with UE RNTI %x \n",
        du_ue_f1ap_id,
        f1ap_get_rnti_by_du_id(DUtype, instance, du_ue_f1ap_id)); // this should be the one transmitted via initial ul rrc message transfer

  if (f1ap_du_add_cu_ue_id(instance,du_ue_f1ap_id, cu_ue_f1ap_id) < 0 ) {
    LOG_E(F1AP, "Failed to find the F1AP UID \n");
    //return -1;
  }

  /* optional */
  /* oldgNB_DU_UE_F1AP_ID */
  if (0) {
    F1AP_FIND_PROTOCOLIE_BY_ID(F1AP_DLRRCMessageTransferIEs_t, ie, container,
                               F1AP_ProtocolIE_ID_id_oldgNB_DU_UE_F1AP_ID, true);
  }

  /* mandatory */
  /* SRBID */
  F1AP_FIND_PROTOCOLIE_BY_ID(F1AP_DLRRCMessageTransferIEs_t, ie, container,
                             F1AP_ProtocolIE_ID_id_SRBID, true);
  uint64_t  srb_id = ie->value.choice.SRBID;
  LOG_D(F1AP, "srb_id %lu \n", srb_id);

  /* optional */
  /* ExecuteDuplication */
  if (0) {
    F1AP_FIND_PROTOCOLIE_BY_ID(F1AP_DLRRCMessageTransferIEs_t, ie, container,
                               F1AP_ProtocolIE_ID_id_ExecuteDuplication, true);
    executeDuplication = ie->value.choice.ExecuteDuplication;
    LOG_D(F1AP, "ExecuteDuplication %d \n", executeDuplication);
  }

  // issue in here
  /* mandatory */
  /* RRC Container */
  F1AP_FIND_PROTOCOLIE_BY_ID(F1AP_DLRRCMessageTransferIEs_t, ie, container,
                             F1AP_ProtocolIE_ID_id_RRCContainer, true);
  /* optional */
  /* RAT_FrequencyPriorityInformation */
  if (0) {
    F1AP_FIND_PROTOCOLIE_BY_ID(F1AP_DLRRCMessageTransferIEs_t, ie, container,
                               F1AP_ProtocolIE_ID_id_RAT_FrequencyPriorityInformation, true);

    switch(ie->value.choice.RAT_FrequencyPriorityInformation.present) {
      case F1AP_RAT_FrequencyPriorityInformation_PR_eNDC:
        //subscriberProfileIDforRFP = ie->value.choice.RAT_FrequencyPriorityInformation.choice.subscriberProfileIDforRFP;
        break;

      case F1AP_RAT_FrequencyPriorityInformation_PR_nGRAN:
        //rAT_FrequencySelectionPriority = ie->value.choice.RAT_FrequencyPriorityInformation.choice.rAT_FrequencySelectionPriority;
        break;

      default:
        LOG_W(F1AP, "unhandled IE RAT_FrequencyPriorityInformation.present\n");
        break;
    }
  }

  f1ap_dl_rrc_message_t dl_rrc = {
    .rrc_container_length = ie->value.choice.RRCContainer.size,
    .rrc_container = ie->value.choice.RRCContainer.buf,
    .rnti = f1ap_get_rnti_by_du_id(DUtype, instance, du_ue_f1ap_id),
    .srb_id = srb_id
  };
  int rc = dl_rrc_message(instance, &dl_rrc);
  if (rc == 0)
    return 0; /* has been handled, otherwise continue below */

  // decode RRC Container and act on the message type
  AssertFatal(srb_id<3,"illegal srb_id\n");
  MessageDef *msg = itti_alloc_new_message(TASK_DU_F1, 0, NR_DU_RRC_DL_INDICATION);
  NRDuDlReq_t *req=&NRDuDlReq(msg);
  req->rnti=f1ap_get_rnti_by_du_id(DUtype, instance, du_ue_f1ap_id);
  req->srb_id=srb_id;
  req->buf= get_free_mem_block( ie->value.choice.RRCContainer.size, __func__);
  memcpy(req->buf->data, ie->value.choice.RRCContainer.buf, ie->value.choice.RRCContainer.size);
  itti_send_msg_to_task(TASK_RRC_GNB, instance, msg);
  return 0;
}

<<<<<<< HEAD
int DU_send_UL_RRC_MESSAGE_TRANSFER(instance_t instance,
                                    const f1ap_ul_rrc_message_t *msg) {
  const rnti_t rnti = msg->rnti;
  F1AP_F1AP_PDU_t                pdu;
  F1AP_ULRRCMessageTransfer_t    *out;
  F1AP_ULRRCMessageTransferIEs_t *ie;
  uint8_t *buffer = NULL;
  uint32_t len;
  LOG_D(F1AP, "[DU %ld] %s: size %d UE RNTI %x in SRB %d\n",
        instance, __func__, msg->rrc_container_length, rnti, msg->srb_id);
  //for (int i = 0;i < msg->rrc_container_length; i++)
  //  printf("%02x ", msg->rrc_container[i]);
  //printf("\n");
  /* Create */
  /* 0. Message Type */
  memset(&pdu, 0, sizeof(pdu));
  pdu.present = F1AP_F1AP_PDU_PR_initiatingMessage;
  pdu.choice.initiatingMessage = (F1AP_InitiatingMessage_t *)calloc(1, sizeof(F1AP_InitiatingMessage_t));
  pdu.choice.initiatingMessage->procedureCode = F1AP_ProcedureCode_id_ULRRCMessageTransfer;
  pdu.choice.initiatingMessage->criticality   = F1AP_Criticality_ignore;
  pdu.choice.initiatingMessage->value.present = F1AP_InitiatingMessage__value_PR_ULRRCMessageTransfer;
  out = &pdu.choice.initiatingMessage->value.choice.ULRRCMessageTransfer;
  /* mandatory */
  /* c1. GNB_CU_UE_F1AP_ID */
  ie = (F1AP_ULRRCMessageTransferIEs_t *)calloc(1, sizeof(F1AP_ULRRCMessageTransferIEs_t));
  ie->id                             = F1AP_ProtocolIE_ID_id_gNB_CU_UE_F1AP_ID;
  ie->criticality                    = F1AP_Criticality_reject;
  ie->value.present                  = F1AP_ULRRCMessageTransferIEs__value_PR_GNB_CU_UE_F1AP_ID;
  ie->value.choice.GNB_CU_UE_F1AP_ID = f1ap_get_cu_ue_f1ap_id(DUtype, instance, rnti);
  asn1cSeqAdd(&out->protocolIEs.list, ie);
  /* mandatory */
  /* c2. GNB_DU_UE_F1AP_ID */
  ie = (F1AP_ULRRCMessageTransferIEs_t *)calloc(1, sizeof(F1AP_ULRRCMessageTransferIEs_t));
  ie->id                             = F1AP_ProtocolIE_ID_id_gNB_DU_UE_F1AP_ID;
  ie->criticality                    = F1AP_Criticality_reject;
  ie->value.present                  = F1AP_ULRRCMessageTransferIEs__value_PR_GNB_DU_UE_F1AP_ID;
  ie->value.choice.GNB_DU_UE_F1AP_ID = f1ap_get_du_ue_f1ap_id(DUtype, instance, rnti);
  asn1cSeqAdd(&out->protocolIEs.list, ie);
  /* mandatory */
  /* c3. SRBID */
  ie = (F1AP_ULRRCMessageTransferIEs_t *)calloc(1, sizeof(F1AP_ULRRCMessageTransferIEs_t));
  ie->id                            = F1AP_ProtocolIE_ID_id_SRBID;
  ie->criticality                   = F1AP_Criticality_reject;
  ie->value.present                 = F1AP_ULRRCMessageTransferIEs__value_PR_SRBID;
  ie->value.choice.SRBID            = msg->srb_id;
  asn1cSeqAdd(&out->protocolIEs.list, ie);
  // issue in here
  /* mandatory */
  /* c4. RRCContainer */
  ie = (F1AP_ULRRCMessageTransferIEs_t *)calloc(1, sizeof(F1AP_ULRRCMessageTransferIEs_t));
  ie->id                            = F1AP_ProtocolIE_ID_id_RRCContainer;
  ie->criticality                   = F1AP_Criticality_reject;
  ie->value.present                 = F1AP_ULRRCMessageTransferIEs__value_PR_RRCContainer;
  OCTET_STRING_fromBuf(&ie->value.choice.RRCContainer,
                       (const char *) msg->rrc_container,
                       msg->rrc_container_length);
  asn1cSeqAdd(&out->protocolIEs.list, ie);

  if (msg->srb_id == 1 || msg->srb_id == 2) {
    struct rrc_eNB_ue_context_s *ue_context_p = rrc_eNB_get_ue_context(RC.rrc[instance], rnti);
    LTE_UL_DCCH_Message_t *ul_dcch_msg=NULL;
    asn_dec_rval_t dec_rval;
    dec_rval = uper_decode(NULL,
                           &asn_DEF_LTE_UL_DCCH_Message,
                           (void **)&ul_dcch_msg,
                           &ie->value.choice.RRCContainer.buf[1], // buf[0] includes the pdcp header
                           msg->rrc_container_length, 0, 0);

    if ((dec_rval.code != RC_OK) && (dec_rval.consumed == 0))
      LOG_E(F1AP, " Failed to decode UL-DCCH (%zu bytes)\n",dec_rval.consumed);

    if (ul_dcch_msg->message.present == LTE_UL_DCCH_MessageType_PR_c1) {
      switch (ul_dcch_msg->message.choice.c1.present) {
        case LTE_UL_DCCH_MessageType__c1_PR_NOTHING:   /* No components present */
          break;

        case LTE_UL_DCCH_MessageType__c1_PR_csfbParametersRequestCDMA2000:
          break;

        case LTE_UL_DCCH_MessageType__c1_PR_measurementReport:
          break;

        case LTE_UL_DCCH_MessageType__c1_PR_rrcConnectionReconfigurationComplete:
          LOG_D(F1AP, "[MSG] RRC UL rrcConnectionReconfigurationComplete\n");
          /* CDRX: activated when RRC Connection Reconfiguration Complete is received */
          int UE_id_mac = find_UE_id(instance, rnti);

          if (UE_id_mac == -1) {
            LOG_E(F1AP, "Can't find UE_id(MAC) of UE rnti %x\n", rnti);
            break;
          }

          UE_sched_ctrl_t *UE_scheduling_control = &(RC.mac[instance]->UE_info.UE_sched_ctrl[UE_id_mac]);

          if (UE_scheduling_control->cdrx_waiting_ack == true) {
            UE_scheduling_control->cdrx_waiting_ack = false;
            UE_scheduling_control->cdrx_configured = true; // Set to TRUE when RRC Connection Reconfiguration Complete is received
            LOG_D(F1AP, "CDRX configuration activated after RRC Connection Reconfiguration Complete reception\n");
          }

          /* End of CDRX processing */
          break;

        case LTE_UL_DCCH_MessageType__c1_PR_rrcConnectionReestablishmentComplete:
          break;

        case LTE_UL_DCCH_MessageType__c1_PR_rrcConnectionSetupComplete:
          LOG_D(F1AP, "[MSG] RRC UL rrcConnectionSetupComplete \n");

          if(!ue_context_p) {
            LOG_E(F1AP, "Did not find the UE context associated with UE RNTOI %x, ue_context_p is NULL\n", rnti);
          } else {
            LOG_D(F1AP, "Processing RRCConnectionSetupComplete UE %x\n", rnti);
            ue_context_p->ue_context.StatusRrc = RRC_CONNECTED;
          }

          break;

        case LTE_UL_DCCH_MessageType__c1_PR_securityModeComplete:
          LOG_D(F1AP, "[MSG] RRC securityModeComplete \n");
          break;

        case LTE_UL_DCCH_MessageType__c1_PR_securityModeFailure:
          break;

        case LTE_UL_DCCH_MessageType__c1_PR_ueCapabilityInformation:
          LOG_D(F1AP, "[MSG] RRC ueCapabilityInformation \n");
          break;

        case LTE_UL_DCCH_MessageType__c1_PR_ulHandoverPreparationTransfer:
          break;

        case LTE_UL_DCCH_MessageType__c1_PR_ulInformationTransfer:
          LOG_D(F1AP,"[MSG] RRC UL Information Transfer \n");
          break;

        case LTE_UL_DCCH_MessageType__c1_PR_counterCheckResponse:
          break;

        case LTE_UL_DCCH_MessageType__c1_PR_ueInformationResponse_r9:
          break;

        case LTE_UL_DCCH_MessageType__c1_PR_proximityIndication_r9:
          break;

        case LTE_UL_DCCH_MessageType__c1_PR_rnReconfigurationComplete_r10:
          break;

        case LTE_UL_DCCH_MessageType__c1_PR_mbmsCountingResponse_r10:
          break;

        case LTE_UL_DCCH_MessageType__c1_PR_interFreqRSTDMeasurementIndication_r10:
          break;
      }
    }
  }

  /* encode */
  if (f1ap_encode_pdu(&pdu, &buffer, &len) < 0) {
    LOG_E(F1AP, "Failed to encode F1 UL RRC MESSAGE TRANSFER\n");
    return -1;
  }

  ASN_STRUCT_RESET(asn_DEF_F1AP_F1AP_PDU, &pdu);
  f1ap_itti_send_sctp_data_req(false, instance, buffer, len, getCxt(DUtype, instance)->default_sctp_stream_id);
  return 0;
}

=======
>>>>>>> 61f49be3
/*  UL RRC Message Transfer */
int DU_send_INITIAL_UL_RRC_MESSAGE_TRANSFER(instance_t     instanceP,
    int             CC_idP,
    int             UE_id,
    rnti_t          rntiP,
    const uint8_t   *sduP,
    sdu_size_t      sdu_lenP,
    const uint8_t   *sdu2P,
    sdu_size_t      sdu2_lenP) {
  F1AP_F1AP_PDU_t                       pdu= {0};
  F1AP_InitialULRRCMessageTransfer_t    *out;
  uint8_t  *buffer=NULL;
  uint32_t  len=0;
  int f1ap_uid = f1ap_add_ue (DUtype, instanceP, rntiP);

  if (f1ap_uid  < 0 ) {
    LOG_E(F1AP, "Failed to add UE \n");
    return -1;
  }

  /* Create */
  /* 0. Message Type */
  pdu.present = F1AP_F1AP_PDU_PR_initiatingMessage;
  asn1cCalloc(pdu.choice.initiatingMessage, tmp);
  tmp->procedureCode = F1AP_ProcedureCode_id_InitialULRRCMessageTransfer;
  tmp->criticality   = F1AP_Criticality_ignore;
  tmp->value.present = F1AP_InitiatingMessage__value_PR_InitialULRRCMessageTransfer;
  out = &tmp->value.choice.InitialULRRCMessageTransfer;
  /* mandatory */
  /* c1. GNB_DU_UE_F1AP_ID */
  asn1cSequenceAdd(out->protocolIEs.list, F1AP_InitialULRRCMessageTransferIEs_t, ie1);
  ie1->id                             = F1AP_ProtocolIE_ID_id_gNB_DU_UE_F1AP_ID;
  ie1->criticality                    = F1AP_Criticality_reject;
  ie1->value.present                  = F1AP_InitialULRRCMessageTransferIEs__value_PR_GNB_DU_UE_F1AP_ID;
  ie1->value.choice.GNB_DU_UE_F1AP_ID = getCxt(DUtype, instanceP)->f1ap_ue[f1ap_uid].du_ue_f1ap_id;
  /* mandatory */
  /* c2. NRCGI */
  asn1cSequenceAdd(out->protocolIEs.list, F1AP_InitialULRRCMessageTransferIEs_t, ie2);
  ie2->id                             = F1AP_ProtocolIE_ID_id_NRCGI;
  ie2->criticality                    = F1AP_Criticality_reject;
  ie2->value.present                  = F1AP_InitialULRRCMessageTransferIEs__value_PR_NRCGI;
  //Fixme: takes always the first cell
  addnRCGI(ie2->value.choice.NRCGI, getCxt(DUtype, instanceP)->setupReq.cell);
  /* mandatory */
  /* c3. C_RNTI */  // 16
  asn1cSequenceAdd(out->protocolIEs.list, F1AP_InitialULRRCMessageTransferIEs_t, ie3);
  ie3->id                             = F1AP_ProtocolIE_ID_id_C_RNTI;
  ie3->criticality                    = F1AP_Criticality_reject;
  ie3->value.present                  = F1AP_InitialULRRCMessageTransferIEs__value_PR_C_RNTI;
  ie3->value.choice.C_RNTI=rntiP;
  /* mandatory */
  /* c4. RRCContainer */
  asn1cSequenceAdd(out->protocolIEs.list, F1AP_InitialULRRCMessageTransferIEs_t, ie4);
  ie4->id                            = F1AP_ProtocolIE_ID_id_RRCContainer;
  ie4->criticality                   = F1AP_Criticality_reject;
  ie4->value.present                 = F1AP_InitialULRRCMessageTransferIEs__value_PR_RRCContainer;
  OCTET_STRING_fromBuf(&ie4->value.choice.RRCContainer, (const char *)sduP, sdu_lenP);

  /* optional */
  /* c5. DUtoCURRCContainer */
  if (sdu2P) {
    asn1cSequenceAdd(out->protocolIEs.list, F1AP_InitialULRRCMessageTransferIEs_t, ie5);
    ie5->id                             = F1AP_ProtocolIE_ID_id_DUtoCURRCContainer;
    ie5->criticality                    = F1AP_Criticality_reject;
    ie5->value.present                  = F1AP_InitialULRRCMessageTransferIEs__value_PR_DUtoCURRCContainer;
    OCTET_STRING_fromBuf(&ie5->value.choice.DUtoCURRCContainer,
                         (const char *)sdu2P,
                         sdu2_lenP);
  }
  /* mandatory */
  /* c6. Transaction ID (integer value) */
  asn1cSequenceAdd(out->protocolIEs.list, F1AP_InitialULRRCMessageTransferIEs_t, ie6);
  ie6->id                        = F1AP_ProtocolIE_ID_id_TransactionID;
  ie6->criticality               = F1AP_Criticality_ignore;
  ie6->value.present             = F1AP_InitialULRRCMessageTransferIEs__value_PR_TransactionID;
  ie6->value.choice.TransactionID = F1AP_get_next_transaction_identifier(f1ap_req(false, instanceP)->gNB_DU_id, f1ap_req(false, instanceP)->gNB_DU_id);

  /* encode */
  if (f1ap_encode_pdu(&pdu, &buffer, &len) < 0) {
    LOG_E(F1AP, "Failed to encode F1 INITIAL UL RRC MESSAGE TRANSFER\n");
    return -1;
  }

  f1ap_itti_send_sctp_data_req(false, instanceP, buffer, len, getCxt(DUtype, instanceP)->default_sctp_stream_id);
  return 0;
}


int DU_send_UL_NR_RRC_MESSAGE_TRANSFER(instance_t instance,
                                       const f1ap_ul_rrc_message_t *msg) {
  const rnti_t rnti = msg->rnti;
  F1AP_F1AP_PDU_t                pdu= {0};
  F1AP_ULRRCMessageTransfer_t    *out;
  uint8_t *buffer = NULL;
  uint32_t len;
  LOG_D(F1AP, "[DU %ld] %s: size %d UE RNTI %x in SRB %d\n",
        instance, __func__, msg->rrc_container_length, rnti, msg->srb_id);
  //for (int i = 0;i < msg->rrc_container_length; i++)
  //  printf("%02x ", msg->rrc_container[i]);
  //printf("\n");
  /* Create */
  /* 0. Message Type */
  pdu.present = F1AP_F1AP_PDU_PR_initiatingMessage;
  asn1cCalloc(pdu.choice.initiatingMessage, tmp);
  tmp->procedureCode = F1AP_ProcedureCode_id_ULRRCMessageTransfer;
  tmp->criticality   = F1AP_Criticality_ignore;
  tmp->value.present = F1AP_InitiatingMessage__value_PR_ULRRCMessageTransfer;
  out = &tmp->value.choice.ULRRCMessageTransfer;
  /* mandatory */
  /* c1. GNB_CU_UE_F1AP_ID */
  asn1cSequenceAdd(out->protocolIEs.list, F1AP_ULRRCMessageTransferIEs_t, ie1);
  ie1->id                             = F1AP_ProtocolIE_ID_id_gNB_CU_UE_F1AP_ID;
  ie1->criticality                    = F1AP_Criticality_reject;
  ie1->value.present                  = F1AP_ULRRCMessageTransferIEs__value_PR_GNB_CU_UE_F1AP_ID;
  ie1->value.choice.GNB_CU_UE_F1AP_ID = f1ap_get_cu_ue_f1ap_id(DUtype, instance, rnti);
  /* mandatory */
  /* c2. GNB_DU_UE_F1AP_ID */
  asn1cSequenceAdd(out->protocolIEs.list, F1AP_ULRRCMessageTransferIEs_t, ie2);
  ie2->id                             = F1AP_ProtocolIE_ID_id_gNB_DU_UE_F1AP_ID;
  ie2->criticality                    = F1AP_Criticality_reject;
  ie2->value.present                  = F1AP_ULRRCMessageTransferIEs__value_PR_GNB_DU_UE_F1AP_ID;
  ie2->value.choice.GNB_DU_UE_F1AP_ID = f1ap_get_du_ue_f1ap_id(DUtype, instance, rnti);
  /* mandatory */
  /* c3. SRBID */
  asn1cSequenceAdd(out->protocolIEs.list, F1AP_ULRRCMessageTransferIEs_t, ie3);
  ie3->id                            = F1AP_ProtocolIE_ID_id_SRBID;
  ie3->criticality                   = F1AP_Criticality_reject;
  ie3->value.present                 = F1AP_ULRRCMessageTransferIEs__value_PR_SRBID;
  ie3->value.choice.SRBID            = msg->srb_id;
  // issue in here
  /* mandatory */
  /* c4. RRCContainer */
  asn1cSequenceAdd(out->protocolIEs.list, F1AP_ULRRCMessageTransferIEs_t, ie4);
  ie4->id                            = F1AP_ProtocolIE_ID_id_RRCContainer;
  ie4->criticality                   = F1AP_Criticality_reject;
  ie4->value.present                 = F1AP_ULRRCMessageTransferIEs__value_PR_RRCContainer;
  OCTET_STRING_fromBuf(&ie4->value.choice.RRCContainer,
                       (const char *) msg->rrc_container,
                       msg->rrc_container_length);

  /* encode */
  if (f1ap_encode_pdu(&pdu, &buffer, &len) < 0) {
    LOG_E(F1AP, "Failed to encode F1 UL RRC MESSAGE TRANSFER \n");
    return -1;
  }

  f1ap_itti_send_sctp_data_req(false, instance, buffer, len, getCxt(DUtype, instance)->default_sctp_stream_id);
  return 0;
}<|MERGE_RESOLUTION|>--- conflicted
+++ resolved
@@ -155,177 +155,6 @@
   return 0;
 }
 
-<<<<<<< HEAD
-int DU_send_UL_RRC_MESSAGE_TRANSFER(instance_t instance,
-                                    const f1ap_ul_rrc_message_t *msg) {
-  const rnti_t rnti = msg->rnti;
-  F1AP_F1AP_PDU_t                pdu;
-  F1AP_ULRRCMessageTransfer_t    *out;
-  F1AP_ULRRCMessageTransferIEs_t *ie;
-  uint8_t *buffer = NULL;
-  uint32_t len;
-  LOG_D(F1AP, "[DU %ld] %s: size %d UE RNTI %x in SRB %d\n",
-        instance, __func__, msg->rrc_container_length, rnti, msg->srb_id);
-  //for (int i = 0;i < msg->rrc_container_length; i++)
-  //  printf("%02x ", msg->rrc_container[i]);
-  //printf("\n");
-  /* Create */
-  /* 0. Message Type */
-  memset(&pdu, 0, sizeof(pdu));
-  pdu.present = F1AP_F1AP_PDU_PR_initiatingMessage;
-  pdu.choice.initiatingMessage = (F1AP_InitiatingMessage_t *)calloc(1, sizeof(F1AP_InitiatingMessage_t));
-  pdu.choice.initiatingMessage->procedureCode = F1AP_ProcedureCode_id_ULRRCMessageTransfer;
-  pdu.choice.initiatingMessage->criticality   = F1AP_Criticality_ignore;
-  pdu.choice.initiatingMessage->value.present = F1AP_InitiatingMessage__value_PR_ULRRCMessageTransfer;
-  out = &pdu.choice.initiatingMessage->value.choice.ULRRCMessageTransfer;
-  /* mandatory */
-  /* c1. GNB_CU_UE_F1AP_ID */
-  ie = (F1AP_ULRRCMessageTransferIEs_t *)calloc(1, sizeof(F1AP_ULRRCMessageTransferIEs_t));
-  ie->id                             = F1AP_ProtocolIE_ID_id_gNB_CU_UE_F1AP_ID;
-  ie->criticality                    = F1AP_Criticality_reject;
-  ie->value.present                  = F1AP_ULRRCMessageTransferIEs__value_PR_GNB_CU_UE_F1AP_ID;
-  ie->value.choice.GNB_CU_UE_F1AP_ID = f1ap_get_cu_ue_f1ap_id(DUtype, instance, rnti);
-  asn1cSeqAdd(&out->protocolIEs.list, ie);
-  /* mandatory */
-  /* c2. GNB_DU_UE_F1AP_ID */
-  ie = (F1AP_ULRRCMessageTransferIEs_t *)calloc(1, sizeof(F1AP_ULRRCMessageTransferIEs_t));
-  ie->id                             = F1AP_ProtocolIE_ID_id_gNB_DU_UE_F1AP_ID;
-  ie->criticality                    = F1AP_Criticality_reject;
-  ie->value.present                  = F1AP_ULRRCMessageTransferIEs__value_PR_GNB_DU_UE_F1AP_ID;
-  ie->value.choice.GNB_DU_UE_F1AP_ID = f1ap_get_du_ue_f1ap_id(DUtype, instance, rnti);
-  asn1cSeqAdd(&out->protocolIEs.list, ie);
-  /* mandatory */
-  /* c3. SRBID */
-  ie = (F1AP_ULRRCMessageTransferIEs_t *)calloc(1, sizeof(F1AP_ULRRCMessageTransferIEs_t));
-  ie->id                            = F1AP_ProtocolIE_ID_id_SRBID;
-  ie->criticality                   = F1AP_Criticality_reject;
-  ie->value.present                 = F1AP_ULRRCMessageTransferIEs__value_PR_SRBID;
-  ie->value.choice.SRBID            = msg->srb_id;
-  asn1cSeqAdd(&out->protocolIEs.list, ie);
-  // issue in here
-  /* mandatory */
-  /* c4. RRCContainer */
-  ie = (F1AP_ULRRCMessageTransferIEs_t *)calloc(1, sizeof(F1AP_ULRRCMessageTransferIEs_t));
-  ie->id                            = F1AP_ProtocolIE_ID_id_RRCContainer;
-  ie->criticality                   = F1AP_Criticality_reject;
-  ie->value.present                 = F1AP_ULRRCMessageTransferIEs__value_PR_RRCContainer;
-  OCTET_STRING_fromBuf(&ie->value.choice.RRCContainer,
-                       (const char *) msg->rrc_container,
-                       msg->rrc_container_length);
-  asn1cSeqAdd(&out->protocolIEs.list, ie);
-
-  if (msg->srb_id == 1 || msg->srb_id == 2) {
-    struct rrc_eNB_ue_context_s *ue_context_p = rrc_eNB_get_ue_context(RC.rrc[instance], rnti);
-    LTE_UL_DCCH_Message_t *ul_dcch_msg=NULL;
-    asn_dec_rval_t dec_rval;
-    dec_rval = uper_decode(NULL,
-                           &asn_DEF_LTE_UL_DCCH_Message,
-                           (void **)&ul_dcch_msg,
-                           &ie->value.choice.RRCContainer.buf[1], // buf[0] includes the pdcp header
-                           msg->rrc_container_length, 0, 0);
-
-    if ((dec_rval.code != RC_OK) && (dec_rval.consumed == 0))
-      LOG_E(F1AP, " Failed to decode UL-DCCH (%zu bytes)\n",dec_rval.consumed);
-
-    if (ul_dcch_msg->message.present == LTE_UL_DCCH_MessageType_PR_c1) {
-      switch (ul_dcch_msg->message.choice.c1.present) {
-        case LTE_UL_DCCH_MessageType__c1_PR_NOTHING:   /* No components present */
-          break;
-
-        case LTE_UL_DCCH_MessageType__c1_PR_csfbParametersRequestCDMA2000:
-          break;
-
-        case LTE_UL_DCCH_MessageType__c1_PR_measurementReport:
-          break;
-
-        case LTE_UL_DCCH_MessageType__c1_PR_rrcConnectionReconfigurationComplete:
-          LOG_D(F1AP, "[MSG] RRC UL rrcConnectionReconfigurationComplete\n");
-          /* CDRX: activated when RRC Connection Reconfiguration Complete is received */
-          int UE_id_mac = find_UE_id(instance, rnti);
-
-          if (UE_id_mac == -1) {
-            LOG_E(F1AP, "Can't find UE_id(MAC) of UE rnti %x\n", rnti);
-            break;
-          }
-
-          UE_sched_ctrl_t *UE_scheduling_control = &(RC.mac[instance]->UE_info.UE_sched_ctrl[UE_id_mac]);
-
-          if (UE_scheduling_control->cdrx_waiting_ack == true) {
-            UE_scheduling_control->cdrx_waiting_ack = false;
-            UE_scheduling_control->cdrx_configured = true; // Set to TRUE when RRC Connection Reconfiguration Complete is received
-            LOG_D(F1AP, "CDRX configuration activated after RRC Connection Reconfiguration Complete reception\n");
-          }
-
-          /* End of CDRX processing */
-          break;
-
-        case LTE_UL_DCCH_MessageType__c1_PR_rrcConnectionReestablishmentComplete:
-          break;
-
-        case LTE_UL_DCCH_MessageType__c1_PR_rrcConnectionSetupComplete:
-          LOG_D(F1AP, "[MSG] RRC UL rrcConnectionSetupComplete \n");
-
-          if(!ue_context_p) {
-            LOG_E(F1AP, "Did not find the UE context associated with UE RNTOI %x, ue_context_p is NULL\n", rnti);
-          } else {
-            LOG_D(F1AP, "Processing RRCConnectionSetupComplete UE %x\n", rnti);
-            ue_context_p->ue_context.StatusRrc = RRC_CONNECTED;
-          }
-
-          break;
-
-        case LTE_UL_DCCH_MessageType__c1_PR_securityModeComplete:
-          LOG_D(F1AP, "[MSG] RRC securityModeComplete \n");
-          break;
-
-        case LTE_UL_DCCH_MessageType__c1_PR_securityModeFailure:
-          break;
-
-        case LTE_UL_DCCH_MessageType__c1_PR_ueCapabilityInformation:
-          LOG_D(F1AP, "[MSG] RRC ueCapabilityInformation \n");
-          break;
-
-        case LTE_UL_DCCH_MessageType__c1_PR_ulHandoverPreparationTransfer:
-          break;
-
-        case LTE_UL_DCCH_MessageType__c1_PR_ulInformationTransfer:
-          LOG_D(F1AP,"[MSG] RRC UL Information Transfer \n");
-          break;
-
-        case LTE_UL_DCCH_MessageType__c1_PR_counterCheckResponse:
-          break;
-
-        case LTE_UL_DCCH_MessageType__c1_PR_ueInformationResponse_r9:
-          break;
-
-        case LTE_UL_DCCH_MessageType__c1_PR_proximityIndication_r9:
-          break;
-
-        case LTE_UL_DCCH_MessageType__c1_PR_rnReconfigurationComplete_r10:
-          break;
-
-        case LTE_UL_DCCH_MessageType__c1_PR_mbmsCountingResponse_r10:
-          break;
-
-        case LTE_UL_DCCH_MessageType__c1_PR_interFreqRSTDMeasurementIndication_r10:
-          break;
-      }
-    }
-  }
-
-  /* encode */
-  if (f1ap_encode_pdu(&pdu, &buffer, &len) < 0) {
-    LOG_E(F1AP, "Failed to encode F1 UL RRC MESSAGE TRANSFER\n");
-    return -1;
-  }
-
-  ASN_STRUCT_RESET(asn_DEF_F1AP_F1AP_PDU, &pdu);
-  f1ap_itti_send_sctp_data_req(false, instance, buffer, len, getCxt(DUtype, instance)->default_sctp_stream_id);
-  return 0;
-}
-
-=======
->>>>>>> 61f49be3
 /*  UL RRC Message Transfer */
 int DU_send_INITIAL_UL_RRC_MESSAGE_TRANSFER(instance_t     instanceP,
     int             CC_idP,
