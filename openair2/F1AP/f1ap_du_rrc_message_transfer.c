/*
 * Licensed to the OpenAirInterface (OAI) Software Alliance under one or more
 * contributor license agreements.  See the NOTICE file distributed with
 * this work for additional information regarding copyright ownership.
 * The OpenAirInterface Software Alliance licenses this file to You under
 * the OAI Public License, Version 1.1  (the "License"); you may not use this file
 * except in compliance with the License.
 * You may obtain a copy of the License at
 *
 *      http://www.openairinterface.org/?page_id=698
 *
 * Unless required by applicable law or agreed to in writing, software
 * distributed under the License is distributed on an "AS IS" BASIS,
 * WITHOUT WARRANTIES OR CONDITIONS OF ANY KIND, either express or implied.
 * See the License for the specific language governing permissions and
 * limitations under the License.
 *-------------------------------------------------------------------------------
 * For more information about the OpenAirInterface (OAI) Software Alliance:
 *      contact@openairinterface.org
 */

/*! \file f1ap_du_rrc_message_transfer.c
 * \brief f1ap rrc message transfer for DU
 * \author EURECOM/NTUST
 * \date 2018
 * \version 0.1
 * \company Eurecom
 * \email: navid.nikaein@eurecom.fr, bing-kai.hong@eurecom.fr
 * \note
 * \warning
 */

#include "f1ap_common.h"
#include "f1ap_encoder.h"
#include "f1ap_decoder.h"
#include "f1ap_itti_messaging.h"

#include "f1ap_du_rrc_message_transfer.h"

<<<<<<< HEAD
#include "DL-CCCH-Message.h"
#include "DL-DCCH-Message.h"

// for SRB1_logicalChannelConfig_defaultValue
#include "rrc_extern.h"
#include "common/ran_context.h"

=======
>>>>>>> d9661177
// undefine C_RNTI from
// openair1/PHY/LTE_TRANSPORT/transport_common.h which
// replaces in ie->value.choice.C_RNTI, causing
// a compile error

#undef C_RNTI 

extern f1ap_setup_req_t *f1ap_du_data;
extern RAN_CONTEXT_t RC;


f1ap_cudu_ue_inst_t f1ap_du_ue[MAX_eNB];



/*  DL RRC Message Transfer */
int DU_handle_DL_RRC_MESSAGE_TRANSFER(instance_t       instance,
                                      uint32_t         assoc_id,
                                      uint32_t         stream,
                                      F1AP_F1AP_PDU_t *pdu) {

  LOG_D(DU_F1AP, "DU_handle_DL_RRC_MESSAGE_TRANSFER \n");
  
  MessageDef                     *message_p;
  F1AP_DLRRCMessageTransfer_t    *container;
  F1AP_DLRRCMessageTransferIEs_t *ie;

  uint8_t  *buffer;
  uint32_t  len;
  
  uint64_t        cu_ue_f1ap_id;
  uint64_t        du_ue_f1ap_id;
  uint64_t        srb_id;
  int             executeDuplication;
  sdu_size_t      rrc_dl_sdu_len;
  uint64_t        subscriberProfileIDforRFP;
  uint64_t        rAT_FrequencySelectionPriority;

  DevAssert(pdu != NULL);

  if (stream != 0) {
    LOG_E(F1AP, "[SCTP %d] Received F1 on stream != 0 (%d)\n",
               assoc_id, stream);
    return -1;
  }

  container = &pdu->choice.initiatingMessage->value.choice.DLRRCMessageTransfer;


  /* GNB_CU_UE_F1AP_ID */
  F1AP_FIND_PROTOCOLIE_BY_ID(F1AP_DLRRCMessageTransferIEs_t, ie, container,
                             F1AP_ProtocolIE_ID_id_gNB_CU_UE_F1AP_ID, true);
  cu_ue_f1ap_id = ie->value.choice.GNB_CU_UE_F1AP_ID;
  LOG_D(DU_F1AP, "cu_ue_f1ap_id %lu \n", cu_ue_f1ap_id);


  /* GNB_DU_UE_F1AP_ID */
  F1AP_FIND_PROTOCOLIE_BY_ID(F1AP_DLRRCMessageTransferIEs_t, ie, container,
                             F1AP_ProtocolIE_ID_id_gNB_DU_UE_F1AP_ID, true);
  du_ue_f1ap_id = ie->value.choice.GNB_DU_UE_F1AP_ID;
  LOG_D(DU_F1AP, "du_ue_f1ap_id %lu \n", du_ue_f1ap_id); // this should be the one transmitted via initial ul rrc message transfer 

  if (f1ap_du_add_cu_ue_id(&f1ap_du_ue[instance],du_ue_f1ap_id,cu_ue_f1ap_id) < 0 ) {
    LOG_E(DU_F1AP, "Failed to find the F1AP UID \n");
    //return -1;
  }
  
  /* optional */
  /* oldgNB_DU_UE_F1AP_ID */
  if (0) {
    F1AP_FIND_PROTOCOLIE_BY_ID(F1AP_DLRRCMessageTransferIEs_t, ie, container,
                             F1AP_ProtocolIE_ID_id_oldgNB_DU_UE_F1AP_ID, true);
  }

  /* mandatory */
  /* SRBID */
  F1AP_FIND_PROTOCOLIE_BY_ID(F1AP_DLRRCMessageTransferIEs_t, ie, container,
                             F1AP_ProtocolIE_ID_id_SRBID, true);
  srb_id = ie->value.choice.SRBID;
  LOG_D(DU_F1AP, "srb_id %lu \n", srb_id);

  /* optional */
  /* ExecuteDuplication */
  if (0) {
    F1AP_FIND_PROTOCOLIE_BY_ID(F1AP_DLRRCMessageTransferIEs_t, ie, container,
                             F1AP_ProtocolIE_ID_id_ExecuteDuplication, true);
    executeDuplication = ie->value.choice.ExecuteDuplication;
    LOG_D(DU_F1AP, "ExecuteDuplication %d \n", executeDuplication);
  }

  // issue in here
  /* mandatory */
  /* RRC Container */
  F1AP_FIND_PROTOCOLIE_BY_ID(F1AP_DLRRCMessageTransferIEs_t, ie, container,
                             F1AP_ProtocolIE_ID_id_RRCContainer, true);
  // BK: need check
  // create an ITTI message and copy SDU
<<<<<<< HEAD
  //  message_p = itti_alloc_new_message (TASK_CU_F1, RRC_MAC_CCCH_DATA_IND);
  //  memset (RRC_MAC_CCCH_DATA_IND (message_p).sdu, 0, CCCH_SDU_SIZE);
  rrc_dl_sdu_len = ie->value.choice.RRCContainer.size;
  //  memcpy(RRC_MAC_CCCH_DATA_IND (message_p).sdu, ie->value.choice.RRCContainer.buf,
  //         ccch_sdu_len);
  printf ("RRCContainer :");
  for (int i=0;i<ie->value.choice.RRCContainer.size;i++) printf("%2x ",ie->value.choice.RRCContainer.buf[i]);
  printf("\n");
=======
  message_p = itti_alloc_new_message (TASK_DU_F1, RRC_MAC_CCCH_DATA_IND);
  memset (RRC_MAC_CCCH_DATA_IND (message_p).sdu, 0, CCCH_SDU_SIZE);
  ccch_sdu_len = ie->value.choice.RRCContainer.size;
  memcpy(RRC_MAC_CCCH_DATA_IND (message_p).sdu, ie->value.choice.RRCContainer.buf,
         ccch_sdu_len);
  LOG_D(DU_F1AP, "RRCContainer(CCCH) :");
  for (int i=0;i<ie->value.choice.RRCContainer.size;i++) LOG_D(DU_F1AP, "%2x ",RRC_MAC_CCCH_DATA_IND (message_p).sdu[i]);
  LOG_D(DU_F1AP, "\n");
>>>>>>> d9661177

  /* optional */
  /* RAT_FrequencyPriorityInformation */
  if (0) {
    F1AP_FIND_PROTOCOLIE_BY_ID(F1AP_DLRRCMessageTransferIEs_t, ie, container,
                             F1AP_ProtocolIE_ID_id_RAT_FrequencyPriorityInformation, true);

    switch(ie->value.choice.RAT_FrequencyPriorityInformation.present) {
      case F1AP_RAT_FrequencyPriorityInformation_PR_subscriberProfileIDforRFP:
        subscriberProfileIDforRFP = ie->value.choice.RAT_FrequencyPriorityInformation.choice.subscriberProfileIDforRFP;
        break;
      case F1AP_RAT_FrequencyPriorityInformation_PR_rAT_FrequencySelectionPriority:
        rAT_FrequencySelectionPriority = ie->value.choice.RAT_FrequencyPriorityInformation.choice.rAT_FrequencySelectionPriority;
        break;
    }
  }

  // decode RRC Container and act on the message type
  AssertFatal(srb_id<3,"illegal srb_id\n");

  if (srb_id == 0) {
    DL_CCCH_Message_t* dl_ccch_msg=NULL;
    asn_dec_rval_t dec_rval;
    dec_rval = uper_decode(NULL,
			   &asn_DEF_DL_CCCH_Message,
			   (void**)&dl_ccch_msg,
			   ie->value.choice.RRCContainer.buf,
			   ie->value.choice.RRCContainer.size,0,0);
    switch (dl_ccch_msg->message.choice.c1.present) {
      
    case DL_CCCH_MessageType__c1_PR_NOTHING:
      LOG_I(RRC, "Received PR_NOTHING on DL-CCCH-Message\n");
      break;
      
    case DL_CCCH_MessageType__c1_PR_rrcConnectionReestablishment:
      LOG_I(RRC,
	    "Logical Channel DL-CCCH (SRB0), Received RRCConnectionReestablishment\n");
      break;
      
    case DL_CCCH_MessageType__c1_PR_rrcConnectionReestablishmentReject:
      LOG_I(RRC,
	    "Logical Channel DL-CCCH (SRB0), Received RRCConnectionReestablishmentReject\n");
      break;

    case DL_CCCH_MessageType__c1_PR_rrcConnectionReject:
      LOG_I(RRC,
	    "Logical Channel DL-CCCH (SRB0), Received RRCConnectionReject \n");
      break;

    case DL_CCCH_MessageType__c1_PR_rrcConnectionSetup:
      {
	LOG_I(RRC,
	      "Logical Channel DL-CCCH (SRB0), Received RRCConnectionSetup RNTI %x\n",  (rnti_t)du_ue_f1ap_id);
	// Get configuration

	// find rrc instance and ue_context for this UE
	/*
	eNB_RRC_INST *rrc;
	rrc_eNB_ue_context_t *ue_context_pP = NULL;
	for (int i = 0; i<RC.nb_inst; i++) {
	  rrc = RC.rrc[i];
	  // note this requires that du_ue_f1ap_id == RNTI!
	  ue_context_pP = rrc_eNB_get_ue_context(rrc,(rnti_t)du_ue_f1ap_id);
	  if (ue_context_pP != NULL) break;
	}
	AssertFatal(ue_context_pP != NULL, "no UE context found!\n");
	*/

	// find MACRLC instance based on RNTI/UE_DU_ID
	int macrlc_instance=-1;

	for (macrlc_instance=0;macrlc_instance<RC.nb_macrlc_inst;macrlc_instance++)
	  if (find_UE_id(macrlc_instance,du_ue_f1ap_id)>=0) break;
	
	AssertFatal(macrlc_instance>=0,"cannot find macrlc instance for ue\n");

	RRCConnectionSetup_t* rrcConnectionSetup = &dl_ccch_msg->message.choice.c1.choice.rrcConnectionSetup;
	//	eNB_RRC_UE_t *ue_p = &ue_context_pP->ue_context;
	AssertFatal(rrcConnectionSetup!=NULL,"rrcConnectionSetup is null\n");
	RadioResourceConfigDedicated_t* radioResourceConfigDedicated = &rrcConnectionSetup->criticalExtensions.choice.c1.choice.rrcConnectionSetup_r8.radioResourceConfigDedicated;
	
	// get SRB logical channel information
	SRB_ToAddModList_t *SRB_configList;
	SRB_ToAddMod_t *SRB1_config;
	LogicalChannelConfig_t *SRB1_logicalChannelConfig;  //,*SRB2_logicalChannelConfig;
	SRB_configList                 = radioResourceConfigDedicated->srb_ToAddModList;

	AssertFatal(SRB_configList!=NULL,"SRB_configList is null\n");
	for (int cnt = 0; cnt < (SRB_configList)->list.count; cnt++) {
	  if ((SRB_configList)->list.array[cnt]->srb_Identity == 1) {
	    SRB1_config = (SRB_configList)->list.array[cnt];
	    
	    if (SRB1_config->logicalChannelConfig) {
	      if (SRB1_config->logicalChannelConfig->present ==
		  SRB_ToAddMod__logicalChannelConfig_PR_explicitValue) {
		SRB1_logicalChannelConfig = &SRB1_config->logicalChannelConfig->choice.explicitValue;
	      } else {
		SRB1_logicalChannelConfig = &SRB1_logicalChannelConfig_defaultValue;
	      }
	    } else {
	      SRB1_logicalChannelConfig = &SRB1_logicalChannelConfig_defaultValue;
	    }
	    
	    
	  }
	}

        rrc_mac_config_req_eNB(
			       macrlc_instance,
			       0, //primaryCC_id,
			       0,0,0,0,0,
#if (RRC_VERSION >= MAKE_VERSION(14, 0, 0))
			       0,
#endif
			       (rnti_t) du_ue_f1ap_id, //rnti
			       (BCCH_BCH_Message_t *) NULL,
			       (RadioResourceConfigCommonSIB_t *) NULL,
#if (RRC_VERSION >= MAKE_VERSION(14, 0, 0))
			       (RadioResourceConfigCommonSIB_t *) NULL,
#endif
			       radioResourceConfigDedicated->physicalConfigDedicated,
#if (RRC_VERSION >= MAKE_VERSION(10, 0, 0))
			       (SCellToAddMod_r10_t *)NULL,
			       //(struct PhysicalConfigDedicatedSCell_r10 *)NULL,
#endif
			       (MeasObjectToAddMod_t **) NULL,
			       radioResourceConfigDedicated->mac_MainConfig,
			       1,
			       SRB1_logicalChannelConfig,
			       NULL, // measGapConfig,
			       (TDD_Config_t *) NULL,
			       NULL,
			       (SchedulingInfoList_t *) NULL,
			       0, NULL, NULL, (MBSFN_SubframeConfigList_t *) NULL
#if (RRC_VERSION >= MAKE_VERSION(9, 0, 0))
			       , 0, (MBSFN_AreaInfoList_r9_t *) NULL, (PMCH_InfoList_r9_t *) NULL
#endif
#if (RRC_VERSION >= MAKE_VERSION(13, 0, 0))
			       ,
			       (SystemInformationBlockType1_v1310_IEs_t *)NULL
#endif
			       );
	  break;

    default:
      AssertFatal(1==0,
		  "Unknown message\n");
      break;
      }

    }
  }
  else if (srb_id == 1){ 

  }

  else if (srb_id == 2){

  }
  return 0;
  
}

//void DU_send_UL_RRC_MESSAGE_TRANSFER(F1AP_ULRRCMessageTransfer_t *ULRRCMessageTransfer) {
int DU_send_UL_RRC_MESSAGE_TRANSFER(protocol_ctxt_t* ctxt_pP,
                                    rb_id_t          srb_idP,
                                    uint8_t          *sduP,
                                    sdu_size_t       sdu_lenP) {

  LOG_D(DU_F1AP, "DU_send_UL_RRC_MESSAGE_TRANSFER \n");

  F1AP_F1AP_PDU_t                pdu;
  F1AP_ULRRCMessageTransfer_t    *out;
  F1AP_ULRRCMessageTransferIEs_t *ie;

  uint8_t  *buffer;
  uint32_t  len;

  /* Create */
  /* 0. Message Type */
  memset(&pdu, 0, sizeof(pdu));
  pdu.present = F1AP_F1AP_PDU_PR_initiatingMessage;
  pdu.choice.initiatingMessage = (F1AP_InitiatingMessage_t *)calloc(1, sizeof(F1AP_InitiatingMessage_t));
  pdu.choice.initiatingMessage->procedureCode = F1AP_ProcedureCode_id_ULRRCMessageTransfer;
  pdu.choice.initiatingMessage->criticality   = F1AP_Criticality_ignore;
  pdu.choice.initiatingMessage->value.present = F1AP_InitiatingMessage__value_PR_ULRRCMessageTransfer;
  out = &pdu.choice.initiatingMessage->value.choice.ULRRCMessageTransfer;
  
  /* mandatory */
  /* c1. GNB_CU_UE_F1AP_ID */
  ie = (F1AP_ULRRCMessageTransferIEs_t *)calloc(1, sizeof(F1AP_ULRRCMessageTransferIEs_t));
  ie->id                             = F1AP_ProtocolIE_ID_id_gNB_CU_UE_F1AP_ID;
  ie->criticality                    = F1AP_Criticality_reject;
  ie->value.present                  = F1AP_ULRRCMessageTransferIEs__value_PR_GNB_CU_UE_F1AP_ID;
  ie->value.choice.GNB_CU_UE_F1AP_ID = f1ap_du_ue[ctxt_pP->module_id].cu_ue_f1ap_id[f1ap_get_uid_by_rnti(&f1ap_du_ue[ctxt_pP->module_id], ctxt_pP->rnti)];
  ASN_SEQUENCE_ADD(&out->protocolIEs.list, ie);

  /* mandatory */
  /* c2. GNB_DU_UE_F1AP_ID */
  ie = (F1AP_ULRRCMessageTransferIEs_t *)calloc(1, sizeof(F1AP_ULRRCMessageTransferIEs_t));
  ie->id                             = F1AP_ProtocolIE_ID_id_gNB_DU_UE_F1AP_ID;
  ie->criticality                    = F1AP_Criticality_reject;
  ie->value.present                  = F1AP_ULRRCMessageTransferIEs__value_PR_GNB_DU_UE_F1AP_ID;
  ie->value.choice.GNB_DU_UE_F1AP_ID = f1ap_du_ue[ctxt_pP->module_id].du_ue_f1ap_id[f1ap_get_uid_by_rnti(&f1ap_du_ue[ctxt_pP->module_id], ctxt_pP->rnti)];
  ASN_SEQUENCE_ADD(&out->protocolIEs.list, ie);

  /* mandatory */
  /* c3. SRBID */
  ie = (F1AP_ULRRCMessageTransferIEs_t *)calloc(1, sizeof(F1AP_ULRRCMessageTransferIEs_t));
  ie->id                            = F1AP_ProtocolIE_ID_id_SRBID;
  ie->criticality                   = F1AP_Criticality_reject;
  ie->value.present                 = F1AP_ULRRCMessageTransferIEs__value_PR_SRBID;
  ie->value.choice.SRBID            = srb_idP;
  ASN_SEQUENCE_ADD(&out->protocolIEs.list, ie);

  // issue in here
  /* mandatory */
  /* c4. RRCContainer */
  ie = (F1AP_ULRRCMessageTransferIEs_t *)calloc(1, sizeof(F1AP_ULRRCMessageTransferIEs_t));
  ie->id                            = F1AP_ProtocolIE_ID_id_RRCContainer;
  ie->criticality                   = F1AP_Criticality_reject;
  ie->value.present                 = F1AP_ULRRCMessageTransferIEs__value_PR_RRCContainer;
  OCTET_STRING_fromBuf(&ie->value.choice.RRCContainer, sduP, sdu_lenP);
  ASN_SEQUENCE_ADD(&out->protocolIEs.list, ie);

    /* encode */
  if (f1ap_encode_pdu(&pdu, &buffer, &len) < 0) {
    LOG_E(DU_F1AP, "Failed to encode F1 setup request\n");
    return -1;
  }

  return 0;
}

/*  UL RRC Message Transfer */
int DU_send_INITIAL_UL_RRC_MESSAGE_TRANSFER(module_id_t     module_idP,
                                            int             CC_idP,
                                            int             UE_id,
                                            rnti_t          rntiP,
                                            uint8_t        *sduP,
                                            sdu_size_t      sdu_lenP) {

  F1AP_F1AP_PDU_t                       pdu;
  F1AP_InitialULRRCMessageTransfer_t    *out;
  F1AP_InitialULRRCMessageTransferIEs_t *ie;

  uint8_t  *buffer;
  uint32_t  len;
  int f1ap_uid = f1ap_add_ue (&f1ap_du_ue[module_idP], module_idP, CC_idP,UE_id, rntiP);

  if (f1ap_uid  < 0 ) {
    LOG_E(DU_F1AP, "Failed to add UE \n");
    return -1;
  }

  /* Create */
  /* 0. Message Type */
  memset(&pdu, 0, sizeof(pdu));
  pdu.present = F1AP_F1AP_PDU_PR_initiatingMessage;
  pdu.choice.initiatingMessage = (F1AP_InitiatingMessage_t *)calloc(1, sizeof(F1AP_InitiatingMessage_t));
  pdu.choice.initiatingMessage->procedureCode = F1AP_ProcedureCode_id_InitialULRRCMessageTransfer;
  pdu.choice.initiatingMessage->criticality   = F1AP_Criticality_ignore;
  pdu.choice.initiatingMessage->value.present = F1AP_InitiatingMessage__value_PR_InitialULRRCMessageTransfer;
  out = &pdu.choice.initiatingMessage->value.choice.InitialULRRCMessageTransfer;
  

  /* mandatory */
  /* c1. GNB_DU_UE_F1AP_ID */
  ie = (F1AP_InitialULRRCMessageTransferIEs_t *)calloc(1, sizeof(F1AP_InitialULRRCMessageTransferIEs_t));
  ie->id                             = F1AP_ProtocolIE_ID_id_gNB_DU_UE_F1AP_ID;
  ie->criticality                    = F1AP_Criticality_reject;
  ie->value.present                  = F1AP_InitialULRRCMessageTransferIEs__value_PR_GNB_DU_UE_F1AP_ID;
  ie->value.choice.GNB_DU_UE_F1AP_ID = f1ap_du_ue[module_idP].du_ue_f1ap_id[f1ap_uid]; 
  ASN_SEQUENCE_ADD(&out->protocolIEs.list, ie);

  /* mandatory */
  /* c2. NRCGI */
  ie = (F1AP_InitialULRRCMessageTransferIEs_t *)calloc(1, sizeof(F1AP_InitialULRRCMessageTransferIEs_t));
  ie->id                             = F1AP_ProtocolIE_ID_id_NRCGI;
  ie->criticality                    = F1AP_Criticality_reject;
  ie->value.present                  = F1AP_InitialULRRCMessageTransferIEs__value_PR_NRCGI;

  F1AP_NRCGI_t nRCGI;
  MCC_MNC_TO_PLMNID(f1ap_du_data->mcc[0], f1ap_du_data->mnc[0], f1ap_du_data->mnc_digit_length[0],
                                         &nRCGI.pLMN_Identity);
  NR_CELL_ID_TO_BIT_STRING(f1ap_du_data->nr_cellid[0], &nRCGI.nRCellIdentity);
  ie->value.choice.NRCGI = nRCGI;

  ASN_SEQUENCE_ADD(&out->protocolIEs.list, ie);

  /* mandatory */
  /* c3. C_RNTI */  // 16
  ie = (F1AP_InitialULRRCMessageTransferIEs_t *)calloc(1, sizeof(F1AP_InitialULRRCMessageTransferIEs_t));
  ie->id                             = F1AP_ProtocolIE_ID_id_C_RNTI;
  ie->criticality                    = F1AP_Criticality_reject;
  ie->value.present                  = F1AP_InitialULRRCMessageTransferIEs__value_PR_C_RNTI;
  C_RNTI_TO_BIT_STRING(rntiP, &ie->value.choice.C_RNTI);
  ASN_SEQUENCE_ADD(&out->protocolIEs.list, ie);

  /* mandatory */
  /* c4. RRCContainer */
  ie = (F1AP_InitialULRRCMessageTransferIEs_t *)calloc(1, sizeof(F1AP_InitialULRRCMessageTransferIEs_t));
  ie->id                            = F1AP_ProtocolIE_ID_id_RRCContainer;
  ie->criticality                   = F1AP_Criticality_reject;
  ie->value.present                 = F1AP_InitialULRRCMessageTransferIEs__value_PR_RRCContainer;
  OCTET_STRING_fromBuf(&ie->value.choice.RRCContainer, sduP, sdu_lenP);
  ASN_SEQUENCE_ADD(&out->protocolIEs.list, ie);

  /* optional */
  /* c5. DUtoCURRCContainer */
  if (0) {
    ie = (F1AP_InitialULRRCMessageTransferIEs_t *)calloc(1, sizeof(F1AP_InitialULRRCMessageTransferIEs_t));
    ie->id                             = F1AP_ProtocolIE_ID_id_DUtoCURRCContainer;
    ie->criticality                    = F1AP_Criticality_reject;
    ie->value.present                  = F1AP_InitialULRRCMessageTransferIEs__value_PR_DUtoCURRCContainer;
    OCTET_STRING_fromBuf(&ie->value.choice.DUtoCURRCContainer, "dummy_val",
                       strlen("dummy_val"));
    ASN_SEQUENCE_ADD(&out->protocolIEs.list, ie);
  }

    /* encode */
  if (f1ap_encode_pdu(&pdu, &buffer, &len) < 0) {
    LOG_E(DU_F1AP, "Failed to encode F1 setup request\n");
    return -1;
  }

  du_f1ap_itti_send_sctp_data_req(0, f1ap_du_data->assoc_id, buffer, len, 0);
  return 0;
}


void init_f1ap_du_ue_inst (void) {

   memset(f1ap_du_ue, 0, sizeof(f1ap_du_ue));
}

<|MERGE_RESOLUTION|>--- conflicted
+++ resolved
@@ -37,7 +37,7 @@
 
 #include "f1ap_du_rrc_message_transfer.h"
 
-<<<<<<< HEAD
+
 #include "DL-CCCH-Message.h"
 #include "DL-DCCH-Message.h"
 
@@ -45,8 +45,7 @@
 #include "rrc_extern.h"
 #include "common/ran_context.h"
 
-=======
->>>>>>> d9661177
+
 // undefine C_RNTI from
 // openair1/PHY/LTE_TRANSPORT/transport_common.h which
 // replaces in ie->value.choice.C_RNTI, causing
@@ -144,7 +143,7 @@
                              F1AP_ProtocolIE_ID_id_RRCContainer, true);
   // BK: need check
   // create an ITTI message and copy SDU
-<<<<<<< HEAD
+
   //  message_p = itti_alloc_new_message (TASK_CU_F1, RRC_MAC_CCCH_DATA_IND);
   //  memset (RRC_MAC_CCCH_DATA_IND (message_p).sdu, 0, CCCH_SDU_SIZE);
   rrc_dl_sdu_len = ie->value.choice.RRCContainer.size;
@@ -153,16 +152,6 @@
   printf ("RRCContainer :");
   for (int i=0;i<ie->value.choice.RRCContainer.size;i++) printf("%2x ",ie->value.choice.RRCContainer.buf[i]);
   printf("\n");
-=======
-  message_p = itti_alloc_new_message (TASK_DU_F1, RRC_MAC_CCCH_DATA_IND);
-  memset (RRC_MAC_CCCH_DATA_IND (message_p).sdu, 0, CCCH_SDU_SIZE);
-  ccch_sdu_len = ie->value.choice.RRCContainer.size;
-  memcpy(RRC_MAC_CCCH_DATA_IND (message_p).sdu, ie->value.choice.RRCContainer.buf,
-         ccch_sdu_len);
-  LOG_D(DU_F1AP, "RRCContainer(CCCH) :");
-  for (int i=0;i<ie->value.choice.RRCContainer.size;i++) LOG_D(DU_F1AP, "%2x ",RRC_MAC_CCCH_DATA_IND (message_p).sdu[i]);
-  LOG_D(DU_F1AP, "\n");
->>>>>>> d9661177
 
   /* optional */
   /* RAT_FrequencyPriorityInformation */
@@ -215,29 +204,10 @@
     case DL_CCCH_MessageType__c1_PR_rrcConnectionSetup:
       {
 	LOG_I(RRC,
-	      "Logical Channel DL-CCCH (SRB0), Received RRCConnectionSetup RNTI %x\n",  (rnti_t)du_ue_f1ap_id);
+	      "Logical Channel DL-CCCH (SRB0), Received RRCConnectionSetup DU_ID %x/RNTI %x\n",  
+	      du_ue_f1ap_id,
+	      f1ap_get_rnti_by_du_id(&f1ap_du_ue[0],du_ue_f1ap_id));
 	// Get configuration
-
-	// find rrc instance and ue_context for this UE
-	/*
-	eNB_RRC_INST *rrc;
-	rrc_eNB_ue_context_t *ue_context_pP = NULL;
-	for (int i = 0; i<RC.nb_inst; i++) {
-	  rrc = RC.rrc[i];
-	  // note this requires that du_ue_f1ap_id == RNTI!
-	  ue_context_pP = rrc_eNB_get_ue_context(rrc,(rnti_t)du_ue_f1ap_id);
-	  if (ue_context_pP != NULL) break;
-	}
-	AssertFatal(ue_context_pP != NULL, "no UE context found!\n");
-	*/
-
-	// find MACRLC instance based on RNTI/UE_DU_ID
-	int macrlc_instance=-1;
-
-	for (macrlc_instance=0;macrlc_instance<RC.nb_macrlc_inst;macrlc_instance++)
-	  if (find_UE_id(macrlc_instance,du_ue_f1ap_id)>=0) break;
-	
-	AssertFatal(macrlc_instance>=0,"cannot find macrlc instance for ue\n");
 
 	RRCConnectionSetup_t* rrcConnectionSetup = &dl_ccch_msg->message.choice.c1.choice.rrcConnectionSetup;
 	//	eNB_RRC_UE_t *ue_p = &ue_context_pP->ue_context;
@@ -270,6 +240,9 @@
 	  }
 	}
 
+	// This should be somewhere in the f1ap_cudu_ue_inst_t
+	int macrlc_instance = 0; 
+	
         rrc_mac_config_req_eNB(
 			       macrlc_instance,
 			       0, //primaryCC_id,
@@ -277,7 +250,7 @@
 #if (RRC_VERSION >= MAKE_VERSION(14, 0, 0))
 			       0,
 #endif
-			       (rnti_t) du_ue_f1ap_id, //rnti
+			       f1ap_get_rnti_by_du_id(&f1ap_du_ue[0],du_ue_f1ap_id), //rnti
 			       (BCCH_BCH_Message_t *) NULL,
 			       (RadioResourceConfigCommonSIB_t *) NULL,
 #if (RRC_VERSION >= MAKE_VERSION(14, 0, 0))
