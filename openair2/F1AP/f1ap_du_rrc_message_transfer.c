--- conflicted
+++ resolved
@@ -55,7 +55,7 @@
 // replaces in ie->value.choice.C_RNTI, causing
 // a compile error
 
-#undef C_RNTI
+#undef C_RNTI 
 
 extern f1ap_setup_req_t *f1ap_du_data;
 extern RAN_CONTEXT_t RC;
@@ -69,8 +69,10 @@
                                       uint32_t         stream,
                                       F1AP_F1AP_PDU_t *pdu) {
   LOG_D(F1AP, "DU_handle_DL_RRC_MESSAGE_TRANSFER \n");
+  
   F1AP_DLRRCMessageTransfer_t    *container;
   F1AP_DLRRCMessageTransferIEs_t *ie;
+
   uint64_t        cu_ue_f1ap_id;
   uint64_t        du_ue_f1ap_id;
   uint64_t        srb_id;
@@ -78,20 +80,25 @@
   sdu_size_t      rrc_dl_sdu_len;
   //uint64_t        subscriberProfileIDforRFP;
   //uint64_t        rAT_FrequencySelectionPriority;
+
   DevAssert(pdu != NULL);
 
   if (stream != 0) {
     LOG_E(F1AP, "[SCTP %d] Received F1 on stream != 0 (%d)\n",
-          assoc_id, stream);
+               assoc_id, stream);
     return -1;
   }
 
   container = &pdu->choice.initiatingMessage->value.choice.DLRRCMessageTransfer;
+
+
   /* GNB_CU_UE_F1AP_ID */
   F1AP_FIND_PROTOCOLIE_BY_ID(F1AP_DLRRCMessageTransferIEs_t, ie, container,
                              F1AP_ProtocolIE_ID_id_gNB_CU_UE_F1AP_ID, true);
   cu_ue_f1ap_id = ie->value.choice.GNB_CU_UE_F1AP_ID;
   LOG_D(F1AP, "cu_ue_f1ap_id %lu \n", cu_ue_f1ap_id);
+
+
   /* GNB_DU_UE_F1AP_ID */
   F1AP_FIND_PROTOCOLIE_BY_ID(F1AP_DLRRCMessageTransferIEs_t, ie, container,
                              F1AP_ProtocolIE_ID_id_gNB_DU_UE_F1AP_ID, true);
@@ -109,7 +116,7 @@
   /* oldgNB_DU_UE_F1AP_ID */
   if (0) {
     F1AP_FIND_PROTOCOLIE_BY_ID(F1AP_DLRRCMessageTransferIEs_t, ie, container,
-                               F1AP_ProtocolIE_ID_id_oldgNB_DU_UE_F1AP_ID, true);
+                             F1AP_ProtocolIE_ID_id_oldgNB_DU_UE_F1AP_ID, true);
   }
 
   /* mandatory */
@@ -123,7 +130,7 @@
   /* ExecuteDuplication */
   if (0) {
     F1AP_FIND_PROTOCOLIE_BY_ID(F1AP_DLRRCMessageTransferIEs_t, ie, container,
-                               F1AP_ProtocolIE_ID_id_ExecuteDuplication, true);
+                             F1AP_ProtocolIE_ID_id_ExecuteDuplication, true);
     executeDuplication = ie->value.choice.ExecuteDuplication;
     LOG_D(F1AP, "ExecuteDuplication %d \n", executeDuplication);
   }
@@ -135,6 +142,7 @@
                              F1AP_ProtocolIE_ID_id_RRCContainer, true);
   // BK: need check
   // create an ITTI message and copy SDU
+
   //  message_p = itti_alloc_new_message (TASK_CU_F1, RRC_MAC_CCCH_DATA_IND);
   //  memset (RRC_MAC_CCCH_DATA_IND (message_p).sdu, 0, CCCH_SDU_SIZE);
   rrc_dl_sdu_len = ie->value.choice.RRCContainer.size;
@@ -150,17 +158,15 @@
   /* RAT_FrequencyPriorityInformation */
   if (0) {
     F1AP_FIND_PROTOCOLIE_BY_ID(F1AP_DLRRCMessageTransferIEs_t, ie, container,
-                               F1AP_ProtocolIE_ID_id_RAT_FrequencyPriorityInformation, true);
+                             F1AP_ProtocolIE_ID_id_RAT_FrequencyPriorityInformation, true);
 
     switch(ie->value.choice.RAT_FrequencyPriorityInformation.present) {
       case F1AP_RAT_FrequencyPriorityInformation_PR_subscriberProfileIDforRFP:
         //subscriberProfileIDforRFP = ie->value.choice.RAT_FrequencyPriorityInformation.choice.subscriberProfileIDforRFP;
         break;
-
       case F1AP_RAT_FrequencyPriorityInformation_PR_rAT_FrequencySelectionPriority:
         //rAT_FrequencySelectionPriority = ie->value.choice.RAT_FrequencyPriorityInformation.choice.rAT_FrequencySelectionPriority;
         break;
-
       default:
         LOG_W(F1AP, "unhandled IE RAT_FrequencyPriorityInformation.present\n");
         break;
@@ -169,26 +175,28 @@
 
   // decode RRC Container and act on the message type
   AssertFatal(srb_id<3,"illegal srb_id\n");
+
   protocol_ctxt_t ctxt;
   ctxt.rnti      = f1ap_get_rnti_by_du_id(&f1ap_du_inst[instance], du_ue_f1ap_id);
   ctxt.module_id = instance;
   ctxt.instance  = instance;
   ctxt.enb_flag  = 1;
-  struct rrc_eNB_ue_context_s *ue_context_p = rrc_eNB_get_ue_context(
-        RC.rrc[ctxt.module_id],
-        ctxt.rnti);
+
+ struct rrc_eNB_ue_context_s* ue_context_p = rrc_eNB_get_ue_context(
+                                                RC.rrc[ctxt.module_id],
+                                                ctxt.rnti);
 
   if (srb_id == 0) {
-    LTE_DL_CCCH_Message_t *dl_ccch_msg=NULL;
+    LTE_DL_CCCH_Message_t* dl_ccch_msg=NULL;
     asn_dec_rval_t dec_rval;
     dec_rval = uper_decode(NULL,
-                           &asn_DEF_LTE_DL_CCCH_Message,
-                           (void **)&dl_ccch_msg,
-                           ie->value.choice.RRCContainer.buf,
-                           rrc_dl_sdu_len,0,0);
+         &asn_DEF_LTE_DL_CCCH_Message,
+         (void**)&dl_ccch_msg,
+         ie->value.choice.RRCContainer.buf,
+         rrc_dl_sdu_len,0,0);
     AssertFatal(dec_rval.code == RC_OK, "could not decode F1AP message\n");
-
     switch (dl_ccch_msg->message.choice.c1.present) {
+
       case LTE_DL_CCCH_MessageType__c1_PR_NOTHING:
         LOG_I(F1AP, "Received PR_NOTHING on DL-CCCH-Message\n");
         break;
@@ -208,29 +216,32 @@
               "Logical Channel DL-CCCH (SRB0), Received RRCConnectionReject \n");
         break;
 
-      case LTE_DL_CCCH_MessageType__c1_PR_rrcConnectionSetup: {
+      case LTE_DL_CCCH_MessageType__c1_PR_rrcConnectionSetup:
+      {
         LOG_I(F1AP,
               "Logical Channel DL-CCCH (SRB0), Received RRCConnectionSetup DU_ID %lx/RNTI %x\n",
               du_ue_f1ap_id,
               f1ap_get_rnti_by_du_id(&f1ap_du_inst[instance], du_ue_f1ap_id));
-        // Get configuration
-        LTE_RRCConnectionSetup_t *rrcConnectionSetup = &dl_ccch_msg->message.choice.c1.choice.rrcConnectionSetup;
+          // Get configuration
+
+        LTE_RRCConnectionSetup_t* rrcConnectionSetup = &dl_ccch_msg->message.choice.c1.choice.rrcConnectionSetup;
         AssertFatal(rrcConnectionSetup!=NULL,"rrcConnectionSetup is null\n");
-        LTE_RadioResourceConfigDedicated_t *radioResourceConfigDedicated = &rrcConnectionSetup->criticalExtensions.choice.c1.choice.rrcConnectionSetup_r8.radioResourceConfigDedicated;
+        LTE_RadioResourceConfigDedicated_t* radioResourceConfigDedicated = &rrcConnectionSetup->criticalExtensions.choice.c1.choice.rrcConnectionSetup_r8.radioResourceConfigDedicated;
+
         // get SRB logical channel information
         LTE_SRB_ToAddModList_t *SRB_configList;
         LTE_SRB_ToAddMod_t *SRB1_config;
         LTE_LogicalChannelConfig_t *SRB1_logicalChannelConfig = NULL;
         SRB_configList                 = radioResourceConfigDedicated->srb_ToAddModList;
+
         AssertFatal(SRB_configList!=NULL,"SRB_configList is null\n");
-
         for (int cnt = 0; cnt < (SRB_configList)->list.count; cnt++) {
           if ((SRB_configList)->list.array[cnt]->srb_Identity == 1) {
             SRB1_config = (SRB_configList)->list.array[cnt];
 
             if (SRB1_config->logicalChannelConfig) {
               if (SRB1_config->logicalChannelConfig->present ==
-                  LTE_SRB_ToAddMod__logicalChannelConfig_PR_explicitValue) {
+                LTE_SRB_ToAddMod__logicalChannelConfig_PR_explicitValue) {
                 SRB1_logicalChannelConfig = &SRB1_config->logicalChannelConfig->choice.explicitValue;
               } else {
                 SRB1_logicalChannelConfig = &SRB1_logicalChannelConfig_defaultValue;
@@ -240,32 +251,34 @@
             }
           }
         } // for
-
         rrc_rlc_config_asn1_req(&ctxt,
-                                SRB_configList,
-                                (LTE_DRB_ToAddModList_t *) NULL,
-                                (LTE_DRB_ToReleaseList_t *) NULL,
-                                (LTE_PMCH_InfoList_r9_t *) NULL,
-                                0,0
-                               );
-        // This should be somewhere in the f1ap_cudu_ue_inst_t
-        /*int macrlc_instance = 0;
-
-        rnti_t rnti = f1ap_get_rnti_by_du_id(&f1ap_du_inst[0], du_ue_f1ap_id);
-        struct rrc_eNB_ue_context_s *ue_context_p = rrc_eNB_get_ue_context(RC.rrc[macrlc_instance],rnti);
-        */
-        eNB_RRC_UE_t *ue_p = &ue_context_p->ue_context;
-        AssertFatal(ue_p->Srb0.Active == 1,"SRB0 is not active\n");
-        memcpy((void *)ue_p->Srb0.Tx_buffer.Payload,
-               (void *)ie->value.choice.RRCContainer.buf,
-               rrc_dl_sdu_len); // ie->value.choice.RRCContainer.size
-        ue_p->Srb0.Tx_buffer.payload_size = rrc_dl_sdu_len;
-        LTE_MAC_MainConfig_t    *mac_MainConfig  = NULL;
-
-        if (radioResourceConfigDedicated->mac_MainConfig)
-          mac_MainConfig = &radioResourceConfigDedicated->mac_MainConfig->choice.explicitValue;
-
-        rrc_mac_config_req_eNB(
+          SRB_configList,
+          (LTE_DRB_ToAddModList_t*) NULL,
+          (LTE_DRB_ToReleaseList_t*) NULL
+          , (LTE_PMCH_InfoList_r9_t *) NULL,
+          0,0
+          );
+
+      // This should be somewhere in the f1ap_cudu_ue_inst_t
+      /*int macrlc_instance = 0; 
+
+      rnti_t rnti = f1ap_get_rnti_by_du_id(&f1ap_du_inst[0], du_ue_f1ap_id);
+      struct rrc_eNB_ue_context_s *ue_context_p = rrc_eNB_get_ue_context(RC.rrc[macrlc_instance],rnti);
+      */  
+      eNB_RRC_UE_t *ue_p = &ue_context_p->ue_context; 
+      AssertFatal(ue_p->Srb0.Active == 1,"SRB0 is not active\n");
+
+      memcpy((void*)ue_p->Srb0.Tx_buffer.Payload,
+             (void*)ie->value.choice.RRCContainer.buf,
+             rrc_dl_sdu_len); // ie->value.choice.RRCContainer.size
+
+      ue_p->Srb0.Tx_buffer.payload_size = rrc_dl_sdu_len;
+
+      LTE_MAC_MainConfig_t    *mac_MainConfig  = NULL;
+      if (radioResourceConfigDedicated->mac_MainConfig)
+        mac_MainConfig = &radioResourceConfigDedicated->mac_MainConfig->choice.explicitValue;
+
+      rrc_mac_config_req_eNB(
           ctxt.module_id,
           0, //primaryCC_id,
           0,0,0,0,0,0,
@@ -275,6 +288,7 @@
           (LTE_RadioResourceConfigCommonSIB_t *) NULL,
           radioResourceConfigDedicated->physicalConfigDedicated,
           (LTE_SCellToAddMod_r10_t *)NULL,
+          //(struct PhysicalConfigDedicatedSCell_r10 *)NULL,
           (LTE_MeasObjectToAddMod_t **) NULL,
           mac_MainConfig,
           1,
@@ -283,112 +297,45 @@
           (LTE_TDD_Config_t *) NULL,
           NULL,
           (LTE_SchedulingInfoList_t *) NULL,
-          0, NULL, NULL, (LTE_MBSFN_SubframeConfigList_t *) NULL,
-          0, (LTE_MBSFN_AreaInfoList_r9_t *) NULL, (LTE_PMCH_InfoList_r9_t *) NULL,
-          (LTE_SystemInformationBlockType1_v1310_IEs_t *)NULL,
-          0,
-          (LTE_BCCH_DL_SCH_Message_MBMS_t *) NULL,
-          (LTE_SchedulingInfo_MBMS_r14_t *) NULL,
-          (struct LTE_NonMBSFN_SubframeConfig_r14 *) NULL,
-          (LTE_SystemInformationBlockType1_MBMS_r14_t *) NULL,
-          (LTE_MBSFN_AreaInfoList_r9_t *) NULL
-        );
-        break;
+          0, NULL, NULL, (LTE_MBSFN_SubframeConfigList_t *) NULL
+          , 0, (LTE_MBSFN_AreaInfoList_r9_t *) NULL, (LTE_PMCH_InfoList_r9_t *) NULL,
+          (LTE_SystemInformationBlockType1_v1310_IEs_t *)NULL
+                        ,
+                        0,
+                        (LTE_BCCH_DL_SCH_Message_MBMS_t *) NULL,
+                        (LTE_SchedulingInfo_MBMS_r14_t *) NULL,
+                        (struct LTE_NonMBSFN_SubframeConfig_r14 *) NULL,
+                        (LTE_SystemInformationBlockType1_MBMS_r14_t *) NULL,
+                        (LTE_MBSFN_AreaInfoList_r9_t *) NULL
+          );
+          break;
       } // case
 
       default:
         AssertFatal(1==0,
-                    "Unknown message\n");
+        "Unknown message\n");
         break;
     }// switch case
-
     return(0);
-  } else if (srb_id == 1) {
-    LTE_DL_DCCH_Message_t *dl_dcch_msg=NULL;
+  } else if (srb_id == 1) { 
+
+    LTE_DL_DCCH_Message_t* dl_dcch_msg=NULL;
     asn_dec_rval_t dec_rval;
     dec_rval = uper_decode(NULL,
-                           &asn_DEF_LTE_DL_DCCH_Message,
-                           (void **)&dl_dcch_msg,
-                           &ie->value.choice.RRCContainer.buf[1], // buf[0] includes the pdcp header
-                           rrc_dl_sdu_len,0,0);
-
-    if ((dec_rval.code != RC_OK) && (dec_rval.consumed == 0))
+         &asn_DEF_LTE_DL_DCCH_Message,
+         (void**)&dl_dcch_msg,
+         &ie->value.choice.RRCContainer.buf[1], // buf[0] includes the pdcp header
+         rrc_dl_sdu_len,0,0);
+    
+    if ((dec_rval.code != RC_OK) && (dec_rval.consumed == 0)) 
       LOG_E(F1AP," Failed to decode DL-DCCH (%zu bytes)\n",dec_rval.consumed);
     else
       LOG_D(F1AP, "Received message: present %d and c1 present %d\n",
             dl_dcch_msg->message.present, dl_dcch_msg->message.choice.c1.present);
 
     if (dl_dcch_msg->message.present == LTE_DL_DCCH_MessageType_PR_c1) {
+     
       switch (dl_dcch_msg->message.choice.c1.present) {
-<<<<<<< HEAD
-        case LTE_DL_DCCH_MessageType__c1_PR_NOTHING:
-          LOG_I(F1AP, "Received PR_NOTHING on DL-DCCH-Message\n");
-          return 0;
-
-        case LTE_DL_DCCH_MessageType__c1_PR_dlInformationTransfer:
-          LOG_I(F1AP,"Received NAS DL Information Transfer\n");
-          break;
-
-        case LTE_DL_DCCH_MessageType__c1_PR_csfbParametersResponseCDMA2000:
-          LOG_I(F1AP,"Received NAS sfbParametersResponseCDMA2000\n");
-          break;
-
-        case LTE_DL_DCCH_MessageType__c1_PR_handoverFromEUTRAPreparationRequest:
-          LOG_I(F1AP,"Received NAS andoverFromEUTRAPreparationRequest\n");
-          break;
-
-        case LTE_DL_DCCH_MessageType__c1_PR_mobilityFromEUTRACommand:
-          LOG_I(F1AP,"Received NAS mobilityFromEUTRACommand\n");
-          break;
-
-        case LTE_DL_DCCH_MessageType__c1_PR_rrcConnectionReconfiguration:
-          // handle RRCConnectionReconfiguration
-          LOG_I(F1AP,
-                "Logical Channel DL-DCCH (SRB1), Received RRCConnectionReconfiguration DU_ID %lx/RNTI %x\n",
-                du_ue_f1ap_id,
-                f1ap_get_rnti_by_du_id(&f1ap_du_inst[instance], du_ue_f1ap_id));
-          LTE_RRCConnectionReconfiguration_t *rrcConnectionReconfiguration = &dl_dcch_msg->message.choice.c1.choice.rrcConnectionReconfiguration;
-
-          if (rrcConnectionReconfiguration->criticalExtensions.present == LTE_RRCConnectionReconfiguration__criticalExtensions_PR_c1) {
-            if (rrcConnectionReconfiguration->criticalExtensions.choice.c1.present ==
-                LTE_RRCConnectionReconfiguration__criticalExtensions__c1_PR_rrcConnectionReconfiguration_r8) {
-              LTE_RRCConnectionReconfiguration_r8_IEs_t *rrcConnectionReconfiguration_r8 =
-                &rrcConnectionReconfiguration->criticalExtensions.choice.c1.choice.rrcConnectionReconfiguration_r8;
-
-              if (rrcConnectionReconfiguration_r8->mobilityControlInfo) {
-                LOG_I(F1AP, "Mobility Control Information is present\n");
-                AssertFatal(1==0,"Can't handle this yet in DU\n");
-              }
-
-              if (rrcConnectionReconfiguration_r8->measConfig != NULL) {
-                LOG_I(F1AP, "Measurement Configuration is present\n");
-              }
-
-              if (rrcConnectionReconfiguration_r8->radioResourceConfigDedicated) {
-                LOG_I(F1AP, "Radio Resource Configuration is present\n");
-                uint8_t DRB2LCHAN[8];
-                long drb_id;
-                int i;
-                LTE_DRB_ToAddModList_t  *DRB_configList  = rrcConnectionReconfiguration_r8->radioResourceConfigDedicated->drb_ToAddModList;
-                LTE_SRB_ToAddModList_t  *SRB_configList  = rrcConnectionReconfiguration_r8->radioResourceConfigDedicated->srb_ToAddModList;
-                LTE_DRB_ToReleaseList_t *DRB_ReleaseList = rrcConnectionReconfiguration_r8->radioResourceConfigDedicated->drb_ToReleaseList;
-                LTE_MAC_MainConfig_t    *mac_MainConfig  = NULL;
-
-                for (i = 0; i< 8; i++) {
-                  DRB2LCHAN[i] = 0;
-                }
-
-                if (rrcConnectionReconfiguration_r8->radioResourceConfigDedicated->mac_MainConfig)
-                  mac_MainConfig = &rrcConnectionReconfiguration_r8->radioResourceConfigDedicated->mac_MainConfig->choice.explicitValue;
-
-                LTE_MeasGapConfig_t     *measGapConfig   = NULL;
-                struct LTE_PhysicalConfigDedicated *physicalConfigDedicated = rrcConnectionReconfiguration_r8->radioResourceConfigDedicated->physicalConfigDedicated;
-                rrc_rlc_config_asn1_req(
-                  &ctxt,
-                  SRB_configList, // NULL,  //LG-RK 14/05/2014 SRB_configList,
-                  DRB_configList,
-                  DRB_ReleaseList, (LTE_PMCH_InfoList_r9_t *) NULL, 0, 0
-=======
 	
       case LTE_DL_DCCH_MessageType__c1_PR_NOTHING:
         LOG_I(F1AP, "Received PR_NOTHING on DL-DCCH-Message\n");
@@ -469,122 +416,117 @@
                 &ctxt,
                 SRB_configList, // NULL,  //LG-RK 14/05/2014 SRB_configList,
                 DRB_configList,
-                DRB_ReleaseList
-      #if (LTE_RRC_VERSION >= MAKE_VERSION(9, 0, 0))
-                , (LTE_PMCH_InfoList_r9_t *) NULL
-                , 0, 0
-      #endif
->>>>>>> c256932f
+                DRB_ReleaseList, (LTE_PMCH_InfoList_r9_t *) NULL, 0, 0
                 );
 
-                if (SRB_configList != NULL) {
-                  for (i = 0; (i < SRB_configList->list.count) && (i < 3); i++) {
-                    if (SRB_configList->list.array[i]->srb_Identity == 1 ) {
-                      ue_context_p->ue_context.Srb1.Active=1;
-                    } else if (SRB_configList->list.array[i]->srb_Identity == 2 )  {
-                      ue_context_p->ue_context.Srb2.Active=1;
-                      ue_context_p->ue_context.Srb2.Srb_info.Srb_id=2;
-                      LOG_I(F1AP, "[DU %d] SRB2 is now active\n",ctxt.module_id);
-                    } else {
-                      LOG_W(F1AP, "[DU %d] invalide SRB identity %ld\n",ctxt.module_id,
-                            SRB_configList->list.array[i]->srb_Identity);
-                    }
+              if (SRB_configList != NULL) {
+                for (i = 0; (i < SRB_configList->list.count) && (i < 3); i++) {
+                  if (SRB_configList->list.array[i]->srb_Identity == 1 ){
+                    ue_context_p->ue_context.Srb1.Active=1;
                   }
-                }
-
-                if (DRB_configList != NULL) {
-                  for (i = 0; i < DRB_configList->list.count; i++) {  // num max DRB (11-3-8)
-                    if (DRB_configList->list.array[i]) {
-                      drb_id = (int)DRB_configList->list.array[i]->drb_Identity;
-                      LOG_I(F1AP,
-                            "[DU %d] Logical Channel UL-DCCH, Received RRCConnectionReconfiguration for UE rnti %x, reconfiguring DRB %d/LCID %d\n",
-                            ctxt.module_id,
-                            ctxt.rnti,
-                            (int)DRB_configList->list.array[i]->drb_Identity,
-                            (int)*DRB_configList->list.array[i]->logicalChannelIdentity);
-
-                      if (ue_context_p->ue_context.DRB_active[drb_id] == 0) {
-                        ue_context_p->ue_context.DRB_active[drb_id] = 1;
-
-                        if (DRB_configList->list.array[i]->logicalChannelIdentity) {
-                          DRB2LCHAN[i] = (uint8_t) * DRB_configList->list.array[i]->logicalChannelIdentity;
-                        }
-
-                        rrc_mac_config_req_eNB(
-                          ctxt.module_id,
-                          0,0,0,0,0,0, 0,
-                          ue_context_p->ue_context.rnti,
-                          (LTE_BCCH_BCH_Message_t *) NULL,
-                          (LTE_RadioResourceConfigCommonSIB_t *) NULL,
-                          (LTE_RadioResourceConfigCommonSIB_t *) NULL,
-                          physicalConfigDedicated,
-                          (LTE_SCellToAddMod_r10_t *)NULL,
-                          (LTE_MeasObjectToAddMod_t **) NULL,
-                          mac_MainConfig,
-                          DRB2LCHAN[i],
-                          DRB_configList->list.array[i]->logicalChannelConfig,
-                          measGapConfig,
-                          (LTE_TDD_Config_t *) NULL,
-                          NULL,
-                          (LTE_SchedulingInfoList_t *) NULL,
-                          0, NULL, NULL, (LTE_MBSFN_SubframeConfigList_t *) NULL, 0,
-                          (LTE_MBSFN_AreaInfoList_r9_t *) NULL, (LTE_PMCH_InfoList_r9_t *) NULL,
-                          (LTE_SystemInformationBlockType1_v1310_IEs_t *)NULL,
-                          0,
-                          (LTE_BCCH_DL_SCH_Message_MBMS_t *) NULL,
-                          (LTE_SchedulingInfo_MBMS_r14_t *) NULL,
-                          (struct LTE_NonMBSFN_SubframeConfig_r14 *) NULL,
-                          (LTE_SystemInformationBlockType1_MBMS_r14_t *) NULL,
-                          (LTE_MBSFN_AreaInfoList_r9_t *) NULL
-                        );
-                      }
-                    } else {        // remove LCHAN from MAC/PHY
-                      AssertFatal(1==0,"Can't handle this yet in DU\n");
-                    }
+                  else if (SRB_configList->list.array[i]->srb_Identity == 2 )  {
+                    ue_context_p->ue_context.Srb2.Active=1;
+                    ue_context_p->ue_context.Srb2.Srb_info.Srb_id=2;
+                    LOG_I(F1AP, "[DU %d] SRB2 is now active\n",ctxt.module_id);
+                  } else {
+                    LOG_W(F1AP, "[DU %d] invalide SRB identity %ld\n",ctxt.module_id,
+                   SRB_configList->list.array[i]->srb_Identity);
                   }
                 }
               }
-            }
-          }
-
+
+              if (DRB_configList != NULL) {
+                for (i = 0; i < DRB_configList->list.count; i++) {  // num max DRB (11-3-8)
+                  if (DRB_configList->list.array[i]) {
+                    drb_id = (int)DRB_configList->list.array[i]->drb_Identity;
+                    LOG_I(F1AP,
+                          "[DU %d] Logical Channel UL-DCCH, Received RRCConnectionReconfiguration for UE rnti %x, reconfiguring DRB %d/LCID %d\n",
+                          ctxt.module_id,
+                          ctxt.rnti,
+                          (int)DRB_configList->list.array[i]->drb_Identity,
+                          (int)*DRB_configList->list.array[i]->logicalChannelIdentity);
+
+                  if (ue_context_p->ue_context.DRB_active[drb_id] == 0) {
+                    ue_context_p->ue_context.DRB_active[drb_id] = 1;
+
+                    if (DRB_configList->list.array[i]->logicalChannelIdentity) {
+                      DRB2LCHAN[i] = (uint8_t) * DRB_configList->list.array[i]->logicalChannelIdentity;
+                    }
+
+                    rrc_mac_config_req_eNB(
+                      ctxt.module_id,
+                      0,0,0,0,0,0,
+                   0,
+                   ue_context_p->ue_context.rnti,
+                   (LTE_BCCH_BCH_Message_t *) NULL,
+                   (LTE_RadioResourceConfigCommonSIB_t *) NULL,
+                   (LTE_RadioResourceConfigCommonSIB_t *) NULL,
+                   physicalConfigDedicated,
+                   (LTE_SCellToAddMod_r10_t *)NULL,
+                   //(struct PhysicalConfigDedicatedSCell_r10 *)NULL,
+                   (LTE_MeasObjectToAddMod_t **) NULL,
+                   mac_MainConfig,
+                   DRB2LCHAN[i],
+                   DRB_configList->list.array[i]->logicalChannelConfig,
+                   measGapConfig,
+                   (LTE_TDD_Config_t *) NULL,
+                   NULL,
+                   (LTE_SchedulingInfoList_t *) NULL,
+                   0, NULL, NULL, (LTE_MBSFN_SubframeConfigList_t *) NULL
+                   , 0, (LTE_MBSFN_AreaInfoList_r9_t *) NULL, (LTE_PMCH_InfoList_r9_t *) NULL,
+                   (LTE_SystemInformationBlockType1_v1310_IEs_t *)NULL,
+                         0,
+                         (LTE_BCCH_DL_SCH_Message_MBMS_t *) NULL,
+                         (LTE_SchedulingInfo_MBMS_r14_t *) NULL,
+                         (struct LTE_NonMBSFN_SubframeConfig_r14 *) NULL,
+                         (LTE_SystemInformationBlockType1_MBMS_r14_t *) NULL,
+                         (LTE_MBSFN_AreaInfoList_r9_t *) NULL
+                   );
+                  }
+
+                } else {        // remove LCHAN from MAC/PHY
+                  AssertFatal(1==0,"Can't handle this yet in DU\n");  
+                } 
+        	     }
+        	   }
+           }
+         }
+       }
+	    break;
+      case LTE_DL_DCCH_MessageType__c1_PR_rrcConnectionRelease:
+  	    // handle RRCConnectionRelease
+        LOG_I(F1AP, "Received RRCConnectionRelease\n");
+  	    break;
+      case LTE_DL_DCCH_MessageType__c1_PR_securityModeCommand:
+        LOG_I(F1AP, "Received securityModeCommand\n");
+          break; 
+      case LTE_DL_DCCH_MessageType__c1_PR_ueCapabilityEnquiry:
+        LOG_I(F1AP, "Received ueCapabilityEnquiry\n");
           break;
-
-        case LTE_DL_DCCH_MessageType__c1_PR_rrcConnectionRelease:
-          // handle RRCConnectionRelease
-          LOG_I(F1AP, "Received RRCConnectionRelease\n");
-          break;
-
-        case LTE_DL_DCCH_MessageType__c1_PR_securityModeCommand:
-          LOG_I(F1AP, "Received securityModeCommand\n");
-          break;
-
-        case LTE_DL_DCCH_MessageType__c1_PR_ueCapabilityEnquiry:
-          LOG_I(F1AP, "Received ueCapabilityEnquiry\n");
-          break;
-
-        case LTE_DL_DCCH_MessageType__c1_PR_counterCheck:
-        case LTE_DL_DCCH_MessageType__c1_PR_loggedMeasurementConfiguration_r10:
-        case LTE_DL_DCCH_MessageType__c1_PR_rnReconfiguration_r10:
-        case LTE_DL_DCCH_MessageType__c1_PR_spare1:
-        case LTE_DL_DCCH_MessageType__c1_PR_spare2:
-        case LTE_DL_DCCH_MessageType__c1_PR_spare3:
-          break;
-
-        case LTE_DL_DCCH_MessageType__c1_PR_ueInformationRequest_r9:
-          LOG_I(F1AP, "Received ueInformationRequest_r9\n");
-          break;
-
-        case LTE_DL_DCCH_MessageType__c1_PR_rrcConnectionResume_r13:
-          LOG_I(F1AP, "Received rrcConnectionResume_r13\n");
-      }
-    }
-  } else if (srb_id == 2) {
+      case LTE_DL_DCCH_MessageType__c1_PR_counterCheck:
+      case LTE_DL_DCCH_MessageType__c1_PR_loggedMeasurementConfiguration_r10:
+      case LTE_DL_DCCH_MessageType__c1_PR_rnReconfiguration_r10:
+      case LTE_DL_DCCH_MessageType__c1_PR_spare1:
+      case LTE_DL_DCCH_MessageType__c1_PR_spare2:
+      case LTE_DL_DCCH_MessageType__c1_PR_spare3:
+      case LTE_DL_DCCH_MessageType__c1_PR_spare4:
+  	    break;
+      case LTE_DL_DCCH_MessageType__c1_PR_ueInformationRequest_r9:
+        LOG_I(F1AP, "Received ueInformationRequest_r9\n");
+        break;
+      case LTE_DL_DCCH_MessageType__c1_PR_rrcConnectionResume_r13:
+        LOG_I(F1AP, "Received rrcConnectionResume_r13\n");
+	   } 
+	 }	
+  }
+  else if (srb_id == 2) {
+    
   }
 
   LOG_I(F1AP, "Received DL RRC Transfer on srb_id %ld\n", srb_id);
   rlc_op_status_t    rlc_status;
   boolean_t          ret             = TRUE;
-  mem_block_t       *pdcp_pdu_p      = NULL;
+  mem_block_t       *pdcp_pdu_p      = NULL; 
   pdcp_pdu_p = get_free_mem_block(rrc_dl_sdu_len, __func__);
 
   //LOG_I(F1AP, "PRRCContainer size %lu:", ie->value.choice.RRCContainer.size);
@@ -595,68 +537,76 @@
   //for (int i=0;i<rrc_dl_sdu_len;i++) printf("%2x ",pdcp_pdu_p->data[i]);
   //printf("\n");
 
+
   if (pdcp_pdu_p != NULL) {
     memset(pdcp_pdu_p->data, 0, rrc_dl_sdu_len);
     memcpy(&pdcp_pdu_p->data[0], ie->value.choice.RRCContainer.buf, rrc_dl_sdu_len);
-    rlc_status = rlc_data_req(&ctxt
-                              , 1
-                              , MBMS_FLAG_NO
-                              , srb_id
-                              , 0
-                              , 0
-                              , rrc_dl_sdu_len
-                              , pdcp_pdu_p
-                              ,NULL
-                              ,NULL
-                             );
-
-    switch (rlc_status) {
-      case RLC_OP_STATUS_OK:
-        //LOG_I(F1AP, "Data sending request over RLC succeeded!\n");
-        ret=TRUE;
-        break;
-
-      case RLC_OP_STATUS_BAD_PARAMETER:
-        LOG_W(F1AP, "Data sending request over RLC failed with 'Bad Parameter' reason!\n");
-        ret= FALSE;
-        break;
-
-      case RLC_OP_STATUS_INTERNAL_ERROR:
-        LOG_W(F1AP, "Data sending request over RLC failed with 'Internal Error' reason!\n");
-        ret= FALSE;
-        break;
-
-      case RLC_OP_STATUS_OUT_OF_RESSOURCES:
-        LOG_W(F1AP, "Data sending request over RLC failed with 'Out of Resources' reason!\n");
-        ret= FALSE;
-        break;
-
-      default:
-        LOG_W(F1AP, "RLC returned an unknown status code after PDCP placed the order to send some data (Status Code:%d)\n", rlc_status);
-        ret= FALSE;
-        break;
-    } // switch case
-
-    return ret;
-  } // if pdcp_pdu_p
-
+      rlc_status = rlc_data_req(&ctxt
+                                , 1
+                                , MBMS_FLAG_NO
+                                , srb_id
+                                , 0
+                                , 0
+                                , rrc_dl_sdu_len
+                                , pdcp_pdu_p
+#ifdef Rel14
+                                ,NULL
+                                ,NULL
+#endif
+                                );
+      switch (rlc_status) {
+        case RLC_OP_STATUS_OK:
+          //LOG_I(F1AP, "Data sending request over RLC succeeded!\n");
+          ret=TRUE;
+          break;
+
+        case RLC_OP_STATUS_BAD_PARAMETER:
+          LOG_W(F1AP, "Data sending request over RLC failed with 'Bad Parameter' reason!\n");
+          ret= FALSE;
+          break;
+
+        case RLC_OP_STATUS_INTERNAL_ERROR:
+          LOG_W(F1AP, "Data sending request over RLC failed with 'Internal Error' reason!\n");
+          ret= FALSE;
+          break;
+
+        case RLC_OP_STATUS_OUT_OF_RESSOURCES:
+          LOG_W(F1AP, "Data sending request over RLC failed with 'Out of Resources' reason!\n");
+          ret= FALSE;
+          break;
+
+        default:
+          LOG_W(F1AP, "RLC returned an unknown status code after PDCP placed the order to send some data (Status Code:%d)\n", rlc_status);
+          ret= FALSE;
+          break;
+      } // switch case
+      return ret; 
+    } // if pdcp_pdu_p
+  
   return 0;
+  
 }
 
 int DU_send_UL_RRC_MESSAGE_TRANSFER(instance_t instance, 
                                     const f1ap_ul_rrc_message_t *msg) {
   const rnti_t rnti = msg->rnti;
+
   F1AP_F1AP_PDU_t                pdu;
   F1AP_ULRRCMessageTransfer_t    *out;
   F1AP_ULRRCMessageTransferIEs_t *ie;
+
   uint8_t *buffer = NULL;
   uint32_t len;
+
+
   LOG_I(F1AP, "[DU %d] %s: size %d UE RNTI %x in SRB %d\n",
         instance, __func__, msg->rrc_container_length, rnti, msg->srb_id);
+
   //LOG_I(F1AP, "%s() RRCContainer size %d: ", __func__, msg->rrc_container_length);
   //for (int i = 0;i < msg->rrc_container_length; i++)
   //  printf("%02x ", msg->rrc_container[i]);
   //printf("\n");
+
   /* Create */
   /* 0. Message Type */
   memset(&pdu, 0, sizeof(pdu));
@@ -666,14 +616,18 @@
   pdu.choice.initiatingMessage->criticality   = F1AP_Criticality_ignore;
   pdu.choice.initiatingMessage->value.present = F1AP_InitiatingMessage__value_PR_ULRRCMessageTransfer;
   out = &pdu.choice.initiatingMessage->value.choice.ULRRCMessageTransfer;
+  
   /* mandatory */
   /* c1. GNB_CU_UE_F1AP_ID */
   ie = (F1AP_ULRRCMessageTransferIEs_t *)calloc(1, sizeof(F1AP_ULRRCMessageTransferIEs_t));
   ie->id                             = F1AP_ProtocolIE_ID_id_gNB_CU_UE_F1AP_ID;
   ie->criticality                    = F1AP_Criticality_reject;
   ie->value.present                  = F1AP_ULRRCMessageTransferIEs__value_PR_GNB_CU_UE_F1AP_ID;
+
   ie->value.choice.GNB_CU_UE_F1AP_ID = f1ap_get_cu_ue_f1ap_id(&f1ap_du_inst[instance], rnti);
+
   ASN_SEQUENCE_ADD(&out->protocolIEs.list, ie);
+
   /* mandatory */
   /* c2. GNB_DU_UE_F1AP_ID */
   ie = (F1AP_ULRRCMessageTransferIEs_t *)calloc(1, sizeof(F1AP_ULRRCMessageTransferIEs_t));
@@ -682,6 +636,7 @@
   ie->value.present                  = F1AP_ULRRCMessageTransferIEs__value_PR_GNB_DU_UE_F1AP_ID;
   ie->value.choice.GNB_DU_UE_F1AP_ID = f1ap_get_du_ue_f1ap_id(&f1ap_du_inst[instance], rnti);
   ASN_SEQUENCE_ADD(&out->protocolIEs.list, ie);
+
   /* mandatory */
   /* c3. SRBID */
   ie = (F1AP_ULRRCMessageTransferIEs_t *)calloc(1, sizeof(F1AP_ULRRCMessageTransferIEs_t));
@@ -690,6 +645,7 @@
   ie->value.present                 = F1AP_ULRRCMessageTransferIEs__value_PR_SRBID;
   ie->value.choice.SRBID            = msg->srb_id;
   ASN_SEQUENCE_ADD(&out->protocolIEs.list, ie);
+
   // issue in here
   /* mandatory */
   /* c4. RRCContainer */
@@ -703,36 +659,35 @@
   ASN_SEQUENCE_ADD(&out->protocolIEs.list, ie);
 
   if (msg->srb_id == 1 || msg->srb_id == 2) {
-    struct rrc_eNB_ue_context_s *ue_context_p = rrc_eNB_get_ue_context(RC.rrc[instance], rnti);
-    LTE_UL_DCCH_Message_t *ul_dcch_msg=NULL;
+    struct rrc_eNB_ue_context_s* ue_context_p = rrc_eNB_get_ue_context(RC.rrc[instance], rnti);
+
+   
+    LTE_UL_DCCH_Message_t* ul_dcch_msg=NULL;
     asn_dec_rval_t dec_rval;
     dec_rval = uper_decode(NULL,
-                           &asn_DEF_LTE_UL_DCCH_Message,
-                           (void **)&ul_dcch_msg,
-                           &ie->value.choice.RRCContainer.buf[1], // buf[0] includes the pdcp header
-                           msg->rrc_container_length, 0, 0);
-
-    if ((dec_rval.code != RC_OK) && (dec_rval.consumed == 0))
+         &asn_DEF_LTE_UL_DCCH_Message,
+         (void**)&ul_dcch_msg,
+         &ie->value.choice.RRCContainer.buf[1], // buf[0] includes the pdcp header
+         msg->rrc_container_length, 0, 0);
+    
+    if ((dec_rval.code != RC_OK) && (dec_rval.consumed == 0)) 
       LOG_E(F1AP, " Failed to decode UL-DCCH (%zu bytes)\n",dec_rval.consumed);
     else
       LOG_I(F1AP, "Received message: present %d and c1 present %d\n",
             ul_dcch_msg->message.present, ul_dcch_msg->message.choice.c1.present);
 
     if (ul_dcch_msg->message.present == LTE_UL_DCCH_MessageType_PR_c1) {
+
       switch (ul_dcch_msg->message.choice.c1.present) {
-        case LTE_UL_DCCH_MessageType__c1_PR_NOTHING:   /* No components present */
-          break;
-
-        case LTE_UL_DCCH_MessageType__c1_PR_csfbParametersRequestCDMA2000:
-          break;
-
-        case LTE_UL_DCCH_MessageType__c1_PR_measurementReport:
-          break;
-
-<<<<<<< HEAD
-        case LTE_UL_DCCH_MessageType__c1_PR_rrcConnectionReconfigurationComplete:
-          break;
-=======
+      case LTE_UL_DCCH_MessageType__c1_PR_NOTHING:   /* No components present */
+        break;
+
+      case LTE_UL_DCCH_MessageType__c1_PR_csfbParametersRequestCDMA2000:
+        break;
+
+      case LTE_UL_DCCH_MessageType__c1_PR_measurementReport:
+        break;
+
       case LTE_UL_DCCH_MessageType__c1_PR_rrcConnectionReconfigurationComplete:
         LOG_I(F1AP, "[MSG] RRC UL rrcConnectionReconfigurationComplete\n");
         
@@ -754,22 +709,10 @@
         /* End of CDRX processing */
         
         break;
->>>>>>> c256932f
-
-        case LTE_UL_DCCH_MessageType__c1_PR_rrcConnectionReestablishmentComplete:
-          break;
-
-<<<<<<< HEAD
-        case LTE_UL_DCCH_MessageType__c1_PR_rrcConnectionSetupComplete:
-          LOG_I(F1AP, "[MSG] RRC UL rrcConnectionSetupComplete \n");
-
-          if(!ue_context_p) {
-            LOG_E(F1AP, "Did not find the UE context associated with UE RNTOI %x, ue_context_p is NULL\n", rnti);
-          } else {
-            LOG_I(F1AP, "Processing RRCConnectionSetupComplete UE %x\n", rnti);
-            ue_context_p->ue_context.Status = RRC_CONNECTED;
-          }
-=======
+
+      case LTE_UL_DCCH_MessageType__c1_PR_rrcConnectionReestablishmentComplete:
+        break;
+
       case LTE_UL_DCCH_MessageType__c1_PR_rrcConnectionSetupComplete:
         LOG_I(F1AP, "[MSG] RRC UL rrcConnectionSetupComplete \n");
         
@@ -785,50 +728,42 @@
       case LTE_UL_DCCH_MessageType__c1_PR_securityModeComplete:
         LOG_I(F1AP, "[MSG] RRC securityModeComplete \n");
         break;
->>>>>>> c256932f
-
-          break;
-
-        case LTE_UL_DCCH_MessageType__c1_PR_securityModeComplete:
-          LOG_I(F1AP, "[MSG] RRC securityModeComplete \n");
-          break;
-
-        case LTE_UL_DCCH_MessageType__c1_PR_securityModeFailure:
-          break;
-
-        case LTE_UL_DCCH_MessageType__c1_PR_ueCapabilityInformation:
-          LOG_I(F1AP, "[MSG] RRC ueCapabilityInformation \n");
-          break;
-
-        case LTE_UL_DCCH_MessageType__c1_PR_ulHandoverPreparationTransfer:
-          break;
-
-        case LTE_UL_DCCH_MessageType__c1_PR_ulInformationTransfer:
-          LOG_I(F1AP,"[MSG] RRC UL Information Transfer \n");
-          break;
-
-        case LTE_UL_DCCH_MessageType__c1_PR_counterCheckResponse:
-          break;
-
-        case LTE_UL_DCCH_MessageType__c1_PR_ueInformationResponse_r9:
-          break;
-
-        case LTE_UL_DCCH_MessageType__c1_PR_proximityIndication_r9:
-          break;
-
-        case LTE_UL_DCCH_MessageType__c1_PR_rnReconfigurationComplete_r10:
-          break;
-
-        case LTE_UL_DCCH_MessageType__c1_PR_mbmsCountingResponse_r10:
-          break;
-
-        case LTE_UL_DCCH_MessageType__c1_PR_interFreqRSTDMeasurementIndication_r10:
-          break;
+
+      case LTE_UL_DCCH_MessageType__c1_PR_securityModeFailure:
+        break;
+
+      case LTE_UL_DCCH_MessageType__c1_PR_ueCapabilityInformation:
+        LOG_I(F1AP, "[MSG] RRC ueCapabilityInformation \n");
+        break;
+
+      case LTE_UL_DCCH_MessageType__c1_PR_ulHandoverPreparationTransfer:
+        break;
+
+      case LTE_UL_DCCH_MessageType__c1_PR_ulInformationTransfer:
+        LOG_I(F1AP,"[MSG] RRC UL Information Transfer \n");
+        break;
+
+      case LTE_UL_DCCH_MessageType__c1_PR_counterCheckResponse:
+        break;
+
+      case LTE_UL_DCCH_MessageType__c1_PR_ueInformationResponse_r9:
+        break;
+
+      case LTE_UL_DCCH_MessageType__c1_PR_proximityIndication_r9:
+       break;
+
+      case LTE_UL_DCCH_MessageType__c1_PR_rnReconfigurationComplete_r10:
+        break;
+
+      case LTE_UL_DCCH_MessageType__c1_PR_mbmsCountingResponse_r10:
+       break;
+
+      case LTE_UL_DCCH_MessageType__c1_PR_interFreqRSTDMeasurementIndication_r10:
+       break;
       }
     }
   }
-
-  /* encode */
+    /* encode */
   if (f1ap_encode_pdu(&pdu, &buffer, &len) < 0) {
     LOG_E(F1AP, "Failed to encode F1 setup request\n");
     return -1;
@@ -841,14 +776,15 @@
 
 /*  UL RRC Message Transfer */
 int DU_send_INITIAL_UL_RRC_MESSAGE_TRANSFER(module_id_t     module_idP,
-    int             CC_idP,
-    int             UE_id,
-    rnti_t          rntiP,
-    const uint8_t   *sduP,
-    sdu_size_t      sdu_lenP) {
+                                            int             CC_idP,
+                                            int             UE_id,
+                                            rnti_t          rntiP,
+                                            const uint8_t   *sduP,
+                                            sdu_size_t      sdu_lenP) {
   F1AP_F1AP_PDU_t                       pdu;
   F1AP_InitialULRRCMessageTransfer_t    *out;
   F1AP_InitialULRRCMessageTransferIEs_t *ie;
+
   uint8_t  *buffer;
   uint32_t  len;
   int f1ap_uid = f1ap_add_ue (&f1ap_du_inst[module_idP], module_idP, CC_idP,UE_id, rntiP);
@@ -867,6 +803,8 @@
   pdu.choice.initiatingMessage->criticality   = F1AP_Criticality_ignore;
   pdu.choice.initiatingMessage->value.present = F1AP_InitiatingMessage__value_PR_InitialULRRCMessageTransfer;
   out = &pdu.choice.initiatingMessage->value.choice.InitialULRRCMessageTransfer;
+  
+
   /* mandatory */
   /* c1. GNB_DU_UE_F1AP_ID */
   ie = (F1AP_InitialULRRCMessageTransferIEs_t *)calloc(1, sizeof(F1AP_InitialULRRCMessageTransferIEs_t));
@@ -875,19 +813,23 @@
   ie->value.present                  = F1AP_InitialULRRCMessageTransferIEs__value_PR_GNB_DU_UE_F1AP_ID;
   ie->value.choice.GNB_DU_UE_F1AP_ID = f1ap_du_inst[module_idP].f1ap_ue[f1ap_uid].du_ue_f1ap_id;
   ASN_SEQUENCE_ADD(&out->protocolIEs.list, ie);
+
   /* mandatory */
   /* c2. NRCGI */
   ie = (F1AP_InitialULRRCMessageTransferIEs_t *)calloc(1, sizeof(F1AP_InitialULRRCMessageTransferIEs_t));
   ie->id                             = F1AP_ProtocolIE_ID_id_NRCGI;
   ie->criticality                    = F1AP_Criticality_reject;
   ie->value.present                  = F1AP_InitialULRRCMessageTransferIEs__value_PR_NRCGI;
+
   F1AP_NRCGI_t nRCGI;
   memset(&nRCGI, 0, sizeof(F1AP_NRCGI_t));
   MCC_MNC_TO_PLMNID(f1ap_du_data->mcc[0], f1ap_du_data->mnc[0], f1ap_du_data->mnc_digit_length[0],
-                    &nRCGI.pLMN_Identity);
+                                         &nRCGI.pLMN_Identity);
   NR_CELL_ID_TO_BIT_STRING(f1ap_du_data->nr_cellid[0], &nRCGI.nRCellIdentity);
   ie->value.choice.NRCGI = nRCGI;
+
   ASN_SEQUENCE_ADD(&out->protocolIEs.list, ie);
+
   /* mandatory */
   /* c3. C_RNTI */  // 16
   ie = (F1AP_InitialULRRCMessageTransferIEs_t *)calloc(1, sizeof(F1AP_InitialULRRCMessageTransferIEs_t));
@@ -896,6 +838,7 @@
   ie->value.present                  = F1AP_InitialULRRCMessageTransferIEs__value_PR_C_RNTI;
   C_RNTI_TO_BIT_STRING(rntiP, &ie->value.choice.C_RNTI);
   ASN_SEQUENCE_ADD(&out->protocolIEs.list, ie);
+
   /* mandatory */
   /* c4. RRCContainer */
   ie = (F1AP_InitialULRRCMessageTransferIEs_t *)calloc(1, sizeof(F1AP_InitialULRRCMessageTransferIEs_t));
@@ -913,35 +856,31 @@
     ie->criticality                    = F1AP_Criticality_reject;
     ie->value.present                  = F1AP_InitialULRRCMessageTransferIEs__value_PR_DUtoCURRCContainer;
     OCTET_STRING_fromBuf(&ie->value.choice.DUtoCURRCContainer, "dummy_val",
-                         strlen("dummy_val"));
+                       strlen("dummy_val"));
     ASN_SEQUENCE_ADD(&out->protocolIEs.list, ie);
   }
 
-  /* encode */
+    /* encode */
   if (f1ap_encode_pdu(&pdu, &buffer, &len) < 0) {
     LOG_E(F1AP, "Failed to encode F1 setup request\n");
     return -1;
   }
 
-  struct rrc_eNB_ue_context_s *ue_context_p = rrc_eNB_allocate_new_UE_context(RC.rrc[module_idP]);
-
-  ue_context_p->ue_id_rnti                    = rntiP;
-
+
+  struct rrc_eNB_ue_context_s* ue_context_p = rrc_eNB_allocate_new_UE_context(RC.rrc[module_idP]);
+  ue_context_p->ue_id_rnti                    = rntiP; 
   ue_context_p->ue_context.rnti               = rntiP;
-
   ue_context_p->ue_context.random_ue_identity = rntiP;
-
   ue_context_p->ue_context.Srb0.Active        = 1;
-
   RB_INSERT(rrc_ue_tree_s, &RC.rrc[module_idP]->rrc_ue_head, ue_context_p);
-
   du_f1ap_itti_send_sctp_data_req(module_idP, f1ap_du_data->assoc_id, buffer, len,  f1ap_du_data->default_sctp_stream_id);
 
   return 0;
 }
-
+    
 
 void init_f1ap_du_ue_inst (void) {
-  memset(f1ap_du_inst, 0, sizeof(f1ap_du_inst));
+
+   memset(f1ap_du_inst, 0, sizeof(f1ap_du_inst));
 }
 
