--- conflicted
+++ resolved
@@ -403,11 +403,6 @@
               for (i = 0; i< 8; i++){
                 DRB2LCHAN[i] = 0;
               }
-<<<<<<< HEAD
-              if (rrcConnectionReconfiguration_r8->radioResourceConfigDedicated->mac_MainConfig) {
-                mac_MainConfig = &rrcConnectionReconfiguration_r8->radioResourceConfigDedicated->mac_MainConfig->choice.explicitValue;
-                int UE_id = find_UE_id(ctxt.module_id, ctxt.rnti);
-=======
 
               if (rrcConnectionReconfiguration_r8->radioResourceConfigDedicated->mac_MainConfig) {
                 mac_MainConfig = &rrcConnectionReconfiguration_r8->radioResourceConfigDedicated->mac_MainConfig->choice.explicitValue;
@@ -416,22 +411,12 @@
                 // Need to check if UE is a BR UE
                 int UE_id = find_UE_id(ctxt.module_id, ctxt.rnti);
                 
->>>>>>> c107789e
                 if (UE_id != -1) {
                   eNB_RRC_INST *rrc_inst = RC.rrc[ctxt.module_id];
                   uint8_t cc_id = ue_context_p->ue_context.primaryCC_id;
                   eNB_MAC_INST *mac = RC.mac[ctxt.module_id];
                   UE_list_t *UE_list = &(mac->UE_list);
 
-<<<<<<< HEAD
-                  if (rrc_inst->carrier[cc_id].sib1->tdd_Config == NULL && 
-                      UE_list->UE_template[cc_id][UE_id].rach_resource_type == 0) {
-                    if (cc_id < MAX_NUM_CCs) {
-                      LTE_UE_EUTRA_Capability_t *UEcap = ue_context_p->ue_context.UE_Capability;
-                      mac_MainConfig->drx_Config = do_DrxConfig(cc_id, 
-                                                                &rrc_inst->configuration,
-                                                                UEcap);
-=======
                   if (rrc_inst->carrier[cc_id].sib1->tdd_Config == NULL && UE_list->UE_template[cc_id][UE_id].rach_resource_type == 0) {
                     // CDRX can be only configured in case of FDD and non BR UE (27/09/19)
 
@@ -442,7 +427,6 @@
                       LTE_UE_EUTRA_Capability_t *UEcap = ue_context_p->ue_context.UE_Capability;
                       mac_MainConfig->drx_Config = do_DrxConfig(cc_id, &rrc_inst->configuration, UEcap); // drx_Config IE
                       
->>>>>>> c107789e
                       if (mac_MainConfig->drx_Config == NULL) {
                         LOG_E(F1AP, "drx_Configuration parameter is NULL, cannot configure local UE parameters\n");
                       } else {
@@ -451,23 +435,15 @@
                         LOG_D(F1AP, "DRX configured in mac main config for RRC Connection Reconfiguration\n");
                       }
                     } else {
-<<<<<<< HEAD
-                      LOG_E(F1AP, "Invalid CC_id for DRX configuration\n");  
-                    }
-=======
                       LOG_E(F1AP, "Invalid CC_id for DRX configuration\n");
                     }
                   } else { // CDRX not implemented for TDD and LTE-M (09/04/19)
                     LOG_I(F1AP, "CDRX not implemented for TDD and LTE-M\n");
->>>>>>> c107789e
                   }
                 } else { // UE_id invalid
                   LOG_E(F1AP, "Invalid UE_id found!\n");
                 }
-<<<<<<< HEAD
-=======
                 /* End of CDRX configuration */
->>>>>>> c107789e
               }
 
               LTE_MeasGapConfig_t     *measGapConfig   = NULL;
@@ -772,9 +748,6 @@
         break;
 
       case LTE_UL_DCCH_MessageType__c1_PR_rrcConnectionReconfigurationComplete:
-<<<<<<< HEAD
-
-=======
         LOG_I(F1AP, "[MSG] RRC UL rrcConnectionReconfigurationComplete\n");
         
         /* CDRX: (under test) activated when RRC Connection Reconfiguration was sent */
@@ -794,7 +767,6 @@
         }
         /* End of CDRX processing */
         
->>>>>>> c107789e
         break;
 
       case LTE_UL_DCCH_MessageType__c1_PR_rrcConnectionReestablishmentComplete:
@@ -809,16 +781,6 @@
         } else {
           LOG_I(F1AP, "Processing RRCConnectionSetupComplete UE %x\n", rnti);
           ue_context_p->ue_context.Status = RRC_CONNECTED;
-<<<<<<< HEAD
-  
-          int UE_id_mac = find_UE_id(instance, rnti);
-          UE_sched_ctrl_t *UE_scheduling_control = &(RC.mac[instance]->UE_list.UE_sched_ctrl[UE_id_mac]);
-          if (UE_scheduling_control->cdrx_waiting_ack == TRUE) {
-            UE_scheduling_control->cdrx_waiting_ack = FALSE;
-          }
-
-=======
->>>>>>> c107789e
         }
         break;
 
