/*
 * Licensed to the OpenAirInterface (OAI) Software Alliance under one or more
 * contributor license agreements.  See the NOTICE file distributed with
 * this work for additional information regarding copyright ownership.
 * The OpenAirInterface Software Alliance licenses this file to You under
 * the OAI Public License, Version 1.1  (the "License"); you may not use this file
 * except in compliance with the License.
 * You may obtain a copy of the License at
 *
 *      http://www.openairinterface.org/?page_id=698
 *
 * Unless required by applicable law or agreed to in writing, software
 * distributed under the License is distributed on an "AS IS" BASIS,
 * WITHOUT WARRANTIES OR CONDITIONS OF ANY KIND, either express or implied.
 * See the License for the specific language governing permissions and
 * limitations under the License.
 *-------------------------------------------------------------------------------
 * For more information about the OpenAirInterface (OAI) Software Alliance:
 *      contact@openairinterface.org
 */

/*! \file f1ap_du_rrc_message_transfer.c
 * \brief f1ap rrc message transfer for DU
 * \author EURECOM/NTUST
 * \date 2018
 * \version 0.1
 * \company Eurecom
 * \email: navid.nikaein@eurecom.fr, bing-kai.hong@eurecom.fr
 * \note
 * \warning
 */

#include "f1ap_common.h"
#include "f1ap_encoder.h"
#include "f1ap_decoder.h"
#include "f1ap_itti_messaging.h"

#include "f1ap_du_rrc_message_transfer.h"


#include "DL-CCCH-Message.h"
#include "DL-DCCH-Message.h"

// for SRB1_logicalChannelConfig_defaultValue
#include "rrc_extern.h"
#include "common/ran_context.h"

#include "rrc_eNB_UE_context.h"

// undefine C_RNTI from
// openair1/PHY/LTE_TRANSPORT/transport_common.h which
// replaces in ie->value.choice.C_RNTI, causing
// a compile error

#undef C_RNTI 

extern f1ap_setup_req_t *f1ap_du_data;
extern RAN_CONTEXT_t RC;


f1ap_cudu_ue_inst_t f1ap_du_ue[MAX_eNB];



/*  DL RRC Message Transfer */
int DU_handle_DL_RRC_MESSAGE_TRANSFER(instance_t       instance,
                                      uint32_t         assoc_id,
                                      uint32_t         stream,
                                      F1AP_F1AP_PDU_t *pdu) {
#ifndef UETARGET 
  LOG_D(DU_F1AP, "DU_handle_DL_RRC_MESSAGE_TRANSFER \n");
  
  MessageDef                     *message_p;
  F1AP_DLRRCMessageTransfer_t    *container;
  F1AP_DLRRCMessageTransferIEs_t *ie;

  uint8_t  *buffer;
  uint32_t  len;
  
  uint64_t        cu_ue_f1ap_id;
  uint64_t        du_ue_f1ap_id;
  uint64_t        srb_id;
  int             executeDuplication;
  sdu_size_t      rrc_dl_sdu_len;
  uint64_t        subscriberProfileIDforRFP;
  uint64_t        rAT_FrequencySelectionPriority;

  DevAssert(pdu != NULL);

  if (stream != 0) {
    LOG_E(F1AP, "[SCTP %d] Received F1 on stream != 0 (%d)\n",
               assoc_id, stream);
    return -1;
  }

  container = &pdu->choice.initiatingMessage->value.choice.DLRRCMessageTransfer;


  /* GNB_CU_UE_F1AP_ID */
  F1AP_FIND_PROTOCOLIE_BY_ID(F1AP_DLRRCMessageTransferIEs_t, ie, container,
                             F1AP_ProtocolIE_ID_id_gNB_CU_UE_F1AP_ID, true);
  cu_ue_f1ap_id = ie->value.choice.GNB_CU_UE_F1AP_ID;
  LOG_D(DU_F1AP, "cu_ue_f1ap_id %lu \n", cu_ue_f1ap_id);


  /* GNB_DU_UE_F1AP_ID */
  F1AP_FIND_PROTOCOLIE_BY_ID(F1AP_DLRRCMessageTransferIEs_t, ie, container,
                             F1AP_ProtocolIE_ID_id_gNB_DU_UE_F1AP_ID, true);
  du_ue_f1ap_id = ie->value.choice.GNB_DU_UE_F1AP_ID;
  LOG_D(DU_F1AP, "du_ue_f1ap_id %lu associated with UE RNTI %x \n", 
                  du_ue_f1ap_id,   
                  f1ap_get_rnti_by_du_id(&f1ap_du_ue[instance],du_ue_f1ap_id)); // this should be the one transmitted via initial ul rrc message transfer 

  if (f1ap_du_add_cu_ue_id(&f1ap_du_ue[instance],du_ue_f1ap_id,cu_ue_f1ap_id) < 0 ) {
    LOG_E(DU_F1AP, "Failed to find the F1AP UID \n");
    //return -1;
  }

  /* optional */
  /* oldgNB_DU_UE_F1AP_ID */
  if (0) {
    F1AP_FIND_PROTOCOLIE_BY_ID(F1AP_DLRRCMessageTransferIEs_t, ie, container,
                             F1AP_ProtocolIE_ID_id_oldgNB_DU_UE_F1AP_ID, true);
  }

  /* mandatory */
  /* SRBID */
  F1AP_FIND_PROTOCOLIE_BY_ID(F1AP_DLRRCMessageTransferIEs_t, ie, container,
                             F1AP_ProtocolIE_ID_id_SRBID, true);
  srb_id = ie->value.choice.SRBID;
  LOG_D(DU_F1AP, "srb_id %lu \n", srb_id);

  /* optional */
  /* ExecuteDuplication */
  if (0) {
    F1AP_FIND_PROTOCOLIE_BY_ID(F1AP_DLRRCMessageTransferIEs_t, ie, container,
                             F1AP_ProtocolIE_ID_id_ExecuteDuplication, true);
    executeDuplication = ie->value.choice.ExecuteDuplication;
    LOG_D(DU_F1AP, "ExecuteDuplication %d \n", executeDuplication);
  }

  // issue in here
  /* mandatory */
  /* RRC Container */
  F1AP_FIND_PROTOCOLIE_BY_ID(F1AP_DLRRCMessageTransferIEs_t, ie, container,
                             F1AP_ProtocolIE_ID_id_RRCContainer, true);
  // BK: need check
  // create an ITTI message and copy SDU

  //  message_p = itti_alloc_new_message (TASK_CU_F1, RRC_MAC_CCCH_DATA_IND);
  //  memset (RRC_MAC_CCCH_DATA_IND (message_p).sdu, 0, CCCH_SDU_SIZE);
  rrc_dl_sdu_len = ie->value.choice.RRCContainer.size;
  //  memcpy(RRC_MAC_CCCH_DATA_IND (message_p).sdu, ie->value.choice.RRCContainer.buf,
  //         ccch_sdu_len);
  printf ("RRCContainer :");
  for (int i=0;i<ie->value.choice.RRCContainer.size;i++) printf("%2x ",ie->value.choice.RRCContainer.buf[i]);
  printf("\n");

  /* optional */
  /* RAT_FrequencyPriorityInformation */
  if (0) {
    F1AP_FIND_PROTOCOLIE_BY_ID(F1AP_DLRRCMessageTransferIEs_t, ie, container,
                             F1AP_ProtocolIE_ID_id_RAT_FrequencyPriorityInformation, true);

    switch(ie->value.choice.RAT_FrequencyPriorityInformation.present) {
      case F1AP_RAT_FrequencyPriorityInformation_PR_subscriberProfileIDforRFP:
        subscriberProfileIDforRFP = ie->value.choice.RAT_FrequencyPriorityInformation.choice.subscriberProfileIDforRFP;
        break;
      case F1AP_RAT_FrequencyPriorityInformation_PR_rAT_FrequencySelectionPriority:
        rAT_FrequencySelectionPriority = ie->value.choice.RAT_FrequencyPriorityInformation.choice.rAT_FrequencySelectionPriority;
        break;
    }
  }

  // decode RRC Container and act on the message type
  AssertFatal(srb_id<3,"illegal srb_id\n");

  if (srb_id == 0) {
    DL_CCCH_Message_t* dl_ccch_msg=NULL;
    asn_dec_rval_t dec_rval;
    dec_rval = uper_decode(NULL,
			   &asn_DEF_DL_CCCH_Message,
			   (void**)&dl_ccch_msg,
			   ie->value.choice.RRCContainer.buf,
			   rrc_dl_sdu_len,0,0);
    switch (dl_ccch_msg->message.choice.c1.present) {
      
    case DL_CCCH_MessageType__c1_PR_NOTHING:
      LOG_I(RRC, "Received PR_NOTHING on DL-CCCH-Message\n");
      break;
      
    case DL_CCCH_MessageType__c1_PR_rrcConnectionReestablishment:
      LOG_I(RRC,
	    "Logical Channel DL-CCCH (SRB0), Received RRCConnectionReestablishment\n");
      break;
      
    case DL_CCCH_MessageType__c1_PR_rrcConnectionReestablishmentReject:
      LOG_I(RRC,
	    "Logical Channel DL-CCCH (SRB0), Received RRCConnectionReestablishmentReject\n");
      break;

    case DL_CCCH_MessageType__c1_PR_rrcConnectionReject:
      LOG_I(RRC,
	    "Logical Channel DL-CCCH (SRB0), Received RRCConnectionReject \n");
      break;

    case DL_CCCH_MessageType__c1_PR_rrcConnectionSetup:
      {
	LOG_I(RRC,
	      "Logical Channel DL-CCCH (SRB0), Received RRCConnectionSetup DU_ID %x/RNTI %x\n",  
	      du_ue_f1ap_id,
	      f1ap_get_rnti_by_du_id(&f1ap_du_ue[0],du_ue_f1ap_id));
	// Get configuration

	RRCConnectionSetup_t* rrcConnectionSetup = &dl_ccch_msg->message.choice.c1.choice.rrcConnectionSetup;
	//	eNB_RRC_UE_t *ue_p = &ue_context_pP->ue_context;
	AssertFatal(rrcConnectionSetup!=NULL,"rrcConnectionSetup is null\n");
	RadioResourceConfigDedicated_t* radioResourceConfigDedicated = &rrcConnectionSetup->criticalExtensions.choice.c1.choice.rrcConnectionSetup_r8.radioResourceConfigDedicated;
	
	// get SRB logical channel information
	SRB_ToAddModList_t *SRB_configList;
	SRB_ToAddMod_t *SRB1_config;
	LogicalChannelConfig_t *SRB1_logicalChannelConfig;  //,*SRB2_logicalChannelConfig;
	SRB_configList                 = radioResourceConfigDedicated->srb_ToAddModList;

	AssertFatal(SRB_configList!=NULL,"SRB_configList is null\n");
	for (int cnt = 0; cnt < (SRB_configList)->list.count; cnt++) {
	  if ((SRB_configList)->list.array[cnt]->srb_Identity == 1) {
	    SRB1_config = (SRB_configList)->list.array[cnt];
	    
	    if (SRB1_config->logicalChannelConfig) {
	      if (SRB1_config->logicalChannelConfig->present ==
		  SRB_ToAddMod__logicalChannelConfig_PR_explicitValue) {
		SRB1_logicalChannelConfig = &SRB1_config->logicalChannelConfig->choice.explicitValue;
	      } else {
		SRB1_logicalChannelConfig = &SRB1_logicalChannelConfig_defaultValue;
	      }
	    } else {
	      SRB1_logicalChannelConfig = &SRB1_logicalChannelConfig_defaultValue;
	    }
	    
	    
	  }
	}

	// This should be somewhere in the f1ap_cudu_ue_inst_t
	int macrlc_instance = 0; 

	rnti_t rnti = f1ap_get_rnti_by_du_id(&f1ap_du_ue[0],du_ue_f1ap_id);
	struct rrc_eNB_ue_context_s *ue_context_p = rrc_eNB_get_ue_context(RC.rrc[macrlc_instance],rnti);
      
	eNB_RRC_UE_t *ue_p = &ue_context_p->ue_context; 
	AssertFatal(ue_p->Srb0.Active == 1,"SRB0 is not active\n");

	memcpy((void*)ue_p->Srb0.Tx_buffer.Payload,
	       (void*)ie->value.choice.RRCContainer.buf,
	       rrc_dl_sdu_len);

	ue_p->Srb0.Tx_buffer.payload_size = rrc_dl_sdu_len;

        rrc_mac_config_req_eNB(
			       macrlc_instance,
			       0, //primaryCC_id,
			       0,0,0,0,0,
#if (RRC_VERSION >= MAKE_VERSION(14, 0, 0))
			       0,
#endif
			       rnti,
			       (BCCH_BCH_Message_t *) NULL,
			       (RadioResourceConfigCommonSIB_t *) NULL,
#if (RRC_VERSION >= MAKE_VERSION(14, 0, 0))
			       (RadioResourceConfigCommonSIB_t *) NULL,
#endif
			       radioResourceConfigDedicated->physicalConfigDedicated,
#if (RRC_VERSION >= MAKE_VERSION(10, 0, 0))
			       (SCellToAddMod_r10_t *)NULL,
			       //(struct PhysicalConfigDedicatedSCell_r10 *)NULL,
#endif
			       (MeasObjectToAddMod_t **) NULL,
			       radioResourceConfigDedicated->mac_MainConfig,
			       1,
			       SRB1_logicalChannelConfig,
			       NULL, // measGapConfig,
			       (TDD_Config_t *) NULL,
			       NULL,
			       (SchedulingInfoList_t *) NULL,
			       0, NULL, NULL, (MBSFN_SubframeConfigList_t *) NULL
#if (RRC_VERSION >= MAKE_VERSION(9, 0, 0))
			       , 0, (MBSFN_AreaInfoList_r9_t *) NULL, (PMCH_InfoList_r9_t *) NULL
#endif
#if (RRC_VERSION >= MAKE_VERSION(13, 0, 0))
			       ,
			       (SystemInformationBlockType1_v1310_IEs_t *)NULL
#endif
			       );
	  break;

    default:
      AssertFatal(1==0,
		  "Unknown message\n");
      break;
      }

    }
  }
  else if (srb_id == 1){ 

  }

  else if (srb_id == 2){

  }
#endif
  return 0;
  
}

int DU_send_UL_RRC_MESSAGE_TRANSFER(instance_t                instance,
                                    f1ap_ul_rrc_message_t    *f1ap_ul_rrc) {

  LOG_D(DU_F1AP, "DU_send_UL_RRC_MESSAGE_TRANSFER \n");

  F1AP_F1AP_PDU_t                pdu;
  F1AP_ULRRCMessageTransfer_t    *out;
  F1AP_ULRRCMessageTransferIEs_t *ie;

  uint8_t  *buffer;
  uint32_t  len;

  /* Create */
  /* 0. Message Type */
  memset(&pdu, 0, sizeof(pdu));
  pdu.present = F1AP_F1AP_PDU_PR_initiatingMessage;
  pdu.choice.initiatingMessage = (F1AP_InitiatingMessage_t *)calloc(1, sizeof(F1AP_InitiatingMessage_t));
  pdu.choice.initiatingMessage->procedureCode = F1AP_ProcedureCode_id_ULRRCMessageTransfer;
  pdu.choice.initiatingMessage->criticality   = F1AP_Criticality_ignore;
  pdu.choice.initiatingMessage->value.present = F1AP_InitiatingMessage__value_PR_ULRRCMessageTransfer;
  out = &pdu.choice.initiatingMessage->value.choice.ULRRCMessageTransfer;
  
  /* mandatory */
  /* c1. GNB_CU_UE_F1AP_ID */
  ie = (F1AP_ULRRCMessageTransferIEs_t *)calloc(1, sizeof(F1AP_ULRRCMessageTransferIEs_t));
  ie->id                             = F1AP_ProtocolIE_ID_id_gNB_CU_UE_F1AP_ID;
  ie->criticality                    = F1AP_Criticality_reject;
  ie->value.present                  = F1AP_ULRRCMessageTransferIEs__value_PR_GNB_CU_UE_F1AP_ID;
  ie->value.choice.GNB_CU_UE_F1AP_ID = f1ap_du_ue[instance].cu_ue_f1ap_id[f1ap_get_uid_by_rnti(&f1ap_du_ue[instance], f1ap_ul_rrc->rnti)];
  ASN_SEQUENCE_ADD(&out->protocolIEs.list, ie);

  /* mandatory */
  /* c2. GNB_DU_UE_F1AP_ID */
  ie = (F1AP_ULRRCMessageTransferIEs_t *)calloc(1, sizeof(F1AP_ULRRCMessageTransferIEs_t));
  ie->id                             = F1AP_ProtocolIE_ID_id_gNB_DU_UE_F1AP_ID;
  ie->criticality                    = F1AP_Criticality_reject;
  ie->value.present                  = F1AP_ULRRCMessageTransferIEs__value_PR_GNB_DU_UE_F1AP_ID;
  ie->value.choice.GNB_DU_UE_F1AP_ID = f1ap_du_ue[instance].du_ue_f1ap_id[f1ap_get_uid_by_rnti(&f1ap_du_ue[instance], f1ap_ul_rrc->rnti)];
  ASN_SEQUENCE_ADD(&out->protocolIEs.list, ie);

  /* mandatory */
  /* c3. SRBID */
  ie = (F1AP_ULRRCMessageTransferIEs_t *)calloc(1, sizeof(F1AP_ULRRCMessageTransferIEs_t));
  ie->id                            = F1AP_ProtocolIE_ID_id_SRBID;
  ie->criticality                   = F1AP_Criticality_reject;
  ie->value.present                 = F1AP_ULRRCMessageTransferIEs__value_PR_SRBID;
  ie->value.choice.SRBID            = f1ap_ul_rrc->srb_id;
  ASN_SEQUENCE_ADD(&out->protocolIEs.list, ie);

  // issue in here
  /* mandatory */
  /* c4. RRCContainer */
  ie = (F1AP_ULRRCMessageTransferIEs_t *)calloc(1, sizeof(F1AP_ULRRCMessageTransferIEs_t));
  ie->id                            = F1AP_ProtocolIE_ID_id_RRCContainer;
  ie->criticality                   = F1AP_Criticality_reject;
  ie->value.present                 = F1AP_ULRRCMessageTransferIEs__value_PR_RRCContainer;
  OCTET_STRING_fromBuf(&ie->value.choice.RRCContainer, f1ap_ul_rrc->rrc_container, f1ap_ul_rrc->rrc_container_length);
  ASN_SEQUENCE_ADD(&out->protocolIEs.list, ie);

    /* encode */
  if (f1ap_encode_pdu(&pdu, &buffer, &len) < 0) {
    LOG_E(DU_F1AP, "Failed to encode F1 setup request\n");
    return -1;
  }

  du_f1ap_itti_send_sctp_data_req(instance, f1ap_du_data->assoc_id, buffer, len, f1ap_du_data->default_sctp_stream_id);
  return 0;
}


/*  UL RRC Message Transfer */
int DU_send_INITIAL_UL_RRC_MESSAGE_TRANSFER(module_id_t     module_idP,
                                            int             CC_idP,
                                            int             UE_id,
                                            rnti_t          rntiP,
                                            uint8_t        *sduP,
                                            sdu_size_t      sdu_lenP) {
#ifndef UETARGET
  F1AP_F1AP_PDU_t                       pdu;
  F1AP_InitialULRRCMessageTransfer_t    *out;
  F1AP_InitialULRRCMessageTransferIEs_t *ie;

  uint8_t  *buffer;
  uint32_t  len;
  int f1ap_uid = f1ap_add_ue (&f1ap_du_ue[module_idP], module_idP, CC_idP,UE_id, rntiP);

  if (f1ap_uid  < 0 ) {
    LOG_E(DU_F1AP, "Failed to add UE \n");
    return -1;
  }

  /* Create */
  /* 0. Message Type */
  memset(&pdu, 0, sizeof(pdu));
  pdu.present = F1AP_F1AP_PDU_PR_initiatingMessage;
  pdu.choice.initiatingMessage = (F1AP_InitiatingMessage_t *)calloc(1, sizeof(F1AP_InitiatingMessage_t));
  pdu.choice.initiatingMessage->procedureCode = F1AP_ProcedureCode_id_InitialULRRCMessageTransfer;
  pdu.choice.initiatingMessage->criticality   = F1AP_Criticality_ignore;
  pdu.choice.initiatingMessage->value.present = F1AP_InitiatingMessage__value_PR_InitialULRRCMessageTransfer;
  out = &pdu.choice.initiatingMessage->value.choice.InitialULRRCMessageTransfer;
  

  /* mandatory */
  /* c1. GNB_DU_UE_F1AP_ID */
  ie = (F1AP_InitialULRRCMessageTransferIEs_t *)calloc(1, sizeof(F1AP_InitialULRRCMessageTransferIEs_t));
  ie->id                             = F1AP_ProtocolIE_ID_id_gNB_DU_UE_F1AP_ID;
  ie->criticality                    = F1AP_Criticality_reject;
  ie->value.present                  = F1AP_InitialULRRCMessageTransferIEs__value_PR_GNB_DU_UE_F1AP_ID;
  ie->value.choice.GNB_DU_UE_F1AP_ID = f1ap_du_ue[module_idP].du_ue_f1ap_id[f1ap_uid]; 
  ASN_SEQUENCE_ADD(&out->protocolIEs.list, ie);

  /* mandatory */
  /* c2. NRCGI */
  ie = (F1AP_InitialULRRCMessageTransferIEs_t *)calloc(1, sizeof(F1AP_InitialULRRCMessageTransferIEs_t));
  ie->id                             = F1AP_ProtocolIE_ID_id_NRCGI;
  ie->criticality                    = F1AP_Criticality_reject;
  ie->value.present                  = F1AP_InitialULRRCMessageTransferIEs__value_PR_NRCGI;

  F1AP_NRCGI_t nRCGI;
  MCC_MNC_TO_PLMNID(f1ap_du_data->mcc[0], f1ap_du_data->mnc[0], f1ap_du_data->mnc_digit_length[0],
                                         &nRCGI.pLMN_Identity);
  NR_CELL_ID_TO_BIT_STRING(f1ap_du_data->nr_cellid[0], &nRCGI.nRCellIdentity);
  ie->value.choice.NRCGI = nRCGI;

  ASN_SEQUENCE_ADD(&out->protocolIEs.list, ie);

  /* mandatory */
  /* c3. C_RNTI */  // 16
  ie = (F1AP_InitialULRRCMessageTransferIEs_t *)calloc(1, sizeof(F1AP_InitialULRRCMessageTransferIEs_t));
  ie->id                             = F1AP_ProtocolIE_ID_id_C_RNTI;
  ie->criticality                    = F1AP_Criticality_reject;
  ie->value.present                  = F1AP_InitialULRRCMessageTransferIEs__value_PR_C_RNTI;
  C_RNTI_TO_BIT_STRING(rntiP, &ie->value.choice.C_RNTI);
  ASN_SEQUENCE_ADD(&out->protocolIEs.list, ie);

  /* mandatory */
  /* c4. RRCContainer */
  ie = (F1AP_InitialULRRCMessageTransferIEs_t *)calloc(1, sizeof(F1AP_InitialULRRCMessageTransferIEs_t));
  ie->id                            = F1AP_ProtocolIE_ID_id_RRCContainer;
  ie->criticality                   = F1AP_Criticality_reject;
  ie->value.present                 = F1AP_InitialULRRCMessageTransferIEs__value_PR_RRCContainer;
  OCTET_STRING_fromBuf(&ie->value.choice.RRCContainer, sduP, sdu_lenP);
  ASN_SEQUENCE_ADD(&out->protocolIEs.list, ie);

  /* optional */
  /* c5. DUtoCURRCContainer */
  if (0) {
    ie = (F1AP_InitialULRRCMessageTransferIEs_t *)calloc(1, sizeof(F1AP_InitialULRRCMessageTransferIEs_t));
    ie->id                             = F1AP_ProtocolIE_ID_id_DUtoCURRCContainer;
    ie->criticality                    = F1AP_Criticality_reject;
    ie->value.present                  = F1AP_InitialULRRCMessageTransferIEs__value_PR_DUtoCURRCContainer;
    OCTET_STRING_fromBuf(&ie->value.choice.DUtoCURRCContainer, "dummy_val",
                       strlen("dummy_val"));
    ASN_SEQUENCE_ADD(&out->protocolIEs.list, ie);
  }

    /* encode */
  if (f1ap_encode_pdu(&pdu, &buffer, &len) < 0) {
    LOG_E(DU_F1AP, "Failed to encode F1 setup request\n");
    return -1;
  }

<<<<<<< HEAD
  struct rrc_eNB_ue_context_s* ue_context_p = rrc_eNB_allocate_new_UE_context(RC.rrc[module_idP]);
  ue_context_p->ue_id_rnti                    = rntiP; 
  ue_context_p->ue_context.rnti               = rntiP;
  ue_context_p->ue_context.random_ue_identity = rntiP;
  ue_context_p->ue_context.Srb0.Active        = 1;
  RB_INSERT(rrc_ue_tree_s, &RC.rrc[module_idP]->rrc_ue_head, ue_context_p);
  du_f1ap_itti_send_sctp_data_req(0, f1ap_du_data->assoc_id, buffer, len, 0);
#endif
=======
  du_f1ap_itti_send_sctp_data_req(module_idP, f1ap_du_data->assoc_id, buffer, len, f1ap_du_data->default_sctp_stream_id);
>>>>>>> cee89cb3
  return 0;
}


void init_f1ap_du_ue_inst (void) {

   memset(f1ap_du_ue, 0, sizeof(f1ap_du_ue));
}

<|MERGE_RESOLUTION|>--- conflicted
+++ resolved
@@ -477,18 +477,16 @@
     return -1;
   }
 
-<<<<<<< HEAD
+
   struct rrc_eNB_ue_context_s* ue_context_p = rrc_eNB_allocate_new_UE_context(RC.rrc[module_idP]);
   ue_context_p->ue_id_rnti                    = rntiP; 
   ue_context_p->ue_context.rnti               = rntiP;
   ue_context_p->ue_context.random_ue_identity = rntiP;
   ue_context_p->ue_context.Srb0.Active        = 1;
   RB_INSERT(rrc_ue_tree_s, &RC.rrc[module_idP]->rrc_ue_head, ue_context_p);
-  du_f1ap_itti_send_sctp_data_req(0, f1ap_du_data->assoc_id, buffer, len, 0);
-#endif
-=======
-  du_f1ap_itti_send_sctp_data_req(module_idP, f1ap_du_data->assoc_id, buffer, len, f1ap_du_data->default_sctp_stream_id);
->>>>>>> cee89cb3
+  du_f1ap_itti_send_sctp_data_req(module_idP, f1ap_du_data->assoc_id, buffer, len,  f1ap_du_data->default_sctp_stream_id);
+#endif
+
   return 0;
 }
 
