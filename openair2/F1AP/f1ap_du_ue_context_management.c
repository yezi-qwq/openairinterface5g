--- conflicted
+++ resolved
@@ -140,10 +140,7 @@
       f1ap_ue_context_setup_req->cu_to_du_rrc_information->uE_CapabilityRAT_ContainerList = (uint8_t *)calloc(1,ieCuRrcInfo->value.choice.CUtoDURRCInformation.uE_CapabilityRAT_ContainerList->size);
       memcpy(f1ap_ue_context_setup_req->cu_to_du_rrc_information->uE_CapabilityRAT_ContainerList, ieCuRrcInfo->value.choice.CUtoDURRCInformation.uE_CapabilityRAT_ContainerList->buf, ieCuRrcInfo->value.choice.CUtoDURRCInformation.uE_CapabilityRAT_ContainerList->size);
       f1ap_ue_context_setup_req->cu_to_du_rrc_information->uE_CapabilityRAT_ContainerList_length = ieCuRrcInfo->value.choice.CUtoDURRCInformation.uE_CapabilityRAT_ContainerList->size;
-<<<<<<< HEAD
-=======
       LOG_I(F1AP, "Size f1ap_ue_context_setup_req->cu_to_du_rrc_information->uE_CapabilityRAT_ContainerList_length: %d \n", f1ap_ue_context_setup_req->cu_to_du_rrc_information->uE_CapabilityRAT_ContainerList_length);
->>>>>>> f9e5c987
     }
   }
 
@@ -236,10 +233,6 @@
              ieRRC->value.choice.RRCContainer.buf, ieRRC->value.choice.RRCContainer.size);
       f1ap_ue_context_setup_req->rrc_container_length = ieRRC->value.choice.RRCContainer.size;
       // AssertFatal(0, "check configuration, send to appropriate handler\n");
-<<<<<<< HEAD
-      protocol_ctxt_t ctxt;
-=======
->>>>>>> f9e5c987
     } else {
       LOG_E(F1AP, " RRCContainer in UEContextSetupRequestIEs size id 0\n");
     }
@@ -286,16 +279,6 @@
 
   /* mandatory */
   /* c3. DUtoCURRCInformation */
-<<<<<<< HEAD
-  asn1cSequenceAdd(out->protocolIEs.list, F1AP_UEContextSetupResponseIEs_t, ie3);
-  ie3->id                             = F1AP_ProtocolIE_ID_id_DUtoCURRCInformation;
-  ie3->criticality                    = F1AP_Criticality_reject;
-  ie3->value.present                  = F1AP_UEContextSetupResponseIEs__value_PR_DUtoCURRCInformation;
-  {
-    /* cellGroupConfig */
-    OCTET_STRING_fromBuf(&ie3->value.choice.DUtoCURRCInformation.cellGroupConfig, (const char *)resp->du_to_cu_rrc_information,
-        resp->du_to_cu_rrc_information_length);
-=======
   if(resp->du_to_cu_rrc_information){
     asn1cSequenceAdd(out->protocolIEs.list, F1AP_UEContextSetupResponseIEs_t, ie3);
     ie3->id                             = F1AP_ProtocolIE_ID_id_DUtoCURRCInformation;
@@ -306,7 +289,6 @@
       OCTET_STRING_fromBuf(&ie3->value.choice.DUtoCURRCInformation.cellGroupConfig, (const char *)resp->du_to_cu_rrc_information->cellGroupConfig,
         resp->du_to_cu_rrc_information->cellGroupConfig_length);
     }
->>>>>>> f9e5c987
 
     /* OPTIONAL */
     /* measGapConfig */
@@ -695,22 +677,14 @@
   protocol_ctxt_t ctxt;
   DevAssert(pdu);
   container = &pdu->choice.initiatingMessage->value.choice.UEContextReleaseCommand;
-<<<<<<< HEAD
-  // GNB_CU_UE_F1AP_ID 
-=======
   // GNB_CU_UE_F1AP_ID
->>>>>>> f9e5c987
   F1AP_FIND_PROTOCOLIE_BY_ID(F1AP_UEContextReleaseCommandIEs_t, ie, container,
                              F1AP_ProtocolIE_ID_id_gNB_CU_UE_F1AP_ID, true);
   ctxt.rnti = f1ap_get_rnti_by_cu_id(DUtype, instance, ie->value.choice.GNB_CU_UE_F1AP_ID);
   ctxt.instance = instance;
   ctxt.module_id = instance;
   ctxt.enb_flag  = 1;
-<<<<<<< HEAD
-  // GNB_DU_UE_F1AP_ID 
-=======
   // GNB_DU_UE_F1AP_ID
->>>>>>> f9e5c987
   F1AP_FIND_PROTOCOLIE_BY_ID(F1AP_UEContextReleaseCommandIEs_t, ie, container,
                              F1AP_ProtocolIE_ID_id_gNB_DU_UE_F1AP_ID, true);
   const rnti_t rnti = f1ap_get_rnti_by_du_id(DUtype, instance,
@@ -744,11 +718,7 @@
                              F1AP_ProtocolIE_ID_id_RRCContainer, false);
 
   if (ie && !UE_out_of_sync) {
-<<<<<<< HEAD
-    // RRC message and UE is reachable, send message 
-=======
     // RRC message and UE is reachable, send message
->>>>>>> f9e5c987
     const sdu_size_t sdu_len = ie->value.choice.RRCContainer.size;
     mem_block_t *pdu_p = NULL;
     pdu_p = get_free_mem_block(sdu_len, __func__);
@@ -800,11 +770,7 @@
 
     if (ue_context_p && !UE_out_of_sync) {
       // UE exists and is in sync so we start a timer before releasing the
-<<<<<<< HEAD
-      //  connection 
-=======
       //  connection
->>>>>>> f9e5c987
       pthread_mutex_lock(&rrc_release_freelist);
 
       for (uint16_t release_num = 0; release_num < NUMBER_OF_UE_MAX; release_num++) {
@@ -828,21 +794,13 @@
       pthread_mutex_unlock(&rrc_release_freelist);
       ue_context_p->ue_context.ue_release_timer_s1 = 0;
     } else if (ue_context_p && UE_out_of_sync) {
-<<<<<<< HEAD
-      // UE exists and is out of sync, drop the connection 
-=======
       // UE exists and is out of sync, drop the connection
->>>>>>> f9e5c987
       mac_eNB_rrc_ul_failure(instance, 0, 0, 0, rnti);
     } else {
       LOG_E(F1AP, "no ue_context for RNTI %x, acknowledging release\n", rnti);
     }
 
-<<<<<<< HEAD
-    // TODO send this once the connection has really been released 
-=======
     // TODO send this once the connection has really been released
->>>>>>> f9e5c987
     f1ap_ue_context_release_cplt_t cplt;
     cplt.rnti = ctxt.rnti;
     DU_send_UE_CONTEXT_RELEASE_COMPLETE(instance, &cplt);
@@ -1197,11 +1155,8 @@
       F1AP_GTPTunnel_t *ul_up_tnl0 = ul_up_tnl_info_p->uLUPTNLInformation.choice.gTPTunnel;
       BIT_STRING_TO_TRANSPORT_LAYER_ADDRESS_IPv4(&ul_up_tnl0->transportLayerAddress, drb_p->up_ul_tnl[0].tl_address);
       OCTET_STRING_TO_INT32(&ul_up_tnl0->gTP_TEID, drb_p->up_ul_tnl[0].teid);
-<<<<<<< HEAD
-=======
        // 3GPP assumes GTP-U is on port 2152, but OAI is configurable
       drb_p->up_ul_tnl[0].port=getCxt(false,instance)->setupReq.CUport;
->>>>>>> f9e5c987
 
       switch (drbs_tobesetupmod_item_p->rLCMode) {
       case F1AP_RLCMode_rlc_am:
@@ -1222,11 +1177,7 @@
                                drb_p->drb_id,
                                drb_p->up_ul_tnl[0].teid,
                                addr,
-<<<<<<< HEAD
-                               2152,
-=======
                                drb_p->up_ul_tnl[0].port,
->>>>>>> f9e5c987
                                lteDURecvCb);
           drb_p->up_dl_tnl_length++;
       }
@@ -1260,17 +1211,9 @@
       f1ap_ue_context_modification_req->rrc_container = malloc(ieRRC->value.choice.RRCContainer.size);
       memcpy(f1ap_ue_context_modification_req->rrc_container,
           ieRRC->value.choice.RRCContainer.buf, ieRRC->value.choice.RRCContainer.size);
-<<<<<<< HEAD
-      // AssertFatal(0, "check configuration, send to appropriate handler\n");
-      protocol_ctxt_t ctxt;
-      // decode RRC Container and act on the message type
-      //FIXME
-      //rnti_t rnti      = f1ap_get_rnti_by_du_id(DUtype, instance, du_ue_f1ap_id);
-=======
       protocol_ctxt_t ctxt;
       // decode RRC Container and act on the message type
       ctxt.rnti = f1ap_ue_context_modification_req->rnti;
->>>>>>> f9e5c987
       ctxt.instance = instance;
       ctxt.module_id  = instance;
       ctxt.enb_flag  = 1;
@@ -1279,17 +1222,10 @@
       memcpy(&pdcp_pdu_p->data[0], ieRRC->value.choice.RRCContainer.buf, ieRRC->value.choice.RRCContainer.size);
       du_rlc_data_req(&ctxt, 1, 0x00, 1, 1, 0, ieRRC->value.choice.RRCContainer.size, pdcp_pdu_p);
     } else {
-<<<<<<< HEAD
-      LOG_E(F1AP, " RRCContainer in UEContextSetupRequestIEs size id 0\n");
-    }
-  } else {
-    LOG_W(F1AP, "can't find RRCContainer in UEContextSetupRequestIEs by id %ld \n", F1AP_ProtocolIE_ID_id_RRCContainer);
-=======
       LOG_E(F1AP, " RRCContainer in UEContextModificationRequestIEs size id 0\n");
     }
   } else {
     LOG_W(F1AP, "can't find RRCContainer in UEContextModificationRequestIEs by id %ld \n", F1AP_ProtocolIE_ID_id_RRCContainer);
->>>>>>> f9e5c987
   }
 
   itti_send_msg_to_task(TASK_RRC_GNB, instance, msg_p);
@@ -1336,36 +1272,33 @@
                          strlen("asdsa1d32sa1d31asd31as"));
   }
 
-  /* mandatory */
+  /* optional */
   /* c4. DUtoCURRCInformation */
-<<<<<<< HEAD
-=======
   if(resp->du_to_cu_rrc_information!=NULL){
->>>>>>> f9e5c987
     asn1cSequenceAdd(out->protocolIEs.list, F1AP_UEContextModificationResponseIEs_t, ie4);
     ie4->id                             = F1AP_ProtocolIE_ID_id_DUtoCURRCInformation;
     ie4->criticality                    = F1AP_Criticality_reject;
     ie4->value.present                  = F1AP_UEContextModificationResponseIEs__value_PR_DUtoCURRCInformation;
-<<<<<<< HEAD
-    {
+    if(resp->du_to_cu_rrc_information->cellGroupConfig!=NULL){
       /* cellGroupConfig */
-      OCTET_STRING_fromBuf(&ie4->value.choice.DUtoCURRCInformation.cellGroupConfig, (const char *)resp->du_to_cu_rrc_information,
-          resp->du_to_cu_rrc_information_length);
-
-      /* OPTIONAL */
-      /* measGapConfig */
-      if (0) {
-        asn1cCalloc(ie4->value.choice.DUtoCURRCInformation.measGapConfig, tmp);
-        OCTET_STRING_fromBuf(tmp, "asdsa", strlen("asdsa"));
-      }
-
-      /* OPTIONAL */
-      /* requestedP_MaxFR1 */
-      if (0) {
-        asn1cCalloc(ie4->value.choice.DUtoCURRCInformation.requestedP_MaxFR1, tmp);
-        OCTET_STRING_fromBuf(tmp, "asdsa", strlen("asdsa"));
-      }
-    }
+      OCTET_STRING_fromBuf(&ie4->value.choice.DUtoCURRCInformation.cellGroupConfig, (const char *)resp->du_to_cu_rrc_information->cellGroupConfig,
+          resp->du_to_cu_rrc_information->cellGroupConfig_length);
+    }
+
+    /* OPTIONAL */
+    /* measGapConfig */
+    if (resp->du_to_cu_rrc_information->measGapConfig!=NULL) {
+      OCTET_STRING_fromBuf(ie4->value.choice.DUtoCURRCInformation.measGapConfig, (const char *)resp->du_to_cu_rrc_information->measGapConfig,
+        resp->du_to_cu_rrc_information->measGapConfig_length);
+    }
+
+    /* OPTIONAL */
+    /* requestedP_MaxFR1 */
+    if (resp->du_to_cu_rrc_information->requestedP_MaxFR1!=NULL) {
+      OCTET_STRING_fromBuf(ie4->value.choice.DUtoCURRCInformation.requestedP_MaxFR1, (const char *)resp->du_to_cu_rrc_information->requestedP_MaxFR1,
+          resp->du_to_cu_rrc_information->requestedP_MaxFR1_length);
+    }
+  }
 
 
   /* optional */
@@ -1386,11 +1319,6 @@
       /* dRBID */
       drbs_setupmod_item->dRBID = resp->drbs_to_be_setup[i].drb_id;
 
-      /* OPTIONAL */
-      /* lCID */
-      //drbs_setup_item.lCID = (F1AP_LCID_t *)calloc(1, sizeof(F1AP_LCID_t));
-      //drbs_setup_item.lCID = 1L;
-
       for (int j=0;  j<resp->drbs_to_be_setup[i].up_dl_tnl_length; j++) {
         /* ADD */
         asn1cSequenceAdd(drbs_setupmod_item->dLUPTNLInformation_ToBeSetup_List.list,
@@ -1412,79 +1340,6 @@
 
   /* optional */
   /* c6. DRBs_Modified_List */
-  if(0){
-    asn1cSequenceAdd(out->protocolIEs.list, F1AP_UEContextModificationResponseIEs_t, ie6);
-    ie6->id                             = F1AP_ProtocolIE_ID_id_DRBs_Modified_List;
-    ie6->criticality                    = F1AP_Criticality_reject;
-    ie6->value.present                  = F1AP_UEContextModificationResponseIEs__value_PR_DRBs_Modified_List;
-
-    for (int i=0;  i<1; i++) {
-      asn1cSequenceAdd(ie6->value.choice.DRBs_Modified_List.list,
-        F1AP_DRBs_Modified_ItemIEs_t, drbs_modified_item_ies);
-      drbs_modified_item_ies->id            = F1AP_ProtocolIE_ID_id_DRBs_Modified_Item;
-      drbs_modified_item_ies->criticality   = F1AP_Criticality_reject;
-=======
-    if(resp->du_to_cu_rrc_information->cellGroupConfig!=NULL){
-      /* cellGroupConfig */
-      OCTET_STRING_fromBuf(&ie4->value.choice.DUtoCURRCInformation.cellGroupConfig, (const char *)resp->du_to_cu_rrc_information->cellGroupConfig,
-          resp->du_to_cu_rrc_information->cellGroupConfig_length);
-    }
-
-    /* OPTIONAL */
-    /* measGapConfig */
-    if (resp->du_to_cu_rrc_information->measGapConfig!=NULL) {
-      OCTET_STRING_fromBuf(ie4->value.choice.DUtoCURRCInformation.measGapConfig, (const char *)resp->du_to_cu_rrc_information->measGapConfig,
-        resp->du_to_cu_rrc_information->measGapConfig_length);
-    }
-
-    /* OPTIONAL */
-    /* requestedP_MaxFR1 */
-    if (resp->du_to_cu_rrc_information->requestedP_MaxFR1!=NULL) {
-      OCTET_STRING_fromBuf(ie4->value.choice.DUtoCURRCInformation.requestedP_MaxFR1, (const char *)resp->du_to_cu_rrc_information->requestedP_MaxFR1,
-          resp->du_to_cu_rrc_information->requestedP_MaxFR1_length);
-    }
-  }
-
-
-  /* optional */
-  /* c5. DRBs_Setup_List */
-  if(resp->drbs_to_be_setup_length > 0) {
-    asn1cSequenceAdd(out->protocolIEs.list, F1AP_UEContextModificationResponseIEs_t, ie5);
-    ie5->id                             = F1AP_ProtocolIE_ID_id_DRBs_SetupMod_List;
-    ie5->criticality                    = F1AP_Criticality_ignore;
-    ie5->value.present                  = F1AP_UEContextModificationResponseIEs__value_PR_DRBs_SetupMod_List;
-    for (int i=0;  i< resp->drbs_to_be_setup_length; i++) {
-      asn1cSequenceAdd(ie5->value.choice.DRBs_SetupMod_List.list, F1AP_DRBs_SetupMod_ItemIEs_t, drbs_setupmod_item_ies);
-      drbs_setupmod_item_ies->id            = F1AP_ProtocolIE_ID_id_DRBs_SetupMod_Item;
-      drbs_setupmod_item_ies->criticality   = F1AP_Criticality_ignore;
-      drbs_setupmod_item_ies->value.present = F1AP_DRBs_SetupMod_ItemIEs__value_PR_DRBs_SetupMod_Item;
-      /* 7.1 DRBs_Setup_Item */
-      /* ADD */
-      F1AP_DRBs_SetupMod_Item_t *drbs_setupmod_item=&drbs_setupmod_item_ies->value.choice.DRBs_SetupMod_Item;
-      /* dRBID */
-      drbs_setupmod_item->dRBID = resp->drbs_to_be_setup[i].drb_id;
-
-      for (int j=0;  j<resp->drbs_to_be_setup[i].up_dl_tnl_length; j++) {
-        /* ADD */
-        asn1cSequenceAdd(drbs_setupmod_item->dLUPTNLInformation_ToBeSetup_List.list,
-          F1AP_DLUPTNLInformation_ToBeSetup_Item_t, dLUPTNLInformation_ToBeSetup_Item);
-        dLUPTNLInformation_ToBeSetup_Item->dLUPTNLInformation.present = F1AP_UPTransportLayerInformation_PR_gTPTunnel;
-        /* gTPTunnel */
-        asn1cCalloc(dLUPTNLInformation_ToBeSetup_Item->dLUPTNLInformation.choice.gTPTunnel,gTPTunnel);
-        /* transportLayerAddress */
-        struct sockaddr_in addr= {0};
-        inet_pton(AF_INET, getCxt(false,instance)->setupReq.DU_f1_ip_address.ipv4_address,
-          &addr.sin_addr.s_addr);
-        TRANSPORT_LAYER_ADDRESS_IPv4_TO_BIT_STRING(addr.sin_addr.s_addr,
-          &gTPTunnel->transportLayerAddress);
-        /* gTP_TEID */
-        INT32_TO_OCTET_STRING(resp->drbs_to_be_setup[i].up_dl_tnl[j].teid, &gTPTunnel->gTP_TEID);
-      } // for j
-    } // for i
-  }
-
-  /* optional */
-  /* c6. DRBs_Modified_List */
   if(resp->drbs_to_be_modified_length > 0){
     asn1cSequenceAdd(out->protocolIEs.list, F1AP_UEContextModificationResponseIEs_t, ie6);
     ie6->id                             = F1AP_ProtocolIE_ID_id_DRBs_Modified_List;
@@ -1496,33 +1351,20 @@
         F1AP_DRBs_Modified_ItemIEs_t, drbs_modified_item_ies);
       drbs_modified_item_ies->id            = F1AP_ProtocolIE_ID_id_DRBs_Modified_Item;
       drbs_modified_item_ies->criticality   = F1AP_Criticality_ignore;
->>>>>>> f9e5c987
       drbs_modified_item_ies->value.present = F1AP_DRBs_Modified_ItemIEs__value_PR_DRBs_Modified_Item;
       /* DRBs_modified_Item */
       F1AP_DRBs_Modified_Item_t *drbs_modified_item= &drbs_modified_item_ies->value.choice.DRBs_Modified_Item;
       /* dRBID */
-<<<<<<< HEAD
-      drbs_modified_item->dRBID = 25L;
-      /* ULTunnels_Modified_List */
-      int maxnoofULTunnels = 1; // 2;
-
-      for (int j=0;  j<maxnoofULTunnels;  j++) {
-=======
       drbs_modified_item->dRBID = resp->drbs_to_be_modified[i].drb_id;
       
       /* ULTunnels_Modified_List */
       for (int j=0;  j<resp->drbs_to_be_modified[i].up_dl_tnl_length;  j++) {
->>>>>>> f9e5c987
         /*  DLTunnels_Modified_Item */
         asn1cSequenceAdd(drbs_modified_item->dLUPTNLInformation_ToBeSetup_List.list,
           F1AP_DLUPTNLInformation_ToBeSetup_Item_t, dLUPTNLInformation_ToBeSetup_Item);
         asn1cCalloc(dLUPTNLInformation_ToBeSetup_Item, tmp);
         tmp->dLUPTNLInformation.present = F1AP_UPTransportLayerInformation_PR_gTPTunnel;
         asn1cCalloc(dLUPTNLInformation_ToBeSetup_Item->dLUPTNLInformation.choice.gTPTunnel, gTPTunnel);
-<<<<<<< HEAD
-        TRANSPORT_LAYER_ADDRESS_IPv4_TO_BIT_STRING(1234, &gTPTunnel->transportLayerAddress);
-        OCTET_STRING_fromBuf(&gTPTunnel->gTP_TEID, "1204", strlen("1204"));
-=======
         /* transportLayerAddress */
         struct sockaddr_in addr= {0};
         inet_pton(AF_INET, getCxt(false,instance)->setupReq.DU_f1_ip_address.ipv4_address,
@@ -1530,28 +1372,19 @@
         TRANSPORT_LAYER_ADDRESS_IPv4_TO_BIT_STRING(addr.sin_addr.s_addr, &gTPTunnel->transportLayerAddress);
         /* gTP_TEID */
         INT32_TO_OCTET_STRING(resp->drbs_to_be_modified[i].up_dl_tnl[j].teid, &gTPTunnel->gTP_TEID);
->>>>>>> f9e5c987
       }
     }
   }
 
   /* optional */
   /* c7. SRBs_FailedToBeSetupMod_List */
-<<<<<<< HEAD
-  if(0){
-=======
   if(resp->srbs_failed_to_be_setup_length > 0){
->>>>>>> f9e5c987
     asn1cSequenceAdd(out->protocolIEs.list, F1AP_UEContextModificationResponseIEs_t, ie7);
     ie7->id                             = F1AP_ProtocolIE_ID_id_SRBs_FailedToBeSetupMod_List;
     ie7->criticality                    = F1AP_Criticality_reject;
     ie7->value.present                  = F1AP_UEContextModificationResponseIEs__value_PR_SRBs_FailedToBeSetupMod_List;
 
-<<<<<<< HEAD
-    for (int i=0; i<1; i++) {
-=======
     for (int i=0; i<resp->srbs_to_be_setup_length; i++) {
->>>>>>> f9e5c987
       asn1cSequenceAdd(ie7->value.choice.SRBs_FailedToBeSetupMod_List.list,
         F1AP_SRBs_FailedToBeSetupMod_ItemIEs_t, srbs_failedToBeSetupMod_item_ies);
       srbs_failedToBeSetupMod_item_ies->id            = F1AP_ProtocolIE_ID_id_SRBs_FailedToBeSetupMod_Item;
@@ -1561,11 +1394,7 @@
       F1AP_SRBs_FailedToBeSetupMod_Item_t *srbs_failedToBeSetupMod_item=
         &srbs_failedToBeSetupMod_item_ies->value.choice.SRBs_FailedToBeSetupMod_Item;
       /* - sRBID */
-<<<<<<< HEAD
-      srbs_failedToBeSetupMod_item->sRBID = 50L;
-=======
       srbs_failedToBeSetupMod_item->sRBID = resp->srbs_failed_to_be_setup[i].rb_id;
->>>>>>> f9e5c987
       asn1cCalloc(srbs_failedToBeSetupMod_item->cause, tmp)
       tmp->present = F1AP_Cause_PR_radioNetwork;
       tmp->choice.radioNetwork = F1AP_CauseRadioNetwork_unknown_or_already_allocated_gnb_du_ue_f1ap_id;
@@ -1574,21 +1403,13 @@
 
   /* optional */
   /* c8. DRBs_FailedToBeSetupMod_List */
-<<<<<<< HEAD
-  if(0){
-=======
   if(resp->drbs_failed_to_be_setup_length > 0){
->>>>>>> f9e5c987
     asn1cSequenceAdd(out->protocolIEs.list, F1AP_UEContextModificationResponseIEs_t, ie8);
     ie8->id                             = F1AP_ProtocolIE_ID_id_DRBs_FailedToBeSetupMod_List;
     ie8->criticality                    = F1AP_Criticality_reject;
     ie8->value.present                  = F1AP_UEContextModificationResponseIEs__value_PR_DRBs_FailedToBeSetupMod_List;
 
-<<<<<<< HEAD
-    for (int i=0;   i<1; i++) {
-=======
     for (int i=0;   i<resp->drbs_failed_to_be_setup_length; i++) {
->>>>>>> f9e5c987
       asn1cSequenceAdd(ie8->value.choice.DRBs_FailedToBeSetupMod_List.list,
         F1AP_DRBs_FailedToBeSetupMod_ItemIEs_t, drbs_failedToBeSetupMod_item_ies);
       drbs_failedToBeSetupMod_item_ies->id            = F1AP_ProtocolIE_ID_id_DRBs_FailedToBeSetupMod_Item;
@@ -1598,11 +1419,7 @@
       F1AP_DRBs_FailedToBeSetupMod_Item_t *drbs_failedToBeSetupMod_item=
         &drbs_failedToBeSetupMod_item_ies->value.choice.DRBs_FailedToBeSetupMod_Item;
       /* dRBID */
-<<<<<<< HEAD
-      drbs_failedToBeSetupMod_item->dRBID = 30L;
-=======
       drbs_failedToBeSetupMod_item->dRBID = resp->drbs_failed_to_be_setup[i].rb_id;
->>>>>>> f9e5c987
       drbs_failedToBeSetupMod_item->cause = (F1AP_Cause_t *)calloc(1, sizeof(F1AP_Cause_t));
       drbs_failedToBeSetupMod_item->cause->present = F1AP_Cause_PR_radioNetwork;
       drbs_failedToBeSetupMod_item->cause->choice.radioNetwork = F1AP_CauseRadioNetwork_unknown_or_already_allocated_gnb_du_ue_f1ap_id;
