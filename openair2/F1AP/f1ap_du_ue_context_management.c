/*
 * Licensed to the OpenAirInterface (OAI) Software Alliance under one or more
 * contributor license agreements.  See the NOTICE file distributed with
 * this work for additional information regarding copyright ownership.
 * The OpenAirInterface Software Alliance licenses this file to You under
 * the OAI Public License, Version 1.1  (the "License"); you may not use this file
 * except in compliance with the License.
 * You may obtain a copy of the License at
 *
 *      http://www.openairinterface.org/?page_id=698
 *
 * Unless required by applicable law or agreed to in writing, software
 * distributed under the License is distributed on an "AS IS" BASIS,
 * WITHOUT WARRANTIES OR CONDITIONS OF ANY KIND, either express or implied.
 * See the License for the specific language governing permissions and
 * limitations under the License.
 *-------------------------------------------------------------------------------
 * For more information about the OpenAirInterface (OAI) Software Alliance:
 *      contact@openairinterface.org
 */

/*! \file f1ap_du_ue_context_management.c
 * \brief F1AP UE Context Management, DU side
 * \author EURECOM/NTUST
 * \date 2018
 * \version 0.1
 * \company Eurecom
 * \email: navid.nikaein@eurecom.fr, bing-kai.hong@eurecom.fr
 * \note
 * \warning
 */

#include "f1ap_common.h"
#include "f1ap_encoder.h"
#include "f1ap_decoder.h"
#include "f1ap_itti_messaging.h"
#include "f1ap_du_ue_context_management.h"

#include "rrc_extern.h"
#include "rrc_eNB_UE_context.h"
#include "openair2/RRC/NR/rrc_gNB_UE_context.h"
#include "openair2/LAYER2/NR_MAC_gNB/nr_mac_gNB.h"
#include <openair3/ocp-gtpu/gtp_itf.h>

boolean_t lteDURecvCb( protocol_ctxt_t  *ctxt_pP,
                       const srb_flag_t     srb_flagP,
                       const rb_id_t        rb_idP,
                       const mui_t          muiP,
                       const confirm_t      confirmP,
                       const sdu_size_t     sdu_buffer_sizeP,
                       unsigned char *const sdu_buffer_pP,
                       const pdcp_transmission_mode_t modeP,
                       const uint32_t *sourceL2Id,
                       const uint32_t *destinationL2Id) {
  // The buffer comes from the stack in gtp-u thread, we have a make a separate buffer to enqueue in a inter-thread message queue
  mem_block_t *sdu=get_free_mem_block(sdu_buffer_sizeP, __func__);
  memcpy(sdu->data,  sdu_buffer_pP,  sdu_buffer_sizeP);
  // weird rb id management in 4G, not fully understand (looks bad design)
  // overcomplex: if i understand, on the interface DRB start at 4 because there can be SRB 0..3
  // but it would be much simpler to use absolute numbering
  // instead of this "srb flag" associated to these +/-4
  du_rlc_data_req(ctxt_pP,srb_flagP, false,  rb_idP-4,muiP, confirmP,  sdu_buffer_sizeP, sdu);
  return true;
}

int DU_handle_UE_CONTEXT_SETUP_REQUEST(instance_t       instance,
                                       uint32_t         assoc_id,
                                       uint32_t         stream,
                                       F1AP_F1AP_PDU_t *pdu) {
  MessageDef                      *msg_p; // message to RRC
  F1AP_UEContextSetupRequest_t    *container;
  int i;
  DevAssert(pdu);
  msg_p = itti_alloc_new_message(TASK_DU_F1, 0,  F1AP_UE_CONTEXT_SETUP_REQ);
  f1ap_ue_context_setup_t *f1ap_ue_context_setup_req = &F1AP_UE_CONTEXT_SETUP_REQ(msg_p);
  container = &pdu->choice.initiatingMessage->value.choice.UEContextSetupRequest;
  /* GNB_CU_UE_F1AP_ID */
  F1AP_UEContextSetupRequestIEs_t *ieCU;
  F1AP_FIND_PROTOCOLIE_BY_ID(F1AP_UEContextSetupRequestIEs_t, ieCU, container,
                             F1AP_ProtocolIE_ID_id_gNB_CU_UE_F1AP_ID, true);
  f1ap_ue_context_setup_req->gNB_CU_ue_id = ieCU->value.choice.GNB_CU_UE_F1AP_ID;
  /* optional */
  /* GNB_DU_UE_F1AP_ID */
  F1AP_UEContextSetupRequestIEs_t *ieDU_UE;
  F1AP_FIND_PROTOCOLIE_BY_ID(F1AP_UEContextSetupRequestIEs_t, ieDU_UE, container,
                             F1AP_ProtocolIE_ID_id_gNB_DU_UE_F1AP_ID, false);

  if (ieDU_UE) {
    f1ap_ue_context_setup_req->gNB_DU_ue_id =
      ieDU_UE->value.choice.GNB_DU_UE_F1AP_ID;
    f1ap_ue_context_setup_req->rnti =
      f1ap_get_rnti_by_du_id(DUtype, instance, f1ap_ue_context_setup_req->gNB_DU_ue_id);
  } else {
    f1ap_ue_context_setup_req->gNB_DU_ue_id = -1;
    f1ap_ue_context_setup_req->rnti =
      f1ap_get_rnti_by_cu_id(DUtype, instance, f1ap_ue_context_setup_req->gNB_CU_ue_id);
  }

  if(f1ap_ue_context_setup_req->rnti<0)
    LOG_E(F1AP, "Could not retrieve UE rnti based on the CU/DU UE id \n");
  else
    LOG_I(F1AP, "Retrieved rnti is: %d \n", f1ap_ue_context_setup_req->rnti);

  /* SpCell_ID */
  F1AP_UEContextSetupRequestIEs_t *ieNet;
  F1AP_FIND_PROTOCOLIE_BY_ID(F1AP_UEContextSetupRequestIEs_t, ieNet, container,
                             F1AP_ProtocolIE_ID_id_SpCell_ID, true);
  PLMNID_TO_MCC_MNC(&ieNet->value.choice.NRCGI.pLMN_Identity,
                    f1ap_ue_context_setup_req->mcc,
                    f1ap_ue_context_setup_req->mnc,
                    f1ap_ue_context_setup_req->mnc_digit_length);
  BIT_STRING_TO_NR_CELL_IDENTITY(&ieNet->value.choice.NRCGI.nRCellIdentity, f1ap_ue_context_setup_req->nr_cellid);
  /* ServCellIndex */
  F1AP_UEContextSetupRequestIEs_t *ieCell;
  F1AP_FIND_PROTOCOLIE_BY_ID(F1AP_UEContextSetupRequestIEs_t, ieCell, container,
                             F1AP_ProtocolIE_ID_id_ServCellIndex, true);
  f1ap_ue_context_setup_req->servCellIndex = ieCell->value.choice.ServCellIndex;
  /* optional */
  /* CellULConfigured */
  F1AP_UEContextSetupRequestIEs_t *ieULCell;
  F1AP_FIND_PROTOCOLIE_BY_ID(F1AP_UEContextSetupRequestIEs_t, ieULCell, container,
                             F1AP_ProtocolIE_ID_id_SpCellULConfigured, false);  // SpCellULConfigured

  if (ieULCell) {
    /* correct here */
    f1ap_ue_context_setup_req->cellULConfigured = malloc(sizeof(uint32_t));

    if (f1ap_ue_context_setup_req->cellULConfigured)
      *f1ap_ue_context_setup_req->cellULConfigured = ieULCell->value.choice.CellULConfigured;
  } else {
    f1ap_ue_context_setup_req->cellULConfigured = NULL;
  }

  F1AP_UEContextSetupRequestIEs_t *ieCuRrcInfo;
  F1AP_FIND_PROTOCOLIE_BY_ID(F1AP_UEContextSetupRequestIEs_t, ieCuRrcInfo, container,
      F1AP_ProtocolIE_ID_id_CUtoDURRCInformation, false);
  if(ieCuRrcInfo!=NULL){
    f1ap_ue_context_setup_req->cu_to_du_rrc_information = (cu_to_du_rrc_information_t *)calloc(1,sizeof(cu_to_du_rrc_information_t));
    if(ieCuRrcInfo->value.choice.CUtoDURRCInformation.uE_CapabilityRAT_ContainerList!=NULL){
      f1ap_ue_context_setup_req->cu_to_du_rrc_information->uE_CapabilityRAT_ContainerList = (uint8_t *)calloc(1,ieCuRrcInfo->value.choice.CUtoDURRCInformation.uE_CapabilityRAT_ContainerList->size);
      memcpy(f1ap_ue_context_setup_req->cu_to_du_rrc_information->uE_CapabilityRAT_ContainerList, ieCuRrcInfo->value.choice.CUtoDURRCInformation.uE_CapabilityRAT_ContainerList->buf, ieCuRrcInfo->value.choice.CUtoDURRCInformation.uE_CapabilityRAT_ContainerList->size);
      f1ap_ue_context_setup_req->cu_to_du_rrc_information->uE_CapabilityRAT_ContainerList_length = ieCuRrcInfo->value.choice.CUtoDURRCInformation.uE_CapabilityRAT_ContainerList->size;
    }
  }

  /* DRB */
  F1AP_UEContextSetupRequestIEs_t *ieDrb;
  F1AP_FIND_PROTOCOLIE_BY_ID(F1AP_UEContextSetupRequestIEs_t, ieDrb, container,
<<<<<<< HEAD
			     F1AP_ProtocolIE_ID_id_DRBs_ToBeSetup_List, false);
  
=======
                             F1AP_ProtocolIE_ID_id_DRBs_ToBeSetup_List, false);

>>>>>>> efeef1cf
  if(ieDrb!=NULL) {
    f1ap_ue_context_setup_req->drbs_to_be_setup_length = ieDrb->value.choice.DRBs_ToBeSetup_List.list.count;
    f1ap_ue_context_setup_req->drbs_to_be_setup = calloc(f1ap_ue_context_setup_req->drbs_to_be_setup_length,
        sizeof(f1ap_drb_to_be_setup_t));
    AssertFatal(f1ap_ue_context_setup_req->drbs_to_be_setup,
                "could not allocate memory for f1ap_ue_context_setup_req->drbs_to_be_setup\n");

    for (i = 0; i < f1ap_ue_context_setup_req->drbs_to_be_setup_length; ++i) {
      f1ap_drb_to_be_setup_t *drb_p = &f1ap_ue_context_setup_req->drbs_to_be_setup[i];
      F1AP_DRBs_ToBeSetup_Item_t *drbs_tobesetup_item_p =
        &((F1AP_DRBs_ToBeSetup_ItemIEs_t *)ieDrb->value.choice.DRBs_ToBeSetup_List.list.array[i])->value.choice.DRBs_ToBeSetup_Item;
      drb_p->drb_id = drbs_tobesetup_item_p->dRBID;
      /* TODO in the following, assume only one UP UL TNL is present.
       * this matches/assumes OAI CU implementation, can be up to 2! */
      drb_p->up_ul_tnl_length = 1;
      AssertFatal(drbs_tobesetup_item_p->uLUPTNLInformation_ToBeSetup_List.list.count > 0,
                  "no UL UP TNL Information in DRBs to be Setup list\n");
      F1AP_ULUPTNLInformation_ToBeSetup_Item_t *ul_up_tnl_info_p = (F1AP_ULUPTNLInformation_ToBeSetup_Item_t *)drbs_tobesetup_item_p->uLUPTNLInformation_ToBeSetup_List.list.array[0];
      F1AP_GTPTunnel_t *ul_up_tnl0 = ul_up_tnl_info_p->uLUPTNLInformation.choice.gTPTunnel;
      BIT_STRING_TO_TRANSPORT_LAYER_ADDRESS_IPv4(&ul_up_tnl0->transportLayerAddress, drb_p->up_ul_tnl[0].tl_address);
      OCTET_STRING_TO_INT32(&ul_up_tnl0->gTP_TEID, drb_p->up_ul_tnl[0].teid);
      // 3GPP assumes GTP-U is on port 2152, but OAI is configurable
      drb_p->up_ul_tnl[0].port=getCxt(false,instance)->setupReq.CUport;

      switch (drbs_tobesetup_item_p->rLCMode) {
        case F1AP_RLCMode_rlc_am:
          drb_p->rlc_mode = RLC_MODE_AM;
          break;

        default:
          drb_p->rlc_mode = RLC_MODE_TM;
          break;
      }

      if (!(RC.nrrrc && RC.nrrrc[instance]->node_type == ngran_gNB_DU)) {
        transport_layer_addr_t addr;
        memcpy(addr.buffer, &drb_p->up_ul_tnl[0].tl_address, sizeof(drb_p->up_ul_tnl[0].tl_address));
        addr.length=sizeof(drb_p->up_ul_tnl[0].tl_address)*8;
        drb_p->up_dl_tnl[0].teid=newGtpuCreateTunnel(INSTANCE_DEFAULT,
                                 f1ap_ue_context_setup_req->rnti,
                                 drb_p->drb_id,
                                 drb_p->drb_id,
                                 drb_p->up_ul_tnl[0].teid,
                                 addr,
                                 drb_p->up_ul_tnl[0].port,
                                 lteDURecvCb);
        drb_p->up_dl_tnl_length++;
      }
    }
  }

  /* SRB */
  F1AP_UEContextSetupRequestIEs_t *ieSrb;
  F1AP_FIND_PROTOCOLIE_BY_ID(F1AP_UEContextSetupRequestIEs_t, ieSrb, container,
<<<<<<< HEAD
			     F1AP_ProtocolIE_ID_id_SRBs_ToBeSetup_List, false);
  
=======
                             F1AP_ProtocolIE_ID_id_SRBs_ToBeSetup_List, false);

>>>>>>> efeef1cf
  if(ieSrb != NULL) {
    f1ap_ue_context_setup_req->srbs_to_be_setup_length = ieSrb->value.choice.SRBs_ToBeSetup_List.list.count;
    f1ap_ue_context_setup_req->srbs_to_be_setup = calloc(f1ap_ue_context_setup_req->srbs_to_be_setup_length,
        sizeof(f1ap_srb_to_be_setup_t));
    AssertFatal(f1ap_ue_context_setup_req->srbs_to_be_setup,
                "could not allocate memory for f1ap_ue_context_setup_req->srbs_to_be_setup\n");

    for (i = 0; i < f1ap_ue_context_setup_req->srbs_to_be_setup_length; ++i) {
      f1ap_srb_to_be_setup_t *srb_p = &f1ap_ue_context_setup_req->srbs_to_be_setup[i];
      F1AP_SRBs_ToBeSetup_Item_t *srbs_tobesetup_item_p;
      srbs_tobesetup_item_p = &((F1AP_SRBs_ToBeSetup_ItemIEs_t *)ieSrb->value.choice.SRBs_ToBeSetup_List.list.array[i])->value.choice.SRBs_ToBeSetup_Item;
      srb_p->srb_id = srbs_tobesetup_item_p->sRBID;
    }
  }

  /* RRCContainer */
  F1AP_UEContextSetupRequestIEs_t *ieRRC;
  F1AP_FIND_PROTOCOLIE_BY_ID(F1AP_UEContextSetupRequestIEs_t, ieRRC, container,
                             F1AP_ProtocolIE_ID_id_RRCContainer, false);

  if (ieRRC) {
    /* correct here */
    if ( ieRRC->value.choice.RRCContainer.size )  {
      f1ap_ue_context_setup_req->rrc_container = malloc(ieRRC->value.choice.RRCContainer.size);
      memcpy(f1ap_ue_context_setup_req->rrc_container,
             ieRRC->value.choice.RRCContainer.buf, ieRRC->value.choice.RRCContainer.size);
      // AssertFatal(0, "check configuration, send to appropriate handler\n");
      protocol_ctxt_t ctxt;
      // decode RRC Container and act on the message type
      //FIXME
      //rnti_t rnti      = f1ap_get_rnti_by_du_id(DUtype, instance, du_ue_f1ap_id);
      ctxt.instance = instance;
      ctxt.instance  = instance;
      ctxt.enb_flag  = 1;
      mem_block_t *pdcp_pdu_p = get_free_mem_block(ieRRC->value.choice.RRCContainer.size, __func__);
      memcpy(&pdcp_pdu_p->data[0], ieRRC->value.choice.RRCContainer.buf, ieRRC->value.choice.RRCContainer.size);
      du_rlc_data_req(&ctxt, 1, 0x00, 1, 1, 0, ieRRC->value.choice.RRCContainer.size, pdcp_pdu_p);
    } else {
      LOG_E(F1AP, " RRCContainer in UEContextSetupRequestIEs size id 0\n");
    }
  } else {
    LOG_W(F1AP, "can't find RRCContainer in UEContextSetupRequestIEs by id %ld \n", F1AP_ProtocolIE_ID_id_RRCContainer);
  }

  if (RC.nrrrc && RC.nrrrc[instance]->node_type == ngran_gNB_DU)
    itti_send_msg_to_task(TASK_RRC_GNB, instance, msg_p);
  else
    // in 4G, race conditon is to fix
    DU_send_UE_CONTEXT_SETUP_RESPONSE(instance,  f1ap_ue_context_setup_req);

  return 0;
}

int DU_send_UE_CONTEXT_SETUP_RESPONSE(instance_t instance, f1ap_ue_context_setup_t *resp) {
  F1AP_F1AP_PDU_t                  pdu= {0};
  F1AP_UEContextSetupResponse_t    *out;
  uint8_t  *buffer=NULL;
  uint32_t  len=0;
  /* Create */
  /* 0. Message Type */
  pdu.present = F1AP_F1AP_PDU_PR_successfulOutcome;
  asn1cCalloc(pdu.choice.successfulOutcome, tmp);
  tmp->procedureCode = F1AP_ProcedureCode_id_UEContextSetup;
  tmp->criticality   = F1AP_Criticality_reject;
  tmp->value.present = F1AP_SuccessfulOutcome__value_PR_UEContextSetupResponse;
  out = &tmp->value.choice.UEContextSetupResponse;
  /* mandatory */
  /* c1. GNB_CU_UE_F1AP_ID */
  asn1cSequenceAdd(out->protocolIEs.list, F1AP_UEContextSetupResponseIEs_t, ie1);
  ie1->id                             = F1AP_ProtocolIE_ID_id_gNB_CU_UE_F1AP_ID;
  ie1->criticality                    = F1AP_Criticality_reject;
  ie1->value.present                  = F1AP_UEContextSetupResponseIEs__value_PR_GNB_CU_UE_F1AP_ID;
<<<<<<< HEAD
  ie1->value.choice.GNB_CU_UE_F1AP_ID = resp->gNB_CU_ue_id;
=======
  ie1->value.choice.GNB_CU_UE_F1AP_ID = req->gNB_CU_ue_id;
>>>>>>> efeef1cf
  /* mandatory */
  /* c2. GNB_DU_UE_F1AP_ID */
  asn1cSequenceAdd(out->protocolIEs.list, F1AP_UEContextSetupResponseIEs_t, ie2);
  ie2->id                             = F1AP_ProtocolIE_ID_id_gNB_DU_UE_F1AP_ID;
  ie2->criticality                    = F1AP_Criticality_reject;
  ie2->value.present                  = F1AP_UEContextSetupResponseIEs__value_PR_GNB_DU_UE_F1AP_ID;
<<<<<<< HEAD
  ie2->value.choice.GNB_DU_UE_F1AP_ID = f1ap_get_du_ue_f1ap_id(DUtype, instance, resp->rnti);

  /* mandatory */
  /* c3. DUtoCURRCInformation */
=======
  ie2->value.choice.GNB_DU_UE_F1AP_ID = f1ap_get_du_ue_f1ap_id(DUtype, instance, req->rnti);
  /* mandatory */
  /* c3. DUtoCURRCInformation */
  //if (0) {
>>>>>>> efeef1cf
  asn1cSequenceAdd(out->protocolIEs.list, F1AP_UEContextSetupResponseIEs_t, ie3);
  ie3->id                             = F1AP_ProtocolIE_ID_id_DUtoCURRCInformation;
  ie3->criticality                    = F1AP_Criticality_reject;
  ie3->value.present                  = F1AP_UEContextSetupResponseIEs__value_PR_DUtoCURRCInformation;
  {
    /* cellGroupConfig */
<<<<<<< HEAD
    OCTET_STRING_fromBuf(&ie3->value.choice.DUtoCURRCInformation.cellGroupConfig, (const char *)resp->du_to_cu_rrc_information,
        resp->du_to_cu_rrc_information_length);

    /* OPTIONAL */
    /* measGapConfig */
    if (0) {
      asn1cCalloc(ie3->value.choice.DUtoCURRCInformation.measGapConfig, tmp);
      OCTET_STRING_fromBuf(tmp, "asdsa", strlen("asdsa"));
    }

    /* OPTIONAL */
=======
    OCTET_STRING_fromBuf(&ie3->value.choice.DUtoCURRCInformation.cellGroupConfig, (const char *)req->du_to_cu_rrc_information,
                         req->du_to_cu_rrc_information_length);

    /* OPTIONAL */
    /* measGapConfig */
    if (0) {
      asn1cCalloc(ie3->value.choice.DUtoCURRCInformation.measGapConfig, tmp);
      OCTET_STRING_fromBuf(tmp, "asdsa", strlen("asdsa"));
    }

    /* OPTIONAL */
>>>>>>> efeef1cf
    /* requestedP_MaxFR1 */
    if (0) {
      asn1cCalloc(ie3->value.choice.DUtoCURRCInformation.requestedP_MaxFR1, tmp);
      OCTET_STRING_fromBuf(tmp, "asdsa", strlen("asdsa"));
    }
  }
<<<<<<< HEAD
=======
  //}
>>>>>>> efeef1cf

  /* optional */
  /* c4. C_RNTI */
  if (0) {
    asn1cSequenceAdd(out->protocolIEs.list, F1AP_UEContextSetupResponseIEs_t, ie4);
    ie4->id                             = F1AP_ProtocolIE_ID_id_C_RNTI;
    ie4->criticality                    = F1AP_Criticality_ignore;
    ie4->value.present                  = F1AP_UEContextSetupResponseIEs__value_PR_C_RNTI;
    //C_RNTI_TO_BIT_STRING(rntiP, &ie->value.choice.C_RNTI);
    ie4->value.choice.C_RNTI=resp->rnti;
    LOG_E(F1AP,"RNTI to code!\n");
  }

  /* optional */
  /* c5. ResourceCoordinationTransferContainer */
  if (0) {
    asn1cSequenceAdd(out->protocolIEs.list, F1AP_UEContextSetupResponseIEs_t, ie5);
    ie5->id                             = F1AP_ProtocolIE_ID_id_ResourceCoordinationTransferContainer;
    ie5->criticality                    = F1AP_Criticality_ignore;
    ie5->value.present                  = F1AP_UEContextSetupResponseIEs__value_PR_ResourceCoordinationTransferContainer;
    OCTET_STRING_fromBuf(&ie5->value.choice.ResourceCoordinationTransferContainer, "asdsa",
                         strlen("asdsa"));
  }

  /* optional */
  /* c6. FullConfiguration */
  if (0) {
    asn1cSequenceAdd(out->protocolIEs.list, F1AP_UEContextSetupResponseIEs_t, ie6);
    ie6->id                             = F1AP_ProtocolIE_ID_id_FullConfiguration;
    ie6->criticality                    = F1AP_Criticality_ignore;
    ie6->value.present                  = F1AP_UEContextSetupResponseIEs__value_PR_FullConfiguration;
    ie6->value.choice.FullConfiguration = F1AP_FullConfiguration_full;   //enum
  }

  /* mandatory */
  /* c7. DRBs_Setup_List */
<<<<<<< HEAD
  if(resp->drbs_to_be_setup_length > 0){
    asn1cSequenceAdd(out->protocolIEs.list, F1AP_UEContextSetupResponseIEs_t, ie7);
    ie7->id                             = F1AP_ProtocolIE_ID_id_DRBs_Setup_List;
    ie7->criticality                    = F1AP_Criticality_ignore;
    ie7->value.present                  = F1AP_UEContextSetupResponseIEs__value_PR_DRBs_Setup_List;
    for (int i=0;  i< resp->drbs_to_be_setup_length; i++) {
      //
      asn1cSequenceAdd(ie7->value.choice.DRBs_Setup_List.list,
          F1AP_DRBs_Setup_ItemIEs_t, drbs_setup_item_ies);
      drbs_setup_item_ies->id            = F1AP_ProtocolIE_ID_id_DRBs_Setup_Item;
      drbs_setup_item_ies->criticality   = F1AP_Criticality_ignore;
      drbs_setup_item_ies->value.present = F1AP_DRBs_Setup_ItemIEs__value_PR_DRBs_Setup_Item;
      /* 7.1 DRBs_Setup_Item */
      /* ADD */
      F1AP_DRBs_Setup_Item_t *drbs_setup_item=&drbs_setup_item_ies->value.choice.DRBs_Setup_Item;
      /* dRBID */
      drbs_setup_item->dRBID = resp->drbs_to_be_setup[i].drb_id;
=======
  asn1cSequenceAdd(out->protocolIEs.list, F1AP_UEContextSetupResponseIEs_t, ie7);
  ie7->id                             = F1AP_ProtocolIE_ID_id_DRBs_Setup_List;
  ie7->criticality                    = F1AP_Criticality_ignore;
  ie7->value.present                  = F1AP_UEContextSetupResponseIEs__value_PR_DRBs_Setup_List;

  for (int i=0;  i< req->drbs_to_be_setup_length; i++) {
    //
    asn1cSequenceAdd(ie7->value.choice.DRBs_Setup_List.list,
                     F1AP_DRBs_Setup_ItemIEs_t, drbs_setup_item_ies);
    drbs_setup_item_ies->id            = F1AP_ProtocolIE_ID_id_DRBs_Setup_Item;
    drbs_setup_item_ies->criticality   = F1AP_Criticality_ignore;
    drbs_setup_item_ies->value.present = F1AP_SRBs_FailedToBeSetup_ItemIEs__value_PR_SRBs_FailedToBeSetup_Item;
    /* 7.1 DRBs_Setup_Item */
    /* ADD */
    F1AP_DRBs_Setup_Item_t *drbs_setup_item=&drbs_setup_item_ies->value.choice.DRBs_Setup_Item;
    /* dRBID */
    drbs_setup_item->dRBID = req->drbs_to_be_setup[i].drb_id;
>>>>>>> efeef1cf

      /* OPTIONAL */
      /* lCID */
      //drbs_setup_item.lCID = (F1AP_LCID_t *)calloc(1, sizeof(F1AP_LCID_t));
      //drbs_setup_item.lCID = 1L;

      for (int j=0;  j<resp->drbs_to_be_setup[i].up_dl_tnl_length; j++) {
        /* ADD */
        asn1cSequenceAdd(drbs_setup_item->dLUPTNLInformation_ToBeSetup_List.list,
                       F1AP_DLUPTNLInformation_ToBeSetup_Item_t, dLUPTNLInformation_ToBeSetup_Item);
        dLUPTNLInformation_ToBeSetup_Item->dLUPTNLInformation.present = F1AP_UPTransportLayerInformation_PR_gTPTunnel;
        /* gTPTunnel */
        asn1cCalloc(dLUPTNLInformation_ToBeSetup_Item->dLUPTNLInformation.choice.gTPTunnel,gTPTunnel);
        /* transportLayerAddress */
        struct sockaddr_in addr= {0};
        inet_pton(AF_INET, getCxt(false,instance)->setupReq.DU_f1_ip_address.ipv4_address,
            &addr.sin_addr.s_addr);
        TRANSPORT_LAYER_ADDRESS_IPv4_TO_BIT_STRING(addr.sin_addr.s_addr,
            &gTPTunnel->transportLayerAddress);
        /* gTP_TEID */
        INT32_TO_OCTET_STRING(resp->drbs_to_be_setup[i].up_dl_tnl[j].teid, &gTPTunnel->gTP_TEID);
      } // for j
    } // for i

  }

  /* mandatory */
  /* c8. SRBs_FailedToBeSetup_List */
<<<<<<< HEAD
  if(0){
=======
  if(0) {
>>>>>>> efeef1cf
    asn1cSequenceAdd(out->protocolIEs.list, F1AP_UEContextSetupResponseIEs_t, ie8);
    ie8->id                             = F1AP_ProtocolIE_ID_id_SRBs_FailedToBeSetup_List;
    ie8->criticality                    = F1AP_Criticality_ignore;
    ie8->value.present                  = F1AP_UEContextSetupResponseIEs__value_PR_SRBs_FailedToBeSetup_List;

    for (int i=0;  i<1; i++) {
      //
      asn1cSequenceAdd(ie8->value.choice.SRBs_FailedToBeSetup_List.list,
<<<<<<< HEAD
          F1AP_SRBs_FailedToBeSetup_ItemIEs_t, srbs_failedToBeSetup_item_ies);
=======
                       F1AP_SRBs_FailedToBeSetup_ItemIEs_t, srbs_failedToBeSetup_item_ies);
>>>>>>> efeef1cf
      srbs_failedToBeSetup_item_ies->id            = F1AP_ProtocolIE_ID_id_SRBs_FailedToBeSetup_Item;
      srbs_failedToBeSetup_item_ies->criticality   = F1AP_Criticality_ignore;
      srbs_failedToBeSetup_item_ies->value.present = F1AP_SRBs_FailedToBeSetup_ItemIEs__value_PR_SRBs_FailedToBeSetup_Item;
      /* 8.1 SRBs_Setup_Item */
      F1AP_SRBs_FailedToBeSetup_Item_t *srbs_failedToBeSetup_item=
<<<<<<< HEAD
          &srbs_failedToBeSetup_item_ies->value.choice.SRBs_FailedToBeSetup_Item;
=======
        &srbs_failedToBeSetup_item_ies->value.choice.SRBs_FailedToBeSetup_Item;
>>>>>>> efeef1cf
      /* sRBID */
      srbs_failedToBeSetup_item->sRBID = 13L;
      /* cause */
      asn1cCalloc(srbs_failedToBeSetup_item->cause, tmp);
      // dummy value
      tmp->present = F1AP_Cause_PR_radioNetwork;

      switch(tmp->present) {
        case F1AP_Cause_PR_radioNetwork:
          tmp->choice.radioNetwork = F1AP_CauseRadioNetwork_unspecified;
          break;
<<<<<<< HEAD
=======

>>>>>>> efeef1cf
        case F1AP_Cause_PR_transport:
          tmp->choice.transport = F1AP_CauseTransport_unspecified;
          break;

        case F1AP_Cause_PR_protocol:
          tmp->choice.protocol = F1AP_CauseProtocol_unspecified;
          break;

        case F1AP_Cause_PR_misc:
          tmp->choice.misc = F1AP_CauseMisc_unspecified;
          break;

        case F1AP_Cause_PR_NOTHING:
        default:
          break;
      } // switch
    } // for i
  }

  /*  */
  /* c9. DRBs_FailedToBeSetup_List */
  if(0) {
    asn1cSequenceAdd(out->protocolIEs.list, F1AP_UEContextSetupResponseIEs_t, ie9);
    ie9->id                             = F1AP_ProtocolIE_ID_id_DRBs_FailedToBeSetup_List;
    ie9->criticality                    = F1AP_Criticality_ignore;
    ie9->value.present                  = F1AP_UEContextSetupResponseIEs__value_PR_DRBs_FailedToBeSetup_List;

    for (int i=0;  i<1; i++) {
      asn1cSequenceAdd(ie9->value.choice.DRBs_FailedToBeSetup_List.list,
                       F1AP_DRBs_FailedToBeSetup_ItemIEs_t, drbs_failedToBeSetup_item_ies);
      drbs_failedToBeSetup_item_ies->id            = F1AP_ProtocolIE_ID_id_DRBs_FailedToBeSetup_Item;
      drbs_failedToBeSetup_item_ies->criticality   = F1AP_Criticality_ignore;
      drbs_failedToBeSetup_item_ies->value.present = F1AP_DRBs_FailedToBeSetup_ItemIEs__value_PR_DRBs_FailedToBeSetup_Item;
      /* 9.1 DRBs_Setup_Item */
      /* ADD */
      F1AP_DRBs_FailedToBeSetup_Item_t *drbs_failedToBeSetup_item=
        &drbs_failedToBeSetup_item_ies->value.choice.DRBs_FailedToBeSetup_Item;
      /* dRBID */
      drbs_failedToBeSetup_item->dRBID = 14;
      /* cause */
      asn1cCalloc(drbs_failedToBeSetup_item->cause,tmp);
      // dummy value
      tmp->present = F1AP_Cause_PR_radioNetwork;

      switch(tmp->present) {
        case F1AP_Cause_PR_radioNetwork:
          tmp->choice.radioNetwork = F1AP_CauseRadioNetwork_unspecified;
          break;

        case F1AP_Cause_PR_transport:
          tmp->choice.transport = F1AP_CauseTransport_unspecified;
          break;

        case F1AP_Cause_PR_protocol:
          tmp->choice.protocol = F1AP_CauseProtocol_unspecified;
          break;

        case F1AP_Cause_PR_misc:
          tmp->choice.misc = F1AP_CauseMisc_unspecified;
          break;

        case F1AP_Cause_PR_NOTHING:
        default:
          break;
      } // switch
    } // for i
  }

  // /*  */
  /* c10. SCell_FailedtoSetup_List */
  if(0) {
    asn1cSequenceAdd(out->protocolIEs.list, F1AP_UEContextSetupResponseIEs_t, ie10);
    ie10->id                             = F1AP_ProtocolIE_ID_id_SCell_FailedtoSetup_List;
    ie10->criticality                    = F1AP_Criticality_ignore;
    ie10->value.present                  = F1AP_UEContextSetupResponseIEs__value_PR_SCell_FailedtoSetup_List;

    for (int i=0;   i<1; i++) {
      asn1cSequenceAdd(ie10->value.choice.SCell_FailedtoSetup_List.list,
                       F1AP_SCell_FailedtoSetup_ItemIEs_t, sCell_FailedtoSetup_item_ies);
      sCell_FailedtoSetup_item_ies->id            = F1AP_ProtocolIE_ID_id_SCell_FailedtoSetup_Item;
      sCell_FailedtoSetup_item_ies->criticality   = F1AP_Criticality_ignore;
      sCell_FailedtoSetup_item_ies->value.present = F1AP_SCell_FailedtoSetup_ItemIEs__value_PR_SCell_FailedtoSetup_Item;
      /* 10.1 DRBs_Setup_Item */
      F1AP_SCell_FailedtoSetup_Item_t *sCell_FailedtoSetup_item=
        &sCell_FailedtoSetup_item_ies->value.choice.SCell_FailedtoSetup_Item;
      /* sCell_ID */
      addnRCGI(sCell_FailedtoSetup_item->sCell_ID,f1ap_req(false, instance)->cell+i);
      /* cause */
      asn1cCalloc(sCell_FailedtoSetup_item->cause, tmp);
      // dummy value
      tmp->present = F1AP_Cause_PR_radioNetwork;

      switch(tmp->present) {
        case F1AP_Cause_PR_radioNetwork:
          tmp->choice.radioNetwork = F1AP_CauseRadioNetwork_unspecified;
          break;

        case F1AP_Cause_PR_transport:
          tmp->choice.transport = F1AP_CauseTransport_unspecified;
          break;

        case F1AP_Cause_PR_protocol:
          tmp->choice.protocol = F1AP_CauseProtocol_unspecified;
          break;

        case F1AP_Cause_PR_misc:
          tmp->choice.misc = F1AP_CauseMisc_unspecified;
          break;

        case F1AP_Cause_PR_NOTHING:
        default:
          break;
      } // switch
    } // for i
  }

  /* mandatory */
  /* c11. SRBs_Setup_List */
  if(resp->srbs_to_be_setup_length > 0){
  asn1cSequenceAdd(out->protocolIEs.list, F1AP_UEContextSetupResponseIEs_t, ie11);
  ie11->id                             = F1AP_ProtocolIE_ID_id_SRBs_Setup_List;
  ie11->criticality                    = F1AP_Criticality_ignore;
  ie11->value.present                  = F1AP_UEContextSetupResponseIEs__value_PR_SRBs_Setup_List;

  for (int i=0;  i< resp->srbs_to_be_setup_length; i++) {//
    asn1cSequenceAdd(ie11->value.choice.SRBs_Setup_List.list,
                     F1AP_SRBs_Setup_ItemIEs_t, srbs_setup_item_ies);
    srbs_setup_item_ies->id            = F1AP_ProtocolIE_ID_id_SRBs_Setup_Item;
    srbs_setup_item_ies->criticality   = F1AP_Criticality_ignore;
    srbs_setup_item_ies->value.present = F1AP_SRBs_Setup_ItemIEs__value_PR_SRBs_Setup_Item;
    /* 11.1 SRBs_Setup_Item */
    /* ADD */
    F1AP_SRBs_Setup_Item_t *srbs_setup_item=&srbs_setup_item_ies->value.choice.SRBs_Setup_Item;
    /* sRBID */
    srbs_setup_item->sRBID = resp->srbs_to_be_setup[i].srb_id;
  }
  }

  /* Optional */
  /* c12. InactivityMonitoringResponse */
  if (0) {
    asn1cSequenceAdd(out->protocolIEs.list, F1AP_UEContextSetupResponseIEs_t, ie11);
    ie11->id                                        = F1AP_ProtocolIE_ID_id_InactivityMonitoringResponse;
    ie11->criticality                               = F1AP_Criticality_ignore;
    ie11->value.present                             = F1AP_UEContextSetupResponseIEs__value_PR_InactivityMonitoringResponse;
    ie11->value.choice.InactivityMonitoringResponse = F1AP_InactivityMonitoringResponse_not_supported;
  }

  /* Optional */
  /* c13. CriticalityDiagnostics */
  if (0) {
    asn1cSequenceAdd(out->protocolIEs.list, F1AP_UEContextSetupResponseIEs_t, ie12);
    ie12->id                             = F1AP_ProtocolIE_ID_id_CriticalityDiagnostics;
    ie12->criticality                    = F1AP_Criticality_ignore;
    ie12->value.present                  = F1AP_UEContextSetupResponseIEs__value_PR_CriticalityDiagnostics;
    asn1cCallocOne(ie12->value.choice.CriticalityDiagnostics.procedureCode,
                   F1AP_ProcedureCode_id_UEContextSetup);
    asn1cCallocOne(ie12->value.choice.CriticalityDiagnostics.triggeringMessage,
                   F1AP_TriggeringMessage_initiating_message);
    asn1cCallocOne(ie12->value.choice.CriticalityDiagnostics.procedureCriticality,
                   F1AP_Criticality_reject);
    asn1cCallocOne(ie12->value.choice.CriticalityDiagnostics.transactionID,
                   0);
  }

  /* encode */
  if (f1ap_encode_pdu(&pdu, &buffer, &len) < 0) {
    LOG_E(F1AP, "Failed to encode F1 UE CONTEXT SETUP RESPONSE\n");
    return -1;
  }

  f1ap_itti_send_sctp_data_req(false, instance,
                               buffer,
                               len,
                               getCxt(false, instance)->default_sctp_stream_id);
  return 0;
}

int DU_send_UE_CONTEXT_SETUP_FAILURE(instance_t instance) {
  AssertFatal(1==0,"Not implemented yet\n");
}
int DU_send_UE_CONTEXT_RELEASE_REQUEST(instance_t instance,
                                       f1ap_ue_context_release_req_t *req) {
  F1AP_F1AP_PDU_t                   pdu;
  F1AP_UEContextReleaseRequest_t    *out;
  uint8_t  *buffer=NULL;
  uint32_t  len=0;
  /* Create */
  /* 0. Message Type */
  pdu.present = F1AP_F1AP_PDU_PR_initiatingMessage;
  asn1cCalloc(pdu.choice.initiatingMessage, tmp);
  tmp->procedureCode = F1AP_ProcedureCode_id_UEContextReleaseRequest;
  tmp->criticality   = F1AP_Criticality_reject;
  tmp->value.present = F1AP_InitiatingMessage__value_PR_UEContextReleaseRequest;
  out = &tmp->value.choice.UEContextReleaseRequest;
  /* mandatory */
  /* c1. GNB_CU_UE_F1AP_ID */
  asn1cSequenceAdd(out->protocolIEs.list, F1AP_UEContextReleaseRequestIEs_t, ie1);
  ie1->id                             = F1AP_ProtocolIE_ID_id_gNB_CU_UE_F1AP_ID;
  ie1->criticality                    = F1AP_Criticality_reject;
  ie1->value.present                  = F1AP_UEContextReleaseRequestIEs__value_PR_GNB_CU_UE_F1AP_ID;
  ie1->value.choice.GNB_CU_UE_F1AP_ID = f1ap_get_cu_ue_f1ap_id(DUtype, instance, req->rnti);
  /* mandatory */
  /* c2. GNB_DU_UE_F1AP_ID */
  asn1cSequenceAdd(out->protocolIEs.list, F1AP_UEContextReleaseRequestIEs_t, ie2);
  ie2->id                             = F1AP_ProtocolIE_ID_id_gNB_DU_UE_F1AP_ID;
  ie2->criticality                    = F1AP_Criticality_reject;
  ie2->value.present                  = F1AP_UEContextReleaseRequestIEs__value_PR_GNB_DU_UE_F1AP_ID;
  ie2->value.choice.GNB_DU_UE_F1AP_ID = f1ap_get_du_ue_f1ap_id(DUtype, instance, req->rnti);
  /* mandatory */
  /* c3. Cause */
  asn1cSequenceAdd(out->protocolIEs.list, F1AP_UEContextReleaseRequestIEs_t, ie3);
  ie3->id                             = F1AP_ProtocolIE_ID_id_Cause;
  ie3->criticality                    = F1AP_Criticality_ignore;
  ie3->value.present                  = F1AP_UEContextReleaseRequestIEs__value_PR_Cause;

  switch (req->cause) {
    case F1AP_CAUSE_RADIO_NETWORK:
      ie3->value.choice.Cause.present = F1AP_Cause_PR_radioNetwork;
      ie3->value.choice.Cause.choice.radioNetwork = req->cause_value;
      break;

    case F1AP_CAUSE_TRANSPORT:
      ie3->value.choice.Cause.present = F1AP_Cause_PR_transport;
      ie3->value.choice.Cause.choice.transport = req->cause_value;
      break;

    case F1AP_CAUSE_PROTOCOL:
      ie3->value.choice.Cause.present = F1AP_Cause_PR_protocol;
      ie3->value.choice.Cause.choice.protocol = req->cause_value;
      break;

    case F1AP_CAUSE_MISC:
      ie3->value.choice.Cause.present = F1AP_Cause_PR_misc;
      ie3->value.choice.Cause.choice.misc = req->cause_value;
      break;

    case F1AP_CAUSE_NOTHING:
    default:
      ie3->value.choice.Cause.present = F1AP_Cause_PR_NOTHING;
      break;
  }

  /* encode */
  if (f1ap_encode_pdu(&pdu, &buffer, &len) < 0) {
    LOG_E(F1AP, "Failed to encode F1 context release request\n");
    return -1;
  }

  f1ap_itti_send_sctp_data_req(false, instance,
                               buffer,
                               len,
                               getCxt(false, instance)->default_sctp_stream_id);
  return 0;
}
int DU_handle_UE_CONTEXT_RELEASE_COMMAND(instance_t       instance,
    uint32_t         assoc_id,
    uint32_t         stream,
    F1AP_F1AP_PDU_t *pdu) {
  F1AP_UEContextReleaseCommand_t *container;
  F1AP_UEContextReleaseCommandIEs_t *ie;
  protocol_ctxt_t ctxt;
  DevAssert(pdu);
  container = &pdu->choice.initiatingMessage->value.choice.UEContextReleaseCommand;
  /* GNB_CU_UE_F1AP_ID */
  F1AP_FIND_PROTOCOLIE_BY_ID(F1AP_UEContextReleaseCommandIEs_t, ie, container,
                             F1AP_ProtocolIE_ID_id_gNB_CU_UE_F1AP_ID, true);
  ctxt.rnti = f1ap_get_rnti_by_cu_id(DUtype, instance, ie->value.choice.GNB_CU_UE_F1AP_ID);
  ctxt.instance = instance;
  ctxt.module_id = instance;
  ctxt.enb_flag  = 1;
  /* GNB_DU_UE_F1AP_ID */
  F1AP_FIND_PROTOCOLIE_BY_ID(F1AP_UEContextReleaseCommandIEs_t, ie, container,
                             F1AP_ProtocolIE_ID_id_gNB_DU_UE_F1AP_ID, true);
  const rnti_t rnti = f1ap_get_rnti_by_du_id(DUtype, instance,
                      ie->value.choice.GNB_DU_UE_F1AP_ID);
  AssertFatal(ctxt.rnti == rnti,
              "RNTI obtained through DU ID (%x) is different from CU ID (%x)\n",
              rnti, ctxt.rnti);
  int UE_out_of_sync = 0;

  if (RC.nrrrc && RC.nrrrc[instance]->node_type == ngran_gNB_DU) {
    for (int n = 0; n < MAX_MOBILES_PER_GNB; ++n) {
      if (RC.nrmac[instance]->UE_info.active[n] == TRUE
          && rnti == RC.nrmac[instance]->UE_info.rnti[n]) {
        UE_out_of_sync = 0;
        break;
      }
    }
  } else {
    for (int n = 0; n < MAX_MOBILES_PER_ENB; ++n) {
      if (RC.mac[instance]->UE_info.active[n] == TRUE
          && rnti == UE_RNTI(instance, n)) {
        UE_out_of_sync = RC.mac[instance]->UE_info.UE_sched_ctrl[n].ul_out_of_sync;
        break;
      }
    }
  }

  /* We don't need the Cause */
  /* Optional RRC Container: if present, send to UE */
  F1AP_FIND_PROTOCOLIE_BY_ID(F1AP_UEContextReleaseCommandIEs_t, ie, container,
                             F1AP_ProtocolIE_ID_id_RRCContainer, false);

  if (ie && !UE_out_of_sync) {
    /* RRC message and UE is reachable, send message */
    const sdu_size_t sdu_len = ie->value.choice.RRCContainer.size;
    mem_block_t *pdu_p = NULL;
    pdu_p = get_free_mem_block(sdu_len, __func__);
    memcpy(&pdu_p->data[0], ie->value.choice.RRCContainer.buf, sdu_len);
    rlc_op_status_t rlc_status = rlc_data_req(&ctxt
                                 , 1
                                 , MBMS_FLAG_NO
                                 , 1 // SRB 1 correct?
                                 , 0
                                 , 0
                                 , sdu_len
                                 , pdu_p
                                 ,NULL
                                 ,NULL
                                             );

    switch (rlc_status) {
      case RLC_OP_STATUS_OK:
        break;

      case RLC_OP_STATUS_BAD_PARAMETER:
        LOG_W(F1AP, "Data sending request over RLC failed with 'Bad Parameter' reason!\n");
        break;

      case RLC_OP_STATUS_INTERNAL_ERROR:
        LOG_W(F1AP, "Data sending request over RLC failed with 'Internal Error' reason!\n");
        break;

      case RLC_OP_STATUS_OUT_OF_RESSOURCES:
        LOG_W(F1AP, "Data sending request over RLC failed with 'Out of Resources' reason!\n");
        break;

      default:
        LOG_W(F1AP, "RLC returned an unknown status code after F1AP placed "
              "the order to send some data (Status Code:%d)\n", rlc_status);
        break;
    }
  }

  if (RC.nrrrc && RC.nrrrc[instance]->node_type == ngran_gNB_DU) {
    // struct rrc_gNB_ue_context_s *ue_context_p;
    f1ap_ue_context_release_cplt_t cplt;
    cplt.rnti = ctxt.rnti;
    DU_send_UE_CONTEXT_RELEASE_COMPLETE(instance, &cplt);
    return 0;
  } else {
    struct rrc_eNB_ue_context_s *ue_context_p;
    ue_context_p = rrc_eNB_get_ue_context(RC.rrc[ctxt.instance], ctxt.rnti);

    if (ue_context_p && !UE_out_of_sync) {
      /* UE exists and is in sync so we start a timer before releasing the
       * connection */
      pthread_mutex_lock(&rrc_release_freelist);

      for (uint16_t release_num = 0; release_num < NUMBER_OF_UE_MAX; release_num++) {
        if (rrc_release_info.RRC_release_ctrl[release_num].flag == 0) {
          if (ue_context_p->ue_context.ue_release_timer_s1 > 0)
            rrc_release_info.RRC_release_ctrl[release_num].flag = 1;
          else
            rrc_release_info.RRC_release_ctrl[release_num].flag = 2;

          rrc_release_info.RRC_release_ctrl[release_num].rnti = ctxt.rnti;
          LOG_D(F1AP, "add rrc_release_info RNTI %x\n", ctxt.rnti);
          // TODO: how to provide the correct MUI?
          rrc_release_info.RRC_release_ctrl[release_num].rrc_eNB_mui = 0;
          rrc_release_info.num_UEs++;
          LOG_D(RRC,"Generate DLSCH Release send: index %d rnti %x mui %d flag %d \n",release_num,
                ctxt.rnti, 0, rrc_release_info.RRC_release_ctrl[release_num].flag);
          break;
        }
      }

      pthread_mutex_unlock(&rrc_release_freelist);
      ue_context_p->ue_context.ue_release_timer_s1 = 0;
    } else if (ue_context_p && UE_out_of_sync) {
      /* UE exists and is out of sync, drop the connection */
      mac_eNB_rrc_ul_failure(instance, 0, 0, 0, rnti);
    } else {
      LOG_E(F1AP, "no ue_context for RNTI %x, acknowledging release\n", rnti);
    }

    /* TODO send this once the connection has really been released */
    f1ap_ue_context_release_cplt_t cplt;
    cplt.rnti = ctxt.rnti;
    DU_send_UE_CONTEXT_RELEASE_COMPLETE(instance, &cplt);
    return 0;
  }
}
int DU_send_UE_CONTEXT_RELEASE_COMPLETE(instance_t instance,
                                        f1ap_ue_context_release_cplt_t *cplt) {
  F1AP_F1AP_PDU_t                     pdu= {0};
  F1AP_UEContextReleaseComplete_t    *out;
  /* Create */
  /* 0. Message Type */
  pdu.present = F1AP_F1AP_PDU_PR_successfulOutcome;
  asn1cCalloc(pdu.choice.successfulOutcome, tmp);
  tmp->procedureCode = F1AP_ProcedureCode_id_UEContextRelease;
  tmp->criticality   = F1AP_Criticality_reject;
  tmp->value.present = F1AP_SuccessfulOutcome__value_PR_UEContextReleaseComplete;
  out = &tmp->value.choice.UEContextReleaseComplete;
  /* mandatory */
  /* c1. GNB_CU_UE_F1AP_ID */
  asn1cSequenceAdd(out->protocolIEs.list, F1AP_UEContextReleaseCompleteIEs_t, ie1);
  ie1->id                             = F1AP_ProtocolIE_ID_id_gNB_CU_UE_F1AP_ID;
  ie1->criticality                    = F1AP_Criticality_reject;
  ie1->value.present                  = F1AP_UEContextReleaseCompleteIEs__value_PR_GNB_CU_UE_F1AP_ID;
  ie1->value.choice.GNB_CU_UE_F1AP_ID = f1ap_get_cu_ue_f1ap_id(DUtype, instance, cplt->rnti);
  /* mandatory */
  /* c2. GNB_DU_UE_F1AP_ID */
  asn1cSequenceAdd(out->protocolIEs.list,F1AP_UEContextReleaseCompleteIEs_t, ie2);
  ie2->id                             = F1AP_ProtocolIE_ID_id_gNB_DU_UE_F1AP_ID;
  ie2->criticality                    = F1AP_Criticality_reject;
  ie2->value.present                  = F1AP_UEContextReleaseCompleteIEs__value_PR_GNB_DU_UE_F1AP_ID;
  ie2->value.choice.GNB_DU_UE_F1AP_ID = f1ap_get_du_ue_f1ap_id(DUtype, instance, cplt->rnti);
  /* optional -> currently not used */
  /* c3. CriticalityDiagnostics */
  //if (0) {
  //  ie = (F1AP_UEContextReleaseCompleteIEs_t *)calloc(1, sizeof(F1AP_UEContextReleaseCompleteIEs_t));
  //  ie->id                             = F1AP_ProtocolIE_ID_id_CriticalityDiagnostics;
  //  ie->criticality                    = F1AP_Criticality_ignore;
  //  ie->value.present                  = F1AP_UEContextReleaseCompleteIEs__value_PR_CriticalityDiagnostics;
  //  // dummy value
  //  /* optional */
  //  /* procedureCode */
  //  if (0) {
  //    ie->value.choice.CriticalityDiagnostics.procedureCode = (F1AP_ProcedureCode_t *)calloc(1, sizeof(F1AP_ProcedureCode_t));
  //    ie->value.choice.CriticalityDiagnostics.procedureCode = 0L;
  //  }
  //  /* optional */
  //  /* triggeringMessage */
  //  if (0) {
  //    ie->value.choice.CriticalityDiagnostics.triggeringMessage = (F1AP_TriggeringMessage_t *)calloc(1, sizeof(F1AP_TriggeringMessage_t));
  //    ie->value.choice.CriticalityDiagnostics.triggeringMessage = (F1AP_TriggeringMessage_t *)F1AP_TriggeringMessage_successful_outcome;
  //  }
  //  /* optional */
  //  /* procedureCriticality */
  //  if (0) {
  //    ie->value.choice.CriticalityDiagnostics.procedureCriticality = (F1AP_Criticality_t *)calloc(1, sizeof(F1AP_Criticality_t));
  //    ie->value.choice.CriticalityDiagnostics.procedureCriticality = F1AP_Criticality_reject;
  //  }
  //  /* optional */
  //  /* transactionID */
  //  if (0) {
  //    ie->value.choice.CriticalityDiagnostics.transactionID = (F1AP_TransactionID_t *)calloc(1, sizeof(F1AP_TransactionID_t));
  //    ie->value.choice.CriticalityDiagnostics.transactionID = 0L;
  //  }
  //  /* optional */
  //  /* F1AP_CriticalityDiagnostics_IE_List */
  //  if (0) {
  //    for (i=0;
  //         i<0;
  //         i++) {
  //        F1AP_CriticalityDiagnostics_IE_Item_t *criticalityDiagnostics_ie_item = (F1AP_CriticalityDiagnostics_IE_Item_t *)calloc(1, sizeof(F1AP_CriticalityDiagnostics_IE_Item_t));;
  //        criticalityDiagnostics_ie_item->iECriticality = F1AP_Criticality_reject;
  //        criticalityDiagnostics_ie_item->iE_ID         = 0L;
  //        criticalityDiagnostics_ie_item->typeOfError   = F1AP_TypeOfError_not_understood;
  //        ASN_SEQUENCE_ADD(&ie->value.choice.CriticalityDiagnostics.iEsCriticalityDiagnostics->list,
  //                    criticalityDiagnostics_ie_item);
  //    }
  //  }
  //  ASN_SEQUENCE_ADD(&out->protocolIEs.list, ie);
  //}
  /* encode */
  uint8_t  *buffer;
  uint32_t  len;

  if (f1ap_encode_pdu(&pdu, &buffer, &len) < 0) {
    LOG_E(F1AP, "Failed to encode F1 context release complete\n");
    return -1;
  }

  f1ap_itti_send_sctp_data_req(false, instance,
                               buffer,
                               len,
                               getCxt(false, instance)->default_sctp_stream_id);
  f1ap_remove_ue(DUtype, instance, cplt->rnti);
  return 0;
}
int DU_handle_UE_CONTEXT_MODIFICATION_REQUEST(instance_t       instance,
    uint32_t         assoc_id,
    uint32_t         stream,
    F1AP_F1AP_PDU_t *pdu) {

  MessageDef                      *msg_p; // message to RRC
  F1AP_UEContextModificationRequest_t    *container;
  int i;
  DevAssert(pdu);
  msg_p = itti_alloc_new_message(TASK_DU_F1, 0,  F1AP_UE_CONTEXT_MODIFICATION_REQ);
  f1ap_ue_context_setup_t *f1ap_ue_context_modification_req = &F1AP_UE_CONTEXT_MODIFICATION_REQ(msg_p);
  container = &pdu->choice.initiatingMessage->value.choice.UEContextModificationRequest;

  /* mandatory */
  /* GNB_CU_UE_F1AP_ID */
  F1AP_UEContextModificationRequestIEs_t *ieCU;
  F1AP_FIND_PROTOCOLIE_BY_ID(F1AP_UEContextModificationRequestIEs_t, ieCU, container,
      F1AP_ProtocolIE_ID_id_gNB_CU_UE_F1AP_ID, true);
  f1ap_ue_context_modification_req->gNB_CU_ue_id = ieCU->value.choice.GNB_CU_UE_F1AP_ID;

  /* mandatory */
  /* GNB_DU_UE_F1AP_ID */
  F1AP_UEContextModificationRequestIEs_t *ieDU_UE;
  F1AP_FIND_PROTOCOLIE_BY_ID(F1AP_UEContextModificationRequestIEs_t, ieDU_UE, container,
      F1AP_ProtocolIE_ID_id_gNB_DU_UE_F1AP_ID, true);
  f1ap_ue_context_modification_req->gNB_DU_ue_id = ieDU_UE->value.choice.GNB_DU_UE_F1AP_ID;
  f1ap_ue_context_modification_req->rnti = f1ap_get_rnti_by_du_id(DUtype, instance, f1ap_ue_context_modification_req->gNB_DU_ue_id);

  if(f1ap_ue_context_modification_req->rnti<0)
      LOG_E(F1AP, "Could not retrieve UE rnti based on the DU UE id \n");
  else
      LOG_I(F1AP, "Retrieved rnti is: %d \n", f1ap_ue_context_modification_req->rnti);

  /* SRB */
  F1AP_UEContextModificationRequestIEs_t *ieSrb;
  F1AP_FIND_PROTOCOLIE_BY_ID(F1AP_UEContextModificationRequestIEs_t, ieSrb, container,
      F1AP_ProtocolIE_ID_id_SRBs_ToBeSetupMod_List, false);

  if(ieSrb != NULL) {
    f1ap_ue_context_modification_req->srbs_to_be_setup_length = ieSrb->value.choice.SRBs_ToBeSetupMod_List.list.count;
    f1ap_ue_context_modification_req->srbs_to_be_setup = calloc(f1ap_ue_context_modification_req->srbs_to_be_setup_length,
        sizeof(f1ap_srb_to_be_setup_t));
    AssertFatal(f1ap_ue_context_modification_req->srbs_to_be_setup,
        "could not allocate memory for f1ap_ue_context_setup_req->srbs_to_be_setup\n");

    for (i = 0; i < f1ap_ue_context_modification_req->srbs_to_be_setup_length; ++i) {
      f1ap_srb_to_be_setup_t *srb_p = &f1ap_ue_context_modification_req->srbs_to_be_setup[i];
      F1AP_SRBs_ToBeSetupMod_Item_t *srbs_tobesetupmod_item_p;
      srbs_tobesetupmod_item_p = &((F1AP_SRBs_ToBeSetupMod_ItemIEs_t *)ieSrb->value.choice.SRBs_ToBeSetupMod_List.list.array[i])->value.choice.SRBs_ToBeSetupMod_Item;
      srb_p->srb_id = srbs_tobesetupmod_item_p->sRBID;
    }
  }

  /* DRB */
  F1AP_UEContextModificationRequestIEs_t *ieDrb;
  F1AP_FIND_PROTOCOLIE_BY_ID(F1AP_UEContextModificationRequestIEs_t, ieDrb, container,
                   F1AP_ProtocolIE_ID_id_DRBs_ToBeSetupMod_List, false);

  if(ieDrb!=NULL) {
    f1ap_ue_context_modification_req->drbs_to_be_setup_length = ieDrb->value.choice.DRBs_ToBeSetupMod_List.list.count;
    f1ap_ue_context_modification_req->drbs_to_be_setup = calloc(f1ap_ue_context_modification_req->drbs_to_be_setup_length,
                               sizeof(f1ap_drb_to_be_setup_t));
    AssertFatal(f1ap_ue_context_modification_req->drbs_to_be_setup,
          "could not allocate memory for f1ap_ue_context_setup_req->drbs_to_be_setup\n");

    for (i = 0; i < f1ap_ue_context_modification_req->drbs_to_be_setup_length; ++i) {
      f1ap_drb_to_be_setup_t *drb_p = &f1ap_ue_context_modification_req->drbs_to_be_setup[i];
      F1AP_DRBs_ToBeSetup_Item_t *drbs_tobesetup_item_p =
          &((F1AP_DRBs_ToBeSetup_ItemIEs_t *)ieDrb->value.choice.DRBs_ToBeSetupMod_List.list.array[i])->value.choice.DRBs_ToBeSetup_Item;
      drb_p->drb_id = drbs_tobesetup_item_p->dRBID;
      /* TODO in the following, assume only one UP UL TNL is present.
       * this matches/assumes OAI CU implementation, can be up to 2! */
      drb_p->up_ul_tnl_length = 1;
      AssertFatal(drbs_tobesetup_item_p->uLUPTNLInformation_ToBeSetup_List.list.count > 0,
          "no UL UP TNL Information in DRBs to be Setup list\n");
      F1AP_ULUPTNLInformation_ToBeSetup_Item_t *ul_up_tnl_info_p = (F1AP_ULUPTNLInformation_ToBeSetup_Item_t *)drbs_tobesetup_item_p->uLUPTNLInformation_ToBeSetup_List.list.array[0];
      F1AP_GTPTunnel_t *ul_up_tnl0 = ul_up_tnl_info_p->uLUPTNLInformation.choice.gTPTunnel;
      BIT_STRING_TO_TRANSPORT_LAYER_ADDRESS_IPv4(&ul_up_tnl0->transportLayerAddress, drb_p->up_ul_tnl[0].tl_address);
      OCTET_STRING_TO_INT32(&ul_up_tnl0->gTP_TEID, drb_p->up_ul_tnl[0].teid);

      switch (drbs_tobesetup_item_p->rLCMode) {
      case F1AP_RLCMode_rlc_am:
        drb_p->rlc_mode = RLC_MODE_AM;
        break;

      default:
        drb_p->rlc_mode = RLC_MODE_TM;
        break;
      }
      if (!(RC.nrrrc && RC.nrrrc[instance]->node_type == ngran_gNB_DU)) {
        transport_layer_addr_t addr;
          memcpy(addr.buffer, &drb_p->up_ul_tnl[0].tl_address, sizeof(drb_p->up_ul_tnl[0].tl_address));
          addr.length=sizeof(drb_p->up_ul_tnl[0].tl_address)*8;
          drb_p->up_dl_tnl[0].teid=newGtpuCreateTunnel(INSTANCE_DEFAULT,
                               f1ap_ue_context_modification_req->rnti,
                               drb_p->drb_id,
                               drb_p->drb_id,
                               drb_p->up_ul_tnl[0].teid,
                               addr,
                               2152,
                               lteDURecvCb);
          drb_p->up_dl_tnl_length++;
      }
    }
  }
  /* RRC Reconfiguration Complete indicator */
  F1AP_UEContextModificationRequestIEs_t *ieReconf;
  F1AP_FIND_PROTOCOLIE_BY_ID(F1AP_UEContextModificationRequestIEs_t, ieReconf, container,
      F1AP_ProtocolIE_ID_id_RRCReconfigurationCompleteIndicator, false);

  if(ieReconf) {
    switch(ieReconf->value.choice.RRCReconfigurationCompleteIndicator){
    case F1AP_RRCReconfigurationCompleteIndicator_true:
      f1ap_ue_context_modification_req->ReconfigComplOutcome = RRCreconf_success;
      break;

    case F1AP_RRCReconfigurationCompleteIndicator_failure:
      f1ap_ue_context_modification_req->ReconfigComplOutcome = RRCreconf_failure;
      break;
    }
  }

  /* RRCContainer */
  F1AP_UEContextModificationRequestIEs_t *ieRRC;
  F1AP_FIND_PROTOCOLIE_BY_ID(F1AP_UEContextModificationRequestIEs_t, ieRRC, container,
      F1AP_ProtocolIE_ID_id_RRCContainer, false);

  if (ieRRC) {
    /* correct here */
    if ( ieRRC->value.choice.RRCContainer.size )  {
      f1ap_ue_context_modification_req->rrc_container = malloc(ieRRC->value.choice.RRCContainer.size);
      memcpy(f1ap_ue_context_modification_req->rrc_container,
          ieRRC->value.choice.RRCContainer.buf, ieRRC->value.choice.RRCContainer.size);
      // AssertFatal(0, "check configuration, send to appropriate handler\n");
      protocol_ctxt_t ctxt;
      // decode RRC Container and act on the message type
      //FIXME
      //rnti_t rnti      = f1ap_get_rnti_by_du_id(DUtype, instance, du_ue_f1ap_id);
      ctxt.instance = instance;
      ctxt.instance  = instance;
      ctxt.enb_flag  = 1;
      mem_block_t *pdcp_pdu_p = get_free_mem_block(ieRRC->value.choice.RRCContainer.size, __func__);
      memcpy(&pdcp_pdu_p->data[0], ieRRC->value.choice.RRCContainer.buf, ieRRC->value.choice.RRCContainer.size);
      du_rlc_data_req(&ctxt, 1, 0x00, 1, 1, 0, ieRRC->value.choice.RRCContainer.size, pdcp_pdu_p);
    } else {
      LOG_E(F1AP, " RRCContainer in UEContextSetupRequestIEs size id 0\n");
    }
  } else {
    LOG_W(F1AP, "can't find RRCContainer in UEContextSetupRequestIEs by id %ld \n", F1AP_ProtocolIE_ID_id_RRCContainer);
  }

  itti_send_msg_to_task(TASK_RRC_GNB, instance, msg_p);
  return 0;
}

//void DU_send_UE_CONTEXT_MODIFICATION_RESPONSE(F1AP_UEContextModificationResponse_t *UEContextModificationResponse) {
int DU_send_UE_CONTEXT_MODIFICATION_RESPONSE(instance_t instance, f1ap_ue_context_setup_t *resp) {
  F1AP_F1AP_PDU_t                        pdu= {0};
  F1AP_UEContextModificationResponse_t    *out;
  uint8_t  *buffer=NULL;
  uint32_t  len=0;
  /* Create */
  /* 0. Message Type */
  pdu.present = F1AP_F1AP_PDU_PR_successfulOutcome;
  asn1cCalloc(pdu.choice.successfulOutcome,tmp);
  tmp->procedureCode = F1AP_ProcedureCode_id_UEContextModification;
  tmp->criticality   = F1AP_Criticality_reject;
  tmp->value.present = F1AP_SuccessfulOutcome__value_PR_UEContextModificationResponse;
  out = &tmp->value.choice.UEContextModificationResponse;
  /* mandatory */
  /* c1. GNB_CU_UE_F1AP_ID */
  asn1cSequenceAdd(out->protocolIEs.list, F1AP_UEContextModificationResponseIEs_t, ie1);
  ie1->id                             = F1AP_ProtocolIE_ID_id_gNB_CU_UE_F1AP_ID;
  ie1->criticality                    = F1AP_Criticality_reject;
  ie1->value.present                  = F1AP_UEContextModificationResponseIEs__value_PR_GNB_CU_UE_F1AP_ID;
  ie1->value.choice.GNB_CU_UE_F1AP_ID = resp->gNB_CU_ue_id;
  /* mandatory */
  /* c2. GNB_DU_UE_F1AP_ID */
  asn1cSequenceAdd(out->protocolIEs.list, F1AP_UEContextModificationResponseIEs_t, ie2);
  ie2->id                             = F1AP_ProtocolIE_ID_id_gNB_DU_UE_F1AP_ID;
  ie2->criticality                    = F1AP_Criticality_reject;
  ie2->value.present                  = F1AP_UEContextModificationResponseIEs__value_PR_GNB_DU_UE_F1AP_ID;
  ie2->value.choice.GNB_DU_UE_F1AP_ID = f1ap_get_du_ue_f1ap_id(DUtype, instance, resp->rnti);

  /* optional */
  /* c3. ResourceCoordinationTransferContainer */
  if (0) {
    asn1cSequenceAdd(out->protocolIEs.list, F1AP_UEContextModificationResponseIEs_t, ie3);
    ie3->id                             = F1AP_ProtocolIE_ID_id_ResourceCoordinationTransferContainer;
    ie3->criticality                    = F1AP_Criticality_ignore;
    ie3->value.present                  = F1AP_UEContextModificationResponseIEs__value_PR_ResourceCoordinationTransferContainer;
    OCTET_STRING_fromBuf(&ie3->value.choice.ResourceCoordinationTransferContainer, "asdsa1d32sa1d31asd31as",
                         strlen("asdsa1d32sa1d31asd31as"));
  }

  /* mandatory */
  /* c3. DUtoCURRCInformation */
    asn1cSequenceAdd(out->protocolIEs.list, F1AP_UEContextModificationResponseIEs_t, ie4);
    ie4->id                             = F1AP_ProtocolIE_ID_id_DUtoCURRCInformation;
    ie4->criticality                    = F1AP_Criticality_reject;
    ie4->value.present                  = F1AP_UEContextModificationResponseIEs__value_PR_DUtoCURRCInformation;
    {
      /* cellGroupConfig */
      OCTET_STRING_fromBuf(&ie4->value.choice.DUtoCURRCInformation.cellGroupConfig, (const char *)resp->du_to_cu_rrc_information,
          resp->du_to_cu_rrc_information_length);

      /* OPTIONAL */
      /* measGapConfig */
      if (0) {
        asn1cCalloc(ie4->value.choice.DUtoCURRCInformation.measGapConfig, tmp);
        OCTET_STRING_fromBuf(tmp, "asdsa", strlen("asdsa"));
      }

      /* OPTIONAL */
      /* requestedP_MaxFR1 */
      if (0) {
        asn1cCalloc(ie4->value.choice.DUtoCURRCInformation.requestedP_MaxFR1, tmp);
        OCTET_STRING_fromBuf(tmp, "asdsa", strlen("asdsa"));
      }
    }


  /* optional */
  /* c5. DRBs_Setup_List */
  if(resp->drbs_to_be_setup_length > 0){
  asn1cSequenceAdd(out->protocolIEs.list, F1AP_UEContextModificationResponseIEs_t, ie5);
  ie5->id                             = F1AP_ProtocolIE_ID_id_DRBs_SetupMod_List;
  ie5->criticality                    = F1AP_Criticality_ignore;
  ie5->value.present                  = F1AP_UEContextModificationResponseIEs__value_PR_DRBs_SetupMod_List;
  for (int i=0;  i< resp->drbs_to_be_setup_length; i++) {
    //
    asn1cSequenceAdd(ie5->value.choice.DRBs_SetupMod_List.list,
                     F1AP_DRBs_SetupMod_ItemIEs_t, drbs_setupmod_item_ies);
    drbs_setupmod_item_ies->id            = F1AP_ProtocolIE_ID_id_DRBs_SetupMod_Item;
    drbs_setupmod_item_ies->criticality   = F1AP_Criticality_ignore;
    drbs_setupmod_item_ies->value.present = F1AP_DRBs_SetupMod_ItemIEs__value_PR_DRBs_SetupMod_Item;
    /* 7.1 DRBs_Setup_Item */
    /* ADD */
    F1AP_DRBs_SetupMod_Item_t *drbs_setupmod_item=&drbs_setupmod_item_ies->value.choice.DRBs_SetupMod_Item;
    /* dRBID */
    drbs_setupmod_item->dRBID = resp->drbs_to_be_setup[i].drb_id;

    /* OPTIONAL */
    /* lCID */
    //drbs_setup_item.lCID = (F1AP_LCID_t *)calloc(1, sizeof(F1AP_LCID_t));
    //drbs_setup_item.lCID = 1L;

    for (int j=0;  j<resp->drbs_to_be_setup[i].up_dl_tnl_length; j++) {
      /* ADD */
      asn1cSequenceAdd(drbs_setupmod_item->dLUPTNLInformation_ToBeSetup_List.list,
                       F1AP_DLUPTNLInformation_ToBeSetup_Item_t, dLUPTNLInformation_ToBeSetup_Item);
      dLUPTNLInformation_ToBeSetup_Item->dLUPTNLInformation.present = F1AP_UPTransportLayerInformation_PR_gTPTunnel;
      /* gTPTunnel */
      asn1cCalloc(dLUPTNLInformation_ToBeSetup_Item->dLUPTNLInformation.choice.gTPTunnel,gTPTunnel);
      /* transportLayerAddress */
      struct sockaddr_in addr= {0};
      inet_pton(AF_INET, getCxt(false,instance)->setupReq.DU_f1_ip_address.ipv4_address,
                &addr.sin_addr.s_addr);
      TRANSPORT_LAYER_ADDRESS_IPv4_TO_BIT_STRING(addr.sin_addr.s_addr,
          &gTPTunnel->transportLayerAddress);
      /* gTP_TEID */
      INT32_TO_OCTET_STRING(resp->drbs_to_be_setup[i].up_dl_tnl[j].teid, &gTPTunnel->gTP_TEID);
    } // for j
  } // for i
  }

  /* optional */
  /* c6. DRBs_Modified_List */
  if(0){
  asn1cSequenceAdd(out->protocolIEs.list, F1AP_UEContextModificationResponseIEs_t, ie6);
  ie6->id                             = F1AP_ProtocolIE_ID_id_DRBs_Modified_List;
  ie6->criticality                    = F1AP_Criticality_reject;
  ie6->value.present                  = F1AP_UEContextModificationResponseIEs__value_PR_DRBs_Modified_List;

  for (int i=0;  i<1; i++) {
    //
    asn1cSequenceAdd(ie6->value.choice.DRBs_Modified_List.list,
                     F1AP_DRBs_Modified_ItemIEs_t, drbs_modified_item_ies);
    drbs_modified_item_ies->id            = F1AP_ProtocolIE_ID_id_DRBs_Modified_Item;
    drbs_modified_item_ies->criticality   = F1AP_Criticality_reject;
    drbs_modified_item_ies->value.present = F1AP_DRBs_Modified_ItemIEs__value_PR_DRBs_Modified_Item;
    /* 13.1 SRBs_modified_Item */
    F1AP_DRBs_Modified_Item_t *drbs_modified_item=
      &drbs_modified_item_ies->value.choice.DRBs_Modified_Item;
    /* dRBID */
    drbs_modified_item->dRBID = 25L;
    /* ULTunnels_Modified_List */
    int maxnoofULTunnels = 1; // 2;

    for (int j=0;  j<maxnoofULTunnels;  j++) {
      /*  DLTunnels_Modified_Item */
      asn1cSequenceAdd(drbs_modified_item->dLUPTNLInformation_ToBeSetup_List.list,
                       F1AP_DLUPTNLInformation_ToBeSetup_Item_t, dLUPTNLInformation_ToBeSetup_Item);
      asn1cCalloc(dLUPTNLInformation_ToBeSetup_Item, tmp);
      tmp->dLUPTNLInformation.present = F1AP_UPTransportLayerInformation_PR_gTPTunnel;
      asn1cCalloc(dLUPTNLInformation_ToBeSetup_Item->dLUPTNLInformation.choice.gTPTunnel, gTPTunnel);
      TRANSPORT_LAYER_ADDRESS_IPv4_TO_BIT_STRING(1234, &gTPTunnel->transportLayerAddress);
      OCTET_STRING_fromBuf(&gTPTunnel->gTP_TEID, "1204", strlen("1204"));
    }
  }
  }

  /* optional */
  /* c7. SRBs_FailedToBeSetupMod_List */
  if(0){
  asn1cSequenceAdd(out->protocolIEs.list, F1AP_UEContextModificationResponseIEs_t, ie7);
  ie7->id                             = F1AP_ProtocolIE_ID_id_SRBs_FailedToBeSetupMod_List;
  ie7->criticality                    = F1AP_Criticality_reject;
  ie7->value.present                  = F1AP_UEContextModificationResponseIEs__value_PR_SRBs_FailedToBeSetupMod_List;

  for (int i=0; i<1; i++) {
    //
    asn1cSequenceAdd(ie7->value.choice.SRBs_FailedToBeSetupMod_List.list,
                     F1AP_SRBs_FailedToBeSetupMod_ItemIEs_t, srbs_failedToBeSetupMod_item_ies);
    srbs_failedToBeSetupMod_item_ies->id            = F1AP_ProtocolIE_ID_id_SRBs_FailedToBeSetupMod_Item;
    srbs_failedToBeSetupMod_item_ies->criticality   = F1AP_Criticality_ignore;
    srbs_failedToBeSetupMod_item_ies->value.present = F1AP_SRBs_FailedToBeSetupMod_ItemIEs__value_PR_SRBs_FailedToBeSetupMod_Item;
    /* 9.1 SRBs_FailedToBeSetupMod_Item */
    F1AP_SRBs_FailedToBeSetupMod_Item_t *srbs_failedToBeSetupMod_item=
      &srbs_failedToBeSetupMod_item_ies->value.choice.SRBs_FailedToBeSetupMod_Item;
    /* - sRBID */
    srbs_failedToBeSetupMod_item->sRBID = 50L;
    asn1cCalloc(srbs_failedToBeSetupMod_item->cause, tmp)
    tmp->present = F1AP_Cause_PR_radioNetwork;
    tmp->choice.radioNetwork = F1AP_CauseRadioNetwork_unknown_or_already_allocated_gnb_du_ue_f1ap_id;
  }
  }

  /* optional */
  /* c8. DRBs_FailedToBeSetupMod_List */
  if(0){
  asn1cSequenceAdd(out->protocolIEs.list, F1AP_UEContextModificationResponseIEs_t, ie8);
  ie8->id                             = F1AP_ProtocolIE_ID_id_DRBs_FailedToBeSetupMod_List;
  ie8->criticality                    = F1AP_Criticality_reject;
  ie8->value.present                  = F1AP_UEContextModificationResponseIEs__value_PR_DRBs_FailedToBeSetupMod_List;

  for (int i=0;   i<1; i++) {
    //
    asn1cSequenceAdd(ie8->value.choice.DRBs_FailedToBeSetupMod_List.list,
                     F1AP_DRBs_FailedToBeSetupMod_ItemIEs_t, drbs_failedToBeSetupMod_item_ies);
    drbs_failedToBeSetupMod_item_ies->id            = F1AP_ProtocolIE_ID_id_DRBs_FailedToBeSetupMod_Item;
    drbs_failedToBeSetupMod_item_ies->criticality   = F1AP_Criticality_reject;
    drbs_failedToBeSetupMod_item_ies->value.present = F1AP_DRBs_FailedToBeSetupMod_ItemIEs__value_PR_DRBs_FailedToBeSetupMod_Item;
    /* 10.1 DRBs_ToBeSetupMod_Item */
    F1AP_DRBs_FailedToBeSetupMod_Item_t *drbs_failedToBeSetupMod_item=
      &drbs_failedToBeSetupMod_item_ies->value.choice.DRBs_FailedToBeSetupMod_Item;
    /* dRBID */
    drbs_failedToBeSetupMod_item->dRBID = 30L;
    drbs_failedToBeSetupMod_item->cause = (F1AP_Cause_t *)calloc(1, sizeof(F1AP_Cause_t));
    drbs_failedToBeSetupMod_item->cause->present = F1AP_Cause_PR_radioNetwork;
    drbs_failedToBeSetupMod_item->cause->choice.radioNetwork = F1AP_CauseRadioNetwork_unknown_or_already_allocated_gnb_du_ue_f1ap_id;
  }
  }

  /* optional */
  /* c9. SCell_FailedtoSetupMod_List */
  if(0){
  asn1cSequenceAdd(out->protocolIEs.list, F1AP_UEContextModificationResponseIEs_t, ie9);
  ie9->id                             = F1AP_ProtocolIE_ID_id_SCell_FailedtoSetupMod_List;
  ie9->criticality                    = F1AP_Criticality_ignore;
  ie9->value.present                  = F1AP_UEContextModificationResponseIEs__value_PR_SCell_FailedtoSetupMod_List;

  for (int i=0; i<1; i++) {
    //
    asn1cSequenceAdd(ie9->value.choice.SCell_FailedtoSetupMod_List.list,
                     F1AP_SCell_FailedtoSetupMod_ItemIEs_t, scell_failedtoSetupMod_item_ies);
    scell_failedtoSetupMod_item_ies->id            = F1AP_ProtocolIE_ID_id_SCell_FailedtoSetupMod_Item;
    scell_failedtoSetupMod_item_ies->criticality   = F1AP_Criticality_ignore;
    scell_failedtoSetupMod_item_ies->value.present = F1AP_SCell_FailedtoSetupMod_ItemIEs__value_PR_SCell_FailedtoSetupMod_Item;
    /* 8.1 SCell_ToBeSetup_Item */
    F1AP_SCell_FailedtoSetupMod_Item_t *scell_failedtoSetupMod_item=&scell_failedtoSetupMod_item_ies->value.choice.SCell_FailedtoSetupMod_Item;
    /* - sCell_ID */
    addnRCGI(scell_failedtoSetupMod_item->sCell_ID, &f1ap_req(false, instance)->cell[i]);
    asn1cCalloc(scell_failedtoSetupMod_item->cause, tmp);
    tmp->present = F1AP_Cause_PR_radioNetwork;
    tmp->choice.radioNetwork = F1AP_CauseRadioNetwork_unknown_or_already_allocated_gnb_du_ue_f1ap_id;
  }
  }

  /* optional */
  /* c10. DRBs_FailedToBeModified_List */
  if(0){
  asn1cSequenceAdd(out->protocolIEs.list, F1AP_UEContextModificationResponseIEs_t, ie10);
  ie10->id                             = F1AP_ProtocolIE_ID_id_DRBs_FailedToBeModified_List;
  ie10->criticality                    = F1AP_Criticality_reject;
  ie10->value.present                  = F1AP_UEContextModificationResponseIEs__value_PR_DRBs_FailedToBeModified_List;

  for (int i=0; i<1; i++) {
    //
    asn1cSequenceAdd(ie10->value.choice.DRBs_FailedToBeModified_List.list,
                     F1AP_DRBs_FailedToBeModified_ItemIEs_t, drbs_failedToBeModified_item_ies);
    drbs_failedToBeModified_item_ies->id            = F1AP_ProtocolIE_ID_id_DRBs_FailedToBeModified_Item;
    drbs_failedToBeModified_item_ies->criticality   = F1AP_Criticality_reject;
    drbs_failedToBeModified_item_ies->value.present = F1AP_DRBs_FailedToBeModified_ItemIEs__value_PR_DRBs_FailedToBeModified_Item;
    /* 13.1 DRBs_FailedToBeModified_Item */
    F1AP_DRBs_FailedToBeModified_Item_t *drbs_failedToBeModified_item=
      &drbs_failedToBeModified_item_ies->value.choice.DRBs_FailedToBeModified_Item ;
    /* dRBID */
    drbs_failedToBeModified_item->dRBID = 30L;
    asn1cCalloc(drbs_failedToBeModified_item->cause, tmp);
    tmp->present = F1AP_Cause_PR_radioNetwork;
    tmp->choice.radioNetwork = F1AP_CauseRadioNetwork_unknown_or_already_allocated_gnb_du_ue_f1ap_id;
  }
  }

  // /*  */
  /* c11. CriticalityDiagnostics */
  if (0) {
    asn1cSequenceAdd(out->protocolIEs.list, F1AP_UEContextModificationResponseIEs_t, ie11);
    ie11->id                             = F1AP_ProtocolIE_ID_id_CriticalityDiagnostics;
    ie11->criticality                    = F1AP_Criticality_ignore;
    ie11->value.present                  = F1AP_UEContextModificationResponseIEs__value_PR_CriticalityDiagnostics;

    // dummy value
    /* optional */
    /* procedureCode */
    if (0) {
      ie11->value.choice.CriticalityDiagnostics.procedureCode = (F1AP_ProcedureCode_t *)calloc(1, sizeof(F1AP_ProcedureCode_t));
      ie11->value.choice.CriticalityDiagnostics.procedureCode = 0L;
    }

    /* optional */
    /* triggeringMessage */
    if (0) {
      ie11->value.choice.CriticalityDiagnostics.triggeringMessage = (F1AP_TriggeringMessage_t *)calloc(1, sizeof(F1AP_TriggeringMessage_t));
      *ie11->value.choice.CriticalityDiagnostics.triggeringMessage = F1AP_TriggeringMessage_successful_outcome;
    }

    /* optional */
    /* procedureCriticality */
    if (0) {
      ie11->value.choice.CriticalityDiagnostics.procedureCriticality = (F1AP_Criticality_t *)calloc(1, sizeof(F1AP_Criticality_t));
      ie11->value.choice.CriticalityDiagnostics.procedureCriticality = F1AP_Criticality_reject;
    }

    /* optional */
    /* transactionID */
    if (0) {
      ie11->value.choice.CriticalityDiagnostics.transactionID = (F1AP_TransactionID_t *)calloc(1, sizeof(F1AP_TransactionID_t));
      ie11->value.choice.CriticalityDiagnostics.transactionID = 0L;
    }

    /* optional */
    /* F1AP_CriticalityDiagnostics_IE_List */
    if (0) {
      for (int i=0; i<0; i++) {
        asn1cSequenceAdd(ie11->value.choice.CriticalityDiagnostics.iEsCriticalityDiagnostics->list, F1AP_CriticalityDiagnostics_IE_Item_t, criticalityDiagnostics_ie_item);
        criticalityDiagnostics_ie_item->iECriticality = F1AP_Criticality_reject;
        criticalityDiagnostics_ie_item->iE_ID         = 0L;
        criticalityDiagnostics_ie_item->typeOfError   = F1AP_TypeOfError_not_understood;
      }
    }
  }
  /* optional */
  /* c12. SRBs_Setup_List */
  if(resp->srbs_to_be_setup_length > 0){
  asn1cSequenceAdd(out->protocolIEs.list, F1AP_UEContextModificationResponseIEs_t, ie12);
  ie12->id                             = F1AP_ProtocolIE_ID_id_SRBs_SetupMod_List;
  ie12->criticality                    = F1AP_Criticality_ignore;
  ie12->value.present                  = F1AP_UEContextModificationResponseIEs__value_PR_SRBs_SetupMod_List;

  for (int i=0;  i< resp->srbs_to_be_setup_length; i++) {//
    asn1cSequenceAdd(ie12->value.choice.SRBs_SetupMod_List.list,
        F1AP_SRBs_SetupMod_ItemIEs_t, srbs_setupmod_item_ies);
    srbs_setupmod_item_ies->id            = F1AP_ProtocolIE_ID_id_SRBs_SetupMod_Item;
    srbs_setupmod_item_ies->criticality   = F1AP_Criticality_ignore;
    srbs_setupmod_item_ies->value.present = F1AP_SRBs_SetupMod_ItemIEs__value_PR_SRBs_SetupMod_Item;
    /* 11.1 SRBs_Setup_Item */
    /* ADD */
    F1AP_SRBs_SetupMod_Item_t *srbs_setupmod_item=&srbs_setupmod_item_ies->value.choice.SRBs_SetupMod_Item;
    /* sRBID */
    srbs_setupmod_item->sRBID = resp->srbs_to_be_setup[i].srb_id;
    srbs_setupmod_item->lCID = resp->srbs_to_be_setup[i].srb_id;
  }
  }

  /* encode */
  if (f1ap_encode_pdu(&pdu, &buffer, &len) < 0) {
    LOG_E(F1AP, "Failed to encode F1 UE CONTEXT MODIFICATION RESPONSE\n");
    return -1;
  }

  f1ap_itti_send_sctp_data_req(false, instance, buffer, len, getCxt(false, instance)->default_sctp_stream_id);
  return 0;
}

int DU_send_UE_CONTEXT_MODIFICATION_FAILURE(instance_t instance) {
  AssertFatal(1==0,"Not implemented yet\n");
}
int DU_send_UE_CONTEXT_MODIFICATION_REQUIRED(instance_t instance) {
  AssertFatal(1==0,"Not implemented yet\n");
}
int DU_handle_UE_CONTEXT_MODIFICATION_CONFIRM(instance_t       instance,
    uint32_t         assoc_id,
    uint32_t         stream,
    F1AP_F1AP_PDU_t *pdu) {
  AssertFatal(1==0,"Not implemented yet\n");
}<|MERGE_RESOLUTION|>--- conflicted
+++ resolved
@@ -146,13 +146,8 @@
   /* DRB */
   F1AP_UEContextSetupRequestIEs_t *ieDrb;
   F1AP_FIND_PROTOCOLIE_BY_ID(F1AP_UEContextSetupRequestIEs_t, ieDrb, container,
-<<<<<<< HEAD
-			     F1AP_ProtocolIE_ID_id_DRBs_ToBeSetup_List, false);
-  
-=======
                              F1AP_ProtocolIE_ID_id_DRBs_ToBeSetup_List, false);
 
->>>>>>> efeef1cf
   if(ieDrb!=NULL) {
     f1ap_ue_context_setup_req->drbs_to_be_setup_length = ieDrb->value.choice.DRBs_ToBeSetup_List.list.count;
     f1ap_ue_context_setup_req->drbs_to_be_setup = calloc(f1ap_ue_context_setup_req->drbs_to_be_setup_length,
@@ -207,13 +202,8 @@
   /* SRB */
   F1AP_UEContextSetupRequestIEs_t *ieSrb;
   F1AP_FIND_PROTOCOLIE_BY_ID(F1AP_UEContextSetupRequestIEs_t, ieSrb, container,
-<<<<<<< HEAD
-			     F1AP_ProtocolIE_ID_id_SRBs_ToBeSetup_List, false);
-  
-=======
                              F1AP_ProtocolIE_ID_id_SRBs_ToBeSetup_List, false);
 
->>>>>>> efeef1cf
   if(ieSrb != NULL) {
     f1ap_ue_context_setup_req->srbs_to_be_setup_length = ieSrb->value.choice.SRBs_ToBeSetup_List.list.count;
     f1ap_ue_context_setup_req->srbs_to_be_setup = calloc(f1ap_ue_context_setup_req->srbs_to_be_setup_length,
@@ -286,35 +276,23 @@
   ie1->id                             = F1AP_ProtocolIE_ID_id_gNB_CU_UE_F1AP_ID;
   ie1->criticality                    = F1AP_Criticality_reject;
   ie1->value.present                  = F1AP_UEContextSetupResponseIEs__value_PR_GNB_CU_UE_F1AP_ID;
-<<<<<<< HEAD
   ie1->value.choice.GNB_CU_UE_F1AP_ID = resp->gNB_CU_ue_id;
-=======
-  ie1->value.choice.GNB_CU_UE_F1AP_ID = req->gNB_CU_ue_id;
->>>>>>> efeef1cf
   /* mandatory */
   /* c2. GNB_DU_UE_F1AP_ID */
   asn1cSequenceAdd(out->protocolIEs.list, F1AP_UEContextSetupResponseIEs_t, ie2);
   ie2->id                             = F1AP_ProtocolIE_ID_id_gNB_DU_UE_F1AP_ID;
   ie2->criticality                    = F1AP_Criticality_reject;
   ie2->value.present                  = F1AP_UEContextSetupResponseIEs__value_PR_GNB_DU_UE_F1AP_ID;
-<<<<<<< HEAD
   ie2->value.choice.GNB_DU_UE_F1AP_ID = f1ap_get_du_ue_f1ap_id(DUtype, instance, resp->rnti);
 
   /* mandatory */
   /* c3. DUtoCURRCInformation */
-=======
-  ie2->value.choice.GNB_DU_UE_F1AP_ID = f1ap_get_du_ue_f1ap_id(DUtype, instance, req->rnti);
-  /* mandatory */
-  /* c3. DUtoCURRCInformation */
-  //if (0) {
->>>>>>> efeef1cf
   asn1cSequenceAdd(out->protocolIEs.list, F1AP_UEContextSetupResponseIEs_t, ie3);
   ie3->id                             = F1AP_ProtocolIE_ID_id_DUtoCURRCInformation;
   ie3->criticality                    = F1AP_Criticality_reject;
   ie3->value.present                  = F1AP_UEContextSetupResponseIEs__value_PR_DUtoCURRCInformation;
   {
     /* cellGroupConfig */
-<<<<<<< HEAD
     OCTET_STRING_fromBuf(&ie3->value.choice.DUtoCURRCInformation.cellGroupConfig, (const char *)resp->du_to_cu_rrc_information,
         resp->du_to_cu_rrc_information_length);
 
@@ -326,29 +304,12 @@
     }
 
     /* OPTIONAL */
-=======
-    OCTET_STRING_fromBuf(&ie3->value.choice.DUtoCURRCInformation.cellGroupConfig, (const char *)req->du_to_cu_rrc_information,
-                         req->du_to_cu_rrc_information_length);
-
-    /* OPTIONAL */
-    /* measGapConfig */
-    if (0) {
-      asn1cCalloc(ie3->value.choice.DUtoCURRCInformation.measGapConfig, tmp);
-      OCTET_STRING_fromBuf(tmp, "asdsa", strlen("asdsa"));
-    }
-
-    /* OPTIONAL */
->>>>>>> efeef1cf
     /* requestedP_MaxFR1 */
     if (0) {
       asn1cCalloc(ie3->value.choice.DUtoCURRCInformation.requestedP_MaxFR1, tmp);
       OCTET_STRING_fromBuf(tmp, "asdsa", strlen("asdsa"));
     }
   }
-<<<<<<< HEAD
-=======
-  //}
->>>>>>> efeef1cf
 
   /* optional */
   /* c4. C_RNTI */
@@ -385,7 +346,6 @@
 
   /* mandatory */
   /* c7. DRBs_Setup_List */
-<<<<<<< HEAD
   if(resp->drbs_to_be_setup_length > 0){
     asn1cSequenceAdd(out->protocolIEs.list, F1AP_UEContextSetupResponseIEs_t, ie7);
     ie7->id                             = F1AP_ProtocolIE_ID_id_DRBs_Setup_List;
@@ -403,25 +363,6 @@
       F1AP_DRBs_Setup_Item_t *drbs_setup_item=&drbs_setup_item_ies->value.choice.DRBs_Setup_Item;
       /* dRBID */
       drbs_setup_item->dRBID = resp->drbs_to_be_setup[i].drb_id;
-=======
-  asn1cSequenceAdd(out->protocolIEs.list, F1AP_UEContextSetupResponseIEs_t, ie7);
-  ie7->id                             = F1AP_ProtocolIE_ID_id_DRBs_Setup_List;
-  ie7->criticality                    = F1AP_Criticality_ignore;
-  ie7->value.present                  = F1AP_UEContextSetupResponseIEs__value_PR_DRBs_Setup_List;
-
-  for (int i=0;  i< req->drbs_to_be_setup_length; i++) {
-    //
-    asn1cSequenceAdd(ie7->value.choice.DRBs_Setup_List.list,
-                     F1AP_DRBs_Setup_ItemIEs_t, drbs_setup_item_ies);
-    drbs_setup_item_ies->id            = F1AP_ProtocolIE_ID_id_DRBs_Setup_Item;
-    drbs_setup_item_ies->criticality   = F1AP_Criticality_ignore;
-    drbs_setup_item_ies->value.present = F1AP_SRBs_FailedToBeSetup_ItemIEs__value_PR_SRBs_FailedToBeSetup_Item;
-    /* 7.1 DRBs_Setup_Item */
-    /* ADD */
-    F1AP_DRBs_Setup_Item_t *drbs_setup_item=&drbs_setup_item_ies->value.choice.DRBs_Setup_Item;
-    /* dRBID */
-    drbs_setup_item->dRBID = req->drbs_to_be_setup[i].drb_id;
->>>>>>> efeef1cf
 
       /* OPTIONAL */
       /* lCID */
@@ -450,11 +391,7 @@
 
   /* mandatory */
   /* c8. SRBs_FailedToBeSetup_List */
-<<<<<<< HEAD
-  if(0){
-=======
   if(0) {
->>>>>>> efeef1cf
     asn1cSequenceAdd(out->protocolIEs.list, F1AP_UEContextSetupResponseIEs_t, ie8);
     ie8->id                             = F1AP_ProtocolIE_ID_id_SRBs_FailedToBeSetup_List;
     ie8->criticality                    = F1AP_Criticality_ignore;
@@ -463,21 +400,13 @@
     for (int i=0;  i<1; i++) {
       //
       asn1cSequenceAdd(ie8->value.choice.SRBs_FailedToBeSetup_List.list,
-<<<<<<< HEAD
-          F1AP_SRBs_FailedToBeSetup_ItemIEs_t, srbs_failedToBeSetup_item_ies);
-=======
-                       F1AP_SRBs_FailedToBeSetup_ItemIEs_t, srbs_failedToBeSetup_item_ies);
->>>>>>> efeef1cf
+        F1AP_SRBs_FailedToBeSetup_ItemIEs_t, srbs_failedToBeSetup_item_ies);
       srbs_failedToBeSetup_item_ies->id            = F1AP_ProtocolIE_ID_id_SRBs_FailedToBeSetup_Item;
       srbs_failedToBeSetup_item_ies->criticality   = F1AP_Criticality_ignore;
       srbs_failedToBeSetup_item_ies->value.present = F1AP_SRBs_FailedToBeSetup_ItemIEs__value_PR_SRBs_FailedToBeSetup_Item;
       /* 8.1 SRBs_Setup_Item */
       F1AP_SRBs_FailedToBeSetup_Item_t *srbs_failedToBeSetup_item=
-<<<<<<< HEAD
-          &srbs_failedToBeSetup_item_ies->value.choice.SRBs_FailedToBeSetup_Item;
-=======
         &srbs_failedToBeSetup_item_ies->value.choice.SRBs_FailedToBeSetup_Item;
->>>>>>> efeef1cf
       /* sRBID */
       srbs_failedToBeSetup_item->sRBID = 13L;
       /* cause */
@@ -489,10 +418,7 @@
         case F1AP_Cause_PR_radioNetwork:
           tmp->choice.radioNetwork = F1AP_CauseRadioNetwork_unspecified;
           break;
-<<<<<<< HEAD
-=======
-
->>>>>>> efeef1cf
+
         case F1AP_Cause_PR_transport:
           tmp->choice.transport = F1AP_CauseTransport_unspecified;
           break;
