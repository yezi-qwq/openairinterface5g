/*
 * Licensed to the OpenAirInterface (OAI) Software Alliance under one or more
 * contributor license agreements.  See the NOTICE file distributed with
 * this work for additional information regarding copyright ownership.
 * The OpenAirInterface Software Alliance licenses this file to You under
 * the OAI Public License, Version 1.1  (the "License"); you may not use this file
 * except in compliance with the License.
 * You may obtain a copy of the License at
 *
 *      http://www.openairinterface.org/?page_id=698
 *
 * Unless required by applicable law or agreed to in writing, software
 * distributed under the License is distributed on an "AS IS" BASIS,
 * WITHOUT WARRANTIES OR CONDITIONS OF ANY KIND, either express or implied.
 * See the License for the specific language governing permissions and
 * limitations under the License.
 *-------------------------------------------------------------------------------
 * For more information about the OpenAirInterface (OAI) Software Alliance:
 *      contact@openairinterface.org
 */

/*! \file f1ap_cu_interface_management.c
 * \brief f1ap interface management for CU
 * \author EURECOM/NTUST
 * \date 2018
 * \version 0.1
 * \company Eurecom
 * \email: navid.nikaein@eurecom.fr, bing-kai.hong@eurecom.fr
 * \note
 * \warning
 */

#include "f1ap_common.h"
#include "f1ap_encoder.h"
#include "f1ap_decoder.h"
#include "f1ap_itti_messaging.h"
#include "f1ap_cu_interface_management.h"

extern f1ap_setup_req_t *f1ap_du_data_from_du;
extern RAN_CONTEXT_t RC;

int CU_send_RESET(instance_t instance, F1AP_Reset_t *Reset) {
  AssertFatal(1==0,"Not implemented yet\n");
}

int CU_handle_RESET_ACKKNOWLEDGE(instance_t instance,
                                  uint32_t assoc_id,
                                  uint32_t stream,
                                  F1AP_F1AP_PDU_t *pdu) {
  AssertFatal(1==0,"Not implemented yet\n");
}

int CU_handle_RESET(instance_t instance,
                     uint32_t assoc_id,
                     uint32_t stream,
                     F1AP_F1AP_PDU_t *pdu) {
  AssertFatal(1==0,"Not implemented yet\n");
}

int CU_send_RESET_ACKNOWLEDGE(instance_t instance, F1AP_ResetAcknowledge_t *ResetAcknowledge) {
  AssertFatal(1==0,"Not implemented yet\n");
}


/*
    Error Indication
*/
int CU_handle_ERROR_INDICATION(instance_t instance,
                                uint32_t assoc_id,
                                uint32_t stream,
                                F1AP_F1AP_PDU_t *pdu) {
  AssertFatal(1==0,"Not implemented yet\n");
}

int CU_send_ERROR_INDICATION(instance_t instance, F1AP_ErrorIndication_t *ErrorIndication) {
  AssertFatal(1==0,"Not implemented yet\n");
}


/*
    F1 Setup
*/
int CU_handle_F1_SETUP_REQUEST(instance_t instance,
                               uint32_t assoc_id,
                               uint32_t stream,
                               F1AP_F1AP_PDU_t *pdu)
{
  LOG_D(F1AP, "CU_handle_F1_SETUP_REQUEST\n");
  
  MessageDef                         *message_p;
  F1AP_F1SetupRequest_t              *container;
  F1AP_F1SetupRequestIEs_t           *ie;
  int i = 0;
   

  DevAssert(pdu != NULL);

  container = &pdu->choice.initiatingMessage->value.choice.F1SetupRequest;

  /* F1 Setup Request == Non UE-related procedure -> stream 0 */
  if (stream != 0) {
    LOG_W(F1AP, "[SCTP %d] Received f1 setup request on stream != 0 (%d)\n",
              assoc_id, stream);
  }

  message_p = itti_alloc_new_message(TASK_CU_F1, 0, F1AP_SETUP_REQ);

  /* assoc_id */
  F1AP_SETUP_REQ(message_p).assoc_id = assoc_id;
  
  /* gNB_DU_id */
  // this function exits if the ie is mandatory
  F1AP_FIND_PROTOCOLIE_BY_ID(F1AP_F1SetupRequestIEs_t, ie, container,
                             F1AP_ProtocolIE_ID_id_gNB_DU_ID, true);
  asn_INTEGER2ulong(&ie->value.choice.GNB_DU_ID, &F1AP_SETUP_REQ(message_p).gNB_DU_id);
  LOG_D(F1AP, "F1AP_SETUP_REQ(message_p).gNB_DU_id %lu \n", F1AP_SETUP_REQ(message_p).gNB_DU_id);

  /* gNB_DU_name */
  F1AP_FIND_PROTOCOLIE_BY_ID(F1AP_F1SetupRequestIEs_t, ie, container,
                              F1AP_ProtocolIE_ID_id_gNB_DU_Name, true);
  F1AP_SETUP_REQ(message_p).gNB_DU_name = calloc(ie->value.choice.GNB_DU_Name.size + 1, sizeof(char));
  memcpy(F1AP_SETUP_REQ(message_p).gNB_DU_name, ie->value.choice.GNB_DU_Name.buf,
         ie->value.choice.GNB_DU_Name.size);
  /* Convert the mme name to a printable string */
  F1AP_SETUP_REQ(message_p).gNB_DU_name[ie->value.choice.GNB_DU_Name.size] = '\0';
  LOG_D(F1AP, "F1AP_SETUP_REQ(message_p).gNB_DU_name %s \n", F1AP_SETUP_REQ(message_p).gNB_DU_name);

  /* GNB_DU_Served_Cells_List */
  F1AP_FIND_PROTOCOLIE_BY_ID(F1AP_F1SetupRequestIEs_t, ie, container,
                              F1AP_ProtocolIE_ID_id_gNB_DU_Served_Cells_List, true);
  F1AP_SETUP_REQ(message_p).num_cells_available = ie->value.choice.GNB_DU_Served_Cells_List.list.count;
  LOG_D(F1AP, "F1AP_SETUP_REQ(message_p).num_cells_available %d \n",
        F1AP_SETUP_REQ(message_p).num_cells_available);

  int num_cells_available = F1AP_SETUP_REQ(message_p).num_cells_available;

  for (i=0; i<num_cells_available; i++) {
    F1AP_GNB_DU_Served_Cells_Item_t *served_cells_item_p;

    served_cells_item_p = &(((F1AP_GNB_DU_Served_Cells_ItemIEs_t *)ie->value.choice.GNB_DU_Served_Cells_List.list.array[i])->value.choice.GNB_DU_Served_Cells_Item);
    
    /* tac */
<<<<<<< HEAD
    if (served_cells_item_p->served_Cell_Information.fiveGS_TAC) {
      OCTET_STRING_TO_INT16(served_cells_item_p->served_Cell_Information.fiveGS_TAC, F1AP_SETUP_REQ(message_p).tac[i]);
=======
    if (served_celles_item_p->served_Cell_Information.fiveGS_TAC) {
      OCTET_STRING_TO_INT16(served_celles_item_p->served_Cell_Information.fiveGS_TAC, F1AP_SETUP_REQ(message_p).tac[i]);
>>>>>>> df6b6a72
      LOG_D(F1AP, "F1AP_SETUP_REQ(message_p).tac[%d] %d \n",
            i, F1AP_SETUP_REQ(message_p).tac[i]);
    }
    /* - nRCGI */
    TBCD_TO_MCC_MNC(&(served_cells_item_p->served_Cell_Information.nRCGI.pLMN_Identity), F1AP_SETUP_REQ(message_p).mcc[i],
                    F1AP_SETUP_REQ(message_p).mnc[i],
                    F1AP_SETUP_REQ(message_p).mnc_digit_length[i]);
    
    
    // NR cellID
    BIT_STRING_TO_NR_CELL_IDENTITY(&served_cells_item_p->served_Cell_Information.nRCGI.nRCellIdentity,
				   F1AP_SETUP_REQ(message_p).nr_cellid[i]);
    LOG_D(F1AP, "[SCTP %d] Received nRCGI: MCC %d, MNC %d, CELL_ID %llu\n", assoc_id,
          F1AP_SETUP_REQ(message_p).mcc[i],
          F1AP_SETUP_REQ(message_p).mnc[i],
          (long long unsigned int)F1AP_SETUP_REQ(message_p).nr_cellid[i]);
    LOG_D(F1AP, "nr_cellId : %x %x %x %x %x\n",
          served_cells_item_p->served_Cell_Information.nRCGI.nRCellIdentity.buf[0],
          served_cells_item_p->served_Cell_Information.nRCGI.nRCellIdentity.buf[1],
          served_cells_item_p->served_Cell_Information.nRCGI.nRCellIdentity.buf[2],
          served_cells_item_p->served_Cell_Information.nRCGI.nRCellIdentity.buf[3],
          served_cells_item_p->served_Cell_Information.nRCGI.nRCellIdentity.buf[4]);
    /* - nRPCI */
    F1AP_SETUP_REQ(message_p).nr_pci[i] = served_cells_item_p->served_Cell_Information.nRPCI;
    LOG_D(F1AP, "F1AP_SETUP_REQ(message_p).nr_pci[%d] %d \n",
          i, F1AP_SETUP_REQ(message_p).nr_pci[i]);
  
    // System Information
    /* mib */
    F1AP_SETUP_REQ(message_p).mib[i] = calloc(served_cells_item_p->gNB_DU_System_Information->mIB_message.size + 1, sizeof(char));
    memcpy(F1AP_SETUP_REQ(message_p).mib[i], served_cells_item_p->gNB_DU_System_Information->mIB_message.buf,
           served_cells_item_p->gNB_DU_System_Information->mIB_message.size);
    /* Convert the mme name to a printable string */
    F1AP_SETUP_REQ(message_p).mib[i][served_cells_item_p->gNB_DU_System_Information->mIB_message.size] = '\0';
    F1AP_SETUP_REQ(message_p).mib_length[i] = served_cells_item_p->gNB_DU_System_Information->mIB_message.size;
    LOG_D(F1AP, "F1AP_SETUP_REQ(message_p).mib[%d] %s , len = %d \n",
          i, F1AP_SETUP_REQ(message_p).mib[i], F1AP_SETUP_REQ(message_p).mib_length[i]);

    /* sib1 */
    F1AP_SETUP_REQ(message_p).sib1[i] = calloc(served_cells_item_p->gNB_DU_System_Information->sIB1_message.size + 1, sizeof(char));
    memcpy(F1AP_SETUP_REQ(message_p).sib1[i], served_cells_item_p->gNB_DU_System_Information->sIB1_message.buf,
           served_cells_item_p->gNB_DU_System_Information->sIB1_message.size);
    /* Convert the mme name to a printable string */
    F1AP_SETUP_REQ(message_p).sib1[i][served_cells_item_p->gNB_DU_System_Information->sIB1_message.size] = '\0';
    F1AP_SETUP_REQ(message_p).sib1_length[i] = served_cells_item_p->gNB_DU_System_Information->sIB1_message.size;
    LOG_D(F1AP, "F1AP_SETUP_REQ(message_p).sib1[%d] %s , len = %d \n",
          i, F1AP_SETUP_REQ(message_p).sib1[i], F1AP_SETUP_REQ(message_p).sib1_length[i]);
  }

  
  *f1ap_du_data_from_du = F1AP_SETUP_REQ(message_p);
  // char *measurement_timing_information[F1AP_MAX_NB_CELLS];
  // uint8_t ranac[F1AP_MAX_NB_CELLS];

  // int fdd_flag = f1ap_setup_req->fdd_flag;

  // union {
  //   struct {
  //     uint32_t ul_nr_arfcn;
  //     uint8_t ul_scs;
  //     uint8_t ul_nrb;

  //     uint32_t dl_nr_arfcn;
  //     uint8_t dl_scs;
  //     uint8_t dl_nrb;

  //     uint32_t sul_active;
  //     uint32_t sul_nr_arfcn;
  //     uint8_t sul_scs;
  //     uint8_t sul_nrb;

  //     uint8_t num_frequency_bands;
  //     uint16_t nr_band[32];
  //     uint8_t num_sul_frequency_bands;
  //     uint16_t nr_sul_band[32];
  //   } fdd;
  //   struct {

  //     uint32_t nr_arfcn;
  //     uint8_t scs;
  //     uint8_t nrb;

  //     uint32_t sul_active;
  //     uint32_t sul_nr_arfcn;
  //     uint8_t sul_scs;
  //     uint8_t sul_nrb;

  //     uint8_t num_frequency_bands;
  //     uint16_t nr_band[32];
  //     uint8_t num_sul_frequency_bands;
  //     uint16_t nr_sul_band[32];

  //   } tdd;
  // } nr_mode_info[F1AP_MAX_NB_CELLS];

  MSC_LOG_TX_MESSAGE(
  MSC_F1AP_CU,
  MSC_RRC_ENB,
  0,
  0,
  MSC_AS_TIME_FMT" CU_handle_F1_SETUP_REQUEST",
  0,0//MSC_AS_TIME_ARGS(ctxt_pP),
  );

  if (num_cells_available > 0) {
    if (RC.nrrrc[0]->node_type == ngran_gNB_CU) {
      itti_send_msg_to_task(TASK_RRC_GNB, GNB_MODULE_ID_TO_INSTANCE(instance), message_p);
    } else {
      itti_send_msg_to_task(TASK_RRC_ENB, ENB_MODULE_ID_TO_INSTANCE(instance), message_p);
    }
  } else {
    CU_send_F1_SETUP_FAILURE(instance);
    if (RC.nrrrc[0]->node_type == ngran_gNB_CU) {
      itti_free(TASK_RRC_GNB,message_p);
    } else {
      itti_free(TASK_RRC_ENB,message_p);
    }
    return -1;
  }
  return 0;
}

int CU_send_F1_SETUP_RESPONSE(instance_t instance,
                               f1ap_setup_resp_t *f1ap_setup_resp) {
  
  module_id_t enb_mod_idP;
  module_id_t cu_mod_idP;

  // This should be fixed
  enb_mod_idP = (module_id_t)0;
  cu_mod_idP  = (module_id_t)0;

  F1AP_F1AP_PDU_t           pdu;
  F1AP_F1SetupResponse_t    *out;
  F1AP_F1SetupResponseIEs_t *ie;

  uint8_t  *buffer;
  uint32_t  len;
  int       i = 0;

  /* Create */
  /* 0. Message Type */
  memset(&pdu, 0, sizeof(pdu));
  pdu.present = F1AP_F1AP_PDU_PR_successfulOutcome;
  pdu.choice.successfulOutcome = (F1AP_SuccessfulOutcome_t *)calloc(1, sizeof(F1AP_SuccessfulOutcome_t));
  pdu.choice.successfulOutcome->procedureCode = F1AP_ProcedureCode_id_F1Setup;
  pdu.choice.successfulOutcome->criticality   = F1AP_Criticality_reject;
  pdu.choice.successfulOutcome->value.present = F1AP_SuccessfulOutcome__value_PR_F1SetupResponse;
  out = &pdu.choice.successfulOutcome->value.choice.F1SetupResponse;
  
  /* mandatory */
  /* c1. Transaction ID (integer value)*/
  ie = (F1AP_F1SetupResponseIEs_t *)calloc(1, sizeof(F1AP_F1SetupResponseIEs_t));
  ie->id                        = F1AP_ProtocolIE_ID_id_TransactionID;
  ie->criticality               = F1AP_Criticality_reject;
  ie->value.present             = F1AP_F1SetupResponseIEs__value_PR_TransactionID;
  ie->value.choice.TransactionID = F1AP_get_next_transaction_identifier(enb_mod_idP, cu_mod_idP);
  ASN_SEQUENCE_ADD(&out->protocolIEs.list, ie);
 
  /* optional */
  /* c2. GNB_CU_Name */
  if (f1ap_setup_resp->gNB_CU_name != NULL) {
    ie = (F1AP_F1SetupResponseIEs_t *)calloc(1, sizeof(F1AP_F1SetupResponseIEs_t));
    ie->id                        = F1AP_ProtocolIE_ID_id_gNB_CU_Name;
    ie->criticality               = F1AP_Criticality_ignore;
    ie->value.present             = F1AP_F1SetupResponseIEs__value_PR_GNB_CU_Name;
    OCTET_STRING_fromBuf(&ie->value.choice.GNB_CU_Name, f1ap_setup_resp->gNB_CU_name,
                         strlen(f1ap_setup_resp->gNB_CU_name));
    ASN_SEQUENCE_ADD(&out->protocolIEs.list, ie);
  }

  /* mandatory */
  /* c3. cells to be Activated list */
  int num_cells_to_activate = f1ap_setup_resp->num_cells_to_activate;
  LOG_D(F1AP, "num_cells_to_activate = %d \n", num_cells_to_activate);
  if (num_cells_to_activate >0) {
    ie = (F1AP_F1SetupResponseIEs_t *)calloc(1, sizeof(F1AP_F1SetupResponseIEs_t));
    ie->id                        = F1AP_ProtocolIE_ID_id_Cells_to_be_Activated_List;
    ie->criticality               = F1AP_Criticality_reject;
    ie->value.present             = F1AP_F1SetupResponseIEs__value_PR_Cells_to_be_Activated_List;
    
    
    for (i=0;
	 i<num_cells_to_activate;
	 i++) {
      
      F1AP_Cells_to_be_Activated_List_ItemIEs_t *cells_to_be_activated_list_item_ies;
      cells_to_be_activated_list_item_ies = (F1AP_Cells_to_be_Activated_List_ItemIEs_t *)calloc(1, sizeof(F1AP_Cells_to_be_Activated_List_ItemIEs_t));
      cells_to_be_activated_list_item_ies->id = F1AP_ProtocolIE_ID_id_Cells_to_be_Activated_List_Item;
      cells_to_be_activated_list_item_ies->criticality = F1AP_Criticality_reject;
      cells_to_be_activated_list_item_ies->value.present = F1AP_Cells_to_be_Activated_List_ItemIEs__value_PR_Cells_to_be_Activated_List_Item;
      
      /* 3.1 cells to be Activated list item */
      F1AP_Cells_to_be_Activated_List_Item_t cells_to_be_activated_list_item;
      memset((void *)&cells_to_be_activated_list_item, 0, sizeof(F1AP_Cells_to_be_Activated_List_Item_t));
      
      /* - nRCGI */
      F1AP_NRCGI_t nRCGI;
      memset(&nRCGI, 0, sizeof(F1AP_NRCGI_t));
      MCC_MNC_TO_PLMNID(f1ap_setup_resp->cells_to_activate[i].mcc, f1ap_setup_resp->cells_to_activate[i].mnc, f1ap_setup_resp->cells_to_activate[i].mnc_digit_length,
			&nRCGI.pLMN_Identity);
      NR_CELL_ID_TO_BIT_STRING(f1ap_setup_resp->cells_to_activate[i].nr_cellid, &nRCGI.nRCellIdentity);
      cells_to_be_activated_list_item.nRCGI = nRCGI;
      
      /* optional */
      /* - nRPCI */
      if (1) {
        cells_to_be_activated_list_item.nRPCI = (F1AP_NRPCI_t *)calloc(1, sizeof(F1AP_NRPCI_t));
        *cells_to_be_activated_list_item.nRPCI = f1ap_setup_resp->cells_to_activate[i].nrpci;  // int 0..1007
      }
      
      /* optional */
      /* - gNB-CU System Information */
      if (1) {
      /* 3.1.2 gNB-CUSystem Information */
      F1AP_Cells_to_be_Activated_List_ItemExtIEs_t *cells_to_be_activated_list_itemExtIEs;
      cells_to_be_activated_list_itemExtIEs = (F1AP_Cells_to_be_Activated_List_ItemExtIEs_t *)calloc(1, sizeof(F1AP_Cells_to_be_Activated_List_ItemExtIEs_t));
      cells_to_be_activated_list_itemExtIEs->id                     = F1AP_ProtocolIE_ID_id_gNB_CUSystemInformation;
      cells_to_be_activated_list_itemExtIEs->criticality            = F1AP_Criticality_reject;
      cells_to_be_activated_list_itemExtIEs->extensionValue.present = F1AP_Cells_to_be_Activated_List_ItemExtIEs__extensionValue_PR_GNB_CUSystemInformation;

      F1AP_GNB_CUSystemInformation_t *gNB_CUSystemInformation = (F1AP_GNB_CUSystemInformation_t *)calloc(1, sizeof(F1AP_GNB_CUSystemInformation_t));
      //LOG_I(F1AP, "%s() SI %d size %d: ", __func__, i, f1ap_setup_resp->SI_container_length[i][0]);
      //for (int n = 0; n < f1ap_setup_resp->SI_container_length[i][0]; n++)
      //  printf("%02x ", f1ap_setup_resp->SI_container[i][0][n]);
<<<<<<< HEAD
          //printf("\n");

          // for (int sIBtype=2;sIBtype<33;sIBtype++) { //21 ? 33 ?
      for (int sIBtype=2;sIBtype<21;sIBtype++) {
        if (f1ap_setup_resp->cells_to_activate[i].SI_container[sIBtype]!=NULL) {
          AssertFatal(sIBtype < 6 || sIBtype == 9, "Illegal SI type %d\n",sIBtype);
          F1AP_SibtypetobeupdatedListItem_t *sib_item = calloc(1,sizeof(*sib_item));
          memset((void*)sib_item,0,sizeof(*sib_item));
          sib_item->sIBtype = sIBtype;
          OCTET_STRING_fromBuf(&sib_item->sIBmessage,
             (const char*)f1ap_setup_resp->cells_to_activate[i].SI_container[sIBtype],
             f1ap_setup_resp->cells_to_activate[i].SI_container_length[sIBtype]);

          LOG_D(F1AP, "f1ap_setup_resp->SI_container_length[%d][%d] = %d \n", i,sIBtype,f1ap_setup_resp->cells_to_activate[i].SI_container_length[sIBtype]);
          ASN_SEQUENCE_ADD(&gNB_CUSystemInformation->sibtypetobeupdatedlist.list,sib_item);
=======
      //printf("\n");
      for (int j=2;
           j<10;
           j++) {
        if (j==6) j=9;
        if (f1ap_setup_resp->SI_container[i][j]!=NULL) {
          LOG_I(F1AP,"SETUP RESP: SI %d, Type %d\n",i,j);
          AssertFatal((j < 6) || (j == 9), "Illegal SI type %d\n",j);
          F1AP_SibtypetobeupdatedListItem_t *sib_item = calloc(1,sizeof(*sib_item));
	  sib_item->sIBtype = j;
          OCTET_STRING_fromBuf(&sib_item->sIBmessage,
                               (const char*)f1ap_setup_resp->SI_container[i][j], 
                               f1ap_setup_resp->SI_container_length[i][j]);
        
          LOG_I(F1AP, "f1ap_setup_resp->SI_container_length[%d][%d] = %d \n", i,j,f1ap_setup_resp->SI_container_length[i][j]);
	  ASN_SEQUENCE_ADD(&gNB_CUSystemInformation->sibtypetobeupdatedlist.list,sib_item);
>>>>>>> df6b6a72
        }
      }
      cells_to_be_activated_list_itemExtIEs->extensionValue.choice.GNB_CUSystemInformation = *gNB_CUSystemInformation;

      F1AP_ProtocolExtensionContainer_154P112_t p_154P112_t;
      memset((void *)&p_154P112_t, 0, sizeof(F1AP_ProtocolExtensionContainer_154P112_t));

<<<<<<< HEAD
      ASN_SEQUENCE_ADD(&p_154P112_t.list, cells_to_be_activated_list_itemExtIEs);
=======
      F1AP_ProtocolExtensionContainer_154P112_t p_154P112_t;
      memset((void *)&p_154P112_t, 0, sizeof(F1AP_ProtocolExtensionContainer_154P112_t));

      ASN_SEQUENCE_ADD(&p_154P112_t.list,
                      cells_to_be_activated_list_itemExtIEs);
>>>>>>> df6b6a72
      cells_to_be_activated_list_item.iE_Extensions = (struct F1AP_ProtocolExtensionContainer*)&p_154P112_t;

      free(gNB_CUSystemInformation);
      gNB_CUSystemInformation = NULL;
      }
      /* ADD */
      cells_to_be_activated_list_item_ies->value.choice.Cells_to_be_Activated_List_Item = cells_to_be_activated_list_item;
      ASN_SEQUENCE_ADD(&ie->value.choice.Cells_to_be_Activated_List.list, cells_to_be_activated_list_item_ies);
    }
    ASN_SEQUENCE_ADD(&out->protocolIEs.list, ie);
  }

  /* encode */
  if (f1ap_encode_pdu(&pdu, &buffer, &len) < 0) {
    LOG_E(F1AP, "Failed to encode F1 setup response\n");
    return -1;
  }

  cu_f1ap_itti_send_sctp_data_req(instance, f1ap_du_data_from_du->assoc_id, buffer, len, 0);

  return 0;
}

int CU_send_F1_SETUP_FAILURE(instance_t instance) {
  LOG_D(F1AP, "CU_send_F1_SETUP_FAILURE\n");
  
  module_id_t enb_mod_idP;
  module_id_t cu_mod_idP;

  // This should be fixed
  enb_mod_idP = (module_id_t)0;
  cu_mod_idP  = (module_id_t)0;

  F1AP_F1AP_PDU_t           pdu;
  F1AP_F1SetupFailure_t    *out;
  F1AP_F1SetupFailureIEs_t *ie;

  uint8_t  *buffer;
  uint32_t  len;

  /* Create */
  /* 0. Message Type */
  memset(&pdu, 0, sizeof(pdu));
  pdu.present = F1AP_F1AP_PDU_PR_unsuccessfulOutcome;
  pdu.choice.unsuccessfulOutcome = (F1AP_UnsuccessfulOutcome_t *)calloc(1, sizeof(F1AP_UnsuccessfulOutcome_t));
  pdu.choice.unsuccessfulOutcome->procedureCode = F1AP_ProcedureCode_id_F1Setup;
  pdu.choice.unsuccessfulOutcome->criticality   = F1AP_Criticality_reject;
  pdu.choice.unsuccessfulOutcome->value.present = F1AP_UnsuccessfulOutcome__value_PR_F1SetupFailure;
  out = &pdu.choice.unsuccessfulOutcome->value.choice.F1SetupFailure;

  /* mandatory */
  /* c1. Transaction ID (integer value)*/
  ie = (F1AP_F1SetupFailureIEs_t *)calloc(1, sizeof(F1AP_F1SetupFailureIEs_t));
  ie->id                        = F1AP_ProtocolIE_ID_id_TransactionID;
  ie->criticality               = F1AP_Criticality_reject;
  ie->value.present             = F1AP_F1SetupFailureIEs__value_PR_TransactionID;
  ie->value.choice.TransactionID = F1AP_get_next_transaction_identifier(enb_mod_idP, cu_mod_idP);
  ASN_SEQUENCE_ADD(&out->protocolIEs.list, ie);

  /* mandatory */
  /* c2. Cause */
  ie = (F1AP_F1SetupFailureIEs_t *)calloc(1, sizeof(F1AP_F1SetupFailureIEs_t));
  ie->id                        = F1AP_ProtocolIE_ID_id_Cause;
  ie->criticality               = F1AP_Criticality_ignore;
  ie->value.present             = F1AP_F1SetupFailureIEs__value_PR_Cause;
  ie->value.choice.Cause.present = F1AP_Cause_PR_radioNetwork;
  ie->value.choice.Cause.choice.radioNetwork = F1AP_CauseRadioNetwork_unspecified;
  ASN_SEQUENCE_ADD(&out->protocolIEs.list, ie);

  /* optional */
  /* c3. TimeToWait */
  if (0) {
    ie = (F1AP_F1SetupFailureIEs_t *)calloc(1, sizeof(F1AP_F1SetupFailureIEs_t));
    ie->id                        = F1AP_ProtocolIE_ID_id_TimeToWait;
    ie->criticality               = F1AP_Criticality_ignore;
    ie->value.present             = F1AP_F1SetupFailureIEs__value_PR_TimeToWait;
    ie->value.choice.TimeToWait = F1AP_TimeToWait_v10s;
    ASN_SEQUENCE_ADD(&out->protocolIEs.list, ie);
  }

  /* optional */
  /* c4. CriticalityDiagnostics*/
  if (0) {
    ie = (F1AP_F1SetupFailureIEs_t *)calloc(1, sizeof(F1AP_F1SetupFailureIEs_t));
    ie->id                        = F1AP_ProtocolIE_ID_id_CriticalityDiagnostics;
    ie->criticality               = F1AP_Criticality_ignore;
    ie->value.present             = F1AP_F1SetupFailureIEs__value_PR_CriticalityDiagnostics;
    ie->value.choice.CriticalityDiagnostics.procedureCode = (F1AP_ProcedureCode_t *)calloc(1, sizeof(F1AP_ProcedureCode_t));
    *ie->value.choice.CriticalityDiagnostics.procedureCode = F1AP_ProcedureCode_id_UEContextSetup;
    ie->value.choice.CriticalityDiagnostics.triggeringMessage = (F1AP_TriggeringMessage_t *)calloc(1, sizeof(F1AP_TriggeringMessage_t));
    *ie->value.choice.CriticalityDiagnostics.triggeringMessage = F1AP_TriggeringMessage_initiating_message;
    ie->value.choice.CriticalityDiagnostics.procedureCriticality = (F1AP_Criticality_t *)calloc(1, sizeof(F1AP_Criticality_t));
    *ie->value.choice.CriticalityDiagnostics.procedureCriticality = F1AP_Criticality_reject;
    ie->value.choice.CriticalityDiagnostics.transactionID = (F1AP_TransactionID_t *)calloc(1, sizeof(F1AP_TransactionID_t));
    *ie->value.choice.CriticalityDiagnostics.transactionID = 0;
    ASN_SEQUENCE_ADD(&out->protocolIEs.list, ie);
  }

  /* encode */
  if (f1ap_encode_pdu(&pdu, &buffer, &len) < 0) {
    LOG_E(F1AP, "Failed to encode F1 setup failure\n");
    return -1;
  }

  cu_f1ap_itti_send_sctp_data_req(instance, f1ap_du_data_from_du->assoc_id, buffer, len, 0);

  return 0;
}



/*
    gNB-DU Configuration Update
*/

int CU_handle_gNB_DU_CONFIGURATION_UPDATE(instance_t instance,
                                           uint32_t assoc_id,
                                           uint32_t stream,
                                           F1AP_F1AP_PDU_t *pdu) {
  AssertFatal(1==0,"Not implemented yet\n");
}

int CU_send_gNB_DU_CONFIGURATION_FAILURE(instance_t instance,
                    F1AP_GNBDUConfigurationUpdateFailure_t *GNBDUConfigurationUpdateFailure) {
  AssertFatal(1==0,"Not implemented yet\n");
}

int CU_send_gNB_DU_CONFIGURATION_UPDATE_ACKNOWLEDGE(instance_t instance,
                    F1AP_GNBDUConfigurationUpdateAcknowledge_t *GNBDUConfigurationUpdateAcknowledge) {
  AssertFatal(1==0,"Not implemented yet\n");
}



/*
    gNB-CU Configuration Update
*/

//void CU_send_gNB_CU_CONFIGURATION_UPDATE(F1AP_GNBCUConfigurationUpdate_t *GNBCUConfigurationUpdate) {
int CU_send_gNB_CU_CONFIGURATION_UPDATE(instance_t instance, f1ap_gnb_cu_configuration_update_t *f1ap_gnb_cu_configuration_update) {
  F1AP_F1AP_PDU_t                    pdu;
  F1AP_GNBCUConfigurationUpdate_t    *out;
  F1AP_GNBCUConfigurationUpdateIEs_t *ie;

  uint8_t  *buffer;
  uint32_t  len;
  int       i = 0;


  /* Create */
  /* 0. Message Type */
  memset(&pdu, 0, sizeof(pdu));
  pdu.present = F1AP_F1AP_PDU_PR_initiatingMessage;
  pdu.choice.initiatingMessage = (F1AP_InitiatingMessage_t *)calloc(1, sizeof(F1AP_InitiatingMessage_t));
  pdu.choice.initiatingMessage->procedureCode = F1AP_ProcedureCode_id_gNBCUConfigurationUpdate;
  pdu.choice.initiatingMessage->criticality   = F1AP_Criticality_reject;
  pdu.choice.initiatingMessage->value.present = F1AP_InitiatingMessage__value_PR_GNBCUConfigurationUpdate;
  out = &pdu.choice.initiatingMessage->value.choice.GNBCUConfigurationUpdate;

  /* mandatory */
  /* c1. Transaction ID (integer value) */
  ie = (F1AP_GNBCUConfigurationUpdateIEs_t *)calloc(1, sizeof(F1AP_GNBCUConfigurationUpdateIEs_t));
  ie->id                        = F1AP_ProtocolIE_ID_id_TransactionID;
  ie->criticality               = F1AP_Criticality_reject;
  ie->value.present             = F1AP_GNBCUConfigurationUpdateIEs__value_PR_TransactionID;
  ie->value.choice.TransactionID = F1AP_get_next_transaction_identifier(instance, 0);
  ASN_SEQUENCE_ADD(&out->protocolIEs.list, ie);


  
  // mandatory
  // c2. Cells_to_be_Activated_List 
  if (f1ap_gnb_cu_configuration_update->num_cells_to_activate > 0) {
    ie = (F1AP_GNBCUConfigurationUpdateIEs_t *)calloc(1, sizeof(F1AP_GNBCUConfigurationUpdateIEs_t));
    ie->id                        = F1AP_ProtocolIE_ID_id_Cells_to_be_Activated_List;
    ie->criticality               = F1AP_Criticality_reject;
    ie->value.present             = F1AP_GNBCUConfigurationUpdateIEs__value_PR_Cells_to_be_Activated_List;
    
    for (i=0; i<f1ap_gnb_cu_configuration_update->num_cells_to_activate; i++) {
      
      F1AP_Cells_to_be_Activated_List_ItemIEs_t *cells_to_be_activated_list_item_ies;
      cells_to_be_activated_list_item_ies = (F1AP_Cells_to_be_Activated_List_ItemIEs_t *)calloc(1, sizeof(F1AP_Cells_to_be_Activated_List_ItemIEs_t));
      cells_to_be_activated_list_item_ies->id = F1AP_ProtocolIE_ID_id_Cells_to_be_Activated_List_Item;
      cells_to_be_activated_list_item_ies->criticality = F1AP_Criticality_reject;
      cells_to_be_activated_list_item_ies->value.present = F1AP_Cells_to_be_Activated_List_ItemIEs__value_PR_Cells_to_be_Activated_List_Item;
      
      // 2.1 cells to be Activated list item
      F1AP_Cells_to_be_Activated_List_Item_t cells_to_be_activated_list_item;
      memset((void *)&cells_to_be_activated_list_item, 0, sizeof(F1AP_Cells_to_be_Activated_List_Item_t));
      
      // - nRCGI 
      F1AP_NRCGI_t nRCGI;
      memset(&nRCGI, 0, sizeof(F1AP_NRCGI_t));
      MCC_MNC_TO_PLMNID(f1ap_gnb_cu_configuration_update->cells_to_activate[i].mcc, 
			f1ap_gnb_cu_configuration_update->cells_to_activate[i].mnc, 
			f1ap_gnb_cu_configuration_update->cells_to_activate[i].mnc_digit_length,
			&nRCGI.pLMN_Identity);
      NR_CELL_ID_TO_BIT_STRING(f1ap_gnb_cu_configuration_update->cells_to_activate[i].nr_cellid, 
			       &nRCGI.nRCellIdentity);
      cells_to_be_activated_list_item.nRCGI = nRCGI;
      
      // optional
      // -nRPCI
      cells_to_be_activated_list_item.nRPCI = (F1AP_NRPCI_t *)calloc(1, sizeof(F1AP_NRPCI_t));
      *cells_to_be_activated_list_item.nRPCI = f1ap_gnb_cu_configuration_update->cells_to_activate[i].nrpci;  // int 0..1007
      
      // optional 
      // 3.1.2 gNB-CUSystem Information
      F1AP_Cells_to_be_Activated_List_ItemExtIEs_t *cells_to_be_activated_list_itemExtIEs;
      cells_to_be_activated_list_itemExtIEs = (F1AP_Cells_to_be_Activated_List_ItemExtIEs_t *)calloc(1, sizeof(F1AP_Cells_to_be_Activated_List_ItemExtIEs_t));
      cells_to_be_activated_list_itemExtIEs->id                     = F1AP_ProtocolIE_ID_id_gNB_CUSystemInformation;
      cells_to_be_activated_list_itemExtIEs->criticality            = F1AP_Criticality_reject;
      cells_to_be_activated_list_itemExtIEs->extensionValue.present = F1AP_Cells_to_be_Activated_List_ItemExtIEs__extensionValue_PR_GNB_CUSystemInformation;

      if (f1ap_gnb_cu_configuration_update->cells_to_activate[i].num_SI > 0) {
	F1AP_GNB_CUSystemInformation_t *gNB_CUSystemInformation = (F1AP_GNB_CUSystemInformation_t *)calloc(1, sizeof(F1AP_GNB_CUSystemInformation_t));
	//LOG_I(F1AP, "%s() SI %d size %d: ", __func__, i, f1ap_setup_resp->SI_container_length[i][0]);
	//for (int n = 0; n < f1ap_setup_resp->SI_container_length[i][0]; n++)
	//  printf("%02x ", f1ap_setup_resp->SI_container[i][0][n]);
	//printf("\n");
	
	// for (int sIBtype=2;sIBtype<33;sIBtype++) { //21 ? 33 ?
	for (int sIBtype=2;sIBtype<21;sIBtype++) {
	  if (f1ap_gnb_cu_configuration_update->cells_to_activate[i].SI_container[sIBtype]!=NULL) {
	    AssertFatal(sIBtype < 6 || sIBtype == 9, "Illegal SI type %d\n",sIBtype);
	    F1AP_SibtypetobeupdatedListItem_t *sib_item = calloc(1,sizeof(*sib_item));
	    memset((void*)sib_item,0,sizeof(*sib_item));
	    sib_item->sIBtype = sIBtype;
	    OCTET_STRING_fromBuf(&sib_item->sIBmessage,
				 (const char*)f1ap_gnb_cu_configuration_update->cells_to_activate[i].SI_container[sIBtype], 
				 f1ap_gnb_cu_configuration_update->cells_to_activate[i].SI_container_length[sIBtype]);
	    
	    LOG_D(F1AP, "f1ap_setup_resp->SI_container_length[%d][%d] = %d \n", i,sIBtype,f1ap_gnb_cu_configuration_update->cells_to_activate[i].SI_container_length[sIBtype]);
	    ASN_SEQUENCE_ADD(&gNB_CUSystemInformation->sibtypetobeupdatedlist.list,sib_item);
	  }
	}
	cells_to_be_activated_list_itemExtIEs->extensionValue.choice.GNB_CUSystemInformation = *gNB_CUSystemInformation;
	
	
	F1AP_ProtocolExtensionContainer_154P112_t p_154P112_t;
	memset((void *)&p_154P112_t, 0, sizeof(F1AP_ProtocolExtensionContainer_154P112_t));
	
	ASN_SEQUENCE_ADD(&p_154P112_t.list,
			 cells_to_be_activated_list_itemExtIEs);
	cells_to_be_activated_list_item.iE_Extensions = (struct F1AP_ProtocolExtensionContainer*)&p_154P112_t;
      
	free(gNB_CUSystemInformation);
	gNB_CUSystemInformation = NULL;
      }      

      // ADD
      cells_to_be_activated_list_item_ies->value.choice.Cells_to_be_Activated_List_Item = cells_to_be_activated_list_item;
      ASN_SEQUENCE_ADD(&ie->value.choice.Cells_to_be_Activated_List.list,
		       cells_to_be_activated_list_item_ies);
    }    
    ASN_SEQUENCE_ADD(&out->protocolIEs.list, ie);
    
  }
  
  /*

  // c3. Cells_to_be_Deactivated_List 
  //
  ie = (F1AP_GNBCUConfigurationUpdateIEs_t *)calloc(1, sizeof(F1AP_GNBCUConfigurationUpdateIEs_t));
  ie->id                        = F1AP_ProtocolIE_ID_id_Cells_to_be_Deactivated_List;
  ie->criticality               = F1AP_Criticality_reject;
  ie->value.present             = F1AP_GNBCUConfigurationUpdateIEs__value_PR_Cells_to_be_Deactivated_List;

  for (i=0;
       i<1;
       i++) {

       F1AP_Cells_to_be_Deactivated_List_ItemIEs_t *cells_to_be_deactivated_list_item_ies;
       cells_to_be_deactivated_list_item_ies = (F1AP_Cells_to_be_Deactivated_List_ItemIEs_t *)calloc(1, sizeof(F1AP_Cells_to_be_Deactivated_List_ItemIEs_t));
       cells_to_be_deactivated_list_item_ies->id = F1AP_ProtocolIE_ID_id_Cells_to_be_Activated_List_Item;
       cells_to_be_deactivated_list_item_ies->criticality = F1AP_Criticality_reject;
       cells_to_be_deactivated_list_item_ies->value.present = F1AP_Cells_to_be_Deactivated_List_ItemIEs__value_PR_Cells_to_be_Deactivated_List_Item;

       // 3.1 cells to be Deactivated list item 
       F1AP_Cells_to_be_Deactivated_List_Item_t cells_to_be_deactivated_list_item;
       memset((void *)&cells_to_be_deactivated_list_item, 0, sizeof(F1AP_Cells_to_be_Deactivated_List_Item_t));


       F1AP_NRCGI_t nRCGI;
       memset(&nRCGI, 0, sizeof(F1AP_NRCGI_t));
       MCC_MNC_TO_PLMNID(mcc, mnc, mnc_digit_length,
                                           &nRCGI.pLMN_Identity);
       NR_CELL_ID_TO_BIT_STRING(123456, &nRCGI.nRCellIdentity);
       cells_to_be_deactivated_list_item.nRCGI = nRCGI;

       cells_to_be_deactivated_list_item_ies->value.choice.Cells_to_be_Deactivated_List_Item = cells_to_be_deactivated_list_item;
       ASN_SEQUENCE_ADD(&ie->value.choice.Cells_to_be_Deactivated_List.list,
                        cells_to_be_deactivated_list_item_ies);
  }  
  ASN_SEQUENCE_ADD(&out->protocolIEs.list, ie);
*/


  /*
  // c4. GNB_CU_TNL_Association_To_Add_List
  
  ie = (F1AP_GNBCUConfigurationUpdateIEs_t *)calloc(1, sizeof(F1AP_GNBCUConfigurationUpdateIEs_t));
  ie->id                        = F1AP_ProtocolIE_ID_id_GNB_CU_TNL_Association_To_Add_List;
  ie->criticality               = F1AP_Criticality_reject;
  ie->value.present             = F1AP_GNBCUConfigurationUpdateIEs__value_PR_GNB_CU_TNL_Association_To_Add_List;

  for (i=0;
       i<1;
       i++) {

       F1AP_GNB_CU_TNL_Association_To_Add_ItemIEs_t *gnb_cu_tnl_association_to_add_item_ies;
       gnb_cu_tnl_association_to_add_item_ies = (F1AP_GNB_CU_TNL_Association_To_Add_ItemIEs_t *)calloc(1, sizeof(F1AP_GNB_CU_TNL_Association_To_Add_ItemIEs_t));
       gnb_cu_tnl_association_to_add_item_ies->id = F1AP_ProtocolIE_ID_id_GNB_CU_TNL_Association_To_Add_Item;
       gnb_cu_tnl_association_to_add_item_ies->criticality = F1AP_Criticality_reject;
       gnb_cu_tnl_association_to_add_item_ies->value.present = F1AP_GNB_CU_TNL_Association_To_Add_ItemIEs__value_PR_GNB_CU_TNL_Association_To_Add_Item;

       // 4.1 GNB_CU_TNL_Association_To_Add_Item 
       F1AP_GNB_CU_TNL_Association_To_Add_Item_t gnb_cu_tnl_association_to_add_item;
       memset((void *)&gnb_cu_tnl_association_to_add_item, 0, sizeof(F1AP_GNB_CU_TNL_Association_To_Add_Item_t));


       // 4.1.1 tNLAssociationTransportLayerAddress
       F1AP_CP_TransportLayerAddress_t transportLayerAddress;
       memset((void *)&transportLayerAddress, 0, sizeof(F1AP_CP_TransportLayerAddress_t));
       transportLayerAddress.present = F1AP_CP_TransportLayerAddress_PR_endpoint_IP_address;
       TRANSPORT_LAYER_ADDRESS_IPv4_TO_BIT_STRING(1234, &transportLayerAddress.choice.endpoint_IP_address);
       
       // memset((void *)&transportLayerAddress, 0, sizeof(F1AP_CP_TransportLayerAddress_t));
       // transportLayerAddress.present = F1AP_CP_TransportLayerAddress_PR_endpoint_IP_address_and_port;
       // transportLayerAddress.choice.endpoint_IP_address_and_port = (F1AP_Endpoint_IP_address_and_port_t *)calloc(1, sizeof(F1AP_Endpoint_IP_address_and_port_t));
       // TRANSPORT_LAYER_ADDRESS_IPv4_TO_BIT_STRING(1234, &transportLayerAddress.choice.endpoint_IP_address_and_port.endpoint_IP_address);

       gnb_cu_tnl_association_to_add_item.tNLAssociationTransportLayerAddress = transportLayerAddress;

       // 4.1.2 tNLAssociationUsage
       gnb_cu_tnl_association_to_add_item.tNLAssociationUsage = F1AP_TNLAssociationUsage_non_ue;
       

       
       gnb_cu_tnl_association_to_add_item_ies->value.choice.GNB_CU_TNL_Association_To_Add_Item = gnb_cu_tnl_association_to_add_item;
       ASN_SEQUENCE_ADD(&ie->value.choice.GNB_CU_TNL_Association_To_Add_List.list,
                        gnb_cu_tnl_association_to_add_item_ies);
  }  
  ASN_SEQUENCE_ADD(&out->protocolIEs.list, ie);

  */

  /* 
 
  // c5. GNB_CU_TNL_Association_To_Remove_List
  ie = (F1AP_GNBCUConfigurationUpdateIEs_t *)calloc(1, sizeof(F1AP_GNBCUConfigurationUpdateIEs_t));
  ie->id                        = F1AP_ProtocolIE_ID_id_GNB_CU_TNL_Association_To_Remove_List;
  ie->criticality               = F1AP_Criticality_reject;
  ie->value.present             = F1AP_GNBCUConfigurationUpdateIEs__value_PR_GNB_CU_TNL_Association_To_Remove_List;
  for (i=0;
       i<1;
       i++) {

       F1AP_GNB_CU_TNL_Association_To_Remove_ItemIEs_t *gnb_cu_tnl_association_to_remove_item_ies;
       gnb_cu_tnl_association_to_remove_item_ies = (F1AP_GNB_CU_TNL_Association_To_Remove_ItemIEs_t *)calloc(1, sizeof(F1AP_GNB_CU_TNL_Association_To_Remove_ItemIEs_t));
       gnb_cu_tnl_association_to_remove_item_ies->id = F1AP_ProtocolIE_ID_id_GNB_CU_TNL_Association_To_Remove_Item;
       gnb_cu_tnl_association_to_remove_item_ies->criticality = F1AP_Criticality_reject;
       gnb_cu_tnl_association_to_remove_item_ies->value.present = F1AP_GNB_CU_TNL_Association_To_Remove_ItemIEs__value_PR_GNB_CU_TNL_Association_To_Remove_Item;

       // 4.1 GNB_CU_TNL_Association_To_Remove_Item
       F1AP_GNB_CU_TNL_Association_To_Remove_Item_t gnb_cu_tnl_association_to_remove_item;
       memset((void *)&gnb_cu_tnl_association_to_remove_item, 0, sizeof(F1AP_GNB_CU_TNL_Association_To_Remove_Item_t));


       // 4.1.1 tNLAssociationTransportLayerAddress 
       F1AP_CP_TransportLayerAddress_t transportLayerAddress;
       memset((void *)&transportLayerAddress, 0, sizeof(F1AP_CP_TransportLayerAddress_t));
       transportLayerAddress.present = F1AP_CP_TransportLayerAddress_PR_endpoint_IP_address;
       TRANSPORT_LAYER_ADDRESS_IPv4_TO_BIT_STRING(1234, &transportLayerAddress.choice.endpoint_IP_address);
       
       // memset((void *)&transportLayerAddress, 0, sizeof(F1AP_CP_TransportLayerAddress_t));
       // transportLayerAddress.present = F1AP_CP_TransportLayerAddress_PR_endpoint_IP_address_and_port;
       // transportLayerAddress.choice.endpoint_IP_address_and_port = (F1AP_Endpoint_IP_address_and_port_t *)calloc(1, sizeof(F1AP_Endpoint_IP_address_and_port_t));
       // TRANSPORT_LAYER_ADDRESS_IPv4_TO_BIT_STRING(1234, &transportLayerAddress.choice.endpoint_IP_address_and_port.endpoint_IP_address);

       gnb_cu_tnl_association_to_remove_item.tNLAssociationTransportLayerAddress = transportLayerAddress;
   


       gnb_cu_tnl_association_to_remove_item_ies->value.choice.GNB_CU_TNL_Association_To_Remove_Item = gnb_cu_tnl_association_to_remove_item;
       ASN_SEQUENCE_ADD(&ie->value.choice.GNB_CU_TNL_Association_To_Remove_List.list,
                        gnb_cu_tnl_association_to_remove_item_ies);
  }  
  ASN_SEQUENCE_ADD(&out->protocolIEs.list, ie);
  */

  /* 
  //c6. GNB_CU_TNL_Association_To_Update_List
  ie = (F1AP_GNBCUConfigurationUpdateIEs_t *)calloc(1, sizeof(F1AP_GNBCUConfigurationUpdateIEs_t));
  ie->id                        = F1AP_ProtocolIE_ID_id_GNB_CU_TNL_Association_To_Update_List;
  ie->criticality               = F1AP_Criticality_reject;
  ie->value.present             = F1AP_GNBCUConfigurationUpdateIEs__value_PR_GNB_CU_TNL_Association_To_Update_List;
  for (i=0;
       i<1;
       i++) {

       F1AP_GNB_CU_TNL_Association_To_Update_ItemIEs_t *gnb_cu_tnl_association_to_update_item_ies;
       gnb_cu_tnl_association_to_update_item_ies = (F1AP_GNB_CU_TNL_Association_To_Update_ItemIEs_t *)calloc(1, sizeof(F1AP_GNB_CU_TNL_Association_To_Update_ItemIEs_t));
       gnb_cu_tnl_association_to_update_item_ies->id = F1AP_ProtocolIE_ID_id_GNB_CU_TNL_Association_To_Update_Item;
       gnb_cu_tnl_association_to_update_item_ies->criticality = F1AP_Criticality_reject;
       gnb_cu_tnl_association_to_update_item_ies->value.present = F1AP_GNB_CU_TNL_Association_To_Update_ItemIEs__value_PR_GNB_CU_TNL_Association_To_Update_Item;

       // 4.1 GNB_CU_TNL_Association_To_Update_Item 
       F1AP_GNB_CU_TNL_Association_To_Update_Item_t gnb_cu_tnl_association_to_update_item;
       memset((void *)&gnb_cu_tnl_association_to_update_item, 0, sizeof(F1AP_GNB_CU_TNL_Association_To_Update_Item_t));


       // 4.1.1 tNLAssociationTransportLayerAddress
       F1AP_CP_TransportLayerAddress_t transportLayerAddress;
       memset((void *)&transportLayerAddress, 0, sizeof(F1AP_CP_TransportLayerAddress_t));
       transportLayerAddress.present = F1AP_CP_TransportLayerAddress_PR_endpoint_IP_address;
       TRANSPORT_LAYER_ADDRESS_IPv4_TO_BIT_STRING(1234, &transportLayerAddress.choice.endpoint_IP_address);
       
       // memset((void *)&transportLayerAddress, 0, sizeof(F1AP_CP_TransportLayerAddress_t));
       // transportLayerAddress.present = F1AP_CP_TransportLayerAddress_PR_endpoint_IP_address_and_port;
       // transportLayerAddress.choice.endpoint_IP_address_and_port = (F1AP_Endpoint_IP_address_and_port_t *)calloc(1, sizeof(F1AP_Endpoint_IP_address_and_port_t));
       // TRANSPORT_LAYER_ADDRESS_IPv4_TO_BIT_STRING(1234, &transportLayerAddress.choice.endpoint_IP_address_and_port.endpoint_IP_address);

       gnb_cu_tnl_association_to_update_item.tNLAssociationTransportLayerAddress = transportLayerAddress;
   

       // 4.1.2 tNLAssociationUsage 
       if (1) {
         gnb_cu_tnl_association_to_update_item.tNLAssociationUsage = (F1AP_TNLAssociationUsage_t *)calloc(1, sizeof(F1AP_TNLAssociationUsage_t));
         *gnb_cu_tnl_association_to_update_item.tNLAssociationUsage = F1AP_TNLAssociationUsage_non_ue;
       }
       

       gnb_cu_tnl_association_to_update_item_ies->value.choice.GNB_CU_TNL_Association_To_Update_Item = gnb_cu_tnl_association_to_update_item;
       ASN_SEQUENCE_ADD(&ie->value.choice.GNB_CU_TNL_Association_To_Update_List.list,
                        gnb_cu_tnl_association_to_update_item_ies);
  }  
  ASN_SEQUENCE_ADD(&out->protocolIEs.list, ie);
  */

  /* 
  // c7. Cells_to_be_Barred_List
  ie = (F1AP_GNBCUConfigurationUpdateIEs_t *)calloc(1, sizeof(F1AP_GNBCUConfigurationUpdateIEs_t));
  ie->id                        = F1AP_ProtocolIE_ID_id_Cells_to_be_Barred_List;
  ie->criticality               = F1AP_Criticality_reject;
  ie->value.present             = F1AP_GNBCUConfigurationUpdateIEs__value_PR_Cells_to_be_Barred_List;
  for (i=0;
       i<1;
       i++) {

       F1AP_Cells_to_be_Barred_ItemIEs_t *cells_to_be_barred_item_ies;
       cells_to_be_barred_item_ies = (F1AP_Cells_to_be_Barred_ItemIEs_t *)calloc(1, sizeof(F1AP_Cells_to_be_Barred_ItemIEs_t));
       cells_to_be_barred_item_ies->id = F1AP_ProtocolIE_ID_id_Cells_to_be_Activated_List_Item;
       cells_to_be_barred_item_ies->criticality = F1AP_Criticality_reject;
       cells_to_be_barred_item_ies->value.present = F1AP_Cells_to_be_Barred_ItemIEs__value_PR_Cells_to_be_Barred_Item;

       // 7.1 cells to be Deactivated list item
       F1AP_Cells_to_be_Barred_Item_t cells_to_be_barred_item;
       memset((void *)&cells_to_be_barred_item, 0, sizeof(F1AP_Cells_to_be_Barred_Item_t));

       // - nRCGI 
       F1AP_NRCGI_t nRCGI;
       memset(&nRCGI,0,sizeof(F1AP_NRCGI_t));
       MCC_MNC_TO_PLMNID(mcc, mnc, mnc_digit_length,
                                           &nRCGI.pLMN_Identity);
       NR_CELL_ID_TO_BIT_STRING(123456, &nRCGI.nRCellIdentity);
       cells_to_be_barred_item.nRCGI = nRCGI;
       
       // 7.2 cellBarred
       cells_to_be_barred_item.cellBarred = F1AP_CellBarred_not_barred;

       cells_to_be_barred_item_ies->value.choice.Cells_to_be_Barred_Item = cells_to_be_barred_item;
       ASN_SEQUENCE_ADD(&ie->value.choice.Cells_to_be_Barred_List.list,
                        cells_to_be_barred_item_ies);
  }
  ASN_SEQUENCE_ADD(&out->protocolIEs.list, ie);

  */

  /*
  // c8. Protected_EUTRA_Resources_List
  ie = (F1AP_GNBCUConfigurationUpdateIEs_t *)calloc(1, sizeof(F1AP_GNBCUConfigurationUpdateIEs_t));
  ie->id                        = F1AP_ProtocolIE_ID_id_Protected_EUTRA_Resources_List;
  ie->criticality               = F1AP_Criticality_reject;
  ie->value.present             = F1AP_GNBCUConfigurationUpdateIEs__value_PR_Protected_EUTRA_Resources_List;

  for (i=0;
       i<1;
       i++) {


       F1AP_Protected_EUTRA_Resources_ItemIEs_t *protected_eutra_resources_item_ies;

       // 8.1 SpectrumSharingGroupID
       protected_eutra_resources_item_ies = (F1AP_Protected_EUTRA_Resources_ItemIEs_t *)calloc(1, sizeof(F1AP_Protected_EUTRA_Resources_ItemIEs_t));
       protected_eutra_resources_item_ies->id = F1AP_ProtocolIE_ID_id_Protected_EUTRA_Resources_List;
       protected_eutra_resources_item_ies->criticality = F1AP_Criticality_reject;
       protected_eutra_resources_item_ies->value.present = F1AP_Protected_EUTRA_Resources_ItemIEs__value_PR_Protected_EUTRA_Resources_Item;
       ((F1AP_Protected_EUTRA_Resources_Item_t*)&protected_eutra_resources_item_ies->value.choice.Protected_EUTRA_Resources_Item)->spectrumSharingGroupID = 123L;
       memset(&protected_eutra_resources_item_ies->value.choice.Protected_EUTRA_Resources_Item,0,
	      sizeof(F1AP_Protected_EUTRA_Resources_Item_t));
       ASN_SEQUENCE_ADD(&ie->value.choice.Protected_EUTRA_Resources_List.list, protected_eutra_resources_item_ies);

<<<<<<< HEAD

=======
/*
>>>>>>> df6b6a72
       F1AP_Served_EUTRA_Cells_Information_t served_eutra_cells_information;
       memset((void *)&served_eutra_cells_information, 0, sizeof(F1AP_Served_EUTRA_Cells_Information_t));

       F1AP_EUTRA_Mode_Info_t eUTRA_Mode_Info;
       memset((void *)&eUTRA_Mode_Info, 0, sizeof(F1AP_EUTRA_Mode_Info_t));

       // eUTRAFDD
       eUTRA_Mode_Info.present = F1AP_EUTRA_Mode_Info_PR_eUTRAFDD;
       F1AP_EUTRA_FDD_Info_t *eutra_fdd_info;
       eutra_fdd_info = (F1AP_EUTRA_FDD_Info_t *)calloc(1, sizeof(F1AP_EUTRA_FDD_Info_t));
       eutra_fdd_info->uL_offsetToPointA = 123L;
       eutra_fdd_info->dL_offsetToPointA = 456L;
       eUTRA_Mode_Info.choice.eUTRAFDD = eutra_fdd_info;

       // eUTRATDD
       // eUTRA_Mode_Info.present = F1AP_EUTRA_Mode_Info_PR_eUTRATDD;
       // F1AP_EUTRA_TDD_Info_t *eutra_tdd_info;
       // eutra_tdd_info = (F1AP_EUTRA_TDD_Info_t *)calloc(1, sizeof(F1AP_EUTRA_TDD_Info_t));
       // eutra_tdd_info->uL_offsetToPointA = 123L;
       // eutra_tdd_info->dL_offsetToPointA = 456L;
       // eUTRA_Mode_Info.choice.eUTRATDD = eutra_tdd_info;

       served_eutra_cells_information.eUTRA_Mode_Info = eUTRA_Mode_Info;

       OCTET_STRING_fromBuf(&served_eutra_cells_information.protectedEUTRAResourceIndication, "asdsa1d32sa1d31asd31as",
                       strlen("asdsa1d32sa1d31asd31as"));

       ASN_SEQUENCE_ADD(&protected_eutra_resources_item_ies->value.choice.ListofEUTRACellsinGNBDUCoordination.list, &served_eutra_cells_information);

       ASN_SEQUENCE_ADD(&ie->value.choice.Protected_EUTRA_Resources_List.list, protected_eutra_resources_item_ies);
<<<<<<< HEAD

=======
*/
>>>>>>> df6b6a72
  }
  ASN_SEQUENCE_ADD(&out->protocolIEs.list, ie);
  */


  /* encode */
  if (f1ap_encode_pdu(&pdu, &buffer, &len) < 0) {
    LOG_E(F1AP, "Failed to encode F1 gNB-CU CONFIGURATION UPDATE\n");
    return -1;
  }

  LOG_I(F1AP, "F1AP gNB-CU CONFIGURATION UPDATE : ");
  for (int i=0;i<len;i++) printf("%02x ",buffer[i]);
  printf("\n");
  cu_f1ap_itti_send_sctp_data_req(instance, f1ap_du_data_from_du->assoc_id, buffer, len, 0);
  return 0;
}

int CU_handle_gNB_CU_CONFIGURATION_UPDATE_FAILURE(instance_t instance,
                                                   uint32_t assoc_id,
                                                   uint32_t stream,
                                                   F1AP_F1AP_PDU_t *pdu) {
  AssertFatal(1==0,"Not implemented yet\n");
}

int CU_handle_gNB_CU_CONFIGURATION_UPDATE_ACKNOWLEDGE(instance_t instance,
                                                       uint32_t assoc_id,
                                                       uint32_t stream,
                                                       F1AP_F1AP_PDU_t *pdu) {
  LOG_I(F1AP,"Cell Configuration ok (assoc_id %d)\n",assoc_id);
  return(0);
}


int CU_handle_gNB_DU_RESOURCE_COORDINATION_REQUEST(instance_t instance,
                                                    uint32_t assoc_id,
                                                    uint32_t stream,
                                                    F1AP_F1AP_PDU_t *pdu) {
  AssertFatal(0, "Not implemented yet\n");
}

int CU_send_gNB_DU_RESOURCE_COORDINATION_RESPONSE(instance_t instance,
                    F1AP_GNBDUResourceCoordinationResponse_t *GNBDUResourceCoordinationResponse) {
  AssertFatal(0, "Not implemented yet\n");
}<|MERGE_RESOLUTION|>--- conflicted
+++ resolved
@@ -140,15 +140,9 @@
     served_cells_item_p = &(((F1AP_GNB_DU_Served_Cells_ItemIEs_t *)ie->value.choice.GNB_DU_Served_Cells_List.list.array[i])->value.choice.GNB_DU_Served_Cells_Item);
     
     /* tac */
-<<<<<<< HEAD
     if (served_cells_item_p->served_Cell_Information.fiveGS_TAC) {
       OCTET_STRING_TO_INT16(served_cells_item_p->served_Cell_Information.fiveGS_TAC, F1AP_SETUP_REQ(message_p).tac[i]);
-=======
-    if (served_celles_item_p->served_Cell_Information.fiveGS_TAC) {
-      OCTET_STRING_TO_INT16(served_celles_item_p->served_Cell_Information.fiveGS_TAC, F1AP_SETUP_REQ(message_p).tac[i]);
->>>>>>> df6b6a72
-      LOG_D(F1AP, "F1AP_SETUP_REQ(message_p).tac[%d] %d \n",
-            i, F1AP_SETUP_REQ(message_p).tac[i]);
+      LOG_D(F1AP, "F1AP_SETUP_REQ(message_p).tac[%d] %d \n", i, F1AP_SETUP_REQ(message_p).tac[i]);
     }
     /* - nRCGI */
     TBCD_TO_MCC_MNC(&(served_cells_item_p->served_Cell_Information.nRCGI.pLMN_Identity), F1AP_SETUP_REQ(message_p).mcc[i],
@@ -327,22 +321,22 @@
     ie->id                        = F1AP_ProtocolIE_ID_id_Cells_to_be_Activated_List;
     ie->criticality               = F1AP_Criticality_reject;
     ie->value.present             = F1AP_F1SetupResponseIEs__value_PR_Cells_to_be_Activated_List;
-    
-    
+
+
     for (i=0;
 	 i<num_cells_to_activate;
 	 i++) {
-      
+
       F1AP_Cells_to_be_Activated_List_ItemIEs_t *cells_to_be_activated_list_item_ies;
       cells_to_be_activated_list_item_ies = (F1AP_Cells_to_be_Activated_List_ItemIEs_t *)calloc(1, sizeof(F1AP_Cells_to_be_Activated_List_ItemIEs_t));
       cells_to_be_activated_list_item_ies->id = F1AP_ProtocolIE_ID_id_Cells_to_be_Activated_List_Item;
       cells_to_be_activated_list_item_ies->criticality = F1AP_Criticality_reject;
       cells_to_be_activated_list_item_ies->value.present = F1AP_Cells_to_be_Activated_List_ItemIEs__value_PR_Cells_to_be_Activated_List_Item;
-      
+
       /* 3.1 cells to be Activated list item */
       F1AP_Cells_to_be_Activated_List_Item_t cells_to_be_activated_list_item;
       memset((void *)&cells_to_be_activated_list_item, 0, sizeof(F1AP_Cells_to_be_Activated_List_Item_t));
-      
+
       /* - nRCGI */
       F1AP_NRCGI_t nRCGI;
       memset(&nRCGI, 0, sizeof(F1AP_NRCGI_t));
@@ -350,14 +344,14 @@
 			&nRCGI.pLMN_Identity);
       NR_CELL_ID_TO_BIT_STRING(f1ap_setup_resp->cells_to_activate[i].nr_cellid, &nRCGI.nRCellIdentity);
       cells_to_be_activated_list_item.nRCGI = nRCGI;
-      
+
       /* optional */
       /* - nRPCI */
       if (1) {
         cells_to_be_activated_list_item.nRPCI = (F1AP_NRPCI_t *)calloc(1, sizeof(F1AP_NRPCI_t));
         *cells_to_be_activated_list_item.nRPCI = f1ap_setup_resp->cells_to_activate[i].nrpci;  // int 0..1007
       }
-      
+
       /* optional */
       /* - gNB-CU System Information */
       if (1) {
@@ -372,7 +366,6 @@
       //LOG_I(F1AP, "%s() SI %d size %d: ", __func__, i, f1ap_setup_resp->SI_container_length[i][0]);
       //for (int n = 0; n < f1ap_setup_resp->SI_container_length[i][0]; n++)
       //  printf("%02x ", f1ap_setup_resp->SI_container[i][0][n]);
-<<<<<<< HEAD
           //printf("\n");
 
           // for (int sIBtype=2;sIBtype<33;sIBtype++) { //21 ? 33 ?
@@ -388,24 +381,6 @@
 
           LOG_D(F1AP, "f1ap_setup_resp->SI_container_length[%d][%d] = %d \n", i,sIBtype,f1ap_setup_resp->cells_to_activate[i].SI_container_length[sIBtype]);
           ASN_SEQUENCE_ADD(&gNB_CUSystemInformation->sibtypetobeupdatedlist.list,sib_item);
-=======
-      //printf("\n");
-      for (int j=2;
-           j<10;
-           j++) {
-        if (j==6) j=9;
-        if (f1ap_setup_resp->SI_container[i][j]!=NULL) {
-          LOG_I(F1AP,"SETUP RESP: SI %d, Type %d\n",i,j);
-          AssertFatal((j < 6) || (j == 9), "Illegal SI type %d\n",j);
-          F1AP_SibtypetobeupdatedListItem_t *sib_item = calloc(1,sizeof(*sib_item));
-	  sib_item->sIBtype = j;
-          OCTET_STRING_fromBuf(&sib_item->sIBmessage,
-                               (const char*)f1ap_setup_resp->SI_container[i][j], 
-                               f1ap_setup_resp->SI_container_length[i][j]);
-        
-          LOG_I(F1AP, "f1ap_setup_resp->SI_container_length[%d][%d] = %d \n", i,j,f1ap_setup_resp->SI_container_length[i][j]);
-	  ASN_SEQUENCE_ADD(&gNB_CUSystemInformation->sibtypetobeupdatedlist.list,sib_item);
->>>>>>> df6b6a72
         }
       }
       cells_to_be_activated_list_itemExtIEs->extensionValue.choice.GNB_CUSystemInformation = *gNB_CUSystemInformation;
@@ -413,15 +388,7 @@
       F1AP_ProtocolExtensionContainer_154P112_t p_154P112_t;
       memset((void *)&p_154P112_t, 0, sizeof(F1AP_ProtocolExtensionContainer_154P112_t));
 
-<<<<<<< HEAD
       ASN_SEQUENCE_ADD(&p_154P112_t.list, cells_to_be_activated_list_itemExtIEs);
-=======
-      F1AP_ProtocolExtensionContainer_154P112_t p_154P112_t;
-      memset((void *)&p_154P112_t, 0, sizeof(F1AP_ProtocolExtensionContainer_154P112_t));
-
-      ASN_SEQUENCE_ADD(&p_154P112_t.list,
-                      cells_to_be_activated_list_itemExtIEs);
->>>>>>> df6b6a72
       cells_to_be_activated_list_item.iE_Extensions = (struct F1AP_ProtocolExtensionContainer*)&p_154P112_t;
 
       free(gNB_CUSystemInformation);
@@ -591,44 +558,44 @@
   ASN_SEQUENCE_ADD(&out->protocolIEs.list, ie);
 
 
-  
+
   // mandatory
-  // c2. Cells_to_be_Activated_List 
+  // c2. Cells_to_be_Activated_List
   if (f1ap_gnb_cu_configuration_update->num_cells_to_activate > 0) {
     ie = (F1AP_GNBCUConfigurationUpdateIEs_t *)calloc(1, sizeof(F1AP_GNBCUConfigurationUpdateIEs_t));
     ie->id                        = F1AP_ProtocolIE_ID_id_Cells_to_be_Activated_List;
     ie->criticality               = F1AP_Criticality_reject;
     ie->value.present             = F1AP_GNBCUConfigurationUpdateIEs__value_PR_Cells_to_be_Activated_List;
-    
+
     for (i=0; i<f1ap_gnb_cu_configuration_update->num_cells_to_activate; i++) {
-      
+
       F1AP_Cells_to_be_Activated_List_ItemIEs_t *cells_to_be_activated_list_item_ies;
       cells_to_be_activated_list_item_ies = (F1AP_Cells_to_be_Activated_List_ItemIEs_t *)calloc(1, sizeof(F1AP_Cells_to_be_Activated_List_ItemIEs_t));
       cells_to_be_activated_list_item_ies->id = F1AP_ProtocolIE_ID_id_Cells_to_be_Activated_List_Item;
       cells_to_be_activated_list_item_ies->criticality = F1AP_Criticality_reject;
       cells_to_be_activated_list_item_ies->value.present = F1AP_Cells_to_be_Activated_List_ItemIEs__value_PR_Cells_to_be_Activated_List_Item;
-      
+
       // 2.1 cells to be Activated list item
       F1AP_Cells_to_be_Activated_List_Item_t cells_to_be_activated_list_item;
       memset((void *)&cells_to_be_activated_list_item, 0, sizeof(F1AP_Cells_to_be_Activated_List_Item_t));
-      
-      // - nRCGI 
+
+      // - nRCGI
       F1AP_NRCGI_t nRCGI;
       memset(&nRCGI, 0, sizeof(F1AP_NRCGI_t));
-      MCC_MNC_TO_PLMNID(f1ap_gnb_cu_configuration_update->cells_to_activate[i].mcc, 
-			f1ap_gnb_cu_configuration_update->cells_to_activate[i].mnc, 
+      MCC_MNC_TO_PLMNID(f1ap_gnb_cu_configuration_update->cells_to_activate[i].mcc,
+			f1ap_gnb_cu_configuration_update->cells_to_activate[i].mnc,
 			f1ap_gnb_cu_configuration_update->cells_to_activate[i].mnc_digit_length,
 			&nRCGI.pLMN_Identity);
-      NR_CELL_ID_TO_BIT_STRING(f1ap_gnb_cu_configuration_update->cells_to_activate[i].nr_cellid, 
+      NR_CELL_ID_TO_BIT_STRING(f1ap_gnb_cu_configuration_update->cells_to_activate[i].nr_cellid,
 			       &nRCGI.nRCellIdentity);
       cells_to_be_activated_list_item.nRCGI = nRCGI;
-      
+
       // optional
       // -nRPCI
       cells_to_be_activated_list_item.nRPCI = (F1AP_NRPCI_t *)calloc(1, sizeof(F1AP_NRPCI_t));
       *cells_to_be_activated_list_item.nRPCI = f1ap_gnb_cu_configuration_update->cells_to_activate[i].nrpci;  // int 0..1007
-      
-      // optional 
+
+      // optional
       // 3.1.2 gNB-CUSystem Information
       F1AP_Cells_to_be_Activated_List_ItemExtIEs_t *cells_to_be_activated_list_itemExtIEs;
       cells_to_be_activated_list_itemExtIEs = (F1AP_Cells_to_be_Activated_List_ItemExtIEs_t *)calloc(1, sizeof(F1AP_Cells_to_be_Activated_List_ItemExtIEs_t));
@@ -642,7 +609,7 @@
 	//for (int n = 0; n < f1ap_setup_resp->SI_container_length[i][0]; n++)
 	//  printf("%02x ", f1ap_setup_resp->SI_container[i][0][n]);
 	//printf("\n");
-	
+
 	// for (int sIBtype=2;sIBtype<33;sIBtype++) { //21 ? 33 ?
 	for (int sIBtype=2;sIBtype<21;sIBtype++) {
 	  if (f1ap_gnb_cu_configuration_update->cells_to_activate[i].SI_container[sIBtype]!=NULL) {
@@ -651,39 +618,39 @@
 	    memset((void*)sib_item,0,sizeof(*sib_item));
 	    sib_item->sIBtype = sIBtype;
 	    OCTET_STRING_fromBuf(&sib_item->sIBmessage,
-				 (const char*)f1ap_gnb_cu_configuration_update->cells_to_activate[i].SI_container[sIBtype], 
+				 (const char*)f1ap_gnb_cu_configuration_update->cells_to_activate[i].SI_container[sIBtype],
 				 f1ap_gnb_cu_configuration_update->cells_to_activate[i].SI_container_length[sIBtype]);
-	    
+
 	    LOG_D(F1AP, "f1ap_setup_resp->SI_container_length[%d][%d] = %d \n", i,sIBtype,f1ap_gnb_cu_configuration_update->cells_to_activate[i].SI_container_length[sIBtype]);
 	    ASN_SEQUENCE_ADD(&gNB_CUSystemInformation->sibtypetobeupdatedlist.list,sib_item);
 	  }
 	}
 	cells_to_be_activated_list_itemExtIEs->extensionValue.choice.GNB_CUSystemInformation = *gNB_CUSystemInformation;
-	
-	
+
+
 	F1AP_ProtocolExtensionContainer_154P112_t p_154P112_t;
 	memset((void *)&p_154P112_t, 0, sizeof(F1AP_ProtocolExtensionContainer_154P112_t));
-	
+
 	ASN_SEQUENCE_ADD(&p_154P112_t.list,
 			 cells_to_be_activated_list_itemExtIEs);
 	cells_to_be_activated_list_item.iE_Extensions = (struct F1AP_ProtocolExtensionContainer*)&p_154P112_t;
-      
+
 	free(gNB_CUSystemInformation);
 	gNB_CUSystemInformation = NULL;
-      }      
+      }
 
       // ADD
       cells_to_be_activated_list_item_ies->value.choice.Cells_to_be_Activated_List_Item = cells_to_be_activated_list_item;
       ASN_SEQUENCE_ADD(&ie->value.choice.Cells_to_be_Activated_List.list,
 		       cells_to_be_activated_list_item_ies);
-    }    
+    }
     ASN_SEQUENCE_ADD(&out->protocolIEs.list, ie);
-    
-  }
-  
+
+  }
+
   /*
 
-  // c3. Cells_to_be_Deactivated_List 
+  // c3. Cells_to_be_Deactivated_List
   //
   ie = (F1AP_GNBCUConfigurationUpdateIEs_t *)calloc(1, sizeof(F1AP_GNBCUConfigurationUpdateIEs_t));
   ie->id                        = F1AP_ProtocolIE_ID_id_Cells_to_be_Deactivated_List;
@@ -700,7 +667,7 @@
        cells_to_be_deactivated_list_item_ies->criticality = F1AP_Criticality_reject;
        cells_to_be_deactivated_list_item_ies->value.present = F1AP_Cells_to_be_Deactivated_List_ItemIEs__value_PR_Cells_to_be_Deactivated_List_Item;
 
-       // 3.1 cells to be Deactivated list item 
+       // 3.1 cells to be Deactivated list item
        F1AP_Cells_to_be_Deactivated_List_Item_t cells_to_be_deactivated_list_item;
        memset((void *)&cells_to_be_deactivated_list_item, 0, sizeof(F1AP_Cells_to_be_Deactivated_List_Item_t));
 
@@ -722,7 +689,7 @@
 
   /*
   // c4. GNB_CU_TNL_Association_To_Add_List
-  
+
   ie = (F1AP_GNBCUConfigurationUpdateIEs_t *)calloc(1, sizeof(F1AP_GNBCUConfigurationUpdateIEs_t));
   ie->id                        = F1AP_ProtocolIE_ID_id_GNB_CU_TNL_Association_To_Add_List;
   ie->criticality               = F1AP_Criticality_reject;
@@ -738,7 +705,7 @@
        gnb_cu_tnl_association_to_add_item_ies->criticality = F1AP_Criticality_reject;
        gnb_cu_tnl_association_to_add_item_ies->value.present = F1AP_GNB_CU_TNL_Association_To_Add_ItemIEs__value_PR_GNB_CU_TNL_Association_To_Add_Item;
 
-       // 4.1 GNB_CU_TNL_Association_To_Add_Item 
+       // 4.1 GNB_CU_TNL_Association_To_Add_Item
        F1AP_GNB_CU_TNL_Association_To_Add_Item_t gnb_cu_tnl_association_to_add_item;
        memset((void *)&gnb_cu_tnl_association_to_add_item, 0, sizeof(F1AP_GNB_CU_TNL_Association_To_Add_Item_t));
 
@@ -760,7 +727,7 @@
        gnb_cu_tnl_association_to_add_item.tNLAssociationUsage = F1AP_TNLAssociationUsage_non_ue;
        
 
-       
+
        gnb_cu_tnl_association_to_add_item_ies->value.choice.GNB_CU_TNL_Association_To_Add_Item = gnb_cu_tnl_association_to_add_item;
        ASN_SEQUENCE_ADD(&ie->value.choice.GNB_CU_TNL_Association_To_Add_List.list,
                         gnb_cu_tnl_association_to_add_item_ies);
@@ -769,8 +736,8 @@
 
   */
 
-  /* 
- 
+  /*
+
   // c5. GNB_CU_TNL_Association_To_Remove_List
   ie = (F1AP_GNBCUConfigurationUpdateIEs_t *)calloc(1, sizeof(F1AP_GNBCUConfigurationUpdateIEs_t));
   ie->id                        = F1AP_ProtocolIE_ID_id_GNB_CU_TNL_Association_To_Remove_List;
@@ -789,49 +756,6 @@
        // 4.1 GNB_CU_TNL_Association_To_Remove_Item
        F1AP_GNB_CU_TNL_Association_To_Remove_Item_t gnb_cu_tnl_association_to_remove_item;
        memset((void *)&gnb_cu_tnl_association_to_remove_item, 0, sizeof(F1AP_GNB_CU_TNL_Association_To_Remove_Item_t));
-
-
-       // 4.1.1 tNLAssociationTransportLayerAddress 
-       F1AP_CP_TransportLayerAddress_t transportLayerAddress;
-       memset((void *)&transportLayerAddress, 0, sizeof(F1AP_CP_TransportLayerAddress_t));
-       transportLayerAddress.present = F1AP_CP_TransportLayerAddress_PR_endpoint_IP_address;
-       TRANSPORT_LAYER_ADDRESS_IPv4_TO_BIT_STRING(1234, &transportLayerAddress.choice.endpoint_IP_address);
-       
-       // memset((void *)&transportLayerAddress, 0, sizeof(F1AP_CP_TransportLayerAddress_t));
-       // transportLayerAddress.present = F1AP_CP_TransportLayerAddress_PR_endpoint_IP_address_and_port;
-       // transportLayerAddress.choice.endpoint_IP_address_and_port = (F1AP_Endpoint_IP_address_and_port_t *)calloc(1, sizeof(F1AP_Endpoint_IP_address_and_port_t));
-       // TRANSPORT_LAYER_ADDRESS_IPv4_TO_BIT_STRING(1234, &transportLayerAddress.choice.endpoint_IP_address_and_port.endpoint_IP_address);
-
-       gnb_cu_tnl_association_to_remove_item.tNLAssociationTransportLayerAddress = transportLayerAddress;
-   
-
-
-       gnb_cu_tnl_association_to_remove_item_ies->value.choice.GNB_CU_TNL_Association_To_Remove_Item = gnb_cu_tnl_association_to_remove_item;
-       ASN_SEQUENCE_ADD(&ie->value.choice.GNB_CU_TNL_Association_To_Remove_List.list,
-                        gnb_cu_tnl_association_to_remove_item_ies);
-  }  
-  ASN_SEQUENCE_ADD(&out->protocolIEs.list, ie);
-  */
-
-  /* 
-  //c6. GNB_CU_TNL_Association_To_Update_List
-  ie = (F1AP_GNBCUConfigurationUpdateIEs_t *)calloc(1, sizeof(F1AP_GNBCUConfigurationUpdateIEs_t));
-  ie->id                        = F1AP_ProtocolIE_ID_id_GNB_CU_TNL_Association_To_Update_List;
-  ie->criticality               = F1AP_Criticality_reject;
-  ie->value.present             = F1AP_GNBCUConfigurationUpdateIEs__value_PR_GNB_CU_TNL_Association_To_Update_List;
-  for (i=0;
-       i<1;
-       i++) {
-
-       F1AP_GNB_CU_TNL_Association_To_Update_ItemIEs_t *gnb_cu_tnl_association_to_update_item_ies;
-       gnb_cu_tnl_association_to_update_item_ies = (F1AP_GNB_CU_TNL_Association_To_Update_ItemIEs_t *)calloc(1, sizeof(F1AP_GNB_CU_TNL_Association_To_Update_ItemIEs_t));
-       gnb_cu_tnl_association_to_update_item_ies->id = F1AP_ProtocolIE_ID_id_GNB_CU_TNL_Association_To_Update_Item;
-       gnb_cu_tnl_association_to_update_item_ies->criticality = F1AP_Criticality_reject;
-       gnb_cu_tnl_association_to_update_item_ies->value.present = F1AP_GNB_CU_TNL_Association_To_Update_ItemIEs__value_PR_GNB_CU_TNL_Association_To_Update_Item;
-
-       // 4.1 GNB_CU_TNL_Association_To_Update_Item 
-       F1AP_GNB_CU_TNL_Association_To_Update_Item_t gnb_cu_tnl_association_to_update_item;
-       memset((void *)&gnb_cu_tnl_association_to_update_item, 0, sizeof(F1AP_GNB_CU_TNL_Association_To_Update_Item_t));
 
 
        // 4.1.1 tNLAssociationTransportLayerAddress
@@ -845,10 +769,53 @@
        // transportLayerAddress.choice.endpoint_IP_address_and_port = (F1AP_Endpoint_IP_address_and_port_t *)calloc(1, sizeof(F1AP_Endpoint_IP_address_and_port_t));
        // TRANSPORT_LAYER_ADDRESS_IPv4_TO_BIT_STRING(1234, &transportLayerAddress.choice.endpoint_IP_address_and_port.endpoint_IP_address);
 
+       gnb_cu_tnl_association_to_remove_item.tNLAssociationTransportLayerAddress = transportLayerAddress;
+   
+
+
+       gnb_cu_tnl_association_to_remove_item_ies->value.choice.GNB_CU_TNL_Association_To_Remove_Item = gnb_cu_tnl_association_to_remove_item;
+       ASN_SEQUENCE_ADD(&ie->value.choice.GNB_CU_TNL_Association_To_Remove_List.list,
+                        gnb_cu_tnl_association_to_remove_item_ies);
+  }  
+  ASN_SEQUENCE_ADD(&out->protocolIEs.list, ie);
+  */
+
+  /*
+  //c6. GNB_CU_TNL_Association_To_Update_List
+  ie = (F1AP_GNBCUConfigurationUpdateIEs_t *)calloc(1, sizeof(F1AP_GNBCUConfigurationUpdateIEs_t));
+  ie->id                        = F1AP_ProtocolIE_ID_id_GNB_CU_TNL_Association_To_Update_List;
+  ie->criticality               = F1AP_Criticality_reject;
+  ie->value.present             = F1AP_GNBCUConfigurationUpdateIEs__value_PR_GNB_CU_TNL_Association_To_Update_List;
+  for (i=0;
+       i<1;
+       i++) {
+
+       F1AP_GNB_CU_TNL_Association_To_Update_ItemIEs_t *gnb_cu_tnl_association_to_update_item_ies;
+       gnb_cu_tnl_association_to_update_item_ies = (F1AP_GNB_CU_TNL_Association_To_Update_ItemIEs_t *)calloc(1, sizeof(F1AP_GNB_CU_TNL_Association_To_Update_ItemIEs_t));
+       gnb_cu_tnl_association_to_update_item_ies->id = F1AP_ProtocolIE_ID_id_GNB_CU_TNL_Association_To_Update_Item;
+       gnb_cu_tnl_association_to_update_item_ies->criticality = F1AP_Criticality_reject;
+       gnb_cu_tnl_association_to_update_item_ies->value.present = F1AP_GNB_CU_TNL_Association_To_Update_ItemIEs__value_PR_GNB_CU_TNL_Association_To_Update_Item;
+
+       // 4.1 GNB_CU_TNL_Association_To_Update_Item
+       F1AP_GNB_CU_TNL_Association_To_Update_Item_t gnb_cu_tnl_association_to_update_item;
+       memset((void *)&gnb_cu_tnl_association_to_update_item, 0, sizeof(F1AP_GNB_CU_TNL_Association_To_Update_Item_t));
+
+
+       // 4.1.1 tNLAssociationTransportLayerAddress
+       F1AP_CP_TransportLayerAddress_t transportLayerAddress;
+       memset((void *)&transportLayerAddress, 0, sizeof(F1AP_CP_TransportLayerAddress_t));
+       transportLayerAddress.present = F1AP_CP_TransportLayerAddress_PR_endpoint_IP_address;
+       TRANSPORT_LAYER_ADDRESS_IPv4_TO_BIT_STRING(1234, &transportLayerAddress.choice.endpoint_IP_address);
+       
+       // memset((void *)&transportLayerAddress, 0, sizeof(F1AP_CP_TransportLayerAddress_t));
+       // transportLayerAddress.present = F1AP_CP_TransportLayerAddress_PR_endpoint_IP_address_and_port;
+       // transportLayerAddress.choice.endpoint_IP_address_and_port = (F1AP_Endpoint_IP_address_and_port_t *)calloc(1, sizeof(F1AP_Endpoint_IP_address_and_port_t));
+       // TRANSPORT_LAYER_ADDRESS_IPv4_TO_BIT_STRING(1234, &transportLayerAddress.choice.endpoint_IP_address_and_port.endpoint_IP_address);
+
        gnb_cu_tnl_association_to_update_item.tNLAssociationTransportLayerAddress = transportLayerAddress;
    
 
-       // 4.1.2 tNLAssociationUsage 
+       // 4.1.2 tNLAssociationUsage
        if (1) {
          gnb_cu_tnl_association_to_update_item.tNLAssociationUsage = (F1AP_TNLAssociationUsage_t *)calloc(1, sizeof(F1AP_TNLAssociationUsage_t));
          *gnb_cu_tnl_association_to_update_item.tNLAssociationUsage = F1AP_TNLAssociationUsage_non_ue;
@@ -862,7 +829,7 @@
   ASN_SEQUENCE_ADD(&out->protocolIEs.list, ie);
   */
 
-  /* 
+  /*
   // c7. Cells_to_be_Barred_List
   ie = (F1AP_GNBCUConfigurationUpdateIEs_t *)calloc(1, sizeof(F1AP_GNBCUConfigurationUpdateIEs_t));
   ie->id                        = F1AP_ProtocolIE_ID_id_Cells_to_be_Barred_List;
@@ -882,7 +849,7 @@
        F1AP_Cells_to_be_Barred_Item_t cells_to_be_barred_item;
        memset((void *)&cells_to_be_barred_item, 0, sizeof(F1AP_Cells_to_be_Barred_Item_t));
 
-       // - nRCGI 
+       // - nRCGI
        F1AP_NRCGI_t nRCGI;
        memset(&nRCGI,0,sizeof(F1AP_NRCGI_t));
        MCC_MNC_TO_PLMNID(mcc, mnc, mnc_digit_length,
@@ -925,11 +892,7 @@
 	      sizeof(F1AP_Protected_EUTRA_Resources_Item_t));
        ASN_SEQUENCE_ADD(&ie->value.choice.Protected_EUTRA_Resources_List.list, protected_eutra_resources_item_ies);
 
-<<<<<<< HEAD
-
-=======
-/*
->>>>>>> df6b6a72
+
        F1AP_Served_EUTRA_Cells_Information_t served_eutra_cells_information;
        memset((void *)&served_eutra_cells_information, 0, sizeof(F1AP_Served_EUTRA_Cells_Information_t));
 
@@ -960,11 +923,7 @@
        ASN_SEQUENCE_ADD(&protected_eutra_resources_item_ies->value.choice.ListofEUTRACellsinGNBDUCoordination.list, &served_eutra_cells_information);
 
        ASN_SEQUENCE_ADD(&ie->value.choice.Protected_EUTRA_Resources_List.list, protected_eutra_resources_item_ies);
-<<<<<<< HEAD
-
-=======
-*/
->>>>>>> df6b6a72
+
   }
   ASN_SEQUENCE_ADD(&out->protocolIEs.list, ie);
   */
