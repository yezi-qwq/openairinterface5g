--- conflicted
+++ resolved
@@ -155,7 +155,7 @@
       // first get RRC instance (note, no the ITTI instance)
       gNB_RRC_INST *rrc = RC.nrrrc[i];
       if (rrc->nr_cellid == nr_cellid) {
-        rrc_inst = i; 
+        rrc_inst = i;
         break;
       }
     }
@@ -164,7 +164,7 @@
           // first get RRC instance (note, no the ITTI instance)
       eNB_RRC_INST *rrc = RC.rrc[i];
       if (rrc->nr_cellid == nr_cellid) {
-        rrc_inst = i; 
+        rrc_inst = i;
         break;
       }
     }
@@ -180,20 +180,20 @@
   f1ap_cu_inst[rrc_inst].f1ap_ue[f1ap_uid].du_ue_f1ap_id = du_ue_f1ap_id;
 
   if (RC.nrrrc[GNB_INSTANCE_TO_MODULE_ID(instance)]->node_type == ngran_gNB_CU) {
-    NR_RRC_MAC_CCCH_DATA_IND (message_p).frame     = 0; 
+    NR_RRC_MAC_CCCH_DATA_IND (message_p).frame     = 0;
     NR_RRC_MAC_CCCH_DATA_IND (message_p).sub_frame = 0;
     NR_RRC_MAC_CCCH_DATA_IND (message_p).sdu_size  = ccch_sdu_len;
-    NR_RRC_MAC_CCCH_DATA_IND (message_p).gnb_index = rrc_inst; // CU instance 
+    NR_RRC_MAC_CCCH_DATA_IND (message_p).gnb_index = rrc_inst; // CU instance
     NR_RRC_MAC_CCCH_DATA_IND (message_p).rnti      = rnti;
-    NR_RRC_MAC_CCCH_DATA_IND (message_p).CC_id     = CC_id; 
+    NR_RRC_MAC_CCCH_DATA_IND (message_p).CC_id     = CC_id;
     itti_send_msg_to_task (TASK_RRC_GNB, instance, message_p);
   } else {
-    RRC_MAC_CCCH_DATA_IND (message_p).frame      = 0; 
+    RRC_MAC_CCCH_DATA_IND (message_p).frame      = 0;
     RRC_MAC_CCCH_DATA_IND (message_p).sub_frame  = 0;
     RRC_MAC_CCCH_DATA_IND (message_p).sdu_size   = ccch_sdu_len;
-    RRC_MAC_CCCH_DATA_IND (message_p).enb_index  = rrc_inst; // CU instance 
+    RRC_MAC_CCCH_DATA_IND (message_p).enb_index  = rrc_inst; // CU instance
     RRC_MAC_CCCH_DATA_IND (message_p).rnti       = rnti;
-    RRC_MAC_CCCH_DATA_IND (message_p).CC_id      = CC_id; 
+    RRC_MAC_CCCH_DATA_IND (message_p).CC_id      = CC_id;
     itti_send_msg_to_task (TASK_RRC_ENB, instance, message_p);
   }
 
@@ -211,7 +211,7 @@
                                     {
 
   LOG_D(F1AP, "CU send DL_RRC_MESSAGE_TRANSFER \n");
-  F1AP_F1AP_PDU_t                 pdu; 
+  F1AP_F1AP_PDU_t                 pdu;
   F1AP_DLRRCMessageTransfer_t    *out;
   F1AP_DLRRCMessageTransferIEs_t *ie;
 
@@ -300,27 +300,6 @@
   /* optional */
   /* c7. RAT_FrequencyPriorityInformation */
   /* TODO */ 
-<<<<<<< HEAD
-  if (0) {
-    int endc=1;
-    ie = (F1AP_DLRRCMessageTransferIEs_t *)calloc(1, sizeof(F1AP_DLRRCMessageTransferIEs_t));
-    ie->id                            = F1AP_ProtocolIE_ID_id_RAT_FrequencyPriorityInformation;
-    ie->criticality                   = F1AP_Criticality_reject;
-    ie->value.present                 = F1AP_DLRRCMessageTransferIEs__value_PR_RAT_FrequencyPriorityInformation;
-    if (endc==1) {
-      ie->value.choice.RAT_FrequencyPriorityInformation.present = F1AP_RAT_FrequencyPriorityInformation_PR_eNDC;
-      ie->value.choice.RAT_FrequencyPriorityInformation.choice.eNDC = 123L;
-    }
-    else {
-      ie->value.choice.RAT_FrequencyPriorityInformation.present = F1AP_RAT_FrequencyPriorityInformation_PR_nGRAN;
-      ie->value.choice.RAT_FrequencyPriorityInformation.choice.nGRAN = 11L;
-    }
-      //ie->value.choice.RAT_FrequencyPriorityInformation.present = F1AP_RAT_FrequencyPriorityInformation_PR_rAT_FrequencySelectionPriority;
-      //ie->value.choice.RAT_FrequencyPriorityInformation.choice.rAT_FrequencySelectionPriority = 123L;
-    ASN_SEQUENCE_ADD(&out->protocolIEs.list, ie);
-  }
-
-=======
   int endc=1;
   ie = (F1AP_DLRRCMessageTransferIEs_t *)calloc(1, sizeof(F1AP_DLRRCMessageTransferIEs_t));
   ie->id                            = F1AP_ProtocolIE_ID_id_RAT_FrequencyPriorityInformation;
@@ -338,7 +317,6 @@
     //ie->value.choice.RAT_FrequencyPriorityInformation.choice.rAT_FrequencySelectionPriority = 123L;
   ASN_SEQUENCE_ADD(&out->protocolIEs.list, ie);
  
->>>>>>> df6b6a72
   /* encode */
   if (f1ap_encode_pdu(&pdu, &buffer, &len) < 0) {
     LOG_E(F1AP, "Failed to encode F1 DL RRC MESSAGE TRANSFER \n");
