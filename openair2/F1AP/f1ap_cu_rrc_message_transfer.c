/*
 * Licensed to the OpenAirInterface (OAI) Software Alliance under one or more
 * contributor license agreements.  See the NOTICE file distributed with
 * this work for additional information regarding copyright ownership.
 * The OpenAirInterface Software Alliance licenses this file to You under
 * the OAI Public License, Version 1.1  (the "License"); you may not use this file
 * except in compliance with the License.
 * You may obtain a copy of the License at
 *
 *      http://www.openairinterface.org/?page_id=698
 *
 * Unless required by applicable law or agreed to in writing, software
 * distributed under the License is distributed on an "AS IS" BASIS,
 * WITHOUT WARRANTIES OR CONDITIONS OF ANY KIND, either express or implied.
 * See the License for the specific language governing permissions and
 * limitations under the License.
 *-------------------------------------------------------------------------------
 * For more information about the OpenAirInterface (OAI) Software Alliance:
 *      contact@openairinterface.org
 */

/*! \file f1ap_cu_rrc_message_transfer.c
 * \brief f1ap rrc message transfer for CU
 * \author EURECOM/NTUST
 * \date 2018
 * \version 0.1
 * \company Eurecom
 * \email: navid.nikaein@eurecom.fr, bing-kai.hong@eurecom.fr
 * \note
 * \warning
 */

#include "f1ap_common.h"
#include "f1ap_encoder.h"
#include "f1ap_decoder.h"
#include "f1ap_itti_messaging.h"
#include "f1ap_cu_rrc_message_transfer.h"
#include "common/ran_context.h"
#include "openair3/UTILS/conversions.h"

/*
    Initial UL RRC Message Transfer
*/

int CU_handle_INITIAL_UL_RRC_MESSAGE_TRANSFER(instance_t             instance,
    uint32_t               assoc_id,
    uint32_t               stream,
    F1AP_F1AP_PDU_t       *pdu) {
  LOG_D(F1AP, "CU_handle_INITIAL_UL_RRC_MESSAGE_TRANSFER\n");
  // decode the F1 message
  // get the rrc message from the contauiner
  // call func rrc_eNB_decode_ccch: <-- needs some update here
  MessageDef                            *message_p;
  F1AP_InitialULRRCMessageTransfer_t    *container;
  F1AP_InitialULRRCMessageTransferIEs_t *ie;
  rnti_t          rnti;
  sdu_size_t      ccch_sdu_len;
  int             CC_id =0;
  DevAssert(pdu != NULL);

  if (stream != 0) {
    LOG_E(F1AP, "[SCTP %d] Received F1 on stream != 0 (%d)\n",
          assoc_id, stream);
    return -1;
  }

  container = &pdu->choice.initiatingMessage->value.choice.InitialULRRCMessageTransfer;
  /* GNB_DU_UE_F1AP_ID */
  F1AP_FIND_PROTOCOLIE_BY_ID(F1AP_InitialULRRCMessageTransferIEs_t, ie, container,
                             F1AP_ProtocolIE_ID_id_gNB_DU_UE_F1AP_ID, true);
  getCxt(true, instance)->du_ue_f1ap_id = ie->value.choice.GNB_DU_UE_F1AP_ID;
  /* NRCGI
  * TODO: process NRCGI
  */
  F1AP_FIND_PROTOCOLIE_BY_ID(F1AP_InitialULRRCMessageTransferIEs_t, ie, container,
                             F1AP_ProtocolIE_ID_id_NRCGI, true);
  uint64_t nr_cellid;
  BIT_STRING_TO_NR_CELL_IDENTITY(&ie->value.choice.NRCGI.nRCellIdentity,nr_cellid);
  /* RNTI */
  F1AP_FIND_PROTOCOLIE_BY_ID(F1AP_InitialULRRCMessageTransferIEs_t, ie, container,
                             F1AP_ProtocolIE_ID_id_C_RNTI, true);
  rnti = ie->value.choice.C_RNTI;
  /* RRC Container */
  F1AP_FIND_PROTOCOLIE_BY_ID(F1AP_InitialULRRCMessageTransferIEs_t, ie, container,
                             F1AP_ProtocolIE_ID_id_RRCContainer, true);
  AssertFatal(ie!=NULL,"RRCContainer is missing\n");

  // create an ITTI message and copy SDU
<<<<<<< HEAD
  if (f1ap_req(true, instance)->cell_type==CELL_MACRO_GNB) {
=======
  if (RC.nrrrc && RC.nrrrc[GNB_INSTANCE_TO_MODULE_ID(instance)]->node_type == ngran_gNB_CU) {
>>>>>>> d7839d8a
    message_p = itti_alloc_new_message (TASK_CU_F1, 0, NR_RRC_MAC_CCCH_DATA_IND);
    memset (NR_RRC_MAC_CCCH_DATA_IND (message_p).sdu, 0, CCCH_SDU_SIZE);
    ccch_sdu_len = ie->value.choice.RRCContainer.size;
    memcpy(NR_RRC_MAC_CCCH_DATA_IND (message_p).sdu, ie->value.choice.RRCContainer.buf,
           ccch_sdu_len);
  } else {
    message_p = itti_alloc_new_message (TASK_CU_F1, 0, RRC_MAC_CCCH_DATA_IND);
    memset (RRC_MAC_CCCH_DATA_IND (message_p).sdu, 0, CCCH_SDU_SIZE);
    ccch_sdu_len = ie->value.choice.RRCContainer.size;
    memcpy(RRC_MAC_CCCH_DATA_IND (message_p).sdu, ie->value.choice.RRCContainer.buf,
           ccch_sdu_len);
  }

<<<<<<< HEAD
  LOG_I(F1AP, "%s() RRCContainer (CCCH) size %ld: ", __func__,
        ie->value.choice.RRCContainer.size);

  for (int i = 0; i < ie->value.choice.RRCContainer.size; i++)
    printf("%02x ", RRC_MAC_CCCH_DATA_IND (message_p).sdu[i]);

  printf("\n");
  /* DUtoCURRCContainer */
  F1AP_FIND_PROTOCOLIE_BY_ID(F1AP_InitialULRRCMessageTransferIEs_t, ie, container,
                             F1AP_ProtocolIE_ID_id_DUtoCURRCContainer, true);

  if (ie) {
    NR_RRC_MAC_CCCH_DATA_IND (message_p).du_to_cu_rrc_container = malloc(sizeof(OCTET_STRING_t));
    NR_RRC_MAC_CCCH_DATA_IND (message_p).du_to_cu_rrc_container->size = ie->value.choice.DUtoCURRCContainer.size;
    NR_RRC_MAC_CCCH_DATA_IND (message_p).du_to_cu_rrc_container->buf = malloc(ie->value.choice.DUtoCURRCContainer.size);
    memcpy(NR_RRC_MAC_CCCH_DATA_IND (message_p).du_to_cu_rrc_container->buf,
           ie->value.choice.DUtoCURRCContainer.buf,
           ie->value.choice.DUtoCURRCContainer.size);
=======
  if (RC.nrrrc && RC.nrrrc[GNB_INSTANCE_TO_MODULE_ID(instance)]->node_type == ngran_gNB_CU) {

    LOG_D(F1AP, "%s() RRCContainer (CCCH) size %ld: ", __func__, ie->value.choice.RRCContainer.size);
    //for (int i = 0; i < ie->value.choice.RRCContainer.size; i++)
    //  printf("%02x ", RRC_MAC_CCCH_DATA_IND (message_p).sdu[i]);
    //printf("\n");

    /* DUtoCURRCContainer */
    F1AP_FIND_PROTOCOLIE_BY_ID(F1AP_InitialULRRCMessageTransferIEs_t, ie, container,
                               F1AP_ProtocolIE_ID_id_DUtoCURRCContainer, true);
    if (ie) {
      NR_RRC_MAC_CCCH_DATA_IND (message_p).du_to_cu_rrc_container = malloc(sizeof(OCTET_STRING_t));
      NR_RRC_MAC_CCCH_DATA_IND (message_p).du_to_cu_rrc_container->size = ie->value.choice.DUtoCURRCContainer.size;
      NR_RRC_MAC_CCCH_DATA_IND (message_p).du_to_cu_rrc_container->buf = malloc(
          ie->value.choice.DUtoCURRCContainer.size);
      memcpy(NR_RRC_MAC_CCCH_DATA_IND (message_p).du_to_cu_rrc_container->buf,
             ie->value.choice.DUtoCURRCContainer.buf,
             ie->value.choice.DUtoCURRCContainer.size);
    }
>>>>>>> d7839d8a
  }

  // Find instance from nr_cellid
  int rrc_inst = -1;
<<<<<<< HEAD

  if (f1ap_req(true, instance)->cell_type==CELL_MACRO_GNB) {
    for (int i=0; i<RC.nb_nr_inst; i++) {
=======
  if (RC.nrrrc && RC.nrrrc[GNB_INSTANCE_TO_MODULE_ID(instance)]->node_type == ngran_gNB_CU) {
    for (int i=0;i<RC.nb_nr_inst;i++) {
>>>>>>> d7839d8a
      // first get RRC instance (note, no the ITTI instance)
      gNB_RRC_INST *rrc = RC.nrrrc[i];

      if (rrc->nr_cellid == nr_cellid) {
        rrc_inst = i;
        break;
      }
    }
  } else {
    for (int i=0; i<RC.nb_inst; i++) {
      // first get RRC instance (note, no the ITTI instance)
      eNB_RRC_INST *rrc = RC.rrc[i];

      if (rrc->nr_cellid == nr_cellid) {
        rrc_inst = i;
        break;
      }
    }
  }
  AssertFatal(rrc_inst>=0,"couldn't find an RRC instance for nr_cell %llu\n",(unsigned long long int)nr_cellid);
  int f1ap_uid = f1ap_add_ue(true, rrc_inst, CC_id, 0, rnti);

  if (f1ap_uid  < 0 ) {
    LOG_E(F1AP, "Failed to add UE \n");
    itti_free(ITTI_MSG_ORIGIN_ID(message_p), message_p);
    return -1;
  }
<<<<<<< HEAD
=======
  f1ap_cu_inst[rrc_inst].f1ap_ue[f1ap_uid].du_ue_f1ap_id = du_ue_f1ap_id;

  if (RC.nrrrc && RC.nrrrc[GNB_INSTANCE_TO_MODULE_ID(instance)]->node_type == ngran_gNB_CU) {
    NR_RRC_MAC_CCCH_DATA_IND (message_p).frame     = 0;
    NR_RRC_MAC_CCCH_DATA_IND (message_p).sub_frame = 0;
    NR_RRC_MAC_CCCH_DATA_IND (message_p).sdu_size  = ccch_sdu_len;
    NR_RRC_MAC_CCCH_DATA_IND (message_p).gnb_index = rrc_inst; // CU instance
    NR_RRC_MAC_CCCH_DATA_IND (message_p).rnti      = rnti;
    NR_RRC_MAC_CCCH_DATA_IND (message_p).CC_id     = CC_id;
    itti_send_msg_to_task (TASK_RRC_GNB, instance, message_p);
  } else {
    RRC_MAC_CCCH_DATA_IND (message_p).frame      = 0;
    RRC_MAC_CCCH_DATA_IND (message_p).sub_frame  = 0;
    RRC_MAC_CCCH_DATA_IND (message_p).sdu_size   = ccch_sdu_len;
    RRC_MAC_CCCH_DATA_IND (message_p).enb_index  = rrc_inst; // CU instance
    RRC_MAC_CCCH_DATA_IND (message_p).rnti       = rnti;
    RRC_MAC_CCCH_DATA_IND (message_p).CC_id      = CC_id;
    itti_send_msg_to_task (TASK_RRC_ENB, instance, message_p);
  }
>>>>>>> d7839d8a

  //getCxt(true,ITTI_MSG_DESTINATION_ID(message_p))->f1ap_ue[f1ap_uid].du_ue_f1ap_id = du_ue_f1ap_id;
  NR_RRC_MAC_CCCH_DATA_IND (message_p).frame     = 0;
  NR_RRC_MAC_CCCH_DATA_IND (message_p).sub_frame = 0;
  NR_RRC_MAC_CCCH_DATA_IND (message_p).sdu_size  = ccch_sdu_len;
  NR_RRC_MAC_CCCH_DATA_IND (message_p).gnb_index = rrc_inst; // CU instance
  NR_RRC_MAC_CCCH_DATA_IND (message_p).rnti      = rnti;
  NR_RRC_MAC_CCCH_DATA_IND (message_p).CC_id     = CC_id;
  itti_send_msg_to_task (f1ap_req(true,ITTI_MSG_DESTINATION_ID(message_p))->cell_type==CELL_MACRO_GNB?TASK_RRC_GNB:TASK_RRC_ENB, instance, message_p);
  return 0;
}


/*
    DL RRC Message Transfer.
*/

//void CU_send_DL_RRC_MESSAGE_TRANSFER(F1AP_DLRRCMessageTransfer_t *DLRRCMessageTransfer) {
int CU_send_DL_RRC_MESSAGE_TRANSFER(instance_t                instance,
                                    f1ap_dl_rrc_message_t    *f1ap_dl_rrc) {
  LOG_D(F1AP, "CU send DL_RRC_MESSAGE_TRANSFER \n");
<<<<<<< HEAD
  F1AP_F1AP_PDU_t                 pdu= {0};
=======
  F1AP_F1AP_PDU_t                 pdu;
>>>>>>> d7839d8a
  F1AP_DLRRCMessageTransfer_t    *out;
  uint8_t  *buffer=NULL;
  uint32_t  len=0;
  /* Create */
  /* 0. Message Type */
  pdu.present = F1AP_F1AP_PDU_PR_initiatingMessage;
  asn1cCalloc(pdu.choice.initiatingMessage, F1AP_InitiatingMessage_t, tmp);
  tmp->procedureCode = F1AP_ProcedureCode_id_DLRRCMessageTransfer;
  tmp->criticality   = F1AP_Criticality_ignore;
  tmp->value.present = F1AP_InitiatingMessage__value_PR_DLRRCMessageTransfer;
  out = &tmp->value.choice.DLRRCMessageTransfer;
  /* mandatory */
  /* c1. GNB_CU_UE_F1AP_ID */
  asn1cSequenceAdd(out->protocolIEs.list, F1AP_DLRRCMessageTransferIEs_t, ie1);
  ie1->id                             = F1AP_ProtocolIE_ID_id_gNB_CU_UE_F1AP_ID;
  ie1->criticality                    = F1AP_Criticality_reject;
  ie1->value.present                  = F1AP_DLRRCMessageTransferIEs__value_PR_GNB_CU_UE_F1AP_ID;
  ie1->value.choice.GNB_CU_UE_F1AP_ID = f1ap_get_cu_ue_f1ap_id(true, instance, f1ap_dl_rrc->rnti);
  LOG_I(F1AP, "Setting GNB_CU_UE_F1AP_ID %llu associated with UE RNTI %x (instance %ld)\n",
        (unsigned long long int)ie1->value.choice.GNB_CU_UE_F1AP_ID, f1ap_dl_rrc->rnti, instance);
  /* mandatory */
  /* c2. GNB_DU_UE_F1AP_ID */
  asn1cSequenceAdd(out->protocolIEs.list, F1AP_DLRRCMessageTransferIEs_t, ie2);
  ie2->id                             = F1AP_ProtocolIE_ID_id_gNB_DU_UE_F1AP_ID;
  ie2->criticality                    = F1AP_Criticality_reject;
  ie2->value.present                  = F1AP_DLRRCMessageTransferIEs__value_PR_GNB_DU_UE_F1AP_ID;
  ie2->value.choice.GNB_DU_UE_F1AP_ID = f1ap_get_du_ue_f1ap_id(true, instance, f1ap_dl_rrc->rnti);
  LOG_I(F1AP, "GNB_DU_UE_F1AP_ID %llu associated with UE RNTI %x \n", (unsigned long long int)ie2->value.choice.GNB_DU_UE_F1AP_ID, f1ap_dl_rrc->rnti);
  /* optional */
  /* c3. oldgNB_DU_UE_F1AP_ID */
  /* if (f1ap_dl_rrc->old_gNB_DU_ue_id != 0xFFFFFFFF) {
     asn1cSequenceAdd(out->protocolIEs.list, F1AP_DLRRCMessageTransferIEs_t, ie3);
     ie3->id                                = F1AP_ProtocolIE_ID_id_oldgNB_DU_UE_F1AP_ID;
     ie3->criticality                       = F1AP_Criticality_reject;
     ie3->value.present                     = F1AP_DLRRCMessageTransferIEs__value_PR_NOTHING;
     ie3->value.choice.oldgNB_DU_UE_F1AP_ID = f1ap_dl_rrc->old_gNB_DU_ue_id;
   }*/
  /* mandatory */
  /* c4. SRBID */
  asn1cSequenceAdd(out->protocolIEs.list, F1AP_DLRRCMessageTransferIEs_t, ie4);
  ie4->id                            = F1AP_ProtocolIE_ID_id_SRBID;
  ie4->criticality                   = F1AP_Criticality_reject;
  ie4->value.present                 = F1AP_DLRRCMessageTransferIEs__value_PR_SRBID;
  ie4->value.choice.SRBID            = f1ap_dl_rrc->srb_id;

  /* optional */
  /* c5. ExecuteDuplication */
  if (f1ap_dl_rrc->execute_duplication) {
    asn1cSequenceAdd(out->protocolIEs.list, F1AP_DLRRCMessageTransferIEs_t, ie5);
    ie5->id                            = F1AP_ProtocolIE_ID_id_ExecuteDuplication;
    ie5->criticality                   = F1AP_Criticality_ignore;
    ie5->value.present                 = F1AP_DLRRCMessageTransferIEs__value_PR_ExecuteDuplication;
    ie5->value.choice.ExecuteDuplication = F1AP_ExecuteDuplication_true;
  }

  // issue in here
  /* mandatory */
  /* c6. RRCContainer */
<<<<<<< HEAD
  asn1cSequenceAdd(out->protocolIEs.list, F1AP_DLRRCMessageTransferIEs_t, ie6);
  ie6->id                            = F1AP_ProtocolIE_ID_id_RRCContainer;
  ie6->criticality                   = F1AP_Criticality_reject;
  ie6->value.present                 = F1AP_DLRRCMessageTransferIEs__value_PR_RRCContainer;
  OCTET_STRING_fromBuf(&ie6->value.choice.RRCContainer,
                       (const char *)f1ap_dl_rrc->rrc_container, f1ap_dl_rrc->rrc_container_length);

  /* optional */
  /* c7. RAT_FrequencyPriorityInformation */
  /* TODO */
  if (0) {
    int endc=1;
    asn1cSequenceAdd(out->protocolIEs.list, F1AP_DLRRCMessageTransferIEs_t, ie7);
    ie7->id                            = F1AP_ProtocolIE_ID_id_RAT_FrequencyPriorityInformation;
    ie7->criticality                   = F1AP_Criticality_reject;
    ie7->value.present                 = F1AP_DLRRCMessageTransferIEs__value_PR_RAT_FrequencyPriorityInformation;

    if (endc==1) {
      ie7->value.choice.RAT_FrequencyPriorityInformation.present = F1AP_RAT_FrequencyPriorityInformation_PR_eNDC;
      ie7->value.choice.RAT_FrequencyPriorityInformation.choice.eNDC = 123L;
    } else {
      ie7->value.choice.RAT_FrequencyPriorityInformation.present = F1AP_RAT_FrequencyPriorityInformation_PR_nGRAN;
      ie7->value.choice.RAT_FrequencyPriorityInformation.choice.nGRAN = 11L;
    }

    //ie->value.choice.RAT_FrequencyPriorityInformation.present = F1AP_RAT_FrequencyPriorityInformation_PR_rAT_FrequencySelectionPriority;
    //ie->value.choice.RAT_FrequencyPriorityInformation.choice.rAT_FrequencySelectionPriority = 123L;
=======
  ie = (F1AP_DLRRCMessageTransferIEs_t *)calloc(1, sizeof(F1AP_DLRRCMessageTransferIEs_t));
  ie->id                            = F1AP_ProtocolIE_ID_id_RRCContainer;
  ie->criticality                   = F1AP_Criticality_reject;
  ie->value.present                 = F1AP_DLRRCMessageTransferIEs__value_PR_RRCContainer;
  OCTET_STRING_fromBuf(&ie->value.choice.RRCContainer, (const char*)f1ap_dl_rrc->rrc_container, f1ap_dl_rrc->rrc_container_length);
  ASN_SEQUENCE_ADD(&out->protocolIEs.list, ie);

  if (RC.nrrrc && RC.nrrrc[GNB_INSTANCE_TO_MODULE_ID(instance)]->node_type == ngran_gNB_CU) {
    LOG_I(F1AP, "%s() RRCContainer size %d: ", __func__, f1ap_dl_rrc->rrc_container_length);
    for (int i = 0; i < ie->value.choice.RRCContainer.size; i++)
      printf("%02x ", f1ap_dl_rrc->rrc_container[i]);
    printf("\n");
  }

  /* optional */
  /* c7. RAT_FrequencyPriorityInformation */
  /* TODO */ 
  int endc=1;
  ie = (F1AP_DLRRCMessageTransferIEs_t *)calloc(1, sizeof(F1AP_DLRRCMessageTransferIEs_t));
  ie->id                            = F1AP_ProtocolIE_ID_id_RAT_FrequencyPriorityInformation;
  ie->criticality                   = F1AP_Criticality_reject;
  ie->value.present                 = F1AP_DLRRCMessageTransferIEs__value_PR_RAT_FrequencyPriorityInformation;
  if (endc==1) {
    ie->value.choice.RAT_FrequencyPriorityInformation.present = F1AP_RAT_FrequencyPriorityInformation_PR_eNDC;
    ie->value.choice.RAT_FrequencyPriorityInformation.choice.eNDC = 123L;
>>>>>>> d7839d8a
  }
  else {
    ie->value.choice.RAT_FrequencyPriorityInformation.present = F1AP_RAT_FrequencyPriorityInformation_PR_nGRAN;
    ie->value.choice.RAT_FrequencyPriorityInformation.choice.nGRAN = 11L;
  }
    //ie->value.choice.RAT_FrequencyPriorityInformation.present = F1AP_RAT_FrequencyPriorityInformation_PR_rAT_FrequencySelectionPriority;
    //ie->value.choice.RAT_FrequencyPriorityInformation.choice.rAT_FrequencySelectionPriority = 123L;
  ASN_SEQUENCE_ADD(&out->protocolIEs.list, ie);
 
  /* encode */
  if (f1ap_encode_pdu(&pdu, &buffer, &len) < 0) {
    LOG_E(F1AP, "Failed to encode F1 DL RRC MESSAGE TRANSFER \n");
    return -1;
  }

  f1ap_itti_send_sctp_data_req(true, instance, buffer, len, 0 /* BK: fix me*/);
  return 0;
}

/*
    UL RRC Message Transfer
*/

int CU_handle_UL_RRC_MESSAGE_TRANSFER(instance_t       instance,
                                      uint32_t         assoc_id,
                                      uint32_t         stream,
                                      F1AP_F1AP_PDU_t *pdu) {
  LOG_D(F1AP, "CU_handle_UL_RRC_MESSAGE_TRANSFER \n");
  F1AP_ULRRCMessageTransfer_t    *container;
  F1AP_ULRRCMessageTransferIEs_t *ie;
<<<<<<< HEAD
=======

>>>>>>> d7839d8a
  uint64_t        cu_ue_f1ap_id;
  uint64_t        du_ue_f1ap_id;
  uint64_t        srb_id;
  DevAssert(pdu != NULL);

  if (stream != 0) {
    LOG_E(F1AP, "[SCTP %d] Received F1 on stream != 0 (%d)\n",
          assoc_id, stream);
    return -1;
  }

  container = &pdu->choice.initiatingMessage->value.choice.ULRRCMessageTransfer;
  /* GNB_CU_UE_F1AP_ID */
  F1AP_FIND_PROTOCOLIE_BY_ID(F1AP_ULRRCMessageTransferIEs_t, ie, container,
                             F1AP_ProtocolIE_ID_id_gNB_CU_UE_F1AP_ID, true);
  cu_ue_f1ap_id = ie->value.choice.GNB_CU_UE_F1AP_ID;
  LOG_D(F1AP, "cu_ue_f1ap_id %lu associated with RNTI %x\n",
        cu_ue_f1ap_id, f1ap_get_rnti_by_cu_id(true, instance, cu_ue_f1ap_id));
  /* GNB_DU_UE_F1AP_ID */
  F1AP_FIND_PROTOCOLIE_BY_ID(F1AP_ULRRCMessageTransferIEs_t, ie, container,
                             F1AP_ProtocolIE_ID_id_gNB_DU_UE_F1AP_ID, true);
  du_ue_f1ap_id = ie->value.choice.GNB_DU_UE_F1AP_ID;
  LOG_D(F1AP, "du_ue_f1ap_id %lu associated with RNTI %x\n",
        du_ue_f1ap_id, f1ap_get_rnti_by_cu_id(true, instance, du_ue_f1ap_id));
  /* mandatory */
  /* SRBID */
  F1AP_FIND_PROTOCOLIE_BY_ID(F1AP_ULRRCMessageTransferIEs_t, ie, container,
                             F1AP_ProtocolIE_ID_id_SRBID, true);
  srb_id = ie->value.choice.SRBID;

  if (srb_id < 1 )
    LOG_E(F1AP, "Unexpected UL RRC MESSAGE for srb_id %lu \n", srb_id);
  else
    LOG_D(F1AP, "UL RRC MESSAGE for srb_id %lu in DCCH \n", srb_id);

  // issue in here
  /* mandatory */
  /* RRC Container */
  F1AP_FIND_PROTOCOLIE_BY_ID(F1AP_ULRRCMessageTransferIEs_t, ie, container,
                             F1AP_ProtocolIE_ID_id_RRCContainer, true);
  // print message in debug mode
  // create an ITTI message and copy SDU
  /*

  message_p = itti_alloc_new_message (TASK_CU_F1, 0, RRC_DCCH_DATA_IND);

  RRC_DCCH_DATA_IND (message_p).sdu_p = malloc(ie->value.choice.RRCContainer.size);

  RRC_DCCH_DATA_IND (message_p).sdu_size = ie->value.choice.RRCContainer.size;
  memcpy(RRC_DCCH_DATA_IND (message_p).sdu_p, ie->value.choice.RRCContainer.buf,
         ie->value.choice.RRCContainer.size);

  RRC_DCCH_DATA_IND (message_p).dcch_index = srb_id;
  RRC_DCCH_DATA_IND (message_p).rnti = f1ap_get_rnti_by_cu_id(true, instance, cu_ue_f1ap_id);
  RRC_DCCH_DATA_IND (message_p).module_id = instance;
  RRC_DCCH_DATA_IND (message_p).eNB_index = instance; // not needed for CU

  itti_send_msg_to_task(TASK_RRC_ENB, instance, message_p);
  */
  protocol_ctxt_t ctxt;
  ctxt.module_id = instance;
  ctxt.instance = instance;
  ctxt.rnti = f1ap_get_rnti_by_cu_id(true, instance, cu_ue_f1ap_id);
  ctxt.enb_flag = 1;
  ctxt.eNB_index = 0;
  ctxt.configured = 1;
  mem_block_t *mb = get_free_mem_block(ie->value.choice.RRCContainer.size,__func__);
  memcpy((void *)mb->data,(void *)ie->value.choice.RRCContainer.buf,ie->value.choice.RRCContainer.size);
  LOG_I(F1AP, "Calling pdcp_data_ind for UE RNTI %x srb_id %lu with size %ld (DCCH) \n", ctxt.rnti, srb_id, ie->value.choice.RRCContainer.size);
  //LOG_I(F1AP, "%s() RRCContainer size %lu: ", __func__, ie->value.choice.RRCContainer.size);
  //for (int i = 0; i < ie->value.choice.RRCContainer.size; i++)
  //  printf("%02x ", mb->data[i]);
  //printf("\n");
  pdcp_data_ind (&ctxt,
                 1, // srb_flag
                 0, // embms_flag
                 srb_id,
                 ie->value.choice.RRCContainer.size,
                 mb);
  return 0;
}<|MERGE_RESOLUTION|>--- conflicted
+++ resolved
@@ -86,11 +86,7 @@
   AssertFatal(ie!=NULL,"RRCContainer is missing\n");
 
   // create an ITTI message and copy SDU
-<<<<<<< HEAD
   if (f1ap_req(true, instance)->cell_type==CELL_MACRO_GNB) {
-=======
-  if (RC.nrrrc && RC.nrrrc[GNB_INSTANCE_TO_MODULE_ID(instance)]->node_type == ngran_gNB_CU) {
->>>>>>> d7839d8a
     message_p = itti_alloc_new_message (TASK_CU_F1, 0, NR_RRC_MAC_CCCH_DATA_IND);
     memset (NR_RRC_MAC_CCCH_DATA_IND (message_p).sdu, 0, CCCH_SDU_SIZE);
     ccch_sdu_len = ie->value.choice.RRCContainer.size;
@@ -104,7 +100,6 @@
            ccch_sdu_len);
   }
 
-<<<<<<< HEAD
   LOG_I(F1AP, "%s() RRCContainer (CCCH) size %ld: ", __func__,
         ie->value.choice.RRCContainer.size);
 
@@ -123,39 +118,13 @@
     memcpy(NR_RRC_MAC_CCCH_DATA_IND (message_p).du_to_cu_rrc_container->buf,
            ie->value.choice.DUtoCURRCContainer.buf,
            ie->value.choice.DUtoCURRCContainer.size);
-=======
-  if (RC.nrrrc && RC.nrrrc[GNB_INSTANCE_TO_MODULE_ID(instance)]->node_type == ngran_gNB_CU) {
-
-    LOG_D(F1AP, "%s() RRCContainer (CCCH) size %ld: ", __func__, ie->value.choice.RRCContainer.size);
-    //for (int i = 0; i < ie->value.choice.RRCContainer.size; i++)
-    //  printf("%02x ", RRC_MAC_CCCH_DATA_IND (message_p).sdu[i]);
-    //printf("\n");
-
-    /* DUtoCURRCContainer */
-    F1AP_FIND_PROTOCOLIE_BY_ID(F1AP_InitialULRRCMessageTransferIEs_t, ie, container,
-                               F1AP_ProtocolIE_ID_id_DUtoCURRCContainer, true);
-    if (ie) {
-      NR_RRC_MAC_CCCH_DATA_IND (message_p).du_to_cu_rrc_container = malloc(sizeof(OCTET_STRING_t));
-      NR_RRC_MAC_CCCH_DATA_IND (message_p).du_to_cu_rrc_container->size = ie->value.choice.DUtoCURRCContainer.size;
-      NR_RRC_MAC_CCCH_DATA_IND (message_p).du_to_cu_rrc_container->buf = malloc(
-          ie->value.choice.DUtoCURRCContainer.size);
-      memcpy(NR_RRC_MAC_CCCH_DATA_IND (message_p).du_to_cu_rrc_container->buf,
-             ie->value.choice.DUtoCURRCContainer.buf,
-             ie->value.choice.DUtoCURRCContainer.size);
-    }
->>>>>>> d7839d8a
   }
 
   // Find instance from nr_cellid
   int rrc_inst = -1;
-<<<<<<< HEAD
 
   if (f1ap_req(true, instance)->cell_type==CELL_MACRO_GNB) {
     for (int i=0; i<RC.nb_nr_inst; i++) {
-=======
-  if (RC.nrrrc && RC.nrrrc[GNB_INSTANCE_TO_MODULE_ID(instance)]->node_type == ngran_gNB_CU) {
-    for (int i=0;i<RC.nb_nr_inst;i++) {
->>>>>>> d7839d8a
       // first get RRC instance (note, no the ITTI instance)
       gNB_RRC_INST *rrc = RC.nrrrc[i];
 
@@ -175,6 +144,7 @@
       }
     }
   }
+
   AssertFatal(rrc_inst>=0,"couldn't find an RRC instance for nr_cell %llu\n",(unsigned long long int)nr_cellid);
   int f1ap_uid = f1ap_add_ue(true, rrc_inst, CC_id, 0, rnti);
 
@@ -183,28 +153,6 @@
     itti_free(ITTI_MSG_ORIGIN_ID(message_p), message_p);
     return -1;
   }
-<<<<<<< HEAD
-=======
-  f1ap_cu_inst[rrc_inst].f1ap_ue[f1ap_uid].du_ue_f1ap_id = du_ue_f1ap_id;
-
-  if (RC.nrrrc && RC.nrrrc[GNB_INSTANCE_TO_MODULE_ID(instance)]->node_type == ngran_gNB_CU) {
-    NR_RRC_MAC_CCCH_DATA_IND (message_p).frame     = 0;
-    NR_RRC_MAC_CCCH_DATA_IND (message_p).sub_frame = 0;
-    NR_RRC_MAC_CCCH_DATA_IND (message_p).sdu_size  = ccch_sdu_len;
-    NR_RRC_MAC_CCCH_DATA_IND (message_p).gnb_index = rrc_inst; // CU instance
-    NR_RRC_MAC_CCCH_DATA_IND (message_p).rnti      = rnti;
-    NR_RRC_MAC_CCCH_DATA_IND (message_p).CC_id     = CC_id;
-    itti_send_msg_to_task (TASK_RRC_GNB, instance, message_p);
-  } else {
-    RRC_MAC_CCCH_DATA_IND (message_p).frame      = 0;
-    RRC_MAC_CCCH_DATA_IND (message_p).sub_frame  = 0;
-    RRC_MAC_CCCH_DATA_IND (message_p).sdu_size   = ccch_sdu_len;
-    RRC_MAC_CCCH_DATA_IND (message_p).enb_index  = rrc_inst; // CU instance
-    RRC_MAC_CCCH_DATA_IND (message_p).rnti       = rnti;
-    RRC_MAC_CCCH_DATA_IND (message_p).CC_id      = CC_id;
-    itti_send_msg_to_task (TASK_RRC_ENB, instance, message_p);
-  }
->>>>>>> d7839d8a
 
   //getCxt(true,ITTI_MSG_DESTINATION_ID(message_p))->f1ap_ue[f1ap_uid].du_ue_f1ap_id = du_ue_f1ap_id;
   NR_RRC_MAC_CCCH_DATA_IND (message_p).frame     = 0;
@@ -217,20 +165,14 @@
   return 0;
 }
 
-
 /*
     DL RRC Message Transfer.
 */
-
 //void CU_send_DL_RRC_MESSAGE_TRANSFER(F1AP_DLRRCMessageTransfer_t *DLRRCMessageTransfer) {
 int CU_send_DL_RRC_MESSAGE_TRANSFER(instance_t                instance,
                                     f1ap_dl_rrc_message_t    *f1ap_dl_rrc) {
   LOG_D(F1AP, "CU send DL_RRC_MESSAGE_TRANSFER \n");
-<<<<<<< HEAD
   F1AP_F1AP_PDU_t                 pdu= {0};
-=======
-  F1AP_F1AP_PDU_t                 pdu;
->>>>>>> d7839d8a
   F1AP_DLRRCMessageTransfer_t    *out;
   uint8_t  *buffer=NULL;
   uint32_t  len=0;
@@ -289,7 +231,6 @@
   // issue in here
   /* mandatory */
   /* c6. RRCContainer */
-<<<<<<< HEAD
   asn1cSequenceAdd(out->protocolIEs.list, F1AP_DLRRCMessageTransferIEs_t, ie6);
   ie6->id                            = F1AP_ProtocolIE_ID_id_RRCContainer;
   ie6->criticality                   = F1AP_Criticality_reject;
@@ -317,42 +258,8 @@
 
     //ie->value.choice.RAT_FrequencyPriorityInformation.present = F1AP_RAT_FrequencyPriorityInformation_PR_rAT_FrequencySelectionPriority;
     //ie->value.choice.RAT_FrequencyPriorityInformation.choice.rAT_FrequencySelectionPriority = 123L;
-=======
-  ie = (F1AP_DLRRCMessageTransferIEs_t *)calloc(1, sizeof(F1AP_DLRRCMessageTransferIEs_t));
-  ie->id                            = F1AP_ProtocolIE_ID_id_RRCContainer;
-  ie->criticality                   = F1AP_Criticality_reject;
-  ie->value.present                 = F1AP_DLRRCMessageTransferIEs__value_PR_RRCContainer;
-  OCTET_STRING_fromBuf(&ie->value.choice.RRCContainer, (const char*)f1ap_dl_rrc->rrc_container, f1ap_dl_rrc->rrc_container_length);
-  ASN_SEQUENCE_ADD(&out->protocolIEs.list, ie);
-
-  if (RC.nrrrc && RC.nrrrc[GNB_INSTANCE_TO_MODULE_ID(instance)]->node_type == ngran_gNB_CU) {
-    LOG_I(F1AP, "%s() RRCContainer size %d: ", __func__, f1ap_dl_rrc->rrc_container_length);
-    for (int i = 0; i < ie->value.choice.RRCContainer.size; i++)
-      printf("%02x ", f1ap_dl_rrc->rrc_container[i]);
-    printf("\n");
-  }
-
-  /* optional */
-  /* c7. RAT_FrequencyPriorityInformation */
-  /* TODO */ 
-  int endc=1;
-  ie = (F1AP_DLRRCMessageTransferIEs_t *)calloc(1, sizeof(F1AP_DLRRCMessageTransferIEs_t));
-  ie->id                            = F1AP_ProtocolIE_ID_id_RAT_FrequencyPriorityInformation;
-  ie->criticality                   = F1AP_Criticality_reject;
-  ie->value.present                 = F1AP_DLRRCMessageTransferIEs__value_PR_RAT_FrequencyPriorityInformation;
-  if (endc==1) {
-    ie->value.choice.RAT_FrequencyPriorityInformation.present = F1AP_RAT_FrequencyPriorityInformation_PR_eNDC;
-    ie->value.choice.RAT_FrequencyPriorityInformation.choice.eNDC = 123L;
->>>>>>> d7839d8a
-  }
-  else {
-    ie->value.choice.RAT_FrequencyPriorityInformation.present = F1AP_RAT_FrequencyPriorityInformation_PR_nGRAN;
-    ie->value.choice.RAT_FrequencyPriorityInformation.choice.nGRAN = 11L;
-  }
-    //ie->value.choice.RAT_FrequencyPriorityInformation.present = F1AP_RAT_FrequencyPriorityInformation_PR_rAT_FrequencySelectionPriority;
-    //ie->value.choice.RAT_FrequencyPriorityInformation.choice.rAT_FrequencySelectionPriority = 123L;
-  ASN_SEQUENCE_ADD(&out->protocolIEs.list, ie);
- 
+  }
+
   /* encode */
   if (f1ap_encode_pdu(&pdu, &buffer, &len) < 0) {
     LOG_E(F1AP, "Failed to encode F1 DL RRC MESSAGE TRANSFER \n");
@@ -366,7 +273,6 @@
 /*
     UL RRC Message Transfer
 */
-
 int CU_handle_UL_RRC_MESSAGE_TRANSFER(instance_t       instance,
                                       uint32_t         assoc_id,
                                       uint32_t         stream,
@@ -374,10 +280,6 @@
   LOG_D(F1AP, "CU_handle_UL_RRC_MESSAGE_TRANSFER \n");
   F1AP_ULRRCMessageTransfer_t    *container;
   F1AP_ULRRCMessageTransferIEs_t *ie;
-<<<<<<< HEAD
-=======
-
->>>>>>> d7839d8a
   uint64_t        cu_ue_f1ap_id;
   uint64_t        du_ue_f1ap_id;
   uint64_t        srb_id;
