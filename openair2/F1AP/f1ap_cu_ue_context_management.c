--- conflicted
+++ resolved
@@ -131,7 +131,6 @@
   ie6->criticality                    = F1AP_Criticality_reject;
   ie6->value.present                  = F1AP_UEContextSetupRequestIEs__value_PR_CUtoDURRCInformation;
 
-<<<<<<< HEAD
   if (f1ap_ue_context_setup_req->cu_to_du_rrc_information!=NULL) {
     /* optional */
     /* 6.1 cG_ConfigInfo */
@@ -140,14 +139,6 @@
       asn1cCalloc(ie6->value.choice.CUtoDURRCInformation.cG_ConfigInfo, cG_ConfigInfo);
       OCTET_STRING_fromBuf(cG_ConfigInfo, cG_ConfigInfoStr, strlen(cG_ConfigInfoStr)) ;
     }
-=======
-  /* optional */
-  /* 6.1 cG_ConfigInfo */
-  if (0) {
-    const char cG_ConfigInfoStr[]="asdsa1d32sa1d31asd31as";
-    asn1cCalloc(ie6->value.choice.CUtoDURRCInformation.cG_ConfigInfo, cG_ConfigInfo);
-    OCTET_STRING_fromBuf(cG_ConfigInfo, cG_ConfigInfoStr, strlen( cG_ConfigInfoStr )) ;
->>>>>>> efeef1cf
     /* optional */
     /* 6.2 uE_CapabilityRAT_ContainerList */
     if(f1ap_ue_context_setup_req->cu_to_du_rrc_information->uE_CapabilityRAT_ContainerList!=NULL){
@@ -528,16 +519,6 @@
       memcpy(addr.buffer,&f1ap_ue_context_setup_req->drbs_to_be_setup[i].up_dl_tnl[0].tl_address, sz);
       addr.length = sz*8;
       f1ap_ue_context_setup_req->drbs_to_be_setup[i].up_ul_tnl[j].teid=
-<<<<<<< HEAD
-	  newGtpuCreateTunnel(getCxt(CUtype, instance)->gtpInst,
-			    f1ap_ue_context_setup_req->rnti,
-			    f1ap_ue_context_setup_req->drbs_to_be_setup[i].drb_id,
-			    f1ap_ue_context_setup_req->drbs_to_be_setup[i].drb_id,
-			    0xFFFF, // We will set the right value from DU answer
-			    addr,
-			    f1ap_ue_context_setup_req->drbs_to_be_setup[i].up_dl_tnl[0].port,
-			    cu_f1u_data_req);
-=======
         newGtpuCreateTunnel(getCxt(CUtype, instance)->gtpInst,
                             f1ap_ue_context_setup_req->rnti,
                             f1ap_ue_context_setup_req->drbs_to_be_setup[i].drb_id,
@@ -546,7 +527,6 @@
                             addr,
                             f1ap_ue_context_setup_req->drbs_to_be_setup[i].up_dl_tnl[0].port,
                             cu_f1u_data_req);
->>>>>>> efeef1cf
       /*  12.3.1 ULTunnels_ToBeSetup_Item */
       asn1cSequenceAdd(drbs_toBeSetup_item->uLUPTNLInformation_ToBeSetup_List.list,
                        F1AP_ULUPTNLInformation_ToBeSetup_Item_t, uLUPTNLInformation_ToBeSetup_Item);
@@ -699,12 +679,8 @@
   // DRBs_Setup_List
   F1AP_FIND_PROTOCOLIE_BY_ID(F1AP_UEContextSetupResponseIEs_t, ie, container,
                              F1AP_ProtocolIE_ID_id_DRBs_Setup_List, false);
-<<<<<<< HEAD
-  if(ie!=NULL){
-=======
 
   if(ie!=NULL) {
->>>>>>> efeef1cf
     f1ap_ue_context_setup_resp->drbs_to_be_setup_length = ie->value.choice.DRBs_Setup_List.list.count;
     f1ap_ue_context_setup_resp->drbs_to_be_setup = calloc(f1ap_ue_context_setup_resp->drbs_to_be_setup_length,
         sizeof(f1ap_drb_to_be_setup_t));
@@ -776,14 +752,9 @@
 
   // SRBs_Setup_List
   F1AP_FIND_PROTOCOLIE_BY_ID(F1AP_UEContextSetupResponseIEs_t, ie, container,
-<<<<<<< HEAD
-      F1AP_ProtocolIE_ID_id_SRBs_Setup_List, false);
-  if(ie!=NULL){
-=======
                              F1AP_ProtocolIE_ID_id_SRBs_Setup_List, false);
 
   if(ie!=NULL) {
->>>>>>> efeef1cf
     f1ap_ue_context_setup_resp->srbs_to_be_setup_length = ie->value.choice.SRBs_Setup_List.list.count;
     f1ap_ue_context_setup_resp->srbs_to_be_setup = calloc(f1ap_ue_context_setup_resp->srbs_to_be_setup_length,
         sizeof(f1ap_srb_to_be_setup_t));
@@ -1109,13 +1080,8 @@
     ie5->value.choice.DRXCycle.longDRXCycleLength = F1AP_LongDRXCycleLength_ms10; // enum
 
     if (0) {
-<<<<<<< HEAD
-      asn1cCallocOne(ie5->value.choice.DRXCycle.shortDRXCycleLength, 
-          F1AP_ShortDRXCycleLength_ms2); // enum
-=======
       asn1cCallocOne(ie5->value.choice.DRXCycle.shortDRXCycleLength,
                      F1AP_ShortDRXCycleLength_ms2); // enum
->>>>>>> efeef1cf
     }
 
     if (0) {
