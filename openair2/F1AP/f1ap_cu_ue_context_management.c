/*
 * Licensed to the OpenAirInterface (OAI) Software Alliance under one or more
 * contributor license agreements.  See the NOTICE file distributed with
 * this work for additional information regarding copyright ownership.
 * The OpenAirInterface Software Alliance licenses this file to You under
 * the OAI Public License, Version 1.1  (the "License"); you may not use this file
 * except in compliance with the License.
 * You may obtain a copy of the License at
 *
 *      http://www.openairinterface.org/?page_id=698
 *
 * Unless required by applicable law or agreed to in writing, software
 * distributed under the License is distributed on an "AS IS" BASIS,
 * WITHOUT WARRANTIES OR CONDITIONS OF ANY KIND, either express or implied.
 * See the License for the specific language governing permissions and
 * limitations under the License.
 *-------------------------------------------------------------------------------
 * For more information about the OpenAirInterface (OAI) Software Alliance:
 *      contact@openairinterface.org
 */

/*! \file f1ap_cu_ue_context_management.c
 * \brief F1AP UE Context Management, CU side
 * \author EURECOM/NTUST
 * \date 2018
 * \version 0.1
 * \company Eurecom
 * \email: navid.nikaein@eurecom.fr, bing-kai.hong@eurecom.fr
 * \note
 * \warning
 */

#include "f1ap_common.h"
#include "f1ap_encoder.h"
#include "f1ap_decoder.h"
#include "f1ap_itti_messaging.h"
#include "f1ap_cu_ue_context_management.h"
#include <string.h>

#include "rrc_extern.h"
#include "rrc_eNB_UE_context.h"
#include "openair2/RRC/NR/rrc_gNB_UE_context.h"
#include "rrc_eNB_S1AP.h"
#include "rrc_eNB_GTPV1U.h"
#include "openair2/RRC/NR/rrc_gNB_NGAP.h"

static void setQos(F1AP_NonDynamic5QIDescriptor_t *toFill) {
  asn1cCalloc(toFill,F1AP_NonDynamic5QIDescriptor_t, tmp);
  /* fiveQI */
  tmp->fiveQI = 1L;

  /* OPTIONAL */
  /* qoSPriorityLevel */
  if (0) {
    asn1cCallocOne(toFill->qoSPriorityLevel, long, 1L);
  }

  /* OPTIONAL */
  /* averagingWindow */
  if (0) {
    asn1cCallocOne(toFill->averagingWindow,
                   F1AP_AveragingWindow_t, 1L);
  }

  /* OPTIONAL */
  /* maxDataBurstVolume */
  if (0) {
    asn1cCallocOne(toFill->maxDataBurstVolume,
                   F1AP_MaxDataBurstVolume_t, 1L);
  }
}

int CU_send_UE_CONTEXT_SETUP_REQUEST(instance_t instance,
                                     f1ap_ue_context_setup_req_t *f1ap_ue_context_setup_req) {
  F1AP_F1AP_PDU_t  pdu= {0};
  uint8_t  *buffer=NULL;
  uint32_t  len=0;
  /* Create */
  /* 0. Message Type */
  pdu.present = F1AP_F1AP_PDU_PR_initiatingMessage;
  asn1cCalloc(pdu.choice.initiatingMessage, F1AP_InitiatingMessage_t, tmp);
  tmp->procedureCode = F1AP_ProcedureCode_id_UEContextSetup;
  tmp->criticality   = F1AP_Criticality_reject;
  tmp->value.present = F1AP_InitiatingMessage__value_PR_UEContextSetupRequest;
  F1AP_UEContextSetupRequest_t    *out = &pdu.choice.initiatingMessage->value.choice.UEContextSetupRequest;
  /* mandatory */
  /* c1. GNB_CU_UE_F1AP_ID */
  asn1cSequenceAdd(out->protocolIEs.list, F1AP_UEContextSetupRequestIEs_t, ie1);
  ie1->id                             = F1AP_ProtocolIE_ID_id_gNB_CU_UE_F1AP_ID;
  ie1->criticality                    = F1AP_Criticality_reject;
  ie1->value.present                  = F1AP_UEContextSetupRequestIEs__value_PR_GNB_CU_UE_F1AP_ID;
  ie1->value.choice.GNB_CU_UE_F1AP_ID = f1ap_ue_context_setup_req->gNB_CU_ue_id;

  /* optional */
  /* c2. GNB_DU_UE_F1AP_ID */
  if (f1ap_ue_context_setup_req->gNB_DU_ue_id) {
    asn1cSequenceAdd(out->protocolIEs.list, F1AP_UEContextSetupRequestIEs_t, ie2);
    ie2->id                             = F1AP_ProtocolIE_ID_id_gNB_DU_UE_F1AP_ID;
    ie2->criticality                    = F1AP_Criticality_ignore;
    ie2->value.present                  = F1AP_UEContextSetupRequestIEs__value_PR_GNB_DU_UE_F1AP_ID;
    ie2->value.choice.GNB_DU_UE_F1AP_ID = *f1ap_ue_context_setup_req->gNB_DU_ue_id;
  }

  /* mandatory */
  /* c3. SpCell_ID */
  asn1cSequenceAdd(out->protocolIEs.list, F1AP_UEContextSetupRequestIEs_t, ie3);
  ie3->id                             = F1AP_ProtocolIE_ID_id_SpCell_ID;
  ie3->criticality                    = F1AP_Criticality_reject;
  ie3->value.present                  = F1AP_UEContextSetupRequestIEs__value_PR_NRCGI;
  /* - nRCGI */
  addnRCGI(ie3->value.choice.NRCGI, f1ap_ue_context_setup_req);
  /* mandatory */
  /* c4. ServCellIndex */
  asn1cSequenceAdd(out->protocolIEs.list, F1AP_UEContextSetupRequestIEs_t, ie4);
  ie4->id                             = F1AP_ProtocolIE_ID_id_ServCellIndex;
  ie4->criticality                    = F1AP_Criticality_reject;
  ie4->value.present                  = F1AP_UEContextSetupRequestIEs__value_PR_ServCellIndex;
  ie4->value.choice.ServCellIndex = 2;

  /* optional */
  /* c5. CellULConfigured */
  if (0) {
    asn1cSequenceAdd(out->protocolIEs.list, F1AP_UEContextSetupRequestIEs_t, ie5);
    ie5->id                             = F1AP_ProtocolIE_ID_id_SpCellULConfigured;
    ie5->criticality                    = F1AP_Criticality_ignore;
    ie5->value.present                  = F1AP_UEContextSetupRequestIEs__value_PR_CellULConfigured;
    ie5->value.choice.CellULConfigured = F1AP_CellULConfigured_ul;
  }

  /* mandatory */
  /* c6. CUtoDURRCInformation */
  asn1cSequenceAdd(out->protocolIEs.list, F1AP_UEContextSetupRequestIEs_t, ie6);
  ie6->id                             = F1AP_ProtocolIE_ID_id_CUtoDURRCInformation;
  ie6->criticality                    = F1AP_Criticality_reject;
  ie6->value.present                  = F1AP_UEContextSetupRequestIEs__value_PR_CUtoDURRCInformation;
  /* optional */
  /* 6.1 cG_ConfigInfo */
  const char cG_ConfigInfoStr[]="asdsa1d32sa1d31asd31as";
  asn1cCalloc(ie6->value.choice.CUtoDURRCInformation.cG_ConfigInfo, F1AP_CG_ConfigInfo_t, cG_ConfigInfo);
  OCTET_STRING_fromBuf(cG_ConfigInfo, cG_ConfigInfoStr, strlen( cG_ConfigInfoStr )) ;
  /* optional */
  /* 6.2 uE_CapabilityRAT_ContainerList */
  asn1cCalloc(ie6->value.choice.CUtoDURRCInformation.uE_CapabilityRAT_ContainerList, F1AP_UE_CapabilityRAT_ContainerList_t, uE_CapabilityRAT_ContainerList );
  OCTET_STRING_fromBuf(uE_CapabilityRAT_ContainerList, cG_ConfigInfoStr, strlen( cG_ConfigInfoStr )) ;
  /* optional */
  /* 6.3 measConfig */
  asn1cCalloc(ie6->value.choice.CUtoDURRCInformation.measConfig, F1AP_MeasConfig_t, measConfig);
  OCTET_STRING_fromBuf(measConfig, cG_ConfigInfoStr, strlen( cG_ConfigInfoStr )) ;

<<<<<<< HEAD
=======
  ASN_SEQUENCE_ADD(&out->protocolIEs.list, ie);


>>>>>>> d7839d8a
  /* mandatory */
  /* c7. Candidate_SpCell_List */
  if (0) {
    asn1cSequenceAdd(out->protocolIEs.list, F1AP_UEContextSetupRequestIEs_t, ie7);
    ie7->id                             = F1AP_ProtocolIE_ID_id_Candidate_SpCell_List;  //90
    ie7->criticality                    = F1AP_Criticality_ignore;
    ie7->value.present                  = F1AP_UEContextSetupRequestIEs__value_PR_Candidate_SpCell_List;

    for (int i=0;   i<0;  i++) {
      asn1cSequenceAdd(ie7->value.choice.Candidate_SpCell_List.list,F1AP_Candidate_SpCell_ItemIEs_t, candidate_spCell_item_ies);
      candidate_spCell_item_ies->id            = F1AP_ProtocolIE_ID_id_Candidate_SpCell_Item; // 91
      candidate_spCell_item_ies->criticality   = F1AP_Criticality_reject;
      candidate_spCell_item_ies->value.present = F1AP_Candidate_SpCell_ItemIEs__value_PR_Candidate_SpCell_Item;
      /* 7.1 Candidate_SpCell_Item */
      F1AP_Candidate_SpCell_Item_t *candidate_spCell_item=
        &candidate_spCell_item_ies->value.choice.Candidate_SpCell_Item;
      /* - candidate_SpCell_ID */
      //FixMe: first cell ???
      addnRCGI(candidate_spCell_item->candidate_SpCell_ID,f1ap_ue_context_setup_req);
      /* TODO add correct mcc/mnc */
    }
  }

  /* optional */
  /* c8. DRXCycle */
  if (0) {
    asn1cSequenceAdd(out->protocolIEs.list, F1AP_UEContextSetupRequestIEs_t, ie8);
    ie8->id                             = F1AP_ProtocolIE_ID_id_DRXCycle;
    ie8->criticality                    = F1AP_Criticality_ignore;
    ie8->value.present                  = F1AP_UEContextSetupRequestIEs__value_PR_DRXCycle;
    /* 8.1 longDRXCycleLength */
    ie8->value.choice.DRXCycle.longDRXCycleLength = F1AP_LongDRXCycleLength_ms10; // enum

    /* optional */
    /* 8.2 shortDRXCycleLength */
    if (0) {
      asn1cCallocOne(ie6->value.choice.DRXCycle.shortDRXCycleLength,
                     F1AP_ShortDRXCycleLength_t, F1AP_ShortDRXCycleLength_ms2); // enum
    }

    /* optional */
    /* 8.3 shortDRXCycleTimer */
    if (0) {
      asn1cCallocOne(ie8->value.choice.DRXCycle.shortDRXCycleTimer,
                     F1AP_ShortDRXCycleTimer_t, 123L);
    }
  }

  /* optional */
  /* c9. ResourceCoordinationTransferContainer */
  if (0) {
    asn1cSequenceAdd(out->protocolIEs.list, F1AP_UEContextSetupRequestIEs_t, ie9);
    ie9->id                             = F1AP_ProtocolIE_ID_id_ResourceCoordinationTransferContainer;
    ie9->criticality                    = F1AP_Criticality_ignore;
    ie9->value.present                  = F1AP_UEContextSetupRequestIEs__value_PR_ResourceCoordinationTransferContainer;
    ie9->value.choice.ResourceCoordinationTransferContainer.buf = malloc(4);
    ie9->value.choice.ResourceCoordinationTransferContainer.size = 4;
    strncpy((char *)ie9->value.choice.ResourceCoordinationTransferContainer.buf, "123", 4);
    OCTET_STRING_fromBuf(&ie9->value.choice.ResourceCoordinationTransferContainer, "asdsa1d32sa1d31asd31as",
                         strlen("asdsa1d32sa1d31asd31as"));
  }

  /* mandatory */
  /* c10. SCell_ToBeSetup_List */
<<<<<<< HEAD
  if(0) {
    asn1cSequenceAdd(out->protocolIEs.list, F1AP_UEContextSetupRequestIEs_t, ie10);
    ie10->id                             = F1AP_ProtocolIE_ID_id_SCell_ToBeSetup_List;
    ie10->criticality                    = F1AP_Criticality_ignore;
    ie10->value.present                  = F1AP_UEContextSetupRequestIEs__value_PR_SCell_ToBeSetup_List;

    for (int i=0; i<0; i++) {
      //
      asn1cSequenceAdd(ie10->value.choice.SCell_ToBeSetup_List.list, F1AP_SCell_ToBeSetup_ItemIEs_t, scell_toBeSetup_item_ies);
      scell_toBeSetup_item_ies->id            = F1AP_ProtocolIE_ID_id_SCell_ToBeSetup_Item; //53
      scell_toBeSetup_item_ies->criticality   = F1AP_Criticality_ignore;
      scell_toBeSetup_item_ies->value.present = F1AP_SCell_ToBeSetup_ItemIEs__value_PR_SCell_ToBeSetup_Item;
      /* 10.1 SCell_ToBeSetup_Item */
      F1AP_SCell_ToBeSetup_Item_t *scell_toBeSetup_item=&scell_toBeSetup_item_ies->value.choice.SCell_ToBeSetup_Item;
      /* 10.1.1 sCell_ID */
      addnRCGI(scell_toBeSetup_item->sCell_ID, f1ap_ue_context_setup_req);
      /* TODO correct MCC/MNC */
      /* 10.1.2 sCellIndex */
      scell_toBeSetup_item->sCellIndex = 3;  // issue here
=======
  ie = (F1AP_UEContextSetupRequestIEs_t *)calloc(1, sizeof(F1AP_UEContextSetupRequestIEs_t));
  ie->id                             = F1AP_ProtocolIE_ID_id_SCell_ToBeSetup_List;
  ie->criticality                    = F1AP_Criticality_ignore;
  ie->value.present                  = F1AP_UEContextSetupRequestIEs__value_PR_SCell_ToBeSetup_List;

  for (i=0;
       i<0;
       i++) {
     //
     F1AP_SCell_ToBeSetup_ItemIEs_t *scell_toBeSetup_item_ies;
     scell_toBeSetup_item_ies = (F1AP_SCell_ToBeSetup_ItemIEs_t *)calloc(1, sizeof(F1AP_SCell_ToBeSetup_ItemIEs_t));
     scell_toBeSetup_item_ies->id            = F1AP_ProtocolIE_ID_id_SCell_ToBeSetup_Item; //53
     scell_toBeSetup_item_ies->criticality   = F1AP_Criticality_ignore;
     scell_toBeSetup_item_ies->value.present = F1AP_SCell_ToBeSetup_ItemIEs__value_PR_SCell_ToBeSetup_Item;

     /* 10.1 SCell_ToBeSetup_Item */
     F1AP_SCell_ToBeSetup_Item_t scell_toBeSetup_item;
     memset((void *)&scell_toBeSetup_item, 0, sizeof(F1AP_SCell_ToBeSetup_Item_t));

     /* 10.1.1 sCell_ID */
     F1AP_NRCGI_t nRCGI;
     /* TODO correct MCC/MNC */
     MCC_MNC_TO_PLMNID(f1ap_ue_context_setup_req->mcc,
                       f1ap_ue_context_setup_req->mnc,
                       f1ap_ue_context_setup_req->mnc_digit_length,
                       &nRCGI.pLMN_Identity);
     NR_CELL_ID_TO_BIT_STRING(12345678, &nRCGI.nRCellIdentity);
     scell_toBeSetup_item.sCell_ID = nRCGI;

     /* 10.1.2 sCellIndex */
     scell_toBeSetup_item.sCellIndex = 3;  // issue here

     /* OPTIONAL */
     /* 10.1.3 sCellULConfigured*/
     if (0) {
       scell_toBeSetup_item.sCellULConfigured = (F1AP_CellULConfigured_t *)calloc(1, sizeof(F1AP_CellULConfigured_t));
       *scell_toBeSetup_item.sCellULConfigured = F1AP_CellULConfigured_ul_and_sul; // enum
     }

     /* ADD */
     scell_toBeSetup_item_ies->value.choice.SCell_ToBeSetup_Item = scell_toBeSetup_item;

     ASN_SEQUENCE_ADD(&ie->value.choice.SCell_ToBeSetup_List.list,
                     scell_toBeSetup_item_ies);
  }
  ASN_SEQUENCE_ADD(&out->protocolIEs.list, ie);
>>>>>>> d7839d8a

      /* OPTIONAL */
      /* 10.1.3 sCellULConfigured*/
      if (0) {
        asn1cCallocOne(scell_toBeSetup_item->sCellULConfigured,
                       F1AP_CellULConfigured_t, F1AP_CellULConfigured_ul_and_sul); // enum
      }
    }
  }

  /* mandatory */
  /* c11. SRBs_ToBeSetup_List */
  asn1cSequenceAdd(out->protocolIEs.list, F1AP_UEContextSetupRequestIEs_t, ie11);
  ie11->id                             = F1AP_ProtocolIE_ID_id_SRBs_ToBeSetup_List;
  ie11->criticality                    = F1AP_Criticality_reject;  // ?
  ie11->value.present                  = F1AP_UEContextSetupRequestIEs__value_PR_SRBs_ToBeSetup_List;

  for (int i=0; i<1; i++) {
    //
    asn1cSequenceAdd(ie11->value.choice.SRBs_ToBeSetup_List.list, F1AP_SRBs_ToBeSetup_ItemIEs_t, srbs_toBeSetup_item_ies);
    srbs_toBeSetup_item_ies->id            = F1AP_ProtocolIE_ID_id_SRBs_ToBeSetup_Item; // 73
    srbs_toBeSetup_item_ies->criticality   = F1AP_Criticality_ignore;
    srbs_toBeSetup_item_ies->value.present = F1AP_SRBs_ToBeSetup_ItemIEs__value_PR_SRBs_ToBeSetup_Item;
    /* 11.1 SRBs_ToBeSetup_Item */
    F1AP_SRBs_ToBeSetup_Item_t *srbs_toBeSetup_item=&srbs_toBeSetup_item_ies->value.choice.SRBs_ToBeSetup_Item;
    /* 11.1.1 sRBID */
    srbs_toBeSetup_item->sRBID = 2L;
    /* OPTIONAL */
    /* 11.1.2 duplicationIndication */
    //if (0) {
    asn1cCallocOne(srbs_toBeSetup_item->duplicationIndication,
                   F1AP_DuplicationIndication_t, F1AP_DuplicationIndication_true); // enum
    //}
  }

  /* mandatory */
  /* c12. DRBs_ToBeSetup_List */
  asn1cSequenceAdd(out->protocolIEs.list, F1AP_UEContextSetupRequestIEs_t, ie12);
  ie12->id                             = F1AP_ProtocolIE_ID_id_DRBs_ToBeSetup_List;
  ie12->criticality                    = F1AP_Criticality_reject;
  ie12->value.present                  = F1AP_UEContextSetupRequestIEs__value_PR_DRBs_ToBeSetup_List;
  LOG_I(F1AP, "Length of drbs_to_be_setup: %d \n", f1ap_ue_context_setup_req->drbs_to_be_setup_length);

  for (int i = 0; i < f1ap_ue_context_setup_req->drbs_to_be_setup_length; i++) {
    //
    asn1cSequenceAdd(ie12->value.choice.DRBs_ToBeSetup_List.list, F1AP_DRBs_ToBeSetup_ItemIEs_t, drbs_toBeSetup_item_ies);
    drbs_toBeSetup_item_ies->id            = F1AP_ProtocolIE_ID_id_DRBs_ToBeSetup_Item;
    drbs_toBeSetup_item_ies->criticality   = F1AP_Criticality_reject;
    drbs_toBeSetup_item_ies->value.present = F1AP_DRBs_ToBeSetup_ItemIEs__value_PR_DRBs_ToBeSetup_Item;
    /* 12.1 DRBs_ToBeSetup_Item */
    F1AP_DRBs_ToBeSetup_Item_t *drbs_toBeSetup_item=&drbs_toBeSetup_item_ies->value.choice.DRBs_ToBeSetup_Item;
    /* 12.1.1 dRBID */
    drbs_toBeSetup_item->dRBID = f1ap_ue_context_setup_req->drbs_to_be_setup[i].drb_id; // 9
    /* 12.1.2 qoSInformation */
    int some_decide_qos = 0; // BK: Need Check

    if (some_decide_qos) {
      drbs_toBeSetup_item->qoSInformation.present = F1AP_QoSInformation_PR_eUTRANQoS;
      /*  12.1.2.1 eUTRANQoS */
      asn1cCalloc(drbs_toBeSetup_item->qoSInformation.choice.eUTRANQoS, F1AP_EUTRANQoS_t, eUTRANQoS);
      /*  12.1.2.1.1 qCI */
      eUTRANQoS->qCI = 254L;
      /*  12.1.2.1.2 allocationAndRetentionPriority */
      {
        /*  12.1.2.1.2.1 priorityLevel */
        eUTRANQoS->allocationAndRetentionPriority.priorityLevel = F1AP_PriorityLevel_highest; // enum
        /*  12.1.2.1.2.2 pre_emptionCapability */
        eUTRANQoS->allocationAndRetentionPriority.pre_emptionCapability = F1AP_Pre_emptionCapability_may_trigger_pre_emption; // enum
        /*  12.1.2.1.2.2 pre_emptionVulnerability */
        eUTRANQoS->allocationAndRetentionPriority.pre_emptionVulnerability = F1AP_Pre_emptionVulnerability_not_pre_emptable; // enum
      }

      /* OPTIONAL */
      /*  12.1.2.1.3 gbrQosInformation */
      if (0) {
        eUTRANQoS->gbrQosInformation = (F1AP_GBR_QosInformation_t *)calloc(1, sizeof(F1AP_GBR_QosInformation_t));
        asn_long2INTEGER(&eUTRANQoS->gbrQosInformation->e_RAB_MaximumBitrateDL, 1L);
        asn_long2INTEGER(&eUTRANQoS->gbrQosInformation->e_RAB_MaximumBitrateUL, 1L);
        asn_long2INTEGER(&eUTRANQoS->gbrQosInformation->e_RAB_GuaranteedBitrateDL, 1L);
        asn_long2INTEGER(&eUTRANQoS->gbrQosInformation->e_RAB_GuaranteedBitrateUL, 1L);
      }
    } else {
      /* 12.1.2 DRB_Information */
      drbs_toBeSetup_item->qoSInformation.present = F1AP_QoSInformation_PR_choice_extension;
      F1AP_QoSInformation_ExtIEs_t *ie = (F1AP_QoSInformation_ExtIEs_t *)calloc(1, sizeof(*ie));
      ie->id                             = F1AP_ProtocolIE_ID_id_DRB_Information;
      ie->criticality                    = F1AP_Criticality_reject;
      ie->value.present                  = F1AP_QoSInformation_ExtIEs__value_PR_DRB_Information;
      F1AP_DRB_Information_t   *DRB_Information = &ie->value.choice.DRB_Information;
      drbs_toBeSetup_item->qoSInformation.choice.choice_extension = (struct F1AP_ProtocolIE_SingleContainer *)ie;
      /* 12.1.2.1 dRB_QoS */
      {
        /* qoS_Characteristics */
        {
          int some_decide_qoS_characteristics = 0; // BK: Need Check

          if (some_decide_qoS_characteristics) {
            DRB_Information->dRB_QoS.qoS_Characteristics.present = F1AP_QoS_Characteristics_PR_non_Dynamic_5QI;
            setQos(DRB_Information->dRB_QoS.qoS_Characteristics.choice.non_Dynamic_5QI);
          } else {
            DRB_Information->dRB_QoS.qoS_Characteristics.present = F1AP_QoS_Characteristics_PR_dynamic_5QI;
            asn1cCalloc(DRB_Information->dRB_QoS.qoS_Characteristics.choice.dynamic_5QI, F1AP_Dynamic5QIDescriptor_t, tmp);
            /* qoSPriorityLevel */
            tmp->qoSPriorityLevel = 1L;
            /* packetDelayBudget */
            tmp->packetDelayBudget = 1L;
            /* packetErrorRate */
            tmp->packetErrorRate.pER_Scalar = 1L;
            tmp->packetErrorRate.pER_Exponent = 6L;

            /* OPTIONAL */
            /* delayCritical */
            if (0) {
              asn1cCallocOne(DRB_Information->dRB_QoS.qoS_Characteristics.choice.dynamic_5QI->delayCritical,
                             long, 1L);
            }

            /* OPTIONAL */
            /* averagingWindow */
            if (0) {
              asn1cCallocOne(DRB_Information->dRB_QoS.qoS_Characteristics.choice.dynamic_5QI->averagingWindow,
                             F1AP_AveragingWindow_t, 1L);
            }

            /* OPTIONAL */
            /* maxDataBurstVolume */
            if (0) {
              asn1cCallocOne(DRB_Information->dRB_QoS.qoS_Characteristics.choice.dynamic_5QI->maxDataBurstVolume,
                             F1AP_MaxDataBurstVolume_t, 1L);
            }
          } // if some_decide_qoS_characteristics
        } // qoS_Characteristics
        /* nGRANallocationRetentionPriority */
        {
          DRB_Information->dRB_QoS.nGRANallocationRetentionPriority.priorityLevel = F1AP_PriorityLevel_highest; // enum
          DRB_Information->dRB_QoS.nGRANallocationRetentionPriority.pre_emptionCapability = F1AP_Pre_emptionCapability_shall_not_trigger_pre_emption; // enum
          DRB_Information->dRB_QoS.nGRANallocationRetentionPriority.pre_emptionVulnerability = F1AP_Pre_emptionVulnerability_not_pre_emptable; // enum
        } // nGRANallocationRetentionPriority

        /* OPTIONAL */
        /* gBR_QoS_Flow_Information */
        if (0) {
<<<<<<< HEAD
          asn1cCalloc(DRB_Information->dRB_QoS.gBR_QoS_Flow_Information, F1AP_GBR_QoSFlowInformation_t, tmp);
          asn_long2INTEGER(&tmp->maxFlowBitRateDownlink, 1L);
          asn_long2INTEGER(&tmp->maxFlowBitRateUplink, 1L);
          asn_long2INTEGER(&tmp->guaranteedFlowBitRateDownlink, 1L);
          asn_long2INTEGER(&tmp->guaranteedFlowBitRateUplink, 1L);
=======
          DRB_Information->dRB_QoS.gBR_QoS_Flow_Information = (F1AP_GBR_QoSFlowInformation_t *)calloc(1, sizeof(F1AP_GBR_QoSFlowInformation_t));
          asn_long2INTEGER(&DRB_Information->dRB_QoS.gBR_QoS_Flow_Information->maxFlowBitRateDownlink, 1L);
          asn_long2INTEGER(&DRB_Information->dRB_QoS.gBR_QoS_Flow_Information->maxFlowBitRateUplink, 1L);
          asn_long2INTEGER(&DRB_Information->dRB_QoS.gBR_QoS_Flow_Information->guaranteedFlowBitRateDownlink, 1L);
          asn_long2INTEGER(&DRB_Information->dRB_QoS.gBR_QoS_Flow_Information->guaranteedFlowBitRateUplink, 1L);
>>>>>>> d7839d8a

          /* OPTIONAL */
          /* maxPacketLossRateDownlink */
          if (0) {
<<<<<<< HEAD
            asn1cCallocOne(DRB_Information->dRB_QoS.gBR_QoS_Flow_Information->maxPacketLossRateDownlink,
                           F1AP_MaxPacketLossRate_t, 1L);
=======
            DRB_Information->dRB_QoS.gBR_QoS_Flow_Information->maxPacketLossRateDownlink = (F1AP_MaxPacketLossRate_t *)calloc(1, sizeof(F1AP_MaxPacketLossRate_t));
            *DRB_Information->dRB_QoS.gBR_QoS_Flow_Information->maxPacketLossRateDownlink = 1L;
>>>>>>> d7839d8a
          }

          /* OPTIONAL */
          /* maxPacketLossRateUplink */
          if (0) {
<<<<<<< HEAD
            asn1cCallocOne(DRB_Information->dRB_QoS.gBR_QoS_Flow_Information->maxPacketLossRateUplink,
                           F1AP_MaxPacketLossRate_t, 1L);
=======
            DRB_Information->dRB_QoS.gBR_QoS_Flow_Information->maxPacketLossRateUplink = (F1AP_MaxPacketLossRate_t *)calloc(1, sizeof(F1AP_MaxPacketLossRate_t));
            *DRB_Information->dRB_QoS.gBR_QoS_Flow_Information->maxPacketLossRateUplink = 1L;
>>>>>>> d7839d8a
          }
        }

        /* OPTIONAL */
        /* reflective_QoS_Attribute */
        if (0) {
<<<<<<< HEAD
          asn1cCallocOne(DRB_Information->dRB_QoS.reflective_QoS_Attribute,
                         long, 1L);
=======
          DRB_Information->dRB_QoS.reflective_QoS_Attribute = (long *)calloc(1, sizeof(long));
          *DRB_Information->dRB_QoS.reflective_QoS_Attribute = 1L;
>>>>>>> d7839d8a
        }
      } // dRB_QoS
      /* 12.1.2.2 sNSSAI */
      {
        /* sST */
        OCTET_STRING_fromBuf(&DRB_Information->sNSSAI.sST, "asdsa1d32sa1d31asd31as",
                             strlen("asdsa1d32sa1d31asd31as"));

        /* OPTIONAL */
        /* sD */
        if (0) {
          asn1cCalloc(DRB_Information->sNSSAI.sD, OCTET_STRING_t, tmp);
          OCTET_STRING_fromBuf(tmp, "asdsa1d32sa1d31asd31as",
                               strlen("asdsa1d32sa1d31asd31as"));
        }
      }

      /* OPTIONAL */
      /* 12.1.2.3 notificationControl */
      if (0) {
        asn1cCallocOne(DRB_Information->notificationControl,
                       F1AP_NotificationControl_t, F1AP_NotificationControl_active); // enum
      }

      /* 12.1.2.4 flows_Mapped_To_DRB_List */  // BK: need verifiy

      for (int k = 0; k < 1; k ++) {
        asn1cSequenceAdd(DRB_Information->flows_Mapped_To_DRB_List.list,
                         F1AP_Flows_Mapped_To_DRB_Item_t, flows_mapped_to_drb_item);
        /* qoSFlowIndicator */
        flows_mapped_to_drb_item->qoSFlowIdentifier = 1L;
        /* qoSFlowLevelQoSParameters */
        {
          /* qoS_Characteristics */
          {
            int some_decide_qoS_characteristics = 0; // BK: Need Check
            F1AP_QoS_Characteristics_t *QosParams=&flows_mapped_to_drb_item->qoSFlowLevelQoSParameters.qoS_Characteristics;

            if (some_decide_qoS_characteristics) {
              QosParams->present = F1AP_QoS_Characteristics_PR_non_Dynamic_5QI;
              setQos(QosParams->choice.non_Dynamic_5QI);
            } else {
              QosParams->present = F1AP_QoS_Characteristics_PR_dynamic_5QI;
              asn1cCalloc(QosParams->choice.dynamic_5QI, F1AP_Dynamic5QIDescriptor_t, tmp);
              /* qoSPriorityLevel */
              tmp->qoSPriorityLevel = 1L;
              /* packetDelayBudget */
              tmp->packetDelayBudget = 1L;
              /* packetErrorRate */
<<<<<<< HEAD
              tmp->packetErrorRate.pER_Scalar = 1L;
              tmp->packetErrorRate.pER_Exponent = 6L;

              /* OPTIONAL */
=======
              flows_mapped_to_drb_item.qoSFlowLevelQoSParameters.qoS_Characteristics.choice.dynamic_5QI->packetErrorRate.pER_Scalar = 1L;
	            flows_mapped_to_drb_item.qoSFlowLevelQoSParameters.qoS_Characteristics.choice.dynamic_5QI->packetErrorRate.pER_Exponent = 6L;

	            /* OPTIONAL */
>>>>>>> d7839d8a
              /* delayCritical */
              if (0) {
                asn1cCalloc(QosParams->choice.dynamic_5QI->delayCritical, long, tmp);
                *tmp = 1L;
              }

              /* OPTIONAL */
              /* averagingWindow */
              if (0) {
                asn1cCalloc(QosParams->choice.dynamic_5QI->averagingWindow, F1AP_AveragingWindow_t, tmp);
                *tmp = 1L;
              }

              /* OPTIONAL */
              /* maxDataBurstVolume */
              if (0) {
                asn1cCalloc(QosParams->choice.dynamic_5QI->maxDataBurstVolume, F1AP_MaxDataBurstVolume_t, tmp);
                *tmp= 1L;
              }
            } // if some_decide_qoS_characteristics
          } // qoS_Characteristics
          /* nGRANallocationRetentionPriority */
          {
            flows_mapped_to_drb_item->qoSFlowLevelQoSParameters.nGRANallocationRetentionPriority.priorityLevel = F1AP_PriorityLevel_highest; // enum
            flows_mapped_to_drb_item->qoSFlowLevelQoSParameters.nGRANallocationRetentionPriority.pre_emptionCapability = F1AP_Pre_emptionCapability_shall_not_trigger_pre_emption; // enum
            flows_mapped_to_drb_item->qoSFlowLevelQoSParameters.nGRANallocationRetentionPriority.pre_emptionVulnerability = F1AP_Pre_emptionVulnerability_not_pre_emptable; // enum
          } // nGRANallocationRetentionPriority

          /* OPTIONAL */
          /* gBR_QoS_Flow_Information */
          if (0) {
            asn1cCalloc(flows_mapped_to_drb_item->qoSFlowLevelQoSParameters.gBR_QoS_Flow_Information, F1AP_GBR_QoSFlowInformation_t, tmp);
            asn_long2INTEGER(&tmp->maxFlowBitRateDownlink, 1L);
            asn_long2INTEGER(&tmp->maxFlowBitRateUplink, 1L);
            asn_long2INTEGER(&tmp->guaranteedFlowBitRateDownlink, 1L);
            asn_long2INTEGER(&tmp->guaranteedFlowBitRateUplink, 1L);

            /* OPTIONAL */
            /* maxPacketLossRateDownlink */
            if (0) {
              asn1cCalloc(flows_mapped_to_drb_item->qoSFlowLevelQoSParameters.gBR_QoS_Flow_Information->maxPacketLossRateDownlink, F1AP_MaxPacketLossRate_t, tmp);
              *tmp = 1L;
            }

            /* OPTIONAL */
            /* maxPacketLossRateUplink */
            if (0) {
              asn1cCalloc(flows_mapped_to_drb_item->qoSFlowLevelQoSParameters.gBR_QoS_Flow_Information->maxPacketLossRateUplink, F1AP_MaxPacketLossRate_t, tmp);
              *tmp = 1L;
            }
          }

          /* OPTIONAL */
          /* reflective_QoS_Attribute */
          if (0) {
            asn1cCalloc(flows_mapped_to_drb_item->qoSFlowLevelQoSParameters.reflective_QoS_Attribute, long, tmp);
            *tmp = 1L;
          }
        } // qoSFlowLevelQoSParameters
      }
    } // if some_decide_qos

    /* 12.1.3 uLUPTNLInformation_ToBeSetup_List */
    for (int j = 0; j < f1ap_ue_context_setup_req->drbs_to_be_setup[i].up_ul_tnl_length; j++) {
      f1ap_up_tnl_t *up_tnl = &f1ap_ue_context_setup_req->drbs_to_be_setup[i].up_ul_tnl[j];
      /*  12.3.1 ULTunnels_ToBeSetup_Item */
      asn1cSequenceAdd(drbs_toBeSetup_item->uLUPTNLInformation_ToBeSetup_List.list,
                       F1AP_ULUPTNLInformation_ToBeSetup_Item_t, uLUPTNLInformation_ToBeSetup_Item);
      uLUPTNLInformation_ToBeSetup_Item->uLUPTNLInformation.present = F1AP_UPTransportLayerInformation_PR_gTPTunnel;
      asn1cCalloc( uLUPTNLInformation_ToBeSetup_Item->uLUPTNLInformation.choice.gTPTunnel,
                   F1AP_GTPTunnel_t,  gTPTunnel);
      /* 12.3.1.1.1 transportLayerAddress */
      TRANSPORT_LAYER_ADDRESS_IPv4_TO_BIT_STRING(up_tnl->tl_address, &gTPTunnel->transportLayerAddress);
      /* 12.3.1.1.2 gTP_TEID */
      INT32_TO_OCTET_STRING(up_tnl->gtp_teid, &gTPTunnel->gTP_TEID);
    }

    /* 12.1.4 rLCMode */
    /* TODO use rlc_mode from f1ap_drb_to_be_setup */
    switch (f1ap_ue_context_setup_req->drbs_to_be_setup[i].rlc_mode) {
      case RLC_MODE_AM:
        drbs_toBeSetup_item->rLCMode = F1AP_RLCMode_rlc_am;
        break;

      default:
        drbs_toBeSetup_item->rLCMode = F1AP_RLCMode_rlc_um_bidirectional;
    }

    /* OPTIONAL */
    /* 12.1.5 ULConfiguration */
    if (0) {
      asn1cCalloc(drbs_toBeSetup_item->uLConfiguration, F1AP_ULConfiguration_t, tmp);
      tmp->uLUEConfiguration = F1AP_ULUEConfiguration_no_data;
    }

    /* OPTIONAL */
    /* 12.1.6 duplicationActivation */
    if (0) {
      asn1cCalloc(drbs_toBeSetup_item->duplicationActivation, F1AP_DuplicationActivation_t, tmp);
      *tmp = F1AP_DuplicationActivation_active;  // enum
    }
  }
<<<<<<< HEAD

  //}
=======
  ASN_SEQUENCE_ADD(&out->protocolIEs.list, ie);

>>>>>>> d7839d8a
  /* OPTIONAL */
  /* InactivityMonitoringRequest */
  if (0) {
    asn1cSequenceAdd(out->protocolIEs.list, F1AP_UEContextSetupRequestIEs_t, ie12);
    ie12->id                             = F1AP_ProtocolIE_ID_id_InactivityMonitoringRequest;
    ie12->criticality                    = F1AP_Criticality_reject;
    ie12->value.present                  = F1AP_UEContextSetupRequestIEs__value_PR_InactivityMonitoringRequest;
    ie12->value.choice.InactivityMonitoringRequest = F1AP_InactivityMonitoringRequest_true; // 0
  }

  /* OPTIONAL */
  /* RAT_FrequencyPriorityInformation */
  if (0) {
    asn1cSequenceAdd(out->protocolIEs.list, F1AP_UEContextSetupRequestIEs_t, ie13);
    ie13->id                             = F1AP_ProtocolIE_ID_id_RAT_FrequencyPriorityInformation;
    ie13->criticality                    = F1AP_Criticality_reject;
    ie13->value.present                  = F1AP_UEContextSetupRequestIEs__value_PR_RAT_FrequencyPriorityInformation;
    int endc = 1; // RK: Get this from somewhere ...

<<<<<<< HEAD
=======
    int endc = 1; // RK: Get this from somewhere ...
>>>>>>> d7839d8a
    if (endc) {
      ie13->value.choice.RAT_FrequencyPriorityInformation.present = F1AP_RAT_FrequencyPriorityInformation_PR_eNDC;
      ie13->value.choice.RAT_FrequencyPriorityInformation.choice.eNDC = 11L;
    } else {
      ie13->value.choice.RAT_FrequencyPriorityInformation.present = F1AP_RAT_FrequencyPriorityInformation_PR_nGRAN;
      ie13->value.choice.RAT_FrequencyPriorityInformation.choice.nGRAN = 11L;
    }
  }

  /* OPTIONAL */
  /* RRCContainer */
<<<<<<< HEAD
  if(f1ap_ue_context_setup_req->rrc_container_length > 0) {
    asn1cSequenceAdd(out->protocolIEs.list, F1AP_UEContextSetupRequestIEs_t, ie14);
    ie14->id                             = F1AP_ProtocolIE_ID_id_RRCContainer;
    ie14->criticality                    = F1AP_Criticality_reject;
    ie14->value.present                  = F1AP_UEContextSetupRequestIEs__value_PR_RRCContainer;
    OCTET_STRING_fromBuf(&ie14->value.choice.RRCContainer, (const char *)f1ap_ue_context_setup_req->rrc_container,
                         f1ap_ue_context_setup_req->rrc_container_length);
=======
  if(RC.nrrrc) {
    ie = (F1AP_UEContextSetupRequestIEs_t *)calloc(1, sizeof(F1AP_UEContextSetupRequestIEs_t));
    ie->id                             = F1AP_ProtocolIE_ID_id_RRCContainer;
    ie->criticality                    = F1AP_Criticality_reject;
    ie->value.present                  = F1AP_UEContextSetupRequestIEs__value_PR_RRCContainer;
    OCTET_STRING_fromBuf(&ie->value.choice.RRCContainer, (const char*)f1ap_ue_context_setup_req->rrc_container,
                          f1ap_ue_context_setup_req->rrc_container_length);
    ASN_SEQUENCE_ADD(&out->protocolIEs.list, ie);
>>>>>>> d7839d8a
  }

  /* OPTIONAL */
  /* MaskedIMEISV */
  if (0) {
    asn1cSequenceAdd(out->protocolIEs.list, F1AP_UEContextSetupRequestIEs_t, ie15);
    ie15->id                             = F1AP_ProtocolIE_ID_id_MaskedIMEISV;
    ie15->criticality                    = F1AP_Criticality_reject;
    ie15->value.present                  = F1AP_UEContextSetupRequestIEs__value_PR_MaskedIMEISV;
    MaskedIMEISV_TO_BIT_STRING(12340000l, &ie15->value.choice.MaskedIMEISV); // size (64)
  }

  //xer_fprint(stdout, &asn_DEF_F1AP_F1AP_PDU, &pdu); //(void *)pdu
  /* encode */
  if (f1ap_encode_pdu(&pdu, &buffer, &len) < 0) {
    LOG_E(F1AP, "Failed to encode F1 UE CONTEXT SETUP REQUEST\n");
    return -1;
  }

  // xer_fprint(stdout, &asn_DEF_F1AP_F1AP_PDU, (void *)pdu);
  // asn_encode_to_new_buffer_result_t res = { NULL, {0, NULL, NULL} };
  // res = asn_encode_to_new_buffer(NULL, ATS_CANONICAL_XER, &asn_DEF_F1AP_F1AP_PDU, pdu);
  // buffer = res.buffer;
  // len = res.result.encoded;
  // if (res.result.encoded <= 0) {
  //   LOG_E(F1AP, "ASN1 message encoding failed (%s, %lu)!\n", res.result.failed_type->name, res.result.encoded);
  //   return -1;
  // }
  LOG_D(F1AP,"F1AP UEContextSetupRequest Encoded %u bits\n", len);
<<<<<<< HEAD
  f1ap_itti_send_sctp_data_req(true, instance, buffer, len, 0 /* BK: fix me*/);
=======

  if(RC.nrrrc) {
    cu_f1ap_itti_send_sctp_data_req(instance, f1ap_assoc_id /* BK: fix me*/ , buffer, len, 0 /* BK: fix me*/);
  }

>>>>>>> d7839d8a
  return 0;
}

int CU_handle_UE_CONTEXT_SETUP_RESPONSE(instance_t       instance,
                                        uint32_t         assoc_id,
                                        uint32_t         stream,
                                        F1AP_F1AP_PDU_t *pdu) {
  F1AP_UEContextSetupResponse_t    *container;
  F1AP_UEContextSetupResponseIEs_t *ie;
  DevAssert(pdu);
  container = &pdu->choice.successfulOutcome->value.choice.UEContextSetupResponse;
  /* GNB_CU_UE_F1AP_ID */
  F1AP_FIND_PROTOCOLIE_BY_ID(F1AP_UEContextSetupResponseIEs_t, ie, container,
                             F1AP_ProtocolIE_ID_id_gNB_CU_UE_F1AP_ID, true);
  /* GNB_DU_UE_F1AP_ID */
  F1AP_FIND_PROTOCOLIE_BY_ID(F1AP_UEContextSetupResponseIEs_t, ie, container,
                             F1AP_ProtocolIE_ID_id_gNB_DU_UE_F1AP_ID, true);
  /* DUtoCURRCInformation */
  F1AP_FIND_PROTOCOLIE_BY_ID(F1AP_UEContextSetupResponseIEs_t, ie, container,
                             F1AP_ProtocolIE_ID_id_DUtoCURRCInformation, true);
  /* DRBs_Setup_List */
  F1AP_FIND_PROTOCOLIE_BY_ID(F1AP_UEContextSetupResponseIEs_t, ie, container,
                             F1AP_ProtocolIE_ID_id_DRBs_Setup_List, true);
  /* SRBs_FailedToBeSetup_List */
  F1AP_FIND_PROTOCOLIE_BY_ID(F1AP_UEContextSetupResponseIEs_t, ie, container,
                             F1AP_ProtocolIE_ID_id_SRBs_FailedToBeSetup_List, true);
  /* DRBs_FailedToBeSetup_List */
  F1AP_FIND_PROTOCOLIE_BY_ID(F1AP_UEContextSetupResponseIEs_t, ie, container,
                             F1AP_ProtocolIE_ID_id_DRBs_FailedToBeSetup_List, true);
  /* SCell_FailedtoSetup_List */
  F1AP_FIND_PROTOCOLIE_BY_ID(F1AP_UEContextSetupResponseIEs_t, ie, container,
                             F1AP_ProtocolIE_ID_id_SCell_FailedtoSetup_List, true);
  return 0;
}

int CU_handle_UE_CONTEXT_SETUP_FAILURE(instance_t       instance,
                                       uint32_t         assoc_id,
                                       uint32_t         stream,
                                       F1AP_F1AP_PDU_t *pdu) {
  AssertFatal(1==0,"Not implemented yet\n");
}


int CU_handle_UE_CONTEXT_RELEASE_REQUEST(instance_t       instance,
    uint32_t         assoc_id,
    uint32_t         stream,
    F1AP_F1AP_PDU_t *pdu) {
  F1AP_UEContextReleaseRequest_t    *container;
  F1AP_UEContextReleaseRequestIEs_t *ie;
  DevAssert(pdu);
  container = &pdu->choice.initiatingMessage->value.choice.UEContextReleaseRequest;
  /* GNB_CU_UE_F1AP_ID */
  F1AP_FIND_PROTOCOLIE_BY_ID(F1AP_UEContextReleaseRequestIEs_t, ie, container,
                             F1AP_ProtocolIE_ID_id_gNB_CU_UE_F1AP_ID, true);
  const rnti_t rnti = f1ap_get_rnti_by_cu_id(true, instance,
                      ie->value.choice.GNB_CU_UE_F1AP_ID);
  /* GNB_DU_UE_F1AP_ID */
  F1AP_FIND_PROTOCOLIE_BY_ID(F1AP_UEContextReleaseRequestIEs_t, ie, container,
                             F1AP_ProtocolIE_ID_id_gNB_DU_UE_F1AP_ID, true);
  const rnti_t rnti2 = f1ap_get_rnti_by_du_id(true, instance,
                       ie->value.choice.GNB_DU_UE_F1AP_ID);
  AssertFatal(rnti == rnti2, "RNTI obtained through DU ID (%x) is different from CU ID (%x)\n",
              rnti2, rnti);
  /* Cause */
  /* We don't care for the moment
  F1AP_FIND_PROTOCOLIE_BY_ID(F1AP_UEContextReleaseRequestIEs_t, ie, container,
                             F1AP_ProtocolIE_ID_id_Cause, true);

  switch(ie->value.choice.Cause.present)
  {
    case F1AP_Cause_PR_radioNetwork:
      //ie->value.choice.Cause.choice.radioNetwork
      break;
    case F1AP_Cause_PR_transport:
      //ie->value.choice.Cause.choice.transport
      break;
    case F1AP_Cause_PR_protocol:
      //ie->value.choice.Cause.choice.protocol
      break;
    case F1AP_Cause_PR_misc:
      //ie->value.choice.Cause.choice.misc
      break;
    case F1AP_Cause_PR_NOTHING:
    default:
      break;
  }
  */
  LOG_I(F1AP, "Received UE CONTEXT RELEASE REQUEST: Trigger RRC for RNTI %x\n", rnti);

  if (f1ap_req(true, instance)->cell_type==CELL_MACRO_GNB) {
    AssertFatal(false,"must be devlopped\n");
  } else {
    struct rrc_eNB_ue_context_s *ue_context_pP;
    ue_context_pP = rrc_eNB_get_ue_context(RC.rrc[instance], rnti);
    rrc_eNB_send_S1AP_UE_CONTEXT_RELEASE_REQ(
      instance,
      ue_context_pP,
      S1AP_CAUSE_RADIO_NETWORK,
      21); // send cause 21: connection with ue lost
  }

  return 0;
}


int CU_send_UE_CONTEXT_RELEASE_COMMAND(instance_t instance,
                                       f1ap_ue_context_release_cmd_t *cmd) {
  F1AP_F1AP_PDU_t                   pdu= {0};
  F1AP_UEContextReleaseCommand_t    *out;
  uint8_t  *buffer=NULL;
  uint32_t  len=0;
  /* Create */
  /* 0. Message Type */
  pdu.present = F1AP_F1AP_PDU_PR_initiatingMessage;
  asn1cCalloc(pdu.choice.initiatingMessage, F1AP_InitiatingMessage_t, tmp);
  tmp->procedureCode = F1AP_ProcedureCode_id_UEContextRelease;
  tmp->criticality   = F1AP_Criticality_reject;
  tmp->value.present = F1AP_InitiatingMessage__value_PR_UEContextReleaseCommand;
  out = &tmp->value.choice.UEContextReleaseCommand;
  /* mandatory */
  /* c1. GNB_CU_UE_F1AP_ID */
  asn1cSequenceAdd(out->protocolIEs.list, F1AP_UEContextReleaseCommandIEs_t, ie1);
  ie1->id                             = F1AP_ProtocolIE_ID_id_gNB_CU_UE_F1AP_ID;
  ie1->criticality                    = F1AP_Criticality_reject;
  ie1->value.present                  = F1AP_UEContextReleaseCommandIEs__value_PR_GNB_CU_UE_F1AP_ID;
  ie1->value.choice.GNB_CU_UE_F1AP_ID = f1ap_get_cu_ue_f1ap_id(true, instance, cmd->rnti);
  /* mandatory */
  /* c2. GNB_DU_UE_F1AP_ID */
  asn1cSequenceAdd(out->protocolIEs.list, F1AP_UEContextReleaseCommandIEs_t, ie2);
  ie2->id                             = F1AP_ProtocolIE_ID_id_gNB_DU_UE_F1AP_ID;
  ie2->criticality                    = F1AP_Criticality_reject;
  ie2->value.present                  = F1AP_UEContextReleaseCommandIEs__value_PR_GNB_DU_UE_F1AP_ID;
  ie2->value.choice.GNB_DU_UE_F1AP_ID = f1ap_get_du_ue_f1ap_id(true, instance, cmd->rnti);
  /* mandatory */
  /* c3. Cause */
  asn1cSequenceAdd(out->protocolIEs.list, F1AP_UEContextReleaseCommandIEs_t, ie3);
  ie3->id                             = F1AP_ProtocolIE_ID_id_Cause;
  ie3->criticality                    = F1AP_Criticality_ignore;
  ie3->value.present                  = F1AP_UEContextReleaseCommandIEs__value_PR_Cause;

  switch (cmd->cause) {
    case F1AP_CAUSE_RADIO_NETWORK:
      ie3->value.choice.Cause.present = F1AP_Cause_PR_radioNetwork;
      ie3->value.choice.Cause.choice.radioNetwork = cmd->cause_value;
      break;

    case F1AP_CAUSE_TRANSPORT:
      ie3->value.choice.Cause.present = F1AP_Cause_PR_transport;
      ie3->value.choice.Cause.choice.transport = cmd->cause_value;
      break;

    case F1AP_CAUSE_PROTOCOL:
      ie3->value.choice.Cause.present = F1AP_Cause_PR_protocol;
      ie3->value.choice.Cause.choice.protocol = cmd->cause_value;
      break;

    case F1AP_CAUSE_MISC:
      ie3->value.choice.Cause.present = F1AP_Cause_PR_misc;
      ie3->value.choice.Cause.choice.misc = cmd->cause_value;
      break;

    case F1AP_CAUSE_NOTHING:
    default:
      ie3->value.choice.Cause.present = F1AP_Cause_PR_NOTHING;
      break;
  }

  /* optional */
  /* c4. RRCContainer */
  asn1cSequenceAdd(out->protocolIEs.list, F1AP_UEContextReleaseCommandIEs_t, ie4);
  ie4->id                             = F1AP_ProtocolIE_ID_id_RRCContainer;
  ie4->criticality                    = F1AP_Criticality_ignore;
  ie4->value.present                  = F1AP_UEContextReleaseCommandIEs__value_PR_RRCContainer;
  OCTET_STRING_fromBuf(&ie4->value.choice.RRCContainer, (const char *)cmd->rrc_container,
                       cmd->rrc_container_length);

  /* encode */
  if (f1ap_encode_pdu(&pdu, &buffer, &len) < 0) {
    LOG_E(F1AP, "Failed to encode F1 context release command\n");
    return -1;
  }

  f1ap_itti_send_sctp_data_req(true, instance, buffer, len, 0);
  return 0;
}

int CU_handle_UE_CONTEXT_RELEASE_COMPLETE(instance_t       instance,
    uint32_t         assoc_id,
    uint32_t         stream,
    F1AP_F1AP_PDU_t *pdu) {
  F1AP_UEContextReleaseComplete_t    *container;
  F1AP_UEContextReleaseCompleteIEs_t *ie;
  DevAssert(pdu);
  container = &pdu->choice.successfulOutcome->value.choice.UEContextReleaseComplete;
  /* GNB_CU_UE_F1AP_ID */
  F1AP_FIND_PROTOCOLIE_BY_ID(F1AP_UEContextReleaseCompleteIEs_t, ie, container,
                             F1AP_ProtocolIE_ID_id_gNB_CU_UE_F1AP_ID, true);
  const rnti_t rnti = f1ap_get_rnti_by_cu_id(true, instance,
                      ie->value.choice.GNB_CU_UE_F1AP_ID);
  /* GNB_DU_UE_F1AP_ID */
  F1AP_FIND_PROTOCOLIE_BY_ID(F1AP_UEContextReleaseCompleteIEs_t, ie, container,
                             F1AP_ProtocolIE_ID_id_gNB_DU_UE_F1AP_ID, true);
  const rnti_t rnti2 = f1ap_get_rnti_by_du_id(true, instance,
                       ie->value.choice.GNB_DU_UE_F1AP_ID);
  AssertFatal(rnti == rnti2, "RNTI obtained through DU ID (%x) is different from CU ID (%x)\n",
              rnti2, rnti);
  /* Optional*/
  /* CriticalityDiagnostics */
  F1AP_FIND_PROTOCOLIE_BY_ID(F1AP_UEContextReleaseCompleteIEs_t, ie, container,
                             F1AP_ProtocolIE_ID_id_CriticalityDiagnostics, false);

  if (ie) {
    // ie->value.choice.CriticalityDiagnostics.procedureCode
    // ie->value.choice.CriticalityDiagnostics.triggeringMessage
    // ie->value.choice.CriticalityDiagnostics.procedureCriticality
    // ie->value.choice.CriticalityDiagnostics.transactionID
    // F1AP_CriticalityDiagnostics_IE_List
  }

  protocol_ctxt_t ctxt;
  PROTOCOL_CTXT_SET_BY_MODULE_ID(&ctxt, instance, ENB_FLAG_YES, rnti, 0, 0, instance);

  if (f1ap_req(true, instance)->cell_type==CELL_MACRO_GNB) {
    struct rrc_gNB_ue_context_s *ue_context_p =
      rrc_gNB_get_ue_context(RC.nrrrc[instance], rnti);

    if (ue_context_p) {
      MessageDef *msg = itti_alloc_new_message(TASK_CU_F1, 0, NGAP_UE_CONTEXT_RELEASE_COMPLETE);
      NGAP_UE_CONTEXT_RELEASE_COMPLETE(msg).gNB_ue_ngap_id = ue_context_p->ue_context.gNB_ue_ngap_id;
      itti_send_msg_to_task(TASK_NGAP, instance, msg);
      rrc_gNB_remove_ue_context(&ctxt, RC.nrrrc[instance], ue_context_p);
    } else {
      LOG_E(F1AP, "could not find ue_context of UE RNTI %x\n", rnti);
    }

#ifdef ITTI_SIM
    return 0;
#endif
  } else {
    struct rrc_eNB_ue_context_s *ue_context_p =
      rrc_eNB_get_ue_context(RC.rrc[instance], rnti);

    if (ue_context_p) {
      /* The following is normally done in the function rrc_rx_tx() */
      rrc_eNB_send_S1AP_UE_CONTEXT_RELEASE_CPLT(instance,
          ue_context_p->ue_context.eNB_ue_s1ap_id);
      rrc_eNB_send_GTPV1U_ENB_DELETE_TUNNEL_REQ(instance, ue_context_p);

      // erase data of GTP tunnels in UE context
      for (int e_rab = 0; e_rab < ue_context_p->ue_context.nb_of_e_rabs; e_rab++) {
        ue_context_p->ue_context.enb_gtp_teid[e_rab] = 0;
        memset(&ue_context_p->ue_context.enb_gtp_addrs[e_rab],
               0, sizeof(ue_context_p->ue_context.enb_gtp_addrs[e_rab]));
        ue_context_p->ue_context.enb_gtp_ebi[e_rab]  = 0;
      }

      struct rrc_ue_s1ap_ids_s *rrc_ue_s1ap_ids =
        rrc_eNB_S1AP_get_ue_ids(RC.rrc[instance], 0,
                                ue_context_p->ue_context.eNB_ue_s1ap_id);

      if (rrc_ue_s1ap_ids)
        rrc_eNB_S1AP_remove_ue_ids(RC.rrc[instance], rrc_ue_s1ap_ids);

      /* trigger UE release in RRC */
      rrc_eNB_remove_ue_context(&ctxt, RC.rrc[instance], ue_context_p);
    } else {
      LOG_E(F1AP, "could not find ue_context of UE RNTI %x\n", rnti);
    }
  }

  pdcp_remove_UE(&ctxt);

  /* notify the agent */
  if (flexran_agent_get_rrc_xface(instance))
    flexran_agent_get_rrc_xface(instance)->flexran_agent_notify_ue_state_change(
      instance, rnti, PROTOCOL__FLEX_UE_STATE_CHANGE_TYPE__FLUESC_DEACTIVATED);

  LOG_I(F1AP, "Received UE CONTEXT RELEASE COMPLETE: Removing CU UE entry for RNTI %x\n", rnti);
  f1ap_remove_ue(true, instance, rnti);
  return 0;
}


//void CU_send_UE_CONTEXT_MODIFICATION_REQUEST(F1AP_UEContextModificationRequest_t *UEContextModificationRequest) {
int CU_send_UE_CONTEXT_MODIFICATION_REQUEST(instance_t instance) {
  F1AP_F1AP_PDU_t                        pdu= {0};
  F1AP_UEContextModificationRequest_t    *out;
  uint8_t  *buffer=NULL;
  uint32_t  len=0;
  // for test
<<<<<<< HEAD
  cellIDs_t hardCoded= { .mcc=208, .mnc=93, .mnc_digit_length=2};
=======
  int mcc = 208;
  int mnc = 92;
  int mnc_digit_length = 2;

>>>>>>> d7839d8a
  /* Create */
  /* 0. Message Type */
  pdu.present = F1AP_F1AP_PDU_PR_initiatingMessage;
  asn1cCalloc(pdu.choice.initiatingMessage, F1AP_InitiatingMessage_t, tmp);
  tmp->procedureCode = F1AP_ProcedureCode_id_UEContextModification;
  tmp->criticality   = F1AP_Criticality_reject;
  tmp->value.present = F1AP_InitiatingMessage__value_PR_UEContextModificationRequest;
  out = &tmp->value.choice.UEContextModificationRequest;
  /* mandatory */
  /* c1. GNB_CU_UE_F1AP_ID */
  asn1cSequenceAdd(out->protocolIEs.list, F1AP_UEContextModificationRequestIEs_t, ie1);
  ie1->id                             = F1AP_ProtocolIE_ID_id_gNB_CU_UE_F1AP_ID;
  ie1->criticality                    = F1AP_Criticality_reject;
  ie1->value.present                  = F1AP_UEContextModificationRequestIEs__value_PR_GNB_CU_UE_F1AP_ID;
  ie1->value.choice.GNB_CU_UE_F1AP_ID = 126L;
  /* mandatory */
  /* c2. GNB_DU_UE_F1AP_ID */
  asn1cSequenceAdd(out->protocolIEs.list, F1AP_UEContextModificationRequestIEs_t, ie2);
  ie2->id                             = F1AP_ProtocolIE_ID_id_gNB_DU_UE_F1AP_ID;
  ie2->criticality                    = F1AP_Criticality_reject;
  ie2->value.present                  = F1AP_UEContextModificationRequestIEs__value_PR_GNB_DU_UE_F1AP_ID;
  ie2->value.choice.GNB_DU_UE_F1AP_ID = 651L;

  /* optional */
  /* c3. NRCGI */
  if (0) {
    asn1cSequenceAdd(out->protocolIEs.list, F1AP_UEContextModificationRequestIEs_t, ie3);
    ie3->id                             = F1AP_ProtocolIE_ID_id_SpCell_ID;
    ie3->criticality                    = F1AP_Criticality_ignore;
    ie3->value.present                  = F1AP_UEContextModificationRequestIEs__value_PR_NRCGI;
    /* - nRCGI */
<<<<<<< HEAD
    addnRCGI(ie3->value.choice.NRCGI, &hardCoded);
=======
    F1AP_NRCGI_t nRCGI;
    MCC_MNC_TO_PLMNID(mcc, mnc, mnc_digit_length,
                                         &nRCGI.pLMN_Identity);
    NR_CELL_ID_TO_BIT_STRING(12345678, &nRCGI.nRCellIdentity);
    ie->value.choice.NRCGI = nRCGI;

    ASN_SEQUENCE_ADD(&out->protocolIEs.list, ie);
>>>>>>> d7839d8a
  }

  /* mandatory */
  /* c4. ServCellIndex */
  asn1cSequenceAdd(out->protocolIEs.list, F1AP_UEContextModificationRequestIEs_t, ie4);
  ie4->id                             = F1AP_ProtocolIE_ID_id_ServCellIndex;
  ie4->criticality                    = F1AP_Criticality_reject;
  ie4->value.present                  = F1AP_UEContextModificationRequestIEs__value_PR_ServCellIndex;
  ie4->value.choice.ServCellIndex     = 5L;

  /* optional */
  /* c5. DRXCycle */
  if (0) {
    asn1cSequenceAdd(out->protocolIEs.list, F1AP_UEContextModificationRequestIEs_t, ie5);
    ie5->id                             = F1AP_ProtocolIE_ID_id_DRXCycle;
    ie5->criticality                    = F1AP_Criticality_ignore;
    ie5->value.present                  = F1AP_UEContextModificationRequestIEs__value_PR_DRXCycle;
    ie5->value.choice.DRXCycle.longDRXCycleLength = F1AP_LongDRXCycleLength_ms10; // enum

    if (0) {
      asn1cCalloc(ie5->value.choice.DRXCycle.shortDRXCycleLength, F1AP_ShortDRXCycleLength_t,tmp);
      *tmp = F1AP_ShortDRXCycleLength_ms2; // enum
    }

    if (0) {
      asn1cCalloc(ie5->value.choice.DRXCycle.shortDRXCycleTimer, F1AP_ShortDRXCycleTimer_t, tmp);
      *tmp = 123L;
    }
  }

  /* optional */
  /* c5. CUtoDURRCInformation */
  if (1) {
    asn1cSequenceAdd(out->protocolIEs.list, F1AP_UEContextModificationRequestIEs_t, ie5);
    ie5->id                             = F1AP_ProtocolIE_ID_id_CUtoDURRCInformation;
    ie5->criticality                    = F1AP_Criticality_reject;
    ie5->value.present                  = F1AP_UEContextModificationRequestIEs__value_PR_CUtoDURRCInformation;
    asn1cCalloc(ie5->value.choice.CUtoDURRCInformation.cG_ConfigInfo, F1AP_CG_ConfigInfo_t, tmp);
    /* optional */
    OCTET_STRING_fromBuf(tmp, "asdsa1d32sa1d31asd31as",
                         strlen("asdsa1d32sa1d31asd31as"));
    asn1cCalloc(ie5->value.choice.CUtoDURRCInformation.uE_CapabilityRAT_ContainerList,
                F1AP_UE_CapabilityRAT_ContainerList_t,tmp2);
    /* optional */
    OCTET_STRING_fromBuf(tmp2, "asdsa1d32sa1d31asd31as",
                         strlen("asdsa1d32sa1d31asd31as"));
  }

  /* optional */
  /* c6. TransmissionActionIndicator */
  if (1) {
    asn1cSequenceAdd(out->protocolIEs.list, F1AP_UEContextModificationRequestIEs_t, ie6);
    ie6->id                                     = F1AP_ProtocolIE_ID_id_TransmissionActionIndicator;
    ie6->criticality                            = F1AP_Criticality_ignore;
    ie6->value.present                          = F1AP_UEContextModificationRequestIEs__value_PR_TransmissionActionIndicator;
    ie6->value.choice.TransmissionActionIndicator = F1AP_TransmissionActionIndicator_stop;
  }

  /* optional */
  /* c7. ResourceCoordinationTransferContainer */
  if (0) {
    asn1cSequenceAdd(out->protocolIEs.list, F1AP_UEContextModificationRequestIEs_t, ie7);
    ie7->id                             = F1AP_ProtocolIE_ID_id_ResourceCoordinationTransferContainer;
    ie7->criticality                    = F1AP_Criticality_ignore;
    ie7->value.present                  = F1AP_UEContextModificationRequestIEs__value_PR_ResourceCoordinationTransferContainer;
    OCTET_STRING_fromBuf(&ie7->value.choice.ResourceCoordinationTransferContainer, "asdsa1d32sa1d31asd31as",
                         strlen("asdsa1d32sa1d31asd31as"));
  }

  /* optional */
  /* c7. RRCRconfigurationCompleteIndicator */
  if (1) {
    asn1cSequenceAdd(out->protocolIEs.list, F1AP_UEContextModificationRequestIEs_t, ie71);
    ie71->id                             = F1AP_ProtocolIE_ID_id_RRCReconfigurationCompleteIndicator;
    ie71->criticality                    = F1AP_Criticality_ignore;
    ie71->value.present                  = F1AP_UEContextModificationRequestIEs__value_PR_RRCReconfigurationCompleteIndicator;
    ie71->value.choice.RRCReconfigurationCompleteIndicator = F1AP_RRCReconfigurationCompleteIndicator_true;
  }

  /* optional */
  /* c8. RRCContainer */
  if (1) {
    asn1cSequenceAdd(out->protocolIEs.list, F1AP_UEContextModificationRequestIEs_t, ie8);
    ie8->id                             = F1AP_ProtocolIE_ID_id_RRCContainer;
    ie8->criticality                    = F1AP_Criticality_ignore;
    ie8->value.present                  = F1AP_UEContextModificationRequestIEs__value_PR_RRCContainer;
    OCTET_STRING_fromBuf(&ie8->value.choice.RRCContainer, "asdsa1d32sa1d31asd31as",
                         strlen("asdsa1d32sa1d31asd31as"));
  }

  /* mandatory */
  /* c9. SCell_ToBeSetupMod_List */
<<<<<<< HEAD
  asn1cSequenceAdd(out->protocolIEs.list, F1AP_UEContextModificationRequestIEs_t, ie9);
  ie9->id                             = F1AP_ProtocolIE_ID_id_SCell_ToBeSetupMod_List;
  ie9->criticality                    = F1AP_Criticality_ignore;
  ie9->value.present                  = F1AP_UEContextModificationRequestIEs__value_PR_SCell_ToBeSetupMod_List;

  for (int i=0; i<1; i++) {
    //
    asn1cSequenceAdd(ie9->value.choice.SCell_ToBeSetupMod_List.list,
                     F1AP_SCell_ToBeSetupMod_ItemIEs_t, scell_toBeSetupMod_item_ies);
    scell_toBeSetupMod_item_ies->id            = F1AP_ProtocolIE_ID_id_SCell_ToBeSetupMod_Item;
    scell_toBeSetupMod_item_ies->criticality   = F1AP_Criticality_ignore;
    scell_toBeSetupMod_item_ies->value.present = F1AP_SCell_ToBeSetupMod_ItemIEs__value_PR_SCell_ToBeSetupMod_Item;
    /* 8.1 SCell_ToBeSetup_Item */
    F1AP_SCell_ToBeSetupMod_Item_t *scell_toBeSetupMod_item=
      &scell_toBeSetupMod_item_ies->value.choice.SCell_ToBeSetupMod_Item;
    //   /* - sCell_ID */
    addnRCGI(scell_toBeSetupMod_item->sCell_ID, &hardCoded);
    /* sCellIndex */
    scell_toBeSetupMod_item->sCellIndex = 6;  // issue here
=======
  ie = (F1AP_UEContextModificationRequestIEs_t *)calloc(1, sizeof(F1AP_UEContextModificationRequestIEs_t));
  ie->id                             = F1AP_ProtocolIE_ID_id_SCell_ToBeSetupMod_List;
  ie->criticality                    = F1AP_Criticality_ignore;
  ie->value.present                  = F1AP_UEContextModificationRequestIEs__value_PR_SCell_ToBeSetupMod_List;

  for (i=0;
       i<1;
       i++) {
     //
     F1AP_SCell_ToBeSetupMod_ItemIEs_t *scell_toBeSetupMod_item_ies;
     scell_toBeSetupMod_item_ies = (F1AP_SCell_ToBeSetupMod_ItemIEs_t *)calloc(1, sizeof(F1AP_SCell_ToBeSetupMod_ItemIEs_t));
     //memset((void *)&scell_toBeSetupMod_item_ies, 0, sizeof(F1AP_SCell_ToBeSetupMod_ItemIEs_t));
     scell_toBeSetupMod_item_ies->id            = F1AP_ProtocolIE_ID_id_SCell_ToBeSetupMod_Item;
     scell_toBeSetupMod_item_ies->criticality   = F1AP_Criticality_ignore;
     scell_toBeSetupMod_item_ies->value.present = F1AP_SCell_ToBeSetupMod_ItemIEs__value_PR_SCell_ToBeSetupMod_Item;

     /* 8.1 SCell_ToBeSetup_Item */
     F1AP_SCell_ToBeSetupMod_Item_t scell_toBeSetupMod_item;
     memset((void *)&scell_toBeSetupMod_item, 0, sizeof(F1AP_SCell_ToBeSetupMod_Item_t));

  //   /* - sCell_ID */
     F1AP_NRCGI_t nRCGI;
     memset(&nRCGI, 0, sizeof(F1AP_NRCGI_t));
     MCC_MNC_TO_PLMNID(mcc, mnc, mnc_digit_length,
                                        &nRCGI.pLMN_Identity);
     NR_CELL_ID_TO_BIT_STRING(12345678, &nRCGI.nRCellIdentity);
     scell_toBeSetupMod_item.sCell_ID = nRCGI;

     /* sCellIndex */
     scell_toBeSetupMod_item.sCellIndex = 6;  // issue here

     //   /* ADD */
     scell_toBeSetupMod_item_ies->value.choice.SCell_ToBeSetupMod_Item = scell_toBeSetupMod_item;
     ASN_SEQUENCE_ADD(&ie->value.choice.SCell_ToBeSetupMod_List.list,
                      scell_toBeSetupMod_item_ies);
>>>>>>> d7839d8a
  }

  /* mandatory */
  /* c10. SCell_ToBeRemoved_List */
<<<<<<< HEAD
  asn1cSequenceAdd(out->protocolIEs.list, F1AP_UEContextModificationRequestIEs_t, ie10);
  ie10->id                             = F1AP_ProtocolIE_ID_id_SCell_ToBeRemoved_List;
  ie10->criticality                    = F1AP_Criticality_ignore;
  ie10->value.present                  = F1AP_UEContextModificationRequestIEs__value_PR_SCell_ToBeRemoved_List;

  for (int i=0;  i<1; i++) {
    //
    asn1cSequenceAdd(ie10->value.choice.SCell_ToBeRemoved_List.list,
                     F1AP_SCell_ToBeRemoved_ItemIEs_t, scell_toBeRemoved_item_ies);
    scell_toBeRemoved_item_ies = (F1AP_SCell_ToBeRemoved_ItemIEs_t *)calloc(1, sizeof(F1AP_SCell_ToBeRemoved_ItemIEs_t));
    //memset((void *)&scell_toBeRemoved_item_ies, 0, sizeof(F1AP_SCell_ToBeRemoved_ItemIEs_t));
    scell_toBeRemoved_item_ies->id            = F1AP_ProtocolIE_ID_id_SCell_ToBeRemoved_Item;
    scell_toBeRemoved_item_ies->criticality   = F1AP_Criticality_ignore;
    scell_toBeRemoved_item_ies->value.present = F1AP_SCell_ToBeRemoved_ItemIEs__value_PR_SCell_ToBeRemoved_Item;
    /* 10.1 SCell_ToBeRemoved_Item */
    F1AP_SCell_ToBeRemoved_Item_t *scell_toBeRemoved_item=
      &scell_toBeRemoved_item_ies->value.choice.SCell_ToBeRemoved_Item;
    /* - sCell_ID */
    addnRCGI(scell_toBeRemoved_item->sCell_ID, &hardCoded);
=======
  ie = (F1AP_UEContextModificationRequestIEs_t *)calloc(1, sizeof(F1AP_UEContextModificationRequestIEs_t));
  ie->id                             = F1AP_ProtocolIE_ID_id_SCell_ToBeRemoved_List;
  ie->criticality                    = F1AP_Criticality_ignore;
  ie->value.present                  = F1AP_UEContextModificationRequestIEs__value_PR_SCell_ToBeRemoved_List;

  for (i=0;
       i<1;
       i++) {
     //
     F1AP_SCell_ToBeRemoved_ItemIEs_t *scell_toBeRemoved_item_ies;
     scell_toBeRemoved_item_ies = (F1AP_SCell_ToBeRemoved_ItemIEs_t *)calloc(1, sizeof(F1AP_SCell_ToBeRemoved_ItemIEs_t));
     //memset((void *)&scell_toBeRemoved_item_ies, 0, sizeof(F1AP_SCell_ToBeRemoved_ItemIEs_t));
     scell_toBeRemoved_item_ies->id            = F1AP_ProtocolIE_ID_id_SCell_ToBeRemoved_Item;
     scell_toBeRemoved_item_ies->criticality   = F1AP_Criticality_ignore;
     scell_toBeRemoved_item_ies->value.present = F1AP_SCell_ToBeRemoved_ItemIEs__value_PR_SCell_ToBeRemoved_Item;

     /* 10.1 SCell_ToBeRemoved_Item */
     F1AP_SCell_ToBeRemoved_Item_t scell_toBeRemoved_item;
     memset((void *)&scell_toBeRemoved_item, 0, sizeof(F1AP_SCell_ToBeRemoved_Item_t));

     /* - sCell_ID */
     F1AP_NRCGI_t nRCGI;
     memset(&nRCGI, 0, sizeof(F1AP_NRCGI_t));
     MCC_MNC_TO_PLMNID(mcc, mnc, mnc_digit_length,
                                        &nRCGI.pLMN_Identity);
     NR_CELL_ID_TO_BIT_STRING(12345678, &nRCGI.nRCellIdentity);
     scell_toBeRemoved_item.sCell_ID = nRCGI;

     /* ADD */
     scell_toBeRemoved_item_ies->value.choice.SCell_ToBeRemoved_Item = scell_toBeRemoved_item;
     ASN_SEQUENCE_ADD(&ie->value.choice.SCell_ToBeRemoved_List.list,
                      scell_toBeRemoved_item_ies);
>>>>>>> d7839d8a
  }

  /* mandatory */
  /* c11. SRBs_ToBeSetupMod_List */
  asn1cSequenceAdd(out->protocolIEs.list, F1AP_UEContextModificationRequestIEs_t, ie11);
  ie11->id                             = F1AP_ProtocolIE_ID_id_SRBs_ToBeSetupMod_List;
  ie11->criticality                    = F1AP_Criticality_reject;
  ie11->value.present                  = F1AP_UEContextModificationRequestIEs__value_PR_SRBs_ToBeSetupMod_List;

  for (int i=0;  i<1; i++) {
    //
    asn1cSequenceAdd(ie11->value.choice.SRBs_ToBeSetupMod_List.list,
                     F1AP_SRBs_ToBeSetupMod_ItemIEs_t, srbs_toBeSetupMod_item_ies);
    srbs_toBeSetupMod_item_ies->id            = F1AP_ProtocolIE_ID_id_SRBs_ToBeSetupMod_Item;
    srbs_toBeSetupMod_item_ies->criticality   = F1AP_Criticality_ignore;
    srbs_toBeSetupMod_item_ies->value.present = F1AP_SRBs_ToBeSetupMod_ItemIEs__value_PR_SRBs_ToBeSetupMod_Item;
    /* 9.1 SRBs_ToBeSetupMod_Item */
    F1AP_SRBs_ToBeSetupMod_Item_t *srbs_toBeSetupMod_item=
      &srbs_toBeSetupMod_item_ies->value.choice.SRBs_ToBeSetupMod_Item;
    /* - sRBID */
    srbs_toBeSetupMod_item->sRBID = 3L;
  }

  /* mandatory */
  /* c12. DRBs_ToBeSetupMod_List */
  asn1cSequenceAdd(out->protocolIEs.list, F1AP_UEContextModificationRequestIEs_t, ie12);
  ie12->id                             = F1AP_ProtocolIE_ID_id_DRBs_ToBeSetupMod_List;
  ie12->criticality                    = F1AP_Criticality_reject;
  ie12->value.present                  = F1AP_UEContextModificationRequestIEs__value_PR_DRBs_ToBeSetupMod_List;

  for (int i=0;   i<1; i++) {
    //
    asn1cSequenceAdd(ie12->value.choice.DRBs_ToBeSetupMod_List.list,
                     F1AP_DRBs_ToBeSetupMod_ItemIEs_t, drbs_toBeSetupMod_item_ies);
    drbs_toBeSetupMod_item_ies->id            = F1AP_ProtocolIE_ID_id_DRBs_ToBeSetupMod_Item;
    drbs_toBeSetupMod_item_ies->criticality   = F1AP_Criticality_reject;
    drbs_toBeSetupMod_item_ies->value.present = F1AP_DRBs_ToBeSetupMod_ItemIEs__value_PR_DRBs_ToBeSetupMod_Item;
    /* 12.1 DRBs_ToBeSetupMod_Item */
    F1AP_DRBs_ToBeSetupMod_Item_t *drbs_toBeSetupMod_item=
      &drbs_toBeSetupMod_item_ies->value.choice.DRBs_ToBeSetupMod_Item;
    /* dRBID */
    drbs_toBeSetupMod_item->dRBID = 30L;
    /* qoSInformation */
    drbs_toBeSetupMod_item->qoSInformation.present = F1AP_QoSInformation_PR_eUTRANQoS;
    drbs_toBeSetupMod_item->qoSInformation.choice.eUTRANQoS = (F1AP_EUTRANQoS_t *)calloc(1, sizeof(F1AP_EUTRANQoS_t));
    drbs_toBeSetupMod_item->qoSInformation.choice.eUTRANQoS->qCI = 253L;
    /* uLUPTNLInformation_ToBeSetup_List */
    int maxnoofULTunnels = 1; // 2;

    for (int j=0;  j<maxnoofULTunnels;  j++) {
      /*  ULTunnels_ToBeSetup_Item */
      asn1cSequenceAdd( drbs_toBeSetupMod_item->uLUPTNLInformation_ToBeSetup_List.list,
                        F1AP_ULUPTNLInformation_ToBeSetup_Item_t, uLUPTNLInformation_ToBeSetup_Item);
      uLUPTNLInformation_ToBeSetup_Item->uLUPTNLInformation.present = F1AP_UPTransportLayerInformation_PR_gTPTunnel;
      asn1cCalloc(uLUPTNLInformation_ToBeSetup_Item->uLUPTNLInformation.choice.gTPTunnel,
                  F1AP_GTPTunnel_t, gTPTunnel)
      /* transportLayerAddress */
      TRANSPORT_LAYER_ADDRESS_IPv4_TO_BIT_STRING(1234, &gTPTunnel->transportLayerAddress);
      /* gTP_TEID */
      OCTET_STRING_fromBuf(&gTPTunnel->gTP_TEID, "4567",
                           strlen("4567"));
    }

    /* rLCMode */
    drbs_toBeSetupMod_item->rLCMode = F1AP_RLCMode_rlc_um_bidirectional; // enum

    /* OPTIONAL */
    /* ULConfiguration */
    if (0) {
      drbs_toBeSetupMod_item->uLConfiguration = (F1AP_ULConfiguration_t *)calloc(1, sizeof(F1AP_ULConfiguration_t));
    }
  }

  /* mandatory */
  /* c13. DRBs_ToBeModified_List */
  asn1cSequenceAdd(out->protocolIEs.list, F1AP_UEContextModificationRequestIEs_t, ie13);
  ie13->id                             = F1AP_ProtocolIE_ID_id_DRBs_ToBeModified_List;
  ie13->criticality                    = F1AP_Criticality_reject;
  ie13->value.present                  = F1AP_UEContextModificationRequestIEs__value_PR_DRBs_ToBeModified_List;

  for (int i=0;   i<1; i++) {
    //
    asn1cSequenceAdd( ie13->value.choice.DRBs_ToBeModified_List.list,
                      F1AP_DRBs_ToBeModified_ItemIEs_t, drbs_toBeModified_item_ies);
    drbs_toBeModified_item_ies->id            = F1AP_ProtocolIE_ID_id_DRBs_ToBeModified_Item;
    drbs_toBeModified_item_ies->criticality   = F1AP_Criticality_reject;
    drbs_toBeModified_item_ies->value.present = F1AP_DRBs_ToBeModified_ItemIEs__value_PR_DRBs_ToBeModified_Item;
    /* 13.1 SRBs_ToBeModified_Item */
    F1AP_DRBs_ToBeModified_Item_t *drbs_toBeModified_item=
      &drbs_toBeModified_item_ies->value.choice.DRBs_ToBeModified_Item;
    /* dRBID */
    drbs_toBeModified_item->dRBID = 30L;
    /* qoSInformation */
    asn1cCalloc(drbs_toBeModified_item->qoSInformation, F1AP_QoSInformation_t, tmp);
    tmp->present = F1AP_QoSInformation_PR_eUTRANQoS;
    tmp->choice.eUTRANQoS = (F1AP_EUTRANQoS_t *)calloc(1, sizeof(F1AP_EUTRANQoS_t));
    tmp->choice.eUTRANQoS->qCI = 254L;
    /* ULTunnels_ToBeModified_List */
    int maxnoofULTunnels = 1; // 2;

    for (int j=0; j<maxnoofULTunnels; j++) {
      /*  ULTunnels_ToBeModified_Item */
      asn1cSequenceAdd(drbs_toBeModified_item->uLUPTNLInformation_ToBeSetup_List.list,
                       F1AP_ULUPTNLInformation_ToBeSetup_Item_t, uLUPTNLInformation_ToBeSetup_Item);
      uLUPTNLInformation_ToBeSetup_Item->uLUPTNLInformation.present = F1AP_UPTransportLayerInformation_PR_gTPTunnel;
      asn1cCalloc(uLUPTNLInformation_ToBeSetup_Item->uLUPTNLInformation.choice.gTPTunnel,
                  F1AP_GTPTunnel_t, gTPTunnel);
      TRANSPORT_LAYER_ADDRESS_IPv4_TO_BIT_STRING(1234, &gTPTunnel->transportLayerAddress);
      OCTET_STRING_fromBuf(&gTPTunnel->gTP_TEID, "1204",
                           strlen("1204"));
    }

    /* OPTIONAL */
    /* ULConfiguration */
    if (0) {
      drbs_toBeModified_item->uLConfiguration = (F1AP_ULConfiguration_t *)calloc(1, sizeof(F1AP_ULConfiguration_t));
    }
  }

  /* mandatory */
  /* c14. SRBs_ToBeReleased_List */
  asn1cSequenceAdd(out->protocolIEs.list, F1AP_UEContextModificationRequestIEs_t, ie14);
  ie14->id                             = F1AP_ProtocolIE_ID_id_SRBs_ToBeReleased_List;
  ie14->criticality                    = F1AP_Criticality_reject;
  ie14->value.present                  = F1AP_UEContextModificationRequestIEs__value_PR_SRBs_ToBeReleased_List;

  for (int i=0;  i<1; i++) {
    //
    asn1cSequenceAdd(ie14->value.choice.SRBs_ToBeReleased_List.list,
                     F1AP_SRBs_ToBeReleased_ItemIEs_t, srbs_toBeReleased_item_ies);
    srbs_toBeReleased_item_ies->id            = F1AP_ProtocolIE_ID_id_SRBs_ToBeReleased_Item;
    srbs_toBeReleased_item_ies->criticality   = F1AP_Criticality_ignore;
    srbs_toBeReleased_item_ies->value.present = F1AP_SRBs_ToBeReleased_ItemIEs__value_PR_SRBs_ToBeReleased_Item;
    /* 9.1 SRBs_ToBeReleased_Item */
    F1AP_SRBs_ToBeReleased_Item_t *srbs_toBeReleased_item=
      &srbs_toBeReleased_item_ies->value.choice.SRBs_ToBeReleased_Item;
    /* - sRBID */
    srbs_toBeReleased_item->sRBID = 2L;
  }

  /* mandatory */
  /* c15. DRBs_ToBeReleased_List */
  asn1cSequenceAdd(out->protocolIEs.list, F1AP_UEContextModificationRequestIEs_t, ie15);
  ie15->id                             = F1AP_ProtocolIE_ID_id_DRBs_ToBeReleased_List;
  ie15->criticality                    = F1AP_Criticality_reject;
  ie15->value.present                  = F1AP_UEContextModificationRequestIEs__value_PR_DRBs_ToBeReleased_List;

  for (int i=0; i<1;  i++) {
    //
    asn1cSequenceAdd(ie15->value.choice.DRBs_ToBeReleased_List.list,
                     F1AP_DRBs_ToBeReleased_ItemIEs_t, drbs_toBeReleased_item_ies);
    drbs_toBeReleased_item_ies->id            = F1AP_ProtocolIE_ID_id_DRBs_ToBeReleased_Item;
    drbs_toBeReleased_item_ies->criticality   = F1AP_Criticality_reject;
    drbs_toBeReleased_item_ies->value.present = F1AP_DRBs_ToBeReleased_ItemIEs__value_PR_DRBs_ToBeReleased_Item;
    /* 14.1 SRBs_ToBeReleased_Item */
    F1AP_DRBs_ToBeReleased_Item_t *drbs_toBeReleased_item=
      &drbs_toBeReleased_item_ies->value.choice.DRBs_ToBeReleased_Item;
    /* dRBID */
    drbs_toBeReleased_item->dRBID = 30L;
  }

  /* encode */
  if (f1ap_encode_pdu(&pdu, &buffer, &len) < 0) {
    LOG_E(F1AP, "Failed to encode F1 UE CONTEXT_MODIFICATION REQUEST\n");
    return -1;
  }

  return 0;
}

int CU_handle_UE_CONTEXT_MODIFICATION_RESPONSE(instance_t       instance,
    uint32_t         assoc_id,
    uint32_t         stream,
    F1AP_F1AP_PDU_t *pdu) {
  AssertFatal(1==0,"Not implemented yet\n");
}

int CU_handle_UE_CONTEXT_MODIFICATION_FAILURE(instance_t       instance,
    uint32_t         assoc_id,
    uint32_t         stream,
    F1AP_F1AP_PDU_t *pdu) {
  AssertFatal(1==0,"Not implemented yet\n");
}

int CU_handle_UE_CONTEXT_MODIFICATION_REQUIRED(instance_t       instance,
    uint32_t         assoc_id,
    uint32_t         stream,
    F1AP_F1AP_PDU_t *pdu) {
  AssertFatal(1==0,"Not implemented yet\n");
}

int CU_send_UE_CONTEXT_MODIFICATION_CONFIRM(instance_t instance,
    F1AP_UEContextModificationConfirm_t UEContextModificationConfirm_t) {
  AssertFatal(1==0,"Not implemented yet\n");
}<|MERGE_RESOLUTION|>--- conflicted
+++ resolved
@@ -147,12 +147,6 @@
   asn1cCalloc(ie6->value.choice.CUtoDURRCInformation.measConfig, F1AP_MeasConfig_t, measConfig);
   OCTET_STRING_fromBuf(measConfig, cG_ConfigInfoStr, strlen( cG_ConfigInfoStr )) ;
 
-<<<<<<< HEAD
-=======
-  ASN_SEQUENCE_ADD(&out->protocolIEs.list, ie);
-
-
->>>>>>> d7839d8a
   /* mandatory */
   /* c7. Candidate_SpCell_List */
   if (0) {
@@ -217,81 +211,30 @@
 
   /* mandatory */
   /* c10. SCell_ToBeSetup_List */
-<<<<<<< HEAD
-  if(0) {
-    asn1cSequenceAdd(out->protocolIEs.list, F1AP_UEContextSetupRequestIEs_t, ie10);
-    ie10->id                             = F1AP_ProtocolIE_ID_id_SCell_ToBeSetup_List;
-    ie10->criticality                    = F1AP_Criticality_ignore;
-    ie10->value.present                  = F1AP_UEContextSetupRequestIEs__value_PR_SCell_ToBeSetup_List;
-
-    for (int i=0; i<0; i++) {
-      //
-      asn1cSequenceAdd(ie10->value.choice.SCell_ToBeSetup_List.list, F1AP_SCell_ToBeSetup_ItemIEs_t, scell_toBeSetup_item_ies);
-      scell_toBeSetup_item_ies->id            = F1AP_ProtocolIE_ID_id_SCell_ToBeSetup_Item; //53
-      scell_toBeSetup_item_ies->criticality   = F1AP_Criticality_ignore;
-      scell_toBeSetup_item_ies->value.present = F1AP_SCell_ToBeSetup_ItemIEs__value_PR_SCell_ToBeSetup_Item;
-      /* 10.1 SCell_ToBeSetup_Item */
-      F1AP_SCell_ToBeSetup_Item_t *scell_toBeSetup_item=&scell_toBeSetup_item_ies->value.choice.SCell_ToBeSetup_Item;
-      /* 10.1.1 sCell_ID */
-      addnRCGI(scell_toBeSetup_item->sCell_ID, f1ap_ue_context_setup_req);
-      /* TODO correct MCC/MNC */
-      /* 10.1.2 sCellIndex */
-      scell_toBeSetup_item->sCellIndex = 3;  // issue here
-=======
-  ie = (F1AP_UEContextSetupRequestIEs_t *)calloc(1, sizeof(F1AP_UEContextSetupRequestIEs_t));
-  ie->id                             = F1AP_ProtocolIE_ID_id_SCell_ToBeSetup_List;
-  ie->criticality                    = F1AP_Criticality_ignore;
-  ie->value.present                  = F1AP_UEContextSetupRequestIEs__value_PR_SCell_ToBeSetup_List;
-
-  for (i=0;
-       i<0;
-       i++) {
-     //
-     F1AP_SCell_ToBeSetup_ItemIEs_t *scell_toBeSetup_item_ies;
-     scell_toBeSetup_item_ies = (F1AP_SCell_ToBeSetup_ItemIEs_t *)calloc(1, sizeof(F1AP_SCell_ToBeSetup_ItemIEs_t));
-     scell_toBeSetup_item_ies->id            = F1AP_ProtocolIE_ID_id_SCell_ToBeSetup_Item; //53
-     scell_toBeSetup_item_ies->criticality   = F1AP_Criticality_ignore;
-     scell_toBeSetup_item_ies->value.present = F1AP_SCell_ToBeSetup_ItemIEs__value_PR_SCell_ToBeSetup_Item;
-
-     /* 10.1 SCell_ToBeSetup_Item */
-     F1AP_SCell_ToBeSetup_Item_t scell_toBeSetup_item;
-     memset((void *)&scell_toBeSetup_item, 0, sizeof(F1AP_SCell_ToBeSetup_Item_t));
-
-     /* 10.1.1 sCell_ID */
-     F1AP_NRCGI_t nRCGI;
-     /* TODO correct MCC/MNC */
-     MCC_MNC_TO_PLMNID(f1ap_ue_context_setup_req->mcc,
-                       f1ap_ue_context_setup_req->mnc,
-                       f1ap_ue_context_setup_req->mnc_digit_length,
-                       &nRCGI.pLMN_Identity);
-     NR_CELL_ID_TO_BIT_STRING(12345678, &nRCGI.nRCellIdentity);
-     scell_toBeSetup_item.sCell_ID = nRCGI;
-
-     /* 10.1.2 sCellIndex */
-     scell_toBeSetup_item.sCellIndex = 3;  // issue here
-
-     /* OPTIONAL */
-     /* 10.1.3 sCellULConfigured*/
-     if (0) {
-       scell_toBeSetup_item.sCellULConfigured = (F1AP_CellULConfigured_t *)calloc(1, sizeof(F1AP_CellULConfigured_t));
-       *scell_toBeSetup_item.sCellULConfigured = F1AP_CellULConfigured_ul_and_sul; // enum
-     }
-
-     /* ADD */
-     scell_toBeSetup_item_ies->value.choice.SCell_ToBeSetup_Item = scell_toBeSetup_item;
-
-     ASN_SEQUENCE_ADD(&ie->value.choice.SCell_ToBeSetup_List.list,
-                     scell_toBeSetup_item_ies);
-  }
-  ASN_SEQUENCE_ADD(&out->protocolIEs.list, ie);
->>>>>>> d7839d8a
-
-      /* OPTIONAL */
-      /* 10.1.3 sCellULConfigured*/
-      if (0) {
-        asn1cCallocOne(scell_toBeSetup_item->sCellULConfigured,
-                       F1AP_CellULConfigured_t, F1AP_CellULConfigured_ul_and_sul); // enum
-      }
+  asn1cSequenceAdd(out->protocolIEs.list, F1AP_UEContextSetupRequestIEs_t, ie10);
+  ie10->id                             = F1AP_ProtocolIE_ID_id_SCell_ToBeSetup_List;
+  ie10->criticality                    = F1AP_Criticality_ignore;
+  ie10->value.present                  = F1AP_UEContextSetupRequestIEs__value_PR_SCell_ToBeSetup_List;
+
+  for (int i=0; i<0; i++) {
+    //
+    asn1cSequenceAdd(ie10->value.choice.SCell_ToBeSetup_List.list, F1AP_SCell_ToBeSetup_ItemIEs_t, scell_toBeSetup_item_ies);
+    scell_toBeSetup_item_ies->id            = F1AP_ProtocolIE_ID_id_SCell_ToBeSetup_Item; //53
+    scell_toBeSetup_item_ies->criticality   = F1AP_Criticality_ignore;
+    scell_toBeSetup_item_ies->value.present = F1AP_SCell_ToBeSetup_ItemIEs__value_PR_SCell_ToBeSetup_Item;
+    /* 10.1 SCell_ToBeSetup_Item */
+    F1AP_SCell_ToBeSetup_Item_t *scell_toBeSetup_item=&scell_toBeSetup_item_ies->value.choice.SCell_ToBeSetup_Item;
+    /* 10.1.1 sCell_ID */
+    addnRCGI(scell_toBeSetup_item->sCell_ID, f1ap_ue_context_setup_req);
+    /* TODO correct MCC/MNC */
+    /* 10.1.2 sCellIndex */
+    scell_toBeSetup_item->sCellIndex = 3;  // issue here
+
+    /* OPTIONAL */
+    /* 10.1.3 sCellULConfigured*/
+    if (0) {
+      asn1cCallocOne(scell_toBeSetup_item->sCellULConfigured,
+                     F1AP_CellULConfigured_t, F1AP_CellULConfigured_ul_and_sul); // enum
     }
   }
 
@@ -427,55 +370,32 @@
         /* OPTIONAL */
         /* gBR_QoS_Flow_Information */
         if (0) {
-<<<<<<< HEAD
           asn1cCalloc(DRB_Information->dRB_QoS.gBR_QoS_Flow_Information, F1AP_GBR_QoSFlowInformation_t, tmp);
           asn_long2INTEGER(&tmp->maxFlowBitRateDownlink, 1L);
           asn_long2INTEGER(&tmp->maxFlowBitRateUplink, 1L);
           asn_long2INTEGER(&tmp->guaranteedFlowBitRateDownlink, 1L);
           asn_long2INTEGER(&tmp->guaranteedFlowBitRateUplink, 1L);
-=======
-          DRB_Information->dRB_QoS.gBR_QoS_Flow_Information = (F1AP_GBR_QoSFlowInformation_t *)calloc(1, sizeof(F1AP_GBR_QoSFlowInformation_t));
-          asn_long2INTEGER(&DRB_Information->dRB_QoS.gBR_QoS_Flow_Information->maxFlowBitRateDownlink, 1L);
-          asn_long2INTEGER(&DRB_Information->dRB_QoS.gBR_QoS_Flow_Information->maxFlowBitRateUplink, 1L);
-          asn_long2INTEGER(&DRB_Information->dRB_QoS.gBR_QoS_Flow_Information->guaranteedFlowBitRateDownlink, 1L);
-          asn_long2INTEGER(&DRB_Information->dRB_QoS.gBR_QoS_Flow_Information->guaranteedFlowBitRateUplink, 1L);
->>>>>>> d7839d8a
 
           /* OPTIONAL */
           /* maxPacketLossRateDownlink */
           if (0) {
-<<<<<<< HEAD
             asn1cCallocOne(DRB_Information->dRB_QoS.gBR_QoS_Flow_Information->maxPacketLossRateDownlink,
                            F1AP_MaxPacketLossRate_t, 1L);
-=======
-            DRB_Information->dRB_QoS.gBR_QoS_Flow_Information->maxPacketLossRateDownlink = (F1AP_MaxPacketLossRate_t *)calloc(1, sizeof(F1AP_MaxPacketLossRate_t));
-            *DRB_Information->dRB_QoS.gBR_QoS_Flow_Information->maxPacketLossRateDownlink = 1L;
->>>>>>> d7839d8a
           }
 
           /* OPTIONAL */
           /* maxPacketLossRateUplink */
           if (0) {
-<<<<<<< HEAD
             asn1cCallocOne(DRB_Information->dRB_QoS.gBR_QoS_Flow_Information->maxPacketLossRateUplink,
                            F1AP_MaxPacketLossRate_t, 1L);
-=======
-            DRB_Information->dRB_QoS.gBR_QoS_Flow_Information->maxPacketLossRateUplink = (F1AP_MaxPacketLossRate_t *)calloc(1, sizeof(F1AP_MaxPacketLossRate_t));
-            *DRB_Information->dRB_QoS.gBR_QoS_Flow_Information->maxPacketLossRateUplink = 1L;
->>>>>>> d7839d8a
           }
         }
 
         /* OPTIONAL */
         /* reflective_QoS_Attribute */
         if (0) {
-<<<<<<< HEAD
           asn1cCallocOne(DRB_Information->dRB_QoS.reflective_QoS_Attribute,
                          long, 1L);
-=======
-          DRB_Information->dRB_QoS.reflective_QoS_Attribute = (long *)calloc(1, sizeof(long));
-          *DRB_Information->dRB_QoS.reflective_QoS_Attribute = 1L;
->>>>>>> d7839d8a
         }
       } // dRB_QoS
       /* 12.1.2.2 sNSSAI */
@@ -525,17 +445,10 @@
               /* packetDelayBudget */
               tmp->packetDelayBudget = 1L;
               /* packetErrorRate */
-<<<<<<< HEAD
               tmp->packetErrorRate.pER_Scalar = 1L;
               tmp->packetErrorRate.pER_Exponent = 6L;
 
               /* OPTIONAL */
-=======
-              flows_mapped_to_drb_item.qoSFlowLevelQoSParameters.qoS_Characteristics.choice.dynamic_5QI->packetErrorRate.pER_Scalar = 1L;
-	            flows_mapped_to_drb_item.qoSFlowLevelQoSParameters.qoS_Characteristics.choice.dynamic_5QI->packetErrorRate.pER_Exponent = 6L;
-
-	            /* OPTIONAL */
->>>>>>> d7839d8a
               /* delayCritical */
               if (0) {
                 asn1cCalloc(QosParams->choice.dynamic_5QI->delayCritical, long, tmp);
@@ -638,13 +551,7 @@
       *tmp = F1AP_DuplicationActivation_active;  // enum
     }
   }
-<<<<<<< HEAD
-
-  //}
-=======
-  ASN_SEQUENCE_ADD(&out->protocolIEs.list, ie);
-
->>>>>>> d7839d8a
+
   /* OPTIONAL */
   /* InactivityMonitoringRequest */
   if (0) {
@@ -664,10 +571,6 @@
     ie13->value.present                  = F1AP_UEContextSetupRequestIEs__value_PR_RAT_FrequencyPriorityInformation;
     int endc = 1; // RK: Get this from somewhere ...
 
-<<<<<<< HEAD
-=======
-    int endc = 1; // RK: Get this from somewhere ...
->>>>>>> d7839d8a
     if (endc) {
       ie13->value.choice.RAT_FrequencyPriorityInformation.present = F1AP_RAT_FrequencyPriorityInformation_PR_eNDC;
       ie13->value.choice.RAT_FrequencyPriorityInformation.choice.eNDC = 11L;
@@ -679,7 +582,6 @@
 
   /* OPTIONAL */
   /* RRCContainer */
-<<<<<<< HEAD
   if(f1ap_ue_context_setup_req->rrc_container_length > 0) {
     asn1cSequenceAdd(out->protocolIEs.list, F1AP_UEContextSetupRequestIEs_t, ie14);
     ie14->id                             = F1AP_ProtocolIE_ID_id_RRCContainer;
@@ -687,16 +589,6 @@
     ie14->value.present                  = F1AP_UEContextSetupRequestIEs__value_PR_RRCContainer;
     OCTET_STRING_fromBuf(&ie14->value.choice.RRCContainer, (const char *)f1ap_ue_context_setup_req->rrc_container,
                          f1ap_ue_context_setup_req->rrc_container_length);
-=======
-  if(RC.nrrrc) {
-    ie = (F1AP_UEContextSetupRequestIEs_t *)calloc(1, sizeof(F1AP_UEContextSetupRequestIEs_t));
-    ie->id                             = F1AP_ProtocolIE_ID_id_RRCContainer;
-    ie->criticality                    = F1AP_Criticality_reject;
-    ie->value.present                  = F1AP_UEContextSetupRequestIEs__value_PR_RRCContainer;
-    OCTET_STRING_fromBuf(&ie->value.choice.RRCContainer, (const char*)f1ap_ue_context_setup_req->rrc_container,
-                          f1ap_ue_context_setup_req->rrc_container_length);
-    ASN_SEQUENCE_ADD(&out->protocolIEs.list, ie);
->>>>>>> d7839d8a
   }
 
   /* OPTIONAL */
@@ -726,15 +618,7 @@
   //   return -1;
   // }
   LOG_D(F1AP,"F1AP UEContextSetupRequest Encoded %u bits\n", len);
-<<<<<<< HEAD
   f1ap_itti_send_sctp_data_req(true, instance, buffer, len, 0 /* BK: fix me*/);
-=======
-
-  if(RC.nrrrc) {
-    cu_f1ap_itti_send_sctp_data_req(instance, f1ap_assoc_id /* BK: fix me*/ , buffer, len, 0 /* BK: fix me*/);
-  }
-
->>>>>>> d7839d8a
   return 0;
 }
 
@@ -777,7 +661,6 @@
   AssertFatal(1==0,"Not implemented yet\n");
 }
 
-
 int CU_handle_UE_CONTEXT_RELEASE_REQUEST(instance_t       instance,
     uint32_t         assoc_id,
     uint32_t         stream,
@@ -920,7 +803,6 @@
   f1ap_itti_send_sctp_data_req(true, instance, buffer, len, 0);
   return 0;
 }
-
 int CU_handle_UE_CONTEXT_RELEASE_COMPLETE(instance_t       instance,
     uint32_t         assoc_id,
     uint32_t         stream,
@@ -1016,8 +898,6 @@
   f1ap_remove_ue(true, instance, rnti);
   return 0;
 }
-
-
 //void CU_send_UE_CONTEXT_MODIFICATION_REQUEST(F1AP_UEContextModificationRequest_t *UEContextModificationRequest) {
 int CU_send_UE_CONTEXT_MODIFICATION_REQUEST(instance_t instance) {
   F1AP_F1AP_PDU_t                        pdu= {0};
@@ -1025,14 +905,7 @@
   uint8_t  *buffer=NULL;
   uint32_t  len=0;
   // for test
-<<<<<<< HEAD
   cellIDs_t hardCoded= { .mcc=208, .mnc=93, .mnc_digit_length=2};
-=======
-  int mcc = 208;
-  int mnc = 92;
-  int mnc_digit_length = 2;
-
->>>>>>> d7839d8a
   /* Create */
   /* 0. Message Type */
   pdu.present = F1AP_F1AP_PDU_PR_initiatingMessage;
@@ -1064,17 +937,7 @@
     ie3->criticality                    = F1AP_Criticality_ignore;
     ie3->value.present                  = F1AP_UEContextModificationRequestIEs__value_PR_NRCGI;
     /* - nRCGI */
-<<<<<<< HEAD
     addnRCGI(ie3->value.choice.NRCGI, &hardCoded);
-=======
-    F1AP_NRCGI_t nRCGI;
-    MCC_MNC_TO_PLMNID(mcc, mnc, mnc_digit_length,
-                                         &nRCGI.pLMN_Identity);
-    NR_CELL_ID_TO_BIT_STRING(12345678, &nRCGI.nRCellIdentity);
-    ie->value.choice.NRCGI = nRCGI;
-
-    ASN_SEQUENCE_ADD(&out->protocolIEs.list, ie);
->>>>>>> d7839d8a
   }
 
   /* mandatory */
@@ -1167,7 +1030,6 @@
 
   /* mandatory */
   /* c9. SCell_ToBeSetupMod_List */
-<<<<<<< HEAD
   asn1cSequenceAdd(out->protocolIEs.list, F1AP_UEContextModificationRequestIEs_t, ie9);
   ie9->id                             = F1AP_ProtocolIE_ID_id_SCell_ToBeSetupMod_List;
   ie9->criticality                    = F1AP_Criticality_ignore;
@@ -1187,48 +1049,10 @@
     addnRCGI(scell_toBeSetupMod_item->sCell_ID, &hardCoded);
     /* sCellIndex */
     scell_toBeSetupMod_item->sCellIndex = 6;  // issue here
-=======
-  ie = (F1AP_UEContextModificationRequestIEs_t *)calloc(1, sizeof(F1AP_UEContextModificationRequestIEs_t));
-  ie->id                             = F1AP_ProtocolIE_ID_id_SCell_ToBeSetupMod_List;
-  ie->criticality                    = F1AP_Criticality_ignore;
-  ie->value.present                  = F1AP_UEContextModificationRequestIEs__value_PR_SCell_ToBeSetupMod_List;
-
-  for (i=0;
-       i<1;
-       i++) {
-     //
-     F1AP_SCell_ToBeSetupMod_ItemIEs_t *scell_toBeSetupMod_item_ies;
-     scell_toBeSetupMod_item_ies = (F1AP_SCell_ToBeSetupMod_ItemIEs_t *)calloc(1, sizeof(F1AP_SCell_ToBeSetupMod_ItemIEs_t));
-     //memset((void *)&scell_toBeSetupMod_item_ies, 0, sizeof(F1AP_SCell_ToBeSetupMod_ItemIEs_t));
-     scell_toBeSetupMod_item_ies->id            = F1AP_ProtocolIE_ID_id_SCell_ToBeSetupMod_Item;
-     scell_toBeSetupMod_item_ies->criticality   = F1AP_Criticality_ignore;
-     scell_toBeSetupMod_item_ies->value.present = F1AP_SCell_ToBeSetupMod_ItemIEs__value_PR_SCell_ToBeSetupMod_Item;
-
-     /* 8.1 SCell_ToBeSetup_Item */
-     F1AP_SCell_ToBeSetupMod_Item_t scell_toBeSetupMod_item;
-     memset((void *)&scell_toBeSetupMod_item, 0, sizeof(F1AP_SCell_ToBeSetupMod_Item_t));
-
-  //   /* - sCell_ID */
-     F1AP_NRCGI_t nRCGI;
-     memset(&nRCGI, 0, sizeof(F1AP_NRCGI_t));
-     MCC_MNC_TO_PLMNID(mcc, mnc, mnc_digit_length,
-                                        &nRCGI.pLMN_Identity);
-     NR_CELL_ID_TO_BIT_STRING(12345678, &nRCGI.nRCellIdentity);
-     scell_toBeSetupMod_item.sCell_ID = nRCGI;
-
-     /* sCellIndex */
-     scell_toBeSetupMod_item.sCellIndex = 6;  // issue here
-
-     //   /* ADD */
-     scell_toBeSetupMod_item_ies->value.choice.SCell_ToBeSetupMod_Item = scell_toBeSetupMod_item;
-     ASN_SEQUENCE_ADD(&ie->value.choice.SCell_ToBeSetupMod_List.list,
-                      scell_toBeSetupMod_item_ies);
->>>>>>> d7839d8a
   }
 
   /* mandatory */
   /* c10. SCell_ToBeRemoved_List */
-<<<<<<< HEAD
   asn1cSequenceAdd(out->protocolIEs.list, F1AP_UEContextModificationRequestIEs_t, ie10);
   ie10->id                             = F1AP_ProtocolIE_ID_id_SCell_ToBeRemoved_List;
   ie10->criticality                    = F1AP_Criticality_ignore;
@@ -1248,40 +1072,6 @@
       &scell_toBeRemoved_item_ies->value.choice.SCell_ToBeRemoved_Item;
     /* - sCell_ID */
     addnRCGI(scell_toBeRemoved_item->sCell_ID, &hardCoded);
-=======
-  ie = (F1AP_UEContextModificationRequestIEs_t *)calloc(1, sizeof(F1AP_UEContextModificationRequestIEs_t));
-  ie->id                             = F1AP_ProtocolIE_ID_id_SCell_ToBeRemoved_List;
-  ie->criticality                    = F1AP_Criticality_ignore;
-  ie->value.present                  = F1AP_UEContextModificationRequestIEs__value_PR_SCell_ToBeRemoved_List;
-
-  for (i=0;
-       i<1;
-       i++) {
-     //
-     F1AP_SCell_ToBeRemoved_ItemIEs_t *scell_toBeRemoved_item_ies;
-     scell_toBeRemoved_item_ies = (F1AP_SCell_ToBeRemoved_ItemIEs_t *)calloc(1, sizeof(F1AP_SCell_ToBeRemoved_ItemIEs_t));
-     //memset((void *)&scell_toBeRemoved_item_ies, 0, sizeof(F1AP_SCell_ToBeRemoved_ItemIEs_t));
-     scell_toBeRemoved_item_ies->id            = F1AP_ProtocolIE_ID_id_SCell_ToBeRemoved_Item;
-     scell_toBeRemoved_item_ies->criticality   = F1AP_Criticality_ignore;
-     scell_toBeRemoved_item_ies->value.present = F1AP_SCell_ToBeRemoved_ItemIEs__value_PR_SCell_ToBeRemoved_Item;
-
-     /* 10.1 SCell_ToBeRemoved_Item */
-     F1AP_SCell_ToBeRemoved_Item_t scell_toBeRemoved_item;
-     memset((void *)&scell_toBeRemoved_item, 0, sizeof(F1AP_SCell_ToBeRemoved_Item_t));
-
-     /* - sCell_ID */
-     F1AP_NRCGI_t nRCGI;
-     memset(&nRCGI, 0, sizeof(F1AP_NRCGI_t));
-     MCC_MNC_TO_PLMNID(mcc, mnc, mnc_digit_length,
-                                        &nRCGI.pLMN_Identity);
-     NR_CELL_ID_TO_BIT_STRING(12345678, &nRCGI.nRCellIdentity);
-     scell_toBeRemoved_item.sCell_ID = nRCGI;
-
-     /* ADD */
-     scell_toBeRemoved_item_ies->value.choice.SCell_ToBeRemoved_Item = scell_toBeRemoved_item;
-     ASN_SEQUENCE_ADD(&ie->value.choice.SCell_ToBeRemoved_List.list,
-                      scell_toBeRemoved_item_ies);
->>>>>>> d7839d8a
   }
 
   /* mandatory */
