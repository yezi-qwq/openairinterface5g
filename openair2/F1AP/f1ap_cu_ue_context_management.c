/*
 * Licensed to the OpenAirInterface (OAI) Software Alliance under one or more
 * contributor license agreements.  See the NOTICE file distributed with
 * this work for additional information regarding copyright ownership.
 * The OpenAirInterface Software Alliance licenses this file to You under
 * the OAI Public License, Version 1.1  (the "License"); you may not use this file
 * except in compliance with the License.
 * You may obtain a copy of the License at
 *
 *      http://www.openairinterface.org/?page_id=698
 *
 * Unless required by applicable law or agreed to in writing, software
 * distributed under the License is distributed on an "AS IS" BASIS,
 * WITHOUT WARRANTIES OR CONDITIONS OF ANY KIND, either express or implied.
 * See the License for the specific language governing permissions and
 * limitations under the License.
 *-------------------------------------------------------------------------------
 * For more information about the OpenAirInterface (OAI) Software Alliance:
 *      contact@openairinterface.org
 */

/*! \file f1ap_cu_ue_context_management.c
 * \brief F1AP UE Context Management, CU side
 * \author EURECOM/NTUST
 * \date 2018
 * \version 0.1
 * \company Eurecom
 * \email: navid.nikaein@eurecom.fr, bing-kai.hong@eurecom.fr
 * \note
 * \warning
 */

#include "f1ap_common.h"
#include "f1ap_encoder.h"
#include "f1ap_decoder.h"
#include "f1ap_itti_messaging.h"
#include "f1ap_cu_ue_context_management.h"
#include <string.h>

#include "rrc_extern.h"
#include "rrc_eNB_UE_context.h"
#include "openair2/RRC/NR/rrc_gNB_UE_context.h"
#include "rrc_eNB_S1AP.h"
#include "rrc_eNB_GTPV1U.h"
#include "openair2/RRC/NR/rrc_gNB_NGAP.h"
#include <openair3/ocp-gtpu/gtp_itf.h>

static void setQos(F1AP_NonDynamic5QIDescriptor_t *toFill) {
  asn1cCalloc(toFill, tmp);
  /* fiveQI */
  tmp->fiveQI = 1L;

  /* OPTIONAL */
  /* qoSPriorityLevel */
  if (0) {
    asn1cCallocOne(toFill->qoSPriorityLevel, 1L);
  }

  /* OPTIONAL */
  /* averagingWindow */
  if (0) {
    asn1cCallocOne(toFill->averagingWindow, 1L);
  }

  /* OPTIONAL */
  /* maxDataBurstVolume */
  if (0) {
    asn1cCallocOne(toFill->maxDataBurstVolume, 1L);
  }
}

int CU_send_UE_CONTEXT_SETUP_REQUEST(instance_t instance,
                                     f1ap_ue_context_setup_t *f1ap_ue_context_setup_req) {
  F1AP_F1AP_PDU_t  pdu= {0};
  /* Create */
  /* 0. Message Type */
  pdu.present = F1AP_F1AP_PDU_PR_initiatingMessage;
  asn1cCalloc(pdu.choice.initiatingMessage, tmp);
  tmp->procedureCode = F1AP_ProcedureCode_id_UEContextSetup;
  tmp->criticality   = F1AP_Criticality_reject;
  tmp->value.present = F1AP_InitiatingMessage__value_PR_UEContextSetupRequest;
  F1AP_UEContextSetupRequest_t    *out = &pdu.choice.initiatingMessage->value.choice.UEContextSetupRequest;
  /* mandatory */
  /* c1. GNB_CU_UE_F1AP_ID */
  asn1cSequenceAdd(out->protocolIEs.list, F1AP_UEContextSetupRequestIEs_t, ie1);
  ie1->id                             = F1AP_ProtocolIE_ID_id_gNB_CU_UE_F1AP_ID;
  ie1->criticality                    = F1AP_Criticality_reject;
  ie1->value.present                  = F1AP_UEContextSetupRequestIEs__value_PR_GNB_CU_UE_F1AP_ID;
  ie1->value.choice.GNB_CU_UE_F1AP_ID = f1ap_get_cu_ue_f1ap_id(CUtype, instance, f1ap_ue_context_setup_req->rnti); //f1ap_ue_context_setup_req->gNB_CU_ue_id;

  /* optional */
  /* c2. GNB_DU_UE_F1AP_ID */
  if (f1ap_ue_context_setup_req->gNB_DU_ue_id) {
    asn1cSequenceAdd(out->protocolIEs.list, F1AP_UEContextSetupRequestIEs_t, ie2);
    ie2->id                             = F1AP_ProtocolIE_ID_id_gNB_DU_UE_F1AP_ID;
    ie2->criticality                    = F1AP_Criticality_ignore;
    ie2->value.present                  = F1AP_UEContextSetupRequestIEs__value_PR_GNB_DU_UE_F1AP_ID;
    ie2->value.choice.GNB_DU_UE_F1AP_ID = f1ap_get_du_ue_f1ap_id(CUtype, instance, f1ap_ue_context_setup_req->rnti); //*f1ap_ue_context_setup_req->gNB_DU_ue_id;
  }

  /* mandatory */
  /* c3. SpCell_ID */
  asn1cSequenceAdd(out->protocolIEs.list, F1AP_UEContextSetupRequestIEs_t, ie3);
  ie3->id                             = F1AP_ProtocolIE_ID_id_SpCell_ID;
  ie3->criticality                    = F1AP_Criticality_reject;
  ie3->value.present                  = F1AP_UEContextSetupRequestIEs__value_PR_NRCGI;
  /* - nRCGI */
  addnRCGI(ie3->value.choice.NRCGI, f1ap_ue_context_setup_req);
  /* mandatory */
  /* c4. ServCellIndex */
  asn1cSequenceAdd(out->protocolIEs.list, F1AP_UEContextSetupRequestIEs_t, ie4);
  ie4->id                             = F1AP_ProtocolIE_ID_id_ServCellIndex;
  ie4->criticality                    = F1AP_Criticality_reject;
  ie4->value.present                  = F1AP_UEContextSetupRequestIEs__value_PR_ServCellIndex;
  ie4->value.choice.ServCellIndex = 0;
  
  /* optional */
  /* c5. CellULConfigured */
  if (0) {
    asn1cSequenceAdd(out->protocolIEs.list, F1AP_UEContextSetupRequestIEs_t, ie5);
    ie5->id                             = F1AP_ProtocolIE_ID_id_SpCellULConfigured;
    ie5->criticality                    = F1AP_Criticality_ignore;
    ie5->value.present                  = F1AP_UEContextSetupRequestIEs__value_PR_CellULConfigured;
    ie5->value.choice.CellULConfigured = F1AP_CellULConfigured_ul;
  }

  /* mandatory */
  /* c6. CUtoDURRCInformation */
  asn1cSequenceAdd(out->protocolIEs.list, F1AP_UEContextSetupRequestIEs_t, ie6);
  ie6->id                             = F1AP_ProtocolIE_ID_id_CUtoDURRCInformation;
  ie6->criticality                    = F1AP_Criticality_reject;
  ie6->value.present                  = F1AP_UEContextSetupRequestIEs__value_PR_CUtoDURRCInformation;
<<<<<<< HEAD

  if (f1ap_ue_context_setup_req->cu_to_du_rrc_information!=NULL) {
    /* optional */
    /* 6.1 cG_ConfigInfo */
    if(f1ap_ue_context_setup_req->cu_to_du_rrc_information->cG_ConfigInfo!=NULL){
      const char cG_ConfigInfoStr[]="asdsa1d32sa1d31asd31as";
      asn1cCalloc(ie6->value.choice.CUtoDURRCInformation.cG_ConfigInfo, F1AP_CG_ConfigInfo_t, cG_ConfigInfo);
      OCTET_STRING_fromBuf(cG_ConfigInfo, cG_ConfigInfoStr, strlen(cG_ConfigInfoStr)) ;
    }
    /* optional */
    /* 6.2 uE_CapabilityRAT_ContainerList */
    if(f1ap_ue_context_setup_req->cu_to_du_rrc_information->uE_CapabilityRAT_ContainerList!=NULL){
      asn1cCalloc(ie6->value.choice.CUtoDURRCInformation.uE_CapabilityRAT_ContainerList, F1AP_UE_CapabilityRAT_ContainerList_t, uE_CapabilityRAT_ContainerList );
      OCTET_STRING_fromBuf(uE_CapabilityRAT_ContainerList, (const char *)f1ap_ue_context_setup_req->cu_to_du_rrc_information->uE_CapabilityRAT_ContainerList,
          f1ap_ue_context_setup_req->cu_to_du_rrc_information->uE_CapabilityRAT_ContainerList_length) ;
    }
    /* optional */
    /* 6.3 measConfig */
    if(f1ap_ue_context_setup_req->cu_to_du_rrc_information->measConfig!=NULL){
      const char measConfigStr[]="asdsa1d32sa1d31asd31as";
      asn1cCalloc(ie6->value.choice.CUtoDURRCInformation.measConfig, F1AP_MeasConfig_t, measConfig);
      OCTET_STRING_fromBuf(measConfig, measConfigStr, strlen(measConfigStr)) ;
    }
=======
  /* optional */
  /* 6.1 cG_ConfigInfo */
  if (0) {
    const char cG_ConfigInfoStr[]="asdsa1d32sa1d31asd31as";
    asn1cCalloc(ie6->value.choice.CUtoDURRCInformation.cG_ConfigInfo, cG_ConfigInfo);
    OCTET_STRING_fromBuf(cG_ConfigInfo, cG_ConfigInfoStr, strlen( cG_ConfigInfoStr )) ;
    /* optional */
    /* 6.2 uE_CapabilityRAT_ContainerList */
    asn1cCalloc(ie6->value.choice.CUtoDURRCInformation.uE_CapabilityRAT_ContainerList, uE_CapabilityRAT_ContainerList );
    OCTET_STRING_fromBuf(uE_CapabilityRAT_ContainerList, cG_ConfigInfoStr, strlen( cG_ConfigInfoStr )) ;
    /* optional */
    /* 6.3 measConfig */
    asn1cCalloc(ie6->value.choice.CUtoDURRCInformation.measConfig,  measConfig);
    OCTET_STRING_fromBuf(measConfig, cG_ConfigInfoStr, strlen( cG_ConfigInfoStr )) ;
>>>>>>> c739058c
  }
  

  /* mandatory */
  /* c7. Candidate_SpCell_List */
  asn1cSequenceAdd(out->protocolIEs.list, F1AP_UEContextSetupRequestIEs_t, ie7);
  ie7->id                             = F1AP_ProtocolIE_ID_id_Candidate_SpCell_List;  //90
  ie7->criticality                    = F1AP_Criticality_ignore;
  ie7->value.present                  = F1AP_UEContextSetupRequestIEs__value_PR_Candidate_SpCell_List;
  
  for (int i=0;   i<1;  i++) {
    asn1cSequenceAdd(ie7->value.choice.Candidate_SpCell_List.list,F1AP_Candidate_SpCell_ItemIEs_t, candidate_spCell_item_ies);
    candidate_spCell_item_ies->id            = F1AP_ProtocolIE_ID_id_Candidate_SpCell_Item; // 91
    candidate_spCell_item_ies->criticality   = F1AP_Criticality_reject;
    candidate_spCell_item_ies->value.present = F1AP_Candidate_SpCell_ItemIEs__value_PR_Candidate_SpCell_Item;
    /* 7.1 Candidate_SpCell_Item */
    F1AP_Candidate_SpCell_Item_t *candidate_spCell_item=
      &candidate_spCell_item_ies->value.choice.Candidate_SpCell_Item;
    /* - candidate_SpCell_ID */
    //FixMe: first cell ???
    addnRCGI(candidate_spCell_item->candidate_SpCell_ID,f1ap_ue_context_setup_req);
    /* TODO add correct mcc/mnc */
  }

  /* optional */
  /* c8. DRXCycle */
  if (0) {
    asn1cSequenceAdd(out->protocolIEs.list, F1AP_UEContextSetupRequestIEs_t, ie8);
    ie8->id                             = F1AP_ProtocolIE_ID_id_DRXCycle;
    ie8->criticality                    = F1AP_Criticality_ignore;
    ie8->value.present                  = F1AP_UEContextSetupRequestIEs__value_PR_DRXCycle;
    /* 8.1 longDRXCycleLength */
    ie8->value.choice.DRXCycle.longDRXCycleLength = F1AP_LongDRXCycleLength_ms10; // enum

    /* optional */
    /* 8.2 shortDRXCycleLength */
    if (0) {
      asn1cCallocOne(ie6->value.choice.DRXCycle.shortDRXCycleLength,
                     F1AP_ShortDRXCycleLength_ms2); // enum
    }

    /* optional */
    /* 8.3 shortDRXCycleTimer */
    if (0) {
      asn1cCallocOne(ie8->value.choice.DRXCycle.shortDRXCycleTimer,
                     123L);
    }
  }

  /* optional */
  /* c9. ResourceCoordinationTransferContainer */
  if (0) {
    asn1cSequenceAdd(out->protocolIEs.list, F1AP_UEContextSetupRequestIEs_t, ie9);
    ie9->id                             = F1AP_ProtocolIE_ID_id_ResourceCoordinationTransferContainer;
    ie9->criticality                    = F1AP_Criticality_ignore;
    ie9->value.present                  = F1AP_UEContextSetupRequestIEs__value_PR_ResourceCoordinationTransferContainer;
    ie9->value.choice.ResourceCoordinationTransferContainer.buf = malloc(4);
    ie9->value.choice.ResourceCoordinationTransferContainer.size = 4;
    strncpy((char *)ie9->value.choice.ResourceCoordinationTransferContainer.buf, "123", 4);
    OCTET_STRING_fromBuf(&ie9->value.choice.ResourceCoordinationTransferContainer, "asdsa1d32sa1d31asd31as",
                         strlen("asdsa1d32sa1d31asd31as"));
  }
   /* mandatory */
  /* c10. SCell_ToBeSetup_List */
  asn1cSequenceAdd(out->protocolIEs.list, F1AP_UEContextSetupRequestIEs_t, ie10);
  ie10->id                             = F1AP_ProtocolIE_ID_id_SCell_ToBeSetup_List;
  ie10->criticality                    = F1AP_Criticality_ignore;
  ie10->value.present                  = F1AP_UEContextSetupRequestIEs__value_PR_SCell_ToBeSetup_List;
  
  for (int i=0; i<1; i++) {
    //
    asn1cSequenceAdd(ie10->value.choice.SCell_ToBeSetup_List.list, F1AP_SCell_ToBeSetup_ItemIEs_t, scell_toBeSetup_item_ies);
    scell_toBeSetup_item_ies->id            = F1AP_ProtocolIE_ID_id_SCell_ToBeSetup_Item; //53
    scell_toBeSetup_item_ies->criticality   = F1AP_Criticality_ignore;
    scell_toBeSetup_item_ies->value.present = F1AP_SCell_ToBeSetup_ItemIEs__value_PR_SCell_ToBeSetup_Item;
    /* 10.1 SCell_ToBeSetup_Item */
    F1AP_SCell_ToBeSetup_Item_t *scell_toBeSetup_item=&scell_toBeSetup_item_ies->value.choice.SCell_ToBeSetup_Item;
    /* 10.1.1 sCell_ID */
    addnRCGI(scell_toBeSetup_item->sCell_ID, f1ap_ue_context_setup_req);
    /* TODO correct MCC/MNC */
    /* 10.1.2 sCellIndex */
    scell_toBeSetup_item->sCellIndex = 3;  // issue here

    /* OPTIONAL */
    /* 10.1.3 sCellULConfigured*/
    if (0) {
      asn1cCallocOne(scell_toBeSetup_item->sCellULConfigured,
                     F1AP_CellULConfigured_ul_and_sul); // enum
    }
  }

  /* mandatory */
  /* c11. SRBs_ToBeSetup_List */
  if(f1ap_ue_context_setup_req->srbs_to_be_setup_length > 0){
  asn1cSequenceAdd(out->protocolIEs.list, F1AP_UEContextSetupRequestIEs_t, ie11);
  ie11->id                             = F1AP_ProtocolIE_ID_id_SRBs_ToBeSetup_List;
  ie11->criticality                    = F1AP_Criticality_reject;  // ?
  ie11->value.present                  = F1AP_UEContextSetupRequestIEs__value_PR_SRBs_ToBeSetup_List;

  for (int i=0; i<f1ap_ue_context_setup_req->srbs_to_be_setup_length; i++) {
    //
    asn1cSequenceAdd(ie11->value.choice.SRBs_ToBeSetup_List.list, F1AP_SRBs_ToBeSetup_ItemIEs_t, srbs_toBeSetup_item_ies);
    srbs_toBeSetup_item_ies->id            = F1AP_ProtocolIE_ID_id_SRBs_ToBeSetup_Item; // 73
    srbs_toBeSetup_item_ies->criticality   = F1AP_Criticality_ignore;
    srbs_toBeSetup_item_ies->value.present = F1AP_SRBs_ToBeSetup_ItemIEs__value_PR_SRBs_ToBeSetup_Item;
    /* 11.1 SRBs_ToBeSetup_Item */
    F1AP_SRBs_ToBeSetup_Item_t *srbs_toBeSetup_item=&srbs_toBeSetup_item_ies->value.choice.SRBs_ToBeSetup_Item;
    /* 11.1.1 sRBID */
    srbs_toBeSetup_item->sRBID = f1ap_ue_context_setup_req->srbs_to_be_setup[i].srb_id;
    /* OPTIONAL */
    /* 11.1.2 duplicationIndication */
    //if (0) {
    asn1cCallocOne(srbs_toBeSetup_item->duplicationIndication,
                   F1AP_DuplicationIndication_true); // enum
    //}
  }
  }

  /* mandatory */
  /* c12. DRBs_ToBeSetup_List */
  if(f1ap_ue_context_setup_req->drbs_to_be_setup_length){
  asn1cSequenceAdd(out->protocolIEs.list, F1AP_UEContextSetupRequestIEs_t, ie12);
  ie12->id                             = F1AP_ProtocolIE_ID_id_DRBs_ToBeSetup_List;
  ie12->criticality                    = F1AP_Criticality_reject;
  ie12->value.present                  = F1AP_UEContextSetupRequestIEs__value_PR_DRBs_ToBeSetup_List;
  LOG_I(F1AP, "Length of drbs_to_be_setup: %d \n", f1ap_ue_context_setup_req->drbs_to_be_setup_length);

  for (int i = 0; i < f1ap_ue_context_setup_req->drbs_to_be_setup_length; i++) {
    //
    asn1cSequenceAdd(ie12->value.choice.DRBs_ToBeSetup_List.list, F1AP_DRBs_ToBeSetup_ItemIEs_t, drbs_toBeSetup_item_ies);
    drbs_toBeSetup_item_ies->id            = F1AP_ProtocolIE_ID_id_DRBs_ToBeSetup_Item;
    drbs_toBeSetup_item_ies->criticality   = F1AP_Criticality_reject;
    drbs_toBeSetup_item_ies->value.present = F1AP_DRBs_ToBeSetup_ItemIEs__value_PR_DRBs_ToBeSetup_Item;
    /* 12.1 DRBs_ToBeSetup_Item */
    F1AP_DRBs_ToBeSetup_Item_t *drbs_toBeSetup_item=&drbs_toBeSetup_item_ies->value.choice.DRBs_ToBeSetup_Item;
    /* 12.1.1 dRBID */
    drbs_toBeSetup_item->dRBID = f1ap_ue_context_setup_req->drbs_to_be_setup[i].drb_id; // 9
    /* 12.1.2 qoSInformation */
    int some_decide_qos = 0; // BK: Need Check

    if (some_decide_qos) {
      drbs_toBeSetup_item->qoSInformation.present = F1AP_QoSInformation_PR_eUTRANQoS;
      /*  12.1.2.1 eUTRANQoS */
      asn1cCalloc(drbs_toBeSetup_item->qoSInformation.choice.eUTRANQoS, eUTRANQoS);
      /*  12.1.2.1.1 qCI */
      eUTRANQoS->qCI = 254L;
      /*  12.1.2.1.2 allocationAndRetentionPriority */
      {
        /*  12.1.2.1.2.1 priorityLevel */
        eUTRANQoS->allocationAndRetentionPriority.priorityLevel = F1AP_PriorityLevel_highest; // enum
        /*  12.1.2.1.2.2 pre_emptionCapability */
        eUTRANQoS->allocationAndRetentionPriority.pre_emptionCapability = F1AP_Pre_emptionCapability_may_trigger_pre_emption; // enum
        /*  12.1.2.1.2.2 pre_emptionVulnerability */
        eUTRANQoS->allocationAndRetentionPriority.pre_emptionVulnerability = F1AP_Pre_emptionVulnerability_not_pre_emptable; // enum
      }

      /* OPTIONAL */
      /*  12.1.2.1.3 gbrQosInformation */
      if (0) {
        eUTRANQoS->gbrQosInformation = (F1AP_GBR_QosInformation_t *)calloc(1, sizeof(F1AP_GBR_QosInformation_t));
        asn_long2INTEGER(&eUTRANQoS->gbrQosInformation->e_RAB_MaximumBitrateDL, 1L);
        asn_long2INTEGER(&eUTRANQoS->gbrQosInformation->e_RAB_MaximumBitrateUL, 1L);
        asn_long2INTEGER(&eUTRANQoS->gbrQosInformation->e_RAB_GuaranteedBitrateDL, 1L);
        asn_long2INTEGER(&eUTRANQoS->gbrQosInformation->e_RAB_GuaranteedBitrateUL, 1L);
      }
    } else {
      /* 12.1.2 DRB_Information */
      drbs_toBeSetup_item->qoSInformation.present = F1AP_QoSInformation_PR_choice_extension;
      F1AP_QoSInformation_ExtIEs_t *ie = (F1AP_QoSInformation_ExtIEs_t *)calloc(1, sizeof(*ie));
      ie->id                             = F1AP_ProtocolIE_ID_id_DRB_Information;
      ie->criticality                    = F1AP_Criticality_reject;
      ie->value.present                  = F1AP_QoSInformation_ExtIEs__value_PR_DRB_Information;
      F1AP_DRB_Information_t   *DRB_Information = &ie->value.choice.DRB_Information;
      drbs_toBeSetup_item->qoSInformation.choice.choice_extension = (struct F1AP_ProtocolIE_SingleContainer *)ie;
      /* 12.1.2.1 dRB_QoS */
      {
        /* qoS_Characteristics */
        {
          int some_decide_qoS_characteristics = 0; // BK: Need Check

          if (some_decide_qoS_characteristics) {
            DRB_Information->dRB_QoS.qoS_Characteristics.present = F1AP_QoS_Characteristics_PR_non_Dynamic_5QI;
            setQos(DRB_Information->dRB_QoS.qoS_Characteristics.choice.non_Dynamic_5QI);
          } else {
            DRB_Information->dRB_QoS.qoS_Characteristics.present = F1AP_QoS_Characteristics_PR_dynamic_5QI;
            asn1cCalloc(DRB_Information->dRB_QoS.qoS_Characteristics.choice.dynamic_5QI, tmp);
            /* qoSPriorityLevel */
            tmp->qoSPriorityLevel = 1L;
            /* packetDelayBudget */
            tmp->packetDelayBudget = 1L;
            /* packetErrorRate */
            tmp->packetErrorRate.pER_Scalar = 1L;
            tmp->packetErrorRate.pER_Exponent = 6L;

            /* OPTIONAL */
            /* delayCritical */
            if (0) {
              asn1cCallocOne(DRB_Information->dRB_QoS.qoS_Characteristics.choice.dynamic_5QI->delayCritical, 1L);
            }

            /* OPTIONAL */
            /* averagingWindow */
            if (0) {
              asn1cCallocOne(DRB_Information->dRB_QoS.qoS_Characteristics.choice.dynamic_5QI->averagingWindow, 1L);
            }

            /* OPTIONAL */
            /* maxDataBurstVolume */
            if (0) {
              asn1cCallocOne(DRB_Information->dRB_QoS.qoS_Characteristics.choice.dynamic_5QI->maxDataBurstVolume, 1L);
            }
          } // if some_decide_qoS_characteristics
        } // qoS_Characteristics
        /* nGRANallocationRetentionPriority */
        {
          DRB_Information->dRB_QoS.nGRANallocationRetentionPriority.priorityLevel = F1AP_PriorityLevel_highest; // enum
          DRB_Information->dRB_QoS.nGRANallocationRetentionPriority.pre_emptionCapability = F1AP_Pre_emptionCapability_shall_not_trigger_pre_emption; // enum
          DRB_Information->dRB_QoS.nGRANallocationRetentionPriority.pre_emptionVulnerability = F1AP_Pre_emptionVulnerability_not_pre_emptable; // enum
        } // nGRANallocationRetentionPriority

        /* OPTIONAL */
        /* gBR_QoS_Flow_Information */
        if (0) {
          asn1cCalloc(DRB_Information->dRB_QoS.gBR_QoS_Flow_Information, tmp);
          asn_long2INTEGER(&tmp->maxFlowBitRateDownlink, 1L);
          asn_long2INTEGER(&tmp->maxFlowBitRateUplink, 1L);
          asn_long2INTEGER(&tmp->guaranteedFlowBitRateDownlink, 1L);
          asn_long2INTEGER(&tmp->guaranteedFlowBitRateUplink, 1L);

          /* OPTIONAL */
          /* maxPacketLossRateDownlink */
          if (0) {
            asn1cCallocOne(DRB_Information->dRB_QoS.gBR_QoS_Flow_Information->maxPacketLossRateDownlink, 1L);
          }

          /* OPTIONAL */
          /* maxPacketLossRateUplink */
          if (0) {
            asn1cCallocOne(DRB_Information->dRB_QoS.gBR_QoS_Flow_Information->maxPacketLossRateUplink, 1L);
          }
        }

        /* OPTIONAL */
        /* reflective_QoS_Attribute */
        if (0) {
          asn1cCallocOne(DRB_Information->dRB_QoS.reflective_QoS_Attribute, 1L);
        }
      } // dRB_QoS
      /* 12.1.2.2 sNSSAI */
      {
        /* sST */
	
        OCTET_STRING_fromBuf(&DRB_Information->sNSSAI.sST, "1", 1);

        /* OPTIONAL */
        /* sD */
        if (0) {
          asn1cCalloc(DRB_Information->sNSSAI.sD, tmp);
          OCTET_STRING_fromBuf(tmp, "asdsa1d32sa1d31asd31as",
                               strlen("asdsa1d32sa1d31asd31as"));
        }
      }

      /* OPTIONAL */
      /* 12.1.2.3 notificationControl */
      if (0) {
        asn1cCallocOne(DRB_Information->notificationControl,
                       F1AP_NotificationControl_active); // enum
      }

      /* 12.1.2.4 flows_Mapped_To_DRB_List */  // BK: need verifiy

      for (int k = 0; k < 1; k ++) {
        asn1cSequenceAdd(DRB_Information->flows_Mapped_To_DRB_List.list,
                         F1AP_Flows_Mapped_To_DRB_Item_t, flows_mapped_to_drb_item);
        /* qoSFlowIndicator */
        flows_mapped_to_drb_item->qoSFlowIdentifier = 1L;
        /* qoSFlowLevelQoSParameters */
        {
          /* qoS_Characteristics */
          {
            int some_decide_qoS_characteristics = 0; // BK: Need Check
            F1AP_QoS_Characteristics_t *QosParams=&flows_mapped_to_drb_item->qoSFlowLevelQoSParameters.qoS_Characteristics;

            if (some_decide_qoS_characteristics) {
              QosParams->present = F1AP_QoS_Characteristics_PR_non_Dynamic_5QI;
              setQos(QosParams->choice.non_Dynamic_5QI);
            } else {
              QosParams->present = F1AP_QoS_Characteristics_PR_dynamic_5QI;
              asn1cCalloc(QosParams->choice.dynamic_5QI, tmp);
              /* qoSPriorityLevel */
              tmp->qoSPriorityLevel = 1L;
              /* packetDelayBudget */
              tmp->packetDelayBudget = 1L;
              /* packetErrorRate */
              tmp->packetErrorRate.pER_Scalar = 1L;
              tmp->packetErrorRate.pER_Exponent = 6L;

              /* OPTIONAL */
              /* delayCritical */
              if (0) {
                asn1cCalloc(QosParams->choice.dynamic_5QI->delayCritical, tmp);
                *tmp = 1L;
              }

              /* OPTIONAL */
              /* averagingWindow */
              if (0) {
                asn1cCalloc(QosParams->choice.dynamic_5QI->averagingWindow, tmp);
                *tmp = 1L;
              }

              /* OPTIONAL */
              /* maxDataBurstVolume */
              if (0) {
                asn1cCalloc(QosParams->choice.dynamic_5QI->maxDataBurstVolume, tmp);
                *tmp= 1L;
              }
            } // if some_decide_qoS_characteristics
          } // qoS_Characteristics
          /* nGRANallocationRetentionPriority */
          {
            flows_mapped_to_drb_item->qoSFlowLevelQoSParameters.nGRANallocationRetentionPriority.priorityLevel = F1AP_PriorityLevel_highest; // enum
            flows_mapped_to_drb_item->qoSFlowLevelQoSParameters.nGRANallocationRetentionPriority.pre_emptionCapability = F1AP_Pre_emptionCapability_shall_not_trigger_pre_emption; // enum
            flows_mapped_to_drb_item->qoSFlowLevelQoSParameters.nGRANallocationRetentionPriority.pre_emptionVulnerability = F1AP_Pre_emptionVulnerability_not_pre_emptable; // enum
          } // nGRANallocationRetentionPriority

          /* OPTIONAL */
          /* gBR_QoS_Flow_Information */
          if (0) {
            asn1cCalloc(flows_mapped_to_drb_item->qoSFlowLevelQoSParameters.gBR_QoS_Flow_Information, tmp);
            asn_long2INTEGER(&tmp->maxFlowBitRateDownlink, 1L);
            asn_long2INTEGER(&tmp->maxFlowBitRateUplink, 1L);
            asn_long2INTEGER(&tmp->guaranteedFlowBitRateDownlink, 1L);
            asn_long2INTEGER(&tmp->guaranteedFlowBitRateUplink, 1L);

            /* OPTIONAL */
            /* maxPacketLossRateDownlink */
            if (0) {
              asn1cCallocOne(flows_mapped_to_drb_item->qoSFlowLevelQoSParameters.gBR_QoS_Flow_Information->maxPacketLossRateDownlink, 1L);
            }

            /* OPTIONAL */
            /* maxPacketLossRateUplink */
            if (0) {
              asn1cCallocOne(flows_mapped_to_drb_item->qoSFlowLevelQoSParameters.gBR_QoS_Flow_Information->maxPacketLossRateUplink, 1L);
            }
          }

          /* OPTIONAL */
          /* reflective_QoS_Attribute */
          if (0) {
            asn1cCallocOne(flows_mapped_to_drb_item->qoSFlowLevelQoSParameters.reflective_QoS_Attribute, 1L);
          }
        } // qoSFlowLevelQoSParameters
      }
    } // if some_decide_qos

    /* 12.1.3 uLUPTNLInformation_ToBeSetup_List */
    for (int j = 0; j < f1ap_ue_context_setup_req->drbs_to_be_setup[i].up_ul_tnl_length; j++) {
      /*Use a dummy teid for the outgoing GTP-U tunnel (DU) which will be updated once we get the UE context setup response from the DU*/
      transport_layer_addr_t addr;
      int sz=sizeof(f1ap_ue_context_setup_req->drbs_to_be_setup[i].up_dl_tnl[0].tl_address);
      memcpy(addr.buffer,&f1ap_ue_context_setup_req->drbs_to_be_setup[i].up_dl_tnl[0].tl_address, sz);
      addr.length = sz*8;

      f1ap_ue_context_setup_req->drbs_to_be_setup[i].up_ul_tnl[j].teid=
	  newGtpuCreateTunnel(getCxt(CUtype, instance)->gtpInst,
			    f1ap_ue_context_setup_req->rnti,
			    f1ap_ue_context_setup_req->drbs_to_be_setup[i].drb_id,
			    f1ap_ue_context_setup_req->drbs_to_be_setup[i].drb_id,
			    0xFFFF, // We will set the right value from DU answer
			    addr,
			    f1ap_ue_context_setup_req->drbs_to_be_setup[i].up_dl_tnl[0].port,
			    cu_f1u_data_req);
      /*  12.3.1 ULTunnels_ToBeSetup_Item */
      asn1cSequenceAdd(drbs_toBeSetup_item->uLUPTNLInformation_ToBeSetup_List.list,
                       F1AP_ULUPTNLInformation_ToBeSetup_Item_t, uLUPTNLInformation_ToBeSetup_Item);
      uLUPTNLInformation_ToBeSetup_Item->uLUPTNLInformation.present = F1AP_UPTransportLayerInformation_PR_gTPTunnel;
      asn1cCalloc( uLUPTNLInformation_ToBeSetup_Item->uLUPTNLInformation.choice.gTPTunnel,
                   gTPTunnel);
      /* 12.3.1.1.1 transportLayerAddress */
      TRANSPORT_LAYER_ADDRESS_IPv4_TO_BIT_STRING(f1ap_ue_context_setup_req->drbs_to_be_setup[i].up_ul_tnl[j].tl_address,
						  &gTPTunnel->transportLayerAddress);
      /* 12.3.1.1.2 gTP_TEID */
      INT32_TO_OCTET_STRING(f1ap_ue_context_setup_req->drbs_to_be_setup[i].up_ul_tnl[j].teid,
			    &gTPTunnel->gTP_TEID);
    }

    /* 12.1.4 rLCMode */
    /* TODO use rlc_mode from f1ap_drb_to_be_setup */
    switch (f1ap_ue_context_setup_req->drbs_to_be_setup[i].rlc_mode) {
      case RLC_MODE_AM:
        drbs_toBeSetup_item->rLCMode = F1AP_RLCMode_rlc_am;
        break;

      default:
        drbs_toBeSetup_item->rLCMode = F1AP_RLCMode_rlc_um_bidirectional;
    }

    /* OPTIONAL */
    /* 12.1.5 ULConfiguration */
    if (0) {
      asn1cCalloc(drbs_toBeSetup_item->uLConfiguration, tmp);
      tmp->uLUEConfiguration = F1AP_ULUEConfiguration_no_data;
    }

    /* OPTIONAL */
    /* 12.1.6 duplicationActivation */
    if (0) {
      asn1cCalloc(drbs_toBeSetup_item->duplicationActivation, tmp);
      *tmp = F1AP_DuplicationActivation_active;  // enum
    }
  }
  }

  /* OPTIONAL */
  /* InactivityMonitoringRequest */
  if (0) {
    asn1cSequenceAdd(out->protocolIEs.list, F1AP_UEContextSetupRequestIEs_t, ie12);
    ie12->id                             = F1AP_ProtocolIE_ID_id_InactivityMonitoringRequest;
    ie12->criticality                    = F1AP_Criticality_reject;
    ie12->value.present                  = F1AP_UEContextSetupRequestIEs__value_PR_InactivityMonitoringRequest;
    ie12->value.choice.InactivityMonitoringRequest = F1AP_InactivityMonitoringRequest_true; // 0
  }

  /* OPTIONAL */
  /* RAT_FrequencyPriorityInformation */
  if (0) {
    asn1cSequenceAdd(out->protocolIEs.list, F1AP_UEContextSetupRequestIEs_t, ie13);
    ie13->id                             = F1AP_ProtocolIE_ID_id_RAT_FrequencyPriorityInformation;
    ie13->criticality                    = F1AP_Criticality_reject;
    ie13->value.present                  = F1AP_UEContextSetupRequestIEs__value_PR_RAT_FrequencyPriorityInformation;
    int endc = 1; // RK: Get this from somewhere ...

    if (endc) {
      ie13->value.choice.RAT_FrequencyPriorityInformation.present = F1AP_RAT_FrequencyPriorityInformation_PR_eNDC;
      ie13->value.choice.RAT_FrequencyPriorityInformation.choice.eNDC = 11L;
    } else {
      ie13->value.choice.RAT_FrequencyPriorityInformation.present = F1AP_RAT_FrequencyPriorityInformation_PR_nGRAN;
      ie13->value.choice.RAT_FrequencyPriorityInformation.choice.nGRAN = 11L;
    }
  }

  /* OPTIONAL */
  /* RRCContainer */
  if(f1ap_ue_context_setup_req->rrc_container_length > 0) {
    asn1cSequenceAdd(out->protocolIEs.list, F1AP_UEContextSetupRequestIEs_t, ie14);
    ie14->id                             = F1AP_ProtocolIE_ID_id_RRCContainer;
    ie14->criticality                    = F1AP_Criticality_reject;
    ie14->value.present                  = F1AP_UEContextSetupRequestIEs__value_PR_RRCContainer;
    OCTET_STRING_fromBuf(&ie14->value.choice.RRCContainer, (const char *)f1ap_ue_context_setup_req->rrc_container,
                         f1ap_ue_context_setup_req->rrc_container_length);
  }

  /* OPTIONAL */
  /* MaskedIMEISV */
  if (0) {
    asn1cSequenceAdd(out->protocolIEs.list, F1AP_UEContextSetupRequestIEs_t, ie15);
    ie15->id                             = F1AP_ProtocolIE_ID_id_MaskedIMEISV;
    ie15->criticality                    = F1AP_Criticality_reject;
    ie15->value.present                  = F1AP_UEContextSetupRequestIEs__value_PR_MaskedIMEISV;
    MaskedIMEISV_TO_BIT_STRING(12340000l, &ie15->value.choice.MaskedIMEISV); // size (64)
  }

  /* encode */
  uint8_t  *buffer=NULL;
  uint32_t  len=0;

  if (f1ap_encode_pdu(&pdu, &buffer, &len) < 0) {
    LOG_E(F1AP, "Failed to encode F1 UE CONTEXT SETUP REQUEST\n");
    return -1;
  }

  // xer_fprint(stdout, &asn_DEF_F1AP_F1AP_PDU, (void *)pdu);
  // asn_encode_to_new_buffer_result_t res = { NULL, {0, NULL, NULL} };
  // res = asn_encode_to_new_buffer(NULL, ATS_CANONICAL_XER, &asn_DEF_F1AP_F1AP_PDU, pdu);
  // buffer = res.buffer;
  // len = res.result.encoded;
  // if (res.result.encoded <= 0) {
  //   LOG_E(F1AP, "ASN1 message encoding failed (%s, %lu)!\n", res.result.failed_type->name, res.result.encoded);
  //   return -1;
  // }
  LOG_D(F1AP,"F1AP UEContextSetupRequest Encoded %u bits\n", len);
  f1ap_itti_send_sctp_data_req(true, instance, buffer, len, 0 /* BK: fix me*/);
  return 0;
}

int CU_handle_UE_CONTEXT_SETUP_RESPONSE(instance_t       instance,
                                        uint32_t         assoc_id,
                                        uint32_t         stream,
                                        F1AP_F1AP_PDU_t *pdu) {
  MessageDef                       *msg_p;
  F1AP_UEContextSetupResponse_t    *container;
  F1AP_UEContextSetupResponseIEs_t *ie;
  DevAssert(pdu);
  msg_p = itti_alloc_new_message(TASK_DU_F1, 0,  F1AP_UE_CONTEXT_SETUP_RESP);
  f1ap_ue_context_setup_t *f1ap_ue_context_setup_resp = &F1AP_UE_CONTEXT_SETUP_RESP(msg_p);
  container = &pdu->choice.successfulOutcome->value.choice.UEContextSetupResponse;
  int i;

  /* GNB_CU_UE_F1AP_ID */
  F1AP_FIND_PROTOCOLIE_BY_ID(F1AP_UEContextSetupResponseIEs_t, ie, container,
                             F1AP_ProtocolIE_ID_id_gNB_CU_UE_F1AP_ID, false);
  f1ap_ue_context_setup_resp->gNB_CU_ue_id = ie->value.choice.GNB_CU_UE_F1AP_ID;  
  
  LOG_D(F1AP, "f1ap_ue_context_setup_resp->gNB_CU_ue_id is: %d \n", f1ap_ue_context_setup_resp->gNB_CU_ue_id);

  /* GNB_DU_UE_F1AP_ID */
  F1AP_FIND_PROTOCOLIE_BY_ID(F1AP_UEContextSetupResponseIEs_t, ie, container,
                             F1AP_ProtocolIE_ID_id_gNB_DU_UE_F1AP_ID, true);
  f1ap_ue_context_setup_resp->gNB_DU_ue_id = ie->value.choice.GNB_DU_UE_F1AP_ID;

  LOG_D(F1AP, "f1ap_ue_context_setup_resp->gNB_DU_ue_id is: %d \n", f1ap_ue_context_setup_resp->gNB_DU_ue_id);

  f1ap_ue_context_setup_resp->rnti =
        f1ap_get_rnti_by_du_id(CUtype, instance, f1ap_ue_context_setup_resp->gNB_DU_ue_id);

  // DUtoCURRCInformation 
  F1AP_FIND_PROTOCOLIE_BY_ID(F1AP_UEContextSetupResponseIEs_t, ie, container,
                             F1AP_ProtocolIE_ID_id_DUtoCURRCInformation, true);
  if (ie == NULL){
    LOG_E(F1AP,"%s %d: ie is a NULL pointer \n",__FILE__,__LINE__);
    return -1;
  }
  f1ap_ue_context_setup_resp->du_to_cu_rrc_information = (uint8_t *)calloc(1,ie->value.choice.DUtoCURRCInformation.cellGroupConfig.size);

  memcpy(f1ap_ue_context_setup_resp->du_to_cu_rrc_information, ie->value.choice.DUtoCURRCInformation.cellGroupConfig.buf, ie->value.choice.DUtoCURRCInformation.cellGroupConfig.size);
  f1ap_ue_context_setup_resp->du_to_cu_rrc_information_length = ie->value.choice.DUtoCURRCInformation.cellGroupConfig.size;

  // DRBs_Setup_List 
  F1AP_FIND_PROTOCOLIE_BY_ID(F1AP_UEContextSetupResponseIEs_t, ie, container,
                             F1AP_ProtocolIE_ID_id_DRBs_Setup_List, false);
  if(ie!=NULL){
    f1ap_ue_context_setup_resp->drbs_to_be_setup_length = ie->value.choice.DRBs_Setup_List.list.count;
    f1ap_ue_context_setup_resp->drbs_to_be_setup = calloc(f1ap_ue_context_setup_resp->drbs_to_be_setup_length,
        sizeof(f1ap_drb_to_be_setup_t));
    AssertFatal(f1ap_ue_context_setup_resp->drbs_to_be_setup,
              "could not allocate memory for f1ap_ue_context_setup_resp->drbs_setup\n");
    for (i = 0; i < f1ap_ue_context_setup_resp->drbs_to_be_setup_length; ++i) {
      f1ap_drb_to_be_setup_t *drb_p = &f1ap_ue_context_setup_resp->drbs_to_be_setup[i];
      F1AP_DRBs_Setup_Item_t *drbs_setup_item_p;
      drbs_setup_item_p = &((F1AP_DRBs_Setup_ItemIEs_t *)ie->value.choice.DRBs_Setup_List.list.array[i])->value.choice.DRBs_Setup_Item;
      drb_p->drb_id = drbs_setup_item_p->dRBID;
      // TODO in the following, assume only one UP UL TNL is present.
       // this matches/assumes OAI CU/DU implementation, can be up to 2! 
      drb_p->up_dl_tnl_length = 1;
      AssertFatal(drbs_setup_item_p->dLUPTNLInformation_ToBeSetup_List.list.count > 0,
          "no DL UP TNL Information in DRBs to be Setup list\n");
      F1AP_DLUPTNLInformation_ToBeSetup_Item_t *dl_up_tnl_info_p = (F1AP_DLUPTNLInformation_ToBeSetup_Item_t *)drbs_setup_item_p->dLUPTNLInformation_ToBeSetup_List.list.array[0];
      F1AP_GTPTunnel_t *dl_up_tnl0 = dl_up_tnl_info_p->dLUPTNLInformation.choice.gTPTunnel;
      BIT_STRING_TO_TRANSPORT_LAYER_ADDRESS_IPv4(&dl_up_tnl0->transportLayerAddress, drb_p->up_dl_tnl[0].tl_address);
      OCTET_STRING_TO_INT32(&dl_up_tnl0->gTP_TEID, drb_p->up_dl_tnl[0].teid);
      GtpuUpdateTunnelOutgoingTeid(getCxt(CUtype, instance)->gtpInst,
				   f1ap_ue_context_setup_resp->rnti,
				   (ebi_t)drbs_setup_item_p->dRBID,
				   drb_p->up_dl_tnl[0].teid);
    }
  }
  // SRBs_FailedToBeSetup_List 
  F1AP_FIND_PROTOCOLIE_BY_ID(F1AP_UEContextSetupResponseIEs_t, ie, container,
                             F1AP_ProtocolIE_ID_id_SRBs_FailedToBeSetup_List, false);
  if(ie!=NULL){
    f1ap_ue_context_setup_resp->srbs_failed_to_be_setup_length = ie->value.choice.SRBs_FailedToBeSetup_List.list.count;
    f1ap_ue_context_setup_resp->srbs_failed_to_be_setup = calloc(f1ap_ue_context_setup_resp->srbs_failed_to_be_setup_length,
        sizeof(f1ap_rb_failed_to_be_setup_t));
    AssertFatal(f1ap_ue_context_setup_resp->srbs_failed_to_be_setup,
        "could not allocate memory for f1ap_ue_context_setup_resp->srbs_failed_to_be_setup\n");
    for (i = 0; i < f1ap_ue_context_setup_resp->srbs_failed_to_be_setup_length; ++i) {
      f1ap_rb_failed_to_be_setup_t *srb_p = &f1ap_ue_context_setup_resp->srbs_failed_to_be_setup[i];
      srb_p->rb_id = ((F1AP_SRBs_FailedToBeSetup_Item_t *)ie->value.choice.SRBs_FailedToBeSetup_List.list.array[i])->sRBID;
    }

  }
  // DRBs_FailedToBeSetup_List 
  F1AP_FIND_PROTOCOLIE_BY_ID(F1AP_UEContextSetupResponseIEs_t, ie, container,
                             F1AP_ProtocolIE_ID_id_DRBs_FailedToBeSetup_List, false);
  if(ie!=NULL){
    f1ap_ue_context_setup_resp->drbs_failed_to_be_setup_length = ie->value.choice.DRBs_FailedToBeSetup_List.list.count;
    f1ap_ue_context_setup_resp->drbs_failed_to_be_setup = calloc(f1ap_ue_context_setup_resp->drbs_failed_to_be_setup_length,
        sizeof(f1ap_rb_failed_to_be_setup_t));
    AssertFatal(f1ap_ue_context_setup_resp->drbs_failed_to_be_setup,
        "could not allocate memory for f1ap_ue_context_setup_resp->drbs_failed_to_be_setup\n");
    for (i = 0; i < f1ap_ue_context_setup_resp->drbs_failed_to_be_setup_length; ++i) {
      f1ap_rb_failed_to_be_setup_t *drb_p = &f1ap_ue_context_setup_resp->drbs_failed_to_be_setup[i];
      drb_p->rb_id = ((F1AP_DRBs_FailedToBeSetup_Item_t *)ie->value.choice.DRBs_FailedToBeSetup_List.list.array[i])->dRBID;
    }
  }

  // SCell_FailedtoSetup_List 
  F1AP_FIND_PROTOCOLIE_BY_ID(F1AP_UEContextSetupResponseIEs_t, ie, container,
                             F1AP_ProtocolIE_ID_id_SCell_FailedtoSetup_List, false);
  if(ie!=NULL){
    LOG_E (F1AP, "Not supporting handling of SCell_FailedtoSetup_List \n");
  }

  // SRBs_Setup_List 
  F1AP_FIND_PROTOCOLIE_BY_ID(F1AP_UEContextSetupResponseIEs_t, ie, container,
      F1AP_ProtocolIE_ID_id_SRBs_Setup_List, false);
  if(ie!=NULL){
    f1ap_ue_context_setup_resp->srbs_to_be_setup_length = ie->value.choice.SRBs_Setup_List.list.count;
    f1ap_ue_context_setup_resp->srbs_to_be_setup = calloc(f1ap_ue_context_setup_resp->srbs_to_be_setup_length,
        sizeof(f1ap_srb_to_be_setup_t));
    AssertFatal(f1ap_ue_context_setup_resp->srbs_to_be_setup,
        "could not allocate memory for f1ap_ue_context_setup_resp->drbs_setup\n");
    for (i = 0; i < f1ap_ue_context_setup_resp->srbs_to_be_setup_length; ++i) {
      f1ap_srb_to_be_setup_t *srb_p = &f1ap_ue_context_setup_resp->srbs_to_be_setup[i];
      F1AP_SRBs_Setup_Item_t *srbs_setup_item_p;
      srbs_setup_item_p = &((F1AP_SRBs_Setup_ItemIEs_t *)ie->value.choice.SRBs_Setup_List.list.array[i])->value.choice.SRBs_Setup_Item;
      srb_p->srb_id = srbs_setup_item_p->sRBID;
      srb_p->lcid = srbs_setup_item_p->lCID;
    }
  }

  itti_send_msg_to_task(TASK_RRC_GNB, instance, msg_p);
  return 0;
}

int CU_handle_UE_CONTEXT_SETUP_FAILURE(instance_t       instance,
                                       uint32_t         assoc_id,
                                       uint32_t         stream,
                                       F1AP_F1AP_PDU_t *pdu) {
  AssertFatal(1==0,"Not implemented yet\n");
}

int CU_handle_UE_CONTEXT_RELEASE_REQUEST(instance_t       instance,
    uint32_t         assoc_id,
    uint32_t         stream,
    F1AP_F1AP_PDU_t *pdu) {
  F1AP_UEContextReleaseRequest_t    *container;
  F1AP_UEContextReleaseRequestIEs_t *ie;
  DevAssert(pdu);
  container = &pdu->choice.initiatingMessage->value.choice.UEContextReleaseRequest;
  /* GNB_CU_UE_F1AP_ID */
  F1AP_FIND_PROTOCOLIE_BY_ID(F1AP_UEContextReleaseRequestIEs_t, ie, container,
                             F1AP_ProtocolIE_ID_id_gNB_CU_UE_F1AP_ID, true);
  const rnti_t rnti = f1ap_get_rnti_by_cu_id(true, instance,
                      ie->value.choice.GNB_CU_UE_F1AP_ID);
  /* GNB_DU_UE_F1AP_ID */
  F1AP_FIND_PROTOCOLIE_BY_ID(F1AP_UEContextReleaseRequestIEs_t, ie, container,
                             F1AP_ProtocolIE_ID_id_gNB_DU_UE_F1AP_ID, true);
  const rnti_t rnti2 = f1ap_get_rnti_by_du_id(CUtype, instance,
                       ie->value.choice.GNB_DU_UE_F1AP_ID);
  AssertFatal(rnti == rnti2, "RNTI obtained through DU ID (%x) is different from CU ID (%x)\n",
              rnti2, rnti);
  /* Cause */
  /* We don't care for the moment
  F1AP_FIND_PROTOCOLIE_BY_ID(F1AP_UEContextReleaseRequestIEs_t, ie, container,
                             F1AP_ProtocolIE_ID_id_Cause, true);

  switch(ie->value.choice.Cause.present)
  {
    case F1AP_Cause_PR_radioNetwork:
      //ie->value.choice.Cause.choice.radioNetwork
      break;
    case F1AP_Cause_PR_transport:
      //ie->value.choice.Cause.choice.transport
      break;
    case F1AP_Cause_PR_protocol:
      //ie->value.choice.Cause.choice.protocol
      break;
    case F1AP_Cause_PR_misc:
      //ie->value.choice.Cause.choice.misc
      break;
    case F1AP_Cause_PR_NOTHING:
    default:
      break;
  }
  */
  LOG_I(F1AP, "Received UE CONTEXT RELEASE REQUEST: Trigger RRC for RNTI %x\n", rnti);

  if (f1ap_req(true, instance)->cell_type==CELL_MACRO_GNB) {
    AssertFatal(false,"must be devlopped\n");
  } else {
    struct rrc_eNB_ue_context_s *ue_context_pP;
    ue_context_pP = rrc_eNB_get_ue_context(RC.rrc[instance], rnti);
    rrc_eNB_send_S1AP_UE_CONTEXT_RELEASE_REQ(
      instance,
      ue_context_pP,
      S1AP_CAUSE_RADIO_NETWORK,
      21); // send cause 21: connection with ue lost
  }

  return 0;
}


int CU_send_UE_CONTEXT_RELEASE_COMMAND(instance_t instance,
                                       f1ap_ue_context_release_cmd_t *cmd) {
  F1AP_F1AP_PDU_t                   pdu= {0};
  F1AP_UEContextReleaseCommand_t    *out;
  uint8_t  *buffer=NULL;
  uint32_t  len=0;
  /* Create */
  /* 0. Message Type */
  pdu.present = F1AP_F1AP_PDU_PR_initiatingMessage;
  asn1cCalloc(pdu.choice.initiatingMessage, tmp);
  tmp->procedureCode = F1AP_ProcedureCode_id_UEContextRelease;
  tmp->criticality   = F1AP_Criticality_reject;
  tmp->value.present = F1AP_InitiatingMessage__value_PR_UEContextReleaseCommand;
  out = &tmp->value.choice.UEContextReleaseCommand;
  /* mandatory */
  /* c1. GNB_CU_UE_F1AP_ID */
  asn1cSequenceAdd(out->protocolIEs.list, F1AP_UEContextReleaseCommandIEs_t, ie1);
  ie1->id                             = F1AP_ProtocolIE_ID_id_gNB_CU_UE_F1AP_ID;
  ie1->criticality                    = F1AP_Criticality_reject;
  ie1->value.present                  = F1AP_UEContextReleaseCommandIEs__value_PR_GNB_CU_UE_F1AP_ID;
  ie1->value.choice.GNB_CU_UE_F1AP_ID = f1ap_get_cu_ue_f1ap_id(CUtype, instance, cmd->rnti);
  /* mandatory */
  /* c2. GNB_DU_UE_F1AP_ID */
  asn1cSequenceAdd(out->protocolIEs.list, F1AP_UEContextReleaseCommandIEs_t, ie2);
  ie2->id                             = F1AP_ProtocolIE_ID_id_gNB_DU_UE_F1AP_ID;
  ie2->criticality                    = F1AP_Criticality_reject;
  ie2->value.present                  = F1AP_UEContextReleaseCommandIEs__value_PR_GNB_DU_UE_F1AP_ID;
  ie2->value.choice.GNB_DU_UE_F1AP_ID = f1ap_get_du_ue_f1ap_id(CUtype, instance, cmd->rnti);
  /* mandatory */
  /* c3. Cause */
  asn1cSequenceAdd(out->protocolIEs.list, F1AP_UEContextReleaseCommandIEs_t, ie3);
  ie3->id                             = F1AP_ProtocolIE_ID_id_Cause;
  ie3->criticality                    = F1AP_Criticality_ignore;
  ie3->value.present                  = F1AP_UEContextReleaseCommandIEs__value_PR_Cause;

  switch (cmd->cause) {
    case F1AP_CAUSE_RADIO_NETWORK:
      ie3->value.choice.Cause.present = F1AP_Cause_PR_radioNetwork;
      ie3->value.choice.Cause.choice.radioNetwork = cmd->cause_value;
      break;

    case F1AP_CAUSE_TRANSPORT:
      ie3->value.choice.Cause.present = F1AP_Cause_PR_transport;
      ie3->value.choice.Cause.choice.transport = cmd->cause_value;
      break;

    case F1AP_CAUSE_PROTOCOL:
      ie3->value.choice.Cause.present = F1AP_Cause_PR_protocol;
      ie3->value.choice.Cause.choice.protocol = cmd->cause_value;
      break;

    case F1AP_CAUSE_MISC:
      ie3->value.choice.Cause.present = F1AP_Cause_PR_misc;
      ie3->value.choice.Cause.choice.misc = cmd->cause_value;
      break;

    case F1AP_CAUSE_NOTHING:
    default:
      ie3->value.choice.Cause.present = F1AP_Cause_PR_NOTHING;
      break;
  }

  /* optional */
  /* c4. RRCContainer */
  asn1cSequenceAdd(out->protocolIEs.list, F1AP_UEContextReleaseCommandIEs_t, ie4);
  ie4->id                             = F1AP_ProtocolIE_ID_id_RRCContainer;
  ie4->criticality                    = F1AP_Criticality_ignore;
  ie4->value.present                  = F1AP_UEContextReleaseCommandIEs__value_PR_RRCContainer;
  OCTET_STRING_fromBuf(&ie4->value.choice.RRCContainer, (const char *)cmd->rrc_container,
                       cmd->rrc_container_length);

  /* encode */
  if (f1ap_encode_pdu(&pdu, &buffer, &len) < 0) {
    LOG_E(F1AP, "Failed to encode F1 context release command\n");
    return -1;
  }

  f1ap_itti_send_sctp_data_req(true, instance, buffer, len, 0);
  return 0;
}
int CU_handle_UE_CONTEXT_RELEASE_COMPLETE(instance_t       instance,
    uint32_t         assoc_id,
    uint32_t         stream,
    F1AP_F1AP_PDU_t *pdu) {
  F1AP_UEContextReleaseComplete_t    *container;
  F1AP_UEContextReleaseCompleteIEs_t *ie;
  DevAssert(pdu);
  container = &pdu->choice.successfulOutcome->value.choice.UEContextReleaseComplete;
  /* GNB_CU_UE_F1AP_ID */
  F1AP_FIND_PROTOCOLIE_BY_ID(F1AP_UEContextReleaseCompleteIEs_t, ie, container,
                             F1AP_ProtocolIE_ID_id_gNB_CU_UE_F1AP_ID, true);
  const rnti_t rnti = f1ap_get_rnti_by_cu_id(CUtype, instance,
                      ie->value.choice.GNB_CU_UE_F1AP_ID);
  /* GNB_DU_UE_F1AP_ID */
  F1AP_FIND_PROTOCOLIE_BY_ID(F1AP_UEContextReleaseCompleteIEs_t, ie, container,
                             F1AP_ProtocolIE_ID_id_gNB_DU_UE_F1AP_ID, true);
  const rnti_t rnti2 = f1ap_get_rnti_by_du_id(CUtype, instance,
                       ie->value.choice.GNB_DU_UE_F1AP_ID);
  AssertFatal(rnti == rnti2, "RNTI obtained through DU ID (%x) is different from CU ID (%x)\n",
              rnti2, rnti);
  /* Optional*/
  /* CriticalityDiagnostics */
  F1AP_FIND_PROTOCOLIE_BY_ID(F1AP_UEContextReleaseCompleteIEs_t, ie, container,
                             F1AP_ProtocolIE_ID_id_CriticalityDiagnostics, false);

  if (ie) {
    // ie->value.choice.CriticalityDiagnostics.procedureCode
    // ie->value.choice.CriticalityDiagnostics.triggeringMessage
    // ie->value.choice.CriticalityDiagnostics.procedureCriticality
    // ie->value.choice.CriticalityDiagnostics.transactionID
    // F1AP_CriticalityDiagnostics_IE_List
  }

  protocol_ctxt_t ctxt;
  PROTOCOL_CTXT_SET_BY_MODULE_ID(&ctxt, instance, ENB_FLAG_YES, rnti, 0, 0, instance);

  if (f1ap_req(true, instance)->cell_type==CELL_MACRO_GNB) {
    struct rrc_gNB_ue_context_s *ue_context_p =
      rrc_gNB_get_ue_context(RC.nrrrc[instance], rnti);

    if (ue_context_p) {
      MessageDef *msg = itti_alloc_new_message(TASK_CU_F1, 0, NGAP_UE_CONTEXT_RELEASE_COMPLETE);
      NGAP_UE_CONTEXT_RELEASE_COMPLETE(msg).gNB_ue_ngap_id = ue_context_p->ue_context.gNB_ue_ngap_id;
      itti_send_msg_to_task(TASK_NGAP, instance, msg);
      rrc_gNB_remove_ue_context(&ctxt, RC.nrrrc[instance], ue_context_p);
    } else {
      LOG_E(F1AP, "could not find ue_context of UE RNTI %x\n", rnti);
    }

#ifdef ITTI_SIM
    return 0;
#endif
  } else {
    struct rrc_eNB_ue_context_s *ue_context_p =
      rrc_eNB_get_ue_context(RC.rrc[instance], rnti);

    if (ue_context_p) {
      /* The following is normally done in the function rrc_rx_tx() */
      rrc_eNB_send_S1AP_UE_CONTEXT_RELEASE_CPLT(instance,
          ue_context_p->ue_context.eNB_ue_s1ap_id);
      rrc_eNB_send_GTPV1U_ENB_DELETE_TUNNEL_REQ(instance, ue_context_p);

      // erase data of GTP tunnels in UE context
      for (int e_rab = 0; e_rab < ue_context_p->ue_context.nb_of_e_rabs; e_rab++) {
        ue_context_p->ue_context.enb_gtp_teid[e_rab] = 0;
        memset(&ue_context_p->ue_context.enb_gtp_addrs[e_rab],
               0, sizeof(ue_context_p->ue_context.enb_gtp_addrs[e_rab]));
        ue_context_p->ue_context.enb_gtp_ebi[e_rab]  = 0;
      }

      struct rrc_ue_s1ap_ids_s *rrc_ue_s1ap_ids =
        rrc_eNB_S1AP_get_ue_ids(RC.rrc[instance], 0,
                                ue_context_p->ue_context.eNB_ue_s1ap_id);

      if (rrc_ue_s1ap_ids)
        rrc_eNB_S1AP_remove_ue_ids(RC.rrc[instance], rrc_ue_s1ap_ids);

      /* trigger UE release in RRC */
      rrc_eNB_remove_ue_context(&ctxt, RC.rrc[instance], ue_context_p);
    } else {
      LOG_E(F1AP, "could not find ue_context of UE RNTI %x\n", rnti);
    }
  }

  pdcp_remove_UE(&ctxt);

  /* notify the agent */
  if (flexran_agent_get_rrc_xface(instance))
    flexran_agent_get_rrc_xface(instance)->flexran_agent_notify_ue_state_change(
      instance, rnti, PROTOCOL__FLEX_UE_STATE_CHANGE_TYPE__FLUESC_DEACTIVATED);

  LOG_I(F1AP, "Received UE CONTEXT RELEASE COMPLETE: Removing CU UE entry for RNTI %x\n", rnti);
  f1ap_remove_ue(CUtype, instance, rnti);
  return 0;
}
//void CU_send_UE_CONTEXT_MODIFICATION_REQUEST(F1AP_UEContextModificationRequest_t *UEContextModificationRequest) {
int CU_send_UE_CONTEXT_MODIFICATION_REQUEST(instance_t instance) {
  F1AP_F1AP_PDU_t                        pdu= {0};
  F1AP_UEContextModificationRequest_t    *out;
  uint8_t  *buffer=NULL;
  uint32_t  len=0;
  // for test
  cellIDs_t hardCoded= { .mcc=208, .mnc=93, .mnc_digit_length=2};
  /* Create */
  /* 0. Message Type */
  pdu.present = F1AP_F1AP_PDU_PR_initiatingMessage;
  asn1cCalloc(pdu.choice.initiatingMessage, tmp);
  tmp->procedureCode = F1AP_ProcedureCode_id_UEContextModification;
  tmp->criticality   = F1AP_Criticality_reject;
  tmp->value.present = F1AP_InitiatingMessage__value_PR_UEContextModificationRequest;
  out = &tmp->value.choice.UEContextModificationRequest;
  /* mandatory */
  /* c1. GNB_CU_UE_F1AP_ID */
  asn1cSequenceAdd(out->protocolIEs.list, F1AP_UEContextModificationRequestIEs_t, ie1);
  ie1->id                             = F1AP_ProtocolIE_ID_id_gNB_CU_UE_F1AP_ID;
  ie1->criticality                    = F1AP_Criticality_reject;
  ie1->value.present                  = F1AP_UEContextModificationRequestIEs__value_PR_GNB_CU_UE_F1AP_ID;
  ie1->value.choice.GNB_CU_UE_F1AP_ID = 126L;
  /* mandatory */
  /* c2. GNB_DU_UE_F1AP_ID */
  asn1cSequenceAdd(out->protocolIEs.list, F1AP_UEContextModificationRequestIEs_t, ie2);
  ie2->id                             = F1AP_ProtocolIE_ID_id_gNB_DU_UE_F1AP_ID;
  ie2->criticality                    = F1AP_Criticality_reject;
  ie2->value.present                  = F1AP_UEContextModificationRequestIEs__value_PR_GNB_DU_UE_F1AP_ID;
  ie2->value.choice.GNB_DU_UE_F1AP_ID = 651L;

  /* optional */
  /* c3. NRCGI */
  if (0) {
    asn1cSequenceAdd(out->protocolIEs.list, F1AP_UEContextModificationRequestIEs_t, ie3);
    ie3->id                             = F1AP_ProtocolIE_ID_id_SpCell_ID;
    ie3->criticality                    = F1AP_Criticality_ignore;
    ie3->value.present                  = F1AP_UEContextModificationRequestIEs__value_PR_NRCGI;
    /* - nRCGI */
    addnRCGI(ie3->value.choice.NRCGI, &hardCoded);
  }

  /* mandatory */
  /* c4. ServCellIndex */
  asn1cSequenceAdd(out->protocolIEs.list, F1AP_UEContextModificationRequestIEs_t, ie4);
  ie4->id                             = F1AP_ProtocolIE_ID_id_ServCellIndex;
  ie4->criticality                    = F1AP_Criticality_reject;
  ie4->value.present                  = F1AP_UEContextModificationRequestIEs__value_PR_ServCellIndex;
  ie4->value.choice.ServCellIndex     = 5L;

  /* optional */
  /* c5. DRXCycle */
  if (0) {
    asn1cSequenceAdd(out->protocolIEs.list, F1AP_UEContextModificationRequestIEs_t, ie5);
    ie5->id                             = F1AP_ProtocolIE_ID_id_DRXCycle;
    ie5->criticality                    = F1AP_Criticality_ignore;
    ie5->value.present                  = F1AP_UEContextModificationRequestIEs__value_PR_DRXCycle;
    ie5->value.choice.DRXCycle.longDRXCycleLength = F1AP_LongDRXCycleLength_ms10; // enum

    if (0) {
      asn1cCallocOne(ie5->value.choice.DRXCycle.shortDRXCycleLength, 
		  F1AP_ShortDRXCycleLength_ms2); // enum
    }

    if (0) {
      asn1cCallocOne(ie5->value.choice.DRXCycle.shortDRXCycleTimer, 123L);
    }
  }

  /* optional */
  /* c5. CUtoDURRCInformation */
  if (1) {
    asn1cSequenceAdd(out->protocolIEs.list, F1AP_UEContextModificationRequestIEs_t, ie5);
    ie5->id                             = F1AP_ProtocolIE_ID_id_CUtoDURRCInformation;
    ie5->criticality                    = F1AP_Criticality_reject;
    ie5->value.present                  = F1AP_UEContextModificationRequestIEs__value_PR_CUtoDURRCInformation;
    asn1cCalloc(ie5->value.choice.CUtoDURRCInformation.cG_ConfigInfo, tmp);
    /* optional */
    OCTET_STRING_fromBuf(tmp, "asdsa1d32sa1d31asd31as",
                         strlen("asdsa1d32sa1d31asd31as"));
    asn1cCalloc(ie5->value.choice.CUtoDURRCInformation.uE_CapabilityRAT_ContainerList,
                tmp2);
    /* optional */
    OCTET_STRING_fromBuf(tmp2, "asdsa1d32sa1d31asd31as",
                         strlen("asdsa1d32sa1d31asd31as"));
  }

  /* optional */
  /* c6. TransmissionActionIndicator */
  if (1) {
    asn1cSequenceAdd(out->protocolIEs.list, F1AP_UEContextModificationRequestIEs_t, ie6);
    ie6->id                                     = F1AP_ProtocolIE_ID_id_TransmissionActionIndicator;
    ie6->criticality                            = F1AP_Criticality_ignore;
    ie6->value.present                          = F1AP_UEContextModificationRequestIEs__value_PR_TransmissionActionIndicator;
    ie6->value.choice.TransmissionActionIndicator = F1AP_TransmissionActionIndicator_stop;
  }

  /* optional */
  /* c7. ResourceCoordinationTransferContainer */
  if (0) {
    asn1cSequenceAdd(out->protocolIEs.list, F1AP_UEContextModificationRequestIEs_t, ie7);
    ie7->id                             = F1AP_ProtocolIE_ID_id_ResourceCoordinationTransferContainer;
    ie7->criticality                    = F1AP_Criticality_ignore;
    ie7->value.present                  = F1AP_UEContextModificationRequestIEs__value_PR_ResourceCoordinationTransferContainer;
    OCTET_STRING_fromBuf(&ie7->value.choice.ResourceCoordinationTransferContainer, "asdsa1d32sa1d31asd31as",
                         strlen("asdsa1d32sa1d31asd31as"));
  }

  /* optional */
  /* c7. RRCRconfigurationCompleteIndicator */
  if (1) {
    asn1cSequenceAdd(out->protocolIEs.list, F1AP_UEContextModificationRequestIEs_t, ie71);
    ie71->id                             = F1AP_ProtocolIE_ID_id_RRCReconfigurationCompleteIndicator;
    ie71->criticality                    = F1AP_Criticality_ignore;
    ie71->value.present                  = F1AP_UEContextModificationRequestIEs__value_PR_RRCReconfigurationCompleteIndicator;
    ie71->value.choice.RRCReconfigurationCompleteIndicator = F1AP_RRCReconfigurationCompleteIndicator_true;
  }

  /* optional */
  /* c8. RRCContainer */
  if (1) {
    asn1cSequenceAdd(out->protocolIEs.list, F1AP_UEContextModificationRequestIEs_t, ie8);
    ie8->id                             = F1AP_ProtocolIE_ID_id_RRCContainer;
    ie8->criticality                    = F1AP_Criticality_ignore;
    ie8->value.present                  = F1AP_UEContextModificationRequestIEs__value_PR_RRCContainer;
    OCTET_STRING_fromBuf(&ie8->value.choice.RRCContainer, "asdsa1d32sa1d31asd31as",
                         strlen("asdsa1d32sa1d31asd31as"));
  }

  /* mandatory */
  /* c9. SCell_ToBeSetupMod_List */
  asn1cSequenceAdd(out->protocolIEs.list, F1AP_UEContextModificationRequestIEs_t, ie9);
  ie9->id                             = F1AP_ProtocolIE_ID_id_SCell_ToBeSetupMod_List;
  ie9->criticality                    = F1AP_Criticality_ignore;
  ie9->value.present                  = F1AP_UEContextModificationRequestIEs__value_PR_SCell_ToBeSetupMod_List;

  for (int i=0; i<1; i++) {
    //
    asn1cSequenceAdd(ie9->value.choice.SCell_ToBeSetupMod_List.list,
                     F1AP_SCell_ToBeSetupMod_ItemIEs_t, scell_toBeSetupMod_item_ies);
    scell_toBeSetupMod_item_ies->id            = F1AP_ProtocolIE_ID_id_SCell_ToBeSetupMod_Item;
    scell_toBeSetupMod_item_ies->criticality   = F1AP_Criticality_ignore;
    scell_toBeSetupMod_item_ies->value.present = F1AP_SCell_ToBeSetupMod_ItemIEs__value_PR_SCell_ToBeSetupMod_Item;
    /* 8.1 SCell_ToBeSetup_Item */
    F1AP_SCell_ToBeSetupMod_Item_t *scell_toBeSetupMod_item=
      &scell_toBeSetupMod_item_ies->value.choice.SCell_ToBeSetupMod_Item;
    //   /* - sCell_ID */
    addnRCGI(scell_toBeSetupMod_item->sCell_ID, &hardCoded);
    /* sCellIndex */
    scell_toBeSetupMod_item->sCellIndex = 6;  // issue here
  }

  /* mandatory */
  /* c10. SCell_ToBeRemoved_List */
  asn1cSequenceAdd(out->protocolIEs.list, F1AP_UEContextModificationRequestIEs_t, ie10);
  ie10->id                             = F1AP_ProtocolIE_ID_id_SCell_ToBeRemoved_List;
  ie10->criticality                    = F1AP_Criticality_ignore;
  ie10->value.present                  = F1AP_UEContextModificationRequestIEs__value_PR_SCell_ToBeRemoved_List;

  for (int i=0;  i<1; i++) {
    //
    asn1cSequenceAdd(ie10->value.choice.SCell_ToBeRemoved_List.list,
                     F1AP_SCell_ToBeRemoved_ItemIEs_t, scell_toBeRemoved_item_ies);
    scell_toBeRemoved_item_ies = (F1AP_SCell_ToBeRemoved_ItemIEs_t *)calloc(1, sizeof(F1AP_SCell_ToBeRemoved_ItemIEs_t));
    //memset((void *)&scell_toBeRemoved_item_ies, 0, sizeof(F1AP_SCell_ToBeRemoved_ItemIEs_t));
    scell_toBeRemoved_item_ies->id            = F1AP_ProtocolIE_ID_id_SCell_ToBeRemoved_Item;
    scell_toBeRemoved_item_ies->criticality   = F1AP_Criticality_ignore;
    scell_toBeRemoved_item_ies->value.present = F1AP_SCell_ToBeRemoved_ItemIEs__value_PR_SCell_ToBeRemoved_Item;
    /* 10.1 SCell_ToBeRemoved_Item */
    F1AP_SCell_ToBeRemoved_Item_t *scell_toBeRemoved_item=
      &scell_toBeRemoved_item_ies->value.choice.SCell_ToBeRemoved_Item;
    /* - sCell_ID */
    addnRCGI(scell_toBeRemoved_item->sCell_ID, &hardCoded);
  }

  /* mandatory */
  /* c11. SRBs_ToBeSetupMod_List */
  asn1cSequenceAdd(out->protocolIEs.list, F1AP_UEContextModificationRequestIEs_t, ie11);
  ie11->id                             = F1AP_ProtocolIE_ID_id_SRBs_ToBeSetupMod_List;
  ie11->criticality                    = F1AP_Criticality_reject;
  ie11->value.present                  = F1AP_UEContextModificationRequestIEs__value_PR_SRBs_ToBeSetupMod_List;

  for (int i=0;  i<1; i++) {
    //
    asn1cSequenceAdd(ie11->value.choice.SRBs_ToBeSetupMod_List.list,
                     F1AP_SRBs_ToBeSetupMod_ItemIEs_t, srbs_toBeSetupMod_item_ies);
    srbs_toBeSetupMod_item_ies->id            = F1AP_ProtocolIE_ID_id_SRBs_ToBeSetupMod_Item;
    srbs_toBeSetupMod_item_ies->criticality   = F1AP_Criticality_ignore;
    srbs_toBeSetupMod_item_ies->value.present = F1AP_SRBs_ToBeSetupMod_ItemIEs__value_PR_SRBs_ToBeSetupMod_Item;
    /* 9.1 SRBs_ToBeSetupMod_Item */
    F1AP_SRBs_ToBeSetupMod_Item_t *srbs_toBeSetupMod_item=
      &srbs_toBeSetupMod_item_ies->value.choice.SRBs_ToBeSetupMod_Item;
    /* - sRBID */
    srbs_toBeSetupMod_item->sRBID = 3L;
  }

  /* mandatory */
  /* c12. DRBs_ToBeSetupMod_List */
  asn1cSequenceAdd(out->protocolIEs.list, F1AP_UEContextModificationRequestIEs_t, ie12);
  ie12->id                             = F1AP_ProtocolIE_ID_id_DRBs_ToBeSetupMod_List;
  ie12->criticality                    = F1AP_Criticality_reject;
  ie12->value.present                  = F1AP_UEContextModificationRequestIEs__value_PR_DRBs_ToBeSetupMod_List;

  for (int i=0;   i<1; i++) {
    //
    asn1cSequenceAdd(ie12->value.choice.DRBs_ToBeSetupMod_List.list,
                     F1AP_DRBs_ToBeSetupMod_ItemIEs_t, drbs_toBeSetupMod_item_ies);
    drbs_toBeSetupMod_item_ies->id            = F1AP_ProtocolIE_ID_id_DRBs_ToBeSetupMod_Item;
    drbs_toBeSetupMod_item_ies->criticality   = F1AP_Criticality_reject;
    drbs_toBeSetupMod_item_ies->value.present = F1AP_DRBs_ToBeSetupMod_ItemIEs__value_PR_DRBs_ToBeSetupMod_Item;
    /* 12.1 DRBs_ToBeSetupMod_Item */
    F1AP_DRBs_ToBeSetupMod_Item_t *drbs_toBeSetupMod_item=
      &drbs_toBeSetupMod_item_ies->value.choice.DRBs_ToBeSetupMod_Item;
    /* dRBID */
    drbs_toBeSetupMod_item->dRBID = 30L;
    /* qoSInformation */
    drbs_toBeSetupMod_item->qoSInformation.present = F1AP_QoSInformation_PR_eUTRANQoS;
    drbs_toBeSetupMod_item->qoSInformation.choice.eUTRANQoS = (F1AP_EUTRANQoS_t *)calloc(1, sizeof(F1AP_EUTRANQoS_t));
    drbs_toBeSetupMod_item->qoSInformation.choice.eUTRANQoS->qCI = 253L;
    /* uLUPTNLInformation_ToBeSetup_List */
    int maxnoofULTunnels = 1; // 2;

    for (int j=0;  j<maxnoofULTunnels;  j++) {
      /*  ULTunnels_ToBeSetup_Item */
      asn1cSequenceAdd( drbs_toBeSetupMod_item->uLUPTNLInformation_ToBeSetup_List.list,
                        F1AP_ULUPTNLInformation_ToBeSetup_Item_t, uLUPTNLInformation_ToBeSetup_Item);
      uLUPTNLInformation_ToBeSetup_Item->uLUPTNLInformation.present = F1AP_UPTransportLayerInformation_PR_gTPTunnel;
      asn1cCalloc(uLUPTNLInformation_ToBeSetup_Item->uLUPTNLInformation.choice.gTPTunnel,
                  gTPTunnel)
      /* transportLayerAddress */
      TRANSPORT_LAYER_ADDRESS_IPv4_TO_BIT_STRING(1234, &gTPTunnel->transportLayerAddress);
      /* gTP_TEID */
      OCTET_STRING_fromBuf(&gTPTunnel->gTP_TEID, "4567",
                           strlen("4567"));
    }

    /* rLCMode */
    drbs_toBeSetupMod_item->rLCMode = F1AP_RLCMode_rlc_um_bidirectional; // enum

    /* OPTIONAL */
    /* ULConfiguration */
    if (0) {
      drbs_toBeSetupMod_item->uLConfiguration = (F1AP_ULConfiguration_t *)calloc(1, sizeof(F1AP_ULConfiguration_t));
    }
  }

  /* mandatory */
  /* c13. DRBs_ToBeModified_List */
  asn1cSequenceAdd(out->protocolIEs.list, F1AP_UEContextModificationRequestIEs_t, ie13);
  ie13->id                             = F1AP_ProtocolIE_ID_id_DRBs_ToBeModified_List;
  ie13->criticality                    = F1AP_Criticality_reject;
  ie13->value.present                  = F1AP_UEContextModificationRequestIEs__value_PR_DRBs_ToBeModified_List;

  for (int i=0;   i<1; i++) {
    //
    asn1cSequenceAdd( ie13->value.choice.DRBs_ToBeModified_List.list,
                      F1AP_DRBs_ToBeModified_ItemIEs_t, drbs_toBeModified_item_ies);
    drbs_toBeModified_item_ies->id            = F1AP_ProtocolIE_ID_id_DRBs_ToBeModified_Item;
    drbs_toBeModified_item_ies->criticality   = F1AP_Criticality_reject;
    drbs_toBeModified_item_ies->value.present = F1AP_DRBs_ToBeModified_ItemIEs__value_PR_DRBs_ToBeModified_Item;
    /* 13.1 SRBs_ToBeModified_Item */
    F1AP_DRBs_ToBeModified_Item_t *drbs_toBeModified_item=
      &drbs_toBeModified_item_ies->value.choice.DRBs_ToBeModified_Item;
    /* dRBID */
    drbs_toBeModified_item->dRBID = 30L;
    /* qoSInformation */
    asn1cCalloc(drbs_toBeModified_item->qoSInformation, tmp);
    tmp->present = F1AP_QoSInformation_PR_eUTRANQoS;
    tmp->choice.eUTRANQoS = (F1AP_EUTRANQoS_t *)calloc(1, sizeof(F1AP_EUTRANQoS_t));
    tmp->choice.eUTRANQoS->qCI = 254L;
    /* ULTunnels_ToBeModified_List */
    int maxnoofULTunnels = 1; // 2;

    for (int j=0; j<maxnoofULTunnels; j++) {
      /*  ULTunnels_ToBeModified_Item */
      asn1cSequenceAdd(drbs_toBeModified_item->uLUPTNLInformation_ToBeSetup_List.list,
                       F1AP_ULUPTNLInformation_ToBeSetup_Item_t, uLUPTNLInformation_ToBeSetup_Item);
      uLUPTNLInformation_ToBeSetup_Item->uLUPTNLInformation.present = F1AP_UPTransportLayerInformation_PR_gTPTunnel;
      asn1cCalloc(uLUPTNLInformation_ToBeSetup_Item->uLUPTNLInformation.choice.gTPTunnel,
                  gTPTunnel);
      TRANSPORT_LAYER_ADDRESS_IPv4_TO_BIT_STRING(1234, &gTPTunnel->transportLayerAddress);
      OCTET_STRING_fromBuf(&gTPTunnel->gTP_TEID, "1204",
                           strlen("1204"));
    }

    /* OPTIONAL */
    /* ULConfiguration */
    if (0) {
      drbs_toBeModified_item->uLConfiguration = (F1AP_ULConfiguration_t *)calloc(1, sizeof(F1AP_ULConfiguration_t));
    }
  }

  /* mandatory */
  /* c14. SRBs_ToBeReleased_List */
  asn1cSequenceAdd(out->protocolIEs.list, F1AP_UEContextModificationRequestIEs_t, ie14);
  ie14->id                             = F1AP_ProtocolIE_ID_id_SRBs_ToBeReleased_List;
  ie14->criticality                    = F1AP_Criticality_reject;
  ie14->value.present                  = F1AP_UEContextModificationRequestIEs__value_PR_SRBs_ToBeReleased_List;

  for (int i=0;  i<1; i++) {
    //
    asn1cSequenceAdd(ie14->value.choice.SRBs_ToBeReleased_List.list,
                     F1AP_SRBs_ToBeReleased_ItemIEs_t, srbs_toBeReleased_item_ies);
    srbs_toBeReleased_item_ies->id            = F1AP_ProtocolIE_ID_id_SRBs_ToBeReleased_Item;
    srbs_toBeReleased_item_ies->criticality   = F1AP_Criticality_ignore;
    srbs_toBeReleased_item_ies->value.present = F1AP_SRBs_ToBeReleased_ItemIEs__value_PR_SRBs_ToBeReleased_Item;
    /* 9.1 SRBs_ToBeReleased_Item */
    F1AP_SRBs_ToBeReleased_Item_t *srbs_toBeReleased_item=
      &srbs_toBeReleased_item_ies->value.choice.SRBs_ToBeReleased_Item;
    /* - sRBID */
    srbs_toBeReleased_item->sRBID = 2L;
  }

  /* mandatory */
  /* c15. DRBs_ToBeReleased_List */
  asn1cSequenceAdd(out->protocolIEs.list, F1AP_UEContextModificationRequestIEs_t, ie15);
  ie15->id                             = F1AP_ProtocolIE_ID_id_DRBs_ToBeReleased_List;
  ie15->criticality                    = F1AP_Criticality_reject;
  ie15->value.present                  = F1AP_UEContextModificationRequestIEs__value_PR_DRBs_ToBeReleased_List;

  for (int i=0; i<1;  i++) {
    //
    asn1cSequenceAdd(ie15->value.choice.DRBs_ToBeReleased_List.list,
                     F1AP_DRBs_ToBeReleased_ItemIEs_t, drbs_toBeReleased_item_ies);
    drbs_toBeReleased_item_ies->id            = F1AP_ProtocolIE_ID_id_DRBs_ToBeReleased_Item;
    drbs_toBeReleased_item_ies->criticality   = F1AP_Criticality_reject;
    drbs_toBeReleased_item_ies->value.present = F1AP_DRBs_ToBeReleased_ItemIEs__value_PR_DRBs_ToBeReleased_Item;
    /* 14.1 SRBs_ToBeReleased_Item */
    F1AP_DRBs_ToBeReleased_Item_t *drbs_toBeReleased_item=
      &drbs_toBeReleased_item_ies->value.choice.DRBs_ToBeReleased_Item;
    /* dRBID */
    drbs_toBeReleased_item->dRBID = 30L;
  }

  /* encode */
  if (f1ap_encode_pdu(&pdu, &buffer, &len) < 0) {
    LOG_E(F1AP, "Failed to encode F1 UE CONTEXT_MODIFICATION REQUEST\n");
    return -1;
  }

  return 0;
}

int CU_handle_UE_CONTEXT_MODIFICATION_RESPONSE(instance_t       instance,
    uint32_t         assoc_id,
    uint32_t         stream,
    F1AP_F1AP_PDU_t *pdu) {
  AssertFatal(1==0,"Not implemented yet\n");
}

int CU_handle_UE_CONTEXT_MODIFICATION_FAILURE(instance_t       instance,
    uint32_t         assoc_id,
    uint32_t         stream,
    F1AP_F1AP_PDU_t *pdu) {
  AssertFatal(1==0,"Not implemented yet\n");
}

int CU_handle_UE_CONTEXT_MODIFICATION_REQUIRED(instance_t       instance,
    uint32_t         assoc_id,
    uint32_t         stream,
    F1AP_F1AP_PDU_t *pdu) {
  AssertFatal(1==0,"Not implemented yet\n");
}

int CU_send_UE_CONTEXT_MODIFICATION_CONFIRM(instance_t instance,
    F1AP_UEContextModificationConfirm_t UEContextModificationConfirm_t) {
  AssertFatal(1==0,"Not implemented yet\n");
}<|MERGE_RESOLUTION|>--- conflicted
+++ resolved
@@ -130,20 +130,19 @@
   ie6->id                             = F1AP_ProtocolIE_ID_id_CUtoDURRCInformation;
   ie6->criticality                    = F1AP_Criticality_reject;
   ie6->value.present                  = F1AP_UEContextSetupRequestIEs__value_PR_CUtoDURRCInformation;
-<<<<<<< HEAD
 
   if (f1ap_ue_context_setup_req->cu_to_du_rrc_information!=NULL) {
     /* optional */
     /* 6.1 cG_ConfigInfo */
     if(f1ap_ue_context_setup_req->cu_to_du_rrc_information->cG_ConfigInfo!=NULL){
       const char cG_ConfigInfoStr[]="asdsa1d32sa1d31asd31as";
-      asn1cCalloc(ie6->value.choice.CUtoDURRCInformation.cG_ConfigInfo, F1AP_CG_ConfigInfo_t, cG_ConfigInfo);
+      asn1cCalloc(ie6->value.choice.CUtoDURRCInformation.cG_ConfigInfo, cG_ConfigInfo);
       OCTET_STRING_fromBuf(cG_ConfigInfo, cG_ConfigInfoStr, strlen(cG_ConfigInfoStr)) ;
     }
     /* optional */
     /* 6.2 uE_CapabilityRAT_ContainerList */
     if(f1ap_ue_context_setup_req->cu_to_du_rrc_information->uE_CapabilityRAT_ContainerList!=NULL){
-      asn1cCalloc(ie6->value.choice.CUtoDURRCInformation.uE_CapabilityRAT_ContainerList, F1AP_UE_CapabilityRAT_ContainerList_t, uE_CapabilityRAT_ContainerList );
+      asn1cCalloc(ie6->value.choice.CUtoDURRCInformation.uE_CapabilityRAT_ContainerList, uE_CapabilityRAT_ContainerList );
       OCTET_STRING_fromBuf(uE_CapabilityRAT_ContainerList, (const char *)f1ap_ue_context_setup_req->cu_to_du_rrc_information->uE_CapabilityRAT_ContainerList,
           f1ap_ue_context_setup_req->cu_to_du_rrc_information->uE_CapabilityRAT_ContainerList_length) ;
     }
@@ -151,25 +150,9 @@
     /* 6.3 measConfig */
     if(f1ap_ue_context_setup_req->cu_to_du_rrc_information->measConfig!=NULL){
       const char measConfigStr[]="asdsa1d32sa1d31asd31as";
-      asn1cCalloc(ie6->value.choice.CUtoDURRCInformation.measConfig, F1AP_MeasConfig_t, measConfig);
+      asn1cCalloc(ie6->value.choice.CUtoDURRCInformation.measConfig,  measConfig);
       OCTET_STRING_fromBuf(measConfig, measConfigStr, strlen(measConfigStr)) ;
     }
-=======
-  /* optional */
-  /* 6.1 cG_ConfigInfo */
-  if (0) {
-    const char cG_ConfigInfoStr[]="asdsa1d32sa1d31asd31as";
-    asn1cCalloc(ie6->value.choice.CUtoDURRCInformation.cG_ConfigInfo, cG_ConfigInfo);
-    OCTET_STRING_fromBuf(cG_ConfigInfo, cG_ConfigInfoStr, strlen( cG_ConfigInfoStr )) ;
-    /* optional */
-    /* 6.2 uE_CapabilityRAT_ContainerList */
-    asn1cCalloc(ie6->value.choice.CUtoDURRCInformation.uE_CapabilityRAT_ContainerList, uE_CapabilityRAT_ContainerList );
-    OCTET_STRING_fromBuf(uE_CapabilityRAT_ContainerList, cG_ConfigInfoStr, strlen( cG_ConfigInfoStr )) ;
-    /* optional */
-    /* 6.3 measConfig */
-    asn1cCalloc(ie6->value.choice.CUtoDURRCInformation.measConfig,  measConfig);
-    OCTET_STRING_fromBuf(measConfig, cG_ConfigInfoStr, strlen( cG_ConfigInfoStr )) ;
->>>>>>> c739058c
   }
   
 
