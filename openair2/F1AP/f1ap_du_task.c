/*
 * Licensed to the OpenAirInterface (OAI) Software Alliance under one or more
 * contributor license agreements.  See the NOTICE file distributed with
 * this work for additional information regarding copyright ownership.
 * The OpenAirInterface Software Alliance licenses this file to You under
 * the OAI Public License, Version 1.1  (the "License"); you may not use this file
 * except in compliance with the License.
 * You may obtain a copy of the License at
 *
 *      http://www.openairinterface.org/?page_id=698
 *
 * Unless required by applicable law or agreed to in writing, software
 * distributed under the License is distributed on an "AS IS" BASIS,
 * WITHOUT WARRANTIES OR CONDITIONS OF ANY KIND, either express or implied.
 * See the License for the specific language governing permissions and
 * limitations under the License.
 *-------------------------------------------------------------------------------
 * For more information about the OpenAirInterface (OAI) Software Alliance:
 *      contact@openairinterface.org
 */

/*! \file openair2/F1AP/f1ap_du_task.c
* \brief data structures for F1 interface modules
* \author EURECOM/NTUST
* \date 2018
* \version 0.1
* \company Eurecom
* \email: navid.nikaein@eurecom.fr, raymond.knopp@eurecom.fr, bing-kai.hong@eurecom.fr
* \note
* \warning
*/

#include "f1ap_common.h"
#include "f1ap_du_interface_management.h"
#include "f1ap_du_ue_context_management.h"
#include "f1ap_du_rrc_message_transfer.h"
#include "f1ap_du_task.h"
#include "proto_agent.h"

void du_task_send_sctp_association_req(instance_t instance, f1ap_setup_req_t *f1ap_setup_req) {
  DevAssert(f1ap_setup_req != NULL);
  MessageDef                 *message_p                   = NULL;
  sctp_new_association_req_t *sctp_new_association_req_p  = NULL;
  message_p = itti_alloc_new_message(TASK_DU_F1, 0, SCTP_NEW_ASSOCIATION_REQ);
  sctp_new_association_req_p = &message_p->ittiMsg.sctp_new_association_req;
  sctp_new_association_req_p->ulp_cnx_id = instance;
  sctp_new_association_req_p->port = F1AP_PORT_NUMBER;
  sctp_new_association_req_p->ppid = F1AP_SCTP_PPID;
  sctp_new_association_req_p->in_streams  = f1ap_setup_req->sctp_in_streams;
  sctp_new_association_req_p->out_streams = f1ap_setup_req->sctp_out_streams;
  // remote
  memcpy(&sctp_new_association_req_p->remote_address,
         &f1ap_setup_req->CU_f1_ip_address,
         sizeof(f1ap_setup_req->CU_f1_ip_address));
  // local
  memcpy(&sctp_new_association_req_p->local_address,
         &f1ap_setup_req->DU_f1_ip_address,
         sizeof(f1ap_setup_req->DU_f1_ip_address));
  //printf("sib itti message %s\n", f1ap_setup_req_t->sib1[0]);
  //printf("nr_cellid : %llx (%lld)",f1ap_setup_req->nr_cellid[0],f1ap_setup_req->nr_cellid[0]);
  //du_f1ap_register_to_sctp
  itti_send_msg_to_task(TASK_SCTP, instance, message_p);
}

void du_task_handle_sctp_association_resp(instance_t instance, sctp_new_association_resp_t *sctp_new_association_resp) {
  DevAssert(sctp_new_association_resp != NULL);

  if (sctp_new_association_resp->sctp_state != SCTP_STATE_ESTABLISHED) {
<<<<<<< HEAD
    LOG_W(F1AP, "Received unsuccessful result for SCTP association (%u), instance %ld, cnx_id %u\n",
          sctp_new_association_resp->sctp_state,
          instance,
          sctp_new_association_resp->ulp_cnx_id);
    //f1ap_handle_setup_message(instance, sctp_new_association_resp->sctp_state == SCTP_STATE_SHUTDOWN);
    return; // exit -1 for debugging
  }

  // save the assoc id
  f1ap_setup_req_t *f1ap_du_data=f1ap_req(false, instance);
=======
    LOG_E(F1AP, "Received unsuccessful result for SCTP association (%u), instance %d, cnx_id %u\n",
              sctp_new_association_resp->sctp_state,
              (int)instance,
              sctp_new_association_resp->ulp_cnx_id);

      //f1ap_handle_setup_message(instance, sctp_new_association_resp->sctp_state == SCTP_STATE_SHUTDOWN);
    return; // exit -1 for debugging 
    }

    // save the assoc id 
>>>>>>> d7839d8a
  f1ap_du_data->assoc_id         = sctp_new_association_resp->assoc_id;
  f1ap_du_data->sctp_in_streams  = sctp_new_association_resp->in_streams;
  f1ap_du_data->sctp_out_streams = sctp_new_association_resp->out_streams;
  f1ap_du_data->default_sctp_stream_id = 0;
  /* setup parameters for F1U and start the server */
  const cudu_params_t params = (RC.nrrrc && RC.nrrrc[instance]->node_type == ngran_gNB_DU) ? (cudu_params_t){
    .local_ipv4_address  = RC.nrmac[instance]->eth_params_n.my_addr,
    .local_port          = RC.nrmac[instance]->eth_params_n.my_portd,
    .remote_ipv4_address = RC.nrmac[instance]->eth_params_n.remote_addr,
    .remote_port         = RC.nrmac[instance]->eth_params_n.remote_portd
  } : (cudu_params_t){
    .local_ipv4_address  = RC.mac[instance]->eth_params_n.my_addr,
    .local_port          = RC.mac[instance]->eth_params_n.my_portd,
    .remote_ipv4_address = RC.mac[instance]->eth_params_n.remote_addr,
    .remote_port         = RC.mac[instance]->eth_params_n.remote_portd
  };
  AssertFatal(proto_agent_start(instance, &params) == 0,
              "could not start PROTO_AGENT for F1U on instance %ld!\n", instance);
  DU_send_F1_SETUP_REQUEST(instance);
}

void du_task_handle_sctp_data_ind(instance_t instance, sctp_data_ind_t *sctp_data_ind) {
  int result;
  DevAssert(sctp_data_ind != NULL);
  f1ap_handle_message(instance, sctp_data_ind->assoc_id, sctp_data_ind->stream,
                      sctp_data_ind->buffer, sctp_data_ind->buffer_length);
  result = itti_free(TASK_UNKNOWN, sctp_data_ind->buffer);
  AssertFatal (result == EXIT_SUCCESS, "Failed to free memory (%d)!\n", result);
}


void *F1AP_DU_task(void *arg) {
  //sctp_cu_init();
  MessageDef *received_msg = NULL;
  int         result;
  LOG_I(F1AP, "Starting F1AP at DU\n");
  //f1ap_eNB_prepare_internal_data();
  itti_mark_task_ready(TASK_DU_F1);

  // SCTP
  while (1) {
    itti_receive_msg(TASK_DU_F1, &received_msg);

    switch (ITTI_MSG_ID(received_msg)) {
      // case TERMINATE_MESSAGE:
      //   //F1AP_WARN(" *** Exiting F1AP DU thread\n");
      //   itti_exit_task();
      //   break;
      case F1AP_SETUP_REQ: // this is not a true F1 message, but rather an ITTI message sent by enb_app
        // 1. save the itti msg so that you can use it to sen f1ap_setup_req, fill the f1ap_setup_req message,
        // 2. store the message in f1ap context, that is also stored in RC
        // 2. send a sctp_association req
        createF1inst(false, ITTI_MSG_DESTINATION_INSTANCE(received_msg), &F1AP_SETUP_REQ(received_msg));
        LOG_I(F1AP, "DU Task Received F1AP_SETUP_REQ\n");
        du_task_send_sctp_association_req(ITTI_MSG_DESTINATION_INSTANCE(received_msg),
                                          &F1AP_SETUP_REQ(received_msg));
        break;

      case F1AP_GNB_CU_CONFIGURATION_UPDATE_ACKNOWLEDGE:
<<<<<<< HEAD
        DU_send_gNB_CU_CONFIGURATION_UPDATE_ACKNOWLEDGE(ITTI_MSG_ORIGIN_INSTANCE(received_msg),
            &F1AP_GNB_CU_CONFIGURATION_UPDATE_ACKNOWLEDGE(received_msg));
        break;

      case F1AP_GNB_CU_CONFIGURATION_UPDATE_FAILURE:
        DU_send_gNB_CU_CONFIGURATION_UPDATE_FAILURE(ITTI_MSG_DESTINATION_INSTANCE(received_msg),
            &F1AP_GNB_CU_CONFIGURATION_UPDATE_FAILURE(received_msg));
        break;
=======
	      DU_send_gNB_CU_CONFIGURATION_UPDATE_ACKNOWLEDGE(ITTI_MSG_DESTINATION_INSTANCE(received_msg),
							&F1AP_GNB_CU_CONFIGURATION_UPDATE_ACKNOWLEDGE(received_msg));
	      break;
      case F1AP_GNB_CU_CONFIGURATION_UPDATE_FAILURE:
	      DU_send_gNB_CU_CONFIGURATION_UPDATE_FAILURE(ITTI_MSG_DESTINATION_INSTANCE(received_msg),
						    &F1AP_GNB_CU_CONFIGURATION_UPDATE_FAILURE(received_msg));
	      break;
>>>>>>> d7839d8a

      case SCTP_NEW_ASSOCIATION_RESP:
        // 1. store the respon
        // 2. send the f1setup_req
        LOG_I(F1AP, "DU Task Received SCTP_NEW_ASSOCIATION_RESP\n");
        du_task_handle_sctp_association_resp(ITTI_MSG_DESTINATION_INSTANCE(received_msg),
                                             &received_msg->ittiMsg.sctp_new_association_resp);
        break;

      case SCTP_DATA_IND:
        // ex: any F1 incoming message for DU ends here
        LOG_I(F1AP, "DU Task Received SCTP_DATA_IND\n");
        du_task_handle_sctp_data_ind(ITTI_MSG_DESTINATION_INSTANCE(received_msg),
                                     &received_msg->ittiMsg.sctp_data_ind);
        break;

      case F1AP_INITIAL_UL_RRC_MESSAGE: // to rrc
        LOG_I(F1AP, "DU Task Received F1AP_INITIAL_UL_RRC_MESSAGE\n");
        f1ap_initial_ul_rrc_message_t *msg = &F1AP_INITIAL_UL_RRC_MESSAGE(received_msg);
        DU_send_INITIAL_UL_RRC_MESSAGE_TRANSFER(0,0,0,msg->crnti,
                                                msg->rrc_container,
                                                msg->rrc_container_length,
<<<<<<< HEAD
                                                msg->du2cu_rrc_container,
                                                msg->du2cu_rrc_container_length
                                               );
=======
                                                (const int8_t*)msg->du2cu_rrc_container,
                                                msg->du2cu_rrc_container_length);
>>>>>>> d7839d8a
        break;

      case F1AP_UL_RRC_MESSAGE: // to rrc
        LOG_I(F1AP, "DU Task Received F1AP_UL_RRC_MESSAGE\n");
<<<<<<< HEAD

        if (RC.nrrrc[0]->node_type == ngran_gNB_DU) {
=======
        if (RC.nrrrc && RC.nrrrc[0]->node_type == ngran_gNB_DU) {
>>>>>>> d7839d8a
          DU_send_UL_NR_RRC_MESSAGE_TRANSFER(ITTI_MSG_DESTINATION_INSTANCE(received_msg),
                                             &F1AP_UL_RRC_MESSAGE(received_msg));
        } else {
          DU_send_UL_RRC_MESSAGE_TRANSFER(ITTI_MSG_DESTINATION_INSTANCE(received_msg),
                                          &F1AP_UL_RRC_MESSAGE(received_msg));
        }

        break;

      case F1AP_UE_CONTEXT_RELEASE_REQ: // from MAC
        LOG_I(F1AP, "DU Task Received F1AP_UE_CONTEXT_RELEASE_REQ\n");
        DU_send_UE_CONTEXT_RELEASE_REQUEST(ITTI_MSG_DESTINATION_INSTANCE(received_msg),
                                           &F1AP_UE_CONTEXT_RELEASE_REQ(received_msg));
        break;

      case TERMINATE_MESSAGE:
        LOG_W(F1AP, " *** Exiting F1AP thread\n");
        itti_exit_task();
        break;

      default:
        LOG_E(F1AP, "DU Received unhandled message: %d:%s\n",
              ITTI_MSG_ID(received_msg), ITTI_MSG_NAME(received_msg));
        break;
    } // switch

    result = itti_free (ITTI_MSG_ORIGIN_ID(received_msg), received_msg);
    AssertFatal (result == EXIT_SUCCESS, "Failed to free memory (%d)!\n", result);
    received_msg = NULL;
  } // while

  return NULL;
}<|MERGE_RESOLUTION|>--- conflicted
+++ resolved
@@ -66,7 +66,6 @@
   DevAssert(sctp_new_association_resp != NULL);
 
   if (sctp_new_association_resp->sctp_state != SCTP_STATE_ESTABLISHED) {
-<<<<<<< HEAD
     LOG_W(F1AP, "Received unsuccessful result for SCTP association (%u), instance %ld, cnx_id %u\n",
           sctp_new_association_resp->sctp_state,
           instance,
@@ -77,33 +76,16 @@
 
   // save the assoc id
   f1ap_setup_req_t *f1ap_du_data=f1ap_req(false, instance);
-=======
-    LOG_E(F1AP, "Received unsuccessful result for SCTP association (%u), instance %d, cnx_id %u\n",
-              sctp_new_association_resp->sctp_state,
-              (int)instance,
-              sctp_new_association_resp->ulp_cnx_id);
-
-      //f1ap_handle_setup_message(instance, sctp_new_association_resp->sctp_state == SCTP_STATE_SHUTDOWN);
-    return; // exit -1 for debugging 
-    }
-
-    // save the assoc id 
->>>>>>> d7839d8a
   f1ap_du_data->assoc_id         = sctp_new_association_resp->assoc_id;
   f1ap_du_data->sctp_in_streams  = sctp_new_association_resp->in_streams;
   f1ap_du_data->sctp_out_streams = sctp_new_association_resp->out_streams;
   f1ap_du_data->default_sctp_stream_id = 0;
   /* setup parameters for F1U and start the server */
-  const cudu_params_t params = (RC.nrrrc && RC.nrrrc[instance]->node_type == ngran_gNB_DU) ? (cudu_params_t){
+  const cudu_params_t params = {
     .local_ipv4_address  = RC.nrmac[instance]->eth_params_n.my_addr,
     .local_port          = RC.nrmac[instance]->eth_params_n.my_portd,
     .remote_ipv4_address = RC.nrmac[instance]->eth_params_n.remote_addr,
     .remote_port         = RC.nrmac[instance]->eth_params_n.remote_portd
-  } : (cudu_params_t){
-    .local_ipv4_address  = RC.mac[instance]->eth_params_n.my_addr,
-    .local_port          = RC.mac[instance]->eth_params_n.my_portd,
-    .remote_ipv4_address = RC.mac[instance]->eth_params_n.remote_addr,
-    .remote_port         = RC.mac[instance]->eth_params_n.remote_portd
   };
   AssertFatal(proto_agent_start(instance, &params) == 0,
               "could not start PROTO_AGENT for F1U on instance %ld!\n", instance);
@@ -148,7 +130,6 @@
         break;
 
       case F1AP_GNB_CU_CONFIGURATION_UPDATE_ACKNOWLEDGE:
-<<<<<<< HEAD
         DU_send_gNB_CU_CONFIGURATION_UPDATE_ACKNOWLEDGE(ITTI_MSG_ORIGIN_INSTANCE(received_msg),
             &F1AP_GNB_CU_CONFIGURATION_UPDATE_ACKNOWLEDGE(received_msg));
         break;
@@ -157,15 +138,6 @@
         DU_send_gNB_CU_CONFIGURATION_UPDATE_FAILURE(ITTI_MSG_DESTINATION_INSTANCE(received_msg),
             &F1AP_GNB_CU_CONFIGURATION_UPDATE_FAILURE(received_msg));
         break;
-=======
-	      DU_send_gNB_CU_CONFIGURATION_UPDATE_ACKNOWLEDGE(ITTI_MSG_DESTINATION_INSTANCE(received_msg),
-							&F1AP_GNB_CU_CONFIGURATION_UPDATE_ACKNOWLEDGE(received_msg));
-	      break;
-      case F1AP_GNB_CU_CONFIGURATION_UPDATE_FAILURE:
-	      DU_send_gNB_CU_CONFIGURATION_UPDATE_FAILURE(ITTI_MSG_DESTINATION_INSTANCE(received_msg),
-						    &F1AP_GNB_CU_CONFIGURATION_UPDATE_FAILURE(received_msg));
-	      break;
->>>>>>> d7839d8a
 
       case SCTP_NEW_ASSOCIATION_RESP:
         // 1. store the respon
@@ -188,24 +160,15 @@
         DU_send_INITIAL_UL_RRC_MESSAGE_TRANSFER(0,0,0,msg->crnti,
                                                 msg->rrc_container,
                                                 msg->rrc_container_length,
-<<<<<<< HEAD
                                                 msg->du2cu_rrc_container,
                                                 msg->du2cu_rrc_container_length
                                                );
-=======
-                                                (const int8_t*)msg->du2cu_rrc_container,
-                                                msg->du2cu_rrc_container_length);
->>>>>>> d7839d8a
         break;
 
       case F1AP_UL_RRC_MESSAGE: // to rrc
         LOG_I(F1AP, "DU Task Received F1AP_UL_RRC_MESSAGE\n");
-<<<<<<< HEAD
-
-        if (RC.nrrrc[0]->node_type == ngran_gNB_DU) {
-=======
+
         if (RC.nrrrc && RC.nrrrc[0]->node_type == ngran_gNB_DU) {
->>>>>>> d7839d8a
           DU_send_UL_NR_RRC_MESSAGE_TRANSFER(ITTI_MSG_DESTINATION_INSTANCE(received_msg),
                                              &F1AP_UL_RRC_MESSAGE(received_msg));
         } else {
