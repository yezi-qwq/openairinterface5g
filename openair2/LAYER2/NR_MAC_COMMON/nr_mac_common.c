/*
 * Licensed to the OpenAirInterface (OAI) Software Alliance under one or more
 * contributor license agreements.  See the NOTICE file distributed with
 * this work for additional information regarding copyright ownership.
 * The OpenAirInterface Software Alliance licenses this file to You under
 * the OAI Public License, Version 1.1  (the "License"); you may not use this file
 * except in compliance with the License.
 * You may obtain a copy of the License at
 *
 *      http://www.openairinterface.org/?page_id=698
 *
 * Unless required by applicable law or agreed to in writing, software
 * distributed under the License is distributed on an "AS IS" BASIS,
 * WITHOUT WARRANTIES OR CONDITIONS OF ANY KIND, either express or implied.
 * See the License for the specific language governing permissions and
 * limitations under the License.
 *-------------------------------------------------------------------------------
 * For more information about the OpenAirInterface (OAI) Software Alliance:
 *      contact@openairinterface.org
 */

/*! \file nr_mac_common.c
 * \brief Common MAC/PHY functions for NR UE and gNB
 * \author  Florian Kaltenberger and Raymond Knopp
 * \date 2019
 * \version 0.1
 * \company Eurecom, NTUST
 * \email: florian.kalteberger@eurecom.fr, raymond.knopp@eurecom.fr
 * @ingroup _mac

 */

#include "LAYER2/NR_MAC_gNB/mac_proto.h"
#include "common/utils/nr/nr_common.h"
#include <limits.h>

#define reserved 0xffff

// start symbols for SSB types A,B,C,D,E
uint16_t symbol_ssb_AC[8]={2,8,16,22,30,36,44,50};
uint16_t symbol_ssb_BD[64]={4,8,16,20,32,36,44,48,60,64,72,76,88,92,100,104,144,148,156,160,172,176,184,188,200,204,212,216,228,232,240,244,284,288,
                            296,300,312,316,324,328,340,344,352,356,368,372,380,384,424,428,436,440,452,456,464,468,480,484,492,496,508,512,520,524};
uint16_t symbol_ssb_E[64]={8,12,16,20,32,36,40,44,64,68,72,76,88,92,96,100,120,124,128,132,144,148,152,156,176,180,184,188,200,204,208,212,288,292,
                           296,300,312,316,320,324,344,348,352,356,368,372,376,380,400,404,408,412,424,428,432,436,456,460,464,468,480,484,488,492};

const uint8_t nr_slots_per_frame[5] = {10, 20, 40, 80, 160};

// Table 6.3.3.1-5 (38.211) NCS for preamble formats with delta_f_RA = 1.25 KHz
uint16_t NCS_unrestricted_delta_f_RA_125[16] = {0,13,15,18,22,26,32,38,46,59,76,93,119,167,279,419};
uint16_t NCS_restricted_TypeA_delta_f_RA_125[15]   = {15,18,22,26,32,38,46,55,68,82,100,128,158,202,237}; // high-speed case set Type A
uint16_t NCS_restricted_TypeB_delta_f_RA_125[13]   = {15,18,22,26,32,38,46,55,68,82,100,118,137}; // high-speed case set Type B

// Table 6.3.3.1-6 (38.211) NCS for preamble formats with delta_f_RA = 5 KHz
uint16_t NCS_unrestricted_delta_f_RA_5[16] = {0,13,26,33,38,41,49,55,64,76,93,119,139,209,279,419};
uint16_t NCS_restricted_TypeA_delta_f_RA_5[16]   = {36,57,72,81,89,94,103,112,121,132,137,152,173,195,216,237}; // high-speed case set Type A
uint16_t NCS_restricted_TypeB_delta_f_RA_5[14]   = {36,57,60,63,65,68,71,77,81,85,97,109,122,137}; // high-speed case set Type B

// Table 6.3.3.1-7 (38.211) NCS for preamble formats with delta_f_RA = 15 * 2mu KHz where mu = {0,1,2,3}
uint16_t NCS_unrestricted_delta_f_RA_15[16] = {0,2,4,6,8,10,12,13,15,17,19,23,27,34,46,69};


//	specification mapping talbe, table_38$x_$y_$z_c$a
//	- $x: specification
//	- $y: subclause-major
//	- $z: subclause-minor
//	- $a: ($a)th of column in table, start from zero
const int32_t table_38213_13_1_c1[16] = {1, 1, 1, 1, 1, 1, 1, 1, 1, 1, 1, 1, 1, 1, 1, reserved}; // index 15 reserved
const int32_t table_38213_13_1_c2[16] = {24, 24, 24, 24, 24, 24, 48, 48, 48, 48, 48, 48, 96, 96, 96, reserved}; // index 15 reserved
const int32_t table_38213_13_1_c3[16] = { 2,  2,  2,  3,  3,  3,  1,  1,  2,  2,  3,  3,  1,  2,  3, reserved}; // index 15 reserved
const int32_t table_38213_13_1_c4[16] = { 0,  2,  4,  0,  2,  4, 12, 16, 12, 16, 12, 16, 38, 38, 38, reserved}; // index 15 reserved

const int32_t table_38213_13_2_c1[16] = {1, 1, 1, 1, 1, 1, 1, 1, 1, 1, 1, 1, 1, 1, reserved, reserved}; // index 14-15 reserved
const int32_t table_38213_13_2_c2[16] = {24, 24, 24, 24, 24, 24, 24, 24, 48, 48, 48, 48, 48, 48, reserved, reserved}; // index 14-15 reserved
const int32_t table_38213_13_2_c3[16] = { 2,  2,  2,  2,  3,  3,  3,  3,  1,  1,  2,  2,  3,  3, reserved, reserved}; // index 14-15 reserved
const int32_t table_38213_13_2_c4[16] = { 5,  6,  7,  8,  5,  6,  7,  8, 18, 20, 18, 20, 18, 20, reserved, reserved}; // index 14-15 reserved

const int32_t table_38213_13_3_c1[16] = {1, 1, 1, 1, 1, 1, 1, 1, 1, reserved, reserved, reserved, reserved, reserved, reserved, reserved}; // index 09-15 reserved
const int32_t table_38213_13_3_c2[16] = {48, 48, 48, 48, 48, 48, 96, 96, 96, reserved, reserved, reserved, reserved, reserved, reserved, reserved}; // index 09-15 reserved
const int32_t table_38213_13_3_c3[16] = { 1,  1,  2,  2,  3,  3,  1,  2,  3, reserved, reserved, reserved, reserved, reserved, reserved, reserved}; // index 09-15 reserved
const int32_t table_38213_13_3_c4[16] = { 2,  6,  2,  6,  2,  6, 28, 28, 28, reserved, reserved, reserved, reserved, reserved, reserved, reserved}; // index 09-15 reserved

const int32_t table_38213_13_4_c1[16] = {1, 1, 1, 1, 1, 1, 1, 1, 1, 1, 1, 1, 1, 1, 1, 1};
const int32_t table_38213_13_4_c2[16] = {24, 24, 24, 24, 24, 24, 24, 24, 24, 24, 48, 48, 48, 48, 48, 48};
const int32_t table_38213_13_4_c3[16] = { 2,  2,  2,  2,  2,  3,  3,  3,  3,  3,  1,  1,  1,  2,  2,  2};
const int32_t table_38213_13_4_c4[16] = { 0,  1,  2,  3,  4,  0,  1,  2,  3,  4, 12, 14, 16, 12, 14, 16};

const int32_t table_38213_13_5_c1[16] = {1, 1, 1, 1, 1, 1, 1, 1, 1, reserved, reserved, reserved, reserved, reserved, reserved, reserved}; // index 09-15 reserved
const int32_t table_38213_13_5_c2[16] = {48, 48, 48, 96, 96, 96, 96, 96, 96, reserved, reserved, reserved, reserved, reserved, reserved, reserved}; // index 09-15 reserved
const int32_t table_38213_13_5_c3[16] = { 1,  2,  3,  1,  1,  2,  2,  3,  3, reserved, reserved, reserved, reserved, reserved, reserved, reserved}; // index 09-15 reserved
const int32_t table_38213_13_5_c4[16] = { 4,  4,  4,  0, 56,  0, 56,  0, 56, reserved, reserved, reserved, reserved, reserved, reserved, reserved}; // index 09-15 reserved

const int32_t table_38213_13_6_c1[16] = {1, 1, 1, 1, 1, 1, 1, 1, 1, 1, reserved, reserved, reserved, reserved, reserved, reserved}; // index 10-15 reserved
const int32_t table_38213_13_6_c2[16] = {24, 24, 24, 24, 48, 48, 48, 48, 48, 48, reserved, reserved, reserved, reserved, reserved, reserved}; // index 10-15 reserved
const int32_t table_38213_13_6_c3[16] = { 2,  2,  3,  3,  1,  1,  2,  2,  3,  3, reserved, reserved, reserved, reserved, reserved, reserved}; // index 10-15 reserved
const int32_t table_38213_13_6_c4[16] = { 0,  4,  0,  4,  0, 28,  0, 28,  0, 28, reserved, reserved, reserved, reserved, reserved, reserved}; // index 10-15 reserved

const int32_t table_38213_13_7_c1[16] = {1, 1, 1, 1, 1, 1, 1, 1, 2, 2, 2, 2, reserved, reserved, reserved, reserved}; // index 12-15 reserved
const int32_t table_38213_13_7_c2[16] = {48, 48, 48, 48, 48, 48, 96, 96, 48, 48, 96, 96, reserved, reserved, reserved, reserved}; // index 12-15 reserved
const int32_t table_38213_13_7_c3[16] = { 1,  1,  2,  2,  3,  3,  1,  2,  1,  1,  1,  1, reserved, reserved, reserved, reserved}; // index 12-15 reserved
const int32_t table_38213_13_7_c4[16] = { 0,  8,  0,  8,  0,  8, 28, 28,-41, 49,-41, 97, reserved, reserved, reserved, reserved}; // index 12-15 reserved, condition A as default

const int32_t table_38213_13_8_c1[16] = { 1,  1,  1,  1,  3,  3,  3,  3, reserved, reserved, reserved, reserved, reserved, reserved, reserved, reserved}; // index 15 reserved
const int32_t table_38213_13_8_c2[16] = {24, 24, 48, 48, 24, 24, 48, 48, reserved, reserved, reserved, reserved, reserved, reserved, reserved, reserved}; // index 15 reserved
const int32_t table_38213_13_8_c3[16] = { 2,  2,  1,  2,  2,  2,  2,  2, reserved, reserved, reserved, reserved, reserved, reserved, reserved, reserved}; // index 15 reserved
const int32_t table_38213_13_8_c4[16] = { 0,  4, 14, 14,-20, 24,-20, 48, reserved, reserved, reserved, reserved, reserved, reserved, reserved, reserved}; // index 15 reserved, condition A as default

const int32_t table_38213_13_9_c1[16] = {1, 1, 1, 1, reserved, reserved, reserved, reserved, reserved, reserved, reserved, reserved, reserved, reserved, reserved, reserved}; // index 04-15 reserved
const int32_t table_38213_13_9_c2[16] = {96, 96, 96, 96, reserved, reserved, reserved, reserved, reserved, reserved, reserved, reserved, reserved, reserved, reserved, reserved}; // index 04-15 reserved
const int32_t table_38213_13_9_c3[16] = { 1,  1,  2,  2, reserved, reserved, reserved, reserved, reserved, reserved, reserved, reserved, reserved, reserved, reserved, reserved}; // index 04-15 reserved
const int32_t table_38213_13_9_c4[16] = { 0, 16,  0, 16, reserved, reserved, reserved, reserved, reserved, reserved, reserved, reserved, reserved, reserved, reserved, reserved}; // index 04-15 reserved

const int32_t table_38213_13_10_c1[16] = {1, 1, 1, 1, 2, 2, 2, 2, reserved, reserved, reserved, reserved, reserved, reserved, reserved, reserved}; // index 08-15 reserved
const int32_t table_38213_13_10_c2[16] = {48, 48, 48, 48, 24, 24, 48, 48, reserved, reserved, reserved, reserved, reserved, reserved, reserved, reserved}; // index 08-15 reserved
const int32_t table_38213_13_10_c3[16] = { 1,  1,  2,  2,  1,  1,  1,  1, reserved, reserved, reserved, reserved, reserved, reserved, reserved, reserved}; // index 08-15 reserved
const int32_t table_38213_13_10_c4[16] = { 0,  8,  0,  8,-41, 25,-41, 49, reserved, reserved, reserved, reserved, reserved, reserved, reserved, reserved}; // index 08-15 reserved, condition A as default

const float   table_38213_13_11_c1[16] = { 0,  0,  2,  2,  5,  5,  7,  7,  0,  5,  0,  0,  2,  2,  5,  5};	//	O
const int32_t table_38213_13_11_c2[16] = { 1,  2,  1,  2,  1,  2,  1,  2,  1,  1,  1,  1,  1,  1,  1,  1};
const float   table_38213_13_11_c3[16] = { 1, 0.5f, 1, 0.5f, 1, 0.5f, 1, 0.5f,  1,  1,  1,  1,  1,  1,  1,  1};	//	M
const int32_t table_38213_13_11_c4[16] = { 0,  0,  0,  0,  0,  0,  0,  0,  0,  0,  1,  2,  1,  2,  1,  2};	// i is even as default

const float   table_38213_13_12_c1[16] = { 0, 0, 2.5f, 2.5f, 5, 5, 0, 2.5f, 5, 7.5f, 7.5f, 7.5f, 0, 5, reserved, reserved}; // O, index 14-15 reserved
const int32_t table_38213_13_12_c2[16] = { 1,  2,  1,  2,  1,  2,  2,  2,  2,  1,  2,  2,  1,  1,  reserved,  reserved}; // index 14-15 reserved
const float   table_38213_13_12_c3[16] = { 1, 0.5f, 1, 0.5f, 1, 0.5f, 0.5f, 0.5f, 0.5f, 1, 0.5f, 0.5f, 1, 1,  reserved,  reserved}; // M, index 14-15 reserved

const int32_t table_38213_10_1_1_c2[5] = { 0, 0, 4, 2, 1 };

// for PDSCH from TS 38.214 subclause 5.1.2.1.1
const uint8_t table_5_1_2_1_1_2_time_dom_res_alloc_A_dmrs_typeA_pos2[16][3]={
    {0,2,12},   // row index 1
    {0,2,10},   // row index 2
    {0,2,9},    // row index 3
    {0,2,7},    // row index 4
    {0,2,5},    // row index 5
    {0,9,4},    // row index 6
    {0,4,4},    // row index 7
    {0,5,7},    // row index 8
    {0,5,2},    // row index 9
    {0,9,2},    // row index 10
    {0,12,2},   // row index 11
    {0,1,13},   // row index 12
    {0,1,6},    // row index 13
    {0,2,4},    // row index 14
    {0,4,7},    // row index 15
    {0,8,4}     // row index 16
};
const uint8_t table_5_1_2_1_1_2_time_dom_res_alloc_A_dmrs_typeA_pos3[16][3]={
    {0,3,11},   // row index 1
    {0,3,9},    // row index 2
    {0,3,8},    // row index 3
    {0,3,6},    // row index 4
    {0,3,4},    // row index 5
    {0,10,4},   // row index 6
    {0,6,4},    // row index 7
    {0,5,7},    // row index 8
    {0,5,2},    // row index 9
    {0,9,2},    // row index 10
    {0,12,2},   // row index 11
    {0,1,13},   // row index 12
    {0,1,6},    // row index 13
    {0,2,4},    // row index 14
    {0,4,7},    // row index 15
    {0,8,4}     // row index 16
};
const uint8_t table_5_1_2_1_1_3_time_dom_res_alloc_A_extCP_dmrs_typeA_pos2[16][3]={
    {0,2,6},    // row index 1
    {0,2,10},   // row index 2
    {0,2,9},    // row index 3
    {0,2,7},    // row index 4
    {0,2,5},    // row index 5
    {0,6,4},    // row index 6
    {0,4,4},    // row index 7
    {0,5,6},    // row index 8
    {0,5,2},    // row index 9
    {0,9,2},    // row index 10
    {0,10,2},   // row index 11
    {0,1,11},   // row index 12
    {0,1,6},    // row index 13
    {0,2,4},    // row index 14
    {0,4,6},    // row index 15
    {0,8,4}     // row index 16
};
const uint8_t table_5_1_2_1_1_3_time_dom_res_alloc_A_extCP_dmrs_typeA_pos3[16][3]={
    {0,3,5},    // row index 1
    {0,3,9},    // row index 2
    {0,3,8},    // row index 3
    {0,3,6},    // row index 4
    {0,3,4},    // row index 5
    {0,8,2},    // row index 6
    {0,6,4},    // row index 7
    {0,5,6},    // row index 8
    {0,5,2},    // row index 9
    {0,9,2},    // row index 10
    {0,10,2},   // row index 11
    {0,1,11},   // row index 12
    {0,1,6},    // row index 13
    {0,2,4},    // row index 14
    {0,4,6},    // row index 15
    {0,8,4}     // row index 16
};
const uint8_t table_5_1_2_1_1_4_time_dom_res_alloc_B_dmrs_typeA_pos2[16][3]={
    {0,2,2},    // row index 1
    {0,4,2},    // row index 2
    {0,6,2},    // row index 3
    {0,8,2},    // row index 4
    {0,10,2},   // row index 5
    {1,2,2},    // row index 6
    {1,4,2},    // row index 7
    {0,2,4},    // row index 8
    {0,4,4},    // row index 9
    {0,6,4},    // row index 10
    {0,8,4},    // row index 11
    {0,10,4},   // row index 12
    {0,2,7},    // row index 13
    {0,2,12},   // row index 14
    {1,2,4},    // row index 15
    {0,0,0}     // row index 16
};
const uint8_t table_5_1_2_1_1_4_time_dom_res_alloc_B_dmrs_typeA_pos3[16][3]={
    {0,2,2},    // row index 1
    {0,4,2},    // row index 2
    {0,6,2},    // row index 3
    {0,8,2},    // row index 4
    {0,10,2},   // row index 5
    {1,2,2},    // row index 6
    {1,4,2},    // row index 7
    {0,2,4},    // row index 8
    {0,4,4},    // row index 9
    {0,6,4},    // row index 10
    {0,8,4},    // row index 11
    {0,10,4},   // row index 12
    {0,2,7},    // row index 13
    {0,3,11},   // row index 14
    {1,2,4},    // row index 15
    {0,0,0}     // row index 16
};
const uint8_t table_5_1_2_1_1_5_time_dom_res_alloc_C_dmrs_typeA_pos2[16][3]={
    {0,2,2},  // row index 1
    {0,4,2},  // row index 2
    {0,6,2},  // row index 3
    {0,8,2},  // row index 4
    {0,10,2}, // row index 5
    {0,0,0},  // row index 6
    {0,0,0},  // row index 7
    {0,2,4},  // row index 8
    {0,4,4},  // row index 9
    {0,6,4},  // row index 10
    {0,8,4},  // row index 11
    {0,10,4}, // row index 12
    {0,2,7},  // row index 13
    {0,2,12},  // row index 14
    {0,0,6},  // row index 15
    {0,2,6}   // row index 16
};
const uint8_t table_5_1_2_1_1_5_time_dom_res_alloc_C_dmrs_typeA_pos3[16][3]={
    {0,2,2},  // row index 1
    {0,4,2},  // row index 2
    {0,6,2},  // row index 3
    {0,8,2},  // row index 4
    {0,10,2}, // row index 5
    {0,0,0},  // row index 6
    {0,0,0},  // row index 7
    {0,2,4},  // row index 8
    {0,4,4},  // row index 9
    {0,6,4},  // row index 10
    {0,8,4},  // row index 11
    {0,10,4}, // row index 12
    {0,2,7},  // row index 13
    {0,3,11},  // row index 14
    {0,0,6},  // row index 15
    {0,2,6}   // row index 16
};

const char *prachfmt[]={"0","1","2","3", "A1","A2","A3","B1","B4","C0","C2","A1/B1","A2/B2","A3/B3"};
const char *duplex_mode[]={"FDD","TDD"};

uint16_t get_NCS(uint8_t index, uint16_t format0, uint8_t restricted_set_config) {

  LOG_D(MAC,"get_NCS: indx %d,format0 %d, restriced_set_config %d\n",
	index,format0,restricted_set_config);

  if (format0 < 3) {
    switch(restricted_set_config){
      case 0:
        return(NCS_unrestricted_delta_f_RA_125[index]);
      case 1:
        return(NCS_restricted_TypeA_delta_f_RA_125[index]);
      case 2:
        return(NCS_restricted_TypeB_delta_f_RA_125[index]);
    default:
      AssertFatal(1==0,"Invalid restricted set config value %d",restricted_set_config);
    }
  }
  else {
    if (format0 == 3) {
      switch(restricted_set_config){
        case 0:
          return(NCS_unrestricted_delta_f_RA_5[index]);
        case 1:
          return(NCS_restricted_TypeA_delta_f_RA_5[index]);
        case 2:
          return(NCS_restricted_TypeB_delta_f_RA_5[index]);
      default:
        AssertFatal(1==0,"Invalid restricted set config value %d",restricted_set_config);
      }
    }
    else
       return(NCS_unrestricted_delta_f_RA_15[index]);
  }
}

//38.211 Table 6.3.3.2-1
int16_t table_6_3_3_2_1[16][5] = {
//Length_RA, delta_f_RA_PRACH, delta_f_PUSCH, N_RA_RB, kbar
{ 839,        1.25,             15,            6,      7},
{ 839,        1.25,             30,            3,      1},
{ 839,        1.25,             60,            2,    133},
{ 839,           5,             15,           24,     12},
{ 839,           5,             30,           12,     10},
{ 839,           5,             60,            6,      7},
{ 139,          15,             15,           12,      2},
{ 139,          15,             30,            6,      2},
{ 139,          15,             60,            3,      2},
{ 139,          30,             15,           24,      2},
{ 139,          30,             30,           12,      2},
{ 139,          30,             60,            6,      2},
{ 139,          60,             60,           12,      2},
{ 139,          60,            120,            6,      2},
{ 139,         120,             60,           24,      2},
{ 139,         120,            120,           12,      2}
};

/* Function to get number of RBs required for prach occasion based on
 * 38.211 Table 6.3.3.2-1 */
int16_t get_N_RA_RB (int delta_f_RA_PRACH,int delta_f_PUSCH) {
	
	int8_t index = 0;
	switch(delta_f_RA_PRACH) {
			case 0 : index = 6;
		          if (delta_f_PUSCH == 0)
			          index += 0;
		          else if(delta_f_PUSCH == 1)
			          index += 1;
		          else
			          index += 2;
							break;

		case 1 : index = 9;
		         if (delta_f_PUSCH == 0)
			         index += 0;
		         else if(delta_f_PUSCH == 1)
		           index += 1;
		         else
			          index += 2;
	           break;

		case 2 : index = 11;
		         if (delta_f_PUSCH == 2)
			         index += 0;
		         else
			         index += 1;
		         break;		
		
		case 3: index = 13;
		          if (delta_f_PUSCH == 2)
			          index += 0;
		          else
			          index += 1;
		          break;

		default : index = 10;/*30khz prach scs and 30khz pusch scs*/
				
	}
  
	return table_6_3_3_2_1[index][3];
}	
// Table 6.3.3.2-2: Random access configurations for FR1 and paired spectrum/supplementary uplink
// the column 5, (SFN_nbr is a bitmap where we set bit to '1' in the position of the subframe where the RACH can be sent.
// E.g. in row 4, and column 5 we have set value 512 ('1000000000') which means RACH can be sent at subframe 9.
// E.g. in row 20 and column 5 we have set value 66  ('0001000010') which means RACH can be sent at subframe 1 or 6
int64_t table_6_3_3_2_2_prachConfig_Index [256][9] = {
//format,   format,       x,          y,        SFN_nbr,   star_symb,   slots_sfn,    occ_slot,  duration
{0,          -1,          16,         1,          2,          0,         1,         1,          0},          // (subframe number)           1
{0,          -1,          16,         1,          16,         0,         1,         1,          0},          // (subframe number)           4
{0,          -1,          16,         1,          128,        0,         1,         1,          0},          // (subframe number)           7
{0,          -1,          16,         1,          512,        0,         1,         1,          0},          // (subframe number)           9
{0,          -1,          8,          1,          2,          0,         1,         1,          0},          // (subframe number)           1
{0,          -1,          8,          1,          16,         0,         1,         1,          0},          // (subframe number)           4
{0,          -1,          8,          1,          128,        0,         1,         1,          0},          // (subframe number)           7
{0,          -1,          8,          1,          512,        0,         1,         1,          0},          // (subframe number)           9
{0,          -1,          4,          1,          2,          0,         1,         1,          0},          // (subframe number)           1
{0,          -1,          4,          1,          16,         0,         1,         1,          0},          // (subframe number)           4
{0,          -1,          4,          1,          128,        0,         1,         1,          0},          // (subframe number)           7
{0,          -1,          4,          1,          512,        0,         1,         1,          0},          // (subframe number)           9
{0,          -1,          2,          1,          2,          0,         1,         1,          0},          // (subframe number)           1
{0,          -1,          2,          1,          16,         0,         1,         1,          0},          // (subframe number)           4
{0,          -1,          2,          1,          128,        0,         1,         1,          0},          // (subframe number)           7
{0,          -1,          2,          1,          512,        0,         1,         1,          0},          // (subframe number)           9
{0,          -1,          1,          0,          2,          0,         1,         1,          0},          // (subframe number)           1
{0,          -1,          1,          0,          16,         0,         1,         1,          0},          // (subframe number)           4
{0,          -1,          1,          0,          128,        0,         1,         1,          0},          // (subframe number)           7
{0,          -1,          1,          0,          66,         0,         1,         1,          0},          // (subframe number)           1,6
{0,          -1,          1,          0,          132,        0,         1,         1,          0},          // (subframe number)           2,7
{0,          -1,          1,          0,          264,        0,         1,         1,          0},          // (subframe number)           3,8
{0,          -1,          1,          0,          146,        0,         1,         1,          0},          // (subframe number)           1,4,7
{0,          -1,          1,          0,          292,        0,         1,         1,          0},          // (subframe number)           2,5,8
{0,          -1,          1,          0,          584,        0,         1,         1,          0},          // (subframe number)           3, 6, 9
{0,          -1,          1,          0,          341,        0,         1,         1,          0},          // (subframe number)           0,2,4,6,8
{0,          -1,          1,          0,          682,        0,         1,         1,          0},          // (subframe number)           1,3,5,7,9
{0,          -1,          1,          0,          1023,       0,         1,         1,          0},          // (subframe number)           0,1,2,3,4,5,6,7,8,9
{1,          -1,          16,         1,          2,          0,         1,         1,          0},          // (subframe number)           1
{1,          -1,          16,         1,          16,         0,         1,         1,          0},          // (subframe number)           4
{1,          -1,          16,         1,          128,        0,         1,         1,          0},          // (subframe number)           7
{1,          -1,          16,         1,          512,        0,         1,         1,          0},          // (subframe number)           9
{1,          -1,          8,          1,          2,          0,         1,         1,          0},          // (subframe number)           1
{1,          -1,          8,          1,          16,         0,         1,         1,          0},          // (subframe number)           4
{1,          -1,          8,          1,          128,        0,         1,         1,          0},          // (subframe number)           7
{1,          -1,          8,          1,          512,        0,         1,         1,          0},          // (subframe number)           9
{1,          -1,          4,          1,          2,          0,         1,         1,          0},          // (subframe number)           1
{1,          -1,          4,          1,          16,         0,         1,         1,          0},          // (subframe number)           4
{1,          -1,          4,          1,          128,        0,         1,         1,          0},          // (subframe number)           7
{1,          -1,          4,          1,          512,        0,         1,         1,          0},          // (subframe number)           9
{1,          -1,          2,          1,          2,          0,         1,         1,          0},          // (subframe number)           1
{1,          -1,          2,          1,          16,         0,         1,         1,          0},          // (subframe number)           4
{1,          -1,          2,          1,          128,        0,         1,         1,          0},          // (subframe number)           7
{1,          -1,          2,          1,          512,        0,         1,         1,          0},          // (subframe number)           9
{1,          -1,          1,          0,          2,          0,         1,         1,          0},          // (subframe number)           1
{1,          -1,          1,          0,          16,         0,         1,         1,          0},          // (subframe number)           4
{1,          -1,          1,          0,          128,        0,         1,         1,          0},          // (subframe number)           7
{1,          -1,          1,          0,          66,         0,         1,         1,          0},          // (subframe number)           1,6
{1,          -1,          1,          0,          132,        0,         1,         1,          0},          // (subframe number)           2,7
{1,          -1,          1,          0,          264,        0,         1,         1,          0},          // (subframe number)           3,8
{1,          -1,          1,          0,          146,        0,         1,         1,          0},          // (subframe number)           1,4,7
{1,          -1,          1,          0,          292,        0,         1,         1,          0},          // (subframe number)           2,5,8
{1,          -1,          1,          0,          584,        0,         1,         1,          0},          // (subframe number)           3,6,9
{2,          -1,          16,         1,          2,          0,         1,         1,          0},          // (subframe number)           1
{2,          -1,          8,          1,          2,          0,         1,         1,          0},          // (subframe number)           1
{2,          -1,          4,          0,          2,          0,         1,         1,          0},          // (subframe number)           1
{2,          -1,          2,          0,          2,          0,         1,         1,          0},          // (subframe number)           1
{2,          -1,          2,          0,          32,         0,         1,         1,          0},          // (subframe number)           5
{2,          -1,          1,          0,          2,          0,         1,         1,          0},          // (subframe number)           1
{2,          -1,          1,          0,          32,         0,         1,         1,          0},          // (subframe number)           5
{3,          -1,          16,         1,          2,          0,         1,         1,          0},          // (subframe number)           1
{3,          -1,          16,         1,          16,         0,         1,         1,          0},          // (subframe number)           4
{3,          -1,          16,         1,          128,        0,         1,         1,          0},          // (subframe number)           7
{3,          -1,          16,         1,          512,        0,         1,         1,          0},          // (subframe number)           9
{3,          -1,          8,          1,          2,          0,         1,         1,          0},          // (subframe number)           1
{3,          -1,          8,          1,          16,         0,         1,         1,          0},          // (subframe number)           4
{3,          -1,          8,          1,          128,        0,         1,         1,          0},          // (subframe number)           7
{3,          -1,          4,          1,          2,          0,         1,         1,          0},          // (subframe number)           1
{3,          -1,          4,          1,          16,         0,         1,         1,          0},          // (subframe number)           4
{3,          -1,          4,          1,          128,        0,         1,         1,          0},          // (subframe number)           7
{3,          -1,          4,          1,          512,        0,         1,         1,          0},          // (subframe number)           9
{3,          -1,          2,          1,          2,          0,         1,         1,          0},          // (subframe number)           1
{3,          -1,          2,          1,          16,         0,         1,         1,          0},          // (subframe number)           4
{3,          -1,          2,          1,          128,        0,         1,         1,          0},          // (subframe number)           7
{3,          -1,          2,          1,          512,        0,         1,         1,          0},          // (subframe number)           9
{3,          -1,          1,          0,          2,          0,         1,         1,          0},          // (subframe number)           1
{3,          -1,          1,          0,          16,         0,         1,         1,          0},          // (subframe number)           4
{3,          -1,          1,          0,          128,        0,         1,         1,          0},          // (subframe number)           7
{3,          -1,          1,          0,          66,         0,         1,         1,          0},          // (subframe number)           1,6
{3,          -1,          1,          0,          132,        0,         1,         1,          0},          // (subframe number)           2,7
{3,          -1,          1,          0,          264,        0,         1,         1,          0},          // (subframe number)           3,8
{3,          -1,          1,          0,          146,        0,         1,         1,          0},          // (subframe number)           1,4,7
{3,          -1,          1,          0,          292,        0,         1,         1,          0},          // (subframe number)           2,5,8
{3,          -1,          1,          0,          584,        0,         1,         1,          0},          // (subframe number)           3, 6, 9
{3,          -1,          1,          0,          341,        0,         1,         1,          0},          // (subframe number)           0,2,4,6,8
{3,          -1,          1,          0,          682,        0,         1,         1,          0},          // (subframe number)           1,3,5,7,9
{3,          -1,          1,          0,          1023,       0,         1,         1,          0},          // (subframe number)           0,1,2,3,4,5,6,7,8,9
{0xa1,       -1,          16,         0,          528,        0,          1,          6,          2},          // (subframe number)           4,9
{0xa1,       -1,          16,         1,          16,         0,          2,          6,          2},          // (subframe number)           4
{0xa1,       -1,          8,          0,          528,        0,          1,          6,          2},          // (subframe number)           4,9
{0xa1,       -1,          8,          1,          16,         0,          2,          6,          2},          // (subframe number)           4
{0xa1,       -1,          4,          0,          528,        0,          1,          6,          2},          // (subframe number)           4,9
{0xa1,       -1,          4,          1,          528,        0,          1,          6,          2},          // (subframe number)           4,9
{0xa1,       -1,          4,          0,          16,         0,          2,          6,          2},          // (subframe number)           4
{0xa1,       -1,          2,          0,          528,        0,          1,          6,          2},          // (subframe number)           4,9
{0xa1,       -1,          2,          0,          2,          0,          2,          6,          2},          // (subframe number)           1
{0xa1,       -1,          2,          0,          16,         0,          2,          6,          2},          // (subframe number)           4
{0xa1,       -1,          2,          0,          128,        0,          2,          6,          2},          // (subframe number)           7
{0xa1,       -1,          1,          0,          16,         0,          1,          6,          2},          // (subframe number)           4
{0xa1,       -1,          1,          0,          66,         0,          1,          6,          2},          // (subframe number)           1,6
{0xa1,       -1,          1,          0,          528,        0,          1,          6,          2},          // (subframe number)           4,9
{0xa1,       -1,          1,          0,          2,          0,          2,          6,          2},          // (subframe number)           1
{0xa1,       -1,          1,          0,          128,        0,          2,          6,          2},          // (subframe number)           7
{0xa1,       -1,          1,          0,          132,        0,          2,          6,          2},          // (subframe number)           2,7
{0xa1,       -1,          1,          0,          146,        0,          2,          6,          2},          // (subframe number)           1,4,7
{0xa1,       -1,          1,          0,          341,        0,          2,          6,          2},          // (subframe number)           0,2,4,6,8
{0xa1,       -1,          1,          0,          1023,       0,          2,          6,          2},          // (subframe number)           0,1,2,3,4,5,6,7,8,9
{0xa1,       -1,          1,          0,          682,        0,          2,          6,          2},          // (subframe number)           1,3,5,7,9
{0xa1,       0xb1,        2,          0,          528,        0,          1,          7,          2},          // (subframe number)           4,9
{0xa1,       0xb1,        2,          0,          16,         0,          2,          7,          2},          // (subframe number)           4
{0xa1,       0xb1,        1,          0,          16,         0,          1,          7,          2},          // (subframe number)           4
{0xa1,       0xb1,        1,          0,          66,         0,          1,          7,          2},          // (subframe number)           1,6
{0xa1,       0xb1,        1,          0,          528,        0,          1,          7,          2},          // (subframe number)           4,9
{0xa1,       0xb1,        1,          0,          2,          0,          2,          7,          2},          // (subframe number)           1
{0xa1,       0xb1,        1,          0,          128,        0,          2,          7,          2},          // (subframe number)           7
{0xa1,       0xb1,        1,          0,          146,        0,          2,          7,          2},          // (subframe number)           1,4,7
{0xa1,       0xb1,        1,          0,          341,        0,          2,          7,          2},          // (subframe number)           0,2,4,6,8
{0xa2,       -1,          16,         1,          580,        0,          1,          3,          4},          // (subframe number)           2,6,9
{0xa2,       -1,          16,         1,          16,         0,          2,          3,          4},          // (subframe number)           4
{0xa2,       -1,          8,          1,          580,        0,          1,          3,          4},          // (subframe number)           2,6,9
{0xa2,       -1,          8,          1,          16,         0,          2,          3,          4},          // (subframe number)           4
{0xa2,       -1,          4,          0,          580,        0,          1,          3,          4},          // (subframe number)           2,6,9
{0xa2,       -1,          4,          0,          16,         0,          2,          3,          4},          // (subframe number)           4
{0xa2,       -1,          2,          1,          580,        0,          1,          3,          4},          // (subframe number)           2,6,9
{0xa2,       -1,          2,          0,          2,          0,          2,          3,          4},          // (subframe number)           1
{0xa2,       -1,          2,          0,          16,         0,          2,          3,          4},          // (subframe number)           4
{0xa2,       -1,          2,          0,          128,        0,          2,          3,          4},          // (subframe number)           7
{0xa2,       -1,          1,          0,          16,         0,          1,          3,          4},          // (subframe number)           4
{0xa2,       -1,          1,          0,          66,         0,          1,          3,          4},          // (subframe number)           1,6
{0xa2,       -1,          1,          0,          528,        0,          1,          3,          4},          // (subframe number)           4,9
{0xa2,       -1,          1,          0,          2,          0,          2,          3,          4},          // (subframe number)           1
{0xa2,       -1,          1,          0,          128,        0,          2,          3,          4},          // (subframe number)           7
{0xa2,       -1,          1,          0,          132,        0,          2,          3,          4},          // (subframe number)           2,7
{0xa2,       -1,          1,          0,          146,        0,          2,          3,          4},          // (subframe number)           1,4,7
{0xa2,       -1,          1,          0,          341,        0,          2,          3,          4},          // (subframe number)           0,2,4,6,8
{0xa2,       -1,          1,          0,          1023,       0,          2,          3,          4},          // (subframe number)           0,1,2,3,4,5,6,7,8,9
{0xa2,       -1,          1,          0,          682,        0,          2,          3,          4},          // (subframe number)           1,3,5,7,9
{0xa2,       0xb2,        2,          1,          580,        0,          1,          3,          4},          // (subframe number)           2,6,9
{0xa2,       0xb2,        2,          0,          16,         0,          2,          3,          4},          // (subframe number)           4
{0xa2,       0xb2,        1,          0,          16,         0,          1,          3,          4},          // (subframe number)           4
{0xa2,       0xb2,        1,          0,          66,         0,          1,          3,          4},          // (subframe number)           1,6
{0xa2,       0xb2,        1,          0,          528,        0,          1,          3,          4},          // (subframe number)           4,9
{0xa2,       0xb2,        1,          0,          2,          0,          2,          3,          4},          // (subframe number)           1
{0xa2,       0xb2,        1,          0,          128,        0,          2,          3,          4},          // (subframe number)           7
{0xa2,       0xb2,        1,          0,          146,        0,          2,          3,          4},          // (subframe number)           1,4,7
{0xa2,       0xb2,        1,          0,          341,        0,          2,          3,          4},          // (subframe number)           0,2,4,6,8
{0xa2,       0xb2,        1,          0,          1023,       0,          2,          3,          4},          // (subframe number)           0,1,2,3,4,5,6,7,8,9
{0xa3,       -1,          16,         1,          528,        0,          1,          2,          6},          // (subframe number)           4,9
{0xa3,       -1,          16,         1,          16,         0,          2,          2,          6},          // (subframe number)           4
{0xa3,       -1,          8,          1,          528,        0,          1,          2,          6},          // (subframe number)           4,9
{0xa3,       -1,          8,          1,          16,         0,          2,          2,          6},          // (subframe number)           4
{0xa3,       -1,          4,          0,          528,        0,          1,          2,          6},          // (subframe number)           4,9
{0xa3,       -1,          4,          0,          16,         0,          2,          2,          6},          // (subframe number)           4
{0xa3,       -1,          2,          1,          580,        0,          2,          2,          6},          // (subframe number)           2,6,9
{0xa3,       -1,          2,          0,          2,          0,          2,          2,          6},          // (subframe number)           1
{0xa3,       -1,          2,          0,          16,         0,          2,          2,          6},          // (subframe number)           4
{0xa3,       -1,          2,          0,          128,        0,          2,          2,          6},          // (subframe number)           7
{0xa3,       -1,          1,          0,          16,         0,          1,          2,          6},          // (subframe number)           4
{0xa3,       -1,          1,          0,          66,         0,          1,          2,          6},          // (subframe number)           1,6
{0xa3,       -1,          1,          0,          528,        0,          1,          2,          6},          // (subframe number)           4,9
{0xa3,       -1,          1,          0,          2,          0,          2,          2,          6},          // (subframe number)           1
{0xa3,       -1,          1,          0,          128,        0,          2,          2,          6},          // (subframe number)           7
{0xa3,       -1,          1,          0,          132,        0,          2,          2,          6},          // (subframe number)           2,7
{0xa3,       -1,          1,          0,          146,        0,          2,          2,          6},          // (subframe number)           1,4,7
{0xa3,       -1,          1,          0,          341,        0,          2,          2,          6},          // (subframe number)           0,2,4,6,8
{0xa3,       -1,          1,          0,          1023,       0,          2,          2,          6},          // (subframe number)           0,1,2,3,4,5,6,7,8,9
{0xa3,       -1,          1,          0,          682,        0,          2,          2,          6},          // (subframe number)           1,3,5,7,9
{0xa3,       0xb3,        2,          1,          580,        0,          2,          2,          6},          // (subframe number)           2,6,9
{0xa3,       0xb3,        2,          0,          16,         0,          2,          2,          6},          // (subframe number)           4
{0xa3,       0xb3,        1,          0,          16,         0,          1,          2,          6},          // (subframe number)           4
{0xa3,       0xb3,        1,          0,          66,         0,          1,          2,          6},          // (subframe number)           1,6
{0xa3,       0xb3,        1,          0,          528,        0,          1,          2,          6},          // (subframe number)           4,9
{0xa3,       0xb3,        1,          0,          2,          0,          2,          2,          6},          // (subframe number)           1
{0xa3,       0xb3,        1,          0,          128,        0,          2,          2,          6},          // (subframe number)           7
{0xa3,       0xb3,        1,          0,          146,        0,          2,          2,          6},          // (subframe number)           1,4,7
{0xa3,       0xb3,        1,          0,          341,        0,          2,          2,          6},          // (subframe number)           0,2,4,6,8
{0xa3,       0xb3,        1,          0,          1023,       0,          2,          2,          6},          // (subframe number)           0,1,2,3,4,5,6,7,8,9
{0xb1,       -1,          16,         0,          528,        0,          1,          7,          2},          // (subframe number)           4,9
{0xb1,       -1,          16,         1,          16,         0,          2,          7,          2},          // (subframe number)           4
{0xb1,       -1,          8,          0,          528,        0,          1,          7,          2},          // (subframe number)           4,9
{0xb1,       -1,          8,          1,          16,         0,          2,          7,          2},          // (subframe number)           4
{0xb1,       -1,          4,          0,          528,        0,          1,          7,          2},          // (subframe number)           4,9
{0xb1,       -1,          4,          1,          528,        0,          1,          7,          2},          // (subframe number)           4,9
{0xb1,       -1,          4,          0,          16,         0,          2,          7,          2},          // (subframe number)           4
{0xb1,       -1,          2,          0,          528,        0,          1,          7,          2},          // (subframe number)           4,9
{0xb1,       -1,          2,          0,          2,          0,          2,          7,          2},          // (subframe number)           1
{0xb1,       -1,          2,          0,          16,         0,          2,          7,          2},          // (subframe number)           4
{0xb1,       -1,          2,          0,          128,        0,          2,          7,          2},          // (subframe number)           7
{0xb1,       -1,          1,          0,          16,         0,          1,          7,          2},          // (subframe number)           4
{0xb1,       -1,          1,          0,          66,         0,          1,          7,          2},          // (subframe number)           1,6
{0xb1,       -1,          1,          0,          528,        0,          1,          7,          2},          // (subframe number)           4,9
{0xb1,       -1,          1,          0,          2,          0,          2,          7,          2},          // (subframe number)           1
{0xb1,       -1,          1,          0,          128,        0,          2,          7,          2},          // (subframe number)           7
{0xb1,       -1,          1,          0,          132,        0,          2,          7,          2},          // (subframe number)           2,7
{0xb1,       -1,          1,          0,          146,        0,          2,          7,          2},          // (subframe number)           1,4,7
{0xb1,       -1,          1,          0,          341,        0,          2,          7,          2},          // (subframe number)           0,2,4,6,8
{0xb1,       -1,          1,          0,          1023,       0,          2,          7,          2},          // (subframe number)           0,1,2,3,4,5,6,7,8,9
{0xb1,       -1,          1,          0,          682,        0,          2,          7,          2},          // (subframe number)           1,3,5,7,9
{0xb4,       -1,          16,         0,          528,        0,          2,          1,          12},         // (subframe number)           4,9
{0xb4,       -1,          16,         1,          16,         0,          2,          1,          12},         // (subframe number)           4
{0xb4,       -1,          8,          0,          528,        0,          2,          1,          12},         // (subframe number)           4,9
{0xb4,       -1,          8,          1,          16,         0,          2,          1,          12},         // (subframe number)           4
{0xb4,       -1,          4,          0,          528,        0,          2,          1,          12},         // (subframe number)           4,9
{0xb4,       -1,          4,          0,          16,         0,          2,          1,          12},         // (subframe number)           4
{0xb4,       -1,          4,          1,          528,        0,          2,          1,          12},         // (subframe number)           4,9
{0xb4,       -1,          2,          0,          528,        0,          2,          1,          12},         // (subframe number)           4,9
{0xb4,       -1,          2,          0,          2,          0,          2,          1,          12},         // (subframe number)           1
{0xb4,       -1,          2,          0,          16,         0,          2,          1,          12},         // (subframe number)           4
{0xb4,       -1,          2,          0,          128,        0,          2,          1,          12},         // (subframe number)           7
{0xb4,       -1,          1,          0,          2,          0,          2,          1,          12},         // (subframe number)           1
{0xb4,       -1,          1,          0,          16,         0,          2,          1,          12},         // (subframe number)           4
{0xb4,       -1,          1,          0,          128,        0,          2,          1,          12},         // (subframe number)           7
{0xb4,       -1,          1,          0,          66,         0,          2,          1,          12},         // (subframe number)           1,6
{0xb4,       -1,          1,          0,          132,        0,          2,          1,          12},         // (subframe number)           2,7
{0xb4,       -1,          1,          0,          528,        0,          2,          1,          12},         // (subframe number)           4,9
{0xb4,       -1,          1,          0,          146,        0,          2,          1,          12},         // (subframe number)           1,4,7
{0xb4,       -1,          1,          0,          341,        0,          2,          1,          12},         // (subframe number)           0,2,4,6,8
{0xb4,       -1,          1,          0,          1023,       0,          2,          1,          12},         // (subframe number)           0,1,2,3,4,5,6,7,8,9
{0xb4,       -1,          1,          0,          682,        0,          2,          1,          12},         // (subframe number)           1,3,5,7,9
{0xc0,       -1,          8,          1,          16,         0,          2,          7,          2},          // (subframe number)           4
{0xc0,       -1,          4,          1,          528,        0,          1,          7,          2},          // (subframe number)           4,9
{0xc0,       -1,          4,          0,          16,         0,          2,          7,          2},          // (subframe number)           4
{0xc0,       -1,          2,          0,          528,        0,          1,          7,          2},          // (subframe number)           4,9
{0xc0,       -1,          2,          0,          2,          0,          2,          7,          2},          // (subframe number)           1
{0xc0,       -1,          2,          0,          16,         0,          2,          7,          2},          // (subframe number)           4
{0xc0,       -1,          2,          0,          128,        0,          2,          7,          2},          // (subframe number)           7
{0xc0,       -1,          1,          0,          16,         0,          1,          7,          2},          // (subframe number)           4
{0xc0,       -1,          1,          0,          66,         0,          1,          7,          2},          // (subframe number)           1,6
{0xc0,       -1,          1,          0,          528,        0,          1,          7,          2},          // (subframe number)           4,9
{0xc0,       -1,          1,          0,          2,          0,          2,          7,          2},          // (subframe number)           1
{0xc0,       -1,          1,          0,          128,        0,          2,          7,          2},          // (subframe number)           7
{0xc0,       -1,          1,          0,          132,        0,          2,          7,          2},          // (subframe number)           2,7
{0xc0,       -1,          1,          0,          146,        0,          2,          7,          2},          // (subframe number)           1,4,7
{0xc0,       -1,          1,          0,          341,        0,          2,          7,          2},          // (subframe number)           0,2,4,6,8
{0xc0,       -1,          1,          0,          1023,       0,          2,          7,          2},          // (subframe number)           0,1,2,3,4,5,6,7,8,9
{0xc0,       -1,          1,          0,          682,        0,          2,          7,          2},          // (subframe number)           1,3,5,7,9
{0xc2,       -1,          16,         1,          528,        0,          1,          2,          6},          // (subframe number)           4,9
{0xc2,       -1,          16,         1,          16,         0,          2,          2,          6},          // (subframe number)           4
{0xc2,       -1,          8,          1,          528,        0,          1,          2,          6},          // (subframe number)           4,9
{0xc2,       -1,          8,          1,          16,         0,          2,          2,          6},          // (subframe number)           4
{0xc2,       -1,          4,          0,          528,        0,          1,          2,          6},          // (subframe number)           4,9
{0xc2,       -1,          4,          0,          16,         0,          2,          2,          6},          // (subframe number)           4
{0xc2,       -1,          2,          1,          580,        0,          2,          2,          6},          // (subframe number)           2,6,9
{0xc2,       -1,          2,          0,          2,          0,          2,          2,          6},          // (subframe number)           1
{0xc2,       -1,          2,          0,          16,         0,          2,          2,          6},          // (subframe number)           4
{0xc2,       -1,          2,          0,          128,        0,          2,          2,          6},          // (subframe number)           7
{0xc2,       -1,          1,          0,          16,         0,          1,          2,          6},          // (subframe number)           4
{0xc2,       -1,          1,          0,          66,         0,          1,          2,          6},          // (subframe number)           1,6
{0xc2,       -1,          1,          0,          528,        0,          1,          2,          6},          // (subframe number)           4,9
{0xc2,       -1,          1,          0,          2,          0,          2,          2,          6},          // (subframe number)           1
{0xc2,       -1,          1,          0,          128,        0,          2,          2,          6},          // (subframe number)           7
{0xc2,       -1,          1,          0,          132,        0,          2,          2,          6},          // (subframe number)           2,7
{0xc2,       -1,          1,          0,          146,        0,          2,          2,          6},          // (subframe number)           1,4,7
{0xc2,       -1,          1,          0,          341,        0,          2,          2,          6},          // (subframe number)           0,2,4,6,8
{0xc2,       -1,          1,          0,          1023,       0,          2,          2,          6},          // (subframe number)           0,1,2,3,4,5,6,7,8,9
{0xc2,       -1,          1,          0,          682,        0,          2,          2,          6}                    // (subframe number)           1,3,5,7,9
};
// Table 6.3.3.2-3: Random access configurations for FR1 and unpaired spectrum
int64_t table_6_3_3_2_3_prachConfig_Index [256][9] = {
//format,     format,      x,         y,     SFN_nbr,   star_symb,   slots_sfn,  occ_slot,  duration
{0,            -1,         16,        1,         512,         0,        1,        1,         0},         // (subrame number 9)
{0,            -1,         8,         1,         512,         0,        1,        1,         0},         // (subrame number 9)
{0,            -1,         4,         1,         512,         0,        1,        1,         0},         // (subrame number 9)
{0,            -1,         2,         0,         512,         0,        1,        1,         0},         // (subrame number 9)
{0,            -1,         2,         1,         512,         0,        1,        1,         0},         // (subrame number 9)
{0,            -1,         2,         0,         16,          0,        1,        1,         0},         // (subrame number 4)
{0,            -1,         2,         1,         16,          0,        1,        1,         0},         // (subrame number 4)
{0,            -1,         1,         0,         512,         0,        1,        1,         0},         // (subrame number 9)
{0,            -1,         1,         0,         256,         0,        1,        1,         0},         // (subrame number 8)
{0,            -1,         1,         0,         128,         0,        1,        1,         0},         // (subrame number 7)
{0,            -1,         1,         0,         64,          0,        1,        1,         0},         // (subrame number 6)
{0,            -1,         1,         0,         32,          0,        1,        1,         0},         // (subrame number 5)
{0,            -1,         1,         0,         16,          0,        1,        1,         0},         // (subrame number 4)
{0,            -1,         1,         0,         8,           0,        1,        1,         0},         // (subrame number 3)
{0,            -1,         1,         0,         4,           0,        1,        1,         0},         // (subrame number 2)
{0,            -1,         1,         0,         66,          0,        1,        1,         0},         // (subrame number 1,6)
{0,            -1,         1,         0,         66,          7,        1,        1,         0},         // (subrame number 1,6)
{0,            -1,         1,         0,         528,         0,        1,        1,         0},         // (subrame number 4,9)
{0,            -1,         1,         0,         264,         0,        1,        1,         0},         // (subrame number 3,8)
{0,            -1,         1,         0,         132,         0,        1,        1,         0},         // (subrame number 2,7)
{0,            -1,         1,         0,         768,         0,        1,        1,         0},         // (subrame number 8,9)
{0,            -1,         1,         0,         784,         0,        1,        1,         0},         // (subrame number 4,8,9)
{0,            -1,         1,         0,         536,         0,        1,        1,         0},         // (subrame number 3,4,9)
{0,            -1,         1,         0,         896,         0,        1,        1,         0},         // (subrame number 7,8,9)
{0,            -1,         1,         0,         792,         0,        1,        1,         0},         // (subrame number 3,4,8,9)
{0,            -1,         1,         0,         960,         0,        1,        1,         0},         // (subrame number 6,7,8,9)
{0,            -1,         1,         0,         594,         0,        1,        1,         0},         // (subrame number 1,4,6,9)
{0,            -1,         1,         0,         682,         0,        1,        1,         0},         // (subrame number 1,3,5,7,9)
{1,            -1,         16,        1,         128,         0,        1,        1,         0},         // (subrame number 7)
{1,            -1,         8,         1,         128,         0,        1,        1,         0},         // (subrame number 7)
{1,            -1,         4,         1,         128,         0,        1,        1,         0},         // (subrame number 7)
{1,            -1,         2,         0,         128,         0,        1,        1,         0},         // (subrame number 7)
{1,            -1,         2,         1,         128,         0,        1,        1,         0},         // (subrame number 7)
{1,            -1,         1,         0,         128,         0,        1,        1,         0},         // (subrame number 7)
{2,            -1,         16,        1,         64,          0,        1,        1,         0},         // (subrame number 6)
{2,            -1,         8,         1,         64,          0,        1,        1,         0},         // (subrame number 6)
{2,            -1,         4,         1,         64,          0,        1,        1,         0},         // (subrame number 6)
{2,            -1,         2,         0,         64,          7,        1,        1,         0},         // (subrame number 6)
{2,            -1,         2,         1,         64,          7,        1,        1,         0},         // (subrame number 6)
{2,            -1,         1,         0,         64,          7,        1,        1,         0},         // (subrame number 6)
{3,            -1,         16,        1,         512,         0,        1,        1,         0},         // (subrame number 9)
{3,            -1,         8,         1,         512,         0,        1,        1,         0},         // (subrame number 9)
{3,            -1,         4,         1,         512,         0,        1,        1,         0},         // (subrame number 9)
{3,            -1,         2,         0,         512,         0,        1,        1,         0},         // (subrame number 9)
{3,            -1,         2,         1,         512,         0,        1,        1,         0},         // (subrame number 9)
{3,            -1,         2,         0,         16,          0,        1,        1,         0},         // (subrame number 4)
{3,            -1,         2,         1,         16,          0,        1,        1,         0},         // (subrame number 4)
{3,            -1,         1,         0,         512,         0,        1,        1,         0},         // (subrame number 9)
{3,            -1,         1,         0,         256,         0,        1,        1,         0},         // (subrame number 8)
{3,            -1,         1,         0,         128,         0,        1,        1,         0},         // (subrame number 7)
{3,            -1,         1,         0,         64,          0,        1,        1,         0},         // (subrame number 6)
{3,            -1,         1,         0,         32,          0,        1,        1,         0},         // (subrame number 5)
{3,            -1,         1,         0,         16,          0,        1,        1,         0},         // (subrame number 4)
{3,            -1,         1,         0,         8,           0,        1,        1,         0},         // (subrame number 3)
{3,            -1,         1,         0,         4,           0,        1,        1,         0},         // (subrame number 2)
{3,            -1,         1,         0,         66,          0,        1,        1,         0},         // (subrame number 1,6)
{3,            -1,         1,         0,         66,          7,        1,        1,         0},         // (subrame number 1,6)
{3,            -1,         1,         0,         528,         0,        1,        1,         0},         // (subrame number 4,9)
{3,            -1,         1,         0,         264,         0,        1,        1,         0},         // (subrame number 3,8)
{3,            -1,         1,         0,         132,         0,        1,        1,         0},         // (subrame number 2,7)
{3,            -1,         1,         0,         768,         0,        1,        1,         0},         // (subrame number 8,9)
{3,            -1,         1,         0,         784,         0,        1,        1,         0},         // (subrame number 4,8,9)
{3,            -1,         1,         0,         536,         0,        1,        1,         0},         // (subrame number 3,4,9)
{3,            -1,         1,         0,         896,         0,        1,        1,         0},         // (subrame number 7,8,9)
{3,            -1,         1,         0,         792,         0,        1,        1,         0},         // (subrame number 3,4,8,9)
{3,            -1,         1,         0,         594,         0,        1,        1,         0},         // (subrame number 1,4,6,9)
{3,            -1,         1,         0,         682,         0,        1,        1,         0},         // (subrame number 1,3,5,7,9)
{0xa1,         -1,         16,        1,         512,         0,         2,         6,         2},         // (subrame number 9)
{0xa1,         -1,         8,         1,         512,         0,         2,         6,         2},         // (subrame number 9)
{0xa1,         -1,         4,         1,         512,         0,         1,         6,         2},         // (subrame number 9)
{0xa1,         -1,         2,         1,         512,         0,         1,         6,         2},         // (subrame number 9)
{0xa1,         -1,         2,         1,         528,         7,         1,         3,         2},         // (subrame number 4,9)
{0xa1,         -1,         2,         1,         640,         7,         1,         3,         2},         // (subrame number 7,9)
{0xa1,         -1,         2,         1,         640,         0,         1,         6,         2},         // (subrame number 7,9)
{0xa1,         -1,         2,         1,         768,         0,         2,         6,         2},         // (subrame number 8,9)
{0xa1,         -1,         2,         1,         528,         0,         2,         6,         2},         // (subrame number 4,9)
{0xa1,         -1,         2,         1,         924,         0,         1,         6,         2},         // (subrame number 2,3,4,7,8,9)
{0xa1,         -1,         1,         0,         512,         0,         2,         6,         2},         // (subrame number 9)
{0xa1,         -1,         1,         0,         512,         7,         1,         3,         2},         // (subrame number 9)
{0xa1,         -1,         1,         0,         512,         0,         1,         6,         2},         // (subrame number 9)
{0xa1,         -1,         1,         0,         768,         0,         2,         6,         2},         // (subrame number 8,9)
{0xa1,         -1,         1,         0,         528,         0,         1,         6,         2},         // (subrame number 4,9)
{0xa1,         -1,         1,         0,         640,         7,         1,         3,         2},         // (subrame number 7,9)
{0xa1,         -1,         1,         0,         792,         0,         1,         6,         2},         // (subrame number 3,4,8,9)
{0xa1,         -1,         1,         0,         792,         0,         2,         6,         2},         // (subrame number 3,4,8,9)
{0xa1,         -1,         1,         0,         682,         0,         1,         6,         2},         // (subrame number 1,3,5,7,9)
{0xa1,         -1,         1,         0,         1023,        7,         1,         3,         2},         // (subrame number 0,1,2,3,4,5,6,7,8,9)
{0xa2,         -1,         16,        1,         512,         0,         2,         3,         4},         // (subrame number 9)
{0xa2,         -1,         8,         1,         512,         0,         2,         3,         4},         // (subrame number 9)
{0xa2,         -1,         4,         1,         512,         0,         1,         3,         4},         // (subrame number 9)
{0xa2,         -1,         2,         1,         640,         0,         1,         3,         4},         // (subrame number 7,9)
{0xa2,         -1,         2,         1,         768,         0,         2,         3,         4},         // (subrame number 8,9)
{0xa2,         -1,         2,         1,         640,         9,         1,         1,         4},         // (subrame number 7,9)
{0xa2,         -1,         2,         1,         528,         9,         1,         1,         4},         // (subrame number 4,9)
{0xa2,         -1,         2,         1,         528,         0,         2,         3,         4},         // (subrame number 4,9)
{0xa2,         -1,         16,        1,         924,         0,         1,         3,         4},         // (subrame number 2,3,4,7,8,9)
{0xa2,         -1,         1,         0,         4,           0,         1,         3,         4},         // (subrame number 2)
{0xa2,         -1,         1,         0,         128,         0,         1,         3,         4},         // (subrame number 7)
{0xa2,         -1,         2,         1,         512,         0,         1,         3,         4},         // (subrame number 9)
{0xa2,         -1,         1,         0,         512,         0,         2,         3,         4},         // (subrame number 9)
{0xa2,         -1,         1,         0,         512,         9,         1,         1,         4},         // (subrame number 9)
{0xa2,         -1,         1,         0,         512,         0,         1,         3,         4},         // (subrame number 9)
{0xa2,         -1,         1,         0,         132,         0,         1,         3,         4},         // (subrame number 2,7)
{0xa2,         -1,         1,         0,         768,         0,         2,         3,         4},         // (subrame number 8,9)
{0xa2,         -1,         1,         0,         528,         0,         1,         3,         4},         // (subrame number 4,9)
{0xa2,         -1,         1,         0,         640,         9,         1,         1,         4},         // (subrame number 7,9)
{0xa2,         -1,         1,         0,         792,         0,         1,         3,         4},         // (subrame number 3,4,8,9)
{0xa2,         -1,         1,         0,         792,         0,         2,         3,         4},         // (subrame number 3,4,8,9)
{0xa2,         -1,         1,         0,         682,         0,         1,         3,         4},         // (subrame number 1,3,5,7,9)
{0xa2,         -1,         1,         0,         1023,        9,         1,         1,         4},         // (subrame number 0,1,2,3,4,5,6,7,8,9)
{0xa3,         -1,         16,        1,         512,         0,         2,         2,         6},         // (subrame number 9)
{0xa3,         -1,         8,         1,         512,         0,         2,         2,         6},         // (subrame number 9)
{0xa3,         -1,         4,         1,         512,         0,         1,         2,         6},         // (subrame number 9)
{0xa3,         -1,         2,         1,         528,         7,         1,         1,         6},         // (subrame number 4,9)
{0xa3,         -1,         2,         1,         640,         7,         1,         1,         6},         // (subrame number 7,9)
{0xa3,         -1,         2,         1,         640,         0,         1,         2,         6},         // (subrame number 7,9)
{0xa3,         -1,         2,         1,         528,         0,         2,         2,         6},         // (subrame number 4,9)
{0xa3,         -1,         2,         1,         768,         0,         2,         2,         6},         // (subrame number 8,9)
{0xa3,         -1,         2,         1,         924,         0,         1,         2,         6},         // (subrame number 2,3,4,7,8,9)
{0xa3,         -1,         1,         0,         4,           0,         1,         2,         6},         // (subrame number 2)
{0xa3,         -1,         1,         0,         128,         0,         1,         2,         6},         // (subrame number 7)
{0xa3,         -1,         2,         1,         512,         0,         1,         2,         6},         // (subrame number 9)
{0xa3,         -1,         1,         0,         512,         0,         2,         2,         6},         // (subrame number 9)
{0xa3,         -1,         1,         0,         512,         7,         1,         1,         6},         // (subrame number 9)
{0xa3,         -1,         1,         0,         512,         0,         1,         2,         6},         // (subrame number 9)
{0xa3,         -1,         1,         0,         132,         0,         1,         2,         6},         // (subrame number 2,7)
{0xa3,         -1,         1,         0,         768,         0,         2,         2,         6},         // (subrame number 8,9)
{0xa3,         -1,         1,         0,         528,         0,         1,         2,         6},         // (subrame number 4,9)
{0xa3,         -1,         1,         0,         640,         7,         1,         1,         6},         // (subrame number 7,9)
{0xa3,         -1,         1,         0,         792,         0,         1,         2,         6},         // (subrame number 3,4,8,9)
{0xa3,         -1,         1,         0,         792,         0,         2,         2,         6},         // (subrame number 3,4,8,9)
{0xa3,         -1,         1,         0,         682,         0,         1,         2,         6},         // (subrame number 1,3,5,7,9)
{0xa3,         -1,         1,         0,         1023,        7,         1,         1,         6},         // (subrame number 0,1,2,3,4,5,6,7,8,9)
{0xb1,         -1,         4,         1,         512,         2,         1,         6,         2},         // (subrame number 9)
{0xb1,         -1,         2,         1,         512,         2,         1,         6,         2},         // (subrame number 9)
{0xb1,         -1,         2,         1,         640,         2,         1,         6,         2},         // (subrame number 7,9)
{0xb1,         -1,         2,         1,         528,         8,         1,         3,         2},         // (subrame number 4,9)
{0xb1,         -1,         2,         1,         528,         2,         2,         6,         2},         // (subrame number 4,9)
{0xb1,         -1,         1,         0,         512,         2,         2,         6,         2},         // (subrame number 9)
{0xb1,         -1,         1,         0,         512,         8,         1,         3,         2},         // (subrame number 9)
{0xb1,         -1,         1,         0,         512,         2,         1,         6,         2},         // (subrame number 9)
{0xb1,         -1,         1,         0,         768,         2,         2,         6,         2},         // (subrame number 8,9)
{0xb1,         -1,         1,         0,         528,         2,         1,         6,         2},         // (subrame number 4,9)
{0xb1,         -1,         1,         0,         640,         8,         1,         3,         2},         // (subrame number 7,9)
{0xb1,         -1,         1,         0,         682,         2,         1,         6,         2},         // (subrame number 1,3,5,7,9)
{0xb4,         -1,         16,        1,         512,         0,         2,         1,         12},        // (subrame number 9)
{0xb4,         -1,         8,         1,         512,         0,         2,         1,         12},        // (subrame number 9)
{0xb4,         -1,         4,         1,         512,         2,         1,         1,         12},        // (subrame number 9)
{0xb4,         -1,         2,         1,         512,         0,         1,         1,         12},        // (subrame number 9)
{0xb4,         -1,         2,         1,         512,         2,         1,         1,         12},        // (subrame number 9)
{0xb4,         -1,         2,         1,         640,         2,         1,         1,         12},        // (subrame number 7,9)
{0xb4,         -1,         2,         1,         528,         2,         1,         1,         12},        // (subrame number 4,9)
{0xb4,         -1,         2,         1,         528,         0,         2,         1,         12},        // (subrame number 4,9)
{0xb4,         -1,         2,         1,         768,         0,         2,         1,         12},        // (subrame number 8,9)
{0xb4,         -1,         2,         1,         924,         0,         1,         1,         12},        // (subrame number 2,3,4,7,8,9)
{0xb4,         -1,         1,         0,         2,           0,         1,         1,         12},        // (subrame number 1)
{0xb4,         -1,         1,         0,         4,           0,         1,         1,         12},        // (subrame number 2)
{0xb4,         -1,         1,         0,         16,          0,         1,         1,         12},        // (subrame number 4)
{0xb4,         -1,         1,         0,         128,         0,         1,         1,         12},        // (subrame number 7)
{0xb4,         -1,         1,         0,         512,         0,         1,         1,         12},        // (subrame number 9)
{0xb4,         -1,         1,         0,         512,         2,         1,         1,         12},        // (subrame number 9)
{0xb4,         -1,         1,         0,         512,         0,         2,         1,         12},        // (subrame number 9)
{0xb4,         -1,         1,         0,         528,         2,         1,         1,         12},        // (subrame number 4,9)
{0xb4,         -1,         1,         0,         640,         2,         1,         1,         12},        // (subrame number 7,9)
{0xb4,         -1,         1,         0,         768,         0,         2,         1,         12},        // (subrame number 8,9)
{0xb4,         -1,         1,         0,         792,         2,         1,         1,         12},        // (subrame number 3,4,8,9)
{0xb4,         -1,         1,         0,         682,         2,         1,         1,         12},        // (subrame number 1,3,5,7,9)
{0xb4,         -1,         1,         0,         1023,        0,         2,         1,         12},        // (subrame number 0,1,2,3,4,5,6,7,8,9)
{0xb4,         -1,         1,         0,         1023,        2,         1,         1,         12},        // (subrame number 0,1,2,3,4,5,6,7,8,9)
{0xc0,         -1,         16,        1,         512,         2,         2,         6,         2},         // (subrame number 9)
{0xc0,         -1,         8,         1,         512,         2,         2,         6,         2},         // (subrame number 9)
{0xc0,         -1,         4,         1,         512,         2,         1,         6,         2},         // (subrame number 9)
{0xc0,         -1,         2,         1,         512,         2,         1,         6,         2},         // (subrame number 9)
{0xc0,         -1,         2,         1,         768,         2,         2,         6,         2},         // (subrame number 8,9)
{0xc0,         -1,         2,         1,         640,         2,         1,         6,         2},         // (subrame number 7,9)
{0xc0,         -1,         2,         1,         640,         8,         1,         3,         2},         // (subrame number 7,9)
{0xc0,         -1,         2,         1,         528,         8,         1,         3,         2},         // (subrame number 4,9)
{0xc0,         -1,         2,         1,         528,         2,         2,         6,         2},         // (subrame number 4,9)
{0xc0,         -1,         2,         1,         924,         2,         1,         6,         2},         // (subrame number 2,3,4,7,8,9)
{0xc0,         -1,         1,         0,         512,         2,         2,         6,         2},         // (subrame number 9)
{0xc0,         -1,         1,         0,         512,         8,         1,         3,         2},         // (subrame number 9)
{0xc0,         -1,         1,         0,         512,         2,         1,         6,         2},         // (subrame number 9)
{0xc0,         -1,         1,         0,         768,         2,         2,         6,         2},         // (subrame number 8,9)
{0xc0,         -1,         1,         0,         528,         2,         1,         6,         2},         // (subrame number 4,9)
{0xc0,         -1,         1,         0,         640,         8,         1,         3,         2},         // (subrame number 7,9)
{0xc0,         -1,         1,         0,         792,         2,         1,         6,         2},         // (subrame number 3,4,8,9)
{0xc0,         -1,         1,         0,         792,         2,         2,         6,         2},         // (subrame number 3,4,8,9)
{0xc0,         -1,         1,         0,         682,         2,         1,         6,         2},         // (subrame number 1,3,5,7,9)
{0xc0,         -1,         1,         0,         1023,        8,         1,         3,         2},         // (subrame number 0,1,2,3,4,5,6,7,8,9)
{0xc2,         -1,         16,        1,         512,         2,         2,         2,         6},         // (subrame number 9)
{0xc2,         -1,         8,         1,         512,         2,         2,         2,         6},         // (subrame number 9)
{0xc2,         -1,         4,         1,         512,         2,         1,         2,         6},         // (subrame number 9)
{0xc2,         -1,         2,         1,         512,         2,         1,         2,         6},         // (subrame number 9)
{0xc2,         -1,         2,         1,         768,         2,         2,         2,         6},         // (subrame number 8,9)
{0xc2,         -1,         2,         1,         640,         2,         1,         2,         6},         // (subrame number 7,9)
{0xc2,         -1,         2,         1,         640,         8,         1,         1,         6},         // (subrame number 7,9)
{0xc2,         -1,         2,         1,         528,         8,         1,         1,         6},         // (subrame number 4,9)
{0xc2,         -1,         2,         1,         528,         2,         2,         2,         6},         // (subrame number 4,9)
{0xc2,         -1,         2,         1,         924,         2,         1,         2,         6},         // (subrame number 2,3,4,7,8,9)
{0xc2,         -1,         8,         1,         512,         8,         2,         1,         6},         // (subrame number 9)
{0xc2,         -1,         4,         1,         512,         8,         1,         1,         6},         // (subrame number 9)
{0xc2,         -1,         1,         0,         512,         2,         2,         2,         6},         // (subrame number 9)
{0xc2,         -1,         1,         0,         512,         8,         1,         1,         6},         // (subrame number 9)
{0xc2,         -1,         1,         0,         512,         2,         1,         2,         6},         // (subrame number 9)
{0xc2,         -1,         1,         0,         768,         2,         2,         2,         6},         // (subrame number 8,9)
{0xc2,         -1,         1,         0,         528,         2,         1,         2,         6},         // (subrame number 4,9)
{0xc2,         -1,         1,         0,         640,         8,         1,         1,         6},         // (subrame number 7,9)
{0xc2,         -1,         1,         0,         792,         2,         1,         2,         6},         // (subrame number 3,4,8,9)
{0xc2,         -1,         1,         0,         792,         2,         2,         2,         6},         // (subrame number 3,4,8,9)
{0xc2,         -1,         1,         0,         682,         2,         1,         2,         6},         // (subrame number 1,3,5,7,9)
{0xc2,         -1,         1,         0,         1023,        8,         1,         1,         6},         // (subrame number 0,1,2,3,4,5,6,7,8,9)
{0xa1,         0xb1,       2,         1,         512,         2,         1,         6,         2},         // (subrame number 9)
{0xa1,         0xb1,       2,         1,         528,         8,         1,         3,         2},         // (subrame number 4,9)
{0xa1,         0xb1,       2,         1,         640,         8,         1,         3,         2},         // (subrame number 7,9)
{0xa1,         0xb1,       2,         1,         640,         2,         1,         6,         2},         // (subrame number 7,9)
{0xa1,         0xb1,       2,         1,         528,         2,         2,         6,         2},         // (subrame number 4,9)
{0xa1,         0xb1,       2,         1,         768,         2,         2,         6,         2},         // (subrame number 8,9)
{0xa1,         0xb1,       1,         0,         512,         2,         2,         6,         2},         // (subrame number 9)
{0xa1,         0xb1,       1,         0,         512,         8,         1,         3,         2},         // (subrame number 9)
{0xa1,         0xb1,       1,         0,         512,         2,         1,         6,         2},         // (subrame number 9)
{0xa1,         0xb1,       1,         0,         768,         2,         2,         6,         2},         // (subrame number 8,9)
{0xa1,         0xb1,       1,         0,         528,         2,         1,         6,         2},         // (subrame number 4,9)
{0xa1,         0xb1,       1,         0,         640,         8,         1,         3,         2},         // (subrame number 7,9)
{0xa1,         0xb1,       1,         0,         792,         2,         2,         6,         2},         // (subrame number 3,4,8,9)
{0xa1,         0xb1,       1,         0,         682,         2,         1,         6,         2},         // (subrame number 1,3,5,7,9)
{0xa1,         0xb1,       1,         0,         1023,        8,         1,         3,         2},         // (subrame number 0,1,2,3,4,5,6,7,8,9)
{0xa2,         0xb2,       2,         1,         512,         0,         1,         3,         4},         // (subrame number 9)
{0xa2,         0xb2,       2,         1,         528,         6,         1,         2,         4},         // (subrame number 4,9)
{0xa2,         0xb2,       2,         1,         640,         6,         1,         2,         4},         // (subrame number 7,9)
{0xa2,         0xb2,       2,         1,         528,         0,         2,         3,         4},         // (subrame number 4,9)
{0xa2,         0xb2,       2,         1,         768,         0,         2,         3,         4},         // (subrame number 8,9)
{0xa2,         0xb2,       1,         0,         512,         0,         2,         3,         4},         // (subrame number 9)
{0xa2,         0xb2,       1,         0,         512,         6,         1,         2,         4},         // (subrame number 9)
{0xa2,         0xb2,       1,         0,         512,         0,         1,         3,         4},         // (subrame number 9)
{0xa2,         0xb2,       1,         0,         768,         0,         2,         3,         4},         // (subrame number 8,9)
{0xa2,         0xb2,       1,         0,         528,         0,         1,         3,         4},         // (subrame number 4,9)
{0xa2,         0xb2,       1,         0,         640,         6,         1,         2,         4},         // (subrame number 7,9)
{0xa2,         0xb2,       1,         0,         792,         0,         1,         3,         4},         // (subrame number 3,4,8,9)
{0xa2,         0xb2,       1,         0,         792,         0,         2,         3,         4},         // (subrame number 3,4,8,9)
{0xa2,         0xb2,       1,         0,         682,         0,         1,         3,         4},         // (subrame number 1,3,5,7,9)
{0xa2,         0xb2,       1,         0,         1023,        6,         1,         2,         4},         // (subrame number 0,1,2,3,4,5,6,7,8,9)
{0xa3,         0xb3,       2,         1,         512,         0,         1,         2,         6},         // (subrame number 9)
{0xa3,         0xb3,       2,         1,         528,         2,         1,         2,         6},         // (subrame number 4,9)
{0xa3,         0xb3,       2,         1,         640,         0,         1,         2,         6},         // (subrame number 7,9)
{0xa3,         0xb3,       2,         1,         640,         2,         1,         2,         6},         // (subrame number 7,9)
{0xa3,         0xb3,       2,         1,         528,         0,         2,         2,         6},         // (subrame number 4,9)
{0xa3,         0xb3,       2,         1,         768,         0,         2,         2,         6},         // (subrame number 8,9)
{0xa3,         0xb3,       1,         0,         512,         0,         2,         2,         6},         // (subrame number 9)
{0xa3,         0xb3,       1,         0,         512,         2,         1,         2,         6},         // (subrame number 9)
{0xa3,         0xb3,       1,         0,         512,         0,         1,         2,         6},         // (subrame number 9)
{0xa3,         0xb3,       1,         0,         768,         0,         2,         2,         6},         // (subrame number 8,9)
{0xa3,         0xb3,       1,         0,         528,         0,         1,         2,         6},         // (subrame number 4,9)
{0xa3,         0xb3,       1,         0,         640,         2,         1,         2,         6},         // (subrame number 7,9)
{0xa3,         0xb3,       1,         0,         792,         0,         2,         2,         6},         // (subrame number 3,4,8,9)
{0xa3,         0xb3,       1,         0,         682,         0,         1,         2,         6},         // (subrame number 1,3,5,7,9)
{0xa3,         0xb3,       1,         0,         1023,        2,         1,         2,         6}          // (subrame number 0,1,2,3,4,5,6,7,8,9)
};
// Table 6.3.3.2-4: Random access configurations for FR2 and unpaired spectrum
int64_t table_6_3_3_2_4_prachConfig_Index [256][10] = {
//format,      format,       x,          y,           y,              SFN_nbr,       star_symb,   slots_sfn,  occ_slot,  duration
{0xa1,          -1,          16,         1,          -1,          567489872400,          0,          2,          6,          2},          // (subframe number :4,9,14,19,24,29,34,39)
{0xa1,          -1,          16,         1,          -1,          586406201480,          0,          1,          6,          2},          // (subframe number :3,7,11,15,19,23,27,31,35,39)
{0xa1,          -1,          8,          1,           2,          550293209600,          0,          2,          6,          2},          // (subframe number :9,19,29,39)
{0xa1,          -1,          8,          1,          -1,          567489872400,          0,          2,          6,          2},          // (subframe number :4,9,14,19,24,29,34,39)
{0xa1,          -1,          8,          1,          -1,          586406201480,          0,          1,          6,          2},          // (subframe number :3,7,11,15,19,23,27,31,35,39)
{0xa1,          -1,          4,          1,          -1,          567489872400,          0,          1,          6,          2},          // (subframe number :4,9,14,19,24,29,34,39)
{0xa1,          -1,          4,          1,          -1,          567489872400,          0,          2,          6,          2},          // (subframe number :4,9,14,19,24,29,34,39)
{0xa1,          -1,          4,          1,          -1,          586406201480,          0,          1,          6,          2},          // (subframe number :3,7,11,15,19,23,27,31,35,39)
{0xa1,          -1,          2,          1,          -1,          551911719040,          0,          2,          6,          2},          // (subframe number :7,15,23,31,39)
{0xa1,          -1,          2,          1,          -1,          567489872400,          0,          1,          6,          2},          // (subframe number :4,9,14,19,24,29,34,39)
{0xa1,          -1,          2,          1,          -1,          567489872400,          0,          2,          6,          2},          // (subframe number :4,9,14,19,24,29,34,39)
{0xa1,          -1,          2,          1,          -1,          586406201480,          0,          1,          6,          2},          // (subframe number :3,7,11,15,19,23,27,31,35,39)
{0xa1,          -1,          1,          0,          -1,          549756338176,          7,          1,          3,          2},          // (subframe number :19,39)
{0xa1,          -1,          1,          0,          -1,          168,                   0,          1,          6,          2},          // (subframe number :3,5,7)
{0xa1,          -1,          1,          0,          -1,          567489331200,          7,          1,          3,          2},          // (subframe number :24,29,34,39)
{0xa1,          -1,          1,          0,          -1,          550293209600,          7,          2,          3,          2},          // (subframe number :9,19,29,39)
{0xa1,          -1,          1,          0,          -1,          687195422720,          0,          1,          6,          2},          // (subframe number :17,19,37,39)
{0xa1,          -1,          1,          0,          -1,          550293209600,          0,          2,          6,          2},          // (subframe number :9,19,29,39)
{0xa1,          -1,          1,          0,          -1,          567489872400,          0,          1,          6,          2},          // (subframe number :4,9,14,19,24,29,34,39)
{0xa1,          -1,          1,          0,          -1,          567489872400,          7,          1,          3,          2},          // (subframe number :4,9,14,19,24,29,34,39)
{0xa1,          -1,          1,          0,          -1,          10920,                 7,          1,          3,          2},          // (subframe number :3,5,7,9,11,13)
{0xa1,          -1,          1,          0,          -1,          586405642240,          7,          1,          3,          2},          // (subframe number :23,27,31,35,39)
{0xa1,          -1,          1,          0,          -1,          551911719040,          0,          1,          6,          2},          // (subframe number :7,15,23,31,39)
{0xa1,          -1,          1,          0,          -1,          586405642240,          0,          1,          6,          2},          // (subframe number :23,27,31,35,39)
{0xa1,          -1,          1,          0,          -1,          965830828032,          7,          2,          3,          2},          // (subframe number :13,14,15, 29,30,31,37,38,39)
{0xa1,          -1,          1,          0,          -1,          586406201480,          7,          1,          3,          2},          // (subframe number :3,7,11,15,19,23,27,31,35,39)
{0xa1,          -1,          1,          0,          -1,          586406201480,          0,          1,          6,          2},          // (subframe number :3,7,11,15,19,23,27,31,35,39)
{0xa1,          -1,          1,          0,          -1,          733007751850,          0,          1,          6,          2},          // (subframe number :1,3,5,7,…,37,39)
{0xa1,          -1,          1,          0,          -1,          1099511627775,         7,          1,          3,          2},          // (subframe number :0,1,2,…,39)
{0xa2,          -1,          16,         1,          -1,          567489872400,          0,          2,          3,          4},          // (subframe number :4,9,14,19,24,29,34,39)
{0xa2,          -1,          16,         1,          -1,          586406201480,          0,          1,          3,          4},          // (subframe number :3,7,11,15,19,23,27,31,35,39)
{0xa2,          -1,          8,          1,          -1,          567489872400,          0,          2,          3,          4},          // (subframe number :4,9,14,19,24,29,34,39)
{0xa2,          -1,          8,          1,          -1,          586406201480,          0,          1,          3,          4},          // (subframe number :3,7,11,15,19,23,27,31,35,39)
{0xa2,          -1,          8,          1,           2,          550293209600,          0,          2,          3,          4},          // (subframe number :9,19,29,39)
{0xa2,          -1,          4,          1,          -1,          567489872400,          0,          1,          3,          4},          // (subframe number :4,9,14,19,24,29,34,39)
{0xa2,          -1,          4,          1,          -1,          567489872400,          0,          2,          3,          4},          // (subframe number :4,9,14,19,24,29,34,39)
{0xa2,          -1,          4,          1,          -1,          586406201480,          0,          1,          3,          4},          // (subframe number :3,7,11,15,19,23,27,31,35,39)
{0xa2,          -1,          2,          1,          -1,          551911719040,          0,          2,          3,          4},          // (subframe number :7,15,23,31,39)
{0xa2,          -1,          2,          1,          -1,          567489872400,          0,          1,          3,          4},          // (subframe number :4,9,14,19,24,29,34,39)
{0xa2,          -1,          2,          1,          -1,          567489872400,          0,          2,          3,          4},          // (subframe number :4,9,14,19,24,29,34,39)
{0xa2,          -1,          2,          1,          -1,          586406201480,          0,          1,          3,          4},          // (subframe number :3,7,11,15,19,23,27,31,35,39)
{0xa2,          -1,          1,          0,          -1,          549756338176,          5,          1,          2,          4},          // (subframe number :19,39)
{0xa2,          -1,          1,          0,          -1,          168,                   0,          1,          3,          4},          // (subframe number :3,5,7)
{0xa2,          -1,          1,          0,          -1,          567489331200,          5,          1,          2,          4},          // (subframe number :24,29,34,39)
{0xa2,          -1,          1,          0,          -1,          550293209600,          5,          2,          2,          4},          // (subframe number :9,19,29,39)
{0xa2,          -1,          1,          0,          -1,          687195422720,          0,          1,          3,          4},          // (subframe number :17,19,37,39)
{0xa2,          -1,          1,          0,          -1,          550293209600,          0,          2,          3,          4},          // (subframe number :9, 19, 29, 39)
{0xa2,          -1,          1,          0,          -1,          551911719040,          0,          1,          3,          4},          // (subframe number :7,15,23,31,39)
{0xa2,          -1,          1,          0,          -1,          586405642240,          5,          1,          2,          4},          // (subframe number :23,27,31,35,39)
{0xa2,          -1,          1,          0,          -1,          586405642240,          0,          1,          3,          4},          // (subframe number :23,27,31,35,39)
{0xa2,          -1,          1,          0,          -1,          10920,                 5,          1,          2,          4},          // (subframe number :3,5,7,9,11,13)
{0xa2,          -1,          1,          0,          -1,          10920,                 0,          1,          3,          4},          // (subframe number :3,5,7,9,11,13)
{0xa2,          -1,          1,          0,          -1,          567489872400,          5,          1,          2,          4},          // (subframe number :4,9,14,19,24,29,34,39)
{0xa2,          -1,          1,          0,          -1,          567489872400,          0,          1,          3,          4},          // (subframe number :4,9,14,19,24,29,34,39)
{0xa2,          -1,          1,          0,          -1,          965830828032,          5,          2,          2,          4},          // (subframe number :13,14,15, 29,30,31,37,38,39)
{0xa2,          -1,          1,          0,          -1,          586406201480,          5,          1,          2,          4},          // (subframe number :3,7,11,15,19,23,27,31,35,39)
{0xa2,          -1,          1,          0,          -1,          586406201480,          0,          1,          3,          4},          // (subframe number :3,7,11,15,19,23,27,31,35,39)
{0xa2,          -1,          1,          0,          -1,          733007751850,          0,          1,          3,          4},          // (subframe number :1,3,5,7,…,37,39)
{0xa2,          -1,          1,          0,          -1,          1099511627775,         5,          1,          2,          4},          // (subframe number :0,1,2,…,39)
{0xa3,          -1,          16,         1,          -1,          567489872400,          0,          2,          2,          6},          // (subframe number :4,9,14,19,24,29,34,39)
{0xa3,          -1,          16,         1,          -1,          586406201480,          0,          1,          2,          6},          // (subframe number :3,7,11,15,19,23,27,31,35,39)
{0xa3,          -1,          8,          1,          -1,          567489872400,          0,          2,          2,          6},          // (subframe number :4,9,14,19,24,29,34,39)
{0xa3,          -1,          8,          1,          -1,          586406201480,          0,          1,          2,          6},          // (subframe number :3,7,11,15,19,23,27,31,35,39)
{0xa3,          -1,          8,          1,           2,          550293209600,          0,          2,          2,          6},          // (subframe number :9,19,29,39)
{0xa3,          -1,          4,          1,          -1,          567489872400,          0,          1,          2,          6},          // (subframe number :4,9,14,19,24,29,34,39)
{0xa3,          -1,          4,          1,          -1,          567489872400,          0,          2,          2,          6},          // (subframe number :4,9,14,19,24,29,34,39)
{0xa3,          -1,          4,          1,          -1,          586406201480,          0,          1,          2,          6},          // (subframe number :3,7,11,15,19,23,27,31,35,39)
{0xa3,          -1,          2,          1,          -1,          567489872400,          0,          1,          2,          6},          // (subframe number :4,9,14,19,24,29,34,39)
{0xa3,          -1,          2,          1,          -1,          567489872400,          0,          2,          2,          6},          // (subframe number :4,9,14,19,24,29,34,39)
{0xa3,          -1,          2,          1,          -1,          586406201480,          0,          1,          2,          6},          // (subframe number :3,7,11,15,19,23,27,31,35,39)
{0xa3,          -1,          1,          0,          -1,          549756338176,          7,          1,          1,          6},          // (subframe number :19,39)
{0xa3,          -1,          1,          0,          -1,          168,                   0,          1,          2,          6},          // (subframe number :3,5,7)
{0xa3,          -1,          1,          0,          -1,          10752,                 2,          1,          2,          6},          // (subframe number :9,11,13)
{0xa3,          -1,          1,          0,          -1,          567489331200,          7,          1,          1,          6},          // (subframe number :24,29,34,39)
{0xa3,          -1,          1,          0,          -1,          550293209600,          7,          2,          1,          6},          // (subframe number :9,19,29,39)
{0xa3,          -1,          1,          0,          -1,          687195422720,          0,          1,          2,          6},          // (subframe number :17,19,37,39)
{0xa3,          -1,          1,          0,          -1,          550293209600,          0,          2,          2,          6},          // (subframe number :9,19,29,39)
{0xa3,          -1,          1,          0,          -1,          551911719040,          0,          1,          2,          6},          // (subframe number :7,15,23,31,39)
{0xa3,          -1,          1,          0,          -1,          586405642240,          7,          1,          1,          6},          // (subframe number :23,27,31,35,39)
{0xa3,          -1,          1,          0,          -1,          586405642240,          0,          1,          2,          6},          // (subframe number :23,27,31,35,39)
{0xa3,          -1,          1,          0,          -1,          10920,                 0,          1,          2,          6},          // (subframe number :3,5,7,9,11,13)
{0xa3,          -1,          1,          0,          -1,          10920,                 7,          1,          1,          6},          // (subframe number :3,5,7,9,11,13)
{0xa3,          -1,          1,          0,          -1,          567489872400,          0,          1,          2,          6},          // (subframe number :4,9,14,19,24,29,34,39)
{0xa3,          -1,          1,          0,          -1,          567489872400,          7,          1,          1,          6},          // (subframe number :4,9,14,19,24,29,34,39)
{0xa3,          -1,          1,          0,          -1,          965830828032,          7,          2,          1,          6},          // (subframe number :13,14,15, 29,30,31,37,38,39)
{0xa3,          -1,          1,          0,          -1,          586406201480,          7,          1,          1,          6},          // (subframe number :3,7,11,15,19,23,27,31,35,39)
{0xa3,          -1,          1,          0,          -1,          586406201480,          0,          1,          2,          6},          // (subframe number :3,7,11,15,19,23,27,31,35,39)
{0xa3,          -1,          1,          0,          -1,          733007751850,          0,          1,          2,          6},          // (subframe number :1,3,5,7,…,37,39)
{0xa3,          -1,          1,          0,          -1,          1099511627775,         7,          1,          1,          6},          // (subframe number :0,1,2,…,39)
{0xb1,          -1,          16,         1,          -1,          567489872400,          2,          2,          6,          2},          // (subframe number :4,9,14,19,24,29,34,39)
{0xb1,          -1,          8,          1,          -1,          567489872400,          2,          2,          6,          2},          // (subframe number :4,9,14,19,24,29,34,39)
{0xb1,          -1,          8,          1,           2,          550293209600,          2,          2,          6,          2},          // (subframe number :9,19,29,39)
{0xb1,          -1,          4,          1,          -1,          567489872400,          2,          2,          6,          2},          // (subframe number :4,9,14,19,24,29,34,39)
{0xb1,          -1,          2,          1,          -1,          567489872400,          2,          2,          6,          2},          // (subframe number :4,9,14,19,24,29,34,39)
{0xb1,          -1,          2,          1,          -1,          586406201480,          2,          1,          6,          2},          // (subframe number :3,7,11,15,19,23,27,31,35,39)
{0xb1,          -1,          1,          0,          -1,          549756338176,          8,          1,          3,          2},          // (subframe number :19,39)
{0xb1,          -1,          1,          0,          -1,          168,                   2,          1,          6,          2},          // (subframe number :3,5,7)
{0xb1,          -1,          1,          0,          -1,          567489331200,          8,          1,          3,          2},          // (subframe number :24,29,34,39)
{0xb1,          -1,          1,          0,          -1,          550293209600,          8,          2,          3,          2},          // (subframe number :9,19,29,39)
{0xb1,          -1,          1,          0,          -1,          687195422720,          2,          1,          6,          2},          // (subframe number :17,19,37,39)
{0xb1,          -1,          1,          0,          -1,          550293209600,          2,          2,          6,          2},          // (subframe number :9,19,29,39)
{0xb1,          -1,          1,          0,          -1,          551911719040,          2,          1,          6,          2},          // (subframe number :7,15,23,31,39)
{0xb1,          -1,          1,          0,          -1,          586405642240,          8,          1,          3,          2},          // (subframe number :23,27,31,35,39)
{0xb1,          -1,          1,          0,          -1,          586405642240,          2,          1,          6,          2},          // (subframe number :23,27,31,35,39)
{0xb1,          -1,          1,          0,          -1,          10920,                 8,          1,          3,          2},          // (subframe number :3,5,7,9,11,13)
{0xb1,          -1,          1,          0,          -1,          567489872400,          8,          1,          3,          2},          // (subframe number :4,9,14,19,24,29,34,39)
{0xb1,          -1,          1,          0,          -1,          567489872400,          2,          1,          6,          2},          // (subframe number :4,9,14,19,24,29,34,39)
{0xb1,          -1,          1,          0,          -1,          586406201480,          8,          1,          3,          2},          // (subframe number :3,7,11,15,19,23,27,31,35,39)
{0xb1,          -1,          1,          0,          -1,          965830828032,          8,          2,          3,          2},          // (subframe number :13,14,15, 29,30,31,37,38,39)
{0xb1,          -1,          1,          0,          -1,          586406201480,          2,          1,          6,          2},          // (subframe number :3,7,11,15,19,23,27,31,35,39)
{0xb1,          -1,          1,          0,          -1,          733007751850,          2,          1,          6,          2},          // (subframe number :1,3,5,7,…,37,39)
{0xb1,          -1,          1,          0,          -1,          1099511627775,         8,          1,          3,          2},          // (subframe number :0,1,2,…,39)
{0xb4,          -1,          16,         1,           2,          567489872400,          0,          2,          1,          12},         // (subframe number :4,9,14,19,24,29,34,39)
{0xb4,          -1,          16,         1,           2,          586406201480,          0,          1,          1,          12},         // (subframe number :3,7,11,15,19,23,27,31,35,39)
{0xb4,          -1,          8,          1,           2,          567489872400,          0,          2,          1,          12},         // (subframe number :4,9,14,19,24,29,34,39)
{0xb4,          -1,          8,          1,           2,          586406201480,          0,          1,          1,          12},         // (subframe number :3,7,11,15,19,23,27,31,35,39)
{0xb4,          -1,          8,          1,           2,          550293209600,          0,          2,          1,          12},         // (subframe number :9,19,29,39)
{0xb4,          -1,          4,          1,          -1,          567489872400,          0,          1,          1,          12},         // (subframe number :4,9,14,19,24,29,34,39)
{0xb4,          -1,          4,          1,          -1,          567489872400,          0,          2,          1,          12},         // (subframe number :4,9,14,19,24,29,34,39)
{0xb4,          -1,          4,          1,           2,          586406201480,          0,          1,          1,          12},         // (subframe number :3,7,11,15,19,23,27,31,35,39)
{0xb4,          -1,          2,          1,          -1,          551911719040,          2,          2,          1,          12},         // (subframe number :7,15,23,31,39)
{0xb4,          -1,          2,          1,          -1,          567489872400,          0,          1,          1,          12},         // (subframe number :4,9,14,19,24,29,34,39)
{0xb4,          -1,          2,          1,          -1,          567489872400,          0,          2,          1,          12},         // (subframe number :4,9,14,19,24,29,34,39)
{0xb4,          -1,          2,          1,          -1,          586406201480,          0,          1,          1,          12},         // (subframe number :3,7,11,15,19,23,27,31,35,39)
{0xb4,          -1,          1,          0,          -1,          549756338176,          2,          2,          1,          12},         // (subframe number :19, 39)
{0xb4,          -1,          1,          0,          -1,          687195422720,          0,          1,          1,          12},         // (subframe number :17, 19, 37, 39)
{0xb4,          -1,          1,          0,          -1,          567489331200,          2,          1,          1,          12},         // (subframe number :24,29,34,39)
{0xb4,          -1,          1,          0,          -1,          550293209600,          2,          2,          1,          12},         // (subframe number :9,19,29,39)
{0xb4,          -1,          1,          0,          -1,          550293209600,          0,          2,          1,          12},         // (subframe number :9,19,29,39)
{0xb4,          -1,          1,          0,          -1,          551911719040,          0,          1,          1,          12},         // (subframe number :7,15,23,31,39)
{0xb4,          -1,          1,          0,          -1,          551911719040,          0,          2,          1,          12},         // (subframe number :7,15,23,31,39)
{0xb4,          -1,          1,          0,          -1,          586405642240,          0,          1,          1,          12},         // (subframe number :23,27,31,35,39)
{0xb4,          -1,          1,          0,          -1,          586405642240,          2,          2,          1,          12},         // (subframe number :23,27,31,35,39)
{0xb4,          -1,          1,          0,          -1,          698880,                0,          1,          1,          12},         // (subframe number :9,11,13,15,17,19)
{0xb4,          -1,          1,          0,          -1,          10920,                 2,          1,          1,          12},         // (subframe number :3,5,7,9,11,13)
{0xb4,          -1,          1,          0,          -1,          567489872400,          0,          1,          1,          12},         // (subframe number :4,9,14,19,24,29,34,39)
{0xb4,          -1,          1,          0,          -1,          567489872400,          2,          2,          1,          12},         // (subframe number :4,9,14,19,24,29,34,39)
{0xb4,          -1,          1,          0,          -1,          965830828032,          2,          2,          1,          12},         // (subframe number :13,14,15, 29,30,31,37,38,39)
{0xb4,          -1,          1,          0,          -1,          586406201480,          0,          1,          1,          12},         // (subframe number :3,7,11,15,19,23,27,31,35,39)
{0xb4,          -1,          1,          0,          -1,          586406201480,          2,          1,          1,          12},         // (subframe number :3,7,11,15,19,23,27,31,35,39)
{0xb4,          -1,          1,          0,          -1,          44739240,              2,          1,          1,          12},         // (subframe number :3, 5, 7, …, 23,25)
{0xb4,          -1,          1,          0,          -1,          44739240,              0,          2,          1,          12},         // (subframe number :3, 5, 7, …, 23,25)
{0xb4,          -1,          1,          0,          -1,          733007751850,          0,          1,          1,          12},         // (subframe number :1,3,5,7,…,37,39)
{0xb4,          -1,          1,          0,          -1,          1099511627775,         2,          1,          1,          12},         // (subframe number :0, 1, 2,…, 39)
{0xc0,          -1,          16,         1,          -1,          567489872400,          0,          2,          7,          2},          // (subframe number :4,9,14,19,24,29,34,39)
{0xc0,          -1,          16,         1,          -1,          586406201480,          0,          1,          7,          2},          // (subframe number :3,7,11,15,19,23,27,31,35,39)
{0xc0,          -1,          8,          1,          -1,          567489872400,          0,          1,          7,          2},          // (subframe number :4,9,14,19,24,29,34,39)
{0xc0,          -1,          8,          1,          -1,          586406201480,          0,          1,          7,          2},          // (subframe number :3,7,11,15,19,23,27,31,35,39)
{0xc0,          -1,          8,          1,           2,          550293209600,          0,          2,          7,          2},          // (subframe number :9,19,29,39)
{0xc0,          -1,          4,          1,          -1,          567489872400,          0,          1,          7,          2},          // (subframe number :4,9,14,19,24,29,34,39)
{0xc0,          -1,          4,          1,          -1,          567489872400,          0,          2,          7,          2},          // (subframe number :4,9,14,19,24,29,34,39)
{0xc0,          -1,          4,          1,          -1,          586406201480,          0,          1,          7,          2},          // (subframe number :3,7,11,15,19,23,27,31,35,39)
{0xc0,          -1,          2,          1,          -1,          551911719040,          0,          2,          7,          2},          // (subframe number :7,15,23,31,39)
{0xc0,          -1,          2,          1,          -1,          567489872400,          0,          1,          7,          2},          // (subframe number :4,9,14,19,24,29,34,39)
{0xc0,          -1,          2,          1,          -1,          567489872400,          0,          2,          7,          2},          // (subframe number :4,9,14,19,24,29,34,39)
{0xc0,          -1,          2,          1,          -1,          586406201480,          0,          1,          7,          2},          // (subframe number :3,7,11,15,19,23,27,31,35,39)
{0xc0,          -1,          1,          0,          -1,          549756338176,          8,          1,          3,          2},          // (subframe number :19,39)
{0xc0,          -1,          1,          0,          -1,          168,                   0,          1,          7,          2},          // (subframe number :3,5,7)
{0xc0,          -1,          1,          0,          -1,          567489331200,          8,          1,          3,          2},          // (subframe number :24,29,34,39)
{0xc0,          -1,          1,          0,          -1,          550293209600,          8,          2,          3,          2},          // (subframe number :9,19,29,39)
{0xc0,          -1,          1,          0,          -1,          687195422720,          0,          1,          7,          2},          // (subframe number :17,19,37,39)
{0xc0,          -1,          1,          0,          -1,          550293209600,          0,          2,          7,          2},          // (subframe number :9,19,29,39)
{0xc0,          -1,          1,          0,          -1,          586405642240,          8,          1,          3,          2},          // (subframe number :23,27,31,35,39)
{0xc0,          -1,          1,          0,          -1,          551911719040,          0,          1,          7,          2},          // (subframe number :7,15,23,31,39)
{0xc0,          -1,          1,          0,          -1,          586405642240,          0,          1,          7,          2},          // (subframe number :23,27,31,35,39)
{0xc0,          -1,          1,          0,          -1,          10920,                 8,          1,          3,          2},          // (subframe number :3,5,7,9,11,13)
{0xc0,          -1,          1,          0,          -1,          567489872400,          8,          1,          3,          2},          // (subframe number :4,9,14,19,24,29,34,39)
{0xc0,          -1,          1,          0,          -1,          567489872400,          0,          1,          7,          2},          // (subframe number :4,9,14,19,24,29,34,39)
{0xc0,          -1,          1,          0,          -1,          965830828032,          8,          2,          3,          2},          // (subframe number :13,14,15, 29,30,31,37,38,39)
{0xc0,          -1,          1,          0,          -1,          586406201480,          8,          1,          3,          2},          // (subframe number :3,7,11,15,19,23,27,31,35,39)
{0xc0,          -1,          1,          0,          -1,          586406201480,          0,          1,          7,          2},          // (subframe number :3,7,11,15,19,23,27,31,35,39)
{0xc0,          -1,          1,          0,          -1,          733007751850,          0,          1,          7,          2},          // (subframe number :1,3,5,7,…,37,39)
{0xc0,          -1,          1,          0,          -1,          1099511627775,         8,          1,          3,          2},          // (subframe number :0,1,2,…,39)
{0xc2,          -1,          16,         1,          -1,          567489872400,          0,          2,          2,          6},          // (subframe number :4,9,14,19,24,29,34,39)
{0xc2,          -1,          16,         1,          -1,          586406201480,          0,          1,          2,          6},          // (subframe number :3,7,11,15,19,23,27,31,35,39)
{0xc2,          -1,          8,          1,          -1,          567489872400,          0,          2,          2,          6},          // (subframe number :4,9,14,19,24,29,34,39)
{0xc2,          -1,          8,          1,          -1,          586406201480,          0,          1,          2,          6},          // (subframe number :3,7,11,15,19,23,27,31,35,39)
{0xc2,          -1,          8,          1,           2,          550293209600,          0,          2,          2,          6},          // (subframe number :9,19,29,39)
{0xc2,          -1,          4,          1,          -1,          567489872400,          0,          1,          2,          6},          // (subframe number :4,9,14,19,24,29,34,39)
{0xc2,          -1,          4,          1,          -1,          567489872400,          0,          2,          2,          6},          // (subframe number :4,9,14,19,24,29,34,39)
{0xc2,          -1,          4,          1,          -1,          586406201480,          0,          1,          2,          6},          // (subframe number :3,7,11,15,19,23,27,31,35,39)
{0xc2,          -1,          2,          1,          -1,          551911719040,          2,          2,          2,          6},          // (subframe number :7,15,23,31,39)
{0xc2,          -1,          2,          1,          -1,          567489872400,          0,          1,          2,          6},          // (subframe number :4,9,14,19,24,29,34,39)
{0xc2,          -1,          2,          1,          -1,          567489872400,          0,          2,          2,          6},          // (subframe number :4,9,14,19,24,29,34,39)
{0xc2,          -1,          2,          1,          -1,          586406201480,          0,          1,          2,          6},          // (subframe number :3,7,11,15,19,23,27,31,35,39)
{0xc2,          -1,          1,          0,          -1,          549756338176,          2,          1,          2,          6},          // (subframe number :19,39)
{0xc2,          -1,          1,          0,          -1,          168,                   0,          1,          2,          6},          // (subframe number :3,5,7)
{0xc2,          -1,          1,          0,          -1,          567489331200,          7,          1,          1,          6},          // (subframe number :24,29,34,39)
{0xc2,          -1,          1,          0,          -1,          550293209600,          7,          2,          1,          6},          // (subframe number :9,19,29,39)
{0xc2,          -1,          1,          0,          -1,          687195422720,          0,          1,          2,          6},          // (subframe number :17,19,37,39)
{0xc2,          -1,          1,          0,          -1,          550293209600,          2,          2,          2,          6},          // (subframe number :9,19,29,39)
{0xc2,          -1,          1,          0,          -1,          551911719040,          2,          1,          2,          6},          // (subframe number :7,15,23,31,39)
{0xc2,          -1,          1,          0,          -1,          10920,                 7,          1,          1,          6},          // (subframe number :3,5,7,9,11,13)
{0xc2,          -1,          1,          0,          -1,          586405642240,          7,          2,          1,          6},          // (subframe number :23,27,31,35,39)
{0xc2,          -1,          1,          0,          -1,          586405642240,          0,          1,          2,          6},          // (subframe number :23,27,31,35,39)
{0xc2,          -1,          1,          0,          -1,          567489872400,          7,          2,          1,          6},          // (subframe number :4,9,14,19,24,29,34,39)
{0xc2,          -1,          1,          0,          -1,          567489872400,          2,          1,          2,          6},          // (subframe number :4,9,14,19,24,29,34,39)
{0xc2,          -1,          1,          0,          -1,          965830828032,          7,          2,          1,          6},          // (subframe number :13,14,15, 29,30,31,37,38,39)
{0xc2,          -1,          1,          0,          -1,          586406201480,          7,          1,          1,          6},          // (subframe number :3,7,11,15,19,23,27,31,35,39)
{0xc2,          -1,          1,          0,          -1,          586406201480,          0,          1,          2,          6},          // (subframe number :3,7,11,15,19,23,27,31,35,39)
{0xc2,          -1,          1,          0,          -1,          733007751850,          0,          1,          2,          6},          // (subframe number :1,3,5,7,…,37,39)
{0xc2,          -1,          1,          0,          -1,          1099511627775,         7,          1,          1,          6},          // (subframe number :0,1,2,…,39)
{0xa1,          0xb1,        16,         1,          -1,          567489872400,          2,          1,          6,          2},          // (subframe number :4,9,14,19,24,29,34,39)
{0xa1,          0xb1,        16,         1,          -1,          586406201480,          2,          1,          6,          2},          // (subframe number :3,7,11,15,19,23,27,31,35,39)
{0xa1,          0xb1,        8,          1,          -1,          567489872400,          2,          1,          6,          2},          // (subframe number :4,9,14,19,24,29,34,39)
{0xa1,          0xb1,        8,          1,          -1,          586406201480,          2,          1,          6,          2},          // (subframe number :3,7,11,15,19,23,27,31,35,39)
{0xa1,          0xb1,        4,          1,          -1,          567489872400,          2,          1,          6,          2},          // (subframe number :4,9,14,19,24,29,34,39)
{0xa1,          0xb1,        4,          1,          -1,          586406201480,          2,          1,          6,          2},          // (subframe number :3,7,11,15,19,23,27,31,35,39)
{0xa1,          0xb1,        2,          1,          -1,          567489872400,          2,          1,          6,          2},          // (subframe number :4,9,14,19,24,29,34,39)
{0xa1,          0xb1,        1,          0,          -1,          549756338176,          8,          1,          3,          2},          // (subframe number :19,39)
{0xa1,          0xb1,        1,          0,          -1,          550293209600,          8,          1,          3,          2},          // (subframe number :9,19,29,39)
{0xa1,          0xb1,        1,          0,          -1,          687195422720,          2,          1,          6,          2},          // (subframe number :17,19,37,39)
{0xa1,          0xb1,        1,          0,          -1,          550293209600,          2,          2,          6,          2},          // (subframe number :9,19,29,39)
{0xa1,          0xb1,        1,          0,          -1,          586405642240,          8,          1,          3,          2},          // (subframe number :23,27,31,35,39)
{0xa1,          0xb1,        1,          0,          -1,          551911719040,          2,          1,          6,          2},          // (subframe number :7,15,23,31,39)
{0xa1,          0xb1,        1,          0,          -1,          586405642240,          2,          1,          6,          2},          // (subframe number :23,27,31,35,39)
{0xa1,          0xb1,        1,          0,          -1,          567489872400,          8,          1,          3,          2},          // (subframe number :4,9,14,19,24,29,34,39)
{0xa1,          0xb1,        1,          0,          -1,          567489872400,          2,          1,          6,          2},          // (subframe number :4,9,14,19,24,29,34,39)
{0xa1,          0xb1,        1,          0,          -1,          586406201480,          2,          1,          6,          2},          // (subframe number :3,7,11,15,19,23,27,31,35,39)
{0xa1,          0xb1,        1,          0,          -1,          733007751850,          2,          1,          6,          2},          // (subframe number :1,3,5,7,…,37,39)
{0xa2,          0xb2,        16,         1,          -1,          567489872400,          2,          1,          3,          4},          // (subframe number :4,9,14,19,24,29,34,39)
{0xa2,          0xb2,        16,         1,          -1,          586406201480,          2,          1,          3,          4},          // (subframe number :3,7,11,15,19,23,27,31,35,39)
{0xa2,          0xb2,        8,          1,          -1,          567489872400,          2,          1,          3,          4},          // (subframe number :4,9,14,19,24,29,34,39)
{0xa2,          0xb2,        8,          1,          -1,          586406201480,          2,          1,          3,          4},          // (subframe number :3,7,11,15,19,23,27,31,35,39)
{0xa2,          0xb2,        4,          1,          -1,          567489872400,          2,          1,          3,          4},          // (subframe number :4,9,14,19,24,29,34,39)
{0xa2,          0xb2,        4,          1,          -1,          586406201480,          2,          1,          3,          4},          // (subframe number :3,7,11,15,19,23,27,31,35,39)
{0xa2,          0xb2,        2,          1,          -1,          567489872400,          2,          1,          3,          4},          // (subframe number :4,9,14,19,24,29,34,39)
{0xa2,          0xb2,        1,          0,          -1,          549756338176,          6,          1,          2,          4},          // (subframe number :19,39)
{0xa2,          0xb2,        1,          0,          -1,          550293209600,          6,          1,          2,          4},          // (subframe number :9,19,29,39)
{0xa2,          0xb2,        1,          0,          -1,          687195422720,          2,          1,          3,          4},          // (subframe number :17,19,37,39)
{0xa2,          0xb2,        1,          0,          -1,          550293209600,          2,          2,          3,          4},          // (subframe number :9,19,29,39)
{0xa2,          0xb2,        1,          0,          -1,          586405642240,          6,          1,          2,          4},          // (subframe number :23,27,31,35,39)
{0xa2,          0xb2,        1,          0,          -1,          551911719040,          2,          1,          3,          4},          // (subframe number :7,15,23,31,39)
{0xa2,          0xb2,        1,          0,          -1,          586405642240,          2,          1,          3,          4},          // (subframe number :23,27,31,35,39)
{0xa2,          0xb2,        1,          0,          -1,          567489872400,          6,          1,          2,          4},          // (subframe number :4,9,14,19,24,29,34,39)
{0xa2,          0xb2,        1,          0,          -1,          567489872400,          2,          1,          3,          4},          // (subframe number :4,9,14,19,24,29,34,39)
{0xa2,          0xb2,        1,          0,          -1,          586406201480,          2,          1,          3,          4},          // (subframe number :3,7,11,15,19,23,27,31,35,39)
{0xa2,          0xb2,        1,          0,          -1,          733007751850,          2,          1,          3,          4},          // (subframe number :1,3,5,7,…,37,39)
{0xa3,          0xb3,        16,         1,          -1,          567489872400,          2,          1,          2,          6},          // (subframe number :4,9,14,19,24,29,34,39)
{0xa3,          0xb3,        16,         1,          -1,          586406201480,          2,          1,          2,          6},          // (subframe number :3,7,11,15,19,23,27,31,35,39)
{0xa3,          0xb3,        8,          1,          -1,          567489872400,          2,          1,          2,          6},          // (subframe number :4,9,14,19,24,29,34,39)
{0xa3,          0xb3,        8,          1,          -1,          586406201480,          2,          1,          2,          6},          // (subframe number :3,7,11,15,19,23,27,31,35,39)
{0xa3,          0xb3,        4,          1,          -1,          567489872400,          2,          1,          2,          6},          // (subframe number :4,9,14,19,24,29,34,39)
{0xa3,          0xb3,        4,          1,          -1,          586406201480,          2,          1,          2,          6},          // (subframe number :3,7,11,15,19,23,27,31,35,39)
{0xa3,          0xb3,        2,          1,          -1,          567489872400,          2,          1,          2,          6},          // (subframe number :4,9,14,19,24,29,34,39)
{0xa3,          0xb3,        1,          0,          -1,          549756338176,          2,          1,          2,          6},          // (subframe number :19,39)
{0xa3,          0xb3,        1,          0,          -1,          550293209600,          2,          1,          2,          6},          // (subframe number :9,19,29,39)
{0xa3,          0xb3,        1,          0,          -1,          687195422720,          2,          1,          2,          6},          // (subframe number :17,19,37,39)
{0xa3,          0xb3,        1,          0,          -1,          550293209600,          2,          2,          2,          6},          // (subframe number :9,19,29,39)
{0xa3,          0xb3,        1,          0,          -1,          551911719040,          2,          1,          2,          6},          // (subframe number :7,15,23,31,39)
{0xa3,          0xb3,        1,          0,          -1,          586405642240,          2,          1,          2,          6},          // (subframe number :23,27,31,35,39)
{0xa3,          0xb3,        1,          0,          -1,          586405642240,          2,          2,          2,          6},          // (subframe number :23,27,31,35,39)
{0xa3,          0xb3,        1,          0,          -1,          567489872400,          2,          1,          2,          6},          // (subframe number :4,9,14,19,24,29,34,39)
{0xa3,          0xb3,        1,          0,          -1,          567489872400,          2,          2,          2,          6},          // (subframe number :4,9,14,19,24,29,34,39)
{0xa3,          0xb3,        1,          0,          -1,          586406201480,          2,          1,          2,          6},          // (subframe number :3,7,11,15,19,23,27,31,35,39)
{0xa3,          0xb3,        1,          0,          -1,          733007751850,          2,          1,          2,          6}           // (subframe number :1,3,5,7,…,37,39)
};


int get_format0(uint8_t index,
                uint8_t unpaired,
		frequency_range_t frequency_range){

  uint16_t format=0;
  if (unpaired) {
    if (frequency_range==FR1)
      format = table_6_3_3_2_3_prachConfig_Index[index][0];
    else
      format = table_6_3_3_2_4_prachConfig_Index[index][0];
  }
  else {
    if (frequency_range==FR1)
      format = table_6_3_3_2_2_prachConfig_Index[index][0];
    else
      AssertFatal(0==1,"no paired spectrum for FR2\n");
  }
  return format;
}

int64_t *get_prach_config_info(uint32_t pointa,
                               uint8_t index,
                               uint8_t unpaired) {
  int64_t *prach_config_info_p;

  if (pointa > 2016666) { //FR2
    prach_config_info_p = table_6_3_3_2_4_prachConfig_Index[index];
  }
  else { // FR1
    if (unpaired)
      prach_config_info_p = table_6_3_3_2_3_prachConfig_Index[index];
    else
      prach_config_info_p = table_6_3_3_2_2_prachConfig_Index[index];
  } // FR2 / FR1

  return prach_config_info_p;
}

void find_aggregation_candidates(uint8_t *aggregation_level,
                                 uint8_t *nr_of_candidates,
                                 NR_SearchSpace_t *ss) {

  if (ss->nrofCandidates->aggregationLevel1 != NR_SearchSpace__nrofCandidates__aggregationLevel1_n0) {
    *aggregation_level = 1;
    *nr_of_candidates = ss->nrofCandidates->aggregationLevel1;
  }
  if (ss->nrofCandidates->aggregationLevel2 != NR_SearchSpace__nrofCandidates__aggregationLevel2_n0) {
    *aggregation_level = 2;
    *nr_of_candidates = ss->nrofCandidates->aggregationLevel2;
  }
  if (ss->nrofCandidates->aggregationLevel4 != NR_SearchSpace__nrofCandidates__aggregationLevel4_n0) {
    *aggregation_level = 4;
    *nr_of_candidates = ss->nrofCandidates->aggregationLevel4;
  }
  if (ss->nrofCandidates->aggregationLevel8 != NR_SearchSpace__nrofCandidates__aggregationLevel8_n0) {
    *aggregation_level = 8;
    *nr_of_candidates = ss->nrofCandidates->aggregationLevel8;
  }
  if (ss->nrofCandidates->aggregationLevel16 != NR_SearchSpace__nrofCandidates__aggregationLevel16_n0) {
    *aggregation_level = 16;
    *nr_of_candidates = ss->nrofCandidates->aggregationLevel16;
  }
}


void find_monitoring_periodicity_offset_common(NR_SearchSpace_t *ss,
                                               uint16_t *slot_period,
                                               uint16_t *offset) {

  switch(ss->monitoringSlotPeriodicityAndOffset->present) {
    case NR_SearchSpace__monitoringSlotPeriodicityAndOffset_PR_sl1:
      *slot_period = 1;
      *offset = 0;
      break;
    case NR_SearchSpace__monitoringSlotPeriodicityAndOffset_PR_sl2:
      *slot_period = 2;
      *offset = ss->monitoringSlotPeriodicityAndOffset->choice.sl2;
      break;
    case NR_SearchSpace__monitoringSlotPeriodicityAndOffset_PR_sl4:
      *slot_period = 4;
      *offset = ss->monitoringSlotPeriodicityAndOffset->choice.sl4;
      break;
    case NR_SearchSpace__monitoringSlotPeriodicityAndOffset_PR_sl5:
      *slot_period = 5;
      *offset = ss->monitoringSlotPeriodicityAndOffset->choice.sl5;
      break;
    case NR_SearchSpace__monitoringSlotPeriodicityAndOffset_PR_sl8:
      *slot_period = 8;
      *offset = ss->monitoringSlotPeriodicityAndOffset->choice.sl8;
      break;
    case NR_SearchSpace__monitoringSlotPeriodicityAndOffset_PR_sl10:
      *slot_period = 10;
      *offset = ss->monitoringSlotPeriodicityAndOffset->choice.sl10;
      break;
    case NR_SearchSpace__monitoringSlotPeriodicityAndOffset_PR_sl16:
      *slot_period = 16;
      *offset = ss->monitoringSlotPeriodicityAndOffset->choice.sl16;
      break;
    case NR_SearchSpace__monitoringSlotPeriodicityAndOffset_PR_sl20:
      *slot_period = 20;
      *offset = ss->monitoringSlotPeriodicityAndOffset->choice.sl20;
      break;
    case NR_SearchSpace__monitoringSlotPeriodicityAndOffset_PR_sl40:
      *slot_period = 40;
      *offset = ss->monitoringSlotPeriodicityAndOffset->choice.sl40;
      break;
    case NR_SearchSpace__monitoringSlotPeriodicityAndOffset_PR_sl80:
      *slot_period = 80;
      *offset = ss->monitoringSlotPeriodicityAndOffset->choice.sl80;
      break;
    case NR_SearchSpace__monitoringSlotPeriodicityAndOffset_PR_sl160:
      *slot_period = 160;
      *offset = ss->monitoringSlotPeriodicityAndOffset->choice.sl160;
      break;
    case NR_SearchSpace__monitoringSlotPeriodicityAndOffset_PR_sl320:
      *slot_period = 320;
      *offset = ss->monitoringSlotPeriodicityAndOffset->choice.sl320;
      break;
    case NR_SearchSpace__monitoringSlotPeriodicityAndOffset_PR_sl640:
      *slot_period = 640;
      *offset = ss->monitoringSlotPeriodicityAndOffset->choice.sl640;
      break;
    case NR_SearchSpace__monitoringSlotPeriodicityAndOffset_PR_sl1280:
      *slot_period = 1280;
      *offset = ss->monitoringSlotPeriodicityAndOffset->choice.sl1280;
      break;
    case NR_SearchSpace__monitoringSlotPeriodicityAndOffset_PR_sl2560:
      *slot_period = 2560;
      *offset = ss->monitoringSlotPeriodicityAndOffset->choice.sl2560;
      break;
  default:
    AssertFatal(1==0,"Invalid monitoring slot periodicity and offset value\n");
    break;
  }
}

int get_nr_prach_occasion_info_from_index(uint8_t index,
                                 uint32_t pointa,
                                 uint8_t mu,
                                 uint8_t unpaired,
                                 uint16_t *format,
                                 uint8_t *start_symbol,
                                 uint8_t *N_t_slot,
                                 uint8_t *N_dur,
                                 uint8_t *N_RA_slot,
                                 uint16_t *N_RA_sfn,
                                 uint8_t *max_association_period) {

  int x;
  int64_t s_map;
  uint8_t format2 = 0xff;
  if (pointa > 2016666) { //FR2
    x = table_6_3_3_2_4_prachConfig_Index[index][2];
    s_map = table_6_3_3_2_4_prachConfig_Index[index][5];
    for(int i = 0; i < 64 ;i++) {
      if ( (s_map >> i) & 0x01) {
        (*N_RA_sfn)++;
      }
    }
    *N_RA_slot = table_6_3_3_2_4_prachConfig_Index[index][7]; // Number of RACH slots within a subframe
    *max_association_period = 160/(x * 10); 
    if (start_symbol != NULL && N_t_slot != NULL && N_dur != NULL && format != NULL){
      *start_symbol = table_6_3_3_2_4_prachConfig_Index[index][6];//multiple prach occasions in diff slot
      *N_t_slot = table_6_3_3_2_4_prachConfig_Index[index][8];
      *N_dur = table_6_3_3_2_4_prachConfig_Index[index][9];
      if (table_6_3_3_2_4_prachConfig_Index[index][1] != -1)
        format2 = (uint8_t) table_6_3_3_2_4_prachConfig_Index[index][1];
        
      *format = ((uint8_t) table_6_3_3_2_4_prachConfig_Index[index][0]) | (format2<<8);
      LOG_D(MAC,"Getting Total PRACH info from index %d absoluteFrequencyPointA %u mu %u frame_type %u start_symbol %u N_t_slot %u N_dur %u N_RA_sfn = %u\n",
            index,
            pointa,
            mu,
            unpaired,
            *start_symbol,
            *N_t_slot,
            *N_dur,
	    *N_RA_sfn);
    }
    return 1;
 }
  else {

    if (unpaired) {
      x = table_6_3_3_2_3_prachConfig_Index[index][2];
      s_map = table_6_3_3_2_3_prachConfig_Index[index][4];
		  for(int i = 0; i < 64 ;i++) {
        if ( (s_map >> i) & 0x01) {
          (*N_RA_sfn)++;
				}
      }
      *N_RA_slot = table_6_3_3_2_3_prachConfig_Index[index][6]; // Number of RACH slots within a subframe
      *max_association_period = 160/(x * 10); 
      if (start_symbol != NULL && N_t_slot != NULL && N_dur != NULL && format != NULL){
        *start_symbol = table_6_3_3_2_3_prachConfig_Index[index][5];
        *N_t_slot = table_6_3_3_2_3_prachConfig_Index[index][7];
        *N_dur = table_6_3_3_2_3_prachConfig_Index[index][8];
        if (table_6_3_3_2_3_prachConfig_Index[index][1] != -1)
          format2 = (uint8_t) table_6_3_3_2_3_prachConfig_Index[index][1];
        *format = ((uint8_t) table_6_3_3_2_3_prachConfig_Index[index][0]) | (format2<<8);
        LOG_I(MAC,"Getting Total PRACH info from index %d (col %lu ) absoluteFrequencyPointA %u mu %u frame_type %u start_symbol %u N_t_slot %u N_dur %u N_RA_sfn = %u\n",
              index, table_6_3_3_2_3_prachConfig_Index[index][6],
              pointa,
              mu,
              unpaired,
              *start_symbol,
              *N_t_slot,
              *N_dur,
							*N_RA_sfn);
      }
		  return 1;
	  }
    else { // FDD
      x = table_6_3_3_2_2_prachConfig_Index[index][2];
      s_map = table_6_3_3_2_2_prachConfig_Index[index][4];
      for(int i = 0; i < 64 ; i++) {
        if ( (s_map >> i) & 0x01) {
          (*N_RA_sfn)++;
        }
      }
      *N_RA_slot = table_6_3_3_2_2_prachConfig_Index[index][6];
      if (start_symbol != NULL && N_t_slot != NULL && N_dur != NULL && format != NULL){
        *start_symbol = table_6_3_3_2_2_prachConfig_Index[index][5];
        *N_t_slot = table_6_3_3_2_2_prachConfig_Index[index][7];
        *N_dur = table_6_3_3_2_2_prachConfig_Index[index][8];
        if (table_6_3_3_2_2_prachConfig_Index[index][1] != -1)
          format2 = (uint8_t) table_6_3_3_2_2_prachConfig_Index[index][1];
        *format = ((uint8_t) table_6_3_3_2_2_prachConfig_Index[index][0]) | (format2<<8);
        LOG_D(MAC,"Getting Total PRACH info from index %d absoluteFrequencyPointA %u mu %u frame_type %u start_symbol %u N_t_slot %u N_dur %u \n",
              index,
              pointa,
              mu,
              unpaired,
              *start_symbol,
              *N_t_slot,
              *N_dur);
      }
      return 1;
    }
  }
}


uint8_t get_nr_prach_duration(uint8_t prach_format){

  switch(prach_format){

      case 0:  // format 0
         return 0;

      case 1:  // format 1
         return 0;

      case 2:  // format 2
         return 0;

      case 3:  // format 3
         return 0;

      case 4:  // format A1
         return 2;

      case 5:  // format A2
         return 4;

      case 6:  // format A3
         return 6;

      case 7:  // format B1
         return 2;

      case 8:  // format B4
         return 12;

      case 9:  // format C0
         return 2;

      case 10:  // format C2
         return 6;

      case 11:  // format A1/B1
         return 2;

      case 12:  // format A2/B2
         return 4;

      case 13:  // format A3/B3
         return 6;

      default :
         AssertFatal(1==0,"Invalid Prach format\n");
         break;

  }

}

int get_nr_prach_info_from_index(uint8_t index,
                                 int frame,
                                 int slot,
                                 uint32_t pointa,
                                 uint8_t mu,
                                 uint8_t unpaired,
                                 uint16_t *format,
                                 uint8_t *start_symbol,
                                 uint8_t *N_t_slot,
                                 uint8_t *N_dur,
                                 uint16_t *RA_sfn_index,
                                 uint8_t *N_RA_slot,
				 uint8_t *config_period) {

  int x,y;
  int64_t s_map;
  uint8_t format2 = 0xff;

  if (pointa > 2016666) { //FR2
    int y2;
    uint8_t slot_60khz;
    x = table_6_3_3_2_4_prachConfig_Index[index][2];
    y = table_6_3_3_2_4_prachConfig_Index[index][3];
    y2 = table_6_3_3_2_4_prachConfig_Index[index][4];
    // checking n_sfn mod x = y
    if ( (frame%x)==y || (frame%x)==y2 ) {
      slot_60khz = slot >> (mu-2); // in table slots are numbered wrt 60kHz
      s_map = table_6_3_3_2_4_prachConfig_Index[index][5];
      if ((s_map >> slot_60khz) & 0x01 ) {
        for(int i = 0; i <= slot_60khz ;i++) {
          if ( (s_map >> i) & 0x01) {
            (*RA_sfn_index)++;
          }
        }
      }
      if ( ((s_map>>slot_60khz)&0x01) ) {
        *N_RA_slot = table_6_3_3_2_4_prachConfig_Index[index][7]; // Number of RACH slots within a subframe
        if (mu == 3) {
          if ( (*N_RA_slot == 1) && (slot%2 == 0) )
            return 0; // no prach in even slots @ 120kHz for 1 prach per 60khz slot
        }
        if (start_symbol != NULL && N_t_slot != NULL && N_dur != NULL && format != NULL){
          *config_period = x;
          *start_symbol = table_6_3_3_2_4_prachConfig_Index[index][6];
          *N_t_slot = table_6_3_3_2_4_prachConfig_Index[index][8];
          *N_dur = table_6_3_3_2_4_prachConfig_Index[index][9];
          if (table_6_3_3_2_4_prachConfig_Index[index][1] != -1)
            format2 = (uint8_t) table_6_3_3_2_4_prachConfig_Index[index][1];
          *format = ((uint8_t) table_6_3_3_2_4_prachConfig_Index[index][0]) | (format2<<8);
          LOG_D(MAC,"Frame %d slot %d: Getting PRACH info from index %d absoluteFrequencyPointA %u mu %u frame_type %u start_symbol %u N_t_slot %u N_dur %u N_RA_slot %u RA_sfn_index %u\n",
                frame,
                slot,
                index,
                pointa,
                mu,
                unpaired,
                *start_symbol,
                *N_t_slot,
                *N_dur,
                *N_RA_slot,
                *RA_sfn_index);
        }
        return 1;
      }
      else
        return 0; // no prach in current slot
    }
    else
      return 0; // no prach in current frame
  }
  else {
    uint8_t subframe;
    if (unpaired) {
      x = table_6_3_3_2_3_prachConfig_Index[index][2];
      y = table_6_3_3_2_3_prachConfig_Index[index][3];
      if ( (frame%x)==y ) {
        subframe = slot >> mu;
        s_map = table_6_3_3_2_3_prachConfig_Index[index][4];
        if ((s_map >> subframe) & 0x01 ) {
          for(int i = 0; i <= subframe ;i++) {
            if ( (s_map >> i) & 0x01) {
              (*RA_sfn_index)++;
            }
          }
        }
        if ( (s_map>>subframe)&0x01 ) {
         *N_RA_slot = table_6_3_3_2_3_prachConfig_Index[index][6]; // Number of RACH slots within a subframe
          if (mu == 1) {
            if ( (*N_RA_slot <= 1) && (slot%2 == 0) )
              return 0; // no prach in even slots @ 30kHz for 1 prach per subframe 
          } 
          if (start_symbol != NULL && N_t_slot != NULL && N_dur != NULL && format != NULL){
            *config_period = x;
            *start_symbol = table_6_3_3_2_3_prachConfig_Index[index][5];
            *N_t_slot = table_6_3_3_2_3_prachConfig_Index[index][7];
            *N_dur = table_6_3_3_2_3_prachConfig_Index[index][8];
            if (table_6_3_3_2_3_prachConfig_Index[index][1] != -1)
              format2 = (uint8_t) table_6_3_3_2_3_prachConfig_Index[index][1];
            *format = ((uint8_t) table_6_3_3_2_3_prachConfig_Index[index][0]) | (format2<<8);
            LOG_D(MAC,"Frame %d slot %d: Getting PRACH info from index %d (col 6 %lu) absoluteFrequencyPointA %u mu %u frame_type %u start_symbol %u N_t_slot %u N_dur %u N_RA_slot %u RA_sfn_index %u \n", frame,
              slot,
              index, table_6_3_3_2_3_prachConfig_Index[index][6],
              pointa,
              mu,
              unpaired,
              *start_symbol,
              *N_t_slot,
              *N_dur,
              *N_RA_slot,
              *RA_sfn_index);
          }
          return 1;
        }
        else
          return 0; // no prach in current slot
      }
      else
        return 0; // no prach in current frame
    }
    else { // FDD
      x = table_6_3_3_2_2_prachConfig_Index[index][2];
      y = table_6_3_3_2_2_prachConfig_Index[index][3];
      if ( (frame%x)==y ) {
        subframe = slot >> mu;
        s_map = table_6_3_3_2_2_prachConfig_Index[index][4];
        if ( (s_map>>subframe)&0x01 ) {
          if (mu == 1) {
            if ( (table_6_3_3_2_2_prachConfig_Index[index][6] <= 1) && (slot%2 == 0) )
              return 0; // no prach in even slots @ 30kHz for 1 prach per subframe
          }
          for(int i = 0; i <= subframe ; i++) {
            if ( (s_map >> i) & 0x01) {
              (*RA_sfn_index)++;
            }
          }
          if (start_symbol != NULL && N_t_slot != NULL && N_dur != NULL && format != NULL){
            *start_symbol = table_6_3_3_2_2_prachConfig_Index[index][5];
            *N_t_slot = table_6_3_3_2_2_prachConfig_Index[index][7];
            *N_dur = table_6_3_3_2_2_prachConfig_Index[index][8];
            if (table_6_3_3_2_2_prachConfig_Index[index][1] != -1)
              format2 = (uint8_t) table_6_3_3_2_2_prachConfig_Index[index][1];
            *format = ((uint8_t) table_6_3_3_2_2_prachConfig_Index[index][0]) | (format2<<8);
            LOG_D(MAC,"Frame %d slot %d: Getting PRACH info from index %d absoluteFrequencyPointA %u mu %u frame_type %u start_symbol %u N_t_slot %u N_dur %u \n",
                  frame,
                  slot,
                  index,
                  pointa,
                  mu,
                  unpaired,
                  *start_symbol,
                  *N_t_slot,
                  *N_dur);
          }
          return 1;
        }
        else
          return 0; // no prach in current slot
      }
      else
        return 0; // no prach in current frame
    }
  }
}

//Table 6.3.3.1-3: Mapping from logical index i to sequence number u for preamble formats with L_RA = 839
uint16_t table_63313[838] = {
129, 710, 140, 699, 120, 719, 210, 629, 168, 671, 84 , 755, 105, 734, 93 , 746, 70 , 769, 60 , 779,
2  , 837, 1  , 838, 56 , 783, 112, 727, 148, 691, 80 , 759, 42 , 797, 40 , 799, 35 , 804, 73 , 766,
146, 693, 31 , 808, 28 , 811, 30 , 809, 27 , 812, 29 , 810, 24 , 815, 48 , 791, 68 , 771, 74 , 765,
178, 661, 136, 703, 86 , 753, 78 , 761, 43 , 796, 39 , 800, 20 , 819, 21 , 818, 95 , 744, 202, 637,
190, 649, 181, 658, 137, 702, 125, 714, 151, 688, 217, 622, 128, 711, 142, 697, 122, 717, 203, 636,
118, 721, 110, 729, 89 , 750, 103, 736, 61 , 778, 55 , 784, 15 , 824, 14 , 825, 12 , 827, 23 , 816,
34 , 805, 37 , 802, 46 , 793, 207, 632, 179, 660, 145, 694, 130, 709, 223, 616, 228, 611, 227, 612,
132, 707, 133, 706, 143, 696, 135, 704, 161, 678, 201, 638, 173, 666, 106, 733, 83 , 756, 91 , 748,
66 , 773, 53 , 786, 10 , 829, 9  , 830, 7  , 832, 8  , 831, 16 , 823, 47 , 792, 64 , 775, 57 , 782,
104, 735, 101, 738, 108, 731, 208, 631, 184, 655, 197, 642, 191, 648, 121, 718, 141, 698, 149, 690,
216, 623, 218, 621, 152, 687, 144, 695, 134, 705, 138, 701, 199, 640, 162, 677, 176, 663, 119, 720,
158, 681, 164, 675, 174, 665, 171, 668, 170, 669, 87 , 752, 169, 670, 88 , 751, 107, 732, 81 , 758,
82 , 757, 100, 739, 98 , 741, 71 , 768, 59 , 780, 65 , 774, 50 , 789, 49 , 790, 26 , 813, 17 , 822,
13 , 826, 6  , 833, 5  , 834, 33 , 806, 51 , 788, 75 , 764, 99 , 740, 96 , 743, 97 , 742, 166, 673,
172, 667, 175, 664, 187, 652, 163, 676, 185, 654, 200, 639, 114, 725, 189, 650, 115, 724, 194, 645,
195, 644, 192, 647, 182, 657, 157, 682, 156, 683, 211, 628, 154, 685, 123, 716, 139, 700, 212, 627,
153, 686, 213, 626, 215, 624, 150, 689, 225, 614, 224, 615, 221, 618, 220, 619, 127, 712, 147, 692,
124, 715, 193, 646, 205, 634, 206, 633, 116, 723, 160, 679, 186, 653, 167, 672, 79 , 760, 85 , 754,
77 , 762, 92 , 747, 58 , 781, 62 , 777, 69 , 770, 54 , 785, 36 , 803, 32 , 807, 25 , 814, 18 , 821,
11 , 828, 4  , 835, 3  , 836, 19 , 820, 22 , 817, 41 , 798, 38 , 801, 44 , 795, 52 , 787, 45 , 794,
63 , 776, 67 , 772, 72 , 767, 76 , 763, 94 , 745, 102, 737, 90 , 749, 109, 730, 165, 674, 111, 728,
209, 630, 204, 635, 117, 722, 188, 651, 159, 680, 198, 641, 113, 726, 183, 656, 180, 659, 177, 662,
196, 643, 155, 684, 214, 625, 126, 713, 131, 708, 219, 620, 222, 617, 226, 613, 230, 609, 232, 607,
262, 577, 252, 587, 418, 421, 416, 423, 413, 426, 411, 428, 376, 463, 395, 444, 283, 556, 285, 554,
379, 460, 390, 449, 363, 476, 384, 455, 388, 451, 386, 453, 361, 478, 387, 452, 360, 479, 310, 529,
354, 485, 328, 511, 315, 524, 337, 502, 349, 490, 335, 504, 324, 515, 323, 516, 320, 519, 334, 505,
359, 480, 295, 544, 385, 454, 292, 547, 291, 548, 381, 458, 399, 440, 380, 459, 397, 442, 369, 470,
377, 462, 410, 429, 407, 432, 281, 558, 414, 425, 247, 592, 277, 562, 271, 568, 272, 567, 264, 575,
259, 580, 237, 602, 239, 600, 244, 595, 243, 596, 275, 564, 278, 561, 250, 589, 246, 593, 417, 422,
248, 591, 394, 445, 393, 446, 370, 469, 365, 474, 300, 539, 299, 540, 364, 475, 362, 477, 298, 541,
312, 527, 313, 526, 314, 525, 353, 486, 352, 487, 343, 496, 327, 512, 350, 489, 326, 513, 319, 520,
332, 507, 333, 506, 348, 491, 347, 492, 322, 517, 330, 509, 338, 501, 341, 498, 340, 499, 342, 497,
301, 538, 366, 473, 401, 438, 371, 468, 408, 431, 375, 464, 249, 590, 269, 570, 238, 601, 234, 605,
257, 582, 273, 566, 255, 584, 254, 585, 245, 594, 251, 588, 412, 427, 372, 467, 282, 557, 403, 436,
396, 443, 392, 447, 391, 448, 382, 457, 389, 450, 294, 545, 297, 542, 311, 528, 344, 495, 345, 494,
318, 521, 331, 508, 325, 514, 321, 518, 346, 493, 339, 500, 351, 488, 306, 533, 289, 550, 400, 439,
378, 461, 374, 465, 415, 424, 270, 569, 241, 598, 231, 608, 260, 579, 268, 571, 276, 563, 409, 430,
398, 441, 290, 549, 304, 535, 308, 531, 358, 481, 316, 523, 293, 546, 288, 551, 284, 555, 368, 471,
253, 586, 256, 583, 263, 576, 242, 597, 274, 565, 402, 437, 383, 456, 357, 482, 329, 510, 317, 522,
307, 532, 286, 553, 287, 552, 266, 573, 261, 578, 236, 603, 303, 536, 356, 483, 355, 484, 405, 434,
404, 435, 406, 433, 235, 604, 267, 572, 302, 537, 309, 530, 265, 574, 233, 606, 367, 472, 296, 543,
336, 503, 305, 534, 373, 466, 280, 559, 279, 560, 419, 420, 240, 599, 258, 581, 229, 610
};

uint8_t compute_nr_root_seq(NR_RACH_ConfigCommon_t *rach_config,
                            uint8_t nb_preambles,
                            uint8_t unpaired,
			    frequency_range_t frequency_range) {

  uint8_t config_index = rach_config->rach_ConfigGeneric.prach_ConfigurationIndex;
  uint8_t ncs_index = rach_config->rach_ConfigGeneric.zeroCorrelationZoneConfig;
  uint16_t format0 = get_format0(config_index, unpaired, frequency_range);
  uint16_t NCS = get_NCS(ncs_index, format0, rach_config->restrictedSetConfig);
  uint16_t L_ra = (rach_config->prach_RootSequenceIndex.present==NR_RACH_ConfigCommon__prach_RootSequenceIndex_PR_l139) ? 139 : 839;
  uint16_t r,u,index,q,d_u,n_shift_ra,n_shift_ra_bar,d_start;
  uint32_t w;
  uint8_t found_preambles = 0;
  uint8_t found_sequences = 0;

  if (rach_config->restrictedSetConfig == 0) {
    if (NCS == 0) return nb_preambles;
    else {
      r = L_ra/NCS;
      found_sequences = (nb_preambles/r) + (nb_preambles%r!=0); //ceil(nb_preambles/r)
      LOG_D(MAC, "Computing NR root sequences: found %u sequences\n", found_sequences);
      return (found_sequences);
    }
  }
  else{
    index = rach_config->prach_RootSequenceIndex.choice.l839;
    while (found_preambles < nb_preambles) {
      u = table_63313[index%(L_ra-1)];

      q = 0;
      while (((q*u)%L_ra) != 1) q++;
      if (q < 420) d_u = q;
      else d_u = L_ra - q;

      uint16_t n_group_ra = 0;
      if (rach_config->restrictedSetConfig == 1) {
        if ( (d_u<280) && (d_u>=NCS) ) {
          n_shift_ra     = d_u/NCS;
          d_start        = (d_u<<1) + (n_shift_ra * NCS);
          n_group_ra     = L_ra/d_start;
          n_shift_ra_bar = max(0,(L_ra-(d_u<<1)-(n_group_ra*d_start))/L_ra);
        } else if  ( (d_u>=280) && (d_u<=((L_ra - NCS)>>1)) ) {
          n_shift_ra     = (L_ra - (d_u<<1))/NCS;
          d_start        = L_ra - (d_u<<1) + (n_shift_ra * NCS);
          n_group_ra     = d_u/d_start;
          n_shift_ra_bar = min(n_shift_ra,max(0,(d_u- (n_group_ra*d_start))/NCS));
        } else {
          n_shift_ra     = 0;
          n_shift_ra_bar = 0;
        }
        w = n_shift_ra*n_group_ra + n_shift_ra_bar;
        found_preambles += w;
        found_sequences++;
      }
      else {
        AssertFatal(1==0,"Procedure to find nb of sequences for restricted type B not implemented yet");
      }
    }
    LOG_D(MAC, "Computing NR root sequences: found %u sequences\n", found_sequences);
    return found_sequences;
  }
}

<<<<<<< HEAD
=======
// TS 38.211 Table 7.4.1.1.2-3: PDSCH DMRS positions l' within a slot for single-symbol DMRS and intra-slot frequency hopping disabled.
// The first 4 colomns are PDSCH mapping type A and the last 4 colomns are PDSCH mapping type B.
// When l' = l0, it is represented by 1
// E.g. when symbol duration is 12 in colomn 7, value 1057 ('10000100001') which means l' =  l0, 5, 10.

int32_t table_7_4_1_1_2_3_pdsch_dmrs_positions_l [13][8] = {                             // Duration in symbols
{-1,          -1,          -1,         -1,          1,          1,         1,         1},       //2              // (DMRS l' position)
{0,            0,           0,          0,          1,          1,         1,         1},       //3              // (DMRS l' position)
{0,            0,           0,          0,          1,          1,         1,         1},       //4               // (DMRS l' position)
{0,            0,           0,          0,          1,          17,        17,       17},       //5               // (DMRS l' position)
{0,            0,           0,          0,          1,          17,        17,       17},       //6               // (DMRS l' position)
{0,            0,           0,          0,          1,          17,        17,       17},       //7               // (DMRS l' position)
{0,          128,         128,        128,          1,          65,        73,       73},       //8               // (DMRS l' position)
{0,          128,         128,        128,          1,         129,       145,      145},       //9               // (DMRS l' position)
{0,          512,         576,        576,          1,         129,       145,      145},       //10              // (DMRS l' position)
{0,          512,         576,        576,          1,         257,       273,      585},       //11              // (DMRS l' position)
{0,          512,         576,       2336,          1,         513,       545,      585},       //12              // (DMRS l' position)
{0,         2048,        2176,       2336,          1,         513,       545,      585},       //13              // (DMRS l' position)
{0,         2048,        2176,       2336,         -1,          -1,       -1,        -1},       //14              // (DMRS l' position)
};


// TS 38.211 Table 7.4.1.1.2-4: PDSCH DMRS positions l' within a slot for double-symbol DMRS and intra-slot frequency hopping disabled.
// The first 4 colomns are PDSCH mapping type A and the last 4 colomns are PDSCH mapping type B.
// When l' = l0, it is represented by 1

int32_t table_7_4_1_1_2_4_pdsch_dmrs_positions_l [12][8] = {                             // Duration in symbols
{-1,          -1,          -1,         -1,         -1,         -1,        -1,         -1},       //<4              // (DMRS l' position)
{0,            0,          -1,         -1,         -1,         -1,        -1,         -1},       //4               // (DMRS l' position)
{0,            0,          -1,         -1,          3,          3,        -1,         -1},       //5               // (DMRS l' position)
{0,            0,          -1,         -1,          3,          3,        -1,         -1},       //6               // (DMRS l' position)
{0,            0,          -1,         -1,          3,          3,        -1,         -1},       //7               // (DMRS l' position)
{0,            0,          -1,         -1,          3,         99,        -1,         -1},       //8               // (DMRS l' position)
{0,            0,          -1,         -1,          3,         99,        -1,         -1},       //9               // (DMRS l' position)
{0,          768,          -1,         -1,          3,        387,        -1,         -1},       //10              // (DMRS l' position)
{0,          768,          -1,         -1,          3,        387,        -1,         -1},       //11              // (DMRS l' position)
{0,          768,          -1,         -1,          3,        771,        -1,         -1},       //12              // (DMRS l' position)
{0,         3072,          -1,         -1,          3,        771,        -1,         -1},       //13              // (DMRS l' position)
{0,         3072,          -1,         -1,          -1,        -1,        -1,         -1},       //14              // (DMRS l' position)
};

>>>>>>> c19ba39e
// TS 38.211 Table 6.4.1.1.3-3: PUSCH DMRS positions l' within a slot for single-symbol DMRS and intra-slot frequency hopping disabled.
// The first 4 colomns are PUSCH mapping type A and the last 4 colomns are PUSCH mapping type B.
// When l' = l0, it is represented by 1
// E.g. when symbol duration is 12 in colomn 7, value 1057 ('10000100001') which means l' =  l0, 5, 10.

int32_t table_6_4_1_1_3_3_pusch_dmrs_positions_l [12][8] = {                             // Duration in symbols
{-1,          -1,          -1,         -1,          1,          1,         1,         1},       //<4              // (DMRS l' position)
{0,            0,           0,          0,          1,          1,         1,         1},       //4               // (DMRS l' position)
{0,            0,           0,          0,          1,         17,        17,        17},       //5               // (DMRS l' position)
{0,            0,           0,          0,          1,         17,        17,        17},       //6               // (DMRS l' position)
{0,            0,           0,          0,          1,         17,        17,        17},       //7               // (DMRS l' position)
{0,          128,         128,        128,          1,         65,        73,        73},       //8               // (DMRS l' position)
{0,          128,         128,        128,          1,         65,        73,        73},       //9               // (DMRS l' position)
{0,          512,         576,        576,          1,        257,       273,       585},       //10              // (DMRS l' position)
{0,          512,         576,        576,          1,        257,       273,       585},       //11              // (DMRS l' position)
{0,          512,         576,       2336,          1,       1025,      1057,       585},       //12              // (DMRS l' position)
{0,         2048,        2176,       2336,          1,       1025,      1057,       585},       //13              // (DMRS l' position)
{0,         2048,        2176,       2336,          1,       1025,      1057,       585},       //14              // (DMRS l' position)
};


// TS 38.211 Table 6.4.1.1.3-4: PUSCH DMRS positions l' within a slot for double-symbol DMRS and intra-slot frequency hopping disabled.
// The first 4 colomns are PUSCH mapping type A and the last 4 colomns are PUSCH mapping type B.
// When l' = l0, it is represented by 1

int32_t table_6_4_1_1_3_4_pusch_dmrs_positions_l [12][8] = {                             // Duration in symbols
{-1,          -1,          -1,         -1,         -1,         -1,        -1,         -1},       //<4              // (DMRS l' position)
{0,            0,          -1,         -1,         -1,         -1,        -1,         -1},       //4               // (DMRS l' position)
{0,            0,          -1,         -1,          3,          3,        -1,         -1},       //5               // (DMRS l' position)
{0,            0,          -1,         -1,          3,          3,        -1,         -1},       //6               // (DMRS l' position)
{0,            0,          -1,         -1,          3,          3,        -1,         -1},       //7               // (DMRS l' position)
{0,            0,          -1,         -1,          3,         99,        -1,         -1},       //8               // (DMRS l' position)
{0,            0,          -1,         -1,          3,         99,        -1,         -1},       //9               // (DMRS l' position)
{0,          768,          -1,         -1,          3,        387,        -1,         -1},       //10              // (DMRS l' position)
{0,          768,          -1,         -1,          3,        387,        -1,         -1},       //11              // (DMRS l' position)
{0,          768,          -1,         -1,          3,       1539,        -1,         -1},       //12              // (DMRS l' position)
{0,         3072,          -1,         -1,          3,       1539,        -1,         -1},       //13              // (DMRS l' position)
{0,         3072,          -1,         -1,          3,       1539,        -1,         -1},       //14              // (DMRS l' position)
};

// Returns the corresponding row index of the NR table
int get_nr_table_idx(int nr_bandP, uint8_t scs_index)
{
  int i, j;
  int scs_khz = 15 << scs_index;
  int supplementary_bands[] = {29,75,76,80,81,82,83,84,86,89,95};
  size_t s = sizeof(supplementary_bands)/sizeof(supplementary_bands[0]);

  for(j = 0; j < s; j++){
    if (nr_bandP == supplementary_bands[j])
      AssertFatal(0 == 1, "Band %d is a supplementary band (%d). This is not supported yet.\n", nr_bandP, supplementary_bands[j]);
  }

  AssertFatal(nr_bandP <= nr_bandtable[nr_bandtable_size-1].band, "NR band %d exceeds NR bands table maximum limit %d\n", nr_bandP, nr_bandtable[nr_bandtable_size-1].band);
  for (i = 0; i < nr_bandtable_size && nr_bandtable[i].band != nr_bandP; i++);

  // selection of correct Deltaf raster according to SCS
  if ((nr_bandtable[i].deltaf_raster != 100) && (nr_bandtable[i].deltaf_raster != scs_khz))
    i++;

  LOG_D(PHY, "NR band table index %d (Band %d, dl_min %lu, ul_min %lu)\n", i, nr_bandtable[i].band, nr_bandtable[i].dl_min,nr_bandtable[i].ul_min);

  return i;
}

// Computes the duplex spacing (either positive or negative) in KHz
int32_t get_delta_duplex(int nr_bandP, uint8_t scs_index)
{
  int nr_table_idx = get_nr_table_idx(nr_bandP, scs_index);

  int32_t delta_duplex = (nr_bandtable[nr_table_idx].ul_min - nr_bandtable[nr_table_idx].dl_min);

  LOG_I(PHY, "NR band duplex spacing is %d KHz (nr_bandtable[%d].band = %d)\n", delta_duplex, nr_table_idx, nr_bandtable[nr_table_idx].band);

  return delta_duplex;
}

lte_frame_type_t get_frame_type(uint16_t current_band, uint8_t scs_index)
{
  lte_frame_type_t current_type;
  int32_t delta_duplex = get_delta_duplex(current_band, scs_index);

  if (delta_duplex == 0)
    current_type = TDD;
  else
    current_type = FDD;

  LOG_I(MAC, "NR band %d, duplex mode %s, duplex spacing = %d KHz\n", current_band, duplex_mode[current_type], delta_duplex);

  return current_type;
}

uint16_t config_bandwidth(int mu, int nb_rb, int nr_band)
{

  if (nr_band < 100)  { //FR1
   switch(mu) {
    case 0 :
      if (nb_rb<=25)
        return 5; 
      if (nb_rb<=52)
        return 10;
      if (nb_rb<=79)
        return 15;
      if (nb_rb<=106)
        return 20;
      if (nb_rb<=133)
        return 25;
      if (nb_rb<=160)
        return 30;
      if (nb_rb<=216)
        return 40;
      if (nb_rb<=270)
        return 50;
      AssertFatal(1==0,"Number of DL resource blocks %d undefined for mu %d and band %d\n", nb_rb, mu, nr_band);
      break;
    case 1 :
      if (nb_rb<=11)
        return 5; 
      if (nb_rb<=24)
        return 10;
      if (nb_rb<=38)
        return 15;
      if (nb_rb<=51)
        return 20;
      if (nb_rb<=65)
        return 25;
      if (nb_rb<=78)
        return 30;
      if (nb_rb<=106)
        return 40;
      if (nb_rb<=133)
        return 50;
      if (nb_rb<=162)
        return 60;
      if (nb_rb<=189)
        return 70;
      if (nb_rb<=217)
        return 80;
      if (nb_rb<=245)
        return 90;
      if (nb_rb<=273)
        return 100;
      AssertFatal(1==0,"Number of DL resource blocks %d undefined for mu %d and band %d\n", nb_rb, mu, nr_band);
      break;
    case 2 :
      if (nb_rb<=11)
        return 10; 
      if (nb_rb<=18)
        return 15;
      if (nb_rb<=24)
        return 20;
      if (nb_rb<=31)
        return 25;
      if (nb_rb<=38)
        return 30;
      if (nb_rb<=51)
        return 40;
      if (nb_rb<=65)
        return 50;
      if (nb_rb<=79)
        return 60;
      if (nb_rb<=93)
        return 70;
      if (nb_rb<=107)
        return 80;
      if (nb_rb<=121)
        return 90;
      if (nb_rb<=135)
        return 100;
      AssertFatal(1==0,"Number of DL resource blocks %d undefined for mu %d and band %d\n", nb_rb, mu, nr_band);
      break;
    default:
      AssertFatal(1==0,"Numerology %d undefined for band %d in FR1\n", mu,nr_band);
   }
  }
  else {
   switch(mu) {
    case 2 :
      if (nb_rb<=66)
        return 50;
      if (nb_rb<=132)
        return 100;
      if (nb_rb<=264)
        return 200;
      AssertFatal(1==0,"Number of DL resource blocks %d undefined for mu %d and band %d\n", nb_rb, mu, nr_band);
      break;
    case 3 :
      if (nb_rb<=32)
        return 50;
      if (nb_rb<=66)
        return 100;
      if (nb_rb<=132)
        return 200;
      if (nb_rb<=264)
        return 400;
      AssertFatal(1==0,"Number of DL resource blocks %d undefined for mu %d and band %d\n", nb_rb, mu, nr_band);
      break;
    default:
      AssertFatal(1==0,"Numerology %d undefined for band %d in FR1\n", mu,nr_band);
   }
  }

}

void get_delta_arfcn(int i, uint32_t nrarfcn, uint64_t N_OFFs){

  uint32_t delta_arfcn = nrarfcn - N_OFFs;

  if(delta_arfcn%(nr_bandtable[i].step_size)!=0)
    AssertFatal(1 == 0, "nrarfcn %u is not on the channel raster for step size %lu", nrarfcn, nr_bandtable[i].step_size);

}

uint32_t to_nrarfcn(int nr_bandP,
                    uint64_t dl_CarrierFreq,
                    uint8_t scs_index,
                    uint32_t bw)
{
  uint64_t dl_CarrierFreq_by_1k = dl_CarrierFreq / 1000;
  int bw_kHz = bw / 1000;
  uint32_t nrarfcn;
  int i = get_nr_table_idx(nr_bandP, scs_index);

  LOG_I(MAC,"Searching for nr band %d DL Carrier frequency %llu bw %u\n",nr_bandP,(long long unsigned int)dl_CarrierFreq,bw);

  AssertFatal(dl_CarrierFreq_by_1k >= nr_bandtable[i].dl_min,
        "Band %d, bw %u : DL carrier frequency %llu kHz < %llu\n",
	      nr_bandP, bw, (long long unsigned int)dl_CarrierFreq_by_1k,
	      (long long unsigned int)nr_bandtable[i].dl_min);
  AssertFatal(dl_CarrierFreq_by_1k <= (nr_bandtable[i].dl_max - bw_kHz),
        "Band %d, dl_CarrierFreq %llu bw %u: DL carrier frequency %llu kHz > %llu\n",
	      nr_bandP, (long long unsigned int)dl_CarrierFreq,bw, (long long unsigned int)dl_CarrierFreq_by_1k,
	      (long long unsigned int)(nr_bandtable[i].dl_max - bw_kHz));
 
  int deltaFglobal = 60;
  uint32_t N_REF_Offs = 2016667;
  uint64_t F_REF_Offs_khz = 24250080;

  if (dl_CarrierFreq < 24.25e9) {
    deltaFglobal = 15;
    N_REF_Offs = 600000;
    F_REF_Offs_khz = 3000000;
  }
  if (dl_CarrierFreq < 3e9) {
    deltaFglobal = 5;
    N_REF_Offs = 0;
    F_REF_Offs_khz = 0;
  }   

  // This is equation before Table 5.4.2.1-1 in 38101-1-f30
  // F_REF=F_REF_Offs + deltaF_Global(N_REF-NREF_REF_Offs)
  nrarfcn =  (((dl_CarrierFreq_by_1k - F_REF_Offs_khz)/deltaFglobal)+N_REF_Offs);
  get_delta_arfcn(i, nrarfcn, nr_bandtable[i].N_OFFs_DL);

  return nrarfcn;
}

// This function computes the RF reference frequency from the NR-ARFCN according to 5.4.2.1 of 3GPP TS 38.104
// this function applies to both DL and UL
uint64_t from_nrarfcn(int nr_bandP,
                      uint8_t scs_index,
                      uint32_t nrarfcn)
{
  int deltaFglobal = 5;
  uint32_t N_REF_Offs = 0;
  uint64_t F_REF_Offs_khz = 0;
  uint64_t N_OFFs, frequency, freq_min;
  int i = get_nr_table_idx(nr_bandP, scs_index);

  if (nrarfcn > 599999 && nrarfcn < 2016667) {
    deltaFglobal = 15;
    N_REF_Offs = 600000;
    F_REF_Offs_khz = 3000000;
  }
  if (nrarfcn > 2016666 && nrarfcn < 3279166) {
    deltaFglobal = 60; 
    N_REF_Offs = 2016667;
    F_REF_Offs_khz = 24250080;
  }

  int32_t delta_duplex = get_delta_duplex(nr_bandP, scs_index);

  if (delta_duplex <= 0){ // DL band >= UL band
    if (nrarfcn >= nr_bandtable[i].N_OFFs_DL){ // is TDD of FDD DL
      N_OFFs = nr_bandtable[i].N_OFFs_DL;
      freq_min = nr_bandtable[i].dl_min;
    } else {// is FDD UL
      N_OFFs = nr_bandtable[i].N_OFFs_DL + delta_duplex/deltaFglobal;
      freq_min = nr_bandtable[i].ul_min;
    }
  } else { // UL band > DL band
    if (nrarfcn >= nr_bandtable[i].N_OFFs_DL + delta_duplex/deltaFglobal){ // is FDD UL
      N_OFFs = nr_bandtable[i].N_OFFs_DL + delta_duplex/deltaFglobal;
      freq_min = nr_bandtable[i].ul_min;
    } else { // is FDD DL
      N_OFFs = nr_bandtable[i].N_OFFs_DL;
      freq_min = nr_bandtable[i].dl_min;
    }
  }

  LOG_D(MAC, "Frequency from NR-ARFCN for N_OFFs %lu, duplex spacing %d KHz, deltaFglobal %d KHz\n", N_OFFs, delta_duplex, deltaFglobal);

  AssertFatal(nrarfcn >= N_OFFs,"nrarfcn %u < N_OFFs[%d] %llu\n", nrarfcn, nr_bandtable[i].band, (long long unsigned int)N_OFFs);
  get_delta_arfcn(i, nrarfcn, N_OFFs);

  frequency = 1000*(F_REF_Offs_khz + (nrarfcn - N_REF_Offs) * deltaFglobal);

  LOG_I(MAC, "Computing frequency (pointA %llu => %llu KHz (freq_min %llu KHz, NR band %d N_OFFs %llu))\n",
    (unsigned long long)nrarfcn,
    (unsigned long long)frequency/1000,
    (unsigned long long)freq_min,
    nr_bandP,
    (unsigned long long)N_OFFs);

  return frequency;

}

void nr_get_tbs_dl(nfapi_nr_dl_tti_pdsch_pdu *pdsch_pdu,
		   int x_overhead,
                   uint8_t numdmrscdmgroupnodata,
                   uint8_t tb_scaling) {

  LOG_D(MAC, "TBS calculation\n");

  nfapi_nr_dl_tti_pdsch_pdu_rel15_t *pdsch_rel15 = &pdsch_pdu->pdsch_pdu_rel15;
  uint16_t N_PRB_oh = x_overhead;
  uint8_t N_PRB_DMRS;
  if (pdsch_rel15->dmrsConfigType == NFAPI_NR_DMRS_TYPE1) {
    // if no data in dmrs cdm group is 1 only even REs have no data
    // if no data in dmrs cdm group is 2 both odd and even REs have no data
    N_PRB_DMRS = numdmrscdmgroupnodata*6;
  }
  else {
    N_PRB_DMRS = numdmrscdmgroupnodata*4;
  }
  uint8_t N_sh_symb = pdsch_rel15->NrOfSymbols;
  uint8_t Imcs = pdsch_rel15->mcsIndex[0];
  uint16_t dmrs_length = get_num_dmrs(pdsch_rel15->dlDmrsSymbPos);
  uint16_t N_RE_prime = NR_NB_SC_PER_RB*N_sh_symb - N_PRB_DMRS*dmrs_length - N_PRB_oh;
  LOG_D(MAC, "N_RE_prime %d for %d symbols %d DMRS per PRB and %d overhead\n", N_RE_prime, N_sh_symb, N_PRB_DMRS, N_PRB_oh);

  uint16_t R;
  uint32_t TBS=0;
  uint8_t table_idx, Qm;

  /*uint8_t mcs_table = config.pdsch_config.mcs_table.value;
  uint8_t ss_type = params_rel15.search_space_type;
  uint8_t dci_format = params_rel15.dci_format;
  get_table_idx(mcs_table, dci_format, rnti_type, ss_type);*/
  table_idx = 0;
  R = nr_get_code_rate_dl(Imcs, table_idx);
  Qm = nr_get_Qm_dl(Imcs, table_idx);

  TBS = nr_compute_tbs(Qm,
                       R,
                       pdsch_rel15->rbSize,
                       N_sh_symb,
                       N_PRB_DMRS*dmrs_length,
                       N_PRB_oh,
                       tb_scaling,
		       pdsch_rel15->nrOfLayers)>>3;

  pdsch_rel15->targetCodeRate[0] = R;
  pdsch_rel15->qamModOrder[0] = Qm;
  pdsch_rel15->TBSize[0] = TBS;
  //  pdsch_rel15->nb_mod_symbols = N_RE_prime*pdsch_rel15->n_prb*pdsch_rel15->nb_codewords;
  pdsch_rel15->mcsTable[0] = table_idx;

  LOG_D(MAC, "TBS %d bytes: N_PRB_DMRS %d N_sh_symb %d N_PRB_oh %d R %d Qm %d table %d nb_symbols %d\n",
  TBS, N_PRB_DMRS, N_sh_symb, N_PRB_oh, R, Qm, table_idx,N_RE_prime*pdsch_rel15->rbSize*pdsch_rel15->NrOfCodewords );
}

//Table 5.1.3.1-1 of 38.214
uint16_t Table_51311[29][2] = {{2,120},{2,157},{2,193},{2,251},{2,308},{2,379},{2,449},{2,526},{2,602},{2,679},{4,340},{4,378},{4,434},{4,490},{4,553},{4,616},
		{4,658},{6,438},{6,466},{6,517},{6,567},{6,616},{6,666},{6,719},{6,772},{6,822},{6,873}, {6,910}, {6,948}};

//Table 5.1.3.1-2 of 38.214
// Imcs values 20 and 26 have been multiplied by 2 to avoid the floating point
uint16_t Table_51312[28][2] = {{2,120},{2,193},{2,308},{2,449},{2,602},{4,378},{4,434},{4,490},{4,553},{4,616},{4,658},{6,466},{6,517},{6,567},{6,616},{6,666},
		{6,719},{6,772},{6,822},{6,873},{8,1365},{8,711},{8,754},{8,797},{8,841},{8,885},{8,1833},{8,948}};

//Table 5.1.3.1-3 of 38.214
uint16_t Table_51313[29][2] = {{2,30},{2,40},{2,50},{2,64},{2,78},{2,99},{2,120},{2,157},{2,193},{2,251},{2,308},{2,379},{2,449},{2,526},{2,602},{4,340},
		{4,378},{4,434},{4,490},{4,553},{4,616},{6,438},{6,466},{6,517},{6,567},{6,616},{6,666}, {6,719}, {6,772}};

uint16_t Table_61411[28][2] = {{2,120},{2,157},{2,193},{2,251},{2,308},{2,379},{2,449},{2,526},{2,602},{2,679},{4,340},{4,378},{4,434},{4,490},{4,553},{4,616},
		{4,658},{6,466},{6,517},{6,567},{6,616},{6,666},{6,719},{6,772},{6,822},{6,873}, {6,910}, {6,948}};

uint16_t Table_61412[28][2] = {{2,30},{2,40},{2,50},{2,64},{2,78},{2,99},{2,120},{2,157},{2,193},{2,251},{2,308},{2,379},{2,449},{2,526},{2,602},{2,679},
		{4,378},{4,434},{4,490},{4,553},{4,616},{4,658},{4,699},{4,772},{6,567},{6,616},{6,666}, {6,772}};



uint8_t nr_get_Qm_dl(uint8_t Imcs, uint8_t table_idx) {
  switch(table_idx) {
    case 0:
      if (Imcs > 28) {
        LOG_E(MAC, "Invalid MCS index %d for MCS table 0 (expected range [0,28])\n", Imcs);
        return 0;
      }
      return (Table_51311[Imcs][0]);
    break;

    case 1:
      if (Imcs > 27) {
        LOG_E(MAC, "Invalid MCS index %d for MCS table 1 (expected range [0,27])\n", Imcs);
        return 0;
      }
      return (Table_51312[Imcs][0]);
    break;

    case 2:
      if (Imcs > 28) {
        LOG_E(MAC, "Invalid MCS index %d for MCS table 2 (expected range [0,28])\n", Imcs);
        return 0;
      }
      return (Table_51313[Imcs][0]);
    break;

    default:
      LOG_E(MAC, "Invalid MCS table index %d (expected in range [0,2])\n", table_idx);
      return 0;
  }
}

uint32_t nr_get_code_rate_dl(uint8_t Imcs, uint8_t table_idx) {
  switch(table_idx) {
    case 0:
      if (Imcs > 28) {
        LOG_E(MAC, "Invalid MCS index %d for MCS table 0 (expected range [0,28])\n", Imcs);
        return 0;
      }
      return (Table_51311[Imcs][1]);
    break;

    case 1:
      if (Imcs > 27) {
        LOG_E(MAC, "Invalid MCS index %d for MCS table 1 (expected range [0,27])\n", Imcs);
        return 0;
      }
      return (Table_51312[Imcs][1]);
    break;

    case 2:
      if (Imcs > 28) {
        LOG_E(MAC, "Invalid MCS index %d for MCS table 2 (expected range [0,28])\n", Imcs);
        return 0;
      }
      return (Table_51313[Imcs][1]);
    break;

    default:
      LOG_E(MAC, "Invalid MCS table index %d (expected in range [0,2])\n", table_idx);
      return 0;
  }
}

uint8_t nr_get_Qm_ul(uint8_t Imcs, uint8_t table_idx) {
  switch(table_idx) {
    case 0:
      if (Imcs > 28) {
        LOG_E(MAC, "Invalid MCS index %d for MCS table 0 (expected range [0,28])\n", Imcs);
        return 0;
      }
      return (Table_51311[Imcs][0]);
    break;

    case 1:
      if (Imcs > 27) {
        LOG_E(MAC, "Invalid MCS index %d for MCS table 1 (expected range [0,27])\n", Imcs);
        return 0;
      }
      return (Table_51312[Imcs][0]);
    break;

    case 2:
      if (Imcs > 28) {
        LOG_E(MAC, "Invalid MCS index %d for MCS table 2 (expected range [0,28])\n", Imcs);
        return 0;
      }
      return (Table_51313[Imcs][0]);
    break;

    case 3:
      if (Imcs > 27) {
        LOG_E(MAC, "Invalid MCS index %d for MCS table 3 (expected range [0,27])\n", Imcs);
        return 0;
      }
      return (Table_61411[Imcs][0]);
    break;

    case 4:
      if (Imcs > 27) {
        LOG_E(MAC, "Invalid MCS index %d for MCS table 4 (expected range [0,27])\n", Imcs);
        return 0;
      }
      return (Table_61412[Imcs][0]);
    break;

    default:
      LOG_E(MAC, "Invalid MCS table index %d (expected in range [0,4])\n", table_idx);
      return 0;
  }
}

uint32_t nr_get_code_rate_ul(uint8_t Imcs, uint8_t table_idx) {
  switch(table_idx) {
    case 0:
      if (Imcs > 28) {
        LOG_E(MAC, "Invalid MCS index %d for MCS table 0 (expected range [0,28])\n", Imcs);
        return 0;
      }
      return (Table_51311[Imcs][1]);
    break;

    case 1:
      if (Imcs > 27) {
        LOG_E(MAC, "Invalid MCS index %d for MCS table 1 (expected range [0,27])\n", Imcs);
        return 0;
      }
      return (Table_51312[Imcs][1]);
    break;

    case 2:
      if (Imcs > 28) {
        LOG_E(MAC, "Invalid MCS index %d for MCS table 2 (expected range [0,28])\n", Imcs);
        return 0;
      }
      return (Table_51313[Imcs][1]);
    break;

    case 3:
      if (Imcs > 27) {
        LOG_E(MAC, "Invalid MCS index %d for MCS table 3 (expected range [0,27])\n", Imcs);
        return 0;
      }
      return (Table_61411[Imcs][1]);
    break;

    case 4:
      if (Imcs > 27) {
        LOG_E(MAC, "Invalid MCS index %d for MCS table 4 (expected range [0,27])\n", Imcs);
        return 0;
      }
      return (Table_61412[Imcs][1]);
    break;

    default:
      LOG_E(MAC, "Invalid MCS table index %d (expected in range [0,4])\n", table_idx);
      return 0;
  }
}

static inline uint8_t is_codeword_disabled(uint8_t format, uint8_t Imcs, uint8_t rv) {
  return ((format==NFAPI_NR_DL_DCI_FORMAT_1_1)&&(Imcs==26)&&(rv==1));
}

static inline uint8_t get_table_idx(uint8_t mcs_table, uint8_t dci_format, uint8_t rnti_type, uint8_t ss_type) {
  if ((mcs_table == NFAPI_NR_MCS_TABLE_QAM256) && (dci_format == NFAPI_NR_DL_DCI_FORMAT_1_1) && ((rnti_type==NFAPI_NR_RNTI_C)||(rnti_type==NFAPI_NR_RNTI_CS)))
    return 2;
  else if ((mcs_table == NFAPI_NR_MCS_TABLE_QAM64_LOW_SE) && (rnti_type!=NFAPI_NR_RNTI_new) && (rnti_type==NFAPI_NR_RNTI_C) && (ss_type==NFAPI_NR_SEARCH_SPACE_TYPE_UE_SPECIFIC))
    return 3;
  else if (rnti_type==NFAPI_NR_RNTI_new)
    return 3;
  else if ((mcs_table == NFAPI_NR_MCS_TABLE_QAM256) && (rnti_type==NFAPI_NR_RNTI_CS) && (dci_format == NFAPI_NR_DL_DCI_FORMAT_1_1))
    return 2; // Condition mcs_table not configured in sps_config necessary here but not yet implemented
  /*else if((mcs_table == NFAPI_NR_MCS_TABLE_QAM64_LOW_SE) &&  (rnti_type==NFAPI_NR_RNTI_CS))
   *  table_idx = 3;
   * Note: the commented block refers to the case where the mcs_table is from sps_config*/
  else
    return 1;
}

int get_num_dmrs(uint16_t dmrs_mask ) {

  int num_dmrs=0;

  for (int i=0;i<16;i++) num_dmrs+=((dmrs_mask>>i)&1);
  return(num_dmrs);
}
/* returns the total DMRS symbols in a slot*/
uint8_t get_num_dmrs_symbols(NR_PDSCH_Config_t *pdsch_Config,int dmrs_TypeA_Position,int NrOfSymbols, int startSymbol, int mappingtype){
  return get_num_dmrs(fill_dmrs_mask(pdsch_Config,dmrs_TypeA_Position,NrOfSymbols, startSymbol, mappingtype));
}

// Table 5.1.2.2.1-1 38.214
uint8_t getRBGSize(uint16_t bwp_size, long rbg_size_config) {
  
  AssertFatal(bwp_size<276,"BWP Size > 275\n");
  
  if (bwp_size < 37)  return (rbg_size_config ? 4 : 2);
  if (bwp_size < 73)  return (rbg_size_config ? 8 : 4);
  if (bwp_size < 145) return (rbg_size_config ? 16 : 8);
  else return 16;
}

uint8_t getNRBG(uint16_t bwp_size, uint16_t bwp_start, long rbg_size_config) {

  uint8_t rbg_size = getRBGSize(bwp_size,rbg_size_config);

  return (uint8_t)ceil((bwp_size+(bwp_start % rbg_size))/rbg_size);
}

uint8_t getAntPortBitWidth(NR_SetupRelease_DMRS_DownlinkConfig_t *typeA, NR_SetupRelease_DMRS_DownlinkConfig_t *typeB) {

  uint8_t nbitsA = 0;
  uint8_t nbitsB = 0;
  uint8_t type,length,nbits;

  if (typeA != NULL) {
    type = (typeA->choice.setup->dmrs_Type==NULL) ? 1:2;
    length = (typeA->choice.setup->maxLength==NULL) ? 1:2;
    nbitsA = type + length + 2;
    if (typeB == NULL) return nbitsA;
  }
  if (typeB != NULL) {
    type = (typeB->choice.setup->dmrs_Type==NULL) ? 1:2;
    length = (typeB->choice.setup->maxLength==NULL) ? 1:2;
    nbitsB = type + length + 2;
    if (typeA == NULL) return nbitsB;
  }

  nbits = (nbitsA > nbitsB) ? nbitsA : nbitsB;
  return nbits;
}


/*******************************************************************
*
* NAME :         get_l0_ul
*
* PARAMETERS :   mapping_type : PUSCH mapping type
*                dmrs_typeA_position  : higher layer parameter
*
* RETURN :       demodulation reference signal for PUSCH
*
* DESCRIPTION :  see TS 38.211 V15.4.0 Demodulation reference signals for PUSCH
*
*********************************************************************/

uint8_t get_l0_ul(uint8_t mapping_type, uint8_t dmrs_typeA_position) {

  return ((mapping_type==typeA)?dmrs_typeA_position:0);

}

int32_t get_l_prime(uint8_t duration_in_symbols, uint8_t mapping_type, pusch_dmrs_AdditionalPosition_t additional_pos, pusch_maxLength_t pusch_maxLength, uint8_t start_symbol, uint8_t dmrs_typeA_position) {

  uint8_t row, colomn;
  int32_t l_prime;

  LOG_D(MAC, "PUSCH: NrofSymbols:%d, startSymbol:%d, mappingtype:%d, dmrs_TypeA_Position:%d\n", duration_in_symbols, start_symbol, mapping_type, dmrs_typeA_position);

  // Section 6.4.1.1.3 in Spec 38.211
  // For PDSCH Mapping TypeA, ld is duration between first OFDM of the slot and last OFDM symbol of the scheduled PUSCH resources
  // For TypeB, ld is the duration of the scheduled PUSCH resources
  uint8_t ld = (mapping_type == typeA) ? (duration_in_symbols + start_symbol) : duration_in_symbols;
  uint8_t l0 = (dmrs_typeA_position == NR_MIB__dmrs_TypeA_Position_pos2) ? 2 : 3 ;

  colomn = additional_pos;

  if (mapping_type == typeB)
    colomn += 4;

  if (ld < 4)
    row = 0;
  else
    row = ld - 3;

  if (pusch_maxLength == pusch_len1) {
    l_prime = table_6_4_1_1_3_3_pusch_dmrs_positions_l[row][colomn];
    l0 = 1 << l0;
  }
  else {
    l_prime = table_6_4_1_1_3_4_pusch_dmrs_positions_l[row][colomn];
    l0 = 1<<l0 | 1<<(l0+1);
  }

  LOG_D(MAC, "PUSCH - l0:%d, ld:%d,row:%d, column:%d, addpos:%d, maxlen:%d\n", l0, ld, row, colomn, additional_pos, pusch_maxLength);
  AssertFatal(l_prime>=0,"invalid l_prime < 0\n");

  l_prime = (mapping_type == typeA) ? (l_prime | l0) : (l_prime << start_symbol);
  LOG_D(MAC, " PUSCH DMRS MASK in HEX:%x\n", l_prime);

  return l_prime;

}

/*******************************************************************
*
* NAME :         get_L_ptrs
*
* PARAMETERS :   mcs(i)                 higher layer parameter in PTRS-UplinkConfig
*                I_mcs                  MCS index used for PUSCH
*                mcs_table              0 for table 5.1.3.1-1, 1 for table 5.1.3.1-1
*
* RETURN :       the parameter L_ptrs
*
* DESCRIPTION :  3GPP TS 38.214 section 6.2.3.1
*
*********************************************************************/

uint8_t get_L_ptrs(uint8_t mcs1, uint8_t mcs2, uint8_t mcs3, uint8_t I_mcs, uint8_t mcs_table) {

  uint8_t mcs4;

  if(mcs_table == 0)
    mcs4 = 29;
  else
    mcs4 = 28;

  if (I_mcs < mcs1) {
    LOG_D(PHY, "PUSH PT-RS is not present.\n");
    return -1;
  } else if (I_mcs >= mcs1 && I_mcs < mcs2)
    return 2;
  else if (I_mcs >= mcs2 && I_mcs < mcs3)
    return 1;
  else if (I_mcs >= mcs3 && I_mcs < mcs4)
    return 0;
  else {
    LOG_I(PHY, "PT-RS time-density determination is obtained from the DCI for the same transport block in the initial transmission\n");
    return -1;
  }
}

/*******************************************************************
*
* NAME :         get_K_ptrs
*
* PARAMETERS :   ptrs_UplinkConfig      PTRS uplink configuration
*                N_RB                   number of RBs scheduled for PUSCH
*
* RETURN :       the parameter K_ptrs
*
* DESCRIPTION :  3GPP TS 38.214 6.2.3 Table 6.2.3.1-2
*
*********************************************************************/

uint8_t get_K_ptrs(uint16_t nrb0, uint16_t nrb1, uint16_t N_RB) {

  if (N_RB < nrb0) {
    LOG_D(PHY,"PUSH PT-RS is not present.\n");
    return -1;
  } else if (N_RB >= nrb0 && N_RB < nrb1)
    return 2;
  else
    return 4;
}

// Set the transform precoding status according to 6.1.3 of 3GPP TS 38.214 version 16.3.0 Release 16:
// - "UE procedure for applying transform precoding on PUSCH"
uint8_t get_transformPrecoding(const NR_ServingCellConfigCommon_t *scc,
                               const NR_PUSCH_Config_t *pusch_config,
                               const NR_BWP_Uplink_t *ubwp,
                               uint8_t *dci_format,
                               int rnti_type,
                               uint8_t configuredGrant){

  if (configuredGrant) {
    if (ubwp->bwp_Dedicated->configuredGrantConfig) {
      if (ubwp->bwp_Dedicated->configuredGrantConfig->choice.setup->transformPrecoder) {
        return *ubwp->bwp_Dedicated->configuredGrantConfig->choice.setup->transformPrecoder;
      }
    }
  }

  if (rnti_type != NR_RNTI_RA) {
    if (*dci_format != NR_UL_DCI_FORMAT_0_0) {
      if (pusch_config->transformPrecoder != NULL) {
        return *pusch_config->transformPrecoder;
      }
    }
  }

  if (scc->uplinkConfigCommon->initialUplinkBWP->rach_ConfigCommon->choice.setup->msg3_transformPrecoder == NULL) {
    return 1; // Transformprecoding disabled
  } else {
    LOG_D(PHY, "MAC_COMMON: Transform Precodig enabled through msg3_transformPrecoder\n");
    return 0; // Enabled
  }

  LOG_E(MAC, "In %s: could not fetch transform precoder status...\n", __FUNCTION__);
  return -1;
}

uint16_t nr_dci_size(const NR_ServingCellConfigCommon_t *scc,
                     const NR_CellGroupConfig_t *secondaryCellGroup,
                     dci_pdu_rel15_t *dci_pdu,
                     nr_dci_format_t format,
		     nr_rnti_type_t rnti_type,
		     uint16_t N_RB,
                     int bwp_id) {

  uint16_t size = 0;
  uint16_t numRBG = 0;
  long rbg_size_config;
  int num_entries = 0;
  int pusch_antenna_ports = 1; // TODO hardcoded number of antenna ports for pusch

  NR_BWP_Downlink_t *bwp = NULL;
  NR_BWP_Uplink_t *ubwp = NULL;
  NR_PDSCH_Config_t *pdsch_config = NULL;
  NR_PUSCH_Config_t *pusch_Config = NULL;
  NR_SRS_Config_t *srs_config = NULL;
  if(bwp_id > 0) {
    bwp=secondaryCellGroup->spCellConfig->spCellConfigDedicated->downlinkBWP_ToAddModList->list.array[bwp_id-1];
    ubwp=secondaryCellGroup->spCellConfig->spCellConfigDedicated->uplinkConfig->uplinkBWP_ToAddModList->list.array[bwp_id-1];
    pdsch_config = bwp->bwp_Dedicated->pdsch_Config->choice.setup;
    pusch_Config = ubwp->bwp_Dedicated->pusch_Config->choice.setup;
    srs_config = ubwp->bwp_Dedicated->srs_Config->choice.setup;
  }

  switch(format) {
    /*Only sizes for 0_0 and 1_0 are correct at the moment*/
    case NR_UL_DCI_FORMAT_0_0:
      /// fixed: Format identifier 1, Hop flag 1, MCS 5, NDI 1, RV 2, HARQ PID 4, PUSCH TPC 2 Time Domain assgnmt 4 --20
      size += 20;
      size += (uint8_t)ceil( log2( (N_RB*(N_RB+1))>>1 ) ); // Freq domain assignment -- hopping scenario to be updated
      size += nr_dci_size(scc,secondaryCellGroup,dci_pdu,NR_DL_DCI_FORMAT_1_0, rnti_type, N_RB, bwp_id) - size; // Padding to match 1_0 size
      // UL/SUL indicator assumed to be 0
      break;

    case NR_UL_DCI_FORMAT_0_1:
      /// fixed: Format identifier 1, MCS 5, NDI 1, RV 2, HARQ PID 4, PUSCH TPC 2, ULSCH indicator 1 --16
      size += 16;
      // Carrier indicator
      if (secondaryCellGroup->spCellConfig->spCellConfigDedicated->crossCarrierSchedulingConfig != NULL) {
        dci_pdu->carrier_indicator.nbits=3;
        size += dci_pdu->carrier_indicator.nbits;
      }
      // UL/SUL indicator
      if (secondaryCellGroup->spCellConfig->spCellConfigDedicated->supplementaryUplink != NULL) {
        dci_pdu->carrier_indicator.nbits=1;
        size += dci_pdu->ul_sul_indicator.nbits;
      }
      // BWP Indicator
      uint8_t n_ul_bwp = secondaryCellGroup->spCellConfig->spCellConfigDedicated->uplinkConfig->uplinkBWP_ToAddModList->list.count;
      if (n_ul_bwp < 2)
        dci_pdu->bwp_indicator.nbits = n_ul_bwp;
      else
        dci_pdu->bwp_indicator.nbits = 2;
      size += dci_pdu->bwp_indicator.nbits;
      // Freq domain assignment
      if (secondaryCellGroup->spCellConfig->spCellConfigDedicated->uplinkConfig->initialUplinkBWP->pusch_Config->choice.setup->rbg_Size != NULL)
        rbg_size_config = 1;
      else
        rbg_size_config = 0;
      numRBG = getNRBG(NRRIV2BW(ubwp->bwp_Common->genericParameters.locationAndBandwidth, MAX_BWP_SIZE),
                       NRRIV2PRBOFFSET(ubwp->bwp_Common->genericParameters.locationAndBandwidth, MAX_BWP_SIZE),
                       rbg_size_config);
      if (pusch_Config->resourceAllocation == 0)
        dci_pdu->frequency_domain_assignment.nbits = numRBG;
      else if (pusch_Config->resourceAllocation == 1)
        dci_pdu->frequency_domain_assignment.nbits = (int)ceil( log2( (N_RB*(N_RB+1))>>1 ) );
      else
        dci_pdu->frequency_domain_assignment.nbits = ((int)ceil( log2( (N_RB*(N_RB+1))>>1 ) )>numRBG) ? (int)ceil( log2( (N_RB*(N_RB+1))>>1 ) )+1 : numRBG+1;
      size += dci_pdu->frequency_domain_assignment.nbits;
      // Time domain assignment
      if (pusch_Config->pusch_TimeDomainAllocationList==NULL) {
        if (ubwp->bwp_Common->pusch_ConfigCommon->choice.setup->pusch_TimeDomainAllocationList==NULL)
          num_entries = 16; // num of entries in default table
        else
          num_entries = ubwp->bwp_Common->pusch_ConfigCommon->choice.setup->pusch_TimeDomainAllocationList->list.count;
      }
      else
        num_entries = pusch_Config->pusch_TimeDomainAllocationList->choice.setup->list.count;
      dci_pdu->time_domain_assignment.nbits = (int)ceil(log2(num_entries));
      size += dci_pdu->time_domain_assignment.nbits;
      // Frequency Hopping flag
      if ((pusch_Config->frequencyHopping!=NULL) && (pusch_Config->resourceAllocation != NR_PUSCH_Config__resourceAllocation_resourceAllocationType0)) {
        dci_pdu->frequency_hopping_flag.nbits = 1;
        size += 1;
      }
      // 1st DAI
      if (secondaryCellGroup->physicalCellGroupConfig->pdsch_HARQ_ACK_Codebook==NR_PhysicalCellGroupConfig__pdsch_HARQ_ACK_Codebook_dynamic)
        dci_pdu->dai[0].nbits = 2;
      else
        dci_pdu->dai[0].nbits = 1;
      size += dci_pdu->dai[0].nbits;
      // 2nd DAI
      if (secondaryCellGroup->spCellConfig->spCellConfigDedicated->pdsch_ServingCellConfig->choice.setup->codeBlockGroupTransmission != NULL) { //TODO not sure about that
        dci_pdu->dai[1].nbits = 2;
        size += dci_pdu->dai[1].nbits;
      }
      // SRS resource indicator
      if (pusch_Config->txConfig != NULL){
        int count=0;
        if (*pusch_Config->txConfig == NR_PUSCH_Config__txConfig_codebook){
          for (int i=0; i<srs_config->srs_ResourceSetToAddModList->list.count; i++) {
            if (srs_config->srs_ResourceSetToAddModList->list.array[i]->usage == NR_SRS_ResourceSet__usage_codebook)
              count++;
          }
          if (count>1) {
            dci_pdu->srs_resource_indicator.nbits = 1;
            size += dci_pdu->srs_resource_indicator.nbits;
          }
        }
        else {
          int lmin,Lmax = 0;
          int lsum = 0;
          if ( secondaryCellGroup->spCellConfig->spCellConfigDedicated->uplinkConfig->pusch_ServingCellConfig != NULL) {
            if ( secondaryCellGroup->spCellConfig->spCellConfigDedicated->uplinkConfig->pusch_ServingCellConfig->choice.setup->ext1->maxMIMO_Layers != NULL)
              Lmax = *secondaryCellGroup->spCellConfig->spCellConfigDedicated->uplinkConfig->pusch_ServingCellConfig->choice.setup->ext1->maxMIMO_Layers;
            else
              AssertFatal(1==0,"MIMO on PUSCH not supported, maxMIMO_Layers needs to be set to 1\n");
          }
          else
            AssertFatal(1==0,"MIMO on PUSCH not supported, maxMIMO_Layers needs to be set to 1\n");
          for (int i=0; i<srs_config->srs_ResourceSetToAddModList->list.count; i++) {
            if (srs_config->srs_ResourceSetToAddModList->list.array[i]->usage == NR_SRS_ResourceSet__usage_nonCodebook)
              count++;
            if (count < Lmax) lmin = count;
            else lmin = Lmax;
            for (int k=1;k<=lmin;k++) {
              lsum += binomial(count,k);
            }
          }
          dci_pdu->srs_resource_indicator.nbits = (int)ceil(log2(lsum));
          size += dci_pdu->srs_resource_indicator.nbits;
        }
      }
      // Precoding info and number of layers
      long transformPrecoder = get_transformPrecoding(scc, pusch_Config, ubwp, (uint8_t*)&format, rnti_type, 0);

      if (pusch_Config->txConfig != NULL){
        if (*pusch_Config->txConfig == NR_PUSCH_Config__txConfig_codebook){
          if (pusch_antenna_ports > 1) {
            if (pusch_antenna_ports == 4) {
              if ((transformPrecoder == NR_PUSCH_Config__transformPrecoder_disabled) && (*pusch_Config->maxRank>1))
                dci_pdu->precoding_information.nbits = 6-(*pusch_Config->codebookSubset);
              else {
                if(*pusch_Config->codebookSubset == NR_PUSCH_Config__codebookSubset_nonCoherent)
                  dci_pdu->precoding_information.nbits = 2;
                else
                  dci_pdu->precoding_information.nbits = 5-(*pusch_Config->codebookSubset);
              }
            }
            else {
              AssertFatal(pusch_antenna_ports==2,"Not valid number of antenna ports");
              if ((transformPrecoder == NR_PUSCH_Config__transformPrecoder_disabled) && (*pusch_Config->maxRank==2))
                dci_pdu->precoding_information.nbits = 4-(*pusch_Config->codebookSubset);
              else
                dci_pdu->precoding_information.nbits = 3-(*pusch_Config->codebookSubset);
            }
          }
        }
      }
      size += dci_pdu->precoding_information.nbits;
      // Antenna ports
      NR_DMRS_UplinkConfig_t *NR_DMRS_UplinkConfig = NULL;
      int xa=0;
      int xb=0;
      if(pusch_Config->dmrs_UplinkForPUSCH_MappingTypeA != NULL){
        NR_DMRS_UplinkConfig = pusch_Config->dmrs_UplinkForPUSCH_MappingTypeA->choice.setup;
        xa = ul_ant_bits(NR_DMRS_UplinkConfig,transformPrecoder);
      }
      if(pusch_Config->dmrs_UplinkForPUSCH_MappingTypeB != NULL){
        NR_DMRS_UplinkConfig = pusch_Config->dmrs_UplinkForPUSCH_MappingTypeB->choice.setup;
        xb = ul_ant_bits(NR_DMRS_UplinkConfig,transformPrecoder);
      }
      if (xa>xb)
        dci_pdu->antenna_ports.nbits = xa;
      else
        dci_pdu->antenna_ports.nbits = xb;
      size += dci_pdu->antenna_ports.nbits;
      // SRS request
      if (secondaryCellGroup->spCellConfig->spCellConfigDedicated->supplementaryUplink==NULL)
        dci_pdu->srs_request.nbits = 2;
      else
        dci_pdu->srs_request.nbits = 3;
      size += dci_pdu->srs_request.nbits;
      // CSI request
      if (secondaryCellGroup->spCellConfig->spCellConfigDedicated->csi_MeasConfig != NULL) {
        if (secondaryCellGroup->spCellConfig->spCellConfigDedicated->csi_MeasConfig->choice.setup->reportTriggerSize != NULL) {
          dci_pdu->csi_request.nbits = *secondaryCellGroup->spCellConfig->spCellConfigDedicated->csi_MeasConfig->choice.setup->reportTriggerSize;
          size += dci_pdu->csi_request.nbits;
        }
      }
      // CBGTI
      if (secondaryCellGroup->spCellConfig->spCellConfigDedicated->uplinkConfig->pusch_ServingCellConfig->choice.setup->codeBlockGroupTransmission != NULL) {
        int num = secondaryCellGroup->spCellConfig->spCellConfigDedicated->uplinkConfig->pusch_ServingCellConfig->choice.setup->codeBlockGroupTransmission->choice.setup->maxCodeBlockGroupsPerTransportBlock;
        dci_pdu->cbgti.nbits = 2 + (num<<1);
        size += dci_pdu->cbgti.nbits;
      }
      // PTRS - DMRS association
      if ( (NR_DMRS_UplinkConfig->phaseTrackingRS == NULL && transformPrecoder == NR_PUSCH_Config__transformPrecoder_disabled) ||
           transformPrecoder == NR_PUSCH_Config__transformPrecoder_enabled || (*pusch_Config->maxRank==1) )
        dci_pdu->ptrs_dmrs_association.nbits = 0;
      else
        dci_pdu->ptrs_dmrs_association.nbits = 2;
      size += dci_pdu->ptrs_dmrs_association.nbits;
      // beta offset indicator
      if (pusch_Config->uci_OnPUSCH!=NULL){
        if (pusch_Config->uci_OnPUSCH->choice.setup->betaOffsets->present == NR_UCI_OnPUSCH__betaOffsets_PR_dynamic) {
          dci_pdu->beta_offset_indicator.nbits = 2;
          size += dci_pdu->beta_offset_indicator.nbits;
        }
      }
      // DMRS sequence init
      if (transformPrecoder == NR_PUSCH_Config__transformPrecoder_disabled) {
         dci_pdu->dmrs_sequence_initialization.nbits = 1;
         size += dci_pdu->dmrs_sequence_initialization.nbits;
      }
      break;

    case NR_DL_DCI_FORMAT_1_0:
      /// fixed: Format identifier 1, VRB2PRB 1, MCS 5, NDI 1, RV 2, HARQ PID 4, DAI 2, PUCCH TPC 2, PUCCH RInd 3, PDSCH to HARQ TInd 3 Time Domain assgnmt 4 -- 28
      size = 28;
      size += (uint8_t)ceil( log2( (N_RB*(N_RB+1))>>1 ) ); // Freq domain assignment

      dci_pdu->frequency_domain_assignment.nbits = (int)ceil( log2( (N_RB*(N_RB+1))>>1 ) );
      dci_pdu->time_domain_assignment.nbits = 4;
      dci_pdu->vrb_to_prb_mapping.nbits = 1;

      break;

    case NR_DL_DCI_FORMAT_1_1:
      // General note: 0 bits condition is ignored as default nbits is 0.
      // Format identifier
      size = 1;
      // Carrier indicator
      if (secondaryCellGroup->spCellConfig->spCellConfigDedicated->crossCarrierSchedulingConfig != NULL) {
        dci_pdu->carrier_indicator.nbits=3;
        size += dci_pdu->carrier_indicator.nbits;
      }
      // BWP Indicator
      uint8_t n_dl_bwp = secondaryCellGroup->spCellConfig->spCellConfigDedicated->downlinkBWP_ToAddModList->list.count;
      if (n_dl_bwp < 2)
        dci_pdu->bwp_indicator.nbits = n_dl_bwp;
      else
        dci_pdu->bwp_indicator.nbits = 2;
      size += dci_pdu->bwp_indicator.nbits;
      // Freq domain assignment
      rbg_size_config = secondaryCellGroup->spCellConfig->spCellConfigDedicated->initialDownlinkBWP->pdsch_Config->choice.setup->rbg_Size;
      numRBG = getNRBG(NRRIV2BW(bwp->bwp_Common->genericParameters.locationAndBandwidth, MAX_BWP_SIZE),
                       NRRIV2PRBOFFSET(bwp->bwp_Common->genericParameters.locationAndBandwidth, MAX_BWP_SIZE),
                       rbg_size_config);
      if (pdsch_config->resourceAllocation == 0)
        dci_pdu->frequency_domain_assignment.nbits = numRBG;
      else if (pdsch_config->resourceAllocation == 1)
        dci_pdu->frequency_domain_assignment.nbits = (int)ceil( log2( (N_RB*(N_RB+1))>>1 ) );
      else
        dci_pdu->frequency_domain_assignment.nbits = ((int)ceil( log2( (N_RB*(N_RB+1))>>1 ) )>numRBG) ? (int)ceil( log2( (N_RB*(N_RB+1))>>1 ) )+1 : numRBG+1;
      size += dci_pdu->frequency_domain_assignment.nbits;
      // Time domain assignment (see table 5.1.2.1.1-1 in 38.214
      if (pdsch_config->pdsch_TimeDomainAllocationList==NULL) {
        if (bwp->bwp_Common->pdsch_ConfigCommon->choice.setup->pdsch_TimeDomainAllocationList==NULL)
          num_entries = 16; // num of entries in default table
        else
          num_entries = bwp->bwp_Common->pdsch_ConfigCommon->choice.setup->pdsch_TimeDomainAllocationList->list.count;
      }
      else
        num_entries = pdsch_config->pdsch_TimeDomainAllocationList->choice.setup->list.count;
      dci_pdu->time_domain_assignment.nbits = (int)ceil(log2(num_entries));
      size += dci_pdu->time_domain_assignment.nbits;
      // VRB to PRB mapping 
      if ((pdsch_config->resourceAllocation == 1) && (bwp->bwp_Dedicated->pdsch_Config->choice.setup->vrb_ToPRB_Interleaver != NULL)) {
        dci_pdu->vrb_to_prb_mapping.nbits = 1;
        size += dci_pdu->vrb_to_prb_mapping.nbits;
      }
      // PRB bundling size indicator
      if (pdsch_config->prb_BundlingType.present == NR_PDSCH_Config__prb_BundlingType_PR_dynamicBundling) {
        dci_pdu->prb_bundling_size_indicator.nbits = 1;
        size += dci_pdu->prb_bundling_size_indicator.nbits;
      }
      // Rate matching indicator
      NR_RateMatchPatternGroup_t *group1 = pdsch_config->rateMatchPatternGroup1;
      NR_RateMatchPatternGroup_t *group2 = pdsch_config->rateMatchPatternGroup2;
      if ((group1 != NULL) && (group2 != NULL))
        dci_pdu->rate_matching_indicator.nbits = 2;
      if ((group1 != NULL) != (group2 != NULL))
        dci_pdu->rate_matching_indicator.nbits = 1;
      size += dci_pdu->rate_matching_indicator.nbits;
      // ZP CSI-RS trigger
      if (pdsch_config->aperiodic_ZP_CSI_RS_ResourceSetsToAddModList != NULL) {
        uint8_t nZP = pdsch_config->aperiodic_ZP_CSI_RS_ResourceSetsToAddModList->list.count;
        dci_pdu->zp_csi_rs_trigger.nbits = (int)ceil(log2(nZP+1));
      }
      size += dci_pdu->zp_csi_rs_trigger.nbits;
      // TB1- MCS 5, NDI 1, RV 2
      size += 8;
      // TB2
      long *maxCWperDCI = pdsch_config->maxNrofCodeWordsScheduledByDCI;
      if ((maxCWperDCI != NULL) && (*maxCWperDCI == 2)) {
        size += 8;
      }
      // HARQ PID
      size += 4;
      // DAI
      if (secondaryCellGroup->physicalCellGroupConfig->pdsch_HARQ_ACK_Codebook == NR_PhysicalCellGroupConfig__pdsch_HARQ_ACK_Codebook_dynamic) { // FIXME in case of more than one serving cell
        dci_pdu->dai[0].nbits = 2;
        size += dci_pdu->dai[0].nbits;
      }
      // TPC PUCCH
      size += 2;
      // PUCCH resource indicator
      size += 3;
      // PDSCH to HARQ timing indicator
      uint8_t I = ubwp->bwp_Dedicated->pucch_Config->choice.setup->dl_DataToUL_ACK->list.count;
      dci_pdu->pdsch_to_harq_feedback_timing_indicator.nbits = (int)ceil(log2(I));
      size += dci_pdu->pdsch_to_harq_feedback_timing_indicator.nbits;
      // Antenna ports
      NR_SetupRelease_DMRS_DownlinkConfig_t *typeA = pdsch_config->dmrs_DownlinkForPDSCH_MappingTypeA;
      NR_SetupRelease_DMRS_DownlinkConfig_t *typeB = pdsch_config->dmrs_DownlinkForPDSCH_MappingTypeB;
      dci_pdu->antenna_ports.nbits = getAntPortBitWidth(typeA,typeB);
      size += dci_pdu->antenna_ports.nbits;
      // Tx Config Indication
      long *isTciEnable = bwp->bwp_Dedicated->pdcch_Config->choice.setup->controlResourceSetToAddModList->list.array[bwp_id-1]->tci_PresentInDCI;
      if (isTciEnable != NULL) {
        dci_pdu->transmission_configuration_indication.nbits = 3;
        size += dci_pdu->transmission_configuration_indication.nbits;
      }
      // SRS request
      if (secondaryCellGroup->spCellConfig->spCellConfigDedicated->supplementaryUplink==NULL)
        dci_pdu->srs_request.nbits = 2;
      else
        dci_pdu->srs_request.nbits = 3;
      size += dci_pdu->srs_request.nbits;
      // CBGTI
      if (secondaryCellGroup->spCellConfig->spCellConfigDedicated->pdsch_ServingCellConfig->choice.setup->codeBlockGroupTransmission != NULL) {
        uint8_t maxCBGperTB = (secondaryCellGroup->spCellConfig->spCellConfigDedicated->pdsch_ServingCellConfig->choice.setup->codeBlockGroupTransmission->choice.setup->maxCodeBlockGroupsPerTransportBlock + 1) * 2;
        long *maxCWperDCI_rrc = pdsch_config->maxNrofCodeWordsScheduledByDCI;
        uint8_t maxCW = (maxCWperDCI_rrc == NULL) ? 1 : *maxCWperDCI_rrc;
        dci_pdu->cbgti.nbits = maxCBGperTB * maxCW;
        size += dci_pdu->cbgti.nbits;
        // CBGFI
        if (secondaryCellGroup->spCellConfig->spCellConfigDedicated->pdsch_ServingCellConfig->choice.setup->codeBlockGroupTransmission->choice.setup->codeBlockGroupFlushIndicator) {
          dci_pdu->cbgfi.nbits = 1;
          size += dci_pdu->cbgfi.nbits;
        }
      }
      // DMRS sequence init
      size += 1;
      break;

    case NR_DL_DCI_FORMAT_2_0:
      break;

    case NR_DL_DCI_FORMAT_2_1:
      break;

    case NR_DL_DCI_FORMAT_2_2:
      break;

    case NR_DL_DCI_FORMAT_2_3:
      break;

    default:
      AssertFatal(1==0, "Invalid NR DCI format %d\n", format);
  }

  return size;
}

int ul_ant_bits(NR_DMRS_UplinkConfig_t *NR_DMRS_UplinkConfig, long transformPrecoder) {

  uint8_t type,maxl;
  if(NR_DMRS_UplinkConfig->dmrs_Type == NULL)
    type = 1;
  else
    type = 2;
  if(NR_DMRS_UplinkConfig->maxLength == NULL)
    maxl = 1;
  else
    maxl = 2;
  if (transformPrecoder == NR_PUSCH_Config__transformPrecoder_disabled)
    return( maxl+type+1);
  else {
    if (type==1)
      return (maxl<<1);
    else
      AssertFatal(1==0,"DMRS type not valid for this choice");
  }
}

int tdd_period_to_num[8] = {500,625,1000,1250,2000,2500,5000,10000};

int is_nr_DL_slot(NR_ServingCellConfigCommon_t *scc,slot_t slot) {

  int period,period1,period2=0;

  if (scc->tdd_UL_DL_ConfigurationCommon==NULL) return(1);

  if (scc->tdd_UL_DL_ConfigurationCommon->pattern1.ext1 &&
      scc->tdd_UL_DL_ConfigurationCommon->pattern1.ext1->dl_UL_TransmissionPeriodicity_v1530)
    period1 = 3000+*scc->tdd_UL_DL_ConfigurationCommon->pattern1.ext1->dl_UL_TransmissionPeriodicity_v1530;
  else
    period1 = tdd_period_to_num[scc->tdd_UL_DL_ConfigurationCommon->pattern1.dl_UL_TransmissionPeriodicity];
			       
  if (scc->tdd_UL_DL_ConfigurationCommon->pattern2) {
    if (scc->tdd_UL_DL_ConfigurationCommon->pattern2->ext1 &&
	scc->tdd_UL_DL_ConfigurationCommon->pattern2->ext1->dl_UL_TransmissionPeriodicity_v1530)
      period2 = 3000+*scc->tdd_UL_DL_ConfigurationCommon->pattern2->ext1->dl_UL_TransmissionPeriodicity_v1530;
    else
      period2 = tdd_period_to_num[scc->tdd_UL_DL_ConfigurationCommon->pattern2->dl_UL_TransmissionPeriodicity];
  }    
  period = period1+period2;
  int scs=scc->tdd_UL_DL_ConfigurationCommon->referenceSubcarrierSpacing;
  int slots=period*(1<<scs)/1000;
  int slots1=period1*(1<<scs)/1000;
  int slot_in_period = slot % slots;
  if (slot_in_period < slots1) return(slot_in_period <= scc->tdd_UL_DL_ConfigurationCommon->pattern1.nrofDownlinkSlots ? 1 : 0);
  else return(slot_in_period <= slots1+scc->tdd_UL_DL_ConfigurationCommon->pattern2->nrofDownlinkSlots ? 1 : 0);
}

int is_nr_UL_slot(NR_ServingCellConfigCommon_t *scc, slot_t slot, lte_frame_type_t frame_type) {

  int period,period1,period2=0;

  // Note: condition on frame_type
  // goal: the UL scheduler assumes mode is TDD therefore this hack is needed to make FDD work
  if (scc->tdd_UL_DL_ConfigurationCommon == NULL || frame_type == FDD) {
    return(1);
  }

  if (scc->tdd_UL_DL_ConfigurationCommon->pattern1.ext1 &&
      scc->tdd_UL_DL_ConfigurationCommon->pattern1.ext1->dl_UL_TransmissionPeriodicity_v1530)
    period1 = 3000+*scc->tdd_UL_DL_ConfigurationCommon->pattern1.ext1->dl_UL_TransmissionPeriodicity_v1530;
  else
    period1 = tdd_period_to_num[scc->tdd_UL_DL_ConfigurationCommon->pattern1.dl_UL_TransmissionPeriodicity];
			       
  if (scc->tdd_UL_DL_ConfigurationCommon->pattern2) {
    if (scc->tdd_UL_DL_ConfigurationCommon->pattern2->ext1 &&
	scc->tdd_UL_DL_ConfigurationCommon->pattern2->ext1->dl_UL_TransmissionPeriodicity_v1530)
      period2 = 3000+*scc->tdd_UL_DL_ConfigurationCommon->pattern2->ext1->dl_UL_TransmissionPeriodicity_v1530;
    else
      period2 = tdd_period_to_num[scc->tdd_UL_DL_ConfigurationCommon->pattern2->dl_UL_TransmissionPeriodicity];
  }    
  period = period1+period2;
  int scs=scc->tdd_UL_DL_ConfigurationCommon->referenceSubcarrierSpacing;
  int slots=period*(1<<scs)/1000;
  int slots1=period1*(1<<scs)/1000;
  int slot_in_period = slot % slots;
  if (slot_in_period < slots1) return(slot_in_period >= scc->tdd_UL_DL_ConfigurationCommon->pattern1.nrofDownlinkSlots ? 1 : 0);
  else return(slot_in_period >= slots1+scc->tdd_UL_DL_ConfigurationCommon->pattern2->nrofDownlinkSlots ? 1 : 0);
}

int16_t fill_dmrs_mask(NR_PDSCH_Config_t *pdsch_Config,int dmrs_TypeA_Position,int NrOfSymbols, int startSymbol, int mappingtype_fromDCI) {

  int l0;int dmrs_AdditionalPosition = 0;int maxLength = 0;
  NR_DMRS_DownlinkConfig_t *dmrs_config = NULL;

  LOG_D(MAC, "NrofSymbols:%d, startSymbol:%d, mappingtype:%d, dmrs_TypeA_Position:%d\n", NrOfSymbols, startSymbol, mappingtype_fromDCI, dmrs_TypeA_Position);

  if (dmrs_TypeA_Position == NR_ServingCellConfigCommon__dmrs_TypeA_Position_pos2) l0=2;
  else if (dmrs_TypeA_Position == NR_ServingCellConfigCommon__dmrs_TypeA_Position_pos3) l0=3;
  else AssertFatal(1==0,"Illegal dmrs_TypeA_Position %d\n",(int)dmrs_TypeA_Position);

  // in case of DCI FORMAT 1_0 or dedicated pdsch config not received additionposition = pos2, len1 should be used
  // referred to section 5.1.6.2 in 38.214
  dmrs_AdditionalPosition = 2;
  maxLength = 1;

  if (pdsch_Config != NULL) {
    if (mappingtype_fromDCI == typeA) { // Type A
      if (pdsch_Config->dmrs_DownlinkForPDSCH_MappingTypeA && pdsch_Config->dmrs_DownlinkForPDSCH_MappingTypeA->present == NR_SetupRelease_DMRS_DownlinkConfig_PR_setup)
        dmrs_config = (NR_DMRS_DownlinkConfig_t *)pdsch_Config->dmrs_DownlinkForPDSCH_MappingTypeA->choice.setup;
    } else if (mappingtype_fromDCI == typeB) {
      if (pdsch_Config->dmrs_DownlinkForPDSCH_MappingTypeB && pdsch_Config->dmrs_DownlinkForPDSCH_MappingTypeB->present == NR_SetupRelease_DMRS_DownlinkConfig_PR_setup)
        dmrs_config = (NR_DMRS_DownlinkConfig_t *)pdsch_Config->dmrs_DownlinkForPDSCH_MappingTypeB->choice.setup;
    } else {
      AssertFatal(1==0,"Incorrect Mappingtype\n");
    }

    AssertFatal(dmrs_config != NULL," DMRS configs not present in PDSCH DMRS Downlink config\n");

    // default values of maxlength = len2, additionalposition is pos2
    if (dmrs_config->maxLength != NULL) maxLength = 2;
    if (dmrs_config->dmrs_AdditionalPosition != NULL) dmrs_AdditionalPosition = *dmrs_config->dmrs_AdditionalPosition;
  }

  uint8_t ld, row, column;
  int32_t l_prime = -1;

  // columns 0-3 for TypeA, 4-7 for TypeB
  column = (mappingtype_fromDCI == typeA) ? dmrs_AdditionalPosition : (dmrs_AdditionalPosition + 4);

  // Section 7.4.1.1.2 in Spec 38.211
  // For PDSCH Mapping TypeA, ld is duration between first OFDM of the slot and last OFDM symbol of the scheduled PDSCH resources
  // For TypeB, ld is the duration of the scheduled PDSCH resources
  ld = (mappingtype_fromDCI == typeA) ? (NrOfSymbols + startSymbol) : NrOfSymbols;

  // Section 7.4.1.1.2 in Spec 38.211
  //For PDSCH Mapping typeB, if PDSCH duration ld <=4, only single symbol DMRS is supported
  if (mappingtype_fromDCI == typeB && ld <= 4)
    maxLength = 1;

  AssertFatal(ld > 2 && ld < 15,"Illegal NrOfSymbols according to Table 5.1.2.1-1 Spec 38.214 %d\n",ld);
  AssertFatal((NrOfSymbols + startSymbol) < 15,"Illegal S+L according to Table 5.1.2.1-1 Spec 38.214 S:%d L:%d\n",startSymbol, NrOfSymbols);

  if (mappingtype_fromDCI == typeA) {

    // Section 7.4.1.1.2 in Spec 38.211
    AssertFatal((l0 == 2) || (l0 == 3 && dmrs_AdditionalPosition != 3),"Wrong config, If dmrs_TypeA_Position POS3, ADD POS cannot be POS3 \n");

    // Table 5.1.2.1-1 in Spec 38.214
    AssertFatal(startSymbol <= l0, "Wrong config, Start symbol %d cannot be later than dmrs_TypeA_Position %d \n", startSymbol, l0);

    // Section 7.4.1.1.2 in Spec 38.211
    AssertFatal(l0 == 2 || (l0 == 3 && (ld != 3 || ld != 4)), "ld 3 or 4 symbols only possible with dmrs_TypeA_Position POS2 \n");

  }

  if (maxLength == 1) {
    row = ld - 2;
    l_prime = table_7_4_1_1_2_3_pdsch_dmrs_positions_l[row][column];
    l0 = 1 << l0;
  }
  else {
    row = (ld < 4) ? 0 : (ld - 3);
    l_prime = table_7_4_1_1_2_4_pdsch_dmrs_positions_l[row][column];
    l0 = 1<<l0 | 1<<(l0+1);
  }

  LOG_D(MAC, "l0:%d, ld:%d,row:%d, column:%d, addpos:%d, maxlen:%d\n", l0, ld, row, column, dmrs_AdditionalPosition, maxLength);
  AssertFatal(l_prime>=0,"ERROR in configuration.Check Time Domain allocation of this Grant. l_prime < 1. row:%d, column:%d\n", row, column);

  l_prime = (mappingtype_fromDCI == typeA) ? (l_prime | l0) : (l_prime << startSymbol);
  LOG_D(MAC, " PDSCH DMRS MASK in HEX:%x\n", l_prime);

  return l_prime;
}

uint8_t get_pusch_mcs_table(long *mcs_Table,
                            int is_tp,
                            int dci_format,
                            int rnti_type,
                            int target_ss,
                            bool config_grant) {

  // implementing 6.1.4.1 in 38.214
  if (mcs_Table != NULL) {
    if (config_grant || (rnti_type == NR_RNTI_CS)) {
      if (*mcs_Table == NR_PUSCH_Config__mcs_Table_qam256)
        return 1;
      else
        return (2+(is_tp<<1));
    }
    else {
      if ((*mcs_Table == NR_PUSCH_Config__mcs_Table_qam256) &&
          (dci_format == NR_UL_DCI_FORMAT_0_1) &&
          ((rnti_type == NR_RNTI_C ) || (rnti_type == NR_RNTI_SP_CSI)))
        return 1;
      // TODO take into account UE configuration
      if ((*mcs_Table == NR_PUSCH_Config__mcs_Table_qam64LowSE) &&
          (target_ss == NR_SearchSpace__searchSpaceType_PR_ue_Specific) &&
          ((rnti_type == NR_RNTI_C ) || (rnti_type == NR_RNTI_SP_CSI)))
        return (2+(is_tp<<1));
      if (rnti_type == NR_RNTI_MCS_C)
        return (2+(is_tp<<1));
      AssertFatal(1==0,"Invalid configuration to set MCS table");
    }
  }
  else
    return (0+(is_tp*3));
}


int binomial(int n, int k) {
  int c = 1, i;

  if (k > n-k) 
    k = n-k;

  for (i = 1; i <= k; i++, n--) {
    if (c/i > UINT_MAX/n) // return 0 on overflow
      return 0;

    c = c / i * n + c % i * n / i;
  }
  return c;
}

/* extract PTRS values from RC and validate it based upon 38.214 5.1.6.3 */
bool set_dl_ptrs_values(NR_PTRS_DownlinkConfig_t *ptrs_config,
                        uint16_t rbSize,uint8_t mcsIndex, uint8_t mcsTable,
                        uint8_t *K_ptrs, uint8_t *L_ptrs,
                        uint8_t *portIndex,uint8_t *nERatio, uint8_t *reOffset,
                        uint8_t NrOfSymbols)
{
  bool valid = true;

  /* as defined in T 38.214 5.1.6.3 */
  if(rbSize < 3) {
    valid = false;
    return valid;
  }
  /* Check for Frequency Density values */
  if(ptrs_config->frequencyDensity->list.count < 2) {
    /* Default value for K_PTRS = 2 as defined in T 38.214 5.1.6.3 */
    *K_ptrs = 2;
  }
  else {
    *K_ptrs = get_K_ptrs(*ptrs_config->frequencyDensity->list.array[0],
                         *ptrs_config->frequencyDensity->list.array[1],
                         rbSize);
  }
  /* Check for time Density values */
  if(ptrs_config->timeDensity->list.count < 3) {
    /* Default value for L_PTRS = 1 as defined in T 38.214 5.1.6.3 */
       *L_ptrs = 1;
  }
  else {
    *L_ptrs = get_L_ptrs(*ptrs_config->timeDensity->list.array[0],
                         *ptrs_config->timeDensity->list.array[1],
                         *ptrs_config->timeDensity->list.array[2],
                         mcsIndex,
                         mcsTable);
  }
  *portIndex =*ptrs_config->epre_Ratio;
  *nERatio = *ptrs_config->resourceElementOffset;
  *reOffset  = 0;
  /* If either or both of the parameters PT-RS time density (LPT-RS) and PT-RS frequency density (KPT-RS), shown in Table
   * 5.1.6.3-1 and Table 5.1.6.3-2, indicates that 'PT-RS not present', the UE shall assume that PT-RS is not present
   */
  if(*K_ptrs ==2  || *K_ptrs ==4 ) {
    valid = true;
  }
  else {
    valid = false;
    return valid;
  }
  if(*L_ptrs ==0 || *L_ptrs ==1 || *L_ptrs ==2  ) {
    valid = true;
  }
  else {
    valid = false;
    return valid;
  }
  /* PTRS is not present also :
   * When the UE is receiving a PDSCH with allocation duration of 4 symbols and if LPT-RS is set to 4, the UE shall assume
   * PT-RS is not transmitted
   * When the UE is receiving a PDSCH with allocation duration of 2 symbols as defined in Clause 7.4.1.1.2 of [4, TS
   * 38.211] and if LPT-RS is set to 2 or 4, the UE shall assume PT-RS is not transmitted.
   */
  if((NrOfSymbols == 4 && *L_ptrs ==2) || ((NrOfSymbols == 2 && *L_ptrs > 0))) {
    valid = false;
    return valid;
  }
<<<<<<< HEAD

  /* Moved below check from scheduler function to here */
  if (*L_ptrs >= NrOfSymbols) {
    valid = false;
    return valid;
  }
  return valid;
}

uint32_t get_ssb_slot(uint32_t ssb_index){
  //  this function now only support f <= 3GHz
  return ssb_index & 0x3 ;

  //  return first_symbol(case, freq, ssb_index) / 14
}
=======

  /* Moved below check from scheduler function to here */
  if (*L_ptrs >= NrOfSymbols) {
    valid = false;
    return valid;
  }
  return valid;
}

uint16_t get_ssb_start_symbol(const long band, NR_SubcarrierSpacing_t scs, int i_ssb) {

  switch (scs) {
    case NR_SubcarrierSpacing_kHz15:
      return symbol_ssb_AC[i_ssb];  //type A
    case NR_SubcarrierSpacing_kHz30:
      if (band == 5 || band == 66)
        return symbol_ssb_BD[i_ssb];  //type B
      else
        return symbol_ssb_AC[i_ssb];  //type C
    case NR_SubcarrierSpacing_kHz120:
      return symbol_ssb_BD[i_ssb];  //type D
    case NR_SubcarrierSpacing_kHz240:
      return symbol_ssb_E[i_ssb];
    default:
      AssertFatal(1 == 0, "SCS %ld not allowed for SSB \n",scs);
  }
}

void get_type0_PDCCH_CSS_config_parameters(NR_Type0_PDCCH_CSS_config_t *type0_PDCCH_CSS_config,
                                           frame_t frameP,
                                           NR_MIB_t *mib,
                                           uint8_t num_slot_per_frame,
                                           uint8_t ssb_subcarrier_offset,
                                           uint16_t ssb_start_symbol,
                                           NR_SubcarrierSpacing_t scs_ssb,
                                           frequency_range_t frequency_range,
                                           uint32_t ssb_index,
                                           uint32_t ssb_offset_point_a) {

  NR_SubcarrierSpacing_t scs_pdcch;
>>>>>>> c19ba39e

  channel_bandwidth_t min_channel_bw = bw_10MHz; // TODO remove hardcoding and implement Table 5.3.5-1 in 38.104

  if (frequency_range == FR2) {
    if(mib->subCarrierSpacingCommon == NR_MIB__subCarrierSpacingCommon_scs15or60)
      scs_pdcch = NR_SubcarrierSpacing_kHz60;
    else
      scs_pdcch = NR_SubcarrierSpacing_kHz120;
  }
  else {
    frequency_range = FR1;
    if(mib->subCarrierSpacingCommon == NR_MIB__subCarrierSpacingCommon_scs15or60)
      scs_pdcch = NR_SubcarrierSpacing_kHz15;
    else
      scs_pdcch = NR_SubcarrierSpacing_kHz30;
  }

  type0_PDCCH_CSS_config->ssb_index = ssb_index;
  type0_PDCCH_CSS_config->frame = frameP;

  uint8_t ssb_slot = ssb_start_symbol/14;

  uint32_t is_condition_A = (ssb_subcarrier_offset == 0);   //  38.213 ch.13
  uint32_t index_4msb = (mib->pdcch_ConfigSIB1.controlResourceSetZero);
  uint32_t index_4lsb = (mib->pdcch_ConfigSIB1.searchSpaceZero);

  type0_PDCCH_CSS_config->num_rbs = -1;
  type0_PDCCH_CSS_config->num_symbols = -1;
  type0_PDCCH_CSS_config->rb_offset = -1;

  //  type0-pdcch coreset
  switch( (scs_ssb << 3) | scs_pdcch ){
    case (NR_SubcarrierSpacing_kHz15 << 5) | NR_SubcarrierSpacing_kHz15:
      AssertFatal(index_4msb < 15, "38.213 Table 13-1 4 MSB out of range\n");
      type0_PDCCH_CSS_config->type0_pdcch_ss_mux_pattern = 1;
      type0_PDCCH_CSS_config->num_rbs     = table_38213_13_1_c2[index_4msb];
      type0_PDCCH_CSS_config->num_symbols = table_38213_13_1_c3[index_4msb];
      type0_PDCCH_CSS_config->rb_offset   = table_38213_13_1_c4[index_4msb];
      break;

    case (NR_SubcarrierSpacing_kHz15 << 3) | NR_SubcarrierSpacing_kHz30:
      AssertFatal(index_4msb < 14, "38.213 Table 13-2 4 MSB out of range\n");
      type0_PDCCH_CSS_config->type0_pdcch_ss_mux_pattern = 1;
      type0_PDCCH_CSS_config->num_rbs     = table_38213_13_2_c2[index_4msb];
      type0_PDCCH_CSS_config->num_symbols = table_38213_13_2_c3[index_4msb];
      type0_PDCCH_CSS_config->rb_offset   = table_38213_13_2_c4[index_4msb];
      break;

    case (NR_SubcarrierSpacing_kHz30 << 3) | NR_SubcarrierSpacing_kHz15:
      if((min_channel_bw & bw_5MHz) | (min_channel_bw & bw_10MHz)){
        AssertFatal(index_4msb < 9, "38.213 Table 13-3 4 MSB out of range\n");
        type0_PDCCH_CSS_config->type0_pdcch_ss_mux_pattern = 1;
        type0_PDCCH_CSS_config->num_rbs     = table_38213_13_3_c2[index_4msb];
        type0_PDCCH_CSS_config->num_symbols = table_38213_13_3_c3[index_4msb];
        type0_PDCCH_CSS_config->rb_offset   = table_38213_13_3_c4[index_4msb];
      }else if(min_channel_bw & bw_40MHz){
        AssertFatal(index_4msb < 9, "38.213 Table 13-5 4 MSB out of range\n");
        type0_PDCCH_CSS_config->type0_pdcch_ss_mux_pattern = 1;
        type0_PDCCH_CSS_config->num_rbs     = table_38213_13_5_c2[index_4msb];
        type0_PDCCH_CSS_config->num_symbols = table_38213_13_5_c3[index_4msb];
        type0_PDCCH_CSS_config->rb_offset   = table_38213_13_5_c4[index_4msb];
      }else{ ; }

      break;

    case (NR_SubcarrierSpacing_kHz30 << 3) | NR_SubcarrierSpacing_kHz30:
      if((min_channel_bw & bw_5MHz) | (min_channel_bw & bw_10MHz)){
        type0_PDCCH_CSS_config->type0_pdcch_ss_mux_pattern = 1;
        type0_PDCCH_CSS_config->num_rbs     = table_38213_13_4_c2[index_4msb];
        type0_PDCCH_CSS_config->num_symbols = table_38213_13_4_c3[index_4msb];
        type0_PDCCH_CSS_config->rb_offset   = table_38213_13_4_c4[index_4msb];

      }else if(min_channel_bw & bw_40MHz){
        AssertFatal(index_4msb < 10, "38.213 Table 13-6 4 MSB out of range\n");
        type0_PDCCH_CSS_config->type0_pdcch_ss_mux_pattern = 1;
        type0_PDCCH_CSS_config->num_rbs     = table_38213_13_6_c2[index_4msb];
        type0_PDCCH_CSS_config->num_symbols = table_38213_13_6_c3[index_4msb];
        type0_PDCCH_CSS_config->rb_offset   = table_38213_13_6_c4[index_4msb];
      }else{ ; }
      break;

    case (NR_SubcarrierSpacing_kHz120 << 3) | NR_SubcarrierSpacing_kHz60:
      AssertFatal(index_4msb < 12, "38.213 Table 13-7 4 MSB out of range\n");
      if(index_4msb & 0x7){
        type0_PDCCH_CSS_config->type0_pdcch_ss_mux_pattern = 1;
      }else if(index_4msb & 0x18){
        type0_PDCCH_CSS_config->type0_pdcch_ss_mux_pattern = 2;
      }else{ ; }

      type0_PDCCH_CSS_config->num_rbs     = table_38213_13_7_c2[index_4msb];
      type0_PDCCH_CSS_config->num_symbols = table_38213_13_7_c3[index_4msb];
      if(!is_condition_A && (index_4msb == 8 || index_4msb == 10)){
        type0_PDCCH_CSS_config->rb_offset   = table_38213_13_7_c4[index_4msb] - 1;
      }else{
        type0_PDCCH_CSS_config->rb_offset   = table_38213_13_7_c4[index_4msb];
      }
      break;

    case (NR_SubcarrierSpacing_kHz120 << 3) | NR_SubcarrierSpacing_kHz120:
      AssertFatal(index_4msb < 8, "38.213 Table 13-8 4 MSB out of range\n");
      if(index_4msb & 0x3){
        type0_PDCCH_CSS_config->type0_pdcch_ss_mux_pattern = 1;
      }else if(index_4msb & 0x0c){
        type0_PDCCH_CSS_config->type0_pdcch_ss_mux_pattern = 3;
      }

      type0_PDCCH_CSS_config->num_rbs     = table_38213_13_8_c2[index_4msb];
      type0_PDCCH_CSS_config->num_symbols = table_38213_13_8_c3[index_4msb];
      if(!is_condition_A && (index_4msb == 4 || index_4msb == 6)){
        type0_PDCCH_CSS_config->rb_offset   = table_38213_13_8_c4[index_4msb] - 1;
      }else{
        type0_PDCCH_CSS_config->rb_offset   = table_38213_13_8_c4[index_4msb];
      }
      break;

    case (NR_SubcarrierSpacing_kHz240 << 3) | NR_SubcarrierSpacing_kHz60:
      AssertFatal(index_4msb < 4, "38.213 Table 13-9 4 MSB out of range\n");
      type0_PDCCH_CSS_config->type0_pdcch_ss_mux_pattern = 1;
      type0_PDCCH_CSS_config->num_rbs     = table_38213_13_9_c2[index_4msb];
      type0_PDCCH_CSS_config->num_symbols = table_38213_13_9_c3[index_4msb];
      type0_PDCCH_CSS_config->rb_offset   = table_38213_13_9_c4[index_4msb];
      break;

    case (NR_SubcarrierSpacing_kHz240 << 3) | NR_SubcarrierSpacing_kHz120:
      AssertFatal(index_4msb < 8, "38.213 Table 13-10 4 MSB out of range\n");
      if(index_4msb & 0x3){
        type0_PDCCH_CSS_config->type0_pdcch_ss_mux_pattern = 1;
      }else if(index_4msb & 0x0c){
        type0_PDCCH_CSS_config->type0_pdcch_ss_mux_pattern = 2;
      }
      type0_PDCCH_CSS_config->num_rbs     = table_38213_13_10_c2[index_4msb];
      type0_PDCCH_CSS_config->num_symbols = table_38213_13_10_c3[index_4msb];
      if(!is_condition_A && (index_4msb == 4 || index_4msb == 6)){
        type0_PDCCH_CSS_config->rb_offset   = table_38213_13_10_c4[index_4msb]-1;
      }else{
        type0_PDCCH_CSS_config->rb_offset   = table_38213_13_10_c4[index_4msb];
      }

      break;

    default:
      break;
  }

  LOG_D(MAC,"Coreset0: index_4msb=%d, num_rbs=%d, num_symb=%d, rb_offset=%d\n",
        index_4msb,type0_PDCCH_CSS_config->num_rbs,type0_PDCCH_CSS_config->num_symbols,type0_PDCCH_CSS_config->rb_offset );

  AssertFatal(type0_PDCCH_CSS_config->num_rbs != -1, "Type0 PDCCH coreset num_rbs undefined");
  AssertFatal(type0_PDCCH_CSS_config->num_symbols != -1, "Type0 PDCCH coreset num_symbols undefined");
  AssertFatal(type0_PDCCH_CSS_config->rb_offset != -1, "Type0 PDCCH coreset rb_offset undefined");


  //uint32_t cell_id = 0;   //  obtain from L1 later

  //mac->type0_pdcch_dci_config.coreset.rb_start = rb_offset;
  //mac->type0_pdcch_dci_config.coreset.rb_end = rb_offset + num_rbs - 1;

//  uint64_t mask = 0x0;
//  uint8_t i;
//  for(i=0; i<(type0_PDCCH_CSS_config->num_rbs/6); ++i){   //  38.331 Each bit corresponds a group of 6 RBs
//    mask = mask >> 1;
//    mask = mask | 0x100000000000;
//  }

  //LOG_I(MAC,">>>>>>>>mask %x num_rbs %d rb_offset %d\n", mask, num_rbs, rb_offset);

//    mac->type0_pdcch_dci_config.coreset.frequency_domain_resource = mask;
//    mac->type0_pdcch_dci_config.coreset.rb_offset = rb_offset;  //  additional parameter other than coreset
//
//    //mac->type0_pdcch_dci_config.type0_pdcch_coreset.duration = num_symbols;
//    mac->type0_pdcch_dci_config.coreset.cce_reg_mapping_type = CCE_REG_MAPPING_TYPE_INTERLEAVED;
//    mac->type0_pdcch_dci_config.coreset.cce_reg_interleaved_reg_bundle_size = 6;   //  L 38.211 7.3.2.2
//    mac->type0_pdcch_dci_config.coreset.cce_reg_interleaved_interleaver_size = 2;  //  R 38.211 7.3.2.2
//    mac->type0_pdcch_dci_config.coreset.cce_reg_interleaved_shift_index = cell_id;
//    mac->type0_pdcch_dci_config.coreset.precoder_granularity = PRECODER_GRANULARITY_SAME_AS_REG_BUNDLE;
//    mac->type0_pdcch_dci_config.coreset.pdcch_dmrs_scrambling_id = cell_id;


  // type0-pdcch search space
  float big_o = 0.0f;
  float big_m = 0.0f;
  type0_PDCCH_CSS_config->sfn_c = SFN_C_IMPOSSIBLE;   //  only valid for mux=1
  type0_PDCCH_CSS_config->n_c = UINT_MAX;
  type0_PDCCH_CSS_config->number_of_search_space_per_slot = UINT_MAX;
  type0_PDCCH_CSS_config->first_symbol_index = UINT_MAX;
  type0_PDCCH_CSS_config->search_space_duration = 0;  //  element of search space
  //  38.213 table 10.1-1

  /// MUX PATTERN 1
  if(type0_PDCCH_CSS_config->type0_pdcch_ss_mux_pattern == 1 && frequency_range == FR1){
    big_o = table_38213_13_11_c1[index_4lsb];
    type0_PDCCH_CSS_config->number_of_search_space_per_slot = table_38213_13_11_c2[index_4lsb];
    big_m = table_38213_13_11_c3[index_4lsb];

    uint32_t temp = (uint32_t)(big_o*(1<<scs_pdcch)) + (uint32_t)(type0_PDCCH_CSS_config->ssb_index*big_m);
    type0_PDCCH_CSS_config->n_c = temp / num_slot_per_frame;
    if((temp/num_slot_per_frame) & 0x1){
      type0_PDCCH_CSS_config->sfn_c = SFN_C_MOD_2_EQ_1;
    }else{
      type0_PDCCH_CSS_config->sfn_c = SFN_C_MOD_2_EQ_0;
    }

    if((index_4lsb == 1 || index_4lsb == 3 || index_4lsb == 5 || index_4lsb == 7) && (type0_PDCCH_CSS_config->ssb_index&1)){
      type0_PDCCH_CSS_config->first_symbol_index = type0_PDCCH_CSS_config->num_symbols;
    }else{
      type0_PDCCH_CSS_config->first_symbol_index = table_38213_13_11_c4[index_4lsb];
    }
    //  38.213 chapter 13: over two consecutive slots
    type0_PDCCH_CSS_config->search_space_duration = 2;
  }

  if(type0_PDCCH_CSS_config->type0_pdcch_ss_mux_pattern == 1 && frequency_range == FR2){
    big_o = table_38213_13_12_c1[index_4lsb];
    type0_PDCCH_CSS_config->number_of_search_space_per_slot = table_38213_13_11_c2[index_4lsb];
    big_m = table_38213_13_12_c3[index_4lsb];

    if((index_4lsb == 1 || index_4lsb == 3 || index_4lsb == 5 || index_4lsb == 10) && (type0_PDCCH_CSS_config->ssb_index&1)){
      type0_PDCCH_CSS_config->first_symbol_index = 7;
    }else if((index_4lsb == 6 || index_4lsb == 7 || index_4lsb == 8 || index_4lsb == 11) && (type0_PDCCH_CSS_config->ssb_index&1)){
      type0_PDCCH_CSS_config->first_symbol_index = type0_PDCCH_CSS_config->num_symbols;
    }else{
      type0_PDCCH_CSS_config->first_symbol_index = 0;
    }
    //  38.213 chapter 13: over two consecutive slots
    type0_PDCCH_CSS_config->search_space_duration = 2;
  }

  /// MUX PATTERN 2
  if(type0_PDCCH_CSS_config->type0_pdcch_ss_mux_pattern == 2){

    if((scs_ssb == NR_SubcarrierSpacing_kHz120) && (scs_pdcch == NR_SubcarrierSpacing_kHz60)){
      //  38.213 Table 13-13
      AssertFatal(index_4lsb == 0, "38.213 Table 13-13 4 LSB out of range\n");
      //  PDCCH monitoring occasions (SFN and slot number) same as SSB frame-slot
      //                sfn_c = SFN_C_EQ_SFN_SSB;
      type0_PDCCH_CSS_config->n_c = ssb_slot;
      switch(type0_PDCCH_CSS_config->ssb_index & 0x3){    //  ssb_index(i) mod 4
        case 0:
          type0_PDCCH_CSS_config->first_symbol_index = 0;
          break;
        case 1:
          type0_PDCCH_CSS_config->first_symbol_index = 1;
          break;
        case 2:
          type0_PDCCH_CSS_config->first_symbol_index = 6;
          break;
        case 3:
          type0_PDCCH_CSS_config->first_symbol_index = 7;
          break;
        default: break;
      }

    }else if((scs_ssb == NR_SubcarrierSpacing_kHz240) && (scs_pdcch == NR_SubcarrierSpacing_kHz120)){
      //  38.213 Table 13-14
      AssertFatal(index_4lsb == 0, "38.213 Table 13-14 4 LSB out of range\n");
      //  PDCCH monitoring occasions (SFN and slot number) same as SSB frame-slot
      //                sfn_c = SFN_C_EQ_SFN_SSB;
      type0_PDCCH_CSS_config->n_c = ssb_slot;
      switch(type0_PDCCH_CSS_config->ssb_index & 0x7){    //  ssb_index(i) mod 8
        case 0:
          type0_PDCCH_CSS_config->first_symbol_index = 0;
          break;
        case 1:
          type0_PDCCH_CSS_config->first_symbol_index = 1;
          break;
        case 2:
          type0_PDCCH_CSS_config->first_symbol_index = 2;
          break;
        case 3:
          type0_PDCCH_CSS_config->first_symbol_index = 3;
          break;
        case 4:
          type0_PDCCH_CSS_config->first_symbol_index = 12;
          type0_PDCCH_CSS_config->n_c = ssb_slot - 1;
          break;
        case 5:
          type0_PDCCH_CSS_config->first_symbol_index = 13;
          type0_PDCCH_CSS_config->n_c = ssb_slot - 1;
          break;
        case 6:
          type0_PDCCH_CSS_config->first_symbol_index = 0;
          break;
        case 7:
          type0_PDCCH_CSS_config->first_symbol_index = 1;
          break;
        default: break;
      }
    }else{ ; }
    //  38.213 chapter 13: over one slot
    type0_PDCCH_CSS_config->search_space_duration = 1;
  }

  /// MUX PATTERN 3
  if(type0_PDCCH_CSS_config->type0_pdcch_ss_mux_pattern == 3){
    if((scs_ssb == NR_SubcarrierSpacing_kHz120) && (scs_pdcch == NR_SubcarrierSpacing_kHz120)){
      //  38.213 Table 13-15
      AssertFatal(index_4lsb == 0, "38.213 Table 13-15 4 LSB out of range\n");
      //  PDCCH monitoring occasions (SFN and slot number) same as SSB frame-slot
      //                sfn_c = SFN_C_EQ_SFN_SSB;
      type0_PDCCH_CSS_config->n_c = ssb_slot;
      switch(type0_PDCCH_CSS_config->ssb_index & 0x3){    //  ssb_index(i) mod 4
        case 0:
          type0_PDCCH_CSS_config->first_symbol_index = 4;
          break;
        case 1:
          type0_PDCCH_CSS_config->first_symbol_index = 8;
          break;
        case 2:
          type0_PDCCH_CSS_config->first_symbol_index = 2;
          break;
        case 3:
          type0_PDCCH_CSS_config->first_symbol_index = 6;
          break;
        default: break;
      }
    }else{ ; }
    //  38.213 chapter 13: over one slot
    type0_PDCCH_CSS_config->search_space_duration = 1;
  }

  AssertFatal(type0_PDCCH_CSS_config->number_of_search_space_per_slot!=UINT_MAX,"");

//  uint32_t coreset_duration = num_symbols * number_of_search_space_per_slot;
//    mac->type0_pdcch_dci_config.number_of_candidates[0] = table_38213_10_1_1_c2[0];
//    mac->type0_pdcch_dci_config.number_of_candidates[1] = table_38213_10_1_1_c2[1];
//    mac->type0_pdcch_dci_config.number_of_candidates[2] = table_38213_10_1_1_c2[2];   //  CCE aggregation level = 4
//    mac->type0_pdcch_dci_config.number_of_candidates[3] = table_38213_10_1_1_c2[3];   //  CCE aggregation level = 8
//    mac->type0_pdcch_dci_config.number_of_candidates[4] = table_38213_10_1_1_c2[4];   //  CCE aggregation level = 16
//    mac->type0_pdcch_dci_config.duration = search_space_duration;
//    mac->type0_pdcch_dci_config.coreset.duration = coreset_duration;   //  coreset
//    AssertFatal(first_symbol_index!=UINT_MAX,"");
//    mac->type0_pdcch_dci_config.monitoring_symbols_within_slot = (0x3fff << first_symbol_index) & (0x3fff >> (14-coreset_duration-first_symbol_index)) & 0x3fff;

  AssertFatal(type0_PDCCH_CSS_config->sfn_c!=SFN_C_IMPOSSIBLE,"");
  AssertFatal(type0_PDCCH_CSS_config->n_c!=UINT_MAX,"");

  type0_PDCCH_CSS_config->n_0 = ((uint32_t)(big_o*(1<<scs_pdcch)) + (uint32_t)(type0_PDCCH_CSS_config->ssb_index*big_m))%num_slot_per_frame;
  type0_PDCCH_CSS_config->cset_start_rb = ssb_offset_point_a - type0_PDCCH_CSS_config->rb_offset;

<<<<<<< HEAD
  return 0;
=======
>>>>>>> c19ba39e
}

/* extract UL PTRS values from RRC and validate it based upon 38.214 6.2.3 */
bool set_ul_ptrs_values(NR_PTRS_UplinkConfig_t *ul_ptrs_config,
                        uint16_t rbSize,uint8_t mcsIndex, uint8_t mcsTable,
                        uint8_t *K_ptrs, uint8_t *L_ptrs,
                        uint8_t *reOffset, uint8_t *maxNumPorts, uint8_t *ulPower,
                        uint8_t NrOfSymbols)
{
  bool valid = true;

  /* as defined in T 38.214 6.2.3 */
  if(rbSize < 3) {
    valid = false;
    return valid;
  }
  /* Check for Frequency Density values */
  if(ul_ptrs_config->transformPrecoderDisabled->frequencyDensity->list.count < 2) {
    /* Default value for K_PTRS = 2 as defined in T 38.214 6.2.3 */
    *K_ptrs = 2;
  }
  else {
    *K_ptrs = get_K_ptrs(*ul_ptrs_config->transformPrecoderDisabled->frequencyDensity->list.array[0],
                         *ul_ptrs_config->transformPrecoderDisabled->frequencyDensity->list.array[1],
                         rbSize);
  }
  /* Check for time Density values */
  if(ul_ptrs_config->transformPrecoderDisabled->timeDensity->list.count < 3) {
    *L_ptrs = 0;
  }
  else {
    *L_ptrs = get_L_ptrs(*ul_ptrs_config->transformPrecoderDisabled->timeDensity->list.array[0],
                         *ul_ptrs_config->transformPrecoderDisabled->timeDensity->list.array[1],
                         *ul_ptrs_config->transformPrecoderDisabled->timeDensity->list.array[2],
                         mcsIndex,
                         mcsTable);
  }
  
  *reOffset  = *ul_ptrs_config->transformPrecoderDisabled->resourceElementOffset;
  *maxNumPorts = ul_ptrs_config->transformPrecoderDisabled->maxNrofPorts;
  *ulPower = ul_ptrs_config->transformPrecoderDisabled->ptrs_Power;
  /* If either or both of the parameters PT-RS time density (LPT-RS) and PT-RS frequency density (KPT-RS), shown in Table
   * 6.2.3.1-1 and Table 6.2.3.1-2, indicates that 'PT-RS not present', the UE shall assume that PT-RS is not present
   */
  if(*K_ptrs ==2  || *K_ptrs ==4 ) {
    valid = true;
  }
  else {
    valid = false;
    return valid;
  }
  if(*L_ptrs ==0 || *L_ptrs ==1 || *L_ptrs ==2  ) {
    valid = true;
  }
  else {
    valid = false;
    return valid;
  }
  /* PTRS is not present also :
   * When the UE is receiving a PUSCH with allocation duration of 4 symbols and if LPT-RS is set to 4, the UE shall assume
   * PT-RS is not transmitted
   * When the UE is receiving a PUSCH with allocation duration of 2 symbols as defined in Clause 6.4.1.2.2 of [4, TS
   * 38.211] and if LPT-RS is set to 2 or 4, the UE shall assume PT-RS is not transmitted.
   */
  if((NrOfSymbols == 4 && *L_ptrs ==2) || ((NrOfSymbols == 2 && *L_ptrs > 0))) {
    valid = false;
    return valid;
  }

  /* Moved below check from nr_ue_scheduler function to here */
  if (*L_ptrs >= NrOfSymbols) {
    valid = false;
    return valid;
  }
  return valid;
}
<|MERGE_RESOLUTION|>--- conflicted
+++ resolved
@@ -1729,8 +1729,6 @@
   }
 }
 
-<<<<<<< HEAD
-=======
 // TS 38.211 Table 7.4.1.1.2-3: PDSCH DMRS positions l' within a slot for single-symbol DMRS and intra-slot frequency hopping disabled.
 // The first 4 colomns are PDSCH mapping type A and the last 4 colomns are PDSCH mapping type B.
 // When l' = l0, it is represented by 1
@@ -1772,7 +1770,6 @@
 {0,         3072,          -1,         -1,          -1,        -1,        -1,         -1},       //14              // (DMRS l' position)
 };
 
->>>>>>> c19ba39e
 // TS 38.211 Table 6.4.1.1.3-3: PUSCH DMRS positions l' within a slot for single-symbol DMRS and intra-slot frequency hopping disabled.
 // The first 4 colomns are PUSCH mapping type A and the last 4 colomns are PUSCH mapping type B.
 // When l' = l0, it is represented by 1
@@ -3215,23 +3212,6 @@
     valid = false;
     return valid;
   }
-<<<<<<< HEAD
-
-  /* Moved below check from scheduler function to here */
-  if (*L_ptrs >= NrOfSymbols) {
-    valid = false;
-    return valid;
-  }
-  return valid;
-}
-
-uint32_t get_ssb_slot(uint32_t ssb_index){
-  //  this function now only support f <= 3GHz
-  return ssb_index & 0x3 ;
-
-  //  return first_symbol(case, freq, ssb_index) / 14
-}
-=======
 
   /* Moved below check from scheduler function to here */
   if (*L_ptrs >= NrOfSymbols) {
@@ -3272,7 +3252,6 @@
                                            uint32_t ssb_offset_point_a) {
 
   NR_SubcarrierSpacing_t scs_pdcch;
->>>>>>> c19ba39e
 
   channel_bandwidth_t min_channel_bw = bw_10MHz; // TODO remove hardcoding and implement Table 5.3.5-1 in 38.104
 
@@ -3612,10 +3591,6 @@
   type0_PDCCH_CSS_config->n_0 = ((uint32_t)(big_o*(1<<scs_pdcch)) + (uint32_t)(type0_PDCCH_CSS_config->ssb_index*big_m))%num_slot_per_frame;
   type0_PDCCH_CSS_config->cset_start_rb = ssb_offset_point_a - type0_PDCCH_CSS_config->rb_offset;
 
-<<<<<<< HEAD
-  return 0;
-=======
->>>>>>> c19ba39e
 }
 
 /* extract UL PTRS values from RRC and validate it based upon 38.214 6.2.3 */
