/*
 * Licensed to the OpenAirInterface (OAI) Software Alliance under one or more
 * contributor license agreements.  See the NOTICE file distributed with
 * this work for additional information regarding copyright ownership.
 * The OpenAirInterface Software Alliance licenses this file to You under
 * the OAI Public License, Version 1.1  (the "License"); you may not use this file
 * except in compliance with the License.
 * You may obtain a copy of the License at
 *
 *      http://www.openairinterface.org/?page_id=698
 *
 * Unless required by applicable law or agreed to in writing, software
 * distributed under the License is distributed on an "AS IS" BASIS,
 * WITHOUT WARRANTIES OR CONDITIONS OF ANY KIND, either express or implied.
 * See the License for the specific language governing permissions and
 * limitations under the License.
 *-------------------------------------------------------------------------------
 * For more information about the OpenAirInterface (OAI) Software Alliance:
 *      contact@openairinterface.org
 */

/*! \file nr_mac_common.c
 * \brief Common MAC/PHY functions for NR UE and gNB
 * \author  Florian Kaltenberger and Raymond Knopp
 * \date 2019
 * \version 0.1
 * \company Eurecom, NTUST
 * \email: florian.kalteberger@eurecom.fr, raymond.knopp@eurecom.fr
 * @ingroup _mac

 */

#include "LAYER2/NR_MAC_gNB/mac_proto.h"
#include "common/utils/nr/nr_common.h"
#include <limits.h>
#include <executables/softmodem-common.h>

#define reserved 0xffff


void reverse_n_bits(uint8_t *value, uint16_t bitlen) {
  uint16_t j;
  uint8_t i;
  for(j = bitlen - 1,i = 0; j > i; j--, i++) {
    if(((*value>>j)&1) != ((*value>>i)&1)) {
      *value ^= (1<<j);
      *value ^= (1<<i);
    }
  }
}

//38.321 Table 6.1.3.1-1
const uint32_t NR_SHORT_BSR_TABLE[NR_SHORT_BSR_TABLE_SIZE] = {
    0,    10,    14,    20,    28,     38,     53,     74,
  102,   142,   198,   276,   384,    535,    745,   1038,
 1446,  2014,  2806,  3909,  5446,   7587,  10570,  14726,
20516, 28581, 39818, 55474, 77284, 107669, 150000, 300000
};

//38.321 Table 6.1.3.1-2
const uint32_t NR_LONG_BSR_TABLE[NR_LONG_BSR_TABLE_SIZE] ={
       0,       10,       11,       12,       13,       14,       15,       16,       17,       18,       19,       20,       22,       23,        25,         26,
      28,       30,       32,       34,       36,       38,       40,       43,       46,       49,       52,       55,       59,       62,        66,         71,
      75,       80,       85,       91,       97,      103,      110,      117,      124,      132,      141,      150,      160,      170,       181,        193,
     205,      218,      233,      248,      264,      281,      299,      318,      339,      361,      384,      409,      436,      464,       494,        526,
     560,      597,      635,      677,      720,      767,      817,      870,      926,      987,     1051,     1119,     1191,     1269,      1351,       1439,
    1532,     1631,     1737,     1850,     1970,     2098,     2234,     2379,     2533,     2698,     2873,     3059,     3258,     3469,      3694,       3934,
    4189,     4461,     4751,     5059,     5387,     5737,     6109,     6506,     6928,     7378,     7857,     8367,     8910,     9488,     10104,      10760,
   11458,    12202,    12994,    13838,    14736,    15692,    16711,    17795,    18951,    20181,    21491,    22885,    24371,    25953,     27638,      29431,
   31342,    33376,    35543,    37850,    40307,    42923,    45709,    48676,    51836,    55200,    58784,    62599,    66663,    70990,     75598,      80505,
   85730,    91295,    97221,   103532,   110252,   117409,   125030,   133146,   141789,   150992,   160793,   171231,   182345,   194182,    206786,     220209,
  234503,   249725,   265935,   283197,   301579,   321155,   342002,   364202,   387842,   413018,   439827,   468377,   498780,   531156,    565634,     602350,
  641449,   683087,   727427,   774645,   824928,   878475,   935498,   996222,  1060888,  1129752,  1203085,  1281179,  1364342,  1452903,   1547213,    1647644,
 1754595,  1868488,  1989774,  2118933,  2256475,  2402946,  2558924,  2725027,  2901912,  3090279,  3290873,  3504487,  3731968,  3974215,   4232186,    4506902,
 4799451,  5110989,  5442750,  5796046,  6172275,  6572925,  6999582,  7453933,  7937777,  8453028,  9001725,  9586039, 10208280, 10870913,  11576557,   12328006,
13128233, 13980403, 14887889, 15854280, 16883401, 17979324, 19146385, 20389201, 21712690, 23122088, 24622972, 26221280, 27923336, 29735875,  31666069,   33721553,
35910462, 38241455, 40723756, 43367187, 46182206, 49179951, 52372284, 55771835, 59392055, 63247269, 67352729, 71724679, 76380419, 81338368, 162676736, 4294967295
};

// start symbols for SSB types A,B,C,D,E
uint16_t symbol_ssb_AC[8]={2,8,16,22,30,36,44,50};
uint16_t symbol_ssb_BD[64]={4,8,16,20,32,36,44,48,60,64,72,76,88,92,100,104,144,148,156,160,172,176,184,188,200,204,212,216,228,232,240,244,284,288,
                            296,300,312,316,324,328,340,344,352,356,368,372,380,384,424,428,436,440,452,456,464,468,480,484,492,496,508,512,520,524};
uint16_t symbol_ssb_E[64]={8,12,16,20,32,36,40,44,64,68,72,76,88,92,96,100,120,124,128,132,144,148,152,156,176,180,184,188,200,204,208,212,288,292,
                           296,300,312,316,320,324,344,348,352,356,368,372,376,380,400,404,408,412,424,428,432,436,456,460,464,468,480,484,488,492};

const uint8_t nr_slots_per_frame[5] = {10, 20, 40, 80, 160};

// Table 6.3.3.1-5 (38.211) NCS for preamble formats with delta_f_RA = 1.25 KHz
uint16_t NCS_unrestricted_delta_f_RA_125[16] = {0,13,15,18,22,26,32,38,46,59,76,93,119,167,279,419};
uint16_t NCS_restricted_TypeA_delta_f_RA_125[15]   = {15,18,22,26,32,38,46,55,68,82,100,128,158,202,237}; // high-speed case set Type A
uint16_t NCS_restricted_TypeB_delta_f_RA_125[13]   = {15,18,22,26,32,38,46,55,68,82,100,118,137}; // high-speed case set Type B

// Table 6.3.3.1-6 (38.211) NCS for preamble formats with delta_f_RA = 5 KHz
uint16_t NCS_unrestricted_delta_f_RA_5[16] = {0,13,26,33,38,41,49,55,64,76,93,119,139,209,279,419};
uint16_t NCS_restricted_TypeA_delta_f_RA_5[16]   = {36,57,72,81,89,94,103,112,121,132,137,152,173,195,216,237}; // high-speed case set Type A
uint16_t NCS_restricted_TypeB_delta_f_RA_5[14]   = {36,57,60,63,65,68,71,77,81,85,97,109,122,137}; // high-speed case set Type B

// Table 6.3.3.1-7 (38.211) NCS for preamble formats with delta_f_RA = 15 * 2mu KHz where mu = {0,1,2,3}
uint16_t NCS_unrestricted_delta_f_RA_15[16] = {0,2,4,6,8,10,12,13,15,17,19,23,27,34,46,69};


//	specification mapping talbe, table_38$x_$y_$z_c$a
//	- $x: specification
//	- $y: subclause-major
//	- $z: subclause-minor
//	- $a: ($a)th of column in table, start from zero
const int32_t table_38213_13_1_c1[16] = {1, 1, 1, 1, 1, 1, 1, 1, 1, 1, 1, 1, 1, 1, 1, reserved}; // index 15 reserved
const int32_t table_38213_13_1_c2[16] = {24, 24, 24, 24, 24, 24, 48, 48, 48, 48, 48, 48, 96, 96, 96, reserved}; // index 15 reserved
const int32_t table_38213_13_1_c3[16] = { 2,  2,  2,  3,  3,  3,  1,  1,  2,  2,  3,  3,  1,  2,  3, reserved}; // index 15 reserved
const int32_t table_38213_13_1_c4[16] = { 0,  2,  4,  0,  2,  4, 12, 16, 12, 16, 12, 16, 38, 38, 38, reserved}; // index 15 reserved

const int32_t table_38213_13_2_c1[16] = {1, 1, 1, 1, 1, 1, 1, 1, 1, 1, 1, 1, 1, 1, reserved, reserved}; // index 14-15 reserved
const int32_t table_38213_13_2_c2[16] = {24, 24, 24, 24, 24, 24, 24, 24, 48, 48, 48, 48, 48, 48, reserved, reserved}; // index 14-15 reserved
const int32_t table_38213_13_2_c3[16] = { 2,  2,  2,  2,  3,  3,  3,  3,  1,  1,  2,  2,  3,  3, reserved, reserved}; // index 14-15 reserved
const int32_t table_38213_13_2_c4[16] = { 5,  6,  7,  8,  5,  6,  7,  8, 18, 20, 18, 20, 18, 20, reserved, reserved}; // index 14-15 reserved

const int32_t table_38213_13_3_c1[16] = {1, 1, 1, 1, 1, 1, 1, 1, 1, reserved, reserved, reserved, reserved, reserved, reserved, reserved}; // index 09-15 reserved
const int32_t table_38213_13_3_c2[16] = {48, 48, 48, 48, 48, 48, 96, 96, 96, reserved, reserved, reserved, reserved, reserved, reserved, reserved}; // index 09-15 reserved
const int32_t table_38213_13_3_c3[16] = { 1,  1,  2,  2,  3,  3,  1,  2,  3, reserved, reserved, reserved, reserved, reserved, reserved, reserved}; // index 09-15 reserved
const int32_t table_38213_13_3_c4[16] = { 2,  6,  2,  6,  2,  6, 28, 28, 28, reserved, reserved, reserved, reserved, reserved, reserved, reserved}; // index 09-15 reserved

const int32_t table_38213_13_4_c1[16] = {1, 1, 1, 1, 1, 1, 1, 1, 1, 1, 1, 1, 1, 1, 1, 1};
const int32_t table_38213_13_4_c2[16] = {24, 24, 24, 24, 24, 24, 24, 24, 24, 24, 48, 48, 48, 48, 48, 48};
const int32_t table_38213_13_4_c3[16] = { 2,  2,  2,  2,  2,  3,  3,  3,  3,  3,  1,  1,  1,  2,  2,  2};
const int32_t table_38213_13_4_c4[16] = { 0,  1,  2,  3,  4,  0,  1,  2,  3,  4, 12, 14, 16, 12, 14, 16};

const int32_t table_38213_13_5_c1[16] = {1, 1, 1, 1, 1, 1, 1, 1, 1, reserved, reserved, reserved, reserved, reserved, reserved, reserved}; // index 09-15 reserved
const int32_t table_38213_13_5_c2[16] = {48, 48, 48, 96, 96, 96, 96, 96, 96, reserved, reserved, reserved, reserved, reserved, reserved, reserved}; // index 09-15 reserved
const int32_t table_38213_13_5_c3[16] = { 1,  2,  3,  1,  1,  2,  2,  3,  3, reserved, reserved, reserved, reserved, reserved, reserved, reserved}; // index 09-15 reserved
const int32_t table_38213_13_5_c4[16] = { 4,  4,  4,  0, 56,  0, 56,  0, 56, reserved, reserved, reserved, reserved, reserved, reserved, reserved}; // index 09-15 reserved

const int32_t table_38213_13_6_c1[16] = {1, 1, 1, 1, 1, 1, 1, 1, 1, 1, reserved, reserved, reserved, reserved, reserved, reserved}; // index 10-15 reserved
const int32_t table_38213_13_6_c2[16] = {24, 24, 24, 24, 48, 48, 48, 48, 48, 48, reserved, reserved, reserved, reserved, reserved, reserved}; // index 10-15 reserved
const int32_t table_38213_13_6_c3[16] = { 2,  2,  3,  3,  1,  1,  2,  2,  3,  3, reserved, reserved, reserved, reserved, reserved, reserved}; // index 10-15 reserved
const int32_t table_38213_13_6_c4[16] = { 0,  4,  0,  4,  0, 28,  0, 28,  0, 28, reserved, reserved, reserved, reserved, reserved, reserved}; // index 10-15 reserved

const int32_t table_38213_13_7_c1[16] = {1, 1, 1, 1, 1, 1, 1, 1, 2, 2, 2, 2, reserved, reserved, reserved, reserved}; // index 12-15 reserved
const int32_t table_38213_13_7_c2[16] = {48, 48, 48, 48, 48, 48, 96, 96, 48, 48, 96, 96, reserved, reserved, reserved, reserved}; // index 12-15 reserved
const int32_t table_38213_13_7_c3[16] = { 1,  1,  2,  2,  3,  3,  1,  2,  1,  1,  1,  1, reserved, reserved, reserved, reserved}; // index 12-15 reserved
const int32_t table_38213_13_7_c4[16] = { 0,  8,  0,  8,  0,  8, 28, 28,-41, 49,-41, 97, reserved, reserved, reserved, reserved}; // index 12-15 reserved, condition A as default

const int32_t table_38213_13_8_c1[16] = { 1,  1,  1,  1,  3,  3,  3,  3, reserved, reserved, reserved, reserved, reserved, reserved, reserved, reserved}; // index 15 reserved
const int32_t table_38213_13_8_c2[16] = {24, 24, 48, 48, 24, 24, 48, 48, reserved, reserved, reserved, reserved, reserved, reserved, reserved, reserved}; // index 15 reserved
const int32_t table_38213_13_8_c3[16] = { 2,  2,  1,  2,  2,  2,  2,  2, reserved, reserved, reserved, reserved, reserved, reserved, reserved, reserved}; // index 15 reserved
const int32_t table_38213_13_8_c4[16] = { 0,  4, 14, 14,-20, 24,-20, 48, reserved, reserved, reserved, reserved, reserved, reserved, reserved, reserved}; // index 15 reserved, condition A as default

const int32_t table_38213_13_9_c1[16] = {1, 1, 1, 1, reserved, reserved, reserved, reserved, reserved, reserved, reserved, reserved, reserved, reserved, reserved, reserved}; // index 04-15 reserved
const int32_t table_38213_13_9_c2[16] = {96, 96, 96, 96, reserved, reserved, reserved, reserved, reserved, reserved, reserved, reserved, reserved, reserved, reserved, reserved}; // index 04-15 reserved
const int32_t table_38213_13_9_c3[16] = { 1,  1,  2,  2, reserved, reserved, reserved, reserved, reserved, reserved, reserved, reserved, reserved, reserved, reserved, reserved}; // index 04-15 reserved
const int32_t table_38213_13_9_c4[16] = { 0, 16,  0, 16, reserved, reserved, reserved, reserved, reserved, reserved, reserved, reserved, reserved, reserved, reserved, reserved}; // index 04-15 reserved

const int32_t table_38213_13_10_c1[16] = {1, 1, 1, 1, 2, 2, 2, 2, reserved, reserved, reserved, reserved, reserved, reserved, reserved, reserved}; // index 08-15 reserved
const int32_t table_38213_13_10_c2[16] = {48, 48, 48, 48, 24, 24, 48, 48, reserved, reserved, reserved, reserved, reserved, reserved, reserved, reserved}; // index 08-15 reserved
const int32_t table_38213_13_10_c3[16] = { 1,  1,  2,  2,  1,  1,  1,  1, reserved, reserved, reserved, reserved, reserved, reserved, reserved, reserved}; // index 08-15 reserved
const int32_t table_38213_13_10_c4[16] = { 0,  8,  0,  8,-41, 25,-41, 49, reserved, reserved, reserved, reserved, reserved, reserved, reserved, reserved}; // index 08-15 reserved, condition A as default

const float   table_38213_13_11_c1[16] = { 0,  0,  2,  2,  5,  5,  7,  7,  0,  5,  0,  0,  2,  2,  5,  5};	//	O
const int32_t table_38213_13_11_c2[16] = { 1,  2,  1,  2,  1,  2,  1,  2,  1,  1,  1,  1,  1,  1,  1,  1};
const float   table_38213_13_11_c3[16] = { 1, 0.5f, 1, 0.5f, 1, 0.5f, 1, 0.5f,  1,  1,  1,  1,  1,  1,  1,  1};	//	M
const int32_t table_38213_13_11_c4[16] = { 0,  0,  0,  0,  0,  0,  0,  0,  0,  0,  1,  2,  1,  2,  1,  2};	// i is even as default

const float   table_38213_13_12_c1[16] = { 0, 0, 2.5f, 2.5f, 5, 5, 0, 2.5f, 5, 7.5f, 7.5f, 7.5f, 0, 5, reserved, reserved}; // O, index 14-15 reserved
const int32_t table_38213_13_12_c2[16] = { 1,  2,  1,  2,  1,  2,  2,  2,  2,  1,  2,  2,  1,  1,  reserved,  reserved}; // index 14-15 reserved
const float   table_38213_13_12_c3[16] = { 1, 0.5f, 1, 0.5f, 1, 0.5f, 0.5f, 0.5f, 0.5f, 1, 0.5f, 0.5f, 1, 1,  reserved,  reserved}; // M, index 14-15 reserved

const int32_t table_38213_10_1_1_c2[5] = { 0, 0, 4, 2, 1 };

// for PDSCH from TS 38.214 subclause 5.1.2.1.1
const uint8_t table_5_1_2_1_1_2_time_dom_res_alloc_A_dmrs_typeA_pos2[16][4]={
    {1,0,2,12},   // row index 1
    {1,0,2,10},   // row index 2
    {1,0,2,9},    // row index 3
    {1,0,2,7},    // row index 4
    {1,0,2,5},    // row index 5
    {0,0,9,4},    // row index 6
    {0,0,4,4},    // row index 7
    {0,0,5,7},    // row index 8
    {0,0,5,2},    // row index 9
    {0,0,9,2},    // row index 10
    {0,0,12,2},   // row index 11
    {1,0,1,13},   // row index 12
    {1,0,1,6},    // row index 13
    {1,0,2,4},    // row index 14
    {0,0,4,7},    // row index 15
    {0,0,8,4}     // row index 16
};
const uint8_t table_5_1_2_1_1_2_time_dom_res_alloc_A_dmrs_typeA_pos3[16][4]={
    {1,0,3,11},   // row index 1
    {1,0,3,9},    // row index 2
    {1,0,3,8},    // row index 3
    {1,0,3,6},    // row index 4
    {1,0,3,4},    // row index 5
    {0,0,10,4},   // row index 6
    {0,0,6,4},    // row index 7
    {0,0,5,7},    // row index 8
    {0,0,5,2},    // row index 9
    {0,0,9,2},    // row index 10
    {0,0,12,2},   // row index 11
    {1,0,1,13},   // row index 12
    {1,0,1,6},    // row index 13
    {1,0,2,4},    // row index 14
    {0,0,4,7},    // row index 15
    {0,0,8,4}     // row index 16
};
const uint8_t table_5_1_2_1_1_3_time_dom_res_alloc_A_extCP_dmrs_typeA_pos2[16][4]={
    {1,0,2,6},    // row index 1
    {1,0,2,10},   // row index 2
    {1,0,2,9},    // row index 3
    {1,0,2,7},    // row index 4
    {1,0,2,5},    // row index 5
    {0,0,6,4},    // row index 6
    {0,0,4,4},    // row index 7
    {0,0,5,6},    // row index 8
    {0,0,5,2},    // row index 9
    {0,0,9,2},    // row index 10
    {0,0,10,2},   // row index 11
    {1,0,1,11},   // row index 12
    {1,0,1,6},    // row index 13
    {1,0,2,4},    // row index 14
    {0,0,4,6},    // row index 15
    {0,0,8,4}     // row index 16
};
const uint8_t table_5_1_2_1_1_3_time_dom_res_alloc_A_extCP_dmrs_typeA_pos3[16][4]={
    {1,0,3,5},    // row index 1
    {1,0,3,9},    // row index 2
    {1,0,3,8},    // row index 3
    {1,0,3,6},    // row index 4
    {1,0,3,4},    // row index 5
    {0,0,8,2},    // row index 6
    {0,0,6,4},    // row index 7
    {0,0,5,6},    // row index 8
    {0,0,5,2},    // row index 9
    {0,0,9,2},    // row index 10
    {0,0,10,2},   // row index 11
    {1,0,1,11},   // row index 12
    {1,0,1,6},    // row index 13
    {1,0,2,4},    // row index 14
    {0,0,4,6},    // row index 15
    {0,0,8,4}     // row index 16
};
const uint8_t table_5_1_2_1_1_4_time_dom_res_alloc_B_dmrs_typeA_pos2[16][4]={
    {0,0,2,2},    // row index 1
    {0,0,4,2},    // row index 2
    {0,0,6,2},    // row index 3
    {0,0,8,2},    // row index 4
    {0,0,10,2},   // row index 5
    {0,1,2,2},    // row index 6
    {0,1,4,2},    // row index 7
    {0,0,2,4},    // row index 8
    {0,0,4,4},    // row index 9
    {0,0,6,4},    // row index 10
    {0,0,8,4},    // row index 11
    {0,0,10,4},   // row index 12
    {0,0,2,7},    // row index 13
    {1,0,2,12},   // row index 14
    {0,1,2,4},    // row index 15
    {0,0,0,0}     // row index 16
};
const uint8_t table_5_1_2_1_1_4_time_dom_res_alloc_B_dmrs_typeA_pos3[16][4]={
    {0,0,2,2},    // row index 1
    {0,0,4,2},    // row index 2
    {0,0,6,2},    // row index 3
    {0,0,8,2},    // row index 4
    {0,0,10,2},   // row index 5
    {0,1,2,2},    // row index 6
    {0,1,4,2},    // row index 7
    {0,0,2,4},    // row index 8
    {0,0,4,4},    // row index 9
    {0,0,6,4},    // row index 10
    {0,0,8,4},    // row index 11
    {0,0,10,4},   // row index 12
    {0,0,2,7},    // row index 13
    {1,0,3,11},   // row index 14
    {0,1,2,4},    // row index 15
    {0,0,0,0}     // row index 16
};
const uint8_t table_5_1_2_1_1_5_time_dom_res_alloc_C_dmrs_typeA_pos2[16][4]={
    {0,0,2,2},  // row index 1
    {0,0,4,2},  // row index 2
    {0,0,6,2},  // row index 3
    {0,0,8,2},  // row index 4
    {0,0,10,2}, // row index 5
    {0,0,0,0},  // row index 6
    {0,0,0,0},  // row index 7
    {0,0,2,4},  // row index 8
    {0,0,4,4},  // row index 9
    {0,0,6,4},  // row index 10
    {0,0,8,4},  // row index 11
    {0,0,10,4}, // row index 12
    {0,0,2,7},  // row index 13
    {1,0,2,12},  // row index 14
    {1,0,0,6},  // row index 15
    {1,0,2,6}   // row index 16
};
const uint8_t table_5_1_2_1_1_5_time_dom_res_alloc_C_dmrs_typeA_pos3[16][4]={
    {0,0,2,2},  // row index 1
    {0,0,4,2},  // row index 2
    {0,0,6,2},  // row index 3
    {0,0,8,2},  // row index 4
    {0,0,10,2}, // row index 5
    {0,0,0,0},  // row index 6
    {0,0,0,0},  // row index 7
    {0,0,2,4},  // row index 8
    {0,0,4,4},  // row index 9
    {0,0,6,4},  // row index 10
    {0,0,8,4},  // row index 11
    {0,0,10,4}, // row index 12
    {0,0,2,7},  // row index 13
    {1,0,3,11},  // row index 14
    {1,0,0,6},  // row index 15
    {1,0,2,6}   // row index 16
};

void get_info_from_tda_tables(int default_abc,
                              int tda,
                              int dmrs_TypeA_Position,
                              int normal_CP,
                              bool *is_mapping_typeA,
                              int *startSymbolIndex,
                              int *nrOfSymbols) {
  int k0 = 0;
  switch(default_abc){
    case 1:
      if (normal_CP){
        if (dmrs_TypeA_Position){
          *is_mapping_typeA = table_5_1_2_1_1_2_time_dom_res_alloc_A_dmrs_typeA_pos3[tda][0];
          k0 = table_5_1_2_1_1_2_time_dom_res_alloc_A_dmrs_typeA_pos3[tda][1];
          *startSymbolIndex = table_5_1_2_1_1_2_time_dom_res_alloc_A_dmrs_typeA_pos3[tda][2];
          *nrOfSymbols = table_5_1_2_1_1_2_time_dom_res_alloc_A_dmrs_typeA_pos3[tda][3];
        }
        else{
          *is_mapping_typeA = table_5_1_2_1_1_2_time_dom_res_alloc_A_dmrs_typeA_pos2[tda][0];
          k0 = table_5_1_2_1_1_2_time_dom_res_alloc_A_dmrs_typeA_pos2[tda][1];
          *startSymbolIndex = table_5_1_2_1_1_2_time_dom_res_alloc_A_dmrs_typeA_pos2[tda][2];
          *nrOfSymbols = table_5_1_2_1_1_2_time_dom_res_alloc_A_dmrs_typeA_pos2[tda][3];
        }
      }
      else{
        if (dmrs_TypeA_Position){
          *is_mapping_typeA = table_5_1_2_1_1_3_time_dom_res_alloc_A_extCP_dmrs_typeA_pos3[tda][0];
          k0 = table_5_1_2_1_1_3_time_dom_res_alloc_A_extCP_dmrs_typeA_pos3[tda][1];
          *startSymbolIndex = table_5_1_2_1_1_3_time_dom_res_alloc_A_extCP_dmrs_typeA_pos3[tda][2];
          *nrOfSymbols = table_5_1_2_1_1_3_time_dom_res_alloc_A_extCP_dmrs_typeA_pos3[tda][3];
        }
        else{
          *is_mapping_typeA = table_5_1_2_1_1_3_time_dom_res_alloc_A_extCP_dmrs_typeA_pos2[tda][0];
          k0 = table_5_1_2_1_1_3_time_dom_res_alloc_A_extCP_dmrs_typeA_pos2[tda][1];
          *startSymbolIndex = table_5_1_2_1_1_3_time_dom_res_alloc_A_extCP_dmrs_typeA_pos2[tda][2];
          *nrOfSymbols = table_5_1_2_1_1_3_time_dom_res_alloc_A_extCP_dmrs_typeA_pos2[tda][3];
        }
      }
      break;
    case 2:
      if (dmrs_TypeA_Position){
        *is_mapping_typeA = table_5_1_2_1_1_4_time_dom_res_alloc_B_dmrs_typeA_pos3[tda][0];
        k0 = table_5_1_2_1_1_4_time_dom_res_alloc_B_dmrs_typeA_pos3[tda][1];
        *startSymbolIndex = table_5_1_2_1_1_4_time_dom_res_alloc_B_dmrs_typeA_pos3[tda][2];
        *nrOfSymbols = table_5_1_2_1_1_4_time_dom_res_alloc_B_dmrs_typeA_pos3[tda][3];
      }
      else{
        *is_mapping_typeA = table_5_1_2_1_1_4_time_dom_res_alloc_B_dmrs_typeA_pos2[tda][0];
        k0 = table_5_1_2_1_1_4_time_dom_res_alloc_B_dmrs_typeA_pos2[tda][1];
        *startSymbolIndex = table_5_1_2_1_1_4_time_dom_res_alloc_B_dmrs_typeA_pos2[tda][2];
        *nrOfSymbols = table_5_1_2_1_1_4_time_dom_res_alloc_B_dmrs_typeA_pos2[tda][3];
      }
      break;
    case 3:
      if (dmrs_TypeA_Position){
        *is_mapping_typeA = table_5_1_2_1_1_5_time_dom_res_alloc_C_dmrs_typeA_pos3[tda][0];
        k0 = table_5_1_2_1_1_5_time_dom_res_alloc_C_dmrs_typeA_pos3[tda][1];
        *startSymbolIndex = table_5_1_2_1_1_5_time_dom_res_alloc_C_dmrs_typeA_pos3[tda][2];
        *nrOfSymbols = table_5_1_2_1_1_5_time_dom_res_alloc_C_dmrs_typeA_pos3[tda][3];
      }
      else{
        *is_mapping_typeA = table_5_1_2_1_1_5_time_dom_res_alloc_C_dmrs_typeA_pos2[tda][0];
        k0 = table_5_1_2_1_1_5_time_dom_res_alloc_C_dmrs_typeA_pos2[tda][1];
        *startSymbolIndex = table_5_1_2_1_1_5_time_dom_res_alloc_C_dmrs_typeA_pos2[tda][2];
        *nrOfSymbols = table_5_1_2_1_1_5_time_dom_res_alloc_C_dmrs_typeA_pos2[tda][3];
      }
      break;
    default:
     AssertFatal(1==0,"Invalid default time domaing allocation type\n");
  }
  AssertFatal(k0==0,"Only k0 = 0 is supported\n");
}

const char *prachfmt[]={"0","1","2","3", "A1","A2","A3","B1","B4","C0","C2","A1/B1","A2/B2","A3/B3"};

uint16_t get_NCS(uint8_t index, uint16_t format0, uint8_t restricted_set_config) {

  LOG_D(MAC,"get_NCS: indx %d,format0 %d, restriced_set_config %d\n",
	index,format0,restricted_set_config);

  if (format0 < 3) {
    switch(restricted_set_config){
      case 0:
        return(NCS_unrestricted_delta_f_RA_125[index]);
      case 1:
        return(NCS_restricted_TypeA_delta_f_RA_125[index]);
      case 2:
        return(NCS_restricted_TypeB_delta_f_RA_125[index]);
    default:
      AssertFatal(1==0,"Invalid restricted set config value %d",restricted_set_config);
    }
  }
  else {
    if (format0 == 3) {
      switch(restricted_set_config){
        case 0:
          return(NCS_unrestricted_delta_f_RA_5[index]);
        case 1:
          return(NCS_restricted_TypeA_delta_f_RA_5[index]);
        case 2:
          return(NCS_restricted_TypeB_delta_f_RA_5[index]);
      default:
        AssertFatal(1==0,"Invalid restricted set config value %d",restricted_set_config);
      }
    }
    else
       return(NCS_unrestricted_delta_f_RA_15[index]);
  }
}

//38.211 Table 6.3.3.2-1
int16_t table_6_3_3_2_1[16][5] = {
//Length_RA, delta_f_RA_PRACH, delta_f_PUSCH, N_RA_RB, kbar
{ 839,        1.25,             15,            6,      7},
{ 839,        1.25,             30,            3,      1},
{ 839,        1.25,             60,            2,    133},
{ 839,           5,             15,           24,     12},
{ 839,           5,             30,           12,     10},
{ 839,           5,             60,            6,      7},
{ 139,          15,             15,           12,      2},
{ 139,          15,             30,            6,      2},
{ 139,          15,             60,            3,      2},
{ 139,          30,             15,           24,      2},
{ 139,          30,             30,           12,      2},
{ 139,          30,             60,            6,      2},
{ 139,          60,             60,           12,      2},
{ 139,          60,            120,            6,      2},
{ 139,         120,             60,           24,      2},
{ 139,         120,            120,           12,      2}
};

/* Function to get number of RBs required for prach occasion based on
 * 38.211 Table 6.3.3.2-1 */
int16_t get_N_RA_RB (int delta_f_RA_PRACH,int delta_f_PUSCH) {
	
	int8_t index = 0;
	switch(delta_f_RA_PRACH) {
			case 0 : index = 6;
		          if (delta_f_PUSCH == 0)
			          index += 0;
		          else if(delta_f_PUSCH == 1)
			          index += 1;
		          else
			          index += 2;
							break;

		case 1 : index = 9;
		         if (delta_f_PUSCH == 0)
			         index += 0;
		         else if(delta_f_PUSCH == 1)
		           index += 1;
		         else
			          index += 2;
	           break;

		case 2 : index = 11;
		         if (delta_f_PUSCH == 2)
			         index += 0;
		         else
			         index += 1;
		         break;		
		
		case 3: index = 13;
		          if (delta_f_PUSCH == 2)
			          index += 0;
		          else
			          index += 1;
		          break;

		default : index = 10;/*30khz prach scs and 30khz pusch scs*/
				
	}
  
	return table_6_3_3_2_1[index][3];
}	
// Table 6.3.3.2-2: Random access configurations for FR1 and paired spectrum/supplementary uplink
// the column 5, (SFN_nbr is a bitmap where we set bit to '1' in the position of the subframe where the RACH can be sent.
// E.g. in row 4, and column 5 we have set value 512 ('1000000000') which means RACH can be sent at subframe 9.
// E.g. in row 20 and column 5 we have set value 66  ('0001000010') which means RACH can be sent at subframe 1 or 6
int64_t table_6_3_3_2_2_prachConfig_Index [256][9] = {
//format,   format,       x,          y,        SFN_nbr,   star_symb,   slots_sfn,    occ_slot,  duration
{0,          -1,          16,         1,          2,          0,         1,         1,          0},          // (subframe number)           1
{0,          -1,          16,         1,          16,         0,         1,         1,          0},          // (subframe number)           4
{0,          -1,          16,         1,          128,        0,         1,         1,          0},          // (subframe number)           7
{0,          -1,          16,         1,          512,        0,         1,         1,          0},          // (subframe number)           9
{0,          -1,          8,          1,          2,          0,         1,         1,          0},          // (subframe number)           1
{0,          -1,          8,          1,          16,         0,         1,         1,          0},          // (subframe number)           4
{0,          -1,          8,          1,          128,        0,         1,         1,          0},          // (subframe number)           7
{0,          -1,          8,          1,          512,        0,         1,         1,          0},          // (subframe number)           9
{0,          -1,          4,          1,          2,          0,         1,         1,          0},          // (subframe number)           1
{0,          -1,          4,          1,          16,         0,         1,         1,          0},          // (subframe number)           4
{0,          -1,          4,          1,          128,        0,         1,         1,          0},          // (subframe number)           7
{0,          -1,          4,          1,          512,        0,         1,         1,          0},          // (subframe number)           9
{0,          -1,          2,          1,          2,          0,         1,         1,          0},          // (subframe number)           1
{0,          -1,          2,          1,          16,         0,         1,         1,          0},          // (subframe number)           4
{0,          -1,          2,          1,          128,        0,         1,         1,          0},          // (subframe number)           7
{0,          -1,          2,          1,          512,        0,         1,         1,          0},          // (subframe number)           9
{0,          -1,          1,          0,          2,          0,         1,         1,          0},          // (subframe number)           1
{0,          -1,          1,          0,          16,         0,         1,         1,          0},          // (subframe number)           4
{0,          -1,          1,          0,          128,        0,         1,         1,          0},          // (subframe number)           7
{0,          -1,          1,          0,          66,         0,         1,         1,          0},          // (subframe number)           1,6
{0,          -1,          1,          0,          132,        0,         1,         1,          0},          // (subframe number)           2,7
{0,          -1,          1,          0,          264,        0,         1,         1,          0},          // (subframe number)           3,8
{0,          -1,          1,          0,          146,        0,         1,         1,          0},          // (subframe number)           1,4,7
{0,          -1,          1,          0,          292,        0,         1,         1,          0},          // (subframe number)           2,5,8
{0,          -1,          1,          0,          584,        0,         1,         1,          0},          // (subframe number)           3, 6, 9
{0,          -1,          1,          0,          341,        0,         1,         1,          0},          // (subframe number)           0,2,4,6,8
{0,          -1,          1,          0,          682,        0,         1,         1,          0},          // (subframe number)           1,3,5,7,9
{0,          -1,          1,          0,          1023,       0,         1,         1,          0},          // (subframe number)           0,1,2,3,4,5,6,7,8,9
{1,          -1,          16,         1,          2,          0,         1,         1,          0},          // (subframe number)           1
{1,          -1,          16,         1,          16,         0,         1,         1,          0},          // (subframe number)           4
{1,          -1,          16,         1,          128,        0,         1,         1,          0},          // (subframe number)           7
{1,          -1,          16,         1,          512,        0,         1,         1,          0},          // (subframe number)           9
{1,          -1,          8,          1,          2,          0,         1,         1,          0},          // (subframe number)           1
{1,          -1,          8,          1,          16,         0,         1,         1,          0},          // (subframe number)           4
{1,          -1,          8,          1,          128,        0,         1,         1,          0},          // (subframe number)           7
{1,          -1,          8,          1,          512,        0,         1,         1,          0},          // (subframe number)           9
{1,          -1,          4,          1,          2,          0,         1,         1,          0},          // (subframe number)           1
{1,          -1,          4,          1,          16,         0,         1,         1,          0},          // (subframe number)           4
{1,          -1,          4,          1,          128,        0,         1,         1,          0},          // (subframe number)           7
{1,          -1,          4,          1,          512,        0,         1,         1,          0},          // (subframe number)           9
{1,          -1,          2,          1,          2,          0,         1,         1,          0},          // (subframe number)           1
{1,          -1,          2,          1,          16,         0,         1,         1,          0},          // (subframe number)           4
{1,          -1,          2,          1,          128,        0,         1,         1,          0},          // (subframe number)           7
{1,          -1,          2,          1,          512,        0,         1,         1,          0},          // (subframe number)           9
{1,          -1,          1,          0,          2,          0,         1,         1,          0},          // (subframe number)           1
{1,          -1,          1,          0,          16,         0,         1,         1,          0},          // (subframe number)           4
{1,          -1,          1,          0,          128,        0,         1,         1,          0},          // (subframe number)           7
{1,          -1,          1,          0,          66,         0,         1,         1,          0},          // (subframe number)           1,6
{1,          -1,          1,          0,          132,        0,         1,         1,          0},          // (subframe number)           2,7
{1,          -1,          1,          0,          264,        0,         1,         1,          0},          // (subframe number)           3,8
{1,          -1,          1,          0,          146,        0,         1,         1,          0},          // (subframe number)           1,4,7
{1,          -1,          1,          0,          292,        0,         1,         1,          0},          // (subframe number)           2,5,8
{1,          -1,          1,          0,          584,        0,         1,         1,          0},          // (subframe number)           3,6,9
{2,          -1,          16,         1,          2,          0,         1,         1,          0},          // (subframe number)           1
{2,          -1,          8,          1,          2,          0,         1,         1,          0},          // (subframe number)           1
{2,          -1,          4,          0,          2,          0,         1,         1,          0},          // (subframe number)           1
{2,          -1,          2,          0,          2,          0,         1,         1,          0},          // (subframe number)           1
{2,          -1,          2,          0,          32,         0,         1,         1,          0},          // (subframe number)           5
{2,          -1,          1,          0,          2,          0,         1,         1,          0},          // (subframe number)           1
{2,          -1,          1,          0,          32,         0,         1,         1,          0},          // (subframe number)           5
{3,          -1,          16,         1,          2,          0,         1,         1,          0},          // (subframe number)           1
{3,          -1,          16,         1,          16,         0,         1,         1,          0},          // (subframe number)           4
{3,          -1,          16,         1,          128,        0,         1,         1,          0},          // (subframe number)           7
{3,          -1,          16,         1,          512,        0,         1,         1,          0},          // (subframe number)           9
{3,          -1,          8,          1,          2,          0,         1,         1,          0},          // (subframe number)           1
{3,          -1,          8,          1,          16,         0,         1,         1,          0},          // (subframe number)           4
{3,          -1,          8,          1,          128,        0,         1,         1,          0},          // (subframe number)           7
{3,          -1,          4,          1,          2,          0,         1,         1,          0},          // (subframe number)           1
{3,          -1,          4,          1,          16,         0,         1,         1,          0},          // (subframe number)           4
{3,          -1,          4,          1,          128,        0,         1,         1,          0},          // (subframe number)           7
{3,          -1,          4,          1,          512,        0,         1,         1,          0},          // (subframe number)           9
{3,          -1,          2,          1,          2,          0,         1,         1,          0},          // (subframe number)           1
{3,          -1,          2,          1,          16,         0,         1,         1,          0},          // (subframe number)           4
{3,          -1,          2,          1,          128,        0,         1,         1,          0},          // (subframe number)           7
{3,          -1,          2,          1,          512,        0,         1,         1,          0},          // (subframe number)           9
{3,          -1,          1,          0,          2,          0,         1,         1,          0},          // (subframe number)           1
{3,          -1,          1,          0,          16,         0,         1,         1,          0},          // (subframe number)           4
{3,          -1,          1,          0,          128,        0,         1,         1,          0},          // (subframe number)           7
{3,          -1,          1,          0,          66,         0,         1,         1,          0},          // (subframe number)           1,6
{3,          -1,          1,          0,          132,        0,         1,         1,          0},          // (subframe number)           2,7
{3,          -1,          1,          0,          264,        0,         1,         1,          0},          // (subframe number)           3,8
{3,          -1,          1,          0,          146,        0,         1,         1,          0},          // (subframe number)           1,4,7
{3,          -1,          1,          0,          292,        0,         1,         1,          0},          // (subframe number)           2,5,8
{3,          -1,          1,          0,          584,        0,         1,         1,          0},          // (subframe number)           3, 6, 9
{3,          -1,          1,          0,          341,        0,         1,         1,          0},          // (subframe number)           0,2,4,6,8
{3,          -1,          1,          0,          682,        0,         1,         1,          0},          // (subframe number)           1,3,5,7,9
{3,          -1,          1,          0,          1023,       0,         1,         1,          0},          // (subframe number)           0,1,2,3,4,5,6,7,8,9
{0xa1,       -1,          16,         0,          528,        0,          1,          6,          2},          // (subframe number)           4,9
{0xa1,       -1,          16,         1,          16,         0,          2,          6,          2},          // (subframe number)           4
{0xa1,       -1,          8,          0,          528,        0,          1,          6,          2},          // (subframe number)           4,9
{0xa1,       -1,          8,          1,          16,         0,          2,          6,          2},          // (subframe number)           4
{0xa1,       -1,          4,          0,          528,        0,          1,          6,          2},          // (subframe number)           4,9
{0xa1,       -1,          4,          1,          528,        0,          1,          6,          2},          // (subframe number)           4,9
{0xa1,       -1,          4,          0,          16,         0,          2,          6,          2},          // (subframe number)           4
{0xa1,       -1,          2,          0,          528,        0,          1,          6,          2},          // (subframe number)           4,9
{0xa1,       -1,          2,          0,          2,          0,          2,          6,          2},          // (subframe number)           1
{0xa1,       -1,          2,          0,          16,         0,          2,          6,          2},          // (subframe number)           4
{0xa1,       -1,          2,          0,          128,        0,          2,          6,          2},          // (subframe number)           7
{0xa1,       -1,          1,          0,          16,         0,          1,          6,          2},          // (subframe number)           4
{0xa1,       -1,          1,          0,          66,         0,          1,          6,          2},          // (subframe number)           1,6
{0xa1,       -1,          1,          0,          528,        0,          1,          6,          2},          // (subframe number)           4,9
{0xa1,       -1,          1,          0,          2,          0,          2,          6,          2},          // (subframe number)           1
{0xa1,       -1,          1,          0,          128,        0,          2,          6,          2},          // (subframe number)           7
{0xa1,       -1,          1,          0,          132,        0,          2,          6,          2},          // (subframe number)           2,7
{0xa1,       -1,          1,          0,          146,        0,          2,          6,          2},          // (subframe number)           1,4,7
{0xa1,       -1,          1,          0,          341,        0,          2,          6,          2},          // (subframe number)           0,2,4,6,8
{0xa1,       -1,          1,          0,          1023,       0,          2,          6,          2},          // (subframe number)           0,1,2,3,4,5,6,7,8,9
{0xa1,       -1,          1,          0,          682,        0,          2,          6,          2},          // (subframe number)           1,3,5,7,9
{0xa1,       0xb1,        2,          0,          528,        0,          1,          7,          2},          // (subframe number)           4,9
{0xa1,       0xb1,        2,          0,          16,         0,          2,          7,          2},          // (subframe number)           4
{0xa1,       0xb1,        1,          0,          16,         0,          1,          7,          2},          // (subframe number)           4
{0xa1,       0xb1,        1,          0,          66,         0,          1,          7,          2},          // (subframe number)           1,6
{0xa1,       0xb1,        1,          0,          528,        0,          1,          7,          2},          // (subframe number)           4,9
{0xa1,       0xb1,        1,          0,          2,          0,          2,          7,          2},          // (subframe number)           1
{0xa1,       0xb1,        1,          0,          128,        0,          2,          7,          2},          // (subframe number)           7
{0xa1,       0xb1,        1,          0,          146,        0,          2,          7,          2},          // (subframe number)           1,4,7
{0xa1,       0xb1,        1,          0,          341,        0,          2,          7,          2},          // (subframe number)           0,2,4,6,8
{0xa2,       -1,          16,         1,          580,        0,          1,          3,          4},          // (subframe number)           2,6,9
{0xa2,       -1,          16,         1,          16,         0,          2,          3,          4},          // (subframe number)           4
{0xa2,       -1,          8,          1,          580,        0,          1,          3,          4},          // (subframe number)           2,6,9
{0xa2,       -1,          8,          1,          16,         0,          2,          3,          4},          // (subframe number)           4
{0xa2,       -1,          4,          0,          580,        0,          1,          3,          4},          // (subframe number)           2,6,9
{0xa2,       -1,          4,          0,          16,         0,          2,          3,          4},          // (subframe number)           4
{0xa2,       -1,          2,          1,          580,        0,          1,          3,          4},          // (subframe number)           2,6,9
{0xa2,       -1,          2,          0,          2,          0,          2,          3,          4},          // (subframe number)           1
{0xa2,       -1,          2,          0,          16,         0,          2,          3,          4},          // (subframe number)           4
{0xa2,       -1,          2,          0,          128,        0,          2,          3,          4},          // (subframe number)           7
{0xa2,       -1,          1,          0,          16,         0,          1,          3,          4},          // (subframe number)           4
{0xa2,       -1,          1,          0,          66,         0,          1,          3,          4},          // (subframe number)           1,6
{0xa2,       -1,          1,          0,          528,        0,          1,          3,          4},          // (subframe number)           4,9
{0xa2,       -1,          1,          0,          2,          0,          2,          3,          4},          // (subframe number)           1
{0xa2,       -1,          1,          0,          128,        0,          2,          3,          4},          // (subframe number)           7
{0xa2,       -1,          1,          0,          132,        0,          2,          3,          4},          // (subframe number)           2,7
{0xa2,       -1,          1,          0,          146,        0,          2,          3,          4},          // (subframe number)           1,4,7
{0xa2,       -1,          1,          0,          341,        0,          2,          3,          4},          // (subframe number)           0,2,4,6,8
{0xa2,       -1,          1,          0,          1023,       0,          2,          3,          4},          // (subframe number)           0,1,2,3,4,5,6,7,8,9
{0xa2,       -1,          1,          0,          682,        0,          2,          3,          4},          // (subframe number)           1,3,5,7,9
{0xa2,       0xb2,        2,          1,          580,        0,          1,          3,          4},          // (subframe number)           2,6,9
{0xa2,       0xb2,        2,          0,          16,         0,          2,          3,          4},          // (subframe number)           4
{0xa2,       0xb2,        1,          0,          16,         0,          1,          3,          4},          // (subframe number)           4
{0xa2,       0xb2,        1,          0,          66,         0,          1,          3,          4},          // (subframe number)           1,6
{0xa2,       0xb2,        1,          0,          528,        0,          1,          3,          4},          // (subframe number)           4,9
{0xa2,       0xb2,        1,          0,          2,          0,          2,          3,          4},          // (subframe number)           1
{0xa2,       0xb2,        1,          0,          128,        0,          2,          3,          4},          // (subframe number)           7
{0xa2,       0xb2,        1,          0,          146,        0,          2,          3,          4},          // (subframe number)           1,4,7
{0xa2,       0xb2,        1,          0,          341,        0,          2,          3,          4},          // (subframe number)           0,2,4,6,8
{0xa2,       0xb2,        1,          0,          1023,       0,          2,          3,          4},          // (subframe number)           0,1,2,3,4,5,6,7,8,9
{0xa3,       -1,          16,         1,          528,        0,          1,          2,          6},          // (subframe number)           4,9
{0xa3,       -1,          16,         1,          16,         0,          2,          2,          6},          // (subframe number)           4
{0xa3,       -1,          8,          1,          528,        0,          1,          2,          6},          // (subframe number)           4,9
{0xa3,       -1,          8,          1,          16,         0,          2,          2,          6},          // (subframe number)           4
{0xa3,       -1,          4,          0,          528,        0,          1,          2,          6},          // (subframe number)           4,9
{0xa3,       -1,          4,          0,          16,         0,          2,          2,          6},          // (subframe number)           4
{0xa3,       -1,          2,          1,          580,        0,          2,          2,          6},          // (subframe number)           2,6,9
{0xa3,       -1,          2,          0,          2,          0,          2,          2,          6},          // (subframe number)           1
{0xa3,       -1,          2,          0,          16,         0,          2,          2,          6},          // (subframe number)           4
{0xa3,       -1,          2,          0,          128,        0,          2,          2,          6},          // (subframe number)           7
{0xa3,       -1,          1,          0,          16,         0,          1,          2,          6},          // (subframe number)           4
{0xa3,       -1,          1,          0,          66,         0,          1,          2,          6},          // (subframe number)           1,6
{0xa3,       -1,          1,          0,          528,        0,          1,          2,          6},          // (subframe number)           4,9
{0xa3,       -1,          1,          0,          2,          0,          2,          2,          6},          // (subframe number)           1
{0xa3,       -1,          1,          0,          128,        0,          2,          2,          6},          // (subframe number)           7
{0xa3,       -1,          1,          0,          132,        0,          2,          2,          6},          // (subframe number)           2,7
{0xa3,       -1,          1,          0,          146,        0,          2,          2,          6},          // (subframe number)           1,4,7
{0xa3,       -1,          1,          0,          341,        0,          2,          2,          6},          // (subframe number)           0,2,4,6,8
{0xa3,       -1,          1,          0,          1023,       0,          2,          2,          6},          // (subframe number)           0,1,2,3,4,5,6,7,8,9
{0xa3,       -1,          1,          0,          682,        0,          2,          2,          6},          // (subframe number)           1,3,5,7,9
{0xa3,       0xb3,        2,          1,          580,        0,          2,          2,          6},          // (subframe number)           2,6,9
{0xa3,       0xb3,        2,          0,          16,         0,          2,          2,          6},          // (subframe number)           4
{0xa3,       0xb3,        1,          0,          16,         0,          1,          2,          6},          // (subframe number)           4
{0xa3,       0xb3,        1,          0,          66,         0,          1,          2,          6},          // (subframe number)           1,6
{0xa3,       0xb3,        1,          0,          528,        0,          1,          2,          6},          // (subframe number)           4,9
{0xa3,       0xb3,        1,          0,          2,          0,          2,          2,          6},          // (subframe number)           1
{0xa3,       0xb3,        1,          0,          128,        0,          2,          2,          6},          // (subframe number)           7
{0xa3,       0xb3,        1,          0,          146,        0,          2,          2,          6},          // (subframe number)           1,4,7
{0xa3,       0xb3,        1,          0,          341,        0,          2,          2,          6},          // (subframe number)           0,2,4,6,8
{0xa3,       0xb3,        1,          0,          1023,       0,          2,          2,          6},          // (subframe number)           0,1,2,3,4,5,6,7,8,9
{0xb1,       -1,          16,         0,          528,        0,          1,          7,          2},          // (subframe number)           4,9
{0xb1,       -1,          16,         1,          16,         0,          2,          7,          2},          // (subframe number)           4
{0xb1,       -1,          8,          0,          528,        0,          1,          7,          2},          // (subframe number)           4,9
{0xb1,       -1,          8,          1,          16,         0,          2,          7,          2},          // (subframe number)           4
{0xb1,       -1,          4,          0,          528,        0,          1,          7,          2},          // (subframe number)           4,9
{0xb1,       -1,          4,          1,          528,        0,          1,          7,          2},          // (subframe number)           4,9
{0xb1,       -1,          4,          0,          16,         0,          2,          7,          2},          // (subframe number)           4
{0xb1,       -1,          2,          0,          528,        0,          1,          7,          2},          // (subframe number)           4,9
{0xb1,       -1,          2,          0,          2,          0,          2,          7,          2},          // (subframe number)           1
{0xb1,       -1,          2,          0,          16,         0,          2,          7,          2},          // (subframe number)           4
{0xb1,       -1,          2,          0,          128,        0,          2,          7,          2},          // (subframe number)           7
{0xb1,       -1,          1,          0,          16,         0,          1,          7,          2},          // (subframe number)           4
{0xb1,       -1,          1,          0,          66,         0,          1,          7,          2},          // (subframe number)           1,6
{0xb1,       -1,          1,          0,          528,        0,          1,          7,          2},          // (subframe number)           4,9
{0xb1,       -1,          1,          0,          2,          0,          2,          7,          2},          // (subframe number)           1
{0xb1,       -1,          1,          0,          128,        0,          2,          7,          2},          // (subframe number)           7
{0xb1,       -1,          1,          0,          132,        0,          2,          7,          2},          // (subframe number)           2,7
{0xb1,       -1,          1,          0,          146,        0,          2,          7,          2},          // (subframe number)           1,4,7
{0xb1,       -1,          1,          0,          341,        0,          2,          7,          2},          // (subframe number)           0,2,4,6,8
{0xb1,       -1,          1,          0,          1023,       0,          2,          7,          2},          // (subframe number)           0,1,2,3,4,5,6,7,8,9
{0xb1,       -1,          1,          0,          682,        0,          2,          7,          2},          // (subframe number)           1,3,5,7,9
{0xb4,       -1,          16,         0,          528,        0,          2,          1,          12},         // (subframe number)           4,9
{0xb4,       -1,          16,         1,          16,         0,          2,          1,          12},         // (subframe number)           4
{0xb4,       -1,          8,          0,          528,        0,          2,          1,          12},         // (subframe number)           4,9
{0xb4,       -1,          8,          1,          16,         0,          2,          1,          12},         // (subframe number)           4
{0xb4,       -1,          4,          0,          528,        0,          2,          1,          12},         // (subframe number)           4,9
{0xb4,       -1,          4,          0,          16,         0,          2,          1,          12},         // (subframe number)           4
{0xb4,       -1,          4,          1,          528,        0,          2,          1,          12},         // (subframe number)           4,9
{0xb4,       -1,          2,          0,          528,        0,          2,          1,          12},         // (subframe number)           4,9
{0xb4,       -1,          2,          0,          2,          0,          2,          1,          12},         // (subframe number)           1
{0xb4,       -1,          2,          0,          16,         0,          2,          1,          12},         // (subframe number)           4
{0xb4,       -1,          2,          0,          128,        0,          2,          1,          12},         // (subframe number)           7
{0xb4,       -1,          1,          0,          2,          0,          2,          1,          12},         // (subframe number)           1
{0xb4,       -1,          1,          0,          16,         0,          2,          1,          12},         // (subframe number)           4
{0xb4,       -1,          1,          0,          128,        0,          2,          1,          12},         // (subframe number)           7
{0xb4,       -1,          1,          0,          66,         0,          2,          1,          12},         // (subframe number)           1,6
{0xb4,       -1,          1,          0,          132,        0,          2,          1,          12},         // (subframe number)           2,7
{0xb4,       -1,          1,          0,          528,        0,          2,          1,          12},         // (subframe number)           4,9
{0xb4,       -1,          1,          0,          146,        0,          2,          1,          12},         // (subframe number)           1,4,7
{0xb4,       -1,          1,          0,          341,        0,          2,          1,          12},         // (subframe number)           0,2,4,6,8
{0xb4,       -1,          1,          0,          1023,       0,          2,          1,          12},         // (subframe number)           0,1,2,3,4,5,6,7,8,9
{0xb4,       -1,          1,          0,          682,        0,          2,          1,          12},         // (subframe number)           1,3,5,7,9
{0xc0,       -1,          8,          1,          16,         0,          2,          7,          2},          // (subframe number)           4
{0xc0,       -1,          4,          1,          528,        0,          1,          7,          2},          // (subframe number)           4,9
{0xc0,       -1,          4,          0,          16,         0,          2,          7,          2},          // (subframe number)           4
{0xc0,       -1,          2,          0,          528,        0,          1,          7,          2},          // (subframe number)           4,9
{0xc0,       -1,          2,          0,          2,          0,          2,          7,          2},          // (subframe number)           1
{0xc0,       -1,          2,          0,          16,         0,          2,          7,          2},          // (subframe number)           4
{0xc0,       -1,          2,          0,          128,        0,          2,          7,          2},          // (subframe number)           7
{0xc0,       -1,          1,          0,          16,         0,          1,          7,          2},          // (subframe number)           4
{0xc0,       -1,          1,          0,          66,         0,          1,          7,          2},          // (subframe number)           1,6
{0xc0,       -1,          1,          0,          528,        0,          1,          7,          2},          // (subframe number)           4,9
{0xc0,       -1,          1,          0,          2,          0,          2,          7,          2},          // (subframe number)           1
{0xc0,       -1,          1,          0,          128,        0,          2,          7,          2},          // (subframe number)           7
{0xc0,       -1,          1,          0,          132,        0,          2,          7,          2},          // (subframe number)           2,7
{0xc0,       -1,          1,          0,          146,        0,          2,          7,          2},          // (subframe number)           1,4,7
{0xc0,       -1,          1,          0,          341,        0,          2,          7,          2},          // (subframe number)           0,2,4,6,8
{0xc0,       -1,          1,          0,          1023,       0,          2,          7,          2},          // (subframe number)           0,1,2,3,4,5,6,7,8,9
{0xc0,       -1,          1,          0,          682,        0,          2,          7,          2},          // (subframe number)           1,3,5,7,9
{0xc2,       -1,          16,         1,          528,        0,          1,          2,          6},          // (subframe number)           4,9
{0xc2,       -1,          16,         1,          16,         0,          2,          2,          6},          // (subframe number)           4
{0xc2,       -1,          8,          1,          528,        0,          1,          2,          6},          // (subframe number)           4,9
{0xc2,       -1,          8,          1,          16,         0,          2,          2,          6},          // (subframe number)           4
{0xc2,       -1,          4,          0,          528,        0,          1,          2,          6},          // (subframe number)           4,9
{0xc2,       -1,          4,          0,          16,         0,          2,          2,          6},          // (subframe number)           4
{0xc2,       -1,          2,          1,          580,        0,          2,          2,          6},          // (subframe number)           2,6,9
{0xc2,       -1,          2,          0,          2,          0,          2,          2,          6},          // (subframe number)           1
{0xc2,       -1,          2,          0,          16,         0,          2,          2,          6},          // (subframe number)           4
{0xc2,       -1,          2,          0,          128,        0,          2,          2,          6},          // (subframe number)           7
{0xc2,       -1,          1,          0,          16,         0,          1,          2,          6},          // (subframe number)           4
{0xc2,       -1,          1,          0,          66,         0,          1,          2,          6},          // (subframe number)           1,6
{0xc2,       -1,          1,          0,          528,        0,          1,          2,          6},          // (subframe number)           4,9
{0xc2,       -1,          1,          0,          2,          0,          2,          2,          6},          // (subframe number)           1
{0xc2,       -1,          1,          0,          128,        0,          2,          2,          6},          // (subframe number)           7
{0xc2,       -1,          1,          0,          132,        0,          2,          2,          6},          // (subframe number)           2,7
{0xc2,       -1,          1,          0,          146,        0,          2,          2,          6},          // (subframe number)           1,4,7
{0xc2,       -1,          1,          0,          341,        0,          2,          2,          6},          // (subframe number)           0,2,4,6,8
{0xc2,       -1,          1,          0,          1023,       0,          2,          2,          6},          // (subframe number)           0,1,2,3,4,5,6,7,8,9
{0xc2,       -1,          1,          0,          682,        0,          2,          2,          6}                    // (subframe number)           1,3,5,7,9
};
// Table 6.3.3.2-3: Random access configurations for FR1 and unpaired spectrum
int64_t table_6_3_3_2_3_prachConfig_Index [256][9] = {
//format,     format,      x,         y,     SFN_nbr,   star_symb,   slots_sfn,  occ_slot,  duration
{0,            -1,         16,        1,         512,         0,        1,        1,         0},         // (subrame number 9)
{0,            -1,         8,         1,         512,         0,        1,        1,         0},         // (subrame number 9)
{0,            -1,         4,         1,         512,         0,        1,        1,         0},         // (subrame number 9)
{0,            -1,         2,         0,         512,         0,        1,        1,         0},         // (subrame number 9)
{0,            -1,         2,         1,         512,         0,        1,        1,         0},         // (subrame number 9)
{0,            -1,         2,         0,         16,          0,        1,        1,         0},         // (subrame number 4)
{0,            -1,         2,         1,         16,          0,        1,        1,         0},         // (subrame number 4)
{0,            -1,         1,         0,         512,         0,        1,        1,         0},         // (subrame number 9)
{0,            -1,         1,         0,         256,         0,        1,        1,         0},         // (subrame number 8)
{0,            -1,         1,         0,         128,         0,        1,        1,         0},         // (subrame number 7)
{0,            -1,         1,         0,         64,          0,        1,        1,         0},         // (subrame number 6)
{0,            -1,         1,         0,         32,          0,        1,        1,         0},         // (subrame number 5)
{0,            -1,         1,         0,         16,          0,        1,        1,         0},         // (subrame number 4)
{0,            -1,         1,         0,         8,           0,        1,        1,         0},         // (subrame number 3)
{0,            -1,         1,         0,         4,           0,        1,        1,         0},         // (subrame number 2)
{0,            -1,         1,         0,         66,          0,        1,        1,         0},         // (subrame number 1,6)
{0,            -1,         1,         0,         66,          7,        1,        1,         0},         // (subrame number 1,6)
{0,            -1,         1,         0,         528,         0,        1,        1,         0},         // (subrame number 4,9)
{0,            -1,         1,         0,         264,         0,        1,        1,         0},         // (subrame number 3,8)
{0,            -1,         1,         0,         132,         0,        1,        1,         0},         // (subrame number 2,7)
{0,            -1,         1,         0,         768,         0,        1,        1,         0},         // (subrame number 8,9)
{0,            -1,         1,         0,         784,         0,        1,        1,         0},         // (subrame number 4,8,9)
{0,            -1,         1,         0,         536,         0,        1,        1,         0},         // (subrame number 3,4,9)
{0,            -1,         1,         0,         896,         0,        1,        1,         0},         // (subrame number 7,8,9)
{0,            -1,         1,         0,         792,         0,        1,        1,         0},         // (subrame number 3,4,8,9)
{0,            -1,         1,         0,         960,         0,        1,        1,         0},         // (subrame number 6,7,8,9)
{0,            -1,         1,         0,         594,         0,        1,        1,         0},         // (subrame number 1,4,6,9)
{0,            -1,         1,         0,         682,         0,        1,        1,         0},         // (subrame number 1,3,5,7,9)
{1,            -1,         16,        1,         128,         0,        1,        1,         0},         // (subrame number 7)
{1,            -1,         8,         1,         128,         0,        1,        1,         0},         // (subrame number 7)
{1,            -1,         4,         1,         128,         0,        1,        1,         0},         // (subrame number 7)
{1,            -1,         2,         0,         128,         0,        1,        1,         0},         // (subrame number 7)
{1,            -1,         2,         1,         128,         0,        1,        1,         0},         // (subrame number 7)
{1,            -1,         1,         0,         128,         0,        1,        1,         0},         // (subrame number 7)
{2,            -1,         16,        1,         64,          0,        1,        1,         0},         // (subrame number 6)
{2,            -1,         8,         1,         64,          0,        1,        1,         0},         // (subrame number 6)
{2,            -1,         4,         1,         64,          0,        1,        1,         0},         // (subrame number 6)
{2,            -1,         2,         0,         64,          7,        1,        1,         0},         // (subrame number 6)
{2,            -1,         2,         1,         64,          7,        1,        1,         0},         // (subrame number 6)
{2,            -1,         1,         0,         64,          7,        1,        1,         0},         // (subrame number 6)
{3,            -1,         16,        1,         512,         0,        1,        1,         0},         // (subrame number 9)
{3,            -1,         8,         1,         512,         0,        1,        1,         0},         // (subrame number 9)
{3,            -1,         4,         1,         512,         0,        1,        1,         0},         // (subrame number 9)
{3,            -1,         2,         0,         512,         0,        1,        1,         0},         // (subrame number 9)
{3,            -1,         2,         1,         512,         0,        1,        1,         0},         // (subrame number 9)
{3,            -1,         2,         0,         16,          0,        1,        1,         0},         // (subrame number 4)
{3,            -1,         2,         1,         16,          0,        1,        1,         0},         // (subrame number 4)
{3,            -1,         1,         0,         512,         0,        1,        1,         0},         // (subrame number 9)
{3,            -1,         1,         0,         256,         0,        1,        1,         0},         // (subrame number 8)
{3,            -1,         1,         0,         128,         0,        1,        1,         0},         // (subrame number 7)
{3,            -1,         1,         0,         64,          0,        1,        1,         0},         // (subrame number 6)
{3,            -1,         1,         0,         32,          0,        1,        1,         0},         // (subrame number 5)
{3,            -1,         1,         0,         16,          0,        1,        1,         0},         // (subrame number 4)
{3,            -1,         1,         0,         8,           0,        1,        1,         0},         // (subrame number 3)
{3,            -1,         1,         0,         4,           0,        1,        1,         0},         // (subrame number 2)
{3,            -1,         1,         0,         66,          0,        1,        1,         0},         // (subrame number 1,6)
{3,            -1,         1,         0,         66,          7,        1,        1,         0},         // (subrame number 1,6)
{3,            -1,         1,         0,         528,         0,        1,        1,         0},         // (subrame number 4,9)
{3,            -1,         1,         0,         264,         0,        1,        1,         0},         // (subrame number 3,8)
{3,            -1,         1,         0,         132,         0,        1,        1,         0},         // (subrame number 2,7)
{3,            -1,         1,         0,         768,         0,        1,        1,         0},         // (subrame number 8,9)
{3,            -1,         1,         0,         784,         0,        1,        1,         0},         // (subrame number 4,8,9)
{3,            -1,         1,         0,         536,         0,        1,        1,         0},         // (subrame number 3,4,9)
{3,            -1,         1,         0,         896,         0,        1,        1,         0},         // (subrame number 7,8,9)
{3,            -1,         1,         0,         792,         0,        1,        1,         0},         // (subrame number 3,4,8,9)
{3,            -1,         1,         0,         594,         0,        1,        1,         0},         // (subrame number 1,4,6,9)
{3,            -1,         1,         0,         682,         0,        1,        1,         0},         // (subrame number 1,3,5,7,9)
{0xa1,         -1,         16,        1,         512,         0,         2,         6,         2},         // (subrame number 9)
{0xa1,         -1,         8,         1,         512,         0,         2,         6,         2},         // (subrame number 9)
{0xa1,         -1,         4,         1,         512,         0,         1,         6,         2},         // (subrame number 9)
{0xa1,         -1,         2,         1,         512,         0,         1,         6,         2},         // (subrame number 9)
{0xa1,         -1,         2,         1,         528,         7,         1,         3,         2},         // (subrame number 4,9)
{0xa1,         -1,         2,         1,         640,         7,         1,         3,         2},         // (subrame number 7,9)
{0xa1,         -1,         2,         1,         640,         0,         1,         6,         2},         // (subrame number 7,9)
{0xa1,         -1,         2,         1,         768,         0,         2,         6,         2},         // (subrame number 8,9)
{0xa1,         -1,         2,         1,         528,         0,         2,         6,         2},         // (subrame number 4,9)
{0xa1,         -1,         2,         1,         924,         0,         1,         6,         2},         // (subrame number 2,3,4,7,8,9)
{0xa1,         -1,         1,         0,         512,         0,         2,         6,         2},         // (subrame number 9)
{0xa1,         -1,         1,         0,         512,         7,         1,         3,         2},         // (subrame number 9)
{0xa1,         -1,         1,         0,         512,         0,         1,         6,         2},         // (subrame number 9)
{0xa1,         -1,         1,         0,         768,         0,         2,         6,         2},         // (subrame number 8,9)
{0xa1,         -1,         1,         0,         528,         0,         1,         6,         2},         // (subrame number 4,9)
{0xa1,         -1,         1,         0,         640,         7,         1,         3,         2},         // (subrame number 7,9)
{0xa1,         -1,         1,         0,         792,         0,         1,         6,         2},         // (subrame number 3,4,8,9)
{0xa1,         -1,         1,         0,         792,         0,         2,         6,         2},         // (subrame number 3,4,8,9)
{0xa1,         -1,         1,         0,         682,         0,         1,         6,         2},         // (subrame number 1,3,5,7,9)
{0xa1,         -1,         1,         0,         1023,        7,         1,         3,         2},         // (subrame number 0,1,2,3,4,5,6,7,8,9)
{0xa2,         -1,         16,        1,         512,         0,         2,         3,         4},         // (subrame number 9)
{0xa2,         -1,         8,         1,         512,         0,         2,         3,         4},         // (subrame number 9)
{0xa2,         -1,         4,         1,         512,         0,         1,         3,         4},         // (subrame number 9)
{0xa2,         -1,         2,         1,         640,         0,         1,         3,         4},         // (subrame number 7,9)
{0xa2,         -1,         2,         1,         768,         0,         2,         3,         4},         // (subrame number 8,9)
{0xa2,         -1,         2,         1,         640,         9,         1,         1,         4},         // (subrame number 7,9)
{0xa2,         -1,         2,         1,         528,         9,         1,         1,         4},         // (subrame number 4,9)
{0xa2,         -1,         2,         1,         528,         0,         2,         3,         4},         // (subrame number 4,9)
{0xa2,         -1,         16,        1,         924,         0,         1,         3,         4},         // (subrame number 2,3,4,7,8,9)
{0xa2,         -1,         1,         0,         4,           0,         1,         3,         4},         // (subrame number 2)
{0xa2,         -1,         1,         0,         128,         0,         1,         3,         4},         // (subrame number 7)
{0xa2,         -1,         2,         1,         512,         0,         1,         3,         4},         // (subrame number 9)
{0xa2,         -1,         1,         0,         512,         0,         2,         3,         4},         // (subrame number 9)
{0xa2,         -1,         1,         0,         512,         9,         1,         1,         4},         // (subrame number 9)
{0xa2,         -1,         1,         0,         512,         0,         1,         3,         4},         // (subrame number 9)
{0xa2,         -1,         1,         0,         132,         0,         1,         3,         4},         // (subrame number 2,7)
{0xa2,         -1,         1,         0,         768,         0,         2,         3,         4},         // (subrame number 8,9)
{0xa2,         -1,         1,         0,         528,         0,         1,         3,         4},         // (subrame number 4,9)
{0xa2,         -1,         1,         0,         640,         9,         1,         1,         4},         // (subrame number 7,9)
{0xa2,         -1,         1,         0,         792,         0,         1,         3,         4},         // (subrame number 3,4,8,9)
{0xa2,         -1,         1,         0,         792,         0,         2,         3,         4},         // (subrame number 3,4,8,9)
{0xa2,         -1,         1,         0,         682,         0,         1,         3,         4},         // (subrame number 1,3,5,7,9)
{0xa2,         -1,         1,         0,         1023,        9,         1,         1,         4},         // (subrame number 0,1,2,3,4,5,6,7,8,9)
{0xa3,         -1,         16,        1,         512,         0,         2,         2,         6},         // (subrame number 9)
{0xa3,         -1,         8,         1,         512,         0,         2,         2,         6},         // (subrame number 9)
{0xa3,         -1,         4,         1,         512,         0,         1,         2,         6},         // (subrame number 9)
{0xa3,         -1,         2,         1,         528,         7,         1,         1,         6},         // (subrame number 4,9)
{0xa3,         -1,         2,         1,         640,         7,         1,         1,         6},         // (subrame number 7,9)
{0xa3,         -1,         2,         1,         640,         0,         1,         2,         6},         // (subrame number 7,9)
{0xa3,         -1,         2,         1,         528,         0,         2,         2,         6},         // (subrame number 4,9)
{0xa3,         -1,         2,         1,         768,         0,         2,         2,         6},         // (subrame number 8,9)
{0xa3,         -1,         2,         1,         924,         0,         1,         2,         6},         // (subrame number 2,3,4,7,8,9)
{0xa3,         -1,         1,         0,         4,           0,         1,         2,         6},         // (subrame number 2)
{0xa3,         -1,         1,         0,         128,         0,         1,         2,         6},         // (subrame number 7)
{0xa3,         -1,         2,         1,         512,         0,         1,         2,         6},         // (subrame number 9)
{0xa3,         -1,         1,         0,         512,         0,         2,         2,         6},         // (subrame number 9)
{0xa3,         -1,         1,         0,         512,         7,         1,         1,         6},         // (subrame number 9)
{0xa3,         -1,         1,         0,         512,         0,         1,         2,         6},         // (subrame number 9)
{0xa3,         -1,         1,         0,         132,         0,         1,         2,         6},         // (subrame number 2,7)
{0xa3,         -1,         1,         0,         768,         0,         2,         2,         6},         // (subrame number 8,9)
{0xa3,         -1,         1,         0,         528,         0,         1,         2,         6},         // (subrame number 4,9)
{0xa3,         -1,         1,         0,         640,         7,         1,         1,         6},         // (subrame number 7,9)
{0xa3,         -1,         1,         0,         792,         0,         1,         2,         6},         // (subrame number 3,4,8,9)
{0xa3,         -1,         1,         0,         792,         0,         2,         2,         6},         // (subrame number 3,4,8,9)
{0xa3,         -1,         1,         0,         682,         0,         1,         2,         6},         // (subrame number 1,3,5,7,9)
{0xa3,         -1,         1,         0,         1023,        7,         1,         1,         6},         // (subrame number 0,1,2,3,4,5,6,7,8,9)
{0xb1,         -1,         4,         1,         512,         2,         1,         6,         2},         // (subrame number 9)
{0xb1,         -1,         2,         1,         512,         2,         1,         6,         2},         // (subrame number 9)
{0xb1,         -1,         2,         1,         640,         2,         1,         6,         2},         // (subrame number 7,9)
{0xb1,         -1,         2,         1,         528,         8,         1,         3,         2},         // (subrame number 4,9)
{0xb1,         -1,         2,         1,         528,         2,         2,         6,         2},         // (subrame number 4,9)
{0xb1,         -1,         1,         0,         512,         2,         2,         6,         2},         // (subrame number 9)
{0xb1,         -1,         1,         0,         512,         8,         1,         3,         2},         // (subrame number 9)
{0xb1,         -1,         1,         0,         512,         2,         1,         6,         2},         // (subrame number 9)
{0xb1,         -1,         1,         0,         768,         2,         2,         6,         2},         // (subrame number 8,9)
{0xb1,         -1,         1,         0,         528,         2,         1,         6,         2},         // (subrame number 4,9)
{0xb1,         -1,         1,         0,         640,         8,         1,         3,         2},         // (subrame number 7,9)
{0xb1,         -1,         1,         0,         682,         2,         1,         6,         2},         // (subrame number 1,3,5,7,9)
{0xb4,         -1,         16,        1,         512,         0,         2,         1,         12},        // (subrame number 9)
{0xb4,         -1,         8,         1,         512,         0,         2,         1,         12},        // (subrame number 9)
{0xb4,         -1,         4,         1,         512,         2,         1,         1,         12},        // (subrame number 9)
{0xb4,         -1,         2,         1,         512,         0,         1,         1,         12},        // (subrame number 9)
{0xb4,         -1,         2,         1,         512,         2,         1,         1,         12},        // (subrame number 9)
{0xb4,         -1,         2,         1,         640,         2,         1,         1,         12},        // (subrame number 7,9)
{0xb4,         -1,         2,         1,         528,         2,         1,         1,         12},        // (subrame number 4,9)
{0xb4,         -1,         2,         1,         528,         0,         2,         1,         12},        // (subrame number 4,9)
{0xb4,         -1,         2,         1,         768,         0,         2,         1,         12},        // (subrame number 8,9)
{0xb4,         -1,         2,         1,         924,         0,         1,         1,         12},        // (subrame number 2,3,4,7,8,9)
{0xb4,         -1,         1,         0,         2,           0,         1,         1,         12},        // (subrame number 1)
{0xb4,         -1,         1,         0,         4,           0,         1,         1,         12},        // (subrame number 2)
{0xb4,         -1,         1,         0,         16,          0,         1,         1,         12},        // (subrame number 4)
{0xb4,         -1,         1,         0,         128,         0,         1,         1,         12},        // (subrame number 7)
{0xb4,         -1,         1,         0,         512,         0,         1,         1,         12},        // (subrame number 9)
{0xb4,         -1,         1,         0,         512,         2,         1,         1,         12},        // (subrame number 9)
{0xb4,         -1,         1,         0,         512,         0,         2,         1,         12},        // (subrame number 9)
{0xb4,         -1,         1,         0,         528,         2,         1,         1,         12},        // (subrame number 4,9)
{0xb4,         -1,         1,         0,         640,         2,         1,         1,         12},        // (subrame number 7,9)
{0xb4,         -1,         1,         0,         768,         0,         2,         1,         12},        // (subrame number 8,9)
{0xb4,         -1,         1,         0,         792,         2,         1,         1,         12},        // (subrame number 3,4,8,9)
{0xb4,         -1,         1,         0,         682,         2,         1,         1,         12},        // (subrame number 1,3,5,7,9)
{0xb4,         -1,         1,         0,         1023,        0,         2,         1,         12},        // (subrame number 0,1,2,3,4,5,6,7,8,9)
{0xb4,         -1,         1,         0,         1023,        2,         1,         1,         12},        // (subrame number 0,1,2,3,4,5,6,7,8,9)
{0xc0,         -1,         16,        1,         512,         2,         2,         6,         2},         // (subrame number 9)
{0xc0,         -1,         8,         1,         512,         2,         2,         6,         2},         // (subrame number 9)
{0xc0,         -1,         4,         1,         512,         2,         1,         6,         2},         // (subrame number 9)
{0xc0,         -1,         2,         1,         512,         2,         1,         6,         2},         // (subrame number 9)
{0xc0,         -1,         2,         1,         768,         2,         2,         6,         2},         // (subrame number 8,9)
{0xc0,         -1,         2,         1,         640,         2,         1,         6,         2},         // (subrame number 7,9)
{0xc0,         -1,         2,         1,         640,         8,         1,         3,         2},         // (subrame number 7,9)
{0xc0,         -1,         2,         1,         528,         8,         1,         3,         2},         // (subrame number 4,9)
{0xc0,         -1,         2,         1,         528,         2,         2,         6,         2},         // (subrame number 4,9)
{0xc0,         -1,         2,         1,         924,         2,         1,         6,         2},         // (subrame number 2,3,4,7,8,9)
{0xc0,         -1,         1,         0,         512,         2,         2,         6,         2},         // (subrame number 9)
{0xc0,         -1,         1,         0,         512,         8,         1,         3,         2},         // (subrame number 9)
{0xc0,         -1,         1,         0,         512,         2,         1,         6,         2},         // (subrame number 9)
{0xc0,         -1,         1,         0,         768,         2,         2,         6,         2},         // (subrame number 8,9)
{0xc0,         -1,         1,         0,         528,         2,         1,         6,         2},         // (subrame number 4,9)
{0xc0,         -1,         1,         0,         640,         8,         1,         3,         2},         // (subrame number 7,9)
{0xc0,         -1,         1,         0,         792,         2,         1,         6,         2},         // (subrame number 3,4,8,9)
{0xc0,         -1,         1,         0,         792,         2,         2,         6,         2},         // (subrame number 3,4,8,9)
{0xc0,         -1,         1,         0,         682,         2,         1,         6,         2},         // (subrame number 1,3,5,7,9)
{0xc0,         -1,         1,         0,         1023,        8,         1,         3,         2},         // (subrame number 0,1,2,3,4,5,6,7,8,9)
{0xc2,         -1,         16,        1,         512,         2,         2,         2,         6},         // (subrame number 9)
{0xc2,         -1,         8,         1,         512,         2,         2,         2,         6},         // (subrame number 9)
{0xc2,         -1,         4,         1,         512,         2,         1,         2,         6},         // (subrame number 9)
{0xc2,         -1,         2,         1,         512,         2,         1,         2,         6},         // (subrame number 9)
{0xc2,         -1,         2,         1,         768,         2,         2,         2,         6},         // (subrame number 8,9)
{0xc2,         -1,         2,         1,         640,         2,         1,         2,         6},         // (subrame number 7,9)
{0xc2,         -1,         2,         1,         640,         8,         1,         1,         6},         // (subrame number 7,9)
{0xc2,         -1,         2,         1,         528,         8,         1,         1,         6},         // (subrame number 4,9)
{0xc2,         -1,         2,         1,         528,         2,         2,         2,         6},         // (subrame number 4,9)
{0xc2,         -1,         2,         1,         924,         2,         1,         2,         6},         // (subrame number 2,3,4,7,8,9)
{0xc2,         -1,         8,         1,         512,         8,         2,         1,         6},         // (subrame number 9)
{0xc2,         -1,         4,         1,         512,         8,         1,         1,         6},         // (subrame number 9)
{0xc2,         -1,         1,         0,         512,         2,         2,         2,         6},         // (subrame number 9)
{0xc2,         -1,         1,         0,         512,         8,         1,         1,         6},         // (subrame number 9)
{0xc2,         -1,         1,         0,         512,         2,         1,         2,         6},         // (subrame number 9)
{0xc2,         -1,         1,         0,         768,         2,         2,         2,         6},         // (subrame number 8,9)
{0xc2,         -1,         1,         0,         528,         2,         1,         2,         6},         // (subrame number 4,9)
{0xc2,         -1,         1,         0,         640,         8,         1,         1,         6},         // (subrame number 7,9)
{0xc2,         -1,         1,         0,         792,         2,         1,         2,         6},         // (subrame number 3,4,8,9)
{0xc2,         -1,         1,         0,         792,         2,         2,         2,         6},         // (subrame number 3,4,8,9)
{0xc2,         -1,         1,         0,         682,         2,         1,         2,         6},         // (subrame number 1,3,5,7,9)
{0xc2,         -1,         1,         0,         1023,        8,         1,         1,         6},         // (subrame number 0,1,2,3,4,5,6,7,8,9)
{0xa1,         0xb1,       2,         1,         512,         2,         1,         6,         2},         // (subrame number 9)
{0xa1,         0xb1,       2,         1,         528,         8,         1,         3,         2},         // (subrame number 4,9)
{0xa1,         0xb1,       2,         1,         640,         8,         1,         3,         2},         // (subrame number 7,9)
{0xa1,         0xb1,       2,         1,         640,         2,         1,         6,         2},         // (subrame number 7,9)
{0xa1,         0xb1,       2,         1,         528,         2,         2,         6,         2},         // (subrame number 4,9)
{0xa1,         0xb1,       2,         1,         768,         2,         2,         6,         2},         // (subrame number 8,9)
{0xa1,         0xb1,       1,         0,         512,         2,         2,         6,         2},         // (subrame number 9)
{0xa1,         0xb1,       1,         0,         512,         8,         1,         3,         2},         // (subrame number 9)
{0xa1,         0xb1,       1,         0,         512,         2,         1,         6,         2},         // (subrame number 9)
{0xa1,         0xb1,       1,         0,         768,         2,         2,         6,         2},         // (subrame number 8,9)
{0xa1,         0xb1,       1,         0,         528,         2,         1,         6,         2},         // (subrame number 4,9)
{0xa1,         0xb1,       1,         0,         640,         8,         1,         3,         2},         // (subrame number 7,9)
{0xa1,         0xb1,       1,         0,         792,         2,         2,         6,         2},         // (subrame number 3,4,8,9)
{0xa1,         0xb1,       1,         0,         682,         2,         1,         6,         2},         // (subrame number 1,3,5,7,9)
{0xa1,         0xb1,       1,         0,         1023,        8,         1,         3,         2},         // (subrame number 0,1,2,3,4,5,6,7,8,9)
{0xa2,         0xb2,       2,         1,         512,         0,         1,         3,         4},         // (subrame number 9)
{0xa2,         0xb2,       2,         1,         528,         6,         1,         2,         4},         // (subrame number 4,9)
{0xa2,         0xb2,       2,         1,         640,         6,         1,         2,         4},         // (subrame number 7,9)
{0xa2,         0xb2,       2,         1,         528,         0,         2,         3,         4},         // (subrame number 4,9)
{0xa2,         0xb2,       2,         1,         768,         0,         2,         3,         4},         // (subrame number 8,9)
{0xa2,         0xb2,       1,         0,         512,         0,         2,         3,         4},         // (subrame number 9)
{0xa2,         0xb2,       1,         0,         512,         6,         1,         2,         4},         // (subrame number 9)
{0xa2,         0xb2,       1,         0,         512,         0,         1,         3,         4},         // (subrame number 9)
{0xa2,         0xb2,       1,         0,         768,         0,         2,         3,         4},         // (subrame number 8,9)
{0xa2,         0xb2,       1,         0,         528,         0,         1,         3,         4},         // (subrame number 4,9)
{0xa2,         0xb2,       1,         0,         640,         6,         1,         2,         4},         // (subrame number 7,9)
{0xa2,         0xb2,       1,         0,         792,         0,         1,         3,         4},         // (subrame number 3,4,8,9)
{0xa2,         0xb2,       1,         0,         792,         0,         2,         3,         4},         // (subrame number 3,4,8,9)
{0xa2,         0xb2,       1,         0,         682,         0,         1,         3,         4},         // (subrame number 1,3,5,7,9)
{0xa2,         0xb2,       1,         0,         1023,        6,         1,         2,         4},         // (subrame number 0,1,2,3,4,5,6,7,8,9)
{0xa3,         0xb3,       2,         1,         512,         0,         1,         2,         6},         // (subrame number 9)
{0xa3,         0xb3,       2,         1,         528,         2,         1,         2,         6},         // (subrame number 4,9)
{0xa3,         0xb3,       2,         1,         640,         0,         1,         2,         6},         // (subrame number 7,9)
{0xa3,         0xb3,       2,         1,         640,         2,         1,         2,         6},         // (subrame number 7,9)
{0xa3,         0xb3,       2,         1,         528,         0,         2,         2,         6},         // (subrame number 4,9)
{0xa3,         0xb3,       2,         1,         768,         0,         2,         2,         6},         // (subrame number 8,9)
{0xa3,         0xb3,       1,         0,         512,         0,         2,         2,         6},         // (subrame number 9)
{0xa3,         0xb3,       1,         0,         512,         2,         1,         2,         6},         // (subrame number 9)
{0xa3,         0xb3,       1,         0,         512,         0,         1,         2,         6},         // (subrame number 9)
{0xa3,         0xb3,       1,         0,         768,         0,         2,         2,         6},         // (subrame number 8,9)
{0xa3,         0xb3,       1,         0,         528,         0,         1,         2,         6},         // (subrame number 4,9)
{0xa3,         0xb3,       1,         0,         640,         2,         1,         2,         6},         // (subrame number 7,9)
{0xa3,         0xb3,       1,         0,         792,         0,         2,         2,         6},         // (subrame number 3,4,8,9)
{0xa3,         0xb3,       1,         0,         682,         0,         1,         2,         6},         // (subrame number 1,3,5,7,9)
{0xa3,         0xb3,       1,         0,         1023,        2,         1,         2,         6}          // (subrame number 0,1,2,3,4,5,6,7,8,9)
};
// Table 6.3.3.2-4: Random access configurations for FR2 and unpaired spectrum
int64_t table_6_3_3_2_4_prachConfig_Index [256][10] = {
//format,      format,       x,          y,           y,              SFN_nbr,       star_symb,   slots_sfn,  occ_slot,  duration
{0xa1,          -1,          16,         1,          -1,          567489872400,          0,          2,          6,          2},          // (subframe number :4,9,14,19,24,29,34,39)
{0xa1,          -1,          16,         1,          -1,          586406201480,          0,          1,          6,          2},          // (subframe number :3,7,11,15,19,23,27,31,35,39)
{0xa1,          -1,          8,          1,           2,          550293209600,          0,          2,          6,          2},          // (subframe number :9,19,29,39)
{0xa1,          -1,          8,          1,          -1,          567489872400,          0,          2,          6,          2},          // (subframe number :4,9,14,19,24,29,34,39)
{0xa1,          -1,          8,          1,          -1,          586406201480,          0,          1,          6,          2},          // (subframe number :3,7,11,15,19,23,27,31,35,39)
{0xa1,          -1,          4,          1,          -1,          567489872400,          0,          1,          6,          2},          // (subframe number :4,9,14,19,24,29,34,39)
{0xa1,          -1,          4,          1,          -1,          567489872400,          0,          2,          6,          2},          // (subframe number :4,9,14,19,24,29,34,39)
{0xa1,          -1,          4,          1,          -1,          586406201480,          0,          1,          6,          2},          // (subframe number :3,7,11,15,19,23,27,31,35,39)
{0xa1,          -1,          2,          1,          -1,          551911719040,          0,          2,          6,          2},          // (subframe number :7,15,23,31,39)
{0xa1,          -1,          2,          1,          -1,          567489872400,          0,          1,          6,          2},          // (subframe number :4,9,14,19,24,29,34,39)
{0xa1,          -1,          2,          1,          -1,          567489872400,          0,          2,          6,          2},          // (subframe number :4,9,14,19,24,29,34,39)
{0xa1,          -1,          2,          1,          -1,          586406201480,          0,          1,          6,          2},          // (subframe number :3,7,11,15,19,23,27,31,35,39)
{0xa1,          -1,          1,          0,          -1,          549756338176,          7,          1,          3,          2},          // (subframe number :19,39)
{0xa1,          -1,          1,          0,          -1,          168,                   0,          1,          6,          2},          // (subframe number :3,5,7)
{0xa1,          -1,          1,          0,          -1,          567489331200,          7,          1,          3,          2},          // (subframe number :24,29,34,39)
{0xa1,          -1,          1,          0,          -1,          550293209600,          7,          2,          3,          2},          // (subframe number :9,19,29,39)
{0xa1,          -1,          1,          0,          -1,          687195422720,          0,          1,          6,          2},          // (subframe number :17,19,37,39)
{0xa1,          -1,          1,          0,          -1,          550293209600,          0,          2,          6,          2},          // (subframe number :9,19,29,39)
{0xa1,          -1,          1,          0,          -1,          567489872400,          0,          1,          6,          2},          // (subframe number :4,9,14,19,24,29,34,39)
{0xa1,          -1,          1,          0,          -1,          567489872400,          7,          1,          3,          2},          // (subframe number :4,9,14,19,24,29,34,39)
{0xa1,          -1,          1,          0,          -1,          10920,                 7,          1,          3,          2},          // (subframe number :3,5,7,9,11,13)
{0xa1,          -1,          1,          0,          -1,          586405642240,          7,          1,          3,          2},          // (subframe number :23,27,31,35,39)
{0xa1,          -1,          1,          0,          -1,          551911719040,          0,          1,          6,          2},          // (subframe number :7,15,23,31,39)
{0xa1,          -1,          1,          0,          -1,          586405642240,          0,          1,          6,          2},          // (subframe number :23,27,31,35,39)
{0xa1,          -1,          1,          0,          -1,          965830828032,          7,          2,          3,          2},          // (subframe number :13,14,15, 29,30,31,37,38,39)
{0xa1,          -1,          1,          0,          -1,          586406201480,          7,          1,          3,          2},          // (subframe number :3,7,11,15,19,23,27,31,35,39)
{0xa1,          -1,          1,          0,          -1,          586406201480,          0,          1,          6,          2},          // (subframe number :3,7,11,15,19,23,27,31,35,39)
{0xa1,          -1,          1,          0,          -1,          733007751850,          0,          1,          6,          2},          // (subframe number :1,3,5,7,…,37,39)
{0xa1,          -1,          1,          0,          -1,          1099511627775,         7,          1,          3,          2},          // (subframe number :0,1,2,…,39)
{0xa2,          -1,          16,         1,          -1,          567489872400,          0,          2,          3,          4},          // (subframe number :4,9,14,19,24,29,34,39)
{0xa2,          -1,          16,         1,          -1,          586406201480,          0,          1,          3,          4},          // (subframe number :3,7,11,15,19,23,27,31,35,39)
{0xa2,          -1,          8,          1,          -1,          567489872400,          0,          2,          3,          4},          // (subframe number :4,9,14,19,24,29,34,39)
{0xa2,          -1,          8,          1,          -1,          586406201480,          0,          1,          3,          4},          // (subframe number :3,7,11,15,19,23,27,31,35,39)
{0xa2,          -1,          8,          1,           2,          550293209600,          0,          2,          3,          4},          // (subframe number :9,19,29,39)
{0xa2,          -1,          4,          1,          -1,          567489872400,          0,          1,          3,          4},          // (subframe number :4,9,14,19,24,29,34,39)
{0xa2,          -1,          4,          1,          -1,          567489872400,          0,          2,          3,          4},          // (subframe number :4,9,14,19,24,29,34,39)
{0xa2,          -1,          4,          1,          -1,          586406201480,          0,          1,          3,          4},          // (subframe number :3,7,11,15,19,23,27,31,35,39)
{0xa2,          -1,          2,          1,          -1,          551911719040,          0,          2,          3,          4},          // (subframe number :7,15,23,31,39)
{0xa2,          -1,          2,          1,          -1,          567489872400,          0,          1,          3,          4},          // (subframe number :4,9,14,19,24,29,34,39)
{0xa2,          -1,          2,          1,          -1,          567489872400,          0,          2,          3,          4},          // (subframe number :4,9,14,19,24,29,34,39)
{0xa2,          -1,          2,          1,          -1,          586406201480,          0,          1,          3,          4},          // (subframe number :3,7,11,15,19,23,27,31,35,39)
{0xa2,          -1,          1,          0,          -1,          549756338176,          5,          1,          2,          4},          // (subframe number :19,39)
{0xa2,          -1,          1,          0,          -1,          168,                   0,          1,          3,          4},          // (subframe number :3,5,7)
{0xa2,          -1,          1,          0,          -1,          567489331200,          5,          1,          2,          4},          // (subframe number :24,29,34,39)
{0xa2,          -1,          1,          0,          -1,          550293209600,          5,          2,          2,          4},          // (subframe number :9,19,29,39)
{0xa2,          -1,          1,          0,          -1,          687195422720,          0,          1,          3,          4},          // (subframe number :17,19,37,39)
{0xa2,          -1,          1,          0,          -1,          550293209600,          0,          2,          3,          4},          // (subframe number :9, 19, 29, 39)
{0xa2,          -1,          1,          0,          -1,          551911719040,          0,          1,          3,          4},          // (subframe number :7,15,23,31,39)
{0xa2,          -1,          1,          0,          -1,          586405642240,          5,          1,          2,          4},          // (subframe number :23,27,31,35,39)
{0xa2,          -1,          1,          0,          -1,          586405642240,          0,          1,          3,          4},          // (subframe number :23,27,31,35,39)
{0xa2,          -1,          1,          0,          -1,          10920,                 5,          1,          2,          4},          // (subframe number :3,5,7,9,11,13)
{0xa2,          -1,          1,          0,          -1,          10920,                 0,          1,          3,          4},          // (subframe number :3,5,7,9,11,13)
{0xa2,          -1,          1,          0,          -1,          567489872400,          5,          1,          2,          4},          // (subframe number :4,9,14,19,24,29,34,39)
{0xa2,          -1,          1,          0,          -1,          567489872400,          0,          1,          3,          4},          // (subframe number :4,9,14,19,24,29,34,39)
{0xa2,          -1,          1,          0,          -1,          965830828032,          5,          2,          2,          4},          // (subframe number :13,14,15, 29,30,31,37,38,39)
{0xa2,          -1,          1,          0,          -1,          586406201480,          5,          1,          2,          4},          // (subframe number :3,7,11,15,19,23,27,31,35,39)
{0xa2,          -1,          1,          0,          -1,          586406201480,          0,          1,          3,          4},          // (subframe number :3,7,11,15,19,23,27,31,35,39)
{0xa2,          -1,          1,          0,          -1,          733007751850,          0,          1,          3,          4},          // (subframe number :1,3,5,7,…,37,39)
{0xa2,          -1,          1,          0,          -1,          1099511627775,         5,          1,          2,          4},          // (subframe number :0,1,2,…,39)
{0xa3,          -1,          16,         1,          -1,          567489872400,          0,          2,          2,          6},          // (subframe number :4,9,14,19,24,29,34,39)
{0xa3,          -1,          16,         1,          -1,          586406201480,          0,          1,          2,          6},          // (subframe number :3,7,11,15,19,23,27,31,35,39)
{0xa3,          -1,          8,          1,          -1,          567489872400,          0,          2,          2,          6},          // (subframe number :4,9,14,19,24,29,34,39)
{0xa3,          -1,          8,          1,          -1,          586406201480,          0,          1,          2,          6},          // (subframe number :3,7,11,15,19,23,27,31,35,39)
{0xa3,          -1,          8,          1,           2,          550293209600,          0,          2,          2,          6},          // (subframe number :9,19,29,39)
{0xa3,          -1,          4,          1,          -1,          567489872400,          0,          1,          2,          6},          // (subframe number :4,9,14,19,24,29,34,39)
{0xa3,          -1,          4,          1,          -1,          567489872400,          0,          2,          2,          6},          // (subframe number :4,9,14,19,24,29,34,39)
{0xa3,          -1,          4,          1,          -1,          586406201480,          0,          1,          2,          6},          // (subframe number :3,7,11,15,19,23,27,31,35,39)
{0xa3,          -1,          2,          1,          -1,          567489872400,          0,          1,          2,          6},          // (subframe number :4,9,14,19,24,29,34,39)
{0xa3,          -1,          2,          1,          -1,          567489872400,          0,          2,          2,          6},          // (subframe number :4,9,14,19,24,29,34,39)
{0xa3,          -1,          2,          1,          -1,          586406201480,          0,          1,          2,          6},          // (subframe number :3,7,11,15,19,23,27,31,35,39)
{0xa3,          -1,          1,          0,          -1,          549756338176,          7,          1,          1,          6},          // (subframe number :19,39)
{0xa3,          -1,          1,          0,          -1,          168,                   0,          1,          2,          6},          // (subframe number :3,5,7)
{0xa3,          -1,          1,          0,          -1,          10752,                 2,          1,          2,          6},          // (subframe number :9,11,13)
{0xa3,          -1,          1,          0,          -1,          567489331200,          7,          1,          1,          6},          // (subframe number :24,29,34,39)
{0xa3,          -1,          1,          0,          -1,          550293209600,          7,          2,          1,          6},          // (subframe number :9,19,29,39)
{0xa3,          -1,          1,          0,          -1,          687195422720,          0,          1,          2,          6},          // (subframe number :17,19,37,39)
{0xa3,          -1,          1,          0,          -1,          550293209600,          0,          2,          2,          6},          // (subframe number :9,19,29,39)
{0xa3,          -1,          1,          0,          -1,          551911719040,          0,          1,          2,          6},          // (subframe number :7,15,23,31,39)
{0xa3,          -1,          1,          0,          -1,          586405642240,          7,          1,          1,          6},          // (subframe number :23,27,31,35,39)
{0xa3,          -1,          1,          0,          -1,          586405642240,          0,          1,          2,          6},          // (subframe number :23,27,31,35,39)
{0xa3,          -1,          1,          0,          -1,          10920,                 0,          1,          2,          6},          // (subframe number :3,5,7,9,11,13)
{0xa3,          -1,          1,          0,          -1,          10920,                 7,          1,          1,          6},          // (subframe number :3,5,7,9,11,13)
{0xa3,          -1,          1,          0,          -1,          567489872400,          0,          1,          2,          6},          // (subframe number :4,9,14,19,24,29,34,39)
{0xa3,          -1,          1,          0,          -1,          567489872400,          7,          1,          1,          6},          // (subframe number :4,9,14,19,24,29,34,39)
{0xa3,          -1,          1,          0,          -1,          965830828032,          7,          2,          1,          6},          // (subframe number :13,14,15, 29,30,31,37,38,39)
{0xa3,          -1,          1,          0,          -1,          586406201480,          7,          1,          1,          6},          // (subframe number :3,7,11,15,19,23,27,31,35,39)
{0xa3,          -1,          1,          0,          -1,          586406201480,          0,          1,          2,          6},          // (subframe number :3,7,11,15,19,23,27,31,35,39)
{0xa3,          -1,          1,          0,          -1,          733007751850,          0,          1,          2,          6},          // (subframe number :1,3,5,7,…,37,39)
{0xa3,          -1,          1,          0,          -1,          1099511627775,         7,          1,          1,          6},          // (subframe number :0,1,2,…,39)
{0xb1,          -1,          16,         1,          -1,          567489872400,          2,          2,          6,          2},          // (subframe number :4,9,14,19,24,29,34,39)
{0xb1,          -1,          8,          1,          -1,          567489872400,          2,          2,          6,          2},          // (subframe number :4,9,14,19,24,29,34,39)
{0xb1,          -1,          8,          1,           2,          550293209600,          2,          2,          6,          2},          // (subframe number :9,19,29,39)
{0xb1,          -1,          4,          1,          -1,          567489872400,          2,          2,          6,          2},          // (subframe number :4,9,14,19,24,29,34,39)
{0xb1,          -1,          2,          1,          -1,          567489872400,          2,          2,          6,          2},          // (subframe number :4,9,14,19,24,29,34,39)
{0xb1,          -1,          2,          1,          -1,          586406201480,          2,          1,          6,          2},          // (subframe number :3,7,11,15,19,23,27,31,35,39)
{0xb1,          -1,          1,          0,          -1,          549756338176,          8,          1,          3,          2},          // (subframe number :19,39)
{0xb1,          -1,          1,          0,          -1,          168,                   2,          1,          6,          2},          // (subframe number :3,5,7)
{0xb1,          -1,          1,          0,          -1,          567489331200,          8,          1,          3,          2},          // (subframe number :24,29,34,39)
{0xb1,          -1,          1,          0,          -1,          550293209600,          8,          2,          3,          2},          // (subframe number :9,19,29,39)
{0xb1,          -1,          1,          0,          -1,          687195422720,          2,          1,          6,          2},          // (subframe number :17,19,37,39)
{0xb1,          -1,          1,          0,          -1,          550293209600,          2,          2,          6,          2},          // (subframe number :9,19,29,39)
{0xb1,          -1,          1,          0,          -1,          551911719040,          2,          1,          6,          2},          // (subframe number :7,15,23,31,39)
{0xb1,          -1,          1,          0,          -1,          586405642240,          8,          1,          3,          2},          // (subframe number :23,27,31,35,39)
{0xb1,          -1,          1,          0,          -1,          586405642240,          2,          1,          6,          2},          // (subframe number :23,27,31,35,39)
{0xb1,          -1,          1,          0,          -1,          10920,                 8,          1,          3,          2},          // (subframe number :3,5,7,9,11,13)
{0xb1,          -1,          1,          0,          -1,          567489872400,          8,          1,          3,          2},          // (subframe number :4,9,14,19,24,29,34,39)
{0xb1,          -1,          1,          0,          -1,          567489872400,          2,          1,          6,          2},          // (subframe number :4,9,14,19,24,29,34,39)
{0xb1,          -1,          1,          0,          -1,          586406201480,          8,          1,          3,          2},          // (subframe number :3,7,11,15,19,23,27,31,35,39)
{0xb1,          -1,          1,          0,          -1,          965830828032,          8,          2,          3,          2},          // (subframe number :13,14,15, 29,30,31,37,38,39)
{0xb1,          -1,          1,          0,          -1,          586406201480,          2,          1,          6,          2},          // (subframe number :3,7,11,15,19,23,27,31,35,39)
{0xb1,          -1,          1,          0,          -1,          733007751850,          2,          1,          6,          2},          // (subframe number :1,3,5,7,…,37,39)
{0xb1,          -1,          1,          0,          -1,          1099511627775,         8,          1,          3,          2},          // (subframe number :0,1,2,…,39)
{0xb4,          -1,          16,         1,           2,          567489872400,          0,          2,          1,          12},         // (subframe number :4,9,14,19,24,29,34,39)
{0xb4,          -1,          16,         1,           2,          586406201480,          0,          1,          1,          12},         // (subframe number :3,7,11,15,19,23,27,31,35,39)
{0xb4,          -1,          8,          1,           2,          567489872400,          0,          2,          1,          12},         // (subframe number :4,9,14,19,24,29,34,39)
{0xb4,          -1,          8,          1,           2,          586406201480,          0,          1,          1,          12},         // (subframe number :3,7,11,15,19,23,27,31,35,39)
{0xb4,          -1,          8,          1,           2,          550293209600,          0,          2,          1,          12},         // (subframe number :9,19,29,39)
{0xb4,          -1,          4,          1,          -1,          567489872400,          0,          1,          1,          12},         // (subframe number :4,9,14,19,24,29,34,39)
{0xb4,          -1,          4,          1,          -1,          567489872400,          0,          2,          1,          12},         // (subframe number :4,9,14,19,24,29,34,39)
{0xb4,          -1,          4,          1,           2,          586406201480,          0,          1,          1,          12},         // (subframe number :3,7,11,15,19,23,27,31,35,39)
{0xb4,          -1,          2,          1,          -1,          551911719040,          2,          2,          1,          12},         // (subframe number :7,15,23,31,39)
{0xb4,          -1,          2,          1,          -1,          567489872400,          0,          1,          1,          12},         // (subframe number :4,9,14,19,24,29,34,39)
{0xb4,          -1,          2,          1,          -1,          567489872400,          0,          2,          1,          12},         // (subframe number :4,9,14,19,24,29,34,39)
{0xb4,          -1,          2,          1,          -1,          586406201480,          0,          1,          1,          12},         // (subframe number :3,7,11,15,19,23,27,31,35,39)
{0xb4,          -1,          1,          0,          -1,          549756338176,          2,          2,          1,          12},         // (subframe number :19, 39)
{0xb4,          -1,          1,          0,          -1,          687195422720,          0,          1,          1,          12},         // (subframe number :17, 19, 37, 39)
{0xb4,          -1,          1,          0,          -1,          567489331200,          2,          1,          1,          12},         // (subframe number :24,29,34,39)
{0xb4,          -1,          1,          0,          -1,          550293209600,          2,          2,          1,          12},         // (subframe number :9,19,29,39)
{0xb4,          -1,          1,          0,          -1,          550293209600,          0,          2,          1,          12},         // (subframe number :9,19,29,39)
{0xb4,          -1,          1,          0,          -1,          551911719040,          0,          1,          1,          12},         // (subframe number :7,15,23,31,39)
{0xb4,          -1,          1,          0,          -1,          551911719040,          0,          2,          1,          12},         // (subframe number :7,15,23,31,39)
{0xb4,          -1,          1,          0,          -1,          586405642240,          0,          1,          1,          12},         // (subframe number :23,27,31,35,39)
{0xb4,          -1,          1,          0,          -1,          586405642240,          2,          2,          1,          12},         // (subframe number :23,27,31,35,39)
{0xb4,          -1,          1,          0,          -1,          698880,                0,          1,          1,          12},         // (subframe number :9,11,13,15,17,19)
{0xb4,          -1,          1,          0,          -1,          10920,                 2,          1,          1,          12},         // (subframe number :3,5,7,9,11,13)
{0xb4,          -1,          1,          0,          -1,          567489872400,          0,          1,          1,          12},         // (subframe number :4,9,14,19,24,29,34,39)
{0xb4,          -1,          1,          0,          -1,          567489872400,          2,          2,          1,          12},         // (subframe number :4,9,14,19,24,29,34,39)
{0xb4,          -1,          1,          0,          -1,          965830828032,          2,          2,          1,          12},         // (subframe number :13,14,15, 29,30,31,37,38,39)
{0xb4,          -1,          1,          0,          -1,          586406201480,          0,          1,          1,          12},         // (subframe number :3,7,11,15,19,23,27,31,35,39)
{0xb4,          -1,          1,          0,          -1,          586406201480,          2,          1,          1,          12},         // (subframe number :3,7,11,15,19,23,27,31,35,39)
{0xb4,          -1,          1,          0,          -1,          44739240,              2,          1,          1,          12},         // (subframe number :3, 5, 7, …, 23,25)
{0xb4,          -1,          1,          0,          -1,          44739240,              0,          2,          1,          12},         // (subframe number :3, 5, 7, …, 23,25)
{0xb4,          -1,          1,          0,          -1,          733007751850,          0,          1,          1,          12},         // (subframe number :1,3,5,7,…,37,39)
{0xb4,          -1,          1,          0,          -1,          1099511627775,         2,          1,          1,          12},         // (subframe number :0, 1, 2,…, 39)
{0xc0,          -1,          16,         1,          -1,          567489872400,          0,          2,          7,          2},          // (subframe number :4,9,14,19,24,29,34,39)
{0xc0,          -1,          16,         1,          -1,          586406201480,          0,          1,          7,          2},          // (subframe number :3,7,11,15,19,23,27,31,35,39)
{0xc0,          -1,          8,          1,          -1,          567489872400,          0,          1,          7,          2},          // (subframe number :4,9,14,19,24,29,34,39)
{0xc0,          -1,          8,          1,          -1,          586406201480,          0,          1,          7,          2},          // (subframe number :3,7,11,15,19,23,27,31,35,39)
{0xc0,          -1,          8,          1,           2,          550293209600,          0,          2,          7,          2},          // (subframe number :9,19,29,39)
{0xc0,          -1,          4,          1,          -1,          567489872400,          0,          1,          7,          2},          // (subframe number :4,9,14,19,24,29,34,39)
{0xc0,          -1,          4,          1,          -1,          567489872400,          0,          2,          7,          2},          // (subframe number :4,9,14,19,24,29,34,39)
{0xc0,          -1,          4,          1,          -1,          586406201480,          0,          1,          7,          2},          // (subframe number :3,7,11,15,19,23,27,31,35,39)
{0xc0,          -1,          2,          1,          -1,          551911719040,          0,          2,          7,          2},          // (subframe number :7,15,23,31,39)
{0xc0,          -1,          2,          1,          -1,          567489872400,          0,          1,          7,          2},          // (subframe number :4,9,14,19,24,29,34,39)
{0xc0,          -1,          2,          1,          -1,          567489872400,          0,          2,          7,          2},          // (subframe number :4,9,14,19,24,29,34,39)
{0xc0,          -1,          2,          1,          -1,          586406201480,          0,          1,          7,          2},          // (subframe number :3,7,11,15,19,23,27,31,35,39)
{0xc0,          -1,          1,          0,          -1,          549756338176,          8,          1,          3,          2},          // (subframe number :19,39)
{0xc0,          -1,          1,          0,          -1,          168,                   0,          1,          7,          2},          // (subframe number :3,5,7)
{0xc0,          -1,          1,          0,          -1,          567489331200,          8,          1,          3,          2},          // (subframe number :24,29,34,39)
{0xc0,          -1,          1,          0,          -1,          550293209600,          8,          2,          3,          2},          // (subframe number :9,19,29,39)
{0xc0,          -1,          1,          0,          -1,          687195422720,          0,          1,          7,          2},          // (subframe number :17,19,37,39)
{0xc0,          -1,          1,          0,          -1,          550293209600,          0,          2,          7,          2},          // (subframe number :9,19,29,39)
{0xc0,          -1,          1,          0,          -1,          586405642240,          8,          1,          3,          2},          // (subframe number :23,27,31,35,39)
{0xc0,          -1,          1,          0,          -1,          551911719040,          0,          1,          7,          2},          // (subframe number :7,15,23,31,39)
{0xc0,          -1,          1,          0,          -1,          586405642240,          0,          1,          7,          2},          // (subframe number :23,27,31,35,39)
{0xc0,          -1,          1,          0,          -1,          10920,                 8,          1,          3,          2},          // (subframe number :3,5,7,9,11,13)
{0xc0,          -1,          1,          0,          -1,          567489872400,          8,          1,          3,          2},          // (subframe number :4,9,14,19,24,29,34,39)
{0xc0,          -1,          1,          0,          -1,          567489872400,          0,          1,          7,          2},          // (subframe number :4,9,14,19,24,29,34,39)
{0xc0,          -1,          1,          0,          -1,          965830828032,          8,          2,          3,          2},          // (subframe number :13,14,15, 29,30,31,37,38,39)
{0xc0,          -1,          1,          0,          -1,          586406201480,          8,          1,          3,          2},          // (subframe number :3,7,11,15,19,23,27,31,35,39)
{0xc0,          -1,          1,          0,          -1,          586406201480,          0,          1,          7,          2},          // (subframe number :3,7,11,15,19,23,27,31,35,39)
{0xc0,          -1,          1,          0,          -1,          733007751850,          0,          1,          7,          2},          // (subframe number :1,3,5,7,…,37,39)
{0xc0,          -1,          1,          0,          -1,          1099511627775,         8,          1,          3,          2},          // (subframe number :0,1,2,…,39)
{0xc2,          -1,          16,         1,          -1,          567489872400,          0,          2,          2,          6},          // (subframe number :4,9,14,19,24,29,34,39)
{0xc2,          -1,          16,         1,          -1,          586406201480,          0,          1,          2,          6},          // (subframe number :3,7,11,15,19,23,27,31,35,39)
{0xc2,          -1,          8,          1,          -1,          567489872400,          0,          2,          2,          6},          // (subframe number :4,9,14,19,24,29,34,39)
{0xc2,          -1,          8,          1,          -1,          586406201480,          0,          1,          2,          6},          // (subframe number :3,7,11,15,19,23,27,31,35,39)
{0xc2,          -1,          8,          1,           2,          550293209600,          0,          2,          2,          6},          // (subframe number :9,19,29,39)
{0xc2,          -1,          4,          1,          -1,          567489872400,          0,          1,          2,          6},          // (subframe number :4,9,14,19,24,29,34,39)
{0xc2,          -1,          4,          1,          -1,          567489872400,          0,          2,          2,          6},          // (subframe number :4,9,14,19,24,29,34,39)
{0xc2,          -1,          4,          1,          -1,          586406201480,          0,          1,          2,          6},          // (subframe number :3,7,11,15,19,23,27,31,35,39)
{0xc2,          -1,          2,          1,          -1,          551911719040,          2,          2,          2,          6},          // (subframe number :7,15,23,31,39)
{0xc2,          -1,          2,          1,          -1,          567489872400,          0,          1,          2,          6},          // (subframe number :4,9,14,19,24,29,34,39)
{0xc2,          -1,          2,          1,          -1,          567489872400,          0,          2,          2,          6},          // (subframe number :4,9,14,19,24,29,34,39)
{0xc2,          -1,          2,          1,          -1,          586406201480,          0,          1,          2,          6},          // (subframe number :3,7,11,15,19,23,27,31,35,39)
{0xc2,          -1,          1,          0,          -1,          549756338176,          2,          1,          2,          6},          // (subframe number :19,39)
{0xc2,          -1,          1,          0,          -1,          168,                   0,          1,          2,          6},          // (subframe number :3,5,7)
{0xc2,          -1,          1,          0,          -1,          567489331200,          7,          1,          1,          6},          // (subframe number :24,29,34,39)
{0xc2,          -1,          1,          0,          -1,          550293209600,          7,          2,          1,          6},          // (subframe number :9,19,29,39)
{0xc2,          -1,          1,          0,          -1,          687195422720,          0,          1,          2,          6},          // (subframe number :17,19,37,39)
{0xc2,          -1,          1,          0,          -1,          550293209600,          2,          2,          2,          6},          // (subframe number :9,19,29,39)
{0xc2,          -1,          1,          0,          -1,          551911719040,          2,          1,          2,          6},          // (subframe number :7,15,23,31,39)
{0xc2,          -1,          1,          0,          -1,          10920,                 7,          1,          1,          6},          // (subframe number :3,5,7,9,11,13)
{0xc2,          -1,          1,          0,          -1,          586405642240,          7,          2,          1,          6},          // (subframe number :23,27,31,35,39)
{0xc2,          -1,          1,          0,          -1,          586405642240,          0,          1,          2,          6},          // (subframe number :23,27,31,35,39)
{0xc2,          -1,          1,          0,          -1,          567489872400,          7,          2,          1,          6},          // (subframe number :4,9,14,19,24,29,34,39)
{0xc2,          -1,          1,          0,          -1,          567489872400,          2,          1,          2,          6},          // (subframe number :4,9,14,19,24,29,34,39)
{0xc2,          -1,          1,          0,          -1,          965830828032,          7,          2,          1,          6},          // (subframe number :13,14,15, 29,30,31,37,38,39)
{0xc2,          -1,          1,          0,          -1,          586406201480,          7,          1,          1,          6},          // (subframe number :3,7,11,15,19,23,27,31,35,39)
{0xc2,          -1,          1,          0,          -1,          586406201480,          0,          1,          2,          6},          // (subframe number :3,7,11,15,19,23,27,31,35,39)
{0xc2,          -1,          1,          0,          -1,          733007751850,          0,          1,          2,          6},          // (subframe number :1,3,5,7,…,37,39)
{0xc2,          -1,          1,          0,          -1,          1099511627775,         7,          1,          1,          6},          // (subframe number :0,1,2,…,39)
{0xa1,          0xb1,        16,         1,          -1,          567489872400,          2,          1,          6,          2},          // (subframe number :4,9,14,19,24,29,34,39)
{0xa1,          0xb1,        16,         1,          -1,          586406201480,          2,          1,          6,          2},          // (subframe number :3,7,11,15,19,23,27,31,35,39)
{0xa1,          0xb1,        8,          1,          -1,          567489872400,          2,          1,          6,          2},          // (subframe number :4,9,14,19,24,29,34,39)
{0xa1,          0xb1,        8,          1,          -1,          586406201480,          2,          1,          6,          2},          // (subframe number :3,7,11,15,19,23,27,31,35,39)
{0xa1,          0xb1,        4,          1,          -1,          567489872400,          2,          1,          6,          2},          // (subframe number :4,9,14,19,24,29,34,39)
{0xa1,          0xb1,        4,          1,          -1,          586406201480,          2,          1,          6,          2},          // (subframe number :3,7,11,15,19,23,27,31,35,39)
{0xa1,          0xb1,        2,          1,          -1,          567489872400,          2,          1,          6,          2},          // (subframe number :4,9,14,19,24,29,34,39)
{0xa1,          0xb1,        1,          0,          -1,          549756338176,          8,          1,          3,          2},          // (subframe number :19,39)
{0xa1,          0xb1,        1,          0,          -1,          550293209600,          8,          1,          3,          2},          // (subframe number :9,19,29,39)
{0xa1,          0xb1,        1,          0,          -1,          687195422720,          2,          1,          6,          2},          // (subframe number :17,19,37,39)
{0xa1,          0xb1,        1,          0,          -1,          550293209600,          2,          2,          6,          2},          // (subframe number :9,19,29,39)
{0xa1,          0xb1,        1,          0,          -1,          586405642240,          8,          1,          3,          2},          // (subframe number :23,27,31,35,39)
{0xa1,          0xb1,        1,          0,          -1,          551911719040,          2,          1,          6,          2},          // (subframe number :7,15,23,31,39)
{0xa1,          0xb1,        1,          0,          -1,          586405642240,          2,          1,          6,          2},          // (subframe number :23,27,31,35,39)
{0xa1,          0xb1,        1,          0,          -1,          567489872400,          8,          1,          3,          2},          // (subframe number :4,9,14,19,24,29,34,39)
{0xa1,          0xb1,        1,          0,          -1,          567489872400,          2,          1,          6,          2},          // (subframe number :4,9,14,19,24,29,34,39)
{0xa1,          0xb1,        1,          0,          -1,          586406201480,          2,          1,          6,          2},          // (subframe number :3,7,11,15,19,23,27,31,35,39)
{0xa1,          0xb1,        1,          0,          -1,          733007751850,          2,          1,          6,          2},          // (subframe number :1,3,5,7,…,37,39)
{0xa2,          0xb2,        16,         1,          -1,          567489872400,          2,          1,          3,          4},          // (subframe number :4,9,14,19,24,29,34,39)
{0xa2,          0xb2,        16,         1,          -1,          586406201480,          2,          1,          3,          4},          // (subframe number :3,7,11,15,19,23,27,31,35,39)
{0xa2,          0xb2,        8,          1,          -1,          567489872400,          2,          1,          3,          4},          // (subframe number :4,9,14,19,24,29,34,39)
{0xa2,          0xb2,        8,          1,          -1,          586406201480,          2,          1,          3,          4},          // (subframe number :3,7,11,15,19,23,27,31,35,39)
{0xa2,          0xb2,        4,          1,          -1,          567489872400,          2,          1,          3,          4},          // (subframe number :4,9,14,19,24,29,34,39)
{0xa2,          0xb2,        4,          1,          -1,          586406201480,          2,          1,          3,          4},          // (subframe number :3,7,11,15,19,23,27,31,35,39)
{0xa2,          0xb2,        2,          1,          -1,          567489872400,          2,          1,          3,          4},          // (subframe number :4,9,14,19,24,29,34,39)
{0xa2,          0xb2,        1,          0,          -1,          549756338176,          6,          1,          2,          4},          // (subframe number :19,39)
{0xa2,          0xb2,        1,          0,          -1,          550293209600,          6,          1,          2,          4},          // (subframe number :9,19,29,39)
{0xa2,          0xb2,        1,          0,          -1,          687195422720,          2,          1,          3,          4},          // (subframe number :17,19,37,39)
{0xa2,          0xb2,        1,          0,          -1,          550293209600,          2,          2,          3,          4},          // (subframe number :9,19,29,39)
{0xa2,          0xb2,        1,          0,          -1,          586405642240,          6,          1,          2,          4},          // (subframe number :23,27,31,35,39)
{0xa2,          0xb2,        1,          0,          -1,          551911719040,          2,          1,          3,          4},          // (subframe number :7,15,23,31,39)
{0xa2,          0xb2,        1,          0,          -1,          586405642240,          2,          1,          3,          4},          // (subframe number :23,27,31,35,39)
{0xa2,          0xb2,        1,          0,          -1,          567489872400,          6,          1,          2,          4},          // (subframe number :4,9,14,19,24,29,34,39)
{0xa2,          0xb2,        1,          0,          -1,          567489872400,          2,          1,          3,          4},          // (subframe number :4,9,14,19,24,29,34,39)
{0xa2,          0xb2,        1,          0,          -1,          586406201480,          2,          1,          3,          4},          // (subframe number :3,7,11,15,19,23,27,31,35,39)
{0xa2,          0xb2,        1,          0,          -1,          733007751850,          2,          1,          3,          4},          // (subframe number :1,3,5,7,…,37,39)
{0xa3,          0xb3,        16,         1,          -1,          567489872400,          2,          1,          2,          6},          // (subframe number :4,9,14,19,24,29,34,39)
{0xa3,          0xb3,        16,         1,          -1,          586406201480,          2,          1,          2,          6},          // (subframe number :3,7,11,15,19,23,27,31,35,39)
{0xa3,          0xb3,        8,          1,          -1,          567489872400,          2,          1,          2,          6},          // (subframe number :4,9,14,19,24,29,34,39)
{0xa3,          0xb3,        8,          1,          -1,          586406201480,          2,          1,          2,          6},          // (subframe number :3,7,11,15,19,23,27,31,35,39)
{0xa3,          0xb3,        4,          1,          -1,          567489872400,          2,          1,          2,          6},          // (subframe number :4,9,14,19,24,29,34,39)
{0xa3,          0xb3,        4,          1,          -1,          586406201480,          2,          1,          2,          6},          // (subframe number :3,7,11,15,19,23,27,31,35,39)
{0xa3,          0xb3,        2,          1,          -1,          567489872400,          2,          1,          2,          6},          // (subframe number :4,9,14,19,24,29,34,39)
{0xa3,          0xb3,        1,          0,          -1,          549756338176,          2,          1,          2,          6},          // (subframe number :19,39)
{0xa3,          0xb3,        1,          0,          -1,          550293209600,          2,          1,          2,          6},          // (subframe number :9,19,29,39)
{0xa3,          0xb3,        1,          0,          -1,          687195422720,          2,          1,          2,          6},          // (subframe number :17,19,37,39)
{0xa3,          0xb3,        1,          0,          -1,          550293209600,          2,          2,          2,          6},          // (subframe number :9,19,29,39)
{0xa3,          0xb3,        1,          0,          -1,          551911719040,          2,          1,          2,          6},          // (subframe number :7,15,23,31,39)
{0xa3,          0xb3,        1,          0,          -1,          586405642240,          2,          1,          2,          6},          // (subframe number :23,27,31,35,39)
{0xa3,          0xb3,        1,          0,          -1,          586405642240,          2,          2,          2,          6},          // (subframe number :23,27,31,35,39)
{0xa3,          0xb3,        1,          0,          -1,          567489872400,          2,          1,          2,          6},          // (subframe number :4,9,14,19,24,29,34,39)
{0xa3,          0xb3,        1,          0,          -1,          567489872400,          2,          2,          2,          6},          // (subframe number :4,9,14,19,24,29,34,39)
{0xa3,          0xb3,        1,          0,          -1,          586406201480,          2,          1,          2,          6},          // (subframe number :3,7,11,15,19,23,27,31,35,39)
{0xa3,          0xb3,        1,          0,          -1,          733007751850,          2,          1,          2,          6}           // (subframe number :1,3,5,7,…,37,39)
};


int get_format0(uint8_t index,
                uint8_t unpaired,
		frequency_range_t frequency_range){

  uint16_t format=0;
  if (unpaired) {
    if (frequency_range==FR1)
      format = table_6_3_3_2_3_prachConfig_Index[index][0];
    else
      format = table_6_3_3_2_4_prachConfig_Index[index][0];
  }
  else {
    if (frequency_range==FR1)
      format = table_6_3_3_2_2_prachConfig_Index[index][0];
    else
      AssertFatal(0==1,"no paired spectrum for FR2\n");
  }
  return format;
}

int64_t *get_prach_config_info(frequency_range_t freq_range,
                               uint8_t index,
                               uint8_t unpaired) {
  int64_t *prach_config_info_p;

  if (freq_range == FR2) { //FR2
    prach_config_info_p = table_6_3_3_2_4_prachConfig_Index[index];
  }
  else { // FR1
    if (unpaired)
      prach_config_info_p = table_6_3_3_2_3_prachConfig_Index[index];
    else
      prach_config_info_p = table_6_3_3_2_2_prachConfig_Index[index];
  } // FR2 / FR1

  return prach_config_info_p;
}

void find_aggregation_candidates(uint8_t *aggregation_level,
                                 uint8_t *nr_of_candidates,
                                 NR_SearchSpace_t *ss,
                                 int L) {
  AssertFatal(L>=1 && L<=16,"L %d not ok\n",L);
  *nr_of_candidates = 0;
  switch(L) {
    case 1:
      if (ss->nrofCandidates->aggregationLevel1 != NR_SearchSpace__nrofCandidates__aggregationLevel1_n0) {
        *aggregation_level = 1;
        *nr_of_candidates = ss->nrofCandidates->aggregationLevel1;
      }
      break;
    case 2:
      if (ss->nrofCandidates->aggregationLevel2 != NR_SearchSpace__nrofCandidates__aggregationLevel2_n0) {
        *aggregation_level = 2;
        *nr_of_candidates = ss->nrofCandidates->aggregationLevel2;
      }
      break;
    case 4: 
       if (ss->nrofCandidates->aggregationLevel4 != NR_SearchSpace__nrofCandidates__aggregationLevel4_n0) {
         *aggregation_level = 4;
         *nr_of_candidates = ss->nrofCandidates->aggregationLevel4;
       }
       break;
    case 8:
       if (ss->nrofCandidates->aggregationLevel8 != NR_SearchSpace__nrofCandidates__aggregationLevel8_n0) {
         *aggregation_level = 8;
         *nr_of_candidates = ss->nrofCandidates->aggregationLevel8;
       }
       break;
    case 16:
       if (ss->nrofCandidates->aggregationLevel16 != NR_SearchSpace__nrofCandidates__aggregationLevel16_n0) {
         *aggregation_level = 16;
         *nr_of_candidates = ss->nrofCandidates->aggregationLevel16;
       }
       break;
  } 
}


void set_monitoring_periodicity_offset(NR_SearchSpace_t *ss,
                                       uint16_t period,
                                       uint16_t offset) {

  switch(period) {
    case 1:
      ss->monitoringSlotPeriodicityAndOffset->present = NR_SearchSpace__monitoringSlotPeriodicityAndOffset_PR_sl1;
      break;
    case 2:
      ss->monitoringSlotPeriodicityAndOffset->present = NR_SearchSpace__monitoringSlotPeriodicityAndOffset_PR_sl2;
      ss->monitoringSlotPeriodicityAndOffset->choice.sl2 = offset;
      break;
    case 4:
      ss->monitoringSlotPeriodicityAndOffset->present = NR_SearchSpace__monitoringSlotPeriodicityAndOffset_PR_sl4;
      ss->monitoringSlotPeriodicityAndOffset->choice.sl4 = offset;
      break;
    case 5:
      ss->monitoringSlotPeriodicityAndOffset->present = NR_SearchSpace__monitoringSlotPeriodicityAndOffset_PR_sl5;
      ss->monitoringSlotPeriodicityAndOffset->choice.sl5 = offset;
      break;
    case 8:
      ss->monitoringSlotPeriodicityAndOffset->present = NR_SearchSpace__monitoringSlotPeriodicityAndOffset_PR_sl8;
      ss->monitoringSlotPeriodicityAndOffset->choice.sl8 = offset;
      break;
    case 10:
      ss->monitoringSlotPeriodicityAndOffset->present = NR_SearchSpace__monitoringSlotPeriodicityAndOffset_PR_sl10;
      ss->monitoringSlotPeriodicityAndOffset->choice.sl10 = offset;
      break;
    case 16:
      ss->monitoringSlotPeriodicityAndOffset->present = NR_SearchSpace__monitoringSlotPeriodicityAndOffset_PR_sl16;
      ss->monitoringSlotPeriodicityAndOffset->choice.sl16 = offset;
      break;
    case 20:
      ss->monitoringSlotPeriodicityAndOffset->present = NR_SearchSpace__monitoringSlotPeriodicityAndOffset_PR_sl20;
      ss->monitoringSlotPeriodicityAndOffset->choice.sl20 = offset;
      break;
    case 40:
      ss->monitoringSlotPeriodicityAndOffset->present = NR_SearchSpace__monitoringSlotPeriodicityAndOffset_PR_sl40;
      ss->monitoringSlotPeriodicityAndOffset->choice.sl40 = offset;
      break;
    case 80:
      ss->monitoringSlotPeriodicityAndOffset->present = NR_SearchSpace__monitoringSlotPeriodicityAndOffset_PR_sl80;
      ss->monitoringSlotPeriodicityAndOffset->choice.sl80 = offset;
      break;
    case 160:
      ss->monitoringSlotPeriodicityAndOffset->present = NR_SearchSpace__monitoringSlotPeriodicityAndOffset_PR_sl160;
      ss->monitoringSlotPeriodicityAndOffset->choice.sl160 = offset;
      break;
    case 320:
      ss->monitoringSlotPeriodicityAndOffset->present = NR_SearchSpace__monitoringSlotPeriodicityAndOffset_PR_sl320;
      ss->monitoringSlotPeriodicityAndOffset->choice.sl320 = offset;
      break;
    case 640:
      ss->monitoringSlotPeriodicityAndOffset->present = NR_SearchSpace__monitoringSlotPeriodicityAndOffset_PR_sl640;
      ss->monitoringSlotPeriodicityAndOffset->choice.sl640 = offset;
      break;
    case 1280:
      ss->monitoringSlotPeriodicityAndOffset->present = NR_SearchSpace__monitoringSlotPeriodicityAndOffset_PR_sl1280;
      ss->monitoringSlotPeriodicityAndOffset->choice.sl1280 = offset;
      break;
    case 2560:
      ss->monitoringSlotPeriodicityAndOffset->present = NR_SearchSpace__monitoringSlotPeriodicityAndOffset_PR_sl2560;
      ss->monitoringSlotPeriodicityAndOffset->choice.sl2560 = offset;      break;
  default:
    AssertFatal(1==0,"Invalid monitoring slot periodicity value\n");
    break;
  }
}


void find_monitoring_periodicity_offset_common(NR_SearchSpace_t *ss,
                                               uint16_t *slot_period,
                                               uint16_t *offset) {

  switch(ss->monitoringSlotPeriodicityAndOffset->present) {
    case NR_SearchSpace__monitoringSlotPeriodicityAndOffset_PR_sl1:
      *slot_period = 1;
      *offset = 0;
      break;
    case NR_SearchSpace__monitoringSlotPeriodicityAndOffset_PR_sl2:
      *slot_period = 2;
      *offset = ss->monitoringSlotPeriodicityAndOffset->choice.sl2;
      break;
    case NR_SearchSpace__monitoringSlotPeriodicityAndOffset_PR_sl4:
      *slot_period = 4;
      *offset = ss->monitoringSlotPeriodicityAndOffset->choice.sl4;
      break;
    case NR_SearchSpace__monitoringSlotPeriodicityAndOffset_PR_sl5:
      *slot_period = 5;
      *offset = ss->monitoringSlotPeriodicityAndOffset->choice.sl5;
      break;
    case NR_SearchSpace__monitoringSlotPeriodicityAndOffset_PR_sl8:
      *slot_period = 8;
      *offset = ss->monitoringSlotPeriodicityAndOffset->choice.sl8;
      break;
    case NR_SearchSpace__monitoringSlotPeriodicityAndOffset_PR_sl10:
      *slot_period = 10;
      *offset = ss->monitoringSlotPeriodicityAndOffset->choice.sl10;
      break;
    case NR_SearchSpace__monitoringSlotPeriodicityAndOffset_PR_sl16:
      *slot_period = 16;
      *offset = ss->monitoringSlotPeriodicityAndOffset->choice.sl16;
      break;
    case NR_SearchSpace__monitoringSlotPeriodicityAndOffset_PR_sl20:
      *slot_period = 20;
      *offset = ss->monitoringSlotPeriodicityAndOffset->choice.sl20;
      break;
    case NR_SearchSpace__monitoringSlotPeriodicityAndOffset_PR_sl40:
      *slot_period = 40;
      *offset = ss->monitoringSlotPeriodicityAndOffset->choice.sl40;
      break;
    case NR_SearchSpace__monitoringSlotPeriodicityAndOffset_PR_sl80:
      *slot_period = 80;
      *offset = ss->monitoringSlotPeriodicityAndOffset->choice.sl80;
      break;
    case NR_SearchSpace__monitoringSlotPeriodicityAndOffset_PR_sl160:
      *slot_period = 160;
      *offset = ss->monitoringSlotPeriodicityAndOffset->choice.sl160;
      break;
    case NR_SearchSpace__monitoringSlotPeriodicityAndOffset_PR_sl320:
      *slot_period = 320;
      *offset = ss->monitoringSlotPeriodicityAndOffset->choice.sl320;
      break;
    case NR_SearchSpace__monitoringSlotPeriodicityAndOffset_PR_sl640:
      *slot_period = 640;
      *offset = ss->monitoringSlotPeriodicityAndOffset->choice.sl640;
      break;
    case NR_SearchSpace__monitoringSlotPeriodicityAndOffset_PR_sl1280:
      *slot_period = 1280;
      *offset = ss->monitoringSlotPeriodicityAndOffset->choice.sl1280;
      break;
    case NR_SearchSpace__monitoringSlotPeriodicityAndOffset_PR_sl2560:
      *slot_period = 2560;
      *offset = ss->monitoringSlotPeriodicityAndOffset->choice.sl2560;
      break;
  default:
    AssertFatal(1==0,"Invalid monitoring slot periodicity and offset value\n");
    break;
  }
}

int get_nr_prach_occasion_info_from_index(uint8_t index,
                                 uint32_t pointa,
                                 uint8_t mu,
                                 uint8_t unpaired,
                                 uint16_t *format,
                                 uint8_t *start_symbol,
                                 uint8_t *N_t_slot,
                                 uint8_t *N_dur,
                                 uint8_t *N_RA_slot,
                                 uint16_t *N_RA_sfn,
                                 uint8_t *max_association_period) {

  int x;
  int64_t s_map;
  uint8_t format2 = 0xff;
  if (pointa > 2016666) { //FR2
    x = table_6_3_3_2_4_prachConfig_Index[index][2];
    s_map = table_6_3_3_2_4_prachConfig_Index[index][5];
    for(int i = 0; i < 64 ;i++) {
      if ( (s_map >> i) & 0x01) {
        (*N_RA_sfn)++;
      }
    }
    *N_RA_slot = table_6_3_3_2_4_prachConfig_Index[index][7]; // Number of RACH slots within a subframe
    *max_association_period = 160/(x * 10); 
    if (start_symbol != NULL && N_t_slot != NULL && N_dur != NULL && format != NULL){
      *start_symbol = table_6_3_3_2_4_prachConfig_Index[index][6];//multiple prach occasions in diff slot
      *N_t_slot = table_6_3_3_2_4_prachConfig_Index[index][8];
      *N_dur = table_6_3_3_2_4_prachConfig_Index[index][9];
      if (table_6_3_3_2_4_prachConfig_Index[index][1] != -1)
        format2 = (uint8_t) table_6_3_3_2_4_prachConfig_Index[index][1];
        
      *format = ((uint8_t) table_6_3_3_2_4_prachConfig_Index[index][0]) | (format2<<8);
      LOG_D(MAC,"Getting Total PRACH info from index %d absoluteFrequencyPointA %u mu %u frame_type %u start_symbol %u N_t_slot %u N_dur %u N_RA_sfn = %u\n",
            index,
            pointa,
            mu,
            unpaired,
            *start_symbol,
            *N_t_slot,
            *N_dur,
	    *N_RA_sfn);
    }
    return 1;
 }
  else {

    if (unpaired) {
      x = table_6_3_3_2_3_prachConfig_Index[index][2];
      s_map = table_6_3_3_2_3_prachConfig_Index[index][4];
		  for(int i = 0; i < 64 ;i++) {
        if ( (s_map >> i) & 0x01) {
          (*N_RA_sfn)++;
				}
      }
      *N_RA_slot = table_6_3_3_2_3_prachConfig_Index[index][6]; // Number of RACH slots within a subframe
      *max_association_period = 160/(x * 10); 
      if (start_symbol != NULL && N_t_slot != NULL && N_dur != NULL && format != NULL){
        *start_symbol = table_6_3_3_2_3_prachConfig_Index[index][5];
        *N_t_slot = table_6_3_3_2_3_prachConfig_Index[index][7];
        *N_dur = table_6_3_3_2_3_prachConfig_Index[index][8];
        if (table_6_3_3_2_3_prachConfig_Index[index][1] != -1)
          format2 = (uint8_t) table_6_3_3_2_3_prachConfig_Index[index][1];
        *format = ((uint8_t) table_6_3_3_2_3_prachConfig_Index[index][0]) | (format2<<8);
        LOG_D(NR_MAC,"Getting Total PRACH info from index %d (col %lu ) absoluteFrequencyPointA %u mu %u frame_type %u start_symbol %u N_t_slot %u N_dur %u N_RA_sfn = %u\n",
              index, table_6_3_3_2_3_prachConfig_Index[index][6],
              pointa,
              mu,
              unpaired,
              *start_symbol,
              *N_t_slot,
              *N_dur,
							*N_RA_sfn);
      }
		  return 1;
	  }
    else { // FDD
      x = table_6_3_3_2_2_prachConfig_Index[index][2];
      s_map = table_6_3_3_2_2_prachConfig_Index[index][4];
      for(int i = 0; i < 64 ; i++) {
        if ( (s_map >> i) & 0x01) {
          (*N_RA_sfn)++;
        }
      }
      *N_RA_slot = table_6_3_3_2_2_prachConfig_Index[index][6];
      if (start_symbol != NULL && N_t_slot != NULL && N_dur != NULL && format != NULL){
        *start_symbol = table_6_3_3_2_2_prachConfig_Index[index][5];
        *N_t_slot = table_6_3_3_2_2_prachConfig_Index[index][7];
        *N_dur = table_6_3_3_2_2_prachConfig_Index[index][8];
        if (table_6_3_3_2_2_prachConfig_Index[index][1] != -1)
          format2 = (uint8_t) table_6_3_3_2_2_prachConfig_Index[index][1];
        *format = ((uint8_t) table_6_3_3_2_2_prachConfig_Index[index][0]) | (format2<<8);
        LOG_D(MAC,"Getting Total PRACH info from index %d absoluteFrequencyPointA %u mu %u frame_type %u start_symbol %u N_t_slot %u N_dur %u \n",
              index,
              pointa,
              mu,
              unpaired,
              *start_symbol,
              *N_t_slot,
              *N_dur);
      }
      return 1;
    }
  }
}


int get_nr_prach_info_from_index(uint8_t index,
                                 int frame,
                                 int slot,
                                 uint32_t pointa,
                                 uint8_t mu,
                                 uint8_t unpaired,
                                 uint16_t *format,
                                 uint8_t *start_symbol,
                                 uint8_t *N_t_slot,
                                 uint8_t *N_dur,
                                 uint16_t *RA_sfn_index,
                                 uint8_t *N_RA_slot,
				 uint8_t *config_period) {

  int x,y;
  int64_t s_map;
  uint8_t format2 = 0xff;

  if (pointa > 2016666) { //FR2
    int y2;
    uint8_t slot_60khz;
    x = table_6_3_3_2_4_prachConfig_Index[index][2];
    y = table_6_3_3_2_4_prachConfig_Index[index][3];
    y2 = table_6_3_3_2_4_prachConfig_Index[index][4];
    // checking n_sfn mod x = y
    if ( (frame%x)==y || (frame%x)==y2 ) {
      slot_60khz = slot >> (mu-2); // in table slots are numbered wrt 60kHz
      s_map = table_6_3_3_2_4_prachConfig_Index[index][5];
      if ((s_map >> slot_60khz) & 0x01 ) {
        for(int i = 0; i <= slot_60khz ;i++) {
          if ( (s_map >> i) & 0x01) {
            (*RA_sfn_index)++;
          }
        }
      }
      if ( ((s_map>>slot_60khz)&0x01) ) {
        *N_RA_slot = table_6_3_3_2_4_prachConfig_Index[index][7]; // Number of RACH slots within a subframe
        if (mu == 3) {
          if ( (*N_RA_slot == 1) && (slot%2 == 0) )
            return 0; // no prach in even slots @ 120kHz for 1 prach per 60khz slot
        }
        if (start_symbol != NULL && N_t_slot != NULL && N_dur != NULL && format != NULL){
          *config_period = x;
          *start_symbol = table_6_3_3_2_4_prachConfig_Index[index][6];
          *N_t_slot = table_6_3_3_2_4_prachConfig_Index[index][8];
          *N_dur = table_6_3_3_2_4_prachConfig_Index[index][9];
          if (table_6_3_3_2_4_prachConfig_Index[index][1] != -1)
            format2 = (uint8_t) table_6_3_3_2_4_prachConfig_Index[index][1];
          *format = ((uint8_t) table_6_3_3_2_4_prachConfig_Index[index][0]) | (format2<<8);
          LOG_D(MAC,"Frame %d slot %d: Getting PRACH info from index %d absoluteFrequencyPointA %u mu %u frame_type %u start_symbol %u N_t_slot %u N_dur %u N_RA_slot %u RA_sfn_index %u\n",
                frame,
                slot,
                index,
                pointa,
                mu,
                unpaired,
                *start_symbol,
                *N_t_slot,
                *N_dur,
                *N_RA_slot,
                *RA_sfn_index);
        }
        return 1;
      }
      else
        return 0; // no prach in current slot
    }
    else
      return 0; // no prach in current frame
  }
  else {
    uint8_t subframe;
    if (unpaired) {
      x = table_6_3_3_2_3_prachConfig_Index[index][2];
      y = table_6_3_3_2_3_prachConfig_Index[index][3];
      if ( (frame%x)==y ) {
        subframe = slot >> mu;
        s_map = table_6_3_3_2_3_prachConfig_Index[index][4];
        if ((s_map >> subframe) & 0x01 ) {
          for(int i = 0; i <= subframe ;i++) {
            if ( (s_map >> i) & 0x01) {
              (*RA_sfn_index)++;
            }
          }
        }
        if ( (s_map>>subframe)&0x01 ) {
         *N_RA_slot = table_6_3_3_2_3_prachConfig_Index[index][6]; // Number of RACH slots within a subframe
          if (mu == 1) {
            if ( (*N_RA_slot <= 1) && (slot%2 == 0) )
              return 0; // no prach in even slots @ 30kHz for 1 prach per subframe 
          } 
          if (start_symbol != NULL && N_t_slot != NULL && N_dur != NULL && format != NULL){
            *config_period = x;
            *start_symbol = table_6_3_3_2_3_prachConfig_Index[index][5];
            *N_t_slot = table_6_3_3_2_3_prachConfig_Index[index][7];
            *N_dur = table_6_3_3_2_3_prachConfig_Index[index][8];
            if (table_6_3_3_2_3_prachConfig_Index[index][1] != -1)
              format2 = (uint8_t) table_6_3_3_2_3_prachConfig_Index[index][1];
            *format = ((uint8_t) table_6_3_3_2_3_prachConfig_Index[index][0]) | (format2<<8);
            LOG_D(MAC,"Frame %d slot %d: Getting PRACH info from index %d (col 6 %lu) absoluteFrequencyPointA %u mu %u frame_type %u start_symbol %u N_t_slot %u N_dur %u N_RA_slot %u RA_sfn_index %u \n", frame,
              slot,
              index, table_6_3_3_2_3_prachConfig_Index[index][6],
              pointa,
              mu,
              unpaired,
              *start_symbol,
              *N_t_slot,
              *N_dur,
              *N_RA_slot,
              *RA_sfn_index);
          }
          return 1;
        }
        else
          return 0; // no prach in current slot
      }
      else
        return 0; // no prach in current frame
    }
    else { // FDD
      x = table_6_3_3_2_2_prachConfig_Index[index][2];
      y = table_6_3_3_2_2_prachConfig_Index[index][3];
      if ( (frame%x)==y ) {
        subframe = slot >> mu;
        s_map = table_6_3_3_2_2_prachConfig_Index[index][4];
        if ( (s_map>>subframe)&0x01 ) {
          *N_RA_slot = table_6_3_3_2_2_prachConfig_Index[index][6]; // Number of RACH slots within a subframe
          if (mu == 1) {
            if ((*N_RA_slot <= 1) && (slot % 2 == 0)){
              return 0; // no prach in even slots @ 30kHz for 1 prach per subframe
            }
          }
          for(int i = 0; i <= subframe ; i++) {
            if ( (s_map >> i) & 0x01) {
              (*RA_sfn_index)++;
            }
          }
          if (start_symbol != NULL && N_t_slot != NULL && N_dur != NULL && format != NULL){
            *start_symbol = table_6_3_3_2_2_prachConfig_Index[index][5];
            *config_period = x;
            *N_t_slot = table_6_3_3_2_2_prachConfig_Index[index][7];
            *N_dur = table_6_3_3_2_2_prachConfig_Index[index][8];
            if (table_6_3_3_2_2_prachConfig_Index[index][1] != -1)
              format2 = (uint8_t) table_6_3_3_2_2_prachConfig_Index[index][1];
            *format = ((uint8_t) table_6_3_3_2_2_prachConfig_Index[index][0]) | (format2<<8);
            LOG_D(MAC,"Frame %d slot %d: Getting PRACH info from index %d absoluteFrequencyPointA %u mu %u frame_type %u start_symbol %u N_t_slot %u N_dur %u \n",
                  frame,
                  slot,
                  index,
                  pointa,
                  mu,
                  unpaired,
                  *start_symbol,
                  *N_t_slot,
                  *N_dur);
          }
          return 1;
        }
        else
          return 0; // no prach in current slot
      }
      else
        return 0; // no prach in current frame
    }
  }
}

//Table 6.3.3.1-3: Mapping from logical index i to sequence number u for preamble formats with L_RA = 839
uint16_t table_63313[838] = {
129, 710, 140, 699, 120, 719, 210, 629, 168, 671, 84 , 755, 105, 734, 93 , 746, 70 , 769, 60 , 779,
2  , 837, 1  , 838, 56 , 783, 112, 727, 148, 691, 80 , 759, 42 , 797, 40 , 799, 35 , 804, 73 , 766,
146, 693, 31 , 808, 28 , 811, 30 , 809, 27 , 812, 29 , 810, 24 , 815, 48 , 791, 68 , 771, 74 , 765,
178, 661, 136, 703, 86 , 753, 78 , 761, 43 , 796, 39 , 800, 20 , 819, 21 , 818, 95 , 744, 202, 637,
190, 649, 181, 658, 137, 702, 125, 714, 151, 688, 217, 622, 128, 711, 142, 697, 122, 717, 203, 636,
118, 721, 110, 729, 89 , 750, 103, 736, 61 , 778, 55 , 784, 15 , 824, 14 , 825, 12 , 827, 23 , 816,
34 , 805, 37 , 802, 46 , 793, 207, 632, 179, 660, 145, 694, 130, 709, 223, 616, 228, 611, 227, 612,
132, 707, 133, 706, 143, 696, 135, 704, 161, 678, 201, 638, 173, 666, 106, 733, 83 , 756, 91 , 748,
66 , 773, 53 , 786, 10 , 829, 9  , 830, 7  , 832, 8  , 831, 16 , 823, 47 , 792, 64 , 775, 57 , 782,
104, 735, 101, 738, 108, 731, 208, 631, 184, 655, 197, 642, 191, 648, 121, 718, 141, 698, 149, 690,
216, 623, 218, 621, 152, 687, 144, 695, 134, 705, 138, 701, 199, 640, 162, 677, 176, 663, 119, 720,
158, 681, 164, 675, 174, 665, 171, 668, 170, 669, 87 , 752, 169, 670, 88 , 751, 107, 732, 81 , 758,
82 , 757, 100, 739, 98 , 741, 71 , 768, 59 , 780, 65 , 774, 50 , 789, 49 , 790, 26 , 813, 17 , 822,
13 , 826, 6  , 833, 5  , 834, 33 , 806, 51 , 788, 75 , 764, 99 , 740, 96 , 743, 97 , 742, 166, 673,
172, 667, 175, 664, 187, 652, 163, 676, 185, 654, 200, 639, 114, 725, 189, 650, 115, 724, 194, 645,
195, 644, 192, 647, 182, 657, 157, 682, 156, 683, 211, 628, 154, 685, 123, 716, 139, 700, 212, 627,
153, 686, 213, 626, 215, 624, 150, 689, 225, 614, 224, 615, 221, 618, 220, 619, 127, 712, 147, 692,
124, 715, 193, 646, 205, 634, 206, 633, 116, 723, 160, 679, 186, 653, 167, 672, 79 , 760, 85 , 754,
77 , 762, 92 , 747, 58 , 781, 62 , 777, 69 , 770, 54 , 785, 36 , 803, 32 , 807, 25 , 814, 18 , 821,
11 , 828, 4  , 835, 3  , 836, 19 , 820, 22 , 817, 41 , 798, 38 , 801, 44 , 795, 52 , 787, 45 , 794,
63 , 776, 67 , 772, 72 , 767, 76 , 763, 94 , 745, 102, 737, 90 , 749, 109, 730, 165, 674, 111, 728,
209, 630, 204, 635, 117, 722, 188, 651, 159, 680, 198, 641, 113, 726, 183, 656, 180, 659, 177, 662,
196, 643, 155, 684, 214, 625, 126, 713, 131, 708, 219, 620, 222, 617, 226, 613, 230, 609, 232, 607,
262, 577, 252, 587, 418, 421, 416, 423, 413, 426, 411, 428, 376, 463, 395, 444, 283, 556, 285, 554,
379, 460, 390, 449, 363, 476, 384, 455, 388, 451, 386, 453, 361, 478, 387, 452, 360, 479, 310, 529,
354, 485, 328, 511, 315, 524, 337, 502, 349, 490, 335, 504, 324, 515, 323, 516, 320, 519, 334, 505,
359, 480, 295, 544, 385, 454, 292, 547, 291, 548, 381, 458, 399, 440, 380, 459, 397, 442, 369, 470,
377, 462, 410, 429, 407, 432, 281, 558, 414, 425, 247, 592, 277, 562, 271, 568, 272, 567, 264, 575,
259, 580, 237, 602, 239, 600, 244, 595, 243, 596, 275, 564, 278, 561, 250, 589, 246, 593, 417, 422,
248, 591, 394, 445, 393, 446, 370, 469, 365, 474, 300, 539, 299, 540, 364, 475, 362, 477, 298, 541,
312, 527, 313, 526, 314, 525, 353, 486, 352, 487, 343, 496, 327, 512, 350, 489, 326, 513, 319, 520,
332, 507, 333, 506, 348, 491, 347, 492, 322, 517, 330, 509, 338, 501, 341, 498, 340, 499, 342, 497,
301, 538, 366, 473, 401, 438, 371, 468, 408, 431, 375, 464, 249, 590, 269, 570, 238, 601, 234, 605,
257, 582, 273, 566, 255, 584, 254, 585, 245, 594, 251, 588, 412, 427, 372, 467, 282, 557, 403, 436,
396, 443, 392, 447, 391, 448, 382, 457, 389, 450, 294, 545, 297, 542, 311, 528, 344, 495, 345, 494,
318, 521, 331, 508, 325, 514, 321, 518, 346, 493, 339, 500, 351, 488, 306, 533, 289, 550, 400, 439,
378, 461, 374, 465, 415, 424, 270, 569, 241, 598, 231, 608, 260, 579, 268, 571, 276, 563, 409, 430,
398, 441, 290, 549, 304, 535, 308, 531, 358, 481, 316, 523, 293, 546, 288, 551, 284, 555, 368, 471,
253, 586, 256, 583, 263, 576, 242, 597, 274, 565, 402, 437, 383, 456, 357, 482, 329, 510, 317, 522,
307, 532, 286, 553, 287, 552, 266, 573, 261, 578, 236, 603, 303, 536, 356, 483, 355, 484, 405, 434,
404, 435, 406, 433, 235, 604, 267, 572, 302, 537, 309, 530, 265, 574, 233, 606, 367, 472, 296, 543,
336, 503, 305, 534, 373, 466, 280, 559, 279, 560, 419, 420, 240, 599, 258, 581, 229, 610
};

uint8_t compute_nr_root_seq(NR_RACH_ConfigCommon_t *rach_config,
                            uint8_t nb_preambles,
                            uint8_t unpaired,
			    frequency_range_t frequency_range) {

  uint8_t config_index = rach_config->rach_ConfigGeneric.prach_ConfigurationIndex;
  uint8_t ncs_index = rach_config->rach_ConfigGeneric.zeroCorrelationZoneConfig;
  uint16_t format0 = get_format0(config_index, unpaired, frequency_range);
  uint16_t NCS = get_NCS(ncs_index, format0, rach_config->restrictedSetConfig);
  uint16_t L_ra = (rach_config->prach_RootSequenceIndex.present==NR_RACH_ConfigCommon__prach_RootSequenceIndex_PR_l139) ? 139 : 839;
  uint16_t r,u,index,q,d_u,n_shift_ra,n_shift_ra_bar,d_start;
  uint32_t w;
  uint8_t found_preambles = 0;
  uint8_t found_sequences = 0;

  if (rach_config->restrictedSetConfig == 0) {
    if (NCS == 0) return nb_preambles;
    else {
      r = L_ra/NCS;
      found_sequences = (nb_preambles/r) + (nb_preambles%r!=0); //ceil(nb_preambles/r)
      LOG_D(MAC, "Computing NR root sequences: found %u sequences\n", found_sequences);
      return (found_sequences);
    }
  }
  else{
    index = rach_config->prach_RootSequenceIndex.choice.l839;
    while (found_preambles < nb_preambles) {
      u = table_63313[index%(L_ra-1)];

      q = 0;
      while (((q*u)%L_ra) != 1) q++;
      if (q < 420) d_u = q;
      else d_u = L_ra - q;

      uint16_t n_group_ra = 0;
      if (rach_config->restrictedSetConfig == 1) {
        if ( (d_u<280) && (d_u>=NCS) ) {
          n_shift_ra     = d_u/NCS;
          d_start        = (d_u<<1) + (n_shift_ra * NCS);
          n_group_ra     = L_ra/d_start;
          n_shift_ra_bar = max(0,(L_ra-(d_u<<1)-(n_group_ra*d_start))/L_ra);
        } else if  ( (d_u>=280) && (d_u<=((L_ra - NCS)>>1)) ) {
          n_shift_ra     = (L_ra - (d_u<<1))/NCS;
          d_start        = L_ra - (d_u<<1) + (n_shift_ra * NCS);
          n_group_ra     = d_u/d_start;
          n_shift_ra_bar = min(n_shift_ra,max(0,(d_u- (n_group_ra*d_start))/NCS));
        } else {
          n_shift_ra     = 0;
          n_shift_ra_bar = 0;
        }
        w = n_shift_ra*n_group_ra + n_shift_ra_bar;
        found_preambles += w;
        found_sequences++;
      }
      else {
        AssertFatal(1==0,"Procedure to find nb of sequences for restricted type B not implemented yet");
      }
    }
    LOG_D(MAC, "Computing NR root sequences: found %u sequences\n", found_sequences);
    return found_sequences;
  }
}

// TS 38.211 Table 7.4.1.1.2-3: PDSCH DMRS positions l' within a slot for single-symbol DMRS and intra-slot frequency hopping disabled.
// The first 4 colomns are PDSCH mapping type A and the last 4 colomns are PDSCH mapping type B.
// When l' = l0, it is represented by 1
// E.g. when symbol duration is 12 in colomn 7, value 1057 ('10000100001') which means l' =  l0, 5, 10.

int32_t table_7_4_1_1_2_3_pdsch_dmrs_positions_l [13][8] = {                             // Duration in symbols
{-1,          -1,          -1,         -1,          1,          1,         1,         1},       //2              // (DMRS l' position)
{0,            0,           0,          0,          1,          1,         1,         1},       //3              // (DMRS l' position)
{0,            0,           0,          0,          1,          1,         1,         1},       //4               // (DMRS l' position)
{0,            0,           0,          0,          1,          17,        17,       17},       //5               // (DMRS l' position)
{0,            0,           0,          0,          1,          17,        17,       17},       //6               // (DMRS l' position)
{0,            0,           0,          0,          1,          17,        17,       17},       //7               // (DMRS l' position)
{0,          128,         128,        128,          1,          65,        73,       73},       //8               // (DMRS l' position)
{0,          128,         128,        128,          1,         129,       145,      145},       //9               // (DMRS l' position)
{0,          512,         576,        576,          1,         129,       145,      145},       //10              // (DMRS l' position)
{0,          512,         576,        576,          1,         257,       273,      585},       //11              // (DMRS l' position)
{0,          512,         576,       2336,          1,         513,       545,      585},       //12              // (DMRS l' position)
{0,         2048,        2176,       2336,          1,         513,       545,      585},       //13              // (DMRS l' position)
{0,         2048,        2176,       2336,         -1,          -1,       -1,        -1},       //14              // (DMRS l' position)
};


// TS 38.211 Table 7.4.1.1.2-4: PDSCH DMRS positions l' within a slot for double-symbol DMRS and intra-slot frequency hopping disabled.
// The first 4 colomns are PDSCH mapping type A and the last 4 colomns are PDSCH mapping type B.
// When l' = l0, it is represented by 1

int32_t table_7_4_1_1_2_4_pdsch_dmrs_positions_l [12][8] = {                             // Duration in symbols
{-1,          -1,          -1,         -1,         -1,         -1,        -1,         -1},       //<4              // (DMRS l' position)
{0,            0,          -1,         -1,         -1,         -1,        -1,         -1},       //4               // (DMRS l' position)
{0,            0,          -1,         -1,          3,          3,        -1,         -1},       //5               // (DMRS l' position)
{0,            0,          -1,         -1,          3,          3,        -1,         -1},       //6               // (DMRS l' position)
{0,            0,          -1,         -1,          3,          3,        -1,         -1},       //7               // (DMRS l' position)
{0,            0,          -1,         -1,          3,         99,        -1,         -1},       //8               // (DMRS l' position)
{0,            0,          -1,         -1,          3,         99,        -1,         -1},       //9               // (DMRS l' position)
{0,          768,          -1,         -1,          3,        387,        -1,         -1},       //10              // (DMRS l' position)
{0,          768,          -1,         -1,          3,        387,        -1,         -1},       //11              // (DMRS l' position)
{0,          768,          -1,         -1,          3,        771,        -1,         -1},       //12              // (DMRS l' position)
{0,         3072,          -1,         -1,          3,        771,        -1,         -1},       //13              // (DMRS l' position)
{0,         3072,          -1,         -1,          -1,        -1,        -1,         -1},       //14              // (DMRS l' position)
};

// TS 38.211 Table 6.4.1.1.3-3: PUSCH DMRS positions l' within a slot for single-symbol DMRS and intra-slot frequency hopping disabled.
// The first 4 colomns are PUSCH mapping type A and the last 4 colomns are PUSCH mapping type B.
// When l' = l0, it is represented by 1
// E.g. when symbol duration is 12 in colomn 7, value 1057 ('10000100001') which means l' =  l0, 5, 10.

int32_t table_6_4_1_1_3_3_pusch_dmrs_positions_l [12][8] = {                             // Duration in symbols
{-1,          -1,          -1,         -1,          1,          1,         1,         1},       //<4              // (DMRS l' position)
{0,            0,           0,          0,          1,          1,         1,         1},       //4               // (DMRS l' position)
{0,            0,           0,          0,          1,         17,        17,        17},       //5               // (DMRS l' position)
{0,            0,           0,          0,          1,         17,        17,        17},       //6               // (DMRS l' position)
{0,            0,           0,          0,          1,         17,        17,        17},       //7               // (DMRS l' position)
{0,          128,         128,        128,          1,         65,        73,        73},       //8               // (DMRS l' position)
{0,          128,         128,        128,          1,         65,        73,        73},       //9               // (DMRS l' position)
{0,          512,         576,        576,          1,        257,       273,       585},       //10              // (DMRS l' position)
{0,          512,         576,        576,          1,        257,       273,       585},       //11              // (DMRS l' position)
{0,          512,         576,       2336,          1,       1025,      1057,       585},       //12              // (DMRS l' position)
{0,         2048,        2176,       2336,          1,       1025,      1057,       585},       //13              // (DMRS l' position)
{0,         2048,        2176,       2336,          1,       1025,      1057,       585},       //14              // (DMRS l' position)
};


// TS 38.211 Table 6.4.1.1.3-4: PUSCH DMRS positions l' within a slot for double-symbol DMRS and intra-slot frequency hopping disabled.
// The first 4 colomns are PUSCH mapping type A and the last 4 colomns are PUSCH mapping type B.
// When l' = l0, it is represented by 1

int32_t table_6_4_1_1_3_4_pusch_dmrs_positions_l [12][8] = {                             // Duration in symbols
{-1,          -1,          -1,         -1,         -1,         -1,        -1,         -1},       //<4              // (DMRS l' position)
{0,            0,          -1,         -1,         -1,         -1,        -1,         -1},       //4               // (DMRS l' position)
{0,            0,          -1,         -1,          3,          3,        -1,         -1},       //5               // (DMRS l' position)
{0,            0,          -1,         -1,          3,          3,        -1,         -1},       //6               // (DMRS l' position)
{0,            0,          -1,         -1,          3,          3,        -1,         -1},       //7               // (DMRS l' position)
{0,            0,          -1,         -1,          3,         99,        -1,         -1},       //8               // (DMRS l' position)
{0,            0,          -1,         -1,          3,         99,        -1,         -1},       //9               // (DMRS l' position)
{0,          768,          -1,         -1,          3,        387,        -1,         -1},       //10              // (DMRS l' position)
{0,          768,          -1,         -1,          3,        387,        -1,         -1},       //11              // (DMRS l' position)
{0,          768,          -1,         -1,          3,       1539,        -1,         -1},       //12              // (DMRS l' position)
{0,         3072,          -1,         -1,          3,       1539,        -1,         -1},       //13              // (DMRS l' position)
{0,         3072,          -1,         -1,          3,       1539,        -1,         -1},       //14              // (DMRS l' position)
};


void get_delta_arfcn(int i, uint32_t nrarfcn, uint64_t N_OFFs){

  uint32_t delta_arfcn = nrarfcn - N_OFFs;

  if(delta_arfcn%(nr_bandtable[i].step_size)!=0)
    AssertFatal(1 == 0, "nrarfcn %u is not on the channel raster for step size %lu", nrarfcn, nr_bandtable[i].step_size);

}

uint32_t to_nrarfcn(int nr_bandP,
                    uint64_t dl_CarrierFreq,
                    uint8_t scs_index,
                    uint32_t bw)
{
  uint64_t dl_CarrierFreq_by_1k = dl_CarrierFreq / 1000;
  int bw_kHz = bw / 1000;
  uint32_t nrarfcn;
  int i = get_nr_table_idx(nr_bandP, scs_index);

  LOG_I(NR_MAC,"Searching for nr band %d DL Carrier frequency %llu bw %u\n",nr_bandP,(long long unsigned int)dl_CarrierFreq,bw);

  AssertFatal(dl_CarrierFreq_by_1k >= nr_bandtable[i].dl_min,
        "Band %d, bw %u : DL carrier frequency %llu kHz < %llu\n",
	      nr_bandP, bw, (long long unsigned int)dl_CarrierFreq_by_1k,
	      (long long unsigned int)nr_bandtable[i].dl_min);
  AssertFatal(dl_CarrierFreq_by_1k <= (nr_bandtable[i].dl_max - bw_kHz),
        "Band %d, dl_CarrierFreq %llu bw %u: DL carrier frequency %llu kHz > %llu\n",
	      nr_bandP, (long long unsigned int)dl_CarrierFreq,bw, (long long unsigned int)dl_CarrierFreq_by_1k,
	      (long long unsigned int)(nr_bandtable[i].dl_max - bw_kHz));
 
  int deltaFglobal = 60;
  uint32_t N_REF_Offs = 2016667;
  uint64_t F_REF_Offs_khz = 24250080;

  if (dl_CarrierFreq < 24.25e9) {
    deltaFglobal = 15;
    N_REF_Offs = 600000;
    F_REF_Offs_khz = 3000000;
  }
  if (dl_CarrierFreq < 3e9) {
    deltaFglobal = 5;
    N_REF_Offs = 0;
    F_REF_Offs_khz = 0;
  }   

  // This is equation before Table 5.4.2.1-1 in 38101-1-f30
  // F_REF=F_REF_Offs + deltaF_Global(N_REF-NREF_REF_Offs)
  nrarfcn =  (((dl_CarrierFreq_by_1k - F_REF_Offs_khz)/deltaFglobal)+N_REF_Offs);
  get_delta_arfcn(i, nrarfcn, nr_bandtable[i].N_OFFs_DL);

  return nrarfcn;
}

// This function computes the RF reference frequency from the NR-ARFCN according to 5.4.2.1 of 3GPP TS 38.104
// this function applies to both DL and UL
uint64_t from_nrarfcn(int nr_bandP,
                      uint8_t scs_index,
                      uint32_t nrarfcn)
{
  int deltaFglobal = 5;
  uint32_t N_REF_Offs = 0;
  uint64_t F_REF_Offs_khz = 0;
  uint64_t N_OFFs, frequency, freq_min;
  int i = get_nr_table_idx(nr_bandP, scs_index);

  if (nrarfcn > 599999 && nrarfcn < 2016667) {
    deltaFglobal = 15;
    N_REF_Offs = 600000;
    F_REF_Offs_khz = 3000000;
  }
  if (nrarfcn > 2016666 && nrarfcn < 3279166) {
    deltaFglobal = 60; 
    N_REF_Offs = 2016667;
    F_REF_Offs_khz = 24250080;
  }

  int32_t delta_duplex = get_delta_duplex(nr_bandP, scs_index);

  if (delta_duplex <= 0){ // DL band >= UL band
    if (nrarfcn >= nr_bandtable[i].N_OFFs_DL){ // is TDD of FDD DL
      N_OFFs = nr_bandtable[i].N_OFFs_DL;
      freq_min = nr_bandtable[i].dl_min;
    } else {// is FDD UL
      N_OFFs = nr_bandtable[i].N_OFFs_DL + delta_duplex/deltaFglobal;
      freq_min = nr_bandtable[i].ul_min;
    }
  } else { // UL band > DL band
    if (nrarfcn >= nr_bandtable[i].N_OFFs_DL + delta_duplex/deltaFglobal){ // is FDD UL
      N_OFFs = nr_bandtable[i].N_OFFs_DL + delta_duplex/deltaFglobal;
      freq_min = nr_bandtable[i].ul_min;
    } else { // is FDD DL
      N_OFFs = nr_bandtable[i].N_OFFs_DL;
      freq_min = nr_bandtable[i].dl_min;
    }
  }

  LOG_D(NR_MAC, "Frequency from NR-ARFCN for N_OFFs %lu, duplex spacing %d KHz, deltaFglobal %d KHz\n", N_OFFs, delta_duplex, deltaFglobal);

  AssertFatal(nrarfcn >= N_OFFs,"nrarfcn %u < N_OFFs[%d] %llu\n", nrarfcn, nr_bandtable[i].band, (long long unsigned int)N_OFFs);
  get_delta_arfcn(i, nrarfcn, N_OFFs);

  frequency = 1000*(F_REF_Offs_khz + (nrarfcn - N_REF_Offs) * deltaFglobal);

  LOG_I(NR_MAC, "Computing frequency (pointA %llu => %llu KHz (freq_min %llu KHz, NR band %d N_OFFs %llu))\n",
    (unsigned long long)nrarfcn,
    (unsigned long long)frequency/1000,
    (unsigned long long)freq_min,
    nr_bandP,
    (unsigned long long)N_OFFs);

  return frequency;

}

void nr_get_tbs_dl(nfapi_nr_dl_tti_pdsch_pdu *pdsch_pdu,
		   int x_overhead,
                   uint8_t numdmrscdmgroupnodata,
                   uint8_t tb_scaling) {

  LOG_D(MAC, "TBS calculation\n");

  nfapi_nr_dl_tti_pdsch_pdu_rel15_t *pdsch_rel15 = &pdsch_pdu->pdsch_pdu_rel15;
  uint16_t N_PRB_oh = x_overhead;
  uint8_t N_PRB_DMRS;
  if (pdsch_rel15->dmrsConfigType == NFAPI_NR_DMRS_TYPE1) {
    // if no data in dmrs cdm group is 1 only even REs have no data
    // if no data in dmrs cdm group is 2 both odd and even REs have no data
    N_PRB_DMRS = numdmrscdmgroupnodata*6;
  }
  else {
    N_PRB_DMRS = numdmrscdmgroupnodata*4;
  }
  uint8_t N_sh_symb = pdsch_rel15->NrOfSymbols;
  uint8_t Imcs = pdsch_rel15->mcsIndex[0];
  uint16_t dmrs_length = get_num_dmrs(pdsch_rel15->dlDmrsSymbPos);
  uint16_t N_RE_prime = NR_NB_SC_PER_RB*N_sh_symb - N_PRB_DMRS*dmrs_length - N_PRB_oh;
  LOG_D(MAC, "N_RE_prime %d for %d symbols %d DMRS per PRB and %d overhead\n", N_RE_prime, N_sh_symb, N_PRB_DMRS, N_PRB_oh);

  uint16_t R;
  uint32_t TBS=0;
  uint8_t table_idx, Qm;

  /*uint8_t mcs_table = config.pdsch_config.mcs_table.value;
  uint8_t ss_type = params_rel15.search_space_type;
  uint8_t dci_format = params_rel15.dci_format;
  get_table_idx(mcs_table, dci_format, rnti_type, ss_type);*/
  table_idx = 0;
  R = nr_get_code_rate_dl(Imcs, table_idx);
  Qm = nr_get_Qm_dl(Imcs, table_idx);

  TBS = nr_compute_tbs(Qm,
                       R,
                       pdsch_rel15->rbSize,
                       N_sh_symb,
                       N_PRB_DMRS*dmrs_length,
                       N_PRB_oh,
                       tb_scaling,
		       pdsch_rel15->nrOfLayers)>>3;

  pdsch_rel15->targetCodeRate[0] = R;
  pdsch_rel15->qamModOrder[0] = Qm;
  pdsch_rel15->TBSize[0] = TBS;
  //  pdsch_rel15->nb_mod_symbols = N_RE_prime*pdsch_rel15->n_prb*pdsch_rel15->nb_codewords;
  pdsch_rel15->mcsTable[0] = table_idx;

  LOG_D(MAC, "TBS %d bytes: N_PRB_DMRS %d N_sh_symb %d N_PRB_oh %d R %d Qm %d table %d nb_symbols %d\n",
  TBS, N_PRB_DMRS, N_sh_symb, N_PRB_oh, R, Qm, table_idx,N_RE_prime*pdsch_rel15->rbSize*pdsch_rel15->NrOfCodewords );
}

//Table 5.1.3.1-1 of 38.214
uint16_t Table_51311[29][2] = {{2,120},{2,157},{2,193},{2,251},{2,308},{2,379},{2,449},{2,526},{2,602},{2,679},{4,340},{4,378},{4,434},{4,490},{4,553},{4,616},
		{4,658},{6,438},{6,466},{6,517},{6,567},{6,616},{6,666},{6,719},{6,772},{6,822},{6,873}, {6,910}, {6,948}};

//Table 5.1.3.1-2 of 38.214
// Imcs values 20 and 26 have been multiplied by 2 to avoid the floating point
uint16_t Table_51312[28][2] = {{2,120},{2,193},{2,308},{2,449},{2,602},{4,378},{4,434},{4,490},{4,553},{4,616},{4,658},{6,466},{6,517},{6,567},{6,616},{6,666},
		{6,719},{6,772},{6,822},{6,873},{8,1365},{8,711},{8,754},{8,797},{8,841},{8,885},{8,1833},{8,948}};

//Table 5.1.3.1-3 of 38.214
uint16_t Table_51313[29][2] = {{2,30},{2,40},{2,50},{2,64},{2,78},{2,99},{2,120},{2,157},{2,193},{2,251},{2,308},{2,379},{2,449},{2,526},{2,602},{4,340},
		{4,378},{4,434},{4,490},{4,553},{4,616},{6,438},{6,466},{6,517},{6,567},{6,616},{6,666}, {6,719}, {6,772}};

uint16_t Table_61411[28][2] = {{2,120},{2,157},{2,193},{2,251},{2,308},{2,379},{2,449},{2,526},{2,602},{2,679},{4,340},{4,378},{4,434},{4,490},{4,553},{4,616},
		{4,658},{6,466},{6,517},{6,567},{6,616},{6,666},{6,719},{6,772},{6,822},{6,873}, {6,910}, {6,948}};

uint16_t Table_61412[28][2] = {{2,30},{2,40},{2,50},{2,64},{2,78},{2,99},{2,120},{2,157},{2,193},{2,251},{2,308},{2,379},{2,449},{2,526},{2,602},{2,679},
		{4,378},{4,434},{4,490},{4,553},{4,616},{4,658},{4,699},{4,772},{6,567},{6,616},{6,666}, {6,772}};



uint8_t nr_get_Qm_dl(uint8_t Imcs, uint8_t table_idx) {
  switch(table_idx) {
    case 0:
      if (Imcs > 28) {
        LOG_E(MAC, "Invalid MCS index %d for MCS table 0 (expected range [0,28])\n", Imcs);
        return 0;
      }
      return (Table_51311[Imcs][0]);
    break;

    case 1:
      if (Imcs > 27) {
        LOG_E(MAC, "Invalid MCS index %d for MCS table 1 (expected range [0,27])\n", Imcs);
        return 0;
      }
      return (Table_51312[Imcs][0]);
    break;

    case 2:
      if (Imcs > 28) {
        LOG_E(MAC, "Invalid MCS index %d for MCS table 2 (expected range [0,28])\n", Imcs);
        return 0;
      }
      return (Table_51313[Imcs][0]);
    break;

    default:
      LOG_E(MAC, "Invalid MCS table index %d (expected in range [0,2])\n", table_idx);
      return 0;
  }
}

uint32_t nr_get_code_rate_dl(uint8_t Imcs, uint8_t table_idx) {
  switch(table_idx) {
    case 0:
      if (Imcs > 28) {
        LOG_E(MAC, "Invalid MCS index %d for MCS table 0 (expected range [0,28])\n", Imcs);
        return 0;
      }
      return (Table_51311[Imcs][1]);
    break;

    case 1:
      if (Imcs > 27) {
        LOG_E(MAC, "Invalid MCS index %d for MCS table 1 (expected range [0,27])\n", Imcs);
        return 0;
      }
      return (Table_51312[Imcs][1]);
    break;

    case 2:
      if (Imcs > 28) {
        LOG_E(MAC, "Invalid MCS index %d for MCS table 2 (expected range [0,28])\n", Imcs);
        return 0;
      }
      return (Table_51313[Imcs][1]);
    break;

    default:
      LOG_E(MAC, "Invalid MCS table index %d (expected in range [0,2])\n", table_idx);
      return 0;
  }
}

uint8_t nr_get_Qm_ul(uint8_t Imcs, uint8_t table_idx) {
  switch(table_idx) {
    case 0:
      if (Imcs > 28) {
        LOG_E(MAC, "Invalid MCS index %d for MCS table 0 (expected range [0,28])\n", Imcs);
        return 0;
      }
      return (Table_51311[Imcs][0]);
    break;

    case 1:
      if (Imcs > 27) {
        LOG_E(MAC, "Invalid MCS index %d for MCS table 1 (expected range [0,27])\n", Imcs);
        return 0;
      }
      return (Table_51312[Imcs][0]);
    break;

    case 2:
      if (Imcs > 28) {
        LOG_E(MAC, "Invalid MCS index %d for MCS table 2 (expected range [0,28])\n", Imcs);
        return 0;
      }
      return (Table_51313[Imcs][0]);
    break;

    case 3:
      if (Imcs > 27) {
        LOG_E(MAC, "Invalid MCS index %d for MCS table 3 (expected range [0,27])\n", Imcs);
        return 0;
      }
      return (Table_61411[Imcs][0]);
    break;

    case 4:
      if (Imcs > 27) {
        LOG_E(MAC, "Invalid MCS index %d for MCS table 4 (expected range [0,27])\n", Imcs);
        return 0;
      }
      return (Table_61412[Imcs][0]);
    break;

    default:
      LOG_E(MAC, "Invalid MCS table index %d (expected in range [0,4])\n", table_idx);
      return 0;
  }
}

uint32_t nr_get_code_rate_ul(uint8_t Imcs, uint8_t table_idx) {
  switch(table_idx) {
    case 0:
      if (Imcs > 28) {
        LOG_E(MAC, "Invalid MCS index %d for MCS table 0 (expected range [0,28])\n", Imcs);
        return 0;
      }
      return (Table_51311[Imcs][1]);
    break;

    case 1:
      if (Imcs > 27) {
        LOG_E(MAC, "Invalid MCS index %d for MCS table 1 (expected range [0,27])\n", Imcs);
        return 0;
      }
      return (Table_51312[Imcs][1]);
    break;

    case 2:
      if (Imcs > 28) {
        LOG_E(MAC, "Invalid MCS index %d for MCS table 2 (expected range [0,28])\n", Imcs);
        return 0;
      }
      return (Table_51313[Imcs][1]);
    break;

    case 3:
      if (Imcs > 27) {
        LOG_E(MAC, "Invalid MCS index %d for MCS table 3 (expected range [0,27])\n", Imcs);
        return 0;
      }
      return (Table_61411[Imcs][1]);
    break;

    case 4:
      if (Imcs > 27) {
        LOG_E(MAC, "Invalid MCS index %d for MCS table 4 (expected range [0,27])\n", Imcs);
        return 0;
      }
      return (Table_61412[Imcs][1]);
    break;

    default:
      LOG_E(MAC, "Invalid MCS table index %d (expected in range [0,4])\n", table_idx);
      return 0;
  }
}

static inline uint8_t is_codeword_disabled(uint8_t format, uint8_t Imcs, uint8_t rv) {
  return ((format==NFAPI_NR_DL_DCI_FORMAT_1_1)&&(Imcs==26)&&(rv==1));
}

static inline uint8_t get_table_idx(uint8_t mcs_table, uint8_t dci_format, uint8_t rnti_type, uint8_t ss_type) {
  if ((mcs_table == NFAPI_NR_MCS_TABLE_QAM256) && (dci_format == NFAPI_NR_DL_DCI_FORMAT_1_1) && ((rnti_type==NFAPI_NR_RNTI_C)||(rnti_type==NFAPI_NR_RNTI_CS)))
    return 2;
  else if ((mcs_table == NFAPI_NR_MCS_TABLE_QAM64_LOW_SE) && (rnti_type!=NFAPI_NR_RNTI_new) && (rnti_type==NFAPI_NR_RNTI_C) && (ss_type==NFAPI_NR_SEARCH_SPACE_TYPE_UE_SPECIFIC))
    return 3;
  else if (rnti_type==NFAPI_NR_RNTI_new)
    return 3;
  else if ((mcs_table == NFAPI_NR_MCS_TABLE_QAM256) && (rnti_type==NFAPI_NR_RNTI_CS) && (dci_format == NFAPI_NR_DL_DCI_FORMAT_1_1))
    return 2; // Condition mcs_table not configured in sps_config necessary here but not yet implemented
  /*else if((mcs_table == NFAPI_NR_MCS_TABLE_QAM64_LOW_SE) &&  (rnti_type==NFAPI_NR_RNTI_CS))
   *  table_idx = 3;
   * Note: the commented block refers to the case where the mcs_table is from sps_config*/
  else
    return 1;
}


// Table 5.1.2.2.1-1 38.214
uint8_t getRBGSize(uint16_t bwp_size, long rbg_size_config) {
  
  AssertFatal(bwp_size<276,"BWP Size > 275\n");
  
  if (bwp_size < 37)  return (rbg_size_config ? 4 : 2);
  if (bwp_size < 73)  return (rbg_size_config ? 8 : 4);
  if (bwp_size < 145) return (rbg_size_config ? 16 : 8);
  else return 16;
}

uint8_t getNRBG(uint16_t bwp_size, uint16_t bwp_start, long rbg_size_config) {

  uint8_t rbg_size = getRBGSize(bwp_size,rbg_size_config);

  return (uint8_t)ceil((bwp_size+(bwp_start % rbg_size))/rbg_size);
}

uint8_t getAntPortBitWidth(NR_SetupRelease_DMRS_DownlinkConfig_t *typeA, NR_SetupRelease_DMRS_DownlinkConfig_t *typeB) {

  uint8_t nbitsA = 0;
  uint8_t nbitsB = 0;
  uint8_t type,length,nbits;

  if (typeA != NULL) {
    type = (typeA->choice.setup->dmrs_Type==NULL) ? 1:2;
    length = (typeA->choice.setup->maxLength==NULL) ? 1:2;
    nbitsA = type + length + 2;
    if (typeB == NULL) return nbitsA;
  }
  if (typeB != NULL) {
    type = (typeB->choice.setup->dmrs_Type==NULL) ? 1:2;
    length = (typeB->choice.setup->maxLength==NULL) ? 1:2;
    nbitsB = type + length + 2;
    if (typeA == NULL) return nbitsB;
  }

  nbits = (nbitsA > nbitsB) ? nbitsA : nbitsB;
  return nbits;
}


/*******************************************************************
*
* NAME :         get_l0_ul
*
* PARAMETERS :   mapping_type : PUSCH mapping type
*                dmrs_typeA_position  : higher layer parameter
*
* RETURN :       demodulation reference signal for PUSCH
*
* DESCRIPTION :  see TS 38.211 V15.4.0 Demodulation reference signals for PUSCH
*
*********************************************************************/

uint8_t get_l0_ul(uint8_t mapping_type, uint8_t dmrs_typeA_position) {

  return ((mapping_type==typeA)?dmrs_typeA_position:0);

}

int32_t get_l_prime(uint8_t duration_in_symbols, uint8_t mapping_type, pusch_dmrs_AdditionalPosition_t additional_pos, pusch_maxLength_t pusch_maxLength, uint8_t start_symbol, uint8_t dmrs_typeA_position) {

  uint8_t row, colomn;
  int32_t l_prime;

  LOG_D(NR_MAC, "In %s: PUSCH NrofSymbols:%d, startSymbol:%d, mappingtype:%d, dmrs_TypeA_Position:%d additional_pos:%d, pusch_maxLength:%d\n",
    __FUNCTION__,
    duration_in_symbols,
    start_symbol,
    mapping_type,
    dmrs_typeA_position,
    additional_pos,
    pusch_maxLength);

  // Section 6.4.1.1.3 in Spec 38.211
  // For PDSCH Mapping TypeA, ld is duration between first OFDM of the slot and last OFDM symbol of the scheduled PUSCH resources
  // For TypeB, ld is the duration of the scheduled PUSCH resources
  uint8_t ld = (mapping_type == typeA) ? (duration_in_symbols + start_symbol) : duration_in_symbols;
  uint8_t l0 = (dmrs_typeA_position == NR_MIB__dmrs_TypeA_Position_pos2) ? 2 : 3 ;

  colomn = additional_pos;

  if (mapping_type == typeB)
    colomn += 4;

  if (ld < 4)
    row = 0;
  else
    row = ld - 3;

  if (pusch_maxLength == pusch_len1) {
    l_prime = table_6_4_1_1_3_3_pusch_dmrs_positions_l[row][colomn];
    l0 = 1 << l0;
  }
  else {
    l_prime = table_6_4_1_1_3_4_pusch_dmrs_positions_l[row][colomn];
    l0 = 1<<l0 | 1<<(l0+1);
  }

  LOG_D(NR_MAC, "PUSCH - l0:%d, ld:%d,row:%d, column:%d, addpos:%d, maxlen:%d\n", l0, ld, row, colomn, additional_pos, pusch_maxLength);
  AssertFatal(l_prime>=0,"invalid l_prime < 0\n");

  l_prime = (mapping_type == typeA) ? (l_prime | l0) : (l_prime << start_symbol);
  LOG_D(MAC, " PUSCH DMRS MASK in HEX:%x\n", l_prime);

  return l_prime;

}

/*******************************************************************
*
* NAME :         get_L_ptrs
*
* PARAMETERS :   mcs(i)                 higher layer parameter in PTRS-UplinkConfig
*                I_mcs                  MCS index used for PUSCH
*                mcs_table              0 for table 5.1.3.1-1, 1 for table 5.1.3.1-1
*
* RETURN :       the parameter L_ptrs
*
* DESCRIPTION :  3GPP TS 38.214 section 6.2.3.1
*
*********************************************************************/

uint8_t get_L_ptrs(uint8_t mcs1, uint8_t mcs2, uint8_t mcs3, uint8_t I_mcs, uint8_t mcs_table) {

  uint8_t mcs4;

  if(mcs_table == 0)
    mcs4 = 29;
  else
    mcs4 = 28;

  if (I_mcs < mcs1) {
    LOG_D(PHY, "PUSH PT-RS is not present.\n");
    return -1;
  } else if (I_mcs >= mcs1 && I_mcs < mcs2)
    return 2;
  else if (I_mcs >= mcs2 && I_mcs < mcs3)
    return 1;
  else if (I_mcs >= mcs3 && I_mcs < mcs4)
    return 0;
  else {
    LOG_D(NR_MAC, "PT-RS time-density determination is obtained from the DCI for the same transport block in the initial transmission\n");
    return -1;
  }
}

/*******************************************************************
*
* NAME :         get_K_ptrs
*
* PARAMETERS :   nrb0, nrb1             PTRS uplink configuration
*                N_RB                   number of RBs scheduled for PUSCH
*
* RETURN :       the parameter K_ptrs
*
* DESCRIPTION :  3GPP TS 38.214 6.2.3 Table 6.2.3.1-2
*
*********************************************************************/

uint8_t get_K_ptrs(uint16_t nrb0, uint16_t nrb1, uint16_t N_RB) {

  if (N_RB < nrb0) {
    LOG_D(PHY,"PUSH PT-RS is not present.\n");
    return -1;
  } else if (N_RB >= nrb0 && N_RB < nrb1)
    return 2;
  else
    return 4;
}

/*******************************************************************
*
* NAME :         get_nr_srs_offset
*
* PARAMETERS :   periodicityAndOffset for SRS
*
* RETURN :       the offset parameter for SRS
*
*********************************************************************/

uint16_t get_nr_srs_offset(NR_SRS_PeriodicityAndOffset_t periodicityAndOffset) {

  switch(periodicityAndOffset.present) {
    case NR_SRS_PeriodicityAndOffset_PR_sl1:
      return periodicityAndOffset.choice.sl1;
    case NR_SRS_PeriodicityAndOffset_PR_sl2:
      return periodicityAndOffset.choice.sl2;
    case NR_SRS_PeriodicityAndOffset_PR_sl4:
      return periodicityAndOffset.choice.sl4;
    case NR_SRS_PeriodicityAndOffset_PR_sl5:
      return periodicityAndOffset.choice.sl5;
    case NR_SRS_PeriodicityAndOffset_PR_sl8:
      return periodicityAndOffset.choice.sl8;
    case NR_SRS_PeriodicityAndOffset_PR_sl10:
      return periodicityAndOffset.choice.sl10;
    case NR_SRS_PeriodicityAndOffset_PR_sl16:
      return periodicityAndOffset.choice.sl16;
    case NR_SRS_PeriodicityAndOffset_PR_sl20:
      return periodicityAndOffset.choice.sl20;
    case NR_SRS_PeriodicityAndOffset_PR_sl32:
      return periodicityAndOffset.choice.sl32;
    case NR_SRS_PeriodicityAndOffset_PR_sl40:
      return periodicityAndOffset.choice.sl40;
    case NR_SRS_PeriodicityAndOffset_PR_sl64:
      return periodicityAndOffset.choice.sl64;
    case NR_SRS_PeriodicityAndOffset_PR_sl80:
      return periodicityAndOffset.choice.sl80;
    case NR_SRS_PeriodicityAndOffset_PR_sl160:
      return periodicityAndOffset.choice.sl160;
    case NR_SRS_PeriodicityAndOffset_PR_sl320:
      return periodicityAndOffset.choice.sl320;
    case NR_SRS_PeriodicityAndOffset_PR_sl640:
      return periodicityAndOffset.choice.sl640;
    case NR_SRS_PeriodicityAndOffset_PR_sl1280:
      return periodicityAndOffset.choice.sl1280;
    case NR_SRS_PeriodicityAndOffset_PR_sl2560:
      return periodicityAndOffset.choice.sl2560;
    case NR_SRS_PeriodicityAndOffset_PR_NOTHING:
      LOG_W(NR_MAC,"NR_SRS_PeriodicityAndOffset_PR_NOTHING\n");
      return 0;
    default:
      return 0;
  }
}

// Set the transform precoding status according to 6.1.3 of 3GPP TS 38.214 version 16.3.0 Release 16:
// - "UE procedure for applying transform precoding on PUSCH"
uint8_t get_transformPrecoding(const NR_BWP_UplinkCommon_t *initialUplinkBWP,
                               const NR_PUSCH_Config_t *pusch_config,
                               const NR_BWP_UplinkDedicated_t *ubwp,
                               uint8_t *dci_format,
                               int rnti_type,
                               uint8_t configuredGrant){

  if (configuredGrant) {
    if (ubwp->configuredGrantConfig) {
      if (ubwp->configuredGrantConfig->choice.setup->transformPrecoder) {
        return *ubwp->configuredGrantConfig->choice.setup->transformPrecoder;
      }
    }
  }

  if (rnti_type != NR_RNTI_RA && rnti_type != NR_RNTI_TC) {
    if (*dci_format != NR_UL_DCI_FORMAT_0_0) {
      if (pusch_config && pusch_config->transformPrecoder != NULL) {
        return *pusch_config->transformPrecoder;
      }
    }
  }

  if (initialUplinkBWP->rach_ConfigCommon->choice.setup->msg3_transformPrecoder == NULL) {
    return 1; // Transformprecoding disabled
  } else {
    LOG_D(PHY, "MAC_COMMON: Transform Precodig enabled through msg3_transformPrecoder\n");
    return 0; // Enabled
  }

  LOG_E(MAC, "In %s: could not fetch transform precoder status...\n", __FUNCTION__);
  return -1;
}

uint8_t get_pusch_nb_antenna_ports(NR_PUSCH_Config_t *pusch_Config,
                                   NR_SRS_Config_t *srs_config,
                                   dci_field_t srs_resource_indicator) {

  uint8_t n_antenna_port = 1;
  if (get_softmodem_params()->phy_test == 1) {
    // temporary hack to allow UL-MIMO in phy-test mode without SRS
    n_antenna_port = *pusch_Config->maxRank;
  }
  else {
    if(srs_config != NULL && srs_resource_indicator.nbits > 0) {
      for(int rs = 0; rs < srs_config->srs_ResourceSetToAddModList->list.count; rs++) {
        NR_SRS_ResourceSet_t *srs_resource_set = srs_config->srs_ResourceSetToAddModList->list.array[rs];
        if(srs_resource_set->usage == NR_SRS_ResourceSet__usage_codebook) {
          NR_SRS_Resource_t *srs_resource = srs_config->srs_ResourceToAddModList->list.array[srs_resource_indicator.val];
          AssertFatal(srs_resource != NULL,"SRS resource indicated by DCI does not exist\n");
          n_antenna_port = 1<<srs_resource->nrofSRS_Ports;
        }
      }
    }
  }
  return n_antenna_port;
}

uint16_t nr_dci_size(const NR_BWP_DownlinkCommon_t *initialDownlinkBWP,
                     const NR_BWP_UplinkCommon_t *initialUplinkBWP,
                     const NR_CellGroupConfig_t *cg,
                     dci_pdu_rel15_t *dci_pdu,
                     nr_dci_format_t format,
                     nr_rnti_type_t rnti_type,
                     uint16_t N_RB,
                     int bwp_id,
                     NR_ControlResourceSetId_t coreset_id,
                     uint16_t cset0_bwp_size) {

  uint16_t size = 0;
  uint16_t numRBG = 0;
  long rbg_size_config;
  int num_entries = 0;

  const NR_BWP_DownlinkDedicated_t *bwpd = NULL;
  const NR_BWP_UplinkDedicated_t *ubwpd = NULL;
  const NR_BWP_DownlinkCommon_t *bwpc = NULL;
  const NR_BWP_UplinkCommon_t *ubwpc = NULL;
  NR_PDSCH_Config_t *pdsch_Config = NULL;
  NR_PUSCH_Config_t *pusch_Config = NULL;
  NR_PUCCH_Config_t *pucch_Config = NULL;
  NR_PDCCH_Config_t *pdcch_Config = NULL;
  NR_SRS_Config_t *srs_config = NULL;
  if(bwp_id > 0) {
    AssertFatal(cg!=NULL,"Cellgroup is null and bwp_id!=0");
    bwpd=cg->spCellConfig->spCellConfigDedicated->downlinkBWP_ToAddModList->list.array[bwp_id-1]->bwp_Dedicated;
    bwpc=cg->spCellConfig->spCellConfigDedicated->downlinkBWP_ToAddModList->list.array[bwp_id-1]->bwp_Common;
    ubwpd=cg->spCellConfig->spCellConfigDedicated->uplinkConfig->uplinkBWP_ToAddModList->list.array[bwp_id-1]->bwp_Dedicated;
    ubwpc=cg->spCellConfig->spCellConfigDedicated->uplinkConfig->uplinkBWP_ToAddModList->list.array[bwp_id-1]->bwp_Common;
    pdsch_Config = (bwpd->pdsch_Config) ? bwpd->pdsch_Config->choice.setup : NULL;
    pdcch_Config = (bwpd->pdcch_Config) ? bwpd->pdcch_Config->choice.setup : NULL;
    pucch_Config = (ubwpd->pucch_Config) ? ubwpd->pucch_Config->choice.setup : NULL;
    pusch_Config = (ubwpd->pusch_Config) ? ubwpd->pusch_Config->choice.setup : NULL;
    srs_config = (ubwpd->srs_Config) ? ubwpd->srs_Config->choice.setup : NULL;
  }
  else if (cg){
    bwpc = initialDownlinkBWP;
    ubwpc = initialUplinkBWP;
    bwpd = cg->spCellConfig && cg->spCellConfig->spCellConfigDedicated ?
           cg->spCellConfig->spCellConfigDedicated->initialDownlinkBWP : NULL;
    ubwpd = cg->spCellConfig && cg->spCellConfig->spCellConfigDedicated && cg->spCellConfig->spCellConfigDedicated->uplinkConfig ?
            cg->spCellConfig->spCellConfigDedicated->uplinkConfig->initialUplinkBWP : NULL;
    pdsch_Config = (bwpd && bwpd->pdsch_Config) ? bwpd->pdsch_Config->choice.setup : NULL;
    pdcch_Config = (bwpd && bwpd->pdcch_Config) ? bwpd->pdcch_Config->choice.setup : NULL;
    pucch_Config = (ubwpd && ubwpd->pucch_Config) ? ubwpd->pucch_Config->choice.setup : NULL;
    pusch_Config = (ubwpd && ubwpd->pusch_Config) ? ubwpd->pusch_Config->choice.setup :  NULL;
    srs_config = (ubwpd && ubwpd->srs_Config) ? ubwpd->srs_Config->choice.setup: NULL;
  }

  int n_ul_bwp=1,n_dl_bwp=1;
  switch(format) {
    /*Only sizes for 0_0 and 1_0 are correct at the moment*/
    case NR_UL_DCI_FORMAT_0_0:
      /// fixed: Format identifier 1, Hop flag 1, MCS 5, NDI 1, RV 2, HARQ PID 4, PUSCH TPC 2 Time Domain assgnmt 4 --20
      size += 20;
      size += (uint8_t)ceil( log2( (N_RB*(N_RB+1))>>1 ) ); // Freq domain assignment -- hopping scenario to be updated
      int dci_10_size = nr_dci_size(initialDownlinkBWP,initialUplinkBWP,cg,dci_pdu,NR_DL_DCI_FORMAT_1_0, rnti_type, N_RB, bwp_id, coreset_id, cset0_bwp_size);
      AssertFatal(dci_10_size >= size, "NR_UL_DCI_FORMAT_0_0 size is bigger than NR_DL_DCI_FORMAT_1_0! 3GPP TS 38.212 Section 7.3.1.0: DCI size alignment is not fully implemented");
      size += dci_10_size - size; // Padding to match 1_0 size
      // UL/SUL indicator assumed to be 0
      break;

    case NR_UL_DCI_FORMAT_0_1:
      /// fixed: Format identifier 1, MCS 5, NDI 1, RV 2, HARQ PID 4, PUSCH TPC 2, ULSCH indicator 1 --16
      size += 16;
      // Carrier indicator
      if (cg->spCellConfig->spCellConfigDedicated->crossCarrierSchedulingConfig != NULL) {
        dci_pdu->carrier_indicator.nbits=3;
        size += dci_pdu->carrier_indicator.nbits;
      }
      // UL/SUL indicator
      if (cg->spCellConfig->spCellConfigDedicated->supplementaryUplink != NULL) {
        dci_pdu->carrier_indicator.nbits=1;
        size += dci_pdu->ul_sul_indicator.nbits;
      }
      // BWP Indicator
      n_ul_bwp = 0;
      if (cg->spCellConfig->spCellConfigDedicated->uplinkConfig &&
          cg->spCellConfig->spCellConfigDedicated->uplinkConfig->uplinkBWP_ToAddModList)
         n_ul_bwp = cg->spCellConfig->spCellConfigDedicated->uplinkConfig->uplinkBWP_ToAddModList->list.count;
      if (n_ul_bwp < 2)
        dci_pdu->bwp_indicator.nbits = n_ul_bwp;
      else
        dci_pdu->bwp_indicator.nbits = 2;
      size += dci_pdu->bwp_indicator.nbits;
      // Freq domain assignment
      if (pusch_Config) {
        if (pusch_Config->rbg_Size != NULL)
          rbg_size_config = 1;
        else
          rbg_size_config = 0;
        numRBG = getNRBG(NRRIV2BW(ubwpc->genericParameters.locationAndBandwidth, MAX_BWP_SIZE),
                         NRRIV2PRBOFFSET(ubwpc->genericParameters.locationAndBandwidth, MAX_BWP_SIZE),
                         rbg_size_config);
        if (pusch_Config->resourceAllocation == 0)
          dci_pdu->frequency_domain_assignment.nbits = numRBG;
        else if (pusch_Config->resourceAllocation == 1)
          dci_pdu->frequency_domain_assignment.nbits = (int)ceil( log2( (N_RB*(N_RB+1))>>1 ) );
        else
          dci_pdu->frequency_domain_assignment.nbits = ((int)ceil( log2( (N_RB*(N_RB+1))>>1 ) )>numRBG) ? (int)ceil( log2( (N_RB*(N_RB+1))>>1 ) )+1 : numRBG+1;
      }
      else dci_pdu->frequency_domain_assignment.nbits = (int)ceil( log2( (N_RB*(N_RB+1))>>1 ) );
      LOG_D(NR_MAC,"PUSCH Frequency Domain Assignment nbits %d, N_RB %d\n",dci_pdu->frequency_domain_assignment.nbits,N_RB);
      size += dci_pdu->frequency_domain_assignment.nbits;
      // Time domain assignment
      if (pusch_Config==NULL || pusch_Config->pusch_TimeDomainAllocationList==NULL) {
        if (ubwpc->pusch_ConfigCommon->choice.setup->pusch_TimeDomainAllocationList==NULL)
          num_entries = 16; // num of entries in default table
        else
          num_entries = ubwpc->pusch_ConfigCommon->choice.setup->pusch_TimeDomainAllocationList->list.count;
      }
      else
        num_entries = pusch_Config->pusch_TimeDomainAllocationList->choice.setup->list.count;
      dci_pdu->time_domain_assignment.nbits = (int)ceil(log2(num_entries));
      LOG_D(NR_MAC,"PUSCH Time Domain Allocation nbits %d, pusch_Config %p\n",dci_pdu->time_domain_assignment.nbits,pusch_Config);
      size += dci_pdu->time_domain_assignment.nbits;
      // Frequency Hopping flag
      if (pusch_Config && 
          pusch_Config->frequencyHopping!=NULL && 
          pusch_Config->resourceAllocation != NR_PUSCH_Config__resourceAllocation_resourceAllocationType0) {
        dci_pdu->frequency_hopping_flag.nbits = 1;
        size += 1;
      }
      // 1st DAI
      if (cg->physicalCellGroupConfig &&
          cg->physicalCellGroupConfig->pdsch_HARQ_ACK_Codebook==NR_PhysicalCellGroupConfig__pdsch_HARQ_ACK_Codebook_dynamic)
        dci_pdu->dai[0].nbits = 2;
      else
        dci_pdu->dai[0].nbits = 1;
      size += dci_pdu->dai[0].nbits;
      LOG_D(NR_MAC,"DAI1 nbits %d\n",dci_pdu->dai[0].nbits);
      // 2nd DAI
      if (cg->spCellConfig->spCellConfigDedicated->pdsch_ServingCellConfig && 
          cg->spCellConfig->spCellConfigDedicated->pdsch_ServingCellConfig->choice.setup &&
          cg->spCellConfig->spCellConfigDedicated->pdsch_ServingCellConfig->choice.setup->codeBlockGroupTransmission != NULL) { //TODO not sure about that
        dci_pdu->dai[1].nbits = 2;
        size += dci_pdu->dai[1].nbits;
      }
      // SRS resource indicator
      if (srs_config &&
          pusch_Config && 
          pusch_Config->txConfig != NULL){
        int count=0;
        if (*pusch_Config->txConfig == NR_PUSCH_Config__txConfig_codebook){
          for (int i=0; i<srs_config->srs_ResourceSetToAddModList->list.count; i++) {
            if (srs_config->srs_ResourceSetToAddModList->list.array[i]->usage == NR_SRS_ResourceSet__usage_codebook)
              count++;
          }
          if (count>1) {
            dci_pdu->srs_resource_indicator.nbits = 1;
            size += dci_pdu->srs_resource_indicator.nbits;
          }
        }
        else {
          int lmin,Lmax = 0;
          int lsum = 0;
          if ( cg->spCellConfig->spCellConfigDedicated->uplinkConfig &&
               cg->spCellConfig->spCellConfigDedicated->uplinkConfig->pusch_ServingCellConfig != NULL) {
            if ( cg->spCellConfig->spCellConfigDedicated->uplinkConfig->pusch_ServingCellConfig->choice.setup->ext1->maxMIMO_Layers != NULL)
              Lmax = *cg->spCellConfig->spCellConfigDedicated->uplinkConfig->pusch_ServingCellConfig->choice.setup->ext1->maxMIMO_Layers;
            else
              AssertFatal(1==0,"MIMO on PUSCH not supported, maxMIMO_Layers needs to be set to 1\n");
          }
          else
            AssertFatal(1==0,"MIMO on PUSCH not supported, maxMIMO_Layers needs to be set to 1\n");
          for (int i=0; i<srs_config->srs_ResourceSetToAddModList->list.count; i++) {
            if (srs_config->srs_ResourceSetToAddModList->list.array[i]->usage == NR_SRS_ResourceSet__usage_nonCodebook)
              count++;
            if (count < Lmax) lmin = count;
            else lmin = Lmax;
            for (int k=1;k<=lmin;k++) {
              lsum += binomial(count,k);
            }
          }
          dci_pdu->srs_resource_indicator.nbits = (int)ceil(log2(lsum));
          size += dci_pdu->srs_resource_indicator.nbits;
        }
      } else dci_pdu->srs_resource_indicator.nbits = 0;
      LOG_D(NR_MAC,"dci_pdu->srs_resource_indicator.nbits %d\n",dci_pdu->srs_resource_indicator.nbits);
      // Precoding info and number of layers
      long transformPrecoder = get_transformPrecoding(initialUplinkBWP, pusch_Config, ubwpd, (uint8_t*)&format, rnti_type, 0);
       
      uint8_t pusch_antenna_ports = get_pusch_nb_antenna_ports(pusch_Config, srs_config, dci_pdu->srs_resource_indicator);
	   
      dci_pdu->precoding_information.nbits=0;
      if (pusch_Config && 
          pusch_Config->txConfig != NULL){
        if (*pusch_Config->txConfig == NR_PUSCH_Config__txConfig_codebook){
          if (pusch_antenna_ports > 1) {
            if (pusch_antenna_ports == 4) {
              if ((transformPrecoder == NR_PUSCH_Config__transformPrecoder_disabled) && (*pusch_Config->maxRank>1))
                dci_pdu->precoding_information.nbits = 6-(*pusch_Config->codebookSubset);
              else {
                if(*pusch_Config->codebookSubset == NR_PUSCH_Config__codebookSubset_nonCoherent)
                  dci_pdu->precoding_information.nbits = 2;
                else
                  dci_pdu->precoding_information.nbits = 5-(*pusch_Config->codebookSubset);
              }
            }
            else {
              AssertFatal(pusch_antenna_ports==2,"Not valid number of antenna ports");
              if ((transformPrecoder == NR_PUSCH_Config__transformPrecoder_disabled) && (*pusch_Config->maxRank==2))
                dci_pdu->precoding_information.nbits = 4-(*pusch_Config->codebookSubset);
              else
                dci_pdu->precoding_information.nbits = 3-(*pusch_Config->codebookSubset);
            }
          }
        }
      }
      size += dci_pdu->precoding_information.nbits;
      LOG_D(NR_MAC,"dci_pdu->precoding_informaiton.nbits=%d\n",dci_pdu->precoding_information.nbits);
      // Antenna ports
      NR_DMRS_UplinkConfig_t *NR_DMRS_UplinkConfig = NULL;
      int xa=0;
      int xb=0;
      if(pusch_Config &&
         pusch_Config->dmrs_UplinkForPUSCH_MappingTypeA != NULL){
        NR_DMRS_UplinkConfig = pusch_Config->dmrs_UplinkForPUSCH_MappingTypeA->choice.setup;
        xa = ul_ant_bits(NR_DMRS_UplinkConfig,transformPrecoder);
      }
      if(pusch_Config &&
         pusch_Config->dmrs_UplinkForPUSCH_MappingTypeB != NULL){
        NR_DMRS_UplinkConfig = pusch_Config->dmrs_UplinkForPUSCH_MappingTypeB->choice.setup;
        xb = ul_ant_bits(NR_DMRS_UplinkConfig,transformPrecoder);
      }
      if (xa>xb)
        dci_pdu->antenna_ports.nbits = xa;
      else
        dci_pdu->antenna_ports.nbits = xb;
      size += dci_pdu->antenna_ports.nbits;
      LOG_D(NR_MAC,"dci_pdu->antenna_ports.nbits = %d\n",dci_pdu->antenna_ports.nbits);
      // SRS request
      if (cg->spCellConfig->spCellConfigDedicated->supplementaryUplink==NULL)
        dci_pdu->srs_request.nbits = 2;
      else
        dci_pdu->srs_request.nbits = 3;
      size += dci_pdu->srs_request.nbits;
      // CSI request
      if (cg->spCellConfig->spCellConfigDedicated->csi_MeasConfig != NULL) {
        if (cg->spCellConfig->spCellConfigDedicated->csi_MeasConfig->choice.setup->reportTriggerSize != NULL) {
          dci_pdu->csi_request.nbits = *cg->spCellConfig->spCellConfigDedicated->csi_MeasConfig->choice.setup->reportTriggerSize;
          size += dci_pdu->csi_request.nbits;
        }
      }
      // CBGTI
      if (cg->spCellConfig->spCellConfigDedicated->uplinkConfig->pusch_ServingCellConfig &&
          cg->spCellConfig->spCellConfigDedicated->uplinkConfig->pusch_ServingCellConfig->choice.setup->codeBlockGroupTransmission != NULL) {
        int num = cg->spCellConfig->spCellConfigDedicated->uplinkConfig->pusch_ServingCellConfig->choice.setup->codeBlockGroupTransmission->choice.setup->maxCodeBlockGroupsPerTransportBlock;
        dci_pdu->cbgti.nbits = 2 + (num<<1);
        size += dci_pdu->cbgti.nbits;
      }
      // PTRS - DMRS association
      if ( (NR_DMRS_UplinkConfig && 
            NR_DMRS_UplinkConfig->phaseTrackingRS == NULL && 
            transformPrecoder == NR_PUSCH_Config__transformPrecoder_disabled) ||
           transformPrecoder == NR_PUSCH_Config__transformPrecoder_enabled || 
           (pusch_Config && pusch_Config->maxRank &&
            *pusch_Config->maxRank==1) )
        dci_pdu->ptrs_dmrs_association.nbits = 0;
      else
        dci_pdu->ptrs_dmrs_association.nbits = 2;
      size += dci_pdu->ptrs_dmrs_association.nbits;
      // beta offset indicator
      if (pusch_Config &&
          pusch_Config->uci_OnPUSCH!=NULL){
        if (pusch_Config->uci_OnPUSCH->choice.setup->betaOffsets->present == NR_UCI_OnPUSCH__betaOffsets_PR_dynamic) {
          dci_pdu->beta_offset_indicator.nbits = 2;
          size += dci_pdu->beta_offset_indicator.nbits;
        }
      }
      // DMRS sequence init
      if (transformPrecoder == NR_PUSCH_Config__transformPrecoder_disabled) {
         dci_pdu->dmrs_sequence_initialization.nbits = 1;
         size += dci_pdu->dmrs_sequence_initialization.nbits;
      }
      break;

    case NR_DL_DCI_FORMAT_1_0:
      /// fixed: Format identifier 1, VRB2PRB 1, MCS 5, NDI 1, RV 2, HARQ PID 4, DAI 2, PUCCH TPC 2, PUCCH RInd 3, PDSCH to HARQ TInd 3 Time Domain assgnmt 4 -- 28

      // 3GPP TS 38.212 Section 7.3.1.0: DCI size alignment
      // Size of DCI format 1_0 is given by the size of CORESET 0 if CORESET 0 is configured for the cell and the size
      // of initial DL bandwidth part if CORESET 0 is not configured for the cell
      if(cset0_bwp_size>0) {
        N_RB = cset0_bwp_size;
      }

      size = 28;
      size += (uint8_t)ceil( log2( (N_RB*(N_RB+1))>>1 ) ); // Freq domain assignment

      dci_pdu->frequency_domain_assignment.nbits = (int)ceil( log2( (N_RB*(N_RB+1))>>1 ) );
      dci_pdu->time_domain_assignment.nbits = 4;
      dci_pdu->vrb_to_prb_mapping.nbits = 1;
      break;

    case NR_DL_DCI_FORMAT_1_1:
      LOG_D(NR_MAC,"DCI_FORMAT 1_1 : pdsch_Config %p, pucch_Config %p\n",pdsch_Config,pucch_Config);
      // General note: 0 bits condition is ignored as default nbits is 0.
      // Format identifier
      size = 1;
      // Carrier indicator
      if (cg->spCellConfig->spCellConfigDedicated->crossCarrierSchedulingConfig != NULL) {
        dci_pdu->carrier_indicator.nbits=3;
        size += dci_pdu->carrier_indicator.nbits;
      }

      // BWP Indicator
      n_dl_bwp = 0;
      if (cg->spCellConfig->spCellConfigDedicated->downlinkBWP_ToAddModList)
         n_dl_bwp = cg->spCellConfig->spCellConfigDedicated->downlinkBWP_ToAddModList->list.count;
      if (n_dl_bwp < 2)
        dci_pdu->bwp_indicator.nbits = n_dl_bwp;
      else
        dci_pdu->bwp_indicator.nbits = 2;
      size += dci_pdu->bwp_indicator.nbits;
      // Freq domain assignment
      if (pdsch_Config) rbg_size_config = pdsch_Config->rbg_Size;
      else rbg_size_config = 0;
      
      numRBG = getNRBG(NRRIV2BW(bwpc->genericParameters.locationAndBandwidth, MAX_BWP_SIZE),
                       NRRIV2PRBOFFSET(bwpc->genericParameters.locationAndBandwidth, MAX_BWP_SIZE),
                       rbg_size_config);
      if (pdsch_Config && pdsch_Config->resourceAllocation == 0)
         dci_pdu->frequency_domain_assignment.nbits = numRBG;
      else if (pdsch_Config == NULL || pdsch_Config->resourceAllocation == 1)
         dci_pdu->frequency_domain_assignment.nbits = (int)ceil( log2( (N_RB*(N_RB+1))>>1 ) );
      else
         dci_pdu->frequency_domain_assignment.nbits = ((int)ceil( log2( (N_RB*(N_RB+1))>>1 ) )>numRBG) ? (int)ceil( log2( (N_RB*(N_RB+1))>>1 ) )+1 : numRBG+1;
      size += dci_pdu->frequency_domain_assignment.nbits;
      LOG_D(NR_MAC,"dci_pdu->frequency_domain_assignment.nbits %d (N_RB %d)\n",dci_pdu->frequency_domain_assignment.nbits,N_RB);
      // Time domain assignment (see table 5.1.2.1.1-1 in 38.214
      if (pdsch_Config == NULL || pdsch_Config->pdsch_TimeDomainAllocationList==NULL) {
        if (bwpc->pdsch_ConfigCommon->choice.setup->pdsch_TimeDomainAllocationList==NULL)
          num_entries = 16; // num of entries in default table
        else
          num_entries = bwpc->pdsch_ConfigCommon->choice.setup->pdsch_TimeDomainAllocationList->list.count;
      }
      else
        num_entries = pdsch_Config->pdsch_TimeDomainAllocationList->choice.setup->list.count;
      dci_pdu->time_domain_assignment.nbits = (int)ceil(log2(num_entries));
      LOG_D(NR_MAC,"pdsch tda.nbits= %d\n",dci_pdu->time_domain_assignment.nbits);
      size += dci_pdu->time_domain_assignment.nbits;
      // VRB to PRB mapping 
      if (pdsch_Config && 
          pdsch_Config->resourceAllocation == 1 && 
          pdsch_Config->vrb_ToPRB_Interleaver != NULL) {
        dci_pdu->vrb_to_prb_mapping.nbits = 1;
        size += dci_pdu->vrb_to_prb_mapping.nbits;
      }
      // PRB bundling size indicator
      if (pdsch_Config && 
          pdsch_Config->prb_BundlingType.present == NR_PDSCH_Config__prb_BundlingType_PR_dynamicBundling) {
        dci_pdu->prb_bundling_size_indicator.nbits = 1;
        size += dci_pdu->prb_bundling_size_indicator.nbits;
      }
      // Rate matching indicator
      NR_RateMatchPatternGroup_t *group1 = pdsch_Config ? pdsch_Config->rateMatchPatternGroup1 : NULL;
      NR_RateMatchPatternGroup_t *group2 = pdsch_Config ? pdsch_Config->rateMatchPatternGroup2 : NULL;
      if ((group1 != NULL) && (group2 != NULL))
        dci_pdu->rate_matching_indicator.nbits = 2;
      if ((group1 != NULL) != (group2 != NULL))
        dci_pdu->rate_matching_indicator.nbits = 1;
      size += dci_pdu->rate_matching_indicator.nbits;
      // ZP CSI-RS trigger
      if (pdsch_Config && 
          pdsch_Config->aperiodic_ZP_CSI_RS_ResourceSetsToAddModList != NULL) {
        uint8_t nZP = pdsch_Config->aperiodic_ZP_CSI_RS_ResourceSetsToAddModList->list.count;
        dci_pdu->zp_csi_rs_trigger.nbits = (int)ceil(log2(nZP+1));
      }
      size += dci_pdu->zp_csi_rs_trigger.nbits;
      // TB1- MCS 5, NDI 1, RV 2
      size += 8;
      // TB2
      long *maxCWperDCI = pdsch_Config ? pdsch_Config->maxNrofCodeWordsScheduledByDCI : NULL;
      if ((maxCWperDCI != NULL) && (*maxCWperDCI == 2)) {
        size += 8;
      }
      // HARQ PID
      size += 4;
      // DAI
      if (cg->physicalCellGroupConfig &&
          cg->physicalCellGroupConfig->pdsch_HARQ_ACK_Codebook == NR_PhysicalCellGroupConfig__pdsch_HARQ_ACK_Codebook_dynamic) { // FIXME in case of more than one serving cell
        dci_pdu->dai[0].nbits = 2;
        size += dci_pdu->dai[0].nbits;
      }
      LOG_D(NR_MAC,"dci_pdu->dai[0].nbits %d\n",dci_pdu->dai[0].nbits);
      // TPC PUCCH
      size += 2;
      // PUCCH resource indicator
      size += 3;
      // PDSCH to HARQ timing indicator
      uint8_t I = pucch_Config->dl_DataToUL_ACK ? pucch_Config->dl_DataToUL_ACK->list.count : 8;
      dci_pdu->pdsch_to_harq_feedback_timing_indicator.nbits = (int)ceil(log2(I));
      size += dci_pdu->pdsch_to_harq_feedback_timing_indicator.nbits;
      LOG_D(NR_MAC,"dci_pdu->pdsch_to_harq_feedback_timing_indicator.nbits %d\n",dci_pdu->pdsch_to_harq_feedback_timing_indicator.nbits);
      // Antenna ports
      NR_SetupRelease_DMRS_DownlinkConfig_t *typeA = pdsch_Config ? pdsch_Config->dmrs_DownlinkForPDSCH_MappingTypeA : NULL;
      NR_SetupRelease_DMRS_DownlinkConfig_t *typeB = pdsch_Config ? pdsch_Config->dmrs_DownlinkForPDSCH_MappingTypeB : NULL;
      AssertFatal(typeA!=NULL || typeB!=NULL, "either dmrs_typeA or typeB must be configured\n");
      dci_pdu->antenna_ports.nbits = getAntPortBitWidth(typeA,typeB);
      size += dci_pdu->antenna_ports.nbits;
      LOG_D(NR_MAC,"dci_pdu->antenna_ports.nbits %d\n",dci_pdu->antenna_ports.nbits);
      // Tx Config Indication
<<<<<<< HEAD
      int corset_id = 1 ;
      long *isTciEnable = pdcch_Config->controlResourceSetToAddModList->list.array[corset_id-1]->tci_PresentInDCI;
      if (isTciEnable != NULL) {
        dci_pdu->transmission_configuration_indication.nbits = 3;
        size += dci_pdu->transmission_configuration_indication.nbits;
=======
      for (int i = 0; i < pdcch_Config->controlResourceSetToAddModList->list.count; i++) {
        if (pdcch_Config->controlResourceSetToAddModList->list.array[i]->controlResourceSetId == coreset_id) {
          long *isTciEnable = pdcch_Config->controlResourceSetToAddModList->list.array[i]->tci_PresentInDCI;
          if (isTciEnable != NULL) {
            dci_pdu->transmission_configuration_indication.nbits = 3;
            size += dci_pdu->transmission_configuration_indication.nbits;
          }
          break;
        }
>>>>>>> 5bf454c7
      }
      // SRS request
      if (cg->spCellConfig->spCellConfigDedicated->supplementaryUplink==NULL)
        dci_pdu->srs_request.nbits = 2;
      else
        dci_pdu->srs_request.nbits = 3;
      size += dci_pdu->srs_request.nbits;
      // CBGTI
      if (cg->spCellConfig->spCellConfigDedicated->pdsch_ServingCellConfig &&
          cg->spCellConfig->spCellConfigDedicated->pdsch_ServingCellConfig->choice.setup &&
          cg->spCellConfig->spCellConfigDedicated->pdsch_ServingCellConfig->choice.setup->codeBlockGroupTransmission != NULL) {
        uint8_t maxCBGperTB = (cg->spCellConfig->spCellConfigDedicated->pdsch_ServingCellConfig->choice.setup->codeBlockGroupTransmission->choice.setup->maxCodeBlockGroupsPerTransportBlock + 1) * 2;
        long *maxCWperDCI_rrc = pdsch_Config->maxNrofCodeWordsScheduledByDCI;
        uint8_t maxCW = (maxCWperDCI_rrc == NULL) ? 1 : *maxCWperDCI_rrc;
        dci_pdu->cbgti.nbits = maxCBGperTB * maxCW;
        size += dci_pdu->cbgti.nbits;
        // CBGFI
        if (cg->spCellConfig->spCellConfigDedicated->pdsch_ServingCellConfig->choice.setup->codeBlockGroupTransmission->choice.setup->codeBlockGroupFlushIndicator) {
          dci_pdu->cbgfi.nbits = 1;
          size += dci_pdu->cbgfi.nbits;
        }
      }
      // DMRS sequence init
      size += 1;
      break;

    case NR_DL_DCI_FORMAT_2_0:
      break;

    case NR_DL_DCI_FORMAT_2_1:
      break;

    case NR_DL_DCI_FORMAT_2_2:
      break;

    case NR_DL_DCI_FORMAT_2_3:
      break;

    default:
      AssertFatal(1==0, "Invalid NR DCI format %d\n", format);
  }

  return size;
}

int ul_ant_bits(NR_DMRS_UplinkConfig_t *NR_DMRS_UplinkConfig, long transformPrecoder) {

  uint8_t type,maxl;
  if(NR_DMRS_UplinkConfig->dmrs_Type == NULL)
    type = 1;
  else
    type = 2;
  if(NR_DMRS_UplinkConfig->maxLength == NULL)
    maxl = 1;
  else
    maxl = 2;
  if (transformPrecoder == NR_PUSCH_Config__transformPrecoder_disabled)
    return( maxl+type+1);
  else {
    if (type==1)
      return (maxl<<1);
    else
      AssertFatal(1==0,"DMRS type not valid for this choice");
  }
}

int tdd_period_to_num[8] = {500,625,1000,1250,2000,2500,5000,10000};

int is_nr_DL_slot(NR_TDD_UL_DL_ConfigCommon_t *tdd_UL_DL_ConfigurationCommon,slot_t slot) {

  int period,period1,period2=0;

  if (tdd_UL_DL_ConfigurationCommon==NULL) return(1);

  if (tdd_UL_DL_ConfigurationCommon->pattern1.ext1 &&
      tdd_UL_DL_ConfigurationCommon->pattern1.ext1->dl_UL_TransmissionPeriodicity_v1530)
    period1 = 3000+*tdd_UL_DL_ConfigurationCommon->pattern1.ext1->dl_UL_TransmissionPeriodicity_v1530;
  else
    period1 = tdd_period_to_num[tdd_UL_DL_ConfigurationCommon->pattern1.dl_UL_TransmissionPeriodicity];
			       
  if (tdd_UL_DL_ConfigurationCommon->pattern2) {
    if (tdd_UL_DL_ConfigurationCommon->pattern2->ext1 &&
        tdd_UL_DL_ConfigurationCommon->pattern2->ext1->dl_UL_TransmissionPeriodicity_v1530)
      period2 = 3000+*tdd_UL_DL_ConfigurationCommon->pattern2->ext1->dl_UL_TransmissionPeriodicity_v1530;
    else
      period2 = tdd_period_to_num[tdd_UL_DL_ConfigurationCommon->pattern2->dl_UL_TransmissionPeriodicity];
  }    
  period = period1+period2;
  int scs=tdd_UL_DL_ConfigurationCommon->referenceSubcarrierSpacing;
  int slots=period*(1<<scs)/1000;
  int slots1=period1*(1<<scs)/1000;
  int slot_in_period = slot % slots;
  if (slot_in_period < slots1) return(slot_in_period <= tdd_UL_DL_ConfigurationCommon->pattern1.nrofDownlinkSlots ? 1 : 0);
  else return(slot_in_period <= slots1+tdd_UL_DL_ConfigurationCommon->pattern2->nrofDownlinkSlots ? 1 : 0);    
}

int is_nr_UL_slot(NR_TDD_UL_DL_ConfigCommon_t	*tdd_UL_DL_ConfigurationCommon, slot_t slot, frame_type_t frame_type) {

  int period,period1,period2=0;

  // Note: condition on frame_type
  // goal: the UL scheduler assumes mode is TDD therefore this hack is needed to make FDD work
  if (tdd_UL_DL_ConfigurationCommon == NULL || frame_type == FDD) {
    return(1);
  }

  if (tdd_UL_DL_ConfigurationCommon->pattern1.ext1 &&
      tdd_UL_DL_ConfigurationCommon->pattern1.ext1->dl_UL_TransmissionPeriodicity_v1530)
    period1 = 3000+*tdd_UL_DL_ConfigurationCommon->pattern1.ext1->dl_UL_TransmissionPeriodicity_v1530;
  else
    period1 = tdd_period_to_num[tdd_UL_DL_ConfigurationCommon->pattern1.dl_UL_TransmissionPeriodicity];
			       
  if (tdd_UL_DL_ConfigurationCommon->pattern2) {
    if (tdd_UL_DL_ConfigurationCommon->pattern2->ext1 &&
	      tdd_UL_DL_ConfigurationCommon->pattern2->ext1->dl_UL_TransmissionPeriodicity_v1530)
      period2 = 3000+*tdd_UL_DL_ConfigurationCommon->pattern2->ext1->dl_UL_TransmissionPeriodicity_v1530;
    else
      period2 = tdd_period_to_num[tdd_UL_DL_ConfigurationCommon->pattern2->dl_UL_TransmissionPeriodicity];
  }    
  period = period1+period2;
  int scs=tdd_UL_DL_ConfigurationCommon->referenceSubcarrierSpacing;
  int slots=period*(1<<scs)/1000;
  int slots1=period1*(1<<scs)/1000;
  int slot_in_period = slot % slots;
  if (slot_in_period < slots1) return(slot_in_period >= tdd_UL_DL_ConfigurationCommon->pattern1.nrofDownlinkSlots ? 1 : 0);
  else return(slot_in_period >= slots1+tdd_UL_DL_ConfigurationCommon->pattern2->nrofDownlinkSlots ? 1 : 0);    
}

int16_t fill_dmrs_mask(NR_PDSCH_Config_t *pdsch_Config,int dmrs_TypeA_Position,int NrOfSymbols, int startSymbol, int mappingtype_fromDCI, int length) {

  int l0;int dmrs_AdditionalPosition = 0;
  NR_DMRS_DownlinkConfig_t *dmrs_config = NULL;

  LOG_D(MAC, "NrofSymbols:%d, startSymbol:%d, mappingtype:%d, dmrs_TypeA_Position:%d\n", NrOfSymbols, startSymbol, mappingtype_fromDCI, dmrs_TypeA_Position);

  if (dmrs_TypeA_Position == NR_ServingCellConfigCommon__dmrs_TypeA_Position_pos2) l0=2;
  else if (dmrs_TypeA_Position == NR_ServingCellConfigCommon__dmrs_TypeA_Position_pos3) l0=3;
  else AssertFatal(1==0,"Illegal dmrs_TypeA_Position %d\n",(int)dmrs_TypeA_Position);

  // in case of DCI FORMAT 1_0 or dedicated pdsch config not received additionposition = pos2, len1 should be used
  // referred to section 5.1.6.2 in 38.214
  dmrs_AdditionalPosition = 2;

  if (pdsch_Config != NULL) {
    if (mappingtype_fromDCI == typeA) { // Type A
      if (pdsch_Config->dmrs_DownlinkForPDSCH_MappingTypeA && pdsch_Config->dmrs_DownlinkForPDSCH_MappingTypeA->present == NR_SetupRelease_DMRS_DownlinkConfig_PR_setup)
        dmrs_config = (NR_DMRS_DownlinkConfig_t *)pdsch_Config->dmrs_DownlinkForPDSCH_MappingTypeA->choice.setup;
    } else if (mappingtype_fromDCI == typeB) {
      if (pdsch_Config->dmrs_DownlinkForPDSCH_MappingTypeB && pdsch_Config->dmrs_DownlinkForPDSCH_MappingTypeB->present == NR_SetupRelease_DMRS_DownlinkConfig_PR_setup)
        dmrs_config = (NR_DMRS_DownlinkConfig_t *)pdsch_Config->dmrs_DownlinkForPDSCH_MappingTypeB->choice.setup;
    } else {
      AssertFatal(1==0,"Incorrect Mappingtype\n");
    }

    AssertFatal(dmrs_config != NULL," DMRS configs not present in PDSCH DMRS Downlink config\n");

    // default values of additionalposition is pos2
    if (dmrs_config->dmrs_AdditionalPosition != NULL) dmrs_AdditionalPosition = *dmrs_config->dmrs_AdditionalPosition;
  }

  uint8_t ld, row, column;
  int32_t l_prime = -1;

  // columns 0-3 for TypeA, 4-7 for TypeB
  column = (mappingtype_fromDCI == typeA) ? dmrs_AdditionalPosition : (dmrs_AdditionalPosition + 4);

  // Section 7.4.1.1.2 in Spec 38.211
  // For PDSCH Mapping TypeA, ld is duration between first OFDM of the slot and last OFDM symbol of the scheduled PDSCH resources
  // For TypeB, ld is the duration of the scheduled PDSCH resources
  ld = (mappingtype_fromDCI == typeA) ? (NrOfSymbols + startSymbol) : NrOfSymbols;

  AssertFatal(ld > 2 && ld < 15,"Illegal NrOfSymbols according to Table 5.1.2.1-1 Spec 38.214 %d\n",ld);
  AssertFatal((NrOfSymbols + startSymbol) < 15,"Illegal S+L according to Table 5.1.2.1-1 Spec 38.214 S:%d L:%d\n",startSymbol, NrOfSymbols);

  if (mappingtype_fromDCI == typeA) {

    // Section 7.4.1.1.2 in Spec 38.211
    AssertFatal((l0 == 2) || (l0 == 3 && dmrs_AdditionalPosition != 3),"Wrong config, If dmrs_TypeA_Position POS3, ADD POS cannot be POS3 \n");

    // Table 5.1.2.1-1 in Spec 38.214
    AssertFatal(startSymbol <= l0, "Wrong config, Start symbol %d cannot be later than dmrs_TypeA_Position %d \n", startSymbol, l0);

    // Section 7.4.1.1.2 in Spec 38.211
    AssertFatal(l0 == 2 || (l0 == 3 && (ld != 3 || ld != 4)), "ld 3 or 4 symbols only possible with dmrs_TypeA_Position POS2 \n");

  }

  // number of front loaded symbols
  if (length == 1) {
    row = ld - 2;
    l_prime = table_7_4_1_1_2_3_pdsch_dmrs_positions_l[row][column];
    l0 = 1 << l0;
  }
  else {
    row = (ld < 4) ? 0 : (ld - 3);
    l_prime = table_7_4_1_1_2_4_pdsch_dmrs_positions_l[row][column];
    l0 = 1<<l0 | 1<<(l0+1);
  }

  LOG_D(MAC, "l0:%d, ld:%d,row:%d, column:%d, addpos:%d, maxlen:%d\n", l0, ld, row, column, dmrs_AdditionalPosition, length);
  AssertFatal(l_prime>=0,"ERROR in configuration.Check Time Domain allocation of this Grant. l_prime < 1. row:%d, column:%d\n", row, column);

  l_prime = (mappingtype_fromDCI == typeA) ? (l_prime | l0) : (l_prime << startSymbol);
  LOG_D(MAC, " PDSCH DMRS MASK in HEX:%x\n", l_prime);

  return l_prime;
}

uint8_t get_pusch_mcs_table(long *mcs_Table,
                            int is_tp,
                            int dci_format,
                            int rnti_type,
                            int target_ss,
                            bool config_grant) {

  // implementing 6.1.4.1 in 38.214
  if (mcs_Table != NULL) {
    if (config_grant || (rnti_type == NR_RNTI_CS)) {
      if (*mcs_Table == NR_PUSCH_Config__mcs_Table_qam256)
        return 1;
      else
        return (2+(is_tp<<1));
    }
    else {
      if ((*mcs_Table == NR_PUSCH_Config__mcs_Table_qam256) &&
          (dci_format == NR_UL_DCI_FORMAT_0_1) &&
          ((rnti_type == NR_RNTI_C ) || (rnti_type == NR_RNTI_SP_CSI)))
        return 1;
      // TODO take into account UE configuration
      if ((*mcs_Table == NR_PUSCH_Config__mcs_Table_qam64LowSE) &&
          (target_ss == NR_SearchSpace__searchSpaceType_PR_ue_Specific) &&
          ((rnti_type == NR_RNTI_C ) || (rnti_type == NR_RNTI_SP_CSI)))
        return (2+(is_tp<<1));
      if (rnti_type == NR_RNTI_MCS_C)
        return (2+(is_tp<<1));
      AssertFatal(1==0,"Invalid configuration to set MCS table");
    }
  }
  else
    return (0+(is_tp*3));
}


int binomial(int n, int k) {
  int c = 1, i;

  if (k > n-k) 
    k = n-k;

  for (i = 1; i <= k; i++, n--) {
    if (c/i > UINT_MAX/n) // return 0 on overflow
      return 0;

    c = c / i * n + c % i * n / i;
  }
  return c;
}

/* extract PTRS values from RC and validate it based upon 38.214 5.1.6.3 */
bool set_dl_ptrs_values(NR_PTRS_DownlinkConfig_t *ptrs_config,
                        uint16_t rbSize,uint8_t mcsIndex, uint8_t mcsTable,
                        uint8_t *K_ptrs, uint8_t *L_ptrs,
                        uint8_t *portIndex,uint8_t *nERatio, uint8_t *reOffset,
                        uint8_t NrOfSymbols)
{
  bool valid = true;

  /* as defined in T 38.214 5.1.6.3 */
  if(rbSize < 3) {
    valid = false;
    return valid;
  }
  /* Check for Frequency Density values */
  if(ptrs_config->frequencyDensity->list.count < 2) {
    /* Default value for K_PTRS = 2 as defined in T 38.214 5.1.6.3 */
    *K_ptrs = 2;
  }
  else {
    *K_ptrs = get_K_ptrs(*ptrs_config->frequencyDensity->list.array[0],
                         *ptrs_config->frequencyDensity->list.array[1],
                         rbSize);
  }
  /* Check for time Density values */
  if(ptrs_config->timeDensity->list.count < 3) {
    /* Default value for L_PTRS = 1 as defined in T 38.214 5.1.6.3 */
       *L_ptrs = 1;
  }
  else {
    *L_ptrs = get_L_ptrs(*ptrs_config->timeDensity->list.array[0],
                         *ptrs_config->timeDensity->list.array[1],
                         *ptrs_config->timeDensity->list.array[2],
                         mcsIndex,
                         mcsTable);
  }
  *portIndex =*ptrs_config->epre_Ratio;
  *nERatio = *ptrs_config->resourceElementOffset;
  *reOffset  = 0;
  /* If either or both of the parameters PT-RS time density (LPT-RS) and PT-RS frequency density (KPT-RS), shown in Table
   * 5.1.6.3-1 and Table 5.1.6.3-2, indicates that 'PT-RS not present', the UE shall assume that PT-RS is not present
   */
  if(*K_ptrs ==2  || *K_ptrs ==4 ) {
    valid = true;
  }
  else {
    valid = false;
    return valid;
  }
  if(*L_ptrs ==0 || *L_ptrs ==1 || *L_ptrs ==2  ) {
    valid = true;
  }
  else {
    valid = false;
    return valid;
  }
  /* PTRS is not present also :
   * When the UE is receiving a PDSCH with allocation duration of 4 symbols and if LPT-RS is set to 4, the UE shall assume
   * PT-RS is not transmitted
   * When the UE is receiving a PDSCH with allocation duration of 2 symbols as defined in Clause 7.4.1.1.2 of [4, TS
   * 38.211] and if LPT-RS is set to 2 or 4, the UE shall assume PT-RS is not transmitted.
   */
  if((NrOfSymbols == 4 && *L_ptrs ==2) || ((NrOfSymbols == 2 && *L_ptrs > 0))) {
    valid = false;
    return valid;
  }

  /* Moved below check from scheduler function to here */
  if (*L_ptrs >= NrOfSymbols) {
    valid = false;
    return valid;
  }
  return valid;
}

uint16_t get_ssb_start_symbol(const long band, NR_SubcarrierSpacing_t scs, int i_ssb) {

  switch (scs) {
    case NR_SubcarrierSpacing_kHz15:
      return symbol_ssb_AC[i_ssb];  //type A
    case NR_SubcarrierSpacing_kHz30:
      if (band == 5 || band == 66)
        return symbol_ssb_BD[i_ssb];  //type B
      else
        return symbol_ssb_AC[i_ssb];  //type C
    case NR_SubcarrierSpacing_kHz120:
      return symbol_ssb_BD[i_ssb];  //type D
    case NR_SubcarrierSpacing_kHz240:
      return symbol_ssb_E[i_ssb];
    default:
      AssertFatal(1 == 0, "SCS %ld not allowed for SSB \n",scs);
  }
}


void csi_period_offset(NR_CSI_ReportConfig_t *csirep,
                       struct NR_CSI_ResourcePeriodicityAndOffset *periodicityAndOffset,
                       int *period, int *offset) {

  if(periodicityAndOffset != NULL) {

    NR_CSI_ResourcePeriodicityAndOffset_PR p_and_o = periodicityAndOffset->present;

    switch(p_and_o){
      case NR_CSI_ResourcePeriodicityAndOffset_PR_slots4:
        *period = 4;
        *offset = periodicityAndOffset->choice.slots4;
        break;
      case NR_CSI_ResourcePeriodicityAndOffset_PR_slots5:
        *period = 5;
        *offset = periodicityAndOffset->choice.slots5;
        break;
      case NR_CSI_ResourcePeriodicityAndOffset_PR_slots8:
        *period = 8;
        *offset = periodicityAndOffset->choice.slots8;
        break;
      case NR_CSI_ResourcePeriodicityAndOffset_PR_slots10:
        *period = 10;
        *offset = periodicityAndOffset->choice.slots10;
        break;
      case NR_CSI_ResourcePeriodicityAndOffset_PR_slots16:
        *period = 16;
        *offset = periodicityAndOffset->choice.slots16;
        break;
      case NR_CSI_ResourcePeriodicityAndOffset_PR_slots20:
        *period = 20;
        *offset = periodicityAndOffset->choice.slots20;
        break;
      case NR_CSI_ResourcePeriodicityAndOffset_PR_slots32:
        *period = 32;
        *offset = periodicityAndOffset->choice.slots32;
        break;
      case NR_CSI_ResourcePeriodicityAndOffset_PR_slots40:
        *period = 40;
        *offset = periodicityAndOffset->choice.slots40;
        break;
      case NR_CSI_ResourcePeriodicityAndOffset_PR_slots64:
        *period = 64;
        *offset = periodicityAndOffset->choice.slots64;
        break;
      case NR_CSI_ResourcePeriodicityAndOffset_PR_slots80:
        *period = 80;
        *offset = periodicityAndOffset->choice.slots80;
        break;
      case NR_CSI_ResourcePeriodicityAndOffset_PR_slots160:
        *period = 160;
        *offset = periodicityAndOffset->choice.slots160;
        break;
      case NR_CSI_ResourcePeriodicityAndOffset_PR_slots320:
        *period = 320;
        *offset = periodicityAndOffset->choice.slots320;
        break;
      case NR_CSI_ResourcePeriodicityAndOffset_PR_slots640:
        *period = 640;
        *offset = periodicityAndOffset->choice.slots640;
        break;
    default:
      AssertFatal(1==0,"No periodicity and offset found in CSI resource");
    }

  }

  if(csirep != NULL) {

    NR_CSI_ReportPeriodicityAndOffset_PR p_and_o = csirep->reportConfigType.choice.periodic->reportSlotConfig.present;

    switch(p_and_o){
      case NR_CSI_ReportPeriodicityAndOffset_PR_slots4:
        *period = 4;
        *offset = csirep->reportConfigType.choice.periodic->reportSlotConfig.choice.slots4;
        break;
      case NR_CSI_ReportPeriodicityAndOffset_PR_slots5:
        *period = 5;
        *offset = csirep->reportConfigType.choice.periodic->reportSlotConfig.choice.slots5;
        break;
      case NR_CSI_ReportPeriodicityAndOffset_PR_slots8:
        *period = 8;
        *offset = csirep->reportConfigType.choice.periodic->reportSlotConfig.choice.slots8;
        break;
      case NR_CSI_ReportPeriodicityAndOffset_PR_slots10:
        *period = 10;
        *offset = csirep->reportConfigType.choice.periodic->reportSlotConfig.choice.slots10;
        break;
      case NR_CSI_ReportPeriodicityAndOffset_PR_slots16:
        *period = 16;
        *offset = csirep->reportConfigType.choice.periodic->reportSlotConfig.choice.slots16;
        break;
      case NR_CSI_ReportPeriodicityAndOffset_PR_slots20:
        *period = 20;
        *offset = csirep->reportConfigType.choice.periodic->reportSlotConfig.choice.slots20;
        break;
      case NR_CSI_ReportPeriodicityAndOffset_PR_slots40:
        *period = 40;
        *offset = csirep->reportConfigType.choice.periodic->reportSlotConfig.choice.slots40;
        break;
      case NR_CSI_ReportPeriodicityAndOffset_PR_slots80:
        *period = 80;
        *offset = csirep->reportConfigType.choice.periodic->reportSlotConfig.choice.slots80;
        break;
      case NR_CSI_ReportPeriodicityAndOffset_PR_slots160:
        *period = 160;
        *offset = csirep->reportConfigType.choice.periodic->reportSlotConfig.choice.slots160;
        break;
      case NR_CSI_ReportPeriodicityAndOffset_PR_slots320:
        *period = 320;
        *offset = csirep->reportConfigType.choice.periodic->reportSlotConfig.choice.slots320;
        break;
    default:
      AssertFatal(1==0,"No periodicity and offset resource found in CSI report");
    }
  }
}


void get_type0_PDCCH_CSS_config_parameters(NR_Type0_PDCCH_CSS_config_t *type0_PDCCH_CSS_config,
                                           frame_t frameP,
                                           NR_MIB_t *mib,
                                           uint8_t num_slot_per_frame,
                                           uint8_t ssb_subcarrier_offset,
                                           uint16_t ssb_start_symbol,
                                           NR_SubcarrierSpacing_t scs_ssb,
                                           frequency_range_t frequency_range,
                                           int nr_band,
                                           uint32_t ssb_index,
                                           uint32_t ssb_period,
                                           uint32_t ssb_offset_point_a) {

  NR_SubcarrierSpacing_t scs_pdcch;

  channel_bandwidth_t min_channel_bw;

  // according to Table 5.3.5-1 in 38.104
  // band 79 is the only one which minimum is 40
  // for all the other channels it is either 10 or 5
  // and there is no difference between the two for this implementation so it is set it to 10
  if (nr_band == 79)
    min_channel_bw = bw_40MHz;
  else
    min_channel_bw = bw_10MHz;

  if (frequency_range == FR2) {
    if(mib->subCarrierSpacingCommon == NR_MIB__subCarrierSpacingCommon_scs15or60)
      scs_pdcch = NR_SubcarrierSpacing_kHz60;
    else
      scs_pdcch = NR_SubcarrierSpacing_kHz120;
  }
  else {
    frequency_range = FR1;
    if(mib->subCarrierSpacingCommon == NR_MIB__subCarrierSpacingCommon_scs15or60)
      scs_pdcch = NR_SubcarrierSpacing_kHz15;
    else
      scs_pdcch = NR_SubcarrierSpacing_kHz30;
  }
  type0_PDCCH_CSS_config->scs_pdcch = scs_pdcch;
  type0_PDCCH_CSS_config->ssb_index = ssb_index;
  type0_PDCCH_CSS_config->frame = frameP;

  uint8_t ssb_slot = ssb_start_symbol/14;

  uint32_t is_condition_A = (ssb_subcarrier_offset == 0);   //  38.213 ch.13
  uint32_t index_4msb = (mib->pdcch_ConfigSIB1.controlResourceSetZero);
  uint32_t index_4lsb = (mib->pdcch_ConfigSIB1.searchSpaceZero);

  type0_PDCCH_CSS_config->num_rbs = -1;
  type0_PDCCH_CSS_config->num_symbols = -1;
  type0_PDCCH_CSS_config->rb_offset = -1;
  LOG_D(NR_MAC,"NR_SubcarrierSpacing_kHz30 %d, scs_ssb %d, scs_pdcch %d, min_chan_bw %d\n",(int)NR_SubcarrierSpacing_kHz30,(int)scs_ssb,(int)scs_pdcch,min_channel_bw);

  //  type0-pdcch coreset
  switch( ((int)scs_ssb << 3) | (int)scs_pdcch ){
    case (NR_SubcarrierSpacing_kHz15 << 5) | NR_SubcarrierSpacing_kHz15:
      AssertFatal(index_4msb < 15, "38.213 Table 13-1 4 MSB out of range\n");
      type0_PDCCH_CSS_config->type0_pdcch_ss_mux_pattern = 1;
      type0_PDCCH_CSS_config->num_rbs     = table_38213_13_1_c2[index_4msb];
      type0_PDCCH_CSS_config->num_symbols = table_38213_13_1_c3[index_4msb];
      type0_PDCCH_CSS_config->rb_offset   = table_38213_13_1_c4[index_4msb];
      break;

    case (NR_SubcarrierSpacing_kHz15 << 3) | NR_SubcarrierSpacing_kHz30:
      AssertFatal(index_4msb < 14, "38.213 Table 13-2 4 MSB out of range\n");
      type0_PDCCH_CSS_config->type0_pdcch_ss_mux_pattern = 1;
      type0_PDCCH_CSS_config->num_rbs     = table_38213_13_2_c2[index_4msb];
      type0_PDCCH_CSS_config->num_symbols = table_38213_13_2_c3[index_4msb];
      type0_PDCCH_CSS_config->rb_offset   = table_38213_13_2_c4[index_4msb];
      break;

    case (NR_SubcarrierSpacing_kHz30 << 3) | NR_SubcarrierSpacing_kHz15:
      if((min_channel_bw & bw_5MHz) | (min_channel_bw & bw_10MHz)){
        AssertFatal(index_4msb < 9, "38.213 Table 13-3 4 MSB out of range\n");
        type0_PDCCH_CSS_config->type0_pdcch_ss_mux_pattern = 1;
        type0_PDCCH_CSS_config->num_rbs     = table_38213_13_3_c2[index_4msb];
        type0_PDCCH_CSS_config->num_symbols = table_38213_13_3_c3[index_4msb];
        type0_PDCCH_CSS_config->rb_offset   = table_38213_13_3_c4[index_4msb];
      }else if(min_channel_bw & bw_40MHz){
        AssertFatal(index_4msb < 9, "38.213 Table 13-5 4 MSB out of range\n");
        type0_PDCCH_CSS_config->type0_pdcch_ss_mux_pattern = 1;
        type0_PDCCH_CSS_config->num_rbs     = table_38213_13_5_c2[index_4msb];
        type0_PDCCH_CSS_config->num_symbols = table_38213_13_5_c3[index_4msb];
        type0_PDCCH_CSS_config->rb_offset   = table_38213_13_5_c4[index_4msb];
      }else{ ; }

      break;
 
    case (NR_SubcarrierSpacing_kHz30 << 3) | NR_SubcarrierSpacing_kHz30:
      if((min_channel_bw & bw_5MHz) | (min_channel_bw & bw_10MHz)){
        type0_PDCCH_CSS_config->type0_pdcch_ss_mux_pattern = 1;
        type0_PDCCH_CSS_config->num_rbs     = table_38213_13_4_c2[index_4msb];
        type0_PDCCH_CSS_config->num_symbols = table_38213_13_4_c3[index_4msb];
        type0_PDCCH_CSS_config->rb_offset   = table_38213_13_4_c4[index_4msb];

      }else if(min_channel_bw & bw_40MHz){
        AssertFatal(index_4msb < 10, "38.213 Table 13-6 4 MSB out of range\n");
        type0_PDCCH_CSS_config->type0_pdcch_ss_mux_pattern = 1;
        type0_PDCCH_CSS_config->num_rbs     = table_38213_13_6_c2[index_4msb];
        type0_PDCCH_CSS_config->num_symbols = table_38213_13_6_c3[index_4msb];
        type0_PDCCH_CSS_config->rb_offset   = table_38213_13_6_c4[index_4msb];
      }else{ ; }
      break;

    case (NR_SubcarrierSpacing_kHz120 << 3) | NR_SubcarrierSpacing_kHz60:
      AssertFatal(index_4msb < 12, "38.213 Table 13-7 4 MSB out of range\n");
      if(index_4msb & 0x7){
        type0_PDCCH_CSS_config->type0_pdcch_ss_mux_pattern = 1;
      }else if(index_4msb & 0x18){
        type0_PDCCH_CSS_config->type0_pdcch_ss_mux_pattern = 2;
      }else{ ; }

      type0_PDCCH_CSS_config->num_rbs     = table_38213_13_7_c2[index_4msb];
      type0_PDCCH_CSS_config->num_symbols = table_38213_13_7_c3[index_4msb];
      if(!is_condition_A && (index_4msb == 8 || index_4msb == 10)){
        type0_PDCCH_CSS_config->rb_offset   = table_38213_13_7_c4[index_4msb] - 1;
      }else{
        type0_PDCCH_CSS_config->rb_offset   = table_38213_13_7_c4[index_4msb];
      }
      break;

    case (NR_SubcarrierSpacing_kHz120 << 3) | NR_SubcarrierSpacing_kHz120:
      AssertFatal(index_4msb < 8, "38.213 Table 13-8 4 MSB out of range\n");
      if(index_4msb & 0x3){
        type0_PDCCH_CSS_config->type0_pdcch_ss_mux_pattern = 1;
      }else if(index_4msb & 0x0c){
        type0_PDCCH_CSS_config->type0_pdcch_ss_mux_pattern = 3;
      }

      type0_PDCCH_CSS_config->num_rbs     = table_38213_13_8_c2[index_4msb];
      type0_PDCCH_CSS_config->num_symbols = table_38213_13_8_c3[index_4msb];
      if(!is_condition_A && (index_4msb == 4 || index_4msb == 6)){
        type0_PDCCH_CSS_config->rb_offset   = table_38213_13_8_c4[index_4msb] - 1;
      }else{
        type0_PDCCH_CSS_config->rb_offset   = table_38213_13_8_c4[index_4msb];
      }
      break;

    case (NR_SubcarrierSpacing_kHz240 << 3) | NR_SubcarrierSpacing_kHz60:
      AssertFatal(index_4msb < 4, "38.213 Table 13-9 4 MSB out of range\n");
      type0_PDCCH_CSS_config->type0_pdcch_ss_mux_pattern = 1;
      type0_PDCCH_CSS_config->num_rbs     = table_38213_13_9_c2[index_4msb];
      type0_PDCCH_CSS_config->num_symbols = table_38213_13_9_c3[index_4msb];
      type0_PDCCH_CSS_config->rb_offset   = table_38213_13_9_c4[index_4msb];
      break;

    case (NR_SubcarrierSpacing_kHz240 << 3) | NR_SubcarrierSpacing_kHz120:
      AssertFatal(index_4msb < 8, "38.213 Table 13-10 4 MSB out of range\n");
      if(index_4msb & 0x3){
        type0_PDCCH_CSS_config->type0_pdcch_ss_mux_pattern = 1;
      }else if(index_4msb & 0x0c){
        type0_PDCCH_CSS_config->type0_pdcch_ss_mux_pattern = 2;
      }
      type0_PDCCH_CSS_config->num_rbs     = table_38213_13_10_c2[index_4msb];
      type0_PDCCH_CSS_config->num_symbols = table_38213_13_10_c3[index_4msb];
      if(!is_condition_A && (index_4msb == 4 || index_4msb == 6)){
        type0_PDCCH_CSS_config->rb_offset   = table_38213_13_10_c4[index_4msb]-1;
      }else{
        type0_PDCCH_CSS_config->rb_offset   = table_38213_13_10_c4[index_4msb];
      }

      break;

    default:
      LOG_E(NR_MAC,"NR_SubcarrierSpacing_kHz30 %d, scs_ssb %d, scs_pdcch %d, min_chan_bw %d\n",NR_SubcarrierSpacing_kHz30,(int)scs_ssb,(int)scs_pdcch,min_channel_bw);
      break;
  }

  LOG_D(NR_MAC,"Coreset0: index_4msb=%d, num_rbs=%d, num_symb=%d, rb_offset=%d\n",
        index_4msb,type0_PDCCH_CSS_config->num_rbs,type0_PDCCH_CSS_config->num_symbols,type0_PDCCH_CSS_config->rb_offset );

  AssertFatal(type0_PDCCH_CSS_config->num_rbs != -1, "Type0 PDCCH coreset num_rbs undefined, index_4msb=%d, min_channel_bw %d, scs_ssb %d, scs_pdcch %d\n",index_4msb,min_channel_bw,(int)scs_ssb,(int)scs_pdcch);
  AssertFatal(type0_PDCCH_CSS_config->num_symbols != -1, "Type0 PDCCH coreset num_symbols undefined");
  AssertFatal(type0_PDCCH_CSS_config->rb_offset != -1, "Type0 PDCCH coreset rb_offset undefined");


  //uint32_t cell_id = 0;   //  obtain from L1 later

  //mac->type0_pdcch_dci_config.coreset.rb_start = rb_offset;
  //mac->type0_pdcch_dci_config.coreset.rb_end = rb_offset + num_rbs - 1;

//  uint64_t mask = 0x0;
//  uint8_t i;
//  for(i=0; i<(type0_PDCCH_CSS_config->num_rbs/6); ++i){   //  38.331 Each bit corresponds a group of 6 RBs
//    mask = mask >> 1;
//    mask = mask | 0x100000000000;
//  }

  //LOG_I(MAC,">>>>>>>>mask %x num_rbs %d rb_offset %d\n", mask, num_rbs, rb_offset);

//    mac->type0_pdcch_dci_config.coreset.frequency_domain_resource = mask;
//    mac->type0_pdcch_dci_config.coreset.rb_offset = rb_offset;  //  additional parameter other than coreset
//
//    //mac->type0_pdcch_dci_config.type0_pdcch_coreset.duration = num_symbols;
//    mac->type0_pdcch_dci_config.coreset.cce_reg_mapping_type = CCE_REG_MAPPING_TYPE_INTERLEAVED;
//    mac->type0_pdcch_dci_config.coreset.cce_reg_interleaved_reg_bundle_size = 6;   //  L 38.211 7.3.2.2
//    mac->type0_pdcch_dci_config.coreset.cce_reg_interleaved_interleaver_size = 2;  //  R 38.211 7.3.2.2
//    mac->type0_pdcch_dci_config.coreset.cce_reg_interleaved_shift_index = cell_id;
//    mac->type0_pdcch_dci_config.coreset.precoder_granularity = PRECODER_GRANULARITY_SAME_AS_REG_BUNDLE;
//    mac->type0_pdcch_dci_config.coreset.pdcch_dmrs_scrambling_id = cell_id;


  // type0-pdcch search space
  float big_o = 0.0f;
  float big_m = 0.0f;
  type0_PDCCH_CSS_config->sfn_c = SFN_C_IMPOSSIBLE;   //  only valid for mux=1
  type0_PDCCH_CSS_config->n_c = UINT_MAX;
  type0_PDCCH_CSS_config->number_of_search_space_per_slot = UINT_MAX;
  type0_PDCCH_CSS_config->first_symbol_index = UINT_MAX;
  type0_PDCCH_CSS_config->search_space_duration = 0;  //  element of search space
  //  38.213 table 10.1-1

  /// MUX PATTERN 1
  if(type0_PDCCH_CSS_config->type0_pdcch_ss_mux_pattern == 1 && frequency_range == FR1){
    big_o = table_38213_13_11_c1[index_4lsb];
    type0_PDCCH_CSS_config->number_of_search_space_per_slot = table_38213_13_11_c2[index_4lsb];
    big_m = table_38213_13_11_c3[index_4lsb];

    uint32_t temp = (uint32_t)(big_o*(1<<scs_pdcch)) + (uint32_t)(type0_PDCCH_CSS_config->ssb_index*big_m);
    type0_PDCCH_CSS_config->n_c = temp / num_slot_per_frame;
    if((temp/num_slot_per_frame) & 0x1){
      type0_PDCCH_CSS_config->sfn_c = SFN_C_MOD_2_EQ_1;
    }else{
      type0_PDCCH_CSS_config->sfn_c = SFN_C_MOD_2_EQ_0;
    }

    if((index_4lsb == 1 || index_4lsb == 3 || index_4lsb == 5 || index_4lsb == 7) && (type0_PDCCH_CSS_config->ssb_index&1)){
      type0_PDCCH_CSS_config->first_symbol_index = type0_PDCCH_CSS_config->num_symbols;
    }else{
      type0_PDCCH_CSS_config->first_symbol_index = table_38213_13_11_c4[index_4lsb];
    }
    //  38.213 chapter 13: over two consecutive slots
    type0_PDCCH_CSS_config->search_space_duration = 2;
    // two frames
    type0_PDCCH_CSS_config->search_space_frame_period = nr_slots_per_frame[scs_ssb]<<1;
  }

  if(type0_PDCCH_CSS_config->type0_pdcch_ss_mux_pattern == 1 && frequency_range == FR2){
    big_o = table_38213_13_12_c1[index_4lsb];
    type0_PDCCH_CSS_config->number_of_search_space_per_slot = table_38213_13_11_c2[index_4lsb];
    big_m = table_38213_13_12_c3[index_4lsb];

    if((index_4lsb == 1 || index_4lsb == 3 || index_4lsb == 5 || index_4lsb == 10) && (type0_PDCCH_CSS_config->ssb_index&1)){
      type0_PDCCH_CSS_config->first_symbol_index = 7;
    }else if((index_4lsb == 6 || index_4lsb == 7 || index_4lsb == 8 || index_4lsb == 11) && (type0_PDCCH_CSS_config->ssb_index&1)){
      type0_PDCCH_CSS_config->first_symbol_index = type0_PDCCH_CSS_config->num_symbols;
    }else{
      type0_PDCCH_CSS_config->first_symbol_index = 0;
    }
    //  38.213 chapter 13: over two consecutive slots
    type0_PDCCH_CSS_config->search_space_duration = 2;
    // two frames
    type0_PDCCH_CSS_config->search_space_frame_period = nr_slots_per_frame[scs_ssb]<<1;
  }

  /// MUX PATTERN 2
  if(type0_PDCCH_CSS_config->type0_pdcch_ss_mux_pattern == 2){

    if((scs_ssb == NR_SubcarrierSpacing_kHz120) && (scs_pdcch == NR_SubcarrierSpacing_kHz60)){
      //  38.213 Table 13-13
      AssertFatal(index_4lsb == 0, "38.213 Table 13-13 4 LSB out of range\n");
      //  PDCCH monitoring occasions (SFN and slot number) same as SSB frame-slot
      //                sfn_c = SFN_C_EQ_SFN_SSB;
      type0_PDCCH_CSS_config->n_c = ssb_slot;
      switch(type0_PDCCH_CSS_config->ssb_index & 0x3){    //  ssb_index(i) mod 4
        case 0:
          type0_PDCCH_CSS_config->first_symbol_index = 0;
          break;
        case 1:
          type0_PDCCH_CSS_config->first_symbol_index = 1;
          break;
        case 2:
          type0_PDCCH_CSS_config->first_symbol_index = 6;
          break;
        case 3:
          type0_PDCCH_CSS_config->first_symbol_index = 7;
          break;
        default: break;
      }

    }else if((scs_ssb == NR_SubcarrierSpacing_kHz240) && (scs_pdcch == NR_SubcarrierSpacing_kHz120)){
      //  38.213 Table 13-14
      AssertFatal(index_4lsb == 0, "38.213 Table 13-14 4 LSB out of range\n");
      //  PDCCH monitoring occasions (SFN and slot number) same as SSB frame-slot
      //                sfn_c = SFN_C_EQ_SFN_SSB;
      type0_PDCCH_CSS_config->n_c = ssb_slot;
      switch(type0_PDCCH_CSS_config->ssb_index & 0x7){    //  ssb_index(i) mod 8
        case 0:
          type0_PDCCH_CSS_config->first_symbol_index = 0;
          break;
        case 1:
          type0_PDCCH_CSS_config->first_symbol_index = 1;
          break;
        case 2:
          type0_PDCCH_CSS_config->first_symbol_index = 2;
          break;
        case 3:
          type0_PDCCH_CSS_config->first_symbol_index = 3;
          break;
        case 4:
          type0_PDCCH_CSS_config->first_symbol_index = 12;
          type0_PDCCH_CSS_config->n_c = ssb_slot - 1;
          break;
        case 5:
          type0_PDCCH_CSS_config->first_symbol_index = 13;
          type0_PDCCH_CSS_config->n_c = ssb_slot - 1;
          break;
        case 6:
          type0_PDCCH_CSS_config->first_symbol_index = 0;
          break;
        case 7:
          type0_PDCCH_CSS_config->first_symbol_index = 1;
          break;
        default: break;
      }
    }else{ ; }
    //  38.213 chapter 13: over one slot
    type0_PDCCH_CSS_config->search_space_duration = 1;
    // SSB periodicity in slots
    type0_PDCCH_CSS_config->search_space_frame_period = ssb_period*nr_slots_per_frame[scs_ssb];
  }

  /// MUX PATTERN 3
  if(type0_PDCCH_CSS_config->type0_pdcch_ss_mux_pattern == 3){
    if((scs_ssb == NR_SubcarrierSpacing_kHz120) && (scs_pdcch == NR_SubcarrierSpacing_kHz120)){
      //  38.213 Table 13-15
      AssertFatal(index_4lsb == 0, "38.213 Table 13-15 4 LSB out of range\n");
      //  PDCCH monitoring occasions (SFN and slot number) same as SSB frame-slot
      //                sfn_c = SFN_C_EQ_SFN_SSB;
      type0_PDCCH_CSS_config->n_c = ssb_slot;
      switch(type0_PDCCH_CSS_config->ssb_index & 0x3){    //  ssb_index(i) mod 4
        case 0:
          type0_PDCCH_CSS_config->first_symbol_index = 4;
          break;
        case 1:
          type0_PDCCH_CSS_config->first_symbol_index = 8;
          break;
        case 2:
          type0_PDCCH_CSS_config->first_symbol_index = 2;
          break;
        case 3:
          type0_PDCCH_CSS_config->first_symbol_index = 6;
          break;
        default: break;
      }
    }else{ ; }
    //  38.213 chapter 13: over one slot
    type0_PDCCH_CSS_config->search_space_duration = 1;
    // SSB periodicity in slots
    type0_PDCCH_CSS_config->search_space_frame_period = ssb_period*nr_slots_per_frame[scs_ssb];
  }

  AssertFatal(type0_PDCCH_CSS_config->number_of_search_space_per_slot!=UINT_MAX,"");

//  uint32_t coreset_duration = num_symbols * number_of_search_space_per_slot;
//    mac->type0_pdcch_dci_config.number_of_candidates[0] = table_38213_10_1_1_c2[0];
//    mac->type0_pdcch_dci_config.number_of_candidates[1] = table_38213_10_1_1_c2[1];
//    mac->type0_pdcch_dci_config.number_of_candidates[2] = table_38213_10_1_1_c2[2];   //  CCE aggregation level = 4
//    mac->type0_pdcch_dci_config.number_of_candidates[3] = table_38213_10_1_1_c2[3];   //  CCE aggregation level = 8
//    mac->type0_pdcch_dci_config.number_of_candidates[4] = table_38213_10_1_1_c2[4];   //  CCE aggregation level = 16
//    mac->type0_pdcch_dci_config.duration = search_space_duration;
//    mac->type0_pdcch_dci_config.coreset.duration = coreset_duration;   //  coreset
//    AssertFatal(first_symbol_index!=UINT_MAX,"");
//    mac->type0_pdcch_dci_config.monitoring_symbols_within_slot = (0x3fff << first_symbol_index) & (0x3fff >> (14-coreset_duration-first_symbol_index)) & 0x3fff;

  AssertFatal(type0_PDCCH_CSS_config->sfn_c!=SFN_C_IMPOSSIBLE,"");
  AssertFatal(type0_PDCCH_CSS_config->n_c!=UINT_MAX,"");

  type0_PDCCH_CSS_config->n_0 = ((uint32_t)(big_o*(1<<scs_pdcch)) + (uint32_t)(type0_PDCCH_CSS_config->ssb_index*big_m))%num_slot_per_frame;
  type0_PDCCH_CSS_config->cset_start_rb = ssb_offset_point_a - type0_PDCCH_CSS_config->rb_offset;

}

void fill_coresetZero(NR_ControlResourceSet_t *coreset0, NR_Type0_PDCCH_CSS_config_t *type0_PDCCH_CSS_config) {

  int32_t duration;

  if (coreset0 == NULL)
    coreset0 = calloc(1,sizeof(*coreset0));

  coreset0->controlResourceSetId = 0;

  AssertFatal(type0_PDCCH_CSS_config!=NULL,"No type0 CSS configuration\n");

  duration = type0_PDCCH_CSS_config->num_symbols;

  if(coreset0->frequencyDomainResources.buf == NULL) coreset0->frequencyDomainResources.buf = calloc(1,6);

  switch(type0_PDCCH_CSS_config->num_rbs){
    case 24:
      coreset0->frequencyDomainResources.buf[0] = 0xf0;
      coreset0->frequencyDomainResources.buf[1] = 0;
      break;
    case 48:
      coreset0->frequencyDomainResources.buf[0] = 0xff;
      coreset0->frequencyDomainResources.buf[1] = 0;
      break;
    case 96:
      coreset0->frequencyDomainResources.buf[0] = 0xff;
      coreset0->frequencyDomainResources.buf[1] = 0xff;
      break;
  default:
    AssertFatal(1==0,"Invalid number of PRBs %d for Coreset0\n",type0_PDCCH_CSS_config->num_rbs);
  }
  coreset0->frequencyDomainResources.buf[2] = 0;
  coreset0->frequencyDomainResources.buf[3] = 0;
  coreset0->frequencyDomainResources.buf[4] = 0;
  coreset0->frequencyDomainResources.buf[5] = 0;
  coreset0->frequencyDomainResources.size = 6;
  coreset0->frequencyDomainResources.bits_unused = 3;

  coreset0->duration = duration;
  coreset0->cce_REG_MappingType.present=NR_ControlResourceSet__cce_REG_MappingType_PR_interleaved;
  coreset0->cce_REG_MappingType.choice.interleaved=calloc(1,sizeof(*coreset0->cce_REG_MappingType.choice.interleaved));
  coreset0->cce_REG_MappingType.choice.interleaved->reg_BundleSize = NR_ControlResourceSet__cce_REG_MappingType__interleaved__reg_BundleSize_n6;
  coreset0->cce_REG_MappingType.choice.interleaved->interleaverSize = NR_ControlResourceSet__cce_REG_MappingType__interleaved__interleaverSize_n2;
  coreset0->cce_REG_MappingType.choice.interleaved->shiftIndex = NULL; // -> use cell_id
  coreset0->precoderGranularity = NR_ControlResourceSet__precoderGranularity_sameAsREG_bundle;

  coreset0->tci_StatesPDCCH_ToAddList = NULL;
  coreset0->tci_StatesPDCCH_ToReleaseList = NULL;
  coreset0->tci_PresentInDCI = NULL;
  coreset0->pdcch_DMRS_ScramblingID = NULL;

}

void fill_searchSpaceZero(NR_SearchSpace_t *ss0, NR_Type0_PDCCH_CSS_config_t *type0_PDCCH_CSS_config) {

  if(ss0 == NULL) ss0=calloc(1,sizeof(*ss0));
  if(ss0->controlResourceSetId == NULL) ss0->controlResourceSetId=calloc(1,sizeof(*ss0->controlResourceSetId));
  if(ss0->monitoringSymbolsWithinSlot == NULL) ss0->monitoringSymbolsWithinSlot = calloc(1,sizeof(*ss0->monitoringSymbolsWithinSlot));
  if(ss0->monitoringSymbolsWithinSlot->buf == NULL) ss0->monitoringSymbolsWithinSlot->buf = calloc(1,2);
  if(ss0->nrofCandidates == NULL) ss0->nrofCandidates = calloc(1,sizeof(*ss0->nrofCandidates));
  if(ss0->searchSpaceType == NULL) ss0->searchSpaceType = calloc(1,sizeof(*ss0->searchSpaceType));
  if(ss0->searchSpaceType->choice.common == NULL) ss0->searchSpaceType->choice.common=calloc(1,sizeof(*ss0->searchSpaceType->choice.common));
  if(ss0->searchSpaceType->choice.common->dci_Format0_0_AndFormat1_0 == NULL)
    ss0->searchSpaceType->choice.common->dci_Format0_0_AndFormat1_0 = calloc(1,sizeof(*ss0->searchSpaceType->choice.common->dci_Format0_0_AndFormat1_0));

  uint32_t duration,periodicity,offset;
  uint16_t symbols,max_agg;

  AssertFatal(type0_PDCCH_CSS_config!=NULL,"No type0 CSS configuration\n");

  max_agg = (type0_PDCCH_CSS_config->num_symbols*type0_PDCCH_CSS_config->num_rbs)/6;

  symbols = (1-(1<<type0_PDCCH_CSS_config->num_symbols))<<type0_PDCCH_CSS_config->first_symbol_index;
  duration = type0_PDCCH_CSS_config->search_space_duration;
  periodicity = type0_PDCCH_CSS_config->search_space_frame_period;
  if (type0_PDCCH_CSS_config->type0_pdcch_ss_mux_pattern == 1)
    offset = type0_PDCCH_CSS_config->n_0;
  else
    offset = type0_PDCCH_CSS_config->n_c;

  ss0->searchSpaceId = 0;
  *ss0->controlResourceSetId = 0;
  ss0->monitoringSlotPeriodicityAndOffset = calloc(1,sizeof(*ss0->monitoringSlotPeriodicityAndOffset));
  set_monitoring_periodicity_offset(ss0,periodicity,offset);
  if (duration==1)
    ss0->duration = NULL;
  else{
    ss0->duration = calloc(1,sizeof(*ss0->duration));
    *ss0->duration = duration;
  }

  ss0->monitoringSymbolsWithinSlot->size = 2;
  ss0->monitoringSymbolsWithinSlot->bits_unused = 2;
  ss0->monitoringSymbolsWithinSlot->buf[1] = 0;
  ss0->monitoringSymbolsWithinSlot->buf[0] = 0;
  for (int i=0; i<8; i++) {
    ss0->monitoringSymbolsWithinSlot->buf[1] |= ((symbols>>(i+8))&0x01)<<(7-i);
    ss0->monitoringSymbolsWithinSlot->buf[0] |= ((symbols>>i)&0x01)<<(7-i);
  }

  // max values are set according to TS38.213 Section 10.1 Table 10.1-1
  ss0->nrofCandidates->aggregationLevel1 = NR_SearchSpace__nrofCandidates__aggregationLevel1_n0;
  ss0->nrofCandidates->aggregationLevel2 = NR_SearchSpace__nrofCandidates__aggregationLevel2_n0;
  ss0->nrofCandidates->aggregationLevel4 = (((max_agg>>2) > 4)? 4 : max_agg>>2);
  ss0->nrofCandidates->aggregationLevel8 = (((max_agg>>3) > 2)? 2 : max_agg>>3);
  ss0->nrofCandidates->aggregationLevel16 = (((max_agg>>4) > 1)? 1 : max_agg>>4);

  ss0->searchSpaceType->present = NR_SearchSpace__searchSpaceType_PR_common;
}


void find_period_offest_SR (NR_SchedulingRequestResourceConfig_t *SchedulingReqRec, int *period, int *offset) {
  NR_SchedulingRequestResourceConfig__periodicityAndOffset_PR P_O = SchedulingReqRec->periodicityAndOffset->present;
  switch (P_O){
    case NR_SchedulingRequestResourceConfig__periodicityAndOffset_PR_sl1:
      *period = 1;
      *offset = SchedulingReqRec->periodicityAndOffset->choice.sl1;
      break;
    case NR_SchedulingRequestResourceConfig__periodicityAndOffset_PR_sl2:
      *period = 2;
      *offset = SchedulingReqRec->periodicityAndOffset->choice.sl2;
      break;
    case NR_SchedulingRequestResourceConfig__periodicityAndOffset_PR_sl4:
      *period = 4;
      *offset = SchedulingReqRec->periodicityAndOffset->choice.sl4;
      break;
    case NR_SchedulingRequestResourceConfig__periodicityAndOffset_PR_sl5:
      *period = 5;
      *offset = SchedulingReqRec->periodicityAndOffset->choice.sl5;
      break;
    case NR_SchedulingRequestResourceConfig__periodicityAndOffset_PR_sl8:
      *period = 8;
      *offset = SchedulingReqRec->periodicityAndOffset->choice.sl8;
      break;
    case NR_SchedulingRequestResourceConfig__periodicityAndOffset_PR_sl10:
      *period = 10;
      *offset = SchedulingReqRec->periodicityAndOffset->choice.sl10;
      break;
    case NR_SchedulingRequestResourceConfig__periodicityAndOffset_PR_sl16:
      *period = 16;
      *offset = SchedulingReqRec->periodicityAndOffset->choice.sl16;
      break;
    case NR_SchedulingRequestResourceConfig__periodicityAndOffset_PR_sl20:
      *period = 20;
      *offset = SchedulingReqRec->periodicityAndOffset->choice.sl20;
      break;
    case NR_SchedulingRequestResourceConfig__periodicityAndOffset_PR_sl40:
      *period = 40;
      *offset = SchedulingReqRec->periodicityAndOffset->choice.sl40;
      break;
    case NR_SchedulingRequestResourceConfig__periodicityAndOffset_PR_sl80:
      *period = 80;
      *offset = SchedulingReqRec->periodicityAndOffset->choice.sl80;
      break;
    case NR_SchedulingRequestResourceConfig__periodicityAndOffset_PR_sl160:
      *period = 160;
      *offset = SchedulingReqRec->periodicityAndOffset->choice.sl160;
      break;
    case NR_SchedulingRequestResourceConfig__periodicityAndOffset_PR_sl320:
      *period = 320;
      *offset = SchedulingReqRec->periodicityAndOffset->choice.sl320;
      break;
    case NR_SchedulingRequestResourceConfig__periodicityAndOffset_PR_sl640:
      *period = 640;
      *offset = SchedulingReqRec->periodicityAndOffset->choice.sl640;
      break;
    default:
      AssertFatal(1==0,"No periodicityAndOffset resources found in schedulingrequestresourceconfig");
  }
}

uint16_t compute_pucch_prb_size(uint8_t format,
                                uint8_t nr_prbs,
                                uint16_t O_tot,
                                uint16_t O_csi,
                                NR_PUCCH_MaxCodeRate_t *maxCodeRate,
                                uint8_t Qm,
                                uint8_t n_symb,
                                uint8_t n_re_ctrl) {

  uint16_t O_crc;

  if (O_tot<12)
    O_crc = 0;
  else{
    if (O_tot<20)
      O_crc = 6;
    else {
      if (O_tot<360)
        O_crc = 11;
      else
        AssertFatal(1==0,"Case for segmented PUCCH not yet implemented");
    }
  }

  int rtimes100;
  switch(*maxCodeRate){
    case NR_PUCCH_MaxCodeRate_zeroDot08 :
      rtimes100 = 8;
      break;
    case NR_PUCCH_MaxCodeRate_zeroDot15 :
      rtimes100 = 15;
      break;
    case NR_PUCCH_MaxCodeRate_zeroDot25 :
      rtimes100 = 25;
      break;
    case NR_PUCCH_MaxCodeRate_zeroDot35 :
      rtimes100 = 35;
      break;
    case NR_PUCCH_MaxCodeRate_zeroDot45 :
      rtimes100 = 45;
      break;
    case NR_PUCCH_MaxCodeRate_zeroDot60 :
      rtimes100 = 60;
      break;
    case NR_PUCCH_MaxCodeRate_zeroDot80 :
      rtimes100 = 80;
      break;
  default :
    AssertFatal(1==0,"Invalid MaxCodeRate");
  }

  float r = (float)rtimes100/100;

  if (O_csi == O_tot) {
    if ((O_tot+O_csi)>(nr_prbs*n_re_ctrl*n_symb*Qm*r))
      AssertFatal(1==0,"MaxCodeRate %.2f can't support %d UCI bits and %d CRC bits with %d PRBs",
                  r,O_tot,O_crc,nr_prbs);
  }

  if (format==2){
    // TODO fix this for multiple CSI reports
    for (int i=1; i<=nr_prbs; i++){
      if((O_tot+O_crc)<=(i*n_symb*Qm*n_re_ctrl*r) &&
         (O_tot+O_crc)>((i-1)*n_symb*Qm*n_re_ctrl*r))
        return i;
    }
    AssertFatal(1==0,"MaxCodeRate %.2f can't support %d UCI bits and %d CRC bits with at most %d PRBs",
                r,O_tot,O_crc,nr_prbs);
  }
  else{
    AssertFatal(1==0,"Not yet implemented");
  }
}

int get_bw_tbslbrm(NR_BWP_t *genericParameters,
                   NR_CellGroupConfig_t *cg) {

  int bw = 0;
  if (cg && cg->spCellConfig && cg->spCellConfig->spCellConfigDedicated &&
      cg->spCellConfig->spCellConfigDedicated->downlinkBWP_ToAddModList) {
    struct NR_ServingCellConfig__downlinkBWP_ToAddModList *BWP_list = cg->spCellConfig->spCellConfigDedicated->downlinkBWP_ToAddModList;
    for (int i=0; i<BWP_list->list.count; i++) {
      genericParameters = &BWP_list->list.array[i]->bwp_Common->genericParameters;
      int curr_bw = NRRIV2BW(genericParameters->locationAndBandwidth, MAX_BWP_SIZE);
      if (curr_bw > bw)
        bw = curr_bw;
    }
  }
  else
    bw = NRRIV2BW(genericParameters->locationAndBandwidth, MAX_BWP_SIZE);
  return bw;
}

/* extract UL PTRS values from RRC and validate it based upon 38.214 6.2.3 */
bool set_ul_ptrs_values(NR_PTRS_UplinkConfig_t *ul_ptrs_config,
                        uint16_t rbSize,uint8_t mcsIndex, uint8_t mcsTable,
                        uint8_t *K_ptrs, uint8_t *L_ptrs,
                        uint8_t *reOffset, uint8_t *maxNumPorts, uint8_t *ulPower,
                        uint8_t NrOfSymbols)
{
  bool valid = true;

  /* as defined in T 38.214 6.2.3 */
  if(rbSize < 3) {
    valid = false;
    return valid;
  }
  /* Check for Frequency Density values */
  if(ul_ptrs_config->transformPrecoderDisabled->frequencyDensity->list.count < 2) {
    /* Default value for K_PTRS = 2 as defined in T 38.214 6.2.3 */
    *K_ptrs = 2;
  }
  else {
    *K_ptrs = get_K_ptrs(*ul_ptrs_config->transformPrecoderDisabled->frequencyDensity->list.array[0],
                         *ul_ptrs_config->transformPrecoderDisabled->frequencyDensity->list.array[1],
                         rbSize);
  }
  /* Check for time Density values */
  if(ul_ptrs_config->transformPrecoderDisabled->timeDensity->list.count < 3) {
    *L_ptrs = 0;
  }
  else {
    *L_ptrs = get_L_ptrs(*ul_ptrs_config->transformPrecoderDisabled->timeDensity->list.array[0],
                         *ul_ptrs_config->transformPrecoderDisabled->timeDensity->list.array[1],
                         *ul_ptrs_config->transformPrecoderDisabled->timeDensity->list.array[2],
                         mcsIndex,
                         mcsTable);
  }
  
  *reOffset  = *ul_ptrs_config->transformPrecoderDisabled->resourceElementOffset;
  *maxNumPorts = ul_ptrs_config->transformPrecoderDisabled->maxNrofPorts;
  *ulPower = ul_ptrs_config->transformPrecoderDisabled->ptrs_Power;
  /* If either or both of the parameters PT-RS time density (LPT-RS) and PT-RS frequency density (KPT-RS), shown in Table
   * 6.2.3.1-1 and Table 6.2.3.1-2, indicates that 'PT-RS not present', the UE shall assume that PT-RS is not present
   */
  if(*K_ptrs ==2  || *K_ptrs ==4 ) {
    valid = true;
  }
  else {
    valid = false;
    return valid;
  }
  if(*L_ptrs ==0 || *L_ptrs ==1 || *L_ptrs ==2  ) {
    valid = true;
  }
  else {
    valid = false;
    return valid;
  }
  /* PTRS is not present also :
   * When the UE is receiving a PUSCH with allocation duration of 4 symbols and if LPT-RS is set to 4, the UE shall assume
   * PT-RS is not transmitted
   * When the UE is receiving a PUSCH with allocation duration of 2 symbols as defined in Clause 6.4.1.2.2 of [4, TS
   * 38.211] and if LPT-RS is set to 2 or 4, the UE shall assume PT-RS is not transmitted.
   */
  if((NrOfSymbols == 4 && *L_ptrs ==2) || ((NrOfSymbols == 2 && *L_ptrs > 0))) {
    valid = false;
    return valid;
  }

  /* Moved below check from nr_ue_scheduler function to here */
  if (*L_ptrs >= NrOfSymbols) {
    valid = false;
    return valid;
  }
  return valid;
}<|MERGE_RESOLUTION|>--- conflicted
+++ resolved
@@ -3020,13 +3020,6 @@
       size += dci_pdu->antenna_ports.nbits;
       LOG_D(NR_MAC,"dci_pdu->antenna_ports.nbits %d\n",dci_pdu->antenna_ports.nbits);
       // Tx Config Indication
-<<<<<<< HEAD
-      int corset_id = 1 ;
-      long *isTciEnable = pdcch_Config->controlResourceSetToAddModList->list.array[corset_id-1]->tci_PresentInDCI;
-      if (isTciEnable != NULL) {
-        dci_pdu->transmission_configuration_indication.nbits = 3;
-        size += dci_pdu->transmission_configuration_indication.nbits;
-=======
       for (int i = 0; i < pdcch_Config->controlResourceSetToAddModList->list.count; i++) {
         if (pdcch_Config->controlResourceSetToAddModList->list.array[i]->controlResourceSetId == coreset_id) {
           long *isTciEnable = pdcch_Config->controlResourceSetToAddModList->list.array[i]->tci_PresentInDCI;
@@ -3036,7 +3029,6 @@
           }
           break;
         }
->>>>>>> 5bf454c7
       }
       // SRS request
       if (cg->spCellConfig->spCellConfigDedicated->supplementaryUplink==NULL)
