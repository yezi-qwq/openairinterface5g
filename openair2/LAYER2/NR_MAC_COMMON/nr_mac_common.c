--- conflicted
+++ resolved
@@ -3064,79 +3064,14 @@
     valid = false;
     return valid;
   }
-  //printf("[MAC] PTRS is set  K= %u L= %u\n", *K_ptrs,1<<*L_ptrs);
-  return valid;
-}
-<<<<<<< HEAD
-
-/* extract UL PTRS values from RRC and validate it based upon 38.214 6.2.3 */
-bool set_ul_ptrs_values(NR_PTRS_UplinkConfig_t *ul_ptrs_config,
-                        uint16_t rbSize,uint8_t mcsIndex, uint8_t mcsTable,
-                        uint8_t *K_ptrs, uint8_t *L_ptrs,
-                        uint8_t *reOffset, uint8_t *maxNumPorts, uint8_t *ulPower,
-                        uint8_t NrOfSymbols)
-{
-  bool valid = true;
-
-  /* as defined in T 38.214 6.2.3 */
-  if(rbSize < 3) {
+
+  /* Moved below check from scheduler function to here */
+  if (*L_ptrs >= NrOfSymbols) {
     valid = false;
     return valid;
   }
-  /* Check for Frequency Density values */
-  if(ul_ptrs_config->transformPrecoderDisabled->frequencyDensity->list.count < 2) {
-    /* Default value for K_PTRS = 2 as defined in T 38.214 6.2.3 */
-    *K_ptrs = 2;
-  }
-  else {
-    *K_ptrs = get_K_ptrs(*ul_ptrs_config->transformPrecoderDisabled->frequencyDensity->list.array[0],
-                         *ul_ptrs_config->transformPrecoderDisabled->frequencyDensity->list.array[1],
-                         rbSize);
-  }
-  /* Check for time Density values */
-  if(ul_ptrs_config->transformPrecoderDisabled->timeDensity->list.count < 3) {
-    *L_ptrs = 0;
-  }
-  else {
-    *L_ptrs = get_L_ptrs(*ul_ptrs_config->transformPrecoderDisabled->timeDensity->list.array[0],
-                         *ul_ptrs_config->transformPrecoderDisabled->timeDensity->list.array[1],
-                         *ul_ptrs_config->transformPrecoderDisabled->timeDensity->list.array[2],
-                         mcsIndex,
-                         mcsTable);
-  }
-  
-  *reOffset  = *ul_ptrs_config->transformPrecoderDisabled->resourceElementOffset;
-  *maxNumPorts = ul_ptrs_config->transformPrecoderDisabled->maxNrofPorts;
-  *ulPower = ul_ptrs_config->transformPrecoderDisabled->ptrs_Power;
-  /* If either or both of the parameters PT-RS time density (LPT-RS) and PT-RS frequency density (KPT-RS), shown in Table
-   * 6.2.3.1-1 and Table 6.2.3.1-2, indicates that 'PT-RS not present', the UE shall assume that PT-RS is not present
-   */
-  if(*K_ptrs ==2  || *K_ptrs ==4 ) {
-    valid = true;
-  }
-  else {
-    valid = false;
-    return valid;
-  }
-  if(*L_ptrs ==0 || *L_ptrs ==1 || *L_ptrs ==2  ) {
-    valid = true;
-  }
-  else {
-    valid = false;
-    return valid;
-  }
-  /* PTRS is not present also :
-   * When the UE is receiving a PUSCH with allocation duration of 4 symbols and if LPT-RS is set to 4, the UE shall assume
-   * PT-RS is not transmitted
-   * When the UE is receiving a PUSCH with allocation duration of 2 symbols as defined in Clause 6.4.1.2.2 of [4, TS
-   * 38.211] and if LPT-RS is set to 2 or 4, the UE shall assume PT-RS is not transmitted.
-   */
-  if((NrOfSymbols == 4 && *L_ptrs ==2) || ((NrOfSymbols == 2 && *L_ptrs > 0))) {
-    valid = false;
-    return valid;
-  }
   return valid;
-=======
+}
 uint32_t get_ssb_slot(uint32_t ssb_index){
   //  this function now only support f <= 3GHz
   return ssb_index & 0x3 ;
@@ -3506,5 +3441,79 @@
   type0_PDCCH_CSS_config->cset_start_rb = ssb_offset_point_a - type0_PDCCH_CSS_config->rb_offset;
 
   return 0;
->>>>>>> 403db5f6
-}+}
+
+/* extract UL PTRS values from RRC and validate it based upon 38.214 6.2.3 */
+bool set_ul_ptrs_values(NR_PTRS_UplinkConfig_t *ul_ptrs_config,
+                        uint16_t rbSize,uint8_t mcsIndex, uint8_t mcsTable,
+                        uint8_t *K_ptrs, uint8_t *L_ptrs,
+                        uint8_t *reOffset, uint8_t *maxNumPorts, uint8_t *ulPower,
+                        uint8_t NrOfSymbols)
+{
+  bool valid = true;
+
+  /* as defined in T 38.214 6.2.3 */
+  if(rbSize < 3) {
+    valid = false;
+    return valid;
+  }
+  /* Check for Frequency Density values */
+  if(ul_ptrs_config->transformPrecoderDisabled->frequencyDensity->list.count < 2) {
+    /* Default value for K_PTRS = 2 as defined in T 38.214 6.2.3 */
+    *K_ptrs = 2;
+  }
+  else {
+    *K_ptrs = get_K_ptrs(*ul_ptrs_config->transformPrecoderDisabled->frequencyDensity->list.array[0],
+                         *ul_ptrs_config->transformPrecoderDisabled->frequencyDensity->list.array[1],
+                         rbSize);
+  }
+  /* Check for time Density values */
+  if(ul_ptrs_config->transformPrecoderDisabled->timeDensity->list.count < 3) {
+    *L_ptrs = 0;
+  }
+  else {
+    *L_ptrs = get_L_ptrs(*ul_ptrs_config->transformPrecoderDisabled->timeDensity->list.array[0],
+                         *ul_ptrs_config->transformPrecoderDisabled->timeDensity->list.array[1],
+                         *ul_ptrs_config->transformPrecoderDisabled->timeDensity->list.array[2],
+                         mcsIndex,
+                         mcsTable);
+  }
+  
+  *reOffset  = *ul_ptrs_config->transformPrecoderDisabled->resourceElementOffset;
+  *maxNumPorts = ul_ptrs_config->transformPrecoderDisabled->maxNrofPorts;
+  *ulPower = ul_ptrs_config->transformPrecoderDisabled->ptrs_Power;
+  /* If either or both of the parameters PT-RS time density (LPT-RS) and PT-RS frequency density (KPT-RS), shown in Table
+   * 6.2.3.1-1 and Table 6.2.3.1-2, indicates that 'PT-RS not present', the UE shall assume that PT-RS is not present
+   */
+  if(*K_ptrs ==2  || *K_ptrs ==4 ) {
+    valid = true;
+  }
+  else {
+    valid = false;
+    return valid;
+  }
+  if(*L_ptrs ==0 || *L_ptrs ==1 || *L_ptrs ==2  ) {
+    valid = true;
+  }
+  else {
+    valid = false;
+    return valid;
+  }
+  /* PTRS is not present also :
+   * When the UE is receiving a PUSCH with allocation duration of 4 symbols and if LPT-RS is set to 4, the UE shall assume
+   * PT-RS is not transmitted
+   * When the UE is receiving a PUSCH with allocation duration of 2 symbols as defined in Clause 6.4.1.2.2 of [4, TS
+   * 38.211] and if LPT-RS is set to 2 or 4, the UE shall assume PT-RS is not transmitted.
+   */
+  if((NrOfSymbols == 4 && *L_ptrs ==2) || ((NrOfSymbols == 2 && *L_ptrs > 0))) {
+    valid = false;
+    return valid;
+  }
+
+  /* Moved below check from nr_ue_scheduler function to here */
+  if (*L_ptrs >= NrOfSymbols) {
+    valid = false;
+    return valid;
+  }
+  return valid;
+}
