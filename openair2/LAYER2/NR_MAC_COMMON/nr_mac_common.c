--- conflicted
+++ resolved
@@ -3039,7 +3039,6 @@
   //printf("[MAC] PTRS is set  K= %u L= %u\n", *K_ptrs,1<<*L_ptrs);
   return valid;
 }
-<<<<<<< HEAD
 void get_band(uint64_t downlink_frequency,
               uint16_t *current_band,
               int32_t *current_offset,
@@ -3082,7 +3081,7 @@
 	    "Can't find EUTRA band for frequency %lu\n", downlink_frequency);
 }
 
-=======
+
 uint32_t get_ssb_slot(uint32_t ssb_index){
   //  this function now only support f <= 3GHz
   return ssb_index & 0x3 ;
@@ -3452,5 +3451,4 @@
   type0_PDCCH_CSS_config->cset_start_rb = ssb_offset_point_a - type0_PDCCH_CSS_config->rb_offset;
 
   return 0;
-}
->>>>>>> 951fdfef
+}