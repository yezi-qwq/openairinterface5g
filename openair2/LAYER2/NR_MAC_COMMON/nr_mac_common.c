--- conflicted
+++ resolved
@@ -1926,179 +1926,6 @@
 {0,         3072,          -1,         -1,          3,       1539,        -1,         -1},       //14              // (DMRS l' position)
 };
 
-<<<<<<< HEAD
-// Returns the corresponding row index of the NR table
-int get_nr_table_idx(int nr_bandP, uint8_t scs_index)
-{
-  int i, j;
-  int scs_khz = 15 << scs_index;
-  int supplementary_bands[] = {29,75,76,80,81,82,83,84,86,89,95};
-  size_t s = sizeof(supplementary_bands)/sizeof(supplementary_bands[0]);
-
-  for(j = 0; j < s; j++){
-    if (nr_bandP == supplementary_bands[j])
-      AssertFatal(0 == 1, "Band %d is a supplementary band (%d). This is not supported yet.\n", nr_bandP, supplementary_bands[j]);
-  }
-
-  AssertFatal(nr_bandP <= nr_bandtable[nr_bandtable_size-1].band, "NR band %d exceeds NR bands table maximum limit %d\n", nr_bandP, nr_bandtable[nr_bandtable_size-1].band);
-  for (i = 0; i < nr_bandtable_size && nr_bandtable[i].band != nr_bandP; i++);
-
-  // In frequency bands with two deltaFRaster,
-  // the higher deltaFRaster applies to channels using only the SCS that is equal to or larger than the higher deltaFRaster
-  // and SSB SCS is equal to the higher deltaFRaster.
-  while(((i+1)<nr_bandtable_size) &&
-        (nr_bandtable[i+1].band == nr_bandtable[i].band) &&
-        (nr_bandtable[i].deltaf_raster != scs_khz)) {
-    i++;
-  }
-
-  AssertFatal(nr_bandtable[i].band == nr_bandP, "Found band table %d does not correspond to the input one %d\n",nr_bandtable[i].band,nr_bandP);
-  LOG_D(PHY, "NR band table index %d (Band %d, dl_min %lu, ul_min %lu)\n", i, nr_bandtable[i].band, nr_bandtable[i].dl_min,nr_bandtable[i].ul_min);
-
-  return i;
-}
-
-// Computes the duplex spacing (either positive or negative) in KHz
-int32_t get_delta_duplex(int nr_bandP, uint8_t scs_index)
-{
-  int nr_table_idx = get_nr_table_idx(nr_bandP, scs_index);
-
-  int32_t delta_duplex = (nr_bandtable[nr_table_idx].ul_min - nr_bandtable[nr_table_idx].dl_min);
-
-  LOG_I(NR_MAC, "NR band duplex spacing is %d KHz (nr_bandtable[%d].band = %d)\n", delta_duplex, nr_table_idx, nr_bandtable[nr_table_idx].band);
-
-  return delta_duplex;
-}
-
-lte_frame_type_t get_frame_type(uint16_t current_band, uint8_t scs_index)
-{
-  lte_frame_type_t current_type;
-  int32_t delta_duplex = get_delta_duplex(current_band, scs_index);
-
-  if (delta_duplex == 0)
-    current_type = TDD;
-  else
-    current_type = FDD;
-
-  LOG_I(NR_MAC, "NR band %d, duplex mode %s, duplex spacing = %d KHz\n", current_band, duplex_mode[current_type], delta_duplex);
-
-  return current_type;
-}
-
-uint16_t config_bandwidth(int mu, int nb_rb, int nr_band)
-{
-
-  if (nr_band < 100)  { //FR1
-   switch(mu) {
-    case 0 :
-      if (nb_rb<=25)
-        return 5; 
-      if (nb_rb<=52)
-        return 10;
-      if (nb_rb<=79)
-        return 15;
-      if (nb_rb<=106)
-        return 20;
-      if (nb_rb<=133)
-        return 25;
-      if (nb_rb<=160)
-        return 30;
-      if (nb_rb<=216)
-        return 40;
-      if (nb_rb<=270)
-        return 50;
-      AssertFatal(1==0,"Number of DL resource blocks %d undefined for mu %d and band %d\n", nb_rb, mu, nr_band);
-      break;
-    case 1 :
-      if (nb_rb<=11)
-        return 5; 
-      if (nb_rb<=24)
-        return 10;
-      if (nb_rb<=38)
-        return 15;
-      if (nb_rb<=51)
-        return 20;
-      if (nb_rb<=65)
-        return 25;
-      if (nb_rb<=78)
-        return 30;
-      if (nb_rb<=106)
-        return 40;
-      if (nb_rb<=133)
-        return 50;
-      if (nb_rb<=162)
-        return 60;
-      if (nb_rb<=189)
-        return 70;
-      if (nb_rb<=217)
-        return 80;
-      if (nb_rb<=245)
-        return 90;
-      if (nb_rb<=273)
-        return 100;
-      AssertFatal(1==0,"Number of DL resource blocks %d undefined for mu %d and band %d\n", nb_rb, mu, nr_band);
-      break;
-    case 2 :
-      if (nb_rb<=11)
-        return 10; 
-      if (nb_rb<=18)
-        return 15;
-      if (nb_rb<=24)
-        return 20;
-      if (nb_rb<=31)
-        return 25;
-      if (nb_rb<=38)
-        return 30;
-      if (nb_rb<=51)
-        return 40;
-      if (nb_rb<=65)
-        return 50;
-      if (nb_rb<=79)
-        return 60;
-      if (nb_rb<=93)
-        return 70;
-      if (nb_rb<=107)
-        return 80;
-      if (nb_rb<=121)
-        return 90;
-      if (nb_rb<=135)
-        return 100;
-      AssertFatal(1==0,"Number of DL resource blocks %d undefined for mu %d and band %d\n", nb_rb, mu, nr_band);
-      break;
-    default:
-      AssertFatal(1==0,"Numerology %d undefined for band %d in FR1\n", mu,nr_band);
-   }
-  }
-  else {
-   switch(mu) {
-    case 2 :
-      if (nb_rb<=66)
-        return 50;
-      if (nb_rb<=132)
-        return 100;
-      if (nb_rb<=264)
-        return 200;
-      AssertFatal(1==0,"Number of DL resource blocks %d undefined for mu %d and band %d\n", nb_rb, mu, nr_band);
-      break;
-    case 3 :
-      if (nb_rb<=32)
-        return 50;
-      if (nb_rb<=66)
-        return 100;
-      if (nb_rb<=132)
-        return 200;
-      if (nb_rb<=264)
-        return 400;
-      AssertFatal(1==0,"Number of DL resource blocks %d undefined for mu %d and band %d\n", nb_rb, mu, nr_band);
-      break;
-    default:
-      AssertFatal(1==0,"Numerology %d undefined for band %d in FR1\n", mu,nr_band);
-   }
-  }
-
-}
-=======
->>>>>>> c1ae0962
 
 void get_delta_arfcn(int i, uint32_t nrarfcn, uint64_t N_OFFs){
 
