--- conflicted
+++ resolved
@@ -1792,28 +1792,31 @@
   return nrarfcn;
 }
 
-
+// This function computes the frequency from the NR-ARFCN according to 5.4.2.1. of 3GPP TS 38.104
 // this function applies to both DL and UL
 uint64_t from_nrarfcn(int nr_bandP,
                       uint8_t scs_index,
                       uint32_t nrarfcn)
 {
   int deltaFglobal = 5;
-<<<<<<< HEAD
-=======
   uint32_t N_REF_Offs = 0;
   uint64_t F_REF_Offs_khz = 0;
   int scs_khz = 15<<scs_index;
->>>>>>> 3d60e953
   uint32_t delta_arfcn;
   int32_t delta_duplex;
   uint64_t N_OFFs, frequency, freq_min;
   int i = get_nr_table_idx(nr_bandP, scs_index);
 
-  if (nrarfcn > 599999 && nrarfcn < 2016667)
+  if (nrarfcn > 599999 && nrarfcn < 2016667) {
     deltaFglobal = 15;
-  if (nrarfcn > 2016666 && nrarfcn < 3279166)
-    deltaFglobal = 60;
+    N_REF_Offs = 600000;
+    F_REF_Offs_khz = 3000000;
+  }
+  if (nrarfcn > 2016666 && nrarfcn < 3279166) {
+    deltaFglobal = 60; 
+    N_REF_Offs = 2016667;
+    F_REF_Offs_khz = 24250080;
+  }
 
   get_delta_duplex(nr_bandP, scs_index, &delta_duplex);
 
@@ -1835,47 +1838,15 @@
     }
   }
 
-<<<<<<< HEAD
   LOG_D(MAC, "Frequency from NR-ARFCN for N_OFFs %lu, duplex spacing %d KHz, deltaFglobal %d KHz\n", N_OFFs, delta_duplex, deltaFglobal);
 
   AssertFatal(nrarfcn >= N_OFFs,"nrarfcn %u < N_OFFs[%d] %llu\n", nrarfcn, nr_bandtable[i].band, (long long unsigned int)N_OFFs);
-=======
-  if (dl_nrarfcn > 599999 && dl_nrarfcn < 2016667) {
-    deltaFglobal = 15;
-    N_REF_Offs = 600000;
-    F_REF_Offs_khz = 3000000;
-  }
-  if (dl_nrarfcn > 2016666 && dl_nrarfcn < 3279166) {
-    deltaFglobal = 60; 
-    N_REF_Offs = 2016667;
-    F_REF_Offs_khz = 24250080;
-  }
-  
-  AssertFatal(nr_bandP <= 261, "nr_band %d > 260\n", nr_bandP);
-  for (i = 0; i < NR_BANDTABLE_SIZE && nr_bandtable[i].band != nr_bandP; i++);
-  AssertFatal(dl_nrarfcn>=nr_bandtable[i].N_OFFs_DL,"dl_nrarfcn %u < N_OFFs_DL[%d] %llu\n",dl_nrarfcn, nr_bandtable[i].band,(long long unsigned int)nr_bandtable[i].N_OFFs_DL);
- 
-  // selection of correct Deltaf raster according to SCS
-  if ( (nr_bandtable[i].deltaf_raster != 100) && (nr_bandtable[i].deltaf_raster != scs_khz))
-   i++;
-
-  delta_arfcn = dl_nrarfcn - nr_bandtable[i].N_OFFs_DL;
-  if(delta_arfcn%(nr_bandtable[i].step_size)!=0)
-    AssertFatal(1==0,"dl_nrarfcn %u is not on the raster for step size %lu",dl_nrarfcn,nr_bandtable[i].step_size);
-
-  LOG_I(PHY,"Computing dl_frequency (arfcn %llu => %llu)\n",
-	(unsigned long long)dl_nrarfcn,
-	(unsigned long long)(1000*(F_REF_Offs_khz + (dl_nrarfcn - N_REF_Offs) * deltaFglobal)));
-
-  return 1000*(F_REF_Offs_khz + (dl_nrarfcn - N_REF_Offs) * deltaFglobal);
-}
->>>>>>> 3d60e953
 
   delta_arfcn = nrarfcn - N_OFFs;
   if(delta_arfcn%(nr_bandtable[i].step_size)!=0)
     AssertFatal(1 == 0, "nrarfcn %u is not on the raster for step size %lu", nrarfcn, nr_bandtable[i].step_size);
 
-  frequency = 1000*(freq_min + (nrarfcn - N_OFFs) * deltaFglobal);
+  frequency = 1000*(F_REF_Offs_khz + (nrarfcn - N_REF_Offs) * deltaFglobal);
 
   LOG_I(MAC, "Computing frequency (pointA %llu => %llu KHz (freq_min %llu KHz, NR band %d N_OFFs %llu))\n",
     (unsigned long long)nrarfcn,
