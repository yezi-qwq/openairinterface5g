--- conflicted
+++ resolved
@@ -2916,13 +2916,8 @@
   int slots=period*(1<<scs)/1000;
   int slots1=period1*(1<<scs)/1000;
   int slot_in_period = slot % slots;
-<<<<<<< HEAD
   if (slot_in_period < slots1) return(slot_in_period <= tdd_UL_DL_ConfigurationCommon->pattern1.nrofDownlinkSlots ? 1 : 0);
   else return(slot_in_period <= slots1+tdd_UL_DL_ConfigurationCommon->pattern2->nrofDownlinkSlots ? 1 : 0);    
-=======
-  if (slot_in_period < slots1) return(slot_in_period <= scc->tdd_UL_DL_ConfigurationCommon->pattern1.nrofDownlinkSlots ? 1 : 0);
-  else return(slot_in_period <= slots1+scc->tdd_UL_DL_ConfigurationCommon->pattern2->nrofDownlinkSlots ? 1 : 0);
->>>>>>> 713e3e71
 }
 
 int is_nr_UL_slot(NR_TDD_UL_DL_ConfigCommon_t	*tdd_UL_DL_ConfigurationCommon, slot_t slot, lte_frame_type_t frame_type) {
@@ -2953,13 +2948,8 @@
   int slots=period*(1<<scs)/1000;
   int slots1=period1*(1<<scs)/1000;
   int slot_in_period = slot % slots;
-<<<<<<< HEAD
   if (slot_in_period < slots1) return(slot_in_period >= tdd_UL_DL_ConfigurationCommon->pattern1.nrofDownlinkSlots ? 1 : 0);
   else return(slot_in_period >= slots1+tdd_UL_DL_ConfigurationCommon->pattern2->nrofDownlinkSlots ? 1 : 0);    
-=======
-  if (slot_in_period < slots1) return(slot_in_period >= scc->tdd_UL_DL_ConfigurationCommon->pattern1.nrofDownlinkSlots ? 1 : 0);
-  else return(slot_in_period >= slots1+scc->tdd_UL_DL_ConfigurationCommon->pattern2->nrofDownlinkSlots ? 1 : 0);
->>>>>>> 713e3e71
 }
 
 int16_t fill_dmrs_mask(NR_PDSCH_Config_t *pdsch_Config,int dmrs_TypeA_Position,int NrOfSymbols,int startSymbol) {
