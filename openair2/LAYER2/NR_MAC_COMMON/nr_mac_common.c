/*
 * Licensed to the OpenAirInterface (OAI) Software Alliance under one or more
 * contributor license agreements.  See the NOTICE file distributed with
 * this work for additional information regarding copyright ownership.
 * The OpenAirInterface Software Alliance licenses this file to You under
 * the OAI Public License, Version 1.1  (the "License"); you may not use this file
 * except in compliance with the License.
 * You may obtain a copy of the License at
 *
 *      http://www.openairinterface.org/?page_id=698
 *
 * Unless required by applicable law or agreed to in writing, software
 * distributed under the License is distributed on an "AS IS" BASIS,
 * WITHOUT WARRANTIES OR CONDITIONS OF ANY KIND, either express or implied.
 * See the License for the specific language governing permissions and
 * limitations under the License.
 *-------------------------------------------------------------------------------
 * For more information about the OpenAirInterface (OAI) Software Alliance:
 *      contact@openairinterface.org
 */

/*! \file nr_mac_common.c
 * \brief Common MAC/PHY functions for NR UE and gNB
 * \author  Florian Kaltenberger and Raymond Knopp
 * \date 2019
 * \version 0.1
 * \company Eurecom, NTUST
 * \email: florian.kalteberger@eurecom.fr, raymond.knopp@eurecom.fr
 * @ingroup _mac

 */

#include "LAYER2/NR_MAC_gNB/mac_proto.h"

// Table 6.3.3.1-5 (38.211) NCS for preamble formats with delta_f_RA = 1.25 KHz
uint16_t NCS_unrestricted_delta_f_RA_125[16] = {0,13,15,18,22,26,32,38,46,59,76,93,119,167,279,419};
uint16_t NCS_restricted_TypeA_delta_f_RA_125[15]   = {15,18,22,26,32,38,46,55,68,82,100,128,158,202,237}; // high-speed case set Type A
uint16_t NCS_restricted_TypeB_delta_f_RA_125[13]   = {15,18,22,26,32,38,46,55,68,82,100,118,137}; // high-speed case set Type B

// Table 6.3.3.1-6 (38.211) NCS for preamble formats with delta_f_RA = 5 KHz
uint16_t NCS_unrestricted_delta_f_RA_5[16] = {0,13,26,33,38,41,49,55,64,76,93,119,139,209,279,419};
uint16_t NCS_restricted_TypeA_delta_f_RA_5[16]   = {36,57,72,81,89,94,103,112,121,132,137,152,173,195,216,237}; // high-speed case set Type A
uint16_t NCS_restricted_TypeB_delta_f_RA_5[14]   = {36,57,60,63,65,68,71,77,81,85,97,109,122,137}; // high-speed case set Type B

// Table 6.3.3.1-7 (38.211) NCS for preamble formats with delta_f_RA = 15 * 2mu KHz where mu = {0,1,2,3}
uint16_t NCS_unrestricted_delta_f_RA_15[16] = {0,2,4,6,8,10,12,13,15,17,19,23,27,34,46,69};

const char *prachfmt[]={"A1","A2","A3","B1","B2","B3","B4","C0","C2"};
const char *prachfmt03[]={"0","1","2","3"};

uint16_t get_NCS(uint8_t index, uint16_t format0, uint8_t restricted_set_config) {

  if (format0 < 3) {
    switch(restricted_set_config){
      case 0:
        return(NCS_unrestricted_delta_f_RA_125[index]);
      case 1:
        return(NCS_restricted_TypeA_delta_f_RA_125[index]);
      case 2:
        return(NCS_restricted_TypeB_delta_f_RA_125[index]);
    default:
      AssertFatal(1==0,"Invalid restricted set config value %d",restricted_set_config);
    }
  }
  else {
    if (format0 == 3) {
      switch(restricted_set_config){
        case 0:
          return(NCS_unrestricted_delta_f_RA_5[index]);
        case 1:
          return(NCS_restricted_TypeA_delta_f_RA_5[index]);
        case 2:
          return(NCS_restricted_TypeB_delta_f_RA_5[index]);
      default:
        AssertFatal(1==0,"Invalid restricted set config value %d",restricted_set_config);
      }
    }
    else
       return(NCS_unrestricted_delta_f_RA_15[index]);
  }
}


// Table 6.3.3.2-2: Random access configurations for FR1 and paired spectrum/supplementary uplink
// the column 5, (SFN_nbr is a bitmap where we set bit to '1' in the position of the subframe where the RACH can be sent.
// E.g. in row 4, and column 5 we have set value 512 ('1000000000') which means RACH can be sent at subframe 9.
// E.g. in row 20 and column 5 we have set value 66  ('0001000010') which means RACH can be sent at subframe 1 or 6
int64_t table_6_3_3_2_2_prachConfig_Index [256][9] = {
//format,   format,       x,          y,        SFN_nbr,   star_symb,   slots_sfn,    occ_slot,  duration
{0,          -1,          16,         1,          2,          0,         -1,         -1,          0},          // (subframe number)           1
{0,          -1,          16,         1,          16,         0,         -1,         -1,          0},          // (subframe number)           4
{0,          -1,          16,         1,          128,        0,         -1,         -1,          0},          // (subframe number)           7
{0,          -1,          16,         1,          512,        0,         -1,         -1,          0},          // (subframe number)           9
{0,          -1,          8,          1,          2,          0,         -1,         -1,          0},          // (subframe number)           1
{0,          -1,          8,          1,          16,         0,         -1,         -1,          0},          // (subframe number)           4
{0,          -1,          8,          1,          128,        0,         -1,         -1,          0},          // (subframe number)           7
{0,          -1,          8,          1,          512,        0,         -1,         -1,          0},          // (subframe number)           9
{0,          -1,          4,          1,          2,          0,         -1,         -1,          0},          // (subframe number)           1
{0,          -1,          4,          1,          16,         0,         -1,         -1,          0},          // (subframe number)           4
{0,          -1,          4,          1,          128,        0,         -1,         -1,          0},          // (subframe number)           7
{0,          -1,          4,          1,          512,        0,         -1,         -1,          0},          // (subframe number)           9
{0,          -1,          2,          1,          2,          0,         -1,         -1,          0},          // (subframe number)           1
{0,          -1,          2,          1,          16,         0,         -1,         -1,          0},          // (subframe number)           4
{0,          -1,          2,          1,          128,        0,         -1,         -1,          0},          // (subframe number)           7
{0,          -1,          2,          1,          512,        0,         -1,         -1,          0},          // (subframe number)           9
{0,          -1,          1,          0,          2,          0,         -1,         -1,          0},          // (subframe number)           1
{0,          -1,          1,          0,          16,         0,         -1,         -1,          0},          // (subframe number)           4
{0,          -1,          1,          0,          128,        0,         -1,         -1,          0},          // (subframe number)           7
{0,          -1,          1,          0,          66,         0,         -1,         -1,          0},          // (subframe number)           1,6
{0,          -1,          1,          0,          132,        0,         -1,         -1,          0},          // (subframe number)           2,7
{0,          -1,          1,          0,          264,        0,         -1,         -1,          0},          // (subframe number)           3,8
{0,          -1,          1,          0,          146,        0,         -1,         -1,          0},          // (subframe number)           1,4,7
{0,          -1,          1,          0,          292,        0,         -1,         -1,          0},          // (subframe number)           2,5,8
{0,          -1,          1,          0,          584,        0,         -1,         -1,          0},          // (subframe number)           3, 6, 9
{0,          -1,          1,          0,          341,        0,         -1,         -1,          0},          // (subframe number)           0,2,4,6,8
{0,          -1,          1,          0,          682,        0,         -1,         -1,          0},          // (subframe number)           1,3,5,7,9
{0,          -1,          1,          0,          1023,       0,         -1,         -1,          0},          // (subframe number)           0,1,2,3,4,5,6,7,8,9
{1,          -1,          16,         1,          2,          0,         -1,         -1,          0},          // (subframe number)           1
{1,          -1,          16,         1,          16,         0,         -1,         -1,          0},          // (subframe number)           4
{1,          -1,          16,         1,          128,        0,         -1,         -1,          0},          // (subframe number)           7
{1,          -1,          16,         1,          512,        0,         -1,         -1,          0},          // (subframe number)           9
{1,          -1,          8,          1,          2,          0,         -1,         -1,          0},          // (subframe number)           1
{1,          -1,          8,          1,          16,         0,         -1,         -1,          0},          // (subframe number)           4
{1,          -1,          8,          1,          128,        0,         -1,         -1,          0},          // (subframe number)           7
{1,          -1,          8,          1,          512,        0,         -1,         -1,          0},          // (subframe number)           9
{1,          -1,          4,          1,          2,          0,         -1,         -1,          0},          // (subframe number)           1
{1,          -1,          4,          1,          16,         0,         -1,         -1,          0},          // (subframe number)           4
{1,          -1,          4,          1,          128,        0,         -1,         -1,          0},          // (subframe number)           7
{1,          -1,          4,          1,          512,        0,         -1,         -1,          0},          // (subframe number)           9
{1,          -1,          2,          1,          2,          0,         -1,         -1,          0},          // (subframe number)           1
{1,          -1,          2,          1,          16,         0,         -1,         -1,          0},          // (subframe number)           4
{1,          -1,          2,          1,          128,        0,         -1,         -1,          0},          // (subframe number)           7
{1,          -1,          2,          1,          512,        0,         -1,         -1,          0},          // (subframe number)           9
{1,          -1,          1,          0,          2,          0,         -1,         -1,          0},          // (subframe number)           1
{1,          -1,          1,          0,          16,         0,         -1,         -1,          0},          // (subframe number)           4
{1,          -1,          1,          0,          128,        0,         -1,         -1,          0},          // (subframe number)           7
{1,          -1,          1,          0,          66,         0,         -1,         -1,          0},          // (subframe number)           1,6
{1,          -1,          1,          0,          132,        0,         -1,         -1,          0},          // (subframe number)           2,7
{1,          -1,          1,          0,          264,        0,         -1,         -1,          0},          // (subframe number)           3,8
{1,          -1,          1,          0,          146,        0,         -1,         -1,          0},          // (subframe number)           1,4,7
{1,          -1,          1,          0,          292,        0,         -1,         -1,          0},          // (subframe number)           2,5,8
{1,          -1,          1,          0,          584,        0,         -1,         -1,          0},          // (subframe number)           3,6,9
{2,          -1,          16,         1,          2,          0,         -1,         -1,          0},          // (subframe number)           1
{2,          -1,          8,          1,          2,          0,         -1,         -1,          0},          // (subframe number)           1
{2,          -1,          4,          0,          2,          0,         -1,         -1,          0},          // (subframe number)           1
{2,          -1,          2,          0,          2,          0,         -1,         -1,          0},          // (subframe number)           1
{2,          -1,          2,          0,          32,         0,         -1,         -1,          0},          // (subframe number)           5
{2,          -1,          1,          0,          2,          0,         -1,         -1,          0},          // (subframe number)           1
{2,          -1,          1,          0,          32,         0,         -1,         -1,          0},          // (subframe number)           5
{3,          -1,          16,         1,          2,          0,         -1,         -1,          0},          // (subframe number)           1
{3,          -1,          16,         1,          16,         0,         -1,         -1,          0},          // (subframe number)           4
{3,          -1,          16,         1,          128,        0,         -1,         -1,          0},          // (subframe number)           7
{3,          -1,          16,         1,          512,        0,         -1,         -1,          0},          // (subframe number)           9
{3,          -1,          8,          1,          2,          0,         -1,         -1,          0},          // (subframe number)           1
{3,          -1,          8,          1,          16,         0,         -1,         -1,          0},          // (subframe number)           4
{3,          -1,          8,          1,          128,        0,         -1,         -1,          0},          // (subframe number)           7
{3,          -1,          4,          1,          2,          0,         -1,         -1,          0},          // (subframe number)           1
{3,          -1,          4,          1,          16,         0,         -1,         -1,          0},          // (subframe number)           4
{3,          -1,          4,          1,          128,        0,         -1,         -1,          0},          // (subframe number)           7
{3,          -1,          4,          1,          512,        0,         -1,         -1,          0},          // (subframe number)           9
{3,          -1,          2,          1,          2,          0,         -1,         -1,          0},          // (subframe number)           1
{3,          -1,          2,          1,          16,         0,         -1,         -1,          0},          // (subframe number)           4
{3,          -1,          2,          1,          128,        0,         -1,         -1,          0},          // (subframe number)           7
{3,          -1,          2,          1,          512,        0,         -1,         -1,          0},          // (subframe number)           9
{3,          -1,          1,          0,          2,          0,         -1,         -1,          0},          // (subframe number)           1
{3,          -1,          1,          0,          16,         0,         -1,         -1,          0},          // (subframe number)           4
{3,          -1,          1,          0,          128,        0,         -1,         -1,          0},          // (subframe number)           7
{3,          -1,          1,          0,          66,         0,         -1,         -1,          0},          // (subframe number)           1,6
{3,          -1,          1,          0,          132,        0,         -1,         -1,          0},          // (subframe number)           2,7
{3,          -1,          1,          0,          264,        0,         -1,         -1,          0},          // (subframe number)           3,8
{3,          -1,          1,          0,          146,        0,         -1,         -1,          0},          // (subframe number)           1,4,7
{3,          -1,          1,          0,          292,        0,         -1,         -1,          0},          // (subframe number)           2,5,8
{3,          -1,          1,          0,          584,        0,         -1,         -1,          0},          // (subframe number)           3, 6, 9
{3,          -1,          1,          0,          341,        0,         -1,         -1,          0},          // (subframe number)           0,2,4,6,8
{3,          -1,          1,          0,          682,        0,         -1,         -1,          0},          // (subframe number)           1,3,5,7,9
{3,          -1,          1,          0,          1023,       0,         -1,         -1,          0},          // (subframe number)           0,1,2,3,4,5,6,7,8,9
{0xa1,       -1,          16,         0,          528,        0,          1,          6,          2},          // (subframe number)           4,9
{0xa1,       -1,          16,         1,          16,         0,          2,          6,          2},          // (subframe number)           4
{0xa1,       -1,          8,          0,          528,        0,          1,          6,          2},          // (subframe number)           4,9
{0xa1,       -1,          8,          1,          16,         0,          2,          6,          2},          // (subframe number)           4
{0xa1,       -1,          4,          0,          528,        0,          1,          6,          2},          // (subframe number)           4,9
{0xa1,       -1,          4,          1,          528,        0,          1,          6,          2},          // (subframe number)           4,9
{0xa1,       -1,          4,          0,          16,         0,          2,          6,          2},          // (subframe number)           4
{0xa1,       -1,          2,          0,          528,        0,          1,          6,          2},          // (subframe number)           4,9
{0xa1,       -1,          2,          0,          2,          0,          2,          6,          2},          // (subframe number)           1
{0xa1,       -1,          2,          0,          16,         0,          2,          6,          2},          // (subframe number)           4
{0xa1,       -1,          2,          0,          128,        0,          2,          6,          2},          // (subframe number)           7
{0xa1,       -1,          1,          0,          16,         0,          1,          6,          2},          // (subframe number)           4
{0xa1,       -1,          1,          0,          66,         0,          1,          6,          2},          // (subframe number)           1,6
{0xa1,       -1,          1,          0,          528,        0,          1,          6,          2},          // (subframe number)           4,9
{0xa1,       -1,          1,          0,          2,          0,          2,          6,          2},          // (subframe number)           1
{0xa1,       -1,          1,          0,          128,        0,          2,          6,          2},          // (subframe number)           7
{0xa1,       -1,          1,          0,          132,        0,          2,          6,          2},          // (subframe number)           2,7
{0xa1,       -1,          1,          0,          146,        0,          2,          6,          2},          // (subframe number)           1,4,7
{0xa1,       -1,          1,          0,          341,        0,          2,          6,          2},          // (subframe number)           0,2,4,6,8
{0xa1,       -1,          1,          0,          1023,       0,          2,          6,          2},          // (subframe number)           0,1,2,3,4,5,6,7,8,9
{0xa1,       -1,          1,          0,          682,        0,          2,          6,          2},          // (subframe number)           1,3,5,7,9
{0xa1,       0xb1,        2,          0,          528,        0,          1,          7,          2},          // (subframe number)           4,9
{0xa1,       0xb1,        2,          0,          16,         0,          2,          7,          2},          // (subframe number)           4
{0xa1,       0xb1,        1,          0,          16,         0,          1,          7,          2},          // (subframe number)           4
{0xa1,       0xb1,        1,          0,          66,         0,          1,          7,          2},          // (subframe number)           1,6
{0xa1,       0xb1,        1,          0,          528,        0,          1,          7,          2},          // (subframe number)           4,9
{0xa1,       0xb1,        1,          0,          2,          0,          2,          7,          2},          // (subframe number)           1
{0xa1,       0xb1,        1,          0,          128,        0,          2,          7,          2},          // (subframe number)           7
{0xa1,       0xb1,        1,          0,          146,        0,          2,          7,          2},          // (subframe number)           1,4,7
{0xa1,       0xb1,        1,          0,          341,        0,          2,          7,          2},          // (subframe number)           0,2,4,6,8
{0xa2,       -1,          16,         1,          580,        0,          1,          3,          4},          // (subframe number)           2,6,9
{0xa2,       -1,          16,         1,          16,         0,          2,          3,          4},          // (subframe number)           4
{0xa2,       -1,          8,          1,          580,        0,          1,          3,          4},          // (subframe number)           2,6,9
{0xa2,       -1,          8,          1,          16,         0,          2,          3,          4},          // (subframe number)           4
{0xa2,       -1,          4,          0,          580,        0,          1,          3,          4},          // (subframe number)           2,6,9
{0xa2,       -1,          4,          0,          16,         0,          2,          3,          4},          // (subframe number)           4
{0xa2,       -1,          2,          1,          580,        0,          1,          3,          4},          // (subframe number)           2,6,9
{0xa2,       -1,          2,          0,          2,          0,          2,          3,          4},          // (subframe number)           1
{0xa2,       -1,          2,          0,          16,         0,          2,          3,          4},          // (subframe number)           4
{0xa2,       -1,          2,          0,          128,        0,          2,          3,          4},          // (subframe number)           7
{0xa2,       -1,          1,          0,          16,         0,          1,          3,          4},          // (subframe number)           4
{0xa2,       -1,          1,          0,          66,         0,          1,          3,          4},          // (subframe number)           1,6
{0xa2,       -1,          1,          0,          528,        0,          1,          3,          4},          // (subframe number)           4,9
{0xa2,       -1,          1,          0,          2,          0,          2,          3,          4},          // (subframe number)           1
{0xa2,       -1,          1,          0,          128,        0,          2,          3,          4},          // (subframe number)           7
{0xa2,       -1,          1,          0,          132,        0,          2,          3,          4},          // (subframe number)           2,7
{0xa2,       -1,          1,          0,          146,        0,          2,          3,          4},          // (subframe number)           1,4,7
{0xa2,       -1,          1,          0,          341,        0,          2,          3,          4},          // (subframe number)           0,2,4,6,8
{0xa2,       -1,          1,          0,          1023,       0,          2,          3,          4},          // (subframe number)           0,1,2,3,4,5,6,7,8,9
{0xa2,       -1,          1,          0,          682,        0,          2,          3,          4},          // (subframe number)           1,3,5,7,9
{0xa2,       0xb2,        2,          1,          580,        0,          1,          3,          4},          // (subframe number)           2,6,9
{0xa2,       0xb2,        2,          0,          16,         0,          2,          3,          4},          // (subframe number)           4
{0xa2,       0xb2,        1,          0,          16,         0,          1,          3,          4},          // (subframe number)           4
{0xa2,       0xb2,        1,          0,          66,         0,          1,          3,          4},          // (subframe number)           1,6
{0xa2,       0xb2,        1,          0,          528,        0,          1,          3,          4},          // (subframe number)           4,9
{0xa2,       0xb2,        1,          0,          2,          0,          2,          3,          4},          // (subframe number)           1
{0xa2,       0xb2,        1,          0,          128,        0,          2,          3,          4},          // (subframe number)           7
{0xa2,       0xb2,        1,          0,          146,        0,          2,          3,          4},          // (subframe number)           1,4,7
{0xa2,       0xb2,        1,          0,          341,        0,          2,          3,          4},          // (subframe number)           0,2,4,6,8
{0xa2,       0xb2,        1,          0,          1023,       0,          2,          3,          4},          // (subframe number)           0,1,2,3,4,5,6,7,8,9
{0xa3,       -1,          16,         1,          528,        0,          1,          2,          6},          // (subframe number)           4,9
{0xa3,       -1,          16,         1,          16,         0,          2,          2,          6},          // (subframe number)           4
{0xa3,       -1,          8,          1,          528,        0,          1,          2,          6},          // (subframe number)           4,9
{0xa3,       -1,          8,          1,          16,         0,          2,          2,          6},          // (subframe number)           4
{0xa3,       -1,          4,          0,          528,        0,          1,          2,          6},          // (subframe number)           4,9
{0xa3,       -1,          4,          0,          16,         0,          2,          2,          6},          // (subframe number)           4
{0xa3,       -1,          2,          1,          580,        0,          2,          2,          6},          // (subframe number)           2,6,9
{0xa3,       -1,          2,          0,          2,          0,          2,          2,          6},          // (subframe number)           1
{0xa3,       -1,          2,          0,          16,         0,          2,          2,          6},          // (subframe number)           4
{0xa3,       -1,          2,          0,          128,        0,          2,          2,          6},          // (subframe number)           7
{0xa3,       -1,          1,          0,          16,         0,          1,          2,          6},          // (subframe number)           4
{0xa3,       -1,          1,          0,          66,         0,          1,          2,          6},          // (subframe number)           1,6
{0xa3,       -1,          1,          0,          528,        0,          1,          2,          6},          // (subframe number)           4,9
{0xa3,       -1,          1,          0,          2,          0,          2,          2,          6},          // (subframe number)           1
{0xa3,       -1,          1,          0,          128,        0,          2,          2,          6},          // (subframe number)           7
{0xa3,       -1,          1,          0,          132,        0,          2,          2,          6},          // (subframe number)           2,7
{0xa3,       -1,          1,          0,          146,        0,          2,          2,          6},          // (subframe number)           1,4,7
{0xa3,       -1,          1,          0,          341,        0,          2,          2,          6},          // (subframe number)           0,2,4,6,8
{0xa3,       -1,          1,          0,          1023,       0,          2,          2,          6},          // (subframe number)           0,1,2,3,4,5,6,7,8,9
{0xa3,       -1,          1,          0,          682,        0,          2,          2,          6},          // (subframe number)           1,3,5,7,9
{0xa3,       0xb3,        2,          1,          580,        0,          2,          2,          6},          // (subframe number)           2,6,9
{0xa3,       0xb3,        2,          0,          16,         0,          2,          2,          6},          // (subframe number)           4
{0xa3,       0xb3,        1,          0,          16,         0,          1,          2,          6},          // (subframe number)           4
{0xa3,       0xb3,        1,          0,          66,         0,          1,          2,          6},          // (subframe number)           1,6
{0xa3,       0xb3,        1,          0,          528,        0,          1,          2,          6},          // (subframe number)           4,9
{0xa3,       0xb3,        1,          0,          2,          0,          2,          2,          6},          // (subframe number)           1
{0xa3,       0xb3,        1,          0,          128,        0,          2,          2,          6},          // (subframe number)           7
{0xa3,       0xb3,        1,          0,          146,        0,          2,          2,          6},          // (subframe number)           1,4,7
{0xa3,       0xb3,        1,          0,          341,        0,          2,          2,          6},          // (subframe number)           0,2,4,6,8
{0xa3,       0xb3,        1,          0,          1023,       0,          2,          2,          6},          // (subframe number)           0,1,2,3,4,5,6,7,8,9
{0xb1,       -1,          16,         0,          528,        0,          1,          7,          2},          // (subframe number)           4,9
{0xb1,       -1,          16,         1,          16,         0,          2,          7,          2},          // (subframe number)           4
{0xb1,       -1,          8,          0,          528,        0,          1,          7,          2},          // (subframe number)           4,9
{0xb1,       -1,          8,          1,          16,         0,          2,          7,          2},          // (subframe number)           4
{0xb1,       -1,          4,          0,          528,        0,          1,          7,          2},          // (subframe number)           4,9
{0xb1,       -1,          4,          1,          528,        0,          1,          7,          2},          // (subframe number)           4,9
{0xb1,       -1,          4,          0,          16,         0,          2,          7,          2},          // (subframe number)           4
{0xb1,       -1,          2,          0,          528,        0,          1,          7,          2},          // (subframe number)           4,9
{0xb1,       -1,          2,          0,          2,          0,          2,          7,          2},          // (subframe number)           1
{0xb1,       -1,          2,          0,          16,         0,          2,          7,          2},          // (subframe number)           4
{0xb1,       -1,          2,          0,          128,        0,          2,          7,          2},          // (subframe number)           7
{0xb1,       -1,          1,          0,          16,         0,          1,          7,          2},          // (subframe number)           4
{0xb1,       -1,          1,          0,          66,         0,          1,          7,          2},          // (subframe number)           1,6
{0xb1,       -1,          1,          0,          528,        0,          1,          7,          2},          // (subframe number)           4,9
{0xb1,       -1,          1,          0,          2,          0,          2,          7,          2},          // (subframe number)           1
{0xb1,       -1,          1,          0,          128,        0,          2,          7,          2},          // (subframe number)           7
{0xb1,       -1,          1,          0,          132,        0,          2,          7,          2},          // (subframe number)           2,7
{0xb1,       -1,          1,          0,          146,        0,          2,          7,          2},          // (subframe number)           1,4,7
{0xb1,       -1,          1,          0,          341,        0,          2,          7,          2},          // (subframe number)           0,2,4,6,8
{0xb1,       -1,          1,          0,          1023,       0,          2,          7,          2},          // (subframe number)           0,1,2,3,4,5,6,7,8,9
{0xb1,       -1,          1,          0,          682,        0,          2,          7,          2},          // (subframe number)           1,3,5,7,9
{0xb4,       -1,          16,         0,          528,        0,          2,          1,          12},         // (subframe number)           4,9
{0xb4,       -1,          16,         1,          16,         0,          2,          1,          12},         // (subframe number)           4
{0xb4,       -1,          8,          0,          528,        0,          2,          1,          12},         // (subframe number)           4,9
{0xb4,       -1,          8,          1,          16,         0,          2,          1,          12},         // (subframe number)           4
{0xb4,       -1,          4,          0,          528,        0,          2,          1,          12},         // (subframe number)           4,9
{0xb4,       -1,          4,          0,          16,         0,          2,          1,          12},         // (subframe number)           4
{0xb4,       -1,          4,          1,          528,        0,          2,          1,          12},         // (subframe number)           4,9
{0xb4,       -1,          2,          0,          528,        0,          2,          1,          12},         // (subframe number)           4,9
{0xb4,       -1,          2,          0,          2,          0,          2,          1,          12},         // (subframe number)           1
{0xb4,       -1,          2,          0,          16,         0,          2,          1,          12},         // (subframe number)           4
{0xb4,       -1,          2,          0,          128,        0,          2,          1,          12},         // (subframe number)           7
{0xb4,       -1,          1,          0,          2,          0,          2,          1,          12},         // (subframe number)           1
{0xb4,       -1,          1,          0,          16,         0,          2,          1,          12},         // (subframe number)           4
{0xb4,       -1,          1,          0,          128,        0,          2,          1,          12},         // (subframe number)           7
{0xb4,       -1,          1,          0,          66,         0,          2,          1,          12},         // (subframe number)           1,6
{0xb4,       -1,          1,          0,          132,        0,          2,          1,          12},         // (subframe number)           2,7
{0xb4,       -1,          1,          0,          528,        0,          2,          1,          12},         // (subframe number)           4,9
{0xb4,       -1,          1,          0,          146,        0,          2,          1,          12},         // (subframe number)           1,4,7
{0xb4,       -1,          1,          0,          341,        0,          2,          1,          12},         // (subframe number)           0,2,4,6,8
{0xb4,       -1,          1,          0,          1023,       0,          2,          1,          12},         // (subframe number)           0,1,2,3,4,5,6,7,8,9
{0xb4,       -1,          1,          0,          682,        0,          2,          1,          12},         // (subframe number)           1,3,5,7,9
{0xc0,       -1,          8,          1,          16,         0,          2,          7,          2},          // (subframe number)           4
{0xc0,       -1,          4,          1,          528,        0,          1,          7,          2},          // (subframe number)           4,9
{0xc0,       -1,          4,          0,          16,         0,          2,          7,          2},          // (subframe number)           4
{0xc0,       -1,          2,          0,          528,        0,          1,          7,          2},          // (subframe number)           4,9
{0xc0,       -1,          2,          0,          2,          0,          2,          7,          2},          // (subframe number)           1
{0xc0,       -1,          2,          0,          16,         0,          2,          7,          2},          // (subframe number)           4
{0xc0,       -1,          2,          0,          128,        0,          2,          7,          2},          // (subframe number)           7
{0xc0,       -1,          1,          0,          16,         0,          1,          7,          2},          // (subframe number)           4
{0xc0,       -1,          1,          0,          66,         0,          1,          7,          2},          // (subframe number)           1,6
{0xc0,       -1,          1,          0,          528,        0,          1,          7,          2},          // (subframe number)           4,9
{0xc0,       -1,          1,          0,          2,          0,          2,          7,          2},          // (subframe number)           1
{0xc0,       -1,          1,          0,          128,        0,          2,          7,          2},          // (subframe number)           7
{0xc0,       -1,          1,          0,          132,        0,          2,          7,          2},          // (subframe number)           2,7
{0xc0,       -1,          1,          0,          146,        0,          2,          7,          2},          // (subframe number)           1,4,7
{0xc0,       -1,          1,          0,          341,        0,          2,          7,          2},          // (subframe number)           0,2,4,6,8
{0xc0,       -1,          1,          0,          1023,       0,          2,          7,          2},          // (subframe number)           0,1,2,3,4,5,6,7,8,9
{0xc0,       -1,          1,          0,          682,        0,          2,          7,          2},          // (subframe number)           1,3,5,7,9
{0xc2,       -1,          16,         1,          528,        0,          1,          2,          6},          // (subframe number)           4,9
{0xc2,       -1,          16,         1,          16,         0,          2,          2,          6},          // (subframe number)           4
{0xc2,       -1,          8,          1,          528,        0,          1,          2,          6},          // (subframe number)           4,9
{0xc2,       -1,          8,          1,          16,         0,          2,          2,          6},          // (subframe number)           4
{0xc2,       -1,          4,          0,          528,        0,          1,          2,          6},          // (subframe number)           4,9
{0xc2,       -1,          4,          0,          16,         0,          2,          2,          6},          // (subframe number)           4
{0xc2,       -1,          2,          1,          580,        0,          2,          2,          6},          // (subframe number)           2,6,9
{0xc2,       -1,          2,          0,          2,          0,          2,          2,          6},          // (subframe number)           1
{0xc2,       -1,          2,          0,          16,         0,          2,          2,          6},          // (subframe number)           4
{0xc2,       -1,          2,          0,          128,        0,          2,          2,          6},          // (subframe number)           7
{0xc2,       -1,          1,          0,          16,         0,          1,          2,          6},          // (subframe number)           4
{0xc2,       -1,          1,          0,          66,         0,          1,          2,          6},          // (subframe number)           1,6
{0xc2,       -1,          1,          0,          528,        0,          1,          2,          6},          // (subframe number)           4,9
{0xc2,       -1,          1,          0,          2,          0,          2,          2,          6},          // (subframe number)           1
{0xc2,       -1,          1,          0,          128,        0,          2,          2,          6},          // (subframe number)           7
{0xc2,       -1,          1,          0,          132,        0,          2,          2,          6},          // (subframe number)           2,7
{0xc2,       -1,          1,          0,          146,        0,          2,          2,          6},          // (subframe number)           1,4,7
{0xc2,       -1,          1,          0,          341,        0,          2,          2,          6},          // (subframe number)           0,2,4,6,8
{0xc2,       -1,          1,          0,          1023,       0,          2,          2,          6},          // (subframe number)           0,1,2,3,4,5,6,7,8,9
{0xc2,       -1,          1,          0,          682,        0,          2,          2,          6}                    // (subframe number)           1,3,5,7,9
};
// Table 6.3.3.2-3: Random access configurations for FR1 and unpaired spectrum
int64_t table_6_3_3_2_3_prachConfig_Index [256][9] = {
//format,     format,      x,         y,     SFN_nbr,   star_symb,   slots_sfn,  occ_slot,  duration
{0,            -1,         16,        1,         512,         0,        -1,        -1,         0},         // (subrame number 9)
{0,            -1,         8,         1,         512,         0,        -1,        -1,         0},         // (subrame number 9)
{0,            -1,         4,         1,         512,         0,        -1,        -1,         0},         // (subrame number 9)
{0,            -1,         2,         0,         512,         0,        -1,        -1,         0},         // (subrame number 9)
{0,            -1,         2,         1,         512,         0,        -1,        -1,         0},         // (subrame number 9)
{0,            -1,         2,         0,         16,          0,        -1,        -1,         0},         // (subrame number 4)
{0,            -1,         2,         1,         16,          0,        -1,        -1,         0},         // (subrame number 4)
{0,            -1,         1,         0,         512,         0,        -1,        -1,         0},         // (subrame number 9)
{0,            -1,         1,         0,         256,         0,        -1,        -1,         0},         // (subrame number 8)
{0,            -1,         1,         0,         128,         0,        -1,        -1,         0},         // (subrame number 7)
{0,            -1,         1,         0,         64,          0,        -1,        -1,         0},         // (subrame number 6)
{0,            -1,         1,         0,         32,          0,        -1,        -1,         0},         // (subrame number 5)
{0,            -1,         1,         0,         16,          0,        -1,        -1,         0},         // (subrame number 4)
{0,            -1,         1,         0,         8,           0,        -1,        -1,         0},         // (subrame number 3)
{0,            -1,         1,         0,         4,           0,        -1,        -1,         0},         // (subrame number 2)
{0,            -1,         1,         0,         66,          0,        -1,        -1,         0},         // (subrame number 1,6)
{0,            -1,         1,         0,         66,          7,        -1,        -1,         0},         // (subrame number 1,6)
{0,            -1,         1,         0,         528,         0,        -1,        -1,         0},         // (subrame number 4,9)
{0,            -1,         1,         0,         264,         0,        -1,        -1,         0},         // (subrame number 3,8)
{0,            -1,         1,         0,         132,         0,        -1,        -1,         0},         // (subrame number 2,7)
{0,            -1,         1,         0,         768,         0,        -1,        -1,         0},         // (subrame number 8,9)
{0,            -1,         1,         0,         784,         0,        -1,        -1,         0},         // (subrame number 4,8,9)
{0,            -1,         1,         0,         536,         0,        -1,        -1,         0},         // (subrame number 3,4,9)
{0,            -1,         1,         0,         896,         0,        -1,        -1,         0},         // (subrame number 7,8,9)
{0,            -1,         1,         0,         792,         0,        -1,        -1,         0},         // (subrame number 3,4,8,9)
{0,            -1,         1,         0,         960,         0,        -1,        -1,         0},         // (subrame number 6,7,8,9)
{0,            -1,         1,         0,         594,         0,        -1,        -1,         0},         // (subrame number 1,4,6,9)
{0,            -1,         1,         0,         682,         0,        -1,        -1,         0},         // (subrame number 1,3,5,7,9)
{1,            -1,         16,        1,         128,         0,        -1,        -1,         0},         // (subrame number 7)
{1,            -1,         8,         1,         128,         0,        -1,        -1,         0},         // (subrame number 7)
{1,            -1,         4,         1,         128,         0,        -1,        -1,         0},         // (subrame number 7)
{1,            -1,         2,         0,         128,         0,        -1,        -1,         0},         // (subrame number 7)
{1,            -1,         2,         1,         128,         0,        -1,        -1,         0},         // (subrame number 7)
{1,            -1,         1,         0,         128,         0,        -1,        -1,         0},         // (subrame number 7)
{2,            -1,         16,        1,         64,          0,        -1,        -1,         0},         // (subrame number 6)
{2,            -1,         8,         1,         64,          0,        -1,        -1,         0},         // (subrame number 6)
{2,            -1,         4,         1,         64,          0,        -1,        -1,         0},         // (subrame number 6)
{2,            -1,         2,         0,         64,          7,        -1,        -1,         0},         // (subrame number 6)
{2,            -1,         2,         1,         64,          7,        -1,        -1,         0},         // (subrame number 6)
{2,            -1,         1,         0,         64,          7,        -1,        -1,         0},         // (subrame number 6)
{3,            -1,         16,        1,         512,         0,        -1,        -1,         0},         // (subrame number 9)
{3,            -1,         8,         1,         512,         0,        -1,        -1,         0},         // (subrame number 9)
{3,            -1,         4,         1,         512,         0,        -1,        -1,         0},         // (subrame number 9)
{3,            -1,         2,         0,         512,         0,        -1,        -1,         0},         // (subrame number 9)
{3,            -1,         2,         1,         512,         0,        -1,        -1,         0},         // (subrame number 9)
{3,            -1,         2,         0,         16,          0,        -1,        -1,         0},         // (subrame number 4)
{3,            -1,         2,         1,         16,          0,        -1,        -1,         0},         // (subrame number 4)
{3,            -1,         1,         0,         512,         0,        -1,        -1,         0},         // (subrame number 9)
{3,            -1,         1,         0,         256,         0,        -1,        -1,         0},         // (subrame number 8)
{3,            -1,         1,         0,         128,         0,        -1,        -1,         0},         // (subrame number 7)
{3,            -1,         1,         0,         64,          0,        -1,        -1,         0},         // (subrame number 6)
{3,            -1,         1,         0,         32,          0,        -1,        -1,         0},         // (subrame number 5)
{3,            -1,         1,         0,         16,          0,        -1,        -1,         0},         // (subrame number 4)
{3,            -1,         1,         0,         8,           0,        -1,        -1,         0},         // (subrame number 3)
{3,            -1,         1,         0,         4,           0,        -1,        -1,         0},         // (subrame number 2)
{3,            -1,         1,         0,         66,          0,        -1,        -1,         0},         // (subrame number 1,6)
{3,            -1,         1,         0,         66,          7,        -1,        -1,         0},         // (subrame number 1,6)
{3,            -1,         1,         0,         528,         0,        -1,        -1,         0},         // (subrame number 4,9)
{3,            -1,         1,         0,         264,         0,        -1,        -1,         0},         // (subrame number 3,8)
{3,            -1,         1,         0,         132,         0,        -1,        -1,         0},         // (subrame number 2,7)
{3,            -1,         1,         0,         768,         0,        -1,        -1,         0},         // (subrame number 8,9)
{3,            -1,         1,         0,         784,         0,        -1,        -1,         0},         // (subrame number 4,8,9)
{3,            -1,         1,         0,         536,         0,        -1,        -1,         0},         // (subrame number 3,4,9)
{3,            -1,         1,         0,         896,         0,        -1,        -1,         0},         // (subrame number 7,8,9)
{3,            -1,         1,         0,         792,         0,        -1,        -1,         0},         // (subrame number 3,4,8,9)
{3,            -1,         1,         0,         594,         0,        -1,        -1,         0},         // (subrame number 1,4,6,9)
{3,            -1,         1,         0,         682,         0,        -1,        -1,         0},         // (subrame number 1,3,5,7,9)
{0xa1,         -1,         16,        1,         512,         0,         2,         6,         2},         // (subrame number 9)
{0xa1,         -1,         8,         1,         512,         0,         2,         6,         2},         // (subrame number 9)
{0xa1,         -1,         4,         1,         512,         0,         1,         6,         2},         // (subrame number 9)
{0xa1,         -1,         2,         1,         512,         0,         1,         6,         2},         // (subrame number 9)
{0xa1,         -1,         2,         1,         528,         7,         1,         3,         2},         // (subrame number 4,9)
{0xa1,         -1,         2,         1,         640,         7,         1,         3,         2},         // (subrame number 7,9)
{0xa1,         -1,         2,         1,         640,         0,         1,         6,         2},         // (subrame number 7,9)
{0xa1,         -1,         2,         1,         768,         0,         2,         6,         2},         // (subrame number 8,9)
{0xa1,         -1,         2,         1,         528,         0,         2,         6,         2},         // (subrame number 4,9)
{0xa1,         -1,         2,         1,         924,         0,         1,         6,         2},         // (subrame number 2,3,4,7,8,9)
{0xa1,         -1,         1,         0,         512,         0,         2,         6,         2},         // (subrame number 9)
{0xa1,         -1,         1,         0,         512,         7,         1,         3,         2},         // (subrame number 9)
{0xa1,         -1,         1,         0,         512,         0,         1,         6,         2},         // (subrame number 9)
{0xa1,         -1,         1,         0,         768,         0,         2,         6,         2},         // (subrame number 8,9)
{0xa1,         -1,         1,         0,         528,         0,         1,         6,         2},         // (subrame number 4,9)
{0xa1,         -1,         1,         0,         640,         7,         1,         3,         2},         // (subrame number 7,9)
{0xa1,         -1,         1,         0,         792,         0,         1,         6,         2},         // (subrame number 3,4,8,9)
{0xa1,         -1,         1,         0,         792,         0,         2,         6,         2},         // (subrame number 3,4,8,9)
{0xa1,         -1,         1,         0,         682,         0,         1,         6,         2},         // (subrame number 1,3,5,7,9)
{0xa1,         -1,         1,         0,         1023,        7,         1,         3,         2},         // (subrame number 0,1,2,3,4,5,6,7,8,9)
{0xa2,         -1,         16,        1,         512,         0,         2,         3,         4},         // (subrame number 9)
{0xa2,         -1,         8,         1,         512,         0,         2,         3,         4},         // (subrame number 9)
{0xa2,         -1,         4,         1,         512,         0,         1,         3,         4},         // (subrame number 9)
{0xa2,         -1,         2,         1,         640,         0,         1,         3,         4},         // (subrame number 7,9)
{0xa2,         -1,         2,         1,         768,         0,         2,         3,         4},         // (subrame number 8,9)
{0xa2,         -1,         2,         1,         640,         9,         1,         1,         4},         // (subrame number 7,9)
{0xa2,         -1,         2,         1,         528,         9,         1,         1,         4},         // (subrame number 4,9)
{0xa2,         -1,         2,         1,         528,         0,         2,         3,         4},         // (subrame number 4,9)
{0xa2,         -1,         16,        1,         924,         0,         1,         3,         4},         // (subrame number 2,3,4,7,8,9)
{0xa2,         -1,         1,         0,         4,           0,         1,         3,         4},         // (subrame number 2)
{0xa2,         -1,         1,         0,         128,         0,         1,         3,         4},         // (subrame number 7)
{0xa2,         -1,         2,         1,         512,         0,         1,         3,         4},         // (subrame number 9)
{0xa2,         -1,         1,         0,         512,         0,         2,         3,         4},         // (subrame number 9)
{0xa2,         -1,         1,         0,         512,         9,         1,         1,         4},         // (subrame number 9)
{0xa2,         -1,         1,         0,         512,         0,         1,         3,         4},         // (subrame number 9)
{0xa2,         -1,         1,         0,         132,         0,         1,         3,         4},         // (subrame number 2,7)
{0xa2,         -1,         1,         0,         768,         0,         2,         3,         4},         // (subrame number 8,9)
{0xa2,         -1,         1,         0,         528,         0,         1,         3,         4},         // (subrame number 4,9)
{0xa2,         -1,         1,         0,         640,         9,         1,         1,         4},         // (subrame number 7,9)
{0xa2,         -1,         1,         0,         792,         0,         1,         3,         4},         // (subrame number 3,4,8,9)
{0xa2,         -1,         1,         0,         792,         0,         2,         3,         4},         // (subrame number 3,4,8,9)
{0xa2,         -1,         1,         0,         682,         0,         1,         3,         4},         // (subrame number 1,3,5,7,9)
{0xa2,         -1,         1,         0,         1023,        9,         1,         1,         4},         // (subrame number 0,1,2,3,4,5,6,7,8,9)
{0xa3,         -1,         16,        1,         512,         0,         2,         2,         6},         // (subrame number 9)
{0xa3,         -1,         8,         1,         512,         0,         2,         2,         6},         // (subrame number 9)
{0xa3,         -1,         4,         1,         512,         0,         1,         2,         6},         // (subrame number 9)
{0xa3,         -1,         2,         1,         528,         7,         1,         1,         6},         // (subrame number 4,9)
{0xa3,         -1,         2,         1,         640,         7,         1,         1,         6},         // (subrame number 7,9)
{0xa3,         -1,         2,         1,         640,         0,         1,         2,         6},         // (subrame number 7,9)
{0xa3,         -1,         2,         1,         528,         0,         2,         2,         6},         // (subrame number 4,9)
{0xa3,         -1,         2,         1,         768,         0,         2,         2,         6},         // (subrame number 8,9)
{0xa3,         -1,         2,         1,         924,         0,         1,         2,         6},         // (subrame number 2,3,4,7,8,9)
{0xa3,         -1,         1,         0,         4,           0,         1,         2,         6},         // (subrame number 2)
{0xa3,         -1,         1,         0,         128,         0,         1,         2,         6},         // (subrame number 7)
{0xa3,         -1,         2,         1,         512,         0,         1,         2,         6},         // (subrame number 9)
{0xa3,         -1,         1,         0,         512,         0,         2,         2,         6},         // (subrame number 9)
{0xa3,         -1,         1,         0,         512,         7,         1,         1,         6},         // (subrame number 9)
{0xa3,         -1,         1,         0,         512,         0,         1,         2,         6},         // (subrame number 9)
{0xa3,         -1,         1,         0,         132,         0,         1,         2,         6},         // (subrame number 2,7)
{0xa3,         -1,         1,         0,         768,         0,         2,         2,         6},         // (subrame number 8,9)
{0xa3,         -1,         1,         0,         528,         0,         1,         2,         6},         // (subrame number 4,9)
{0xa3,         -1,         1,         0,         640,         7,         1,         1,         6},         // (subrame number 7,9)
{0xa3,         -1,         1,         0,         792,         0,         1,         2,         6},         // (subrame number 3,4,8,9)
{0xa3,         -1,         1,         0,         792,         0,         2,         2,         6},         // (subrame number 3,4,8,9)
{0xa3,         -1,         1,         0,         682,         0,         1,         2,         6},         // (subrame number 1,3,5,7,9)
{0xa3,         -1,         1,         0,         1023,        7,         1,         1,         6},         // (subrame number 0,1,2,3,4,5,6,7,8,9)
{0xb1,         -1,         4,         1,         512,         2,         1,         6,         2},         // (subrame number 9)
{0xb1,         -1,         2,         1,         512,         2,         1,         6,         2},         // (subrame number 9)
{0xb1,         -1,         2,         1,         640,         2,         1,         6,         2},         // (subrame number 7,9)
{0xb1,         -1,         2,         1,         528,         8,         1,         3,         2},         // (subrame number 4,9)
{0xb1,         -1,         2,         1,         528,         2,         2,         6,         2},         // (subrame number 4,9)
{0xb1,         -1,         1,         0,         512,         2,         2,         6,         2},         // (subrame number 9)
{0xb1,         -1,         1,         0,         512,         8,         1,         3,         2},         // (subrame number 9)
{0xb1,         -1,         1,         0,         512,         2,         1,         6,         2},         // (subrame number 9)
{0xb1,         -1,         1,         0,         768,         2,         2,         6,         2},         // (subrame number 8,9)
{0xb1,         -1,         1,         0,         528,         2,         1,         6,         2},         // (subrame number 4,9)
{0xb1,         -1,         1,         0,         640,         8,         1,         3,         2},         // (subrame number 7,9)
{0xb1,         -1,         1,         0,         682,         2,         1,         6,         2},         // (subrame number 1,3,5,7,9)
{0xb4,         -1,         16,        1,         512,         0,         2,         1,         12},        // (subrame number 9)
{0xb4,         -1,         8,         1,         512,         0,         2,         1,         12},        // (subrame number 9)
{0xb4,         -1,         4,         1,         512,         2,         1,         1,         12},        // (subrame number 9)
{0xb4,         -1,         2,         1,         512,         0,         1,         1,         12},        // (subrame number 9)
{0xb4,         -1,         2,         1,         512,         2,         1,         1,         12},        // (subrame number 9)
{0xb4,         -1,         2,         1,         640,         2,         1,         1,         12},        // (subrame number 7,9)
{0xb4,         -1,         2,         1,         528,         2,         1,         1,         12},        // (subrame number 4,9)
{0xb4,         -1,         2,         1,         528,         0,         2,         1,         12},        // (subrame number 4,9)
{0xb4,         -1,         2,         1,         768,         0,         2,         1,         12},        // (subrame number 8,9)
{0xb4,         -1,         2,         1,         924,         0,         1,         1,         12},        // (subrame number 2,3,4,7,8,9)
{0xb4,         -1,         1,         0,         2,           0,         1,         1,         12},        // (subrame number 1)
{0xb4,         -1,         1,         0,         4,           0,         1,         1,         12},        // (subrame number 2)
{0xb4,         -1,         1,         0,         16,          0,         1,         1,         12},        // (subrame number 4)
{0xb4,         -1,         1,         0,         128,         0,         1,         1,         12},        // (subrame number 7)
{0xb4,         -1,         1,         0,         512,         0,         1,         1,         12},        // (subrame number 9)
{0xb4,         -1,         1,         0,         512,         2,         1,         1,         12},        // (subrame number 9)
{0xb4,         -1,         1,         0,         512,         0,         2,         1,         12},        // (subrame number 9)
{0xb4,         -1,         1,         0,         528,         2,         1,         1,         12},        // (subrame number 4,9)
{0xb4,         -1,         1,         0,         640,         2,         1,         1,         12},        // (subrame number 7,9)
{0xb4,         -1,         1,         0,         768,         0,         2,         1,         12},        // (subrame number 8,9)
{0xb4,         -1,         1,         0,         792,         2,         1,         1,         12},        // (subrame number 3,4,8,9)
{0xb4,         -1,         1,         0,         682,         2,         1,         1,         12},        // (subrame number 1,3,5,7,9)
{0xb4,         -1,         1,         0,         1023,        0,         2,         1,         12},        // (subrame number 0,1,2,3,4,5,6,7,8,9)
{0xb4,         -1,         1,         0,         1023,        2,         1,         1,         12},        // (subrame number 0,1,2,3,4,5,6,7,8,9)
{0xc0,         -1,         16,        1,         512,         2,         2,         6,         2},         // (subrame number 9)
{0xc0,         -1,         8,         1,         512,         2,         2,         6,         2},         // (subrame number 9)
{0xc0,         -1,         4,         1,         512,         2,         1,         6,         2},         // (subrame number 9)
{0xc0,         -1,         2,         1,         512,         2,         1,         6,         2},         // (subrame number 9)
{0xc0,         -1,         2,         1,         768,         2,         2,         6,         2},         // (subrame number 8,9)
{0xc0,         -1,         2,         1,         640,         2,         1,         6,         2},         // (subrame number 7,9)
{0xc0,         -1,         2,         1,         640,         8,         1,         3,         2},         // (subrame number 7,9)
{0xc0,         -1,         2,         1,         528,         8,         1,         3,         2},         // (subrame number 4,9)
{0xc0,         -1,         2,         1,         528,         2,         2,         6,         2},         // (subrame number 4,9)
{0xc0,         -1,         2,         1,         924,         2,         1,         6,         2},         // (subrame number 2,3,4,7,8,9)
{0xc0,         -1,         1,         0,         512,         2,         2,         6,         2},         // (subrame number 9)
{0xc0,         -1,         1,         0,         512,         8,         1,         3,         2},         // (subrame number 9)
{0xc0,         -1,         1,         0,         512,         2,         1,         6,         2},         // (subrame number 9)
{0xc0,         -1,         1,         0,         768,         2,         2,         6,         2},         // (subrame number 8,9)
{0xc0,         -1,         1,         0,         528,         2,         1,         6,         2},         // (subrame number 4,9)
{0xc0,         -1,         1,         0,         640,         8,         1,         3,         2},         // (subrame number 7,9)
{0xc0,         -1,         1,         0,         792,         2,         1,         6,         2},         // (subrame number 3,4,8,9)
{0xc0,         -1,         1,         0,         792,         2,         2,         6,         2},         // (subrame number 3,4,8,9)
{0xc0,         -1,         1,         0,         682,         2,         1,         6,         2},         // (subrame number 1,3,5,7,9)
{0xc0,         -1,         1,         0,         1023,        8,         1,         3,         2},         // (subrame number 0,1,2,3,4,5,6,7,8,9)
{0xc2,         -1,         16,        1,         512,         2,         2,         2,         6},         // (subrame number 9)
{0xc2,         -1,         8,         1,         512,         2,         2,         2,         6},         // (subrame number 9)
{0xc2,         -1,         4,         1,         512,         2,         1,         2,         6},         // (subrame number 9)
{0xc2,         -1,         2,         1,         512,         2,         1,         2,         6},         // (subrame number 9)
{0xc2,         -1,         2,         1,         768,         2,         2,         2,         6},         // (subrame number 8,9)
{0xc2,         -1,         2,         1,         640,         2,         1,         2,         6},         // (subrame number 7,9)
{0xc2,         -1,         2,         1,         640,         8,         1,         1,         6},         // (subrame number 7,9)
{0xc2,         -1,         2,         1,         528,         8,         1,         1,         6},         // (subrame number 4,9)
{0xc2,         -1,         2,         1,         528,         2,         2,         2,         6},         // (subrame number 4,9)
{0xc2,         -1,         2,         1,         924,         2,         1,         2,         6},         // (subrame number 2,3,4,7,8,9)
{0xc2,         -1,         8,         1,         512,         8,         2,         1,         6},         // (subrame number 9)
{0xc2,         -1,         4,         1,         512,         8,         1,         1,         6},         // (subrame number 9)
{0xc2,         -1,         1,         0,         512,         2,         2,         2,         6},         // (subrame number 9)
{0xc2,         -1,         1,         0,         512,         8,         1,         1,         6},         // (subrame number 9)
{0xc2,         -1,         1,         0,         512,         2,         1,         2,         6},         // (subrame number 9)
{0xc2,         -1,         1,         0,         768,         2,         2,         2,         6},         // (subrame number 8,9)
{0xc2,         -1,         1,         0,         528,         2,         1,         2,         6},         // (subrame number 4,9)
{0xc2,         -1,         1,         0,         640,         8,         1,         1,         6},         // (subrame number 7,9)
{0xc2,         -1,         1,         0,         792,         2,         1,         2,         6},         // (subrame number 3,4,8,9)
{0xc2,         -1,         1,         0,         792,         2,         2,         2,         6},         // (subrame number 3,4,8,9)
{0xc2,         -1,         1,         0,         682,         2,         1,         2,         6},         // (subrame number 1,3,5,7,9)
{0xc2,         -1,         1,         0,         1023,        8,         1,         1,         6},         // (subrame number 0,1,2,3,4,5,6,7,8,9)
{0xa1,         0xb1,       2,         1,         512,         2,         1,         6,         2},         // (subrame number 9)
{0xa1,         0xb1,       2,         1,         528,         8,         1,         3,         2},         // (subrame number 4,9)
{0xa1,         0xb1,       2,         1,         640,         8,         1,         3,         2},         // (subrame number 7,9)
{0xa1,         0xb1,       2,         1,         640,         2,         1,         6,         2},         // (subrame number 7,9)
{0xa1,         0xb1,       2,         1,         528,         2,         2,         6,         2},         // (subrame number 4,9)
{0xa1,         0xb1,       2,         1,         768,         2,         2,         6,         2},         // (subrame number 8,9)
{0xa1,         0xb1,       1,         0,         512,         2,         2,         6,         2},         // (subrame number 9)
{0xa1,         0xb1,       1,         0,         512,         8,         1,         3,         2},         // (subrame number 9)
{0xa1,         0xb1,       1,         0,         512,         2,         1,         6,         2},         // (subrame number 9)
{0xa1,         0xb1,       1,         0,         768,         2,         2,         6,         2},         // (subrame number 8,9)
{0xa1,         0xb1,       1,         0,         528,         2,         1,         6,         2},         // (subrame number 4,9)
{0xa1,         0xb1,       1,         0,         640,         8,         1,         3,         2},         // (subrame number 7,9)
{0xa1,         0xb1,       1,         0,         792,         2,         2,         6,         2},         // (subrame number 3,4,8,9)
{0xa1,         0xb1,       1,         0,         682,         2,         1,         6,         2},         // (subrame number 1,3,5,7,9)
{0xa1,         0xb1,       1,         0,         1023,        8,         1,         3,         2},         // (subrame number 0,1,2,3,4,5,6,7,8,9)
{0xa2,         0xb2,       2,         1,         512,         0,         1,         3,         4},         // (subrame number 9)
{0xa2,         0xb2,       2,         1,         528,         6,         1,         2,         4},         // (subrame number 4,9)
{0xa2,         0xb2,       2,         1,         640,         6,         1,         2,         4},         // (subrame number 7,9)
{0xa2,         0xb2,       2,         1,         528,         0,         2,         3,         4},         // (subrame number 4,9)
{0xa2,         0xb2,       2,         1,         768,         0,         2,         3,         4},         // (subrame number 8,9)
{0xa2,         0xb2,       1,         0,         512,         0,         2,         3,         4},         // (subrame number 9)
{0xa2,         0xb2,       1,         0,         512,         6,         1,         2,         4},         // (subrame number 9)
{0xa2,         0xb2,       1,         0,         512,         0,         1,         3,         4},         // (subrame number 9)
{0xa2,         0xb2,       1,         0,         768,         0,         2,         3,         4},         // (subrame number 8,9)
{0xa2,         0xb2,       1,         0,         528,         0,         1,         3,         4},         // (subrame number 4,9)
{0xa2,         0xb2,       1,         0,         640,         6,         1,         2,         4},         // (subrame number 7,9)
{0xa2,         0xb2,       1,         0,         792,         0,         1,         3,         4},         // (subrame number 3,4,8,9)
{0xa2,         0xb2,       1,         0,         792,         0,         2,         3,         4},         // (subrame number 3,4,8,9)
{0xa2,         0xb2,       1,         0,         682,         0,         1,         3,         4},         // (subrame number 1,3,5,7,9)
{0xa2,         0xb2,       1,         0,         1023,        6,         1,         2,         4},         // (subrame number 0,1,2,3,4,5,6,7,8,9)
{0xa3,         0xb3,       2,         1,         512,         0,         1,         2,         6},         // (subrame number 9)
{0xa3,         0xb3,       2,         1,         528,         2,         1,         2,         6},         // (subrame number 4,9)
{0xa3,         0xb3,       2,         1,         640,         0,         1,         2,         6},         // (subrame number 7,9)
{0xa3,         0xb3,       2,         1,         640,         2,         1,         2,         6},         // (subrame number 7,9)
{0xa3,         0xb3,       2,         1,         528,         0,         2,         2,         6},         // (subrame number 4,9)
{0xa3,         0xb3,       2,         1,         768,         0,         2,         2,         6},         // (subrame number 8,9)
{0xa3,         0xb3,       1,         0,         512,         0,         2,         2,         6},         // (subrame number 9)
{0xa3,         0xb3,       1,         0,         512,         2,         1,         2,         6},         // (subrame number 9)
{0xa3,         0xb3,       1,         0,         512,         0,         1,         2,         6},         // (subrame number 9)
{0xa3,         0xb3,       1,         0,         768,         0,         2,         2,         6},         // (subrame number 8,9)
{0xa3,         0xb3,       1,         0,         528,         0,         1,         2,         6},         // (subrame number 4,9)
{0xa3,         0xb3,       1,         0,         640,         2,         1,         2,         6},         // (subrame number 7,9)
{0xa3,         0xb3,       1,         0,         792,         0,         2,         2,         6},         // (subrame number 3,4,8,9)
{0xa3,         0xb3,       1,         0,         682,         0,         1,         2,         6},         // (subrame number 1,3,5,7,9)
{0xa3,         0xb3,       1,         0,         1023,        2,         1,         2,         6}          // (subrame number 0,1,2,3,4,5,6,7,8,9)
};
// Table 6.3.3.2-4: Random access configurations for FR2 and unpaired spectrum
int64_t table_6_3_3_2_4_prachConfig_Index [256][10] = {
//format,      format,       x,          y,           y,              SFN_nbr,       star_symb,   slots_sfn,  occ_slot,  duration
{0xa1,          -1,          16,         1,          -1,          567489872400,          0,          2,          6,          2},          // (subframe number :4,9,14,19,24,29,34,39)
{0xa1,          -1,          16,         1,          -1,          586406201480,          0,          1,          6,          2},          // (subframe number :3,7,11,15,19,23,27,31,35,39)
{0xa1,          -1,          8,          1,           2,          550293209600,          0,          2,          6,          2},          // (subframe number :9,19,29,39)
{0xa1,          -1,          8,          1,          -1,          567489872400,          0,          2,          6,          2},          // (subframe number :4,9,14,19,24,29,34,39)
{0xa1,          -1,          8,          1,          -1,          586406201480,          0,          1,          6,          2},          // (subframe number :3,7,11,15,19,23,27,31,35,39)
{0xa1,          -1,          4,          1,          -1,          567489872400,          0,          1,          6,          2},          // (subframe number :4,9,14,19,24,29,34,39)
{0xa1,          -1,          4,          1,          -1,          567489872400,          0,          2,          6,          2},          // (subframe number :4,9,14,19,24,29,34,39)
{0xa1,          -1,          4,          1,          -1,          586406201480,          0,          1,          6,          2},          // (subframe number :3,7,11,15,19,23,27,31,35,39)
{0xa1,          -1,          2,          1,          -1,          551911719040,          0,          2,          6,          2},          // (subframe number :7,15,23,31,39)
{0xa1,          -1,          2,          1,          -1,          567489872400,          0,          1,          6,          2},          // (subframe number :4,9,14,19,24,29,34,39)
{0xa1,          -1,          2,          1,          -1,          567489872400,          0,          2,          6,          2},          // (subframe number :4,9,14,19,24,29,34,39)
{0xa1,          -1,          2,          1,          -1,          586406201480,          0,          1,          6,          2},          // (subframe number :3,7,11,15,19,23,27,31,35,39)
{0xa1,          -1,          1,          0,          -1,          549756338176,          7,          1,          3,          2},          // (subframe number :19,39)
{0xa1,          -1,          1,          0,          -1,          168,                   0,          1,          6,          2},          // (subframe number :3,5,7)
{0xa1,          -1,          1,          0,          -1,          567489331200,          7,          1,          3,          2},          // (subframe number :24,29,34,39)
{0xa1,          -1,          1,          0,          -1,          550293209600,          7,          2,          3,          2},          // (subframe number :9,19,29,39)
{0xa1,          -1,          1,          0,          -1,          687195422720,          0,          1,          6,          2},          // (subframe number :17,19,37,39)
{0xa1,          -1,          1,          0,          -1,          550293209600,          0,          2,          6,          2},          // (subframe number :9,19,29,39)
{0xa1,          -1,          1,          0,          -1,          567489872400,          0,          1,          6,          2},          // (subframe number :4,9,14,19,24,29,34,39)
{0xa1,          -1,          1,          0,          -1,          567489872400,          7,          1,          3,          2},          // (subframe number :4,9,14,19,24,29,34,39)
{0xa1,          -1,          1,          0,          -1,          10920,                 7,          1,          3,          2},          // (subframe number :3,5,7,9,11,13)
{0xa1,          -1,          1,          0,          -1,          586405642240,          7,          1,          3,          2},          // (subframe number :23,27,31,35,39)
{0xa1,          -1,          1,          0,          -1,          551911719040,          0,          1,          6,          2},          // (subframe number :7,15,23,31,39)
{0xa1,          -1,          1,          0,          -1,          586405642240,          0,          1,          6,          2},          // (subframe number :23,27,31,35,39)
{0xa1,          -1,          1,          0,          -1,          965830828032,          7,          2,          3,          2},          // (subframe number :13,14,15, 29,30,31,37,38,39)
{0xa1,          -1,          1,          0,          -1,          586406201480,          7,          1,          3,          2},          // (subframe number :3,7,11,15,19,23,27,31,35,39)
{0xa1,          -1,          1,          0,          -1,          586406201480,          0,          1,          6,          2},          // (subframe number :3,7,11,15,19,23,27,31,35,39)
{0xa1,          -1,          1,          0,          -1,          733007751850,          0,          1,          6,          2},          // (subframe number :1,3,5,7,…,37,39)
{0xa1,          -1,          1,          0,          -1,          1099511627775,         7,          1,          3,          2},          // (subframe number :0,1,2,…,39)
{0xa2,          -1,          16,         1,          -1,          567489872400,          0,          2,          3,          4},          // (subframe number :4,9,14,19,24,29,34,39)
{0xa2,          -1,          16,         1,          -1,          586406201480,          0,          1,          3,          4},          // (subframe number :3,7,11,15,19,23,27,31,35,39)
{0xa2,          -1,          8,          1,          -1,          567489872400,          0,          2,          3,          4},          // (subframe number :4,9,14,19,24,29,34,39)
{0xa2,          -1,          8,          1,          -1,          586406201480,          0,          1,          3,          4},          // (subframe number :3,7,11,15,19,23,27,31,35,39)
{0xa2,          -1,          8,          1,           2,          550293209600,          0,          2,          3,          4},          // (subframe number :9,19,29,39)
{0xa2,          -1,          4,          1,          -1,          567489872400,          0,          1,          3,          4},          // (subframe number :4,9,14,19,24,29,34,39)
{0xa2,          -1,          4,          1,          -1,          567489872400,          0,          2,          3,          4},          // (subframe number :4,9,14,19,24,29,34,39)
{0xa2,          -1,          4,          1,          -1,          586406201480,          0,          1,          3,          4},          // (subframe number :3,7,11,15,19,23,27,31,35,39)
{0xa2,          -1,          2,          1,          -1,          551911719040,          0,          2,          3,          4},          // (subframe number :7,15,23,31,39)
{0xa2,          -1,          2,          1,          -1,          567489872400,          0,          1,          3,          4},          // (subframe number :4,9,14,19,24,29,34,39)
{0xa2,          -1,          2,          1,          -1,          567489872400,          0,          2,          3,          4},          // (subframe number :4,9,14,19,24,29,34,39)
{0xa2,          -1,          2,          1,          -1,          586406201480,          0,          1,          3,          4},          // (subframe number :3,7,11,15,19,23,27,31,35,39)
{0xa2,          -1,          1,          0,          -1,          549756338176,          5,          1,          2,          4},          // (subframe number :19,39)
{0xa2,          -1,          1,          0,          -1,          168,                   0,          1,          3,          4},          // (subframe number :3,5,7)
{0xa2,          -1,          1,          0,          -1,          567489331200,          5,          1,          2,          4},          // (subframe number :24,29,34,39)
{0xa2,          -1,          1,          0,          -1,          550293209600,          5,          2,          2,          4},          // (subframe number :9,19,29,39)
{0xa2,          -1,          1,          0,          -1,          687195422720,          0,          1,          3,          4},          // (subframe number :17,19,37,39)
{0xa2,          -1,          1,          0,          -1,          550293209600,          0,          2,          3,          4},          // (subframe number :9, 19, 29, 39)
{0xa2,          -1,          1,          0,          -1,          551911719040,          0,          1,          3,          4},          // (subframe number :7,15,23,31,39)
{0xa2,          -1,          1,          0,          -1,          586405642240,          5,          1,          2,          4},          // (subframe number :23,27,31,35,39)
{0xa2,          -1,          1,          0,          -1,          586405642240,          0,          1,          3,          4},          // (subframe number :23,27,31,35,39)
{0xa2,          -1,          1,          0,          -1,          10920,                 5,          1,          2,          4},          // (subframe number :3,5,7,9,11,13)
{0xa2,          -1,          1,          0,          -1,          10920,                 0,          1,          3,          4},          // (subframe number :3,5,7,9,11,13)
{0xa2,          -1,          1,          0,          -1,          567489872400,          5,          1,          2,          4},          // (subframe number :4,9,14,19,24,29,34,39)
{0xa2,          -1,          1,          0,          -1,          567489872400,          0,          1,          3,          4},          // (subframe number :4,9,14,19,24,29,34,39)
{0xa2,          -1,          1,          0,          -1,          965830828032,          5,          2,          2,          4},          // (subframe number :13,14,15, 29,30,31,37,38,39)
{0xa2,          -1,          1,          0,          -1,          586406201480,          5,          1,          2,          4},          // (subframe number :3,7,11,15,19,23,27,31,35,39)
{0xa2,          -1,          1,          0,          -1,          586406201480,          0,          1,          3,          4},          // (subframe number :3,7,11,15,19,23,27,31,35,39)
{0xa2,          -1,          1,          0,          -1,          733007751850,          0,          1,          3,          4},          // (subframe number :1,3,5,7,…,37,39)
{0xa2,          -1,          1,          0,          -1,          1099511627775,         5,          1,          2,          4},          // (subframe number :0,1,2,…,39)
{0xa3,          -1,          16,         1,          -1,          567489872400,          0,          2,          2,          6},          // (subframe number :4,9,14,19,24,29,34,39)
{0xa3,          -1,          16,         1,          -1,          586406201480,          0,          1,          2,          6},          // (subframe number :3,7,11,15,19,23,27,31,35,39)
{0xa3,          -1,          8,          1,          -1,          567489872400,          0,          2,          2,          6},          // (subframe number :4,9,14,19,24,29,34,39)
{0xa3,          -1,          8,          1,          -1,          586406201480,          0,          1,          2,          6},          // (subframe number :3,7,11,15,19,23,27,31,35,39)
{0xa3,          -1,          8,          1,           2,          550293209600,          0,          2,          2,          6},          // (subframe number :9,19,29,39)
{0xa3,          -1,          4,          1,          -1,          567489872400,          0,          1,          2,          6},          // (subframe number :4,9,14,19,24,29,34,39)
{0xa3,          -1,          4,          1,          -1,          567489872400,          0,          2,          2,          6},          // (subframe number :4,9,14,19,24,29,34,39)
{0xa3,          -1,          4,          1,          -1,          586406201480,          0,          1,          2,          6},          // (subframe number :3,7,11,15,19,23,27,31,35,39)
{0xa3,          -1,          2,          1,          -1,          567489872400,          0,          1,          2,          6},          // (subframe number :4,9,14,19,24,29,34,39)
{0xa3,          -1,          2,          1,          -1,          567489872400,          0,          2,          2,          6},          // (subframe number :4,9,14,19,24,29,34,39)
{0xa3,          -1,          2,          1,          -1,          586406201480,          0,          1,          2,          6},          // (subframe number :3,7,11,15,19,23,27,31,35,39)
{0xa3,          -1,          1,          0,          -1,          549756338176,          7,          1,          1,          6},          // (subframe number :19,39)
{0xa3,          -1,          1,          0,          -1,          168,                   0,          1,          2,          6},          // (subframe number :3,5,7)
{0xa3,          -1,          1,          0,          -1,          10752,                 2,          1,          2,          6},          // (subframe number :9,11,13)
{0xa3,          -1,          1,          0,          -1,          567489331200,          7,          1,          1,          6},          // (subframe number :24,29,34,39)
{0xa3,          -1,          1,          0,          -1,          550293209600,          7,          2,          1,          6},          // (subframe number :9,19,29,39)
{0xa3,          -1,          1,          0,          -1,          687195422720,          0,          1,          2,          6},          // (subframe number :17,19,37,39)
{0xa3,          -1,          1,          0,          -1,          550293209600,          0,          2,          2,          6},          // (subframe number :9,19,29,39)
{0xa3,          -1,          1,          0,          -1,          551911719040,          0,          1,          2,          6},          // (subframe number :7,15,23,31,39)
{0xa3,          -1,          1,          0,          -1,          586405642240,          7,          1,          1,          6},          // (subframe number :23,27,31,35,39)
{0xa3,          -1,          1,          0,          -1,          586405642240,          0,          1,          2,          6},          // (subframe number :23,27,31,35,39)
{0xa3,          -1,          1,          0,          -1,          10920,                 0,          1,          2,          6},          // (subframe number :3,5,7,9,11,13)
{0xa3,          -1,          1,          0,          -1,          10920,                 7,          1,          1,          6},          // (subframe number :3,5,7,9,11,13)
{0xa3,          -1,          1,          0,          -1,          567489872400,          0,          1,          2,          6},          // (subframe number :4,9,14,19,24,29,34,39)
{0xa3,          -1,          1,          0,          -1,          567489872400,          7,          1,          1,          6},          // (subframe number :4,9,14,19,24,29,34,39)
{0xa3,          -1,          1,          0,          -1,          965830828032,          7,          2,          1,          6},          // (subframe number :13,14,15, 29,30,31,37,38,39)
{0xa3,          -1,          1,          0,          -1,          586406201480,          7,          1,          1,          6},          // (subframe number :3,7,11,15,19,23,27,31,35,39)
{0xa3,          -1,          1,          0,          -1,          586406201480,          0,          1,          2,          6},          // (subframe number :3,7,11,15,19,23,27,31,35,39)
{0xa3,          -1,          1,          0,          -1,          733007751850,          0,          1,          2,          6},          // (subframe number :1,3,5,7,…,37,39)
{0xa3,          -1,          1,          0,          -1,          1099511627775,         7,          1,          1,          6},          // (subframe number :0,1,2,…,39)
{0xb1,          -1,          16,         1,          -1,          567489872400,          2,          2,          6,          2},          // (subframe number :4,9,14,19,24,29,34,39)
{0xb1,          -1,          8,          1,          -1,          567489872400,          2,          2,          6,          2},          // (subframe number :4,9,14,19,24,29,34,39)
{0xb1,          -1,          8,          1,           2,          550293209600,          2,          2,          6,          2},          // (subframe number :9,19,29,39)
{0xb1,          -1,          4,          1,          -1,          567489872400,          2,          2,          6,          2},          // (subframe number :4,9,14,19,24,29,34,39)
{0xb1,          -1,          2,          1,          -1,          567489872400,          2,          2,          6,          2},          // (subframe number :4,9,14,19,24,29,34,39)
{0xb1,          -1,          2,          1,          -1,          586406201480,          2,          1,          6,          2},          // (subframe number :3,7,11,15,19,23,27,31,35,39)
{0xb1,          -1,          1,          0,          -1,          549756338176,          8,          1,          3,          2},          // (subframe number :19,39)
{0xb1,          -1,          1,          0,          -1,          168,                   2,          1,          6,          2},          // (subframe number :3,5,7)
{0xb1,          -1,          1,          0,          -1,          567489331200,          8,          1,          3,          2},          // (subframe number :24,29,34,39)
{0xb1,          -1,          1,          0,          -1,          550293209600,          8,          2,          3,          2},          // (subframe number :9,19,29,39)
{0xb1,          -1,          1,          0,          -1,          687195422720,          2,          1,          6,          2},          // (subframe number :17,19,37,39)
{0xb1,          -1,          1,          0,          -1,          550293209600,          2,          2,          6,          2},          // (subframe number :9,19,29,39)
{0xb1,          -1,          1,          0,          -1,          551911719040,          2,          1,          6,          2},          // (subframe number :7,15,23,31,39)
{0xb1,          -1,          1,          0,          -1,          586405642240,          8,          1,          3,          2},          // (subframe number :23,27,31,35,39)
{0xb1,          -1,          1,          0,          -1,          586405642240,          2,          1,          6,          2},          // (subframe number :23,27,31,35,39)
{0xb1,          -1,          1,          0,          -1,          10920,                 8,          1,          3,          2},          // (subframe number :3,5,7,9,11,13)
{0xb1,          -1,          1,          0,          -1,          567489872400,          8,          1,          3,          2},          // (subframe number :4,9,14,19,24,29,34,39)
{0xb1,          -1,          1,          0,          -1,          567489872400,          2,          1,          6,          2},          // (subframe number :4,9,14,19,24,29,34,39)
{0xb1,          -1,          1,          0,          -1,          586406201480,          8,          1,          3,          2},          // (subframe number :3,7,11,15,19,23,27,31,35,39)
{0xb1,          -1,          1,          0,          -1,          965830828032,          8,          2,          3,          2},          // (subframe number :13,14,15, 29,30,31,37,38,39)
{0xb1,          -1,          1,          0,          -1,          586406201480,          2,          1,          6,          2},          // (subframe number :3,7,11,15,19,23,27,31,35,39)
{0xb1,          -1,          1,          0,          -1,          733007751850,          2,          1,          6,          2},          // (subframe number :1,3,5,7,…,37,39)
{0xb1,          -1,          1,          0,          -1,          1099511627775,         8,          1,          3,          2},          // (subframe number :0,1,2,…,39)
{0xb4,          -1,          16,         1,           2,          567489872400,          0,          2,          1,          12},         // (subframe number :4,9,14,19,24,29,34,39)
{0xb4,          -1,          16,         1,           2,          586406201480,          0,          1,          1,          12},         // (subframe number :3,7,11,15,19,23,27,31,35,39)
{0xb4,          -1,          8,          1,           2,          567489872400,          0,          2,          1,          12},         // (subframe number :4,9,14,19,24,29,34,39)
{0xb4,          -1,          8,          1,           2,          586406201480,          0,          1,          1,          12},         // (subframe number :3,7,11,15,19,23,27,31,35,39)
{0xb4,          -1,          8,          1,           2,          550293209600,          0,          2,          1,          12},         // (subframe number :9,19,29,39)
{0xb4,          -1,          4,          1,          -1,          567489872400,          0,          1,          1,          12},         // (subframe number :4,9,14,19,24,29,34,39)
{0xb4,          -1,          4,          1,          -1,          567489872400,          0,          2,          1,          12},         // (subframe number :4,9,14,19,24,29,34,39)
{0xb4,          -1,          4,          1,           2,          586406201480,          0,          1,          1,          12},         // (subframe number :3,7,11,15,19,23,27,31,35,39)
{0xb4,          -1,          2,          1,          -1,          551911719040,          2,          2,          1,          12},         // (subframe number :7,15,23,31,39)
{0xb4,          -1,          2,          1,          -1,          567489872400,          0,          1,          1,          12},         // (subframe number :4,9,14,19,24,29,34,39)
{0xb4,          -1,          2,          1,          -1,          567489872400,          0,          2,          1,          12},         // (subframe number :4,9,14,19,24,29,34,39)
{0xb4,          -1,          2,          1,          -1,          586406201480,          0,          1,          1,          12},         // (subframe number :3,7,11,15,19,23,27,31,35,39)
{0xb4,          -1,          1,          0,          -1,          549756338176,          2,          2,          1,          12},         // (subframe number :19, 39)
{0xb4,          -1,          1,          0,          -1,          687195422720,          0,          1,          1,          12},         // (subframe number :17, 19, 37, 39)
{0xb4,          -1,          1,          0,          -1,          567489331200,          2,          1,          1,          12},         // (subframe number :24,29,34,39)
{0xb4,          -1,          1,          0,          -1,          550293209600,          2,          2,          1,          12},         // (subframe number :9,19,29,39)
{0xb4,          -1,          1,          0,          -1,          550293209600,          0,          2,          1,          12},         // (subframe number :9,19,29,39)
{0xb4,          -1,          1,          0,          -1,          551911719040,          0,          1,          1,          12},         // (subframe number :7,15,23,31,39)
{0xb4,          -1,          1,          0,          -1,          551911719040,          0,          2,          1,          12},         // (subframe number :7,15,23,31,39)
{0xb4,          -1,          1,          0,          -1,          586405642240,          0,          1,          1,          12},         // (subframe number :23,27,31,35,39)
{0xb4,          -1,          1,          0,          -1,          586405642240,          2,          2,          1,          12},         // (subframe number :23,27,31,35,39)
{0xb4,          -1,          1,          0,          -1,          698880,                0,          1,          1,          12},         // (subframe number :9,11,13,15,17,19)
{0xb4,          -1,          1,          0,          -1,          10920,                 2,          1,          1,          12},         // (subframe number :3,5,7,9,11,13)
{0xb4,          -1,          1,          0,          -1,          567489872400,          0,          1,          1,          12},         // (subframe number :4,9,14,19,24,29,34,39)
{0xb4,          -1,          1,          0,          -1,          567489872400,          2,          2,          1,          12},         // (subframe number :4,9,14,19,24,29,34,39)
{0xb4,          -1,          1,          0,          -1,          965830828032,          2,          2,          1,          12},         // (subframe number :13,14,15, 29,30,31,37,38,39)
{0xb4,          -1,          1,          0,          -1,          586406201480,          0,          1,          1,          12},         // (subframe number :3,7,11,15,19,23,27,31,35,39)
{0xb4,          -1,          1,          0,          -1,          586406201480,          2,          1,          1,          12},         // (subframe number :3,7,11,15,19,23,27,31,35,39)
{0xb4,          -1,          1,          0,          -1,          44739240,              2,          1,          1,          12},         // (subframe number :3, 5, 7, …, 23,25)
{0xb4,          -1,          1,          0,          -1,          44739240,              0,          2,          1,          12},         // (subframe number :3, 5, 7, …, 23,25)
{0xb4,          -1,          1,          0,          -1,          733007751850,          0,          1,          1,          12},         // (subframe number :1,3,5,7,…,37,39)
{0xb4,          -1,          1,          0,          -1,          1099511627775,         2,          1,          1,          12},         // (subframe number :0, 1, 2,…, 39)
{0xc0,          -1,          16,         1,          -1,          567489872400,          0,          2,          7,          2},          // (subframe number :4,9,14,19,24,29,34,39)
{0xc0,          -1,          16,         1,          -1,          586406201480,          0,          1,          7,          2},          // (subframe number :3,7,11,15,19,23,27,31,35,39)
{0xc0,          -1,          8,          1,          -1,          567489872400,          0,          1,          7,          2},          // (subframe number :4,9,14,19,24,29,34,39)
{0xc0,          -1,          8,          1,          -1,          586406201480,          0,          1,          7,          2},          // (subframe number :3,7,11,15,19,23,27,31,35,39)
{0xc0,          -1,          8,          1,           2,          550293209600,          0,          2,          7,          2},          // (subframe number :9,19,29,39)
{0xc0,          -1,          4,          1,          -1,          567489872400,          0,          1,          7,          2},          // (subframe number :4,9,14,19,24,29,34,39)
{0xc0,          -1,          4,          1,          -1,          567489872400,          0,          2,          7,          2},          // (subframe number :4,9,14,19,24,29,34,39)
{0xc0,          -1,          4,          1,          -1,          586406201480,          0,          1,          7,          2},          // (subframe number :3,7,11,15,19,23,27,31,35,39)
{0xc0,          -1,          2,          1,          -1,          551911719040,          0,          2,          7,          2},          // (subframe number :7,15,23,31,39)
{0xc0,          -1,          2,          1,          -1,          567489872400,          0,          1,          7,          2},          // (subframe number :4,9,14,19,24,29,34,39)
{0xc0,          -1,          2,          1,          -1,          567489872400,          0,          2,          7,          2},          // (subframe number :4,9,14,19,24,29,34,39)
{0xc0,          -1,          2,          1,          -1,          586406201480,          0,          1,          7,          2},          // (subframe number :3,7,11,15,19,23,27,31,35,39)
{0xc0,          -1,          1,          0,          -1,          549756338176,          8,          1,          3,          2},          // (subframe number :19,39)
{0xc0,          -1,          1,          0,          -1,          168,                   0,          1,          7,          2},          // (subframe number :3,5,7)
{0xc0,          -1,          1,          0,          -1,          567489331200,          8,          1,          3,          2},          // (subframe number :24,29,34,39)
{0xc0,          -1,          1,          0,          -1,          550293209600,          8,          2,          3,          2},          // (subframe number :9,19,29,39)
{0xc0,          -1,          1,          0,          -1,          687195422720,          0,          1,          7,          2},          // (subframe number :17,19,37,39)
{0xc0,          -1,          1,          0,          -1,          550293209600,          0,          2,          7,          2},          // (subframe number :9,19,29,39)
{0xc0,          -1,          1,          0,          -1,          586405642240,          8,          1,          3,          2},          // (subframe number :23,27,31,35,39)
{0xc0,          -1,          1,          0,          -1,          551911719040,          0,          1,          7,          2},          // (subframe number :7,15,23,31,39)
{0xc0,          -1,          1,          0,          -1,          586405642240,          0,          1,          7,          2},          // (subframe number :23,27,31,35,39)
{0xc0,          -1,          1,          0,          -1,          10920,                 8,          1,          3,          2},          // (subframe number :3,5,7,9,11,13)
{0xc0,          -1,          1,          0,          -1,          567489872400,          8,          1,          3,          2},          // (subframe number :4,9,14,19,24,29,34,39)
{0xc0,          -1,          1,          0,          -1,          567489872400,          0,          1,          7,          2},          // (subframe number :4,9,14,19,24,29,34,39)
{0xc0,          -1,          1,          0,          -1,          965830828032,          8,          2,          3,          2},          // (subframe number :13,14,15, 29,30,31,37,38,39)
{0xc0,          -1,          1,          0,          -1,          586406201480,          8,          1,          3,          2},          // (subframe number :3,7,11,15,19,23,27,31,35,39)
{0xc0,          -1,          1,          0,          -1,          586406201480,          0,          1,          7,          2},          // (subframe number :3,7,11,15,19,23,27,31,35,39)
{0xc0,          -1,          1,          0,          -1,          733007751850,          0,          1,          7,          2},          // (subframe number :1,3,5,7,…,37,39)
{0xc0,          -1,          1,          0,          -1,          1099511627775,         8,          1,          3,          2},          // (subframe number :0,1,2,…,39)
{0xc2,          -1,          16,         1,          -1,          567489872400,          0,          2,          2,          6},          // (subframe number :4,9,14,19,24,29,34,39)
{0xc2,          -1,          16,         1,          -1,          586406201480,          0,          1,          2,          6},          // (subframe number :3,7,11,15,19,23,27,31,35,39)
{0xc2,          -1,          8,          1,          -1,          567489872400,          0,          2,          2,          6},          // (subframe number :4,9,14,19,24,29,34,39)
{0xc2,          -1,          8,          1,          -1,          586406201480,          0,          1,          2,          6},          // (subframe number :3,7,11,15,19,23,27,31,35,39)
{0xc2,          -1,          8,          1,           2,          550293209600,          0,          2,          2,          6},          // (subframe number :9,19,29,39)
{0xc2,          -1,          4,          1,          -1,          567489872400,          0,          1,          2,          6},          // (subframe number :4,9,14,19,24,29,34,39)
{0xc2,          -1,          4,          1,          -1,          567489872400,          0,          2,          2,          6},          // (subframe number :4,9,14,19,24,29,34,39)
{0xc2,          -1,          4,          1,          -1,          586406201480,          0,          1,          2,          6},          // (subframe number :3,7,11,15,19,23,27,31,35,39)
{0xc2,          -1,          2,          1,          -1,          551911719040,          2,          2,          2,          6},          // (subframe number :7,15,23,31,39)
{0xc2,          -1,          2,          1,          -1,          567489872400,          0,          1,          2,          6},          // (subframe number :4,9,14,19,24,29,34,39)
{0xc2,          -1,          2,          1,          -1,          567489872400,          0,          2,          2,          6},          // (subframe number :4,9,14,19,24,29,34,39)
{0xc2,          -1,          2,          1,          -1,          586406201480,          0,          1,          2,          6},          // (subframe number :3,7,11,15,19,23,27,31,35,39)
{0xc2,          -1,          1,          0,          -1,          549756338176,          2,          1,          2,          6},          // (subframe number :19,39)
{0xc2,          -1,          1,          0,          -1,          168,                   0,          1,          2,          6},          // (subframe number :3,5,7)
{0xc2,          -1,          1,          0,          -1,          567489331200,          7,          1,          1,          6},          // (subframe number :24,29,34,39)
{0xc2,          -1,          1,          0,          -1,          550293209600,          7,          2,          1,          6},          // (subframe number :9,19,29,39)
{0xc2,          -1,          1,          0,          -1,          687195422720,          0,          1,          2,          6},          // (subframe number :17,19,37,39)
{0xc2,          -1,          1,          0,          -1,          550293209600,          2,          2,          2,          6},          // (subframe number :9,19,29,39)
{0xc2,          -1,          1,          0,          -1,          551911719040,          2,          1,          2,          6},          // (subframe number :7,15,23,31,39)
{0xc2,          -1,          1,          0,          -1,          10920,                 7,          1,          1,          6},          // (subframe number :3,5,7,9,11,13)
{0xc2,          -1,          1,          0,          -1,          586405642240,          7,          2,          1,          6},          // (subframe number :23,27,31,35,39)
{0xc2,          -1,          1,          0,          -1,          586405642240,          0,          1,          2,          6},          // (subframe number :23,27,31,35,39)
{0xc2,          -1,          1,          0,          -1,          567489872400,          7,          2,          1,          6},          // (subframe number :4,9,14,19,24,29,34,39)
{0xc2,          -1,          1,          0,          -1,          567489872400,          2,          1,          2,          6},          // (subframe number :4,9,14,19,24,29,34,39)
{0xc2,          -1,          1,          0,          -1,          965830828032,          7,          2,          1,          6},          // (subframe number :13,14,15, 29,30,31,37,38,39)
{0xc2,          -1,          1,          0,          -1,          586406201480,          7,          1,          1,          6},          // (subframe number :3,7,11,15,19,23,27,31,35,39)
{0xc2,          -1,          1,          0,          -1,          586406201480,          0,          1,          2,          6},          // (subframe number :3,7,11,15,19,23,27,31,35,39)
{0xc2,          -1,          1,          0,          -1,          733007751850,          0,          1,          2,          6},          // (subframe number :1,3,5,7,…,37,39)
{0xc2,          -1,          1,          0,          -1,          1099511627775,         7,          1,          1,          6},          // (subframe number :0,1,2,…,39)
{0xa1,          0xb1,        16,         1,          -1,          567489872400,          2,          1,          6,          2},          // (subframe number :4,9,14,19,24,29,34,39)
{0xa1,          0xb1,        16,         1,          -1,          586406201480,          2,          1,          6,          2},          // (subframe number :3,7,11,15,19,23,27,31,35,39)
{0xa1,          0xb1,        8,          1,          -1,          567489872400,          2,          1,          6,          2},          // (subframe number :4,9,14,19,24,29,34,39)
{0xa1,          0xb1,        8,          1,          -1,          586406201480,          2,          1,          6,          2},          // (subframe number :3,7,11,15,19,23,27,31,35,39)
{0xa1,          0xb1,        4,          1,          -1,          567489872400,          2,          1,          6,          2},          // (subframe number :4,9,14,19,24,29,34,39)
{0xa1,          0xb1,        4,          1,          -1,          586406201480,          2,          1,          6,          2},          // (subframe number :3,7,11,15,19,23,27,31,35,39)
{0xa1,          0xb1,        2,          1,          -1,          567489872400,          2,          1,          6,          2},          // (subframe number :4,9,14,19,24,29,34,39)
{0xa1,          0xb1,        1,          0,          -1,          549756338176,          8,          1,          3,          2},          // (subframe number :19,39)
{0xa1,          0xb1,        1,          0,          -1,          550293209600,          8,          1,          3,          2},          // (subframe number :9,19,29,39)
{0xa1,          0xb1,        1,          0,          -1,          687195422720,          2,          1,          6,          2},          // (subframe number :17,19,37,39)
{0xa1,          0xb1,        1,          0,          -1,          550293209600,          2,          2,          6,          2},          // (subframe number :9,19,29,39)
{0xa1,          0xb1,        1,          0,          -1,          586405642240,          8,          1,          3,          2},          // (subframe number :23,27,31,35,39)
{0xa1,          0xb1,        1,          0,          -1,          551911719040,          2,          1,          6,          2},          // (subframe number :7,15,23,31,39)
{0xa1,          0xb1,        1,          0,          -1,          586405642240,          2,          1,          6,          2},          // (subframe number :23,27,31,35,39)
{0xa1,          0xb1,        1,          0,          -1,          567489872400,          8,          1,          3,          2},          // (subframe number :4,9,14,19,24,29,34,39)
{0xa1,          0xb1,        1,          0,          -1,          567489872400,          2,          1,          6,          2},          // (subframe number :4,9,14,19,24,29,34,39)
{0xa1,          0xb1,        1,          0,          -1,          586406201480,          2,          1,          6,          2},          // (subframe number :3,7,11,15,19,23,27,31,35,39)
{0xa1,          0xb1,        1,          0,          -1,          733007751850,          2,          1,          6,          2},          // (subframe number :1,3,5,7,…,37,39)
{0xa2,          0xb2,        16,         1,          -1,          567489872400,          2,          1,          3,          4},          // (subframe number :4,9,14,19,24,29,34,39)
{0xa2,          0xb2,        16,         1,          -1,          586406201480,          2,          1,          3,          4},          // (subframe number :3,7,11,15,19,23,27,31,35,39)
{0xa2,          0xb2,        8,          1,          -1,          567489872400,          2,          1,          3,          4},          // (subframe number :4,9,14,19,24,29,34,39)
{0xa2,          0xb2,        8,          1,          -1,          586406201480,          2,          1,          3,          4},          // (subframe number :3,7,11,15,19,23,27,31,35,39)
{0xa2,          0xb2,        4,          1,          -1,          567489872400,          2,          1,          3,          4},          // (subframe number :4,9,14,19,24,29,34,39)
{0xa2,          0xb2,        4,          1,          -1,          586406201480,          2,          1,          3,          4},          // (subframe number :3,7,11,15,19,23,27,31,35,39)
{0xa2,          0xb2,        2,          1,          -1,          567489872400,          2,          1,          3,          4},          // (subframe number :4,9,14,19,24,29,34,39)
{0xa2,          0xb2,        1,          0,          -1,          549756338176,          6,          1,          2,          4},          // (subframe number :19,39)
{0xa2,          0xb2,        1,          0,          -1,          550293209600,          6,          1,          2,          4},          // (subframe number :9,19,29,39)
{0xa2,          0xb2,        1,          0,          -1,          687195422720,          2,          1,          3,          4},          // (subframe number :17,19,37,39)
{0xa2,          0xb2,        1,          0,          -1,          550293209600,          2,          2,          3,          4},          // (subframe number :9,19,29,39)
{0xa2,          0xb2,        1,          0,          -1,          586405642240,          6,          1,          2,          4},          // (subframe number :23,27,31,35,39)
{0xa2,          0xb2,        1,          0,          -1,          551911719040,          2,          1,          3,          4},          // (subframe number :7,15,23,31,39)
{0xa2,          0xb2,        1,          0,          -1,          586405642240,          2,          1,          3,          4},          // (subframe number :23,27,31,35,39)
{0xa2,          0xb2,        1,          0,          -1,          567489872400,          6,          1,          2,          4},          // (subframe number :4,9,14,19,24,29,34,39)
{0xa2,          0xb2,        1,          0,          -1,          567489872400,          2,          1,          3,          4},          // (subframe number :4,9,14,19,24,29,34,39)
{0xa2,          0xb2,        1,          0,          -1,          586406201480,          2,          1,          3,          4},          // (subframe number :3,7,11,15,19,23,27,31,35,39)
{0xa2,          0xb2,        1,          0,          -1,          733007751850,          2,          1,          3,          4},          // (subframe number :1,3,5,7,…,37,39)
{0xa3,          0xb3,        16,         1,          -1,          567489872400,          2,          1,          2,          6},          // (subframe number :4,9,14,19,24,29,34,39)
{0xa3,          0xb3,        16,         1,          -1,          586406201480,          2,          1,          2,          6},          // (subframe number :3,7,11,15,19,23,27,31,35,39)
{0xa3,          0xb3,        8,          1,          -1,          567489872400,          2,          1,          2,          6},          // (subframe number :4,9,14,19,24,29,34,39)
{0xa3,          0xb3,        8,          1,          -1,          586406201480,          2,          1,          2,          6},          // (subframe number :3,7,11,15,19,23,27,31,35,39)
{0xa3,          0xb3,        4,          1,          -1,          567489872400,          2,          1,          2,          6},          // (subframe number :4,9,14,19,24,29,34,39)
{0xa3,          0xb3,        4,          1,          -1,          586406201480,          2,          1,          2,          6},          // (subframe number :3,7,11,15,19,23,27,31,35,39)
{0xa3,          0xb3,        2,          1,          -1,          567489872400,          2,          1,          2,          6},          // (subframe number :4,9,14,19,24,29,34,39)
{0xa3,          0xb3,        1,          0,          -1,          549756338176,          2,          1,          2,          6},          // (subframe number :19,39)
{0xa3,          0xb3,        1,          0,          -1,          550293209600,          2,          1,          2,          6},          // (subframe number :9,19,29,39)
{0xa3,          0xb3,        1,          0,          -1,          687195422720,          2,          1,          2,          6},          // (subframe number :17,19,37,39)
{0xa3,          0xb3,        1,          0,          -1,          550293209600,          2,          2,          2,          6},          // (subframe number :9,19,29,39)
{0xa3,          0xb3,        1,          0,          -1,          551911719040,          2,          1,          2,          6},          // (subframe number :7,15,23,31,39)
{0xa3,          0xb3,        1,          0,          -1,          586405642240,          2,          1,          2,          6},          // (subframe number :23,27,31,35,39)
{0xa3,          0xb3,        1,          0,          -1,          586405642240,          2,          2,          2,          6},          // (subframe number :23,27,31,35,39)
{0xa3,          0xb3,        1,          0,          -1,          567489872400,          2,          1,          2,          6},          // (subframe number :4,9,14,19,24,29,34,39)
{0xa3,          0xb3,        1,          0,          -1,          567489872400,          2,          2,          2,          6},          // (subframe number :4,9,14,19,24,29,34,39)
{0xa3,          0xb3,        1,          0,          -1,          586406201480,          2,          1,          2,          6},          // (subframe number :3,7,11,15,19,23,27,31,35,39)
{0xa3,          0xb3,        1,          0,          -1,          733007751850,          2,          1,          2,          6}           // (subframe number :1,3,5,7,…,37,39)
};


int get_format0(uint8_t index,
                uint8_t unpaired){

  uint16_t format;
  if (unpaired)
    format = table_6_3_3_2_3_prachConfig_Index[index][0];
  else
    format = table_6_3_3_2_2_prachConfig_Index[index][0];

  return format;
}
                

int get_nr_prach_info_from_index(uint8_t index,
                                 int frame,
                                 int slot,
                                 uint32_t pointa,
                                 uint8_t mu,
                                 uint8_t unpaired,
                                 uint16_t *format,
                                 uint8_t *start_symbol,
                                 uint8_t *N_t_slot,
                                 uint8_t *N_dur) {

  int x,y;
  int64_t s_map;
  uint8_t format2 = 0xff;

  if (pointa > 2016666) { //FR2
    int y2;
    uint8_t slot_60khz;
    x = table_6_3_3_2_4_prachConfig_Index[index][2];
    y = table_6_3_3_2_4_prachConfig_Index[index][3];
    y2 = table_6_3_3_2_4_prachConfig_Index[index][4];
    // checking n_sfn mod x = y
    if ( (frame%x)==y || (frame%x)==y2 ) {
      slot_60khz = slot >> (mu-2); // in table slots are numbered wrt 60kHz
      s_map = table_6_3_3_2_4_prachConfig_Index[index][5];
      if ( ((s_map>>slot_60khz)&0x01) ) {
        if (mu == 3) {
          if ( (table_6_3_3_2_4_prachConfig_Index[index][7] == 1) && (slot%2 == 0) )
            return 0; // no prach in even slots @ 120kHz for 1 prach per 60khz slot
        }
        if (start_symbol != NULL && N_t_slot != NULL && N_dur != NULL && format != NULL){
          *start_symbol = table_6_3_3_2_4_prachConfig_Index[index][6];
          *N_t_slot = table_6_3_3_2_4_prachConfig_Index[index][8];
          *N_dur = table_6_3_3_2_4_prachConfig_Index[index][9];
          if (table_6_3_3_2_4_prachConfig_Index[index][1] != -1)
            format2 = (uint8_t) table_6_3_3_2_4_prachConfig_Index[index][1];
          *format = ((uint8_t) table_6_3_3_2_4_prachConfig_Index[index][0]) | (format2<<8);
          LOG_D(MAC,"Frame %d slot %d: Getting PRACH info from index %d absoluteFrequencyPointA %u mu %u frame_type %u start_symbol %u N_t_slot %u N_dur %u \n", frame,
            slot,
            index,
            pointa,
            mu,
            unpaired,
            *start_symbol,
            *N_t_slot,
            *N_dur);
        }
        return 1;
      }
      else
        return 0; // no prach in current slot
    }
    else
      return 0; // no prach in current frame
  }
  else {
    uint8_t subframe;
    if (unpaired) {
      x = table_6_3_3_2_3_prachConfig_Index[index][2];
      y = table_6_3_3_2_3_prachConfig_Index[index][3];
      if ( (frame%x)==y ) {
        subframe = slot >> mu;
        s_map = table_6_3_3_2_3_prachConfig_Index[index][4];
        if ( (s_map>>subframe)&0x01 ) {
          if (mu == 1) {
            if ( (table_6_3_3_2_3_prachConfig_Index[index][6] <= 1) && (slot%2 == 0) )
              return 0; // no prach in even slots @ 30kHz for 1 prach per subframe
          }
          if (start_symbol != NULL && N_t_slot != NULL && N_dur != NULL && format != NULL){
            *start_symbol = table_6_3_3_2_3_prachConfig_Index[index][5];
            *N_t_slot = table_6_3_3_2_3_prachConfig_Index[index][7];
            *N_dur = table_6_3_3_2_3_prachConfig_Index[index][8];
            if (table_6_3_3_2_3_prachConfig_Index[index][1] != -1)
              format2 = (uint8_t) table_6_3_3_2_3_prachConfig_Index[index][1];
            *format = ((uint8_t) table_6_3_3_2_3_prachConfig_Index[index][0]) | (format2<<8);
            LOG_D(MAC,"Frame %d slot %d: Getting PRACH info from index %d (col 6 %d) absoluteFrequencyPointA %u mu %u frame_type %u start_symbol %u N_t_slot %u N_dur %u \n", frame,
              slot,
              index, table_6_3_3_2_3_prachConfig_Index[index][6],
              pointa,
              mu,
              unpaired,
              *start_symbol,
              *N_t_slot,
              *N_dur);
          }
          return 1;
        }
        else
          return 0; // no prach in current slot
      }
      else
        return 0; // no prach in current frame
    }
    else { // FDD
      x = table_6_3_3_2_2_prachConfig_Index[index][2];
      y = table_6_3_3_2_2_prachConfig_Index[index][3];
      if ( (frame%x)==y ) {
        subframe = slot >> mu;
        s_map = table_6_3_3_2_2_prachConfig_Index[index][4];
        if ( (s_map>>subframe)&0x01 ) {
          if (mu == 1) {
            if ( (table_6_3_3_2_2_prachConfig_Index[index][6] <= 1) && (slot%2 == 0) )
              return 0; // no prach in even slots @ 30kHz for 1 prach per subframe
          }
          if (start_symbol != NULL && N_t_slot != NULL && N_dur != NULL && format != NULL){
            *start_symbol = table_6_3_3_2_2_prachConfig_Index[index][5];
            *N_t_slot = table_6_3_3_2_2_prachConfig_Index[index][7];
            *N_dur = table_6_3_3_2_2_prachConfig_Index[index][8];
            if (table_6_3_3_2_2_prachConfig_Index[index][1] != -1)
              format2 = (uint8_t) table_6_3_3_2_2_prachConfig_Index[index][1];
            *format = ((uint8_t) table_6_3_3_2_2_prachConfig_Index[index][0]) | (format2<<8);
            LOG_D(MAC,"Frame %d slot %d: Getting PRACH info from index %d absoluteFrequencyPointA %u mu %u frame_type %u start_symbol %u N_t_slot %u N_dur %u \n", frame,
              slot,
              index,
              pointa,
              mu,
              unpaired,
              *start_symbol,
              *N_t_slot,
              *N_dur);
          }
          return 1;
        }
        else
          return 0; // no prach in current slot
      }
      else
        return 0; // no prach in current frame
    }
  }
}

//Table 6.3.3.1-3: Mapping from logical index i to sequence number u for preamble formats with L_RA = 839
uint16_t table_63313[838] = {
129, 710, 140, 699, 120, 719, 210, 629, 168, 671, 84 , 755, 105, 734, 93 , 746, 70 , 769, 60 , 779,
2  , 837, 1  , 838, 56 , 783, 112, 727, 148, 691, 80 , 759, 42 , 797, 40 , 799, 35 , 804, 73 , 766,
146, 693, 31 , 808, 28 , 811, 30 , 809, 27 , 812, 29 , 810, 24 , 815, 48 , 791, 68 , 771, 74 , 765,
178, 661, 136, 703, 86 , 753, 78 , 761, 43 , 796, 39 , 800, 20 , 819, 21 , 818, 95 , 744, 202, 637,
190, 649, 181, 658, 137, 702, 125, 714, 151, 688, 217, 622, 128, 711, 142, 697, 122, 717, 203, 636,
118, 721, 110, 729, 89 , 750, 103, 736, 61 , 778, 55 , 784, 15 , 824, 14 , 825, 12 , 827, 23 , 816,
34 , 805, 37 , 802, 46 , 793, 207, 632, 179, 660, 145, 694, 130, 709, 223, 616, 228, 611, 227, 612,
132, 707, 133, 706, 143, 696, 135, 704, 161, 678, 201, 638, 173, 666, 106, 733, 83 , 756, 91 , 748,
66 , 773, 53 , 786, 10 , 829, 9  , 830, 7  , 832, 8  , 831, 16 , 823, 47 , 792, 64 , 775, 57 , 782,
104, 735, 101, 738, 108, 731, 208, 631, 184, 655, 197, 642, 191, 648, 121, 718, 141, 698, 149, 690,
216, 623, 218, 621, 152, 687, 144, 695, 134, 705, 138, 701, 199, 640, 162, 677, 176, 663, 119, 720,
158, 681, 164, 675, 174, 665, 171, 668, 170, 669, 87 , 752, 169, 670, 88 , 751, 107, 732, 81 , 758,
82 , 757, 100, 739, 98 , 741, 71 , 768, 59 , 780, 65 , 774, 50 , 789, 49 , 790, 26 , 813, 17 , 822,
13 , 826, 6  , 833, 5  , 834, 33 , 806, 51 , 788, 75 , 764, 99 , 740, 96 , 743, 97 , 742, 166, 673,
172, 667, 175, 664, 187, 652, 163, 676, 185, 654, 200, 639, 114, 725, 189, 650, 115, 724, 194, 645,
195, 644, 192, 647, 182, 657, 157, 682, 156, 683, 211, 628, 154, 685, 123, 716, 139, 700, 212, 627,
153, 686, 213, 626, 215, 624, 150, 689, 225, 614, 224, 615, 221, 618, 220, 619, 127, 712, 147, 692,
124, 715, 193, 646, 205, 634, 206, 633, 116, 723, 160, 679, 186, 653, 167, 672, 79 , 760, 85 , 754,
77 , 762, 92 , 747, 58 , 781, 62 , 777, 69 , 770, 54 , 785, 36 , 803, 32 , 807, 25 , 814, 18 , 821,
11 , 828, 4  , 835, 3  , 836, 19 , 820, 22 , 817, 41 , 798, 38 , 801, 44 , 795, 52 , 787, 45 , 794,
63 , 776, 67 , 772, 72 , 767, 76 , 763, 94 , 745, 102, 737, 90 , 749, 109, 730, 165, 674, 111, 728,
209, 630, 204, 635, 117, 722, 188, 651, 159, 680, 198, 641, 113, 726, 183, 656, 180, 659, 177, 662,
196, 643, 155, 684, 214, 625, 126, 713, 131, 708, 219, 620, 222, 617, 226, 613, 230, 609, 232, 607,
262, 577, 252, 587, 418, 421, 416, 423, 413, 426, 411, 428, 376, 463, 395, 444, 283, 556, 285, 554,
379, 460, 390, 449, 363, 476, 384, 455, 388, 451, 386, 453, 361, 478, 387, 452, 360, 479, 310, 529,
354, 485, 328, 511, 315, 524, 337, 502, 349, 490, 335, 504, 324, 515, 323, 516, 320, 519, 334, 505,
359, 480, 295, 544, 385, 454, 292, 547, 291, 548, 381, 458, 399, 440, 380, 459, 397, 442, 369, 470,
377, 462, 410, 429, 407, 432, 281, 558, 414, 425, 247, 592, 277, 562, 271, 568, 272, 567, 264, 575,
259, 580, 237, 602, 239, 600, 244, 595, 243, 596, 275, 564, 278, 561, 250, 589, 246, 593, 417, 422,
248, 591, 394, 445, 393, 446, 370, 469, 365, 474, 300, 539, 299, 540, 364, 475, 362, 477, 298, 541,
312, 527, 313, 526, 314, 525, 353, 486, 352, 487, 343, 496, 327, 512, 350, 489, 326, 513, 319, 520,
332, 507, 333, 506, 348, 491, 347, 492, 322, 517, 330, 509, 338, 501, 341, 498, 340, 499, 342, 497,
301, 538, 366, 473, 401, 438, 371, 468, 408, 431, 375, 464, 249, 590, 269, 570, 238, 601, 234, 605,
257, 582, 273, 566, 255, 584, 254, 585, 245, 594, 251, 588, 412, 427, 372, 467, 282, 557, 403, 436,
396, 443, 392, 447, 391, 448, 382, 457, 389, 450, 294, 545, 297, 542, 311, 528, 344, 495, 345, 494,
318, 521, 331, 508, 325, 514, 321, 518, 346, 493, 339, 500, 351, 488, 306, 533, 289, 550, 400, 439,
378, 461, 374, 465, 415, 424, 270, 569, 241, 598, 231, 608, 260, 579, 268, 571, 276, 563, 409, 430,
398, 441, 290, 549, 304, 535, 308, 531, 358, 481, 316, 523, 293, 546, 288, 551, 284, 555, 368, 471,
253, 586, 256, 583, 263, 576, 242, 597, 274, 565, 402, 437, 383, 456, 357, 482, 329, 510, 317, 522,
307, 532, 286, 553, 287, 552, 266, 573, 261, 578, 236, 603, 303, 536, 356, 483, 355, 484, 405, 434,
404, 435, 406, 433, 235, 604, 267, 572, 302, 537, 309, 530, 265, 574, 233, 606, 367, 472, 296, 543,
336, 503, 305, 534, 373, 466, 280, 559, 279, 560, 419, 420, 240, 599, 258, 581, 229, 610
};

uint8_t compute_nr_root_seq(NR_RACH_ConfigCommon_t *rach_config,
                            uint8_t nb_preambles,
                            uint8_t unpaired) {

  uint8_t config_index = rach_config->rach_ConfigGeneric.prach_ConfigurationIndex;
  uint8_t ncs_index = rach_config->rach_ConfigGeneric.zeroCorrelationZoneConfig;
  uint16_t format0 = get_format0(config_index, unpaired);
  uint16_t NCS = get_NCS(ncs_index, format0, rach_config->restrictedSetConfig);
  uint16_t L_ra = (rach_config->prach_RootSequenceIndex.present==NR_RACH_ConfigCommon__prach_RootSequenceIndex_PR_l139) ? 139 : 839;
  uint16_t r,u,index,q,d_u,n_shift_ra,n_shift_ra_bar,d_start;
  uint32_t w;
  uint8_t found_preambles = 0;
  uint8_t found_sequences = 0;

  if (rach_config->restrictedSetConfig == 0) {
    if (NCS == 0) return nb_preambles;
    else {
      r = L_ra/NCS;
      printf(" found_sequences %u\n", (nb_preambles/r));
      return (nb_preambles/r);
    }
  }
  else{
    index = rach_config->prach_RootSequenceIndex.choice.l839;
    while (found_preambles < nb_preambles) {
      u = table_63313[index%(L_ra-1)];

      q = 0;
      while (((q*u)%L_ra) != 1) q++;
      if (q < 420) d_u = q;
      else d_u = L_ra - q;

      uint16_t n_group_ra = 0;
      if (rach_config->restrictedSetConfig == 1) {
        if ( (d_u<280) && (d_u>=NCS) ) {
          n_shift_ra     = d_u/NCS;
          d_start        = (d_u<<1) + (n_shift_ra * NCS);
          n_group_ra     = L_ra/d_start;
          n_shift_ra_bar = max(0,(L_ra-(d_u<<1)-(n_group_ra*d_start))/L_ra);
        } else if  ( (d_u>=280) && (d_u<=((L_ra - NCS)>>1)) ) {
          n_shift_ra     = (L_ra - (d_u<<1))/NCS;
          d_start        = L_ra - (d_u<<1) + (n_shift_ra * NCS);
          n_group_ra     = d_u/d_start;
          n_shift_ra_bar = min(n_shift_ra,max(0,(d_u- (n_group_ra*d_start))/NCS));
        } else {
          n_shift_ra     = 0;
          n_shift_ra_bar = 0;
        }
        w = n_shift_ra*n_group_ra + n_shift_ra_bar;
        found_preambles += w;
        found_sequences++;
      }
      else {
        AssertFatal(1==0,"Procedure to find nb of sequences for restricted type B not implemented yet");
      }
    }
    printf(" found_sequences %u\n", found_sequences);
    return found_sequences;
  }
}


nr_bandentry_t nr_bandtable[] = {
  {1,   1920000, 1980000, 2110000, 2170000, 20, 422000, 100},
  {2,   1850000, 1910000, 1930000, 1990000, 20, 386000, 100},
  {3,   1710000, 1785000, 1805000, 1880000, 20, 361000, 100},
  {5,    824000,  849000,  869000,  894000, 20, 173800, 100},
  {7,   2500000, 2570000, 2620000, 2690000, 20, 524000, 100},
  {8,    880000,  915000,  925000,  960000, 20, 185000, 100},
  {12,   698000,  716000,  728000,  746000, 20, 145800, 100},
  {20,   832000,  862000,  791000,  821000, 20, 158200, 100},
  {25,  1850000, 1915000, 1930000, 1995000, 20, 386000, 100},
  {28,   703000,  758000,  758000,  813000, 20, 151600, 100},
  {34,  2010000, 2025000, 2010000, 2025000, 20, 402000, 100},
  {38,  2570000, 2620000, 2570000, 2630000, 20, 514000, 100},
  {39,  1880000, 1920000, 1880000, 1920000, 20, 376000, 100},
  {40,  2300000, 2400000, 2300000, 2400000, 20, 460000, 100},
  {41,  2496000, 2690000, 2496000, 2690000,  3, 499200,  15},
  {41,  2496000, 2690000, 2496000, 2690000,  6, 499200,  30},
  {50,  1432000, 1517000, 1432000, 1517000, 20, 286400, 100},
  {51,  1427000, 1432000, 1427000, 1432000, 20, 285400, 100},
  {66,  1710000, 1780000, 2110000, 2200000, 20, 422000, 100},
  {70,  1695000, 1710000, 1995000, 2020000, 20, 399000, 100},
  {71,   663000,  698000,  617000,  652000, 20, 123400, 100},
  {74,  1427000, 1470000, 1475000, 1518000, 20, 295000, 100},
  {75,      000,     000, 1432000, 1517000, 20, 286400, 100},
  {76,      000,     000, 1427000, 1432000, 20, 285400, 100},
  {77,  3300000, 4200000, 3300000, 4200000,  1, 620000,  15},
  {77,  3300000, 4200000, 3300000, 4200000,  2, 620000,  30},
  {78,  3300000, 3800000, 3300000, 3800000,  1, 620000,  15},
  {78,  3300000, 3800000, 3300000, 3800000,  2, 620000,  30},
  {79,  4400000, 5000000, 4400000, 5000000,  1, 693334,  15},
  {79,  4400000, 5000000, 4400000, 5000000,  2, 693334,  30},
  {80,  1710000, 1785000,     000,     000, 20, 342000, 100},
  {81,   860000,  915000,     000,     000, 20, 176000, 100},
  {82,   832000,  862000,     000,     000, 20, 166400, 100},
  {83,   703000,  748000,     000,     000, 20, 140600, 100},
  {84,  1920000, 1980000,     000,     000, 20, 384000, 100},
  {86,  1710000, 1785000,     000,     000, 20, 342000, 100},
  {257,26500000,29500000,26500000,29500000,  1,2054166,  60},
  {257,26500000,29500000,26500000,29500000,  2,2054167, 120},
  {258,24250000,27500000,24250000,27500000,  1,2016667,  60},
  {258,24250000,27500000,24250000,27500000,  2,2016667, 120},
  {260,37000000,40000000,37000000,40000000,  1,2229166,  60},
  {260,37000000,40000000,37000000,40000000,  2,2229167, 120},
  {261,27500000,28350000,27500000,28350000,  1,2070833,  60},
  {261,27500000,28350000,27500000,28350000,  2,2070833, 120}
};


// TS 38.211 Table 6.4.1.1.3-3: PUSCH DMRS positions l' within a slot for single-symbol DMRS and intra-slot frequency hopping disabled.
// The first 4 colomns are PUSCH mapping type A and the last 4 colomns are PUSCH mapping type B.
// When l' = l0, it is represented by 1
// E.g. when symbol duration is 12 in colomn 7, value 1057 ('10000100001') which means l' =  l0, 5, 10.

int32_t table_6_4_1_1_3_3_pusch_dmrs_positions_l [12][8] = {                             // Duration in symbols
{-1,          -1,          -1,         -1,          1,          1,         1,         1},       //<4              // (DMRS l' position)
{1,            1,           1,          1,          1,          1,         1,         1},       //4               // (DMRS l' position)
{1,            1,           1,          1,          1,          5,         5,         5},       //5               // (DMRS l' position)
{1,            1,           1,          1,          1,          5,         5,         5},       //6               // (DMRS l' position)
{1,            1,           1,          1,          1,          5,         5,         5},       //7               // (DMRS l' position)
{1,          129,         129,        129,          1,         65,        73,        73},       //8               // (DMRS l' position)
{1,          129,         129,        129,          1,         65,        73,        73},       //9               // (DMRS l' position)
{1,          513,         577,        577,          1,        257,       273,       585},       //10              // (DMRS l' position)
{1,          513,         577,        577,          1,        257,       273,       585},       //11              // (DMRS l' position)
{1,          513,         577,       2337,          1,       1025,      1057,       585},       //12              // (DMRS l' position)
{1,         2049,        2177,       2337,          1,       1025,      1057,       585},       //13              // (DMRS l' position)
{1,         2049,        2177,       2337,          1,       1025,      1057,       585},       //14              // (DMRS l' position)
};


// TS 38.211 Table 6.4.1.1.3-4: PUSCH DMRS positions l' within a slot for double-symbol DMRS and intra-slot frequency hopping disabled.
// The first 4 colomns are PUSCH mapping type A and the last 4 colomns are PUSCH mapping type B.
// When l' = l0, it is represented by 1

int32_t table_6_4_1_1_3_4_pusch_dmrs_positions_l [12][8] = {                             // Duration in symbols
{-1,          -1,          -1,         -1,         -1,         -1,        -1,         -1},       //<4              // (DMRS l' position)
{1,            1,          -1,         -1,         -1,         -1,        -1,         -1},       //4               // (DMRS l' position)
{1,            1,          -1,         -1,          1,          1,        -1,         -1},       //5               // (DMRS l' position)
{1,            1,          -1,         -1,          1,          1,        -1,         -1},       //6               // (DMRS l' position)
{1,            1,          -1,         -1,          1,          1,        -1,         -1},       //7               // (DMRS l' position)
{1,            1,          -1,         -1,          1,         33,        -1,         -1},       //8               // (DMRS l' position)
{1,            1,          -1,         -1,          1,         33,        -1,         -1},       //9               // (DMRS l' position)
{1,          257,          -1,         -1,          1,        129,        -1,         -1},       //10              // (DMRS l' position)
{1,          257,          -1,         -1,          1,        129,        -1,         -1},       //11              // (DMRS l' position)
{1,          257,          -1,         -1,          1,        513,        -1,         -1},       //12              // (DMRS l' position)
{1,         1025,          -1,         -1,          1,        513,        -1,         -1},       //13              // (DMRS l' position)
{1,         1025,          -1,         -1,          1,        513,        -1,         -1},       //14              // (DMRS l' position)
};

#define NR_BANDTABLE_SIZE (sizeof(nr_bandtable)/sizeof(nr_bandentry_t))

void get_band(uint64_t downlink_frequency,
              uint16_t *current_band,
              int32_t *current_offset,
              lte_frame_type_t *current_type)
{
    int ind;
    uint64_t center_frequency_khz;
    uint64_t center_freq_diff_khz;
    uint64_t dl_freq_khz = downlink_frequency/1000;

    center_freq_diff_khz = 999999999999999999; // 2^64
    *current_band = 0;

    for ( ind=0;
          ind < sizeof(nr_bandtable) / sizeof(nr_bandtable[0]);
          ind++) {

      LOG_I(PHY, "Scanning band %d, dl_min %"PRIu64", ul_min %"PRIu64"\n", nr_bandtable[ind].band, nr_bandtable[ind].dl_min,nr_bandtable[ind].ul_min);

      if ( nr_bandtable[ind].dl_min <= dl_freq_khz && nr_bandtable[ind].dl_max >= dl_freq_khz ) {

        center_frequency_khz = (nr_bandtable[ind].dl_max + nr_bandtable[ind].dl_min)/2;
        if (abs(dl_freq_khz - center_frequency_khz) < center_freq_diff_khz){
          *current_band = nr_bandtable[ind].band;
	  *current_offset = (nr_bandtable[ind].ul_min - nr_bandtable[ind].dl_min)*1000;
          center_freq_diff_khz = abs(dl_freq_khz - center_frequency_khz);

	  if (*current_offset == 0)
	    *current_type = TDD;
	  else
	    *current_type = FDD;
        }
      }
    }

    LOG_I( PHY, "DL frequency %"PRIu64": band %d, frame_type %d, UL frequency %"PRIu64"\n",
         downlink_frequency, *current_band, *current_type, downlink_frequency+*current_offset);

    AssertFatal(*current_band != 0,
	    "Can't find EUTRA band for frequency %lu\n", downlink_frequency);
}

uint16_t config_bandwidth(int mu, int nb_rb, int nr_band)
{

  if (nr_band < 100)  { //FR1
   switch(mu) {
    case 0 :
      if (nb_rb<=25)
        return 5; 
      if (nb_rb<=52)
        return 10;
      if (nb_rb<=79)
        return 15;
      if (nb_rb<=106)
        return 20;
      if (nb_rb<=133)
        return 25;
      if (nb_rb<=160)
        return 30;
      if (nb_rb<=216)
        return 40;
      if (nb_rb<=270)
        return 50;
      AssertFatal(1==0,"Number of DL resource blocks %d undefined for mu %d and band %d\n", nb_rb, mu, nr_band);
      break;
    case 1 :
      if (nb_rb<=11)
        return 5; 
      if (nb_rb<=24)
        return 10;
      if (nb_rb<=38)
        return 15;
      if (nb_rb<=51)
        return 20;
      if (nb_rb<=65)
        return 25;
      if (nb_rb<=78)
        return 30;
      if (nb_rb<=106)
        return 40;
      if (nb_rb<=133)
        return 50;
      if (nb_rb<=162)
        return 60;
      if (nb_rb<=189)
        return 70;
      if (nb_rb<=217)
        return 80;
      if (nb_rb<=245)
        return 90;
      if (nb_rb<=273)
        return 100;
      AssertFatal(1==0,"Number of DL resource blocks %d undefined for mu %d and band %d\n", nb_rb, mu, nr_band);
      break;
    case 2 :
      if (nb_rb<=11)
        return 10; 
      if (nb_rb<=18)
        return 15;
      if (nb_rb<=24)
        return 20;
      if (nb_rb<=31)
        return 25;
      if (nb_rb<=38)
        return 30;
      if (nb_rb<=51)
        return 40;
      if (nb_rb<=65)
        return 50;
      if (nb_rb<=79)
        return 60;
      if (nb_rb<=93)
        return 70;
      if (nb_rb<=107)
        return 80;
      if (nb_rb<=121)
        return 90;
      if (nb_rb<=135)
        return 100;
      AssertFatal(1==0,"Number of DL resource blocks %d undefined for mu %d and band %d\n", nb_rb, mu, nr_band);
      break;
    default:
      AssertFatal(1==0,"Numerology %d undefined for band %d in FR1\n", mu,nr_band);
   }
  }
  else {
   switch(mu) {
    case 2 :
      if (nb_rb<=66)
        return 50;
      if (nb_rb<=132)
        return 100;
      if (nb_rb<=264)
        return 200;
      AssertFatal(1==0,"Number of DL resource blocks %d undefined for mu %d and band %d\n", nb_rb, mu, nr_band);
      break;
    case 3 :
      if (nb_rb<=32)
        return 50;
      if (nb_rb<=66)
        return 100;
      if (nb_rb<=132)
        return 200;
      if (nb_rb<=264)
        return 400;
      AssertFatal(1==0,"Number of DL resource blocks %d undefined for mu %d and band %d\n", nb_rb, mu, nr_band);
      break;
    default:
      AssertFatal(1==0,"Numerology %d undefined for band %d in FR1\n", mu,nr_band);
   }
  }

}

uint32_t to_nrarfcn(int nr_bandP,
                    uint64_t dl_CarrierFreq,
                    uint8_t scs_index,
                    uint32_t bw)
{
  uint64_t dl_CarrierFreq_by_1k = dl_CarrierFreq / 1000;
  int bw_kHz = bw / 1000;
  int scs_khz = 15<<scs_index;
  int i;
  uint32_t nrarfcn, delta_arfcn;

  LOG_I(MAC,"Searching for nr band %d DL Carrier frequency %llu bw %u\n",nr_bandP,(long long unsigned int)dl_CarrierFreq,bw);
  AssertFatal(nr_bandP <= 261, "nr_band %d > 260\n", nr_bandP);
  for (i = 0; i < NR_BANDTABLE_SIZE && nr_bandtable[i].band != nr_bandP; i++);

  // selection of correct Deltaf raster according to SCS
  if ( (nr_bandtable[i].deltaf_raster != 100) && (nr_bandtable[i].deltaf_raster != scs_khz))
   i++;

  AssertFatal(dl_CarrierFreq_by_1k >= nr_bandtable[i].dl_min,
        "Band %d, bw %u : DL carrier frequency %llu kHz < %llu\n",
	      nr_bandP, bw, (long long unsigned int)dl_CarrierFreq_by_1k,
	      (long long unsigned int)nr_bandtable[i].dl_min);
  AssertFatal(dl_CarrierFreq_by_1k <= (nr_bandtable[i].dl_max - bw_kHz),
        "Band %d, dl_CarrierFreq %llu bw %u: DL carrier frequency %llu kHz > %llu\n",
	      nr_bandP, (long long unsigned int)dl_CarrierFreq,bw, (long long unsigned int)dl_CarrierFreq_by_1k,
	      (long long unsigned int)(nr_bandtable[i].dl_max - bw_kHz));
 
  int deltaFglobal = 60;

  if (dl_CarrierFreq < 3e9) deltaFglobal = 15;
  if (dl_CarrierFreq < 24.25e9) deltaFglobal = 5;

  // This is equation before Table 5.4.2.1-1 in 38101-1-f30
  // F_REF=F_REF_Offs + deltaF_Global(N_REF-NREF_REF_Offs)
  nrarfcn =  (((dl_CarrierFreq_by_1k - nr_bandtable[i].dl_min)/deltaFglobal)+nr_bandtable[i].N_OFFs_DL);

  delta_arfcn = nrarfcn - nr_bandtable[i].N_OFFs_DL;
  if(delta_arfcn%(nr_bandtable[i].step_size)!=0)
    AssertFatal(1==0,"dl_CarrierFreq %lu corresponds to %u which is not on the raster for step size %lu",
                dl_CarrierFreq,nrarfcn,nr_bandtable[i].step_size);

  return nrarfcn;
}


uint64_t from_nrarfcn(int nr_bandP,
                      uint8_t scs_index,
                      uint32_t dl_nrarfcn)
{
  int i;
  int deltaFglobal = 5;
  int scs_khz = 15<<scs_index;
  uint32_t delta_arfcn;

  if (dl_nrarfcn > 599999 && dl_nrarfcn < 2016667)
    deltaFglobal = 15; 
  if (dl_nrarfcn > 2016666 && dl_nrarfcn < 3279166)
    deltaFglobal = 60; 
  
  AssertFatal(nr_bandP <= 261, "nr_band %d > 260\n", nr_bandP);
  for (i = 0; i < NR_BANDTABLE_SIZE && nr_bandtable[i].band != nr_bandP; i++);
  AssertFatal(dl_nrarfcn>=nr_bandtable[i].N_OFFs_DL,"dl_nrarfcn %u < N_OFFs_DL[%d] %llu\n",dl_nrarfcn, nr_bandtable[i].band,(long long unsigned int)nr_bandtable[i].N_OFFs_DL);
 
  // selection of correct Deltaf raster according to SCS
  if ( (nr_bandtable[i].deltaf_raster != 100) && (nr_bandtable[i].deltaf_raster != scs_khz))
   i++;

  delta_arfcn = dl_nrarfcn - nr_bandtable[i].N_OFFs_DL;
  if(delta_arfcn%(nr_bandtable[i].step_size)!=0)
    AssertFatal(1==0,"dl_nrarfcn %u is not on the raster for step size %lu",dl_nrarfcn,nr_bandtable[i].step_size);

  LOG_I(PHY,"Computing dl_frequency (pointA %llu => %llu (dlmin %llu, nr_bandtable[%d].N_OFFs_DL %llu))\n",
	(unsigned long long)dl_nrarfcn,
	(unsigned long long)(1000*(nr_bandtable[i].dl_min + (dl_nrarfcn - nr_bandtable[i].N_OFFs_DL) * deltaFglobal)),
	(unsigned long long)nr_bandtable[i].dl_min,
	i,
	(unsigned long long)nr_bandtable[i].N_OFFs_DL); 

  return 1000*(nr_bandtable[i].dl_min + (dl_nrarfcn - nr_bandtable[i].N_OFFs_DL) * deltaFglobal);
}


int32_t get_nr_uldl_offset(int nr_bandP)
{
  int i;

  for (i = 0; i < NR_BANDTABLE_SIZE && nr_bandtable[i].band != nr_bandP; i++);

  AssertFatal(i < NR_BANDTABLE_SIZE, "i %d >= BANDTABLE_SIZE %ld\n", i, NR_BANDTABLE_SIZE);

  return (nr_bandtable[i].dl_min - nr_bandtable[i].ul_min);
}


void nr_get_tbs_dl(nfapi_nr_dl_tti_pdsch_pdu *pdsch_pdu,
		   int x_overhead,
                   uint8_t numdmrscdmgroupnodata,
                   uint8_t tb_scaling) {

  LOG_D(MAC, "TBS calculation\n");

  nfapi_nr_dl_tti_pdsch_pdu_rel15_t *pdsch_rel15 = &pdsch_pdu->pdsch_pdu_rel15;
  uint16_t N_PRB_oh = x_overhead;
  uint8_t N_PRB_DMRS;
  if (pdsch_rel15->dmrsConfigType == NFAPI_NR_DMRS_TYPE1) {
    // if no data in dmrs cdm group is 1 only even REs have no data
    // if no data in dmrs cdm group is 2 both odd and even REs have no data
    N_PRB_DMRS = numdmrscdmgroupnodata*6;
  }
  else {
    N_PRB_DMRS = numdmrscdmgroupnodata*4;
  }
  uint8_t N_sh_symb = pdsch_rel15->NrOfSymbols;
  uint8_t Imcs = pdsch_rel15->mcsIndex[0];
  uint16_t N_RE_prime = NR_NB_SC_PER_RB*N_sh_symb - N_PRB_DMRS - N_PRB_oh;
  LOG_D(MAC, "N_RE_prime %d for %d symbols %d DMRS per PRB and %d overhead\n", N_RE_prime, N_sh_symb, N_PRB_DMRS, N_PRB_oh);

  uint16_t R;
  uint32_t TBS=0;
  uint8_t table_idx, Qm;

  /*uint8_t mcs_table = config.pdsch_config.mcs_table.value;
  uint8_t ss_type = params_rel15.search_space_type;
  uint8_t dci_format = params_rel15.dci_format;
  get_table_idx(mcs_table, dci_format, rnti_type, ss_type);*/
  table_idx = 0;
  R = nr_get_code_rate_dl(Imcs, table_idx);
  Qm = nr_get_Qm_dl(Imcs, table_idx);

  TBS = nr_compute_tbs(Qm,
                       R,
		       pdsch_rel15->rbSize,
		       N_sh_symb,
		       N_PRB_DMRS, // FIXME // This should be multiplied by the number of dmrs symbols
		       N_PRB_oh,
                       tb_scaling,
		       pdsch_rel15->nrOfLayers)>>3;

  pdsch_rel15->targetCodeRate[0] = R;
  pdsch_rel15->qamModOrder[0] = Qm;
  pdsch_rel15->TBSize[0] = TBS;
  //  pdsch_rel15->nb_mod_symbols = N_RE_prime*pdsch_rel15->n_prb*pdsch_rel15->nb_codewords;
  pdsch_rel15->mcsTable[0] = table_idx;

  LOG_D(MAC, "TBS %d bytes: N_PRB_DMRS %d N_sh_symb %d N_PRB_oh %d R %d Qm %d table %d nb_symbols %d\n",
  TBS, N_PRB_DMRS, N_sh_symb, N_PRB_oh, R, Qm, table_idx,N_RE_prime*pdsch_rel15->rbSize*pdsch_rel15->NrOfCodewords );
}

//Table 5.1.3.1-1 of 38.214
uint16_t Table_51311[29][2] = {{2,120},{2,157},{2,193},{2,251},{2,308},{2,379},{2,449},{2,526},{2,602},{2,679},{4,340},{4,378},{4,434},{4,490},{4,553},{4,616},
		{4,658},{6,438},{6,466},{6,517},{6,567},{6,616},{6,666},{6,719},{6,772},{6,822},{6,873}, {6,910}, {6,948}};

//Table 5.1.3.1-2 of 38.214
// Imcs values 20 and 26 have been multiplied by 2 to avoid the floating point
uint16_t Table_51312[28][2] = {{2,120},{2,193},{2,308},{2,449},{2,602},{4,378},{4,434},{4,490},{4,553},{4,616},{4,658},{6,466},{6,517},{6,567},{6,616},{6,666},
		{6,719},{6,772},{6,822},{6,873},{8,1365},{8,711},{8,754},{8,797},{8,841},{8,885},{8,1833},{8,948}};

//Table 5.1.3.1-3 of 38.214
uint16_t Table_51313[29][2] = {{2,30},{2,40},{2,50},{2,64},{2,78},{2,99},{2,120},{2,157},{2,193},{2,251},{2,308},{2,379},{2,449},{2,526},{2,602},{4,340},
		{4,378},{4,434},{4,490},{4,553},{4,616},{6,438},{6,466},{6,517},{6,567},{6,616},{6,666}, {6,719}, {6,772}};

//Table 6.1.4.1-1 of 38.214 TODO fix for tp-pi2BPSK
uint16_t Table_61411[28][2] = {{2,120},{2,157},{2,193},{2,251},{2,308},{2,379},{2,449},{2,526},{2,602},{2,679},{4,340},{4,378},{4,434},{4,490},{4,553},{4,616},
		{4,658},{6,466},{6,517},{6,567},{6,616},{6,666},{6,719},{6,772},{6,822},{6,873}, {6,910}, {6,948}};

//Table 6.1.4.1-2 of 38.214 TODO fix for tp-pi2BPSK
uint16_t Table_61412[28][2] = {{2,30},{2,40},{2,50},{2,64},{2,78},{2,99},{2,120},{2,157},{2,193},{2,251},{2,308},{2,379},{2,449},{2,526},{2,602},{2,679},
		{4,378},{4,434},{4,490},{4,553},{4,616},{4,658},{4,699},{4,772},{6,567},{6,616},{6,666}, {6,772}};



uint8_t nr_get_Qm_dl(uint8_t Imcs, uint8_t table_idx) {
  switch(table_idx) {
    case 0:
      return (Table_51311[Imcs][0]);
    break;

    case 1:
      return (Table_51312[Imcs][0]);
    break;

    case 2:
      return (Table_51313[Imcs][0]);
    break;

    default:
      AssertFatal(0, "Invalid MCS table index %d (expected in range [1,3])\n", table_idx);
  }
}

uint32_t nr_get_code_rate_dl(uint8_t Imcs, uint8_t table_idx) {
  switch(table_idx) {
    case 0:
      return (Table_51311[Imcs][1]);
    break;

    case 1:
      return (Table_51312[Imcs][1]);
    break;

    case 2:
      return (Table_51313[Imcs][1]);
    break;

    default:
      AssertFatal(0, "Invalid MCS table index %d (expected in range [1,3])\n", table_idx);
  }
}

uint8_t nr_get_Qm_ul(uint8_t Imcs, uint8_t table_idx) {
  switch(table_idx) {
    case 0:
      return (Table_51311[Imcs][0]);
    break;

    case 1:
      return (Table_51312[Imcs][0]);
    break;

    case 2:
      return (Table_51313[Imcs][0]);
    break;

    case 3:
      return (Table_61411[Imcs][0]);
    break;

    case 4:
      return (Table_61412[Imcs][0]);
    break;

    default:
      AssertFatal(0, "Invalid MCS table index %d (expected in range [1,2])\n", table_idx);
  }
}

uint32_t nr_get_code_rate_ul(uint8_t Imcs, uint8_t table_idx) {
  switch(table_idx) {
    case 0:
      return (Table_51311[Imcs][1]);
    break;

    case 1:
      return (Table_51312[Imcs][1]);
    break;

    case 2:
      return (Table_51313[Imcs][1]);
    break;

    case 3:
      return (Table_61411[Imcs][1]);
    break;

    case 4:
      return (Table_61412[Imcs][1]);
    break;

    default:
      AssertFatal(0, "Invalid MCS table index %d (expected in range [1,2])\n", table_idx);
  }
}

static inline uint8_t is_codeword_disabled(uint8_t format, uint8_t Imcs, uint8_t rv) {
  return ((format==NFAPI_NR_DL_DCI_FORMAT_1_1)&&(Imcs==26)&&(rv==1));
}

static inline uint8_t get_table_idx(uint8_t mcs_table, uint8_t dci_format, uint8_t rnti_type, uint8_t ss_type) {
  if ((mcs_table == NFAPI_NR_MCS_TABLE_QAM256) && (dci_format == NFAPI_NR_DL_DCI_FORMAT_1_1) && ((rnti_type==NFAPI_NR_RNTI_C)||(rnti_type==NFAPI_NR_RNTI_CS)))
    return 2;
  else if ((mcs_table == NFAPI_NR_MCS_TABLE_QAM64_LOW_SE) && (rnti_type!=NFAPI_NR_RNTI_new) && (rnti_type==NFAPI_NR_RNTI_C) && (ss_type==NFAPI_NR_SEARCH_SPACE_TYPE_UE_SPECIFIC))
    return 3;
  else if (rnti_type==NFAPI_NR_RNTI_new)
    return 3;
  else if ((mcs_table == NFAPI_NR_MCS_TABLE_QAM256) && (rnti_type==NFAPI_NR_RNTI_CS) && (dci_format == NFAPI_NR_DL_DCI_FORMAT_1_1))
    return 2; // Condition mcs_table not configured in sps_config necessary here but not yet implemented
  /*else if((mcs_table == NFAPI_NR_MCS_TABLE_QAM64_LOW_SE) &&  (rnti_type==NFAPI_NR_RNTI_CS))
   *  table_idx = 3;
   * Note: the commented block refers to the case where the mcs_table is from sps_config*/
  else
    return 1;
}

int get_num_dmrs(uint16_t dmrs_mask ) {

  int num_dmrs=0;

  for (int i=0;i<16;i++) num_dmrs+=((dmrs_mask>>i)&1);
  return(num_dmrs);
}

<<<<<<< HEAD
// Table 5.1.2.2.1-1 38.214
uint8_t getRBGSize(uint16_t bwp_size, long rbg_size_config) {
  
  AssertFatal(bwp_size<276,"BWP Size > 275\n");
  
  if (bwp_size < 37)  return (rbg_size_config ? 4 : 2);
  if (bwp_size < 73)  return (rbg_size_config ? 8 : 4);
  if (bwp_size < 145) return (rbg_size_config ? 16 : 8);
  if (bwp_size < 276) return 16;
}

uint8_t getNRBG(uint16_t bwp_size, uint16_t bwp_start, long rbg_size_config) {

  uint8_t rbg_size = getRBGSize(bwp_size,rbg_size_config);

  return (uint8_t)ceil((bwp_size+(bwp_start % rbg_size))/rbg_size);
}

uint8_t getAntPortBitWidth(NR_SetupRelease_DMRS_DownlinkConfig_t *typeA, NR_SetupRelease_DMRS_DownlinkConfig_t *typeB) {

  uint8_t nbitsA = 0;
  uint8_t nbitsB = 0;
  uint8_t type,length,nbits;

  if (typeA != NULL) {
    type = (typeA->choice.setup->dmrs_Type==NULL) ? 1:2;
    length = (typeA->choice.setup->maxLength==NULL) ? 1:2;
    nbitsA = type + length + 2;
    if (typeB == NULL) return nbitsA;
  }
  if (typeB != NULL) {
    type = (typeB->choice.setup->dmrs_Type==NULL) ? 1:2;
    length = (typeB->choice.setup->maxLength==NULL) ? 1:2;
    nbitsB = type + length + 2;
    if (typeA == NULL) return nbitsB;
  }

  nbits = (nbitsA > nbitsB) ? nbitsA : nbitsB;
  return nbits;
}

uint16_t nr_dci_size(NR_CellGroupConfig_t *secondaryCellGroup,
                     dci_pdu_rel15_t *dci_pdu,
                     nr_dci_format_t format,
=======
/*******************************************************************
*
* NAME :         get_l0_ul
*
* PARAMETERS :   mapping_type : PUSCH mapping type
*                dmrs_typeA_position  : higher layer parameter
*
* RETURN :       demodulation reference signal for PUSCH
*
* DESCRIPTION :  see TS 38.211 V15.4.0 Demodulation reference signals for PUSCH
*
*********************************************************************/

uint8_t get_l0_ul(uint8_t mapping_type, uint8_t dmrs_typeA_position) {

  return ((mapping_type==typeA)?dmrs_typeA_position:0);

}

int32_t get_l_prime(uint8_t duration_in_symbols, uint8_t mapping_type, pusch_dmrs_AdditionalPosition_t additional_pos, pusch_maxLength_t pusch_maxLength) {

  uint8_t row, colomn;
  int32_t l_prime;

  colomn = additional_pos;

  if (mapping_type == typeB)
    colomn += 4;

  if (duration_in_symbols < 4)
    row = 0;
  else
    row = duration_in_symbols - 3;

  if (pusch_maxLength == pusch_len1)
    l_prime = table_6_4_1_1_3_3_pusch_dmrs_positions_l[row][colomn];
  else
    l_prime = table_6_4_1_1_3_4_pusch_dmrs_positions_l[row][colomn];

  AssertFatal(l_prime>0,"invalid l_prime < 0\n");

  return l_prime;
}

/*******************************************************************
*
* NAME :         get_L_ptrs
*
* PARAMETERS :   mcs(i)                 higher layer parameter in PTRS-UplinkConfig
*                I_mcs                  MCS index used for PUSCH
*                mcs_table              0 for table 5.1.3.1-1, 1 for table 5.1.3.1-1
*
* RETURN :       the parameter L_ptrs
*
* DESCRIPTION :  3GPP TS 38.214 section 6.2.3.1
*
*********************************************************************/

uint8_t get_L_ptrs(uint8_t mcs1, uint8_t mcs2, uint8_t mcs3, uint8_t I_mcs, uint8_t mcs_table) {

  uint8_t mcs4;

  if(mcs_table == 0)
    mcs4 = 29;
  else
    mcs4 = 28;

  if (I_mcs < mcs1) {
    LOG_I(PHY, "PUSH PT-RS is not present.\n");
    return -1;
  } else if (I_mcs >= mcs1 && I_mcs < mcs2)
    return 2;
  else if (I_mcs >= mcs2 && I_mcs < mcs3)
    return 1;
  else if (I_mcs >= mcs3 && I_mcs < mcs4)
    return 0;
  else {
    LOG_I(PHY, "PT-RS time-density determination is obtained from the DCI for the same transport block in the initial transmission\n");
    return -1;
  }
}

/*******************************************************************
*
* NAME :         get_K_ptrs
*
* PARAMETERS :   ptrs_UplinkConfig      PTRS uplink configuration
*                N_RB                   number of RBs scheduled for PUSCH
*
* RETURN :       the parameter K_ptrs
*
* DESCRIPTION :  3GPP TS 38.214 6.2.3 Table 6.2.3.1-2
*
*********************************************************************/

uint8_t get_K_ptrs(uint16_t nrb0, uint16_t nrb1, uint16_t N_RB) {

  if (N_RB < nrb0) {
    LOG_I(PHY,"PUSH PT-RS is not present.\n");
    return -1;
  } else if (N_RB >= nrb0 && N_RB < nrb1)
    return 0;
  else
    return 1;
}

uint16_t nr_dci_size(nr_dci_format_t format,
>>>>>>> 90b10268
		     nr_rnti_type_t rnti_type,
		     uint16_t N_RB,
                     int bwp_id) {

  uint16_t size = 0;
  NR_BWP_Downlink_t *bwp=secondaryCellGroup->spCellConfig->spCellConfigDedicated->downlinkBWP_ToAddModList->list.array[bwp_id-1];
  NR_BWP_Uplink_t *ubwp=secondaryCellGroup->spCellConfig->spCellConfigDedicated->uplinkConfig->uplinkBWP_ToAddModList->list.array[bwp_id-1];
  NR_PDSCH_Config_t *pdsch_config = bwp->bwp_Dedicated->pdsch_Config->choice.setup;

  switch(format) {
    /*Only sizes for 0_0 and 1_0 are correct at the moment*/
    case NR_UL_DCI_FORMAT_0_0:
      /// fixed: Format identifier 1, Hop flag 1, MCS 5, NDI 1, RV 2, HARQ PID 4, PUSCH TPC 2 Time Domain assgnmt 4 --20
      size += 20;
      size += (uint8_t)ceil( log2( (N_RB*(N_RB+1))>>1 ) ); // Freq domain assignment -- hopping scenario to be updated
      size += nr_dci_size(secondaryCellGroup,dci_pdu,NR_DL_DCI_FORMAT_1_0, rnti_type, N_RB, bwp_id) - size; // Padding to match 1_0 size
      // UL/SUL indicator assumed to be 0
      break;

    case NR_UL_DCI_FORMAT_0_1:
      /// fixed: Format identifier 1, MCS 5, NDI 1, RV 2, HARQ PID 4, PUSCH TPC 2, SRS request 2 --17
      size += 17;
      // Carrier indicator
      // UL/SUL indicator
      // BWP Indicator
      // Freq domain assignment
      // Time domain assignment
      // VRB to PRB mapping
      // Frequency Hopping flag
      // 1st DAI
      // 2nd DAI
      // SRS resource indicator
      // Precoding info and number of layers
      // Antenna ports
      // CSI request
      // CBGTI
      // PTRS - DMRS association
      // beta offset indicator
      // DMRS sequence init
      break;

    case NR_DL_DCI_FORMAT_1_0:
      /// fixed: Format identifier 1, VRB2PRB 1, MCS 5, NDI 1, RV 2, HARQ PID 4, DAI 2, PUCCH TPC 2, PUCCH RInd 3, PDSCH to HARQ TInd 3 Time Domain assgnmt 4 -- 28
      size += 28;
      size += (uint8_t)ceil( log2( (N_RB*(N_RB+1))>>1 ) ); // Freq domain assignment
      break;

    case NR_DL_DCI_FORMAT_1_1:
      // General note: 0 bits condition is ignored as default nbits is 0.
      // Format identifier
      size = 1;
      // Carrier indicator
      if (secondaryCellGroup->spCellConfig->spCellConfigDedicated->crossCarrierSchedulingConfig != NULL) {
        dci_pdu->carrier_indicator.nbits=3;
        size += dci_pdu->carrier_indicator.nbits;
      }
      // BWP Indicator
      uint8_t n_dl_bwp = secondaryCellGroup->spCellConfig->spCellConfigDedicated->downlinkBWP_ToAddModList->list.count;
      if (n_dl_bwp < 2)
        dci_pdu->bwp_indicator.nbits = n_dl_bwp;
      else
        dci_pdu->bwp_indicator.nbits = 2;
      size += dci_pdu->bwp_indicator.nbits;
      // Freq domain assignment
      long rbg_size_config = secondaryCellGroup->spCellConfig->spCellConfigDedicated->initialDownlinkBWP->pdsch_Config->choice.setup->rbg_Size;
      uint16_t numRBG = getNRBG(NRRIV2BW(bwp->bwp_Common->genericParameters.locationAndBandwidth,275),
                                NRRIV2PRBOFFSET(bwp->bwp_Common->genericParameters.locationAndBandwidth,275),
                                rbg_size_config);
      if (pdsch_config->resourceAllocation == 0)
        dci_pdu->frequency_domain_assignment.nbits = numRBG;
      else if (pdsch_config->resourceAllocation == 1)
        dci_pdu->frequency_domain_assignment.nbits = (int)ceil( log2( (N_RB*(N_RB+1))>>1 ) );
      else
        dci_pdu->frequency_domain_assignment.nbits = ((int)ceil( log2( (N_RB*(N_RB+1))>>1 ) )>numRBG) ? (int)ceil( log2( (N_RB*(N_RB+1))>>1 ) )+1 : numRBG+1;
      size += dci_pdu->frequency_domain_assignment.nbits;
      // Time domain assignment (see table 5.1.2.1.1-1 in 38.214
      int num_entries;
      if (pdsch_config->pdsch_TimeDomainAllocationList==NULL) {
        if (bwp->bwp_Common->pdsch_ConfigCommon->choice.setup->pdsch_TimeDomainAllocationList==NULL)
          num_entries = 16; // num of entries in default table
        else
          num_entries = bwp->bwp_Common->pdsch_ConfigCommon->choice.setup->pdsch_TimeDomainAllocationList->list.count;
      }
      else
        num_entries = pdsch_config->pdsch_TimeDomainAllocationList->choice.setup->list.count;
      dci_pdu->time_domain_assignment.nbits = (int)ceil(log2(num_entries));
      size += dci_pdu->time_domain_assignment.nbits;
      // VRB to PRB mapping 
      if ((pdsch_config->resourceAllocation == 1) && (bwp->bwp_Dedicated->pdsch_Config->choice.setup->vrb_ToPRB_Interleaver != NULL)) {
        dci_pdu->vrb_to_prb_mapping.nbits = 1;
        size += dci_pdu->vrb_to_prb_mapping.nbits;
      }
      // PRB bundling size indicator
      if (pdsch_config->prb_BundlingType.present == NR_PDSCH_Config__prb_BundlingType_PR_dynamicBundling) {
        dci_pdu->prb_bundling_size_indicator.nbits = 1;
        size += dci_pdu->prb_bundling_size_indicator.nbits;
      }
      // Rate matching indicator
      NR_RateMatchPatternGroup_t *group1 = pdsch_config->rateMatchPatternGroup1;
      NR_RateMatchPatternGroup_t *group2 = pdsch_config->rateMatchPatternGroup2;
      if ((group1 != NULL) && (group2 != NULL))
        dci_pdu->rate_matching_indicator.nbits = 2;
      if ((group1 != NULL) != (group2 != NULL))
        dci_pdu->rate_matching_indicator.nbits = 1;
      size += dci_pdu->rate_matching_indicator.nbits;
      // ZP CSI-RS trigger
      if (pdsch_config->aperiodic_ZP_CSI_RS_ResourceSetsToAddModList != NULL) {
        uint8_t nZP = pdsch_config->aperiodic_ZP_CSI_RS_ResourceSetsToAddModList->list.count;
        dci_pdu->zp_csi_rs_trigger.nbits = (int)ceil(log2(nZP+1));
      }
      size += dci_pdu->zp_csi_rs_trigger.nbits;
      // TB1- MCS 5, NDI 1, RV 2
      size += 8;
      // TB2
      long *maxCWperDCI = pdsch_config->maxNrofCodeWordsScheduledByDCI;
      if ((maxCWperDCI != NULL) && (*maxCWperDCI == 2)) {
        size += 8;
      }
      // HARQ PID
      size += 4;
      // DAI
      if (secondaryCellGroup->physicalCellGroupConfig->pdsch_HARQ_ACK_Codebook == NR_PhysicalCellGroupConfig__pdsch_HARQ_ACK_Codebook_dynamic) { // FIXME in case of more than one serving cell
        dci_pdu->dai[0].nbits = 2;
        size += dci_pdu->dai[0].nbits;
      }
      // TPC PUCCH
      size += 2;
      // PUCCH resource indicator
      size += 3;
      // PDSCH to HARQ timing indicator
      uint8_t I = ubwp->bwp_Dedicated->pucch_Config->choice.setup->dl_DataToUL_ACK->list.count;
      dci_pdu->pdsch_to_harq_feedback_timing_indicator.nbits = (int)ceil(log2(I));
      size += dci_pdu->pdsch_to_harq_feedback_timing_indicator.nbits;
      // Antenna ports
      NR_SetupRelease_DMRS_DownlinkConfig_t *typeA = pdsch_config->dmrs_DownlinkForPDSCH_MappingTypeA;
      NR_SetupRelease_DMRS_DownlinkConfig_t *typeB = pdsch_config->dmrs_DownlinkForPDSCH_MappingTypeB;
      dci_pdu->antenna_ports.nbits = getAntPortBitWidth(typeA,typeB);
      size += dci_pdu->antenna_ports.nbits;
      // Tx Config Indication
      long *isTciEnable = bwp->bwp_Dedicated->pdcch_Config->choice.setup->controlResourceSetToAddModList->list.array[bwp_id-1]->tci_PresentInDCI;
      if (isTciEnable != NULL) {
        dci_pdu->transmission_configuration_indication.nbits = 3;
        size += dci_pdu->transmission_configuration_indication.nbits;
      }
      // SRS request
      if (secondaryCellGroup->spCellConfig->spCellConfigDedicated->supplementaryUplink==NULL)
        dci_pdu->srs_request.nbits = 2;
      else
        dci_pdu->srs_request.nbits = 3;
      size += dci_pdu->srs_request.nbits;
      // CBGTI
      if (secondaryCellGroup->spCellConfig->spCellConfigDedicated->pdsch_ServingCellConfig->choice.setup->codeBlockGroupTransmission != NULL) {
        uint8_t maxCBGperTB = (secondaryCellGroup->spCellConfig->spCellConfigDedicated->pdsch_ServingCellConfig->choice.setup->codeBlockGroupTransmission->choice.setup->maxCodeBlockGroupsPerTransportBlock + 1) * 2;
        long *maxCWperDCI_rrc = pdsch_config->maxNrofCodeWordsScheduledByDCI;
        uint8_t maxCW = (maxCWperDCI_rrc == NULL) ? 1 : *maxCWperDCI_rrc;
        dci_pdu->cbgti.nbits = maxCBGperTB * maxCW;
        size += dci_pdu->cbgti.nbits;
        // CBGFI
        if (secondaryCellGroup->spCellConfig->spCellConfigDedicated->pdsch_ServingCellConfig->choice.setup->codeBlockGroupTransmission->choice.setup->codeBlockGroupFlushIndicator) {
          dci_pdu->cbgfi.nbits = 1;
          size += dci_pdu->cbgfi.nbits;
        }
      }
      // DMRS sequence init
      size += 1;
      break;

    case NR_DL_DCI_FORMAT_2_0:
      break;

    case NR_DL_DCI_FORMAT_2_1:
      break;

    case NR_DL_DCI_FORMAT_2_2:
      break;

    case NR_DL_DCI_FORMAT_2_3:
      break;

    default:
      AssertFatal(1==0, "Invalid NR DCI format %d\n", format);
  }

  return size;
}

int tdd_period_to_num[8] = {500,625,1000,1250,2000,2500,5000,10000};

int is_nr_DL_slot(NR_ServingCellConfigCommon_t *scc,slot_t slot) {

  int period,period1,period2=0;

  if (scc->tdd_UL_DL_ConfigurationCommon==NULL) return(1);

  if (scc->tdd_UL_DL_ConfigurationCommon->pattern1.ext1 &&
      scc->tdd_UL_DL_ConfigurationCommon->pattern1.ext1->dl_UL_TransmissionPeriodicity_v1530)
    period1 = 3000+*scc->tdd_UL_DL_ConfigurationCommon->pattern1.ext1->dl_UL_TransmissionPeriodicity_v1530;
  else
    period1 = tdd_period_to_num[scc->tdd_UL_DL_ConfigurationCommon->pattern1.dl_UL_TransmissionPeriodicity];
			       
  if (scc->tdd_UL_DL_ConfigurationCommon->pattern2) {
    if (scc->tdd_UL_DL_ConfigurationCommon->pattern2->ext1 &&
	scc->tdd_UL_DL_ConfigurationCommon->pattern2->ext1->dl_UL_TransmissionPeriodicity_v1530)
      period2 = 3000+*scc->tdd_UL_DL_ConfigurationCommon->pattern2->ext1->dl_UL_TransmissionPeriodicity_v1530;
    else
      period2 = tdd_period_to_num[scc->tdd_UL_DL_ConfigurationCommon->pattern2->dl_UL_TransmissionPeriodicity];
  }    
  period = period1+period2;
  int scs=scc->tdd_UL_DL_ConfigurationCommon->referenceSubcarrierSpacing;
  int slots=period*(1<<scs)/1000;
  int slots1=period1*(1<<scs)/1000;
  int slot_in_period = slot % slots;
  if (slot_in_period < slots1) return(slot_in_period <= scc->tdd_UL_DL_ConfigurationCommon->pattern1.nrofDownlinkSlots ? 1 : 0);
  else return(slot_in_period <= slots1+scc->tdd_UL_DL_ConfigurationCommon->pattern2->nrofDownlinkSlots ? 1 : 0);    
}

int is_nr_UL_slot(NR_ServingCellConfigCommon_t *scc,slot_t slot) {

  int period,period1,period2=0;

  if (scc->tdd_UL_DL_ConfigurationCommon==NULL) return(1);

  if (scc->tdd_UL_DL_ConfigurationCommon->pattern1.ext1 &&
      scc->tdd_UL_DL_ConfigurationCommon->pattern1.ext1->dl_UL_TransmissionPeriodicity_v1530)
    period1 = 3000+*scc->tdd_UL_DL_ConfigurationCommon->pattern1.ext1->dl_UL_TransmissionPeriodicity_v1530;
  else
    period1 = tdd_period_to_num[scc->tdd_UL_DL_ConfigurationCommon->pattern1.dl_UL_TransmissionPeriodicity];
			       
  if (scc->tdd_UL_DL_ConfigurationCommon->pattern2) {
    if (scc->tdd_UL_DL_ConfigurationCommon->pattern2->ext1 &&
	scc->tdd_UL_DL_ConfigurationCommon->pattern2->ext1->dl_UL_TransmissionPeriodicity_v1530)
      period2 = 3000+*scc->tdd_UL_DL_ConfigurationCommon->pattern2->ext1->dl_UL_TransmissionPeriodicity_v1530;
    else
      period2 = tdd_period_to_num[scc->tdd_UL_DL_ConfigurationCommon->pattern2->dl_UL_TransmissionPeriodicity];
  }    
  period = period1+period2;
  int scs=scc->tdd_UL_DL_ConfigurationCommon->referenceSubcarrierSpacing;
  int slots=period*(1<<scs)/1000;
  int slots1=period1*(1<<scs)/1000;
  int slot_in_period = slot % slots;
  if (slot_in_period < slots1) return(slot_in_period >= scc->tdd_UL_DL_ConfigurationCommon->pattern1.nrofDownlinkSlots ? 1 : 0);
  else return(slot_in_period >= slots1+scc->tdd_UL_DL_ConfigurationCommon->pattern2->nrofDownlinkSlots ? 1 : 0);    
}

int16_t fill_dmrs_mask(NR_PDSCH_Config_t *pdsch_Config,int dmrs_TypeA_Position,int NrOfSymbols) {

  int l0;
  if (dmrs_TypeA_Position == NR_ServingCellConfigCommon__dmrs_TypeA_Position_pos2) l0=2;
  else if (dmrs_TypeA_Position == NR_ServingCellConfigCommon__dmrs_TypeA_Position_pos3) l0=3;
  else AssertFatal(1==0,"Illegal dmrs_TypeA_Position %d\n",(int)dmrs_TypeA_Position);
  if (pdsch_Config == NULL) { // Initial BWP
    return(1<<l0);
  }
  else {
    if (pdsch_Config->dmrs_DownlinkForPDSCH_MappingTypeA &&
	pdsch_Config->dmrs_DownlinkForPDSCH_MappingTypeA->present == NR_SetupRelease_DMRS_DownlinkConfig_PR_setup) {
      // Relative to start of slot
      NR_DMRS_DownlinkConfig_t *dmrs_config = (NR_DMRS_DownlinkConfig_t *)pdsch_Config->dmrs_DownlinkForPDSCH_MappingTypeA->choice.setup;
      AssertFatal(NrOfSymbols>1 && NrOfSymbols < 15,"Illegal NrOfSymbols %d\n",NrOfSymbols);
      int pos2=0;
      if (dmrs_config->maxLength == NULL) {
	// this is Table 7.4.1.1.2-3: PDSCH DM-RS positions l for single-symbol DM-RS
	if (dmrs_config->dmrs_AdditionalPosition == NULL) pos2=1;
	else if (dmrs_config->dmrs_AdditionalPosition && *dmrs_config->dmrs_AdditionalPosition == NR_DMRS_DownlinkConfig__dmrs_AdditionalPosition_pos0 )
	  return(1<<l0);
	
	
	switch (NrOfSymbols) {
	case 2 :
	case 3 :
	case 4 :
	case 5 :
	case 6 :
	case 7 :
	  AssertFatal(1==0,"Incoompatible NrOfSymbols %d and dmrs_Additional_Position %d\n",
		      NrOfSymbols,(int)*dmrs_config->dmrs_AdditionalPosition);
	  break;
	case 8 :
	case 9:
	  return(1<<l0 | 1<<7);
	  break;
	case 10:
	case 11:
	  if (*dmrs_config->dmrs_AdditionalPosition==NR_DMRS_DownlinkConfig__dmrs_AdditionalPosition_pos1)
	    return(1<<l0 | 1<<9);
	  else
	    return(1<<l0 | 1<<6 | 1<<9);
	  break;
	case 12:
	  if (*dmrs_config->dmrs_AdditionalPosition==NR_DMRS_DownlinkConfig__dmrs_AdditionalPosition_pos1)
	    return(1<<l0 | 1<<9);
	  else if (pos2==1)
	    return(1<<l0 | 1<<6 | 1<<9);
	  else if (*dmrs_config->dmrs_AdditionalPosition==NR_DMRS_DownlinkConfig__dmrs_AdditionalPosition_pos3)
	    return(1<<l0 | 1<<5 | 1<<8 | 1<<11);
	  break;
	case 13:
	case 14:
	  if (*dmrs_config->dmrs_AdditionalPosition==NR_DMRS_DownlinkConfig__dmrs_AdditionalPosition_pos1)
	    return(1<<l0 | 1<<11);
	  else if (pos2==1)
	    return(1<<l0 | 1<<7 | 1<<11);
	  else if (*dmrs_config->dmrs_AdditionalPosition==NR_DMRS_DownlinkConfig__dmrs_AdditionalPosition_pos3)
	    return(1<<l0 | 1<<5 | 1<<8 | 1<<11);
	  break;
	}
      }
      else {
	// Table 7.4.1.1.2-4: PDSCH DM-RS positions l for double-symbol DM-RS.
	AssertFatal(NrOfSymbols>3,"Illegal NrOfSymbols %d for len2 DMRS\n",NrOfSymbols);
	if (NrOfSymbols < 10) return(1<<l0);
	if (NrOfSymbols < 13 && *dmrs_config->dmrs_AdditionalPosition==NR_DMRS_DownlinkConfig__dmrs_AdditionalPosition_pos0) return(1<<l0);
	if (NrOfSymbols < 13 && *dmrs_config->dmrs_AdditionalPosition!=NR_DMRS_DownlinkConfig__dmrs_AdditionalPosition_pos0) return(1<<l0 | 1<<8);
	if (*dmrs_config->dmrs_AdditionalPosition!=NR_DMRS_DownlinkConfig__dmrs_AdditionalPosition_pos0) return(1<<l0);
	if (*dmrs_config->dmrs_AdditionalPosition!=NR_DMRS_DownlinkConfig__dmrs_AdditionalPosition_pos1) return(1<<l0 | 1<<10);
      }
    }
    else if (pdsch_Config->dmrs_DownlinkForPDSCH_MappingTypeB &&
	     pdsch_Config->dmrs_DownlinkForPDSCH_MappingTypeA->present == NR_SetupRelease_DMRS_DownlinkConfig_PR_setup) {
      // Relative to start of PDSCH resource
      AssertFatal(1==0,"TypeB DMRS not supported yet\n");
    }
  }
  AssertFatal(1==0,"Shouldn't get here\n");
  return(-1);
}<|MERGE_RESOLUTION|>--- conflicted
+++ resolved
@@ -1656,7 +1656,6 @@
   return(num_dmrs);
 }
 
-<<<<<<< HEAD
 // Table 5.1.2.2.1-1 38.214
 uint8_t getRBGSize(uint16_t bwp_size, long rbg_size_config) {
   
@@ -1698,10 +1697,7 @@
   return nbits;
 }
 
-uint16_t nr_dci_size(NR_CellGroupConfig_t *secondaryCellGroup,
-                     dci_pdu_rel15_t *dci_pdu,
-                     nr_dci_format_t format,
-=======
+
 /*******************************************************************
 *
 * NAME :         get_l0_ul
@@ -1808,8 +1804,9 @@
     return 1;
 }
 
-uint16_t nr_dci_size(nr_dci_format_t format,
->>>>>>> 90b10268
+uint16_t nr_dci_size(NR_CellGroupConfig_t *secondaryCellGroup,
+                     dci_pdu_rel15_t *dci_pdu,
+                     nr_dci_format_t format,
 		     nr_rnti_type_t rnti_type,
 		     uint16_t N_RB,
                      int bwp_id) {
