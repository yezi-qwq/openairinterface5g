/*
 * Licensed to the OpenAirInterface (OAI) Software Alliance under one or more
 * contributor license agreements.  See the NOTICE file distributed with
 * this work for additional information regarding copyright ownership.
 * The OpenAirInterface Software Alliance licenses this file to You under
 * the OAI Public License, Version 1.1  (the "License"); you may not use this file
 * except in compliance with the License.
 * You may obtain a copy of the License at
 *
 *      http://www.openairinterface.org/?page_id=698
 *
 * Unless required by applicable law or agreed to in writing, software
 * distributed under the License is distributed on an "AS IS" BASIS,
 * WITHOUT WARRANTIES OR CONDITIONS OF ANY KIND, either express or implied.
 * See the License for the specific language governing permissions and
 * limitations under the License.
 *-------------------------------------------------------------------------------
 * For more information about the OpenAirInterface (OAI) Software Alliance:
 *      contact@openairinterface.org
 */

/*! \file nr_mac_common.c
 * \brief Common MAC/PHY functions for NR UE and gNB
 * \author  Florian Kaltenberger and Raymond Knopp
 * \date 2019
 * \version 0.1
 * \company Eurecom, NTUST
 * \email: florian.kalteberger@eurecom.fr, raymond.knopp@eurecom.fr
 * @ingroup _mac

 */

#include "LAYER2/NR_MAC_gNB/mac_proto.h"
#include "common/utils/nr/nr_common.h"
#include <limits.h>

#define reserved 0xffff


void reverse_n_bits(uint8_t *value, uint16_t bitlen) {
  uint16_t j;
  uint8_t i;
  for(j = bitlen - 1,i = 0; j > i; j--, i++) {
    if(((*value>>j)&1) != ((*value>>i)&1)) {
      *value ^= (1<<j);
      *value ^= (1<<i);
    }
  }
}


// start symbols for SSB types A,B,C,D,E
uint16_t symbol_ssb_AC[8]={2,8,16,22,30,36,44,50};
uint16_t symbol_ssb_BD[64]={4,8,16,20,32,36,44,48,60,64,72,76,88,92,100,104,144,148,156,160,172,176,184,188,200,204,212,216,228,232,240,244,284,288,
                            296,300,312,316,324,328,340,344,352,356,368,372,380,384,424,428,436,440,452,456,464,468,480,484,492,496,508,512,520,524};
uint16_t symbol_ssb_E[64]={8,12,16,20,32,36,40,44,64,68,72,76,88,92,96,100,120,124,128,132,144,148,152,156,176,180,184,188,200,204,208,212,288,292,
                           296,300,312,316,320,324,344,348,352,356,368,372,376,380,400,404,408,412,424,428,432,436,456,460,464,468,480,484,488,492};

const uint8_t nr_slots_per_frame[5] = {10, 20, 40, 80, 160};

// Table 6.3.3.1-5 (38.211) NCS for preamble formats with delta_f_RA = 1.25 KHz
uint16_t NCS_unrestricted_delta_f_RA_125[16] = {0,13,15,18,22,26,32,38,46,59,76,93,119,167,279,419};
uint16_t NCS_restricted_TypeA_delta_f_RA_125[15]   = {15,18,22,26,32,38,46,55,68,82,100,128,158,202,237}; // high-speed case set Type A
uint16_t NCS_restricted_TypeB_delta_f_RA_125[13]   = {15,18,22,26,32,38,46,55,68,82,100,118,137}; // high-speed case set Type B

// Table 6.3.3.1-6 (38.211) NCS for preamble formats with delta_f_RA = 5 KHz
uint16_t NCS_unrestricted_delta_f_RA_5[16] = {0,13,26,33,38,41,49,55,64,76,93,119,139,209,279,419};
uint16_t NCS_restricted_TypeA_delta_f_RA_5[16]   = {36,57,72,81,89,94,103,112,121,132,137,152,173,195,216,237}; // high-speed case set Type A
uint16_t NCS_restricted_TypeB_delta_f_RA_5[14]   = {36,57,60,63,65,68,71,77,81,85,97,109,122,137}; // high-speed case set Type B

// Table 6.3.3.1-7 (38.211) NCS for preamble formats with delta_f_RA = 15 * 2mu KHz where mu = {0,1,2,3}
uint16_t NCS_unrestricted_delta_f_RA_15[16] = {0,2,4,6,8,10,12,13,15,17,19,23,27,34,46,69};


//	specification mapping talbe, table_38$x_$y_$z_c$a
//	- $x: specification
//	- $y: subclause-major
//	- $z: subclause-minor
//	- $a: ($a)th of column in table, start from zero
const int32_t table_38213_13_1_c1[16] = {1, 1, 1, 1, 1, 1, 1, 1, 1, 1, 1, 1, 1, 1, 1, reserved}; // index 15 reserved
const int32_t table_38213_13_1_c2[16] = {24, 24, 24, 24, 24, 24, 48, 48, 48, 48, 48, 48, 96, 96, 96, reserved}; // index 15 reserved
const int32_t table_38213_13_1_c3[16] = { 2,  2,  2,  3,  3,  3,  1,  1,  2,  2,  3,  3,  1,  2,  3, reserved}; // index 15 reserved
const int32_t table_38213_13_1_c4[16] = { 0,  2,  4,  0,  2,  4, 12, 16, 12, 16, 12, 16, 38, 38, 38, reserved}; // index 15 reserved

const int32_t table_38213_13_2_c1[16] = {1, 1, 1, 1, 1, 1, 1, 1, 1, 1, 1, 1, 1, 1, reserved, reserved}; // index 14-15 reserved
const int32_t table_38213_13_2_c2[16] = {24, 24, 24, 24, 24, 24, 24, 24, 48, 48, 48, 48, 48, 48, reserved, reserved}; // index 14-15 reserved
const int32_t table_38213_13_2_c3[16] = { 2,  2,  2,  2,  3,  3,  3,  3,  1,  1,  2,  2,  3,  3, reserved, reserved}; // index 14-15 reserved
const int32_t table_38213_13_2_c4[16] = { 5,  6,  7,  8,  5,  6,  7,  8, 18, 20, 18, 20, 18, 20, reserved, reserved}; // index 14-15 reserved

const int32_t table_38213_13_3_c1[16] = {1, 1, 1, 1, 1, 1, 1, 1, 1, reserved, reserved, reserved, reserved, reserved, reserved, reserved}; // index 09-15 reserved
const int32_t table_38213_13_3_c2[16] = {48, 48, 48, 48, 48, 48, 96, 96, 96, reserved, reserved, reserved, reserved, reserved, reserved, reserved}; // index 09-15 reserved
const int32_t table_38213_13_3_c3[16] = { 1,  1,  2,  2,  3,  3,  1,  2,  3, reserved, reserved, reserved, reserved, reserved, reserved, reserved}; // index 09-15 reserved
const int32_t table_38213_13_3_c4[16] = { 2,  6,  2,  6,  2,  6, 28, 28, 28, reserved, reserved, reserved, reserved, reserved, reserved, reserved}; // index 09-15 reserved

const int32_t table_38213_13_4_c1[16] = {1, 1, 1, 1, 1, 1, 1, 1, 1, 1, 1, 1, 1, 1, 1, 1};
const int32_t table_38213_13_4_c2[16] = {24, 24, 24, 24, 24, 24, 24, 24, 24, 24, 48, 48, 48, 48, 48, 48};
const int32_t table_38213_13_4_c3[16] = { 2,  2,  2,  2,  2,  3,  3,  3,  3,  3,  1,  1,  1,  2,  2,  2};
const int32_t table_38213_13_4_c4[16] = { 0,  1,  2,  3,  4,  0,  1,  2,  3,  4, 12, 14, 16, 12, 14, 16};

const int32_t table_38213_13_5_c1[16] = {1, 1, 1, 1, 1, 1, 1, 1, 1, reserved, reserved, reserved, reserved, reserved, reserved, reserved}; // index 09-15 reserved
const int32_t table_38213_13_5_c2[16] = {48, 48, 48, 96, 96, 96, 96, 96, 96, reserved, reserved, reserved, reserved, reserved, reserved, reserved}; // index 09-15 reserved
const int32_t table_38213_13_5_c3[16] = { 1,  2,  3,  1,  1,  2,  2,  3,  3, reserved, reserved, reserved, reserved, reserved, reserved, reserved}; // index 09-15 reserved
const int32_t table_38213_13_5_c4[16] = { 4,  4,  4,  0, 56,  0, 56,  0, 56, reserved, reserved, reserved, reserved, reserved, reserved, reserved}; // index 09-15 reserved

const int32_t table_38213_13_6_c1[16] = {1, 1, 1, 1, 1, 1, 1, 1, 1, 1, reserved, reserved, reserved, reserved, reserved, reserved}; // index 10-15 reserved
const int32_t table_38213_13_6_c2[16] = {24, 24, 24, 24, 48, 48, 48, 48, 48, 48, reserved, reserved, reserved, reserved, reserved, reserved}; // index 10-15 reserved
const int32_t table_38213_13_6_c3[16] = { 2,  2,  3,  3,  1,  1,  2,  2,  3,  3, reserved, reserved, reserved, reserved, reserved, reserved}; // index 10-15 reserved
const int32_t table_38213_13_6_c4[16] = { 0,  4,  0,  4,  0, 28,  0, 28,  0, 28, reserved, reserved, reserved, reserved, reserved, reserved}; // index 10-15 reserved

const int32_t table_38213_13_7_c1[16] = {1, 1, 1, 1, 1, 1, 1, 1, 2, 2, 2, 2, reserved, reserved, reserved, reserved}; // index 12-15 reserved
const int32_t table_38213_13_7_c2[16] = {48, 48, 48, 48, 48, 48, 96, 96, 48, 48, 96, 96, reserved, reserved, reserved, reserved}; // index 12-15 reserved
const int32_t table_38213_13_7_c3[16] = { 1,  1,  2,  2,  3,  3,  1,  2,  1,  1,  1,  1, reserved, reserved, reserved, reserved}; // index 12-15 reserved
const int32_t table_38213_13_7_c4[16] = { 0,  8,  0,  8,  0,  8, 28, 28,-41, 49,-41, 97, reserved, reserved, reserved, reserved}; // index 12-15 reserved, condition A as default

const int32_t table_38213_13_8_c1[16] = { 1,  1,  1,  1,  3,  3,  3,  3, reserved, reserved, reserved, reserved, reserved, reserved, reserved, reserved}; // index 15 reserved
const int32_t table_38213_13_8_c2[16] = {24, 24, 48, 48, 24, 24, 48, 48, reserved, reserved, reserved, reserved, reserved, reserved, reserved, reserved}; // index 15 reserved
const int32_t table_38213_13_8_c3[16] = { 2,  2,  1,  2,  2,  2,  2,  2, reserved, reserved, reserved, reserved, reserved, reserved, reserved, reserved}; // index 15 reserved
const int32_t table_38213_13_8_c4[16] = { 0,  4, 14, 14,-20, 24,-20, 48, reserved, reserved, reserved, reserved, reserved, reserved, reserved, reserved}; // index 15 reserved, condition A as default

const int32_t table_38213_13_9_c1[16] = {1, 1, 1, 1, reserved, reserved, reserved, reserved, reserved, reserved, reserved, reserved, reserved, reserved, reserved, reserved}; // index 04-15 reserved
const int32_t table_38213_13_9_c2[16] = {96, 96, 96, 96, reserved, reserved, reserved, reserved, reserved, reserved, reserved, reserved, reserved, reserved, reserved, reserved}; // index 04-15 reserved
const int32_t table_38213_13_9_c3[16] = { 1,  1,  2,  2, reserved, reserved, reserved, reserved, reserved, reserved, reserved, reserved, reserved, reserved, reserved, reserved}; // index 04-15 reserved
const int32_t table_38213_13_9_c4[16] = { 0, 16,  0, 16, reserved, reserved, reserved, reserved, reserved, reserved, reserved, reserved, reserved, reserved, reserved, reserved}; // index 04-15 reserved

const int32_t table_38213_13_10_c1[16] = {1, 1, 1, 1, 2, 2, 2, 2, reserved, reserved, reserved, reserved, reserved, reserved, reserved, reserved}; // index 08-15 reserved
const int32_t table_38213_13_10_c2[16] = {48, 48, 48, 48, 24, 24, 48, 48, reserved, reserved, reserved, reserved, reserved, reserved, reserved, reserved}; // index 08-15 reserved
const int32_t table_38213_13_10_c3[16] = { 1,  1,  2,  2,  1,  1,  1,  1, reserved, reserved, reserved, reserved, reserved, reserved, reserved, reserved}; // index 08-15 reserved
const int32_t table_38213_13_10_c4[16] = { 0,  8,  0,  8,-41, 25,-41, 49, reserved, reserved, reserved, reserved, reserved, reserved, reserved, reserved}; // index 08-15 reserved, condition A as default

const float   table_38213_13_11_c1[16] = { 0,  0,  2,  2,  5,  5,  7,  7,  0,  5,  0,  0,  2,  2,  5,  5};	//	O
const int32_t table_38213_13_11_c2[16] = { 1,  2,  1,  2,  1,  2,  1,  2,  1,  1,  1,  1,  1,  1,  1,  1};
const float   table_38213_13_11_c3[16] = { 1, 0.5f, 1, 0.5f, 1, 0.5f, 1, 0.5f,  1,  1,  1,  1,  1,  1,  1,  1};	//	M
const int32_t table_38213_13_11_c4[16] = { 0,  0,  0,  0,  0,  0,  0,  0,  0,  0,  1,  2,  1,  2,  1,  2};	// i is even as default

const float   table_38213_13_12_c1[16] = { 0, 0, 2.5f, 2.5f, 5, 5, 0, 2.5f, 5, 7.5f, 7.5f, 7.5f, 0, 5, reserved, reserved}; // O, index 14-15 reserved
const int32_t table_38213_13_12_c2[16] = { 1,  2,  1,  2,  1,  2,  2,  2,  2,  1,  2,  2,  1,  1,  reserved,  reserved}; // index 14-15 reserved
const float   table_38213_13_12_c3[16] = { 1, 0.5f, 1, 0.5f, 1, 0.5f, 0.5f, 0.5f, 0.5f, 1, 0.5f, 0.5f, 1, 1,  reserved,  reserved}; // M, index 14-15 reserved

const int32_t table_38213_10_1_1_c2[5] = { 0, 0, 4, 2, 1 };

// for PDSCH from TS 38.214 subclause 5.1.2.1.1
const uint8_t table_5_1_2_1_1_2_time_dom_res_alloc_A_dmrs_typeA_pos2[16][4]={
    {1,0,2,12},   // row index 1
    {1,0,2,10},   // row index 2
    {1,0,2,9},    // row index 3
    {1,0,2,7},    // row index 4
    {1,0,2,5},    // row index 5
    {0,0,9,4},    // row index 6
    {0,0,4,4},    // row index 7
    {0,0,5,7},    // row index 8
    {0,0,5,2},    // row index 9
    {0,0,9,2},    // row index 10
    {0,0,12,2},   // row index 11
    {1,0,1,13},   // row index 12
    {1,0,1,6},    // row index 13
    {1,0,2,4},    // row index 14
    {0,0,4,7},    // row index 15
    {0,0,8,4}     // row index 16
};
const uint8_t table_5_1_2_1_1_2_time_dom_res_alloc_A_dmrs_typeA_pos3[16][4]={
    {1,0,3,11},   // row index 1
    {1,0,3,9},    // row index 2
    {1,0,3,8},    // row index 3
    {1,0,3,6},    // row index 4
    {1,0,3,4},    // row index 5
    {0,0,10,4},   // row index 6
    {0,0,6,4},    // row index 7
    {0,0,5,7},    // row index 8
    {0,0,5,2},    // row index 9
    {0,0,9,2},    // row index 10
    {0,0,12,2},   // row index 11
    {1,0,1,13},   // row index 12
    {1,0,1,6},    // row index 13
    {1,0,2,4},    // row index 14
    {0,0,4,7},    // row index 15
    {0,0,8,4}     // row index 16
};
const uint8_t table_5_1_2_1_1_3_time_dom_res_alloc_A_extCP_dmrs_typeA_pos2[16][4]={
    {1,0,2,6},    // row index 1
    {1,0,2,10},   // row index 2
    {1,0,2,9},    // row index 3
    {1,0,2,7},    // row index 4
    {1,0,2,5},    // row index 5
    {0,0,6,4},    // row index 6
    {0,0,4,4},    // row index 7
    {0,0,5,6},    // row index 8
    {0,0,5,2},    // row index 9
    {0,0,9,2},    // row index 10
    {0,0,10,2},   // row index 11
    {1,0,1,11},   // row index 12
    {1,0,1,6},    // row index 13
    {1,0,2,4},    // row index 14
    {0,0,4,6},    // row index 15
    {0,0,8,4}     // row index 16
};
const uint8_t table_5_1_2_1_1_3_time_dom_res_alloc_A_extCP_dmrs_typeA_pos3[16][4]={
    {1,0,3,5},    // row index 1
    {1,0,3,9},    // row index 2
    {1,0,3,8},    // row index 3
    {1,0,3,6},    // row index 4
    {1,0,3,4},    // row index 5
    {0,0,8,2},    // row index 6
    {0,0,6,4},    // row index 7
    {0,0,5,6},    // row index 8
    {0,0,5,2},    // row index 9
    {0,0,9,2},    // row index 10
    {0,0,10,2},   // row index 11
    {1,0,1,11},   // row index 12
    {1,0,1,6},    // row index 13
    {1,0,2,4},    // row index 14
    {0,0,4,6},    // row index 15
    {0,0,8,4}     // row index 16
};
const uint8_t table_5_1_2_1_1_4_time_dom_res_alloc_B_dmrs_typeA_pos2[16][4]={
    {0,0,2,2},    // row index 1
    {0,0,4,2},    // row index 2
    {0,0,6,2},    // row index 3
    {0,0,8,2},    // row index 4
    {0,0,10,2},   // row index 5
    {0,1,2,2},    // row index 6
    {0,1,4,2},    // row index 7
    {0,0,2,4},    // row index 8
    {0,0,4,4},    // row index 9
    {0,0,6,4},    // row index 10
    {0,0,8,4},    // row index 11
    {0,0,10,4},   // row index 12
    {0,0,2,7},    // row index 13
    {1,0,2,12},   // row index 14
    {0,1,2,4},    // row index 15
    {0,0,0,0}     // row index 16
};
const uint8_t table_5_1_2_1_1_4_time_dom_res_alloc_B_dmrs_typeA_pos3[16][4]={
    {0,0,2,2},    // row index 1
    {0,0,4,2},    // row index 2
    {0,0,6,2},    // row index 3
    {0,0,8,2},    // row index 4
    {0,0,10,2},   // row index 5
    {0,1,2,2},    // row index 6
    {0,1,4,2},    // row index 7
    {0,0,2,4},    // row index 8
    {0,0,4,4},    // row index 9
    {0,0,6,4},    // row index 10
    {0,0,8,4},    // row index 11
    {0,0,10,4},   // row index 12
    {0,0,2,7},    // row index 13
    {1,0,3,11},   // row index 14
    {0,1,2,4},    // row index 15
    {0,0,0,0}     // row index 16
};
const uint8_t table_5_1_2_1_1_5_time_dom_res_alloc_C_dmrs_typeA_pos2[16][4]={
    {0,0,2,2},  // row index 1
    {0,0,4,2},  // row index 2
    {0,0,6,2},  // row index 3
    {0,0,8,2},  // row index 4
    {0,0,10,2}, // row index 5
    {0,0,0,0},  // row index 6
    {0,0,0,0},  // row index 7
    {0,0,2,4},  // row index 8
    {0,0,4,4},  // row index 9
    {0,0,6,4},  // row index 10
    {0,0,8,4},  // row index 11
    {0,0,10,4}, // row index 12
    {0,0,2,7},  // row index 13
    {1,0,2,12},  // row index 14
    {1,0,0,6},  // row index 15
    {1,0,2,6}   // row index 16
};
const uint8_t table_5_1_2_1_1_5_time_dom_res_alloc_C_dmrs_typeA_pos3[16][4]={
    {0,0,2,2},  // row index 1
    {0,0,4,2},  // row index 2
    {0,0,6,2},  // row index 3
    {0,0,8,2},  // row index 4
    {0,0,10,2}, // row index 5
    {0,0,0,0},  // row index 6
    {0,0,0,0},  // row index 7
    {0,0,2,4},  // row index 8
    {0,0,4,4},  // row index 9
    {0,0,6,4},  // row index 10
    {0,0,8,4},  // row index 11
    {0,0,10,4}, // row index 12
    {0,0,2,7},  // row index 13
    {1,0,3,11},  // row index 14
    {1,0,0,6},  // row index 15
    {1,0,2,6}   // row index 16
};

void get_info_from_tda_tables(int default_abc,
                              int tda,
                              int dmrs_TypeA_Position,
                              int normal_CP,
                              int *startSymbolIndex,
                              int *nrOfSymbols) {
  int k0 = 0;
  int is_mapping_typeA = 1;
  switch(default_abc){
    case 1:
      if (normal_CP){
        if (dmrs_TypeA_Position){
          is_mapping_typeA = table_5_1_2_1_1_2_time_dom_res_alloc_A_dmrs_typeA_pos3[tda][0];
          k0 = table_5_1_2_1_1_2_time_dom_res_alloc_A_dmrs_typeA_pos3[tda][1];
          *startSymbolIndex = table_5_1_2_1_1_2_time_dom_res_alloc_A_dmrs_typeA_pos3[tda][2];
          *nrOfSymbols = table_5_1_2_1_1_2_time_dom_res_alloc_A_dmrs_typeA_pos3[tda][3];
        }
        else{
          is_mapping_typeA = table_5_1_2_1_1_2_time_dom_res_alloc_A_dmrs_typeA_pos2[tda][0];
          k0 = table_5_1_2_1_1_2_time_dom_res_alloc_A_dmrs_typeA_pos2[tda][1];
          *startSymbolIndex = table_5_1_2_1_1_2_time_dom_res_alloc_A_dmrs_typeA_pos2[tda][2];
          *nrOfSymbols = table_5_1_2_1_1_2_time_dom_res_alloc_A_dmrs_typeA_pos2[tda][3];
        }
      }
      else{
        if (dmrs_TypeA_Position){
          is_mapping_typeA = table_5_1_2_1_1_3_time_dom_res_alloc_A_extCP_dmrs_typeA_pos3[tda][0];
          k0 = table_5_1_2_1_1_3_time_dom_res_alloc_A_extCP_dmrs_typeA_pos3[tda][1];
          *startSymbolIndex = table_5_1_2_1_1_3_time_dom_res_alloc_A_extCP_dmrs_typeA_pos3[tda][2];
          *nrOfSymbols = table_5_1_2_1_1_3_time_dom_res_alloc_A_extCP_dmrs_typeA_pos3[tda][3];
        }
        else{
          is_mapping_typeA = table_5_1_2_1_1_3_time_dom_res_alloc_A_extCP_dmrs_typeA_pos2[tda][0];
          k0 = table_5_1_2_1_1_3_time_dom_res_alloc_A_extCP_dmrs_typeA_pos2[tda][1];
          *startSymbolIndex = table_5_1_2_1_1_3_time_dom_res_alloc_A_extCP_dmrs_typeA_pos2[tda][2];
          *nrOfSymbols = table_5_1_2_1_1_3_time_dom_res_alloc_A_extCP_dmrs_typeA_pos2[tda][3];
        }
      }
      break;
    case 2:
      if (dmrs_TypeA_Position){
        is_mapping_typeA = table_5_1_2_1_1_4_time_dom_res_alloc_B_dmrs_typeA_pos3[tda][0];
        k0 = table_5_1_2_1_1_4_time_dom_res_alloc_B_dmrs_typeA_pos3[tda][1];
        *startSymbolIndex = table_5_1_2_1_1_4_time_dom_res_alloc_B_dmrs_typeA_pos3[tda][2];
        *nrOfSymbols = table_5_1_2_1_1_4_time_dom_res_alloc_B_dmrs_typeA_pos3[tda][3];
      }
      else{
        is_mapping_typeA = table_5_1_2_1_1_4_time_dom_res_alloc_B_dmrs_typeA_pos2[tda][0];
        k0 = table_5_1_2_1_1_4_time_dom_res_alloc_B_dmrs_typeA_pos2[tda][1];
        *startSymbolIndex = table_5_1_2_1_1_4_time_dom_res_alloc_B_dmrs_typeA_pos2[tda][2];
        *nrOfSymbols = table_5_1_2_1_1_4_time_dom_res_alloc_B_dmrs_typeA_pos2[tda][3];
      }
      break;
    case 3:
      if (dmrs_TypeA_Position){
        is_mapping_typeA = table_5_1_2_1_1_5_time_dom_res_alloc_C_dmrs_typeA_pos3[tda][0];
        k0 = table_5_1_2_1_1_5_time_dom_res_alloc_C_dmrs_typeA_pos3[tda][1];
        *startSymbolIndex = table_5_1_2_1_1_5_time_dom_res_alloc_C_dmrs_typeA_pos3[tda][2];
        *nrOfSymbols = table_5_1_2_1_1_5_time_dom_res_alloc_C_dmrs_typeA_pos3[tda][3];
      }
      else{
        is_mapping_typeA = table_5_1_2_1_1_5_time_dom_res_alloc_C_dmrs_typeA_pos2[tda][0];
        k0 = table_5_1_2_1_1_5_time_dom_res_alloc_C_dmrs_typeA_pos2[tda][1];
        *startSymbolIndex = table_5_1_2_1_1_5_time_dom_res_alloc_C_dmrs_typeA_pos2[tda][2];
        *nrOfSymbols = table_5_1_2_1_1_5_time_dom_res_alloc_C_dmrs_typeA_pos2[tda][3];
      }
      break;
    default:
     AssertFatal(1==0,"Invalid default time domaing allocation type\n");
  }
  AssertFatal(k0==0,"Only k0 = 0 is supported\n");
  AssertFatal(is_mapping_typeA==1,"Only mapping type A is currently supported\n");
}

const char *prachfmt[]={"0","1","2","3", "A1","A2","A3","B1","B4","C0","C2","A1/B1","A2/B2","A3/B3"};
const char *duplex_mode[]={"FDD","TDD"};

uint16_t get_NCS(uint8_t index, uint16_t format0, uint8_t restricted_set_config) {

  LOG_D(MAC,"get_NCS: indx %d,format0 %d, restriced_set_config %d\n",
	index,format0,restricted_set_config);

  if (format0 < 3) {
    switch(restricted_set_config){
      case 0:
        return(NCS_unrestricted_delta_f_RA_125[index]);
      case 1:
        return(NCS_restricted_TypeA_delta_f_RA_125[index]);
      case 2:
        return(NCS_restricted_TypeB_delta_f_RA_125[index]);
    default:
      AssertFatal(1==0,"Invalid restricted set config value %d",restricted_set_config);
    }
  }
  else {
    if (format0 == 3) {
      switch(restricted_set_config){
        case 0:
          return(NCS_unrestricted_delta_f_RA_5[index]);
        case 1:
          return(NCS_restricted_TypeA_delta_f_RA_5[index]);
        case 2:
          return(NCS_restricted_TypeB_delta_f_RA_5[index]);
      default:
        AssertFatal(1==0,"Invalid restricted set config value %d",restricted_set_config);
      }
    }
    else
       return(NCS_unrestricted_delta_f_RA_15[index]);
  }
}

//38.211 Table 6.3.3.2-1
int16_t table_6_3_3_2_1[16][5] = {
//Length_RA, delta_f_RA_PRACH, delta_f_PUSCH, N_RA_RB, kbar
{ 839,        1.25,             15,            6,      7},
{ 839,        1.25,             30,            3,      1},
{ 839,        1.25,             60,            2,    133},
{ 839,           5,             15,           24,     12},
{ 839,           5,             30,           12,     10},
{ 839,           5,             60,            6,      7},
{ 139,          15,             15,           12,      2},
{ 139,          15,             30,            6,      2},
{ 139,          15,             60,            3,      2},
{ 139,          30,             15,           24,      2},
{ 139,          30,             30,           12,      2},
{ 139,          30,             60,            6,      2},
{ 139,          60,             60,           12,      2},
{ 139,          60,            120,            6,      2},
{ 139,         120,             60,           24,      2},
{ 139,         120,            120,           12,      2}
};

/* Function to get number of RBs required for prach occasion based on
 * 38.211 Table 6.3.3.2-1 */
int16_t get_N_RA_RB (int delta_f_RA_PRACH,int delta_f_PUSCH) {
	
	int8_t index = 0;
	switch(delta_f_RA_PRACH) {
			case 0 : index = 6;
		          if (delta_f_PUSCH == 0)
			          index += 0;
		          else if(delta_f_PUSCH == 1)
			          index += 1;
		          else
			          index += 2;
							break;

		case 1 : index = 9;
		         if (delta_f_PUSCH == 0)
			         index += 0;
		         else if(delta_f_PUSCH == 1)
		           index += 1;
		         else
			          index += 2;
	           break;

		case 2 : index = 11;
		         if (delta_f_PUSCH == 2)
			         index += 0;
		         else
			         index += 1;
		         break;		
		
		case 3: index = 13;
		          if (delta_f_PUSCH == 2)
			          index += 0;
		          else
			          index += 1;
		          break;

		default : index = 10;/*30khz prach scs and 30khz pusch scs*/
				
	}
  
	return table_6_3_3_2_1[index][3];
}	
// Table 6.3.3.2-2: Random access configurations for FR1 and paired spectrum/supplementary uplink
// the column 5, (SFN_nbr is a bitmap where we set bit to '1' in the position of the subframe where the RACH can be sent.
// E.g. in row 4, and column 5 we have set value 512 ('1000000000') which means RACH can be sent at subframe 9.
// E.g. in row 20 and column 5 we have set value 66  ('0001000010') which means RACH can be sent at subframe 1 or 6
int64_t table_6_3_3_2_2_prachConfig_Index [256][9] = {
//format,   format,       x,          y,        SFN_nbr,   star_symb,   slots_sfn,    occ_slot,  duration
{0,          -1,          16,         1,          2,          0,         1,         1,          0},          // (subframe number)           1
{0,          -1,          16,         1,          16,         0,         1,         1,          0},          // (subframe number)           4
{0,          -1,          16,         1,          128,        0,         1,         1,          0},          // (subframe number)           7
{0,          -1,          16,         1,          512,        0,         1,         1,          0},          // (subframe number)           9
{0,          -1,          8,          1,          2,          0,         1,         1,          0},          // (subframe number)           1
{0,          -1,          8,          1,          16,         0,         1,         1,          0},          // (subframe number)           4
{0,          -1,          8,          1,          128,        0,         1,         1,          0},          // (subframe number)           7
{0,          -1,          8,          1,          512,        0,         1,         1,          0},          // (subframe number)           9
{0,          -1,          4,          1,          2,          0,         1,         1,          0},          // (subframe number)           1
{0,          -1,          4,          1,          16,         0,         1,         1,          0},          // (subframe number)           4
{0,          -1,          4,          1,          128,        0,         1,         1,          0},          // (subframe number)           7
{0,          -1,          4,          1,          512,        0,         1,         1,          0},          // (subframe number)           9
{0,          -1,          2,          1,          2,          0,         1,         1,          0},          // (subframe number)           1
{0,          -1,          2,          1,          16,         0,         1,         1,          0},          // (subframe number)           4
{0,          -1,          2,          1,          128,        0,         1,         1,          0},          // (subframe number)           7
{0,          -1,          2,          1,          512,        0,         1,         1,          0},          // (subframe number)           9
{0,          -1,          1,          0,          2,          0,         1,         1,          0},          // (subframe number)           1
{0,          -1,          1,          0,          16,         0,         1,         1,          0},          // (subframe number)           4
{0,          -1,          1,          0,          128,        0,         1,         1,          0},          // (subframe number)           7
{0,          -1,          1,          0,          66,         0,         1,         1,          0},          // (subframe number)           1,6
{0,          -1,          1,          0,          132,        0,         1,         1,          0},          // (subframe number)           2,7
{0,          -1,          1,          0,          264,        0,         1,         1,          0},          // (subframe number)           3,8
{0,          -1,          1,          0,          146,        0,         1,         1,          0},          // (subframe number)           1,4,7
{0,          -1,          1,          0,          292,        0,         1,         1,          0},          // (subframe number)           2,5,8
{0,          -1,          1,          0,          584,        0,         1,         1,          0},          // (subframe number)           3, 6, 9
{0,          -1,          1,          0,          341,        0,         1,         1,          0},          // (subframe number)           0,2,4,6,8
{0,          -1,          1,          0,          682,        0,         1,         1,          0},          // (subframe number)           1,3,5,7,9
{0,          -1,          1,          0,          1023,       0,         1,         1,          0},          // (subframe number)           0,1,2,3,4,5,6,7,8,9
{1,          -1,          16,         1,          2,          0,         1,         1,          0},          // (subframe number)           1
{1,          -1,          16,         1,          16,         0,         1,         1,          0},          // (subframe number)           4
{1,          -1,          16,         1,          128,        0,         1,         1,          0},          // (subframe number)           7
{1,          -1,          16,         1,          512,        0,         1,         1,          0},          // (subframe number)           9
{1,          -1,          8,          1,          2,          0,         1,         1,          0},          // (subframe number)           1
{1,          -1,          8,          1,          16,         0,         1,         1,          0},          // (subframe number)           4
{1,          -1,          8,          1,          128,        0,         1,         1,          0},          // (subframe number)           7
{1,          -1,          8,          1,          512,        0,         1,         1,          0},          // (subframe number)           9
{1,          -1,          4,          1,          2,          0,         1,         1,          0},          // (subframe number)           1
{1,          -1,          4,          1,          16,         0,         1,         1,          0},          // (subframe number)           4
{1,          -1,          4,          1,          128,        0,         1,         1,          0},          // (subframe number)           7
{1,          -1,          4,          1,          512,        0,         1,         1,          0},          // (subframe number)           9
{1,          -1,          2,          1,          2,          0,         1,         1,          0},          // (subframe number)           1
{1,          -1,          2,          1,          16,         0,         1,         1,          0},          // (subframe number)           4
{1,          -1,          2,          1,          128,        0,         1,         1,          0},          // (subframe number)           7
{1,          -1,          2,          1,          512,        0,         1,         1,          0},          // (subframe number)           9
{1,          -1,          1,          0,          2,          0,         1,         1,          0},          // (subframe number)           1
{1,          -1,          1,          0,          16,         0,         1,         1,          0},          // (subframe number)           4
{1,          -1,          1,          0,          128,        0,         1,         1,          0},          // (subframe number)           7
{1,          -1,          1,          0,          66,         0,         1,         1,          0},          // (subframe number)           1,6
{1,          -1,          1,          0,          132,        0,         1,         1,          0},          // (subframe number)           2,7
{1,          -1,          1,          0,          264,        0,         1,         1,          0},          // (subframe number)           3,8
{1,          -1,          1,          0,          146,        0,         1,         1,          0},          // (subframe number)           1,4,7
{1,          -1,          1,          0,          292,        0,         1,         1,          0},          // (subframe number)           2,5,8
{1,          -1,          1,          0,          584,        0,         1,         1,          0},          // (subframe number)           3,6,9
{2,          -1,          16,         1,          2,          0,         1,         1,          0},          // (subframe number)           1
{2,          -1,          8,          1,          2,          0,         1,         1,          0},          // (subframe number)           1
{2,          -1,          4,          0,          2,          0,         1,         1,          0},          // (subframe number)           1
{2,          -1,          2,          0,          2,          0,         1,         1,          0},          // (subframe number)           1
{2,          -1,          2,          0,          32,         0,         1,         1,          0},          // (subframe number)           5
{2,          -1,          1,          0,          2,          0,         1,         1,          0},          // (subframe number)           1
{2,          -1,          1,          0,          32,         0,         1,         1,          0},          // (subframe number)           5
{3,          -1,          16,         1,          2,          0,         1,         1,          0},          // (subframe number)           1
{3,          -1,          16,         1,          16,         0,         1,         1,          0},          // (subframe number)           4
{3,          -1,          16,         1,          128,        0,         1,         1,          0},          // (subframe number)           7
{3,          -1,          16,         1,          512,        0,         1,         1,          0},          // (subframe number)           9
{3,          -1,          8,          1,          2,          0,         1,         1,          0},          // (subframe number)           1
{3,          -1,          8,          1,          16,         0,         1,         1,          0},          // (subframe number)           4
{3,          -1,          8,          1,          128,        0,         1,         1,          0},          // (subframe number)           7
{3,          -1,          4,          1,          2,          0,         1,         1,          0},          // (subframe number)           1
{3,          -1,          4,          1,          16,         0,         1,         1,          0},          // (subframe number)           4
{3,          -1,          4,          1,          128,        0,         1,         1,          0},          // (subframe number)           7
{3,          -1,          4,          1,          512,        0,         1,         1,          0},          // (subframe number)           9
{3,          -1,          2,          1,          2,          0,         1,         1,          0},          // (subframe number)           1
{3,          -1,          2,          1,          16,         0,         1,         1,          0},          // (subframe number)           4
{3,          -1,          2,          1,          128,        0,         1,         1,          0},          // (subframe number)           7
{3,          -1,          2,          1,          512,        0,         1,         1,          0},          // (subframe number)           9
{3,          -1,          1,          0,          2,          0,         1,         1,          0},          // (subframe number)           1
{3,          -1,          1,          0,          16,         0,         1,         1,          0},          // (subframe number)           4
{3,          -1,          1,          0,          128,        0,         1,         1,          0},          // (subframe number)           7
{3,          -1,          1,          0,          66,         0,         1,         1,          0},          // (subframe number)           1,6
{3,          -1,          1,          0,          132,        0,         1,         1,          0},          // (subframe number)           2,7
{3,          -1,          1,          0,          264,        0,         1,         1,          0},          // (subframe number)           3,8
{3,          -1,          1,          0,          146,        0,         1,         1,          0},          // (subframe number)           1,4,7
{3,          -1,          1,          0,          292,        0,         1,         1,          0},          // (subframe number)           2,5,8
{3,          -1,          1,          0,          584,        0,         1,         1,          0},          // (subframe number)           3, 6, 9
{3,          -1,          1,          0,          341,        0,         1,         1,          0},          // (subframe number)           0,2,4,6,8
{3,          -1,          1,          0,          682,        0,         1,         1,          0},          // (subframe number)           1,3,5,7,9
{3,          -1,          1,          0,          1023,       0,         1,         1,          0},          // (subframe number)           0,1,2,3,4,5,6,7,8,9
{0xa1,       -1,          16,         0,          528,        0,          1,          6,          2},          // (subframe number)           4,9
{0xa1,       -1,          16,         1,          16,         0,          2,          6,          2},          // (subframe number)           4
{0xa1,       -1,          8,          0,          528,        0,          1,          6,          2},          // (subframe number)           4,9
{0xa1,       -1,          8,          1,          16,         0,          2,          6,          2},          // (subframe number)           4
{0xa1,       -1,          4,          0,          528,        0,          1,          6,          2},          // (subframe number)           4,9
{0xa1,       -1,          4,          1,          528,        0,          1,          6,          2},          // (subframe number)           4,9
{0xa1,       -1,          4,          0,          16,         0,          2,          6,          2},          // (subframe number)           4
{0xa1,       -1,          2,          0,          528,        0,          1,          6,          2},          // (subframe number)           4,9
{0xa1,       -1,          2,          0,          2,          0,          2,          6,          2},          // (subframe number)           1
{0xa1,       -1,          2,          0,          16,         0,          2,          6,          2},          // (subframe number)           4
{0xa1,       -1,          2,          0,          128,        0,          2,          6,          2},          // (subframe number)           7
{0xa1,       -1,          1,          0,          16,         0,          1,          6,          2},          // (subframe number)           4
{0xa1,       -1,          1,          0,          66,         0,          1,          6,          2},          // (subframe number)           1,6
{0xa1,       -1,          1,          0,          528,        0,          1,          6,          2},          // (subframe number)           4,9
{0xa1,       -1,          1,          0,          2,          0,          2,          6,          2},          // (subframe number)           1
{0xa1,       -1,          1,          0,          128,        0,          2,          6,          2},          // (subframe number)           7
{0xa1,       -1,          1,          0,          132,        0,          2,          6,          2},          // (subframe number)           2,7
{0xa1,       -1,          1,          0,          146,        0,          2,          6,          2},          // (subframe number)           1,4,7
{0xa1,       -1,          1,          0,          341,        0,          2,          6,          2},          // (subframe number)           0,2,4,6,8
{0xa1,       -1,          1,          0,          1023,       0,          2,          6,          2},          // (subframe number)           0,1,2,3,4,5,6,7,8,9
{0xa1,       -1,          1,          0,          682,        0,          2,          6,          2},          // (subframe number)           1,3,5,7,9
{0xa1,       0xb1,        2,          0,          528,        0,          1,          7,          2},          // (subframe number)           4,9
{0xa1,       0xb1,        2,          0,          16,         0,          2,          7,          2},          // (subframe number)           4
{0xa1,       0xb1,        1,          0,          16,         0,          1,          7,          2},          // (subframe number)           4
{0xa1,       0xb1,        1,          0,          66,         0,          1,          7,          2},          // (subframe number)           1,6
{0xa1,       0xb1,        1,          0,          528,        0,          1,          7,          2},          // (subframe number)           4,9
{0xa1,       0xb1,        1,          0,          2,          0,          2,          7,          2},          // (subframe number)           1
{0xa1,       0xb1,        1,          0,          128,        0,          2,          7,          2},          // (subframe number)           7
{0xa1,       0xb1,        1,          0,          146,        0,          2,          7,          2},          // (subframe number)           1,4,7
{0xa1,       0xb1,        1,          0,          341,        0,          2,          7,          2},          // (subframe number)           0,2,4,6,8
{0xa2,       -1,          16,         1,          580,        0,          1,          3,          4},          // (subframe number)           2,6,9
{0xa2,       -1,          16,         1,          16,         0,          2,          3,          4},          // (subframe number)           4
{0xa2,       -1,          8,          1,          580,        0,          1,          3,          4},          // (subframe number)           2,6,9
{0xa2,       -1,          8,          1,          16,         0,          2,          3,          4},          // (subframe number)           4
{0xa2,       -1,          4,          0,          580,        0,          1,          3,          4},          // (subframe number)           2,6,9
{0xa2,       -1,          4,          0,          16,         0,          2,          3,          4},          // (subframe number)           4
{0xa2,       -1,          2,          1,          580,        0,          1,          3,          4},          // (subframe number)           2,6,9
{0xa2,       -1,          2,          0,          2,          0,          2,          3,          4},          // (subframe number)           1
{0xa2,       -1,          2,          0,          16,         0,          2,          3,          4},          // (subframe number)           4
{0xa2,       -1,          2,          0,          128,        0,          2,          3,          4},          // (subframe number)           7
{0xa2,       -1,          1,          0,          16,         0,          1,          3,          4},          // (subframe number)           4
{0xa2,       -1,          1,          0,          66,         0,          1,          3,          4},          // (subframe number)           1,6
{0xa2,       -1,          1,          0,          528,        0,          1,          3,          4},          // (subframe number)           4,9
{0xa2,       -1,          1,          0,          2,          0,          2,          3,          4},          // (subframe number)           1
{0xa2,       -1,          1,          0,          128,        0,          2,          3,          4},          // (subframe number)           7
{0xa2,       -1,          1,          0,          132,        0,          2,          3,          4},          // (subframe number)           2,7
{0xa2,       -1,          1,          0,          146,        0,          2,          3,          4},          // (subframe number)           1,4,7
{0xa2,       -1,          1,          0,          341,        0,          2,          3,          4},          // (subframe number)           0,2,4,6,8
{0xa2,       -1,          1,          0,          1023,       0,          2,          3,          4},          // (subframe number)           0,1,2,3,4,5,6,7,8,9
{0xa2,       -1,          1,          0,          682,        0,          2,          3,          4},          // (subframe number)           1,3,5,7,9
{0xa2,       0xb2,        2,          1,          580,        0,          1,          3,          4},          // (subframe number)           2,6,9
{0xa2,       0xb2,        2,          0,          16,         0,          2,          3,          4},          // (subframe number)           4
{0xa2,       0xb2,        1,          0,          16,         0,          1,          3,          4},          // (subframe number)           4
{0xa2,       0xb2,        1,          0,          66,         0,          1,          3,          4},          // (subframe number)           1,6
{0xa2,       0xb2,        1,          0,          528,        0,          1,          3,          4},          // (subframe number)           4,9
{0xa2,       0xb2,        1,          0,          2,          0,          2,          3,          4},          // (subframe number)           1
{0xa2,       0xb2,        1,          0,          128,        0,          2,          3,          4},          // (subframe number)           7
{0xa2,       0xb2,        1,          0,          146,        0,          2,          3,          4},          // (subframe number)           1,4,7
{0xa2,       0xb2,        1,          0,          341,        0,          2,          3,          4},          // (subframe number)           0,2,4,6,8
{0xa2,       0xb2,        1,          0,          1023,       0,          2,          3,          4},          // (subframe number)           0,1,2,3,4,5,6,7,8,9
{0xa3,       -1,          16,         1,          528,        0,          1,          2,          6},          // (subframe number)           4,9
{0xa3,       -1,          16,         1,          16,         0,          2,          2,          6},          // (subframe number)           4
{0xa3,       -1,          8,          1,          528,        0,          1,          2,          6},          // (subframe number)           4,9
{0xa3,       -1,          8,          1,          16,         0,          2,          2,          6},          // (subframe number)           4
{0xa3,       -1,          4,          0,          528,        0,          1,          2,          6},          // (subframe number)           4,9
{0xa3,       -1,          4,          0,          16,         0,          2,          2,          6},          // (subframe number)           4
{0xa3,       -1,          2,          1,          580,        0,          2,          2,          6},          // (subframe number)           2,6,9
{0xa3,       -1,          2,          0,          2,          0,          2,          2,          6},          // (subframe number)           1
{0xa3,       -1,          2,          0,          16,         0,          2,          2,          6},          // (subframe number)           4
{0xa3,       -1,          2,          0,          128,        0,          2,          2,          6},          // (subframe number)           7
{0xa3,       -1,          1,          0,          16,         0,          1,          2,          6},          // (subframe number)           4
{0xa3,       -1,          1,          0,          66,         0,          1,          2,          6},          // (subframe number)           1,6
{0xa3,       -1,          1,          0,          528,        0,          1,          2,          6},          // (subframe number)           4,9
{0xa3,       -1,          1,          0,          2,          0,          2,          2,          6},          // (subframe number)           1
{0xa3,       -1,          1,          0,          128,        0,          2,          2,          6},          // (subframe number)           7
{0xa3,       -1,          1,          0,          132,        0,          2,          2,          6},          // (subframe number)           2,7
{0xa3,       -1,          1,          0,          146,        0,          2,          2,          6},          // (subframe number)           1,4,7
{0xa3,       -1,          1,          0,          341,        0,          2,          2,          6},          // (subframe number)           0,2,4,6,8
{0xa3,       -1,          1,          0,          1023,       0,          2,          2,          6},          // (subframe number)           0,1,2,3,4,5,6,7,8,9
{0xa3,       -1,          1,          0,          682,        0,          2,          2,          6},          // (subframe number)           1,3,5,7,9
{0xa3,       0xb3,        2,          1,          580,        0,          2,          2,          6},          // (subframe number)           2,6,9
{0xa3,       0xb3,        2,          0,          16,         0,          2,          2,          6},          // (subframe number)           4
{0xa3,       0xb3,        1,          0,          16,         0,          1,          2,          6},          // (subframe number)           4
{0xa3,       0xb3,        1,          0,          66,         0,          1,          2,          6},          // (subframe number)           1,6
{0xa3,       0xb3,        1,          0,          528,        0,          1,          2,          6},          // (subframe number)           4,9
{0xa3,       0xb3,        1,          0,          2,          0,          2,          2,          6},          // (subframe number)           1
{0xa3,       0xb3,        1,          0,          128,        0,          2,          2,          6},          // (subframe number)           7
{0xa3,       0xb3,        1,          0,          146,        0,          2,          2,          6},          // (subframe number)           1,4,7
{0xa3,       0xb3,        1,          0,          341,        0,          2,          2,          6},          // (subframe number)           0,2,4,6,8
{0xa3,       0xb3,        1,          0,          1023,       0,          2,          2,          6},          // (subframe number)           0,1,2,3,4,5,6,7,8,9
{0xb1,       -1,          16,         0,          528,        0,          1,          7,          2},          // (subframe number)           4,9
{0xb1,       -1,          16,         1,          16,         0,          2,          7,          2},          // (subframe number)           4
{0xb1,       -1,          8,          0,          528,        0,          1,          7,          2},          // (subframe number)           4,9
{0xb1,       -1,          8,          1,          16,         0,          2,          7,          2},          // (subframe number)           4
{0xb1,       -1,          4,          0,          528,        0,          1,          7,          2},          // (subframe number)           4,9
{0xb1,       -1,          4,          1,          528,        0,          1,          7,          2},          // (subframe number)           4,9
{0xb1,       -1,          4,          0,          16,         0,          2,          7,          2},          // (subframe number)           4
{0xb1,       -1,          2,          0,          528,        0,          1,          7,          2},          // (subframe number)           4,9
{0xb1,       -1,          2,          0,          2,          0,          2,          7,          2},          // (subframe number)           1
{0xb1,       -1,          2,          0,          16,         0,          2,          7,          2},          // (subframe number)           4
{0xb1,       -1,          2,          0,          128,        0,          2,          7,          2},          // (subframe number)           7
{0xb1,       -1,          1,          0,          16,         0,          1,          7,          2},          // (subframe number)           4
{0xb1,       -1,          1,          0,          66,         0,          1,          7,          2},          // (subframe number)           1,6
{0xb1,       -1,          1,          0,          528,        0,          1,          7,          2},          // (subframe number)           4,9
{0xb1,       -1,          1,          0,          2,          0,          2,          7,          2},          // (subframe number)           1
{0xb1,       -1,          1,          0,          128,        0,          2,          7,          2},          // (subframe number)           7
{0xb1,       -1,          1,          0,          132,        0,          2,          7,          2},          // (subframe number)           2,7
{0xb1,       -1,          1,          0,          146,        0,          2,          7,          2},          // (subframe number)           1,4,7
{0xb1,       -1,          1,          0,          341,        0,          2,          7,          2},          // (subframe number)           0,2,4,6,8
{0xb1,       -1,          1,          0,          1023,       0,          2,          7,          2},          // (subframe number)           0,1,2,3,4,5,6,7,8,9
{0xb1,       -1,          1,          0,          682,        0,          2,          7,          2},          // (subframe number)           1,3,5,7,9
{0xb4,       -1,          16,         0,          528,        0,          2,          1,          12},         // (subframe number)           4,9
{0xb4,       -1,          16,         1,          16,         0,          2,          1,          12},         // (subframe number)           4
{0xb4,       -1,          8,          0,          528,        0,          2,          1,          12},         // (subframe number)           4,9
{0xb4,       -1,          8,          1,          16,         0,          2,          1,          12},         // (subframe number)           4
{0xb4,       -1,          4,          0,          528,        0,          2,          1,          12},         // (subframe number)           4,9
{0xb4,       -1,          4,          0,          16,         0,          2,          1,          12},         // (subframe number)           4
{0xb4,       -1,          4,          1,          528,        0,          2,          1,          12},         // (subframe number)           4,9
{0xb4,       -1,          2,          0,          528,        0,          2,          1,          12},         // (subframe number)           4,9
{0xb4,       -1,          2,          0,          2,          0,          2,          1,          12},         // (subframe number)           1
{0xb4,       -1,          2,          0,          16,         0,          2,          1,          12},         // (subframe number)           4
{0xb4,       -1,          2,          0,          128,        0,          2,          1,          12},         // (subframe number)           7
{0xb4,       -1,          1,          0,          2,          0,          2,          1,          12},         // (subframe number)           1
{0xb4,       -1,          1,          0,          16,         0,          2,          1,          12},         // (subframe number)           4
{0xb4,       -1,          1,          0,          128,        0,          2,          1,          12},         // (subframe number)           7
{0xb4,       -1,          1,          0,          66,         0,          2,          1,          12},         // (subframe number)           1,6
{0xb4,       -1,          1,          0,          132,        0,          2,          1,          12},         // (subframe number)           2,7
{0xb4,       -1,          1,          0,          528,        0,          2,          1,          12},         // (subframe number)           4,9
{0xb4,       -1,          1,          0,          146,        0,          2,          1,          12},         // (subframe number)           1,4,7
{0xb4,       -1,          1,          0,          341,        0,          2,          1,          12},         // (subframe number)           0,2,4,6,8
{0xb4,       -1,          1,          0,          1023,       0,          2,          1,          12},         // (subframe number)           0,1,2,3,4,5,6,7,8,9
{0xb4,       -1,          1,          0,          682,        0,          2,          1,          12},         // (subframe number)           1,3,5,7,9
{0xc0,       -1,          8,          1,          16,         0,          2,          7,          2},          // (subframe number)           4
{0xc0,       -1,          4,          1,          528,        0,          1,          7,          2},          // (subframe number)           4,9
{0xc0,       -1,          4,          0,          16,         0,          2,          7,          2},          // (subframe number)           4
{0xc0,       -1,          2,          0,          528,        0,          1,          7,          2},          // (subframe number)           4,9
{0xc0,       -1,          2,          0,          2,          0,          2,          7,          2},          // (subframe number)           1
{0xc0,       -1,          2,          0,          16,         0,          2,          7,          2},          // (subframe number)           4
{0xc0,       -1,          2,          0,          128,        0,          2,          7,          2},          // (subframe number)           7
{0xc0,       -1,          1,          0,          16,         0,          1,          7,          2},          // (subframe number)           4
{0xc0,       -1,          1,          0,          66,         0,          1,          7,          2},          // (subframe number)           1,6
{0xc0,       -1,          1,          0,          528,        0,          1,          7,          2},          // (subframe number)           4,9
{0xc0,       -1,          1,          0,          2,          0,          2,          7,          2},          // (subframe number)           1
{0xc0,       -1,          1,          0,          128,        0,          2,          7,          2},          // (subframe number)           7
{0xc0,       -1,          1,          0,          132,        0,          2,          7,          2},          // (subframe number)           2,7
{0xc0,       -1,          1,          0,          146,        0,          2,          7,          2},          // (subframe number)           1,4,7
{0xc0,       -1,          1,          0,          341,        0,          2,          7,          2},          // (subframe number)           0,2,4,6,8
{0xc0,       -1,          1,          0,          1023,       0,          2,          7,          2},          // (subframe number)           0,1,2,3,4,5,6,7,8,9
{0xc0,       -1,          1,          0,          682,        0,          2,          7,          2},          // (subframe number)           1,3,5,7,9
{0xc2,       -1,          16,         1,          528,        0,          1,          2,          6},          // (subframe number)           4,9
{0xc2,       -1,          16,         1,          16,         0,          2,          2,          6},          // (subframe number)           4
{0xc2,       -1,          8,          1,          528,        0,          1,          2,          6},          // (subframe number)           4,9
{0xc2,       -1,          8,          1,          16,         0,          2,          2,          6},          // (subframe number)           4
{0xc2,       -1,          4,          0,          528,        0,          1,          2,          6},          // (subframe number)           4,9
{0xc2,       -1,          4,          0,          16,         0,          2,          2,          6},          // (subframe number)           4
{0xc2,       -1,          2,          1,          580,        0,          2,          2,          6},          // (subframe number)           2,6,9
{0xc2,       -1,          2,          0,          2,          0,          2,          2,          6},          // (subframe number)           1
{0xc2,       -1,          2,          0,          16,         0,          2,          2,          6},          // (subframe number)           4
{0xc2,       -1,          2,          0,          128,        0,          2,          2,          6},          // (subframe number)           7
{0xc2,       -1,          1,          0,          16,         0,          1,          2,          6},          // (subframe number)           4
{0xc2,       -1,          1,          0,          66,         0,          1,          2,          6},          // (subframe number)           1,6
{0xc2,       -1,          1,          0,          528,        0,          1,          2,          6},          // (subframe number)           4,9
{0xc2,       -1,          1,          0,          2,          0,          2,          2,          6},          // (subframe number)           1
{0xc2,       -1,          1,          0,          128,        0,          2,          2,          6},          // (subframe number)           7
{0xc2,       -1,          1,          0,          132,        0,          2,          2,          6},          // (subframe number)           2,7
{0xc2,       -1,          1,          0,          146,        0,          2,          2,          6},          // (subframe number)           1,4,7
{0xc2,       -1,          1,          0,          341,        0,          2,          2,          6},          // (subframe number)           0,2,4,6,8
{0xc2,       -1,          1,          0,          1023,       0,          2,          2,          6},          // (subframe number)           0,1,2,3,4,5,6,7,8,9
{0xc2,       -1,          1,          0,          682,        0,          2,          2,          6}                    // (subframe number)           1,3,5,7,9
};
// Table 6.3.3.2-3: Random access configurations for FR1 and unpaired spectrum
int64_t table_6_3_3_2_3_prachConfig_Index [256][9] = {
//format,     format,      x,         y,     SFN_nbr,   star_symb,   slots_sfn,  occ_slot,  duration
{0,            -1,         16,        1,         512,         0,        1,        1,         0},         // (subrame number 9)
{0,            -1,         8,         1,         512,         0,        1,        1,         0},         // (subrame number 9)
{0,            -1,         4,         1,         512,         0,        1,        1,         0},         // (subrame number 9)
{0,            -1,         2,         0,         512,         0,        1,        1,         0},         // (subrame number 9)
{0,            -1,         2,         1,         512,         0,        1,        1,         0},         // (subrame number 9)
{0,            -1,         2,         0,         16,          0,        1,        1,         0},         // (subrame number 4)
{0,            -1,         2,         1,         16,          0,        1,        1,         0},         // (subrame number 4)
{0,            -1,         1,         0,         512,         0,        1,        1,         0},         // (subrame number 9)
{0,            -1,         1,         0,         256,         0,        1,        1,         0},         // (subrame number 8)
{0,            -1,         1,         0,         128,         0,        1,        1,         0},         // (subrame number 7)
{0,            -1,         1,         0,         64,          0,        1,        1,         0},         // (subrame number 6)
{0,            -1,         1,         0,         32,          0,        1,        1,         0},         // (subrame number 5)
{0,            -1,         1,         0,         16,          0,        1,        1,         0},         // (subrame number 4)
{0,            -1,         1,         0,         8,           0,        1,        1,         0},         // (subrame number 3)
{0,            -1,         1,         0,         4,           0,        1,        1,         0},         // (subrame number 2)
{0,            -1,         1,         0,         66,          0,        1,        1,         0},         // (subrame number 1,6)
{0,            -1,         1,         0,         66,          7,        1,        1,         0},         // (subrame number 1,6)
{0,            -1,         1,         0,         528,         0,        1,        1,         0},         // (subrame number 4,9)
{0,            -1,         1,         0,         264,         0,        1,        1,         0},         // (subrame number 3,8)
{0,            -1,         1,         0,         132,         0,        1,        1,         0},         // (subrame number 2,7)
{0,            -1,         1,         0,         768,         0,        1,        1,         0},         // (subrame number 8,9)
{0,            -1,         1,         0,         784,         0,        1,        1,         0},         // (subrame number 4,8,9)
{0,            -1,         1,         0,         536,         0,        1,        1,         0},         // (subrame number 3,4,9)
{0,            -1,         1,         0,         896,         0,        1,        1,         0},         // (subrame number 7,8,9)
{0,            -1,         1,         0,         792,         0,        1,        1,         0},         // (subrame number 3,4,8,9)
{0,            -1,         1,         0,         960,         0,        1,        1,         0},         // (subrame number 6,7,8,9)
{0,            -1,         1,         0,         594,         0,        1,        1,         0},         // (subrame number 1,4,6,9)
{0,            -1,         1,         0,         682,         0,        1,        1,         0},         // (subrame number 1,3,5,7,9)
{1,            -1,         16,        1,         128,         0,        1,        1,         0},         // (subrame number 7)
{1,            -1,         8,         1,         128,         0,        1,        1,         0},         // (subrame number 7)
{1,            -1,         4,         1,         128,         0,        1,        1,         0},         // (subrame number 7)
{1,            -1,         2,         0,         128,         0,        1,        1,         0},         // (subrame number 7)
{1,            -1,         2,         1,         128,         0,        1,        1,         0},         // (subrame number 7)
{1,            -1,         1,         0,         128,         0,        1,        1,         0},         // (subrame number 7)
{2,            -1,         16,        1,         64,          0,        1,        1,         0},         // (subrame number 6)
{2,            -1,         8,         1,         64,          0,        1,        1,         0},         // (subrame number 6)
{2,            -1,         4,         1,         64,          0,        1,        1,         0},         // (subrame number 6)
{2,            -1,         2,         0,         64,          7,        1,        1,         0},         // (subrame number 6)
{2,            -1,         2,         1,         64,          7,        1,        1,         0},         // (subrame number 6)
{2,            -1,         1,         0,         64,          7,        1,        1,         0},         // (subrame number 6)
{3,            -1,         16,        1,         512,         0,        1,        1,         0},         // (subrame number 9)
{3,            -1,         8,         1,         512,         0,        1,        1,         0},         // (subrame number 9)
{3,            -1,         4,         1,         512,         0,        1,        1,         0},         // (subrame number 9)
{3,            -1,         2,         0,         512,         0,        1,        1,         0},         // (subrame number 9)
{3,            -1,         2,         1,         512,         0,        1,        1,         0},         // (subrame number 9)
{3,            -1,         2,         0,         16,          0,        1,        1,         0},         // (subrame number 4)
{3,            -1,         2,         1,         16,          0,        1,        1,         0},         // (subrame number 4)
{3,            -1,         1,         0,         512,         0,        1,        1,         0},         // (subrame number 9)
{3,            -1,         1,         0,         256,         0,        1,        1,         0},         // (subrame number 8)
{3,            -1,         1,         0,         128,         0,        1,        1,         0},         // (subrame number 7)
{3,            -1,         1,         0,         64,          0,        1,        1,         0},         // (subrame number 6)
{3,            -1,         1,         0,         32,          0,        1,        1,         0},         // (subrame number 5)
{3,            -1,         1,         0,         16,          0,        1,        1,         0},         // (subrame number 4)
{3,            -1,         1,         0,         8,           0,        1,        1,         0},         // (subrame number 3)
{3,            -1,         1,         0,         4,           0,        1,        1,         0},         // (subrame number 2)
{3,            -1,         1,         0,         66,          0,        1,        1,         0},         // (subrame number 1,6)
{3,            -1,         1,         0,         66,          7,        1,        1,         0},         // (subrame number 1,6)
{3,            -1,         1,         0,         528,         0,        1,        1,         0},         // (subrame number 4,9)
{3,            -1,         1,         0,         264,         0,        1,        1,         0},         // (subrame number 3,8)
{3,            -1,         1,         0,         132,         0,        1,        1,         0},         // (subrame number 2,7)
{3,            -1,         1,         0,         768,         0,        1,        1,         0},         // (subrame number 8,9)
{3,            -1,         1,         0,         784,         0,        1,        1,         0},         // (subrame number 4,8,9)
{3,            -1,         1,         0,         536,         0,        1,        1,         0},         // (subrame number 3,4,9)
{3,            -1,         1,         0,         896,         0,        1,        1,         0},         // (subrame number 7,8,9)
{3,            -1,         1,         0,         792,         0,        1,        1,         0},         // (subrame number 3,4,8,9)
{3,            -1,         1,         0,         594,         0,        1,        1,         0},         // (subrame number 1,4,6,9)
{3,            -1,         1,         0,         682,         0,        1,        1,         0},         // (subrame number 1,3,5,7,9)
{0xa1,         -1,         16,        1,         512,         0,         2,         6,         2},         // (subrame number 9)
{0xa1,         -1,         8,         1,         512,         0,         2,         6,         2},         // (subrame number 9)
{0xa1,         -1,         4,         1,         512,         0,         1,         6,         2},         // (subrame number 9)
{0xa1,         -1,         2,         1,         512,         0,         1,         6,         2},         // (subrame number 9)
{0xa1,         -1,         2,         1,         528,         7,         1,         3,         2},         // (subrame number 4,9)
{0xa1,         -1,         2,         1,         640,         7,         1,         3,         2},         // (subrame number 7,9)
{0xa1,         -1,         2,         1,         640,         0,         1,         6,         2},         // (subrame number 7,9)
{0xa1,         -1,         2,         1,         768,         0,         2,         6,         2},         // (subrame number 8,9)
{0xa1,         -1,         2,         1,         528,         0,         2,         6,         2},         // (subrame number 4,9)
{0xa1,         -1,         2,         1,         924,         0,         1,         6,         2},         // (subrame number 2,3,4,7,8,9)
{0xa1,         -1,         1,         0,         512,         0,         2,         6,         2},         // (subrame number 9)
{0xa1,         -1,         1,         0,         512,         7,         1,         3,         2},         // (subrame number 9)
{0xa1,         -1,         1,         0,         512,         0,         1,         6,         2},         // (subrame number 9)
{0xa1,         -1,         1,         0,         768,         0,         2,         6,         2},         // (subrame number 8,9)
{0xa1,         -1,         1,         0,         528,         0,         1,         6,         2},         // (subrame number 4,9)
{0xa1,         -1,         1,         0,         640,         7,         1,         3,         2},         // (subrame number 7,9)
{0xa1,         -1,         1,         0,         792,         0,         1,         6,         2},         // (subrame number 3,4,8,9)
{0xa1,         -1,         1,         0,         792,         0,         2,         6,         2},         // (subrame number 3,4,8,9)
{0xa1,         -1,         1,         0,         682,         0,         1,         6,         2},         // (subrame number 1,3,5,7,9)
{0xa1,         -1,         1,         0,         1023,        7,         1,         3,         2},         // (subrame number 0,1,2,3,4,5,6,7,8,9)
{0xa2,         -1,         16,        1,         512,         0,         2,         3,         4},         // (subrame number 9)
{0xa2,         -1,         8,         1,         512,         0,         2,         3,         4},         // (subrame number 9)
{0xa2,         -1,         4,         1,         512,         0,         1,         3,         4},         // (subrame number 9)
{0xa2,         -1,         2,         1,         640,         0,         1,         3,         4},         // (subrame number 7,9)
{0xa2,         -1,         2,         1,         768,         0,         2,         3,         4},         // (subrame number 8,9)
{0xa2,         -1,         2,         1,         640,         9,         1,         1,         4},         // (subrame number 7,9)
{0xa2,         -1,         2,         1,         528,         9,         1,         1,         4},         // (subrame number 4,9)
{0xa2,         -1,         2,         1,         528,         0,         2,         3,         4},         // (subrame number 4,9)
{0xa2,         -1,         16,        1,         924,         0,         1,         3,         4},         // (subrame number 2,3,4,7,8,9)
{0xa2,         -1,         1,         0,         4,           0,         1,         3,         4},         // (subrame number 2)
{0xa2,         -1,         1,         0,         128,         0,         1,         3,         4},         // (subrame number 7)
{0xa2,         -1,         2,         1,         512,         0,         1,         3,         4},         // (subrame number 9)
{0xa2,         -1,         1,         0,         512,         0,         2,         3,         4},         // (subrame number 9)
{0xa2,         -1,         1,         0,         512,         9,         1,         1,         4},         // (subrame number 9)
{0xa2,         -1,         1,         0,         512,         0,         1,         3,         4},         // (subrame number 9)
{0xa2,         -1,         1,         0,         132,         0,         1,         3,         4},         // (subrame number 2,7)
{0xa2,         -1,         1,         0,         768,         0,         2,         3,         4},         // (subrame number 8,9)
{0xa2,         -1,         1,         0,         528,         0,         1,         3,         4},         // (subrame number 4,9)
{0xa2,         -1,         1,         0,         640,         9,         1,         1,         4},         // (subrame number 7,9)
{0xa2,         -1,         1,         0,         792,         0,         1,         3,         4},         // (subrame number 3,4,8,9)
{0xa2,         -1,         1,         0,         792,         0,         2,         3,         4},         // (subrame number 3,4,8,9)
{0xa2,         -1,         1,         0,         682,         0,         1,         3,         4},         // (subrame number 1,3,5,7,9)
{0xa2,         -1,         1,         0,         1023,        9,         1,         1,         4},         // (subrame number 0,1,2,3,4,5,6,7,8,9)
{0xa3,         -1,         16,        1,         512,         0,         2,         2,         6},         // (subrame number 9)
{0xa3,         -1,         8,         1,         512,         0,         2,         2,         6},         // (subrame number 9)
{0xa3,         -1,         4,         1,         512,         0,         1,         2,         6},         // (subrame number 9)
{0xa3,         -1,         2,         1,         528,         7,         1,         1,         6},         // (subrame number 4,9)
{0xa3,         -1,         2,         1,         640,         7,         1,         1,         6},         // (subrame number 7,9)
{0xa3,         -1,         2,         1,         640,         0,         1,         2,         6},         // (subrame number 7,9)
{0xa3,         -1,         2,         1,         528,         0,         2,         2,         6},         // (subrame number 4,9)
{0xa3,         -1,         2,         1,         768,         0,         2,         2,         6},         // (subrame number 8,9)
{0xa3,         -1,         2,         1,         924,         0,         1,         2,         6},         // (subrame number 2,3,4,7,8,9)
{0xa3,         -1,         1,         0,         4,           0,         1,         2,         6},         // (subrame number 2)
{0xa3,         -1,         1,         0,         128,         0,         1,         2,         6},         // (subrame number 7)
{0xa3,         -1,         2,         1,         512,         0,         1,         2,         6},         // (subrame number 9)
{0xa3,         -1,         1,         0,         512,         0,         2,         2,         6},         // (subrame number 9)
{0xa3,         -1,         1,         0,         512,         7,         1,         1,         6},         // (subrame number 9)
{0xa3,         -1,         1,         0,         512,         0,         1,         2,         6},         // (subrame number 9)
{0xa3,         -1,         1,         0,         132,         0,         1,         2,         6},         // (subrame number 2,7)
{0xa3,         -1,         1,         0,         768,         0,         2,         2,         6},         // (subrame number 8,9)
{0xa3,         -1,         1,         0,         528,         0,         1,         2,         6},         // (subrame number 4,9)
{0xa3,         -1,         1,         0,         640,         7,         1,         1,         6},         // (subrame number 7,9)
{0xa3,         -1,         1,         0,         792,         0,         1,         2,         6},         // (subrame number 3,4,8,9)
{0xa3,         -1,         1,         0,         792,         0,         2,         2,         6},         // (subrame number 3,4,8,9)
{0xa3,         -1,         1,         0,         682,         0,         1,         2,         6},         // (subrame number 1,3,5,7,9)
{0xa3,         -1,         1,         0,         1023,        7,         1,         1,         6},         // (subrame number 0,1,2,3,4,5,6,7,8,9)
{0xb1,         -1,         4,         1,         512,         2,         1,         6,         2},         // (subrame number 9)
{0xb1,         -1,         2,         1,         512,         2,         1,         6,         2},         // (subrame number 9)
{0xb1,         -1,         2,         1,         640,         2,         1,         6,         2},         // (subrame number 7,9)
{0xb1,         -1,         2,         1,         528,         8,         1,         3,         2},         // (subrame number 4,9)
{0xb1,         -1,         2,         1,         528,         2,         2,         6,         2},         // (subrame number 4,9)
{0xb1,         -1,         1,         0,         512,         2,         2,         6,         2},         // (subrame number 9)
{0xb1,         -1,         1,         0,         512,         8,         1,         3,         2},         // (subrame number 9)
{0xb1,         -1,         1,         0,         512,         2,         1,         6,         2},         // (subrame number 9)
{0xb1,         -1,         1,         0,         768,         2,         2,         6,         2},         // (subrame number 8,9)
{0xb1,         -1,         1,         0,         528,         2,         1,         6,         2},         // (subrame number 4,9)
{0xb1,         -1,         1,         0,         640,         8,         1,         3,         2},         // (subrame number 7,9)
{0xb1,         -1,         1,         0,         682,         2,         1,         6,         2},         // (subrame number 1,3,5,7,9)
{0xb4,         -1,         16,        1,         512,         0,         2,         1,         12},        // (subrame number 9)
{0xb4,         -1,         8,         1,         512,         0,         2,         1,         12},        // (subrame number 9)
{0xb4,         -1,         4,         1,         512,         2,         1,         1,         12},        // (subrame number 9)
{0xb4,         -1,         2,         1,         512,         0,         1,         1,         12},        // (subrame number 9)
{0xb4,         -1,         2,         1,         512,         2,         1,         1,         12},        // (subrame number 9)
{0xb4,         -1,         2,         1,         640,         2,         1,         1,         12},        // (subrame number 7,9)
{0xb4,         -1,         2,         1,         528,         2,         1,         1,         12},        // (subrame number 4,9)
{0xb4,         -1,         2,         1,         528,         0,         2,         1,         12},        // (subrame number 4,9)
{0xb4,         -1,         2,         1,         768,         0,         2,         1,         12},        // (subrame number 8,9)
{0xb4,         -1,         2,         1,         924,         0,         1,         1,         12},        // (subrame number 2,3,4,7,8,9)
{0xb4,         -1,         1,         0,         2,           0,         1,         1,         12},        // (subrame number 1)
{0xb4,         -1,         1,         0,         4,           0,         1,         1,         12},        // (subrame number 2)
{0xb4,         -1,         1,         0,         16,          0,         1,         1,         12},        // (subrame number 4)
{0xb4,         -1,         1,         0,         128,         0,         1,         1,         12},        // (subrame number 7)
{0xb4,         -1,         1,         0,         512,         0,         1,         1,         12},        // (subrame number 9)
{0xb4,         -1,         1,         0,         512,         2,         1,         1,         12},        // (subrame number 9)
{0xb4,         -1,         1,         0,         512,         0,         2,         1,         12},        // (subrame number 9)
{0xb4,         -1,         1,         0,         528,         2,         1,         1,         12},        // (subrame number 4,9)
{0xb4,         -1,         1,         0,         640,         2,         1,         1,         12},        // (subrame number 7,9)
{0xb4,         -1,         1,         0,         768,         0,         2,         1,         12},        // (subrame number 8,9)
{0xb4,         -1,         1,         0,         792,         2,         1,         1,         12},        // (subrame number 3,4,8,9)
{0xb4,         -1,         1,         0,         682,         2,         1,         1,         12},        // (subrame number 1,3,5,7,9)
{0xb4,         -1,         1,         0,         1023,        0,         2,         1,         12},        // (subrame number 0,1,2,3,4,5,6,7,8,9)
{0xb4,         -1,         1,         0,         1023,        2,         1,         1,         12},        // (subrame number 0,1,2,3,4,5,6,7,8,9)
{0xc0,         -1,         16,        1,         512,         2,         2,         6,         2},         // (subrame number 9)
{0xc0,         -1,         8,         1,         512,         2,         2,         6,         2},         // (subrame number 9)
{0xc0,         -1,         4,         1,         512,         2,         1,         6,         2},         // (subrame number 9)
{0xc0,         -1,         2,         1,         512,         2,         1,         6,         2},         // (subrame number 9)
{0xc0,         -1,         2,         1,         768,         2,         2,         6,         2},         // (subrame number 8,9)
{0xc0,         -1,         2,         1,         640,         2,         1,         6,         2},         // (subrame number 7,9)
{0xc0,         -1,         2,         1,         640,         8,         1,         3,         2},         // (subrame number 7,9)
{0xc0,         -1,         2,         1,         528,         8,         1,         3,         2},         // (subrame number 4,9)
{0xc0,         -1,         2,         1,         528,         2,         2,         6,         2},         // (subrame number 4,9)
{0xc0,         -1,         2,         1,         924,         2,         1,         6,         2},         // (subrame number 2,3,4,7,8,9)
{0xc0,         -1,         1,         0,         512,         2,         2,         6,         2},         // (subrame number 9)
{0xc0,         -1,         1,         0,         512,         8,         1,         3,         2},         // (subrame number 9)
{0xc0,         -1,         1,         0,         512,         2,         1,         6,         2},         // (subrame number 9)
{0xc0,         -1,         1,         0,         768,         2,         2,         6,         2},         // (subrame number 8,9)
{0xc0,         -1,         1,         0,         528,         2,         1,         6,         2},         // (subrame number 4,9)
{0xc0,         -1,         1,         0,         640,         8,         1,         3,         2},         // (subrame number 7,9)
{0xc0,         -1,         1,         0,         792,         2,         1,         6,         2},         // (subrame number 3,4,8,9)
{0xc0,         -1,         1,         0,         792,         2,         2,         6,         2},         // (subrame number 3,4,8,9)
{0xc0,         -1,         1,         0,         682,         2,         1,         6,         2},         // (subrame number 1,3,5,7,9)
{0xc0,         -1,         1,         0,         1023,        8,         1,         3,         2},         // (subrame number 0,1,2,3,4,5,6,7,8,9)
{0xc2,         -1,         16,        1,         512,         2,         2,         2,         6},         // (subrame number 9)
{0xc2,         -1,         8,         1,         512,         2,         2,         2,         6},         // (subrame number 9)
{0xc2,         -1,         4,         1,         512,         2,         1,         2,         6},         // (subrame number 9)
{0xc2,         -1,         2,         1,         512,         2,         1,         2,         6},         // (subrame number 9)
{0xc2,         -1,         2,         1,         768,         2,         2,         2,         6},         // (subrame number 8,9)
{0xc2,         -1,         2,         1,         640,         2,         1,         2,         6},         // (subrame number 7,9)
{0xc2,         -1,         2,         1,         640,         8,         1,         1,         6},         // (subrame number 7,9)
{0xc2,         -1,         2,         1,         528,         8,         1,         1,         6},         // (subrame number 4,9)
{0xc2,         -1,         2,         1,         528,         2,         2,         2,         6},         // (subrame number 4,9)
{0xc2,         -1,         2,         1,         924,         2,         1,         2,         6},         // (subrame number 2,3,4,7,8,9)
{0xc2,         -1,         8,         1,         512,         8,         2,         1,         6},         // (subrame number 9)
{0xc2,         -1,         4,         1,         512,         8,         1,         1,         6},         // (subrame number 9)
{0xc2,         -1,         1,         0,         512,         2,         2,         2,         6},         // (subrame number 9)
{0xc2,         -1,         1,         0,         512,         8,         1,         1,         6},         // (subrame number 9)
{0xc2,         -1,         1,         0,         512,         2,         1,         2,         6},         // (subrame number 9)
{0xc2,         -1,         1,         0,         768,         2,         2,         2,         6},         // (subrame number 8,9)
{0xc2,         -1,         1,         0,         528,         2,         1,         2,         6},         // (subrame number 4,9)
{0xc2,         -1,         1,         0,         640,         8,         1,         1,         6},         // (subrame number 7,9)
{0xc2,         -1,         1,         0,         792,         2,         1,         2,         6},         // (subrame number 3,4,8,9)
{0xc2,         -1,         1,         0,         792,         2,         2,         2,         6},         // (subrame number 3,4,8,9)
{0xc2,         -1,         1,         0,         682,         2,         1,         2,         6},         // (subrame number 1,3,5,7,9)
{0xc2,         -1,         1,         0,         1023,        8,         1,         1,         6},         // (subrame number 0,1,2,3,4,5,6,7,8,9)
{0xa1,         0xb1,       2,         1,         512,         2,         1,         6,         2},         // (subrame number 9)
{0xa1,         0xb1,       2,         1,         528,         8,         1,         3,         2},         // (subrame number 4,9)
{0xa1,         0xb1,       2,         1,         640,         8,         1,         3,         2},         // (subrame number 7,9)
{0xa1,         0xb1,       2,         1,         640,         2,         1,         6,         2},         // (subrame number 7,9)
{0xa1,         0xb1,       2,         1,         528,         2,         2,         6,         2},         // (subrame number 4,9)
{0xa1,         0xb1,       2,         1,         768,         2,         2,         6,         2},         // (subrame number 8,9)
{0xa1,         0xb1,       1,         0,         512,         2,         2,         6,         2},         // (subrame number 9)
{0xa1,         0xb1,       1,         0,         512,         8,         1,         3,         2},         // (subrame number 9)
{0xa1,         0xb1,       1,         0,         512,         2,         1,         6,         2},         // (subrame number 9)
{0xa1,         0xb1,       1,         0,         768,         2,         2,         6,         2},         // (subrame number 8,9)
{0xa1,         0xb1,       1,         0,         528,         2,         1,         6,         2},         // (subrame number 4,9)
{0xa1,         0xb1,       1,         0,         640,         8,         1,         3,         2},         // (subrame number 7,9)
{0xa1,         0xb1,       1,         0,         792,         2,         2,         6,         2},         // (subrame number 3,4,8,9)
{0xa1,         0xb1,       1,         0,         682,         2,         1,         6,         2},         // (subrame number 1,3,5,7,9)
{0xa1,         0xb1,       1,         0,         1023,        8,         1,         3,         2},         // (subrame number 0,1,2,3,4,5,6,7,8,9)
{0xa2,         0xb2,       2,         1,         512,         0,         1,         3,         4},         // (subrame number 9)
{0xa2,         0xb2,       2,         1,         528,         6,         1,         2,         4},         // (subrame number 4,9)
{0xa2,         0xb2,       2,         1,         640,         6,         1,         2,         4},         // (subrame number 7,9)
{0xa2,         0xb2,       2,         1,         528,         0,         2,         3,         4},         // (subrame number 4,9)
{0xa2,         0xb2,       2,         1,         768,         0,         2,         3,         4},         // (subrame number 8,9)
{0xa2,         0xb2,       1,         0,         512,         0,         2,         3,         4},         // (subrame number 9)
{0xa2,         0xb2,       1,         0,         512,         6,         1,         2,         4},         // (subrame number 9)
{0xa2,         0xb2,       1,         0,         512,         0,         1,         3,         4},         // (subrame number 9)
{0xa2,         0xb2,       1,         0,         768,         0,         2,         3,         4},         // (subrame number 8,9)
{0xa2,         0xb2,       1,         0,         528,         0,         1,         3,         4},         // (subrame number 4,9)
{0xa2,         0xb2,       1,         0,         640,         6,         1,         2,         4},         // (subrame number 7,9)
{0xa2,         0xb2,       1,         0,         792,         0,         1,         3,         4},         // (subrame number 3,4,8,9)
{0xa2,         0xb2,       1,         0,         792,         0,         2,         3,         4},         // (subrame number 3,4,8,9)
{0xa2,         0xb2,       1,         0,         682,         0,         1,         3,         4},         // (subrame number 1,3,5,7,9)
{0xa2,         0xb2,       1,         0,         1023,        6,         1,         2,         4},         // (subrame number 0,1,2,3,4,5,6,7,8,9)
{0xa3,         0xb3,       2,         1,         512,         0,         1,         2,         6},         // (subrame number 9)
{0xa3,         0xb3,       2,         1,         528,         2,         1,         2,         6},         // (subrame number 4,9)
{0xa3,         0xb3,       2,         1,         640,         0,         1,         2,         6},         // (subrame number 7,9)
{0xa3,         0xb3,       2,         1,         640,         2,         1,         2,         6},         // (subrame number 7,9)
{0xa3,         0xb3,       2,         1,         528,         0,         2,         2,         6},         // (subrame number 4,9)
{0xa3,         0xb3,       2,         1,         768,         0,         2,         2,         6},         // (subrame number 8,9)
{0xa3,         0xb3,       1,         0,         512,         0,         2,         2,         6},         // (subrame number 9)
{0xa3,         0xb3,       1,         0,         512,         2,         1,         2,         6},         // (subrame number 9)
{0xa3,         0xb3,       1,         0,         512,         0,         1,         2,         6},         // (subrame number 9)
{0xa3,         0xb3,       1,         0,         768,         0,         2,         2,         6},         // (subrame number 8,9)
{0xa3,         0xb3,       1,         0,         528,         0,         1,         2,         6},         // (subrame number 4,9)
{0xa3,         0xb3,       1,         0,         640,         2,         1,         2,         6},         // (subrame number 7,9)
{0xa3,         0xb3,       1,         0,         792,         0,         2,         2,         6},         // (subrame number 3,4,8,9)
{0xa3,         0xb3,       1,         0,         682,         0,         1,         2,         6},         // (subrame number 1,3,5,7,9)
{0xa3,         0xb3,       1,         0,         1023,        2,         1,         2,         6}          // (subrame number 0,1,2,3,4,5,6,7,8,9)
};
// Table 6.3.3.2-4: Random access configurations for FR2 and unpaired spectrum
int64_t table_6_3_3_2_4_prachConfig_Index [256][10] = {
//format,      format,       x,          y,           y,              SFN_nbr,       star_symb,   slots_sfn,  occ_slot,  duration
{0xa1,          -1,          16,         1,          -1,          567489872400,          0,          2,          6,          2},          // (subframe number :4,9,14,19,24,29,34,39)
{0xa1,          -1,          16,         1,          -1,          586406201480,          0,          1,          6,          2},          // (subframe number :3,7,11,15,19,23,27,31,35,39)
{0xa1,          -1,          8,          1,           2,          550293209600,          0,          2,          6,          2},          // (subframe number :9,19,29,39)
{0xa1,          -1,          8,          1,          -1,          567489872400,          0,          2,          6,          2},          // (subframe number :4,9,14,19,24,29,34,39)
{0xa1,          -1,          8,          1,          -1,          586406201480,          0,          1,          6,          2},          // (subframe number :3,7,11,15,19,23,27,31,35,39)
{0xa1,          -1,          4,          1,          -1,          567489872400,          0,          1,          6,          2},          // (subframe number :4,9,14,19,24,29,34,39)
{0xa1,          -1,          4,          1,          -1,          567489872400,          0,          2,          6,          2},          // (subframe number :4,9,14,19,24,29,34,39)
{0xa1,          -1,          4,          1,          -1,          586406201480,          0,          1,          6,          2},          // (subframe number :3,7,11,15,19,23,27,31,35,39)
{0xa1,          -1,          2,          1,          -1,          551911719040,          0,          2,          6,          2},          // (subframe number :7,15,23,31,39)
{0xa1,          -1,          2,          1,          -1,          567489872400,          0,          1,          6,          2},          // (subframe number :4,9,14,19,24,29,34,39)
{0xa1,          -1,          2,          1,          -1,          567489872400,          0,          2,          6,          2},          // (subframe number :4,9,14,19,24,29,34,39)
{0xa1,          -1,          2,          1,          -1,          586406201480,          0,          1,          6,          2},          // (subframe number :3,7,11,15,19,23,27,31,35,39)
{0xa1,          -1,          1,          0,          -1,          549756338176,          7,          1,          3,          2},          // (subframe number :19,39)
{0xa1,          -1,          1,          0,          -1,          168,                   0,          1,          6,          2},          // (subframe number :3,5,7)
{0xa1,          -1,          1,          0,          -1,          567489331200,          7,          1,          3,          2},          // (subframe number :24,29,34,39)
{0xa1,          -1,          1,          0,          -1,          550293209600,          7,          2,          3,          2},          // (subframe number :9,19,29,39)
{0xa1,          -1,          1,          0,          -1,          687195422720,          0,          1,          6,          2},          // (subframe number :17,19,37,39)
{0xa1,          -1,          1,          0,          -1,          550293209600,          0,          2,          6,          2},          // (subframe number :9,19,29,39)
{0xa1,          -1,          1,          0,          -1,          567489872400,          0,          1,          6,          2},          // (subframe number :4,9,14,19,24,29,34,39)
{0xa1,          -1,          1,          0,          -1,          567489872400,          7,          1,          3,          2},          // (subframe number :4,9,14,19,24,29,34,39)
{0xa1,          -1,          1,          0,          -1,          10920,                 7,          1,          3,          2},          // (subframe number :3,5,7,9,11,13)
{0xa1,          -1,          1,          0,          -1,          586405642240,          7,          1,          3,          2},          // (subframe number :23,27,31,35,39)
{0xa1,          -1,          1,          0,          -1,          551911719040,          0,          1,          6,          2},          // (subframe number :7,15,23,31,39)
{0xa1,          -1,          1,          0,          -1,          586405642240,          0,          1,          6,          2},          // (subframe number :23,27,31,35,39)
{0xa1,          -1,          1,          0,          -1,          965830828032,          7,          2,          3,          2},          // (subframe number :13,14,15, 29,30,31,37,38,39)
{0xa1,          -1,          1,          0,          -1,          586406201480,          7,          1,          3,          2},          // (subframe number :3,7,11,15,19,23,27,31,35,39)
{0xa1,          -1,          1,          0,          -1,          586406201480,          0,          1,          6,          2},          // (subframe number :3,7,11,15,19,23,27,31,35,39)
{0xa1,          -1,          1,          0,          -1,          733007751850,          0,          1,          6,          2},          // (subframe number :1,3,5,7,…,37,39)
{0xa1,          -1,          1,          0,          -1,          1099511627775,         7,          1,          3,          2},          // (subframe number :0,1,2,…,39)
{0xa2,          -1,          16,         1,          -1,          567489872400,          0,          2,          3,          4},          // (subframe number :4,9,14,19,24,29,34,39)
{0xa2,          -1,          16,         1,          -1,          586406201480,          0,          1,          3,          4},          // (subframe number :3,7,11,15,19,23,27,31,35,39)
{0xa2,          -1,          8,          1,          -1,          567489872400,          0,          2,          3,          4},          // (subframe number :4,9,14,19,24,29,34,39)
{0xa2,          -1,          8,          1,          -1,          586406201480,          0,          1,          3,          4},          // (subframe number :3,7,11,15,19,23,27,31,35,39)
{0xa2,          -1,          8,          1,           2,          550293209600,          0,          2,          3,          4},          // (subframe number :9,19,29,39)
{0xa2,          -1,          4,          1,          -1,          567489872400,          0,          1,          3,          4},          // (subframe number :4,9,14,19,24,29,34,39)
{0xa2,          -1,          4,          1,          -1,          567489872400,          0,          2,          3,          4},          // (subframe number :4,9,14,19,24,29,34,39)
{0xa2,          -1,          4,          1,          -1,          586406201480,          0,          1,          3,          4},          // (subframe number :3,7,11,15,19,23,27,31,35,39)
{0xa2,          -1,          2,          1,          -1,          551911719040,          0,          2,          3,          4},          // (subframe number :7,15,23,31,39)
{0xa2,          -1,          2,          1,          -1,          567489872400,          0,          1,          3,          4},          // (subframe number :4,9,14,19,24,29,34,39)
{0xa2,          -1,          2,          1,          -1,          567489872400,          0,          2,          3,          4},          // (subframe number :4,9,14,19,24,29,34,39)
{0xa2,          -1,          2,          1,          -1,          586406201480,          0,          1,          3,          4},          // (subframe number :3,7,11,15,19,23,27,31,35,39)
{0xa2,          -1,          1,          0,          -1,          549756338176,          5,          1,          2,          4},          // (subframe number :19,39)
{0xa2,          -1,          1,          0,          -1,          168,                   0,          1,          3,          4},          // (subframe number :3,5,7)
{0xa2,          -1,          1,          0,          -1,          567489331200,          5,          1,          2,          4},          // (subframe number :24,29,34,39)
{0xa2,          -1,          1,          0,          -1,          550293209600,          5,          2,          2,          4},          // (subframe number :9,19,29,39)
{0xa2,          -1,          1,          0,          -1,          687195422720,          0,          1,          3,          4},          // (subframe number :17,19,37,39)
{0xa2,          -1,          1,          0,          -1,          550293209600,          0,          2,          3,          4},          // (subframe number :9, 19, 29, 39)
{0xa2,          -1,          1,          0,          -1,          551911719040,          0,          1,          3,          4},          // (subframe number :7,15,23,31,39)
{0xa2,          -1,          1,          0,          -1,          586405642240,          5,          1,          2,          4},          // (subframe number :23,27,31,35,39)
{0xa2,          -1,          1,          0,          -1,          586405642240,          0,          1,          3,          4},          // (subframe number :23,27,31,35,39)
{0xa2,          -1,          1,          0,          -1,          10920,                 5,          1,          2,          4},          // (subframe number :3,5,7,9,11,13)
{0xa2,          -1,          1,          0,          -1,          10920,                 0,          1,          3,          4},          // (subframe number :3,5,7,9,11,13)
{0xa2,          -1,          1,          0,          -1,          567489872400,          5,          1,          2,          4},          // (subframe number :4,9,14,19,24,29,34,39)
{0xa2,          -1,          1,          0,          -1,          567489872400,          0,          1,          3,          4},          // (subframe number :4,9,14,19,24,29,34,39)
{0xa2,          -1,          1,          0,          -1,          965830828032,          5,          2,          2,          4},          // (subframe number :13,14,15, 29,30,31,37,38,39)
{0xa2,          -1,          1,          0,          -1,          586406201480,          5,          1,          2,          4},          // (subframe number :3,7,11,15,19,23,27,31,35,39)
{0xa2,          -1,          1,          0,          -1,          586406201480,          0,          1,          3,          4},          // (subframe number :3,7,11,15,19,23,27,31,35,39)
{0xa2,          -1,          1,          0,          -1,          733007751850,          0,          1,          3,          4},          // (subframe number :1,3,5,7,…,37,39)
{0xa2,          -1,          1,          0,          -1,          1099511627775,         5,          1,          2,          4},          // (subframe number :0,1,2,…,39)
{0xa3,          -1,          16,         1,          -1,          567489872400,          0,          2,          2,          6},          // (subframe number :4,9,14,19,24,29,34,39)
{0xa3,          -1,          16,         1,          -1,          586406201480,          0,          1,          2,          6},          // (subframe number :3,7,11,15,19,23,27,31,35,39)
{0xa3,          -1,          8,          1,          -1,          567489872400,          0,          2,          2,          6},          // (subframe number :4,9,14,19,24,29,34,39)
{0xa3,          -1,          8,          1,          -1,          586406201480,          0,          1,          2,          6},          // (subframe number :3,7,11,15,19,23,27,31,35,39)
{0xa3,          -1,          8,          1,           2,          550293209600,          0,          2,          2,          6},          // (subframe number :9,19,29,39)
{0xa3,          -1,          4,          1,          -1,          567489872400,          0,          1,          2,          6},          // (subframe number :4,9,14,19,24,29,34,39)
{0xa3,          -1,          4,          1,          -1,          567489872400,          0,          2,          2,          6},          // (subframe number :4,9,14,19,24,29,34,39)
{0xa3,          -1,          4,          1,          -1,          586406201480,          0,          1,          2,          6},          // (subframe number :3,7,11,15,19,23,27,31,35,39)
{0xa3,          -1,          2,          1,          -1,          567489872400,          0,          1,          2,          6},          // (subframe number :4,9,14,19,24,29,34,39)
{0xa3,          -1,          2,          1,          -1,          567489872400,          0,          2,          2,          6},          // (subframe number :4,9,14,19,24,29,34,39)
{0xa3,          -1,          2,          1,          -1,          586406201480,          0,          1,          2,          6},          // (subframe number :3,7,11,15,19,23,27,31,35,39)
{0xa3,          -1,          1,          0,          -1,          549756338176,          7,          1,          1,          6},          // (subframe number :19,39)
{0xa3,          -1,          1,          0,          -1,          168,                   0,          1,          2,          6},          // (subframe number :3,5,7)
{0xa3,          -1,          1,          0,          -1,          10752,                 2,          1,          2,          6},          // (subframe number :9,11,13)
{0xa3,          -1,          1,          0,          -1,          567489331200,          7,          1,          1,          6},          // (subframe number :24,29,34,39)
{0xa3,          -1,          1,          0,          -1,          550293209600,          7,          2,          1,          6},          // (subframe number :9,19,29,39)
{0xa3,          -1,          1,          0,          -1,          687195422720,          0,          1,          2,          6},          // (subframe number :17,19,37,39)
{0xa3,          -1,          1,          0,          -1,          550293209600,          0,          2,          2,          6},          // (subframe number :9,19,29,39)
{0xa3,          -1,          1,          0,          -1,          551911719040,          0,          1,          2,          6},          // (subframe number :7,15,23,31,39)
{0xa3,          -1,          1,          0,          -1,          586405642240,          7,          1,          1,          6},          // (subframe number :23,27,31,35,39)
{0xa3,          -1,          1,          0,          -1,          586405642240,          0,          1,          2,          6},          // (subframe number :23,27,31,35,39)
{0xa3,          -1,          1,          0,          -1,          10920,                 0,          1,          2,          6},          // (subframe number :3,5,7,9,11,13)
{0xa3,          -1,          1,          0,          -1,          10920,                 7,          1,          1,          6},          // (subframe number :3,5,7,9,11,13)
{0xa3,          -1,          1,          0,          -1,          567489872400,          0,          1,          2,          6},          // (subframe number :4,9,14,19,24,29,34,39)
{0xa3,          -1,          1,          0,          -1,          567489872400,          7,          1,          1,          6},          // (subframe number :4,9,14,19,24,29,34,39)
{0xa3,          -1,          1,          0,          -1,          965830828032,          7,          2,          1,          6},          // (subframe number :13,14,15, 29,30,31,37,38,39)
{0xa3,          -1,          1,          0,          -1,          586406201480,          7,          1,          1,          6},          // (subframe number :3,7,11,15,19,23,27,31,35,39)
{0xa3,          -1,          1,          0,          -1,          586406201480,          0,          1,          2,          6},          // (subframe number :3,7,11,15,19,23,27,31,35,39)
{0xa3,          -1,          1,          0,          -1,          733007751850,          0,          1,          2,          6},          // (subframe number :1,3,5,7,…,37,39)
{0xa3,          -1,          1,          0,          -1,          1099511627775,         7,          1,          1,          6},          // (subframe number :0,1,2,…,39)
{0xb1,          -1,          16,         1,          -1,          567489872400,          2,          2,          6,          2},          // (subframe number :4,9,14,19,24,29,34,39)
{0xb1,          -1,          8,          1,          -1,          567489872400,          2,          2,          6,          2},          // (subframe number :4,9,14,19,24,29,34,39)
{0xb1,          -1,          8,          1,           2,          550293209600,          2,          2,          6,          2},          // (subframe number :9,19,29,39)
{0xb1,          -1,          4,          1,          -1,          567489872400,          2,          2,          6,          2},          // (subframe number :4,9,14,19,24,29,34,39)
{0xb1,          -1,          2,          1,          -1,          567489872400,          2,          2,          6,          2},          // (subframe number :4,9,14,19,24,29,34,39)
{0xb1,          -1,          2,          1,          -1,          586406201480,          2,          1,          6,          2},          // (subframe number :3,7,11,15,19,23,27,31,35,39)
{0xb1,          -1,          1,          0,          -1,          549756338176,          8,          1,          3,          2},          // (subframe number :19,39)
{0xb1,          -1,          1,          0,          -1,          168,                   2,          1,          6,          2},          // (subframe number :3,5,7)
{0xb1,          -1,          1,          0,          -1,          567489331200,          8,          1,          3,          2},          // (subframe number :24,29,34,39)
{0xb1,          -1,          1,          0,          -1,          550293209600,          8,          2,          3,          2},          // (subframe number :9,19,29,39)
{0xb1,          -1,          1,          0,          -1,          687195422720,          2,          1,          6,          2},          // (subframe number :17,19,37,39)
{0xb1,          -1,          1,          0,          -1,          550293209600,          2,          2,          6,          2},          // (subframe number :9,19,29,39)
{0xb1,          -1,          1,          0,          -1,          551911719040,          2,          1,          6,          2},          // (subframe number :7,15,23,31,39)
{0xb1,          -1,          1,          0,          -1,          586405642240,          8,          1,          3,          2},          // (subframe number :23,27,31,35,39)
{0xb1,          -1,          1,          0,          -1,          586405642240,          2,          1,          6,          2},          // (subframe number :23,27,31,35,39)
{0xb1,          -1,          1,          0,          -1,          10920,                 8,          1,          3,          2},          // (subframe number :3,5,7,9,11,13)
{0xb1,          -1,          1,          0,          -1,          567489872400,          8,          1,          3,          2},          // (subframe number :4,9,14,19,24,29,34,39)
{0xb1,          -1,          1,          0,          -1,          567489872400,          2,          1,          6,          2},          // (subframe number :4,9,14,19,24,29,34,39)
{0xb1,          -1,          1,          0,          -1,          586406201480,          8,          1,          3,          2},          // (subframe number :3,7,11,15,19,23,27,31,35,39)
{0xb1,          -1,          1,          0,          -1,          965830828032,          8,          2,          3,          2},          // (subframe number :13,14,15, 29,30,31,37,38,39)
{0xb1,          -1,          1,          0,          -1,          586406201480,          2,          1,          6,          2},          // (subframe number :3,7,11,15,19,23,27,31,35,39)
{0xb1,          -1,          1,          0,          -1,          733007751850,          2,          1,          6,          2},          // (subframe number :1,3,5,7,…,37,39)
{0xb1,          -1,          1,          0,          -1,          1099511627775,         8,          1,          3,          2},          // (subframe number :0,1,2,…,39)
{0xb4,          -1,          16,         1,           2,          567489872400,          0,          2,          1,          12},         // (subframe number :4,9,14,19,24,29,34,39)
{0xb4,          -1,          16,         1,           2,          586406201480,          0,          1,          1,          12},         // (subframe number :3,7,11,15,19,23,27,31,35,39)
{0xb4,          -1,          8,          1,           2,          567489872400,          0,          2,          1,          12},         // (subframe number :4,9,14,19,24,29,34,39)
{0xb4,          -1,          8,          1,           2,          586406201480,          0,          1,          1,          12},         // (subframe number :3,7,11,15,19,23,27,31,35,39)
{0xb4,          -1,          8,          1,           2,          550293209600,          0,          2,          1,          12},         // (subframe number :9,19,29,39)
{0xb4,          -1,          4,          1,          -1,          567489872400,          0,          1,          1,          12},         // (subframe number :4,9,14,19,24,29,34,39)
{0xb4,          -1,          4,          1,          -1,          567489872400,          0,          2,          1,          12},         // (subframe number :4,9,14,19,24,29,34,39)
{0xb4,          -1,          4,          1,           2,          586406201480,          0,          1,          1,          12},         // (subframe number :3,7,11,15,19,23,27,31,35,39)
{0xb4,          -1,          2,          1,          -1,          551911719040,          2,          2,          1,          12},         // (subframe number :7,15,23,31,39)
{0xb4,          -1,          2,          1,          -1,          567489872400,          0,          1,          1,          12},         // (subframe number :4,9,14,19,24,29,34,39)
{0xb4,          -1,          2,          1,          -1,          567489872400,          0,          2,          1,          12},         // (subframe number :4,9,14,19,24,29,34,39)
{0xb4,          -1,          2,          1,          -1,          586406201480,          0,          1,          1,          12},         // (subframe number :3,7,11,15,19,23,27,31,35,39)
{0xb4,          -1,          1,          0,          -1,          549756338176,          2,          2,          1,          12},         // (subframe number :19, 39)
{0xb4,          -1,          1,          0,          -1,          687195422720,          0,          1,          1,          12},         // (subframe number :17, 19, 37, 39)
{0xb4,          -1,          1,          0,          -1,          567489331200,          2,          1,          1,          12},         // (subframe number :24,29,34,39)
{0xb4,          -1,          1,          0,          -1,          550293209600,          2,          2,          1,          12},         // (subframe number :9,19,29,39)
{0xb4,          -1,          1,          0,          -1,          550293209600,          0,          2,          1,          12},         // (subframe number :9,19,29,39)
{0xb4,          -1,          1,          0,          -1,          551911719040,          0,          1,          1,          12},         // (subframe number :7,15,23,31,39)
{0xb4,          -1,          1,          0,          -1,          551911719040,          0,          2,          1,          12},         // (subframe number :7,15,23,31,39)
{0xb4,          -1,          1,          0,          -1,          586405642240,          0,          1,          1,          12},         // (subframe number :23,27,31,35,39)
{0xb4,          -1,          1,          0,          -1,          586405642240,          2,          2,          1,          12},         // (subframe number :23,27,31,35,39)
{0xb4,          -1,          1,          0,          -1,          698880,                0,          1,          1,          12},         // (subframe number :9,11,13,15,17,19)
{0xb4,          -1,          1,          0,          -1,          10920,                 2,          1,          1,          12},         // (subframe number :3,5,7,9,11,13)
{0xb4,          -1,          1,          0,          -1,          567489872400,          0,          1,          1,          12},         // (subframe number :4,9,14,19,24,29,34,39)
{0xb4,          -1,          1,          0,          -1,          567489872400,          2,          2,          1,          12},         // (subframe number :4,9,14,19,24,29,34,39)
{0xb4,          -1,          1,          0,          -1,          965830828032,          2,          2,          1,          12},         // (subframe number :13,14,15, 29,30,31,37,38,39)
{0xb4,          -1,          1,          0,          -1,          586406201480,          0,          1,          1,          12},         // (subframe number :3,7,11,15,19,23,27,31,35,39)
{0xb4,          -1,          1,          0,          -1,          586406201480,          2,          1,          1,          12},         // (subframe number :3,7,11,15,19,23,27,31,35,39)
{0xb4,          -1,          1,          0,          -1,          44739240,              2,          1,          1,          12},         // (subframe number :3, 5, 7, …, 23,25)
{0xb4,          -1,          1,          0,          -1,          44739240,              0,          2,          1,          12},         // (subframe number :3, 5, 7, …, 23,25)
{0xb4,          -1,          1,          0,          -1,          733007751850,          0,          1,          1,          12},         // (subframe number :1,3,5,7,…,37,39)
{0xb4,          -1,          1,          0,          -1,          1099511627775,         2,          1,          1,          12},         // (subframe number :0, 1, 2,…, 39)
{0xc0,          -1,          16,         1,          -1,          567489872400,          0,          2,          7,          2},          // (subframe number :4,9,14,19,24,29,34,39)
{0xc0,          -1,          16,         1,          -1,          586406201480,          0,          1,          7,          2},          // (subframe number :3,7,11,15,19,23,27,31,35,39)
{0xc0,          -1,          8,          1,          -1,          567489872400,          0,          1,          7,          2},          // (subframe number :4,9,14,19,24,29,34,39)
{0xc0,          -1,          8,          1,          -1,          586406201480,          0,          1,          7,          2},          // (subframe number :3,7,11,15,19,23,27,31,35,39)
{0xc0,          -1,          8,          1,           2,          550293209600,          0,          2,          7,          2},          // (subframe number :9,19,29,39)
{0xc0,          -1,          4,          1,          -1,          567489872400,          0,          1,          7,          2},          // (subframe number :4,9,14,19,24,29,34,39)
{0xc0,          -1,          4,          1,          -1,          567489872400,          0,          2,          7,          2},          // (subframe number :4,9,14,19,24,29,34,39)
{0xc0,          -1,          4,          1,          -1,          586406201480,          0,          1,          7,          2},          // (subframe number :3,7,11,15,19,23,27,31,35,39)
{0xc0,          -1,          2,          1,          -1,          551911719040,          0,          2,          7,          2},          // (subframe number :7,15,23,31,39)
{0xc0,          -1,          2,          1,          -1,          567489872400,          0,          1,          7,          2},          // (subframe number :4,9,14,19,24,29,34,39)
{0xc0,          -1,          2,          1,          -1,          567489872400,          0,          2,          7,          2},          // (subframe number :4,9,14,19,24,29,34,39)
{0xc0,          -1,          2,          1,          -1,          586406201480,          0,          1,          7,          2},          // (subframe number :3,7,11,15,19,23,27,31,35,39)
{0xc0,          -1,          1,          0,          -1,          549756338176,          8,          1,          3,          2},          // (subframe number :19,39)
{0xc0,          -1,          1,          0,          -1,          168,                   0,          1,          7,          2},          // (subframe number :3,5,7)
{0xc0,          -1,          1,          0,          -1,          567489331200,          8,          1,          3,          2},          // (subframe number :24,29,34,39)
{0xc0,          -1,          1,          0,          -1,          550293209600,          8,          2,          3,          2},          // (subframe number :9,19,29,39)
{0xc0,          -1,          1,          0,          -1,          687195422720,          0,          1,          7,          2},          // (subframe number :17,19,37,39)
{0xc0,          -1,          1,          0,          -1,          550293209600,          0,          2,          7,          2},          // (subframe number :9,19,29,39)
{0xc0,          -1,          1,          0,          -1,          586405642240,          8,          1,          3,          2},          // (subframe number :23,27,31,35,39)
{0xc0,          -1,          1,          0,          -1,          551911719040,          0,          1,          7,          2},          // (subframe number :7,15,23,31,39)
{0xc0,          -1,          1,          0,          -1,          586405642240,          0,          1,          7,          2},          // (subframe number :23,27,31,35,39)
{0xc0,          -1,          1,          0,          -1,          10920,                 8,          1,          3,          2},          // (subframe number :3,5,7,9,11,13)
{0xc0,          -1,          1,          0,          -1,          567489872400,          8,          1,          3,          2},          // (subframe number :4,9,14,19,24,29,34,39)
{0xc0,          -1,          1,          0,          -1,          567489872400,          0,          1,          7,          2},          // (subframe number :4,9,14,19,24,29,34,39)
{0xc0,          -1,          1,          0,          -1,          965830828032,          8,          2,          3,          2},          // (subframe number :13,14,15, 29,30,31,37,38,39)
{0xc0,          -1,          1,          0,          -1,          586406201480,          8,          1,          3,          2},          // (subframe number :3,7,11,15,19,23,27,31,35,39)
{0xc0,          -1,          1,          0,          -1,          586406201480,          0,          1,          7,          2},          // (subframe number :3,7,11,15,19,23,27,31,35,39)
{0xc0,          -1,          1,          0,          -1,          733007751850,          0,          1,          7,          2},          // (subframe number :1,3,5,7,…,37,39)
{0xc0,          -1,          1,          0,          -1,          1099511627775,         8,          1,          3,          2},          // (subframe number :0,1,2,…,39)
{0xc2,          -1,          16,         1,          -1,          567489872400,          0,          2,          2,          6},          // (subframe number :4,9,14,19,24,29,34,39)
{0xc2,          -1,          16,         1,          -1,          586406201480,          0,          1,          2,          6},          // (subframe number :3,7,11,15,19,23,27,31,35,39)
{0xc2,          -1,          8,          1,          -1,          567489872400,          0,          2,          2,          6},          // (subframe number :4,9,14,19,24,29,34,39)
{0xc2,          -1,          8,          1,          -1,          586406201480,          0,          1,          2,          6},          // (subframe number :3,7,11,15,19,23,27,31,35,39)
{0xc2,          -1,          8,          1,           2,          550293209600,          0,          2,          2,          6},          // (subframe number :9,19,29,39)
{0xc2,          -1,          4,          1,          -1,          567489872400,          0,          1,          2,          6},          // (subframe number :4,9,14,19,24,29,34,39)
{0xc2,          -1,          4,          1,          -1,          567489872400,          0,          2,          2,          6},          // (subframe number :4,9,14,19,24,29,34,39)
{0xc2,          -1,          4,          1,          -1,          586406201480,          0,          1,          2,          6},          // (subframe number :3,7,11,15,19,23,27,31,35,39)
{0xc2,          -1,          2,          1,          -1,          551911719040,          2,          2,          2,          6},          // (subframe number :7,15,23,31,39)
{0xc2,          -1,          2,          1,          -1,          567489872400,          0,          1,          2,          6},          // (subframe number :4,9,14,19,24,29,34,39)
{0xc2,          -1,          2,          1,          -1,          567489872400,          0,          2,          2,          6},          // (subframe number :4,9,14,19,24,29,34,39)
{0xc2,          -1,          2,          1,          -1,          586406201480,          0,          1,          2,          6},          // (subframe number :3,7,11,15,19,23,27,31,35,39)
{0xc2,          -1,          1,          0,          -1,          549756338176,          2,          1,          2,          6},          // (subframe number :19,39)
{0xc2,          -1,          1,          0,          -1,          168,                   0,          1,          2,          6},          // (subframe number :3,5,7)
{0xc2,          -1,          1,          0,          -1,          567489331200,          7,          1,          1,          6},          // (subframe number :24,29,34,39)
{0xc2,          -1,          1,          0,          -1,          550293209600,          7,          2,          1,          6},          // (subframe number :9,19,29,39)
{0xc2,          -1,          1,          0,          -1,          687195422720,          0,          1,          2,          6},          // (subframe number :17,19,37,39)
{0xc2,          -1,          1,          0,          -1,          550293209600,          2,          2,          2,          6},          // (subframe number :9,19,29,39)
{0xc2,          -1,          1,          0,          -1,          551911719040,          2,          1,          2,          6},          // (subframe number :7,15,23,31,39)
{0xc2,          -1,          1,          0,          -1,          10920,                 7,          1,          1,          6},          // (subframe number :3,5,7,9,11,13)
{0xc2,          -1,          1,          0,          -1,          586405642240,          7,          2,          1,          6},          // (subframe number :23,27,31,35,39)
{0xc2,          -1,          1,          0,          -1,          586405642240,          0,          1,          2,          6},          // (subframe number :23,27,31,35,39)
{0xc2,          -1,          1,          0,          -1,          567489872400,          7,          2,          1,          6},          // (subframe number :4,9,14,19,24,29,34,39)
{0xc2,          -1,          1,          0,          -1,          567489872400,          2,          1,          2,          6},          // (subframe number :4,9,14,19,24,29,34,39)
{0xc2,          -1,          1,          0,          -1,          965830828032,          7,          2,          1,          6},          // (subframe number :13,14,15, 29,30,31,37,38,39)
{0xc2,          -1,          1,          0,          -1,          586406201480,          7,          1,          1,          6},          // (subframe number :3,7,11,15,19,23,27,31,35,39)
{0xc2,          -1,          1,          0,          -1,          586406201480,          0,          1,          2,          6},          // (subframe number :3,7,11,15,19,23,27,31,35,39)
{0xc2,          -1,          1,          0,          -1,          733007751850,          0,          1,          2,          6},          // (subframe number :1,3,5,7,…,37,39)
{0xc2,          -1,          1,          0,          -1,          1099511627775,         7,          1,          1,          6},          // (subframe number :0,1,2,…,39)
{0xa1,          0xb1,        16,         1,          -1,          567489872400,          2,          1,          6,          2},          // (subframe number :4,9,14,19,24,29,34,39)
{0xa1,          0xb1,        16,         1,          -1,          586406201480,          2,          1,          6,          2},          // (subframe number :3,7,11,15,19,23,27,31,35,39)
{0xa1,          0xb1,        8,          1,          -1,          567489872400,          2,          1,          6,          2},          // (subframe number :4,9,14,19,24,29,34,39)
{0xa1,          0xb1,        8,          1,          -1,          586406201480,          2,          1,          6,          2},          // (subframe number :3,7,11,15,19,23,27,31,35,39)
{0xa1,          0xb1,        4,          1,          -1,          567489872400,          2,          1,          6,          2},          // (subframe number :4,9,14,19,24,29,34,39)
{0xa1,          0xb1,        4,          1,          -1,          586406201480,          2,          1,          6,          2},          // (subframe number :3,7,11,15,19,23,27,31,35,39)
{0xa1,          0xb1,        2,          1,          -1,          567489872400,          2,          1,          6,          2},          // (subframe number :4,9,14,19,24,29,34,39)
{0xa1,          0xb1,        1,          0,          -1,          549756338176,          8,          1,          3,          2},          // (subframe number :19,39)
{0xa1,          0xb1,        1,          0,          -1,          550293209600,          8,          1,          3,          2},          // (subframe number :9,19,29,39)
{0xa1,          0xb1,        1,          0,          -1,          687195422720,          2,          1,          6,          2},          // (subframe number :17,19,37,39)
{0xa1,          0xb1,        1,          0,          -1,          550293209600,          2,          2,          6,          2},          // (subframe number :9,19,29,39)
{0xa1,          0xb1,        1,          0,          -1,          586405642240,          8,          1,          3,          2},          // (subframe number :23,27,31,35,39)
{0xa1,          0xb1,        1,          0,          -1,          551911719040,          2,          1,          6,          2},          // (subframe number :7,15,23,31,39)
{0xa1,          0xb1,        1,          0,          -1,          586405642240,          2,          1,          6,          2},          // (subframe number :23,27,31,35,39)
{0xa1,          0xb1,        1,          0,          -1,          567489872400,          8,          1,          3,          2},          // (subframe number :4,9,14,19,24,29,34,39)
{0xa1,          0xb1,        1,          0,          -1,          567489872400,          2,          1,          6,          2},          // (subframe number :4,9,14,19,24,29,34,39)
{0xa1,          0xb1,        1,          0,          -1,          586406201480,          2,          1,          6,          2},          // (subframe number :3,7,11,15,19,23,27,31,35,39)
{0xa1,          0xb1,        1,          0,          -1,          733007751850,          2,          1,          6,          2},          // (subframe number :1,3,5,7,…,37,39)
{0xa2,          0xb2,        16,         1,          -1,          567489872400,          2,          1,          3,          4},          // (subframe number :4,9,14,19,24,29,34,39)
{0xa2,          0xb2,        16,         1,          -1,          586406201480,          2,          1,          3,          4},          // (subframe number :3,7,11,15,19,23,27,31,35,39)
{0xa2,          0xb2,        8,          1,          -1,          567489872400,          2,          1,          3,          4},          // (subframe number :4,9,14,19,24,29,34,39)
{0xa2,          0xb2,        8,          1,          -1,          586406201480,          2,          1,          3,          4},          // (subframe number :3,7,11,15,19,23,27,31,35,39)
{0xa2,          0xb2,        4,          1,          -1,          567489872400,          2,          1,          3,          4},          // (subframe number :4,9,14,19,24,29,34,39)
{0xa2,          0xb2,        4,          1,          -1,          586406201480,          2,          1,          3,          4},          // (subframe number :3,7,11,15,19,23,27,31,35,39)
{0xa2,          0xb2,        2,          1,          -1,          567489872400,          2,          1,          3,          4},          // (subframe number :4,9,14,19,24,29,34,39)
{0xa2,          0xb2,        1,          0,          -1,          549756338176,          6,          1,          2,          4},          // (subframe number :19,39)
{0xa2,          0xb2,        1,          0,          -1,          550293209600,          6,          1,          2,          4},          // (subframe number :9,19,29,39)
{0xa2,          0xb2,        1,          0,          -1,          687195422720,          2,          1,          3,          4},          // (subframe number :17,19,37,39)
{0xa2,          0xb2,        1,          0,          -1,          550293209600,          2,          2,          3,          4},          // (subframe number :9,19,29,39)
{0xa2,          0xb2,        1,          0,          -1,          586405642240,          6,          1,          2,          4},          // (subframe number :23,27,31,35,39)
{0xa2,          0xb2,        1,          0,          -1,          551911719040,          2,          1,          3,          4},          // (subframe number :7,15,23,31,39)
{0xa2,          0xb2,        1,          0,          -1,          586405642240,          2,          1,          3,          4},          // (subframe number :23,27,31,35,39)
{0xa2,          0xb2,        1,          0,          -1,          567489872400,          6,          1,          2,          4},          // (subframe number :4,9,14,19,24,29,34,39)
{0xa2,          0xb2,        1,          0,          -1,          567489872400,          2,          1,          3,          4},          // (subframe number :4,9,14,19,24,29,34,39)
{0xa2,          0xb2,        1,          0,          -1,          586406201480,          2,          1,          3,          4},          // (subframe number :3,7,11,15,19,23,27,31,35,39)
{0xa2,          0xb2,        1,          0,          -1,          733007751850,          2,          1,          3,          4},          // (subframe number :1,3,5,7,…,37,39)
{0xa3,          0xb3,        16,         1,          -1,          567489872400,          2,          1,          2,          6},          // (subframe number :4,9,14,19,24,29,34,39)
{0xa3,          0xb3,        16,         1,          -1,          586406201480,          2,          1,          2,          6},          // (subframe number :3,7,11,15,19,23,27,31,35,39)
{0xa3,          0xb3,        8,          1,          -1,          567489872400,          2,          1,          2,          6},          // (subframe number :4,9,14,19,24,29,34,39)
{0xa3,          0xb3,        8,          1,          -1,          586406201480,          2,          1,          2,          6},          // (subframe number :3,7,11,15,19,23,27,31,35,39)
{0xa3,          0xb3,        4,          1,          -1,          567489872400,          2,          1,          2,          6},          // (subframe number :4,9,14,19,24,29,34,39)
{0xa3,          0xb3,        4,          1,          -1,          586406201480,          2,          1,          2,          6},          // (subframe number :3,7,11,15,19,23,27,31,35,39)
{0xa3,          0xb3,        2,          1,          -1,          567489872400,          2,          1,          2,          6},          // (subframe number :4,9,14,19,24,29,34,39)
{0xa3,          0xb3,        1,          0,          -1,          549756338176,          2,          1,          2,          6},          // (subframe number :19,39)
{0xa3,          0xb3,        1,          0,          -1,          550293209600,          2,          1,          2,          6},          // (subframe number :9,19,29,39)
{0xa3,          0xb3,        1,          0,          -1,          687195422720,          2,          1,          2,          6},          // (subframe number :17,19,37,39)
{0xa3,          0xb3,        1,          0,          -1,          550293209600,          2,          2,          2,          6},          // (subframe number :9,19,29,39)
{0xa3,          0xb3,        1,          0,          -1,          551911719040,          2,          1,          2,          6},          // (subframe number :7,15,23,31,39)
{0xa3,          0xb3,        1,          0,          -1,          586405642240,          2,          1,          2,          6},          // (subframe number :23,27,31,35,39)
{0xa3,          0xb3,        1,          0,          -1,          586405642240,          2,          2,          2,          6},          // (subframe number :23,27,31,35,39)
{0xa3,          0xb3,        1,          0,          -1,          567489872400,          2,          1,          2,          6},          // (subframe number :4,9,14,19,24,29,34,39)
{0xa3,          0xb3,        1,          0,          -1,          567489872400,          2,          2,          2,          6},          // (subframe number :4,9,14,19,24,29,34,39)
{0xa3,          0xb3,        1,          0,          -1,          586406201480,          2,          1,          2,          6},          // (subframe number :3,7,11,15,19,23,27,31,35,39)
{0xa3,          0xb3,        1,          0,          -1,          733007751850,          2,          1,          2,          6}           // (subframe number :1,3,5,7,…,37,39)
};


int get_format0(uint8_t index,
                uint8_t unpaired,
		frequency_range_t frequency_range){

  uint16_t format=0;
  if (unpaired) {
    if (frequency_range==FR1)
      format = table_6_3_3_2_3_prachConfig_Index[index][0];
    else
      format = table_6_3_3_2_4_prachConfig_Index[index][0];
  }
  else {
    if (frequency_range==FR1)
      format = table_6_3_3_2_2_prachConfig_Index[index][0];
    else
      AssertFatal(0==1,"no paired spectrum for FR2\n");
  }
  return format;
}

int64_t *get_prach_config_info(frequency_range_t freq_range,
                               uint8_t index,
                               uint8_t unpaired) {
  int64_t *prach_config_info_p;

  if (freq_range == FR2) { //FR2
    prach_config_info_p = table_6_3_3_2_4_prachConfig_Index[index];
  }
  else { // FR1
    if (unpaired)
      prach_config_info_p = table_6_3_3_2_3_prachConfig_Index[index];
    else
      prach_config_info_p = table_6_3_3_2_2_prachConfig_Index[index];
  } // FR2 / FR1

  return prach_config_info_p;
}

void find_aggregation_candidates(uint8_t *aggregation_level,
                                 uint8_t *nr_of_candidates,
                                 NR_SearchSpace_t *ss) {

  if (ss->nrofCandidates->aggregationLevel1 != NR_SearchSpace__nrofCandidates__aggregationLevel1_n0) {
    *aggregation_level = 1;
    *nr_of_candidates = ss->nrofCandidates->aggregationLevel1;
  }
  if (ss->nrofCandidates->aggregationLevel2 != NR_SearchSpace__nrofCandidates__aggregationLevel2_n0) {
    *aggregation_level = 2;
    *nr_of_candidates = ss->nrofCandidates->aggregationLevel2;
  }
  if (ss->nrofCandidates->aggregationLevel4 != NR_SearchSpace__nrofCandidates__aggregationLevel4_n0) {
    *aggregation_level = 4;
    *nr_of_candidates = ss->nrofCandidates->aggregationLevel4;
  }
  if (ss->nrofCandidates->aggregationLevel8 != NR_SearchSpace__nrofCandidates__aggregationLevel8_n0) {
    *aggregation_level = 8;
    *nr_of_candidates = ss->nrofCandidates->aggregationLevel8;
  }
  if (ss->nrofCandidates->aggregationLevel16 != NR_SearchSpace__nrofCandidates__aggregationLevel16_n0) {
    *aggregation_level = 16;
    *nr_of_candidates = ss->nrofCandidates->aggregationLevel16;
  }
  // n8 does not correspont to a value of 8 but 7, the following corrects this
  if(*nr_of_candidates == 7)
    *nr_of_candidates = 8;
}


void set_monitoring_periodicity_offset(NR_SearchSpace_t *ss,
                                       uint16_t period,
                                       uint16_t offset) {

  switch(period) {
    case 1:
      ss->monitoringSlotPeriodicityAndOffset->present = NR_SearchSpace__monitoringSlotPeriodicityAndOffset_PR_sl1;
      break;
    case 2:
      ss->monitoringSlotPeriodicityAndOffset->present = NR_SearchSpace__monitoringSlotPeriodicityAndOffset_PR_sl2;
      ss->monitoringSlotPeriodicityAndOffset->choice.sl2 = offset;
      break;
    case 4:
      ss->monitoringSlotPeriodicityAndOffset->present = NR_SearchSpace__monitoringSlotPeriodicityAndOffset_PR_sl4;
      ss->monitoringSlotPeriodicityAndOffset->choice.sl4 = offset;
      break;
    case 5:
      ss->monitoringSlotPeriodicityAndOffset->present = NR_SearchSpace__monitoringSlotPeriodicityAndOffset_PR_sl5;
      ss->monitoringSlotPeriodicityAndOffset->choice.sl5 = offset;
      break;
    case 8:
      ss->monitoringSlotPeriodicityAndOffset->present = NR_SearchSpace__monitoringSlotPeriodicityAndOffset_PR_sl8;
      ss->monitoringSlotPeriodicityAndOffset->choice.sl8 = offset;
      break;
    case 10:
      ss->monitoringSlotPeriodicityAndOffset->present = NR_SearchSpace__monitoringSlotPeriodicityAndOffset_PR_sl10;
      ss->monitoringSlotPeriodicityAndOffset->choice.sl10 = offset;
      break;
    case 16:
      ss->monitoringSlotPeriodicityAndOffset->present = NR_SearchSpace__monitoringSlotPeriodicityAndOffset_PR_sl16;
      ss->monitoringSlotPeriodicityAndOffset->choice.sl16 = offset;
      break;
    case 20:
      ss->monitoringSlotPeriodicityAndOffset->present = NR_SearchSpace__monitoringSlotPeriodicityAndOffset_PR_sl20;
      ss->monitoringSlotPeriodicityAndOffset->choice.sl20 = offset;
      break;
    case 40:
      ss->monitoringSlotPeriodicityAndOffset->present = NR_SearchSpace__monitoringSlotPeriodicityAndOffset_PR_sl40;
      ss->monitoringSlotPeriodicityAndOffset->choice.sl40 = offset;
      break;
    case 80:
      ss->monitoringSlotPeriodicityAndOffset->present = NR_SearchSpace__monitoringSlotPeriodicityAndOffset_PR_sl80;
      ss->monitoringSlotPeriodicityAndOffset->choice.sl80 = offset;
      break;
    case 160:
      ss->monitoringSlotPeriodicityAndOffset->present = NR_SearchSpace__monitoringSlotPeriodicityAndOffset_PR_sl160;
      ss->monitoringSlotPeriodicityAndOffset->choice.sl160 = offset;
      break;
    case 320:
      ss->monitoringSlotPeriodicityAndOffset->present = NR_SearchSpace__monitoringSlotPeriodicityAndOffset_PR_sl320;
      ss->monitoringSlotPeriodicityAndOffset->choice.sl320 = offset;
      break;
    case 640:
      ss->monitoringSlotPeriodicityAndOffset->present = NR_SearchSpace__monitoringSlotPeriodicityAndOffset_PR_sl640;
      ss->monitoringSlotPeriodicityAndOffset->choice.sl640 = offset;
      break;
    case 1280:
      ss->monitoringSlotPeriodicityAndOffset->present = NR_SearchSpace__monitoringSlotPeriodicityAndOffset_PR_sl1280;
      ss->monitoringSlotPeriodicityAndOffset->choice.sl1280 = offset;
      break;
    case 2560:
      ss->monitoringSlotPeriodicityAndOffset->present = NR_SearchSpace__monitoringSlotPeriodicityAndOffset_PR_sl2560;
      ss->monitoringSlotPeriodicityAndOffset->choice.sl2560 = offset;      break;
  default:
    AssertFatal(1==0,"Invalid monitoring slot periodicity value\n");
    break;
  }
}


void find_monitoring_periodicity_offset_common(NR_SearchSpace_t *ss,
                                               uint16_t *slot_period,
                                               uint16_t *offset) {

  switch(ss->monitoringSlotPeriodicityAndOffset->present) {
    case NR_SearchSpace__monitoringSlotPeriodicityAndOffset_PR_sl1:
      *slot_period = 1;
      *offset = 0;
      break;
    case NR_SearchSpace__monitoringSlotPeriodicityAndOffset_PR_sl2:
      *slot_period = 2;
      *offset = ss->monitoringSlotPeriodicityAndOffset->choice.sl2;
      break;
    case NR_SearchSpace__monitoringSlotPeriodicityAndOffset_PR_sl4:
      *slot_period = 4;
      *offset = ss->monitoringSlotPeriodicityAndOffset->choice.sl4;
      break;
    case NR_SearchSpace__monitoringSlotPeriodicityAndOffset_PR_sl5:
      *slot_period = 5;
      *offset = ss->monitoringSlotPeriodicityAndOffset->choice.sl5;
      break;
    case NR_SearchSpace__monitoringSlotPeriodicityAndOffset_PR_sl8:
      *slot_period = 8;
      *offset = ss->monitoringSlotPeriodicityAndOffset->choice.sl8;
      break;
    case NR_SearchSpace__monitoringSlotPeriodicityAndOffset_PR_sl10:
      *slot_period = 10;
      *offset = ss->monitoringSlotPeriodicityAndOffset->choice.sl10;
      break;
    case NR_SearchSpace__monitoringSlotPeriodicityAndOffset_PR_sl16:
      *slot_period = 16;
      *offset = ss->monitoringSlotPeriodicityAndOffset->choice.sl16;
      break;
    case NR_SearchSpace__monitoringSlotPeriodicityAndOffset_PR_sl20:
      *slot_period = 20;
      *offset = ss->monitoringSlotPeriodicityAndOffset->choice.sl20;
      break;
    case NR_SearchSpace__monitoringSlotPeriodicityAndOffset_PR_sl40:
      *slot_period = 40;
      *offset = ss->monitoringSlotPeriodicityAndOffset->choice.sl40;
      break;
    case NR_SearchSpace__monitoringSlotPeriodicityAndOffset_PR_sl80:
      *slot_period = 80;
      *offset = ss->monitoringSlotPeriodicityAndOffset->choice.sl80;
      break;
    case NR_SearchSpace__monitoringSlotPeriodicityAndOffset_PR_sl160:
      *slot_period = 160;
      *offset = ss->monitoringSlotPeriodicityAndOffset->choice.sl160;
      break;
    case NR_SearchSpace__monitoringSlotPeriodicityAndOffset_PR_sl320:
      *slot_period = 320;
      *offset = ss->monitoringSlotPeriodicityAndOffset->choice.sl320;
      break;
    case NR_SearchSpace__monitoringSlotPeriodicityAndOffset_PR_sl640:
      *slot_period = 640;
      *offset = ss->monitoringSlotPeriodicityAndOffset->choice.sl640;
      break;
    case NR_SearchSpace__monitoringSlotPeriodicityAndOffset_PR_sl1280:
      *slot_period = 1280;
      *offset = ss->monitoringSlotPeriodicityAndOffset->choice.sl1280;
      break;
    case NR_SearchSpace__monitoringSlotPeriodicityAndOffset_PR_sl2560:
      *slot_period = 2560;
      *offset = ss->monitoringSlotPeriodicityAndOffset->choice.sl2560;
      break;
  default:
    AssertFatal(1==0,"Invalid monitoring slot periodicity and offset value\n");
    break;
  }
}

int get_nr_prach_occasion_info_from_index(uint8_t index,
                                 uint32_t pointa,
                                 uint8_t mu,
                                 uint8_t unpaired,
                                 uint16_t *format,
                                 uint8_t *start_symbol,
                                 uint8_t *N_t_slot,
                                 uint8_t *N_dur,
                                 uint8_t *N_RA_slot,
                                 uint16_t *N_RA_sfn,
                                 uint8_t *max_association_period) {

  int x;
  int64_t s_map;
  uint8_t format2 = 0xff;
  if (pointa > 2016666) { //FR2
    x = table_6_3_3_2_4_prachConfig_Index[index][2];
    s_map = table_6_3_3_2_4_prachConfig_Index[index][5];
    for(int i = 0; i < 64 ;i++) {
      if ( (s_map >> i) & 0x01) {
        (*N_RA_sfn)++;
      }
    }
    *N_RA_slot = table_6_3_3_2_4_prachConfig_Index[index][7]; // Number of RACH slots within a subframe
    *max_association_period = 160/(x * 10); 
    if (start_symbol != NULL && N_t_slot != NULL && N_dur != NULL && format != NULL){
      *start_symbol = table_6_3_3_2_4_prachConfig_Index[index][6];//multiple prach occasions in diff slot
      *N_t_slot = table_6_3_3_2_4_prachConfig_Index[index][8];
      *N_dur = table_6_3_3_2_4_prachConfig_Index[index][9];
      if (table_6_3_3_2_4_prachConfig_Index[index][1] != -1)
        format2 = (uint8_t) table_6_3_3_2_4_prachConfig_Index[index][1];
        
      *format = ((uint8_t) table_6_3_3_2_4_prachConfig_Index[index][0]) | (format2<<8);
      LOG_D(MAC,"Getting Total PRACH info from index %d absoluteFrequencyPointA %u mu %u frame_type %u start_symbol %u N_t_slot %u N_dur %u N_RA_sfn = %u\n",
            index,
            pointa,
            mu,
            unpaired,
            *start_symbol,
            *N_t_slot,
            *N_dur,
	    *N_RA_sfn);
    }
    return 1;
 }
  else {

    if (unpaired) {
      x = table_6_3_3_2_3_prachConfig_Index[index][2];
      s_map = table_6_3_3_2_3_prachConfig_Index[index][4];
		  for(int i = 0; i < 64 ;i++) {
        if ( (s_map >> i) & 0x01) {
          (*N_RA_sfn)++;
				}
      }
      *N_RA_slot = table_6_3_3_2_3_prachConfig_Index[index][6]; // Number of RACH slots within a subframe
      *max_association_period = 160/(x * 10); 
      if (start_symbol != NULL && N_t_slot != NULL && N_dur != NULL && format != NULL){
        *start_symbol = table_6_3_3_2_3_prachConfig_Index[index][5];
        *N_t_slot = table_6_3_3_2_3_prachConfig_Index[index][7];
        *N_dur = table_6_3_3_2_3_prachConfig_Index[index][8];
        if (table_6_3_3_2_3_prachConfig_Index[index][1] != -1)
          format2 = (uint8_t) table_6_3_3_2_3_prachConfig_Index[index][1];
        *format = ((uint8_t) table_6_3_3_2_3_prachConfig_Index[index][0]) | (format2<<8);
        LOG_I(MAC,"Getting Total PRACH info from index %d (col %lu ) absoluteFrequencyPointA %u mu %u frame_type %u start_symbol %u N_t_slot %u N_dur %u N_RA_sfn = %u\n",
              index, table_6_3_3_2_3_prachConfig_Index[index][6],
              pointa,
              mu,
              unpaired,
              *start_symbol,
              *N_t_slot,
              *N_dur,
							*N_RA_sfn);
      }
		  return 1;
	  }
    else { // FDD
      x = table_6_3_3_2_2_prachConfig_Index[index][2];
      s_map = table_6_3_3_2_2_prachConfig_Index[index][4];
      for(int i = 0; i < 64 ; i++) {
        if ( (s_map >> i) & 0x01) {
          (*N_RA_sfn)++;
        }
      }
      *N_RA_slot = table_6_3_3_2_2_prachConfig_Index[index][6];
      if (start_symbol != NULL && N_t_slot != NULL && N_dur != NULL && format != NULL){
        *start_symbol = table_6_3_3_2_2_prachConfig_Index[index][5];
        *N_t_slot = table_6_3_3_2_2_prachConfig_Index[index][7];
        *N_dur = table_6_3_3_2_2_prachConfig_Index[index][8];
        if (table_6_3_3_2_2_prachConfig_Index[index][1] != -1)
          format2 = (uint8_t) table_6_3_3_2_2_prachConfig_Index[index][1];
        *format = ((uint8_t) table_6_3_3_2_2_prachConfig_Index[index][0]) | (format2<<8);
        LOG_D(MAC,"Getting Total PRACH info from index %d absoluteFrequencyPointA %u mu %u frame_type %u start_symbol %u N_t_slot %u N_dur %u \n",
              index,
              pointa,
              mu,
              unpaired,
              *start_symbol,
              *N_t_slot,
              *N_dur);
      }
      return 1;
    }
  }
}


uint8_t get_nr_prach_duration(uint8_t prach_format){

  switch(prach_format){

      case 0:  // format 0
         return 0;

      case 1:  // format 1
         return 0;

      case 2:  // format 2
         return 0;

      case 3:  // format 3
         return 0;

      case 4:  // format A1
         return 2;

      case 5:  // format A2
         return 4;

      case 6:  // format A3
         return 6;

      case 7:  // format B1
         return 2;

      case 8:  // format B4
         return 12;

      case 9:  // format C0
         return 2;

      case 10:  // format C2
         return 6;

      case 11:  // format A1/B1
         return 2;

      case 12:  // format A2/B2
         return 4;

      case 13:  // format A3/B3
         return 6;

      default :
         AssertFatal(1==0,"Invalid Prach format\n");
         break;

  }

}

int get_nr_prach_info_from_index(uint8_t index,
                                 int frame,
                                 int slot,
                                 uint32_t pointa,
                                 uint8_t mu,
                                 uint8_t unpaired,
                                 uint16_t *format,
                                 uint8_t *start_symbol,
                                 uint8_t *N_t_slot,
                                 uint8_t *N_dur,
                                 uint16_t *RA_sfn_index,
                                 uint8_t *N_RA_slot,
				 uint8_t *config_period) {

  int x,y;
  int64_t s_map;
  uint8_t format2 = 0xff;

  if (pointa > 2016666) { //FR2
    int y2;
    uint8_t slot_60khz;
    x = table_6_3_3_2_4_prachConfig_Index[index][2];
    y = table_6_3_3_2_4_prachConfig_Index[index][3];
    y2 = table_6_3_3_2_4_prachConfig_Index[index][4];
    // checking n_sfn mod x = y
    if ( (frame%x)==y || (frame%x)==y2 ) {
      slot_60khz = slot >> (mu-2); // in table slots are numbered wrt 60kHz
      s_map = table_6_3_3_2_4_prachConfig_Index[index][5];
      if ((s_map >> slot_60khz) & 0x01 ) {
        for(int i = 0; i <= slot_60khz ;i++) {
          if ( (s_map >> i) & 0x01) {
            (*RA_sfn_index)++;
          }
        }
      }
      if ( ((s_map>>slot_60khz)&0x01) ) {
        *N_RA_slot = table_6_3_3_2_4_prachConfig_Index[index][7]; // Number of RACH slots within a subframe
        if (mu == 3) {
          if ( (*N_RA_slot == 1) && (slot%2 == 0) )
            return 0; // no prach in even slots @ 120kHz for 1 prach per 60khz slot
        }
        if (start_symbol != NULL && N_t_slot != NULL && N_dur != NULL && format != NULL){
          *config_period = x;
          *start_symbol = table_6_3_3_2_4_prachConfig_Index[index][6];
          *N_t_slot = table_6_3_3_2_4_prachConfig_Index[index][8];
          *N_dur = table_6_3_3_2_4_prachConfig_Index[index][9];
          if (table_6_3_3_2_4_prachConfig_Index[index][1] != -1)
            format2 = (uint8_t) table_6_3_3_2_4_prachConfig_Index[index][1];
          *format = ((uint8_t) table_6_3_3_2_4_prachConfig_Index[index][0]) | (format2<<8);
          LOG_D(MAC,"Frame %d slot %d: Getting PRACH info from index %d absoluteFrequencyPointA %u mu %u frame_type %u start_symbol %u N_t_slot %u N_dur %u N_RA_slot %u RA_sfn_index %u\n",
                frame,
                slot,
                index,
                pointa,
                mu,
                unpaired,
                *start_symbol,
                *N_t_slot,
                *N_dur,
                *N_RA_slot,
                *RA_sfn_index);
        }
        return 1;
      }
      else
        return 0; // no prach in current slot
    }
    else
      return 0; // no prach in current frame
  }
  else {
    uint8_t subframe;
    if (unpaired) {
      x = table_6_3_3_2_3_prachConfig_Index[index][2];
      y = table_6_3_3_2_3_prachConfig_Index[index][3];
      if ( (frame%x)==y ) {
        subframe = slot >> mu;
        s_map = table_6_3_3_2_3_prachConfig_Index[index][4];
        if ((s_map >> subframe) & 0x01 ) {
          for(int i = 0; i <= subframe ;i++) {
            if ( (s_map >> i) & 0x01) {
              (*RA_sfn_index)++;
            }
          }
        }
        if ( (s_map>>subframe)&0x01 ) {
         *N_RA_slot = table_6_3_3_2_3_prachConfig_Index[index][6]; // Number of RACH slots within a subframe
          if (mu == 1) {
            if ( (*N_RA_slot <= 1) && (slot%2 == 0) )
              return 0; // no prach in even slots @ 30kHz for 1 prach per subframe 
          } 
          if (start_symbol != NULL && N_t_slot != NULL && N_dur != NULL && format != NULL){
            *config_period = x;
            *start_symbol = table_6_3_3_2_3_prachConfig_Index[index][5];
            *N_t_slot = table_6_3_3_2_3_prachConfig_Index[index][7];
            *N_dur = table_6_3_3_2_3_prachConfig_Index[index][8];
            if (table_6_3_3_2_3_prachConfig_Index[index][1] != -1)
              format2 = (uint8_t) table_6_3_3_2_3_prachConfig_Index[index][1];
            *format = ((uint8_t) table_6_3_3_2_3_prachConfig_Index[index][0]) | (format2<<8);
            LOG_D(MAC,"Frame %d slot %d: Getting PRACH info from index %d (col 6 %lu) absoluteFrequencyPointA %u mu %u frame_type %u start_symbol %u N_t_slot %u N_dur %u N_RA_slot %u RA_sfn_index %u \n", frame,
              slot,
              index, table_6_3_3_2_3_prachConfig_Index[index][6],
              pointa,
              mu,
              unpaired,
              *start_symbol,
              *N_t_slot,
              *N_dur,
              *N_RA_slot,
              *RA_sfn_index);
          }
          return 1;
        }
        else
          return 0; // no prach in current slot
      }
      else
        return 0; // no prach in current frame
    }
    else { // FDD
      x = table_6_3_3_2_2_prachConfig_Index[index][2];
      y = table_6_3_3_2_2_prachConfig_Index[index][3];
      if ( (frame%x)==y ) {
        subframe = slot >> mu;
        s_map = table_6_3_3_2_2_prachConfig_Index[index][4];
        if ( (s_map>>subframe)&0x01 ) {
          if (mu == 1) {
            if ( (table_6_3_3_2_2_prachConfig_Index[index][6] <= 1) && (slot%2 == 0) )
              return 0; // no prach in even slots @ 30kHz for 1 prach per subframe
          }
          for(int i = 0; i <= subframe ; i++) {
            if ( (s_map >> i) & 0x01) {
              (*RA_sfn_index)++;
            }
          }
          if (start_symbol != NULL && N_t_slot != NULL && N_dur != NULL && format != NULL){
            *start_symbol = table_6_3_3_2_2_prachConfig_Index[index][5];
            *N_t_slot = table_6_3_3_2_2_prachConfig_Index[index][7];
            *N_dur = table_6_3_3_2_2_prachConfig_Index[index][8];
            if (table_6_3_3_2_2_prachConfig_Index[index][1] != -1)
              format2 = (uint8_t) table_6_3_3_2_2_prachConfig_Index[index][1];
            *format = ((uint8_t) table_6_3_3_2_2_prachConfig_Index[index][0]) | (format2<<8);
            LOG_D(MAC,"Frame %d slot %d: Getting PRACH info from index %d absoluteFrequencyPointA %u mu %u frame_type %u start_symbol %u N_t_slot %u N_dur %u \n",
                  frame,
                  slot,
                  index,
                  pointa,
                  mu,
                  unpaired,
                  *start_symbol,
                  *N_t_slot,
                  *N_dur);
          }
          return 1;
        }
        else
          return 0; // no prach in current slot
      }
      else
        return 0; // no prach in current frame
    }
  }
}

//Table 6.3.3.1-3: Mapping from logical index i to sequence number u for preamble formats with L_RA = 839
uint16_t table_63313[838] = {
129, 710, 140, 699, 120, 719, 210, 629, 168, 671, 84 , 755, 105, 734, 93 , 746, 70 , 769, 60 , 779,
2  , 837, 1  , 838, 56 , 783, 112, 727, 148, 691, 80 , 759, 42 , 797, 40 , 799, 35 , 804, 73 , 766,
146, 693, 31 , 808, 28 , 811, 30 , 809, 27 , 812, 29 , 810, 24 , 815, 48 , 791, 68 , 771, 74 , 765,
178, 661, 136, 703, 86 , 753, 78 , 761, 43 , 796, 39 , 800, 20 , 819, 21 , 818, 95 , 744, 202, 637,
190, 649, 181, 658, 137, 702, 125, 714, 151, 688, 217, 622, 128, 711, 142, 697, 122, 717, 203, 636,
118, 721, 110, 729, 89 , 750, 103, 736, 61 , 778, 55 , 784, 15 , 824, 14 , 825, 12 , 827, 23 , 816,
34 , 805, 37 , 802, 46 , 793, 207, 632, 179, 660, 145, 694, 130, 709, 223, 616, 228, 611, 227, 612,
132, 707, 133, 706, 143, 696, 135, 704, 161, 678, 201, 638, 173, 666, 106, 733, 83 , 756, 91 , 748,
66 , 773, 53 , 786, 10 , 829, 9  , 830, 7  , 832, 8  , 831, 16 , 823, 47 , 792, 64 , 775, 57 , 782,
104, 735, 101, 738, 108, 731, 208, 631, 184, 655, 197, 642, 191, 648, 121, 718, 141, 698, 149, 690,
216, 623, 218, 621, 152, 687, 144, 695, 134, 705, 138, 701, 199, 640, 162, 677, 176, 663, 119, 720,
158, 681, 164, 675, 174, 665, 171, 668, 170, 669, 87 , 752, 169, 670, 88 , 751, 107, 732, 81 , 758,
82 , 757, 100, 739, 98 , 741, 71 , 768, 59 , 780, 65 , 774, 50 , 789, 49 , 790, 26 , 813, 17 , 822,
13 , 826, 6  , 833, 5  , 834, 33 , 806, 51 , 788, 75 , 764, 99 , 740, 96 , 743, 97 , 742, 166, 673,
172, 667, 175, 664, 187, 652, 163, 676, 185, 654, 200, 639, 114, 725, 189, 650, 115, 724, 194, 645,
195, 644, 192, 647, 182, 657, 157, 682, 156, 683, 211, 628, 154, 685, 123, 716, 139, 700, 212, 627,
153, 686, 213, 626, 215, 624, 150, 689, 225, 614, 224, 615, 221, 618, 220, 619, 127, 712, 147, 692,
124, 715, 193, 646, 205, 634, 206, 633, 116, 723, 160, 679, 186, 653, 167, 672, 79 , 760, 85 , 754,
77 , 762, 92 , 747, 58 , 781, 62 , 777, 69 , 770, 54 , 785, 36 , 803, 32 , 807, 25 , 814, 18 , 821,
11 , 828, 4  , 835, 3  , 836, 19 , 820, 22 , 817, 41 , 798, 38 , 801, 44 , 795, 52 , 787, 45 , 794,
63 , 776, 67 , 772, 72 , 767, 76 , 763, 94 , 745, 102, 737, 90 , 749, 109, 730, 165, 674, 111, 728,
209, 630, 204, 635, 117, 722, 188, 651, 159, 680, 198, 641, 113, 726, 183, 656, 180, 659, 177, 662,
196, 643, 155, 684, 214, 625, 126, 713, 131, 708, 219, 620, 222, 617, 226, 613, 230, 609, 232, 607,
262, 577, 252, 587, 418, 421, 416, 423, 413, 426, 411, 428, 376, 463, 395, 444, 283, 556, 285, 554,
379, 460, 390, 449, 363, 476, 384, 455, 388, 451, 386, 453, 361, 478, 387, 452, 360, 479, 310, 529,
354, 485, 328, 511, 315, 524, 337, 502, 349, 490, 335, 504, 324, 515, 323, 516, 320, 519, 334, 505,
359, 480, 295, 544, 385, 454, 292, 547, 291, 548, 381, 458, 399, 440, 380, 459, 397, 442, 369, 470,
377, 462, 410, 429, 407, 432, 281, 558, 414, 425, 247, 592, 277, 562, 271, 568, 272, 567, 264, 575,
259, 580, 237, 602, 239, 600, 244, 595, 243, 596, 275, 564, 278, 561, 250, 589, 246, 593, 417, 422,
248, 591, 394, 445, 393, 446, 370, 469, 365, 474, 300, 539, 299, 540, 364, 475, 362, 477, 298, 541,
312, 527, 313, 526, 314, 525, 353, 486, 352, 487, 343, 496, 327, 512, 350, 489, 326, 513, 319, 520,
332, 507, 333, 506, 348, 491, 347, 492, 322, 517, 330, 509, 338, 501, 341, 498, 340, 499, 342, 497,
301, 538, 366, 473, 401, 438, 371, 468, 408, 431, 375, 464, 249, 590, 269, 570, 238, 601, 234, 605,
257, 582, 273, 566, 255, 584, 254, 585, 245, 594, 251, 588, 412, 427, 372, 467, 282, 557, 403, 436,
396, 443, 392, 447, 391, 448, 382, 457, 389, 450, 294, 545, 297, 542, 311, 528, 344, 495, 345, 494,
318, 521, 331, 508, 325, 514, 321, 518, 346, 493, 339, 500, 351, 488, 306, 533, 289, 550, 400, 439,
378, 461, 374, 465, 415, 424, 270, 569, 241, 598, 231, 608, 260, 579, 268, 571, 276, 563, 409, 430,
398, 441, 290, 549, 304, 535, 308, 531, 358, 481, 316, 523, 293, 546, 288, 551, 284, 555, 368, 471,
253, 586, 256, 583, 263, 576, 242, 597, 274, 565, 402, 437, 383, 456, 357, 482, 329, 510, 317, 522,
307, 532, 286, 553, 287, 552, 266, 573, 261, 578, 236, 603, 303, 536, 356, 483, 355, 484, 405, 434,
404, 435, 406, 433, 235, 604, 267, 572, 302, 537, 309, 530, 265, 574, 233, 606, 367, 472, 296, 543,
336, 503, 305, 534, 373, 466, 280, 559, 279, 560, 419, 420, 240, 599, 258, 581, 229, 610
};

uint8_t compute_nr_root_seq(NR_RACH_ConfigCommon_t *rach_config,
                            uint8_t nb_preambles,
                            uint8_t unpaired,
			    frequency_range_t frequency_range) {

  uint8_t config_index = rach_config->rach_ConfigGeneric.prach_ConfigurationIndex;
  uint8_t ncs_index = rach_config->rach_ConfigGeneric.zeroCorrelationZoneConfig;
  uint16_t format0 = get_format0(config_index, unpaired, frequency_range);
  uint16_t NCS = get_NCS(ncs_index, format0, rach_config->restrictedSetConfig);
  uint16_t L_ra = (rach_config->prach_RootSequenceIndex.present==NR_RACH_ConfigCommon__prach_RootSequenceIndex_PR_l139) ? 139 : 839;
  uint16_t r,u,index,q,d_u,n_shift_ra,n_shift_ra_bar,d_start;
  uint32_t w;
  uint8_t found_preambles = 0;
  uint8_t found_sequences = 0;

  if (rach_config->restrictedSetConfig == 0) {
    if (NCS == 0) return nb_preambles;
    else {
      r = L_ra/NCS;
      found_sequences = (nb_preambles/r) + (nb_preambles%r!=0); //ceil(nb_preambles/r)
      LOG_D(MAC, "Computing NR root sequences: found %u sequences\n", found_sequences);
      return (found_sequences);
    }
  }
  else{
    index = rach_config->prach_RootSequenceIndex.choice.l839;
    while (found_preambles < nb_preambles) {
      u = table_63313[index%(L_ra-1)];

      q = 0;
      while (((q*u)%L_ra) != 1) q++;
      if (q < 420) d_u = q;
      else d_u = L_ra - q;

      uint16_t n_group_ra = 0;
      if (rach_config->restrictedSetConfig == 1) {
        if ( (d_u<280) && (d_u>=NCS) ) {
          n_shift_ra     = d_u/NCS;
          d_start        = (d_u<<1) + (n_shift_ra * NCS);
          n_group_ra     = L_ra/d_start;
          n_shift_ra_bar = max(0,(L_ra-(d_u<<1)-(n_group_ra*d_start))/L_ra);
        } else if  ( (d_u>=280) && (d_u<=((L_ra - NCS)>>1)) ) {
          n_shift_ra     = (L_ra - (d_u<<1))/NCS;
          d_start        = L_ra - (d_u<<1) + (n_shift_ra * NCS);
          n_group_ra     = d_u/d_start;
          n_shift_ra_bar = min(n_shift_ra,max(0,(d_u- (n_group_ra*d_start))/NCS));
        } else {
          n_shift_ra     = 0;
          n_shift_ra_bar = 0;
        }
        w = n_shift_ra*n_group_ra + n_shift_ra_bar;
        found_preambles += w;
        found_sequences++;
      }
      else {
        AssertFatal(1==0,"Procedure to find nb of sequences for restricted type B not implemented yet");
      }
    }
    LOG_D(MAC, "Computing NR root sequences: found %u sequences\n", found_sequences);
    return found_sequences;
  }
}

// TS 38.211 Table 7.4.1.1.2-3: PDSCH DMRS positions l' within a slot for single-symbol DMRS and intra-slot frequency hopping disabled.
// The first 4 colomns are PDSCH mapping type A and the last 4 colomns are PDSCH mapping type B.
// When l' = l0, it is represented by 1
// E.g. when symbol duration is 12 in colomn 7, value 1057 ('10000100001') which means l' =  l0, 5, 10.

int32_t table_7_4_1_1_2_3_pdsch_dmrs_positions_l [13][8] = {                             // Duration in symbols
{-1,          -1,          -1,         -1,          1,          1,         1,         1},       //2              // (DMRS l' position)
{0,            0,           0,          0,          1,          1,         1,         1},       //3              // (DMRS l' position)
{0,            0,           0,          0,          1,          1,         1,         1},       //4               // (DMRS l' position)
{0,            0,           0,          0,          1,          17,        17,       17},       //5               // (DMRS l' position)
{0,            0,           0,          0,          1,          17,        17,       17},       //6               // (DMRS l' position)
{0,            0,           0,          0,          1,          17,        17,       17},       //7               // (DMRS l' position)
{0,          128,         128,        128,          1,          65,        73,       73},       //8               // (DMRS l' position)
{0,          128,         128,        128,          1,         129,       145,      145},       //9               // (DMRS l' position)
{0,          512,         576,        576,          1,         129,       145,      145},       //10              // (DMRS l' position)
{0,          512,         576,        576,          1,         257,       273,      585},       //11              // (DMRS l' position)
{0,          512,         576,       2336,          1,         513,       545,      585},       //12              // (DMRS l' position)
{0,         2048,        2176,       2336,          1,         513,       545,      585},       //13              // (DMRS l' position)
{0,         2048,        2176,       2336,         -1,          -1,       -1,        -1},       //14              // (DMRS l' position)
};


// TS 38.211 Table 7.4.1.1.2-4: PDSCH DMRS positions l' within a slot for double-symbol DMRS and intra-slot frequency hopping disabled.
// The first 4 colomns are PDSCH mapping type A and the last 4 colomns are PDSCH mapping type B.
// When l' = l0, it is represented by 1

int32_t table_7_4_1_1_2_4_pdsch_dmrs_positions_l [12][8] = {                             // Duration in symbols
{-1,          -1,          -1,         -1,         -1,         -1,        -1,         -1},       //<4              // (DMRS l' position)
{0,            0,          -1,         -1,         -1,         -1,        -1,         -1},       //4               // (DMRS l' position)
{0,            0,          -1,         -1,          3,          3,        -1,         -1},       //5               // (DMRS l' position)
{0,            0,          -1,         -1,          3,          3,        -1,         -1},       //6               // (DMRS l' position)
{0,            0,          -1,         -1,          3,          3,        -1,         -1},       //7               // (DMRS l' position)
{0,            0,          -1,         -1,          3,         99,        -1,         -1},       //8               // (DMRS l' position)
{0,            0,          -1,         -1,          3,         99,        -1,         -1},       //9               // (DMRS l' position)
{0,          768,          -1,         -1,          3,        387,        -1,         -1},       //10              // (DMRS l' position)
{0,          768,          -1,         -1,          3,        387,        -1,         -1},       //11              // (DMRS l' position)
{0,          768,          -1,         -1,          3,        771,        -1,         -1},       //12              // (DMRS l' position)
{0,         3072,          -1,         -1,          3,        771,        -1,         -1},       //13              // (DMRS l' position)
{0,         3072,          -1,         -1,          -1,        -1,        -1,         -1},       //14              // (DMRS l' position)
};

// TS 38.211 Table 6.4.1.1.3-3: PUSCH DMRS positions l' within a slot for single-symbol DMRS and intra-slot frequency hopping disabled.
// The first 4 colomns are PUSCH mapping type A and the last 4 colomns are PUSCH mapping type B.
// When l' = l0, it is represented by 1
// E.g. when symbol duration is 12 in colomn 7, value 1057 ('10000100001') which means l' =  l0, 5, 10.

int32_t table_6_4_1_1_3_3_pusch_dmrs_positions_l [12][8] = {                             // Duration in symbols
{-1,          -1,          -1,         -1,          1,          1,         1,         1},       //<4              // (DMRS l' position)
{0,            0,           0,          0,          1,          1,         1,         1},       //4               // (DMRS l' position)
{0,            0,           0,          0,          1,         17,        17,        17},       //5               // (DMRS l' position)
{0,            0,           0,          0,          1,         17,        17,        17},       //6               // (DMRS l' position)
{0,            0,           0,          0,          1,         17,        17,        17},       //7               // (DMRS l' position)
{0,          128,         128,        128,          1,         65,        73,        73},       //8               // (DMRS l' position)
{0,          128,         128,        128,          1,         65,        73,        73},       //9               // (DMRS l' position)
{0,          512,         576,        576,          1,        257,       273,       585},       //10              // (DMRS l' position)
{0,          512,         576,        576,          1,        257,       273,       585},       //11              // (DMRS l' position)
{0,          512,         576,       2336,          1,       1025,      1057,       585},       //12              // (DMRS l' position)
{0,         2048,        2176,       2336,          1,       1025,      1057,       585},       //13              // (DMRS l' position)
{0,         2048,        2176,       2336,          1,       1025,      1057,       585},       //14              // (DMRS l' position)
};


// TS 38.211 Table 6.4.1.1.3-4: PUSCH DMRS positions l' within a slot for double-symbol DMRS and intra-slot frequency hopping disabled.
// The first 4 colomns are PUSCH mapping type A and the last 4 colomns are PUSCH mapping type B.
// When l' = l0, it is represented by 1

int32_t table_6_4_1_1_3_4_pusch_dmrs_positions_l [12][8] = {                             // Duration in symbols
{-1,          -1,          -1,         -1,         -1,         -1,        -1,         -1},       //<4              // (DMRS l' position)
{0,            0,          -1,         -1,         -1,         -1,        -1,         -1},       //4               // (DMRS l' position)
{0,            0,          -1,         -1,          3,          3,        -1,         -1},       //5               // (DMRS l' position)
{0,            0,          -1,         -1,          3,          3,        -1,         -1},       //6               // (DMRS l' position)
{0,            0,          -1,         -1,          3,          3,        -1,         -1},       //7               // (DMRS l' position)
{0,            0,          -1,         -1,          3,         99,        -1,         -1},       //8               // (DMRS l' position)
{0,            0,          -1,         -1,          3,         99,        -1,         -1},       //9               // (DMRS l' position)
{0,          768,          -1,         -1,          3,        387,        -1,         -1},       //10              // (DMRS l' position)
{0,          768,          -1,         -1,          3,        387,        -1,         -1},       //11              // (DMRS l' position)
{0,          768,          -1,         -1,          3,       1539,        -1,         -1},       //12              // (DMRS l' position)
{0,         3072,          -1,         -1,          3,       1539,        -1,         -1},       //13              // (DMRS l' position)
{0,         3072,          -1,         -1,          3,       1539,        -1,         -1},       //14              // (DMRS l' position)
};

// Returns the corresponding row index of the NR table
int get_nr_table_idx(int nr_bandP, uint8_t scs_index)
{
  int i, j;
  int scs_khz = 15 << scs_index;
  int supplementary_bands[] = {29,75,76,80,81,82,83,84,86,89,95};
  size_t s = sizeof(supplementary_bands)/sizeof(supplementary_bands[0]);

  for(j = 0; j < s; j++){
    if (nr_bandP == supplementary_bands[j])
      AssertFatal(0 == 1, "Band %d is a supplementary band (%d). This is not supported yet.\n", nr_bandP, supplementary_bands[j]);
  }

  AssertFatal(nr_bandP <= nr_bandtable[nr_bandtable_size-1].band, "NR band %d exceeds NR bands table maximum limit %d\n", nr_bandP, nr_bandtable[nr_bandtable_size-1].band);
  for (i = 0; i < nr_bandtable_size && nr_bandtable[i].band != nr_bandP; i++);

  // selection of correct Deltaf raster according to SCS
  if ((nr_bandtable[i].deltaf_raster != 100) && (nr_bandtable[i].deltaf_raster != scs_khz))
    i++;

  LOG_D(PHY, "NR band table index %d (Band %d, dl_min %lu, ul_min %lu)\n", i, nr_bandtable[i].band, nr_bandtable[i].dl_min,nr_bandtable[i].ul_min);

  return i;
}

// Computes the duplex spacing (either positive or negative) in KHz
int32_t get_delta_duplex(int nr_bandP, uint8_t scs_index)
{
  int nr_table_idx = get_nr_table_idx(nr_bandP, scs_index);

  int32_t delta_duplex = (nr_bandtable[nr_table_idx].ul_min - nr_bandtable[nr_table_idx].dl_min);

  LOG_I(PHY, "NR band duplex spacing is %d KHz (nr_bandtable[%d].band = %d)\n", delta_duplex, nr_table_idx, nr_bandtable[nr_table_idx].band);

  return delta_duplex;
}

lte_frame_type_t get_frame_type(uint16_t current_band, uint8_t scs_index)
{
  lte_frame_type_t current_type;
  int32_t delta_duplex = get_delta_duplex(current_band, scs_index);

  if (delta_duplex == 0)
    current_type = TDD;
  else
    current_type = FDD;

  LOG_I(MAC, "NR band %d, duplex mode %s, duplex spacing = %d KHz\n", current_band, duplex_mode[current_type], delta_duplex);

  return current_type;
}

uint16_t config_bandwidth(int mu, int nb_rb, int nr_band)
{

  if (nr_band < 100)  { //FR1
   switch(mu) {
    case 0 :
      if (nb_rb<=25)
        return 5; 
      if (nb_rb<=52)
        return 10;
      if (nb_rb<=79)
        return 15;
      if (nb_rb<=106)
        return 20;
      if (nb_rb<=133)
        return 25;
      if (nb_rb<=160)
        return 30;
      if (nb_rb<=216)
        return 40;
      if (nb_rb<=270)
        return 50;
      AssertFatal(1==0,"Number of DL resource blocks %d undefined for mu %d and band %d\n", nb_rb, mu, nr_band);
      break;
    case 1 :
      if (nb_rb<=11)
        return 5; 
      if (nb_rb<=24)
        return 10;
      if (nb_rb<=38)
        return 15;
      if (nb_rb<=51)
        return 20;
      if (nb_rb<=65)
        return 25;
      if (nb_rb<=78)
        return 30;
      if (nb_rb<=106)
        return 40;
      if (nb_rb<=133)
        return 50;
      if (nb_rb<=162)
        return 60;
      if (nb_rb<=189)
        return 70;
      if (nb_rb<=217)
        return 80;
      if (nb_rb<=245)
        return 90;
      if (nb_rb<=273)
        return 100;
      AssertFatal(1==0,"Number of DL resource blocks %d undefined for mu %d and band %d\n", nb_rb, mu, nr_band);
      break;
    case 2 :
      if (nb_rb<=11)
        return 10; 
      if (nb_rb<=18)
        return 15;
      if (nb_rb<=24)
        return 20;
      if (nb_rb<=31)
        return 25;
      if (nb_rb<=38)
        return 30;
      if (nb_rb<=51)
        return 40;
      if (nb_rb<=65)
        return 50;
      if (nb_rb<=79)
        return 60;
      if (nb_rb<=93)
        return 70;
      if (nb_rb<=107)
        return 80;
      if (nb_rb<=121)
        return 90;
      if (nb_rb<=135)
        return 100;
      AssertFatal(1==0,"Number of DL resource blocks %d undefined for mu %d and band %d\n", nb_rb, mu, nr_band);
      break;
    default:
      AssertFatal(1==0,"Numerology %d undefined for band %d in FR1\n", mu,nr_band);
   }
  }
  else {
   switch(mu) {
    case 2 :
      if (nb_rb<=66)
        return 50;
      if (nb_rb<=132)
        return 100;
      if (nb_rb<=264)
        return 200;
      AssertFatal(1==0,"Number of DL resource blocks %d undefined for mu %d and band %d\n", nb_rb, mu, nr_band);
      break;
    case 3 :
      if (nb_rb<=32)
        return 50;
      if (nb_rb<=66)
        return 100;
      if (nb_rb<=132)
        return 200;
      if (nb_rb<=264)
        return 400;
      AssertFatal(1==0,"Number of DL resource blocks %d undefined for mu %d and band %d\n", nb_rb, mu, nr_band);
      break;
    default:
      AssertFatal(1==0,"Numerology %d undefined for band %d in FR1\n", mu,nr_band);
   }
  }

}

void get_delta_arfcn(int i, uint32_t nrarfcn, uint64_t N_OFFs){

  uint32_t delta_arfcn = nrarfcn - N_OFFs;

  if(delta_arfcn%(nr_bandtable[i].step_size)!=0)
    AssertFatal(1 == 0, "nrarfcn %u is not on the channel raster for step size %lu", nrarfcn, nr_bandtable[i].step_size);

}

uint32_t to_nrarfcn(int nr_bandP,
                    uint64_t dl_CarrierFreq,
                    uint8_t scs_index,
                    uint32_t bw)
{
  uint64_t dl_CarrierFreq_by_1k = dl_CarrierFreq / 1000;
  int bw_kHz = bw / 1000;
  uint32_t nrarfcn;
  int i = get_nr_table_idx(nr_bandP, scs_index);

  LOG_I(MAC,"Searching for nr band %d DL Carrier frequency %llu bw %u\n",nr_bandP,(long long unsigned int)dl_CarrierFreq,bw);

  AssertFatal(dl_CarrierFreq_by_1k >= nr_bandtable[i].dl_min,
        "Band %d, bw %u : DL carrier frequency %llu kHz < %llu\n",
	      nr_bandP, bw, (long long unsigned int)dl_CarrierFreq_by_1k,
	      (long long unsigned int)nr_bandtable[i].dl_min);
  AssertFatal(dl_CarrierFreq_by_1k <= (nr_bandtable[i].dl_max - bw_kHz),
        "Band %d, dl_CarrierFreq %llu bw %u: DL carrier frequency %llu kHz > %llu\n",
	      nr_bandP, (long long unsigned int)dl_CarrierFreq,bw, (long long unsigned int)dl_CarrierFreq_by_1k,
	      (long long unsigned int)(nr_bandtable[i].dl_max - bw_kHz));
 
  int deltaFglobal = 60;
  uint32_t N_REF_Offs = 2016667;
  uint64_t F_REF_Offs_khz = 24250080;

  if (dl_CarrierFreq < 24.25e9) {
    deltaFglobal = 15;
    N_REF_Offs = 600000;
    F_REF_Offs_khz = 3000000;
  }
  if (dl_CarrierFreq < 3e9) {
    deltaFglobal = 5;
    N_REF_Offs = 0;
    F_REF_Offs_khz = 0;
  }   

  // This is equation before Table 5.4.2.1-1 in 38101-1-f30
  // F_REF=F_REF_Offs + deltaF_Global(N_REF-NREF_REF_Offs)
  nrarfcn =  (((dl_CarrierFreq_by_1k - F_REF_Offs_khz)/deltaFglobal)+N_REF_Offs);
  get_delta_arfcn(i, nrarfcn, nr_bandtable[i].N_OFFs_DL);

  return nrarfcn;
}

// This function computes the RF reference frequency from the NR-ARFCN according to 5.4.2.1 of 3GPP TS 38.104
// this function applies to both DL and UL
uint64_t from_nrarfcn(int nr_bandP,
                      uint8_t scs_index,
                      uint32_t nrarfcn)
{
  int deltaFglobal = 5;
  uint32_t N_REF_Offs = 0;
  uint64_t F_REF_Offs_khz = 0;
  uint64_t N_OFFs, frequency, freq_min;
  int i = get_nr_table_idx(nr_bandP, scs_index);

  if (nrarfcn > 599999 && nrarfcn < 2016667) {
    deltaFglobal = 15;
    N_REF_Offs = 600000;
    F_REF_Offs_khz = 3000000;
  }
  if (nrarfcn > 2016666 && nrarfcn < 3279166) {
    deltaFglobal = 60; 
    N_REF_Offs = 2016667;
    F_REF_Offs_khz = 24250080;
  }

  int32_t delta_duplex = get_delta_duplex(nr_bandP, scs_index);

  if (delta_duplex <= 0){ // DL band >= UL band
    if (nrarfcn >= nr_bandtable[i].N_OFFs_DL){ // is TDD of FDD DL
      N_OFFs = nr_bandtable[i].N_OFFs_DL;
      freq_min = nr_bandtable[i].dl_min;
    } else {// is FDD UL
      N_OFFs = nr_bandtable[i].N_OFFs_DL + delta_duplex/deltaFglobal;
      freq_min = nr_bandtable[i].ul_min;
    }
  } else { // UL band > DL band
    if (nrarfcn >= nr_bandtable[i].N_OFFs_DL + delta_duplex/deltaFglobal){ // is FDD UL
      N_OFFs = nr_bandtable[i].N_OFFs_DL + delta_duplex/deltaFglobal;
      freq_min = nr_bandtable[i].ul_min;
    } else { // is FDD DL
      N_OFFs = nr_bandtable[i].N_OFFs_DL;
      freq_min = nr_bandtable[i].dl_min;
    }
  }

  LOG_D(MAC, "Frequency from NR-ARFCN for N_OFFs %lu, duplex spacing %d KHz, deltaFglobal %d KHz\n", N_OFFs, delta_duplex, deltaFglobal);

  AssertFatal(nrarfcn >= N_OFFs,"nrarfcn %u < N_OFFs[%d] %llu\n", nrarfcn, nr_bandtable[i].band, (long long unsigned int)N_OFFs);
  get_delta_arfcn(i, nrarfcn, N_OFFs);

  frequency = 1000*(F_REF_Offs_khz + (nrarfcn - N_REF_Offs) * deltaFglobal);

  LOG_I(MAC, "Computing frequency (pointA %llu => %llu KHz (freq_min %llu KHz, NR band %d N_OFFs %llu))\n",
    (unsigned long long)nrarfcn,
    (unsigned long long)frequency/1000,
    (unsigned long long)freq_min,
    nr_bandP,
    (unsigned long long)N_OFFs);

  return frequency;

}

void nr_get_tbs_dl(nfapi_nr_dl_tti_pdsch_pdu *pdsch_pdu,
		   int x_overhead,
                   uint8_t numdmrscdmgroupnodata,
                   uint8_t tb_scaling) {

  LOG_D(MAC, "TBS calculation\n");

  nfapi_nr_dl_tti_pdsch_pdu_rel15_t *pdsch_rel15 = &pdsch_pdu->pdsch_pdu_rel15;
  uint16_t N_PRB_oh = x_overhead;
  uint8_t N_PRB_DMRS;
  if (pdsch_rel15->dmrsConfigType == NFAPI_NR_DMRS_TYPE1) {
    // if no data in dmrs cdm group is 1 only even REs have no data
    // if no data in dmrs cdm group is 2 both odd and even REs have no data
    N_PRB_DMRS = numdmrscdmgroupnodata*6;
  }
  else {
    N_PRB_DMRS = numdmrscdmgroupnodata*4;
  }
  uint8_t N_sh_symb = pdsch_rel15->NrOfSymbols;
  uint8_t Imcs = pdsch_rel15->mcsIndex[0];
  uint16_t dmrs_length = get_num_dmrs(pdsch_rel15->dlDmrsSymbPos);
  uint16_t N_RE_prime = NR_NB_SC_PER_RB*N_sh_symb - N_PRB_DMRS*dmrs_length - N_PRB_oh;
  LOG_D(MAC, "N_RE_prime %d for %d symbols %d DMRS per PRB and %d overhead\n", N_RE_prime, N_sh_symb, N_PRB_DMRS, N_PRB_oh);

  uint16_t R;
  uint32_t TBS=0;
  uint8_t table_idx, Qm;

  /*uint8_t mcs_table = config.pdsch_config.mcs_table.value;
  uint8_t ss_type = params_rel15.search_space_type;
  uint8_t dci_format = params_rel15.dci_format;
  get_table_idx(mcs_table, dci_format, rnti_type, ss_type);*/
  table_idx = 0;
  R = nr_get_code_rate_dl(Imcs, table_idx);
  Qm = nr_get_Qm_dl(Imcs, table_idx);

  TBS = nr_compute_tbs(Qm,
                       R,
                       pdsch_rel15->rbSize,
                       N_sh_symb,
                       N_PRB_DMRS*dmrs_length,
                       N_PRB_oh,
                       tb_scaling,
		       pdsch_rel15->nrOfLayers)>>3;

  pdsch_rel15->targetCodeRate[0] = R;
  pdsch_rel15->qamModOrder[0] = Qm;
  pdsch_rel15->TBSize[0] = TBS;
  //  pdsch_rel15->nb_mod_symbols = N_RE_prime*pdsch_rel15->n_prb*pdsch_rel15->nb_codewords;
  pdsch_rel15->mcsTable[0] = table_idx;

  LOG_D(MAC, "TBS %d bytes: N_PRB_DMRS %d N_sh_symb %d N_PRB_oh %d R %d Qm %d table %d nb_symbols %d\n",
  TBS, N_PRB_DMRS, N_sh_symb, N_PRB_oh, R, Qm, table_idx,N_RE_prime*pdsch_rel15->rbSize*pdsch_rel15->NrOfCodewords );
}

//Table 5.1.3.1-1 of 38.214
uint16_t Table_51311[29][2] = {{2,120},{2,157},{2,193},{2,251},{2,308},{2,379},{2,449},{2,526},{2,602},{2,679},{4,340},{4,378},{4,434},{4,490},{4,553},{4,616},
		{4,658},{6,438},{6,466},{6,517},{6,567},{6,616},{6,666},{6,719},{6,772},{6,822},{6,873}, {6,910}, {6,948}};

//Table 5.1.3.1-2 of 38.214
// Imcs values 20 and 26 have been multiplied by 2 to avoid the floating point
uint16_t Table_51312[28][2] = {{2,120},{2,193},{2,308},{2,449},{2,602},{4,378},{4,434},{4,490},{4,553},{4,616},{4,658},{6,466},{6,517},{6,567},{6,616},{6,666},
		{6,719},{6,772},{6,822},{6,873},{8,1365},{8,711},{8,754},{8,797},{8,841},{8,885},{8,1833},{8,948}};

//Table 5.1.3.1-3 of 38.214
uint16_t Table_51313[29][2] = {{2,30},{2,40},{2,50},{2,64},{2,78},{2,99},{2,120},{2,157},{2,193},{2,251},{2,308},{2,379},{2,449},{2,526},{2,602},{4,340},
		{4,378},{4,434},{4,490},{4,553},{4,616},{6,438},{6,466},{6,517},{6,567},{6,616},{6,666}, {6,719}, {6,772}};

uint16_t Table_61411[28][2] = {{2,120},{2,157},{2,193},{2,251},{2,308},{2,379},{2,449},{2,526},{2,602},{2,679},{4,340},{4,378},{4,434},{4,490},{4,553},{4,616},
		{4,658},{6,466},{6,517},{6,567},{6,616},{6,666},{6,719},{6,772},{6,822},{6,873}, {6,910}, {6,948}};

uint16_t Table_61412[28][2] = {{2,30},{2,40},{2,50},{2,64},{2,78},{2,99},{2,120},{2,157},{2,193},{2,251},{2,308},{2,379},{2,449},{2,526},{2,602},{2,679},
		{4,378},{4,434},{4,490},{4,553},{4,616},{4,658},{4,699},{4,772},{6,567},{6,616},{6,666}, {6,772}};



uint8_t nr_get_Qm_dl(uint8_t Imcs, uint8_t table_idx) {
  switch(table_idx) {
    case 0:
      if (Imcs > 28) {
        LOG_E(MAC, "Invalid MCS index %d for MCS table 0 (expected range [0,28])\n", Imcs);
        return 0;
      }
      return (Table_51311[Imcs][0]);
    break;

    case 1:
      if (Imcs > 27) {
        LOG_E(MAC, "Invalid MCS index %d for MCS table 1 (expected range [0,27])\n", Imcs);
        return 0;
      }
      return (Table_51312[Imcs][0]);
    break;

    case 2:
      if (Imcs > 28) {
        LOG_E(MAC, "Invalid MCS index %d for MCS table 2 (expected range [0,28])\n", Imcs);
        return 0;
      }
      return (Table_51313[Imcs][0]);
    break;

    default:
      LOG_E(MAC, "Invalid MCS table index %d (expected in range [0,2])\n", table_idx);
      return 0;
  }
}

uint32_t nr_get_code_rate_dl(uint8_t Imcs, uint8_t table_idx) {
  switch(table_idx) {
    case 0:
      if (Imcs > 28) {
        LOG_E(MAC, "Invalid MCS index %d for MCS table 0 (expected range [0,28])\n", Imcs);
        return 0;
      }
      return (Table_51311[Imcs][1]);
    break;

    case 1:
      if (Imcs > 27) {
        LOG_E(MAC, "Invalid MCS index %d for MCS table 1 (expected range [0,27])\n", Imcs);
        return 0;
      }
      return (Table_51312[Imcs][1]);
    break;

    case 2:
      if (Imcs > 28) {
        LOG_E(MAC, "Invalid MCS index %d for MCS table 2 (expected range [0,28])\n", Imcs);
        return 0;
      }
      return (Table_51313[Imcs][1]);
    break;

    default:
      LOG_E(MAC, "Invalid MCS table index %d (expected in range [0,2])\n", table_idx);
      return 0;
  }
}

uint8_t nr_get_Qm_ul(uint8_t Imcs, uint8_t table_idx) {
  switch(table_idx) {
    case 0:
      if (Imcs > 28) {
        LOG_E(MAC, "Invalid MCS index %d for MCS table 0 (expected range [0,28])\n", Imcs);
        return 0;
      }
      return (Table_51311[Imcs][0]);
    break;

    case 1:
      if (Imcs > 27) {
        LOG_E(MAC, "Invalid MCS index %d for MCS table 1 (expected range [0,27])\n", Imcs);
        return 0;
      }
      return (Table_51312[Imcs][0]);
    break;

    case 2:
      if (Imcs > 28) {
        LOG_E(MAC, "Invalid MCS index %d for MCS table 2 (expected range [0,28])\n", Imcs);
        return 0;
      }
      return (Table_51313[Imcs][0]);
    break;

    case 3:
      if (Imcs > 27) {
        LOG_E(MAC, "Invalid MCS index %d for MCS table 3 (expected range [0,27])\n", Imcs);
        return 0;
      }
      return (Table_61411[Imcs][0]);
    break;

    case 4:
      if (Imcs > 27) {
        LOG_E(MAC, "Invalid MCS index %d for MCS table 4 (expected range [0,27])\n", Imcs);
        return 0;
      }
      return (Table_61412[Imcs][0]);
    break;

    default:
      LOG_E(MAC, "Invalid MCS table index %d (expected in range [0,4])\n", table_idx);
      return 0;
  }
}

uint32_t nr_get_code_rate_ul(uint8_t Imcs, uint8_t table_idx) {
  switch(table_idx) {
    case 0:
      if (Imcs > 28) {
        LOG_E(MAC, "Invalid MCS index %d for MCS table 0 (expected range [0,28])\n", Imcs);
        return 0;
      }
      return (Table_51311[Imcs][1]);
    break;

    case 1:
      if (Imcs > 27) {
        LOG_E(MAC, "Invalid MCS index %d for MCS table 1 (expected range [0,27])\n", Imcs);
        return 0;
      }
      return (Table_51312[Imcs][1]);
    break;

    case 2:
      if (Imcs > 28) {
        LOG_E(MAC, "Invalid MCS index %d for MCS table 2 (expected range [0,28])\n", Imcs);
        return 0;
      }
      return (Table_51313[Imcs][1]);
    break;

    case 3:
      if (Imcs > 27) {
        LOG_E(MAC, "Invalid MCS index %d for MCS table 3 (expected range [0,27])\n", Imcs);
        return 0;
      }
      return (Table_61411[Imcs][1]);
    break;

    case 4:
      if (Imcs > 27) {
        LOG_E(MAC, "Invalid MCS index %d for MCS table 4 (expected range [0,27])\n", Imcs);
        return 0;
      }
      return (Table_61412[Imcs][1]);
    break;

    default:
      LOG_E(MAC, "Invalid MCS table index %d (expected in range [0,4])\n", table_idx);
      return 0;
  }
}

static inline uint8_t is_codeword_disabled(uint8_t format, uint8_t Imcs, uint8_t rv) {
  return ((format==NFAPI_NR_DL_DCI_FORMAT_1_1)&&(Imcs==26)&&(rv==1));
}

static inline uint8_t get_table_idx(uint8_t mcs_table, uint8_t dci_format, uint8_t rnti_type, uint8_t ss_type) {
  if ((mcs_table == NFAPI_NR_MCS_TABLE_QAM256) && (dci_format == NFAPI_NR_DL_DCI_FORMAT_1_1) && ((rnti_type==NFAPI_NR_RNTI_C)||(rnti_type==NFAPI_NR_RNTI_CS)))
    return 2;
  else if ((mcs_table == NFAPI_NR_MCS_TABLE_QAM64_LOW_SE) && (rnti_type!=NFAPI_NR_RNTI_new) && (rnti_type==NFAPI_NR_RNTI_C) && (ss_type==NFAPI_NR_SEARCH_SPACE_TYPE_UE_SPECIFIC))
    return 3;
  else if (rnti_type==NFAPI_NR_RNTI_new)
    return 3;
  else if ((mcs_table == NFAPI_NR_MCS_TABLE_QAM256) && (rnti_type==NFAPI_NR_RNTI_CS) && (dci_format == NFAPI_NR_DL_DCI_FORMAT_1_1))
    return 2; // Condition mcs_table not configured in sps_config necessary here but not yet implemented
  /*else if((mcs_table == NFAPI_NR_MCS_TABLE_QAM64_LOW_SE) &&  (rnti_type==NFAPI_NR_RNTI_CS))
   *  table_idx = 3;
   * Note: the commented block refers to the case where the mcs_table is from sps_config*/
  else
    return 1;
}

int get_num_dmrs(uint16_t dmrs_mask ) {

  int num_dmrs=0;

  for (int i=0;i<16;i++) num_dmrs+=((dmrs_mask>>i)&1);
  return(num_dmrs);
}
/* returns the total DMRS symbols in a slot*/
uint8_t get_num_dmrs_symbols(NR_PDSCH_Config_t *pdsch_Config,int dmrs_TypeA_Position,int NrOfSymbols, int startSymbol, int mappingtype){
  return get_num_dmrs(fill_dmrs_mask(pdsch_Config,dmrs_TypeA_Position,NrOfSymbols, startSymbol, mappingtype));
}

// Table 5.1.2.2.1-1 38.214
uint8_t getRBGSize(uint16_t bwp_size, long rbg_size_config) {
  
  AssertFatal(bwp_size<276,"BWP Size > 275\n");
  
  if (bwp_size < 37)  return (rbg_size_config ? 4 : 2);
  if (bwp_size < 73)  return (rbg_size_config ? 8 : 4);
  if (bwp_size < 145) return (rbg_size_config ? 16 : 8);
  else return 16;
}

uint8_t getNRBG(uint16_t bwp_size, uint16_t bwp_start, long rbg_size_config) {

  uint8_t rbg_size = getRBGSize(bwp_size,rbg_size_config);

  return (uint8_t)ceil((bwp_size+(bwp_start % rbg_size))/rbg_size);
}

uint8_t getAntPortBitWidth(NR_SetupRelease_DMRS_DownlinkConfig_t *typeA, NR_SetupRelease_DMRS_DownlinkConfig_t *typeB) {

  uint8_t nbitsA = 0;
  uint8_t nbitsB = 0;
  uint8_t type,length,nbits;

  if (typeA != NULL) {
    type = (typeA->choice.setup->dmrs_Type==NULL) ? 1:2;
    length = (typeA->choice.setup->maxLength==NULL) ? 1:2;
    nbitsA = type + length + 2;
    if (typeB == NULL) return nbitsA;
  }
  if (typeB != NULL) {
    type = (typeB->choice.setup->dmrs_Type==NULL) ? 1:2;
    length = (typeB->choice.setup->maxLength==NULL) ? 1:2;
    nbitsB = type + length + 2;
    if (typeA == NULL) return nbitsB;
  }

  nbits = (nbitsA > nbitsB) ? nbitsA : nbitsB;
  return nbits;
}


/*******************************************************************
*
* NAME :         get_l0_ul
*
* PARAMETERS :   mapping_type : PUSCH mapping type
*                dmrs_typeA_position  : higher layer parameter
*
* RETURN :       demodulation reference signal for PUSCH
*
* DESCRIPTION :  see TS 38.211 V15.4.0 Demodulation reference signals for PUSCH
*
*********************************************************************/

uint8_t get_l0_ul(uint8_t mapping_type, uint8_t dmrs_typeA_position) {

  return ((mapping_type==typeA)?dmrs_typeA_position:0);

}

int32_t get_l_prime(uint8_t duration_in_symbols, uint8_t mapping_type, pusch_dmrs_AdditionalPosition_t additional_pos, pusch_maxLength_t pusch_maxLength, uint8_t start_symbol, uint8_t dmrs_typeA_position) {

  uint8_t row, colomn;
  int32_t l_prime;

  LOG_D(MAC, "PUSCH: NrofSymbols:%d, startSymbol:%d, mappingtype:%d, dmrs_TypeA_Position:%d\n", duration_in_symbols, start_symbol, mapping_type, dmrs_typeA_position);

  // Section 6.4.1.1.3 in Spec 38.211
  // For PDSCH Mapping TypeA, ld is duration between first OFDM of the slot and last OFDM symbol of the scheduled PUSCH resources
  // For TypeB, ld is the duration of the scheduled PUSCH resources
  uint8_t ld = (mapping_type == typeA) ? (duration_in_symbols + start_symbol) : duration_in_symbols;
  uint8_t l0 = (dmrs_typeA_position == NR_MIB__dmrs_TypeA_Position_pos2) ? 2 : 3 ;

  colomn = additional_pos;

  if (mapping_type == typeB)
    colomn += 4;

  if (ld < 4)
    row = 0;
  else
    row = ld - 3;

  if (pusch_maxLength == pusch_len1) {
    l_prime = table_6_4_1_1_3_3_pusch_dmrs_positions_l[row][colomn];
    l0 = 1 << l0;
  }
  else {
    l_prime = table_6_4_1_1_3_4_pusch_dmrs_positions_l[row][colomn];
    l0 = 1<<l0 | 1<<(l0+1);
  }

  LOG_D(MAC, "PUSCH - l0:%d, ld:%d,row:%d, column:%d, addpos:%d, maxlen:%d\n", l0, ld, row, colomn, additional_pos, pusch_maxLength);
  AssertFatal(l_prime>=0,"invalid l_prime < 0\n");

  l_prime = (mapping_type == typeA) ? (l_prime | l0) : (l_prime << start_symbol);
  LOG_D(MAC, " PUSCH DMRS MASK in HEX:%x\n", l_prime);

  return l_prime;

}

/*******************************************************************
*
* NAME :         get_L_ptrs
*
* PARAMETERS :   mcs(i)                 higher layer parameter in PTRS-UplinkConfig
*                I_mcs                  MCS index used for PUSCH
*                mcs_table              0 for table 5.1.3.1-1, 1 for table 5.1.3.1-1
*
* RETURN :       the parameter L_ptrs
*
* DESCRIPTION :  3GPP TS 38.214 section 6.2.3.1
*
*********************************************************************/

uint8_t get_L_ptrs(uint8_t mcs1, uint8_t mcs2, uint8_t mcs3, uint8_t I_mcs, uint8_t mcs_table) {

  uint8_t mcs4;

  if(mcs_table == 0)
    mcs4 = 29;
  else
    mcs4 = 28;

  if (I_mcs < mcs1) {
    LOG_D(PHY, "PUSH PT-RS is not present.\n");
    return -1;
  } else if (I_mcs >= mcs1 && I_mcs < mcs2)
    return 2;
  else if (I_mcs >= mcs2 && I_mcs < mcs3)
    return 1;
  else if (I_mcs >= mcs3 && I_mcs < mcs4)
    return 0;
  else {
    LOG_I(PHY, "PT-RS time-density determination is obtained from the DCI for the same transport block in the initial transmission\n");
    return -1;
  }
}

/*******************************************************************
*
* NAME :         get_K_ptrs
*
* PARAMETERS :   nrb0, nrb1             PTRS uplink configuration
*                N_RB                   number of RBs scheduled for PUSCH
*
* RETURN :       the parameter K_ptrs
*
* DESCRIPTION :  3GPP TS 38.214 6.2.3 Table 6.2.3.1-2
*
*********************************************************************/

uint8_t get_K_ptrs(uint16_t nrb0, uint16_t nrb1, uint16_t N_RB) {

  if (N_RB < nrb0) {
    LOG_D(PHY,"PUSH PT-RS is not present.\n");
    return -1;
  } else if (N_RB >= nrb0 && N_RB < nrb1)
    return 2;
  else
    return 4;
}

// Set the transform precoding status according to 6.1.3 of 3GPP TS 38.214 version 16.3.0 Release 16:
// - "UE procedure for applying transform precoding on PUSCH"
uint8_t get_transformPrecoding(const NR_BWP_UplinkCommon_t *initialUplinkBWP,
                               const NR_PUSCH_Config_t *pusch_config,
                               const NR_BWP_Uplink_t *ubwp,
                               uint8_t *dci_format,
                               int rnti_type,
                               uint8_t configuredGrant){

  if (configuredGrant) {
    if (ubwp->bwp_Dedicated->configuredGrantConfig) {
      if (ubwp->bwp_Dedicated->configuredGrantConfig->choice.setup->transformPrecoder) {
        return *ubwp->bwp_Dedicated->configuredGrantConfig->choice.setup->transformPrecoder;
      }
    }
  }

  if (rnti_type != NR_RNTI_RA && rnti_type != NR_RNTI_TC) {
    if (*dci_format != NR_UL_DCI_FORMAT_0_0) {
      if (pusch_config->transformPrecoder != NULL) {
        return *pusch_config->transformPrecoder;
      }
    }
  }

  if (initialUplinkBWP->rach_ConfigCommon->choice.setup->msg3_transformPrecoder == NULL) {
    return 1; // Transformprecoding disabled
  } else {
    LOG_D(PHY, "MAC_COMMON: Transform Precodig enabled through msg3_transformPrecoder\n");
    return 0; // Enabled
  }

  LOG_E(MAC, "In %s: could not fetch transform precoder status...\n", __FUNCTION__);
  return -1;
}

uint16_t nr_dci_size(const NR_BWP_UplinkCommon_t *initialUplinkBWP,
                     const NR_CellGroupConfig_t *cg,
                     dci_pdu_rel15_t *dci_pdu,
                     nr_dci_format_t format,
		     nr_rnti_type_t rnti_type,
		     uint16_t N_RB,
                     int bwp_id) {

  uint16_t size = 0;
  uint16_t numRBG = 0;
  long rbg_size_config;
  int num_entries = 0;
  int pusch_antenna_ports = 1; // TODO hardcoded number of antenna ports for pusch

  NR_BWP_Downlink_t *bwp = NULL;
  NR_BWP_Uplink_t *ubwp = NULL;
  NR_PDSCH_Config_t *pdsch_config = NULL;
  NR_PUSCH_Config_t *pusch_Config = NULL;
  NR_SRS_Config_t *srs_config = NULL;
  if(bwp_id > 0) {
    AssertFatal(cg!=NULL,"Cellgroup is null and bwp_id!=0");
    bwp=cg->spCellConfig->spCellConfigDedicated->downlinkBWP_ToAddModList->list.array[bwp_id-1];
    ubwp=cg->spCellConfig->spCellConfigDedicated->uplinkConfig->uplinkBWP_ToAddModList->list.array[bwp_id-1];
    pdsch_config = bwp->bwp_Dedicated->pdsch_Config->choice.setup;
    pusch_Config = ubwp->bwp_Dedicated->pusch_Config->choice.setup;
    srs_config = ubwp->bwp_Dedicated->srs_Config->choice.setup;
  }

  switch(format) {
    /*Only sizes for 0_0 and 1_0 are correct at the moment*/
    case NR_UL_DCI_FORMAT_0_0:
      /// fixed: Format identifier 1, Hop flag 1, MCS 5, NDI 1, RV 2, HARQ PID 4, PUSCH TPC 2 Time Domain assgnmt 4 --20
      size += 20;
      size += (uint8_t)ceil( log2( (N_RB*(N_RB+1))>>1 ) ); // Freq domain assignment -- hopping scenario to be updated
      size += nr_dci_size(initialUplinkBWP,cg,dci_pdu,NR_DL_DCI_FORMAT_1_0, rnti_type, N_RB, bwp_id) - size; // Padding to match 1_0 size
      // UL/SUL indicator assumed to be 0
      break;

    case NR_UL_DCI_FORMAT_0_1:
      /// fixed: Format identifier 1, MCS 5, NDI 1, RV 2, HARQ PID 4, PUSCH TPC 2, ULSCH indicator 1 --16
      size += 16;
      // Carrier indicator
      if (cg->spCellConfig->spCellConfigDedicated->crossCarrierSchedulingConfig != NULL) {
        dci_pdu->carrier_indicator.nbits=3;
        size += dci_pdu->carrier_indicator.nbits;
      }
      // UL/SUL indicator
      if (cg->spCellConfig->spCellConfigDedicated->supplementaryUplink != NULL) {
        dci_pdu->carrier_indicator.nbits=1;
        size += dci_pdu->ul_sul_indicator.nbits;
      }
      // BWP Indicator
      uint8_t n_ul_bwp = cg->spCellConfig->spCellConfigDedicated->uplinkConfig->uplinkBWP_ToAddModList->list.count;
      if (n_ul_bwp < 2)
        dci_pdu->bwp_indicator.nbits = n_ul_bwp;
      else
        dci_pdu->bwp_indicator.nbits = 2;
      size += dci_pdu->bwp_indicator.nbits;
      // Freq domain assignment
      if (cg->spCellConfig->spCellConfigDedicated->uplinkConfig->initialUplinkBWP->pusch_Config->choice.setup->rbg_Size != NULL)
        rbg_size_config = 1;
      else
        rbg_size_config = 0;
      numRBG = getNRBG(NRRIV2BW(ubwp->bwp_Common->genericParameters.locationAndBandwidth, MAX_BWP_SIZE),
                       NRRIV2PRBOFFSET(ubwp->bwp_Common->genericParameters.locationAndBandwidth, MAX_BWP_SIZE),
                       rbg_size_config);
      if (pusch_Config->resourceAllocation == 0)
        dci_pdu->frequency_domain_assignment.nbits = numRBG;
      else if (pusch_Config->resourceAllocation == 1)
        dci_pdu->frequency_domain_assignment.nbits = (int)ceil( log2( (N_RB*(N_RB+1))>>1 ) );
      else
        dci_pdu->frequency_domain_assignment.nbits = ((int)ceil( log2( (N_RB*(N_RB+1))>>1 ) )>numRBG) ? (int)ceil( log2( (N_RB*(N_RB+1))>>1 ) )+1 : numRBG+1;
      size += dci_pdu->frequency_domain_assignment.nbits;
      // Time domain assignment
      if (pusch_Config->pusch_TimeDomainAllocationList==NULL) {
        if (ubwp->bwp_Common->pusch_ConfigCommon->choice.setup->pusch_TimeDomainAllocationList==NULL)
          num_entries = 16; // num of entries in default table
        else
          num_entries = ubwp->bwp_Common->pusch_ConfigCommon->choice.setup->pusch_TimeDomainAllocationList->list.count;
      }
      else
        num_entries = pusch_Config->pusch_TimeDomainAllocationList->choice.setup->list.count;
      dci_pdu->time_domain_assignment.nbits = (int)ceil(log2(num_entries));
      size += dci_pdu->time_domain_assignment.nbits;
      // Frequency Hopping flag
      if ((pusch_Config->frequencyHopping!=NULL) && (pusch_Config->resourceAllocation != NR_PUSCH_Config__resourceAllocation_resourceAllocationType0)) {
        dci_pdu->frequency_hopping_flag.nbits = 1;
        size += 1;
      }
      // 1st DAI
      if (cg->physicalCellGroupConfig->pdsch_HARQ_ACK_Codebook==NR_PhysicalCellGroupConfig__pdsch_HARQ_ACK_Codebook_dynamic)
        dci_pdu->dai[0].nbits = 2;
      else
        dci_pdu->dai[0].nbits = 1;
      size += dci_pdu->dai[0].nbits;
      // 2nd DAI
      if (cg->spCellConfig->spCellConfigDedicated->pdsch_ServingCellConfig->choice.setup->codeBlockGroupTransmission != NULL) { //TODO not sure about that
        dci_pdu->dai[1].nbits = 2;
        size += dci_pdu->dai[1].nbits;
      }
      // SRS resource indicator
      if (pusch_Config->txConfig != NULL){
        int count=0;
        if (*pusch_Config->txConfig == NR_PUSCH_Config__txConfig_codebook){
          for (int i=0; i<srs_config->srs_ResourceSetToAddModList->list.count; i++) {
            if (srs_config->srs_ResourceSetToAddModList->list.array[i]->usage == NR_SRS_ResourceSet__usage_codebook)
              count++;
          }
          if (count>1) {
            dci_pdu->srs_resource_indicator.nbits = 1;
            size += dci_pdu->srs_resource_indicator.nbits;
          }
        }
        else {
          int lmin,Lmax = 0;
          int lsum = 0;
          if ( cg->spCellConfig->spCellConfigDedicated->uplinkConfig->pusch_ServingCellConfig != NULL) {
            if ( cg->spCellConfig->spCellConfigDedicated->uplinkConfig->pusch_ServingCellConfig->choice.setup->ext1->maxMIMO_Layers != NULL)
              Lmax = *cg->spCellConfig->spCellConfigDedicated->uplinkConfig->pusch_ServingCellConfig->choice.setup->ext1->maxMIMO_Layers;
            else
              AssertFatal(1==0,"MIMO on PUSCH not supported, maxMIMO_Layers needs to be set to 1\n");
          }
          else
            AssertFatal(1==0,"MIMO on PUSCH not supported, maxMIMO_Layers needs to be set to 1\n");
          for (int i=0; i<srs_config->srs_ResourceSetToAddModList->list.count; i++) {
            if (srs_config->srs_ResourceSetToAddModList->list.array[i]->usage == NR_SRS_ResourceSet__usage_nonCodebook)
              count++;
            if (count < Lmax) lmin = count;
            else lmin = Lmax;
            for (int k=1;k<=lmin;k++) {
              lsum += binomial(count,k);
            }
          }
          dci_pdu->srs_resource_indicator.nbits = (int)ceil(log2(lsum));
          size += dci_pdu->srs_resource_indicator.nbits;
        }
      }
      // Precoding info and number of layers
      long transformPrecoder = get_transformPrecoding(initialUplinkBWP, pusch_Config, ubwp, (uint8_t*)&format, rnti_type, 0);

      if (pusch_Config->txConfig != NULL){
        if (*pusch_Config->txConfig == NR_PUSCH_Config__txConfig_codebook){
          if (pusch_antenna_ports > 1) {
            if (pusch_antenna_ports == 4) {
              if ((transformPrecoder == NR_PUSCH_Config__transformPrecoder_disabled) && (*pusch_Config->maxRank>1))
                dci_pdu->precoding_information.nbits = 6-(*pusch_Config->codebookSubset);
              else {
                if(*pusch_Config->codebookSubset == NR_PUSCH_Config__codebookSubset_nonCoherent)
                  dci_pdu->precoding_information.nbits = 2;
                else
                  dci_pdu->precoding_information.nbits = 5-(*pusch_Config->codebookSubset);
              }
            }
            else {
              AssertFatal(pusch_antenna_ports==2,"Not valid number of antenna ports");
              if ((transformPrecoder == NR_PUSCH_Config__transformPrecoder_disabled) && (*pusch_Config->maxRank==2))
                dci_pdu->precoding_information.nbits = 4-(*pusch_Config->codebookSubset);
              else
                dci_pdu->precoding_information.nbits = 3-(*pusch_Config->codebookSubset);
            }
          }
        }
      }
      size += dci_pdu->precoding_information.nbits;
      // Antenna ports
      NR_DMRS_UplinkConfig_t *NR_DMRS_UplinkConfig = NULL;
      int xa=0;
      int xb=0;
      if(pusch_Config->dmrs_UplinkForPUSCH_MappingTypeA != NULL){
        NR_DMRS_UplinkConfig = pusch_Config->dmrs_UplinkForPUSCH_MappingTypeA->choice.setup;
        xa = ul_ant_bits(NR_DMRS_UplinkConfig,transformPrecoder);
      }
      if(pusch_Config->dmrs_UplinkForPUSCH_MappingTypeB != NULL){
        NR_DMRS_UplinkConfig = pusch_Config->dmrs_UplinkForPUSCH_MappingTypeB->choice.setup;
        xb = ul_ant_bits(NR_DMRS_UplinkConfig,transformPrecoder);
      }
      if (xa>xb)
        dci_pdu->antenna_ports.nbits = xa;
      else
        dci_pdu->antenna_ports.nbits = xb;
      size += dci_pdu->antenna_ports.nbits;
      // SRS request
      if (cg->spCellConfig->spCellConfigDedicated->supplementaryUplink==NULL)
        dci_pdu->srs_request.nbits = 2;
      else
        dci_pdu->srs_request.nbits = 3;
      size += dci_pdu->srs_request.nbits;
      // CSI request
      if (cg->spCellConfig->spCellConfigDedicated->csi_MeasConfig != NULL) {
        if (cg->spCellConfig->spCellConfigDedicated->csi_MeasConfig->choice.setup->reportTriggerSize != NULL) {
          dci_pdu->csi_request.nbits = *cg->spCellConfig->spCellConfigDedicated->csi_MeasConfig->choice.setup->reportTriggerSize;
          size += dci_pdu->csi_request.nbits;
        }
      }
      // CBGTI
      if (cg->spCellConfig->spCellConfigDedicated->uplinkConfig->pusch_ServingCellConfig->choice.setup->codeBlockGroupTransmission != NULL) {
        int num = cg->spCellConfig->spCellConfigDedicated->uplinkConfig->pusch_ServingCellConfig->choice.setup->codeBlockGroupTransmission->choice.setup->maxCodeBlockGroupsPerTransportBlock;
        dci_pdu->cbgti.nbits = 2 + (num<<1);
        size += dci_pdu->cbgti.nbits;
      }
      // PTRS - DMRS association
      if ( (NR_DMRS_UplinkConfig->phaseTrackingRS == NULL && transformPrecoder == NR_PUSCH_Config__transformPrecoder_disabled) ||
           transformPrecoder == NR_PUSCH_Config__transformPrecoder_enabled || (*pusch_Config->maxRank==1) )
        dci_pdu->ptrs_dmrs_association.nbits = 0;
      else
        dci_pdu->ptrs_dmrs_association.nbits = 2;
      size += dci_pdu->ptrs_dmrs_association.nbits;
      // beta offset indicator
      if (pusch_Config->uci_OnPUSCH!=NULL){
        if (pusch_Config->uci_OnPUSCH->choice.setup->betaOffsets->present == NR_UCI_OnPUSCH__betaOffsets_PR_dynamic) {
          dci_pdu->beta_offset_indicator.nbits = 2;
          size += dci_pdu->beta_offset_indicator.nbits;
        }
      }
      // DMRS sequence init
      if (transformPrecoder == NR_PUSCH_Config__transformPrecoder_disabled) {
         dci_pdu->dmrs_sequence_initialization.nbits = 1;
         size += dci_pdu->dmrs_sequence_initialization.nbits;
      }
      break;

    case NR_DL_DCI_FORMAT_1_0:
      /// fixed: Format identifier 1, VRB2PRB 1, MCS 5, NDI 1, RV 2, HARQ PID 4, DAI 2, PUCCH TPC 2, PUCCH RInd 3, PDSCH to HARQ TInd 3 Time Domain assgnmt 4 -- 28
      size = 28;
      size += (uint8_t)ceil( log2( (N_RB*(N_RB+1))>>1 ) ); // Freq domain assignment

      dci_pdu->frequency_domain_assignment.nbits = (int)ceil( log2( (N_RB*(N_RB+1))>>1 ) );
      dci_pdu->time_domain_assignment.nbits = 4;
      dci_pdu->vrb_to_prb_mapping.nbits = 1;
      break;

    case NR_DL_DCI_FORMAT_1_1:
      // General note: 0 bits condition is ignored as default nbits is 0.
      // Format identifier
      size = 1;
      // Carrier indicator
      if (cg->spCellConfig->spCellConfigDedicated->crossCarrierSchedulingConfig != NULL) {
        dci_pdu->carrier_indicator.nbits=3;
        size += dci_pdu->carrier_indicator.nbits;
      }
      // BWP Indicator
      uint8_t n_dl_bwp = cg->spCellConfig->spCellConfigDedicated->downlinkBWP_ToAddModList->list.count;
      if (n_dl_bwp < 2)
        dci_pdu->bwp_indicator.nbits = n_dl_bwp;
      else
        dci_pdu->bwp_indicator.nbits = 2;
      size += dci_pdu->bwp_indicator.nbits;
      // Freq domain assignment
      rbg_size_config = cg->spCellConfig->spCellConfigDedicated->initialDownlinkBWP->pdsch_Config->choice.setup->rbg_Size;
      numRBG = getNRBG(NRRIV2BW(bwp->bwp_Common->genericParameters.locationAndBandwidth, MAX_BWP_SIZE),
                       NRRIV2PRBOFFSET(bwp->bwp_Common->genericParameters.locationAndBandwidth, MAX_BWP_SIZE),
                       rbg_size_config);
      if (pdsch_config->resourceAllocation == 0)
        dci_pdu->frequency_domain_assignment.nbits = numRBG;
      else if (pdsch_config->resourceAllocation == 1)
        dci_pdu->frequency_domain_assignment.nbits = (int)ceil( log2( (N_RB*(N_RB+1))>>1 ) );
      else
        dci_pdu->frequency_domain_assignment.nbits = ((int)ceil( log2( (N_RB*(N_RB+1))>>1 ) )>numRBG) ? (int)ceil( log2( (N_RB*(N_RB+1))>>1 ) )+1 : numRBG+1;
      size += dci_pdu->frequency_domain_assignment.nbits;
      // Time domain assignment (see table 5.1.2.1.1-1 in 38.214
      if (pdsch_config->pdsch_TimeDomainAllocationList==NULL) {
        if (bwp->bwp_Common->pdsch_ConfigCommon->choice.setup->pdsch_TimeDomainAllocationList==NULL)
          num_entries = 16; // num of entries in default table
        else
          num_entries = bwp->bwp_Common->pdsch_ConfigCommon->choice.setup->pdsch_TimeDomainAllocationList->list.count;
      }
      else
        num_entries = pdsch_config->pdsch_TimeDomainAllocationList->choice.setup->list.count;
      dci_pdu->time_domain_assignment.nbits = (int)ceil(log2(num_entries));
      size += dci_pdu->time_domain_assignment.nbits;
      // VRB to PRB mapping 
      if ((pdsch_config->resourceAllocation == 1) && (bwp->bwp_Dedicated->pdsch_Config->choice.setup->vrb_ToPRB_Interleaver != NULL)) {
        dci_pdu->vrb_to_prb_mapping.nbits = 1;
        size += dci_pdu->vrb_to_prb_mapping.nbits;
      }
      // PRB bundling size indicator
      if (pdsch_config->prb_BundlingType.present == NR_PDSCH_Config__prb_BundlingType_PR_dynamicBundling) {
        dci_pdu->prb_bundling_size_indicator.nbits = 1;
        size += dci_pdu->prb_bundling_size_indicator.nbits;
      }
      // Rate matching indicator
      NR_RateMatchPatternGroup_t *group1 = pdsch_config->rateMatchPatternGroup1;
      NR_RateMatchPatternGroup_t *group2 = pdsch_config->rateMatchPatternGroup2;
      if ((group1 != NULL) && (group2 != NULL))
        dci_pdu->rate_matching_indicator.nbits = 2;
      if ((group1 != NULL) != (group2 != NULL))
        dci_pdu->rate_matching_indicator.nbits = 1;
      size += dci_pdu->rate_matching_indicator.nbits;
      // ZP CSI-RS trigger
      if (pdsch_config->aperiodic_ZP_CSI_RS_ResourceSetsToAddModList != NULL) {
        uint8_t nZP = pdsch_config->aperiodic_ZP_CSI_RS_ResourceSetsToAddModList->list.count;
        dci_pdu->zp_csi_rs_trigger.nbits = (int)ceil(log2(nZP+1));
      }
      size += dci_pdu->zp_csi_rs_trigger.nbits;
      // TB1- MCS 5, NDI 1, RV 2
      size += 8;
      // TB2
      long *maxCWperDCI = pdsch_config->maxNrofCodeWordsScheduledByDCI;
      if ((maxCWperDCI != NULL) && (*maxCWperDCI == 2)) {
        size += 8;
      }
      // HARQ PID
      size += 4;
      // DAI
      if (cg->physicalCellGroupConfig->pdsch_HARQ_ACK_Codebook == NR_PhysicalCellGroupConfig__pdsch_HARQ_ACK_Codebook_dynamic) { // FIXME in case of more than one serving cell
        dci_pdu->dai[0].nbits = 2;
        size += dci_pdu->dai[0].nbits;
      }
      // TPC PUCCH
      size += 2;
      // PUCCH resource indicator
      size += 3;
      // PDSCH to HARQ timing indicator
      uint8_t I = ubwp->bwp_Dedicated->pucch_Config->choice.setup->dl_DataToUL_ACK->list.count;
      dci_pdu->pdsch_to_harq_feedback_timing_indicator.nbits = (int)ceil(log2(I));
      size += dci_pdu->pdsch_to_harq_feedback_timing_indicator.nbits;
      // Antenna ports
      NR_SetupRelease_DMRS_DownlinkConfig_t *typeA = pdsch_config->dmrs_DownlinkForPDSCH_MappingTypeA;
      NR_SetupRelease_DMRS_DownlinkConfig_t *typeB = pdsch_config->dmrs_DownlinkForPDSCH_MappingTypeB;
      dci_pdu->antenna_ports.nbits = getAntPortBitWidth(typeA,typeB);
      size += dci_pdu->antenna_ports.nbits;
      // Tx Config Indication
      long *isTciEnable = bwp->bwp_Dedicated->pdcch_Config->choice.setup->controlResourceSetToAddModList->list.array[bwp_id-1]->tci_PresentInDCI;
      if (isTciEnable != NULL) {
        dci_pdu->transmission_configuration_indication.nbits = 3;
        size += dci_pdu->transmission_configuration_indication.nbits;
      }
      // SRS request
      if (cg->spCellConfig->spCellConfigDedicated->supplementaryUplink==NULL)
        dci_pdu->srs_request.nbits = 2;
      else
        dci_pdu->srs_request.nbits = 3;
      size += dci_pdu->srs_request.nbits;
      // CBGTI
      if (cg->spCellConfig->spCellConfigDedicated->pdsch_ServingCellConfig->choice.setup->codeBlockGroupTransmission != NULL) {
        uint8_t maxCBGperTB = (cg->spCellConfig->spCellConfigDedicated->pdsch_ServingCellConfig->choice.setup->codeBlockGroupTransmission->choice.setup->maxCodeBlockGroupsPerTransportBlock + 1) * 2;
        long *maxCWperDCI_rrc = pdsch_config->maxNrofCodeWordsScheduledByDCI;
        uint8_t maxCW = (maxCWperDCI_rrc == NULL) ? 1 : *maxCWperDCI_rrc;
        dci_pdu->cbgti.nbits = maxCBGperTB * maxCW;
        size += dci_pdu->cbgti.nbits;
        // CBGFI
        if (cg->spCellConfig->spCellConfigDedicated->pdsch_ServingCellConfig->choice.setup->codeBlockGroupTransmission->choice.setup->codeBlockGroupFlushIndicator) {
          dci_pdu->cbgfi.nbits = 1;
          size += dci_pdu->cbgfi.nbits;
        }
      }
      // DMRS sequence init
      size += 1;
      break;

    case NR_DL_DCI_FORMAT_2_0:
      break;

    case NR_DL_DCI_FORMAT_2_1:
      break;

    case NR_DL_DCI_FORMAT_2_2:
      break;

    case NR_DL_DCI_FORMAT_2_3:
      break;

    default:
      AssertFatal(1==0, "Invalid NR DCI format %d\n", format);
  }

  return size;
}

int ul_ant_bits(NR_DMRS_UplinkConfig_t *NR_DMRS_UplinkConfig, long transformPrecoder) {

  uint8_t type,maxl;
  if(NR_DMRS_UplinkConfig->dmrs_Type == NULL)
    type = 1;
  else
    type = 2;
  if(NR_DMRS_UplinkConfig->maxLength == NULL)
    maxl = 1;
  else
    maxl = 2;
  if (transformPrecoder == NR_PUSCH_Config__transformPrecoder_disabled)
    return( maxl+type+1);
  else {
    if (type==1)
      return (maxl<<1);
    else
      AssertFatal(1==0,"DMRS type not valid for this choice");
  }
}

int tdd_period_to_num[8] = {500,625,1000,1250,2000,2500,5000,10000};

int is_nr_DL_slot(NR_TDD_UL_DL_ConfigCommon_t *tdd_UL_DL_ConfigurationCommon,slot_t slot) {

  int period,period1,period2=0;

  if (tdd_UL_DL_ConfigurationCommon==NULL) return(1);

  if (tdd_UL_DL_ConfigurationCommon->pattern1.ext1 &&
      tdd_UL_DL_ConfigurationCommon->pattern1.ext1->dl_UL_TransmissionPeriodicity_v1530)
    period1 = 3000+*tdd_UL_DL_ConfigurationCommon->pattern1.ext1->dl_UL_TransmissionPeriodicity_v1530;
  else
    period1 = tdd_period_to_num[tdd_UL_DL_ConfigurationCommon->pattern1.dl_UL_TransmissionPeriodicity];
			       
  if (tdd_UL_DL_ConfigurationCommon->pattern2) {
    if (tdd_UL_DL_ConfigurationCommon->pattern2->ext1 &&
        tdd_UL_DL_ConfigurationCommon->pattern2->ext1->dl_UL_TransmissionPeriodicity_v1530)
      period2 = 3000+*tdd_UL_DL_ConfigurationCommon->pattern2->ext1->dl_UL_TransmissionPeriodicity_v1530;
    else
      period2 = tdd_period_to_num[tdd_UL_DL_ConfigurationCommon->pattern2->dl_UL_TransmissionPeriodicity];
  }    
  period = period1+period2;
  int scs=tdd_UL_DL_ConfigurationCommon->referenceSubcarrierSpacing;
  int slots=period*(1<<scs)/1000;
  int slots1=period1*(1<<scs)/1000;
  int slot_in_period = slot % slots;
  if (slot_in_period < slots1) return(slot_in_period <= tdd_UL_DL_ConfigurationCommon->pattern1.nrofDownlinkSlots ? 1 : 0);
  else return(slot_in_period <= slots1+tdd_UL_DL_ConfigurationCommon->pattern2->nrofDownlinkSlots ? 1 : 0);    
}

int is_nr_UL_slot(NR_TDD_UL_DL_ConfigCommon_t	*tdd_UL_DL_ConfigurationCommon, slot_t slot, lte_frame_type_t frame_type) {

  int period,period1,period2=0;

  // Note: condition on frame_type
  // goal: the UL scheduler assumes mode is TDD therefore this hack is needed to make FDD work
  if (tdd_UL_DL_ConfigurationCommon == NULL || frame_type == FDD) {
    return(1);
  }

  if (tdd_UL_DL_ConfigurationCommon->pattern1.ext1 &&
      tdd_UL_DL_ConfigurationCommon->pattern1.ext1->dl_UL_TransmissionPeriodicity_v1530)
    period1 = 3000+*tdd_UL_DL_ConfigurationCommon->pattern1.ext1->dl_UL_TransmissionPeriodicity_v1530;
  else
    period1 = tdd_period_to_num[tdd_UL_DL_ConfigurationCommon->pattern1.dl_UL_TransmissionPeriodicity];
			       
  if (tdd_UL_DL_ConfigurationCommon->pattern2) {
    if (tdd_UL_DL_ConfigurationCommon->pattern2->ext1 &&
	      tdd_UL_DL_ConfigurationCommon->pattern2->ext1->dl_UL_TransmissionPeriodicity_v1530)
      period2 = 3000+*tdd_UL_DL_ConfigurationCommon->pattern2->ext1->dl_UL_TransmissionPeriodicity_v1530;
    else
      period2 = tdd_period_to_num[tdd_UL_DL_ConfigurationCommon->pattern2->dl_UL_TransmissionPeriodicity];
  }    
  period = period1+period2;
  int scs=tdd_UL_DL_ConfigurationCommon->referenceSubcarrierSpacing;
  int slots=period*(1<<scs)/1000;
  int slots1=period1*(1<<scs)/1000;
  int slot_in_period = slot % slots;
  if (slot_in_period < slots1) return(slot_in_period >= tdd_UL_DL_ConfigurationCommon->pattern1.nrofDownlinkSlots ? 1 : 0);
  else return(slot_in_period >= slots1+tdd_UL_DL_ConfigurationCommon->pattern2->nrofDownlinkSlots ? 1 : 0);    
}

int16_t fill_dmrs_mask(NR_PDSCH_Config_t *pdsch_Config,int dmrs_TypeA_Position,int NrOfSymbols, int startSymbol, int mappingtype_fromDCI) {

  int l0;int dmrs_AdditionalPosition = 0;int maxLength = 0;
  NR_DMRS_DownlinkConfig_t *dmrs_config = NULL;

  LOG_D(MAC, "NrofSymbols:%d, startSymbol:%d, mappingtype:%d, dmrs_TypeA_Position:%d\n", NrOfSymbols, startSymbol, mappingtype_fromDCI, dmrs_TypeA_Position);

  if (dmrs_TypeA_Position == NR_ServingCellConfigCommon__dmrs_TypeA_Position_pos2) l0=2;
  else if (dmrs_TypeA_Position == NR_ServingCellConfigCommon__dmrs_TypeA_Position_pos3) l0=3;
  else AssertFatal(1==0,"Illegal dmrs_TypeA_Position %d\n",(int)dmrs_TypeA_Position);

  // in case of DCI FORMAT 1_0 or dedicated pdsch config not received additionposition = pos2, len1 should be used
  // referred to section 5.1.6.2 in 38.214
  dmrs_AdditionalPosition = 2;
  maxLength = 1;

  if (pdsch_Config != NULL) {
    if (mappingtype_fromDCI == typeA) { // Type A
      if (pdsch_Config->dmrs_DownlinkForPDSCH_MappingTypeA && pdsch_Config->dmrs_DownlinkForPDSCH_MappingTypeA->present == NR_SetupRelease_DMRS_DownlinkConfig_PR_setup)
        dmrs_config = (NR_DMRS_DownlinkConfig_t *)pdsch_Config->dmrs_DownlinkForPDSCH_MappingTypeA->choice.setup;
    } else if (mappingtype_fromDCI == typeB) {
      if (pdsch_Config->dmrs_DownlinkForPDSCH_MappingTypeB && pdsch_Config->dmrs_DownlinkForPDSCH_MappingTypeB->present == NR_SetupRelease_DMRS_DownlinkConfig_PR_setup)
        dmrs_config = (NR_DMRS_DownlinkConfig_t *)pdsch_Config->dmrs_DownlinkForPDSCH_MappingTypeB->choice.setup;
    } else {
      AssertFatal(1==0,"Incorrect Mappingtype\n");
    }

    AssertFatal(dmrs_config != NULL," DMRS configs not present in PDSCH DMRS Downlink config\n");

    // default values of maxlength = len2, additionalposition is pos2
    if (dmrs_config->maxLength != NULL) maxLength = 2;
    if (dmrs_config->dmrs_AdditionalPosition != NULL) dmrs_AdditionalPosition = *dmrs_config->dmrs_AdditionalPosition;
  }

  uint8_t ld, row, column;
  int32_t l_prime = -1;

  // columns 0-3 for TypeA, 4-7 for TypeB
  column = (mappingtype_fromDCI == typeA) ? dmrs_AdditionalPosition : (dmrs_AdditionalPosition + 4);

  // Section 7.4.1.1.2 in Spec 38.211
  // For PDSCH Mapping TypeA, ld is duration between first OFDM of the slot and last OFDM symbol of the scheduled PDSCH resources
  // For TypeB, ld is the duration of the scheduled PDSCH resources
  ld = (mappingtype_fromDCI == typeA) ? (NrOfSymbols + startSymbol) : NrOfSymbols;

  // Section 7.4.1.1.2 in Spec 38.211
  //For PDSCH Mapping typeB, if PDSCH duration ld <=4, only single symbol DMRS is supported
  if (mappingtype_fromDCI == typeB && ld <= 4)
    maxLength = 1;

  AssertFatal(ld > 2 && ld < 15,"Illegal NrOfSymbols according to Table 5.1.2.1-1 Spec 38.214 %d\n",ld);
  AssertFatal((NrOfSymbols + startSymbol) < 15,"Illegal S+L according to Table 5.1.2.1-1 Spec 38.214 S:%d L:%d\n",startSymbol, NrOfSymbols);

  if (mappingtype_fromDCI == typeA) {

    // Section 7.4.1.1.2 in Spec 38.211
    AssertFatal((l0 == 2) || (l0 == 3 && dmrs_AdditionalPosition != 3),"Wrong config, If dmrs_TypeA_Position POS3, ADD POS cannot be POS3 \n");

    // Table 5.1.2.1-1 in Spec 38.214
    AssertFatal(startSymbol <= l0, "Wrong config, Start symbol %d cannot be later than dmrs_TypeA_Position %d \n", startSymbol, l0);

    // Section 7.4.1.1.2 in Spec 38.211
    AssertFatal(l0 == 2 || (l0 == 3 && (ld != 3 || ld != 4)), "ld 3 or 4 symbols only possible with dmrs_TypeA_Position POS2 \n");

  }

  if (maxLength == 1) {
    row = ld - 2;
    l_prime = table_7_4_1_1_2_3_pdsch_dmrs_positions_l[row][column];
    l0 = 1 << l0;
  }
  else {
    row = (ld < 4) ? 0 : (ld - 3);
    l_prime = table_7_4_1_1_2_4_pdsch_dmrs_positions_l[row][column];
    l0 = 1<<l0 | 1<<(l0+1);
  }

  LOG_D(MAC, "l0:%d, ld:%d,row:%d, column:%d, addpos:%d, maxlen:%d\n", l0, ld, row, column, dmrs_AdditionalPosition, maxLength);
  AssertFatal(l_prime>=0,"ERROR in configuration.Check Time Domain allocation of this Grant. l_prime < 1. row:%d, column:%d\n", row, column);

  l_prime = (mappingtype_fromDCI == typeA) ? (l_prime | l0) : (l_prime << startSymbol);
  LOG_D(MAC, " PDSCH DMRS MASK in HEX:%x\n", l_prime);

  return l_prime;
}

uint8_t get_pusch_mcs_table(long *mcs_Table,
                            int is_tp,
                            int dci_format,
                            int rnti_type,
                            int target_ss,
                            bool config_grant) {

  // implementing 6.1.4.1 in 38.214
  if (mcs_Table != NULL) {
    if (config_grant || (rnti_type == NR_RNTI_CS)) {
      if (*mcs_Table == NR_PUSCH_Config__mcs_Table_qam256)
        return 1;
      else
        return (2+(is_tp<<1));
    }
    else {
      if ((*mcs_Table == NR_PUSCH_Config__mcs_Table_qam256) &&
          (dci_format == NR_UL_DCI_FORMAT_0_1) &&
          ((rnti_type == NR_RNTI_C ) || (rnti_type == NR_RNTI_SP_CSI)))
        return 1;
      // TODO take into account UE configuration
      if ((*mcs_Table == NR_PUSCH_Config__mcs_Table_qam64LowSE) &&
          (target_ss == NR_SearchSpace__searchSpaceType_PR_ue_Specific) &&
          ((rnti_type == NR_RNTI_C ) || (rnti_type == NR_RNTI_SP_CSI)))
        return (2+(is_tp<<1));
      if (rnti_type == NR_RNTI_MCS_C)
        return (2+(is_tp<<1));
      AssertFatal(1==0,"Invalid configuration to set MCS table");
    }
  }
  else
    return (0+(is_tp*3));
}


int binomial(int n, int k) {
  int c = 1, i;

  if (k > n-k) 
    k = n-k;

  for (i = 1; i <= k; i++, n--) {
    if (c/i > UINT_MAX/n) // return 0 on overflow
      return 0;

    c = c / i * n + c % i * n / i;
  }
  return c;
}

/* extract PTRS values from RC and validate it based upon 38.214 5.1.6.3 */
bool set_dl_ptrs_values(NR_PTRS_DownlinkConfig_t *ptrs_config,
                        uint16_t rbSize,uint8_t mcsIndex, uint8_t mcsTable,
                        uint8_t *K_ptrs, uint8_t *L_ptrs,
                        uint8_t *portIndex,uint8_t *nERatio, uint8_t *reOffset,
                        uint8_t NrOfSymbols)
{
  bool valid = true;

  /* as defined in T 38.214 5.1.6.3 */
  if(rbSize < 3) {
    valid = false;
    return valid;
  }
  /* Check for Frequency Density values */
  if(ptrs_config->frequencyDensity->list.count < 2) {
    /* Default value for K_PTRS = 2 as defined in T 38.214 5.1.6.3 */
    *K_ptrs = 2;
  }
  else {
    *K_ptrs = get_K_ptrs(*ptrs_config->frequencyDensity->list.array[0],
                         *ptrs_config->frequencyDensity->list.array[1],
                         rbSize);
  }
  /* Check for time Density values */
  if(ptrs_config->timeDensity->list.count < 3) {
    /* Default value for L_PTRS = 1 as defined in T 38.214 5.1.6.3 */
       *L_ptrs = 1;
  }
  else {
    *L_ptrs = get_L_ptrs(*ptrs_config->timeDensity->list.array[0],
                         *ptrs_config->timeDensity->list.array[1],
                         *ptrs_config->timeDensity->list.array[2],
                         mcsIndex,
                         mcsTable);
  }
  *portIndex =*ptrs_config->epre_Ratio;
  *nERatio = *ptrs_config->resourceElementOffset;
  *reOffset  = 0;
  /* If either or both of the parameters PT-RS time density (LPT-RS) and PT-RS frequency density (KPT-RS), shown in Table
   * 5.1.6.3-1 and Table 5.1.6.3-2, indicates that 'PT-RS not present', the UE shall assume that PT-RS is not present
   */
  if(*K_ptrs ==2  || *K_ptrs ==4 ) {
    valid = true;
  }
  else {
    valid = false;
    return valid;
  }
  if(*L_ptrs ==0 || *L_ptrs ==1 || *L_ptrs ==2  ) {
    valid = true;
  }
  else {
    valid = false;
    return valid;
  }
  /* PTRS is not present also :
   * When the UE is receiving a PDSCH with allocation duration of 4 symbols and if LPT-RS is set to 4, the UE shall assume
   * PT-RS is not transmitted
   * When the UE is receiving a PDSCH with allocation duration of 2 symbols as defined in Clause 7.4.1.1.2 of [4, TS
   * 38.211] and if LPT-RS is set to 2 or 4, the UE shall assume PT-RS is not transmitted.
   */
  if((NrOfSymbols == 4 && *L_ptrs ==2) || ((NrOfSymbols == 2 && *L_ptrs > 0))) {
    valid = false;
    return valid;
  }

  /* Moved below check from scheduler function to here */
  if (*L_ptrs >= NrOfSymbols) {
    valid = false;
    return valid;
  }
  return valid;
}

uint16_t get_ssb_start_symbol(const long band, NR_SubcarrierSpacing_t scs, int i_ssb) {

  switch (scs) {
    case NR_SubcarrierSpacing_kHz15:
      return symbol_ssb_AC[i_ssb];  //type A
    case NR_SubcarrierSpacing_kHz30:
      if (band == 5 || band == 66)
        return symbol_ssb_BD[i_ssb];  //type B
      else
        return symbol_ssb_AC[i_ssb];  //type C
    case NR_SubcarrierSpacing_kHz120:
      return symbol_ssb_BD[i_ssb];  //type D
    case NR_SubcarrierSpacing_kHz240:
      return symbol_ssb_E[i_ssb];
    default:
      AssertFatal(1 == 0, "SCS %ld not allowed for SSB \n",scs);
  }
}


void csi_period_offset(NR_CSI_ReportConfig_t *csirep,
                       NR_NZP_CSI_RS_Resource_t *nzpcsi,
                       int *period, int *offset) {

  if(nzpcsi != NULL) {

    NR_CSI_ResourcePeriodicityAndOffset_PR p_and_o = nzpcsi->periodicityAndOffset->present;

    switch(p_and_o){
      case NR_CSI_ResourcePeriodicityAndOffset_PR_slots4:
        *period = 4;
        *offset = nzpcsi->periodicityAndOffset->choice.slots4;
        break;
      case NR_CSI_ResourcePeriodicityAndOffset_PR_slots5:
        *period = 5;
        *offset = nzpcsi->periodicityAndOffset->choice.slots5;
        break;
      case NR_CSI_ResourcePeriodicityAndOffset_PR_slots8:
        *period = 8;
        *offset = nzpcsi->periodicityAndOffset->choice.slots8;
        break;
      case NR_CSI_ResourcePeriodicityAndOffset_PR_slots10:
        *period = 10;
        *offset = nzpcsi->periodicityAndOffset->choice.slots10;
        break;
      case NR_CSI_ResourcePeriodicityAndOffset_PR_slots16:
        *period = 16;
        *offset = nzpcsi->periodicityAndOffset->choice.slots16;
        break;
      case NR_CSI_ResourcePeriodicityAndOffset_PR_slots20:
        *period = 20;
        *offset = nzpcsi->periodicityAndOffset->choice.slots20;
        break;
      case NR_CSI_ResourcePeriodicityAndOffset_PR_slots32:
        *period = 32;
        *offset = nzpcsi->periodicityAndOffset->choice.slots32;
        break;
      case NR_CSI_ResourcePeriodicityAndOffset_PR_slots40:
        *period = 40;
        *offset = nzpcsi->periodicityAndOffset->choice.slots40;
        break;
      case NR_CSI_ResourcePeriodicityAndOffset_PR_slots64:
        *period = 64;
        *offset = nzpcsi->periodicityAndOffset->choice.slots64;
        break;
      case NR_CSI_ResourcePeriodicityAndOffset_PR_slots80:
        *period = 80;
        *offset = nzpcsi->periodicityAndOffset->choice.slots80;
        break;
      case NR_CSI_ResourcePeriodicityAndOffset_PR_slots160:
        *period = 160;
        *offset = nzpcsi->periodicityAndOffset->choice.slots160;
        break;
      case NR_CSI_ResourcePeriodicityAndOffset_PR_slots320:
        *period = 320;
        *offset = nzpcsi->periodicityAndOffset->choice.slots320;
        break;
      case NR_CSI_ResourcePeriodicityAndOffset_PR_slots640:
        *period = 640;
        *offset = nzpcsi->periodicityAndOffset->choice.slots640;
        break;
    default:
      AssertFatal(1==0,"No periodicity and offset found in CSI resource");
    }

  }

  if(csirep != NULL) {

    NR_CSI_ReportPeriodicityAndOffset_PR p_and_o = csirep->reportConfigType.choice.periodic->reportSlotConfig.present;

    switch(p_and_o){
      case NR_CSI_ReportPeriodicityAndOffset_PR_slots4:
        *period = 4;
        *offset = csirep->reportConfigType.choice.periodic->reportSlotConfig.choice.slots4;
        break;
      case NR_CSI_ReportPeriodicityAndOffset_PR_slots5:
        *period = 5;
        *offset = csirep->reportConfigType.choice.periodic->reportSlotConfig.choice.slots5;
        break;
      case NR_CSI_ReportPeriodicityAndOffset_PR_slots8:
        *period = 8;
        *offset = csirep->reportConfigType.choice.periodic->reportSlotConfig.choice.slots8;
        break;
      case NR_CSI_ReportPeriodicityAndOffset_PR_slots10:
        *period = 10;
        *offset = csirep->reportConfigType.choice.periodic->reportSlotConfig.choice.slots10;
        break;
      case NR_CSI_ReportPeriodicityAndOffset_PR_slots16:
        *period = 16;
        *offset = csirep->reportConfigType.choice.periodic->reportSlotConfig.choice.slots16;
        break;
      case NR_CSI_ReportPeriodicityAndOffset_PR_slots20:
        *period = 20;
        *offset = csirep->reportConfigType.choice.periodic->reportSlotConfig.choice.slots20;
        break;
      case NR_CSI_ReportPeriodicityAndOffset_PR_slots40:
        *period = 40;
        *offset = csirep->reportConfigType.choice.periodic->reportSlotConfig.choice.slots40;
        break;
      case NR_CSI_ReportPeriodicityAndOffset_PR_slots80:
        *period = 80;
        *offset = csirep->reportConfigType.choice.periodic->reportSlotConfig.choice.slots80;
        break;
      case NR_CSI_ReportPeriodicityAndOffset_PR_slots160:
        *period = 160;
        *offset = csirep->reportConfigType.choice.periodic->reportSlotConfig.choice.slots160;
        break;
      case NR_CSI_ReportPeriodicityAndOffset_PR_slots320:
        *period = 320;
        *offset = csirep->reportConfigType.choice.periodic->reportSlotConfig.choice.slots320;
        break;
    default:
      AssertFatal(1==0,"No periodicity and offset resource found in CSI report");
    }
  }
}


void get_type0_PDCCH_CSS_config_parameters(NR_Type0_PDCCH_CSS_config_t *type0_PDCCH_CSS_config,
                                           frame_t frameP,
                                           NR_MIB_t *mib,
                                           uint8_t num_slot_per_frame,
                                           uint8_t ssb_subcarrier_offset,
                                           uint16_t ssb_start_symbol,
                                           NR_SubcarrierSpacing_t scs_ssb,
                                           frequency_range_t frequency_range,
                                           uint32_t ssb_index,
                                           uint32_t ssb_period,
                                           uint32_t ssb_offset_point_a) {

  NR_SubcarrierSpacing_t scs_pdcch;

  channel_bandwidth_t min_channel_bw = bw_10MHz; // TODO remove hardcoding and implement Table 5.3.5-1 in 38.104

  if (frequency_range == FR2) {
    if(mib->subCarrierSpacingCommon == NR_MIB__subCarrierSpacingCommon_scs15or60)
      scs_pdcch = NR_SubcarrierSpacing_kHz60;
    else
      scs_pdcch = NR_SubcarrierSpacing_kHz120;
  }
  else {
    frequency_range = FR1;
    if(mib->subCarrierSpacingCommon == NR_MIB__subCarrierSpacingCommon_scs15or60)
      scs_pdcch = NR_SubcarrierSpacing_kHz15;
    else
      scs_pdcch = NR_SubcarrierSpacing_kHz30;
  }
  type0_PDCCH_CSS_config->scs_pdcch = scs_pdcch;
  type0_PDCCH_CSS_config->ssb_index = ssb_index;
  type0_PDCCH_CSS_config->frame = frameP;

  uint8_t ssb_slot = ssb_start_symbol/14;

  uint32_t is_condition_A = (ssb_subcarrier_offset == 0);   //  38.213 ch.13
  uint32_t index_4msb = (mib->pdcch_ConfigSIB1.controlResourceSetZero);
  uint32_t index_4lsb = (mib->pdcch_ConfigSIB1.searchSpaceZero);

  type0_PDCCH_CSS_config->num_rbs = -1;
  type0_PDCCH_CSS_config->num_symbols = -1;
  type0_PDCCH_CSS_config->rb_offset = -1;

  //  type0-pdcch coreset
  switch( (scs_ssb << 3) | scs_pdcch ){
    case (NR_SubcarrierSpacing_kHz15 << 5) | NR_SubcarrierSpacing_kHz15:
      AssertFatal(index_4msb < 15, "38.213 Table 13-1 4 MSB out of range\n");
      type0_PDCCH_CSS_config->type0_pdcch_ss_mux_pattern = 1;
      type0_PDCCH_CSS_config->num_rbs     = table_38213_13_1_c2[index_4msb];
      type0_PDCCH_CSS_config->num_symbols = table_38213_13_1_c3[index_4msb];
      type0_PDCCH_CSS_config->rb_offset   = table_38213_13_1_c4[index_4msb];
      break;

    case (NR_SubcarrierSpacing_kHz15 << 3) | NR_SubcarrierSpacing_kHz30:
      AssertFatal(index_4msb < 14, "38.213 Table 13-2 4 MSB out of range\n");
      type0_PDCCH_CSS_config->type0_pdcch_ss_mux_pattern = 1;
      type0_PDCCH_CSS_config->num_rbs     = table_38213_13_2_c2[index_4msb];
      type0_PDCCH_CSS_config->num_symbols = table_38213_13_2_c3[index_4msb];
      type0_PDCCH_CSS_config->rb_offset   = table_38213_13_2_c4[index_4msb];
      break;

    case (NR_SubcarrierSpacing_kHz30 << 3) | NR_SubcarrierSpacing_kHz15:
      if((min_channel_bw & bw_5MHz) | (min_channel_bw & bw_10MHz)){
        AssertFatal(index_4msb < 9, "38.213 Table 13-3 4 MSB out of range\n");
        type0_PDCCH_CSS_config->type0_pdcch_ss_mux_pattern = 1;
        type0_PDCCH_CSS_config->num_rbs     = table_38213_13_3_c2[index_4msb];
        type0_PDCCH_CSS_config->num_symbols = table_38213_13_3_c3[index_4msb];
        type0_PDCCH_CSS_config->rb_offset   = table_38213_13_3_c4[index_4msb];
      }else if(min_channel_bw & bw_40MHz){
        AssertFatal(index_4msb < 9, "38.213 Table 13-5 4 MSB out of range\n");
        type0_PDCCH_CSS_config->type0_pdcch_ss_mux_pattern = 1;
        type0_PDCCH_CSS_config->num_rbs     = table_38213_13_5_c2[index_4msb];
        type0_PDCCH_CSS_config->num_symbols = table_38213_13_5_c3[index_4msb];
        type0_PDCCH_CSS_config->rb_offset   = table_38213_13_5_c4[index_4msb];
      }else{ ; }

      break;

    case (NR_SubcarrierSpacing_kHz30 << 3) | NR_SubcarrierSpacing_kHz30:
      if((min_channel_bw & bw_5MHz) | (min_channel_bw & bw_10MHz)){
        type0_PDCCH_CSS_config->type0_pdcch_ss_mux_pattern = 1;
        type0_PDCCH_CSS_config->num_rbs     = table_38213_13_4_c2[index_4msb];
        type0_PDCCH_CSS_config->num_symbols = table_38213_13_4_c3[index_4msb];
        type0_PDCCH_CSS_config->rb_offset   = table_38213_13_4_c4[index_4msb];

      }else if(min_channel_bw & bw_40MHz){
        AssertFatal(index_4msb < 10, "38.213 Table 13-6 4 MSB out of range\n");
        type0_PDCCH_CSS_config->type0_pdcch_ss_mux_pattern = 1;
        type0_PDCCH_CSS_config->num_rbs     = table_38213_13_6_c2[index_4msb];
        type0_PDCCH_CSS_config->num_symbols = table_38213_13_6_c3[index_4msb];
        type0_PDCCH_CSS_config->rb_offset   = table_38213_13_6_c4[index_4msb];
      }else{ ; }
      break;

    case (NR_SubcarrierSpacing_kHz120 << 3) | NR_SubcarrierSpacing_kHz60:
      AssertFatal(index_4msb < 12, "38.213 Table 13-7 4 MSB out of range\n");
      if(index_4msb & 0x7){
        type0_PDCCH_CSS_config->type0_pdcch_ss_mux_pattern = 1;
      }else if(index_4msb & 0x18){
        type0_PDCCH_CSS_config->type0_pdcch_ss_mux_pattern = 2;
      }else{ ; }

      type0_PDCCH_CSS_config->num_rbs     = table_38213_13_7_c2[index_4msb];
      type0_PDCCH_CSS_config->num_symbols = table_38213_13_7_c3[index_4msb];
      if(!is_condition_A && (index_4msb == 8 || index_4msb == 10)){
        type0_PDCCH_CSS_config->rb_offset   = table_38213_13_7_c4[index_4msb] - 1;
      }else{
        type0_PDCCH_CSS_config->rb_offset   = table_38213_13_7_c4[index_4msb];
      }
      break;

    case (NR_SubcarrierSpacing_kHz120 << 3) | NR_SubcarrierSpacing_kHz120:
      AssertFatal(index_4msb < 8, "38.213 Table 13-8 4 MSB out of range\n");
      if(index_4msb & 0x3){
        type0_PDCCH_CSS_config->type0_pdcch_ss_mux_pattern = 1;
      }else if(index_4msb & 0x0c){
        type0_PDCCH_CSS_config->type0_pdcch_ss_mux_pattern = 3;
      }

      type0_PDCCH_CSS_config->num_rbs     = table_38213_13_8_c2[index_4msb];
      type0_PDCCH_CSS_config->num_symbols = table_38213_13_8_c3[index_4msb];
      if(!is_condition_A && (index_4msb == 4 || index_4msb == 6)){
        type0_PDCCH_CSS_config->rb_offset   = table_38213_13_8_c4[index_4msb] - 1;
      }else{
        type0_PDCCH_CSS_config->rb_offset   = table_38213_13_8_c4[index_4msb];
      }
      break;

    case (NR_SubcarrierSpacing_kHz240 << 3) | NR_SubcarrierSpacing_kHz60:
      AssertFatal(index_4msb < 4, "38.213 Table 13-9 4 MSB out of range\n");
      type0_PDCCH_CSS_config->type0_pdcch_ss_mux_pattern = 1;
      type0_PDCCH_CSS_config->num_rbs     = table_38213_13_9_c2[index_4msb];
      type0_PDCCH_CSS_config->num_symbols = table_38213_13_9_c3[index_4msb];
      type0_PDCCH_CSS_config->rb_offset   = table_38213_13_9_c4[index_4msb];
      break;

    case (NR_SubcarrierSpacing_kHz240 << 3) | NR_SubcarrierSpacing_kHz120:
      AssertFatal(index_4msb < 8, "38.213 Table 13-10 4 MSB out of range\n");
      if(index_4msb & 0x3){
        type0_PDCCH_CSS_config->type0_pdcch_ss_mux_pattern = 1;
      }else if(index_4msb & 0x0c){
        type0_PDCCH_CSS_config->type0_pdcch_ss_mux_pattern = 2;
      }
      type0_PDCCH_CSS_config->num_rbs     = table_38213_13_10_c2[index_4msb];
      type0_PDCCH_CSS_config->num_symbols = table_38213_13_10_c3[index_4msb];
      if(!is_condition_A && (index_4msb == 4 || index_4msb == 6)){
        type0_PDCCH_CSS_config->rb_offset   = table_38213_13_10_c4[index_4msb]-1;
      }else{
        type0_PDCCH_CSS_config->rb_offset   = table_38213_13_10_c4[index_4msb];
      }

      break;

    default:
      break;
  }

  LOG_D(MAC,"Coreset0: index_4msb=%d, num_rbs=%d, num_symb=%d, rb_offset=%d\n",
        index_4msb,type0_PDCCH_CSS_config->num_rbs,type0_PDCCH_CSS_config->num_symbols,type0_PDCCH_CSS_config->rb_offset );

  AssertFatal(type0_PDCCH_CSS_config->num_rbs != -1, "Type0 PDCCH coreset num_rbs undefined");
  AssertFatal(type0_PDCCH_CSS_config->num_symbols != -1, "Type0 PDCCH coreset num_symbols undefined");
  AssertFatal(type0_PDCCH_CSS_config->rb_offset != -1, "Type0 PDCCH coreset rb_offset undefined");


  //uint32_t cell_id = 0;   //  obtain from L1 later

  //mac->type0_pdcch_dci_config.coreset.rb_start = rb_offset;
  //mac->type0_pdcch_dci_config.coreset.rb_end = rb_offset + num_rbs - 1;

//  uint64_t mask = 0x0;
//  uint8_t i;
//  for(i=0; i<(type0_PDCCH_CSS_config->num_rbs/6); ++i){   //  38.331 Each bit corresponds a group of 6 RBs
//    mask = mask >> 1;
//    mask = mask | 0x100000000000;
//  }

  //LOG_I(MAC,">>>>>>>>mask %x num_rbs %d rb_offset %d\n", mask, num_rbs, rb_offset);

//    mac->type0_pdcch_dci_config.coreset.frequency_domain_resource = mask;
//    mac->type0_pdcch_dci_config.coreset.rb_offset = rb_offset;  //  additional parameter other than coreset
//
//    //mac->type0_pdcch_dci_config.type0_pdcch_coreset.duration = num_symbols;
//    mac->type0_pdcch_dci_config.coreset.cce_reg_mapping_type = CCE_REG_MAPPING_TYPE_INTERLEAVED;
//    mac->type0_pdcch_dci_config.coreset.cce_reg_interleaved_reg_bundle_size = 6;   //  L 38.211 7.3.2.2
//    mac->type0_pdcch_dci_config.coreset.cce_reg_interleaved_interleaver_size = 2;  //  R 38.211 7.3.2.2
//    mac->type0_pdcch_dci_config.coreset.cce_reg_interleaved_shift_index = cell_id;
//    mac->type0_pdcch_dci_config.coreset.precoder_granularity = PRECODER_GRANULARITY_SAME_AS_REG_BUNDLE;
//    mac->type0_pdcch_dci_config.coreset.pdcch_dmrs_scrambling_id = cell_id;


  // type0-pdcch search space
  float big_o = 0.0f;
  float big_m = 0.0f;
  type0_PDCCH_CSS_config->sfn_c = SFN_C_IMPOSSIBLE;   //  only valid for mux=1
  type0_PDCCH_CSS_config->n_c = UINT_MAX;
  type0_PDCCH_CSS_config->number_of_search_space_per_slot = UINT_MAX;
  type0_PDCCH_CSS_config->first_symbol_index = UINT_MAX;
  type0_PDCCH_CSS_config->search_space_duration = 0;  //  element of search space
  //  38.213 table 10.1-1

  /// MUX PATTERN 1
  if(type0_PDCCH_CSS_config->type0_pdcch_ss_mux_pattern == 1 && frequency_range == FR1){
    big_o = table_38213_13_11_c1[index_4lsb];
    type0_PDCCH_CSS_config->number_of_search_space_per_slot = table_38213_13_11_c2[index_4lsb];
    big_m = table_38213_13_11_c3[index_4lsb];

    uint32_t temp = (uint32_t)(big_o*(1<<scs_pdcch)) + (uint32_t)(type0_PDCCH_CSS_config->ssb_index*big_m);
    type0_PDCCH_CSS_config->n_c = temp / num_slot_per_frame;
    if((temp/num_slot_per_frame) & 0x1){
      type0_PDCCH_CSS_config->sfn_c = SFN_C_MOD_2_EQ_1;
    }else{
      type0_PDCCH_CSS_config->sfn_c = SFN_C_MOD_2_EQ_0;
    }

    if((index_4lsb == 1 || index_4lsb == 3 || index_4lsb == 5 || index_4lsb == 7) && (type0_PDCCH_CSS_config->ssb_index&1)){
      type0_PDCCH_CSS_config->first_symbol_index = type0_PDCCH_CSS_config->num_symbols;
    }else{
      type0_PDCCH_CSS_config->first_symbol_index = table_38213_13_11_c4[index_4lsb];
    }
    //  38.213 chapter 13: over two consecutive slots
    type0_PDCCH_CSS_config->search_space_duration = 2;
    // two frames
    type0_PDCCH_CSS_config->search_space_frame_period = nr_slots_per_frame[scs_ssb]<<1;
  }

  if(type0_PDCCH_CSS_config->type0_pdcch_ss_mux_pattern == 1 && frequency_range == FR2){
    big_o = table_38213_13_12_c1[index_4lsb];
    type0_PDCCH_CSS_config->number_of_search_space_per_slot = table_38213_13_11_c2[index_4lsb];
    big_m = table_38213_13_12_c3[index_4lsb];

    if((index_4lsb == 1 || index_4lsb == 3 || index_4lsb == 5 || index_4lsb == 10) && (type0_PDCCH_CSS_config->ssb_index&1)){
      type0_PDCCH_CSS_config->first_symbol_index = 7;
    }else if((index_4lsb == 6 || index_4lsb == 7 || index_4lsb == 8 || index_4lsb == 11) && (type0_PDCCH_CSS_config->ssb_index&1)){
      type0_PDCCH_CSS_config->first_symbol_index = type0_PDCCH_CSS_config->num_symbols;
    }else{
      type0_PDCCH_CSS_config->first_symbol_index = 0;
    }
    //  38.213 chapter 13: over two consecutive slots
    type0_PDCCH_CSS_config->search_space_duration = 2;
    // two frames
    type0_PDCCH_CSS_config->search_space_frame_period = nr_slots_per_frame[scs_ssb]<<1;
  }

  /// MUX PATTERN 2
  if(type0_PDCCH_CSS_config->type0_pdcch_ss_mux_pattern == 2){

    if((scs_ssb == NR_SubcarrierSpacing_kHz120) && (scs_pdcch == NR_SubcarrierSpacing_kHz60)){
      //  38.213 Table 13-13
      AssertFatal(index_4lsb == 0, "38.213 Table 13-13 4 LSB out of range\n");
      //  PDCCH monitoring occasions (SFN and slot number) same as SSB frame-slot
      //                sfn_c = SFN_C_EQ_SFN_SSB;
      type0_PDCCH_CSS_config->n_c = ssb_slot;
      switch(type0_PDCCH_CSS_config->ssb_index & 0x3){    //  ssb_index(i) mod 4
        case 0:
          type0_PDCCH_CSS_config->first_symbol_index = 0;
          break;
        case 1:
          type0_PDCCH_CSS_config->first_symbol_index = 1;
          break;
        case 2:
          type0_PDCCH_CSS_config->first_symbol_index = 6;
          break;
        case 3:
          type0_PDCCH_CSS_config->first_symbol_index = 7;
          break;
        default: break;
      }

    }else if((scs_ssb == NR_SubcarrierSpacing_kHz240) && (scs_pdcch == NR_SubcarrierSpacing_kHz120)){
      //  38.213 Table 13-14
      AssertFatal(index_4lsb == 0, "38.213 Table 13-14 4 LSB out of range\n");
      //  PDCCH monitoring occasions (SFN and slot number) same as SSB frame-slot
      //                sfn_c = SFN_C_EQ_SFN_SSB;
      type0_PDCCH_CSS_config->n_c = ssb_slot;
      switch(type0_PDCCH_CSS_config->ssb_index & 0x7){    //  ssb_index(i) mod 8
        case 0:
          type0_PDCCH_CSS_config->first_symbol_index = 0;
          break;
        case 1:
          type0_PDCCH_CSS_config->first_symbol_index = 1;
          break;
        case 2:
          type0_PDCCH_CSS_config->first_symbol_index = 2;
          break;
        case 3:
          type0_PDCCH_CSS_config->first_symbol_index = 3;
          break;
        case 4:
          type0_PDCCH_CSS_config->first_symbol_index = 12;
          type0_PDCCH_CSS_config->n_c = ssb_slot - 1;
          break;
        case 5:
          type0_PDCCH_CSS_config->first_symbol_index = 13;
          type0_PDCCH_CSS_config->n_c = ssb_slot - 1;
          break;
        case 6:
          type0_PDCCH_CSS_config->first_symbol_index = 0;
          break;
        case 7:
          type0_PDCCH_CSS_config->first_symbol_index = 1;
          break;
        default: break;
      }
    }else{ ; }
    //  38.213 chapter 13: over one slot
    type0_PDCCH_CSS_config->search_space_duration = 1;
    // SSB periodicity in slots
    type0_PDCCH_CSS_config->search_space_frame_period = ssb_period*nr_slots_per_frame[scs_ssb];
  }

  /// MUX PATTERN 3
  if(type0_PDCCH_CSS_config->type0_pdcch_ss_mux_pattern == 3){
    if((scs_ssb == NR_SubcarrierSpacing_kHz120) && (scs_pdcch == NR_SubcarrierSpacing_kHz120)){
      //  38.213 Table 13-15
      AssertFatal(index_4lsb == 0, "38.213 Table 13-15 4 LSB out of range\n");
      //  PDCCH monitoring occasions (SFN and slot number) same as SSB frame-slot
      //                sfn_c = SFN_C_EQ_SFN_SSB;
      type0_PDCCH_CSS_config->n_c = ssb_slot;
      switch(type0_PDCCH_CSS_config->ssb_index & 0x3){    //  ssb_index(i) mod 4
        case 0:
          type0_PDCCH_CSS_config->first_symbol_index = 4;
          break;
        case 1:
          type0_PDCCH_CSS_config->first_symbol_index = 8;
          break;
        case 2:
          type0_PDCCH_CSS_config->first_symbol_index = 2;
          break;
        case 3:
          type0_PDCCH_CSS_config->first_symbol_index = 6;
          break;
        default: break;
      }
    }else{ ; }
    //  38.213 chapter 13: over one slot
    type0_PDCCH_CSS_config->search_space_duration = 1;
    // SSB periodicity in slots
    type0_PDCCH_CSS_config->search_space_frame_period = ssb_period*nr_slots_per_frame[scs_ssb];
  }

  AssertFatal(type0_PDCCH_CSS_config->number_of_search_space_per_slot!=UINT_MAX,"");

//  uint32_t coreset_duration = num_symbols * number_of_search_space_per_slot;
//    mac->type0_pdcch_dci_config.number_of_candidates[0] = table_38213_10_1_1_c2[0];
//    mac->type0_pdcch_dci_config.number_of_candidates[1] = table_38213_10_1_1_c2[1];
//    mac->type0_pdcch_dci_config.number_of_candidates[2] = table_38213_10_1_1_c2[2];   //  CCE aggregation level = 4
//    mac->type0_pdcch_dci_config.number_of_candidates[3] = table_38213_10_1_1_c2[3];   //  CCE aggregation level = 8
//    mac->type0_pdcch_dci_config.number_of_candidates[4] = table_38213_10_1_1_c2[4];   //  CCE aggregation level = 16
//    mac->type0_pdcch_dci_config.duration = search_space_duration;
//    mac->type0_pdcch_dci_config.coreset.duration = coreset_duration;   //  coreset
//    AssertFatal(first_symbol_index!=UINT_MAX,"");
//    mac->type0_pdcch_dci_config.monitoring_symbols_within_slot = (0x3fff << first_symbol_index) & (0x3fff >> (14-coreset_duration-first_symbol_index)) & 0x3fff;

  AssertFatal(type0_PDCCH_CSS_config->sfn_c!=SFN_C_IMPOSSIBLE,"");
  AssertFatal(type0_PDCCH_CSS_config->n_c!=UINT_MAX,"");

  type0_PDCCH_CSS_config->n_0 = ((uint32_t)(big_o*(1<<scs_pdcch)) + (uint32_t)(type0_PDCCH_CSS_config->ssb_index*big_m))%num_slot_per_frame;
  type0_PDCCH_CSS_config->cset_start_rb = ssb_offset_point_a - type0_PDCCH_CSS_config->rb_offset;

}

<<<<<<< HEAD

void fill_coresetZero(NR_ControlResourceSet_t *coreset0, NR_Type0_PDCCH_CSS_config_t *type0_PDCCH_CSS_config) {

  int32_t duration;

  if (coreset0 == NULL)
    coreset0 = calloc(1,sizeof(*coreset0));

  coreset0->controlResourceSetId = 0;

  AssertFatal(type0_PDCCH_CSS_config!=NULL,"No type0 CSS configuration\n");

  duration = type0_PDCCH_CSS_config->num_symbols;

  if(coreset0->frequencyDomainResources.buf == NULL) coreset0->frequencyDomainResources.buf = calloc(1,6);

  switch(type0_PDCCH_CSS_config->num_rbs){
    case 24:
      coreset0->frequencyDomainResources.buf[0] = 0xf0;
      coreset0->frequencyDomainResources.buf[1] = 0;
      break;
    case 48:
      coreset0->frequencyDomainResources.buf[0] = 0xff;
      coreset0->frequencyDomainResources.buf[1] = 0;
      break;
    case 96:
      coreset0->frequencyDomainResources.buf[0] = 0xff;
      coreset0->frequencyDomainResources.buf[1] = 0xff;
      break;
  default:
    AssertFatal(1==0,"Invalid number of PRBs %d for Coreset0\n",type0_PDCCH_CSS_config->num_rbs);
  }
  coreset0->frequencyDomainResources.buf[2] = 0;
  coreset0->frequencyDomainResources.buf[3] = 0;
  coreset0->frequencyDomainResources.buf[4] = 0;
  coreset0->frequencyDomainResources.buf[5] = 0;
  coreset0->frequencyDomainResources.size = 6;
  coreset0->frequencyDomainResources.bits_unused = 3;

  coreset0->duration = duration;
  coreset0->cce_REG_MappingType.present=NR_ControlResourceSet__cce_REG_MappingType_PR_interleaved;
  coreset0->cce_REG_MappingType.choice.interleaved=calloc(1,sizeof(*coreset0->cce_REG_MappingType.choice.interleaved));
  coreset0->cce_REG_MappingType.choice.interleaved->reg_BundleSize = NR_ControlResourceSet__cce_REG_MappingType__interleaved__reg_BundleSize_n6;
  coreset0->cce_REG_MappingType.choice.interleaved->interleaverSize = NR_ControlResourceSet__cce_REG_MappingType__interleaved__interleaverSize_n2;
  coreset0->cce_REG_MappingType.choice.interleaved->shiftIndex = NULL; // -> use cell_id
  coreset0->precoderGranularity = NR_ControlResourceSet__precoderGranularity_sameAsREG_bundle;

  coreset0->tci_StatesPDCCH_ToAddList = NULL;
  coreset0->tci_StatesPDCCH_ToReleaseList = NULL;
  coreset0->tci_PresentInDCI = NULL;
  coreset0->pdcch_DMRS_ScramblingID = NULL;

}

uint8_t fill_searchSpaceZero(NR_SearchSpace_t *ss0, NR_Type0_PDCCH_CSS_config_t *type0_PDCCH_CSS_config, int L) {

  if(ss0 == NULL) ss0=calloc(1,sizeof(*ss0));
  if(ss0->controlResourceSetId == NULL) ss0->controlResourceSetId=calloc(1,sizeof(*ss0->controlResourceSetId));
  if(ss0->monitoringSymbolsWithinSlot == NULL) ss0->monitoringSymbolsWithinSlot = calloc(1,sizeof(*ss0->monitoringSymbolsWithinSlot));
  if(ss0->monitoringSymbolsWithinSlot->buf == NULL) ss0->monitoringSymbolsWithinSlot->buf = calloc(1,2);
  if(ss0->nrofCandidates == NULL) ss0->nrofCandidates = calloc(1,sizeof(*ss0->nrofCandidates));
  if(ss0->searchSpaceType == NULL) ss0->searchSpaceType = calloc(1,sizeof(*ss0->searchSpaceType));
  if(ss0->searchSpaceType->choice.common == NULL) ss0->searchSpaceType->choice.common=calloc(1,sizeof(*ss0->searchSpaceType->choice.common));
  if(ss0->searchSpaceType->choice.common->dci_Format0_0_AndFormat1_0 == NULL)
    ss0->searchSpaceType->choice.common->dci_Format0_0_AndFormat1_0 = calloc(1,sizeof(*ss0->searchSpaceType->choice.common->dci_Format0_0_AndFormat1_0));

  uint32_t duration,periodicity,offset;
  uint16_t symbols,max_agg;

  AssertFatal(type0_PDCCH_CSS_config!=NULL,"No type0 CSS configuration\n");

  max_agg = (type0_PDCCH_CSS_config->num_symbols*type0_PDCCH_CSS_config->num_rbs)/6;
  if (L>max_agg) return 0;

  symbols = (1-(1<<type0_PDCCH_CSS_config->num_symbols))<<type0_PDCCH_CSS_config->first_symbol_index;
  duration = type0_PDCCH_CSS_config->search_space_duration;
  periodicity = type0_PDCCH_CSS_config->search_space_frame_period;
  if (type0_PDCCH_CSS_config->type0_pdcch_ss_mux_pattern == 1)
    offset = type0_PDCCH_CSS_config->n_0;
  else
    offset = type0_PDCCH_CSS_config->n_c;

  ss0->searchSpaceId = 0;
  *ss0->controlResourceSetId = 0;
  ss0->monitoringSlotPeriodicityAndOffset = calloc(1,sizeof(*ss0->monitoringSlotPeriodicityAndOffset));
  set_monitoring_periodicity_offset(ss0,periodicity,offset);
  if (duration==1)
    ss0->duration = NULL;
  else{
    ss0->duration = calloc(1,sizeof(*ss0->duration));
    *ss0->duration = duration;
  }

  ss0->monitoringSymbolsWithinSlot->size = 2;
  ss0->monitoringSymbolsWithinSlot->bits_unused = 2;
  ss0->monitoringSymbolsWithinSlot->buf[1] = 0;
  ss0->monitoringSymbolsWithinSlot->buf[0] = 0;
  for (int i=0; i<8; i++) {
    ss0->monitoringSymbolsWithinSlot->buf[1] |= ((symbols>>(i+8))&0x01)<<(7-i);
    ss0->monitoringSymbolsWithinSlot->buf[0] |= ((symbols>>i)&0x01)<<(7-i);
  }

  // max values are set according to TS38.213 Section 10.1 Table 10.1-1
  ss0->nrofCandidates->aggregationLevel1 = NR_SearchSpace__nrofCandidates__aggregationLevel1_n0;
  ss0->nrofCandidates->aggregationLevel2 = NR_SearchSpace__nrofCandidates__aggregationLevel2_n0;
  switch(L){
    case 4:
      ss0->nrofCandidates->aggregationLevel4 = (((max_agg>>2) > 4)? 4 : max_agg>>2);
      ss0->nrofCandidates->aggregationLevel8 = NR_SearchSpace__nrofCandidates__aggregationLevel8_n0;
      ss0->nrofCandidates->aggregationLevel8 = NR_SearchSpace__nrofCandidates__aggregationLevel16_n0;
      break;
    case 8:
      ss0->nrofCandidates->aggregationLevel8 = NR_SearchSpace__nrofCandidates__aggregationLevel4_n0;
      ss0->nrofCandidates->aggregationLevel8 = (((max_agg>>3) > 2)? 2 : max_agg>>3);
      ss0->nrofCandidates->aggregationLevel8 = NR_SearchSpace__nrofCandidates__aggregationLevel16_n0;
      break;
    case 16:
      ss0->nrofCandidates->aggregationLevel8 = NR_SearchSpace__nrofCandidates__aggregationLevel4_n0;
      ss0->nrofCandidates->aggregationLevel8 = NR_SearchSpace__nrofCandidates__aggregationLevel8_n0;
      ss0->nrofCandidates->aggregationLevel16 = (((max_agg>>4) > 1)? 1 : max_agg>>4);
      break;
  default:
    AssertFatal(1==0,"Invalid aggregation level %d for SS0\n",L);
  }

  ss0->searchSpaceType->present = NR_SearchSpace__searchSpaceType_PR_common;
  return 1;
}



=======
void find_period_offest_SR (NR_SchedulingRequestResourceConfig_t *SchedulingReqRec, int *period, int *offset) {
  NR_SchedulingRequestResourceConfig__periodicityAndOffset_PR P_O = SchedulingReqRec->periodicityAndOffset->present;
  switch (P_O){
    case NR_SchedulingRequestResourceConfig__periodicityAndOffset_PR_sl1:
      *period = 1;
      *offset = SchedulingReqRec->periodicityAndOffset->choice.sl1;
      break;
    case NR_SchedulingRequestResourceConfig__periodicityAndOffset_PR_sl2:
      *period = 2;
      *offset = SchedulingReqRec->periodicityAndOffset->choice.sl2;
      break;
    case NR_SchedulingRequestResourceConfig__periodicityAndOffset_PR_sl4:
      *period = 4;
      *offset = SchedulingReqRec->periodicityAndOffset->choice.sl4;
      break;
    case NR_SchedulingRequestResourceConfig__periodicityAndOffset_PR_sl5:
      *period = 5;
      *offset = SchedulingReqRec->periodicityAndOffset->choice.sl5;
      break;
    case NR_SchedulingRequestResourceConfig__periodicityAndOffset_PR_sl8:
      *period = 8;
      *offset = SchedulingReqRec->periodicityAndOffset->choice.sl8;
      break;
    case NR_SchedulingRequestResourceConfig__periodicityAndOffset_PR_sl10:
      *period = 10;
      *offset = SchedulingReqRec->periodicityAndOffset->choice.sl10;
      break;
    case NR_SchedulingRequestResourceConfig__periodicityAndOffset_PR_sl16:
      *period = 16;
      *offset = SchedulingReqRec->periodicityAndOffset->choice.sl16;
      break;
    case NR_SchedulingRequestResourceConfig__periodicityAndOffset_PR_sl20:
      *period = 20;
      *offset = SchedulingReqRec->periodicityAndOffset->choice.sl20;
      break;
    case NR_SchedulingRequestResourceConfig__periodicityAndOffset_PR_sl40:
      *period = 40;
      *offset = SchedulingReqRec->periodicityAndOffset->choice.sl40;
      break;
    case NR_SchedulingRequestResourceConfig__periodicityAndOffset_PR_sl80:
      *period = 80;
      *offset = SchedulingReqRec->periodicityAndOffset->choice.sl80;
      break;
    case NR_SchedulingRequestResourceConfig__periodicityAndOffset_PR_sl160:
      *period = 160;
      *offset = SchedulingReqRec->periodicityAndOffset->choice.sl160;
      break;
    case NR_SchedulingRequestResourceConfig__periodicityAndOffset_PR_sl320:
      *period = 320;
      *offset = SchedulingReqRec->periodicityAndOffset->choice.sl320;
      break;
    case NR_SchedulingRequestResourceConfig__periodicityAndOffset_PR_sl640:
      *period = 640;
      *offset = SchedulingReqRec->periodicityAndOffset->choice.sl640;
      break;
    default:
      AssertFatal(1==0,"No periodicityAndOffset resources found in schedulingrequestresourceconfig");
  }
}

uint16_t compute_pucch_prb_size(uint8_t format,
                                uint8_t nr_prbs,
                                uint16_t O_tot,
                                uint16_t O_csi,
                                NR_PUCCH_MaxCodeRate_t *maxCodeRate,
                                uint8_t Qm,
                                uint8_t n_symb,
                                uint8_t n_re_ctrl) {

  uint16_t O_crc;

  if (O_tot<12)
    O_crc = 0;
  else{
    if (O_tot<20)
      O_crc = 6;
    else {
      if (O_tot<360)
        O_crc = 11;
      else
        AssertFatal(1==0,"Case for segmented PUCCH not yet implemented");
    }
  }

  int rtimes100;
  switch(*maxCodeRate){
    case NR_PUCCH_MaxCodeRate_zeroDot08 :
      rtimes100 = 8;
      break;
    case NR_PUCCH_MaxCodeRate_zeroDot15 :
      rtimes100 = 15;
      break;
    case NR_PUCCH_MaxCodeRate_zeroDot25 :
      rtimes100 = 25;
      break;
    case NR_PUCCH_MaxCodeRate_zeroDot35 :
      rtimes100 = 35;
      break;
    case NR_PUCCH_MaxCodeRate_zeroDot45 :
      rtimes100 = 45;
      break;
    case NR_PUCCH_MaxCodeRate_zeroDot60 :
      rtimes100 = 60;
      break;
    case NR_PUCCH_MaxCodeRate_zeroDot80 :
      rtimes100 = 80;
      break;
  default :
    AssertFatal(1==0,"Invalid MaxCodeRate");
  }

  float r = (float)rtimes100/100;

  if (O_csi == O_tot) {
    if ((O_tot+O_csi)>(nr_prbs*n_re_ctrl*n_symb*Qm*r))
      AssertFatal(1==0,"MaxCodeRate %.2f can't support %d UCI bits and %d CRC bits with %d PRBs",
                  r,O_tot,O_crc,nr_prbs);
    else
      return nr_prbs;
  }

  if (format==2){
    // TODO fix this for multiple CSI reports
    for (int i=1; i<=nr_prbs; i++){
      if((O_tot+O_crc)<=(i*n_symb*Qm*n_re_ctrl*r) &&
         (O_tot+O_crc)>((i-1)*n_symb*Qm*n_re_ctrl*r))
        return i;
    }
    AssertFatal(1==0,"MaxCodeRate %.2f can't support %d UCI bits and %d CRC bits with at most %d PRBs",
                r,O_tot,O_crc,nr_prbs);
  }
  else{
    AssertFatal(1==0,"Not yet implemented");
  }
}


>>>>>>> 8c91e719
/* extract UL PTRS values from RRC and validate it based upon 38.214 6.2.3 */
bool set_ul_ptrs_values(NR_PTRS_UplinkConfig_t *ul_ptrs_config,
                        uint16_t rbSize,uint8_t mcsIndex, uint8_t mcsTable,
                        uint8_t *K_ptrs, uint8_t *L_ptrs,
                        uint8_t *reOffset, uint8_t *maxNumPorts, uint8_t *ulPower,
                        uint8_t NrOfSymbols)
{
  bool valid = true;

  /* as defined in T 38.214 6.2.3 */
  if(rbSize < 3) {
    valid = false;
    return valid;
  }
  /* Check for Frequency Density values */
  if(ul_ptrs_config->transformPrecoderDisabled->frequencyDensity->list.count < 2) {
    /* Default value for K_PTRS = 2 as defined in T 38.214 6.2.3 */
    *K_ptrs = 2;
  }
  else {
    *K_ptrs = get_K_ptrs(*ul_ptrs_config->transformPrecoderDisabled->frequencyDensity->list.array[0],
                         *ul_ptrs_config->transformPrecoderDisabled->frequencyDensity->list.array[1],
                         rbSize);
  }
  /* Check for time Density values */
  if(ul_ptrs_config->transformPrecoderDisabled->timeDensity->list.count < 3) {
    *L_ptrs = 0;
  }
  else {
    *L_ptrs = get_L_ptrs(*ul_ptrs_config->transformPrecoderDisabled->timeDensity->list.array[0],
                         *ul_ptrs_config->transformPrecoderDisabled->timeDensity->list.array[1],
                         *ul_ptrs_config->transformPrecoderDisabled->timeDensity->list.array[2],
                         mcsIndex,
                         mcsTable);
  }
  
  *reOffset  = *ul_ptrs_config->transformPrecoderDisabled->resourceElementOffset;
  *maxNumPorts = ul_ptrs_config->transformPrecoderDisabled->maxNrofPorts;
  *ulPower = ul_ptrs_config->transformPrecoderDisabled->ptrs_Power;
  /* If either or both of the parameters PT-RS time density (LPT-RS) and PT-RS frequency density (KPT-RS), shown in Table
   * 6.2.3.1-1 and Table 6.2.3.1-2, indicates that 'PT-RS not present', the UE shall assume that PT-RS is not present
   */
  if(*K_ptrs ==2  || *K_ptrs ==4 ) {
    valid = true;
  }
  else {
    valid = false;
    return valid;
  }
  if(*L_ptrs ==0 || *L_ptrs ==1 || *L_ptrs ==2  ) {
    valid = true;
  }
  else {
    valid = false;
    return valid;
  }
  /* PTRS is not present also :
   * When the UE is receiving a PUSCH with allocation duration of 4 symbols and if LPT-RS is set to 4, the UE shall assume
   * PT-RS is not transmitted
   * When the UE is receiving a PUSCH with allocation duration of 2 symbols as defined in Clause 6.4.1.2.2 of [4, TS
   * 38.211] and if LPT-RS is set to 2 or 4, the UE shall assume PT-RS is not transmitted.
   */
  if((NrOfSymbols == 4 && *L_ptrs ==2) || ((NrOfSymbols == 2 && *L_ptrs > 0))) {
    valid = false;
    return valid;
  }

  /* Moved below check from nr_ue_scheduler function to here */
  if (*L_ptrs >= NrOfSymbols) {
    valid = false;
    return valid;
  }
  return valid;
}
<|MERGE_RESOLUTION|>--- conflicted
+++ resolved
@@ -3882,8 +3882,6 @@
 
 }
 
-<<<<<<< HEAD
-
 void fill_coresetZero(NR_ControlResourceSet_t *coreset0, NR_Type0_PDCCH_CSS_config_t *type0_PDCCH_CSS_config) {
 
   int32_t duration;
@@ -4013,8 +4011,6 @@
 }
 
 
-
-=======
 void find_period_offest_SR (NR_SchedulingRequestResourceConfig_t *SchedulingReqRec, int *period, int *offset) {
   NR_SchedulingRequestResourceConfig__periodicityAndOffset_PR P_O = SchedulingReqRec->periodicityAndOffset->present;
   switch (P_O){
@@ -4151,8 +4147,6 @@
   }
 }
 
-
->>>>>>> 8c91e719
 /* extract UL PTRS values from RRC and validate it based upon 38.214 6.2.3 */
 bool set_ul_ptrs_values(NR_PTRS_UplinkConfig_t *ul_ptrs_config,
                         uint16_t rbSize,uint8_t mcsIndex, uint8_t mcsTable,
