--- conflicted
+++ resolved
@@ -2598,11 +2598,7 @@
                      nr_rnti_type_t rnti_type,
                      uint16_t N_RB,
                      int bwp_id,
-<<<<<<< HEAD
-                     NR_ControlResourceSetId_t controlResourceSetId) {
-=======
                      uint16_t cset0_bwp_size) {
->>>>>>> baa76323
 
   uint16_t size = 0;
   uint16_t numRBG = 0;
@@ -2652,13 +2648,9 @@
       /// fixed: Format identifier 1, Hop flag 1, MCS 5, NDI 1, RV 2, HARQ PID 4, PUSCH TPC 2 Time Domain assgnmt 4 --20
       size += 20;
       size += (uint8_t)ceil( log2( (N_RB*(N_RB+1))>>1 ) ); // Freq domain assignment -- hopping scenario to be updated
-<<<<<<< HEAD
-      size += nr_dci_size(initialDownlinkBWP,initialUplinkBWP,cg,dci_pdu,NR_DL_DCI_FORMAT_1_0, rnti_type, N_RB, bwp_id, controlResourceSetId) - size; // Padding to match 1_0 size
-=======
       int dci_10_size = nr_dci_size(initialDownlinkBWP,initialUplinkBWP,cg,dci_pdu,NR_DL_DCI_FORMAT_1_0, rnti_type, N_RB, bwp_id, cset0_bwp_size);
       AssertFatal(dci_10_size >= size, "NR_UL_DCI_FORMAT_0_0 size is bigger than NR_DL_DCI_FORMAT_1_0! 3GPP TS 38.212 Section 7.3.1.0: DCI size alignment is not fully implemented");
       size += dci_10_size - size; // Padding to match 1_0 size
->>>>>>> baa76323
       // UL/SUL indicator assumed to be 0
       break;
 
