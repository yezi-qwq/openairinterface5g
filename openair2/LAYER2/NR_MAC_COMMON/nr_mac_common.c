/*
 * Licensed to the OpenAirInterface (OAI) Software Alliance under one or more
 * contributor license agreements.  See the NOTICE file distributed with
 * this work for additional information regarding copyright ownership.
 * The OpenAirInterface Software Alliance licenses this file to You under
 * the OAI Public License, Version 1.1  (the "License"); you may not use this file
 * except in compliance with the License.
 * You may obtain a copy of the License at
 *
 *      http://www.openairinterface.org/?page_id=698
 *
 * Unless required by applicable law or agreed to in writing, software
 * distributed under the License is distributed on an "AS IS" BASIS,
 * WITHOUT WARRANTIES OR CONDITIONS OF ANY KIND, either express or implied.
 * See the License for the specific language governing permissions and
 * limitations under the License.
 *-------------------------------------------------------------------------------
 * For more information about the OpenAirInterface (OAI) Software Alliance:
 *      contact@openairinterface.org
 */

/*! \file nr_mac_common.c
 * \brief Common MAC/PHY functions for NR UE and gNB
 * \author  Florian Kaltenberger and Raymond Knopp
 * \date 2019
 * \version 0.1
 * \company Eurecom, NTUST
 * \email: florian.kalteberger@eurecom.fr, raymond.knopp@eurecom.fr
 * @ingroup _mac

 */

#include "LAYER2/NR_MAC_gNB/mac_proto.h"
#include "common/utils/nr/nr_common.h"
#include <limits.h>

#define reserved 0xffff


void reverse_n_bits(uint8_t *value, uint16_t bitlen) {
  uint16_t j;
  uint8_t i;
  for(j = bitlen - 1,i = 0; j > i; j--, i++) {
    if(((*value>>j)&1) != ((*value>>i)&1)) {
      *value ^= (1<<j);
      *value ^= (1<<i);
    }
  }
}

//38.321 Table 6.1.3.1-1
const uint32_t NR_SHORT_BSR_TABLE[NR_SHORT_BSR_TABLE_SIZE] = {
    0,    10,    14,    20,    28,     38,     53,     74,
  102,   142,   198,   276,   384,    535,    745,   1038,
 1446,  2014,  2806,  3909,  5446,   7587,  10570,  14726,
20516, 28581, 39818, 55474, 77284, 107669, 150000, 300000
};

//38.321 Table 6.1.3.1-2
const uint32_t NR_LONG_BSR_TABLE[NR_LONG_BSR_TABLE_SIZE] ={
       0,       10,       11,       12,       13,       14,       15,       16,       17,       18,       19,       20,       22,       23,        25,         26,
      28,       30,       32,       34,       36,       38,       40,       43,       46,       49,       52,       55,       59,       62,        66,         71,
      75,       80,       85,       91,       97,      103,      110,      117,      124,      132,      141,      150,      160,      170,       181,        193,
     205,      218,      233,      248,      264,      281,      299,      318,      339,      361,      384,      409,      436,      464,       494,        526,
     560,      597,      635,      677,      720,      767,      817,      870,      926,      987,     1051,     1119,     1191,     1269,      1351,       1439,
    1532,     1631,     1737,     1850,     1970,     2098,     2234,     2379,     2533,     2698,     2873,     3059,     3258,     3469,      3694,       3934,
    4189,     4461,     4751,     5059,     5387,     5737,     6109,     6506,     6928,     7378,     7857,     8367,     8910,     9488,     10104,      10760,
   11458,    12202,    12994,    13838,    14736,    15692,    16711,    17795,    18951,    20181,    21491,    22885,    24371,    25953,     27638,      29431,
   31342,    33376,    35543,    37850,    40307,    42923,    45709,    48676,    51836,    55200,    58784,    62599,    66663,    70990,     75598,      80505,
   85730,    91295,    97221,   103532,   110252,   117409,   125030,   133146,   141789,   150992,   160793,   171231,   182345,   194182,    206786,     220209,
  234503,   249725,   265935,   283197,   301579,   321155,   342002,   364202,   387842,   413018,   439827,   468377,   498780,   531156,    565634,     602350,
  641449,   683087,   727427,   774645,   824928,   878475,   935498,   996222,  1060888,  1129752,  1203085,  1281179,  1364342,  1452903,   1547213,    1647644,
 1754595,  1868488,  1989774,  2118933,  2256475,  2402946,  2558924,  2725027,  2901912,  3090279,  3290873,  3504487,  3731968,  3974215,   4232186,    4506902,
 4799451,  5110989,  5442750,  5796046,  6172275,  6572925,  6999582,  7453933,  7937777,  8453028,  9001725,  9586039, 10208280, 10870913,  11576557,   12328006,
13128233, 13980403, 14887889, 15854280, 16883401, 17979324, 19146385, 20389201, 21712690, 23122088, 24622972, 26221280, 27923336, 29735875,  31666069,   33721553,
35910462, 38241455, 40723756, 43367187, 46182206, 49179951, 52372284, 55771835, 59392055, 63247269, 67352729, 71724679, 76380419, 81338368, 162676736, 4294967295
};

// start symbols for SSB types A,B,C,D,E
uint16_t symbol_ssb_AC[8]={2,8,16,22,30,36,44,50};
uint16_t symbol_ssb_BD[64]={4,8,16,20,32,36,44,48,60,64,72,76,88,92,100,104,144,148,156,160,172,176,184,188,200,204,212,216,228,232,240,244,284,288,
                            296,300,312,316,324,328,340,344,352,356,368,372,380,384,424,428,436,440,452,456,464,468,480,484,492,496,508,512,520,524};
uint16_t symbol_ssb_E[64]={8,12,16,20,32,36,40,44,64,68,72,76,88,92,96,100,120,124,128,132,144,148,152,156,176,180,184,188,200,204,208,212,288,292,
                           296,300,312,316,320,324,344,348,352,356,368,372,376,380,400,404,408,412,424,428,432,436,456,460,464,468,480,484,488,492};

const uint8_t nr_slots_per_frame[5] = {10, 20, 40, 80, 160};

// Table 6.3.3.1-5 (38.211) NCS for preamble formats with delta_f_RA = 1.25 KHz
uint16_t NCS_unrestricted_delta_f_RA_125[16] = {0,13,15,18,22,26,32,38,46,59,76,93,119,167,279,419};
uint16_t NCS_restricted_TypeA_delta_f_RA_125[15]   = {15,18,22,26,32,38,46,55,68,82,100,128,158,202,237}; // high-speed case set Type A
uint16_t NCS_restricted_TypeB_delta_f_RA_125[13]   = {15,18,22,26,32,38,46,55,68,82,100,118,137}; // high-speed case set Type B

// Table 6.3.3.1-6 (38.211) NCS for preamble formats with delta_f_RA = 5 KHz
uint16_t NCS_unrestricted_delta_f_RA_5[16] = {0,13,26,33,38,41,49,55,64,76,93,119,139,209,279,419};
uint16_t NCS_restricted_TypeA_delta_f_RA_5[16]   = {36,57,72,81,89,94,103,112,121,132,137,152,173,195,216,237}; // high-speed case set Type A
uint16_t NCS_restricted_TypeB_delta_f_RA_5[14]   = {36,57,60,63,65,68,71,77,81,85,97,109,122,137}; // high-speed case set Type B

// Table 6.3.3.1-7 (38.211) NCS for preamble formats with delta_f_RA = 15 * 2mu KHz where mu = {0,1,2,3}
uint16_t NCS_unrestricted_delta_f_RA_15[16] = {0,2,4,6,8,10,12,13,15,17,19,23,27,34,46,69};


//	specification mapping talbe, table_38$x_$y_$z_c$a
//	- $x: specification
//	- $y: subclause-major
//	- $z: subclause-minor
//	- $a: ($a)th of column in table, start from zero
const int32_t table_38213_13_1_c1[16] = {1, 1, 1, 1, 1, 1, 1, 1, 1, 1, 1, 1, 1, 1, 1, reserved}; // index 15 reserved
const int32_t table_38213_13_1_c2[16] = {24, 24, 24, 24, 24, 24, 48, 48, 48, 48, 48, 48, 96, 96, 96, reserved}; // index 15 reserved
const int32_t table_38213_13_1_c3[16] = { 2,  2,  2,  3,  3,  3,  1,  1,  2,  2,  3,  3,  1,  2,  3, reserved}; // index 15 reserved
const int32_t table_38213_13_1_c4[16] = { 0,  2,  4,  0,  2,  4, 12, 16, 12, 16, 12, 16, 38, 38, 38, reserved}; // index 15 reserved

const int32_t table_38213_13_2_c1[16] = {1, 1, 1, 1, 1, 1, 1, 1, 1, 1, 1, 1, 1, 1, reserved, reserved}; // index 14-15 reserved
const int32_t table_38213_13_2_c2[16] = {24, 24, 24, 24, 24, 24, 24, 24, 48, 48, 48, 48, 48, 48, reserved, reserved}; // index 14-15 reserved
const int32_t table_38213_13_2_c3[16] = { 2,  2,  2,  2,  3,  3,  3,  3,  1,  1,  2,  2,  3,  3, reserved, reserved}; // index 14-15 reserved
const int32_t table_38213_13_2_c4[16] = { 5,  6,  7,  8,  5,  6,  7,  8, 18, 20, 18, 20, 18, 20, reserved, reserved}; // index 14-15 reserved

const int32_t table_38213_13_3_c1[16] = {1, 1, 1, 1, 1, 1, 1, 1, 1, reserved, reserved, reserved, reserved, reserved, reserved, reserved}; // index 09-15 reserved
const int32_t table_38213_13_3_c2[16] = {48, 48, 48, 48, 48, 48, 96, 96, 96, reserved, reserved, reserved, reserved, reserved, reserved, reserved}; // index 09-15 reserved
const int32_t table_38213_13_3_c3[16] = { 1,  1,  2,  2,  3,  3,  1,  2,  3, reserved, reserved, reserved, reserved, reserved, reserved, reserved}; // index 09-15 reserved
const int32_t table_38213_13_3_c4[16] = { 2,  6,  2,  6,  2,  6, 28, 28, 28, reserved, reserved, reserved, reserved, reserved, reserved, reserved}; // index 09-15 reserved

const int32_t table_38213_13_4_c1[16] = {1, 1, 1, 1, 1, 1, 1, 1, 1, 1, 1, 1, 1, 1, 1, 1};
const int32_t table_38213_13_4_c2[16] = {24, 24, 24, 24, 24, 24, 24, 24, 24, 24, 48, 48, 48, 48, 48, 48};
const int32_t table_38213_13_4_c3[16] = { 2,  2,  2,  2,  2,  3,  3,  3,  3,  3,  1,  1,  1,  2,  2,  2};
const int32_t table_38213_13_4_c4[16] = { 0,  1,  2,  3,  4,  0,  1,  2,  3,  4, 12, 14, 16, 12, 14, 16};

const int32_t table_38213_13_5_c1[16] = {1, 1, 1, 1, 1, 1, 1, 1, 1, reserved, reserved, reserved, reserved, reserved, reserved, reserved}; // index 09-15 reserved
const int32_t table_38213_13_5_c2[16] = {48, 48, 48, 96, 96, 96, 96, 96, 96, reserved, reserved, reserved, reserved, reserved, reserved, reserved}; // index 09-15 reserved
const int32_t table_38213_13_5_c3[16] = { 1,  2,  3,  1,  1,  2,  2,  3,  3, reserved, reserved, reserved, reserved, reserved, reserved, reserved}; // index 09-15 reserved
const int32_t table_38213_13_5_c4[16] = { 4,  4,  4,  0, 56,  0, 56,  0, 56, reserved, reserved, reserved, reserved, reserved, reserved, reserved}; // index 09-15 reserved

const int32_t table_38213_13_6_c1[16] = {1, 1, 1, 1, 1, 1, 1, 1, 1, 1, reserved, reserved, reserved, reserved, reserved, reserved}; // index 10-15 reserved
const int32_t table_38213_13_6_c2[16] = {24, 24, 24, 24, 48, 48, 48, 48, 48, 48, reserved, reserved, reserved, reserved, reserved, reserved}; // index 10-15 reserved
const int32_t table_38213_13_6_c3[16] = { 2,  2,  3,  3,  1,  1,  2,  2,  3,  3, reserved, reserved, reserved, reserved, reserved, reserved}; // index 10-15 reserved
const int32_t table_38213_13_6_c4[16] = { 0,  4,  0,  4,  0, 28,  0, 28,  0, 28, reserved, reserved, reserved, reserved, reserved, reserved}; // index 10-15 reserved

const int32_t table_38213_13_7_c1[16] = {1, 1, 1, 1, 1, 1, 1, 1, 2, 2, 2, 2, reserved, reserved, reserved, reserved}; // index 12-15 reserved
const int32_t table_38213_13_7_c2[16] = {48, 48, 48, 48, 48, 48, 96, 96, 48, 48, 96, 96, reserved, reserved, reserved, reserved}; // index 12-15 reserved
const int32_t table_38213_13_7_c3[16] = { 1,  1,  2,  2,  3,  3,  1,  2,  1,  1,  1,  1, reserved, reserved, reserved, reserved}; // index 12-15 reserved
const int32_t table_38213_13_7_c4[16] = { 0,  8,  0,  8,  0,  8, 28, 28,-41, 49,-41, 97, reserved, reserved, reserved, reserved}; // index 12-15 reserved, condition A as default

const int32_t table_38213_13_8_c1[16] = { 1,  1,  1,  1,  3,  3,  3,  3, reserved, reserved, reserved, reserved, reserved, reserved, reserved, reserved}; // index 15 reserved
const int32_t table_38213_13_8_c2[16] = {24, 24, 48, 48, 24, 24, 48, 48, reserved, reserved, reserved, reserved, reserved, reserved, reserved, reserved}; // index 15 reserved
const int32_t table_38213_13_8_c3[16] = { 2,  2,  1,  2,  2,  2,  2,  2, reserved, reserved, reserved, reserved, reserved, reserved, reserved, reserved}; // index 15 reserved
const int32_t table_38213_13_8_c4[16] = { 0,  4, 14, 14,-20, 24,-20, 48, reserved, reserved, reserved, reserved, reserved, reserved, reserved, reserved}; // index 15 reserved, condition A as default

const int32_t table_38213_13_9_c1[16] = {1, 1, 1, 1, reserved, reserved, reserved, reserved, reserved, reserved, reserved, reserved, reserved, reserved, reserved, reserved}; // index 04-15 reserved
const int32_t table_38213_13_9_c2[16] = {96, 96, 96, 96, reserved, reserved, reserved, reserved, reserved, reserved, reserved, reserved, reserved, reserved, reserved, reserved}; // index 04-15 reserved
const int32_t table_38213_13_9_c3[16] = { 1,  1,  2,  2, reserved, reserved, reserved, reserved, reserved, reserved, reserved, reserved, reserved, reserved, reserved, reserved}; // index 04-15 reserved
const int32_t table_38213_13_9_c4[16] = { 0, 16,  0, 16, reserved, reserved, reserved, reserved, reserved, reserved, reserved, reserved, reserved, reserved, reserved, reserved}; // index 04-15 reserved

const int32_t table_38213_13_10_c1[16] = {1, 1, 1, 1, 2, 2, 2, 2, reserved, reserved, reserved, reserved, reserved, reserved, reserved, reserved}; // index 08-15 reserved
const int32_t table_38213_13_10_c2[16] = {48, 48, 48, 48, 24, 24, 48, 48, reserved, reserved, reserved, reserved, reserved, reserved, reserved, reserved}; // index 08-15 reserved
const int32_t table_38213_13_10_c3[16] = { 1,  1,  2,  2,  1,  1,  1,  1, reserved, reserved, reserved, reserved, reserved, reserved, reserved, reserved}; // index 08-15 reserved
const int32_t table_38213_13_10_c4[16] = { 0,  8,  0,  8,-41, 25,-41, 49, reserved, reserved, reserved, reserved, reserved, reserved, reserved, reserved}; // index 08-15 reserved, condition A as default

const float   table_38213_13_11_c1[16] = { 0,  0,  2,  2,  5,  5,  7,  7,  0,  5,  0,  0,  2,  2,  5,  5};	//	O
const int32_t table_38213_13_11_c2[16] = { 1,  2,  1,  2,  1,  2,  1,  2,  1,  1,  1,  1,  1,  1,  1,  1};
const float   table_38213_13_11_c3[16] = { 1, 0.5f, 1, 0.5f, 1, 0.5f, 1, 0.5f,  1,  1,  1,  1,  1,  1,  1,  1};	//	M
const int32_t table_38213_13_11_c4[16] = { 0,  0,  0,  0,  0,  0,  0,  0,  0,  0,  1,  2,  1,  2,  1,  2};	// i is even as default

const float   table_38213_13_12_c1[16] = { 0, 0, 2.5f, 2.5f, 5, 5, 0, 2.5f, 5, 7.5f, 7.5f, 7.5f, 0, 5, reserved, reserved}; // O, index 14-15 reserved
const int32_t table_38213_13_12_c2[16] = { 1,  2,  1,  2,  1,  2,  2,  2,  2,  1,  2,  2,  1,  1,  reserved,  reserved}; // index 14-15 reserved
const float   table_38213_13_12_c3[16] = { 1, 0.5f, 1, 0.5f, 1, 0.5f, 0.5f, 0.5f, 0.5f, 1, 0.5f, 0.5f, 1, 1,  reserved,  reserved}; // M, index 14-15 reserved

const int32_t table_38213_10_1_1_c2[5] = { 0, 0, 4, 2, 1 };

// for PDSCH from TS 38.214 subclause 5.1.2.1.1
const uint8_t table_5_1_2_1_1_2_time_dom_res_alloc_A_dmrs_typeA_pos2[16][4]={
    {1,0,2,12},   // row index 1
    {1,0,2,10},   // row index 2
    {1,0,2,9},    // row index 3
    {1,0,2,7},    // row index 4
    {1,0,2,5},    // row index 5
    {0,0,9,4},    // row index 6
    {0,0,4,4},    // row index 7
    {0,0,5,7},    // row index 8
    {0,0,5,2},    // row index 9
    {0,0,9,2},    // row index 10
    {0,0,12,2},   // row index 11
    {1,0,1,13},   // row index 12
    {1,0,1,6},    // row index 13
    {1,0,2,4},    // row index 14
    {0,0,4,7},    // row index 15
    {0,0,8,4}     // row index 16
};
const uint8_t table_5_1_2_1_1_2_time_dom_res_alloc_A_dmrs_typeA_pos3[16][4]={
    {1,0,3,11},   // row index 1
    {1,0,3,9},    // row index 2
    {1,0,3,8},    // row index 3
    {1,0,3,6},    // row index 4
    {1,0,3,4},    // row index 5
    {0,0,10,4},   // row index 6
    {0,0,6,4},    // row index 7
    {0,0,5,7},    // row index 8
    {0,0,5,2},    // row index 9
    {0,0,9,2},    // row index 10
    {0,0,12,2},   // row index 11
    {1,0,1,13},   // row index 12
    {1,0,1,6},    // row index 13
    {1,0,2,4},    // row index 14
    {0,0,4,7},    // row index 15
    {0,0,8,4}     // row index 16
};
const uint8_t table_5_1_2_1_1_3_time_dom_res_alloc_A_extCP_dmrs_typeA_pos2[16][4]={
    {1,0,2,6},    // row index 1
    {1,0,2,10},   // row index 2
    {1,0,2,9},    // row index 3
    {1,0,2,7},    // row index 4
    {1,0,2,5},    // row index 5
    {0,0,6,4},    // row index 6
    {0,0,4,4},    // row index 7
    {0,0,5,6},    // row index 8
    {0,0,5,2},    // row index 9
    {0,0,9,2},    // row index 10
    {0,0,10,2},   // row index 11
    {1,0,1,11},   // row index 12
    {1,0,1,6},    // row index 13
    {1,0,2,4},    // row index 14
    {0,0,4,6},    // row index 15
    {0,0,8,4}     // row index 16
};
const uint8_t table_5_1_2_1_1_3_time_dom_res_alloc_A_extCP_dmrs_typeA_pos3[16][4]={
    {1,0,3,5},    // row index 1
    {1,0,3,9},    // row index 2
    {1,0,3,8},    // row index 3
    {1,0,3,6},    // row index 4
    {1,0,3,4},    // row index 5
    {0,0,8,2},    // row index 6
    {0,0,6,4},    // row index 7
    {0,0,5,6},    // row index 8
    {0,0,5,2},    // row index 9
    {0,0,9,2},    // row index 10
    {0,0,10,2},   // row index 11
    {1,0,1,11},   // row index 12
    {1,0,1,6},    // row index 13
    {1,0,2,4},    // row index 14
    {0,0,4,6},    // row index 15
    {0,0,8,4}     // row index 16
};
const uint8_t table_5_1_2_1_1_4_time_dom_res_alloc_B_dmrs_typeA_pos2[16][4]={
    {0,0,2,2},    // row index 1
    {0,0,4,2},    // row index 2
    {0,0,6,2},    // row index 3
    {0,0,8,2},    // row index 4
    {0,0,10,2},   // row index 5
    {0,1,2,2},    // row index 6
    {0,1,4,2},    // row index 7
    {0,0,2,4},    // row index 8
    {0,0,4,4},    // row index 9
    {0,0,6,4},    // row index 10
    {0,0,8,4},    // row index 11
    {0,0,10,4},   // row index 12
    {0,0,2,7},    // row index 13
    {1,0,2,12},   // row index 14
    {0,1,2,4},    // row index 15
    {0,0,0,0}     // row index 16
};
const uint8_t table_5_1_2_1_1_4_time_dom_res_alloc_B_dmrs_typeA_pos3[16][4]={
    {0,0,2,2},    // row index 1
    {0,0,4,2},    // row index 2
    {0,0,6,2},    // row index 3
    {0,0,8,2},    // row index 4
    {0,0,10,2},   // row index 5
    {0,1,2,2},    // row index 6
    {0,1,4,2},    // row index 7
    {0,0,2,4},    // row index 8
    {0,0,4,4},    // row index 9
    {0,0,6,4},    // row index 10
    {0,0,8,4},    // row index 11
    {0,0,10,4},   // row index 12
    {0,0,2,7},    // row index 13
    {1,0,3,11},   // row index 14
    {0,1,2,4},    // row index 15
    {0,0,0,0}     // row index 16
};
const uint8_t table_5_1_2_1_1_5_time_dom_res_alloc_C_dmrs_typeA_pos2[16][4]={
    {0,0,2,2},  // row index 1
    {0,0,4,2},  // row index 2
    {0,0,6,2},  // row index 3
    {0,0,8,2},  // row index 4
    {0,0,10,2}, // row index 5
    {0,0,0,0},  // row index 6
    {0,0,0,0},  // row index 7
    {0,0,2,4},  // row index 8
    {0,0,4,4},  // row index 9
    {0,0,6,4},  // row index 10
    {0,0,8,4},  // row index 11
    {0,0,10,4}, // row index 12
    {0,0,2,7},  // row index 13
    {1,0,2,12},  // row index 14
    {1,0,0,6},  // row index 15
    {1,0,2,6}   // row index 16
};
const uint8_t table_5_1_2_1_1_5_time_dom_res_alloc_C_dmrs_typeA_pos3[16][4]={
    {0,0,2,2},  // row index 1
    {0,0,4,2},  // row index 2
    {0,0,6,2},  // row index 3
    {0,0,8,2},  // row index 4
    {0,0,10,2}, // row index 5
    {0,0,0,0},  // row index 6
    {0,0,0,0},  // row index 7
    {0,0,2,4},  // row index 8
    {0,0,4,4},  // row index 9
    {0,0,6,4},  // row index 10
    {0,0,8,4},  // row index 11
    {0,0,10,4}, // row index 12
    {0,0,2,7},  // row index 13
    {1,0,3,11},  // row index 14
    {1,0,0,6},  // row index 15
    {1,0,2,6}   // row index 16
};

void get_info_from_tda_tables(int default_abc,
                              int tda,
                              int dmrs_TypeA_Position,
                              int normal_CP,
                              int *startSymbolIndex,
                              int *nrOfSymbols) {
  int k0 = 0;
  int is_mapping_typeA = 1;
  switch(default_abc){
    case 1:
      if (normal_CP){
        if (dmrs_TypeA_Position){
          is_mapping_typeA = table_5_1_2_1_1_2_time_dom_res_alloc_A_dmrs_typeA_pos3[tda][0];
          k0 = table_5_1_2_1_1_2_time_dom_res_alloc_A_dmrs_typeA_pos3[tda][1];
          *startSymbolIndex = table_5_1_2_1_1_2_time_dom_res_alloc_A_dmrs_typeA_pos3[tda][2];
          *nrOfSymbols = table_5_1_2_1_1_2_time_dom_res_alloc_A_dmrs_typeA_pos3[tda][3];
        }
        else{
          is_mapping_typeA = table_5_1_2_1_1_2_time_dom_res_alloc_A_dmrs_typeA_pos2[tda][0];
          k0 = table_5_1_2_1_1_2_time_dom_res_alloc_A_dmrs_typeA_pos2[tda][1];
          *startSymbolIndex = table_5_1_2_1_1_2_time_dom_res_alloc_A_dmrs_typeA_pos2[tda][2];
          *nrOfSymbols = table_5_1_2_1_1_2_time_dom_res_alloc_A_dmrs_typeA_pos2[tda][3];
        }
      }
      else{
        if (dmrs_TypeA_Position){
          is_mapping_typeA = table_5_1_2_1_1_3_time_dom_res_alloc_A_extCP_dmrs_typeA_pos3[tda][0];
          k0 = table_5_1_2_1_1_3_time_dom_res_alloc_A_extCP_dmrs_typeA_pos3[tda][1];
          *startSymbolIndex = table_5_1_2_1_1_3_time_dom_res_alloc_A_extCP_dmrs_typeA_pos3[tda][2];
          *nrOfSymbols = table_5_1_2_1_1_3_time_dom_res_alloc_A_extCP_dmrs_typeA_pos3[tda][3];
        }
        else{
          is_mapping_typeA = table_5_1_2_1_1_3_time_dom_res_alloc_A_extCP_dmrs_typeA_pos2[tda][0];
          k0 = table_5_1_2_1_1_3_time_dom_res_alloc_A_extCP_dmrs_typeA_pos2[tda][1];
          *startSymbolIndex = table_5_1_2_1_1_3_time_dom_res_alloc_A_extCP_dmrs_typeA_pos2[tda][2];
          *nrOfSymbols = table_5_1_2_1_1_3_time_dom_res_alloc_A_extCP_dmrs_typeA_pos2[tda][3];
        }
      }
      break;
    case 2:
      if (dmrs_TypeA_Position){
        is_mapping_typeA = table_5_1_2_1_1_4_time_dom_res_alloc_B_dmrs_typeA_pos3[tda][0];
        k0 = table_5_1_2_1_1_4_time_dom_res_alloc_B_dmrs_typeA_pos3[tda][1];
        *startSymbolIndex = table_5_1_2_1_1_4_time_dom_res_alloc_B_dmrs_typeA_pos3[tda][2];
        *nrOfSymbols = table_5_1_2_1_1_4_time_dom_res_alloc_B_dmrs_typeA_pos3[tda][3];
      }
      else{
        is_mapping_typeA = table_5_1_2_1_1_4_time_dom_res_alloc_B_dmrs_typeA_pos2[tda][0];
        k0 = table_5_1_2_1_1_4_time_dom_res_alloc_B_dmrs_typeA_pos2[tda][1];
        *startSymbolIndex = table_5_1_2_1_1_4_time_dom_res_alloc_B_dmrs_typeA_pos2[tda][2];
        *nrOfSymbols = table_5_1_2_1_1_4_time_dom_res_alloc_B_dmrs_typeA_pos2[tda][3];
      }
      break;
    case 3:
      if (dmrs_TypeA_Position){
        is_mapping_typeA = table_5_1_2_1_1_5_time_dom_res_alloc_C_dmrs_typeA_pos3[tda][0];
        k0 = table_5_1_2_1_1_5_time_dom_res_alloc_C_dmrs_typeA_pos3[tda][1];
        *startSymbolIndex = table_5_1_2_1_1_5_time_dom_res_alloc_C_dmrs_typeA_pos3[tda][2];
        *nrOfSymbols = table_5_1_2_1_1_5_time_dom_res_alloc_C_dmrs_typeA_pos3[tda][3];
      }
      else{
        is_mapping_typeA = table_5_1_2_1_1_5_time_dom_res_alloc_C_dmrs_typeA_pos2[tda][0];
        k0 = table_5_1_2_1_1_5_time_dom_res_alloc_C_dmrs_typeA_pos2[tda][1];
        *startSymbolIndex = table_5_1_2_1_1_5_time_dom_res_alloc_C_dmrs_typeA_pos2[tda][2];
        *nrOfSymbols = table_5_1_2_1_1_5_time_dom_res_alloc_C_dmrs_typeA_pos2[tda][3];
      }
      break;
    default:
     AssertFatal(1==0,"Invalid default time domaing allocation type\n");
  }
  AssertFatal(k0==0,"Only k0 = 0 is supported\n");
  AssertFatal(is_mapping_typeA==1,"Only mapping type A is currently supported\n");
}

const char *prachfmt[]={"0","1","2","3", "A1","A2","A3","B1","B4","C0","C2","A1/B1","A2/B2","A3/B3"};

uint16_t get_NCS(uint8_t index, uint16_t format0, uint8_t restricted_set_config) {

  LOG_D(MAC,"get_NCS: indx %d,format0 %d, restriced_set_config %d\n",
	index,format0,restricted_set_config);

  if (format0 < 3) {
    switch(restricted_set_config){
      case 0:
        return(NCS_unrestricted_delta_f_RA_125[index]);
      case 1:
        return(NCS_restricted_TypeA_delta_f_RA_125[index]);
      case 2:
        return(NCS_restricted_TypeB_delta_f_RA_125[index]);
    default:
      AssertFatal(1==0,"Invalid restricted set config value %d",restricted_set_config);
    }
  }
  else {
    if (format0 == 3) {
      switch(restricted_set_config){
        case 0:
          return(NCS_unrestricted_delta_f_RA_5[index]);
        case 1:
          return(NCS_restricted_TypeA_delta_f_RA_5[index]);
        case 2:
          return(NCS_restricted_TypeB_delta_f_RA_5[index]);
      default:
        AssertFatal(1==0,"Invalid restricted set config value %d",restricted_set_config);
      }
    }
    else
       return(NCS_unrestricted_delta_f_RA_15[index]);
  }
}

//38.211 Table 6.3.3.2-1
int16_t table_6_3_3_2_1[16][5] = {
//Length_RA, delta_f_RA_PRACH, delta_f_PUSCH, N_RA_RB, kbar
{ 839,        1.25,             15,            6,      7},
{ 839,        1.25,             30,            3,      1},
{ 839,        1.25,             60,            2,    133},
{ 839,           5,             15,           24,     12},
{ 839,           5,             30,           12,     10},
{ 839,           5,             60,            6,      7},
{ 139,          15,             15,           12,      2},
{ 139,          15,             30,            6,      2},
{ 139,          15,             60,            3,      2},
{ 139,          30,             15,           24,      2},
{ 139,          30,             30,           12,      2},
{ 139,          30,             60,            6,      2},
{ 139,          60,             60,           12,      2},
{ 139,          60,            120,            6,      2},
{ 139,         120,             60,           24,      2},
{ 139,         120,            120,           12,      2}
};

/* Function to get number of RBs required for prach occasion based on
 * 38.211 Table 6.3.3.2-1 */
int16_t get_N_RA_RB (int delta_f_RA_PRACH,int delta_f_PUSCH) {
	
	int8_t index = 0;
	switch(delta_f_RA_PRACH) {
			case 0 : index = 6;
		          if (delta_f_PUSCH == 0)
			          index += 0;
		          else if(delta_f_PUSCH == 1)
			          index += 1;
		          else
			          index += 2;
							break;

		case 1 : index = 9;
		         if (delta_f_PUSCH == 0)
			         index += 0;
		         else if(delta_f_PUSCH == 1)
		           index += 1;
		         else
			          index += 2;
	           break;

		case 2 : index = 11;
		         if (delta_f_PUSCH == 2)
			         index += 0;
		         else
			         index += 1;
		         break;		
		
		case 3: index = 13;
		          if (delta_f_PUSCH == 2)
			          index += 0;
		          else
			          index += 1;
		          break;

		default : index = 10;/*30khz prach scs and 30khz pusch scs*/
				
	}
  
	return table_6_3_3_2_1[index][3];
}	
// Table 6.3.3.2-2: Random access configurations for FR1 and paired spectrum/supplementary uplink
// the column 5, (SFN_nbr is a bitmap where we set bit to '1' in the position of the subframe where the RACH can be sent.
// E.g. in row 4, and column 5 we have set value 512 ('1000000000') which means RACH can be sent at subframe 9.
// E.g. in row 20 and column 5 we have set value 66  ('0001000010') which means RACH can be sent at subframe 1 or 6
int64_t table_6_3_3_2_2_prachConfig_Index [256][9] = {
//format,   format,       x,          y,        SFN_nbr,   star_symb,   slots_sfn,    occ_slot,  duration
{0,          -1,          16,         1,          2,          0,         1,         1,          0},          // (subframe number)           1
{0,          -1,          16,         1,          16,         0,         1,         1,          0},          // (subframe number)           4
{0,          -1,          16,         1,          128,        0,         1,         1,          0},          // (subframe number)           7
{0,          -1,          16,         1,          512,        0,         1,         1,          0},          // (subframe number)           9
{0,          -1,          8,          1,          2,          0,         1,         1,          0},          // (subframe number)           1
{0,          -1,          8,          1,          16,         0,         1,         1,          0},          // (subframe number)           4
{0,          -1,          8,          1,          128,        0,         1,         1,          0},          // (subframe number)           7
{0,          -1,          8,          1,          512,        0,         1,         1,          0},          // (subframe number)           9
{0,          -1,          4,          1,          2,          0,         1,         1,          0},          // (subframe number)           1
{0,          -1,          4,          1,          16,         0,         1,         1,          0},          // (subframe number)           4
{0,          -1,          4,          1,          128,        0,         1,         1,          0},          // (subframe number)           7
{0,          -1,          4,          1,          512,        0,         1,         1,          0},          // (subframe number)           9
{0,          -1,          2,          1,          2,          0,         1,         1,          0},          // (subframe number)           1
{0,          -1,          2,          1,          16,         0,         1,         1,          0},          // (subframe number)           4
{0,          -1,          2,          1,          128,        0,         1,         1,          0},          // (subframe number)           7
{0,          -1,          2,          1,          512,        0,         1,         1,          0},          // (subframe number)           9
{0,          -1,          1,          0,          2,          0,         1,         1,          0},          // (subframe number)           1
{0,          -1,          1,          0,          16,         0,         1,         1,          0},          // (subframe number)           4
{0,          -1,          1,          0,          128,        0,         1,         1,          0},          // (subframe number)           7
{0,          -1,          1,          0,          66,         0,         1,         1,          0},          // (subframe number)           1,6
{0,          -1,          1,          0,          132,        0,         1,         1,          0},          // (subframe number)           2,7
{0,          -1,          1,          0,          264,        0,         1,         1,          0},          // (subframe number)           3,8
{0,          -1,          1,          0,          146,        0,         1,         1,          0},          // (subframe number)           1,4,7
{0,          -1,          1,          0,          292,        0,         1,         1,          0},          // (subframe number)           2,5,8
{0,          -1,          1,          0,          584,        0,         1,         1,          0},          // (subframe number)           3, 6, 9
{0,          -1,          1,          0,          341,        0,         1,         1,          0},          // (subframe number)           0,2,4,6,8
{0,          -1,          1,          0,          682,        0,         1,         1,          0},          // (subframe number)           1,3,5,7,9
{0,          -1,          1,          0,          1023,       0,         1,         1,          0},          // (subframe number)           0,1,2,3,4,5,6,7,8,9
{1,          -1,          16,         1,          2,          0,         1,         1,          0},          // (subframe number)           1
{1,          -1,          16,         1,          16,         0,         1,         1,          0},          // (subframe number)           4
{1,          -1,          16,         1,          128,        0,         1,         1,          0},          // (subframe number)           7
{1,          -1,          16,         1,          512,        0,         1,         1,          0},          // (subframe number)           9
{1,          -1,          8,          1,          2,          0,         1,         1,          0},          // (subframe number)           1
{1,          -1,          8,          1,          16,         0,         1,         1,          0},          // (subframe number)           4
{1,          -1,          8,          1,          128,        0,         1,         1,          0},          // (subframe number)           7
{1,          -1,          8,          1,          512,        0,         1,         1,          0},          // (subframe number)           9
{1,          -1,          4,          1,          2,          0,         1,         1,          0},          // (subframe number)           1
{1,          -1,          4,          1,          16,         0,         1,         1,          0},          // (subframe number)           4
{1,          -1,          4,          1,          128,        0,         1,         1,          0},          // (subframe number)           7
{1,          -1,          4,          1,          512,        0,         1,         1,          0},          // (subframe number)           9
{1,          -1,          2,          1,          2,          0,         1,         1,          0},          // (subframe number)           1
{1,          -1,          2,          1,          16,         0,         1,         1,          0},          // (subframe number)           4
{1,          -1,          2,          1,          128,        0,         1,         1,          0},          // (subframe number)           7
{1,          -1,          2,          1,          512,        0,         1,         1,          0},          // (subframe number)           9
{1,          -1,          1,          0,          2,          0,         1,         1,          0},          // (subframe number)           1
{1,          -1,          1,          0,          16,         0,         1,         1,          0},          // (subframe number)           4
{1,          -1,          1,          0,          128,        0,         1,         1,          0},          // (subframe number)           7
{1,          -1,          1,          0,          66,         0,         1,         1,          0},          // (subframe number)           1,6
{1,          -1,          1,          0,          132,        0,         1,         1,          0},          // (subframe number)           2,7
{1,          -1,          1,          0,          264,        0,         1,         1,          0},          // (subframe number)           3,8
{1,          -1,          1,          0,          146,        0,         1,         1,          0},          // (subframe number)           1,4,7
{1,          -1,          1,          0,          292,        0,         1,         1,          0},          // (subframe number)           2,5,8
{1,          -1,          1,          0,          584,        0,         1,         1,          0},          // (subframe number)           3,6,9
{2,          -1,          16,         1,          2,          0,         1,         1,          0},          // (subframe number)           1
{2,          -1,          8,          1,          2,          0,         1,         1,          0},          // (subframe number)           1
{2,          -1,          4,          0,          2,          0,         1,         1,          0},          // (subframe number)           1
{2,          -1,          2,          0,          2,          0,         1,         1,          0},          // (subframe number)           1
{2,          -1,          2,          0,          32,         0,         1,         1,          0},          // (subframe number)           5
{2,          -1,          1,          0,          2,          0,         1,         1,          0},          // (subframe number)           1
{2,          -1,          1,          0,          32,         0,         1,         1,          0},          // (subframe number)           5
{3,          -1,          16,         1,          2,          0,         1,         1,          0},          // (subframe number)           1
{3,          -1,          16,         1,          16,         0,         1,         1,          0},          // (subframe number)           4
{3,          -1,          16,         1,          128,        0,         1,         1,          0},          // (subframe number)           7
{3,          -1,          16,         1,          512,        0,         1,         1,          0},          // (subframe number)           9
{3,          -1,          8,          1,          2,          0,         1,         1,          0},          // (subframe number)           1
{3,          -1,          8,          1,          16,         0,         1,         1,          0},          // (subframe number)           4
{3,          -1,          8,          1,          128,        0,         1,         1,          0},          // (subframe number)           7
{3,          -1,          4,          1,          2,          0,         1,         1,          0},          // (subframe number)           1
{3,          -1,          4,          1,          16,         0,         1,         1,          0},          // (subframe number)           4
{3,          -1,          4,          1,          128,        0,         1,         1,          0},          // (subframe number)           7
{3,          -1,          4,          1,          512,        0,         1,         1,          0},          // (subframe number)           9
{3,          -1,          2,          1,          2,          0,         1,         1,          0},          // (subframe number)           1
{3,          -1,          2,          1,          16,         0,         1,         1,          0},          // (subframe number)           4
{3,          -1,          2,          1,          128,        0,         1,         1,          0},          // (subframe number)           7
{3,          -1,          2,          1,          512,        0,         1,         1,          0},          // (subframe number)           9
{3,          -1,          1,          0,          2,          0,         1,         1,          0},          // (subframe number)           1
{3,          -1,          1,          0,          16,         0,         1,         1,          0},          // (subframe number)           4
{3,          -1,          1,          0,          128,        0,         1,         1,          0},          // (subframe number)           7
{3,          -1,          1,          0,          66,         0,         1,         1,          0},          // (subframe number)           1,6
{3,          -1,          1,          0,          132,        0,         1,         1,          0},          // (subframe number)           2,7
{3,          -1,          1,          0,          264,        0,         1,         1,          0},          // (subframe number)           3,8
{3,          -1,          1,          0,          146,        0,         1,         1,          0},          // (subframe number)           1,4,7
{3,          -1,          1,          0,          292,        0,         1,         1,          0},          // (subframe number)           2,5,8
{3,          -1,          1,          0,          584,        0,         1,         1,          0},          // (subframe number)           3, 6, 9
{3,          -1,          1,          0,          341,        0,         1,         1,          0},          // (subframe number)           0,2,4,6,8
{3,          -1,          1,          0,          682,        0,         1,         1,          0},          // (subframe number)           1,3,5,7,9
{3,          -1,          1,          0,          1023,       0,         1,         1,          0},          // (subframe number)           0,1,2,3,4,5,6,7,8,9
{0xa1,       -1,          16,         0,          528,        0,          1,          6,          2},          // (subframe number)           4,9
{0xa1,       -1,          16,         1,          16,         0,          2,          6,          2},          // (subframe number)           4
{0xa1,       -1,          8,          0,          528,        0,          1,          6,          2},          // (subframe number)           4,9
{0xa1,       -1,          8,          1,          16,         0,          2,          6,          2},          // (subframe number)           4
{0xa1,       -1,          4,          0,          528,        0,          1,          6,          2},          // (subframe number)           4,9
{0xa1,       -1,          4,          1,          528,        0,          1,          6,          2},          // (subframe number)           4,9
{0xa1,       -1,          4,          0,          16,         0,          2,          6,          2},          // (subframe number)           4
{0xa1,       -1,          2,          0,          528,        0,          1,          6,          2},          // (subframe number)           4,9
{0xa1,       -1,          2,          0,          2,          0,          2,          6,          2},          // (subframe number)           1
{0xa1,       -1,          2,          0,          16,         0,          2,          6,          2},          // (subframe number)           4
{0xa1,       -1,          2,          0,          128,        0,          2,          6,          2},          // (subframe number)           7
{0xa1,       -1,          1,          0,          16,         0,          1,          6,          2},          // (subframe number)           4
{0xa1,       -1,          1,          0,          66,         0,          1,          6,          2},          // (subframe number)           1,6
{0xa1,       -1,          1,          0,          528,        0,          1,          6,          2},          // (subframe number)           4,9
{0xa1,       -1,          1,          0,          2,          0,          2,          6,          2},          // (subframe number)           1
{0xa1,       -1,          1,          0,          128,        0,          2,          6,          2},          // (subframe number)           7
{0xa1,       -1,          1,          0,          132,        0,          2,          6,          2},          // (subframe number)           2,7
{0xa1,       -1,          1,          0,          146,        0,          2,          6,          2},          // (subframe number)           1,4,7
{0xa1,       -1,          1,          0,          341,        0,          2,          6,          2},          // (subframe number)           0,2,4,6,8
{0xa1,       -1,          1,          0,          1023,       0,          2,          6,          2},          // (subframe number)           0,1,2,3,4,5,6,7,8,9
{0xa1,       -1,          1,          0,          682,        0,          2,          6,          2},          // (subframe number)           1,3,5,7,9
{0xa1,       0xb1,        2,          0,          528,        0,          1,          7,          2},          // (subframe number)           4,9
{0xa1,       0xb1,        2,          0,          16,         0,          2,          7,          2},          // (subframe number)           4
{0xa1,       0xb1,        1,          0,          16,         0,          1,          7,          2},          // (subframe number)           4
{0xa1,       0xb1,        1,          0,          66,         0,          1,          7,          2},          // (subframe number)           1,6
{0xa1,       0xb1,        1,          0,          528,        0,          1,          7,          2},          // (subframe number)           4,9
{0xa1,       0xb1,        1,          0,          2,          0,          2,          7,          2},          // (subframe number)           1
{0xa1,       0xb1,        1,          0,          128,        0,          2,          7,          2},          // (subframe number)           7
{0xa1,       0xb1,        1,          0,          146,        0,          2,          7,          2},          // (subframe number)           1,4,7
{0xa1,       0xb1,        1,          0,          341,        0,          2,          7,          2},          // (subframe number)           0,2,4,6,8
{0xa2,       -1,          16,         1,          580,        0,          1,          3,          4},          // (subframe number)           2,6,9
{0xa2,       -1,          16,         1,          16,         0,          2,          3,          4},          // (subframe number)           4
{0xa2,       -1,          8,          1,          580,        0,          1,          3,          4},          // (subframe number)           2,6,9
{0xa2,       -1,          8,          1,          16,         0,          2,          3,          4},          // (subframe number)           4
{0xa2,       -1,          4,          0,          580,        0,          1,          3,          4},          // (subframe number)           2,6,9
{0xa2,       -1,          4,          0,          16,         0,          2,          3,          4},          // (subframe number)           4
{0xa2,       -1,          2,          1,          580,        0,          1,          3,          4},          // (subframe number)           2,6,9
{0xa2,       -1,          2,          0,          2,          0,          2,          3,          4},          // (subframe number)           1
{0xa2,       -1,          2,          0,          16,         0,          2,          3,          4},          // (subframe number)           4
{0xa2,       -1,          2,          0,          128,        0,          2,          3,          4},          // (subframe number)           7
{0xa2,       -1,          1,          0,          16,         0,          1,          3,          4},          // (subframe number)           4
{0xa2,       -1,          1,          0,          66,         0,          1,          3,          4},          // (subframe number)           1,6
{0xa2,       -1,          1,          0,          528,        0,          1,          3,          4},          // (subframe number)           4,9
{0xa2,       -1,          1,          0,          2,          0,          2,          3,          4},          // (subframe number)           1
{0xa2,       -1,          1,          0,          128,        0,          2,          3,          4},          // (subframe number)           7
{0xa2,       -1,          1,          0,          132,        0,          2,          3,          4},          // (subframe number)           2,7
{0xa2,       -1,          1,          0,          146,        0,          2,          3,          4},          // (subframe number)           1,4,7
{0xa2,       -1,          1,          0,          341,        0,          2,          3,          4},          // (subframe number)           0,2,4,6,8
{0xa2,       -1,          1,          0,          1023,       0,          2,          3,          4},          // (subframe number)           0,1,2,3,4,5,6,7,8,9
{0xa2,       -1,          1,          0,          682,        0,          2,          3,          4},          // (subframe number)           1,3,5,7,9
{0xa2,       0xb2,        2,          1,          580,        0,          1,          3,          4},          // (subframe number)           2,6,9
{0xa2,       0xb2,        2,          0,          16,         0,          2,          3,          4},          // (subframe number)           4
{0xa2,       0xb2,        1,          0,          16,         0,          1,          3,          4},          // (subframe number)           4
{0xa2,       0xb2,        1,          0,          66,         0,          1,          3,          4},          // (subframe number)           1,6
{0xa2,       0xb2,        1,          0,          528,        0,          1,          3,          4},          // (subframe number)           4,9
{0xa2,       0xb2,        1,          0,          2,          0,          2,          3,          4},          // (subframe number)           1
{0xa2,       0xb2,        1,          0,          128,        0,          2,          3,          4},          // (subframe number)           7
{0xa2,       0xb2,        1,          0,          146,        0,          2,          3,          4},          // (subframe number)           1,4,7
{0xa2,       0xb2,        1,          0,          341,        0,          2,          3,          4},          // (subframe number)           0,2,4,6,8
{0xa2,       0xb2,        1,          0,          1023,       0,          2,          3,          4},          // (subframe number)           0,1,2,3,4,5,6,7,8,9
{0xa3,       -1,          16,         1,          528,        0,          1,          2,          6},          // (subframe number)           4,9
{0xa3,       -1,          16,         1,          16,         0,          2,          2,          6},          // (subframe number)           4
{0xa3,       -1,          8,          1,          528,        0,          1,          2,          6},          // (subframe number)           4,9
{0xa3,       -1,          8,          1,          16,         0,          2,          2,          6},          // (subframe number)           4
{0xa3,       -1,          4,          0,          528,        0,          1,          2,          6},          // (subframe number)           4,9
{0xa3,       -1,          4,          0,          16,         0,          2,          2,          6},          // (subframe number)           4
{0xa3,       -1,          2,          1,          580,        0,          2,          2,          6},          // (subframe number)           2,6,9
{0xa3,       -1,          2,          0,          2,          0,          2,          2,          6},          // (subframe number)           1
{0xa3,       -1,          2,          0,          16,         0,          2,          2,          6},          // (subframe number)           4
{0xa3,       -1,          2,          0,          128,        0,          2,          2,          6},          // (subframe number)           7
{0xa3,       -1,          1,          0,          16,         0,          1,          2,          6},          // (subframe number)           4
{0xa3,       -1,          1,          0,          66,         0,          1,          2,          6},          // (subframe number)           1,6
{0xa3,       -1,          1,          0,          528,        0,          1,          2,          6},          // (subframe number)           4,9
{0xa3,       -1,          1,          0,          2,          0,          2,          2,          6},          // (subframe number)           1
{0xa3,       -1,          1,          0,          128,        0,          2,          2,          6},          // (subframe number)           7
{0xa3,       -1,          1,          0,          132,        0,          2,          2,          6},          // (subframe number)           2,7
{0xa3,       -1,          1,          0,          146,        0,          2,          2,          6},          // (subframe number)           1,4,7
{0xa3,       -1,          1,          0,          341,        0,          2,          2,          6},          // (subframe number)           0,2,4,6,8
{0xa3,       -1,          1,          0,          1023,       0,          2,          2,          6},          // (subframe number)           0,1,2,3,4,5,6,7,8,9
{0xa3,       -1,          1,          0,          682,        0,          2,          2,          6},          // (subframe number)           1,3,5,7,9
{0xa3,       0xb3,        2,          1,          580,        0,          2,          2,          6},          // (subframe number)           2,6,9
{0xa3,       0xb3,        2,          0,          16,         0,          2,          2,          6},          // (subframe number)           4
{0xa3,       0xb3,        1,          0,          16,         0,          1,          2,          6},          // (subframe number)           4
{0xa3,       0xb3,        1,          0,          66,         0,          1,          2,          6},          // (subframe number)           1,6
{0xa3,       0xb3,        1,          0,          528,        0,          1,          2,          6},          // (subframe number)           4,9
{0xa3,       0xb3,        1,          0,          2,          0,          2,          2,          6},          // (subframe number)           1
{0xa3,       0xb3,        1,          0,          128,        0,          2,          2,          6},          // (subframe number)           7
{0xa3,       0xb3,        1,          0,          146,        0,          2,          2,          6},          // (subframe number)           1,4,7
{0xa3,       0xb3,        1,          0,          341,        0,          2,          2,          6},          // (subframe number)           0,2,4,6,8
{0xa3,       0xb3,        1,          0,          1023,       0,          2,          2,          6},          // (subframe number)           0,1,2,3,4,5,6,7,8,9
{0xb1,       -1,          16,         0,          528,        0,          1,          7,          2},          // (subframe number)           4,9
{0xb1,       -1,          16,         1,          16,         0,          2,          7,          2},          // (subframe number)           4
{0xb1,       -1,          8,          0,          528,        0,          1,          7,          2},          // (subframe number)           4,9
{0xb1,       -1,          8,          1,          16,         0,          2,          7,          2},          // (subframe number)           4
{0xb1,       -1,          4,          0,          528,        0,          1,          7,          2},          // (subframe number)           4,9
{0xb1,       -1,          4,          1,          528,        0,          1,          7,          2},          // (subframe number)           4,9
{0xb1,       -1,          4,          0,          16,         0,          2,          7,          2},          // (subframe number)           4
{0xb1,       -1,          2,          0,          528,        0,          1,          7,          2},          // (subframe number)           4,9
{0xb1,       -1,          2,          0,          2,          0,          2,          7,          2},          // (subframe number)           1
{0xb1,       -1,          2,          0,          16,         0,          2,          7,          2},          // (subframe number)           4
{0xb1,       -1,          2,          0,          128,        0,          2,          7,          2},          // (subframe number)           7
{0xb1,       -1,          1,          0,          16,         0,          1,          7,          2},          // (subframe number)           4
{0xb1,       -1,          1,          0,          66,         0,          1,          7,          2},          // (subframe number)           1,6
{0xb1,       -1,          1,          0,          528,        0,          1,          7,          2},          // (subframe number)           4,9
{0xb1,       -1,          1,          0,          2,          0,          2,          7,          2},          // (subframe number)           1
{0xb1,       -1,          1,          0,          128,        0,          2,          7,          2},          // (subframe number)           7
{0xb1,       -1,          1,          0,          132,        0,          2,          7,          2},          // (subframe number)           2,7
{0xb1,       -1,          1,          0,          146,        0,          2,          7,          2},          // (subframe number)           1,4,7
{0xb1,       -1,          1,          0,          341,        0,          2,          7,          2},          // (subframe number)           0,2,4,6,8
{0xb1,       -1,          1,          0,          1023,       0,          2,          7,          2},          // (subframe number)           0,1,2,3,4,5,6,7,8,9
{0xb1,       -1,          1,          0,          682,        0,          2,          7,          2},          // (subframe number)           1,3,5,7,9
{0xb4,       -1,          16,         0,          528,        0,          2,          1,          12},         // (subframe number)           4,9
{0xb4,       -1,          16,         1,          16,         0,          2,          1,          12},         // (subframe number)           4
{0xb4,       -1,          8,          0,          528,        0,          2,          1,          12},         // (subframe number)           4,9
{0xb4,       -1,          8,          1,          16,         0,          2,          1,          12},         // (subframe number)           4
{0xb4,       -1,          4,          0,          528,        0,          2,          1,          12},         // (subframe number)           4,9
{0xb4,       -1,          4,          0,          16,         0,          2,          1,          12},         // (subframe number)           4
{0xb4,       -1,          4,          1,          528,        0,          2,          1,          12},         // (subframe number)           4,9
{0xb4,       -1,          2,          0,          528,        0,          2,          1,          12},         // (subframe number)           4,9
{0xb4,       -1,          2,          0,          2,          0,          2,          1,          12},         // (subframe number)           1
{0xb4,       -1,          2,          0,          16,         0,          2,          1,          12},         // (subframe number)           4
{0xb4,       -1,          2,          0,          128,        0,          2,          1,          12},         // (subframe number)           7
{0xb4,       -1,          1,          0,          2,          0,          2,          1,          12},         // (subframe number)           1
{0xb4,       -1,          1,          0,          16,         0,          2,          1,          12},         // (subframe number)           4
{0xb4,       -1,          1,          0,          128,        0,          2,          1,          12},         // (subframe number)           7
{0xb4,       -1,          1,          0,          66,         0,          2,          1,          12},         // (subframe number)           1,6
{0xb4,       -1,          1,          0,          132,        0,          2,          1,          12},         // (subframe number)           2,7
{0xb4,       -1,          1,          0,          528,        0,          2,          1,          12},         // (subframe number)           4,9
{0xb4,       -1,          1,          0,          146,        0,          2,          1,          12},         // (subframe number)           1,4,7
{0xb4,       -1,          1,          0,          341,        0,          2,          1,          12},         // (subframe number)           0,2,4,6,8
{0xb4,       -1,          1,          0,          1023,       0,          2,          1,          12},         // (subframe number)           0,1,2,3,4,5,6,7,8,9
{0xb4,       -1,          1,          0,          682,        0,          2,          1,          12},         // (subframe number)           1,3,5,7,9
{0xc0,       -1,          8,          1,          16,         0,          2,          7,          2},          // (subframe number)           4
{0xc0,       -1,          4,          1,          528,        0,          1,          7,          2},          // (subframe number)           4,9
{0xc0,       -1,          4,          0,          16,         0,          2,          7,          2},          // (subframe number)           4
{0xc0,       -1,          2,          0,          528,        0,          1,          7,          2},          // (subframe number)           4,9
{0xc0,       -1,          2,          0,          2,          0,          2,          7,          2},          // (subframe number)           1
{0xc0,       -1,          2,          0,          16,         0,          2,          7,          2},          // (subframe number)           4
{0xc0,       -1,          2,          0,          128,        0,          2,          7,          2},          // (subframe number)           7
{0xc0,       -1,          1,          0,          16,         0,          1,          7,          2},          // (subframe number)           4
{0xc0,       -1,          1,          0,          66,         0,          1,          7,          2},          // (subframe number)           1,6
{0xc0,       -1,          1,          0,          528,        0,          1,          7,          2},          // (subframe number)           4,9
{0xc0,       -1,          1,          0,          2,          0,          2,          7,          2},          // (subframe number)           1
{0xc0,       -1,          1,          0,          128,        0,          2,          7,          2},          // (subframe number)           7
{0xc0,       -1,          1,          0,          132,        0,          2,          7,          2},          // (subframe number)           2,7
{0xc0,       -1,          1,          0,          146,        0,          2,          7,          2},          // (subframe number)           1,4,7
{0xc0,       -1,          1,          0,          341,        0,          2,          7,          2},          // (subframe number)           0,2,4,6,8
{0xc0,       -1,          1,          0,          1023,       0,          2,          7,          2},          // (subframe number)           0,1,2,3,4,5,6,7,8,9
{0xc0,       -1,          1,          0,          682,        0,          2,          7,          2},          // (subframe number)           1,3,5,7,9
{0xc2,       -1,          16,         1,          528,        0,          1,          2,          6},          // (subframe number)           4,9
{0xc2,       -1,          16,         1,          16,         0,          2,          2,          6},          // (subframe number)           4
{0xc2,       -1,          8,          1,          528,        0,          1,          2,          6},          // (subframe number)           4,9
{0xc2,       -1,          8,          1,          16,         0,          2,          2,          6},          // (subframe number)           4
{0xc2,       -1,          4,          0,          528,        0,          1,          2,          6},          // (subframe number)           4,9
{0xc2,       -1,          4,          0,          16,         0,          2,          2,          6},          // (subframe number)           4
{0xc2,       -1,          2,          1,          580,        0,          2,          2,          6},          // (subframe number)           2,6,9
{0xc2,       -1,          2,          0,          2,          0,          2,          2,          6},          // (subframe number)           1
{0xc2,       -1,          2,          0,          16,         0,          2,          2,          6},          // (subframe number)           4
{0xc2,       -1,          2,          0,          128,        0,          2,          2,          6},          // (subframe number)           7
{0xc2,       -1,          1,          0,          16,         0,          1,          2,          6},          // (subframe number)           4
{0xc2,       -1,          1,          0,          66,         0,          1,          2,          6},          // (subframe number)           1,6
{0xc2,       -1,          1,          0,          528,        0,          1,          2,          6},          // (subframe number)           4,9
{0xc2,       -1,          1,          0,          2,          0,          2,          2,          6},          // (subframe number)           1
{0xc2,       -1,          1,          0,          128,        0,          2,          2,          6},          // (subframe number)           7
{0xc2,       -1,          1,          0,          132,        0,          2,          2,          6},          // (subframe number)           2,7
{0xc2,       -1,          1,          0,          146,        0,          2,          2,          6},          // (subframe number)           1,4,7
{0xc2,       -1,          1,          0,          341,        0,          2,          2,          6},          // (subframe number)           0,2,4,6,8
{0xc2,       -1,          1,          0,          1023,       0,          2,          2,          6},          // (subframe number)           0,1,2,3,4,5,6,7,8,9
{0xc2,       -1,          1,          0,          682,        0,          2,          2,          6}                    // (subframe number)           1,3,5,7,9
};
// Table 6.3.3.2-3: Random access configurations for FR1 and unpaired spectrum
int64_t table_6_3_3_2_3_prachConfig_Index [256][9] = {
//format,     format,      x,         y,     SFN_nbr,   star_symb,   slots_sfn,  occ_slot,  duration
{0,            -1,         16,        1,         512,         0,        1,        1,         0},         // (subrame number 9)
{0,            -1,         8,         1,         512,         0,        1,        1,         0},         // (subrame number 9)
{0,            -1,         4,         1,         512,         0,        1,        1,         0},         // (subrame number 9)
{0,            -1,         2,         0,         512,         0,        1,        1,         0},         // (subrame number 9)
{0,            -1,         2,         1,         512,         0,        1,        1,         0},         // (subrame number 9)
{0,            -1,         2,         0,         16,          0,        1,        1,         0},         // (subrame number 4)
{0,            -1,         2,         1,         16,          0,        1,        1,         0},         // (subrame number 4)
{0,            -1,         1,         0,         512,         0,        1,        1,         0},         // (subrame number 9)
{0,            -1,         1,         0,         256,         0,        1,        1,         0},         // (subrame number 8)
{0,            -1,         1,         0,         128,         0,        1,        1,         0},         // (subrame number 7)
{0,            -1,         1,         0,         64,          0,        1,        1,         0},         // (subrame number 6)
{0,            -1,         1,         0,         32,          0,        1,        1,         0},         // (subrame number 5)
{0,            -1,         1,         0,         16,          0,        1,        1,         0},         // (subrame number 4)
{0,            -1,         1,         0,         8,           0,        1,        1,         0},         // (subrame number 3)
{0,            -1,         1,         0,         4,           0,        1,        1,         0},         // (subrame number 2)
{0,            -1,         1,         0,         66,          0,        1,        1,         0},         // (subrame number 1,6)
{0,            -1,         1,         0,         66,          7,        1,        1,         0},         // (subrame number 1,6)
{0,            -1,         1,         0,         528,         0,        1,        1,         0},         // (subrame number 4,9)
{0,            -1,         1,         0,         264,         0,        1,        1,         0},         // (subrame number 3,8)
{0,            -1,         1,         0,         132,         0,        1,        1,         0},         // (subrame number 2,7)
{0,            -1,         1,         0,         768,         0,        1,        1,         0},         // (subrame number 8,9)
{0,            -1,         1,         0,         784,         0,        1,        1,         0},         // (subrame number 4,8,9)
{0,            -1,         1,         0,         536,         0,        1,        1,         0},         // (subrame number 3,4,9)
{0,            -1,         1,         0,         896,         0,        1,        1,         0},         // (subrame number 7,8,9)
{0,            -1,         1,         0,         792,         0,        1,        1,         0},         // (subrame number 3,4,8,9)
{0,            -1,         1,         0,         960,         0,        1,        1,         0},         // (subrame number 6,7,8,9)
{0,            -1,         1,         0,         594,         0,        1,        1,         0},         // (subrame number 1,4,6,9)
{0,            -1,         1,         0,         682,         0,        1,        1,         0},         // (subrame number 1,3,5,7,9)
{1,            -1,         16,        1,         128,         0,        1,        1,         0},         // (subrame number 7)
{1,            -1,         8,         1,         128,         0,        1,        1,         0},         // (subrame number 7)
{1,            -1,         4,         1,         128,         0,        1,        1,         0},         // (subrame number 7)
{1,            -1,         2,         0,         128,         0,        1,        1,         0},         // (subrame number 7)
{1,            -1,         2,         1,         128,         0,        1,        1,         0},         // (subrame number 7)
{1,            -1,         1,         0,         128,         0,        1,        1,         0},         // (subrame number 7)
{2,            -1,         16,        1,         64,          0,        1,        1,         0},         // (subrame number 6)
{2,            -1,         8,         1,         64,          0,        1,        1,         0},         // (subrame number 6)
{2,            -1,         4,         1,         64,          0,        1,        1,         0},         // (subrame number 6)
{2,            -1,         2,         0,         64,          7,        1,        1,         0},         // (subrame number 6)
{2,            -1,         2,         1,         64,          7,        1,        1,         0},         // (subrame number 6)
{2,            -1,         1,         0,         64,          7,        1,        1,         0},         // (subrame number 6)
{3,            -1,         16,        1,         512,         0,        1,        1,         0},         // (subrame number 9)
{3,            -1,         8,         1,         512,         0,        1,        1,         0},         // (subrame number 9)
{3,            -1,         4,         1,         512,         0,        1,        1,         0},         // (subrame number 9)
{3,            -1,         2,         0,         512,         0,        1,        1,         0},         // (subrame number 9)
{3,            -1,         2,         1,         512,         0,        1,        1,         0},         // (subrame number 9)
{3,            -1,         2,         0,         16,          0,        1,        1,         0},         // (subrame number 4)
{3,            -1,         2,         1,         16,          0,        1,        1,         0},         // (subrame number 4)
{3,            -1,         1,         0,         512,         0,        1,        1,         0},         // (subrame number 9)
{3,            -1,         1,         0,         256,         0,        1,        1,         0},         // (subrame number 8)
{3,            -1,         1,         0,         128,         0,        1,        1,         0},         // (subrame number 7)
{3,            -1,         1,         0,         64,          0,        1,        1,         0},         // (subrame number 6)
{3,            -1,         1,         0,         32,          0,        1,        1,         0},         // (subrame number 5)
{3,            -1,         1,         0,         16,          0,        1,        1,         0},         // (subrame number 4)
{3,            -1,         1,         0,         8,           0,        1,        1,         0},         // (subrame number 3)
{3,            -1,         1,         0,         4,           0,        1,        1,         0},         // (subrame number 2)
{3,            -1,         1,         0,         66,          0,        1,        1,         0},         // (subrame number 1,6)
{3,            -1,         1,         0,         66,          7,        1,        1,         0},         // (subrame number 1,6)
{3,            -1,         1,         0,         528,         0,        1,        1,         0},         // (subrame number 4,9)
{3,            -1,         1,         0,         264,         0,        1,        1,         0},         // (subrame number 3,8)
{3,            -1,         1,         0,         132,         0,        1,        1,         0},         // (subrame number 2,7)
{3,            -1,         1,         0,         768,         0,        1,        1,         0},         // (subrame number 8,9)
{3,            -1,         1,         0,         784,         0,        1,        1,         0},         // (subrame number 4,8,9)
{3,            -1,         1,         0,         536,         0,        1,        1,         0},         // (subrame number 3,4,9)
{3,            -1,         1,         0,         896,         0,        1,        1,         0},         // (subrame number 7,8,9)
{3,            -1,         1,         0,         792,         0,        1,        1,         0},         // (subrame number 3,4,8,9)
{3,            -1,         1,         0,         594,         0,        1,        1,         0},         // (subrame number 1,4,6,9)
{3,            -1,         1,         0,         682,         0,        1,        1,         0},         // (subrame number 1,3,5,7,9)
{0xa1,         -1,         16,        1,         512,         0,         2,         6,         2},         // (subrame number 9)
{0xa1,         -1,         8,         1,         512,         0,         2,         6,         2},         // (subrame number 9)
{0xa1,         -1,         4,         1,         512,         0,         1,         6,         2},         // (subrame number 9)
{0xa1,         -1,         2,         1,         512,         0,         1,         6,         2},         // (subrame number 9)
{0xa1,         -1,         2,         1,         528,         7,         1,         3,         2},         // (subrame number 4,9)
{0xa1,         -1,         2,         1,         640,         7,         1,         3,         2},         // (subrame number 7,9)
{0xa1,         -1,         2,         1,         640,         0,         1,         6,         2},         // (subrame number 7,9)
{0xa1,         -1,         2,         1,         768,         0,         2,         6,         2},         // (subrame number 8,9)
{0xa1,         -1,         2,         1,         528,         0,         2,         6,         2},         // (subrame number 4,9)
{0xa1,         -1,         2,         1,         924,         0,         1,         6,         2},         // (subrame number 2,3,4,7,8,9)
{0xa1,         -1,         1,         0,         512,         0,         2,         6,         2},         // (subrame number 9)
{0xa1,         -1,         1,         0,         512,         7,         1,         3,         2},         // (subrame number 9)
{0xa1,         -1,         1,         0,         512,         0,         1,         6,         2},         // (subrame number 9)
{0xa1,         -1,         1,         0,         768,         0,         2,         6,         2},         // (subrame number 8,9)
{0xa1,         -1,         1,         0,         528,         0,         1,         6,         2},         // (subrame number 4,9)
{0xa1,         -1,         1,         0,         640,         7,         1,         3,         2},         // (subrame number 7,9)
{0xa1,         -1,         1,         0,         792,         0,         1,         6,         2},         // (subrame number 3,4,8,9)
{0xa1,         -1,         1,         0,         792,         0,         2,         6,         2},         // (subrame number 3,4,8,9)
{0xa1,         -1,         1,         0,         682,         0,         1,         6,         2},         // (subrame number 1,3,5,7,9)
{0xa1,         -1,         1,         0,         1023,        7,         1,         3,         2},         // (subrame number 0,1,2,3,4,5,6,7,8,9)
{0xa2,         -1,         16,        1,         512,         0,         2,         3,         4},         // (subrame number 9)
{0xa2,         -1,         8,         1,         512,         0,         2,         3,         4},         // (subrame number 9)
{0xa2,         -1,         4,         1,         512,         0,         1,         3,         4},         // (subrame number 9)
{0xa2,         -1,         2,         1,         640,         0,         1,         3,         4},         // (subrame number 7,9)
{0xa2,         -1,         2,         1,         768,         0,         2,         3,         4},         // (subrame number 8,9)
{0xa2,         -1,         2,         1,         640,         9,         1,         1,         4},         // (subrame number 7,9)
{0xa2,         -1,         2,         1,         528,         9,         1,         1,         4},         // (subrame number 4,9)
{0xa2,         -1,         2,         1,         528,         0,         2,         3,         4},         // (subrame number 4,9)
{0xa2,         -1,         16,        1,         924,         0,         1,         3,         4},         // (subrame number 2,3,4,7,8,9)
{0xa2,         -1,         1,         0,         4,           0,         1,         3,         4},         // (subrame number 2)
{0xa2,         -1,         1,         0,         128,         0,         1,         3,         4},         // (subrame number 7)
{0xa2,         -1,         2,         1,         512,         0,         1,         3,         4},         // (subrame number 9)
{0xa2,         -1,         1,         0,         512,         0,         2,         3,         4},         // (subrame number 9)
{0xa2,         -1,         1,         0,         512,         9,         1,         1,         4},         // (subrame number 9)
{0xa2,         -1,         1,         0,         512,         0,         1,         3,         4},         // (subrame number 9)
{0xa2,         -1,         1,         0,         132,         0,         1,         3,         4},         // (subrame number 2,7)
{0xa2,         -1,         1,         0,         768,         0,         2,         3,         4},         // (subrame number 8,9)
{0xa2,         -1,         1,         0,         528,         0,         1,         3,         4},         // (subrame number 4,9)
{0xa2,         -1,         1,         0,         640,         9,         1,         1,         4},         // (subrame number 7,9)
{0xa2,         -1,         1,         0,         792,         0,         1,         3,         4},         // (subrame number 3,4,8,9)
{0xa2,         -1,         1,         0,         792,         0,         2,         3,         4},         // (subrame number 3,4,8,9)
{0xa2,         -1,         1,         0,         682,         0,         1,         3,         4},         // (subrame number 1,3,5,7,9)
{0xa2,         -1,         1,         0,         1023,        9,         1,         1,         4},         // (subrame number 0,1,2,3,4,5,6,7,8,9)
{0xa3,         -1,         16,        1,         512,         0,         2,         2,         6},         // (subrame number 9)
{0xa3,         -1,         8,         1,         512,         0,         2,         2,         6},         // (subrame number 9)
{0xa3,         -1,         4,         1,         512,         0,         1,         2,         6},         // (subrame number 9)
{0xa3,         -1,         2,         1,         528,         7,         1,         1,         6},         // (subrame number 4,9)
{0xa3,         -1,         2,         1,         640,         7,         1,         1,         6},         // (subrame number 7,9)
{0xa3,         -1,         2,         1,         640,         0,         1,         2,         6},         // (subrame number 7,9)
{0xa3,         -1,         2,         1,         528,         0,         2,         2,         6},         // (subrame number 4,9)
{0xa3,         -1,         2,         1,         768,         0,         2,         2,         6},         // (subrame number 8,9)
{0xa3,         -1,         2,         1,         924,         0,         1,         2,         6},         // (subrame number 2,3,4,7,8,9)
{0xa3,         -1,         1,         0,         4,           0,         1,         2,         6},         // (subrame number 2)
{0xa3,         -1,         1,         0,         128,         0,         1,         2,         6},         // (subrame number 7)
{0xa3,         -1,         2,         1,         512,         0,         1,         2,         6},         // (subrame number 9)
{0xa3,         -1,         1,         0,         512,         0,         2,         2,         6},         // (subrame number 9)
{0xa3,         -1,         1,         0,         512,         7,         1,         1,         6},         // (subrame number 9)
{0xa3,         -1,         1,         0,         512,         0,         1,         2,         6},         // (subrame number 9)
{0xa3,         -1,         1,         0,         132,         0,         1,         2,         6},         // (subrame number 2,7)
{0xa3,         -1,         1,         0,         768,         0,         2,         2,         6},         // (subrame number 8,9)
{0xa3,         -1,         1,         0,         528,         0,         1,         2,         6},         // (subrame number 4,9)
{0xa3,         -1,         1,         0,         640,         7,         1,         1,         6},         // (subrame number 7,9)
{0xa3,         -1,         1,         0,         792,         0,         1,         2,         6},         // (subrame number 3,4,8,9)
{0xa3,         -1,         1,         0,         792,         0,         2,         2,         6},         // (subrame number 3,4,8,9)
{0xa3,         -1,         1,         0,         682,         0,         1,         2,         6},         // (subrame number 1,3,5,7,9)
{0xa3,         -1,         1,         0,         1023,        7,         1,         1,         6},         // (subrame number 0,1,2,3,4,5,6,7,8,9)
{0xb1,         -1,         4,         1,         512,         2,         1,         6,         2},         // (subrame number 9)
{0xb1,         -1,         2,         1,         512,         2,         1,         6,         2},         // (subrame number 9)
{0xb1,         -1,         2,         1,         640,         2,         1,         6,         2},         // (subrame number 7,9)
{0xb1,         -1,         2,         1,         528,         8,         1,         3,         2},         // (subrame number 4,9)
{0xb1,         -1,         2,         1,         528,         2,         2,         6,         2},         // (subrame number 4,9)
{0xb1,         -1,         1,         0,         512,         2,         2,         6,         2},         // (subrame number 9)
{0xb1,         -1,         1,         0,         512,         8,         1,         3,         2},         // (subrame number 9)
{0xb1,         -1,         1,         0,         512,         2,         1,         6,         2},         // (subrame number 9)
{0xb1,         -1,         1,         0,         768,         2,         2,         6,         2},         // (subrame number 8,9)
{0xb1,         -1,         1,         0,         528,         2,         1,         6,         2},         // (subrame number 4,9)
{0xb1,         -1,         1,         0,         640,         8,         1,         3,         2},         // (subrame number 7,9)
{0xb1,         -1,         1,         0,         682,         2,         1,         6,         2},         // (subrame number 1,3,5,7,9)
{0xb4,         -1,         16,        1,         512,         0,         2,         1,         12},        // (subrame number 9)
{0xb4,         -1,         8,         1,         512,         0,         2,         1,         12},        // (subrame number 9)
{0xb4,         -1,         4,         1,         512,         2,         1,         1,         12},        // (subrame number 9)
{0xb4,         -1,         2,         1,         512,         0,         1,         1,         12},        // (subrame number 9)
{0xb4,         -1,         2,         1,         512,         2,         1,         1,         12},        // (subrame number 9)
{0xb4,         -1,         2,         1,         640,         2,         1,         1,         12},        // (subrame number 7,9)
{0xb4,         -1,         2,         1,         528,         2,         1,         1,         12},        // (subrame number 4,9)
{0xb4,         -1,         2,         1,         528,         0,         2,         1,         12},        // (subrame number 4,9)
{0xb4,         -1,         2,         1,         768,         0,         2,         1,         12},        // (subrame number 8,9)
{0xb4,         -1,         2,         1,         924,         0,         1,         1,         12},        // (subrame number 2,3,4,7,8,9)
{0xb4,         -1,         1,         0,         2,           0,         1,         1,         12},        // (subrame number 1)
{0xb4,         -1,         1,         0,         4,           0,         1,         1,         12},        // (subrame number 2)
{0xb4,         -1,         1,         0,         16,          0,         1,         1,         12},        // (subrame number 4)
{0xb4,         -1,         1,         0,         128,         0,         1,         1,         12},        // (subrame number 7)
{0xb4,         -1,         1,         0,         512,         0,         1,         1,         12},        // (subrame number 9)
{0xb4,         -1,         1,         0,         512,         2,         1,         1,         12},        // (subrame number 9)
{0xb4,         -1,         1,         0,         512,         0,         2,         1,         12},        // (subrame number 9)
{0xb4,         -1,         1,         0,         528,         2,         1,         1,         12},        // (subrame number 4,9)
{0xb4,         -1,         1,         0,         640,         2,         1,         1,         12},        // (subrame number 7,9)
{0xb4,         -1,         1,         0,         768,         0,         2,         1,         12},        // (subrame number 8,9)
{0xb4,         -1,         1,         0,         792,         2,         1,         1,         12},        // (subrame number 3,4,8,9)
{0xb4,         -1,         1,         0,         682,         2,         1,         1,         12},        // (subrame number 1,3,5,7,9)
{0xb4,         -1,         1,         0,         1023,        0,         2,         1,         12},        // (subrame number 0,1,2,3,4,5,6,7,8,9)
{0xb4,         -1,         1,         0,         1023,        2,         1,         1,         12},        // (subrame number 0,1,2,3,4,5,6,7,8,9)
{0xc0,         -1,         16,        1,         512,         2,         2,         6,         2},         // (subrame number 9)
{0xc0,         -1,         8,         1,         512,         2,         2,         6,         2},         // (subrame number 9)
{0xc0,         -1,         4,         1,         512,         2,         1,         6,         2},         // (subrame number 9)
{0xc0,         -1,         2,         1,         512,         2,         1,         6,         2},         // (subrame number 9)
{0xc0,         -1,         2,         1,         768,         2,         2,         6,         2},         // (subrame number 8,9)
{0xc0,         -1,         2,         1,         640,         2,         1,         6,         2},         // (subrame number 7,9)
{0xc0,         -1,         2,         1,         640,         8,         1,         3,         2},         // (subrame number 7,9)
{0xc0,         -1,         2,         1,         528,         8,         1,         3,         2},         // (subrame number 4,9)
{0xc0,         -1,         2,         1,         528,         2,         2,         6,         2},         // (subrame number 4,9)
{0xc0,         -1,         2,         1,         924,         2,         1,         6,         2},         // (subrame number 2,3,4,7,8,9)
{0xc0,         -1,         1,         0,         512,         2,         2,         6,         2},         // (subrame number 9)
{0xc0,         -1,         1,         0,         512,         8,         1,         3,         2},         // (subrame number 9)
{0xc0,         -1,         1,         0,         512,         2,         1,         6,         2},         // (subrame number 9)
{0xc0,         -1,         1,         0,         768,         2,         2,         6,         2},         // (subrame number 8,9)
{0xc0,         -1,         1,         0,         528,         2,         1,         6,         2},         // (subrame number 4,9)
{0xc0,         -1,         1,         0,         640,         8,         1,         3,         2},         // (subrame number 7,9)
{0xc0,         -1,         1,         0,         792,         2,         1,         6,         2},         // (subrame number 3,4,8,9)
{0xc0,         -1,         1,         0,         792,         2,         2,         6,         2},         // (subrame number 3,4,8,9)
{0xc0,         -1,         1,         0,         682,         2,         1,         6,         2},         // (subrame number 1,3,5,7,9)
{0xc0,         -1,         1,         0,         1023,        8,         1,         3,         2},         // (subrame number 0,1,2,3,4,5,6,7,8,9)
{0xc2,         -1,         16,        1,         512,         2,         2,         2,         6},         // (subrame number 9)
{0xc2,         -1,         8,         1,         512,         2,         2,         2,         6},         // (subrame number 9)
{0xc2,         -1,         4,         1,         512,         2,         1,         2,         6},         // (subrame number 9)
{0xc2,         -1,         2,         1,         512,         2,         1,         2,         6},         // (subrame number 9)
{0xc2,         -1,         2,         1,         768,         2,         2,         2,         6},         // (subrame number 8,9)
{0xc2,         -1,         2,         1,         640,         2,         1,         2,         6},         // (subrame number 7,9)
{0xc2,         -1,         2,         1,         640,         8,         1,         1,         6},         // (subrame number 7,9)
{0xc2,         -1,         2,         1,         528,         8,         1,         1,         6},         // (subrame number 4,9)
{0xc2,         -1,         2,         1,         528,         2,         2,         2,         6},         // (subrame number 4,9)
{0xc2,         -1,         2,         1,         924,         2,         1,         2,         6},         // (subrame number 2,3,4,7,8,9)
{0xc2,         -1,         8,         1,         512,         8,         2,         1,         6},         // (subrame number 9)
{0xc2,         -1,         4,         1,         512,         8,         1,         1,         6},         // (subrame number 9)
{0xc2,         -1,         1,         0,         512,         2,         2,         2,         6},         // (subrame number 9)
{0xc2,         -1,         1,         0,         512,         8,         1,         1,         6},         // (subrame number 9)
{0xc2,         -1,         1,         0,         512,         2,         1,         2,         6},         // (subrame number 9)
{0xc2,         -1,         1,         0,         768,         2,         2,         2,         6},         // (subrame number 8,9)
{0xc2,         -1,         1,         0,         528,         2,         1,         2,         6},         // (subrame number 4,9)
{0xc2,         -1,         1,         0,         640,         8,         1,         1,         6},         // (subrame number 7,9)
{0xc2,         -1,         1,         0,         792,         2,         1,         2,         6},         // (subrame number 3,4,8,9)
{0xc2,         -1,         1,         0,         792,         2,         2,         2,         6},         // (subrame number 3,4,8,9)
{0xc2,         -1,         1,         0,         682,         2,         1,         2,         6},         // (subrame number 1,3,5,7,9)
{0xc2,         -1,         1,         0,         1023,        8,         1,         1,         6},         // (subrame number 0,1,2,3,4,5,6,7,8,9)
{0xa1,         0xb1,       2,         1,         512,         2,         1,         6,         2},         // (subrame number 9)
{0xa1,         0xb1,       2,         1,         528,         8,         1,         3,         2},         // (subrame number 4,9)
{0xa1,         0xb1,       2,         1,         640,         8,         1,         3,         2},         // (subrame number 7,9)
{0xa1,         0xb1,       2,         1,         640,         2,         1,         6,         2},         // (subrame number 7,9)
{0xa1,         0xb1,       2,         1,         528,         2,         2,         6,         2},         // (subrame number 4,9)
{0xa1,         0xb1,       2,         1,         768,         2,         2,         6,         2},         // (subrame number 8,9)
{0xa1,         0xb1,       1,         0,         512,         2,         2,         6,         2},         // (subrame number 9)
{0xa1,         0xb1,       1,         0,         512,         8,         1,         3,         2},         // (subrame number 9)
{0xa1,         0xb1,       1,         0,         512,         2,         1,         6,         2},         // (subrame number 9)
{0xa1,         0xb1,       1,         0,         768,         2,         2,         6,         2},         // (subrame number 8,9)
{0xa1,         0xb1,       1,         0,         528,         2,         1,         6,         2},         // (subrame number 4,9)
{0xa1,         0xb1,       1,         0,         640,         8,         1,         3,         2},         // (subrame number 7,9)
{0xa1,         0xb1,       1,         0,         792,         2,         2,         6,         2},         // (subrame number 3,4,8,9)
{0xa1,         0xb1,       1,         0,         682,         2,         1,         6,         2},         // (subrame number 1,3,5,7,9)
{0xa1,         0xb1,       1,         0,         1023,        8,         1,         3,         2},         // (subrame number 0,1,2,3,4,5,6,7,8,9)
{0xa2,         0xb2,       2,         1,         512,         0,         1,         3,         4},         // (subrame number 9)
{0xa2,         0xb2,       2,         1,         528,         6,         1,         2,         4},         // (subrame number 4,9)
{0xa2,         0xb2,       2,         1,         640,         6,         1,         2,         4},         // (subrame number 7,9)
{0xa2,         0xb2,       2,         1,         528,         0,         2,         3,         4},         // (subrame number 4,9)
{0xa2,         0xb2,       2,         1,         768,         0,         2,         3,         4},         // (subrame number 8,9)
{0xa2,         0xb2,       1,         0,         512,         0,         2,         3,         4},         // (subrame number 9)
{0xa2,         0xb2,       1,         0,         512,         6,         1,         2,         4},         // (subrame number 9)
{0xa2,         0xb2,       1,         0,         512,         0,         1,         3,         4},         // (subrame number 9)
{0xa2,         0xb2,       1,         0,         768,         0,         2,         3,         4},         // (subrame number 8,9)
{0xa2,         0xb2,       1,         0,         528,         0,         1,         3,         4},         // (subrame number 4,9)
{0xa2,         0xb2,       1,         0,         640,         6,         1,         2,         4},         // (subrame number 7,9)
{0xa2,         0xb2,       1,         0,         792,         0,         1,         3,         4},         // (subrame number 3,4,8,9)
{0xa2,         0xb2,       1,         0,         792,         0,         2,         3,         4},         // (subrame number 3,4,8,9)
{0xa2,         0xb2,       1,         0,         682,         0,         1,         3,         4},         // (subrame number 1,3,5,7,9)
{0xa2,         0xb2,       1,         0,         1023,        6,         1,         2,         4},         // (subrame number 0,1,2,3,4,5,6,7,8,9)
{0xa3,         0xb3,       2,         1,         512,         0,         1,         2,         6},         // (subrame number 9)
{0xa3,         0xb3,       2,         1,         528,         2,         1,         2,         6},         // (subrame number 4,9)
{0xa3,         0xb3,       2,         1,         640,         0,         1,         2,         6},         // (subrame number 7,9)
{0xa3,         0xb3,       2,         1,         640,         2,         1,         2,         6},         // (subrame number 7,9)
{0xa3,         0xb3,       2,         1,         528,         0,         2,         2,         6},         // (subrame number 4,9)
{0xa3,         0xb3,       2,         1,         768,         0,         2,         2,         6},         // (subrame number 8,9)
{0xa3,         0xb3,       1,         0,         512,         0,         2,         2,         6},         // (subrame number 9)
{0xa3,         0xb3,       1,         0,         512,         2,         1,         2,         6},         // (subrame number 9)
{0xa3,         0xb3,       1,         0,         512,         0,         1,         2,         6},         // (subrame number 9)
{0xa3,         0xb3,       1,         0,         768,         0,         2,         2,         6},         // (subrame number 8,9)
{0xa3,         0xb3,       1,         0,         528,         0,         1,         2,         6},         // (subrame number 4,9)
{0xa3,         0xb3,       1,         0,         640,         2,         1,         2,         6},         // (subrame number 7,9)
{0xa3,         0xb3,       1,         0,         792,         0,         2,         2,         6},         // (subrame number 3,4,8,9)
{0xa3,         0xb3,       1,         0,         682,         0,         1,         2,         6},         // (subrame number 1,3,5,7,9)
{0xa3,         0xb3,       1,         0,         1023,        2,         1,         2,         6}          // (subrame number 0,1,2,3,4,5,6,7,8,9)
};
// Table 6.3.3.2-4: Random access configurations for FR2 and unpaired spectrum
int64_t table_6_3_3_2_4_prachConfig_Index [256][10] = {
//format,      format,       x,          y,           y,              SFN_nbr,       star_symb,   slots_sfn,  occ_slot,  duration
{0xa1,          -1,          16,         1,          -1,          567489872400,          0,          2,          6,          2},          // (subframe number :4,9,14,19,24,29,34,39)
{0xa1,          -1,          16,         1,          -1,          586406201480,          0,          1,          6,          2},          // (subframe number :3,7,11,15,19,23,27,31,35,39)
{0xa1,          -1,          8,          1,           2,          550293209600,          0,          2,          6,          2},          // (subframe number :9,19,29,39)
{0xa1,          -1,          8,          1,          -1,          567489872400,          0,          2,          6,          2},          // (subframe number :4,9,14,19,24,29,34,39)
{0xa1,          -1,          8,          1,          -1,          586406201480,          0,          1,          6,          2},          // (subframe number :3,7,11,15,19,23,27,31,35,39)
{0xa1,          -1,          4,          1,          -1,          567489872400,          0,          1,          6,          2},          // (subframe number :4,9,14,19,24,29,34,39)
{0xa1,          -1,          4,          1,          -1,          567489872400,          0,          2,          6,          2},          // (subframe number :4,9,14,19,24,29,34,39)
{0xa1,          -1,          4,          1,          -1,          586406201480,          0,          1,          6,          2},          // (subframe number :3,7,11,15,19,23,27,31,35,39)
{0xa1,          -1,          2,          1,          -1,          551911719040,          0,          2,          6,          2},          // (subframe number :7,15,23,31,39)
{0xa1,          -1,          2,          1,          -1,          567489872400,          0,          1,          6,          2},          // (subframe number :4,9,14,19,24,29,34,39)
{0xa1,          -1,          2,          1,          -1,          567489872400,          0,          2,          6,          2},          // (subframe number :4,9,14,19,24,29,34,39)
{0xa1,          -1,          2,          1,          -1,          586406201480,          0,          1,          6,          2},          // (subframe number :3,7,11,15,19,23,27,31,35,39)
{0xa1,          -1,          1,          0,          -1,          549756338176,          7,          1,          3,          2},          // (subframe number :19,39)
{0xa1,          -1,          1,          0,          -1,          168,                   0,          1,          6,          2},          // (subframe number :3,5,7)
{0xa1,          -1,          1,          0,          -1,          567489331200,          7,          1,          3,          2},          // (subframe number :24,29,34,39)
{0xa1,          -1,          1,          0,          -1,          550293209600,          7,          2,          3,          2},          // (subframe number :9,19,29,39)
{0xa1,          -1,          1,          0,          -1,          687195422720,          0,          1,          6,          2},          // (subframe number :17,19,37,39)
{0xa1,          -1,          1,          0,          -1,          550293209600,          0,          2,          6,          2},          // (subframe number :9,19,29,39)
{0xa1,          -1,          1,          0,          -1,          567489872400,          0,          1,          6,          2},          // (subframe number :4,9,14,19,24,29,34,39)
{0xa1,          -1,          1,          0,          -1,          567489872400,          7,          1,          3,          2},          // (subframe number :4,9,14,19,24,29,34,39)
{0xa1,          -1,          1,          0,          -1,          10920,                 7,          1,          3,          2},          // (subframe number :3,5,7,9,11,13)
{0xa1,          -1,          1,          0,          -1,          586405642240,          7,          1,          3,          2},          // (subframe number :23,27,31,35,39)
{0xa1,          -1,          1,          0,          -1,          551911719040,          0,          1,          6,          2},          // (subframe number :7,15,23,31,39)
{0xa1,          -1,          1,          0,          -1,          586405642240,          0,          1,          6,          2},          // (subframe number :23,27,31,35,39)
{0xa1,          -1,          1,          0,          -1,          965830828032,          7,          2,          3,          2},          // (subframe number :13,14,15, 29,30,31,37,38,39)
{0xa1,          -1,          1,          0,          -1,          586406201480,          7,          1,          3,          2},          // (subframe number :3,7,11,15,19,23,27,31,35,39)
{0xa1,          -1,          1,          0,          -1,          586406201480,          0,          1,          6,          2},          // (subframe number :3,7,11,15,19,23,27,31,35,39)
{0xa1,          -1,          1,          0,          -1,          733007751850,          0,          1,          6,          2},          // (subframe number :1,3,5,7,…,37,39)
{0xa1,          -1,          1,          0,          -1,          1099511627775,         7,          1,          3,          2},          // (subframe number :0,1,2,…,39)
{0xa2,          -1,          16,         1,          -1,          567489872400,          0,          2,          3,          4},          // (subframe number :4,9,14,19,24,29,34,39)
{0xa2,          -1,          16,         1,          -1,          586406201480,          0,          1,          3,          4},          // (subframe number :3,7,11,15,19,23,27,31,35,39)
{0xa2,          -1,          8,          1,          -1,          567489872400,          0,          2,          3,          4},          // (subframe number :4,9,14,19,24,29,34,39)
{0xa2,          -1,          8,          1,          -1,          586406201480,          0,          1,          3,          4},          // (subframe number :3,7,11,15,19,23,27,31,35,39)
{0xa2,          -1,          8,          1,           2,          550293209600,          0,          2,          3,          4},          // (subframe number :9,19,29,39)
{0xa2,          -1,          4,          1,          -1,          567489872400,          0,          1,          3,          4},          // (subframe number :4,9,14,19,24,29,34,39)
{0xa2,          -1,          4,          1,          -1,          567489872400,          0,          2,          3,          4},          // (subframe number :4,9,14,19,24,29,34,39)
{0xa2,          -1,          4,          1,          -1,          586406201480,          0,          1,          3,          4},          // (subframe number :3,7,11,15,19,23,27,31,35,39)
{0xa2,          -1,          2,          1,          -1,          551911719040,          0,          2,          3,          4},          // (subframe number :7,15,23,31,39)
{0xa2,          -1,          2,          1,          -1,          567489872400,          0,          1,          3,          4},          // (subframe number :4,9,14,19,24,29,34,39)
{0xa2,          -1,          2,          1,          -1,          567489872400,          0,          2,          3,          4},          // (subframe number :4,9,14,19,24,29,34,39)
{0xa2,          -1,          2,          1,          -1,          586406201480,          0,          1,          3,          4},          // (subframe number :3,7,11,15,19,23,27,31,35,39)
{0xa2,          -1,          1,          0,          -1,          549756338176,          5,          1,          2,          4},          // (subframe number :19,39)
{0xa2,          -1,          1,          0,          -1,          168,                   0,          1,          3,          4},          // (subframe number :3,5,7)
{0xa2,          -1,          1,          0,          -1,          567489331200,          5,          1,          2,          4},          // (subframe number :24,29,34,39)
{0xa2,          -1,          1,          0,          -1,          550293209600,          5,          2,          2,          4},          // (subframe number :9,19,29,39)
{0xa2,          -1,          1,          0,          -1,          687195422720,          0,          1,          3,          4},          // (subframe number :17,19,37,39)
{0xa2,          -1,          1,          0,          -1,          550293209600,          0,          2,          3,          4},          // (subframe number :9, 19, 29, 39)
{0xa2,          -1,          1,          0,          -1,          551911719040,          0,          1,          3,          4},          // (subframe number :7,15,23,31,39)
{0xa2,          -1,          1,          0,          -1,          586405642240,          5,          1,          2,          4},          // (subframe number :23,27,31,35,39)
{0xa2,          -1,          1,          0,          -1,          586405642240,          0,          1,          3,          4},          // (subframe number :23,27,31,35,39)
{0xa2,          -1,          1,          0,          -1,          10920,                 5,          1,          2,          4},          // (subframe number :3,5,7,9,11,13)
{0xa2,          -1,          1,          0,          -1,          10920,                 0,          1,          3,          4},          // (subframe number :3,5,7,9,11,13)
{0xa2,          -1,          1,          0,          -1,          567489872400,          5,          1,          2,          4},          // (subframe number :4,9,14,19,24,29,34,39)
{0xa2,          -1,          1,          0,          -1,          567489872400,          0,          1,          3,          4},          // (subframe number :4,9,14,19,24,29,34,39)
{0xa2,          -1,          1,          0,          -1,          965830828032,          5,          2,          2,          4},          // (subframe number :13,14,15, 29,30,31,37,38,39)
{0xa2,          -1,          1,          0,          -1,          586406201480,          5,          1,          2,          4},          // (subframe number :3,7,11,15,19,23,27,31,35,39)
{0xa2,          -1,          1,          0,          -1,          586406201480,          0,          1,          3,          4},          // (subframe number :3,7,11,15,19,23,27,31,35,39)
{0xa2,          -1,          1,          0,          -1,          733007751850,          0,          1,          3,          4},          // (subframe number :1,3,5,7,…,37,39)
{0xa2,          -1,          1,          0,          -1,          1099511627775,         5,          1,          2,          4},          // (subframe number :0,1,2,…,39)
{0xa3,          -1,          16,         1,          -1,          567489872400,          0,          2,          2,          6},          // (subframe number :4,9,14,19,24,29,34,39)
{0xa3,          -1,          16,         1,          -1,          586406201480,          0,          1,          2,          6},          // (subframe number :3,7,11,15,19,23,27,31,35,39)
{0xa3,          -1,          8,          1,          -1,          567489872400,          0,          2,          2,          6},          // (subframe number :4,9,14,19,24,29,34,39)
{0xa3,          -1,          8,          1,          -1,          586406201480,          0,          1,          2,          6},          // (subframe number :3,7,11,15,19,23,27,31,35,39)
{0xa3,          -1,          8,          1,           2,          550293209600,          0,          2,          2,          6},          // (subframe number :9,19,29,39)
{0xa3,          -1,          4,          1,          -1,          567489872400,          0,          1,          2,          6},          // (subframe number :4,9,14,19,24,29,34,39)
{0xa3,          -1,          4,          1,          -1,          567489872400,          0,          2,          2,          6},          // (subframe number :4,9,14,19,24,29,34,39)
{0xa3,          -1,          4,          1,          -1,          586406201480,          0,          1,          2,          6},          // (subframe number :3,7,11,15,19,23,27,31,35,39)
{0xa3,          -1,          2,          1,          -1,          567489872400,          0,          1,          2,          6},          // (subframe number :4,9,14,19,24,29,34,39)
{0xa3,          -1,          2,          1,          -1,          567489872400,          0,          2,          2,          6},          // (subframe number :4,9,14,19,24,29,34,39)
{0xa3,          -1,          2,          1,          -1,          586406201480,          0,          1,          2,          6},          // (subframe number :3,7,11,15,19,23,27,31,35,39)
{0xa3,          -1,          1,          0,          -1,          549756338176,          7,          1,          1,          6},          // (subframe number :19,39)
{0xa3,          -1,          1,          0,          -1,          168,                   0,          1,          2,          6},          // (subframe number :3,5,7)
{0xa3,          -1,          1,          0,          -1,          10752,                 2,          1,          2,          6},          // (subframe number :9,11,13)
{0xa3,          -1,          1,          0,          -1,          567489331200,          7,          1,          1,          6},          // (subframe number :24,29,34,39)
{0xa3,          -1,          1,          0,          -1,          550293209600,          7,          2,          1,          6},          // (subframe number :9,19,29,39)
{0xa3,          -1,          1,          0,          -1,          687195422720,          0,          1,          2,          6},          // (subframe number :17,19,37,39)
{0xa3,          -1,          1,          0,          -1,          550293209600,          0,          2,          2,          6},          // (subframe number :9,19,29,39)
{0xa3,          -1,          1,          0,          -1,          551911719040,          0,          1,          2,          6},          // (subframe number :7,15,23,31,39)
{0xa3,          -1,          1,          0,          -1,          586405642240,          7,          1,          1,          6},          // (subframe number :23,27,31,35,39)
{0xa3,          -1,          1,          0,          -1,          586405642240,          0,          1,          2,          6},          // (subframe number :23,27,31,35,39)
{0xa3,          -1,          1,          0,          -1,          10920,                 0,          1,          2,          6},          // (subframe number :3,5,7,9,11,13)
{0xa3,          -1,          1,          0,          -1,          10920,                 7,          1,          1,          6},          // (subframe number :3,5,7,9,11,13)
{0xa3,          -1,          1,          0,          -1,          567489872400,          0,          1,          2,          6},          // (subframe number :4,9,14,19,24,29,34,39)
{0xa3,          -1,          1,          0,          -1,          567489872400,          7,          1,          1,          6},          // (subframe number :4,9,14,19,24,29,34,39)
{0xa3,          -1,          1,          0,          -1,          965830828032,          7,          2,          1,          6},          // (subframe number :13,14,15, 29,30,31,37,38,39)
{0xa3,          -1,          1,          0,          -1,          586406201480,          7,          1,          1,          6},          // (subframe number :3,7,11,15,19,23,27,31,35,39)
{0xa3,          -1,          1,          0,          -1,          586406201480,          0,          1,          2,          6},          // (subframe number :3,7,11,15,19,23,27,31,35,39)
{0xa3,          -1,          1,          0,          -1,          733007751850,          0,          1,          2,          6},          // (subframe number :1,3,5,7,…,37,39)
{0xa3,          -1,          1,          0,          -1,          1099511627775,         7,          1,          1,          6},          // (subframe number :0,1,2,…,39)
{0xb1,          -1,          16,         1,          -1,          567489872400,          2,          2,          6,          2},          // (subframe number :4,9,14,19,24,29,34,39)
{0xb1,          -1,          8,          1,          -1,          567489872400,          2,          2,          6,          2},          // (subframe number :4,9,14,19,24,29,34,39)
{0xb1,          -1,          8,          1,           2,          550293209600,          2,          2,          6,          2},          // (subframe number :9,19,29,39)
{0xb1,          -1,          4,          1,          -1,          567489872400,          2,          2,          6,          2},          // (subframe number :4,9,14,19,24,29,34,39)
{0xb1,          -1,          2,          1,          -1,          567489872400,          2,          2,          6,          2},          // (subframe number :4,9,14,19,24,29,34,39)
{0xb1,          -1,          2,          1,          -1,          586406201480,          2,          1,          6,          2},          // (subframe number :3,7,11,15,19,23,27,31,35,39)
{0xb1,          -1,          1,          0,          -1,          549756338176,          8,          1,          3,          2},          // (subframe number :19,39)
{0xb1,          -1,          1,          0,          -1,          168,                   2,          1,          6,          2},          // (subframe number :3,5,7)
{0xb1,          -1,          1,          0,          -1,          567489331200,          8,          1,          3,          2},          // (subframe number :24,29,34,39)
{0xb1,          -1,          1,          0,          -1,          550293209600,          8,          2,          3,          2},          // (subframe number :9,19,29,39)
{0xb1,          -1,          1,          0,          -1,          687195422720,          2,          1,          6,          2},          // (subframe number :17,19,37,39)
{0xb1,          -1,          1,          0,          -1,          550293209600,          2,          2,          6,          2},          // (subframe number :9,19,29,39)
{0xb1,          -1,          1,          0,          -1,          551911719040,          2,          1,          6,          2},          // (subframe number :7,15,23,31,39)
{0xb1,          -1,          1,          0,          -1,          586405642240,          8,          1,          3,          2},          // (subframe number :23,27,31,35,39)
{0xb1,          -1,          1,          0,          -1,          586405642240,          2,          1,          6,          2},          // (subframe number :23,27,31,35,39)
{0xb1,          -1,          1,          0,          -1,          10920,                 8,          1,          3,          2},          // (subframe number :3,5,7,9,11,13)
{0xb1,          -1,          1,          0,          -1,          567489872400,          8,          1,          3,          2},          // (subframe number :4,9,14,19,24,29,34,39)
{0xb1,          -1,          1,          0,          -1,          567489872400,          2,          1,          6,          2},          // (subframe number :4,9,14,19,24,29,34,39)
{0xb1,          -1,          1,          0,          -1,          586406201480,          8,          1,          3,          2},          // (subframe number :3,7,11,15,19,23,27,31,35,39)
{0xb1,          -1,          1,          0,          -1,          965830828032,          8,          2,          3,          2},          // (subframe number :13,14,15, 29,30,31,37,38,39)
{0xb1,          -1,          1,          0,          -1,          586406201480,          2,          1,          6,          2},          // (subframe number :3,7,11,15,19,23,27,31,35,39)
{0xb1,          -1,          1,          0,          -1,          733007751850,          2,          1,          6,          2},          // (subframe number :1,3,5,7,…,37,39)
{0xb1,          -1,          1,          0,          -1,          1099511627775,         8,          1,          3,          2},          // (subframe number :0,1,2,…,39)
{0xb4,          -1,          16,         1,           2,          567489872400,          0,          2,          1,          12},         // (subframe number :4,9,14,19,24,29,34,39)
{0xb4,          -1,          16,         1,           2,          586406201480,          0,          1,          1,          12},         // (subframe number :3,7,11,15,19,23,27,31,35,39)
{0xb4,          -1,          8,          1,           2,          567489872400,          0,          2,          1,          12},         // (subframe number :4,9,14,19,24,29,34,39)
{0xb4,          -1,          8,          1,           2,          586406201480,          0,          1,          1,          12},         // (subframe number :3,7,11,15,19,23,27,31,35,39)
{0xb4,          -1,          8,          1,           2,          550293209600,          0,          2,          1,          12},         // (subframe number :9,19,29,39)
{0xb4,          -1,          4,          1,          -1,          567489872400,          0,          1,          1,          12},         // (subframe number :4,9,14,19,24,29,34,39)
{0xb4,          -1,          4,          1,          -1,          567489872400,          0,          2,          1,          12},         // (subframe number :4,9,14,19,24,29,34,39)
{0xb4,          -1,          4,          1,           2,          586406201480,          0,          1,          1,          12},         // (subframe number :3,7,11,15,19,23,27,31,35,39)
{0xb4,          -1,          2,          1,          -1,          551911719040,          2,          2,          1,          12},         // (subframe number :7,15,23,31,39)
{0xb4,          -1,          2,          1,          -1,          567489872400,          0,          1,          1,          12},         // (subframe number :4,9,14,19,24,29,34,39)
{0xb4,          -1,          2,          1,          -1,          567489872400,          0,          2,          1,          12},         // (subframe number :4,9,14,19,24,29,34,39)
{0xb4,          -1,          2,          1,          -1,          586406201480,          0,          1,          1,          12},         // (subframe number :3,7,11,15,19,23,27,31,35,39)
{0xb4,          -1,          1,          0,          -1,          549756338176,          2,          2,          1,          12},         // (subframe number :19, 39)
{0xb4,          -1,          1,          0,          -1,          687195422720,          0,          1,          1,          12},         // (subframe number :17, 19, 37, 39)
{0xb4,          -1,          1,          0,          -1,          567489331200,          2,          1,          1,          12},         // (subframe number :24,29,34,39)
{0xb4,          -1,          1,          0,          -1,          550293209600,          2,          2,          1,          12},         // (subframe number :9,19,29,39)
{0xb4,          -1,          1,          0,          -1,          550293209600,          0,          2,          1,          12},         // (subframe number :9,19,29,39)
{0xb4,          -1,          1,          0,          -1,          551911719040,          0,          1,          1,          12},         // (subframe number :7,15,23,31,39)
{0xb4,          -1,          1,          0,          -1,          551911719040,          0,          2,          1,          12},         // (subframe number :7,15,23,31,39)
{0xb4,          -1,          1,          0,          -1,          586405642240,          0,          1,          1,          12},         // (subframe number :23,27,31,35,39)
{0xb4,          -1,          1,          0,          -1,          586405642240,          2,          2,          1,          12},         // (subframe number :23,27,31,35,39)
{0xb4,          -1,          1,          0,          -1,          698880,                0,          1,          1,          12},         // (subframe number :9,11,13,15,17,19)
{0xb4,          -1,          1,          0,          -1,          10920,                 2,          1,          1,          12},         // (subframe number :3,5,7,9,11,13)
{0xb4,          -1,          1,          0,          -1,          567489872400,          0,          1,          1,          12},         // (subframe number :4,9,14,19,24,29,34,39)
{0xb4,          -1,          1,          0,          -1,          567489872400,          2,          2,          1,          12},         // (subframe number :4,9,14,19,24,29,34,39)
{0xb4,          -1,          1,          0,          -1,          965830828032,          2,          2,          1,          12},         // (subframe number :13,14,15, 29,30,31,37,38,39)
{0xb4,          -1,          1,          0,          -1,          586406201480,          0,          1,          1,          12},         // (subframe number :3,7,11,15,19,23,27,31,35,39)
{0xb4,          -1,          1,          0,          -1,          586406201480,          2,          1,          1,          12},         // (subframe number :3,7,11,15,19,23,27,31,35,39)
{0xb4,          -1,          1,          0,          -1,          44739240,              2,          1,          1,          12},         // (subframe number :3, 5, 7, …, 23,25)
{0xb4,          -1,          1,          0,          -1,          44739240,              0,          2,          1,          12},         // (subframe number :3, 5, 7, …, 23,25)
{0xb4,          -1,          1,          0,          -1,          733007751850,          0,          1,          1,          12},         // (subframe number :1,3,5,7,…,37,39)
{0xb4,          -1,          1,          0,          -1,          1099511627775,         2,          1,          1,          12},         // (subframe number :0, 1, 2,…, 39)
{0xc0,          -1,          16,         1,          -1,          567489872400,          0,          2,          7,          2},          // (subframe number :4,9,14,19,24,29,34,39)
{0xc0,          -1,          16,         1,          -1,          586406201480,          0,          1,          7,          2},          // (subframe number :3,7,11,15,19,23,27,31,35,39)
{0xc0,          -1,          8,          1,          -1,          567489872400,          0,          1,          7,          2},          // (subframe number :4,9,14,19,24,29,34,39)
{0xc0,          -1,          8,          1,          -1,          586406201480,          0,          1,          7,          2},          // (subframe number :3,7,11,15,19,23,27,31,35,39)
{0xc0,          -1,          8,          1,           2,          550293209600,          0,          2,          7,          2},          // (subframe number :9,19,29,39)
{0xc0,          -1,          4,          1,          -1,          567489872400,          0,          1,          7,          2},          // (subframe number :4,9,14,19,24,29,34,39)
{0xc0,          -1,          4,          1,          -1,          567489872400,          0,          2,          7,          2},          // (subframe number :4,9,14,19,24,29,34,39)
{0xc0,          -1,          4,          1,          -1,          586406201480,          0,          1,          7,          2},          // (subframe number :3,7,11,15,19,23,27,31,35,39)
{0xc0,          -1,          2,          1,          -1,          551911719040,          0,          2,          7,          2},          // (subframe number :7,15,23,31,39)
{0xc0,          -1,          2,          1,          -1,          567489872400,          0,          1,          7,          2},          // (subframe number :4,9,14,19,24,29,34,39)
{0xc0,          -1,          2,          1,          -1,          567489872400,          0,          2,          7,          2},          // (subframe number :4,9,14,19,24,29,34,39)
{0xc0,          -1,          2,          1,          -1,          586406201480,          0,          1,          7,          2},          // (subframe number :3,7,11,15,19,23,27,31,35,39)
{0xc0,          -1,          1,          0,          -1,          549756338176,          8,          1,          3,          2},          // (subframe number :19,39)
{0xc0,          -1,          1,          0,          -1,          168,                   0,          1,          7,          2},          // (subframe number :3,5,7)
{0xc0,          -1,          1,          0,          -1,          567489331200,          8,          1,          3,          2},          // (subframe number :24,29,34,39)
{0xc0,          -1,          1,          0,          -1,          550293209600,          8,          2,          3,          2},          // (subframe number :9,19,29,39)
{0xc0,          -1,          1,          0,          -1,          687195422720,          0,          1,          7,          2},          // (subframe number :17,19,37,39)
{0xc0,          -1,          1,          0,          -1,          550293209600,          0,          2,          7,          2},          // (subframe number :9,19,29,39)
{0xc0,          -1,          1,          0,          -1,          586405642240,          8,          1,          3,          2},          // (subframe number :23,27,31,35,39)
{0xc0,          -1,          1,          0,          -1,          551911719040,          0,          1,          7,          2},          // (subframe number :7,15,23,31,39)
{0xc0,          -1,          1,          0,          -1,          586405642240,          0,          1,          7,          2},          // (subframe number :23,27,31,35,39)
{0xc0,          -1,          1,          0,          -1,          10920,                 8,          1,          3,          2},          // (subframe number :3,5,7,9,11,13)
{0xc0,          -1,          1,          0,          -1,          567489872400,          8,          1,          3,          2},          // (subframe number :4,9,14,19,24,29,34,39)
{0xc0,          -1,          1,          0,          -1,          567489872400,          0,          1,          7,          2},          // (subframe number :4,9,14,19,24,29,34,39)
{0xc0,          -1,          1,          0,          -1,          965830828032,          8,          2,          3,          2},          // (subframe number :13,14,15, 29,30,31,37,38,39)
{0xc0,          -1,          1,          0,          -1,          586406201480,          8,          1,          3,          2},          // (subframe number :3,7,11,15,19,23,27,31,35,39)
{0xc0,          -1,          1,          0,          -1,          586406201480,          0,          1,          7,          2},          // (subframe number :3,7,11,15,19,23,27,31,35,39)
{0xc0,          -1,          1,          0,          -1,          733007751850,          0,          1,          7,          2},          // (subframe number :1,3,5,7,…,37,39)
{0xc0,          -1,          1,          0,          -1,          1099511627775,         8,          1,          3,          2},          // (subframe number :0,1,2,…,39)
{0xc2,          -1,          16,         1,          -1,          567489872400,          0,          2,          2,          6},          // (subframe number :4,9,14,19,24,29,34,39)
{0xc2,          -1,          16,         1,          -1,          586406201480,          0,          1,          2,          6},          // (subframe number :3,7,11,15,19,23,27,31,35,39)
{0xc2,          -1,          8,          1,          -1,          567489872400,          0,          2,          2,          6},          // (subframe number :4,9,14,19,24,29,34,39)
{0xc2,          -1,          8,          1,          -1,          586406201480,          0,          1,          2,          6},          // (subframe number :3,7,11,15,19,23,27,31,35,39)
{0xc2,          -1,          8,          1,           2,          550293209600,          0,          2,          2,          6},          // (subframe number :9,19,29,39)
{0xc2,          -1,          4,          1,          -1,          567489872400,          0,          1,          2,          6},          // (subframe number :4,9,14,19,24,29,34,39)
{0xc2,          -1,          4,          1,          -1,          567489872400,          0,          2,          2,          6},          // (subframe number :4,9,14,19,24,29,34,39)
{0xc2,          -1,          4,          1,          -1,          586406201480,          0,          1,          2,          6},          // (subframe number :3,7,11,15,19,23,27,31,35,39)
{0xc2,          -1,          2,          1,          -1,          551911719040,          2,          2,          2,          6},          // (subframe number :7,15,23,31,39)
{0xc2,          -1,          2,          1,          -1,          567489872400,          0,          1,          2,          6},          // (subframe number :4,9,14,19,24,29,34,39)
{0xc2,          -1,          2,          1,          -1,          567489872400,          0,          2,          2,          6},          // (subframe number :4,9,14,19,24,29,34,39)
{0xc2,          -1,          2,          1,          -1,          586406201480,          0,          1,          2,          6},          // (subframe number :3,7,11,15,19,23,27,31,35,39)
{0xc2,          -1,          1,          0,          -1,          549756338176,          2,          1,          2,          6},          // (subframe number :19,39)
{0xc2,          -1,          1,          0,          -1,          168,                   0,          1,          2,          6},          // (subframe number :3,5,7)
{0xc2,          -1,          1,          0,          -1,          567489331200,          7,          1,          1,          6},          // (subframe number :24,29,34,39)
{0xc2,          -1,          1,          0,          -1,          550293209600,          7,          2,          1,          6},          // (subframe number :9,19,29,39)
{0xc2,          -1,          1,          0,          -1,          687195422720,          0,          1,          2,          6},          // (subframe number :17,19,37,39)
{0xc2,          -1,          1,          0,          -1,          550293209600,          2,          2,          2,          6},          // (subframe number :9,19,29,39)
{0xc2,          -1,          1,          0,          -1,          551911719040,          2,          1,          2,          6},          // (subframe number :7,15,23,31,39)
{0xc2,          -1,          1,          0,          -1,          10920,                 7,          1,          1,          6},          // (subframe number :3,5,7,9,11,13)
{0xc2,          -1,          1,          0,          -1,          586405642240,          7,          2,          1,          6},          // (subframe number :23,27,31,35,39)
{0xc2,          -1,          1,          0,          -1,          586405642240,          0,          1,          2,          6},          // (subframe number :23,27,31,35,39)
{0xc2,          -1,          1,          0,          -1,          567489872400,          7,          2,          1,          6},          // (subframe number :4,9,14,19,24,29,34,39)
{0xc2,          -1,          1,          0,          -1,          567489872400,          2,          1,          2,          6},          // (subframe number :4,9,14,19,24,29,34,39)
{0xc2,          -1,          1,          0,          -1,          965830828032,          7,          2,          1,          6},          // (subframe number :13,14,15, 29,30,31,37,38,39)
{0xc2,          -1,          1,          0,          -1,          586406201480,          7,          1,          1,          6},          // (subframe number :3,7,11,15,19,23,27,31,35,39)
{0xc2,          -1,          1,          0,          -1,          586406201480,          0,          1,          2,          6},          // (subframe number :3,7,11,15,19,23,27,31,35,39)
{0xc2,          -1,          1,          0,          -1,          733007751850,          0,          1,          2,          6},          // (subframe number :1,3,5,7,…,37,39)
{0xc2,          -1,          1,          0,          -1,          1099511627775,         7,          1,          1,          6},          // (subframe number :0,1,2,…,39)
{0xa1,          0xb1,        16,         1,          -1,          567489872400,          2,          1,          6,          2},          // (subframe number :4,9,14,19,24,29,34,39)
{0xa1,          0xb1,        16,         1,          -1,          586406201480,          2,          1,          6,          2},          // (subframe number :3,7,11,15,19,23,27,31,35,39)
{0xa1,          0xb1,        8,          1,          -1,          567489872400,          2,          1,          6,          2},          // (subframe number :4,9,14,19,24,29,34,39)
{0xa1,          0xb1,        8,          1,          -1,          586406201480,          2,          1,          6,          2},          // (subframe number :3,7,11,15,19,23,27,31,35,39)
{0xa1,          0xb1,        4,          1,          -1,          567489872400,          2,          1,          6,          2},          // (subframe number :4,9,14,19,24,29,34,39)
{0xa1,          0xb1,        4,          1,          -1,          586406201480,          2,          1,          6,          2},          // (subframe number :3,7,11,15,19,23,27,31,35,39)
{0xa1,          0xb1,        2,          1,          -1,          567489872400,          2,          1,          6,          2},          // (subframe number :4,9,14,19,24,29,34,39)
{0xa1,          0xb1,        1,          0,          -1,          549756338176,          8,          1,          3,          2},          // (subframe number :19,39)
{0xa1,          0xb1,        1,          0,          -1,          550293209600,          8,          1,          3,          2},          // (subframe number :9,19,29,39)
{0xa1,          0xb1,        1,          0,          -1,          687195422720,          2,          1,          6,          2},          // (subframe number :17,19,37,39)
{0xa1,          0xb1,        1,          0,          -1,          550293209600,          2,          2,          6,          2},          // (subframe number :9,19,29,39)
{0xa1,          0xb1,        1,          0,          -1,          586405642240,          8,          1,          3,          2},          // (subframe number :23,27,31,35,39)
{0xa1,          0xb1,        1,          0,          -1,          551911719040,          2,          1,          6,          2},          // (subframe number :7,15,23,31,39)
{0xa1,          0xb1,        1,          0,          -1,          586405642240,          2,          1,          6,          2},          // (subframe number :23,27,31,35,39)
{0xa1,          0xb1,        1,          0,          -1,          567489872400,          8,          1,          3,          2},          // (subframe number :4,9,14,19,24,29,34,39)
{0xa1,          0xb1,        1,          0,          -1,          567489872400,          2,          1,          6,          2},          // (subframe number :4,9,14,19,24,29,34,39)
{0xa1,          0xb1,        1,          0,          -1,          586406201480,          2,          1,          6,          2},          // (subframe number :3,7,11,15,19,23,27,31,35,39)
{0xa1,          0xb1,        1,          0,          -1,          733007751850,          2,          1,          6,          2},          // (subframe number :1,3,5,7,…,37,39)
{0xa2,          0xb2,        16,         1,          -1,          567489872400,          2,          1,          3,          4},          // (subframe number :4,9,14,19,24,29,34,39)
{0xa2,          0xb2,        16,         1,          -1,          586406201480,          2,          1,          3,          4},          // (subframe number :3,7,11,15,19,23,27,31,35,39)
{0xa2,          0xb2,        8,          1,          -1,          567489872400,          2,          1,          3,          4},          // (subframe number :4,9,14,19,24,29,34,39)
{0xa2,          0xb2,        8,          1,          -1,          586406201480,          2,          1,          3,          4},          // (subframe number :3,7,11,15,19,23,27,31,35,39)
{0xa2,          0xb2,        4,          1,          -1,          567489872400,          2,          1,          3,          4},          // (subframe number :4,9,14,19,24,29,34,39)
{0xa2,          0xb2,        4,          1,          -1,          586406201480,          2,          1,          3,          4},          // (subframe number :3,7,11,15,19,23,27,31,35,39)
{0xa2,          0xb2,        2,          1,          -1,          567489872400,          2,          1,          3,          4},          // (subframe number :4,9,14,19,24,29,34,39)
{0xa2,          0xb2,        1,          0,          -1,          549756338176,          6,          1,          2,          4},          // (subframe number :19,39)
{0xa2,          0xb2,        1,          0,          -1,          550293209600,          6,          1,          2,          4},          // (subframe number :9,19,29,39)
{0xa2,          0xb2,        1,          0,          -1,          687195422720,          2,          1,          3,          4},          // (subframe number :17,19,37,39)
{0xa2,          0xb2,        1,          0,          -1,          550293209600,          2,          2,          3,          4},          // (subframe number :9,19,29,39)
{0xa2,          0xb2,        1,          0,          -1,          586405642240,          6,          1,          2,          4},          // (subframe number :23,27,31,35,39)
{0xa2,          0xb2,        1,          0,          -1,          551911719040,          2,          1,          3,          4},          // (subframe number :7,15,23,31,39)
{0xa2,          0xb2,        1,          0,          -1,          586405642240,          2,          1,          3,          4},          // (subframe number :23,27,31,35,39)
{0xa2,          0xb2,        1,          0,          -1,          567489872400,          6,          1,          2,          4},          // (subframe number :4,9,14,19,24,29,34,39)
{0xa2,          0xb2,        1,          0,          -1,          567489872400,          2,          1,          3,          4},          // (subframe number :4,9,14,19,24,29,34,39)
{0xa2,          0xb2,        1,          0,          -1,          586406201480,          2,          1,          3,          4},          // (subframe number :3,7,11,15,19,23,27,31,35,39)
{0xa2,          0xb2,        1,          0,          -1,          733007751850,          2,          1,          3,          4},          // (subframe number :1,3,5,7,…,37,39)
{0xa3,          0xb3,        16,         1,          -1,          567489872400,          2,          1,          2,          6},          // (subframe number :4,9,14,19,24,29,34,39)
{0xa3,          0xb3,        16,         1,          -1,          586406201480,          2,          1,          2,          6},          // (subframe number :3,7,11,15,19,23,27,31,35,39)
{0xa3,          0xb3,        8,          1,          -1,          567489872400,          2,          1,          2,          6},          // (subframe number :4,9,14,19,24,29,34,39)
{0xa3,          0xb3,        8,          1,          -1,          586406201480,          2,          1,          2,          6},          // (subframe number :3,7,11,15,19,23,27,31,35,39)
{0xa3,          0xb3,        4,          1,          -1,          567489872400,          2,          1,          2,          6},          // (subframe number :4,9,14,19,24,29,34,39)
{0xa3,          0xb3,        4,          1,          -1,          586406201480,          2,          1,          2,          6},          // (subframe number :3,7,11,15,19,23,27,31,35,39)
{0xa3,          0xb3,        2,          1,          -1,          567489872400,          2,          1,          2,          6},          // (subframe number :4,9,14,19,24,29,34,39)
{0xa3,          0xb3,        1,          0,          -1,          549756338176,          2,          1,          2,          6},          // (subframe number :19,39)
{0xa3,          0xb3,        1,          0,          -1,          550293209600,          2,          1,          2,          6},          // (subframe number :9,19,29,39)
{0xa3,          0xb3,        1,          0,          -1,          687195422720,          2,          1,          2,          6},          // (subframe number :17,19,37,39)
{0xa3,          0xb3,        1,          0,          -1,          550293209600,          2,          2,          2,          6},          // (subframe number :9,19,29,39)
{0xa3,          0xb3,        1,          0,          -1,          551911719040,          2,          1,          2,          6},          // (subframe number :7,15,23,31,39)
{0xa3,          0xb3,        1,          0,          -1,          586405642240,          2,          1,          2,          6},          // (subframe number :23,27,31,35,39)
{0xa3,          0xb3,        1,          0,          -1,          586405642240,          2,          2,          2,          6},          // (subframe number :23,27,31,35,39)
{0xa3,          0xb3,        1,          0,          -1,          567489872400,          2,          1,          2,          6},          // (subframe number :4,9,14,19,24,29,34,39)
{0xa3,          0xb3,        1,          0,          -1,          567489872400,          2,          2,          2,          6},          // (subframe number :4,9,14,19,24,29,34,39)
{0xa3,          0xb3,        1,          0,          -1,          586406201480,          2,          1,          2,          6},          // (subframe number :3,7,11,15,19,23,27,31,35,39)
{0xa3,          0xb3,        1,          0,          -1,          733007751850,          2,          1,          2,          6}           // (subframe number :1,3,5,7,…,37,39)
};


int get_format0(uint8_t index,
                uint8_t unpaired,
		frequency_range_t frequency_range){

  uint16_t format=0;
  if (unpaired) {
    if (frequency_range==FR1)
      format = table_6_3_3_2_3_prachConfig_Index[index][0];
    else
      format = table_6_3_3_2_4_prachConfig_Index[index][0];
  }
  else {
    if (frequency_range==FR1)
      format = table_6_3_3_2_2_prachConfig_Index[index][0];
    else
      AssertFatal(0==1,"no paired spectrum for FR2\n");
  }
  return format;
}

int64_t *get_prach_config_info(frequency_range_t freq_range,
                               uint8_t index,
                               uint8_t unpaired) {
  int64_t *prach_config_info_p;

  if (freq_range == FR2) { //FR2
    prach_config_info_p = table_6_3_3_2_4_prachConfig_Index[index];
  }
  else { // FR1
    if (unpaired)
      prach_config_info_p = table_6_3_3_2_3_prachConfig_Index[index];
    else
      prach_config_info_p = table_6_3_3_2_2_prachConfig_Index[index];
  } // FR2 / FR1

  return prach_config_info_p;
}

void find_aggregation_candidates(uint8_t *aggregation_level,
                                 uint8_t *nr_of_candidates,
                                 NR_SearchSpace_t *ss,
                                 int L) {
  AssertFatal(L>=1 && L<=16,"L %d not ok\n",L);
  *nr_of_candidates = 0;
  switch(L) {
    case 1:
      if (ss->nrofCandidates->aggregationLevel1 != NR_SearchSpace__nrofCandidates__aggregationLevel1_n0) {
        *aggregation_level = 1;
        *nr_of_candidates = ss->nrofCandidates->aggregationLevel1;
      }
      break;
    case 2:
      if (ss->nrofCandidates->aggregationLevel2 != NR_SearchSpace__nrofCandidates__aggregationLevel2_n0) {
        *aggregation_level = 2;
        *nr_of_candidates = ss->nrofCandidates->aggregationLevel2;
      }
      break;
    case 4: 
       if (ss->nrofCandidates->aggregationLevel4 != NR_SearchSpace__nrofCandidates__aggregationLevel4_n0) {
         *aggregation_level = 4;
         *nr_of_candidates = ss->nrofCandidates->aggregationLevel4;
       }
       break;
    case 8:
       if (ss->nrofCandidates->aggregationLevel8 != NR_SearchSpace__nrofCandidates__aggregationLevel8_n0) {
         *aggregation_level = 8;
         *nr_of_candidates = ss->nrofCandidates->aggregationLevel8;
       }
       break;
    case 16:
       if (ss->nrofCandidates->aggregationLevel16 != NR_SearchSpace__nrofCandidates__aggregationLevel16_n0) {
         *aggregation_level = 16;
         *nr_of_candidates = ss->nrofCandidates->aggregationLevel16;
       }
       break;
  } 
}


void set_monitoring_periodicity_offset(NR_SearchSpace_t *ss,
                                       uint16_t period,
                                       uint16_t offset) {

  switch(period) {
    case 1:
      ss->monitoringSlotPeriodicityAndOffset->present = NR_SearchSpace__monitoringSlotPeriodicityAndOffset_PR_sl1;
      break;
    case 2:
      ss->monitoringSlotPeriodicityAndOffset->present = NR_SearchSpace__monitoringSlotPeriodicityAndOffset_PR_sl2;
      ss->monitoringSlotPeriodicityAndOffset->choice.sl2 = offset;
      break;
    case 4:
      ss->monitoringSlotPeriodicityAndOffset->present = NR_SearchSpace__monitoringSlotPeriodicityAndOffset_PR_sl4;
      ss->monitoringSlotPeriodicityAndOffset->choice.sl4 = offset;
      break;
    case 5:
      ss->monitoringSlotPeriodicityAndOffset->present = NR_SearchSpace__monitoringSlotPeriodicityAndOffset_PR_sl5;
      ss->monitoringSlotPeriodicityAndOffset->choice.sl5 = offset;
      break;
    case 8:
      ss->monitoringSlotPeriodicityAndOffset->present = NR_SearchSpace__monitoringSlotPeriodicityAndOffset_PR_sl8;
      ss->monitoringSlotPeriodicityAndOffset->choice.sl8 = offset;
      break;
    case 10:
      ss->monitoringSlotPeriodicityAndOffset->present = NR_SearchSpace__monitoringSlotPeriodicityAndOffset_PR_sl10;
      ss->monitoringSlotPeriodicityAndOffset->choice.sl10 = offset;
      break;
    case 16:
      ss->monitoringSlotPeriodicityAndOffset->present = NR_SearchSpace__monitoringSlotPeriodicityAndOffset_PR_sl16;
      ss->monitoringSlotPeriodicityAndOffset->choice.sl16 = offset;
      break;
    case 20:
      ss->monitoringSlotPeriodicityAndOffset->present = NR_SearchSpace__monitoringSlotPeriodicityAndOffset_PR_sl20;
      ss->monitoringSlotPeriodicityAndOffset->choice.sl20 = offset;
      break;
    case 40:
      ss->monitoringSlotPeriodicityAndOffset->present = NR_SearchSpace__monitoringSlotPeriodicityAndOffset_PR_sl40;
      ss->monitoringSlotPeriodicityAndOffset->choice.sl40 = offset;
      break;
    case 80:
      ss->monitoringSlotPeriodicityAndOffset->present = NR_SearchSpace__monitoringSlotPeriodicityAndOffset_PR_sl80;
      ss->monitoringSlotPeriodicityAndOffset->choice.sl80 = offset;
      break;
    case 160:
      ss->monitoringSlotPeriodicityAndOffset->present = NR_SearchSpace__monitoringSlotPeriodicityAndOffset_PR_sl160;
      ss->monitoringSlotPeriodicityAndOffset->choice.sl160 = offset;
      break;
    case 320:
      ss->monitoringSlotPeriodicityAndOffset->present = NR_SearchSpace__monitoringSlotPeriodicityAndOffset_PR_sl320;
      ss->monitoringSlotPeriodicityAndOffset->choice.sl320 = offset;
      break;
    case 640:
      ss->monitoringSlotPeriodicityAndOffset->present = NR_SearchSpace__monitoringSlotPeriodicityAndOffset_PR_sl640;
      ss->monitoringSlotPeriodicityAndOffset->choice.sl640 = offset;
      break;
    case 1280:
      ss->monitoringSlotPeriodicityAndOffset->present = NR_SearchSpace__monitoringSlotPeriodicityAndOffset_PR_sl1280;
      ss->monitoringSlotPeriodicityAndOffset->choice.sl1280 = offset;
      break;
    case 2560:
      ss->monitoringSlotPeriodicityAndOffset->present = NR_SearchSpace__monitoringSlotPeriodicityAndOffset_PR_sl2560;
      ss->monitoringSlotPeriodicityAndOffset->choice.sl2560 = offset;      break;
  default:
    AssertFatal(1==0,"Invalid monitoring slot periodicity value\n");
    break;
  }
}


void find_monitoring_periodicity_offset_common(NR_SearchSpace_t *ss,
                                               uint16_t *slot_period,
                                               uint16_t *offset) {

  switch(ss->monitoringSlotPeriodicityAndOffset->present) {
    case NR_SearchSpace__monitoringSlotPeriodicityAndOffset_PR_sl1:
      *slot_period = 1;
      *offset = 0;
      break;
    case NR_SearchSpace__monitoringSlotPeriodicityAndOffset_PR_sl2:
      *slot_period = 2;
      *offset = ss->monitoringSlotPeriodicityAndOffset->choice.sl2;
      break;
    case NR_SearchSpace__monitoringSlotPeriodicityAndOffset_PR_sl4:
      *slot_period = 4;
      *offset = ss->monitoringSlotPeriodicityAndOffset->choice.sl4;
      break;
    case NR_SearchSpace__monitoringSlotPeriodicityAndOffset_PR_sl5:
      *slot_period = 5;
      *offset = ss->monitoringSlotPeriodicityAndOffset->choice.sl5;
      break;
    case NR_SearchSpace__monitoringSlotPeriodicityAndOffset_PR_sl8:
      *slot_period = 8;
      *offset = ss->monitoringSlotPeriodicityAndOffset->choice.sl8;
      break;
    case NR_SearchSpace__monitoringSlotPeriodicityAndOffset_PR_sl10:
      *slot_period = 10;
      *offset = ss->monitoringSlotPeriodicityAndOffset->choice.sl10;
      break;
    case NR_SearchSpace__monitoringSlotPeriodicityAndOffset_PR_sl16:
      *slot_period = 16;
      *offset = ss->monitoringSlotPeriodicityAndOffset->choice.sl16;
      break;
    case NR_SearchSpace__monitoringSlotPeriodicityAndOffset_PR_sl20:
      *slot_period = 20;
      *offset = ss->monitoringSlotPeriodicityAndOffset->choice.sl20;
      break;
    case NR_SearchSpace__monitoringSlotPeriodicityAndOffset_PR_sl40:
      *slot_period = 40;
      *offset = ss->monitoringSlotPeriodicityAndOffset->choice.sl40;
      break;
    case NR_SearchSpace__monitoringSlotPeriodicityAndOffset_PR_sl80:
      *slot_period = 80;
      *offset = ss->monitoringSlotPeriodicityAndOffset->choice.sl80;
      break;
    case NR_SearchSpace__monitoringSlotPeriodicityAndOffset_PR_sl160:
      *slot_period = 160;
      *offset = ss->monitoringSlotPeriodicityAndOffset->choice.sl160;
      break;
    case NR_SearchSpace__monitoringSlotPeriodicityAndOffset_PR_sl320:
      *slot_period = 320;
      *offset = ss->monitoringSlotPeriodicityAndOffset->choice.sl320;
      break;
    case NR_SearchSpace__monitoringSlotPeriodicityAndOffset_PR_sl640:
      *slot_period = 640;
      *offset = ss->monitoringSlotPeriodicityAndOffset->choice.sl640;
      break;
    case NR_SearchSpace__monitoringSlotPeriodicityAndOffset_PR_sl1280:
      *slot_period = 1280;
      *offset = ss->monitoringSlotPeriodicityAndOffset->choice.sl1280;
      break;
    case NR_SearchSpace__monitoringSlotPeriodicityAndOffset_PR_sl2560:
      *slot_period = 2560;
      *offset = ss->monitoringSlotPeriodicityAndOffset->choice.sl2560;
      break;
  default:
    AssertFatal(1==0,"Invalid monitoring slot periodicity and offset value\n");
    break;
  }
}

int get_nr_prach_occasion_info_from_index(uint8_t index,
                                 uint32_t pointa,
                                 uint8_t mu,
                                 uint8_t unpaired,
                                 uint16_t *format,
                                 uint8_t *start_symbol,
                                 uint8_t *N_t_slot,
                                 uint8_t *N_dur,
                                 uint8_t *N_RA_slot,
                                 uint16_t *N_RA_sfn,
                                 uint8_t *max_association_period) {

  int x;
  int64_t s_map;
  uint8_t format2 = 0xff;
  if (pointa > 2016666) { //FR2
    x = table_6_3_3_2_4_prachConfig_Index[index][2];
    s_map = table_6_3_3_2_4_prachConfig_Index[index][5];
    for(int i = 0; i < 64 ;i++) {
      if ( (s_map >> i) & 0x01) {
        (*N_RA_sfn)++;
      }
    }
    *N_RA_slot = table_6_3_3_2_4_prachConfig_Index[index][7]; // Number of RACH slots within a subframe
    *max_association_period = 160/(x * 10); 
    if (start_symbol != NULL && N_t_slot != NULL && N_dur != NULL && format != NULL){
      *start_symbol = table_6_3_3_2_4_prachConfig_Index[index][6];//multiple prach occasions in diff slot
      *N_t_slot = table_6_3_3_2_4_prachConfig_Index[index][8];
      *N_dur = table_6_3_3_2_4_prachConfig_Index[index][9];
      if (table_6_3_3_2_4_prachConfig_Index[index][1] != -1)
        format2 = (uint8_t) table_6_3_3_2_4_prachConfig_Index[index][1];
        
      *format = ((uint8_t) table_6_3_3_2_4_prachConfig_Index[index][0]) | (format2<<8);
      LOG_D(MAC,"Getting Total PRACH info from index %d absoluteFrequencyPointA %u mu %u frame_type %u start_symbol %u N_t_slot %u N_dur %u N_RA_sfn = %u\n",
            index,
            pointa,
            mu,
            unpaired,
            *start_symbol,
            *N_t_slot,
            *N_dur,
	    *N_RA_sfn);
    }
    return 1;
 }
  else {

    if (unpaired) {
      x = table_6_3_3_2_3_prachConfig_Index[index][2];
      s_map = table_6_3_3_2_3_prachConfig_Index[index][4];
		  for(int i = 0; i < 64 ;i++) {
        if ( (s_map >> i) & 0x01) {
          (*N_RA_sfn)++;
				}
      }
      *N_RA_slot = table_6_3_3_2_3_prachConfig_Index[index][6]; // Number of RACH slots within a subframe
      *max_association_period = 160/(x * 10); 
      if (start_symbol != NULL && N_t_slot != NULL && N_dur != NULL && format != NULL){
        *start_symbol = table_6_3_3_2_3_prachConfig_Index[index][5];
        *N_t_slot = table_6_3_3_2_3_prachConfig_Index[index][7];
        *N_dur = table_6_3_3_2_3_prachConfig_Index[index][8];
        if (table_6_3_3_2_3_prachConfig_Index[index][1] != -1)
          format2 = (uint8_t) table_6_3_3_2_3_prachConfig_Index[index][1];
        *format = ((uint8_t) table_6_3_3_2_3_prachConfig_Index[index][0]) | (format2<<8);
        LOG_D(NR_MAC,"Getting Total PRACH info from index %d (col %lu ) absoluteFrequencyPointA %u mu %u frame_type %u start_symbol %u N_t_slot %u N_dur %u N_RA_sfn = %u\n",
              index, table_6_3_3_2_3_prachConfig_Index[index][6],
              pointa,
              mu,
              unpaired,
              *start_symbol,
              *N_t_slot,
              *N_dur,
							*N_RA_sfn);
      }
		  return 1;
	  }
    else { // FDD
      x = table_6_3_3_2_2_prachConfig_Index[index][2];
      s_map = table_6_3_3_2_2_prachConfig_Index[index][4];
      for(int i = 0; i < 64 ; i++) {
        if ( (s_map >> i) & 0x01) {
          (*N_RA_sfn)++;
        }
      }
      *N_RA_slot = table_6_3_3_2_2_prachConfig_Index[index][6];
      if (start_symbol != NULL && N_t_slot != NULL && N_dur != NULL && format != NULL){
        *start_symbol = table_6_3_3_2_2_prachConfig_Index[index][5];
        *N_t_slot = table_6_3_3_2_2_prachConfig_Index[index][7];
        *N_dur = table_6_3_3_2_2_prachConfig_Index[index][8];
        if (table_6_3_3_2_2_prachConfig_Index[index][1] != -1)
          format2 = (uint8_t) table_6_3_3_2_2_prachConfig_Index[index][1];
        *format = ((uint8_t) table_6_3_3_2_2_prachConfig_Index[index][0]) | (format2<<8);
        LOG_D(MAC,"Getting Total PRACH info from index %d absoluteFrequencyPointA %u mu %u frame_type %u start_symbol %u N_t_slot %u N_dur %u \n",
              index,
              pointa,
              mu,
              unpaired,
              *start_symbol,
              *N_t_slot,
              *N_dur);
      }
      return 1;
    }
  }
}


int get_nr_prach_info_from_index(uint8_t index,
                                 int frame,
                                 int slot,
                                 uint32_t pointa,
                                 uint8_t mu,
                                 uint8_t unpaired,
                                 uint16_t *format,
                                 uint8_t *start_symbol,
                                 uint8_t *N_t_slot,
                                 uint8_t *N_dur,
                                 uint16_t *RA_sfn_index,
                                 uint8_t *N_RA_slot,
				 uint8_t *config_period) {

  int x,y;
  int64_t s_map;
  uint8_t format2 = 0xff;

  if (pointa > 2016666) { //FR2
    int y2;
    uint8_t slot_60khz;
    x = table_6_3_3_2_4_prachConfig_Index[index][2];
    y = table_6_3_3_2_4_prachConfig_Index[index][3];
    y2 = table_6_3_3_2_4_prachConfig_Index[index][4];
    // checking n_sfn mod x = y
    if ( (frame%x)==y || (frame%x)==y2 ) {
      slot_60khz = slot >> (mu-2); // in table slots are numbered wrt 60kHz
      s_map = table_6_3_3_2_4_prachConfig_Index[index][5];
      if ((s_map >> slot_60khz) & 0x01 ) {
        for(int i = 0; i <= slot_60khz ;i++) {
          if ( (s_map >> i) & 0x01) {
            (*RA_sfn_index)++;
          }
        }
      }
      if ( ((s_map>>slot_60khz)&0x01) ) {
        *N_RA_slot = table_6_3_3_2_4_prachConfig_Index[index][7]; // Number of RACH slots within a subframe
        if (mu == 3) {
          if ( (*N_RA_slot == 1) && (slot%2 == 0) )
            return 0; // no prach in even slots @ 120kHz for 1 prach per 60khz slot
        }
        if (start_symbol != NULL && N_t_slot != NULL && N_dur != NULL && format != NULL){
          *config_period = x;
          *start_symbol = table_6_3_3_2_4_prachConfig_Index[index][6];
          *N_t_slot = table_6_3_3_2_4_prachConfig_Index[index][8];
          *N_dur = table_6_3_3_2_4_prachConfig_Index[index][9];
          if (table_6_3_3_2_4_prachConfig_Index[index][1] != -1)
            format2 = (uint8_t) table_6_3_3_2_4_prachConfig_Index[index][1];
          *format = ((uint8_t) table_6_3_3_2_4_prachConfig_Index[index][0]) | (format2<<8);
          LOG_D(MAC,"Frame %d slot %d: Getting PRACH info from index %d absoluteFrequencyPointA %u mu %u frame_type %u start_symbol %u N_t_slot %u N_dur %u N_RA_slot %u RA_sfn_index %u\n",
                frame,
                slot,
                index,
                pointa,
                mu,
                unpaired,
                *start_symbol,
                *N_t_slot,
                *N_dur,
                *N_RA_slot,
                *RA_sfn_index);
        }
        return 1;
      }
      else
        return 0; // no prach in current slot
    }
    else
      return 0; // no prach in current frame
  }
  else {
    uint8_t subframe;
    if (unpaired) {
      x = table_6_3_3_2_3_prachConfig_Index[index][2];
      y = table_6_3_3_2_3_prachConfig_Index[index][3];
      if ( (frame%x)==y ) {
        subframe = slot >> mu;
        s_map = table_6_3_3_2_3_prachConfig_Index[index][4];
        if ((s_map >> subframe) & 0x01 ) {
          for(int i = 0; i <= subframe ;i++) {
            if ( (s_map >> i) & 0x01) {
              (*RA_sfn_index)++;
            }
          }
        }
        if ( (s_map>>subframe)&0x01 ) {
         *N_RA_slot = table_6_3_3_2_3_prachConfig_Index[index][6]; // Number of RACH slots within a subframe
          if (mu == 1) {
            if ( (*N_RA_slot <= 1) && (slot%2 == 0) )
              return 0; // no prach in even slots @ 30kHz for 1 prach per subframe 
          } 
          if (start_symbol != NULL && N_t_slot != NULL && N_dur != NULL && format != NULL){
            *config_period = x;
            *start_symbol = table_6_3_3_2_3_prachConfig_Index[index][5];
            *N_t_slot = table_6_3_3_2_3_prachConfig_Index[index][7];
            *N_dur = table_6_3_3_2_3_prachConfig_Index[index][8];
            if (table_6_3_3_2_3_prachConfig_Index[index][1] != -1)
              format2 = (uint8_t) table_6_3_3_2_3_prachConfig_Index[index][1];
            *format = ((uint8_t) table_6_3_3_2_3_prachConfig_Index[index][0]) | (format2<<8);
            LOG_D(MAC,"Frame %d slot %d: Getting PRACH info from index %d (col 6 %lu) absoluteFrequencyPointA %u mu %u frame_type %u start_symbol %u N_t_slot %u N_dur %u N_RA_slot %u RA_sfn_index %u \n", frame,
              slot,
              index, table_6_3_3_2_3_prachConfig_Index[index][6],
              pointa,
              mu,
              unpaired,
              *start_symbol,
              *N_t_slot,
              *N_dur,
              *N_RA_slot,
              *RA_sfn_index);
          }
          return 1;
        }
        else
          return 0; // no prach in current slot
      }
      else
        return 0; // no prach in current frame
    }
    else { // FDD
      x = table_6_3_3_2_2_prachConfig_Index[index][2];
      y = table_6_3_3_2_2_prachConfig_Index[index][3];
      if ( (frame%x)==y ) {
        subframe = slot >> mu;
        s_map = table_6_3_3_2_2_prachConfig_Index[index][4];
        if ( (s_map>>subframe)&0x01 ) {
          if (mu == 1) {
            if ( (table_6_3_3_2_2_prachConfig_Index[index][6] <= 1) && (slot%2 == 0) )
              return 0; // no prach in even slots @ 30kHz for 1 prach per subframe
          }
          for(int i = 0; i <= subframe ; i++) {
            if ( (s_map >> i) & 0x01) {
              (*RA_sfn_index)++;
            }
          }
          if (start_symbol != NULL && N_t_slot != NULL && N_dur != NULL && format != NULL){
            *start_symbol = table_6_3_3_2_2_prachConfig_Index[index][5];
            *N_t_slot = table_6_3_3_2_2_prachConfig_Index[index][7];
            *N_dur = table_6_3_3_2_2_prachConfig_Index[index][8];
            if (table_6_3_3_2_2_prachConfig_Index[index][1] != -1)
              format2 = (uint8_t) table_6_3_3_2_2_prachConfig_Index[index][1];
            *format = ((uint8_t) table_6_3_3_2_2_prachConfig_Index[index][0]) | (format2<<8);
            LOG_D(MAC,"Frame %d slot %d: Getting PRACH info from index %d absoluteFrequencyPointA %u mu %u frame_type %u start_symbol %u N_t_slot %u N_dur %u \n",
                  frame,
                  slot,
                  index,
                  pointa,
                  mu,
                  unpaired,
                  *start_symbol,
                  *N_t_slot,
                  *N_dur);
          }
          return 1;
        }
        else
          return 0; // no prach in current slot
      }
      else
        return 0; // no prach in current frame
    }
  }
}

//Table 6.3.3.1-3: Mapping from logical index i to sequence number u for preamble formats with L_RA = 839
uint16_t table_63313[838] = {
129, 710, 140, 699, 120, 719, 210, 629, 168, 671, 84 , 755, 105, 734, 93 , 746, 70 , 769, 60 , 779,
2  , 837, 1  , 838, 56 , 783, 112, 727, 148, 691, 80 , 759, 42 , 797, 40 , 799, 35 , 804, 73 , 766,
146, 693, 31 , 808, 28 , 811, 30 , 809, 27 , 812, 29 , 810, 24 , 815, 48 , 791, 68 , 771, 74 , 765,
178, 661, 136, 703, 86 , 753, 78 , 761, 43 , 796, 39 , 800, 20 , 819, 21 , 818, 95 , 744, 202, 637,
190, 649, 181, 658, 137, 702, 125, 714, 151, 688, 217, 622, 128, 711, 142, 697, 122, 717, 203, 636,
118, 721, 110, 729, 89 , 750, 103, 736, 61 , 778, 55 , 784, 15 , 824, 14 , 825, 12 , 827, 23 , 816,
34 , 805, 37 , 802, 46 , 793, 207, 632, 179, 660, 145, 694, 130, 709, 223, 616, 228, 611, 227, 612,
132, 707, 133, 706, 143, 696, 135, 704, 161, 678, 201, 638, 173, 666, 106, 733, 83 , 756, 91 , 748,
66 , 773, 53 , 786, 10 , 829, 9  , 830, 7  , 832, 8  , 831, 16 , 823, 47 , 792, 64 , 775, 57 , 782,
104, 735, 101, 738, 108, 731, 208, 631, 184, 655, 197, 642, 191, 648, 121, 718, 141, 698, 149, 690,
216, 623, 218, 621, 152, 687, 144, 695, 134, 705, 138, 701, 199, 640, 162, 677, 176, 663, 119, 720,
158, 681, 164, 675, 174, 665, 171, 668, 170, 669, 87 , 752, 169, 670, 88 , 751, 107, 732, 81 , 758,
82 , 757, 100, 739, 98 , 741, 71 , 768, 59 , 780, 65 , 774, 50 , 789, 49 , 790, 26 , 813, 17 , 822,
13 , 826, 6  , 833, 5  , 834, 33 , 806, 51 , 788, 75 , 764, 99 , 740, 96 , 743, 97 , 742, 166, 673,
172, 667, 175, 664, 187, 652, 163, 676, 185, 654, 200, 639, 114, 725, 189, 650, 115, 724, 194, 645,
195, 644, 192, 647, 182, 657, 157, 682, 156, 683, 211, 628, 154, 685, 123, 716, 139, 700, 212, 627,
153, 686, 213, 626, 215, 624, 150, 689, 225, 614, 224, 615, 221, 618, 220, 619, 127, 712, 147, 692,
124, 715, 193, 646, 205, 634, 206, 633, 116, 723, 160, 679, 186, 653, 167, 672, 79 , 760, 85 , 754,
77 , 762, 92 , 747, 58 , 781, 62 , 777, 69 , 770, 54 , 785, 36 , 803, 32 , 807, 25 , 814, 18 , 821,
11 , 828, 4  , 835, 3  , 836, 19 , 820, 22 , 817, 41 , 798, 38 , 801, 44 , 795, 52 , 787, 45 , 794,
63 , 776, 67 , 772, 72 , 767, 76 , 763, 94 , 745, 102, 737, 90 , 749, 109, 730, 165, 674, 111, 728,
209, 630, 204, 635, 117, 722, 188, 651, 159, 680, 198, 641, 113, 726, 183, 656, 180, 659, 177, 662,
196, 643, 155, 684, 214, 625, 126, 713, 131, 708, 219, 620, 222, 617, 226, 613, 230, 609, 232, 607,
262, 577, 252, 587, 418, 421, 416, 423, 413, 426, 411, 428, 376, 463, 395, 444, 283, 556, 285, 554,
379, 460, 390, 449, 363, 476, 384, 455, 388, 451, 386, 453, 361, 478, 387, 452, 360, 479, 310, 529,
354, 485, 328, 511, 315, 524, 337, 502, 349, 490, 335, 504, 324, 515, 323, 516, 320, 519, 334, 505,
359, 480, 295, 544, 385, 454, 292, 547, 291, 548, 381, 458, 399, 440, 380, 459, 397, 442, 369, 470,
377, 462, 410, 429, 407, 432, 281, 558, 414, 425, 247, 592, 277, 562, 271, 568, 272, 567, 264, 575,
259, 580, 237, 602, 239, 600, 244, 595, 243, 596, 275, 564, 278, 561, 250, 589, 246, 593, 417, 422,
248, 591, 394, 445, 393, 446, 370, 469, 365, 474, 300, 539, 299, 540, 364, 475, 362, 477, 298, 541,
312, 527, 313, 526, 314, 525, 353, 486, 352, 487, 343, 496, 327, 512, 350, 489, 326, 513, 319, 520,
332, 507, 333, 506, 348, 491, 347, 492, 322, 517, 330, 509, 338, 501, 341, 498, 340, 499, 342, 497,
301, 538, 366, 473, 401, 438, 371, 468, 408, 431, 375, 464, 249, 590, 269, 570, 238, 601, 234, 605,
257, 582, 273, 566, 255, 584, 254, 585, 245, 594, 251, 588, 412, 427, 372, 467, 282, 557, 403, 436,
396, 443, 392, 447, 391, 448, 382, 457, 389, 450, 294, 545, 297, 542, 311, 528, 344, 495, 345, 494,
318, 521, 331, 508, 325, 514, 321, 518, 346, 493, 339, 500, 351, 488, 306, 533, 289, 550, 400, 439,
378, 461, 374, 465, 415, 424, 270, 569, 241, 598, 231, 608, 260, 579, 268, 571, 276, 563, 409, 430,
398, 441, 290, 549, 304, 535, 308, 531, 358, 481, 316, 523, 293, 546, 288, 551, 284, 555, 368, 471,
253, 586, 256, 583, 263, 576, 242, 597, 274, 565, 402, 437, 383, 456, 357, 482, 329, 510, 317, 522,
307, 532, 286, 553, 287, 552, 266, 573, 261, 578, 236, 603, 303, 536, 356, 483, 355, 484, 405, 434,
404, 435, 406, 433, 235, 604, 267, 572, 302, 537, 309, 530, 265, 574, 233, 606, 367, 472, 296, 543,
336, 503, 305, 534, 373, 466, 280, 559, 279, 560, 419, 420, 240, 599, 258, 581, 229, 610
};

uint8_t compute_nr_root_seq(NR_RACH_ConfigCommon_t *rach_config,
                            uint8_t nb_preambles,
                            uint8_t unpaired,
			    frequency_range_t frequency_range) {

  uint8_t config_index = rach_config->rach_ConfigGeneric.prach_ConfigurationIndex;
  uint8_t ncs_index = rach_config->rach_ConfigGeneric.zeroCorrelationZoneConfig;
  uint16_t format0 = get_format0(config_index, unpaired, frequency_range);
  uint16_t NCS = get_NCS(ncs_index, format0, rach_config->restrictedSetConfig);
  uint16_t L_ra = (rach_config->prach_RootSequenceIndex.present==NR_RACH_ConfigCommon__prach_RootSequenceIndex_PR_l139) ? 139 : 839;
  uint16_t r,u,index,q,d_u,n_shift_ra,n_shift_ra_bar,d_start;
  uint32_t w;
  uint8_t found_preambles = 0;
  uint8_t found_sequences = 0;

  if (rach_config->restrictedSetConfig == 0) {
    if (NCS == 0) return nb_preambles;
    else {
      r = L_ra/NCS;
      found_sequences = (nb_preambles/r) + (nb_preambles%r!=0); //ceil(nb_preambles/r)
      LOG_D(MAC, "Computing NR root sequences: found %u sequences\n", found_sequences);
      return (found_sequences);
    }
  }
  else{
    index = rach_config->prach_RootSequenceIndex.choice.l839;
    while (found_preambles < nb_preambles) {
      u = table_63313[index%(L_ra-1)];

      q = 0;
      while (((q*u)%L_ra) != 1) q++;
      if (q < 420) d_u = q;
      else d_u = L_ra - q;

      uint16_t n_group_ra = 0;
      if (rach_config->restrictedSetConfig == 1) {
        if ( (d_u<280) && (d_u>=NCS) ) {
          n_shift_ra     = d_u/NCS;
          d_start        = (d_u<<1) + (n_shift_ra * NCS);
          n_group_ra     = L_ra/d_start;
          n_shift_ra_bar = max(0,(L_ra-(d_u<<1)-(n_group_ra*d_start))/L_ra);
        } else if  ( (d_u>=280) && (d_u<=((L_ra - NCS)>>1)) ) {
          n_shift_ra     = (L_ra - (d_u<<1))/NCS;
          d_start        = L_ra - (d_u<<1) + (n_shift_ra * NCS);
          n_group_ra     = d_u/d_start;
          n_shift_ra_bar = min(n_shift_ra,max(0,(d_u- (n_group_ra*d_start))/NCS));
        } else {
          n_shift_ra     = 0;
          n_shift_ra_bar = 0;
        }
        w = n_shift_ra*n_group_ra + n_shift_ra_bar;
        found_preambles += w;
        found_sequences++;
      }
      else {
        AssertFatal(1==0,"Procedure to find nb of sequences for restricted type B not implemented yet");
      }
    }
    LOG_D(MAC, "Computing NR root sequences: found %u sequences\n", found_sequences);
    return found_sequences;
  }
}

// TS 38.211 Table 7.4.1.1.2-3: PDSCH DMRS positions l' within a slot for single-symbol DMRS and intra-slot frequency hopping disabled.
// The first 4 colomns are PDSCH mapping type A and the last 4 colomns are PDSCH mapping type B.
// When l' = l0, it is represented by 1
// E.g. when symbol duration is 12 in colomn 7, value 1057 ('10000100001') which means l' =  l0, 5, 10.

int32_t table_7_4_1_1_2_3_pdsch_dmrs_positions_l [13][8] = {                             // Duration in symbols
{-1,          -1,          -1,         -1,          1,          1,         1,         1},       //2              // (DMRS l' position)
{0,            0,           0,          0,          1,          1,         1,         1},       //3              // (DMRS l' position)
{0,            0,           0,          0,          1,          1,         1,         1},       //4               // (DMRS l' position)
{0,            0,           0,          0,          1,          17,        17,       17},       //5               // (DMRS l' position)
{0,            0,           0,          0,          1,          17,        17,       17},       //6               // (DMRS l' position)
{0,            0,           0,          0,          1,          17,        17,       17},       //7               // (DMRS l' position)
{0,          128,         128,        128,          1,          65,        73,       73},       //8               // (DMRS l' position)
{0,          128,         128,        128,          1,         129,       145,      145},       //9               // (DMRS l' position)
{0,          512,         576,        576,          1,         129,       145,      145},       //10              // (DMRS l' position)
{0,          512,         576,        576,          1,         257,       273,      585},       //11              // (DMRS l' position)
{0,          512,         576,       2336,          1,         513,       545,      585},       //12              // (DMRS l' position)
{0,         2048,        2176,       2336,          1,         513,       545,      585},       //13              // (DMRS l' position)
{0,         2048,        2176,       2336,         -1,          -1,       -1,        -1},       //14              // (DMRS l' position)
};


// TS 38.211 Table 7.4.1.1.2-4: PDSCH DMRS positions l' within a slot for double-symbol DMRS and intra-slot frequency hopping disabled.
// The first 4 colomns are PDSCH mapping type A and the last 4 colomns are PDSCH mapping type B.
// When l' = l0, it is represented by 1

int32_t table_7_4_1_1_2_4_pdsch_dmrs_positions_l [12][8] = {                             // Duration in symbols
{-1,          -1,          -1,         -1,         -1,         -1,        -1,         -1},       //<4              // (DMRS l' position)
{0,            0,          -1,         -1,         -1,         -1,        -1,         -1},       //4               // (DMRS l' position)
{0,            0,          -1,         -1,          3,          3,        -1,         -1},       //5               // (DMRS l' position)
{0,            0,          -1,         -1,          3,          3,        -1,         -1},       //6               // (DMRS l' position)
{0,            0,          -1,         -1,          3,          3,        -1,         -1},       //7               // (DMRS l' position)
{0,            0,          -1,         -1,          3,         99,        -1,         -1},       //8               // (DMRS l' position)
{0,            0,          -1,         -1,          3,         99,        -1,         -1},       //9               // (DMRS l' position)
{0,          768,          -1,         -1,          3,        387,        -1,         -1},       //10              // (DMRS l' position)
{0,          768,          -1,         -1,          3,        387,        -1,         -1},       //11              // (DMRS l' position)
{0,          768,          -1,         -1,          3,        771,        -1,         -1},       //12              // (DMRS l' position)
{0,         3072,          -1,         -1,          3,        771,        -1,         -1},       //13              // (DMRS l' position)
{0,         3072,          -1,         -1,          -1,        -1,        -1,         -1},       //14              // (DMRS l' position)
};

// TS 38.211 Table 6.4.1.1.3-3: PUSCH DMRS positions l' within a slot for single-symbol DMRS and intra-slot frequency hopping disabled.
// The first 4 colomns are PUSCH mapping type A and the last 4 colomns are PUSCH mapping type B.
// When l' = l0, it is represented by 1
// E.g. when symbol duration is 12 in colomn 7, value 1057 ('10000100001') which means l' =  l0, 5, 10.

int32_t table_6_4_1_1_3_3_pusch_dmrs_positions_l [12][8] = {                             // Duration in symbols
{-1,          -1,          -1,         -1,          1,          1,         1,         1},       //<4              // (DMRS l' position)
{0,            0,           0,          0,          1,          1,         1,         1},       //4               // (DMRS l' position)
{0,            0,           0,          0,          1,         17,        17,        17},       //5               // (DMRS l' position)
{0,            0,           0,          0,          1,         17,        17,        17},       //6               // (DMRS l' position)
{0,            0,           0,          0,          1,         17,        17,        17},       //7               // (DMRS l' position)
{0,          128,         128,        128,          1,         65,        73,        73},       //8               // (DMRS l' position)
{0,          128,         128,        128,          1,         65,        73,        73},       //9               // (DMRS l' position)
{0,          512,         576,        576,          1,        257,       273,       585},       //10              // (DMRS l' position)
{0,          512,         576,        576,          1,        257,       273,       585},       //11              // (DMRS l' position)
{0,          512,         576,       2336,          1,       1025,      1057,       585},       //12              // (DMRS l' position)
{0,         2048,        2176,       2336,          1,       1025,      1057,       585},       //13              // (DMRS l' position)
{0,         2048,        2176,       2336,          1,       1025,      1057,       585},       //14              // (DMRS l' position)
};


// TS 38.211 Table 6.4.1.1.3-4: PUSCH DMRS positions l' within a slot for double-symbol DMRS and intra-slot frequency hopping disabled.
// The first 4 colomns are PUSCH mapping type A and the last 4 colomns are PUSCH mapping type B.
// When l' = l0, it is represented by 1

int32_t table_6_4_1_1_3_4_pusch_dmrs_positions_l [12][8] = {                             // Duration in symbols
{-1,          -1,          -1,         -1,         -1,         -1,        -1,         -1},       //<4              // (DMRS l' position)
{0,            0,          -1,         -1,         -1,         -1,        -1,         -1},       //4               // (DMRS l' position)
{0,            0,          -1,         -1,          3,          3,        -1,         -1},       //5               // (DMRS l' position)
{0,            0,          -1,         -1,          3,          3,        -1,         -1},       //6               // (DMRS l' position)
{0,            0,          -1,         -1,          3,          3,        -1,         -1},       //7               // (DMRS l' position)
{0,            0,          -1,         -1,          3,         99,        -1,         -1},       //8               // (DMRS l' position)
{0,            0,          -1,         -1,          3,         99,        -1,         -1},       //9               // (DMRS l' position)
{0,          768,          -1,         -1,          3,        387,        -1,         -1},       //10              // (DMRS l' position)
{0,          768,          -1,         -1,          3,        387,        -1,         -1},       //11              // (DMRS l' position)
{0,          768,          -1,         -1,          3,       1539,        -1,         -1},       //12              // (DMRS l' position)
{0,         3072,          -1,         -1,          3,       1539,        -1,         -1},       //13              // (DMRS l' position)
{0,         3072,          -1,         -1,          3,       1539,        -1,         -1},       //14              // (DMRS l' position)
};


void get_delta_arfcn(int i, uint32_t nrarfcn, uint64_t N_OFFs){

  uint32_t delta_arfcn = nrarfcn - N_OFFs;

  if(delta_arfcn%(nr_bandtable[i].step_size)!=0)
    AssertFatal(1 == 0, "nrarfcn %u is not on the channel raster for step size %lu", nrarfcn, nr_bandtable[i].step_size);

}

uint32_t to_nrarfcn(int nr_bandP,
                    uint64_t dl_CarrierFreq,
                    uint8_t scs_index,
                    uint32_t bw)
{
  uint64_t dl_CarrierFreq_by_1k = dl_CarrierFreq / 1000;
  int bw_kHz = bw / 1000;
  uint32_t nrarfcn;
  int i = get_nr_table_idx(nr_bandP, scs_index);

  LOG_I(NR_MAC,"Searching for nr band %d DL Carrier frequency %llu bw %u\n",nr_bandP,(long long unsigned int)dl_CarrierFreq,bw);

  AssertFatal(dl_CarrierFreq_by_1k >= nr_bandtable[i].dl_min,
        "Band %d, bw %u : DL carrier frequency %llu kHz < %llu\n",
	      nr_bandP, bw, (long long unsigned int)dl_CarrierFreq_by_1k,
	      (long long unsigned int)nr_bandtable[i].dl_min);
  AssertFatal(dl_CarrierFreq_by_1k <= (nr_bandtable[i].dl_max - bw_kHz),
        "Band %d, dl_CarrierFreq %llu bw %u: DL carrier frequency %llu kHz > %llu\n",
	      nr_bandP, (long long unsigned int)dl_CarrierFreq,bw, (long long unsigned int)dl_CarrierFreq_by_1k,
	      (long long unsigned int)(nr_bandtable[i].dl_max - bw_kHz));
 
  int deltaFglobal = 60;
  uint32_t N_REF_Offs = 2016667;
  uint64_t F_REF_Offs_khz = 24250080;

  if (dl_CarrierFreq < 24.25e9) {
    deltaFglobal = 15;
    N_REF_Offs = 600000;
    F_REF_Offs_khz = 3000000;
  }
  if (dl_CarrierFreq < 3e9) {
    deltaFglobal = 5;
    N_REF_Offs = 0;
    F_REF_Offs_khz = 0;
  }   

  // This is equation before Table 5.4.2.1-1 in 38101-1-f30
  // F_REF=F_REF_Offs + deltaF_Global(N_REF-NREF_REF_Offs)
  nrarfcn =  (((dl_CarrierFreq_by_1k - F_REF_Offs_khz)/deltaFglobal)+N_REF_Offs);
  get_delta_arfcn(i, nrarfcn, nr_bandtable[i].N_OFFs_DL);

  return nrarfcn;
}

// This function computes the RF reference frequency from the NR-ARFCN according to 5.4.2.1 of 3GPP TS 38.104
// this function applies to both DL and UL
uint64_t from_nrarfcn(int nr_bandP,
                      uint8_t scs_index,
                      uint32_t nrarfcn)
{
  int deltaFglobal = 5;
  uint32_t N_REF_Offs = 0;
  uint64_t F_REF_Offs_khz = 0;
  uint64_t N_OFFs, frequency, freq_min;
  int i = get_nr_table_idx(nr_bandP, scs_index);

  if (nrarfcn > 599999 && nrarfcn < 2016667) {
    deltaFglobal = 15;
    N_REF_Offs = 600000;
    F_REF_Offs_khz = 3000000;
  }
  if (nrarfcn > 2016666 && nrarfcn < 3279166) {
    deltaFglobal = 60; 
    N_REF_Offs = 2016667;
    F_REF_Offs_khz = 24250080;
  }

  int32_t delta_duplex = get_delta_duplex(nr_bandP, scs_index);

  if (delta_duplex <= 0){ // DL band >= UL band
    if (nrarfcn >= nr_bandtable[i].N_OFFs_DL){ // is TDD of FDD DL
      N_OFFs = nr_bandtable[i].N_OFFs_DL;
      freq_min = nr_bandtable[i].dl_min;
    } else {// is FDD UL
      N_OFFs = nr_bandtable[i].N_OFFs_DL + delta_duplex/deltaFglobal;
      freq_min = nr_bandtable[i].ul_min;
    }
  } else { // UL band > DL band
    if (nrarfcn >= nr_bandtable[i].N_OFFs_DL + delta_duplex/deltaFglobal){ // is FDD UL
      N_OFFs = nr_bandtable[i].N_OFFs_DL + delta_duplex/deltaFglobal;
      freq_min = nr_bandtable[i].ul_min;
    } else { // is FDD DL
      N_OFFs = nr_bandtable[i].N_OFFs_DL;
      freq_min = nr_bandtable[i].dl_min;
    }
  }

  LOG_D(NR_MAC, "Frequency from NR-ARFCN for N_OFFs %lu, duplex spacing %d KHz, deltaFglobal %d KHz\n", N_OFFs, delta_duplex, deltaFglobal);

  AssertFatal(nrarfcn >= N_OFFs,"nrarfcn %u < N_OFFs[%d] %llu\n", nrarfcn, nr_bandtable[i].band, (long long unsigned int)N_OFFs);
  get_delta_arfcn(i, nrarfcn, N_OFFs);

  frequency = 1000*(F_REF_Offs_khz + (nrarfcn - N_REF_Offs) * deltaFglobal);

  LOG_I(NR_MAC, "Computing frequency (pointA %llu => %llu KHz (freq_min %llu KHz, NR band %d N_OFFs %llu))\n",
    (unsigned long long)nrarfcn,
    (unsigned long long)frequency/1000,
    (unsigned long long)freq_min,
    nr_bandP,
    (unsigned long long)N_OFFs);

  return frequency;

}

void nr_get_tbs_dl(nfapi_nr_dl_tti_pdsch_pdu *pdsch_pdu,
		   int x_overhead,
                   uint8_t numdmrscdmgroupnodata,
                   uint8_t tb_scaling) {

  LOG_D(MAC, "TBS calculation\n");

  nfapi_nr_dl_tti_pdsch_pdu_rel15_t *pdsch_rel15 = &pdsch_pdu->pdsch_pdu_rel15;
  uint16_t N_PRB_oh = x_overhead;
  uint8_t N_PRB_DMRS;
  if (pdsch_rel15->dmrsConfigType == NFAPI_NR_DMRS_TYPE1) {
    // if no data in dmrs cdm group is 1 only even REs have no data
    // if no data in dmrs cdm group is 2 both odd and even REs have no data
    N_PRB_DMRS = numdmrscdmgroupnodata*6;
  }
  else {
    N_PRB_DMRS = numdmrscdmgroupnodata*4;
  }
  uint8_t N_sh_symb = pdsch_rel15->NrOfSymbols;
  uint8_t Imcs = pdsch_rel15->mcsIndex[0];
  uint16_t dmrs_length = get_num_dmrs(pdsch_rel15->dlDmrsSymbPos);
  uint16_t N_RE_prime = NR_NB_SC_PER_RB*N_sh_symb - N_PRB_DMRS*dmrs_length - N_PRB_oh;
  LOG_D(MAC, "N_RE_prime %d for %d symbols %d DMRS per PRB and %d overhead\n", N_RE_prime, N_sh_symb, N_PRB_DMRS, N_PRB_oh);

  uint16_t R;
  uint32_t TBS=0;
  uint8_t table_idx, Qm;

  /*uint8_t mcs_table = config.pdsch_config.mcs_table.value;
  uint8_t ss_type = params_rel15.search_space_type;
  uint8_t dci_format = params_rel15.dci_format;
  get_table_idx(mcs_table, dci_format, rnti_type, ss_type);*/
  table_idx = 0;
  R = nr_get_code_rate_dl(Imcs, table_idx);
  Qm = nr_get_Qm_dl(Imcs, table_idx);

  TBS = nr_compute_tbs(Qm,
                       R,
                       pdsch_rel15->rbSize,
                       N_sh_symb,
                       N_PRB_DMRS*dmrs_length,
                       N_PRB_oh,
                       tb_scaling,
		       pdsch_rel15->nrOfLayers)>>3;

  pdsch_rel15->targetCodeRate[0] = R;
  pdsch_rel15->qamModOrder[0] = Qm;
  pdsch_rel15->TBSize[0] = TBS;
  //  pdsch_rel15->nb_mod_symbols = N_RE_prime*pdsch_rel15->n_prb*pdsch_rel15->nb_codewords;
  pdsch_rel15->mcsTable[0] = table_idx;

  LOG_D(MAC, "TBS %d bytes: N_PRB_DMRS %d N_sh_symb %d N_PRB_oh %d R %d Qm %d table %d nb_symbols %d\n",
  TBS, N_PRB_DMRS, N_sh_symb, N_PRB_oh, R, Qm, table_idx,N_RE_prime*pdsch_rel15->rbSize*pdsch_rel15->NrOfCodewords );
}

//Table 5.1.3.1-1 of 38.214
uint16_t Table_51311[29][2] = {{2,120},{2,157},{2,193},{2,251},{2,308},{2,379},{2,449},{2,526},{2,602},{2,679},{4,340},{4,378},{4,434},{4,490},{4,553},{4,616},
		{4,658},{6,438},{6,466},{6,517},{6,567},{6,616},{6,666},{6,719},{6,772},{6,822},{6,873}, {6,910}, {6,948}};

//Table 5.1.3.1-2 of 38.214
// Imcs values 20 and 26 have been multiplied by 2 to avoid the floating point
uint16_t Table_51312[28][2] = {{2,120},{2,193},{2,308},{2,449},{2,602},{4,378},{4,434},{4,490},{4,553},{4,616},{4,658},{6,466},{6,517},{6,567},{6,616},{6,666},
		{6,719},{6,772},{6,822},{6,873},{8,1365},{8,711},{8,754},{8,797},{8,841},{8,885},{8,1833},{8,948}};

//Table 5.1.3.1-3 of 38.214
uint16_t Table_51313[29][2] = {{2,30},{2,40},{2,50},{2,64},{2,78},{2,99},{2,120},{2,157},{2,193},{2,251},{2,308},{2,379},{2,449},{2,526},{2,602},{4,340},
		{4,378},{4,434},{4,490},{4,553},{4,616},{6,438},{6,466},{6,517},{6,567},{6,616},{6,666}, {6,719}, {6,772}};

uint16_t Table_61411[28][2] = {{2,120},{2,157},{2,193},{2,251},{2,308},{2,379},{2,449},{2,526},{2,602},{2,679},{4,340},{4,378},{4,434},{4,490},{4,553},{4,616},
		{4,658},{6,466},{6,517},{6,567},{6,616},{6,666},{6,719},{6,772},{6,822},{6,873}, {6,910}, {6,948}};

uint16_t Table_61412[28][2] = {{2,30},{2,40},{2,50},{2,64},{2,78},{2,99},{2,120},{2,157},{2,193},{2,251},{2,308},{2,379},{2,449},{2,526},{2,602},{2,679},
		{4,378},{4,434},{4,490},{4,553},{4,616},{4,658},{4,699},{4,772},{6,567},{6,616},{6,666}, {6,772}};



uint8_t nr_get_Qm_dl(uint8_t Imcs, uint8_t table_idx) {
  switch(table_idx) {
    case 0:
      if (Imcs > 28) {
        LOG_E(MAC, "Invalid MCS index %d for MCS table 0 (expected range [0,28])\n", Imcs);
        return 0;
      }
      return (Table_51311[Imcs][0]);
    break;

    case 1:
      if (Imcs > 27) {
        LOG_E(MAC, "Invalid MCS index %d for MCS table 1 (expected range [0,27])\n", Imcs);
        return 0;
      }
      return (Table_51312[Imcs][0]);
    break;

    case 2:
      if (Imcs > 28) {
        LOG_E(MAC, "Invalid MCS index %d for MCS table 2 (expected range [0,28])\n", Imcs);
        return 0;
      }
      return (Table_51313[Imcs][0]);
    break;

    default:
      LOG_E(MAC, "Invalid MCS table index %d (expected in range [0,2])\n", table_idx);
      return 0;
  }
}

uint32_t nr_get_code_rate_dl(uint8_t Imcs, uint8_t table_idx) {
  switch(table_idx) {
    case 0:
      if (Imcs > 28) {
        LOG_E(MAC, "Invalid MCS index %d for MCS table 0 (expected range [0,28])\n", Imcs);
        return 0;
      }
      return (Table_51311[Imcs][1]);
    break;

    case 1:
      if (Imcs > 27) {
        LOG_E(MAC, "Invalid MCS index %d for MCS table 1 (expected range [0,27])\n", Imcs);
        return 0;
      }
      return (Table_51312[Imcs][1]);
    break;

    case 2:
      if (Imcs > 28) {
        LOG_E(MAC, "Invalid MCS index %d for MCS table 2 (expected range [0,28])\n", Imcs);
        return 0;
      }
      return (Table_51313[Imcs][1]);
    break;

    default:
      LOG_E(MAC, "Invalid MCS table index %d (expected in range [0,2])\n", table_idx);
      return 0;
  }
}

uint8_t nr_get_Qm_ul(uint8_t Imcs, uint8_t table_idx) {
  switch(table_idx) {
    case 0:
      if (Imcs > 28) {
        LOG_E(MAC, "Invalid MCS index %d for MCS table 0 (expected range [0,28])\n", Imcs);
        return 0;
      }
      return (Table_51311[Imcs][0]);
    break;

    case 1:
      if (Imcs > 27) {
        LOG_E(MAC, "Invalid MCS index %d for MCS table 1 (expected range [0,27])\n", Imcs);
        return 0;
      }
      return (Table_51312[Imcs][0]);
    break;

    case 2:
      if (Imcs > 28) {
        LOG_E(MAC, "Invalid MCS index %d for MCS table 2 (expected range [0,28])\n", Imcs);
        return 0;
      }
      return (Table_51313[Imcs][0]);
    break;

    case 3:
      if (Imcs > 27) {
        LOG_E(MAC, "Invalid MCS index %d for MCS table 3 (expected range [0,27])\n", Imcs);
        return 0;
      }
      return (Table_61411[Imcs][0]);
    break;

    case 4:
      if (Imcs > 27) {
        LOG_E(MAC, "Invalid MCS index %d for MCS table 4 (expected range [0,27])\n", Imcs);
        return 0;
      }
      return (Table_61412[Imcs][0]);
    break;

    default:
      LOG_E(MAC, "Invalid MCS table index %d (expected in range [0,4])\n", table_idx);
      return 0;
  }
}

uint32_t nr_get_code_rate_ul(uint8_t Imcs, uint8_t table_idx) {
  switch(table_idx) {
    case 0:
      if (Imcs > 28) {
        LOG_E(MAC, "Invalid MCS index %d for MCS table 0 (expected range [0,28])\n", Imcs);
        return 0;
      }
      return (Table_51311[Imcs][1]);
    break;

    case 1:
      if (Imcs > 27) {
        LOG_E(MAC, "Invalid MCS index %d for MCS table 1 (expected range [0,27])\n", Imcs);
        return 0;
      }
      return (Table_51312[Imcs][1]);
    break;

    case 2:
      if (Imcs > 28) {
        LOG_E(MAC, "Invalid MCS index %d for MCS table 2 (expected range [0,28])\n", Imcs);
        return 0;
      }
      return (Table_51313[Imcs][1]);
    break;

    case 3:
      if (Imcs > 27) {
        LOG_E(MAC, "Invalid MCS index %d for MCS table 3 (expected range [0,27])\n", Imcs);
        return 0;
      }
      return (Table_61411[Imcs][1]);
    break;

    case 4:
      if (Imcs > 27) {
        LOG_E(MAC, "Invalid MCS index %d for MCS table 4 (expected range [0,27])\n", Imcs);
        return 0;
      }
      return (Table_61412[Imcs][1]);
    break;

    default:
      LOG_E(MAC, "Invalid MCS table index %d (expected in range [0,4])\n", table_idx);
      return 0;
  }
}

static inline uint8_t is_codeword_disabled(uint8_t format, uint8_t Imcs, uint8_t rv) {
  return ((format==NFAPI_NR_DL_DCI_FORMAT_1_1)&&(Imcs==26)&&(rv==1));
}

static inline uint8_t get_table_idx(uint8_t mcs_table, uint8_t dci_format, uint8_t rnti_type, uint8_t ss_type) {
  if ((mcs_table == NFAPI_NR_MCS_TABLE_QAM256) && (dci_format == NFAPI_NR_DL_DCI_FORMAT_1_1) && ((rnti_type==NFAPI_NR_RNTI_C)||(rnti_type==NFAPI_NR_RNTI_CS)))
    return 2;
  else if ((mcs_table == NFAPI_NR_MCS_TABLE_QAM64_LOW_SE) && (rnti_type!=NFAPI_NR_RNTI_new) && (rnti_type==NFAPI_NR_RNTI_C) && (ss_type==NFAPI_NR_SEARCH_SPACE_TYPE_UE_SPECIFIC))
    return 3;
  else if (rnti_type==NFAPI_NR_RNTI_new)
    return 3;
  else if ((mcs_table == NFAPI_NR_MCS_TABLE_QAM256) && (rnti_type==NFAPI_NR_RNTI_CS) && (dci_format == NFAPI_NR_DL_DCI_FORMAT_1_1))
    return 2; // Condition mcs_table not configured in sps_config necessary here but not yet implemented
  /*else if((mcs_table == NFAPI_NR_MCS_TABLE_QAM64_LOW_SE) &&  (rnti_type==NFAPI_NR_RNTI_CS))
   *  table_idx = 3;
   * Note: the commented block refers to the case where the mcs_table is from sps_config*/
  else
    return 1;
}


<<<<<<< HEAD
  for (int i=0;i<16;i++) num_dmrs+=((dmrs_mask>>i)&1);
  return(num_dmrs);
=======
/* returns the total DMRS symbols in a slot*/
uint8_t get_num_dmrs_symbols(NR_PDSCH_Config_t *pdsch_Config,int dmrs_TypeA_Position,int NrOfSymbols, int startSymbol, int mappingtype){
  return get_num_dmrs(fill_dmrs_mask(pdsch_Config,dmrs_TypeA_Position,NrOfSymbols, startSymbol, mappingtype));
>>>>>>> 6e5527e0
}

// Table 5.1.2.2.1-1 38.214
uint8_t getRBGSize(uint16_t bwp_size, long rbg_size_config) {
  
  AssertFatal(bwp_size<276,"BWP Size > 275\n");
  
  if (bwp_size < 37)  return (rbg_size_config ? 4 : 2);
  if (bwp_size < 73)  return (rbg_size_config ? 8 : 4);
  if (bwp_size < 145) return (rbg_size_config ? 16 : 8);
  else return 16;
}

uint8_t getNRBG(uint16_t bwp_size, uint16_t bwp_start, long rbg_size_config) {

  uint8_t rbg_size = getRBGSize(bwp_size,rbg_size_config);

  return (uint8_t)ceil((bwp_size+(bwp_start % rbg_size))/rbg_size);
}

uint8_t getAntPortBitWidth(NR_SetupRelease_DMRS_DownlinkConfig_t *typeA, NR_SetupRelease_DMRS_DownlinkConfig_t *typeB) {

  uint8_t nbitsA = 0;
  uint8_t nbitsB = 0;
  uint8_t type,length,nbits;

  if (typeA != NULL) {
    type = (typeA->choice.setup->dmrs_Type==NULL) ? 1:2;
    length = (typeA->choice.setup->maxLength==NULL) ? 1:2;
    nbitsA = type + length + 2;
    if (typeB == NULL) return nbitsA;
  }
  if (typeB != NULL) {
    type = (typeB->choice.setup->dmrs_Type==NULL) ? 1:2;
    length = (typeB->choice.setup->maxLength==NULL) ? 1:2;
    nbitsB = type + length + 2;
    if (typeA == NULL) return nbitsB;
  }

  nbits = (nbitsA > nbitsB) ? nbitsA : nbitsB;
  return nbits;
}


/*******************************************************************
*
* NAME :         get_l0_ul
*
* PARAMETERS :   mapping_type : PUSCH mapping type
*                dmrs_typeA_position  : higher layer parameter
*
* RETURN :       demodulation reference signal for PUSCH
*
* DESCRIPTION :  see TS 38.211 V15.4.0 Demodulation reference signals for PUSCH
*
*********************************************************************/

uint8_t get_l0_ul(uint8_t mapping_type, uint8_t dmrs_typeA_position) {

  return ((mapping_type==typeA)?dmrs_typeA_position:0);

}

int32_t get_l_prime(uint8_t duration_in_symbols, uint8_t mapping_type, pusch_dmrs_AdditionalPosition_t additional_pos, pusch_maxLength_t pusch_maxLength, uint8_t start_symbol, uint8_t dmrs_typeA_position) {

  uint8_t row, colomn;
  int32_t l_prime;

  LOG_D(NR_MAC, "PUSCH: NrofSymbols:%d, startSymbol:%d, mappingtype:%d, dmrs_TypeA_Position:%d\n", duration_in_symbols, start_symbol, mapping_type, dmrs_typeA_position);

  // Section 6.4.1.1.3 in Spec 38.211
  // For PDSCH Mapping TypeA, ld is duration between first OFDM of the slot and last OFDM symbol of the scheduled PUSCH resources
  // For TypeB, ld is the duration of the scheduled PUSCH resources
  uint8_t ld = (mapping_type == typeA) ? (duration_in_symbols + start_symbol) : duration_in_symbols;
  uint8_t l0 = (dmrs_typeA_position == NR_MIB__dmrs_TypeA_Position_pos2) ? 2 : 3 ;

  colomn = additional_pos;

  if (mapping_type == typeB)
    colomn += 4;

  if (ld < 4)
    row = 0;
  else
    row = ld - 3;

  if (pusch_maxLength == pusch_len1) {
    l_prime = table_6_4_1_1_3_3_pusch_dmrs_positions_l[row][colomn];
    l0 = 1 << l0;
  }
  else {
    l_prime = table_6_4_1_1_3_4_pusch_dmrs_positions_l[row][colomn];
    l0 = 1<<l0 | 1<<(l0+1);
  }

  LOG_D(NR_MAC, "PUSCH - l0:%d, ld:%d,row:%d, column:%d, addpos:%d, maxlen:%d\n", l0, ld, row, colomn, additional_pos, pusch_maxLength);
  AssertFatal(l_prime>=0,"invalid l_prime < 0\n");

  l_prime = (mapping_type == typeA) ? (l_prime | l0) : (l_prime << start_symbol);
  LOG_D(MAC, " PUSCH DMRS MASK in HEX:%x\n", l_prime);

  return l_prime;

}

/*******************************************************************
*
* NAME :         get_L_ptrs
*
* PARAMETERS :   mcs(i)                 higher layer parameter in PTRS-UplinkConfig
*                I_mcs                  MCS index used for PUSCH
*                mcs_table              0 for table 5.1.3.1-1, 1 for table 5.1.3.1-1
*
* RETURN :       the parameter L_ptrs
*
* DESCRIPTION :  3GPP TS 38.214 section 6.2.3.1
*
*********************************************************************/

uint8_t get_L_ptrs(uint8_t mcs1, uint8_t mcs2, uint8_t mcs3, uint8_t I_mcs, uint8_t mcs_table) {

  uint8_t mcs4;

  if(mcs_table == 0)
    mcs4 = 29;
  else
    mcs4 = 28;

  if (I_mcs < mcs1) {
    LOG_D(PHY, "PUSH PT-RS is not present.\n");
    return -1;
  } else if (I_mcs >= mcs1 && I_mcs < mcs2)
    return 2;
  else if (I_mcs >= mcs2 && I_mcs < mcs3)
    return 1;
  else if (I_mcs >= mcs3 && I_mcs < mcs4)
    return 0;
  else {
    LOG_D(NR_MAC, "PT-RS time-density determination is obtained from the DCI for the same transport block in the initial transmission\n");
    return -1;
  }
}

/*******************************************************************
*
* NAME :         get_K_ptrs
*
* PARAMETERS :   nrb0, nrb1             PTRS uplink configuration
*                N_RB                   number of RBs scheduled for PUSCH
*
* RETURN :       the parameter K_ptrs
*
* DESCRIPTION :  3GPP TS 38.214 6.2.3 Table 6.2.3.1-2
*
*********************************************************************/

uint8_t get_K_ptrs(uint16_t nrb0, uint16_t nrb1, uint16_t N_RB) {

  if (N_RB < nrb0) {
    LOG_D(PHY,"PUSH PT-RS is not present.\n");
    return -1;
  } else if (N_RB >= nrb0 && N_RB < nrb1)
    return 2;
  else
    return 4;
}

// Set the transform precoding status according to 6.1.3 of 3GPP TS 38.214 version 16.3.0 Release 16:
// - "UE procedure for applying transform precoding on PUSCH"
uint8_t get_transformPrecoding(const NR_BWP_UplinkCommon_t *initialUplinkBWP,
                               const NR_PUSCH_Config_t *pusch_config,
                               const NR_BWP_UplinkDedicated_t *ubwp,
                               uint8_t *dci_format,
                               int rnti_type,
                               uint8_t configuredGrant){

  if (configuredGrant) {
    if (ubwp->configuredGrantConfig) {
      if (ubwp->configuredGrantConfig->choice.setup->transformPrecoder) {
        return *ubwp->configuredGrantConfig->choice.setup->transformPrecoder;
      }
    }
  }

  if (rnti_type != NR_RNTI_RA && rnti_type != NR_RNTI_TC) {
    if (*dci_format != NR_UL_DCI_FORMAT_0_0) {
      if (pusch_config && pusch_config->transformPrecoder != NULL) {
        return *pusch_config->transformPrecoder;
      }
    }
  }

  if (initialUplinkBWP->rach_ConfigCommon->choice.setup->msg3_transformPrecoder == NULL) {
    return 1; // Transformprecoding disabled
  } else {
    LOG_D(PHY, "MAC_COMMON: Transform Precodig enabled through msg3_transformPrecoder\n");
    return 0; // Enabled
  }

  LOG_E(MAC, "In %s: could not fetch transform precoder status...\n", __FUNCTION__);
  return -1;
}

uint16_t nr_dci_size(const NR_BWP_DownlinkCommon_t *initialDownlinkBWP,
                     const NR_BWP_UplinkCommon_t *initialUplinkBWP,
                     const NR_CellGroupConfig_t *cg,
                     dci_pdu_rel15_t *dci_pdu,
                     nr_dci_format_t format,
		     nr_rnti_type_t rnti_type,
		     uint16_t N_RB,
                     int bwp_id) {

  uint16_t size = 0;
  uint16_t numRBG = 0;
  long rbg_size_config;
  int num_entries = 0;
  int pusch_antenna_ports = 1; // TODO hardcoded number of antenna ports for pusch

  const NR_BWP_DownlinkDedicated_t *bwpd = NULL;
  const NR_BWP_UplinkDedicated_t *ubwpd = NULL;
  const NR_BWP_DownlinkCommon_t *bwpc = NULL;
  const NR_BWP_UplinkCommon_t *ubwpc = NULL;
  const NR_PDSCH_Config_t *pdsch_Config = NULL;
  const NR_PUSCH_Config_t *pusch_Config = NULL;
  const NR_PUCCH_Config_t *pucch_Config = NULL;
  const NR_PDCCH_Config_t *pdcch_Config = NULL;
  const NR_SRS_Config_t *srs_config = NULL;
  if(bwp_id > 0) {
    AssertFatal(cg!=NULL,"Cellgroup is null and bwp_id!=0");
    bwpd=cg->spCellConfig->spCellConfigDedicated->downlinkBWP_ToAddModList->list.array[bwp_id-1]->bwp_Dedicated;
    bwpc=cg->spCellConfig->spCellConfigDedicated->downlinkBWP_ToAddModList->list.array[bwp_id-1]->bwp_Common;
    ubwpd=cg->spCellConfig->spCellConfigDedicated->uplinkConfig->uplinkBWP_ToAddModList->list.array[bwp_id-1]->bwp_Dedicated;
    ubwpc=cg->spCellConfig->spCellConfigDedicated->uplinkConfig->uplinkBWP_ToAddModList->list.array[bwp_id-1]->bwp_Common;
    pdsch_Config = (bwpd->pdsch_Config) ? bwpd->pdsch_Config->choice.setup : NULL;
    pdcch_Config = (bwpd->pdcch_Config) ? bwpd->pdcch_Config->choice.setup : NULL;
    pucch_Config = (ubwpd->pucch_Config) ? ubwpd->pucch_Config->choice.setup : NULL;
    pusch_Config = (ubwpd->pusch_Config) ? ubwpd->pusch_Config->choice.setup : NULL;
    srs_config = (ubwpd->srs_Config) ? ubwpd->srs_Config->choice.setup : NULL;
  }
  else if (cg){
    bwpd=cg->spCellConfig->spCellConfigDedicated->initialDownlinkBWP;
    bwpc=initialDownlinkBWP;
    ubwpd=cg->spCellConfig->spCellConfigDedicated->uplinkConfig->initialUplinkBWP; 
    ubwpc=initialUplinkBWP;
    pdsch_Config = (bwpd->pdsch_Config) ? bwpd->pdsch_Config->choice.setup : NULL;
    pdcch_Config = (bwpd->pdcch_Config) ? bwpd->pdcch_Config->choice.setup : NULL;
    pucch_Config = (ubwpd->pucch_Config) ? ubwpd->pucch_Config->choice.setup : NULL;
    pusch_Config = (ubwpd->pusch_Config) ? ubwpd->pusch_Config->choice.setup :  NULL;
    srs_config = (ubwpd->srs_Config) ? ubwpd->srs_Config->choice.setup: NULL;
  }

  int n_ul_bwp=1,n_dl_bwp=1;
  switch(format) {
    /*Only sizes for 0_0 and 1_0 are correct at the moment*/
    case NR_UL_DCI_FORMAT_0_0:
      /// fixed: Format identifier 1, Hop flag 1, MCS 5, NDI 1, RV 2, HARQ PID 4, PUSCH TPC 2 Time Domain assgnmt 4 --20
      size += 20;
      size += (uint8_t)ceil( log2( (N_RB*(N_RB+1))>>1 ) ); // Freq domain assignment -- hopping scenario to be updated
      size += nr_dci_size(initialDownlinkBWP,initialUplinkBWP,cg,dci_pdu,NR_DL_DCI_FORMAT_1_0, rnti_type, N_RB, bwp_id) - size; // Padding to match 1_0 size
      // UL/SUL indicator assumed to be 0
      break;

    case NR_UL_DCI_FORMAT_0_1:
      /// fixed: Format identifier 1, MCS 5, NDI 1, RV 2, HARQ PID 4, PUSCH TPC 2, ULSCH indicator 1 --16
      size += 16;
      // Carrier indicator
      if (cg->spCellConfig->spCellConfigDedicated->crossCarrierSchedulingConfig != NULL) {
        dci_pdu->carrier_indicator.nbits=3;
        size += dci_pdu->carrier_indicator.nbits;
      }
      // UL/SUL indicator
      if (cg->spCellConfig->spCellConfigDedicated->supplementaryUplink != NULL) {
        dci_pdu->carrier_indicator.nbits=1;
        size += dci_pdu->ul_sul_indicator.nbits;
      }
      // BWP Indicator
      n_ul_bwp = 0;
      if (cg->spCellConfig->spCellConfigDedicated->uplinkConfig &&
          cg->spCellConfig->spCellConfigDedicated->uplinkConfig->uplinkBWP_ToAddModList)
         n_ul_bwp = cg->spCellConfig->spCellConfigDedicated->uplinkConfig->uplinkBWP_ToAddModList->list.count;
      if (n_ul_bwp < 2)
        dci_pdu->bwp_indicator.nbits = n_ul_bwp;
      else
        dci_pdu->bwp_indicator.nbits = 2;
      size += dci_pdu->bwp_indicator.nbits;
      // Freq domain assignment
      if (pusch_Config) {
        if (pusch_Config->rbg_Size != NULL)
          rbg_size_config = 1;
        else
          rbg_size_config = 0;
        numRBG = getNRBG(NRRIV2BW(ubwpc->genericParameters.locationAndBandwidth, MAX_BWP_SIZE),
                         NRRIV2PRBOFFSET(ubwpc->genericParameters.locationAndBandwidth, MAX_BWP_SIZE),
                         rbg_size_config);
        if (pusch_Config->resourceAllocation == 0)
          dci_pdu->frequency_domain_assignment.nbits = numRBG;
        else if (pusch_Config->resourceAllocation == 1)
          dci_pdu->frequency_domain_assignment.nbits = (int)ceil( log2( (N_RB*(N_RB+1))>>1 ) );
        else
          dci_pdu->frequency_domain_assignment.nbits = ((int)ceil( log2( (N_RB*(N_RB+1))>>1 ) )>numRBG) ? (int)ceil( log2( (N_RB*(N_RB+1))>>1 ) )+1 : numRBG+1;
      }
      else dci_pdu->frequency_domain_assignment.nbits = (int)ceil( log2( (N_RB*(N_RB+1))>>1 ) );
      LOG_D(NR_MAC,"PUSCH Frequency Domain Assignment nbits %d, N_RB %d\n",dci_pdu->frequency_domain_assignment.nbits,N_RB);
      size += dci_pdu->frequency_domain_assignment.nbits;
      // Time domain assignment
      if (pusch_Config==NULL || pusch_Config->pusch_TimeDomainAllocationList==NULL) {
        if (ubwpc->pusch_ConfigCommon->choice.setup->pusch_TimeDomainAllocationList==NULL)
          num_entries = 16; // num of entries in default table
        else
          num_entries = ubwpc->pusch_ConfigCommon->choice.setup->pusch_TimeDomainAllocationList->list.count;
      }
      else
        num_entries = pusch_Config->pusch_TimeDomainAllocationList->choice.setup->list.count;
      dci_pdu->time_domain_assignment.nbits = (int)ceil(log2(num_entries));
      LOG_D(NR_MAC,"PUSCH Time Domain Allocation nbits %d, pusch_Config %p\n",dci_pdu->time_domain_assignment.nbits,pusch_Config);
      size += dci_pdu->time_domain_assignment.nbits;
      // Frequency Hopping flag
      if (pusch_Config && 
          pusch_Config->frequencyHopping!=NULL && 
          pusch_Config->resourceAllocation != NR_PUSCH_Config__resourceAllocation_resourceAllocationType0) {
        dci_pdu->frequency_hopping_flag.nbits = 1;
        size += 1;
      }
      // 1st DAI
      if (cg->physicalCellGroupConfig &&
          cg->physicalCellGroupConfig->pdsch_HARQ_ACK_Codebook==NR_PhysicalCellGroupConfig__pdsch_HARQ_ACK_Codebook_dynamic)
        dci_pdu->dai[0].nbits = 2;
      else
        dci_pdu->dai[0].nbits = 1;
      size += dci_pdu->dai[0].nbits;
      LOG_D(NR_MAC,"DAI1 nbits %d\n",dci_pdu->dai[0].nbits);
      // 2nd DAI
      if (cg->spCellConfig->spCellConfigDedicated->pdsch_ServingCellConfig && 
          cg->spCellConfig->spCellConfigDedicated->pdsch_ServingCellConfig->choice.setup->codeBlockGroupTransmission != NULL) { //TODO not sure about that
        dci_pdu->dai[1].nbits = 2;
        size += dci_pdu->dai[1].nbits;
      }
      // SRS resource indicator
      if (srs_config &&
          pusch_Config && 
          pusch_Config->txConfig != NULL){
        int count=0;
        if (*pusch_Config->txConfig == NR_PUSCH_Config__txConfig_codebook){
          for (int i=0; i<srs_config->srs_ResourceSetToAddModList->list.count; i++) {
            if (srs_config->srs_ResourceSetToAddModList->list.array[i]->usage == NR_SRS_ResourceSet__usage_codebook)
              count++;
          }
          if (count>1) {
            dci_pdu->srs_resource_indicator.nbits = 1;
            size += dci_pdu->srs_resource_indicator.nbits;
          }
        }
        else {
          int lmin,Lmax = 0;
          int lsum = 0;
          if ( cg->spCellConfig->spCellConfigDedicated->uplinkConfig &&
               cg->spCellConfig->spCellConfigDedicated->uplinkConfig->pusch_ServingCellConfig != NULL) {
            if ( cg->spCellConfig->spCellConfigDedicated->uplinkConfig->pusch_ServingCellConfig->choice.setup->ext1->maxMIMO_Layers != NULL)
              Lmax = *cg->spCellConfig->spCellConfigDedicated->uplinkConfig->pusch_ServingCellConfig->choice.setup->ext1->maxMIMO_Layers;
            else
              AssertFatal(1==0,"MIMO on PUSCH not supported, maxMIMO_Layers needs to be set to 1\n");
          }
          else
            AssertFatal(1==0,"MIMO on PUSCH not supported, maxMIMO_Layers needs to be set to 1\n");
          for (int i=0; i<srs_config->srs_ResourceSetToAddModList->list.count; i++) {
            if (srs_config->srs_ResourceSetToAddModList->list.array[i]->usage == NR_SRS_ResourceSet__usage_nonCodebook)
              count++;
            if (count < Lmax) lmin = count;
            else lmin = Lmax;
            for (int k=1;k<=lmin;k++) {
              lsum += binomial(count,k);
            }
          }
          dci_pdu->srs_resource_indicator.nbits = (int)ceil(log2(lsum));
          size += dci_pdu->srs_resource_indicator.nbits;
        }
      } else dci_pdu->srs_resource_indicator.nbits = 0;
      LOG_D(NR_MAC,"dci_pdu->srs_resource_indicator.nbits %d\n",dci_pdu->srs_resource_indicator.nbits);
      // Precoding info and number of layers
      long transformPrecoder = get_transformPrecoding(initialUplinkBWP, pusch_Config, ubwpd, (uint8_t*)&format, rnti_type, 0);
      dci_pdu->precoding_information.nbits=0;
      if (pusch_Config && 
          pusch_Config->txConfig != NULL){
        if (*pusch_Config->txConfig == NR_PUSCH_Config__txConfig_codebook){
          if (pusch_antenna_ports > 1) {
            if (pusch_antenna_ports == 4) {
              if ((transformPrecoder == NR_PUSCH_Config__transformPrecoder_disabled) && (*pusch_Config->maxRank>1))
                dci_pdu->precoding_information.nbits = 6-(*pusch_Config->codebookSubset);
              else {
                if(*pusch_Config->codebookSubset == NR_PUSCH_Config__codebookSubset_nonCoherent)
                  dci_pdu->precoding_information.nbits = 2;
                else
                  dci_pdu->precoding_information.nbits = 5-(*pusch_Config->codebookSubset);
              }
            }
            else {
              AssertFatal(pusch_antenna_ports==2,"Not valid number of antenna ports");
              if ((transformPrecoder == NR_PUSCH_Config__transformPrecoder_disabled) && (*pusch_Config->maxRank==2))
                dci_pdu->precoding_information.nbits = 4-(*pusch_Config->codebookSubset);
              else
                dci_pdu->precoding_information.nbits = 3-(*pusch_Config->codebookSubset);
            }
          }
        }
      }
      size += dci_pdu->precoding_information.nbits;
      LOG_D(NR_MAC,"dci_pdu->precoding_informaiton.nbits=%d\n",dci_pdu->precoding_information.nbits);
      // Antenna ports
      NR_DMRS_UplinkConfig_t *NR_DMRS_UplinkConfig = NULL;
      int xa=0;
      int xb=0;
      if(pusch_Config &&
         pusch_Config->dmrs_UplinkForPUSCH_MappingTypeA != NULL){
        NR_DMRS_UplinkConfig = pusch_Config->dmrs_UplinkForPUSCH_MappingTypeA->choice.setup;
        xa = ul_ant_bits(NR_DMRS_UplinkConfig,transformPrecoder);
      }
      if(pusch_Config &&
         pusch_Config->dmrs_UplinkForPUSCH_MappingTypeB != NULL){
        NR_DMRS_UplinkConfig = pusch_Config->dmrs_UplinkForPUSCH_MappingTypeB->choice.setup;
        xb = ul_ant_bits(NR_DMRS_UplinkConfig,transformPrecoder);
      }
      if (xa>xb)
        dci_pdu->antenna_ports.nbits = xa;
      else
        dci_pdu->antenna_ports.nbits = xb;
      size += dci_pdu->antenna_ports.nbits;
      LOG_D(NR_MAC,"dci_pdu->antenna_ports.nbits = %d\n",dci_pdu->antenna_ports.nbits);
      // SRS request
      if (cg->spCellConfig->spCellConfigDedicated->supplementaryUplink==NULL)
        dci_pdu->srs_request.nbits = 2;
      else
        dci_pdu->srs_request.nbits = 3;
      size += dci_pdu->srs_request.nbits;
      // CSI request
      if (cg->spCellConfig->spCellConfigDedicated->csi_MeasConfig != NULL) {
        if (cg->spCellConfig->spCellConfigDedicated->csi_MeasConfig->choice.setup->reportTriggerSize != NULL) {
          dci_pdu->csi_request.nbits = *cg->spCellConfig->spCellConfigDedicated->csi_MeasConfig->choice.setup->reportTriggerSize;
          size += dci_pdu->csi_request.nbits;
        }
      }
      // CBGTI
      if (cg->spCellConfig->spCellConfigDedicated->uplinkConfig->pusch_ServingCellConfig &&
          cg->spCellConfig->spCellConfigDedicated->uplinkConfig->pusch_ServingCellConfig->choice.setup->codeBlockGroupTransmission != NULL) {
        int num = cg->spCellConfig->spCellConfigDedicated->uplinkConfig->pusch_ServingCellConfig->choice.setup->codeBlockGroupTransmission->choice.setup->maxCodeBlockGroupsPerTransportBlock;
        dci_pdu->cbgti.nbits = 2 + (num<<1);
        size += dci_pdu->cbgti.nbits;
      }
      // PTRS - DMRS association
      if ( (NR_DMRS_UplinkConfig && 
            NR_DMRS_UplinkConfig->phaseTrackingRS == NULL && 
            transformPrecoder == NR_PUSCH_Config__transformPrecoder_disabled) ||
           transformPrecoder == NR_PUSCH_Config__transformPrecoder_enabled || 
           (pusch_Config && pusch_Config->maxRank &&
            *pusch_Config->maxRank==1) )
        dci_pdu->ptrs_dmrs_association.nbits = 0;
      else
        dci_pdu->ptrs_dmrs_association.nbits = 2;
      size += dci_pdu->ptrs_dmrs_association.nbits;
      // beta offset indicator
      if (pusch_Config &&
          pusch_Config->uci_OnPUSCH!=NULL){
        if (pusch_Config->uci_OnPUSCH->choice.setup->betaOffsets->present == NR_UCI_OnPUSCH__betaOffsets_PR_dynamic) {
          dci_pdu->beta_offset_indicator.nbits = 2;
          size += dci_pdu->beta_offset_indicator.nbits;
        }
      }
      // DMRS sequence init
      if (transformPrecoder == NR_PUSCH_Config__transformPrecoder_disabled) {
         dci_pdu->dmrs_sequence_initialization.nbits = 1;
         size += dci_pdu->dmrs_sequence_initialization.nbits;
      }
      break;

    case NR_DL_DCI_FORMAT_1_0:
      /// fixed: Format identifier 1, VRB2PRB 1, MCS 5, NDI 1, RV 2, HARQ PID 4, DAI 2, PUCCH TPC 2, PUCCH RInd 3, PDSCH to HARQ TInd 3 Time Domain assgnmt 4 -- 28
      size = 28;
      size += (uint8_t)ceil( log2( (N_RB*(N_RB+1))>>1 ) ); // Freq domain assignment

      dci_pdu->frequency_domain_assignment.nbits = (int)ceil( log2( (N_RB*(N_RB+1))>>1 ) );
      dci_pdu->time_domain_assignment.nbits = 4;
      dci_pdu->vrb_to_prb_mapping.nbits = 1;
      break;

    case NR_DL_DCI_FORMAT_1_1:
      LOG_D(NR_MAC,"DCI_FORMAT 1_1 : pdsch_Config %p, pucch_Config %p\n",pdsch_Config,pucch_Config);
      // General note: 0 bits condition is ignored as default nbits is 0.
      // Format identifier
      size = 1;
      // Carrier indicator
      if (cg->spCellConfig->spCellConfigDedicated->crossCarrierSchedulingConfig != NULL) {
        dci_pdu->carrier_indicator.nbits=3;
        size += dci_pdu->carrier_indicator.nbits;
      }

      // BWP Indicator
      n_dl_bwp = 0;
      if (cg->spCellConfig->spCellConfigDedicated->downlinkBWP_ToAddModList)
         n_dl_bwp = cg->spCellConfig->spCellConfigDedicated->downlinkBWP_ToAddModList->list.count;
      if (n_dl_bwp < 2)
        dci_pdu->bwp_indicator.nbits = n_dl_bwp;
      else
        dci_pdu->bwp_indicator.nbits = 2;
      size += dci_pdu->bwp_indicator.nbits;
      // Freq domain assignment
      if (pdsch_Config) rbg_size_config = pdsch_Config->rbg_Size;
      else rbg_size_config = 0;
      
      numRBG = getNRBG(NRRIV2BW(bwpc->genericParameters.locationAndBandwidth, MAX_BWP_SIZE),
                       NRRIV2PRBOFFSET(bwpc->genericParameters.locationAndBandwidth, MAX_BWP_SIZE),
                       rbg_size_config);
      if (pdsch_Config && pdsch_Config->resourceAllocation == 0)
         dci_pdu->frequency_domain_assignment.nbits = numRBG;
      else if (pdsch_Config == NULL || pdsch_Config->resourceAllocation == 1)
         dci_pdu->frequency_domain_assignment.nbits = (int)ceil( log2( (N_RB*(N_RB+1))>>1 ) );
      else
         dci_pdu->frequency_domain_assignment.nbits = ((int)ceil( log2( (N_RB*(N_RB+1))>>1 ) )>numRBG) ? (int)ceil( log2( (N_RB*(N_RB+1))>>1 ) )+1 : numRBG+1;
      size += dci_pdu->frequency_domain_assignment.nbits;
      LOG_D(NR_MAC,"dci_pdu->frequency_domain_assignment.nbits %d (N_RB %d)\n",dci_pdu->frequency_domain_assignment.nbits,N_RB);
      // Time domain assignment (see table 5.1.2.1.1-1 in 38.214
      if (pdsch_Config == NULL || pdsch_Config->pdsch_TimeDomainAllocationList==NULL) {
        if (bwpc->pdsch_ConfigCommon->choice.setup->pdsch_TimeDomainAllocationList==NULL)
          num_entries = 16; // num of entries in default table
        else
          num_entries = bwpc->pdsch_ConfigCommon->choice.setup->pdsch_TimeDomainAllocationList->list.count;
      }
      else
        num_entries = pdsch_Config->pdsch_TimeDomainAllocationList->choice.setup->list.count;
      dci_pdu->time_domain_assignment.nbits = (int)ceil(log2(num_entries));
      LOG_D(NR_MAC,"pdsch tda.nbits= %d\n",dci_pdu->time_domain_assignment.nbits);
      size += dci_pdu->time_domain_assignment.nbits;
      // VRB to PRB mapping 
      if (pdsch_Config && 
          pdsch_Config->resourceAllocation == 1 && 
          pdsch_Config->vrb_ToPRB_Interleaver != NULL) {
        dci_pdu->vrb_to_prb_mapping.nbits = 1;
        size += dci_pdu->vrb_to_prb_mapping.nbits;
      }
      // PRB bundling size indicator
      if (pdsch_Config && 
          pdsch_Config->prb_BundlingType.present == NR_PDSCH_Config__prb_BundlingType_PR_dynamicBundling) {
        dci_pdu->prb_bundling_size_indicator.nbits = 1;
        size += dci_pdu->prb_bundling_size_indicator.nbits;
      }
      // Rate matching indicator
      NR_RateMatchPatternGroup_t *group1 = pdsch_Config ? pdsch_Config->rateMatchPatternGroup1 : NULL;
      NR_RateMatchPatternGroup_t *group2 = pdsch_Config ? pdsch_Config->rateMatchPatternGroup2 : NULL;
      if ((group1 != NULL) && (group2 != NULL))
        dci_pdu->rate_matching_indicator.nbits = 2;
      if ((group1 != NULL) != (group2 != NULL))
        dci_pdu->rate_matching_indicator.nbits = 1;
      size += dci_pdu->rate_matching_indicator.nbits;
      // ZP CSI-RS trigger
      if (pdsch_Config && 
          pdsch_Config->aperiodic_ZP_CSI_RS_ResourceSetsToAddModList != NULL) {
        uint8_t nZP = pdsch_Config->aperiodic_ZP_CSI_RS_ResourceSetsToAddModList->list.count;
        dci_pdu->zp_csi_rs_trigger.nbits = (int)ceil(log2(nZP+1));
      }
      size += dci_pdu->zp_csi_rs_trigger.nbits;
      // TB1- MCS 5, NDI 1, RV 2
      size += 8;
      // TB2
      long *maxCWperDCI = pdsch_Config ? pdsch_Config->maxNrofCodeWordsScheduledByDCI : NULL;
      if ((maxCWperDCI != NULL) && (*maxCWperDCI == 2)) {
        size += 8;
      }
      // HARQ PID
      size += 4;
      // DAI
      if (cg->physicalCellGroupConfig &&
          cg->physicalCellGroupConfig->pdsch_HARQ_ACK_Codebook == NR_PhysicalCellGroupConfig__pdsch_HARQ_ACK_Codebook_dynamic) { // FIXME in case of more than one serving cell
        dci_pdu->dai[0].nbits = 2;
        size += dci_pdu->dai[0].nbits;
      }
      LOG_D(NR_MAC,"dci_pdu->dai[0].nbits %d\n",dci_pdu->dai[0].nbits);
      // TPC PUCCH
      size += 2;
      // PUCCH resource indicator
      size += 3;
      // PDSCH to HARQ timing indicator
      uint8_t I = pucch_Config->dl_DataToUL_ACK ? pucch_Config->dl_DataToUL_ACK->list.count : 8;
      dci_pdu->pdsch_to_harq_feedback_timing_indicator.nbits = (int)ceil(log2(I));
      size += dci_pdu->pdsch_to_harq_feedback_timing_indicator.nbits;
      LOG_D(NR_MAC,"dci_pdu->pdsch_to_harq_feedback_timing_indicator.nbits %d\n",dci_pdu->pdsch_to_harq_feedback_timing_indicator.nbits);
      // Antenna ports
      NR_SetupRelease_DMRS_DownlinkConfig_t *typeA = pdsch_Config ? pdsch_Config->dmrs_DownlinkForPDSCH_MappingTypeA : NULL;
      NR_SetupRelease_DMRS_DownlinkConfig_t *typeB = pdsch_Config ? pdsch_Config->dmrs_DownlinkForPDSCH_MappingTypeB : NULL;
      AssertFatal(typeA!=NULL || typeB!=NULL, "either dmrs_typeA or typeB must be configured\n");
      dci_pdu->antenna_ports.nbits = getAntPortBitWidth(typeA,typeB);
      size += dci_pdu->antenna_ports.nbits;
      LOG_D(NR_MAC,"dci_pdu->antenna_ports.nbits %d\n",dci_pdu->antenna_ports.nbits);
      // Tx Config Indication
      long *isTciEnable = pdcch_Config->controlResourceSetToAddModList->list.array[0]->tci_PresentInDCI;
      if (isTciEnable != NULL) {
        dci_pdu->transmission_configuration_indication.nbits = 3;
        size += dci_pdu->transmission_configuration_indication.nbits;
      }
      // SRS request
      if (cg->spCellConfig->spCellConfigDedicated->supplementaryUplink==NULL)
        dci_pdu->srs_request.nbits = 2;
      else
        dci_pdu->srs_request.nbits = 3;
      size += dci_pdu->srs_request.nbits;
      // CBGTI
      if (cg->spCellConfig->spCellConfigDedicated->pdsch_ServingCellConfig&&
          cg->spCellConfig->spCellConfigDedicated->pdsch_ServingCellConfig->choice.setup->codeBlockGroupTransmission != NULL) {
        uint8_t maxCBGperTB = (cg->spCellConfig->spCellConfigDedicated->pdsch_ServingCellConfig->choice.setup->codeBlockGroupTransmission->choice.setup->maxCodeBlockGroupsPerTransportBlock + 1) * 2;
        long *maxCWperDCI_rrc = pdsch_Config->maxNrofCodeWordsScheduledByDCI;
        uint8_t maxCW = (maxCWperDCI_rrc == NULL) ? 1 : *maxCWperDCI_rrc;
        dci_pdu->cbgti.nbits = maxCBGperTB * maxCW;
        size += dci_pdu->cbgti.nbits;
        // CBGFI
        if (cg->spCellConfig->spCellConfigDedicated->pdsch_ServingCellConfig->choice.setup->codeBlockGroupTransmission->choice.setup->codeBlockGroupFlushIndicator) {
          dci_pdu->cbgfi.nbits = 1;
          size += dci_pdu->cbgfi.nbits;
        }
      }
      // DMRS sequence init
      size += 1;
      break;

    case NR_DL_DCI_FORMAT_2_0:
      break;

    case NR_DL_DCI_FORMAT_2_1:
      break;

    case NR_DL_DCI_FORMAT_2_2:
      break;

    case NR_DL_DCI_FORMAT_2_3:
      break;

    default:
      AssertFatal(1==0, "Invalid NR DCI format %d\n", format);
  }

  return size;
}

int ul_ant_bits(NR_DMRS_UplinkConfig_t *NR_DMRS_UplinkConfig, long transformPrecoder) {

  uint8_t type,maxl;
  if(NR_DMRS_UplinkConfig->dmrs_Type == NULL)
    type = 1;
  else
    type = 2;
  if(NR_DMRS_UplinkConfig->maxLength == NULL)
    maxl = 1;
  else
    maxl = 2;
  if (transformPrecoder == NR_PUSCH_Config__transformPrecoder_disabled)
    return( maxl+type+1);
  else {
    if (type==1)
      return (maxl<<1);
    else
      AssertFatal(1==0,"DMRS type not valid for this choice");
  }
}

int tdd_period_to_num[8] = {500,625,1000,1250,2000,2500,5000,10000};

int is_nr_DL_slot(NR_TDD_UL_DL_ConfigCommon_t *tdd_UL_DL_ConfigurationCommon,slot_t slot) {

  int period,period1,period2=0;

  if (tdd_UL_DL_ConfigurationCommon==NULL) return(1);

  if (tdd_UL_DL_ConfigurationCommon->pattern1.ext1 &&
      tdd_UL_DL_ConfigurationCommon->pattern1.ext1->dl_UL_TransmissionPeriodicity_v1530)
    period1 = 3000+*tdd_UL_DL_ConfigurationCommon->pattern1.ext1->dl_UL_TransmissionPeriodicity_v1530;
  else
    period1 = tdd_period_to_num[tdd_UL_DL_ConfigurationCommon->pattern1.dl_UL_TransmissionPeriodicity];
			       
  if (tdd_UL_DL_ConfigurationCommon->pattern2) {
    if (tdd_UL_DL_ConfigurationCommon->pattern2->ext1 &&
        tdd_UL_DL_ConfigurationCommon->pattern2->ext1->dl_UL_TransmissionPeriodicity_v1530)
      period2 = 3000+*tdd_UL_DL_ConfigurationCommon->pattern2->ext1->dl_UL_TransmissionPeriodicity_v1530;
    else
      period2 = tdd_period_to_num[tdd_UL_DL_ConfigurationCommon->pattern2->dl_UL_TransmissionPeriodicity];
  }    
  period = period1+period2;
  int scs=tdd_UL_DL_ConfigurationCommon->referenceSubcarrierSpacing;
  int slots=period*(1<<scs)/1000;
  int slots1=period1*(1<<scs)/1000;
  int slot_in_period = slot % slots;
  if (slot_in_period < slots1) return(slot_in_period <= tdd_UL_DL_ConfigurationCommon->pattern1.nrofDownlinkSlots ? 1 : 0);
  else return(slot_in_period <= slots1+tdd_UL_DL_ConfigurationCommon->pattern2->nrofDownlinkSlots ? 1 : 0);    
}

int is_nr_UL_slot(NR_TDD_UL_DL_ConfigCommon_t	*tdd_UL_DL_ConfigurationCommon, slot_t slot, lte_frame_type_t frame_type) {

  int period,period1,period2=0;

  // Note: condition on frame_type
  // goal: the UL scheduler assumes mode is TDD therefore this hack is needed to make FDD work
  if (tdd_UL_DL_ConfigurationCommon == NULL || frame_type == FDD) {
    return(1);
  }

  if (tdd_UL_DL_ConfigurationCommon->pattern1.ext1 &&
      tdd_UL_DL_ConfigurationCommon->pattern1.ext1->dl_UL_TransmissionPeriodicity_v1530)
    period1 = 3000+*tdd_UL_DL_ConfigurationCommon->pattern1.ext1->dl_UL_TransmissionPeriodicity_v1530;
  else
    period1 = tdd_period_to_num[tdd_UL_DL_ConfigurationCommon->pattern1.dl_UL_TransmissionPeriodicity];
			       
  if (tdd_UL_DL_ConfigurationCommon->pattern2) {
    if (tdd_UL_DL_ConfigurationCommon->pattern2->ext1 &&
	      tdd_UL_DL_ConfigurationCommon->pattern2->ext1->dl_UL_TransmissionPeriodicity_v1530)
      period2 = 3000+*tdd_UL_DL_ConfigurationCommon->pattern2->ext1->dl_UL_TransmissionPeriodicity_v1530;
    else
      period2 = tdd_period_to_num[tdd_UL_DL_ConfigurationCommon->pattern2->dl_UL_TransmissionPeriodicity];
  }    
  period = period1+period2;
  int scs=tdd_UL_DL_ConfigurationCommon->referenceSubcarrierSpacing;
  int slots=period*(1<<scs)/1000;
  int slots1=period1*(1<<scs)/1000;
  int slot_in_period = slot % slots;
  if (slot_in_period < slots1) return(slot_in_period >= tdd_UL_DL_ConfigurationCommon->pattern1.nrofDownlinkSlots ? 1 : 0);
  else return(slot_in_period >= slots1+tdd_UL_DL_ConfigurationCommon->pattern2->nrofDownlinkSlots ? 1 : 0);    
}

int16_t fill_dmrs_mask(NR_PDSCH_Config_t *pdsch_Config,int dmrs_TypeA_Position,int NrOfSymbols, int startSymbol, int mappingtype_fromDCI, int length) {

  int l0;int dmrs_AdditionalPosition = 0;
  NR_DMRS_DownlinkConfig_t *dmrs_config = NULL;

  LOG_D(MAC, "NrofSymbols:%d, startSymbol:%d, mappingtype:%d, dmrs_TypeA_Position:%d\n", NrOfSymbols, startSymbol, mappingtype_fromDCI, dmrs_TypeA_Position);

  if (dmrs_TypeA_Position == NR_ServingCellConfigCommon__dmrs_TypeA_Position_pos2) l0=2;
  else if (dmrs_TypeA_Position == NR_ServingCellConfigCommon__dmrs_TypeA_Position_pos3) l0=3;
  else AssertFatal(1==0,"Illegal dmrs_TypeA_Position %d\n",(int)dmrs_TypeA_Position);

  // in case of DCI FORMAT 1_0 or dedicated pdsch config not received additionposition = pos2, len1 should be used
  // referred to section 5.1.6.2 in 38.214
  dmrs_AdditionalPosition = 2;

  if (pdsch_Config != NULL) {
    if (mappingtype_fromDCI == typeA) { // Type A
      if (pdsch_Config->dmrs_DownlinkForPDSCH_MappingTypeA && pdsch_Config->dmrs_DownlinkForPDSCH_MappingTypeA->present == NR_SetupRelease_DMRS_DownlinkConfig_PR_setup)
        dmrs_config = (NR_DMRS_DownlinkConfig_t *)pdsch_Config->dmrs_DownlinkForPDSCH_MappingTypeA->choice.setup;
    } else if (mappingtype_fromDCI == typeB) {
      if (pdsch_Config->dmrs_DownlinkForPDSCH_MappingTypeB && pdsch_Config->dmrs_DownlinkForPDSCH_MappingTypeB->present == NR_SetupRelease_DMRS_DownlinkConfig_PR_setup)
        dmrs_config = (NR_DMRS_DownlinkConfig_t *)pdsch_Config->dmrs_DownlinkForPDSCH_MappingTypeB->choice.setup;
    } else {
      AssertFatal(1==0,"Incorrect Mappingtype\n");
    }

    AssertFatal(dmrs_config != NULL," DMRS configs not present in PDSCH DMRS Downlink config\n");

    // default values of additionalposition is pos2
    if (dmrs_config->dmrs_AdditionalPosition != NULL) dmrs_AdditionalPosition = *dmrs_config->dmrs_AdditionalPosition;
  }

  uint8_t ld, row, column;
  int32_t l_prime = -1;

  // columns 0-3 for TypeA, 4-7 for TypeB
  column = (mappingtype_fromDCI == typeA) ? dmrs_AdditionalPosition : (dmrs_AdditionalPosition + 4);

  // Section 7.4.1.1.2 in Spec 38.211
  // For PDSCH Mapping TypeA, ld is duration between first OFDM of the slot and last OFDM symbol of the scheduled PDSCH resources
  // For TypeB, ld is the duration of the scheduled PDSCH resources
  ld = (mappingtype_fromDCI == typeA) ? (NrOfSymbols + startSymbol) : NrOfSymbols;

  AssertFatal(ld > 2 && ld < 15,"Illegal NrOfSymbols according to Table 5.1.2.1-1 Spec 38.214 %d\n",ld);
  AssertFatal((NrOfSymbols + startSymbol) < 15,"Illegal S+L according to Table 5.1.2.1-1 Spec 38.214 S:%d L:%d\n",startSymbol, NrOfSymbols);

  if (mappingtype_fromDCI == typeA) {

    // Section 7.4.1.1.2 in Spec 38.211
    AssertFatal((l0 == 2) || (l0 == 3 && dmrs_AdditionalPosition != 3),"Wrong config, If dmrs_TypeA_Position POS3, ADD POS cannot be POS3 \n");

    // Table 5.1.2.1-1 in Spec 38.214
    AssertFatal(startSymbol <= l0, "Wrong config, Start symbol %d cannot be later than dmrs_TypeA_Position %d \n", startSymbol, l0);

    // Section 7.4.1.1.2 in Spec 38.211
    AssertFatal(l0 == 2 || (l0 == 3 && (ld != 3 || ld != 4)), "ld 3 or 4 symbols only possible with dmrs_TypeA_Position POS2 \n");

  }

  // number of front loaded symbols
  if (length == 1) {
    row = ld - 2;
    l_prime = table_7_4_1_1_2_3_pdsch_dmrs_positions_l[row][column];
    l0 = 1 << l0;
  }
  else {
    row = (ld < 4) ? 0 : (ld - 3);
    l_prime = table_7_4_1_1_2_4_pdsch_dmrs_positions_l[row][column];
    l0 = 1<<l0 | 1<<(l0+1);
  }

  LOG_D(MAC, "l0:%d, ld:%d,row:%d, column:%d, addpos:%d, maxlen:%d\n", l0, ld, row, column, dmrs_AdditionalPosition, length);
  AssertFatal(l_prime>=0,"ERROR in configuration.Check Time Domain allocation of this Grant. l_prime < 1. row:%d, column:%d\n", row, column);

  l_prime = (mappingtype_fromDCI == typeA) ? (l_prime | l0) : (l_prime << startSymbol);
  LOG_D(MAC, " PDSCH DMRS MASK in HEX:%x\n", l_prime);

  return l_prime;
}

uint8_t get_pusch_mcs_table(long *mcs_Table,
                            int is_tp,
                            int dci_format,
                            int rnti_type,
                            int target_ss,
                            bool config_grant) {

  // implementing 6.1.4.1 in 38.214
  if (mcs_Table != NULL) {
    if (config_grant || (rnti_type == NR_RNTI_CS)) {
      if (*mcs_Table == NR_PUSCH_Config__mcs_Table_qam256)
        return 1;
      else
        return (2+(is_tp<<1));
    }
    else {
      if ((*mcs_Table == NR_PUSCH_Config__mcs_Table_qam256) &&
          (dci_format == NR_UL_DCI_FORMAT_0_1) &&
          ((rnti_type == NR_RNTI_C ) || (rnti_type == NR_RNTI_SP_CSI)))
        return 1;
      // TODO take into account UE configuration
      if ((*mcs_Table == NR_PUSCH_Config__mcs_Table_qam64LowSE) &&
          (target_ss == NR_SearchSpace__searchSpaceType_PR_ue_Specific) &&
          ((rnti_type == NR_RNTI_C ) || (rnti_type == NR_RNTI_SP_CSI)))
        return (2+(is_tp<<1));
      if (rnti_type == NR_RNTI_MCS_C)
        return (2+(is_tp<<1));
      AssertFatal(1==0,"Invalid configuration to set MCS table");
    }
  }
  else
    return (0+(is_tp*3));
}


int binomial(int n, int k) {
  int c = 1, i;

  if (k > n-k) 
    k = n-k;

  for (i = 1; i <= k; i++, n--) {
    if (c/i > UINT_MAX/n) // return 0 on overflow
      return 0;

    c = c / i * n + c % i * n / i;
  }
  return c;
}

/* extract PTRS values from RC and validate it based upon 38.214 5.1.6.3 */
bool set_dl_ptrs_values(NR_PTRS_DownlinkConfig_t *ptrs_config,
                        uint16_t rbSize,uint8_t mcsIndex, uint8_t mcsTable,
                        uint8_t *K_ptrs, uint8_t *L_ptrs,
                        uint8_t *portIndex,uint8_t *nERatio, uint8_t *reOffset,
                        uint8_t NrOfSymbols)
{
  bool valid = true;

  /* as defined in T 38.214 5.1.6.3 */
  if(rbSize < 3) {
    valid = false;
    return valid;
  }
  /* Check for Frequency Density values */
  if(ptrs_config->frequencyDensity->list.count < 2) {
    /* Default value for K_PTRS = 2 as defined in T 38.214 5.1.6.3 */
    *K_ptrs = 2;
  }
  else {
    *K_ptrs = get_K_ptrs(*ptrs_config->frequencyDensity->list.array[0],
                         *ptrs_config->frequencyDensity->list.array[1],
                         rbSize);
  }
  /* Check for time Density values */
  if(ptrs_config->timeDensity->list.count < 3) {
    /* Default value for L_PTRS = 1 as defined in T 38.214 5.1.6.3 */
       *L_ptrs = 1;
  }
  else {
    *L_ptrs = get_L_ptrs(*ptrs_config->timeDensity->list.array[0],
                         *ptrs_config->timeDensity->list.array[1],
                         *ptrs_config->timeDensity->list.array[2],
                         mcsIndex,
                         mcsTable);
  }
  *portIndex =*ptrs_config->epre_Ratio;
  *nERatio = *ptrs_config->resourceElementOffset;
  *reOffset  = 0;
  /* If either or both of the parameters PT-RS time density (LPT-RS) and PT-RS frequency density (KPT-RS), shown in Table
   * 5.1.6.3-1 and Table 5.1.6.3-2, indicates that 'PT-RS not present', the UE shall assume that PT-RS is not present
   */
  if(*K_ptrs ==2  || *K_ptrs ==4 ) {
    valid = true;
  }
  else {
    valid = false;
    return valid;
  }
  if(*L_ptrs ==0 || *L_ptrs ==1 || *L_ptrs ==2  ) {
    valid = true;
  }
  else {
    valid = false;
    return valid;
  }
  /* PTRS is not present also :
   * When the UE is receiving a PDSCH with allocation duration of 4 symbols and if LPT-RS is set to 4, the UE shall assume
   * PT-RS is not transmitted
   * When the UE is receiving a PDSCH with allocation duration of 2 symbols as defined in Clause 7.4.1.1.2 of [4, TS
   * 38.211] and if LPT-RS is set to 2 or 4, the UE shall assume PT-RS is not transmitted.
   */
  if((NrOfSymbols == 4 && *L_ptrs ==2) || ((NrOfSymbols == 2 && *L_ptrs > 0))) {
    valid = false;
    return valid;
  }

  /* Moved below check from scheduler function to here */
  if (*L_ptrs >= NrOfSymbols) {
    valid = false;
    return valid;
  }
  return valid;
}

uint16_t get_ssb_start_symbol(const long band, NR_SubcarrierSpacing_t scs, int i_ssb) {

  switch (scs) {
    case NR_SubcarrierSpacing_kHz15:
      return symbol_ssb_AC[i_ssb];  //type A
    case NR_SubcarrierSpacing_kHz30:
      if (band == 5 || band == 66)
        return symbol_ssb_BD[i_ssb];  //type B
      else
        return symbol_ssb_AC[i_ssb];  //type C
    case NR_SubcarrierSpacing_kHz120:
      return symbol_ssb_BD[i_ssb];  //type D
    case NR_SubcarrierSpacing_kHz240:
      return symbol_ssb_E[i_ssb];
    default:
      AssertFatal(1 == 0, "SCS %ld not allowed for SSB \n",scs);
  }
}


void csi_period_offset(NR_CSI_ReportConfig_t *csirep,
                       NR_NZP_CSI_RS_Resource_t *nzpcsi,
                       int *period, int *offset) {

  if(nzpcsi != NULL) {

    NR_CSI_ResourcePeriodicityAndOffset_PR p_and_o = nzpcsi->periodicityAndOffset->present;

    switch(p_and_o){
      case NR_CSI_ResourcePeriodicityAndOffset_PR_slots4:
        *period = 4;
        *offset = nzpcsi->periodicityAndOffset->choice.slots4;
        break;
      case NR_CSI_ResourcePeriodicityAndOffset_PR_slots5:
        *period = 5;
        *offset = nzpcsi->periodicityAndOffset->choice.slots5;
        break;
      case NR_CSI_ResourcePeriodicityAndOffset_PR_slots8:
        *period = 8;
        *offset = nzpcsi->periodicityAndOffset->choice.slots8;
        break;
      case NR_CSI_ResourcePeriodicityAndOffset_PR_slots10:
        *period = 10;
        *offset = nzpcsi->periodicityAndOffset->choice.slots10;
        break;
      case NR_CSI_ResourcePeriodicityAndOffset_PR_slots16:
        *period = 16;
        *offset = nzpcsi->periodicityAndOffset->choice.slots16;
        break;
      case NR_CSI_ResourcePeriodicityAndOffset_PR_slots20:
        *period = 20;
        *offset = nzpcsi->periodicityAndOffset->choice.slots20;
        break;
      case NR_CSI_ResourcePeriodicityAndOffset_PR_slots32:
        *period = 32;
        *offset = nzpcsi->periodicityAndOffset->choice.slots32;
        break;
      case NR_CSI_ResourcePeriodicityAndOffset_PR_slots40:
        *period = 40;
        *offset = nzpcsi->periodicityAndOffset->choice.slots40;
        break;
      case NR_CSI_ResourcePeriodicityAndOffset_PR_slots64:
        *period = 64;
        *offset = nzpcsi->periodicityAndOffset->choice.slots64;
        break;
      case NR_CSI_ResourcePeriodicityAndOffset_PR_slots80:
        *period = 80;
        *offset = nzpcsi->periodicityAndOffset->choice.slots80;
        break;
      case NR_CSI_ResourcePeriodicityAndOffset_PR_slots160:
        *period = 160;
        *offset = nzpcsi->periodicityAndOffset->choice.slots160;
        break;
      case NR_CSI_ResourcePeriodicityAndOffset_PR_slots320:
        *period = 320;
        *offset = nzpcsi->periodicityAndOffset->choice.slots320;
        break;
      case NR_CSI_ResourcePeriodicityAndOffset_PR_slots640:
        *period = 640;
        *offset = nzpcsi->periodicityAndOffset->choice.slots640;
        break;
    default:
      AssertFatal(1==0,"No periodicity and offset found in CSI resource");
    }

  }

  if(csirep != NULL) {

    NR_CSI_ReportPeriodicityAndOffset_PR p_and_o = csirep->reportConfigType.choice.periodic->reportSlotConfig.present;

    switch(p_and_o){
      case NR_CSI_ReportPeriodicityAndOffset_PR_slots4:
        *period = 4;
        *offset = csirep->reportConfigType.choice.periodic->reportSlotConfig.choice.slots4;
        break;
      case NR_CSI_ReportPeriodicityAndOffset_PR_slots5:
        *period = 5;
        *offset = csirep->reportConfigType.choice.periodic->reportSlotConfig.choice.slots5;
        break;
      case NR_CSI_ReportPeriodicityAndOffset_PR_slots8:
        *period = 8;
        *offset = csirep->reportConfigType.choice.periodic->reportSlotConfig.choice.slots8;
        break;
      case NR_CSI_ReportPeriodicityAndOffset_PR_slots10:
        *period = 10;
        *offset = csirep->reportConfigType.choice.periodic->reportSlotConfig.choice.slots10;
        break;
      case NR_CSI_ReportPeriodicityAndOffset_PR_slots16:
        *period = 16;
        *offset = csirep->reportConfigType.choice.periodic->reportSlotConfig.choice.slots16;
        break;
      case NR_CSI_ReportPeriodicityAndOffset_PR_slots20:
        *period = 20;
        *offset = csirep->reportConfigType.choice.periodic->reportSlotConfig.choice.slots20;
        break;
      case NR_CSI_ReportPeriodicityAndOffset_PR_slots40:
        *period = 40;
        *offset = csirep->reportConfigType.choice.periodic->reportSlotConfig.choice.slots40;
        break;
      case NR_CSI_ReportPeriodicityAndOffset_PR_slots80:
        *period = 80;
        *offset = csirep->reportConfigType.choice.periodic->reportSlotConfig.choice.slots80;
        break;
      case NR_CSI_ReportPeriodicityAndOffset_PR_slots160:
        *period = 160;
        *offset = csirep->reportConfigType.choice.periodic->reportSlotConfig.choice.slots160;
        break;
      case NR_CSI_ReportPeriodicityAndOffset_PR_slots320:
        *period = 320;
        *offset = csirep->reportConfigType.choice.periodic->reportSlotConfig.choice.slots320;
        break;
    default:
      AssertFatal(1==0,"No periodicity and offset resource found in CSI report");
    }
  }
}


void get_type0_PDCCH_CSS_config_parameters(NR_Type0_PDCCH_CSS_config_t *type0_PDCCH_CSS_config,
                                           frame_t frameP,
                                           NR_MIB_t *mib,
                                           uint8_t num_slot_per_frame,
                                           uint8_t ssb_subcarrier_offset,
                                           uint16_t ssb_start_symbol,
                                           NR_SubcarrierSpacing_t scs_ssb,
                                           frequency_range_t frequency_range,
                                           int nr_band,
                                           uint32_t ssb_index,
                                           uint32_t ssb_period,
                                           uint32_t ssb_offset_point_a) {

  NR_SubcarrierSpacing_t scs_pdcch;

  channel_bandwidth_t min_channel_bw;

  // according to Table 5.3.5-1 in 38.104
  // band 79 is the only one which minimum is 40
  // for all the other channels it is either 10 or 5
  // and there is no difference between the two for this implementation so it is set it to 10
  if (nr_band == 79)
    min_channel_bw = bw_40MHz;
  else
    min_channel_bw = bw_10MHz;

  if (frequency_range == FR2) {
    if(mib->subCarrierSpacingCommon == NR_MIB__subCarrierSpacingCommon_scs15or60)
      scs_pdcch = NR_SubcarrierSpacing_kHz60;
    else
      scs_pdcch = NR_SubcarrierSpacing_kHz120;
  }
  else {
    frequency_range = FR1;
    if(mib->subCarrierSpacingCommon == NR_MIB__subCarrierSpacingCommon_scs15or60)
      scs_pdcch = NR_SubcarrierSpacing_kHz15;
    else
      scs_pdcch = NR_SubcarrierSpacing_kHz30;
  }
  type0_PDCCH_CSS_config->scs_pdcch = scs_pdcch;
  type0_PDCCH_CSS_config->ssb_index = ssb_index;
  type0_PDCCH_CSS_config->frame = frameP;

  uint8_t ssb_slot = ssb_start_symbol/14;

  uint32_t is_condition_A = (ssb_subcarrier_offset == 0);   //  38.213 ch.13
  uint32_t index_4msb = (mib->pdcch_ConfigSIB1.controlResourceSetZero);
  uint32_t index_4lsb = (mib->pdcch_ConfigSIB1.searchSpaceZero);

  type0_PDCCH_CSS_config->num_rbs = -1;
  type0_PDCCH_CSS_config->num_symbols = -1;
  type0_PDCCH_CSS_config->rb_offset = -1;
  LOG_D(NR_MAC,"NR_SubcarrierSpacing_kHz30 %d, scs_ssb %d, scs_pdcch %d, min_chan_bw %d\n",(int)NR_SubcarrierSpacing_kHz30,(int)scs_ssb,(int)scs_pdcch,min_channel_bw);

  //  type0-pdcch coreset
  switch( ((int)scs_ssb << 3) | (int)scs_pdcch ){
    case (NR_SubcarrierSpacing_kHz15 << 5) | NR_SubcarrierSpacing_kHz15:
      AssertFatal(index_4msb < 15, "38.213 Table 13-1 4 MSB out of range\n");
      type0_PDCCH_CSS_config->type0_pdcch_ss_mux_pattern = 1;
      type0_PDCCH_CSS_config->num_rbs     = table_38213_13_1_c2[index_4msb];
      type0_PDCCH_CSS_config->num_symbols = table_38213_13_1_c3[index_4msb];
      type0_PDCCH_CSS_config->rb_offset   = table_38213_13_1_c4[index_4msb];
      break;

    case (NR_SubcarrierSpacing_kHz15 << 3) | NR_SubcarrierSpacing_kHz30:
      AssertFatal(index_4msb < 14, "38.213 Table 13-2 4 MSB out of range\n");
      type0_PDCCH_CSS_config->type0_pdcch_ss_mux_pattern = 1;
      type0_PDCCH_CSS_config->num_rbs     = table_38213_13_2_c2[index_4msb];
      type0_PDCCH_CSS_config->num_symbols = table_38213_13_2_c3[index_4msb];
      type0_PDCCH_CSS_config->rb_offset   = table_38213_13_2_c4[index_4msb];
      break;

    case (NR_SubcarrierSpacing_kHz30 << 3) | NR_SubcarrierSpacing_kHz15:
      if((min_channel_bw & bw_5MHz) | (min_channel_bw & bw_10MHz)){
        AssertFatal(index_4msb < 9, "38.213 Table 13-3 4 MSB out of range\n");
        type0_PDCCH_CSS_config->type0_pdcch_ss_mux_pattern = 1;
        type0_PDCCH_CSS_config->num_rbs     = table_38213_13_3_c2[index_4msb];
        type0_PDCCH_CSS_config->num_symbols = table_38213_13_3_c3[index_4msb];
        type0_PDCCH_CSS_config->rb_offset   = table_38213_13_3_c4[index_4msb];
      }else if(min_channel_bw & bw_40MHz){
        AssertFatal(index_4msb < 9, "38.213 Table 13-5 4 MSB out of range\n");
        type0_PDCCH_CSS_config->type0_pdcch_ss_mux_pattern = 1;
        type0_PDCCH_CSS_config->num_rbs     = table_38213_13_5_c2[index_4msb];
        type0_PDCCH_CSS_config->num_symbols = table_38213_13_5_c3[index_4msb];
        type0_PDCCH_CSS_config->rb_offset   = table_38213_13_5_c4[index_4msb];
      }else{ ; }

      break;
 
    case (NR_SubcarrierSpacing_kHz30 << 3) | NR_SubcarrierSpacing_kHz30:
      if((min_channel_bw & bw_5MHz) | (min_channel_bw & bw_10MHz)){
        type0_PDCCH_CSS_config->type0_pdcch_ss_mux_pattern = 1;
        type0_PDCCH_CSS_config->num_rbs     = table_38213_13_4_c2[index_4msb];
        type0_PDCCH_CSS_config->num_symbols = table_38213_13_4_c3[index_4msb];
        type0_PDCCH_CSS_config->rb_offset   = table_38213_13_4_c4[index_4msb];

      }else if(min_channel_bw & bw_40MHz){
        AssertFatal(index_4msb < 10, "38.213 Table 13-6 4 MSB out of range\n");
        type0_PDCCH_CSS_config->type0_pdcch_ss_mux_pattern = 1;
        type0_PDCCH_CSS_config->num_rbs     = table_38213_13_6_c2[index_4msb];
        type0_PDCCH_CSS_config->num_symbols = table_38213_13_6_c3[index_4msb];
        type0_PDCCH_CSS_config->rb_offset   = table_38213_13_6_c4[index_4msb];
      }else{ ; }
      break;

    case (NR_SubcarrierSpacing_kHz120 << 3) | NR_SubcarrierSpacing_kHz60:
      AssertFatal(index_4msb < 12, "38.213 Table 13-7 4 MSB out of range\n");
      if(index_4msb & 0x7){
        type0_PDCCH_CSS_config->type0_pdcch_ss_mux_pattern = 1;
      }else if(index_4msb & 0x18){
        type0_PDCCH_CSS_config->type0_pdcch_ss_mux_pattern = 2;
      }else{ ; }

      type0_PDCCH_CSS_config->num_rbs     = table_38213_13_7_c2[index_4msb];
      type0_PDCCH_CSS_config->num_symbols = table_38213_13_7_c3[index_4msb];
      if(!is_condition_A && (index_4msb == 8 || index_4msb == 10)){
        type0_PDCCH_CSS_config->rb_offset   = table_38213_13_7_c4[index_4msb] - 1;
      }else{
        type0_PDCCH_CSS_config->rb_offset   = table_38213_13_7_c4[index_4msb];
      }
      break;

    case (NR_SubcarrierSpacing_kHz120 << 3) | NR_SubcarrierSpacing_kHz120:
      AssertFatal(index_4msb < 8, "38.213 Table 13-8 4 MSB out of range\n");
      if(index_4msb & 0x3){
        type0_PDCCH_CSS_config->type0_pdcch_ss_mux_pattern = 1;
      }else if(index_4msb & 0x0c){
        type0_PDCCH_CSS_config->type0_pdcch_ss_mux_pattern = 3;
      }

      type0_PDCCH_CSS_config->num_rbs     = table_38213_13_8_c2[index_4msb];
      type0_PDCCH_CSS_config->num_symbols = table_38213_13_8_c3[index_4msb];
      if(!is_condition_A && (index_4msb == 4 || index_4msb == 6)){
        type0_PDCCH_CSS_config->rb_offset   = table_38213_13_8_c4[index_4msb] - 1;
      }else{
        type0_PDCCH_CSS_config->rb_offset   = table_38213_13_8_c4[index_4msb];
      }
      break;

    case (NR_SubcarrierSpacing_kHz240 << 3) | NR_SubcarrierSpacing_kHz60:
      AssertFatal(index_4msb < 4, "38.213 Table 13-9 4 MSB out of range\n");
      type0_PDCCH_CSS_config->type0_pdcch_ss_mux_pattern = 1;
      type0_PDCCH_CSS_config->num_rbs     = table_38213_13_9_c2[index_4msb];
      type0_PDCCH_CSS_config->num_symbols = table_38213_13_9_c3[index_4msb];
      type0_PDCCH_CSS_config->rb_offset   = table_38213_13_9_c4[index_4msb];
      break;

    case (NR_SubcarrierSpacing_kHz240 << 3) | NR_SubcarrierSpacing_kHz120:
      AssertFatal(index_4msb < 8, "38.213 Table 13-10 4 MSB out of range\n");
      if(index_4msb & 0x3){
        type0_PDCCH_CSS_config->type0_pdcch_ss_mux_pattern = 1;
      }else if(index_4msb & 0x0c){
        type0_PDCCH_CSS_config->type0_pdcch_ss_mux_pattern = 2;
      }
      type0_PDCCH_CSS_config->num_rbs     = table_38213_13_10_c2[index_4msb];
      type0_PDCCH_CSS_config->num_symbols = table_38213_13_10_c3[index_4msb];
      if(!is_condition_A && (index_4msb == 4 || index_4msb == 6)){
        type0_PDCCH_CSS_config->rb_offset   = table_38213_13_10_c4[index_4msb]-1;
      }else{
        type0_PDCCH_CSS_config->rb_offset   = table_38213_13_10_c4[index_4msb];
      }

      break;

    default:
      LOG_E(NR_MAC,"NR_SubcarrierSpacing_kHz30 %d, scs_ssb %d, scs_pdcch %d, min_chan_bw %d\n",NR_SubcarrierSpacing_kHz30,(int)scs_ssb,(int)scs_pdcch,min_channel_bw);
      break;
  }

  LOG_D(NR_MAC,"Coreset0: index_4msb=%d, num_rbs=%d, num_symb=%d, rb_offset=%d\n",
        index_4msb,type0_PDCCH_CSS_config->num_rbs,type0_PDCCH_CSS_config->num_symbols,type0_PDCCH_CSS_config->rb_offset );

  AssertFatal(type0_PDCCH_CSS_config->num_rbs != -1, "Type0 PDCCH coreset num_rbs undefined, index_4msb=%d, min_channel_bw %d, scs_ssb %d, scs_pdcch %d\n",index_4msb,min_channel_bw,(int)scs_ssb,(int)scs_pdcch);
  AssertFatal(type0_PDCCH_CSS_config->num_symbols != -1, "Type0 PDCCH coreset num_symbols undefined");
  AssertFatal(type0_PDCCH_CSS_config->rb_offset != -1, "Type0 PDCCH coreset rb_offset undefined");


  //uint32_t cell_id = 0;   //  obtain from L1 later

  //mac->type0_pdcch_dci_config.coreset.rb_start = rb_offset;
  //mac->type0_pdcch_dci_config.coreset.rb_end = rb_offset + num_rbs - 1;

//  uint64_t mask = 0x0;
//  uint8_t i;
//  for(i=0; i<(type0_PDCCH_CSS_config->num_rbs/6); ++i){   //  38.331 Each bit corresponds a group of 6 RBs
//    mask = mask >> 1;
//    mask = mask | 0x100000000000;
//  }

  //LOG_I(MAC,">>>>>>>>mask %x num_rbs %d rb_offset %d\n", mask, num_rbs, rb_offset);

//    mac->type0_pdcch_dci_config.coreset.frequency_domain_resource = mask;
//    mac->type0_pdcch_dci_config.coreset.rb_offset = rb_offset;  //  additional parameter other than coreset
//
//    //mac->type0_pdcch_dci_config.type0_pdcch_coreset.duration = num_symbols;
//    mac->type0_pdcch_dci_config.coreset.cce_reg_mapping_type = CCE_REG_MAPPING_TYPE_INTERLEAVED;
//    mac->type0_pdcch_dci_config.coreset.cce_reg_interleaved_reg_bundle_size = 6;   //  L 38.211 7.3.2.2
//    mac->type0_pdcch_dci_config.coreset.cce_reg_interleaved_interleaver_size = 2;  //  R 38.211 7.3.2.2
//    mac->type0_pdcch_dci_config.coreset.cce_reg_interleaved_shift_index = cell_id;
//    mac->type0_pdcch_dci_config.coreset.precoder_granularity = PRECODER_GRANULARITY_SAME_AS_REG_BUNDLE;
//    mac->type0_pdcch_dci_config.coreset.pdcch_dmrs_scrambling_id = cell_id;


  // type0-pdcch search space
  float big_o = 0.0f;
  float big_m = 0.0f;
  type0_PDCCH_CSS_config->sfn_c = SFN_C_IMPOSSIBLE;   //  only valid for mux=1
  type0_PDCCH_CSS_config->n_c = UINT_MAX;
  type0_PDCCH_CSS_config->number_of_search_space_per_slot = UINT_MAX;
  type0_PDCCH_CSS_config->first_symbol_index = UINT_MAX;
  type0_PDCCH_CSS_config->search_space_duration = 0;  //  element of search space
  //  38.213 table 10.1-1

  /// MUX PATTERN 1
  if(type0_PDCCH_CSS_config->type0_pdcch_ss_mux_pattern == 1 && frequency_range == FR1){
    big_o = table_38213_13_11_c1[index_4lsb];
    type0_PDCCH_CSS_config->number_of_search_space_per_slot = table_38213_13_11_c2[index_4lsb];
    big_m = table_38213_13_11_c3[index_4lsb];

    uint32_t temp = (uint32_t)(big_o*(1<<scs_pdcch)) + (uint32_t)(type0_PDCCH_CSS_config->ssb_index*big_m);
    type0_PDCCH_CSS_config->n_c = temp / num_slot_per_frame;
    if((temp/num_slot_per_frame) & 0x1){
      type0_PDCCH_CSS_config->sfn_c = SFN_C_MOD_2_EQ_1;
    }else{
      type0_PDCCH_CSS_config->sfn_c = SFN_C_MOD_2_EQ_0;
    }

    if((index_4lsb == 1 || index_4lsb == 3 || index_4lsb == 5 || index_4lsb == 7) && (type0_PDCCH_CSS_config->ssb_index&1)){
      type0_PDCCH_CSS_config->first_symbol_index = type0_PDCCH_CSS_config->num_symbols;
    }else{
      type0_PDCCH_CSS_config->first_symbol_index = table_38213_13_11_c4[index_4lsb];
    }
    //  38.213 chapter 13: over two consecutive slots
    type0_PDCCH_CSS_config->search_space_duration = 2;
    // two frames
    type0_PDCCH_CSS_config->search_space_frame_period = nr_slots_per_frame[scs_ssb]<<1;
  }

  if(type0_PDCCH_CSS_config->type0_pdcch_ss_mux_pattern == 1 && frequency_range == FR2){
    big_o = table_38213_13_12_c1[index_4lsb];
    type0_PDCCH_CSS_config->number_of_search_space_per_slot = table_38213_13_11_c2[index_4lsb];
    big_m = table_38213_13_12_c3[index_4lsb];

    if((index_4lsb == 1 || index_4lsb == 3 || index_4lsb == 5 || index_4lsb == 10) && (type0_PDCCH_CSS_config->ssb_index&1)){
      type0_PDCCH_CSS_config->first_symbol_index = 7;
    }else if((index_4lsb == 6 || index_4lsb == 7 || index_4lsb == 8 || index_4lsb == 11) && (type0_PDCCH_CSS_config->ssb_index&1)){
      type0_PDCCH_CSS_config->first_symbol_index = type0_PDCCH_CSS_config->num_symbols;
    }else{
      type0_PDCCH_CSS_config->first_symbol_index = 0;
    }
    //  38.213 chapter 13: over two consecutive slots
    type0_PDCCH_CSS_config->search_space_duration = 2;
    // two frames
    type0_PDCCH_CSS_config->search_space_frame_period = nr_slots_per_frame[scs_ssb]<<1;
  }

  /// MUX PATTERN 2
  if(type0_PDCCH_CSS_config->type0_pdcch_ss_mux_pattern == 2){

    if((scs_ssb == NR_SubcarrierSpacing_kHz120) && (scs_pdcch == NR_SubcarrierSpacing_kHz60)){
      //  38.213 Table 13-13
      AssertFatal(index_4lsb == 0, "38.213 Table 13-13 4 LSB out of range\n");
      //  PDCCH monitoring occasions (SFN and slot number) same as SSB frame-slot
      //                sfn_c = SFN_C_EQ_SFN_SSB;
      type0_PDCCH_CSS_config->n_c = ssb_slot;
      switch(type0_PDCCH_CSS_config->ssb_index & 0x3){    //  ssb_index(i) mod 4
        case 0:
          type0_PDCCH_CSS_config->first_symbol_index = 0;
          break;
        case 1:
          type0_PDCCH_CSS_config->first_symbol_index = 1;
          break;
        case 2:
          type0_PDCCH_CSS_config->first_symbol_index = 6;
          break;
        case 3:
          type0_PDCCH_CSS_config->first_symbol_index = 7;
          break;
        default: break;
      }

    }else if((scs_ssb == NR_SubcarrierSpacing_kHz240) && (scs_pdcch == NR_SubcarrierSpacing_kHz120)){
      //  38.213 Table 13-14
      AssertFatal(index_4lsb == 0, "38.213 Table 13-14 4 LSB out of range\n");
      //  PDCCH monitoring occasions (SFN and slot number) same as SSB frame-slot
      //                sfn_c = SFN_C_EQ_SFN_SSB;
      type0_PDCCH_CSS_config->n_c = ssb_slot;
      switch(type0_PDCCH_CSS_config->ssb_index & 0x7){    //  ssb_index(i) mod 8
        case 0:
          type0_PDCCH_CSS_config->first_symbol_index = 0;
          break;
        case 1:
          type0_PDCCH_CSS_config->first_symbol_index = 1;
          break;
        case 2:
          type0_PDCCH_CSS_config->first_symbol_index = 2;
          break;
        case 3:
          type0_PDCCH_CSS_config->first_symbol_index = 3;
          break;
        case 4:
          type0_PDCCH_CSS_config->first_symbol_index = 12;
          type0_PDCCH_CSS_config->n_c = ssb_slot - 1;
          break;
        case 5:
          type0_PDCCH_CSS_config->first_symbol_index = 13;
          type0_PDCCH_CSS_config->n_c = ssb_slot - 1;
          break;
        case 6:
          type0_PDCCH_CSS_config->first_symbol_index = 0;
          break;
        case 7:
          type0_PDCCH_CSS_config->first_symbol_index = 1;
          break;
        default: break;
      }
    }else{ ; }
    //  38.213 chapter 13: over one slot
    type0_PDCCH_CSS_config->search_space_duration = 1;
    // SSB periodicity in slots
    type0_PDCCH_CSS_config->search_space_frame_period = ssb_period*nr_slots_per_frame[scs_ssb];
  }

  /// MUX PATTERN 3
  if(type0_PDCCH_CSS_config->type0_pdcch_ss_mux_pattern == 3){
    if((scs_ssb == NR_SubcarrierSpacing_kHz120) && (scs_pdcch == NR_SubcarrierSpacing_kHz120)){
      //  38.213 Table 13-15
      AssertFatal(index_4lsb == 0, "38.213 Table 13-15 4 LSB out of range\n");
      //  PDCCH monitoring occasions (SFN and slot number) same as SSB frame-slot
      //                sfn_c = SFN_C_EQ_SFN_SSB;
      type0_PDCCH_CSS_config->n_c = ssb_slot;
      switch(type0_PDCCH_CSS_config->ssb_index & 0x3){    //  ssb_index(i) mod 4
        case 0:
          type0_PDCCH_CSS_config->first_symbol_index = 4;
          break;
        case 1:
          type0_PDCCH_CSS_config->first_symbol_index = 8;
          break;
        case 2:
          type0_PDCCH_CSS_config->first_symbol_index = 2;
          break;
        case 3:
          type0_PDCCH_CSS_config->first_symbol_index = 6;
          break;
        default: break;
      }
    }else{ ; }
    //  38.213 chapter 13: over one slot
    type0_PDCCH_CSS_config->search_space_duration = 1;
    // SSB periodicity in slots
    type0_PDCCH_CSS_config->search_space_frame_period = ssb_period*nr_slots_per_frame[scs_ssb];
  }

  AssertFatal(type0_PDCCH_CSS_config->number_of_search_space_per_slot!=UINT_MAX,"");

//  uint32_t coreset_duration = num_symbols * number_of_search_space_per_slot;
//    mac->type0_pdcch_dci_config.number_of_candidates[0] = table_38213_10_1_1_c2[0];
//    mac->type0_pdcch_dci_config.number_of_candidates[1] = table_38213_10_1_1_c2[1];
//    mac->type0_pdcch_dci_config.number_of_candidates[2] = table_38213_10_1_1_c2[2];   //  CCE aggregation level = 4
//    mac->type0_pdcch_dci_config.number_of_candidates[3] = table_38213_10_1_1_c2[3];   //  CCE aggregation level = 8
//    mac->type0_pdcch_dci_config.number_of_candidates[4] = table_38213_10_1_1_c2[4];   //  CCE aggregation level = 16
//    mac->type0_pdcch_dci_config.duration = search_space_duration;
//    mac->type0_pdcch_dci_config.coreset.duration = coreset_duration;   //  coreset
//    AssertFatal(first_symbol_index!=UINT_MAX,"");
//    mac->type0_pdcch_dci_config.monitoring_symbols_within_slot = (0x3fff << first_symbol_index) & (0x3fff >> (14-coreset_duration-first_symbol_index)) & 0x3fff;

  AssertFatal(type0_PDCCH_CSS_config->sfn_c!=SFN_C_IMPOSSIBLE,"");
  AssertFatal(type0_PDCCH_CSS_config->n_c!=UINT_MAX,"");

  type0_PDCCH_CSS_config->n_0 = ((uint32_t)(big_o*(1<<scs_pdcch)) + (uint32_t)(type0_PDCCH_CSS_config->ssb_index*big_m))%num_slot_per_frame;
  type0_PDCCH_CSS_config->cset_start_rb = ssb_offset_point_a - type0_PDCCH_CSS_config->rb_offset;

}

void fill_coresetZero(NR_ControlResourceSet_t *coreset0, NR_Type0_PDCCH_CSS_config_t *type0_PDCCH_CSS_config) {

  int32_t duration;

  if (coreset0 == NULL)
    coreset0 = calloc(1,sizeof(*coreset0));

  coreset0->controlResourceSetId = 0;

  AssertFatal(type0_PDCCH_CSS_config!=NULL,"No type0 CSS configuration\n");

  duration = type0_PDCCH_CSS_config->num_symbols;

  if(coreset0->frequencyDomainResources.buf == NULL) coreset0->frequencyDomainResources.buf = calloc(1,6);

  switch(type0_PDCCH_CSS_config->num_rbs){
    case 24:
      coreset0->frequencyDomainResources.buf[0] = 0xf0;
      coreset0->frequencyDomainResources.buf[1] = 0;
      break;
    case 48:
      coreset0->frequencyDomainResources.buf[0] = 0xff;
      coreset0->frequencyDomainResources.buf[1] = 0;
      break;
    case 96:
      coreset0->frequencyDomainResources.buf[0] = 0xff;
      coreset0->frequencyDomainResources.buf[1] = 0xff;
      break;
  default:
    AssertFatal(1==0,"Invalid number of PRBs %d for Coreset0\n",type0_PDCCH_CSS_config->num_rbs);
  }
  coreset0->frequencyDomainResources.buf[2] = 0;
  coreset0->frequencyDomainResources.buf[3] = 0;
  coreset0->frequencyDomainResources.buf[4] = 0;
  coreset0->frequencyDomainResources.buf[5] = 0;
  coreset0->frequencyDomainResources.size = 6;
  coreset0->frequencyDomainResources.bits_unused = 3;

  coreset0->duration = duration;
  coreset0->cce_REG_MappingType.present=NR_ControlResourceSet__cce_REG_MappingType_PR_interleaved;
  coreset0->cce_REG_MappingType.choice.interleaved=calloc(1,sizeof(*coreset0->cce_REG_MappingType.choice.interleaved));
  coreset0->cce_REG_MappingType.choice.interleaved->reg_BundleSize = NR_ControlResourceSet__cce_REG_MappingType__interleaved__reg_BundleSize_n6;
  coreset0->cce_REG_MappingType.choice.interleaved->interleaverSize = NR_ControlResourceSet__cce_REG_MappingType__interleaved__interleaverSize_n2;
  coreset0->cce_REG_MappingType.choice.interleaved->shiftIndex = NULL; // -> use cell_id
  coreset0->precoderGranularity = NR_ControlResourceSet__precoderGranularity_sameAsREG_bundle;

  coreset0->tci_StatesPDCCH_ToAddList = NULL;
  coreset0->tci_StatesPDCCH_ToReleaseList = NULL;
  coreset0->tci_PresentInDCI = NULL;
  coreset0->pdcch_DMRS_ScramblingID = NULL;

}

void fill_searchSpaceZero(NR_SearchSpace_t *ss0, NR_Type0_PDCCH_CSS_config_t *type0_PDCCH_CSS_config) {

  if(ss0 == NULL) ss0=calloc(1,sizeof(*ss0));
  if(ss0->controlResourceSetId == NULL) ss0->controlResourceSetId=calloc(1,sizeof(*ss0->controlResourceSetId));
  if(ss0->monitoringSymbolsWithinSlot == NULL) ss0->monitoringSymbolsWithinSlot = calloc(1,sizeof(*ss0->monitoringSymbolsWithinSlot));
  if(ss0->monitoringSymbolsWithinSlot->buf == NULL) ss0->monitoringSymbolsWithinSlot->buf = calloc(1,2);
  if(ss0->nrofCandidates == NULL) ss0->nrofCandidates = calloc(1,sizeof(*ss0->nrofCandidates));
  if(ss0->searchSpaceType == NULL) ss0->searchSpaceType = calloc(1,sizeof(*ss0->searchSpaceType));
  if(ss0->searchSpaceType->choice.common == NULL) ss0->searchSpaceType->choice.common=calloc(1,sizeof(*ss0->searchSpaceType->choice.common));
  if(ss0->searchSpaceType->choice.common->dci_Format0_0_AndFormat1_0 == NULL)
    ss0->searchSpaceType->choice.common->dci_Format0_0_AndFormat1_0 = calloc(1,sizeof(*ss0->searchSpaceType->choice.common->dci_Format0_0_AndFormat1_0));

  uint32_t duration,periodicity,offset;
  uint16_t symbols,max_agg;

  AssertFatal(type0_PDCCH_CSS_config!=NULL,"No type0 CSS configuration\n");

  max_agg = (type0_PDCCH_CSS_config->num_symbols*type0_PDCCH_CSS_config->num_rbs)/6;

  symbols = (1-(1<<type0_PDCCH_CSS_config->num_symbols))<<type0_PDCCH_CSS_config->first_symbol_index;
  duration = type0_PDCCH_CSS_config->search_space_duration;
  periodicity = type0_PDCCH_CSS_config->search_space_frame_period;
  if (type0_PDCCH_CSS_config->type0_pdcch_ss_mux_pattern == 1)
    offset = type0_PDCCH_CSS_config->n_0;
  else
    offset = type0_PDCCH_CSS_config->n_c;

  ss0->searchSpaceId = 0;
  *ss0->controlResourceSetId = 0;
  ss0->monitoringSlotPeriodicityAndOffset = calloc(1,sizeof(*ss0->monitoringSlotPeriodicityAndOffset));
  set_monitoring_periodicity_offset(ss0,periodicity,offset);
  if (duration==1)
    ss0->duration = NULL;
  else{
    ss0->duration = calloc(1,sizeof(*ss0->duration));
    *ss0->duration = duration;
  }

  ss0->monitoringSymbolsWithinSlot->size = 2;
  ss0->monitoringSymbolsWithinSlot->bits_unused = 2;
  ss0->monitoringSymbolsWithinSlot->buf[1] = 0;
  ss0->monitoringSymbolsWithinSlot->buf[0] = 0;
  for (int i=0; i<8; i++) {
    ss0->monitoringSymbolsWithinSlot->buf[1] |= ((symbols>>(i+8))&0x01)<<(7-i);
    ss0->monitoringSymbolsWithinSlot->buf[0] |= ((symbols>>i)&0x01)<<(7-i);
  }

  // max values are set according to TS38.213 Section 10.1 Table 10.1-1
  ss0->nrofCandidates->aggregationLevel1 = NR_SearchSpace__nrofCandidates__aggregationLevel1_n0;
  ss0->nrofCandidates->aggregationLevel2 = NR_SearchSpace__nrofCandidates__aggregationLevel2_n0;
  ss0->nrofCandidates->aggregationLevel4 = (((max_agg>>2) > 4)? 4 : max_agg>>2);
  ss0->nrofCandidates->aggregationLevel8 = (((max_agg>>3) > 2)? 2 : max_agg>>3);
  ss0->nrofCandidates->aggregationLevel16 = (((max_agg>>4) > 1)? 1 : max_agg>>4);

  ss0->searchSpaceType->present = NR_SearchSpace__searchSpaceType_PR_common;
}


void find_period_offest_SR (NR_SchedulingRequestResourceConfig_t *SchedulingReqRec, int *period, int *offset) {
  NR_SchedulingRequestResourceConfig__periodicityAndOffset_PR P_O = SchedulingReqRec->periodicityAndOffset->present;
  switch (P_O){
    case NR_SchedulingRequestResourceConfig__periodicityAndOffset_PR_sl1:
      *period = 1;
      *offset = SchedulingReqRec->periodicityAndOffset->choice.sl1;
      break;
    case NR_SchedulingRequestResourceConfig__periodicityAndOffset_PR_sl2:
      *period = 2;
      *offset = SchedulingReqRec->periodicityAndOffset->choice.sl2;
      break;
    case NR_SchedulingRequestResourceConfig__periodicityAndOffset_PR_sl4:
      *period = 4;
      *offset = SchedulingReqRec->periodicityAndOffset->choice.sl4;
      break;
    case NR_SchedulingRequestResourceConfig__periodicityAndOffset_PR_sl5:
      *period = 5;
      *offset = SchedulingReqRec->periodicityAndOffset->choice.sl5;
      break;
    case NR_SchedulingRequestResourceConfig__periodicityAndOffset_PR_sl8:
      *period = 8;
      *offset = SchedulingReqRec->periodicityAndOffset->choice.sl8;
      break;
    case NR_SchedulingRequestResourceConfig__periodicityAndOffset_PR_sl10:
      *period = 10;
      *offset = SchedulingReqRec->periodicityAndOffset->choice.sl10;
      break;
    case NR_SchedulingRequestResourceConfig__periodicityAndOffset_PR_sl16:
      *period = 16;
      *offset = SchedulingReqRec->periodicityAndOffset->choice.sl16;
      break;
    case NR_SchedulingRequestResourceConfig__periodicityAndOffset_PR_sl20:
      *period = 20;
      *offset = SchedulingReqRec->periodicityAndOffset->choice.sl20;
      break;
    case NR_SchedulingRequestResourceConfig__periodicityAndOffset_PR_sl40:
      *period = 40;
      *offset = SchedulingReqRec->periodicityAndOffset->choice.sl40;
      break;
    case NR_SchedulingRequestResourceConfig__periodicityAndOffset_PR_sl80:
      *period = 80;
      *offset = SchedulingReqRec->periodicityAndOffset->choice.sl80;
      break;
    case NR_SchedulingRequestResourceConfig__periodicityAndOffset_PR_sl160:
      *period = 160;
      *offset = SchedulingReqRec->periodicityAndOffset->choice.sl160;
      break;
    case NR_SchedulingRequestResourceConfig__periodicityAndOffset_PR_sl320:
      *period = 320;
      *offset = SchedulingReqRec->periodicityAndOffset->choice.sl320;
      break;
    case NR_SchedulingRequestResourceConfig__periodicityAndOffset_PR_sl640:
      *period = 640;
      *offset = SchedulingReqRec->periodicityAndOffset->choice.sl640;
      break;
    default:
      AssertFatal(1==0,"No periodicityAndOffset resources found in schedulingrequestresourceconfig");
  }
}

uint16_t compute_pucch_prb_size(uint8_t format,
                                uint8_t nr_prbs,
                                uint16_t O_tot,
                                uint16_t O_csi,
                                NR_PUCCH_MaxCodeRate_t *maxCodeRate,
                                uint8_t Qm,
                                uint8_t n_symb,
                                uint8_t n_re_ctrl) {

  uint16_t O_crc;

  if (O_tot<12)
    O_crc = 0;
  else{
    if (O_tot<20)
      O_crc = 6;
    else {
      if (O_tot<360)
        O_crc = 11;
      else
        AssertFatal(1==0,"Case for segmented PUCCH not yet implemented");
    }
  }

  int rtimes100;
  switch(*maxCodeRate){
    case NR_PUCCH_MaxCodeRate_zeroDot08 :
      rtimes100 = 8;
      break;
    case NR_PUCCH_MaxCodeRate_zeroDot15 :
      rtimes100 = 15;
      break;
    case NR_PUCCH_MaxCodeRate_zeroDot25 :
      rtimes100 = 25;
      break;
    case NR_PUCCH_MaxCodeRate_zeroDot35 :
      rtimes100 = 35;
      break;
    case NR_PUCCH_MaxCodeRate_zeroDot45 :
      rtimes100 = 45;
      break;
    case NR_PUCCH_MaxCodeRate_zeroDot60 :
      rtimes100 = 60;
      break;
    case NR_PUCCH_MaxCodeRate_zeroDot80 :
      rtimes100 = 80;
      break;
  default :
    AssertFatal(1==0,"Invalid MaxCodeRate");
  }

  float r = (float)rtimes100/100;

  if (O_csi == O_tot) {
    if ((O_tot+O_csi)>(nr_prbs*n_re_ctrl*n_symb*Qm*r))
      AssertFatal(1==0,"MaxCodeRate %.2f can't support %d UCI bits and %d CRC bits with %d PRBs",
                  r,O_tot,O_crc,nr_prbs);
    else
      return nr_prbs;
  }

  if (format==2){
    // TODO fix this for multiple CSI reports
    for (int i=1; i<=nr_prbs; i++){
      if((O_tot+O_crc)<=(i*n_symb*Qm*n_re_ctrl*r) &&
         (O_tot+O_crc)>((i-1)*n_symb*Qm*n_re_ctrl*r))
        return i;
    }
    AssertFatal(1==0,"MaxCodeRate %.2f can't support %d UCI bits and %d CRC bits with at most %d PRBs",
                r,O_tot,O_crc,nr_prbs);
  }
  else{
    AssertFatal(1==0,"Not yet implemented");
  }
}

/* extract UL PTRS values from RRC and validate it based upon 38.214 6.2.3 */
bool set_ul_ptrs_values(NR_PTRS_UplinkConfig_t *ul_ptrs_config,
                        uint16_t rbSize,uint8_t mcsIndex, uint8_t mcsTable,
                        uint8_t *K_ptrs, uint8_t *L_ptrs,
                        uint8_t *reOffset, uint8_t *maxNumPorts, uint8_t *ulPower,
                        uint8_t NrOfSymbols)
{
  bool valid = true;

  /* as defined in T 38.214 6.2.3 */
  if(rbSize < 3) {
    valid = false;
    return valid;
  }
  /* Check for Frequency Density values */
  if(ul_ptrs_config->transformPrecoderDisabled->frequencyDensity->list.count < 2) {
    /* Default value for K_PTRS = 2 as defined in T 38.214 6.2.3 */
    *K_ptrs = 2;
  }
  else {
    *K_ptrs = get_K_ptrs(*ul_ptrs_config->transformPrecoderDisabled->frequencyDensity->list.array[0],
                         *ul_ptrs_config->transformPrecoderDisabled->frequencyDensity->list.array[1],
                         rbSize);
  }
  /* Check for time Density values */
  if(ul_ptrs_config->transformPrecoderDisabled->timeDensity->list.count < 3) {
    *L_ptrs = 0;
  }
  else {
    *L_ptrs = get_L_ptrs(*ul_ptrs_config->transformPrecoderDisabled->timeDensity->list.array[0],
                         *ul_ptrs_config->transformPrecoderDisabled->timeDensity->list.array[1],
                         *ul_ptrs_config->transformPrecoderDisabled->timeDensity->list.array[2],
                         mcsIndex,
                         mcsTable);
  }
  
  *reOffset  = *ul_ptrs_config->transformPrecoderDisabled->resourceElementOffset;
  *maxNumPorts = ul_ptrs_config->transformPrecoderDisabled->maxNrofPorts;
  *ulPower = ul_ptrs_config->transformPrecoderDisabled->ptrs_Power;
  /* If either or both of the parameters PT-RS time density (LPT-RS) and PT-RS frequency density (KPT-RS), shown in Table
   * 6.2.3.1-1 and Table 6.2.3.1-2, indicates that 'PT-RS not present', the UE shall assume that PT-RS is not present
   */
  if(*K_ptrs ==2  || *K_ptrs ==4 ) {
    valid = true;
  }
  else {
    valid = false;
    return valid;
  }
  if(*L_ptrs ==0 || *L_ptrs ==1 || *L_ptrs ==2  ) {
    valid = true;
  }
  else {
    valid = false;
    return valid;
  }
  /* PTRS is not present also :
   * When the UE is receiving a PUSCH with allocation duration of 4 symbols and if LPT-RS is set to 4, the UE shall assume
   * PT-RS is not transmitted
   * When the UE is receiving a PUSCH with allocation duration of 2 symbols as defined in Clause 6.4.1.2.2 of [4, TS
   * 38.211] and if LPT-RS is set to 2 or 4, the UE shall assume PT-RS is not transmitted.
   */
  if((NrOfSymbols == 4 && *L_ptrs ==2) || ((NrOfSymbols == 2 && *L_ptrs > 0))) {
    valid = false;
    return valid;
  }

  /* Moved below check from nr_ue_scheduler function to here */
  if (*L_ptrs >= NrOfSymbols) {
    valid = false;
    return valid;
  }
  return valid;
}
<|MERGE_RESOLUTION|>--- conflicted
+++ resolved
@@ -2325,16 +2325,6 @@
 }
 
 
-<<<<<<< HEAD
-  for (int i=0;i<16;i++) num_dmrs+=((dmrs_mask>>i)&1);
-  return(num_dmrs);
-=======
-/* returns the total DMRS symbols in a slot*/
-uint8_t get_num_dmrs_symbols(NR_PDSCH_Config_t *pdsch_Config,int dmrs_TypeA_Position,int NrOfSymbols, int startSymbol, int mappingtype){
-  return get_num_dmrs(fill_dmrs_mask(pdsch_Config,dmrs_TypeA_Position,NrOfSymbols, startSymbol, mappingtype));
->>>>>>> 6e5527e0
-}
-
 // Table 5.1.2.2.1-1 38.214
 uint8_t getRBGSize(uint16_t bwp_size, long rbg_size_config) {
   
