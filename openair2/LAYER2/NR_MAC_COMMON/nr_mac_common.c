/*
 * Licensed to the OpenAirInterface (OAI) Software Alliance under one or more
 * contributor license agreements.  See the NOTICE file distributed with
 * this work for additional information regarding copyright ownership.
 * The OpenAirInterface Software Alliance licenses this file to You under
 * the OAI Public License, Version 1.1  (the "License"); you may not use this file
 * except in compliance with the License.
 * You may obtain a copy of the License at
 *
 *      http://www.openairinterface.org/?page_id=698
 *
 * Unless required by applicable law or agreed to in writing, software
 * distributed under the License is distributed on an "AS IS" BASIS,
 * WITHOUT WARRANTIES OR CONDITIONS OF ANY KIND, either express or implied.
 * See the License for the specific language governing permissions and
 * limitations under the License.
 *-------------------------------------------------------------------------------
 * For more information about the OpenAirInterface (OAI) Software Alliance:
 *      contact@openairinterface.org
 */

/*! \file nr_mac_common.c
 * \brief Common MAC/PHY functions for NR UE and gNB
 * \author  Florian Kaltenberger and Raymond Knopp
 * \date 2019
 * \version 0.1
 * \company Eurecom, NTUST
 * \email: florian.kalteberger@eurecom.fr, raymond.knopp@eurecom.fr
 * @ingroup _mac

 */

#include "LAYER2/NR_MAC_gNB/mac_proto.h"

// Table 6.3.3.1-5 (38.211) NCS for preamble formats with delta_f_RA = 1.25 KHz
uint16_t NCS_unrestricted_delta_f_RA_125[16] = {0,13,15,18,22,26,32,38,46,59,76,93,119,167,279,419};
uint16_t NCS_restricted_TypeA_delta_f_RA_125[15]   = {15,18,22,26,32,38,46,55,68,82,100,128,158,202,237}; // high-speed case set Type A
uint16_t NCS_restricted_TypeB_delta_f_RA_125[13]   = {15,18,22,26,32,38,46,55,68,82,100,118,137}; // high-speed case set Type B

// Table 6.3.3.1-6 (38.211) NCS for preamble formats with delta_f_RA = 5 KHz
uint16_t NCS_unrestricted_delta_f_RA_5[16] = {0,13,26,33,38,41,49,55,64,76,93,119,139,209,279,419};
uint16_t NCS_restricted_TypeA_delta_f_RA_5[16]   = {36,57,72,81,89,94,103,112,121,132,137,152,173,195,216,237}; // high-speed case set Type A
uint16_t NCS_restricted_TypeB_delta_f_RA_5[14]   = {36,57,60,63,65,68,71,77,81,85,97,109,122,137}; // high-speed case set Type B

// Table 6.3.3.1-7 (38.211) NCS for preamble formats with delta_f_RA = 15 * 2mu KHz where mu = {0,1,2,3}
uint16_t NCS_unrestricted_delta_f_RA_15[16] = {0,2,4,6,8,10,12,13,15,17,19,23,27,34,46,69};

const char *prachfmt[]={"A1","A2","A3","B1","B2","B3","B4","C0","C2"};
const char *prachfmt03[]={"0","1","2","3"};

uint16_t get_NCS(uint8_t index, uint16_t format0, uint8_t restricted_set_config) {

  if (format0 < 3) {
    switch(restricted_set_config){
      case 0:
        return(NCS_unrestricted_delta_f_RA_125[index]);
      case 1:
        return(NCS_restricted_TypeA_delta_f_RA_125[index]);
      case 2:
        return(NCS_restricted_TypeB_delta_f_RA_125[index]);
    default:
      AssertFatal(1==0,"Invalid restricted set config value %d",restricted_set_config);
    }
  }
  else {
    if (format0 == 3) {
      switch(restricted_set_config){
        case 0:
          return(NCS_unrestricted_delta_f_RA_5[index]);
        case 1:
          return(NCS_restricted_TypeA_delta_f_RA_5[index]);
        case 2:
          return(NCS_restricted_TypeB_delta_f_RA_5[index]);
      default:
        AssertFatal(1==0,"Invalid restricted set config value %d",restricted_set_config);
      }
    }
    else
       return(NCS_unrestricted_delta_f_RA_15[index]);
  }
}


// Table 6.3.3.2-2: Random access configurations for FR1 and paired spectrum/supplementary uplink
// the column 5, (SFN_nbr is a bitmap where we set bit to '1' in the position of the subframe where the RACH can be sent.
// E.g. in row 4, and column 5 we have set value 512 ('1000000000') which means RACH can be sent at subframe 9.
// E.g. in row 20 and column 5 we have set value 66  ('0001000010') which means RACH can be sent at subframe 1 or 6
int64_t table_6_3_3_2_2_prachConfig_Index [256][9] = {
//format,   format,       x,          y,        SFN_nbr,   star_symb,   slots_sfn,    occ_slot,  duration
{0,          -1,          16,         1,          2,          0,         -1,         -1,          0},          // (subframe number)           1
{0,          -1,          16,         1,          16,         0,         -1,         -1,          0},          // (subframe number)           4
{0,          -1,          16,         1,          128,        0,         -1,         -1,          0},          // (subframe number)           7
{0,          -1,          16,         1,          512,        0,         -1,         -1,          0},          // (subframe number)           9
{0,          -1,          8,          1,          2,          0,         -1,         -1,          0},          // (subframe number)           1
{0,          -1,          8,          1,          16,         0,         -1,         -1,          0},          // (subframe number)           4
{0,          -1,          8,          1,          128,        0,         -1,         -1,          0},          // (subframe number)           7
{0,          -1,          8,          1,          512,        0,         -1,         -1,          0},          // (subframe number)           9
{0,          -1,          4,          1,          2,          0,         -1,         -1,          0},          // (subframe number)           1
{0,          -1,          4,          1,          16,         0,         -1,         -1,          0},          // (subframe number)           4
{0,          -1,          4,          1,          128,        0,         -1,         -1,          0},          // (subframe number)           7
{0,          -1,          4,          1,          512,        0,         -1,         -1,          0},          // (subframe number)           9
{0,          -1,          2,          1,          2,          0,         -1,         -1,          0},          // (subframe number)           1
{0,          -1,          2,          1,          16,         0,         -1,         -1,          0},          // (subframe number)           4
{0,          -1,          2,          1,          128,        0,         -1,         -1,          0},          // (subframe number)           7
{0,          -1,          2,          1,          512,        0,         -1,         -1,          0},          // (subframe number)           9
{0,          -1,          1,          0,          2,          0,         -1,         -1,          0},          // (subframe number)           1
{0,          -1,          1,          0,          16,         0,         -1,         -1,          0},          // (subframe number)           4
{0,          -1,          1,          0,          128,        0,         -1,         -1,          0},          // (subframe number)           7
{0,          -1,          1,          0,          66,         0,         -1,         -1,          0},          // (subframe number)           1,6
{0,          -1,          1,          0,          132,        0,         -1,         -1,          0},          // (subframe number)           2,7
{0,          -1,          1,          0,          264,        0,         -1,         -1,          0},          // (subframe number)           3,8
{0,          -1,          1,          0,          146,        0,         -1,         -1,          0},          // (subframe number)           1,4,7
{0,          -1,          1,          0,          292,        0,         -1,         -1,          0},          // (subframe number)           2,5,8
{0,          -1,          1,          0,          584,        0,         -1,         -1,          0},          // (subframe number)           3, 6, 9
{0,          -1,          1,          0,          341,        0,         -1,         -1,          0},          // (subframe number)           0,2,4,6,8
{0,          -1,          1,          0,          682,        0,         -1,         -1,          0},          // (subframe number)           1,3,5,7,9
{0,          -1,          1,          0,          1023,       0,         -1,         -1,          0},          // (subframe number)           0,1,2,3,4,5,6,7,8,9
{1,          -1,          16,         1,          2,          0,         -1,         -1,          0},          // (subframe number)           1
{1,          -1,          16,         1,          16,         0,         -1,         -1,          0},          // (subframe number)           4
{1,          -1,          16,         1,          128,        0,         -1,         -1,          0},          // (subframe number)           7
{1,          -1,          16,         1,          512,        0,         -1,         -1,          0},          // (subframe number)           9
{1,          -1,          8,          1,          2,          0,         -1,         -1,          0},          // (subframe number)           1
{1,          -1,          8,          1,          16,         0,         -1,         -1,          0},          // (subframe number)           4
{1,          -1,          8,          1,          128,        0,         -1,         -1,          0},          // (subframe number)           7
{1,          -1,          8,          1,          512,        0,         -1,         -1,          0},          // (subframe number)           9
{1,          -1,          4,          1,          2,          0,         -1,         -1,          0},          // (subframe number)           1
{1,          -1,          4,          1,          16,         0,         -1,         -1,          0},          // (subframe number)           4
{1,          -1,          4,          1,          128,        0,         -1,         -1,          0},          // (subframe number)           7
{1,          -1,          4,          1,          512,        0,         -1,         -1,          0},          // (subframe number)           9
{1,          -1,          2,          1,          2,          0,         -1,         -1,          0},          // (subframe number)           1
{1,          -1,          2,          1,          16,         0,         -1,         -1,          0},          // (subframe number)           4
{1,          -1,          2,          1,          128,        0,         -1,         -1,          0},          // (subframe number)           7
{1,          -1,          2,          1,          512,        0,         -1,         -1,          0},          // (subframe number)           9
{1,          -1,          1,          0,          2,          0,         -1,         -1,          0},          // (subframe number)           1
{1,          -1,          1,          0,          16,         0,         -1,         -1,          0},          // (subframe number)           4
{1,          -1,          1,          0,          128,        0,         -1,         -1,          0},          // (subframe number)           7
{1,          -1,          1,          0,          66,         0,         -1,         -1,          0},          // (subframe number)           1,6
{1,          -1,          1,          0,          132,        0,         -1,         -1,          0},          // (subframe number)           2,7
{1,          -1,          1,          0,          264,        0,         -1,         -1,          0},          // (subframe number)           3,8
{1,          -1,          1,          0,          146,        0,         -1,         -1,          0},          // (subframe number)           1,4,7
{1,          -1,          1,          0,          292,        0,         -1,         -1,          0},          // (subframe number)           2,5,8
{1,          -1,          1,          0,          584,        0,         -1,         -1,          0},          // (subframe number)           3,6,9
{2,          -1,          16,         1,          2,          0,         -1,         -1,          0},          // (subframe number)           1
{2,          -1,          8,          1,          2,          0,         -1,         -1,          0},          // (subframe number)           1
{2,          -1,          4,          0,          2,          0,         -1,         -1,          0},          // (subframe number)           1
{2,          -1,          2,          0,          2,          0,         -1,         -1,          0},          // (subframe number)           1
{2,          -1,          2,          0,          32,         0,         -1,         -1,          0},          // (subframe number)           5
{2,          -1,          1,          0,          2,          0,         -1,         -1,          0},          // (subframe number)           1
{2,          -1,          1,          0,          32,         0,         -1,         -1,          0},          // (subframe number)           5
{3,          -1,          16,         1,          2,          0,         -1,         -1,          0},          // (subframe number)           1
{3,          -1,          16,         1,          16,         0,         -1,         -1,          0},          // (subframe number)           4
{3,          -1,          16,         1,          128,        0,         -1,         -1,          0},          // (subframe number)           7
{3,          -1,          16,         1,          512,        0,         -1,         -1,          0},          // (subframe number)           9
{3,          -1,          8,          1,          2,          0,         -1,         -1,          0},          // (subframe number)           1
{3,          -1,          8,          1,          16,         0,         -1,         -1,          0},          // (subframe number)           4
{3,          -1,          8,          1,          128,        0,         -1,         -1,          0},          // (subframe number)           7
{3,          -1,          4,          1,          2,          0,         -1,         -1,          0},          // (subframe number)           1
{3,          -1,          4,          1,          16,         0,         -1,         -1,          0},          // (subframe number)           4
{3,          -1,          4,          1,          128,        0,         -1,         -1,          0},          // (subframe number)           7
{3,          -1,          4,          1,          512,        0,         -1,         -1,          0},          // (subframe number)           9
{3,          -1,          2,          1,          2,          0,         -1,         -1,          0},          // (subframe number)           1
{3,          -1,          2,          1,          16,         0,         -1,         -1,          0},          // (subframe number)           4
{3,          -1,          2,          1,          128,        0,         -1,         -1,          0},          // (subframe number)           7
{3,          -1,          2,          1,          512,        0,         -1,         -1,          0},          // (subframe number)           9
{3,          -1,          1,          0,          2,          0,         -1,         -1,          0},          // (subframe number)           1
{3,          -1,          1,          0,          16,         0,         -1,         -1,          0},          // (subframe number)           4
{3,          -1,          1,          0,          128,        0,         -1,         -1,          0},          // (subframe number)           7
{3,          -1,          1,          0,          66,         0,         -1,         -1,          0},          // (subframe number)           1,6
{3,          -1,          1,          0,          132,        0,         -1,         -1,          0},          // (subframe number)           2,7
{3,          -1,          1,          0,          264,        0,         -1,         -1,          0},          // (subframe number)           3,8
{3,          -1,          1,          0,          146,        0,         -1,         -1,          0},          // (subframe number)           1,4,7
{3,          -1,          1,          0,          292,        0,         -1,         -1,          0},          // (subframe number)           2,5,8
{3,          -1,          1,          0,          584,        0,         -1,         -1,          0},          // (subframe number)           3, 6, 9
{3,          -1,          1,          0,          341,        0,         -1,         -1,          0},          // (subframe number)           0,2,4,6,8
{3,          -1,          1,          0,          682,        0,         -1,         -1,          0},          // (subframe number)           1,3,5,7,9
{3,          -1,          1,          0,          1023,       0,         -1,         -1,          0},          // (subframe number)           0,1,2,3,4,5,6,7,8,9
{0xa1,       -1,          16,         0,          528,        0,          1,          6,          2},          // (subframe number)           4,9
{0xa1,       -1,          16,         1,          16,         0,          2,          6,          2},          // (subframe number)           4
{0xa1,       -1,          8,          0,          528,        0,          1,          6,          2},          // (subframe number)           4,9
{0xa1,       -1,          8,          1,          16,         0,          2,          6,          2},          // (subframe number)           4
{0xa1,       -1,          4,          0,          528,        0,          1,          6,          2},          // (subframe number)           4,9
{0xa1,       -1,          4,          1,          528,        0,          1,          6,          2},          // (subframe number)           4,9
{0xa1,       -1,          4,          0,          16,         0,          2,          6,          2},          // (subframe number)           4
{0xa1,       -1,          2,          0,          528,        0,          1,          6,          2},          // (subframe number)           4,9
{0xa1,       -1,          2,          0,          2,          0,          2,          6,          2},          // (subframe number)           1
{0xa1,       -1,          2,          0,          16,         0,          2,          6,          2},          // (subframe number)           4
{0xa1,       -1,          2,          0,          128,        0,          2,          6,          2},          // (subframe number)           7
{0xa1,       -1,          1,          0,          16,         0,          1,          6,          2},          // (subframe number)           4
{0xa1,       -1,          1,          0,          66,         0,          1,          6,          2},          // (subframe number)           1,6
{0xa1,       -1,          1,          0,          528,        0,          1,          6,          2},          // (subframe number)           4,9
{0xa1,       -1,          1,          0,          2,          0,          2,          6,          2},          // (subframe number)           1
{0xa1,       -1,          1,          0,          128,        0,          2,          6,          2},          // (subframe number)           7
{0xa1,       -1,          1,          0,          132,        0,          2,          6,          2},          // (subframe number)           2,7
{0xa1,       -1,          1,          0,          146,        0,          2,          6,          2},          // (subframe number)           1,4,7
{0xa1,       -1,          1,          0,          341,        0,          2,          6,          2},          // (subframe number)           0,2,4,6,8
{0xa1,       -1,          1,          0,          1023,       0,          2,          6,          2},          // (subframe number)           0,1,2,3,4,5,6,7,8,9
{0xa1,       -1,          1,          0,          682,        0,          2,          6,          2},          // (subframe number)           1,3,5,7,9
{0xa1,       0xb1,        2,          0,          528,        0,          1,          7,          2},          // (subframe number)           4,9
{0xa1,       0xb1,        2,          0,          16,         0,          2,          7,          2},          // (subframe number)           4
{0xa1,       0xb1,        1,          0,          16,         0,          1,          7,          2},          // (subframe number)           4
{0xa1,       0xb1,        1,          0,          66,         0,          1,          7,          2},          // (subframe number)           1,6
{0xa1,       0xb1,        1,          0,          528,        0,          1,          7,          2},          // (subframe number)           4,9
{0xa1,       0xb1,        1,          0,          2,          0,          2,          7,          2},          // (subframe number)           1
{0xa1,       0xb1,        1,          0,          128,        0,          2,          7,          2},          // (subframe number)           7
{0xa1,       0xb1,        1,          0,          146,        0,          2,          7,          2},          // (subframe number)           1,4,7
{0xa1,       0xb1,        1,          0,          341,        0,          2,          7,          2},          // (subframe number)           0,2,4,6,8
{0xa2,       -1,          16,         1,          580,        0,          1,          3,          4},          // (subframe number)           2,6,9
{0xa2,       -1,          16,         1,          16,         0,          2,          3,          4},          // (subframe number)           4
{0xa2,       -1,          8,          1,          580,        0,          1,          3,          4},          // (subframe number)           2,6,9
{0xa2,       -1,          8,          1,          16,         0,          2,          3,          4},          // (subframe number)           4
{0xa2,       -1,          4,          0,          580,        0,          1,          3,          4},          // (subframe number)           2,6,9
{0xa2,       -1,          4,          0,          16,         0,          2,          3,          4},          // (subframe number)           4
{0xa2,       -1,          2,          1,          580,        0,          1,          3,          4},          // (subframe number)           2,6,9
{0xa2,       -1,          2,          0,          2,          0,          2,          3,          4},          // (subframe number)           1
{0xa2,       -1,          2,          0,          16,         0,          2,          3,          4},          // (subframe number)           4
{0xa2,       -1,          2,          0,          128,        0,          2,          3,          4},          // (subframe number)           7
{0xa2,       -1,          1,          0,          16,         0,          1,          3,          4},          // (subframe number)           4
{0xa2,       -1,          1,          0,          66,         0,          1,          3,          4},          // (subframe number)           1,6
{0xa2,       -1,          1,          0,          528,        0,          1,          3,          4},          // (subframe number)           4,9
{0xa2,       -1,          1,          0,          2,          0,          2,          3,          4},          // (subframe number)           1
{0xa2,       -1,          1,          0,          128,        0,          2,          3,          4},          // (subframe number)           7
{0xa2,       -1,          1,          0,          132,        0,          2,          3,          4},          // (subframe number)           2,7
{0xa2,       -1,          1,          0,          146,        0,          2,          3,          4},          // (subframe number)           1,4,7
{0xa2,       -1,          1,          0,          341,        0,          2,          3,          4},          // (subframe number)           0,2,4,6,8
{0xa2,       -1,          1,          0,          1023,       0,          2,          3,          4},          // (subframe number)           0,1,2,3,4,5,6,7,8,9
{0xa2,       -1,          1,          0,          682,        0,          2,          3,          4},          // (subframe number)           1,3,5,7,9
{0xa2,       0xb2,        2,          1,          580,        0,          1,          3,          4},          // (subframe number)           2,6,9
{0xa2,       0xb2,        2,          0,          16,         0,          2,          3,          4},          // (subframe number)           4
{0xa2,       0xb2,        1,          0,          16,         0,          1,          3,          4},          // (subframe number)           4
{0xa2,       0xb2,        1,          0,          66,         0,          1,          3,          4},          // (subframe number)           1,6
{0xa2,       0xb2,        1,          0,          528,        0,          1,          3,          4},          // (subframe number)           4,9
{0xa2,       0xb2,        1,          0,          2,          0,          2,          3,          4},          // (subframe number)           1
{0xa2,       0xb2,        1,          0,          128,        0,          2,          3,          4},          // (subframe number)           7
{0xa2,       0xb2,        1,          0,          146,        0,          2,          3,          4},          // (subframe number)           1,4,7
{0xa2,       0xb2,        1,          0,          341,        0,          2,          3,          4},          // (subframe number)           0,2,4,6,8
{0xa2,       0xb2,        1,          0,          1023,       0,          2,          3,          4},          // (subframe number)           0,1,2,3,4,5,6,7,8,9
{0xa3,       -1,          16,         1,          528,        0,          1,          2,          6},          // (subframe number)           4,9
{0xa3,       -1,          16,         1,          16,         0,          2,          2,          6},          // (subframe number)           4
{0xa3,       -1,          8,          1,          528,        0,          1,          2,          6},          // (subframe number)           4,9
{0xa3,       -1,          8,          1,          16,         0,          2,          2,          6},          // (subframe number)           4
{0xa3,       -1,          4,          0,          528,        0,          1,          2,          6},          // (subframe number)           4,9
{0xa3,       -1,          4,          0,          16,         0,          2,          2,          6},          // (subframe number)           4
{0xa3,       -1,          2,          1,          580,        0,          2,          2,          6},          // (subframe number)           2,6,9
{0xa3,       -1,          2,          0,          2,          0,          2,          2,          6},          // (subframe number)           1
{0xa3,       -1,          2,          0,          16,         0,          2,          2,          6},          // (subframe number)           4
{0xa3,       -1,          2,          0,          128,        0,          2,          2,          6},          // (subframe number)           7
{0xa3,       -1,          1,          0,          16,         0,          1,          2,          6},          // (subframe number)           4
{0xa3,       -1,          1,          0,          66,         0,          1,          2,          6},          // (subframe number)           1,6
{0xa3,       -1,          1,          0,          528,        0,          1,          2,          6},          // (subframe number)           4,9
{0xa3,       -1,          1,          0,          2,          0,          2,          2,          6},          // (subframe number)           1
{0xa3,       -1,          1,          0,          128,        0,          2,          2,          6},          // (subframe number)           7
{0xa3,       -1,          1,          0,          132,        0,          2,          2,          6},          // (subframe number)           2,7
{0xa3,       -1,          1,          0,          146,        0,          2,          2,          6},          // (subframe number)           1,4,7
{0xa3,       -1,          1,          0,          341,        0,          2,          2,          6},          // (subframe number)           0,2,4,6,8
{0xa3,       -1,          1,          0,          1023,       0,          2,          2,          6},          // (subframe number)           0,1,2,3,4,5,6,7,8,9
{0xa3,       -1,          1,          0,          682,        0,          2,          2,          6},          // (subframe number)           1,3,5,7,9
{0xa3,       0xb3,        2,          1,          580,        0,          2,          2,          6},          // (subframe number)           2,6,9
{0xa3,       0xb3,        2,          0,          16,         0,          2,          2,          6},          // (subframe number)           4
{0xa3,       0xb3,        1,          0,          16,         0,          1,          2,          6},          // (subframe number)           4
{0xa3,       0xb3,        1,          0,          66,         0,          1,          2,          6},          // (subframe number)           1,6
{0xa3,       0xb3,        1,          0,          528,        0,          1,          2,          6},          // (subframe number)           4,9
{0xa3,       0xb3,        1,          0,          2,          0,          2,          2,          6},          // (subframe number)           1
{0xa3,       0xb3,        1,          0,          128,        0,          2,          2,          6},          // (subframe number)           7
{0xa3,       0xb3,        1,          0,          146,        0,          2,          2,          6},          // (subframe number)           1,4,7
{0xa3,       0xb3,        1,          0,          341,        0,          2,          2,          6},          // (subframe number)           0,2,4,6,8
{0xa3,       0xb3,        1,          0,          1023,       0,          2,          2,          6},          // (subframe number)           0,1,2,3,4,5,6,7,8,9
{0xb1,       -1,          16,         0,          528,        0,          1,          7,          2},          // (subframe number)           4,9
{0xb1,       -1,          16,         1,          16,         0,          2,          7,          2},          // (subframe number)           4
{0xb1,       -1,          8,          0,          528,        0,          1,          7,          2},          // (subframe number)           4,9
{0xb1,       -1,          8,          1,          16,         0,          2,          7,          2},          // (subframe number)           4
{0xb1,       -1,          4,          0,          528,        0,          1,          7,          2},          // (subframe number)           4,9
{0xb1,       -1,          4,          1,          528,        0,          1,          7,          2},          // (subframe number)           4,9
{0xb1,       -1,          4,          0,          16,         0,          2,          7,          2},          // (subframe number)           4
{0xb1,       -1,          2,          0,          528,        0,          1,          7,          2},          // (subframe number)           4,9
{0xb1,       -1,          2,          0,          2,          0,          2,          7,          2},          // (subframe number)           1
{0xb1,       -1,          2,          0,          16,         0,          2,          7,          2},          // (subframe number)           4
{0xb1,       -1,          2,          0,          128,        0,          2,          7,          2},          // (subframe number)           7
{0xb1,       -1,          1,          0,          16,         0,          1,          7,          2},          // (subframe number)           4
{0xb1,       -1,          1,          0,          66,         0,          1,          7,          2},          // (subframe number)           1,6
{0xb1,       -1,          1,          0,          528,        0,          1,          7,          2},          // (subframe number)           4,9
{0xb1,       -1,          1,          0,          2,          0,          2,          7,          2},          // (subframe number)           1
{0xb1,       -1,          1,          0,          128,        0,          2,          7,          2},          // (subframe number)           7
{0xb1,       -1,          1,          0,          132,        0,          2,          7,          2},          // (subframe number)           2,7
{0xb1,       -1,          1,          0,          146,        0,          2,          7,          2},          // (subframe number)           1,4,7
{0xb1,       -1,          1,          0,          341,        0,          2,          7,          2},          // (subframe number)           0,2,4,6,8
{0xb1,       -1,          1,          0,          1023,       0,          2,          7,          2},          // (subframe number)           0,1,2,3,4,5,6,7,8,9
{0xb1,       -1,          1,          0,          682,        0,          2,          7,          2},          // (subframe number)           1,3,5,7,9
{0xb4,       -1,          16,         0,          528,        0,          2,          1,          12},         // (subframe number)           4,9
{0xb4,       -1,          16,         1,          16,         0,          2,          1,          12},         // (subframe number)           4
{0xb4,       -1,          8,          0,          528,        0,          2,          1,          12},         // (subframe number)           4,9
{0xb4,       -1,          8,          1,          16,         0,          2,          1,          12},         // (subframe number)           4
{0xb4,       -1,          4,          0,          528,        0,          2,          1,          12},         // (subframe number)           4,9
{0xb4,       -1,          4,          0,          16,         0,          2,          1,          12},         // (subframe number)           4
{0xb4,       -1,          4,          1,          528,        0,          2,          1,          12},         // (subframe number)           4,9
{0xb4,       -1,          2,          0,          528,        0,          2,          1,          12},         // (subframe number)           4,9
{0xb4,       -1,          2,          0,          2,          0,          2,          1,          12},         // (subframe number)           1
{0xb4,       -1,          2,          0,          16,         0,          2,          1,          12},         // (subframe number)           4
{0xb4,       -1,          2,          0,          128,        0,          2,          1,          12},         // (subframe number)           7
{0xb4,       -1,          1,          0,          2,          0,          2,          1,          12},         // (subframe number)           1
{0xb4,       -1,          1,          0,          16,         0,          2,          1,          12},         // (subframe number)           4
{0xb4,       -1,          1,          0,          128,        0,          2,          1,          12},         // (subframe number)           7
{0xb4,       -1,          1,          0,          66,         0,          2,          1,          12},         // (subframe number)           1,6
{0xb4,       -1,          1,          0,          132,        0,          2,          1,          12},         // (subframe number)           2,7
{0xb4,       -1,          1,          0,          528,        0,          2,          1,          12},         // (subframe number)           4,9
{0xb4,       -1,          1,          0,          146,        0,          2,          1,          12},         // (subframe number)           1,4,7
{0xb4,       -1,          1,          0,          341,        0,          2,          1,          12},         // (subframe number)           0,2,4,6,8
{0xb4,       -1,          1,          0,          1023,       0,          2,          1,          12},         // (subframe number)           0,1,2,3,4,5,6,7,8,9
{0xb4,       -1,          1,          0,          682,        0,          2,          1,          12},         // (subframe number)           1,3,5,7,9
{0xc0,       -1,          8,          1,          16,         0,          2,          7,          2},          // (subframe number)           4
{0xc0,       -1,          4,          1,          528,        0,          1,          7,          2},          // (subframe number)           4,9
{0xc0,       -1,          4,          0,          16,         0,          2,          7,          2},          // (subframe number)           4
{0xc0,       -1,          2,          0,          528,        0,          1,          7,          2},          // (subframe number)           4,9
{0xc0,       -1,          2,          0,          2,          0,          2,          7,          2},          // (subframe number)           1
{0xc0,       -1,          2,          0,          16,         0,          2,          7,          2},          // (subframe number)           4
{0xc0,       -1,          2,          0,          128,        0,          2,          7,          2},          // (subframe number)           7
{0xc0,       -1,          1,          0,          16,         0,          1,          7,          2},          // (subframe number)           4
{0xc0,       -1,          1,          0,          66,         0,          1,          7,          2},          // (subframe number)           1,6
{0xc0,       -1,          1,          0,          528,        0,          1,          7,          2},          // (subframe number)           4,9
{0xc0,       -1,          1,          0,          2,          0,          2,          7,          2},          // (subframe number)           1
{0xc0,       -1,          1,          0,          128,        0,          2,          7,          2},          // (subframe number)           7
{0xc0,       -1,          1,          0,          132,        0,          2,          7,          2},          // (subframe number)           2,7
{0xc0,       -1,          1,          0,          146,        0,          2,          7,          2},          // (subframe number)           1,4,7
{0xc0,       -1,          1,          0,          341,        0,          2,          7,          2},          // (subframe number)           0,2,4,6,8
{0xc0,       -1,          1,          0,          1023,       0,          2,          7,          2},          // (subframe number)           0,1,2,3,4,5,6,7,8,9
{0xc0,       -1,          1,          0,          682,        0,          2,          7,          2},          // (subframe number)           1,3,5,7,9
{0xc2,       -1,          16,         1,          528,        0,          1,          2,          6},          // (subframe number)           4,9
{0xc2,       -1,          16,         1,          16,         0,          2,          2,          6},          // (subframe number)           4
{0xc2,       -1,          8,          1,          528,        0,          1,          2,          6},          // (subframe number)           4,9
{0xc2,       -1,          8,          1,          16,         0,          2,          2,          6},          // (subframe number)           4
{0xc2,       -1,          4,          0,          528,        0,          1,          2,          6},          // (subframe number)           4,9
{0xc2,       -1,          4,          0,          16,         0,          2,          2,          6},          // (subframe number)           4
{0xc2,       -1,          2,          1,          580,        0,          2,          2,          6},          // (subframe number)           2,6,9
{0xc2,       -1,          2,          0,          2,          0,          2,          2,          6},          // (subframe number)           1
{0xc2,       -1,          2,          0,          16,         0,          2,          2,          6},          // (subframe number)           4
{0xc2,       -1,          2,          0,          128,        0,          2,          2,          6},          // (subframe number)           7
{0xc2,       -1,          1,          0,          16,         0,          1,          2,          6},          // (subframe number)           4
{0xc2,       -1,          1,          0,          66,         0,          1,          2,          6},          // (subframe number)           1,6
{0xc2,       -1,          1,          0,          528,        0,          1,          2,          6},          // (subframe number)           4,9
{0xc2,       -1,          1,          0,          2,          0,          2,          2,          6},          // (subframe number)           1
{0xc2,       -1,          1,          0,          128,        0,          2,          2,          6},          // (subframe number)           7
{0xc2,       -1,          1,          0,          132,        0,          2,          2,          6},          // (subframe number)           2,7
{0xc2,       -1,          1,          0,          146,        0,          2,          2,          6},          // (subframe number)           1,4,7
{0xc2,       -1,          1,          0,          341,        0,          2,          2,          6},          // (subframe number)           0,2,4,6,8
{0xc2,       -1,          1,          0,          1023,       0,          2,          2,          6},          // (subframe number)           0,1,2,3,4,5,6,7,8,9
{0xc2,       -1,          1,          0,          682,        0,          2,          2,          6}                    // (subframe number)           1,3,5,7,9
};
// Table 6.3.3.2-3: Random access configurations for FR1 and unpaired spectrum
int64_t table_6_3_3_2_3_prachConfig_Index [256][9] = {
//format,     format,      x,         y,     SFN_nbr,   star_symb,   slots_sfn,  occ_slot,  duration
{0,            -1,         16,        1,         512,         0,        -1,        -1,         0},         // (subrame number 9)
{0,            -1,         8,         1,         512,         0,        -1,        -1,         0},         // (subrame number 9)
{0,            -1,         4,         1,         512,         0,        -1,        -1,         0},         // (subrame number 9)
{0,            -1,         2,         0,         512,         0,        -1,        -1,         0},         // (subrame number 9)
{0,            -1,         2,         1,         512,         0,        -1,        -1,         0},         // (subrame number 9)
{0,            -1,         2,         0,         16,          0,        -1,        -1,         0},         // (subrame number 4)
{0,            -1,         2,         1,         16,          0,        -1,        -1,         0},         // (subrame number 4)
{0,            -1,         1,         0,         512,         0,        -1,        -1,         0},         // (subrame number 9)
{0,            -1,         1,         0,         256,         0,        -1,        -1,         0},         // (subrame number 8)
{0,            -1,         1,         0,         128,         0,        -1,        -1,         0},         // (subrame number 7)
{0,            -1,         1,         0,         64,          0,        -1,        -1,         0},         // (subrame number 6)
{0,            -1,         1,         0,         32,          0,        -1,        -1,         0},         // (subrame number 5)
{0,            -1,         1,         0,         16,          0,        -1,        -1,         0},         // (subrame number 4)
{0,            -1,         1,         0,         8,           0,        -1,        -1,         0},         // (subrame number 3)
{0,            -1,         1,         0,         4,           0,        -1,        -1,         0},         // (subrame number 2)
{0,            -1,         1,         0,         66,          0,        -1,        -1,         0},         // (subrame number 1,6)
{0,            -1,         1,         0,         66,          7,        -1,        -1,         0},         // (subrame number 1,6)
{0,            -1,         1,         0,         528,         0,        -1,        -1,         0},         // (subrame number 4,9)
{0,            -1,         1,         0,         264,         0,        -1,        -1,         0},         // (subrame number 3,8)
{0,            -1,         1,         0,         132,         0,        -1,        -1,         0},         // (subrame number 2,7)
{0,            -1,         1,         0,         768,         0,        -1,        -1,         0},         // (subrame number 8,9)
{0,            -1,         1,         0,         784,         0,        -1,        -1,         0},         // (subrame number 4,8,9)
{0,            -1,         1,         0,         536,         0,        -1,        -1,         0},         // (subrame number 3,4,9)
{0,            -1,         1,         0,         896,         0,        -1,        -1,         0},         // (subrame number 7,8,9)
{0,            -1,         1,         0,         792,         0,        -1,        -1,         0},         // (subrame number 3,4,8,9)
{0,            -1,         1,         0,         960,         0,        -1,        -1,         0},         // (subrame number 6,7,8,9)
{0,            -1,         1,         0,         594,         0,        -1,        -1,         0},         // (subrame number 1,4,6,9)
{0,            -1,         1,         0,         682,         0,        -1,        -1,         0},         // (subrame number 1,3,5,7,9)
{1,            -1,         16,        1,         128,         0,        -1,        -1,         0},         // (subrame number 7)
{1,            -1,         8,         1,         128,         0,        -1,        -1,         0},         // (subrame number 7)
{1,            -1,         4,         1,         128,         0,        -1,        -1,         0},         // (subrame number 7)
{1,            -1,         2,         0,         128,         0,        -1,        -1,         0},         // (subrame number 7)
{1,            -1,         2,         1,         128,         0,        -1,        -1,         0},         // (subrame number 7)
{1,            -1,         1,         0,         128,         0,        -1,        -1,         0},         // (subrame number 7)
{2,            -1,         16,        1,         64,          0,        -1,        -1,         0},         // (subrame number 6)
{2,            -1,         8,         1,         64,          0,        -1,        -1,         0},         // (subrame number 6)
{2,            -1,         4,         1,         64,          0,        -1,        -1,         0},         // (subrame number 6)
{2,            -1,         2,         0,         64,          7,        -1,        -1,         0},         // (subrame number 6)
{2,            -1,         2,         1,         64,          7,        -1,        -1,         0},         // (subrame number 6)
{2,            -1,         1,         0,         64,          7,        -1,        -1,         0},         // (subrame number 6)
{3,            -1,         16,        1,         512,         0,        -1,        -1,         0},         // (subrame number 9)
{3,            -1,         8,         1,         512,         0,        -1,        -1,         0},         // (subrame number 9)
{3,            -1,         4,         1,         512,         0,        -1,        -1,         0},         // (subrame number 9)
{3,            -1,         2,         0,         512,         0,        -1,        -1,         0},         // (subrame number 9)
{3,            -1,         2,         1,         512,         0,        -1,        -1,         0},         // (subrame number 9)
{3,            -1,         2,         0,         16,          0,        -1,        -1,         0},         // (subrame number 4)
{3,            -1,         2,         1,         16,          0,        -1,        -1,         0},         // (subrame number 4)
{3,            -1,         1,         0,         512,         0,        -1,        -1,         0},         // (subrame number 9)
{3,            -1,         1,         0,         256,         0,        -1,        -1,         0},         // (subrame number 8)
{3,            -1,         1,         0,         128,         0,        -1,        -1,         0},         // (subrame number 7)
{3,            -1,         1,         0,         64,          0,        -1,        -1,         0},         // (subrame number 6)
{3,            -1,         1,         0,         32,          0,        -1,        -1,         0},         // (subrame number 5)
{3,            -1,         1,         0,         16,          0,        -1,        -1,         0},         // (subrame number 4)
{3,            -1,         1,         0,         8,           0,        -1,        -1,         0},         // (subrame number 3)
{3,            -1,         1,         0,         4,           0,        -1,        -1,         0},         // (subrame number 2)
{3,            -1,         1,         0,         66,          0,        -1,        -1,         0},         // (subrame number 1,6)
{3,            -1,         1,         0,         66,          7,        -1,        -1,         0},         // (subrame number 1,6)
{3,            -1,         1,         0,         528,         0,        -1,        -1,         0},         // (subrame number 4,9)
{3,            -1,         1,         0,         264,         0,        -1,        -1,         0},         // (subrame number 3,8)
{3,            -1,         1,         0,         132,         0,        -1,        -1,         0},         // (subrame number 2,7)
{3,            -1,         1,         0,         768,         0,        -1,        -1,         0},         // (subrame number 8,9)
{3,            -1,         1,         0,         784,         0,        -1,        -1,         0},         // (subrame number 4,8,9)
{3,            -1,         1,         0,         536,         0,        -1,        -1,         0},         // (subrame number 3,4,9)
{3,            -1,         1,         0,         896,         0,        -1,        -1,         0},         // (subrame number 7,8,9)
{3,            -1,         1,         0,         792,         0,        -1,        -1,         0},         // (subrame number 3,4,8,9)
{3,            -1,         1,         0,         594,         0,        -1,        -1,         0},         // (subrame number 1,4,6,9)
{3,            -1,         1,         0,         682,         0,        -1,        -1,         0},         // (subrame number 1,3,5,7,9)
{0xa1,         -1,         16,        1,         512,         0,         2,         6,         2},         // (subrame number 9)
{0xa1,         -1,         8,         1,         512,         0,         2,         6,         2},         // (subrame number 9)
{0xa1,         -1,         4,         1,         512,         0,         1,         6,         2},         // (subrame number 9)
{0xa1,         -1,         2,         1,         512,         0,         1,         6,         2},         // (subrame number 9)
{0xa1,         -1,         2,         1,         528,         7,         1,         3,         2},         // (subrame number 4,9)
{0xa1,         -1,         2,         1,         640,         7,         1,         3,         2},         // (subrame number 7,9)
{0xa1,         -1,         2,         1,         640,         0,         1,         6,         2},         // (subrame number 7,9)
{0xa1,         -1,         2,         1,         768,         0,         2,         6,         2},         // (subrame number 8,9)
{0xa1,         -1,         2,         1,         528,         0,         2,         6,         2},         // (subrame number 4,9)
{0xa1,         -1,         2,         1,         924,         0,         1,         6,         2},         // (subrame number 2,3,4,7,8,9)
{0xa1,         -1,         1,         0,         512,         0,         2,         6,         2},         // (subrame number 9)
{0xa1,         -1,         1,         0,         512,         7,         1,         3,         2},         // (subrame number 9)
{0xa1,         -1,         1,         0,         512,         0,         1,         6,         2},         // (subrame number 9)
{0xa1,         -1,         1,         0,         768,         0,         2,         6,         2},         // (subrame number 8,9)
{0xa1,         -1,         1,         0,         528,         0,         1,         6,         2},         // (subrame number 4,9)
{0xa1,         -1,         1,         0,         640,         7,         1,         3,         2},         // (subrame number 7,9)
{0xa1,         -1,         1,         0,         792,         0,         1,         6,         2},         // (subrame number 3,4,8,9)
{0xa1,         -1,         1,         0,         792,         0,         2,         6,         2},         // (subrame number 3,4,8,9)
{0xa1,         -1,         1,         0,         682,         0,         1,         6,         2},         // (subrame number 1,3,5,7,9)
{0xa1,         -1,         1,         0,         1023,        7,         1,         3,         2},         // (subrame number 0,1,2,3,4,5,6,7,8,9)
{0xa2,         -1,         16,        1,         512,         0,         2,         3,         4},         // (subrame number 9)
{0xa2,         -1,         8,         1,         512,         0,         2,         3,         4},         // (subrame number 9)
{0xa2,         -1,         4,         1,         512,         0,         1,         3,         4},         // (subrame number 9)
{0xa2,         -1,         2,         1,         640,         0,         1,         3,         4},         // (subrame number 7,9)
{0xa2,         -1,         2,         1,         768,         0,         2,         3,         4},         // (subrame number 8,9)
{0xa2,         -1,         2,         1,         640,         9,         1,         1,         4},         // (subrame number 7,9)
{0xa2,         -1,         2,         1,         528,         9,         1,         1,         4},         // (subrame number 4,9)
{0xa2,         -1,         2,         1,         528,         0,         2,         3,         4},         // (subrame number 4,9)
{0xa2,         -1,         16,        1,         924,         0,         1,         3,         4},         // (subrame number 2,3,4,7,8,9)
{0xa2,         -1,         1,         0,         4,           0,         1,         3,         4},         // (subrame number 2)
{0xa2,         -1,         1,         0,         128,         0,         1,         3,         4},         // (subrame number 7)
{0xa2,         -1,         2,         1,         512,         0,         1,         3,         4},         // (subrame number 9)
{0xa2,         -1,         1,         0,         512,         0,         2,         3,         4},         // (subrame number 9)
{0xa2,         -1,         1,         0,         512,         9,         1,         1,         4},         // (subrame number 9)
{0xa2,         -1,         1,         0,         512,         0,         1,         3,         4},         // (subrame number 9)
{0xa2,         -1,         1,         0,         132,         0,         1,         3,         4},         // (subrame number 2,7)
{0xa2,         -1,         1,         0,         768,         0,         2,         3,         4},         // (subrame number 8,9)
{0xa2,         -1,         1,         0,         528,         0,         1,         3,         4},         // (subrame number 4,9)
{0xa2,         -1,         1,         0,         640,         9,         1,         1,         4},         // (subrame number 7,9)
{0xa2,         -1,         1,         0,         792,         0,         1,         3,         4},         // (subrame number 3,4,8,9)
{0xa2,         -1,         1,         0,         792,         0,         2,         3,         4},         // (subrame number 3,4,8,9)
{0xa2,         -1,         1,         0,         682,         0,         1,         3,         4},         // (subrame number 1,3,5,7,9)
{0xa2,         -1,         1,         0,         1023,        9,         1,         1,         4},         // (subrame number 0,1,2,3,4,5,6,7,8,9)
{0xa3,         -1,         16,        1,         512,         0,         2,         2,         6},         // (subrame number 9)
{0xa3,         -1,         8,         1,         512,         0,         2,         2,         6},         // (subrame number 9)
{0xa3,         -1,         4,         1,         512,         0,         1,         2,         6},         // (subrame number 9)
{0xa3,         -1,         2,         1,         528,         7,         1,         1,         6},         // (subrame number 4,9)
{0xa3,         -1,         2,         1,         640,         7,         1,         1,         6},         // (subrame number 7,9)
{0xa3,         -1,         2,         1,         640,         0,         1,         2,         6},         // (subrame number 7,9)
{0xa3,         -1,         2,         1,         528,         0,         2,         2,         6},         // (subrame number 4,9)
{0xa3,         -1,         2,         1,         768,         0,         2,         2,         6},         // (subrame number 8,9)
{0xa3,         -1,         2,         1,         924,         0,         1,         2,         6},         // (subrame number 2,3,4,7,8,9)
{0xa3,         -1,         1,         0,         4,           0,         1,         2,         6},         // (subrame number 2)
{0xa3,         -1,         1,         0,         128,         0,         1,         2,         6},         // (subrame number 7)
{0xa3,         -1,         2,         1,         512,         0,         1,         2,         6},         // (subrame number 9)
{0xa3,         -1,         1,         0,         512,         0,         2,         2,         6},         // (subrame number 9)
{0xa3,         -1,         1,         0,         512,         7,         1,         1,         6},         // (subrame number 9)
{0xa3,         -1,         1,         0,         512,         0,         1,         2,         6},         // (subrame number 9)
{0xa3,         -1,         1,         0,         132,         0,         1,         2,         6},         // (subrame number 2,7)
{0xa3,         -1,         1,         0,         768,         0,         2,         2,         6},         // (subrame number 8,9)
{0xa3,         -1,         1,         0,         528,         0,         1,         2,         6},         // (subrame number 4,9)
{0xa3,         -1,         1,         0,         640,         7,         1,         1,         6},         // (subrame number 7,9)
{0xa3,         -1,         1,         0,         792,         0,         1,         2,         6},         // (subrame number 3,4,8,9)
{0xa3,         -1,         1,         0,         792,         0,         2,         2,         6},         // (subrame number 3,4,8,9)
{0xa3,         -1,         1,         0,         682,         0,         1,         2,         6},         // (subrame number 1,3,5,7,9)
{0xa3,         -1,         1,         0,         1023,        7,         1,         1,         6},         // (subrame number 0,1,2,3,4,5,6,7,8,9)
{0xb1,         -1,         4,         1,         512,         2,         1,         6,         2},         // (subrame number 9)
{0xb1,         -1,         2,         1,         512,         2,         1,         6,         2},         // (subrame number 9)
{0xb1,         -1,         2,         1,         640,         2,         1,         6,         2},         // (subrame number 7,9)
{0xb1,         -1,         2,         1,         528,         8,         1,         3,         2},         // (subrame number 4,9)
{0xb1,         -1,         2,         1,         528,         2,         2,         6,         2},         // (subrame number 4,9)
{0xb1,         -1,         1,         0,         512,         2,         2,         6,         2},         // (subrame number 9)
{0xb1,         -1,         1,         0,         512,         8,         1,         3,         2},         // (subrame number 9)
{0xb1,         -1,         1,         0,         512,         2,         1,         6,         2},         // (subrame number 9)
{0xb1,         -1,         1,         0,         768,         2,         2,         6,         2},         // (subrame number 8,9)
{0xb1,         -1,         1,         0,         528,         2,         1,         6,         2},         // (subrame number 4,9)
{0xb1,         -1,         1,         0,         640,         8,         1,         3,         2},         // (subrame number 7,9)
{0xb1,         -1,         1,         0,         682,         2,         1,         6,         2},         // (subrame number 1,3,5,7,9)
{0xb4,         -1,         16,        1,         512,         0,         2,         1,         12},        // (subrame number 9)
{0xb4,         -1,         8,         1,         512,         0,         2,         1,         12},        // (subrame number 9)
{0xb4,         -1,         4,         1,         512,         2,         1,         1,         12},        // (subrame number 9)
{0xb4,         -1,         2,         1,         512,         0,         1,         1,         12},        // (subrame number 9)
{0xb4,         -1,         2,         1,         512,         2,         1,         1,         12},        // (subrame number 9)
{0xb4,         -1,         2,         1,         640,         2,         1,         1,         12},        // (subrame number 7,9)
{0xb4,         -1,         2,         1,         528,         2,         1,         1,         12},        // (subrame number 4,9)
{0xb4,         -1,         2,         1,         528,         0,         2,         1,         12},        // (subrame number 4,9)
{0xb4,         -1,         2,         1,         768,         0,         2,         1,         12},        // (subrame number 8,9)
{0xb4,         -1,         2,         1,         924,         0,         1,         1,         12},        // (subrame number 2,3,4,7,8,9)
{0xb4,         -1,         1,         0,         2,           0,         1,         1,         12},        // (subrame number 1)
{0xb4,         -1,         1,         0,         4,           0,         1,         1,         12},        // (subrame number 2)
{0xb4,         -1,         1,         0,         16,          0,         1,         1,         12},        // (subrame number 4)
{0xb4,         -1,         1,         0,         128,         0,         1,         1,         12},        // (subrame number 7)
{0xb4,         -1,         1,         0,         512,         0,         1,         1,         12},        // (subrame number 9)
{0xb4,         -1,         1,         0,         512,         2,         1,         1,         12},        // (subrame number 9)
{0xb4,         -1,         1,         0,         512,         0,         2,         1,         12},        // (subrame number 9)
{0xb4,         -1,         1,         0,         528,         2,         1,         1,         12},        // (subrame number 4,9)
{0xb4,         -1,         1,         0,         640,         2,         1,         1,         12},        // (subrame number 7,9)
{0xb4,         -1,         1,         0,         768,         0,         2,         1,         12},        // (subrame number 8,9)
{0xb4,         -1,         1,         0,         792,         2,         1,         1,         12},        // (subrame number 3,4,8,9)
{0xb4,         -1,         1,         0,         682,         2,         1,         1,         12},        // (subrame number 1,3,5,7,9)
{0xb4,         -1,         1,         0,         1023,        0,         2,         1,         12},        // (subrame number 0,1,2,3,4,5,6,7,8,9)
{0xb4,         -1,         1,         0,         1023,        2,         1,         1,         12},        // (subrame number 0,1,2,3,4,5,6,7,8,9)
{0xc0,         -1,         16,        1,         512,         2,         2,         6,         2},         // (subrame number 9)
{0xc0,         -1,         8,         1,         512,         2,         2,         6,         2},         // (subrame number 9)
{0xc0,         -1,         4,         1,         512,         2,         1,         6,         2},         // (subrame number 9)
{0xc0,         -1,         2,         1,         512,         2,         1,         6,         2},         // (subrame number 9)
{0xc0,         -1,         2,         1,         768,         2,         2,         6,         2},         // (subrame number 8,9)
{0xc0,         -1,         2,         1,         640,         2,         1,         6,         2},         // (subrame number 7,9)
{0xc0,         -1,         2,         1,         640,         8,         1,         3,         2},         // (subrame number 7,9)
{0xc0,         -1,         2,         1,         528,         8,         1,         3,         2},         // (subrame number 4,9)
{0xc0,         -1,         2,         1,         528,         2,         2,         6,         2},         // (subrame number 4,9)
{0xc0,         -1,         2,         1,         924,         2,         1,         6,         2},         // (subrame number 2,3,4,7,8,9)
{0xc0,         -1,         1,         0,         512,         2,         2,         6,         2},         // (subrame number 9)
{0xc0,         -1,         1,         0,         512,         8,         1,         3,         2},         // (subrame number 9)
{0xc0,         -1,         1,         0,         512,         2,         1,         6,         2},         // (subrame number 9)
{0xc0,         -1,         1,         0,         768,         2,         2,         6,         2},         // (subrame number 8,9)
{0xc0,         -1,         1,         0,         528,         2,         1,         6,         2},         // (subrame number 4,9)
{0xc0,         -1,         1,         0,         640,         8,         1,         3,         2},         // (subrame number 7,9)
{0xc0,         -1,         1,         0,         792,         2,         1,         6,         2},         // (subrame number 3,4,8,9)
{0xc0,         -1,         1,         0,         792,         2,         2,         6,         2},         // (subrame number 3,4,8,9)
{0xc0,         -1,         1,         0,         682,         2,         1,         6,         2},         // (subrame number 1,3,5,7,9)
{0xc0,         -1,         1,         0,         1023,        8,         1,         3,         2},         // (subrame number 0,1,2,3,4,5,6,7,8,9)
{0xc2,         -1,         16,        1,         512,         2,         2,         2,         6},         // (subrame number 9)
{0xc2,         -1,         8,         1,         512,         2,         2,         2,         6},         // (subrame number 9)
{0xc2,         -1,         4,         1,         512,         2,         1,         2,         6},         // (subrame number 9)
{0xc2,         -1,         2,         1,         512,         2,         1,         2,         6},         // (subrame number 9)
{0xc2,         -1,         2,         1,         768,         2,         2,         2,         6},         // (subrame number 8,9)
{0xc2,         -1,         2,         1,         640,         2,         1,         2,         6},         // (subrame number 7,9)
{0xc2,         -1,         2,         1,         640,         8,         1,         1,         6},         // (subrame number 7,9)
{0xc2,         -1,         2,         1,         528,         8,         1,         1,         6},         // (subrame number 4,9)
{0xc2,         -1,         2,         1,         528,         2,         2,         2,         6},         // (subrame number 4,9)
{0xc2,         -1,         2,         1,         924,         2,         1,         2,         6},         // (subrame number 2,3,4,7,8,9)
{0xc2,         -1,         8,         1,         512,         8,         2,         1,         6},         // (subrame number 9)
{0xc2,         -1,         4,         1,         512,         8,         1,         1,         6},         // (subrame number 9)
{0xc2,         -1,         1,         0,         512,         2,         2,         2,         6},         // (subrame number 9)
{0xc2,         -1,         1,         0,         512,         8,         1,         1,         6},         // (subrame number 9)
{0xc2,         -1,         1,         0,         512,         2,         1,         2,         6},         // (subrame number 9)
{0xc2,         -1,         1,         0,         768,         2,         2,         2,         6},         // (subrame number 8,9)
{0xc2,         -1,         1,         0,         528,         2,         1,         2,         6},         // (subrame number 4,9)
{0xc2,         -1,         1,         0,         640,         8,         1,         1,         6},         // (subrame number 7,9)
{0xc2,         -1,         1,         0,         792,         2,         1,         2,         6},         // (subrame number 3,4,8,9)
{0xc2,         -1,         1,         0,         792,         2,         2,         2,         6},         // (subrame number 3,4,8,9)
{0xc2,         -1,         1,         0,         682,         2,         1,         2,         6},         // (subrame number 1,3,5,7,9)
{0xc2,         -1,         1,         0,         1023,        8,         1,         1,         6},         // (subrame number 0,1,2,3,4,5,6,7,8,9)
{0xa1,         0xb1,       2,         1,         512,         2,         1,         6,         2},         // (subrame number 9)
{0xa1,         0xb1,       2,         1,         528,         8,         1,         3,         2},         // (subrame number 4,9)
{0xa1,         0xb1,       2,         1,         640,         8,         1,         3,         2},         // (subrame number 7,9)
{0xa1,         0xb1,       2,         1,         640,         2,         1,         6,         2},         // (subrame number 7,9)
{0xa1,         0xb1,       2,         1,         528,         2,         2,         6,         2},         // (subrame number 4,9)
{0xa1,         0xb1,       2,         1,         768,         2,         2,         6,         2},         // (subrame number 8,9)
{0xa1,         0xb1,       1,         0,         512,         2,         2,         6,         2},         // (subrame number 9)
{0xa1,         0xb1,       1,         0,         512,         8,         1,         3,         2},         // (subrame number 9)
{0xa1,         0xb1,       1,         0,         512,         2,         1,         6,         2},         // (subrame number 9)
{0xa1,         0xb1,       1,         0,         768,         2,         2,         6,         2},         // (subrame number 8,9)
{0xa1,         0xb1,       1,         0,         528,         2,         1,         6,         2},         // (subrame number 4,9)
{0xa1,         0xb1,       1,         0,         640,         8,         1,         3,         2},         // (subrame number 7,9)
{0xa1,         0xb1,       1,         0,         792,         2,         2,         6,         2},         // (subrame number 3,4,8,9)
{0xa1,         0xb1,       1,         0,         682,         2,         1,         6,         2},         // (subrame number 1,3,5,7,9)
{0xa1,         0xb1,       1,         0,         1023,        8,         1,         3,         2},         // (subrame number 0,1,2,3,4,5,6,7,8,9)
{0xa2,         0xb2,       2,         1,         512,         0,         1,         3,         4},         // (subrame number 9)
{0xa2,         0xb2,       2,         1,         528,         6,         1,         2,         4},         // (subrame number 4,9)
{0xa2,         0xb2,       2,         1,         640,         6,         1,         2,         4},         // (subrame number 7,9)
{0xa2,         0xb2,       2,         1,         528,         0,         2,         3,         4},         // (subrame number 4,9)
{0xa2,         0xb2,       2,         1,         768,         0,         2,         3,         4},         // (subrame number 8,9)
{0xa2,         0xb2,       1,         0,         512,         0,         2,         3,         4},         // (subrame number 9)
{0xa2,         0xb2,       1,         0,         512,         6,         1,         2,         4},         // (subrame number 9)
{0xa2,         0xb2,       1,         0,         512,         0,         1,         3,         4},         // (subrame number 9)
{0xa2,         0xb2,       1,         0,         768,         0,         2,         3,         4},         // (subrame number 8,9)
{0xa2,         0xb2,       1,         0,         528,         0,         1,         3,         4},         // (subrame number 4,9)
{0xa2,         0xb2,       1,         0,         640,         6,         1,         2,         4},         // (subrame number 7,9)
{0xa2,         0xb2,       1,         0,         792,         0,         1,         3,         4},         // (subrame number 3,4,8,9)
{0xa2,         0xb2,       1,         0,         792,         0,         2,         3,         4},         // (subrame number 3,4,8,9)
{0xa2,         0xb2,       1,         0,         682,         0,         1,         3,         4},         // (subrame number 1,3,5,7,9)
{0xa2,         0xb2,       1,         0,         1023,        6,         1,         2,         4},         // (subrame number 0,1,2,3,4,5,6,7,8,9)
{0xa3,         0xb3,       2,         1,         512,         0,         1,         2,         6},         // (subrame number 9)
{0xa3,         0xb3,       2,         1,         528,         2,         1,         2,         6},         // (subrame number 4,9)
{0xa3,         0xb3,       2,         1,         640,         0,         1,         2,         6},         // (subrame number 7,9)
{0xa3,         0xb3,       2,         1,         640,         2,         1,         2,         6},         // (subrame number 7,9)
{0xa3,         0xb3,       2,         1,         528,         0,         2,         2,         6},         // (subrame number 4,9)
{0xa3,         0xb3,       2,         1,         768,         0,         2,         2,         6},         // (subrame number 8,9)
{0xa3,         0xb3,       1,         0,         512,         0,         2,         2,         6},         // (subrame number 9)
{0xa3,         0xb3,       1,         0,         512,         2,         1,         2,         6},         // (subrame number 9)
{0xa3,         0xb3,       1,         0,         512,         0,         1,         2,         6},         // (subrame number 9)
{0xa3,         0xb3,       1,         0,         768,         0,         2,         2,         6},         // (subrame number 8,9)
{0xa3,         0xb3,       1,         0,         528,         0,         1,         2,         6},         // (subrame number 4,9)
{0xa3,         0xb3,       1,         0,         640,         2,         1,         2,         6},         // (subrame number 7,9)
{0xa3,         0xb3,       1,         0,         792,         0,         2,         2,         6},         // (subrame number 3,4,8,9)
{0xa3,         0xb3,       1,         0,         682,         0,         1,         2,         6},         // (subrame number 1,3,5,7,9)
{0xa3,         0xb3,       1,         0,         1023,        2,         1,         2,         6}          // (subrame number 0,1,2,3,4,5,6,7,8,9)
};
// Table 6.3.3.2-4: Random access configurations for FR2 and unpaired spectrum
int64_t table_6_3_3_2_4_prachConfig_Index [256][10] = {
//format,      format,       x,          y,           y,              SFN_nbr,       star_symb,   slots_sfn,  occ_slot,  duration
{0xa1,          -1,          16,         1,          -1,          567489872400,          0,          2,          6,          2},          // (subframe number :4,9,14,19,24,29,34,39)
{0xa1,          -1,          16,         1,          -1,          586406201480,          0,          1,          6,          2},          // (subframe number :3,7,11,15,19,23,27,31,35,39)
{0xa1,          -1,          8,          1,           2,          550293209600,          0,          2,          6,          2},          // (subframe number :9,19,29,39)
{0xa1,          -1,          8,          1,          -1,          567489872400,          0,          2,          6,          2},          // (subframe number :4,9,14,19,24,29,34,39)
{0xa1,          -1,          8,          1,          -1,          586406201480,          0,          1,          6,          2},          // (subframe number :3,7,11,15,19,23,27,31,35,39)
{0xa1,          -1,          4,          1,          -1,          567489872400,          0,          1,          6,          2},          // (subframe number :4,9,14,19,24,29,34,39)
{0xa1,          -1,          4,          1,          -1,          567489872400,          0,          2,          6,          2},          // (subframe number :4,9,14,19,24,29,34,39)
{0xa1,          -1,          4,          1,          -1,          586406201480,          0,          1,          6,          2},          // (subframe number :3,7,11,15,19,23,27,31,35,39)
{0xa1,          -1,          2,          1,          -1,          551911719040,          0,          2,          6,          2},          // (subframe number :7,15,23,31,39)
{0xa1,          -1,          2,          1,          -1,          567489872400,          0,          1,          6,          2},          // (subframe number :4,9,14,19,24,29,34,39)
{0xa1,          -1,          2,          1,          -1,          567489872400,          0,          2,          6,          2},          // (subframe number :4,9,14,19,24,29,34,39)
{0xa1,          -1,          2,          1,          -1,          586406201480,          0,          1,          6,          2},          // (subframe number :3,7,11,15,19,23,27,31,35,39)
{0xa1,          -1,          1,          0,          -1,          549756338176,          7,          1,          3,          2},          // (subframe number :19,39)
{0xa1,          -1,          1,          0,          -1,          168,                   0,          1,          6,          2},          // (subframe number :3,5,7)
{0xa1,          -1,          1,          0,          -1,          567489331200,          7,          1,          3,          2},          // (subframe number :24,29,34,39)
{0xa1,          -1,          1,          0,          -1,          550293209600,          7,          2,          3,          2},          // (subframe number :9,19,29,39)
{0xa1,          -1,          1,          0,          -1,          687195422720,          0,          1,          6,          2},          // (subframe number :17,19,37,39)
{0xa1,          -1,          1,          0,          -1,          550293209600,          0,          2,          6,          2},          // (subframe number :9,19,29,39)
{0xa1,          -1,          1,          0,          -1,          567489872400,          0,          1,          6,          2},          // (subframe number :4,9,14,19,24,29,34,39)
{0xa1,          -1,          1,          0,          -1,          567489872400,          7,          1,          3,          2},          // (subframe number :4,9,14,19,24,29,34,39)
{0xa1,          -1,          1,          0,          -1,          10920,                 7,          1,          3,          2},          // (subframe number :3,5,7,9,11,13)
{0xa1,          -1,          1,          0,          -1,          586405642240,          7,          1,          3,          2},          // (subframe number :23,27,31,35,39)
{0xa1,          -1,          1,          0,          -1,          551911719040,          0,          1,          6,          2},          // (subframe number :7,15,23,31,39)
{0xa1,          -1,          1,          0,          -1,          586405642240,          0,          1,          6,          2},          // (subframe number :23,27,31,35,39)
{0xa1,          -1,          1,          0,          -1,          965830828032,          7,          2,          3,          2},          // (subframe number :13,14,15, 29,30,31,37,38,39)
{0xa1,          -1,          1,          0,          -1,          586406201480,          7,          1,          3,          2},          // (subframe number :3,7,11,15,19,23,27,31,35,39)
{0xa1,          -1,          1,          0,          -1,          586406201480,          0,          1,          6,          2},          // (subframe number :3,7,11,15,19,23,27,31,35,39)
{0xa1,          -1,          1,          0,          -1,          733007751850,          0,          1,          6,          2},          // (subframe number :1,3,5,7,…,37,39)
{0xa1,          -1,          1,          0,          -1,          1099511627775,         7,          1,          3,          2},          // (subframe number :0,1,2,…,39)
{0xa2,          -1,          16,         1,          -1,          567489872400,          0,          2,          3,          4},          // (subframe number :4,9,14,19,24,29,34,39)
{0xa2,          -1,          16,         1,          -1,          586406201480,          0,          1,          3,          4},          // (subframe number :3,7,11,15,19,23,27,31,35,39)
{0xa2,          -1,          8,          1,          -1,          567489872400,          0,          2,          3,          4},          // (subframe number :4,9,14,19,24,29,34,39)
{0xa2,          -1,          8,          1,          -1,          586406201480,          0,          1,          3,          4},          // (subframe number :3,7,11,15,19,23,27,31,35,39)
{0xa2,          -1,          8,          1,           2,          550293209600,          0,          2,          3,          4},          // (subframe number :9,19,29,39)
{0xa2,          -1,          4,          1,          -1,          567489872400,          0,          1,          3,          4},          // (subframe number :4,9,14,19,24,29,34,39)
{0xa2,          -1,          4,          1,          -1,          567489872400,          0,          2,          3,          4},          // (subframe number :4,9,14,19,24,29,34,39)
{0xa2,          -1,          4,          1,          -1,          586406201480,          0,          1,          3,          4},          // (subframe number :3,7,11,15,19,23,27,31,35,39)
{0xa2,          -1,          2,          1,          -1,          551911719040,          0,          2,          3,          4},          // (subframe number :7,15,23,31,39)
{0xa2,          -1,          2,          1,          -1,          567489872400,          0,          1,          3,          4},          // (subframe number :4,9,14,19,24,29,34,39)
{0xa2,          -1,          2,          1,          -1,          567489872400,          0,          2,          3,          4},          // (subframe number :4,9,14,19,24,29,34,39)
{0xa2,          -1,          2,          1,          -1,          586406201480,          0,          1,          3,          4},          // (subframe number :3,7,11,15,19,23,27,31,35,39)
{0xa2,          -1,          1,          0,          -1,          549756338176,          5,          1,          2,          4},          // (subframe number :19,39)
{0xa2,          -1,          1,          0,          -1,          168,                   0,          1,          3,          4},          // (subframe number :3,5,7)
{0xa2,          -1,          1,          0,          -1,          567489331200,          5,          1,          2,          4},          // (subframe number :24,29,34,39)
{0xa2,          -1,          1,          0,          -1,          550293209600,          5,          2,          2,          4},          // (subframe number :9,19,29,39)
{0xa2,          -1,          1,          0,          -1,          687195422720,          0,          1,          3,          4},          // (subframe number :17,19,37,39)
{0xa2,          -1,          1,          0,          -1,          550293209600,          0,          2,          3,          4},          // (subframe number :9, 19, 29, 39)
{0xa2,          -1,          1,          0,          -1,          551911719040,          0,          1,          3,          4},          // (subframe number :7,15,23,31,39)
{0xa2,          -1,          1,          0,          -1,          586405642240,          5,          1,          2,          4},          // (subframe number :23,27,31,35,39)
{0xa2,          -1,          1,          0,          -1,          586405642240,          0,          1,          3,          4},          // (subframe number :23,27,31,35,39)
{0xa2,          -1,          1,          0,          -1,          10920,                 5,          1,          2,          4},          // (subframe number :3,5,7,9,11,13)
{0xa2,          -1,          1,          0,          -1,          10920,                 0,          1,          3,          4},          // (subframe number :3,5,7,9,11,13)
{0xa2,          -1,          1,          0,          -1,          567489872400,          5,          1,          2,          4},          // (subframe number :4,9,14,19,24,29,34,39)
{0xa2,          -1,          1,          0,          -1,          567489872400,          0,          1,          3,          4},          // (subframe number :4,9,14,19,24,29,34,39)
{0xa2,          -1,          1,          0,          -1,          965830828032,          5,          2,          2,          4},          // (subframe number :13,14,15, 29,30,31,37,38,39)
{0xa2,          -1,          1,          0,          -1,          586406201480,          5,          1,          2,          4},          // (subframe number :3,7,11,15,19,23,27,31,35,39)
{0xa2,          -1,          1,          0,          -1,          586406201480,          0,          1,          3,          4},          // (subframe number :3,7,11,15,19,23,27,31,35,39)
{0xa2,          -1,          1,          0,          -1,          733007751850,          0,          1,          3,          4},          // (subframe number :1,3,5,7,…,37,39)
{0xa2,          -1,          1,          0,          -1,          1099511627775,         5,          1,          2,          4},          // (subframe number :0,1,2,…,39)
{0xa3,          -1,          16,         1,          -1,          567489872400,          0,          2,          2,          6},          // (subframe number :4,9,14,19,24,29,34,39)
{0xa3,          -1,          16,         1,          -1,          586406201480,          0,          1,          2,          6},          // (subframe number :3,7,11,15,19,23,27,31,35,39)
{0xa3,          -1,          8,          1,          -1,          567489872400,          0,          2,          2,          6},          // (subframe number :4,9,14,19,24,29,34,39)
{0xa3,          -1,          8,          1,          -1,          586406201480,          0,          1,          2,          6},          // (subframe number :3,7,11,15,19,23,27,31,35,39)
{0xa3,          -1,          8,          1,           2,          550293209600,          0,          2,          2,          6},          // (subframe number :9,19,29,39)
{0xa3,          -1,          4,          1,          -1,          567489872400,          0,          1,          2,          6},          // (subframe number :4,9,14,19,24,29,34,39)
{0xa3,          -1,          4,          1,          -1,          567489872400,          0,          2,          2,          6},          // (subframe number :4,9,14,19,24,29,34,39)
{0xa3,          -1,          4,          1,          -1,          586406201480,          0,          1,          2,          6},          // (subframe number :3,7,11,15,19,23,27,31,35,39)
{0xa3,          -1,          2,          1,          -1,          567489872400,          0,          1,          2,          6},          // (subframe number :4,9,14,19,24,29,34,39)
{0xa3,          -1,          2,          1,          -1,          567489872400,          0,          2,          2,          6},          // (subframe number :4,9,14,19,24,29,34,39)
{0xa3,          -1,          2,          1,          -1,          586406201480,          0,          1,          2,          6},          // (subframe number :3,7,11,15,19,23,27,31,35,39)
{0xa3,          -1,          1,          0,          -1,          549756338176,          7,          1,          1,          6},          // (subframe number :19,39)
{0xa3,          -1,          1,          0,          -1,          168,                   0,          1,          2,          6},          // (subframe number :3,5,7)
{0xa3,          -1,          1,          0,          -1,          10752,                 2,          1,          2,          6},          // (subframe number :9,11,13)
{0xa3,          -1,          1,          0,          -1,          567489331200,          7,          1,          1,          6},          // (subframe number :24,29,34,39)
{0xa3,          -1,          1,          0,          -1,          550293209600,          7,          2,          1,          6},          // (subframe number :9,19,29,39)
{0xa3,          -1,          1,          0,          -1,          687195422720,          0,          1,          2,          6},          // (subframe number :17,19,37,39)
{0xa3,          -1,          1,          0,          -1,          550293209600,          0,          2,          2,          6},          // (subframe number :9,19,29,39)
{0xa3,          -1,          1,          0,          -1,          551911719040,          0,          1,          2,          6},          // (subframe number :7,15,23,31,39)
{0xa3,          -1,          1,          0,          -1,          586405642240,          7,          1,          1,          6},          // (subframe number :23,27,31,35,39)
{0xa3,          -1,          1,          0,          -1,          586405642240,          0,          1,          2,          6},          // (subframe number :23,27,31,35,39)
{0xa3,          -1,          1,          0,          -1,          10920,                 0,          1,          2,          6},          // (subframe number :3,5,7,9,11,13)
{0xa3,          -1,          1,          0,          -1,          10920,                 7,          1,          1,          6},          // (subframe number :3,5,7,9,11,13)
{0xa3,          -1,          1,          0,          -1,          567489872400,          0,          1,          2,          6},          // (subframe number :4,9,14,19,24,29,34,39)
{0xa3,          -1,          1,          0,          -1,          567489872400,          7,          1,          1,          6},          // (subframe number :4,9,14,19,24,29,34,39)
{0xa3,          -1,          1,          0,          -1,          965830828032,          7,          2,          1,          6},          // (subframe number :13,14,15, 29,30,31,37,38,39)
{0xa3,          -1,          1,          0,          -1,          586406201480,          7,          1,          1,          6},          // (subframe number :3,7,11,15,19,23,27,31,35,39)
{0xa3,          -1,          1,          0,          -1,          586406201480,          0,          1,          2,          6},          // (subframe number :3,7,11,15,19,23,27,31,35,39)
{0xa3,          -1,          1,          0,          -1,          733007751850,          0,          1,          2,          6},          // (subframe number :1,3,5,7,…,37,39)
{0xa3,          -1,          1,          0,          -1,          1099511627775,         7,          1,          1,          6},          // (subframe number :0,1,2,…,39)
{0xb1,          -1,          16,         1,          -1,          567489872400,          2,          2,          6,          2},          // (subframe number :4,9,14,19,24,29,34,39)
{0xb1,          -1,          8,          1,          -1,          567489872400,          2,          2,          6,          2},          // (subframe number :4,9,14,19,24,29,34,39)
{0xb1,          -1,          8,          1,           2,          550293209600,          2,          2,          6,          2},          // (subframe number :9,19,29,39)
{0xb1,          -1,          4,          1,          -1,          567489872400,          2,          2,          6,          2},          // (subframe number :4,9,14,19,24,29,34,39)
{0xb1,          -1,          2,          1,          -1,          567489872400,          2,          2,          6,          2},          // (subframe number :4,9,14,19,24,29,34,39)
{0xb1,          -1,          2,          1,          -1,          586406201480,          2,          1,          6,          2},          // (subframe number :3,7,11,15,19,23,27,31,35,39)
{0xb1,          -1,          1,          0,          -1,          549756338176,          8,          1,          3,          2},          // (subframe number :19,39)
{0xb1,          -1,          1,          0,          -1,          168,                   2,          1,          6,          2},          // (subframe number :3,5,7)
{0xb1,          -1,          1,          0,          -1,          567489331200,          8,          1,          3,          2},          // (subframe number :24,29,34,39)
{0xb1,          -1,          1,          0,          -1,          550293209600,          8,          2,          3,          2},          // (subframe number :9,19,29,39)
{0xb1,          -1,          1,          0,          -1,          687195422720,          2,          1,          6,          2},          // (subframe number :17,19,37,39)
{0xb1,          -1,          1,          0,          -1,          550293209600,          2,          2,          6,          2},          // (subframe number :9,19,29,39)
{0xb1,          -1,          1,          0,          -1,          551911719040,          2,          1,          6,          2},          // (subframe number :7,15,23,31,39)
{0xb1,          -1,          1,          0,          -1,          586405642240,          8,          1,          3,          2},          // (subframe number :23,27,31,35,39)
{0xb1,          -1,          1,          0,          -1,          586405642240,          2,          1,          6,          2},          // (subframe number :23,27,31,35,39)
{0xb1,          -1,          1,          0,          -1,          10920,                 8,          1,          3,          2},          // (subframe number :3,5,7,9,11,13)
{0xb1,          -1,          1,          0,          -1,          567489872400,          8,          1,          3,          2},          // (subframe number :4,9,14,19,24,29,34,39)
{0xb1,          -1,          1,          0,          -1,          567489872400,          2,          1,          6,          2},          // (subframe number :4,9,14,19,24,29,34,39)
{0xb1,          -1,          1,          0,          -1,          586406201480,          8,          1,          3,          2},          // (subframe number :3,7,11,15,19,23,27,31,35,39)
{0xb1,          -1,          1,          0,          -1,          965830828032,          8,          2,          3,          2},          // (subframe number :13,14,15, 29,30,31,37,38,39)
{0xb1,          -1,          1,          0,          -1,          586406201480,          2,          1,          6,          2},          // (subframe number :3,7,11,15,19,23,27,31,35,39)
{0xb1,          -1,          1,          0,          -1,          733007751850,          2,          1,          6,          2},          // (subframe number :1,3,5,7,…,37,39)
{0xb1,          -1,          1,          0,          -1,          1099511627775,         8,          1,          3,          2},          // (subframe number :0,1,2,…,39)
{0xb4,          -1,          16,         1,           2,          567489872400,          0,          2,          1,          12},         // (subframe number :4,9,14,19,24,29,34,39)
{0xb4,          -1,          16,         1,           2,          586406201480,          0,          1,          1,          12},         // (subframe number :3,7,11,15,19,23,27,31,35,39)
{0xb4,          -1,          8,          1,           2,          567489872400,          0,          2,          1,          12},         // (subframe number :4,9,14,19,24,29,34,39)
{0xb4,          -1,          8,          1,           2,          586406201480,          0,          1,          1,          12},         // (subframe number :3,7,11,15,19,23,27,31,35,39)
{0xb4,          -1,          8,          1,           2,          550293209600,          0,          2,          1,          12},         // (subframe number :9,19,29,39)
{0xb4,          -1,          4,          1,          -1,          567489872400,          0,          1,          1,          12},         // (subframe number :4,9,14,19,24,29,34,39)
{0xb4,          -1,          4,          1,          -1,          567489872400,          0,          2,          1,          12},         // (subframe number :4,9,14,19,24,29,34,39)
{0xb4,          -1,          4,          1,           2,          586406201480,          0,          1,          1,          12},         // (subframe number :3,7,11,15,19,23,27,31,35,39)
{0xb4,          -1,          2,          1,          -1,          551911719040,          2,          2,          1,          12},         // (subframe number :7,15,23,31,39)
{0xb4,          -1,          2,          1,          -1,          567489872400,          0,          1,          1,          12},         // (subframe number :4,9,14,19,24,29,34,39)
{0xb4,          -1,          2,          1,          -1,          567489872400,          0,          2,          1,          12},         // (subframe number :4,9,14,19,24,29,34,39)
{0xb4,          -1,          2,          1,          -1,          586406201480,          0,          1,          1,          12},         // (subframe number :3,7,11,15,19,23,27,31,35,39)
{0xb4,          -1,          1,          0,          -1,          549756338176,          2,          2,          1,          12},         // (subframe number :19, 39)
{0xb4,          -1,          1,          0,          -1,          687195422720,          0,          1,          1,          12},         // (subframe number :17, 19, 37, 39)
{0xb4,          -1,          1,          0,          -1,          567489331200,          2,          1,          1,          12},         // (subframe number :24,29,34,39)
{0xb4,          -1,          1,          0,          -1,          550293209600,          2,          2,          1,          12},         // (subframe number :9,19,29,39)
{0xb4,          -1,          1,          0,          -1,          550293209600,          0,          2,          1,          12},         // (subframe number :9,19,29,39)
{0xb4,          -1,          1,          0,          -1,          551911719040,          0,          1,          1,          12},         // (subframe number :7,15,23,31,39)
{0xb4,          -1,          1,          0,          -1,          551911719040,          0,          2,          1,          12},         // (subframe number :7,15,23,31,39)
{0xb4,          -1,          1,          0,          -1,          586405642240,          0,          1,          1,          12},         // (subframe number :23,27,31,35,39)
{0xb4,          -1,          1,          0,          -1,          586405642240,          2,          2,          1,          12},         // (subframe number :23,27,31,35,39)
{0xb4,          -1,          1,          0,          -1,          698880,                0,          1,          1,          12},         // (subframe number :9,11,13,15,17,19)
{0xb4,          -1,          1,          0,          -1,          10920,                 2,          1,          1,          12},         // (subframe number :3,5,7,9,11,13)
{0xb4,          -1,          1,          0,          -1,          567489872400,          0,          1,          1,          12},         // (subframe number :4,9,14,19,24,29,34,39)
{0xb4,          -1,          1,          0,          -1,          567489872400,          2,          2,          1,          12},         // (subframe number :4,9,14,19,24,29,34,39)
{0xb4,          -1,          1,          0,          -1,          965830828032,          2,          2,          1,          12},         // (subframe number :13,14,15, 29,30,31,37,38,39)
{0xb4,          -1,          1,          0,          -1,          586406201480,          0,          1,          1,          12},         // (subframe number :3,7,11,15,19,23,27,31,35,39)
{0xb4,          -1,          1,          0,          -1,          586406201480,          2,          1,          1,          12},         // (subframe number :3,7,11,15,19,23,27,31,35,39)
{0xb4,          -1,          1,          0,          -1,          44739240,              2,          1,          1,          12},         // (subframe number :3, 5, 7, …, 23,25)
{0xb4,          -1,          1,          0,          -1,          44739240,              0,          2,          1,          12},         // (subframe number :3, 5, 7, …, 23,25)
{0xb4,          -1,          1,          0,          -1,          733007751850,          0,          1,          1,          12},         // (subframe number :1,3,5,7,…,37,39)
{0xb4,          -1,          1,          0,          -1,          1099511627775,         2,          1,          1,          12},         // (subframe number :0, 1, 2,…, 39)
{0xc0,          -1,          16,         1,          -1,          567489872400,          0,          2,          7,          2},          // (subframe number :4,9,14,19,24,29,34,39)
{0xc0,          -1,          16,         1,          -1,          586406201480,          0,          1,          7,          2},          // (subframe number :3,7,11,15,19,23,27,31,35,39)
{0xc0,          -1,          8,          1,          -1,          567489872400,          0,          1,          7,          2},          // (subframe number :4,9,14,19,24,29,34,39)
{0xc0,          -1,          8,          1,          -1,          586406201480,          0,          1,          7,          2},          // (subframe number :3,7,11,15,19,23,27,31,35,39)
{0xc0,          -1,          8,          1,           2,          550293209600,          0,          2,          7,          2},          // (subframe number :9,19,29,39)
{0xc0,          -1,          4,          1,          -1,          567489872400,          0,          1,          7,          2},          // (subframe number :4,9,14,19,24,29,34,39)
{0xc0,          -1,          4,          1,          -1,          567489872400,          0,          2,          7,          2},          // (subframe number :4,9,14,19,24,29,34,39)
{0xc0,          -1,          4,          1,          -1,          586406201480,          0,          1,          7,          2},          // (subframe number :3,7,11,15,19,23,27,31,35,39)
{0xc0,          -1,          2,          1,          -1,          551911719040,          0,          2,          7,          2},          // (subframe number :7,15,23,31,39)
{0xc0,          -1,          2,          1,          -1,          567489872400,          0,          1,          7,          2},          // (subframe number :4,9,14,19,24,29,34,39)
{0xc0,          -1,          2,          1,          -1,          567489872400,          0,          2,          7,          2},          // (subframe number :4,9,14,19,24,29,34,39)
{0xc0,          -1,          2,          1,          -1,          586406201480,          0,          1,          7,          2},          // (subframe number :3,7,11,15,19,23,27,31,35,39)
{0xc0,          -1,          1,          0,          -1,          549756338176,          8,          1,          3,          2},          // (subframe number :19,39)
{0xc0,          -1,          1,          0,          -1,          168,                   0,          1,          7,          2},          // (subframe number :3,5,7)
{0xc0,          -1,          1,          0,          -1,          567489331200,          8,          1,          3,          2},          // (subframe number :24,29,34,39)
{0xc0,          -1,          1,          0,          -1,          550293209600,          8,          2,          3,          2},          // (subframe number :9,19,29,39)
{0xc0,          -1,          1,          0,          -1,          687195422720,          0,          1,          7,          2},          // (subframe number :17,19,37,39)
{0xc0,          -1,          1,          0,          -1,          550293209600,          0,          2,          7,          2},          // (subframe number :9,19,29,39)
{0xc0,          -1,          1,          0,          -1,          586405642240,          8,          1,          3,          2},          // (subframe number :23,27,31,35,39)
{0xc0,          -1,          1,          0,          -1,          551911719040,          0,          1,          7,          2},          // (subframe number :7,15,23,31,39)
{0xc0,          -1,          1,          0,          -1,          586405642240,          0,          1,          7,          2},          // (subframe number :23,27,31,35,39)
{0xc0,          -1,          1,          0,          -1,          10920,                 8,          1,          3,          2},          // (subframe number :3,5,7,9,11,13)
{0xc0,          -1,          1,          0,          -1,          567489872400,          8,          1,          3,          2},          // (subframe number :4,9,14,19,24,29,34,39)
{0xc0,          -1,          1,          0,          -1,          567489872400,          0,          1,          7,          2},          // (subframe number :4,9,14,19,24,29,34,39)
{0xc0,          -1,          1,          0,          -1,          965830828032,          8,          2,          3,          2},          // (subframe number :13,14,15, 29,30,31,37,38,39)
{0xc0,          -1,          1,          0,          -1,          586406201480,          8,          1,          3,          2},          // (subframe number :3,7,11,15,19,23,27,31,35,39)
{0xc0,          -1,          1,          0,          -1,          586406201480,          0,          1,          7,          2},          // (subframe number :3,7,11,15,19,23,27,31,35,39)
{0xc0,          -1,          1,          0,          -1,          733007751850,          0,          1,          7,          2},          // (subframe number :1,3,5,7,…,37,39)
{0xc0,          -1,          1,          0,          -1,          1099511627775,         8,          1,          3,          2},          // (subframe number :0,1,2,…,39)
{0xc2,          -1,          16,         1,          -1,          567489872400,          0,          2,          2,          6},          // (subframe number :4,9,14,19,24,29,34,39)
{0xc2,          -1,          16,         1,          -1,          586406201480,          0,          1,          2,          6},          // (subframe number :3,7,11,15,19,23,27,31,35,39)
{0xc2,          -1,          8,          1,          -1,          567489872400,          0,          2,          2,          6},          // (subframe number :4,9,14,19,24,29,34,39)
{0xc2,          -1,          8,          1,          -1,          586406201480,          0,          1,          2,          6},          // (subframe number :3,7,11,15,19,23,27,31,35,39)
{0xc2,          -1,          8,          1,           2,          550293209600,          0,          2,          2,          6},          // (subframe number :9,19,29,39)
{0xc2,          -1,          4,          1,          -1,          567489872400,          0,          1,          2,          6},          // (subframe number :4,9,14,19,24,29,34,39)
{0xc2,          -1,          4,          1,          -1,          567489872400,          0,          2,          2,          6},          // (subframe number :4,9,14,19,24,29,34,39)
{0xc2,          -1,          4,          1,          -1,          586406201480,          0,          1,          2,          6},          // (subframe number :3,7,11,15,19,23,27,31,35,39)
{0xc2,          -1,          2,          1,          -1,          551911719040,          2,          2,          2,          6},          // (subframe number :7,15,23,31,39)
{0xc2,          -1,          2,          1,          -1,          567489872400,          0,          1,          2,          6},          // (subframe number :4,9,14,19,24,29,34,39)
{0xc2,          -1,          2,          1,          -1,          567489872400,          0,          2,          2,          6},          // (subframe number :4,9,14,19,24,29,34,39)
{0xc2,          -1,          2,          1,          -1,          586406201480,          0,          1,          2,          6},          // (subframe number :3,7,11,15,19,23,27,31,35,39)
{0xc2,          -1,          1,          0,          -1,          549756338176,          2,          1,          2,          6},          // (subframe number :19,39)
{0xc2,          -1,          1,          0,          -1,          168,                   0,          1,          2,          6},          // (subframe number :3,5,7)
{0xc2,          -1,          1,          0,          -1,          567489331200,          7,          1,          1,          6},          // (subframe number :24,29,34,39)
{0xc2,          -1,          1,          0,          -1,          550293209600,          7,          2,          1,          6},          // (subframe number :9,19,29,39)
{0xc2,          -1,          1,          0,          -1,          687195422720,          0,          1,          2,          6},          // (subframe number :17,19,37,39)
{0xc2,          -1,          1,          0,          -1,          550293209600,          2,          2,          2,          6},          // (subframe number :9,19,29,39)
{0xc2,          -1,          1,          0,          -1,          551911719040,          2,          1,          2,          6},          // (subframe number :7,15,23,31,39)
{0xc2,          -1,          1,          0,          -1,          10920,                 7,          1,          1,          6},          // (subframe number :3,5,7,9,11,13)
{0xc2,          -1,          1,          0,          -1,          586405642240,          7,          2,          1,          6},          // (subframe number :23,27,31,35,39)
{0xc2,          -1,          1,          0,          -1,          586405642240,          0,          1,          2,          6},          // (subframe number :23,27,31,35,39)
{0xc2,          -1,          1,          0,          -1,          567489872400,          7,          2,          1,          6},          // (subframe number :4,9,14,19,24,29,34,39)
{0xc2,          -1,          1,          0,          -1,          567489872400,          2,          1,          2,          6},          // (subframe number :4,9,14,19,24,29,34,39)
{0xc2,          -1,          1,          0,          -1,          965830828032,          7,          2,          1,          6},          // (subframe number :13,14,15, 29,30,31,37,38,39)
{0xc2,          -1,          1,          0,          -1,          586406201480,          7,          1,          1,          6},          // (subframe number :3,7,11,15,19,23,27,31,35,39)
{0xc2,          -1,          1,          0,          -1,          586406201480,          0,          1,          2,          6},          // (subframe number :3,7,11,15,19,23,27,31,35,39)
{0xc2,          -1,          1,          0,          -1,          733007751850,          0,          1,          2,          6},          // (subframe number :1,3,5,7,…,37,39)
{0xc2,          -1,          1,          0,          -1,          1099511627775,         7,          1,          1,          6},          // (subframe number :0,1,2,…,39)
{0xa1,          0xb1,        16,         1,          -1,          567489872400,          2,          1,          6,          2},          // (subframe number :4,9,14,19,24,29,34,39)
{0xa1,          0xb1,        16,         1,          -1,          586406201480,          2,          1,          6,          2},          // (subframe number :3,7,11,15,19,23,27,31,35,39)
{0xa1,          0xb1,        8,          1,          -1,          567489872400,          2,          1,          6,          2},          // (subframe number :4,9,14,19,24,29,34,39)
{0xa1,          0xb1,        8,          1,          -1,          586406201480,          2,          1,          6,          2},          // (subframe number :3,7,11,15,19,23,27,31,35,39)
{0xa1,          0xb1,        4,          1,          -1,          567489872400,          2,          1,          6,          2},          // (subframe number :4,9,14,19,24,29,34,39)
{0xa1,          0xb1,        4,          1,          -1,          586406201480,          2,          1,          6,          2},          // (subframe number :3,7,11,15,19,23,27,31,35,39)
{0xa1,          0xb1,        2,          1,          -1,          567489872400,          2,          1,          6,          2},          // (subframe number :4,9,14,19,24,29,34,39)
{0xa1,          0xb1,        1,          0,          -1,          549756338176,          8,          1,          3,          2},          // (subframe number :19,39)
{0xa1,          0xb1,        1,          0,          -1,          550293209600,          8,          1,          3,          2},          // (subframe number :9,19,29,39)
{0xa1,          0xb1,        1,          0,          -1,          687195422720,          2,          1,          6,          2},          // (subframe number :17,19,37,39)
{0xa1,          0xb1,        1,          0,          -1,          550293209600,          2,          2,          6,          2},          // (subframe number :9,19,29,39)
{0xa1,          0xb1,        1,          0,          -1,          586405642240,          8,          1,          3,          2},          // (subframe number :23,27,31,35,39)
{0xa1,          0xb1,        1,          0,          -1,          551911719040,          2,          1,          6,          2},          // (subframe number :7,15,23,31,39)
{0xa1,          0xb1,        1,          0,          -1,          586405642240,          2,          1,          6,          2},          // (subframe number :23,27,31,35,39)
{0xa1,          0xb1,        1,          0,          -1,          567489872400,          8,          1,          3,          2},          // (subframe number :4,9,14,19,24,29,34,39)
{0xa1,          0xb1,        1,          0,          -1,          567489872400,          2,          1,          6,          2},          // (subframe number :4,9,14,19,24,29,34,39)
{0xa1,          0xb1,        1,          0,          -1,          586406201480,          2,          1,          6,          2},          // (subframe number :3,7,11,15,19,23,27,31,35,39)
{0xa1,          0xb1,        1,          0,          -1,          733007751850,          2,          1,          6,          2},          // (subframe number :1,3,5,7,…,37,39)
{0xa2,          0xb2,        16,         1,          -1,          567489872400,          2,          1,          3,          4},          // (subframe number :4,9,14,19,24,29,34,39)
{0xa2,          0xb2,        16,         1,          -1,          586406201480,          2,          1,          3,          4},          // (subframe number :3,7,11,15,19,23,27,31,35,39)
{0xa2,          0xb2,        8,          1,          -1,          567489872400,          2,          1,          3,          4},          // (subframe number :4,9,14,19,24,29,34,39)
{0xa2,          0xb2,        8,          1,          -1,          586406201480,          2,          1,          3,          4},          // (subframe number :3,7,11,15,19,23,27,31,35,39)
{0xa2,          0xb2,        4,          1,          -1,          567489872400,          2,          1,          3,          4},          // (subframe number :4,9,14,19,24,29,34,39)
{0xa2,          0xb2,        4,          1,          -1,          586406201480,          2,          1,          3,          4},          // (subframe number :3,7,11,15,19,23,27,31,35,39)
{0xa2,          0xb2,        2,          1,          -1,          567489872400,          2,          1,          3,          4},          // (subframe number :4,9,14,19,24,29,34,39)
{0xa2,          0xb2,        1,          0,          -1,          549756338176,          6,          1,          2,          4},          // (subframe number :19,39)
{0xa2,          0xb2,        1,          0,          -1,          550293209600,          6,          1,          2,          4},          // (subframe number :9,19,29,39)
{0xa2,          0xb2,        1,          0,          -1,          687195422720,          2,          1,          3,          4},          // (subframe number :17,19,37,39)
{0xa2,          0xb2,        1,          0,          -1,          550293209600,          2,          2,          3,          4},          // (subframe number :9,19,29,39)
{0xa2,          0xb2,        1,          0,          -1,          586405642240,          6,          1,          2,          4},          // (subframe number :23,27,31,35,39)
{0xa2,          0xb2,        1,          0,          -1,          551911719040,          2,          1,          3,          4},          // (subframe number :7,15,23,31,39)
{0xa2,          0xb2,        1,          0,          -1,          586405642240,          2,          1,          3,          4},          // (subframe number :23,27,31,35,39)
{0xa2,          0xb2,        1,          0,          -1,          567489872400,          6,          1,          2,          4},          // (subframe number :4,9,14,19,24,29,34,39)
{0xa2,          0xb2,        1,          0,          -1,          567489872400,          2,          1,          3,          4},          // (subframe number :4,9,14,19,24,29,34,39)
{0xa2,          0xb2,        1,          0,          -1,          586406201480,          2,          1,          3,          4},          // (subframe number :3,7,11,15,19,23,27,31,35,39)
{0xa2,          0xb2,        1,          0,          -1,          733007751850,          2,          1,          3,          4},          // (subframe number :1,3,5,7,…,37,39)
{0xa3,          0xb3,        16,         1,          -1,          567489872400,          2,          1,          2,          6},          // (subframe number :4,9,14,19,24,29,34,39)
{0xa3,          0xb3,        16,         1,          -1,          586406201480,          2,          1,          2,          6},          // (subframe number :3,7,11,15,19,23,27,31,35,39)
{0xa3,          0xb3,        8,          1,          -1,          567489872400,          2,          1,          2,          6},          // (subframe number :4,9,14,19,24,29,34,39)
{0xa3,          0xb3,        8,          1,          -1,          586406201480,          2,          1,          2,          6},          // (subframe number :3,7,11,15,19,23,27,31,35,39)
{0xa3,          0xb3,        4,          1,          -1,          567489872400,          2,          1,          2,          6},          // (subframe number :4,9,14,19,24,29,34,39)
{0xa3,          0xb3,        4,          1,          -1,          586406201480,          2,          1,          2,          6},          // (subframe number :3,7,11,15,19,23,27,31,35,39)
{0xa3,          0xb3,        2,          1,          -1,          567489872400,          2,          1,          2,          6},          // (subframe number :4,9,14,19,24,29,34,39)
{0xa3,          0xb3,        1,          0,          -1,          549756338176,          2,          1,          2,          6},          // (subframe number :19,39)
{0xa3,          0xb3,        1,          0,          -1,          550293209600,          2,          1,          2,          6},          // (subframe number :9,19,29,39)
{0xa3,          0xb3,        1,          0,          -1,          687195422720,          2,          1,          2,          6},          // (subframe number :17,19,37,39)
{0xa3,          0xb3,        1,          0,          -1,          550293209600,          2,          2,          2,          6},          // (subframe number :9,19,29,39)
{0xa3,          0xb3,        1,          0,          -1,          551911719040,          2,          1,          2,          6},          // (subframe number :7,15,23,31,39)
{0xa3,          0xb3,        1,          0,          -1,          586405642240,          2,          1,          2,          6},          // (subframe number :23,27,31,35,39)
{0xa3,          0xb3,        1,          0,          -1,          586405642240,          2,          2,          2,          6},          // (subframe number :23,27,31,35,39)
{0xa3,          0xb3,        1,          0,          -1,          567489872400,          2,          1,          2,          6},          // (subframe number :4,9,14,19,24,29,34,39)
{0xa3,          0xb3,        1,          0,          -1,          567489872400,          2,          2,          2,          6},          // (subframe number :4,9,14,19,24,29,34,39)
{0xa3,          0xb3,        1,          0,          -1,          586406201480,          2,          1,          2,          6},          // (subframe number :3,7,11,15,19,23,27,31,35,39)
{0xa3,          0xb3,        1,          0,          -1,          733007751850,          2,          1,          2,          6}           // (subframe number :1,3,5,7,…,37,39)
};


int get_format0(uint8_t index,
                uint8_t unpaired){

  uint16_t format;
  if (unpaired)
    format = table_6_3_3_2_3_prachConfig_Index[index][0];
  else
    format = table_6_3_3_2_2_prachConfig_Index[index][0];

  return format;
}
                

int get_nr_prach_info_from_index(uint8_t index,
                                 int frame,
                                 int slot,
                                 uint32_t pointa,
                                 uint8_t mu,
                                 uint8_t unpaired,
                                 uint16_t *format,
                                 uint8_t *start_symbol,
                                 uint8_t *N_t_slot,
                                 uint8_t *N_dur) {

  int x,y;
  int64_t s_map;
  uint8_t format2 = 0xff;

  if (pointa > 2016666) { //FR2
    int y2;
    uint8_t slot_60khz;
    x = table_6_3_3_2_4_prachConfig_Index[index][2];
    y = table_6_3_3_2_4_prachConfig_Index[index][3];
    y2 = table_6_3_3_2_4_prachConfig_Index[index][4];
    // checking n_sfn mod x = y
    if ( (frame%x)==y || (frame%x)==y2 ) {
      slot_60khz = slot >> (mu-2); // in table slots are numbered wrt 60kHz
      s_map = table_6_3_3_2_4_prachConfig_Index[index][5];
      if ( ((s_map>>slot_60khz)&0x01) ) {
        if (mu == 3) {
          if ( (table_6_3_3_2_4_prachConfig_Index[index][7] == 1) && (slot%2 == 0) )
            return 0; // no prach in even slots @ 120kHz for 1 prach per 60khz slot
        }
        if (start_symbol != NULL && N_t_slot != NULL && N_dur != NULL && format != NULL){
          *start_symbol = table_6_3_3_2_4_prachConfig_Index[index][6];
          *N_t_slot = table_6_3_3_2_4_prachConfig_Index[index][8];
          *N_dur = table_6_3_3_2_4_prachConfig_Index[index][9];
          if (table_6_3_3_2_4_prachConfig_Index[index][1] != -1)
            format2 = (uint8_t) table_6_3_3_2_4_prachConfig_Index[index][1];
          *format = ((uint8_t) table_6_3_3_2_4_prachConfig_Index[index][0]) | (format2<<8);
          LOG_D(MAC,"Frame %d slot %d: Getting PRACH info from index %d absoluteFrequencyPointA %u mu %u frame_type %u start_symbol %u N_t_slot %u N_dur %u \n", frame,
            slot,
            index,
            pointa,
            mu,
            unpaired,
            *start_symbol,
            *N_t_slot,
            *N_dur);
        }
        return 1;
      }
      else
        return 0; // no prach in current slot
    }
    else
      return 0; // no prach in current frame
  }
  else {
    uint8_t subframe;
    if (unpaired) {
      x = table_6_3_3_2_3_prachConfig_Index[index][2];
      y = table_6_3_3_2_3_prachConfig_Index[index][3];
      if ( (frame%x)==y ) {
        subframe = slot >> mu;
        s_map = table_6_3_3_2_3_prachConfig_Index[index][4];
        if ( (s_map>>subframe)&0x01 ) {
          if (mu == 1) {
            if ( (table_6_3_3_2_3_prachConfig_Index[index][6] <= 1) && (slot%2 == 0) )
              return 0; // no prach in even slots @ 30kHz for 1 prach per subframe
          }
          if (start_symbol != NULL && N_t_slot != NULL && N_dur != NULL && format != NULL){
            *start_symbol = table_6_3_3_2_3_prachConfig_Index[index][5];
            *N_t_slot = table_6_3_3_2_3_prachConfig_Index[index][7];
            *N_dur = table_6_3_3_2_3_prachConfig_Index[index][8];
            if (table_6_3_3_2_3_prachConfig_Index[index][1] != -1)
              format2 = (uint8_t) table_6_3_3_2_3_prachConfig_Index[index][1];
            *format = ((uint8_t) table_6_3_3_2_3_prachConfig_Index[index][0]) | (format2<<8);
<<<<<<< HEAD
            LOG_I(MAC,"Frame %d slot %d: Getting PRACH info from index %d absoluteFrequencyPointA %u mu %u frame_type %u start_symbol %u N_t_slot %u N_dur %u \n", frame,
=======
            LOG_D(MAC,"Frame %d slot %d: Getting PRACH info from index %d (col 6 %d) absoluteFrequencyPointA %u mu %u frame_type %u start_symbol %u N_t_slot %u N_dur %u \n", frame,
>>>>>>> c042f7c2
              slot,
              index, table_6_3_3_2_3_prachConfig_Index[index][6],
              pointa,
              mu,
              unpaired,
              *start_symbol,
              *N_t_slot,
              *N_dur);
          }
          return 1;
        }
        else
          return 0; // no prach in current slot
      }
      else
        return 0; // no prach in current frame
    }
    else { // FDD
      x = table_6_3_3_2_2_prachConfig_Index[index][2];
      y = table_6_3_3_2_2_prachConfig_Index[index][3];
      if ( (frame%x)==y ) {
        subframe = slot >> mu;
        s_map = table_6_3_3_2_2_prachConfig_Index[index][4];
        if ( (s_map>>subframe)&0x01 ) {
          if (mu == 1) {
            if ( (table_6_3_3_2_2_prachConfig_Index[index][6] <= 1) && (slot%2 == 0) )
              return 0; // no prach in even slots @ 30kHz for 1 prach per subframe
          }
          if (start_symbol != NULL && N_t_slot != NULL && N_dur != NULL && format != NULL){
            *start_symbol = table_6_3_3_2_2_prachConfig_Index[index][5];
            *N_t_slot = table_6_3_3_2_2_prachConfig_Index[index][7];
            *N_dur = table_6_3_3_2_2_prachConfig_Index[index][8];
            if (table_6_3_3_2_2_prachConfig_Index[index][1] != -1)
              format2 = (uint8_t) table_6_3_3_2_2_prachConfig_Index[index][1];
            *format = ((uint8_t) table_6_3_3_2_2_prachConfig_Index[index][0]) | (format2<<8);
            LOG_D(MAC,"Frame %d slot %d: Getting PRACH info from index %d absoluteFrequencyPointA %u mu %u frame_type %u start_symbol %u N_t_slot %u N_dur %u \n", frame,
              slot,
              index,
              pointa,
              mu,
              unpaired,
              *start_symbol,
              *N_t_slot,
              *N_dur);
          }
          return 1;
        }
        else
          return 0; // no prach in current slot
      }
      else
        return 0; // no prach in current frame
    }
  }
}

//Table 6.3.3.1-3: Mapping from logical index i to sequence number u for preamble formats with L_RA = 839
uint16_t table_63313[838] = {
129, 710, 140, 699, 120, 719, 210, 629, 168, 671, 84 , 755, 105, 734, 93 , 746, 70 , 769, 60 , 779,
2  , 837, 1  , 838, 56 , 783, 112, 727, 148, 691, 80 , 759, 42 , 797, 40 , 799, 35 , 804, 73 , 766,
146, 693, 31 , 808, 28 , 811, 30 , 809, 27 , 812, 29 , 810, 24 , 815, 48 , 791, 68 , 771, 74 , 765,
178, 661, 136, 703, 86 , 753, 78 , 761, 43 , 796, 39 , 800, 20 , 819, 21 , 818, 95 , 744, 202, 637,
190, 649, 181, 658, 137, 702, 125, 714, 151, 688, 217, 622, 128, 711, 142, 697, 122, 717, 203, 636,
118, 721, 110, 729, 89 , 750, 103, 736, 61 , 778, 55 , 784, 15 , 824, 14 , 825, 12 , 827, 23 , 816,
34 , 805, 37 , 802, 46 , 793, 207, 632, 179, 660, 145, 694, 130, 709, 223, 616, 228, 611, 227, 612,
132, 707, 133, 706, 143, 696, 135, 704, 161, 678, 201, 638, 173, 666, 106, 733, 83 , 756, 91 , 748,
66 , 773, 53 , 786, 10 , 829, 9  , 830, 7  , 832, 8  , 831, 16 , 823, 47 , 792, 64 , 775, 57 , 782,
104, 735, 101, 738, 108, 731, 208, 631, 184, 655, 197, 642, 191, 648, 121, 718, 141, 698, 149, 690,
216, 623, 218, 621, 152, 687, 144, 695, 134, 705, 138, 701, 199, 640, 162, 677, 176, 663, 119, 720,
158, 681, 164, 675, 174, 665, 171, 668, 170, 669, 87 , 752, 169, 670, 88 , 751, 107, 732, 81 , 758,
82 , 757, 100, 739, 98 , 741, 71 , 768, 59 , 780, 65 , 774, 50 , 789, 49 , 790, 26 , 813, 17 , 822,
13 , 826, 6  , 833, 5  , 834, 33 , 806, 51 , 788, 75 , 764, 99 , 740, 96 , 743, 97 , 742, 166, 673,
172, 667, 175, 664, 187, 652, 163, 676, 185, 654, 200, 639, 114, 725, 189, 650, 115, 724, 194, 645,
195, 644, 192, 647, 182, 657, 157, 682, 156, 683, 211, 628, 154, 685, 123, 716, 139, 700, 212, 627,
153, 686, 213, 626, 215, 624, 150, 689, 225, 614, 224, 615, 221, 618, 220, 619, 127, 712, 147, 692,
124, 715, 193, 646, 205, 634, 206, 633, 116, 723, 160, 679, 186, 653, 167, 672, 79 , 760, 85 , 754,
77 , 762, 92 , 747, 58 , 781, 62 , 777, 69 , 770, 54 , 785, 36 , 803, 32 , 807, 25 , 814, 18 , 821,
11 , 828, 4  , 835, 3  , 836, 19 , 820, 22 , 817, 41 , 798, 38 , 801, 44 , 795, 52 , 787, 45 , 794,
63 , 776, 67 , 772, 72 , 767, 76 , 763, 94 , 745, 102, 737, 90 , 749, 109, 730, 165, 674, 111, 728,
209, 630, 204, 635, 117, 722, 188, 651, 159, 680, 198, 641, 113, 726, 183, 656, 180, 659, 177, 662,
196, 643, 155, 684, 214, 625, 126, 713, 131, 708, 219, 620, 222, 617, 226, 613, 230, 609, 232, 607,
262, 577, 252, 587, 418, 421, 416, 423, 413, 426, 411, 428, 376, 463, 395, 444, 283, 556, 285, 554,
379, 460, 390, 449, 363, 476, 384, 455, 388, 451, 386, 453, 361, 478, 387, 452, 360, 479, 310, 529,
354, 485, 328, 511, 315, 524, 337, 502, 349, 490, 335, 504, 324, 515, 323, 516, 320, 519, 334, 505,
359, 480, 295, 544, 385, 454, 292, 547, 291, 548, 381, 458, 399, 440, 380, 459, 397, 442, 369, 470,
377, 462, 410, 429, 407, 432, 281, 558, 414, 425, 247, 592, 277, 562, 271, 568, 272, 567, 264, 575,
259, 580, 237, 602, 239, 600, 244, 595, 243, 596, 275, 564, 278, 561, 250, 589, 246, 593, 417, 422,
248, 591, 394, 445, 393, 446, 370, 469, 365, 474, 300, 539, 299, 540, 364, 475, 362, 477, 298, 541,
312, 527, 313, 526, 314, 525, 353, 486, 352, 487, 343, 496, 327, 512, 350, 489, 326, 513, 319, 520,
332, 507, 333, 506, 348, 491, 347, 492, 322, 517, 330, 509, 338, 501, 341, 498, 340, 499, 342, 497,
301, 538, 366, 473, 401, 438, 371, 468, 408, 431, 375, 464, 249, 590, 269, 570, 238, 601, 234, 605,
257, 582, 273, 566, 255, 584, 254, 585, 245, 594, 251, 588, 412, 427, 372, 467, 282, 557, 403, 436,
396, 443, 392, 447, 391, 448, 382, 457, 389, 450, 294, 545, 297, 542, 311, 528, 344, 495, 345, 494,
318, 521, 331, 508, 325, 514, 321, 518, 346, 493, 339, 500, 351, 488, 306, 533, 289, 550, 400, 439,
378, 461, 374, 465, 415, 424, 270, 569, 241, 598, 231, 608, 260, 579, 268, 571, 276, 563, 409, 430,
398, 441, 290, 549, 304, 535, 308, 531, 358, 481, 316, 523, 293, 546, 288, 551, 284, 555, 368, 471,
253, 586, 256, 583, 263, 576, 242, 597, 274, 565, 402, 437, 383, 456, 357, 482, 329, 510, 317, 522,
307, 532, 286, 553, 287, 552, 266, 573, 261, 578, 236, 603, 303, 536, 356, 483, 355, 484, 405, 434,
404, 435, 406, 433, 235, 604, 267, 572, 302, 537, 309, 530, 265, 574, 233, 606, 367, 472, 296, 543,
336, 503, 305, 534, 373, 466, 280, 559, 279, 560, 419, 420, 240, 599, 258, 581, 229, 610
};

uint8_t compute_nr_root_seq(NR_RACH_ConfigCommon_t *rach_config,
                            uint8_t nb_preambles,
                            uint8_t unpaired) {

  uint8_t config_index = rach_config->rach_ConfigGeneric.prach_ConfigurationIndex;
  uint8_t ncs_index = rach_config->rach_ConfigGeneric.zeroCorrelationZoneConfig;
  uint16_t format0 = get_format0(config_index, unpaired);
  uint16_t NCS = get_NCS(ncs_index, format0, rach_config->restrictedSetConfig);
  uint16_t L_ra = (rach_config->prach_RootSequenceIndex.present==NR_RACH_ConfigCommon__prach_RootSequenceIndex_PR_l139) ? 139 : 839;
  uint16_t r,u,index,q,d_u,n_shift_ra,n_shift_ra_bar,d_start;
  uint32_t w;
  uint8_t found_preambles = 0;
  uint8_t found_sequences = 0;

  if (rach_config->restrictedSetConfig == 0) {
    if (NCS == 0) return nb_preambles;
    else {
      r = L_ra/NCS;
      printf(" found_sequences %u\n", (nb_preambles/r));
      return (nb_preambles/r);
    }
  }
  else{
    index = rach_config->prach_RootSequenceIndex.choice.l839;
    while (found_preambles < nb_preambles) {
      u = table_63313[index%(L_ra-1)];

      q = 0;
      while (((q*u)%L_ra) != 1) q++;
      if (q < 420) d_u = q;
      else d_u = L_ra - q;

      uint16_t n_group_ra = 0;
      if (rach_config->restrictedSetConfig == 1) {
        if ( (d_u<280) && (d_u>=NCS) ) {
          n_shift_ra     = d_u/NCS;
          d_start        = (d_u<<1) + (n_shift_ra * NCS);
          n_group_ra     = L_ra/d_start;
          n_shift_ra_bar = max(0,(L_ra-(d_u<<1)-(n_group_ra*d_start))/L_ra);
        } else if  ( (d_u>=280) && (d_u<=((L_ra - NCS)>>1)) ) {
          n_shift_ra     = (L_ra - (d_u<<1))/NCS;
          d_start        = L_ra - (d_u<<1) + (n_shift_ra * NCS);
          n_group_ra     = d_u/d_start;
          n_shift_ra_bar = min(n_shift_ra,max(0,(d_u- (n_group_ra*d_start))/NCS));
        } else {
          n_shift_ra     = 0;
          n_shift_ra_bar = 0;
        }
        w = n_shift_ra*n_group_ra + n_shift_ra_bar;
        found_preambles += w;
        found_sequences++;
      }
      else {
        AssertFatal(1==0,"Procedure to find nb of sequences for restricted type B not implemented yet");
      }
    }
    printf(" found_sequences %u\n", found_sequences);
    return found_sequences;
  }
}


nr_bandentry_t nr_bandtable[] = {
  {1,   1920000, 1980000, 2110000, 2170000, 20, 422000, 100},
  {2,   1850000, 1910000, 1930000, 1990000, 20, 386000, 100},
  {3,   1710000, 1785000, 1805000, 1880000, 20, 361000, 100},
  {5,    824000,  849000,  869000,  894000, 20, 173800, 100},
  {7,   2500000, 2570000, 2620000, 2690000, 20, 524000, 100},
  {8,    880000,  915000,  925000,  960000, 20, 185000, 100},
  {12,   698000,  716000,  728000,  746000, 20, 145800, 100},
  {20,   832000,  862000,  791000,  821000, 20, 158200, 100},
  {25,  1850000, 1915000, 1930000, 1995000, 20, 386000, 100},
  {28,   703000,  758000,  758000,  813000, 20, 151600, 100},
  {34,  2010000, 2025000, 2010000, 2025000, 20, 402000, 100},
  {38,  2570000, 2620000, 2570000, 2630000, 20, 514000, 100},
  {39,  1880000, 1920000, 1880000, 1920000, 20, 376000, 100},
  {40,  2300000, 2400000, 2300000, 2400000, 20, 460000, 100},
  {41,  2496000, 2690000, 2496000, 2690000,  3, 499200,  15},
  {41,  2496000, 2690000, 2496000, 2690000,  6, 499200,  30},
  {50,  1432000, 1517000, 1432000, 1517000, 20, 286400, 100},
  {51,  1427000, 1432000, 1427000, 1432000, 20, 285400, 100},
  {66,  1710000, 1780000, 2110000, 2200000, 20, 422000, 100},
  {70,  1695000, 1710000, 1995000, 2020000, 20, 399000, 100},
  {71,   663000,  698000,  617000,  652000, 20, 123400, 100},
  {74,  1427000, 1470000, 1475000, 1518000, 20, 295000, 100},
  {75,      000,     000, 1432000, 1517000, 20, 286400, 100},
  {76,      000,     000, 1427000, 1432000, 20, 285400, 100},
  {77,  3300000, 4200000, 3300000, 4200000,  1, 620000,  15},
  {77,  3300000, 4200000, 3300000, 4200000,  2, 620000,  30},
  {78,  3300000, 3800000, 3300000, 3800000,  1, 620000,  15},
  {78,  3300000, 3800000, 3300000, 3800000,  2, 620000,  30},
  {79,  4400000, 5000000, 4400000, 5000000,  1, 693334,  15},
  {79,  4400000, 5000000, 4400000, 5000000,  2, 693334,  30},
  {80,  1710000, 1785000,     000,     000, 20, 342000, 100},
  {81,   860000,  915000,     000,     000, 20, 176000, 100},
  {82,   832000,  862000,     000,     000, 20, 166400, 100},
  {83,   703000,  748000,     000,     000, 20, 140600, 100},
  {84,  1920000, 1980000,     000,     000, 20, 384000, 100},
  {86,  1710000, 1785000,     000,     000, 20, 342000, 100},
  {257,26500000,29500000,26500000,29500000,  1,2054166,  60},
  {257,26500000,29500000,26500000,29500000,  2,2054167, 120},
  {258,24250000,27500000,24250000,27500000,  1,2016667,  60},
  {258,24250000,27500000,24250000,27500000,  2,2016667, 120},
  {260,37000000,40000000,37000000,40000000,  1,2229166,  60},
  {260,37000000,40000000,37000000,40000000,  2,2229167, 120},
  {261,27500000,28350000,27500000,28350000,  1,2070833,  60},
  {261,27500000,28350000,27500000,28350000,  2,2070833, 120}
};

#define NR_BANDTABLE_SIZE (sizeof(nr_bandtable)/sizeof(nr_bandentry_t))

void get_band(uint64_t downlink_frequency,
              uint16_t *current_band,
              int32_t *current_offset,
              lte_frame_type_t *current_type)
{
    int ind;
    uint64_t center_frequency_khz;
    uint64_t center_freq_diff_khz;
    uint64_t dl_freq_khz = downlink_frequency/1000;

    center_freq_diff_khz = 999999999999999999; // 2^64
    *current_band = 0;

    for ( ind=0;
          ind < sizeof(nr_bandtable) / sizeof(nr_bandtable[0]);
          ind++) {

      LOG_I(PHY, "Scanning band %d, dl_min %"PRIu64", ul_min %"PRIu64"\n", nr_bandtable[ind].band, nr_bandtable[ind].dl_min,nr_bandtable[ind].ul_min);

      if ( nr_bandtable[ind].dl_min <= dl_freq_khz && nr_bandtable[ind].dl_max >= dl_freq_khz ) {

        center_frequency_khz = (nr_bandtable[ind].dl_max + nr_bandtable[ind].dl_min)/2;
        if (abs(dl_freq_khz - center_frequency_khz) < center_freq_diff_khz){
          *current_band = nr_bandtable[ind].band;
	  *current_offset = (nr_bandtable[ind].ul_min - nr_bandtable[ind].dl_min)*1000;
          center_freq_diff_khz = abs(dl_freq_khz - center_frequency_khz);

	  if (*current_offset == 0)
	    *current_type = TDD;
	  else
	    *current_type = FDD;
        }
      }
    }

    LOG_I( PHY, "DL frequency %"PRIu64": band %d, frame_type %d, UL frequency %"PRIu64"\n",
         downlink_frequency, *current_band, *current_type, downlink_frequency+*current_offset);

    AssertFatal(*current_band != 0,
	    "Can't find EUTRA band for frequency %lu\n", downlink_frequency);
}

uint16_t config_bandwidth(int mu, int nb_rb, int nr_band)
{

  if (nr_band < 100)  { //FR1
   switch(mu) {
    case 0 :
      if (nb_rb<=25)
        return 5; 
      if (nb_rb<=52)
        return 10;
      if (nb_rb<=79)
        return 15;
      if (nb_rb<=106)
        return 20;
      if (nb_rb<=133)
        return 25;
      if (nb_rb<=160)
        return 30;
      if (nb_rb<=216)
        return 40;
      if (nb_rb<=270)
        return 50;
      AssertFatal(1==0,"Number of DL resource blocks %d undefined for mu %d and band %d\n", nb_rb, mu, nr_band);
      break;
    case 1 :
      if (nb_rb<=11)
        return 5; 
      if (nb_rb<=24)
        return 10;
      if (nb_rb<=38)
        return 15;
      if (nb_rb<=51)
        return 20;
      if (nb_rb<=65)
        return 25;
      if (nb_rb<=78)
        return 30;
      if (nb_rb<=106)
        return 40;
      if (nb_rb<=133)
        return 50;
      if (nb_rb<=162)
        return 60;
      if (nb_rb<=189)
        return 70;
      if (nb_rb<=217)
        return 80;
      if (nb_rb<=245)
        return 90;
      if (nb_rb<=273)
        return 100;
      AssertFatal(1==0,"Number of DL resource blocks %d undefined for mu %d and band %d\n", nb_rb, mu, nr_band);
      break;
    case 2 :
      if (nb_rb<=11)
        return 10; 
      if (nb_rb<=18)
        return 15;
      if (nb_rb<=24)
        return 20;
      if (nb_rb<=31)
        return 25;
      if (nb_rb<=38)
        return 30;
      if (nb_rb<=51)
        return 40;
      if (nb_rb<=65)
        return 50;
      if (nb_rb<=79)
        return 60;
      if (nb_rb<=93)
        return 70;
      if (nb_rb<=107)
        return 80;
      if (nb_rb<=121)
        return 90;
      if (nb_rb<=135)
        return 100;
      AssertFatal(1==0,"Number of DL resource blocks %d undefined for mu %d and band %d\n", nb_rb, mu, nr_band);
      break;
    default:
      AssertFatal(1==0,"Numerology %d undefined for band %d in FR1\n", mu,nr_band);
   }
  }
  else {
   switch(mu) {
    case 2 :
      if (nb_rb<=66)
        return 50;
      if (nb_rb<=132)
        return 100;
      if (nb_rb<=264)
        return 200;
      AssertFatal(1==0,"Number of DL resource blocks %d undefined for mu %d and band %d\n", nb_rb, mu, nr_band);
      break;
    case 3 :
      if (nb_rb<=32)
        return 50;
      if (nb_rb<=66)
        return 100;
      if (nb_rb<=132)
        return 200;
      if (nb_rb<=264)
        return 400;
      AssertFatal(1==0,"Number of DL resource blocks %d undefined for mu %d and band %d\n", nb_rb, mu, nr_band);
      break;
    default:
      AssertFatal(1==0,"Numerology %d undefined for band %d in FR1\n", mu,nr_band);
   }
  }

}

uint32_t to_nrarfcn(int nr_bandP,
                    uint64_t dl_CarrierFreq,
                    uint8_t scs_index,
                    uint32_t bw)
{
  uint64_t dl_CarrierFreq_by_1k = dl_CarrierFreq / 1000;
  int bw_kHz = bw / 1000;
  int scs_khz = 15<<scs_index;
  int i;
  uint32_t nrarfcn, delta_arfcn;

  LOG_I(MAC,"Searching for nr band %d DL Carrier frequency %llu bw %u\n",nr_bandP,(long long unsigned int)dl_CarrierFreq,bw);
  AssertFatal(nr_bandP <= 261, "nr_band %d > 260\n", nr_bandP);
  for (i = 0; i < NR_BANDTABLE_SIZE && nr_bandtable[i].band != nr_bandP; i++);

  // selection of correct Deltaf raster according to SCS
  if ( (nr_bandtable[i].deltaf_raster != 100) && (nr_bandtable[i].deltaf_raster != scs_khz))
   i++;

  AssertFatal(dl_CarrierFreq_by_1k >= nr_bandtable[i].dl_min,
        "Band %d, bw %u : DL carrier frequency %llu kHz < %llu\n",
	      nr_bandP, bw, (long long unsigned int)dl_CarrierFreq_by_1k,
	      (long long unsigned int)nr_bandtable[i].dl_min);
  AssertFatal(dl_CarrierFreq_by_1k <= (nr_bandtable[i].dl_max - bw_kHz),
        "Band %d, dl_CarrierFreq %llu bw %u: DL carrier frequency %llu kHz > %llu\n",
	      nr_bandP, (long long unsigned int)dl_CarrierFreq,bw, (long long unsigned int)dl_CarrierFreq_by_1k,
	      (long long unsigned int)(nr_bandtable[i].dl_max - bw_kHz));
 
  int deltaFglobal = 60;

  if (dl_CarrierFreq < 3e9) deltaFglobal = 15;
  if (dl_CarrierFreq < 24.25e9) deltaFglobal = 5;

  // This is equation before Table 5.4.2.1-1 in 38101-1-f30
  // F_REF=F_REF_Offs + deltaF_Global(N_REF-NREF_REF_Offs)
  nrarfcn =  (((dl_CarrierFreq_by_1k - nr_bandtable[i].dl_min)/deltaFglobal)+nr_bandtable[i].N_OFFs_DL);

  delta_arfcn = nrarfcn - nr_bandtable[i].N_OFFs_DL;
  if(delta_arfcn%(nr_bandtable[i].step_size)!=0)
    AssertFatal(1==0,"dl_CarrierFreq %lu corresponds to %u which is not on the raster for step size %lu",
                dl_CarrierFreq,nrarfcn,nr_bandtable[i].step_size);

  return nrarfcn;
}


uint64_t from_nrarfcn(int nr_bandP,
                      uint8_t scs_index,
                      uint32_t dl_nrarfcn)
{
  int i;
  int deltaFglobal = 5;
  int scs_khz = 15<<scs_index;
  uint32_t delta_arfcn;

  if (dl_nrarfcn > 599999 && dl_nrarfcn < 2016667)
    deltaFglobal = 15; 
  if (dl_nrarfcn > 2016666 && dl_nrarfcn < 3279166)
    deltaFglobal = 60; 
  
  AssertFatal(nr_bandP <= 261, "nr_band %d > 260\n", nr_bandP);
  for (i = 0; i < NR_BANDTABLE_SIZE && nr_bandtable[i].band != nr_bandP; i++);
  AssertFatal(dl_nrarfcn>=nr_bandtable[i].N_OFFs_DL,"dl_nrarfcn %u < N_OFFs_DL[%d] %llu\n",dl_nrarfcn, nr_bandtable[i].band,(long long unsigned int)nr_bandtable[i].N_OFFs_DL);
 
  // selection of correct Deltaf raster according to SCS
  if ( (nr_bandtable[i].deltaf_raster != 100) && (nr_bandtable[i].deltaf_raster != scs_khz))
   i++;

  delta_arfcn = dl_nrarfcn - nr_bandtable[i].N_OFFs_DL;
  if(delta_arfcn%(nr_bandtable[i].step_size)!=0)
    AssertFatal(1==0,"dl_nrarfcn %u is not on the raster for step size %lu",dl_nrarfcn,nr_bandtable[i].step_size);

  LOG_I(PHY,"Computing dl_frequency (pointA %llu => %llu (dlmin %llu, nr_bandtable[%d].N_OFFs_DL %llu))\n",
	(unsigned long long)dl_nrarfcn,
	(unsigned long long)(1000*(nr_bandtable[i].dl_min + (dl_nrarfcn - nr_bandtable[i].N_OFFs_DL) * deltaFglobal)),
	(unsigned long long)nr_bandtable[i].dl_min,
	i,
	(unsigned long long)nr_bandtable[i].N_OFFs_DL); 

  return 1000*(nr_bandtable[i].dl_min + (dl_nrarfcn - nr_bandtable[i].N_OFFs_DL) * deltaFglobal);
}


int32_t get_nr_uldl_offset(int nr_bandP)
{
  int i;

  for (i = 0; i < NR_BANDTABLE_SIZE && nr_bandtable[i].band != nr_bandP; i++);

  AssertFatal(i < NR_BANDTABLE_SIZE, "i %d >= BANDTABLE_SIZE %ld\n", i, NR_BANDTABLE_SIZE);

  return (nr_bandtable[i].dl_min - nr_bandtable[i].ul_min);
}


void nr_get_tbs_dl(nfapi_nr_dl_tti_pdsch_pdu *pdsch_pdu,
		   int x_overhead,
                   uint8_t numdmrscdmgroupnodata,
                   uint8_t tb_scaling) {

  LOG_D(MAC, "TBS calculation\n");

  nfapi_nr_dl_tti_pdsch_pdu_rel15_t *pdsch_rel15 = &pdsch_pdu->pdsch_pdu_rel15;
  uint16_t N_PRB_oh = x_overhead;
  uint8_t N_PRB_DMRS;
  if (pdsch_rel15->dmrsConfigType == NFAPI_NR_DMRS_TYPE1) {
    // if no data in dmrs cdm group is 1 only even REs have no data
    // if no data in dmrs cdm group is 2 both odd and even REs have no data
    N_PRB_DMRS = numdmrscdmgroupnodata*6;
  }
  else {
    N_PRB_DMRS = numdmrscdmgroupnodata*4;
  }
  uint8_t N_sh_symb = pdsch_rel15->NrOfSymbols;
  uint8_t Imcs = pdsch_rel15->mcsIndex[0];
  uint16_t N_RE_prime = NR_NB_SC_PER_RB*N_sh_symb - N_PRB_DMRS - N_PRB_oh;
  LOG_D(MAC, "N_RE_prime %d for %d symbols %d DMRS per PRB and %d overhead\n", N_RE_prime, N_sh_symb, N_PRB_DMRS, N_PRB_oh);

  uint16_t R;
  uint32_t TBS=0;
  uint8_t table_idx, Qm;

  /*uint8_t mcs_table = config.pdsch_config.mcs_table.value;
  uint8_t ss_type = params_rel15.search_space_type;
  uint8_t dci_format = params_rel15.dci_format;
  get_table_idx(mcs_table, dci_format, rnti_type, ss_type);*/
  table_idx = 0;
  R = nr_get_code_rate_dl(Imcs, table_idx);
  Qm = nr_get_Qm_dl(Imcs, table_idx);

  TBS = nr_compute_tbs(Qm,
                       R,
		       pdsch_rel15->rbSize,
		       N_sh_symb,
		       N_PRB_DMRS, // FIXME // This should be multiplied by the number of dmrs symbols
		       N_PRB_oh,
                       tb_scaling,
		       pdsch_rel15->nrOfLayers)>>3;

  pdsch_rel15->targetCodeRate[0] = R;
  pdsch_rel15->qamModOrder[0] = Qm;
  pdsch_rel15->TBSize[0] = TBS;
  //  pdsch_rel15->nb_mod_symbols = N_RE_prime*pdsch_rel15->n_prb*pdsch_rel15->nb_codewords;
  pdsch_rel15->mcsTable[0] = table_idx;

  LOG_D(MAC, "TBS %d bytes: N_PRB_DMRS %d N_sh_symb %d N_PRB_oh %d R %d Qm %d table %d nb_symbols %d\n",
  TBS, N_PRB_DMRS, N_sh_symb, N_PRB_oh, R, Qm, table_idx,N_RE_prime*pdsch_rel15->rbSize*pdsch_rel15->NrOfCodewords );
}

//Table 5.1.3.1-1 of 38.214
uint16_t Table_51311[29][2] = {{2,120},{2,157},{2,193},{2,251},{2,308},{2,379},{2,449},{2,526},{2,602},{2,679},{4,340},{4,378},{4,434},{4,490},{4,553},{4,616},
		{4,658},{6,438},{6,466},{6,517},{6,567},{6,616},{6,666},{6,719},{6,772},{6,822},{6,873}, {6,910}, {6,948}};

//Table 5.1.3.1-2 of 38.214
// Imcs values 20 and 26 have been multiplied by 2 to avoid the floating point
uint16_t Table_51312[28][2] = {{2,120},{2,193},{2,308},{2,449},{2,602},{4,378},{4,434},{4,490},{4,553},{4,616},{4,658},{6,466},{6,517},{6,567},{6,616},{6,666},
		{6,719},{6,772},{6,822},{6,873},{8,1365},{8,711},{8,754},{8,797},{8,841},{8,885},{8,1833},{8,948}};

//Table 5.1.3.1-3 of 38.214
uint16_t Table_51313[29][2] = {{2,30},{2,40},{2,50},{2,64},{2,78},{2,99},{2,120},{2,157},{2,193},{2,251},{2,308},{2,379},{2,449},{2,526},{2,602},{4,340},
		{4,378},{4,434},{4,490},{4,553},{4,616},{6,438},{6,466},{6,517},{6,567},{6,616},{6,666}, {6,719}, {6,772}};

//Table 6.1.4.1-1 of 38.214 TODO fix for tp-pi2BPSK
uint16_t Table_61411[28][2] = {{2,120},{2,157},{2,193},{2,251},{2,308},{2,379},{2,449},{2,526},{2,602},{2,679},{4,340},{4,378},{4,434},{4,490},{4,553},{4,616},
		{4,658},{6,466},{6,517},{6,567},{6,616},{6,666},{6,719},{6,772},{6,822},{6,873}, {6,910}, {6,948}};

//Table 6.1.4.1-2 of 38.214 TODO fix for tp-pi2BPSK
uint16_t Table_61412[28][2] = {{2,30},{2,40},{2,50},{2,64},{2,78},{2,99},{2,120},{2,157},{2,193},{2,251},{2,308},{2,379},{2,449},{2,526},{2,602},{2,679},
		{4,378},{4,434},{4,490},{4,553},{4,616},{4,658},{4,699},{4,772},{6,567},{6,616},{6,666}, {6,772}};



uint8_t nr_get_Qm_dl(uint8_t Imcs, uint8_t table_idx) {
  switch(table_idx) {
    case 0:
      return (Table_51311[Imcs][0]);
    break;

    case 1:
      return (Table_51312[Imcs][0]);
    break;

    case 2:
      return (Table_51313[Imcs][0]);
    break;

    default:
      AssertFatal(0, "Invalid MCS table index %d (expected in range [1,3])\n", table_idx);
  }
}

uint32_t nr_get_code_rate_dl(uint8_t Imcs, uint8_t table_idx) {
  switch(table_idx) {
    case 0:
      return (Table_51311[Imcs][1]);
    break;

    case 1:
      return (Table_51312[Imcs][1]);
    break;

    case 2:
      return (Table_51313[Imcs][1]);
    break;

    default:
      AssertFatal(0, "Invalid MCS table index %d (expected in range [1,3])\n", table_idx);
  }
}

uint8_t nr_get_Qm_ul(uint8_t Imcs, uint8_t table_idx) {
  switch(table_idx) {
    case 0:
      return (Table_51311[Imcs][0]);
    break;

    case 1:
      return (Table_51312[Imcs][0]);
    break;

    case 2:
      return (Table_51313[Imcs][0]);
    break;

    case 3:
      return (Table_61411[Imcs][0]);
    break;

    case 4:
      return (Table_61412[Imcs][0]);
    break;

    default:
      AssertFatal(0, "Invalid MCS table index %d (expected in range [1,2])\n", table_idx);
  }
}

uint32_t nr_get_code_rate_ul(uint8_t Imcs, uint8_t table_idx) {
  switch(table_idx) {
    case 0:
      return (Table_51311[Imcs][1]);
    break;

    case 1:
      return (Table_51312[Imcs][1]);
    break;

    case 2:
      return (Table_51313[Imcs][1]);
    break;

    case 3:
      return (Table_61411[Imcs][1]);
    break;

    case 4:
      return (Table_61412[Imcs][1]);
    break;

    default:
      AssertFatal(0, "Invalid MCS table index %d (expected in range [1,2])\n", table_idx);
  }
}

static inline uint8_t is_codeword_disabled(uint8_t format, uint8_t Imcs, uint8_t rv) {
  return ((format==NFAPI_NR_DL_DCI_FORMAT_1_1)&&(Imcs==26)&&(rv==1));
}

static inline uint8_t get_table_idx(uint8_t mcs_table, uint8_t dci_format, uint8_t rnti_type, uint8_t ss_type) {
  if ((mcs_table == NFAPI_NR_MCS_TABLE_QAM256) && (dci_format == NFAPI_NR_DL_DCI_FORMAT_1_1) && ((rnti_type==NFAPI_NR_RNTI_C)||(rnti_type==NFAPI_NR_RNTI_CS)))
    return 2;
  else if ((mcs_table == NFAPI_NR_MCS_TABLE_QAM64_LOW_SE) && (rnti_type!=NFAPI_NR_RNTI_new) && (rnti_type==NFAPI_NR_RNTI_C) && (ss_type==NFAPI_NR_SEARCH_SPACE_TYPE_UE_SPECIFIC))
    return 3;
  else if (rnti_type==NFAPI_NR_RNTI_new)
    return 3;
  else if ((mcs_table == NFAPI_NR_MCS_TABLE_QAM256) && (rnti_type==NFAPI_NR_RNTI_CS) && (dci_format == NFAPI_NR_DL_DCI_FORMAT_1_1))
    return 2; // Condition mcs_table not configured in sps_config necessary here but not yet implemented
  /*else if((mcs_table == NFAPI_NR_MCS_TABLE_QAM64_LOW_SE) &&  (rnti_type==NFAPI_NR_RNTI_CS))
   *  table_idx = 3;
   * Note: the commented block refers to the case where the mcs_table is from sps_config*/
  else
    return 1;
}

int get_num_dmrs(uint16_t dmrs_mask ) {

  int num_dmrs=0;

  for (int i=0;i<16;i++) num_dmrs+=((dmrs_mask>>i)&1);
  return(num_dmrs);
}

// Table 5.1.2.2.1-1 38.214
uint8_t getRBGSize(uint16_t bwp_size, long rbg_size_config) {
  
  AssertFatal(bwp_size<276,"BWP Size > 275\n");
  
  if (bwp_size < 37)  return (rbg_size_config ? 4 : 2);
  if (bwp_size < 73)  return (rbg_size_config ? 8 : 4);
  if (bwp_size < 145) return (rbg_size_config ? 16 : 8);
  if (bwp_size < 276) return 16;
}

uint8_t getNRBG(uint16_t bwp_size, uint16_t bwp_start, long rbg_size_config) {

  uint8_t rbg_size = getRBGSize(bwp_size,rbg_size_config);

  return (uint8_t)ceil((bwp_size+(bwp_start % rbg_size))/rbg_size);
}

uint8_t getAntPortBitWidth(NR_SetupRelease_DMRS_DownlinkConfig_t *typeA, NR_SetupRelease_DMRS_DownlinkConfig_t *typeB) {

  uint8_t nbitsA = 0;
  uint8_t nbitsB = 0;
  uint8_t type,length,nbits;

  if (typeA != NULL) {
    type = (typeA->choice.setup->dmrs_Type==NULL) ? 1:2;
    length = (typeA->choice.setup->maxLength==NULL) ? 1:2;
    nbitsA = type + length + 2;
    if (typeB == NULL) return nbitsA;
  }
  if (typeB != NULL) {
    type = (typeB->choice.setup->dmrs_Type==NULL) ? 1:2;
    length = (typeB->choice.setup->maxLength==NULL) ? 1:2;
    nbitsB = type + length + 2;
    if (typeA == NULL) return nbitsB;
  }

  nbits = (nbitsA > nbitsB) ? nbitsA : nbitsB;
  return nbits;
}

uint16_t nr_dci_size(NR_CellGroupConfig_t *secondaryCellGroup,
                     dci_pdu_rel15_t *dci_pdu,
                     nr_dci_format_t format,
		     nr_rnti_type_t rnti_type,
		     uint16_t N_RB,
                     int bwp_id) {

  uint16_t size = 0;
  NR_BWP_Downlink_t *bwp=secondaryCellGroup->spCellConfig->spCellConfigDedicated->downlinkBWP_ToAddModList->list.array[bwp_id-1];
  NR_BWP_Uplink_t *ubwp=secondaryCellGroup->spCellConfig->spCellConfigDedicated->uplinkConfig->uplinkBWP_ToAddModList->list.array[bwp_id-1];
  NR_PDSCH_Config_t *pdsch_config = bwp->bwp_Dedicated->pdsch_Config->choice.setup;

  switch(format) {
    /*Only sizes for 0_0 and 1_0 are correct at the moment*/
    case NR_UL_DCI_FORMAT_0_0:
      /// fixed: Format identifier 1, Hop flag 1, MCS 5, NDI 1, RV 2, HARQ PID 4, PUSCH TPC 2 Time Domain assgnmt 4 --20
      size += 20;
      size += (uint8_t)ceil( log2( (N_RB*(N_RB+1))>>1 ) ); // Freq domain assignment -- hopping scenario to be updated
      size += nr_dci_size(secondaryCellGroup,dci_pdu,NR_DL_DCI_FORMAT_1_0, rnti_type, N_RB, bwp_id) - size; // Padding to match 1_0 size
      // UL/SUL indicator assumed to be 0
      break;

    case NR_UL_DCI_FORMAT_0_1:
      /// fixed: Format identifier 1, MCS 5, NDI 1, RV 2, HARQ PID 4, PUSCH TPC 2, SRS request 2 --17
      size += 17;
      // Carrier indicator
      // UL/SUL indicator
      // BWP Indicator
      // Freq domain assignment
      // Time domain assignment
      // VRB to PRB mapping
      // Frequency Hopping flag
      // 1st DAI
      // 2nd DAI
      // SRS resource indicator
      // Precoding info and number of layers
      // Antenna ports
      // CSI request
      // CBGTI
      // PTRS - DMRS association
      // beta offset indicator
      // DMRS sequence init
      break;

    case NR_DL_DCI_FORMAT_1_0:
      /// fixed: Format identifier 1, VRB2PRB 1, MCS 5, NDI 1, RV 2, HARQ PID 4, DAI 2, PUCCH TPC 2, PUCCH RInd 3, PDSCH to HARQ TInd 3 Time Domain assgnmt 4 -- 28
      size += 28;
      size += (uint8_t)ceil( log2( (N_RB*(N_RB+1))>>1 ) ); // Freq domain assignment
      break;

    case NR_DL_DCI_FORMAT_1_1:
      // General note: 0 bits condition is ignored as default nbits is 0.
      // Format identifier
      size = 1;
      // Carrier indicator
      if (secondaryCellGroup->spCellConfig->spCellConfigDedicated->crossCarrierSchedulingConfig != NULL) {
        dci_pdu->carrier_indicator.nbits=3;
        size += dci_pdu->carrier_indicator.nbits;
      }
      // BWP Indicator
      uint8_t n_dl_bwp = secondaryCellGroup->spCellConfig->spCellConfigDedicated->downlinkBWP_ToAddModList->list.count;
      if (n_dl_bwp < 2)
        dci_pdu->bwp_indicator.nbits = n_dl_bwp;
      else
        dci_pdu->bwp_indicator.nbits = 2;
      size += dci_pdu->bwp_indicator.nbits;
      // Freq domain assignment
      long rbg_size_config = secondaryCellGroup->spCellConfig->spCellConfigDedicated->initialDownlinkBWP->pdsch_Config->choice.setup->rbg_Size;
      uint16_t numRBG = getNRBG(NRRIV2BW(bwp->bwp_Common->genericParameters.locationAndBandwidth,275),
                                NRRIV2PRBOFFSET(bwp->bwp_Common->genericParameters.locationAndBandwidth,275),
                                rbg_size_config);
      if (pdsch_config->resourceAllocation == 0)
        dci_pdu->frequency_domain_assignment.nbits = numRBG;
      else if (pdsch_config->resourceAllocation == 1)
        dci_pdu->frequency_domain_assignment.nbits = (int)ceil( log2( (N_RB*(N_RB+1))>>1 ) );
      else
        dci_pdu->frequency_domain_assignment.nbits = ((int)ceil( log2( (N_RB*(N_RB+1))>>1 ) )>numRBG) ? (int)ceil( log2( (N_RB*(N_RB+1))>>1 ) )+1 : numRBG+1;
      size += dci_pdu->frequency_domain_assignment.nbits;
      // Time domain assignment (see table 5.1.2.1.1-1 in 38.214
      int num_entries;
      if (pdsch_config->pdsch_TimeDomainAllocationList==NULL) {
        if (bwp->bwp_Common->pdsch_ConfigCommon->choice.setup->pdsch_TimeDomainAllocationList==NULL)
          num_entries = 16; // num of entries in default table
        else
          num_entries = bwp->bwp_Common->pdsch_ConfigCommon->choice.setup->pdsch_TimeDomainAllocationList->list.count;
      }
      else
        num_entries = pdsch_config->pdsch_TimeDomainAllocationList->choice.setup->list.count;
      dci_pdu->time_domain_assignment.nbits = (int)ceil(log2(num_entries));
      size += dci_pdu->time_domain_assignment.nbits;
      // VRB to PRB mapping 
      if ((pdsch_config->resourceAllocation == 1) && (bwp->bwp_Dedicated->pdsch_Config->choice.setup->vrb_ToPRB_Interleaver != NULL)) {
        dci_pdu->vrb_to_prb_mapping.nbits = 1;
        size += dci_pdu->vrb_to_prb_mapping.nbits;
      }
      // PRB bundling size indicator
      if (pdsch_config->prb_BundlingType.present == NR_PDSCH_Config__prb_BundlingType_PR_dynamicBundling) {
        dci_pdu->prb_bundling_size_indicator.nbits = 1;
        size += dci_pdu->prb_bundling_size_indicator.nbits;
      }
      // Rate matching indicator
      NR_RateMatchPatternGroup_t *group1 = pdsch_config->rateMatchPatternGroup1;
      NR_RateMatchPatternGroup_t *group2 = pdsch_config->rateMatchPatternGroup2;
      if ((group1 != NULL) && (group2 != NULL))
        dci_pdu->rate_matching_indicator.nbits = 2;
      if ((group1 != NULL) != (group2 != NULL))
        dci_pdu->rate_matching_indicator.nbits = 1;
      size += dci_pdu->rate_matching_indicator.nbits;
      // ZP CSI-RS trigger
      if (pdsch_config->aperiodic_ZP_CSI_RS_ResourceSetsToAddModList != NULL) {
        uint8_t nZP = pdsch_config->aperiodic_ZP_CSI_RS_ResourceSetsToAddModList->list.count;
        dci_pdu->zp_csi_rs_trigger.nbits = (int)ceil(log2(nZP+1));
      }
      size += dci_pdu->zp_csi_rs_trigger.nbits;
      // TB1- MCS 5, NDI 1, RV 2
      size += 8;
      // TB2
      long *maxCWperDCI = pdsch_config->maxNrofCodeWordsScheduledByDCI;
      if ((maxCWperDCI != NULL) && (*maxCWperDCI == 2)) {
        size += 8;
      }
      // HARQ PID
      size += 4;
      // DAI
      if (secondaryCellGroup->physicalCellGroupConfig->pdsch_HARQ_ACK_Codebook == NR_PhysicalCellGroupConfig__pdsch_HARQ_ACK_Codebook_dynamic) { // FIXME in case of more than one serving cell
        dci_pdu->dai[0].nbits = 2;
        size += dci_pdu->dai[0].nbits;
      }
      // TPC PUCCH
      size += 2;
      // PUCCH resource indicator
      size += 3;
      // PDSCH to HARQ timing indicator
      uint8_t I = ubwp->bwp_Dedicated->pucch_Config->choice.setup->dl_DataToUL_ACK->list.count;
      dci_pdu->pdsch_to_harq_feedback_timing_indicator.nbits = (int)ceil(log2(I));
      size += dci_pdu->pdsch_to_harq_feedback_timing_indicator.nbits;
      // Antenna ports
      NR_SetupRelease_DMRS_DownlinkConfig_t *typeA = pdsch_config->dmrs_DownlinkForPDSCH_MappingTypeA;
      NR_SetupRelease_DMRS_DownlinkConfig_t *typeB = pdsch_config->dmrs_DownlinkForPDSCH_MappingTypeB;
      dci_pdu->antenna_ports.nbits = getAntPortBitWidth(typeA,typeB);
      size += dci_pdu->antenna_ports.nbits;
      // Tx Config Indication
      long *isTciEnable = bwp->bwp_Dedicated->pdcch_Config->choice.setup->controlResourceSetToAddModList->list.array[bwp_id-1]->tci_PresentInDCI;
      if (isTciEnable != NULL) {
        dci_pdu->transmission_configuration_indication.nbits = 3;
        size += dci_pdu->transmission_configuration_indication.nbits;
      }
      // SRS request
      if (secondaryCellGroup->spCellConfig->spCellConfigDedicated->supplementaryUplink==NULL)
        dci_pdu->srs_request.nbits = 2;
      else
        dci_pdu->srs_request.nbits = 3;
      size += dci_pdu->srs_request.nbits;
      // CBGTI
      if (secondaryCellGroup->spCellConfig->spCellConfigDedicated->pdsch_ServingCellConfig->choice.setup->codeBlockGroupTransmission != NULL) {
        uint8_t maxCBGperTB = (secondaryCellGroup->spCellConfig->spCellConfigDedicated->pdsch_ServingCellConfig->choice.setup->codeBlockGroupTransmission->choice.setup->maxCodeBlockGroupsPerTransportBlock + 1) * 2;
        long *maxCWperDCI_rrc = pdsch_config->maxNrofCodeWordsScheduledByDCI;
        uint8_t maxCW = (maxCWperDCI_rrc == NULL) ? 1 : *maxCWperDCI_rrc;
        dci_pdu->cbgti.nbits = maxCBGperTB * maxCW;
        size += dci_pdu->cbgti.nbits;
        // CBGFI
        if (secondaryCellGroup->spCellConfig->spCellConfigDedicated->pdsch_ServingCellConfig->choice.setup->codeBlockGroupTransmission->choice.setup->codeBlockGroupFlushIndicator) {
          dci_pdu->cbgfi.nbits = 1;
          size += dci_pdu->cbgfi.nbits;
        }
      }
      // DMRS sequence init
      size += 1;
      break;

    case NR_DL_DCI_FORMAT_2_0:
      break;

    case NR_DL_DCI_FORMAT_2_1:
      break;

    case NR_DL_DCI_FORMAT_2_2:
      break;

    case NR_DL_DCI_FORMAT_2_3:
      break;

    default:
      AssertFatal(1==0, "Invalid NR DCI format %d\n", format);
  }

  return size;
}

int tdd_period_to_num[8] = {500,625,1000,1250,2000,2500,5000,10000};

int is_nr_DL_slot(NR_ServingCellConfigCommon_t *scc,slot_t slot) {

  int period,period1,period2=0;

  if (scc->tdd_UL_DL_ConfigurationCommon==NULL) return(1);

  if (scc->tdd_UL_DL_ConfigurationCommon->pattern1.ext1 &&
      scc->tdd_UL_DL_ConfigurationCommon->pattern1.ext1->dl_UL_TransmissionPeriodicity_v1530)
    period1 = 3000+*scc->tdd_UL_DL_ConfigurationCommon->pattern1.ext1->dl_UL_TransmissionPeriodicity_v1530;
  else
    period1 = tdd_period_to_num[scc->tdd_UL_DL_ConfigurationCommon->pattern1.dl_UL_TransmissionPeriodicity];
			       
  if (scc->tdd_UL_DL_ConfigurationCommon->pattern2) {
    if (scc->tdd_UL_DL_ConfigurationCommon->pattern2->ext1 &&
	scc->tdd_UL_DL_ConfigurationCommon->pattern2->ext1->dl_UL_TransmissionPeriodicity_v1530)
      period2 = 3000+*scc->tdd_UL_DL_ConfigurationCommon->pattern2->ext1->dl_UL_TransmissionPeriodicity_v1530;
    else
      period2 = tdd_period_to_num[scc->tdd_UL_DL_ConfigurationCommon->pattern2->dl_UL_TransmissionPeriodicity];
  }    
  period = period1+period2;
  int scs=scc->tdd_UL_DL_ConfigurationCommon->referenceSubcarrierSpacing;
  int slots=period*(1<<scs)/1000;
  int slots1=period1*(1<<scs)/1000;
  int slot_in_period = slot % slots;
  if (slot_in_period < slots1) return(slot_in_period <= scc->tdd_UL_DL_ConfigurationCommon->pattern1.nrofDownlinkSlots ? 1 : 0);
  else return(slot_in_period <= slots1+scc->tdd_UL_DL_ConfigurationCommon->pattern2->nrofDownlinkSlots ? 1 : 0);    
}

int is_nr_UL_slot(NR_ServingCellConfigCommon_t *scc,slot_t slot) {

  int period,period1,period2=0;

  if (scc->tdd_UL_DL_ConfigurationCommon==NULL) return(1);

  if (scc->tdd_UL_DL_ConfigurationCommon->pattern1.ext1 &&
      scc->tdd_UL_DL_ConfigurationCommon->pattern1.ext1->dl_UL_TransmissionPeriodicity_v1530)
    period1 = 3000+*scc->tdd_UL_DL_ConfigurationCommon->pattern1.ext1->dl_UL_TransmissionPeriodicity_v1530;
  else
    period1 = tdd_period_to_num[scc->tdd_UL_DL_ConfigurationCommon->pattern1.dl_UL_TransmissionPeriodicity];
			       
  if (scc->tdd_UL_DL_ConfigurationCommon->pattern2) {
    if (scc->tdd_UL_DL_ConfigurationCommon->pattern2->ext1 &&
	scc->tdd_UL_DL_ConfigurationCommon->pattern2->ext1->dl_UL_TransmissionPeriodicity_v1530)
      period2 = 3000+*scc->tdd_UL_DL_ConfigurationCommon->pattern2->ext1->dl_UL_TransmissionPeriodicity_v1530;
    else
      period2 = tdd_period_to_num[scc->tdd_UL_DL_ConfigurationCommon->pattern2->dl_UL_TransmissionPeriodicity];
  }    
  period = period1+period2;
  int scs=scc->tdd_UL_DL_ConfigurationCommon->referenceSubcarrierSpacing;
  int slots=period*(1<<scs)/1000;
  int slots1=period1*(1<<scs)/1000;
  int slot_in_period = slot % slots;
  if (slot_in_period < slots1) return(slot_in_period >= scc->tdd_UL_DL_ConfigurationCommon->pattern1.nrofDownlinkSlots ? 1 : 0);
  else return(slot_in_period >= slots1+scc->tdd_UL_DL_ConfigurationCommon->pattern2->nrofDownlinkSlots ? 1 : 0);    
}

int16_t fill_dmrs_mask(NR_PDSCH_Config_t *pdsch_Config,int dmrs_TypeA_Position,int NrOfSymbols) {

  int l0;
  if (dmrs_TypeA_Position == NR_ServingCellConfigCommon__dmrs_TypeA_Position_pos2) l0=2;
  else if (dmrs_TypeA_Position == NR_ServingCellConfigCommon__dmrs_TypeA_Position_pos3) l0=3;
  else AssertFatal(1==0,"Illegal dmrs_TypeA_Position %d\n",(int)dmrs_TypeA_Position);
  if (pdsch_Config == NULL) { // Initial BWP
    return(1<<l0);
  }
  else {
    if (pdsch_Config->dmrs_DownlinkForPDSCH_MappingTypeA &&
	pdsch_Config->dmrs_DownlinkForPDSCH_MappingTypeA->present == NR_SetupRelease_DMRS_DownlinkConfig_PR_setup) {
      // Relative to start of slot
      NR_DMRS_DownlinkConfig_t *dmrs_config = (NR_DMRS_DownlinkConfig_t *)pdsch_Config->dmrs_DownlinkForPDSCH_MappingTypeA->choice.setup;
      AssertFatal(NrOfSymbols>1 && NrOfSymbols < 15,"Illegal NrOfSymbols %d\n",NrOfSymbols);
      int pos2=0;
      if (dmrs_config->maxLength == NULL) {
	// this is Table 7.4.1.1.2-3: PDSCH DM-RS positions l for single-symbol DM-RS
	if (dmrs_config->dmrs_AdditionalPosition == NULL) pos2=1;
	else if (dmrs_config->dmrs_AdditionalPosition && *dmrs_config->dmrs_AdditionalPosition == NR_DMRS_DownlinkConfig__dmrs_AdditionalPosition_pos0 )
	  return(1<<l0);
	
	
	switch (NrOfSymbols) {
	case 2 :
	case 3 :
	case 4 :
	case 5 :
	case 6 :
	case 7 :
	  AssertFatal(1==0,"Incoompatible NrOfSymbols %d and dmrs_Additional_Position %d\n",
		      NrOfSymbols,(int)*dmrs_config->dmrs_AdditionalPosition);
	  break;
	case 8 :
	case 9:
	  return(1<<l0 | 1<<7);
	  break;
	case 10:
	case 11:
	  if (*dmrs_config->dmrs_AdditionalPosition==NR_DMRS_DownlinkConfig__dmrs_AdditionalPosition_pos1)
	    return(1<<l0 | 1<<9);
	  else
	    return(1<<l0 | 1<<6 | 1<<9);
	  break;
	case 12:
	  if (*dmrs_config->dmrs_AdditionalPosition==NR_DMRS_DownlinkConfig__dmrs_AdditionalPosition_pos1)
	    return(1<<l0 | 1<<9);
	  else if (pos2==1)
	    return(1<<l0 | 1<<6 | 1<<9);
	  else if (*dmrs_config->dmrs_AdditionalPosition==NR_DMRS_DownlinkConfig__dmrs_AdditionalPosition_pos3)
	    return(1<<l0 | 1<<5 | 1<<8 | 1<<11);
	  break;
	case 13:
	case 14:
	  if (*dmrs_config->dmrs_AdditionalPosition==NR_DMRS_DownlinkConfig__dmrs_AdditionalPosition_pos1)
	    return(1<<l0 | 1<<11);
	  else if (pos2==1)
	    return(1<<l0 | 1<<7 | 1<<11);
	  else if (*dmrs_config->dmrs_AdditionalPosition==NR_DMRS_DownlinkConfig__dmrs_AdditionalPosition_pos3)
	    return(1<<l0 | 1<<5 | 1<<8 | 1<<11);
	  break;
	}
      }
      else {
	// Table 7.4.1.1.2-4: PDSCH DM-RS positions l for double-symbol DM-RS.
	AssertFatal(NrOfSymbols>3,"Illegal NrOfSymbols %d for len2 DMRS\n",NrOfSymbols);
	if (NrOfSymbols < 10) return(1<<l0);
	if (NrOfSymbols < 13 && *dmrs_config->dmrs_AdditionalPosition==NR_DMRS_DownlinkConfig__dmrs_AdditionalPosition_pos0) return(1<<l0);
	if (NrOfSymbols < 13 && *dmrs_config->dmrs_AdditionalPosition!=NR_DMRS_DownlinkConfig__dmrs_AdditionalPosition_pos0) return(1<<l0 | 1<<8);
	if (*dmrs_config->dmrs_AdditionalPosition!=NR_DMRS_DownlinkConfig__dmrs_AdditionalPosition_pos0) return(1<<l0);
	if (*dmrs_config->dmrs_AdditionalPosition!=NR_DMRS_DownlinkConfig__dmrs_AdditionalPosition_pos1) return(1<<l0 | 1<<10);
      }
    }
    else if (pdsch_Config->dmrs_DownlinkForPDSCH_MappingTypeB &&
	     pdsch_Config->dmrs_DownlinkForPDSCH_MappingTypeA->present == NR_SetupRelease_DMRS_DownlinkConfig_PR_setup) {
      // Relative to start of PDSCH resource
      AssertFatal(1==0,"TypeB DMRS not supported yet\n");
    }
  }
  AssertFatal(1==0,"Shouldn't get here\n");
  return(-1);
}<|MERGE_RESOLUTION|>--- conflicted
+++ resolved
@@ -954,11 +954,7 @@
             if (table_6_3_3_2_3_prachConfig_Index[index][1] != -1)
               format2 = (uint8_t) table_6_3_3_2_3_prachConfig_Index[index][1];
             *format = ((uint8_t) table_6_3_3_2_3_prachConfig_Index[index][0]) | (format2<<8);
-<<<<<<< HEAD
-            LOG_I(MAC,"Frame %d slot %d: Getting PRACH info from index %d absoluteFrequencyPointA %u mu %u frame_type %u start_symbol %u N_t_slot %u N_dur %u \n", frame,
-=======
             LOG_D(MAC,"Frame %d slot %d: Getting PRACH info from index %d (col 6 %d) absoluteFrequencyPointA %u mu %u frame_type %u start_symbol %u N_t_slot %u N_dur %u \n", frame,
->>>>>>> c042f7c2
               slot,
               index, table_6_3_3_2_3_prachConfig_Index[index][6],
               pointa,
