--- conflicted
+++ resolved
@@ -50,7 +50,6 @@
 // Table 6.3.3.1-7 (38.211) NCS for preamble formats with delta_f_RA = 15 * 2mu KHz where mu = {0,1,2,3}
 uint16_t NCS_unrestricted_delta_f_RA_15[16] = {0,2,4,6,8,10,12,13,15,17,19,23,27,34,46,69};
 
-<<<<<<< HEAD
 
 //	specification mapping talbe, table_38$x_$y_$z_c$a
 //	- $x: specification
@@ -120,9 +119,7 @@
 
 const char *prachfmt[]={"A1","A2","A3","B1","B2","B3","B4","C0","C2"};
 const char *prachfmt03[]={"0","1","2","3"};
-=======
 const char *prachfmt[]={"0","1","2","3", "A1","A2","A3","B1","B4","C0","C2","A1/B1","A2/B2","A3/B3"};
->>>>>>> adcf9e9f
 
 uint16_t get_NCS(uint8_t index, uint16_t format0, uint8_t restricted_set_config) {
 
@@ -183,7 +180,7 @@
 /* Function to get number of RBs required for prach occasion based on
  * 38.211 Table 6.3.3.2-1 */
 int16_t get_N_RA_RB (int delta_f_RA_PRACH,int delta_f_PUSCH) {
-	
+
 	int8_t index = 0;
 	switch(delta_f_RA_PRACH) {
 			case 0 : index = 6;
@@ -209,8 +206,8 @@
 			         index += 0;
 		         else
 			         index += 1;
-		         break;		
-		
+		         break;
+
 		case 3: index = 13;
 		          if (delta_f_PUSCH == 2)
 			          index += 0;
@@ -219,11 +216,11 @@
 		          break;
 
 		default : index = 10;/*30khz prach scs and 30khz pusch scs*/
-				
+
 	}
-  
+
 	return table_6_3_3_2_1[index][3];
-}	
+}
 // Table 6.3.3.2-2: Random access configurations for FR1 and paired spectrum/supplementary uplink
 // the column 5, (SFN_nbr is a bitmap where we set bit to '1' in the position of the subframe where the RACH can be sent.
 // E.g. in row 4, and column 5 we have set value 512 ('1000000000') which means RACH can be sent at subframe 9.
@@ -1134,14 +1131,14 @@
       }
     }
     *N_RA_slot = table_6_3_3_2_4_prachConfig_Index[index][7]; // Number of RACH slots within a subframe
-    *max_association_period = 160/(x * 10); 
+    *max_association_period = 160/(x * 10);
     if (start_symbol != NULL && N_t_slot != NULL && N_dur != NULL && format != NULL){
       *start_symbol = table_6_3_3_2_4_prachConfig_Index[index][6];//multiple prach occasions in diff slot
       *N_t_slot = table_6_3_3_2_4_prachConfig_Index[index][8];
       *N_dur = table_6_3_3_2_4_prachConfig_Index[index][9];
       if (table_6_3_3_2_4_prachConfig_Index[index][1] != -1)
         format2 = (uint8_t) table_6_3_3_2_4_prachConfig_Index[index][1];
-        
+
       *format = ((uint8_t) table_6_3_3_2_4_prachConfig_Index[index][0]) | (format2<<8);
       LOG_D(MAC,"Getting Total PRACH info from index %d absoluteFrequencyPointA %u mu %u frame_type %u start_symbol %u N_t_slot %u N_dur %u N_RA_sfn = %u\n",
             index,
@@ -1166,7 +1163,7 @@
 				}
       }
       *N_RA_slot = table_6_3_3_2_3_prachConfig_Index[index][6]; // Number of RACH slots within a subframe
-      *max_association_period = 160/(x * 10); 
+      *max_association_period = 160/(x * 10);
       if (start_symbol != NULL && N_t_slot != NULL && N_dur != NULL && format != NULL){
         *start_symbol = table_6_3_3_2_3_prachConfig_Index[index][5];
         *N_t_slot = table_6_3_3_2_3_prachConfig_Index[index][7];
@@ -1355,8 +1352,8 @@
          *N_RA_slot = table_6_3_3_2_3_prachConfig_Index[index][6]; // Number of RACH slots within a subframe
           if (mu == 1) {
             if ( (*N_RA_slot <= 1) && (slot%2 == 0) )
-              return 0; // no prach in even slots @ 30kHz for 1 prach per subframe 
-          } 
+              return 0; // no prach in even slots @ 30kHz for 1 prach per subframe
+          }
           if (start_symbol != NULL && N_t_slot != NULL && N_dur != NULL && format != NULL){
             *config_period = x;
             *start_symbol = table_6_3_3_2_3_prachConfig_Index[index][5];
