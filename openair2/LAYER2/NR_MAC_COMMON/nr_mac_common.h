/*
 * Licensed to the OpenAirInterface (OAI) Software Alliance under one or more
 * contributor license agreements.  See the NOTICE file distributed with
 * this work for additional information regarding copyright ownership.
 * The OpenAirInterface Software Alliance licenses this file to You under
 * the OAI Public License, Version 1.1  (the "License"); you may not use this file
 * except in compliance with the License.
 * You may obtain a copy of the License at
 *
 *      http://www.openairinterface.org/?page_id=698
 *
 * Unless required by applicable law or agreed to in writing, software
 * distributed under the License is distributed on an "AS IS" BASIS,
 * WITHOUT WARRANTIES OR CONDITIONS OF ANY KIND, either express or implied.
 * See the License for the specific language governing permissions and
 * limitations under the License.
 *-------------------------------------------------------------------------------
 * For more information about the OpenAirInterface (OAI) Software Alliance:
 *      contact@openairinterface.org
 */

/*! \file mac.h
* \brief common MAC function prototypes
* \author Navid Nikaein and Raymond Knopp, WIE-TAI CHEN
* \date Dec. 2019
* \version 0.1
* \company Eurecom
* \email raymond.knopp@eurecom.fr
*/

#ifndef __LAYER2_NR_MAC_COMMON_H__
#define __LAYER2_NR_MAC_COMMON_H__

#include "NR_MIB.h"
#include "NR_PDSCH-Config.h"
#include "NR_CellGroupConfig.h"
#include "nr_mac.h"
#include "openair1/PHY/impl_defs_nr.h"

uint16_t config_bandwidth(int mu, int nb_rb, int nr_band);

lte_frame_type_t get_frame_type(uint16_t nr_bandP, uint8_t scs_index);

int32_t get_delta_duplex(int nr_bandP, uint8_t scs_index);

uint64_t from_nrarfcn(int nr_bandP, uint8_t scs_index, uint32_t dl_nrarfcn);

uint32_t to_nrarfcn(int nr_bandP, uint64_t dl_CarrierFreq, uint8_t scs_index, uint32_t bw);

int16_t fill_dmrs_mask(NR_PDSCH_Config_t *pdsch_Config,int dmrs_TypeA_Position,int NrOfSymbols,int startSymbol,int mappingtype_fromDCI);

int is_nr_DL_slot(NR_ServingCellConfigCommon_t *scc,slot_t slotP);

int is_nr_UL_slot(NR_ServingCellConfigCommon_t *scc, slot_t slotP, lte_frame_type_t frame_type);

uint16_t nr_dci_size(const NR_ServingCellConfigCommon_t *scc,
                     const NR_CellGroupConfig_t *secondaryCellGroup,
                     dci_pdu_rel15_t *dci_pdu,
                     nr_dci_format_t format,
		     nr_rnti_type_t rnti_type,
		     uint16_t N_RB,
                     int bwp_id);

void find_aggregation_candidates(uint8_t *aggregation_level,
                                 uint8_t *nr_of_candidates,
                                 NR_SearchSpace_t *ss);

void find_monitoring_periodicity_offset_common(NR_SearchSpace_t *ss,
                                               uint16_t *slot_period,
                                               uint16_t *offset);

int get_nr_prach_info_from_index(uint8_t index,
                                 int frame,
                                 int slot,
                                 uint32_t pointa,
                                 uint8_t mu,
                                 uint8_t unpaired,
                                 uint16_t *format,
                                 uint8_t *start_symbol,
                                 uint8_t *N_t_slot,
                                 uint8_t *N_dur,
                                 uint16_t *RA_sfn_index,
                                 uint8_t *N_RA_slot,
                                 uint8_t *config_period);

int get_nr_prach_occasion_info_from_index(uint8_t index,
                                 uint32_t pointa,
                                 uint8_t mu,
                                 uint8_t unpaired,
                                 uint16_t *format,
                                 uint8_t *start_symbol,
                                 uint8_t *N_t_slot,
                                 uint8_t *N_dur,
                                 uint8_t *N_RA_slot,
                                 uint16_t *N_RA_sfn,
                                 uint8_t *max_association_period);

uint8_t get_nr_prach_duration(uint8_t prach_format);

uint8_t get_pusch_mcs_table(long *mcs_Table,
                            int is_tp,
                            int dci_format,
                            int rnti_type,
                            int target_ss,
                            bool config_grant);

uint8_t compute_nr_root_seq(NR_RACH_ConfigCommon_t *rach_config,
                            uint8_t nb_preambles,
                            uint8_t unpaired,
			    frequency_range_t);

int ul_ant_bits(NR_DMRS_UplinkConfig_t *NR_DMRS_UplinkConfig,long transformPrecoder);

int get_format0(uint8_t index, uint8_t unpaired,frequency_range_t);

int64_t *get_prach_config_info(uint32_t pointa,
                               uint8_t index,
                               uint8_t unpaired);

uint16_t get_NCS(uint8_t index, uint16_t format, uint8_t restricted_set_config);

int get_num_dmrs(uint16_t dmrs_mask );
uint8_t get_l0_ul(uint8_t mapping_type, uint8_t dmrs_typeA_position);
int32_t get_l_prime(uint8_t duration_in_symbols, uint8_t mapping_type, pusch_dmrs_AdditionalPosition_t additional_pos, pusch_maxLength_t pusch_maxLength, uint8_t start_symbolt, uint8_t dmrs_typeA_position);

uint8_t get_L_ptrs(uint8_t mcs1, uint8_t mcs2, uint8_t mcs3, uint8_t I_mcs, uint8_t mcs_table);
uint8_t get_K_ptrs(uint16_t nrb0, uint16_t nrb1, uint16_t N_RB);

void get_type0_PDCCH_CSS_config_parameters(NR_Type0_PDCCH_CSS_config_t *type0_PDCCH_CSS_config,
                                           frame_t frameP,
                                           NR_MIB_t *mib,
                                           uint8_t num_slot_per_frame,
                                           uint8_t ssb_subcarrier_offset,
                                           uint16_t ssb_start_symbol,
                                           NR_SubcarrierSpacing_t scs_ssb,
                                           frequency_range_t frequency_range,
                                           uint32_t ssb_index,
                                           uint32_t ssb_offset_point_a);

uint16_t get_ssb_start_symbol(const long band, NR_SubcarrierSpacing_t scs, int i_ssb);

int16_t get_N_RA_RB (int delta_f_RA_PRACH,int delta_f_PUSCH);

bool set_dl_ptrs_values(NR_PTRS_DownlinkConfig_t *ptrs_config,
                        uint16_t rbSize, uint8_t mcsIndex, uint8_t mcsTable,
                        uint8_t *K_ptrs, uint8_t *L_ptrs,uint8_t *portIndex,
                        uint8_t *nERatio,uint8_t *reOffset,
                        uint8_t NrOfSymbols);

bool set_ul_ptrs_values(NR_PTRS_UplinkConfig_t *ul_ptrs_config,
                        uint16_t rbSize,uint8_t mcsIndex, uint8_t mcsTable,
                        uint8_t *K_ptrs, uint8_t *L_ptrs,
                        uint8_t *reOffset, uint8_t *maxNumPorts, uint8_t *ulPower,
                        uint8_t NrOfSymbols);
<<<<<<< HEAD
uint8_t get_num_dmrs_symbols(NR_PDSCH_Config_t *pdsch_Config,int dmrs_TypeA_Position,int NrOfSymbols);
=======

uint8_t get_num_dmrs_symbols(NR_PDSCH_Config_t *pdsch_Config,int dmrs_TypeA_Position,int NrOfSymbols,int startSymbol,int mappingtype);
>>>>>>> c19ba39e

/* \brief Set the transform precoding according to 6.1.3 of 3GPP TS 38.214 version 16.3.0 Release 16
@param    *pusch_config,   pointer to pusch config
@param    *ubwp            pointer to uplink bwp
@param    *dci_format      pointer to dci format
@param    rnti_type        rnti type
@param    configuredGrant  indicates whether a configured grant was received or not
@returns                   transformPrecoding value */
uint8_t get_transformPrecoding(const NR_ServingCellConfigCommon_t *scc,
                               const NR_PUSCH_Config_t *pusch_config,
                               const NR_BWP_Uplink_t *ubwp,
                               uint8_t *dci_format,
                               int rnti_type,
                               uint8_t configuredGrant);

#endif<|MERGE_RESOLUTION|>--- conflicted
+++ resolved
@@ -152,12 +152,8 @@
                         uint8_t *K_ptrs, uint8_t *L_ptrs,
                         uint8_t *reOffset, uint8_t *maxNumPorts, uint8_t *ulPower,
                         uint8_t NrOfSymbols);
-<<<<<<< HEAD
-uint8_t get_num_dmrs_symbols(NR_PDSCH_Config_t *pdsch_Config,int dmrs_TypeA_Position,int NrOfSymbols);
-=======
 
 uint8_t get_num_dmrs_symbols(NR_PDSCH_Config_t *pdsch_Config,int dmrs_TypeA_Position,int NrOfSymbols,int startSymbol,int mappingtype);
->>>>>>> c19ba39e
 
 /* \brief Set the transform precoding according to 6.1.3 of 3GPP TS 38.214 version 16.3.0 Release 16
 @param    *pusch_config,   pointer to pusch config
