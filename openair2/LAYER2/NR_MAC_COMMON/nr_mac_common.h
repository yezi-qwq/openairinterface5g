--- conflicted
+++ resolved
@@ -141,16 +141,13 @@
                         uint8_t *nERatio,uint8_t *reOffset,
                         uint8_t NrOfSymbols);
 
-<<<<<<< HEAD
-uint8_t get_num_dmrs_symbols(NR_PDSCH_Config_t *pdsch_Config,int dmrs_TypeA_Position,int NrOfSymbols,int startSymbol);
-=======
 bool set_ul_ptrs_values(NR_PTRS_UplinkConfig_t *ul_ptrs_config,
                         uint16_t rbSize,uint8_t mcsIndex, uint8_t mcsTable,
                         uint8_t *K_ptrs, uint8_t *L_ptrs,
                         uint8_t *reOffset, uint8_t *maxNumPorts, uint8_t *ulPower,
                         uint8_t NrOfSymbols);
-uint8_t get_num_dmrs_symbols(NR_PDSCH_Config_t *pdsch_Config,int dmrs_TypeA_Position,int NrOfSymbols);
->>>>>>> 3dc0a098
+
+uint8_t get_num_dmrs_symbols(NR_PDSCH_Config_t *pdsch_Config,int dmrs_TypeA_Position,int NrOfSymbols,int startSymbol);
 
 /* \brief Set the transform precoding according to 6.1.3 of 3GPP TS 38.214 version 16.3.0 Release 16
 @param    *pusch_config,   pointer to pusch config
