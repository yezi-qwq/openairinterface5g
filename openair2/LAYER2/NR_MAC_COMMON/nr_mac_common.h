--- conflicted
+++ resolved
@@ -32,11 +32,11 @@
 #ifndef __LAYER2_NR_MAC_COMMON_H__
 #define __LAYER2_NR_MAC_COMMON_H__
 
-#include <NR_MIB.h>
+#include "NR_MIB.h"
 #include "NR_PDSCH-Config.h"
 #include "NR_CellGroupConfig.h"
 #include "nr_mac.h"
-#include  "openair1/PHY/impl_defs_nr.h"
+#include "openair1/PHY/impl_defs_nr.h"
 
 #define TABLE_38213_13_1_NUM_INDEXES 15
 #define TABLE_38213_13_2_NUM_INDEXES 14
@@ -241,14 +241,11 @@
 uint8_t get_L_ptrs(uint8_t mcs1, uint8_t mcs2, uint8_t mcs3, uint8_t I_mcs, uint8_t mcs_table);
 uint8_t get_K_ptrs(uint16_t nrb0, uint16_t nrb1, uint16_t N_RB);
 
-<<<<<<< HEAD
 int get_type0_PDCCH_CSS_config_parameters(NR_Type0_PDCCH_CSS_config_t *type0_PDCCH_CSS_config,
                                           NR_MIB_t *mib,
                                           uint8_t extra_bits,
                                           uint32_t ssb_length,
                                           uint32_t ssb_index);
 
-=======
 int16_t get_N_RA_RB (int delta_f_RA_PRACH,int delta_f_PUSCH);
->>>>>>> adcf9e9f
 #endif