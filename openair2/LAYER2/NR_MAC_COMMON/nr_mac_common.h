--- conflicted
+++ resolved
@@ -140,7 +140,6 @@
 
 uint16_t get_ssb_start_symbol(const long band, NR_SubcarrierSpacing_t scs, int i_ssb);
 
-<<<<<<< HEAD
 void get_info_from_tda_tables(int default_abc,
                               int tda,
                               int dmrs_TypeA_Position,
@@ -150,7 +149,7 @@
 
 void fill_coresetZero(NR_ControlResourceSet_t *coreset0, NR_Type0_PDCCH_CSS_config_t *type0_PDCCH_CSS_config);
 uint8_t fill_searchSpaceZero(NR_SearchSpace_t *ss0, NR_Type0_PDCCH_CSS_config_t *type0_PDCCH_CSS_config, int L);
-=======
+
 uint16_t compute_pucch_prb_size(uint8_t format,
                                 uint8_t nr_prbs,
                                 uint16_t O_tot,
@@ -159,7 +158,6 @@
                                 uint8_t Qm,
                                 uint8_t n_symb,
                                 uint8_t n_re_ctrl);
->>>>>>> 8c91e719
 
 int16_t get_N_RA_RB (int delta_f_RA_PRACH,int delta_f_PUSCH);
 
