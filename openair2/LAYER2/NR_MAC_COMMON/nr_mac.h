/*
 * Licensed to the OpenAirInterface (OAI) Software Alliance under one or more
 * contributor license agreements.  See the NOTICE file distributed with
 * this work for additional information regarding copyright ownership.
 * The OpenAirInterface Software Alliance licenses this file to You under
 * the OAI Public License, Version 1.1  (the "License"); you may not use this file
 * except in compliance with the License.
 * You may obtain a copy of the License at
 *
 *      http://www.openairinterface.org/?page_id=698
 *
 * Unless required by applicable law or agreed to in writing, software
 * distributed under the License is distributed on an "AS IS" BASIS,
 * WITHOUT WARRANTIES OR CONDITIONS OF ANY KIND, either express or implied.
 * See the License for the specific language governing permissions and
 * limitations under the License.
 *-------------------------------------------------------------------------------
 * For more information about the OpenAirInterface (OAI) Software Alliance:
 *      contact@openairinterface.org
 */

/* \file       nr_mac.h
 * \brief      common MAC data structures and constants
 * \author     R. Knopp, K.H. HSU, G. Casati
 * \date       2019
 * \version    0.1
 * \company    Eurecom / NTUST / Fraunhofer IIS
 * \email:     knopp@eurecom.fr, kai-hsiang.hsu@eurecom.fr, guido.casati@iis.fraunhofer.de
 * \note
 * \warning
 */

#ifndef __LAYER2_NR_MAC_H__
#define __LAYER2_NR_MAC_H__

#include <stdio.h>
#include <stdlib.h>
#include <string.h>

#define TABLE_38213_13_1_NUM_INDEXES 15
#define TABLE_38213_13_2_NUM_INDEXES 14
#define TABLE_38213_13_3_NUM_INDEXES 9
#define TABLE_38213_13_4_NUM_INDEXES 16
#define TABLE_38213_13_5_NUM_INDEXES 9
#define TABLE_38213_13_6_NUM_INDEXES 10
#define TABLE_38213_13_7_NUM_INDEXES 12
#define TABLE_38213_13_8_NUM_INDEXES 8
#define TABLE_38213_13_9_NUM_INDEXES 4
#define TABLE_38213_13_10_NUM_INDEXES 8
#define TABLE_38213_13_11_NUM_INDEXES 16
#define TABLE_38213_13_12_NUM_INDEXES 14

// Definitions for MAC control and data
#define NR_BCCH_DL_SCH 3 // SI
#define NR_BCCH_BCH 5    // MIB
<<<<<<< HEAD

#define CCCH_PAYLOAD_SIZE_MAX 512 

=======
#define CCCH_PAYLOAD_SIZE_MAX 128
>>>>>>> 403db5f6
#define RAR_PAYLOAD_SIZE_MAX  128
#define MAX_BWP_SIZE          275

typedef enum frequency_range_e {
  FR1 = 0,
  FR2
} frequency_range_t;

//  For both DL/UL-SCH
//  Except:
//   - UL/DL-SCH: fixed-size MAC CE(known by LCID)
//   - UL/DL-SCH: padding
//   - UL-SCH:    MSG3 48-bits
//  |0|1|2|3|4|5|6|7|  bit-wise
//  |R|F|   LCID    |
//  |       L       |
//  |0|1|2|3|4|5|6|7|  bit-wise
//  |R|F|   LCID    |
//  |       L       |
//  |       L       |

//  For both DL/UL-SCH
//  For:
//   - UL/DL-SCH: fixed-size MAC CE(known by LCID)
//   - UL/DL-SCH: padding, for single/multiple 1-oct padding CE(s)
//   - UL-SCH:    MSG3 48-bits
//  |0|1|2|3|4|5|6|7|  bit-wise
//  |R|R|   LCID    |
//  LCID: The Logical Channel ID field identifies the logical channel instance of the corresponding MAC SDU or the type of the corresponding MAC CE or padding as described in Tables 6.2.1-1 and 6.2.1-2 for the DL-SCH and UL-SCH respectively. There is one LCID field per MAC subheader. The LCID field size is 6 bits;
//  L: The Length field indicates the length of the corresponding MAC SDU or variable-sized MAC CE in bytes. There is one L field per MAC subheader except for subheaders corresponding to fixed-sized MAC CEs and padding. The size of the L field is indicated by the F field;
//  F: lenght of L is 0:8 or 1:16 bits wide
//  R: Reserved bit, set to zero.

typedef struct {
  uint8_t LCID: 6;    // octet 1 [5:0]
  uint8_t F: 1;       // octet 1 [6]
  uint8_t R: 1;       // octet 1 [7]
  uint8_t L: 8;       // octet 2 [7:0]
} __attribute__ ((__packed__)) NR_MAC_SUBHEADER_SHORT;

typedef struct {
  uint8_t LCID: 6;    // octet 1 [5:0]
  uint8_t F: 1;       // octet 1 [6]
  uint8_t R: 1;       // octet 1 [7]
  uint8_t L1: 8;      // octet 2 [7:0]
  uint8_t L2: 8;      // octet 3 [7:0]
} __attribute__ ((__packed__)) NR_MAC_SUBHEADER_LONG;

typedef struct {
  uint8_t LCID: 6;    // octet 1 [5:0]
  uint8_t R: 2;       // octet 1 [7:6]
} __attribute__ ((__packed__)) NR_MAC_SUBHEADER_FIXED;

// BSR MAC CEs
// TS 38.321 ch. 6.1.3.1
// Short BSR for a specific logical channel group ID
typedef struct {
  uint8_t Buffer_size: 5;  // octet 1 LSB
  uint8_t LcgID: 3;        // octet 1 MSB
} __attribute__ ((__packed__)) NR_BSR_SHORT;

typedef NR_BSR_SHORT NR_BSR_SHORT_TRUNCATED;

// Long BSR for all logical channel group ID
typedef struct {
  uint8_t Buffer_size7: 8;
  uint8_t Buffer_size6: 8;
  uint8_t Buffer_size5: 8;
  uint8_t Buffer_size4: 8;
  uint8_t Buffer_size3: 8;
  uint8_t Buffer_size2: 8;
  uint8_t Buffer_size1: 8;
  uint8_t Buffer_size0: 8;
  uint8_t LcgID0: 1;
  uint8_t LcgID1: 1;
  uint8_t LcgID2: 1;
  uint8_t LcgID3: 1;
  uint8_t LcgID4: 1;
  uint8_t LcgID5: 1;
  uint8_t LcgID6: 1;
  uint8_t LcgID7: 1;
} __attribute__ ((__packed__)) NR_BSR_LONG;

typedef NR_BSR_LONG NR_BSR_LONG_TRUNCATED;

// 38.321 ch. 6.1.3.4
typedef struct {
  uint8_t TA_COMMAND: 6;  // octet 1 [5:0]
  uint8_t TAGID: 2;       // octet 1 [7:6]
} __attribute__ ((__packed__)) NR_MAC_CE_TA;

// single Entry PHR MAC CE
// TS 38.321 ch. 6.1.3.8
typedef struct {
  uint8_t PH: 6;
  uint8_t R1: 2;
  uint8_t PCMAX: 6;
  uint8_t R2: 6;
} __attribute__ ((__packed__)) NR_SINGLE_ENTRY_PHR_MAC_CE;


// SP ZP CSI-RS Resource Set Activation/Deactivation MAC CE
// 38.321 ch. 6.1.3.19
typedef struct {
  uint8_t BWPID: 2;       // octet 1 [1:0]
  uint8_t CELLID: 5;      // octet 1 [6:2]
  uint8_t A_D: 1;         // octet 1 [7]
  uint8_t CSIRS_RSC_ID: 4; // octet 2 [3:0]
  uint8_t R: 4;            // octet 2 [7:4]
} __attribute__ ((__packed__)) NR_MAC_CE_SP_ZP_CSI_RS_RES_SET;

//TS 38.321 Sec 6.1.3.15, TCI State indicaton for UE-Specific PDCCH MAC CE
typedef struct {
  uint8_t CoresetId1: 3;   //Octect 1 [2:0]
  uint8_t ServingCellId: 5; //Octect 1 [7:3]
  uint8_t TciStateId: 7;   //Octect 2 [6:0]
  uint8_t CoresetId2: 1;   //Octect 2 [7]
} __attribute__ ((__packed__)) NR_TCI_PDCCH;

//TS 38.321 Sec 6.1.3.14, TCI State activation/deactivation for UE Specific PDSCH MAC CE
typedef struct {
  uint8_t BWP_Id: 2;       //Octect 1 [1:0]
  uint8_t ServingCellId: 5; //Octect 1 [6:2]
  uint8_t R: 1;            //Octect 1 [7]
  uint8_t T[];             //Octects 2 to MAX TCI States/8
} __attribute__ ((__packed__)) NR_TCI_PDSCH_APERIODIC_CSI;

//TS 6.1.3.16, SP CSI reporting on PUCCH Activation/Deactivation MAC CE
typedef struct {
  uint8_t BWP_Id: 2;      //Octect 1 [1:0]
  uint8_t ServingCellId: 5; //Octect 1 [6:2]
  uint8_t R1: 1;        //Octect 1 [7]
  uint8_t S0: 1;        //Octect 2 [0]
  uint8_t S1: 1;        //Octect 2 [1]
  uint8_t S2: 1;        //Octect 2 [2]
  uint8_t S3: 1;        //Octect 2 [3]
  uint8_t R2: 4;        //Octect 2 [7:4]
} __attribute__ ((__packed__)) NR_PUCCH_CSI_REPORTING;


//TS 38.321 sec 6.1.3.12
//SP CSI-RS / CSI-IM Resource Set Activation/Deactivation MAC CE
typedef struct {
  uint8_t BWP_ID: 2;
  uint8_t SCID: 5;
  uint8_t A_D: 1;
  uint8_t SP_CSI_RSID: 6;
  uint8_t IM: 1;
  uint8_t R1: 1;
  uint8_t SP_CSI_IMID: 6;
  uint8_t R2: 2;
  struct TCI_S {
    uint8_t TCI_STATE_ID: 6;
    uint8_t R: 2;
  } __attribute__ ((__packed__)) TCI_STATE;
} __attribute__ ((__packed__)) CSI_RS_CSI_IM_ACT_DEACT_MAC_CE;


//* RAR MAC subheader // TS 38.321 ch. 6.1.5, 6.2.2 *//
// - E: The Extension field is a flag indicating if the MAC subPDU including this MAC subheader is the last MAC subPDU or not in the MAC PDU
// - T: The Type field is a flag indicating whether the MAC subheader contains a Random Access Preamble ID or a Backoff Indicator (0, BI) (1, RAPID)
// - R: Reserved bit, set to "0"
// - BI: The Backoff Indicator field identifies the overload condition in the cell.
// - RAPID: The Random Access Preamble IDentifier field identifies the transmitted Random Access Preamble

/*!\brief RAR MAC subheader with RAPID */
typedef struct {
  uint8_t RAPID: 6;
  uint8_t T: 1;
  uint8_t E: 1;
} __attribute__ ((__packed__)) NR_RA_HEADER_RAPID;

/*!\brief RAR MAC subheader with Backoff Indicator */
typedef struct {
  uint8_t BI: 4;
  uint8_t R: 2;
  uint8_t T: 1;
  uint8_t E: 1;
} __attribute__ ((__packed__)) NR_RA_HEADER_BI;

// TS 38.321 ch. 6.2.3
typedef struct {
  uint8_t TA1: 7;         // octet 1 [6:0]
  uint8_t R: 1;           // octet 1 [7]
  uint8_t UL_GRANT_1: 3;  // octet 2 [2:0]
  uint8_t TA2: 5;         // octet 2 [7:3]
  uint8_t UL_GRANT_2: 8;  // octet 3 [7:0]
  uint8_t UL_GRANT_3: 8;  // octet 4 [7:0]
  uint8_t UL_GRANT_4: 8;  // octet 5 [7:0]
  uint8_t TCRNTI_1: 8;    // octet 6 [7:0]
  uint8_t TCRNTI_2: 8;    // octet 7 [7:0]
} __attribute__ ((__packed__)) NR_MAC_RAR;

// DCI pdu structures. Used by both gNB and UE.
typedef struct {
  uint16_t val;
  uint8_t nbits;
} dci_field_t;

typedef struct {

  uint8_t     format_indicator; //1 bit
  uint8_t     ra_preamble_index; //6 bits
  uint8_t     ss_pbch_index; //6 bits
  uint8_t     prach_mask_index; //4 bits
  uint8_t     mcs; //5 bits
  uint8_t     ndi; //1 bit
  uint8_t     rv; //2 bits
  uint8_t     harq_pid; //4 bits
  uint8_t     tpc; //2 bits
  uint8_t     short_messages_indicator; //2 bits
  uint8_t     short_messages; //8 bits
  uint8_t     tb_scaling; //2 bits
  uint8_t     pucch_resource_indicator; //3 bits
  uint8_t     system_info_indicator; //1 bit
  uint8_t     ulsch_indicator;
  uint8_t     slot_format_indicator_count;
  uint8_t     *slot_format_indicators;
 
  uint8_t     pre_emption_indication_count;
  uint16_t    *pre_emption_indications; //14 bit each
 
  uint8_t     block_number_count;
  uint8_t     *block_numbers;
  uint8_t     padding;

  dci_field_t mcs2; //variable
  dci_field_t ndi2; //variable
  dci_field_t rv2; //variable
  dci_field_t frequency_domain_assignment; //variable
  dci_field_t time_domain_assignment; //variable
  dci_field_t frequency_hopping_flag; //variable
  dci_field_t vrb_to_prb_mapping; //variable
  dci_field_t dai[2]; //variable
  dci_field_t pdsch_to_harq_feedback_timing_indicator; //variable
  dci_field_t carrier_indicator; //variable
  dci_field_t bwp_indicator; //variable
  dci_field_t prb_bundling_size_indicator; //variable
  dci_field_t rate_matching_indicator; //variable
  dci_field_t zp_csi_rs_trigger; //variable
  dci_field_t transmission_configuration_indication; //variable
  dci_field_t srs_request; //variable
  dci_field_t cbgti; //variable
  dci_field_t cbgfi; //variable
  dci_field_t srs_resource_indicator; //variable
  dci_field_t precoding_information; //variable
  dci_field_t csi_request; //variable
  dci_field_t ptrs_dmrs_association; //variable
  dci_field_t beta_offset_indicator; //variable
  dci_field_t cloded_loop_indicator; //variable
  dci_field_t ul_sul_indicator; //variable
  dci_field_t antenna_ports; //variable
  dci_field_t dmrs_sequence_initialization;
  dci_field_t reserved; //1_0/C-RNTI:10 bits, 1_0/P-RNTI: 6 bits, 1_0/SI-&RA-RNTI: 16 bits

} dci_pdu_rel15_t;

//  38.321 ch6.2.1, 38.331
#define DL_SCH_LCID_CCCH                           0x00
#define DL_SCH_LCID_DCCH                           0x01
#define DL_SCH_LCID_DCCH1                          0x02
#define DL_SCH_LCID_DTCH                           0x04
#define DL_SCH_LCID_RECOMMENDED_BITRATE            0x2F
#define DL_SCH_LCID_SP_ZP_CSI_RS_RES_SET_ACT       0x30
#define DL_SCH_LCID_PUCCH_SPATIAL_RELATION_ACT     0x31
#define DL_SCH_LCID_SP_SRS_ACTIVATION              0x32
#define DL_SCH_LCID_SP_CSI_REP_PUCCH_ACT           0x33
#define DL_SCH_LCID_TCI_STATE_IND_UE_SPEC_PDCCH    0x34
#define DL_SCH_LCID_TCI_STATE_ACT_UE_SPEC_PDSCH    0x35
#define DL_SCH_LCID_APERIODIC_CSI_TRI_STATE_SUBSEL 0x36
#define DL_SCH_LCID_SP_CSI_RS_CSI_IM_RES_SET_ACT   0X37
#define DL_SCH_LCID_DUPLICATION_ACT                0X38
#define DL_SCH_LCID_SCell_ACT_4_OCT                0X39
#define DL_SCH_LCID_SCell_ACT_1_OCT                0X3A
#define DL_SCH_LCID_L_DRX                          0x3B
#define DL_SCH_LCID_DRX                            0x3C
#define DL_SCH_LCID_TA_COMMAND                     0x3D
#define DL_SCH_LCID_CON_RES_ID                     0x3E
#define DL_SCH_LCID_PADDING                        0x3F

#define UL_SCH_LCID_CCCH                           0x00
#define UL_SCH_LCID_SRB1                           0x01
#define UL_SCH_LCID_SRB2                           0x02
#define UL_SCH_LCID_SRB3                           0x03
#define UL_SCH_LCID_DTCH                           0x04
#define UL_SCH_LCID_CCCH_MSG3                      0x21
#define UL_SCH_LCID_RECOMMENDED_BITRATE_QUERY      0x35
#define UL_SCH_LCID_MULTI_ENTRY_PHR_4_OCT          0x36
#define UL_SCH_LCID_CONFIGURED_GRANT_CONFIRMATION  0x37
#define UL_SCH_LCID_MULTI_ENTRY_PHR_1_OCT          0x38
#define UL_SCH_LCID_SINGLE_ENTRY_PHR               0x39
#define UL_SCH_LCID_C_RNTI                         0x3A
#define UL_SCH_LCID_S_TRUNCATED_BSR                0x3B
#define UL_SCH_LCID_L_TRUNCATED_BSR                0x3C
#define UL_SCH_LCID_S_BSR                          0x3D
#define UL_SCH_LCID_L_BSR                          0x3E
#define UL_SCH_LCID_PADDING                        0x3F

#define NR_MAX_NUM_LCID                32
#define NR_MAX_NUM_LCGID              8
#define MAX_RLC_SDU_SUBHEADER_SIZE          3

//===========
// PRACH defs
//===========

// ===============================================
// SSB to RO mapping public defines and structures
// ===============================================
#define MAX_SSB_PER_RO (16) // Maximum number of SSBs that can be mapped to a single RO
#define MAX_TDM (7) // Maximum nb of PRACH occasions TDMed in a slot
#define MAX_FDM (8) // Maximum nb of PRACH occasions FDMed in a slot

// PRACH occasion details
typedef struct prach_occasion_info {
  uint8_t start_symbol; // 0 - 13 (14 symbols in a slot)
  uint8_t fdm; // 0-7 (possible values of msg1-FDM: 1, 2, 4 or 8)
  uint8_t slot; // 0 - 159 (maximum number of slots in a 10ms frame - @ 240kHz)
  uint8_t frame; // 0 - 15 (maximum number of frames in a 160ms association pattern)
  uint8_t mapped_ssb_idx[MAX_SSB_PER_RO]; // List of mapped SSBs
  uint8_t nb_mapped_ssb;
  uint16_t format; // RO preamble format
} prach_occasion_info_t;

// PRACH occasion slot details
// A PRACH occasion slot is a series of PRACH occasions in time (symbols) and frequency
typedef struct prach_occasion_slot {
  prach_occasion_info_t prach_occasion[MAX_TDM][MAX_FDM]; // Starting symbol of each PRACH occasions in a slot
  uint8_t nb_of_prach_occasion_in_time;
  uint8_t nb_of_prach_occasion_in_freq;
} prach_occasion_slot_t;

//=========
// DCI defs
//=========

typedef enum {
  NR_DL_DCI_FORMAT_1_0 = 0,
  NR_DL_DCI_FORMAT_1_1,
  NR_DL_DCI_FORMAT_2_0,
  NR_DL_DCI_FORMAT_2_1,
  NR_DL_DCI_FORMAT_2_2,
  NR_DL_DCI_FORMAT_2_3,
  NR_UL_DCI_FORMAT_0_0,
  NR_UL_DCI_FORMAT_0_1
} nr_dci_format_t;

typedef enum {
  NR_RNTI_new = 0,
  NR_RNTI_C,
  NR_RNTI_RA,
  NR_RNTI_P,
  NR_RNTI_CS,
  NR_RNTI_TC,
  NR_RNTI_SP_CSI,
  NR_RNTI_SI,
  NR_RNTI_SFI,
  NR_RNTI_INT,
  NR_RNTI_TPC_PUSCH,
  NR_RNTI_TPC_PUCCH,
  NR_RNTI_TPC_SRS,
  NR_RNTI_MCS_C,
} nr_rnti_type_t;

typedef enum subcarrier_spacing_e {
  scs_15kHz  = 0x1,
  scs_30kHz  = 0x2,
  scs_60kHz  = 0x4,
  scs_120kHz = 0x8,
  scs_240kHz = 0x16
} subcarrier_spacing_t;

typedef enum channel_bandwidth_e {
  bw_5MHz   = 0x1,
  bw_10MHz  = 0x2,
  bw_20MHz  = 0x4,
  bw_40MHz  = 0x8,
  bw_80MHz  = 0x16,
  bw_100MHz = 0x32
} channel_bandwidth_t;

typedef enum nr_ssb_and_cset_mux_pattern_type_e {
  NR_SSB_AND_CSET_MUX_PATTERN_TYPE1=1,
  NR_SSB_AND_CSET_MUX_PATTERN_TYPE2,
  NR_SSB_AND_CSET_MUX_PATTERN_TYPE3
} nr_ssb_and_cset_mux_pattern_type_t;

typedef enum {
  SFN_C_MOD_2_EQ_0,
  SFN_C_MOD_2_EQ_1,
  SFN_C_IMPOSSIBLE
} SFN_C_TYPE;

typedef struct Type0_PDCCH_CSS_config_s {
  int32_t num_rbs;
  int32_t num_symbols;
  int32_t rb_offset; // Offset from SSB RB0
  uint32_t type0_pdcch_ss_mux_pattern;
  uint16_t frame;
  SFN_C_TYPE sfn_c;
  uint32_t n_c;
  uint32_t n_0;
  uint32_t number_of_search_space_per_slot;
  uint32_t first_symbol_index;
  uint32_t search_space_duration;
  uint32_t ssb_length;
  uint32_t ssb_index;
  uint32_t cset_start_rb;
} NR_Type0_PDCCH_CSS_config_t;

#endif /*__LAYER2_MAC_H__ */
<|MERGE_RESOLUTION|>--- conflicted
+++ resolved
@@ -53,13 +53,7 @@
 // Definitions for MAC control and data
 #define NR_BCCH_DL_SCH 3 // SI
 #define NR_BCCH_BCH 5    // MIB
-<<<<<<< HEAD
-
 #define CCCH_PAYLOAD_SIZE_MAX 512 
-
-=======
-#define CCCH_PAYLOAD_SIZE_MAX 128
->>>>>>> 403db5f6
 #define RAR_PAYLOAD_SIZE_MAX  128
 #define MAX_BWP_SIZE          275
 
