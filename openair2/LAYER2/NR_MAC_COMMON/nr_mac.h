--- conflicted
+++ resolved
@@ -63,16 +63,7 @@
 #define NR_BCCH_BCH 5    // MIB
 #define CCCH_PAYLOAD_SIZE_MAX 512 
 #define RAR_PAYLOAD_SIZE_MAX  128
-<<<<<<< HEAD
-=======
-#define MAX_BWP_SIZE          275
 #define MAX_CSI_REPORTCONFIG  48
-
-typedef enum frequency_range_e {
-  FR1 = 0,
-  FR2
-} frequency_range_t;
->>>>>>> 7f910a2e
 
 #define NR_BSR_TRIGGER_NONE      (0) /* No BSR Trigger */
 #define NR_BSR_TRIGGER_REGULAR   (1) /* For Regular and ReTxBSR Expiry Triggers */
