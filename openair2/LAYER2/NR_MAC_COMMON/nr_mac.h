/*
 * Licensed to the OpenAirInterface (OAI) Software Alliance under one or more
 * contributor license agreements.  See the NOTICE file distributed with
 * this work for additional information regarding copyright ownership.
 * The OpenAirInterface Software Alliance licenses this file to You under
 * the OAI Public License, Version 1.1  (the "License"); you may not use this file
 * except in compliance with the License.
 * You may obtain a copy of the License at
 *
 *      http://www.openairinterface.org/?page_id=698
 *
 * Unless required by applicable law or agreed to in writing, software
 * distributed under the License is distributed on an "AS IS" BASIS,
 * WITHOUT WARRANTIES OR CONDITIONS OF ANY KIND, either express or implied.
 * See the License for the specific language governing permissions and
 * limitations under the License.
 *-------------------------------------------------------------------------------
 * For more information about the OpenAirInterface (OAI) Software Alliance:
 *      contact@openairinterface.org
 */

/* \file       nr_mac.h
 * \brief      common MAC data structures and constants
 * \author     R. Knopp, K.H. HSU, G. Casati
 * \date       2019
 * \version    0.1
 * \company    Eurecom / NTUST / Fraunhofer IIS
 * \email:     knopp@eurecom.fr, kai-hsiang.hsu@eurecom.fr, guido.casati@iis.fraunhofer.de
 * \note
 * \warning
 */

#ifndef __LAYER2_NR_MAC_H__
#define __LAYER2_NR_MAC_H__

#include <stdio.h>
#include <stdlib.h>
#include <string.h>
#include <stdbool.h>

#include "NR_SubcarrierSpacing.h"
#include "NR_CSI-ReportConfig.h"
#include "openair1/SCHED_NR_UE/harq_nr.h"

#define NR_SHORT_BSR_TABLE_SIZE 32
#define NR_LONG_BSR_TABLE_SIZE 256

#define TABLE_38213_13_1_NUM_INDEXES 15
#define TABLE_38213_13_2_NUM_INDEXES 14
#define TABLE_38213_13_3_NUM_INDEXES 9
#define TABLE_38213_13_4_NUM_INDEXES 16
#define TABLE_38213_13_5_NUM_INDEXES 9
#define TABLE_38213_13_6_NUM_INDEXES 10
#define TABLE_38213_13_7_NUM_INDEXES 12
#define TABLE_38213_13_8_NUM_INDEXES 8
#define TABLE_38213_13_9_NUM_INDEXES 4
#define TABLE_38213_13_10_NUM_INDEXES 8
#define TABLE_38213_13_11_NUM_INDEXES 16
#define TABLE_38213_13_12_NUM_INDEXES 14

// Definitions for MAC control and data
#define NR_BCCH_DL_SCH 3 // SI
#define NR_BCCH_BCH 5    // MIB
#define CCCH_PAYLOAD_SIZE_MAX 512 
#define RAR_PAYLOAD_SIZE_MAX  128
#define MAX_BWP_SIZE          275
#define MAX_CSI_REPORTCONFIG  48

typedef enum frequency_range_e {
  FR1 = 0,
  FR2
} frequency_range_t;

#define NR_BSR_TRIGGER_NONE      (0) /* No BSR Trigger */
#define NR_BSR_TRIGGER_REGULAR   (1) /* For Regular and ReTxBSR Expiry Triggers */
#define NR_BSR_TRIGGER_PERIODIC  (2) /* For BSR Periodic Timer Expiry Trigger */
#define NR_BSR_TRIGGER_PADDING   (4) /* For Padding BSR Trigger */

//  For both DL/UL-SCH
//  Except:
//   - UL/DL-SCH: fixed-size MAC CE(known by LCID)
//   - UL/DL-SCH: padding
//   - UL-SCH:    MSG3 48-bits
//  |0|1|2|3|4|5|6|7|  bit-wise
//  |R|F|   LCID    |
//  |       L       |
//  |0|1|2|3|4|5|6|7|  bit-wise
//  |R|F|   LCID    |
//  |       L       |
//  |       L       |

//  For both DL/UL-SCH
//  For:
//   - UL/DL-SCH: fixed-size MAC CE(known by LCID)
//   - UL/DL-SCH: padding, for single/multiple 1-oct padding CE(s)
//   - UL-SCH:    MSG3 48-bits
//  |0|1|2|3|4|5|6|7|  bit-wise
//  |R|R|   LCID    |
//  LCID: The Logical Channel ID field identifies the logical channel instance of the corresponding MAC SDU or the type of the corresponding MAC CE or padding as described in Tables 6.2.1-1 and 6.2.1-2 for the DL-SCH and UL-SCH respectively. There is one LCID field per MAC subheader. The LCID field size is 6 bits;
//  L: The Length field indicates the length of the corresponding MAC SDU or variable-sized MAC CE in bytes. There is one L field per MAC subheader except for subheaders corresponding to fixed-sized MAC CEs and padding. The size of the L field is indicated by the F field;
//  F: lenght of L is 0:8 or 1:16 bits wide
//  R: Reserved bit, set to zero.

typedef struct {
  uint8_t LCID: 6;    // octet 1 [5:0]
  uint8_t F: 1;       // octet 1 [6]
  uint8_t R: 1;       // octet 1 [7]
  uint8_t L: 8;       // octet 2 [7:0]
} __attribute__ ((__packed__)) NR_MAC_SUBHEADER_SHORT;

typedef struct {
  uint8_t LCID: 6;
  uint8_t F: 1;
  uint8_t R: 1;
  uint16_t L: 16;
} __attribute__ ((__packed__)) NR_MAC_SUBHEADER_LONG;

typedef struct {
  uint8_t LCID: 6;    // octet 1 [5:0]
  uint8_t R: 2;       // octet 1 [7:6]
} __attribute__ ((__packed__)) NR_MAC_SUBHEADER_FIXED;

static inline int get_mac_len(uint8_t* pdu, int pdu_len, uint16_t *mac_ce_len, uint16_t *mac_subheader_len) {
  if ( pdu_len < sizeof(NR_MAC_SUBHEADER_SHORT))
    return false;
  NR_MAC_SUBHEADER_SHORT *s = (NR_MAC_SUBHEADER_SHORT*) pdu;
  NR_MAC_SUBHEADER_LONG *l = (NR_MAC_SUBHEADER_LONG*) pdu;
  if (s->F && pdu_len < sizeof(NR_MAC_SUBHEADER_LONG))
    return false;
  if (s->F) {
    *mac_subheader_len = sizeof(*l);
    *mac_ce_len = ntohs(l->L);
  } else {
    *mac_subheader_len = sizeof(*s);
    *mac_ce_len = s->L;
  }
  return true;
}
    
// BSR MAC CEs
// TS 38.321 ch. 6.1.3.1
// Short BSR for a specific logical channel group ID
typedef struct {
  uint8_t Buffer_size: 5;  // octet 1 LSB
  uint8_t LcgID: 3;        // octet 1 MSB
} __attribute__ ((__packed__)) NR_BSR_SHORT;

typedef NR_BSR_SHORT NR_BSR_SHORT_TRUNCATED;

// Long BSR for all logical channel group ID
typedef struct {
  uint8_t LcgID0: 1;        // octet 1 [0]
  uint8_t LcgID1: 1;        // octet 1 [1]
  uint8_t LcgID2: 1;        // octet 1 [2]
  uint8_t LcgID3: 1;        // octet 1 [3]
  uint8_t LcgID4: 1;        // octet 1 [4]
  uint8_t LcgID5: 1;        // octet 1 [5]
  uint8_t LcgID6: 1;        // octet 1 [6]
  uint8_t LcgID7: 1;        // octet 1 [7]
  uint8_t Buffer_size0: 8;  // octet 2 [7:0]
  uint8_t Buffer_size1: 8;  // octet 3 [7:0]
  uint8_t Buffer_size2: 8;  // octet 4 [7:0]
  uint8_t Buffer_size3: 8;  // octet 5 [7:0]
  uint8_t Buffer_size4: 8;  // octet 6 [7:0]
  uint8_t Buffer_size5: 8;  // octet 7 [7:0]
  uint8_t Buffer_size6: 8;  // octet 8 [7:0]
  uint8_t Buffer_size7: 8;  // octet 9 [7:0]
} __attribute__ ((__packed__)) NR_BSR_LONG;

typedef NR_BSR_LONG NR_BSR_LONG_TRUNCATED;

// 38.321 ch. 6.1.3.4
typedef struct {
  uint8_t TA_COMMAND: 6;  // octet 1 [5:0]
  uint8_t TAGID: 2;       // octet 1 [7:6]
} __attribute__ ((__packed__)) NR_MAC_CE_TA;

// single Entry PHR MAC CE
// TS 38.321 ch. 6.1.3.8
typedef struct {
  uint8_t PH: 6;    // octet 1 [5:0]
  uint8_t R1: 2;    // octet 1 [7:6]
  uint8_t PCMAX: 6; // octet 2 [5:0]
  uint8_t R2: 2;    // octet 2 [7:6]
} __attribute__ ((__packed__)) NR_SINGLE_ENTRY_PHR_MAC_CE;


// SP ZP CSI-RS Resource Set Activation/Deactivation MAC CE
// 38.321 ch. 6.1.3.19
typedef struct {
  uint8_t BWPID: 2;       // octet 1 [1:0]
  uint8_t CELLID: 5;      // octet 1 [6:2]
  uint8_t A_D: 1;         // octet 1 [7]
  uint8_t CSIRS_RSC_ID: 4; // octet 2 [3:0]
  uint8_t R: 4;            // octet 2 [7:4]
} __attribute__ ((__packed__)) NR_MAC_CE_SP_ZP_CSI_RS_RES_SET;

//TS 38.321 Sec 6.1.3.15, TCI State indicaton for UE-Specific PDCCH MAC CE
typedef struct {
  uint8_t CoresetId1: 3;   //Octect 1 [2:0]
  uint8_t ServingCellId: 5; //Octect 1 [7:3]
  uint8_t TciStateId: 7;   //Octect 2 [6:0]
  uint8_t CoresetId2: 1;   //Octect 2 [7]
} __attribute__ ((__packed__)) NR_TCI_PDCCH;

//TS 38.321 Sec 6.1.3.14, TCI State activation/deactivation for UE Specific PDSCH MAC CE
typedef struct {
  uint8_t BWP_Id: 2;       //Octect 1 [1:0]
  uint8_t ServingCellId: 5; //Octect 1 [6:2]
  uint8_t R: 1;            //Octect 1 [7]
  uint8_t T[];             //Octects 2 to MAX TCI States/8
} __attribute__ ((__packed__)) NR_TCI_PDSCH_APERIODIC_CSI;

//TS 6.1.3.16, SP CSI reporting on PUCCH Activation/Deactivation MAC CE
typedef struct {
  uint8_t BWP_Id: 2;      //Octect 1 [1:0]
  uint8_t ServingCellId: 5; //Octect 1 [6:2]
  uint8_t R1: 1;        //Octect 1 [7]
  uint8_t S0: 1;        //Octect 2 [0]
  uint8_t S1: 1;        //Octect 2 [1]
  uint8_t S2: 1;        //Octect 2 [2]
  uint8_t S3: 1;        //Octect 2 [3]
  uint8_t R2: 4;        //Octect 2 [7:4]
} __attribute__ ((__packed__)) NR_PUCCH_CSI_REPORTING;


//TS 38.321 sec 6.1.3.12
//SP CSI-RS / CSI-IM Resource Set Activation/Deactivation MAC CE
typedef struct {
  uint8_t BWP_ID: 2;
  uint8_t SCID: 5;
  uint8_t A_D: 1;
  uint8_t SP_CSI_RSID: 6;
  uint8_t IM: 1;
  uint8_t R1: 1;
  uint8_t SP_CSI_IMID: 6;
  uint8_t R2: 2;
  struct TCI_S {
    uint8_t TCI_STATE_ID: 6;
    uint8_t R: 2;
  } __attribute__ ((__packed__)) TCI_STATE;
} __attribute__ ((__packed__)) CSI_RS_CSI_IM_ACT_DEACT_MAC_CE;


//* RAR MAC subheader // TS 38.321 ch. 6.1.5, 6.2.2 *//
// - E: The Extension field is a flag indicating if the MAC subPDU including this MAC subheader is the last MAC subPDU or not in the MAC PDU
// - T: The Type field is a flag indicating whether the MAC subheader contains a Random Access Preamble ID or a Backoff Indicator (0, BI) (1, RAPID)
// - R: Reserved bit, set to "0"
// - BI: The Backoff Indicator field identifies the overload condition in the cell.
// - RAPID: The Random Access Preamble IDentifier field identifies the transmitted Random Access Preamble

/*!\brief RAR MAC subheader with RAPID */
typedef struct {
  uint8_t RAPID: 6;
  uint8_t T: 1;
  uint8_t E: 1;
} __attribute__ ((__packed__)) NR_RA_HEADER_RAPID;

/*!\brief RAR MAC subheader with Backoff Indicator */
typedef struct {
  uint8_t BI: 4;
  uint8_t R: 2;
  uint8_t T: 1;
  uint8_t E: 1;
} __attribute__ ((__packed__)) NR_RA_HEADER_BI;

// TS 38.321 ch. 6.2.3
typedef struct {
  uint8_t TA1: 7;         // octet 1 [6:0]
  uint8_t R: 1;           // octet 1 [7]
  uint8_t UL_GRANT_1: 3;  // octet 2 [2:0]
  uint8_t TA2: 5;         // octet 2 [7:3]
  uint8_t UL_GRANT_2: 8;  // octet 3 [7:0]
  uint8_t UL_GRANT_3: 8;  // octet 4 [7:0]
  uint8_t UL_GRANT_4: 8;  // octet 5 [7:0]
  uint8_t TCRNTI_1: 8;    // octet 6 [7:0]
  uint8_t TCRNTI_2: 8;    // octet 7 [7:0]
} __attribute__ ((__packed__)) NR_MAC_RAR;

// DCI pdu structures. Used by both gNB and UE.
typedef struct {
  uint16_t val;
  uint8_t nbits;
} dci_field_t;

typedef struct {
  /* The active harq sfn/slot field was created to save the
     scheduled SFN/Slot transmission for the ACK/NAK. If we
     do not save it, then we have to calculate it again as the
     NRUE MAC layer already does in get_downlink_ack(). */
  int active_dl_harq_sfn;
  int active_dl_harq_slot;
  int active_ul_harq_sfn_slot;
  bool active;
} emul_l1_harq_t;

typedef struct {
  bool expected_sib;
  bool index_has_sib[NR_MAX_HARQ_PROCESSES];
  bool expected_rar;
  bool index_has_rar[NR_MAX_HARQ_PROCESSES];
  bool expected_dci;
  bool index_has_dci[NR_MAX_HARQ_PROCESSES];
  emul_l1_harq_t harq[NR_MAX_HARQ_PROCESSES];
  int active_uci_sfn_slot;
  int num_srs;
  int num_harqs;
  int num_csi_reports;
} nr_emulated_l1_t;

typedef struct {

  uint8_t     format_indicator; //1 bit
  uint8_t     ra_preamble_index; //6 bits
  uint8_t     ss_pbch_index; //6 bits
  uint8_t     prach_mask_index; //4 bits
  uint8_t     mcs; //5 bits
  uint8_t     ndi; //1 bit
  uint8_t     rv; //2 bits
  uint8_t     harq_pid; //4 bits
  uint8_t     tpc; //2 bits
  uint8_t     short_messages_indicator; //2 bits
  uint8_t     short_messages; //8 bits
  uint8_t     tb_scaling; //2 bits
  uint8_t     pucch_resource_indicator; //3 bits
  uint8_t     system_info_indicator; //1 bit
  uint8_t     ulsch_indicator;
  uint8_t     slot_format_indicator_count;
  uint8_t     *slot_format_indicators;
 
  uint8_t     pre_emption_indication_count;
  uint16_t    *pre_emption_indications; //14 bit each
 
  uint8_t     block_number_count;
  uint8_t     *block_numbers;
  uint8_t     padding;

  dci_field_t mcs2; //variable
  dci_field_t ndi2; //variable
  dci_field_t rv2; //variable
  dci_field_t frequency_domain_assignment; //variable
  dci_field_t time_domain_assignment; //variable
  dci_field_t frequency_hopping_flag; //variable
  dci_field_t vrb_to_prb_mapping; //variable
  dci_field_t dai[2]; //variable
  dci_field_t pdsch_to_harq_feedback_timing_indicator; //variable
  dci_field_t carrier_indicator; //variable
  dci_field_t bwp_indicator; //variable
  dci_field_t prb_bundling_size_indicator; //variable
  dci_field_t rate_matching_indicator; //variable
  dci_field_t zp_csi_rs_trigger; //variable
  dci_field_t transmission_configuration_indication; //variable
  dci_field_t srs_request; //variable
  dci_field_t cbgti; //variable
  dci_field_t cbgfi; //variable
  dci_field_t srs_resource_indicator; //variable
  dci_field_t precoding_information; //variable
  dci_field_t csi_request; //variable
  dci_field_t ptrs_dmrs_association; //variable
  dci_field_t beta_offset_indicator; //variable
  dci_field_t cloded_loop_indicator; //variable
  dci_field_t ul_sul_indicator; //variable
  dci_field_t antenna_ports; //variable
  dci_field_t dmrs_sequence_initialization;
  dci_field_t reserved; //1_0/C-RNTI:10 bits, 1_0/P-RNTI: 6 bits, 1_0/SI-&RA-RNTI: 16 bits

} dci_pdu_rel15_t;

//  38.321 ch6.2.1, 38.331
#define DL_SCH_LCID_CCCH                           0x00
#define DL_SCH_LCID_DCCH                           0x01
#define DL_SCH_LCID_DCCH1                          0x02
#define DL_SCH_LCID_DTCH                           0x04
#define DL_SCH_LCID_RECOMMENDED_BITRATE            0x2F
#define DL_SCH_LCID_SP_ZP_CSI_RS_RES_SET_ACT       0x30
#define DL_SCH_LCID_PUCCH_SPATIAL_RELATION_ACT     0x31
#define DL_SCH_LCID_SP_SRS_ACTIVATION              0x32
#define DL_SCH_LCID_SP_CSI_REP_PUCCH_ACT           0x33
#define DL_SCH_LCID_TCI_STATE_IND_UE_SPEC_PDCCH    0x34
#define DL_SCH_LCID_TCI_STATE_ACT_UE_SPEC_PDSCH    0x35
#define DL_SCH_LCID_APERIODIC_CSI_TRI_STATE_SUBSEL 0x36
#define DL_SCH_LCID_SP_CSI_RS_CSI_IM_RES_SET_ACT   0X37
#define DL_SCH_LCID_DUPLICATION_ACT                0X38
#define DL_SCH_LCID_SCell_ACT_4_OCT                0X39
#define DL_SCH_LCID_SCell_ACT_1_OCT                0X3A
#define DL_SCH_LCID_L_DRX                          0x3B
#define DL_SCH_LCID_DRX                            0x3C
#define DL_SCH_LCID_TA_COMMAND                     0x3D
#define DL_SCH_LCID_CON_RES_ID                     0x3E
#define DL_SCH_LCID_PADDING                        0x3F

#define UL_SCH_LCID_CCCH1                          0x00
#define UL_SCH_LCID_SRB1                           0x01
#define UL_SCH_LCID_SRB2                           0x02
#define UL_SCH_LCID_SRB3                           0x03
#define UL_SCH_LCID_DTCH                           0x04
#define UL_SCH_LCID_CCCH                           0x34
#define UL_SCH_LCID_RECOMMENDED_BITRATE_QUERY      0x35
#define UL_SCH_LCID_MULTI_ENTRY_PHR_4_OCT          0x36
#define UL_SCH_LCID_CONFIGURED_GRANT_CONFIRMATION  0x37
#define UL_SCH_LCID_MULTI_ENTRY_PHR_1_OCT          0x38
#define UL_SCH_LCID_SINGLE_ENTRY_PHR               0x39
#define UL_SCH_LCID_C_RNTI                         0x3A
#define UL_SCH_LCID_S_TRUNCATED_BSR                0x3B
#define UL_SCH_LCID_L_TRUNCATED_BSR                0x3C
#define UL_SCH_LCID_S_BSR                          0x3D
#define UL_SCH_LCID_L_BSR                          0x3E
#define UL_SCH_LCID_PADDING                        0x3F

#define NR_MAX_NUM_LCID                32
#define NR_MAX_NUM_LCGID              8
#define MAX_RLC_SDU_SUBHEADER_SIZE          3

//===========
// PRACH defs
//===========

// ===============================================
// SSB to RO mapping public defines and structures
// ===============================================
#define MAX_SSB_PER_RO (16) // Maximum number of SSBs that can be mapped to a single RO
#define MAX_TDM (7) // Maximum nb of PRACH occasions TDMed in a slot
#define MAX_FDM (8) // Maximum nb of PRACH occasions FDMed in a slot

// PRACH occasion details
typedef struct prach_occasion_info {
  uint8_t start_symbol; // 0 - 13 (14 symbols in a slot)
  uint8_t fdm; // 0-7 (possible values of msg1-FDM: 1, 2, 4 or 8)
  uint8_t slot; // 0 - 159 (maximum number of slots in a 10ms frame - @ 240kHz)
  uint8_t frame; // 0 - 15 (maximum number of frames in a 160ms association pattern)
  uint8_t mapped_ssb_idx[MAX_SSB_PER_RO]; // List of mapped SSBs
  uint8_t nb_mapped_ssb;
  uint16_t format; // RO preamble format
} prach_occasion_info_t;

// PRACH occasion slot details
// A PRACH occasion slot is a series of PRACH occasions in time (symbols) and frequency
typedef struct prach_occasion_slot {
  prach_occasion_info_t prach_occasion[MAX_TDM][MAX_FDM]; // Starting symbol of each PRACH occasions in a slot
  uint8_t nb_of_prach_occasion_in_time;
  uint8_t nb_of_prach_occasion_in_freq;
} prach_occasion_slot_t;

//=========
// DCI defs
//=========

typedef enum {
  NR_DL_DCI_FORMAT_1_0 = 0,
  NR_DL_DCI_FORMAT_1_1,
  NR_DL_DCI_FORMAT_2_0,
  NR_DL_DCI_FORMAT_2_1,
  NR_DL_DCI_FORMAT_2_2,
  NR_DL_DCI_FORMAT_2_3,
  NR_UL_DCI_FORMAT_0_0,
  NR_UL_DCI_FORMAT_0_1
} nr_dci_format_t;

typedef enum {
  NR_RNTI_new = 0,
  NR_RNTI_C,
  NR_RNTI_RA,
  NR_RNTI_P,
  NR_RNTI_CS,
  NR_RNTI_TC,
  NR_RNTI_SP_CSI,
  NR_RNTI_SI,
  NR_RNTI_SFI,
  NR_RNTI_INT,
  NR_RNTI_TPC_PUSCH,
  NR_RNTI_TPC_PUCCH,
  NR_RNTI_TPC_SRS,
  NR_RNTI_MCS_C,
} nr_rnti_type_t;

typedef enum channel_bandwidth_e {
  bw_5MHz   = 0x1,
  bw_10MHz  = 0x2,
  bw_20MHz  = 0x4,
  bw_40MHz  = 0x8,
  bw_80MHz  = 0x16,
  bw_100MHz = 0x32
} channel_bandwidth_t;

typedef enum nr_ssb_and_cset_mux_pattern_type_e {
  NR_SSB_AND_CSET_MUX_PATTERN_TYPE1=1,
  NR_SSB_AND_CSET_MUX_PATTERN_TYPE2,
  NR_SSB_AND_CSET_MUX_PATTERN_TYPE3
} nr_ssb_and_cset_mux_pattern_type_t;

typedef enum {
  SFN_C_MOD_2_EQ_0,
  SFN_C_MOD_2_EQ_1,
  SFN_C_IMPOSSIBLE
} SFN_C_TYPE;

typedef struct Type0_PDCCH_CSS_config_s {
  int32_t num_rbs;
  int32_t num_symbols;
  int32_t rb_offset; // Offset from SSB RB0
  uint32_t type0_pdcch_ss_mux_pattern;
  uint16_t frame;
  SFN_C_TYPE sfn_c;
  uint32_t n_c;
  uint32_t n_0;
  uint32_t number_of_search_space_per_slot;
  uint32_t first_symbol_index;
  uint32_t search_space_duration;
  uint32_t search_space_frame_period;  // in slots
  uint32_t ssb_length;
  uint32_t ssb_index;
  uint32_t cset_start_rb;
  NR_SubcarrierSpacing_t scs_pdcch;
  bool active;
} NR_Type0_PDCCH_CSS_config_t;

<<<<<<< HEAD
typedef enum {
  NR_SRS_SRI_0 = 0,
  NR_SRS_SRI_1,
  NR_SRS_SRI_2,
  NR_SRS_SRI_3,
  NR_SRS_SRI_0_1,
  NR_SRS_SRI_0_2,
  NR_SRS_SRI_0_3,
  NR_SRS_SRI_1_2,
  NR_SRS_SRI_1_3,
  NR_SRS_SRI_2_3,
  NR_SRS_SRI_0_1_2,
  NR_SRS_SRI_0_1_3,
  NR_SRS_SRI_0_2_3,
  NR_SRS_SRI_1_2_3,
  NR_SRS_SRI_0_1_2_3
} nr_srs_sri_t;

typedef struct nr_srs_feedback {
  uint8_t sri;
  uint8_t ul_ri;
  uint8_t tpmi;
} nr_srs_feedback_t;
=======
typedef struct {
  uint8_t nb_ssbri_cri;
  uint8_t cri_ssbri_bitlen;
  uint8_t rsrp_bitlen;
  uint8_t diff_rsrp_bitlen;
} L1_RSRP_bitlen_t;

typedef struct{
  uint8_t ri_restriction;
  uint8_t cri_bitlen;
  uint8_t ri_bitlen;
  uint8_t li_bitlen[8];
  uint8_t pmi_x1_bitlen[8];
  uint8_t pmi_x2_bitlen[8];
  uint8_t cqi_bitlen[8];
} CSI_Meas_bitlen_t;

typedef struct nr_csi_report {
  NR_CSI_ReportConfig__reportQuantity_PR reportQuantity_type;
  long periodicity;
  uint16_t offset;
  long ** SSB_Index_list;
  long ** CSI_Index_list;
//  uint8_t nb_of_nzp_csi_report;
  uint8_t nb_of_csi_ssb_report;
  L1_RSRP_bitlen_t CSI_report_bitlen;
  CSI_Meas_bitlen_t csi_meas_bitlen;
  int codebook_mode;
  int N1;
  int N2;
} nr_csi_report_t;
>>>>>>> 49d60500

#endif /*__LAYER2_MAC_H__ */
<|MERGE_RESOLUTION|>--- conflicted
+++ resolved
@@ -514,7 +514,38 @@
   bool active;
 } NR_Type0_PDCCH_CSS_config_t;
 
-<<<<<<< HEAD
+typedef struct {
+  uint8_t nb_ssbri_cri;
+  uint8_t cri_ssbri_bitlen;
+  uint8_t rsrp_bitlen;
+  uint8_t diff_rsrp_bitlen;
+} L1_RSRP_bitlen_t;
+
+typedef struct{
+  uint8_t ri_restriction;
+  uint8_t cri_bitlen;
+  uint8_t ri_bitlen;
+  uint8_t li_bitlen[8];
+  uint8_t pmi_x1_bitlen[8];
+  uint8_t pmi_x2_bitlen[8];
+  uint8_t cqi_bitlen[8];
+} CSI_Meas_bitlen_t;
+
+typedef struct nr_csi_report {
+  NR_CSI_ReportConfig__reportQuantity_PR reportQuantity_type;
+  long periodicity;
+  uint16_t offset;
+  long ** SSB_Index_list;
+  long ** CSI_Index_list;
+//  uint8_t nb_of_nzp_csi_report;
+  uint8_t nb_of_csi_ssb_report;
+  L1_RSRP_bitlen_t CSI_report_bitlen;
+  CSI_Meas_bitlen_t csi_meas_bitlen;
+  int codebook_mode;
+  int N1;
+  int N2;
+} nr_csi_report_t;
+
 typedef enum {
   NR_SRS_SRI_0 = 0,
   NR_SRS_SRI_1,
@@ -538,38 +569,5 @@
   uint8_t ul_ri;
   uint8_t tpmi;
 } nr_srs_feedback_t;
-=======
-typedef struct {
-  uint8_t nb_ssbri_cri;
-  uint8_t cri_ssbri_bitlen;
-  uint8_t rsrp_bitlen;
-  uint8_t diff_rsrp_bitlen;
-} L1_RSRP_bitlen_t;
-
-typedef struct{
-  uint8_t ri_restriction;
-  uint8_t cri_bitlen;
-  uint8_t ri_bitlen;
-  uint8_t li_bitlen[8];
-  uint8_t pmi_x1_bitlen[8];
-  uint8_t pmi_x2_bitlen[8];
-  uint8_t cqi_bitlen[8];
-} CSI_Meas_bitlen_t;
-
-typedef struct nr_csi_report {
-  NR_CSI_ReportConfig__reportQuantity_PR reportQuantity_type;
-  long periodicity;
-  uint16_t offset;
-  long ** SSB_Index_list;
-  long ** CSI_Index_list;
-//  uint8_t nb_of_nzp_csi_report;
-  uint8_t nb_of_csi_ssb_report;
-  L1_RSRP_bitlen_t CSI_report_bitlen;
-  CSI_Meas_bitlen_t csi_meas_bitlen;
-  int codebook_mode;
-  int N1;
-  int N2;
-} nr_csi_report_t;
->>>>>>> 49d60500
 
 #endif /*__LAYER2_MAC_H__ */
