--- conflicted
+++ resolved
@@ -128,71 +128,6 @@
     uint8_t TAGID:2;        // octet 1 [7:6]
 } __attribute__ ((__packed__)) NR_MAC_CE_TA;
 
-<<<<<<< HEAD
-// DCI pdu structures. Used by both gNB and UE.
-typedef struct {
-  uint16_t val;
-  uint8_t nbits;
-} dci_field_t;
-
-typedef struct {
-
-uint8_t     format_indicator; //1 bit
-uint8_t     ra_preamble_index; //6 bits
-uint8_t     ss_pbch_index; //6 bits
-uint8_t     prach_mask_index; //4 bits
-uint8_t     mcs; //5 bits
-uint8_t     ndi; //1 bit
-uint8_t     rv; //2 bits
-uint8_t     harq_pid; //4 bits
-uint8_t     tpc; //2 bits
-uint8_t     short_messages_indicator; //2 bits
-uint8_t     short_messages; //8 bits
-uint8_t     tb_scaling; //2 bits
-uint8_t     pucch_resource_indicator; //3 bits
-uint8_t     dmrs_sequence_initialization; //1 bit
-uint8_t     system_info_indicator; //1 bit
-
-uint8_t     slot_format_indicator_count;
-uint8_t     *slot_format_indicators;
- 
-uint8_t     pre_emption_indication_count;
-uint16_t    *pre_emption_indications; //14 bit each
- 
-uint8_t     block_number_count;
-uint8_t     *block_numbers;
-uint8_t     padding;
-
-dci_field_t mcs2; //variable
-dci_field_t ndi2; //variable
-dci_field_t rv2; //variable
-dci_field_t frequency_domain_assignment; //variable
-dci_field_t time_domain_assignment; //variable
-dci_field_t frequency_hopping_flag; //variable
-dci_field_t vrb_to_prb_mapping; //variable
-dci_field_t dai[2]; //variable
-dci_field_t pdsch_to_harq_feedback_timing_indicator; //variable
-dci_field_t carrier_indicator; //variable
-dci_field_t bwp_indicator; //variable
-dci_field_t prb_bundling_size_indicator; //variable
-dci_field_t rate_matching_indicator; //variable
-dci_field_t zp_csi_rs_trigger; //variable
-dci_field_t transmission_configuration_indication; //variable
-dci_field_t srs_request; //variable
-dci_field_t cbgti; //variable
-dci_field_t cbgfi; //variable
-dci_field_t srs_resource_indicator; //variable
-dci_field_t precoding_information; //variable
-dci_field_t csi_request; //variable
-dci_field_t ptrs_dmrs_association; //variable
-dci_field_t beta_offset_indicator; //variable
-dci_field_t cloded_loop_indicator; //variable
-dci_field_t ul_sul_indicator; //variable
-dci_field_t antenna_ports; //variable
-dci_field_t reserved; //1_0/C-RNTI:10 bits, 1_0/P-RNTI: 6 bits, 1_0/SI-&RA-RNTI: 16 bits
-
-} dci_pdu_rel15_t;
-=======
 // single Entry PHR MAC CE
 // TS 38.321 ch. 6.1.3.8
 typedef struct {
@@ -236,7 +171,70 @@
     uint8_t TCRNTI_1:8;     // octet 6 [7:0]
     uint8_t TCRNTI_2:8;     // octet 7 [7:0]
 } __attribute__ ((__packed__)) NR_MAC_RAR;
->>>>>>> 6ae75482
+
+// DCI pdu structures. Used by both gNB and UE.
+typedef struct {
+  uint16_t val;
+  uint8_t nbits;
+} dci_field_t;
+
+typedef struct {
+
+  uint8_t     format_indicator; //1 bit
+  uint8_t     ra_preamble_index; //6 bits
+  uint8_t     ss_pbch_index; //6 bits
+  uint8_t     prach_mask_index; //4 bits
+  uint8_t     mcs; //5 bits
+  uint8_t     ndi; //1 bit
+  uint8_t     rv; //2 bits
+  uint8_t     harq_pid; //4 bits
+  uint8_t     tpc; //2 bits
+  uint8_t     short_messages_indicator; //2 bits
+  uint8_t     short_messages; //8 bits
+  uint8_t     tb_scaling; //2 bits
+  uint8_t     pucch_resource_indicator; //3 bits
+  uint8_t     dmrs_sequence_initialization; //1 bit
+  uint8_t     system_info_indicator; //1 bit
+
+  uint8_t     slot_format_indicator_count;
+  uint8_t     *slot_format_indicators;
+ 
+  uint8_t     pre_emption_indication_count;
+  uint16_t    *pre_emption_indications; //14 bit each
+ 
+  uint8_t     block_number_count;
+  uint8_t     *block_numbers;
+  uint8_t     padding;
+
+  dci_field_t mcs2; //variable
+  dci_field_t ndi2; //variable
+  dci_field_t rv2; //variable
+  dci_field_t frequency_domain_assignment; //variable
+  dci_field_t time_domain_assignment; //variable
+  dci_field_t frequency_hopping_flag; //variable
+  dci_field_t vrb_to_prb_mapping; //variable
+  dci_field_t dai[2]; //variable
+  dci_field_t pdsch_to_harq_feedback_timing_indicator; //variable
+  dci_field_t carrier_indicator; //variable
+  dci_field_t bwp_indicator; //variable
+  dci_field_t prb_bundling_size_indicator; //variable
+  dci_field_t rate_matching_indicator; //variable
+  dci_field_t zp_csi_rs_trigger; //variable
+  dci_field_t transmission_configuration_indication; //variable
+  dci_field_t srs_request; //variable
+  dci_field_t cbgti; //variable
+  dci_field_t cbgfi; //variable
+  dci_field_t srs_resource_indicator; //variable
+  dci_field_t precoding_information; //variable
+  dci_field_t csi_request; //variable
+  dci_field_t ptrs_dmrs_association; //variable
+  dci_field_t beta_offset_indicator; //variable
+  dci_field_t cloded_loop_indicator; //variable
+  dci_field_t ul_sul_indicator; //variable
+  dci_field_t antenna_ports; //variable
+  dci_field_t reserved; //1_0/C-RNTI:10 bits, 1_0/P-RNTI: 6 bits, 1_0/SI-&RA-RNTI: 16 bits
+
+} dci_pdu_rel15_t;
 
 //  38.321 ch6.2.1, 38.331
 #define DL_SCH_LCID_CCCH                           0x00
