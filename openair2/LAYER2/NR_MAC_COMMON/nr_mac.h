/*
 * Licensed to the OpenAirInterface (OAI) Software Alliance under one or more
 * contributor license agreements.  See the NOTICE file distributed with
 * this work for additional information regarding copyright ownership.
 * The OpenAirInterface Software Alliance licenses this file to You under
 * the OAI Public License, Version 1.1  (the "License"); you may not use this file
 * except in compliance with the License.
 * You may obtain a copy of the License at
 *
 *      http://www.openairinterface.org/?page_id=698
 *
 * Unless required by applicable law or agreed to in writing, software
 * distributed under the License is distributed on an "AS IS" BASIS,
 * WITHOUT WARRANTIES OR CONDITIONS OF ANY KIND, either express or implied.
 * See the License for the specific language governing permissions and
 * limitations under the License.
 *-------------------------------------------------------------------------------
 * For more information about the OpenAirInterface (OAI) Software Alliance:
 *      contact@openairinterface.org
 */

/* \file       nr_mac.h
 * \brief      common MAC data structures, constant, and function prototype
 * \author     R. Knopp, K.H. HSU, G. Casati
 * \date       2019
 * \version    0.1
 * \company    Eurecom / NTUST / Fraunhofer IIS 
 * \email:     knopp@eurecom.fr, kai-hsiang.hsu@eurecom.fr, guido.casati@iis.fraunhofer.de 
 * \note
 * \warning
 */

#ifndef __LAYER2_NR_MAC_H__
#define __LAYER2_NR_MAC_H__

#include <stdio.h>
#include <stdlib.h>
#include <string.h>

#define NR_BCCH_DL_SCH 3 // SI

#define NR_BCCH_BCH 5    // MIB

#define CCCH_PAYLOAD_SIZE_MAX 128

#define RAR_PAYLOAD_SIZE_MAX  128

//  For both DL/UL-SCH
//  Except:
//   - UL/DL-SCH: fixed-size MAC CE(known by LCID)
//   - UL/DL-SCH: padding
//   - UL-SCH:    MSG3 48-bits
//  |0|1|2|3|4|5|6|7|  bit-wise
//  |R|F|   LCID    |
//  |       L       |
//  |0|1|2|3|4|5|6|7|  bit-wise
//  |R|F|   LCID    |
//  |       L       |
//  |       L       |

//  For both DL/UL-SCH
//  For:
//   - UL/DL-SCH: fixed-size MAC CE(known by LCID)
//   - UL/DL-SCH: padding, for single/multiple 1-oct padding CE(s)
//   - UL-SCH:    MSG3 48-bits
//  |0|1|2|3|4|5|6|7|  bit-wise
//  |R|R|   LCID    |
//  LCID: The Logical Channel ID field identifies the logical channel instance of the corresponding MAC SDU or the type of the corresponding MAC CE or padding as described in Tables 6.2.1-1 and 6.2.1-2 for the DL-SCH and UL-SCH respectively. There is one LCID field per MAC subheader. The LCID field size is 6 bits;
//  L: The Length field indicates the length of the corresponding MAC SDU or variable-sized MAC CE in bytes. There is one L field per MAC subheader except for subheaders corresponding to fixed-sized MAC CEs and padding. The size of the L field is indicated by the F field;
//  F: lenght of L is 0:8 or 1:16 bits wide
//  R: Reserved bit, set to zero.

typedef struct {
    uint8_t LCID:6;     // octet 1 [5:0]
    uint8_t F:1;        // octet 1 [6]
    uint8_t R:1;        // octet 1 [7]
    uint8_t L:8;        // octet 2 [7:0]
} __attribute__ ((__packed__)) NR_MAC_SUBHEADER_SHORT;

typedef struct {
    uint8_t LCID:6;     // octet 1 [5:0]
    uint8_t F:1;        // octet 1 [6]
    uint8_t R:1;        // octet 1 [7]
    uint8_t L1:8;       // octet 2 [7:0]
    uint8_t L2:8;       // octet 3 [7:0]
} __attribute__ ((__packed__)) NR_MAC_SUBHEADER_LONG;

typedef struct {
    uint8_t LCID:6;     // octet 1 [5:0]
    uint8_t R:2;        // octet 1 [7:6]
} __attribute__ ((__packed__)) NR_MAC_SUBHEADER_FIXED;

// BSR MAC CEs
// TS 38.321 ch. 6.1.3.1
// Short BSR for a specific logical channel group ID
typedef struct {
  uint8_t Buffer_size:5;   // octet 1 LSB
  uint8_t LcgID:3;         // octet 1 MSB
} __attribute__ ((__packed__)) NR_BSR_SHORT;

typedef NR_BSR_SHORT NR_BSR_SHORT_TRUNCATED;

// Long BSR for all logical channel group ID
typedef struct {
  uint8_t Buffer_size7:8;
  uint8_t Buffer_size6:8;
  uint8_t Buffer_size5:8;
  uint8_t Buffer_size4:8;
  uint8_t Buffer_size3:8;
  uint8_t Buffer_size2:8;
  uint8_t Buffer_size1:8;
  uint8_t Buffer_size0:8;
  uint8_t LcgID0:1;
  uint8_t LcgID1:1;
  uint8_t LcgID2:1;
  uint8_t LcgID3:1;
  uint8_t LcgID4:1;
  uint8_t LcgID5:1;
  uint8_t LcgID6:1;
  uint8_t LcgID7:1;
} __attribute__ ((__packed__)) NR_BSR_LONG;

typedef NR_BSR_LONG NR_BSR_LONG_TRUNCATED;

// 38.321 ch. 6.1.3.4
typedef struct {
    uint8_t TA_COMMAND:6;   // octet 1 [5:0]
    uint8_t TAGID:2;        // octet 1 [7:6]
} __attribute__ ((__packed__)) NR_MAC_CE_TA;

// single Entry PHR MAC CE
// TS 38.321 ch. 6.1.3.8
typedef struct {
  uint8_t PH:6;
  uint8_t R1:2;
  uint8_t PCMAX:6;
  uint8_t R2:6;
} __attribute__ ((__packed__)) NR_SINGLE_ENTRY_PHR_MAC_CE;

//* RAR MAC subheader // TS 38.321 ch. 6.1.5, 6.2.2 *//
// - E: The Extension field is a flag indicating if the MAC subPDU including this MAC subheader is the last MAC subPDU or not in the MAC PDU
// - T: The Type field is a flag indicating whether the MAC subheader contains a Random Access Preamble ID or a Backoff Indicator (0, BI) (1, RAPID)
// - R: Reserved bit, set to "0"
// - BI: The Backoff Indicator field identifies the overload condition in the cell.
// - RAPID: The Random Access Preamble IDentifier field identifies the transmitted Random Access Preamble

/*!\brief RAR MAC subheader with RAPID */
typedef struct {
    uint8_t RAPID:6;
    uint8_t T:1;
    uint8_t E:1;
} __attribute__ ((__packed__)) NR_RA_HEADER_RAPID;

/*!\brief RAR MAC subheader with Backoff Indicator */
typedef struct {
    uint8_t BI:4;
    uint8_t R:2;
    uint8_t T:1;
    uint8_t E:1;
} __attribute__ ((__packed__)) NR_RA_HEADER_BI;

// TS 38.321 ch. 6.2.3
typedef struct {
    uint8_t TA1:7;          // octet 1 [6:0]
    uint8_t R:1;            // octet 1 [7]
    uint8_t UL_GRANT_1:3;   // octet 2 [2:0]
    uint8_t TA2:5;          // octet 2 [7:3]
    uint8_t UL_GRANT_2:8;   // octet 3 [7:0]
    uint8_t UL_GRANT_3:8;   // octet 4 [7:0]
    uint8_t UL_GRANT_4:8;   // octet 5 [7:0]
    uint8_t TCRNTI_1:8;     // octet 6 [7:0]
    uint8_t TCRNTI_2:8;     // octet 7 [7:0]
} __attribute__ ((__packed__)) NR_MAC_RAR;

//  38.321 ch6.2.1, 38.331
#define DL_SCH_LCID_CCCH                           0x00
#define DL_SCH_LCID_DCCH                           0x01
#define DL_SCH_LCID_DCCH1                          0x02
#define DL_SCH_LCID_DTCH                           0x03
#define DL_SCH_LCID_RECOMMENDED_BITRATE            0x2F
#define DL_SCH_LCID_SP_ZP_CSI_RS_RES_SET_ACT       0x30
#define DL_SCH_LCID_PUCCH_SPATIAL_RELATION_ACT     0x31
#define DL_SCH_LCID_SP_SRS_ACTIVATION              0x32
#define DL_SCH_LCID_SP_CSI_REP_PUCCH_ACT           0x33
#define DL_SCH_LCID_TCI_STATE_IND_UE_SPEC_PDCCH    0x34
#define DL_SCH_LCID_TCI_STATE_ACT_UE_SPEC_PDSCH    0x35
#define DL_SCH_LCID_APERIODIC_CSI_TRI_STATE_SUBSEL 0x36
#define DL_SCH_LCID_SP_CSI_RS_CSI_IM_RES_SET_ACT   0X37 
#define DL_SCH_LCID_DUPLICATION_ACT                0X38
#define DL_SCH_LCID_SCell_ACT_4_OCT                0X39
#define DL_SCH_LCID_SCell_ACT_1_OCT                0X3A
#define DL_SCH_LCID_L_DRX                          0x3B
#define DL_SCH_LCID_DRX                            0x3C
#define DL_SCH_LCID_TA_COMMAND                     0x3D
#define DL_SCH_LCID_CON_RES_ID                     0x3E
#define DL_SCH_LCID_PADDING                        0x3F

#define UL_SCH_LCID_CCCH                           0x00
#define UL_SCH_LCID_SRB1                           0x01
#define UL_SCH_LCID_SRB2                           0x02
<<<<<<< HEAD
#define UL_SCH_LCID_SRB3                           0x03
#define UL_SCH_LCID_DTCH                           0x04
=======
#define UL_SCH_LCID_DTCH						   0x03
#define UL_SCH_LCID_SRB3                           0x04
>>>>>>> b630a983
#define UL_SCH_LCID_CCCH_MSG3                      0x21
#define UL_SCH_LCID_RECOMMENDED_BITRATE_QUERY      0x35
#define UL_SCH_LCID_MULTI_ENTRY_PHR_4_OCT          0x36
#define UL_SCH_LCID_CONFIGURED_GRANT_CONFIRMATION  0x37
#define UL_SCH_LCID_MULTI_ENTRY_PHR_1_OCT          0x38
#define UL_SCH_LCID_SINGLE_ENTRY_PHR               0x39
#define UL_SCH_LCID_C_RNTI                         0x3A
#define UL_SCH_LCID_S_TRUNCATED_BSR                0x3B
#define UL_SCH_LCID_L_TRUNCATED_BSR                0x3C
#define UL_SCH_LCID_S_BSR                          0x3D
#define UL_SCH_LCID_L_BSR                          0x3E
#define UL_SCH_LCID_PADDING                        0x3F

#define NR_MAX_NUM_LCID							   32
#define NR_MAX_NUM_LCGID							8
#define MAX_RLC_SDU_SUBHEADER_SIZE					3


#endif /*__LAYER2_MAC_H__ */
<|MERGE_RESOLUTION|>--- conflicted
+++ resolved
@@ -198,13 +198,8 @@
 #define UL_SCH_LCID_CCCH                           0x00
 #define UL_SCH_LCID_SRB1                           0x01
 #define UL_SCH_LCID_SRB2                           0x02
-<<<<<<< HEAD
 #define UL_SCH_LCID_SRB3                           0x03
 #define UL_SCH_LCID_DTCH                           0x04
-=======
-#define UL_SCH_LCID_DTCH						   0x03
-#define UL_SCH_LCID_SRB3                           0x04
->>>>>>> b630a983
 #define UL_SCH_LCID_CCCH_MSG3                      0x21
 #define UL_SCH_LCID_RECOMMENDED_BITRATE_QUERY      0x35
 #define UL_SCH_LCID_MULTI_ENTRY_PHR_4_OCT          0x36
