--- conflicted
+++ resolved
@@ -86,11 +86,7 @@
     }
   }
 
-<<<<<<< HEAD
-  LOG_D(MAC, "In %s: Ninfo %d nbp_re %d nb_re %d Qm %d, R %d, tbs %d\n", __FUNCTION__, Ninfo, nbp_re, nb_re, Qm, R, nr_tbs);
-=======
   LOG_D(NR_MAC, "In %s: Ninfo %d nbp_re %d nb_re %d Qm %d, R %d, tbs %d\n", __FUNCTION__, Ninfo, nbp_re, nb_re, Qm, R, nr_tbs);
->>>>>>> a7229937
 
   return nr_tbs;
 
