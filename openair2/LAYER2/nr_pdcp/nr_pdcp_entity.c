/*
 * Licensed to the OpenAirInterface (OAI) Software Alliance under one or more
 * contributor license agreements.  See the NOTICE file distributed with
 * this work for additional information regarding copyright ownership.
 * The OpenAirInterface Software Alliance licenses this file to You under
 * the OAI Public License, Version 1.1  (the "License"); you may not use this file
 * except in compliance with the License.
 * You may obtain a copy of the License at
 *
 *      http://www.openairinterface.org/?page_id=698
 *
 * Unless required by applicable law or agreed to in writing, software
 * distributed under the License is distributed on an "AS IS" BASIS,
 * WITHOUT WARRANTIES OR CONDITIONS OF ANY KIND, either express or implied.
 * See the License for the specific language governing permissions and
 * limitations under the License.
 *-------------------------------------------------------------------------------
 * For more information about the OpenAirInterface (OAI) Software Alliance:
 *      contact@openairinterface.org
 */

#include "nr_pdcp_entity.h"
<<<<<<< HEAD
#include "nr_pdcp_entity_drb_am.h"
#include "nr_pdcp_entity_srb.h"
=======

#include <stdio.h>
#include <stdlib.h>
#include <string.h>

>>>>>>> 114508c1
#include "nr_pdcp_security_nea2.h"
#include "nr_pdcp_sdu.h"

#include "LOG/log.h"

<<<<<<< HEAD
nr_pdcp_entity_t *new_nr_pdcp_entity_srb(
    int is_gnb, int rb_id,
    void (*deliver_sdu)(const protocol_ctxt_t const *ctxt_pP,void *deliver_sdu_data, struct nr_pdcp_entity_t *entity,
                        char *buf, int size),
    void *deliver_sdu_data,
    void (*deliver_pdu)(void *deliver_pdu_data, struct nr_pdcp_entity_t *entity,
                        char *buf, int size, int sdu_id),
    void *deliver_pdu_data)
{

  nr_pdcp_entity_srb_t *ret;

  ret = calloc(1, sizeof(nr_pdcp_entity_t));
  if (ret == NULL) {
    LOG_E(PDCP, "%s:%d:%s: out of memory\n", __FILE__, __LINE__, __FUNCTION__);
    exit(1);
  }

  ret->common.recv_pdu          = nr_pdcp_entity_srb_recv_pdu;
  ret->common.recv_sdu          = nr_pdcp_entity_srb_recv_sdu;
  ret->common.set_integrity_key = nr_pdcp_entity_srb_set_integrity_key;

  ret->common.delete = nr_pdcp_entity_srb_delete;

  ret->common.deliver_sdu = deliver_sdu;
  ret->common.deliver_sdu_data = deliver_sdu_data;

  ret->common.deliver_pdu = deliver_pdu;
  ret->common.deliver_pdu_data = deliver_pdu_data;

  ret->srb_id = rb_id;

  ret->common.maximum_nr_pdcp_sn = 4095;

  ret->common.is_gnb = is_gnb;
  return (nr_pdcp_entity_t *)ret;
=======
static void nr_pdcp_entity_recv_pdu(nr_pdcp_entity_t *entity,
                                    char *_buffer, int size)
{
  unsigned char    *buffer = (unsigned char *)_buffer;
  nr_pdcp_sdu_t    *sdu;
  int              rcvd_sn;
  uint32_t         rcvd_hfn;
  uint32_t         rcvd_count;
  int              header_size;
  int              integrity_size;
  int              rx_deliv_sn;
  uint32_t         rx_deliv_hfn;

  if (size < 1) {
    LOG_E(PDCP, "bad PDU received (size = %d)\n", size);
    return;
  }

  if (!(buffer[0] & 0x80)) {
    LOG_E(PDCP, "%s:%d:%s: fatal\n", __FILE__, __LINE__, __FUNCTION__);
    exit(1);
  }

  if (entity->sn_size == 12) {
    rcvd_sn = (((unsigned char)buffer[0] & 0xf) <<  8) |
                (unsigned char)buffer[1];
    header_size = 2;
  } else {
    rcvd_sn = (((unsigned char)buffer[0] & 0x3) << 16) |
               ((unsigned char)buffer[1]        <<  8) |
                (unsigned char)buffer[2];
    header_size = 3;
  }

  integrity_size = 0;

  if (size < header_size + integrity_size + 1) {
    LOG_E(PDCP, "bad PDU received (size = %d)\n", size);
    return;
  }

  rx_deliv_sn  = entity->rx_deliv & entity->sn_max;
  rx_deliv_hfn = (entity->rx_deliv >> entity->sn_size) & ~entity->sn_max;

  if (rcvd_sn < rx_deliv_sn - entity->window_size) {
    rcvd_hfn = rx_deliv_hfn + 1;
  } else if (rcvd_sn >= rx_deliv_sn + entity->window_size) {
    rcvd_hfn = rx_deliv_hfn - 1;
  } else {
    rcvd_hfn = rx_deliv_hfn;
  }

  rcvd_count = (rcvd_hfn << entity->sn_size) | rcvd_sn;

  if (entity->has_ciphering)
    entity->cipher(entity->security_context,
                   (unsigned char *)buffer+header_size, size-header_size,
                   entity->rb_id, rcvd_count, entity->is_gnb ? 0 : 1);

  if (rcvd_count < entity->rx_deliv
      || nr_pdcp_sdu_in_list(entity->rx_list, rcvd_count)) {
    LOG_D(PDCP, "discard NR PDU rcvd_count=%d\n", rcvd_count);
    return;
  }

  sdu = nr_pdcp_new_sdu(rcvd_count,
                        (char *)buffer + header_size,
                        size - header_size - integrity_size);
  entity->rx_list = nr_pdcp_sdu_list_add(entity->rx_list, sdu);
  entity->rx_size += size-header_size;

  if (rcvd_count >= entity->rx_next) {
    entity->rx_next = rcvd_count + 1;
  }

  /* TODO(?): out of order delivery */

  if (rcvd_count == entity->rx_deliv) {
    /* deliver all SDUs starting from rx_deliv up to discontinuity or end of list */
    uint32_t count = entity->rx_deliv;
    while (entity->rx_list != NULL && count == entity->rx_list->count) {
      nr_pdcp_sdu_t *cur = entity->rx_list;
      entity->deliver_sdu(entity->deliver_sdu_data, entity,
                          cur->buffer, cur->size);
      entity->rx_list = cur->next;
      entity->rx_size -= cur->size;
      nr_pdcp_free_sdu(cur);
      count++;
    }
    entity->rx_deliv = count;
  }

  if (entity->t_reordering_start != 0 && entity->rx_deliv > entity->rx_reord) {
    /* stop and reset t-Reordering */
    entity->t_reordering_start = 0;
  }

  if (entity->t_reordering_start == 0 && entity->rx_deliv < entity->rx_next) {
    entity->rx_reord = entity->rx_next;
    entity->t_reordering_start = entity->t_current;
  }
>>>>>>> 114508c1
}

static void nr_pdcp_entity_recv_sdu(nr_pdcp_entity_t *entity,
                                    char *buffer, int size, int sdu_id)
{
  uint32_t count;
  int      sn;
  int      header_size;
  char     buf[size+3+4];

  count = entity->tx_next;
  sn = entity->tx_next & entity->sn_max;

  if (entity->sn_size == 12) {
    buf[0] = 0x80 | ((sn >> 8) & 0xf);
    buf[1] = sn & 0xff;
    header_size = 2;
  } else {
    buf[0] = 0x80 | ((sn >> 16) & 0x3);
    buf[1] = (sn >> 8) & 0xff;
    buf[2] = sn & 0xff;
    header_size = 3;
  }

  memcpy(buf+header_size, buffer, size);

  if (entity->has_ciphering)
    entity->cipher(entity->security_context,
                   (unsigned char *)buf+header_size, size,
                   entity->rb_id, count, entity->is_gnb ? 1 : 0);

  entity->tx_next++;

  entity->deliver_pdu(entity->deliver_pdu_data, entity, buf,
                      size+header_size, sdu_id);
}

static void nr_pdcp_entity_set_integrity_key(nr_pdcp_entity_t *entity,
                                             char *key)
{
  memcpy(entity->integrity_key, key, 16);
}

static void check_t_reordering(nr_pdcp_entity_t *entity)
{
  uint32_t count;

  if (entity->t_reordering_start == 0
      || entity->t_current <= entity->t_reordering_start + entity->t_reordering)
    return;

  /* stop timer */
  entity->t_reordering_start = 0;

  /* deliver all SDUs with count < rx_reord */
  while (entity->rx_list != NULL && entity->rx_list->count < entity->rx_reord) {
    nr_pdcp_sdu_t *cur = entity->rx_list;
    entity->deliver_sdu(entity->deliver_sdu_data, entity,
                        cur->buffer, cur->size);
    entity->rx_list = cur->next;
    entity->rx_size -= cur->size;
    nr_pdcp_free_sdu(cur);
  }

  /* deliver all SDUs starting from rx_reord up to discontinuity or end of list */
  count = entity->rx_reord;
  while (entity->rx_list != NULL && count == entity->rx_list->count) {
    nr_pdcp_sdu_t *cur = entity->rx_list;
    entity->deliver_sdu(entity->deliver_sdu_data, entity,
                        cur->buffer, cur->size);
    entity->rx_list = cur->next;
    entity->rx_size -= cur->size;
    nr_pdcp_free_sdu(cur);
    count++;
  }

  entity->rx_deliv = count;

  if (entity->rx_deliv < entity->rx_next) {
    entity->rx_reord = entity->rx_next;
    entity->t_reordering_start = entity->t_current;
  }
}

void nr_pdcp_entity_set_time(struct nr_pdcp_entity_t *entity, uint64_t now)
{
  entity->t_current = now;

  check_t_reordering(entity);
}

void nr_pdcp_entity_delete(nr_pdcp_entity_t *entity)
{
  nr_pdcp_sdu_t *cur = entity->rx_list;
  while (cur != NULL) {
    nr_pdcp_sdu_t *next = cur->next;
    nr_pdcp_free_sdu(cur);
    cur = next;
  }
  if (entity->free_security != NULL)
    entity->free_security(entity->security_context);
  free(entity);
}

nr_pdcp_entity_t *new_nr_pdcp_entity(
    nr_pdcp_entity_type_t type,
    int is_gnb, int rb_id,
    void (*deliver_sdu)(const protocol_ctxt_t const *ctxt_pP,void *deliver_sdu_data, struct nr_pdcp_entity_t *entity,
                        char *buf, int size),
    void *deliver_sdu_data,
    void (*deliver_pdu)(void *deliver_pdu_data, struct nr_pdcp_entity_t *entity,
                        char *buf, int size, int sdu_id),
    void *deliver_pdu_data,
    int sn_size,
    int t_reordering,
    int discard_timer,
    int ciphering_algorithm,
    int integrity_algorithm,
    unsigned char *ciphering_key,
    unsigned char *integrity_key)
{
  nr_pdcp_entity_t *ret;

  ret = calloc(1, sizeof(nr_pdcp_entity_t));
  if (ret == NULL) {
    LOG_E(PDCP, "%s:%d:%s: out of memory\n", __FILE__, __LINE__, __FUNCTION__);
    exit(1);
  }

  ret->type = type;

  ret->recv_pdu          = nr_pdcp_entity_recv_pdu;
  ret->recv_sdu          = nr_pdcp_entity_recv_sdu;
  ret->set_integrity_key = nr_pdcp_entity_set_integrity_key;
  ret->set_time          = nr_pdcp_entity_set_time;

  ret->delete = nr_pdcp_entity_delete;

  ret->deliver_sdu = deliver_sdu;
  ret->deliver_sdu_data = deliver_sdu_data;

  ret->deliver_pdu = deliver_pdu;
  ret->deliver_pdu_data = deliver_pdu_data;

  ret->rb_id         = rb_id;
  ret->sn_size       = sn_size;
  ret->t_reordering  = t_reordering;
  ret->discard_timer = discard_timer;

  ret->sn_max        = (1 << sn_size) - 1;
  ret->window_size   = 1 << (sn_size - 1);

  if (ciphering_key != NULL && ciphering_algorithm != 0) {
    if (ciphering_algorithm != 2) {
      LOG_E(PDCP, "FATAL: only nea2 supported for the moment\n");
      exit(1);
    }
    ret->has_ciphering = 1;
    ret->ciphering_algorithm = ciphering_algorithm;
    memcpy(ret->ciphering_key, ciphering_key, 16);

    ret->security_context = nr_pdcp_security_nea2_init(ciphering_key);
    ret->cipher = nr_pdcp_security_nea2_cipher;
    ret->free_security = nr_pdcp_security_nea2_free_security;
  }
  ret->is_gnb = is_gnb;

  if (integrity_key != NULL) {
    printf("%s:%d:%s: TODO\n", __FILE__, __LINE__, __FUNCTION__);
    exit(1);
  }

  return ret;
}<|MERGE_RESOLUTION|>--- conflicted
+++ resolved
@@ -20,59 +20,16 @@
  */
 
 #include "nr_pdcp_entity.h"
-<<<<<<< HEAD
-#include "nr_pdcp_entity_drb_am.h"
-#include "nr_pdcp_entity_srb.h"
-=======
 
 #include <stdio.h>
 #include <stdlib.h>
 #include <string.h>
 
->>>>>>> 114508c1
 #include "nr_pdcp_security_nea2.h"
 #include "nr_pdcp_sdu.h"
 
 #include "LOG/log.h"
 
-<<<<<<< HEAD
-nr_pdcp_entity_t *new_nr_pdcp_entity_srb(
-    int is_gnb, int rb_id,
-    void (*deliver_sdu)(const protocol_ctxt_t const *ctxt_pP,void *deliver_sdu_data, struct nr_pdcp_entity_t *entity,
-                        char *buf, int size),
-    void *deliver_sdu_data,
-    void (*deliver_pdu)(void *deliver_pdu_data, struct nr_pdcp_entity_t *entity,
-                        char *buf, int size, int sdu_id),
-    void *deliver_pdu_data)
-{
-
-  nr_pdcp_entity_srb_t *ret;
-
-  ret = calloc(1, sizeof(nr_pdcp_entity_t));
-  if (ret == NULL) {
-    LOG_E(PDCP, "%s:%d:%s: out of memory\n", __FILE__, __LINE__, __FUNCTION__);
-    exit(1);
-  }
-
-  ret->common.recv_pdu          = nr_pdcp_entity_srb_recv_pdu;
-  ret->common.recv_sdu          = nr_pdcp_entity_srb_recv_sdu;
-  ret->common.set_integrity_key = nr_pdcp_entity_srb_set_integrity_key;
-
-  ret->common.delete = nr_pdcp_entity_srb_delete;
-
-  ret->common.deliver_sdu = deliver_sdu;
-  ret->common.deliver_sdu_data = deliver_sdu_data;
-
-  ret->common.deliver_pdu = deliver_pdu;
-  ret->common.deliver_pdu_data = deliver_pdu_data;
-
-  ret->srb_id = rb_id;
-
-  ret->common.maximum_nr_pdcp_sn = 4095;
-
-  ret->common.is_gnb = is_gnb;
-  return (nr_pdcp_entity_t *)ret;
-=======
 static void nr_pdcp_entity_recv_pdu(nr_pdcp_entity_t *entity,
                                     char *_buffer, int size)
 {
@@ -174,7 +131,6 @@
     entity->rx_reord = entity->rx_next;
     entity->t_reordering_start = entity->t_current;
   }
->>>>>>> 114508c1
 }
 
 static void nr_pdcp_entity_recv_sdu(nr_pdcp_entity_t *entity,
@@ -282,7 +238,7 @@
 nr_pdcp_entity_t *new_nr_pdcp_entity(
     nr_pdcp_entity_type_t type,
     int is_gnb, int rb_id,
-    void (*deliver_sdu)(const protocol_ctxt_t const *ctxt_pP,void *deliver_sdu_data, struct nr_pdcp_entity_t *entity,
+    void (*deliver_sdu)(void *deliver_sdu_data, struct nr_pdcp_entity_t *entity,
                         char *buf, int size),
     void *deliver_sdu_data,
     void (*deliver_pdu)(void *deliver_pdu_data, struct nr_pdcp_entity_t *entity,
