/*
 * Licensed to the OpenAirInterface (OAI) Software Alliance under one or more
 * contributor license agreements.  See the NOTICE file distributed with
 * this work for additional information regarding copyright ownership.
 * The OpenAirInterface Software Alliance licenses this file to You under
 * the OAI Public License, Version 1.1  (the "License"); you may not use this file
 * except in compliance with the License.
 * You may obtain a copy of the License at
 *
 *      http://www.openairinterface.org/?page_id=698
 *
 * Unless required by applicable law or agreed to in writing, software
 * distributed under the License is distributed on an "AS IS" BASIS,
 * WITHOUT WARRANTIES OR CONDITIONS OF ANY KIND, either express or implied.
 * See the License for the specific language governing permissions and
 * limitations under the License.
 *-------------------------------------------------------------------------------
 * For more information about the OpenAirInterface (OAI) Software Alliance:
 *      contact@openairinterface.org
 */

#include "nr_pdcp_entity_drb_am.h"

#include <stdio.h>
#include <stdlib.h>
#include <string.h>
#include "common/utils/LOG/log.h"

void nr_pdcp_entity_drb_am_recv_pdu( nr_pdcp_entity_t *_entity, char *buffer, int size)
{
  nr_pdcp_entity_drb_am_t *entity = (nr_pdcp_entity_drb_am_t *)_entity;
  int sn;

  if (size < 3) abort();
<<<<<<< HEAD

  if (!(buffer[0] & 0x80))
    LOG_E(PDCP, "%s:%d:%s: fatal\n", __FILE__, __LINE__, __FUNCTION__);

  sn = (((unsigned char)buffer[0] & 0x3) << 16) |
        ((unsigned char)buffer[1]        <<  8) |
         (unsigned char)buffer[2];

  if (entity->common.has_ciphering)
    entity->common.cipher(entity->common.security_context, (unsigned char *)buffer+3, size-3,
                          entity->rb_id, sn, entity->common.is_gnb ? 0 : 1);

  entity->common.deliver_sdu(ctxt_pP, entity->common.deliver_sdu_data,
=======
  if (!(buffer[0] & 0x80)) { printf("%s:%d:%s: fatal\n", __FILE__, __LINE__, __FUNCTION__); exit(1); }
  entity->common.deliver_sdu(entity->common.deliver_sdu_data,
>>>>>>> d6763661
                             (nr_pdcp_entity_t *)entity, buffer+3, size-3);
}

void nr_pdcp_entity_drb_am_recv_sdu(nr_pdcp_entity_t *_entity, char *buffer, int size,
                              int sdu_id)
{
  nr_pdcp_entity_drb_am_t *entity = (nr_pdcp_entity_drb_am_t *)_entity;
  int sn;
  char buf[size+3];

  sn = entity->common.next_nr_pdcp_tx_sn;

  entity->common.next_nr_pdcp_tx_sn++;
  if (entity->common.next_nr_pdcp_tx_sn > entity->common.maximum_nr_pdcp_sn) {
    entity->common.next_nr_pdcp_tx_sn = 0;
    entity->common.tx_hfn++;
  }

  buf[0] = 0x80 | ((sn >> 16) & 0x3);
  buf[1] = (sn >> 8) & 0xff;
  buf[2] = sn & 0xff;
  memcpy(buf+3, buffer, size);

  if (entity->common.has_ciphering)
    entity->common.cipher(entity->common.security_context, (unsigned char *)buf+3, size,
                          entity->rb_id, sn, entity->common.is_gnb ? 1 : 0);

  entity->common.deliver_pdu(entity->common.deliver_pdu_data,
                             (nr_pdcp_entity_t *)entity, buf, size+3, sdu_id);
}

void nr_pdcp_entity_drb_am_set_integrity_key(nr_pdcp_entity_t *_entity, char *key)
{
  /* nothing to do */
}

void nr_pdcp_entity_drb_am_delete(nr_pdcp_entity_t *_entity)
{
  nr_pdcp_entity_drb_am_t *entity = (nr_pdcp_entity_drb_am_t *)_entity;
  if (entity->common.free_security != NULL)
    entity->common.free_security(entity->common.security_context);
  free(entity);
}<|MERGE_RESOLUTION|>--- conflicted
+++ resolved
@@ -32,7 +32,6 @@
   int sn;
 
   if (size < 3) abort();
-<<<<<<< HEAD
 
   if (!(buffer[0] & 0x80))
     LOG_E(PDCP, "%s:%d:%s: fatal\n", __FILE__, __LINE__, __FUNCTION__);
@@ -46,10 +45,6 @@
                           entity->rb_id, sn, entity->common.is_gnb ? 0 : 1);
 
   entity->common.deliver_sdu(ctxt_pP, entity->common.deliver_sdu_data,
-=======
-  if (!(buffer[0] & 0x80)) { printf("%s:%d:%s: fatal\n", __FILE__, __LINE__, __FUNCTION__); exit(1); }
-  entity->common.deliver_sdu(entity->common.deliver_sdu_data,
->>>>>>> d6763661
                              (nr_pdcp_entity_t *)entity, buffer+3, size-3);
 }
 
