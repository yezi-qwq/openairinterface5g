/*
 * Licensed to the OpenAirInterface (OAI) Software Alliance under one or more
 * contributor license agreements.  See the NOTICE file distributed with
 * this work for additional information regarding copyright ownership.
 * The OpenAirInterface Software Alliance licenses this file to You under
 * the OAI Public License, Version 1.1  (the "License"); you may not use this file
 * except in compliance with the License.
 * You may obtain a copy of the License at
 *
 *      http://www.openairinterface.org/?page_id=698
 *
 * Unless required by applicable law or agreed to in writing, software
 * distributed under the License is distributed on an "AS IS" BASIS,
 * WITHOUT WARRANTIES OR CONDITIONS OF ANY KIND, either express or implied.
 * See the License for the specific language governing permissions and
 * limitations under the License.
 *-------------------------------------------------------------------------------
 * For more information about the OpenAirInterface (OAI) Software Alliance:
 *      contact@openairinterface.org
 */

#include "nr_pdcp_entity_drb_am.h"

#include <stdio.h>
#include <stdlib.h>
#include <string.h>
#include "common/utils/LOG/log.h"

<<<<<<< HEAD
void nr_pdcp_entity_drb_am_recv_pdu(const protocol_ctxt_t const *ctxt_pP , nr_pdcp_entity_t *_entity, char *buffer, int size)
=======
void nr_pdcp_entity_drb_am_recv_pdu( nr_pdcp_entity_t *_entity, char *buffer, int size)
>>>>>>> 81c92d22
{
  nr_pdcp_entity_drb_am_t *entity = (nr_pdcp_entity_drb_am_t *)_entity;
  int sn;

  if (size < 3) abort();

  if (!(buffer[0] & 0x80))
    LOG_E(PDCP, "%s:%d:%s: fatal\n", __FILE__, __LINE__, __FUNCTION__);

  sn = (((unsigned char)buffer[0] & 0x3) << 16) |
        ((unsigned char)buffer[1]        <<  8) |
         (unsigned char)buffer[2];

  if (entity->common.has_ciphering)
    entity->common.cipher(entity->common.security_context, (unsigned char *)buffer+3, size-3,
                          entity->rb_id, sn, entity->common.is_gnb ? 0 : 1);

<<<<<<< HEAD
  entity->common.deliver_sdu(ctxt_pP,entity->common.deliver_sdu_data,
=======
  entity->common.deliver_sdu( entity->common.deliver_sdu_data,
>>>>>>> 81c92d22
                             (nr_pdcp_entity_t *)entity, buffer+3, size-3);
}

void nr_pdcp_entity_drb_am_recv_sdu(nr_pdcp_entity_t *_entity, char *buffer, int size,
                              int sdu_id)
{
  nr_pdcp_entity_drb_am_t *entity = (nr_pdcp_entity_drb_am_t *)_entity;
  int sn;
  char buf[size+3];

  sn = entity->common.next_nr_pdcp_tx_sn;

  entity->common.next_nr_pdcp_tx_sn++;
  if (entity->common.next_nr_pdcp_tx_sn > entity->common.maximum_nr_pdcp_sn) {
    entity->common.next_nr_pdcp_tx_sn = 0;
    entity->common.tx_hfn++;
  }

  buf[0] = 0x80 | ((sn >> 16) & 0x3);
  buf[1] = (sn >> 8) & 0xff;
  buf[2] = sn & 0xff;
  memcpy(buf+3, buffer, size);

  if (entity->common.has_ciphering)
    entity->common.cipher(entity->common.security_context, (unsigned char *)buf+3, size,
                          entity->rb_id, sn, entity->common.is_gnb ? 1 : 0);

  entity->common.deliver_pdu(entity->common.deliver_pdu_data,
                             (nr_pdcp_entity_t *)entity, buf, size+3, sdu_id);
}

void nr_pdcp_entity_drb_am_set_integrity_key(nr_pdcp_entity_t *_entity, char *key)
{
  /* nothing to do */
}

void nr_pdcp_entity_drb_am_delete(nr_pdcp_entity_t *_entity)
{
  nr_pdcp_entity_drb_am_t *entity = (nr_pdcp_entity_drb_am_t *)_entity;
  if (entity->common.free_security != NULL)
    entity->common.free_security(entity->common.security_context);
  free(entity);
}<|MERGE_RESOLUTION|>--- conflicted
+++ resolved
@@ -26,11 +26,7 @@
 #include <string.h>
 #include "common/utils/LOG/log.h"
 
-<<<<<<< HEAD
-void nr_pdcp_entity_drb_am_recv_pdu(const protocol_ctxt_t const *ctxt_pP , nr_pdcp_entity_t *_entity, char *buffer, int size)
-=======
 void nr_pdcp_entity_drb_am_recv_pdu( nr_pdcp_entity_t *_entity, char *buffer, int size)
->>>>>>> 81c92d22
 {
   nr_pdcp_entity_drb_am_t *entity = (nr_pdcp_entity_drb_am_t *)_entity;
   int sn;
@@ -48,11 +44,7 @@
     entity->common.cipher(entity->common.security_context, (unsigned char *)buffer+3, size-3,
                           entity->rb_id, sn, entity->common.is_gnb ? 0 : 1);
 
-<<<<<<< HEAD
-  entity->common.deliver_sdu(ctxt_pP,entity->common.deliver_sdu_data,
-=======
   entity->common.deliver_sdu( entity->common.deliver_sdu_data,
->>>>>>> 81c92d22
                              (nr_pdcp_entity_t *)entity, buffer+3, size-3);
 }
 
