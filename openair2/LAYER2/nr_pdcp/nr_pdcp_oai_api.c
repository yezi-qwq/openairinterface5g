--- conflicted
+++ resolved
@@ -597,10 +597,6 @@
   nr_pdcp_ue_t *ue;
 
   int drb_id = s->drb_Identity;
-<<<<<<< HEAD
-
-  LOG_I(PDCP, "%s: adding drb %d for rnti %x\n", __FUNCTION__, drb_id, rnti);
-=======
   int t_reordering = decode_t_reordering(*s->pdcp_Config->t_Reordering);
   int sn_size_ul = decode_sn_size_ul(*s->pdcp_Config->drb->pdcp_SN_SizeUL);
   int sn_size_dl = decode_sn_size_dl(*s->pdcp_Config->drb->pdcp_SN_SizeDL);
@@ -612,7 +608,6 @@
           __FILE__, __LINE__, __FUNCTION__, sn_size_ul, sn_size_dl);
     exit(1);
   }
->>>>>>> b9b2f289
 
   if (drb_id != 1) {
     LOG_E(PDCP, "%s:%d:%s: fatal, bad drb id %d\n",
