--- conflicted
+++ resolved
@@ -514,7 +514,7 @@
       start_pdcp_tun_ue();
     } else if(ENB_NAS_USE_TUN) {
       netlink_init_tun("enb",1);
-      nas_config(1, 1, 1, "enb");
+      nas_config(1, 0, 2, "enb");// set the node IP to X.X.0.2 because UE's IP is X.X.0.1
       LOG_I(PDCP, "ENB pdcp will use tun interface\n");
       start_pdcp_tun_enb();
     } else {
@@ -537,11 +537,7 @@
   int rb_id = 0;
   int i;
 
-<<<<<<< HEAD
-  if (ENB_NAS_USE_TUN_BIT ||  UE_NAS_USE_TUN_BIT){
-=======
   if (IS_SOFTMODEM_NOS1) {
->>>>>>> b6febe21
     len = write(nas_sock_fd[0], buf, size);
     if (len != size) {
       LOG_E(PDCP, "%s:%d:%s: fatal\n", __FILE__, __LINE__, __FUNCTION__);
