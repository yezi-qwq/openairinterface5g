/*
 * Licensed to the OpenAirInterface (OAI) Software Alliance under one or more
 * contributor license agreements.  See the NOTICE file distributed with
 * this work for additional information regarding copyright ownership.
 * The OpenAirInterface Software Alliance licenses this file to You under
 * the OAI Public License, Version 1.1  (the "License"); you may not use this file
 * except in compliance with the License.
 * You may obtain a copy of the License at
 *
 *      http://www.openairinterface.org/?page_id=698
 *
 * Unless required by applicable law or agreed to in writing, software
 * distributed under the License is distributed on an "AS IS" BASIS,
 * WITHOUT WARRANTIES OR CONDITIONS OF ANY KIND, either express or implied.
 * See the License for the specific language governing permissions and
 * limitations under the License.
 *-------------------------------------------------------------------------------
 * For more information about the OpenAirInterface (OAI) Software Alliance:
 *      contact@openairinterface.org
 */

#ifndef _GNU_SOURCE
#define _GNU_SOURCE
#endif
#include "asn1_utils.h"
#include "nr_pdcp_ue_manager.h"
#include "nr_pdcp_timer_thread.h"
#include "NR_RadioBearerConfig.h"
#include "NR_RLC-BearerConfig.h"
#include "NR_RLC-Config.h"
#include "NR_CellGroupConfig.h"
#include "openair2/RRC/NR/nr_rrc_proto.h"
#include <stdint.h>

/* from OAI */
#include "pdcp.h"
#include "LAYER2/nr_rlc/nr_rlc_oai_api.h"
#include <openair3/ocp-gtpu/gtp_itf.h>
#include "openair2/SDAP/nr_sdap/nr_sdap_gnb.h"

#define TODO do { \
    printf("%s:%d:%s: todo\n", __FILE__, __LINE__, __FUNCTION__); \
    exit(1); \
  } while (0)

static nr_pdcp_ue_manager_t *nr_pdcp_ue_manager;

/* TODO: handle time a bit more properly */
static uint64_t nr_pdcp_current_time;
static int      nr_pdcp_current_time_last_frame;
static int      nr_pdcp_current_time_last_subframe;

/* necessary globals for OAI, not used internally */
hash_table_t  *pdcp_coll_p;
static uint64_t pdcp_optmask;

ngran_node_t node_type = ngran_gNB;
uint8_t first_dcch = 0;
uint8_t proto_agent_flag = 0;

/****************************************************************************/
/* rlc_data_req queue - begin                                               */
/****************************************************************************/


#include <pthread.h>

/* NR PDCP and RLC both use "big locks". In some cases a thread may do
 * lock(rlc) followed by lock(pdcp) (typically when running 'rx_sdu').
 * Another thread may first do lock(pdcp) and then lock(rlc) (typically
 * the GTP module calls 'pdcp_data_req' that, in a previous implementation
 * was indirectly calling 'rlc_data_req' which does lock(rlc)).
 * To avoid the resulting deadlock it is enough to ensure that a call
 * to lock(pdcp) will never be followed by a call to lock(rlc). So,
 * here we chose to have a separate thread that deals with rlc_data_req,
 * out of the PDCP lock. Other solutions may be possible.
 * So instead of calling 'rlc_data_req' directly we have a queue and a
 * separate thread emptying it.
 */

typedef struct {
  protocol_ctxt_t ctxt_pP;
  srb_flag_t      srb_flagP;
  MBMS_flag_t     MBMS_flagP;
  rb_id_t         rb_idP;
  mui_t           muiP;
  confirm_t       confirmP;
  sdu_size_t      sdu_sizeP;
  mem_block_t     *sdu_pP;
} rlc_data_req_queue_item;

#define RLC_DATA_REQ_QUEUE_SIZE 10000

typedef struct {
  rlc_data_req_queue_item q[RLC_DATA_REQ_QUEUE_SIZE];
  volatile int start;
  volatile int length;
  pthread_mutex_t m;
  pthread_cond_t c;
} rlc_data_req_queue;

static rlc_data_req_queue q;

extern rlc_op_status_t nr_rrc_rlc_config_asn1_req (const protocol_ctxt_t   * const ctxt_pP,
    const NR_SRB_ToAddModList_t   * const srb2add_listP,
    const NR_DRB_ToAddModList_t   * const drb2add_listP,
    const NR_DRB_ToReleaseList_t  * const drb2release_listP,
    const LTE_PMCH_InfoList_r9_t * const pmch_InfoList_r9_pP,
    struct NR_CellGroupConfig__rlc_BearerToAddModList *rlc_bearer2add_list);

static void *rlc_data_req_thread(void *_)
{
  int i;

  pthread_setname_np(pthread_self(), "RLC queue");
  while (1) {
    if (pthread_mutex_lock(&q.m) != 0) abort();
    while (q.length == 0)
      if (pthread_cond_wait(&q.c, &q.m) != 0) abort();
    i = q.start;
    if (pthread_mutex_unlock(&q.m) != 0) abort();

    rlc_data_req(&q.q[i].ctxt_pP,
                 q.q[i].srb_flagP,
                 q.q[i].MBMS_flagP,
                 q.q[i].rb_idP,
                 q.q[i].muiP,
                 q.q[i].confirmP,
                 q.q[i].sdu_sizeP,
                 q.q[i].sdu_pP,
                 NULL,
                 NULL);

    if (pthread_mutex_lock(&q.m) != 0) abort();

    q.length--;
    q.start = (q.start + 1) % RLC_DATA_REQ_QUEUE_SIZE;

    if (pthread_cond_signal(&q.c) != 0) abort();
    if (pthread_mutex_unlock(&q.m) != 0) abort();
  }
}

static void init_nr_rlc_data_req_queue(void)
{
  pthread_t t;

  pthread_mutex_init(&q.m, NULL);
  pthread_cond_init(&q.c, NULL);

  if (pthread_create(&t, NULL, rlc_data_req_thread, NULL) != 0) {
    LOG_E(PDCP, "%s:%d:%s: fatal\n", __FILE__, __LINE__, __FUNCTION__);
    exit(1);
  }
}

static void enqueue_rlc_data_req(const protocol_ctxt_t *const ctxt_pP,
                                 const srb_flag_t   srb_flagP,
                                 const MBMS_flag_t  MBMS_flagP,
                                 const rb_id_t      rb_idP,
                                 const mui_t        muiP,
                                 confirm_t    confirmP,
                                 sdu_size_t   sdu_sizeP,
                                 mem_block_t *sdu_pP)
{
  int i;
  int logged = 0;

  if (pthread_mutex_lock(&q.m) != 0) abort();
  while (q.length == RLC_DATA_REQ_QUEUE_SIZE) {
    if (!logged) {
      logged = 1;
      LOG_W(PDCP, "%s: rlc_data_req queue is full\n", __FUNCTION__);
    }
    if (pthread_cond_wait(&q.c, &q.m) != 0) abort();
  }

  i = (q.start + q.length) % RLC_DATA_REQ_QUEUE_SIZE;
  q.length++;

  q.q[i].ctxt_pP    = *ctxt_pP;
  q.q[i].srb_flagP  = srb_flagP;
  q.q[i].MBMS_flagP = MBMS_flagP;
  q.q[i].rb_idP     = rb_idP;
  q.q[i].muiP       = muiP;
  q.q[i].confirmP   = confirmP;
  q.q[i].sdu_sizeP  = sdu_sizeP;
  q.q[i].sdu_pP     = sdu_pP;

  if (pthread_cond_signal(&q.c) != 0) abort();
  if (pthread_mutex_unlock(&q.m) != 0) abort();
}

void du_rlc_data_req(const protocol_ctxt_t *const ctxt_pP,
                     const srb_flag_t   srb_flagP,
                     const MBMS_flag_t  MBMS_flagP,
                     const rb_id_t      rb_idP,
                     const mui_t        muiP,
                     confirm_t    confirmP,
                     sdu_size_t   sdu_sizeP,
                     mem_block_t *sdu_pP)
{
  enqueue_rlc_data_req(ctxt_pP,
                       srb_flagP,
                       MBMS_flagP,
                       rb_idP, muiP,
                       confirmP,
                       sdu_sizeP,
                       sdu_pP);
}

/****************************************************************************/
/* rlc_data_req queue - end                                                 */
/****************************************************************************/

/****************************************************************************/
/* hacks to be cleaned up at some point - begin                             */
/****************************************************************************/

#include "LAYER2/MAC/mac_extern.h"

static void reblock_tun_socket(void)
{
  extern int nas_sock_fd[];
  int f;

  f = fcntl(nas_sock_fd[0], F_GETFL, 0);
  f &= ~(O_NONBLOCK);
  if (fcntl(nas_sock_fd[0], F_SETFL, f) == -1) {
    LOG_E(PDCP, "reblock_tun_socket failed\n");
    exit(1);
  }
}

static void *enb_tun_read_thread(void *_)
{
  extern int nas_sock_fd[];
  char rx_buf[NL_MAX_PAYLOAD];
  int len;
  int rnti;
  protocol_ctxt_t ctxt;

  int rb_id = 1;
  pthread_setname_np( pthread_self(),"enb_tun_read");

  while (1) {
    len = read(nas_sock_fd[0], &rx_buf, NL_MAX_PAYLOAD);
    if (len == -1) {
      LOG_E(PDCP, "%s:%d:%s: fatal\n", __FILE__, __LINE__, __FUNCTION__);
      exit(1);
    }

    LOG_D(PDCP, "%s(): nas_sock_fd read returns len %d\n", __func__, len);

    nr_pdcp_manager_lock(nr_pdcp_ue_manager);
    rnti = nr_pdcp_get_first_rnti(nr_pdcp_ue_manager);
    nr_pdcp_manager_unlock(nr_pdcp_ue_manager);

    if (rnti == -1) continue;

    ctxt.module_id = 0;
    ctxt.enb_flag = 1;
    ctxt.instance = 0;
    ctxt.frame = 0;
    ctxt.subframe = 0;
    ctxt.eNB_index = 0;
    ctxt.brOption = 0;

    ctxt.rnti = rnti;

    pdcp_data_req(&ctxt, SRB_FLAG_NO, rb_id, RLC_MUI_UNDEFINED,
                  RLC_SDU_CONFIRM_NO, len, (unsigned char *)rx_buf,
                  PDCP_TRANSMISSION_MODE_DATA, NULL, NULL);
  }

  return NULL;
}

static void *ue_tun_read_thread(void *_)
{
  extern int nas_sock_fd[];
  char rx_buf[NL_MAX_PAYLOAD];
  int len;
  int rnti;
  protocol_ctxt_t ctxt;

  int rb_id = 1;
  pthread_setname_np( pthread_self(),"ue_tun_read"); 
  while (1) {
    len = read(nas_sock_fd[0], &rx_buf, NL_MAX_PAYLOAD);
    if (len == -1) {
      LOG_E(PDCP, "%s:%d:%s: fatal\n", __FILE__, __LINE__, __FUNCTION__);
      exit(1);
    }

    LOG_D(PDCP, "%s(): nas_sock_fd read returns len %d\n", __func__, len);

    nr_pdcp_manager_lock(nr_pdcp_ue_manager);
    rnti = nr_pdcp_get_first_rnti(nr_pdcp_ue_manager);
    nr_pdcp_manager_unlock(nr_pdcp_ue_manager);

    if (rnti == -1) continue;

    ctxt.module_id = 0;
    ctxt.enb_flag = 0;
    ctxt.instance = 0;
    ctxt.frame = 0;
    ctxt.subframe = 0;
    ctxt.eNB_index = 0;
    ctxt.brOption = 0;

    ctxt.rnti = rnti;

    pdcp_data_req(&ctxt, SRB_FLAG_NO, rb_id, RLC_MUI_UNDEFINED,
                  RLC_SDU_CONFIRM_NO, len, (unsigned char *)rx_buf,
                  PDCP_TRANSMISSION_MODE_DATA, NULL, NULL);
  }

  return NULL;
}

static void start_pdcp_tun_enb(void)
{
  pthread_t t;

  reblock_tun_socket();

  if (pthread_create(&t, NULL, enb_tun_read_thread, NULL) != 0) {
    LOG_E(PDCP, "%s:%d:%s: fatal\n", __FILE__, __LINE__, __FUNCTION__);
    exit(1);
  }
}

static void start_pdcp_tun_ue(void)
{
  pthread_t t;

  reblock_tun_socket();

  if (pthread_create(&t, NULL, ue_tun_read_thread, NULL) != 0) {
    LOG_E(PDCP, "%s:%d:%s: fatal\n", __FILE__, __LINE__, __FUNCTION__);
    exit(1);
  }
}

/****************************************************************************/
/* hacks to be cleaned up at some point - end                               */
/****************************************************************************/

int pdcp_fifo_flush_sdus(const protocol_ctxt_t *const ctxt_pP)
{
  return 0;
}

void pdcp_layer_init(void)
{
  /* hack: be sure to initialize only once */
  static pthread_mutex_t m = PTHREAD_MUTEX_INITIALIZER;
  static int initialized = 0;
  if (pthread_mutex_lock(&m) != 0) abort();
  if (initialized) {
    if (pthread_mutex_unlock(&m) != 0) abort();
    return;
  }
  initialized = 1;
  if (pthread_mutex_unlock(&m) != 0) abort();

  nr_pdcp_ue_manager = new_nr_pdcp_ue_manager(1);

  if ((RC.nrrrc == NULL) || (!NODE_IS_CU(RC.nrrrc[0]->node_type))) {
    init_nr_rlc_data_req_queue();
  }

  nr_pdcp_init_timer_thread(nr_pdcp_ue_manager);
}

#include "nfapi/oai_integration/vendor_ext.h"
#include "targets/RT/USER/lte-softmodem.h"
#include "openair2/RRC/NAS/nas_config.h"

uint64_t pdcp_module_init(uint64_t _pdcp_optmask)
{
  /* hack: be sure to initialize only once */
  static pthread_mutex_t m = PTHREAD_MUTEX_INITIALIZER;
  static int initialized = 0;
  if (pthread_mutex_lock(&m) != 0) abort();
  if (initialized) {
    abort();
  }
  initialized = 1;
  if (pthread_mutex_unlock(&m) != 0) abort();

#if 0
  pdcp_optmask = _pdcp_optmask;
  return pdcp_optmask;
#endif
  /* temporary enforce netlink when UE_NAS_USE_TUN is set,
     this is while switching from noS1 as build option
     to noS1 as config option                               */
  if ( _pdcp_optmask & UE_NAS_USE_TUN_BIT) {
    pdcp_optmask = pdcp_optmask | PDCP_USE_NETLINK_BIT ;
  }

  pdcp_optmask = pdcp_optmask | _pdcp_optmask ;
  LOG_I(PDCP, "pdcp init,%s %s\n",
        ((LINK_ENB_PDCP_TO_GTPV1U)?"usegtp":""),
        ((PDCP_USE_NETLINK)?"usenetlink":""));

  if (PDCP_USE_NETLINK) {
    nas_getparams();

    if(UE_NAS_USE_TUN) {
      int num_if = (NFAPI_MODE == NFAPI_UE_STUB_PNF || IS_SOFTMODEM_SIML1 )? MAX_MOBILES_PER_ENB : 1;
      netlink_init_tun("ue",num_if);
      //Add --nr-ip-over-lte option check for next line
      if (IS_SOFTMODEM_NOS1)
          nas_config(1, 1, 2, "ue");
      LOG_I(PDCP, "UE pdcp will use tun interface\n");
      start_pdcp_tun_ue();
    } else if(ENB_NAS_USE_TUN) {
      netlink_init_tun("enb",1);
      nas_config(1, 1, 1, "enb");
      LOG_I(PDCP, "ENB pdcp will use tun interface\n");
      start_pdcp_tun_enb();
    } else {
      LOG_I(PDCP, "pdcp will use kernel modules\n");
      abort();
      netlink_init();
    }
  }
  return pdcp_optmask ;
}

static void deliver_sdu_drb(void *_ue, nr_pdcp_entity_t *entity,
                            char *buf, int size)
{
  extern int nas_sock_fd[];
  int len;
  nr_pdcp_ue_t *ue = _ue;
  MessageDef  *message_p;
  uint8_t     *gtpu_buffer_p;
  int rb_id;
  int i;

  if(IS_SOFTMODEM_NOS1 || UE_NAS_USE_TUN){
    LOG_D(PDCP, "IP packet received, to be sent to TUN interface");

    if(entity->has_sdapDLheader){
      size -= SDAP_HDR_LENGTH;
      len = write(nas_sock_fd[0], &buf[SDAP_HDR_LENGTH], size);
    } else {
      len = write(nas_sock_fd[0], buf, size);
    }

    if (len != size) {
      LOG_E(PDCP, "%s:%d:%s: fatal\n", __FILE__, __LINE__, __FUNCTION__);
    }
    
  }
  else{
    for (i = 0; i < 5; i++) {
        if (entity == ue->drb[i]) {
          rb_id = i+1;
          goto rb_found;
        }
      }

      LOG_E(PDCP, "%s:%d:%s: fatal, no RB found for ue %d\n",
            __FILE__, __LINE__, __FUNCTION__, ue->rnti);
      exit(1);

    rb_found:
    {
      int offset=0;
      if (entity->has_sdap == 1 && entity->has_sdapULheader == 1)
	offset = 1; // this is the offset of the SDAP header in bytes

      message_p = itti_alloc_new_message_sized(TASK_PDCP_ENB, 0,
					       GTPV1U_GNB_TUNNEL_DATA_REQ,
					       sizeof(gtpv1u_gnb_tunnel_data_req_t) + size
					       + GTPU_HEADER_OVERHEAD_MAX - offset);
      AssertFatal(message_p != NULL, "OUT OF MEMORY");
<<<<<<< HEAD
      gtpv1u_gnb_tunnel_data_req_t *req=&GTPV1U_GNB_TUNNEL_DATA_REQ(message_p);
      gtpu_buffer_p = (uint8_t*)(req+1);
      memcpy(gtpu_buffer_p+GTPU_HEADER_OVERHEAD_MAX, buf+offset, size-offset);
      req->buffer              = gtpu_buffer_p;
      req->length              = size-offset;
      req->offset              = GTPU_HEADER_OVERHEAD_MAX;
      req->rnti                = ue->rnti;
      req->pdusession_id       = entity->pdusession_id;
      if (offset==1) 
          LOG_D(PDCP, "%s() (drb %d) SDAP header %2x\n",__func__, rb_id, buf[0]);

=======
      GTPV1U_GNB_TUNNEL_DATA_REQ(message_p).buffer              = gtpu_buffer_p;
      GTPV1U_GNB_TUNNEL_DATA_REQ(message_p).length              = size-offset;
      GTPV1U_GNB_TUNNEL_DATA_REQ(message_p).offset              = GTPU_HEADER_OVERHEAD_MAX;
      GTPV1U_GNB_TUNNEL_DATA_REQ(message_p).rnti                = ue->rnti;
      GTPV1U_GNB_TUNNEL_DATA_REQ(message_p).pdusession_id       = entity->pdusession_id;
      if (offset==1) {
        LOG_I(PDCP, "%s() (drb %d) SDAP header %2x\n",__func__, rb_id, buf[0]);
        sdap_gnb_ul_header_handler(buf[0]); // Handler for the UL gNB SDAP Header
      }
>>>>>>> 1b742fbe
      LOG_D(PDCP, "%s() (drb %d) sending message to gtp size %d\n", __func__, rb_id, size-offset);
      itti_send_msg_to_task(TASK_VARIABLE, INSTANCE_DEFAULT, message_p);
   }
  }
}

static void deliver_pdu_drb(void *_ue, nr_pdcp_entity_t *entity,
                            char *buf, int size, int sdu_id)
{
  nr_pdcp_ue_t *ue = _ue;
  int rb_id;
  protocol_ctxt_t ctxt;
  int i;
  mem_block_t *memblock;

  for (i = 0; i < 5; i++) {
    if (entity == ue->drb[i]) {
      rb_id = i+1;
      goto rb_found;
    }
  }

  LOG_E(PDCP, "%s:%d:%s: fatal, no RB found for ue %d\n",
        __FILE__, __LINE__, __FUNCTION__, ue->rnti);
  exit(1);

rb_found:
  ctxt.module_id = 0;
  ctxt.enb_flag = 1;
  ctxt.instance = 0;
  ctxt.frame = 0;
  ctxt.subframe = 0;
  ctxt.eNB_index = 0;
  ctxt.brOption = 0;

  ctxt.rnti = ue->rnti;
  if (RC.nrrrc != NULL && NODE_IS_CU(RC.nrrrc[0]->node_type)) {
    MessageDef  *message_p = itti_alloc_new_message_sized(TASK_PDCP_ENB, 0,
							  GTPV1U_GNB_TUNNEL_DATA_REQ,
							  sizeof(gtpv1u_gnb_tunnel_data_req_t)
							  + size
							  + GTPU_HEADER_OVERHEAD_MAX);
    AssertFatal(message_p != NULL, "OUT OF MEMORY");
    gtpv1u_gnb_tunnel_data_req_t *req=&GTPV1U_GNB_TUNNEL_DATA_REQ(message_p);
    uint8_t *gtpu_buffer_p = (uint8_t*)(req+1);
    memcpy(gtpu_buffer_p+GTPU_HEADER_OVERHEAD_MAX, 
	   buf, size);
    req->buffer        = gtpu_buffer_p;
    req->length        = size;
    req->offset        = GTPU_HEADER_OVERHEAD_MAX;
    req->rnti          = ue->rnti;
    req->pdusession_id = rb_id;
    LOG_D(PDCP, "%s() (drb %d) sending message to gtp size %d\n",
	  __func__, rb_id, size);
    extern instance_t CUuniqInstance;
    itti_send_msg_to_task(TASK_VARIABLE, CUuniqInstance, message_p);
  } else {
    
    memblock = get_free_mem_block(size, __FUNCTION__);
    memcpy(memblock->data, buf, size);
    
    LOG_D(PDCP, "%s(): (srb %d) calling rlc_data_req size %d\n", __func__, rb_id, size);
    //for (i = 0; i < size; i++) printf(" %2.2x", (unsigned char)memblock->data[i]);
    //printf("\n");
    enqueue_rlc_data_req(&ctxt, 0, MBMS_FLAG_NO, rb_id, sdu_id, 0, size, memblock);
  }
}

static void deliver_sdu_srb(void *_ue, nr_pdcp_entity_t *entity,
                            char *buf, int size)
{
  nr_pdcp_ue_t *ue = _ue;
  int srb_id;
  int i;

  for (i = 0; i < sizeofArray(ue->srb) ; i++) {
    if (entity == ue->srb[i]) {
      srb_id = i+1;
      goto srb_found;
    }
  }

  LOG_E(PDCP, "%s:%d:%s: fatal, no SRB found for ue %d\n",
	__FILE__, __LINE__, __FUNCTION__, ue->rnti);
  exit(1);

 srb_found:
  {
       uint8_t *rrc_buffer_p = entity->is_gnb ?
					itti_malloc(TASK_PDCP_ENB, TASK_RRC_GNB, size):
                                        itti_malloc(TASK_PDCP_UE, TASK_RRC_NRUE, size);
       MessageDef  *message_p;

       AssertFatal(rrc_buffer_p != NULL, "OUT OF MEMORY");
       memcpy(rrc_buffer_p, buf, size);
       message_p = entity->is_gnb ?
                            itti_alloc_new_message(TASK_PDCP_ENB, 0, NR_RRC_DCCH_DATA_IND):
                            itti_alloc_new_message(TASK_PDCP_UE, 0, NR_RRC_DCCH_DATA_IND);

       AssertFatal(message_p != NULL, "OUT OF MEMORY");
       NR_RRC_DCCH_DATA_IND(message_p).dcch_index = srb_id;
       NR_RRC_DCCH_DATA_IND(message_p).sdu_p = rrc_buffer_p;
       NR_RRC_DCCH_DATA_IND(message_p).sdu_size = size;
       NR_RRC_DCCH_DATA_IND(message_p).rnti = ue->rnti;

       itti_send_msg_to_task(entity->is_gnb ? TASK_RRC_GNB : TASK_RRC_NRUE, 0, message_p);
    }
}

static void deliver_pdu_srb(void *_ue, nr_pdcp_entity_t *entity,
                            char *buf, int size, int sdu_id)
{
  nr_pdcp_ue_t *ue = _ue;
  int srb_id;
  protocol_ctxt_t ctxt;
  int i;
  mem_block_t *memblock;

  for (i = 0; i < sizeofArray(ue->srb) ; i++) {
    if (entity == ue->srb[i]) {
      srb_id = i+1;
      goto srb_found;
    }
  }

  LOG_E(PDCP, "%s:%d:%s: fatal, no SRB found for ue %d\n",
        __FILE__, __LINE__, __FUNCTION__, ue->rnti);
  exit(1);

srb_found:


  LOG_D(PDCP, "%s(): (srb %d) calling rlc_data_req size %d\n", __func__, srb_id, size);
  //for (i = 0; i < size; i++) printf(" %2.2x", (unsigned char)memblock->data[i]);
  //printf("\n");
  if ((RC.nrrrc == NULL) || (!NODE_IS_CU(RC.nrrrc[0]->node_type))) {
    ctxt.module_id = 0;
    ctxt.enb_flag = 1;
    ctxt.instance = 0;
    ctxt.frame = 0;
    ctxt.subframe = 0;
    ctxt.eNB_index = 0;
    ctxt.brOption = 0;

    ctxt.rnti = ue->rnti;

    memblock = get_free_mem_block(size, __FUNCTION__);
    memcpy(memblock->data, buf, size);
    enqueue_rlc_data_req(&ctxt, 1, MBMS_FLAG_NO, srb_id, sdu_id, 0, size, memblock);
  }
  else {
    MessageDef  *message_p = itti_alloc_new_message (TASK_RRC_GNB, 0, F1AP_DL_RRC_MESSAGE);
    uint8_t *message_buffer = itti_malloc (TASK_RRC_GNB, TASK_CU_F1, size);
    memcpy (message_buffer, buf, size);
    F1AP_DL_RRC_MESSAGE (message_p).rrc_container        = message_buffer;
    F1AP_DL_RRC_MESSAGE (message_p).rrc_container_length = size;
    F1AP_DL_RRC_MESSAGE (message_p).gNB_CU_ue_id         = 0;
    F1AP_DL_RRC_MESSAGE (message_p).gNB_DU_ue_id         = 0;
    F1AP_DL_RRC_MESSAGE (message_p).old_gNB_DU_ue_id     = 0xFFFFFFFF; // unknown
    F1AP_DL_RRC_MESSAGE (message_p).rnti                 = ue->rnti;
    F1AP_DL_RRC_MESSAGE (message_p).srb_id               = srb_id;
    F1AP_DL_RRC_MESSAGE (message_p).execute_duplication  = 1;
    F1AP_DL_RRC_MESSAGE (message_p).RAT_frequency_priority_information.en_dc = 0;
    itti_send_msg_to_task (TASK_CU_F1, 0, message_p);
    LOG_D(PDCP, "Send F1AP_DL_RRC_MESSAGE with ITTI\n");
  }
}

boolean_t pdcp_data_ind(
  const protocol_ctxt_t *const  ctxt_pP,
  const srb_flag_t srb_flagP,
  const MBMS_flag_t MBMS_flagP,
  const rb_id_t rb_id,
  const sdu_size_t sdu_buffer_size,
  mem_block_t *const sdu_buffer,
  const uint32_t *const sourceL2Id,
  const uint32_t *const destinationL2Id)
{
  nr_pdcp_ue_t *ue;
  nr_pdcp_entity_t *rb;
  int rnti = ctxt_pP->rnti;

  if (ctxt_pP->module_id != 0 ||
      //ctxt_pP->enb_flag != 1 ||
      ctxt_pP->instance != 0 ||
      ctxt_pP->eNB_index != 0 ||
      ctxt_pP->brOption != 0) {
    LOG_E(PDCP, "%s:%d:%s: fatal\n", __FILE__, __LINE__, __FUNCTION__);
    exit(1);
  }

  if (ctxt_pP->enb_flag)
    T(T_ENB_PDCP_UL, T_INT(ctxt_pP->module_id), T_INT(rnti),
      T_INT(rb_id), T_INT(sdu_buffer_size));

  nr_pdcp_manager_lock(nr_pdcp_ue_manager);
  ue = nr_pdcp_manager_get_ue(nr_pdcp_ue_manager, rnti);

  if (srb_flagP == 1) {
    if (rb_id < 1 || rb_id > 2)
      rb = NULL;
    else
      rb = ue->srb[rb_id - 1];
  } else {
    if (rb_id < 1 || rb_id > 5)
      rb = NULL;
    else
      rb = ue->drb[rb_id - 1];
  }

  if (rb != NULL) {
    rb->recv_pdu(rb, (char *)sdu_buffer->data, sdu_buffer_size);
  } else {
    LOG_E(PDCP, "%s:%d:%s: fatal: no RB found (rb_id %ld, srb_flag %d)\n",
          __FILE__, __LINE__, __FUNCTION__, rb_id, srb_flagP);
    exit(1);
  }

  nr_pdcp_manager_unlock(nr_pdcp_ue_manager);

  free_mem_block(sdu_buffer, __FUNCTION__);

  return 1;
}

void pdcp_run(const protocol_ctxt_t *const  ctxt_pP)
{
  MessageDef      *msg_p;
  int             result;
  protocol_ctxt_t ctxt={.module_id=0,
                        .enb_flag=1,
                        .instance=0,
                        .rnti=0,
                        .frame=-1,
                        .subframe=-1,
                        .eNB_index=0,
                        .brOption=false
                       };


  while (1) {
    itti_poll_msg(ctxt_pP->enb_flag ? TASK_PDCP_ENB : TASK_PDCP_UE, &msg_p);
    if (msg_p == NULL){
     break;
    }
    switch (ITTI_MSG_ID(msg_p)) {
    case RRC_DCCH_DATA_REQ:
      LOG_D(PDCP, "Received RRC_DCCH_DATA_REQ type at PDCP task \n");
      PROTOCOL_CTXT_SET_BY_MODULE_ID(
          &ctxt,
          RRC_DCCH_DATA_REQ(msg_p).module_id,
          RRC_DCCH_DATA_REQ(msg_p).enb_flag,
          RRC_DCCH_DATA_REQ(msg_p).rnti,
          RRC_DCCH_DATA_REQ(msg_p).frame,
          0,
          RRC_DCCH_DATA_REQ(msg_p).eNB_index);
      result = pdcp_data_req(&ctxt,
                             SRB_FLAG_YES,
                             RRC_DCCH_DATA_REQ(msg_p).rb_id,
                             RRC_DCCH_DATA_REQ(msg_p).muip,
                             RRC_DCCH_DATA_REQ(msg_p).confirmp,
                             RRC_DCCH_DATA_REQ(msg_p).sdu_size,
                             RRC_DCCH_DATA_REQ(msg_p).sdu_p,
                             RRC_DCCH_DATA_REQ(msg_p).mode,
                             NULL, NULL);

      if (result != TRUE)
        LOG_E(PDCP, "PDCP data request failed!\n");
      result = itti_free(ITTI_MSG_ORIGIN_ID(msg_p), RRC_DCCH_DATA_REQ(msg_p).sdu_p);
      AssertFatal(result == EXIT_SUCCESS, "Failed to free memory (%d)!\n", result);
      break;
    default:
      LOG_E(PDCP, "Received unexpected message %s\n", ITTI_MSG_NAME(msg_p));
      break;
    }
  }
}

static void add_srb(int is_gnb, int rnti, struct NR_SRB_ToAddMod *s,
                    int ciphering_algorithm,
                    int integrity_algorithm,
                    unsigned char *ciphering_key,
                    unsigned char *integrity_key)
{
  nr_pdcp_entity_t *pdcp_srb;
  nr_pdcp_ue_t *ue;
  int t_Reordering=3000;

  int srb_id = s->srb_Identity;
  if (s->pdcp_Config == NULL ||
      s->pdcp_Config->t_Reordering == NULL) t_Reordering = 3000;
  else t_Reordering = decode_t_reordering(*s->pdcp_Config->t_Reordering);

  nr_pdcp_manager_lock(nr_pdcp_ue_manager);
  ue = nr_pdcp_manager_get_ue(nr_pdcp_ue_manager, rnti);
  if (ue->srb[srb_id-1] != NULL) {
    LOG_D(PDCP, "%s:%d:%s: warning SRB %d already exist for ue %d, do nothing\n",
          __FILE__, __LINE__, __FUNCTION__, srb_id, rnti);
  } else {
    pdcp_srb = new_nr_pdcp_entity(NR_PDCP_SRB, is_gnb, srb_id,
                                  0, 0, 0, 0, // sdap parameters
                                  deliver_sdu_srb, ue, deliver_pdu_srb, ue,
                                  12, t_Reordering, -1,
                                  ciphering_algorithm,
                                  integrity_algorithm,
                                  ciphering_key,
                                  integrity_key);
    nr_pdcp_ue_add_srb_pdcp_entity(ue, srb_id, pdcp_srb);

    LOG_D(PDCP, "%s:%d:%s: added srb %d to ue rnti %x\n", __FILE__, __LINE__, __FUNCTION__, srb_id, rnti);
  }
  nr_pdcp_manager_unlock(nr_pdcp_ue_manager);
}

static void add_drb_am(int is_gnb, int rnti, struct NR_DRB_ToAddMod *s,
                       int ciphering_algorithm,
                       int integrity_algorithm,
                       unsigned char *ciphering_key,
                       unsigned char *integrity_key)
{
  nr_pdcp_entity_t *pdcp_drb;
  nr_pdcp_ue_t *ue;

  int drb_id = s->drb_Identity;
  int sn_size_ul = decode_sn_size_ul(*s->pdcp_Config->drb->pdcp_SN_SizeUL);
  int sn_size_dl = decode_sn_size_dl(*s->pdcp_Config->drb->pdcp_SN_SizeDL);
  int discard_timer = decode_discard_timer(*s->pdcp_Config->drb->discardTimer);

  int has_integrity;
  int has_ciphering;

  /* if pdcp_Config->t_Reordering is not present, it means infinity (-1) */
  int t_reordering = -1;
  if (s->pdcp_Config->t_Reordering != NULL) {
    t_reordering = decode_t_reordering(*s->pdcp_Config->t_Reordering);
  }

  if (s->pdcp_Config->drb != NULL
      && s->pdcp_Config->drb->integrityProtection != NULL)
    has_integrity = 1;
  else
    has_integrity = 0;

  if (s->pdcp_Config->ext1 != NULL
     && s->pdcp_Config->ext1->cipheringDisabled != NULL)
    has_ciphering = 0;
  else
    has_ciphering = 1;

  if ((!s->cnAssociation) || s->cnAssociation->present == NR_DRB_ToAddMod__cnAssociation_PR_NOTHING) {
    LOG_E(PDCP,"%s:%d:%s: fatal, cnAssociation is missing or present is NR_DRB_ToAddMod__cnAssociation_PR_NOTHING\n",__FILE__,__LINE__,__FUNCTION__);
    exit(-1);
  }

  int pdusession_id;
  int has_sdap = 0;
  int has_sdapULheader=0;
  int has_sdapDLheader=0;
  if (s->cnAssociation->present == NR_DRB_ToAddMod__cnAssociation_PR_eps_BearerIdentity)
     pdusession_id = s->cnAssociation->choice.eps_BearerIdentity;
  else {
    if (!s->cnAssociation->choice.sdap_Config) {
      LOG_E(PDCP,"%s:%d:%s: fatal, sdap_Config is null",__FILE__,__LINE__,__FUNCTION__);
      exit(-1);
    }
    pdusession_id = s->cnAssociation->choice.sdap_Config->pdu_Session;
    has_sdap = 1;
    has_sdapULheader = s->cnAssociation->choice.sdap_Config->sdap_HeaderUL == NR_SDAP_Config__sdap_HeaderUL_present ? 1 : 0;
    has_sdapDLheader = s->cnAssociation->choice.sdap_Config->sdap_HeaderDL == NR_SDAP_Config__sdap_HeaderDL_present ? 1 : 0;
  }
  /* TODO(?): accept different UL and DL SN sizes? */
  if (sn_size_ul != sn_size_dl) {
    LOG_E(PDCP, "%s:%d:%s: fatal, bad SN sizes, must be same. ul=%d, dl=%d\n",
          __FILE__, __LINE__, __FUNCTION__, sn_size_ul, sn_size_dl);
    exit(1);
  }

  if (drb_id != 1) {
    LOG_E(PDCP, "%s:%d:%s: fatal, bad drb id %d\n",
          __FILE__, __LINE__, __FUNCTION__, drb_id);
    exit(1);
  }

  nr_pdcp_manager_lock(nr_pdcp_ue_manager);
  ue = nr_pdcp_manager_get_ue(nr_pdcp_ue_manager, rnti);
  if (ue->drb[drb_id-1] != NULL) {
    LOG_W(PDCP, "%s:%d:%s: warning DRB %d already exist for ue %d, do nothing\n",
          __FILE__, __LINE__, __FUNCTION__, drb_id, rnti);
  } else {
    pdcp_drb = new_nr_pdcp_entity(NR_PDCP_DRB_AM, is_gnb, drb_id,pdusession_id,has_sdap,
                                  has_sdapULheader,has_sdapDLheader,
                                  deliver_sdu_drb, ue, deliver_pdu_drb, ue,
                                  sn_size_dl, t_reordering, discard_timer,
                                  has_ciphering ? ciphering_algorithm : 0,
                                  has_integrity ? integrity_algorithm : 0,
                                  has_ciphering ? ciphering_key : NULL,
                                  has_integrity ? integrity_key : NULL);
    nr_pdcp_ue_add_drb_pdcp_entity(ue, drb_id, pdcp_drb);

    LOG_D(PDCP, "%s:%d:%s: added drb %d to ue rnti %x\n", __FILE__, __LINE__, __FUNCTION__, drb_id, rnti);
  }
  nr_pdcp_manager_unlock(nr_pdcp_ue_manager);
}

static void add_drb(int is_gnb, int rnti, struct NR_DRB_ToAddMod *s,
                    NR_RLC_Config_t *rlc_Config,
                    int ciphering_algorithm,
                    int integrity_algorithm,
                    unsigned char *ciphering_key,
                    unsigned char *integrity_key)
{
  switch (rlc_Config->present) {
  case NR_RLC_Config_PR_am:
    add_drb_am(is_gnb, rnti, s, ciphering_algorithm, integrity_algorithm,
               ciphering_key, integrity_key);
    break;
  case NR_RLC_Config_PR_um_Bi_Directional:
    //add_drb_um(rnti, s);
    /* hack */
    add_drb_am(is_gnb, rnti, s, ciphering_algorithm, integrity_algorithm,
               ciphering_key, integrity_key);
    break;
  default:
    LOG_E(PDCP, "%s:%d:%s: fatal: unhandled DRB type\n",
          __FILE__, __LINE__, __FUNCTION__);
    exit(1);
  }
  LOG_I(PDCP, "%s:%s:%d: added DRB for UE RNTI %x\n", __FILE__, __FUNCTION__, __LINE__, rnti);
}

boolean_t nr_rrc_pdcp_config_asn1_req(
  const protocol_ctxt_t *const  ctxt_pP,
  NR_SRB_ToAddModList_t  *const srb2add_list,
  NR_DRB_ToAddModList_t  *const drb2add_list,
  NR_DRB_ToReleaseList_t *const drb2release_list,
  const uint8_t                   security_modeP,
  uint8_t                  *const kRRCenc,
  uint8_t                  *const kRRCint,
  uint8_t                  *const kUPenc,
  uint8_t                  *const kUPint
  ,LTE_PMCH_InfoList_r9_t  *pmch_InfoList_r9
  ,rb_id_t                 *const defaultDRB,
  struct NR_CellGroupConfig__rlc_BearerToAddModList *rlc_bearer2add_list)
  //struct NR_RLC_Config     *rlc_Config)
{
  int rnti = ctxt_pP->rnti;
  int i;

  if (//ctxt_pP->enb_flag != 1 ||
      ctxt_pP->module_id != 0 ||
      ctxt_pP->instance != 0 ||
      ctxt_pP->eNB_index != 0 ||
      //ctxt_pP->configured != 2 ||
      //srb2add_list == NULL ||
      //drb2add_list != NULL ||
      //drb2release_list != NULL ||
      //security_modeP != 255 ||
      //kRRCenc != NULL ||
      //kRRCint != NULL ||
      //kUPenc != NULL ||
      pmch_InfoList_r9 != NULL /*||
      defaultDRB != NULL */) {
    LOG_I(PDCP,"Releasing DRBs, oops\n");
    TODO;
  }

  if (srb2add_list != NULL) {
    for (i = 0; i < srb2add_list->list.count; i++) {
      add_srb(ctxt_pP->enb_flag,rnti, srb2add_list->list.array[i],
              security_modeP & 0x0f, (security_modeP >> 4) & 0x0f,
              kRRCenc, kRRCint);
    }
  }

  if (drb2add_list != NULL) {
    for (i = 0; i < drb2add_list->list.count; i++) {
      add_drb(ctxt_pP->enb_flag, rnti, drb2add_list->list.array[i],
              rlc_bearer2add_list->list.array[i]->rlc_Config,
              security_modeP & 0x0f, (security_modeP >> 4) & 0x0f,
              kUPenc, kUPint);
    }
  }

  /* update security */
  if (kRRCint != NULL) {
    /* todo */
  }

  if (drb2release_list != NULL) {
    // TODO
  }

  free(kRRCenc);
  free(kRRCint);
  free(kUPenc);
  free(kUPint);

  return 0;
}

/* Dummy function due to dependency from LTE libraries */
boolean_t rrc_pdcp_config_asn1_req(
  const protocol_ctxt_t *const  ctxt_pP,
  LTE_SRB_ToAddModList_t  *const srb2add_list,
  LTE_DRB_ToAddModList_t  *const drb2add_list,
  LTE_DRB_ToReleaseList_t *const drb2release_list,
  const uint8_t                   security_modeP,
  uint8_t                  *const kRRCenc,
  uint8_t                  *const kRRCint,
  uint8_t                  *const kUPenc
  ,LTE_PMCH_InfoList_r9_t  *pmch_InfoList_r9
  ,rb_id_t                 *const defaultDRB)
{
  return 0;
}

void nr_DRB_preconfiguration(uint16_t crnti)
{

  NR_RadioBearerConfig_t             *rbconfig = NULL;
  struct NR_CellGroupConfig__rlc_BearerToAddModList *Rlc_Bearer_ToAdd_list = NULL;
  protocol_ctxt_t ctxt;
  //fill_default_rbconfig(rb_config, 5, 1);
  rbconfig = calloc(1, sizeof(*rbconfig));

  rbconfig->srb_ToAddModList = NULL;
  rbconfig->srb3_ToRelease = NULL;
  rbconfig->drb_ToAddModList = calloc(1,sizeof(*rbconfig->drb_ToAddModList));
  NR_DRB_ToAddMod_t *drb_ToAddMod = calloc(1,sizeof(*drb_ToAddMod));
  drb_ToAddMod->cnAssociation = calloc(1,sizeof(*drb_ToAddMod->cnAssociation));
  drb_ToAddMod->cnAssociation->present = NR_DRB_ToAddMod__cnAssociation_PR_eps_BearerIdentity;
  drb_ToAddMod->cnAssociation->choice.eps_BearerIdentity= 5;
  drb_ToAddMod->drb_Identity = 1;
  drb_ToAddMod->reestablishPDCP = NULL;
  drb_ToAddMod->recoverPDCP = NULL;
  drb_ToAddMod->pdcp_Config = calloc(1,sizeof(*drb_ToAddMod->pdcp_Config));
  drb_ToAddMod->pdcp_Config->drb = calloc(1,sizeof(*drb_ToAddMod->pdcp_Config->drb));
  drb_ToAddMod->pdcp_Config->drb->discardTimer = calloc(1,sizeof(*drb_ToAddMod->pdcp_Config->drb->discardTimer));
  *drb_ToAddMod->pdcp_Config->drb->discardTimer=NR_PDCP_Config__drb__discardTimer_infinity;
  drb_ToAddMod->pdcp_Config->drb->pdcp_SN_SizeUL = calloc(1,sizeof(*drb_ToAddMod->pdcp_Config->drb->pdcp_SN_SizeUL));
  *drb_ToAddMod->pdcp_Config->drb->pdcp_SN_SizeUL = NR_PDCP_Config__drb__pdcp_SN_SizeUL_len12bits;
  drb_ToAddMod->pdcp_Config->drb->pdcp_SN_SizeDL = calloc(1,sizeof(*drb_ToAddMod->pdcp_Config->drb->pdcp_SN_SizeDL));
  *drb_ToAddMod->pdcp_Config->drb->pdcp_SN_SizeDL = NR_PDCP_Config__drb__pdcp_SN_SizeDL_len12bits;
  drb_ToAddMod->pdcp_Config->drb->headerCompression.present = NR_PDCP_Config__drb__headerCompression_PR_notUsed;
  drb_ToAddMod->pdcp_Config->drb->headerCompression.choice.notUsed = 0;

  drb_ToAddMod->pdcp_Config->drb->integrityProtection=NULL;
  drb_ToAddMod->pdcp_Config->drb->statusReportRequired=NULL;
  drb_ToAddMod->pdcp_Config->drb->outOfOrderDelivery=NULL;
  drb_ToAddMod->pdcp_Config->moreThanOneRLC = NULL;

  drb_ToAddMod->pdcp_Config->t_Reordering = calloc(1,sizeof(*drb_ToAddMod->pdcp_Config->t_Reordering));
  *drb_ToAddMod->pdcp_Config->t_Reordering = NR_PDCP_Config__t_Reordering_ms0;
  drb_ToAddMod->pdcp_Config->ext1 = NULL;

  ASN_SEQUENCE_ADD(&rbconfig->drb_ToAddModList->list,drb_ToAddMod);

  rbconfig->drb_ToReleaseList = NULL;

  rbconfig->securityConfig = calloc(1,sizeof(*rbconfig->securityConfig));
  rbconfig->securityConfig->securityAlgorithmConfig = calloc(1,sizeof(*rbconfig->securityConfig->securityAlgorithmConfig));
  rbconfig->securityConfig->securityAlgorithmConfig->cipheringAlgorithm = NR_CipheringAlgorithm_nea0;
  rbconfig->securityConfig->securityAlgorithmConfig->integrityProtAlgorithm=NULL;
  rbconfig->securityConfig->keyToUse = calloc(1,sizeof(*rbconfig->securityConfig->keyToUse));
  *rbconfig->securityConfig->keyToUse = NR_SecurityConfig__keyToUse_master;

  if ( LOG_DEBUGFLAG(DEBUG_ASN1) ) {
    xer_fprint(stdout, &asn_DEF_NR_RadioBearerConfig, (const void*)rbconfig);
  }

  NR_RLC_BearerConfig_t *RLC_BearerConfig = calloc(1,sizeof(*RLC_BearerConfig));
  nr_rlc_bearer_init(RLC_BearerConfig,NR_RLC_BearerConfig__servedRadioBearer_PR_drb_Identity);
  nr_drb_config(RLC_BearerConfig->rlc_Config, NR_RLC_Config_PR_um_Bi_Directional);
  nr_rlc_bearer_init_ul_spec(RLC_BearerConfig->mac_LogicalChannelConfig);

  Rlc_Bearer_ToAdd_list = calloc(1,sizeof(*Rlc_Bearer_ToAdd_list));
  ASN_SEQUENCE_ADD(&Rlc_Bearer_ToAdd_list->list, RLC_BearerConfig);

  if (ENB_NAS_USE_TUN){
    PROTOCOL_CTXT_SET_BY_MODULE_ID(&ctxt, 0, ENB_FLAG_YES, crnti, 0, 0, 0);
  }
  else{
    PROTOCOL_CTXT_SET_BY_MODULE_ID(&ctxt, 0, ENB_FLAG_NO, crnti, 0, 0,0);
  }

  nr_rrc_pdcp_config_asn1_req(
    &ctxt,
    (NR_SRB_ToAddModList_t *) NULL,
    rbconfig->drb_ToAddModList ,
    rbconfig->drb_ToReleaseList,
    0,
    NULL,
    NULL,
    NULL,
    NULL,
    NULL,
    NULL,
    Rlc_Bearer_ToAdd_list);

  nr_rrc_rlc_config_asn1_req (&ctxt,
      (NR_SRB_ToAddModList_t *) NULL,
      rbconfig->drb_ToAddModList,
      rbconfig->drb_ToReleaseList,
      (LTE_PMCH_InfoList_r9_t *) NULL,
      Rlc_Bearer_ToAdd_list);

  LOG_D(PDCP, "%s:%d: done RRC PDCP/RLC ASN1 request for UE rnti %x\n", __FUNCTION__, __LINE__, ctxt.rnti);

}

uint64_t get_pdcp_optmask(void)
{
  return pdcp_optmask;
}

boolean_t pdcp_remove_UE(
  const protocol_ctxt_t *const  ctxt_pP)
{
  int rnti = ctxt_pP->rnti;

  nr_pdcp_manager_lock(nr_pdcp_ue_manager);
  nr_pdcp_manager_remove_ue(nr_pdcp_ue_manager, rnti);
  nr_pdcp_manager_unlock(nr_pdcp_ue_manager);

  return 1;
}

void pdcp_config_set_security(
        const protocol_ctxt_t* const  ctxt_pP,
        pdcp_t *const pdcp_pP,
        const rb_id_t rb_id,
        const uint16_t lc_idP,
        const uint8_t security_modeP,
        uint8_t *const kRRCenc_pP,
        uint8_t *const kRRCint_pP,
        uint8_t *const kUPenc_pP)
{
  nr_pdcp_ue_t *ue;
  nr_pdcp_entity_t *rb;
  int rnti = ctxt_pP->rnti;
  int integrity_algorithm;
  int ciphering_algorithm;

  nr_pdcp_manager_lock(nr_pdcp_ue_manager);

  ue = nr_pdcp_manager_get_ue(nr_pdcp_ue_manager, rnti);

  /* TODO: proper handling of DRBs, for the moment only SRBs are handled */

  if (rb_id >= 1 && rb_id <= 2) {
    rb = ue->srb[rb_id - 1];

    if (rb == NULL) {
      LOG_E(PDCP, "%s:%d:%s: no SRB found (rnti %d, rb_id %ld)\n",
            __FILE__, __LINE__, __FUNCTION__, rnti, rb_id);
      nr_pdcp_manager_unlock(nr_pdcp_ue_manager);
      return;
    }

    integrity_algorithm = (security_modeP>>4) & 0xf;
    ciphering_algorithm = security_modeP & 0x0f;
    rb->set_security(rb, integrity_algorithm, (char *)kRRCint_pP,
                     ciphering_algorithm, (char *)kRRCenc_pP);
  } else {
    LOG_E(PDCP, "%s:%d:%s: TODO\n", __FILE__, __LINE__, __FUNCTION__);
    exit(1);
  }

  nr_pdcp_manager_unlock(nr_pdcp_ue_manager);
}

static boolean_t pdcp_data_req_srb(
  protocol_ctxt_t  *ctxt_pP,
  const rb_id_t rb_id,
  const mui_t muiP,
  const confirm_t confirmP,
  const sdu_size_t sdu_buffer_size,
  unsigned char *const sdu_buffer)
{
  LOG_D(PDCP, "%s() called, size %d\n", __func__, sdu_buffer_size);
  nr_pdcp_ue_t *ue;
  nr_pdcp_entity_t *rb;
  int rnti = ctxt_pP->rnti;

  if (ctxt_pP->module_id != 0 ||
      //ctxt_pP->enb_flag != 1 ||
      ctxt_pP->instance != 0 ||
      ctxt_pP->eNB_index != 0 /*||
      ctxt_pP->configured != 1 ||
      ctxt_pP->brOption != 0*/) {
    LOG_E(PDCP, "%s:%d:%s: fatal\n", __FILE__, __LINE__, __FUNCTION__);
    exit(1);
  }

  nr_pdcp_manager_lock(nr_pdcp_ue_manager);

  ue = nr_pdcp_manager_get_ue(nr_pdcp_ue_manager, rnti);

  if (rb_id < 1 || rb_id > 2)
    rb = NULL;
  else
    rb = ue->srb[rb_id - 1];

  if (rb == NULL) {
    LOG_E(PDCP, "%s:%d:%s: no SRB found (rnti %d, rb_id %ld)\n",
          __FILE__, __LINE__, __FUNCTION__, rnti, rb_id);
    nr_pdcp_manager_unlock(nr_pdcp_ue_manager);
    return 0;
  }

  rb->recv_sdu(rb, (char *)sdu_buffer, sdu_buffer_size, muiP);

  nr_pdcp_manager_unlock(nr_pdcp_ue_manager);

  return 1;
}


static boolean_t pdcp_data_req_drb(
  protocol_ctxt_t  *ctxt_pP,
  const rb_id_t rb_id,
  const mui_t muiP,
  const confirm_t confirmP,
  const sdu_size_t sdu_buffer_size,
  unsigned char *const sdu_buffer)
{
  LOG_D(PDCP, "%s() called, size %d\n", __func__, sdu_buffer_size);
  nr_pdcp_ue_t *ue;
  nr_pdcp_entity_t *rb;
  int rnti = ctxt_pP->rnti;

  if (ctxt_pP->module_id != 0 ||
      //ctxt_pP->enb_flag != 1 ||
      ctxt_pP->instance != 0 ||
      ctxt_pP->eNB_index != 0 /*||
      ctxt_pP->configured != 1 ||
      ctxt_pP->brOption != 0*/) {
    LOG_E(PDCP, "%s:%d:%s: fatal\n", __FILE__, __LINE__, __FUNCTION__);
    exit(1);
  }

  nr_pdcp_manager_lock(nr_pdcp_ue_manager);

  ue = nr_pdcp_manager_get_ue(nr_pdcp_ue_manager, rnti);

  if (rb_id < 1 || rb_id > 5)
    rb = NULL;
  else
    rb = ue->drb[rb_id - 1];

  if (rb == NULL) {
    LOG_E(PDCP, "%s:%d:%s: no DRB found (rnti %d, rb_id %ld)\n",
          __FILE__, __LINE__, __FUNCTION__, rnti, rb_id);
    nr_pdcp_manager_unlock(nr_pdcp_ue_manager);
    return 0;
  }

  rb->recv_sdu(rb, (char *)sdu_buffer, sdu_buffer_size, muiP);

  nr_pdcp_manager_unlock(nr_pdcp_ue_manager);

  return 1;
}

boolean_t cu_f1u_data_req(
  protocol_ctxt_t  *ctxt_pP,
  const srb_flag_t srb_flagP,
  const rb_id_t rb_id,
  const mui_t muiP,
  const confirm_t confirmP,
  const sdu_size_t sdu_buffer_size,
  unsigned char *const sdu_buffer,
  const pdcp_transmission_mode_t mode
  ,const uint32_t *const sourceL2Id
  ,const uint32_t *const destinationL2Id
  ) {

  //Force instance id to 0, OAI incoherent instance management
  ctxt_pP->instance=0;
  mem_block_t *memblock = get_free_mem_block(sdu_buffer_size, __func__);
  if (memblock == NULL) {
    LOG_E(RLC, "%s:%d:%s: ERROR: get_free_mem_block failed\n", __FILE__, __LINE__, __FUNCTION__);
    exit(1);
  }
  memcpy(memblock->data,sdu_buffer, sdu_buffer_size);
  int ret=pdcp_data_ind(ctxt_pP,srb_flagP, false, rb_id, sdu_buffer_size, memblock, NULL, NULL);
  if (!ret) {
    LOG_E(RLC, "%s:%d:%s: ERROR: pdcp_data_ind failed\n", __FILE__, __LINE__, __FUNCTION__);
    /* what to do in case of failure? for the moment: nothing */
  }
  return ret;
}

boolean_t pdcp_data_req(
  protocol_ctxt_t  *ctxt_pP,
  const srb_flag_t srb_flagP,
  const rb_id_t rb_id,
  const mui_t muiP,
  const confirm_t confirmP,
  const sdu_size_t sdu_buffer_size,
  unsigned char *const sdu_buffer,
  const pdcp_transmission_mode_t mode
  ,const uint32_t *const sourceL2Id
  ,const uint32_t *const destinationL2Id
  )
{
  if (srb_flagP) {
   return pdcp_data_req_srb(ctxt_pP, rb_id, muiP, confirmP, sdu_buffer_size, sdu_buffer);
  }
  else{
    return pdcp_data_req_drb(ctxt_pP, rb_id, muiP, confirmP, sdu_buffer_size, sdu_buffer);
  }
}

void pdcp_set_pdcp_data_ind_func(pdcp_data_ind_func_t pdcp_data_ind)
{
  /* nothing to do */
}

void pdcp_set_rlc_data_req_func(send_rlc_data_req_func_t send_rlc_data_req)
{
  /* nothing to do */
}

//Dummy function needed due to LTE dependencies
void
pdcp_mbms_run ( const protocol_ctxt_t *const  ctxt_pP){
  /* nothing to do */
}

void nr_pdcp_tick(int frame, int subframe)
{
  if (frame != nr_pdcp_current_time_last_frame ||
      subframe != nr_pdcp_current_time_last_subframe) {
    nr_pdcp_current_time_last_frame = frame;
    nr_pdcp_current_time_last_subframe = subframe;
    nr_pdcp_current_time++;
    nr_pdcp_wakeup_timer_thread(nr_pdcp_current_time);
  }
}<|MERGE_RESOLUTION|>--- conflicted
+++ resolved
@@ -480,7 +480,7 @@
 					       sizeof(gtpv1u_gnb_tunnel_data_req_t) + size
 					       + GTPU_HEADER_OVERHEAD_MAX - offset);
       AssertFatal(message_p != NULL, "OUT OF MEMORY");
-<<<<<<< HEAD
+
       gtpv1u_gnb_tunnel_data_req_t *req=&GTPV1U_GNB_TUNNEL_DATA_REQ(message_p);
       gtpu_buffer_p = (uint8_t*)(req+1);
       memcpy(gtpu_buffer_p+GTPU_HEADER_OVERHEAD_MAX, buf+offset, size-offset);
@@ -489,20 +489,10 @@
       req->offset              = GTPU_HEADER_OVERHEAD_MAX;
       req->rnti                = ue->rnti;
       req->pdusession_id       = entity->pdusession_id;
-      if (offset==1) 
-          LOG_D(PDCP, "%s() (drb %d) SDAP header %2x\n",__func__, rb_id, buf[0]);
-
-=======
-      GTPV1U_GNB_TUNNEL_DATA_REQ(message_p).buffer              = gtpu_buffer_p;
-      GTPV1U_GNB_TUNNEL_DATA_REQ(message_p).length              = size-offset;
-      GTPV1U_GNB_TUNNEL_DATA_REQ(message_p).offset              = GTPU_HEADER_OVERHEAD_MAX;
-      GTPV1U_GNB_TUNNEL_DATA_REQ(message_p).rnti                = ue->rnti;
-      GTPV1U_GNB_TUNNEL_DATA_REQ(message_p).pdusession_id       = entity->pdusession_id;
       if (offset==1) {
         LOG_I(PDCP, "%s() (drb %d) SDAP header %2x\n",__func__, rb_id, buf[0]);
         sdap_gnb_ul_header_handler(buf[0]); // Handler for the UL gNB SDAP Header
       }
->>>>>>> 1b742fbe
       LOG_D(PDCP, "%s() (drb %d) sending message to gtp size %d\n", __func__, rb_id, size-offset);
       itti_send_msg_to_task(TASK_VARIABLE, INSTANCE_DEFAULT, message_p);
    }
