/*
 * Licensed to the OpenAirInterface (OAI) Software Alliance under one or more
 * contributor license agreements.  See the NOTICE file distributed with
 * this work for additional information regarding copyright ownership.
 * The OpenAirInterface Software Alliance licenses this file to You under
 * the OAI Public License, Version 1.1  (the "License"); you may not use this file
 * except in compliance with the License.
 * You may obtain a copy of the License at
 *
 *      http://www.openairinterface.org/?page_id=698
 *
 * Unless required by applicable law or agreed to in writing, software
 * distributed under the License is distributed on an "AS IS" BASIS,
 * WITHOUT WARRANTIES OR CONDITIONS OF ANY KIND, either express or implied.
 * See the License for the specific language governing permissions and
 * limitations under the License.
 *-------------------------------------------------------------------------------
 * For more information about the OpenAirInterface (OAI) Software Alliance:
 *      contact@openairinterface.org
 */

#ifndef _GNU_SOURCE
#define _GNU_SOURCE
#endif
#include "nr_pdcp_asn1_utils.h"
#include "nr_pdcp_ue_manager.h"
#include "nr_pdcp_timer_thread.h"
#include "NR_RadioBearerConfig.h"
#include "NR_RLC-BearerConfig.h"
#include "NR_RLC-Config.h"
#include "NR_CellGroupConfig.h"
#include "openair2/RRC/NR/nr_rrc_proto.h"
#include <stdint.h>

/* from OAI */
#include "oai_asn1.h"
#include "nr_pdcp_oai_api.h"
#include "LAYER2/nr_rlc/nr_rlc_oai_api.h"
#include <openair3/ocp-gtpu/gtp_itf.h>
#include "openair2/SDAP/nr_sdap/nr_sdap.h"
#include "nr_pdcp_e1_api.h"
#include "gnb_config.h"
#include "executables/softmodem-common.h"

#define TODO do { \
    printf("%s:%d:%s: todo\n", __FILE__, __LINE__, __FUNCTION__); \
    exit(1); \
  } while (0)

static nr_pdcp_ue_manager_t *nr_pdcp_ue_manager;

/* TODO: handle time a bit more properly */
static uint64_t nr_pdcp_current_time;
static int      nr_pdcp_current_time_last_frame;
static int      nr_pdcp_current_time_last_subframe;

/* necessary globals for OAI, not used internally */
hash_table_t  *pdcp_coll_p;
static uint64_t pdcp_optmask;

uint8_t first_dcch = 0;
uint8_t proto_agent_flag = 0;

static ngran_node_t node_type;

/****************************************************************************/
/* rlc_data_req queue - begin                                               */
/****************************************************************************/


#include <pthread.h>

/* NR PDCP and RLC both use "big locks". In some cases a thread may do
 * lock(rlc) followed by lock(pdcp) (typically when running 'rx_sdu').
 * Another thread may first do lock(pdcp) and then lock(rlc) (typically
 * the GTP module calls 'nr_pdcp_data_req' that, in a previous implementation
 * was indirectly calling 'rlc_data_req' which does lock(rlc)).
 * To avoid the resulting deadlock it is enough to ensure that a call
 * to lock(pdcp) will never be followed by a call to lock(rlc). So,
 * here we chose to have a separate thread that deals with rlc_data_req,
 * out of the PDCP lock. Other solutions may be possible.
 * So instead of calling 'rlc_data_req' directly we have a queue and a
 * separate thread emptying it.
 */

typedef struct {
  protocol_ctxt_t ctxt_pP;
  srb_flag_t      srb_flagP;
  MBMS_flag_t     MBMS_flagP;
  rb_id_t         rb_idP;
  mui_t           muiP;
  confirm_t       confirmP;
  sdu_size_t      sdu_sizeP;
  mem_block_t     *sdu_pP;
} rlc_data_req_queue_item;

#define RLC_DATA_REQ_QUEUE_SIZE 10000

typedef struct {
  rlc_data_req_queue_item q[RLC_DATA_REQ_QUEUE_SIZE];
  volatile int start;
  volatile int length;
  pthread_mutex_t m;
  pthread_cond_t c;
} rlc_data_req_queue;

static rlc_data_req_queue q;

static void *rlc_data_req_thread(void *_)
{
  int i;

  pthread_setname_np(pthread_self(), "RLC queue");
  while (1) {
    if (pthread_mutex_lock(&q.m) != 0) abort();
    while (q.length == 0)
      if (pthread_cond_wait(&q.c, &q.m) != 0) abort();
    i = q.start;
    if (pthread_mutex_unlock(&q.m) != 0) abort();

    rlc_data_req(&q.q[i].ctxt_pP,
                 q.q[i].srb_flagP,
                 q.q[i].MBMS_flagP,
                 q.q[i].rb_idP,
                 q.q[i].muiP,
                 q.q[i].confirmP,
                 q.q[i].sdu_sizeP,
                 q.q[i].sdu_pP,
                 NULL,
                 NULL);

    if (pthread_mutex_lock(&q.m) != 0) abort();

    q.length--;
    q.start = (q.start + 1) % RLC_DATA_REQ_QUEUE_SIZE;

    if (pthread_cond_signal(&q.c) != 0) abort();
    if (pthread_mutex_unlock(&q.m) != 0) abort();
  }
}

static void init_nr_rlc_data_req_queue(void)
{
  pthread_t t;

  pthread_mutex_init(&q.m, NULL);
  pthread_cond_init(&q.c, NULL);

  if (pthread_create(&t, NULL, rlc_data_req_thread, NULL) != 0) {
    LOG_E(PDCP, "%s:%d:%s: fatal\n", __FILE__, __LINE__, __FUNCTION__);
    exit(1);
  }
}

static void enqueue_rlc_data_req(const protocol_ctxt_t *const ctxt_pP,
                                 const srb_flag_t   srb_flagP,
                                 const MBMS_flag_t  MBMS_flagP,
                                 const rb_id_t      rb_idP,
                                 const mui_t        muiP,
                                 confirm_t    confirmP,
                                 sdu_size_t   sdu_sizeP,
                                 mem_block_t *sdu_pP)
{
  int i;
  int logged = 0;

  if (pthread_mutex_lock(&q.m) != 0) abort();
  while (q.length == RLC_DATA_REQ_QUEUE_SIZE) {
    if (!logged) {
      logged = 1;
      LOG_W(PDCP, "%s: rlc_data_req queue is full\n", __FUNCTION__);
    }
    if (pthread_cond_wait(&q.c, &q.m) != 0) abort();
  }

  i = (q.start + q.length) % RLC_DATA_REQ_QUEUE_SIZE;
  q.length++;

  q.q[i].ctxt_pP    = *ctxt_pP;
  q.q[i].srb_flagP  = srb_flagP;
  q.q[i].MBMS_flagP = MBMS_flagP;
  q.q[i].rb_idP     = rb_idP;
  q.q[i].muiP       = muiP;
  q.q[i].confirmP   = confirmP;
  q.q[i].sdu_sizeP  = sdu_sizeP;
  q.q[i].sdu_pP     = sdu_pP;

  if (pthread_cond_signal(&q.c) != 0) abort();
  if (pthread_mutex_unlock(&q.m) != 0) abort();
}

void du_rlc_data_req(const protocol_ctxt_t *const ctxt_pP,
                     const srb_flag_t   srb_flagP,
                     const MBMS_flag_t  MBMS_flagP,
                     const rb_id_t      rb_idP,
                     const mui_t        muiP,
                     confirm_t    confirmP,
                     sdu_size_t   sdu_sizeP,
                     mem_block_t *sdu_pP)
{
  enqueue_rlc_data_req(ctxt_pP,
                       srb_flagP,
                       MBMS_flagP,
                       rb_idP, muiP,
                       confirmP,
                       sdu_sizeP,
                       sdu_pP);
}

/****************************************************************************/
/* rlc_data_req queue - end                                                 */
/****************************************************************************/

/****************************************************************************/
/* pdcp_data_ind thread - begin                                             */
/****************************************************************************/

typedef struct {
  protocol_ctxt_t ctxt_pP;
  srb_flag_t      srb_flagP;
  MBMS_flag_t     MBMS_flagP;
  rb_id_t         rb_id;
  sdu_size_t      sdu_buffer_size;
  mem_block_t     *sdu_buffer;
} pdcp_data_ind_queue_item;

#define PDCP_DATA_IND_QUEUE_SIZE 10000

typedef struct {
  pdcp_data_ind_queue_item q[PDCP_DATA_IND_QUEUE_SIZE];
  volatile int start;
  volatile int length;
  pthread_mutex_t m;
  pthread_cond_t c;
} pdcp_data_ind_queue;

static pdcp_data_ind_queue pq;

static void do_pdcp_data_ind(
  const protocol_ctxt_t *const  ctxt_pP,
  const srb_flag_t srb_flagP,
  const MBMS_flag_t MBMS_flagP,
  const rb_id_t rb_id,
  const sdu_size_t sdu_buffer_size,
  mem_block_t *const sdu_buffer)
{
  nr_pdcp_ue_t *ue;
  nr_pdcp_entity_t *rb;
  ue_id_t rntiMaybeUEid = ctxt_pP->rntiMaybeUEid;

  if (ctxt_pP->module_id != 0 ||
      //ctxt_pP->enb_flag != 1 ||
      ctxt_pP->instance != 0 ||
      ctxt_pP->eNB_index != 0 ||
      ctxt_pP->brOption != 0) {
    LOG_E(PDCP, "%s:%d:%s: fatal\n", __FILE__, __LINE__, __FUNCTION__);
    exit(1);
  }

  if (ctxt_pP->enb_flag)
    T(T_ENB_PDCP_UL, T_INT(ctxt_pP->module_id), T_INT(rntiMaybeUEid), T_INT(rb_id), T_INT(sdu_buffer_size));

  nr_pdcp_manager_lock(nr_pdcp_ue_manager);
  ue = nr_pdcp_manager_get_ue(nr_pdcp_ue_manager, rntiMaybeUEid);

  if (srb_flagP == 1) {
    if (rb_id < 1 || rb_id > 2)
      rb = NULL;
    else
      rb = ue->srb[rb_id - 1];
  } else {
    if (rb_id < 1 || rb_id > MAX_DRBS_PER_UE)
      rb = NULL;
    else
      rb = ue->drb[rb_id - 1];
  }

  if (rb != NULL) {
    rb->recv_pdu(rb, (char *)sdu_buffer->data, sdu_buffer_size);
  } else {
    LOG_E(PDCP, "%s:%d:%s: no RB found (rb_id %ld, srb_flag %d)\n",
          __FILE__, __LINE__, __FUNCTION__, rb_id, srb_flagP);
  }

  nr_pdcp_manager_unlock(nr_pdcp_ue_manager);

  free_mem_block(sdu_buffer, __FUNCTION__);
}

static void *pdcp_data_ind_thread(void *_)
{
  int i;

  pthread_setname_np(pthread_self(), "PDCP data ind");
  while (1) {
    if (pthread_mutex_lock(&pq.m) != 0) abort();
    while (pq.length == 0)
      if (pthread_cond_wait(&pq.c, &pq.m) != 0) abort();
    i = pq.start;
    if (pthread_mutex_unlock(&pq.m) != 0) abort();

    do_pdcp_data_ind(&pq.q[i].ctxt_pP,
                     pq.q[i].srb_flagP,
                     pq.q[i].MBMS_flagP,
                     pq.q[i].rb_id,
                     pq.q[i].sdu_buffer_size,
                     pq.q[i].sdu_buffer);

    if (pthread_mutex_lock(&pq.m) != 0) abort();

    pq.length--;
    pq.start = (pq.start + 1) % PDCP_DATA_IND_QUEUE_SIZE;

    if (pthread_cond_signal(&pq.c) != 0) abort();
    if (pthread_mutex_unlock(&pq.m) != 0) abort();
  }
}

static void init_nr_pdcp_data_ind_queue(void)
{
  pthread_t t;

  pthread_mutex_init(&pq.m, NULL);
  pthread_cond_init(&pq.c, NULL);

  if (pthread_create(&t, NULL, pdcp_data_ind_thread, NULL) != 0) {
    LOG_E(PDCP, "%s:%d:%s: fatal\n", __FILE__, __LINE__, __FUNCTION__);
    exit(1);
  }
}

static void enqueue_pdcp_data_ind(
  const protocol_ctxt_t *const  ctxt_pP,
  const srb_flag_t srb_flagP,
  const MBMS_flag_t MBMS_flagP,
  const rb_id_t rb_id,
  const sdu_size_t sdu_buffer_size,
  mem_block_t *const sdu_buffer)
{
  int i;
  int logged = 0;

  if (pthread_mutex_lock(&pq.m) != 0) abort();
  while (pq.length == PDCP_DATA_IND_QUEUE_SIZE) {
    if (!logged) {
      logged = 1;
      LOG_W(PDCP, "%s: pdcp_data_ind queue is full\n", __FUNCTION__);
    }
    if (pthread_cond_wait(&pq.c, &pq.m) != 0) abort();
  }

  i = (pq.start + pq.length) % PDCP_DATA_IND_QUEUE_SIZE;
  pq.length++;

  pq.q[i].ctxt_pP         = *ctxt_pP;
  pq.q[i].srb_flagP       = srb_flagP;
  pq.q[i].MBMS_flagP      = MBMS_flagP;
  pq.q[i].rb_id           = rb_id;
  pq.q[i].sdu_buffer_size = sdu_buffer_size;
  pq.q[i].sdu_buffer      = sdu_buffer;

  if (pthread_cond_signal(&pq.c) != 0) abort();
  if (pthread_mutex_unlock(&pq.m) != 0) abort();
}

bool pdcp_data_ind(const protocol_ctxt_t *const  ctxt_pP,
                   const srb_flag_t srb_flagP,
                   const MBMS_flag_t MBMS_flagP,
                   const rb_id_t rb_id,
                   const sdu_size_t sdu_buffer_size,
                   mem_block_t *const sdu_buffer,
                   const uint32_t *const srcID,
                   const uint32_t *const dstID)
{
  enqueue_pdcp_data_ind(ctxt_pP,
                        srb_flagP,
                        MBMS_flagP,
                        rb_id,
                        sdu_buffer_size,
                        sdu_buffer);
  return true;
}

/****************************************************************************/
/* pdcp_data_ind thread - end                                               */
/****************************************************************************/

/****************************************************************************/
/* hacks to be cleaned up at some point - begin                             */
/****************************************************************************/

#include "LAYER2/MAC/mac_extern.h"

static void reblock_tun_socket(void)
{
  extern int nas_sock_fd[];
  int f;

  f = fcntl(nas_sock_fd[0], F_GETFL, 0);
  f &= ~(O_NONBLOCK);
  if (fcntl(nas_sock_fd[0], F_SETFL, f) == -1) {
    LOG_E(PDCP, "reblock_tun_socket failed\n");
    exit(1);
  }
}

static void *enb_tun_read_thread(void *_)
{
  extern int nas_sock_fd[];
  char rx_buf[NL_MAX_PAYLOAD];
  int len;
  protocol_ctxt_t ctxt;
  ue_id_t rntiMaybeUEid;

  int rb_id = 1;
  pthread_setname_np( pthread_self(),"enb_tun_read");

  while (1) {
    len = read(nas_sock_fd[0], &rx_buf, NL_MAX_PAYLOAD);
    if (len == -1) {
      LOG_E(PDCP, "%s:%d:%s: fatal\n", __FILE__, __LINE__, __FUNCTION__);
      exit(1);
    }

    LOG_D(PDCP, "%s(): nas_sock_fd read returns len %d\n", __func__, len);

    nr_pdcp_manager_lock(nr_pdcp_ue_manager);
    const bool has_ue = nr_pdcp_get_first_ue_id(nr_pdcp_ue_manager, &rntiMaybeUEid);
    nr_pdcp_manager_unlock(nr_pdcp_ue_manager);

    if (!has_ue) continue;

    ctxt.module_id = 0;
    ctxt.enb_flag = 1;
    ctxt.instance = 0;
    ctxt.frame = 0;
    ctxt.subframe = 0;
    ctxt.eNB_index = 0;
    ctxt.brOption = 0;
    ctxt.rntiMaybeUEid = rntiMaybeUEid;

    uint8_t qfi = 7;
    bool rqi = 0;
    int pdusession_id = 10;

    sdap_data_req(&ctxt, rntiMaybeUEid, SRB_FLAG_NO, rb_id, RLC_MUI_UNDEFINED, RLC_SDU_CONFIRM_NO, len, (unsigned char *)rx_buf, PDCP_TRANSMISSION_MODE_DATA, NULL, NULL, qfi, rqi, pdusession_id);
  }

  return NULL;
}

static void *ue_tun_read_thread(void *_)
{
  extern int nas_sock_fd[];
  char rx_buf[NL_MAX_PAYLOAD];
  int len;
  protocol_ctxt_t ctxt;
  ue_id_t rntiMaybeUEid;
  int has_ue;

  int rb_id = 1;
  pthread_setname_np( pthread_self(),"ue_tun_read"); 
  while (1) {
    len = read(nas_sock_fd[0], &rx_buf, NL_MAX_PAYLOAD);
    if (len == -1) {
      LOG_E(PDCP, "%s:%d:%s: fatal\n", __FILE__, __LINE__, __FUNCTION__);
      exit(1);
    }

    LOG_D(PDCP, "%s(): nas_sock_fd read returns len %d\n", __func__, len);

    nr_pdcp_manager_lock(nr_pdcp_ue_manager);
    has_ue = nr_pdcp_get_first_ue_id(nr_pdcp_ue_manager, &rntiMaybeUEid);
    nr_pdcp_manager_unlock(nr_pdcp_ue_manager);

    if (!has_ue) continue;

    ctxt.module_id = 0;
    ctxt.enb_flag = 0;
    ctxt.instance = 0;
    ctxt.frame = 0;
    ctxt.subframe = 0;
    ctxt.eNB_index = 0;
    ctxt.brOption = 0;
    ctxt.rntiMaybeUEid = rntiMaybeUEid;

    bool dc = SDAP_HDR_UL_DATA_PDU;
    extern uint8_t nas_qfi;
    extern uint8_t nas_pduid;

    sdap_data_req(&ctxt, rntiMaybeUEid, SRB_FLAG_NO, rb_id, RLC_MUI_UNDEFINED, RLC_SDU_CONFIRM_NO, len, (unsigned char *)rx_buf, PDCP_TRANSMISSION_MODE_DATA, NULL, NULL, nas_qfi, dc, nas_pduid);
  }

  return NULL;
}

static void start_pdcp_tun_enb(void)
{
  pthread_t t;

  reblock_tun_socket();

  if (pthread_create(&t, NULL, enb_tun_read_thread, NULL) != 0) {
    LOG_E(PDCP, "%s:%d:%s: fatal\n", __FILE__, __LINE__, __FUNCTION__);
    exit(1);
  }
}

static void start_pdcp_tun_ue(void)
{
  pthread_t t;

  reblock_tun_socket();

  if (pthread_create(&t, NULL, ue_tun_read_thread, NULL) != 0) {
    LOG_E(PDCP, "%s:%d:%s: fatal\n", __FILE__, __LINE__, __FUNCTION__);
    exit(1);
  }
}

/****************************************************************************/
/* hacks to be cleaned up at some point - end                               */
/****************************************************************************/

int pdcp_fifo_flush_sdus(const protocol_ctxt_t *const ctxt_pP)
{
  return 0;
}

static void set_node_type() {
  node_type = get_node_type();
}

/* hack: dummy function needed due to LTE dependencies */
void pdcp_layer_init(void)
{
  abort();
}

void nr_pdcp_layer_init(void)
{
  /* hack: be sure to initialize only once */
  static pthread_mutex_t m = PTHREAD_MUTEX_INITIALIZER;
  static int initialized = 0;
  if (pthread_mutex_lock(&m) != 0) abort();
  if (initialized) {
    if (pthread_mutex_unlock(&m) != 0) abort();
    return;
  }
  initialized = 1;
  if (pthread_mutex_unlock(&m) != 0) abort();

  nr_pdcp_ue_manager = new_nr_pdcp_ue_manager(1);

  set_node_type();

  if ((RC.nrrrc == NULL) || (!NODE_IS_CU(node_type))) {
    init_nr_rlc_data_req_queue();
  }

  init_nr_pdcp_data_ind_queue();
  nr_pdcp_init_timer_thread(nr_pdcp_ue_manager);
}

#include "nfapi/oai_integration/vendor_ext.h"
#include "executables/lte-softmodem.h"
#include "openair2/RRC/NAS/nas_config.h"

uint64_t nr_pdcp_module_init(uint64_t _pdcp_optmask, int id)
{
  /* hack: be sure to initialize only once */
  static pthread_mutex_t m = PTHREAD_MUTEX_INITIALIZER;
  static int initialized = 0;
  if (pthread_mutex_lock(&m) != 0) abort();
  if (initialized) {
    abort();
  }
  initialized = 1;
  if (pthread_mutex_unlock(&m) != 0) abort();

#if 0
  pdcp_optmask = _pdcp_optmask;
  return pdcp_optmask;
#endif
  /* temporary enforce netlink when UE_NAS_USE_TUN is set,
     this is while switching from noS1 as build option
     to noS1 as config option                               */
  if ( _pdcp_optmask & UE_NAS_USE_TUN_BIT) {
    pdcp_optmask = pdcp_optmask | PDCP_USE_NETLINK_BIT ;
  }

  pdcp_optmask = pdcp_optmask | _pdcp_optmask ;
  LOG_I(PDCP, "pdcp init,%s %s\n",
        ((LINK_ENB_PDCP_TO_GTPV1U)?"usegtp":""),
        ((PDCP_USE_NETLINK)?"usenetlink":""));

  if (PDCP_USE_NETLINK) {
    nas_getparams();

    if(UE_NAS_USE_TUN) {
      char *ifsuffix_ue = get_softmodem_params()->nsa ? "nrue" : "ue";
      int num_if = (NFAPI_MODE == NFAPI_UE_STUB_PNF || IS_SOFTMODEM_SIML1 || NFAPI_MODE == NFAPI_MODE_STANDALONE_PNF)? MAX_MOBILES_PER_ENB : 1;
      netlink_init_tun(ifsuffix_ue, num_if, id);
      //Add --nr-ip-over-lte option check for next line
      if (IS_SOFTMODEM_NOS1){
        nas_config(1, 1, !get_softmodem_params()->nsa ? 2 : 3, ifsuffix_ue);
        set_qfi_pduid(7, 10);
      }
      LOG_I(PDCP, "UE pdcp will use tun interface\n");
      start_pdcp_tun_ue();
    } else if(ENB_NAS_USE_TUN) {
      char *ifsuffix_base_s = get_softmodem_params()->nsa ? "gnb" : "enb";
      netlink_init_tun(ifsuffix_base_s, 1, id);
      nas_config(1, 1, 1, ifsuffix_base_s);
      LOG_I(PDCP, "ENB pdcp will use tun interface\n");
      start_pdcp_tun_enb();
    } else {
      LOG_I(PDCP, "pdcp will use kernel modules\n");
      abort();
      netlink_init();
    }
  }
  return pdcp_optmask ;
}

static void deliver_sdu_drb(void *_ue, nr_pdcp_entity_t *entity,
                            char *buf, int size)
{
  nr_pdcp_ue_t *ue = _ue;
  int rb_id;
  int i;

  if (IS_SOFTMODEM_NOS1 || UE_NAS_USE_TUN) {
    LOG_D(PDCP, "IP packet received with size %d, to be sent to SDAP interface, UE ID/RNTI: %ld\n", size, ue->rntiMaybeUEid);
    sdap_data_ind(entity->rb_id, entity->is_gnb, entity->has_sdap_rx, entity->pdusession_id, ue->rntiMaybeUEid, buf, size);
  }
  else{
    for (i = 0; i < MAX_DRBS_PER_UE; i++) {
        if (entity == ue->drb[i]) {
          rb_id = i+1;
          goto rb_found;
        }
      }

      LOG_E(PDCP, "%s:%d:%s: fatal, no RB found for UE ID/RNTI %ld\n", __FILE__, __LINE__, __FUNCTION__, ue->rntiMaybeUEid);
      exit(1);

    rb_found:
    {
      LOG_D(PDCP, "%s() (drb %d) sending message to SDAP size %d\n", __func__, rb_id, size);
      sdap_data_ind(rb_id, ue->drb[rb_id - 1]->is_gnb, ue->drb[rb_id - 1]->has_sdap_rx, ue->drb[rb_id - 1]->pdusession_id, ue->rntiMaybeUEid, buf, size);
    }
  }
}

static void deliver_pdu_drb(void *deliver_pdu_data, ue_id_t ue_id, int rb_id,
                            char *buf, int size, int sdu_id)
{
  DevAssert(deliver_pdu_data == NULL);
  protocol_ctxt_t ctxt = { .enb_flag = 1, .rntiMaybeUEid = ue_id };

  if (NODE_IS_CU(node_type)) {
    MessageDef  *message_p = itti_alloc_new_message_sized(TASK_PDCP_ENB, 0,
							  GTPV1U_TUNNEL_DATA_REQ,
							  sizeof(gtpv1u_tunnel_data_req_t)
							  + size
							  + GTPU_HEADER_OVERHEAD_MAX);
    AssertFatal(message_p != NULL, "OUT OF MEMORY");
    gtpv1u_tunnel_data_req_t *req=&GTPV1U_TUNNEL_DATA_REQ(message_p);
    uint8_t *gtpu_buffer_p = (uint8_t*)(req+1);
    memcpy(gtpu_buffer_p+GTPU_HEADER_OVERHEAD_MAX, 
	   buf, size);
    req->buffer        = gtpu_buffer_p;
    req->length        = size;
    req->offset        = GTPU_HEADER_OVERHEAD_MAX;
    req->ue_id = ue_id;
    req->bearer_id = rb_id;
    LOG_I(PDCP, "%s() (drb %d) sending message to gtp size %d\n",
	  __func__, rb_id, size);
    extern instance_t CUuniqInstance;
    itti_send_msg_to_task(TASK_GTPV1_U, CUuniqInstance, message_p);
  } else {
    mem_block_t *memblock = get_free_mem_block(size, __FUNCTION__);
    memcpy(memblock->data, buf, size);
    LOG_D(PDCP, "%s(): (drb %d) calling rlc_data_req size %d\n", __func__, rb_id, size);
    //for (i = 0; i < size; i++) printf(" %2.2x", (unsigned char)memblock->data[i]);
    //printf("\n");
    enqueue_rlc_data_req(&ctxt, 0, MBMS_FLAG_NO, rb_id, sdu_id, 0, size, memblock);
  }
}

static void deliver_sdu_srb(void *_ue, nr_pdcp_entity_t *entity,
                            char *buf, int size)
{
  nr_pdcp_ue_t *ue = _ue;
  int srb_id;
  int i;

  for (i = 0; i < sizeofArray(ue->srb) ; i++) {
    if (entity == ue->srb[i]) {
      srb_id = i+1;
      goto srb_found;
    }
  }

  LOG_E(PDCP, "%s:%d:%s: fatal, no SRB found for UE ID/RNTI %ld\n", __FILE__, __LINE__, __FUNCTION__, ue->rntiMaybeUEid);
  exit(1);

srb_found:
  if (entity->is_gnb) {
    MessageDef *message_p = itti_alloc_new_message(TASK_PDCP_GNB, 0, F1AP_UL_RRC_MESSAGE);
    AssertFatal(message_p != NULL, "OUT OF MEMORY\n");
    f1ap_ul_rrc_message_t *ul_rrc = &F1AP_UL_RRC_MESSAGE(message_p);
    ul_rrc->rnti = ue->rntiMaybeUEid;
    ul_rrc->srb_id = srb_id;
    ul_rrc->rrc_container = malloc(size);
    AssertFatal(ul_rrc->rrc_container != NULL, "OUT OF MEMORY\n");
    memcpy(ul_rrc->rrc_container, buf, size);
    ul_rrc->rrc_container_length = size;
    itti_send_msg_to_task(TASK_RRC_GNB, 0, message_p);
  } else {
    uint8_t *rrc_buffer_p = itti_malloc(TASK_PDCP_UE, TASK_RRC_NRUE, size);
    AssertFatal(rrc_buffer_p != NULL, "OUT OF MEMORY\n");
    memcpy(rrc_buffer_p, buf, size);
    MessageDef *message_p = itti_alloc_new_message(TASK_PDCP_UE, 0, NR_RRC_DCCH_DATA_IND);
    AssertFatal(message_p != NULL, "OUT OF MEMORY\n");
    NR_RRC_DCCH_DATA_IND(message_p).dcch_index = srb_id;
    NR_RRC_DCCH_DATA_IND(message_p).sdu_p = rrc_buffer_p;
    NR_RRC_DCCH_DATA_IND(message_p).sdu_size = size;
    NR_RRC_DCCH_DATA_IND(message_p).rnti = ue->rntiMaybeUEid;
    itti_send_msg_to_task(TASK_RRC_NRUE, 0, message_p);
  }
}

void deliver_pdu_srb_rlc(void *deliver_pdu_data, ue_id_t ue_id, int srb_id,
                         char *buf, int size, int sdu_id)
{
<<<<<<< HEAD
  nr_pdcp_ue_t *ue = _ue;
  int srb_id;
  int i;

  for (i = 0; i < sizeofArray(ue->srb) ; i++) {
    if (entity == ue->srb[i]) {
      srb_id = i+1;
      goto srb_found;
    }
  }

  LOG_E(PDCP, "%s:%d:%s: fatal, no SRB found for UE ID/RNTI %ld\n", __FILE__, __LINE__, __FUNCTION__, ue->rntiMaybeUEid);
  exit(1);

srb_found:


  LOG_D(PDCP, "%s(): (srb %d) calling rlc_data_req size %d\n", __func__, srb_id, size);
  //for (i = 0; i < size; i++) printf(" %2.2x", (unsigned char)memblock->data[i]);
  //printf("\n");
  if ((RC.nrrrc == NULL) || (!NODE_IS_CU(node_type))) {
    if (entity->is_gnb) {
      f1ap_dl_rrc_message_t dl_rrc = {.old_gNB_DU_ue_id = 0xFFFFFF, .rrc_container = (uint8_t *)buf, .rrc_container_length = size, .rnti = ue->rntiMaybeUEid, .srb_id = srb_id};
      gNB_RRC_INST *rrc = RC.nrrrc[0];
      rrc->mac_rrc.dl_rrc_message_transfer(0, &dl_rrc);
    } else { // UE
      mem_block_t *memblock;
      protocol_ctxt_t ctxt = {.module_id = 0, .enb_flag = 1, .instance = 0, .frame = 0, .subframe = 0, .eNB_index = 0, .brOption = 0, .rntiMaybeUEid = ue->rntiMaybeUEid};
      memblock = get_free_mem_block(size, __FUNCTION__);
      memcpy(memblock->data, buf, size);
      enqueue_rlc_data_req(&ctxt, 1, MBMS_FLAG_NO, srb_id, sdu_id, 0, size, memblock);
    }
  } else {
    MessageDef  *message_p = itti_alloc_new_message (TASK_RRC_GNB, 0, F1AP_DL_RRC_MESSAGE);
    uint8_t *message_buffer = itti_malloc (TASK_RRC_GNB, TASK_CU_F1, size);
    memcpy (message_buffer, buf, size);
    F1AP_DL_RRC_MESSAGE (message_p).rrc_container        = message_buffer;
    F1AP_DL_RRC_MESSAGE (message_p).rrc_container_length = size;
    F1AP_DL_RRC_MESSAGE (message_p).gNB_CU_ue_id         = 0;
    F1AP_DL_RRC_MESSAGE (message_p).gNB_DU_ue_id         = 0;
    F1AP_DL_RRC_MESSAGE (message_p).old_gNB_DU_ue_id     = 0xFFFFFFFF; // unknown
    F1AP_DL_RRC_MESSAGE(message_p).rnti = ue->rntiMaybeUEid;
    F1AP_DL_RRC_MESSAGE (message_p).srb_id               = srb_id;
    F1AP_DL_RRC_MESSAGE (message_p).execute_duplication  = 1;
    F1AP_DL_RRC_MESSAGE (message_p).RAT_frequency_priority_information.en_dc = 0;
    itti_send_msg_to_task (TASK_CU_F1, 0, message_p);
    LOG_D(PDCP, "Send F1AP_DL_RRC_MESSAGE with ITTI\n");
  }
=======
  protocol_ctxt_t ctxt = { .enb_flag = 1, .rntiMaybeUEid = ue_id };
  mem_block_t *memblock = get_free_mem_block(size, __FUNCTION__);
  memcpy(memblock->data, buf, size);
  enqueue_rlc_data_req(&ctxt, 1, MBMS_FLAG_NO, srb_id, sdu_id, 0, size, memblock);
>>>>>>> d1fc95a8
}

void deliver_pdu_srb_f1(void *deliver_pdu_data, ue_id_t ue_id, int srb_id,
                        char *buf, int size, int sdu_id)
{
  DevAssert(deliver_pdu_data != NULL);
  gNB_RRC_INST *rrc = deliver_pdu_data;
  f1ap_dl_rrc_message_t dl_rrc = {.old_gNB_DU_ue_id = 0xFFFFFF,
                                  .rrc_container = (uint8_t *)buf,
                                  .rrc_container_length = size,
                                  .rnti = ue_id,
                                  .srb_id = srb_id};
  rrc->mac_rrc.dl_rrc_message_transfer(0, &dl_rrc);
}

static void add_srb(int is_gnb, ue_id_t rntiMaybeUEid, struct NR_SRB_ToAddMod *s, int ciphering_algorithm, int integrity_algorithm, unsigned char *ciphering_key, unsigned char *integrity_key)
{
  nr_pdcp_entity_t *pdcp_srb;
  nr_pdcp_ue_t *ue;
  int t_Reordering=3000;

  int srb_id = s->srb_Identity;
  if (s->pdcp_Config == NULL ||
      s->pdcp_Config->t_Reordering == NULL) t_Reordering = 3000;
  else t_Reordering = decode_t_reordering(*s->pdcp_Config->t_Reordering);

  nr_pdcp_manager_lock(nr_pdcp_ue_manager);
  ue = nr_pdcp_manager_get_ue(nr_pdcp_ue_manager, rntiMaybeUEid);
  if (ue->srb[srb_id-1] != NULL) {
    LOG_D(PDCP, "%s:%d:%s: warning SRB %d already exist for UE ID/RNTI %ld, do nothing\n", __FILE__, __LINE__, __FUNCTION__, srb_id, rntiMaybeUEid);
  } else {
    pdcp_srb = new_nr_pdcp_entity(NR_PDCP_SRB, is_gnb, srb_id,
                                  0, false, false, // sdap parameters
                                  deliver_sdu_srb, ue, NULL, ue,
                                  12, t_Reordering, -1,
                                  ciphering_algorithm,
                                  integrity_algorithm,
                                  ciphering_key,
                                  integrity_key);
    nr_pdcp_ue_add_srb_pdcp_entity(ue, srb_id, pdcp_srb);

    LOG_D(PDCP, "%s:%d:%s: added srb %d to UE ID/RNTI %ld\n", __FILE__, __LINE__, __FUNCTION__, srb_id, rntiMaybeUEid);
  }
  nr_pdcp_manager_unlock(nr_pdcp_ue_manager);
}

void add_drb_am(int is_gnb, ue_id_t rntiMaybeUEid, ue_id_t reestablish_ue_id, struct NR_DRB_ToAddMod *s, int ciphering_algorithm, int integrity_algorithm, unsigned char *ciphering_key, unsigned char *integrity_key)
{
  nr_pdcp_entity_t *pdcp_drb;
  nr_pdcp_ue_t *ue;

  int drb_id = s->drb_Identity;
  int sn_size_ul = decode_sn_size_ul(*s->pdcp_Config->drb->pdcp_SN_SizeUL);
  int sn_size_dl = decode_sn_size_dl(*s->pdcp_Config->drb->pdcp_SN_SizeDL);
  int discard_timer = decode_discard_timer(*s->pdcp_Config->drb->discardTimer);

  int has_integrity;
  int has_ciphering;

  /* if pdcp_Config->t_Reordering is not present, it means infinity (-1) */
  int t_reordering = -1;
  if (s->pdcp_Config->t_Reordering != NULL) {
    t_reordering = decode_t_reordering(*s->pdcp_Config->t_Reordering);
  }

  if (s->pdcp_Config->drb != NULL
      && s->pdcp_Config->drb->integrityProtection != NULL)
    has_integrity = 1;
  else
    has_integrity = 0;

  if (s->pdcp_Config->ext1 != NULL
     && s->pdcp_Config->ext1->cipheringDisabled != NULL)
    has_ciphering = 0;
  else
    has_ciphering = 1;

  if ((!s->cnAssociation) || s->cnAssociation->present == NR_DRB_ToAddMod__cnAssociation_PR_NOTHING) {
    LOG_E(PDCP,"%s:%d:%s: fatal, cnAssociation is missing or present is NR_DRB_ToAddMod__cnAssociation_PR_NOTHING\n",__FILE__,__LINE__,__FUNCTION__);
    exit(-1);
  }

  int pdusession_id;
  bool has_sdap_rx = false;
  bool has_sdap_tx = false;
  bool is_sdap_DefaultDRB = false;
  NR_QFI_t *mappedQFIs2Add = NULL;
  uint8_t mappedQFIs2AddCount=0;
  if (s->cnAssociation->present == NR_DRB_ToAddMod__cnAssociation_PR_eps_BearerIdentity)
     pdusession_id = s->cnAssociation->choice.eps_BearerIdentity;
  else {
    if (!s->cnAssociation->choice.sdap_Config) {
      LOG_E(PDCP,"%s:%d:%s: fatal, sdap_Config is null",__FILE__,__LINE__,__FUNCTION__);
      exit(-1);
    }
    pdusession_id = s->cnAssociation->choice.sdap_Config->pdu_Session;
    if (is_gnb) {
      has_sdap_rx = s->cnAssociation->choice.sdap_Config->sdap_HeaderUL == NR_SDAP_Config__sdap_HeaderUL_present;
      has_sdap_tx = s->cnAssociation->choice.sdap_Config->sdap_HeaderDL == NR_SDAP_Config__sdap_HeaderDL_present;
    } else {
      has_sdap_tx = s->cnAssociation->choice.sdap_Config->sdap_HeaderUL == NR_SDAP_Config__sdap_HeaderUL_present;
      has_sdap_rx = s->cnAssociation->choice.sdap_Config->sdap_HeaderDL == NR_SDAP_Config__sdap_HeaderDL_present;
    }
    is_sdap_DefaultDRB = s->cnAssociation->choice.sdap_Config->defaultDRB == true ? 1 : 0;
    mappedQFIs2Add = (NR_QFI_t*)s->cnAssociation->choice.sdap_Config->mappedQoS_FlowsToAdd->list.array[0]; 
    mappedQFIs2AddCount = s->cnAssociation->choice.sdap_Config->mappedQoS_FlowsToAdd->list.count;
    LOG_D(SDAP, "Captured mappedQoS_FlowsToAdd from RRC: %ld \n", *mappedQFIs2Add);
  }
  /* TODO(?): accept different UL and DL SN sizes? */
  if (sn_size_ul != sn_size_dl) {
    LOG_E(PDCP, "%s:%d:%s: fatal, bad SN sizes, must be same. ul=%d, dl=%d\n",
          __FILE__, __LINE__, __FUNCTION__, sn_size_ul, sn_size_dl);
    exit(1);
  }


  nr_pdcp_manager_lock(nr_pdcp_ue_manager);
  ue = nr_pdcp_manager_get_ue(nr_pdcp_ue_manager, rntiMaybeUEid);
  if (ue->drb[drb_id-1] != NULL) {
    LOG_W(PDCP, "%s:%d:%s: warning DRB %d already exist for UE ID/RNTI %ld, do nothing\n", __FILE__, __LINE__, __FUNCTION__, drb_id, rntiMaybeUEid);
  } else {
    pdcp_drb = new_nr_pdcp_entity(NR_PDCP_DRB_AM, is_gnb, drb_id, pdusession_id,
                                  has_sdap_rx, has_sdap_tx,
                                  deliver_sdu_drb, ue, deliver_pdu_drb, ue,
                                  sn_size_dl, t_reordering, discard_timer,
                                  has_ciphering ? ciphering_algorithm : 0,
                                  has_integrity ? integrity_algorithm : 0,
                                  has_ciphering ? ciphering_key : NULL,
                                  has_integrity ? integrity_key : NULL);
    nr_pdcp_ue_add_drb_pdcp_entity(ue, drb_id, pdcp_drb);

    if (reestablish_ue_id > 0) {
      nr_pdcp_ue_t *reestablish_ue = nr_pdcp_manager_get_ue(nr_pdcp_ue_manager, reestablish_ue_id);
      if (reestablish_ue != NULL) {
        pdcp_drb->tx_next = reestablish_ue->drb[drb_id - 1]->tx_next;
        LOG_I(PDCP, "Applying tx_next %d in DRB %d from old UEid %lx to new UEid %lx\n", reestablish_ue->drb[drb_id - 1]->tx_next, drb_id, reestablish_ue_id, rntiMaybeUEid);
      }
    }

    LOG_D(PDCP, "%s:%d:%s: added drb %d to UE ID/RNTI %ld\n", __FILE__, __LINE__, __FUNCTION__, drb_id, rntiMaybeUEid);

    new_nr_sdap_entity(is_gnb, has_sdap_rx, has_sdap_tx, rntiMaybeUEid, pdusession_id, is_sdap_DefaultDRB, drb_id, mappedQFIs2Add, mappedQFIs2AddCount);
  }
  nr_pdcp_manager_unlock(nr_pdcp_ue_manager);
}

static void add_drb(int is_gnb,
                    ue_id_t rntiMaybeUEid,
                    ue_id_t reestablish_ue_id,
                    struct NR_DRB_ToAddMod *s,
                    NR_RLC_Config_t *rlc_Config,
                    int ciphering_algorithm,
                    int integrity_algorithm,
                    unsigned char *ciphering_key,
                    unsigned char *integrity_key)
{
  switch (rlc_Config->present) {
  case NR_RLC_Config_PR_am:
    add_drb_am(is_gnb, rntiMaybeUEid, reestablish_ue_id, s, ciphering_algorithm, integrity_algorithm, ciphering_key, integrity_key);
    break;
  case NR_RLC_Config_PR_um_Bi_Directional:
    // add_drb_um(rntiMaybeUEid, s);
    /* hack */
    add_drb_am(is_gnb, rntiMaybeUEid, reestablish_ue_id, s, ciphering_algorithm, integrity_algorithm, ciphering_key, integrity_key);
    break;
  default:
    LOG_E(PDCP, "%s:%d:%s: fatal: unhandled DRB type\n",
          __FILE__, __LINE__, __FUNCTION__);
    exit(1);
  }
  LOG_I(PDCP, "%s:%s:%d: added DRB for UE ID/RNTI %ld\n", __FILE__, __FUNCTION__, __LINE__, rntiMaybeUEid);
}

void nr_pdcp_add_srbs(eNB_flag_t enb_flag, ue_id_t rntiMaybeUEid, NR_SRB_ToAddModList_t *const srb2add_list, const uint8_t security_modeP, uint8_t *const kRRCenc, uint8_t *const kRRCint)
{
  if (srb2add_list != NULL) {
    for (int i = 0; i < srb2add_list->list.count; i++) {
      add_srb(enb_flag, rntiMaybeUEid, srb2add_list->list.array[i], security_modeP & 0x0f, (security_modeP >> 4) & 0x0f, kRRCenc, kRRCint);
    }
  } else
    LOG_W(PDCP, "nr_pdcp_add_srbs() with void list\n");
  if (kRRCenc)
    free(kRRCenc);
  if (kRRCint)
    free(kRRCint);
}

void nr_pdcp_add_drbs(eNB_flag_t enb_flag,
                      ue_id_t rntiMaybeUEid,
                      ue_id_t reestablish_ue_id,
                      NR_DRB_ToAddModList_t *const drb2add_list,
                      const uint8_t security_modeP,
                      uint8_t *const kUPenc,
                      uint8_t *const kUPint,
                      struct NR_CellGroupConfig__rlc_BearerToAddModList *rlc_bearer2add_list)
{
  if (drb2add_list != NULL) {
    for (int i = 0; i < drb2add_list->list.count; i++) {
      add_drb(enb_flag, rntiMaybeUEid, reestablish_ue_id, drb2add_list->list.array[i], rlc_bearer2add_list->list.array[i]->rlc_Config, security_modeP & 0x0f, (security_modeP >> 4) & 0x0f, kUPenc, kUPint);
    }
  } else
    LOG_W(PDCP, "nr_pdcp_add_drbs() with void list\n");
  if (kUPenc)
    free(kUPenc);
  if (kUPint)
    free(kUPint);
}

/* Dummy function due to dependency from LTE libraries */
bool rrc_pdcp_config_asn1_req(const protocol_ctxt_t *const  ctxt_pP,
                              LTE_SRB_ToAddModList_t  *const srb2add_list,
                              LTE_DRB_ToAddModList_t  *const drb2add_list,
                              LTE_DRB_ToReleaseList_t *const drb2release_list,
                              const uint8_t                   security_modeP,
                              uint8_t                  *const kRRCenc,
                              uint8_t                  *const kRRCint,
                              uint8_t                  *const kUPenc,
                              LTE_PMCH_InfoList_r9_t  *pmch_InfoList_r9,
                              rb_id_t                 *const defaultDRB)
{
  return 0;
}

void nr_DRB_preconfiguration(ue_id_t crntiMaybeUEid)
{

  NR_RadioBearerConfig_t             *rbconfig = NULL;
  struct NR_CellGroupConfig__rlc_BearerToAddModList *Rlc_Bearer_ToAdd_list = NULL;
  protocol_ctxt_t ctxt;
  //fill_default_rbconfig(rb_config, 5, 1);
  rbconfig = calloc(1, sizeof(*rbconfig));

  rbconfig->srb_ToAddModList = NULL;
  rbconfig->srb3_ToRelease = NULL;
  rbconfig->drb_ToAddModList = calloc(1,sizeof(*rbconfig->drb_ToAddModList));
  NR_DRB_ToAddMod_t *drb_ToAddMod = calloc(1,sizeof(*drb_ToAddMod));
  drb_ToAddMod->cnAssociation = calloc(1,sizeof(*drb_ToAddMod->cnAssociation));
  drb_ToAddMod->cnAssociation->present = NR_DRB_ToAddMod__cnAssociation_PR_eps_BearerIdentity;
  drb_ToAddMod->cnAssociation->choice.eps_BearerIdentity= 10;
  drb_ToAddMod->drb_Identity = 1;
  drb_ToAddMod->reestablishPDCP = NULL;
  drb_ToAddMod->recoverPDCP = NULL;
  drb_ToAddMod->pdcp_Config = calloc(1,sizeof(*drb_ToAddMod->pdcp_Config));
  asn1cCalloc(drb_ToAddMod->pdcp_Config->drb, drb);
  asn1cCallocOne(drb->discardTimer, NR_PDCP_Config__drb__discardTimer_infinity);
  asn1cCallocOne(drb->pdcp_SN_SizeUL, NR_PDCP_Config__drb__pdcp_SN_SizeUL_len18bits);
  asn1cCallocOne(drb->pdcp_SN_SizeDL, NR_PDCP_Config__drb__pdcp_SN_SizeDL_len18bits);
  drb->headerCompression.present = NR_PDCP_Config__drb__headerCompression_PR_notUsed;
  drb->headerCompression.choice.notUsed = 0;

  drb->integrityProtection = NULL;
  drb->statusReportRequired = NULL;
  drb->outOfOrderDelivery = NULL;
  drb_ToAddMod->pdcp_Config->moreThanOneRLC = NULL;

  asn1cCallocOne(drb_ToAddMod->pdcp_Config->t_Reordering, NR_PDCP_Config__t_Reordering_ms0);
  drb_ToAddMod->pdcp_Config->ext1 = NULL;

  asn1cSeqAdd(&rbconfig->drb_ToAddModList->list,drb_ToAddMod);

  rbconfig->drb_ToReleaseList = NULL;

  asn1cCalloc(rbconfig->securityConfig, secConf);
  asn1cCalloc(secConf->securityAlgorithmConfig, secConfAlgo);
  secConfAlgo->cipheringAlgorithm = NR_CipheringAlgorithm_nea0;
  secConfAlgo->integrityProtAlgorithm = NULL;
  asn1cCallocOne(secConf->keyToUse, NR_SecurityConfig__keyToUse_master);

  if ( LOG_DEBUGFLAG(DEBUG_ASN1) ) {
    xer_fprint(stdout, &asn_DEF_NR_RadioBearerConfig, (const void*)rbconfig);
  }

  NR_RLC_BearerConfig_t *RLC_BearerConfig = calloc(1,sizeof(*RLC_BearerConfig));
  nr_rlc_bearer_init(RLC_BearerConfig,NR_RLC_BearerConfig__servedRadioBearer_PR_drb_Identity);
  nr_drb_config(RLC_BearerConfig->rlc_Config, NR_RLC_Config_PR_um_Bi_Directional);
  //nr_drb_config(RLC_BearerConfig->rlc_Config, NR_RLC_Config_PR_am);
  nr_rlc_bearer_init_ul_spec(RLC_BearerConfig->mac_LogicalChannelConfig);

  Rlc_Bearer_ToAdd_list = calloc(1,sizeof(*Rlc_Bearer_ToAdd_list));
  asn1cSeqAdd(&Rlc_Bearer_ToAdd_list->list, RLC_BearerConfig);

  if (ENB_NAS_USE_TUN){
    PROTOCOL_CTXT_SET_BY_MODULE_ID(&ctxt, 0, ENB_FLAG_YES, crntiMaybeUEid, 0, 0, 0);
  }
  else{
    PROTOCOL_CTXT_SET_BY_MODULE_ID(&ctxt, 0, ENB_FLAG_NO, crntiMaybeUEid, 0, 0, 0);
  }

  nr_pdcp_add_drbs(ctxt.enb_flag, ctxt.rntiMaybeUEid, 0, rbconfig->drb_ToAddModList, 0, NULL, NULL, Rlc_Bearer_ToAdd_list);

  nr_rlc_add_drb(ctxt.rntiMaybeUEid, drb_ToAddMod->drb_Identity, RLC_BearerConfig);

  LOG_D(PDCP, "%s:%d: done RRC PDCP/RLC ASN1 request for UE ID/RNTI %ld\n", __FUNCTION__, __LINE__, ctxt.rntiMaybeUEid);
}

uint64_t get_pdcp_optmask(void)
{
  return pdcp_optmask;
}

/* hack: dummy function needed due to LTE dependencies */
bool pdcp_remove_UE(const protocol_ctxt_t *const ctxt_pP)
{
  abort();
}

bool nr_pdcp_remove_UE(ue_id_t ue_id)
{
  nr_pdcp_manager_lock(nr_pdcp_ue_manager);
  nr_pdcp_manager_remove_ue(nr_pdcp_ue_manager, ue_id);
  nr_pdcp_manager_unlock(nr_pdcp_ue_manager);

  return 1;
}

/* hack: dummy function needed due to LTE dependencies */
void pdcp_config_set_security(const protocol_ctxt_t *const ctxt_pP,
                                 pdcp_t *const pdcp_pP,
                                 const rb_id_t rb_id,
                                 const uint16_t lc_idP,
                                 const uint8_t security_modeP,
                                 uint8_t *const kRRCenc_pP,
                                 uint8_t *const kRRCint_pP,
                                 uint8_t *const kUPenc_pP)
{
  abort();
}

void nr_pdcp_config_set_security(ue_id_t ue_id,
                                 const rb_id_t rb_id,
                                 const uint8_t security_modeP,
                                 uint8_t *const kRRCenc_pP,
                                 uint8_t *const kRRCint_pP,
                                 uint8_t *const kUPenc_pP)
{
  nr_pdcp_ue_t *ue;
  nr_pdcp_entity_t *rb;
  int integrity_algorithm;
  int ciphering_algorithm;

  nr_pdcp_manager_lock(nr_pdcp_ue_manager);

  ue = nr_pdcp_manager_get_ue(nr_pdcp_ue_manager, ue_id);

  /* TODO: proper handling of DRBs, for the moment only SRBs are handled */

  if (rb_id >= 1 && rb_id <= 2) {
    rb = ue->srb[rb_id - 1];

    if (rb == NULL) {
      LOG_E(PDCP, "%s:%d:%s: no SRB found (ue_id %ld, rb_id %ld)\n", __FILE__, __LINE__, __FUNCTION__, ue_id, rb_id);
      nr_pdcp_manager_unlock(nr_pdcp_ue_manager);
      return;
    }

    integrity_algorithm = (security_modeP>>4) & 0xf;
    ciphering_algorithm = security_modeP & 0x0f;
    rb->set_security(rb, integrity_algorithm, (char *)kRRCint_pP,
                     ciphering_algorithm, (char *)kRRCenc_pP);
    rb->security_mode_completed = false;
  } else {
    LOG_E(PDCP, "%s:%d:%s: TODO\n", __FILE__, __LINE__, __FUNCTION__);
    exit(1);
  }

  nr_pdcp_manager_unlock(nr_pdcp_ue_manager);
}

bool nr_pdcp_data_req_srb(ue_id_t ue_id,
                          const rb_id_t rb_id,
                          const mui_t muiP,
                          const sdu_size_t sdu_buffer_size,
                          unsigned char *const sdu_buffer,
                          deliver_pdu deliver_pdu_cb,
                          void *data)
{
  LOG_D(PDCP, "%s() called, size %d\n", __func__, sdu_buffer_size);
  nr_pdcp_ue_t *ue;
  nr_pdcp_entity_t *rb;

  nr_pdcp_manager_lock(nr_pdcp_ue_manager);

  ue = nr_pdcp_manager_get_ue(nr_pdcp_ue_manager, ue_id);

  if (rb_id < 1 || rb_id > 2)
    rb = NULL;
  else
    rb = ue->srb[rb_id - 1];

  if (rb == NULL) {
    LOG_E(PDCP, "%s:%d:%s: no SRB found (ue_id %ld, rb_id %ld)\n", __FILE__, __LINE__, __FUNCTION__, ue_id, rb_id);
    nr_pdcp_manager_unlock(nr_pdcp_ue_manager);
    return 0;
  }

  int max_size = sdu_buffer_size + 3 + 4; // 3: max header, 4: max integrity
  char pdu_buf[max_size];
  int pdu_size = rb->process_sdu(rb, (char *)sdu_buffer, sdu_buffer_size, muiP, pdu_buf, max_size);
  AssertFatal(rb->deliver_pdu == NULL, "SRB callback should be NULL, to be provided on every invocation\n");

  nr_pdcp_manager_unlock(nr_pdcp_ue_manager);

  deliver_pdu_cb(data, ue_id, rb_id, pdu_buf, pdu_size, muiP);

  return 1;
}

bool nr_pdcp_data_req_drb(protocol_ctxt_t *ctxt_pP,
                          const srb_flag_t srb_flagP,
                          const rb_id_t rb_id,
                          const mui_t muiP,
                          const confirm_t confirmP,
                          const sdu_size_t sdu_buffer_size,
                          unsigned char *const sdu_buffer,
                          const pdcp_transmission_mode_t mode,
                          const uint32_t *const sourceL2Id,
                          const uint32_t *const destinationL2Id)
{
  DevAssert(srb_flagP == SRB_FLAG_NO);

  LOG_D(PDCP, "%s() called, size %d\n", __func__, sdu_buffer_size);
  nr_pdcp_ue_t *ue;
  nr_pdcp_entity_t *rb;
  ue_id_t ue_id = ctxt_pP->rntiMaybeUEid;

  if (ctxt_pP->module_id != 0 ||
      //ctxt_pP->enb_flag != 1 ||
      ctxt_pP->instance != 0 ||
      ctxt_pP->eNB_index != 0 /*||
      ctxt_pP->configured != 1 ||
      ctxt_pP->brOption != 0*/) {
    LOG_E(PDCP, "%s:%d:%s: fatal\n", __FILE__, __LINE__, __FUNCTION__);
    exit(1);
  }

  nr_pdcp_manager_lock(nr_pdcp_ue_manager);

  ue = nr_pdcp_manager_get_ue(nr_pdcp_ue_manager, ue_id);

  if (rb_id < 1 || rb_id > MAX_DRBS_PER_UE)
    rb = NULL;
  else
    rb = ue->drb[rb_id - 1];

  if (rb == NULL) {
    LOG_E(PDCP, "%s:%d:%s: no DRB found (ue_id %ld, rb_id %ld)\n", __FILE__, __LINE__, __FUNCTION__, ue_id, rb_id);
    nr_pdcp_manager_unlock(nr_pdcp_ue_manager);
    return 0;
  }

  int max_size = sdu_buffer_size + 3 + 4; // 3: max header, 4: max integrity
  char pdu_buf[max_size];
  int pdu_size = rb->process_sdu(rb, (char *)sdu_buffer, sdu_buffer_size, muiP, pdu_buf, max_size);
  deliver_pdu deliver_pdu_cb = rb->deliver_pdu;

  nr_pdcp_manager_unlock(nr_pdcp_ue_manager);

  deliver_pdu_cb(NULL, ue_id, rb_id, pdu_buf, pdu_size, muiP);

  return 1;
}

bool cu_f1u_data_req(protocol_ctxt_t  *ctxt_pP,
                     const srb_flag_t srb_flagP,
                     const rb_id_t rb_id,
                     const mui_t muiP,
                     const confirm_t confirmP,
                     const sdu_size_t sdu_buffer_size,
                     unsigned char *const sdu_buffer,
                     const pdcp_transmission_mode_t mode,
                     const uint32_t *const sourceL2Id,
                     const uint32_t *const destinationL2Id) {
  //Force instance id to 0, OAI incoherent instance management
  ctxt_pP->instance=0;
  mem_block_t *memblock = get_free_mem_block(sdu_buffer_size, __func__);
  if (memblock == NULL) {
    LOG_E(RLC, "%s:%d:%s: ERROR: get_free_mem_block failed\n", __FILE__, __LINE__, __FUNCTION__);
    exit(1);
  }
  memcpy(memblock->data,sdu_buffer, sdu_buffer_size);
  int ret=pdcp_data_ind(ctxt_pP,srb_flagP, false, rb_id, sdu_buffer_size, memblock, NULL, NULL);
  if (!ret) {
    LOG_E(RLC, "%s:%d:%s: ERROR: pdcp_data_ind failed\n", __FILE__, __LINE__, __FUNCTION__);
    /* what to do in case of failure? for the moment: nothing */
  }
  return ret;
}

/* hack: dummy function needed due to LTE dependencies */
bool pdcp_data_req(protocol_ctxt_t  *ctxt_pP,
                   const srb_flag_t     srb_flagP,
                   const rb_id_t        rb_idP,
                   const mui_t          muiP,
                   const confirm_t      confirmP,
                   const sdu_size_t     sdu_buffer_sizeP,
                   unsigned char *const sdu_buffer_pP,
                   const pdcp_transmission_mode_t modeP,
                   const uint32_t *const sourceL2Id,
                   const uint32_t *const destinationL2Id)
{
  abort();
  return false;
}

void pdcp_set_pdcp_data_ind_func(pdcp_data_ind_func_t pdcp_data_ind)
{
  /* nothing to do */
}

void pdcp_set_rlc_data_req_func(send_rlc_data_req_func_t send_rlc_data_req)
{
  /* nothing to do */
}

//Dummy function needed due to LTE dependencies
void
pdcp_mbms_run ( const protocol_ctxt_t *const  ctxt_pP){
  /* nothing to do */
}

void nr_pdcp_tick(int frame, int subframe)
{
  if (frame != nr_pdcp_current_time_last_frame ||
      subframe != nr_pdcp_current_time_last_subframe) {
    nr_pdcp_current_time_last_frame = frame;
    nr_pdcp_current_time_last_subframe = subframe;
    nr_pdcp_current_time++;
    nr_pdcp_wakeup_timer_thread(nr_pdcp_current_time);
  }
}

/*
 * For the SDAP API
 */
nr_pdcp_ue_manager_t *nr_pdcp_sdap_get_ue_manager() {
  return nr_pdcp_ue_manager;
}

/* returns false in case of error, true if everything ok */
const bool nr_pdcp_get_statistics(ue_id_t ue_id, int srb_flag, int rb_id, nr_pdcp_statistics_t *out)
{
  nr_pdcp_ue_t     *ue;
  nr_pdcp_entity_t *rb;
  bool             ret;

  nr_pdcp_manager_lock(nr_pdcp_ue_manager);
  ue = nr_pdcp_manager_get_ue(nr_pdcp_ue_manager, ue_id);

  if (srb_flag == 1) {
    if (rb_id < 1 || rb_id > 2)
      rb = NULL;
    else
      rb = ue->srb[rb_id - 1];
  } else {
    if (rb_id < 1 || rb_id > 5)
      rb = NULL;
    else
      rb = ue->drb[rb_id - 1];
  }

  if (rb != NULL) {
    rb->get_stats(rb, out);
    ret = true;
  } else {
    ret = false;
  }

  nr_pdcp_manager_unlock(nr_pdcp_ue_manager);

  return ret;
}<|MERGE_RESOLUTION|>--- conflicted
+++ resolved
@@ -735,61 +735,10 @@
 void deliver_pdu_srb_rlc(void *deliver_pdu_data, ue_id_t ue_id, int srb_id,
                          char *buf, int size, int sdu_id)
 {
-<<<<<<< HEAD
-  nr_pdcp_ue_t *ue = _ue;
-  int srb_id;
-  int i;
-
-  for (i = 0; i < sizeofArray(ue->srb) ; i++) {
-    if (entity == ue->srb[i]) {
-      srb_id = i+1;
-      goto srb_found;
-    }
-  }
-
-  LOG_E(PDCP, "%s:%d:%s: fatal, no SRB found for UE ID/RNTI %ld\n", __FILE__, __LINE__, __FUNCTION__, ue->rntiMaybeUEid);
-  exit(1);
-
-srb_found:
-
-
-  LOG_D(PDCP, "%s(): (srb %d) calling rlc_data_req size %d\n", __func__, srb_id, size);
-  //for (i = 0; i < size; i++) printf(" %2.2x", (unsigned char)memblock->data[i]);
-  //printf("\n");
-  if ((RC.nrrrc == NULL) || (!NODE_IS_CU(node_type))) {
-    if (entity->is_gnb) {
-      f1ap_dl_rrc_message_t dl_rrc = {.old_gNB_DU_ue_id = 0xFFFFFF, .rrc_container = (uint8_t *)buf, .rrc_container_length = size, .rnti = ue->rntiMaybeUEid, .srb_id = srb_id};
-      gNB_RRC_INST *rrc = RC.nrrrc[0];
-      rrc->mac_rrc.dl_rrc_message_transfer(0, &dl_rrc);
-    } else { // UE
-      mem_block_t *memblock;
-      protocol_ctxt_t ctxt = {.module_id = 0, .enb_flag = 1, .instance = 0, .frame = 0, .subframe = 0, .eNB_index = 0, .brOption = 0, .rntiMaybeUEid = ue->rntiMaybeUEid};
-      memblock = get_free_mem_block(size, __FUNCTION__);
-      memcpy(memblock->data, buf, size);
-      enqueue_rlc_data_req(&ctxt, 1, MBMS_FLAG_NO, srb_id, sdu_id, 0, size, memblock);
-    }
-  } else {
-    MessageDef  *message_p = itti_alloc_new_message (TASK_RRC_GNB, 0, F1AP_DL_RRC_MESSAGE);
-    uint8_t *message_buffer = itti_malloc (TASK_RRC_GNB, TASK_CU_F1, size);
-    memcpy (message_buffer, buf, size);
-    F1AP_DL_RRC_MESSAGE (message_p).rrc_container        = message_buffer;
-    F1AP_DL_RRC_MESSAGE (message_p).rrc_container_length = size;
-    F1AP_DL_RRC_MESSAGE (message_p).gNB_CU_ue_id         = 0;
-    F1AP_DL_RRC_MESSAGE (message_p).gNB_DU_ue_id         = 0;
-    F1AP_DL_RRC_MESSAGE (message_p).old_gNB_DU_ue_id     = 0xFFFFFFFF; // unknown
-    F1AP_DL_RRC_MESSAGE(message_p).rnti = ue->rntiMaybeUEid;
-    F1AP_DL_RRC_MESSAGE (message_p).srb_id               = srb_id;
-    F1AP_DL_RRC_MESSAGE (message_p).execute_duplication  = 1;
-    F1AP_DL_RRC_MESSAGE (message_p).RAT_frequency_priority_information.en_dc = 0;
-    itti_send_msg_to_task (TASK_CU_F1, 0, message_p);
-    LOG_D(PDCP, "Send F1AP_DL_RRC_MESSAGE with ITTI\n");
-  }
-=======
   protocol_ctxt_t ctxt = { .enb_flag = 1, .rntiMaybeUEid = ue_id };
   mem_block_t *memblock = get_free_mem_block(size, __FUNCTION__);
   memcpy(memblock->data, buf, size);
   enqueue_rlc_data_req(&ctxt, 1, MBMS_FLAG_NO, srb_id, sdu_id, 0, size, memblock);
->>>>>>> d1fc95a8
 }
 
 void deliver_pdu_srb_f1(void *deliver_pdu_data, ue_id_t ue_id, int srb_id,
