--- conflicted
+++ resolved
@@ -838,66 +838,6 @@
   }
 }
 
-<<<<<<< HEAD
-boolean_t pdcp_data_ind(
-  const protocol_ctxt_t *const  ctxt_pP,
-  const srb_flag_t srb_flagP,
-  const MBMS_flag_t MBMS_flagP,
-  const rb_id_t rb_id,
-  const sdu_size_t sdu_buffer_size,
-  mem_block_t *const sdu_buffer,
-  const uint32_t *const sourceL2Id,
-  const uint32_t *const destinationL2Id)
-{
-  nr_pdcp_ue_t *ue;
-  nr_pdcp_entity_t *rb;
-  int rnti = ctxt_pP->rnti;
-
-  if (ctxt_pP->module_id != 0 ||
-      //ctxt_pP->enb_flag != 1 ||
-      ctxt_pP->instance != 0 ||
-      ctxt_pP->eNB_index != 0 ||
-      ctxt_pP->brOption != 0) {
-    LOG_E(PDCP, "%s:%d:%s: fatal\n", __FILE__, __LINE__, __FUNCTION__);
-    exit(1);
-  }
-
-  if (ctxt_pP->enb_flag)
-    T(T_ENB_PDCP_UL, T_INT(ctxt_pP->module_id), T_INT(rnti),
-      T_INT(rb_id), T_INT(sdu_buffer_size));
-
-  nr_pdcp_manager_lock(nr_pdcp_ue_manager);
-  ue = nr_pdcp_manager_get_ue(nr_pdcp_ue_manager, rnti);
-
-  if (srb_flagP == 1) {
-    if (rb_id < 1 || rb_id > 2)
-      rb = NULL;
-    else
-      rb = ue->srb[rb_id - 1];
-  } else {
-    if (rb_id < 1 || rb_id > 5)
-      rb = NULL;
-    else
-      rb = ue->drb[rb_id - 1];
-  }
-
-  if (rb != NULL) {
-    rb->recv_pdu(rb, (char *)sdu_buffer->data, sdu_buffer_size);
-  } else {
-    LOG_E(PDCP, "%s:%d:%s: fatal: no RB found (rb_id %ld, srb_flag %d)\n",
-          __FILE__, __LINE__, __FUNCTION__, rb_id, srb_flagP);
-    exit(1);
-  }
-
-  nr_pdcp_manager_unlock(nr_pdcp_ue_manager);
-
-  free_mem_block(sdu_buffer, __FUNCTION__);
-
-  return 1;
-}
-
-=======
->>>>>>> ee3a256b
 void pdcp_run(const protocol_ctxt_t *const  ctxt_pP)
 {
   MessageDef      *msg_p;
