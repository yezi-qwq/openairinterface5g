/*
 * Licensed to the OpenAirInterface (OAI) Software Alliance under one or more
 * contributor license agreements.  See the NOTICE file distributed with
 * this work for additional information regarding copyright ownership.
 * The OpenAirInterface Software Alliance licenses this file to You under
 * the OAI Public License, Version 1.1  (the "License"); you may not use this file
 * except in compliance with the License.
 * You may obtain a copy of the License at
 *
 *      http://www.openairinterface.org/?page_id=698
 *
 * Unless required by applicable law or agreed to in writing, software
 * distributed under the License is distributed on an "AS IS" BASIS,
 * WITHOUT WARRANTIES OR CONDITIONS OF ANY KIND, either express or implied.
 * See the License for the specific language governing permissions and
 * limitations under the License.
 *-------------------------------------------------------------------------------
 * For more information about the OpenAirInterface (OAI) Software Alliance:
 *      contact@openairinterface.org
 */

#ifndef _GNU_SOURCE
#define _GNU_SOURCE
#endif
#include "asn1_utils.h"
#include "nr_pdcp_ue_manager.h"
#include "nr_pdcp_timer_thread.h"
#include "NR_RadioBearerConfig.h"
#include "NR_RLC-BearerConfig.h"
#include "NR_RLC-Config.h"
#include "NR_CellGroupConfig.h"
#include "openair2/RRC/NR/nr_rrc_proto.h"
#include <stdint.h>

/* from OAI */
#include "pdcp.h"
#include "LAYER2/nr_rlc/nr_rlc_oai_api.h"
#include <openair3/ocp-gtpu/gtp_itf.h>

#define TODO do { \
    printf("%s:%d:%s: todo\n", __FILE__, __LINE__, __FUNCTION__); \
    exit(1); \
  } while (0)

static nr_pdcp_ue_manager_t *nr_pdcp_ue_manager;

/* TODO: handle time a bit more properly */
static uint64_t nr_pdcp_current_time;
static int      nr_pdcp_current_time_last_frame;
static int      nr_pdcp_current_time_last_subframe;

/* necessary globals for OAI, not used internally */
hash_table_t  *pdcp_coll_p;
static uint64_t pdcp_optmask;

ngran_node_t node_type = ngran_gNB;
uint8_t proto_agent_flag = 0;

/****************************************************************************/
/* rlc_data_req queue - begin                                               */
/****************************************************************************/


#include <pthread.h>

/* NR PDCP and RLC both use "big locks". In some cases a thread may do
 * lock(rlc) followed by lock(pdcp) (typically when running 'rx_sdu').
 * Another thread may first do lock(pdcp) and then lock(rlc) (typically
 * the GTP module calls 'pdcp_data_req' that, in a previous implementation
 * was indirectly calling 'rlc_data_req' which does lock(rlc)).
 * To avoid the resulting deadlock it is enough to ensure that a call
 * to lock(pdcp) will never be followed by a call to lock(rlc). So,
 * here we chose to have a separate thread that deals with rlc_data_req,
 * out of the PDCP lock. Other solutions may be possible.
 * So instead of calling 'rlc_data_req' directly we have a queue and a
 * separate thread emptying it.
 */

typedef struct {
  protocol_ctxt_t ctxt_pP;
  srb_flag_t      srb_flagP;
  MBMS_flag_t     MBMS_flagP;
  rb_id_t         rb_idP;
  mui_t           muiP;
  confirm_t       confirmP;
  sdu_size_t      sdu_sizeP;
  mem_block_t     *sdu_pP;
} rlc_data_req_queue_item;

#define RLC_DATA_REQ_QUEUE_SIZE 10000

typedef struct {
  rlc_data_req_queue_item q[RLC_DATA_REQ_QUEUE_SIZE];
  volatile int start;
  volatile int length;
  pthread_mutex_t m;
  pthread_cond_t c;
} rlc_data_req_queue;

static rlc_data_req_queue q;

extern rlc_op_status_t nr_rrc_rlc_config_asn1_req (const protocol_ctxt_t   * const ctxt_pP,
    const NR_SRB_ToAddModList_t   * const srb2add_listP,
    const NR_DRB_ToAddModList_t   * const drb2add_listP,
    const NR_DRB_ToReleaseList_t  * const drb2release_listP,
    const LTE_PMCH_InfoList_r9_t * const pmch_InfoList_r9_pP,
    struct NR_CellGroupConfig__rlc_BearerToAddModList *rlc_bearer2add_list);

static void *rlc_data_req_thread(void *_)
{
  int i;

  pthread_setname_np(pthread_self(), "RLC queue");
  while (1) {
    if (pthread_mutex_lock(&q.m) != 0) abort();
    while (q.length == 0)
      if (pthread_cond_wait(&q.c, &q.m) != 0) abort();
    i = q.start;
    if (pthread_mutex_unlock(&q.m) != 0) abort();

    rlc_data_req(&q.q[i].ctxt_pP,
                 q.q[i].srb_flagP,
                 q.q[i].MBMS_flagP,
                 q.q[i].rb_idP,
                 q.q[i].muiP,
                 q.q[i].confirmP,
                 q.q[i].sdu_sizeP,
                 q.q[i].sdu_pP,
                 NULL,
                 NULL);

    if (pthread_mutex_lock(&q.m) != 0) abort();

    q.length--;
    q.start = (q.start + 1) % RLC_DATA_REQ_QUEUE_SIZE;

    if (pthread_cond_signal(&q.c) != 0) abort();
    if (pthread_mutex_unlock(&q.m) != 0) abort();
  }
}

static void init_nr_rlc_data_req_queue(void)
{
  pthread_t t;

  pthread_mutex_init(&q.m, NULL);
  pthread_cond_init(&q.c, NULL);

  if (pthread_create(&t, NULL, rlc_data_req_thread, NULL) != 0) {
    LOG_E(PDCP, "%s:%d:%s: fatal\n", __FILE__, __LINE__, __FUNCTION__);
    exit(1);
  }
}

static void enqueue_rlc_data_req(const protocol_ctxt_t *const ctxt_pP,
                                 const srb_flag_t   srb_flagP,
                                 const MBMS_flag_t  MBMS_flagP,
                                 const rb_id_t      rb_idP,
                                 const mui_t        muiP,
                                 confirm_t    confirmP,
                                 sdu_size_t   sdu_sizeP,
                                 mem_block_t *sdu_pP,
                                 void *_unused1, void *_unused2)
{
  int i;
  int logged = 0;

  if (pthread_mutex_lock(&q.m) != 0) abort();
  while (q.length == RLC_DATA_REQ_QUEUE_SIZE) {
    if (!logged) {
      logged = 1;
      LOG_W(PDCP, "%s: rlc_data_req queue is full\n", __FUNCTION__);
    }
    if (pthread_cond_wait(&q.c, &q.m) != 0) abort();
  }

  i = (q.start + q.length) % RLC_DATA_REQ_QUEUE_SIZE;
  q.length++;

  q.q[i].ctxt_pP    = *ctxt_pP;
  q.q[i].srb_flagP  = srb_flagP;
  q.q[i].MBMS_flagP = MBMS_flagP;
  q.q[i].rb_idP     = rb_idP;
  q.q[i].muiP       = muiP;
  q.q[i].confirmP   = confirmP;
  q.q[i].sdu_sizeP  = sdu_sizeP;
  q.q[i].sdu_pP     = sdu_pP;

  if (pthread_cond_signal(&q.c) != 0) abort();
  if (pthread_mutex_unlock(&q.m) != 0) abort();
}

void du_rlc_data_req(const protocol_ctxt_t *const ctxt_pP,
                     const srb_flag_t   srb_flagP,
                     const MBMS_flag_t  MBMS_flagP,
                     const rb_id_t      rb_idP,
                     const mui_t        muiP,
                     confirm_t    confirmP,
                     sdu_size_t   sdu_sizeP,
                     mem_block_t *sdu_pP)
{
  enqueue_rlc_data_req(ctxt_pP,
                       srb_flagP,
                       MBMS_flagP,
                       rb_idP, muiP,
                       confirmP,
                       sdu_sizeP,
                       sdu_pP,
                       NULL,
                       NULL);
}

/****************************************************************************/
/* rlc_data_req queue - end                                                 */
/****************************************************************************/

/****************************************************************************/
/* hacks to be cleaned up at some point - begin                             */
/****************************************************************************/

#include "LAYER2/MAC/mac_extern.h"

static void reblock_tun_socket(void)
{
  extern int nas_sock_fd[];
  int f;

  f = fcntl(nas_sock_fd[0], F_GETFL, 0);
  f &= ~(O_NONBLOCK);
  if (fcntl(nas_sock_fd[0], F_SETFL, f) == -1) {
    LOG_E(PDCP, "reblock_tun_socket failed\n");
    exit(1);
  }
}

static void *enb_tun_read_thread(void *_)
{
  extern int nas_sock_fd[];
  char rx_buf[NL_MAX_PAYLOAD];
  int len;
  int rnti;
  protocol_ctxt_t ctxt;

  int rb_id = 1;
  pthread_setname_np( pthread_self(),"enb_tun_read");

  while (1) {
    len = read(nas_sock_fd[0], &rx_buf, NL_MAX_PAYLOAD);
    if (len == -1) {
      LOG_E(PDCP, "%s:%d:%s: fatal\n", __FILE__, __LINE__, __FUNCTION__);
      exit(1);
    }

    LOG_D(PDCP, "%s(): nas_sock_fd read returns len %d\n", __func__, len);

    nr_pdcp_manager_lock(nr_pdcp_ue_manager);
    rnti = nr_pdcp_get_first_rnti(nr_pdcp_ue_manager);
    nr_pdcp_manager_unlock(nr_pdcp_ue_manager);

    if (rnti == -1) continue;

    ctxt.module_id = 0;
    ctxt.enb_flag = 1;
    ctxt.instance = 0;
    ctxt.frame = 0;
    ctxt.subframe = 0;
    ctxt.eNB_index = 0;
    ctxt.configured = 1;
    ctxt.brOption = 0;

    ctxt.rnti = rnti;

    pdcp_data_req(&ctxt, SRB_FLAG_NO, rb_id, RLC_MUI_UNDEFINED,
                  RLC_SDU_CONFIRM_NO, len, (unsigned char *)rx_buf,
                  PDCP_TRANSMISSION_MODE_DATA, NULL, NULL);
  }

  return NULL;
}

static void *ue_tun_read_thread(void *_)
{
  extern int nas_sock_fd[];
  char rx_buf[NL_MAX_PAYLOAD];
  int len;
  int rnti;
  protocol_ctxt_t ctxt;

  int rb_id = 1;
  pthread_setname_np( pthread_self(),"ue_tun_read"); 
  while (1) {
    len = read(nas_sock_fd[0], &rx_buf, NL_MAX_PAYLOAD);
    if (len == -1) {
      LOG_E(PDCP, "%s:%d:%s: fatal\n", __FILE__, __LINE__, __FUNCTION__);
      exit(1);
    }

    LOG_D(PDCP, "%s(): nas_sock_fd read returns len %d\n", __func__, len);
    char buffer[1024];
    hexdump(rx_buf, len, buffer, sizeof(buffer));
    LOG_I(MAC, "Melissa Elkadi, this is hexdump of pdu %s from tunnel interface\n", buffer);

    nr_pdcp_manager_lock(nr_pdcp_ue_manager);
    rnti = nr_pdcp_get_first_rnti(nr_pdcp_ue_manager);
    nr_pdcp_manager_unlock(nr_pdcp_ue_manager);

    if (rnti == -1) continue;

    ctxt.module_id = 0;
    ctxt.enb_flag = 0;
    ctxt.instance = 0;
    ctxt.frame = 0;
    ctxt.subframe = 0;
    ctxt.eNB_index = 0;
    ctxt.configured = 1;
    ctxt.brOption = 0;

    ctxt.rnti = rnti;

    pdcp_data_req(&ctxt, SRB_FLAG_NO, rb_id, RLC_MUI_UNDEFINED,
                  RLC_SDU_CONFIRM_NO, len, (unsigned char *)rx_buf,
                  PDCP_TRANSMISSION_MODE_DATA, NULL, NULL);
  }

  return NULL;
}

static void start_pdcp_tun_enb(void)
{
  pthread_t t;

  reblock_tun_socket();

  if (pthread_create(&t, NULL, enb_tun_read_thread, NULL) != 0) {
    LOG_E(PDCP, "%s:%d:%s: fatal\n", __FILE__, __LINE__, __FUNCTION__);
    exit(1);
  }
}

static void start_pdcp_tun_ue(void)
{
  pthread_t t;

  reblock_tun_socket();

  if (pthread_create(&t, NULL, ue_tun_read_thread, NULL) != 0) {
    LOG_E(PDCP, "%s:%d:%s: fatal\n", __FILE__, __LINE__, __FUNCTION__);
    exit(1);
  }
}

/****************************************************************************/
/* hacks to be cleaned up at some point - end                               */
/****************************************************************************/

int pdcp_fifo_flush_sdus(const protocol_ctxt_t *const ctxt_pP)
{
  return 0;
}

void pdcp_layer_init(void)
{
  /* hack: be sure to initialize only once */
  static pthread_mutex_t m = PTHREAD_MUTEX_INITIALIZER;
  static int initialized = 0;
  if (pthread_mutex_lock(&m) != 0) abort();
  if (initialized) {
    if (pthread_mutex_unlock(&m) != 0) abort();
    return;
  }
  initialized = 1;
  if (pthread_mutex_unlock(&m) != 0) abort();

  nr_pdcp_ue_manager = new_nr_pdcp_ue_manager(1);

  if ((RC.nrrrc == NULL) || (!NODE_IS_CU(RC.nrrrc[0]->node_type))) {
    init_nr_rlc_data_req_queue();
  }

  nr_pdcp_init_timer_thread(nr_pdcp_ue_manager);
}

#include "nfapi/oai_integration/vendor_ext.h"
#include "targets/RT/USER/lte-softmodem.h"
#include "openair2/RRC/NAS/nas_config.h"

uint64_t nr_pdcp_module_init(uint64_t _pdcp_optmask, int id)
{
  /* hack: be sure to initialize only once */
  static pthread_mutex_t m = PTHREAD_MUTEX_INITIALIZER;
  static int initialized = 0;
  if (pthread_mutex_lock(&m) != 0) abort();
  if (initialized) {
    abort();
  }
  initialized = 1;
  if (pthread_mutex_unlock(&m) != 0) abort();

#if 0
  pdcp_optmask = _pdcp_optmask;
  return pdcp_optmask;
#endif
  /* temporary enforce netlink when UE_NAS_USE_TUN is set,
     this is while switching from noS1 as build option
     to noS1 as config option                               */
  if ( _pdcp_optmask & UE_NAS_USE_TUN_BIT) {
    pdcp_optmask = pdcp_optmask | PDCP_USE_NETLINK_BIT ;
  }

  pdcp_optmask = pdcp_optmask | _pdcp_optmask ;
  LOG_I(PDCP, "pdcp init,%s %s\n",
        ((LINK_ENB_PDCP_TO_GTPV1U)?"usegtp":""),
        ((PDCP_USE_NETLINK)?"usenetlink":""));

  if (PDCP_USE_NETLINK) {
    nas_getparams();

    if(UE_NAS_USE_TUN) {
<<<<<<< HEAD
      /* Melissa TODO: Brute force changes made below to allow nr-UE to have unique tunnel interfaces.
         When the NODE_NUMBER param is not used to determine functionality and LTE tunnel
         interfaces, we should update the netlink_init_tun() and nas_config() calls below as well. */
      int num_if = (NFAPI_MODE == NFAPI_UE_STUB_PNF || IS_SOFTMODEM_SIML1 || NFAPI_MODE == NFAPI_MODE_STANDALONE_PNF)? MAX_MOBILES_PER_ENB : 1;
      netlink_init_tun("nrue", num_if, id);
      //Add --nr-ip-over-lte option check for next line
      if (IS_SOFTMODEM_NOS1)
          nas_config(1, 1, 3, "nrue");
      LOG_I(PDCP, "UE pdcp will use tun interface\n");
      start_pdcp_tun_ue();
    } else if(ENB_NAS_USE_TUN) {
      netlink_init_tun("gnb", 1, id);
      nas_config(1, 1, 1, "gnb");
=======
      int num_if = (NFAPI_MODE == NFAPI_UE_STUB_PNF || IS_SOFTMODEM_SIML1 || NFAPI_MODE == NFAPI_MODE_STANDALONE_PNF)? MAX_MOBILES_PER_ENB : 1;
      netlink_init_tun("nrue", num_if, id);
      //Add --nr-ip-over-lte option check for next line
      if (IS_SOFTMODEM_NOS1 && get_softmodem_params()->nsa)
          nas_config(1, 1, 3, "nrue");
      else if (IS_SOFTMODEM_NOS1)
          nas_config(1, 1, 2, "ue");
      LOG_I(PDCP, "UE pdcp will use tun interface\n");
      start_pdcp_tun_ue();
    } else if(ENB_NAS_USE_TUN) {
      if (get_softmodem_params()->nsa) {
        netlink_init_tun("gnb", 1, id);
        nas_config(1, 1, 1, "gnb");
      }
      else {
        netlink_init_tun("enb", 1, id);
        nas_config(1, 1, 1, "enb");
      }
>>>>>>> f1cb957c
      LOG_I(PDCP, "ENB pdcp will use tun interface\n");
      start_pdcp_tun_enb();
    } else {
      LOG_I(PDCP, "pdcp will use kernel modules\n");
      abort();
      netlink_init();
    }
  }
  return pdcp_optmask ;
}

static void deliver_sdu_drb(void *_ue, nr_pdcp_entity_t *entity,
                            char *buf, int size)
{
  extern int nas_sock_fd[];
  int len;
  nr_pdcp_ue_t *ue = _ue;
  MessageDef  *message_p;
  uint8_t     *gtpu_buffer_p;
  int rb_id;
  int i;

  if (IS_SOFTMODEM_NOS1 || UE_NAS_USE_TUN) {
    LOG_D(PDCP, "IP packet received, to be sent to TUN interface");

    len = write(nas_sock_fd[0], buf, size);
    LOG_D(PDCP, "len = %d bytes to tunnel interface %d\n", len, nas_sock_fd[0]);
    if (len != size) {
      LOG_E(PDCP, "%s:%d:%s: fatal error %d: %s\n", __FILE__, __LINE__, __FUNCTION__, errno, strerror(errno));
    }
  }
  else{
    for (i = 0; i < 5; i++) {
        if (entity == ue->drb[i]) {
          rb_id = i+1;
          goto rb_found;
        }
      }

      LOG_E(PDCP, "%s:%d:%s: fatal, no RB found for ue %d\n",
            __FILE__, __LINE__, __FUNCTION__, ue->rnti);
      exit(1);

    rb_found:
    {
      int offset=0;
      if (entity->has_sdap == 1 && entity->has_sdapULheader == 1) offset = 1; // this is the offset of the SDAP header in bytes

      gtpu_buffer_p = itti_malloc(TASK_PDCP_ENB, TASK_GTPV1_U,
                                  size + GTPU_HEADER_OVERHEAD_MAX - offset);
      AssertFatal(gtpu_buffer_p != NULL, "OUT OF MEMORY");
      memcpy(&gtpu_buffer_p[GTPU_HEADER_OVERHEAD_MAX], buf+offset, size-offset);
      message_p = itti_alloc_new_message(TASK_PDCP_ENB, 0, GTPV1U_GNB_TUNNEL_DATA_REQ);
      AssertFatal(message_p != NULL, "OUT OF MEMORY");
      GTPV1U_GNB_TUNNEL_DATA_REQ(message_p).buffer              = gtpu_buffer_p;
      GTPV1U_GNB_TUNNEL_DATA_REQ(message_p).length              = size-offset;
      GTPV1U_GNB_TUNNEL_DATA_REQ(message_p).offset              = GTPU_HEADER_OVERHEAD_MAX;
      GTPV1U_GNB_TUNNEL_DATA_REQ(message_p).rnti                = ue->rnti;
      GTPV1U_GNB_TUNNEL_DATA_REQ(message_p).pdusession_id       = entity->pdusession_id;
      if (offset==1) LOG_D(PDCP, "%s() (drb %d) SDAP header %2x\n",__func__, rb_id, buf[0]);
      LOG_D(PDCP, "%s() (drb %d) sending message to gtp size %d\n", __func__, rb_id, size-offset);
      itti_send_msg_to_task(TASK_VARIABLE, INSTANCE_DEFAULT, message_p);
   }
  }
}

static void deliver_pdu_drb(void *_ue, nr_pdcp_entity_t *entity,
                            char *buf, int size, int sdu_id)
{
  nr_pdcp_ue_t *ue = _ue;
  int rb_id;
  protocol_ctxt_t ctxt;
  int i;
  mem_block_t *memblock;

  for (i = 0; i < 5; i++) {
    if (entity == ue->drb[i]) {
      rb_id = i+1;
      goto rb_found;
    }
  }

  LOG_E(PDCP, "%s:%d:%s: fatal, no RB found for ue %d\n",
        __FILE__, __LINE__, __FUNCTION__, ue->rnti);
  exit(1);

rb_found:
  ctxt.module_id = 0;
  ctxt.enb_flag = 1;
  ctxt.instance = 0;
  ctxt.frame = 0;
  ctxt.subframe = 0;
  ctxt.eNB_index = 0;
  ctxt.configured = 1;
  ctxt.brOption = 0;

  ctxt.rnti = ue->rnti;

  memblock = get_free_mem_block(size, __FUNCTION__);
  memcpy(memblock->data, buf, size);

  LOG_D(PDCP, "%s(): (srb %d) calling rlc_data_req size %d\n", __func__, rb_id, size);
  //for (i = 0; i < size; i++) printf(" %2.2x", (unsigned char)memblock->data[i]);
  //printf("\n");
  enqueue_rlc_data_req(&ctxt, 0, MBMS_FLAG_NO, rb_id, sdu_id, 0, size, memblock, NULL, NULL);
}

static void deliver_sdu_srb(void *_ue, nr_pdcp_entity_t *entity,
                            char *buf, int size)
{
  nr_pdcp_ue_t *ue = _ue;
  int srb_id;
  int i;

  for (i = 0; i < sizeofArray(ue->srb) ; i++) {
    if (entity == ue->srb[i]) {
      srb_id = i+1;
      goto srb_found;
    }
  }

  LOG_E(PDCP, "%s:%d:%s: fatal, no SRB found for ue %d\n",
	__FILE__, __LINE__, __FUNCTION__, ue->rnti);
  exit(1);

 srb_found:
  {
       uint8_t *rrc_buffer_p = entity->is_gnb ?
					itti_malloc(TASK_PDCP_ENB, TASK_RRC_GNB, size):
                                        itti_malloc(TASK_PDCP_UE, TASK_RRC_NRUE, size);
       MessageDef  *message_p;

       AssertFatal(rrc_buffer_p != NULL, "OUT OF MEMORY");
       memcpy(rrc_buffer_p, buf, size);
       message_p = entity->is_gnb ?
                            itti_alloc_new_message(TASK_PDCP_ENB, 0, NR_RRC_DCCH_DATA_IND):
                            itti_alloc_new_message(TASK_PDCP_UE, 0, NR_RRC_DCCH_DATA_IND);

       AssertFatal(message_p != NULL, "OUT OF MEMORY");
       NR_RRC_DCCH_DATA_IND(message_p).dcch_index = srb_id;
       NR_RRC_DCCH_DATA_IND(message_p).sdu_p = rrc_buffer_p;
       NR_RRC_DCCH_DATA_IND(message_p).sdu_size = size;
       NR_RRC_DCCH_DATA_IND(message_p).rnti = ue->rnti;

       itti_send_msg_to_task(entity->is_gnb ? TASK_RRC_GNB : TASK_RRC_NRUE, 0, message_p);
    }
}

static void deliver_pdu_srb(void *_ue, nr_pdcp_entity_t *entity,
                            char *buf, int size, int sdu_id)
{
  nr_pdcp_ue_t *ue = _ue;
  int srb_id;
  protocol_ctxt_t ctxt;
  int i;
  mem_block_t *memblock;

  for (i = 0; i < sizeofArray(ue->srb) ; i++) {
    if (entity == ue->srb[i]) {
      srb_id = i+1;
      goto srb_found;
    }
  }

  LOG_E(PDCP, "%s:%d:%s: fatal, no SRB found for ue %d\n",
        __FILE__, __LINE__, __FUNCTION__, ue->rnti);
  exit(1);

srb_found:


  LOG_D(PDCP, "%s(): (srb %d) calling rlc_data_req size %d\n", __func__, srb_id, size);
  //for (i = 0; i < size; i++) printf(" %2.2x", (unsigned char)memblock->data[i]);
  //printf("\n");
  if ((RC.nrrrc == NULL) || (!NODE_IS_CU(RC.nrrrc[0]->node_type))) {
    ctxt.module_id = 0;
    ctxt.enb_flag = 1;
    ctxt.instance = 0;
    ctxt.frame = 0;
    ctxt.subframe = 0;
    ctxt.eNB_index = 0;
    ctxt.configured = 1;
    ctxt.brOption = 0;

    ctxt.rnti = ue->rnti;

    memblock = get_free_mem_block(size, __FUNCTION__);
    memcpy(memblock->data, buf, size);
    enqueue_rlc_data_req(&ctxt, 1, MBMS_FLAG_NO, srb_id, sdu_id, 0, size, memblock, NULL, NULL);
  }
  else {
    MessageDef  *message_p = itti_alloc_new_message (TASK_RRC_GNB, 0, F1AP_DL_RRC_MESSAGE);
    F1AP_DL_RRC_MESSAGE (message_p).rrc_container        = (uint8_t*)buf;
    F1AP_DL_RRC_MESSAGE (message_p).rrc_container_length = size;
    F1AP_DL_RRC_MESSAGE (message_p).gNB_CU_ue_id         = 0;
    F1AP_DL_RRC_MESSAGE (message_p).gNB_DU_ue_id         = 0;
    F1AP_DL_RRC_MESSAGE (message_p).old_gNB_DU_ue_id     = 0xFFFFFFFF; // unknown
    F1AP_DL_RRC_MESSAGE (message_p).rnti                 = ue->rnti;
    F1AP_DL_RRC_MESSAGE (message_p).srb_id               = srb_id;
    F1AP_DL_RRC_MESSAGE (message_p).execute_duplication  = 1;
    F1AP_DL_RRC_MESSAGE (message_p).RAT_frequency_priority_information.en_dc = 0;
    itti_send_msg_to_task (TASK_CU_F1, 0, message_p);
    LOG_D(PDCP, "Send F1AP_DL_RRC_MESSAGE with ITTI\n");
  }
}

boolean_t pdcp_data_ind(
  const protocol_ctxt_t *const  ctxt_pP,
  const srb_flag_t srb_flagP,
  const MBMS_flag_t MBMS_flagP,
  const rb_id_t rb_id,
  const sdu_size_t sdu_buffer_size,
  mem_block_t *const sdu_buffer)
{
  nr_pdcp_ue_t *ue;
  nr_pdcp_entity_t *rb;
  int rnti = ctxt_pP->rnti;

  if (ctxt_pP->module_id != 0 ||
      //ctxt_pP->enb_flag != 1 ||
      ctxt_pP->instance != 0 ||
      ctxt_pP->eNB_index != 0 ||
      ctxt_pP->configured != 1 ||
      ctxt_pP->brOption != 0) {
    LOG_E(PDCP, "%s:%d:%s: fatal\n", __FILE__, __LINE__, __FUNCTION__);
    exit(1);
  }

  if (ctxt_pP->enb_flag)
    T(T_ENB_PDCP_UL, T_INT(ctxt_pP->module_id), T_INT(rnti),
      T_INT(rb_id), T_INT(sdu_buffer_size));

  nr_pdcp_manager_lock(nr_pdcp_ue_manager);
  ue = nr_pdcp_manager_get_ue(nr_pdcp_ue_manager, rnti);

  if (srb_flagP == 1) {
    if (rb_id < 1 || rb_id > 2)
      rb = NULL;
    else
      rb = ue->srb[rb_id - 1];
  } else {
    if (rb_id < 1 || rb_id > 5)
      rb = NULL;
    else
      rb = ue->drb[rb_id - 1];
  }

  if (rb != NULL) {
    rb->recv_pdu(rb, (char *)sdu_buffer->data, sdu_buffer_size);
  } else {
    LOG_E(PDCP, "%s:%d:%s: fatal: no RB found (rb_id %ld, srb_flag %d)\n",
          __FILE__, __LINE__, __FUNCTION__, rb_id, srb_flagP);
    exit(1);
  }

  nr_pdcp_manager_unlock(nr_pdcp_ue_manager);

  free_mem_block(sdu_buffer, __FUNCTION__);

  return 1;
}

void pdcp_run(const protocol_ctxt_t *const  ctxt_pP)
{
  MessageDef      *msg_p;
  int             result;
  protocol_ctxt_t ctxt={.module_id=0,
                        .enb_flag=1,
                        .instance=0,
                        .rnti=0,
                        .frame=-1,
                        .subframe=-1,
                        .eNB_index=0,
                        .configured=true,
                        .brOption=false
                       };


  while (1) {
    itti_poll_msg(ctxt_pP->enb_flag ? TASK_PDCP_ENB : TASK_PDCP_UE, &msg_p);
    if (msg_p == NULL){
     break;
    }
    switch (ITTI_MSG_ID(msg_p)) {
    case RRC_DCCH_DATA_REQ:
      LOG_D(PDCP, "Received RRC_DCCH_DATA_REQ type at PDCP task \n");
      PROTOCOL_CTXT_SET_BY_MODULE_ID(
          &ctxt,
          RRC_DCCH_DATA_REQ(msg_p).module_id,
          RRC_DCCH_DATA_REQ(msg_p).enb_flag,
          RRC_DCCH_DATA_REQ(msg_p).rnti,
          RRC_DCCH_DATA_REQ(msg_p).frame,
          0,
          RRC_DCCH_DATA_REQ(msg_p).eNB_index);
      result = pdcp_data_req(&ctxt,
                             SRB_FLAG_YES,
                             RRC_DCCH_DATA_REQ(msg_p).rb_id,
                             RRC_DCCH_DATA_REQ(msg_p).muip,
                             RRC_DCCH_DATA_REQ(msg_p).confirmp,
                             RRC_DCCH_DATA_REQ(msg_p).sdu_size,
                             RRC_DCCH_DATA_REQ(msg_p).sdu_p,
                             RRC_DCCH_DATA_REQ(msg_p).mode,
                             NULL, NULL);

      if (result != TRUE)
        LOG_E(PDCP, "PDCP data request failed!\n");
      result = itti_free(ITTI_MSG_ORIGIN_ID(msg_p), RRC_DCCH_DATA_REQ(msg_p).sdu_p);
      AssertFatal(result == EXIT_SUCCESS, "Failed to free memory (%d)!\n", result);
      break;
    default:
      LOG_E(PDCP, "Received unexpected message %s\n", ITTI_MSG_NAME(msg_p));
      break;
    }
  }
}

static void add_srb(int is_gnb, int rnti, struct NR_SRB_ToAddMod *s,
                    int ciphering_algorithm,
                    int integrity_algorithm,
                    unsigned char *ciphering_key,
                    unsigned char *integrity_key)
{
  nr_pdcp_entity_t *pdcp_srb;
  nr_pdcp_ue_t *ue;
  int t_Reordering=3000;

  int srb_id = s->srb_Identity;
  if (s->pdcp_Config == NULL ||
      s->pdcp_Config->t_Reordering == NULL) t_Reordering = 3000;
  else t_Reordering = decode_t_reordering(*s->pdcp_Config->t_Reordering);

  nr_pdcp_manager_lock(nr_pdcp_ue_manager);
  ue = nr_pdcp_manager_get_ue(nr_pdcp_ue_manager, rnti);
  if (ue->srb[srb_id-1] != NULL) {
    LOG_D(PDCP, "%s:%d:%s: warning SRB %d already exist for ue %d, do nothing\n",
          __FILE__, __LINE__, __FUNCTION__, srb_id, rnti);
  } else {
    pdcp_srb = new_nr_pdcp_entity(NR_PDCP_SRB, is_gnb, srb_id,
                                  0, 0, 0, 0, // sdap parameters
                                  deliver_sdu_srb, ue, deliver_pdu_srb, ue,
                                  12, t_Reordering, -1,
                                  ciphering_algorithm,
                                  integrity_algorithm,
                                  ciphering_key,
                                  integrity_key);
    nr_pdcp_ue_add_srb_pdcp_entity(ue, srb_id, pdcp_srb);

    LOG_D(PDCP, "%s:%d:%s: added srb %d to ue rnti %x\n", __FILE__, __LINE__, __FUNCTION__, srb_id, rnti);
  }
  nr_pdcp_manager_unlock(nr_pdcp_ue_manager);
}

static void add_drb_am(int is_gnb, int rnti, struct NR_DRB_ToAddMod *s,
                       int ciphering_algorithm,
                       int integrity_algorithm,
                       unsigned char *ciphering_key,
                       unsigned char *integrity_key)
{
  nr_pdcp_entity_t *pdcp_drb;
  nr_pdcp_ue_t *ue;

  int drb_id = s->drb_Identity;
  int sn_size_ul = decode_sn_size_ul(*s->pdcp_Config->drb->pdcp_SN_SizeUL);
  int sn_size_dl = decode_sn_size_dl(*s->pdcp_Config->drb->pdcp_SN_SizeDL);
  int discard_timer = decode_discard_timer(*s->pdcp_Config->drb->discardTimer);

  int has_integrity;
  int has_ciphering;

  /* if pdcp_Config->t_Reordering is not present, it means infinity (-1) */
  int t_reordering = -1;
  if (s->pdcp_Config->t_Reordering != NULL) {
    t_reordering = decode_t_reordering(*s->pdcp_Config->t_Reordering);
  }

  if (s->pdcp_Config->drb != NULL
      && s->pdcp_Config->drb->integrityProtection != NULL)
    has_integrity = 1;
  else
    has_integrity = 0;

  if (s->pdcp_Config->ext1 != NULL
     && s->pdcp_Config->ext1->cipheringDisabled != NULL)
    has_ciphering = 0;
  else
    has_ciphering = 1;

  if ((!s->cnAssociation) || s->cnAssociation->present == NR_DRB_ToAddMod__cnAssociation_PR_NOTHING) {
    LOG_E(PDCP,"%s:%d:%s: fatal, cnAssociation is missing or present is NR_DRB_ToAddMod__cnAssociation_PR_NOTHING\n",__FILE__,__LINE__,__FUNCTION__);
    exit(-1);
  }

  int pdusession_id;
  int has_sdap = 0;
  int has_sdapULheader=0;
  int has_sdapDLheader=0;
  if (s->cnAssociation->present == NR_DRB_ToAddMod__cnAssociation_PR_eps_BearerIdentity)
     pdusession_id = s->cnAssociation->choice.eps_BearerIdentity;
  else {
    if (!s->cnAssociation->choice.sdap_Config) {
      LOG_E(PDCP,"%s:%d:%s: fatal, sdap_Config is null",__FILE__,__LINE__,__FUNCTION__);
      exit(-1);
    }
    pdusession_id = s->cnAssociation->choice.sdap_Config->pdu_Session;
    has_sdap = 1;
    has_sdapULheader = s->cnAssociation->choice.sdap_Config->sdap_HeaderUL == NR_SDAP_Config__sdap_HeaderUL_present ? 1 : 0;
    has_sdapDLheader = s->cnAssociation->choice.sdap_Config->sdap_HeaderDL == NR_SDAP_Config__sdap_HeaderDL_present ? 1 : 0;
    if (has_sdapDLheader==1) {
      LOG_E(PDCP,"%s:%d:%s: fatal, no support for SDAP DL yet\n",__FILE__,__LINE__,__FUNCTION__);
      exit(-1);
    }
  }
  /* TODO(?): accept different UL and DL SN sizes? */
  if (sn_size_ul != sn_size_dl) {
    LOG_E(PDCP, "%s:%d:%s: fatal, bad SN sizes, must be same. ul=%d, dl=%d\n",
          __FILE__, __LINE__, __FUNCTION__, sn_size_ul, sn_size_dl);
    exit(1);
  }

  if (drb_id != 1) {
    LOG_E(PDCP, "%s:%d:%s: fatal, bad drb id %d\n",
          __FILE__, __LINE__, __FUNCTION__, drb_id);
    exit(1);
  }

  nr_pdcp_manager_lock(nr_pdcp_ue_manager);
  ue = nr_pdcp_manager_get_ue(nr_pdcp_ue_manager, rnti);
  if (ue->drb[drb_id-1] != NULL) {
    LOG_W(PDCP, "%s:%d:%s: warning DRB %d already exist for ue %d, do nothing\n",
          __FILE__, __LINE__, __FUNCTION__, drb_id, rnti);
  } else {
    LOG_I(PDCP, "%s:%d:%s: Melissa Elkadi, we will call deliver_sdu_drb\n", __FILE__, __LINE__, __FUNCTION__);
    pdcp_drb = new_nr_pdcp_entity(NR_PDCP_DRB_AM, is_gnb, drb_id,pdusession_id,has_sdap,
                                  has_sdapULheader,has_sdapDLheader,
                                  deliver_sdu_drb, ue, deliver_pdu_drb, ue,
                                  sn_size_dl, t_reordering, discard_timer,
                                  has_ciphering ? ciphering_algorithm : 0,
                                  has_integrity ? integrity_algorithm : 0,
                                  has_ciphering ? ciphering_key : NULL,
                                  has_integrity ? integrity_key : NULL);
    nr_pdcp_ue_add_drb_pdcp_entity(ue, drb_id, pdcp_drb);

    LOG_D(PDCP, "%s:%d:%s: added drb %d to ue rnti %x\n", __FILE__, __LINE__, __FUNCTION__, drb_id, rnti);
  }
  nr_pdcp_manager_unlock(nr_pdcp_ue_manager);
}

static void add_drb(int is_gnb, int rnti, struct NR_DRB_ToAddMod *s,
                    NR_RLC_Config_t *rlc_Config,
                    int ciphering_algorithm,
                    int integrity_algorithm,
                    unsigned char *ciphering_key,
                    unsigned char *integrity_key)
{
  switch (rlc_Config->present) {
  case NR_RLC_Config_PR_am:
    add_drb_am(is_gnb, rnti, s, ciphering_algorithm, integrity_algorithm,
               ciphering_key, integrity_key);
    break;
  case NR_RLC_Config_PR_um_Bi_Directional:
    //add_drb_um(rnti, s);
    /* hack */
    add_drb_am(is_gnb, rnti, s, ciphering_algorithm, integrity_algorithm,
               ciphering_key, integrity_key);
    break;
  default:
    LOG_E(PDCP, "%s:%d:%s: fatal: unhandled DRB type\n",
          __FILE__, __LINE__, __FUNCTION__);
    exit(1);
  }
  LOG_I(PDCP, "%s:%s:%d: added DRB for UE RNTI %x\n", __FILE__, __FUNCTION__, __LINE__, rnti);
}

boolean_t nr_rrc_pdcp_config_asn1_req(
  const protocol_ctxt_t *const  ctxt_pP,
  NR_SRB_ToAddModList_t  *const srb2add_list,
  NR_DRB_ToAddModList_t  *const drb2add_list,
  NR_DRB_ToReleaseList_t *const drb2release_list,
  const uint8_t                   security_modeP,
  uint8_t                  *const kRRCenc,
  uint8_t                  *const kRRCint,
  uint8_t                  *const kUPenc,
  uint8_t                  *const kUPint
#if (LTE_RRC_VERSION >= MAKE_VERSION(9, 0, 0))
  ,LTE_PMCH_InfoList_r9_t  *pmch_InfoList_r9
#endif
  ,rb_id_t                 *const defaultDRB,
  struct NR_CellGroupConfig__rlc_BearerToAddModList *rlc_bearer2add_list)
  //struct NR_RLC_Config     *rlc_Config)
{
  int rnti = ctxt_pP->rnti;
  int i;

  if (//ctxt_pP->enb_flag != 1 ||
      ctxt_pP->module_id != 0 ||
      ctxt_pP->instance != 0 ||
      ctxt_pP->eNB_index != 0 ||
      //ctxt_pP->configured != 2 ||
      //srb2add_list == NULL ||
      //drb2add_list != NULL ||
      //drb2release_list != NULL ||
      //security_modeP != 255 ||
      //kRRCenc != NULL ||
      //kRRCint != NULL ||
      //kUPenc != NULL ||
      pmch_InfoList_r9 != NULL /*||
      defaultDRB != NULL */) {
    LOG_I(PDCP,"Releasing DRBs, oops\n");
    TODO;
  }

  if (srb2add_list != NULL) {
    for (i = 0; i < srb2add_list->list.count; i++) {
      add_srb(ctxt_pP->enb_flag,rnti, srb2add_list->list.array[i],
              security_modeP & 0x0f, (security_modeP >> 4) & 0x0f,
              kRRCenc, kRRCint);
    }
  }

  if (drb2add_list != NULL) {
    for (i = 0; i < drb2add_list->list.count; i++) {
      add_drb(ctxt_pP->enb_flag, rnti, drb2add_list->list.array[i],
              rlc_bearer2add_list->list.array[i]->rlc_Config,
              security_modeP & 0x0f, (security_modeP >> 4) & 0x0f,
              kUPenc, kUPint);
    }
  }

  /* update security */
  if (kRRCint != NULL) {
    /* todo */
  }

  if (drb2release_list != NULL) {
    // TODO
  }

  free(kRRCenc);
  free(kRRCint);
  free(kUPenc);
  free(kUPint);

  return 0;
}

/* Dummy function due to dependency from LTE libraries */
boolean_t rrc_pdcp_config_asn1_req(
  const protocol_ctxt_t *const  ctxt_pP,
  LTE_SRB_ToAddModList_t  *const srb2add_list,
  LTE_DRB_ToAddModList_t  *const drb2add_list,
  LTE_DRB_ToReleaseList_t *const drb2release_list,
  const uint8_t                   security_modeP,
  uint8_t                  *const kRRCenc,
  uint8_t                  *const kRRCint,
  uint8_t                  *const kUPenc
#if (LTE_RRC_VERSION >= MAKE_VERSION(9, 0, 0))
  ,LTE_PMCH_InfoList_r9_t  *pmch_InfoList_r9
#endif
  ,rb_id_t                 *const defaultDRB)
{
  return 0;
}

void nr_DRB_preconfiguration(uint16_t crnti)
{

  NR_RadioBearerConfig_t             *rbconfig = NULL;
  struct NR_CellGroupConfig__rlc_BearerToAddModList *Rlc_Bearer_ToAdd_list = NULL;
  protocol_ctxt_t ctxt;
  //fill_default_rbconfig(rb_config, 5, 1);
  rbconfig = calloc(1, sizeof(*rbconfig));

  rbconfig->srb_ToAddModList = NULL;
  rbconfig->srb3_ToRelease = NULL;
  rbconfig->drb_ToAddModList = calloc(1,sizeof(*rbconfig->drb_ToAddModList));
  NR_DRB_ToAddMod_t *drb_ToAddMod = calloc(1,sizeof(*drb_ToAddMod));
  drb_ToAddMod->cnAssociation = calloc(1,sizeof(*drb_ToAddMod->cnAssociation));
  drb_ToAddMod->cnAssociation->present = NR_DRB_ToAddMod__cnAssociation_PR_eps_BearerIdentity;
  drb_ToAddMod->cnAssociation->choice.eps_BearerIdentity= 5;
  drb_ToAddMod->drb_Identity = 1;
  drb_ToAddMod->reestablishPDCP = NULL;
  drb_ToAddMod->recoverPDCP = NULL;
  drb_ToAddMod->pdcp_Config = calloc(1,sizeof(*drb_ToAddMod->pdcp_Config));
  drb_ToAddMod->pdcp_Config->drb = calloc(1,sizeof(*drb_ToAddMod->pdcp_Config->drb));
  drb_ToAddMod->pdcp_Config->drb->discardTimer = calloc(1,sizeof(*drb_ToAddMod->pdcp_Config->drb->discardTimer));
  *drb_ToAddMod->pdcp_Config->drb->discardTimer=NR_PDCP_Config__drb__discardTimer_infinity;
  drb_ToAddMod->pdcp_Config->drb->pdcp_SN_SizeUL = calloc(1,sizeof(*drb_ToAddMod->pdcp_Config->drb->pdcp_SN_SizeUL));
  *drb_ToAddMod->pdcp_Config->drb->pdcp_SN_SizeUL = NR_PDCP_Config__drb__pdcp_SN_SizeUL_len12bits;
  drb_ToAddMod->pdcp_Config->drb->pdcp_SN_SizeDL = calloc(1,sizeof(*drb_ToAddMod->pdcp_Config->drb->pdcp_SN_SizeDL));
  *drb_ToAddMod->pdcp_Config->drb->pdcp_SN_SizeDL = NR_PDCP_Config__drb__pdcp_SN_SizeDL_len12bits;
  drb_ToAddMod->pdcp_Config->drb->headerCompression.present = NR_PDCP_Config__drb__headerCompression_PR_notUsed;
  drb_ToAddMod->pdcp_Config->drb->headerCompression.choice.notUsed = 0;

  drb_ToAddMod->pdcp_Config->drb->integrityProtection=NULL;
  drb_ToAddMod->pdcp_Config->drb->statusReportRequired=NULL;
  drb_ToAddMod->pdcp_Config->drb->outOfOrderDelivery=NULL;
  drb_ToAddMod->pdcp_Config->moreThanOneRLC = NULL;

  drb_ToAddMod->pdcp_Config->t_Reordering = calloc(1,sizeof(*drb_ToAddMod->pdcp_Config->t_Reordering));
  *drb_ToAddMod->pdcp_Config->t_Reordering = NR_PDCP_Config__t_Reordering_ms0;
  drb_ToAddMod->pdcp_Config->ext1 = NULL;

  ASN_SEQUENCE_ADD(&rbconfig->drb_ToAddModList->list,drb_ToAddMod);

  rbconfig->drb_ToReleaseList = NULL;

  rbconfig->securityConfig = calloc(1,sizeof(*rbconfig->securityConfig));
  rbconfig->securityConfig->securityAlgorithmConfig = calloc(1,sizeof(*rbconfig->securityConfig->securityAlgorithmConfig));
  rbconfig->securityConfig->securityAlgorithmConfig->cipheringAlgorithm = NR_CipheringAlgorithm_nea0;
  rbconfig->securityConfig->securityAlgorithmConfig->integrityProtAlgorithm=NULL;
  rbconfig->securityConfig->keyToUse = calloc(1,sizeof(*rbconfig->securityConfig->keyToUse));
  *rbconfig->securityConfig->keyToUse = NR_SecurityConfig__keyToUse_master;

  if ( LOG_DEBUGFLAG(DEBUG_ASN1) ) {
    xer_fprint(stdout, &asn_DEF_NR_RadioBearerConfig, (const void*)rbconfig);
  }

  NR_RLC_BearerConfig_t *RLC_BearerConfig = calloc(1,sizeof(*RLC_BearerConfig));
  nr_rlc_bearer_init(RLC_BearerConfig,NR_RLC_BearerConfig__servedRadioBearer_PR_drb_Identity);
  nr_drb_config(RLC_BearerConfig->rlc_Config, NR_RLC_Config_PR_am);
  nr_rlc_bearer_init_ul_spec(RLC_BearerConfig->mac_LogicalChannelConfig);

  Rlc_Bearer_ToAdd_list = calloc(1,sizeof(*Rlc_Bearer_ToAdd_list));
  ASN_SEQUENCE_ADD(&Rlc_Bearer_ToAdd_list->list, RLC_BearerConfig);

  if (ENB_NAS_USE_TUN){
    PROTOCOL_CTXT_SET_BY_MODULE_ID(&ctxt, 0, ENB_FLAG_YES, crnti, 0, 0, 0);
  }
  else{
    PROTOCOL_CTXT_SET_BY_MODULE_ID(&ctxt, 0, ENB_FLAG_NO, crnti, 0, 0,0);
  }

  nr_rrc_pdcp_config_asn1_req(
    &ctxt,
    (NR_SRB_ToAddModList_t *) NULL,
    rbconfig->drb_ToAddModList ,
    rbconfig->drb_ToReleaseList,
    0,
    NULL,
    NULL,
    NULL,
    NULL,
    NULL,
    NULL,
    Rlc_Bearer_ToAdd_list);

  nr_rrc_rlc_config_asn1_req (&ctxt,
      (NR_SRB_ToAddModList_t *) NULL,
      rbconfig->drb_ToAddModList,
      rbconfig->drb_ToReleaseList,
      (LTE_PMCH_InfoList_r9_t *) NULL,
      Rlc_Bearer_ToAdd_list);

  LOG_D(PDCP, "%s:%d: done RRC PDCP/RLC ASN1 request for UE rnti %x\n", __FUNCTION__, __LINE__, ctxt.rnti);

}

uint64_t get_pdcp_optmask(void)
{
  return pdcp_optmask;
}

boolean_t pdcp_remove_UE(
  const protocol_ctxt_t *const  ctxt_pP)
{
  int rnti = ctxt_pP->rnti;

  nr_pdcp_manager_lock(nr_pdcp_ue_manager);
  nr_pdcp_manager_remove_ue(nr_pdcp_ue_manager, rnti);
  nr_pdcp_manager_unlock(nr_pdcp_ue_manager);

  return 1;
}

void pdcp_config_set_security(
        const protocol_ctxt_t* const  ctxt_pP,
        pdcp_t *const pdcp_pP,
        const rb_id_t rb_id,
        const uint16_t lc_idP,
        const uint8_t security_modeP,
        uint8_t *const kRRCenc_pP,
        uint8_t *const kRRCint_pP,
        uint8_t *const kUPenc_pP)
{
  nr_pdcp_ue_t *ue;
  nr_pdcp_entity_t *rb;
  int rnti = ctxt_pP->rnti;
  int integrity_algorithm;
  int ciphering_algorithm;

  nr_pdcp_manager_lock(nr_pdcp_ue_manager);

  ue = nr_pdcp_manager_get_ue(nr_pdcp_ue_manager, rnti);

  /* TODO: proper handling of DRBs, for the moment only SRBs are handled */

  if (rb_id >= 1 && rb_id <= 2) {
    rb = ue->srb[rb_id - 1];

    if (rb == NULL) {
      LOG_E(PDCP, "%s:%d:%s: no SRB found (rnti %d, rb_id %ld)\n",
            __FILE__, __LINE__, __FUNCTION__, rnti, rb_id);
      nr_pdcp_manager_unlock(nr_pdcp_ue_manager);
      return;
    }

    integrity_algorithm = (security_modeP>>4) & 0xf;
    ciphering_algorithm = security_modeP & 0x0f;
    rb->set_security(rb, integrity_algorithm, (char *)kRRCint_pP,
                     ciphering_algorithm, (char *)kRRCenc_pP);
  } else {
    LOG_E(PDCP, "%s:%d:%s: TODO\n", __FILE__, __LINE__, __FUNCTION__);
    exit(1);
  }

  nr_pdcp_manager_unlock(nr_pdcp_ue_manager);
}

static boolean_t pdcp_data_req_srb(
  protocol_ctxt_t  *ctxt_pP,
  const rb_id_t rb_id,
  const mui_t muiP,
  const confirm_t confirmP,
  const sdu_size_t sdu_buffer_size,
  unsigned char *const sdu_buffer)
{
  LOG_D(PDCP, "%s() called, size %d\n", __func__, sdu_buffer_size);
  nr_pdcp_ue_t *ue;
  nr_pdcp_entity_t *rb;
  int rnti = ctxt_pP->rnti;

  if (ctxt_pP->module_id != 0 ||
      //ctxt_pP->enb_flag != 1 ||
      ctxt_pP->instance != 0 ||
      ctxt_pP->eNB_index != 0 /*||
      ctxt_pP->configured != 1 ||
      ctxt_pP->brOption != 0*/) {
    LOG_E(PDCP, "%s:%d:%s: fatal\n", __FILE__, __LINE__, __FUNCTION__);
    exit(1);
  }

  nr_pdcp_manager_lock(nr_pdcp_ue_manager);

  ue = nr_pdcp_manager_get_ue(nr_pdcp_ue_manager, rnti);

  if (rb_id < 1 || rb_id > 2)
    rb = NULL;
  else
    rb = ue->srb[rb_id - 1];

  if (rb == NULL) {
    LOG_E(PDCP, "%s:%d:%s: no SRB found (rnti %d, rb_id %ld)\n",
          __FILE__, __LINE__, __FUNCTION__, rnti, rb_id);
    nr_pdcp_manager_unlock(nr_pdcp_ue_manager);
    return 0;
  }

  rb->recv_sdu(rb, (char *)sdu_buffer, sdu_buffer_size, muiP);

  nr_pdcp_manager_unlock(nr_pdcp_ue_manager);

  return 1;
}


static boolean_t pdcp_data_req_drb(
  protocol_ctxt_t  *ctxt_pP,
  const rb_id_t rb_id,
  const mui_t muiP,
  const confirm_t confirmP,
  const sdu_size_t sdu_buffer_size,
  unsigned char *const sdu_buffer)
{
  LOG_D(PDCP, "%s() called, size %d\n", __func__, sdu_buffer_size);
  nr_pdcp_ue_t *ue;
  nr_pdcp_entity_t *rb;
  int rnti = ctxt_pP->rnti;

  if (ctxt_pP->module_id != 0 ||
      //ctxt_pP->enb_flag != 1 ||
      ctxt_pP->instance != 0 ||
      ctxt_pP->eNB_index != 0 /*||
      ctxt_pP->configured != 1 ||
      ctxt_pP->brOption != 0*/) {
    LOG_E(PDCP, "%s:%d:%s: fatal\n", __FILE__, __LINE__, __FUNCTION__);
    exit(1);
  }

  nr_pdcp_manager_lock(nr_pdcp_ue_manager);

  ue = nr_pdcp_manager_get_ue(nr_pdcp_ue_manager, rnti);

  if (rb_id < 1 || rb_id > 5)
    rb = NULL;
  else
    rb = ue->drb[rb_id - 1];

  if (rb == NULL) {
    LOG_E(PDCP, "%s:%d:%s: no DRB found (rnti %d, rb_id %ld)\n",
          __FILE__, __LINE__, __FUNCTION__, rnti, rb_id);
    nr_pdcp_manager_unlock(nr_pdcp_ue_manager);
    return 0;
  }
  char buffer[1024];
  hexdump((char *)sdu_buffer, sdu_buffer_size, buffer, sizeof(buffer));
  LOG_I(PDCP, "Melissa Elkadi in %s, this is hexdump of pdu %s from tunnel interface in PDCP layer\n",
        __FUNCTION__, buffer);
  rb->recv_sdu(rb, (char *)sdu_buffer, sdu_buffer_size, muiP);

  nr_pdcp_manager_unlock(nr_pdcp_ue_manager);

  return 1;
}

boolean_t pdcp_data_req(
  protocol_ctxt_t  *ctxt_pP,
  const srb_flag_t srb_flagP,
  const rb_id_t rb_id,
  const mui_t muiP,
  const confirm_t confirmP,
  const sdu_size_t sdu_buffer_size,
  unsigned char *const sdu_buffer,
  const pdcp_transmission_mode_t mode
#if (LTE_RRC_VERSION >= MAKE_VERSION(14, 0, 0))
  ,const uint32_t *const sourceL2Id
  ,const uint32_t *const destinationL2Id
#endif
  )
{
  if (srb_flagP) {
   return pdcp_data_req_srb(ctxt_pP, rb_id, muiP, confirmP, sdu_buffer_size, sdu_buffer);
  }
  else{
    return pdcp_data_req_drb(ctxt_pP, rb_id, muiP, confirmP, sdu_buffer_size, sdu_buffer);
  }
}

void pdcp_set_pdcp_data_ind_func(pdcp_data_ind_func_t pdcp_data_ind)
{
  /* nothing to do */
}

void pdcp_set_rlc_data_req_func(send_rlc_data_req_func_t send_rlc_data_req)
{
  /* nothing to do */
}

//Dummy function needed due to LTE dependencies
void
pdcp_mbms_run ( const protocol_ctxt_t *const  ctxt_pP){
  /* nothing to do */
}

void nr_pdcp_tick(int frame, int subframe)
{
  if (frame != nr_pdcp_current_time_last_frame ||
      subframe != nr_pdcp_current_time_last_subframe) {
    nr_pdcp_current_time_last_frame = frame;
    nr_pdcp_current_time_last_subframe = subframe;
    nr_pdcp_current_time++;
    nr_pdcp_wakeup_timer_thread(nr_pdcp_current_time);
  }
}<|MERGE_RESOLUTION|>--- conflicted
+++ resolved
@@ -296,9 +296,6 @@
     }
 
     LOG_D(PDCP, "%s(): nas_sock_fd read returns len %d\n", __func__, len);
-    char buffer[1024];
-    hexdump(rx_buf, len, buffer, sizeof(buffer));
-    LOG_I(MAC, "Melissa Elkadi, this is hexdump of pdu %s from tunnel interface\n", buffer);
 
     nr_pdcp_manager_lock(nr_pdcp_ue_manager);
     rnti = nr_pdcp_get_first_rnti(nr_pdcp_ue_manager);
@@ -416,21 +413,6 @@
     nas_getparams();
 
     if(UE_NAS_USE_TUN) {
-<<<<<<< HEAD
-      /* Melissa TODO: Brute force changes made below to allow nr-UE to have unique tunnel interfaces.
-         When the NODE_NUMBER param is not used to determine functionality and LTE tunnel
-         interfaces, we should update the netlink_init_tun() and nas_config() calls below as well. */
-      int num_if = (NFAPI_MODE == NFAPI_UE_STUB_PNF || IS_SOFTMODEM_SIML1 || NFAPI_MODE == NFAPI_MODE_STANDALONE_PNF)? MAX_MOBILES_PER_ENB : 1;
-      netlink_init_tun("nrue", num_if, id);
-      //Add --nr-ip-over-lte option check for next line
-      if (IS_SOFTMODEM_NOS1)
-          nas_config(1, 1, 3, "nrue");
-      LOG_I(PDCP, "UE pdcp will use tun interface\n");
-      start_pdcp_tun_ue();
-    } else if(ENB_NAS_USE_TUN) {
-      netlink_init_tun("gnb", 1, id);
-      nas_config(1, 1, 1, "gnb");
-=======
       int num_if = (NFAPI_MODE == NFAPI_UE_STUB_PNF || IS_SOFTMODEM_SIML1 || NFAPI_MODE == NFAPI_MODE_STANDALONE_PNF)? MAX_MOBILES_PER_ENB : 1;
       netlink_init_tun("nrue", num_if, id);
       //Add --nr-ip-over-lte option check for next line
@@ -449,7 +431,6 @@
         netlink_init_tun("enb", 1, id);
         nas_config(1, 1, 1, "enb");
       }
->>>>>>> f1cb957c
       LOG_I(PDCP, "ENB pdcp will use tun interface\n");
       start_pdcp_tun_enb();
     } else {
@@ -881,7 +862,6 @@
     LOG_W(PDCP, "%s:%d:%s: warning DRB %d already exist for ue %d, do nothing\n",
           __FILE__, __LINE__, __FUNCTION__, drb_id, rnti);
   } else {
-    LOG_I(PDCP, "%s:%d:%s: Melissa Elkadi, we will call deliver_sdu_drb\n", __FILE__, __LINE__, __FUNCTION__);
     pdcp_drb = new_nr_pdcp_entity(NR_PDCP_DRB_AM, is_gnb, drb_id,pdusession_id,has_sdap,
                                   has_sdapULheader,has_sdapDLheader,
                                   deliver_sdu_drb, ue, deliver_pdu_drb, ue,
@@ -1253,10 +1233,7 @@
     nr_pdcp_manager_unlock(nr_pdcp_ue_manager);
     return 0;
   }
-  char buffer[1024];
-  hexdump((char *)sdu_buffer, sdu_buffer_size, buffer, sizeof(buffer));
-  LOG_I(PDCP, "Melissa Elkadi in %s, this is hexdump of pdu %s from tunnel interface in PDCP layer\n",
-        __FUNCTION__, buffer);
+
   rb->recv_sdu(rb, (char *)sdu_buffer, sdu_buffer_size, muiP);
 
   nr_pdcp_manager_unlock(nr_pdcp_ue_manager);
