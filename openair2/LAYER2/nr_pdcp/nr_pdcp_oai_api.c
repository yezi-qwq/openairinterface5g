/*
 * Licensed to the OpenAirInterface (OAI) Software Alliance under one or more
 * contributor license agreements.  See the NOTICE file distributed with
 * this work for additional information regarding copyright ownership.
 * The OpenAirInterface Software Alliance licenses this file to You under
 * the OAI Public License, Version 1.1  (the "License"); you may not use this file
 * except in compliance with the License.
 * You may obtain a copy of the License at
 *
 *      http://www.openairinterface.org/?page_id=698
 *
 * Unless required by applicable law or agreed to in writing, software
 * distributed under the License is distributed on an "AS IS" BASIS,
 * WITHOUT WARRANTIES OR CONDITIONS OF ANY KIND, either express or implied.
 * See the License for the specific language governing permissions and
 * limitations under the License.
 *-------------------------------------------------------------------------------
 * For more information about the OpenAirInterface (OAI) Software Alliance:
 *      contact@openairinterface.org
 */

#ifndef _GNU_SOURCE
#define _GNU_SOURCE
#endif
#include "asn1_utils.h"
#include "nr_pdcp_ue_manager.h"
#include "nr_pdcp_timer_thread.h"
#include "NR_RadioBearerConfig.h"
#include "NR_RLC-BearerConfig.h"
#include "NR_RLC-Config.h"
#include "NR_CellGroupConfig.h"
#include "openair2/RRC/NR/nr_rrc_proto.h"
#include <stdint.h>

/* from OAI */
#include "pdcp.h"
#include "LAYER2/nr_rlc/nr_rlc_oai_api.h"
#include <openair3/ocp-gtpu/gtp_itf.h>
#include "openair2/SDAP/nr_sdap/nr_sdap_gnb.h"

#define TODO do { \
    printf("%s:%d:%s: todo\n", __FILE__, __LINE__, __FUNCTION__); \
    exit(1); \
  } while (0)

static nr_pdcp_ue_manager_t *nr_pdcp_ue_manager;

/* TODO: handle time a bit more properly */
static uint64_t nr_pdcp_current_time;
static int      nr_pdcp_current_time_last_frame;
static int      nr_pdcp_current_time_last_subframe;

/* necessary globals for OAI, not used internally */
hash_table_t  *pdcp_coll_p;
static uint64_t pdcp_optmask;

ngran_node_t node_type = ngran_gNB;
uint8_t proto_agent_flag = 0;

/****************************************************************************/
/* rlc_data_req queue - begin                                               */
/****************************************************************************/


#include <pthread.h>

/* NR PDCP and RLC both use "big locks". In some cases a thread may do
 * lock(rlc) followed by lock(pdcp) (typically when running 'rx_sdu').
 * Another thread may first do lock(pdcp) and then lock(rlc) (typically
 * the GTP module calls 'pdcp_data_req' that, in a previous implementation
 * was indirectly calling 'rlc_data_req' which does lock(rlc)).
 * To avoid the resulting deadlock it is enough to ensure that a call
 * to lock(pdcp) will never be followed by a call to lock(rlc). So,
 * here we chose to have a separate thread that deals with rlc_data_req,
 * out of the PDCP lock. Other solutions may be possible.
 * So instead of calling 'rlc_data_req' directly we have a queue and a
 * separate thread emptying it.
 */

typedef struct {
  protocol_ctxt_t ctxt_pP;
  srb_flag_t      srb_flagP;
  MBMS_flag_t     MBMS_flagP;
  rb_id_t         rb_idP;
  mui_t           muiP;
  confirm_t       confirmP;
  sdu_size_t      sdu_sizeP;
  mem_block_t     *sdu_pP;
} rlc_data_req_queue_item;

#define RLC_DATA_REQ_QUEUE_SIZE 10000

typedef struct {
  rlc_data_req_queue_item q[RLC_DATA_REQ_QUEUE_SIZE];
  volatile int start;
  volatile int length;
  pthread_mutex_t m;
  pthread_cond_t c;
} rlc_data_req_queue;

static rlc_data_req_queue q;

extern rlc_op_status_t nr_rrc_rlc_config_asn1_req (const protocol_ctxt_t   * const ctxt_pP,
    const NR_SRB_ToAddModList_t   * const srb2add_listP,
    const NR_DRB_ToAddModList_t   * const drb2add_listP,
    const NR_DRB_ToReleaseList_t  * const drb2release_listP,
    const LTE_PMCH_InfoList_r9_t * const pmch_InfoList_r9_pP,
    struct NR_CellGroupConfig__rlc_BearerToAddModList *rlc_bearer2add_list);

static void *rlc_data_req_thread(void *_)
{
  int i;

  pthread_setname_np(pthread_self(), "RLC queue");
  while (1) {
    if (pthread_mutex_lock(&q.m) != 0) abort();
    while (q.length == 0)
      if (pthread_cond_wait(&q.c, &q.m) != 0) abort();
    i = q.start;
    if (pthread_mutex_unlock(&q.m) != 0) abort();

    rlc_data_req(&q.q[i].ctxt_pP,
                 q.q[i].srb_flagP,
                 q.q[i].MBMS_flagP,
                 q.q[i].rb_idP,
                 q.q[i].muiP,
                 q.q[i].confirmP,
                 q.q[i].sdu_sizeP,
                 q.q[i].sdu_pP,
                 NULL,
                 NULL);

    if (pthread_mutex_lock(&q.m) != 0) abort();

    q.length--;
    q.start = (q.start + 1) % RLC_DATA_REQ_QUEUE_SIZE;

    if (pthread_cond_signal(&q.c) != 0) abort();
    if (pthread_mutex_unlock(&q.m) != 0) abort();
  }
}

static void init_nr_rlc_data_req_queue(void)
{
  pthread_t t;

  pthread_mutex_init(&q.m, NULL);
  pthread_cond_init(&q.c, NULL);

  if (pthread_create(&t, NULL, rlc_data_req_thread, NULL) != 0) {
    LOG_E(PDCP, "%s:%d:%s: fatal\n", __FILE__, __LINE__, __FUNCTION__);
    exit(1);
  }
}

static void enqueue_rlc_data_req(const protocol_ctxt_t *const ctxt_pP,
                                 const srb_flag_t   srb_flagP,
                                 const MBMS_flag_t  MBMS_flagP,
                                 const rb_id_t      rb_idP,
                                 const mui_t        muiP,
                                 confirm_t    confirmP,
                                 sdu_size_t   sdu_sizeP,
                                 mem_block_t *sdu_pP,
                                 void *_unused1, void *_unused2)
{
  int i;
  int logged = 0;

  if (pthread_mutex_lock(&q.m) != 0) abort();
  while (q.length == RLC_DATA_REQ_QUEUE_SIZE) {
    if (!logged) {
      logged = 1;
      LOG_W(PDCP, "%s: rlc_data_req queue is full\n", __FUNCTION__);
    }
    if (pthread_cond_wait(&q.c, &q.m) != 0) abort();
  }

  i = (q.start + q.length) % RLC_DATA_REQ_QUEUE_SIZE;
  q.length++;

  q.q[i].ctxt_pP    = *ctxt_pP;
  q.q[i].srb_flagP  = srb_flagP;
  q.q[i].MBMS_flagP = MBMS_flagP;
  q.q[i].rb_idP     = rb_idP;
  q.q[i].muiP       = muiP;
  q.q[i].confirmP   = confirmP;
  q.q[i].sdu_sizeP  = sdu_sizeP;
  q.q[i].sdu_pP     = sdu_pP;

  if (pthread_cond_signal(&q.c) != 0) abort();
  if (pthread_mutex_unlock(&q.m) != 0) abort();
}

void du_rlc_data_req(const protocol_ctxt_t *const ctxt_pP,
                     const srb_flag_t   srb_flagP,
                     const MBMS_flag_t  MBMS_flagP,
                     const rb_id_t      rb_idP,
                     const mui_t        muiP,
                     confirm_t    confirmP,
                     sdu_size_t   sdu_sizeP,
                     mem_block_t *sdu_pP)
{
  enqueue_rlc_data_req(ctxt_pP,
                       srb_flagP,
                       MBMS_flagP,
                       rb_idP, muiP,
                       confirmP,
                       sdu_sizeP,
                       sdu_pP,
                       NULL,
                       NULL);
}

/****************************************************************************/
/* rlc_data_req queue - end                                                 */
/****************************************************************************/

/****************************************************************************/
/* hacks to be cleaned up at some point - begin                             */
/****************************************************************************/

#include "LAYER2/MAC/mac_extern.h"

static void reblock_tun_socket(void)
{
  extern int nas_sock_fd[];
  int f;

  f = fcntl(nas_sock_fd[0], F_GETFL, 0);
  f &= ~(O_NONBLOCK);
  if (fcntl(nas_sock_fd[0], F_SETFL, f) == -1) {
    LOG_E(PDCP, "reblock_tun_socket failed\n");
    exit(1);
  }
}

static void *enb_tun_read_thread(void *_)
{
  extern int nas_sock_fd[];
  char rx_buf[NL_MAX_PAYLOAD];
  int len;
  int rnti;
  protocol_ctxt_t ctxt;

  int rb_id = 1;
  pthread_setname_np( pthread_self(),"enb_tun_read");

  while (1) {
    len = read(nas_sock_fd[0], &rx_buf, NL_MAX_PAYLOAD);
    if (len == -1) {
      LOG_E(PDCP, "%s:%d:%s: fatal\n", __FILE__, __LINE__, __FUNCTION__);
      exit(1);
    }

    LOG_D(PDCP, "%s(): nas_sock_fd read returns len %d\n", __func__, len);

    nr_pdcp_manager_lock(nr_pdcp_ue_manager);
    rnti = nr_pdcp_get_first_rnti(nr_pdcp_ue_manager);
    nr_pdcp_manager_unlock(nr_pdcp_ue_manager);

    if (rnti == -1) continue;

    ctxt.module_id = 0;
    ctxt.enb_flag = 1;
    ctxt.instance = 0;
    ctxt.frame = 0;
    ctxt.subframe = 0;
    ctxt.eNB_index = 0;
    ctxt.configured = 1;
    ctxt.brOption = 0;

    ctxt.rnti = rnti;

    pdcp_data_req(&ctxt, SRB_FLAG_NO, rb_id, RLC_MUI_UNDEFINED,
                  RLC_SDU_CONFIRM_NO, len, (unsigned char *)rx_buf,
                  PDCP_TRANSMISSION_MODE_DATA, NULL, NULL);
  }

  return NULL;
}

static void *ue_tun_read_thread(void *_)
{
  extern int nas_sock_fd[];
  char rx_buf[NL_MAX_PAYLOAD];
  int len;
  int rnti;
  protocol_ctxt_t ctxt;

  int rb_id = 1;
  pthread_setname_np( pthread_self(),"ue_tun_read"); 
  while (1) {
    len = read(nas_sock_fd[0], &rx_buf, NL_MAX_PAYLOAD);
    if (len == -1) {
      LOG_E(PDCP, "%s:%d:%s: fatal\n", __FILE__, __LINE__, __FUNCTION__);
      exit(1);
    }

    LOG_D(PDCP, "%s(): nas_sock_fd read returns len %d\n", __func__, len);

    nr_pdcp_manager_lock(nr_pdcp_ue_manager);
    rnti = nr_pdcp_get_first_rnti(nr_pdcp_ue_manager);
    nr_pdcp_manager_unlock(nr_pdcp_ue_manager);

    if (rnti == -1) continue;

    ctxt.module_id = 0;
    ctxt.enb_flag = 0;
    ctxt.instance = 0;
    ctxt.frame = 0;
    ctxt.subframe = 0;
    ctxt.eNB_index = 0;
    ctxt.configured = 1;
    ctxt.brOption = 0;

    ctxt.rnti = rnti;

    pdcp_data_req(&ctxt, SRB_FLAG_NO, rb_id, RLC_MUI_UNDEFINED,
                  RLC_SDU_CONFIRM_NO, len, (unsigned char *)rx_buf,
                  PDCP_TRANSMISSION_MODE_DATA, NULL, NULL);
  }

  return NULL;
}

static void start_pdcp_tun_enb(void)
{
  pthread_t t;

  reblock_tun_socket();

  if (pthread_create(&t, NULL, enb_tun_read_thread, NULL) != 0) {
    LOG_E(PDCP, "%s:%d:%s: fatal\n", __FILE__, __LINE__, __FUNCTION__);
    exit(1);
  }
}

static void start_pdcp_tun_ue(void)
{
  pthread_t t;

  reblock_tun_socket();

  if (pthread_create(&t, NULL, ue_tun_read_thread, NULL) != 0) {
    LOG_E(PDCP, "%s:%d:%s: fatal\n", __FILE__, __LINE__, __FUNCTION__);
    exit(1);
  }
}

/****************************************************************************/
/* hacks to be cleaned up at some point - end                               */
/****************************************************************************/

int pdcp_fifo_flush_sdus(const protocol_ctxt_t *const ctxt_pP)
{
  return 0;
}

void pdcp_layer_init(void)
{
  /* hack: be sure to initialize only once */
  static pthread_mutex_t m = PTHREAD_MUTEX_INITIALIZER;
  static int initialized = 0;
  if (pthread_mutex_lock(&m) != 0) abort();
  if (initialized) {
    if (pthread_mutex_unlock(&m) != 0) abort();
    return;
  }
  initialized = 1;
  if (pthread_mutex_unlock(&m) != 0) abort();

  nr_pdcp_ue_manager = new_nr_pdcp_ue_manager(1);

  if ((RC.nrrrc == NULL) || (!NODE_IS_CU(RC.nrrrc[0]->node_type))) {
    init_nr_rlc_data_req_queue();
  }

  nr_pdcp_init_timer_thread(nr_pdcp_ue_manager);
}

#include "nfapi/oai_integration/vendor_ext.h"
#include "targets/RT/USER/lte-softmodem.h"
#include "openair2/RRC/NAS/nas_config.h"

uint64_t nr_pdcp_module_init(uint64_t _pdcp_optmask, int id)
{
  /* hack: be sure to initialize only once */
  static pthread_mutex_t m = PTHREAD_MUTEX_INITIALIZER;
  static int initialized = 0;
  if (pthread_mutex_lock(&m) != 0) abort();
  if (initialized) {
    abort();
  }
  initialized = 1;
  if (pthread_mutex_unlock(&m) != 0) abort();

#if 0
  pdcp_optmask = _pdcp_optmask;
  return pdcp_optmask;
#endif
  /* temporary enforce netlink when UE_NAS_USE_TUN is set,
     this is while switching from noS1 as build option
     to noS1 as config option                               */
  if ( _pdcp_optmask & UE_NAS_USE_TUN_BIT) {
    pdcp_optmask = pdcp_optmask | PDCP_USE_NETLINK_BIT ;
  }

  pdcp_optmask = pdcp_optmask | _pdcp_optmask ;
  LOG_I(PDCP, "pdcp init,%s %s\n",
        ((LINK_ENB_PDCP_TO_GTPV1U)?"usegtp":""),
        ((PDCP_USE_NETLINK)?"usenetlink":""));

  if (PDCP_USE_NETLINK) {
    nas_getparams();

    if(UE_NAS_USE_TUN) {
      char *ifsuffix_ue = get_softmodem_params()->nsa ? "nrue" : "ue";
      int num_if = (NFAPI_MODE == NFAPI_UE_STUB_PNF || IS_SOFTMODEM_SIML1 || NFAPI_MODE == NFAPI_MODE_STANDALONE_PNF)? MAX_MOBILES_PER_ENB : 1;
      netlink_init_tun(ifsuffix_ue, num_if, id);
      //Add --nr-ip-over-lte option check for next line
      if (IS_SOFTMODEM_NOS1)
          nas_config(1, 1, !get_softmodem_params()->nsa ? 2 : 3, ifsuffix_ue);
      LOG_I(PDCP, "UE pdcp will use tun interface\n");
      start_pdcp_tun_ue();
    } else if(ENB_NAS_USE_TUN) {
      char *ifsuffix_base_s = get_softmodem_params()->nsa ? "gnb" : "enb";
      netlink_init_tun(ifsuffix_base_s, 1, id);
      nas_config(1, 1, 1, ifsuffix_base_s);
      LOG_I(PDCP, "ENB pdcp will use tun interface\n");
      start_pdcp_tun_enb();
    } else {
      LOG_I(PDCP, "pdcp will use kernel modules\n");
      abort();
      netlink_init();
    }
  }
  return pdcp_optmask ;
}

static void deliver_sdu_drb(void *_ue, nr_pdcp_entity_t *entity,
                            char *buf, int size)
{
  extern int nas_sock_fd[];
  int len;
  nr_pdcp_ue_t *ue = _ue;
  MessageDef  *message_p;
  uint8_t     *gtpu_buffer_p;
  int rb_id;
  int i;

  if (IS_SOFTMODEM_NOS1 || UE_NAS_USE_TUN) {
    LOG_D(PDCP, "IP packet received, to be sent to TUN interface");

<<<<<<< HEAD
    len = write(nas_sock_fd[0], buf, size);
    LOG_D(PDCP, "len = %d bytes to tunnel interface %d\n", len, nas_sock_fd[0]);
=======
    if(entity->has_sdapDLheader){
      size -= SDAP_HDR_LENGTH;
      len = write(nas_sock_fd[0], &buf[SDAP_HDR_LENGTH], size);
    } else {
      len = write(nas_sock_fd[0], buf, size);
    }

>>>>>>> 1b742fbe
    if (len != size) {
      LOG_E(PDCP, "%s:%d:%s: fatal error %d: %s\n", __FILE__, __LINE__, __FUNCTION__, errno, strerror(errno));
    }
    
  }
  else{
    for (i = 0; i < 5; i++) {
        if (entity == ue->drb[i]) {
          rb_id = i+1;
          goto rb_found;
        }
      }

      LOG_E(PDCP, "%s:%d:%s: fatal, no RB found for ue %d\n",
            __FILE__, __LINE__, __FUNCTION__, ue->rnti);
      exit(1);

    rb_found:
    {
      int offset=0;
      if (entity->has_sdap == 1 && entity->has_sdapULheader == 1) offset = 1; // this is the offset of the SDAP header in bytes

      gtpu_buffer_p = itti_malloc(TASK_PDCP_ENB, TASK_GTPV1_U,
                                  size + GTPU_HEADER_OVERHEAD_MAX - offset);
      AssertFatal(gtpu_buffer_p != NULL, "OUT OF MEMORY");
      memcpy(&gtpu_buffer_p[GTPU_HEADER_OVERHEAD_MAX], buf+offset, size-offset);
      message_p = itti_alloc_new_message(TASK_PDCP_ENB, 0, GTPV1U_GNB_TUNNEL_DATA_REQ);
      AssertFatal(message_p != NULL, "OUT OF MEMORY");
      GTPV1U_GNB_TUNNEL_DATA_REQ(message_p).buffer              = gtpu_buffer_p;
      GTPV1U_GNB_TUNNEL_DATA_REQ(message_p).length              = size-offset;
      GTPV1U_GNB_TUNNEL_DATA_REQ(message_p).offset              = GTPU_HEADER_OVERHEAD_MAX;
      GTPV1U_GNB_TUNNEL_DATA_REQ(message_p).rnti                = ue->rnti;
      GTPV1U_GNB_TUNNEL_DATA_REQ(message_p).pdusession_id       = entity->pdusession_id;
      if (offset==1) {
        LOG_I(PDCP, "%s() (drb %d) SDAP header %2x\n",__func__, rb_id, buf[0]);
        sdap_gnb_ul_header_handler(buf[0]); // Handler for the UL gNB SDAP Header
      }
      LOG_D(PDCP, "%s() (drb %d) sending message to gtp size %d\n", __func__, rb_id, size-offset);
      itti_send_msg_to_task(TASK_VARIABLE, INSTANCE_DEFAULT, message_p);
   }
  }
}

static void deliver_pdu_drb(void *_ue, nr_pdcp_entity_t *entity,
                            char *buf, int size, int sdu_id)
{
  nr_pdcp_ue_t *ue = _ue;
  int rb_id;
  protocol_ctxt_t ctxt;
  int i;
  mem_block_t *memblock;

  for (i = 0; i < 5; i++) {
    if (entity == ue->drb[i]) {
      rb_id = i+1;
      goto rb_found;
    }
  }

  LOG_E(PDCP, "%s:%d:%s: fatal, no RB found for ue %d\n",
        __FILE__, __LINE__, __FUNCTION__, ue->rnti);
  exit(1);

rb_found:
  ctxt.module_id = 0;
  ctxt.enb_flag = 1;
  ctxt.instance = 0;
  ctxt.frame = 0;
  ctxt.subframe = 0;
  ctxt.eNB_index = 0;
  ctxt.configured = 1;
  ctxt.brOption = 0;

  ctxt.rnti = ue->rnti;

  memblock = get_free_mem_block(size, __FUNCTION__);
  memcpy(memblock->data, buf, size);

  LOG_D(PDCP, "%s(): (srb %d) calling rlc_data_req size %d\n", __func__, rb_id, size);
  //for (i = 0; i < size; i++) printf(" %2.2x", (unsigned char)memblock->data[i]);
  //printf("\n");
  enqueue_rlc_data_req(&ctxt, 0, MBMS_FLAG_NO, rb_id, sdu_id, 0, size, memblock, NULL, NULL);
}

static void deliver_sdu_srb(void *_ue, nr_pdcp_entity_t *entity,
                            char *buf, int size)
{
  nr_pdcp_ue_t *ue = _ue;
  int srb_id;
  int i;

  for (i = 0; i < sizeofArray(ue->srb) ; i++) {
    if (entity == ue->srb[i]) {
      srb_id = i+1;
      goto srb_found;
    }
  }

  LOG_E(PDCP, "%s:%d:%s: fatal, no SRB found for ue %d\n",
	__FILE__, __LINE__, __FUNCTION__, ue->rnti);
  exit(1);

 srb_found:
  {
       uint8_t *rrc_buffer_p = entity->is_gnb ?
					itti_malloc(TASK_PDCP_ENB, TASK_RRC_GNB, size):
                                        itti_malloc(TASK_PDCP_UE, TASK_RRC_NRUE, size);
       MessageDef  *message_p;

       AssertFatal(rrc_buffer_p != NULL, "OUT OF MEMORY");
       memcpy(rrc_buffer_p, buf, size);
       message_p = entity->is_gnb ?
                            itti_alloc_new_message(TASK_PDCP_ENB, 0, NR_RRC_DCCH_DATA_IND):
                            itti_alloc_new_message(TASK_PDCP_UE, 0, NR_RRC_DCCH_DATA_IND);

       AssertFatal(message_p != NULL, "OUT OF MEMORY");
       NR_RRC_DCCH_DATA_IND(message_p).dcch_index = srb_id;
       NR_RRC_DCCH_DATA_IND(message_p).sdu_p = rrc_buffer_p;
       NR_RRC_DCCH_DATA_IND(message_p).sdu_size = size;
       NR_RRC_DCCH_DATA_IND(message_p).rnti = ue->rnti;

       itti_send_msg_to_task(entity->is_gnb ? TASK_RRC_GNB : TASK_RRC_NRUE, 0, message_p);
    }
}

static void deliver_pdu_srb(void *_ue, nr_pdcp_entity_t *entity,
                            char *buf, int size, int sdu_id)
{
  nr_pdcp_ue_t *ue = _ue;
  int srb_id;
  protocol_ctxt_t ctxt;
  int i;
  mem_block_t *memblock;

  for (i = 0; i < sizeofArray(ue->srb) ; i++) {
    if (entity == ue->srb[i]) {
      srb_id = i+1;
      goto srb_found;
    }
  }

  LOG_E(PDCP, "%s:%d:%s: fatal, no SRB found for ue %d\n",
        __FILE__, __LINE__, __FUNCTION__, ue->rnti);
  exit(1);

srb_found:


  LOG_D(PDCP, "%s(): (srb %d) calling rlc_data_req size %d\n", __func__, srb_id, size);
  //for (i = 0; i < size; i++) printf(" %2.2x", (unsigned char)memblock->data[i]);
  //printf("\n");
  if ((RC.nrrrc == NULL) || (!NODE_IS_CU(RC.nrrrc[0]->node_type))) {
    ctxt.module_id = 0;
    ctxt.enb_flag = 1;
    ctxt.instance = 0;
    ctxt.frame = 0;
    ctxt.subframe = 0;
    ctxt.eNB_index = 0;
    ctxt.configured = 1;
    ctxt.brOption = 0;

    ctxt.rnti = ue->rnti;

    memblock = get_free_mem_block(size, __FUNCTION__);
    memcpy(memblock->data, buf, size);
    enqueue_rlc_data_req(&ctxt, 1, MBMS_FLAG_NO, srb_id, sdu_id, 0, size, memblock, NULL, NULL);
  }
  else {
    MessageDef  *message_p = itti_alloc_new_message (TASK_RRC_GNB, 0, F1AP_DL_RRC_MESSAGE);
    F1AP_DL_RRC_MESSAGE (message_p).rrc_container        = (uint8_t*)buf;
    F1AP_DL_RRC_MESSAGE (message_p).rrc_container_length = size;
    F1AP_DL_RRC_MESSAGE (message_p).gNB_CU_ue_id         = 0;
    F1AP_DL_RRC_MESSAGE (message_p).gNB_DU_ue_id         = 0;
    F1AP_DL_RRC_MESSAGE (message_p).old_gNB_DU_ue_id     = 0xFFFFFFFF; // unknown
    F1AP_DL_RRC_MESSAGE (message_p).rnti                 = ue->rnti;
    F1AP_DL_RRC_MESSAGE (message_p).srb_id               = srb_id;
    F1AP_DL_RRC_MESSAGE (message_p).execute_duplication  = 1;
    F1AP_DL_RRC_MESSAGE (message_p).RAT_frequency_priority_information.en_dc = 0;
    itti_send_msg_to_task (TASK_CU_F1, 0, message_p);
    LOG_D(PDCP, "Send F1AP_DL_RRC_MESSAGE with ITTI\n");
  }
}

boolean_t pdcp_data_ind(
  const protocol_ctxt_t *const  ctxt_pP,
  const srb_flag_t srb_flagP,
  const MBMS_flag_t MBMS_flagP,
  const rb_id_t rb_id,
  const sdu_size_t sdu_buffer_size,
  mem_block_t *const sdu_buffer)
{
  nr_pdcp_ue_t *ue;
  nr_pdcp_entity_t *rb;
  int rnti = ctxt_pP->rnti;

  if (ctxt_pP->module_id != 0 ||
      //ctxt_pP->enb_flag != 1 ||
      ctxt_pP->instance != 0 ||
      ctxt_pP->eNB_index != 0 ||
      ctxt_pP->configured != 1 ||
      ctxt_pP->brOption != 0) {
    LOG_E(PDCP, "%s:%d:%s: fatal\n", __FILE__, __LINE__, __FUNCTION__);
    exit(1);
  }

  if (ctxt_pP->enb_flag)
    T(T_ENB_PDCP_UL, T_INT(ctxt_pP->module_id), T_INT(rnti),
      T_INT(rb_id), T_INT(sdu_buffer_size));

  nr_pdcp_manager_lock(nr_pdcp_ue_manager);
  ue = nr_pdcp_manager_get_ue(nr_pdcp_ue_manager, rnti);

  if (srb_flagP == 1) {
    if (rb_id < 1 || rb_id > 2)
      rb = NULL;
    else
      rb = ue->srb[rb_id - 1];
  } else {
    if (rb_id < 1 || rb_id > 5)
      rb = NULL;
    else
      rb = ue->drb[rb_id - 1];
  }

  if (rb != NULL) {
    rb->recv_pdu(rb, (char *)sdu_buffer->data, sdu_buffer_size);
  } else {
    LOG_E(PDCP, "%s:%d:%s: fatal: no RB found (rb_id %ld, srb_flag %d)\n",
          __FILE__, __LINE__, __FUNCTION__, rb_id, srb_flagP);
    exit(1);
  }

  nr_pdcp_manager_unlock(nr_pdcp_ue_manager);

  free_mem_block(sdu_buffer, __FUNCTION__);

  return 1;
}

void pdcp_run(const protocol_ctxt_t *const  ctxt_pP)
{
  MessageDef      *msg_p;
  int             result;
  protocol_ctxt_t ctxt={.module_id=0,
                        .enb_flag=1,
                        .instance=0,
                        .rnti=0,
                        .frame=-1,
                        .subframe=-1,
                        .eNB_index=0,
                        .configured=true,
                        .brOption=false
                       };


  while (1) {
    itti_poll_msg(ctxt_pP->enb_flag ? TASK_PDCP_ENB : TASK_PDCP_UE, &msg_p);
    if (msg_p == NULL){
     break;
    }
    switch (ITTI_MSG_ID(msg_p)) {
    case RRC_DCCH_DATA_REQ:
      LOG_D(PDCP, "Received RRC_DCCH_DATA_REQ type at PDCP task \n");
      PROTOCOL_CTXT_SET_BY_MODULE_ID(
          &ctxt,
          RRC_DCCH_DATA_REQ(msg_p).module_id,
          RRC_DCCH_DATA_REQ(msg_p).enb_flag,
          RRC_DCCH_DATA_REQ(msg_p).rnti,
          RRC_DCCH_DATA_REQ(msg_p).frame,
          0,
          RRC_DCCH_DATA_REQ(msg_p).eNB_index);
      result = pdcp_data_req(&ctxt,
                             SRB_FLAG_YES,
                             RRC_DCCH_DATA_REQ(msg_p).rb_id,
                             RRC_DCCH_DATA_REQ(msg_p).muip,
                             RRC_DCCH_DATA_REQ(msg_p).confirmp,
                             RRC_DCCH_DATA_REQ(msg_p).sdu_size,
                             RRC_DCCH_DATA_REQ(msg_p).sdu_p,
                             RRC_DCCH_DATA_REQ(msg_p).mode,
                             NULL, NULL);

      if (result != TRUE)
        LOG_E(PDCP, "PDCP data request failed!\n");
      result = itti_free(ITTI_MSG_ORIGIN_ID(msg_p), RRC_DCCH_DATA_REQ(msg_p).sdu_p);
      AssertFatal(result == EXIT_SUCCESS, "Failed to free memory (%d)!\n", result);
      break;
    default:
      LOG_E(PDCP, "Received unexpected message %s\n", ITTI_MSG_NAME(msg_p));
      break;
    }
  }
}

static void add_srb(int is_gnb, int rnti, struct NR_SRB_ToAddMod *s,
                    int ciphering_algorithm,
                    int integrity_algorithm,
                    unsigned char *ciphering_key,
                    unsigned char *integrity_key)
{
  nr_pdcp_entity_t *pdcp_srb;
  nr_pdcp_ue_t *ue;
  int t_Reordering=3000;

  int srb_id = s->srb_Identity;
  if (s->pdcp_Config == NULL ||
      s->pdcp_Config->t_Reordering == NULL) t_Reordering = 3000;
  else t_Reordering = decode_t_reordering(*s->pdcp_Config->t_Reordering);

  nr_pdcp_manager_lock(nr_pdcp_ue_manager);
  ue = nr_pdcp_manager_get_ue(nr_pdcp_ue_manager, rnti);
  if (ue->srb[srb_id-1] != NULL) {
    LOG_D(PDCP, "%s:%d:%s: warning SRB %d already exist for ue %d, do nothing\n",
          __FILE__, __LINE__, __FUNCTION__, srb_id, rnti);
  } else {
    pdcp_srb = new_nr_pdcp_entity(NR_PDCP_SRB, is_gnb, srb_id,
                                  0, 0, 0, 0, // sdap parameters
                                  deliver_sdu_srb, ue, deliver_pdu_srb, ue,
                                  12, t_Reordering, -1,
                                  ciphering_algorithm,
                                  integrity_algorithm,
                                  ciphering_key,
                                  integrity_key);
    nr_pdcp_ue_add_srb_pdcp_entity(ue, srb_id, pdcp_srb);

    LOG_D(PDCP, "%s:%d:%s: added srb %d to ue rnti %x\n", __FILE__, __LINE__, __FUNCTION__, srb_id, rnti);
  }
  nr_pdcp_manager_unlock(nr_pdcp_ue_manager);
}

static void add_drb_am(int is_gnb, int rnti, struct NR_DRB_ToAddMod *s,
                       int ciphering_algorithm,
                       int integrity_algorithm,
                       unsigned char *ciphering_key,
                       unsigned char *integrity_key)
{
  nr_pdcp_entity_t *pdcp_drb;
  nr_pdcp_ue_t *ue;

  int drb_id = s->drb_Identity;
  int sn_size_ul = decode_sn_size_ul(*s->pdcp_Config->drb->pdcp_SN_SizeUL);
  int sn_size_dl = decode_sn_size_dl(*s->pdcp_Config->drb->pdcp_SN_SizeDL);
  int discard_timer = decode_discard_timer(*s->pdcp_Config->drb->discardTimer);

  int has_integrity;
  int has_ciphering;

  /* if pdcp_Config->t_Reordering is not present, it means infinity (-1) */
  int t_reordering = -1;
  if (s->pdcp_Config->t_Reordering != NULL) {
    t_reordering = decode_t_reordering(*s->pdcp_Config->t_Reordering);
  }

  if (s->pdcp_Config->drb != NULL
      && s->pdcp_Config->drb->integrityProtection != NULL)
    has_integrity = 1;
  else
    has_integrity = 0;

  if (s->pdcp_Config->ext1 != NULL
     && s->pdcp_Config->ext1->cipheringDisabled != NULL)
    has_ciphering = 0;
  else
    has_ciphering = 1;

  if ((!s->cnAssociation) || s->cnAssociation->present == NR_DRB_ToAddMod__cnAssociation_PR_NOTHING) {
    LOG_E(PDCP,"%s:%d:%s: fatal, cnAssociation is missing or present is NR_DRB_ToAddMod__cnAssociation_PR_NOTHING\n",__FILE__,__LINE__,__FUNCTION__);
    exit(-1);
  }

  int pdusession_id;
  int has_sdap = 0;
  int has_sdapULheader=0;
  int has_sdapDLheader=0;
  if (s->cnAssociation->present == NR_DRB_ToAddMod__cnAssociation_PR_eps_BearerIdentity)
     pdusession_id = s->cnAssociation->choice.eps_BearerIdentity;
  else {
    if (!s->cnAssociation->choice.sdap_Config) {
      LOG_E(PDCP,"%s:%d:%s: fatal, sdap_Config is null",__FILE__,__LINE__,__FUNCTION__);
      exit(-1);
    }
    pdusession_id = s->cnAssociation->choice.sdap_Config->pdu_Session;
    has_sdap = 1;
    has_sdapULheader = s->cnAssociation->choice.sdap_Config->sdap_HeaderUL == NR_SDAP_Config__sdap_HeaderUL_present ? 1 : 0;
    has_sdapDLheader = s->cnAssociation->choice.sdap_Config->sdap_HeaderDL == NR_SDAP_Config__sdap_HeaderDL_present ? 1 : 0;
  }
  /* TODO(?): accept different UL and DL SN sizes? */
  if (sn_size_ul != sn_size_dl) {
    LOG_E(PDCP, "%s:%d:%s: fatal, bad SN sizes, must be same. ul=%d, dl=%d\n",
          __FILE__, __LINE__, __FUNCTION__, sn_size_ul, sn_size_dl);
    exit(1);
  }

  if (drb_id != 1) {
    LOG_E(PDCP, "%s:%d:%s: fatal, bad drb id %d\n",
          __FILE__, __LINE__, __FUNCTION__, drb_id);
    exit(1);
  }

  nr_pdcp_manager_lock(nr_pdcp_ue_manager);
  ue = nr_pdcp_manager_get_ue(nr_pdcp_ue_manager, rnti);
  if (ue->drb[drb_id-1] != NULL) {
    LOG_W(PDCP, "%s:%d:%s: warning DRB %d already exist for ue %d, do nothing\n",
          __FILE__, __LINE__, __FUNCTION__, drb_id, rnti);
  } else {
    pdcp_drb = new_nr_pdcp_entity(NR_PDCP_DRB_AM, is_gnb, drb_id,pdusession_id,has_sdap,
                                  has_sdapULheader,has_sdapDLheader,
                                  deliver_sdu_drb, ue, deliver_pdu_drb, ue,
                                  sn_size_dl, t_reordering, discard_timer,
                                  has_ciphering ? ciphering_algorithm : 0,
                                  has_integrity ? integrity_algorithm : 0,
                                  has_ciphering ? ciphering_key : NULL,
                                  has_integrity ? integrity_key : NULL);
    nr_pdcp_ue_add_drb_pdcp_entity(ue, drb_id, pdcp_drb);

    LOG_D(PDCP, "%s:%d:%s: added drb %d to ue rnti %x\n", __FILE__, __LINE__, __FUNCTION__, drb_id, rnti);
  }
  nr_pdcp_manager_unlock(nr_pdcp_ue_manager);
}

static void add_drb(int is_gnb, int rnti, struct NR_DRB_ToAddMod *s,
                    NR_RLC_Config_t *rlc_Config,
                    int ciphering_algorithm,
                    int integrity_algorithm,
                    unsigned char *ciphering_key,
                    unsigned char *integrity_key)
{
  switch (rlc_Config->present) {
  case NR_RLC_Config_PR_am:
    add_drb_am(is_gnb, rnti, s, ciphering_algorithm, integrity_algorithm,
               ciphering_key, integrity_key);
    break;
  case NR_RLC_Config_PR_um_Bi_Directional:
    //add_drb_um(rnti, s);
    /* hack */
    add_drb_am(is_gnb, rnti, s, ciphering_algorithm, integrity_algorithm,
               ciphering_key, integrity_key);
    break;
  default:
    LOG_E(PDCP, "%s:%d:%s: fatal: unhandled DRB type\n",
          __FILE__, __LINE__, __FUNCTION__);
    exit(1);
  }
  LOG_I(PDCP, "%s:%s:%d: added DRB for UE RNTI %x\n", __FILE__, __FUNCTION__, __LINE__, rnti);
}

boolean_t nr_rrc_pdcp_config_asn1_req(
  const protocol_ctxt_t *const  ctxt_pP,
  NR_SRB_ToAddModList_t  *const srb2add_list,
  NR_DRB_ToAddModList_t  *const drb2add_list,
  NR_DRB_ToReleaseList_t *const drb2release_list,
  const uint8_t                   security_modeP,
  uint8_t                  *const kRRCenc,
  uint8_t                  *const kRRCint,
  uint8_t                  *const kUPenc,
  uint8_t                  *const kUPint
  ,LTE_PMCH_InfoList_r9_t  *pmch_InfoList_r9
  ,rb_id_t                 *const defaultDRB,
  struct NR_CellGroupConfig__rlc_BearerToAddModList *rlc_bearer2add_list)
  //struct NR_RLC_Config     *rlc_Config)
{
  int rnti = ctxt_pP->rnti;
  int i;

  if (//ctxt_pP->enb_flag != 1 ||
      ctxt_pP->module_id != 0 ||
      ctxt_pP->instance != 0 ||
      ctxt_pP->eNB_index != 0 ||
      //ctxt_pP->configured != 2 ||
      //srb2add_list == NULL ||
      //drb2add_list != NULL ||
      //drb2release_list != NULL ||
      //security_modeP != 255 ||
      //kRRCenc != NULL ||
      //kRRCint != NULL ||
      //kUPenc != NULL ||
      pmch_InfoList_r9 != NULL /*||
      defaultDRB != NULL */) {
    LOG_I(PDCP,"Releasing DRBs, oops\n");
    TODO;
  }

  if (srb2add_list != NULL) {
    for (i = 0; i < srb2add_list->list.count; i++) {
      add_srb(ctxt_pP->enb_flag,rnti, srb2add_list->list.array[i],
              security_modeP & 0x0f, (security_modeP >> 4) & 0x0f,
              kRRCenc, kRRCint);
    }
  }

  if (drb2add_list != NULL) {
    for (i = 0; i < drb2add_list->list.count; i++) {
      add_drb(ctxt_pP->enb_flag, rnti, drb2add_list->list.array[i],
              rlc_bearer2add_list->list.array[i]->rlc_Config,
              security_modeP & 0x0f, (security_modeP >> 4) & 0x0f,
              kUPenc, kUPint);
    }
  }

  /* update security */
  if (kRRCint != NULL) {
    /* todo */
  }

  if (drb2release_list != NULL) {
    // TODO
  }

  free(kRRCenc);
  free(kRRCint);
  free(kUPenc);
  free(kUPint);

  return 0;
}

/* Dummy function due to dependency from LTE libraries */
boolean_t rrc_pdcp_config_asn1_req(
  const protocol_ctxt_t *const  ctxt_pP,
  LTE_SRB_ToAddModList_t  *const srb2add_list,
  LTE_DRB_ToAddModList_t  *const drb2add_list,
  LTE_DRB_ToReleaseList_t *const drb2release_list,
  const uint8_t                   security_modeP,
  uint8_t                  *const kRRCenc,
  uint8_t                  *const kRRCint,
  uint8_t                  *const kUPenc
  ,LTE_PMCH_InfoList_r9_t  *pmch_InfoList_r9
  ,rb_id_t                 *const defaultDRB)
{
  return 0;
}

void nr_DRB_preconfiguration(uint16_t crnti)
{

  NR_RadioBearerConfig_t             *rbconfig = NULL;
  struct NR_CellGroupConfig__rlc_BearerToAddModList *Rlc_Bearer_ToAdd_list = NULL;
  protocol_ctxt_t ctxt;
  //fill_default_rbconfig(rb_config, 5, 1);
  rbconfig = calloc(1, sizeof(*rbconfig));

  rbconfig->srb_ToAddModList = NULL;
  rbconfig->srb3_ToRelease = NULL;
  rbconfig->drb_ToAddModList = calloc(1,sizeof(*rbconfig->drb_ToAddModList));
  NR_DRB_ToAddMod_t *drb_ToAddMod = calloc(1,sizeof(*drb_ToAddMod));
  drb_ToAddMod->cnAssociation = calloc(1,sizeof(*drb_ToAddMod->cnAssociation));
  drb_ToAddMod->cnAssociation->present = NR_DRB_ToAddMod__cnAssociation_PR_eps_BearerIdentity;
  drb_ToAddMod->cnAssociation->choice.eps_BearerIdentity= 5;
  drb_ToAddMod->drb_Identity = 1;
  drb_ToAddMod->reestablishPDCP = NULL;
  drb_ToAddMod->recoverPDCP = NULL;
  drb_ToAddMod->pdcp_Config = calloc(1,sizeof(*drb_ToAddMod->pdcp_Config));
  drb_ToAddMod->pdcp_Config->drb = calloc(1,sizeof(*drb_ToAddMod->pdcp_Config->drb));
  drb_ToAddMod->pdcp_Config->drb->discardTimer = calloc(1,sizeof(*drb_ToAddMod->pdcp_Config->drb->discardTimer));
  *drb_ToAddMod->pdcp_Config->drb->discardTimer=NR_PDCP_Config__drb__discardTimer_infinity;
  drb_ToAddMod->pdcp_Config->drb->pdcp_SN_SizeUL = calloc(1,sizeof(*drb_ToAddMod->pdcp_Config->drb->pdcp_SN_SizeUL));
  *drb_ToAddMod->pdcp_Config->drb->pdcp_SN_SizeUL = NR_PDCP_Config__drb__pdcp_SN_SizeUL_len12bits;
  drb_ToAddMod->pdcp_Config->drb->pdcp_SN_SizeDL = calloc(1,sizeof(*drb_ToAddMod->pdcp_Config->drb->pdcp_SN_SizeDL));
  *drb_ToAddMod->pdcp_Config->drb->pdcp_SN_SizeDL = NR_PDCP_Config__drb__pdcp_SN_SizeDL_len12bits;
  drb_ToAddMod->pdcp_Config->drb->headerCompression.present = NR_PDCP_Config__drb__headerCompression_PR_notUsed;
  drb_ToAddMod->pdcp_Config->drb->headerCompression.choice.notUsed = 0;

  drb_ToAddMod->pdcp_Config->drb->integrityProtection=NULL;
  drb_ToAddMod->pdcp_Config->drb->statusReportRequired=NULL;
  drb_ToAddMod->pdcp_Config->drb->outOfOrderDelivery=NULL;
  drb_ToAddMod->pdcp_Config->moreThanOneRLC = NULL;

  drb_ToAddMod->pdcp_Config->t_Reordering = calloc(1,sizeof(*drb_ToAddMod->pdcp_Config->t_Reordering));
  *drb_ToAddMod->pdcp_Config->t_Reordering = NR_PDCP_Config__t_Reordering_ms0;
  drb_ToAddMod->pdcp_Config->ext1 = NULL;

  ASN_SEQUENCE_ADD(&rbconfig->drb_ToAddModList->list,drb_ToAddMod);

  rbconfig->drb_ToReleaseList = NULL;

  rbconfig->securityConfig = calloc(1,sizeof(*rbconfig->securityConfig));
  rbconfig->securityConfig->securityAlgorithmConfig = calloc(1,sizeof(*rbconfig->securityConfig->securityAlgorithmConfig));
  rbconfig->securityConfig->securityAlgorithmConfig->cipheringAlgorithm = NR_CipheringAlgorithm_nea0;
  rbconfig->securityConfig->securityAlgorithmConfig->integrityProtAlgorithm=NULL;
  rbconfig->securityConfig->keyToUse = calloc(1,sizeof(*rbconfig->securityConfig->keyToUse));
  *rbconfig->securityConfig->keyToUse = NR_SecurityConfig__keyToUse_master;

  if ( LOG_DEBUGFLAG(DEBUG_ASN1) ) {
    xer_fprint(stdout, &asn_DEF_NR_RadioBearerConfig, (const void*)rbconfig);
  }

  NR_RLC_BearerConfig_t *RLC_BearerConfig = calloc(1,sizeof(*RLC_BearerConfig));
  nr_rlc_bearer_init(RLC_BearerConfig,NR_RLC_BearerConfig__servedRadioBearer_PR_drb_Identity);
  nr_drb_config(RLC_BearerConfig->rlc_Config, NR_RLC_Config_PR_am);
  nr_rlc_bearer_init_ul_spec(RLC_BearerConfig->mac_LogicalChannelConfig);

  Rlc_Bearer_ToAdd_list = calloc(1,sizeof(*Rlc_Bearer_ToAdd_list));
  ASN_SEQUENCE_ADD(&Rlc_Bearer_ToAdd_list->list, RLC_BearerConfig);

  if (ENB_NAS_USE_TUN){
    PROTOCOL_CTXT_SET_BY_MODULE_ID(&ctxt, 0, ENB_FLAG_YES, crnti, 0, 0, 0);
  }
  else{
    PROTOCOL_CTXT_SET_BY_MODULE_ID(&ctxt, 0, ENB_FLAG_NO, crnti, 0, 0,0);
  }

  nr_rrc_pdcp_config_asn1_req(
    &ctxt,
    (NR_SRB_ToAddModList_t *) NULL,
    rbconfig->drb_ToAddModList ,
    rbconfig->drb_ToReleaseList,
    0,
    NULL,
    NULL,
    NULL,
    NULL,
    NULL,
    NULL,
    Rlc_Bearer_ToAdd_list);

  nr_rrc_rlc_config_asn1_req (&ctxt,
      (NR_SRB_ToAddModList_t *) NULL,
      rbconfig->drb_ToAddModList,
      rbconfig->drb_ToReleaseList,
      (LTE_PMCH_InfoList_r9_t *) NULL,
      Rlc_Bearer_ToAdd_list);

  LOG_D(PDCP, "%s:%d: done RRC PDCP/RLC ASN1 request for UE rnti %x\n", __FUNCTION__, __LINE__, ctxt.rnti);

}

uint64_t get_pdcp_optmask(void)
{
  return pdcp_optmask;
}

boolean_t pdcp_remove_UE(
  const protocol_ctxt_t *const  ctxt_pP)
{
  int rnti = ctxt_pP->rnti;

  nr_pdcp_manager_lock(nr_pdcp_ue_manager);
  nr_pdcp_manager_remove_ue(nr_pdcp_ue_manager, rnti);
  nr_pdcp_manager_unlock(nr_pdcp_ue_manager);

  return 1;
}

void pdcp_config_set_security(
        const protocol_ctxt_t* const  ctxt_pP,
        pdcp_t *const pdcp_pP,
        const rb_id_t rb_id,
        const uint16_t lc_idP,
        const uint8_t security_modeP,
        uint8_t *const kRRCenc_pP,
        uint8_t *const kRRCint_pP,
        uint8_t *const kUPenc_pP)
{
  nr_pdcp_ue_t *ue;
  nr_pdcp_entity_t *rb;
  int rnti = ctxt_pP->rnti;
  int integrity_algorithm;
  int ciphering_algorithm;

  nr_pdcp_manager_lock(nr_pdcp_ue_manager);

  ue = nr_pdcp_manager_get_ue(nr_pdcp_ue_manager, rnti);

  /* TODO: proper handling of DRBs, for the moment only SRBs are handled */

  if (rb_id >= 1 && rb_id <= 2) {
    rb = ue->srb[rb_id - 1];

    if (rb == NULL) {
      LOG_E(PDCP, "%s:%d:%s: no SRB found (rnti %d, rb_id %ld)\n",
            __FILE__, __LINE__, __FUNCTION__, rnti, rb_id);
      nr_pdcp_manager_unlock(nr_pdcp_ue_manager);
      return;
    }

    integrity_algorithm = (security_modeP>>4) & 0xf;
    ciphering_algorithm = security_modeP & 0x0f;
    rb->set_security(rb, integrity_algorithm, (char *)kRRCint_pP,
                     ciphering_algorithm, (char *)kRRCenc_pP);
  } else {
    LOG_E(PDCP, "%s:%d:%s: TODO\n", __FILE__, __LINE__, __FUNCTION__);
    exit(1);
  }

  nr_pdcp_manager_unlock(nr_pdcp_ue_manager);
}

static boolean_t pdcp_data_req_srb(
  protocol_ctxt_t  *ctxt_pP,
  const rb_id_t rb_id,
  const mui_t muiP,
  const confirm_t confirmP,
  const sdu_size_t sdu_buffer_size,
  unsigned char *const sdu_buffer)
{
  LOG_D(PDCP, "%s() called, size %d\n", __func__, sdu_buffer_size);
  nr_pdcp_ue_t *ue;
  nr_pdcp_entity_t *rb;
  int rnti = ctxt_pP->rnti;

  if (ctxt_pP->module_id != 0 ||
      //ctxt_pP->enb_flag != 1 ||
      ctxt_pP->instance != 0 ||
      ctxt_pP->eNB_index != 0 /*||
      ctxt_pP->configured != 1 ||
      ctxt_pP->brOption != 0*/) {
    LOG_E(PDCP, "%s:%d:%s: fatal\n", __FILE__, __LINE__, __FUNCTION__);
    exit(1);
  }

  nr_pdcp_manager_lock(nr_pdcp_ue_manager);

  ue = nr_pdcp_manager_get_ue(nr_pdcp_ue_manager, rnti);

  if (rb_id < 1 || rb_id > 2)
    rb = NULL;
  else
    rb = ue->srb[rb_id - 1];

  if (rb == NULL) {
    LOG_E(PDCP, "%s:%d:%s: no SRB found (rnti %d, rb_id %ld)\n",
          __FILE__, __LINE__, __FUNCTION__, rnti, rb_id);
    nr_pdcp_manager_unlock(nr_pdcp_ue_manager);
    return 0;
  }

  rb->recv_sdu(rb, (char *)sdu_buffer, sdu_buffer_size, muiP);

  nr_pdcp_manager_unlock(nr_pdcp_ue_manager);

  return 1;
}


static boolean_t pdcp_data_req_drb(
  protocol_ctxt_t  *ctxt_pP,
  const rb_id_t rb_id,
  const mui_t muiP,
  const confirm_t confirmP,
  const sdu_size_t sdu_buffer_size,
  unsigned char *const sdu_buffer)
{
  LOG_D(PDCP, "%s() called, size %d\n", __func__, sdu_buffer_size);
  nr_pdcp_ue_t *ue;
  nr_pdcp_entity_t *rb;
  int rnti = ctxt_pP->rnti;

  if (ctxt_pP->module_id != 0 ||
      //ctxt_pP->enb_flag != 1 ||
      ctxt_pP->instance != 0 ||
      ctxt_pP->eNB_index != 0 /*||
      ctxt_pP->configured != 1 ||
      ctxt_pP->brOption != 0*/) {
    LOG_E(PDCP, "%s:%d:%s: fatal\n", __FILE__, __LINE__, __FUNCTION__);
    exit(1);
  }

  nr_pdcp_manager_lock(nr_pdcp_ue_manager);

  ue = nr_pdcp_manager_get_ue(nr_pdcp_ue_manager, rnti);

  if (rb_id < 1 || rb_id > 5)
    rb = NULL;
  else
    rb = ue->drb[rb_id - 1];

  if (rb == NULL) {
    LOG_E(PDCP, "%s:%d:%s: no DRB found (rnti %d, rb_id %ld)\n",
          __FILE__, __LINE__, __FUNCTION__, rnti, rb_id);
    nr_pdcp_manager_unlock(nr_pdcp_ue_manager);
    return 0;
  }

  rb->recv_sdu(rb, (char *)sdu_buffer, sdu_buffer_size, muiP);

  nr_pdcp_manager_unlock(nr_pdcp_ue_manager);

  return 1;
}

boolean_t pdcp_data_req(
  protocol_ctxt_t  *ctxt_pP,
  const srb_flag_t srb_flagP,
  const rb_id_t rb_id,
  const mui_t muiP,
  const confirm_t confirmP,
  const sdu_size_t sdu_buffer_size,
  unsigned char *const sdu_buffer,
  const pdcp_transmission_mode_t mode
  ,const uint32_t *const sourceL2Id
  ,const uint32_t *const destinationL2Id
  )
{
  if (srb_flagP) {
   return pdcp_data_req_srb(ctxt_pP, rb_id, muiP, confirmP, sdu_buffer_size, sdu_buffer);
  }
  else{
    return pdcp_data_req_drb(ctxt_pP, rb_id, muiP, confirmP, sdu_buffer_size, sdu_buffer);
  }
}

void pdcp_set_pdcp_data_ind_func(pdcp_data_ind_func_t pdcp_data_ind)
{
  /* nothing to do */
}

void pdcp_set_rlc_data_req_func(send_rlc_data_req_func_t send_rlc_data_req)
{
  /* nothing to do */
}

//Dummy function needed due to LTE dependencies
void
pdcp_mbms_run ( const protocol_ctxt_t *const  ctxt_pP){
  /* nothing to do */
}

void nr_pdcp_tick(int frame, int subframe)
{
  if (frame != nr_pdcp_current_time_last_frame ||
      subframe != nr_pdcp_current_time_last_subframe) {
    nr_pdcp_current_time_last_frame = frame;
    nr_pdcp_current_time_last_subframe = subframe;
    nr_pdcp_current_time++;
    nr_pdcp_wakeup_timer_thread(nr_pdcp_current_time);
  }
}<|MERGE_RESOLUTION|>--- conflicted
+++ resolved
@@ -451,10 +451,6 @@
   if (IS_SOFTMODEM_NOS1 || UE_NAS_USE_TUN) {
     LOG_D(PDCP, "IP packet received, to be sent to TUN interface");
 
-<<<<<<< HEAD
-    len = write(nas_sock_fd[0], buf, size);
-    LOG_D(PDCP, "len = %d bytes to tunnel interface %d\n", len, nas_sock_fd[0]);
-=======
     if(entity->has_sdapDLheader){
       size -= SDAP_HDR_LENGTH;
       len = write(nas_sock_fd[0], &buf[SDAP_HDR_LENGTH], size);
@@ -462,7 +458,6 @@
       len = write(nas_sock_fd[0], buf, size);
     }
 
->>>>>>> 1b742fbe
     if (len != size) {
       LOG_E(PDCP, "%s:%d:%s: fatal error %d: %s\n", __FILE__, __LINE__, __FUNCTION__, errno, strerror(errno));
     }
