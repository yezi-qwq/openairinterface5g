/*
 * Licensed to the OpenAirInterface (OAI) Software Alliance under one or more
 * contributor license agreements.  See the NOTICE file distributed with
 * this work for additional information regarding copyright ownership.
 * The OpenAirInterface Software Alliance licenses this file to You under
 * the OAI Public License, Version 1.1  (the "License"); you may not use this file
 * except in compliance with the License.
 * You may obtain a copy of the License at
 *
 *      http://www.openairinterface.org/?page_id=698
 *
 * Unless required by applicable law or agreed to in writing, software
 * distributed under the License is distributed on an "AS IS" BASIS,
 * WITHOUT WARRANTIES OR CONDITIONS OF ANY KIND, either express or implied.
 * See the License for the specific language governing permissions and
 * limitations under the License.
 *-------------------------------------------------------------------------------
 * For more information about the OpenAirInterface (OAI) Software Alliance:
 *      contact@openairinterface.org
 */

/* from openair */
#include "rlc.h"
#include "pdcp.h"

/* from nr rlc module */
#include "asn1_utils.h"
#include "nr_rlc_ue_manager.h"
#include "nr_rlc_entity.h"
#include "nr_rlc_oai_api.h"
#include "NR_RLC-BearerConfig.h"
#include "NR_DRB-ToAddMod.h"
#include "NR_DRB-ToAddModList.h"
#include "NR_SRB-ToAddModList.h"
#include "NR_DRB-ToReleaseList.h"
#include "NR_CellGroupConfig.h"
#include "NR_RLC-Config.h"
#include "common/ran_context.h"
#include "NR_UL-CCCH-Message.h"

#undef C_RNTI // C_RNTI is used in F1AP generated code, prevent preprocessor replace
#include "openair2/F1AP/f1ap_du_rrc_message_transfer.h"

#include "openair2/LAYER2/PROTO_AGENT/proto_agent.h"

extern RAN_CONTEXT_t RC;

#include <stdint.h>

static nr_rlc_ue_manager_t *nr_rlc_ue_manager;
uint8_t ccch_flag = 1;

/* TODO: handle time a bit more properly */
static uint64_t nr_rlc_current_time;
static int      nr_rlc_current_time_last_frame;
static int      nr_rlc_current_time_last_subframe;

void nr_rlc_bearer_init(NR_RLC_BearerConfig_t *RLC_BearerConfig, NR_RLC_BearerConfig__servedRadioBearer_PR rb_type){

  RLC_BearerConfig->servedRadioBearer                      = calloc(1, sizeof(*RLC_BearerConfig->servedRadioBearer));
  RLC_BearerConfig->reestablishRLC                         = calloc(1, sizeof(*RLC_BearerConfig->reestablishRLC));
  RLC_BearerConfig->rlc_Config                             = calloc(1, sizeof(*RLC_BearerConfig->rlc_Config));
  RLC_BearerConfig->mac_LogicalChannelConfig               = calloc(1, sizeof(*RLC_BearerConfig->mac_LogicalChannelConfig));

  *RLC_BearerConfig->reestablishRLC                        = NR_RLC_BearerConfig__reestablishRLC_true;
  if(rb_type == NR_RLC_BearerConfig__servedRadioBearer_PR_drb_Identity){
    RLC_BearerConfig->logicalChannelIdentity                 = 4;
    RLC_BearerConfig->servedRadioBearer->present             = NR_RLC_BearerConfig__servedRadioBearer_PR_drb_Identity;
    RLC_BearerConfig->servedRadioBearer->choice.drb_Identity = 1;
  }
  else{
    RLC_BearerConfig->logicalChannelIdentity                 = 1;
    RLC_BearerConfig->servedRadioBearer->present             = NR_RLC_BearerConfig__servedRadioBearer_PR_srb_Identity;
    RLC_BearerConfig->servedRadioBearer->choice.srb_Identity = 1;
  }

}

void nr_rlc_bearer_init_ul_spec(struct NR_LogicalChannelConfig *mac_LogicalChannelConfig){

  mac_LogicalChannelConfig->ul_SpecificParameters                              = calloc(1, sizeof(*mac_LogicalChannelConfig->ul_SpecificParameters));
  mac_LogicalChannelConfig->ul_SpecificParameters->priority                    = 1;
  mac_LogicalChannelConfig->ul_SpecificParameters->prioritisedBitRate          = NR_LogicalChannelConfig__ul_SpecificParameters__prioritisedBitRate_infinity;
  mac_LogicalChannelConfig->ul_SpecificParameters->bucketSizeDuration          = NR_LogicalChannelConfig__ul_SpecificParameters__bucketSizeDuration_ms50;
  mac_LogicalChannelConfig->ul_SpecificParameters->allowedServingCells         = NULL;
  mac_LogicalChannelConfig->ul_SpecificParameters->allowedSCS_List             = NULL;
  mac_LogicalChannelConfig->ul_SpecificParameters->maxPUSCH_Duration           = NULL;
  mac_LogicalChannelConfig->ul_SpecificParameters->configuredGrantType1Allowed = NULL;

  mac_LogicalChannelConfig->ul_SpecificParameters->logicalChannelGroup                = calloc(1,sizeof(*mac_LogicalChannelConfig->ul_SpecificParameters->logicalChannelGroup));
  *mac_LogicalChannelConfig->ul_SpecificParameters->logicalChannelGroup               = 1;
  mac_LogicalChannelConfig->ul_SpecificParameters->schedulingRequestID                = NULL;
  mac_LogicalChannelConfig->ul_SpecificParameters->logicalChannelSR_Mask              = false;
  mac_LogicalChannelConfig->ul_SpecificParameters->logicalChannelSR_DelayTimerApplied = false;
  mac_LogicalChannelConfig->ul_SpecificParameters->bitRateQueryProhibitTimer          = NULL;

}

void nr_drb_config(struct NR_RLC_Config *rlc_Config, NR_RLC_Config_PR rlc_config_pr){

  switch (rlc_config_pr){
    case NR_RLC_Config_PR_um_Bi_Directional:
      // RLC UM Bi-directional Bearer configuration
      rlc_Config->choice.um_Bi_Directional                            = calloc(1, sizeof(*rlc_Config->choice.um_Bi_Directional));
      rlc_Config->choice.um_Bi_Directional->ul_UM_RLC.sn_FieldLength  = calloc(1, sizeof(*rlc_Config->choice.um_Bi_Directional->ul_UM_RLC.sn_FieldLength));
      *rlc_Config->choice.um_Bi_Directional->ul_UM_RLC.sn_FieldLength = NR_SN_FieldLengthUM_size12;
      rlc_Config->choice.um_Bi_Directional->dl_UM_RLC.sn_FieldLength  = calloc(1, sizeof(*rlc_Config->choice.um_Bi_Directional->dl_UM_RLC.sn_FieldLength));
      *rlc_Config->choice.um_Bi_Directional->dl_UM_RLC.sn_FieldLength = NR_SN_FieldLengthUM_size12;
      rlc_Config->choice.um_Bi_Directional->dl_UM_RLC.t_Reassembly    = NR_T_Reassembly_ms15;
      break;
    case NR_RLC_Config_PR_am:
      // RLC AM Bearer configuration
      rlc_Config->choice.am                             = calloc(1, sizeof(*rlc_Config->choice.am));
      rlc_Config->choice.am->ul_AM_RLC.sn_FieldLength   = calloc(1, sizeof(*rlc_Config->choice.am->ul_AM_RLC.sn_FieldLength));
      *rlc_Config->choice.am->ul_AM_RLC.sn_FieldLength  = NR_SN_FieldLengthAM_size18;
      rlc_Config->choice.am->ul_AM_RLC.t_PollRetransmit = NR_T_PollRetransmit_ms45;
      rlc_Config->choice.am->ul_AM_RLC.pollPDU          = NR_PollPDU_p64;
      rlc_Config->choice.am->ul_AM_RLC.pollByte         = NR_PollByte_kB500;
      rlc_Config->choice.am->ul_AM_RLC.maxRetxThreshold = NR_UL_AM_RLC__maxRetxThreshold_t32;
      rlc_Config->choice.am->dl_AM_RLC.sn_FieldLength   = calloc(1, sizeof(*rlc_Config->choice.am->dl_AM_RLC.sn_FieldLength));
      *rlc_Config->choice.am->dl_AM_RLC.sn_FieldLength  = NR_SN_FieldLengthAM_size18;
      rlc_Config->choice.am->dl_AM_RLC.t_Reassembly     = NR_T_Reassembly_ms15;
      rlc_Config->choice.am->dl_AM_RLC.t_StatusProhibit = NR_T_StatusProhibit_ms15;
      break;
    default:
      LOG_E (RLC, "Error in %s: RLC config type %d is not handled\n", __FUNCTION__, rlc_config_pr);
      break;
    }

  rlc_Config->present = rlc_config_pr;

}

void mac_rlc_data_ind     (
  const module_id_t         module_idP,
  const rnti_t              rntiP,
  const eNB_index_t         eNB_index,
  const frame_t             frameP,
  const eNB_flag_t          enb_flagP,
  const MBMS_flag_t         MBMS_flagP,
  const logical_chan_id_t   channel_idP,
  char                     *buffer_pP,
  const tb_size_t           tb_sizeP,
  num_tb_t                  num_tbP,
  crc_t                    *crcs_pP)
{
  nr_rlc_ue_t *ue;
  nr_rlc_entity_t *rb;

  if (module_idP != 0 || eNB_index != 0 || /*enb_flagP != 1 ||*/ MBMS_flagP != 0) {
    LOG_E(RLC, "%s:%d:%s: fatal\n", __FILE__, __LINE__, __FUNCTION__);
    exit(1);
  }

  if (enb_flagP)
    T(T_ENB_RLC_MAC_UL, T_INT(module_idP), T_INT(rntiP),
      T_INT(channel_idP), T_INT(tb_sizeP));

  nr_rlc_manager_lock(nr_rlc_ue_manager);
  ue = nr_rlc_manager_get_ue(nr_rlc_ue_manager, rntiP);

  if(ue == NULL)
	  LOG_I(RLC, "RLC instance for the given UE was not found \n");

  switch (channel_idP) {
  case 1 ... 3: rb = ue->srb[channel_idP - 1]; break;
  case 4 ... 8: rb = ue->drb[channel_idP - 4]; break;
  default:      rb = NULL;                     break;
  }

  if (rb != NULL) {
	LOG_D(RLC, "RB found! (channel ID %d) \n", channel_idP);
    rb->set_time(rb, nr_rlc_current_time);
    rb->recv_pdu(rb, buffer_pP, tb_sizeP);
  } else {
    LOG_E(RLC, "%s:%d:%s: fatal: no RB found (channel ID %d)\n",
          __FILE__, __LINE__, __FUNCTION__, channel_idP);
    // exit(1);
  }

  nr_rlc_manager_unlock(nr_rlc_ue_manager);
}

tbs_size_t mac_rlc_data_req(
  const module_id_t       module_idP,
  const rnti_t            rntiP,
  const eNB_index_t       eNB_index,
  const frame_t           frameP,
  const eNB_flag_t        enb_flagP,
  const MBMS_flag_t       MBMS_flagP,
  const logical_chan_id_t channel_idP,
  const tb_size_t         tb_sizeP,
  char             *buffer_pP,
  const uint32_t sourceL2Id,
  const uint32_t destinationL2Id
   )
{
  int ret;
  nr_rlc_ue_t *ue;
  nr_rlc_entity_t *rb;
  int maxsize;

  nr_rlc_manager_lock(nr_rlc_ue_manager);
  ue = nr_rlc_manager_get_ue(nr_rlc_ue_manager, rntiP);

  switch (channel_idP) {
  case 1 ... 3: rb = ue->srb[channel_idP - 1]; break;
  case 4 ... 8: rb = ue->drb[channel_idP - 4]; break;
  default:      rb = NULL;                     break;
  }

  if (rb != NULL) {
    rb->set_time(rb, nr_rlc_current_time);
    maxsize = tb_sizeP;
    ret = rb->generate_pdu(rb, buffer_pP, maxsize);
  } else {
    LOG_E(RLC, "%s:%d:%s: fatal: data req for unknown RB, channel_idP: %d\n", __FILE__, __LINE__, __FUNCTION__, channel_idP);
    exit(1);
    ret = 0;
  }

  nr_rlc_manager_unlock(nr_rlc_ue_manager);

  if (enb_flagP)
    T(T_ENB_RLC_MAC_DL, T_INT(module_idP), T_INT(rntiP),
      T_INT(channel_idP), T_INT(ret));

  return ret;
}

mac_rlc_status_resp_t mac_rlc_status_ind(
  const module_id_t       module_idP,
  const rnti_t            rntiP,
  const eNB_index_t       eNB_index,
  const frame_t           frameP,
  const sub_frame_t       subframeP,
  const eNB_flag_t        enb_flagP,
  const MBMS_flag_t       MBMS_flagP,
  const logical_chan_id_t channel_idP,
  const uint32_t sourceL2Id,
  const uint32_t destinationL2Id
  )
{
  nr_rlc_ue_t *ue;
  mac_rlc_status_resp_t ret;
  nr_rlc_entity_t *rb;

  nr_rlc_manager_lock(nr_rlc_ue_manager);
  ue = nr_rlc_manager_get_ue(nr_rlc_ue_manager, rntiP);

  switch (channel_idP) {
  case 1 ... 3: rb = ue->srb[channel_idP - 1]; break;
  case 4 ... 8: rb = ue->drb[channel_idP - 4]; break;
  default:      rb = NULL;                     break;
  }

  if (rb != NULL) {
    nr_rlc_entity_buffer_status_t buf_stat;
    rb->set_time(rb, nr_rlc_current_time);
    /* 38.321 deals with BSR values up to 81338368 bytes, after what it
     * reports '> 81338368' (table 6.1.3.1-2). Passing 100000000 is thus
     * more than enough.
     */
    buf_stat = rb->buffer_status(rb, 100000000);
    ret.bytes_in_buffer = buf_stat.status_size
                        + buf_stat.retx_size
                        + buf_stat.tx_size;
  } else {
    LOG_W(RLC, "[%s] Radio Bearer (channel ID %d) is NULL for UE with rntiP %x\n", __FUNCTION__, channel_idP, rntiP);
    ret.bytes_in_buffer = 0;
  }

  nr_rlc_manager_unlock(nr_rlc_ue_manager);

  ret.pdus_in_buffer = 0;
  /* TODO: creation time may be important (unit: frame, as it seems) */
  ret.head_sdu_creation_time = 0;
  ret.head_sdu_remaining_size_to_send = 0;
  ret.head_sdu_is_segmented = 0;
  return ret;
}

rlc_buffer_occupancy_t mac_rlc_get_buffer_occupancy_ind(
  const module_id_t       module_idP,
  const rnti_t            rntiP,
  const eNB_index_t       eNB_index,
  const frame_t           frameP,
  const sub_frame_t       subframeP,
  const eNB_flag_t        enb_flagP,
  const logical_chan_id_t channel_idP)
{
  nr_rlc_ue_t *ue;
  rlc_buffer_occupancy_t ret;
  nr_rlc_entity_t *rb;

  if (enb_flagP) {
    LOG_E(RLC, "Tx mac_rlc_get_buffer_occupancy_ind function is not implemented for eNB LcId=%u\n", channel_idP);
    exit(1);
  }

  /* TODO: handle time a bit more properly */
  if (nr_rlc_current_time_last_frame != frameP ||
      nr_rlc_current_time_last_subframe != subframeP) {
    nr_rlc_current_time++;
    nr_rlc_current_time_last_frame = frameP;
    nr_rlc_current_time_last_subframe = subframeP;
  }

  nr_rlc_manager_lock(nr_rlc_ue_manager);
  ue = nr_rlc_manager_get_ue(nr_rlc_ue_manager, rntiP);

  switch (channel_idP) {
  case 1 ... 3: rb = ue->srb[channel_idP - 1]; break;
  case 4 ... 8: rb = ue->drb[channel_idP - 4]; break;
  default:      rb = NULL;                     break;
  }

  if (rb != NULL) {
    nr_rlc_entity_buffer_status_t buf_stat;
    rb->set_time(rb, nr_rlc_current_time);
    /* 38.321 deals with BSR values up to 81338368 bytes, after what it
     * reports '> 81338368' (table 6.1.3.1-2). Passing 100000000 is thus
     * more than enough.
     */
    buf_stat = rb->buffer_status(rb, 100000000);
    ret = buf_stat.status_size
        + buf_stat.retx_size
        + buf_stat.tx_size;
  } else {
    ret = 0;
  }

  nr_rlc_manager_unlock(nr_rlc_ue_manager);

  return ret;
}

int oai_emulation;

rlc_op_status_t rlc_data_req     (const protocol_ctxt_t *const ctxt_pP,
                                  const srb_flag_t   srb_flagP,
                                  const MBMS_flag_t  MBMS_flagP,
                                  const rb_id_t      rb_idP,
                                  const mui_t        muiP,
                                  confirm_t    confirmP,
                                  sdu_size_t   sdu_sizeP,
                                  mem_block_t *sdu_pP,
  const uint32_t *const sourceL2Id,
  const uint32_t *const destinationL2Id
                                 )
{
  int rnti = ctxt_pP->rnti;
  nr_rlc_ue_t *ue;
  nr_rlc_entity_t *rb;

  LOG_D(RLC, "%s rnti %d srb_flag %d rb_id %ld mui %d confirm %d sdu_size %d MBMS_flag %d\n",
        __FUNCTION__, rnti, srb_flagP, rb_idP, muiP, confirmP, sdu_sizeP,
        MBMS_flagP);

  if (ctxt_pP->enb_flag)
    T(T_ENB_RLC_DL, T_INT(ctxt_pP->module_id),
      T_INT(ctxt_pP->rnti), T_INT(rb_idP), T_INT(sdu_sizeP));

  nr_rlc_manager_lock(nr_rlc_ue_manager);
  ue = nr_rlc_manager_get_ue(nr_rlc_ue_manager, rnti);

  rb = NULL;

  if (srb_flagP) {
    if (rb_idP >= 1 && rb_idP <= 2)
      rb = ue->srb[rb_idP - 1];
  } else {
    if (rb_idP >= 1 && rb_idP <= 5)
      rb = ue->drb[rb_idP - 1];
  }

  if (rb != NULL) {
    rb->set_time(rb, nr_rlc_current_time);
    rb->recv_sdu(rb, (char *)sdu_pP->data, sdu_sizeP, muiP);
  } else {
    LOG_E(RLC, "%s:%d:%s: fatal: SDU sent to unknown RB\n", __FILE__, __LINE__, __FUNCTION__);
    exit(1);
  }

  nr_rlc_manager_unlock(nr_rlc_ue_manager);

  free_mem_block(sdu_pP, __func__);

  return RLC_OP_STATUS_OK;
}

int rlc_module_init(int enb_flag)
{
  static pthread_mutex_t lock = PTHREAD_MUTEX_INITIALIZER;
  static int inited = 0;

  if (pthread_mutex_lock(&lock)) abort();

  if (inited) {
    LOG_E(RLC, "%s:%d:%s: fatal\n", __FILE__, __LINE__, __FUNCTION__);
    exit(1);
  }

  inited = 1;

  nr_rlc_ue_manager = new_nr_rlc_ue_manager(enb_flag);

  if (pthread_mutex_unlock(&lock)) abort();

  return 0;
}

void rlc_util_print_hex_octets(comp_name_t componentP, unsigned char *dataP, const signed long sizeP)
{
}

static void deliver_sdu(void *_ue, nr_rlc_entity_t *entity, char *buf, int size)
{
  nr_rlc_ue_t *ue = _ue;
  int is_srb;
  int rb_id;
  protocol_ctxt_t ctx;
  mem_block_t *memblock;
  int i;
  int is_enb;

  /* is it SRB? */
  for (i = 0; i < 2; i++) {
    if (entity == ue->srb[i]) {
      is_srb = 1;
      rb_id = i+1;
      goto rb_found;
    }
  }

  /* maybe DRB? */
  for (i = 0; i < 5; i++) {
    if (entity == ue->drb[i]) {
      is_srb = 0;
      rb_id = i+1;
      goto rb_found;
    }
  }

  LOG_E(RLC, "%s:%d:%s: fatal, no RB found for ue %d\n",
        __FILE__, __LINE__, __FUNCTION__, ue->rnti);
  exit(1);

rb_found:
  LOG_D(RLC, "%s:%d:%s: delivering SDU (rnti %d is_srb %d rb_id %d) size %d \n",
        __FILE__, __LINE__, __FUNCTION__, ue->rnti, is_srb, rb_id, size);

  memblock = get_free_mem_block(size, __func__);
  if (memblock == NULL) {
    LOG_E(RLC, "%s:%d:%s: ERROR: get_free_mem_block failed\n", __FILE__, __LINE__, __FUNCTION__);
    exit(1);
  }
  memcpy(memblock->data, buf, size);

  /* unused fields? */
  ctx.instance = 0;
  ctx.frame = 0;
  ctx.subframe = 0;
  ctx.eNB_index = 0;
  ctx.configured = 1;
  ctx.brOption = 0;

  /* used fields? */
  ctx.module_id = 0;
  ctx.rnti = ue->rnti;

  is_enb = nr_rlc_manager_get_enb_flag(nr_rlc_ue_manager);
  ctx.enb_flag = is_enb;

  if (is_enb) {
    T(T_ENB_RLC_UL,
      T_INT(0 /*ctxt_pP->module_id*/),
      T_INT(ue->rnti), T_INT(rb_id), T_INT(size));

    const ngran_node_t type = RC.nrrrc[0 /*ctxt_pP->module_id*/]->node_type;
    AssertFatal(type != ngran_eNB_CU && type != ngran_ng_eNB_CU && type != ngran_gNB_CU,
                "Can't be CU, bad node type %d\n", type);

    // if (NODE_IS_DU(type) && is_srb == 0) {
    //   LOG_D(RLC, "call proto_agent_send_pdcp_data_ind() \n");
    //   proto_agent_send_pdcp_data_ind(&ctx, is_srb, 0, rb_id, size, memblock);
    //   return;
    // }

    if (NODE_IS_DU(type) && is_srb == 1) {
      MessageDef *msg;
      if (ccch_flag) {
        /* for rfsim, because UE send RRCSetupRequest in SRB1 */
        LOG_I(RLC, "[MSG] RRC Setup Request\n");
        msg = itti_alloc_new_message(TASK_RLC_ENB, 0, F1AP_INITIAL_UL_RRC_MESSAGE);
        F1AP_INITIAL_UL_RRC_MESSAGE(msg).gNB_DU_ue_id         = 0;
        F1AP_INITIAL_UL_RRC_MESSAGE(msg).mcc                  = RC.nrrrc[0]->configuration.mcc[0];
        F1AP_INITIAL_UL_RRC_MESSAGE(msg).mnc                  = RC.nrrrc[0]->configuration.mnc[0];
        F1AP_INITIAL_UL_RRC_MESSAGE(msg).mnc_digit_length     = RC.nrrrc[0]->configuration.mnc_digit_length[0];
        F1AP_INITIAL_UL_RRC_MESSAGE(msg).nr_cellid            = RC.nrrrc[0]->nr_cellid;
        F1AP_INITIAL_UL_RRC_MESSAGE(msg).crnti                = ue->rnti;
        F1AP_INITIAL_UL_RRC_MESSAGE(msg).rrc_container        = (unsigned char *)buf;
        F1AP_INITIAL_UL_RRC_MESSAGE(msg).rrc_container_length = size;
        itti_send_msg_to_task(TASK_DU_F1, ENB_MODULE_ID_TO_INSTANCE(0), msg);
        ccch_flag = 0;
        return;
      }

      msg = itti_alloc_new_message(TASK_RLC_ENB, 0, F1AP_UL_RRC_MESSAGE);
      F1AP_UL_RRC_MESSAGE(msg).rnti = ue->rnti;
      F1AP_UL_RRC_MESSAGE(msg).srb_id = rb_id;
      F1AP_UL_RRC_MESSAGE(msg).rrc_container = (unsigned char *)buf;
      F1AP_UL_RRC_MESSAGE(msg).rrc_container_length = size;
      itti_send_msg_to_task(TASK_DU_F1, ENB_MODULE_ID_TO_INSTANCE(0 /*ctxt_pP->module_id*/), msg);
      return;
    }
  }

  if (!pdcp_data_ind(&ctx, is_srb, 0, rb_id, size, memblock)) {
    LOG_E(RLC, "%s:%d:%s: ERROR: pdcp_data_ind failed\n", __FILE__, __LINE__, __FUNCTION__);
    /* what to do in case of failure? for the moment: nothing */
  }
}

static void successful_delivery(void *_ue, nr_rlc_entity_t *entity, int sdu_id)
{
  nr_rlc_ue_t *ue = _ue;
  int i;
  int is_srb;
  int rb_id;
#if 0
  MessageDef *msg;
#endif
  int is_enb;

  /* is it SRB? */
  for (i = 0; i < 2; i++) {
    if (entity == ue->srb[i]) {
      is_srb = 1;
      rb_id = i+1;
      goto rb_found;
    }
  }

  /* maybe DRB? */
  for (i = 0; i < 5; i++) {
    if (entity == ue->drb[i]) {
      is_srb = 0;
      rb_id = i+1;
      goto rb_found;
    }
  }

  LOG_E(RLC, "%s:%d:%s: fatal, no RB found for ue %d\n",
        __FILE__, __LINE__, __FUNCTION__, ue->rnti);
  exit(1);

rb_found:
  LOG_D(RLC, "sdu %d was successfully delivered on %s %d\n",
        sdu_id,
        is_srb ? "SRB" : "DRB",
        rb_id);

  /* TODO: do something for DRBs? */
  if (is_srb == 0)
    return;

  is_enb = nr_rlc_manager_get_enb_flag(nr_rlc_ue_manager);
  if (!is_enb)
    return;

#if 0
  msg = itti_alloc_new_message(TASK_RLC_ENB, RLC_SDU_INDICATION);
  RLC_SDU_INDICATION(msg).rnti          = ue->rnti;
  RLC_SDU_INDICATION(msg).is_successful = 1;
  RLC_SDU_INDICATION(msg).srb_id        = rb_id;
  RLC_SDU_INDICATION(msg).message_id    = sdu_id;
  /* TODO: accept more than 1 instance? here we send to instance id 0 */
  itti_send_msg_to_task(TASK_RRC_ENB, 0, msg);
#endif
}

static void max_retx_reached(void *_ue, nr_rlc_entity_t *entity)
{
  nr_rlc_ue_t *ue = _ue;
  int i;
  int is_srb;
  int rb_id;
#if 0
  MessageDef *msg;
#endif
  int is_enb;

  /* is it SRB? */
  for (i = 0; i < 2; i++) {
    if (entity == ue->srb[i]) {
      is_srb = 1;
      rb_id = i+1;
      goto rb_found;
    }
  }

  /* maybe DRB? */
  for (i = 0; i < 5; i++) {
    if (entity == ue->drb[i]) {
      is_srb = 0;
      rb_id = i+1;
      goto rb_found;
    }
  }

  LOG_E(RLC, "%s:%d:%s: fatal, no RB found for ue %d\n",
        __FILE__, __LINE__, __FUNCTION__, ue->rnti);
  exit(1);

rb_found:
  LOG_D(RLC, "max RETX reached on %s %d\n",
        is_srb ? "SRB" : "DRB",
        rb_id);

  /* TODO: do something for DRBs? */
  if (is_srb == 0)
    return;

  is_enb = nr_rlc_manager_get_enb_flag(nr_rlc_ue_manager);
  if (!is_enb)
    return;

#if 0
  msg = itti_alloc_new_message(TASK_RLC_ENB, RLC_SDU_INDICATION);
  RLC_SDU_INDICATION(msg).rnti          = ue->rnti;
  RLC_SDU_INDICATION(msg).is_successful = 0;
  RLC_SDU_INDICATION(msg).srb_id        = rb_id;
  RLC_SDU_INDICATION(msg).message_id    = -1;
  /* TODO: accept more than 1 instance? here we send to instance id 0 */
  itti_send_msg_to_task(TASK_RRC_ENB, 0, msg);
#endif
}

static void add_srb(int rnti, struct NR_SRB_ToAddMod *s, NR_RLC_BearerConfig_t *rlc_BearerConfig)
{
  nr_rlc_entity_t            *nr_rlc_am;
  nr_rlc_ue_t                *ue;

  struct NR_RLC_Config *r = rlc_BearerConfig->rlc_Config;
  struct NR_LogicalChannelConfig *l = rlc_BearerConfig->mac_LogicalChannelConfig;
  int srb_id = s->srb_Identity;
  int channel_id = rlc_BearerConfig->logicalChannelIdentity;
  int logical_channel_group;

  int t_status_prohibit;
  int t_poll_retransmit;
  int poll_pdu;
  int poll_byte;
  int max_retx_threshold;
  int t_reassembly;
  int sn_field_length;

  if (srb_id != 1 && srb_id != 2) {
    LOG_E(RLC, "%s:%d:%s: fatal, bad srb id %d\n",
        __FILE__, __LINE__, __FUNCTION__, srb_id);
    exit(1);
  }

  if (channel_id != srb_id) {
    LOG_E(RLC, "%s:%d:%s: todo, remove this limitation\n",
          __FILE__, __LINE__, __FUNCTION__);
    exit(1);
  }

  logical_channel_group = *l->ul_SpecificParameters->logicalChannelGroup;

  /* TODO: accept other values? */
  if (logical_channel_group != 1) {
    LOG_E(RLC, "%s:%d:%s: fatal error\n", __FILE__, __LINE__, __FUNCTION__);
    exit(1);
  }

  switch (r->present) {
  case NR_RLC_Config_PR_am: {
    struct NR_RLC_Config__am *am;
    am = r->choice.am;
    t_reassembly       = decode_t_reassembly(am->dl_AM_RLC.t_Reassembly);
    t_status_prohibit  = decode_t_status_prohibit(am->dl_AM_RLC.t_StatusProhibit);
    t_poll_retransmit  = decode_t_poll_retransmit(am->ul_AM_RLC.t_PollRetransmit);
    poll_pdu           = decode_poll_pdu(am->ul_AM_RLC.pollPDU);
    poll_byte          = decode_poll_byte(am->ul_AM_RLC.pollByte);
    max_retx_threshold = decode_max_retx_threshold(am->ul_AM_RLC.maxRetxThreshold);
    if (*am->dl_AM_RLC.sn_FieldLength != *am->ul_AM_RLC.sn_FieldLength) {
      LOG_E(RLC, "%s:%d:%s: fatal\n", __FILE__, __LINE__, __FUNCTION__);
      exit(1);
    }
    sn_field_length    = decode_sn_field_length_am(*am->dl_AM_RLC.sn_FieldLength);
    break;
  }
  default:
    LOG_E(RLC, "%s:%d:%s: fatal error\n", __FILE__, __LINE__, __FUNCTION__);
    exit(1);
  }

  nr_rlc_manager_lock(nr_rlc_ue_manager);
  ue = nr_rlc_manager_get_ue(nr_rlc_ue_manager, rnti);
  if (ue->srb[srb_id-1] != NULL) {
    LOG_W(RLC, "%s:%d:%s: SRB %d already exists for UE with RNTI 0x%x, do nothing\n", __FILE__, __LINE__, __FUNCTION__, srb_id, rnti);
  } else {
    /* hack: hardcode values for NR */
    t_poll_retransmit = 45;
    t_reassembly = 35;
    t_status_prohibit = 0;
    poll_pdu = -1;
    poll_byte = -1;
    max_retx_threshold = 8;
    sn_field_length = 12;
    nr_rlc_am = new_nr_rlc_entity_am(10000000,
                                     10000000,
                                     deliver_sdu, ue,
                                     successful_delivery, ue,
                                     max_retx_reached, ue,
                                     t_poll_retransmit,
                                     t_reassembly, t_status_prohibit,
                                     poll_pdu, poll_byte, max_retx_threshold,
                                     sn_field_length);
    nr_rlc_ue_add_srb_rlc_entity(ue, srb_id, nr_rlc_am);

    LOG_I(RLC, "%s:%d:%s: added srb %d to UE with RNTI 0x%x\n", __FILE__, __LINE__, __FUNCTION__, srb_id, rnti);
  }
  nr_rlc_manager_unlock(nr_rlc_ue_manager);
}

static void add_drb_am(int rnti, struct NR_DRB_ToAddMod *s, NR_RLC_BearerConfig_t *rlc_BearerConfig)
{
  nr_rlc_entity_t            *nr_rlc_am;
  nr_rlc_ue_t                *ue;

  struct NR_RLC_Config *r = rlc_BearerConfig->rlc_Config;
  struct NR_LogicalChannelConfig *l = rlc_BearerConfig->mac_LogicalChannelConfig;
  int drb_id = s->drb_Identity;
  int channel_id = rlc_BearerConfig->logicalChannelIdentity;
  int logical_channel_group;

  int t_status_prohibit;
  int t_poll_retransmit;
  int poll_pdu;
  int poll_byte;
  int max_retx_threshold;
  int t_reassembly;
  int sn_field_length;

  if (!(drb_id >= 1 && drb_id <= 5)) {
    LOG_E(RLC, "%s:%d:%s: fatal, bad srb id %d\n",
          __FILE__, __LINE__, __FUNCTION__, drb_id);
    exit(1);
  }

  if (channel_id != drb_id + 3) {
    LOG_E(RLC, "%s:%d:%s: todo, remove this limitation\n",
          __FILE__, __LINE__, __FUNCTION__);
    exit(1);
  }

  logical_channel_group = *l->ul_SpecificParameters->logicalChannelGroup;

  /* TODO: accept other values? */
  if (logical_channel_group != 1) {
    LOG_E(RLC, "%s:%d:%s: fatal error\n", __FILE__, __LINE__, __FUNCTION__);
    exit(1);
  }

  switch (r->present) {
  case NR_RLC_Config_PR_am: {
    struct NR_RLC_Config__am *am;
    am = r->choice.am;
    t_reassembly       = decode_t_reassembly(am->dl_AM_RLC.t_Reassembly);
    t_status_prohibit  = decode_t_status_prohibit(am->dl_AM_RLC.t_StatusProhibit);
    t_poll_retransmit  = decode_t_poll_retransmit(am->ul_AM_RLC.t_PollRetransmit);
    poll_pdu           = decode_poll_pdu(am->ul_AM_RLC.pollPDU);
    poll_byte          = decode_poll_byte(am->ul_AM_RLC.pollByte);
    max_retx_threshold = decode_max_retx_threshold(am->ul_AM_RLC.maxRetxThreshold);
    if (*am->dl_AM_RLC.sn_FieldLength != *am->ul_AM_RLC.sn_FieldLength) {
      LOG_E(RLC, "%s:%d:%s: fatal\n", __FILE__, __LINE__, __FUNCTION__);
      exit(1);
    }
    sn_field_length    = decode_sn_field_length_am(*am->dl_AM_RLC.sn_FieldLength);
    break;
  }
  default:
    LOG_E(RLC, "%s:%d:%s: fatal error\n", __FILE__, __LINE__, __FUNCTION__);
    exit(1);
  }

  nr_rlc_manager_lock(nr_rlc_ue_manager);
  ue = nr_rlc_manager_get_ue(nr_rlc_ue_manager, rnti);
  if (ue->drb[drb_id-1] != NULL) {
    LOG_W(RLC, "%s:%d:%s: DRB %d already exists for UE with RNTI %d, do nothing\n", __FILE__, __LINE__, __FUNCTION__, drb_id, rnti);
  } else {
    nr_rlc_am = new_nr_rlc_entity_am(10000000,
                                     10000000,
                                     deliver_sdu, ue,
                                     successful_delivery, ue,
                                     max_retx_reached, ue,
                                     t_poll_retransmit,
                                     t_reassembly, t_status_prohibit,
                                     poll_pdu, poll_byte, max_retx_threshold,
                                     sn_field_length);
    nr_rlc_ue_add_drb_rlc_entity(ue, drb_id, nr_rlc_am);

    LOG_D(RLC, "%s:%d:%s: added drb %d to UE with RNTI 0x%x\n", __FILE__, __LINE__, __FUNCTION__, drb_id, rnti);
  }
  nr_rlc_manager_unlock(nr_rlc_ue_manager);
}
static void srb_add_drb_am(int rnti, struct NR_DRB_ToAddMod *s, NR_RLC_BearerConfig_t *rlc_BearerConfig)
{
  nr_rlc_entity_t            *nr_rlc_am;
  nr_rlc_ue_t                *ue;

  struct NR_RLC_Config *r = rlc_BearerConfig->rlc_Config;
  struct NR_LogicalChannelConfig *l = rlc_BearerConfig->mac_LogicalChannelConfig;
  int srb_id = 1;
  // int channel_id = 1;//rlc_BearerConfig->logicalChannelIdentity;
  int logical_channel_group;

  int t_status_prohibit;
  int t_poll_retransmit;
  int poll_pdu;
  int poll_byte;
  int max_retx_threshold;
  int t_reassembly;
  int sn_field_length;


  logical_channel_group = *l->ul_SpecificParameters->logicalChannelGroup;

  /* TODO: accept other values? */
  if (logical_channel_group != 1) {
    LOG_E(RLC, "%s:%d:%s: fatal error\n", __FILE__, __LINE__, __FUNCTION__);
    exit(1);
  }

  switch (r->present) {
  case NR_RLC_Config_PR_am: {
    struct NR_RLC_Config__am *am;
    am = r->choice.am;
    t_reassembly       = decode_t_reassembly(am->dl_AM_RLC.t_Reassembly);
    t_status_prohibit  = decode_t_status_prohibit(am->dl_AM_RLC.t_StatusProhibit);
    t_poll_retransmit  = decode_t_poll_retransmit(am->ul_AM_RLC.t_PollRetransmit);
    poll_pdu           = decode_poll_pdu(am->ul_AM_RLC.pollPDU);
    poll_byte          = decode_poll_byte(am->ul_AM_RLC.pollByte);
    max_retx_threshold = decode_max_retx_threshold(am->ul_AM_RLC.maxRetxThreshold);
    if (*am->dl_AM_RLC.sn_FieldLength != *am->ul_AM_RLC.sn_FieldLength) {
      LOG_E(RLC, "%s:%d:%s: fatal\n", __FILE__, __LINE__, __FUNCTION__);
      exit(1);
    }
    sn_field_length    = decode_sn_field_length_am(*am->dl_AM_RLC.sn_FieldLength);
    break;
  }
  default:
    LOG_E(RLC, "%s:%d:%s: fatal error\n", __FILE__, __LINE__, __FUNCTION__);
    exit(1);
  }

  nr_rlc_manager_lock(nr_rlc_ue_manager);
  ue = nr_rlc_manager_get_ue(nr_rlc_ue_manager, rnti);
  if (ue->srb[srb_id-1] != NULL) {
    LOG_W(RLC, "%s:%d:%s: warning DRB %d already exist for ue %d, do nothing\n",
          __FILE__, __LINE__, __FUNCTION__, srb_id, rnti);
  } else {
    nr_rlc_am = new_nr_rlc_entity_am(100000,
                                     100000,
                                     deliver_sdu, ue,
                                     successful_delivery, ue,
                                     max_retx_reached, ue,
                                     t_poll_retransmit,
                                     t_reassembly, t_status_prohibit,
                                     poll_pdu, poll_byte, max_retx_threshold,
                                     sn_field_length);
    //nr_rlc_ue_add_drb_rlc_entity(ue, srb_id, nr_rlc_am);
    ue->srb[srb_id-1] = nr_rlc_am;
    LOG_I(RLC, "%s:%d:%s: added srb %d to ue %d\n",
          __FILE__, __LINE__, __FUNCTION__, srb_id, rnti);
  }
  nr_rlc_manager_unlock(nr_rlc_ue_manager);
}

static void add_drb_um(int rnti, struct NR_DRB_ToAddMod *s, NR_RLC_BearerConfig_t *rlc_BearerConfig)
{
  nr_rlc_entity_t            *nr_rlc_um;
  nr_rlc_ue_t                *ue;

  struct NR_RLC_Config *r = rlc_BearerConfig->rlc_Config;
  struct NR_LogicalChannelConfig *l = rlc_BearerConfig->mac_LogicalChannelConfig;
  int drb_id = s->drb_Identity;
  int channel_id = rlc_BearerConfig->logicalChannelIdentity;
  int logical_channel_group;

  int sn_field_length;
  int t_reassembly;

  if (!(drb_id >= 1 && drb_id <= 5)) {
    LOG_E(RLC, "%s:%d:%s: fatal, bad srb id %d\n",
          __FILE__, __LINE__, __FUNCTION__, drb_id);
    exit(1);
  }

  if (channel_id != drb_id + 3) {
    LOG_E(RLC, "%s:%d:%s: todo, remove this limitation\n",
          __FILE__, __LINE__, __FUNCTION__);
    exit(1);
  }

  logical_channel_group = *l->ul_SpecificParameters->logicalChannelGroup;

  /* TODO: accept other values? */
  if (logical_channel_group != 1) {
    LOG_E(RLC, "%s:%d:%s: fatal error\n", __FILE__, __LINE__, __FUNCTION__);
    exit(1);
  }

  switch (r->present) {
  case NR_RLC_Config_PR_um_Bi_Directional: {
    struct NR_RLC_Config__um_Bi_Directional *um;
    um = r->choice.um_Bi_Directional;
    t_reassembly = decode_t_reassembly(um->dl_UM_RLC.t_Reassembly);
    if (*um->dl_UM_RLC.sn_FieldLength != *um->ul_UM_RLC.sn_FieldLength) {
      LOG_E(RLC, "%s:%d:%s: fatal\n", __FILE__, __LINE__, __FUNCTION__);
      exit(1);
    }
    sn_field_length = decode_sn_field_length_um(*um->dl_UM_RLC.sn_FieldLength);
    break;
  }
  default:
    LOG_E(RLC, "%s:%d:%s: fatal error\n", __FILE__, __LINE__, __FUNCTION__);
    exit(1);
  }

  nr_rlc_manager_lock(nr_rlc_ue_manager);
  ue = nr_rlc_manager_get_ue(nr_rlc_ue_manager, rnti);
  if (ue->drb[drb_id-1] != NULL) {
    LOG_W(RLC, "DEBUG add_drb_um %s:%d:%s: warning DRB %d already exist for ue %d, do nothing\n", __FILE__, __LINE__, __FUNCTION__, drb_id, rnti);
  } else {
    nr_rlc_um = new_nr_rlc_entity_um(100000000,
                                     100000000,
                                     deliver_sdu, ue,
                                     t_reassembly,
                                     sn_field_length);
    nr_rlc_ue_add_drb_rlc_entity(ue, drb_id, nr_rlc_um);

    LOG_D(RLC, "%s:%d:%s: added drb %d to UE with RNTI 0x%x\n", __FILE__, __LINE__, __FUNCTION__, drb_id, rnti);
  }
  nr_rlc_manager_unlock(nr_rlc_ue_manager);
}
static void srb_add_drb_um(int rnti, struct NR_DRB_ToAddMod *s, NR_RLC_BearerConfig_t *rlc_BearerConfig)
{
  nr_rlc_entity_t            *nr_rlc_um;
  nr_rlc_ue_t                *ue;

  struct NR_RLC_Config *r = rlc_BearerConfig->rlc_Config;
  struct NR_LogicalChannelConfig *l = rlc_BearerConfig->mac_LogicalChannelConfig;
  int srb_id = 1;
  // int channel_id = rlc_BearerConfig->logicalChannelIdentity;
  int logical_channel_group;

  int sn_field_length;
  int t_reassembly;

  // if (!(drb_id >= 1 && drb_id <= 5)) {
  //   LOG_E(RLC, "%s:%d:%s: fatal, bad srb id %d\n",
  //         __FILE__, __LINE__, __FUNCTION__, drb_id);
  //   exit(1);
  // }

  // if (channel_id != drb_id + 3) {
  //   LOG_E(RLC, "%s:%d:%s: todo, remove this limitation\n",
  //         __FILE__, __LINE__, __FUNCTION__);
  //   exit(1);
  // }

  logical_channel_group = *l->ul_SpecificParameters->logicalChannelGroup;

  /* TODO: accept other values? */
  if (logical_channel_group != 1) {
    LOG_E(RLC, "%s:%d:%s: fatal error\n", __FILE__, __LINE__, __FUNCTION__);
    exit(1);
  }

  switch (r->present) {
  case NR_RLC_Config_PR_um_Bi_Directional: {
    struct NR_RLC_Config__um_Bi_Directional *um;
    um = r->choice.um_Bi_Directional;
    t_reassembly = decode_t_reassembly(um->dl_UM_RLC.t_Reassembly);
    if (*um->dl_UM_RLC.sn_FieldLength != *um->ul_UM_RLC.sn_FieldLength) {
      LOG_E(RLC, "%s:%d:%s: fatal\n", __FILE__, __LINE__, __FUNCTION__);
      exit(1);
    }
    sn_field_length = decode_sn_field_length_um(*um->dl_UM_RLC.sn_FieldLength);
    break;
  }
  default:
    LOG_E(RLC, "%s:%d:%s: fatal error\n", __FILE__, __LINE__, __FUNCTION__);
    exit(1);
  }

  nr_rlc_manager_lock(nr_rlc_ue_manager);
  ue = nr_rlc_manager_get_ue(nr_rlc_ue_manager, rnti);
  if (ue->srb[srb_id-1] != NULL) {
    LOG_W(RLC, "%s:%d:%s: warning DRB %d already exist for ue %d, do nothing\n",
          __FILE__, __LINE__, __FUNCTION__, srb_id, rnti);
  } else {
    nr_rlc_um = new_nr_rlc_entity_um(1000000,
                                     1000000,
                                     deliver_sdu, ue,
                                     t_reassembly,
                                     sn_field_length);
  //  nr_rlc_ue_add_drb_rlc_entity(ue, srb_id, nr_rlc_um);
    ue->srb[srb_id-1] = nr_rlc_um;
    LOG_I(RLC, "%s:%d:%s: added srb %d to ue %d\n",
          __FILE__, __LINE__, __FUNCTION__, srb_id, rnti);
  }
  nr_rlc_manager_unlock(nr_rlc_ue_manager);
}

static void add_drb(int rnti, struct NR_DRB_ToAddMod *s, struct NR_RLC_BearerConfig *rlc_BearerConfig)
{
  switch (rlc_BearerConfig->rlc_Config->present) {
  case NR_RLC_Config_PR_am:
    add_drb_am(rnti, s, rlc_BearerConfig);
    break;
  case NR_RLC_Config_PR_um_Bi_Directional:
    add_drb_um(rnti, s, rlc_BearerConfig);
    break;
  default:
    LOG_E(RLC, "%s:%d:%s: fatal: unhandled DRB type\n",
          __FILE__, __LINE__, __FUNCTION__);
    exit(1);
  }
  LOG_I(RLC, "%s:%s:%d: added DRB to UE with RNTI 0x%x\n", __FILE__, __FUNCTION__, __LINE__, rnti);
}

/* Dummy function due to dependency from LTE libraries */
rlc_op_status_t rrc_rlc_config_asn1_req (const protocol_ctxt_t   * const ctxt_pP,
    const LTE_SRB_ToAddModList_t   * const srb2add_listP,
    const LTE_DRB_ToAddModList_t   * const drb2add_listP,
    const LTE_DRB_ToReleaseList_t  * const drb2release_listP,
    const LTE_PMCH_InfoList_r9_t * const pmch_InfoList_r9_pP,
    const uint32_t sourceL2Id,
    const uint32_t destinationL2Id)
{
  return 0;
}

rlc_op_status_t nr_rrc_rlc_config_asn1_req (const protocol_ctxt_t   * const ctxt_pP,
    const NR_SRB_ToAddModList_t   * const srb2add_listP,
    const NR_DRB_ToAddModList_t   * const drb2add_listP,
    const NR_DRB_ToReleaseList_t  * const drb2release_listP,
    const LTE_PMCH_InfoList_r9_t * const pmch_InfoList_r9_pP,
    struct NR_CellGroupConfig__rlc_BearerToAddModList *rlc_bearer2add_list)
{
  int rnti = ctxt_pP->rnti;
  int i;
  int j;

  if (/*ctxt_pP->enb_flag != 1 ||*/ ctxt_pP->module_id != 0 /*||
      ctxt_pP->instance != 0 || ctxt_pP->eNB_index != 0 ||
      ctxt_pP->configured != 1 || ctxt_pP->brOption != 0 */) {
    LOG_E(RLC, "%s: ctxt_pP not handled (%d %d %ld %d %d %d)\n", __FUNCTION__,
          ctxt_pP->enb_flag , ctxt_pP->module_id, ctxt_pP->instance,
          ctxt_pP->eNB_index, ctxt_pP->configured, ctxt_pP->brOption);
    exit(1);
  }

  if (pmch_InfoList_r9_pP != NULL) {
    LOG_E(RLC, "%s: pmch_InfoList_r9_pP not handled\n", __FUNCTION__);
    exit(1);
  }

  if (drb2release_listP != NULL) {
    LOG_E(RLC, "%s:%d:%s: TODO\n", __FILE__, __LINE__, __FUNCTION__);
    exit(1);
  }

  if (srb2add_listP != NULL) {
    for (i = 0; i < srb2add_listP->list.count; i++) {
<<<<<<< HEAD
//      add_srb(rnti, srb2add_listP->list.array[i]);
      if(drb2add_listP != NULL && rlc_bearer2add_list != NULL)
        srb_add_drb_am(rnti, drb2add_listP->list.array[0], rlc_bearer2add_list->list.array[0]);
=======
      if (rlc_bearer2add_list != NULL) {
      for(j = 0; j < rlc_bearer2add_list->list.count; j++){
        if(rlc_bearer2add_list->list.array[j]->servedRadioBearer != NULL){
          if(rlc_bearer2add_list->list.array[j]->servedRadioBearer->present == NR_RLC_BearerConfig__servedRadioBearer_PR_srb_Identity){  
            if(srb2add_listP->list.array[i]->srb_Identity == rlc_bearer2add_list->list.array[j]->servedRadioBearer->choice.srb_Identity){
              add_srb(rnti, srb2add_listP->list.array[i], rlc_bearer2add_list->list.array[j]);
            }
          }  
        }
      }
      }

>>>>>>> 81c92d22
    }
  }

  if ((drb2add_listP != NULL) && (rlc_bearer2add_list != NULL)) {
    for (i = 0; i < drb2add_listP->list.count; i++) {
<<<<<<< HEAD
    if(rlc_bearer2add_list != NULL)
        add_drb(rnti, drb2add_listP->list.array[i], rlc_bearer2add_list->list.array[i]);
=======
      if (rlc_bearer2add_list != NULL) {
      for(j = 0; j < rlc_bearer2add_list->list.count; j++){
        if(rlc_bearer2add_list->list.array[j]->servedRadioBearer != NULL){
          if(rlc_bearer2add_list->list.array[j]->servedRadioBearer->present == NR_RLC_BearerConfig__servedRadioBearer_PR_drb_Identity){
            if(drb2add_listP->list.array[i]->drb_Identity == rlc_bearer2add_list->list.array[j]->servedRadioBearer->choice.drb_Identity){
              add_drb(rnti, drb2add_listP->list.array[i], rlc_bearer2add_list->list.array[j]);
            }
          }  
        }
      }
      }
>>>>>>> 81c92d22
    }
  }

  return RLC_OP_STATUS_OK;
}

rlc_op_status_t rrc_rlc_config_req   (
  const protocol_ctxt_t* const ctxt_pP,
  const srb_flag_t      srb_flagP,
  const MBMS_flag_t     mbms_flagP,
  const config_action_t actionP,
  const rb_id_t         rb_idP,
  const rlc_info_t      rlc_infoP)
{
  nr_rlc_ue_t *ue;
  int      i;

  if (mbms_flagP) {
    LOG_E(RLC, "%s:%d:%s: todo (MBMS NOT supported)\n", __FILE__, __LINE__, __FUNCTION__);
    exit(1);
  }
  if (actionP != CONFIG_ACTION_REMOVE) {
    LOG_E(RLC, "%s:%d:%s: todo (only CONFIG_ACTION_REMOVE supported)\n", __FILE__, __LINE__, __FUNCTION__);
    exit(1);
  }
  if (ctxt_pP->module_id) {
    LOG_E(RLC, "%s:%d:%s: todo (only module_id 0 supported)\n", __FILE__, __LINE__, __FUNCTION__);
    exit(1);
  }
  if ((srb_flagP && !(rb_idP >= 1 && rb_idP <= 2)) ||
      (!srb_flagP && !(rb_idP >= 1 && rb_idP <= 5))) {
    LOG_E(RLC, "%s:%d:%s: bad rb_id (%ld) (is_srb %d)\n", __FILE__, __LINE__, __FUNCTION__, rb_idP, srb_flagP);
    exit(1);
  }
  nr_rlc_manager_lock(nr_rlc_ue_manager);
  LOG_D(RLC, "%s:%d:%s: remove rb %ld (is_srb %d) for UE RNTI %x\n", __FILE__, __LINE__, __FUNCTION__, rb_idP, srb_flagP, ctxt_pP->rnti);
  ue = nr_rlc_manager_get_ue(nr_rlc_ue_manager, ctxt_pP->rnti);
  if (srb_flagP) {
    if (ue->srb[rb_idP-1] != NULL) {
      ue->srb[rb_idP-1]->delete(ue->srb[rb_idP-1]);
      ue->srb[rb_idP-1] = NULL;
    } else
      LOG_W(RLC, "removing non allocated SRB %ld, do nothing\n", rb_idP);
  } else {
    if (ue->drb[rb_idP-1] != NULL) {
      ue->drb[rb_idP-1]->delete(ue->drb[rb_idP-1]);
      ue->drb[rb_idP-1] = NULL;
    } else
      LOG_W(RLC, "removing non allocated DRB %ld, do nothing\n", rb_idP);
  }
  /* remove UE if it has no more RB configured */
  for (i = 0; i < 2; i++)
    if (ue->srb[i] != NULL)
      break;
  if (i == 2) {
    for (i = 0; i < 5; i++)
      if (ue->drb[i] != NULL)
        break;
    if (i == 5)
      nr_rlc_manager_remove_ue(nr_rlc_ue_manager, ctxt_pP->rnti);
  }
  nr_rlc_manager_unlock(nr_rlc_ue_manager);
  return RLC_OP_STATUS_OK;
}

void rrc_rlc_register_rrc (rrc_data_ind_cb_t rrc_data_indP, rrc_data_conf_cb_t rrc_data_confP)
{
  /* nothing to do */
}

rlc_op_status_t rrc_rlc_remove_ue (const protocol_ctxt_t* const x)
{
  LOG_D(RLC, "%s:%d:%s: remove UE %d\n", __FILE__, __LINE__, __FUNCTION__, x->rnti);
  nr_rlc_manager_lock(nr_rlc_ue_manager);
  nr_rlc_manager_remove_ue(nr_rlc_ue_manager, x->rnti);
  nr_rlc_manager_unlock(nr_rlc_ue_manager);

  return RLC_OP_STATUS_OK;
}

void nr_rlc_tick(int frame, int subframe)
{
  if (frame != nr_rlc_current_time_last_frame ||
      subframe != nr_rlc_current_time_last_subframe) {
    nr_rlc_current_time_last_frame = frame;
    nr_rlc_current_time_last_subframe = subframe;
    nr_rlc_current_time++;
  }
}

/* This is a hack, to compile the gNB.
 * TODO: remove it. The solution is to cleanup cmake_targets/CMakeLists.txt
 */
void rlc_tick(int a, int b)
{
  LOG_E(RLC, "%s:%d:%s: this code should not be reached\n",
        __FILE__, __LINE__, __FUNCTION__);
  exit(1);
}<|MERGE_RESOLUTION|>--- conflicted
+++ resolved
@@ -447,7 +447,7 @@
   exit(1);
 
 rb_found:
-  LOG_D(RLC, "%s:%d:%s: delivering SDU (rnti %d is_srb %d rb_id %d) size %d \n",
+  LOG_D(RLC, "%s:%d:%s: delivering SDU (rnti %d is_srb %d rb_id %d) size %d",
         __FILE__, __LINE__, __FUNCTION__, ue->rnti, is_srb, rb_id, size);
 
   memblock = get_free_mem_block(size, __func__);
@@ -808,78 +808,6 @@
   }
   nr_rlc_manager_unlock(nr_rlc_ue_manager);
 }
-static void srb_add_drb_am(int rnti, struct NR_DRB_ToAddMod *s, NR_RLC_BearerConfig_t *rlc_BearerConfig)
-{
-  nr_rlc_entity_t            *nr_rlc_am;
-  nr_rlc_ue_t                *ue;
-
-  struct NR_RLC_Config *r = rlc_BearerConfig->rlc_Config;
-  struct NR_LogicalChannelConfig *l = rlc_BearerConfig->mac_LogicalChannelConfig;
-  int srb_id = 1;
-  // int channel_id = 1;//rlc_BearerConfig->logicalChannelIdentity;
-  int logical_channel_group;
-
-  int t_status_prohibit;
-  int t_poll_retransmit;
-  int poll_pdu;
-  int poll_byte;
-  int max_retx_threshold;
-  int t_reassembly;
-  int sn_field_length;
-
-
-  logical_channel_group = *l->ul_SpecificParameters->logicalChannelGroup;
-
-  /* TODO: accept other values? */
-  if (logical_channel_group != 1) {
-    LOG_E(RLC, "%s:%d:%s: fatal error\n", __FILE__, __LINE__, __FUNCTION__);
-    exit(1);
-  }
-
-  switch (r->present) {
-  case NR_RLC_Config_PR_am: {
-    struct NR_RLC_Config__am *am;
-    am = r->choice.am;
-    t_reassembly       = decode_t_reassembly(am->dl_AM_RLC.t_Reassembly);
-    t_status_prohibit  = decode_t_status_prohibit(am->dl_AM_RLC.t_StatusProhibit);
-    t_poll_retransmit  = decode_t_poll_retransmit(am->ul_AM_RLC.t_PollRetransmit);
-    poll_pdu           = decode_poll_pdu(am->ul_AM_RLC.pollPDU);
-    poll_byte          = decode_poll_byte(am->ul_AM_RLC.pollByte);
-    max_retx_threshold = decode_max_retx_threshold(am->ul_AM_RLC.maxRetxThreshold);
-    if (*am->dl_AM_RLC.sn_FieldLength != *am->ul_AM_RLC.sn_FieldLength) {
-      LOG_E(RLC, "%s:%d:%s: fatal\n", __FILE__, __LINE__, __FUNCTION__);
-      exit(1);
-    }
-    sn_field_length    = decode_sn_field_length_am(*am->dl_AM_RLC.sn_FieldLength);
-    break;
-  }
-  default:
-    LOG_E(RLC, "%s:%d:%s: fatal error\n", __FILE__, __LINE__, __FUNCTION__);
-    exit(1);
-  }
-
-  nr_rlc_manager_lock(nr_rlc_ue_manager);
-  ue = nr_rlc_manager_get_ue(nr_rlc_ue_manager, rnti);
-  if (ue->srb[srb_id-1] != NULL) {
-    LOG_W(RLC, "%s:%d:%s: warning DRB %d already exist for ue %d, do nothing\n",
-          __FILE__, __LINE__, __FUNCTION__, srb_id, rnti);
-  } else {
-    nr_rlc_am = new_nr_rlc_entity_am(100000,
-                                     100000,
-                                     deliver_sdu, ue,
-                                     successful_delivery, ue,
-                                     max_retx_reached, ue,
-                                     t_poll_retransmit,
-                                     t_reassembly, t_status_prohibit,
-                                     poll_pdu, poll_byte, max_retx_threshold,
-                                     sn_field_length);
-    //nr_rlc_ue_add_drb_rlc_entity(ue, srb_id, nr_rlc_am);
-    ue->srb[srb_id-1] = nr_rlc_am;
-    LOG_I(RLC, "%s:%d:%s: added srb %d to ue %d\n",
-          __FILE__, __LINE__, __FUNCTION__, srb_id, rnti);
-  }
-  nr_rlc_manager_unlock(nr_rlc_ue_manager);
-}
 
 static void add_drb_um(int rnti, struct NR_DRB_ToAddMod *s, NR_RLC_BearerConfig_t *rlc_BearerConfig)
 {
@@ -948,75 +876,6 @@
   }
   nr_rlc_manager_unlock(nr_rlc_ue_manager);
 }
-static void srb_add_drb_um(int rnti, struct NR_DRB_ToAddMod *s, NR_RLC_BearerConfig_t *rlc_BearerConfig)
-{
-  nr_rlc_entity_t            *nr_rlc_um;
-  nr_rlc_ue_t                *ue;
-
-  struct NR_RLC_Config *r = rlc_BearerConfig->rlc_Config;
-  struct NR_LogicalChannelConfig *l = rlc_BearerConfig->mac_LogicalChannelConfig;
-  int srb_id = 1;
-  // int channel_id = rlc_BearerConfig->logicalChannelIdentity;
-  int logical_channel_group;
-
-  int sn_field_length;
-  int t_reassembly;
-
-  // if (!(drb_id >= 1 && drb_id <= 5)) {
-  //   LOG_E(RLC, "%s:%d:%s: fatal, bad srb id %d\n",
-  //         __FILE__, __LINE__, __FUNCTION__, drb_id);
-  //   exit(1);
-  // }
-
-  // if (channel_id != drb_id + 3) {
-  //   LOG_E(RLC, "%s:%d:%s: todo, remove this limitation\n",
-  //         __FILE__, __LINE__, __FUNCTION__);
-  //   exit(1);
-  // }
-
-  logical_channel_group = *l->ul_SpecificParameters->logicalChannelGroup;
-
-  /* TODO: accept other values? */
-  if (logical_channel_group != 1) {
-    LOG_E(RLC, "%s:%d:%s: fatal error\n", __FILE__, __LINE__, __FUNCTION__);
-    exit(1);
-  }
-
-  switch (r->present) {
-  case NR_RLC_Config_PR_um_Bi_Directional: {
-    struct NR_RLC_Config__um_Bi_Directional *um;
-    um = r->choice.um_Bi_Directional;
-    t_reassembly = decode_t_reassembly(um->dl_UM_RLC.t_Reassembly);
-    if (*um->dl_UM_RLC.sn_FieldLength != *um->ul_UM_RLC.sn_FieldLength) {
-      LOG_E(RLC, "%s:%d:%s: fatal\n", __FILE__, __LINE__, __FUNCTION__);
-      exit(1);
-    }
-    sn_field_length = decode_sn_field_length_um(*um->dl_UM_RLC.sn_FieldLength);
-    break;
-  }
-  default:
-    LOG_E(RLC, "%s:%d:%s: fatal error\n", __FILE__, __LINE__, __FUNCTION__);
-    exit(1);
-  }
-
-  nr_rlc_manager_lock(nr_rlc_ue_manager);
-  ue = nr_rlc_manager_get_ue(nr_rlc_ue_manager, rnti);
-  if (ue->srb[srb_id-1] != NULL) {
-    LOG_W(RLC, "%s:%d:%s: warning DRB %d already exist for ue %d, do nothing\n",
-          __FILE__, __LINE__, __FUNCTION__, srb_id, rnti);
-  } else {
-    nr_rlc_um = new_nr_rlc_entity_um(1000000,
-                                     1000000,
-                                     deliver_sdu, ue,
-                                     t_reassembly,
-                                     sn_field_length);
-  //  nr_rlc_ue_add_drb_rlc_entity(ue, srb_id, nr_rlc_um);
-    ue->srb[srb_id-1] = nr_rlc_um;
-    LOG_I(RLC, "%s:%d:%s: added srb %d to ue %d\n",
-          __FILE__, __LINE__, __FUNCTION__, srb_id, rnti);
-  }
-  nr_rlc_manager_unlock(nr_rlc_ue_manager);
-}
 
 static void add_drb(int rnti, struct NR_DRB_ToAddMod *s, struct NR_RLC_BearerConfig *rlc_BearerConfig)
 {
@@ -1079,11 +938,6 @@
 
   if (srb2add_listP != NULL) {
     for (i = 0; i < srb2add_listP->list.count; i++) {
-<<<<<<< HEAD
-//      add_srb(rnti, srb2add_listP->list.array[i]);
-      if(drb2add_listP != NULL && rlc_bearer2add_list != NULL)
-        srb_add_drb_am(rnti, drb2add_listP->list.array[0], rlc_bearer2add_list->list.array[0]);
-=======
       if (rlc_bearer2add_list != NULL) {
       for(j = 0; j < rlc_bearer2add_list->list.count; j++){
         if(rlc_bearer2add_list->list.array[j]->servedRadioBearer != NULL){
@@ -1096,16 +950,11 @@
       }
       }
 
->>>>>>> 81c92d22
     }
   }
 
   if ((drb2add_listP != NULL) && (rlc_bearer2add_list != NULL)) {
     for (i = 0; i < drb2add_listP->list.count; i++) {
-<<<<<<< HEAD
-    if(rlc_bearer2add_list != NULL)
-        add_drb(rnti, drb2add_listP->list.array[i], rlc_bearer2add_list->list.array[i]);
-=======
       if (rlc_bearer2add_list != NULL) {
       for(j = 0; j < rlc_bearer2add_list->list.count; j++){
         if(rlc_bearer2add_list->list.array[j]->servedRadioBearer != NULL){
@@ -1117,7 +966,6 @@
         }
       }
       }
->>>>>>> 81c92d22
     }
   }
 
