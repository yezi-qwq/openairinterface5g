--- conflicted
+++ resolved
@@ -912,8 +912,6 @@
   nr_rlc_manager_unlock(nr_rlc_ue_manager);
 
   return RLC_OP_STATUS_OK;
-<<<<<<< HEAD
-=======
 }
 
 void nr_rlc_tick(int frame, int subframe)
@@ -924,5 +922,4 @@
     nr_rlc_current_time_last_subframe = subframe;
     nr_rlc_current_time++;
   }
->>>>>>> 40141270
 }