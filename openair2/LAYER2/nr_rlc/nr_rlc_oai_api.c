--- conflicted
+++ resolved
@@ -839,10 +839,6 @@
     const NR_DRB_ToReleaseList_t  * const drb2release_listP,
     const LTE_PMCH_InfoList_r9_t * const pmch_InfoList_r9_pP,
     struct NR_CellGroupConfig__rlc_BearerToAddModList *rlc_bearer2add_list)
-<<<<<<< HEAD
-=======
-    //NR_CellGroupConfig_t *SCell_GroupConfig)
->>>>>>> 47713f2a
 {
   int rnti = ctxt_pP->rnti;
   int i;
