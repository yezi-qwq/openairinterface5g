/*
 * Licensed to the OpenAirInterface (OAI) Software Alliance under one or more
 * contributor license agreements.  See the NOTICE file distributed with
 * this work for additional information regarding copyright ownership.
 * The OpenAirInterface Software Alliance licenses this file to You under
 * the OAI Public License, Version 1.1  (the "License"); you may not use this file
 * except in compliance with the License.
 * You may obtain a copy of the License at
 *
 *      http://www.openairinterface.org/?page_id=698
 *
 * Unless required by applicable law or agreed to in writing, software
 * distributed under the License is distributed on an "AS IS" BASIS,
 * WITHOUT WARRANTIES OR CONDITIONS OF ANY KIND, either express or implied.
 * See the License for the specific language governing permissions and
 * limitations under the License.
 *-------------------------------------------------------------------------------
 * For more information about the OpenAirInterface (OAI) Software Alliance:
 *      contact@openairinterface.org
 */

/* from openair */
#include "rlc.h"
#include "pdcp.h"

/* from nr rlc module */
#include "asn1_utils.h"
#include "nr_rlc_ue_manager.h"
#include "nr_rlc_entity.h"
#include "nr_rlc_oai_api.h"
#include "NR_RLC-BearerConfig.h"
#include "NR_DRB-ToAddMod.h"
#include "NR_DRB-ToAddModList.h"
#include "NR_SRB-ToAddModList.h"
#include "NR_DRB-ToReleaseList.h"
#include "NR_CellGroupConfig.h"
#include "NR_RLC-Config.h"
#include "common/ran_context.h"
#include "NR_UL-CCCH-Message.h"

#include "openair2/F1AP/f1ap_du_rrc_message_transfer.h"

#include "openair2/LAYER2/PROTO_AGENT/proto_agent.h"

extern RAN_CONTEXT_t RC;

#include <stdint.h>

#include <executables/softmodem-common.h>

static nr_rlc_ue_manager_t *nr_rlc_ue_manager;

/* TODO: handle time a bit more properly */
static uint64_t nr_rlc_current_time;
static int      nr_rlc_current_time_last_frame;
static int      nr_rlc_current_time_last_subframe;


void nr_rlc_bearer_init(NR_RLC_BearerConfig_t *RLC_BearerConfig, NR_RLC_BearerConfig__servedRadioBearer_PR rb_type){

  RLC_BearerConfig->servedRadioBearer                      = calloc(1, sizeof(*RLC_BearerConfig->servedRadioBearer));
  RLC_BearerConfig->reestablishRLC                         = calloc(1, sizeof(*RLC_BearerConfig->reestablishRLC));
  RLC_BearerConfig->rlc_Config                             = calloc(1, sizeof(*RLC_BearerConfig->rlc_Config));
  RLC_BearerConfig->mac_LogicalChannelConfig               = calloc(1, sizeof(*RLC_BearerConfig->mac_LogicalChannelConfig));

  *RLC_BearerConfig->reestablishRLC                        = NR_RLC_BearerConfig__reestablishRLC_true;
  if(rb_type == NR_RLC_BearerConfig__servedRadioBearer_PR_drb_Identity){
    RLC_BearerConfig->logicalChannelIdentity                 = 4;
    RLC_BearerConfig->servedRadioBearer->present             = NR_RLC_BearerConfig__servedRadioBearer_PR_drb_Identity;
    RLC_BearerConfig->servedRadioBearer->choice.drb_Identity = 1;
  }
  else{
    RLC_BearerConfig->logicalChannelIdentity                 = 1;
    RLC_BearerConfig->servedRadioBearer->present             = NR_RLC_BearerConfig__servedRadioBearer_PR_srb_Identity;
    RLC_BearerConfig->servedRadioBearer->choice.srb_Identity = 1;
  }

}

void nr_rlc_bearer_init_ul_spec(struct NR_LogicalChannelConfig *mac_LogicalChannelConfig){

  mac_LogicalChannelConfig->ul_SpecificParameters                              = calloc(1, sizeof(*mac_LogicalChannelConfig->ul_SpecificParameters));
  mac_LogicalChannelConfig->ul_SpecificParameters->priority                    = 1;
  mac_LogicalChannelConfig->ul_SpecificParameters->prioritisedBitRate          = NR_LogicalChannelConfig__ul_SpecificParameters__prioritisedBitRate_infinity;
  mac_LogicalChannelConfig->ul_SpecificParameters->bucketSizeDuration          = NR_LogicalChannelConfig__ul_SpecificParameters__bucketSizeDuration_ms50;
  mac_LogicalChannelConfig->ul_SpecificParameters->allowedServingCells         = NULL;
  mac_LogicalChannelConfig->ul_SpecificParameters->allowedSCS_List             = NULL;
  mac_LogicalChannelConfig->ul_SpecificParameters->maxPUSCH_Duration           = NULL;
  mac_LogicalChannelConfig->ul_SpecificParameters->configuredGrantType1Allowed = NULL;

  mac_LogicalChannelConfig->ul_SpecificParameters->logicalChannelGroup                = calloc(1,sizeof(*mac_LogicalChannelConfig->ul_SpecificParameters->logicalChannelGroup));
  *mac_LogicalChannelConfig->ul_SpecificParameters->logicalChannelGroup               = 1;
  mac_LogicalChannelConfig->ul_SpecificParameters->schedulingRequestID                = calloc(1,sizeof(*mac_LogicalChannelConfig->ul_SpecificParameters->schedulingRequestID));
  *mac_LogicalChannelConfig->ul_SpecificParameters->schedulingRequestID               = 0;
  mac_LogicalChannelConfig->ul_SpecificParameters->logicalChannelSR_Mask              = false;
  mac_LogicalChannelConfig->ul_SpecificParameters->logicalChannelSR_DelayTimerApplied = false;
  mac_LogicalChannelConfig->ul_SpecificParameters->bitRateQueryProhibitTimer          = NULL;

}

void nr_drb_config(struct NR_RLC_Config *rlc_Config, NR_RLC_Config_PR rlc_config_pr){

  switch (rlc_config_pr){
    case NR_RLC_Config_PR_um_Bi_Directional:
      // RLC UM Bi-directional Bearer configuration
      rlc_Config->choice.um_Bi_Directional                            = calloc(1, sizeof(*rlc_Config->choice.um_Bi_Directional));
      rlc_Config->choice.um_Bi_Directional->ul_UM_RLC.sn_FieldLength  = calloc(1, sizeof(*rlc_Config->choice.um_Bi_Directional->ul_UM_RLC.sn_FieldLength));
      *rlc_Config->choice.um_Bi_Directional->ul_UM_RLC.sn_FieldLength = NR_SN_FieldLengthUM_size12;
      rlc_Config->choice.um_Bi_Directional->dl_UM_RLC.sn_FieldLength  = calloc(1, sizeof(*rlc_Config->choice.um_Bi_Directional->dl_UM_RLC.sn_FieldLength));
      *rlc_Config->choice.um_Bi_Directional->dl_UM_RLC.sn_FieldLength = NR_SN_FieldLengthUM_size12;
      rlc_Config->choice.um_Bi_Directional->dl_UM_RLC.t_Reassembly    = NR_T_Reassembly_ms15;
      break;
    case NR_RLC_Config_PR_am:
      // RLC AM Bearer configuration
      rlc_Config->choice.am                             = calloc(1, sizeof(*rlc_Config->choice.am));
      rlc_Config->choice.am->ul_AM_RLC.sn_FieldLength   = calloc(1, sizeof(*rlc_Config->choice.am->ul_AM_RLC.sn_FieldLength));
      *rlc_Config->choice.am->ul_AM_RLC.sn_FieldLength  = NR_SN_FieldLengthAM_size18;
      rlc_Config->choice.am->ul_AM_RLC.t_PollRetransmit = NR_T_PollRetransmit_ms45;
      rlc_Config->choice.am->ul_AM_RLC.pollPDU          = NR_PollPDU_p64;
      rlc_Config->choice.am->ul_AM_RLC.pollByte         = NR_PollByte_kB500;
      rlc_Config->choice.am->ul_AM_RLC.maxRetxThreshold = NR_UL_AM_RLC__maxRetxThreshold_t32;
      rlc_Config->choice.am->dl_AM_RLC.sn_FieldLength   = calloc(1, sizeof(*rlc_Config->choice.am->dl_AM_RLC.sn_FieldLength));
      *rlc_Config->choice.am->dl_AM_RLC.sn_FieldLength  = NR_SN_FieldLengthAM_size18;
      rlc_Config->choice.am->dl_AM_RLC.t_Reassembly     = NR_T_Reassembly_ms15;
      rlc_Config->choice.am->dl_AM_RLC.t_StatusProhibit = NR_T_StatusProhibit_ms15;
      break;
    default:
      LOG_E (RLC, "Error in %s: RLC config type %d is not handled\n", __FUNCTION__, rlc_config_pr);
      break;
    }

  rlc_Config->present = rlc_config_pr;

}

void mac_rlc_data_ind     (
  const module_id_t         module_idP,
  const rnti_t              rntiP,
  const eNB_index_t         eNB_index,
  const frame_t             frameP,
  const eNB_flag_t          enb_flagP,
  const MBMS_flag_t         MBMS_flagP,
  const logical_chan_id_t   channel_idP,
  char                     *buffer_pP,
  const tb_size_t           tb_sizeP,
  num_tb_t                  num_tbP,
  crc_t                    *crcs_pP)
{
  nr_rlc_ue_t *ue;
  nr_rlc_entity_t *rb;

  if (module_idP != 0 || eNB_index != 0 || /*enb_flagP != 1 ||*/ MBMS_flagP != 0) {
    LOG_E(RLC, "%s:%d:%s: fatal\n", __FILE__, __LINE__, __FUNCTION__);
    exit(1);
  }

  if (enb_flagP)
    T(T_ENB_RLC_MAC_UL, T_INT(module_idP), T_INT(rntiP),
      T_INT(channel_idP), T_INT(tb_sizeP));

  nr_rlc_manager_lock(nr_rlc_ue_manager);
  ue = nr_rlc_manager_get_ue(nr_rlc_ue_manager, rntiP);

  if(ue == NULL)
	  LOG_I(RLC, "RLC instance for the given UE was not found \n");

  switch (channel_idP) {
  case 1 ... 3: rb = ue->srb[channel_idP - 1]; break;
  case 4 ... 8: rb = ue->drb[channel_idP - 4]; break;
  default:      rb = NULL;                     break;
  }

  if (rb != NULL) {
	LOG_D(RLC, "RB found! (channel ID %d) \n", channel_idP);
    rb->set_time(rb, nr_rlc_current_time);
    rb->recv_pdu(rb, buffer_pP, tb_sizeP);
  } else {
    LOG_E(RLC, "%s:%d:%s: fatal: no RB found (channel ID %d)\n",
          __FILE__, __LINE__, __FUNCTION__, channel_idP);
    // exit(1);
  }

  nr_rlc_manager_unlock(nr_rlc_ue_manager);
}

tbs_size_t mac_rlc_data_req(
  const module_id_t       module_idP,
  const rnti_t            rntiP,
  const eNB_index_t       eNB_index,
  const frame_t           frameP,
  const eNB_flag_t        enb_flagP,
  const MBMS_flag_t       MBMS_flagP,
  const logical_chan_id_t channel_idP,
  const tb_size_t         tb_sizeP,
  char             *buffer_pP,
  const uint32_t sourceL2Id,
  const uint32_t destinationL2Id
   )
{
  int ret;
  nr_rlc_ue_t *ue;
  nr_rlc_entity_t *rb;
  int maxsize;

  nr_rlc_manager_lock(nr_rlc_ue_manager);
  ue = nr_rlc_manager_get_ue(nr_rlc_ue_manager, rntiP);

  switch (channel_idP) {
  case 1 ... 3: rb = ue->srb[channel_idP - 1]; break;
  case 4 ... 8: rb = ue->drb[channel_idP - 4]; break;
  default:
  rb = NULL;
  LOG_E(RLC, "In %s:%d:%s: data request for unknown RB with LCID 0x%02x !\n", __FILE__, __LINE__, __FUNCTION__, channel_idP);
  break;
  }

  if (rb != NULL) {
    rb->set_time(rb, nr_rlc_current_time);
    maxsize = tb_sizeP;
    ret = rb->generate_pdu(rb, buffer_pP, maxsize);
  } else {
    ret = 0;
  }

  nr_rlc_manager_unlock(nr_rlc_ue_manager);

  if (enb_flagP)
    T(T_ENB_RLC_MAC_DL, T_INT(module_idP), T_INT(rntiP),
      T_INT(channel_idP), T_INT(ret));

  return ret;
}

mac_rlc_status_resp_t mac_rlc_status_ind(
  const module_id_t       module_idP,
  const rnti_t            rntiP,
  const eNB_index_t       eNB_index,
  const frame_t           frameP,
  const sub_frame_t       subframeP,
  const eNB_flag_t        enb_flagP,
  const MBMS_flag_t       MBMS_flagP,
  const logical_chan_id_t channel_idP,
  const uint32_t sourceL2Id,
  const uint32_t destinationL2Id
  )
{
  nr_rlc_ue_t *ue;
  mac_rlc_status_resp_t ret;
  nr_rlc_entity_t *rb;

  nr_rlc_manager_lock(nr_rlc_ue_manager);
  ue = nr_rlc_manager_get_ue(nr_rlc_ue_manager, rntiP);

  switch (channel_idP) {
  case 1 ... 3: rb = ue->srb[channel_idP - 1]; break;
  case 4 ... 8: rb = ue->drb[channel_idP - 4]; break;
  default:      rb = NULL;                     break;
  }

  if (rb != NULL) {
    nr_rlc_entity_buffer_status_t buf_stat;
    rb->set_time(rb, nr_rlc_current_time);
    /* 38.321 deals with BSR values up to 81338368 bytes, after what it
     * reports '> 81338368' (table 6.1.3.1-2). Passing 100000000 is thus
     * more than enough.
     */
    // Fix me: temproary reduction meanwhile cpu cost of this computation is optimized
    buf_stat = rb->buffer_status(rb, 1000*1000);
    ret.bytes_in_buffer = buf_stat.status_size
                        + buf_stat.retx_size
                        + buf_stat.tx_size;
  } else {
    if (!(frameP%128)) //to suppress this warning message
      LOG_W(RLC, "[%s] Radio Bearer (channel ID %d) is NULL for UE with rntiP %x\n", __FUNCTION__, channel_idP, rntiP);
    ret.bytes_in_buffer = 0;
  }

  nr_rlc_manager_unlock(nr_rlc_ue_manager);

  ret.pdus_in_buffer = 0;
  /* TODO: creation time may be important (unit: frame, as it seems) */
  ret.head_sdu_creation_time = 0;
  ret.head_sdu_remaining_size_to_send = 0;
  ret.head_sdu_is_segmented = 0;
  return ret;
}

rlc_buffer_occupancy_t mac_rlc_get_buffer_occupancy_ind(
  const module_id_t       module_idP,
  const rnti_t            rntiP,
  const eNB_index_t       eNB_index,
  const frame_t           frameP,
  const sub_frame_t       subframeP,
  const eNB_flag_t        enb_flagP,
  const logical_chan_id_t channel_idP)
{
  nr_rlc_ue_t *ue;
  rlc_buffer_occupancy_t ret;
  nr_rlc_entity_t *rb;

  if (enb_flagP) {
    LOG_E(RLC, "Tx mac_rlc_get_buffer_occupancy_ind function is not implemented for eNB LcId=%u\n", channel_idP);
    exit(1);
  }

  /* TODO: handle time a bit more properly */
  if (nr_rlc_current_time_last_frame != frameP ||
      nr_rlc_current_time_last_subframe != subframeP) {
    nr_rlc_current_time++;
    nr_rlc_current_time_last_frame = frameP;
    nr_rlc_current_time_last_subframe = subframeP;
  }

  nr_rlc_manager_lock(nr_rlc_ue_manager);
  ue = nr_rlc_manager_get_ue(nr_rlc_ue_manager, rntiP);

  switch (channel_idP) {
  case 1 ... 3: rb = ue->srb[channel_idP - 1]; break;
  case 4 ... 8: rb = ue->drb[channel_idP - 4]; break;
  default:      rb = NULL;                     break;
  }

  if (rb != NULL) {
    nr_rlc_entity_buffer_status_t buf_stat;
    rb->set_time(rb, nr_rlc_current_time);
    /* 38.321 deals with BSR values up to 81338368 bytes, after what it
     * reports '> 81338368' (table 6.1.3.1-2). Passing 100000000 is thus
     * more than enough.
     */
    // Fixme : Laurent reduced size for CPU saving
    // Fix me: temproary reduction meanwhile cpu cost of this computation is optimized
    buf_stat = rb->buffer_status(rb, 1000*1000);
    ret = buf_stat.status_size
        + buf_stat.retx_size
        + buf_stat.tx_size;
  } else {
    if (!(frameP%128)) //to suppress this warning message
      LOG_W(RLC, "[%s] Radio Bearer (channel ID %d) is NULL for UE with rntiP %x\n", __FUNCTION__, channel_idP, rntiP);
    ret = 0;
  }

  nr_rlc_manager_unlock(nr_rlc_ue_manager);

  return ret;
}


rlc_op_status_t rlc_data_req     (const protocol_ctxt_t *const ctxt_pP,
			const srb_flag_t   srb_flagP,
			const MBMS_flag_t  MBMS_flagP,
			const rb_id_t      rb_idP,
			const mui_t        muiP,
			confirm_t    confirmP,
			sdu_size_t   sdu_sizeP,
			mem_block_t *sdu_pP,
                        const uint32_t *const sourceL2Id,
                        const uint32_t *const destinationL2Id
			)
{
  int rnti = ctxt_pP->rnti;
  nr_rlc_ue_t *ue;
  nr_rlc_entity_t *rb;

  LOG_D(RLC, "%s rnti %d srb_flag %d rb_id %ld mui %d confirm %d sdu_size %d MBMS_flag %d\n",
        __FUNCTION__, rnti, srb_flagP, rb_idP, muiP, confirmP, sdu_sizeP,
        MBMS_flagP);

  if (ctxt_pP->enb_flag)
    T(T_ENB_RLC_DL, T_INT(ctxt_pP->module_id),
      T_INT(ctxt_pP->rnti), T_INT(rb_idP), T_INT(sdu_sizeP));

  nr_rlc_manager_lock(nr_rlc_ue_manager);
  ue = nr_rlc_manager_get_ue(nr_rlc_ue_manager, rnti);

  rb = NULL;

  if (srb_flagP) {
    if (rb_idP >= 1 && rb_idP <= 2)
      rb = ue->srb[rb_idP - 1];
  } else {
    if (rb_idP >= 1 && rb_idP <= 5)
      rb = ue->drb[rb_idP - 1];
  }

  if (rb != NULL) {
    rb->set_time(rb, nr_rlc_current_time);
    rb->recv_sdu(rb, (char *)sdu_pP->data, sdu_sizeP, muiP);
  } else {
    LOG_E(RLC, "%s:%d:%s: fatal: SDU sent to unknown RB\n", __FILE__, __LINE__, __FUNCTION__);
    exit(1);
  }

  nr_rlc_manager_unlock(nr_rlc_ue_manager);

  free_mem_block(sdu_pP, __func__);

  return RLC_OP_STATUS_OK;
}

int rlc_module_init(int enb_flag)
{
  static pthread_mutex_t lock = PTHREAD_MUTEX_INITIALIZER;
  static int inited = 0;
  static int inited_ue = 0;

  if (pthread_mutex_lock(&lock)) abort();

  if (enb_flag == 1 && inited) {
    LOG_E(RLC, "%s:%d:%s: fatal, inited already 1\n", __FILE__, __LINE__, __FUNCTION__);
    exit(1);
  }

  if (enb_flag == 0 && inited_ue) {
    LOG_E(RLC, "%s:%d:%s: fatal, inited_ue already 1\n", __FILE__, __LINE__, __FUNCTION__);
    exit(1);
  }

  if (enb_flag == 1) inited = 1;
  if (enb_flag == 0) inited_ue = 1;

  nr_rlc_ue_manager = new_nr_rlc_ue_manager(enb_flag);

  if (pthread_mutex_unlock(&lock)) abort();

  return 0;
}

void rlc_util_print_hex_octets(comp_name_t componentP, unsigned char *dataP, const signed long sizeP)
{
}

static void deliver_sdu(void *_ue, nr_rlc_entity_t *entity, char *buf, int size)
{
  nr_rlc_ue_t *ue = _ue;
  int is_srb;
  int rb_id;
  protocol_ctxt_t ctx;
  mem_block_t *memblock;
  int i;
  int is_enb;

  /* is it SRB? */
  for (i = 0; i < sizeofArray(ue->srb); i++) {
    if (entity == ue->srb[i]) {
      is_srb = 1;
      rb_id = i+1;
      goto rb_found;
    }
  }

  /* maybe DRB? */
  for (i = 0; i < sizeofArray(ue->drb) ; i++) {
    if (entity == ue->drb[i]) {
      is_srb = 0;
      rb_id = i+1;
      goto rb_found;
    }
  }

  LOG_E(RLC, "%s:%d:%s: fatal, no RB found for ue %d\n",
        __FILE__, __LINE__, __FUNCTION__, ue->rnti);
  exit(1);

rb_found:
  LOG_D(RLC, "%s:%d:%s: delivering SDU (rnti %d is_srb %d rb_id %d) size %d\n",
        __FILE__, __LINE__, __FUNCTION__, ue->rnti, is_srb, rb_id, size);

  /* unused fields? */
  ctx.instance = 0;
  ctx.frame = 0;
  ctx.subframe = 0;
  ctx.eNB_index = 0;
  ctx.brOption = 0;

  /* used fields? */
  ctx.module_id = 0;
  ctx.rnti = ue->rnti;

  is_enb = nr_rlc_manager_get_enb_flag(nr_rlc_ue_manager);
  ctx.enb_flag = is_enb;

  if (is_enb) {
    T(T_ENB_RLC_UL,
      T_INT(0 /*ctxt_pP->module_id*/),
      T_INT(ue->rnti), T_INT(rb_id), T_INT(size));

    const ngran_node_t type = RC.nrrrc[0 /*ctxt_pP->module_id*/]->node_type;
    AssertFatal(type != ngran_eNB_CU && type != ngran_ng_eNB_CU && type != ngran_gNB_CU,
                "Can't be CU, bad node type %d\n", type);

    // if (NODE_IS_DU(type) && is_srb == 0) {
    //   LOG_D(RLC, "call proto_agent_send_pdcp_data_ind() \n");
    //   proto_agent_send_pdcp_data_ind(&ctx, is_srb, 0, rb_id, size, memblock);
    //   return;
    // }

    if (NODE_IS_DU(type)) {
      if(is_srb) {
	MessageDef *msg;
	msg = itti_alloc_new_message(TASK_RLC_ENB, 0, F1AP_UL_RRC_MESSAGE);
	uint8_t *message_buffer = itti_malloc (TASK_RLC_ENB, TASK_DU_F1, size);
	memcpy (message_buffer, buf, size);
	F1AP_UL_RRC_MESSAGE(msg).rnti = ue->rnti;
	F1AP_UL_RRC_MESSAGE(msg).srb_id = rb_id;
	F1AP_UL_RRC_MESSAGE(msg).rrc_container = message_buffer;
	F1AP_UL_RRC_MESSAGE(msg).rrc_container_length = size;
	itti_send_msg_to_task(TASK_DU_F1, ENB_MODULE_ID_TO_INSTANCE(0 /*ctxt_pP->module_id*/), msg);
	return;
      } else {
	MessageDef *msg = itti_alloc_new_message_sized(TASK_RLC_ENB, 0, GTPV1U_GNB_TUNNEL_DATA_REQ,
						       sizeof(gtpv1u_gnb_tunnel_data_req_t) + size);
	gtpv1u_gnb_tunnel_data_req_t *req=&GTPV1U_GNB_TUNNEL_DATA_REQ(msg);
	req->buffer=(uint8_t*)(req+1);
	memcpy(req->buffer,buf,size);
	req->length=size;
	req->offset=0;
	req->rnti=ue->rnti;
	req->pdusession_id=rb_id;
	LOG_D(RLC, "Received uplink user-plane traffic at RLC-DU to be sent to the CU, size %d \n", size);
	extern instance_t DUuniqInstance;
	itti_send_msg_to_task(OCP_GTPV1_U, DUuniqInstance, msg);
	return;
      }
    }
  }
<<<<<<< HEAD

  memblock = get_free_mem_block(size, __func__);
  if (memblock == NULL) {
    LOG_E(RLC, "%s:%d:%s: ERROR: get_free_mem_block failed\n", __FILE__, __LINE__, __FUNCTION__);
    exit(1);
  }
  memcpy(memblock->data, buf, size);
  if (!pdcp_data_ind(&ctx, is_srb, 0, rb_id, size, memblock, NULL, NULL)) {
=======
  LOG_D(PDCP, "Calling PDCP layer from RLC in %s\n", __FUNCTION__);
  if (!pdcp_data_ind(&ctx, is_srb, 0, rb_id, size, memblock)) {
>>>>>>> 0ea0965a
    LOG_E(RLC, "%s:%d:%s: ERROR: pdcp_data_ind failed\n", __FILE__, __LINE__, __FUNCTION__);
    /* what to do in case of failure? for the moment: nothing */
  }
}

static void successful_delivery(void *_ue, nr_rlc_entity_t *entity, int sdu_id)
{
  nr_rlc_ue_t *ue = _ue;
  int i;
  int is_srb;
  int rb_id;
#if 0
  MessageDef *msg;
#endif
  int is_enb;

  /* is it SRB? */
  for (i = 0; i < 2; i++) {
    if (entity == ue->srb[i]) {
      is_srb = 1;
      rb_id = i+1;
      goto rb_found;
    }
  }

  /* maybe DRB? */
  for (i = 0; i < 5; i++) {
    if (entity == ue->drb[i]) {
      is_srb = 0;
      rb_id = i+1;
      goto rb_found;
    }
  }

  LOG_E(RLC, "%s:%d:%s: fatal, no RB found for ue %d\n",
        __FILE__, __LINE__, __FUNCTION__, ue->rnti);
  exit(1);

rb_found:
  LOG_D(RLC, "sdu %d was successfully delivered on %s %d\n",
        sdu_id,
        is_srb ? "SRB" : "DRB",
        rb_id);

  /* TODO: do something for DRBs? */
  if (is_srb == 0)
    return;

  is_enb = nr_rlc_manager_get_enb_flag(nr_rlc_ue_manager);
  if (!is_enb)
    return;

#if 0
  msg = itti_alloc_new_message(TASK_RLC_ENB, RLC_SDU_INDICATION);
  RLC_SDU_INDICATION(msg).rnti          = ue->rnti;
  RLC_SDU_INDICATION(msg).is_successful = 1;
  RLC_SDU_INDICATION(msg).srb_id        = rb_id;
  RLC_SDU_INDICATION(msg).message_id    = sdu_id;
  /* TODO: accept more than 1 instance? here we send to instance id 0 */
  itti_send_msg_to_task(TASK_RRC_ENB, 0, msg);
#endif
}

static void max_retx_reached(void *_ue, nr_rlc_entity_t *entity)
{
  nr_rlc_ue_t *ue = _ue;
  int i;
  int is_srb;
  int rb_id;
#if 0
  MessageDef *msg;
#endif
  int is_enb;

  /* is it SRB? */
  for (i = 0; i < 2; i++) {
    if (entity == ue->srb[i]) {
      is_srb = 1;
      rb_id = i+1;
      goto rb_found;
    }
  }

  /* maybe DRB? */
  for (i = 0; i < 5; i++) {
    if (entity == ue->drb[i]) {
      is_srb = 0;
      rb_id = i+1;
      goto rb_found;
    }
  }

  LOG_E(RLC, "%s:%d:%s: fatal, no RB found for ue %d\n",
        __FILE__, __LINE__, __FUNCTION__, ue->rnti);
  exit(1);

rb_found:
  LOG_E(RLC, "max RETX reached on %s %d\n",
        is_srb ? "SRB" : "DRB",
        rb_id);

  /* TODO: do something for DRBs? */
  if (is_srb == 0)
    return;

  is_enb = nr_rlc_manager_get_enb_flag(nr_rlc_ue_manager);
  if (!is_enb)
    return;

#if 0
  msg = itti_alloc_new_message(TASK_RLC_ENB, RLC_SDU_INDICATION);
  RLC_SDU_INDICATION(msg).rnti          = ue->rnti;
  RLC_SDU_INDICATION(msg).is_successful = 0;
  RLC_SDU_INDICATION(msg).srb_id        = rb_id;
  RLC_SDU_INDICATION(msg).message_id    = -1;
  /* TODO: accept more than 1 instance? here we send to instance id 0 */
  itti_send_msg_to_task(TASK_RRC_ENB, 0, msg);
#endif
}

static void add_rlc_srb(int rnti, struct NR_SRB_ToAddMod *s, NR_RLC_BearerConfig_t *rlc_BearerConfig)
{
  nr_rlc_entity_t            *nr_rlc_am;
  nr_rlc_ue_t                *ue;

  struct NR_RLC_Config *r = rlc_BearerConfig->rlc_Config;
  struct NR_LogicalChannelConfig *l = rlc_BearerConfig->mac_LogicalChannelConfig;
  int srb_id = s->srb_Identity;
  int channel_id = rlc_BearerConfig->logicalChannelIdentity;
  int logical_channel_group;

  int t_status_prohibit;
  int t_poll_retransmit;
  int poll_pdu;
  int poll_byte;
  int max_retx_threshold;
  int t_reassembly;
  int sn_field_length;

  LOG_D(RLC,"Trying to add SRB %d\n",srb_id);
  if (srb_id != 1 && srb_id != 2) {
    LOG_E(RLC, "%s:%d:%s: fatal, bad srb id %d\n",
        __FILE__, __LINE__, __FUNCTION__, srb_id);
    exit(1);
  }

  if (channel_id != srb_id) {
    LOG_E(RLC, "%s:%d:%s: todo, remove this limitation\n",
          __FILE__, __LINE__, __FUNCTION__);
    exit(1);
  }

  logical_channel_group = *l->ul_SpecificParameters->logicalChannelGroup;

  /* TODO: accept other values? */
  if (logical_channel_group != 0) {
    LOG_E(RLC, "%s:%d:%s: fatal error\n", __FILE__, __LINE__, __FUNCTION__);
    exit(1);
  }

  switch (r->present) {
  case NR_RLC_Config_PR_am: {
    struct NR_RLC_Config__am *am;
    am = r->choice.am;
    t_reassembly       = decode_t_reassembly(am->dl_AM_RLC.t_Reassembly);
    t_status_prohibit  = decode_t_status_prohibit(am->dl_AM_RLC.t_StatusProhibit);
    t_poll_retransmit  = decode_t_poll_retransmit(am->ul_AM_RLC.t_PollRetransmit);
    poll_pdu           = decode_poll_pdu(am->ul_AM_RLC.pollPDU);
    poll_byte          = decode_poll_byte(am->ul_AM_RLC.pollByte);
    max_retx_threshold = decode_max_retx_threshold(am->ul_AM_RLC.maxRetxThreshold);
    if (*am->dl_AM_RLC.sn_FieldLength != *am->ul_AM_RLC.sn_FieldLength) {
      LOG_E(RLC, "%s:%d:%s: fatal\n", __FILE__, __LINE__, __FUNCTION__);
      exit(1);
    }
    sn_field_length    = decode_sn_field_length_am(*am->dl_AM_RLC.sn_FieldLength);
    break;
  }
  default:
    LOG_E(RLC, "%s:%d:%s: fatal error\n", __FILE__, __LINE__, __FUNCTION__);
    exit(1);
  }

  nr_rlc_manager_lock(nr_rlc_ue_manager);
  ue = nr_rlc_manager_get_ue(nr_rlc_ue_manager, rnti);
  if (ue->srb[srb_id-1] != NULL) {
    LOG_W(RLC, "%s:%d:%s: SRB %d already exists for UE with RNTI 0x%x, do nothing\n", __FILE__, __LINE__, __FUNCTION__, srb_id, rnti);
  } else {
    /* hack: hardcode values for NR */
    t_poll_retransmit = 45;
    t_reassembly = 35;
    t_status_prohibit = 0;
    poll_pdu = -1;
    poll_byte = -1;
    max_retx_threshold = 8;
    sn_field_length = 12;
    nr_rlc_am = new_nr_rlc_entity_am(10000000,
                                     10000000,
                                     deliver_sdu, ue,
                                     successful_delivery, ue,
                                     max_retx_reached, ue,
                                     t_poll_retransmit,
                                     t_reassembly, t_status_prohibit,
                                     poll_pdu, poll_byte, max_retx_threshold,
                                     sn_field_length);
    nr_rlc_ue_add_srb_rlc_entity(ue, srb_id, nr_rlc_am);

    LOG_I(RLC, "%s:%d:%s: added srb %d to UE with RNTI 0x%x\n", __FILE__, __LINE__, __FUNCTION__, srb_id, rnti);
  }
  nr_rlc_manager_unlock(nr_rlc_ue_manager);
}

static void add_drb_am(int rnti, struct NR_DRB_ToAddMod *s, NR_RLC_BearerConfig_t *rlc_BearerConfig)
{
  nr_rlc_entity_t            *nr_rlc_am;
  nr_rlc_ue_t                *ue;

  struct NR_RLC_Config *r = rlc_BearerConfig->rlc_Config;
  struct NR_LogicalChannelConfig *l = rlc_BearerConfig->mac_LogicalChannelConfig;
  int drb_id = s->drb_Identity;
  int channel_id = rlc_BearerConfig->logicalChannelIdentity;
  int logical_channel_group;

  int t_status_prohibit;
  int t_poll_retransmit;
  int poll_pdu;
  int poll_byte;
  int max_retx_threshold;
  int t_reassembly;
  int sn_field_length;

  if (!(drb_id >= 1 && drb_id <= 5)) {
    LOG_E(RLC, "%s:%d:%s: fatal, bad srb id %d\n",
          __FILE__, __LINE__, __FUNCTION__, drb_id);
    exit(1);
  }

  if (channel_id != drb_id + 3) {
    LOG_E(RLC, "%s:%d:%s: todo, remove this limitation\n",
          __FILE__, __LINE__, __FUNCTION__);
    exit(1);
  }

  logical_channel_group = *l->ul_SpecificParameters->logicalChannelGroup;

  /* TODO: accept other values? */
  if (logical_channel_group != 1) {
    LOG_E(RLC, "%s:%d:%s: fatal error\n", __FILE__, __LINE__, __FUNCTION__);
    //exit(1);
  }

  switch (r->present) {
  case NR_RLC_Config_PR_am: {
    struct NR_RLC_Config__am *am;
    am = r->choice.am;
    t_reassembly       = decode_t_reassembly(am->dl_AM_RLC.t_Reassembly);
    t_status_prohibit  = decode_t_status_prohibit(am->dl_AM_RLC.t_StatusProhibit);
    t_poll_retransmit  = decode_t_poll_retransmit(am->ul_AM_RLC.t_PollRetransmit);
    poll_pdu           = decode_poll_pdu(am->ul_AM_RLC.pollPDU);
    poll_byte          = decode_poll_byte(am->ul_AM_RLC.pollByte);
    max_retx_threshold = decode_max_retx_threshold(am->ul_AM_RLC.maxRetxThreshold);
    if (*am->dl_AM_RLC.sn_FieldLength != *am->ul_AM_RLC.sn_FieldLength) {
      LOG_E(RLC, "%s:%d:%s: fatal\n", __FILE__, __LINE__, __FUNCTION__);
      exit(1);
    }
    sn_field_length    = decode_sn_field_length_am(*am->dl_AM_RLC.sn_FieldLength);
    break;
  }
  default:
    LOG_E(RLC, "%s:%d:%s: fatal error\n", __FILE__, __LINE__, __FUNCTION__);
    exit(1);
  }

  nr_rlc_manager_lock(nr_rlc_ue_manager);
  ue = nr_rlc_manager_get_ue(nr_rlc_ue_manager, rnti);
  if (ue->drb[drb_id-1] != NULL) {
    LOG_W(RLC, "%s:%d:%s: DRB %d already exists for UE with RNTI %d, do nothing\n", __FILE__, __LINE__, __FUNCTION__, drb_id, rnti);
  } else {
    nr_rlc_am = new_nr_rlc_entity_am(10000000,
                                     10000000,
                                     deliver_sdu, ue,
                                     successful_delivery, ue,
                                     max_retx_reached, ue,
                                     t_poll_retransmit,
                                     t_reassembly, t_status_prohibit,
                                     poll_pdu, poll_byte, max_retx_threshold,
                                     sn_field_length);
    nr_rlc_ue_add_drb_rlc_entity(ue, drb_id, nr_rlc_am);

    LOG_I(RLC, "%s:%d:%s: added drb %d to UE with RNTI 0x%x\n", __FILE__, __LINE__, __FUNCTION__, drb_id, rnti);
  }
  nr_rlc_manager_unlock(nr_rlc_ue_manager);
}

static void add_drb_um(int rnti, struct NR_DRB_ToAddMod *s, NR_RLC_BearerConfig_t *rlc_BearerConfig)
{
  nr_rlc_entity_t            *nr_rlc_um;
  nr_rlc_ue_t                *ue;

  struct NR_RLC_Config *r = rlc_BearerConfig->rlc_Config;
  struct NR_LogicalChannelConfig *l = rlc_BearerConfig->mac_LogicalChannelConfig;
  int drb_id = s->drb_Identity;
  int channel_id = rlc_BearerConfig->logicalChannelIdentity;
  int logical_channel_group;

  int sn_field_length;
  int t_reassembly;

  if (!(drb_id >= 1 && drb_id <= 5)) {
    LOG_E(RLC, "%s:%d:%s: fatal, bad srb id %d\n",
          __FILE__, __LINE__, __FUNCTION__, drb_id);
    exit(1);
  }

  if (channel_id != drb_id + 3) {
    LOG_E(RLC, "%s:%d:%s: todo, remove this limitation\n",
          __FILE__, __LINE__, __FUNCTION__);
    exit(1);
  }

  logical_channel_group = *l->ul_SpecificParameters->logicalChannelGroup;

  /* TODO: accept other values? */
  if (logical_channel_group != 1) {
    LOG_E(RLC, "%s:%d:%s: fatal error\n", __FILE__, __LINE__, __FUNCTION__);
    exit(1);
  }

  switch (r->present) {
  case NR_RLC_Config_PR_um_Bi_Directional: {
    struct NR_RLC_Config__um_Bi_Directional *um;
    um = r->choice.um_Bi_Directional;
    t_reassembly = decode_t_reassembly(um->dl_UM_RLC.t_Reassembly);
    if (*um->dl_UM_RLC.sn_FieldLength != *um->ul_UM_RLC.sn_FieldLength) {
      LOG_E(RLC, "%s:%d:%s: fatal\n", __FILE__, __LINE__, __FUNCTION__);
      exit(1);
    }
    sn_field_length = decode_sn_field_length_um(*um->dl_UM_RLC.sn_FieldLength);
    break;
  }
  default:
    LOG_E(RLC, "%s:%d:%s: fatal error\n", __FILE__, __LINE__, __FUNCTION__);
    exit(1);
  }

  nr_rlc_manager_lock(nr_rlc_ue_manager);
  ue = nr_rlc_manager_get_ue(nr_rlc_ue_manager, rnti);
  if (ue->drb[drb_id-1] != NULL) {
    LOG_W(RLC, "DEBUG add_drb_um %s:%d:%s: warning DRB %d already exist for ue %d, do nothing\n", __FILE__, __LINE__, __FUNCTION__, drb_id, rnti);
  } else {
    nr_rlc_um = new_nr_rlc_entity_um(100000000,
                                     100000000,
                                     deliver_sdu, ue,
                                     t_reassembly,
                                     sn_field_length);
    nr_rlc_ue_add_drb_rlc_entity(ue, drb_id, nr_rlc_um);

    LOG_D(RLC, "%s:%d:%s: added drb %d to UE with RNTI 0x%x\n", __FILE__, __LINE__, __FUNCTION__, drb_id, rnti);
  }
  nr_rlc_manager_unlock(nr_rlc_ue_manager);
}

static void add_drb(int rnti, struct NR_DRB_ToAddMod *s, struct NR_RLC_BearerConfig *rlc_BearerConfig)
{
  switch (rlc_BearerConfig->rlc_Config->present) {
  case NR_RLC_Config_PR_am:
    add_drb_am(rnti, s, rlc_BearerConfig);
    break;
  case NR_RLC_Config_PR_um_Bi_Directional:
    add_drb_um(rnti, s, rlc_BearerConfig);
    break;
  default:
    LOG_E(RLC, "%s:%d:%s: fatal: unhandled DRB type\n",
          __FILE__, __LINE__, __FUNCTION__);
    exit(1);
  }
  LOG_I(RLC, "%s:%s:%d: added DRB to UE with RNTI 0x%x\n", __FILE__, __FUNCTION__, __LINE__, rnti);
}

/* Dummy function due to dependency from LTE libraries */
rlc_op_status_t rrc_rlc_config_asn1_req (const protocol_ctxt_t   * const ctxt_pP,
    const LTE_SRB_ToAddModList_t   * const srb2add_listP,
    const LTE_DRB_ToAddModList_t   * const drb2add_listP,
    const LTE_DRB_ToReleaseList_t  * const drb2release_listP,
    const LTE_PMCH_InfoList_r9_t * const pmch_InfoList_r9_pP,
    const uint32_t sourceL2Id,
    const uint32_t destinationL2Id)
{
  return 0;
}

rlc_op_status_t nr_rrc_rlc_config_asn1_req (const protocol_ctxt_t   * const ctxt_pP,
    const NR_SRB_ToAddModList_t   * const srb2add_listP,
    const NR_DRB_ToAddModList_t   * const drb2add_listP,
    const NR_DRB_ToReleaseList_t  * const drb2release_listP,
    const LTE_PMCH_InfoList_r9_t * const pmch_InfoList_r9_pP,
    struct NR_CellGroupConfig__rlc_BearerToAddModList *rlc_bearer2add_list)
{
  int rnti = ctxt_pP->rnti;
  int i;
  int j;

  if (/*ctxt_pP->enb_flag != 1 ||*/ ctxt_pP->module_id != 0 /*||
      ctxt_pP->instance != 0 || ctxt_pP->eNB_index != 0 ||
      ctxt_pP->brOption != 0 */) {
    LOG_E(RLC, "%s: ctxt_pP not handled (%d %d %ld %d %d)\n", __FUNCTION__,
          ctxt_pP->enb_flag , ctxt_pP->module_id, ctxt_pP->instance,
          ctxt_pP->eNB_index,  ctxt_pP->brOption);
    exit(1);
  }

  if (pmch_InfoList_r9_pP != NULL) {
    LOG_E(RLC, "%s: pmch_InfoList_r9_pP not handled\n", __FUNCTION__);
    exit(1);
  }

  if (drb2release_listP != NULL) {
    LOG_E(RLC, "%s:%d:%s: TODO\n", __FILE__, __LINE__, __FUNCTION__);
    //exit(1);
  }

  if (srb2add_listP != NULL) {
    for (i = 0; i < srb2add_listP->list.count; i++) {
      if (rlc_bearer2add_list != NULL) {
        for(j = 0; j < rlc_bearer2add_list->list.count; j++){
          if(rlc_bearer2add_list->list.array[j]->servedRadioBearer != NULL){
            if(rlc_bearer2add_list->list.array[j]->servedRadioBearer->present == NR_RLC_BearerConfig__servedRadioBearer_PR_srb_Identity){
              if(srb2add_listP->list.array[i]->srb_Identity == rlc_bearer2add_list->list.array[j]->servedRadioBearer->choice.srb_Identity){
                add_rlc_srb(rnti, srb2add_listP->list.array[i], rlc_bearer2add_list->list.array[j]);
              }
            }
          }
        }
      }

    }
  }

  if ((drb2add_listP != NULL) && (rlc_bearer2add_list != NULL)) {
    for (i = 0; i < drb2add_listP->list.count; i++) {
      if (rlc_bearer2add_list != NULL) {
        for(j = 0; j < rlc_bearer2add_list->list.count; j++){
          if(rlc_bearer2add_list->list.array[j]->servedRadioBearer != NULL){
            if(rlc_bearer2add_list->list.array[j]->servedRadioBearer->present == NR_RLC_BearerConfig__servedRadioBearer_PR_drb_Identity){
              if(drb2add_listP->list.array[i]->drb_Identity == rlc_bearer2add_list->list.array[j]->servedRadioBearer->choice.drb_Identity){
                add_drb(rnti, drb2add_listP->list.array[i], rlc_bearer2add_list->list.array[j]);
              }
            }
          }
        }
      }
    }
  }

  return RLC_OP_STATUS_OK;
}

rlc_op_status_t rrc_rlc_config_req   (
  const protocol_ctxt_t* const ctxt_pP,
  const srb_flag_t      srb_flagP,
  const MBMS_flag_t     mbms_flagP,
  const config_action_t actionP,
  const rb_id_t         rb_idP,
  const rlc_info_t      rlc_infoP)
{
  nr_rlc_ue_t *ue;
  int      i;

  if (mbms_flagP) {
    LOG_E(RLC, "%s:%d:%s: todo (MBMS NOT supported)\n", __FILE__, __LINE__, __FUNCTION__);
    exit(1);
  }
  if (actionP != CONFIG_ACTION_REMOVE) {
    LOG_E(RLC, "%s:%d:%s: todo (only CONFIG_ACTION_REMOVE supported)\n", __FILE__, __LINE__, __FUNCTION__);
    exit(1);
  }
  if (ctxt_pP->module_id) {
    LOG_E(RLC, "%s:%d:%s: todo (only module_id 0 supported)\n", __FILE__, __LINE__, __FUNCTION__);
    exit(1);
  }
  if ((srb_flagP && !(rb_idP >= 1 && rb_idP <= 2)) ||
      (!srb_flagP && !(rb_idP >= 1 && rb_idP <= 5))) {
    LOG_E(RLC, "%s:%d:%s: bad rb_id (%ld) (is_srb %d)\n", __FILE__, __LINE__, __FUNCTION__, rb_idP, srb_flagP);
    exit(1);
  }
  nr_rlc_manager_lock(nr_rlc_ue_manager);
  LOG_D(RLC, "%s:%d:%s: remove rb %ld (is_srb %d) for UE RNTI %x\n", __FILE__, __LINE__, __FUNCTION__, rb_idP, srb_flagP, ctxt_pP->rnti);
  ue = nr_rlc_manager_get_ue(nr_rlc_ue_manager, ctxt_pP->rnti);
  if (srb_flagP) {
    if (ue->srb[rb_idP-1] != NULL) {
      ue->srb[rb_idP-1]->delete(ue->srb[rb_idP-1]);
      ue->srb[rb_idP-1] = NULL;
    } else
      LOG_W(RLC, "removing non allocated SRB %ld, do nothing\n", rb_idP);
  } else {
    if (ue->drb[rb_idP-1] != NULL) {
      ue->drb[rb_idP-1]->delete(ue->drb[rb_idP-1]);
      ue->drb[rb_idP-1] = NULL;
    } else
      LOG_W(RLC, "removing non allocated DRB %ld, do nothing\n", rb_idP);
  }
  /* remove UE if it has no more RB configured */
  for (i = 0; i < 2; i++)
    if (ue->srb[i] != NULL)
      break;
  if (i == 2) {
    for (i = 0; i < 5; i++)
      if (ue->drb[i] != NULL)
        break;
    if (i == 5)
      nr_rlc_manager_remove_ue(nr_rlc_ue_manager, ctxt_pP->rnti);
  }
  nr_rlc_manager_unlock(nr_rlc_ue_manager);
  return RLC_OP_STATUS_OK;
}

void rrc_rlc_register_rrc (rrc_data_ind_cb_t rrc_data_indP, rrc_data_conf_cb_t rrc_data_confP)
{
  /* nothing to do */
}

rlc_op_status_t rrc_rlc_remove_ue (const protocol_ctxt_t* const x)
{
  LOG_D(RLC, "%s:%d:%s: remove UE %d\n", __FILE__, __LINE__, __FUNCTION__, x->rnti);
  nr_rlc_manager_lock(nr_rlc_ue_manager);
  nr_rlc_manager_remove_ue(nr_rlc_ue_manager, x->rnti);
  nr_rlc_manager_unlock(nr_rlc_ue_manager);

  return RLC_OP_STATUS_OK;
}

void nr_rlc_tick(int frame, int subframe)
{
  if (frame != nr_rlc_current_time_last_frame ||
      subframe != nr_rlc_current_time_last_subframe) {
    nr_rlc_current_time_last_frame = frame;
    nr_rlc_current_time_last_subframe = subframe;
    nr_rlc_current_time++;
  }
}

/* This is a hack, to compile the gNB.
 * TODO: remove it. The solution is to cleanup cmake_targets/CMakeLists.txt
 */
void rlc_tick(int a, int b)
{
  LOG_E(RLC, "%s:%d:%s: this code should not be reached\n",
        __FILE__, __LINE__, __FUNCTION__);
  exit(1);
}<|MERGE_RESOLUTION|>--- conflicted
+++ resolved
@@ -523,7 +523,6 @@
       }
     }
   }
-<<<<<<< HEAD
 
   memblock = get_free_mem_block(size, __func__);
   if (memblock == NULL) {
@@ -531,11 +530,8 @@
     exit(1);
   }
   memcpy(memblock->data, buf, size);
+  LOG_D(PDCP, "Calling PDCP layer from RLC in %s\n", __FUNCTION__);
   if (!pdcp_data_ind(&ctx, is_srb, 0, rb_id, size, memblock, NULL, NULL)) {
-=======
-  LOG_D(PDCP, "Calling PDCP layer from RLC in %s\n", __FUNCTION__);
-  if (!pdcp_data_ind(&ctx, is_srb, 0, rb_id, size, memblock)) {
->>>>>>> 0ea0965a
     LOG_E(RLC, "%s:%d:%s: ERROR: pdcp_data_ind failed\n", __FILE__, __LINE__, __FUNCTION__);
     /* what to do in case of failure? for the moment: nothing */
   }
