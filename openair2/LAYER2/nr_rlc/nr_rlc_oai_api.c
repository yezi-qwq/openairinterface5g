--- conflicted
+++ resolved
@@ -268,12 +268,8 @@
                         + buf_stat.retx_size
                         + buf_stat.tx_size;
   } else {
-<<<<<<< HEAD
-    if (get_softmodem_params()->phy_test == 0) LOG_W(RLC, "[%s] Radio Bearer (channel ID %d) is NULL for UE with rntiP %x\n", __FUNCTION__, channel_idP, rntiP);
-=======
     if (!(frameP%128)) //to supress this warning message
       LOG_W(RLC, "[%s] Radio Bearer (channel ID %d) is NULL for UE with rntiP %x\n", __FUNCTION__, channel_idP, rntiP);
->>>>>>> 85aab6e8
     ret.bytes_in_buffer = 0;
   }
 
