--- conflicted
+++ resolved
@@ -1234,12 +1234,8 @@
 
 static int generate_status(nr_rlc_entity_am_t *entity, char *buffer, int size)
 {
-<<<<<<< HEAD
-  int                  ack_sn = entity->rx_next;
-=======
   int                  last_nack;
   int                  ack_sn;
->>>>>>> 4b4e419a
   missing_data_t       m;
   nr_rlc_pdu_t         *cur;
   int                  check_head = 1;
