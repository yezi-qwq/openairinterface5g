--- conflicted
+++ resolved
@@ -543,13 +543,8 @@
 protected_pdcp(rnti_t                 pdcp_UE_UE_module_id_to_rnti[MAX_MOBILES_PER_ENB];)
 protected_pdcp(rnti_t                 pdcp_eNB_UE_instance_to_rnti[MAX_MOBILES_PER_ENB];) // for noS1 mode
 protected_pdcp(unsigned int           pdcp_eNB_UE_instance_to_rnti_index;)
-<<<<<<< HEAD
-#if defined(Rel10) || defined(Rel14)
+#if (RRC_VERSION >= MAKE_VERSION(10, 0, 0))
 public_pdcp(pdcp_mbms_t               pdcp_mbms_array_ue[MAX_MOBILES_PER_ENB][maxServiceCount][maxSessionPerPMCH];)   // some constants from openair2/RRC/LITE/MESSAGES/asn1_constants.h
-=======
-#if (RRC_VERSION >= MAKE_VERSION(10, 0, 0))
-public_pdcp(pdcp_mbms_t               pdcp_mbms_array_ue[NUMBER_OF_UE_MAX][maxServiceCount][maxSessionPerPMCH];)   // some constants from openair2/RRC/LITE/MESSAGES/asn1_constants.h
->>>>>>> c03650fd
 public_pdcp(pdcp_mbms_t               pdcp_mbms_array_eNB[NUMBER_OF_eNB_MAX][maxServiceCount][maxSessionPerPMCH];) // some constants from openair2/RRC/LITE/MESSAGES/asn1_constants.h
 #endif
 protected_pdcp(sdu_size_t             pdcp_output_sdu_bytes_to_write;)
