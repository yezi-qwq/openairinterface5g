/*
 * Licensed to the OpenAirInterface (OAI) Software Alliance under one or more
 * contributor license agreements.  See the NOTICE file distributed with
 * this work for additional information regarding copyright ownership.
 * The OpenAirInterface Software Alliance licenses this file to You under
 * the OAI Public License, Version 1.1  (the "License"); you may not use this file
 * except in compliance with the License.
 * You may obtain a copy of the License at
 *
 *      http://www.openairinterface.org/?page_id=698
 *
 * Unless required by applicable law or agreed to in writing, software
 * distributed under the License is distributed on an "AS IS" BASIS,
 * WITHOUT WARRANTIES OR CONDITIONS OF ANY KIND, either express or implied.
 * See the License for the specific language governing permissions and
 * limitations under the License.
 *-------------------------------------------------------------------------------
 * For more information about the OpenAirInterface (OAI) Software Alliance:
 *      contact@openairinterface.org
 */

/*! \file pdcp_fifo.c
 * \brief pdcp interface with linux IP interface, have a look at http://man7.org/linux/man-pages/man7/netlink.7.html for netlink
 * \author  Navid Nikaein and Lionel GAUTHIER
 * \date 2009 - 2016
 * \version 0.5
 * \email navid.nikaein@eurecom.fr
 * \warning This component can be runned only in user-space
 * @ingroup pdcp
 */

#define PDCP_FIFO_C



extern int otg_enabled;

#include "pdcp.h"
#include "pdcp_primitives.h"

#include <pthread.h>
#include <errno.h>
#include <stdio.h>
#include <stdlib.h>
#include <unistd.h>
#define rtf_put write
#define rtf_get read

#include "../MAC/mac_extern.h"
#include "RRC/L2_INTERFACE/openair_rrc_L2_interface.h"
#include "NETWORK_DRIVER/LITE/constant.h"
//#include "SIMULATION/ETH_TRANSPORT/extern.h"
#include "UTIL/OCG/OCG.h"
#include "UTIL/OCG/OCG_extern.h"
#include "common/utils/LOG/log.h"
#include "UTIL/OTG/otg_tx.h"
#include "nfapi/oai_integration/vendor_ext.h"
#include "common/utils/LOG/vcd_signal_dumper.h"
#include "platform_constants.h"
#include "msc.h"
#include "pdcp.h"

#include "assertions.h"


#include <sys/socket.h>
#include <linux/netlink.h>
#include "NETWORK_DRIVER/UE_IP/constant.h"

extern char nl_rx_buf[NL_MAX_PAYLOAD];
extern struct sockaddr_nl nas_src_addr, nas_dest_addr;
extern struct nlmsghdr *nas_nlh_tx;
extern struct nlmsghdr *nas_nlh_rx;
extern struct iovec nas_iov_tx;
extern struct iovec nas_iov_rx;

extern int nas_sock_fd[MAX_MOBILES_PER_ENB];

extern int nas_sock_mbms_fd;

extern int mbms_rab_id;


extern struct msghdr nas_msg_tx;
extern struct msghdr nas_msg_rx;



#  include "gtpv1u_eNB_task.h"
#  include "gtpv1u_eNB_defs.h"


extern int gtpv1u_new_data_req( uint8_t  enb_module_idP, rnti_t   ue_rntiP, uint8_t  rab_idP, uint8_t *buffer_pP, uint32_t buf_lenP, uint32_t buf_offsetP);
uint16_t ue_id_g;// global variable to identify ue id for each ue. Change happens only in main function of lte-uesoftmodem.c 

void debug_pdcp_pc5s_sdu(sidelink_pc5s_element *sl_pc5s_msg, char *title) {
  LOG_I(PDCP,"%s: \nPC5S message, header traffic_type: %d)\n", title, sl_pc5s_msg->pc5s_header.traffic_type);
  LOG_I(PDCP,"PC5S message, header rb_id: %ld)\n", sl_pc5s_msg->pc5s_header.rb_id);
  LOG_I(PDCP,"PC5S message, header data_size: %d)\n", sl_pc5s_msg->pc5s_header.data_size);
  LOG_I(PDCP,"PC5S message, header inst: %d)\n", sl_pc5s_msg->pc5s_header.inst);
  LOG_I(PDCP,"PC5-S message, sourceL2Id: 0x%08x\n)\n", sl_pc5s_msg->pc5s_header.sourceL2Id);
  LOG_I(PDCP,"PC5-S message, destinationL1Id: 0x%08x\n)\n", sl_pc5s_msg->pc5s_header.destinationL2Id);
}
//-----------------------------------------------------------------------------
int pdcp_fifo_flush_sdus(const protocol_ctxt_t *const  ctxt_pP) {
  notifiedFIFO_elt_t  *sdu_p;
  int              pdcp_nb_sdu_sent = 0;
  int              ret=0;
  while ((sdu_p = pollNotifiedFIFO(&pdcp_sdu_list)) != NULL ) {
    pdcp_data_ind_header_t * pdcpHead=(pdcp_data_ind_header_t *)NotifiedFifoData(sdu_p);

    /* Note: we ignore the instance ID in the context and use the one in the
     * PDCP packet to pick the right socket below */

    int rb_id = pdcpHead->rb_id;
    int sizeToWrite= sizeof (pdcp_data_ind_header_t) +
      pdcpHead->data_size;
    void * pdcpData=(void*)(pdcpHead+1);
    if (rb_id == 10) { //hardcoded for PC5-Signaling
      if( LOG_DEBUGFLAG(DEBUG_PDCP) ) {
        debug_pdcp_pc5s_sdu((sidelink_pc5s_element *)pdcpData,
                            "pdcp_fifo_flush_sdus sends a aPC5S message");
      }

      ret = sendto(pdcp_pc5_sockfd, pdcpData,
                   sizeof(sidelink_pc5s_element), 0, (struct sockaddr *)&prose_pdcp_addr,sizeof(prose_pdcp_addr) );

    } else if (UE_NAS_USE_TUN) {
      //ret = write(nas_sock_fd[pdcpHead->inst], &(sdu_p->data[sizeof(pdcp_data_ind_header_t)]),sizeToWrite );
       if(rb_id == mbms_rab_id){
       ret = write(nas_sock_mbms_fd, pdcpData,sizeToWrite );
       LOG_I(PDCP,"[PDCP_FIFOS] ret %d TRIED TO PUSH MBMS DATA TO rb_id %d handle %d sizeToWrite %d\n",
	     ret,rb_id,nas_sock_fd[pdcpHead->inst],sizeToWrite);
        }
       else
       {
<<<<<<< HEAD
	 if( LOG_DEBUGFLAG(DEBUG_PDCP) ) 
	   log_dump(PDCP, pdcpData, sizeToWrite, LOG_DUMP_CHAR,"PDCP output to be sent to TUN interface: \n");
	 ret = write(nas_sock_fd[pdcpHead->inst], pdcpData,sizeToWrite );
	 LOG_T(PDCP,"[UE PDCP_FIFOS] ret %d TRIED TO PUSH DATA TO rb_id %d handle %d sizeToWrite %d\n",
	       ret,rb_id,nas_sock_fd[pdcpHead->inst],sizeToWrite);
=======
		#if defined(ENABLE_PDCP_PAYLOAD_DEBUG)
    		LOG_I(PHY, "PDCP output to be sent to TUN interface: \n");
    		for (int i = sizeof(pdcp_data_ind_header_t); i < sizeToWrite; i++) {
    			printf("%02x ",(unsigned char)sdu_p->data[i]);
    		}
    		printf("\n");
    	#endif
        if (ue_id_g == 0)
        {
          ret = write(nas_sock_fd[ctxt_pP->module_id], &(sdu_p->data[sizeof(pdcp_data_ind_header_t)]),sizeToWrite );
        }
        else
        {
          ret = write(nas_sock_fd[ue_id_g], &(sdu_p->data[sizeof(pdcp_data_ind_header_t)]),sizeToWrite );
        }
       //LOG_I(PDCP,"[PDCP_FIFOS] ret %d TRIED TO PUSH DATA TO rb_id %d handle %d sizeToWrite %d\n",ret,rb_id,nas_sock_fd[ctxt_pP->module_id],sizeToWrite);
>>>>>>> b5ff5516
       }
    } else if (ENB_NAS_USE_TUN) {
      if( LOG_DEBUGFLAG(DEBUG_PDCP) ) 
	log_dump(PDCP, pdcpData, sizeToWrite, LOG_DUMP_CHAR,"PDCP output to be sent to TUN interface: \n");
      ret = write(nas_sock_fd[0], pdcpData, sizeToWrite);
       LOG_T(PDCP,"[NB PDCP_FIFOS] ret %d TRIED TO PUSH DATA TO rb_id %d handle %d sizeToWrite %d\n",ret,rb_id,nas_sock_fd[0],sizeToWrite);
    } else if (PDCP_USE_NETLINK) {
      memcpy(NLMSG_DATA(nas_nlh_tx), (uint8_t *) pdcpHead,  sizeToWrite);
      nas_nlh_tx->nlmsg_len = sizeToWrite;
      ret = sendmsg(nas_sock_fd[0],&nas_msg_tx,0);
    }  //  PDCP_USE_NETLINK
    
    AssertFatal(ret >= 0,"[PDCP_FIFOS] pdcp_fifo_flush_sdus (errno: %d %s), nas_sock_fd[0]: %d\n", errno, strerror(errno), nas_sock_fd[0]);

    if( LOG_DEBUGFLAG(DEBUG_PDCP) )
      log_dump(PDCP, pdcpData, min(sizeToWrite,30) , LOG_DUMP_CHAR,
	       "Printing first bytes of PDCP SDU before removing it from the list: \n");
    delNotifiedFIFO_elt (sdu_p);
    pdcp_nb_sdu_sent ++;
  }

  return pdcp_nb_sdu_sent;
}

int pdcp_fifo_flush_mbms_sdus(const protocol_ctxt_t *const  ctxt_pP) {
  notifiedFIFO_elt_t     *sdu_p;
  int              pdcp_nb_sdu_sent = 0;
  //int              ret=0;

  while ((sdu_p = pollNotifiedFIFO(&pdcp_sdu_list)) != NULL ) {
    pdcp_data_ind_header_t * pdcpHead=(pdcp_data_ind_header_t *)NotifiedFifoData(sdu_p);
    AssertFatal(pdcpHead->inst==ctxt_pP->module_id, "To implement correctly multi module id\n");
    //int rb_id = ((pdcp_data_ind_header_t *)(sdu_p->data))->rb_id;
    //int sizeToWrite= sizeof (pdcp_data_ind_header_t) +
                     //((pdcp_data_ind_header_t *) sdu_p->data)->data_size;

    //if (rb_id == 10) { //hardcoded for PC5-Signaling
    //  if( LOG_DEBUGFLAG(DEBUG_PDCP) ) {
    //    debug_pdcp_pc5s_sdu((sidelink_pc5s_element *)&(sdu_p->data[sizeof(pdcp_data_ind_header_t)]),
    //                        "pdcp_fifo_flush_sdus sends a aPC5S message");
    //  }

    //  ret = sendto(pdcp_pc5_sockfd, &(sdu_p->data[sizeof(pdcp_data_ind_header_t)]),
    //               sizeof(sidelink_pc5s_element), 0, (struct sockaddr *)&prose_pdcp_addr,sizeof(prose_pdcp_addr) );
    //} else if (UE_NAS_USE_TUN) {
    //  ret = write(nas_sock_fd[ctxt_pP->module_id], &(sdu_p->data[sizeof(pdcp_data_ind_header_t)]),sizeToWrite );
    //  LOG_I(PDCP,"[PDCP_FIFOS] ret %d TRIED TO PUSH DATA TO rb_id %d handle %d sizeToWrite %d\n",ret,rb_id,nas_sock_fd[ctxt_pP->module_id],sizeToWrite);

    //} else if (ENB_NAS_USE_TUN) {
    //  ret = write(nas_sock_fd[0], &(sdu_p->data[sizeof(pdcp_data_ind_header_t)]),sizeToWrite );
    //} else if (PDCP_USE_NETLINK) {
    //  memcpy(NLMSG_DATA(nas_nlh_tx), (uint8_t *) sdu_p->data,  sizeToWrite);
    //  nas_nlh_tx->nlmsg_len = sizeToWrite;
    //  ret = sendmsg(nas_sock_fd[0],&nas_msg_tx,0);
    //}  //  PDCP_USE_NETLINK

    //AssertFatal(ret >= 0,"[PDCP_FIFOS] pdcp_fifo_flush_sdus (errno: %d %s)\n", errno, strerror(errno));

    //AssertFatal(ret >= 0,"[PDCP_FIFOS] pdcp_fifo_flush_sdus (errno: %d %s)\n", errno, strerror(errno));
    delNotifiedFIFO_elt (sdu_p);
    pdcp_nb_sdu_sent ++;
  }

  return pdcp_nb_sdu_sent;
}


int pdcp_fifo_read_input_sdus_fromtun (const protocol_ctxt_t *const  ctxt_pP) {
  protocol_ctxt_t ctxt = *ctxt_pP;
  hash_key_t key = HASHTABLE_NOT_A_KEY_VALUE;
  hashtable_rc_t h_rc;
  pdcp_t *pdcp_p = NULL;
  int len;
  rb_id_t rab_id = DEFAULT_RAB_ID;

  do {
    VCD_SIGNAL_DUMPER_DUMP_FUNCTION_BY_NAME( VCD_SIGNAL_DUMPER_FUNCTIONS_PDCP_FIFO_READ, 1 );
    VCD_SIGNAL_DUMPER_DUMP_FUNCTION_BY_NAME( VCD_SIGNAL_DUMPER_FUNCTIONS_PDCP_FIFO_READ_BUFFER, 1 );
    if (ue_id_g == 0)
    {
      len = read(UE_NAS_USE_TUN?nas_sock_fd[ctxt_pP->module_id]:nas_sock_fd[0], &nl_rx_buf, NL_MAX_PAYLOAD);
    }
    else
    {
      len = read(UE_NAS_USE_TUN?nas_sock_fd[ue_id_g]:nas_sock_fd[0], &nl_rx_buf, NL_MAX_PAYLOAD);
    }
    VCD_SIGNAL_DUMPER_DUMP_FUNCTION_BY_NAME( VCD_SIGNAL_DUMPER_FUNCTIONS_PDCP_FIFO_READ_BUFFER, 0 ); 

    if (len<=0) continue;

    if (UE_NAS_USE_TUN) {
      key = PDCP_COLL_KEY_DEFAULT_DRB_VALUE(ctxt.module_id, ctxt.rnti, ctxt.enb_flag);
      h_rc = hashtable_get(pdcp_coll_p, key, (void **)&pdcp_p);
    } else { // => ENB_NAS_USE_TUN
      ctxt.rnti=pdcp_eNB_UE_instance_to_rnti[0];
      ctxt.enb_flag=ENB_FLAG_YES;
      ctxt.module_id=0;
      key = PDCP_COLL_KEY_VALUE(ctxt.module_id, ctxt.rnti, ctxt.enb_flag, rab_id, SRB_FLAG_NO);
      h_rc = hashtable_get(pdcp_coll_p, key, (void **)&pdcp_p);
    }

    LOG_D(PDCP, "PDCP_COLL_KEY_DEFAULT_DRB_VALUE(module_id=%d, rnti=%x, enb_flag=%d)\n",
          ctxt.module_id, ctxt.rnti, ctxt.enb_flag);

    if (h_rc == HASH_TABLE_OK) {
      LOG_D(PDCP, "[FRAME %5u][UE][NETLINK][IP->PDCP] INST %ld: Received socket with length %d on Rab %ld \n",
            ctxt.frame, ctxt.instance, len, rab_id);
      LOG_D(PDCP, "[FRAME %5u][UE][IP][INSTANCE %ld][RB %ld][--- PDCP_DATA_REQ / %d Bytes --->][PDCP][MOD %u][UE %04x][RB %ld]\n",
            ctxt.frame, ctxt.instance, rab_id, len, ctxt.module_id,
            ctxt.rnti, rab_id);

#if defined  ENABLE_PDCP_PAYLOAD_DEBUG
      LOG_I(PHY, "TUN interface output received from PDCP: \n");
      for (int i = 0; i < 128; i++) {
    	  printf("%02x ",(unsigned char)nl_rx_buf[i]);
      }
      printf("\n");
#endif

      pdcp_data_req(&ctxt, SRB_FLAG_NO, rab_id, RLC_MUI_UNDEFINED,
                    RLC_SDU_CONFIRM_NO, len, (unsigned char *)nl_rx_buf,
                    PDCP_TRANSMISSION_MODE_DATA
                    , NULL, NULL
                   );
    } else {
      LOG_D(PDCP,
            "[FRAME %5u][UE][IP][INSTANCE %ld][RB %ld][--- PDCP_DATA_REQ / %d Bytes ---X][PDCP][MOD %u][UE %04x][RB %ld] TUN NON INSTANCIATED INSTANCE key 0x%"PRIx64", DROPPED\n",
            ctxt.frame, ctxt.instance, rab_id, len, ctxt.module_id,
            ctxt.rnti, rab_id, key);
    }
  } while (len > 0);

  VCD_SIGNAL_DUMPER_DUMP_FUNCTION_BY_NAME( VCD_SIGNAL_DUMPER_FUNCTIONS_PDCP_FIFO_READ, 0 );
  return len;
}

int pdcp_fifo_read_input_mbms_sdus_fromtun (const protocol_ctxt_t *const  ctxt_pP) {
  protocol_ctxt_t ctxt = *ctxt_pP;
  hash_key_t key = HASHTABLE_NOT_A_KEY_VALUE;
  hashtable_rc_t h_rc = HASH_TABLE_OK;
  //pdcp_t *pdcp_p = NULL;
  int len;
  rb_id_t rab_id = mbms_rab_id;//DEFAULT_RAB_ID;
  if(mbms_rab_id > 9 || mbms_rab_id < 4)
       h_rc = 2;

  if(UE_NAS_USE_TUN)
       return 0;

  do {
    VCD_SIGNAL_DUMPER_DUMP_FUNCTION_BY_NAME( VCD_SIGNAL_DUMPER_FUNCTIONS_PDCP_MBMS_FIFO_READ, 1 );
    VCD_SIGNAL_DUMPER_DUMP_FUNCTION_BY_NAME( VCD_SIGNAL_DUMPER_FUNCTIONS_PDCP_MBMS_FIFO_READ_BUFFER, 1 );
    len = read(nas_sock_mbms_fd, &nl_rx_buf, NL_MAX_PAYLOAD);
    VCD_SIGNAL_DUMPER_DUMP_FUNCTION_BY_NAME( VCD_SIGNAL_DUMPER_FUNCTIONS_PDCP_MBMS_FIFO_READ_BUFFER, 0 );

    if (len<=0) continue;

    if (UE_NAS_USE_TUN) {
      //key = PDCP_COLL_KEY_DEFAULT_DRB_VALUE(ctxt.module_id, ctxt.rnti, ctxt.enb_flag);
      //h_rc = hashtable_get(pdcp_coll_p, key, (void **)&pdcp_p);
    } else { // => ENB_NAS_USE_TUN
    //ctxt.rnti=pdcp_eNB_UE_instance_to_rnti[0];
     // ctxt.enb_flag=ENB_FLAG_YES;
     // ctxt.module_id=0;
     // key = PDCP_COLL_KEY_VALUE(ctxt.module_id, /*ctxt.rnti*/0, ctxt.enb_flag, /*mbms_rab_id*/8, SRB_FLAG_YES);
     // h_rc = hashtable_get(pdcp_coll_p, key, (void **)&pdcp_p);
     // LOG_W(PDCP,"h_rc %d %d\n",h_rc,rab_id);
    }

    LOG_D(PDCP, "PDCP_COLL_KEY_DEFAULT_DRB_VALUE(module_id=%d, rnti=%x, enb_flag=%d)\n",
          ctxt.module_id, ctxt.rnti, ctxt.enb_flag);

    if (h_rc == HASH_TABLE_OK) {
      LOG_D(PDCP, "[FRAME %5u][UE][NETLINK][IP->PDCP] INST %ld: Received socket with length %d on Rab %ld \n",
            ctxt.frame, ctxt.instance, len, rab_id);
      LOG_D(PDCP, "[FRAME %5u][UE][IP][INSTANCE %ld][RB %ld][--- PDCP_DATA_REQ / %d Bytes --->][PDCP][MOD %u][UE %04x][RB %ld]\n",
            ctxt.frame, ctxt.instance, rab_id, len, ctxt.module_id,
            ctxt.rnti, rab_id);
      MSC_LOG_RX_MESSAGE((ctxt_pP->enb_flag == ENB_FLAG_YES) ? MSC_PDCP_ENB:MSC_PDCP_UE,
                         (ctxt_pP->enb_flag == ENB_FLAG_YES) ? MSC_IP_ENB:MSC_IP_UE,
                         NULL, 0,
                         MSC_AS_TIME_FMT" DATA-REQ inst %u rb %u rab %u size %u",
                         MSC_AS_TIME_ARGS(ctxt_pP),
                         ctxt.instance, rab_id, rab_id, len);
      pdcp_data_req(
                &ctxt,
                SRB_FLAG_NO,
                //DEFAULT_RAB_ID,
               rab_id,
                RLC_MUI_UNDEFINED,
                RLC_SDU_CONFIRM_NO,
                len,
                (unsigned char *)nl_rx_buf,
                    PDCP_TRANSMISSION_MODE_TRANSPARENT
                    , NULL, NULL
                );

      //pdcp_data_req(&ctxt, SRB_FLAG_NO, rab_id, RLC_MUI_UNDEFINED,
      //              RLC_SDU_CONFIRM_NO, len, (unsigned char *)nl_rx_buf,
      //              PDCP_TRANSMISSION_MODE_DATA
      //              , NULL, NULL
      //             );
    } else {
      MSC_LOG_RX_DISCARDED_MESSAGE(
        (ctxt_pP->enb_flag == ENB_FLAG_YES) ? MSC_PDCP_ENB:MSC_PDCP_UE,
        (ctxt_pP->enb_flag == ENB_FLAG_YES) ? MSC_IP_ENB:MSC_IP_UE,
        NULL,
        0,
        MSC_AS_TIME_FMT" DATA-REQ inst %u rb %u rab %u size %u",
        MSC_AS_TIME_ARGS(ctxt_pP),
        ctxt.instance, rab_id, rab_id, len);
      LOG_D(PDCP,
            "[FRAME %5u][UE][IP][INSTANCE %ld][RB %ld][--- PDCP_DATA_REQ / %d Bytes ---X][PDCP][MOD %u][UE %04x][RB %ld] NON INSTANCIATED INSTANCE key 0x%"PRIx64", DROPPED\n",
            ctxt.frame, ctxt.instance, rab_id, len, ctxt.module_id,
            ctxt.rnti, rab_id, key);
       //if (!UE_NAS_USE_TUN) {
       //    pdcp_data_req(
        //        &ctxt,
        //        SRB_FLAG_NO,
        //        DEFAULT_RAB_ID,
        //        RLC_MUI_UNDEFINED,
        //        RLC_SDU_CONFIRM_NO,
        //        len,
        //        (unsigned char *)nl_rx_buf,
        //            PDCP_TRANSMISSION_MODE_TRANSPARENT
        //            , NULL, NULL
        //        );
        //}
    }
  } while (len > 0);

  VCD_SIGNAL_DUMPER_DUMP_FUNCTION_BY_NAME( VCD_SIGNAL_DUMPER_FUNCTIONS_PDCP_MBMS_FIFO_READ, 0 );
  return len;
}

int pdcp_fifo_read_input_sdus_fromnetlinksock (const protocol_ctxt_t *const  ctxt_pP) {
  int  len = 1;
  int rlc_data_req_flag = 3;

  while ((len > 0) && (rlc_data_req_flag !=0))  {
    pdcp_data_req_header_t pdcp_read_header_g;
    protocol_ctxt_t                ctxt_cpy = *ctxt_pP;
    protocol_ctxt_t                ctxt;
    hash_key_t                     key       = HASHTABLE_NOT_A_KEY_VALUE;
    hashtable_rc_t                 h_rc;
    module_id_t                    ue_id     = 0;
    pdcp_t                        *pdcp_p    = NULL;
    static unsigned char pdcp_read_state_g =0;
    rb_id_t          rab_id  = 0;
    VCD_SIGNAL_DUMPER_DUMP_FUNCTION_BY_NAME( VCD_SIGNAL_DUMPER_FUNCTIONS_PDCP_FIFO_READ, 1 );
    VCD_SIGNAL_DUMPER_DUMP_FUNCTION_BY_NAME( VCD_SIGNAL_DUMPER_FUNCTIONS_PDCP_FIFO_READ_BUFFER, 1 );
    len = recvmsg(nas_sock_fd[0], &nas_msg_rx, 0);
    VCD_SIGNAL_DUMPER_DUMP_FUNCTION_BY_NAME( VCD_SIGNAL_DUMPER_FUNCTIONS_PDCP_FIFO_READ_BUFFER, 0 );

    if (len > 0) {
      for (nas_nlh_rx = (struct nlmsghdr *) nl_rx_buf;
           NLMSG_OK (nas_nlh_rx, len);
           nas_nlh_rx = NLMSG_NEXT (nas_nlh_rx, len)) {
        if (nas_nlh_rx->nlmsg_type == NLMSG_DONE) {
          LOG_D(PDCP, "[PDCP][NETLINK] RX NLMSG_DONE\n");
          //return;
        }

        if (nas_nlh_rx->nlmsg_type == NLMSG_ERROR) {
          LOG_D(PDCP, "[PDCP][NETLINK] RX NLMSG_ERROR\n");
        }

        if (pdcp_read_state_g == 0) {
          if (nas_nlh_rx->nlmsg_len == sizeof (pdcp_data_req_header_t) + sizeof(struct nlmsghdr)) {
            pdcp_read_state_g = 1;  //get
            memcpy((void *)&pdcp_read_header_g, (void *)NLMSG_DATA(nas_nlh_rx), sizeof(pdcp_data_req_header_t));
            LOG_D(PDCP, "[PDCP][NETLINK] RX pdcp_data_req_header_t inst %u, rb_id %ld data_size %d, source L2Id 0x%08x, destination L2Id 0x%08x\n",
                  pdcp_read_header_g.inst, pdcp_read_header_g.rb_id, pdcp_read_header_g.data_size,pdcp_read_header_g.sourceL2Id, pdcp_read_header_g.destinationL2Id );
          } else {
            LOG_E(PDCP, "[PDCP][NETLINK] WRONG size %d should be sizeof (pdcp_data_req_header_t) + sizeof(struct nlmsghdr)\n",
                  nas_nlh_rx->nlmsg_len);
          }
        } else {
          pdcp_read_state_g = 0;
          // print_active_requests()
          LOG_D(PDCP, "[PDCP][NETLINK] Something in socket, length %zu\n",
                nas_nlh_rx->nlmsg_len - sizeof(struct nlmsghdr));
          /* TODO: do we have to reset to 0 or not? not for a scenario with 1 UE at least */
          //          pdcp_read_header_g.inst = 0;
          //#warning "TO DO CORRCT VALUES FOR ue mod id, enb mod id"
          ctxt.frame         = ctxt_cpy.frame;
          ctxt.enb_flag      = ctxt_cpy.enb_flag;
          LOG_D(PDCP, "[PDCP][NETLINK] pdcp_read_header_g.rb_id = %ld, source L2Id = 0x%08x, destination L2Id = 0x%08x \n", pdcp_read_header_g.rb_id, pdcp_read_header_g.sourceL2Id,
                pdcp_read_header_g.destinationL2Id);

          if (ctxt.enb_flag) {
            ctxt.module_id = 0;
            rab_id      = pdcp_read_header_g.rb_id % LTE_maxDRB;
            ctxt.rnti          = pdcp_eNB_UE_instance_to_rnti[pdcp_read_header_g.rb_id / LTE_maxDRB];

            if (rab_id != 0) {
              rab_id = rab_id % LTE_maxDRB;
              key = PDCP_COLL_KEY_VALUE(ctxt.module_id, ctxt.rnti, ctxt.enb_flag, rab_id, SRB_FLAG_NO);
              h_rc = hashtable_get(pdcp_coll_p, key, (void **)&pdcp_p);

              if (h_rc == HASH_TABLE_OK) {
                LOG_D(PDCP, "[FRAME %5u][eNB][NETLINK][IP->PDCP] INST %d: Received socket with length %d (nlmsg_len = %zu) on Rab %ld for rnti: %d \n",
                      ctxt.frame,
                      pdcp_read_header_g.inst,
                      len,
                      nas_nlh_rx->nlmsg_len-sizeof(struct nlmsghdr),
                      pdcp_read_header_g.rb_id,
                      ctxt.rnti);
                LOG_D(PDCP, "[FRAME %5u][eNB][IP][INSTANCE %u][RB %ld][--- PDCP_DATA_REQ / %d Bytes --->][PDCP][MOD %u]UE %u][RB %ld]\n",
                      ctxt_cpy.frame,
                      pdcp_read_header_g.inst,
                      pdcp_read_header_g.rb_id,
                      pdcp_read_header_g.data_size,
                      ctxt.module_id,
                      ctxt.rnti,
                      rab_id);
                pdcp_data_req(&ctxt,
                              SRB_FLAG_NO,
                              rab_id,
                              RLC_MUI_UNDEFINED,
                              RLC_SDU_CONFIRM_NO,
                              pdcp_read_header_g.data_size,
                              (unsigned char *)NLMSG_DATA(nas_nlh_rx),
                              PDCP_TRANSMISSION_MODE_DATA
                              ,NULL, NULL
                             );
              } else {
                LOG_D(PDCP, "[FRAME %5u][eNB][IP][INSTANCE %u][RB %ld][--- PDCP_DATA_REQ / %d Bytes ---X][PDCP][MOD %u][UE %u][RB %ld] NON INSTANCIATED INSTANCE, DROPPED\n",
                      ctxt.frame,
                      pdcp_read_header_g.inst,
                      pdcp_read_header_g.rb_id,
                      pdcp_read_header_g.data_size,
                      ctxt.module_id,
                      ctxt.rnti,
                      rab_id);
              }
            } else  { // rb_id =0, thus interpreated as broadcast and transported as multiple unicast
              // is a broadcast packet, we have to send this packet on all default RABS of all connected UEs
              //#warning CODE TO BE REVIEWED, ONLY WORK FOR SIMPLE TOPOLOGY CASES
              for (ue_id = 0; ue_id < NB_UE_INST; ue_id++) {
                if (oai_emulation.info.eNB_ue_module_id_to_rnti[ctxt_cpy.module_id][ue_id] != NOT_A_RNTI) {
                  ctxt.rnti = oai_emulation.info.eNB_ue_module_id_to_rnti[ctxt_cpy.module_id][ue_id];
                  LOG_D(PDCP, "[FRAME %5u][eNB][IP][INSTANCE %u][RB %ld][--- PDCP_DATA_REQ / %d Bytes --->][PDCP][MOD %u][UE %u][RB DEFAULT_RAB_ID %u]\n",
                        ctxt.frame,
                        pdcp_read_header_g.inst,
                        pdcp_read_header_g.rb_id,
                        pdcp_read_header_g.data_size,
                        ctxt.module_id,
                        ctxt.rnti,
                        DEFAULT_RAB_ID);
                  pdcp_data_req (
                    &ctxt,
                    SRB_FLAG_NO,
                    DEFAULT_RAB_ID,
                    RLC_MUI_UNDEFINED,
                    RLC_SDU_CONFIRM_NO,
                    pdcp_read_header_g.data_size,
                    (unsigned char *)NLMSG_DATA(nas_nlh_rx),
                    PDCP_TRANSMISSION_MODE_DATA
                    ,NULL, NULL
                  );
                }
              }
            }
          } else { // ctxt.enb_flag => UE
<<<<<<< HEAD
            if (NFAPI_MODE == NFAPI_UE_STUB_PNF) {
=======
            if (NFAPI_MODE == NFAPI_UE_STUB_PNF || NFAPI_MODE == NFAPI_MODE_STANDALONE_PNF) {
#ifdef UESIM_EXPANSION
              ctxt.module_id = inst_pdcp_list[pdcp_read_header_g.inst];
#else
>>>>>>> b5ff5516
              ctxt.module_id = pdcp_read_header_g.inst;
            } else {
              ctxt.module_id = 0;
            }

            rab_id      = pdcp_read_header_g.rb_id % LTE_maxDRB;
            ctxt.rnti          = pdcp_UE_UE_module_id_to_rnti[ctxt.module_id];

            if (rab_id != 0) {
              if (rab_id == UE_IP_DEFAULT_RAB_ID) {
                LOG_D(PDCP, "PDCP_COLL_KEY_DEFAULT_DRB_VALUE(module_id=%d, rnti=%x, enb_flag=%d)\n",
                      ctxt.module_id, ctxt.rnti, ctxt.enb_flag);
                key = PDCP_COLL_KEY_DEFAULT_DRB_VALUE(ctxt.module_id, ctxt.rnti, ctxt.enb_flag);
                h_rc = hashtable_get(pdcp_coll_p, key, (void **)&pdcp_p);
                LOG_D(PDCP,"request key %x : (%d,%x,%d,%ld)\n",
                      (uint8_t)key,ctxt.module_id, ctxt.rnti, ctxt.enb_flag, rab_id);
              } else {
                rab_id = rab_id % LTE_maxDRB;
                LOG_D(PDCP, "PDCP_COLL_KEY_VALUE(module_id=%d, rnti=%x, enb_flag=%d, rab_id=%ld, SRB_FLAG=%d)\n",
                      ctxt.module_id, ctxt.rnti, ctxt.enb_flag, rab_id, SRB_FLAG_NO);
                key = PDCP_COLL_KEY_VALUE(ctxt.module_id, ctxt.rnti, ctxt.enb_flag, rab_id, SRB_FLAG_NO);
                h_rc = hashtable_get(pdcp_coll_p, key, (void **)&pdcp_p);
                LOG_D(PDCP,"request key %x : (%d,%x,%d,%ld)\n",
                      (uint8_t)key,ctxt.module_id, ctxt.rnti, ctxt.enb_flag, rab_id);
              }

              if (h_rc == HASH_TABLE_OK) {
                rab_id = pdcp_p->rb_id;
                LOG_D(PDCP, "[FRAME %5u][UE][NETLINK][IP->PDCP] INST %d: Received socket with length %d (nlmsg_len = %zu) on Rab %ld \n",
                      ctxt.frame,
                      pdcp_read_header_g.inst,
                      len,
                      nas_nlh_rx->nlmsg_len-sizeof(struct nlmsghdr),
                      pdcp_read_header_g.rb_id);
                LOG_D(PDCP, "[FRAME %5u][UE][IP][INSTANCE %u][RB %ld][--- PDCP_DATA_REQ / %d Bytes --->][PDCP][MOD %u][UE %u][RB %ld]\n",
                      ctxt.frame,
                      pdcp_read_header_g.inst,
                      pdcp_read_header_g.rb_id,
                      pdcp_read_header_g.data_size,
                      ctxt.module_id,
                      ctxt.rnti,
                      rab_id);
                pdcp_data_req(
                  &ctxt,
                  SRB_FLAG_NO,
                  rab_id,
                  RLC_MUI_UNDEFINED,
                  RLC_SDU_CONFIRM_NO,
                  pdcp_read_header_g.data_size,
                  (unsigned char *)NLMSG_DATA(nas_nlh_rx),
                  PDCP_TRANSMISSION_MODE_DATA,
                  (NFAPI_MODE == NFAPI_UE_STUB_PNF || NFAPI_MODE == NFAPI_MODE_STANDALONE_PNF)?NULL:&pdcp_read_header_g.sourceL2Id,
                  (NFAPI_MODE == NFAPI_UE_STUB_PNF || NFAPI_MODE == NFAPI_MODE_STANDALONE_PNF)?NULL:&pdcp_read_header_g.destinationL2Id
                );
              } else { /* else of h_rc == HASH_TABLE_OK */
                MSC_LOG_RX_DISCARDED_MESSAGE(
                  (ctxt_pP->enb_flag == ENB_FLAG_YES) ? MSC_PDCP_ENB:MSC_PDCP_UE,
                  (ctxt_pP->enb_flag == ENB_FLAG_YES) ? MSC_IP_ENB:MSC_IP_UE,
                  NULL,
                  0,
                  MSC_AS_TIME_FMT" DATA-REQ inst %u rb %u rab %u size %u",
                  MSC_AS_TIME_ARGS(ctxt_pP),
                  pdcp_read_header_g.inst,
                  pdcp_read_header_g.rb_id,
                  rab_id,
                  pdcp_read_header_g.data_size);
                LOG_D(PDCP,
                      "[FRAME %5u][UE][IP][INSTANCE %u][RB %ld][--- PDCP_DATA_REQ / %d Bytes ---X][PDCP][MOD %u][UE %u][RB %ld] NON INSTANCIATED INSTANCE key 0x%"PRIx64", DROPPED\n",
                      ctxt.frame,
                      pdcp_read_header_g.inst,
                      pdcp_read_header_g.rb_id,
                      pdcp_read_header_g.data_size,
                      ctxt.module_id,
                      ctxt.rnti,
                      rab_id,
                      key);
              } /* h_rc != HASH_TABLE_OK */
            }  else {/* else of rab_id != 0 */
              LOG_D(PDCP, "Forcing send on DEFAULT_RAB_ID\n");
              LOG_D(PDCP, "[FRAME %5u][eNB][IP][INSTANCE %u][RB %ld][--- PDCP_DATA_REQ / %d Bytes --->][PDCP][MOD %u][UE %u][RB DEFAULT_RAB_ID %u]\n",
                    ctxt.frame,
                    pdcp_read_header_g.inst,
                    pdcp_read_header_g.rb_id,
                    pdcp_read_header_g.data_size,
                    ctxt.module_id,
                    ctxt.rnti,
                    DEFAULT_RAB_ID);
              pdcp_data_req (
                &ctxt,
                SRB_FLAG_NO,
                DEFAULT_RAB_ID,
                RLC_MUI_UNDEFINED,
                RLC_SDU_CONFIRM_NO,
                pdcp_read_header_g.data_size,
                (unsigned char *)NLMSG_DATA(nas_nlh_rx),
                PDCP_TRANSMISSION_MODE_DATA,
                (NFAPI_MODE == NFAPI_UE_STUB_PNF|| NFAPI_MODE == NFAPI_MODE_STANDALONE_PNF) ? NULL :&pdcp_read_header_g.sourceL2Id,
                (NFAPI_MODE == NFAPI_UE_STUB_PNF|| NFAPI_MODE == NFAPI_MODE_STANDALONE_PNF) ? NULL :&pdcp_read_header_g.destinationL2Id
              );
            } /* rab_id == 0 */
          } /*pdcp_read_state_g != 0 */
        } /* UE */
      } /* for loop on netlink buffers */

      return len;
    } /* len > 0 */

    VCD_SIGNAL_DUMPER_DUMP_FUNCTION_BY_NAME( VCD_SIGNAL_DUMPER_FUNCTIONS_PDCP_FIFO_READ, 0 );
  } /* while loop on reading from netlink socket */

  return 0;
} /* pdcp_fifo_read_input_sdus_fromnetlinksock */

void pdcp_fifo_read_input_sdus_frompc5s (const protocol_ctxt_t *const  ctxt_pP) {
  protocol_ctxt_t                ctxt_cpy = *ctxt_pP;
  protocol_ctxt_t                ctxt;
  hash_key_t                     key       = HASHTABLE_NOT_A_KEY_VALUE;
  hashtable_rc_t                 h_rc;
  struct pdcp_netlink_element_s *data_p    = NULL;
  /* avoid gcc warnings */
  (void)data_p;
  pdcp_t                        *pdcp_p    = NULL;
  //TTN for D2D (PC5S)
  int prose_addr_len = sizeof(prose_pdcp_addr);
  char send_buf[BUFSIZE], receive_buf[BUFSIZE];
  //int optval;
  int bytes_received;
  sidelink_pc5s_element *sl_pc5s_msg_send = NULL;
  pc5s_header_t *pc5s_header = NULL;
  rb_id_t          rab_id  = 0;
  //TTN for D2D (PC5S)
  // receive a message from ProSe App
  memset(receive_buf, 0, BUFSIZE);
  bytes_received = recvfrom(pdcp_pc5_sockfd, receive_buf, BUFSIZE, 0,
                            (struct sockaddr *) &prose_pdcp_addr, (socklen_t *)&prose_addr_len);

  if (bytes_received > 0) {
    pc5s_header = calloc(1, sizeof(pc5s_header_t));
    memcpy((void *)pc5s_header, (void *)receive_buf, sizeof(pc5s_header_t));

    switch(pc5s_header->traffic_type) {
      case TRAFFIC_PC5S_SESSION_INIT :
        //send reply to ProSe app
        LOG_D(PDCP,"Received a request to open PDCP socket and establish a new PDCP session ... send response to ProSe App \n");
        memset(send_buf, 0, BUFSIZE);
        sl_pc5s_msg_send = calloc(1, sizeof(sidelink_pc5s_element));
        sl_pc5s_msg_send->pc5s_header.traffic_type = TRAFFIC_PC5S_SESSION_INIT;
        sl_pc5s_msg_send->pc5sPrimitive.status = 1;
        memcpy((void *)send_buf, (void *)sl_pc5s_msg_send, sizeof(sidelink_pc5s_element));
        int prose_addr_len = sizeof(prose_pdcp_addr);
        int bytes_sent = sendto(pdcp_pc5_sockfd, (char *)send_buf, sizeof(sidelink_pc5s_element), 0, (struct sockaddr *)&prose_pdcp_addr, prose_addr_len);
        free (sl_pc5s_msg_send);

        if (bytes_sent < 0) {
          LOG_E(PDCP, "ERROR: Failed to send to ProSe App\n");
          exit(EXIT_FAILURE);
        }

        break;

      case TRAFFIC_PC5S_SIGNALLING:  /* PC5-S message -> send to other UE */
        if( LOG_DEBUGFLAG(DEBUG_PDCP) ) {
          debug_pdcp_pc5s_sdu((sidelink_pc5s_element *)send_buf,
                              "pdcp_fifo_read_input_sdus received aPC5S message");
        }

        /* TODO: do we have to reset to 0 or not? not for a scenario with 1 UE at least */
        //          pc5s_header.inst = 0;
        //#warning "TO DO CORRCT VALUES FOR ue mod id, enb mod id"
        ctxt.frame         = ctxt_cpy.frame;
        ctxt.enb_flag      = ctxt_cpy.enb_flag;
        LOG_I(PDCP, "[PDCP] pc5s_header->rb_id = %ld\n", pc5s_header->rb_id);

        if (ctxt_cpy.enb_flag) {
          ctxt.module_id = 0;
          rab_id      = pc5s_header->rb_id % LTE_maxDRB;
          ctxt.rnti          = pdcp_eNB_UE_instance_to_rnti[pdcp_eNB_UE_instance_to_rnti_index];
        } else {
          ctxt.module_id = 0;
          rab_id      = pc5s_header->rb_id % LTE_maxDRB;
          ctxt.rnti          = pdcp_UE_UE_module_id_to_rnti[ctxt.module_id];
        }

        //UE
        if (!ctxt.enb_flag) {
          if (rab_id != 0) {
            if (rab_id == UE_IP_DEFAULT_RAB_ID) {
              LOG_D(PDCP, "PDCP_COLL_KEY_DEFAULT_DRB_VALUE(module_id=%d, rnti=%x, enb_flag=%d)\n",
                    ctxt.module_id, ctxt.rnti, ctxt.enb_flag);
              key = PDCP_COLL_KEY_DEFAULT_DRB_VALUE(ctxt.module_id, ctxt.rnti, ctxt.enb_flag);
              h_rc = hashtable_get(pdcp_coll_p, key, (void **)&pdcp_p);
              LOG_D(PDCP,"request key %x : (%d,%x,%d,%ld)\n",
                    (uint8_t)key,ctxt.module_id, ctxt.rnti, ctxt.enb_flag, rab_id);
            } else {
              rab_id = rab_id % LTE_maxDRB;
              LOG_I(PDCP, "PDCP_COLL_KEY_VALUE(module_id=%d, rnti=%x, enb_flag=%d, rab_id=%ld, SRB_FLAG=%d)\n",
                    ctxt.module_id, ctxt.rnti, ctxt.enb_flag, rab_id, SRB_FLAG_NO);
              key = PDCP_COLL_KEY_VALUE(ctxt.module_id, ctxt.rnti, ctxt.enb_flag, rab_id, SRB_FLAG_NO);
              h_rc = hashtable_get(pdcp_coll_p, key, (void **)&pdcp_p);
              LOG_I(PDCP,"request key %x : (%d,%x,%d,%ld)\n",
                    (uint8_t)key,ctxt.module_id, ctxt.rnti, ctxt.enb_flag, rab_id);
            }

            if (h_rc == HASH_TABLE_OK) {
              rab_id = pdcp_p->rb_id;
              LOG_I(PDCP, "[FRAME %5u][UE][NETLINK][IP->PDCP] INST %d: Received socket with length %d  on Rab %ld \n",
                    ctxt.frame,
                    pc5s_header->inst,
                    bytes_received,
                    pc5s_header->rb_id);
              LOG_I(PDCP, "[FRAME %5u][UE][IP][INSTANCE %u][RB %ld][--- PDCP_DATA_REQ / %d Bytes --->][PDCP][MOD %u][UE %u][RB %ld]\n",
                    ctxt.frame,
                    pc5s_header->inst,
                    pc5s_header->rb_id,
                    pc5s_header->data_size,
                    ctxt.module_id,
                    ctxt.rnti,
                    rab_id);
              MSC_LOG_RX_MESSAGE(
                (ctxt_pP->enb_flag == ENB_FLAG_YES) ? MSC_PDCP_ENB:MSC_PDCP_UE,
                (ctxt_pP->enb_flag == ENB_FLAG_YES) ? MSC_IP_ENB:MSC_IP_UE,
                NULL,
                0,
                MSC_AS_TIME_FMT" DATA-REQ inst %u rb %u rab %u size %u",
                MSC_AS_TIME_ARGS(ctxt_pP),
                pc5s_header->inst,
                pc5s_header->rb_id,
                rab_id,
                pc5s_header->data_size);
              pdcp_data_req(
                &ctxt,
                SRB_FLAG_NO,
                rab_id,
                RLC_MUI_UNDEFINED,
                RLC_SDU_CONFIRM_NO,
                pc5s_header->data_size,
                (unsigned char *)receive_buf,
                PDCP_TRANSMISSION_MODE_DATA,
                &pc5s_header->sourceL2Id,
                &pc5s_header->destinationL2Id
              );
            } else { /* else of h_rc == HASH_TABLE_OK */
              MSC_LOG_RX_DISCARDED_MESSAGE(
                (ctxt_pP->enb_flag == ENB_FLAG_YES) ? MSC_PDCP_ENB:MSC_PDCP_UE,
                (ctxt_pP->enb_flag == ENB_FLAG_YES) ? MSC_IP_ENB:MSC_IP_UE,
                NULL,
                0,
                MSC_AS_TIME_FMT" DATA-REQ inst %u rb %u rab %u size %u",
                MSC_AS_TIME_ARGS(ctxt_pP),
                pc5s_header->inst,
                pc5s_header->rb_id,
                rab_id,
                pc5s_header->data_size);
              LOG_D(PDCP,
                    "[FRAME %5u][UE][IP][INSTANCE %u][RB %ld][--- PDCP_DATA_REQ / %d Bytes ---X][PDCP][MOD %u][UE %u][RB %ld] NON INSTANCIATED INSTANCE key 0x%"PRIx64", DROPPED\n",
                    ctxt.frame,
                    pc5s_header->inst,
                    pc5s_header->rb_id,
                    pc5s_header->data_size,
                    ctxt.module_id,
                    ctxt.rnti,
                    rab_id,
                    key);
            }
          }  else { /* else of if (rab_id == 0) */
            LOG_D(PDCP, "Forcing send on DEFAULT_RAB_ID\n");
            LOG_D(PDCP, "[FRAME %5u][eNB][IP][INSTANCE %u][RB %ld][--- PDCP_DATA_REQ / %d Bytes --->][PDCP][MOD %u][UE %u][RB DEFAULT_RAB_ID %u]\n",
                  ctxt.frame,
                  pc5s_header->inst,
                  pc5s_header->rb_id,
                  pc5s_header->data_size,
                  ctxt.module_id,
                  ctxt.rnti,
                  DEFAULT_RAB_ID);
            MSC_LOG_RX_MESSAGE(
              (ctxt_pP->enb_flag == ENB_FLAG_YES) ? MSC_PDCP_ENB:MSC_PDCP_UE,
              (ctxt_pP->enb_flag == ENB_FLAG_YES) ? MSC_IP_ENB:MSC_IP_UE,
              NULL,0,
              MSC_AS_TIME_FMT" DATA-REQ inst %u rb %u default rab %u size %u",
              MSC_AS_TIME_ARGS(ctxt_pP),
              pc5s_header->inst,
              pc5s_header->rb_id,
              DEFAULT_RAB_ID,
              pc5s_header->data_size);
            pdcp_data_req (
              &ctxt,
              SRB_FLAG_NO,
              DEFAULT_RAB_ID,
              RLC_MUI_UNDEFINED,
              RLC_SDU_CONFIRM_NO,
              pc5s_header->data_size,
              (unsigned char *)receive_buf,
              PDCP_TRANSMISSION_MODE_DATA,
              &pc5s_header->sourceL2Id,
              &pc5s_header->destinationL2Id
            );
          }
        } /* end of !ctxt.enb_flag */

      default:
        LOG_D(PDCP, "pc5s message type %d, unknown...\n", pc5s_header->traffic_type);
        break;
    } /* end of switch */
  }/* end of bytes_received > 0 */
  if (pc5s_header != NULL) {
    free(pc5s_header);
    pc5s_header = NULL;
  }
} /* pdcp_fifo_read_input_sdus_frompc5s */

//-----------------------------------------------------------------------------
int pdcp_fifo_read_input_sdus (const protocol_ctxt_t *const  ctxt_pP) {
  if (UE_NAS_USE_TUN || ENB_NAS_USE_TUN) {
    return pdcp_fifo_read_input_sdus_fromtun (ctxt_pP);
  } else if (PDCP_USE_NETLINK) {
    pdcp_fifo_read_input_sdus_frompc5s (ctxt_pP);
    return pdcp_fifo_read_input_sdus_fromnetlinksock(ctxt_pP);
  } /* PDCP_USE_NETLINK */

  return 0;
}

//TTN for D2D (PC5S)

void
pdcp_pc5_socket_init() {
  //pthread_attr_t     attr;
  //struct sched_param sched_param;
  int optval; // flag value for setsockopt
  //int n; // message byte size
  //create PDCP socket
  pdcp_pc5_sockfd = socket(AF_INET, SOCK_DGRAM, 0);

  if (pdcp_pc5_sockfd < 0) {
    LOG_E(PDCP,"[pdcp_pc5_socket_init] Error opening socket %d (%d:%s)\n",pdcp_pc5_sockfd,errno, strerror(errno));
    exit(EXIT_FAILURE);
  }

  optval = 1;
  setsockopt(pdcp_pc5_sockfd, SOL_SOCKET, SO_REUSEADDR,
             (const void *)&optval, sizeof(int));
  fcntl(pdcp_pc5_sockfd,F_SETFL,O_NONBLOCK);
  bzero((char *) &pdcp_sin, sizeof(pdcp_sin));
  pdcp_sin.sin_family = AF_INET;
  pdcp_sin.sin_addr.s_addr = htonl(INADDR_ANY);
  pdcp_sin.sin_port = htons(PDCP_SOCKET_PORT_NO);

  // associate the parent socket with a port
  if (bind(pdcp_pc5_sockfd, (struct sockaddr *) &pdcp_sin,
           sizeof(pdcp_sin)) < 0) {
    LOG_E(PDCP,"[pdcp_pc5_socket_init] ERROR: Failed on binding the socket\n");
    exit(1);
  }
}
<|MERGE_RESOLUTION|>--- conflicted
+++ resolved
@@ -134,30 +134,11 @@
         }
        else
        {
-<<<<<<< HEAD
 	 if( LOG_DEBUGFLAG(DEBUG_PDCP) ) 
 	   log_dump(PDCP, pdcpData, sizeToWrite, LOG_DUMP_CHAR,"PDCP output to be sent to TUN interface: \n");
 	 ret = write(nas_sock_fd[pdcpHead->inst], pdcpData,sizeToWrite );
 	 LOG_T(PDCP,"[UE PDCP_FIFOS] ret %d TRIED TO PUSH DATA TO rb_id %d handle %d sizeToWrite %d\n",
 	       ret,rb_id,nas_sock_fd[pdcpHead->inst],sizeToWrite);
-=======
-		#if defined(ENABLE_PDCP_PAYLOAD_DEBUG)
-    		LOG_I(PHY, "PDCP output to be sent to TUN interface: \n");
-    		for (int i = sizeof(pdcp_data_ind_header_t); i < sizeToWrite; i++) {
-    			printf("%02x ",(unsigned char)sdu_p->data[i]);
-    		}
-    		printf("\n");
-    	#endif
-        if (ue_id_g == 0)
-        {
-          ret = write(nas_sock_fd[ctxt_pP->module_id], &(sdu_p->data[sizeof(pdcp_data_ind_header_t)]),sizeToWrite );
-        }
-        else
-        {
-          ret = write(nas_sock_fd[ue_id_g], &(sdu_p->data[sizeof(pdcp_data_ind_header_t)]),sizeToWrite );
-        }
-       //LOG_I(PDCP,"[PDCP_FIFOS] ret %d TRIED TO PUSH DATA TO rb_id %d handle %d sizeToWrite %d\n",ret,rb_id,nas_sock_fd[ctxt_pP->module_id],sizeToWrite);
->>>>>>> b5ff5516
        }
     } else if (ENB_NAS_USE_TUN) {
       if( LOG_DEBUGFLAG(DEBUG_PDCP) ) 
@@ -523,14 +504,10 @@
               }
             }
           } else { // ctxt.enb_flag => UE
-<<<<<<< HEAD
-            if (NFAPI_MODE == NFAPI_UE_STUB_PNF) {
-=======
             if (NFAPI_MODE == NFAPI_UE_STUB_PNF || NFAPI_MODE == NFAPI_MODE_STANDALONE_PNF) {
 #ifdef UESIM_EXPANSION
               ctxt.module_id = inst_pdcp_list[pdcp_read_header_g.inst];
 #else
->>>>>>> b5ff5516
               ctxt.module_id = pdcp_read_header_g.inst;
             } else {
               ctxt.module_id = 0;
