/*
 * Licensed to the OpenAirInterface (OAI) Software Alliance under one or more
 * contributor license agreements.  See the NOTICE file distributed with
 * this work for additional information regarding copyright ownership.
 * The OpenAirInterface Software Alliance licenses this file to You under
 * the OAI Public License, Version 1.1  (the "License"); you may not use this file
 * except in compliance with the License.
 * You may obtain a copy of the License at
 *
 *      http://www.openairinterface.org/?page_id=698
 *
 * Unless required by applicable law or agreed to in writing, software
 * distributed under the License is distributed on an "AS IS" BASIS,
 * WITHOUT WARRANTIES OR CONDITIONS OF ANY KIND, either express or implied.
 * See the License for the specific language governing permissions and
 * limitations under the License.
 *-------------------------------------------------------------------------------
 * For more information about the OpenAirInterface (OAI) Software Alliance:
 *      contact@openairinterface.org
 */

/*! \file pdcp_fifo.c
 * \brief pdcp interface with linux IP interface, have a look at http://man7.org/linux/man-pages/man7/netlink.7.html for netlink
 * \author  Navid Nikaein and Lionel GAUTHIER
 * \date 2009 - 2016
 * \version 0.5
 * \email navid.nikaein@eurecom.fr
 * \warning This component can be runned only in user-space
 * @ingroup pdcp
 */

#define PDCP_FIFO_C
#define PDCP_DEBUG 1
//#define DEBUG_PDCP_FIFO_FLUSH_SDU

extern int otg_enabled;

#include "pdcp.h"
#include "pdcp_primitives.h"

#include <pthread.h>
#include <errno.h>
#include <stdio.h>
#include <stdlib.h>
#include <unistd.h>
#define rtf_put write
#define rtf_get read

#include "../MAC/mac_extern.h"
#include "RRC/L2_INTERFACE/openair_rrc_L2_interface.h"
#include "NETWORK_DRIVER/LITE/constant.h"
//#include "SIMULATION/ETH_TRANSPORT/extern.h"
#include "UTIL/OCG/OCG.h"
#include "UTIL/OCG/OCG_extern.h"
#include "UTIL/LOG/log.h"
#include "UTIL/OTG/otg_tx.h"
#include "UTIL/FIFO/pad_list.h"
#include "UTIL/LOG/vcd_signal_dumper.h"
#include "platform_constants.h"
#include "msc.h"
#include "pdcp.h"

#include "assertions.h"

#ifdef PDCP_USE_NETLINK
#include <sys/socket.h>
#include <linux/netlink.h>
#include "NETWORK_DRIVER/UE_IP/constant.h"

extern char nl_rx_buf[NL_MAX_PAYLOAD];
extern struct sockaddr_nl nas_src_addr, nas_dest_addr;
extern struct nlmsghdr *nas_nlh_tx;
extern struct nlmsghdr *nas_nlh_rx;
extern struct iovec nas_iov_tx;
extern struct iovec nas_iov_rx;
#ifdef UE_NAS_USE_TUN
extern int nas_sock_fd[MAX_MOBILES_PER_ENB];
#else
extern int nas_sock_fd;
#endif
extern struct msghdr nas_msg_tx;
extern struct msghdr nas_msg_rx;

unsigned char pdcp_read_state_g = 0;
#endif

extern Packet_OTG_List_t *otg_pdcp_buffer;

#if defined(LINK_ENB_PDCP_TO_GTPV1U)
#  include "gtpv1u_eNB_task.h"
#  include "gtpv1u_eNB_defs.h"
#endif

extern int gtpv1u_new_data_req( uint8_t  enb_module_idP, rnti_t   ue_rntiP, uint8_t  rab_idP, uint8_t *buffer_pP, uint32_t buf_lenP, uint32_t buf_offsetP);

/* Prevent de-queueing the same PDCP SDU from the queue twice
 * by multiple threads. This has happened in TDD when thread-odd
 * is flushing a PDCP SDU after UE_RX() processing; whereas
 * thread-even is at a special-subframe, skips the UE_RX() process
 * and goes straight to the PDCP SDU flushing. The 2nd flushing
 * dequeues the same SDU again causing unexpected behavior.
 *
 * comment out the MACRO below to disable this protection
 */
#define PDCP_SDU_FLUSH_LOCK

#ifdef PDCP_SDU_FLUSH_LOCK
static pthread_mutex_t mtex = PTHREAD_MUTEX_INITIALIZER;
#endif

pdcp_data_req_header_t pdcp_read_header_g;

//-----------------------------------------------------------------------------
int pdcp_fifo_flush_sdus(const protocol_ctxt_t* const  ctxt_pP)
{
   //-----------------------------------------------------------------------------

   //#if defined(PDCP_USE_NETLINK) && defined(LINUX)
   int ret = 0;
   //#endif

#ifdef DEBUG_PDCP_FIFO_FLUSH_SDU
#define THREAD_NAME_LEN 16
   static char threadname[THREAD_NAME_LEN];
   ret = pthread_getname_np(pthread_self(), threadname, THREAD_NAME_LEN);
   if (ret != 0)
   {
      perror("pthread_getname_np : ");
      exit_fun("Error getting thread name");
   }
#undef THREAD_NAME_LEN
#endif

#ifdef PDCP_SDU_FLUSH_LOCK
   ret = pthread_mutex_trylock(&mtex);
   if (ret == EBUSY) {
#ifdef DEBUG_PDCP_FIFO_FLUSH_SDU
      LOG_W(PDCP, "[%s] at SFN/SF=%d/%d wait for PDCP FIFO to be unlocked\n",
            threadname, ctxt_pP->frame, ctxt_pP->subframe);
#endif
      if (pthread_mutex_lock(&mtex)) {
         exit_fun("PDCP_SDU_FLUSH_LOCK lock error!");
      }
#ifdef DEBUG_PDCP_FIFO_FLUSH_SDU
      LOG_I(PDCP, "[%s] at SFN/SF=%d/%d PDCP FIFO is unlocked\n",
            threadname, ctxt_pP->frame, ctxt_pP->subframe);
#endif
   } else if (ret != 0) {
      exit_fun("PDCP_SDU_FLUSH_LOCK trylock error!");
   }

#endif

   mem_block_t     *sdu_p            = list_get_head (&pdcp_sdu_list);
   int              bytes_wrote      = 0;
   int              pdcp_nb_sdu_sent = 0;
   uint8_t          cont             = 1;
#if defined(LINK_ENB_PDCP_TO_GTPV1U)
   //MessageDef      *message_p        = NULL;
#endif

   VCD_SIGNAL_DUMPER_DUMP_FUNCTION_BY_NAME( VCD_SIGNAL_DUMPER_FUNCTIONS_PDCP_FIFO_FLUSH, 1 );
   while (sdu_p && cont) {

#ifdef DEBUG_PDCP_FIFO_FLUSH_SDU
      LOG_D(PDCP, "[%s] SFN/SF=%d/%d inst=%d size=%d\n",
            threadname, ctxt_pP->frame, ctxt_pP->subframe,
            ((pdcp_data_ind_header_t*) sdu_p->data)->inst,
            ((pdcp_data_ind_header_t *) sdu_p->data)->data_size);
#else
      ((pdcp_data_ind_header_t *)(sdu_p->data))->inst = 0;
#endif

#if defined(LINK_ENB_PDCP_TO_GTPV1U)

      if (ctxt_pP->enb_flag) {
         AssertFatal(0, "Now execution should not go here");
         LOG_D(PDCP,"Sending to GTPV1U %d bytes\n", ((pdcp_data_ind_header_t *)(sdu_p->data))->data_size);
         gtpv1u_new_data_req(
               ctxt_pP->module_id, //gtpv1u_data_t *gtpv1u_data_p,
               ctxt_pP->rnti,//rb_id/maxDRB, TO DO UE ID
               ((pdcp_data_ind_header_t *)(sdu_p->data))->rb_id + 4,
               &(((uint8_t *) sdu_p->data)[sizeof (pdcp_data_ind_header_t)]),
               ((pdcp_data_ind_header_t *)(sdu_p->data))->data_size,
               0);

         list_remove_head (&pdcp_sdu_list);
         free_mem_block (sdu_p, __func__);
         cont = 1;
         pdcp_nb_sdu_sent += 1;
         sdu_p = list_get_head (&pdcp_sdu_list);
         LOG_D(OTG,"After  GTPV1U\n");
         continue; // loop again
      }

#endif /* defined(ENABLE_USE_MME) */
#ifdef PDCP_DEBUG
      LOG_D(PDCP, "PDCP->IP TTI %d INST %d: Preparing %d Bytes of data from rab %d to Nas_mesh\n",
            ctxt_pP->frame, ((pdcp_data_ind_header_t *)(sdu_p->data))->inst,
            ((pdcp_data_ind_header_t *)(sdu_p->data))->data_size, ((pdcp_data_ind_header_t *)(sdu_p->data))->rb_id);
#endif //PDCP_DEBUG
      cont = 0;

//TTN - for D2D (PC5S)
#ifdef Rel14
      sidelink_pc5s_element *sl_pc5s_msg_recv = NULL;
      char send_buf[BUFSIZE];
      int rb_id = ((pdcp_data_ind_header_t *)(sdu_p->data))->rb_id;

      if (rb_id == 10) { //hardcoded for PC5-Signaling
      //if ((rb_id == 28) | (rb_id == 29) | (rb_id == 30))

#ifdef PDCP_DEBUG
         sl_pc5s_msg_recv = calloc(1, sizeof(sidelink_pc5s_element));
         memcpy((void*)sl_pc5s_msg_recv, (void*)(sdu_p->data+sizeof(pdcp_data_ind_header_t)), sizeof(sidelink_pc5s_element));
         LOG_D(PDCP,"Received PC5S message, header traffic_type: %d)\n", sl_pc5s_msg_recv->pc5s_header.traffic_type);
         LOG_D(PDCP,"Received PC5S message, header rb_id: %d)\n", sl_pc5s_msg_recv->pc5s_header.rb_id);
         LOG_D(PDCP,"Received PC5S message, header data_size: %d)\n", sl_pc5s_msg_recv->pc5s_header.data_size);
         LOG_D(PDCP,"Received PC5S message, header inst: %d)\n", sl_pc5s_msg_recv->pc5s_header.inst);
         LOG_D(PDCP,"Received PC5-S message, sourceL2Id: 0x%08x\n)\n", sl_pc5s_msg_recv->pc5s_header.sourceL2Id);
         LOG_D(PDCP,"Received PC5-S message, destinationL1Id: 0x%08x\n)\n", sl_pc5s_msg_recv->pc5s_header.destinationL2Id);
         free(sl_pc5s_msg_recv);
#endif
         memset(send_buf, 0, BUFSIZE);
         memcpy((void *)send_buf, (void*)(sdu_p->data+sizeof(pdcp_data_ind_header_t)), sizeof(sidelink_pc5s_element));

         int prose_addr_len = sizeof(prose_pdcp_addr);
         int n = sendto(pdcp_pc5_sockfd, (char *)send_buf, sizeof(sidelink_pc5s_element), 0, (struct sockaddr *)&prose_pdcp_addr, prose_addr_len);
         if (n < 0) {
            LOG_E(PDCP, "ERROR: Failed to send to ProSe App\n");
            exit(EXIT_FAILURE);
         }
      }
#endif

      if (!pdcp_output_sdu_bytes_to_write) {
         if (!pdcp_output_header_bytes_to_write) {
            pdcp_output_header_bytes_to_write = sizeof (pdcp_data_ind_header_t);
         }

#ifdef PDCP_USE_RT_FIFO
         bytes_wrote = rtf_put (PDCP2PDCP_USE_RT_FIFO,
               &(((uint8_t *) sdu->data)[sizeof (pdcp_data_ind_header_t) - pdcp_output_header_bytes_to_write]),
               pdcp_output_header_bytes_to_write);

#else
#ifdef PDCP_USE_NETLINK
#ifdef LINUX
         memcpy(NLMSG_DATA(nas_nlh_tx), &(((uint8_t *) sdu_p->data)[sizeof (pdcp_data_ind_header_t) - pdcp_output_header_bytes_to_write]),
               pdcp_output_header_bytes_to_write);
         nas_nlh_tx->nlmsg_len = pdcp_output_header_bytes_to_write;
#endif //LINUX
#endif //PDCP_USE_NETLINK

         bytes_wrote = pdcp_output_header_bytes_to_write;
#endif //PDCP_USE_RT_FIFO

#ifdef PDCP_DEBUG
         LOG_D(PDCP, "Frame %d Sent %d Bytes of header to Nas_mesh\n",
               ctxt_pP->frame,
               bytes_wrote);
#endif //PDCP_DEBUG

         if (bytes_wrote > 0) {
            pdcp_output_header_bytes_to_write = pdcp_output_header_bytes_to_write - bytes_wrote;

            if (!pdcp_output_header_bytes_to_write) { // continue with sdu
               pdcp_output_sdu_bytes_to_write = ((pdcp_data_ind_header_t *) sdu_p->data)->data_size;
               AssertFatal(pdcp_output_sdu_bytes_to_write >= 0, "invalid data_size!");

#ifdef PDCP_USE_RT_FIFO
               bytes_wrote = rtf_put (PDCP2PDCP_USE_RT_FIFO, &(sdu->data[sizeof (pdcp_data_ind_header_t)]), pdcp_output_sdu_bytes_to_write);
#else

#ifdef PDCP_USE_NETLINK
#ifdef LINUX
          memcpy(NLMSG_DATA(nas_nlh_tx)+sizeof(pdcp_data_ind_header_t), &(sdu_p->data[sizeof (pdcp_data_ind_header_t)]), pdcp_output_sdu_bytes_to_write);
          nas_nlh_tx->nlmsg_len += pdcp_output_sdu_bytes_to_write;
          VCD_SIGNAL_DUMPER_DUMP_VARIABLE_BY_NAME( VCD_SIGNAL_DUMPER_VARIABLES_UE_PDCP_FLUSH_SIZE, pdcp_output_sdu_bytes_to_write);
          VCD_SIGNAL_DUMPER_DUMP_FUNCTION_BY_NAME( VCD_SIGNAL_DUMPER_FUNCTIONS_PDCP_FIFO_FLUSH_BUFFER, 1 );
#ifdef UE_NAS_USE_TUN
          ret = write(nas_sock_fd[ctxt_pP->module_id], &(sdu_p->data[sizeof(pdcp_data_ind_header_t)]), pdcp_output_sdu_bytes_to_write);
#else
          ret = sendmsg(nas_sock_fd,&nas_msg_tx,0);
#endif
          VCD_SIGNAL_DUMPER_DUMP_FUNCTION_BY_NAME( VCD_SIGNAL_DUMPER_FUNCTIONS_PDCP_FIFO_FLUSH_BUFFER, 0 );
          VCD_SIGNAL_DUMPER_DUMP_VARIABLE_BY_NAME( VCD_SIGNAL_DUMPER_VARIABLES_UE_PDCP_FLUSH_ERR, ret );

          if (ret<0) {
            LOG_E(PDCP, "[PDCP_FIFOS] sendmsg returns %d (errno: %d)\n", ret, errno);
      	    MSC_LOG_TX_MESSAGE_FAILED(
      	      (ctxt_pP->enb_flag == ENB_FLAG_YES) ? MSC_PDCP_ENB:MSC_PDCP_UE,
      	      (ctxt_pP->enb_flag == ENB_FLAG_YES) ? MSC_IP_ENB:MSC_IP_UE,
      	      NULL,
      	      0,
      	      MSC_AS_TIME_FMT" DATA-IND RNTI %"PRIx16" rb %u size %u",
      	      MSC_AS_TIME_ARGS(ctxt_pP),
      	      ((pdcp_data_ind_header_t *)(sdu_p->data))->rb_id,
      	      ((pdcp_data_ind_header_t *)(sdu_p->data))->data_size);
	    AssertFatal(1==0,"sendmsg failed for nas_sock_fd\n");
            break;
          } else {
        	  MSC_LOG_TX_MESSAGE(
        	    (ctxt_pP->enb_flag == ENB_FLAG_YES) ? MSC_PDCP_ENB:MSC_PDCP_UE,
        	    (ctxt_pP->enb_flag == ENB_FLAG_YES) ? MSC_IP_ENB:MSC_IP_UE,
        	    NULL,
        	    0,
        	    MSC_AS_TIME_FMT" DATA-IND RNTI %"PRIx16" rb %u size %u",
        	    MSC_AS_TIME_ARGS(ctxt_pP),
        	    ((pdcp_data_ind_header_t *)(sdu_p->data))->rb_id,
        	    ((pdcp_data_ind_header_t *)(sdu_p->data))->data_size);
          }

#endif // LINUX
#endif //PDCP_USE_NETLINK
               bytes_wrote= pdcp_output_sdu_bytes_to_write;
#endif // PDCP_USE_RT_FIFO

#ifdef PDCP_DEBUG
               LOG_D(PDCP, "PDCP->IP Frame %d INST %d: Sent %d Bytes of data from rab %d to higher layers\n",
                     ctxt_pP->frame,
                     ((pdcp_data_ind_header_t *)(sdu_p->data))->inst,
                     bytes_wrote,
                     ((pdcp_data_ind_header_t *)(sdu_p->data))->rb_id);
#endif //PDCP_DEBUG

               if (bytes_wrote > 0) {
                  pdcp_output_sdu_bytes_to_write -= bytes_wrote;

                  if (!pdcp_output_sdu_bytes_to_write) { // OK finish with this SDU
                     // LOG_D(PDCP, "rb sent a sdu qos_sap %d\n", sapiP);
                     LOG_D(PDCP,
                           "[FRAME %05d][xxx][PDCP][MOD xx/xx][RB %u][--- PDCP_DATA_IND / %d Bytes --->][IP][INSTANCE %u][RB %u]\n",
                           ctxt_pP->frame,
                           ((pdcp_data_ind_header_t *)(sdu_p->data))->rb_id,
                           ((pdcp_data_ind_header_t *)(sdu_p->data))->data_size,
                           ((pdcp_data_ind_header_t *)(sdu_p->data))->inst,
                           ((pdcp_data_ind_header_t *)(sdu_p->data))->rb_id);

                     list_remove_head (&pdcp_sdu_list);
                     free_mem_block (sdu_p, __func__);
                     cont = 1;
                     pdcp_nb_sdu_sent += 1;
                     sdu_p = list_get_head (&pdcp_sdu_list);
                  } else {
                     LOG_D(PDCP, "1 skip free_mem_block: pdcp_output_sdu_bytes_to_write = %d\n", pdcp_output_sdu_bytes_to_write);
                     AssertFatal(pdcp_output_sdu_bytes_to_write > 0, "pdcp_output_sdu_bytes_to_write cannot be negative!");
                  }
               } else {
                  LOG_W(PDCP, "2: RADIO->IP SEND SDU CONGESTION!\n");
               }
            } else {
               LOG_W(PDCP, "3: RADIO->IP SEND SDU CONGESTION!\n");
            }
         } else {
            LOG_D(PDCP, "4 skip free_mem_block: bytes_wrote = %d\n", bytes_wrote);
         }
      } else {
         // continue writing sdu
#ifdef PDCP_USE_RT_FIFO
         bytes_wrote = rtf_put (PDCP2PDCP_USE_RT_FIFO,
               (uint8_t *) (&(sdu_p->data[sizeof (pdcp_data_ind_header_t) + ((pdcp_data_ind_header_t *) sdu_p->data)->data_size - pdcp_output_sdu_bytes_to_write])),
               pdcp_output_sdu_bytes_to_write);
#else  // PDCP_USE_RT_FIFO
         bytes_wrote = pdcp_output_sdu_bytes_to_write;
#endif  // PDCP_USE_RT_FIFO
         LOG_D(PDCP, "THINH 2 bytes_wrote = %d\n", bytes_wrote);

         if (bytes_wrote > 0) {
            pdcp_output_sdu_bytes_to_write -= bytes_wrote;

            if (!pdcp_output_sdu_bytes_to_write) {     // OK finish with this SDU
               //PRINT_RB_SEND_OUTPUT_SDU ("[PDCP] RADIO->IP SEND SDU\n");
               list_remove_head (&pdcp_sdu_list);
               free_mem_block (sdu_p, __func__);
               cont = 1;
               pdcp_nb_sdu_sent += 1;
               sdu_p = list_get_head (&pdcp_sdu_list);
               // LOG_D(PDCP, "rb sent a sdu from rab\n");
            } else {
               LOG_D(PDCP, "5 skip free_mem_block: pdcp_output_sdu_bytes_to_write = %d\n", pdcp_output_sdu_bytes_to_write);
            }
         } else {
            LOG_D(PDCP, "6 skip free_mem_block: bytes_wrote = %d\n", bytes_wrote);
         }
      }
   }
   VCD_SIGNAL_DUMPER_DUMP_FUNCTION_BY_NAME( VCD_SIGNAL_DUMPER_FUNCTIONS_PDCP_FIFO_FLUSH, 0 );

#ifdef PDCP_USE_RT_FIFO

   if ((pdcp_nb_sdu_sent)) {
      if ((pdcp_2_nas_irq > 0)) {
#ifdef PDCP_DEBUG
         LOG_D(PDCP, "Frame %d : Trigger NAS RX interrupt\n",
               ctxt_pP->frame);
#endif //PDCP_DEBUG
         rt_pend_linux_srq (pdcp_2_nas_irq);

      } else {
         LOG_E(PDCP, "Frame %d: ERROR IF IP STACK WANTED : NOTIF PACKET(S) pdcp_2_nas_irq not initialized : %d\n",
               ctxt_pP->frame,
               pdcp_2_nas_irq);
      }
   }

#endif  //PDCP_USE_RT_FIFO

#ifdef PDCP_SDU_FLUSH_LOCK
   if (pthread_mutex_unlock(&mtex)) exit_fun("PDCP_SDU_FLUSH_LOCK unlock error!");
#endif

   return pdcp_nb_sdu_sent;
}

//-----------------------------------------------------------------------------
int pdcp_fifo_read_input_sdus (const protocol_ctxt_t* const  ctxt_pP)
{
#ifdef UE_NAS_USE_TUN
  protocol_ctxt_t ctxt = *ctxt_pP;
  hash_key_t key = HASHTABLE_NOT_A_KEY_VALUE;
  hashtable_rc_t h_rc;
  pdcp_t* pdcp_p = NULL;
  int len;
  rb_id_t rab_id = DEFAULT_RAB_ID;

  do {
    VCD_SIGNAL_DUMPER_DUMP_FUNCTION_BY_NAME( VCD_SIGNAL_DUMPER_FUNCTIONS_PDCP_FIFO_READ, 1 );
    VCD_SIGNAL_DUMPER_DUMP_FUNCTION_BY_NAME( VCD_SIGNAL_DUMPER_FUNCTIONS_PDCP_FIFO_READ_BUFFER, 1 );
    len = read(nas_sock_fd[ctxt_pP->module_id], &nl_rx_buf, NL_MAX_PAYLOAD);
    VCD_SIGNAL_DUMPER_DUMP_FUNCTION_BY_NAME( VCD_SIGNAL_DUMPER_FUNCTIONS_PDCP_FIFO_READ_BUFFER, 0 );

    if (len<=0) continue;
    LOG_D(PDCP, "PDCP_COLL_KEY_DEFAULT_DRB_VALUE(module_id=%d, rnti=%x, enb_flag=%d)\n",
          ctxt.module_id, ctxt.rnti, ctxt.enb_flag);
    key = PDCP_COLL_KEY_DEFAULT_DRB_VALUE(ctxt.module_id, ctxt.rnti, ctxt.enb_flag);
    h_rc = hashtable_get(pdcp_coll_p, key, (void**)&pdcp_p);
    if (h_rc == HASH_TABLE_OK) {
      LOG_D(PDCP, "[FRAME %5u][UE][NETLINK][IP->PDCP] INST %d: Received socket with length %d on Rab %d \n",
            ctxt.frame, ctxt.instance, len, rab_id);

      LOG_D(PDCP, "[FRAME %5u][UE][IP][INSTANCE %u][RB %u][--- PDCP_DATA_REQ / %d Bytes --->][PDCP][MOD %u][UE %u][RB %u]\n",
            ctxt.frame, ctxt.instance, rab_id, len, ctxt.module_id,
            ctxt.rnti, rab_id);
      MSC_LOG_RX_MESSAGE((ctxt_pP->enb_flag == ENB_FLAG_YES) ? MSC_PDCP_ENB:MSC_PDCP_UE,
                         (ctxt_pP->enb_flag == ENB_FLAG_YES) ? MSC_IP_ENB:MSC_IP_UE,
                         NULL, 0,
                         MSC_AS_TIME_FMT" DATA-REQ inst %u rb %u rab %u size %u",
                         MSC_AS_TIME_ARGS(ctxt_pP),
                         ctxt.instance, rab_id, rab_id, len);

      pdcp_data_req(&ctxt, SRB_FLAG_NO, rab_id, RLC_MUI_UNDEFINED,
                    RLC_SDU_CONFIRM_NO, len, nl_rx_buf,
                    PDCP_TRANSMISSION_MODE_DATA
#ifdef Rel14
                    , NULL, NULL
#endif
                   );
    } else {
      MSC_LOG_RX_DISCARDED_MESSAGE(
      (ctxt_pP->enb_flag == ENB_FLAG_YES) ? MSC_PDCP_ENB:MSC_PDCP_UE,
      (ctxt_pP->enb_flag == ENB_FLAG_YES) ? MSC_IP_ENB:MSC_IP_UE,
      NULL,
      0,
      MSC_AS_TIME_FMT" DATA-REQ inst %u rb %u rab %u size %u",
      MSC_AS_TIME_ARGS(ctxt_pP),
      ctxt.instance, rab_id, rab_id, len);
      LOG_D(PDCP,
            "[FRAME %5u][UE][IP][INSTANCE %u][RB %u][--- PDCP_DATA_REQ / %d Bytes ---X][PDCP][MOD %u][UE %u][RB %u] NON INSTANCIATED INSTANCE key 0x%"PRIx64", DROPPED\n",
            ctxt.frame, ctxt.instance, rab_id, len, ctxt.module_id,
            ctxt.rnti, rab_id, key);
    }
  } while (len > 0);
  VCD_SIGNAL_DUMPER_DUMP_FUNCTION_BY_NAME( VCD_SIGNAL_DUMPER_FUNCTIONS_PDCP_FIFO_READ, 0 );
  return len;

#else /* UE_NAS_USE_TUN */

#ifdef PDCP_USE_NETLINK
   protocol_ctxt_t                ctxt_cpy = *ctxt_pP;
   protocol_ctxt_t                ctxt;
   hash_key_t                     key       = HASHTABLE_NOT_A_KEY_VALUE;
   hashtable_rc_t                 h_rc;
   struct pdcp_netlink_element_s* data_p    = NULL;
   /* avoid gcc warnings */
   (void)data_p;
   module_id_t                    ue_id     = 0;
   pdcp_t*                        pdcp_p    = NULL;

//TTN for D2D (PC5S)
#ifdef Rel14
   int prose_addr_len;
   char send_buf[BUFSIZE], receive_buf[BUFSIZE];
   // Panos: Remove the following definitions due to warnings of unused variables.
   //int optval;
   int bytes_received;
   sidelink_pc5s_element *sl_pc5s_msg_recv = NULL;
   sidelink_pc5s_element *sl_pc5s_msg_send = NULL;
   //uint32_t sourceL2Id;
   //uint32_t groupL2Id;
   //module_id_t         module_id = 0;
   pc5s_header_t *pc5s_header;
#endif

# if defined(PDCP_USE_NETLINK_QUEUES)
   rb_id_t                        rab_id    = 0;

   pdcp_transmission_mode_t       pdcp_mode = PDCP_TRANSMISSION_MODE_UNKNOWN;


   while (pdcp_netlink_dequeue_element(ctxt_pP, &data_p) != 0) {
      DevAssert(data_p != NULL);
      rab_id = data_p->pdcp_read_header.rb_id % maxDRB;
      // ctxt_pP->rnti is NOT_A_RNTI
      ctxt_cpy.rnti = pdcp_module_id_to_rnti[ctxt_cpy.module_id][data_p->pdcp_read_header.inst];
      key = PDCP_COLL_KEY_VALUE(ctxt_pP->module_id, ctxt_cpy.rnti, ctxt_pP->enb_flag, rab_id, SRB_FLAG_NO);
      h_rc = hashtable_get(pdcp_coll_p, key, (void**)&pdcp_p);

      if (h_rc != HASH_TABLE_OK) {
         LOG_W(PDCP, PROTOCOL_CTXT_FMT" Dropped IP PACKET cause no PDCP instanciated\n",
               PROTOCOL_CTXT_ARGS(ctxt_pP));
         free(data_p->data);
         free(data_p);
         data_p = NULL;
         continue;
      }

      CHECK_CTXT_ARGS(&ctxt_cpy);

      AssertFatal (rab_id    < maxDRB,                       "RB id is too high (%u/%d)!\n", rab_id, maxDRB);

      if (rab_id != 0) {
         LOG_D(PDCP, "[FRAME %05d][%s][IP][INSTANCE %u][RB %u][--- PDCP_DATA_REQ "
               "/ %d Bytes --->][PDCP][MOD %u][RB %u]\n",
               ctxt_cpy.frame,
               (ctxt_cpy.enb_flag) ? "eNB" : "UE",
                     data_p->pdcp_read_header.inst,
                     data_p->pdcp_read_header.rb_id,
                     data_p->pdcp_read_header.data_size,
                     ctxt_cpy.module_id,
                     rab_id);
#ifdef  OAI_NW_DRIVER_TYPE_ETHERNET

<<<<<<< HEAD
         if ((data_p->pdcp_read_header.traffic_type == TRAFFIC_IPV6_TYPE_MULTICAST) /*TRAFFIC_IPV6_TYPE_MULTICAST */ ||
               (data_p->pdcp_read_header.traffic_type == TRAFFIC_IPV4_TYPE_MULTICAST) /*TRAFFIC_IPV4_TYPE_MULTICAST */ ||
               (data_p->pdcp_read_header.traffic_type == TRAFFIC_IPV4_TYPE_BROADCAST) /*TRAFFIC_IPV4_TYPE_BROADCAST */ ) {
#if defined(Rel10) || defined(Rel14)
            PDCP_TRANSMISSION_MODE_TRANSPARENT;
=======
      if ((data_p->pdcp_read_header.traffic_type == TRAFFIC_IPV6_TYPE_MULTICAST) /*TRAFFIC_IPV6_TYPE_MULTICAST */ ||
          (data_p->pdcp_read_header.traffic_type == TRAFFIC_IPV4_TYPE_MULTICAST) /*TRAFFIC_IPV4_TYPE_MULTICAST */ ||
          (data_p->pdcp_read_header.traffic_type == TRAFFIC_IPV4_TYPE_BROADCAST) /*TRAFFIC_IPV4_TYPE_BROADCAST */ ) {
#if (RRC_VERSION >= MAKE_VERSION(10, 0, 0))
          PDCP_TRANSMISSION_MODE_TRANSPARENT;
>>>>>>> c03650fd
#else
            pdcp_mode= PDCP_TRANSMISSION_MODE_DATA;
#endif
         } else if ((data_p->pdcp_read_header.traffic_type == TRAFFIC_IPV6_TYPE_UNICAST) /* TRAFFIC_IPV6_TYPE_UNICAST */ ||
               (data_p->pdcp_read_header.traffic_type == TRAFFIC_IPV4_TYPE_UNICAST) /*TRAFFIC_IPV4_TYPE_UNICAST*/ ) {
            pdcp_mode=  PDCP_TRANSMISSION_MODE_DATA;
         } else {
            pdcp_mode= PDCP_TRANSMISSION_MODE_DATA;
            LOG_W(PDCP,"unknown IP traffic type \n");
         }

#else // OAI_NW_DRIVER_TYPE_ETHERNET NASMESH driver does not curreenlty support multicast traffic
         pdcp_mode = PDCP_TRANSMISSION_MODE_DATA;
#endif
         pdcp_data_req(&ctxt_cpy,
               SRB_FLAG_NO,
               rab_id % maxDRB,
               RLC_MUI_UNDEFINED,
               RLC_SDU_CONFIRM_NO,
               data_p->pdcp_read_header.data_size,
               data_p->data,
               pdcp_mode
#ifdef Rel14
               ,NULL, NULL
#endif
               );
      } else if (ctxt_cpy.enb_flag) {
         /* rb_id = 0, thus interpreated as broadcast and transported as
          * multiple unicast is a broadcast packet, we have to send this
          * packet on all default RABS of all connected UEs
          */
         LOG_D(PDCP, "eNB Try Forcing send on DEFAULT_RAB_ID first_ue_local %u nb_ue_local %u\n", oai_emulation.info.first_ue_local, oai_emulation.info.nb_ue_local);

         for (ue_id = 0; ue_id < NB_UE_INST; ue_id++) {
            if (pdcp_module_id_to_rnti[ctxt_cpy.module_id][ue_id] != NOT_A_RNTI) {
               LOG_D(PDCP, "eNB Try Forcing send on DEFAULT_RAB_ID UE %d\n", ue_id);
               ctxt.module_id     = ctxt_cpy.module_id;
               ctxt.rnti          = ctxt_cpy.pdcp_module_id_to_rnti[ctxt_cpy.module_id][ue_id];
               ctxt.frame         = ctxt_cpy.frame;
               ctxt.enb_flag      = ctxt_cpy.enb_flag;

               pdcp_data_req(
                     &ctxt,
                     SRB_FLAG_NO,
                     DEFAULT_RAB_ID,
                     RLC_MUI_UNDEFINED,
                     RLC_SDU_CONFIRM_NO,
                     data_p->pdcp_read_header.data_size,
                     data_p->data,
                     PDCP_TRANSMISSION_MODE_DATA
#ifdef Rel14
                     ,NULL, NULL
#endif
                     );
            }
         }
      } else {
         LOG_D(PDCP, "Forcing send on DEFAULT_RAB_ID\n");
         pdcp_data_req(
               &ctxt_cpy,
               SRB_FLAG_NO,
               DEFAULT_RAB_ID,
               RLC_MUI_UNDEFINED,
               RLC_SDU_CONFIRM_NO,
               data_p->pdcp_read_header.data_size,
               data_p->data,
               PDCP_TRANSMISSION_MODE_DATA
#ifdef Rel14
               ,NULL, NULL
#endif
               );
      }

      free(data_p->data);
      free(data_p);
      data_p = NULL;
   }

   return 0;
# else /* PDCP_USE_NETLINK_QUEUES*/
   int              len = 1;
   int  msg_len;
   rb_id_t          rab_id  = 0;
   int rlc_data_req_flag = 3;


//TTN for D2D (PC5S)
#ifdef Rel14
   prose_addr_len = sizeof(prose_pdcp_addr);
   // receive a message from ProSe App
   memset(receive_buf, 0, BUFSIZE);
   bytes_received = recvfrom(pdcp_pc5_sockfd, receive_buf, BUFSIZE, 0,
         (struct sockaddr *) &prose_pdcp_addr, (socklen_t *)&prose_addr_len);
   //  if (bytes_received < 0){
   //    LOG_E(RRC, "ERROR: Failed to receive from ProSe App\n");
   //    exit(EXIT_FAILURE);
   // }
   if (bytes_received > 0) {
      pc5s_header = calloc(1, sizeof(pc5s_header_t));
      memcpy((void *)pc5s_header, (void *)receive_buf, sizeof(pc5s_header_t));

      if (pc5s_header->traffic_type == TRAFFIC_PC5S_SESSION_INIT){
         //send reply to ProSe app
         LOG_D(PDCP,"Received a request to open PDCP socket and establish a new PDCP session ... send response to ProSe App \n");
         memset(send_buf, 0, BUFSIZE);
         sl_pc5s_msg_send = calloc(1, sizeof(sidelink_pc5s_element));
         sl_pc5s_msg_send->pc5s_header.traffic_type = TRAFFIC_PC5S_SESSION_INIT;
         sl_pc5s_msg_send->pc5sPrimitive.status = 1;

         memcpy((void *)send_buf, (void *)sl_pc5s_msg_send, sizeof(sidelink_pc5s_element));
         int prose_addr_len = sizeof(prose_pdcp_addr);
         int bytes_sent = sendto(pdcp_pc5_sockfd, (char *)send_buf, sizeof(sidelink_pc5s_element), 0, (struct sockaddr *)&prose_pdcp_addr, prose_addr_len);
         if (bytes_sent < 0) {
            LOG_E(PDCP, "ERROR: Failed to send to ProSe App\n");
            exit(EXIT_FAILURE);
         }
      } else if (pc5s_header->traffic_type == TRAFFIC_PC5S_SIGNALLING) { //if containing PC5-S message -> send to other UE
         LOG_D(PDCP,"Received PC5-S message ... send to the other UE\n");
#ifdef PDCP_DEBUG
         LOG_D(PDCP,"Received PC5-S message, traffic_type: %d)\n", pc5s_header->traffic_type);
         LOG_D(PDCP,"Received PC5-S message, rbid: %d)\n", pc5s_header->rb_id);
         LOG_D(PDCP,"Received PC5-S message, data_size: %d)\n", pc5s_header->data_size);
         LOG_D(PDCP,"Received PC5-S message, inst: %d)\n", pc5s_header->inst);
         LOG_D(PDCP,"Received PC5-S message,sourceL2Id: 0x%08x\n)\n", pc5s_header->sourceL2Id);
         LOG_D(PDCP,"Received PC5-S message,destinationL1Id: 0x%08x\n)\n", pc5s_header->destinationL2Id);

#endif

#ifdef OAI_EMU

         // overwrite function input parameters, because only one netlink socket for all instances
         if (pc5s_header->inst < oai_emulation.info.nb_enb_local) {
            ctxt.frame         = ctxt_cpy.frame;
            ctxt.enb_flag      = ENB_FLAG_YES;
            ctxt.module_id     = pc5s_header.inst  +  oai_emulation.info.first_enb_local;
            ctxt.rnti          = oai_emulation.info.eNB_ue_module_id_to_rnti[ctxt.module_id ][pc5s_header->rb_id / maxDRB + oai_emulation.info.first_ue_local];
            rab_id    = pc5s_header->rb_id % maxDRB;
         } else {
            ctxt.frame         = ctxt_cpy.frame;
            ctxt.enb_flag      = ENB_FLAG_NO;
            ctxt.module_id     = pc5s_header->inst - oai_emulation.info.nb_enb_local + oai_emulation.info.first_ue_local;
            ctxt.rnti          = pdcp_UE_UE_module_id_to_rnti[ctxt.module_id];
            rab_id    = pc5s_header->rb_id % maxDRB;
         }

         CHECK_CTXT_ARGS(&ctxt);
         AssertFatal (rab_id    < maxDRB,                       "RB id is too high (%u/%d)!\n", rab_id, maxDRB);
         /*LGpdcp_read_header.inst = (pc5s_header.inst >= oai_emulation.info.nb_enb_local) ? \
                  pc5s_header.inst - oai_emulation.info.nb_enb_local+ NB_eNB_INST + oai_emulation.info.first_ue_local :
                  pc5s_header.inst +  oai_emulation.info.first_enb_local;*/
#else // OAI_EMU
         /* TODO: do we have to reset to 0 or not? not for a scenario with 1 UE at least */
         //          pc5s_header.inst = 0;
         //#warning "TO DO CORRCT VALUES FOR ue mod id, enb mod id"
         ctxt.frame         = ctxt_cpy.frame;
         ctxt.enb_flag      = ctxt_cpy.enb_flag;

         LOG_I(PDCP, "[PDCP] pc5s_header->rb_id = %d\n", pc5s_header->rb_id);

         if (ctxt_cpy.enb_flag) {
            ctxt.module_id = 0;
            rab_id      = pc5s_header->rb_id % maxDRB;
            ctxt.rnti          = pdcp_eNB_UE_instance_to_rnti[pdcp_eNB_UE_instance_to_rnti_index];
         } else {
            ctxt.module_id = 0;
            rab_id      = pc5s_header->rb_id % maxDRB;
            ctxt.rnti          = pdcp_UE_UE_module_id_to_rnti[ctxt.module_id];
         }
#endif

         //UE
         if (!ctxt.enb_flag) {
            if (rab_id != 0) {
               if (rab_id == UE_IP_DEFAULT_RAB_ID) {
                  LOG_I(PDCP, "PDCP_COLL_KEY_DEFAULT_DRB_VALUE(module_id=%d, rnti=%x, enb_flag=%d)\n",
                        ctxt.module_id, ctxt.rnti, ctxt.enb_flag);
                  key = PDCP_COLL_KEY_DEFAULT_DRB_VALUE(ctxt.module_id, ctxt.rnti, ctxt.enb_flag);
                  h_rc = hashtable_get(pdcp_coll_p, key, (void**)&pdcp_p);
                  LOG_I(PDCP,"request key %x : (%d,%x,%d,%d)\n",
                        (uint8_t)key,ctxt.module_id, ctxt.rnti, ctxt.enb_flag, rab_id);
               } else {
                  rab_id = rab_id % maxDRB;
                  LOG_I(PDCP, "PDCP_COLL_KEY_VALUE(module_id=%d, rnti=%x, enb_flag=%d, rab_id=%d, SRB_FLAG=%d)\n",
                        ctxt.module_id, ctxt.rnti, ctxt.enb_flag, rab_id, SRB_FLAG_NO);
                  key = PDCP_COLL_KEY_VALUE(ctxt.module_id, ctxt.rnti, ctxt.enb_flag, rab_id, SRB_FLAG_NO);
                  h_rc = hashtable_get(pdcp_coll_p, key, (void**)&pdcp_p);
                  LOG_I(PDCP,"request key %x : (%d,%x,%d,%d)\n",
                		  (uint8_t)key,ctxt.module_id, ctxt.rnti, ctxt.enb_flag, rab_id);
               }

               if (h_rc == HASH_TABLE_OK) {
                  rab_id = pdcp_p->rb_id;
#ifdef PDCP_DEBUG
                  LOG_I(PDCP, "[FRAME %5u][UE][NETLINK][IP->PDCP] INST %d: Received socket with length %d  on Rab %d \n",
                        ctxt.frame,
                        pc5s_header->inst,
                        bytes_received,
                        pc5s_header->rb_id);

                  LOG_I(PDCP, "[FRAME %5u][UE][IP][INSTANCE %u][RB %u][--- PDCP_DATA_REQ / %d Bytes --->][PDCP][MOD %u][UE %u][RB %u]\n",
                        ctxt.frame,
                        pc5s_header->inst,
                        pc5s_header->rb_id,
                        pc5s_header->data_size,
                        ctxt.module_id,
                        ctxt.rnti,
                        rab_id);
#endif
                  MSC_LOG_RX_MESSAGE(
                        (ctxt_pP->enb_flag == ENB_FLAG_YES) ? MSC_PDCP_ENB:MSC_PDCP_UE,
                              (ctxt_pP->enb_flag == ENB_FLAG_YES) ? MSC_IP_ENB:MSC_IP_UE,
                                    NULL,
                                    0,
                                    MSC_AS_TIME_FMT" DATA-REQ inst %u rb %u rab %u size %u",
                                    MSC_AS_TIME_ARGS(ctxt_pP),
                                    pc5s_header.inst,
                                    pc5s_header.rb_id,
                                    rab_id,
                                    pc5s_header.data_size);

                  pdcp_data_req(
                        &ctxt,
                        SRB_FLAG_NO,
                        rab_id,
                        RLC_MUI_UNDEFINED,
                        RLC_SDU_CONFIRM_NO,
                        pc5s_header->data_size,
                        (unsigned char *)receive_buf,
                        PDCP_TRANSMISSION_MODE_DATA
#ifdef Rel14
                        ,&pc5s_header->sourceL2Id
                        ,&pc5s_header->destinationL2Id
#endif
                        );
               } else {
                  MSC_LOG_RX_DISCARDED_MESSAGE(
                        (ctxt_pP->enb_flag == ENB_FLAG_YES) ? MSC_PDCP_ENB:MSC_PDCP_UE,
                              (ctxt_pP->enb_flag == ENB_FLAG_YES) ? MSC_IP_ENB:MSC_IP_UE,
                                    NULL,
                                    0,
                                    MSC_AS_TIME_FMT" DATA-REQ inst %u rb %u rab %u size %u",
                                    MSC_AS_TIME_ARGS(ctxt_pP),
                                    pc5s_header.inst,
                                    pc5s_header.rb_id,
                                    rab_id,
                                    pc5s_header.data_size);
                  LOG_D(PDCP,
                        "[FRAME %5u][UE][IP][INSTANCE %u][RB %u][--- PDCP_DATA_REQ / %d Bytes ---X][PDCP][MOD %u][UE %u][RB %u] NON INSTANCIATED INSTANCE key 0x%"PRIx64", DROPPED\n",
                        ctxt.frame,
                        pc5s_header->inst,
                        pc5s_header->rb_id,
                        pc5s_header->data_size,
                        ctxt.module_id,
                        ctxt.rnti,
                        rab_id,
                        key);
               }
            }  else { //if (rab_id == 0)
               LOG_D(PDCP, "Forcing send on DEFAULT_RAB_ID\n");
               LOG_D(PDCP, "[FRAME %5u][eNB][IP][INSTANCE %u][RB %u][--- PDCP_DATA_REQ / %d Bytes --->][PDCP][MOD %u][UE %u][RB DEFAULT_RAB_ID %u]\n",
                     ctxt.frame,
                     pc5s_header->inst,
                     pc5s_header->rb_id,
                     pc5s_header->data_size,
                     ctxt.module_id,
                     ctxt.rnti,
                     DEFAULT_RAB_ID);
               MSC_LOG_RX_MESSAGE(
                     (ctxt_pP->enb_flag == ENB_FLAG_YES) ? MSC_PDCP_ENB:MSC_PDCP_UE,
                           (ctxt_pP->enb_flag == ENB_FLAG_YES) ? MSC_IP_ENB:MSC_IP_UE,
                                 NULL,0,
                                 MSC_AS_TIME_FMT" DATA-REQ inst %u rb %u default rab %u size %u",
                                 MSC_AS_TIME_ARGS(ctxt_pP),
                                 pc5s_header->inst,
                                 pc5s_header->rb_id,
                                 DEFAULT_RAB_ID,
                                 pc5s_header->data_size);

               pdcp_data_req (
                     &ctxt,
                     SRB_FLAG_NO,
                     DEFAULT_RAB_ID,
                     RLC_MUI_UNDEFINED,
                     RLC_SDU_CONFIRM_NO,
                     pc5s_header->data_size,
                     (unsigned char *)receive_buf,
                     PDCP_TRANSMISSION_MODE_DATA
#ifdef Rel14
                     ,&pc5s_header->sourceL2Id
                     ,&pc5s_header->destinationL2Id
#endif
                     );
            }
         }
          free (sl_pc5s_msg_recv);
          free (sl_pc5s_msg_send);
      }
   }

#endif

   while ((len > 0) && (rlc_data_req_flag !=0))  {
      VCD_SIGNAL_DUMPER_DUMP_FUNCTION_BY_NAME( VCD_SIGNAL_DUMPER_FUNCTIONS_PDCP_FIFO_READ, 1 );
      VCD_SIGNAL_DUMPER_DUMP_FUNCTION_BY_NAME( VCD_SIGNAL_DUMPER_FUNCTIONS_PDCP_FIFO_READ_BUFFER, 1 );
      len = recvmsg(nas_sock_fd, &nas_msg_rx, 0);
      VCD_SIGNAL_DUMPER_DUMP_FUNCTION_BY_NAME( VCD_SIGNAL_DUMPER_FUNCTIONS_PDCP_FIFO_READ_BUFFER, 0 );

      if (len<=0) {
         // nothing in pdcp NAS socket
         //LOG_D(PDCP, "[PDCP][NETLINK] Nothing in socket, length %d \n", len);
      } else {

         msg_len = len;
         for (nas_nlh_rx = (struct nlmsghdr *) nl_rx_buf;
               NLMSG_OK (nas_nlh_rx, msg_len);
               nas_nlh_rx = NLMSG_NEXT (nas_nlh_rx, msg_len)) {

            if (nas_nlh_rx->nlmsg_type == NLMSG_DONE) {
               LOG_D(PDCP, "[PDCP][NETLINK] RX NLMSG_DONE\n");
               //return;
            }

            if (nas_nlh_rx->nlmsg_type == NLMSG_ERROR) {
               LOG_D(PDCP, "[PDCP][NETLINK] RX NLMSG_ERROR\n");
            }

            if (pdcp_read_state_g == 0) {
               if (nas_nlh_rx->nlmsg_len == sizeof (pdcp_data_req_header_t) + sizeof(struct nlmsghdr)) {
                  pdcp_read_state_g = 1;  //get
                  memcpy((void *)&pdcp_read_header_g, (void *)NLMSG_DATA(nas_nlh_rx), sizeof(pdcp_data_req_header_t));
                  LOG_D(PDCP, "[PDCP][NETLINK] RX pdcp_data_req_header_t inst %u, rb_id %u data_size %d, source L2Id 0x%08x, destination L2Id 0x%08x\n",
                        pdcp_read_header_g.inst, pdcp_read_header_g.rb_id, pdcp_read_header_g.data_size,pdcp_read_header_g.sourceL2Id, pdcp_read_header_g.destinationL2Id );
               } else {
                  LOG_E(PDCP, "[PDCP][NETLINK] WRONG size %d should be sizeof (pdcp_data_req_header_t) + sizeof(struct nlmsghdr)\n",
                        nas_nlh_rx->nlmsg_len);
               }
            } else {
               pdcp_read_state_g = 0;
               // print_active_requests()
#ifdef PDCP_DEBUG
               LOG_D(PDCP, "[PDCP][NETLINK] Something in socket, length %zu\n",
                     nas_nlh_rx->nlmsg_len - sizeof(struct nlmsghdr));
#endif

#ifdef OAI_EMU


               // overwrite function input parameters, because only one netlink socket for all instances
               if (pdcp_read_header_g.inst < oai_emulation.info.nb_enb_local) {
                  ctxt.frame         = ctxt_cpy.frame;
                  ctxt.enb_flag      = ENB_FLAG_YES;
                  ctxt.module_id     = pdcp_read_header_g.inst  +  oai_emulation.info.first_enb_local;
                  ctxt.rnti          = oai_emulation.info.eNB_ue_module_id_to_rnti[ctxt.module_id ][pdcp_read_header_g.rb_id / maxDRB + oai_emulation.info.first_ue_local];
                  rab_id    = pdcp_read_header_g.rb_id % maxDRB;
               } else {
                  ctxt.frame         = ctxt_cpy.frame;
                  ctxt.enb_flag      = ENB_FLAG_NO;
                  ctxt.module_id     = pdcp_read_header_g.inst - oai_emulation.info.nb_enb_local + oai_emulation.info.first_ue_local;
                  ctxt.rnti          = pdcp_UE_UE_module_id_to_rnti[ctxt.module_id];
                  rab_id    = pdcp_read_header_g.rb_id % maxDRB;
               }

               CHECK_CTXT_ARGS(&ctxt);
               AssertFatal (rab_id    < maxDRB,                       "RB id is too high (%u/%d)!\n", rab_id, maxDRB);
               /*LGpdcp_read_header.inst = (pdcp_read_header_g.inst >= oai_emulation.info.nb_enb_local) ? \
                  pdcp_read_header_g.inst - oai_emulation.info.nb_enb_local+ NB_eNB_INST + oai_emulation.info.first_ue_local :
                  pdcp_read_header_g.inst +  oai_emulation.info.first_enb_local;*/
#else // OAI_EMU
               /* TODO: do we have to reset to 0 or not? not for a scenario with 1 UE at least */
               //          pdcp_read_header_g.inst = 0;
               //#warning "TO DO CORRCT VALUES FOR ue mod id, enb mod id"
               ctxt.frame         = ctxt_cpy.frame;
               ctxt.enb_flag      = ctxt_cpy.enb_flag;

#ifdef PDCP_DEBUG
               LOG_D(PDCP, "[PDCP][NETLINK] pdcp_read_header_g.rb_id = %d, source L2Id = 0x%08x, destination L2Id = 0x%08x \n", pdcp_read_header_g.rb_id, pdcp_read_header_g.sourceL2Id, pdcp_read_header_g.destinationL2Id);
#endif
          if (ctxt_cpy.enb_flag) {
            ctxt.module_id = 0;
            rab_id      = pdcp_read_header_g.rb_id % maxDRB;
            ctxt.rnti          = pdcp_eNB_UE_instance_to_rnti[pdcp_read_header_g.rb_id / maxDRB];
          } else {
            ctxt.module_id = 0;
            rab_id      = pdcp_read_header_g.rb_id % maxDRB;
            ctxt.rnti          = pdcp_UE_UE_module_id_to_rnti[ctxt.module_id];
          }

#endif

          if (ctxt.enb_flag) {
            if (rab_id != 0) {
              rab_id = rab_id % maxDRB;
              key = PDCP_COLL_KEY_VALUE(ctxt.module_id, ctxt.rnti, ctxt.enb_flag, rab_id, SRB_FLAG_NO);
              h_rc = hashtable_get(pdcp_coll_p, key, (void**)&pdcp_p);


                     if (h_rc == HASH_TABLE_OK) {
#ifdef PDCP_DEBUG
                        LOG_D(PDCP, "[FRAME %5u][eNB][NETLINK][IP->PDCP] INST %d: Received socket with length %d (nlmsg_len = %zu) on Rab %d \n",
                              ctxt.frame,
                              pdcp_read_header_g.inst,
                              len,
                              nas_nlh_rx->nlmsg_len-sizeof(struct nlmsghdr),
                              pdcp_read_header_g.rb_id);
#endif

                        MSC_LOG_RX_MESSAGE(
                              (ctxt_pP->enb_flag == ENB_FLAG_YES) ? MSC_PDCP_ENB:MSC_PDCP_UE,
                                    (ctxt_pP->enb_flag == ENB_FLAG_YES) ? MSC_IP_ENB:MSC_IP_UE,
                                          NULL,
                                          0,
                                          MSC_AS_TIME_FMT" DATA-REQ inst %u rb %u rab %u size %u",
                                          MSC_AS_TIME_ARGS(ctxt_pP),
                                          pdcp_read_header_g.inst,
                                          pdcp_read_header_g.rb_id,
                                          rab_id,
                                          pdcp_read_header_g.data_size);
                        LOG_D(PDCP, "[FRAME %5u][eNB][IP][INSTANCE %u][RB %u][--- PDCP_DATA_REQ / %d Bytes --->][PDCP][MOD %u]UE %u][RB %u]\n",
                              ctxt_cpy.frame,
                              pdcp_read_header_g.inst,
                              pdcp_read_header_g.rb_id,
                              pdcp_read_header_g.data_size,
                              ctxt.module_id,
                              ctxt.rnti,
                              rab_id);

                        pdcp_data_req(&ctxt,
                              SRB_FLAG_NO,
                              rab_id,
                              RLC_MUI_UNDEFINED,
                              RLC_SDU_CONFIRM_NO,
                              pdcp_read_header_g.data_size,
                              (unsigned char *)NLMSG_DATA(nas_nlh_rx),
                              PDCP_TRANSMISSION_MODE_DATA
#ifdef Rel14
                              ,NULL, NULL
#endif
                              );
                     } else {
                        LOG_D(PDCP, "[FRAME %5u][eNB][IP][INSTANCE %u][RB %u][--- PDCP_DATA_REQ / %d Bytes ---X][PDCP][MOD %u][UE %u][RB %u] NON INSTANCIATED INSTANCE, DROPPED\n",
                              ctxt.frame,
                              pdcp_read_header_g.inst,
                              pdcp_read_header_g.rb_id,
                              pdcp_read_header_g.data_size,
                              ctxt.module_id,
                              ctxt.rnti,
                              rab_id);
                     }
                  } else  { // rb_id =0, thus interpreated as broadcast and transported as multiple unicast
                     // is a broadcast packet, we have to send this packet on all default RABS of all connected UEs
                     //#warning CODE TO BE REVIEWED, ONLY WORK FOR SIMPLE TOPOLOGY CASES
                     for (ue_id = 0; ue_id < NB_UE_INST; ue_id++) {
                        if (oai_emulation.info.eNB_ue_module_id_to_rnti[ctxt_cpy.module_id][ue_id] != NOT_A_RNTI) {
                           ctxt.rnti = oai_emulation.info.eNB_ue_module_id_to_rnti[ctxt_cpy.module_id][ue_id];
                           LOG_D(PDCP, "[FRAME %5u][eNB][IP][INSTANCE %u][RB %u][--- PDCP_DATA_REQ / %d Bytes --->][PDCP][MOD %u][UE %u][RB DEFAULT_RAB_ID %u]\n",
                                 ctxt.frame,
                                 pdcp_read_header_g.inst,
                                 pdcp_read_header_g.rb_id,
                                 pdcp_read_header_g.data_size,
                                 ctxt.module_id,
                                 ctxt.rnti,
                                 DEFAULT_RAB_ID);
                           pdcp_data_req (
                                 &ctxt,
                                 SRB_FLAG_NO,
                                 DEFAULT_RAB_ID,
                                 RLC_MUI_UNDEFINED,
                                 RLC_SDU_CONFIRM_NO,
                                 pdcp_read_header_g.data_size,
                                 (unsigned char *)NLMSG_DATA(nas_nlh_rx),
                                 PDCP_TRANSMISSION_MODE_DATA
#ifdef Rel14
                                ,NULL, NULL
#endif
                                );
                        }
                     }
                  }
               } else { // enb_flag
                  if (rab_id != 0) {
                     if (rab_id == UE_IP_DEFAULT_RAB_ID) {
                        LOG_D(PDCP, "PDCP_COLL_KEY_DEFAULT_DRB_VALUE(module_id=%d, rnti=%x, enb_flag=%d)\n",
                              ctxt.module_id, ctxt.rnti, ctxt.enb_flag);
                        key = PDCP_COLL_KEY_DEFAULT_DRB_VALUE(ctxt.module_id, ctxt.rnti, ctxt.enb_flag);
                        h_rc = hashtable_get(pdcp_coll_p, key, (void**)&pdcp_p);
                        LOG_D(PDCP,"request key %x : (%d,%x,%d,%d)\n",
                        		(uint8_t)key,ctxt.module_id, ctxt.rnti, ctxt.enb_flag, rab_id);
                     } else {
                        rab_id = rab_id % maxDRB;
                        LOG_D(PDCP, "PDCP_COLL_KEY_VALUE(module_id=%d, rnti=%x, enb_flag=%d, rab_id=%d, SRB_FLAG=%d)\n",
                              ctxt.module_id, ctxt.rnti, ctxt.enb_flag, rab_id, SRB_FLAG_NO);
                        key = PDCP_COLL_KEY_VALUE(ctxt.module_id, ctxt.rnti, ctxt.enb_flag, rab_id, SRB_FLAG_NO);
                        h_rc = hashtable_get(pdcp_coll_p, key, (void**)&pdcp_p);
                        LOG_D(PDCP,"request key %x : (%d,%x,%d,%d)\n",
                        		(uint8_t)key,ctxt.module_id, ctxt.rnti, ctxt.enb_flag, rab_id);
                     }

                     if (h_rc == HASH_TABLE_OK) {
                        rab_id = pdcp_p->rb_id;
#ifdef PDCP_DEBUG
                        LOG_D(PDCP, "[FRAME %5u][UE][NETLINK][IP->PDCP] INST %d: Received socket with length %d (nlmsg_len = %zu) on Rab %d \n",
                              ctxt.frame,
                              pdcp_read_header_g.inst,
                              len,
                              nas_nlh_rx->nlmsg_len-sizeof(struct nlmsghdr),
                              pdcp_read_header_g.rb_id);

                        LOG_D(PDCP, "[FRAME %5u][UE][IP][INSTANCE %u][RB %u][--- PDCP_DATA_REQ / %d Bytes --->][PDCP][MOD %u][UE %u][RB %u]\n",
                              ctxt.frame,
                              pdcp_read_header_g.inst,
                              pdcp_read_header_g.rb_id,
                              pdcp_read_header_g.data_size,
                              ctxt.module_id,
                              ctxt.rnti,
                              rab_id);
#endif
                        MSC_LOG_RX_MESSAGE(
                              (ctxt_pP->enb_flag == ENB_FLAG_YES) ? MSC_PDCP_ENB:MSC_PDCP_UE,
                                    (ctxt_pP->enb_flag == ENB_FLAG_YES) ? MSC_IP_ENB:MSC_IP_UE,
                                          NULL,
                                          0,
                                          MSC_AS_TIME_FMT" DATA-REQ inst %u rb %u rab %u size %u",
                                          MSC_AS_TIME_ARGS(ctxt_pP),
                                          pdcp_read_header_g.inst,
                                          pdcp_read_header_g.rb_id,
                                          rab_id,
                                          pdcp_read_header_g.data_size);

                        pdcp_data_req(
                              &ctxt,
                              SRB_FLAG_NO,
                              rab_id,
                              RLC_MUI_UNDEFINED,
                              RLC_SDU_CONFIRM_NO,
                              pdcp_read_header_g.data_size,
                              (unsigned char *)NLMSG_DATA(nas_nlh_rx),
                              PDCP_TRANSMISSION_MODE_DATA
#ifdef Rel14
                              ,&pdcp_read_header_g.sourceL2Id
                              ,&pdcp_read_header_g.destinationL2Id
#endif
                              );
                     } else {
                        MSC_LOG_RX_DISCARDED_MESSAGE(
                              (ctxt_pP->enb_flag == ENB_FLAG_YES) ? MSC_PDCP_ENB:MSC_PDCP_UE,
                                    (ctxt_pP->enb_flag == ENB_FLAG_YES) ? MSC_IP_ENB:MSC_IP_UE,
                                          NULL,
                                          0,
                                          MSC_AS_TIME_FMT" DATA-REQ inst %u rb %u rab %u size %u",
                                          MSC_AS_TIME_ARGS(ctxt_pP),
                                          pdcp_read_header_g.inst,
                                          pdcp_read_header_g.rb_id,
                                          rab_id,
                                          pdcp_read_header_g.data_size);
                        LOG_D(PDCP,
                              "[FRAME %5u][UE][IP][INSTANCE %u][RB %u][--- PDCP_DATA_REQ / %d Bytes ---X][PDCP][MOD %u][UE %u][RB %u] NON INSTANCIATED INSTANCE key 0x%"PRIx64", DROPPED\n",
                              ctxt.frame,
                              pdcp_read_header_g.inst,
                              pdcp_read_header_g.rb_id,
                              pdcp_read_header_g.data_size,
                              ctxt.module_id,
                              ctxt.rnti,
                              rab_id,
                              key);
                     }
                  }  else {
                     LOG_D(PDCP, "Forcing send on DEFAULT_RAB_ID\n");
                     LOG_D(PDCP, "[FRAME %5u][eNB][IP][INSTANCE %u][RB %u][--- PDCP_DATA_REQ / %d Bytes --->][PDCP][MOD %u][UE %u][RB DEFAULT_RAB_ID %u]\n",
                           ctxt.frame,
                           pdcp_read_header_g.inst,
                           pdcp_read_header_g.rb_id,
                           pdcp_read_header_g.data_size,
                           ctxt.module_id,
                           ctxt.rnti,
                           DEFAULT_RAB_ID);
                     MSC_LOG_RX_MESSAGE(
                           (ctxt_pP->enb_flag == ENB_FLAG_YES) ? MSC_PDCP_ENB:MSC_PDCP_UE,
                                 (ctxt_pP->enb_flag == ENB_FLAG_YES) ? MSC_IP_ENB:MSC_IP_UE,
                                       NULL,0,
                                       MSC_AS_TIME_FMT" DATA-REQ inst %u rb %u default rab %u size %u",
                                       MSC_AS_TIME_ARGS(ctxt_pP),
                                       pdcp_read_header_g.inst,
                                       pdcp_read_header_g.rb_id,
                                       DEFAULT_RAB_ID,
                                       pdcp_read_header_g.data_size);

                     pdcp_data_req (
                           &ctxt,
                           SRB_FLAG_NO,
                           DEFAULT_RAB_ID,
                           RLC_MUI_UNDEFINED,
                           RLC_SDU_CONFIRM_NO,
                           pdcp_read_header_g.data_size,
                           (unsigned char *)NLMSG_DATA(nas_nlh_rx),
                           PDCP_TRANSMISSION_MODE_DATA
#ifdef Rel14
                           ,&pdcp_read_header_g.sourceL2Id
                           ,&pdcp_read_header_g.destinationL2Id
#endif
                           );
                  }
               }

            }
         }
      }
      VCD_SIGNAL_DUMPER_DUMP_FUNCTION_BY_NAME( VCD_SIGNAL_DUMPER_FUNCTIONS_PDCP_FIFO_READ, 0 );
   }


   return len;
# endif
#else // neither PDCP_USE_NETLINK nor PDCP_USE_RT_FIFO
   return 0;
#endif // PDCP_USE_NETLINK
#endif /* #else UE_NAS_USE_TUN */
}


void pdcp_fifo_read_input_sdus_from_otg (const protocol_ctxt_t* const  ctxt_pP) {


  module_id_t          dst_id; // dst for otg
  protocol_ctxt_t      ctxt;
  // we need to add conditions to avoid transmitting data when the UE is not RRC connected.
  if ((otg_enabled==1) && (ctxt_pP->enb_flag == ENB_FLAG_YES)) { // generate DL traffic

    PROTOCOL_CTXT_SET_BY_MODULE_ID(
      &ctxt,
      ctxt_pP->module_id,
      ctxt_pP->enb_flag,
      NOT_A_RNTI,
      ctxt_pP->frame,
      ctxt_pP->subframe,
      ctxt_pP->module_id);

    for (dst_id = 0; dst_id<MAX_MOBILES_PER_ENB; dst_id++) {
      ctxt.rnti = oai_emulation.info.eNB_ue_module_id_to_rnti[ctxt.module_id][dst_id];
    }
  }
}

//TTN for D2D (PC5S)
#ifdef Rel14

void
pdcp_pc5_socket_init() {
	//pthread_attr_t     attr;
   //struct sched_param sched_param;
   int optval; // flag value for setsockopt
   //int n; // message byte size

   //create PDCP socket
   pdcp_pc5_sockfd = socket(AF_INET, SOCK_DGRAM, 0);
   if (pdcp_pc5_sockfd < 0){
      LOG_E(PDCP,"[pdcp_pc5_socket_init] Error opening socket %d (%d:%s)\n",pdcp_pc5_sockfd,errno, strerror(errno));
      exit(EXIT_FAILURE);
   }

   optval = 1;
   setsockopt(pdcp_pc5_sockfd, SOL_SOCKET, SO_REUSEADDR,
         (const void *)&optval , sizeof(int));

   fcntl(pdcp_pc5_sockfd,F_SETFL,O_NONBLOCK);

   bzero((char *) &pdcp_sin, sizeof(pdcp_sin));
   pdcp_sin.sin_family = AF_INET;
   pdcp_sin.sin_addr.s_addr = htonl(INADDR_ANY);
   pdcp_sin.sin_port = htons(PDCP_SOCKET_PORT_NO);
   // associate the parent socket with a port
   if (bind(pdcp_pc5_sockfd, (struct sockaddr *) &pdcp_sin,
         sizeof(pdcp_sin)) < 0) {
      LOG_E(PDCP,"[pdcp_pc5_socket_init] ERROR: Failed on binding the socket\n");
      exit(1);
   }

}

#endif<|MERGE_RESOLUTION|>--- conflicted
+++ resolved
@@ -541,19 +541,11 @@
                      rab_id);
 #ifdef  OAI_NW_DRIVER_TYPE_ETHERNET
 
-<<<<<<< HEAD
          if ((data_p->pdcp_read_header.traffic_type == TRAFFIC_IPV6_TYPE_MULTICAST) /*TRAFFIC_IPV6_TYPE_MULTICAST */ ||
                (data_p->pdcp_read_header.traffic_type == TRAFFIC_IPV4_TYPE_MULTICAST) /*TRAFFIC_IPV4_TYPE_MULTICAST */ ||
                (data_p->pdcp_read_header.traffic_type == TRAFFIC_IPV4_TYPE_BROADCAST) /*TRAFFIC_IPV4_TYPE_BROADCAST */ ) {
-#if defined(Rel10) || defined(Rel14)
+#if (RRC_VERSION >= MAKE_VERSION(10, 0, 0))
             PDCP_TRANSMISSION_MODE_TRANSPARENT;
-=======
-      if ((data_p->pdcp_read_header.traffic_type == TRAFFIC_IPV6_TYPE_MULTICAST) /*TRAFFIC_IPV6_TYPE_MULTICAST */ ||
-          (data_p->pdcp_read_header.traffic_type == TRAFFIC_IPV4_TYPE_MULTICAST) /*TRAFFIC_IPV4_TYPE_MULTICAST */ ||
-          (data_p->pdcp_read_header.traffic_type == TRAFFIC_IPV4_TYPE_BROADCAST) /*TRAFFIC_IPV4_TYPE_BROADCAST */ ) {
-#if (RRC_VERSION >= MAKE_VERSION(10, 0, 0))
-          PDCP_TRANSMISSION_MODE_TRANSPARENT;
->>>>>>> c03650fd
 #else
             pdcp_mode= PDCP_TRANSMISSION_MODE_DATA;
 #endif
