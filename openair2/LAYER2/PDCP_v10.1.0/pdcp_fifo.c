/*
 * Licensed to the OpenAirInterface (OAI) Software Alliance under one or more
 * contributor license agreements.  See the NOTICE file distributed with
 * this work for additional information regarding copyright ownership.
 * The OpenAirInterface Software Alliance licenses this file to You under
 * the OAI Public License, Version 1.1  (the "License"); you may not use this file
 * except in compliance with the License.
 * You may obtain a copy of the License at
 *
 *      http://www.openairinterface.org/?page_id=698
 *
 * Unless required by applicable law or agreed to in writing, software
 * distributed under the License is distributed on an "AS IS" BASIS,
 * WITHOUT WARRANTIES OR CONDITIONS OF ANY KIND, either express or implied.
 * See the License for the specific language governing permissions and
 * limitations under the License.
 *-------------------------------------------------------------------------------
 * For more information about the OpenAirInterface (OAI) Software Alliance:
 *      contact@openairinterface.org
 */

/*! \file pdcp_fifo.c
 * \brief pdcp interface with linux IP interface, have a look at http://man7.org/linux/man-pages/man7/netlink.7.html for netlink
 * \author  Navid Nikaein and Lionel GAUTHIER
 * \date 2009 - 2016
 * \version 0.5
 * \email navid.nikaein@eurecom.fr
 * \warning This component can be runned only in user-space
 * @ingroup pdcp
 */

#define PDCP_FIFO_C



extern int otg_enabled;

#include "pdcp.h"
#include "pdcp_primitives.h"

#include <pthread.h>
#include <errno.h>
#include <stdio.h>
#include <stdlib.h>
#include <unistd.h>
#define rtf_put write
#define rtf_get read

#include "../MAC/mac_extern.h"
#include "RRC/L2_INTERFACE/openair_rrc_L2_interface.h"
#include "NETWORK_DRIVER/LITE/constant.h"
//#include "SIMULATION/ETH_TRANSPORT/extern.h"
#include "UTIL/OCG/OCG.h"
#include "UTIL/OCG/OCG_extern.h"
#include "common/utils/LOG/log.h"
#include "UTIL/OTG/otg_tx.h"
#include "nfapi/oai_integration/vendor_ext.h"
#include "UTIL/FIFO/pad_list.h"
#include "common/utils/LOG/vcd_signal_dumper.h"
#include "platform_constants.h"
#include "msc.h"
#include "pdcp.h"

#include "assertions.h"


#include <sys/socket.h>
#include <linux/netlink.h>
#include "NETWORK_DRIVER/UE_IP/constant.h"

extern char nl_rx_buf[NL_MAX_PAYLOAD];
extern struct sockaddr_nl nas_src_addr, nas_dest_addr;
extern struct nlmsghdr *nas_nlh_tx;
extern struct nlmsghdr *nas_nlh_rx;
extern struct iovec nas_iov_tx;
extern struct iovec nas_iov_rx;

extern int nas_sock_fd[MAX_MOBILES_PER_ENB];

extern struct msghdr nas_msg_tx;
extern struct msghdr nas_msg_rx;



#ifdef UESIM_EXPANSION
  extern uint16_t inst_pdcp_list[NUMBER_OF_UE_MAX];
#endif

extern Packet_OTG_List_t *otg_pdcp_buffer;


#  include "gtpv1u_eNB_task.h"
#  include "gtpv1u_eNB_defs.h"


extern int gtpv1u_new_data_req( uint8_t  enb_module_idP, rnti_t   ue_rntiP, uint8_t  rab_idP, uint8_t *buffer_pP, uint32_t buf_lenP, uint32_t buf_offsetP);


void debug_pdcp_pc5s_sdu(sidelink_pc5s_element *sl_pc5s_msg, char *title) {
  LOG_I(PDCP,"%s: \nPC5S message, header traffic_type: %d)\n", title, sl_pc5s_msg->pc5s_header.traffic_type);
  LOG_I(PDCP,"PC5S message, header rb_id: %d)\n", sl_pc5s_msg->pc5s_header.rb_id);
  LOG_I(PDCP,"PC5S message, header data_size: %d)\n", sl_pc5s_msg->pc5s_header.data_size);
  LOG_I(PDCP,"PC5S message, header inst: %d)\n", sl_pc5s_msg->pc5s_header.inst);
  LOG_I(PDCP,"PC5-S message, sourceL2Id: 0x%08x\n)\n", sl_pc5s_msg->pc5s_header.sourceL2Id);
  LOG_I(PDCP,"PC5-S message, destinationL1Id: 0x%08x\n)\n", sl_pc5s_msg->pc5s_header.destinationL2Id);
}
//-----------------------------------------------------------------------------
int pdcp_fifo_flush_sdus(const protocol_ctxt_t *const  ctxt_pP) {
  mem_block_t     *sdu_p;
  int              pdcp_nb_sdu_sent = 0;
  int              ret=0;

  while ((sdu_p = list_get_head (&pdcp_sdu_list)) != NULL && ((pdcp_data_ind_header_t *)(sdu_p->data))->inst == ctxt_pP->module_id) {
    ((pdcp_data_ind_header_t *)(sdu_p->data))->inst = 0;
    int rb_id = ((pdcp_data_ind_header_t *)(sdu_p->data))->rb_id;
    int sizeToWrite= sizeof (pdcp_data_ind_header_t) +
                     ((pdcp_data_ind_header_t *) sdu_p->data)->data_size;

    if (rb_id == 10) { //hardcoded for PC5-Signaling
      if( LOG_DEBUGFLAG(DEBUG_PDCP) ) {
        debug_pdcp_pc5s_sdu((sidelink_pc5s_element *)&(sdu_p->data[sizeof(pdcp_data_ind_header_t)]),
                            "pdcp_fifo_flush_sdus sends a aPC5S message");
      }

      ret = sendto(pdcp_pc5_sockfd, &(sdu_p->data[sizeof(pdcp_data_ind_header_t)]),
                   sizeof(sidelink_pc5s_element), 0, (struct sockaddr *)&prose_pdcp_addr,sizeof(prose_pdcp_addr) );
    } else if (UE_NAS_USE_TUN) {
      ret = write(nas_sock_fd[ctxt_pP->module_id], &(sdu_p->data[sizeof(pdcp_data_ind_header_t)]),sizeToWrite );
    } else if (ENB_NAS_USE_TUN) {
      ret = write(nas_sock_fd[0], &(sdu_p->data[sizeof(pdcp_data_ind_header_t)]),sizeToWrite );
    } else if (PDCP_USE_NETLINK) {
      memcpy(NLMSG_DATA(nas_nlh_tx), (uint8_t *) sdu_p->data,  sizeToWrite);
      nas_nlh_tx->nlmsg_len = sizeToWrite;
      ret = sendmsg(nas_sock_fd[0],&nas_msg_tx,0);
    }  //  PDCP_USE_NETLINK

    AssertFatal(ret >= 0,"[PDCP_FIFOS] pdcp_fifo_flush_sdus (errno: %d %s)\n", errno, strerror(errno));
    list_remove_head (&pdcp_sdu_list);
    free_mem_block (sdu_p, __func__);
    pdcp_nb_sdu_sent ++;
  }

  return pdcp_nb_sdu_sent;
}

int pdcp_fifo_read_input_sdus_fromtun (const protocol_ctxt_t *const  ctxt_pP) {
  protocol_ctxt_t ctxt = *ctxt_pP;
  hash_key_t key = HASHTABLE_NOT_A_KEY_VALUE;
  hashtable_rc_t h_rc;
  pdcp_t *pdcp_p = NULL;
  int len;
  rb_id_t rab_id = DEFAULT_RAB_ID;

  do {
    VCD_SIGNAL_DUMPER_DUMP_FUNCTION_BY_NAME( VCD_SIGNAL_DUMPER_FUNCTIONS_PDCP_FIFO_READ, 1 );
    VCD_SIGNAL_DUMPER_DUMP_FUNCTION_BY_NAME( VCD_SIGNAL_DUMPER_FUNCTIONS_PDCP_FIFO_READ_BUFFER, 1 );
    len = read(UE_NAS_USE_TUN?nas_sock_fd[ctxt_pP->module_id]:nas_sock_fd[0], &nl_rx_buf, NL_MAX_PAYLOAD);
    VCD_SIGNAL_DUMPER_DUMP_FUNCTION_BY_NAME( VCD_SIGNAL_DUMPER_FUNCTIONS_PDCP_FIFO_READ_BUFFER, 0 );

    if (len<=0) continue;

    if (UE_NAS_USE_TUN) {
      key = PDCP_COLL_KEY_DEFAULT_DRB_VALUE(ctxt.module_id, ctxt.rnti, ctxt.enb_flag);
      h_rc = hashtable_get(pdcp_coll_p, key, (void **)&pdcp_p);
    } else { // => ENB_NAS_USE_TUN
      ctxt.rnti=pdcp_eNB_UE_instance_to_rnti[0];
      ctxt.enb_flag=ENB_FLAG_YES;
      ctxt.module_id=0;
      key = PDCP_COLL_KEY_VALUE(ctxt.module_id, ctxt.rnti, ctxt.enb_flag, rab_id, SRB_FLAG_YES);
      h_rc = hashtable_get(pdcp_coll_p, key, (void **)&pdcp_p);
    }

    LOG_D(PDCP, "PDCP_COLL_KEY_DEFAULT_DRB_VALUE(module_id=%d, rnti=%x, enb_flag=%d)\n",
          ctxt.module_id, ctxt.rnti, ctxt.enb_flag);

    if (h_rc == HASH_TABLE_OK) {
      LOG_D(PDCP, "[FRAME %5u][UE][NETLINK][IP->PDCP] INST %d: Received socket with length %d on Rab %d \n",
            ctxt.frame, ctxt.instance, len, rab_id);
      LOG_D(PDCP, "[FRAME %5u][UE][IP][INSTANCE %u][RB %u][--- PDCP_DATA_REQ / %d Bytes --->][PDCP][MOD %u][UE %04x][RB %u]\n",
            ctxt.frame, ctxt.instance, rab_id, len, ctxt.module_id,
            ctxt.rnti, rab_id);
      MSC_LOG_RX_MESSAGE((ctxt_pP->enb_flag == ENB_FLAG_YES) ? MSC_PDCP_ENB:MSC_PDCP_UE,
                         (ctxt_pP->enb_flag == ENB_FLAG_YES) ? MSC_IP_ENB:MSC_IP_UE,
                         NULL, 0,
                         MSC_AS_TIME_FMT" DATA-REQ inst %u rb %u rab %u size %u",
                         MSC_AS_TIME_ARGS(ctxt_pP),
                         ctxt.instance, rab_id, rab_id, len);
      pdcp_data_req(&ctxt, SRB_FLAG_NO, rab_id, RLC_MUI_UNDEFINED,
                    RLC_SDU_CONFIRM_NO, len, (unsigned char *)nl_rx_buf,
                    PDCP_TRANSMISSION_MODE_DATA
                    , NULL, NULL
                   );
    } else {
      MSC_LOG_RX_DISCARDED_MESSAGE(
        (ctxt_pP->enb_flag == ENB_FLAG_YES) ? MSC_PDCP_ENB:MSC_PDCP_UE,
        (ctxt_pP->enb_flag == ENB_FLAG_YES) ? MSC_IP_ENB:MSC_IP_UE,
        NULL,
        0,
        MSC_AS_TIME_FMT" DATA-REQ inst %u rb %u rab %u size %u",
        MSC_AS_TIME_ARGS(ctxt_pP),
        ctxt.instance, rab_id, rab_id, len);
      LOG_D(PDCP,
            "[FRAME %5u][UE][IP][INSTANCE %u][RB %u][--- PDCP_DATA_REQ / %d Bytes ---X][PDCP][MOD %u][UE %04x][RB %u] NON INSTANCIATED INSTANCE key 0x%"PRIx64", DROPPED\n",
            ctxt.frame, ctxt.instance, rab_id, len, ctxt.module_id,
            ctxt.rnti, rab_id, key);
    }
  } while (len > 0);

  VCD_SIGNAL_DUMPER_DUMP_FUNCTION_BY_NAME( VCD_SIGNAL_DUMPER_FUNCTIONS_PDCP_FIFO_READ, 0 );
  return len;
}

<<<<<<< HEAD
#else /* UE_NAS_USE_TUN */

#ifdef PDCP_USE_NETLINK
   protocol_ctxt_t                ctxt_cpy = *ctxt_pP;
   protocol_ctxt_t                ctxt;
   hash_key_t                     key       = HASHTABLE_NOT_A_KEY_VALUE;
   hashtable_rc_t                 h_rc;
   struct pdcp_netlink_element_s* data_p    = NULL;
   /* avoid gcc warnings */
   (void)data_p;
   module_id_t                    ue_id     = 0;
   pdcp_t*                        pdcp_p    = NULL;

//TTN for D2D (PC5S)
#if (RRC_VERSION >= MAKE_VERSION(14, 0, 0))
   int prose_addr_len;
   char send_buf[BUFSIZE], receive_buf[BUFSIZE];
   //int optval;
   int bytes_received;
   sidelink_pc5s_element *sl_pc5s_msg_recv = NULL;
   sidelink_pc5s_element *sl_pc5s_msg_send = NULL;
   //uint32_t sourceL2Id;
   //uint32_t groupL2Id;
   //module_id_t         module_id = 0;
   pc5s_header_t *pc5s_header;
#endif

# if defined(PDCP_USE_NETLINK_QUEUES)
   rb_id_t                        rab_id    = 0;

   pdcp_transmission_mode_t       pdcp_mode = PDCP_TRANSMISSION_MODE_UNKNOWN;


   while (pdcp_netlink_dequeue_element(ctxt_pP, &data_p) != 0) {
      DevAssert(data_p != NULL);
      rab_id = data_p->pdcp_read_header.rb_id % maxDRB;
      // ctxt_pP->rnti is NOT_A_RNTI
      ctxt_cpy.rnti = pdcp_module_id_to_rnti[ctxt_cpy.module_id][data_p->pdcp_read_header.inst];
      key = PDCP_COLL_KEY_VALUE(ctxt_pP->module_id, ctxt_cpy.rnti, ctxt_pP->enb_flag, rab_id, SRB_FLAG_NO);
      h_rc = hashtable_get(pdcp_coll_p, key, (void**)&pdcp_p);

      if (h_rc != HASH_TABLE_OK) {
         LOG_I(PDCP, PROTOCOL_CTXT_FMT" Dropped IP PACKET cause no PDCP instanciated\n",
               PROTOCOL_CTXT_ARGS(ctxt_pP));
         free(data_p->data);
         free(data_p);
         data_p = NULL;
         continue;
      }

      CHECK_CTXT_ARGS(&ctxt_cpy);

      AssertFatal (rab_id    < maxDRB,                       "RB id is too high (%u/%d)!\n", rab_id, maxDRB);

      if (rab_id != 0) {
         LOG_I(PDCP, "[FRAME %05d][%s][IP][INSTANCE %u][RB %u][--- PDCP_DATA_REQ "
               "/ %d Bytes --->][PDCP][MOD %u][RB %u]\n",
               ctxt_cpy.frame,
               (ctxt_cpy.enb_flag) ? "eNB" : "UE",
                     data_p->pdcp_read_header.inst,
                     data_p->pdcp_read_header.rb_id,
                     data_p->pdcp_read_header.data_size,
                     ctxt_cpy.module_id,
                     rab_id);
#ifdef  OAI_NW_DRIVER_TYPE_ETHERNET

         if ((data_p->pdcp_read_header.traffic_type == TRAFFIC_IPV6_TYPE_MULTICAST) /*TRAFFIC_IPV6_TYPE_MULTICAST */ ||
               (data_p->pdcp_read_header.traffic_type == TRAFFIC_IPV4_TYPE_MULTICAST) /*TRAFFIC_IPV4_TYPE_MULTICAST */ ||
               (data_p->pdcp_read_header.traffic_type == TRAFFIC_IPV4_TYPE_BROADCAST) /*TRAFFIC_IPV4_TYPE_BROADCAST */ ) {
#if (RRC_VERSION >= MAKE_VERSION(10, 0, 0))
            PDCP_TRANSMISSION_MODE_TRANSPARENT;
#else
            pdcp_mode= PDCP_TRANSMISSION_MODE_DATA;
#endif
         } else if ((data_p->pdcp_read_header.traffic_type == TRAFFIC_IPV6_TYPE_UNICAST) /* TRAFFIC_IPV6_TYPE_UNICAST */ ||
               (data_p->pdcp_read_header.traffic_type == TRAFFIC_IPV4_TYPE_UNICAST) /*TRAFFIC_IPV4_TYPE_UNICAST*/ ) {
            pdcp_mode=  PDCP_TRANSMISSION_MODE_DATA;
         } else {
            pdcp_mode= PDCP_TRANSMISSION_MODE_DATA;
            LOG_W(PDCP,"unknown IP traffic type \n");
         }

#else // OAI_NW_DRIVER_TYPE_ETHERNET NASMESH driver does not curreenlty support multicast traffic
         pdcp_mode = PDCP_TRANSMISSION_MODE_DATA;
#endif
         pdcp_data_req(&ctxt_cpy,
               SRB_FLAG_NO,
               rab_id % maxDRB,
               RLC_MUI_UNDEFINED,
               RLC_SDU_CONFIRM_NO,
               data_p->pdcp_read_header.data_size,
               data_p->data,
               pdcp_mode
#if (RRC_VERSION >= MAKE_VERSION(14, 0, 0))
               ,NULL, NULL
#endif
               );
      } else if (ctxt_cpy.enb_flag) {
         /* rb_id = 0, thus interpreated as broadcast and transported as
          * multiple unicast is a broadcast packet, we have to send this
          * packet on all default RABS of all connected UEs
          */
         LOG_D(PDCP, "eNB Try Forcing send on DEFAULT_RAB_ID first_ue_local %u nb_ue_local %u\n", oai_emulation.info.first_ue_local, oai_emulation.info.nb_ue_local);

         for (ue_id = 0; ue_id < NB_UE_INST; ue_id++) {
            if (pdcp_module_id_to_rnti[ctxt_cpy.module_id][ue_id] != NOT_A_RNTI) {
               LOG_D(PDCP, "eNB Try Forcing send on DEFAULT_RAB_ID UE %d\n", ue_id);
               ctxt.module_id     = ctxt_cpy.module_id;
               ctxt.rnti          = ctxt_cpy.pdcp_module_id_to_rnti[ctxt_cpy.module_id][ue_id];
               ctxt.frame         = ctxt_cpy.frame;
               ctxt.enb_flag      = ctxt_cpy.enb_flag;

               pdcp_data_req(
                     &ctxt,
                     SRB_FLAG_NO,
                     DEFAULT_RAB_ID,
                     RLC_MUI_UNDEFINED,
                     RLC_SDU_CONFIRM_NO,
                     data_p->pdcp_read_header.data_size,
                     data_p->data,
                     PDCP_TRANSMISSION_MODE_DATA
#if (RRC_VERSION >= MAKE_VERSION(14, 0, 0))
                     ,NULL, NULL
#endif
                     );
            }
         }
      } else {
         LOG_D(PDCP, "Forcing send on DEFAULT_RAB_ID\n");
         pdcp_data_req(
               &ctxt_cpy,
               SRB_FLAG_NO,
               DEFAULT_RAB_ID,
               RLC_MUI_UNDEFINED,
               RLC_SDU_CONFIRM_NO,
               data_p->pdcp_read_header.data_size,
               data_p->data,
               PDCP_TRANSMISSION_MODE_DATA
#if (RRC_VERSION >= MAKE_VERSION(14, 0, 0))
               ,NULL, NULL
#endif
               );
      }

      free(data_p->data);
      free(data_p);
      data_p = NULL;
   }

   return 0;
# else /* PDCP_USE_NETLINK_QUEUES*/
//LOG_I(PDCP, "Not using PDCP_USE_NETLINK_QUEUES ! \n \n \n");
   int              len = 1;
   int  msg_len;
   rb_id_t          rab_id  = 0;
   int rlc_data_req_flag = 3;


//TTN for D2D (PC5S)
#if (RRC_VERSION >= MAKE_VERSION(14, 0, 0))
   prose_addr_len = sizeof(prose_pdcp_addr);
   // receive a message from ProSe App
   memset(receive_buf, 0, BUFSIZE);
   bytes_received = recvfrom(pdcp_pc5_sockfd, receive_buf, BUFSIZE, 0,
         (struct sockaddr *) &prose_pdcp_addr, (socklen_t *)&prose_addr_len);
   //  if (bytes_received < 0){
   //    LOG_E(RRC, "ERROR: Failed to receive from ProSe App\n");
   //    exit(EXIT_FAILURE);
   // }
   if (bytes_received > 0) {
      pc5s_header = calloc(1, sizeof(pc5s_header_t));
      memcpy((void *)pc5s_header, (void *)receive_buf, sizeof(pc5s_header_t));

      if (pc5s_header->traffic_type == TRAFFIC_PC5S_SESSION_INIT){
         //send reply to ProSe app
         LOG_D(PDCP,"Received a request to open PDCP socket and establish a new PDCP session ... send response to ProSe App \n");
         memset(send_buf, 0, BUFSIZE);
         sl_pc5s_msg_send = calloc(1, sizeof(sidelink_pc5s_element));
         sl_pc5s_msg_send->pc5s_header.traffic_type = TRAFFIC_PC5S_SESSION_INIT;
         sl_pc5s_msg_send->pc5sPrimitive.status = 1;

         memcpy((void *)send_buf, (void *)sl_pc5s_msg_send, sizeof(sidelink_pc5s_element));
         int prose_addr_len = sizeof(prose_pdcp_addr);
         int bytes_sent = sendto(pdcp_pc5_sockfd, (char *)send_buf, sizeof(sidelink_pc5s_element), 0, (struct sockaddr *)&prose_pdcp_addr, prose_addr_len);
         if (bytes_sent < 0) {
            LOG_E(PDCP, "ERROR: Failed to send to ProSe App\n");
            exit(EXIT_FAILURE);
         }
      } else if (pc5s_header->traffic_type == TRAFFIC_PC5S_SIGNALLING) { //if containing PC5-S message -> send to other UE
         LOG_D(PDCP,"Received PC5-S message ... send to the other UE\n");
#ifdef PDCP_DEBUG
         LOG_D(PDCP,"Received PC5-S message, traffic_type: %d)\n", pc5s_header->traffic_type);
         LOG_D(PDCP,"Received PC5-S message, rbid: %d)\n", pc5s_header->rb_id);
         LOG_D(PDCP,"Received PC5-S message, data_size: %d)\n", pc5s_header->data_size);
         LOG_D(PDCP,"Received PC5-S message, inst: %d)\n", pc5s_header->inst);
         LOG_D(PDCP,"Received PC5-S message,sourceL2Id: 0x%08x\n)\n", pc5s_header->sourceL2Id);
         LOG_D(PDCP,"Received PC5-S message,destinationL1Id: 0x%08x\n)\n", pc5s_header->destinationL2Id);

#endif

#ifdef OAI_EMU

         // overwrite function input parameters, because only one netlink socket for all instances
         if (pc5s_header->inst < oai_emulation.info.nb_enb_local) {
            ctxt.frame         = ctxt_cpy.frame;
            ctxt.enb_flag      = ENB_FLAG_YES;
            ctxt.module_id     = pc5s_header.inst  +  oai_emulation.info.first_enb_local;
            ctxt.rnti          = oai_emulation.info.eNB_ue_module_id_to_rnti[ctxt.module_id ][pc5s_header->rb_id / maxDRB + oai_emulation.info.first_ue_local];
            rab_id    = pc5s_header->rb_id % maxDRB;
         } else {
            ctxt.frame         = ctxt_cpy.frame;
            ctxt.enb_flag      = ENB_FLAG_NO;
            ctxt.module_id     = pc5s_header->inst - oai_emulation.info.nb_enb_local + oai_emulation.info.first_ue_local;
            ctxt.rnti          = pdcp_UE_UE_module_id_to_rnti[ctxt.module_id];
            rab_id    = pc5s_header->rb_id % maxDRB;
         }

         CHECK_CTXT_ARGS(&ctxt);
         AssertFatal (rab_id    < maxDRB,                       "RB id is too high (%u/%d)!\n", rab_id, maxDRB);
         /*LGpdcp_read_header.inst = (pc5s_header.inst >= oai_emulation.info.nb_enb_local) ? \
                  pc5s_header.inst - oai_emulation.info.nb_enb_local+ NB_eNB_INST + oai_emulation.info.first_ue_local :
                  pc5s_header.inst +  oai_emulation.info.first_enb_local;*/
#else // OAI_EMU
         /* TODO: do we have to reset to 0 or not? not for a scenario with 1 UE at least */
         //          pc5s_header.inst = 0;
         //#warning "TO DO CORRCT VALUES FOR ue mod id, enb mod id"
         ctxt.frame         = ctxt_cpy.frame;
         ctxt.enb_flag      = ctxt_cpy.enb_flag;

         LOG_I(PDCP, "[PDCP] pc5s_header->rb_id = %d\n", pc5s_header->rb_id);

         if (ctxt_cpy.enb_flag) {
            ctxt.module_id = 0;
            rab_id      = pc5s_header->rb_id % maxDRB;
            ctxt.rnti          = pdcp_eNB_UE_instance_to_rnti[pdcp_eNB_UE_instance_to_rnti_index];
         } else {
            ctxt.module_id = 0;
            rab_id      = pc5s_header->rb_id % maxDRB;
            ctxt.rnti          = pdcp_UE_UE_module_id_to_rnti[ctxt.module_id];
         }
#endif

         //UE
         if (!ctxt.enb_flag) {
            if (rab_id != 0) {
               if (rab_id == UE_IP_DEFAULT_RAB_ID) {
                  LOG_I(PDCP, "PDCP_COLL_KEY_DEFAULT_DRB_VALUE(module_id=%d, rnti=%x, enb_flag=%d)\n",
                        ctxt.module_id, ctxt.rnti, ctxt.enb_flag);
                  key = PDCP_COLL_KEY_DEFAULT_DRB_VALUE(ctxt.module_id, ctxt.rnti, ctxt.enb_flag);
                  h_rc = hashtable_get(pdcp_coll_p, key, (void**)&pdcp_p);
                  LOG_I(PDCP,"request key %x : (%d,%x,%d,%d)\n",
                        (uint8_t)key,ctxt.module_id, ctxt.rnti, ctxt.enb_flag, rab_id);
               } else {
                  rab_id = rab_id % maxDRB;
                  LOG_I(PDCP, "PDCP_COLL_KEY_VALUE(module_id=%d, rnti=%x, enb_flag=%d, rab_id=%d, SRB_FLAG=%d)\n",
                        ctxt.module_id, ctxt.rnti, ctxt.enb_flag, rab_id, SRB_FLAG_NO);
                  key = PDCP_COLL_KEY_VALUE(ctxt.module_id, ctxt.rnti, ctxt.enb_flag, rab_id, SRB_FLAG_NO);
                  h_rc = hashtable_get(pdcp_coll_p, key, (void**)&pdcp_p);
                  LOG_I(PDCP,"request key %x : (%d,%x,%d,%d)\n",
                		  (uint8_t)key,ctxt.module_id, ctxt.rnti, ctxt.enb_flag, rab_id);
               }

               if (h_rc == HASH_TABLE_OK) {
                  rab_id = pdcp_p->rb_id;
#ifdef PDCP_DEBUG
                  LOG_I(PDCP, "[FRAME %5u][UE][NETLINK][IP->PDCP] INST %d: Received socket with length %d  on Rab %d \n",
                        ctxt.frame,
                        pc5s_header->inst,
                        bytes_received,
                        pc5s_header->rb_id);

                  LOG_I(PDCP, "[FRAME %5u][UE][IP][INSTANCE %u][RB %u][--- PDCP_DATA_REQ / %d Bytes --->][PDCP][MOD %u][UE %u][RB %u]\n",
                        ctxt.frame,
                        pc5s_header->inst,
                        pc5s_header->rb_id,
                        pc5s_header->data_size,
                        ctxt.module_id,
                        ctxt.rnti,
                        rab_id);
#endif
                  MSC_LOG_RX_MESSAGE(
                        (ctxt_pP->enb_flag == ENB_FLAG_YES) ? MSC_PDCP_ENB:MSC_PDCP_UE,
                              (ctxt_pP->enb_flag == ENB_FLAG_YES) ? MSC_IP_ENB:MSC_IP_UE,
                                    NULL,
                                    0,
                                    MSC_AS_TIME_FMT" DATA-REQ inst %u rb %u rab %u size %u",
                                    MSC_AS_TIME_ARGS(ctxt_pP),
                                    pc5s_header->inst,
                                    pc5s_header->rb_id,
                                    rab_id,
                                    pc5s_header->data_size);

                  pdcp_data_req(
                        &ctxt,
                        SRB_FLAG_NO,
                        rab_id,
                        RLC_MUI_UNDEFINED,
                        RLC_SDU_CONFIRM_NO,
                        pc5s_header->data_size,
                        (unsigned char *)receive_buf,
                        PDCP_TRANSMISSION_MODE_DATA
#if (RRC_VERSION >= MAKE_VERSION(14, 0, 0))
                        ,&pc5s_header->sourceL2Id
                        ,&pc5s_header->destinationL2Id
#endif
                        );
               } else {
                  MSC_LOG_RX_DISCARDED_MESSAGE(
                        (ctxt_pP->enb_flag == ENB_FLAG_YES) ? MSC_PDCP_ENB:MSC_PDCP_UE,
                              (ctxt_pP->enb_flag == ENB_FLAG_YES) ? MSC_IP_ENB:MSC_IP_UE,
                                    NULL,
                                    0,
                                    MSC_AS_TIME_FMT" DATA-REQ inst %u rb %u rab %u size %u",
                                    MSC_AS_TIME_ARGS(ctxt_pP),
                                    pc5s_header->inst,
                                    pc5s_header->rb_id,
                                    rab_id,
                                    pc5s_header->data_size);
                  LOG_I(PDCP,
                        "[FRAME %5u][UE][IP][INSTANCE %u][RB %u][--- PDCP_DATA_REQ / %d Bytes ---X][PDCP][MOD %u][UE %u][RB %u] NON INSTANCIATED INSTANCE key 0x%"PRIx64", DROPPED\n",
                        ctxt.frame,
                        pc5s_header->inst,
                        pc5s_header->rb_id,
                        pc5s_header->data_size,
                        ctxt.module_id,
                        ctxt.rnti,
                        rab_id,
                        key);
               }
            }  else { //if (rab_id == 0)
               LOG_D(PDCP, "Forcing send on DEFAULT_RAB_ID\n");
               LOG_D(PDCP, "[FRAME %5u][eNB][IP][INSTANCE %u][RB %u][--- PDCP_DATA_REQ / %d Bytes --->][PDCP][MOD %u][UE %u][RB DEFAULT_RAB_ID %u]\n",
                     ctxt.frame,
                     pc5s_header->inst,
                     pc5s_header->rb_id,
                     pc5s_header->data_size,
                     ctxt.module_id,
                     ctxt.rnti,
                     DEFAULT_RAB_ID);
               MSC_LOG_RX_MESSAGE(
                     (ctxt_pP->enb_flag == ENB_FLAG_YES) ? MSC_PDCP_ENB:MSC_PDCP_UE,
                           (ctxt_pP->enb_flag == ENB_FLAG_YES) ? MSC_IP_ENB:MSC_IP_UE,
                                 NULL,0,
                                 MSC_AS_TIME_FMT" DATA-REQ inst %u rb %u default rab %u size %u",
                                 MSC_AS_TIME_ARGS(ctxt_pP),
                                 pc5s_header->inst,
                                 pc5s_header->rb_id,
                                 DEFAULT_RAB_ID,
                                 pc5s_header->data_size);

               pdcp_data_req (
                     &ctxt,
                     SRB_FLAG_NO,
                     DEFAULT_RAB_ID,
                     RLC_MUI_UNDEFINED,
                     RLC_SDU_CONFIRM_NO,
                     pc5s_header->data_size,
                     (unsigned char *)receive_buf,
                     PDCP_TRANSMISSION_MODE_DATA
#if (RRC_VERSION >= MAKE_VERSION(14, 0, 0))
                     ,&pc5s_header->sourceL2Id
                     ,&pc5s_header->destinationL2Id
#endif
                     );
            }
         }
          free (sl_pc5s_msg_recv);
          free (sl_pc5s_msg_send);
      }
   }

#endif

   while ((len > 0) && (rlc_data_req_flag !=0))  {
      VCD_SIGNAL_DUMPER_DUMP_FUNCTION_BY_NAME( VCD_SIGNAL_DUMPER_FUNCTIONS_PDCP_FIFO_READ, 1 );
      VCD_SIGNAL_DUMPER_DUMP_FUNCTION_BY_NAME( VCD_SIGNAL_DUMPER_FUNCTIONS_PDCP_FIFO_READ_BUFFER, 1 );
      //len = read(nas_sock_fd, &nl_rx_buf, NL_MAX_PAYLOAD);
      len = recvmsg(nas_sock_fd, &nas_msg_rx, 0); //Initial
      VCD_SIGNAL_DUMPER_DUMP_FUNCTION_BY_NAME( VCD_SIGNAL_DUMPER_FUNCTIONS_PDCP_FIFO_READ_BUFFER, 0 );

      if (len<=0) {
         // nothing in pdcp NAS socket
         LOG_I(PDCP, "[PDCP][NETLINK] Nothing in socket, length %d \n", len);
      } else {

      LOG_I(PDCP, "Something in queue ! \n \n \n");
         msg_len = len;
         for (nas_nlh_rx = (struct nlmsghdr *) nl_rx_buf; //nas_msg_rx;
               NLMSG_OK (nas_nlh_rx, msg_len);
               nas_nlh_rx = NLMSG_NEXT (nas_nlh_rx, msg_len)) {

            if (nas_nlh_rx->nlmsg_type == NLMSG_DONE) {
               LOG_I(PDCP, "[PDCP][NETLINK] RX NLMSG_DONE\n");
               //return;
            }

            else if (nas_nlh_rx->nlmsg_type == NLMSG_ERROR) {
               LOG_I(PDCP, "[PDCP][NETLINK] RX NLMSG_ERROR\n");
            }

            else if (nas_nlh_rx->nlmsg_type == NLMSG_NOOP) {
            	LOG_I(PDCP, "[PDCP][NETLINK] RX NLMSG_NOOP\n");
            }

            else if (nas_nlh_rx->nlmsg_type == NLMSG_OVERRUN) {
            	LOG_I(PDCP, "[PDCP][NETLINK] RX NLMSG_OVERRUN\n");
            }

            else if (nas_nlh_rx->nlmsg_type == NLMSG_MIN_TYPE) {
				LOG_I(PDCP, "[PDCP][NETLINK] RX NLMSG_OVERRUN\n");
			}

            else{
            	LOG_I (PDCP, "[PDCP][NETLINK] No valid type received %hu \n", nas_nlh_rx->nlmsg_type);
            }

            if (pdcp_read_state_g == 0) {
               if (nas_nlh_rx->nlmsg_len == sizeof (pdcp_data_req_header_t) + sizeof(struct nlmsghdr)) {
                  pdcp_read_state_g = 1;  //get
                  memcpy((void *)&pdcp_read_header_g, (void *)NLMSG_DATA(nas_nlh_rx), sizeof(pdcp_data_req_header_t));
                  LOG_I(PDCP, "[PDCP][NETLINK] RX pdcp_data_req_header_t inst %u, rb_id %u data_size %d, source L2Id 0x%08x, destination L2Id 0x%08x\n",
                        pdcp_read_header_g.inst, pdcp_read_header_g.rb_id, pdcp_read_header_g.data_size,pdcp_read_header_g.sourceL2Id, pdcp_read_header_g.destinationL2Id );
               } else {
                  LOG_E(PDCP, "[PDCP][NETLINK] WRONG size %d should be sizeof (pdcp_data_req_header_t): %d + sizeof(struct nlmsghdr):%d, sum: %d \n",
                        nas_nlh_rx->nlmsg_len, sizeof (pdcp_data_req_header_t), sizeof(struct nlmsghdr), sizeof (pdcp_data_req_header_t) + sizeof(struct nlmsghdr));
               }
            } else {
               pdcp_read_state_g = 0;
               // print_active_requests()
#ifdef PDCP_DEBUG
               LOG_D(PDCP, "[PDCP][NETLINK] Something in socket, length %zu\n",
                     nas_nlh_rx->nlmsg_len - sizeof(struct nlmsghdr));
#endif
=======
int pdcp_fifo_read_input_sdus_fromnetlinksock (const protocol_ctxt_t *const  ctxt_pP) {
  int  len = 1;
  int rlc_data_req_flag = 3;

  while ((len > 0) && (rlc_data_req_flag !=0))  {
    pdcp_data_req_header_t pdcp_read_header_g;
    protocol_ctxt_t                ctxt_cpy = *ctxt_pP;
    protocol_ctxt_t                ctxt;
    hash_key_t                     key       = HASHTABLE_NOT_A_KEY_VALUE;
    hashtable_rc_t                 h_rc;
    module_id_t                    ue_id     = 0;
    pdcp_t                        *pdcp_p    = NULL;
    static unsigned char pdcp_read_state_g =0;
    rb_id_t          rab_id  = 0;
    VCD_SIGNAL_DUMPER_DUMP_FUNCTION_BY_NAME( VCD_SIGNAL_DUMPER_FUNCTIONS_PDCP_FIFO_READ, 1 );
    VCD_SIGNAL_DUMPER_DUMP_FUNCTION_BY_NAME( VCD_SIGNAL_DUMPER_FUNCTIONS_PDCP_FIFO_READ_BUFFER, 1 );
    len = recvmsg(nas_sock_fd[0], &nas_msg_rx, 0);
    VCD_SIGNAL_DUMPER_DUMP_FUNCTION_BY_NAME( VCD_SIGNAL_DUMPER_FUNCTIONS_PDCP_FIFO_READ_BUFFER, 0 );
>>>>>>> 26f1e090

    if (len > 0) {
      for (nas_nlh_rx = (struct nlmsghdr *) nl_rx_buf;
           NLMSG_OK (nas_nlh_rx, len);
           nas_nlh_rx = NLMSG_NEXT (nas_nlh_rx, len)) {
        if (nas_nlh_rx->nlmsg_type == NLMSG_DONE) {
          LOG_D(PDCP, "[PDCP][NETLINK] RX NLMSG_DONE\n");
          //return;
        }

        if (nas_nlh_rx->nlmsg_type == NLMSG_ERROR) {
          LOG_D(PDCP, "[PDCP][NETLINK] RX NLMSG_ERROR\n");
        }

        if (pdcp_read_state_g == 0) {
          if (nas_nlh_rx->nlmsg_len == sizeof (pdcp_data_req_header_t) + sizeof(struct nlmsghdr)) {
            pdcp_read_state_g = 1;  //get
            memcpy((void *)&pdcp_read_header_g, (void *)NLMSG_DATA(nas_nlh_rx), sizeof(pdcp_data_req_header_t));
            LOG_D(PDCP, "[PDCP][NETLINK] RX pdcp_data_req_header_t inst %u, rb_id %u data_size %d, source L2Id 0x%08x, destination L2Id 0x%08x\n",
                  pdcp_read_header_g.inst, pdcp_read_header_g.rb_id, pdcp_read_header_g.data_size,pdcp_read_header_g.sourceL2Id, pdcp_read_header_g.destinationL2Id );
          } else {
            LOG_E(PDCP, "[PDCP][NETLINK] WRONG size %d should be sizeof (pdcp_data_req_header_t) + sizeof(struct nlmsghdr)\n",
                  nas_nlh_rx->nlmsg_len);
          }
        } else {
          pdcp_read_state_g = 0;
          // print_active_requests()
          LOG_D(PDCP, "[PDCP][NETLINK] Something in socket, length %zu\n",
                nas_nlh_rx->nlmsg_len - sizeof(struct nlmsghdr));
          /* TODO: do we have to reset to 0 or not? not for a scenario with 1 UE at least */
          //          pdcp_read_header_g.inst = 0;
          //#warning "TO DO CORRCT VALUES FOR ue mod id, enb mod id"
          ctxt.frame         = ctxt_cpy.frame;
          ctxt.enb_flag      = ctxt_cpy.enb_flag;
          LOG_D(PDCP, "[PDCP][NETLINK] pdcp_read_header_g.rb_id = %d, source L2Id = 0x%08x, destination L2Id = 0x%08x \n", pdcp_read_header_g.rb_id, pdcp_read_header_g.sourceL2Id,
                pdcp_read_header_g.destinationL2Id);

          if (ctxt.enb_flag) {
            ctxt.module_id = 0;
            rab_id      = pdcp_read_header_g.rb_id % LTE_maxDRB;
            ctxt.rnti          = pdcp_eNB_UE_instance_to_rnti[pdcp_read_header_g.rb_id / LTE_maxDRB];

            if (rab_id != 0) {
              rab_id = rab_id % LTE_maxDRB;
              key = PDCP_COLL_KEY_VALUE(ctxt.module_id, ctxt.rnti, ctxt.enb_flag, rab_id, SRB_FLAG_NO);
<<<<<<< HEAD
              h_rc = hashtable_get(pdcp_coll_p, key, (void**)&pdcp_p);


                     if (h_rc == HASH_TABLE_OK) {
#ifdef PDCP_DEBUG
                        LOG_I(PDCP, "[FRAME %5u][eNB][NETLINK][IP->PDCP] INST %d: Received socket with length %d (nlmsg_len = %zu) on Rab %d for rnti: %d \n",
                              ctxt.frame,
                              pdcp_read_header_g.inst,
                              len,
                              nas_nlh_rx->nlmsg_len-sizeof(struct nlmsghdr),
                              pdcp_read_header_g.rb_id,
                              ctxt.rnti);
#endif

                        MSC_LOG_RX_MESSAGE(
                              (ctxt_pP->enb_flag == ENB_FLAG_YES) ? MSC_PDCP_ENB:MSC_PDCP_UE,
                                    (ctxt_pP->enb_flag == ENB_FLAG_YES) ? MSC_IP_ENB:MSC_IP_UE,
                                          NULL,
                                          0,
                                          MSC_AS_TIME_FMT" DATA-REQ inst %u rb %u rab %u size %u",
                                          MSC_AS_TIME_ARGS(ctxt_pP),
                                          pdcp_read_header_g.inst,
                                          pdcp_read_header_g.rb_id,
                                          rab_id,
                                          pdcp_read_header_g.data_size);
                        LOG_I(PDCP, "[FRAME %5u][eNB][IP][INSTANCE %u][RB %u][--- PDCP_DATA_REQ / %d Bytes --->][PDCP][MOD %u]UE %u][RB %u]\n",
                              ctxt_cpy.frame,
                              pdcp_read_header_g.inst,
                              pdcp_read_header_g.rb_id,
                              pdcp_read_header_g.data_size,
                              ctxt.module_id,
                              ctxt.rnti,
                              rab_id);

                        pdcp_data_req(&ctxt,
=======
              h_rc = hashtable_get(pdcp_coll_p, key, (void **)&pdcp_p);

              if (h_rc == HASH_TABLE_OK) {
                LOG_D(PDCP, "[FRAME %5u][eNB][NETLINK][IP->PDCP] INST %d: Received socket with length %d (nlmsg_len = %zu) on Rab %d \n",
                      ctxt.frame,
                      pdcp_read_header_g.inst,
                      len,
                      nas_nlh_rx->nlmsg_len-sizeof(struct nlmsghdr),
                      pdcp_read_header_g.rb_id);
                MSC_LOG_RX_MESSAGE(
                  (ctxt_pP->enb_flag == ENB_FLAG_YES) ? MSC_PDCP_ENB:MSC_PDCP_UE,
                  (ctxt_pP->enb_flag == ENB_FLAG_YES) ? MSC_IP_ENB:MSC_IP_UE,
                  NULL,
                  0,
                  MSC_AS_TIME_FMT" DATA-REQ inst %u rb %u rab %u size %u",
                  MSC_AS_TIME_ARGS(ctxt_pP),
                  pdcp_read_header_g.inst,
                  pdcp_read_header_g.rb_id,
                  rab_id,
                  pdcp_read_header_g.data_size);
                LOG_D(PDCP, "[FRAME %5u][eNB][IP][INSTANCE %u][RB %u][--- PDCP_DATA_REQ / %d Bytes --->][PDCP][MOD %u]UE %u][RB %u]\n",
                      ctxt_cpy.frame,
                      pdcp_read_header_g.inst,
                      pdcp_read_header_g.rb_id,
                      pdcp_read_header_g.data_size,
                      ctxt.module_id,
                      ctxt.rnti,
                      rab_id);
                pdcp_data_req(&ctxt,
>>>>>>> 26f1e090
                              SRB_FLAG_NO,
                              rab_id,
                              RLC_MUI_UNDEFINED,
                              RLC_SDU_CONFIRM_NO,
                              pdcp_read_header_g.data_size,
                              (unsigned char *)NLMSG_DATA(nas_nlh_rx),
                              PDCP_TRANSMISSION_MODE_DATA
                              ,NULL, NULL
                             );
              } else {
                LOG_D(PDCP, "[FRAME %5u][eNB][IP][INSTANCE %u][RB %u][--- PDCP_DATA_REQ / %d Bytes ---X][PDCP][MOD %u][UE %u][RB %u] NON INSTANCIATED INSTANCE, DROPPED\n",
                      ctxt.frame,
                      pdcp_read_header_g.inst,
                      pdcp_read_header_g.rb_id,
                      pdcp_read_header_g.data_size,
                      ctxt.module_id,
                      ctxt.rnti,
                      rab_id);
              }
            } else  { // rb_id =0, thus interpreated as broadcast and transported as multiple unicast
              // is a broadcast packet, we have to send this packet on all default RABS of all connected UEs
              //#warning CODE TO BE REVIEWED, ONLY WORK FOR SIMPLE TOPOLOGY CASES
              for (ue_id = 0; ue_id < NB_UE_INST; ue_id++) {
                if (oai_emulation.info.eNB_ue_module_id_to_rnti[ctxt_cpy.module_id][ue_id] != NOT_A_RNTI) {
                  ctxt.rnti = oai_emulation.info.eNB_ue_module_id_to_rnti[ctxt_cpy.module_id][ue_id];
                  LOG_D(PDCP, "[FRAME %5u][eNB][IP][INSTANCE %u][RB %u][--- PDCP_DATA_REQ / %d Bytes --->][PDCP][MOD %u][UE %u][RB DEFAULT_RAB_ID %u]\n",
                        ctxt.frame,
                        pdcp_read_header_g.inst,
                        pdcp_read_header_g.rb_id,
                        pdcp_read_header_g.data_size,
                        ctxt.module_id,
                        ctxt.rnti,
                        DEFAULT_RAB_ID);
                  pdcp_data_req (
                    &ctxt,
                    SRB_FLAG_NO,
                    DEFAULT_RAB_ID,
                    RLC_MUI_UNDEFINED,
                    RLC_SDU_CONFIRM_NO,
                    pdcp_read_header_g.data_size,
                    (unsigned char *)NLMSG_DATA(nas_nlh_rx),
                    PDCP_TRANSMISSION_MODE_DATA
                    ,NULL, NULL
                  );
                }
              }
            }
          } else { // ctxt.enb_flag => UE
            if (NFAPI_MODE == NFAPI_UE_STUB_PNF) {
#ifdef UESIM_EXPANSION
              ctxt.module_id = inst_pdcp_list[pdcp_read_header_g.inst];
#else
              ctxt.module_id = pdcp_read_header_g.inst;
#endif
<<<<<<< HEAD
                              );
                     } else {
                        LOG_I(PDCP, "[FRAME %5u][eNB][IP][INSTANCE %u][RB %u][--- PDCP_DATA_REQ / %d Bytes ---X][PDCP][MOD %u][UE %u][RB %u] NON INSTANCIATED INSTANCE, DROPPED\n",
                              ctxt.frame,
                              pdcp_read_header_g.inst,
                              pdcp_read_header_g.rb_id,
                              pdcp_read_header_g.data_size,
                              ctxt.module_id,
                              ctxt.rnti,
                              rab_id);
                     }
                  } else  { // rb_id =0, thus interpreated as broadcast and transported as multiple unicast
                     // is a broadcast packet, we have to send this packet on all default RABS of all connected UEs
                     //#warning CODE TO BE REVIEWED, ONLY WORK FOR SIMPLE TOPOLOGY CASES
                     for (ue_id = 0; ue_id < NB_UE_INST; ue_id++) {
                        if (oai_emulation.info.eNB_ue_module_id_to_rnti[ctxt_cpy.module_id][ue_id] != NOT_A_RNTI) {
                           ctxt.rnti = oai_emulation.info.eNB_ue_module_id_to_rnti[ctxt_cpy.module_id][ue_id];
                           LOG_D(PDCP, "[FRAME %5u][eNB][IP][INSTANCE %u][RB %u][--- PDCP_DATA_REQ / %d Bytes --->][PDCP][MOD %u][UE %u][RB DEFAULT_RAB_ID %u]\n",
                                 ctxt.frame,
                                 pdcp_read_header_g.inst,
                                 pdcp_read_header_g.rb_id,
                                 pdcp_read_header_g.data_size,
                                 ctxt.module_id,
                                 ctxt.rnti,
                                 DEFAULT_RAB_ID);
                           pdcp_data_req (
                                 &ctxt,
                                 SRB_FLAG_NO,
                                 DEFAULT_RAB_ID,
                                 RLC_MUI_UNDEFINED,
                                 RLC_SDU_CONFIRM_NO,
                                 pdcp_read_header_g.data_size,
                                 (unsigned char *)NLMSG_DATA(nas_nlh_rx),
                                 PDCP_TRANSMISSION_MODE_DATA
#if (RRC_VERSION >= MAKE_VERSION(14, 0, 0))
                                ,NULL, NULL
#endif
                                );
                        }
                     }
                  }
               } else { // enb_flag
                  if (rab_id != 0) {
                     if (rab_id == UE_IP_DEFAULT_RAB_ID) {
                        LOG_D(PDCP, "PDCP_COLL_KEY_DEFAULT_DRB_VALUE(module_id=%d, rnti=%x, enb_flag=%d)\n",
                              ctxt.module_id, ctxt.rnti, ctxt.enb_flag);
                        key = PDCP_COLL_KEY_DEFAULT_DRB_VALUE(ctxt.module_id, ctxt.rnti, ctxt.enb_flag);
                        h_rc = hashtable_get(pdcp_coll_p, key, (void**)&pdcp_p);
                        LOG_D(PDCP,"request key %x : (%d,%x,%d,%d)\n",
                        		(uint8_t)key,ctxt.module_id, ctxt.rnti, ctxt.enb_flag, rab_id);
                     } else {
                        rab_id = rab_id % maxDRB;
                        LOG_D(PDCP, "PDCP_COLL_KEY_VALUE(module_id=%d, rnti=%x, enb_flag=%d, rab_id=%d, SRB_FLAG=%d)\n",
                              ctxt.module_id, ctxt.rnti, ctxt.enb_flag, rab_id, SRB_FLAG_NO);
                        key = PDCP_COLL_KEY_VALUE(ctxt.module_id, ctxt.rnti, ctxt.enb_flag, rab_id, SRB_FLAG_NO);
                        h_rc = hashtable_get(pdcp_coll_p, key, (void**)&pdcp_p);
                        LOG_D(PDCP,"request key %x : (%d,%x,%d,%d)\n",
                        		(uint8_t)key,ctxt.module_id, ctxt.rnti, ctxt.enb_flag, rab_id);
                     }

                     if (h_rc == HASH_TABLE_OK) {
                        rab_id = pdcp_p->rb_id;
#ifdef PDCP_DEBUG
                        LOG_I(PDCP, "[FRAME %5u][UE][NETLINK][IP->PDCP] INST %d: Received socket with length %d (nlmsg_len = %zu) on Rab %d \n",
                              ctxt.frame,
                              pdcp_read_header_g.inst,
                              len,
                              nas_nlh_rx->nlmsg_len-sizeof(struct nlmsghdr),
                              pdcp_read_header_g.rb_id);

                        LOG_I(PDCP, "[FRAME %5u][UE][IP][INSTANCE %u][RB %u][--- PDCP_DATA_REQ / %d Bytes --->][PDCP][MOD %u][UE %u][RB %u]\n",
                              ctxt.frame,
                              pdcp_read_header_g.inst,
                              pdcp_read_header_g.rb_id,
                              pdcp_read_header_g.data_size,
                              ctxt.module_id,
                              ctxt.rnti,
                              rab_id);
#endif
                        MSC_LOG_RX_MESSAGE(
                              (ctxt_pP->enb_flag == ENB_FLAG_YES) ? MSC_PDCP_ENB:MSC_PDCP_UE,
                                    (ctxt_pP->enb_flag == ENB_FLAG_YES) ? MSC_IP_ENB:MSC_IP_UE,
                                          NULL,
                                          0,
                                          MSC_AS_TIME_FMT" DATA-REQ inst %u rb %u rab %u size %u",
                                          MSC_AS_TIME_ARGS(ctxt_pP),
                                          pdcp_read_header_g.inst,
                                          pdcp_read_header_g.rb_id,
                                          rab_id,
                                          pdcp_read_header_g.data_size);

                        pdcp_data_req(
                              &ctxt,
                              SRB_FLAG_NO,
                              rab_id,
                              RLC_MUI_UNDEFINED,
                              RLC_SDU_CONFIRM_NO,
                              pdcp_read_header_g.data_size,
                              (unsigned char *)NLMSG_DATA(nas_nlh_rx),
                              PDCP_TRANSMISSION_MODE_DATA
#if (RRC_VERSION >= MAKE_VERSION(14, 0, 0))
                              ,&pdcp_read_header_g.sourceL2Id
                              ,&pdcp_read_header_g.destinationL2Id
#endif
                              );
                     } else {
                        MSC_LOG_RX_DISCARDED_MESSAGE(
                              (ctxt_pP->enb_flag == ENB_FLAG_YES) ? MSC_PDCP_ENB:MSC_PDCP_UE,
                                    (ctxt_pP->enb_flag == ENB_FLAG_YES) ? MSC_IP_ENB:MSC_IP_UE,
                                          NULL,
                                          0,
                                          MSC_AS_TIME_FMT" DATA-REQ inst %u rb %u rab %u size %u",
                                          MSC_AS_TIME_ARGS(ctxt_pP),
                                          pdcp_read_header_g.inst,
                                          pdcp_read_header_g.rb_id,
                                          rab_id,
                                          pdcp_read_header_g.data_size);
                        LOG_I(PDCP,
                              "[FRAME %5u][UE][IP][INSTANCE %u][RB %u][--- PDCP_DATA_REQ / %d Bytes ---X][PDCP][MOD %u][UE %u][RB %u] NON INSTANCIATED INSTANCE key 0x%"PRIx64", DROPPED\n",
                              ctxt.frame,
                              pdcp_read_header_g.inst,
                              pdcp_read_header_g.rb_id,
                              pdcp_read_header_g.data_size,
                              ctxt.module_id,
                              ctxt.rnti,
                              rab_id,
                              key);
                     }
                  }  else {
                     LOG_D(PDCP, "Forcing send on DEFAULT_RAB_ID\n");
                     LOG_D(PDCP, "[FRAME %5u][eNB][IP][INSTANCE %u][RB %u][--- PDCP_DATA_REQ / %d Bytes --->][PDCP][MOD %u][UE %u][RB DEFAULT_RAB_ID %u]\n",
                           ctxt.frame,
                           pdcp_read_header_g.inst,
                           pdcp_read_header_g.rb_id,
                           pdcp_read_header_g.data_size,
                           ctxt.module_id,
                           ctxt.rnti,
                           DEFAULT_RAB_ID);
                     MSC_LOG_RX_MESSAGE(
                           (ctxt_pP->enb_flag == ENB_FLAG_YES) ? MSC_PDCP_ENB:MSC_PDCP_UE,
                                 (ctxt_pP->enb_flag == ENB_FLAG_YES) ? MSC_IP_ENB:MSC_IP_UE,
                                       NULL,0,
                                       MSC_AS_TIME_FMT" DATA-REQ inst %u rb %u default rab %u size %u",
                                       MSC_AS_TIME_ARGS(ctxt_pP),
                                       pdcp_read_header_g.inst,
                                       pdcp_read_header_g.rb_id,
                                       DEFAULT_RAB_ID,
                                       pdcp_read_header_g.data_size);

                     pdcp_data_req (
                           &ctxt,
                           SRB_FLAG_NO,
                           DEFAULT_RAB_ID,
                           RLC_MUI_UNDEFINED,
                           RLC_SDU_CONFIRM_NO,
                           pdcp_read_header_g.data_size,
                           (unsigned char *)NLMSG_DATA(nas_nlh_rx),
                           PDCP_TRANSMISSION_MODE_DATA
#if (RRC_VERSION >= MAKE_VERSION(14, 0, 0))
                           ,&pdcp_read_header_g.sourceL2Id
                           ,&pdcp_read_header_g.destinationL2Id
#endif
                           );
                  }
               }

=======
            } else {
              ctxt.module_id = 0;
>>>>>>> 26f1e090
            }

            rab_id      = pdcp_read_header_g.rb_id % LTE_maxDRB;
            ctxt.rnti          = pdcp_UE_UE_module_id_to_rnti[ctxt.module_id];

            if (rab_id != 0) {
              if (rab_id == UE_IP_DEFAULT_RAB_ID) {
                LOG_D(PDCP, "PDCP_COLL_KEY_DEFAULT_DRB_VALUE(module_id=%d, rnti=%x, enb_flag=%d)\n",
                      ctxt.module_id, ctxt.rnti, ctxt.enb_flag);
                key = PDCP_COLL_KEY_DEFAULT_DRB_VALUE(ctxt.module_id, ctxt.rnti, ctxt.enb_flag);
                h_rc = hashtable_get(pdcp_coll_p, key, (void **)&pdcp_p);
                LOG_D(PDCP,"request key %x : (%d,%x,%d,%d)\n",
                      (uint8_t)key,ctxt.module_id, ctxt.rnti, ctxt.enb_flag, rab_id);
              } else {
                rab_id = rab_id % LTE_maxDRB;
                LOG_D(PDCP, "PDCP_COLL_KEY_VALUE(module_id=%d, rnti=%x, enb_flag=%d, rab_id=%d, SRB_FLAG=%d)\n",
                      ctxt.module_id, ctxt.rnti, ctxt.enb_flag, rab_id, SRB_FLAG_NO);
                key = PDCP_COLL_KEY_VALUE(ctxt.module_id, ctxt.rnti, ctxt.enb_flag, rab_id, SRB_FLAG_NO);
                h_rc = hashtable_get(pdcp_coll_p, key, (void **)&pdcp_p);
                LOG_D(PDCP,"request key %x : (%d,%x,%d,%d)\n",
                      (uint8_t)key,ctxt.module_id, ctxt.rnti, ctxt.enb_flag, rab_id);
              }

              if (h_rc == HASH_TABLE_OK) {
                rab_id = pdcp_p->rb_id;
                LOG_D(PDCP, "[FRAME %5u][UE][NETLINK][IP->PDCP] INST %d: Received socket with length %d (nlmsg_len = %zu) on Rab %d \n",
                      ctxt.frame,
                      pdcp_read_header_g.inst,
                      len,
                      nas_nlh_rx->nlmsg_len-sizeof(struct nlmsghdr),
                      pdcp_read_header_g.rb_id);
                LOG_D(PDCP, "[FRAME %5u][UE][IP][INSTANCE %u][RB %u][--- PDCP_DATA_REQ / %d Bytes --->][PDCP][MOD %u][UE %u][RB %u]\n",
                      ctxt.frame,
                      pdcp_read_header_g.inst,
                      pdcp_read_header_g.rb_id,
                      pdcp_read_header_g.data_size,
                      ctxt.module_id,
                      ctxt.rnti,
                      rab_id);
                MSC_LOG_RX_MESSAGE(
                  (ctxt_pP->enb_flag == ENB_FLAG_YES) ? MSC_PDCP_ENB:MSC_PDCP_UE,
                  (ctxt_pP->enb_flag == ENB_FLAG_YES) ? MSC_IP_ENB:MSC_IP_UE,
                  NULL,
                  0,
                  MSC_AS_TIME_FMT" DATA-REQ inst %u rb %u rab %u size %u",
                  MSC_AS_TIME_ARGS(ctxt_pP),
                  pdcp_read_header_g.inst,
                  pdcp_read_header_g.rb_id,
                  rab_id,
                  pdcp_read_header_g.data_size);
                pdcp_data_req(
                  &ctxt,
                  SRB_FLAG_NO,
                  rab_id,
                  RLC_MUI_UNDEFINED,
                  RLC_SDU_CONFIRM_NO,
                  pdcp_read_header_g.data_size,
                  (unsigned char *)NLMSG_DATA(nas_nlh_rx),
                  PDCP_TRANSMISSION_MODE_DATA,
                  (NFAPI_MODE == NFAPI_UE_STUB_PNF)?NULL:&pdcp_read_header_g.sourceL2Id,
                  (NFAPI_MODE == NFAPI_UE_STUB_PNF)?NULL:&pdcp_read_header_g.destinationL2Id
                );
              } else { /* else of h_rc == HASH_TABLE_OK */
                MSC_LOG_RX_DISCARDED_MESSAGE(
                  (ctxt_pP->enb_flag == ENB_FLAG_YES) ? MSC_PDCP_ENB:MSC_PDCP_UE,
                  (ctxt_pP->enb_flag == ENB_FLAG_YES) ? MSC_IP_ENB:MSC_IP_UE,
                  NULL,
                  0,
                  MSC_AS_TIME_FMT" DATA-REQ inst %u rb %u rab %u size %u",
                  MSC_AS_TIME_ARGS(ctxt_pP),
                  pdcp_read_header_g.inst,
                  pdcp_read_header_g.rb_id,
                  rab_id,
                  pdcp_read_header_g.data_size);
                LOG_D(PDCP,
                      "[FRAME %5u][UE][IP][INSTANCE %u][RB %u][--- PDCP_DATA_REQ / %d Bytes ---X][PDCP][MOD %u][UE %u][RB %u] NON INSTANCIATED INSTANCE key 0x%"PRIx64", DROPPED\n",
                      ctxt.frame,
                      pdcp_read_header_g.inst,
                      pdcp_read_header_g.rb_id,
                      pdcp_read_header_g.data_size,
                      ctxt.module_id,
                      ctxt.rnti,
                      rab_id,
                      key);
              } /* h_rc != HASH_TABLE_OK */
            }  else {/* else of rab_id != 0 */
              LOG_D(PDCP, "Forcing send on DEFAULT_RAB_ID\n");
              LOG_D(PDCP, "[FRAME %5u][eNB][IP][INSTANCE %u][RB %u][--- PDCP_DATA_REQ / %d Bytes --->][PDCP][MOD %u][UE %u][RB DEFAULT_RAB_ID %u]\n",
                    ctxt.frame,
                    pdcp_read_header_g.inst,
                    pdcp_read_header_g.rb_id,
                    pdcp_read_header_g.data_size,
                    ctxt.module_id,
                    ctxt.rnti,
                    DEFAULT_RAB_ID);
              MSC_LOG_RX_MESSAGE(
                (ctxt_pP->enb_flag == ENB_FLAG_YES) ? MSC_PDCP_ENB:MSC_PDCP_UE,
                (ctxt_pP->enb_flag == ENB_FLAG_YES) ? MSC_IP_ENB:MSC_IP_UE,
                NULL,0,
                MSC_AS_TIME_FMT" DATA-REQ inst %u rb %u default rab %u size %u",
                MSC_AS_TIME_ARGS(ctxt_pP),
                pdcp_read_header_g.inst,
                pdcp_read_header_g.rb_id,
                DEFAULT_RAB_ID,
                pdcp_read_header_g.data_size);
              pdcp_data_req (
                &ctxt,
                SRB_FLAG_NO,
                DEFAULT_RAB_ID,
                RLC_MUI_UNDEFINED,
                RLC_SDU_CONFIRM_NO,
                pdcp_read_header_g.data_size,
                (unsigned char *)NLMSG_DATA(nas_nlh_rx),
                PDCP_TRANSMISSION_MODE_DATA,
                (NFAPI_MODE == NFAPI_UE_STUB_PNF) ? NULL :&pdcp_read_header_g.sourceL2Id,
                (NFAPI_MODE == NFAPI_UE_STUB_PNF) ? NULL :&pdcp_read_header_g.destinationL2Id
              );
            } /* rab_id == 0 */
          } /*pdcp_read_state_g != 0 */
        } /* UE */
      } /* for loop on netlink buffers */

      return len;
    } /* len > 0 */

    VCD_SIGNAL_DUMPER_DUMP_FUNCTION_BY_NAME( VCD_SIGNAL_DUMPER_FUNCTIONS_PDCP_FIFO_READ, 0 );
  } /* while loop on reading from netlink socket */

  return 0;
} /* pdcp_fifo_read_input_sdus_fromnetlinksock */

void pdcp_fifo_read_input_sdus_frompc5s (const protocol_ctxt_t *const  ctxt_pP) {
  protocol_ctxt_t                ctxt_cpy = *ctxt_pP;
  protocol_ctxt_t                ctxt;
  hash_key_t                     key       = HASHTABLE_NOT_A_KEY_VALUE;
  hashtable_rc_t                 h_rc;
  struct pdcp_netlink_element_s *data_p    = NULL;
  /* avoid gcc warnings */
  (void)data_p;
  pdcp_t                        *pdcp_p    = NULL;
  //TTN for D2D (PC5S)
  int prose_addr_len = sizeof(prose_pdcp_addr);
  char send_buf[BUFSIZE], receive_buf[BUFSIZE];
  //int optval;
  int bytes_received;
  sidelink_pc5s_element *sl_pc5s_msg_send = NULL;
  pc5s_header_t *pc5s_header = NULL;
  rb_id_t          rab_id  = 0;
  //TTN for D2D (PC5S)
  // receive a message from ProSe App
  memset(receive_buf, 0, BUFSIZE);
  bytes_received = recvfrom(pdcp_pc5_sockfd, receive_buf, BUFSIZE, 0,
                            (struct sockaddr *) &prose_pdcp_addr, (socklen_t *)&prose_addr_len);

  if (bytes_received > 0) {
    pc5s_header = calloc(1, sizeof(pc5s_header_t));
    memcpy((void *)pc5s_header, (void *)receive_buf, sizeof(pc5s_header_t));

    switch(pc5s_header->traffic_type) {
      case TRAFFIC_PC5S_SESSION_INIT :
        //send reply to ProSe app
        LOG_D(PDCP,"Received a request to open PDCP socket and establish a new PDCP session ... send response to ProSe App \n");
        memset(send_buf, 0, BUFSIZE);
        sl_pc5s_msg_send = calloc(1, sizeof(sidelink_pc5s_element));
        sl_pc5s_msg_send->pc5s_header.traffic_type = TRAFFIC_PC5S_SESSION_INIT;
        sl_pc5s_msg_send->pc5sPrimitive.status = 1;
        memcpy((void *)send_buf, (void *)sl_pc5s_msg_send, sizeof(sidelink_pc5s_element));
        int prose_addr_len = sizeof(prose_pdcp_addr);
        int bytes_sent = sendto(pdcp_pc5_sockfd, (char *)send_buf, sizeof(sidelink_pc5s_element), 0, (struct sockaddr *)&prose_pdcp_addr, prose_addr_len);
        free (sl_pc5s_msg_send);

        if (bytes_sent < 0) {
          LOG_E(PDCP, "ERROR: Failed to send to ProSe App\n");
          exit(EXIT_FAILURE);
        }

        break;

      case TRAFFIC_PC5S_SIGNALLING:  /* PC5-S message -> send to other UE */
        if( LOG_DEBUGFLAG(DEBUG_PDCP) ) {
          debug_pdcp_pc5s_sdu((sidelink_pc5s_element *)send_buf,
                              "pdcp_fifo_read_input_sdus received aPC5S message");
        }

        /* TODO: do we have to reset to 0 or not? not for a scenario with 1 UE at least */
        //          pc5s_header.inst = 0;
        //#warning "TO DO CORRCT VALUES FOR ue mod id, enb mod id"
        ctxt.frame         = ctxt_cpy.frame;
        ctxt.enb_flag      = ctxt_cpy.enb_flag;
        LOG_I(PDCP, "[PDCP] pc5s_header->rb_id = %d\n", pc5s_header->rb_id);

        if (ctxt_cpy.enb_flag) {
          ctxt.module_id = 0;
          rab_id      = pc5s_header->rb_id % LTE_maxDRB;
          ctxt.rnti          = pdcp_eNB_UE_instance_to_rnti[pdcp_eNB_UE_instance_to_rnti_index];
        } else {
          ctxt.module_id = 0;
          rab_id      = pc5s_header->rb_id % LTE_maxDRB;
          ctxt.rnti          = pdcp_UE_UE_module_id_to_rnti[ctxt.module_id];
        }

        //UE
        if (!ctxt.enb_flag) {
          if (rab_id != 0) {
            if (rab_id == UE_IP_DEFAULT_RAB_ID) {
              LOG_D(PDCP, "PDCP_COLL_KEY_DEFAULT_DRB_VALUE(module_id=%d, rnti=%x, enb_flag=%d)\n",
                    ctxt.module_id, ctxt.rnti, ctxt.enb_flag);
              key = PDCP_COLL_KEY_DEFAULT_DRB_VALUE(ctxt.module_id, ctxt.rnti, ctxt.enb_flag);
              h_rc = hashtable_get(pdcp_coll_p, key, (void **)&pdcp_p);
              LOG_D(PDCP,"request key %x : (%d,%x,%d,%d)\n",
                    (uint8_t)key,ctxt.module_id, ctxt.rnti, ctxt.enb_flag, rab_id);
            } else {
              rab_id = rab_id % LTE_maxDRB;
              LOG_I(PDCP, "PDCP_COLL_KEY_VALUE(module_id=%d, rnti=%x, enb_flag=%d, rab_id=%d, SRB_FLAG=%d)\n",
                    ctxt.module_id, ctxt.rnti, ctxt.enb_flag, rab_id, SRB_FLAG_NO);
              key = PDCP_COLL_KEY_VALUE(ctxt.module_id, ctxt.rnti, ctxt.enb_flag, rab_id, SRB_FLAG_NO);
              h_rc = hashtable_get(pdcp_coll_p, key, (void **)&pdcp_p);
              LOG_I(PDCP,"request key %x : (%d,%x,%d,%d)\n",
                    (uint8_t)key,ctxt.module_id, ctxt.rnti, ctxt.enb_flag, rab_id);
            }

            if (h_rc == HASH_TABLE_OK) {
              rab_id = pdcp_p->rb_id;
              LOG_I(PDCP, "[FRAME %5u][UE][NETLINK][IP->PDCP] INST %d: Received socket with length %d  on Rab %d \n",
                    ctxt.frame,
                    pc5s_header->inst,
                    bytes_received,
                    pc5s_header->rb_id);
              LOG_I(PDCP, "[FRAME %5u][UE][IP][INSTANCE %u][RB %u][--- PDCP_DATA_REQ / %d Bytes --->][PDCP][MOD %u][UE %u][RB %u]\n",
                    ctxt.frame,
                    pc5s_header->inst,
                    pc5s_header->rb_id,
                    pc5s_header->data_size,
                    ctxt.module_id,
                    ctxt.rnti,
                    rab_id);
              MSC_LOG_RX_MESSAGE(
                (ctxt_pP->enb_flag == ENB_FLAG_YES) ? MSC_PDCP_ENB:MSC_PDCP_UE,
                (ctxt_pP->enb_flag == ENB_FLAG_YES) ? MSC_IP_ENB:MSC_IP_UE,
                NULL,
                0,
                MSC_AS_TIME_FMT" DATA-REQ inst %u rb %u rab %u size %u",
                MSC_AS_TIME_ARGS(ctxt_pP),
                pc5s_header->inst,
                pc5s_header->rb_id,
                rab_id,
                pc5s_header->data_size);
              pdcp_data_req(
                &ctxt,
                SRB_FLAG_NO,
                rab_id,
                RLC_MUI_UNDEFINED,
                RLC_SDU_CONFIRM_NO,
                pc5s_header->data_size,
                (unsigned char *)receive_buf,
                PDCP_TRANSMISSION_MODE_DATA,
                &pc5s_header->sourceL2Id,
                &pc5s_header->destinationL2Id
              );
            } else { /* else of h_rc == HASH_TABLE_OK */
              MSC_LOG_RX_DISCARDED_MESSAGE(
                (ctxt_pP->enb_flag == ENB_FLAG_YES) ? MSC_PDCP_ENB:MSC_PDCP_UE,
                (ctxt_pP->enb_flag == ENB_FLAG_YES) ? MSC_IP_ENB:MSC_IP_UE,
                NULL,
                0,
                MSC_AS_TIME_FMT" DATA-REQ inst %u rb %u rab %u size %u",
                MSC_AS_TIME_ARGS(ctxt_pP),
                pc5s_header->inst,
                pc5s_header->rb_id,
                rab_id,
                pc5s_header->data_size);
              LOG_D(PDCP,
                    "[FRAME %5u][UE][IP][INSTANCE %u][RB %u][--- PDCP_DATA_REQ / %d Bytes ---X][PDCP][MOD %u][UE %u][RB %u] NON INSTANCIATED INSTANCE key 0x%"PRIx64", DROPPED\n",
                    ctxt.frame,
                    pc5s_header->inst,
                    pc5s_header->rb_id,
                    pc5s_header->data_size,
                    ctxt.module_id,
                    ctxt.rnti,
                    rab_id,
                    key);
            }
          }  else { /* else of if (rab_id == 0) */
            LOG_D(PDCP, "Forcing send on DEFAULT_RAB_ID\n");
            LOG_D(PDCP, "[FRAME %5u][eNB][IP][INSTANCE %u][RB %u][--- PDCP_DATA_REQ / %d Bytes --->][PDCP][MOD %u][UE %u][RB DEFAULT_RAB_ID %u]\n",
                  ctxt.frame,
                  pc5s_header->inst,
                  pc5s_header->rb_id,
                  pc5s_header->data_size,
                  ctxt.module_id,
                  ctxt.rnti,
                  DEFAULT_RAB_ID);
            MSC_LOG_RX_MESSAGE(
              (ctxt_pP->enb_flag == ENB_FLAG_YES) ? MSC_PDCP_ENB:MSC_PDCP_UE,
              (ctxt_pP->enb_flag == ENB_FLAG_YES) ? MSC_IP_ENB:MSC_IP_UE,
              NULL,0,
              MSC_AS_TIME_FMT" DATA-REQ inst %u rb %u default rab %u size %u",
              MSC_AS_TIME_ARGS(ctxt_pP),
              pc5s_header->inst,
              pc5s_header->rb_id,
              DEFAULT_RAB_ID,
              pc5s_header->data_size);
            pdcp_data_req (
              &ctxt,
              SRB_FLAG_NO,
              DEFAULT_RAB_ID,
              RLC_MUI_UNDEFINED,
              RLC_SDU_CONFIRM_NO,
              pc5s_header->data_size,
              (unsigned char *)receive_buf,
              PDCP_TRANSMISSION_MODE_DATA,
              &pc5s_header->sourceL2Id,
              &pc5s_header->destinationL2Id
            );
          }
        } /* end of !ctxt.enb_flag */

      default:
        LOG_D(PDCP, "pc5s message type %d, unknown...\n", pc5s_header->traffic_type);
        break;
    } /* end of switch */
  }/* end of bytes_received > 0 */
  if (pc5s_header != NULL) {
    free(pc5s_header);
    pc5s_header = NULL;
  }
} /* pdcp_fifo_read_input_sdus_frompc5s */

//-----------------------------------------------------------------------------
int pdcp_fifo_read_input_sdus (const protocol_ctxt_t *const  ctxt_pP) {
  if (UE_NAS_USE_TUN || ENB_NAS_USE_TUN) {
    return pdcp_fifo_read_input_sdus_fromtun (ctxt_pP);
  } else if (PDCP_USE_NETLINK) {
    pdcp_fifo_read_input_sdus_frompc5s (ctxt_pP);
    return pdcp_fifo_read_input_sdus_fromnetlinksock(ctxt_pP);
  } /* PDCP_USE_NETLINK */

  return 0;
}


void pdcp_fifo_read_input_sdus_from_otg (const protocol_ctxt_t *const  ctxt_pP) {
  module_id_t          dst_id; // dst for otg
  protocol_ctxt_t      ctxt;

  // we need to add conditions to avoid transmitting data when the UE is not RRC connected.
  if ((otg_enabled==1) && (ctxt_pP->enb_flag == ENB_FLAG_YES)) { // generate DL traffic
    PROTOCOL_CTXT_SET_BY_MODULE_ID(
      &ctxt,
      ctxt_pP->module_id,
      ctxt_pP->enb_flag,
      NOT_A_RNTI,
      ctxt_pP->frame,
      ctxt_pP->subframe,
      ctxt_pP->module_id);

    for (dst_id = 0; dst_id<NUMBER_OF_UE_MAX; dst_id++) {
      ctxt.rnti = oai_emulation.info.eNB_ue_module_id_to_rnti[ctxt.module_id][dst_id];
    }
  }
}

//TTN for D2D (PC5S)

void
pdcp_pc5_socket_init() {
  //pthread_attr_t     attr;
  //struct sched_param sched_param;
  int optval; // flag value for setsockopt
  //int n; // message byte size
  //create PDCP socket
  pdcp_pc5_sockfd = socket(AF_INET, SOCK_DGRAM, 0);

  if (pdcp_pc5_sockfd < 0) {
    LOG_E(PDCP,"[pdcp_pc5_socket_init] Error opening socket %d (%d:%s)\n",pdcp_pc5_sockfd,errno, strerror(errno));
    exit(EXIT_FAILURE);
  }

  optval = 1;
  setsockopt(pdcp_pc5_sockfd, SOL_SOCKET, SO_REUSEADDR,
             (const void *)&optval, sizeof(int));
  fcntl(pdcp_pc5_sockfd,F_SETFL,O_NONBLOCK);
  bzero((char *) &pdcp_sin, sizeof(pdcp_sin));
  pdcp_sin.sin_family = AF_INET;
  pdcp_sin.sin_addr.s_addr = htonl(INADDR_ANY);
  pdcp_sin.sin_port = htons(PDCP_SOCKET_PORT_NO);

  // associate the parent socket with a port
  if (bind(pdcp_pc5_sockfd, (struct sockaddr *) &pdcp_sin,
           sizeof(pdcp_sin)) < 0) {
    LOG_E(PDCP,"[pdcp_pc5_socket_init] ERROR: Failed on binding the socket\n");
    exit(1);
  }
}
<|MERGE_RESOLUTION|>--- conflicted
+++ resolved
@@ -166,7 +166,7 @@
       ctxt.rnti=pdcp_eNB_UE_instance_to_rnti[0];
       ctxt.enb_flag=ENB_FLAG_YES;
       ctxt.module_id=0;
-      key = PDCP_COLL_KEY_VALUE(ctxt.module_id, ctxt.rnti, ctxt.enb_flag, rab_id, SRB_FLAG_YES);
+      key = PDCP_COLL_KEY_VALUE(ctxt.module_id, ctxt.rnti, ctxt.enb_flag, rab_id, SRB_FLAG_NO);
       h_rc = hashtable_get(pdcp_coll_p, key, (void **)&pdcp_p);
     }
 
@@ -174,9 +174,9 @@
           ctxt.module_id, ctxt.rnti, ctxt.enb_flag);
 
     if (h_rc == HASH_TABLE_OK) {
-      LOG_D(PDCP, "[FRAME %5u][UE][NETLINK][IP->PDCP] INST %d: Received socket with length %d on Rab %d \n",
+      LOG_I(PDCP, "[FRAME %5u][UE][NETLINK][IP->PDCP] INST %d: Received socket with length %d on Rab %d \n",
             ctxt.frame, ctxt.instance, len, rab_id);
-      LOG_D(PDCP, "[FRAME %5u][UE][IP][INSTANCE %u][RB %u][--- PDCP_DATA_REQ / %d Bytes --->][PDCP][MOD %u][UE %04x][RB %u]\n",
+      LOG_I(PDCP, "[FRAME %5u][UE][IP][INSTANCE %u][RB %u][--- PDCP_DATA_REQ / %d Bytes --->][PDCP][MOD %u][UE %04x][RB %u]\n",
             ctxt.frame, ctxt.instance, rab_id, len, ctxt.module_id,
             ctxt.rnti, rab_id);
       MSC_LOG_RX_MESSAGE((ctxt_pP->enb_flag == ENB_FLAG_YES) ? MSC_PDCP_ENB:MSC_PDCP_UE,
@@ -210,441 +210,6 @@
   return len;
 }
 
-<<<<<<< HEAD
-#else /* UE_NAS_USE_TUN */
-
-#ifdef PDCP_USE_NETLINK
-   protocol_ctxt_t                ctxt_cpy = *ctxt_pP;
-   protocol_ctxt_t                ctxt;
-   hash_key_t                     key       = HASHTABLE_NOT_A_KEY_VALUE;
-   hashtable_rc_t                 h_rc;
-   struct pdcp_netlink_element_s* data_p    = NULL;
-   /* avoid gcc warnings */
-   (void)data_p;
-   module_id_t                    ue_id     = 0;
-   pdcp_t*                        pdcp_p    = NULL;
-
-//TTN for D2D (PC5S)
-#if (RRC_VERSION >= MAKE_VERSION(14, 0, 0))
-   int prose_addr_len;
-   char send_buf[BUFSIZE], receive_buf[BUFSIZE];
-   //int optval;
-   int bytes_received;
-   sidelink_pc5s_element *sl_pc5s_msg_recv = NULL;
-   sidelink_pc5s_element *sl_pc5s_msg_send = NULL;
-   //uint32_t sourceL2Id;
-   //uint32_t groupL2Id;
-   //module_id_t         module_id = 0;
-   pc5s_header_t *pc5s_header;
-#endif
-
-# if defined(PDCP_USE_NETLINK_QUEUES)
-   rb_id_t                        rab_id    = 0;
-
-   pdcp_transmission_mode_t       pdcp_mode = PDCP_TRANSMISSION_MODE_UNKNOWN;
-
-
-   while (pdcp_netlink_dequeue_element(ctxt_pP, &data_p) != 0) {
-      DevAssert(data_p != NULL);
-      rab_id = data_p->pdcp_read_header.rb_id % maxDRB;
-      // ctxt_pP->rnti is NOT_A_RNTI
-      ctxt_cpy.rnti = pdcp_module_id_to_rnti[ctxt_cpy.module_id][data_p->pdcp_read_header.inst];
-      key = PDCP_COLL_KEY_VALUE(ctxt_pP->module_id, ctxt_cpy.rnti, ctxt_pP->enb_flag, rab_id, SRB_FLAG_NO);
-      h_rc = hashtable_get(pdcp_coll_p, key, (void**)&pdcp_p);
-
-      if (h_rc != HASH_TABLE_OK) {
-         LOG_I(PDCP, PROTOCOL_CTXT_FMT" Dropped IP PACKET cause no PDCP instanciated\n",
-               PROTOCOL_CTXT_ARGS(ctxt_pP));
-         free(data_p->data);
-         free(data_p);
-         data_p = NULL;
-         continue;
-      }
-
-      CHECK_CTXT_ARGS(&ctxt_cpy);
-
-      AssertFatal (rab_id    < maxDRB,                       "RB id is too high (%u/%d)!\n", rab_id, maxDRB);
-
-      if (rab_id != 0) {
-         LOG_I(PDCP, "[FRAME %05d][%s][IP][INSTANCE %u][RB %u][--- PDCP_DATA_REQ "
-               "/ %d Bytes --->][PDCP][MOD %u][RB %u]\n",
-               ctxt_cpy.frame,
-               (ctxt_cpy.enb_flag) ? "eNB" : "UE",
-                     data_p->pdcp_read_header.inst,
-                     data_p->pdcp_read_header.rb_id,
-                     data_p->pdcp_read_header.data_size,
-                     ctxt_cpy.module_id,
-                     rab_id);
-#ifdef  OAI_NW_DRIVER_TYPE_ETHERNET
-
-         if ((data_p->pdcp_read_header.traffic_type == TRAFFIC_IPV6_TYPE_MULTICAST) /*TRAFFIC_IPV6_TYPE_MULTICAST */ ||
-               (data_p->pdcp_read_header.traffic_type == TRAFFIC_IPV4_TYPE_MULTICAST) /*TRAFFIC_IPV4_TYPE_MULTICAST */ ||
-               (data_p->pdcp_read_header.traffic_type == TRAFFIC_IPV4_TYPE_BROADCAST) /*TRAFFIC_IPV4_TYPE_BROADCAST */ ) {
-#if (RRC_VERSION >= MAKE_VERSION(10, 0, 0))
-            PDCP_TRANSMISSION_MODE_TRANSPARENT;
-#else
-            pdcp_mode= PDCP_TRANSMISSION_MODE_DATA;
-#endif
-         } else if ((data_p->pdcp_read_header.traffic_type == TRAFFIC_IPV6_TYPE_UNICAST) /* TRAFFIC_IPV6_TYPE_UNICAST */ ||
-               (data_p->pdcp_read_header.traffic_type == TRAFFIC_IPV4_TYPE_UNICAST) /*TRAFFIC_IPV4_TYPE_UNICAST*/ ) {
-            pdcp_mode=  PDCP_TRANSMISSION_MODE_DATA;
-         } else {
-            pdcp_mode= PDCP_TRANSMISSION_MODE_DATA;
-            LOG_W(PDCP,"unknown IP traffic type \n");
-         }
-
-#else // OAI_NW_DRIVER_TYPE_ETHERNET NASMESH driver does not curreenlty support multicast traffic
-         pdcp_mode = PDCP_TRANSMISSION_MODE_DATA;
-#endif
-         pdcp_data_req(&ctxt_cpy,
-               SRB_FLAG_NO,
-               rab_id % maxDRB,
-               RLC_MUI_UNDEFINED,
-               RLC_SDU_CONFIRM_NO,
-               data_p->pdcp_read_header.data_size,
-               data_p->data,
-               pdcp_mode
-#if (RRC_VERSION >= MAKE_VERSION(14, 0, 0))
-               ,NULL, NULL
-#endif
-               );
-      } else if (ctxt_cpy.enb_flag) {
-         /* rb_id = 0, thus interpreated as broadcast and transported as
-          * multiple unicast is a broadcast packet, we have to send this
-          * packet on all default RABS of all connected UEs
-          */
-         LOG_D(PDCP, "eNB Try Forcing send on DEFAULT_RAB_ID first_ue_local %u nb_ue_local %u\n", oai_emulation.info.first_ue_local, oai_emulation.info.nb_ue_local);
-
-         for (ue_id = 0; ue_id < NB_UE_INST; ue_id++) {
-            if (pdcp_module_id_to_rnti[ctxt_cpy.module_id][ue_id] != NOT_A_RNTI) {
-               LOG_D(PDCP, "eNB Try Forcing send on DEFAULT_RAB_ID UE %d\n", ue_id);
-               ctxt.module_id     = ctxt_cpy.module_id;
-               ctxt.rnti          = ctxt_cpy.pdcp_module_id_to_rnti[ctxt_cpy.module_id][ue_id];
-               ctxt.frame         = ctxt_cpy.frame;
-               ctxt.enb_flag      = ctxt_cpy.enb_flag;
-
-               pdcp_data_req(
-                     &ctxt,
-                     SRB_FLAG_NO,
-                     DEFAULT_RAB_ID,
-                     RLC_MUI_UNDEFINED,
-                     RLC_SDU_CONFIRM_NO,
-                     data_p->pdcp_read_header.data_size,
-                     data_p->data,
-                     PDCP_TRANSMISSION_MODE_DATA
-#if (RRC_VERSION >= MAKE_VERSION(14, 0, 0))
-                     ,NULL, NULL
-#endif
-                     );
-            }
-         }
-      } else {
-         LOG_D(PDCP, "Forcing send on DEFAULT_RAB_ID\n");
-         pdcp_data_req(
-               &ctxt_cpy,
-               SRB_FLAG_NO,
-               DEFAULT_RAB_ID,
-               RLC_MUI_UNDEFINED,
-               RLC_SDU_CONFIRM_NO,
-               data_p->pdcp_read_header.data_size,
-               data_p->data,
-               PDCP_TRANSMISSION_MODE_DATA
-#if (RRC_VERSION >= MAKE_VERSION(14, 0, 0))
-               ,NULL, NULL
-#endif
-               );
-      }
-
-      free(data_p->data);
-      free(data_p);
-      data_p = NULL;
-   }
-
-   return 0;
-# else /* PDCP_USE_NETLINK_QUEUES*/
-//LOG_I(PDCP, "Not using PDCP_USE_NETLINK_QUEUES ! \n \n \n");
-   int              len = 1;
-   int  msg_len;
-   rb_id_t          rab_id  = 0;
-   int rlc_data_req_flag = 3;
-
-
-//TTN for D2D (PC5S)
-#if (RRC_VERSION >= MAKE_VERSION(14, 0, 0))
-   prose_addr_len = sizeof(prose_pdcp_addr);
-   // receive a message from ProSe App
-   memset(receive_buf, 0, BUFSIZE);
-   bytes_received = recvfrom(pdcp_pc5_sockfd, receive_buf, BUFSIZE, 0,
-         (struct sockaddr *) &prose_pdcp_addr, (socklen_t *)&prose_addr_len);
-   //  if (bytes_received < 0){
-   //    LOG_E(RRC, "ERROR: Failed to receive from ProSe App\n");
-   //    exit(EXIT_FAILURE);
-   // }
-   if (bytes_received > 0) {
-      pc5s_header = calloc(1, sizeof(pc5s_header_t));
-      memcpy((void *)pc5s_header, (void *)receive_buf, sizeof(pc5s_header_t));
-
-      if (pc5s_header->traffic_type == TRAFFIC_PC5S_SESSION_INIT){
-         //send reply to ProSe app
-         LOG_D(PDCP,"Received a request to open PDCP socket and establish a new PDCP session ... send response to ProSe App \n");
-         memset(send_buf, 0, BUFSIZE);
-         sl_pc5s_msg_send = calloc(1, sizeof(sidelink_pc5s_element));
-         sl_pc5s_msg_send->pc5s_header.traffic_type = TRAFFIC_PC5S_SESSION_INIT;
-         sl_pc5s_msg_send->pc5sPrimitive.status = 1;
-
-         memcpy((void *)send_buf, (void *)sl_pc5s_msg_send, sizeof(sidelink_pc5s_element));
-         int prose_addr_len = sizeof(prose_pdcp_addr);
-         int bytes_sent = sendto(pdcp_pc5_sockfd, (char *)send_buf, sizeof(sidelink_pc5s_element), 0, (struct sockaddr *)&prose_pdcp_addr, prose_addr_len);
-         if (bytes_sent < 0) {
-            LOG_E(PDCP, "ERROR: Failed to send to ProSe App\n");
-            exit(EXIT_FAILURE);
-         }
-      } else if (pc5s_header->traffic_type == TRAFFIC_PC5S_SIGNALLING) { //if containing PC5-S message -> send to other UE
-         LOG_D(PDCP,"Received PC5-S message ... send to the other UE\n");
-#ifdef PDCP_DEBUG
-         LOG_D(PDCP,"Received PC5-S message, traffic_type: %d)\n", pc5s_header->traffic_type);
-         LOG_D(PDCP,"Received PC5-S message, rbid: %d)\n", pc5s_header->rb_id);
-         LOG_D(PDCP,"Received PC5-S message, data_size: %d)\n", pc5s_header->data_size);
-         LOG_D(PDCP,"Received PC5-S message, inst: %d)\n", pc5s_header->inst);
-         LOG_D(PDCP,"Received PC5-S message,sourceL2Id: 0x%08x\n)\n", pc5s_header->sourceL2Id);
-         LOG_D(PDCP,"Received PC5-S message,destinationL1Id: 0x%08x\n)\n", pc5s_header->destinationL2Id);
-
-#endif
-
-#ifdef OAI_EMU
-
-         // overwrite function input parameters, because only one netlink socket for all instances
-         if (pc5s_header->inst < oai_emulation.info.nb_enb_local) {
-            ctxt.frame         = ctxt_cpy.frame;
-            ctxt.enb_flag      = ENB_FLAG_YES;
-            ctxt.module_id     = pc5s_header.inst  +  oai_emulation.info.first_enb_local;
-            ctxt.rnti          = oai_emulation.info.eNB_ue_module_id_to_rnti[ctxt.module_id ][pc5s_header->rb_id / maxDRB + oai_emulation.info.first_ue_local];
-            rab_id    = pc5s_header->rb_id % maxDRB;
-         } else {
-            ctxt.frame         = ctxt_cpy.frame;
-            ctxt.enb_flag      = ENB_FLAG_NO;
-            ctxt.module_id     = pc5s_header->inst - oai_emulation.info.nb_enb_local + oai_emulation.info.first_ue_local;
-            ctxt.rnti          = pdcp_UE_UE_module_id_to_rnti[ctxt.module_id];
-            rab_id    = pc5s_header->rb_id % maxDRB;
-         }
-
-         CHECK_CTXT_ARGS(&ctxt);
-         AssertFatal (rab_id    < maxDRB,                       "RB id is too high (%u/%d)!\n", rab_id, maxDRB);
-         /*LGpdcp_read_header.inst = (pc5s_header.inst >= oai_emulation.info.nb_enb_local) ? \
-                  pc5s_header.inst - oai_emulation.info.nb_enb_local+ NB_eNB_INST + oai_emulation.info.first_ue_local :
-                  pc5s_header.inst +  oai_emulation.info.first_enb_local;*/
-#else // OAI_EMU
-         /* TODO: do we have to reset to 0 or not? not for a scenario with 1 UE at least */
-         //          pc5s_header.inst = 0;
-         //#warning "TO DO CORRCT VALUES FOR ue mod id, enb mod id"
-         ctxt.frame         = ctxt_cpy.frame;
-         ctxt.enb_flag      = ctxt_cpy.enb_flag;
-
-         LOG_I(PDCP, "[PDCP] pc5s_header->rb_id = %d\n", pc5s_header->rb_id);
-
-         if (ctxt_cpy.enb_flag) {
-            ctxt.module_id = 0;
-            rab_id      = pc5s_header->rb_id % maxDRB;
-            ctxt.rnti          = pdcp_eNB_UE_instance_to_rnti[pdcp_eNB_UE_instance_to_rnti_index];
-         } else {
-            ctxt.module_id = 0;
-            rab_id      = pc5s_header->rb_id % maxDRB;
-            ctxt.rnti          = pdcp_UE_UE_module_id_to_rnti[ctxt.module_id];
-         }
-#endif
-
-         //UE
-         if (!ctxt.enb_flag) {
-            if (rab_id != 0) {
-               if (rab_id == UE_IP_DEFAULT_RAB_ID) {
-                  LOG_I(PDCP, "PDCP_COLL_KEY_DEFAULT_DRB_VALUE(module_id=%d, rnti=%x, enb_flag=%d)\n",
-                        ctxt.module_id, ctxt.rnti, ctxt.enb_flag);
-                  key = PDCP_COLL_KEY_DEFAULT_DRB_VALUE(ctxt.module_id, ctxt.rnti, ctxt.enb_flag);
-                  h_rc = hashtable_get(pdcp_coll_p, key, (void**)&pdcp_p);
-                  LOG_I(PDCP,"request key %x : (%d,%x,%d,%d)\n",
-                        (uint8_t)key,ctxt.module_id, ctxt.rnti, ctxt.enb_flag, rab_id);
-               } else {
-                  rab_id = rab_id % maxDRB;
-                  LOG_I(PDCP, "PDCP_COLL_KEY_VALUE(module_id=%d, rnti=%x, enb_flag=%d, rab_id=%d, SRB_FLAG=%d)\n",
-                        ctxt.module_id, ctxt.rnti, ctxt.enb_flag, rab_id, SRB_FLAG_NO);
-                  key = PDCP_COLL_KEY_VALUE(ctxt.module_id, ctxt.rnti, ctxt.enb_flag, rab_id, SRB_FLAG_NO);
-                  h_rc = hashtable_get(pdcp_coll_p, key, (void**)&pdcp_p);
-                  LOG_I(PDCP,"request key %x : (%d,%x,%d,%d)\n",
-                		  (uint8_t)key,ctxt.module_id, ctxt.rnti, ctxt.enb_flag, rab_id);
-               }
-
-               if (h_rc == HASH_TABLE_OK) {
-                  rab_id = pdcp_p->rb_id;
-#ifdef PDCP_DEBUG
-                  LOG_I(PDCP, "[FRAME %5u][UE][NETLINK][IP->PDCP] INST %d: Received socket with length %d  on Rab %d \n",
-                        ctxt.frame,
-                        pc5s_header->inst,
-                        bytes_received,
-                        pc5s_header->rb_id);
-
-                  LOG_I(PDCP, "[FRAME %5u][UE][IP][INSTANCE %u][RB %u][--- PDCP_DATA_REQ / %d Bytes --->][PDCP][MOD %u][UE %u][RB %u]\n",
-                        ctxt.frame,
-                        pc5s_header->inst,
-                        pc5s_header->rb_id,
-                        pc5s_header->data_size,
-                        ctxt.module_id,
-                        ctxt.rnti,
-                        rab_id);
-#endif
-                  MSC_LOG_RX_MESSAGE(
-                        (ctxt_pP->enb_flag == ENB_FLAG_YES) ? MSC_PDCP_ENB:MSC_PDCP_UE,
-                              (ctxt_pP->enb_flag == ENB_FLAG_YES) ? MSC_IP_ENB:MSC_IP_UE,
-                                    NULL,
-                                    0,
-                                    MSC_AS_TIME_FMT" DATA-REQ inst %u rb %u rab %u size %u",
-                                    MSC_AS_TIME_ARGS(ctxt_pP),
-                                    pc5s_header->inst,
-                                    pc5s_header->rb_id,
-                                    rab_id,
-                                    pc5s_header->data_size);
-
-                  pdcp_data_req(
-                        &ctxt,
-                        SRB_FLAG_NO,
-                        rab_id,
-                        RLC_MUI_UNDEFINED,
-                        RLC_SDU_CONFIRM_NO,
-                        pc5s_header->data_size,
-                        (unsigned char *)receive_buf,
-                        PDCP_TRANSMISSION_MODE_DATA
-#if (RRC_VERSION >= MAKE_VERSION(14, 0, 0))
-                        ,&pc5s_header->sourceL2Id
-                        ,&pc5s_header->destinationL2Id
-#endif
-                        );
-               } else {
-                  MSC_LOG_RX_DISCARDED_MESSAGE(
-                        (ctxt_pP->enb_flag == ENB_FLAG_YES) ? MSC_PDCP_ENB:MSC_PDCP_UE,
-                              (ctxt_pP->enb_flag == ENB_FLAG_YES) ? MSC_IP_ENB:MSC_IP_UE,
-                                    NULL,
-                                    0,
-                                    MSC_AS_TIME_FMT" DATA-REQ inst %u rb %u rab %u size %u",
-                                    MSC_AS_TIME_ARGS(ctxt_pP),
-                                    pc5s_header->inst,
-                                    pc5s_header->rb_id,
-                                    rab_id,
-                                    pc5s_header->data_size);
-                  LOG_I(PDCP,
-                        "[FRAME %5u][UE][IP][INSTANCE %u][RB %u][--- PDCP_DATA_REQ / %d Bytes ---X][PDCP][MOD %u][UE %u][RB %u] NON INSTANCIATED INSTANCE key 0x%"PRIx64", DROPPED\n",
-                        ctxt.frame,
-                        pc5s_header->inst,
-                        pc5s_header->rb_id,
-                        pc5s_header->data_size,
-                        ctxt.module_id,
-                        ctxt.rnti,
-                        rab_id,
-                        key);
-               }
-            }  else { //if (rab_id == 0)
-               LOG_D(PDCP, "Forcing send on DEFAULT_RAB_ID\n");
-               LOG_D(PDCP, "[FRAME %5u][eNB][IP][INSTANCE %u][RB %u][--- PDCP_DATA_REQ / %d Bytes --->][PDCP][MOD %u][UE %u][RB DEFAULT_RAB_ID %u]\n",
-                     ctxt.frame,
-                     pc5s_header->inst,
-                     pc5s_header->rb_id,
-                     pc5s_header->data_size,
-                     ctxt.module_id,
-                     ctxt.rnti,
-                     DEFAULT_RAB_ID);
-               MSC_LOG_RX_MESSAGE(
-                     (ctxt_pP->enb_flag == ENB_FLAG_YES) ? MSC_PDCP_ENB:MSC_PDCP_UE,
-                           (ctxt_pP->enb_flag == ENB_FLAG_YES) ? MSC_IP_ENB:MSC_IP_UE,
-                                 NULL,0,
-                                 MSC_AS_TIME_FMT" DATA-REQ inst %u rb %u default rab %u size %u",
-                                 MSC_AS_TIME_ARGS(ctxt_pP),
-                                 pc5s_header->inst,
-                                 pc5s_header->rb_id,
-                                 DEFAULT_RAB_ID,
-                                 pc5s_header->data_size);
-
-               pdcp_data_req (
-                     &ctxt,
-                     SRB_FLAG_NO,
-                     DEFAULT_RAB_ID,
-                     RLC_MUI_UNDEFINED,
-                     RLC_SDU_CONFIRM_NO,
-                     pc5s_header->data_size,
-                     (unsigned char *)receive_buf,
-                     PDCP_TRANSMISSION_MODE_DATA
-#if (RRC_VERSION >= MAKE_VERSION(14, 0, 0))
-                     ,&pc5s_header->sourceL2Id
-                     ,&pc5s_header->destinationL2Id
-#endif
-                     );
-            }
-         }
-          free (sl_pc5s_msg_recv);
-          free (sl_pc5s_msg_send);
-      }
-   }
-
-#endif
-
-   while ((len > 0) && (rlc_data_req_flag !=0))  {
-      VCD_SIGNAL_DUMPER_DUMP_FUNCTION_BY_NAME( VCD_SIGNAL_DUMPER_FUNCTIONS_PDCP_FIFO_READ, 1 );
-      VCD_SIGNAL_DUMPER_DUMP_FUNCTION_BY_NAME( VCD_SIGNAL_DUMPER_FUNCTIONS_PDCP_FIFO_READ_BUFFER, 1 );
-      //len = read(nas_sock_fd, &nl_rx_buf, NL_MAX_PAYLOAD);
-      len = recvmsg(nas_sock_fd, &nas_msg_rx, 0); //Initial
-      VCD_SIGNAL_DUMPER_DUMP_FUNCTION_BY_NAME( VCD_SIGNAL_DUMPER_FUNCTIONS_PDCP_FIFO_READ_BUFFER, 0 );
-
-      if (len<=0) {
-         // nothing in pdcp NAS socket
-         LOG_I(PDCP, "[PDCP][NETLINK] Nothing in socket, length %d \n", len);
-      } else {
-
-      LOG_I(PDCP, "Something in queue ! \n \n \n");
-         msg_len = len;
-         for (nas_nlh_rx = (struct nlmsghdr *) nl_rx_buf; //nas_msg_rx;
-               NLMSG_OK (nas_nlh_rx, msg_len);
-               nas_nlh_rx = NLMSG_NEXT (nas_nlh_rx, msg_len)) {
-
-            if (nas_nlh_rx->nlmsg_type == NLMSG_DONE) {
-               LOG_I(PDCP, "[PDCP][NETLINK] RX NLMSG_DONE\n");
-               //return;
-            }
-
-            else if (nas_nlh_rx->nlmsg_type == NLMSG_ERROR) {
-               LOG_I(PDCP, "[PDCP][NETLINK] RX NLMSG_ERROR\n");
-            }
-
-            else if (nas_nlh_rx->nlmsg_type == NLMSG_NOOP) {
-            	LOG_I(PDCP, "[PDCP][NETLINK] RX NLMSG_NOOP\n");
-            }
-
-            else if (nas_nlh_rx->nlmsg_type == NLMSG_OVERRUN) {
-            	LOG_I(PDCP, "[PDCP][NETLINK] RX NLMSG_OVERRUN\n");
-            }
-
-            else if (nas_nlh_rx->nlmsg_type == NLMSG_MIN_TYPE) {
-				LOG_I(PDCP, "[PDCP][NETLINK] RX NLMSG_OVERRUN\n");
-			}
-
-            else{
-            	LOG_I (PDCP, "[PDCP][NETLINK] No valid type received %hu \n", nas_nlh_rx->nlmsg_type);
-            }
-
-            if (pdcp_read_state_g == 0) {
-               if (nas_nlh_rx->nlmsg_len == sizeof (pdcp_data_req_header_t) + sizeof(struct nlmsghdr)) {
-                  pdcp_read_state_g = 1;  //get
-                  memcpy((void *)&pdcp_read_header_g, (void *)NLMSG_DATA(nas_nlh_rx), sizeof(pdcp_data_req_header_t));
-                  LOG_I(PDCP, "[PDCP][NETLINK] RX pdcp_data_req_header_t inst %u, rb_id %u data_size %d, source L2Id 0x%08x, destination L2Id 0x%08x\n",
-                        pdcp_read_header_g.inst, pdcp_read_header_g.rb_id, pdcp_read_header_g.data_size,pdcp_read_header_g.sourceL2Id, pdcp_read_header_g.destinationL2Id );
-               } else {
-                  LOG_E(PDCP, "[PDCP][NETLINK] WRONG size %d should be sizeof (pdcp_data_req_header_t): %d + sizeof(struct nlmsghdr):%d, sum: %d \n",
-                        nas_nlh_rx->nlmsg_len, sizeof (pdcp_data_req_header_t), sizeof(struct nlmsghdr), sizeof (pdcp_data_req_header_t) + sizeof(struct nlmsghdr));
-               }
-            } else {
-               pdcp_read_state_g = 0;
-               // print_active_requests()
-#ifdef PDCP_DEBUG
-               LOG_D(PDCP, "[PDCP][NETLINK] Something in socket, length %zu\n",
-                     nas_nlh_rx->nlmsg_len - sizeof(struct nlmsghdr));
-#endif
-=======
 int pdcp_fifo_read_input_sdus_fromnetlinksock (const protocol_ctxt_t *const  ctxt_pP) {
   int  len = 1;
   int rlc_data_req_flag = 3;
@@ -663,7 +228,6 @@
     VCD_SIGNAL_DUMPER_DUMP_FUNCTION_BY_NAME( VCD_SIGNAL_DUMPER_FUNCTIONS_PDCP_FIFO_READ_BUFFER, 1 );
     len = recvmsg(nas_sock_fd[0], &nas_msg_rx, 0);
     VCD_SIGNAL_DUMPER_DUMP_FUNCTION_BY_NAME( VCD_SIGNAL_DUMPER_FUNCTIONS_PDCP_FIFO_READ_BUFFER, 0 );
->>>>>>> 26f1e090
 
     if (len > 0) {
       for (nas_nlh_rx = (struct nlmsghdr *) nl_rx_buf;
@@ -709,52 +273,16 @@
             if (rab_id != 0) {
               rab_id = rab_id % LTE_maxDRB;
               key = PDCP_COLL_KEY_VALUE(ctxt.module_id, ctxt.rnti, ctxt.enb_flag, rab_id, SRB_FLAG_NO);
-<<<<<<< HEAD
-              h_rc = hashtable_get(pdcp_coll_p, key, (void**)&pdcp_p);
-
-
-                     if (h_rc == HASH_TABLE_OK) {
-#ifdef PDCP_DEBUG
-                        LOG_I(PDCP, "[FRAME %5u][eNB][NETLINK][IP->PDCP] INST %d: Received socket with length %d (nlmsg_len = %zu) on Rab %d for rnti: %d \n",
-                              ctxt.frame,
-                              pdcp_read_header_g.inst,
-                              len,
-                              nas_nlh_rx->nlmsg_len-sizeof(struct nlmsghdr),
-                              pdcp_read_header_g.rb_id,
-                              ctxt.rnti);
-#endif
-
-                        MSC_LOG_RX_MESSAGE(
-                              (ctxt_pP->enb_flag == ENB_FLAG_YES) ? MSC_PDCP_ENB:MSC_PDCP_UE,
-                                    (ctxt_pP->enb_flag == ENB_FLAG_YES) ? MSC_IP_ENB:MSC_IP_UE,
-                                          NULL,
-                                          0,
-                                          MSC_AS_TIME_FMT" DATA-REQ inst %u rb %u rab %u size %u",
-                                          MSC_AS_TIME_ARGS(ctxt_pP),
-                                          pdcp_read_header_g.inst,
-                                          pdcp_read_header_g.rb_id,
-                                          rab_id,
-                                          pdcp_read_header_g.data_size);
-                        LOG_I(PDCP, "[FRAME %5u][eNB][IP][INSTANCE %u][RB %u][--- PDCP_DATA_REQ / %d Bytes --->][PDCP][MOD %u]UE %u][RB %u]\n",
-                              ctxt_cpy.frame,
-                              pdcp_read_header_g.inst,
-                              pdcp_read_header_g.rb_id,
-                              pdcp_read_header_g.data_size,
-                              ctxt.module_id,
-                              ctxt.rnti,
-                              rab_id);
-
-                        pdcp_data_req(&ctxt,
-=======
               h_rc = hashtable_get(pdcp_coll_p, key, (void **)&pdcp_p);
 
               if (h_rc == HASH_TABLE_OK) {
-                LOG_D(PDCP, "[FRAME %5u][eNB][NETLINK][IP->PDCP] INST %d: Received socket with length %d (nlmsg_len = %zu) on Rab %d \n",
+                LOG_D(PDCP, "[FRAME %5u][eNB][NETLINK][IP->PDCP] INST %d: Received socket with length %d (nlmsg_len = %zu) on Rab %d for rnti: %d \n",
                       ctxt.frame,
                       pdcp_read_header_g.inst,
                       len,
                       nas_nlh_rx->nlmsg_len-sizeof(struct nlmsghdr),
-                      pdcp_read_header_g.rb_id);
+                      pdcp_read_header_g.rb_id,
+                      ctxt.rnti);
                 MSC_LOG_RX_MESSAGE(
                   (ctxt_pP->enb_flag == ENB_FLAG_YES) ? MSC_PDCP_ENB:MSC_PDCP_UE,
                   (ctxt_pP->enb_flag == ENB_FLAG_YES) ? MSC_IP_ENB:MSC_IP_UE,
@@ -775,7 +303,6 @@
                       ctxt.rnti,
                       rab_id);
                 pdcp_data_req(&ctxt,
->>>>>>> 26f1e090
                               SRB_FLAG_NO,
                               rab_id,
                               RLC_MUI_UNDEFINED,
@@ -830,177 +357,8 @@
 #else
               ctxt.module_id = pdcp_read_header_g.inst;
 #endif
-<<<<<<< HEAD
-                              );
-                     } else {
-                        LOG_I(PDCP, "[FRAME %5u][eNB][IP][INSTANCE %u][RB %u][--- PDCP_DATA_REQ / %d Bytes ---X][PDCP][MOD %u][UE %u][RB %u] NON INSTANCIATED INSTANCE, DROPPED\n",
-                              ctxt.frame,
-                              pdcp_read_header_g.inst,
-                              pdcp_read_header_g.rb_id,
-                              pdcp_read_header_g.data_size,
-                              ctxt.module_id,
-                              ctxt.rnti,
-                              rab_id);
-                     }
-                  } else  { // rb_id =0, thus interpreated as broadcast and transported as multiple unicast
-                     // is a broadcast packet, we have to send this packet on all default RABS of all connected UEs
-                     //#warning CODE TO BE REVIEWED, ONLY WORK FOR SIMPLE TOPOLOGY CASES
-                     for (ue_id = 0; ue_id < NB_UE_INST; ue_id++) {
-                        if (oai_emulation.info.eNB_ue_module_id_to_rnti[ctxt_cpy.module_id][ue_id] != NOT_A_RNTI) {
-                           ctxt.rnti = oai_emulation.info.eNB_ue_module_id_to_rnti[ctxt_cpy.module_id][ue_id];
-                           LOG_D(PDCP, "[FRAME %5u][eNB][IP][INSTANCE %u][RB %u][--- PDCP_DATA_REQ / %d Bytes --->][PDCP][MOD %u][UE %u][RB DEFAULT_RAB_ID %u]\n",
-                                 ctxt.frame,
-                                 pdcp_read_header_g.inst,
-                                 pdcp_read_header_g.rb_id,
-                                 pdcp_read_header_g.data_size,
-                                 ctxt.module_id,
-                                 ctxt.rnti,
-                                 DEFAULT_RAB_ID);
-                           pdcp_data_req (
-                                 &ctxt,
-                                 SRB_FLAG_NO,
-                                 DEFAULT_RAB_ID,
-                                 RLC_MUI_UNDEFINED,
-                                 RLC_SDU_CONFIRM_NO,
-                                 pdcp_read_header_g.data_size,
-                                 (unsigned char *)NLMSG_DATA(nas_nlh_rx),
-                                 PDCP_TRANSMISSION_MODE_DATA
-#if (RRC_VERSION >= MAKE_VERSION(14, 0, 0))
-                                ,NULL, NULL
-#endif
-                                );
-                        }
-                     }
-                  }
-               } else { // enb_flag
-                  if (rab_id != 0) {
-                     if (rab_id == UE_IP_DEFAULT_RAB_ID) {
-                        LOG_D(PDCP, "PDCP_COLL_KEY_DEFAULT_DRB_VALUE(module_id=%d, rnti=%x, enb_flag=%d)\n",
-                              ctxt.module_id, ctxt.rnti, ctxt.enb_flag);
-                        key = PDCP_COLL_KEY_DEFAULT_DRB_VALUE(ctxt.module_id, ctxt.rnti, ctxt.enb_flag);
-                        h_rc = hashtable_get(pdcp_coll_p, key, (void**)&pdcp_p);
-                        LOG_D(PDCP,"request key %x : (%d,%x,%d,%d)\n",
-                        		(uint8_t)key,ctxt.module_id, ctxt.rnti, ctxt.enb_flag, rab_id);
-                     } else {
-                        rab_id = rab_id % maxDRB;
-                        LOG_D(PDCP, "PDCP_COLL_KEY_VALUE(module_id=%d, rnti=%x, enb_flag=%d, rab_id=%d, SRB_FLAG=%d)\n",
-                              ctxt.module_id, ctxt.rnti, ctxt.enb_flag, rab_id, SRB_FLAG_NO);
-                        key = PDCP_COLL_KEY_VALUE(ctxt.module_id, ctxt.rnti, ctxt.enb_flag, rab_id, SRB_FLAG_NO);
-                        h_rc = hashtable_get(pdcp_coll_p, key, (void**)&pdcp_p);
-                        LOG_D(PDCP,"request key %x : (%d,%x,%d,%d)\n",
-                        		(uint8_t)key,ctxt.module_id, ctxt.rnti, ctxt.enb_flag, rab_id);
-                     }
-
-                     if (h_rc == HASH_TABLE_OK) {
-                        rab_id = pdcp_p->rb_id;
-#ifdef PDCP_DEBUG
-                        LOG_I(PDCP, "[FRAME %5u][UE][NETLINK][IP->PDCP] INST %d: Received socket with length %d (nlmsg_len = %zu) on Rab %d \n",
-                              ctxt.frame,
-                              pdcp_read_header_g.inst,
-                              len,
-                              nas_nlh_rx->nlmsg_len-sizeof(struct nlmsghdr),
-                              pdcp_read_header_g.rb_id);
-
-                        LOG_I(PDCP, "[FRAME %5u][UE][IP][INSTANCE %u][RB %u][--- PDCP_DATA_REQ / %d Bytes --->][PDCP][MOD %u][UE %u][RB %u]\n",
-                              ctxt.frame,
-                              pdcp_read_header_g.inst,
-                              pdcp_read_header_g.rb_id,
-                              pdcp_read_header_g.data_size,
-                              ctxt.module_id,
-                              ctxt.rnti,
-                              rab_id);
-#endif
-                        MSC_LOG_RX_MESSAGE(
-                              (ctxt_pP->enb_flag == ENB_FLAG_YES) ? MSC_PDCP_ENB:MSC_PDCP_UE,
-                                    (ctxt_pP->enb_flag == ENB_FLAG_YES) ? MSC_IP_ENB:MSC_IP_UE,
-                                          NULL,
-                                          0,
-                                          MSC_AS_TIME_FMT" DATA-REQ inst %u rb %u rab %u size %u",
-                                          MSC_AS_TIME_ARGS(ctxt_pP),
-                                          pdcp_read_header_g.inst,
-                                          pdcp_read_header_g.rb_id,
-                                          rab_id,
-                                          pdcp_read_header_g.data_size);
-
-                        pdcp_data_req(
-                              &ctxt,
-                              SRB_FLAG_NO,
-                              rab_id,
-                              RLC_MUI_UNDEFINED,
-                              RLC_SDU_CONFIRM_NO,
-                              pdcp_read_header_g.data_size,
-                              (unsigned char *)NLMSG_DATA(nas_nlh_rx),
-                              PDCP_TRANSMISSION_MODE_DATA
-#if (RRC_VERSION >= MAKE_VERSION(14, 0, 0))
-                              ,&pdcp_read_header_g.sourceL2Id
-                              ,&pdcp_read_header_g.destinationL2Id
-#endif
-                              );
-                     } else {
-                        MSC_LOG_RX_DISCARDED_MESSAGE(
-                              (ctxt_pP->enb_flag == ENB_FLAG_YES) ? MSC_PDCP_ENB:MSC_PDCP_UE,
-                                    (ctxt_pP->enb_flag == ENB_FLAG_YES) ? MSC_IP_ENB:MSC_IP_UE,
-                                          NULL,
-                                          0,
-                                          MSC_AS_TIME_FMT" DATA-REQ inst %u rb %u rab %u size %u",
-                                          MSC_AS_TIME_ARGS(ctxt_pP),
-                                          pdcp_read_header_g.inst,
-                                          pdcp_read_header_g.rb_id,
-                                          rab_id,
-                                          pdcp_read_header_g.data_size);
-                        LOG_I(PDCP,
-                              "[FRAME %5u][UE][IP][INSTANCE %u][RB %u][--- PDCP_DATA_REQ / %d Bytes ---X][PDCP][MOD %u][UE %u][RB %u] NON INSTANCIATED INSTANCE key 0x%"PRIx64", DROPPED\n",
-                              ctxt.frame,
-                              pdcp_read_header_g.inst,
-                              pdcp_read_header_g.rb_id,
-                              pdcp_read_header_g.data_size,
-                              ctxt.module_id,
-                              ctxt.rnti,
-                              rab_id,
-                              key);
-                     }
-                  }  else {
-                     LOG_D(PDCP, "Forcing send on DEFAULT_RAB_ID\n");
-                     LOG_D(PDCP, "[FRAME %5u][eNB][IP][INSTANCE %u][RB %u][--- PDCP_DATA_REQ / %d Bytes --->][PDCP][MOD %u][UE %u][RB DEFAULT_RAB_ID %u]\n",
-                           ctxt.frame,
-                           pdcp_read_header_g.inst,
-                           pdcp_read_header_g.rb_id,
-                           pdcp_read_header_g.data_size,
-                           ctxt.module_id,
-                           ctxt.rnti,
-                           DEFAULT_RAB_ID);
-                     MSC_LOG_RX_MESSAGE(
-                           (ctxt_pP->enb_flag == ENB_FLAG_YES) ? MSC_PDCP_ENB:MSC_PDCP_UE,
-                                 (ctxt_pP->enb_flag == ENB_FLAG_YES) ? MSC_IP_ENB:MSC_IP_UE,
-                                       NULL,0,
-                                       MSC_AS_TIME_FMT" DATA-REQ inst %u rb %u default rab %u size %u",
-                                       MSC_AS_TIME_ARGS(ctxt_pP),
-                                       pdcp_read_header_g.inst,
-                                       pdcp_read_header_g.rb_id,
-                                       DEFAULT_RAB_ID,
-                                       pdcp_read_header_g.data_size);
-
-                     pdcp_data_req (
-                           &ctxt,
-                           SRB_FLAG_NO,
-                           DEFAULT_RAB_ID,
-                           RLC_MUI_UNDEFINED,
-                           RLC_SDU_CONFIRM_NO,
-                           pdcp_read_header_g.data_size,
-                           (unsigned char *)NLMSG_DATA(nas_nlh_rx),
-                           PDCP_TRANSMISSION_MODE_DATA
-#if (RRC_VERSION >= MAKE_VERSION(14, 0, 0))
-                           ,&pdcp_read_header_g.sourceL2Id
-                           ,&pdcp_read_header_g.destinationL2Id
-#endif
-                           );
-                  }
-               }
-
-=======
             } else {
               ctxt.module_id = 0;
->>>>>>> 26f1e090
             }
 
             rab_id      = pdcp_read_header_g.rb_id % LTE_maxDRB;
