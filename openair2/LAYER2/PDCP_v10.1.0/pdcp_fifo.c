/*
 * Licensed to the OpenAirInterface (OAI) Software Alliance under one or more
 * contributor license agreements.  See the NOTICE file distributed with
 * this work for additional information regarding copyright ownership.
 * The OpenAirInterface Software Alliance licenses this file to You under
 * the OAI Public License, Version 1.1  (the "License"); you may not use this file
 * except in compliance with the License.
 * You may obtain a copy of the License at
 *
 *      http://www.openairinterface.org/?page_id=698
 *
 * Unless required by applicable law or agreed to in writing, software
 * distributed under the License is distributed on an "AS IS" BASIS,
 * WITHOUT WARRANTIES OR CONDITIONS OF ANY KIND, either express or implied.
 * See the License for the specific language governing permissions and
 * limitations under the License.
 *-------------------------------------------------------------------------------
 * For more information about the OpenAirInterface (OAI) Software Alliance:
 *      contact@openairinterface.org
 */

/*! \file pdcp_fifo.c
 * \brief pdcp interface with linux IP interface, have a look at http://man7.org/linux/man-pages/man7/netlink.7.html for netlink
 * \author  Navid Nikaein and Lionel GAUTHIER
 * \date 2009 - 2016
 * \version 0.5
 * \email navid.nikaein@eurecom.fr
 * \warning This component can be runned only in user-space
 * @ingroup pdcp
 */

#define PDCP_FIFO_C
#define PDCP_DEBUG 1
//#define DEBUG_PDCP_FIFO_FLUSH_SDU

extern int otg_enabled;

#include "pdcp.h"
#include "pdcp_primitives.h"

#include <pthread.h>
#include <errno.h>
#include <stdio.h>
#include <stdlib.h>
#include <unistd.h>
#define rtf_put write
#define rtf_get read

#include "../MAC/mac_extern.h"
#include "RRC/L2_INTERFACE/openair_rrc_L2_interface.h"
#include "NETWORK_DRIVER/LITE/constant.h"
//#include "SIMULATION/ETH_TRANSPORT/extern.h"
#include "UTIL/OCG/OCG.h"
#include "UTIL/OCG/OCG_extern.h"
#include "common/utils/LOG/log.h"
#include "UTIL/OTG/otg_tx.h"
#include "UTIL/FIFO/pad_list.h"
#include "common/utils/LOG/vcd_signal_dumper.h"
#include "platform_constants.h"
#include "msc.h"
#include "pdcp.h"

#include "assertions.h"

#ifdef PDCP_USE_NETLINK
#include <sys/socket.h>
#include <linux/netlink.h>
#include "NETWORK_DRIVER/UE_IP/constant.h"

extern char nl_rx_buf[NL_MAX_PAYLOAD];
extern struct sockaddr_nl nas_src_addr, nas_dest_addr;
extern struct nlmsghdr *nas_nlh_tx;
extern struct nlmsghdr *nas_nlh_rx;
extern struct iovec nas_iov_tx;
extern struct iovec nas_iov_rx;
#ifdef UE_NAS_USE_TUN
extern int nas_sock_fd[MAX_MOBILES_PER_ENB];
#else
extern int nas_sock_fd;
#endif
extern struct msghdr nas_msg_tx;
extern struct msghdr nas_msg_rx;

unsigned char pdcp_read_state_g = 0;
extern uint8_t nfapi_mode;
#ifdef UESIM_EXPANSION
extern uint16_t inst_pdcp_list[NUMBER_OF_UE_MAX];
#endif
#endif

extern Packet_OTG_List_t *otg_pdcp_buffer;
#if defined(LINK_ENB_PDCP_TO_GTPV1U)
#  include "gtpv1u_eNB_task.h"
#  include "gtpv1u_eNB_defs.h"
#endif

extern int gtpv1u_new_data_req( uint8_t  enb_module_idP, rnti_t   ue_rntiP, uint8_t  rab_idP, uint8_t *buffer_pP, uint32_t buf_lenP, uint32_t buf_offsetP);

/* Prevent de-queueing the same PDCP SDU from the queue twice
 * by multiple threads. This has happened in TDD when thread-odd
 * is flushing a PDCP SDU after UE_RX() processing; whereas
 * thread-even is at a special-subframe, skips the UE_RX() process
 * and goes straight to the PDCP SDU flushing. The 2nd flushing
 * dequeues the same SDU again causing unexpected behavior.
 *
 * comment out the MACRO below to disable this protection
 */
#define PDCP_SDU_FLUSH_LOCK

#ifdef PDCP_SDU_FLUSH_LOCK
static pthread_mutex_t mtex = PTHREAD_MUTEX_INITIALIZER;
#endif

pdcp_data_req_header_t pdcp_read_header_g;

//-----------------------------------------------------------------------------
int pdcp_fifo_flush_sdus(const protocol_ctxt_t* const  ctxt_pP)
{
   //-----------------------------------------------------------------------------

   //#if defined(PDCP_USE_NETLINK) && defined(LINUX)
   int ret = 0;
   //#endif

#ifdef DEBUG_PDCP_FIFO_FLUSH_SDU
#define THREAD_NAME_LEN 16
   static char threadname[THREAD_NAME_LEN];
   ret = pthread_getname_np(pthread_self(), threadname, THREAD_NAME_LEN);
   if (ret != 0)
   {
      perror("pthread_getname_np : ");
      exit_fun("Error getting thread name");
   }
#undef THREAD_NAME_LEN
#endif

#ifdef PDCP_SDU_FLUSH_LOCK
   ret = pthread_mutex_trylock(&mtex);
   if (ret == EBUSY) {
#ifdef DEBUG_PDCP_FIFO_FLUSH_SDU
      LOG_W(PDCP, "[%s] at SFN/SF=%d/%d wait for PDCP FIFO to be unlocked\n",
            threadname, ctxt_pP->frame, ctxt_pP->subframe);
#endif
      if (pthread_mutex_lock(&mtex)) {
         exit_fun("PDCP_SDU_FLUSH_LOCK lock error!");
      }
#ifdef DEBUG_PDCP_FIFO_FLUSH_SDU
      LOG_I(PDCP, "[%s] at SFN/SF=%d/%d PDCP FIFO is unlocked\n",
            threadname, ctxt_pP->frame, ctxt_pP->subframe);
#endif
   } else if (ret != 0) {
      exit_fun("PDCP_SDU_FLUSH_LOCK trylock error!");
   }

#endif

   mem_block_t     *sdu_p            = list_get_head (&pdcp_sdu_list);
   int              bytes_wrote      = 0;
   int              pdcp_nb_sdu_sent = 0;
   uint8_t          cont             = 1;
#if defined(LINK_ENB_PDCP_TO_GTPV1U)
   //MessageDef      *message_p        = NULL;
#endif

   VCD_SIGNAL_DUMPER_DUMP_FUNCTION_BY_NAME( VCD_SIGNAL_DUMPER_FUNCTIONS_PDCP_FIFO_FLUSH, 1 );
   while (sdu_p && cont) {

#ifdef DEBUG_PDCP_FIFO_FLUSH_SDU
      LOG_D(PDCP, "[%s] SFN/SF=%d/%d inst=%d size=%d\n",
            threadname, ctxt_pP->frame, ctxt_pP->subframe,
            ((pdcp_data_ind_header_t*) sdu_p->data)->inst,
            ((pdcp_data_ind_header_t *) sdu_p->data)->data_size);
#else
      // value of sdu_p->data->inst is set in pdcp_data_ind
      // it's necessary to set 1 in case of UE with S1.
      if (ctxt_pP->enb_flag){
        ((pdcp_data_ind_header_t *)(sdu_p->data))->inst = 0;
      }
#endif

#if defined(LINK_ENB_PDCP_TO_GTPV1U)

      if (ctxt_pP->enb_flag) {
         AssertFatal(0, "Now execution should not go here");
         LOG_D(PDCP,"Sending to GTPV1U %d bytes\n", ((pdcp_data_ind_header_t *)(sdu_p->data))->data_size);
         gtpv1u_new_data_req(
               ctxt_pP->module_id, //gtpv1u_data_t *gtpv1u_data_p,
               ctxt_pP->rnti,//rb_id/LTE_maxDRB, TO DO UE ID
               ((pdcp_data_ind_header_t *)(sdu_p->data))->rb_id + 4,
               &(((uint8_t *) sdu_p->data)[sizeof (pdcp_data_ind_header_t)]),
               ((pdcp_data_ind_header_t *)(sdu_p->data))->data_size,
               0);

         list_remove_head (&pdcp_sdu_list);
         free_mem_block (sdu_p, __func__);
         cont = 1;
         pdcp_nb_sdu_sent += 1;
         sdu_p = list_get_head (&pdcp_sdu_list);
         LOG_D(OTG,"After  GTPV1U\n");
         continue; // loop again
      }

#endif /* defined(ENABLE_USE_MME) */
#ifdef PDCP_DEBUG
      LOG_D(PDCP, "PDCP->IP TTI %d INST %d: Preparing %d Bytes of data from rab %d to Nas_mesh\n",
            ctxt_pP->frame, ((pdcp_data_ind_header_t *)(sdu_p->data))->inst,
            ((pdcp_data_ind_header_t *)(sdu_p->data))->data_size, ((pdcp_data_ind_header_t *)(sdu_p->data))->rb_id);
#endif //PDCP_DEBUG
      cont = 0;

//TTN - for D2D (PC5S)
#if (LTE_RRC_VERSION >= MAKE_VERSION(14, 0, 0))
      sidelink_pc5s_element *sl_pc5s_msg_recv = NULL;
      char send_buf[BUFSIZE];
      int rb_id = ((pdcp_data_ind_header_t *)(sdu_p->data))->rb_id;

      if (rb_id == 10) { //hardcoded for PC5-Signaling
      //if ((rb_id == 28) | (rb_id == 29) | (rb_id == 30))

#ifdef PDCP_DEBUG
         sl_pc5s_msg_recv = calloc(1, sizeof(sidelink_pc5s_element));
         memcpy((void*)sl_pc5s_msg_recv, (void*)(sdu_p->data+sizeof(pdcp_data_ind_header_t)), sizeof(sidelink_pc5s_element));
         LOG_D(PDCP,"Received PC5S message, header traffic_type: %d)\n", sl_pc5s_msg_recv->pc5s_header.traffic_type);
         LOG_D(PDCP,"Received PC5S message, header rb_id: %d)\n", sl_pc5s_msg_recv->pc5s_header.rb_id);
         LOG_D(PDCP,"Received PC5S message, header data_size: %d)\n", sl_pc5s_msg_recv->pc5s_header.data_size);
         LOG_D(PDCP,"Received PC5S message, header inst: %d)\n", sl_pc5s_msg_recv->pc5s_header.inst);
         LOG_D(PDCP,"Received PC5-S message, sourceL2Id: 0x%08x\n)\n", sl_pc5s_msg_recv->pc5s_header.sourceL2Id);
         LOG_D(PDCP,"Received PC5-S message, destinationL1Id: 0x%08x\n)\n", sl_pc5s_msg_recv->pc5s_header.destinationL2Id);
         free(sl_pc5s_msg_recv);
#endif
         memset(send_buf, 0, BUFSIZE);
         memcpy((void *)send_buf, (void*)(sdu_p->data+sizeof(pdcp_data_ind_header_t)), sizeof(sidelink_pc5s_element));

         int prose_addr_len = sizeof(prose_pdcp_addr);
         int n = sendto(pdcp_pc5_sockfd, (char *)send_buf, sizeof(sidelink_pc5s_element), 0, (struct sockaddr *)&prose_pdcp_addr, prose_addr_len);
         if (n < 0) {
            LOG_E(PDCP, "ERROR: Failed to send to ProSe App\n");
            exit(EXIT_FAILURE);
         }
      }
#endif

      if (!pdcp_output_sdu_bytes_to_write) {
         if (!pdcp_output_header_bytes_to_write) {
            pdcp_output_header_bytes_to_write = sizeof (pdcp_data_ind_header_t);
         }

#ifdef PDCP_USE_RT_FIFO
         bytes_wrote = rtf_put (PDCP2PDCP_USE_RT_FIFO,
               &(((uint8_t *) sdu->data)[sizeof (pdcp_data_ind_header_t) - pdcp_output_header_bytes_to_write]),
               pdcp_output_header_bytes_to_write);

#else
#ifdef PDCP_USE_NETLINK
#ifdef LINUX
         memcpy(NLMSG_DATA(nas_nlh_tx), &(((uint8_t *) sdu_p->data)[sizeof (pdcp_data_ind_header_t) - pdcp_output_header_bytes_to_write]),
               pdcp_output_header_bytes_to_write);
         nas_nlh_tx->nlmsg_len = pdcp_output_header_bytes_to_write;
#endif //LINUX
#endif //PDCP_USE_NETLINK

         bytes_wrote = pdcp_output_header_bytes_to_write;
#endif //PDCP_USE_RT_FIFO

#ifdef PDCP_DEBUG
         LOG_D(PDCP, "Frame %d Sent %d Bytes of header to Nas_mesh\n",
               ctxt_pP->frame,
               bytes_wrote);
#endif //PDCP_DEBUG

         if (bytes_wrote > 0) {
            pdcp_output_header_bytes_to_write = pdcp_output_header_bytes_to_write - bytes_wrote;

            if (!pdcp_output_header_bytes_to_write) { // continue with sdu
               pdcp_output_sdu_bytes_to_write = ((pdcp_data_ind_header_t *) sdu_p->data)->data_size;
               AssertFatal(pdcp_output_sdu_bytes_to_write >= 0, "invalid data_size!");

#ifdef PDCP_USE_RT_FIFO
               bytes_wrote = rtf_put (PDCP2PDCP_USE_RT_FIFO, &(sdu->data[sizeof (pdcp_data_ind_header_t)]), pdcp_output_sdu_bytes_to_write);
#else

#ifdef PDCP_USE_NETLINK
#ifdef LINUX
          memcpy(NLMSG_DATA(nas_nlh_tx)+sizeof(pdcp_data_ind_header_t), &(sdu_p->data[sizeof (pdcp_data_ind_header_t)]), pdcp_output_sdu_bytes_to_write);
          nas_nlh_tx->nlmsg_len += pdcp_output_sdu_bytes_to_write;
          VCD_SIGNAL_DUMPER_DUMP_VARIABLE_BY_NAME( VCD_SIGNAL_DUMPER_VARIABLES_UE_PDCP_FLUSH_SIZE, pdcp_output_sdu_bytes_to_write);
          VCD_SIGNAL_DUMPER_DUMP_FUNCTION_BY_NAME( VCD_SIGNAL_DUMPER_FUNCTIONS_PDCP_FIFO_FLUSH_BUFFER, 1 );
#ifdef UE_NAS_USE_TUN
          ret = write(nas_sock_fd[ctxt_pP->module_id], &(sdu_p->data[sizeof(pdcp_data_ind_header_t)]), pdcp_output_sdu_bytes_to_write);
#else
          ret = sendmsg(nas_sock_fd,&nas_msg_tx,0);
#endif
          VCD_SIGNAL_DUMPER_DUMP_FUNCTION_BY_NAME( VCD_SIGNAL_DUMPER_FUNCTIONS_PDCP_FIFO_FLUSH_BUFFER, 0 );
          VCD_SIGNAL_DUMPER_DUMP_VARIABLE_BY_NAME( VCD_SIGNAL_DUMPER_VARIABLES_UE_PDCP_FLUSH_ERR, ret );

          if (ret<0) {
            LOG_E(PDCP, "[PDCP_FIFOS] sendmsg returns %d (errno: %d)\n", ret, errno);
      	    MSC_LOG_TX_MESSAGE_FAILED(
      	      (ctxt_pP->enb_flag == ENB_FLAG_YES) ? MSC_PDCP_ENB:MSC_PDCP_UE,
      	      (ctxt_pP->enb_flag == ENB_FLAG_YES) ? MSC_IP_ENB:MSC_IP_UE,
      	      NULL,
      	      0,
      	      MSC_AS_TIME_FMT" DATA-IND RNTI %"PRIx16" rb %u size %u",
      	      MSC_AS_TIME_ARGS(ctxt_pP),
      	      ((pdcp_data_ind_header_t *)(sdu_p->data))->rb_id,
      	      ((pdcp_data_ind_header_t *)(sdu_p->data))->data_size);
	    AssertFatal(1==0,"sendmsg failed for nas_sock_fd\n");
            break;
          } else {
        	  MSC_LOG_TX_MESSAGE(
        	    (ctxt_pP->enb_flag == ENB_FLAG_YES) ? MSC_PDCP_ENB:MSC_PDCP_UE,
        	    (ctxt_pP->enb_flag == ENB_FLAG_YES) ? MSC_IP_ENB:MSC_IP_UE,
        	    NULL,
        	    0,
        	    MSC_AS_TIME_FMT" DATA-IND RNTI %"PRIx16" rb %u size %u",
        	    MSC_AS_TIME_ARGS(ctxt_pP),
        	    ((pdcp_data_ind_header_t *)(sdu_p->data))->rb_id,
        	    ((pdcp_data_ind_header_t *)(sdu_p->data))->data_size);
          }

#endif // LINUX
#endif //PDCP_USE_NETLINK
               bytes_wrote= pdcp_output_sdu_bytes_to_write;
#endif // PDCP_USE_RT_FIFO

#ifdef PDCP_DEBUG
               LOG_D(PDCP, "PDCP->IP Frame %d INST %d: Sent %d Bytes of data from rab %d to higher layers\n",
                     ctxt_pP->frame,
                     ((pdcp_data_ind_header_t *)(sdu_p->data))->inst,
                     bytes_wrote,
                     ((pdcp_data_ind_header_t *)(sdu_p->data))->rb_id);
#endif //PDCP_DEBUG

               if (bytes_wrote > 0) {
                  pdcp_output_sdu_bytes_to_write -= bytes_wrote;

                  if (!pdcp_output_sdu_bytes_to_write) { // OK finish with this SDU
                     // LOG_D(PDCP, "rb sent a sdu qos_sap %d\n", sapiP);
                     LOG_D(PDCP,
                           "[FRAME %05d][xxx][PDCP][MOD xx/xx][RB %u][--- PDCP_DATA_IND / %d Bytes --->][IP][INSTANCE %u][RB %u]\n",
                           ctxt_pP->frame,
                           ((pdcp_data_ind_header_t *)(sdu_p->data))->rb_id,
                           ((pdcp_data_ind_header_t *)(sdu_p->data))->data_size,
                           ((pdcp_data_ind_header_t *)(sdu_p->data))->inst,
                           ((pdcp_data_ind_header_t *)(sdu_p->data))->rb_id);

                     list_remove_head (&pdcp_sdu_list);
                     free_mem_block (sdu_p, __func__);
                     cont = 1;
                     pdcp_nb_sdu_sent += 1;
                     sdu_p = list_get_head (&pdcp_sdu_list);
                  } else {
                     LOG_D(PDCP, "1 skip free_mem_block: pdcp_output_sdu_bytes_to_write = %d\n", pdcp_output_sdu_bytes_to_write);
                     AssertFatal(pdcp_output_sdu_bytes_to_write > 0, "pdcp_output_sdu_bytes_to_write cannot be negative!");
                  }
               } else {
                  LOG_W(PDCP, "2: RADIO->IP SEND SDU CONGESTION!\n");
               }
            } else {
               LOG_W(PDCP, "3: RADIO->IP SEND SDU CONGESTION!\n");
            }
         } else {
            LOG_D(PDCP, "4 skip free_mem_block: bytes_wrote = %d\n", bytes_wrote);
         }
      } else {
         // continue writing sdu
#ifdef PDCP_USE_RT_FIFO
         bytes_wrote = rtf_put (PDCP2PDCP_USE_RT_FIFO,
               (uint8_t *) (&(sdu_p->data[sizeof (pdcp_data_ind_header_t) + ((pdcp_data_ind_header_t *) sdu_p->data)->data_size - pdcp_output_sdu_bytes_to_write])),
               pdcp_output_sdu_bytes_to_write);
#else  // PDCP_USE_RT_FIFO
         bytes_wrote = pdcp_output_sdu_bytes_to_write;
#endif  // PDCP_USE_RT_FIFO
         LOG_D(PDCP, "THINH 2 bytes_wrote = %d\n", bytes_wrote);

         if (bytes_wrote > 0) {
            pdcp_output_sdu_bytes_to_write -= bytes_wrote;

            if (!pdcp_output_sdu_bytes_to_write) {     // OK finish with this SDU
               //PRINT_RB_SEND_OUTPUT_SDU ("[PDCP] RADIO->IP SEND SDU\n");
               list_remove_head (&pdcp_sdu_list);
               free_mem_block (sdu_p, __func__);
               cont = 1;
               pdcp_nb_sdu_sent += 1;
               sdu_p = list_get_head (&pdcp_sdu_list);
               // LOG_D(PDCP, "rb sent a sdu from rab\n");
            } else {
               LOG_D(PDCP, "5 skip free_mem_block: pdcp_output_sdu_bytes_to_write = %d\n", pdcp_output_sdu_bytes_to_write);
            }
         } else {
            LOG_D(PDCP, "6 skip free_mem_block: bytes_wrote = %d\n", bytes_wrote);
         }
      }
   }
   VCD_SIGNAL_DUMPER_DUMP_FUNCTION_BY_NAME( VCD_SIGNAL_DUMPER_FUNCTIONS_PDCP_FIFO_FLUSH, 0 );

#ifdef PDCP_USE_RT_FIFO

   if ((pdcp_nb_sdu_sent)) {
      if ((pdcp_2_nas_irq > 0)) {
#ifdef PDCP_DEBUG
         LOG_D(PDCP, "Frame %d : Trigger NAS RX interrupt\n",
               ctxt_pP->frame);
#endif //PDCP_DEBUG
         rt_pend_linux_srq (pdcp_2_nas_irq);

      } else {
         LOG_E(PDCP, "Frame %d: ERROR IF IP STACK WANTED : NOTIF PACKET(S) pdcp_2_nas_irq not initialized : %d\n",
               ctxt_pP->frame,
               pdcp_2_nas_irq);
      }
   }

#endif  //PDCP_USE_RT_FIFO

#ifdef PDCP_SDU_FLUSH_LOCK
   if (pthread_mutex_unlock(&mtex)) exit_fun("PDCP_SDU_FLUSH_LOCK unlock error!");
#endif

   return pdcp_nb_sdu_sent;
}

//-----------------------------------------------------------------------------
int pdcp_fifo_read_input_sdus (const protocol_ctxt_t* const  ctxt_pP)
{
#ifdef UE_NAS_USE_TUN
  protocol_ctxt_t ctxt = *ctxt_pP;
  hash_key_t key = HASHTABLE_NOT_A_KEY_VALUE;
  hashtable_rc_t h_rc;
  pdcp_t* pdcp_p = NULL;
  int len;
  rb_id_t rab_id = DEFAULT_RAB_ID;

  do {
    VCD_SIGNAL_DUMPER_DUMP_FUNCTION_BY_NAME( VCD_SIGNAL_DUMPER_FUNCTIONS_PDCP_FIFO_READ, 1 );
    VCD_SIGNAL_DUMPER_DUMP_FUNCTION_BY_NAME( VCD_SIGNAL_DUMPER_FUNCTIONS_PDCP_FIFO_READ_BUFFER, 1 );
    len = read(nas_sock_fd[ctxt_pP->module_id], &nl_rx_buf, NL_MAX_PAYLOAD);
    VCD_SIGNAL_DUMPER_DUMP_FUNCTION_BY_NAME( VCD_SIGNAL_DUMPER_FUNCTIONS_PDCP_FIFO_READ_BUFFER, 0 );

    if (len<=0) continue;
    LOG_D(PDCP, "PDCP_COLL_KEY_DEFAULT_DRB_VALUE(module_id=%d, rnti=%x, enb_flag=%d)\n",
          ctxt.module_id, ctxt.rnti, ctxt.enb_flag);
    key = PDCP_COLL_KEY_DEFAULT_DRB_VALUE(ctxt.module_id, ctxt.rnti, ctxt.enb_flag);
    h_rc = hashtable_get(pdcp_coll_p, key, (void**)&pdcp_p);
    if (h_rc == HASH_TABLE_OK) {
      LOG_D(PDCP, "[FRAME %5u][UE][NETLINK][IP->PDCP] INST %d: Received socket with length %d on Rab %d \n",
            ctxt.frame, ctxt.instance, len, rab_id);

      LOG_D(PDCP, "[FRAME %5u][UE][IP][INSTANCE %u][RB %u][--- PDCP_DATA_REQ / %d Bytes --->][PDCP][MOD %u][UE %u][RB %u]\n",
            ctxt.frame, ctxt.instance, rab_id, len, ctxt.module_id,
            ctxt.rnti, rab_id);
      MSC_LOG_RX_MESSAGE((ctxt_pP->enb_flag == ENB_FLAG_YES) ? MSC_PDCP_ENB:MSC_PDCP_UE,
                         (ctxt_pP->enb_flag == ENB_FLAG_YES) ? MSC_IP_ENB:MSC_IP_UE,
                         NULL, 0,
                         MSC_AS_TIME_FMT" DATA-REQ inst %u rb %u rab %u size %u",
                         MSC_AS_TIME_ARGS(ctxt_pP),
                         ctxt.instance, rab_id, rab_id, len);

      pdcp_data_req(&ctxt, SRB_FLAG_NO, rab_id, RLC_MUI_UNDEFINED,
                    RLC_SDU_CONFIRM_NO, len, (unsigned char *)nl_rx_buf,
                    PDCP_TRANSMISSION_MODE_DATA
#if (LTE_RRC_VERSION >= MAKE_VERSION(14, 0, 0))
                    , NULL, NULL
#endif
                   );
    } else {
      MSC_LOG_RX_DISCARDED_MESSAGE(
      (ctxt_pP->enb_flag == ENB_FLAG_YES) ? MSC_PDCP_ENB:MSC_PDCP_UE,
      (ctxt_pP->enb_flag == ENB_FLAG_YES) ? MSC_IP_ENB:MSC_IP_UE,
      NULL,
      0,
      MSC_AS_TIME_FMT" DATA-REQ inst %u rb %u rab %u size %u",
      MSC_AS_TIME_ARGS(ctxt_pP),
      ctxt.instance, rab_id, rab_id, len);
      LOG_D(PDCP,
            "[FRAME %5u][UE][IP][INSTANCE %u][RB %u][--- PDCP_DATA_REQ / %d Bytes ---X][PDCP][MOD %u][UE %u][RB %u] NON INSTANCIATED INSTANCE key 0x%"PRIx64", DROPPED\n",
            ctxt.frame, ctxt.instance, rab_id, len, ctxt.module_id,
            ctxt.rnti, rab_id, key);
    }
  } while (len > 0);
  VCD_SIGNAL_DUMPER_DUMP_FUNCTION_BY_NAME( VCD_SIGNAL_DUMPER_FUNCTIONS_PDCP_FIFO_READ, 0 );
  return len;

#else /* UE_NAS_USE_TUN */

#ifdef PDCP_USE_NETLINK
   protocol_ctxt_t                ctxt_cpy = *ctxt_pP;
   protocol_ctxt_t                ctxt;
   hash_key_t                     key       = HASHTABLE_NOT_A_KEY_VALUE;
   hashtable_rc_t                 h_rc;
   struct pdcp_netlink_element_s* data_p    = NULL;
   /* avoid gcc warnings */
   (void)data_p;
   module_id_t                    ue_id     = 0;
   pdcp_t*                        pdcp_p    = NULL;

//TTN for D2D (PC5S)
#if (LTE_RRC_VERSION >= MAKE_VERSION(14, 0, 0))
   int prose_addr_len;
   char send_buf[BUFSIZE], receive_buf[BUFSIZE];
   //int optval;
   int bytes_received;
   sidelink_pc5s_element *sl_pc5s_msg_recv = NULL;
   sidelink_pc5s_element *sl_pc5s_msg_send = NULL;
   //uint32_t sourceL2Id;
   //uint32_t groupL2Id;
   //module_id_t         module_id = 0;
   pc5s_header_t *pc5s_header;
#endif

# if defined(PDCP_USE_NETLINK_QUEUES)
   rb_id_t                        rab_id    = 0;

   pdcp_transmission_mode_t       pdcp_mode = PDCP_TRANSMISSION_MODE_UNKNOWN;


   while (pdcp_netlink_dequeue_element(ctxt_pP, &data_p) != 0) {
      DevAssert(data_p != NULL);
      rab_id = data_p->pdcp_read_header.rb_id % LTE_maxDRB;
      // ctxt_pP->rnti is NOT_A_RNTI
      ctxt_cpy.rnti = pdcp_module_id_to_rnti[ctxt_cpy.module_id][data_p->pdcp_read_header.inst];
      key = PDCP_COLL_KEY_VALUE(ctxt_pP->module_id, ctxt_cpy.rnti, ctxt_pP->enb_flag, rab_id, SRB_FLAG_NO);
      h_rc = hashtable_get(pdcp_coll_p, key, (void**)&pdcp_p);

      if (h_rc != HASH_TABLE_OK) {
         LOG_W(PDCP, PROTOCOL_CTXT_FMT" Dropped IP PACKET cause no PDCP instanciated\n",
               PROTOCOL_CTXT_ARGS(ctxt_pP));
         free(data_p->data);
         free(data_p);
         data_p = NULL;
         continue;
      }

      CHECK_CTXT_ARGS(&ctxt_cpy);

      AssertFatal (rab_id    < LTE_maxDRB,                       "RB id is too high (%u/%d)!\n", rab_id, LTE_maxDRB);

      if (rab_id != 0) {
         LOG_D(PDCP, "[FRAME %05d][%s][IP][INSTANCE %u][RB %u][--- PDCP_DATA_REQ "
               "/ %d Bytes --->][PDCP][MOD %u][RB %u]\n",
               ctxt_cpy.frame,
               (ctxt_cpy.enb_flag) ? "eNB" : "UE",
                     data_p->pdcp_read_header.inst,
                     data_p->pdcp_read_header.rb_id,
                     data_p->pdcp_read_header.data_size,
                     ctxt_cpy.module_id,
                     rab_id);
#ifdef  OAI_NW_DRIVER_TYPE_ETHERNET

         if ((data_p->pdcp_read_header.traffic_type == TRAFFIC_IPV6_TYPE_MULTICAST) /*TRAFFIC_IPV6_TYPE_MULTICAST */ ||
               (data_p->pdcp_read_header.traffic_type == TRAFFIC_IPV4_TYPE_MULTICAST) /*TRAFFIC_IPV4_TYPE_MULTICAST */ ||
               (data_p->pdcp_read_header.traffic_type == TRAFFIC_IPV4_TYPE_BROADCAST) /*TRAFFIC_IPV4_TYPE_BROADCAST */ ) {
#if (LTE_RRC_VERSION >= MAKE_VERSION(10, 0, 0))
            PDCP_TRANSMISSION_MODE_TRANSPARENT;
#else
            pdcp_mode= PDCP_TRANSMISSION_MODE_DATA;
#endif
         } else if ((data_p->pdcp_read_header.traffic_type == TRAFFIC_IPV6_TYPE_UNICAST) /* TRAFFIC_IPV6_TYPE_UNICAST */ ||
               (data_p->pdcp_read_header.traffic_type == TRAFFIC_IPV4_TYPE_UNICAST) /*TRAFFIC_IPV4_TYPE_UNICAST*/ ) {
            pdcp_mode=  PDCP_TRANSMISSION_MODE_DATA;
         } else {
            pdcp_mode= PDCP_TRANSMISSION_MODE_DATA;
            LOG_W(PDCP,"unknown IP traffic type \n");
         }

#else // OAI_NW_DRIVER_TYPE_ETHERNET NASMESH driver does not curreenlty support multicast traffic
         pdcp_mode = PDCP_TRANSMISSION_MODE_DATA;
#endif
         pdcp_data_req(&ctxt_cpy,
               SRB_FLAG_NO,
               rab_id % LTE_maxDRB,
               RLC_MUI_UNDEFINED,
               RLC_SDU_CONFIRM_NO,
               data_p->pdcp_read_header.data_size,
               data_p->data,
               pdcp_mode
#if (LTE_RRC_VERSION >= MAKE_VERSION(14, 0, 0))
               ,NULL, NULL
#endif
               );
      } else if (ctxt_cpy.enb_flag) {
         /* rb_id = 0, thus interpreated as broadcast and transported as
          * multiple unicast is a broadcast packet, we have to send this
          * packet on all default RABS of all connected UEs
          */
         LOG_D(PDCP, "eNB Try Forcing send on DEFAULT_RAB_ID first_ue_local %u nb_ue_local %u\n", oai_emulation.info.first_ue_local, oai_emulation.info.nb_ue_local);

         for (ue_id = 0; ue_id < NB_UE_INST; ue_id++) {
            if (pdcp_module_id_to_rnti[ctxt_cpy.module_id][ue_id] != NOT_A_RNTI) {
               LOG_D(PDCP, "eNB Try Forcing send on DEFAULT_RAB_ID UE %d\n", ue_id);
               ctxt.module_id     = ctxt_cpy.module_id;
               ctxt.rnti          = ctxt_cpy.pdcp_module_id_to_rnti[ctxt_cpy.module_id][ue_id];
               ctxt.frame         = ctxt_cpy.frame;
               ctxt.enb_flag      = ctxt_cpy.enb_flag;

               pdcp_data_req(
                     &ctxt,
                     SRB_FLAG_NO,
                     DEFAULT_RAB_ID,
                     RLC_MUI_UNDEFINED,
                     RLC_SDU_CONFIRM_NO,
                     data_p->pdcp_read_header.data_size,
                     data_p->data,
                     PDCP_TRANSMISSION_MODE_DATA
#if (LTE_RRC_VERSION >= MAKE_VERSION(14, 0, 0))
                     ,NULL, NULL
#endif
                     );
            }
         }
      } else {
         LOG_D(PDCP, "Forcing send on DEFAULT_RAB_ID\n");
         pdcp_data_req(
               &ctxt_cpy,
               SRB_FLAG_NO,
               DEFAULT_RAB_ID,
               RLC_MUI_UNDEFINED,
               RLC_SDU_CONFIRM_NO,
               data_p->pdcp_read_header.data_size,
               data_p->data,
               PDCP_TRANSMISSION_MODE_DATA
#if (LTE_RRC_VERSION >= MAKE_VERSION(14, 0, 0))
               ,NULL, NULL
#endif
               );
      }

      free(data_p->data);
      free(data_p);
      data_p = NULL;
   }

   return 0;
# else /* PDCP_USE_NETLINK_QUEUES*/
   int              len = 1;
   int  msg_len;
   rb_id_t          rab_id  = 0;
   int rlc_data_req_flag = 3;


//TTN for D2D (PC5S)
#if (LTE_RRC_VERSION >= MAKE_VERSION(14, 0, 0))
   prose_addr_len = sizeof(prose_pdcp_addr);
   // receive a message from ProSe App
   memset(receive_buf, 0, BUFSIZE);
   bytes_received = recvfrom(pdcp_pc5_sockfd, receive_buf, BUFSIZE, 0,
         (struct sockaddr *) &prose_pdcp_addr, (socklen_t *)&prose_addr_len);
   //  if (bytes_received < 0){
   //    LOG_E(RRC, "ERROR: Failed to receive from ProSe App\n");
   //    exit(EXIT_FAILURE);
   // }
   if (bytes_received > 0) {
      pc5s_header = calloc(1, sizeof(pc5s_header_t));
      memcpy((void *)pc5s_header, (void *)receive_buf, sizeof(pc5s_header_t));

      if (pc5s_header->traffic_type == TRAFFIC_PC5S_SESSION_INIT){
         //send reply to ProSe app
         LOG_D(PDCP,"Received a request to open PDCP socket and establish a new PDCP session ... send response to ProSe App \n");
         memset(send_buf, 0, BUFSIZE);
         sl_pc5s_msg_send = calloc(1, sizeof(sidelink_pc5s_element));
         sl_pc5s_msg_send->pc5s_header.traffic_type = TRAFFIC_PC5S_SESSION_INIT;
         sl_pc5s_msg_send->pc5sPrimitive.status = 1;

         memcpy((void *)send_buf, (void *)sl_pc5s_msg_send, sizeof(sidelink_pc5s_element));
         int prose_addr_len = sizeof(prose_pdcp_addr);
         int bytes_sent = sendto(pdcp_pc5_sockfd, (char *)send_buf, sizeof(sidelink_pc5s_element), 0, (struct sockaddr *)&prose_pdcp_addr, prose_addr_len);
         if (bytes_sent < 0) {
            LOG_E(PDCP, "ERROR: Failed to send to ProSe App\n");
            exit(EXIT_FAILURE);
         }
      } else if (pc5s_header->traffic_type == TRAFFIC_PC5S_SIGNALLING) { //if containing PC5-S message -> send to other UE
         LOG_D(PDCP,"Received PC5-S message ... send to the other UE\n");
#ifdef PDCP_DEBUG
         LOG_D(PDCP,"Received PC5-S message, traffic_type: %d)\n", pc5s_header->traffic_type);
         LOG_D(PDCP,"Received PC5-S message, rbid: %d)\n", pc5s_header->rb_id);
         LOG_D(PDCP,"Received PC5-S message, data_size: %d)\n", pc5s_header->data_size);
         LOG_D(PDCP,"Received PC5-S message, inst: %d)\n", pc5s_header->inst);
         LOG_D(PDCP,"Received PC5-S message,sourceL2Id: 0x%08x\n)\n", pc5s_header->sourceL2Id);
         LOG_D(PDCP,"Received PC5-S message,destinationL1Id: 0x%08x\n)\n", pc5s_header->destinationL2Id);

#endif

#ifdef OAI_EMU

         // overwrite function input parameters, because only one netlink socket for all instances
         if (pc5s_header->inst < oai_emulation.info.nb_enb_local) {
            ctxt.frame         = ctxt_cpy.frame;
            ctxt.enb_flag      = ENB_FLAG_YES;
            ctxt.module_id     = pc5s_header.inst  +  oai_emulation.info.first_enb_local;
            ctxt.rnti          = oai_emulation.info.eNB_ue_module_id_to_rnti[ctxt.module_id ][pc5s_header->rb_id / LTE_maxDRB + oai_emulation.info.first_ue_local];
            rab_id    = pc5s_header->rb_id % LTE_maxDRB;
         } else {
            ctxt.frame         = ctxt_cpy.frame;
            ctxt.enb_flag      = ENB_FLAG_NO;
            ctxt.module_id     = pc5s_header->inst - oai_emulation.info.nb_enb_local + oai_emulation.info.first_ue_local;
            ctxt.rnti          = pdcp_UE_UE_module_id_to_rnti[ctxt.module_id];
            rab_id    = pc5s_header->rb_id % LTE_maxDRB;
         }

         CHECK_CTXT_ARGS(&ctxt);
         AssertFatal (rab_id    < LTE_maxDRB,                       "RB id is too high (%u/%d)!\n", rab_id, LTE_maxDRB);
         /*LGpdcp_read_header.inst = (pc5s_header.inst >= oai_emulation.info.nb_enb_local) ? \
                  pc5s_header.inst - oai_emulation.info.nb_enb_local+ NB_eNB_INST + oai_emulation.info.first_ue_local :
                  pc5s_header.inst +  oai_emulation.info.first_enb_local;*/
#else // OAI_EMU
         /* TODO: do we have to reset to 0 or not? not for a scenario with 1 UE at least */
         //          pc5s_header.inst = 0;
         //#warning "TO DO CORRCT VALUES FOR ue mod id, enb mod id"
         ctxt.frame         = ctxt_cpy.frame;
         ctxt.enb_flag      = ctxt_cpy.enb_flag;

         LOG_I(PDCP, "[PDCP] pc5s_header->rb_id = %d\n", pc5s_header->rb_id);

         if (ctxt_cpy.enb_flag) {
            ctxt.module_id = 0;
            rab_id      = pc5s_header->rb_id % LTE_maxDRB;
            ctxt.rnti          = pdcp_eNB_UE_instance_to_rnti[pdcp_eNB_UE_instance_to_rnti_index];
         } else {
            ctxt.module_id = 0;
            rab_id      = pc5s_header->rb_id % LTE_maxDRB;
            ctxt.rnti          = pdcp_UE_UE_module_id_to_rnti[ctxt.module_id];
         }
#endif

         //UE
         if (!ctxt.enb_flag) {
            if (rab_id != 0) {
               if (rab_id == UE_IP_DEFAULT_RAB_ID) {
                  LOG_I(PDCP, "PDCP_COLL_KEY_DEFAULT_DRB_VALUE(module_id=%d, rnti=%x, enb_flag=%d)\n",
                        ctxt.module_id, ctxt.rnti, ctxt.enb_flag);
                  key = PDCP_COLL_KEY_DEFAULT_DRB_VALUE(ctxt.module_id, ctxt.rnti, ctxt.enb_flag);
                  h_rc = hashtable_get(pdcp_coll_p, key, (void**)&pdcp_p);
                  LOG_I(PDCP,"request key %x : (%d,%x,%d,%d)\n",
                        (uint8_t)key,ctxt.module_id, ctxt.rnti, ctxt.enb_flag, rab_id);
               } else {
                  rab_id = rab_id % LTE_maxDRB;
                  LOG_I(PDCP, "PDCP_COLL_KEY_VALUE(module_id=%d, rnti=%x, enb_flag=%d, rab_id=%d, SRB_FLAG=%d)\n",
                        ctxt.module_id, ctxt.rnti, ctxt.enb_flag, rab_id, SRB_FLAG_NO);
                  key = PDCP_COLL_KEY_VALUE(ctxt.module_id, ctxt.rnti, ctxt.enb_flag, rab_id, SRB_FLAG_NO);
                  h_rc = hashtable_get(pdcp_coll_p, key, (void**)&pdcp_p);
                  LOG_I(PDCP,"request key %x : (%d,%x,%d,%d)\n",
                		  (uint8_t)key,ctxt.module_id, ctxt.rnti, ctxt.enb_flag, rab_id);
               }

               if (h_rc == HASH_TABLE_OK) {
                  rab_id = pdcp_p->rb_id;
#ifdef PDCP_DEBUG
                  LOG_I(PDCP, "[FRAME %5u][UE][NETLINK][IP->PDCP] INST %d: Received socket with length %d  on Rab %d \n",
                        ctxt.frame,
                        pc5s_header->inst,
                        bytes_received,
                        pc5s_header->rb_id);

                  LOG_I(PDCP, "[FRAME %5u][UE][IP][INSTANCE %u][RB %u][--- PDCP_DATA_REQ / %d Bytes --->][PDCP][MOD %u][UE %u][RB %u]\n",
                        ctxt.frame,
                        pc5s_header->inst,
                        pc5s_header->rb_id,
                        pc5s_header->data_size,
                        ctxt.module_id,
                        ctxt.rnti,
                        rab_id);
#endif
                  MSC_LOG_RX_MESSAGE(
                        (ctxt_pP->enb_flag == ENB_FLAG_YES) ? MSC_PDCP_ENB:MSC_PDCP_UE,
                              (ctxt_pP->enb_flag == ENB_FLAG_YES) ? MSC_IP_ENB:MSC_IP_UE,
                                    NULL,
                                    0,
                                    MSC_AS_TIME_FMT" DATA-REQ inst %u rb %u rab %u size %u",
                                    MSC_AS_TIME_ARGS(ctxt_pP),
                                    pc5s_header->inst,
                                    pc5s_header->rb_id,
                                    rab_id,
                                    pc5s_header->data_size);

                  pdcp_data_req(
                        &ctxt,
                        SRB_FLAG_NO,
                        rab_id,
                        RLC_MUI_UNDEFINED,
                        RLC_SDU_CONFIRM_NO,
                        pc5s_header->data_size,
                        (unsigned char *)receive_buf,
                        PDCP_TRANSMISSION_MODE_DATA
#if (LTE_RRC_VERSION >= MAKE_VERSION(14, 0, 0))
                        ,&pc5s_header->sourceL2Id
                        ,&pc5s_header->destinationL2Id
#endif
                        );
               } else {
                  MSC_LOG_RX_DISCARDED_MESSAGE(
                        (ctxt_pP->enb_flag == ENB_FLAG_YES) ? MSC_PDCP_ENB:MSC_PDCP_UE,
                              (ctxt_pP->enb_flag == ENB_FLAG_YES) ? MSC_IP_ENB:MSC_IP_UE,
                                    NULL,
                                    0,
                                    MSC_AS_TIME_FMT" DATA-REQ inst %u rb %u rab %u size %u",
                                    MSC_AS_TIME_ARGS(ctxt_pP),
                                    pc5s_header->inst,
                                    pc5s_header->rb_id,
                                    rab_id,
                                    pc5s_header->data_size);
                  LOG_D(PDCP,
                        "[FRAME %5u][UE][IP][INSTANCE %u][RB %u][--- PDCP_DATA_REQ / %d Bytes ---X][PDCP][MOD %u][UE %u][RB %u] NON INSTANCIATED INSTANCE key 0x%"PRIx64", DROPPED\n",
                        ctxt.frame,
                        pc5s_header->inst,
                        pc5s_header->rb_id,
                        pc5s_header->data_size,
                        ctxt.module_id,
                        ctxt.rnti,
                        rab_id,
                        key);
               }
            }  else { //if (rab_id == 0)
               LOG_D(PDCP, "Forcing send on DEFAULT_RAB_ID\n");
               LOG_D(PDCP, "[FRAME %5u][eNB][IP][INSTANCE %u][RB %u][--- PDCP_DATA_REQ / %d Bytes --->][PDCP][MOD %u][UE %u][RB DEFAULT_RAB_ID %u]\n",
                     ctxt.frame,
                     pc5s_header->inst,
                     pc5s_header->rb_id,
                     pc5s_header->data_size,
                     ctxt.module_id,
                     ctxt.rnti,
                     DEFAULT_RAB_ID);
               MSC_LOG_RX_MESSAGE(
                     (ctxt_pP->enb_flag == ENB_FLAG_YES) ? MSC_PDCP_ENB:MSC_PDCP_UE,
                           (ctxt_pP->enb_flag == ENB_FLAG_YES) ? MSC_IP_ENB:MSC_IP_UE,
                                 NULL,0,
                                 MSC_AS_TIME_FMT" DATA-REQ inst %u rb %u default rab %u size %u",
                                 MSC_AS_TIME_ARGS(ctxt_pP),
                                 pc5s_header->inst,
                                 pc5s_header->rb_id,
                                 DEFAULT_RAB_ID,
                                 pc5s_header->data_size);

               pdcp_data_req (
                     &ctxt,
                     SRB_FLAG_NO,
                     DEFAULT_RAB_ID,
                     RLC_MUI_UNDEFINED,
                     RLC_SDU_CONFIRM_NO,
                     pc5s_header->data_size,
                     (unsigned char *)receive_buf,
                     PDCP_TRANSMISSION_MODE_DATA
#if (LTE_RRC_VERSION >= MAKE_VERSION(14, 0, 0))
                     ,&pc5s_header->sourceL2Id
                     ,&pc5s_header->destinationL2Id
#endif
                     );
            }
         }
          free (sl_pc5s_msg_recv);
          free (sl_pc5s_msg_send);
      }
   }

#endif

   while ((len > 0) && (rlc_data_req_flag !=0))  {
      VCD_SIGNAL_DUMPER_DUMP_FUNCTION_BY_NAME( VCD_SIGNAL_DUMPER_FUNCTIONS_PDCP_FIFO_READ, 1 );
      VCD_SIGNAL_DUMPER_DUMP_FUNCTION_BY_NAME( VCD_SIGNAL_DUMPER_FUNCTIONS_PDCP_FIFO_READ_BUFFER, 1 );
      len = recvmsg(nas_sock_fd, &nas_msg_rx, 0);
      VCD_SIGNAL_DUMPER_DUMP_FUNCTION_BY_NAME( VCD_SIGNAL_DUMPER_FUNCTIONS_PDCP_FIFO_READ_BUFFER, 0 );

      if (len<=0) {
         // nothing in pdcp NAS socket
         //LOG_D(PDCP, "[PDCP][NETLINK] Nothing in socket, length %d \n", len);
      } else {

         msg_len = len;
         for (nas_nlh_rx = (struct nlmsghdr *) nl_rx_buf;
               NLMSG_OK (nas_nlh_rx, msg_len);
               nas_nlh_rx = NLMSG_NEXT (nas_nlh_rx, msg_len)) {

            if (nas_nlh_rx->nlmsg_type == NLMSG_DONE) {
               LOG_D(PDCP, "[PDCP][NETLINK] RX NLMSG_DONE\n");
               //return;
            }

            if (nas_nlh_rx->nlmsg_type == NLMSG_ERROR) {
               LOG_D(PDCP, "[PDCP][NETLINK] RX NLMSG_ERROR\n");
            }

            if (pdcp_read_state_g == 0) {
               if (nas_nlh_rx->nlmsg_len == sizeof (pdcp_data_req_header_t) + sizeof(struct nlmsghdr)) {
                  pdcp_read_state_g = 1;  //get
                  memcpy((void *)&pdcp_read_header_g, (void *)NLMSG_DATA(nas_nlh_rx), sizeof(pdcp_data_req_header_t));
                  LOG_D(PDCP, "[PDCP][NETLINK] RX pdcp_data_req_header_t inst %u, rb_id %u data_size %d, source L2Id 0x%08x, destination L2Id 0x%08x\n",
                        pdcp_read_header_g.inst, pdcp_read_header_g.rb_id, pdcp_read_header_g.data_size,pdcp_read_header_g.sourceL2Id, pdcp_read_header_g.destinationL2Id );
               } else {
                  LOG_E(PDCP, "[PDCP][NETLINK] WRONG size %d should be sizeof (pdcp_data_req_header_t) + sizeof(struct nlmsghdr)\n",
                        nas_nlh_rx->nlmsg_len);
               }
            } else {
               pdcp_read_state_g = 0;
               // print_active_requests()
#ifdef PDCP_DEBUG
               LOG_D(PDCP, "[PDCP][NETLINK] Something in socket, length %zu\n",
                     nas_nlh_rx->nlmsg_len - sizeof(struct nlmsghdr));
#endif

#ifdef OAI_EMU


               // overwrite function input parameters, because only one netlink socket for all instances
               if (pdcp_read_header_g.inst < oai_emulation.info.nb_enb_local) {
                  ctxt.frame         = ctxt_cpy.frame;
                  ctxt.enb_flag      = ENB_FLAG_YES;
                  ctxt.module_id     = pdcp_read_header_g.inst  +  oai_emulation.info.first_enb_local;
                  ctxt.rnti          = oai_emulation.info.eNB_ue_module_id_to_rnti[ctxt.module_id ][pdcp_read_header_g.rb_id / LTE_maxDRB + oai_emulation.info.first_ue_local];
                  rab_id    = pdcp_read_header_g.rb_id % LTE_maxDRB;
               } else {
                  ctxt.frame         = ctxt_cpy.frame;
                  ctxt.enb_flag      = ENB_FLAG_NO;
                  ctxt.module_id     = pdcp_read_header_g.inst - oai_emulation.info.nb_enb_local + oai_emulation.info.first_ue_local;
                  ctxt.rnti          = pdcp_UE_UE_module_id_to_rnti[ctxt.module_id];
                  rab_id    = pdcp_read_header_g.rb_id % LTE_maxDRB;
               }

               CHECK_CTXT_ARGS(&ctxt);
               AssertFatal (rab_id    < LTE_maxDRB,                       "RB id is too high (%u/%d)!\n", rab_id, LTE_maxDRB);
               /*LGpdcp_read_header.inst = (pdcp_read_header_g.inst >= oai_emulation.info.nb_enb_local) ? \
                  pdcp_read_header_g.inst - oai_emulation.info.nb_enb_local+ NB_eNB_INST + oai_emulation.info.first_ue_local :
                  pdcp_read_header_g.inst +  oai_emulation.info.first_enb_local;*/
#else // OAI_EMU
               /* TODO: do we have to reset to 0 or not? not for a scenario with 1 UE at least */
               //          pdcp_read_header_g.inst = 0;
               //#warning "TO DO CORRCT VALUES FOR ue mod id, enb mod id"
               ctxt.frame         = ctxt_cpy.frame;
               ctxt.enb_flag      = ctxt_cpy.enb_flag;

#ifdef PDCP_DEBUG
               LOG_D(PDCP, "[PDCP][NETLINK] pdcp_read_header_g.rb_id = %d, source L2Id = 0x%08x, destination L2Id = 0x%08x \n", pdcp_read_header_g.rb_id, pdcp_read_header_g.sourceL2Id, pdcp_read_header_g.destinationL2Id);
#endif
          if (ctxt_cpy.enb_flag) {
            ctxt.module_id = 0;
            rab_id      = pdcp_read_header_g.rb_id % LTE_maxDRB;
            ctxt.rnti          = pdcp_eNB_UE_instance_to_rnti[pdcp_read_header_g.rb_id / LTE_maxDRB];
          } else {
<<<<<<< HEAD
            if (nfapi_mode == 3) {
#ifdef UESIM_EXPANSION
              ctxt.module_id = inst_pdcp_list[pdcp_read_header_g.inst];
#else
              ctxt.module_id = pdcp_read_header_g.inst;
#endif
            } else {
              ctxt.module_id = 0;
            }
            rab_id      = pdcp_read_header_g.rb_id % maxDRB;
=======
            ctxt.module_id = 0;
            rab_id      = pdcp_read_header_g.rb_id % LTE_maxDRB;
>>>>>>> 47437903
            ctxt.rnti          = pdcp_UE_UE_module_id_to_rnti[ctxt.module_id];
          }

#endif

          if (ctxt.enb_flag) {
            if (rab_id != 0) {
              rab_id = rab_id % LTE_maxDRB;
              key = PDCP_COLL_KEY_VALUE(ctxt.module_id, ctxt.rnti, ctxt.enb_flag, rab_id, SRB_FLAG_NO);
              h_rc = hashtable_get(pdcp_coll_p, key, (void**)&pdcp_p);


                     if (h_rc == HASH_TABLE_OK) {
#ifdef PDCP_DEBUG
                        LOG_D(PDCP, "[FRAME %5u][eNB][NETLINK][IP->PDCP] INST %d: Received socket with length %d (nlmsg_len = %zu) on Rab %d \n",
                              ctxt.frame,
                              pdcp_read_header_g.inst,
                              len,
                              nas_nlh_rx->nlmsg_len-sizeof(struct nlmsghdr),
                              pdcp_read_header_g.rb_id);
#endif

                        MSC_LOG_RX_MESSAGE(
                              (ctxt_pP->enb_flag == ENB_FLAG_YES) ? MSC_PDCP_ENB:MSC_PDCP_UE,
                                    (ctxt_pP->enb_flag == ENB_FLAG_YES) ? MSC_IP_ENB:MSC_IP_UE,
                                          NULL,
                                          0,
                                          MSC_AS_TIME_FMT" DATA-REQ inst %u rb %u rab %u size %u",
                                          MSC_AS_TIME_ARGS(ctxt_pP),
                                          pdcp_read_header_g.inst,
                                          pdcp_read_header_g.rb_id,
                                          rab_id,
                                          pdcp_read_header_g.data_size);
                        LOG_D(PDCP, "[FRAME %5u][eNB][IP][INSTANCE %u][RB %u][--- PDCP_DATA_REQ / %d Bytes --->][PDCP][MOD %u]UE %u][RB %u]\n",
                              ctxt_cpy.frame,
                              pdcp_read_header_g.inst,
                              pdcp_read_header_g.rb_id,
                              pdcp_read_header_g.data_size,
                              ctxt.module_id,
                              ctxt.rnti,
                              rab_id);

                        pdcp_data_req(&ctxt,
                              SRB_FLAG_NO,
                              rab_id,
                              RLC_MUI_UNDEFINED,
                              RLC_SDU_CONFIRM_NO,
                              pdcp_read_header_g.data_size,
                              (unsigned char *)NLMSG_DATA(nas_nlh_rx),
                              PDCP_TRANSMISSION_MODE_DATA
#if (LTE_RRC_VERSION >= MAKE_VERSION(14, 0, 0))
                              ,NULL, NULL
#endif
                              );
                     } else {
                        LOG_D(PDCP, "[FRAME %5u][eNB][IP][INSTANCE %u][RB %u][--- PDCP_DATA_REQ / %d Bytes ---X][PDCP][MOD %u][UE %u][RB %u] NON INSTANCIATED INSTANCE, DROPPED\n",
                              ctxt.frame,
                              pdcp_read_header_g.inst,
                              pdcp_read_header_g.rb_id,
                              pdcp_read_header_g.data_size,
                              ctxt.module_id,
                              ctxt.rnti,
                              rab_id);
                     }
                  } else  { // rb_id =0, thus interpreated as broadcast and transported as multiple unicast
                     // is a broadcast packet, we have to send this packet on all default RABS of all connected UEs
                     //#warning CODE TO BE REVIEWED, ONLY WORK FOR SIMPLE TOPOLOGY CASES
                     for (ue_id = 0; ue_id < NB_UE_INST; ue_id++) {
                        if (oai_emulation.info.eNB_ue_module_id_to_rnti[ctxt_cpy.module_id][ue_id] != NOT_A_RNTI) {
                           ctxt.rnti = oai_emulation.info.eNB_ue_module_id_to_rnti[ctxt_cpy.module_id][ue_id];
                           LOG_D(PDCP, "[FRAME %5u][eNB][IP][INSTANCE %u][RB %u][--- PDCP_DATA_REQ / %d Bytes --->][PDCP][MOD %u][UE %u][RB DEFAULT_RAB_ID %u]\n",
                                 ctxt.frame,
                                 pdcp_read_header_g.inst,
                                 pdcp_read_header_g.rb_id,
                                 pdcp_read_header_g.data_size,
                                 ctxt.module_id,
                                 ctxt.rnti,
                                 DEFAULT_RAB_ID);
                           pdcp_data_req (
                                 &ctxt,
                                 SRB_FLAG_NO,
                                 DEFAULT_RAB_ID,
                                 RLC_MUI_UNDEFINED,
                                 RLC_SDU_CONFIRM_NO,
                                 pdcp_read_header_g.data_size,
                                 (unsigned char *)NLMSG_DATA(nas_nlh_rx),
                                 PDCP_TRANSMISSION_MODE_DATA
#if (LTE_RRC_VERSION >= MAKE_VERSION(14, 0, 0))
                                ,NULL, NULL
#endif
                                );
                        }
                     }
                  }
               } else { // enb_flag
                  if (rab_id != 0) {
                     if (rab_id == UE_IP_DEFAULT_RAB_ID) {
                        LOG_D(PDCP, "PDCP_COLL_KEY_DEFAULT_DRB_VALUE(module_id=%d, rnti=%x, enb_flag=%d)\n",
                              ctxt.module_id, ctxt.rnti, ctxt.enb_flag);
                        key = PDCP_COLL_KEY_DEFAULT_DRB_VALUE(ctxt.module_id, ctxt.rnti, ctxt.enb_flag);
                        h_rc = hashtable_get(pdcp_coll_p, key, (void**)&pdcp_p);
                        LOG_D(PDCP,"request key %x : (%d,%x,%d,%d)\n",
                        		(uint8_t)key,ctxt.module_id, ctxt.rnti, ctxt.enb_flag, rab_id);
                     } else {
                        rab_id = rab_id % LTE_maxDRB;
                        LOG_D(PDCP, "PDCP_COLL_KEY_VALUE(module_id=%d, rnti=%x, enb_flag=%d, rab_id=%d, SRB_FLAG=%d)\n",
                              ctxt.module_id, ctxt.rnti, ctxt.enb_flag, rab_id, SRB_FLAG_NO);
                        key = PDCP_COLL_KEY_VALUE(ctxt.module_id, ctxt.rnti, ctxt.enb_flag, rab_id, SRB_FLAG_NO);
                        h_rc = hashtable_get(pdcp_coll_p, key, (void**)&pdcp_p);
                        LOG_D(PDCP,"request key %x : (%d,%x,%d,%d)\n",
                        		(uint8_t)key,ctxt.module_id, ctxt.rnti, ctxt.enb_flag, rab_id);
                     }

                     if (h_rc == HASH_TABLE_OK) {
                        rab_id = pdcp_p->rb_id;
#ifdef PDCP_DEBUG
                        LOG_D(PDCP, "[FRAME %5u][UE][NETLINK][IP->PDCP] INST %d: Received socket with length %d (nlmsg_len = %zu) on Rab %d \n",
                              ctxt.frame,
                              pdcp_read_header_g.inst,
                              len,
                              nas_nlh_rx->nlmsg_len-sizeof(struct nlmsghdr),
                              pdcp_read_header_g.rb_id);

                        LOG_D(PDCP, "[FRAME %5u][UE][IP][INSTANCE %u][RB %u][--- PDCP_DATA_REQ / %d Bytes --->][PDCP][MOD %u][UE %u][RB %u]\n",
                              ctxt.frame,
                              pdcp_read_header_g.inst,
                              pdcp_read_header_g.rb_id,
                              pdcp_read_header_g.data_size,
                              ctxt.module_id,
                              ctxt.rnti,
                              rab_id);
#endif
                        MSC_LOG_RX_MESSAGE(
                              (ctxt_pP->enb_flag == ENB_FLAG_YES) ? MSC_PDCP_ENB:MSC_PDCP_UE,
                                    (ctxt_pP->enb_flag == ENB_FLAG_YES) ? MSC_IP_ENB:MSC_IP_UE,
                                          NULL,
                                          0,
                                          MSC_AS_TIME_FMT" DATA-REQ inst %u rb %u rab %u size %u",
                                          MSC_AS_TIME_ARGS(ctxt_pP),
                                          pdcp_read_header_g.inst,
                                          pdcp_read_header_g.rb_id,
                                          rab_id,
                                          pdcp_read_header_g.data_size);
                        if(nfapi_mode == 3){
                        pdcp_data_req(
                              &ctxt,
                              SRB_FLAG_NO,
                              rab_id,
                              RLC_MUI_UNDEFINED,
                              RLC_SDU_CONFIRM_NO,
                              pdcp_read_header_g.data_size,
                              (unsigned char *)NLMSG_DATA(nas_nlh_rx),
                              PDCP_TRANSMISSION_MODE_DATA
#if (RRC_VERSION >= MAKE_VERSION(14, 0, 0))
                              ,NULL
                              ,NULL
#endif
                              );
                        }else{
                        pdcp_data_req(
                              &ctxt,
                              SRB_FLAG_NO,
                              rab_id,
                              RLC_MUI_UNDEFINED,
                              RLC_SDU_CONFIRM_NO,
                              pdcp_read_header_g.data_size,
                              (unsigned char *)NLMSG_DATA(nas_nlh_rx),
                              PDCP_TRANSMISSION_MODE_DATA
#if (LTE_RRC_VERSION >= MAKE_VERSION(14, 0, 0))
                              ,&pdcp_read_header_g.sourceL2Id
                              ,&pdcp_read_header_g.destinationL2Id
#endif
                              );
                        }
                     } else {
                        MSC_LOG_RX_DISCARDED_MESSAGE(
                              (ctxt_pP->enb_flag == ENB_FLAG_YES) ? MSC_PDCP_ENB:MSC_PDCP_UE,
                                    (ctxt_pP->enb_flag == ENB_FLAG_YES) ? MSC_IP_ENB:MSC_IP_UE,
                                          NULL,
                                          0,
                                          MSC_AS_TIME_FMT" DATA-REQ inst %u rb %u rab %u size %u",
                                          MSC_AS_TIME_ARGS(ctxt_pP),
                                          pdcp_read_header_g.inst,
                                          pdcp_read_header_g.rb_id,
                                          rab_id,
                                          pdcp_read_header_g.data_size);
                        LOG_D(PDCP,
                              "[FRAME %5u][UE][IP][INSTANCE %u][RB %u][--- PDCP_DATA_REQ / %d Bytes ---X][PDCP][MOD %u][UE %u][RB %u] NON INSTANCIATED INSTANCE key 0x%"PRIx64", DROPPED\n",
                              ctxt.frame,
                              pdcp_read_header_g.inst,
                              pdcp_read_header_g.rb_id,
                              pdcp_read_header_g.data_size,
                              ctxt.module_id,
                              ctxt.rnti,
                              rab_id,
                              key);
                     }
                  }  else {
                     LOG_D(PDCP, "Forcing send on DEFAULT_RAB_ID\n");
                     LOG_D(PDCP, "[FRAME %5u][eNB][IP][INSTANCE %u][RB %u][--- PDCP_DATA_REQ / %d Bytes --->][PDCP][MOD %u][UE %u][RB DEFAULT_RAB_ID %u]\n",
                           ctxt.frame,
                           pdcp_read_header_g.inst,
                           pdcp_read_header_g.rb_id,
                           pdcp_read_header_g.data_size,
                           ctxt.module_id,
                           ctxt.rnti,
                           DEFAULT_RAB_ID);
                     MSC_LOG_RX_MESSAGE(
                           (ctxt_pP->enb_flag == ENB_FLAG_YES) ? MSC_PDCP_ENB:MSC_PDCP_UE,
                                 (ctxt_pP->enb_flag == ENB_FLAG_YES) ? MSC_IP_ENB:MSC_IP_UE,
                                       NULL,0,
                                       MSC_AS_TIME_FMT" DATA-REQ inst %u rb %u default rab %u size %u",
                                       MSC_AS_TIME_ARGS(ctxt_pP),
                                       pdcp_read_header_g.inst,
                                       pdcp_read_header_g.rb_id,
                                       DEFAULT_RAB_ID,
                                       pdcp_read_header_g.data_size);
                     if(nfapi_mode == 3){
                     pdcp_data_req (
                           &ctxt,
                           SRB_FLAG_NO,
                           DEFAULT_RAB_ID,
                           RLC_MUI_UNDEFINED,
                           RLC_SDU_CONFIRM_NO,
                           pdcp_read_header_g.data_size,
                           (unsigned char *)NLMSG_DATA(nas_nlh_rx),
                           PDCP_TRANSMISSION_MODE_DATA
#if (RRC_VERSION >= MAKE_VERSION(14, 0, 0))
                           ,NULL
                           ,NULL
#endif
                               );
                     }else{
                     pdcp_data_req (
                           &ctxt,
                           SRB_FLAG_NO,
                           DEFAULT_RAB_ID,
                           RLC_MUI_UNDEFINED,
                           RLC_SDU_CONFIRM_NO,
                           pdcp_read_header_g.data_size,
                           (unsigned char *)NLMSG_DATA(nas_nlh_rx),
                           PDCP_TRANSMISSION_MODE_DATA
#if (LTE_RRC_VERSION >= MAKE_VERSION(14, 0, 0))
                           ,&pdcp_read_header_g.sourceL2Id
                           ,&pdcp_read_header_g.destinationL2Id
#endif
                           );
                     }
                  }
               }

            }
         }
      }
      VCD_SIGNAL_DUMPER_DUMP_FUNCTION_BY_NAME( VCD_SIGNAL_DUMPER_FUNCTIONS_PDCP_FIFO_READ, 0 );
   }


   return len;
# endif
#else // neither PDCP_USE_NETLINK nor PDCP_USE_RT_FIFO
   return 0;
#endif // PDCP_USE_NETLINK
#endif /* #else UE_NAS_USE_TUN */
}


void pdcp_fifo_read_input_sdus_from_otg (const protocol_ctxt_t* const  ctxt_pP) {


  module_id_t          dst_id; // dst for otg
  protocol_ctxt_t      ctxt;
  // we need to add conditions to avoid transmitting data when the UE is not RRC connected.
  if ((otg_enabled==1) && (ctxt_pP->enb_flag == ENB_FLAG_YES)) { // generate DL traffic

    PROTOCOL_CTXT_SET_BY_MODULE_ID(
      &ctxt,
      ctxt_pP->module_id,
      ctxt_pP->enb_flag,
      NOT_A_RNTI,
      ctxt_pP->frame,
      ctxt_pP->subframe,
      ctxt_pP->module_id);

    for (dst_id = 0; dst_id<MAX_MOBILES_PER_ENB; dst_id++) {
      ctxt.rnti = oai_emulation.info.eNB_ue_module_id_to_rnti[ctxt.module_id][dst_id];
    }
  }
}

//TTN for D2D (PC5S)
#if (LTE_RRC_VERSION >= MAKE_VERSION(14, 0, 0))

void
pdcp_pc5_socket_init() {
	//pthread_attr_t     attr;
   //struct sched_param sched_param;
   int optval; // flag value for setsockopt
   //int n; // message byte size

   //create PDCP socket
   pdcp_pc5_sockfd = socket(AF_INET, SOCK_DGRAM, 0);
   if (pdcp_pc5_sockfd < 0){
      LOG_E(PDCP,"[pdcp_pc5_socket_init] Error opening socket %d (%d:%s)\n",pdcp_pc5_sockfd,errno, strerror(errno));
      exit(EXIT_FAILURE);
   }

   optval = 1;
   setsockopt(pdcp_pc5_sockfd, SOL_SOCKET, SO_REUSEADDR,
         (const void *)&optval , sizeof(int));

   fcntl(pdcp_pc5_sockfd,F_SETFL,O_NONBLOCK);

   bzero((char *) &pdcp_sin, sizeof(pdcp_sin));
   pdcp_sin.sin_family = AF_INET;
   pdcp_sin.sin_addr.s_addr = htonl(INADDR_ANY);
   pdcp_sin.sin_port = htons(PDCP_SOCKET_PORT_NO);
   // associate the parent socket with a port
   if (bind(pdcp_pc5_sockfd, (struct sockaddr *) &pdcp_sin,
         sizeof(pdcp_sin)) < 0) {
      LOG_E(PDCP,"[pdcp_pc5_socket_init] ERROR: Failed on binding the socket\n");
      exit(1);
   }

}

#endif<|MERGE_RESOLUTION|>--- conflicted
+++ resolved
@@ -934,7 +934,6 @@
             rab_id      = pdcp_read_header_g.rb_id % LTE_maxDRB;
             ctxt.rnti          = pdcp_eNB_UE_instance_to_rnti[pdcp_read_header_g.rb_id / LTE_maxDRB];
           } else {
-<<<<<<< HEAD
             if (nfapi_mode == 3) {
 #ifdef UESIM_EXPANSION
               ctxt.module_id = inst_pdcp_list[pdcp_read_header_g.inst];
@@ -944,11 +943,7 @@
             } else {
               ctxt.module_id = 0;
             }
-            rab_id      = pdcp_read_header_g.rb_id % maxDRB;
-=======
-            ctxt.module_id = 0;
             rab_id      = pdcp_read_header_g.rb_id % LTE_maxDRB;
->>>>>>> 47437903
             ctxt.rnti          = pdcp_UE_UE_module_id_to_rnti[ctxt.module_id];
           }
 
@@ -1102,7 +1097,7 @@
                               pdcp_read_header_g.data_size,
                               (unsigned char *)NLMSG_DATA(nas_nlh_rx),
                               PDCP_TRANSMISSION_MODE_DATA
-#if (RRC_VERSION >= MAKE_VERSION(14, 0, 0))
+#if (LTE_RRC_VERSION >= MAKE_VERSION(14, 0, 0))
                               ,NULL
                               ,NULL
 #endif
@@ -1176,7 +1171,7 @@
                            pdcp_read_header_g.data_size,
                            (unsigned char *)NLMSG_DATA(nas_nlh_rx),
                            PDCP_TRANSMISSION_MODE_DATA
-#if (RRC_VERSION >= MAKE_VERSION(14, 0, 0))
+#if (LTE_RRC_VERSION >= MAKE_VERSION(14, 0, 0))
                            ,NULL
                            ,NULL
 #endif
