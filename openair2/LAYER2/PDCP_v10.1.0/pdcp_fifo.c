--- conflicted
+++ resolved
@@ -132,11 +132,7 @@
                    sizeof(sidelink_pc5s_element), 0, (struct sockaddr *)&prose_pdcp_addr,sizeof(prose_pdcp_addr) );
 
     } else if (UE_NAS_USE_TUN) {
-<<<<<<< HEAD
-      //ret = write(nas_sock_fd[ctxt_pP->module_id], pdcpData,sizeToWrite );
-=======
       //ret = write(nas_sock_fd[pdcpHead->inst], &(sdu_p->data[sizeof(pdcp_data_ind_header_t)]),sizeToWrite );
->>>>>>> f7dc17ec
        if(rb_id == mbms_rab_id){
        ret = write(nas_sock_mbms_fd, pdcpData,sizeToWrite );
        LOG_I(PDCP,"[PDCP_FIFOS] ret %d TRIED TO PUSH MBMS DATA TO rb_id %d handle %d sizeToWrite %d\n",
