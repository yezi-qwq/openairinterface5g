/*
 * Licensed to the OpenAirInterface (OAI) Software Alliance under one or more
 * contributor license agreements.  See the NOTICE file distributed with
 * this work for additional information regarding copyright ownership.
 * The OpenAirInterface Software Alliance licenses this file to You under
 * the OAI Public License, Version 1.1  (the "License"); you may not use this file
 * except in compliance with the License.
 * You may obtain a copy of the License at
 *
 *      http://www.openairinterface.org/?page_id=698
 *
 * Unless required by applicable law or agreed to in writing, software
 * distributed under the License is distributed on an "AS IS" BASIS,
 * WITHOUT WARRANTIES OR CONDITIONS OF ANY KIND, either express or implied.
 * See the License for the specific language governing permissions and
 * limitations under the License.
 *-------------------------------------------------------------------------------
 * For more information about the OpenAirInterface (OAI) Software Alliance:
 *      contact@openairinterface.org
 */

/*! \file pdcp_fifo.c
 * \brief pdcp interface with linux IP interface, have a look at http://man7.org/linux/man-pages/man7/netlink.7.html for netlink
 * \author  Navid Nikaein and Lionel GAUTHIER
 * \date 2009 - 2016
 * \version 0.5
 * \email navid.nikaein@eurecom.fr
 * \warning This component can be runned only in user-space
 * @ingroup pdcp
 */

#define PDCP_FIFO_C



extern int otg_enabled;

#include "pdcp.h"
#include "pdcp_primitives.h"

#include <pthread.h>
#include <errno.h>
#include <stdio.h>
#include <stdlib.h>
#include <unistd.h>
#include <netinet/ip.h>
#define rtf_put write
#define rtf_get read

#include "../MAC/mac_extern.h"
#include "RRC/L2_INTERFACE/openair_rrc_L2_interface.h"
#include "NETWORK_DRIVER/LITE/constant.h"
//#include "SIMULATION/ETH_TRANSPORT/extern.h"
#include "UTIL/OCG/OCG.h"
#include "UTIL/OCG/OCG_extern.h"
#include "common/utils/LOG/log.h"
#include "UTIL/OTG/otg_tx.h"
#include "nfapi/oai_integration/vendor_ext.h"
#include "common/utils/LOG/vcd_signal_dumper.h"
#include "platform_constants.h"
#include "msc.h"
#include "pdcp.h"

#include "assertions.h"


#include <sys/socket.h>
#include <linux/netlink.h>
#include "NETWORK_DRIVER/UE_IP/constant.h"

extern char nl_rx_buf[NL_MAX_PAYLOAD];
extern struct sockaddr_nl nas_src_addr, nas_dest_addr;
extern struct nlmsghdr *nas_nlh_tx;
extern struct nlmsghdr *nas_nlh_rx;
extern struct iovec nas_iov_tx;
extern struct iovec nas_iov_rx;

extern int nas_sock_fd[MAX_MOBILES_PER_ENB];

extern int nas_sock_mbms_fd;

extern struct msghdr nas_msg_tx;
extern struct msghdr nas_msg_rx;



#  include "gtpv1u_eNB_task.h"
#  include "gtpv1u_eNB_defs.h"


extern int gtpv1u_new_data_req( uint8_t  enb_module_idP, rnti_t   ue_rntiP, uint8_t  rab_idP, uint8_t *buffer_pP, uint32_t buf_lenP, uint32_t buf_offsetP);
uint16_t ue_id_g;// global variable to identify ue id for each ue. Change happens only in main function of lte-uesoftmodem.c

void debug_pdcp_pc5s_sdu(sidelink_pc5s_element *sl_pc5s_msg, char *title) {
  LOG_I(PDCP,"%s: \nPC5S message, header traffic_type: %d)\n", title, sl_pc5s_msg->pc5s_header.traffic_type);
  LOG_I(PDCP,"PC5S message, header rb_id: %ld)\n", sl_pc5s_msg->pc5s_header.rb_id);
  LOG_I(PDCP,"PC5S message, header data_size: %d)\n", sl_pc5s_msg->pc5s_header.data_size);
  LOG_I(PDCP,"PC5S message, header inst: %d)\n", sl_pc5s_msg->pc5s_header.inst);
  LOG_I(PDCP,"PC5-S message, sourceL2Id: 0x%08x\n)\n", sl_pc5s_msg->pc5s_header.sourceL2Id);
  LOG_I(PDCP,"PC5-S message, destinationL1Id: 0x%08x\n)\n", sl_pc5s_msg->pc5s_header.destinationL2Id);
}
//-----------------------------------------------------------------------------
int pdcp_fifo_flush_sdus(const protocol_ctxt_t *const  ctxt_pP) {
  notifiedFIFO_elt_t  *sdu_p;
  int              pdcp_nb_sdu_sent = 0;
  int              ret=0;
  while ((sdu_p = pollNotifiedFIFO(&pdcp_sdu_list)) != NULL ) {
    pdcp_data_ind_header_t * pdcpHead=(pdcp_data_ind_header_t *)NotifiedFifoData(sdu_p);

    /* Note: we ignore the instance ID in the context and use the one in the
     * PDCP packet to pick the right socket below */

    int rb_id = pdcpHead->rb_id;
    void * pdcpData=(void*)(pdcpHead+1);
    if (rb_id == 10) { //hardcoded for PC5-Signaling
      if( LOG_DEBUGFLAG(DEBUG_PDCP) ) {
        debug_pdcp_pc5s_sdu((sidelink_pc5s_element *)pdcpData,
                            "pdcp_fifo_flush_sdus sends a aPC5S message");
      }

      ret = sendto(pdcp_pc5_sockfd, pdcpData,
                   sizeof(sidelink_pc5s_element), 0, (struct sockaddr *)&prose_pdcp_addr,sizeof(prose_pdcp_addr) );

    } else if (UE_NAS_USE_TUN) {
      //ret = write(nas_sock_fd[pdcpHead->inst], &(sdu_p->data[sizeof(pdcp_data_ind_header_t)]),sizeToWrite );
       if(rb_id == mbms_rab_id){
<<<<<<< HEAD
       ret = write(nas_sock_mbms_fd, pdcpData, pdcpHead->data_size);
       LOG_I(PDCP,"[PDCP_FIFOS] ret %d TRIED TO PUSH MBMS DATA TO rb_id %d handle %d size %d\n",
	     ret,rb_id,nas_sock_fd[pdcpHead->inst], pdcpHead->data_size);
        }
       else
       {
	 if( LOG_DEBUGFLAG(DEBUG_PDCP) )
	   log_dump(PDCP, pdcpData, pdcpHead->data_size, LOG_DUMP_CHAR,
                    "PDCP output to be sent to TUN interface: \n");
	 ret = write(nas_sock_fd[pdcpHead->inst], pdcpData, pdcpHead->data_size);
	 LOG_T(PDCP,"[UE PDCP_FIFOS] ret %d TRIED TO PUSH DATA TO rb_id %d handle %d size %d\n",
	       ret,rb_id,nas_sock_fd[pdcpHead->inst], pdcpHead->data_size);
       }
    } else if (ENB_NAS_USE_TUN) {
      if( LOG_DEBUGFLAG(DEBUG_PDCP) )
	log_dump(PDCP, pdcpData, pdcpHead->data_size, LOG_DUMP_CHAR,
                 "PDCP output to be sent to TUN interface: \n");
      ret = write(nas_sock_fd[0], pdcpData, pdcpHead->data_size);
      LOG_T(PDCP,"[NB PDCP_FIFOS] ret %d TRIED TO PUSH DATA TO rb_id %d handle %d size %d\n",
            ret, rb_id, nas_sock_fd[0], pdcpHead->data_size);
    } else if (PDCP_USE_NETLINK) {
      int sizeToWrite = sizeof(pdcp_data_ind_header_t) + pdcpHead->data_size;
      memcpy(NLMSG_DATA(nas_nlh_tx), (uint8_t *) pdcpHead, sizeToWrite);
=======
       ret = write(nas_sock_mbms_fd, pdcpData, pdcpHead->data_size );
       LOG_I(PDCP,"[PDCP_FIFOS] ret %d TRIED TO PUSH MBMS DATA TO rb_id %d handle %d sizeToWrite %d\n",
	     ret,rb_id,nas_sock_fd[pdcpHead->inst],pdcpHead->data_size);
        }
       else
       {
	 if( LOG_DEBUGFLAG(DEBUG_PDCP) ) 
	   log_dump(PDCP, pdcpData, pdcpHead->data_size, LOG_DUMP_CHAR,"PDCP output to be sent to TUN interface: \n");
	 ret = write(nas_sock_fd[pdcpHead->inst], pdcpData,pdcpHead->data_size );
	 LOG_T(PDCP,"[UE PDCP_FIFOS] ret %d TRIED TO PUSH DATA TO rb_id %d handle %d sizeToWrite %d\n",
	       ret,rb_id,nas_sock_fd[pdcpHead->inst],pdcpHead->data_size);
       }
    } else if (ENB_NAS_USE_TUN) {
      if( LOG_DEBUGFLAG(DEBUG_PDCP) ) 
	log_dump(PDCP, pdcpData, pdcpHead->data_size, LOG_DUMP_CHAR,"PDCP output to be sent to TUN interface: \n");
      ret = write(nas_sock_fd[0], pdcpData, pdcpHead->data_size);
       LOG_T(PDCP,"[NB PDCP_FIFOS] ret %d TRIED TO PUSH DATA TO rb_id %d handle %d sizeToWrite %d\n",ret,rb_id,nas_sock_fd[0],pdcpHead->data_size);
    } else if (PDCP_USE_NETLINK) {
      int sizeToWrite= sizeof (pdcp_data_ind_header_t) + pdcpHead->data_size;
      memcpy(NLMSG_DATA(nas_nlh_tx), (uint8_t *) pdcpHead,  sizeToWrite);
>>>>>>> efc696cc
      nas_nlh_tx->nlmsg_len = sizeToWrite;
      ret = sendmsg(nas_sock_fd[0],&nas_msg_tx,0);
    }  //  PDCP_USE_NETLINK

    AssertFatal(ret >= 0,"[PDCP_FIFOS] pdcp_fifo_flush_sdus (errno: %d %s), nas_sock_fd[0]: %d\n", errno, strerror(errno), nas_sock_fd[0]);

    if( LOG_DEBUGFLAG(DEBUG_PDCP) )
<<<<<<< HEAD
      log_dump(PDCP, pdcpData, min(pdcpHead->data_size, 30) , LOG_DUMP_CHAR,
=======
      log_dump(PDCP, pdcpData, min(pdcpHead->data_size,30) , LOG_DUMP_CHAR,
>>>>>>> efc696cc
	       "Printing first bytes of PDCP SDU before removing it from the list: \n");
    delNotifiedFIFO_elt (sdu_p);
    pdcp_nb_sdu_sent ++;
  }

  return pdcp_nb_sdu_sent;
}

int pdcp_fifo_flush_mbms_sdus(const protocol_ctxt_t *const  ctxt_pP) {
  notifiedFIFO_elt_t     *sdu_p;
  int              pdcp_nb_sdu_sent = 0;
  //int              ret=0;

  while ((sdu_p = pollNotifiedFIFO(&pdcp_sdu_list)) != NULL ) {
    pdcp_data_ind_header_t * pdcpHead=(pdcp_data_ind_header_t *)NotifiedFifoData(sdu_p);
    AssertFatal(pdcpHead->inst==ctxt_pP->module_id, "To implement correctly multi module id\n");
    //int rb_id = ((pdcp_data_ind_header_t *)(sdu_p->data))->rb_id;
    //int sizeToWrite= sizeof (pdcp_data_ind_header_t) +
                     //((pdcp_data_ind_header_t *) sdu_p->data)->data_size;

    //if (rb_id == 10) { //hardcoded for PC5-Signaling
    //  if( LOG_DEBUGFLAG(DEBUG_PDCP) ) {
    //    debug_pdcp_pc5s_sdu((sidelink_pc5s_element *)&(sdu_p->data[sizeof(pdcp_data_ind_header_t)]),
    //                        "pdcp_fifo_flush_sdus sends a aPC5S message");
    //  }

    //  ret = sendto(pdcp_pc5_sockfd, &(sdu_p->data[sizeof(pdcp_data_ind_header_t)]),
    //               sizeof(sidelink_pc5s_element), 0, (struct sockaddr *)&prose_pdcp_addr,sizeof(prose_pdcp_addr) );
    //} else if (UE_NAS_USE_TUN) {
    //  ret = write(nas_sock_fd[ctxt_pP->module_id], &(sdu_p->data[sizeof(pdcp_data_ind_header_t)]),sizeToWrite );
    //  LOG_I(PDCP,"[PDCP_FIFOS] ret %d TRIED TO PUSH DATA TO rb_id %d handle %d sizeToWrite %d\n",ret,rb_id,nas_sock_fd[ctxt_pP->module_id],sizeToWrite);

    //} else if (ENB_NAS_USE_TUN) {
    //  ret = write(nas_sock_fd[0], &(sdu_p->data[sizeof(pdcp_data_ind_header_t)]),sizeToWrite );
    //} else if (PDCP_USE_NETLINK) {
    //  memcpy(NLMSG_DATA(nas_nlh_tx), (uint8_t *) sdu_p->data,  sizeToWrite);
    //  nas_nlh_tx->nlmsg_len = sizeToWrite;
    //  ret = sendmsg(nas_sock_fd[0],&nas_msg_tx,0);
    //}  //  PDCP_USE_NETLINK

    //AssertFatal(ret >= 0,"[PDCP_FIFOS] pdcp_fifo_flush_sdus (errno: %d %s)\n", errno, strerror(errno));

    //AssertFatal(ret >= 0,"[PDCP_FIFOS] pdcp_fifo_flush_sdus (errno: %d %s)\n", errno, strerror(errno));
    delNotifiedFIFO_elt (sdu_p);
    pdcp_nb_sdu_sent ++;
  }

  return pdcp_nb_sdu_sent;
}


int pdcp_fifo_read_input_sdus_fromtun (const protocol_ctxt_t *const  ctxt_pP) {
  protocol_ctxt_t ctxt = *ctxt_pP;
  hash_key_t key = HASHTABLE_NOT_A_KEY_VALUE;
  hashtable_rc_t h_rc;
  pdcp_t *pdcp_p = NULL;
  int len;
  rb_id_t rab_id = DEFAULT_RAB_ID;
  int sockd;

  if (UE_NAS_USE_TUN) {
    if (ue_id_g == 0) {
      sockd = nas_sock_fd[ctxt_pP->module_id];
    }
    else {
      sockd = nas_sock_fd[ue_id_g];
    }
  }
  else {
    sockd = nas_sock_fd[0];
  }

  for (;;) {
    VCD_SIGNAL_DUMPER_DUMP_FUNCTION_BY_NAME( VCD_SIGNAL_DUMPER_FUNCTIONS_PDCP_FIFO_READ, 1 );
    VCD_SIGNAL_DUMPER_DUMP_FUNCTION_BY_NAME( VCD_SIGNAL_DUMPER_FUNCTIONS_PDCP_FIFO_READ_BUFFER, 1 );
    len = read(sockd, &nl_rx_buf, NL_MAX_PAYLOAD);

    VCD_SIGNAL_DUMPER_DUMP_FUNCTION_BY_NAME( VCD_SIGNAL_DUMPER_FUNCTIONS_PDCP_FIFO_READ_BUFFER, 0 );
    if (len == -1) {
      if (errno == EAGAIN) {
        LOG_D(PDCP, "Error reading NAS socket: %s\n", strerror(errno));
      }
      else {
        LOG_E(PDCP, "Error reading NAS socket: %s\n", strerror(errno));
      }
      break;
    }
    /* Check for message truncation. Strictly speaking if the packet is exactly sizeof(nl_rx_buf) bytes
       that would not be an error. But we cannot distinguish that from a packet > sizeof(nl_rx_buf) */
    if (len == sizeof(nl_rx_buf))
    {
      LOG_E(PDCP, "%s(%d). Message truncated %d\n", __FUNCTION__, __LINE__, len);
      break;
    }
    if (len == 0) {
      LOG_E(PDCP, "EOF Reading NAS socket\n");
      break;
    }

    if (UE_NAS_USE_TUN) {
      key = PDCP_COLL_KEY_DEFAULT_DRB_VALUE(ctxt.module_id, ctxt.rnti, ctxt.enb_flag);
      h_rc = hashtable_get(pdcp_coll_p, key, (void **)&pdcp_p);
    } else { // => ENB_NAS_USE_TUN
      /* Get the IP from a packet */
      struct ip *ip_pack = (struct ip *) nl_rx_buf;
      /* Use last octet of destination IP to get index of UE */
      int ue_indx = ((ip_pack->ip_dst.s_addr >> 24) -  2) % MAX_MOBILES_PER_ENB;
      ctxt.rnti=pdcp_eNB_UE_instance_to_rnti[ue_indx];
      ctxt.enb_flag=ENB_FLAG_YES;
      ctxt.module_id=0;
      key = PDCP_COLL_KEY_VALUE(ctxt.module_id, ctxt.rnti, ctxt.enb_flag, rab_id, SRB_FLAG_NO);
      h_rc = hashtable_get(pdcp_coll_p, key, (void **)&pdcp_p);
    }

    LOG_D(PDCP, "PDCP_COLL_KEY_DEFAULT_DRB_VALUE(module_id=%d, rnti=%x, enb_flag=%d)\n",
          ctxt.module_id, ctxt.rnti, ctxt.enb_flag);

    if (h_rc == HASH_TABLE_OK) {
      LOG_D(PDCP, "[FRAME %5u][UE][NETLINK][IP->PDCP] INST %ld: Received socket with length %d on Rab %ld \n",
            ctxt.frame, ctxt.instance, len, rab_id);
      LOG_D(PDCP, "[FRAME %5u][UE][IP][INSTANCE %ld][RB %ld][--- PDCP_DATA_REQ / %d Bytes --->][PDCP][MOD %u][UE %04x][RB %ld]\n",
            ctxt.frame, ctxt.instance, rab_id, len, ctxt.module_id,
            ctxt.rnti, rab_id);

#if defined  ENABLE_PDCP_PAYLOAD_DEBUG
      LOG_I(PHY, "TUN interface output received from PDCP: \n");
      for (int i = 0; i < 128; i++) {
    	  printf("%02x ",(unsigned char)nl_rx_buf[i]);
      }
      printf("\n");
#endif

      pdcp_data_req(&ctxt, SRB_FLAG_NO, rab_id, RLC_MUI_UNDEFINED,
                    RLC_SDU_CONFIRM_NO, len, (unsigned char *)nl_rx_buf,
                    PDCP_TRANSMISSION_MODE_DATA
                    , NULL, NULL
                   );
    } else {
      LOG_D(PDCP,
            "[FRAME %5u][UE][IP][INSTANCE %ld][RB %ld][--- PDCP_DATA_REQ / %d Bytes ---X][PDCP][MOD %u][UE %04x][RB %ld] TUN NON INSTANCIATED INSTANCE key 0x%"PRIx64", DROPPED\n",
            ctxt.frame, ctxt.instance, rab_id, len, ctxt.module_id,
            ctxt.rnti, rab_id, key);
    }
  }

  VCD_SIGNAL_DUMPER_DUMP_FUNCTION_BY_NAME( VCD_SIGNAL_DUMPER_FUNCTIONS_PDCP_FIFO_READ, 0 );
  return len;
}

int pdcp_fifo_read_input_mbms_sdus_fromtun (const protocol_ctxt_t *const  ctxt_pP) {
  protocol_ctxt_t ctxt = *ctxt_pP;
  hash_key_t key = HASHTABLE_NOT_A_KEY_VALUE;
  hashtable_rc_t h_rc = HASH_TABLE_OK;
  //pdcp_t *pdcp_p = NULL;
  int len;
  rb_id_t rab_id = mbms_rab_id;//DEFAULT_RAB_ID;
  if(mbms_rab_id > 9 || mbms_rab_id < 4)
       h_rc = 2;

  if(UE_NAS_USE_TUN)
       return 0;

  do {
    VCD_SIGNAL_DUMPER_DUMP_FUNCTION_BY_NAME( VCD_SIGNAL_DUMPER_FUNCTIONS_PDCP_MBMS_FIFO_READ, 1 );
    VCD_SIGNAL_DUMPER_DUMP_FUNCTION_BY_NAME( VCD_SIGNAL_DUMPER_FUNCTIONS_PDCP_MBMS_FIFO_READ_BUFFER, 1 );
    len = read(nas_sock_mbms_fd, &nl_rx_buf, NL_MAX_PAYLOAD);
    VCD_SIGNAL_DUMPER_DUMP_FUNCTION_BY_NAME( VCD_SIGNAL_DUMPER_FUNCTIONS_PDCP_MBMS_FIFO_READ_BUFFER, 0 );

    if (len<=0) continue;

    if (UE_NAS_USE_TUN) {
      //key = PDCP_COLL_KEY_DEFAULT_DRB_VALUE(ctxt.module_id, ctxt.rnti, ctxt.enb_flag);
      //h_rc = hashtable_get(pdcp_coll_p, key, (void **)&pdcp_p);
    } else { // => ENB_NAS_USE_TUN
    //ctxt.rnti=pdcp_eNB_UE_instance_to_rnti[0];
     // ctxt.enb_flag=ENB_FLAG_YES;
     // ctxt.module_id=0;
     // key = PDCP_COLL_KEY_VALUE(ctxt.module_id, /*ctxt.rnti*/0, ctxt.enb_flag, /*mbms_rab_id*/8, SRB_FLAG_YES);
     // h_rc = hashtable_get(pdcp_coll_p, key, (void **)&pdcp_p);
     // LOG_W(PDCP,"h_rc %d %d\n",h_rc,rab_id);
    }

    LOG_D(PDCP, "PDCP_COLL_KEY_DEFAULT_DRB_VALUE(module_id=%d, rnti=%x, enb_flag=%d)\n",
          ctxt.module_id, ctxt.rnti, ctxt.enb_flag);

    if (h_rc == HASH_TABLE_OK) {
      LOG_D(PDCP, "[FRAME %5u][UE][NETLINK][IP->PDCP] INST %ld: Received socket with length %d on Rab %ld \n",
            ctxt.frame, ctxt.instance, len, rab_id);
      LOG_D(PDCP, "[FRAME %5u][UE][IP][INSTANCE %ld][RB %ld][--- PDCP_DATA_REQ / %d Bytes --->][PDCP][MOD %u][UE %04x][RB %ld]\n",
            ctxt.frame, ctxt.instance, rab_id, len, ctxt.module_id,
            ctxt.rnti, rab_id);
      MSC_LOG_RX_MESSAGE((ctxt_pP->enb_flag == ENB_FLAG_YES) ? MSC_PDCP_ENB:MSC_PDCP_UE,
                         (ctxt_pP->enb_flag == ENB_FLAG_YES) ? MSC_IP_ENB:MSC_IP_UE,
                         NULL, 0,
                         MSC_AS_TIME_FMT" DATA-REQ inst %u rb %u rab %u size %u",
                         MSC_AS_TIME_ARGS(ctxt_pP),
                         ctxt.instance, rab_id, rab_id, len);
      pdcp_data_req(
                &ctxt,
                SRB_FLAG_NO,
                //DEFAULT_RAB_ID,
               rab_id,
                RLC_MUI_UNDEFINED,
                RLC_SDU_CONFIRM_NO,
                len,
                (unsigned char *)nl_rx_buf,
                    PDCP_TRANSMISSION_MODE_TRANSPARENT
                    , NULL, NULL
                );

      //pdcp_data_req(&ctxt, SRB_FLAG_NO, rab_id, RLC_MUI_UNDEFINED,
      //              RLC_SDU_CONFIRM_NO, len, (unsigned char *)nl_rx_buf,
      //              PDCP_TRANSMISSION_MODE_DATA
      //              , NULL, NULL
      //             );
    } else {
      MSC_LOG_RX_DISCARDED_MESSAGE(
        (ctxt_pP->enb_flag == ENB_FLAG_YES) ? MSC_PDCP_ENB:MSC_PDCP_UE,
        (ctxt_pP->enb_flag == ENB_FLAG_YES) ? MSC_IP_ENB:MSC_IP_UE,
        NULL,
        0,
        MSC_AS_TIME_FMT" DATA-REQ inst %u rb %u rab %u size %u",
        MSC_AS_TIME_ARGS(ctxt_pP),
        ctxt.instance, rab_id, rab_id, len);
      LOG_D(PDCP,
            "[FRAME %5u][UE][IP][INSTANCE %ld][RB %ld][--- PDCP_DATA_REQ / %d Bytes ---X][PDCP][MOD %u][UE %04x][RB %ld] NON INSTANCIATED INSTANCE key 0x%"PRIx64", DROPPED\n",
            ctxt.frame, ctxt.instance, rab_id, len, ctxt.module_id,
            ctxt.rnti, rab_id, key);
       //if (!UE_NAS_USE_TUN) {
       //    pdcp_data_req(
        //        &ctxt,
        //        SRB_FLAG_NO,
        //        DEFAULT_RAB_ID,
        //        RLC_MUI_UNDEFINED,
        //        RLC_SDU_CONFIRM_NO,
        //        len,
        //        (unsigned char *)nl_rx_buf,
        //            PDCP_TRANSMISSION_MODE_TRANSPARENT
        //            , NULL, NULL
        //        );
        //}
    }
  } while (len > 0);

  VCD_SIGNAL_DUMPER_DUMP_FUNCTION_BY_NAME( VCD_SIGNAL_DUMPER_FUNCTIONS_PDCP_MBMS_FIFO_READ, 0 );
  return len;
}

int pdcp_fifo_read_input_sdus_fromnetlinksock (const protocol_ctxt_t *const  ctxt_pP) {
  int  len = 1;
  int rlc_data_req_flag = 3;

  while ((len > 0) && (rlc_data_req_flag !=0))  {
    pdcp_data_req_header_t pdcp_read_header_g;
    protocol_ctxt_t                ctxt_cpy = *ctxt_pP;
    protocol_ctxt_t                ctxt;
    hash_key_t                     key       = HASHTABLE_NOT_A_KEY_VALUE;
    hashtable_rc_t                 h_rc;
    pdcp_t                        *pdcp_p    = NULL;
    static unsigned char pdcp_read_state_g =0;
    rb_id_t          rab_id  = 0;
    VCD_SIGNAL_DUMPER_DUMP_FUNCTION_BY_NAME( VCD_SIGNAL_DUMPER_FUNCTIONS_PDCP_FIFO_READ, 1 );
    VCD_SIGNAL_DUMPER_DUMP_FUNCTION_BY_NAME( VCD_SIGNAL_DUMPER_FUNCTIONS_PDCP_FIFO_READ_BUFFER, 1 );
    len = recvmsg(nas_sock_fd[0], &nas_msg_rx, 0);
    VCD_SIGNAL_DUMPER_DUMP_FUNCTION_BY_NAME( VCD_SIGNAL_DUMPER_FUNCTIONS_PDCP_FIFO_READ_BUFFER, 0 );

    if (len > 0) {
      for (nas_nlh_rx = (struct nlmsghdr *) nl_rx_buf;
           NLMSG_OK (nas_nlh_rx, len);
           nas_nlh_rx = NLMSG_NEXT (nas_nlh_rx, len)) {
        if (nas_nlh_rx->nlmsg_type == NLMSG_DONE) {
          LOG_D(PDCP, "[PDCP][NETLINK] RX NLMSG_DONE\n");
          //return;
        }

        if (nas_nlh_rx->nlmsg_type == NLMSG_ERROR) {
          LOG_D(PDCP, "[PDCP][NETLINK] RX NLMSG_ERROR\n");
        }

        if (pdcp_read_state_g == 0) {
          if (nas_nlh_rx->nlmsg_len == sizeof (pdcp_data_req_header_t) + sizeof(struct nlmsghdr)) {
            pdcp_read_state_g = 1;  //get
            memcpy((void *)&pdcp_read_header_g, (void *)NLMSG_DATA(nas_nlh_rx), sizeof(pdcp_data_req_header_t));
            LOG_D(PDCP, "[PDCP][NETLINK] RX pdcp_data_req_header_t inst %u, rb_id %ld data_size %d, source L2Id 0x%08x, destination L2Id 0x%08x\n",
                  pdcp_read_header_g.inst, pdcp_read_header_g.rb_id, pdcp_read_header_g.data_size,pdcp_read_header_g.sourceL2Id, pdcp_read_header_g.destinationL2Id );
          } else {
            LOG_E(PDCP, "[PDCP][NETLINK] WRONG size %d should be sizeof (pdcp_data_req_header_t) + sizeof(struct nlmsghdr)\n",
                  nas_nlh_rx->nlmsg_len);
          }
        } else {
          pdcp_read_state_g = 0;
          // print_active_requests()
          LOG_D(PDCP, "[PDCP][NETLINK] Something in socket, length %zu\n",
                nas_nlh_rx->nlmsg_len - sizeof(struct nlmsghdr));
          /* TODO: do we have to reset to 0 or not? not for a scenario with 1 UE at least */
          //          pdcp_read_header_g.inst = 0;
          //#warning "TO DO CORRCT VALUES FOR ue mod id, enb mod id"
          ctxt.frame         = ctxt_cpy.frame;
          ctxt.enb_flag      = ctxt_cpy.enb_flag;
          LOG_D(PDCP, "[PDCP][NETLINK] pdcp_read_header_g.rb_id = %ld, source L2Id = 0x%08x, destination L2Id = 0x%08x \n", pdcp_read_header_g.rb_id, pdcp_read_header_g.sourceL2Id,
                pdcp_read_header_g.destinationL2Id);

          if (ctxt.enb_flag) {
            ctxt.module_id = 0;
            rab_id      = pdcp_read_header_g.rb_id % LTE_maxDRB;
            ctxt.rnti          = pdcp_eNB_UE_instance_to_rnti[pdcp_read_header_g.rb_id / LTE_maxDRB];

            if (rab_id != 0) {
              rab_id = rab_id % LTE_maxDRB;
              key = PDCP_COLL_KEY_VALUE(ctxt.module_id, ctxt.rnti, ctxt.enb_flag, rab_id, SRB_FLAG_NO);
              h_rc = hashtable_get(pdcp_coll_p, key, (void **)&pdcp_p);

              if (h_rc == HASH_TABLE_OK) {
                LOG_D(PDCP, "[FRAME %5u][eNB][NETLINK][IP->PDCP] INST %d: Received socket with length %d (nlmsg_len = %zu) on Rab %ld for rnti: %d \n",
                      ctxt.frame,
                      pdcp_read_header_g.inst,
                      len,
                      nas_nlh_rx->nlmsg_len-sizeof(struct nlmsghdr),
                      pdcp_read_header_g.rb_id,
                      ctxt.rnti);
                LOG_D(PDCP, "[FRAME %5u][eNB][IP][INSTANCE %u][RB %ld][--- PDCP_DATA_REQ / %d Bytes --->][PDCP][MOD %u]UE %u][RB %ld]\n",
                      ctxt_cpy.frame,
                      pdcp_read_header_g.inst,
                      pdcp_read_header_g.rb_id,
                      pdcp_read_header_g.data_size,
                      ctxt.module_id,
                      ctxt.rnti,
                      rab_id);
                pdcp_data_req(&ctxt,
                              SRB_FLAG_NO,
                              rab_id,
                              RLC_MUI_UNDEFINED,
                              RLC_SDU_CONFIRM_NO,
                              pdcp_read_header_g.data_size,
                              (unsigned char *)NLMSG_DATA(nas_nlh_rx),
                              PDCP_TRANSMISSION_MODE_DATA
                              ,NULL, NULL
                             );
              } else {
                LOG_D(PDCP, "[FRAME %5u][eNB][IP][INSTANCE %u][RB %ld][--- PDCP_DATA_REQ / %d Bytes ---X][PDCP][MOD %u][UE %u][RB %ld] NON INSTANCIATED INSTANCE, DROPPED\n",
                      ctxt.frame,
                      pdcp_read_header_g.inst,
                      pdcp_read_header_g.rb_id,
                      pdcp_read_header_g.data_size,
                      ctxt.module_id,
                      ctxt.rnti,
                      rab_id);
              }
            } else  { // rb_id =0, thus interpreated as broadcast and transported as multiple unicast
              // is a broadcast packet, we have to send this packet on all default RABS of all connected UEs
              //#warning CODE TO BE REVIEWED, ONLY WORK FOR SIMPLE TOPOLOGY CASES
              // never finished code, dropped
            }
          } else { // ctxt.enb_flag => UE
            if (NFAPI_MODE == NFAPI_UE_STUB_PNF || NFAPI_MODE == NFAPI_MODE_STANDALONE_PNF) {
#ifdef UESIM_EXPANSION
              ctxt.module_id = inst_pdcp_list[pdcp_read_header_g.inst];
#else
              ctxt.module_id = pdcp_read_header_g.inst;
#endif
            } else {
              ctxt.module_id = 0;
            }

            rab_id      = pdcp_read_header_g.rb_id % LTE_maxDRB;
            ctxt.rnti          = pdcp_UE_UE_module_id_to_rnti[ctxt.module_id];

            if (rab_id != 0) {
              if (rab_id == UE_IP_DEFAULT_RAB_ID) {
                LOG_D(PDCP, "PDCP_COLL_KEY_DEFAULT_DRB_VALUE(module_id=%d, rnti=%x, enb_flag=%d)\n",
                      ctxt.module_id, ctxt.rnti, ctxt.enb_flag);
                key = PDCP_COLL_KEY_DEFAULT_DRB_VALUE(ctxt.module_id, ctxt.rnti, ctxt.enb_flag);
                h_rc = hashtable_get(pdcp_coll_p, key, (void **)&pdcp_p);
                LOG_D(PDCP,"request key %x : (%d,%x,%d,%ld)\n",
                      (uint8_t)key,ctxt.module_id, ctxt.rnti, ctxt.enb_flag, rab_id);
              } else {
                rab_id = rab_id % LTE_maxDRB;
                LOG_D(PDCP, "PDCP_COLL_KEY_VALUE(module_id=%d, rnti=%x, enb_flag=%d, rab_id=%ld, SRB_FLAG=%d)\n",
                      ctxt.module_id, ctxt.rnti, ctxt.enb_flag, rab_id, SRB_FLAG_NO);
                key = PDCP_COLL_KEY_VALUE(ctxt.module_id, ctxt.rnti, ctxt.enb_flag, rab_id, SRB_FLAG_NO);
                h_rc = hashtable_get(pdcp_coll_p, key, (void **)&pdcp_p);
                LOG_D(PDCP,"request key %x : (%d,%x,%d,%ld)\n",
                      (uint8_t)key,ctxt.module_id, ctxt.rnti, ctxt.enb_flag, rab_id);
              }

              if (h_rc == HASH_TABLE_OK) {
                rab_id = pdcp_p->rb_id;
                LOG_D(PDCP, "[FRAME %5u][UE][NETLINK][IP->PDCP] INST %d: Received socket with length %d (nlmsg_len = %zu) on Rab %ld \n",
                      ctxt.frame,
                      pdcp_read_header_g.inst,
                      len,
                      nas_nlh_rx->nlmsg_len-sizeof(struct nlmsghdr),
                      pdcp_read_header_g.rb_id);
                LOG_D(PDCP, "[FRAME %5u][UE][IP][INSTANCE %u][RB %ld][--- PDCP_DATA_REQ / %d Bytes --->][PDCP][MOD %u][UE %u][RB %ld]\n",
                      ctxt.frame,
                      pdcp_read_header_g.inst,
                      pdcp_read_header_g.rb_id,
                      pdcp_read_header_g.data_size,
                      ctxt.module_id,
                      ctxt.rnti,
                      rab_id);
                pdcp_data_req(
                  &ctxt,
                  SRB_FLAG_NO,
                  rab_id,
                  RLC_MUI_UNDEFINED,
                  RLC_SDU_CONFIRM_NO,
                  pdcp_read_header_g.data_size,
                  (unsigned char *)NLMSG_DATA(nas_nlh_rx),
                  PDCP_TRANSMISSION_MODE_DATA,
                  (NFAPI_MODE == NFAPI_UE_STUB_PNF || NFAPI_MODE == NFAPI_MODE_STANDALONE_PNF)?NULL:&pdcp_read_header_g.sourceL2Id,
                  (NFAPI_MODE == NFAPI_UE_STUB_PNF || NFAPI_MODE == NFAPI_MODE_STANDALONE_PNF)?NULL:&pdcp_read_header_g.destinationL2Id
                );
              } else { /* else of h_rc == HASH_TABLE_OK */
                MSC_LOG_RX_DISCARDED_MESSAGE(
                  (ctxt_pP->enb_flag == ENB_FLAG_YES) ? MSC_PDCP_ENB:MSC_PDCP_UE,
                  (ctxt_pP->enb_flag == ENB_FLAG_YES) ? MSC_IP_ENB:MSC_IP_UE,
                  NULL,
                  0,
                  MSC_AS_TIME_FMT" DATA-REQ inst %u rb %u rab %u size %u",
                  MSC_AS_TIME_ARGS(ctxt_pP),
                  pdcp_read_header_g.inst,
                  pdcp_read_header_g.rb_id,
                  rab_id,
                  pdcp_read_header_g.data_size);
                LOG_D(PDCP,
                      "[FRAME %5u][UE][IP][INSTANCE %u][RB %ld][--- PDCP_DATA_REQ / %d Bytes ---X][PDCP][MOD %u][UE %u][RB %ld] NON INSTANCIATED INSTANCE key 0x%"PRIx64", DROPPED\n",
                      ctxt.frame,
                      pdcp_read_header_g.inst,
                      pdcp_read_header_g.rb_id,
                      pdcp_read_header_g.data_size,
                      ctxt.module_id,
                      ctxt.rnti,
                      rab_id,
                      key);
              } /* h_rc != HASH_TABLE_OK */
            }  else {/* else of rab_id != 0 */
              LOG_D(PDCP, "Forcing send on DEFAULT_RAB_ID\n");
              LOG_D(PDCP, "[FRAME %5u][eNB][IP][INSTANCE %u][RB %ld][--- PDCP_DATA_REQ / %d Bytes --->][PDCP][MOD %u][UE %u][RB DEFAULT_RAB_ID %u]\n",
                    ctxt.frame,
                    pdcp_read_header_g.inst,
                    pdcp_read_header_g.rb_id,
                    pdcp_read_header_g.data_size,
                    ctxt.module_id,
                    ctxt.rnti,
                    DEFAULT_RAB_ID);
              pdcp_data_req (
                &ctxt,
                SRB_FLAG_NO,
                DEFAULT_RAB_ID,
                RLC_MUI_UNDEFINED,
                RLC_SDU_CONFIRM_NO,
                pdcp_read_header_g.data_size,
                (unsigned char *)NLMSG_DATA(nas_nlh_rx),
                PDCP_TRANSMISSION_MODE_DATA,
                (NFAPI_MODE == NFAPI_UE_STUB_PNF|| NFAPI_MODE == NFAPI_MODE_STANDALONE_PNF) ? NULL :&pdcp_read_header_g.sourceL2Id,
                (NFAPI_MODE == NFAPI_UE_STUB_PNF|| NFAPI_MODE == NFAPI_MODE_STANDALONE_PNF) ? NULL :&pdcp_read_header_g.destinationL2Id
              );
            } /* rab_id == 0 */
          } /*pdcp_read_state_g != 0 */
        } /* UE */
      } /* for loop on netlink buffers */

      return len;
    } /* len > 0 */

    VCD_SIGNAL_DUMPER_DUMP_FUNCTION_BY_NAME( VCD_SIGNAL_DUMPER_FUNCTIONS_PDCP_FIFO_READ, 0 );
  } /* while loop on reading from netlink socket */

  return 0;
} /* pdcp_fifo_read_input_sdus_fromnetlinksock */

void pdcp_fifo_read_input_sdus_frompc5s (const protocol_ctxt_t *const  ctxt_pP) {
  protocol_ctxt_t                ctxt_cpy = *ctxt_pP;
  protocol_ctxt_t                ctxt;
  hash_key_t                     key       = HASHTABLE_NOT_A_KEY_VALUE;
  hashtable_rc_t                 h_rc;
  struct pdcp_netlink_element_s *data_p    = NULL;
  /* avoid gcc warnings */
  (void)data_p;
  pdcp_t                        *pdcp_p    = NULL;
  int bytes_received;
  sidelink_pc5s_element *sl_pc5s_msg_send = NULL;
  pc5s_header_t *pc5s_header = NULL;
  rb_id_t          rab_id  = 0;
  //TTN for D2D (PC5S)
  // receive a message from ProSe App
  char receive_buf[MAX_MESSAGE_SIZE];
  memset(receive_buf, 0, sizeof(receive_buf));
  socklen_t prose_addr_len = sizeof(prose_pdcp_addr);
  bytes_received = recvfrom(pdcp_pc5_sockfd, receive_buf, sizeof(receive_buf), MSG_TRUNC,
                            (struct sockaddr *) &prose_pdcp_addr, &prose_addr_len);
  if (bytes_received == -1) {
    LOG_E(PDCP, "%s(%d). recvfrom failed. %s\n", __FUNCTION__, __LINE__, strerror(errno));
    return;
  }
  if (bytes_received == 0) {
    LOG_E(PDCP, "%s(%d). EOF pdcp_pc5_sockfd.\n", __FUNCTION__, __LINE__);
  }
  if (bytes_received > sizeof(receive_buf)) {
    LOG_E(PDCP, "%s(%d). Message truncated. %d\n", __FUNCTION__, __LINE__, bytes_received);
    return;
  }
  if (bytes_received > 0) {
    pc5s_header = calloc(1, sizeof(pc5s_header_t));
    memcpy((void *)pc5s_header, (void *)receive_buf, sizeof(pc5s_header_t));

    char send_buf[MAX_MESSAGE_SIZE];
    switch(pc5s_header->traffic_type) {
      case TRAFFIC_PC5S_SESSION_INIT :
        //send reply to ProSe app
        LOG_D(PDCP,"Received a request to open PDCP socket and establish a new PDCP session ... send response to ProSe App \n");
        memset(send_buf, 0, sizeof(send_buf));
        sl_pc5s_msg_send = calloc(1, sizeof(sidelink_pc5s_element));
        sl_pc5s_msg_send->pc5s_header.traffic_type = TRAFFIC_PC5S_SESSION_INIT;
        sl_pc5s_msg_send->pc5sPrimitive.status = 1;
        memcpy(send_buf, sl_pc5s_msg_send, sizeof(sidelink_pc5s_element));
        int prose_addr_len = sizeof(prose_pdcp_addr);
        int bytes_sent = sendto(pdcp_pc5_sockfd, send_buf, sizeof(sidelink_pc5s_element), 0,
                                (struct sockaddr *) &prose_pdcp_addr, prose_addr_len);
        free (sl_pc5s_msg_send);

        if (bytes_sent < 0) {
          LOG_E(PDCP, "ERROR: Failed to send to ProSe App\n");
          exit(EXIT_FAILURE);
        }

        break;

      case TRAFFIC_PC5S_SIGNALLING:  /* PC5-S message -> send to other UE */
        if( LOG_DEBUGFLAG(DEBUG_PDCP) ) {
          debug_pdcp_pc5s_sdu((sidelink_pc5s_element *)send_buf,
                              "pdcp_fifo_read_input_sdus received aPC5S message");
        }

        /* TODO: do we have to reset to 0 or not? not for a scenario with 1 UE at least */
        //          pc5s_header.inst = 0;
        //#warning "TO DO CORRCT VALUES FOR ue mod id, enb mod id"
        ctxt.frame         = ctxt_cpy.frame;
        ctxt.enb_flag      = ctxt_cpy.enb_flag;
        LOG_I(PDCP, "[PDCP] pc5s_header->rb_id = %ld\n", pc5s_header->rb_id);

        if (ctxt_cpy.enb_flag) {
          ctxt.module_id = 0;
          rab_id      = pc5s_header->rb_id % LTE_maxDRB;
          ctxt.rnti          = pdcp_eNB_UE_instance_to_rnti[pdcp_eNB_UE_instance_to_rnti_index];
        } else {
          ctxt.module_id = 0;
          rab_id      = pc5s_header->rb_id % LTE_maxDRB;
          ctxt.rnti          = pdcp_UE_UE_module_id_to_rnti[ctxt.module_id];
        }

        //UE
        if (!ctxt.enb_flag) {
          if (rab_id != 0) {
            if (rab_id == UE_IP_DEFAULT_RAB_ID) {
              LOG_D(PDCP, "PDCP_COLL_KEY_DEFAULT_DRB_VALUE(module_id=%d, rnti=%x, enb_flag=%d)\n",
                    ctxt.module_id, ctxt.rnti, ctxt.enb_flag);
              key = PDCP_COLL_KEY_DEFAULT_DRB_VALUE(ctxt.module_id, ctxt.rnti, ctxt.enb_flag);
              h_rc = hashtable_get(pdcp_coll_p, key, (void **)&pdcp_p);
              LOG_D(PDCP,"request key %x : (%d,%x,%d,%ld)\n",
                    (uint8_t)key,ctxt.module_id, ctxt.rnti, ctxt.enb_flag, rab_id);
            } else {
              rab_id = rab_id % LTE_maxDRB;
              LOG_I(PDCP, "PDCP_COLL_KEY_VALUE(module_id=%d, rnti=%x, enb_flag=%d, rab_id=%ld, SRB_FLAG=%d)\n",
                    ctxt.module_id, ctxt.rnti, ctxt.enb_flag, rab_id, SRB_FLAG_NO);
              key = PDCP_COLL_KEY_VALUE(ctxt.module_id, ctxt.rnti, ctxt.enb_flag, rab_id, SRB_FLAG_NO);
              h_rc = hashtable_get(pdcp_coll_p, key, (void **)&pdcp_p);
              LOG_I(PDCP,"request key %x : (%d,%x,%d,%ld)\n",
                    (uint8_t)key,ctxt.module_id, ctxt.rnti, ctxt.enb_flag, rab_id);
            }

            if (h_rc == HASH_TABLE_OK) {
              rab_id = pdcp_p->rb_id;
              LOG_I(PDCP, "[FRAME %5u][UE][NETLINK][IP->PDCP] INST %d: Received socket with length %d  on Rab %ld \n",
                    ctxt.frame,
                    pc5s_header->inst,
                    bytes_received,
                    pc5s_header->rb_id);
              LOG_I(PDCP, "[FRAME %5u][UE][IP][INSTANCE %u][RB %ld][--- PDCP_DATA_REQ / %d Bytes --->][PDCP][MOD %u][UE %u][RB %ld]\n",
                    ctxt.frame,
                    pc5s_header->inst,
                    pc5s_header->rb_id,
                    pc5s_header->data_size,
                    ctxt.module_id,
                    ctxt.rnti,
                    rab_id);
              MSC_LOG_RX_MESSAGE(
                (ctxt_pP->enb_flag == ENB_FLAG_YES) ? MSC_PDCP_ENB:MSC_PDCP_UE,
                (ctxt_pP->enb_flag == ENB_FLAG_YES) ? MSC_IP_ENB:MSC_IP_UE,
                NULL,
                0,
                MSC_AS_TIME_FMT" DATA-REQ inst %u rb %u rab %u size %u",
                MSC_AS_TIME_ARGS(ctxt_pP),
                pc5s_header->inst,
                pc5s_header->rb_id,
                rab_id,
                pc5s_header->data_size);
              pdcp_data_req(
                &ctxt,
                SRB_FLAG_NO,
                rab_id,
                RLC_MUI_UNDEFINED,
                RLC_SDU_CONFIRM_NO,
                pc5s_header->data_size,
                (unsigned char *)receive_buf,
                PDCP_TRANSMISSION_MODE_DATA,
                &pc5s_header->sourceL2Id,
                &pc5s_header->destinationL2Id
              );
            } else { /* else of h_rc == HASH_TABLE_OK */
              MSC_LOG_RX_DISCARDED_MESSAGE(
                (ctxt_pP->enb_flag == ENB_FLAG_YES) ? MSC_PDCP_ENB:MSC_PDCP_UE,
                (ctxt_pP->enb_flag == ENB_FLAG_YES) ? MSC_IP_ENB:MSC_IP_UE,
                NULL,
                0,
                MSC_AS_TIME_FMT" DATA-REQ inst %u rb %u rab %u size %u",
                MSC_AS_TIME_ARGS(ctxt_pP),
                pc5s_header->inst,
                pc5s_header->rb_id,
                rab_id,
                pc5s_header->data_size);
              LOG_D(PDCP,
                    "[FRAME %5u][UE][IP][INSTANCE %u][RB %ld][--- PDCP_DATA_REQ / %d Bytes ---X][PDCP][MOD %u][UE %u][RB %ld] NON INSTANCIATED INSTANCE key 0x%"PRIx64", DROPPED\n",
                    ctxt.frame,
                    pc5s_header->inst,
                    pc5s_header->rb_id,
                    pc5s_header->data_size,
                    ctxt.module_id,
                    ctxt.rnti,
                    rab_id,
                    key);
            }
          }  else { /* else of if (rab_id == 0) */
            LOG_D(PDCP, "Forcing send on DEFAULT_RAB_ID\n");
            LOG_D(PDCP, "[FRAME %5u][eNB][IP][INSTANCE %u][RB %ld][--- PDCP_DATA_REQ / %d Bytes --->][PDCP][MOD %u][UE %u][RB DEFAULT_RAB_ID %u]\n",
                  ctxt.frame,
                  pc5s_header->inst,
                  pc5s_header->rb_id,
                  pc5s_header->data_size,
                  ctxt.module_id,
                  ctxt.rnti,
                  DEFAULT_RAB_ID);
            MSC_LOG_RX_MESSAGE(
              (ctxt_pP->enb_flag == ENB_FLAG_YES) ? MSC_PDCP_ENB:MSC_PDCP_UE,
              (ctxt_pP->enb_flag == ENB_FLAG_YES) ? MSC_IP_ENB:MSC_IP_UE,
              NULL,0,
              MSC_AS_TIME_FMT" DATA-REQ inst %u rb %u default rab %u size %u",
              MSC_AS_TIME_ARGS(ctxt_pP),
              pc5s_header->inst,
              pc5s_header->rb_id,
              DEFAULT_RAB_ID,
              pc5s_header->data_size);
            pdcp_data_req (
              &ctxt,
              SRB_FLAG_NO,
              DEFAULT_RAB_ID,
              RLC_MUI_UNDEFINED,
              RLC_SDU_CONFIRM_NO,
              pc5s_header->data_size,
              (unsigned char *)receive_buf,
              PDCP_TRANSMISSION_MODE_DATA,
              &pc5s_header->sourceL2Id,
              &pc5s_header->destinationL2Id
            );
          }
        } /* end of !ctxt.enb_flag */

      default:
        LOG_D(PDCP, "pc5s message type %d, unknown...\n", pc5s_header->traffic_type);
        break;
    } /* end of switch */
  }/* end of bytes_received > 0 */
  if (pc5s_header != NULL) {
    free(pc5s_header);
    pc5s_header = NULL;
  }
} /* pdcp_fifo_read_input_sdus_frompc5s */

//-----------------------------------------------------------------------------
int pdcp_fifo_read_input_sdus (const protocol_ctxt_t *const  ctxt_pP) {
  if (UE_NAS_USE_TUN || ENB_NAS_USE_TUN) {
    return pdcp_fifo_read_input_sdus_fromtun (ctxt_pP);
  } else if (PDCP_USE_NETLINK) {
    pdcp_fifo_read_input_sdus_frompc5s (ctxt_pP);
    return pdcp_fifo_read_input_sdus_fromnetlinksock(ctxt_pP);
  } /* PDCP_USE_NETLINK */

  return 0;
}

//TTN for D2D (PC5S)

void
pdcp_pc5_socket_init() {
  //pthread_attr_t     attr;
  //struct sched_param sched_param;
  int optval; // flag value for setsockopt
  //int n; // message byte size
  //create PDCP socket
  pdcp_pc5_sockfd = socket(AF_INET, SOCK_DGRAM, 0);

  if (pdcp_pc5_sockfd < 0) {
    LOG_E(PDCP,"[pdcp_pc5_socket_init] Error opening socket %d (%d:%s)\n",pdcp_pc5_sockfd,errno, strerror(errno));
    exit(EXIT_FAILURE);
  }

  optval = 1;
  setsockopt(pdcp_pc5_sockfd, SOL_SOCKET, SO_REUSEADDR,
             (const void *)&optval, sizeof(int));
  fcntl(pdcp_pc5_sockfd,F_SETFL,O_NONBLOCK);
  bzero((char *) &pdcp_sin, sizeof(pdcp_sin));
  pdcp_sin.sin_family = AF_INET;
  pdcp_sin.sin_addr.s_addr = htonl(INADDR_ANY);
  pdcp_sin.sin_port = htons(PDCP_SOCKET_PORT_NO);

  // associate the parent socket with a port
  if (bind(pdcp_pc5_sockfd, (struct sockaddr *) &pdcp_sin,
           sizeof(pdcp_sin)) < 0) {
    LOG_E(PDCP,"[pdcp_pc5_socket_init] ERROR: Failed on binding the socket\n");
    exit(1);
  }
}<|MERGE_RESOLUTION|>--- conflicted
+++ resolved
@@ -124,31 +124,6 @@
     } else if (UE_NAS_USE_TUN) {
       //ret = write(nas_sock_fd[pdcpHead->inst], &(sdu_p->data[sizeof(pdcp_data_ind_header_t)]),sizeToWrite );
        if(rb_id == mbms_rab_id){
-<<<<<<< HEAD
-       ret = write(nas_sock_mbms_fd, pdcpData, pdcpHead->data_size);
-       LOG_I(PDCP,"[PDCP_FIFOS] ret %d TRIED TO PUSH MBMS DATA TO rb_id %d handle %d size %d\n",
-	     ret,rb_id,nas_sock_fd[pdcpHead->inst], pdcpHead->data_size);
-        }
-       else
-       {
-	 if( LOG_DEBUGFLAG(DEBUG_PDCP) )
-	   log_dump(PDCP, pdcpData, pdcpHead->data_size, LOG_DUMP_CHAR,
-                    "PDCP output to be sent to TUN interface: \n");
-	 ret = write(nas_sock_fd[pdcpHead->inst], pdcpData, pdcpHead->data_size);
-	 LOG_T(PDCP,"[UE PDCP_FIFOS] ret %d TRIED TO PUSH DATA TO rb_id %d handle %d size %d\n",
-	       ret,rb_id,nas_sock_fd[pdcpHead->inst], pdcpHead->data_size);
-       }
-    } else if (ENB_NAS_USE_TUN) {
-      if( LOG_DEBUGFLAG(DEBUG_PDCP) )
-	log_dump(PDCP, pdcpData, pdcpHead->data_size, LOG_DUMP_CHAR,
-                 "PDCP output to be sent to TUN interface: \n");
-      ret = write(nas_sock_fd[0], pdcpData, pdcpHead->data_size);
-      LOG_T(PDCP,"[NB PDCP_FIFOS] ret %d TRIED TO PUSH DATA TO rb_id %d handle %d size %d\n",
-            ret, rb_id, nas_sock_fd[0], pdcpHead->data_size);
-    } else if (PDCP_USE_NETLINK) {
-      int sizeToWrite = sizeof(pdcp_data_ind_header_t) + pdcpHead->data_size;
-      memcpy(NLMSG_DATA(nas_nlh_tx), (uint8_t *) pdcpHead, sizeToWrite);
-=======
        ret = write(nas_sock_mbms_fd, pdcpData, pdcpHead->data_size );
        LOG_I(PDCP,"[PDCP_FIFOS] ret %d TRIED TO PUSH MBMS DATA TO rb_id %d handle %d sizeToWrite %d\n",
 	     ret,rb_id,nas_sock_fd[pdcpHead->inst],pdcpHead->data_size);
@@ -169,7 +144,6 @@
     } else if (PDCP_USE_NETLINK) {
       int sizeToWrite= sizeof (pdcp_data_ind_header_t) + pdcpHead->data_size;
       memcpy(NLMSG_DATA(nas_nlh_tx), (uint8_t *) pdcpHead,  sizeToWrite);
->>>>>>> efc696cc
       nas_nlh_tx->nlmsg_len = sizeToWrite;
       ret = sendmsg(nas_sock_fd[0],&nas_msg_tx,0);
     }  //  PDCP_USE_NETLINK
@@ -177,11 +151,7 @@
     AssertFatal(ret >= 0,"[PDCP_FIFOS] pdcp_fifo_flush_sdus (errno: %d %s), nas_sock_fd[0]: %d\n", errno, strerror(errno), nas_sock_fd[0]);
 
     if( LOG_DEBUGFLAG(DEBUG_PDCP) )
-<<<<<<< HEAD
-      log_dump(PDCP, pdcpData, min(pdcpHead->data_size, 30) , LOG_DUMP_CHAR,
-=======
       log_dump(PDCP, pdcpData, min(pdcpHead->data_size,30) , LOG_DUMP_CHAR,
->>>>>>> efc696cc
 	       "Printing first bytes of PDCP SDU before removing it from the list: \n");
     delNotifiedFIFO_elt (sdu_p);
     pdcp_nb_sdu_sent ++;
