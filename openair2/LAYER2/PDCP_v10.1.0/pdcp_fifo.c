/*
 * Licensed to the OpenAirInterface (OAI) Software Alliance under one or more
 * contributor license agreements.  See the NOTICE file distributed with
 * this work for additional information regarding copyright ownership.
 * The OpenAirInterface Software Alliance licenses this file to You under
 * the OAI Public License, Version 1.1  (the "License"); you may not use this file
 * except in compliance with the License.
 * You may obtain a copy of the License at
 *
 *      http://www.openairinterface.org/?page_id=698
 *
 * Unless required by applicable law or agreed to in writing, software
 * distributed under the License is distributed on an "AS IS" BASIS,
 * WITHOUT WARRANTIES OR CONDITIONS OF ANY KIND, either express or implied.
 * See the License for the specific language governing permissions and
 * limitations under the License.
 *-------------------------------------------------------------------------------
 * For more information about the OpenAirInterface (OAI) Software Alliance:
 *      contact@openairinterface.org
 */

/*! \file pdcp_fifo.c
 * \brief pdcp interface with linux IP interface, have a look at http://man7.org/linux/man-pages/man7/netlink.7.html for netlink
 * \author  Navid Nikaein and Lionel GAUTHIER
 * \date 2009 - 2016
 * \version 0.5
 * \email navid.nikaein@eurecom.fr
 * \warning This component can be runned only in user-space
 * @ingroup pdcp
 */

#define PDCP_FIFO_C



extern int otg_enabled;

#include "pdcp.h"
#include "pdcp_primitives.h"

#include <pthread.h>
#include <errno.h>
#include <stdio.h>
#include <stdlib.h>
#include <unistd.h>
#define rtf_put write
#define rtf_get read

#include "../MAC/mac_extern.h"
#include "RRC/L2_INTERFACE/openair_rrc_L2_interface.h"
#include "NETWORK_DRIVER/LITE/constant.h"
//#include "SIMULATION/ETH_TRANSPORT/extern.h"
#include "UTIL/OCG/OCG.h"
#include "UTIL/OCG/OCG_extern.h"
#include "common/utils/LOG/log.h"
#include "UTIL/OTG/otg_tx.h"
#include "UTIL/FIFO/pad_list.h"
#include "common/utils/LOG/vcd_signal_dumper.h"
#include "platform_constants.h"
#include "msc.h"
#include "pdcp.h"

#include "assertions.h"


#include <sys/socket.h>
#include <linux/netlink.h>
#include "NETWORK_DRIVER/UE_IP/constant.h"

extern char nl_rx_buf[NL_MAX_PAYLOAD];
extern struct sockaddr_nl nas_src_addr, nas_dest_addr;
extern struct nlmsghdr *nas_nlh_tx;
extern struct nlmsghdr *nas_nlh_rx;
extern struct iovec nas_iov_tx;
extern struct iovec nas_iov_rx;

extern int nas_sock_fd[MAX_MOBILES_PER_ENB];

extern struct msghdr nas_msg_tx;
extern struct msghdr nas_msg_rx;


extern uint8_t nfapi_mode;
#ifdef UESIM_EXPANSION
  extern uint16_t inst_pdcp_list[NUMBER_OF_UE_MAX];
#endif

extern Packet_OTG_List_t *otg_pdcp_buffer;


#  include "gtpv1u_eNB_task.h"
#  include "gtpv1u_eNB_defs.h"


extern int gtpv1u_new_data_req( uint8_t  enb_module_idP, rnti_t   ue_rntiP, uint8_t  rab_idP, uint8_t *buffer_pP, uint32_t buf_lenP, uint32_t buf_offsetP);


void debug_pdcp_pc5s_sdu(sidelink_pc5s_element *sl_pc5s_msg, char *title) {
  LOG_I(PDCP,"%s: \nPC5S message, header traffic_type: %d)\n", title, sl_pc5s_msg->pc5s_header.traffic_type);
  LOG_I(PDCP,"PC5S message, header rb_id: %d)\n", sl_pc5s_msg->pc5s_header.rb_id);
  LOG_I(PDCP,"PC5S message, header data_size: %d)\n", sl_pc5s_msg->pc5s_header.data_size);
  LOG_I(PDCP,"PC5S message, header inst: %d)\n", sl_pc5s_msg->pc5s_header.inst);
  LOG_I(PDCP,"PC5-S message, sourceL2Id: 0x%08x\n)\n", sl_pc5s_msg->pc5s_header.sourceL2Id);
  LOG_I(PDCP,"PC5-S message, destinationL1Id: 0x%08x\n)\n", sl_pc5s_msg->pc5s_header.destinationL2Id);
}
//-----------------------------------------------------------------------------
int pdcp_fifo_flush_sdus(const protocol_ctxt_t *const  ctxt_pP) {
  mem_block_t     *sdu_p;
   int              pdcp_nb_sdu_sent = 0;
  int              ret=0;

  while ((sdu_p = list_get_head (&pdcp_sdu_list)) != NULL && ((pdcp_data_ind_header_t *)(sdu_p->data))->inst == ctxt_pP->module_id) {
    ((pdcp_data_ind_header_t *)(sdu_p->data))->inst = 0;
      int rb_id = ((pdcp_data_ind_header_t *)(sdu_p->data))->rb_id;
    int sizeToWrite= sizeof (pdcp_data_ind_header_t) +
                     ((pdcp_data_ind_header_t *) sdu_p->data)->data_size;

      if (rb_id == 10) { //hardcoded for PC5-Signaling
      if( LOG_DEBUGFLAG(DEBUG_PDCP) ) {
        debug_pdcp_pc5s_sdu((sidelink_pc5s_element *)&(sdu_p->data[sizeof(pdcp_data_ind_header_t)]),
                            "pdcp_fifo_flush_sdus received aPC5S message");
      }

      ret = sendto(pdcp_pc5_sockfd, &(sdu_p->data[sizeof(pdcp_data_ind_header_t)]),
                   sizeof(sidelink_pc5s_element), 0, (struct sockaddr *)&prose_pdcp_addr,sizeof(prose_pdcp_addr) );
    } else if (UE_NAS_USE_TUN) {
      ret = write(nas_sock_fd[ctxt_pP->module_id], &(sdu_p->data[sizeof(pdcp_data_ind_header_t)]),sizeToWrite );
    } else if (ENB_NAS_USE_TUN) {
      ret = write(nas_sock_fd[0], &(sdu_p->data[sizeof(pdcp_data_ind_header_t)]),sizeToWrite );
    } else if (PDCP_USE_NETLINK) {
      memcpy(NLMSG_DATA(nas_nlh_tx), (uint8_t *) sdu_p->data,  sizeToWrite);
      nas_nlh_tx->nlmsg_len = sizeToWrite;
      ret = sendmsg(nas_sock_fd[0],&nas_msg_tx,0);
    }  //  PDCP_USE_NETLINK

    AssertFatal(ret >= 0,"[PDCP_FIFOS] pdcp_fifo_flush_sdus (errno: %d %s)\n", errno, strerror(errno));
               list_remove_head (&pdcp_sdu_list);
               free_mem_block (sdu_p, __func__);
    pdcp_nb_sdu_sent ++;
   }

   return pdcp_nb_sdu_sent;
}

//-----------------------------------------------------------------------------
int pdcp_fifo_read_input_sdus (const protocol_ctxt_t *const  ctxt_pP) {
  pdcp_data_req_header_t pdcp_read_header_g;

<<<<<<< HEAD
  if (UE_NAS_USE_TUN) {
  protocol_ctxt_t ctxt = *ctxt_pP;
  hash_key_t key = HASHTABLE_NOT_A_KEY_VALUE;
  hashtable_rc_t h_rc;
=======
  if (UE_NAS_USE_TUN || ENB_NAS_USE_TUN) {
    protocol_ctxt_t ctxt = *ctxt_pP;
    hash_key_t key = HASHTABLE_NOT_A_KEY_VALUE;
    hashtable_rc_t h_rc;
>>>>>>> e1d40791
    pdcp_t *pdcp_p = NULL;
  int len;
  rb_id_t rab_id = DEFAULT_RAB_ID;

<<<<<<< HEAD
  do {
    VCD_SIGNAL_DUMPER_DUMP_FUNCTION_BY_NAME( VCD_SIGNAL_DUMPER_FUNCTIONS_PDCP_FIFO_READ, 1 );
    VCD_SIGNAL_DUMPER_DUMP_FUNCTION_BY_NAME( VCD_SIGNAL_DUMPER_FUNCTIONS_PDCP_FIFO_READ_BUFFER, 1 );
    len = read(nas_sock_fd[ctxt_pP->module_id], &nl_rx_buf, NL_MAX_PAYLOAD);
    VCD_SIGNAL_DUMPER_DUMP_FUNCTION_BY_NAME( VCD_SIGNAL_DUMPER_FUNCTIONS_PDCP_FIFO_READ_BUFFER, 0 );
=======
    do {
      VCD_SIGNAL_DUMPER_DUMP_FUNCTION_BY_NAME( VCD_SIGNAL_DUMPER_FUNCTIONS_PDCP_FIFO_READ, 1 );
      VCD_SIGNAL_DUMPER_DUMP_FUNCTION_BY_NAME( VCD_SIGNAL_DUMPER_FUNCTIONS_PDCP_FIFO_READ_BUFFER, 1 );
      len = read(UE_NAS_USE_TUN?nas_sock_fd[ctxt_pP->module_id]:nas_sock_fd[0], &nl_rx_buf, NL_MAX_PAYLOAD);
      VCD_SIGNAL_DUMPER_DUMP_FUNCTION_BY_NAME( VCD_SIGNAL_DUMPER_FUNCTIONS_PDCP_FIFO_READ_BUFFER, 0 );
>>>>>>> e1d40791

    if (len<=0) continue;

<<<<<<< HEAD
    LOG_D(PDCP, "PDCP_COLL_KEY_DEFAULT_DRB_VALUE(module_id=%d, rnti=%x, enb_flag=%d)\n",
          ctxt.module_id, ctxt.rnti, ctxt.enb_flag);
    key = PDCP_COLL_KEY_DEFAULT_DRB_VALUE(ctxt.module_id, ctxt.rnti, ctxt.enb_flag);
      h_rc = hashtable_get(pdcp_coll_p, key, (void **)&pdcp_p);

    if (h_rc == HASH_TABLE_OK) {
      LOG_D(PDCP, "[FRAME %5u][UE][NETLINK][IP->PDCP] INST %d: Received socket with length %d on Rab %d \n",
            ctxt.frame, ctxt.instance, len, rab_id);
      LOG_D(PDCP, "[FRAME %5u][UE][IP][INSTANCE %u][RB %u][--- PDCP_DATA_REQ / %d Bytes --->][PDCP][MOD %u][UE %u][RB %u]\n",
            ctxt.frame, ctxt.instance, rab_id, len, ctxt.module_id,
            ctxt.rnti, rab_id);
      MSC_LOG_RX_MESSAGE((ctxt_pP->enb_flag == ENB_FLAG_YES) ? MSC_PDCP_ENB:MSC_PDCP_UE,
                         (ctxt_pP->enb_flag == ENB_FLAG_YES) ? MSC_IP_ENB:MSC_IP_UE,
                         NULL, 0,
                         MSC_AS_TIME_FMT" DATA-REQ inst %u rb %u rab %u size %u",
                         MSC_AS_TIME_ARGS(ctxt_pP),
                         ctxt.instance, rab_id, rab_id, len);
      pdcp_data_req(&ctxt, SRB_FLAG_NO, rab_id, RLC_MUI_UNDEFINED,
                    RLC_SDU_CONFIRM_NO, len, (unsigned char *)nl_rx_buf,
                    PDCP_TRANSMISSION_MODE_DATA
                    , NULL, NULL
                   );
    } else {
      MSC_LOG_RX_DISCARDED_MESSAGE(
      (ctxt_pP->enb_flag == ENB_FLAG_YES) ? MSC_PDCP_ENB:MSC_PDCP_UE,
      (ctxt_pP->enb_flag == ENB_FLAG_YES) ? MSC_IP_ENB:MSC_IP_UE,
      NULL,
      0,
      MSC_AS_TIME_FMT" DATA-REQ inst %u rb %u rab %u size %u",
      MSC_AS_TIME_ARGS(ctxt_pP),
      ctxt.instance, rab_id, rab_id, len);
      LOG_D(PDCP,
            "[FRAME %5u][UE][IP][INSTANCE %u][RB %u][--- PDCP_DATA_REQ / %d Bytes ---X][PDCP][MOD %u][UE %u][RB %u] NON INSTANCIATED INSTANCE key 0x%"PRIx64", DROPPED\n",
            ctxt.frame, ctxt.instance, rab_id, len, ctxt.module_id,
            ctxt.rnti, rab_id, key);
    }
  } while (len > 0);
=======
      if (UE_NAS_USE_TUN) {
        key = PDCP_COLL_KEY_DEFAULT_DRB_VALUE(ctxt.module_id, ctxt.rnti, ctxt.enb_flag);
        h_rc = hashtable_get(pdcp_coll_p, key, (void **)&pdcp_p);
      } else {
        ctxt.rnti=pdcp_eNB_UE_instance_to_rnti[0];
        ctxt.enb_flag=ENB_FLAG_YES;
        ctxt.module_id=0;
        key = PDCP_COLL_KEY_VALUE(ctxt.module_id, ctxt.rnti, ctxt.enb_flag, rab_id, SRB_FLAG_YES);
        h_rc = hashtable_get(pdcp_coll_p, key, (void **)&pdcp_p);
      }

      LOG_D(PDCP, "PDCP_COLL_KEY_DEFAULT_DRB_VALUE(module_id=%d, rnti=%x, enb_flag=%d)\n",
            ctxt.module_id, ctxt.rnti, ctxt.enb_flag);

      if (h_rc == HASH_TABLE_OK) {
        LOG_D(PDCP, "[FRAME %5u][UE][NETLINK][IP->PDCP] INST %d: Received socket with length %d on Rab %d \n",
              ctxt.frame, ctxt.instance, len, rab_id);
        LOG_D(PDCP, "[FRAME %5u][UE][IP][INSTANCE %u][RB %u][--- PDCP_DATA_REQ / %d Bytes --->][PDCP][MOD %u][UE %04x][RB %u]\n",
              ctxt.frame, ctxt.instance, rab_id, len, ctxt.module_id,
              ctxt.rnti, rab_id);
        MSC_LOG_RX_MESSAGE((ctxt_pP->enb_flag == ENB_FLAG_YES) ? MSC_PDCP_ENB:MSC_PDCP_UE,
                           (ctxt_pP->enb_flag == ENB_FLAG_YES) ? MSC_IP_ENB:MSC_IP_UE,
                           NULL, 0,
                           MSC_AS_TIME_FMT" DATA-REQ inst %u rb %u rab %u size %u",
                           MSC_AS_TIME_ARGS(ctxt_pP),
                           ctxt.instance, rab_id, rab_id, len);
        pdcp_data_req(&ctxt, SRB_FLAG_NO, rab_id, RLC_MUI_UNDEFINED,
                      RLC_SDU_CONFIRM_NO, len, (unsigned char *)nl_rx_buf,
                      PDCP_TRANSMISSION_MODE_DATA
                      , NULL, NULL
                     );
      } else {
        MSC_LOG_RX_DISCARDED_MESSAGE(
          (ctxt_pP->enb_flag == ENB_FLAG_YES) ? MSC_PDCP_ENB:MSC_PDCP_UE,
          (ctxt_pP->enb_flag == ENB_FLAG_YES) ? MSC_IP_ENB:MSC_IP_UE,
          NULL,
          0,
          MSC_AS_TIME_FMT" DATA-REQ inst %u rb %u rab %u size %u",
          MSC_AS_TIME_ARGS(ctxt_pP),
          ctxt.instance, rab_id, rab_id, len);
        LOG_D(PDCP,
              "[FRAME %5u][UE][IP][INSTANCE %u][RB %u][--- PDCP_DATA_REQ / %d Bytes ---X][PDCP][MOD %u][UE %04x][RB %u] NON INSTANCIATED INSTANCE key 0x%"PRIx64", DROPPED\n",
              ctxt.frame, ctxt.instance, rab_id, len, ctxt.module_id,
              ctxt.rnti, rab_id, key);
      }
    } while (len > 0);
>>>>>>> e1d40791

  VCD_SIGNAL_DUMPER_DUMP_FUNCTION_BY_NAME( VCD_SIGNAL_DUMPER_FUNCTIONS_PDCP_FIFO_READ, 0 );
  return len;
  } else { /* UE_NAS_USE_TUN */
    if (PDCP_USE_NETLINK) {
   protocol_ctxt_t                ctxt_cpy = *ctxt_pP;
   protocol_ctxt_t                ctxt;
   hash_key_t                     key       = HASHTABLE_NOT_A_KEY_VALUE;
   hashtable_rc_t                 h_rc;
      struct pdcp_netlink_element_s *data_p    = NULL;
   /* avoid gcc warnings */
   (void)data_p;
   module_id_t                    ue_id     = 0;
      pdcp_t                        *pdcp_p    = NULL;
      //TTN for D2D (PC5S)
   int prose_addr_len;
   char send_buf[BUFSIZE], receive_buf[BUFSIZE];
   //int optval;
   int bytes_received;
   sidelink_pc5s_element *sl_pc5s_msg_recv = NULL;
   sidelink_pc5s_element *sl_pc5s_msg_send = NULL;
   //uint32_t sourceL2Id;
   //uint32_t groupL2Id;
   //module_id_t         module_id = 0;
   pc5s_header_t *pc5s_header;
      static unsigned char pdcp_read_state_g =0;
   int              len = 1;
   int  msg_len;
   rb_id_t          rab_id  = 0;
   int rlc_data_req_flag = 3;
      //TTN for D2D (PC5S)
   prose_addr_len = sizeof(prose_pdcp_addr);
   // receive a message from ProSe App
   memset(receive_buf, 0, BUFSIZE);
   bytes_received = recvfrom(pdcp_pc5_sockfd, receive_buf, BUFSIZE, 0,
         (struct sockaddr *) &prose_pdcp_addr, (socklen_t *)&prose_addr_len);

   //  if (bytes_received < 0){
   //    LOG_E(RRC, "ERROR: Failed to receive from ProSe App\n");
   //    exit(EXIT_FAILURE);
   // }
   if (bytes_received > 0) {
      pc5s_header = calloc(1, sizeof(pc5s_header_t));
      memcpy((void *)pc5s_header, (void *)receive_buf, sizeof(pc5s_header_t));

        if (pc5s_header->traffic_type == TRAFFIC_PC5S_SESSION_INIT) {
         //send reply to ProSe app
         LOG_D(PDCP,"Received a request to open PDCP socket and establish a new PDCP session ... send response to ProSe App \n");
         memset(send_buf, 0, BUFSIZE);
         sl_pc5s_msg_send = calloc(1, sizeof(sidelink_pc5s_element));
         sl_pc5s_msg_send->pc5s_header.traffic_type = TRAFFIC_PC5S_SESSION_INIT;
         sl_pc5s_msg_send->pc5sPrimitive.status = 1;
         memcpy((void *)send_buf, (void *)sl_pc5s_msg_send, sizeof(sidelink_pc5s_element));
         int prose_addr_len = sizeof(prose_pdcp_addr);
         int bytes_sent = sendto(pdcp_pc5_sockfd, (char *)send_buf, sizeof(sidelink_pc5s_element), 0, (struct sockaddr *)&prose_pdcp_addr, prose_addr_len);

         if (bytes_sent < 0) {
            LOG_E(PDCP, "ERROR: Failed to send to ProSe App\n");
            exit(EXIT_FAILURE);
         }
      } else if (pc5s_header->traffic_type == TRAFFIC_PC5S_SIGNALLING) { //if containing PC5-S message -> send to other UE
         LOG_D(PDCP,"Received PC5-S message ... send to the other UE\n");
         LOG_D(PDCP,"Received PC5-S message, traffic_type: %d)\n", pc5s_header->traffic_type);
         LOG_D(PDCP,"Received PC5-S message, rbid: %d)\n", pc5s_header->rb_id);
         LOG_D(PDCP,"Received PC5-S message, data_size: %d)\n", pc5s_header->data_size);
         LOG_D(PDCP,"Received PC5-S message, inst: %d)\n", pc5s_header->inst);
         LOG_D(PDCP,"Received PC5-S message,sourceL2Id: 0x%08x\n)\n", pc5s_header->sourceL2Id);
         LOG_D(PDCP,"Received PC5-S message,destinationL1Id: 0x%08x\n)\n", pc5s_header->destinationL2Id);
#ifdef OAI_EMU

         // overwrite function input parameters, because only one netlink socket for all instances
         if (pc5s_header->inst < oai_emulation.info.nb_enb_local) {
            ctxt.frame         = ctxt_cpy.frame;
            ctxt.enb_flag      = ENB_FLAG_YES;
            ctxt.module_id     = pc5s_header.inst  +  oai_emulation.info.first_enb_local;
            ctxt.rnti          = oai_emulation.info.eNB_ue_module_id_to_rnti[ctxt.module_id ][pc5s_header->rb_id / LTE_maxDRB + oai_emulation.info.first_ue_local];
            rab_id    = pc5s_header->rb_id % LTE_maxDRB;
         } else {
            ctxt.frame         = ctxt_cpy.frame;
            ctxt.enb_flag      = ENB_FLAG_NO;
            ctxt.module_id     = pc5s_header->inst - oai_emulation.info.nb_enb_local + oai_emulation.info.first_ue_local;
            ctxt.rnti          = pdcp_UE_UE_module_id_to_rnti[ctxt.module_id];
            rab_id    = pc5s_header->rb_id % LTE_maxDRB;
         }

         CHECK_CTXT_ARGS(&ctxt);
         AssertFatal (rab_id    < LTE_maxDRB,                       "RB id is too high (%u/%d)!\n", rab_id, LTE_maxDRB);
         /*LGpdcp_read_header.inst = (pc5s_header.inst >= oai_emulation.info.nb_enb_local) ? \
                  pc5s_header.inst - oai_emulation.info.nb_enb_local+ NB_eNB_INST + oai_emulation.info.first_ue_local :
                  pc5s_header.inst +  oai_emulation.info.first_enb_local;*/
#else // OAI_EMU
         /* TODO: do we have to reset to 0 or not? not for a scenario with 1 UE at least */
         //          pc5s_header.inst = 0;
         //#warning "TO DO CORRCT VALUES FOR ue mod id, enb mod id"
         ctxt.frame         = ctxt_cpy.frame;
         ctxt.enb_flag      = ctxt_cpy.enb_flag;
         LOG_I(PDCP, "[PDCP] pc5s_header->rb_id = %d\n", pc5s_header->rb_id);

         if (ctxt_cpy.enb_flag) {
            ctxt.module_id = 0;
            rab_id      = pc5s_header->rb_id % LTE_maxDRB;
            ctxt.rnti          = pdcp_eNB_UE_instance_to_rnti[pdcp_eNB_UE_instance_to_rnti_index];
         } else {
            ctxt.module_id = 0;
            rab_id      = pc5s_header->rb_id % LTE_maxDRB;
            ctxt.rnti          = pdcp_UE_UE_module_id_to_rnti[ctxt.module_id];
         }

#endif

         //UE
         if (!ctxt.enb_flag) {
            if (rab_id != 0) {
               if (rab_id == UE_IP_DEFAULT_RAB_ID) {
                  LOG_D(PDCP, "PDCP_COLL_KEY_DEFAULT_DRB_VALUE(module_id=%d, rnti=%x, enb_flag=%d)\n",
                        ctxt.module_id, ctxt.rnti, ctxt.enb_flag);
                  key = PDCP_COLL_KEY_DEFAULT_DRB_VALUE(ctxt.module_id, ctxt.rnti, ctxt.enb_flag);
                h_rc = hashtable_get(pdcp_coll_p, key, (void **)&pdcp_p);
                  LOG_D(PDCP,"request key %x : (%d,%x,%d,%d)\n",
                        (uint8_t)key,ctxt.module_id, ctxt.rnti, ctxt.enb_flag, rab_id);
               } else {
                  rab_id = rab_id % LTE_maxDRB;
                  LOG_I(PDCP, "PDCP_COLL_KEY_VALUE(module_id=%d, rnti=%x, enb_flag=%d, rab_id=%d, SRB_FLAG=%d)\n",
                        ctxt.module_id, ctxt.rnti, ctxt.enb_flag, rab_id, SRB_FLAG_NO);
                  key = PDCP_COLL_KEY_VALUE(ctxt.module_id, ctxt.rnti, ctxt.enb_flag, rab_id, SRB_FLAG_NO);
                h_rc = hashtable_get(pdcp_coll_p, key, (void **)&pdcp_p);
                  LOG_I(PDCP,"request key %x : (%d,%x,%d,%d)\n",
                		  (uint8_t)key,ctxt.module_id, ctxt.rnti, ctxt.enb_flag, rab_id);
               }

               if (h_rc == HASH_TABLE_OK) {
                  rab_id = pdcp_p->rb_id;
                  LOG_I(PDCP, "[FRAME %5u][UE][NETLINK][IP->PDCP] INST %d: Received socket with length %d  on Rab %d \n",
                        ctxt.frame,
                        pc5s_header->inst,
                        bytes_received,
                        pc5s_header->rb_id);
                  LOG_I(PDCP, "[FRAME %5u][UE][IP][INSTANCE %u][RB %u][--- PDCP_DATA_REQ / %d Bytes --->][PDCP][MOD %u][UE %u][RB %u]\n",
                        ctxt.frame,
                        pc5s_header->inst,
                        pc5s_header->rb_id,
                        pc5s_header->data_size,
                        ctxt.module_id,
                        ctxt.rnti,
                        rab_id);
                  MSC_LOG_RX_MESSAGE(
                        (ctxt_pP->enb_flag == ENB_FLAG_YES) ? MSC_PDCP_ENB:MSC_PDCP_UE,
                              (ctxt_pP->enb_flag == ENB_FLAG_YES) ? MSC_IP_ENB:MSC_IP_UE,
                                    NULL,
                                    0,
                                    MSC_AS_TIME_FMT" DATA-REQ inst %u rb %u rab %u size %u",
                                    MSC_AS_TIME_ARGS(ctxt_pP),
                                    pc5s_header->inst,
                                    pc5s_header->rb_id,
                                    rab_id,
                                    pc5s_header->data_size);
                  pdcp_data_req(
                        &ctxt,
                        SRB_FLAG_NO,
                        rab_id,
                        RLC_MUI_UNDEFINED,
                        RLC_SDU_CONFIRM_NO,
                        pc5s_header->data_size,
                        (unsigned char *)receive_buf,
                  PDCP_TRANSMISSION_MODE_DATA,
                  &pc5s_header->sourceL2Id,
                  &pc5s_header->destinationL2Id
                        );
               } else {
                  MSC_LOG_RX_DISCARDED_MESSAGE(
                        (ctxt_pP->enb_flag == ENB_FLAG_YES) ? MSC_PDCP_ENB:MSC_PDCP_UE,
                              (ctxt_pP->enb_flag == ENB_FLAG_YES) ? MSC_IP_ENB:MSC_IP_UE,
                                    NULL,
                                    0,
                                    MSC_AS_TIME_FMT" DATA-REQ inst %u rb %u rab %u size %u",
                                    MSC_AS_TIME_ARGS(ctxt_pP),
                                    pc5s_header->inst,
                                    pc5s_header->rb_id,
                                    rab_id,
                                    pc5s_header->data_size);
                  LOG_D(PDCP,
                        "[FRAME %5u][UE][IP][INSTANCE %u][RB %u][--- PDCP_DATA_REQ / %d Bytes ---X][PDCP][MOD %u][UE %u][RB %u] NON INSTANCIATED INSTANCE key 0x%"PRIx64", DROPPED\n",
                        ctxt.frame,
                        pc5s_header->inst,
                        pc5s_header->rb_id,
                        pc5s_header->data_size,
                        ctxt.module_id,
                        ctxt.rnti,
                        rab_id,
                        key);
               }
            }  else { //if (rab_id == 0)
               LOG_D(PDCP, "Forcing send on DEFAULT_RAB_ID\n");
               LOG_D(PDCP, "[FRAME %5u][eNB][IP][INSTANCE %u][RB %u][--- PDCP_DATA_REQ / %d Bytes --->][PDCP][MOD %u][UE %u][RB DEFAULT_RAB_ID %u]\n",
                     ctxt.frame,
                     pc5s_header->inst,
                     pc5s_header->rb_id,
                     pc5s_header->data_size,
                     ctxt.module_id,
                     ctxt.rnti,
                     DEFAULT_RAB_ID);
               MSC_LOG_RX_MESSAGE(
                     (ctxt_pP->enb_flag == ENB_FLAG_YES) ? MSC_PDCP_ENB:MSC_PDCP_UE,
                           (ctxt_pP->enb_flag == ENB_FLAG_YES) ? MSC_IP_ENB:MSC_IP_UE,
                                 NULL,0,
                                 MSC_AS_TIME_FMT" DATA-REQ inst %u rb %u default rab %u size %u",
                                 MSC_AS_TIME_ARGS(ctxt_pP),
                                 pc5s_header->inst,
                                 pc5s_header->rb_id,
                                 DEFAULT_RAB_ID,
                                 pc5s_header->data_size);
               pdcp_data_req (
                     &ctxt,
                     SRB_FLAG_NO,
                     DEFAULT_RAB_ID,
                     RLC_MUI_UNDEFINED,
                     RLC_SDU_CONFIRM_NO,
                     pc5s_header->data_size,
                     (unsigned char *)receive_buf,
                PDCP_TRANSMISSION_MODE_DATA,
                &pc5s_header->sourceL2Id,
                &pc5s_header->destinationL2Id
                     );
            }
         }

          free (sl_pc5s_msg_recv);
          free (sl_pc5s_msg_send);
      }
   }

   while ((len > 0) && (rlc_data_req_flag !=0))  {
      VCD_SIGNAL_DUMPER_DUMP_FUNCTION_BY_NAME( VCD_SIGNAL_DUMPER_FUNCTIONS_PDCP_FIFO_READ, 1 );
      VCD_SIGNAL_DUMPER_DUMP_FUNCTION_BY_NAME( VCD_SIGNAL_DUMPER_FUNCTIONS_PDCP_FIFO_READ_BUFFER, 1 );
        len = recvmsg(nas_sock_fd[0], &nas_msg_rx, 0);
      VCD_SIGNAL_DUMPER_DUMP_FUNCTION_BY_NAME( VCD_SIGNAL_DUMPER_FUNCTIONS_PDCP_FIFO_READ_BUFFER, 0 );

      if (len<=0) {
         // nothing in pdcp NAS socket
         //LOG_D(PDCP, "[PDCP][NETLINK] Nothing in socket, length %d \n", len);
      } else {
         msg_len = len;

         for (nas_nlh_rx = (struct nlmsghdr *) nl_rx_buf;
               NLMSG_OK (nas_nlh_rx, msg_len);
               nas_nlh_rx = NLMSG_NEXT (nas_nlh_rx, msg_len)) {
            if (nas_nlh_rx->nlmsg_type == NLMSG_DONE) {
               LOG_D(PDCP, "[PDCP][NETLINK] RX NLMSG_DONE\n");
               //return;
            }

            if (nas_nlh_rx->nlmsg_type == NLMSG_ERROR) {
               LOG_D(PDCP, "[PDCP][NETLINK] RX NLMSG_ERROR\n");
            }

            if (pdcp_read_state_g == 0) {
               if (nas_nlh_rx->nlmsg_len == sizeof (pdcp_data_req_header_t) + sizeof(struct nlmsghdr)) {
                  pdcp_read_state_g = 1;  //get
                  memcpy((void *)&pdcp_read_header_g, (void *)NLMSG_DATA(nas_nlh_rx), sizeof(pdcp_data_req_header_t));
                  LOG_D(PDCP, "[PDCP][NETLINK] RX pdcp_data_req_header_t inst %u, rb_id %u data_size %d, source L2Id 0x%08x, destination L2Id 0x%08x\n",
                        pdcp_read_header_g.inst, pdcp_read_header_g.rb_id, pdcp_read_header_g.data_size,pdcp_read_header_g.sourceL2Id, pdcp_read_header_g.destinationL2Id );
               } else {
                  LOG_E(PDCP, "[PDCP][NETLINK] WRONG size %d should be sizeof (pdcp_data_req_header_t) + sizeof(struct nlmsghdr)\n",
                        nas_nlh_rx->nlmsg_len);
               }
            } else {
               pdcp_read_state_g = 0;
               // print_active_requests()
               LOG_D(PDCP, "[PDCP][NETLINK] Something in socket, length %zu\n",
                     nas_nlh_rx->nlmsg_len - sizeof(struct nlmsghdr));
#ifdef OAI_EMU

               // overwrite function input parameters, because only one netlink socket for all instances
               if (pdcp_read_header_g.inst < oai_emulation.info.nb_enb_local) {
                  ctxt.frame         = ctxt_cpy.frame;
                  ctxt.enb_flag      = ENB_FLAG_YES;
                  ctxt.module_id     = pdcp_read_header_g.inst  +  oai_emulation.info.first_enb_local;
                  ctxt.rnti          = oai_emulation.info.eNB_ue_module_id_to_rnti[ctxt.module_id ][pdcp_read_header_g.rb_id / LTE_maxDRB + oai_emulation.info.first_ue_local];
                  rab_id    = pdcp_read_header_g.rb_id % LTE_maxDRB;
               } else {
                  ctxt.frame         = ctxt_cpy.frame;
                  ctxt.enb_flag      = ENB_FLAG_NO;
                  ctxt.module_id     = pdcp_read_header_g.inst - oai_emulation.info.nb_enb_local + oai_emulation.info.first_ue_local;
                  ctxt.rnti          = pdcp_UE_UE_module_id_to_rnti[ctxt.module_id];
                  rab_id    = pdcp_read_header_g.rb_id % LTE_maxDRB;
               }

               CHECK_CTXT_ARGS(&ctxt);
               AssertFatal (rab_id    < LTE_maxDRB,                       "RB id is too high (%u/%d)!\n", rab_id, LTE_maxDRB);
#else // OAI_EMU
               /* TODO: do we have to reset to 0 or not? not for a scenario with 1 UE at least */
               //          pdcp_read_header_g.inst = 0;
               //#warning "TO DO CORRCT VALUES FOR ue mod id, enb mod id"
               ctxt.frame         = ctxt_cpy.frame;
               ctxt.enb_flag      = ctxt_cpy.enb_flag;
              LOG_D(PDCP, "[PDCP][NETLINK] pdcp_read_header_g.rb_id = %d, source L2Id = 0x%08x, destination L2Id = 0x%08x \n", pdcp_read_header_g.rb_id, pdcp_read_header_g.sourceL2Id,
                    pdcp_read_header_g.destinationL2Id);

          if (ctxt_cpy.enb_flag) {
            ctxt.module_id = 0;
            rab_id      = pdcp_read_header_g.rb_id % LTE_maxDRB;
            ctxt.rnti          = pdcp_eNB_UE_instance_to_rnti[pdcp_read_header_g.rb_id / LTE_maxDRB];
          } else {
            if (nfapi_mode == 3) {
#ifdef UESIM_EXPANSION
              ctxt.module_id = inst_pdcp_list[pdcp_read_header_g.inst];
#else
              ctxt.module_id = pdcp_read_header_g.inst;
#endif
            } else {
              ctxt.module_id = 0;
            }

            rab_id      = pdcp_read_header_g.rb_id % LTE_maxDRB;
            ctxt.rnti          = pdcp_UE_UE_module_id_to_rnti[ctxt.module_id];
          }

#endif

          if (ctxt.enb_flag) {
            if (rab_id != 0) {
              rab_id = rab_id % LTE_maxDRB;
              key = PDCP_COLL_KEY_VALUE(ctxt.module_id, ctxt.rnti, ctxt.enb_flag, rab_id, SRB_FLAG_NO);
                  h_rc = hashtable_get(pdcp_coll_p, key, (void **)&pdcp_p);

                     if (h_rc == HASH_TABLE_OK) {
                        LOG_D(PDCP, "[FRAME %5u][eNB][NETLINK][IP->PDCP] INST %d: Received socket with length %d (nlmsg_len = %zu) on Rab %d \n",
                              ctxt.frame,
                              pdcp_read_header_g.inst,
                              len,
                              nas_nlh_rx->nlmsg_len-sizeof(struct nlmsghdr),
                              pdcp_read_header_g.rb_id);
                        MSC_LOG_RX_MESSAGE(
                              (ctxt_pP->enb_flag == ENB_FLAG_YES) ? MSC_PDCP_ENB:MSC_PDCP_UE,
                                    (ctxt_pP->enb_flag == ENB_FLAG_YES) ? MSC_IP_ENB:MSC_IP_UE,
                                          NULL,
                                          0,
                                          MSC_AS_TIME_FMT" DATA-REQ inst %u rb %u rab %u size %u",
                                          MSC_AS_TIME_ARGS(ctxt_pP),
                                          pdcp_read_header_g.inst,
                                          pdcp_read_header_g.rb_id,
                                          rab_id,
                                          pdcp_read_header_g.data_size);
                        LOG_D(PDCP, "[FRAME %5u][eNB][IP][INSTANCE %u][RB %u][--- PDCP_DATA_REQ / %d Bytes --->][PDCP][MOD %u]UE %u][RB %u]\n",
                              ctxt_cpy.frame,
                              pdcp_read_header_g.inst,
                              pdcp_read_header_g.rb_id,
                              pdcp_read_header_g.data_size,
                              ctxt.module_id,
                              ctxt.rnti,
                              rab_id);
                        pdcp_data_req(&ctxt,
                              SRB_FLAG_NO,
                              rab_id,
                              RLC_MUI_UNDEFINED,
                              RLC_SDU_CONFIRM_NO,
                              pdcp_read_header_g.data_size,
                              (unsigned char *)NLMSG_DATA(nas_nlh_rx),
                              PDCP_TRANSMISSION_MODE_DATA
                              ,NULL, NULL
                              );
                     } else {
                        LOG_D(PDCP, "[FRAME %5u][eNB][IP][INSTANCE %u][RB %u][--- PDCP_DATA_REQ / %d Bytes ---X][PDCP][MOD %u][UE %u][RB %u] NON INSTANCIATED INSTANCE, DROPPED\n",
                              ctxt.frame,
                              pdcp_read_header_g.inst,
                              pdcp_read_header_g.rb_id,
                              pdcp_read_header_g.data_size,
                              ctxt.module_id,
                              ctxt.rnti,
                              rab_id);
                     }
                  } else  { // rb_id =0, thus interpreated as broadcast and transported as multiple unicast
                     // is a broadcast packet, we have to send this packet on all default RABS of all connected UEs
                     //#warning CODE TO BE REVIEWED, ONLY WORK FOR SIMPLE TOPOLOGY CASES
                     for (ue_id = 0; ue_id < NB_UE_INST; ue_id++) {
                        if (oai_emulation.info.eNB_ue_module_id_to_rnti[ctxt_cpy.module_id][ue_id] != NOT_A_RNTI) {
                           ctxt.rnti = oai_emulation.info.eNB_ue_module_id_to_rnti[ctxt_cpy.module_id][ue_id];
                           LOG_D(PDCP, "[FRAME %5u][eNB][IP][INSTANCE %u][RB %u][--- PDCP_DATA_REQ / %d Bytes --->][PDCP][MOD %u][UE %u][RB DEFAULT_RAB_ID %u]\n",
                                 ctxt.frame,
                                 pdcp_read_header_g.inst,
                                 pdcp_read_header_g.rb_id,
                                 pdcp_read_header_g.data_size,
                                 ctxt.module_id,
                                 ctxt.rnti,
                                 DEFAULT_RAB_ID);
                           pdcp_data_req (
                                 &ctxt,
                                 SRB_FLAG_NO,
                                 DEFAULT_RAB_ID,
                                 RLC_MUI_UNDEFINED,
                                 RLC_SDU_CONFIRM_NO,
                                 pdcp_read_header_g.data_size,
                                 (unsigned char *)NLMSG_DATA(nas_nlh_rx),
                                 PDCP_TRANSMISSION_MODE_DATA
                                ,NULL, NULL
                                );
                        }
                     }
                  }
               } else { // enb_flag
                  if (rab_id != 0) {
                     if (rab_id == UE_IP_DEFAULT_RAB_ID) {
                        LOG_D(PDCP, "PDCP_COLL_KEY_DEFAULT_DRB_VALUE(module_id=%d, rnti=%x, enb_flag=%d)\n",
                              ctxt.module_id, ctxt.rnti, ctxt.enb_flag);
                        key = PDCP_COLL_KEY_DEFAULT_DRB_VALUE(ctxt.module_id, ctxt.rnti, ctxt.enb_flag);
                    h_rc = hashtable_get(pdcp_coll_p, key, (void **)&pdcp_p);
                        LOG_D(PDCP,"request key %x : (%d,%x,%d,%d)\n",
                        		(uint8_t)key,ctxt.module_id, ctxt.rnti, ctxt.enb_flag, rab_id);
                     } else {
                        rab_id = rab_id % LTE_maxDRB;
                        LOG_D(PDCP, "PDCP_COLL_KEY_VALUE(module_id=%d, rnti=%x, enb_flag=%d, rab_id=%d, SRB_FLAG=%d)\n",
                              ctxt.module_id, ctxt.rnti, ctxt.enb_flag, rab_id, SRB_FLAG_NO);
                        key = PDCP_COLL_KEY_VALUE(ctxt.module_id, ctxt.rnti, ctxt.enb_flag, rab_id, SRB_FLAG_NO);
                    h_rc = hashtable_get(pdcp_coll_p, key, (void **)&pdcp_p);
                        LOG_D(PDCP,"request key %x : (%d,%x,%d,%d)\n",
                        		(uint8_t)key,ctxt.module_id, ctxt.rnti, ctxt.enb_flag, rab_id);
                     }

                     if (h_rc == HASH_TABLE_OK) {
                        rab_id = pdcp_p->rb_id;
                        LOG_D(PDCP, "[FRAME %5u][UE][NETLINK][IP->PDCP] INST %d: Received socket with length %d (nlmsg_len = %zu) on Rab %d \n",
                              ctxt.frame,
                              pdcp_read_header_g.inst,
                              len,
                              nas_nlh_rx->nlmsg_len-sizeof(struct nlmsghdr),
                              pdcp_read_header_g.rb_id);
                        LOG_D(PDCP, "[FRAME %5u][UE][IP][INSTANCE %u][RB %u][--- PDCP_DATA_REQ / %d Bytes --->][PDCP][MOD %u][UE %u][RB %u]\n",
                              ctxt.frame,
                              pdcp_read_header_g.inst,
                              pdcp_read_header_g.rb_id,
                              pdcp_read_header_g.data_size,
                              ctxt.module_id,
                              ctxt.rnti,
                              rab_id);
                        MSC_LOG_RX_MESSAGE(
                              (ctxt_pP->enb_flag == ENB_FLAG_YES) ? MSC_PDCP_ENB:MSC_PDCP_UE,
                                    (ctxt_pP->enb_flag == ENB_FLAG_YES) ? MSC_IP_ENB:MSC_IP_UE,
                                          NULL,
                                          0,
                                          MSC_AS_TIME_FMT" DATA-REQ inst %u rb %u rab %u size %u",
                                          MSC_AS_TIME_ARGS(ctxt_pP),
                                          pdcp_read_header_g.inst,
                                          pdcp_read_header_g.rb_id,
                                          rab_id,
                                          pdcp_read_header_g.data_size);

                    if(nfapi_mode == 3) {
                        pdcp_data_req(
                              &ctxt,
                              SRB_FLAG_NO,
                              rab_id,
                              RLC_MUI_UNDEFINED,
                              RLC_SDU_CONFIRM_NO,
                              pdcp_read_header_g.data_size,
                              (unsigned char *)NLMSG_DATA(nas_nlh_rx),
                        PDCP_TRANSMISSION_MODE_DATA,
                        NULL,
                        NULL
                              );
                    } else {
                        pdcp_data_req(
                              &ctxt,
                              SRB_FLAG_NO,
                              rab_id,
                              RLC_MUI_UNDEFINED,
                              RLC_SDU_CONFIRM_NO,
                              pdcp_read_header_g.data_size,
                              (unsigned char *)NLMSG_DATA(nas_nlh_rx),
                        PDCP_TRANSMISSION_MODE_DATA,
                        &pdcp_read_header_g.sourceL2Id,
                        &pdcp_read_header_g.destinationL2Id
                              );
                        }
                     } else {
                        MSC_LOG_RX_DISCARDED_MESSAGE(
                              (ctxt_pP->enb_flag == ENB_FLAG_YES) ? MSC_PDCP_ENB:MSC_PDCP_UE,
                                    (ctxt_pP->enb_flag == ENB_FLAG_YES) ? MSC_IP_ENB:MSC_IP_UE,
                                          NULL,
                                          0,
                                          MSC_AS_TIME_FMT" DATA-REQ inst %u rb %u rab %u size %u",
                                          MSC_AS_TIME_ARGS(ctxt_pP),
                                          pdcp_read_header_g.inst,
                                          pdcp_read_header_g.rb_id,
                                          rab_id,
                                          pdcp_read_header_g.data_size);
                        LOG_D(PDCP,
                              "[FRAME %5u][UE][IP][INSTANCE %u][RB %u][--- PDCP_DATA_REQ / %d Bytes ---X][PDCP][MOD %u][UE %u][RB %u] NON INSTANCIATED INSTANCE key 0x%"PRIx64", DROPPED\n",
                              ctxt.frame,
                              pdcp_read_header_g.inst,
                              pdcp_read_header_g.rb_id,
                              pdcp_read_header_g.data_size,
                              ctxt.module_id,
                              ctxt.rnti,
                              rab_id,
                              key);
                     }
                  }  else {
                     LOG_D(PDCP, "Forcing send on DEFAULT_RAB_ID\n");
                     LOG_D(PDCP, "[FRAME %5u][eNB][IP][INSTANCE %u][RB %u][--- PDCP_DATA_REQ / %d Bytes --->][PDCP][MOD %u][UE %u][RB DEFAULT_RAB_ID %u]\n",
                           ctxt.frame,
                           pdcp_read_header_g.inst,
                           pdcp_read_header_g.rb_id,
                           pdcp_read_header_g.data_size,
                           ctxt.module_id,
                           ctxt.rnti,
                           DEFAULT_RAB_ID);
                     MSC_LOG_RX_MESSAGE(
                           (ctxt_pP->enb_flag == ENB_FLAG_YES) ? MSC_PDCP_ENB:MSC_PDCP_UE,
                                 (ctxt_pP->enb_flag == ENB_FLAG_YES) ? MSC_IP_ENB:MSC_IP_UE,
                                       NULL,0,
                                       MSC_AS_TIME_FMT" DATA-REQ inst %u rb %u default rab %u size %u",
                                       MSC_AS_TIME_ARGS(ctxt_pP),
                                       pdcp_read_header_g.inst,
                                       pdcp_read_header_g.rb_id,
                                       DEFAULT_RAB_ID,
                                       pdcp_read_header_g.data_size);

                  if(nfapi_mode == 3) {
                     pdcp_data_req (
                           &ctxt,
                           SRB_FLAG_NO,
                           DEFAULT_RAB_ID,
                           RLC_MUI_UNDEFINED,
                           RLC_SDU_CONFIRM_NO,
                           pdcp_read_header_g.data_size,
                           (unsigned char *)NLMSG_DATA(nas_nlh_rx),
                      PDCP_TRANSMISSION_MODE_DATA,
                      NULL,
                      NULL
                               );
                  } else {
                     pdcp_data_req (
                           &ctxt,
                           SRB_FLAG_NO,
                           DEFAULT_RAB_ID,
                           RLC_MUI_UNDEFINED,
                           RLC_SDU_CONFIRM_NO,
                           pdcp_read_header_g.data_size,
                           (unsigned char *)NLMSG_DATA(nas_nlh_rx),
                      PDCP_TRANSMISSION_MODE_DATA,
                      &pdcp_read_header_g.sourceL2Id,
                      &pdcp_read_header_g.destinationL2Id
                           );
                     }
                  }
               }
            }
         }
      }

      VCD_SIGNAL_DUMPER_DUMP_FUNCTION_BY_NAME( VCD_SIGNAL_DUMPER_FUNCTIONS_PDCP_FIFO_READ, 0 );
   }

   return len;
    } else { /* PDCP_USE_NETLINK */
   return 0;
    } // else PDCP_USE_NETLINK
  } /* #else UE_NAS_USE_TUN */
}


void pdcp_fifo_read_input_sdus_from_otg (const protocol_ctxt_t *const  ctxt_pP) {
  module_id_t          dst_id; // dst for otg
  protocol_ctxt_t      ctxt;

  // we need to add conditions to avoid transmitting data when the UE is not RRC connected.
  if ((otg_enabled==1) && (ctxt_pP->enb_flag == ENB_FLAG_YES)) { // generate DL traffic
    PROTOCOL_CTXT_SET_BY_MODULE_ID(
      &ctxt,
      ctxt_pP->module_id,
      ctxt_pP->enb_flag,
      NOT_A_RNTI,
      ctxt_pP->frame,
      ctxt_pP->subframe,
      ctxt_pP->module_id);

    for (dst_id = 0; dst_id<MAX_MOBILES_PER_ENB; dst_id++) {
      ctxt.rnti = oai_emulation.info.eNB_ue_module_id_to_rnti[ctxt.module_id][dst_id];
    }
  }
}


//TTN for D2D (PC5S)

void
pdcp_pc5_socket_init() {
	//pthread_attr_t     attr;
   //struct sched_param sched_param;
   int optval; // flag value for setsockopt
   //int n; // message byte size
   //create PDCP socket
   pdcp_pc5_sockfd = socket(AF_INET, SOCK_DGRAM, 0);

  if (pdcp_pc5_sockfd < 0) {
      LOG_E(PDCP,"[pdcp_pc5_socket_init] Error opening socket %d (%d:%s)\n",pdcp_pc5_sockfd,errno, strerror(errno));
      exit(EXIT_FAILURE);
   }

   optval = 1;
   setsockopt(pdcp_pc5_sockfd, SOL_SOCKET, SO_REUSEADDR,
             (const void *)&optval, sizeof(int));
   fcntl(pdcp_pc5_sockfd,F_SETFL,O_NONBLOCK);
   bzero((char *) &pdcp_sin, sizeof(pdcp_sin));
   pdcp_sin.sin_family = AF_INET;
   pdcp_sin.sin_addr.s_addr = htonl(INADDR_ANY);
   pdcp_sin.sin_port = htons(PDCP_SOCKET_PORT_NO);

   // associate the parent socket with a port
   if (bind(pdcp_pc5_sockfd, (struct sockaddr *) &pdcp_sin,
         sizeof(pdcp_sin)) < 0) {
      LOG_E(PDCP,"[pdcp_pc5_socket_init] ERROR: Failed on binding the socket\n");
      exit(1);
   }
}
<|MERGE_RESOLUTION|>--- conflicted
+++ resolved
@@ -146,47 +146,40 @@
 int pdcp_fifo_read_input_sdus (const protocol_ctxt_t *const  ctxt_pP) {
   pdcp_data_req_header_t pdcp_read_header_g;
 
-<<<<<<< HEAD
-  if (UE_NAS_USE_TUN) {
+  if (UE_NAS_USE_TUN || ENB_NAS_USE_TUN) {
   protocol_ctxt_t ctxt = *ctxt_pP;
   hash_key_t key = HASHTABLE_NOT_A_KEY_VALUE;
   hashtable_rc_t h_rc;
-=======
-  if (UE_NAS_USE_TUN || ENB_NAS_USE_TUN) {
-    protocol_ctxt_t ctxt = *ctxt_pP;
-    hash_key_t key = HASHTABLE_NOT_A_KEY_VALUE;
-    hashtable_rc_t h_rc;
->>>>>>> e1d40791
     pdcp_t *pdcp_p = NULL;
   int len;
   rb_id_t rab_id = DEFAULT_RAB_ID;
 
-<<<<<<< HEAD
   do {
     VCD_SIGNAL_DUMPER_DUMP_FUNCTION_BY_NAME( VCD_SIGNAL_DUMPER_FUNCTIONS_PDCP_FIFO_READ, 1 );
     VCD_SIGNAL_DUMPER_DUMP_FUNCTION_BY_NAME( VCD_SIGNAL_DUMPER_FUNCTIONS_PDCP_FIFO_READ_BUFFER, 1 );
-    len = read(nas_sock_fd[ctxt_pP->module_id], &nl_rx_buf, NL_MAX_PAYLOAD);
+      len = read(UE_NAS_USE_TUN?nas_sock_fd[ctxt_pP->module_id]:nas_sock_fd[0], &nl_rx_buf, NL_MAX_PAYLOAD);
     VCD_SIGNAL_DUMPER_DUMP_FUNCTION_BY_NAME( VCD_SIGNAL_DUMPER_FUNCTIONS_PDCP_FIFO_READ_BUFFER, 0 );
-=======
-    do {
-      VCD_SIGNAL_DUMPER_DUMP_FUNCTION_BY_NAME( VCD_SIGNAL_DUMPER_FUNCTIONS_PDCP_FIFO_READ, 1 );
-      VCD_SIGNAL_DUMPER_DUMP_FUNCTION_BY_NAME( VCD_SIGNAL_DUMPER_FUNCTIONS_PDCP_FIFO_READ_BUFFER, 1 );
-      len = read(UE_NAS_USE_TUN?nas_sock_fd[ctxt_pP->module_id]:nas_sock_fd[0], &nl_rx_buf, NL_MAX_PAYLOAD);
-      VCD_SIGNAL_DUMPER_DUMP_FUNCTION_BY_NAME( VCD_SIGNAL_DUMPER_FUNCTIONS_PDCP_FIFO_READ_BUFFER, 0 );
->>>>>>> e1d40791
 
     if (len<=0) continue;
 
-<<<<<<< HEAD
-    LOG_D(PDCP, "PDCP_COLL_KEY_DEFAULT_DRB_VALUE(module_id=%d, rnti=%x, enb_flag=%d)\n",
-          ctxt.module_id, ctxt.rnti, ctxt.enb_flag);
+      if (UE_NAS_USE_TUN) {
     key = PDCP_COLL_KEY_DEFAULT_DRB_VALUE(ctxt.module_id, ctxt.rnti, ctxt.enb_flag);
       h_rc = hashtable_get(pdcp_coll_p, key, (void **)&pdcp_p);
+      } else {
+        ctxt.rnti=pdcp_eNB_UE_instance_to_rnti[0];
+        ctxt.enb_flag=ENB_FLAG_YES;
+        ctxt.module_id=0;
+        key = PDCP_COLL_KEY_VALUE(ctxt.module_id, ctxt.rnti, ctxt.enb_flag, rab_id, SRB_FLAG_YES);
+        h_rc = hashtable_get(pdcp_coll_p, key, (void **)&pdcp_p);
+      }
+
+      LOG_D(PDCP, "PDCP_COLL_KEY_DEFAULT_DRB_VALUE(module_id=%d, rnti=%x, enb_flag=%d)\n",
+            ctxt.module_id, ctxt.rnti, ctxt.enb_flag);
 
     if (h_rc == HASH_TABLE_OK) {
       LOG_D(PDCP, "[FRAME %5u][UE][NETLINK][IP->PDCP] INST %d: Received socket with length %d on Rab %d \n",
             ctxt.frame, ctxt.instance, len, rab_id);
-      LOG_D(PDCP, "[FRAME %5u][UE][IP][INSTANCE %u][RB %u][--- PDCP_DATA_REQ / %d Bytes --->][PDCP][MOD %u][UE %u][RB %u]\n",
+        LOG_D(PDCP, "[FRAME %5u][UE][IP][INSTANCE %u][RB %u][--- PDCP_DATA_REQ / %d Bytes --->][PDCP][MOD %u][UE %04x][RB %u]\n",
             ctxt.frame, ctxt.instance, rab_id, len, ctxt.module_id,
             ctxt.rnti, rab_id);
       MSC_LOG_RX_MESSAGE((ctxt_pP->enb_flag == ENB_FLAG_YES) ? MSC_PDCP_ENB:MSC_PDCP_UE,
@@ -210,59 +203,11 @@
       MSC_AS_TIME_ARGS(ctxt_pP),
       ctxt.instance, rab_id, rab_id, len);
       LOG_D(PDCP,
-            "[FRAME %5u][UE][IP][INSTANCE %u][RB %u][--- PDCP_DATA_REQ / %d Bytes ---X][PDCP][MOD %u][UE %u][RB %u] NON INSTANCIATED INSTANCE key 0x%"PRIx64", DROPPED\n",
+              "[FRAME %5u][UE][IP][INSTANCE %u][RB %u][--- PDCP_DATA_REQ / %d Bytes ---X][PDCP][MOD %u][UE %04x][RB %u] NON INSTANCIATED INSTANCE key 0x%"PRIx64", DROPPED\n",
             ctxt.frame, ctxt.instance, rab_id, len, ctxt.module_id,
             ctxt.rnti, rab_id, key);
     }
   } while (len > 0);
-=======
-      if (UE_NAS_USE_TUN) {
-        key = PDCP_COLL_KEY_DEFAULT_DRB_VALUE(ctxt.module_id, ctxt.rnti, ctxt.enb_flag);
-        h_rc = hashtable_get(pdcp_coll_p, key, (void **)&pdcp_p);
-      } else {
-        ctxt.rnti=pdcp_eNB_UE_instance_to_rnti[0];
-        ctxt.enb_flag=ENB_FLAG_YES;
-        ctxt.module_id=0;
-        key = PDCP_COLL_KEY_VALUE(ctxt.module_id, ctxt.rnti, ctxt.enb_flag, rab_id, SRB_FLAG_YES);
-        h_rc = hashtable_get(pdcp_coll_p, key, (void **)&pdcp_p);
-      }
-
-      LOG_D(PDCP, "PDCP_COLL_KEY_DEFAULT_DRB_VALUE(module_id=%d, rnti=%x, enb_flag=%d)\n",
-            ctxt.module_id, ctxt.rnti, ctxt.enb_flag);
-
-      if (h_rc == HASH_TABLE_OK) {
-        LOG_D(PDCP, "[FRAME %5u][UE][NETLINK][IP->PDCP] INST %d: Received socket with length %d on Rab %d \n",
-              ctxt.frame, ctxt.instance, len, rab_id);
-        LOG_D(PDCP, "[FRAME %5u][UE][IP][INSTANCE %u][RB %u][--- PDCP_DATA_REQ / %d Bytes --->][PDCP][MOD %u][UE %04x][RB %u]\n",
-              ctxt.frame, ctxt.instance, rab_id, len, ctxt.module_id,
-              ctxt.rnti, rab_id);
-        MSC_LOG_RX_MESSAGE((ctxt_pP->enb_flag == ENB_FLAG_YES) ? MSC_PDCP_ENB:MSC_PDCP_UE,
-                           (ctxt_pP->enb_flag == ENB_FLAG_YES) ? MSC_IP_ENB:MSC_IP_UE,
-                           NULL, 0,
-                           MSC_AS_TIME_FMT" DATA-REQ inst %u rb %u rab %u size %u",
-                           MSC_AS_TIME_ARGS(ctxt_pP),
-                           ctxt.instance, rab_id, rab_id, len);
-        pdcp_data_req(&ctxt, SRB_FLAG_NO, rab_id, RLC_MUI_UNDEFINED,
-                      RLC_SDU_CONFIRM_NO, len, (unsigned char *)nl_rx_buf,
-                      PDCP_TRANSMISSION_MODE_DATA
-                      , NULL, NULL
-                     );
-      } else {
-        MSC_LOG_RX_DISCARDED_MESSAGE(
-          (ctxt_pP->enb_flag == ENB_FLAG_YES) ? MSC_PDCP_ENB:MSC_PDCP_UE,
-          (ctxt_pP->enb_flag == ENB_FLAG_YES) ? MSC_IP_ENB:MSC_IP_UE,
-          NULL,
-          0,
-          MSC_AS_TIME_FMT" DATA-REQ inst %u rb %u rab %u size %u",
-          MSC_AS_TIME_ARGS(ctxt_pP),
-          ctxt.instance, rab_id, rab_id, len);
-        LOG_D(PDCP,
-              "[FRAME %5u][UE][IP][INSTANCE %u][RB %u][--- PDCP_DATA_REQ / %d Bytes ---X][PDCP][MOD %u][UE %04x][RB %u] NON INSTANCIATED INSTANCE key 0x%"PRIx64", DROPPED\n",
-              ctxt.frame, ctxt.instance, rab_id, len, ctxt.module_id,
-              ctxt.rnti, rab_id, key);
-      }
-    } while (len > 0);
->>>>>>> e1d40791
 
   VCD_SIGNAL_DUMPER_DUMP_FUNCTION_BY_NAME( VCD_SIGNAL_DUMPER_FUNCTIONS_PDCP_FIFO_READ, 0 );
   return len;
