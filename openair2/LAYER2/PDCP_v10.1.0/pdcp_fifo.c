/*
 * Licensed to the OpenAirInterface (OAI) Software Alliance under one or more
 * contributor license agreements.  See the NOTICE file distributed with
 * this work for additional information regarding copyright ownership.
 * The OpenAirInterface Software Alliance licenses this file to You under
 * the OAI Public License, Version 1.1  (the "License"); you may not use this file
 * except in compliance with the License.
 * You may obtain a copy of the License at
 *
 *      http://www.openairinterface.org/?page_id=698
 *
 * Unless required by applicable law or agreed to in writing, software
 * distributed under the License is distributed on an "AS IS" BASIS,
 * WITHOUT WARRANTIES OR CONDITIONS OF ANY KIND, either express or implied.
 * See the License for the specific language governing permissions and
 * limitations under the License.
 *-------------------------------------------------------------------------------
 * For more information about the OpenAirInterface (OAI) Software Alliance:
 *      contact@openairinterface.org
 */

/*! \file pdcp_fifo.c
 * \brief pdcp interface with linux IP interface, have a look at http://man7.org/linux/man-pages/man7/netlink.7.html for netlink
 * \author  Navid Nikaein and Lionel GAUTHIER
 * \date 2009 - 2016
 * \version 0.5
 * \email navid.nikaein@eurecom.fr
 * \warning This component can be runned only in user-space
 * @ingroup pdcp
 */

#define PDCP_FIFO_C



extern int otg_enabled;

#include "pdcp.h"
#include "pdcp_primitives.h"

#include <pthread.h>
#include <errno.h>
#include <stdio.h>
#include <stdlib.h>
#include <unistd.h>
#define rtf_put write
#define rtf_get read

#include "../MAC/mac_extern.h"
#include "RRC/L2_INTERFACE/openair_rrc_L2_interface.h"
#include "NETWORK_DRIVER/LITE/constant.h"
//#include "SIMULATION/ETH_TRANSPORT/extern.h"
#include "UTIL/OCG/OCG.h"
#include "UTIL/OCG/OCG_extern.h"
#include "common/utils/LOG/log.h"
#include "UTIL/OTG/otg_tx.h"
#include "nfapi/oai_integration/vendor_ext.h"
#include "common/utils/LOG/vcd_signal_dumper.h"
#include "platform_constants.h"
#include "msc.h"
#include "pdcp.h"

#include "assertions.h"


#include <sys/socket.h>
#include <linux/netlink.h>
#include "NETWORK_DRIVER/UE_IP/constant.h"

extern char nl_rx_buf[NL_MAX_PAYLOAD];
extern struct sockaddr_nl nas_src_addr, nas_dest_addr;
extern struct nlmsghdr *nas_nlh_tx;
extern struct nlmsghdr *nas_nlh_rx;
extern struct iovec nas_iov_tx;
extern struct iovec nas_iov_rx;

extern int nas_sock_fd[MAX_MOBILES_PER_ENB];

extern int nas_sock_mbms_fd;

extern int mbms_rab_id;


extern struct msghdr nas_msg_tx;
extern struct msghdr nas_msg_rx;



<<<<<<< HEAD
#ifdef UESIM_EXPANSION
  extern uint16_t inst_pdcp_list[NUMBER_OF_UE_MAX];
#endif



=======
>>>>>>> 40141270
#  include "gtpv1u_eNB_task.h"
#  include "gtpv1u_eNB_defs.h"


extern int gtpv1u_new_data_req( uint8_t  enb_module_idP, rnti_t   ue_rntiP, uint8_t  rab_idP, uint8_t *buffer_pP, uint32_t buf_lenP, uint32_t buf_offsetP);


void debug_pdcp_pc5s_sdu(sidelink_pc5s_element *sl_pc5s_msg, char *title) {
  LOG_I(PDCP,"%s: \nPC5S message, header traffic_type: %d)\n", title, sl_pc5s_msg->pc5s_header.traffic_type);
  LOG_I(PDCP,"PC5S message, header rb_id: %ld)\n", sl_pc5s_msg->pc5s_header.rb_id);
  LOG_I(PDCP,"PC5S message, header data_size: %d)\n", sl_pc5s_msg->pc5s_header.data_size);
  LOG_I(PDCP,"PC5S message, header inst: %d)\n", sl_pc5s_msg->pc5s_header.inst);
  LOG_I(PDCP,"PC5-S message, sourceL2Id: 0x%08x\n)\n", sl_pc5s_msg->pc5s_header.sourceL2Id);
  LOG_I(PDCP,"PC5-S message, destinationL1Id: 0x%08x\n)\n", sl_pc5s_msg->pc5s_header.destinationL2Id);
}
//-----------------------------------------------------------------------------
int pdcp_fifo_flush_sdus(const protocol_ctxt_t *const  ctxt_pP) {
  notifiedFIFO_elt_t  *sdu_p;
  int              pdcp_nb_sdu_sent = 0;
  int              ret=0;
  while ((sdu_p = pollNotifiedFIFO(&pdcp_sdu_list)) != NULL ) {
    pdcp_data_ind_header_t * pdcpHead=(pdcp_data_ind_header_t *)NotifiedFifoData(sdu_p);

    /* Note: we ignore the instance ID in the context and use the one in the
     * PDCP packet to pick the right socket below */

    int rb_id = pdcpHead->rb_id;
    int sizeToWrite= sizeof (pdcp_data_ind_header_t) +
      pdcpHead->data_size;
    void * pdcpData=(void*)(pdcpHead+1);
    if (rb_id == 10) { //hardcoded for PC5-Signaling
      if( LOG_DEBUGFLAG(DEBUG_PDCP) ) {
        debug_pdcp_pc5s_sdu((sidelink_pc5s_element *)pdcpData,
                            "pdcp_fifo_flush_sdus sends a aPC5S message");
      }

      ret = sendto(pdcp_pc5_sockfd, pdcpData,
                   sizeof(sidelink_pc5s_element), 0, (struct sockaddr *)&prose_pdcp_addr,sizeof(prose_pdcp_addr) );

    } else if (UE_NAS_USE_TUN) {
      //ret = write(nas_sock_fd[pdcpHead->inst], &(sdu_p->data[sizeof(pdcp_data_ind_header_t)]),sizeToWrite );
       if(rb_id == mbms_rab_id){
       ret = write(nas_sock_mbms_fd, pdcpData,sizeToWrite );
       LOG_I(PDCP,"[PDCP_FIFOS] ret %d TRIED TO PUSH MBMS DATA TO rb_id %d handle %d sizeToWrite %d\n",
	     ret,rb_id,nas_sock_fd[pdcpHead->inst],sizeToWrite);
        }
       else
       {
	 if( LOG_DEBUGFLAG(DEBUG_PDCP) ) 
	   log_dump(PDCP, pdcpData, sizeToWrite, LOG_DUMP_CHAR,"PDCP output to be sent to TUN interface: \n");
	 ret = write(nas_sock_fd[pdcpHead->inst], pdcpData,sizeToWrite );
	 LOG_T(PDCP,"[UE PDCP_FIFOS] ret %d TRIED TO PUSH DATA TO rb_id %d handle %d sizeToWrite %d\n",
	       ret,rb_id,nas_sock_fd[pdcpHead->inst],sizeToWrite);
       }
    } else if (ENB_NAS_USE_TUN) {
      if( LOG_DEBUGFLAG(DEBUG_PDCP) ) 
	log_dump(PDCP, pdcpData, sizeToWrite, LOG_DUMP_CHAR,"PDCP output to be sent to TUN interface: \n");
      ret = write(nas_sock_fd[0], pdcpData, sizeToWrite);
       LOG_T(PDCP,"[NB PDCP_FIFOS] ret %d TRIED TO PUSH DATA TO rb_id %d handle %d sizeToWrite %d\n",ret,rb_id,nas_sock_fd[0],sizeToWrite);
    } else if (PDCP_USE_NETLINK) {
      memcpy(NLMSG_DATA(nas_nlh_tx), (uint8_t *) pdcpHead,  sizeToWrite);
      nas_nlh_tx->nlmsg_len = sizeToWrite;
      ret = sendmsg(nas_sock_fd[0],&nas_msg_tx,0);
    }  //  PDCP_USE_NETLINK
    
<<<<<<< HEAD
=======
    AssertFatal(ret >= 0,"[PDCP_FIFOS] pdcp_fifo_flush_sdus (errno: %d %s), nas_sock_fd[0]: %d\n", errno, strerror(errno), nas_sock_fd[0]);

>>>>>>> 40141270
    if( LOG_DEBUGFLAG(DEBUG_PDCP) )
      log_dump(PDCP, pdcpData, min(sizeToWrite,30) , LOG_DUMP_CHAR,
	       "Printing first bytes of PDCP SDU before removing it from the list: \n");
    delNotifiedFIFO_elt (sdu_p);
    pdcp_nb_sdu_sent ++;
  }

  return pdcp_nb_sdu_sent;
}

int pdcp_fifo_flush_mbms_sdus(const protocol_ctxt_t *const  ctxt_pP) {
  notifiedFIFO_elt_t     *sdu_p;
  int              pdcp_nb_sdu_sent = 0;
  //int              ret=0;

  while ((sdu_p = pollNotifiedFIFO(&pdcp_sdu_list)) != NULL ) {
    pdcp_data_ind_header_t * pdcpHead=(pdcp_data_ind_header_t *)NotifiedFifoData(sdu_p);
    AssertFatal(pdcpHead->inst==ctxt_pP->module_id, "To implement correctly multi module id\n");
    //int rb_id = ((pdcp_data_ind_header_t *)(sdu_p->data))->rb_id;
    //int sizeToWrite= sizeof (pdcp_data_ind_header_t) +
                     //((pdcp_data_ind_header_t *) sdu_p->data)->data_size;

    //if (rb_id == 10) { //hardcoded for PC5-Signaling
    //  if( LOG_DEBUGFLAG(DEBUG_PDCP) ) {
    //    debug_pdcp_pc5s_sdu((sidelink_pc5s_element *)&(sdu_p->data[sizeof(pdcp_data_ind_header_t)]),
    //                        "pdcp_fifo_flush_sdus sends a aPC5S message");
    //  }

    //  ret = sendto(pdcp_pc5_sockfd, &(sdu_p->data[sizeof(pdcp_data_ind_header_t)]),
    //               sizeof(sidelink_pc5s_element), 0, (struct sockaddr *)&prose_pdcp_addr,sizeof(prose_pdcp_addr) );
    //} else if (UE_NAS_USE_TUN) {
    //  ret = write(nas_sock_fd[ctxt_pP->module_id], &(sdu_p->data[sizeof(pdcp_data_ind_header_t)]),sizeToWrite );
    //  LOG_I(PDCP,"[PDCP_FIFOS] ret %d TRIED TO PUSH DATA TO rb_id %d handle %d sizeToWrite %d\n",ret,rb_id,nas_sock_fd[ctxt_pP->module_id],sizeToWrite);

    //} else if (ENB_NAS_USE_TUN) {
    //  ret = write(nas_sock_fd[0], &(sdu_p->data[sizeof(pdcp_data_ind_header_t)]),sizeToWrite );
    //} else if (PDCP_USE_NETLINK) {
    //  memcpy(NLMSG_DATA(nas_nlh_tx), (uint8_t *) sdu_p->data,  sizeToWrite);
    //  nas_nlh_tx->nlmsg_len = sizeToWrite;
    //  ret = sendmsg(nas_sock_fd[0],&nas_msg_tx,0);
    //}  //  PDCP_USE_NETLINK

    //AssertFatal(ret >= 0,"[PDCP_FIFOS] pdcp_fifo_flush_sdus (errno: %d %s)\n", errno, strerror(errno));
<<<<<<< HEAD
=======

>>>>>>> 40141270
    //AssertFatal(ret >= 0,"[PDCP_FIFOS] pdcp_fifo_flush_sdus (errno: %d %s)\n", errno, strerror(errno));
    delNotifiedFIFO_elt (sdu_p);
    pdcp_nb_sdu_sent ++;
  }

  return pdcp_nb_sdu_sent;
}


int pdcp_fifo_read_input_sdus_fromtun (const protocol_ctxt_t *const  ctxt_pP) {
  protocol_ctxt_t ctxt = *ctxt_pP;
  hash_key_t key = HASHTABLE_NOT_A_KEY_VALUE;
  hashtable_rc_t h_rc;
  pdcp_t *pdcp_p = NULL;
  int len;
  rb_id_t rab_id = DEFAULT_RAB_ID;

  do {
    VCD_SIGNAL_DUMPER_DUMP_FUNCTION_BY_NAME( VCD_SIGNAL_DUMPER_FUNCTIONS_PDCP_FIFO_READ, 1 );
    VCD_SIGNAL_DUMPER_DUMP_FUNCTION_BY_NAME( VCD_SIGNAL_DUMPER_FUNCTIONS_PDCP_FIFO_READ_BUFFER, 1 );
    len = read(UE_NAS_USE_TUN?nas_sock_fd[ctxt_pP->module_id]:nas_sock_fd[0], &nl_rx_buf, NL_MAX_PAYLOAD);
    VCD_SIGNAL_DUMPER_DUMP_FUNCTION_BY_NAME( VCD_SIGNAL_DUMPER_FUNCTIONS_PDCP_FIFO_READ_BUFFER, 0 );

    if (len<=0) continue;

    if (UE_NAS_USE_TUN) {
      key = PDCP_COLL_KEY_DEFAULT_DRB_VALUE(ctxt.module_id, ctxt.rnti, ctxt.enb_flag);
      h_rc = hashtable_get(pdcp_coll_p, key, (void **)&pdcp_p);
    } else { // => ENB_NAS_USE_TUN
      ctxt.rnti=pdcp_eNB_UE_instance_to_rnti[0];
      ctxt.enb_flag=ENB_FLAG_YES;
      ctxt.module_id=0;
      key = PDCP_COLL_KEY_VALUE(ctxt.module_id, ctxt.rnti, ctxt.enb_flag, rab_id, SRB_FLAG_NO);
      h_rc = hashtable_get(pdcp_coll_p, key, (void **)&pdcp_p);
    }

    LOG_D(PDCP, "PDCP_COLL_KEY_DEFAULT_DRB_VALUE(module_id=%d, rnti=%x, enb_flag=%d)\n",
          ctxt.module_id, ctxt.rnti, ctxt.enb_flag);

    if (h_rc == HASH_TABLE_OK) {
      LOG_D(PDCP, "[FRAME %5u][UE][NETLINK][IP->PDCP] INST %d: Received socket with length %d on Rab %ld \n",
            ctxt.frame, ctxt.instance, len, rab_id);
      LOG_D(PDCP, "[FRAME %5u][UE][IP][INSTANCE %u][RB %ld][--- PDCP_DATA_REQ / %d Bytes --->][PDCP][MOD %u][UE %04x][RB %ld]\n",
            ctxt.frame, ctxt.instance, rab_id, len, ctxt.module_id,
            ctxt.rnti, rab_id);

#if defined  ENABLE_PDCP_PAYLOAD_DEBUG
      LOG_I(PHY, "TUN interface output received from PDCP: \n");
      for (int i = 0; i < 128; i++) {
    	  printf("%02x ",(unsigned char)nl_rx_buf[i]);
      }
      printf("\n");
#endif

      pdcp_data_req(&ctxt, SRB_FLAG_NO, rab_id, RLC_MUI_UNDEFINED,
                    RLC_SDU_CONFIRM_NO, len, (unsigned char *)nl_rx_buf,
                    PDCP_TRANSMISSION_MODE_DATA
                    , NULL, NULL
                   );
    } else {
      LOG_D(PDCP,
            "[FRAME %5u][UE][IP][INSTANCE %u][RB %ld][--- PDCP_DATA_REQ / %d Bytes ---X][PDCP][MOD %u][UE %04x][RB %ld] TUN NON INSTANCIATED INSTANCE key 0x%"PRIx64", DROPPED\n",
            ctxt.frame, ctxt.instance, rab_id, len, ctxt.module_id,
            ctxt.rnti, rab_id, key);
    }
  } while (len > 0);

  VCD_SIGNAL_DUMPER_DUMP_FUNCTION_BY_NAME( VCD_SIGNAL_DUMPER_FUNCTIONS_PDCP_FIFO_READ, 0 );
  return len;
}

int pdcp_fifo_read_input_mbms_sdus_fromtun (const protocol_ctxt_t *const  ctxt_pP) {
  protocol_ctxt_t ctxt = *ctxt_pP;
  hash_key_t key = HASHTABLE_NOT_A_KEY_VALUE;
  hashtable_rc_t h_rc = HASH_TABLE_OK;
  //pdcp_t *pdcp_p = NULL;
  int len;
  rb_id_t rab_id = mbms_rab_id;//DEFAULT_RAB_ID;
  if(mbms_rab_id > 9 || mbms_rab_id < 4)
       h_rc = 2;

  if(UE_NAS_USE_TUN)
       return 0;

  do {
    VCD_SIGNAL_DUMPER_DUMP_FUNCTION_BY_NAME( VCD_SIGNAL_DUMPER_FUNCTIONS_PDCP_MBMS_FIFO_READ, 1 );
    VCD_SIGNAL_DUMPER_DUMP_FUNCTION_BY_NAME( VCD_SIGNAL_DUMPER_FUNCTIONS_PDCP_MBMS_FIFO_READ_BUFFER, 1 );
    len = read(nas_sock_mbms_fd, &nl_rx_buf, NL_MAX_PAYLOAD);
    VCD_SIGNAL_DUMPER_DUMP_FUNCTION_BY_NAME( VCD_SIGNAL_DUMPER_FUNCTIONS_PDCP_MBMS_FIFO_READ_BUFFER, 0 );

    if (len<=0) continue;

    if (UE_NAS_USE_TUN) {
      //key = PDCP_COLL_KEY_DEFAULT_DRB_VALUE(ctxt.module_id, ctxt.rnti, ctxt.enb_flag);
      //h_rc = hashtable_get(pdcp_coll_p, key, (void **)&pdcp_p);
    } else { // => ENB_NAS_USE_TUN
    //ctxt.rnti=pdcp_eNB_UE_instance_to_rnti[0];
     // ctxt.enb_flag=ENB_FLAG_YES;
     // ctxt.module_id=0;
     // key = PDCP_COLL_KEY_VALUE(ctxt.module_id, /*ctxt.rnti*/0, ctxt.enb_flag, /*mbms_rab_id*/8, SRB_FLAG_YES);
     // h_rc = hashtable_get(pdcp_coll_p, key, (void **)&pdcp_p);
     // LOG_W(PDCP,"h_rc %d %d\n",h_rc,rab_id);
    }

    LOG_D(PDCP, "PDCP_COLL_KEY_DEFAULT_DRB_VALUE(module_id=%d, rnti=%x, enb_flag=%d)\n",
          ctxt.module_id, ctxt.rnti, ctxt.enb_flag);

    if (h_rc == HASH_TABLE_OK) {
      LOG_D(PDCP, "[FRAME %5u][UE][NETLINK][IP->PDCP] INST %d: Received socket with length %d on Rab %ld \n",
            ctxt.frame, ctxt.instance, len, rab_id);
      LOG_D(PDCP, "[FRAME %5u][UE][IP][INSTANCE %u][RB %ld][--- PDCP_DATA_REQ / %d Bytes --->][PDCP][MOD %u][UE %04x][RB %ld]\n",
            ctxt.frame, ctxt.instance, rab_id, len, ctxt.module_id,
            ctxt.rnti, rab_id);
      MSC_LOG_RX_MESSAGE((ctxt_pP->enb_flag == ENB_FLAG_YES) ? MSC_PDCP_ENB:MSC_PDCP_UE,
                         (ctxt_pP->enb_flag == ENB_FLAG_YES) ? MSC_IP_ENB:MSC_IP_UE,
                         NULL, 0,
                         MSC_AS_TIME_FMT" DATA-REQ inst %u rb %u rab %u size %u",
                         MSC_AS_TIME_ARGS(ctxt_pP),
                         ctxt.instance, rab_id, rab_id, len);
      pdcp_data_req(
                &ctxt,
                SRB_FLAG_NO,
                //DEFAULT_RAB_ID,
               rab_id,
                RLC_MUI_UNDEFINED,
                RLC_SDU_CONFIRM_NO,
                len,
                (unsigned char *)nl_rx_buf,
                    PDCP_TRANSMISSION_MODE_TRANSPARENT
                    , NULL, NULL
                );

      //pdcp_data_req(&ctxt, SRB_FLAG_NO, rab_id, RLC_MUI_UNDEFINED,
      //              RLC_SDU_CONFIRM_NO, len, (unsigned char *)nl_rx_buf,
      //              PDCP_TRANSMISSION_MODE_DATA
      //              , NULL, NULL
      //             );
    } else {
      MSC_LOG_RX_DISCARDED_MESSAGE(
        (ctxt_pP->enb_flag == ENB_FLAG_YES) ? MSC_PDCP_ENB:MSC_PDCP_UE,
        (ctxt_pP->enb_flag == ENB_FLAG_YES) ? MSC_IP_ENB:MSC_IP_UE,
        NULL,
        0,
        MSC_AS_TIME_FMT" DATA-REQ inst %u rb %u rab %u size %u",
        MSC_AS_TIME_ARGS(ctxt_pP),
        ctxt.instance, rab_id, rab_id, len);
      LOG_D(PDCP,
            "[FRAME %5u][UE][IP][INSTANCE %u][RB %ld][--- PDCP_DATA_REQ / %d Bytes ---X][PDCP][MOD %u][UE %04x][RB %ld] NON INSTANCIATED INSTANCE key 0x%"PRIx64", DROPPED\n",
            ctxt.frame, ctxt.instance, rab_id, len, ctxt.module_id,
            ctxt.rnti, rab_id, key);
       //if (!UE_NAS_USE_TUN) {
       //    pdcp_data_req(
        //        &ctxt,
        //        SRB_FLAG_NO,
        //        DEFAULT_RAB_ID,
        //        RLC_MUI_UNDEFINED,
        //        RLC_SDU_CONFIRM_NO,
        //        len,
        //        (unsigned char *)nl_rx_buf,
        //            PDCP_TRANSMISSION_MODE_TRANSPARENT
        //            , NULL, NULL
        //        );
        //}
    }
  } while (len > 0);

  VCD_SIGNAL_DUMPER_DUMP_FUNCTION_BY_NAME( VCD_SIGNAL_DUMPER_FUNCTIONS_PDCP_MBMS_FIFO_READ, 0 );
  return len;
}

int pdcp_fifo_read_input_sdus_fromnetlinksock (const protocol_ctxt_t *const  ctxt_pP) {
  int  len = 1;
  int rlc_data_req_flag = 3;

  while ((len > 0) && (rlc_data_req_flag !=0))  {
    pdcp_data_req_header_t pdcp_read_header_g;
    protocol_ctxt_t                ctxt_cpy = *ctxt_pP;
    protocol_ctxt_t                ctxt;
    hash_key_t                     key       = HASHTABLE_NOT_A_KEY_VALUE;
    hashtable_rc_t                 h_rc;
    module_id_t                    ue_id     = 0;
    pdcp_t                        *pdcp_p    = NULL;
    static unsigned char pdcp_read_state_g =0;
    rb_id_t          rab_id  = 0;
    VCD_SIGNAL_DUMPER_DUMP_FUNCTION_BY_NAME( VCD_SIGNAL_DUMPER_FUNCTIONS_PDCP_FIFO_READ, 1 );
    VCD_SIGNAL_DUMPER_DUMP_FUNCTION_BY_NAME( VCD_SIGNAL_DUMPER_FUNCTIONS_PDCP_FIFO_READ_BUFFER, 1 );
    len = recvmsg(nas_sock_fd[0], &nas_msg_rx, 0);
    VCD_SIGNAL_DUMPER_DUMP_FUNCTION_BY_NAME( VCD_SIGNAL_DUMPER_FUNCTIONS_PDCP_FIFO_READ_BUFFER, 0 );

    if (len > 0) {
      for (nas_nlh_rx = (struct nlmsghdr *) nl_rx_buf;
           NLMSG_OK (nas_nlh_rx, len);
           nas_nlh_rx = NLMSG_NEXT (nas_nlh_rx, len)) {
        if (nas_nlh_rx->nlmsg_type == NLMSG_DONE) {
          LOG_D(PDCP, "[PDCP][NETLINK] RX NLMSG_DONE\n");
          //return;
        }

        if (nas_nlh_rx->nlmsg_type == NLMSG_ERROR) {
          LOG_D(PDCP, "[PDCP][NETLINK] RX NLMSG_ERROR\n");
        }

        if (pdcp_read_state_g == 0) {
          if (nas_nlh_rx->nlmsg_len == sizeof (pdcp_data_req_header_t) + sizeof(struct nlmsghdr)) {
            pdcp_read_state_g = 1;  //get
            memcpy((void *)&pdcp_read_header_g, (void *)NLMSG_DATA(nas_nlh_rx), sizeof(pdcp_data_req_header_t));
            LOG_D(PDCP, "[PDCP][NETLINK] RX pdcp_data_req_header_t inst %u, rb_id %ld data_size %d, source L2Id 0x%08x, destination L2Id 0x%08x\n",
                  pdcp_read_header_g.inst, pdcp_read_header_g.rb_id, pdcp_read_header_g.data_size,pdcp_read_header_g.sourceL2Id, pdcp_read_header_g.destinationL2Id );
          } else {
            LOG_E(PDCP, "[PDCP][NETLINK] WRONG size %d should be sizeof (pdcp_data_req_header_t) + sizeof(struct nlmsghdr)\n",
                  nas_nlh_rx->nlmsg_len);
          }
        } else {
          pdcp_read_state_g = 0;
          // print_active_requests()
          LOG_D(PDCP, "[PDCP][NETLINK] Something in socket, length %zu\n",
                nas_nlh_rx->nlmsg_len - sizeof(struct nlmsghdr));
          /* TODO: do we have to reset to 0 or not? not for a scenario with 1 UE at least */
          //          pdcp_read_header_g.inst = 0;
          //#warning "TO DO CORRCT VALUES FOR ue mod id, enb mod id"
          ctxt.frame         = ctxt_cpy.frame;
          ctxt.enb_flag      = ctxt_cpy.enb_flag;
          LOG_D(PDCP, "[PDCP][NETLINK] pdcp_read_header_g.rb_id = %ld, source L2Id = 0x%08x, destination L2Id = 0x%08x \n", pdcp_read_header_g.rb_id, pdcp_read_header_g.sourceL2Id,
                pdcp_read_header_g.destinationL2Id);

          if (ctxt.enb_flag) {
            ctxt.module_id = 0;
            rab_id      = pdcp_read_header_g.rb_id % LTE_maxDRB;
            ctxt.rnti          = pdcp_eNB_UE_instance_to_rnti[pdcp_read_header_g.rb_id / LTE_maxDRB];

            if (rab_id != 0) {
              rab_id = rab_id % LTE_maxDRB;
              key = PDCP_COLL_KEY_VALUE(ctxt.module_id, ctxt.rnti, ctxt.enb_flag, rab_id, SRB_FLAG_NO);
              h_rc = hashtable_get(pdcp_coll_p, key, (void **)&pdcp_p);

              if (h_rc == HASH_TABLE_OK) {
                LOG_D(PDCP, "[FRAME %5u][eNB][NETLINK][IP->PDCP] INST %d: Received socket with length %d (nlmsg_len = %zu) on Rab %ld for rnti: %d \n",
                      ctxt.frame,
                      pdcp_read_header_g.inst,
                      len,
                      nas_nlh_rx->nlmsg_len-sizeof(struct nlmsghdr),
                      pdcp_read_header_g.rb_id,
                      ctxt.rnti);
                LOG_D(PDCP, "[FRAME %5u][eNB][IP][INSTANCE %u][RB %ld][--- PDCP_DATA_REQ / %d Bytes --->][PDCP][MOD %u]UE %u][RB %ld]\n",
                      ctxt_cpy.frame,
                      pdcp_read_header_g.inst,
                      pdcp_read_header_g.rb_id,
                      pdcp_read_header_g.data_size,
                      ctxt.module_id,
                      ctxt.rnti,
                      rab_id);
                pdcp_data_req(&ctxt,
                              SRB_FLAG_NO,
                              rab_id,
                              RLC_MUI_UNDEFINED,
                              RLC_SDU_CONFIRM_NO,
                              pdcp_read_header_g.data_size,
                              (unsigned char *)NLMSG_DATA(nas_nlh_rx),
                              PDCP_TRANSMISSION_MODE_DATA
                              ,NULL, NULL
                             );
              } else {
                LOG_D(PDCP, "[FRAME %5u][eNB][IP][INSTANCE %u][RB %ld][--- PDCP_DATA_REQ / %d Bytes ---X][PDCP][MOD %u][UE %u][RB %ld] NON INSTANCIATED INSTANCE, DROPPED\n",
                      ctxt.frame,
                      pdcp_read_header_g.inst,
                      pdcp_read_header_g.rb_id,
                      pdcp_read_header_g.data_size,
                      ctxt.module_id,
                      ctxt.rnti,
                      rab_id);
              }
            } else  { // rb_id =0, thus interpreated as broadcast and transported as multiple unicast
              // is a broadcast packet, we have to send this packet on all default RABS of all connected UEs
              //#warning CODE TO BE REVIEWED, ONLY WORK FOR SIMPLE TOPOLOGY CASES
              for (ue_id = 0; ue_id < NB_UE_INST; ue_id++) {
                if (oai_emulation.info.eNB_ue_module_id_to_rnti[ctxt_cpy.module_id][ue_id] != NOT_A_RNTI) {
                  ctxt.rnti = oai_emulation.info.eNB_ue_module_id_to_rnti[ctxt_cpy.module_id][ue_id];
                  LOG_D(PDCP, "[FRAME %5u][eNB][IP][INSTANCE %u][RB %ld][--- PDCP_DATA_REQ / %d Bytes --->][PDCP][MOD %u][UE %u][RB DEFAULT_RAB_ID %u]\n",
                        ctxt.frame,
                        pdcp_read_header_g.inst,
                        pdcp_read_header_g.rb_id,
                        pdcp_read_header_g.data_size,
                        ctxt.module_id,
                        ctxt.rnti,
                        DEFAULT_RAB_ID);
                  pdcp_data_req (
                    &ctxt,
                    SRB_FLAG_NO,
                    DEFAULT_RAB_ID,
                    RLC_MUI_UNDEFINED,
                    RLC_SDU_CONFIRM_NO,
                    pdcp_read_header_g.data_size,
                    (unsigned char *)NLMSG_DATA(nas_nlh_rx),
                    PDCP_TRANSMISSION_MODE_DATA
                    ,NULL, NULL
                  );
                }
              }
            }
          } else { // ctxt.enb_flag => UE
            if (NFAPI_MODE == NFAPI_UE_STUB_PNF) {
              ctxt.module_id = pdcp_read_header_g.inst;
            } else {
              ctxt.module_id = 0;
            }

            rab_id      = pdcp_read_header_g.rb_id % LTE_maxDRB;
            ctxt.rnti          = pdcp_UE_UE_module_id_to_rnti[ctxt.module_id];

            if (rab_id != 0) {
              if (rab_id == UE_IP_DEFAULT_RAB_ID) {
                LOG_D(PDCP, "PDCP_COLL_KEY_DEFAULT_DRB_VALUE(module_id=%d, rnti=%x, enb_flag=%d)\n",
                      ctxt.module_id, ctxt.rnti, ctxt.enb_flag);
                key = PDCP_COLL_KEY_DEFAULT_DRB_VALUE(ctxt.module_id, ctxt.rnti, ctxt.enb_flag);
                h_rc = hashtable_get(pdcp_coll_p, key, (void **)&pdcp_p);
                LOG_D(PDCP,"request key %x : (%d,%x,%d,%ld)\n",
                      (uint8_t)key,ctxt.module_id, ctxt.rnti, ctxt.enb_flag, rab_id);
              } else {
                rab_id = rab_id % LTE_maxDRB;
                LOG_D(PDCP, "PDCP_COLL_KEY_VALUE(module_id=%d, rnti=%x, enb_flag=%d, rab_id=%ld, SRB_FLAG=%d)\n",
                      ctxt.module_id, ctxt.rnti, ctxt.enb_flag, rab_id, SRB_FLAG_NO);
                key = PDCP_COLL_KEY_VALUE(ctxt.module_id, ctxt.rnti, ctxt.enb_flag, rab_id, SRB_FLAG_NO);
                h_rc = hashtable_get(pdcp_coll_p, key, (void **)&pdcp_p);
                LOG_D(PDCP,"request key %x : (%d,%x,%d,%ld)\n",
                      (uint8_t)key,ctxt.module_id, ctxt.rnti, ctxt.enb_flag, rab_id);
              }

              if (h_rc == HASH_TABLE_OK) {
                rab_id = pdcp_p->rb_id;
                LOG_D(PDCP, "[FRAME %5u][UE][NETLINK][IP->PDCP] INST %d: Received socket with length %d (nlmsg_len = %zu) on Rab %ld \n",
                      ctxt.frame,
                      pdcp_read_header_g.inst,
                      len,
                      nas_nlh_rx->nlmsg_len-sizeof(struct nlmsghdr),
                      pdcp_read_header_g.rb_id);
                LOG_D(PDCP, "[FRAME %5u][UE][IP][INSTANCE %u][RB %ld][--- PDCP_DATA_REQ / %d Bytes --->][PDCP][MOD %u][UE %u][RB %ld]\n",
                      ctxt.frame,
                      pdcp_read_header_g.inst,
                      pdcp_read_header_g.rb_id,
                      pdcp_read_header_g.data_size,
                      ctxt.module_id,
                      ctxt.rnti,
                      rab_id);
                pdcp_data_req(
                  &ctxt,
                  SRB_FLAG_NO,
                  rab_id,
                  RLC_MUI_UNDEFINED,
                  RLC_SDU_CONFIRM_NO,
                  pdcp_read_header_g.data_size,
                  (unsigned char *)NLMSG_DATA(nas_nlh_rx),
                  PDCP_TRANSMISSION_MODE_DATA,
                  (NFAPI_MODE == NFAPI_UE_STUB_PNF)?NULL:&pdcp_read_header_g.sourceL2Id,
                  (NFAPI_MODE == NFAPI_UE_STUB_PNF)?NULL:&pdcp_read_header_g.destinationL2Id
                );
              } else { /* else of h_rc == HASH_TABLE_OK */
                MSC_LOG_RX_DISCARDED_MESSAGE(
                  (ctxt_pP->enb_flag == ENB_FLAG_YES) ? MSC_PDCP_ENB:MSC_PDCP_UE,
                  (ctxt_pP->enb_flag == ENB_FLAG_YES) ? MSC_IP_ENB:MSC_IP_UE,
                  NULL,
                  0,
                  MSC_AS_TIME_FMT" DATA-REQ inst %u rb %u rab %u size %u",
                  MSC_AS_TIME_ARGS(ctxt_pP),
                  pdcp_read_header_g.inst,
                  pdcp_read_header_g.rb_id,
                  rab_id,
                  pdcp_read_header_g.data_size);
                LOG_D(PDCP,
                      "[FRAME %5u][UE][IP][INSTANCE %u][RB %ld][--- PDCP_DATA_REQ / %d Bytes ---X][PDCP][MOD %u][UE %u][RB %ld] NON INSTANCIATED INSTANCE key 0x%"PRIx64", DROPPED\n",
                      ctxt.frame,
                      pdcp_read_header_g.inst,
                      pdcp_read_header_g.rb_id,
                      pdcp_read_header_g.data_size,
                      ctxt.module_id,
                      ctxt.rnti,
                      rab_id,
                      key);
              } /* h_rc != HASH_TABLE_OK */
            }  else {/* else of rab_id != 0 */
              LOG_D(PDCP, "Forcing send on DEFAULT_RAB_ID\n");
              LOG_D(PDCP, "[FRAME %5u][eNB][IP][INSTANCE %u][RB %ld][--- PDCP_DATA_REQ / %d Bytes --->][PDCP][MOD %u][UE %u][RB DEFAULT_RAB_ID %u]\n",
                    ctxt.frame,
                    pdcp_read_header_g.inst,
                    pdcp_read_header_g.rb_id,
                    pdcp_read_header_g.data_size,
                    ctxt.module_id,
                    ctxt.rnti,
                    DEFAULT_RAB_ID);
              pdcp_data_req (
                &ctxt,
                SRB_FLAG_NO,
                DEFAULT_RAB_ID,
                RLC_MUI_UNDEFINED,
                RLC_SDU_CONFIRM_NO,
                pdcp_read_header_g.data_size,
                (unsigned char *)NLMSG_DATA(nas_nlh_rx),
                PDCP_TRANSMISSION_MODE_DATA,
                (NFAPI_MODE == NFAPI_UE_STUB_PNF) ? NULL :&pdcp_read_header_g.sourceL2Id,
                (NFAPI_MODE == NFAPI_UE_STUB_PNF) ? NULL :&pdcp_read_header_g.destinationL2Id
              );
            } /* rab_id == 0 */
          } /*pdcp_read_state_g != 0 */
        } /* UE */
      } /* for loop on netlink buffers */

      return len;
    } /* len > 0 */

    VCD_SIGNAL_DUMPER_DUMP_FUNCTION_BY_NAME( VCD_SIGNAL_DUMPER_FUNCTIONS_PDCP_FIFO_READ, 0 );
  } /* while loop on reading from netlink socket */

  return 0;
} /* pdcp_fifo_read_input_sdus_fromnetlinksock */

void pdcp_fifo_read_input_sdus_frompc5s (const protocol_ctxt_t *const  ctxt_pP) {
  protocol_ctxt_t                ctxt_cpy = *ctxt_pP;
  protocol_ctxt_t                ctxt;
  hash_key_t                     key       = HASHTABLE_NOT_A_KEY_VALUE;
  hashtable_rc_t                 h_rc;
  struct pdcp_netlink_element_s *data_p    = NULL;
  /* avoid gcc warnings */
  (void)data_p;
  pdcp_t                        *pdcp_p    = NULL;
  //TTN for D2D (PC5S)
  int prose_addr_len = sizeof(prose_pdcp_addr);
  char send_buf[BUFSIZE], receive_buf[BUFSIZE];
  //int optval;
  int bytes_received;
  sidelink_pc5s_element *sl_pc5s_msg_send = NULL;
  pc5s_header_t *pc5s_header = NULL;
  rb_id_t          rab_id  = 0;
  //TTN for D2D (PC5S)
  // receive a message from ProSe App
  memset(receive_buf, 0, BUFSIZE);
  bytes_received = recvfrom(pdcp_pc5_sockfd, receive_buf, BUFSIZE, 0,
                            (struct sockaddr *) &prose_pdcp_addr, (socklen_t *)&prose_addr_len);

  if (bytes_received > 0) {
    pc5s_header = calloc(1, sizeof(pc5s_header_t));
    memcpy((void *)pc5s_header, (void *)receive_buf, sizeof(pc5s_header_t));

    switch(pc5s_header->traffic_type) {
      case TRAFFIC_PC5S_SESSION_INIT :
        //send reply to ProSe app
        LOG_D(PDCP,"Received a request to open PDCP socket and establish a new PDCP session ... send response to ProSe App \n");
        memset(send_buf, 0, BUFSIZE);
        sl_pc5s_msg_send = calloc(1, sizeof(sidelink_pc5s_element));
        sl_pc5s_msg_send->pc5s_header.traffic_type = TRAFFIC_PC5S_SESSION_INIT;
        sl_pc5s_msg_send->pc5sPrimitive.status = 1;
        memcpy((void *)send_buf, (void *)sl_pc5s_msg_send, sizeof(sidelink_pc5s_element));
        int prose_addr_len = sizeof(prose_pdcp_addr);
        int bytes_sent = sendto(pdcp_pc5_sockfd, (char *)send_buf, sizeof(sidelink_pc5s_element), 0, (struct sockaddr *)&prose_pdcp_addr, prose_addr_len);
        free (sl_pc5s_msg_send);

        if (bytes_sent < 0) {
          LOG_E(PDCP, "ERROR: Failed to send to ProSe App\n");
          exit(EXIT_FAILURE);
        }

        break;

      case TRAFFIC_PC5S_SIGNALLING:  /* PC5-S message -> send to other UE */
        if( LOG_DEBUGFLAG(DEBUG_PDCP) ) {
          debug_pdcp_pc5s_sdu((sidelink_pc5s_element *)send_buf,
                              "pdcp_fifo_read_input_sdus received aPC5S message");
        }

        /* TODO: do we have to reset to 0 or not? not for a scenario with 1 UE at least */
        //          pc5s_header.inst = 0;
        //#warning "TO DO CORRCT VALUES FOR ue mod id, enb mod id"
        ctxt.frame         = ctxt_cpy.frame;
        ctxt.enb_flag      = ctxt_cpy.enb_flag;
        LOG_I(PDCP, "[PDCP] pc5s_header->rb_id = %ld\n", pc5s_header->rb_id);

        if (ctxt_cpy.enb_flag) {
          ctxt.module_id = 0;
          rab_id      = pc5s_header->rb_id % LTE_maxDRB;
          ctxt.rnti          = pdcp_eNB_UE_instance_to_rnti[pdcp_eNB_UE_instance_to_rnti_index];
        } else {
          ctxt.module_id = 0;
          rab_id      = pc5s_header->rb_id % LTE_maxDRB;
          ctxt.rnti          = pdcp_UE_UE_module_id_to_rnti[ctxt.module_id];
        }

        //UE
        if (!ctxt.enb_flag) {
          if (rab_id != 0) {
            if (rab_id == UE_IP_DEFAULT_RAB_ID) {
              LOG_D(PDCP, "PDCP_COLL_KEY_DEFAULT_DRB_VALUE(module_id=%d, rnti=%x, enb_flag=%d)\n",
                    ctxt.module_id, ctxt.rnti, ctxt.enb_flag);
              key = PDCP_COLL_KEY_DEFAULT_DRB_VALUE(ctxt.module_id, ctxt.rnti, ctxt.enb_flag);
              h_rc = hashtable_get(pdcp_coll_p, key, (void **)&pdcp_p);
              LOG_D(PDCP,"request key %x : (%d,%x,%d,%ld)\n",
                    (uint8_t)key,ctxt.module_id, ctxt.rnti, ctxt.enb_flag, rab_id);
            } else {
              rab_id = rab_id % LTE_maxDRB;
              LOG_I(PDCP, "PDCP_COLL_KEY_VALUE(module_id=%d, rnti=%x, enb_flag=%d, rab_id=%ld, SRB_FLAG=%d)\n",
                    ctxt.module_id, ctxt.rnti, ctxt.enb_flag, rab_id, SRB_FLAG_NO);
              key = PDCP_COLL_KEY_VALUE(ctxt.module_id, ctxt.rnti, ctxt.enb_flag, rab_id, SRB_FLAG_NO);
              h_rc = hashtable_get(pdcp_coll_p, key, (void **)&pdcp_p);
              LOG_I(PDCP,"request key %x : (%d,%x,%d,%ld)\n",
                    (uint8_t)key,ctxt.module_id, ctxt.rnti, ctxt.enb_flag, rab_id);
            }

            if (h_rc == HASH_TABLE_OK) {
              rab_id = pdcp_p->rb_id;
              LOG_I(PDCP, "[FRAME %5u][UE][NETLINK][IP->PDCP] INST %d: Received socket with length %d  on Rab %ld \n",
                    ctxt.frame,
                    pc5s_header->inst,
                    bytes_received,
                    pc5s_header->rb_id);
              LOG_I(PDCP, "[FRAME %5u][UE][IP][INSTANCE %u][RB %ld][--- PDCP_DATA_REQ / %d Bytes --->][PDCP][MOD %u][UE %u][RB %ld]\n",
                    ctxt.frame,
                    pc5s_header->inst,
                    pc5s_header->rb_id,
                    pc5s_header->data_size,
                    ctxt.module_id,
                    ctxt.rnti,
                    rab_id);
              MSC_LOG_RX_MESSAGE(
                (ctxt_pP->enb_flag == ENB_FLAG_YES) ? MSC_PDCP_ENB:MSC_PDCP_UE,
                (ctxt_pP->enb_flag == ENB_FLAG_YES) ? MSC_IP_ENB:MSC_IP_UE,
                NULL,
                0,
                MSC_AS_TIME_FMT" DATA-REQ inst %u rb %u rab %u size %u",
                MSC_AS_TIME_ARGS(ctxt_pP),
                pc5s_header->inst,
                pc5s_header->rb_id,
                rab_id,
                pc5s_header->data_size);
              pdcp_data_req(
                &ctxt,
                SRB_FLAG_NO,
                rab_id,
                RLC_MUI_UNDEFINED,
                RLC_SDU_CONFIRM_NO,
                pc5s_header->data_size,
                (unsigned char *)receive_buf,
                PDCP_TRANSMISSION_MODE_DATA,
                &pc5s_header->sourceL2Id,
                &pc5s_header->destinationL2Id
              );
            } else { /* else of h_rc == HASH_TABLE_OK */
              MSC_LOG_RX_DISCARDED_MESSAGE(
                (ctxt_pP->enb_flag == ENB_FLAG_YES) ? MSC_PDCP_ENB:MSC_PDCP_UE,
                (ctxt_pP->enb_flag == ENB_FLAG_YES) ? MSC_IP_ENB:MSC_IP_UE,
                NULL,
                0,
                MSC_AS_TIME_FMT" DATA-REQ inst %u rb %u rab %u size %u",
                MSC_AS_TIME_ARGS(ctxt_pP),
                pc5s_header->inst,
                pc5s_header->rb_id,
                rab_id,
                pc5s_header->data_size);
              LOG_D(PDCP,
                    "[FRAME %5u][UE][IP][INSTANCE %u][RB %ld][--- PDCP_DATA_REQ / %d Bytes ---X][PDCP][MOD %u][UE %u][RB %ld] NON INSTANCIATED INSTANCE key 0x%"PRIx64", DROPPED\n",
                    ctxt.frame,
                    pc5s_header->inst,
                    pc5s_header->rb_id,
                    pc5s_header->data_size,
                    ctxt.module_id,
                    ctxt.rnti,
                    rab_id,
                    key);
            }
          }  else { /* else of if (rab_id == 0) */
            LOG_D(PDCP, "Forcing send on DEFAULT_RAB_ID\n");
            LOG_D(PDCP, "[FRAME %5u][eNB][IP][INSTANCE %u][RB %ld][--- PDCP_DATA_REQ / %d Bytes --->][PDCP][MOD %u][UE %u][RB DEFAULT_RAB_ID %u]\n",
                  ctxt.frame,
                  pc5s_header->inst,
                  pc5s_header->rb_id,
                  pc5s_header->data_size,
                  ctxt.module_id,
                  ctxt.rnti,
                  DEFAULT_RAB_ID);
            MSC_LOG_RX_MESSAGE(
              (ctxt_pP->enb_flag == ENB_FLAG_YES) ? MSC_PDCP_ENB:MSC_PDCP_UE,
              (ctxt_pP->enb_flag == ENB_FLAG_YES) ? MSC_IP_ENB:MSC_IP_UE,
              NULL,0,
              MSC_AS_TIME_FMT" DATA-REQ inst %u rb %u default rab %u size %u",
              MSC_AS_TIME_ARGS(ctxt_pP),
              pc5s_header->inst,
              pc5s_header->rb_id,
              DEFAULT_RAB_ID,
              pc5s_header->data_size);
            pdcp_data_req (
              &ctxt,
              SRB_FLAG_NO,
              DEFAULT_RAB_ID,
              RLC_MUI_UNDEFINED,
              RLC_SDU_CONFIRM_NO,
              pc5s_header->data_size,
              (unsigned char *)receive_buf,
              PDCP_TRANSMISSION_MODE_DATA,
              &pc5s_header->sourceL2Id,
              &pc5s_header->destinationL2Id
            );
          }
        } /* end of !ctxt.enb_flag */

      default:
        LOG_D(PDCP, "pc5s message type %d, unknown...\n", pc5s_header->traffic_type);
        break;
    } /* end of switch */
  }/* end of bytes_received > 0 */
  if (pc5s_header != NULL) {
    free(pc5s_header);
    pc5s_header = NULL;
  }
} /* pdcp_fifo_read_input_sdus_frompc5s */

//-----------------------------------------------------------------------------
int pdcp_fifo_read_input_sdus (const protocol_ctxt_t *const  ctxt_pP) {
  if (UE_NAS_USE_TUN || ENB_NAS_USE_TUN) {
    return pdcp_fifo_read_input_sdus_fromtun (ctxt_pP);
  } else if (PDCP_USE_NETLINK) {
    pdcp_fifo_read_input_sdus_frompc5s (ctxt_pP);
    return pdcp_fifo_read_input_sdus_fromnetlinksock(ctxt_pP);
  } /* PDCP_USE_NETLINK */

  return 0;
}

//TTN for D2D (PC5S)

void
pdcp_pc5_socket_init() {
  //pthread_attr_t     attr;
  //struct sched_param sched_param;
  int optval; // flag value for setsockopt
  //int n; // message byte size
  //create PDCP socket
  pdcp_pc5_sockfd = socket(AF_INET, SOCK_DGRAM, 0);

  if (pdcp_pc5_sockfd < 0) {
    LOG_E(PDCP,"[pdcp_pc5_socket_init] Error opening socket %d (%d:%s)\n",pdcp_pc5_sockfd,errno, strerror(errno));
    exit(EXIT_FAILURE);
  }

  optval = 1;
  setsockopt(pdcp_pc5_sockfd, SOL_SOCKET, SO_REUSEADDR,
             (const void *)&optval, sizeof(int));
  fcntl(pdcp_pc5_sockfd,F_SETFL,O_NONBLOCK);
  bzero((char *) &pdcp_sin, sizeof(pdcp_sin));
  pdcp_sin.sin_family = AF_INET;
  pdcp_sin.sin_addr.s_addr = htonl(INADDR_ANY);
  pdcp_sin.sin_port = htons(PDCP_SOCKET_PORT_NO);

  // associate the parent socket with a port
  if (bind(pdcp_pc5_sockfd, (struct sockaddr *) &pdcp_sin,
           sizeof(pdcp_sin)) < 0) {
    LOG_E(PDCP,"[pdcp_pc5_socket_init] ERROR: Failed on binding the socket\n");
    exit(1);
  }
}
<|MERGE_RESOLUTION|>--- conflicted
+++ resolved
@@ -86,15 +86,6 @@
 
 
 
-<<<<<<< HEAD
-#ifdef UESIM_EXPANSION
-  extern uint16_t inst_pdcp_list[NUMBER_OF_UE_MAX];
-#endif
-
-
-
-=======
->>>>>>> 40141270
 #  include "gtpv1u_eNB_task.h"
 #  include "gtpv1u_eNB_defs.h"
 
@@ -160,11 +151,8 @@
       ret = sendmsg(nas_sock_fd[0],&nas_msg_tx,0);
     }  //  PDCP_USE_NETLINK
     
-<<<<<<< HEAD
-=======
     AssertFatal(ret >= 0,"[PDCP_FIFOS] pdcp_fifo_flush_sdus (errno: %d %s), nas_sock_fd[0]: %d\n", errno, strerror(errno), nas_sock_fd[0]);
 
->>>>>>> 40141270
     if( LOG_DEBUGFLAG(DEBUG_PDCP) )
       log_dump(PDCP, pdcpData, min(sizeToWrite,30) , LOG_DUMP_CHAR,
 	       "Printing first bytes of PDCP SDU before removing it from the list: \n");
@@ -208,10 +196,6 @@
     //}  //  PDCP_USE_NETLINK
 
     //AssertFatal(ret >= 0,"[PDCP_FIFOS] pdcp_fifo_flush_sdus (errno: %d %s)\n", errno, strerror(errno));
-<<<<<<< HEAD
-=======
-
->>>>>>> 40141270
     //AssertFatal(ret >= 0,"[PDCP_FIFOS] pdcp_fifo_flush_sdus (errno: %d %s)\n", errno, strerror(errno));
     delNotifiedFIFO_elt (sdu_p);
     pdcp_nb_sdu_sent ++;
