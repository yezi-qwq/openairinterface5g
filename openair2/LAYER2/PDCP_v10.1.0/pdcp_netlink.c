--- conflicted
+++ resolved
@@ -96,12 +96,7 @@
   int                i;
   int                nb_inst_enb;
   int                nb_inst_ue;
-<<<<<<< HEAD
-  pthread_attr_t     attr;
-  struct sched_param sched_param;
-=======
-
->>>>>>> 19558fda
+
   reset_meas(&ip_pdcp_stats_tmp);
   nb_inst_enb = 1;
   nb_inst_ue  = 1;
@@ -141,19 +136,6 @@
   }
 
   if ((nb_inst_ue + nb_inst_enb) > 0) {
-<<<<<<< HEAD
-    if (pthread_attr_init(&attr) != 0) {
-      LOG_E(PDCP, "[NETLINK]Failed to initialize pthread attribute for Netlink -> PDCP communication (%d:%s)\n",
-            errno, strerror(errno));
-      exit(EXIT_FAILURE);
-    }
-
-    sched_param.sched_priority = 10;
-    pthread_attr_setschedpolicy(&attr, SCHED_RR);
-    pthread_attr_setschedparam(&attr, &sched_param);
-=======
->>>>>>> 19558fda
-
     /* Create one thread that fetchs packets from the netlink.
      * When the netlink fifo is full, packets are silently dropped, this behaviour
      * should be avoided if we want a reliable link.
