/*
 * Licensed to the OpenAirInterface (OAI) Software Alliance under one or more
 * contributor license agreements.  See the NOTICE file distributed with
 * this work for additional information regarding copyright ownership.
 * The OpenAirInterface Software Alliance licenses this file to You under
 * the OAI Public License, Version 1.1  (the "License"); you may not use this file
 * except in compliance with the License.
 * You may obtain a copy of the License at
 *
 *      http://www.openairinterface.org/?page_id=698
 *
 * Unless required by applicable law or agreed to in writing, software
 * distributed under the License is distributed on an "AS IS" BASIS,
 * WITHOUT WARRANTIES OR CONDITIONS OF ANY KIND, either express or implied.
 * See the License for the specific language governing permissions and
 * limitations under the License.
 *-------------------------------------------------------------------------------
 * For more information about the OpenAirInterface (OAI) Software Alliance:
 *      contact@openairinterface.org
 */

/*! \file pdcp.c
 * \brief pdcp interface with RLC
 * \author Navid Nikaein and Lionel GAUTHIER
 * \date 2009-2012
 * \email navid.nikaein@eurecom.fr
 * \version 1.0
 */

#define PDCP_C

#define MBMS_MULTICAST_OUT

#include "assertions.h"
#include "hashtable.h"
#include "pdcp.h"
#include "pdcp_util.h"
#include "pdcp_sequence_manager.h"
#include "LAYER2/RLC/rlc.h"
#include "LAYER2/MAC/mac_extern.h"
#include "RRC/LTE/rrc_proto.h"
#include "pdcp_primitives.h"
#include "OCG.h"
#include "OCG_extern.h"
#include "otg_rx.h"
#include "common/utils/LOG/log.h"
#include <inttypes.h>
#include "platform_constants.h"
#include "nfapi/oai_integration/vendor_ext.h"
#include "common/utils/LOG/vcd_signal_dumper.h"
#include "msc.h"
#include "common/ngran_types.h"
#include "targets/COMMON/openairinterface5g_limits.h"
#include "targets/RT/USER/lte-softmodem.h"
#include "SIMULATION/ETH_TRANSPORT/proto.h"
#include "UTIL/OSA/osa_defs.h"
#include "openair2/RRC/NAS/nas_config.h"
#include "intertask_interface.h"
#include "openair3/S1AP/s1ap_eNB.h"


#  include "gtpv1u_eNB_task.h"
#  include "gtpv1u.h"

#include "ENB_APP/enb_config.h"



extern int otg_enabled;
extern uint8_t nfapi_mode;
#include "common/ran_context.h"
extern RAN_CONTEXT_t RC;
hash_table_t  *pdcp_coll_p = NULL;

#ifdef MBMS_MULTICAST_OUT
  #include <sys/types.h>
  #include <sys/socket.h>
  #include <netinet/in.h>
  #include <netinet/ip.h>
  #include <netinet/udp.h>
  #include <unistd.h>

  static int mbms_socket = -1;
#endif


/* pdcp module parameters and related functions*/
static pdcp_params_t pdcp_params= {0,NULL};

uint64_t get_pdcp_optmask(void) {
  return pdcp_params.optmask;
}
//-----------------------------------------------------------------------------
/*
 * If PDCP_UNIT_TEST is set here then data flow between PDCP and RLC is broken
 * and PDCP has no longer anything to do with RLC. In this case, after it's handed
 * an SDU it appends PDCP header and returns (by filling in incoming pointer parameters)
 * this mem_block_t to be dissected for testing purposes. For further details see test
 * code at targets/TEST/PDCP/test_pdcp.c:test_pdcp_data_req()
 */
boolean_t pdcp_data_req(
  protocol_ctxt_t  *ctxt_pP,
  const srb_flag_t     srb_flagP,
  const rb_id_t        rb_idP,
  const mui_t          muiP,
  const confirm_t      confirmP,
  const sdu_size_t     sdu_buffer_sizeP,
  unsigned char *const sdu_buffer_pP,
  const pdcp_transmission_mode_t modeP,
  const uint32_t *const sourceL2Id,
  const uint32_t *const destinationL2Id
)
//-----------------------------------------------------------------------------
{
  pdcp_t            *pdcp_p          = NULL;
  uint8_t            i               = 0;
  uint8_t            pdcp_header_len = 0;
  uint8_t            pdcp_tailer_len = 0;
  uint16_t           pdcp_pdu_size   = 0;
  uint16_t           current_sn      = 0;
  mem_block_t       *pdcp_pdu_p      = NULL;
  rlc_op_status_t    rlc_status;
  boolean_t          ret             = TRUE;
  hash_key_t         key             = HASHTABLE_NOT_A_KEY_VALUE;
  hashtable_rc_t     h_rc;
  uint8_t            rb_offset= (srb_flagP == 0) ? DTCH -1 : 0;
  uint16_t           pdcp_uid=0;
  VCD_SIGNAL_DUMPER_DUMP_FUNCTION_BY_NAME(VCD_SIGNAL_DUMPER_FUNCTIONS_PDCP_DATA_REQ,VCD_FUNCTION_IN);
  CHECK_CTXT_ARGS(ctxt_pP);
#if T_TRACER

  if (ctxt_pP->enb_flag != ENB_FLAG_NO)
    T(T_ENB_PDCP_DL, T_INT(ctxt_pP->module_id), T_INT(ctxt_pP->rnti), T_INT(rb_idP), T_INT(sdu_buffer_sizeP));

#endif

  if (sdu_buffer_sizeP == 0) {
    LOG_W(PDCP, "Handed SDU is of size 0! Ignoring...\n");
    return FALSE;
  }

  /*
   * XXX MAX_IP_PACKET_SIZE is 4096, shouldn't this be MAX SDU size, which is 8188 bytes?
   */
  AssertFatal(sdu_buffer_sizeP<= MAX_IP_PACKET_SIZE,"Requested SDU size (%d) is bigger than that can be handled by PDCP (%u)!\n",
              sdu_buffer_sizeP, MAX_IP_PACKET_SIZE);

  if (modeP == PDCP_TRANSMISSION_MODE_TRANSPARENT) {
    AssertError (rb_idP < NB_RB_MBMS_MAX, return FALSE, "RB id is too high (%ld/%d) %u %u!\n", rb_idP, NB_RB_MBMS_MAX, ctxt_pP->module_id, ctxt_pP->rnti);
  } else {
    if (srb_flagP) {
      AssertError (rb_idP < 3, return FALSE, "RB id is too high (%ld/%d) %u %u!\n", rb_idP, 3, ctxt_pP->module_id, ctxt_pP->rnti);
    } else {
      AssertError (rb_idP < LTE_maxDRB, return FALSE, "RB id is too high (%ld/%d) %u %u!\n", rb_idP, LTE_maxDRB, ctxt_pP->module_id, ctxt_pP->rnti);
    }
  }

  key = PDCP_COLL_KEY_VALUE(ctxt_pP->module_id, ctxt_pP->rnti, ctxt_pP->enb_flag, rb_idP, srb_flagP);
  h_rc = hashtable_get(pdcp_coll_p, key, (void **)&pdcp_p);

  if (h_rc != HASH_TABLE_OK) {
    if (modeP != PDCP_TRANSMISSION_MODE_TRANSPARENT) {
      LOG_W(PDCP, PROTOCOL_CTXT_FMT" Instance is not configured for rb_id %ld Ignoring SDU...\n",
            PROTOCOL_CTXT_ARGS(ctxt_pP),
            rb_idP);
      ctxt_pP->configured=FALSE;
      return FALSE;
    }
  } else {
    // instance for a given RB is configured
    ctxt_pP->configured=TRUE;
  }

  if (ctxt_pP->enb_flag == ENB_FLAG_YES) {
    start_meas(&eNB_pdcp_stats[ctxt_pP->module_id].data_req);
  } else {
    start_meas(&UE_pdcp_stats[ctxt_pP->module_id].data_req);
  }

  // PDCP transparent mode for MBMS traffic

  if (modeP == PDCP_TRANSMISSION_MODE_TRANSPARENT) {
    LOG_D(PDCP, " [TM] Asking for a new mem_block of size %d\n",sdu_buffer_sizeP);
    pdcp_pdu_p = get_free_mem_block(sdu_buffer_sizeP, __func__);

    if (pdcp_pdu_p != NULL) {
      memcpy(&pdcp_pdu_p->data[0], sdu_buffer_pP, sdu_buffer_sizeP);

      if( LOG_DEBUGFLAG(DEBUG_PDCP) ) {
        rlc_util_print_hex_octets(PDCP,
                                  (unsigned char *)&pdcp_pdu_p->data[0],
                                  sdu_buffer_sizeP);
        LOG_UI(PDCP, "Before rlc_data_req 1, srb_flagP: %d, rb_idP: %ld \n", srb_flagP, rb_idP);
      }

      rlc_status = pdcp_params.send_rlc_data_req_func(ctxt_pP, srb_flagP, NODE_IS_CU(RC.rrc[ctxt_pP->module_id]->node_type)?MBMS_FLAG_NO:MBMS_FLAG_YES, rb_idP, muiP,
                   confirmP, sdu_buffer_sizeP, pdcp_pdu_p,NULL,NULL);
    } else {
      rlc_status = RLC_OP_STATUS_OUT_OF_RESSOURCES;
      LOG_E(PDCP,PROTOCOL_CTXT_FMT" PDCP_DATA_REQ SDU DROPPED, OUT OF MEMORY \n",
            PROTOCOL_CTXT_ARGS(ctxt_pP));
    }
  } else {
    // calculate the pdcp header and trailer size
    if (srb_flagP) {
      pdcp_header_len = PDCP_CONTROL_PLANE_DATA_PDU_SN_SIZE;
      pdcp_tailer_len = PDCP_CONTROL_PLANE_DATA_PDU_MAC_I_SIZE;
    } else {
      pdcp_header_len = PDCP_USER_PLANE_DATA_PDU_LONG_SN_HEADER_SIZE;
      pdcp_tailer_len = 0;
    }

    pdcp_pdu_size = sdu_buffer_sizeP + pdcp_header_len + pdcp_tailer_len;
    LOG_D(PDCP, PROTOCOL_PDCP_CTXT_FMT"Data request notification  pdu size %d (header%d, trailer%d)\n",
          PROTOCOL_PDCP_CTXT_ARGS(ctxt_pP,pdcp_p),
          pdcp_pdu_size,
          pdcp_header_len,
          pdcp_tailer_len);
    /*
     * Allocate a new block for the new PDU (i.e. PDU header and SDU payload)
     */
    pdcp_pdu_p = get_free_mem_block(pdcp_pdu_size, __func__);

    if (pdcp_pdu_p != NULL) {
      /*
       * Create a Data PDU with header and append data
       *
       * Place User Plane PDCP Data PDU header first
       */
      if (srb_flagP) { // this Control plane PDCP Data PDU
        pdcp_control_plane_data_pdu_header pdu_header;
        pdu_header.sn = pdcp_get_next_tx_seq_number(pdcp_p);
        current_sn = pdu_header.sn;
        memset(&pdu_header.mac_i[0],0,PDCP_CONTROL_PLANE_DATA_PDU_MAC_I_SIZE);
        memset(&pdcp_pdu_p->data[sdu_buffer_sizeP + pdcp_header_len],0,PDCP_CONTROL_PLANE_DATA_PDU_MAC_I_SIZE);

        if (pdcp_serialize_control_plane_data_pdu_with_SRB_sn_buffer((unsigned char *)pdcp_pdu_p->data, &pdu_header) == FALSE) {
          LOG_E(PDCP, PROTOCOL_PDCP_CTXT_FMT" Cannot fill PDU buffer with relevant header fields!\n",
                PROTOCOL_PDCP_CTXT_ARGS(ctxt_pP,pdcp_p));

          if (ctxt_pP->enb_flag == ENB_FLAG_YES) {
            stop_meas(&eNB_pdcp_stats[ctxt_pP->module_id].data_req);
          } else {
            stop_meas(&UE_pdcp_stats[ctxt_pP->module_id].data_req);
          }

          VCD_SIGNAL_DUMPER_DUMP_FUNCTION_BY_NAME(VCD_SIGNAL_DUMPER_FUNCTIONS_PDCP_DATA_REQ,VCD_FUNCTION_OUT);
          return FALSE;
        }
      } else {
        pdcp_user_plane_data_pdu_header_with_long_sn pdu_header;
        pdu_header.dc = (modeP == PDCP_TRANSMISSION_MODE_DATA) ? PDCP_DATA_PDU_BIT_SET :  PDCP_CONTROL_PDU_BIT_SET;
        pdu_header.sn = pdcp_get_next_tx_seq_number(pdcp_p);
        current_sn = pdu_header.sn ;

        if (pdcp_serialize_user_plane_data_pdu_with_long_sn_buffer((unsigned char *)pdcp_pdu_p->data, &pdu_header) == FALSE) {
          LOG_E(PDCP, PROTOCOL_PDCP_CTXT_FMT" Cannot fill PDU buffer with relevant header fields!\n",
                PROTOCOL_PDCP_CTXT_ARGS(ctxt_pP,pdcp_p));

          if (ctxt_pP->enb_flag == ENB_FLAG_YES) {
            stop_meas(&eNB_pdcp_stats[ctxt_pP->module_id].data_req);
          } else {
            stop_meas(&UE_pdcp_stats[ctxt_pP->module_id].data_req);
          }

          VCD_SIGNAL_DUMPER_DUMP_FUNCTION_BY_NAME(VCD_SIGNAL_DUMPER_FUNCTIONS_PDCP_DATA_REQ,VCD_FUNCTION_OUT);
          return FALSE;
        }
      }

      /*
       * Validate incoming sequence number, there might be a problem with PDCP initialization
       */
      if (current_sn > pdcp_calculate_max_seq_num_for_given_size(pdcp_p->seq_num_size)) {
        LOG_E(PDCP, PROTOCOL_PDCP_CTXT_FMT" Generated sequence number (%"PRIu16") is greater than a sequence number could ever be!\n"\
              "There must be a problem with PDCP initialization, ignoring this PDU...\n",
              PROTOCOL_PDCP_CTXT_ARGS(ctxt_pP,pdcp_p),
              current_sn);
        free_mem_block(pdcp_pdu_p, __func__);

        if (ctxt_pP->enb_flag == ENB_FLAG_YES) {
          stop_meas(&eNB_pdcp_stats[ctxt_pP->module_id].data_req);
        } else {
          stop_meas(&UE_pdcp_stats[ctxt_pP->module_id].data_req);
        }

        VCD_SIGNAL_DUMPER_DUMP_FUNCTION_BY_NAME(VCD_SIGNAL_DUMPER_FUNCTIONS_PDCP_DATA_REQ,VCD_FUNCTION_OUT);
        return FALSE;
      }

      LOG_D(PDCP, "Sequence number %d is assigned to current PDU\n", current_sn);
      /* Then append data... */
      memcpy(&pdcp_pdu_p->data[pdcp_header_len], sdu_buffer_pP, sdu_buffer_sizeP);

      //For control plane data that are not integrity protected,
      // the MAC-I field is still present and should be padded with padding bits set to 0.
      // NOTE: user-plane data are never integrity protected
      for (i=0; i<pdcp_tailer_len; i++) {
        pdcp_pdu_p->data[pdcp_header_len + sdu_buffer_sizeP + i] = 0x00;// pdu_header.mac_i[i];
      }

      if ((pdcp_p->security_activated != 0) &&
          (((pdcp_p->cipheringAlgorithm) != 0) ||
           ((pdcp_p->integrityProtAlgorithm) != 0))) {
        if (ctxt_pP->enb_flag == ENB_FLAG_YES) {
          start_meas(&eNB_pdcp_stats[ctxt_pP->module_id].apply_security);
        } else {
          start_meas(&UE_pdcp_stats[ctxt_pP->module_id].apply_security);
        }

        pdcp_apply_security(ctxt_pP,
                            pdcp_p,
                            srb_flagP,
                            rb_idP % LTE_maxDRB,
                            pdcp_header_len,
                            current_sn,
                            pdcp_pdu_p->data,
                            sdu_buffer_sizeP);

        if (ctxt_pP->enb_flag == ENB_FLAG_NO) {
          stop_meas(&eNB_pdcp_stats[ctxt_pP->module_id].apply_security);
        } else {
          stop_meas(&UE_pdcp_stats[ctxt_pP->module_id].apply_security);
        }
      }

      /* Print octets of outgoing data in hexadecimal form */
      LOG_D(PDCP, "Following content with size %d will be sent over RLC (PDCP PDU header is the first two bytes)\n",
            pdcp_pdu_size);
      //util_print_hex_octets(PDCP, (unsigned char*)pdcp_pdu_p->data, pdcp_pdu_size);
      //util_flush_hex_octets(PDCP, (unsigned char*)pdcp_pdu->data, pdcp_pdu_size);
    } else {
      LOG_E(PDCP, "Cannot create a mem_block for a PDU!\n");

      if (ctxt_pP->enb_flag == ENB_FLAG_NO) {
        stop_meas(&eNB_pdcp_stats[ctxt_pP->module_id].data_req);
      } else {
        stop_meas(&UE_pdcp_stats[ctxt_pP->module_id].data_req);
      }

      LOG_E(PDCP,  "[FRAME %5u][%s][PDCP][MOD %u][RB %ld] PDCP_DATA_REQ SDU DROPPED, OUT OF MEMORY \n",
            ctxt_pP->frame,
            (ctxt_pP->enb_flag) ? "eNB" : "UE",
            ctxt_pP->module_id,
            rb_idP);
      VCD_SIGNAL_DUMPER_DUMP_FUNCTION_BY_NAME(VCD_SIGNAL_DUMPER_FUNCTIONS_PDCP_DATA_REQ,VCD_FUNCTION_OUT);
      return FALSE;
    }

    /*
     * Ask sublayer to transmit data and check return value
     * to see if RLC succeeded
     */
    LOG_DUMPMSG(PDCP,DEBUG_PDCP,(char *)pdcp_pdu_p->data,pdcp_pdu_size,
                "[MSG] PDCP DL %s PDU on rb_id %ld\n",(srb_flagP)? "CONTROL" : "DATA", rb_idP);

    if ((pdcp_pdu_p!=NULL) && (srb_flagP == 0) && (ctxt_pP->enb_flag == 1)) {
      LOG_D(PDCP, "pdcp data req on drb %ld, size %d, rnti %x, node_type %d \n",
            rb_idP, pdcp_pdu_size, ctxt_pP->rnti, RC.rrc ? RC.rrc[ctxt_pP->module_id]->node_type: -1);

      if (ctxt_pP->enb_flag == ENB_FLAG_YES && NODE_IS_DU(RC.rrc[ctxt_pP->module_id]->node_type)) {
        LOG_E(PDCP, "Can't be DU, bad node type %d \n", RC.rrc[ctxt_pP->module_id]->node_type);
        ret=FALSE;
      } else {
        rlc_status = pdcp_params.send_rlc_data_req_func(ctxt_pP, srb_flagP, MBMS_FLAG_NO, rb_idP, muiP,
                     confirmP, pdcp_pdu_size, pdcp_pdu_p,sourceL2Id,
                     destinationL2Id);
	ret=FALSE;
        switch (rlc_status) {
          case RLC_OP_STATUS_OK:
            LOG_D(PDCP, "Data sending request over RLC succeeded!\n");
            ret=TRUE;
            break;

          case RLC_OP_STATUS_BAD_PARAMETER:
            LOG_W(PDCP, "Data sending request over RLC failed with 'Bad Parameter' reason!\n");
            break;

          case RLC_OP_STATUS_INTERNAL_ERROR:
            LOG_W(PDCP, "Data sending request over RLC failed with 'Internal Error' reason!\n");
            break;

          case RLC_OP_STATUS_OUT_OF_RESSOURCES:
            LOG_W(PDCP, "Data sending request over RLC failed with 'Out of Resources' reason!\n");
            break;

          default:
            LOG_W(PDCP, "RLC returned an unknown status code after PDCP placed the order to send some data (Status Code:%d)\n", rlc_status);
            break;
        } // switch case
      } /* end if node_type is not DU */
    } else { // SRB
      if (ctxt_pP->enb_flag == ENB_FLAG_YES && NODE_IS_CU(RC.rrc[ctxt_pP->module_id]->node_type)) {
        // DL transfer
        MessageDef                            *message_p;
        // Note: the acyual task must be TASK_PDCP_ENB, but this task is not created
        message_p = itti_alloc_new_message (TASK_PDCP_ENB, 0, F1AP_DL_RRC_MESSAGE);
        F1AP_DL_RRC_MESSAGE (message_p).rrc_container =  &pdcp_pdu_p->data[0] ;
        F1AP_DL_RRC_MESSAGE (message_p).rrc_container_length = pdcp_pdu_size;
        F1AP_DL_RRC_MESSAGE (message_p).gNB_CU_ue_id  = 0;
        F1AP_DL_RRC_MESSAGE (message_p).gNB_DU_ue_id  = 0;
        F1AP_DL_RRC_MESSAGE (message_p).old_gNB_DU_ue_id  = 0xFFFFFFFF; // unknown
        F1AP_DL_RRC_MESSAGE (message_p).rnti = ctxt_pP->rnti;
        F1AP_DL_RRC_MESSAGE (message_p).srb_id = rb_idP;
        F1AP_DL_RRC_MESSAGE (message_p).execute_duplication      = 1;
        F1AP_DL_RRC_MESSAGE (message_p).RAT_frequency_priority_information.en_dc      = 0;
        itti_send_msg_to_task (TASK_CU_F1, ctxt_pP->module_id, message_p);
        //CU_send_DL_RRC_MESSAGE_TRANSFER(ctxt_pP->module_id, message_p);
        LOG_I(PDCP, "Send F1AP_DL_RRC_MESSAGE with ITTI\n");
        ret=TRUE;
      } else {
        rlc_status = rlc_data_req(ctxt_pP
                                  , srb_flagP
                                  , MBMS_FLAG_NO
                                  , rb_idP
                                  , muiP
                                  , confirmP
                                  , pdcp_pdu_size
                                  , pdcp_pdu_p
                                  ,NULL
                                  ,NULL
                                 );

        switch (rlc_status) {
          case RLC_OP_STATUS_OK:
            LOG_D(PDCP, "Data sending request over RLC succeeded!\n");
            ret=TRUE;
            break;

          case RLC_OP_STATUS_BAD_PARAMETER:
            LOG_W(PDCP, "Data sending request over RLC failed with 'Bad Parameter' reason!\n");
            ret= FALSE;
            break;

          case RLC_OP_STATUS_INTERNAL_ERROR:
            LOG_W(PDCP, "Data sending request over RLC failed with 'Internal Error' reason!\n");
            ret= FALSE;
            break;

          case RLC_OP_STATUS_OUT_OF_RESSOURCES:
            LOG_W(PDCP, "Data sending request over RLC failed with 'Out of Resources' reason!\n");
            ret= FALSE;
            break;

          default:
            LOG_W(PDCP, "RLC returned an unknown status code after PDCP placed the order to send some data (Status Code:%d)\n", rlc_status);
            ret= FALSE;
            break;
        } // switch case
      }
    }
  }

  if (ctxt_pP->enb_flag == ENB_FLAG_YES) {
    stop_meas(&eNB_pdcp_stats[ctxt_pP->module_id].data_req);
  } else {
    stop_meas(&UE_pdcp_stats[ctxt_pP->module_id].data_req);
  }

  /*
   * Control arrives here only if rlc_data_req() returns RLC_OP_STATUS_OK
   * so we return TRUE afterwards
   */

  for (pdcp_uid=0; pdcp_uid< MAX_MOBILES_PER_ENB; pdcp_uid++) {
    if (pdcp_enb[ctxt_pP->module_id].rnti[pdcp_uid] == ctxt_pP->rnti )
      break;
  }

  //LOG_I(PDCP,"ueid %d lcid %d tx seq num %d\n", pdcp_uid, rb_idP+rb_offset, current_sn);
  Pdcp_stats_tx[ctxt_pP->module_id][pdcp_uid][rb_idP+rb_offset]++;
  Pdcp_stats_tx_tmp_w[ctxt_pP->module_id][pdcp_uid][rb_idP+rb_offset]++;
  Pdcp_stats_tx_bytes[ctxt_pP->module_id][pdcp_uid][rb_idP+rb_offset]+=sdu_buffer_sizeP;
  Pdcp_stats_tx_bytes_tmp_w[ctxt_pP->module_id][pdcp_uid][rb_idP+rb_offset]+=sdu_buffer_sizeP;
  Pdcp_stats_tx_sn[ctxt_pP->module_id][pdcp_uid][rb_idP+rb_offset]=current_sn;
  Pdcp_stats_tx_aiat[ctxt_pP->module_id][pdcp_uid][rb_idP+rb_offset]+= (pdcp_enb[ctxt_pP->module_id].sfn - Pdcp_stats_tx_iat[ctxt_pP->module_id][pdcp_uid][rb_idP+rb_offset]);
  Pdcp_stats_tx_aiat_tmp_w[ctxt_pP->module_id][pdcp_uid][rb_idP+rb_offset]+= (pdcp_enb[ctxt_pP->module_id].sfn - Pdcp_stats_tx_iat[ctxt_pP->module_id][pdcp_uid][rb_idP+rb_offset]);
  Pdcp_stats_tx_iat[ctxt_pP->module_id][pdcp_uid][rb_idP+rb_offset]=pdcp_enb[ctxt_pP->module_id].sfn;
  VCD_SIGNAL_DUMPER_DUMP_FUNCTION_BY_NAME(VCD_SIGNAL_DUMPER_FUNCTIONS_PDCP_DATA_REQ,VCD_FUNCTION_OUT);
  return ret;
}


//-----------------------------------------------------------------------------
boolean_t
pdcp_data_ind(
  const protocol_ctxt_t *const ctxt_pP,
  const srb_flag_t   srb_flagP,
  const MBMS_flag_t  MBMS_flagP,
  const rb_id_t      rb_idP,
  const sdu_size_t   sdu_buffer_sizeP,
  mem_block_t *const sdu_buffer_pP
)
//-----------------------------------------------------------------------------
{
  pdcp_t      *pdcp_p          = NULL;
  uint8_t      pdcp_header_len = 0;
  uint8_t      pdcp_tailer_len = 0;
  pdcp_sn_t    sequence_number = 0;
  volatile sdu_size_t   payload_offset  = 0;
  rb_id_t      rb_id            = rb_idP;
  boolean_t    packet_forwarded = FALSE;
  hash_key_t      key             = HASHTABLE_NOT_A_KEY_VALUE;
  hashtable_rc_t  h_rc;
  uint8_t      rb_offset= (srb_flagP == 0) ? DTCH -1 :0;
  uint16_t     pdcp_uid=0;

  MessageDef  *message_p        = NULL;
  uint8_t     *gtpu_buffer_p    = NULL;
  uint32_t    rx_hfn_for_count;
  int         pdcp_sn_for_count;
  int         security_ok;
  VCD_SIGNAL_DUMPER_DUMP_FUNCTION_BY_NAME(VCD_SIGNAL_DUMPER_FUNCTIONS_PDCP_DATA_IND,VCD_FUNCTION_IN);
  LOG_DUMPMSG(PDCP,DEBUG_PDCP,(char *)sdu_buffer_pP->data,sdu_buffer_sizeP,
              "[MSG] PDCP UL %s PDU on rb_id %ld\n", (srb_flagP)? "CONTROL" : "DATA", rb_idP);

  if (MBMS_flagP) {
    AssertError (rb_idP < NB_RB_MBMS_MAX, return FALSE,
                 "RB id is too high (%ld/%d) %u rnti %x!\n",
                 rb_idP,
                 NB_RB_MBMS_MAX,
                 ctxt_pP->module_id,
                 ctxt_pP->rnti);

    if (ctxt_pP->enb_flag == ENB_FLAG_NO) {
      LOG_D(PDCP, "e-MBMS Data indication notification for PDCP entity from eNB %u to UE %x "
            "and radio bearer ID %ld rlc sdu size %d ctxt_pP->enb_flag %d\n",
            ctxt_pP->module_id,
            ctxt_pP->rnti,
            rb_idP,
            sdu_buffer_sizeP,
            ctxt_pP->enb_flag);
    } else {
      LOG_D(PDCP, "Data indication notification for PDCP entity from UE %x to eNB %u "
            "and radio bearer ID %ld rlc sdu size %d ctxt_pP->enb_flag %d\n",
            ctxt_pP->rnti,
            ctxt_pP->module_id,
            rb_idP,
            sdu_buffer_sizeP,
            ctxt_pP->enb_flag);
    }
  } else {
    rb_id = rb_idP % LTE_maxDRB;
    AssertError (rb_id < LTE_maxDRB, return FALSE, "RB id is too high (%ld/%d) %u UE %x!\n",
                 rb_id,
                 LTE_maxDRB,
                 ctxt_pP->module_id,
                 ctxt_pP->rnti);
    AssertError (rb_id > 0, return FALSE, "RB id is too low (%ld/%d) %u UE %x!\n",
                 rb_id,
                 LTE_maxDRB,
                 ctxt_pP->module_id,
                 ctxt_pP->rnti);
    key = PDCP_COLL_KEY_VALUE(ctxt_pP->module_id, ctxt_pP->rnti, ctxt_pP->enb_flag, rb_id, srb_flagP);
    h_rc = hashtable_get(pdcp_coll_p, key, (void **)&pdcp_p);

    if (h_rc != HASH_TABLE_OK) {
      LOG_W(PDCP,
            PROTOCOL_CTXT_FMT"Could not get PDCP instance key 0x%"PRIx64"\n",
            PROTOCOL_CTXT_ARGS(ctxt_pP),
            key);
      free_mem_block(sdu_buffer_pP, __func__);
      VCD_SIGNAL_DUMPER_DUMP_FUNCTION_BY_NAME(VCD_SIGNAL_DUMPER_FUNCTIONS_PDCP_DATA_IND,VCD_FUNCTION_OUT);
      return FALSE;
    }
  }


  if (sdu_buffer_sizeP == 0) {
    LOG_W(PDCP, "SDU buffer size is zero! Ignoring this chunk!\n");
    return FALSE;
  }

  if (ctxt_pP->enb_flag) {
    start_meas(&eNB_pdcp_stats[ctxt_pP->module_id].data_ind);
  } else {
    start_meas(&UE_pdcp_stats[ctxt_pP->module_id].data_ind);
  }

  /*
   * Parse the PDU placed at the beginning of SDU to check
   * if incoming SN is in line with RX window
   */

  if (MBMS_flagP == 0 ) {
    if (srb_flagP) { //SRB1/2
      pdcp_header_len = PDCP_CONTROL_PLANE_DATA_PDU_SN_SIZE;
      pdcp_tailer_len = PDCP_CONTROL_PLANE_DATA_PDU_MAC_I_SIZE;
      sequence_number =   pdcp_get_sequence_number_of_pdu_with_SRB_sn((unsigned char *)sdu_buffer_pP->data);
    } else { // DRB
      pdcp_tailer_len = 0;

      if (pdcp_p->seq_num_size == 7) {
        pdcp_header_len = PDCP_USER_PLANE_DATA_PDU_SHORT_SN_HEADER_SIZE;
        sequence_number =     pdcp_get_sequence_number_of_pdu_with_short_sn((unsigned char *)sdu_buffer_pP->data);
      } else if (pdcp_p->seq_num_size == 12) {
        pdcp_header_len = PDCP_USER_PLANE_DATA_PDU_LONG_SN_HEADER_SIZE;
        sequence_number =     pdcp_get_sequence_number_of_pdu_with_long_sn((unsigned char *)sdu_buffer_pP->data);
      } else {
        //sequence_number = 4095;
        LOG_E(PDCP,
              PROTOCOL_PDCP_CTXT_FMT"wrong sequence number  (%d) for this pdcp entity \n",
              PROTOCOL_PDCP_CTXT_ARGS(ctxt_pP, pdcp_p),
              pdcp_p->seq_num_size);
        exit(1);
      }

      //uint8_t dc = pdcp_get_dc_filed((unsigned char*)sdu_buffer_pP->data);
    }

    /*
     * Check if incoming SDU is long enough to carry a PDU header
     */
    if (sdu_buffer_sizeP < pdcp_header_len + pdcp_tailer_len ) {
      LOG_W(PDCP,
            PROTOCOL_PDCP_CTXT_FMT"Incoming (from RLC) SDU is short of size (size:%d)! Ignoring...\n",
            PROTOCOL_PDCP_CTXT_ARGS(ctxt_pP, pdcp_p),
            sdu_buffer_sizeP);
      free_mem_block(sdu_buffer_pP, __func__);

      if (ctxt_pP->enb_flag) {
        stop_meas(&eNB_pdcp_stats[ctxt_pP->module_id].data_ind);
      } else {
        stop_meas(&UE_pdcp_stats[ctxt_pP->module_id].data_ind);
      }

      VCD_SIGNAL_DUMPER_DUMP_FUNCTION_BY_NAME(VCD_SIGNAL_DUMPER_FUNCTIONS_PDCP_DATA_IND,VCD_FUNCTION_OUT);
      return FALSE;
    }

#if 0

    /* Removed by Cedric */
    if (pdcp_is_rx_seq_number_valid(sequence_number, pdcp_p, srb_flagP) == TRUE) {
      LOG_T(PDCP, "Incoming PDU has a sequence number (%d) in accordance with RX window\n", sequence_number);
      /* if (dc == PDCP_DATA_PDU )
      LOG_D(PDCP, "Passing piggybacked SDU to NAS driver...\n");
      else
      LOG_D(PDCP, "Passing piggybacked SDU to RRC ...\n");*/
    } else {
      Pdcp_stats_rx_outoforder[ctxt_pP->module_id][pdcp_uid][rb_idP+rb_offset]++;
      LOG_E(PDCP,
            PROTOCOL_PDCP_CTXT_FMT"Incoming PDU has an unexpected sequence number (%d), RX window synchronisation have probably been lost!\n",
            PROTOCOL_PDCP_CTXT_ARGS(ctxt_pP, pdcp_p),
            sequence_number);
      /*
       * XXX Till we implement in-sequence delivery and duplicate discarding
       * mechanism all out-of-order packets will be delivered to RRC/IP
       */
      LOG_W(PDCP, "Ignoring PDU...\n");
      free_mem_block(sdu_buffer_pP, __func__);
      return FALSE;
    }

#endif

    // SRB1/2: control-plane data
    if (srb_flagP) {
      /* process as described in 36.323 5.1.2.2 */
      if (sequence_number < pdcp_p->next_pdcp_rx_sn) {
        rx_hfn_for_count  = pdcp_p->rx_hfn + 1;
        pdcp_sn_for_count = sequence_number;
      } else {
        rx_hfn_for_count  = pdcp_p->rx_hfn;
        pdcp_sn_for_count = sequence_number;
      }

      if (pdcp_p->security_activated == 1) {
        if (ctxt_pP->enb_flag == ENB_FLAG_NO) {
          start_meas(&eNB_pdcp_stats[ctxt_pP->module_id].validate_security);
        } else {
          start_meas(&UE_pdcp_stats[ctxt_pP->module_id].validate_security);
        }

        security_ok = pdcp_validate_security(ctxt_pP,
                                             pdcp_p,
                                             srb_flagP,
                                             rb_idP,
                                             pdcp_header_len,
                                             rx_hfn_for_count,
                                             pdcp_sn_for_count,
                                             sdu_buffer_pP->data,
                                             sdu_buffer_sizeP - pdcp_tailer_len) == 0;

        if (ctxt_pP->enb_flag == ENB_FLAG_NO) {
          stop_meas(&eNB_pdcp_stats[ctxt_pP->module_id].validate_security);
        } else {
          stop_meas(&UE_pdcp_stats[ctxt_pP->module_id].validate_security);
        }
      } else {
        security_ok = 1;
      }

      if (security_ok == 0) {
        LOG_W(PDCP,
              PROTOCOL_PDCP_CTXT_FMT"security not validated for incoming PDCP SRB PDU\n",
              PROTOCOL_PDCP_CTXT_ARGS(ctxt_pP, pdcp_p));
        LOG_W(PDCP, "Ignoring PDU...\n");
        free_mem_block(sdu_buffer_pP, __func__);
        /* TODO: indicate integrity verification failure to upper layer */
        return FALSE;
      }

      if (sequence_number < pdcp_p->next_pdcp_rx_sn)
        pdcp_p->rx_hfn++;

      pdcp_p->next_pdcp_rx_sn = sequence_number + 1;

      if (pdcp_p->next_pdcp_rx_sn > pdcp_p->maximum_pdcp_rx_sn) {
        pdcp_p->next_pdcp_rx_sn = 0;
        pdcp_p->rx_hfn++;
      }

      rrc_data_ind(ctxt_pP,
                   rb_id,
                   sdu_buffer_sizeP - pdcp_header_len - pdcp_tailer_len,
                   (uint8_t *)&sdu_buffer_pP->data[pdcp_header_len]);
      free_mem_block(sdu_buffer_pP, __func__);

      // free_mem_block(new_sdu, __func__);
      if (ctxt_pP->enb_flag) {
        stop_meas(&eNB_pdcp_stats[ctxt_pP->module_id].data_ind);
      } else {
        stop_meas(&UE_pdcp_stats[ctxt_pP->module_id].data_ind);
      }

      VCD_SIGNAL_DUMPER_DUMP_FUNCTION_BY_NAME(VCD_SIGNAL_DUMPER_FUNCTIONS_PDCP_DATA_IND,VCD_FUNCTION_OUT);
      return TRUE;
    } /* if (srb_flagP) */

    /*
     * DRBs
     */
    payload_offset=pdcp_header_len;// PDCP_USER_PLANE_DATA_PDU_LONG_SN_HEADER_SIZE;

    switch (pdcp_p->rlc_mode) {
      case RLC_MODE_AM: {
        /* process as described in 36.323 5.1.2.1.2 */
        int reordering_window;

        if (pdcp_p->seq_num_size == 7)
          reordering_window = REORDERING_WINDOW_SN_7BIT;
        else
          reordering_window = REORDERING_WINDOW_SN_12BIT;

        if (sequence_number - pdcp_p->last_submitted_pdcp_rx_sn > reordering_window ||
            (pdcp_p->last_submitted_pdcp_rx_sn - sequence_number >= 0 &&
             pdcp_p->last_submitted_pdcp_rx_sn - sequence_number < reordering_window)) {
          /* TODO: specs say to decipher and do header decompression */
          LOG_W(PDCP,
                PROTOCOL_PDCP_CTXT_FMT"discard PDU, out of\n",
                PROTOCOL_PDCP_CTXT_ARGS(ctxt_pP, pdcp_p));
          LOG_W(PDCP, "Ignoring PDU...\n");
          free_mem_block(sdu_buffer_pP, __func__);
          /* TODO: indicate integrity verification failure to upper layer */
          return FALSE;
        } else if (pdcp_p->next_pdcp_rx_sn - sequence_number > reordering_window) {
          pdcp_p->rx_hfn++;
          rx_hfn_for_count  = pdcp_p->rx_hfn;
          pdcp_sn_for_count = sequence_number;
          pdcp_p->next_pdcp_rx_sn = sequence_number + 1;
        } else if (sequence_number - pdcp_p->next_pdcp_rx_sn >= reordering_window) {
          rx_hfn_for_count  = pdcp_p->rx_hfn - 1;
          pdcp_sn_for_count = sequence_number;
        } else if (sequence_number >= pdcp_p->next_pdcp_rx_sn) {
          rx_hfn_for_count  = pdcp_p->rx_hfn;
          pdcp_sn_for_count = sequence_number;
          pdcp_p->next_pdcp_rx_sn = sequence_number + 1;

          if (pdcp_p->next_pdcp_rx_sn > pdcp_p->maximum_pdcp_rx_sn) {
            pdcp_p->next_pdcp_rx_sn = 0;
            pdcp_p->rx_hfn++;
          }
        } else { /* sequence_number < pdcp_p->next_pdcp_rx_sn */
          rx_hfn_for_count  = pdcp_p->rx_hfn;
          pdcp_sn_for_count = sequence_number;
        }

        if (pdcp_p->security_activated == 1) {
          if (ctxt_pP->enb_flag == ENB_FLAG_NO) {
            start_meas(&eNB_pdcp_stats[ctxt_pP->module_id].validate_security);
          } else {
            start_meas(&UE_pdcp_stats[ctxt_pP->module_id].validate_security);
          }

          security_ok = pdcp_validate_security(ctxt_pP,
                                               pdcp_p,
                                               srb_flagP,
                                               rb_idP,
                                               pdcp_header_len,
                                               rx_hfn_for_count,
                                               pdcp_sn_for_count,
                                               sdu_buffer_pP->data,
                                               sdu_buffer_sizeP - pdcp_tailer_len) == 0;

          if (ctxt_pP->enb_flag == ENB_FLAG_NO) {
            stop_meas(&eNB_pdcp_stats[ctxt_pP->module_id].validate_security);
          } else {
            stop_meas(&UE_pdcp_stats[ctxt_pP->module_id].validate_security);
          }
        } else {
          security_ok = 1;
        }

        if (security_ok == 0) {
          LOG_W(PDCP,
                PROTOCOL_PDCP_CTXT_FMT"security not validated for incoming PDPC DRB RLC/AM PDU\n",
                PROTOCOL_PDCP_CTXT_ARGS(ctxt_pP, pdcp_p));
          LOG_W(PDCP, "Ignoring PDU...\n");
          free_mem_block(sdu_buffer_pP, __func__);
          /* TODO: indicate integrity verification failure to upper layer */
          return FALSE;
        }

        /* TODO: specs say we have to store this PDU in a list and then deliver
         *       stored packets to upper layers according to a well defined
         *       procedure. The code below that deals with delivery is today
         *       too complex to do this properly, so we only send the current
         *       received packet. This is not correct and has to be fixed
         *       some day.
         *       In the meantime, let's pretend the last submitted PDCP SDU
         *       is the current one.
         * TODO: we also have to deal with re-establishment PDU (control PDUs)
         *       that contain no SDU.
         */
        pdcp_p->last_submitted_pdcp_rx_sn = sequence_number;
        break;
        } /* case RLC_MODE_AM */

      case RLC_MODE_UM:

        /* process as described in 36.323 5.1.2.1.3 */
        if (sequence_number < pdcp_p->next_pdcp_rx_sn) {
          pdcp_p->rx_hfn++;
        }

        rx_hfn_for_count  = pdcp_p->rx_hfn;
        pdcp_sn_for_count = sequence_number;
        pdcp_p->next_pdcp_rx_sn = sequence_number + 1;

        if (pdcp_p->next_pdcp_rx_sn > pdcp_p->maximum_pdcp_rx_sn) {
          pdcp_p->next_pdcp_rx_sn = 0;
          pdcp_p->rx_hfn++;
        }

        if (pdcp_p->security_activated == 1) {
          if (ctxt_pP->enb_flag == ENB_FLAG_NO) {
            start_meas(&eNB_pdcp_stats[ctxt_pP->module_id].validate_security);
          } else {
            start_meas(&UE_pdcp_stats[ctxt_pP->module_id].validate_security);
          }

          security_ok = pdcp_validate_security(ctxt_pP,
                                               pdcp_p,
                                               srb_flagP,
                                               rb_idP,
                                               pdcp_header_len,
                                               rx_hfn_for_count,
                                               pdcp_sn_for_count,
                                               sdu_buffer_pP->data,
                                               sdu_buffer_sizeP - pdcp_tailer_len) == 0;

          if (ctxt_pP->enb_flag == ENB_FLAG_NO) {
            stop_meas(&eNB_pdcp_stats[ctxt_pP->module_id].validate_security);
          } else {
            stop_meas(&UE_pdcp_stats[ctxt_pP->module_id].validate_security);
          }
        } else {
          security_ok = 1;
        }

        if (security_ok == 0) {
          LOG_W(PDCP,
                PROTOCOL_PDCP_CTXT_FMT"security not validated for incoming PDPC DRB RLC/UM PDU\n",
                PROTOCOL_PDCP_CTXT_ARGS(ctxt_pP, pdcp_p));
          LOG_W(PDCP, "Ignoring PDU...\n");
          free_mem_block(sdu_buffer_pP, __func__);
          /* TODO: indicate integrity verification failure to upper layer */
          return FALSE;
        }

        break;

      default:
        LOG_E(PDCP, "bad RLC mode, cannot happen.\n");
        exit(1);
    } /* switch (pdcp_p->rlc_mode) */
  } else { /* MBMS_flagP == 0 */
    payload_offset=0;
  }

  if (otg_enabled==1) {
    LOG_D(OTG,"Discarding received packed\n");
    free_mem_block(sdu_buffer_pP, __func__);

    if (ctxt_pP->enb_flag) {
      stop_meas(&eNB_pdcp_stats[ctxt_pP->module_id].data_ind);
    } else {
      stop_meas(&UE_pdcp_stats[ctxt_pP->module_id].data_ind);
    }

    VCD_SIGNAL_DUMPER_DUMP_FUNCTION_BY_NAME(VCD_SIGNAL_DUMPER_FUNCTIONS_PDCP_DATA_IND,VCD_FUNCTION_OUT);
    return TRUE;
  }

  // XXX Decompression would be done at this point
  /*
   * After checking incoming sequence number PDCP header
   * has to be stripped off so here we copy SDU buffer starting
   * from its second byte (skipping 0th and 1st octets, i.e.
   * PDCP header)
   */

  if (LINK_ENB_PDCP_TO_GTPV1U) {
    if ((TRUE == ctxt_pP->enb_flag) && (FALSE == srb_flagP)) {
      LOG_D(PDCP, "Sending packet to GTP, Calling GTPV1U_ENB_TUNNEL_DATA_REQ  ue %x rab %ld len %u\n",
            ctxt_pP->rnti,
            rb_id + 4,
            sdu_buffer_sizeP - payload_offset );
      MSC_LOG_TX_MESSAGE(
        MSC_PDCP_ENB,
        MSC_GTPU_ENB,
        NULL,0,
        "0 GTPV1U_ENB_TUNNEL_DATA_REQ  ue %x rab %u len %u",
        ctxt_pP->rnti,
        rb_id + 4,
        sdu_buffer_sizeP - payload_offset);
      //LOG_T(PDCP,"Sending to GTPV1U %d bytes\n", sdu_buffer_sizeP - payload_offset);
      gtpu_buffer_p = itti_malloc(TASK_PDCP_ENB, TASK_GTPV1_U,
                                  sdu_buffer_sizeP - payload_offset + GTPU_HEADER_OVERHEAD_MAX);
      AssertFatal(gtpu_buffer_p != NULL, "OUT OF MEMORY");
      memcpy(&gtpu_buffer_p[GTPU_HEADER_OVERHEAD_MAX], &sdu_buffer_pP->data[payload_offset], sdu_buffer_sizeP - payload_offset);
      message_p = itti_alloc_new_message(TASK_PDCP_ENB, 0, GTPV1U_ENB_TUNNEL_DATA_REQ);
      AssertFatal(message_p != NULL, "OUT OF MEMORY");
      GTPV1U_ENB_TUNNEL_DATA_REQ(message_p).buffer       = gtpu_buffer_p;
      GTPV1U_ENB_TUNNEL_DATA_REQ(message_p).length       = sdu_buffer_sizeP - payload_offset;
      GTPV1U_ENB_TUNNEL_DATA_REQ(message_p).offset       = GTPU_HEADER_OVERHEAD_MAX;
      GTPV1U_ENB_TUNNEL_DATA_REQ(message_p).rnti         = ctxt_pP->rnti;
      GTPV1U_ENB_TUNNEL_DATA_REQ(message_p).rab_id       = rb_id + 4;
      itti_send_msg_to_task(TASK_GTPV1_U, INSTANCE_DEFAULT, message_p);
      packet_forwarded = TRUE;
    }
  } else {
    packet_forwarded = FALSE;
  }

#ifdef MBMS_MULTICAST_OUT

  if ((MBMS_flagP != 0) && (mbms_socket != -1)) {
   // struct iphdr   *ip_header = (struct iphdr *)&sdu_buffer_pP->data[payload_offset];
   // struct udphdr *udp_header = (struct udphdr *)&sdu_buffer_pP->data[payload_offset + sizeof(struct iphdr)];
   // struct sockaddr_in dest_addr;
   // dest_addr.sin_family      = AF_INET;
   // dest_addr.sin_port        = udp_header->dest;
   // dest_addr.sin_addr.s_addr = ip_header->daddr;

   // sendto(mbms_socket, &sdu_buffer_pP->data[payload_offset], sdu_buffer_sizeP - payload_offset, MSG_DONTWAIT, (struct sockaddr*)&dest_addr, sizeof(dest_addr));
   // //packet_forwarded = TRUE;

  }

#endif

  if (FALSE == packet_forwarded) {
    notifiedFIFO_elt_t * new_sdu_p = newNotifiedFIFO_elt(sdu_buffer_sizeP - payload_offset + sizeof (pdcp_data_ind_header_t), 0, NULL, NULL);

      if ((MBMS_flagP == 0) && (pdcp_p->rlc_mode == RLC_MODE_AM)) {
        pdcp_p->last_submitted_pdcp_rx_sn = sequence_number;
      }

      /*
       * Prepend PDCP indication header which is going to be removed at pdcp_fifo_flush_sdus()
       */
      pdcp_data_ind_header_t * pdcpHead=(pdcp_data_ind_header_t *)NotifiedFifoData(new_sdu_p);
      memset(pdcpHead, 0, sizeof (pdcp_data_ind_header_t));
      pdcpHead->data_size = sdu_buffer_sizeP - payload_offset;
      AssertFatal((sdu_buffer_sizeP - payload_offset >= 0), "invalid PDCP SDU size!");

      // Here there is no virtualization possible
      // set ((pdcp_data_ind_header_t *) new_sdu_p->data)->inst for IP layer here
      if (ctxt_pP->enb_flag == ENB_FLAG_NO) {
        pdcpHead->rb_id = rb_id;

        if (EPC_MODE_ENABLED) {
          /* for the UE compiled in S1 mode, we need 1 here
           * for the UE compiled in noS1 mode, we need 0
           * TODO: be sure of this
           */
<<<<<<< HEAD
          if (NFAPI_MODE == NFAPI_UE_STUB_PNF ) {
            pdcpHead->inst  = ctxt_pP->module_id;
=======
          if (NFAPI_MODE == NFAPI_UE_STUB_PNF || NFAPI_MODE == NFAPI_MODE_STANDALONE_PNF) {
#ifdef UESIM_EXPANSION

            if (UE_NAS_USE_TUN) {
              ((pdcp_data_ind_header_t *) new_sdu_p->data)->inst  = ctxt_pP->module_id;
            } else {
              ((pdcp_data_ind_header_t *) new_sdu_p->data)->inst  = 0;
            }

#else
            ((pdcp_data_ind_header_t *) new_sdu_p->data)->inst  = ctxt_pP->module_id;
#endif
>>>>>>> b5ff5516
          } else {  // nfapi_mode
            if (UE_NAS_USE_TUN) {
              pdcpHead->inst  = ctxt_pP->module_id;
            } else {
              pdcpHead->inst  = 1;
            }
          } // nfapi_mode
        }
      } else {
        pdcpHead->rb_id = rb_id + (ctxt_pP->module_id * LTE_maxDRB);
        pdcpHead->inst  = ctxt_pP->module_id;
      }

      if( LOG_DEBUGFLAG(DEBUG_PDCP) ) {
        static uint32_t pdcp_inst = 0;
        pdcpHead->inst = pdcp_inst++;
        LOG_D(PDCP, "inst=%d size=%d\n", pdcpHead->inst, pdcpHead->data_size);
      }

      memcpy(pdcpHead+1,
             &sdu_buffer_pP->data[payload_offset],
             sdu_buffer_sizeP - payload_offset);
      if( LOG_DEBUGFLAG(DEBUG_PDCP) )
	log_dump(PDCP, pdcpHead+1, min(sdu_buffer_sizeP - payload_offset,30) , LOG_DUMP_CHAR,
	         "Printing first bytes of PDCP SDU before adding it to the list: \n");
      pushNotifiedFIFO(&pdcp_sdu_list, new_sdu_p); 

    /* Print octets of incoming data in hexadecimal form */
      LOG_D(PDCP, "Following content has been received from RLC (%d,%d)(PDCP header has already been removed):\n",
          sdu_buffer_sizeP  - payload_offset + (int)sizeof(pdcp_data_ind_header_t),
          sdu_buffer_sizeP  - payload_offset);
    //util_print_hex_octets(PDCP, &new_sdu_p->data[sizeof (pdcp_data_ind_header_t)], sdu_buffer_sizeP - payload_offset);
    //util_flush_hex_octets(PDCP, &new_sdu_p->data[sizeof (pdcp_data_ind_header_t)], sdu_buffer_sizeP - payload_offset);
  }

  /* Update PDCP statistics */
  for (pdcp_uid=0; pdcp_uid< MAX_MOBILES_PER_ENB; pdcp_uid++) {
    if (pdcp_enb[ctxt_pP->module_id].rnti[pdcp_uid] == ctxt_pP->rnti ) {
      break;
    }
  }

  Pdcp_stats_rx[ctxt_pP->module_id][pdcp_uid][rb_idP+rb_offset]++;
  Pdcp_stats_rx_tmp_w[ctxt_pP->module_id][pdcp_uid][rb_idP+rb_offset]++;
  Pdcp_stats_rx_bytes[ctxt_pP->module_id][pdcp_uid][rb_idP+rb_offset]+=(sdu_buffer_sizeP  - payload_offset);
  Pdcp_stats_rx_bytes_tmp_w[ctxt_pP->module_id][pdcp_uid][rb_idP+rb_offset]+=(sdu_buffer_sizeP  - payload_offset);

  Pdcp_stats_rx_sn[ctxt_pP->module_id][pdcp_uid][rb_idP+rb_offset]=sequence_number;
  Pdcp_stats_rx_aiat[ctxt_pP->module_id][pdcp_uid][rb_idP+rb_offset]+= (pdcp_enb[ctxt_pP->module_id].sfn - Pdcp_stats_rx_iat[ctxt_pP->module_id][pdcp_uid][rb_idP+rb_offset]);
  Pdcp_stats_rx_aiat_tmp_w[ctxt_pP->module_id][pdcp_uid][rb_idP+rb_offset]+=(pdcp_enb[ctxt_pP->module_id].sfn - Pdcp_stats_rx_iat[ctxt_pP->module_id][pdcp_uid][rb_idP+rb_offset]);
  Pdcp_stats_rx_iat[ctxt_pP->module_id][pdcp_uid][rb_idP+rb_offset]=pdcp_enb[ctxt_pP->module_id].sfn;
  free_mem_block(sdu_buffer_pP, __func__);

  if (ctxt_pP->enb_flag) {
    stop_meas(&eNB_pdcp_stats[ctxt_pP->module_id].data_ind);
  } else {
    stop_meas(&UE_pdcp_stats[ctxt_pP->module_id].data_ind);
  }

  VCD_SIGNAL_DUMPER_DUMP_FUNCTION_BY_NAME(VCD_SIGNAL_DUMPER_FUNCTIONS_PDCP_DATA_IND,VCD_FUNCTION_OUT);
  return TRUE;
}

void pdcp_update_stats(const protocol_ctxt_t *const  ctxt_pP) {
  uint16_t           pdcp_uid = 0;
  uint8_t            rb_id     = 0;

  // these stats are measured for both eNB and UE on per seond basis
  for (rb_id =0; rb_id < NB_RB_MAX; rb_id ++) {
    for (pdcp_uid=0; pdcp_uid< MAX_MOBILES_PER_ENB; pdcp_uid++) {
      //printf("frame %d and subframe %d \n", pdcp_enb[ctxt_pP->module_id].frame, pdcp_enb[ctxt_pP->module_id].subframe);
      // tx stats
      if (Pdcp_stats_tx_window_ms[ctxt_pP->module_id][pdcp_uid] > 0 &&
          pdcp_enb[ctxt_pP->module_id].sfn % Pdcp_stats_tx_window_ms[ctxt_pP->module_id][pdcp_uid] == 0) {
        // unit: bit/s
        Pdcp_stats_tx_throughput_w[ctxt_pP->module_id][pdcp_uid][rb_id]=Pdcp_stats_tx_bytes_tmp_w[ctxt_pP->module_id][pdcp_uid][rb_id]*8;
        Pdcp_stats_tx_w[ctxt_pP->module_id][pdcp_uid][rb_id]= Pdcp_stats_tx_tmp_w[ctxt_pP->module_id][pdcp_uid][rb_id];
        Pdcp_stats_tx_bytes_w[ctxt_pP->module_id][pdcp_uid][rb_id]= Pdcp_stats_tx_bytes_tmp_w[ctxt_pP->module_id][pdcp_uid][rb_id];

        if (Pdcp_stats_tx_tmp_w[ctxt_pP->module_id][pdcp_uid][rb_id] > 0) {
          Pdcp_stats_tx_aiat_w[ctxt_pP->module_id][pdcp_uid][rb_id]=(Pdcp_stats_tx_aiat_tmp_w[ctxt_pP->module_id][pdcp_uid][rb_id]/Pdcp_stats_tx_tmp_w[ctxt_pP->module_id][pdcp_uid][rb_id]);
        } else {
          Pdcp_stats_tx_aiat_w[ctxt_pP->module_id][pdcp_uid][rb_id]=0;
        }

        // reset the tmp vars
        Pdcp_stats_tx_tmp_w[ctxt_pP->module_id][pdcp_uid][rb_id]=0;
        Pdcp_stats_tx_bytes_tmp_w[ctxt_pP->module_id][pdcp_uid][rb_id]=0;
        Pdcp_stats_tx_aiat_tmp_w[ctxt_pP->module_id][pdcp_uid][rb_id]=0;
      }

      if (Pdcp_stats_rx_window_ms[ctxt_pP->module_id][pdcp_uid] > 0 &&
          pdcp_enb[ctxt_pP->module_id].sfn % Pdcp_stats_rx_window_ms[ctxt_pP->module_id][pdcp_uid] == 0) {
        // rx stats
        Pdcp_stats_rx_goodput_w[ctxt_pP->module_id][pdcp_uid][rb_id]=Pdcp_stats_rx_bytes_tmp_w[ctxt_pP->module_id][pdcp_uid][rb_id]*8;
        Pdcp_stats_rx_w[ctxt_pP->module_id][pdcp_uid][rb_id]=   Pdcp_stats_rx_tmp_w[ctxt_pP->module_id][pdcp_uid][rb_id];
        Pdcp_stats_rx_bytes_w[ctxt_pP->module_id][pdcp_uid][rb_id]= Pdcp_stats_rx_bytes_tmp_w[ctxt_pP->module_id][pdcp_uid][rb_id];

        if(Pdcp_stats_rx_tmp_w[ctxt_pP->module_id][pdcp_uid][rb_id] > 0) {
          Pdcp_stats_rx_aiat_w[ctxt_pP->module_id][pdcp_uid][rb_id]= (Pdcp_stats_rx_aiat_tmp_w[ctxt_pP->module_id][pdcp_uid][rb_id]/Pdcp_stats_rx_tmp_w[ctxt_pP->module_id][pdcp_uid][rb_id]);
        } else {
          Pdcp_stats_rx_aiat_w[ctxt_pP->module_id][pdcp_uid][rb_id]=0;
        }

        // reset the tmp vars
        Pdcp_stats_rx_tmp_w[ctxt_pP->module_id][pdcp_uid][rb_id]=0;
        Pdcp_stats_rx_bytes_tmp_w[ctxt_pP->module_id][pdcp_uid][rb_id]=0;
        Pdcp_stats_rx_aiat_tmp_w[ctxt_pP->module_id][pdcp_uid][rb_id]=0;
      }
    }
  }
}


//-----------------------------------------------------------------------------
void
pdcp_run (
  const protocol_ctxt_t *const  ctxt_pP
)
//-----------------------------------------------------------------------------
{
  if (ctxt_pP->enb_flag) {
    start_meas(&eNB_pdcp_stats[ctxt_pP->module_id].pdcp_run);
  } else {
    start_meas(&UE_pdcp_stats[ctxt_pP->module_id].pdcp_run);
  }

  pdcp_enb[ctxt_pP->module_id].sfn++; // range: 0 to 18,446,744,073,709,551,615
  pdcp_enb[ctxt_pP->module_id].frame=ctxt_pP->frame; // 1023
  pdcp_enb[ctxt_pP->module_id].subframe= ctxt_pP->subframe;
  pdcp_update_stats(ctxt_pP);
  VCD_SIGNAL_DUMPER_DUMP_FUNCTION_BY_NAME(VCD_SIGNAL_DUMPER_FUNCTIONS_PDCP_RUN, VCD_FUNCTION_IN);
  MessageDef   *msg_p;
  int           result;
  protocol_ctxt_t  ctxt;

  do {
    // Checks if a message has been sent to PDCP sub-task
    itti_poll_msg (ctxt_pP->enb_flag ? TASK_PDCP_ENB : TASK_PDCP_UE, &msg_p);

    if (msg_p != NULL) {
      switch (ITTI_MSG_ID(msg_p)) {
        case RRC_DCCH_DATA_REQ:
          PROTOCOL_CTXT_SET_BY_MODULE_ID(
            &ctxt,
            RRC_DCCH_DATA_REQ (msg_p).module_id,
            RRC_DCCH_DATA_REQ (msg_p).enb_flag,
            RRC_DCCH_DATA_REQ (msg_p).rnti,
            RRC_DCCH_DATA_REQ (msg_p).frame,
            0,
            RRC_DCCH_DATA_REQ (msg_p).eNB_index);
          LOG_D(PDCP, PROTOCOL_CTXT_FMT"Received %s from %s: instance %ld, rb_id %ld, muiP %d, confirmP %d, mode %d\n",
                PROTOCOL_CTXT_ARGS(&ctxt),
                ITTI_MSG_NAME (msg_p),
                ITTI_MSG_ORIGIN_NAME(msg_p),
                ITTI_MSG_DESTINATION_INSTANCE (msg_p),
                RRC_DCCH_DATA_REQ (msg_p).rb_id,
                RRC_DCCH_DATA_REQ (msg_p).muip,
                RRC_DCCH_DATA_REQ (msg_p).confirmp,
                RRC_DCCH_DATA_REQ (msg_p).mode);
          LOG_D(PDCP, "Before calling pdcp_data_req from pdcp_run! RRC_DCCH_DATA_REQ (msg_p).rb_id: %ld \n", RRC_DCCH_DATA_REQ (msg_p).rb_id);
          result = pdcp_data_req (&ctxt,
                                  SRB_FLAG_YES,
                                  RRC_DCCH_DATA_REQ (msg_p).rb_id,
                                  RRC_DCCH_DATA_REQ (msg_p).muip,
                                  RRC_DCCH_DATA_REQ (msg_p).confirmp,
                                  RRC_DCCH_DATA_REQ (msg_p).sdu_size,
                                  RRC_DCCH_DATA_REQ (msg_p).sdu_p,
                                  RRC_DCCH_DATA_REQ (msg_p).mode,
                                  NULL, NULL
                                 );

          if (result != TRUE)
            LOG_E(PDCP, "PDCP data request failed!\n");

          // Message buffer has been processed, free it now.
          result = itti_free (ITTI_MSG_ORIGIN_ID(msg_p), RRC_DCCH_DATA_REQ (msg_p).sdu_p);
          AssertFatal (result == EXIT_SUCCESS, "Failed to free memory (%d)!\n", result);
          break;

        case RRC_PCCH_DATA_REQ: {
          sdu_size_t     sdu_buffer_sizeP;
          sdu_buffer_sizeP = RRC_PCCH_DATA_REQ(msg_p).sdu_size;
          uint8_t CC_id = RRC_PCCH_DATA_REQ(msg_p).CC_id;
          uint8_t ue_index = RRC_PCCH_DATA_REQ(msg_p).ue_index;
          RC.rrc[ctxt_pP->module_id]->carrier[CC_id].sizeof_paging[ue_index] = sdu_buffer_sizeP;

          if (sdu_buffer_sizeP > 0) {
            memcpy(RC.rrc[ctxt_pP->module_id]->carrier[CC_id].paging[ue_index], RRC_PCCH_DATA_REQ(msg_p).sdu_p, sdu_buffer_sizeP);
          }

          //paging pdcp log
          LOG_D(PDCP, "PDCP Received RRC_PCCH_DATA_REQ CC_id %d length %d \n", CC_id, sdu_buffer_sizeP);
        }
        break;

        default:
          LOG_E(PDCP, "Received unexpected message %s\n", ITTI_MSG_NAME (msg_p));
          break;
      }

      result = itti_free (ITTI_MSG_ORIGIN_ID(msg_p), msg_p);
      AssertFatal (result == EXIT_SUCCESS, "Failed to free memory (%d)!\n", result);
    }
  } while(msg_p != NULL);

  // IP/NAS -> PDCP traffic : TX, read the pkt from the upper layer buffer
  //  if (LINK_ENB_PDCP_TO_GTPV1U && ctxt_pP->enb_flag == ENB_FLAG_NO) {
  if (!EPC_MODE_ENABLED || ctxt_pP->enb_flag == ENB_FLAG_NO ) {
    pdcp_fifo_read_input_sdus(ctxt_pP);
  }

  // PDCP -> NAS/IP traffic: RX
  if (ctxt_pP->enb_flag) {
    start_meas(&eNB_pdcp_stats[ctxt_pP->module_id].pdcp_ip);
  } else {
    start_meas(&UE_pdcp_stats[ctxt_pP->module_id].pdcp_ip);
  }

  pdcp_fifo_flush_sdus(ctxt_pP);

  if (ctxt_pP->enb_flag) {
    stop_meas(&eNB_pdcp_stats[ctxt_pP->module_id].pdcp_ip);
  } else {
    stop_meas(&UE_pdcp_stats[ctxt_pP->module_id].pdcp_ip);
  }

  if (ctxt_pP->enb_flag) {
    stop_meas(&eNB_pdcp_stats[ctxt_pP->module_id].pdcp_run);
  } else {
    stop_meas(&UE_pdcp_stats[ctxt_pP->module_id].pdcp_run);
  }

  VCD_SIGNAL_DUMPER_DUMP_FUNCTION_BY_NAME(VCD_SIGNAL_DUMPER_FUNCTIONS_PDCP_RUN, VCD_FUNCTION_OUT);
}

//-----------------------------------------------------------------------------
void
pdcp_mbms_run (
  const protocol_ctxt_t *const  ctxt_pP
)
//-----------------------------------------------------------------------------
{
 // if (ctxt_pP->enb_flag) {
 //   start_meas(&eNB_pdcp_stats[ctxt_pP->module_id].pdcp_run);
 // } else {
 //   start_meas(&UE_pdcp_stats[ctxt_pP->module_id].pdcp_run);
 // }

 // pdcp_enb[ctxt_pP->module_id].sfn++; // range: 0 to 18,446,744,073,709,551,615
 // pdcp_enb[ctxt_pP->module_id].frame=ctxt_pP->frame; // 1023
 // pdcp_enb[ctxt_pP->module_id].subframe= ctxt_pP->subframe;
 // pdcp_update_stats(ctxt_pP);
 // VCD_SIGNAL_DUMPER_DUMP_FUNCTION_BY_NAME(VCD_SIGNAL_DUMPER_FUNCTIONS_PDCP_RUN, VCD_FUNCTION_IN);
 // MessageDef   *msg_p;
  //int           result;
  //protocol_ctxt_t  ctxt;

//  do {
//    // Checks if a message has been sent to PDCP sub-task
//    itti_poll_msg (ctxt_pP->enb_flag ? TASK_PDCP_ENB : TASK_PDCP_UE, &msg_p);
//
//    if (msg_p != NULL) {
//      switch (ITTI_MSG_ID(msg_p)) {
//        case RRC_DCCH_DATA_REQ:
//          PROTOCOL_CTXT_SET_BY_MODULE_ID(
//            &ctxt,
//            RRC_DCCH_DATA_REQ (msg_p).module_id,
//            RRC_DCCH_DATA_REQ (msg_p).enb_flag,
//            RRC_DCCH_DATA_REQ (msg_p).rnti,
//            RRC_DCCH_DATA_REQ (msg_p).frame,
//            0,
//            RRC_DCCH_DATA_REQ (msg_p).eNB_index);
//          LOG_D(PDCP, PROTOCOL_CTXT_FMT"Received %s from %s: instance %d, rb_id %d, muiP %d, confirmP %d, mode %d\n",
//                PROTOCOL_CTXT_ARGS(&ctxt),
//                ITTI_MSG_NAME (msg_p),
//                ITTI_MSG_ORIGIN_NAME(msg_p),
//                ITTI_MSG_DESTINATION_INSTANCE (msg_p),
//                RRC_DCCH_DATA_REQ (msg_p).rb_id,
//                RRC_DCCH_DATA_REQ (msg_p).muip,
//                RRC_DCCH_DATA_REQ (msg_p).confirmp,
//                RRC_DCCH_DATA_REQ (msg_p).mode);
//          LOG_D(PDCP, "Before calling pdcp_data_req from pdcp_run! RRC_DCCH_DATA_REQ (msg_p).rb_id: %d \n", RRC_DCCH_DATA_REQ (msg_p).rb_id);
//          result = pdcp_data_req (&ctxt,
//                                  SRB_FLAG_YES,
//                                  RRC_DCCH_DATA_REQ (msg_p).rb_id,
//                                  RRC_DCCH_DATA_REQ (msg_p).muip,
//                                  RRC_DCCH_DATA_REQ (msg_p).confirmp,
//                                  RRC_DCCH_DATA_REQ (msg_p).sdu_size,
//                                  RRC_DCCH_DATA_REQ (msg_p).sdu_p,
//                                  RRC_DCCH_DATA_REQ (msg_p).mode,
//                                  NULL, NULL
//                                 );
//
//          if (result != TRUE)
//            LOG_E(PDCP, "PDCP data request failed!\n");
//
//          // Message buffer has been processed, free it now.
//          result = itti_free (ITTI_MSG_ORIGIN_ID(msg_p), RRC_DCCH_DATA_REQ (msg_p).sdu_p);
//          AssertFatal (result == EXIT_SUCCESS, "Failed to free memory (%d)!\n", result);
//          break;
//
//        case RRC_PCCH_DATA_REQ: {
//          sdu_size_t     sdu_buffer_sizeP;
//          sdu_buffer_sizeP = RRC_PCCH_DATA_REQ(msg_p).sdu_size;
//          uint8_t CC_id = RRC_PCCH_DATA_REQ(msg_p).CC_id;
//          uint8_t ue_index = RRC_PCCH_DATA_REQ(msg_p).ue_index;
//          RC.rrc[ctxt_pP->module_id]->carrier[CC_id].sizeof_paging[ue_index] = sdu_buffer_sizeP;
//
//          if (sdu_buffer_sizeP > 0) {
//            memcpy(RC.rrc[ctxt_pP->module_id]->carrier[CC_id].paging[ue_index], RRC_PCCH_DATA_REQ(msg_p).sdu_p, sdu_buffer_sizeP);
//          }
//
//          //paging pdcp log
//          LOG_D(PDCP, "PDCP Received RRC_PCCH_DATA_REQ CC_id %d length %d \n", CC_id, sdu_buffer_sizeP);
//        }
//        break;
//
//        default:
//          LOG_E(PDCP, "Received unexpected message %s\n", ITTI_MSG_NAME (msg_p));
//          break;
//      }
//
//      result = itti_free (ITTI_MSG_ORIGIN_ID(msg_p), msg_p);
//      AssertFatal (result == EXIT_SUCCESS, "Failed to free memory (%d)!\n", result);
//    }
//  } while(msg_p != NULL);
//
  // IP/NAS -> PDCP traffic : TX, read the pkt from the upper layer buffer
  //  if (LINK_ENB_PDCP_TO_GTPV1U && ctxt_pP->enb_flag == ENB_FLAG_NO) {
  //if (EPC_MODE_ENABLED || ctxt_pP->enb_flag == ENB_FLAG_NO ) {

    pdcp_fifo_read_input_mbms_sdus_fromtun(ctxt_pP);
  //}

  // PDCP -> NAS/IP traffic: RX
//  if (ctxt_pP->enb_flag) {
//    start_meas(&eNB_pdcp_stats[ctxt_pP->module_id].pdcp_ip);
//  } else {
//    start_meas(&UE_pdcp_stats[ctxt_pP->module_id].pdcp_ip);
//  }
//

    //pdcp_fifo_flush_mbms_sdus(ctxt_pP);

//  if (ctxt_pP->enb_flag) {
//    stop_meas(&eNB_pdcp_stats[ctxt_pP->module_id].pdcp_ip);
//  } else {
//    stop_meas(&UE_pdcp_stats[ctxt_pP->module_id].pdcp_ip);
//  }
//
//  if (ctxt_pP->enb_flag) {
//    stop_meas(&eNB_pdcp_stats[ctxt_pP->module_id].pdcp_run);
//  } else {
//    stop_meas(&UE_pdcp_stats[ctxt_pP->module_id].pdcp_run);
//  }
//
//  VCD_SIGNAL_DUMPER_DUMP_FUNCTION_BY_NAME(VCD_SIGNAL_DUMPER_FUNCTIONS_PDCP_RUN, VCD_FUNCTION_OUT);
}



void pdcp_init_stats_UE(module_id_t mod, uint16_t uid) {
  Pdcp_stats_tx_window_ms[mod][uid] = 100;
  Pdcp_stats_rx_window_ms[mod][uid] = 100;

  for (int i = 0; i < NB_RB_MAX; ++i) {
    Pdcp_stats_tx_bytes[mod][uid][i] = 0;
    Pdcp_stats_tx_bytes_w[mod][uid][i] = 0;
    Pdcp_stats_tx_bytes_tmp_w[mod][uid][i] = 0;
    Pdcp_stats_tx[mod][uid][i] = 0;
    Pdcp_stats_tx_w[mod][uid][i] = 0;
    Pdcp_stats_tx_tmp_w[mod][uid][i] = 0;
    Pdcp_stats_tx_sn[mod][uid][i] = 0;
    Pdcp_stats_tx_throughput_w[mod][uid][i] = 0;
    Pdcp_stats_tx_aiat[mod][uid][i] = 0;
    Pdcp_stats_tx_aiat_w[mod][uid][i] = 0;
    Pdcp_stats_tx_aiat_tmp_w[mod][uid][i] = 0;
    Pdcp_stats_tx_iat[mod][uid][i] = 0;
    Pdcp_stats_rx[mod][uid][i] = 0;
    Pdcp_stats_rx_w[mod][uid][i] = 0;
    Pdcp_stats_rx_tmp_w[mod][uid][i] = 0;
    Pdcp_stats_rx_bytes[mod][uid][i] = 0;
    Pdcp_stats_rx_bytes_w[mod][uid][i] = 0;
    Pdcp_stats_rx_bytes_tmp_w[mod][uid][i] = 0;
    Pdcp_stats_rx_sn[mod][uid][i] = 0;
    Pdcp_stats_rx_goodput_w[mod][uid][i] = 0;
    Pdcp_stats_rx_aiat[mod][uid][i] = 0;
    Pdcp_stats_rx_aiat_w[mod][uid][i] = 0;
    Pdcp_stats_rx_aiat_tmp_w[mod][uid][i] = 0;
    Pdcp_stats_rx_iat[mod][uid][i] = 0;
    Pdcp_stats_rx_outoforder[mod][uid][i] = 0;
  }
}

void pdcp_add_UE(const protocol_ctxt_t *const  ctxt_pP) {
  int i, ue_flag=1; //, ret=-1; to be decied later

  for (i=0; i < MAX_MOBILES_PER_ENB; i++) {
    if (pdcp_enb[ctxt_pP->module_id].rnti[i] == ctxt_pP->rnti) {
      ue_flag=-1;
      break;
    }
  }

  if (ue_flag == 1 ) {
    for (i=0; i < MAX_MOBILES_PER_ENB ; i++) {
      if (pdcp_enb[ctxt_pP->module_id].rnti[i] == 0 ) {
        pdcp_enb[ctxt_pP->module_id].rnti[i]=ctxt_pP->rnti;
        pdcp_enb[ctxt_pP->module_id].uid[i]=i;
        pdcp_enb[ctxt_pP->module_id].num_ues++;
        printf("add new uid is %d %x\n\n", i, ctxt_pP->rnti);
        pdcp_init_stats_UE(ctxt_pP->module_id, i);
        // ret=1;
        break;
      }
    }
  }

  //return ret;
}

//-----------------------------------------------------------------------------
boolean_t
pdcp_remove_UE(
  const protocol_ctxt_t *const  ctxt_pP
)
//-----------------------------------------------------------------------------
{
  LTE_DRB_Identity_t  srb_id         = 0;
  LTE_DRB_Identity_t  drb_id         = 0;
  hash_key_t      key            = HASHTABLE_NOT_A_KEY_VALUE;
  hashtable_rc_t  h_rc;
  int i;
  // check and remove SRBs first

  for(int i = 0; i<MAX_MOBILES_PER_ENB; i++) {
    if(pdcp_eNB_UE_instance_to_rnti[i] == ctxt_pP->rnti) {
      pdcp_eNB_UE_instance_to_rnti[i] = NOT_A_RNTI;
      break;
    }
  }

  for (srb_id=1; srb_id<3; srb_id++) {
    key = PDCP_COLL_KEY_VALUE(ctxt_pP->module_id, ctxt_pP->rnti, ctxt_pP->enb_flag, srb_id, SRB_FLAG_YES);
    h_rc = hashtable_remove(pdcp_coll_p, key);
  }

  for (drb_id=0; drb_id<LTE_maxDRB; drb_id++) {
    key = PDCP_COLL_KEY_VALUE(ctxt_pP->module_id, ctxt_pP->rnti, ctxt_pP->enb_flag, drb_id, SRB_FLAG_NO);
    h_rc = hashtable_remove(pdcp_coll_p, key);
  }

  (void)h_rc; /* remove gcc warning "set but not used" */

  // remove ue for pdcp enb inst
  for (i=0; i < MAX_MOBILES_PER_ENB; i++) {
    if (pdcp_enb[ctxt_pP->module_id].rnti[i] == ctxt_pP->rnti ) {
      LOG_I(PDCP, "remove uid is %d/%d %x\n", i,
            pdcp_enb[ctxt_pP->module_id].uid[i],
            pdcp_enb[ctxt_pP->module_id].rnti[i]);
      pdcp_enb[ctxt_pP->module_id].uid[i]=0;
      pdcp_enb[ctxt_pP->module_id].rnti[i]=0;
      pdcp_enb[ctxt_pP->module_id].num_ues--;
      break;
    }
  }

  return 1;
}


//-----------------------------------------------------------------------------
boolean_t
rrc_pdcp_config_asn1_req (
  const protocol_ctxt_t *const  ctxt_pP,
  LTE_SRB_ToAddModList_t  *const srb2add_list_pP,
  LTE_DRB_ToAddModList_t  *const drb2add_list_pP,
  LTE_DRB_ToReleaseList_t *const drb2release_list_pP,
  const uint8_t                   security_modeP,
  uint8_t                  *const kRRCenc_pP,
  uint8_t                  *const kRRCint_pP,
  uint8_t                  *const kUPenc_pP,
  LTE_PMCH_InfoList_r9_t  *const pmch_InfoList_r9_pP,
  rb_id_t                 *const defaultDRB
)
//-----------------------------------------------------------------------------
{
  long int        lc_id          = 0;
  LTE_DRB_Identity_t  srb_id     = 0;
  long int        mch_id         = 0;
  rlc_mode_t      rlc_type       = RLC_MODE_NONE;
  LTE_DRB_Identity_t  drb_id     = 0;
  LTE_DRB_Identity_t *pdrb_id_p  = NULL;
  uint8_t         drb_sn         = 12;
  uint8_t         srb_sn         = 5; // fixed sn for SRBs
  uint8_t         drb_report     = 0;
  long int        cnt            = 0;
  uint16_t        header_compression_profile = 0;
  config_action_t action                     = CONFIG_ACTION_ADD;
  LTE_SRB_ToAddMod_t *srb_toaddmod_p = NULL;
  LTE_DRB_ToAddMod_t *drb_toaddmod_p = NULL;
  pdcp_t         *pdcp_p         = NULL;
  hash_key_t      key            = HASHTABLE_NOT_A_KEY_VALUE;
  hashtable_rc_t  h_rc;
  hash_key_t      key_defaultDRB = HASHTABLE_NOT_A_KEY_VALUE;
  hashtable_rc_t  h_defaultDRB_rc;
  int i,j;
  LTE_MBMS_SessionInfoList_r9_t *mbms_SessionInfoList_r9_p = NULL;
  LTE_MBMS_SessionInfo_r9_t     *MBMS_SessionInfo_p        = NULL;
  LOG_T(PDCP, PROTOCOL_CTXT_FMT" %s() SRB2ADD %p DRB2ADD %p DRB2RELEASE %p\n",
        PROTOCOL_CTXT_ARGS(ctxt_pP),
        __FUNCTION__,
        srb2add_list_pP,
        drb2add_list_pP,
        drb2release_list_pP);

  // srb2add_list does not define pdcp config, we use rlc info to setup the pdcp dcch0 and dcch1 channels

  if (srb2add_list_pP != NULL) {
    for (cnt=0; cnt<srb2add_list_pP->list.count; cnt++) {
      srb_id = srb2add_list_pP->list.array[cnt]->srb_Identity;
      srb_toaddmod_p = srb2add_list_pP->list.array[cnt];
      rlc_type = RLC_MODE_AM;
      lc_id = srb_id;
      key = PDCP_COLL_KEY_VALUE(ctxt_pP->module_id, ctxt_pP->rnti, ctxt_pP->enb_flag, srb_id, SRB_FLAG_YES);
      h_rc = hashtable_get(pdcp_coll_p, key, (void **)&pdcp_p);

      if (h_rc == HASH_TABLE_OK) {
        action = CONFIG_ACTION_MODIFY;
        LOG_D(PDCP, PROTOCOL_PDCP_CTXT_FMT" CONFIG_ACTION_MODIFY key 0x%"PRIx64"\n",
              PROTOCOL_PDCP_CTXT_ARGS(ctxt_pP, pdcp_p),
              key);
      } else {
        action = CONFIG_ACTION_ADD;
        pdcp_p = calloc(1, sizeof(pdcp_t));
        h_rc = hashtable_insert(pdcp_coll_p, key, pdcp_p);

        if (h_rc != HASH_TABLE_OK) {
          LOG_E(PDCP, PROTOCOL_PDCP_CTXT_FMT" CONFIG_ACTION_ADD key 0x%"PRIx64" FAILED\n",
                PROTOCOL_PDCP_CTXT_ARGS(ctxt_pP, pdcp_p),
                key);
          free(pdcp_p);
          return TRUE;
        } else {
          LOG_D(PDCP, PROTOCOL_PDCP_CTXT_FMT" CONFIG_ACTION_ADD key 0x%"PRIx64"\n",
                PROTOCOL_PDCP_CTXT_ARGS(ctxt_pP, pdcp_p),
                key);
        }
      }

      if (srb_toaddmod_p->rlc_Config) {
        switch (srb_toaddmod_p->rlc_Config->present) {
          case LTE_SRB_ToAddMod__rlc_Config_PR_NOTHING:
            break;

          case LTE_SRB_ToAddMod__rlc_Config_PR_explicitValue:
            switch (srb_toaddmod_p->rlc_Config->choice.explicitValue.present) {
              case LTE_RLC_Config_PR_NOTHING:
                break;

              default:
                pdcp_config_req_asn1 (
                  ctxt_pP,
                  pdcp_p,
                  SRB_FLAG_YES,
                  rlc_type,
                  action,
                  lc_id,
                  mch_id,
                  srb_id,
                  srb_sn,
                  0, // drb_report
                  0, // header compression
                  security_modeP,
                  kRRCenc_pP,
                  kRRCint_pP,
                  kUPenc_pP);
                break;
            }

            break;

          case LTE_SRB_ToAddMod__rlc_Config_PR_defaultValue:
            pdcp_config_req_asn1 (
              ctxt_pP,
              pdcp_p,
              SRB_FLAG_YES,
              rlc_type,
              action,
              lc_id,
              mch_id,
              srb_id,
              srb_sn,
              0, // drb_report
              0, // header compression
              security_modeP,
              kRRCenc_pP,
              kRRCint_pP,
              kUPenc_pP);
            // already the default values
            break;

          default:
            DevParam(srb_toaddmod_p->rlc_Config->present, ctxt_pP->module_id, ctxt_pP->rnti);
            break;
        }
      }
    }
  }

  // reset the action

  if (drb2add_list_pP != NULL) {
    for (cnt=0; cnt<drb2add_list_pP->list.count; cnt++) {
      drb_toaddmod_p = drb2add_list_pP->list.array[cnt];
      drb_id = drb_toaddmod_p->drb_Identity;// + drb_id_offset;

      if (drb_toaddmod_p->logicalChannelIdentity) {
        lc_id = *(drb_toaddmod_p->logicalChannelIdentity);
      } else {
        LOG_E(PDCP, PROTOCOL_PDCP_CTXT_FMT" logicalChannelIdentity is missing in DRB-ToAddMod information element!\n",
              PROTOCOL_PDCP_CTXT_ARGS(ctxt_pP, pdcp_p));
        continue;
      }

      if (lc_id == 1 || lc_id == 2) {
        LOG_E(RLC, PROTOCOL_CTXT_FMT" logicalChannelIdentity = %ld is invalid in RRC message when adding DRB!\n", PROTOCOL_CTXT_ARGS(ctxt_pP), lc_id);
        continue;
      }

      DevCheck4(drb_id < LTE_maxDRB, drb_id, LTE_maxDRB, ctxt_pP->module_id, ctxt_pP->rnti);
      key = PDCP_COLL_KEY_VALUE(ctxt_pP->module_id, ctxt_pP->rnti, ctxt_pP->enb_flag, drb_id, SRB_FLAG_NO);
      h_rc = hashtable_get(pdcp_coll_p, key, (void **)&pdcp_p);

      if (h_rc == HASH_TABLE_OK) {
        action = CONFIG_ACTION_MODIFY;
        LOG_D(PDCP, PROTOCOL_PDCP_CTXT_FMT" CONFIG_ACTION_MODIFY key 0x%"PRIx64"\n",
              PROTOCOL_PDCP_CTXT_ARGS(ctxt_pP, pdcp_p),
              key);
      } else {
        action = CONFIG_ACTION_ADD;
        pdcp_p = calloc(1, sizeof(pdcp_t));
        h_rc = hashtable_insert(pdcp_coll_p, key, pdcp_p);

        // save the first configured DRB-ID as the default DRB-ID
        if ((defaultDRB != NULL) && (*defaultDRB == drb_id)) {
          key_defaultDRB = PDCP_COLL_KEY_DEFAULT_DRB_VALUE(ctxt_pP->module_id, ctxt_pP->rnti, ctxt_pP->enb_flag);
          h_defaultDRB_rc = hashtable_insert(pdcp_coll_p, key_defaultDRB, pdcp_p);
        } else {
          h_defaultDRB_rc = HASH_TABLE_OK; // do not trigger any error handling if this is not a default DRB
        }

        if (h_defaultDRB_rc != HASH_TABLE_OK) {
          LOG_E(PDCP, PROTOCOL_PDCP_CTXT_FMT" CONFIG_ACTION_ADD ADD default DRB key 0x%"PRIx64" FAILED\n",
                PROTOCOL_PDCP_CTXT_ARGS(ctxt_pP, pdcp_p),
                key_defaultDRB);
          free(pdcp_p);
          return TRUE;
        } else if (h_rc != HASH_TABLE_OK) {
          LOG_E(PDCP, PROTOCOL_PDCP_CTXT_FMT" CONFIG_ACTION_ADD ADD key 0x%"PRIx64" FAILED\n",
                PROTOCOL_PDCP_CTXT_ARGS(ctxt_pP, pdcp_p),
                key);
          free(pdcp_p);
          return TRUE;
        } else {
          LOG_D(PDCP, PROTOCOL_PDCP_CTXT_FMT" CONFIG_ACTION_ADD ADD key 0x%"PRIx64"\n",
                PROTOCOL_PDCP_CTXT_ARGS(ctxt_pP, pdcp_p),
                key);
        }
      }

      if (drb_toaddmod_p->pdcp_Config) {
        if (drb_toaddmod_p->pdcp_Config->discardTimer) {
          // set the value of the timer
        }

        if (drb_toaddmod_p->pdcp_Config->rlc_AM) {
          drb_report = drb_toaddmod_p->pdcp_Config->rlc_AM->statusReportRequired;
          drb_sn = LTE_PDCP_Config__rlc_UM__pdcp_SN_Size_len12bits; // default SN size
          rlc_type = RLC_MODE_AM;
        }

        if (drb_toaddmod_p->pdcp_Config->rlc_UM) {
          drb_sn = drb_toaddmod_p->pdcp_Config->rlc_UM->pdcp_SN_Size;
          rlc_type =RLC_MODE_UM;
        }

        switch (drb_toaddmod_p->pdcp_Config->headerCompression.present) {
          case LTE_PDCP_Config__headerCompression_PR_NOTHING:
          case LTE_PDCP_Config__headerCompression_PR_notUsed:
            header_compression_profile=0x0;
            break;

          case LTE_PDCP_Config__headerCompression_PR_rohc:

            // parse the struc and get the rohc profile
            if(drb_toaddmod_p->pdcp_Config->headerCompression.choice.rohc.profiles.profile0x0001) {
              header_compression_profile=0x0001;
            } else if(drb_toaddmod_p->pdcp_Config->headerCompression.choice.rohc.profiles.profile0x0002) {
              header_compression_profile=0x0002;
            } else if(drb_toaddmod_p->pdcp_Config->headerCompression.choice.rohc.profiles.profile0x0003) {
              header_compression_profile=0x0003;
            } else if(drb_toaddmod_p->pdcp_Config->headerCompression.choice.rohc.profiles.profile0x0004) {
              header_compression_profile=0x0004;
            } else if(drb_toaddmod_p->pdcp_Config->headerCompression.choice.rohc.profiles.profile0x0006) {
              header_compression_profile=0x0006;
            } else if(drb_toaddmod_p->pdcp_Config->headerCompression.choice.rohc.profiles.profile0x0101) {
              header_compression_profile=0x0101;
            } else if(drb_toaddmod_p->pdcp_Config->headerCompression.choice.rohc.profiles.profile0x0102) {
              header_compression_profile=0x0102;
            } else if(drb_toaddmod_p->pdcp_Config->headerCompression.choice.rohc.profiles.profile0x0103) {
              header_compression_profile=0x0103;
            } else if(drb_toaddmod_p->pdcp_Config->headerCompression.choice.rohc.profiles.profile0x0104) {
              header_compression_profile=0x0104;
            } else {
              header_compression_profile=0x0;
              LOG_W(PDCP,"unknown header compresion profile\n");
            }

            // set the applicable profile
            break;

          default:
            LOG_W(PDCP,PROTOCOL_PDCP_CTXT_FMT"[RB %ld] unknown drb_toaddmod->PDCP_Config->headerCompression->present \n",
                  PROTOCOL_PDCP_CTXT_ARGS(ctxt_pP,pdcp_p), drb_id);
            break;
        }

        pdcp_config_req_asn1 (
          ctxt_pP,
          pdcp_p,
          SRB_FLAG_NO,
          rlc_type,
          action,
          lc_id,
          mch_id,
          drb_id,
          drb_sn,
          drb_report,
          header_compression_profile,
          security_modeP,
          kRRCenc_pP,
          kRRCint_pP,
          kUPenc_pP);
      }
    }
  }

  if (drb2release_list_pP != NULL) {
    for (cnt=0; cnt<drb2release_list_pP->list.count; cnt++) {
      pdrb_id_p = drb2release_list_pP->list.array[cnt];
      drb_id =  *pdrb_id_p;
      key = PDCP_COLL_KEY_VALUE(ctxt_pP->module_id, ctxt_pP->rnti, ctxt_pP->enb_flag, drb_id, SRB_FLAG_NO);
      h_rc = hashtable_get(pdcp_coll_p, key, (void **)&pdcp_p);

      if (h_rc != HASH_TABLE_OK) {
        LOG_E(PDCP, PROTOCOL_CTXT_FMT" PDCP REMOVE FAILED drb_id %ld\n",
              PROTOCOL_CTXT_ARGS(ctxt_pP),
              drb_id);
        continue;
      }

      lc_id = pdcp_p->lcid;
      action = CONFIG_ACTION_REMOVE;
      pdcp_config_req_asn1 (
        ctxt_pP,
        pdcp_p,
        SRB_FLAG_NO,
        rlc_type,
        action,
        lc_id,
        mch_id,
        drb_id,
        0,
        0,
        0,
        security_modeP,
        kRRCenc_pP,
        kRRCint_pP,
        kUPenc_pP);
      h_rc = hashtable_remove(pdcp_coll_p, key);

      if ((defaultDRB != NULL) && (*defaultDRB == drb_id)) {
        // default DRB being removed. nevertheless this shouldn't happen as removing default DRB is not allowed in standard
        key_defaultDRB = PDCP_COLL_KEY_DEFAULT_DRB_VALUE(ctxt_pP->module_id, ctxt_pP->rnti, ctxt_pP->enb_flag);
        h_defaultDRB_rc = hashtable_get(pdcp_coll_p, key_defaultDRB, (void **)&pdcp_p);

        if (h_defaultDRB_rc == HASH_TABLE_OK) {
          h_defaultDRB_rc = hashtable_remove(pdcp_coll_p, key_defaultDRB);
        } else {
          LOG_E(PDCP, PROTOCOL_CTXT_FMT" PDCP REMOVE FAILED default DRB\n", PROTOCOL_CTXT_ARGS(ctxt_pP));
        }
      } else {
        key_defaultDRB = HASH_TABLE_OK; // do not trigger any error handling if this is not a default DRB
      }
    }
  }

  if (pmch_InfoList_r9_pP != NULL) {
    for (i=0; i<pmch_InfoList_r9_pP->list.count; i++) {
      mbms_SessionInfoList_r9_p = &(pmch_InfoList_r9_pP->list.array[i]->mbms_SessionInfoList_r9);

      for (j=0; j<mbms_SessionInfoList_r9_p->list.count; j++) {
        MBMS_SessionInfo_p = mbms_SessionInfoList_r9_p->list.array[j];

        if (0/*MBMS_SessionInfo_p->sessionId_r9*/)
          lc_id = MBMS_SessionInfo_p->sessionId_r9->buf[0];
        else
          lc_id = MBMS_SessionInfo_p->logicalChannelIdentity_r9;

        mch_id = MBMS_SessionInfo_p->tmgi_r9.serviceId_r9.buf[2]; //serviceId is 3-octet string
        //        mch_id = j;

        // can set the mch_id = i
        if (ctxt_pP->enb_flag) {
          drb_id =  (mch_id * LTE_maxSessionPerPMCH ) + lc_id ;//+ (LTE_maxDRB + 3)*MAX_MOBILES_PER_ENB; // 1

          if (pdcp_mbms_array_eNB[ctxt_pP->module_id][mch_id][lc_id].instanciated_instance == TRUE) {
            action = CONFIG_ACTION_MBMS_MODIFY;
          } else {
            action = CONFIG_ACTION_MBMS_ADD;
          }
        } else {
          drb_id =  (mch_id * LTE_maxSessionPerPMCH ) + lc_id; // + (LTE_maxDRB + 3); // 15

          if (pdcp_mbms_array_ue[ctxt_pP->module_id][mch_id][lc_id].instanciated_instance == TRUE) {
            action = CONFIG_ACTION_MBMS_MODIFY;
          } else {
            action = CONFIG_ACTION_MBMS_ADD;
          }
        }

        LOG_I(PDCP, "lc_id (%02ld) mch_id(%02x,%02x,%02x) drb_id(%ld) action(%d)\n",
              lc_id,
              MBMS_SessionInfo_p->tmgi_r9.serviceId_r9.buf[0],
              MBMS_SessionInfo_p->tmgi_r9.serviceId_r9.buf[1],
              MBMS_SessionInfo_p->tmgi_r9.serviceId_r9.buf[2],
              drb_id,
              action);
        pdcp_config_req_asn1 (
          ctxt_pP,
          NULL,  // unused for MBMS
          SRB_FLAG_NO,
          RLC_MODE_NONE,
          action,
          lc_id,
          mch_id,
          drb_id,
          0,   // unused for MBMS
          0,   // unused for MBMS
          0,   // unused for MBMS
          0,   // unused for MBMS
          NULL,  // unused for MBMS
          NULL,  // unused for MBMS
          NULL); // unused for MBMS
      }
    }
  }

  return 0;
}

//-----------------------------------------------------------------------------
boolean_t
pdcp_config_req_asn1 (
  const protocol_ctxt_t *const  ctxt_pP,
  pdcp_t          *const        pdcp_pP,
  const srb_flag_t              srb_flagP,
  const rlc_mode_t              rlc_modeP,
  const config_action_t         actionP,
  const uint16_t                lc_idP,
  const uint16_t                mch_idP,
  const rb_id_t                 rb_idP,
  const uint8_t                 rb_snP,
  const uint8_t                 rb_reportP,
  const uint16_t                header_compression_profileP,
  const uint8_t                 security_modeP,
  uint8_t         *const        kRRCenc_pP,
  uint8_t         *const        kRRCint_pP,
  uint8_t         *const        kUPenc_pP)
//-----------------------------------------------------------------------------
{

  switch (actionP) {
    case CONFIG_ACTION_ADD:
      DevAssert(pdcp_pP != NULL);

      if (ctxt_pP->enb_flag == ENB_FLAG_YES) {
        pdcp_pP->is_ue = FALSE;
        pdcp_add_UE(ctxt_pP);

        //pdcp_eNB_UE_instance_to_rnti[ctxtP->module_id] = ctxt_pP->rnti;
        //      pdcp_eNB_UE_instance_to_rnti[pdcp_eNB_UE_instance_to_rnti_index] = ctxt_pP->rnti;
        if( srb_flagP == SRB_FLAG_NO ) {
          for(int i = 0; i<MAX_MOBILES_PER_ENB; i++) {
            if(pdcp_eNB_UE_instance_to_rnti[pdcp_eNB_UE_instance_to_rnti_index] == NOT_A_RNTI) {
              break;
            }

            pdcp_eNB_UE_instance_to_rnti_index = (pdcp_eNB_UE_instance_to_rnti_index + 1) % MAX_MOBILES_PER_ENB;
          }

          pdcp_eNB_UE_instance_to_rnti[pdcp_eNB_UE_instance_to_rnti_index] = ctxt_pP->rnti;
          pdcp_eNB_UE_instance_to_rnti_index = (pdcp_eNB_UE_instance_to_rnti_index + 1) % MAX_MOBILES_PER_ENB;
        }

        //pdcp_eNB_UE_instance_to_rnti_index = (pdcp_eNB_UE_instance_to_rnti_index + 1) % MAX_MOBILES_PER_ENB;
      } else {
        pdcp_pP->is_ue = TRUE;
        pdcp_UE_UE_module_id_to_rnti[ctxt_pP->module_id] = ctxt_pP->rnti;
      }

      pdcp_pP->is_srb                     = (srb_flagP == SRB_FLAG_YES) ? TRUE : FALSE;
      pdcp_pP->lcid                       = lc_idP;
      pdcp_pP->rb_id                      = rb_idP;
      pdcp_pP->header_compression_profile = header_compression_profileP;
      pdcp_pP->status_report              = rb_reportP;

      if (rb_snP == LTE_PDCP_Config__rlc_UM__pdcp_SN_Size_len12bits) {
        pdcp_pP->seq_num_size = 12;
        pdcp_pP->maximum_pdcp_rx_sn = (1 << 12) - 1;
      } else if (rb_snP == LTE_PDCP_Config__rlc_UM__pdcp_SN_Size_len7bits) {
        pdcp_pP->seq_num_size = 7;
        pdcp_pP->maximum_pdcp_rx_sn = (1 << 7) - 1;
      } else {
        pdcp_pP->seq_num_size = 5;
        pdcp_pP->maximum_pdcp_rx_sn = (1 << 5) - 1;
      }

      pdcp_pP->rlc_mode                         = rlc_modeP;
      pdcp_pP->next_pdcp_tx_sn                  = 0;
      pdcp_pP->next_pdcp_rx_sn                  = 0;
      pdcp_pP->tx_hfn                           = 0;
      pdcp_pP->rx_hfn                           = 0;
      pdcp_pP->last_submitted_pdcp_rx_sn        = 4095;
      pdcp_pP->first_missing_pdu                = -1;
      LOG_I(PDCP, PROTOCOL_PDCP_CTXT_FMT" Action ADD  LCID %d (%s id %ld) "
            "configured with SN size %d bits and RLC %s\n",
            PROTOCOL_PDCP_CTXT_ARGS(ctxt_pP,pdcp_pP),
            lc_idP,
            (srb_flagP == SRB_FLAG_YES) ? "SRB" : "DRB",
            rb_idP,
            pdcp_pP->seq_num_size,
            (rlc_modeP == RLC_MODE_AM ) ? "AM" : (rlc_modeP == RLC_MODE_TM) ? "TM" : "UM");

      /* Setup security */
      if (security_modeP != 0xff) {
        pdcp_config_set_security(
          ctxt_pP,
          pdcp_pP,
          rb_idP,
          lc_idP,
          security_modeP,
          kRRCenc_pP,
          kRRCint_pP,
          kUPenc_pP);
      }

      break;

    case CONFIG_ACTION_MODIFY:
      DevAssert(pdcp_pP != NULL);
      pdcp_pP->header_compression_profile=header_compression_profileP;
      pdcp_pP->status_report = rb_reportP;
      pdcp_pP->rlc_mode = rlc_modeP;

      /* Setup security */
      if (security_modeP != 0xff) {
        pdcp_config_set_security(
          ctxt_pP,
          pdcp_pP,
          rb_idP,
          lc_idP,
          security_modeP,
          kRRCenc_pP,
          kRRCint_pP,
          kUPenc_pP);
      }

      if (rb_snP == LTE_PDCP_Config__rlc_UM__pdcp_SN_Size_len7bits) {
        pdcp_pP->seq_num_size = 7;
      } else if (rb_snP == LTE_PDCP_Config__rlc_UM__pdcp_SN_Size_len12bits) {
        pdcp_pP->seq_num_size = 12;
      } else {
        pdcp_pP->seq_num_size=5;
      }

      LOG_I(PDCP,PROTOCOL_PDCP_CTXT_FMT" Action MODIFY LCID %d "
            "RB id %ld reconfigured with SN size %d and RLC %s \n",
            PROTOCOL_PDCP_CTXT_ARGS(ctxt_pP,pdcp_pP),
            lc_idP,
            rb_idP,
            rb_snP,
            (rlc_modeP == RLC_MODE_AM) ? "AM" : (rlc_modeP == RLC_MODE_TM) ? "TM" : "UM");
      break;

    case CONFIG_ACTION_REMOVE:
      DevAssert(pdcp_pP != NULL);
      //#warning "TODO pdcp_module_id_to_rnti"
      //pdcp_module_id_to_rnti[ctxt_pP.module_id ][dst_id] = NOT_A_RNTI;
      LOG_D(PDCP, PROTOCOL_PDCP_CTXT_FMT" CONFIG_ACTION_REMOVE LCID %d RBID %ld configured\n",
            PROTOCOL_PDCP_CTXT_ARGS(ctxt_pP,pdcp_pP),
            lc_idP,
            rb_idP);

      if (ctxt_pP->enb_flag == ENB_FLAG_YES) {
        // pdcp_remove_UE(ctxt_pP);
      }

      /* Security keys */
      if (pdcp_pP->kUPenc != NULL) {
        free(pdcp_pP->kUPenc);
      }

      if (pdcp_pP->kRRCint != NULL) {
        free(pdcp_pP->kRRCint);
      }

      if (pdcp_pP->kRRCenc != NULL) {
        free(pdcp_pP->kRRCenc);
      }

      memset(pdcp_pP, 0, sizeof(pdcp_t));
      break;

    case CONFIG_ACTION_MBMS_ADD:
    case CONFIG_ACTION_MBMS_MODIFY:
      LOG_D(PDCP," %s service_id/mch index %d, session_id/lcid %d, rbid %ld configured\n",
            //PROTOCOL_PDCP_CTXT_ARGS(ctxt_pP,pdcp_pP),
            actionP == CONFIG_ACTION_MBMS_ADD ? "CONFIG_ACTION_MBMS_ADD" : "CONFIG_ACTION_MBMS_MODIFY",
            mch_idP,
            lc_idP,
            rb_idP);

      if (ctxt_pP->enb_flag == ENB_FLAG_YES) {
        pdcp_mbms_array_eNB[ctxt_pP->module_id][mch_idP][lc_idP].instanciated_instance = TRUE ;
        pdcp_mbms_array_eNB[ctxt_pP->module_id][mch_idP][lc_idP].rb_id = rb_idP;
      } else {
        pdcp_mbms_array_ue[ctxt_pP->module_id][mch_idP][lc_idP].instanciated_instance = TRUE ;
        pdcp_mbms_array_ue[ctxt_pP->module_id][mch_idP][lc_idP].rb_id = rb_idP;
      }

      break;

    case CONFIG_ACTION_SET_SECURITY_MODE:
      pdcp_config_set_security(
        ctxt_pP,
        pdcp_pP,
        rb_idP,
        lc_idP,
        security_modeP,
        kRRCenc_pP,
        kRRCint_pP,
        kUPenc_pP);
      break;

    default:
      DevParam(actionP, ctxt_pP->module_id, ctxt_pP->rnti);
      break;
  }

  return 0;
}

//-----------------------------------------------------------------------------
void
pdcp_config_set_security(
  const protocol_ctxt_t *const  ctxt_pP,
  pdcp_t          *const pdcp_pP,
  const rb_id_t         rb_idP,
  const uint16_t        lc_idP,
  const uint8_t         security_modeP,
  uint8_t         *const kRRCenc,
  uint8_t         *const kRRCint,
  uint8_t         *const  kUPenc)
//-----------------------------------------------------------------------------
{
  DevAssert(pdcp_pP != NULL);

  if ((security_modeP >= 0) && (security_modeP <= 0x77)) {
    pdcp_pP->cipheringAlgorithm     = security_modeP & 0x0f;
    pdcp_pP->integrityProtAlgorithm = (security_modeP>>4) & 0xf;
    LOG_D(PDCP, PROTOCOL_PDCP_CTXT_FMT" CONFIG_ACTION_SET_SECURITY_MODE: cipheringAlgorithm %d integrityProtAlgorithm %d\n",
          PROTOCOL_PDCP_CTXT_ARGS(ctxt_pP,pdcp_pP),
          pdcp_pP->cipheringAlgorithm,
          pdcp_pP->integrityProtAlgorithm);
    pdcp_pP->kRRCenc = kRRCenc;
    pdcp_pP->kRRCint = kRRCint;
    pdcp_pP->kUPenc  = kUPenc;
    /* Activate security */
    pdcp_pP->security_activated = 1;
    MSC_LOG_EVENT(
      (ctxt_pP->enb_flag == ENB_FLAG_YES) ? MSC_PDCP_ENB:MSC_PDCP_UE,
      "0 Set security ciph %X integ %x UE %"PRIx16" ",
      pdcp_pP->cipheringAlgorithm,
      pdcp_pP->integrityProtAlgorithm,
      ctxt_pP->rnti);
  } else {
    MSC_LOG_EVENT(
      (ctxt_pP->enb_flag == ENB_FLAG_YES) ? MSC_PDCP_ENB:MSC_PDCP_UE,
      "0 Set security failed UE %"PRIx16" ",
      ctxt_pP->rnti);
    LOG_E(PDCP,PROTOCOL_PDCP_CTXT_FMT"  bad security mode %d",
          PROTOCOL_PDCP_CTXT_ARGS(ctxt_pP,pdcp_pP),
          security_modeP);
  }
}

//-----------------------------------------------------------------------------
void
rrc_pdcp_config_req (
  const protocol_ctxt_t *const  ctxt_pP,
  const srb_flag_t srb_flagP,
  const uint32_t actionP,
  const rb_id_t rb_idP,
  const uint8_t security_modeP)
//-----------------------------------------------------------------------------
{
  pdcp_t *pdcp_p = NULL;
  hash_key_t       key           = PDCP_COLL_KEY_VALUE(ctxt_pP->module_id, ctxt_pP->rnti, ctxt_pP->enb_flag, rb_idP, srb_flagP);
  hashtable_rc_t   h_rc;
  h_rc = hashtable_get(pdcp_coll_p, key, (void **)&pdcp_p);

  if (h_rc == HASH_TABLE_OK) {
    /*
     * Initialize sequence number state variables of relevant PDCP entity
     */
    switch (actionP) {
      case CONFIG_ACTION_ADD:
        pdcp_p->is_srb = srb_flagP;
        pdcp_p->rb_id  = rb_idP;

        if (ctxt_pP->enb_flag == ENB_FLAG_NO) {
          pdcp_p->is_ue = TRUE;
          pdcp_UE_UE_module_id_to_rnti[ctxt_pP->module_id] = ctxt_pP->rnti;
        } else {
          pdcp_p->is_ue = FALSE;
        }

        pdcp_p->next_pdcp_tx_sn = 0;
        pdcp_p->next_pdcp_rx_sn = 0;
        pdcp_p->tx_hfn = 0;
        pdcp_p->rx_hfn = 0;
        /* SN of the last PDCP SDU delivered to upper layers */
        pdcp_p->last_submitted_pdcp_rx_sn = 4095;

        if (rb_idP < DTCH) { // SRB
          pdcp_p->seq_num_size = 5;
        } else { // DRB
          pdcp_p->seq_num_size = 12;
        }

        pdcp_p->first_missing_pdu = -1;
        LOG_D(PDCP,PROTOCOL_PDCP_CTXT_FMT" Config request : Action ADD:  radio bearer id %ld (already added) configured\n",
              PROTOCOL_PDCP_CTXT_ARGS(ctxt_pP,pdcp_p),
              rb_idP);
        break;

      case CONFIG_ACTION_MODIFY:
        break;

      case CONFIG_ACTION_REMOVE:
        LOG_D(PDCP, PROTOCOL_PDCP_CTXT_FMT" CONFIG_ACTION_REMOVE: radio bearer id %ld configured\n",
              PROTOCOL_PDCP_CTXT_ARGS(ctxt_pP,pdcp_p),
              rb_idP);
        pdcp_p->next_pdcp_tx_sn = 0;
        pdcp_p->next_pdcp_rx_sn = 0;
        pdcp_p->tx_hfn = 0;
        pdcp_p->rx_hfn = 0;
        pdcp_p->last_submitted_pdcp_rx_sn = 4095;
        pdcp_p->seq_num_size = 0;
        pdcp_p->first_missing_pdu = -1;
        pdcp_p->security_activated = 0;
        h_rc = hashtable_remove(pdcp_coll_p, key);
        break;

      case CONFIG_ACTION_SET_SECURITY_MODE:
        if ((security_modeP >= 0) && (security_modeP <= 0x77)) {
          pdcp_p->cipheringAlgorithm= security_modeP & 0x0f;
          pdcp_p->integrityProtAlgorithm = (security_modeP>>4) & 0xf;
          LOG_D(PDCP, PROTOCOL_PDCP_CTXT_FMT" CONFIG_ACTION_SET_SECURITY_MODE: cipheringAlgorithm %d integrityProtAlgorithm %d\n",
                PROTOCOL_PDCP_CTXT_ARGS(ctxt_pP,pdcp_p),
                pdcp_p->cipheringAlgorithm,
                pdcp_p->integrityProtAlgorithm );
        } else {
          LOG_W(PDCP,PROTOCOL_PDCP_CTXT_FMT" bad security mode %d", PROTOCOL_PDCP_CTXT_ARGS(ctxt_pP,pdcp_p), security_modeP);
        }

        break;

      default:
        DevParam(actionP, ctxt_pP->module_id, ctxt_pP->rnti);
        break;
    }
  } else {
    switch (actionP) {
      case CONFIG_ACTION_ADD:
        pdcp_p = calloc(1, sizeof(pdcp_t));
        h_rc = hashtable_insert(pdcp_coll_p, key, pdcp_p);

        if (h_rc != HASH_TABLE_OK) {
          LOG_E(PDCP, PROTOCOL_PDCP_CTXT_FMT" PDCP ADD FAILED\n",
                PROTOCOL_PDCP_CTXT_ARGS(ctxt_pP, pdcp_p));
          free(pdcp_p);
        } else {
          pdcp_p->is_srb = srb_flagP;
          pdcp_p->rb_id  = rb_idP;

          if (ctxt_pP->enb_flag == ENB_FLAG_NO) {
            pdcp_p->is_ue = TRUE;
            pdcp_UE_UE_module_id_to_rnti[ctxt_pP->module_id] = ctxt_pP->rnti;
          } else {
            pdcp_p->is_ue = FALSE;
          }

          pdcp_p->next_pdcp_tx_sn = 0;
          pdcp_p->next_pdcp_rx_sn = 0;
          pdcp_p->tx_hfn = 0;
          pdcp_p->rx_hfn = 0;
          /* SN of the last PDCP SDU delivered to upper layers */
          pdcp_p->last_submitted_pdcp_rx_sn = 4095;

          if (rb_idP < DTCH) { // SRB
            pdcp_p->seq_num_size = 5;
          } else { // DRB
            pdcp_p->seq_num_size = 12;
          }

          pdcp_p->first_missing_pdu = -1;
          LOG_D(PDCP,PROTOCOL_PDCP_CTXT_FMT" Inserting PDCP instance in collection key 0x%"PRIx64"\n",
                PROTOCOL_PDCP_CTXT_ARGS(ctxt_pP,pdcp_p), key);
          LOG_D(PDCP,PROTOCOL_PDCP_CTXT_FMT" Config request : Action ADD:  radio bearer id %ld configured\n",
                PROTOCOL_PDCP_CTXT_ARGS(ctxt_pP,pdcp_p),
                rb_idP);
        }

        break;

      case CONFIG_ACTION_REMOVE:
        LOG_D(PDCP, PROTOCOL_CTXT_FMT" CONFIG_REQ PDCP CONFIG_ACTION_REMOVE PDCP instance not found\n",
              PROTOCOL_CTXT_ARGS(ctxt_pP));
        break;

      default:
        LOG_E(PDCP, PROTOCOL_CTXT_FMT" CONFIG_REQ PDCP NOT FOUND\n",
              PROTOCOL_CTXT_ARGS(ctxt_pP));
    }
  }
}

pdcp_data_ind_func_t get_pdcp_data_ind_func() {
  return pdcp_params.pdcp_data_ind_func;
}

void pdcp_set_rlc_data_req_func(send_rlc_data_req_func_t send_rlc_data_req) {
  pdcp_params.send_rlc_data_req_func = send_rlc_data_req;
}

void pdcp_set_pdcp_data_ind_func(pdcp_data_ind_func_t pdcp_data_ind) {
  pdcp_params.pdcp_data_ind_func = pdcp_data_ind;
}

uint64_t pdcp_module_init( uint64_t pdcp_optmask, int id) {
  /* temporary enforce netlink when UE_NAS_USE_TUN is set,
     this is while switching from noS1 as build option
     to noS1 as config option                               */
  if ( pdcp_optmask & UE_NAS_USE_TUN_BIT) {
    pdcp_params.optmask = pdcp_params.optmask | PDCP_USE_NETLINK_BIT ;
  }

  pdcp_params.optmask = pdcp_params.optmask | pdcp_optmask ;
  LOG_I(PDCP, "pdcp init,%s %s\n",
        ((LINK_ENB_PDCP_TO_GTPV1U)?"usegtp":""),
        ((PDCP_USE_NETLINK)?"usenetlink":""));

  if (PDCP_USE_NETLINK) {
    nas_getparams();

    if(UE_NAS_USE_TUN) {
<<<<<<< HEAD
      int num_if = (NFAPI_MODE == NFAPI_UE_STUB_PNF || IS_SOFTMODEM_SIML1 )? MAX_MOBILES_PER_ENB : 1;
      netlink_init_tun("ue",num_if);
=======
      int num_if = (NFAPI_MODE == NFAPI_UE_STUB_PNF || IS_SOFTMODEM_SIML1 || NFAPI_MODE == NFAPI_MODE_STANDALONE_PNF)?MAX_NUMBER_NETIF:1;
      netlink_init_tun("ue",num_if, id);
>>>>>>> b5ff5516
      if (IS_SOFTMODEM_NOS1)
        nas_config(1, 1, 2, "ue");
      netlink_init_mbms_tun("uem", id);
      nas_config_mbms(1, 2, 2, "uem");
      LOG_I(PDCP, "UE pdcp will use tun interface\n");
    } else if(ENB_NAS_USE_TUN) {
      netlink_init_tun("enb", 1, 0);
      nas_config(1, 1, 1, "enb");
      if(pdcp_optmask & ENB_NAS_USE_TUN_W_MBMS_BIT){
        netlink_init_mbms_tun("enm", 0);
      	nas_config_mbms(1, 2, 1, "enm"); 
      	LOG_I(PDCP, "ENB pdcp will use mbms tun interface\n");
      }
      LOG_I(PDCP, "ENB pdcp will use tun interface\n");
    } else {
      LOG_I(PDCP, "pdcp will use kernel modules\n");
      netlink_init();
    }
  }else{
         if(pdcp_optmask & ENB_NAS_USE_TUN_W_MBMS_BIT){
             LOG_W(PDCP, "ENB pdcp will use tun interface for MBMS\n");
             netlink_init_mbms_tun("enm", 1);
             nas_config_mbms_s1(1, 2, 1, "enm");
         }else
             LOG_E(PDCP, "ENB pdcp will not use tun interface\n");
   }

  return pdcp_params.optmask ;
}


//-----------------------------------------------------------------------------
void
pdcp_free (
  void *pdcp_pP
)
//-----------------------------------------------------------------------------
{
  pdcp_t *pdcp_p = (pdcp_t *)pdcp_pP;

  if (pdcp_p != NULL) {
    if (pdcp_p->kUPenc != NULL) {
      free(pdcp_p->kUPenc);
    }

    if (pdcp_p->kRRCint != NULL) {
      free(pdcp_p->kRRCint);
    }

    if (pdcp_p->kRRCenc != NULL) {
      free(pdcp_p->kRRCenc);
    }

    memset(pdcp_pP, 0, sizeof(pdcp_t));
    free(pdcp_pP);
  }
}

//-----------------------------------------------------------------------------
void pdcp_module_cleanup (void)
//-----------------------------------------------------------------------------
{
}

//-----------------------------------------------------------------------------
void pdcp_layer_init(void)
//-----------------------------------------------------------------------------
{
  module_id_t       instance;
  int i,j;
  mbms_session_id_t session_id;
  mbms_service_id_t service_id;
  /*
   * Initialize SDU list
   */
  initNotifiedFIFO(&pdcp_sdu_list);
  pdcp_coll_p = hashtable_create ((LTE_maxDRB + 2) * NUMBER_OF_UE_MAX, NULL, pdcp_free);
  AssertFatal(pdcp_coll_p != NULL, "UNRECOVERABLE error, PDCP hashtable_create failed");

  for (instance = 0; instance < MAX_MOBILES_PER_ENB; instance++) {
    for (service_id = 0; service_id < LTE_maxServiceCount; service_id++) {
      for (session_id = 0; session_id < LTE_maxSessionPerPMCH; session_id++) {
        memset(&pdcp_mbms_array_ue[instance][service_id][session_id], 0, sizeof(pdcp_mbms_t));
      }
    }

    pdcp_eNB_UE_instance_to_rnti[instance] = NOT_A_RNTI;
  }

  pdcp_eNB_UE_instance_to_rnti_index = 0;

  for (instance = 0; instance < NUMBER_OF_eNB_MAX; instance++) {
    for (service_id = 0; service_id < LTE_maxServiceCount; service_id++) {
      for (session_id = 0; session_id < LTE_maxSessionPerPMCH; session_id++) {
        memset(&pdcp_mbms_array_eNB[instance][service_id][session_id], 0, sizeof(pdcp_mbms_t));
      }
    }
  }

#ifdef MBMS_MULTICAST_OUT
  mbms_socket = socket(AF_INET, SOCK_RAW, IPPROTO_RAW);

  if (mbms_socket == -1)
    LOG_W(PDCP, "Could not create RAW socket, MBMS packets will not be put to the network\n");

#endif
  LOG_I(PDCP, "PDCP layer has been initialized\n");
  pdcp_output_sdu_bytes_to_write=0;
  pdcp_output_header_bytes_to_write=0;
  pdcp_input_sdu_remaining_size_to_read=0;
  memset(pdcp_enb, 0, sizeof(pdcp_enb_t));
  memset(Pdcp_stats_tx_window_ms, 0, sizeof(Pdcp_stats_tx_window_ms));
  memset(Pdcp_stats_rx_window_ms, 0, sizeof(Pdcp_stats_rx_window_ms));

  for (i = 0; i < MAX_eNB; i++) {
    for (j = 0; j < MAX_MOBILES_PER_ENB; j++) {
      Pdcp_stats_tx_window_ms[i][j]=100;
      Pdcp_stats_rx_window_ms[i][j]=100;
    }
  }

  memset(Pdcp_stats_tx, 0, sizeof(Pdcp_stats_tx));
  memset(Pdcp_stats_tx_w, 0, sizeof(Pdcp_stats_tx_w));
  memset(Pdcp_stats_tx_tmp_w, 0, sizeof(Pdcp_stats_tx_tmp_w));
  memset(Pdcp_stats_tx_bytes, 0, sizeof(Pdcp_stats_tx_bytes));
  memset(Pdcp_stats_tx_bytes_w, 0, sizeof(Pdcp_stats_tx_bytes_w));
  memset(Pdcp_stats_tx_bytes_tmp_w, 0, sizeof(Pdcp_stats_tx_bytes_tmp_w));
  memset(Pdcp_stats_tx_sn, 0, sizeof(Pdcp_stats_tx_sn));
  memset(Pdcp_stats_tx_throughput_w, 0, sizeof(Pdcp_stats_tx_throughput_w));
  memset(Pdcp_stats_tx_aiat, 0, sizeof(Pdcp_stats_tx_aiat));
  memset(Pdcp_stats_tx_iat, 0, sizeof(Pdcp_stats_tx_iat));
  memset(Pdcp_stats_rx, 0, sizeof(Pdcp_stats_rx));
  memset(Pdcp_stats_rx_w, 0, sizeof(Pdcp_stats_rx_w));
  memset(Pdcp_stats_rx_tmp_w, 0, sizeof(Pdcp_stats_rx_tmp_w));
  memset(Pdcp_stats_rx_bytes, 0, sizeof(Pdcp_stats_rx_bytes));
  memset(Pdcp_stats_rx_bytes_w, 0, sizeof(Pdcp_stats_rx_bytes_w));
  memset(Pdcp_stats_rx_bytes_tmp_w, 0, sizeof(Pdcp_stats_rx_bytes_tmp_w));
  memset(Pdcp_stats_rx_sn, 0, sizeof(Pdcp_stats_rx_sn));
  memset(Pdcp_stats_rx_goodput_w, 0, sizeof(Pdcp_stats_rx_goodput_w));
  memset(Pdcp_stats_rx_aiat, 0, sizeof(Pdcp_stats_rx_aiat));
  memset(Pdcp_stats_rx_iat, 0, sizeof(Pdcp_stats_rx_iat));
  memset(Pdcp_stats_rx_outoforder, 0, sizeof(Pdcp_stats_rx_outoforder));
}

//-----------------------------------------------------------------------------
void pdcp_layer_cleanup (void)
//-----------------------------------------------------------------------------
{
  //list_free (&pdcp_sdu_list);
  while(pollNotifiedFIFO(&pdcp_sdu_list)) {};
  hashtable_destroy(&pdcp_coll_p);
#ifdef MBMS_MULTICAST_OUT

  if(mbms_socket != -1) {
    close(mbms_socket);
    mbms_socket = -1;
  }

#endif
}<|MERGE_RESOLUTION|>--- conflicted
+++ resolved
@@ -986,23 +986,8 @@
            * for the UE compiled in noS1 mode, we need 0
            * TODO: be sure of this
            */
-<<<<<<< HEAD
-          if (NFAPI_MODE == NFAPI_UE_STUB_PNF ) {
+          if (NFAPI_MODE == NFAPI_UE_STUB_PNF || NFAPI_MODE == NFAPI_MODE_STANDALONE_PNF) {
             pdcpHead->inst  = ctxt_pP->module_id;
-=======
-          if (NFAPI_MODE == NFAPI_UE_STUB_PNF || NFAPI_MODE == NFAPI_MODE_STANDALONE_PNF) {
-#ifdef UESIM_EXPANSION
-
-            if (UE_NAS_USE_TUN) {
-              ((pdcp_data_ind_header_t *) new_sdu_p->data)->inst  = ctxt_pP->module_id;
-            } else {
-              ((pdcp_data_ind_header_t *) new_sdu_p->data)->inst  = 0;
-            }
-
-#else
-            ((pdcp_data_ind_header_t *) new_sdu_p->data)->inst  = ctxt_pP->module_id;
-#endif
->>>>>>> b5ff5516
           } else {  // nfapi_mode
             if (UE_NAS_USE_TUN) {
               pdcpHead->inst  = ctxt_pP->module_id;
@@ -2283,13 +2268,8 @@
     nas_getparams();
 
     if(UE_NAS_USE_TUN) {
-<<<<<<< HEAD
-      int num_if = (NFAPI_MODE == NFAPI_UE_STUB_PNF || IS_SOFTMODEM_SIML1 )? MAX_MOBILES_PER_ENB : 1;
+      int num_if = (NFAPI_MODE == NFAPI_UE_STUB_PNF || IS_SOFTMODEM_SIML1 || NFAPI_MODE == NFAPI_MODE_STANDALONE_PNF)? MAX_MOBILES_PER_ENB : 1;
       netlink_init_tun("ue",num_if);
-=======
-      int num_if = (NFAPI_MODE == NFAPI_UE_STUB_PNF || IS_SOFTMODEM_SIML1 || NFAPI_MODE == NFAPI_MODE_STANDALONE_PNF)?MAX_NUMBER_NETIF:1;
-      netlink_init_tun("ue",num_if, id);
->>>>>>> b5ff5516
       if (IS_SOFTMODEM_NOS1)
         nas_config(1, 1, 2, "ue");
       netlink_init_mbms_tun("uem", id);
