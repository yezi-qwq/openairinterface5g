/*
 * Licensed to the OpenAirInterface (OAI) Software Alliance under one or more
 * contributor license agreements.  See the NOTICE file distributed with
 * this work for additional information regarding copyright ownership.
 * The OpenAirInterface Software Alliance licenses this file to You under
 * the OAI Public License, Version 1.1  (the "License"); you may not use this file
 * except in compliance with the License.
 * You may obtain a copy of the License at
 *
 *      http://www.openairinterface.org/?page_id=698
 *
 * Unless required by applicable law or agreed to in writing, software
 * distributed under the License is distributed on an "AS IS" BASIS,
 * WITHOUT WARRANTIES OR CONDITIONS OF ANY KIND, either express or implied.
 * See the License for the specific language governing permissions and
 * limitations under the License.
 *-------------------------------------------------------------------------------
 * For more information about the OpenAirInterface (OAI) Software Alliance:
 *      contact@openairinterface.org
 */

/*! \file pdcp.c
 * \brief pdcp interface with RLC
 * \author Navid Nikaein and Lionel GAUTHIER
 * \date 2009-2012
 * \email navid.nikaein@eurecom.fr
 * \version 1.0
 */

#define PDCP_C

#define MBMS_MULTICAST_OUT

#include "assertions.h"
#include "hashtable.h"
#include "pdcp.h"
#include "pdcp_util.h"
#include "pdcp_sequence_manager.h"
#include "LAYER2/RLC/rlc.h"
#include "LAYER2/MAC/mac_extern.h"
#include "RRC/LTE/rrc_proto.h"
#include "pdcp_primitives.h"
#include "OCG.h"
#include "OCG_extern.h"
#include "otg_rx.h"
#include "common/utils/LOG/log.h"
#include <inttypes.h>
#include "platform_constants.h"
#include "nfapi/oai_integration/vendor_ext.h"
#include "common/utils/LOG/vcd_signal_dumper.h"
#include "msc.h"
#include "common/ngran_types.h"
#include "targets/COMMON/openairinterface5g_limits.h"
#include "targets/RT/USER/lte-softmodem.h"
#include "SIMULATION/ETH_TRANSPORT/proto.h"
#include "UTIL/OSA/osa_defs.h"
#include "openair2/RRC/NAS/nas_config.h"
#include "intertask_interface.h"
#include "openair3/S1AP/s1ap_eNB.h"


#  include "gtpv1u_eNB_task.h"
#  include "gtpv1u.h"

#include "ENB_APP/enb_config.h"



extern int otg_enabled;
extern uint8_t nfapi_mode;
#include "common/ran_context.h"
extern RAN_CONTEXT_t RC;
hash_table_t  *pdcp_coll_p = NULL;

#ifdef MBMS_MULTICAST_OUT
  #include <sys/types.h>
  #include <sys/socket.h>
  #include <netinet/in.h>
  #include <netinet/ip.h>
  #include <netinet/udp.h>
  #include <unistd.h>

  static int mbms_socket = -1;
#endif


/* pdcp module parameters and related functions*/
static pdcp_params_t pdcp_params= {0,NULL};

uint64_t get_pdcp_optmask(void) {
  return pdcp_params.optmask;
}
//-----------------------------------------------------------------------------
/*
 * If PDCP_UNIT_TEST is set here then data flow between PDCP and RLC is broken
 * and PDCP has no longer anything to do with RLC. In this case, after it's handed
 * an SDU it appends PDCP header and returns (by filling in incoming pointer parameters)
 * this mem_block_t to be dissected for testing purposes. For further details see test
 * code at targets/TEST/PDCP/test_pdcp.c:test_pdcp_data_req()
 */
boolean_t pdcp_data_req(
  protocol_ctxt_t  *ctxt_pP,
  const srb_flag_t     srb_flagP,
  const rb_id_t        rb_idP,
  const mui_t          muiP,
  const confirm_t      confirmP,
  const sdu_size_t     sdu_buffer_sizeP,
  unsigned char *const sdu_buffer_pP,
  const pdcp_transmission_mode_t modeP,
  const uint32_t *const sourceL2Id,
  const uint32_t *const destinationL2Id
)
//-----------------------------------------------------------------------------
{
  pdcp_t            *pdcp_p          = NULL;
  uint8_t            i               = 0;
  uint8_t            pdcp_header_len = 0;
  uint8_t            pdcp_tailer_len = 0;
  uint16_t           pdcp_pdu_size   = 0;
  uint16_t           current_sn      = 0;
  mem_block_t       *pdcp_pdu_p      = NULL;
  rlc_op_status_t    rlc_status;
  boolean_t          ret             = TRUE;
  hash_key_t         key             = HASHTABLE_NOT_A_KEY_VALUE;
  hashtable_rc_t     h_rc;
  uint8_t            rb_offset= (srb_flagP == 0) ? DTCH -1 : 0;
  uint16_t           pdcp_uid=0;
  VCD_SIGNAL_DUMPER_DUMP_FUNCTION_BY_NAME(VCD_SIGNAL_DUMPER_FUNCTIONS_PDCP_DATA_REQ,VCD_FUNCTION_IN);
  CHECK_CTXT_ARGS(ctxt_pP);
#if T_TRACER

  if (ctxt_pP->enb_flag != ENB_FLAG_NO)
    T(T_ENB_PDCP_DL, T_INT(ctxt_pP->module_id), T_INT(ctxt_pP->rnti), T_INT(rb_idP), T_INT(sdu_buffer_sizeP));

#endif

  if (sdu_buffer_sizeP == 0) {
    LOG_W(PDCP, "Handed SDU is of size 0! Ignoring...\n");
    return FALSE;
  }

  /*
   * XXX MAX_IP_PACKET_SIZE is 4096, shouldn't this be MAX SDU size, which is 8188 bytes?
   */
  AssertFatal(sdu_buffer_sizeP<= MAX_IP_PACKET_SIZE,"Requested SDU size (%d) is bigger than that can be handled by PDCP (%u)!\n",
              sdu_buffer_sizeP, MAX_IP_PACKET_SIZE);

  if (modeP == PDCP_TRANSMISSION_MODE_TRANSPARENT) {
    AssertError (rb_idP < NB_RB_MBMS_MAX, return FALSE, "RB id is too high (%ld/%d) %u %u!\n", rb_idP, NB_RB_MBMS_MAX, ctxt_pP->module_id, ctxt_pP->rnti);
  } else {
    if (srb_flagP) {
      AssertError (rb_idP < 3, return FALSE, "RB id is too high (%ld/%d) %u %u!\n", rb_idP, 3, ctxt_pP->module_id, ctxt_pP->rnti);
    } else {
      AssertError (rb_idP < LTE_maxDRB, return FALSE, "RB id is too high (%ld/%d) %u %u!\n", rb_idP, LTE_maxDRB, ctxt_pP->module_id, ctxt_pP->rnti);
    }
  }

  key = PDCP_COLL_KEY_VALUE(ctxt_pP->module_id, ctxt_pP->rnti, ctxt_pP->enb_flag, rb_idP, srb_flagP);
  h_rc = hashtable_get(pdcp_coll_p, key, (void **)&pdcp_p);

  if (h_rc != HASH_TABLE_OK) {
    if (modeP != PDCP_TRANSMISSION_MODE_TRANSPARENT) {
      LOG_W(PDCP, PROTOCOL_CTXT_FMT" Instance is not configured for rb_id %ld Ignoring SDU...\n",
            PROTOCOL_CTXT_ARGS(ctxt_pP),
            rb_idP);
      ctxt_pP->configured=FALSE;
      return FALSE;
    }
  } else {
    // instance for a given RB is configured
    ctxt_pP->configured=TRUE;
  }

  if (ctxt_pP->enb_flag == ENB_FLAG_YES) {
    start_meas(&eNB_pdcp_stats[ctxt_pP->module_id].data_req);
  } else {
    start_meas(&UE_pdcp_stats[ctxt_pP->module_id].data_req);
  }

  // PDCP transparent mode for MBMS traffic

  if (modeP == PDCP_TRANSMISSION_MODE_TRANSPARENT) {
    LOG_D(PDCP, " [TM] Asking for a new mem_block of size %d\n",sdu_buffer_sizeP);
    pdcp_pdu_p = get_free_mem_block(sdu_buffer_sizeP, __func__);

    if (pdcp_pdu_p != NULL) {
      memcpy(&pdcp_pdu_p->data[0], sdu_buffer_pP, sdu_buffer_sizeP);

      if( LOG_DEBUGFLAG(DEBUG_PDCP) ) {
        rlc_util_print_hex_octets(PDCP,
                                  (unsigned char *)&pdcp_pdu_p->data[0],
                                  sdu_buffer_sizeP);
        LOG_UI(PDCP, "Before rlc_data_req 1, srb_flagP: %d, rb_idP: %ld \n", srb_flagP, rb_idP);
      }

      rlc_status = pdcp_params.send_rlc_data_req_func(ctxt_pP, srb_flagP, NODE_IS_CU(RC.rrc[ctxt_pP->module_id]->node_type)?MBMS_FLAG_NO:MBMS_FLAG_YES, rb_idP, muiP,
                   confirmP, sdu_buffer_sizeP, pdcp_pdu_p,NULL,NULL);
    } else {
      rlc_status = RLC_OP_STATUS_OUT_OF_RESSOURCES;
      LOG_E(PDCP,PROTOCOL_CTXT_FMT" PDCP_DATA_REQ SDU DROPPED, OUT OF MEMORY \n",
            PROTOCOL_CTXT_ARGS(ctxt_pP));
    }
  } else {
    // calculate the pdcp header and trailer size
    if (srb_flagP) {
      pdcp_header_len = PDCP_CONTROL_PLANE_DATA_PDU_SN_SIZE;
      pdcp_tailer_len = PDCP_CONTROL_PLANE_DATA_PDU_MAC_I_SIZE;
    } else {
      pdcp_header_len = PDCP_USER_PLANE_DATA_PDU_LONG_SN_HEADER_SIZE;
      pdcp_tailer_len = 0;
    }

    pdcp_pdu_size = sdu_buffer_sizeP + pdcp_header_len + pdcp_tailer_len;
    LOG_D(PDCP, PROTOCOL_PDCP_CTXT_FMT"Data request notification  pdu size %d (header%d, trailer%d)\n",
          PROTOCOL_PDCP_CTXT_ARGS(ctxt_pP,pdcp_p),
          pdcp_pdu_size,
          pdcp_header_len,
          pdcp_tailer_len);
    /*
     * Allocate a new block for the new PDU (i.e. PDU header and SDU payload)
     */
    pdcp_pdu_p = get_free_mem_block(pdcp_pdu_size, __func__);

    if (pdcp_pdu_p != NULL) {
      /*
       * Create a Data PDU with header and append data
       *
       * Place User Plane PDCP Data PDU header first
       */
      if (srb_flagP) { // this Control plane PDCP Data PDU
        pdcp_control_plane_data_pdu_header pdu_header;
        pdu_header.sn = pdcp_get_next_tx_seq_number(pdcp_p);
        current_sn = pdu_header.sn;
        memset(&pdu_header.mac_i[0],0,PDCP_CONTROL_PLANE_DATA_PDU_MAC_I_SIZE);
        memset(&pdcp_pdu_p->data[sdu_buffer_sizeP + pdcp_header_len],0,PDCP_CONTROL_PLANE_DATA_PDU_MAC_I_SIZE);

        if (pdcp_serialize_control_plane_data_pdu_with_SRB_sn_buffer((unsigned char *)pdcp_pdu_p->data, &pdu_header) == FALSE) {
          LOG_E(PDCP, PROTOCOL_PDCP_CTXT_FMT" Cannot fill PDU buffer with relevant header fields!\n",
                PROTOCOL_PDCP_CTXT_ARGS(ctxt_pP,pdcp_p));

          if (ctxt_pP->enb_flag == ENB_FLAG_YES) {
            stop_meas(&eNB_pdcp_stats[ctxt_pP->module_id].data_req);
          } else {
            stop_meas(&UE_pdcp_stats[ctxt_pP->module_id].data_req);
          }

          VCD_SIGNAL_DUMPER_DUMP_FUNCTION_BY_NAME(VCD_SIGNAL_DUMPER_FUNCTIONS_PDCP_DATA_REQ,VCD_FUNCTION_OUT);
          return FALSE;
        }
      } else {
        pdcp_user_plane_data_pdu_header_with_long_sn pdu_header;
        pdu_header.dc = (modeP == PDCP_TRANSMISSION_MODE_DATA) ? PDCP_DATA_PDU_BIT_SET :  PDCP_CONTROL_PDU_BIT_SET;
        pdu_header.sn = pdcp_get_next_tx_seq_number(pdcp_p);
        current_sn = pdu_header.sn ;

        if (pdcp_serialize_user_plane_data_pdu_with_long_sn_buffer((unsigned char *)pdcp_pdu_p->data, &pdu_header) == FALSE) {
          LOG_E(PDCP, PROTOCOL_PDCP_CTXT_FMT" Cannot fill PDU buffer with relevant header fields!\n",
                PROTOCOL_PDCP_CTXT_ARGS(ctxt_pP,pdcp_p));

          if (ctxt_pP->enb_flag == ENB_FLAG_YES) {
            stop_meas(&eNB_pdcp_stats[ctxt_pP->module_id].data_req);
          } else {
            stop_meas(&UE_pdcp_stats[ctxt_pP->module_id].data_req);
          }

          VCD_SIGNAL_DUMPER_DUMP_FUNCTION_BY_NAME(VCD_SIGNAL_DUMPER_FUNCTIONS_PDCP_DATA_REQ,VCD_FUNCTION_OUT);
          return FALSE;
        }
      }

      /*
       * Validate incoming sequence number, there might be a problem with PDCP initialization
       */
      if (current_sn > pdcp_calculate_max_seq_num_for_given_size(pdcp_p->seq_num_size)) {
        LOG_E(PDCP, PROTOCOL_PDCP_CTXT_FMT" Generated sequence number (%"PRIu16") is greater than a sequence number could ever be!\n"\
              "There must be a problem with PDCP initialization, ignoring this PDU...\n",
              PROTOCOL_PDCP_CTXT_ARGS(ctxt_pP,pdcp_p),
              current_sn);
        free_mem_block(pdcp_pdu_p, __func__);

        if (ctxt_pP->enb_flag == ENB_FLAG_YES) {
          stop_meas(&eNB_pdcp_stats[ctxt_pP->module_id].data_req);
        } else {
          stop_meas(&UE_pdcp_stats[ctxt_pP->module_id].data_req);
        }

        VCD_SIGNAL_DUMPER_DUMP_FUNCTION_BY_NAME(VCD_SIGNAL_DUMPER_FUNCTIONS_PDCP_DATA_REQ,VCD_FUNCTION_OUT);
        return FALSE;
      }

      LOG_D(PDCP, "Sequence number %d is assigned to current PDU\n", current_sn);
      /* Then append data... */
      memcpy(&pdcp_pdu_p->data[pdcp_header_len], sdu_buffer_pP, sdu_buffer_sizeP);

      //For control plane data that are not integrity protected,
      // the MAC-I field is still present and should be padded with padding bits set to 0.
      // NOTE: user-plane data are never integrity protected
      for (i=0; i<pdcp_tailer_len; i++) {
        pdcp_pdu_p->data[pdcp_header_len + sdu_buffer_sizeP + i] = 0x00;// pdu_header.mac_i[i];
      }

      if ((pdcp_p->security_activated != 0) &&
          (((pdcp_p->cipheringAlgorithm) != 0) ||
           ((pdcp_p->integrityProtAlgorithm) != 0))) {
        if (ctxt_pP->enb_flag == ENB_FLAG_YES) {
          start_meas(&eNB_pdcp_stats[ctxt_pP->module_id].apply_security);
        } else {
          start_meas(&UE_pdcp_stats[ctxt_pP->module_id].apply_security);
        }

        pdcp_apply_security(ctxt_pP,
                            pdcp_p,
                            srb_flagP,
                            rb_idP % LTE_maxDRB,
                            pdcp_header_len,
                            current_sn,
                            pdcp_pdu_p->data,
                            sdu_buffer_sizeP);

        if (ctxt_pP->enb_flag == ENB_FLAG_NO) {
          stop_meas(&eNB_pdcp_stats[ctxt_pP->module_id].apply_security);
        } else {
          stop_meas(&UE_pdcp_stats[ctxt_pP->module_id].apply_security);
        }
      }

      /* Print octets of outgoing data in hexadecimal form */
      LOG_D(PDCP, "Following content with size %d will be sent over RLC (PDCP PDU header is the first two bytes)\n",
            pdcp_pdu_size);
      //util_print_hex_octets(PDCP, (unsigned char*)pdcp_pdu_p->data, pdcp_pdu_size);
      //util_flush_hex_octets(PDCP, (unsigned char*)pdcp_pdu->data, pdcp_pdu_size);
    } else {
      LOG_E(PDCP, "Cannot create a mem_block for a PDU!\n");

      if (ctxt_pP->enb_flag == ENB_FLAG_NO) {
        stop_meas(&eNB_pdcp_stats[ctxt_pP->module_id].data_req);
      } else {
        stop_meas(&UE_pdcp_stats[ctxt_pP->module_id].data_req);
      }

      LOG_E(PDCP,  "[FRAME %5u][%s][PDCP][MOD %u][RB %ld] PDCP_DATA_REQ SDU DROPPED, OUT OF MEMORY \n",
            ctxt_pP->frame,
            (ctxt_pP->enb_flag) ? "eNB" : "UE",
            ctxt_pP->module_id,
            rb_idP);
      VCD_SIGNAL_DUMPER_DUMP_FUNCTION_BY_NAME(VCD_SIGNAL_DUMPER_FUNCTIONS_PDCP_DATA_REQ,VCD_FUNCTION_OUT);
      return FALSE;
    }

    /*
     * Ask sublayer to transmit data and check return value
     * to see if RLC succeeded
     */
    LOG_DUMPMSG(PDCP,DEBUG_PDCP,(char *)pdcp_pdu_p->data,pdcp_pdu_size,
                "[MSG] PDCP DL %s PDU on rb_id %ld\n",(srb_flagP)? "CONTROL" : "DATA", rb_idP);

    if ((pdcp_pdu_p!=NULL) && (srb_flagP == 0) && (ctxt_pP->enb_flag == 1)) {
      LOG_D(PDCP, "pdcp data req on drb %ld, size %d, rnti %x, node_type %d \n",
            rb_idP, pdcp_pdu_size, ctxt_pP->rnti, RC.rrc ? RC.rrc[ctxt_pP->module_id]->node_type: -1);

      // The check on nos1 is done only for the use case of LTE stack running over 5g-nr PHY. This should be changed
      // before future merge of develop with develop-nr and instead of a check of IS_SOFTMODEM_NOS1, we should use a check
      // with a new execution option capturing the nr-ip-over-LTE-stack use case.
      ngran_node_t node_type;
      if (IS_SOFTMODEM_NOS1)
    	  node_type = ngran_gNB;
      else
    	  node_type = RC.rrc[ctxt_pP->module_id]->node_type;

      if (ctxt_pP->enb_flag == ENB_FLAG_YES && NODE_IS_DU(node_type)) { //RC.rrc[ctxt_pP->module_id]->node_type
        LOG_E(PDCP, "Can't be DU, bad node type %d \n", RC.rrc[ctxt_pP->module_id]->node_type);
        ret=FALSE;
      } else {
        rlc_status = pdcp_params.send_rlc_data_req_func(ctxt_pP, srb_flagP, MBMS_FLAG_NO, rb_idP, muiP,
                     confirmP, pdcp_pdu_size, pdcp_pdu_p,sourceL2Id,
                     destinationL2Id);
	ret=FALSE;
        switch (rlc_status) {
          case RLC_OP_STATUS_OK:
            LOG_D(PDCP, "Data sending request over RLC succeeded!\n");
            ret=TRUE;
            break;

          case RLC_OP_STATUS_BAD_PARAMETER:
            LOG_W(PDCP, "Data sending request over RLC failed with 'Bad Parameter' reason!\n");
            break;

          case RLC_OP_STATUS_INTERNAL_ERROR:
            LOG_W(PDCP, "Data sending request over RLC failed with 'Internal Error' reason!\n");
            break;

          case RLC_OP_STATUS_OUT_OF_RESSOURCES:
            LOG_W(PDCP, "Data sending request over RLC failed with 'Out of Resources' reason!\n");
            break;

          default:
            LOG_W(PDCP, "RLC returned an unknown status code after PDCP placed the order to send some data (Status Code:%d)\n", rlc_status);
            break;
        } // switch case
      } /* end if node_type is not DU */
    } else { // SRB
      if (ctxt_pP->enb_flag == ENB_FLAG_YES && NODE_IS_CU(RC.rrc[ctxt_pP->module_id]->node_type)) {
        // DL transfer
        MessageDef                            *message_p;
        // Note: the acyual task must be TASK_PDCP_ENB, but this task is not created
        message_p = itti_alloc_new_message (TASK_PDCP_ENB, F1AP_DL_RRC_MESSAGE);
        F1AP_DL_RRC_MESSAGE (message_p).rrc_container =  &pdcp_pdu_p->data[0] ;
        F1AP_DL_RRC_MESSAGE (message_p).rrc_container_length = pdcp_pdu_size;
        F1AP_DL_RRC_MESSAGE (message_p).gNB_CU_ue_id  = 0;
        F1AP_DL_RRC_MESSAGE (message_p).gNB_DU_ue_id  = 0;
        F1AP_DL_RRC_MESSAGE (message_p).old_gNB_DU_ue_id  = 0xFFFFFFFF; // unknown
        F1AP_DL_RRC_MESSAGE (message_p).rnti = ctxt_pP->rnti;
        F1AP_DL_RRC_MESSAGE (message_p).srb_id = rb_idP;
        F1AP_DL_RRC_MESSAGE (message_p).execute_duplication      = 1;
        F1AP_DL_RRC_MESSAGE (message_p).RAT_frequency_priority_information.en_dc      = 0;
        itti_send_msg_to_task (TASK_CU_F1, ctxt_pP->module_id, message_p);
        //CU_send_DL_RRC_MESSAGE_TRANSFER(ctxt_pP->module_id, message_p);
        LOG_I(PDCP, "Send F1AP_DL_RRC_MESSAGE with ITTI\n");
        ret=TRUE;
      } else {
        rlc_status = rlc_data_req(ctxt_pP
                                  , srb_flagP
                                  , MBMS_FLAG_NO
                                  , rb_idP
                                  , muiP
                                  , confirmP
                                  , pdcp_pdu_size
                                  , pdcp_pdu_p
                                  ,NULL
                                  ,NULL
                                 );

        switch (rlc_status) {
          case RLC_OP_STATUS_OK:
            LOG_D(PDCP, "Data sending request over RLC succeeded!\n");
            ret=TRUE;
            break;

          case RLC_OP_STATUS_BAD_PARAMETER:
            LOG_W(PDCP, "Data sending request over RLC failed with 'Bad Parameter' reason!\n");
            ret= FALSE;
            break;

          case RLC_OP_STATUS_INTERNAL_ERROR:
            LOG_W(PDCP, "Data sending request over RLC failed with 'Internal Error' reason!\n");
            ret= FALSE;
            break;

          case RLC_OP_STATUS_OUT_OF_RESSOURCES:
            LOG_W(PDCP, "Data sending request over RLC failed with 'Out of Resources' reason!\n");
            ret= FALSE;
            break;

          default:
            LOG_W(PDCP, "RLC returned an unknown status code after PDCP placed the order to send some data (Status Code:%d)\n", rlc_status);
            ret= FALSE;
            break;
        } // switch case
      }
    }
  }

  if (ctxt_pP->enb_flag == ENB_FLAG_YES) {
    stop_meas(&eNB_pdcp_stats[ctxt_pP->module_id].data_req);
  } else {
    stop_meas(&UE_pdcp_stats[ctxt_pP->module_id].data_req);
  }

  /*
   * Control arrives here only if rlc_data_req() returns RLC_OP_STATUS_OK
   * so we return TRUE afterwards
   */

  for (pdcp_uid=0; pdcp_uid< MAX_MOBILES_PER_ENB; pdcp_uid++) {
    if (pdcp_enb[ctxt_pP->module_id].rnti[pdcp_uid] == ctxt_pP->rnti )
      break;
  }

  //LOG_I(PDCP,"ueid %d lcid %d tx seq num %d\n", pdcp_uid, rb_idP+rb_offset, current_sn);
  Pdcp_stats_tx[ctxt_pP->module_id][pdcp_uid][rb_idP+rb_offset]++;
  Pdcp_stats_tx_tmp_w[ctxt_pP->module_id][pdcp_uid][rb_idP+rb_offset]++;
  Pdcp_stats_tx_bytes[ctxt_pP->module_id][pdcp_uid][rb_idP+rb_offset]+=sdu_buffer_sizeP;
  Pdcp_stats_tx_bytes_tmp_w[ctxt_pP->module_id][pdcp_uid][rb_idP+rb_offset]+=sdu_buffer_sizeP;
  Pdcp_stats_tx_sn[ctxt_pP->module_id][pdcp_uid][rb_idP+rb_offset]=current_sn;
  Pdcp_stats_tx_aiat[ctxt_pP->module_id][pdcp_uid][rb_idP+rb_offset]+= (pdcp_enb[ctxt_pP->module_id].sfn - Pdcp_stats_tx_iat[ctxt_pP->module_id][pdcp_uid][rb_idP+rb_offset]);
  Pdcp_stats_tx_aiat_tmp_w[ctxt_pP->module_id][pdcp_uid][rb_idP+rb_offset]+= (pdcp_enb[ctxt_pP->module_id].sfn - Pdcp_stats_tx_iat[ctxt_pP->module_id][pdcp_uid][rb_idP+rb_offset]);
  Pdcp_stats_tx_iat[ctxt_pP->module_id][pdcp_uid][rb_idP+rb_offset]=pdcp_enb[ctxt_pP->module_id].sfn;
  VCD_SIGNAL_DUMPER_DUMP_FUNCTION_BY_NAME(VCD_SIGNAL_DUMPER_FUNCTIONS_PDCP_DATA_REQ,VCD_FUNCTION_OUT);
  return ret;
}


//-----------------------------------------------------------------------------
boolean_t
pdcp_data_ind(
  const protocol_ctxt_t *const ctxt_pP,
  const srb_flag_t   srb_flagP,
  const MBMS_flag_t  MBMS_flagP,
  const rb_id_t      rb_idP,
  const sdu_size_t   sdu_buffer_sizeP,
  mem_block_t *const sdu_buffer_pP
)
//-----------------------------------------------------------------------------
{
  pdcp_t      *pdcp_p          = NULL;
  uint8_t      pdcp_header_len = 0;
  uint8_t      pdcp_tailer_len = 0;
  pdcp_sn_t    sequence_number = 0;
  volatile sdu_size_t   payload_offset  = 0;
  rb_id_t      rb_id            = rb_idP;
  boolean_t    packet_forwarded = FALSE;
  hash_key_t      key             = HASHTABLE_NOT_A_KEY_VALUE;
  hashtable_rc_t  h_rc;
  uint8_t      rb_offset= (srb_flagP == 0) ? DTCH -1 :0;
  uint16_t     pdcp_uid=0;

  MessageDef  *message_p        = NULL;
  uint8_t     *gtpu_buffer_p    = NULL;
  uint32_t    rx_hfn_for_count;
  int         pdcp_sn_for_count;
  int         security_ok;
  VCD_SIGNAL_DUMPER_DUMP_FUNCTION_BY_NAME(VCD_SIGNAL_DUMPER_FUNCTIONS_PDCP_DATA_IND,VCD_FUNCTION_IN);
  LOG_DUMPMSG(PDCP,DEBUG_PDCP,(char *)sdu_buffer_pP->data,sdu_buffer_sizeP,
              "[MSG] PDCP UL %s PDU on rb_id %ld\n", (srb_flagP)? "CONTROL" : "DATA", rb_idP);

  if (MBMS_flagP) {
    AssertError (rb_idP < NB_RB_MBMS_MAX, return FALSE,
                 "RB id is too high (%ld/%d) %u rnti %x!\n",
                 rb_idP,
                 NB_RB_MBMS_MAX,
                 ctxt_pP->module_id,
                 ctxt_pP->rnti);

    if (ctxt_pP->enb_flag == ENB_FLAG_NO) {
      LOG_D(PDCP, "e-MBMS Data indication notification for PDCP entity from eNB %u to UE %x "
            "and radio bearer ID %ld rlc sdu size %d ctxt_pP->enb_flag %d\n",
            ctxt_pP->module_id,
            ctxt_pP->rnti,
            rb_idP,
            sdu_buffer_sizeP,
            ctxt_pP->enb_flag);
    } else {
      LOG_D(PDCP, "Data indication notification for PDCP entity from UE %x to eNB %u "
            "and radio bearer ID %ld rlc sdu size %d ctxt_pP->enb_flag %d\n",
            ctxt_pP->rnti,
            ctxt_pP->module_id,
            rb_idP,
            sdu_buffer_sizeP,
            ctxt_pP->enb_flag);
    }
  } else {
    rb_id = rb_idP % LTE_maxDRB;
    AssertError (rb_id < LTE_maxDRB, return FALSE, "RB id is too high (%ld/%d) %u UE %x!\n",
                 rb_id,
                 LTE_maxDRB,
                 ctxt_pP->module_id,
                 ctxt_pP->rnti);
    AssertError (rb_id > 0, return FALSE, "RB id is too low (%ld/%d) %u UE %x!\n",
                 rb_id,
                 LTE_maxDRB,
                 ctxt_pP->module_id,
                 ctxt_pP->rnti);
    key = PDCP_COLL_KEY_VALUE(ctxt_pP->module_id, ctxt_pP->rnti, ctxt_pP->enb_flag, rb_id, srb_flagP);
    h_rc = hashtable_get(pdcp_coll_p, key, (void **)&pdcp_p);

    if (h_rc != HASH_TABLE_OK) {
      LOG_W(PDCP,
            PROTOCOL_CTXT_FMT"Could not get PDCP instance key 0x%"PRIx64"\n",
            PROTOCOL_CTXT_ARGS(ctxt_pP),
            key);
      free_mem_block(sdu_buffer_pP, __func__);
      VCD_SIGNAL_DUMPER_DUMP_FUNCTION_BY_NAME(VCD_SIGNAL_DUMPER_FUNCTIONS_PDCP_DATA_IND,VCD_FUNCTION_OUT);
      return FALSE;
    }
  }


  if (sdu_buffer_sizeP == 0) {
    LOG_W(PDCP, "SDU buffer size is zero! Ignoring this chunk!\n");
    return FALSE;
  }

  if (ctxt_pP->enb_flag) {
    start_meas(&eNB_pdcp_stats[ctxt_pP->module_id].data_ind);
  } else {
    start_meas(&UE_pdcp_stats[ctxt_pP->module_id].data_ind);
  }

  /*
   * Parse the PDU placed at the beginning of SDU to check
   * if incoming SN is in line with RX window
   */

  if (MBMS_flagP == 0 ) {
    if (srb_flagP) { //SRB1/2
      pdcp_header_len = PDCP_CONTROL_PLANE_DATA_PDU_SN_SIZE;
      pdcp_tailer_len = PDCP_CONTROL_PLANE_DATA_PDU_MAC_I_SIZE;
      sequence_number =   pdcp_get_sequence_number_of_pdu_with_SRB_sn((unsigned char *)sdu_buffer_pP->data);
    } else { // DRB
      pdcp_tailer_len = 0;

      if (pdcp_p->seq_num_size == 7) {
        pdcp_header_len = PDCP_USER_PLANE_DATA_PDU_SHORT_SN_HEADER_SIZE;
        sequence_number =     pdcp_get_sequence_number_of_pdu_with_short_sn((unsigned char *)sdu_buffer_pP->data);
      } else if (pdcp_p->seq_num_size == 12) {
        pdcp_header_len = PDCP_USER_PLANE_DATA_PDU_LONG_SN_HEADER_SIZE;
        sequence_number =     pdcp_get_sequence_number_of_pdu_with_long_sn((unsigned char *)sdu_buffer_pP->data);
      } else {
        //sequence_number = 4095;
        LOG_E(PDCP,
              PROTOCOL_PDCP_CTXT_FMT"wrong sequence number  (%d) for this pdcp entity \n",
              PROTOCOL_PDCP_CTXT_ARGS(ctxt_pP, pdcp_p),
              pdcp_p->seq_num_size);
        exit(1);
      }

      //uint8_t dc = pdcp_get_dc_filed((unsigned char*)sdu_buffer_pP->data);
    }

    /*
     * Check if incoming SDU is long enough to carry a PDU header
     */
    if (sdu_buffer_sizeP < pdcp_header_len + pdcp_tailer_len ) {
      LOG_W(PDCP,
            PROTOCOL_PDCP_CTXT_FMT"Incoming (from RLC) SDU is short of size (size:%d)! Ignoring...\n",
            PROTOCOL_PDCP_CTXT_ARGS(ctxt_pP, pdcp_p),
            sdu_buffer_sizeP);
      free_mem_block(sdu_buffer_pP, __func__);

      if (ctxt_pP->enb_flag) {
        stop_meas(&eNB_pdcp_stats[ctxt_pP->module_id].data_ind);
      } else {
        stop_meas(&UE_pdcp_stats[ctxt_pP->module_id].data_ind);
      }

      VCD_SIGNAL_DUMPER_DUMP_FUNCTION_BY_NAME(VCD_SIGNAL_DUMPER_FUNCTIONS_PDCP_DATA_IND,VCD_FUNCTION_OUT);
      return FALSE;
    }

#if 0

    /* Removed by Cedric */
    if (pdcp_is_rx_seq_number_valid(sequence_number, pdcp_p, srb_flagP) == TRUE) {
      LOG_T(PDCP, "Incoming PDU has a sequence number (%d) in accordance with RX window\n", sequence_number);
      /* if (dc == PDCP_DATA_PDU )
      LOG_D(PDCP, "Passing piggybacked SDU to NAS driver...\n");
      else
      LOG_D(PDCP, "Passing piggybacked SDU to RRC ...\n");*/
    } else {
      Pdcp_stats_rx_outoforder[ctxt_pP->module_id][pdcp_uid][rb_idP+rb_offset]++;
      LOG_E(PDCP,
            PROTOCOL_PDCP_CTXT_FMT"Incoming PDU has an unexpected sequence number (%d), RX window synchronisation have probably been lost!\n",
            PROTOCOL_PDCP_CTXT_ARGS(ctxt_pP, pdcp_p),
            sequence_number);
      /*
       * XXX Till we implement in-sequence delivery and duplicate discarding
       * mechanism all out-of-order packets will be delivered to RRC/IP
       */
      LOG_W(PDCP, "Ignoring PDU...\n");
      free_mem_block(sdu_buffer_pP, __func__);
      return FALSE;
    }

#endif

    // SRB1/2: control-plane data
    if (srb_flagP) {
      /* process as described in 36.323 5.1.2.2 */
      if (sequence_number < pdcp_p->next_pdcp_rx_sn) {
        rx_hfn_for_count  = pdcp_p->rx_hfn + 1;
        pdcp_sn_for_count = sequence_number;
      } else {
        rx_hfn_for_count  = pdcp_p->rx_hfn;
        pdcp_sn_for_count = sequence_number;
      }

      if (pdcp_p->security_activated == 1) {
        if (ctxt_pP->enb_flag == ENB_FLAG_NO) {
          start_meas(&eNB_pdcp_stats[ctxt_pP->module_id].validate_security);
        } else {
          start_meas(&UE_pdcp_stats[ctxt_pP->module_id].validate_security);
        }

        security_ok = pdcp_validate_security(ctxt_pP,
                                             pdcp_p,
                                             srb_flagP,
                                             rb_idP,
                                             pdcp_header_len,
                                             rx_hfn_for_count,
                                             pdcp_sn_for_count,
                                             sdu_buffer_pP->data,
                                             sdu_buffer_sizeP - pdcp_tailer_len) == 0;

        if (ctxt_pP->enb_flag == ENB_FLAG_NO) {
          stop_meas(&eNB_pdcp_stats[ctxt_pP->module_id].validate_security);
        } else {
          stop_meas(&UE_pdcp_stats[ctxt_pP->module_id].validate_security);
        }
      } else {
        security_ok = 1;
      }

      if (security_ok == 0) {
        LOG_W(PDCP,
              PROTOCOL_PDCP_CTXT_FMT"security not validated for incoming PDCP SRB PDU\n",
              PROTOCOL_PDCP_CTXT_ARGS(ctxt_pP, pdcp_p));
        LOG_W(PDCP, "Ignoring PDU...\n");
        free_mem_block(sdu_buffer_pP, __func__);
        /* TODO: indicate integrity verification failure to upper layer */
        return FALSE;
      }

      if (sequence_number < pdcp_p->next_pdcp_rx_sn)
        pdcp_p->rx_hfn++;

      pdcp_p->next_pdcp_rx_sn = sequence_number + 1;

      if (pdcp_p->next_pdcp_rx_sn > pdcp_p->maximum_pdcp_rx_sn) {
        pdcp_p->next_pdcp_rx_sn = 0;
        pdcp_p->rx_hfn++;
      }

      rrc_data_ind(ctxt_pP,
                   rb_id,
                   sdu_buffer_sizeP - pdcp_header_len - pdcp_tailer_len,
                   (uint8_t *)&sdu_buffer_pP->data[pdcp_header_len]);
      free_mem_block(sdu_buffer_pP, __func__);

      // free_mem_block(new_sdu, __func__);
      if (ctxt_pP->enb_flag) {
        stop_meas(&eNB_pdcp_stats[ctxt_pP->module_id].data_ind);
      } else {
        stop_meas(&UE_pdcp_stats[ctxt_pP->module_id].data_ind);
      }

      VCD_SIGNAL_DUMPER_DUMP_FUNCTION_BY_NAME(VCD_SIGNAL_DUMPER_FUNCTIONS_PDCP_DATA_IND,VCD_FUNCTION_OUT);
      return TRUE;
    } /* if (srb_flagP) */

    /*
     * DRBs
     */
    payload_offset=pdcp_header_len;// PDCP_USER_PLANE_DATA_PDU_LONG_SN_HEADER_SIZE;

    switch (pdcp_p->rlc_mode) {
      case RLC_MODE_AM: {
        /* process as described in 36.323 5.1.2.1.2 */
        int reordering_window;

        if (pdcp_p->seq_num_size == 7)
          reordering_window = REORDERING_WINDOW_SN_7BIT;
        else
          reordering_window = REORDERING_WINDOW_SN_12BIT;

        if (sequence_number - pdcp_p->last_submitted_pdcp_rx_sn > reordering_window ||
            (pdcp_p->last_submitted_pdcp_rx_sn - sequence_number >= 0 &&
             pdcp_p->last_submitted_pdcp_rx_sn - sequence_number < reordering_window)) {
          /* TODO: specs say to decipher and do header decompression */
          LOG_W(PDCP,
                PROTOCOL_PDCP_CTXT_FMT"discard PDU, out of\n",
                PROTOCOL_PDCP_CTXT_ARGS(ctxt_pP, pdcp_p));
          LOG_W(PDCP, "Ignoring PDU...\n");
          free_mem_block(sdu_buffer_pP, __func__);
          /* TODO: indicate integrity verification failure to upper layer */
          return FALSE;
        } else if (pdcp_p->next_pdcp_rx_sn - sequence_number > reordering_window) {
          pdcp_p->rx_hfn++;
          rx_hfn_for_count  = pdcp_p->rx_hfn;
          pdcp_sn_for_count = sequence_number;
          pdcp_p->next_pdcp_rx_sn = sequence_number + 1;
        } else if (sequence_number - pdcp_p->next_pdcp_rx_sn >= reordering_window) {
          rx_hfn_for_count  = pdcp_p->rx_hfn - 1;
          pdcp_sn_for_count = sequence_number;
        } else if (sequence_number >= pdcp_p->next_pdcp_rx_sn) {
          rx_hfn_for_count  = pdcp_p->rx_hfn;
          pdcp_sn_for_count = sequence_number;
          pdcp_p->next_pdcp_rx_sn = sequence_number + 1;

          if (pdcp_p->next_pdcp_rx_sn > pdcp_p->maximum_pdcp_rx_sn) {
            pdcp_p->next_pdcp_rx_sn = 0;
            pdcp_p->rx_hfn++;
          }
        } else { /* sequence_number < pdcp_p->next_pdcp_rx_sn */
          rx_hfn_for_count  = pdcp_p->rx_hfn;
          pdcp_sn_for_count = sequence_number;
        }

        if (pdcp_p->security_activated == 1) {
          if (ctxt_pP->enb_flag == ENB_FLAG_NO) {
            start_meas(&eNB_pdcp_stats[ctxt_pP->module_id].validate_security);
          } else {
            start_meas(&UE_pdcp_stats[ctxt_pP->module_id].validate_security);
          }

          security_ok = pdcp_validate_security(ctxt_pP,
                                               pdcp_p,
                                               srb_flagP,
                                               rb_idP,
                                               pdcp_header_len,
                                               rx_hfn_for_count,
                                               pdcp_sn_for_count,
                                               sdu_buffer_pP->data,
                                               sdu_buffer_sizeP - pdcp_tailer_len) == 0;

          if (ctxt_pP->enb_flag == ENB_FLAG_NO) {
            stop_meas(&eNB_pdcp_stats[ctxt_pP->module_id].validate_security);
          } else {
            stop_meas(&UE_pdcp_stats[ctxt_pP->module_id].validate_security);
          }
        } else {
          security_ok = 1;
        }

        if (security_ok == 0) {
          LOG_W(PDCP,
                PROTOCOL_PDCP_CTXT_FMT"security not validated for incoming PDPC DRB RLC/AM PDU\n",
                PROTOCOL_PDCP_CTXT_ARGS(ctxt_pP, pdcp_p));
          LOG_W(PDCP, "Ignoring PDU...\n");
          free_mem_block(sdu_buffer_pP, __func__);
          /* TODO: indicate integrity verification failure to upper layer */
          return FALSE;
        }

        /* TODO: specs say we have to store this PDU in a list and then deliver
         *       stored packets to upper layers according to a well defined
         *       procedure. The code below that deals with delivery is today
         *       too complex to do this properly, so we only send the current
         *       received packet. This is not correct and has to be fixed
         *       some day.
         *       In the meantime, let's pretend the last submitted PDCP SDU
         *       is the current one.
         * TODO: we also have to deal with re-establishment PDU (control PDUs)
         *       that contain no SDU.
         */
        pdcp_p->last_submitted_pdcp_rx_sn = sequence_number;
        break;
        } /* case RLC_MODE_AM */

      case RLC_MODE_UM:

        /* process as described in 36.323 5.1.2.1.3 */
        if (sequence_number < pdcp_p->next_pdcp_rx_sn) {
          pdcp_p->rx_hfn++;
        }

        rx_hfn_for_count  = pdcp_p->rx_hfn;
        pdcp_sn_for_count = sequence_number;
        pdcp_p->next_pdcp_rx_sn = sequence_number + 1;

        if (pdcp_p->next_pdcp_rx_sn > pdcp_p->maximum_pdcp_rx_sn) {
          pdcp_p->next_pdcp_rx_sn = 0;
          pdcp_p->rx_hfn++;
        }

        if (pdcp_p->security_activated == 1) {
          if (ctxt_pP->enb_flag == ENB_FLAG_NO) {
            start_meas(&eNB_pdcp_stats[ctxt_pP->module_id].validate_security);
          } else {
            start_meas(&UE_pdcp_stats[ctxt_pP->module_id].validate_security);
          }

          security_ok = pdcp_validate_security(ctxt_pP,
                                               pdcp_p,
                                               srb_flagP,
                                               rb_idP,
                                               pdcp_header_len,
                                               rx_hfn_for_count,
                                               pdcp_sn_for_count,
                                               sdu_buffer_pP->data,
                                               sdu_buffer_sizeP - pdcp_tailer_len) == 0;

          if (ctxt_pP->enb_flag == ENB_FLAG_NO) {
            stop_meas(&eNB_pdcp_stats[ctxt_pP->module_id].validate_security);
          } else {
            stop_meas(&UE_pdcp_stats[ctxt_pP->module_id].validate_security);
          }
        } else {
          security_ok = 1;
        }

        if (security_ok == 0) {
          LOG_W(PDCP,
                PROTOCOL_PDCP_CTXT_FMT"security not validated for incoming PDPC DRB RLC/UM PDU\n",
                PROTOCOL_PDCP_CTXT_ARGS(ctxt_pP, pdcp_p));
          LOG_W(PDCP, "Ignoring PDU...\n");
          free_mem_block(sdu_buffer_pP, __func__);
          /* TODO: indicate integrity verification failure to upper layer */
          return FALSE;
        }

        break;

      default:
        LOG_E(PDCP, "bad RLC mode, cannot happen.\n");
        exit(1);
    } /* switch (pdcp_p->rlc_mode) */
  } else { /* MBMS_flagP == 0 */
    payload_offset=0;
  }

  if (otg_enabled==1) {
    LOG_D(OTG,"Discarding received packed\n");
    free_mem_block(sdu_buffer_pP, __func__);

    if (ctxt_pP->enb_flag) {
      stop_meas(&eNB_pdcp_stats[ctxt_pP->module_id].data_ind);
    } else {
      stop_meas(&UE_pdcp_stats[ctxt_pP->module_id].data_ind);
    }

    VCD_SIGNAL_DUMPER_DUMP_FUNCTION_BY_NAME(VCD_SIGNAL_DUMPER_FUNCTIONS_PDCP_DATA_IND,VCD_FUNCTION_OUT);
    return TRUE;
  }

  // XXX Decompression would be done at this point
  /*
   * After checking incoming sequence number PDCP header
   * has to be stripped off so here we copy SDU buffer starting
   * from its second byte (skipping 0th and 1st octets, i.e.
   * PDCP header)
   */

  if (LINK_ENB_PDCP_TO_GTPV1U) {
    if ((TRUE == ctxt_pP->enb_flag) && (FALSE == srb_flagP)) {
      LOG_D(PDCP, "Sending packet to GTP, Calling GTPV1U_ENB_TUNNEL_DATA_REQ  ue %x rab %ld len %u\n",
            ctxt_pP->rnti,
            rb_id + 4,
            sdu_buffer_sizeP - payload_offset );
      MSC_LOG_TX_MESSAGE(
        MSC_PDCP_ENB,
        MSC_GTPU_ENB,
        NULL,0,
        "0 GTPV1U_ENB_TUNNEL_DATA_REQ  ue %x rab %u len %u",
        ctxt_pP->rnti,
        rb_id + 4,
        sdu_buffer_sizeP - payload_offset);
      //LOG_T(PDCP,"Sending to GTPV1U %d bytes\n", sdu_buffer_sizeP - payload_offset);
      gtpu_buffer_p = itti_malloc(TASK_PDCP_ENB, TASK_GTPV1_U,
                                  sdu_buffer_sizeP - payload_offset + GTPU_HEADER_OVERHEAD_MAX);
      AssertFatal(gtpu_buffer_p != NULL, "OUT OF MEMORY");
      memcpy(&gtpu_buffer_p[GTPU_HEADER_OVERHEAD_MAX], &sdu_buffer_pP->data[payload_offset], sdu_buffer_sizeP - payload_offset);
      message_p = itti_alloc_new_message(TASK_PDCP_ENB, GTPV1U_ENB_TUNNEL_DATA_REQ);
      AssertFatal(message_p != NULL, "OUT OF MEMORY");
      GTPV1U_ENB_TUNNEL_DATA_REQ(message_p).buffer       = gtpu_buffer_p;
      GTPV1U_ENB_TUNNEL_DATA_REQ(message_p).length       = sdu_buffer_sizeP - payload_offset;
      GTPV1U_ENB_TUNNEL_DATA_REQ(message_p).offset       = GTPU_HEADER_OVERHEAD_MAX;
      GTPV1U_ENB_TUNNEL_DATA_REQ(message_p).rnti         = ctxt_pP->rnti;
      GTPV1U_ENB_TUNNEL_DATA_REQ(message_p).rab_id       = rb_id + 4;
      itti_send_msg_to_task(TASK_GTPV1_U, INSTANCE_DEFAULT, message_p);
      packet_forwarded = TRUE;
    }
  } else {
    packet_forwarded = FALSE;
  }

#ifdef MBMS_MULTICAST_OUT

  if ((MBMS_flagP != 0) && (mbms_socket != -1)) {
   // struct iphdr   *ip_header = (struct iphdr *)&sdu_buffer_pP->data[payload_offset];
   // struct udphdr *udp_header = (struct udphdr *)&sdu_buffer_pP->data[payload_offset + sizeof(struct iphdr)];
   // struct sockaddr_in dest_addr;
   // dest_addr.sin_family      = AF_INET;
   // dest_addr.sin_port        = udp_header->dest;
   // dest_addr.sin_addr.s_addr = ip_header->daddr;

   // sendto(mbms_socket, &sdu_buffer_pP->data[payload_offset], sdu_buffer_sizeP - payload_offset, MSG_DONTWAIT, (struct sockaddr*)&dest_addr, sizeof(dest_addr));
   // //packet_forwarded = TRUE;

  }

#endif

  if (FALSE == packet_forwarded) {
    notifiedFIFO_elt_t * new_sdu_p = newNotifiedFIFO_elt(sdu_buffer_sizeP - payload_offset + sizeof (pdcp_data_ind_header_t), 0, NULL, NULL);

      if ((MBMS_flagP == 0) && (pdcp_p->rlc_mode == RLC_MODE_AM)) {
        pdcp_p->last_submitted_pdcp_rx_sn = sequence_number;
      }

      /*
       * Prepend PDCP indication header which is going to be removed at pdcp_fifo_flush_sdus()
       */
      pdcp_data_ind_header_t * pdcpHead=(pdcp_data_ind_header_t *)NotifiedFifoData(new_sdu_p);
      memset(pdcpHead, 0, sizeof (pdcp_data_ind_header_t));
      pdcpHead->data_size = sdu_buffer_sizeP - payload_offset;
      AssertFatal((sdu_buffer_sizeP - payload_offset >= 0), "invalid PDCP SDU size!");

      // Here there is no virtualization possible
      // set ((pdcp_data_ind_header_t *) new_sdu_p->data)->inst for IP layer here
      if (ctxt_pP->enb_flag == ENB_FLAG_NO) {
        pdcpHead->rb_id = rb_id;

        if (EPC_MODE_ENABLED) {
          /* for the UE compiled in S1 mode, we need 1 here
           * for the UE compiled in noS1 mode, we need 0
           * TODO: be sure of this
           */
          if (NFAPI_MODE == NFAPI_UE_STUB_PNF ) {
#ifdef UESIM_EXPANSION

            if (UE_NAS_USE_TUN) {
              pdcpHead->inst  = ctxt_pP->module_id;
            } else {
              pdcpHead->inst  = 0;
            }

#else
            pdcpHead->inst  = ctxt_pP->module_id;
#endif
          } else {  // nfapi_mode
            if (UE_NAS_USE_TUN) {
              pdcpHead->inst  = ctxt_pP->module_id;
            } else {
              pdcpHead->inst  = 1;
            }
          } // nfapi_mode
        }
      } else {
        pdcpHead->rb_id = rb_id + (ctxt_pP->module_id * LTE_maxDRB);
        pdcpHead->inst  = ctxt_pP->module_id;
      }

      if( LOG_DEBUGFLAG(DEBUG_PDCP) ) {
        static uint32_t pdcp_inst = 0;
        pdcpHead->inst = pdcp_inst++;
        LOG_D(PDCP, "inst=%d size=%d\n", pdcpHead->inst, pdcpHead->data_size);
      }

      memcpy(pdcpHead+1,
             &sdu_buffer_pP->data[payload_offset],
             sdu_buffer_sizeP - payload_offset);
      if( LOG_DEBUGFLAG(DEBUG_PDCP) )
	log_dump(PDCP, pdcpHead+1, min(sdu_buffer_sizeP - payload_offset,30) , LOG_DUMP_CHAR,
	         "Printing first bytes of PDCP SDU before adding it to the list: \n");
      pushNotifiedFIFO(&pdcp_sdu_list, new_sdu_p); 

    /* Print octets of incoming data in hexadecimal form */
    LOG_D(PDCP, "Following content has been received from RLC (%d,%d)(PDCP header has already been removed):\n",
          sdu_buffer_sizeP  - payload_offset + (int)sizeof(pdcp_data_ind_header_t),
          sdu_buffer_sizeP  - payload_offset);
    //util_print_hex_octets(PDCP, &new_sdu_p->data[sizeof (pdcp_data_ind_header_t)], sdu_buffer_sizeP - payload_offset);
    //util_flush_hex_octets(PDCP, &new_sdu_p->data[sizeof (pdcp_data_ind_header_t)], sdu_buffer_sizeP - payload_offset);
  }

  /* Update PDCP statistics */
  for (pdcp_uid=0; pdcp_uid< MAX_MOBILES_PER_ENB; pdcp_uid++) {
    if (pdcp_enb[ctxt_pP->module_id].rnti[pdcp_uid] == ctxt_pP->rnti ) {
      break;
    }
  }

  Pdcp_stats_rx[ctxt_pP->module_id][pdcp_uid][rb_idP+rb_offset]++;
  Pdcp_stats_rx_tmp_w[ctxt_pP->module_id][pdcp_uid][rb_idP+rb_offset]++;
  Pdcp_stats_rx_bytes[ctxt_pP->module_id][pdcp_uid][rb_idP+rb_offset]+=(sdu_buffer_sizeP  - payload_offset);
  Pdcp_stats_rx_bytes_tmp_w[ctxt_pP->module_id][pdcp_uid][rb_idP+rb_offset]+=(sdu_buffer_sizeP  - payload_offset);

  Pdcp_stats_rx_sn[ctxt_pP->module_id][pdcp_uid][rb_idP+rb_offset]=sequence_number;
  Pdcp_stats_rx_aiat[ctxt_pP->module_id][pdcp_uid][rb_idP+rb_offset]+= (pdcp_enb[ctxt_pP->module_id].sfn - Pdcp_stats_rx_iat[ctxt_pP->module_id][pdcp_uid][rb_idP+rb_offset]);
  Pdcp_stats_rx_aiat_tmp_w[ctxt_pP->module_id][pdcp_uid][rb_idP+rb_offset]+=(pdcp_enb[ctxt_pP->module_id].sfn - Pdcp_stats_rx_iat[ctxt_pP->module_id][pdcp_uid][rb_idP+rb_offset]);
  Pdcp_stats_rx_iat[ctxt_pP->module_id][pdcp_uid][rb_idP+rb_offset]=pdcp_enb[ctxt_pP->module_id].sfn;
  free_mem_block(sdu_buffer_pP, __func__);

  if (ctxt_pP->enb_flag) {
    stop_meas(&eNB_pdcp_stats[ctxt_pP->module_id].data_ind);
  } else {
    stop_meas(&UE_pdcp_stats[ctxt_pP->module_id].data_ind);
  }

  VCD_SIGNAL_DUMPER_DUMP_FUNCTION_BY_NAME(VCD_SIGNAL_DUMPER_FUNCTIONS_PDCP_DATA_IND,VCD_FUNCTION_OUT);
  return TRUE;
}

void pdcp_update_stats(const protocol_ctxt_t *const  ctxt_pP) {
  uint16_t           pdcp_uid = 0;
  uint8_t            rb_id     = 0;

  // these stats are measured for both eNB and UE on per seond basis
  for (rb_id =0; rb_id < NB_RB_MAX; rb_id ++) {
    for (pdcp_uid=0; pdcp_uid< MAX_MOBILES_PER_ENB; pdcp_uid++) {
      //printf("frame %d and subframe %d \n", pdcp_enb[ctxt_pP->module_id].frame, pdcp_enb[ctxt_pP->module_id].subframe);
      // tx stats
      if (Pdcp_stats_tx_window_ms[ctxt_pP->module_id][pdcp_uid] > 0 &&
          pdcp_enb[ctxt_pP->module_id].sfn % Pdcp_stats_tx_window_ms[ctxt_pP->module_id][pdcp_uid] == 0) {
        // unit: bit/s
        Pdcp_stats_tx_throughput_w[ctxt_pP->module_id][pdcp_uid][rb_id]=Pdcp_stats_tx_bytes_tmp_w[ctxt_pP->module_id][pdcp_uid][rb_id]*8;
        Pdcp_stats_tx_w[ctxt_pP->module_id][pdcp_uid][rb_id]= Pdcp_stats_tx_tmp_w[ctxt_pP->module_id][pdcp_uid][rb_id];
        Pdcp_stats_tx_bytes_w[ctxt_pP->module_id][pdcp_uid][rb_id]= Pdcp_stats_tx_bytes_tmp_w[ctxt_pP->module_id][pdcp_uid][rb_id];

        if (Pdcp_stats_tx_tmp_w[ctxt_pP->module_id][pdcp_uid][rb_id] > 0) {
          Pdcp_stats_tx_aiat_w[ctxt_pP->module_id][pdcp_uid][rb_id]=(Pdcp_stats_tx_aiat_tmp_w[ctxt_pP->module_id][pdcp_uid][rb_id]/Pdcp_stats_tx_tmp_w[ctxt_pP->module_id][pdcp_uid][rb_id]);
        } else {
          Pdcp_stats_tx_aiat_w[ctxt_pP->module_id][pdcp_uid][rb_id]=0;
        }

        // reset the tmp vars
        Pdcp_stats_tx_tmp_w[ctxt_pP->module_id][pdcp_uid][rb_id]=0;
        Pdcp_stats_tx_bytes_tmp_w[ctxt_pP->module_id][pdcp_uid][rb_id]=0;
        Pdcp_stats_tx_aiat_tmp_w[ctxt_pP->module_id][pdcp_uid][rb_id]=0;
      }

      if (Pdcp_stats_rx_window_ms[ctxt_pP->module_id][pdcp_uid] > 0 &&
          pdcp_enb[ctxt_pP->module_id].sfn % Pdcp_stats_rx_window_ms[ctxt_pP->module_id][pdcp_uid] == 0) {
        // rx stats
        Pdcp_stats_rx_goodput_w[ctxt_pP->module_id][pdcp_uid][rb_id]=Pdcp_stats_rx_bytes_tmp_w[ctxt_pP->module_id][pdcp_uid][rb_id]*8;
        Pdcp_stats_rx_w[ctxt_pP->module_id][pdcp_uid][rb_id]=   Pdcp_stats_rx_tmp_w[ctxt_pP->module_id][pdcp_uid][rb_id];
        Pdcp_stats_rx_bytes_w[ctxt_pP->module_id][pdcp_uid][rb_id]= Pdcp_stats_rx_bytes_tmp_w[ctxt_pP->module_id][pdcp_uid][rb_id];

        if(Pdcp_stats_rx_tmp_w[ctxt_pP->module_id][pdcp_uid][rb_id] > 0) {
          Pdcp_stats_rx_aiat_w[ctxt_pP->module_id][pdcp_uid][rb_id]= (Pdcp_stats_rx_aiat_tmp_w[ctxt_pP->module_id][pdcp_uid][rb_id]/Pdcp_stats_rx_tmp_w[ctxt_pP->module_id][pdcp_uid][rb_id]);
        } else {
          Pdcp_stats_rx_aiat_w[ctxt_pP->module_id][pdcp_uid][rb_id]=0;
        }

        // reset the tmp vars
        Pdcp_stats_rx_tmp_w[ctxt_pP->module_id][pdcp_uid][rb_id]=0;
        Pdcp_stats_rx_bytes_tmp_w[ctxt_pP->module_id][pdcp_uid][rb_id]=0;
        Pdcp_stats_rx_aiat_tmp_w[ctxt_pP->module_id][pdcp_uid][rb_id]=0;
      }
    }
  }
}


//-----------------------------------------------------------------------------
void
pdcp_run (
  const protocol_ctxt_t *const  ctxt_pP
)
//-----------------------------------------------------------------------------
{
  if (ctxt_pP->enb_flag) {
    start_meas(&eNB_pdcp_stats[ctxt_pP->module_id].pdcp_run);
  } else {
    start_meas(&UE_pdcp_stats[ctxt_pP->module_id].pdcp_run);
  }

  pdcp_enb[ctxt_pP->module_id].sfn++; // range: 0 to 18,446,744,073,709,551,615
  pdcp_enb[ctxt_pP->module_id].frame=ctxt_pP->frame; // 1023
  pdcp_enb[ctxt_pP->module_id].subframe= ctxt_pP->subframe;
  pdcp_update_stats(ctxt_pP);
  VCD_SIGNAL_DUMPER_DUMP_FUNCTION_BY_NAME(VCD_SIGNAL_DUMPER_FUNCTIONS_PDCP_RUN, VCD_FUNCTION_IN);
  MessageDef   *msg_p;
  int           result;
  protocol_ctxt_t  ctxt;

  do {
    // Checks if a message has been sent to PDCP sub-task
    itti_poll_msg (ctxt_pP->enb_flag ? TASK_PDCP_ENB : TASK_PDCP_UE, &msg_p);

    if (msg_p != NULL) {
      switch (ITTI_MSG_ID(msg_p)) {
        case RRC_DCCH_DATA_REQ:
          PROTOCOL_CTXT_SET_BY_MODULE_ID(
            &ctxt,
            RRC_DCCH_DATA_REQ (msg_p).module_id,
            RRC_DCCH_DATA_REQ (msg_p).enb_flag,
            RRC_DCCH_DATA_REQ (msg_p).rnti,
            RRC_DCCH_DATA_REQ (msg_p).frame,
            0,
            RRC_DCCH_DATA_REQ (msg_p).eNB_index);
          LOG_D(PDCP, PROTOCOL_CTXT_FMT"Received %s from %s: instance %d, rb_id %ld, muiP %d, confirmP %d, mode %d\n",
                PROTOCOL_CTXT_ARGS(&ctxt),
                ITTI_MSG_NAME (msg_p),
                ITTI_MSG_ORIGIN_NAME(msg_p),
                ITTI_MSG_INSTANCE (msg_p),
                RRC_DCCH_DATA_REQ (msg_p).rb_id,
                RRC_DCCH_DATA_REQ (msg_p).muip,
                RRC_DCCH_DATA_REQ (msg_p).confirmp,
                RRC_DCCH_DATA_REQ (msg_p).mode);
          LOG_D(PDCP, "Before calling pdcp_data_req from pdcp_run! RRC_DCCH_DATA_REQ (msg_p).rb_id: %ld \n", RRC_DCCH_DATA_REQ (msg_p).rb_id);
          result = pdcp_data_req (&ctxt,
                                  SRB_FLAG_YES,
                                  RRC_DCCH_DATA_REQ (msg_p).rb_id,
                                  RRC_DCCH_DATA_REQ (msg_p).muip,
                                  RRC_DCCH_DATA_REQ (msg_p).confirmp,
                                  RRC_DCCH_DATA_REQ (msg_p).sdu_size,
                                  RRC_DCCH_DATA_REQ (msg_p).sdu_p,
                                  RRC_DCCH_DATA_REQ (msg_p).mode,
                                  NULL, NULL
                                 );

          if (result != TRUE)
            LOG_E(PDCP, "PDCP data request failed!\n");

          // Message buffer has been processed, free it now.
          result = itti_free (ITTI_MSG_ORIGIN_ID(msg_p), RRC_DCCH_DATA_REQ (msg_p).sdu_p);
          AssertFatal (result == EXIT_SUCCESS, "Failed to free memory (%d)!\n", result);
          break;

        case RRC_PCCH_DATA_REQ: {
          sdu_size_t     sdu_buffer_sizeP;
          sdu_buffer_sizeP = RRC_PCCH_DATA_REQ(msg_p).sdu_size;
          uint8_t CC_id = RRC_PCCH_DATA_REQ(msg_p).CC_id;
          uint8_t ue_index = RRC_PCCH_DATA_REQ(msg_p).ue_index;
          RC.rrc[ctxt_pP->module_id]->carrier[CC_id].sizeof_paging[ue_index] = sdu_buffer_sizeP;

          if (sdu_buffer_sizeP > 0) {
            memcpy(RC.rrc[ctxt_pP->module_id]->carrier[CC_id].paging[ue_index], RRC_PCCH_DATA_REQ(msg_p).sdu_p, sdu_buffer_sizeP);
          }

          //paging pdcp log
          LOG_D(PDCP, "PDCP Received RRC_PCCH_DATA_REQ CC_id %d length %d \n", CC_id, sdu_buffer_sizeP);
        }
        break;

        default:
          LOG_E(PDCP, "Received unexpected message %s\n", ITTI_MSG_NAME (msg_p));
          break;
      }

      result = itti_free (ITTI_MSG_ORIGIN_ID(msg_p), msg_p);
      AssertFatal (result == EXIT_SUCCESS, "Failed to free memory (%d)!\n", result);
    }
  } while(msg_p != NULL);

  // IP/NAS -> PDCP traffic : TX, read the pkt from the upper layer buffer
  //  if (LINK_ENB_PDCP_TO_GTPV1U && ctxt_pP->enb_flag == ENB_FLAG_NO) {
  if (!EPC_MODE_ENABLED || ctxt_pP->enb_flag == ENB_FLAG_NO ) {
    pdcp_fifo_read_input_sdus(ctxt_pP);
  }

  // PDCP -> NAS/IP traffic: RX
  if (ctxt_pP->enb_flag) {
    start_meas(&eNB_pdcp_stats[ctxt_pP->module_id].pdcp_ip);
  } else {
    start_meas(&UE_pdcp_stats[ctxt_pP->module_id].pdcp_ip);
  }

  pdcp_fifo_flush_sdus(ctxt_pP);

  if (ctxt_pP->enb_flag) {
    stop_meas(&eNB_pdcp_stats[ctxt_pP->module_id].pdcp_ip);
  } else {
    stop_meas(&UE_pdcp_stats[ctxt_pP->module_id].pdcp_ip);
  }

  if (ctxt_pP->enb_flag) {
    stop_meas(&eNB_pdcp_stats[ctxt_pP->module_id].pdcp_run);
  } else {
    stop_meas(&UE_pdcp_stats[ctxt_pP->module_id].pdcp_run);
  }

  VCD_SIGNAL_DUMPER_DUMP_FUNCTION_BY_NAME(VCD_SIGNAL_DUMPER_FUNCTIONS_PDCP_RUN, VCD_FUNCTION_OUT);
}

//-----------------------------------------------------------------------------
void
pdcp_mbms_run (
  const protocol_ctxt_t *const  ctxt_pP
)
//-----------------------------------------------------------------------------
{
 // if (ctxt_pP->enb_flag) {
 //   start_meas(&eNB_pdcp_stats[ctxt_pP->module_id].pdcp_run);
 // } else {
 //   start_meas(&UE_pdcp_stats[ctxt_pP->module_id].pdcp_run);
 // }

 // pdcp_enb[ctxt_pP->module_id].sfn++; // range: 0 to 18,446,744,073,709,551,615
 // pdcp_enb[ctxt_pP->module_id].frame=ctxt_pP->frame; // 1023
 // pdcp_enb[ctxt_pP->module_id].subframe= ctxt_pP->subframe;
 // pdcp_update_stats(ctxt_pP);
 // VCD_SIGNAL_DUMPER_DUMP_FUNCTION_BY_NAME(VCD_SIGNAL_DUMPER_FUNCTIONS_PDCP_RUN, VCD_FUNCTION_IN);
 // MessageDef   *msg_p;
  //int           result;
  //protocol_ctxt_t  ctxt;

//  do {
//    // Checks if a message has been sent to PDCP sub-task
//    itti_poll_msg (ctxt_pP->enb_flag ? TASK_PDCP_ENB : TASK_PDCP_UE, &msg_p);
//
//    if (msg_p != NULL) {
//      switch (ITTI_MSG_ID(msg_p)) {
//        case RRC_DCCH_DATA_REQ:
//          PROTOCOL_CTXT_SET_BY_MODULE_ID(
//            &ctxt,
//            RRC_DCCH_DATA_REQ (msg_p).module_id,
//            RRC_DCCH_DATA_REQ (msg_p).enb_flag,
//            RRC_DCCH_DATA_REQ (msg_p).rnti,
//            RRC_DCCH_DATA_REQ (msg_p).frame,
//            0,
//            RRC_DCCH_DATA_REQ (msg_p).eNB_index);
//          LOG_D(PDCP, PROTOCOL_CTXT_FMT"Received %s from %s: instance %d, rb_id %d, muiP %d, confirmP %d, mode %d\n",
//                PROTOCOL_CTXT_ARGS(&ctxt),
//                ITTI_MSG_NAME (msg_p),
//                ITTI_MSG_ORIGIN_NAME(msg_p),
//                ITTI_MSG_INSTANCE (msg_p),
//                RRC_DCCH_DATA_REQ (msg_p).rb_id,
//                RRC_DCCH_DATA_REQ (msg_p).muip,
//                RRC_DCCH_DATA_REQ (msg_p).confirmp,
//                RRC_DCCH_DATA_REQ (msg_p).mode);
//          LOG_D(PDCP, "Before calling pdcp_data_req from pdcp_run! RRC_DCCH_DATA_REQ (msg_p).rb_id: %d \n", RRC_DCCH_DATA_REQ (msg_p).rb_id);
//          result = pdcp_data_req (&ctxt,
//                                  SRB_FLAG_YES,
//                                  RRC_DCCH_DATA_REQ (msg_p).rb_id,
//                                  RRC_DCCH_DATA_REQ (msg_p).muip,
//                                  RRC_DCCH_DATA_REQ (msg_p).confirmp,
//                                  RRC_DCCH_DATA_REQ (msg_p).sdu_size,
//                                  RRC_DCCH_DATA_REQ (msg_p).sdu_p,
//                                  RRC_DCCH_DATA_REQ (msg_p).mode,
//                                  NULL, NULL
//                                 );
//
//          if (result != TRUE)
//            LOG_E(PDCP, "PDCP data request failed!\n");
//
//          // Message buffer has been processed, free it now.
//          result = itti_free (ITTI_MSG_ORIGIN_ID(msg_p), RRC_DCCH_DATA_REQ (msg_p).sdu_p);
//          AssertFatal (result == EXIT_SUCCESS, "Failed to free memory (%d)!\n", result);
//          break;
//
//        case RRC_PCCH_DATA_REQ: {
//          sdu_size_t     sdu_buffer_sizeP;
//          sdu_buffer_sizeP = RRC_PCCH_DATA_REQ(msg_p).sdu_size;
//          uint8_t CC_id = RRC_PCCH_DATA_REQ(msg_p).CC_id;
//          uint8_t ue_index = RRC_PCCH_DATA_REQ(msg_p).ue_index;
//          RC.rrc[ctxt_pP->module_id]->carrier[CC_id].sizeof_paging[ue_index] = sdu_buffer_sizeP;
//
//          if (sdu_buffer_sizeP > 0) {
//            memcpy(RC.rrc[ctxt_pP->module_id]->carrier[CC_id].paging[ue_index], RRC_PCCH_DATA_REQ(msg_p).sdu_p, sdu_buffer_sizeP);
//          }
//
//          //paging pdcp log
//          LOG_D(PDCP, "PDCP Received RRC_PCCH_DATA_REQ CC_id %d length %d \n", CC_id, sdu_buffer_sizeP);
//        }
//        break;
//
//        default:
//          LOG_E(PDCP, "Received unexpected message %s\n", ITTI_MSG_NAME (msg_p));
//          break;
//      }
//
//      result = itti_free (ITTI_MSG_ORIGIN_ID(msg_p), msg_p);
//      AssertFatal (result == EXIT_SUCCESS, "Failed to free memory (%d)!\n", result);
//    }
//  } while(msg_p != NULL);
//
  // IP/NAS -> PDCP traffic : TX, read the pkt from the upper layer buffer
  //  if (LINK_ENB_PDCP_TO_GTPV1U && ctxt_pP->enb_flag == ENB_FLAG_NO) {
  //if (EPC_MODE_ENABLED || ctxt_pP->enb_flag == ENB_FLAG_NO ) {

    pdcp_fifo_read_input_mbms_sdus_fromtun(ctxt_pP);
  //}

  // PDCP -> NAS/IP traffic: RX
//  if (ctxt_pP->enb_flag) {
//    start_meas(&eNB_pdcp_stats[ctxt_pP->module_id].pdcp_ip);
//  } else {
//    start_meas(&UE_pdcp_stats[ctxt_pP->module_id].pdcp_ip);
//  }
//

    //pdcp_fifo_flush_mbms_sdus(ctxt_pP);

//  if (ctxt_pP->enb_flag) {
//    stop_meas(&eNB_pdcp_stats[ctxt_pP->module_id].pdcp_ip);
//  } else {
//    stop_meas(&UE_pdcp_stats[ctxt_pP->module_id].pdcp_ip);
//  }
//
//  if (ctxt_pP->enb_flag) {
//    stop_meas(&eNB_pdcp_stats[ctxt_pP->module_id].pdcp_run);
//  } else {
//    stop_meas(&UE_pdcp_stats[ctxt_pP->module_id].pdcp_run);
//  }
//
//  VCD_SIGNAL_DUMPER_DUMP_FUNCTION_BY_NAME(VCD_SIGNAL_DUMPER_FUNCTIONS_PDCP_RUN, VCD_FUNCTION_OUT);
}



void pdcp_init_stats_UE(module_id_t mod, uint16_t uid) {
  Pdcp_stats_tx_window_ms[mod][uid] = 100;
  Pdcp_stats_rx_window_ms[mod][uid] = 100;

  for (int i = 0; i < NB_RB_MAX; ++i) {
    Pdcp_stats_tx_bytes[mod][uid][i] = 0;
    Pdcp_stats_tx_bytes_w[mod][uid][i] = 0;
    Pdcp_stats_tx_bytes_tmp_w[mod][uid][i] = 0;
    Pdcp_stats_tx[mod][uid][i] = 0;
    Pdcp_stats_tx_w[mod][uid][i] = 0;
    Pdcp_stats_tx_tmp_w[mod][uid][i] = 0;
    Pdcp_stats_tx_sn[mod][uid][i] = 0;
    Pdcp_stats_tx_throughput_w[mod][uid][i] = 0;
    Pdcp_stats_tx_aiat[mod][uid][i] = 0;
    Pdcp_stats_tx_aiat_w[mod][uid][i] = 0;
    Pdcp_stats_tx_aiat_tmp_w[mod][uid][i] = 0;
    Pdcp_stats_tx_iat[mod][uid][i] = 0;
    Pdcp_stats_rx[mod][uid][i] = 0;
    Pdcp_stats_rx_w[mod][uid][i] = 0;
    Pdcp_stats_rx_tmp_w[mod][uid][i] = 0;
    Pdcp_stats_rx_bytes[mod][uid][i] = 0;
    Pdcp_stats_rx_bytes_w[mod][uid][i] = 0;
    Pdcp_stats_rx_bytes_tmp_w[mod][uid][i] = 0;
    Pdcp_stats_rx_sn[mod][uid][i] = 0;
    Pdcp_stats_rx_goodput_w[mod][uid][i] = 0;
    Pdcp_stats_rx_aiat[mod][uid][i] = 0;
    Pdcp_stats_rx_aiat_w[mod][uid][i] = 0;
    Pdcp_stats_rx_aiat_tmp_w[mod][uid][i] = 0;
    Pdcp_stats_rx_iat[mod][uid][i] = 0;
    Pdcp_stats_rx_outoforder[mod][uid][i] = 0;
  }
}

void pdcp_add_UE(const protocol_ctxt_t *const  ctxt_pP) {
  int i, ue_flag=1; //, ret=-1; to be decied later

  for (i=0; i < MAX_MOBILES_PER_ENB; i++) {
    if (pdcp_enb[ctxt_pP->module_id].rnti[i] == ctxt_pP->rnti) {
      ue_flag=-1;
      break;
    }
  }

  if (ue_flag == 1 ) {
    for (i=0; i < MAX_MOBILES_PER_ENB ; i++) {
      if (pdcp_enb[ctxt_pP->module_id].rnti[i] == 0 ) {
        pdcp_enb[ctxt_pP->module_id].rnti[i]=ctxt_pP->rnti;
        pdcp_enb[ctxt_pP->module_id].uid[i]=i;
        pdcp_enb[ctxt_pP->module_id].num_ues++;
        printf("add new uid is %d %x\n\n", i, ctxt_pP->rnti);
        pdcp_init_stats_UE(ctxt_pP->module_id, i);
        // ret=1;
        break;
      }
    }
  }

  //return ret;
}

//-----------------------------------------------------------------------------
boolean_t
pdcp_remove_UE(
  const protocol_ctxt_t *const  ctxt_pP
)
//-----------------------------------------------------------------------------
{
  LTE_DRB_Identity_t  srb_id         = 0;
  LTE_DRB_Identity_t  drb_id         = 0;
  hash_key_t      key            = HASHTABLE_NOT_A_KEY_VALUE;
  hashtable_rc_t  h_rc;
  int i;
  // check and remove SRBs first

  for(int i = 0; i<MAX_MOBILES_PER_ENB; i++) {
    if(pdcp_eNB_UE_instance_to_rnti[i] == ctxt_pP->rnti) {
      pdcp_eNB_UE_instance_to_rnti[i] = NOT_A_RNTI;
      break;
    }
  }

  for (srb_id=1; srb_id<3; srb_id++) {
    key = PDCP_COLL_KEY_VALUE(ctxt_pP->module_id, ctxt_pP->rnti, ctxt_pP->enb_flag, srb_id, SRB_FLAG_YES);
    h_rc = hashtable_remove(pdcp_coll_p, key);
  }

  for (drb_id=0; drb_id<LTE_maxDRB; drb_id++) {
    key = PDCP_COLL_KEY_VALUE(ctxt_pP->module_id, ctxt_pP->rnti, ctxt_pP->enb_flag, drb_id, SRB_FLAG_NO);
    h_rc = hashtable_remove(pdcp_coll_p, key);
  }

  (void)h_rc; /* remove gcc warning "set but not used" */

  // remove ue for pdcp enb inst
  for (i=0; i < MAX_MOBILES_PER_ENB; i++) {
    if (pdcp_enb[ctxt_pP->module_id].rnti[i] == ctxt_pP->rnti ) {
      LOG_I(PDCP, "remove uid is %d/%d %x\n", i,
            pdcp_enb[ctxt_pP->module_id].uid[i],
            pdcp_enb[ctxt_pP->module_id].rnti[i]);
      pdcp_enb[ctxt_pP->module_id].uid[i]=0;
      pdcp_enb[ctxt_pP->module_id].rnti[i]=0;
      pdcp_enb[ctxt_pP->module_id].num_ues--;
      break;
    }
  }

  return 1;
}


//-----------------------------------------------------------------------------
boolean_t
rrc_pdcp_config_asn1_req (
  const protocol_ctxt_t *const  ctxt_pP,
  LTE_SRB_ToAddModList_t  *const srb2add_list_pP,
  LTE_DRB_ToAddModList_t  *const drb2add_list_pP,
  LTE_DRB_ToReleaseList_t *const drb2release_list_pP,
  const uint8_t                   security_modeP,
  uint8_t                  *const kRRCenc_pP,
  uint8_t                  *const kRRCint_pP,
  uint8_t                  *const kUPenc_pP,
  LTE_PMCH_InfoList_r9_t  *const pmch_InfoList_r9_pP,
  rb_id_t                 *const defaultDRB
)
//-----------------------------------------------------------------------------
{
  long int        lc_id          = 0;
  LTE_DRB_Identity_t  srb_id     = 0;
  long int        mch_id         = 0;
  rlc_mode_t      rlc_type       = RLC_MODE_NONE;
  LTE_DRB_Identity_t  drb_id     = 0;
  LTE_DRB_Identity_t *pdrb_id_p  = NULL;
  uint8_t         drb_sn         = 12;
  uint8_t         srb_sn         = 5; // fixed sn for SRBs
  uint8_t         drb_report     = 0;
  long int        cnt            = 0;
  uint16_t        header_compression_profile = 0;
  config_action_t action                     = CONFIG_ACTION_ADD;
  LTE_SRB_ToAddMod_t *srb_toaddmod_p = NULL;
  LTE_DRB_ToAddMod_t *drb_toaddmod_p = NULL;
  pdcp_t         *pdcp_p         = NULL;
  hash_key_t      key            = HASHTABLE_NOT_A_KEY_VALUE;
  hashtable_rc_t  h_rc;
  hash_key_t      key_defaultDRB = HASHTABLE_NOT_A_KEY_VALUE;
  hashtable_rc_t  h_defaultDRB_rc;
  int i,j;
  LTE_MBMS_SessionInfoList_r9_t *mbms_SessionInfoList_r9_p = NULL;
  LTE_MBMS_SessionInfo_r9_t     *MBMS_SessionInfo_p        = NULL;
  LOG_T(PDCP, PROTOCOL_CTXT_FMT" %s() SRB2ADD %p DRB2ADD %p DRB2RELEASE %p\n",
        PROTOCOL_CTXT_ARGS(ctxt_pP),
        __FUNCTION__,
        srb2add_list_pP,
        drb2add_list_pP,
        drb2release_list_pP);

  // srb2add_list does not define pdcp config, we use rlc info to setup the pdcp dcch0 and dcch1 channels

  if (srb2add_list_pP != NULL) {
    for (cnt=0; cnt<srb2add_list_pP->list.count; cnt++) {
      srb_id = srb2add_list_pP->list.array[cnt]->srb_Identity;
      srb_toaddmod_p = srb2add_list_pP->list.array[cnt];
      rlc_type = RLC_MODE_AM;
      lc_id = srb_id;
      key = PDCP_COLL_KEY_VALUE(ctxt_pP->module_id, ctxt_pP->rnti, ctxt_pP->enb_flag, srb_id, SRB_FLAG_YES);
      h_rc = hashtable_get(pdcp_coll_p, key, (void **)&pdcp_p);

      if (h_rc == HASH_TABLE_OK) {
        action = CONFIG_ACTION_MODIFY;
        LOG_D(PDCP, PROTOCOL_PDCP_CTXT_FMT" CONFIG_ACTION_MODIFY key 0x%"PRIx64"\n",
              PROTOCOL_PDCP_CTXT_ARGS(ctxt_pP, pdcp_p),
              key);
      } else {
        action = CONFIG_ACTION_ADD;
        pdcp_p = calloc(1, sizeof(pdcp_t));
        h_rc = hashtable_insert(pdcp_coll_p, key, pdcp_p);

        if (h_rc != HASH_TABLE_OK) {
          LOG_E(PDCP, PROTOCOL_PDCP_CTXT_FMT" CONFIG_ACTION_ADD key 0x%"PRIx64" FAILED\n",
                PROTOCOL_PDCP_CTXT_ARGS(ctxt_pP, pdcp_p),
                key);
          free(pdcp_p);
          return TRUE;
        } else {
          LOG_D(PDCP, PROTOCOL_PDCP_CTXT_FMT" CONFIG_ACTION_ADD key 0x%"PRIx64"\n",
                PROTOCOL_PDCP_CTXT_ARGS(ctxt_pP, pdcp_p),
                key);
        }
      }

      if (srb_toaddmod_p->rlc_Config) {
        switch (srb_toaddmod_p->rlc_Config->present) {
          case LTE_SRB_ToAddMod__rlc_Config_PR_NOTHING:
            break;

          case LTE_SRB_ToAddMod__rlc_Config_PR_explicitValue:
            switch (srb_toaddmod_p->rlc_Config->choice.explicitValue.present) {
              case LTE_RLC_Config_PR_NOTHING:
                break;

              default:
                pdcp_config_req_asn1 (
                  ctxt_pP,
                  pdcp_p,
                  SRB_FLAG_YES,
                  rlc_type,
                  action,
                  lc_id,
                  mch_id,
                  srb_id,
                  srb_sn,
                  0, // drb_report
                  0, // header compression
                  security_modeP,
                  kRRCenc_pP,
                  kRRCint_pP,
                  kUPenc_pP);
                break;
            }

            break;

          case LTE_SRB_ToAddMod__rlc_Config_PR_defaultValue:
            pdcp_config_req_asn1 (
              ctxt_pP,
              pdcp_p,
              SRB_FLAG_YES,
              rlc_type,
              action,
              lc_id,
              mch_id,
              srb_id,
              srb_sn,
              0, // drb_report
              0, // header compression
              security_modeP,
              kRRCenc_pP,
              kRRCint_pP,
              kUPenc_pP);
            // already the default values
            break;

          default:
            DevParam(srb_toaddmod_p->rlc_Config->present, ctxt_pP->module_id, ctxt_pP->rnti);
            break;
        }
      }
    }
  }

  // reset the action

  if (drb2add_list_pP != NULL) {
    for (cnt=0; cnt<drb2add_list_pP->list.count; cnt++) {
      drb_toaddmod_p = drb2add_list_pP->list.array[cnt];
      drb_id = drb_toaddmod_p->drb_Identity;// + drb_id_offset;

      if (drb_toaddmod_p->logicalChannelIdentity) {
        lc_id = *(drb_toaddmod_p->logicalChannelIdentity);
      } else {
        LOG_E(PDCP, PROTOCOL_PDCP_CTXT_FMT" logicalChannelIdentity is missing in DRB-ToAddMod information element!\n",
              PROTOCOL_PDCP_CTXT_ARGS(ctxt_pP, pdcp_p));
        continue;
      }

      if (lc_id == 1 || lc_id == 2) {
        LOG_E(RLC, PROTOCOL_CTXT_FMT" logicalChannelIdentity = %ld is invalid in RRC message when adding DRB!\n", PROTOCOL_CTXT_ARGS(ctxt_pP), lc_id);
        continue;
      }

      DevCheck4(drb_id < LTE_maxDRB, drb_id, LTE_maxDRB, ctxt_pP->module_id, ctxt_pP->rnti);
      key = PDCP_COLL_KEY_VALUE(ctxt_pP->module_id, ctxt_pP->rnti, ctxt_pP->enb_flag, drb_id, SRB_FLAG_NO);
      h_rc = hashtable_get(pdcp_coll_p, key, (void **)&pdcp_p);

      if (h_rc == HASH_TABLE_OK) {
        action = CONFIG_ACTION_MODIFY;
        LOG_D(PDCP, PROTOCOL_PDCP_CTXT_FMT" CONFIG_ACTION_MODIFY key 0x%"PRIx64"\n",
              PROTOCOL_PDCP_CTXT_ARGS(ctxt_pP, pdcp_p),
              key);
      } else {
        action = CONFIG_ACTION_ADD;
        pdcp_p = calloc(1, sizeof(pdcp_t));
        h_rc = hashtable_insert(pdcp_coll_p, key, pdcp_p);

        // save the first configured DRB-ID as the default DRB-ID
        if ((defaultDRB != NULL) && (*defaultDRB == drb_id)) {
          key_defaultDRB = PDCP_COLL_KEY_DEFAULT_DRB_VALUE(ctxt_pP->module_id, ctxt_pP->rnti, ctxt_pP->enb_flag);
          h_defaultDRB_rc = hashtable_insert(pdcp_coll_p, key_defaultDRB, pdcp_p);
        } else {
          h_defaultDRB_rc = HASH_TABLE_OK; // do not trigger any error handling if this is not a default DRB
        }

        if (h_defaultDRB_rc != HASH_TABLE_OK) {
          LOG_E(PDCP, PROTOCOL_PDCP_CTXT_FMT" CONFIG_ACTION_ADD ADD default DRB key 0x%"PRIx64" FAILED\n",
                PROTOCOL_PDCP_CTXT_ARGS(ctxt_pP, pdcp_p),
                key_defaultDRB);
          free(pdcp_p);
          return TRUE;
        } else if (h_rc != HASH_TABLE_OK) {
          LOG_E(PDCP, PROTOCOL_PDCP_CTXT_FMT" CONFIG_ACTION_ADD ADD key 0x%"PRIx64" FAILED\n",
                PROTOCOL_PDCP_CTXT_ARGS(ctxt_pP, pdcp_p),
                key);
          free(pdcp_p);
          return TRUE;
        } else {
          LOG_D(PDCP, PROTOCOL_PDCP_CTXT_FMT" CONFIG_ACTION_ADD ADD key 0x%"PRIx64"\n",
                PROTOCOL_PDCP_CTXT_ARGS(ctxt_pP, pdcp_p),
                key);
        }
      }

      if (drb_toaddmod_p->pdcp_Config) {
        if (drb_toaddmod_p->pdcp_Config->discardTimer) {
          // set the value of the timer
        }

        if (drb_toaddmod_p->pdcp_Config->rlc_AM) {
          drb_report = drb_toaddmod_p->pdcp_Config->rlc_AM->statusReportRequired;
          drb_sn = LTE_PDCP_Config__rlc_UM__pdcp_SN_Size_len12bits; // default SN size
          rlc_type = RLC_MODE_AM;
        }

        if (drb_toaddmod_p->pdcp_Config->rlc_UM) {
          drb_sn = drb_toaddmod_p->pdcp_Config->rlc_UM->pdcp_SN_Size;
          rlc_type =RLC_MODE_UM;
        }

        switch (drb_toaddmod_p->pdcp_Config->headerCompression.present) {
          case LTE_PDCP_Config__headerCompression_PR_NOTHING:
          case LTE_PDCP_Config__headerCompression_PR_notUsed:
            header_compression_profile=0x0;
            break;

          case LTE_PDCP_Config__headerCompression_PR_rohc:

            // parse the struc and get the rohc profile
            if(drb_toaddmod_p->pdcp_Config->headerCompression.choice.rohc.profiles.profile0x0001) {
              header_compression_profile=0x0001;
            } else if(drb_toaddmod_p->pdcp_Config->headerCompression.choice.rohc.profiles.profile0x0002) {
              header_compression_profile=0x0002;
            } else if(drb_toaddmod_p->pdcp_Config->headerCompression.choice.rohc.profiles.profile0x0003) {
              header_compression_profile=0x0003;
            } else if(drb_toaddmod_p->pdcp_Config->headerCompression.choice.rohc.profiles.profile0x0004) {
              header_compression_profile=0x0004;
            } else if(drb_toaddmod_p->pdcp_Config->headerCompression.choice.rohc.profiles.profile0x0006) {
              header_compression_profile=0x0006;
            } else if(drb_toaddmod_p->pdcp_Config->headerCompression.choice.rohc.profiles.profile0x0101) {
              header_compression_profile=0x0101;
            } else if(drb_toaddmod_p->pdcp_Config->headerCompression.choice.rohc.profiles.profile0x0102) {
              header_compression_profile=0x0102;
            } else if(drb_toaddmod_p->pdcp_Config->headerCompression.choice.rohc.profiles.profile0x0103) {
              header_compression_profile=0x0103;
            } else if(drb_toaddmod_p->pdcp_Config->headerCompression.choice.rohc.profiles.profile0x0104) {
              header_compression_profile=0x0104;
            } else {
              header_compression_profile=0x0;
              LOG_W(PDCP,"unknown header compresion profile\n");
            }

            // set the applicable profile
            break;

          default:
            LOG_W(PDCP,PROTOCOL_PDCP_CTXT_FMT"[RB %ld] unknown drb_toaddmod->PDCP_Config->headerCompression->present \n",
                  PROTOCOL_PDCP_CTXT_ARGS(ctxt_pP,pdcp_p), drb_id);
            break;
        }

        pdcp_config_req_asn1 (
          ctxt_pP,
          pdcp_p,
          SRB_FLAG_NO,
          rlc_type,
          action,
          lc_id,
          mch_id,
          drb_id,
          drb_sn,
          drb_report,
          header_compression_profile,
          security_modeP,
          kRRCenc_pP,
          kRRCint_pP,
          kUPenc_pP);
      }
    }
  }

  if (drb2release_list_pP != NULL) {
    for (cnt=0; cnt<drb2release_list_pP->list.count; cnt++) {
      pdrb_id_p = drb2release_list_pP->list.array[cnt];
      drb_id =  *pdrb_id_p;
      key = PDCP_COLL_KEY_VALUE(ctxt_pP->module_id, ctxt_pP->rnti, ctxt_pP->enb_flag, drb_id, SRB_FLAG_NO);
      h_rc = hashtable_get(pdcp_coll_p, key, (void **)&pdcp_p);

      if (h_rc != HASH_TABLE_OK) {
        LOG_E(PDCP, PROTOCOL_CTXT_FMT" PDCP REMOVE FAILED drb_id %ld\n",
              PROTOCOL_CTXT_ARGS(ctxt_pP),
              drb_id);
        continue;
      }

      lc_id = pdcp_p->lcid;
      action = CONFIG_ACTION_REMOVE;
      pdcp_config_req_asn1 (
        ctxt_pP,
        pdcp_p,
        SRB_FLAG_NO,
        rlc_type,
        action,
        lc_id,
        mch_id,
        drb_id,
        0,
        0,
        0,
        security_modeP,
        kRRCenc_pP,
        kRRCint_pP,
        kUPenc_pP);
      h_rc = hashtable_remove(pdcp_coll_p, key);

      if ((defaultDRB != NULL) && (*defaultDRB == drb_id)) {
        // default DRB being removed. nevertheless this shouldn't happen as removing default DRB is not allowed in standard
        key_defaultDRB = PDCP_COLL_KEY_DEFAULT_DRB_VALUE(ctxt_pP->module_id, ctxt_pP->rnti, ctxt_pP->enb_flag);
        h_defaultDRB_rc = hashtable_get(pdcp_coll_p, key_defaultDRB, (void **)&pdcp_p);

        if (h_defaultDRB_rc == HASH_TABLE_OK) {
          h_defaultDRB_rc = hashtable_remove(pdcp_coll_p, key_defaultDRB);
        } else {
          LOG_E(PDCP, PROTOCOL_CTXT_FMT" PDCP REMOVE FAILED default DRB\n", PROTOCOL_CTXT_ARGS(ctxt_pP));
        }
      } else {
        key_defaultDRB = HASH_TABLE_OK; // do not trigger any error handling if this is not a default DRB
      }
    }
  }

  if (pmch_InfoList_r9_pP != NULL) {
    for (i=0; i<pmch_InfoList_r9_pP->list.count; i++) {
      mbms_SessionInfoList_r9_p = &(pmch_InfoList_r9_pP->list.array[i]->mbms_SessionInfoList_r9);

      for (j=0; j<mbms_SessionInfoList_r9_p->list.count; j++) {
        MBMS_SessionInfo_p = mbms_SessionInfoList_r9_p->list.array[j];

        if (0/*MBMS_SessionInfo_p->sessionId_r9*/)
          lc_id = MBMS_SessionInfo_p->sessionId_r9->buf[0];
        else
          lc_id = MBMS_SessionInfo_p->logicalChannelIdentity_r9;

        mch_id = MBMS_SessionInfo_p->tmgi_r9.serviceId_r9.buf[2]; //serviceId is 3-octet string
        //        mch_id = j;

        // can set the mch_id = i
        if (ctxt_pP->enb_flag) {
          drb_id =  (mch_id * LTE_maxSessionPerPMCH ) + lc_id ;//+ (LTE_maxDRB + 3)*MAX_MOBILES_PER_ENB; // 1

          if (pdcp_mbms_array_eNB[ctxt_pP->module_id][mch_id][lc_id].instanciated_instance == TRUE) {
            action = CONFIG_ACTION_MBMS_MODIFY;
          } else {
            action = CONFIG_ACTION_MBMS_ADD;
          }
        } else {
          drb_id =  (mch_id * LTE_maxSessionPerPMCH ) + lc_id; // + (LTE_maxDRB + 3); // 15

          if (pdcp_mbms_array_ue[ctxt_pP->module_id][mch_id][lc_id].instanciated_instance == TRUE) {
            action = CONFIG_ACTION_MBMS_MODIFY;
          } else {
            action = CONFIG_ACTION_MBMS_ADD;
          }
        }

        LOG_I(PDCP, "lc_id (%02ld) mch_id(%02x,%02x,%02x) drb_id(%ld) action(%d)\n",
              lc_id,
              MBMS_SessionInfo_p->tmgi_r9.serviceId_r9.buf[0],
              MBMS_SessionInfo_p->tmgi_r9.serviceId_r9.buf[1],
              MBMS_SessionInfo_p->tmgi_r9.serviceId_r9.buf[2],
              drb_id,
              action);
        pdcp_config_req_asn1 (
          ctxt_pP,
          NULL,  // unused for MBMS
          SRB_FLAG_NO,
          RLC_MODE_NONE,
          action,
          lc_id,
          mch_id,
          drb_id,
          0,   // unused for MBMS
          0,   // unused for MBMS
          0,   // unused for MBMS
          0,   // unused for MBMS
          NULL,  // unused for MBMS
          NULL,  // unused for MBMS
          NULL); // unused for MBMS
      }
    }
  }

  return 0;
}

//-----------------------------------------------------------------------------
boolean_t
pdcp_config_req_asn1 (
  const protocol_ctxt_t *const  ctxt_pP,
  pdcp_t          *const        pdcp_pP,
  const srb_flag_t              srb_flagP,
  const rlc_mode_t              rlc_modeP,
  const config_action_t         actionP,
  const uint16_t                lc_idP,
  const uint16_t                mch_idP,
  const rb_id_t                 rb_idP,
  const uint8_t                 rb_snP,
  const uint8_t                 rb_reportP,
  const uint16_t                header_compression_profileP,
  const uint8_t                 security_modeP,
  uint8_t         *const        kRRCenc_pP,
  uint8_t         *const        kRRCint_pP,
  uint8_t         *const        kUPenc_pP)
//-----------------------------------------------------------------------------
{

  switch (actionP) {
    case CONFIG_ACTION_ADD:
      DevAssert(pdcp_pP != NULL);

      if (ctxt_pP->enb_flag == ENB_FLAG_YES) {
        pdcp_pP->is_ue = FALSE;
        pdcp_add_UE(ctxt_pP);

        //pdcp_eNB_UE_instance_to_rnti[ctxtP->module_id] = ctxt_pP->rnti;
        //      pdcp_eNB_UE_instance_to_rnti[pdcp_eNB_UE_instance_to_rnti_index] = ctxt_pP->rnti;
        if( srb_flagP == SRB_FLAG_NO ) {
          for(int i = 0; i<MAX_MOBILES_PER_ENB; i++) {
            if(pdcp_eNB_UE_instance_to_rnti[pdcp_eNB_UE_instance_to_rnti_index] == NOT_A_RNTI) {
              break;
            }

            pdcp_eNB_UE_instance_to_rnti_index = (pdcp_eNB_UE_instance_to_rnti_index + 1) % MAX_MOBILES_PER_ENB;
          }

          pdcp_eNB_UE_instance_to_rnti[pdcp_eNB_UE_instance_to_rnti_index] = ctxt_pP->rnti;
          pdcp_eNB_UE_instance_to_rnti_index = (pdcp_eNB_UE_instance_to_rnti_index + 1) % MAX_MOBILES_PER_ENB;
        }

        //pdcp_eNB_UE_instance_to_rnti_index = (pdcp_eNB_UE_instance_to_rnti_index + 1) % MAX_MOBILES_PER_ENB;
      } else {
        pdcp_pP->is_ue = TRUE;
        pdcp_UE_UE_module_id_to_rnti[ctxt_pP->module_id] = ctxt_pP->rnti;
      }

      pdcp_pP->is_srb                     = (srb_flagP == SRB_FLAG_YES) ? TRUE : FALSE;
      pdcp_pP->lcid                       = lc_idP;
      pdcp_pP->rb_id                      = rb_idP;
      pdcp_pP->header_compression_profile = header_compression_profileP;
      pdcp_pP->status_report              = rb_reportP;

      if (rb_snP == LTE_PDCP_Config__rlc_UM__pdcp_SN_Size_len12bits) {
        pdcp_pP->seq_num_size = 12;
        pdcp_pP->maximum_pdcp_rx_sn = (1 << 12) - 1;
      } else if (rb_snP == LTE_PDCP_Config__rlc_UM__pdcp_SN_Size_len7bits) {
        pdcp_pP->seq_num_size = 7;
        pdcp_pP->maximum_pdcp_rx_sn = (1 << 7) - 1;
      } else {
        pdcp_pP->seq_num_size = 5;
        pdcp_pP->maximum_pdcp_rx_sn = (1 << 5) - 1;
      }

      pdcp_pP->rlc_mode                         = rlc_modeP;
      pdcp_pP->next_pdcp_tx_sn                  = 0;
      pdcp_pP->next_pdcp_rx_sn                  = 0;
      pdcp_pP->tx_hfn                           = 0;
      pdcp_pP->rx_hfn                           = 0;
      pdcp_pP->last_submitted_pdcp_rx_sn        = 4095;
      pdcp_pP->first_missing_pdu                = -1;
      LOG_I(PDCP, PROTOCOL_PDCP_CTXT_FMT" Action ADD  LCID %d (%s id %ld) "
            "configured with SN size %d bits and RLC %s\n",
            PROTOCOL_PDCP_CTXT_ARGS(ctxt_pP,pdcp_pP),
            lc_idP,
            (srb_flagP == SRB_FLAG_YES) ? "SRB" : "DRB",
            rb_idP,
            pdcp_pP->seq_num_size,
            (rlc_modeP == RLC_MODE_AM ) ? "AM" : (rlc_modeP == RLC_MODE_TM) ? "TM" : "UM");

      /* Setup security */
      if (security_modeP != 0xff) {
        pdcp_config_set_security(
          ctxt_pP,
          pdcp_pP,
          rb_idP,
          lc_idP,
          security_modeP,
          kRRCenc_pP,
          kRRCint_pP,
          kUPenc_pP);
      }

      break;

    case CONFIG_ACTION_MODIFY:
      DevAssert(pdcp_pP != NULL);
      pdcp_pP->header_compression_profile=header_compression_profileP;
      pdcp_pP->status_report = rb_reportP;
      pdcp_pP->rlc_mode = rlc_modeP;

      /* Setup security */
      if (security_modeP != 0xff) {
        pdcp_config_set_security(
          ctxt_pP,
          pdcp_pP,
          rb_idP,
          lc_idP,
          security_modeP,
          kRRCenc_pP,
          kRRCint_pP,
          kUPenc_pP);
      }

      if (rb_snP == LTE_PDCP_Config__rlc_UM__pdcp_SN_Size_len7bits) {
        pdcp_pP->seq_num_size = 7;
      } else if (rb_snP == LTE_PDCP_Config__rlc_UM__pdcp_SN_Size_len12bits) {
        pdcp_pP->seq_num_size = 12;
      } else {
        pdcp_pP->seq_num_size=5;
      }

      LOG_I(PDCP,PROTOCOL_PDCP_CTXT_FMT" Action MODIFY LCID %d "
            "RB id %ld reconfigured with SN size %d and RLC %s \n",
            PROTOCOL_PDCP_CTXT_ARGS(ctxt_pP,pdcp_pP),
            lc_idP,
            rb_idP,
            rb_snP,
            (rlc_modeP == RLC_MODE_AM) ? "AM" : (rlc_modeP == RLC_MODE_TM) ? "TM" : "UM");
      break;

    case CONFIG_ACTION_REMOVE:
      DevAssert(pdcp_pP != NULL);
      //#warning "TODO pdcp_module_id_to_rnti"
      //pdcp_module_id_to_rnti[ctxt_pP.module_id ][dst_id] = NOT_A_RNTI;
      LOG_D(PDCP, PROTOCOL_PDCP_CTXT_FMT" CONFIG_ACTION_REMOVE LCID %d RBID %ld configured\n",
            PROTOCOL_PDCP_CTXT_ARGS(ctxt_pP,pdcp_pP),
            lc_idP,
            rb_idP);

      if (ctxt_pP->enb_flag == ENB_FLAG_YES) {
        // pdcp_remove_UE(ctxt_pP);
      }

      /* Security keys */
      if (pdcp_pP->kUPenc != NULL) {
        free(pdcp_pP->kUPenc);
      }

      if (pdcp_pP->kRRCint != NULL) {
        free(pdcp_pP->kRRCint);
      }

      if (pdcp_pP->kRRCenc != NULL) {
        free(pdcp_pP->kRRCenc);
      }

      memset(pdcp_pP, 0, sizeof(pdcp_t));
      break;

    case CONFIG_ACTION_MBMS_ADD:
    case CONFIG_ACTION_MBMS_MODIFY:
      LOG_D(PDCP," %s service_id/mch index %d, session_id/lcid %d, rbid %ld configured\n",
            //PROTOCOL_PDCP_CTXT_ARGS(ctxt_pP,pdcp_pP),
            actionP == CONFIG_ACTION_MBMS_ADD ? "CONFIG_ACTION_MBMS_ADD" : "CONFIG_ACTION_MBMS_MODIFY",
            mch_idP,
            lc_idP,
            rb_idP);

      if (ctxt_pP->enb_flag == ENB_FLAG_YES) {
        pdcp_mbms_array_eNB[ctxt_pP->module_id][mch_idP][lc_idP].instanciated_instance = TRUE ;
        pdcp_mbms_array_eNB[ctxt_pP->module_id][mch_idP][lc_idP].rb_id = rb_idP;
      } else {
        pdcp_mbms_array_ue[ctxt_pP->module_id][mch_idP][lc_idP].instanciated_instance = TRUE ;
        pdcp_mbms_array_ue[ctxt_pP->module_id][mch_idP][lc_idP].rb_id = rb_idP;
      }

      break;

    case CONFIG_ACTION_SET_SECURITY_MODE:
      pdcp_config_set_security(
        ctxt_pP,
        pdcp_pP,
        rb_idP,
        lc_idP,
        security_modeP,
        kRRCenc_pP,
        kRRCint_pP,
        kUPenc_pP);
      break;

    default:
      DevParam(actionP, ctxt_pP->module_id, ctxt_pP->rnti);
      break;
  }

  return 0;
}

//-----------------------------------------------------------------------------
void
pdcp_config_set_security(
  const protocol_ctxt_t *const  ctxt_pP,
  pdcp_t          *const pdcp_pP,
  const rb_id_t         rb_idP,
  const uint16_t        lc_idP,
  const uint8_t         security_modeP,
  uint8_t         *const kRRCenc,
  uint8_t         *const kRRCint,
  uint8_t         *const  kUPenc)
//-----------------------------------------------------------------------------
{
  DevAssert(pdcp_pP != NULL);

  if ((security_modeP >= 0) && (security_modeP <= 0x77)) {
    pdcp_pP->cipheringAlgorithm     = security_modeP & 0x0f;
    pdcp_pP->integrityProtAlgorithm = (security_modeP>>4) & 0xf;
    LOG_D(PDCP, PROTOCOL_PDCP_CTXT_FMT" CONFIG_ACTION_SET_SECURITY_MODE: cipheringAlgorithm %d integrityProtAlgorithm %d\n",
          PROTOCOL_PDCP_CTXT_ARGS(ctxt_pP,pdcp_pP),
          pdcp_pP->cipheringAlgorithm,
          pdcp_pP->integrityProtAlgorithm);
    pdcp_pP->kRRCenc = kRRCenc;
    pdcp_pP->kRRCint = kRRCint;
    pdcp_pP->kUPenc  = kUPenc;
    /* Activate security */
    pdcp_pP->security_activated = 1;
    MSC_LOG_EVENT(
      (ctxt_pP->enb_flag == ENB_FLAG_YES) ? MSC_PDCP_ENB:MSC_PDCP_UE,
      "0 Set security ciph %X integ %x UE %"PRIx16" ",
      pdcp_pP->cipheringAlgorithm,
      pdcp_pP->integrityProtAlgorithm,
      ctxt_pP->rnti);
  } else {
    MSC_LOG_EVENT(
      (ctxt_pP->enb_flag == ENB_FLAG_YES) ? MSC_PDCP_ENB:MSC_PDCP_UE,
      "0 Set security failed UE %"PRIx16" ",
      ctxt_pP->rnti);
    LOG_E(PDCP,PROTOCOL_PDCP_CTXT_FMT"  bad security mode %d",
          PROTOCOL_PDCP_CTXT_ARGS(ctxt_pP,pdcp_pP),
          security_modeP);
  }
}

//-----------------------------------------------------------------------------
void
rrc_pdcp_config_req (
  const protocol_ctxt_t *const  ctxt_pP,
  const srb_flag_t srb_flagP,
  const uint32_t actionP,
  const rb_id_t rb_idP,
  const uint8_t security_modeP)
//-----------------------------------------------------------------------------
{
  pdcp_t *pdcp_p = NULL;
  hash_key_t       key           = PDCP_COLL_KEY_VALUE(ctxt_pP->module_id, ctxt_pP->rnti, ctxt_pP->enb_flag, rb_idP, srb_flagP);
  hashtable_rc_t   h_rc;
  h_rc = hashtable_get(pdcp_coll_p, key, (void **)&pdcp_p);

  if (h_rc == HASH_TABLE_OK) {
    /*
     * Initialize sequence number state variables of relevant PDCP entity
     */
    switch (actionP) {
      case CONFIG_ACTION_ADD:
        pdcp_p->is_srb = srb_flagP;
        pdcp_p->rb_id  = rb_idP;

        if (ctxt_pP->enb_flag == ENB_FLAG_NO) {
          pdcp_p->is_ue = TRUE;
          pdcp_UE_UE_module_id_to_rnti[ctxt_pP->module_id] = ctxt_pP->rnti;
        } else {
          pdcp_p->is_ue = FALSE;
        }

        pdcp_p->next_pdcp_tx_sn = 0;
        pdcp_p->next_pdcp_rx_sn = 0;
        pdcp_p->tx_hfn = 0;
        pdcp_p->rx_hfn = 0;
        /* SN of the last PDCP SDU delivered to upper layers */
        pdcp_p->last_submitted_pdcp_rx_sn = 4095;

        if (rb_idP < DTCH) { // SRB
          pdcp_p->seq_num_size = 5;
        } else { // DRB
          pdcp_p->seq_num_size = 12;
        }

        pdcp_p->first_missing_pdu = -1;
        LOG_D(PDCP,PROTOCOL_PDCP_CTXT_FMT" Config request : Action ADD:  radio bearer id %ld (already added) configured\n",
              PROTOCOL_PDCP_CTXT_ARGS(ctxt_pP,pdcp_p),
              rb_idP);
        break;

      case CONFIG_ACTION_MODIFY:
        break;

      case CONFIG_ACTION_REMOVE:
        LOG_D(PDCP, PROTOCOL_PDCP_CTXT_FMT" CONFIG_ACTION_REMOVE: radio bearer id %ld configured\n",
              PROTOCOL_PDCP_CTXT_ARGS(ctxt_pP,pdcp_p),
              rb_idP);
        pdcp_p->next_pdcp_tx_sn = 0;
        pdcp_p->next_pdcp_rx_sn = 0;
        pdcp_p->tx_hfn = 0;
        pdcp_p->rx_hfn = 0;
        pdcp_p->last_submitted_pdcp_rx_sn = 4095;
        pdcp_p->seq_num_size = 0;
        pdcp_p->first_missing_pdu = -1;
        pdcp_p->security_activated = 0;
        h_rc = hashtable_remove(pdcp_coll_p, key);
        break;

      case CONFIG_ACTION_SET_SECURITY_MODE:
        if ((security_modeP >= 0) && (security_modeP <= 0x77)) {
          pdcp_p->cipheringAlgorithm= security_modeP & 0x0f;
          pdcp_p->integrityProtAlgorithm = (security_modeP>>4) & 0xf;
          LOG_D(PDCP, PROTOCOL_PDCP_CTXT_FMT" CONFIG_ACTION_SET_SECURITY_MODE: cipheringAlgorithm %d integrityProtAlgorithm %d\n",
                PROTOCOL_PDCP_CTXT_ARGS(ctxt_pP,pdcp_p),
                pdcp_p->cipheringAlgorithm,
                pdcp_p->integrityProtAlgorithm );
        } else {
          LOG_W(PDCP,PROTOCOL_PDCP_CTXT_FMT" bad security mode %d", PROTOCOL_PDCP_CTXT_ARGS(ctxt_pP,pdcp_p), security_modeP);
        }

        break;

      default:
        DevParam(actionP, ctxt_pP->module_id, ctxt_pP->rnti);
        break;
    }
  } else {
    switch (actionP) {
      case CONFIG_ACTION_ADD:
        pdcp_p = calloc(1, sizeof(pdcp_t));
        h_rc = hashtable_insert(pdcp_coll_p, key, pdcp_p);

        if (h_rc != HASH_TABLE_OK) {
          LOG_E(PDCP, PROTOCOL_PDCP_CTXT_FMT" PDCP ADD FAILED\n",
                PROTOCOL_PDCP_CTXT_ARGS(ctxt_pP, pdcp_p));
          free(pdcp_p);
        } else {
          pdcp_p->is_srb = srb_flagP;
          pdcp_p->rb_id  = rb_idP;

          if (ctxt_pP->enb_flag == ENB_FLAG_NO) {
            pdcp_p->is_ue = TRUE;
            pdcp_UE_UE_module_id_to_rnti[ctxt_pP->module_id] = ctxt_pP->rnti;
          } else {
            pdcp_p->is_ue = FALSE;
          }

          pdcp_p->next_pdcp_tx_sn = 0;
          pdcp_p->next_pdcp_rx_sn = 0;
          pdcp_p->tx_hfn = 0;
          pdcp_p->rx_hfn = 0;
          /* SN of the last PDCP SDU delivered to upper layers */
          pdcp_p->last_submitted_pdcp_rx_sn = 4095;

          if (rb_idP < DTCH) { // SRB
            pdcp_p->seq_num_size = 5;
          } else { // DRB
            pdcp_p->seq_num_size = 12;
          }

          pdcp_p->first_missing_pdu = -1;
          LOG_D(PDCP,PROTOCOL_PDCP_CTXT_FMT" Inserting PDCP instance in collection key 0x%"PRIx64"\n",
                PROTOCOL_PDCP_CTXT_ARGS(ctxt_pP,pdcp_p), key);
          LOG_D(PDCP,PROTOCOL_PDCP_CTXT_FMT" Config request : Action ADD:  radio bearer id %ld configured\n",
                PROTOCOL_PDCP_CTXT_ARGS(ctxt_pP,pdcp_p),
                rb_idP);
        }

        break;

      case CONFIG_ACTION_REMOVE:
        LOG_D(PDCP, PROTOCOL_CTXT_FMT" CONFIG_REQ PDCP CONFIG_ACTION_REMOVE PDCP instance not found\n",
              PROTOCOL_CTXT_ARGS(ctxt_pP));
        break;

      default:
        LOG_E(PDCP, PROTOCOL_CTXT_FMT" CONFIG_REQ PDCP NOT FOUND\n",
              PROTOCOL_CTXT_ARGS(ctxt_pP));
    }
  }
}

pdcp_data_ind_func_t get_pdcp_data_ind_func() {
  return pdcp_params.pdcp_data_ind_func;
}

void pdcp_set_rlc_data_req_func(send_rlc_data_req_func_t send_rlc_data_req) {
  pdcp_params.send_rlc_data_req_func = send_rlc_data_req;
}

void pdcp_set_pdcp_data_ind_func(pdcp_data_ind_func_t pdcp_data_ind) {
  pdcp_params.pdcp_data_ind_func = pdcp_data_ind;
}

uint64_t pdcp_module_init( uint64_t pdcp_optmask ) {
  /* temporary enforce netlink when UE_NAS_USE_TUN is set,
     this is while switching from noS1 as build option
     to noS1 as config option                               */
  if ( pdcp_optmask & UE_NAS_USE_TUN_BIT) {
    pdcp_params.optmask = pdcp_params.optmask | PDCP_USE_NETLINK_BIT ;
  }

  pdcp_params.optmask = pdcp_params.optmask | pdcp_optmask ;
  LOG_I(PDCP, "pdcp init,%s %s\n",
        ((LINK_ENB_PDCP_TO_GTPV1U)?"usegtp":""),
        ((PDCP_USE_NETLINK)?"usenetlink":""));

  if (PDCP_USE_NETLINK) {
    nas_getparams();

    if(UE_NAS_USE_TUN) {
      int num_if = (NFAPI_MODE == NFAPI_UE_STUB_PNF || IS_SOFTMODEM_SIML1 )?MAX_NUMBER_NETIF:1;
      netlink_init_tun("ue",num_if);
      if (IS_SOFTMODEM_NOS1)
    	  nas_config(1, 1, 2, "ue");
      netlink_init_mbms_tun("uem");
      nas_config_mbms(1, 2, 2, "uem");
      LOG_I(PDCP, "UE pdcp will use tun interface\n");
    } else if(ENB_NAS_USE_TUN) {
      netlink_init_tun("enb",1);
      nas_config(1, 1, 1, "enb");
      if(pdcp_optmask & ENB_NAS_USE_TUN_W_MBMS_BIT){
        netlink_init_mbms_tun("enm");
      	nas_config_mbms(1, 2, 1, "enm"); 
      	LOG_I(PDCP, "ENB pdcp will use mbms tun interface\n");
      }
      LOG_I(PDCP, "ENB pdcp will use tun interface\n");
    } else {
      LOG_I(PDCP, "pdcp will use kernel modules\n");
      netlink_init();
    }
  }else{
         if(pdcp_optmask & ENB_NAS_USE_TUN_W_MBMS_BIT){
             LOG_W(PDCP, "ENB pdcp will use tun interface for MBMS\n");
            netlink_init_mbms_tun("enm");
             nas_config_mbms_s1(1, 2, 1, "enm"); 
         }else
             LOG_E(PDCP, "ENB pdcp will not use tun interface\n");
   }

  return pdcp_params.optmask ;
}


//-----------------------------------------------------------------------------
void
pdcp_free (
  void *pdcp_pP
)
//-----------------------------------------------------------------------------
{
  pdcp_t *pdcp_p = (pdcp_t *)pdcp_pP;

  if (pdcp_p != NULL) {
    if (pdcp_p->kUPenc != NULL) {
      free(pdcp_p->kUPenc);
    }

    if (pdcp_p->kRRCint != NULL) {
      free(pdcp_p->kRRCint);
    }

    if (pdcp_p->kRRCenc != NULL) {
      free(pdcp_p->kRRCenc);
    }

    memset(pdcp_pP, 0, sizeof(pdcp_t));
    free(pdcp_pP);
  }
}

//-----------------------------------------------------------------------------
void pdcp_module_cleanup (void)
//-----------------------------------------------------------------------------
{
}

<<<<<<< HEAD
=======
void nr_ip_over_LTE_DRB_preconfiguration(void){

	  // Addition for the use-case of 4G stack on top of 5G-NR.
	  // We need to configure pdcp and rlc instances without having an actual
	  // UE RRC Connection. In order to be able to test the NR PHY with some injected traffic
	  // on top of the LTE stack.
	  protocol_ctxt_t ctxt;
	  LTE_DRB_ToAddModList_t*                DRB_configList=NULL;
	  DRB_configList = CALLOC(1, sizeof(LTE_DRB_ToAddModList_t));
	  struct LTE_LogicalChannelConfig        *DRB_lchan_config                                 = NULL;
	  struct LTE_RLC_Config                  *DRB_rlc_config                   = NULL;
	  struct LTE_PDCP_Config                 *DRB_pdcp_config                  = NULL;
	  struct LTE_PDCP_Config__rlc_UM         *PDCP_rlc_UM                      = NULL;

	  struct LTE_DRB_ToAddMod                *DRB_config                       = NULL;
	  struct LTE_LogicalChannelConfig__ul_SpecificParameters *DRB_ul_SpecificParameters        = NULL;
	  long  *logicalchannelgroup_drb;


	  //Static preconfiguration of DRB
	  DRB_config = CALLOC(1, sizeof(*DRB_config));

	  DRB_config->eps_BearerIdentity = CALLOC(1, sizeof(long));
	  // allowed value 5..15, value : x+4
	  *(DRB_config->eps_BearerIdentity) = 1; //ue_context_pP->ue_context.e_rab[i].param.e_rab_id;//+ 4; // especial case generation
	  //   DRB_config->drb_Identity =  1 + drb_identity_index + e_rab_done;// + i ;// (DRB_Identity_t) ue_context_pP->ue_context.e_rab[i].param.e_rab_id;
	  // 1 + drb_identiy_index;
	  DRB_config->drb_Identity = 1;
	  DRB_config->logicalChannelIdentity = CALLOC(1, sizeof(long));
	  *(DRB_config->logicalChannelIdentity) = DRB_config->drb_Identity + 3; //(long) (ue_context_pP->ue_context.e_rab[i].param.e_rab_id + 2); // value : x+2

	  DRB_rlc_config = CALLOC(1, sizeof(*DRB_rlc_config));
	  DRB_config->rlc_Config = DRB_rlc_config;

	  DRB_pdcp_config = CALLOC(1, sizeof(*DRB_pdcp_config));
	  DRB_config->pdcp_Config = DRB_pdcp_config;
	  DRB_pdcp_config->discardTimer = CALLOC(1, sizeof(long));
	  *DRB_pdcp_config->discardTimer = LTE_PDCP_Config__discardTimer_infinity;
	  DRB_pdcp_config->rlc_AM = NULL;
	  DRB_pdcp_config->rlc_UM = NULL;

	  DRB_rlc_config->present = LTE_RLC_Config_PR_um_Bi_Directional;
	  DRB_rlc_config->choice.um_Bi_Directional.ul_UM_RLC.sn_FieldLength = LTE_SN_FieldLength_size10;
	  DRB_rlc_config->choice.um_Bi_Directional.dl_UM_RLC.sn_FieldLength = LTE_SN_FieldLength_size10;
	  DRB_rlc_config->choice.um_Bi_Directional.dl_UM_RLC.t_Reordering = LTE_T_Reordering_ms35;
	  // PDCP
	  PDCP_rlc_UM = CALLOC(1, sizeof(*PDCP_rlc_UM));
	  DRB_pdcp_config->rlc_UM = PDCP_rlc_UM;
	  PDCP_rlc_UM->pdcp_SN_Size = LTE_PDCP_Config__rlc_UM__pdcp_SN_Size_len12bits;

	  DRB_pdcp_config->headerCompression.present = LTE_PDCP_Config__headerCompression_PR_notUsed;

	  DRB_lchan_config = CALLOC(1, sizeof(*DRB_lchan_config));
	  DRB_config->logicalChannelConfig = DRB_lchan_config;
	  DRB_ul_SpecificParameters = CALLOC(1, sizeof(*DRB_ul_SpecificParameters));
	  DRB_lchan_config->ul_SpecificParameters = DRB_ul_SpecificParameters;

	  DRB_ul_SpecificParameters->priority= 4;

	  DRB_ul_SpecificParameters->prioritisedBitRate = LTE_LogicalChannelConfig__ul_SpecificParameters__prioritisedBitRate_kBps8;
	  //LogicalChannelConfig__ul_SpecificParameters__prioritisedBitRate_infinity;
	  DRB_ul_SpecificParameters->bucketSizeDuration =
	  LTE_LogicalChannelConfig__ul_SpecificParameters__bucketSizeDuration_ms50;

	  logicalchannelgroup_drb = CALLOC(1, sizeof(long));
	  *logicalchannelgroup_drb = 1;//(i+1) % 3;
	  DRB_ul_SpecificParameters->logicalChannelGroup = logicalchannelgroup_drb;

	  ASN_SEQUENCE_ADD(&DRB_configList->list,DRB_config);

	  if (ENB_NAS_USE_TUN){
		  PROTOCOL_CTXT_SET_BY_MODULE_ID(&ctxt, 0, ENB_FLAG_YES, 0x1234, 0, 0,0);
	  }
	  else{
		  PROTOCOL_CTXT_SET_BY_MODULE_ID(&ctxt, 0, ENB_FLAG_NO, 0x1234, 0, 0,0);
	  }

	  rrc_pdcp_config_asn1_req(&ctxt,
	               (LTE_SRB_ToAddModList_t *) NULL,
	               DRB_configList,
	               (LTE_DRB_ToReleaseList_t *) NULL,
	               0xff, NULL, NULL, NULL
	               , (LTE_PMCH_InfoList_r9_t *) NULL,
	               &DRB_config->drb_Identity);

	rrc_rlc_config_asn1_req(&ctxt,
	               (LTE_SRB_ToAddModList_t*)NULL,
	               DRB_configList,
	               (LTE_DRB_ToReleaseList_t*)NULL
	//#if (RRC_VERSION >= MAKE_VERSION(10, 0, 0))
	               ,(LTE_PMCH_InfoList_r9_t *)NULL
	               , 0, 0
	//#endif
	         );
}
>>>>>>> 12354bb6
//-----------------------------------------------------------------------------
void pdcp_layer_init(void)
//-----------------------------------------------------------------------------
{
  module_id_t       instance;
  int i,j;
  mbms_session_id_t session_id;
  mbms_service_id_t service_id;
  /*
   * Initialize SDU list
   */
  initNotifiedFIFO(&pdcp_sdu_list);
  pdcp_coll_p = hashtable_create ((LTE_maxDRB + 2) * NUMBER_OF_UE_MAX, NULL, pdcp_free);
  AssertFatal(pdcp_coll_p != NULL, "UNRECOVERABLE error, PDCP hashtable_create failed");

  for (instance = 0; instance < MAX_MOBILES_PER_ENB; instance++) {
    for (service_id = 0; service_id < LTE_maxServiceCount; service_id++) {
      for (session_id = 0; session_id < LTE_maxSessionPerPMCH; session_id++) {
        memset(&pdcp_mbms_array_ue[instance][service_id][session_id], 0, sizeof(pdcp_mbms_t));
      }
    }

    pdcp_eNB_UE_instance_to_rnti[instance] = NOT_A_RNTI;
  }

  pdcp_eNB_UE_instance_to_rnti_index = 0;

  for (instance = 0; instance < NUMBER_OF_eNB_MAX; instance++) {
    for (service_id = 0; service_id < LTE_maxServiceCount; service_id++) {
      for (session_id = 0; session_id < LTE_maxSessionPerPMCH; session_id++) {
        memset(&pdcp_mbms_array_eNB[instance][service_id][session_id], 0, sizeof(pdcp_mbms_t));
      }
    }
  }

#ifdef MBMS_MULTICAST_OUT
  mbms_socket = socket(AF_INET, SOCK_RAW, IPPROTO_RAW);

  if (mbms_socket == -1)
    LOG_W(PDCP, "Could not create RAW socket, MBMS packets will not be put to the network\n");

#endif
  LOG_I(PDCP, "PDCP layer has been initialized\n");
  pdcp_output_sdu_bytes_to_write=0;
  pdcp_output_header_bytes_to_write=0;
  pdcp_input_sdu_remaining_size_to_read=0;
  memset(pdcp_enb, 0, sizeof(pdcp_enb_t));
  memset(Pdcp_stats_tx_window_ms, 0, sizeof(Pdcp_stats_tx_window_ms));
  memset(Pdcp_stats_rx_window_ms, 0, sizeof(Pdcp_stats_rx_window_ms));

  for (i = 0; i < MAX_eNB; i++) {
    for (j = 0; j < MAX_MOBILES_PER_ENB; j++) {
      Pdcp_stats_tx_window_ms[i][j]=100;
      Pdcp_stats_rx_window_ms[i][j]=100;
    }
  }

  memset(Pdcp_stats_tx, 0, sizeof(Pdcp_stats_tx));
  memset(Pdcp_stats_tx_w, 0, sizeof(Pdcp_stats_tx_w));
  memset(Pdcp_stats_tx_tmp_w, 0, sizeof(Pdcp_stats_tx_tmp_w));
  memset(Pdcp_stats_tx_bytes, 0, sizeof(Pdcp_stats_tx_bytes));
  memset(Pdcp_stats_tx_bytes_w, 0, sizeof(Pdcp_stats_tx_bytes_w));
  memset(Pdcp_stats_tx_bytes_tmp_w, 0, sizeof(Pdcp_stats_tx_bytes_tmp_w));
  memset(Pdcp_stats_tx_sn, 0, sizeof(Pdcp_stats_tx_sn));
  memset(Pdcp_stats_tx_throughput_w, 0, sizeof(Pdcp_stats_tx_throughput_w));
  memset(Pdcp_stats_tx_aiat, 0, sizeof(Pdcp_stats_tx_aiat));
  memset(Pdcp_stats_tx_iat, 0, sizeof(Pdcp_stats_tx_iat));
  memset(Pdcp_stats_rx, 0, sizeof(Pdcp_stats_rx));
  memset(Pdcp_stats_rx_w, 0, sizeof(Pdcp_stats_rx_w));
  memset(Pdcp_stats_rx_tmp_w, 0, sizeof(Pdcp_stats_rx_tmp_w));
  memset(Pdcp_stats_rx_bytes, 0, sizeof(Pdcp_stats_rx_bytes));
  memset(Pdcp_stats_rx_bytes_w, 0, sizeof(Pdcp_stats_rx_bytes_w));
  memset(Pdcp_stats_rx_bytes_tmp_w, 0, sizeof(Pdcp_stats_rx_bytes_tmp_w));
  memset(Pdcp_stats_rx_sn, 0, sizeof(Pdcp_stats_rx_sn));
  memset(Pdcp_stats_rx_goodput_w, 0, sizeof(Pdcp_stats_rx_goodput_w));
  memset(Pdcp_stats_rx_aiat, 0, sizeof(Pdcp_stats_rx_aiat));
  memset(Pdcp_stats_rx_iat, 0, sizeof(Pdcp_stats_rx_iat));
  memset(Pdcp_stats_rx_outoforder, 0, sizeof(Pdcp_stats_rx_outoforder));
}

//-----------------------------------------------------------------------------
void pdcp_layer_cleanup (void)
//-----------------------------------------------------------------------------
{
  //list_free (&pdcp_sdu_list);
  while(pollNotifiedFIFO(&pdcp_sdu_list)) {};
  hashtable_destroy(&pdcp_coll_p);
#ifdef MBMS_MULTICAST_OUT

  if(mbms_socket != -1) {
    close(mbms_socket);
    mbms_socket = -1;
  }

#endif
}<|MERGE_RESOLUTION|>--- conflicted
+++ resolved
@@ -2353,104 +2353,6 @@
 {
 }
 
-<<<<<<< HEAD
-=======
-void nr_ip_over_LTE_DRB_preconfiguration(void){
-
-	  // Addition for the use-case of 4G stack on top of 5G-NR.
-	  // We need to configure pdcp and rlc instances without having an actual
-	  // UE RRC Connection. In order to be able to test the NR PHY with some injected traffic
-	  // on top of the LTE stack.
-	  protocol_ctxt_t ctxt;
-	  LTE_DRB_ToAddModList_t*                DRB_configList=NULL;
-	  DRB_configList = CALLOC(1, sizeof(LTE_DRB_ToAddModList_t));
-	  struct LTE_LogicalChannelConfig        *DRB_lchan_config                                 = NULL;
-	  struct LTE_RLC_Config                  *DRB_rlc_config                   = NULL;
-	  struct LTE_PDCP_Config                 *DRB_pdcp_config                  = NULL;
-	  struct LTE_PDCP_Config__rlc_UM         *PDCP_rlc_UM                      = NULL;
-
-	  struct LTE_DRB_ToAddMod                *DRB_config                       = NULL;
-	  struct LTE_LogicalChannelConfig__ul_SpecificParameters *DRB_ul_SpecificParameters        = NULL;
-	  long  *logicalchannelgroup_drb;
-
-
-	  //Static preconfiguration of DRB
-	  DRB_config = CALLOC(1, sizeof(*DRB_config));
-
-	  DRB_config->eps_BearerIdentity = CALLOC(1, sizeof(long));
-	  // allowed value 5..15, value : x+4
-	  *(DRB_config->eps_BearerIdentity) = 1; //ue_context_pP->ue_context.e_rab[i].param.e_rab_id;//+ 4; // especial case generation
-	  //   DRB_config->drb_Identity =  1 + drb_identity_index + e_rab_done;// + i ;// (DRB_Identity_t) ue_context_pP->ue_context.e_rab[i].param.e_rab_id;
-	  // 1 + drb_identiy_index;
-	  DRB_config->drb_Identity = 1;
-	  DRB_config->logicalChannelIdentity = CALLOC(1, sizeof(long));
-	  *(DRB_config->logicalChannelIdentity) = DRB_config->drb_Identity + 3; //(long) (ue_context_pP->ue_context.e_rab[i].param.e_rab_id + 2); // value : x+2
-
-	  DRB_rlc_config = CALLOC(1, sizeof(*DRB_rlc_config));
-	  DRB_config->rlc_Config = DRB_rlc_config;
-
-	  DRB_pdcp_config = CALLOC(1, sizeof(*DRB_pdcp_config));
-	  DRB_config->pdcp_Config = DRB_pdcp_config;
-	  DRB_pdcp_config->discardTimer = CALLOC(1, sizeof(long));
-	  *DRB_pdcp_config->discardTimer = LTE_PDCP_Config__discardTimer_infinity;
-	  DRB_pdcp_config->rlc_AM = NULL;
-	  DRB_pdcp_config->rlc_UM = NULL;
-
-	  DRB_rlc_config->present = LTE_RLC_Config_PR_um_Bi_Directional;
-	  DRB_rlc_config->choice.um_Bi_Directional.ul_UM_RLC.sn_FieldLength = LTE_SN_FieldLength_size10;
-	  DRB_rlc_config->choice.um_Bi_Directional.dl_UM_RLC.sn_FieldLength = LTE_SN_FieldLength_size10;
-	  DRB_rlc_config->choice.um_Bi_Directional.dl_UM_RLC.t_Reordering = LTE_T_Reordering_ms35;
-	  // PDCP
-	  PDCP_rlc_UM = CALLOC(1, sizeof(*PDCP_rlc_UM));
-	  DRB_pdcp_config->rlc_UM = PDCP_rlc_UM;
-	  PDCP_rlc_UM->pdcp_SN_Size = LTE_PDCP_Config__rlc_UM__pdcp_SN_Size_len12bits;
-
-	  DRB_pdcp_config->headerCompression.present = LTE_PDCP_Config__headerCompression_PR_notUsed;
-
-	  DRB_lchan_config = CALLOC(1, sizeof(*DRB_lchan_config));
-	  DRB_config->logicalChannelConfig = DRB_lchan_config;
-	  DRB_ul_SpecificParameters = CALLOC(1, sizeof(*DRB_ul_SpecificParameters));
-	  DRB_lchan_config->ul_SpecificParameters = DRB_ul_SpecificParameters;
-
-	  DRB_ul_SpecificParameters->priority= 4;
-
-	  DRB_ul_SpecificParameters->prioritisedBitRate = LTE_LogicalChannelConfig__ul_SpecificParameters__prioritisedBitRate_kBps8;
-	  //LogicalChannelConfig__ul_SpecificParameters__prioritisedBitRate_infinity;
-	  DRB_ul_SpecificParameters->bucketSizeDuration =
-	  LTE_LogicalChannelConfig__ul_SpecificParameters__bucketSizeDuration_ms50;
-
-	  logicalchannelgroup_drb = CALLOC(1, sizeof(long));
-	  *logicalchannelgroup_drb = 1;//(i+1) % 3;
-	  DRB_ul_SpecificParameters->logicalChannelGroup = logicalchannelgroup_drb;
-
-	  ASN_SEQUENCE_ADD(&DRB_configList->list,DRB_config);
-
-	  if (ENB_NAS_USE_TUN){
-		  PROTOCOL_CTXT_SET_BY_MODULE_ID(&ctxt, 0, ENB_FLAG_YES, 0x1234, 0, 0,0);
-	  }
-	  else{
-		  PROTOCOL_CTXT_SET_BY_MODULE_ID(&ctxt, 0, ENB_FLAG_NO, 0x1234, 0, 0,0);
-	  }
-
-	  rrc_pdcp_config_asn1_req(&ctxt,
-	               (LTE_SRB_ToAddModList_t *) NULL,
-	               DRB_configList,
-	               (LTE_DRB_ToReleaseList_t *) NULL,
-	               0xff, NULL, NULL, NULL
-	               , (LTE_PMCH_InfoList_r9_t *) NULL,
-	               &DRB_config->drb_Identity);
-
-	rrc_rlc_config_asn1_req(&ctxt,
-	               (LTE_SRB_ToAddModList_t*)NULL,
-	               DRB_configList,
-	               (LTE_DRB_ToReleaseList_t*)NULL
-	//#if (RRC_VERSION >= MAKE_VERSION(10, 0, 0))
-	               ,(LTE_PMCH_InfoList_r9_t *)NULL
-	               , 0, 0
-	//#endif
-	         );
-}
->>>>>>> 12354bb6
 //-----------------------------------------------------------------------------
 void pdcp_layer_init(void)
 //-----------------------------------------------------------------------------
