--- conflicted
+++ resolved
@@ -64,22 +64,17 @@
 #  include "gtpv1u.h"
 #endif
 
-<<<<<<< HEAD
 #include "ENB_APP/enb_config.h"
+#include "../../ENB_APP/enb_config.h"
+
 #include "LAYER2/PROTO_AGENT/proto_agent.h"
 
 
-#ifndef OAI_EMU
-=======
->>>>>>> cd8e8458
 extern int otg_enabled;
 
-<<<<<<< HEAD
-=======
 #include "common/ran_context.h"
 extern RAN_CONTEXT_t RC;
 
->>>>>>> cd8e8458
 //-----------------------------------------------------------------------------
 /*
  * If PDCP_UNIT_TEST is set here then data flow between PDCP and RLC is broken
@@ -363,33 +358,54 @@
 
     LOG_F(PDCP,"\n");
 #endif
-
-  
-
-  Enb_properties_array_t *enb_properties_p  = NULL;
-
-  enb_properties_p = enb_config_get();
-
-  static int agent_started = 1;
-/*
-  if (agent_started == 1)
-  {
-     LOG_I(PROTO_AGENT,"PDCP: starting client side with mod_id %d \n",ctxt_pP->module_id);
-     agent_started = proto_agent_start(ctxt_pP->module_id, enb_properties_p);
-  }*/
-  
-
-  if (pdcp_pdu_p!=NULL)
-  {
-   proto_agent_send_rlc_data_req(ctxt_pP, srb_flagP, MBMS_FLAG_NO, rb_idP, muiP, confirmP, pdcp_pdu_size, pdcp_pdu_p);
-   free_mem_block(pdcp_pdu_p);
-   rlc_status = ack_result;
-  }
-  else
-  {
-    //It should never get here
-    rlc_status = rlc_data_req(ctxt_pP, srb_flagP, MBMS_FLAG_NO, rb_idP, muiP, confirmP, pdcp_pdu_size, pdcp_pdu_p);
-  }
+    static cudu_params_t *cudu = NULL;
+    if (ctxt_pP->enb_flag == 1)
+    {
+	if (cudu == NULL) 
+	{
+	  cudu = get_cudu_config();
+	}
+	static int agent_started = 1;
+	if (agent_started == 1)
+	{
+	    for (int k =0; k<cudu->serving_dus; k++)
+	    { 
+	      proto_agent_start(0, cudu->cu[k].cu_id, cudu->cu[k].du_type, cudu);
+	    }
+	    agent_started = 0;
+	}
+    }
+    if ((pdcp_pdu_p!=NULL) && (srb_flagP == 0) && (ctxt_pP->enb_flag == 1))
+    {
+
+      if (cudu->cu_balancing == CU_BALANCING_ALL)
+      {
+	for (int j =0; j<cudu->serving_dus; j++)
+	{
+	  proto_agent_send_rlc_data_req(0,cudu->cu[j].du_type, ctxt_pP, srb_flagP, MBMS_FLAG_NO,rb_idP, muiP, confirmP, pdcp_pdu_size, pdcp_pdu_p);
+	}
+
+      }
+      else if (cudu->cu_balancing == CU_BALANCING_ROUND_ROBIN)
+      {
+	int selected_du = select_du(cudu->serving_dus);
+	proto_agent_send_rlc_data_req(cudu->cu[selected_du].cu_id,cudu->cu[selected_du].du_type,ctxt_pP, srb_flagP, MBMS_FLAG_NO,rb_idP, muiP, confirmP, pdcp_pdu_size, pdcp_pdu_p);
+      }
+	else
+	{
+	    int index = cudu->cu_balancing;
+	    proto_agent_send_rlc_data_req(cudu->cu[index].cu_id,cudu->cu[index].du_type,ctxt_pP, srb_flagP, MBMS_FLAG_NO,rb_idP, muiP, confirmP, pdcp_pdu_size, pdcp_pdu_p);
+	}
+    
+    free_mem_block(pdcp_pdu_p, __FUNCTION__);
+    rlc_status = ack_result;
+    }
+    else
+    {
+      //It should never get here
+      rlc_status = rlc_data_req(ctxt_pP, srb_flagP, MBMS_FLAG_NO, rb_idP, muiP, confirmP, pdcp_pdu_size, pdcp_pdu_p);
+    }
+        
   }
 
   switch (rlc_status) {
@@ -875,23 +891,6 @@
   int           result;
   protocol_ctxt_t  ctxt;
 #endif
-  
-  static int agent_started = 1;
-
-  
-  Enb_properties_array_t *enb_properties_p  = NULL;
-
-  enb_properties_p = enb_config_get();
-  
-  if (agent_started == 1)
-  {
-    LOG_I(PROTO_AGENT,"Starting the PDCP instance\n");
-    //LOG_I(PROTO_AGENT,"PDCP: starting client side with mod_id %d \n",ctxt_pP->module_id);
-
-     agent_started = proto_agent_start(ctxt_pP->module_id, enb_properties_p);
-  }
-  
-  
 
   if (ctxt_pP->enb_flag) {
     start_meas(&eNB_pdcp_stats[ctxt_pP->module_id].pdcp_run);
