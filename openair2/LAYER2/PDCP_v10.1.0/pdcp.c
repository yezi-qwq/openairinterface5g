/*******************************************************************************
    OpenAirInterface
    Copyright(c) 1999 - 2014 Eurecom

    OpenAirInterface is free software: you can redistribute it and/or modify
    it under the terms of the GNU General Public License as published by
    the Free Software Foundation, either version 3 of the License, or
    (at your option) any later version.


    OpenAirInterface is distributed in the hope that it will be useful,
    but WITHOUT ANY WARRANTY; without even the implied warranty of
    MERCHANTABILITY or FITNESS FOR A PARTICULAR PURPOSE.  See the
    GNU General Public License for more details.

    You should have received a copy of the GNU General Public License
    along with OpenAirInterface.The full GNU General Public License is
   included in this distribution in the file called "COPYING". If not,
   see <http://www.gnu.org/licenses/>.

  Contact Information
  OpenAirInterface Admin: openair_admin@eurecom.fr
  OpenAirInterface Tech : openair_tech@eurecom.fr
  OpenAirInterface Dev  : openair4g-devel@lists.eurecom.fr

  Address      : Eurecom, Campus SophiaTech, 450 Route des Chappes, CS 50193 - 06904 Biot Sophia Antipolis cedex, FRANCE

 *******************************************************************************/

/*! \file pdcp.c
 * \brief pdcp interface with RLC
 * \author Navid Nikaein and Lionel GAUTHIER
 * \date 2009-2012
 * \email navid.nikaein@eurecom.fr
 * \version 1.0
 */

#define PDCP_C
#ifndef USER_MODE
#include <rtai_fifos.h>
#endif
#include "assertions.h"
#include "hashtable.h"
#include "pdcp.h"
#include "pdcp_util.h"
#include "pdcp_sequence_manager.h"
#include "LAYER2/RLC/rlc.h"
#include "LAYER2/MAC/extern.h"
#include "RRC/LITE/proto.h"
#include "pdcp_primitives.h"
#include "OCG.h"
#include "OCG_extern.h"
#include "otg_rx.h"
#include "UTIL/LOG/log.h"
#include <inttypes.h>
#include "platform_constants.h"
#include "UTIL/LOG/vcd_signal_dumper.h"
#include "msc.h"

#if defined(ENABLE_SECURITY)
# include "UTIL/OSA/osa_defs.h"
#endif

#if defined(ENABLE_ITTI)
# include "intertask_interface.h"
#endif

#if defined(LINK_ENB_PDCP_TO_GTPV1U)
#  include "gtpv1u_eNB_task.h"
#  include "gtpv1u.h"
#endif

#ifndef OAI_EMU
extern int otg_enabled;
#endif


//-----------------------------------------------------------------------------
/*
 * If PDCP_UNIT_TEST is set here then data flow between PDCP and RLC is broken
 * and PDCP has no longer anything to do with RLC. In this case, after it's handed
 * an SDU it appends PDCP header and returns (by filling in incoming pointer parameters)
 * this mem_block_t to be dissected for testing purposes. For further details see test
 * code at targets/TEST/PDCP/test_pdcp.c:test_pdcp_data_req()
 */
boolean_t pdcp_data_req(
  protocol_ctxt_t*  ctxt_pP,
  const srb_flag_t     srb_flagP,
  const rb_id_t        rb_idP,
  const mui_t          muiP,
  const confirm_t      confirmP,
  const sdu_size_t     sdu_buffer_sizeP,
  unsigned char *const sdu_buffer_pP,
  const pdcp_transmission_mode_t modeP
)
//-----------------------------------------------------------------------------
{

  pdcp_t            *pdcp_p          = NULL;
  uint8_t            i               = 0;
  uint8_t            pdcp_header_len = 0;
  uint8_t            pdcp_tailer_len = 0;
  uint16_t           pdcp_pdu_size   = 0;
  uint16_t           current_sn      = 0;
  mem_block_t       *pdcp_pdu_p      = NULL;
  rlc_op_status_t    rlc_status;
  boolean_t          ret             = TRUE;

  hash_key_t         key             = HASHTABLE_NOT_A_KEY_VALUE;
  hashtable_rc_t     h_rc;
  VCD_SIGNAL_DUMPER_DUMP_FUNCTION_BY_NAME(VCD_SIGNAL_DUMPER_FUNCTIONS_PDCP_DATA_REQ,VCD_FUNCTION_IN);
  CHECK_CTXT_ARGS(ctxt_pP);

#if T_TRACER
  if (ctxt_pP->enb_flag != ENB_FLAG_NO)
    T(T_ENB_PDCP_DL, T_INT(ctxt_pP->module_id), T_INT(ctxt_pP->rnti), T_INT(rb_idP), T_INT(sdu_buffer_sizeP));
#endif

<<<<<<< HEAD
  if (modeP == PDCP_TRANSMISSION_MODE_TRANSPARENT) {
    AssertError (rb_idP < NB_RB_MBMS_MAX, return FALSE, "RB id is too high (%u/%d) %u %u!\n", rb_idP, NB_RB_MBMS_MAX, ctxt_pP->module_id, ctxt_pP->rnti);
  } else {
    if (srb_flagP) {
      AssertError (rb_idP < 3, return FALSE, "RB id is too high (%u/%d) %u %u!\n", rb_idP, 3, ctxt_pP->module_id, ctxt_pP->rnti);
    } else {
      AssertError (rb_idP < maxDRB, return FALSE, "RB id is too high (%u/%d) %u %u!\n", rb_idP, maxDRB, ctxt_pP->module_id, ctxt_pP->rnti);
    }
  }

  key = PDCP_COLL_KEY_VALUE(ctxt_pP->module_id, ctxt_pP->rnti, ctxt_pP->enb_flag, rb_idP, srb_flagP);
  h_rc = hashtable_get(pdcp_coll_p, key, (void**)&pdcp_p);

  if (h_rc != HASH_TABLE_OK) {
    if (modeP != PDCP_TRANSMISSION_MODE_TRANSPARENT) {
      LOG_W(PDCP, PROTOCOL_CTXT_FMT" Instance is not configured for rb_id %d Ignoring SDU...\n",
            PROTOCOL_CTXT_ARGS(ctxt_pP),
            rb_idP);
    return FALSE;
    }
  }

=======
>>>>>>> 94801f79
  if (sdu_buffer_sizeP == 0) {
    LOG_W(PDCP, "Handed SDU is of size 0! Ignoring...\n");
    return FALSE;
  }

  /*
   * XXX MAX_IP_PACKET_SIZE is 4096, shouldn't this be MAX SDU size, which is 8188 bytes?
   */

  if (sdu_buffer_sizeP > MAX_IP_PACKET_SIZE) {
    LOG_E(PDCP, "Requested SDU size (%d) is bigger than that can be handled by PDCP (%u)!\n",
          sdu_buffer_sizeP, MAX_IP_PACKET_SIZE);
    // XXX What does following call do?
    mac_xface->macphy_exit("PDCP sdu buffer size > MAX_IP_PACKET_SIZE");
  }
  
  if (modeP == PDCP_TRANSMISSION_MODE_TRANSPARENT) {
    AssertError (rb_idP < NB_RB_MBMS_MAX, return FALSE, "RB id is too high (%u/%d) %u %u!\n", rb_idP, NB_RB_MBMS_MAX, ctxt_pP->module_id, ctxt_pP->rnti);
  } else {
    if (srb_flagP) {
      AssertError (rb_idP < 3, return FALSE, "RB id is too high (%u/%d) %u %u!\n", rb_idP, 3, ctxt_pP->module_id, ctxt_pP->rnti);
    } else {
      AssertError (rb_idP < maxDRB, return FALSE, "RB id is too high (%u/%d) %u %u!\n", rb_idP, maxDRB, ctxt_pP->module_id, ctxt_pP->rnti);
    }
  }

  key = PDCP_COLL_KEY_VALUE(ctxt_pP->module_id, ctxt_pP->rnti, ctxt_pP->enb_flag, rb_idP, srb_flagP);
  h_rc = hashtable_get(pdcp_coll_p, key, (void**)&pdcp_p);

  if (h_rc != HASH_TABLE_OK) {
    if (modeP != PDCP_TRANSMISSION_MODE_TRANSPARENT) {
      if ((ctxt_pP->configured == 0) && (ctxt_pP->frame%10 == 0)) 
	LOG_W(PDCP, PROTOCOL_CTXT_FMT" Instance is not configured for rb_id %d Ignoring SDU...\n",
	      PROTOCOL_CTXT_ARGS(ctxt_pP),
	      rb_idP);
      ctxt_pP->configured=0;
      return FALSE;
    }
  }else{
    // instance for a given RB is configured
    ctxt_pP->configured=1;
  }
    
  if (ctxt_pP->enb_flag == ENB_FLAG_NO) {
    start_meas(&eNB_pdcp_stats[ctxt_pP->module_id].data_req);
  } else {
    start_meas(&UE_pdcp_stats[ctxt_pP->module_id].data_req);
  }

  // PDCP transparent mode for MBMS traffic

  if (modeP == PDCP_TRANSMISSION_MODE_TRANSPARENT) {
    LOG_D(PDCP, " [TM] Asking for a new mem_block of size %d\n",sdu_buffer_sizeP);
    pdcp_pdu_p = get_free_mem_block(sdu_buffer_sizeP);

    if (pdcp_pdu_p != NULL) {
      memcpy(&pdcp_pdu_p->data[0], sdu_buffer_pP, sdu_buffer_sizeP);
#if defined(DEBUG_PDCP_PAYLOAD)
      rlc_util_print_hex_octets(PDCP,
                                (unsigned char*)&pdcp_pdu_p->data[0],
                                sdu_buffer_sizeP);
#endif
      rlc_status = rlc_data_req(ctxt_pP, srb_flagP, MBMS_FLAG_YES, rb_idP, muiP, confirmP, sdu_buffer_sizeP, pdcp_pdu_p);
    } else {
      rlc_status = RLC_OP_STATUS_OUT_OF_RESSOURCES;
      LOG_W(PDCP,PROTOCOL_CTXT_FMT" PDCP_DATA_REQ SDU DROPPED, OUT OF MEMORY \n",
            PROTOCOL_CTXT_ARGS(ctxt_pP));
#if defined(STOP_ON_IP_TRAFFIC_OVERLOAD)
      AssertFatal(0, PROTOCOL_CTXT_FMT"[RB %u] PDCP_DATA_REQ SDU DROPPED, OUT OF MEMORY \n",
                  PROTOCOL_CTXT_ARGS(ctxt_pP),
                  rb_idP);
#endif
    }
  } else {
    // calculate the pdcp header and trailer size
    if (srb_flagP) {
      pdcp_header_len = PDCP_CONTROL_PLANE_DATA_PDU_SN_SIZE;
      pdcp_tailer_len = PDCP_CONTROL_PLANE_DATA_PDU_MAC_I_SIZE;
    } else {
      pdcp_header_len = PDCP_USER_PLANE_DATA_PDU_LONG_SN_HEADER_SIZE;
      pdcp_tailer_len = 0;
    }

    pdcp_pdu_size = sdu_buffer_sizeP + pdcp_header_len + pdcp_tailer_len;

    LOG_D(PDCP, PROTOCOL_PDCP_CTXT_FMT"Data request notification  pdu size %d (header%d, trailer%d)\n",
          PROTOCOL_PDCP_CTXT_ARGS(ctxt_pP,pdcp_p),
          pdcp_pdu_size,
          pdcp_header_len,
          pdcp_tailer_len);

    /*
     * Allocate a new block for the new PDU (i.e. PDU header and SDU payload)
     */
    pdcp_pdu_p = get_free_mem_block(pdcp_pdu_size);

    if (pdcp_pdu_p != NULL) {
      /*
       * Create a Data PDU with header and append data
       *
       * Place User Plane PDCP Data PDU header first
       */

      if (srb_flagP) { // this Control plane PDCP Data PDU
        pdcp_control_plane_data_pdu_header pdu_header;
        pdu_header.sn = pdcp_get_next_tx_seq_number(pdcp_p);
        current_sn = pdu_header.sn;
        memset(&pdu_header.mac_i[0],0,PDCP_CONTROL_PLANE_DATA_PDU_MAC_I_SIZE);
        memset(&pdcp_pdu_p->data[sdu_buffer_sizeP + pdcp_header_len],0,PDCP_CONTROL_PLANE_DATA_PDU_MAC_I_SIZE);

        if (pdcp_serialize_control_plane_data_pdu_with_SRB_sn_buffer((unsigned char*)pdcp_pdu_p->data, &pdu_header) == FALSE) {
          LOG_E(PDCP, PROTOCOL_PDCP_CTXT_FMT" Cannot fill PDU buffer with relevant header fields!\n",
                PROTOCOL_PDCP_CTXT_ARGS(ctxt_pP,pdcp_p));

          if (ctxt_pP->enb_flag == ENB_FLAG_NO) {
            stop_meas(&eNB_pdcp_stats[ctxt_pP->module_id].data_req);
          } else {
            stop_meas(&UE_pdcp_stats[ctxt_pP->module_id].data_req);
          }

          VCD_SIGNAL_DUMPER_DUMP_FUNCTION_BY_NAME(VCD_SIGNAL_DUMPER_FUNCTIONS_PDCP_DATA_REQ,VCD_FUNCTION_OUT);
          return FALSE;
        }
      } else {
        pdcp_user_plane_data_pdu_header_with_long_sn pdu_header;
        pdu_header.dc = (modeP == PDCP_TRANSMISSION_MODE_DATA) ? PDCP_DATA_PDU_BIT_SET :  PDCP_CONTROL_PDU_BIT_SET;
        pdu_header.sn = pdcp_get_next_tx_seq_number(pdcp_p);
        current_sn = pdu_header.sn ;

        if (pdcp_serialize_user_plane_data_pdu_with_long_sn_buffer((unsigned char*)pdcp_pdu_p->data, &pdu_header) == FALSE) {
          LOG_E(PDCP, PROTOCOL_PDCP_CTXT_FMT" Cannot fill PDU buffer with relevant header fields!\n",
                PROTOCOL_PDCP_CTXT_ARGS(ctxt_pP,pdcp_p));

          if (ctxt_pP->enb_flag == ENB_FLAG_NO) {
            stop_meas(&eNB_pdcp_stats[ctxt_pP->module_id].data_req);
          } else {
            stop_meas(&UE_pdcp_stats[ctxt_pP->module_id].data_req);
          }

          VCD_SIGNAL_DUMPER_DUMP_FUNCTION_BY_NAME(VCD_SIGNAL_DUMPER_FUNCTIONS_PDCP_DATA_REQ,VCD_FUNCTION_OUT);
          return FALSE;
        }
      }

      /*
       * Validate incoming sequence number, there might be a problem with PDCP initialization
       */
      if (current_sn > pdcp_calculate_max_seq_num_for_given_size(pdcp_p->seq_num_size)) {
        LOG_E(PDCP, PROTOCOL_PDCP_CTXT_FMT" Generated sequence number (%lu) is greater than a sequence number could ever be!\n"\
              "There must be a problem with PDCP initialization, ignoring this PDU...\n",
              PROTOCOL_PDCP_CTXT_ARGS(ctxt_pP,pdcp_p),
              current_sn);

        free_mem_block(pdcp_pdu_p);

        if (ctxt_pP->enb_flag == ENB_FLAG_NO) {
          stop_meas(&eNB_pdcp_stats[ctxt_pP->module_id].data_req);
        } else {
          stop_meas(&UE_pdcp_stats[ctxt_pP->module_id].data_req);
        }

        VCD_SIGNAL_DUMPER_DUMP_FUNCTION_BY_NAME(VCD_SIGNAL_DUMPER_FUNCTIONS_PDCP_DATA_REQ,VCD_FUNCTION_OUT);
        return FALSE;
      }

      LOG_D(PDCP, "Sequence number %d is assigned to current PDU\n", current_sn);

      /* Then append data... */
      memcpy(&pdcp_pdu_p->data[pdcp_header_len], sdu_buffer_pP, sdu_buffer_sizeP);

      //For control plane data that are not integrity protected,
      // the MAC-I field is still present and should be padded with padding bits set to 0.
      // NOTE: user-plane data are never integrity protected
      for (i=0; i<pdcp_tailer_len; i++) {
        pdcp_pdu_p->data[pdcp_header_len + sdu_buffer_sizeP + i] = 0x00;// pdu_header.mac_i[i];
      }

#if defined(ENABLE_SECURITY)

      if ((pdcp_p->security_activated != 0) &&
          (((pdcp_p->cipheringAlgorithm) != 0) ||
           ((pdcp_p->integrityProtAlgorithm) != 0))) {

        if (ctxt_pP->enb_flag == ENB_FLAG_NO) {
          start_meas(&eNB_pdcp_stats[ctxt_pP->module_id].apply_security);
        } else {
          start_meas(&UE_pdcp_stats[ctxt_pP->module_id].apply_security);
        }

        pdcp_apply_security(ctxt_pP,
                            pdcp_p,
                            srb_flagP,
                            rb_idP % maxDRB,
                            pdcp_header_len,
                            current_sn,
                            pdcp_pdu_p->data,
                            sdu_buffer_sizeP);

        if (ctxt_pP->enb_flag == ENB_FLAG_NO) {
          stop_meas(&eNB_pdcp_stats[ctxt_pP->module_id].apply_security);
        } else {
          stop_meas(&UE_pdcp_stats[ctxt_pP->module_id].apply_security);
        }
      }

#endif

      /* Print octets of outgoing data in hexadecimal form */
      LOG_D(PDCP, "Following content with size %d will be sent over RLC (PDCP PDU header is the first two bytes)\n",
            pdcp_pdu_size);
      //util_print_hex_octets(PDCP, (unsigned char*)pdcp_pdu_p->data, pdcp_pdu_size);
      //util_flush_hex_octets(PDCP, (unsigned char*)pdcp_pdu->data, pdcp_pdu_size);
    } else {
      LOG_E(PDCP, "Cannot create a mem_block for a PDU!\n");

      if (ctxt_pP->enb_flag == ENB_FLAG_NO) {
        stop_meas(&eNB_pdcp_stats[ctxt_pP->module_id].data_req);
      } else {
        stop_meas(&UE_pdcp_stats[ctxt_pP->module_id].data_req);
      }

#if defined(STOP_ON_IP_TRAFFIC_OVERLOAD)
      AssertFatal(0, "[FRAME %5u][%s][PDCP][MOD %u/%u][RB %u] PDCP_DATA_REQ SDU DROPPED, OUT OF MEMORY \n",
                  ctxt_pP->frame,
                  (ctxt_pP->enb_flag) ? "eNB" : "UE",
                  ctxt_pP->enb_module_id,
                  ctxt_pP->ue_module_id,
                  rb_idP);
#endif
      VCD_SIGNAL_DUMPER_DUMP_FUNCTION_BY_NAME(VCD_SIGNAL_DUMPER_FUNCTIONS_PDCP_DATA_REQ,VCD_FUNCTION_OUT);
      return FALSE;
    }

    /*
     * Ask sublayer to transmit data and check return value
     * to see if RLC succeeded
     */
#ifdef PDCP_MSG_PRINT
    int i=0;
    LOG_F(PDCP,"[MSG] PDCP DL %s PDU on rb_id %d\n", (srb_flagP)? "CONTROL" : "DATA", rb_idP);

    for (i = 0; i < pdcp_pdu_size; i++) {
      LOG_F(PDCP,"%02x ", ((uint8_t*)pdcp_pdu_p->data)[i]);
    }

    LOG_F(PDCP,"\n");
#endif
    rlc_status = rlc_data_req(ctxt_pP, srb_flagP, MBMS_FLAG_NO, rb_idP, muiP, confirmP, pdcp_pdu_size, pdcp_pdu_p);

  }

  switch (rlc_status) {
  case RLC_OP_STATUS_OK:
    LOG_D(PDCP, "Data sending request over RLC succeeded!\n");
    ret=TRUE;
    break;

  case RLC_OP_STATUS_BAD_PARAMETER:
    LOG_W(PDCP, "Data sending request over RLC failed with 'Bad Parameter' reason!\n");
    ret= FALSE;
    break;

  case RLC_OP_STATUS_INTERNAL_ERROR:
    LOG_W(PDCP, "Data sending request over RLC failed with 'Internal Error' reason!\n");
    ret= FALSE;
    break;

  case RLC_OP_STATUS_OUT_OF_RESSOURCES:
    LOG_W(PDCP, "Data sending request over RLC failed with 'Out of Resources' reason!\n");
    ret= FALSE;
    break;

  default:
    LOG_W(PDCP, "RLC returned an unknown status code after PDCP placed the order to send some data (Status Code:%d)\n", rlc_status);
    ret= FALSE;
    break;
  }

  if (ctxt_pP->enb_flag == ENB_FLAG_NO) {
    stop_meas(&eNB_pdcp_stats[ctxt_pP->module_id].data_req);
  } else {
    stop_meas(&UE_pdcp_stats[ctxt_pP->module_id].data_req);
  }

  /*
   * Control arrives here only if rlc_data_req() returns RLC_OP_STATUS_OK
   * so we return TRUE afterwards
   */
  /*
   if (rb_id>=DTCH) {
    if (ctxt_pP->enb_flag == 1) {
      Pdcp_stats_tx[module_id][(rb_id & RAB_OFFSET2 )>> RAB_SHIFT2][(rb_id & RAB_OFFSET)-DTCH]++;
      Pdcp_stats_tx_bytes[module_id][(rb_id & RAB_OFFSET2 )>> RAB_SHIFT2][(rb_id & RAB_OFFSET)-DTCH] += sdu_buffer_size;
    } else {
      Pdcp_stats_tx[module_id][(rb_id & RAB_OFFSET2 )>> RAB_SHIFT2][(rb_id & RAB_OFFSET)-DTCH]++;
      Pdcp_stats_tx_bytes[module_id][(rb_id & RAB_OFFSET2 )>> RAB_SHIFT2][(rb_id & RAB_OFFSET)-DTCH] += sdu_buffer_size;
    }
    }*/
  VCD_SIGNAL_DUMPER_DUMP_FUNCTION_BY_NAME(VCD_SIGNAL_DUMPER_FUNCTIONS_PDCP_DATA_REQ,VCD_FUNCTION_OUT);
  return ret;

}


//-----------------------------------------------------------------------------
boolean_t
pdcp_data_ind(
  const protocol_ctxt_t* const ctxt_pP,
  const srb_flag_t   srb_flagP,
  const MBMS_flag_t  MBMS_flagP,
  const rb_id_t      rb_idP,
  const sdu_size_t   sdu_buffer_sizeP,
  mem_block_t* const sdu_buffer_pP
)
//-----------------------------------------------------------------------------
{
  pdcp_t      *pdcp_p          = NULL;
  list_t      *sdu_list_p      = NULL;
  mem_block_t *new_sdu_p       = NULL;
  uint8_t      pdcp_header_len = 0;
  uint8_t      pdcp_tailer_len = 0;
  pdcp_sn_t    sequence_number = 0;
  volatile sdu_size_t   payload_offset  = 0;
  rb_id_t      rb_id            = rb_idP;
  boolean_t    packet_forwarded = FALSE;
  hash_key_t      key             = HASHTABLE_NOT_A_KEY_VALUE;
  hashtable_rc_t  h_rc;
#if defined(LINK_ENB_PDCP_TO_GTPV1U)
  MessageDef  *message_p        = NULL;
  uint8_t     *gtpu_buffer_p    = NULL;
#endif


  VCD_SIGNAL_DUMPER_DUMP_FUNCTION_BY_NAME(VCD_SIGNAL_DUMPER_FUNCTIONS_PDCP_DATA_IND,VCD_FUNCTION_IN);

#ifdef OAI_EMU

  CHECK_CTXT_ARGS(ctxt_pP);

#endif
#ifdef PDCP_MSG_PRINT
  int i=0;
  LOG_F(PDCP,"[MSG] PDCP UL %s PDU on rb_id %d\n", (srb_flagP)? "CONTROL" : "DATA", rb_idP);

  for (i = 0; i < sdu_buffer_sizeP; i++) {
    LOG_F(PDCP,"%02x ", ((uint8_t*)sdu_buffer_pP->data)[i]);
  }

  LOG_F(PDCP,"\n");
#endif

#if T_TRACER
  if (ctxt_pP->enb_flag != ENB_FLAG_NO)
    T(T_ENB_PDCP_UL, T_INT(ctxt_pP->module_id), T_INT(ctxt_pP->rnti), T_INT(rb_idP), T_INT(sdu_buffer_sizeP));
#endif

  if (MBMS_flagP) {
    AssertError (rb_idP < NB_RB_MBMS_MAX, return FALSE,
                 "RB id is too high (%u/%d) %u rnti %x!\n",
                 rb_idP,
                 NB_RB_MBMS_MAX,
                 ctxt_pP->module_id,
                 ctxt_pP->rnti);

    if (ctxt_pP->enb_flag == ENB_FLAG_NO) {
      LOG_D(PDCP, "e-MBMS Data indication notification for PDCP entity from eNB %u to UE %x "
            "and radio bearer ID %d rlc sdu size %d ctxt_pP->enb_flag %d\n",
            ctxt_pP->module_id,
            ctxt_pP->rnti,
            rb_idP,
            sdu_buffer_sizeP,
            ctxt_pP->enb_flag);

    } else {
      LOG_D(PDCP, "Data indication notification for PDCP entity from UE %x to eNB %u "
            "and radio bearer ID %d rlc sdu size %d ctxt_pP->enb_flag %d\n",
            ctxt_pP->rnti,
            ctxt_pP->module_id ,
            rb_idP,
            sdu_buffer_sizeP,
            ctxt_pP->enb_flag);
    }

  } else {
    rb_id = rb_idP % maxDRB;
    AssertError (rb_id < maxDRB, return FALSE, "RB id is too high (%u/%d) %u UE %x!\n",
                 rb_id,
                 maxDRB,
                 ctxt_pP->module_id,
                 ctxt_pP->rnti);
    AssertError (rb_id > 0, return FALSE, "RB id is too low (%u/%d) %u UE %x!\n",
                 rb_id,
                 maxDRB,
                 ctxt_pP->module_id,
                 ctxt_pP->rnti);
    key = PDCP_COLL_KEY_VALUE(ctxt_pP->module_id, ctxt_pP->rnti, ctxt_pP->enb_flag, rb_id, srb_flagP);
    h_rc = hashtable_get(pdcp_coll_p, key, (void**)&pdcp_p);

    if (h_rc != HASH_TABLE_OK) {
      LOG_W(PDCP,
            PROTOCOL_CTXT_FMT"Could not get PDCP instance key 0x%"PRIx64"\n",
            PROTOCOL_CTXT_ARGS(ctxt_pP),
            key);
      free_mem_block(sdu_buffer_pP);
      VCD_SIGNAL_DUMPER_DUMP_FUNCTION_BY_NAME(VCD_SIGNAL_DUMPER_FUNCTIONS_PDCP_DATA_IND,VCD_FUNCTION_OUT);
      return FALSE;
    }
  }

  sdu_list_p = &pdcp_sdu_list;

  if (sdu_buffer_sizeP == 0) {
    LOG_W(PDCP, "SDU buffer size is zero! Ignoring this chunk!\n");
    return FALSE;
  }

  if (ctxt_pP->enb_flag) {
    start_meas(&eNB_pdcp_stats[ctxt_pP->module_id].data_ind);
  } else {
    start_meas(&UE_pdcp_stats[ctxt_pP->module_id].data_ind);
  }

  /*
   * Parse the PDU placed at the beginning of SDU to check
   * if incoming SN is in line with RX window
   */

  if (MBMS_flagP == 0 ) {
    if (srb_flagP) { //SRB1/2
      pdcp_header_len = PDCP_CONTROL_PLANE_DATA_PDU_SN_SIZE;
      pdcp_tailer_len = PDCP_CONTROL_PLANE_DATA_PDU_MAC_I_SIZE;
      sequence_number =   pdcp_get_sequence_number_of_pdu_with_SRB_sn((unsigned char*)sdu_buffer_pP->data);
    } else { // DRB
      pdcp_tailer_len = 0;

      if (pdcp_p->seq_num_size == PDCP_SN_7BIT) {
        pdcp_header_len = PDCP_USER_PLANE_DATA_PDU_SHORT_SN_HEADER_SIZE;
        sequence_number =     pdcp_get_sequence_number_of_pdu_with_short_sn((unsigned char*)sdu_buffer_pP->data);
      } else if (pdcp_p->seq_num_size == PDCP_SN_12BIT) {
        pdcp_header_len = PDCP_USER_PLANE_DATA_PDU_LONG_SN_HEADER_SIZE;
        sequence_number =     pdcp_get_sequence_number_of_pdu_with_long_sn((unsigned char*)sdu_buffer_pP->data);
      } else {
        //sequence_number = 4095;
        LOG_E(PDCP,
              PROTOCOL_PDCP_CTXT_FMT"wrong sequence number  (%d) for this pdcp entity \n",
              PROTOCOL_PDCP_CTXT_ARGS(ctxt_pP, pdcp_p),
              pdcp_p->seq_num_size);
      }

      //uint8_t dc = pdcp_get_dc_filed((unsigned char*)sdu_buffer_pP->data);
    }

    /*
     * Check if incoming SDU is long enough to carry a PDU header
     */
    if (sdu_buffer_sizeP < pdcp_header_len + pdcp_tailer_len ) {
      LOG_W(PDCP,
            PROTOCOL_PDCP_CTXT_FMT"Incoming (from RLC) SDU is short of size (size:%d)! Ignoring...\n",
            PROTOCOL_PDCP_CTXT_ARGS(ctxt_pP, pdcp_p),
            sdu_buffer_sizeP);
      free_mem_block(sdu_buffer_pP);

      if (ctxt_pP->enb_flag) {
        stop_meas(&eNB_pdcp_stats[ctxt_pP->module_id].data_ind);
      } else {
        stop_meas(&UE_pdcp_stats[ctxt_pP->module_id].data_ind);
      }

      VCD_SIGNAL_DUMPER_DUMP_FUNCTION_BY_NAME(VCD_SIGNAL_DUMPER_FUNCTIONS_PDCP_DATA_IND,VCD_FUNCTION_OUT);
      return FALSE;
    }

    if (pdcp_is_rx_seq_number_valid(sequence_number, pdcp_p, srb_flagP) == TRUE) {
#if 0
      LOG_T(PDCP, "Incoming PDU has a sequence number (%d) in accordance with RX window\n", sequence_number);
#endif
      /* if (dc == PDCP_DATA_PDU )
      LOG_D(PDCP, "Passing piggybacked SDU to NAS driver...\n");
      else
      LOG_D(PDCP, "Passing piggybacked SDU to RRC ...\n");*/
    } else {
      LOG_W(PDCP,
            PROTOCOL_PDCP_CTXT_FMT"Incoming PDU has an unexpected sequence number (%d), RX window synchronisation have probably been lost!\n",
            PROTOCOL_PDCP_CTXT_ARGS(ctxt_pP, pdcp_p),
            sequence_number);
      /*
       * XXX Till we implement in-sequence delivery and duplicate discarding
       * mechanism all out-of-order packets will be delivered to RRC/IP
       */
#if 0
      LOG_D(PDCP, "Ignoring PDU...\n");
      free_mem_block(sdu_buffer);
      return FALSE;
#else
      //LOG_W(PDCP, "Delivering out-of-order SDU to upper layer...\n");
#endif
    }

    // SRB1/2: control-plane data
    if (srb_flagP) {
#if defined(ENABLE_SECURITY)

      if (pdcp_p->security_activated == 1) {
        if (ctxt_pP->enb_flag == ENB_FLAG_NO) {
          start_meas(&eNB_pdcp_stats[ctxt_pP->module_id].validate_security);
        } else {
          start_meas(&UE_pdcp_stats[ctxt_pP->module_id].validate_security);
        }

        pdcp_validate_security(ctxt_pP,
                               pdcp_p,
                               srb_flagP,
                               rb_idP,
                               pdcp_header_len,
                               sequence_number,
                               sdu_buffer_pP->data,
                               sdu_buffer_sizeP - pdcp_tailer_len);

        if (ctxt_pP->enb_flag == ENB_FLAG_NO) {
          stop_meas(&eNB_pdcp_stats[ctxt_pP->module_id].validate_security);
        } else {
          stop_meas(&UE_pdcp_stats[ctxt_pP->module_id].validate_security);
        }
      }

#endif
      //rrc_lite_data_ind(module_id, //Modified MW - L2 Interface
  	MSC_LOG_TX_MESSAGE(
  	    (ctxt_pP->enb_flag == ENB_FLAG_NO)? MSC_PDCP_UE:MSC_PDCP_ENB,
        (ctxt_pP->enb_flag == ENB_FLAG_NO)? MSC_RRC_UE:MSC_RRC_ENB,
        NULL,0,
        PROTOCOL_PDCP_CTXT_FMT" DATA-IND len %u",
        PROTOCOL_PDCP_CTXT_ARGS(ctxt_pP, pdcp_p),
        sdu_buffer_sizeP - pdcp_header_len - pdcp_tailer_len);
      rrc_data_ind(ctxt_pP,
		   rb_id,
		   sdu_buffer_sizeP - pdcp_header_len - pdcp_tailer_len,
		   (uint8_t*)&sdu_buffer_pP->data[pdcp_header_len]);
      free_mem_block(sdu_buffer_pP);

      // free_mem_block(new_sdu);
      if (ctxt_pP->enb_flag) {
        stop_meas(&eNB_pdcp_stats[ctxt_pP->module_id].data_ind);
      } else {
        stop_meas(&UE_pdcp_stats[ctxt_pP->module_id].data_ind);
      }

      VCD_SIGNAL_DUMPER_DUMP_FUNCTION_BY_NAME(VCD_SIGNAL_DUMPER_FUNCTIONS_PDCP_DATA_IND,VCD_FUNCTION_OUT);
      return TRUE;
    }

    /*
     * DRBs
     */
    payload_offset=pdcp_header_len;// PDCP_USER_PLANE_DATA_PDU_LONG_SN_HEADER_SIZE;
#if defined(ENABLE_SECURITY)

    if (pdcp_p->security_activated == 1) {
      if (ctxt_pP->enb_flag == ENB_FLAG_NO) {
        start_meas(&eNB_pdcp_stats[ctxt_pP->module_id].validate_security);
      } else {
        start_meas(&UE_pdcp_stats[ctxt_pP->module_id].validate_security);
      }

      pdcp_validate_security(
        ctxt_pP,
        pdcp_p,
        srb_flagP,
        rb_idP,
        pdcp_header_len,
        sequence_number,
        sdu_buffer_pP->data,
        sdu_buffer_sizeP - pdcp_tailer_len);

      if (ctxt_pP->enb_flag == ENB_FLAG_NO) {
        stop_meas(&eNB_pdcp_stats[ctxt_pP->module_id].validate_security);
      } else {
        stop_meas(&UE_pdcp_stats[ctxt_pP->module_id].validate_security);
      }

    }

#endif
  } else {
    payload_offset=0;
  }

#if defined(USER_MODE) && defined(OAI_EMU)

  if (oai_emulation.info.otg_enabled == 1) {
    //unsigned int dst_instance;
    int    ctime;

    if ((pdcp_p->rlc_mode == RLC_MODE_AM)&&(MBMS_flagP==0) ) {
      pdcp_p->last_submitted_pdcp_rx_sn = sequence_number;
    }

#if defined(DEBUG_PDCP_PAYLOAD)
    rlc_util_print_hex_octets(PDCP,
                              (unsigned char*)&sdu_buffer_pP->data[payload_offset],
                              sdu_buffer_sizeP - payload_offset);
#endif

    ctime = oai_emulation.info.time_ms; // avg current simulation time in ms : we may get the exact time through OCG?
    if (MBMS_flagP == 0){
      LOG_D(PDCP,
	    PROTOCOL_PDCP_CTXT_FMT"Check received buffer :  (dst %d)\n",
	    PROTOCOL_PDCP_CTXT_ARGS(ctxt_pP, pdcp_p),
	    ctxt_pP->instance);
    }
    if (otg_rx_pkt(
          ctxt_pP->instance,
          ctime,
          (const char*)(&sdu_buffer_pP->data[payload_offset]),
                   sdu_buffer_sizeP - payload_offset ) == 0 ) {
      free_mem_block(sdu_buffer_pP);

      if (ctxt_pP->enb_flag) {
        stop_meas(&eNB_pdcp_stats[ctxt_pP->module_id].data_ind);
      } else {
        stop_meas(&UE_pdcp_stats[ctxt_pP->module_id].data_ind);
      }

      VCD_SIGNAL_DUMPER_DUMP_FUNCTION_BY_NAME(VCD_SIGNAL_DUMPER_FUNCTIONS_PDCP_DATA_IND,VCD_FUNCTION_OUT);
      return TRUE;
    }
  }

#else

  if (otg_enabled==1) {
    LOG_D(OTG,"Discarding received packed\n");
    free_mem_block(sdu_buffer_pP);

    if (ctxt_pP->enb_flag) {
      stop_meas(&eNB_pdcp_stats[ctxt_pP->module_id].data_ind);
    } else {
      stop_meas(&UE_pdcp_stats[ctxt_pP->module_id].data_ind);
    }

    VCD_SIGNAL_DUMPER_DUMP_FUNCTION_BY_NAME(VCD_SIGNAL_DUMPER_FUNCTIONS_PDCP_DATA_IND,VCD_FUNCTION_OUT);
    return TRUE;
  }

#endif


  // XXX Decompression would be done at this point

  /*
   * After checking incoming sequence number PDCP header
   * has to be stripped off so here we copy SDU buffer starting
   * from its second byte (skipping 0th and 1st octets, i.e.
   * PDCP header)
   */
#if defined(LINK_ENB_PDCP_TO_GTPV1U)

  if ((TRUE == ctxt_pP->enb_flag) && (FALSE == srb_flagP)) {
    MSC_LOG_TX_MESSAGE(
    		MSC_PDCP_ENB,
    		MSC_GTPU_ENB,
    		NULL,0,
    		"0 GTPV1U_ENB_TUNNEL_DATA_REQ  ue %x rab %u len %u",
    		ctxt_pP->rnti,
    		rb_id + 4,
    		sdu_buffer_sizeP - payload_offset);
    //LOG_T(PDCP,"Sending to GTPV1U %d bytes\n", sdu_buffer_sizeP - payload_offset);
    gtpu_buffer_p = itti_malloc(TASK_PDCP_ENB, TASK_GTPV1_U,
                                sdu_buffer_sizeP - payload_offset + GTPU_HEADER_OVERHEAD_MAX);
    AssertFatal(gtpu_buffer_p != NULL, "OUT OF MEMORY");
    memcpy(&gtpu_buffer_p[GTPU_HEADER_OVERHEAD_MAX], &sdu_buffer_pP->data[payload_offset], sdu_buffer_sizeP - payload_offset);
    message_p = itti_alloc_new_message(TASK_PDCP_ENB, GTPV1U_ENB_TUNNEL_DATA_REQ);
    AssertFatal(message_p != NULL, "OUT OF MEMORY");
    GTPV1U_ENB_TUNNEL_DATA_REQ(message_p).buffer       = gtpu_buffer_p;
    GTPV1U_ENB_TUNNEL_DATA_REQ(message_p).length       = sdu_buffer_sizeP - payload_offset;
    GTPV1U_ENB_TUNNEL_DATA_REQ(message_p).offset       = GTPU_HEADER_OVERHEAD_MAX;
    GTPV1U_ENB_TUNNEL_DATA_REQ(message_p).rnti         = ctxt_pP->rnti;
    GTPV1U_ENB_TUNNEL_DATA_REQ(message_p).rab_id       = rb_id + 4;
    itti_send_msg_to_task(TASK_GTPV1_U, INSTANCE_DEFAULT, message_p);
    packet_forwarded = TRUE;
  }

#else
  packet_forwarded = FALSE;
#endif

  if (FALSE == packet_forwarded) {
    new_sdu_p = get_free_mem_block(sdu_buffer_sizeP - payload_offset + sizeof (pdcp_data_ind_header_t));

    if (new_sdu_p) {
      if (pdcp_p->rlc_mode == RLC_MODE_AM ) {
        pdcp_p->last_submitted_pdcp_rx_sn = sequence_number;
      }

      /*
       * Prepend PDCP indication header which is going to be removed at pdcp_fifo_flush_sdus()
       */
      memset(new_sdu_p->data, 0, sizeof (pdcp_data_ind_header_t));
      ((pdcp_data_ind_header_t *) new_sdu_p->data)->data_size = sdu_buffer_sizeP - payload_offset;

      // Here there is no virtualization possible
      // set ((pdcp_data_ind_header_t *) new_sdu_p->data)->inst for IP layer here
      if (ctxt_pP->enb_flag == ENB_FLAG_NO) {
        ((pdcp_data_ind_header_t *) new_sdu_p->data)->rb_id = rb_id;
#if defined(OAI_EMU)
        ((pdcp_data_ind_header_t*) new_sdu_p->data)->inst  = ctxt_pP->module_id + oai_emulation.info.nb_enb_local - oai_emulation.info.first_ue_local;
#endif
      } else {
        ((pdcp_data_ind_header_t*) new_sdu_p->data)->rb_id = rb_id + (ctxt_pP->module_id * maxDRB);
#if defined(OAI_EMU)
        ((pdcp_data_ind_header_t*) new_sdu_p->data)->inst  = ctxt_pP->module_id - oai_emulation.info.first_enb_local;
#endif
      }

      memcpy(&new_sdu_p->data[sizeof (pdcp_data_ind_header_t)], \
             &sdu_buffer_pP->data[payload_offset], \
             sdu_buffer_sizeP - payload_offset);
      list_add_tail_eurecom (new_sdu_p, sdu_list_p);

      /* Print octets of incoming data in hexadecimal form */
      LOG_D(PDCP, "Following content has been received from RLC (%d,%d)(PDCP header has already been removed):\n",
            sdu_buffer_sizeP  - payload_offset + sizeof(pdcp_data_ind_header_t),
            sdu_buffer_sizeP  - payload_offset);
      //util_print_hex_octets(PDCP, &new_sdu_p->data[sizeof (pdcp_data_ind_header_t)], sdu_buffer_sizeP - payload_offset);
      //util_flush_hex_octets(PDCP, &new_sdu_p->data[sizeof (pdcp_data_ind_header_t)], sdu_buffer_sizeP - payload_offset);

      /*
       * Update PDCP statistics
       * XXX Following two actions are identical, is there a merge error?
       */

      /*if (ctxt_pP->enb_flag == 1) {
          Pdcp_stats_rx[module_id][(rb_idP & RAB_OFFSET2) >> RAB_SHIFT2][(rb_idP & RAB_OFFSET) - DTCH]++;
          Pdcp_stats_rx_bytes[module_id][(rb_idP & RAB_OFFSET2) >> RAB_SHIFT2][(rb_idP & RAB_OFFSET) - DTCH] += sdu_buffer_sizeP;
        } else {
          Pdcp_stats_rx[module_id][(rb_idP & RAB_OFFSET2) >> RAB_SHIFT2][(rb_idP & RAB_OFFSET) - DTCH]++;
          Pdcp_stats_rx_bytes[module_id][(rb_idP & RAB_OFFSET2) >> RAB_SHIFT2][(rb_idP & RAB_OFFSET) - DTCH] += sdu_buffer_sizeP;
        }*/
    }
  }

#if defined(STOP_ON_IP_TRAFFIC_OVERLOAD)
  else {
    AssertFatal(0, PROTOCOL_PDCP_CTXT_FMT" PDCP_DATA_IND SDU DROPPED, OUT OF MEMORY \n",
                PROTOCOL_PDCP_CTXT_ARGS(ctxt_pP, pdcp_p));
  }

#endif

  free_mem_block(sdu_buffer_pP);

  if (ctxt_pP->enb_flag) {
    stop_meas(&eNB_pdcp_stats[ctxt_pP->module_id].data_ind);
  } else {
    stop_meas(&UE_pdcp_stats[ctxt_pP->module_id].data_ind);
  }

  VCD_SIGNAL_DUMPER_DUMP_FUNCTION_BY_NAME(VCD_SIGNAL_DUMPER_FUNCTIONS_PDCP_DATA_IND,VCD_FUNCTION_OUT);
  return TRUE;
}

//-----------------------------------------------------------------------------
void
pdcp_run (
  const protocol_ctxt_t* const  ctxt_pP
)
//-----------------------------------------------------------------------------
{
#if defined(ENABLE_ITTI)
  MessageDef   *msg_p;
  const char   *msg_name;
  instance_t    instance;
  int           result;
  protocol_ctxt_t  ctxt;
#endif

  if (ctxt_pP->enb_flag) {
    start_meas(&eNB_pdcp_stats[ctxt_pP->module_id].pdcp_run);
  } else {
    start_meas(&UE_pdcp_stats[ctxt_pP->module_id].pdcp_run);
  }

  VCD_SIGNAL_DUMPER_DUMP_FUNCTION_BY_NAME(VCD_SIGNAL_DUMPER_FUNCTIONS_PDCP_RUN, VCD_FUNCTION_IN);

#if defined(ENABLE_ITTI)

  do {
    // Checks if a message has been sent to PDCP sub-task
    itti_poll_msg (ctxt_pP->enb_flag ? TASK_PDCP_ENB : TASK_PDCP_UE, &msg_p);

    if (msg_p != NULL) {
      msg_name = ITTI_MSG_NAME (msg_p);
      instance = ITTI_MSG_INSTANCE (msg_p);

      switch (ITTI_MSG_ID(msg_p)) {
      case RRC_DCCH_DATA_REQ:
	PROTOCOL_CTXT_SET_BY_MODULE_ID(
          &ctxt,
          RRC_DCCH_DATA_REQ (msg_p).module_id,
          RRC_DCCH_DATA_REQ (msg_p).enb_flag,
          RRC_DCCH_DATA_REQ (msg_p).rnti,
          RRC_DCCH_DATA_REQ (msg_p).frame, 
	  0,
	  RRC_DCCH_DATA_REQ (msg_p).eNB_index);
        LOG_I(PDCP, PROTOCOL_CTXT_FMT"Received %s from %s: instance %d, rb_id %d, muiP %d, confirmP %d, mode %d\n",
              PROTOCOL_CTXT_ARGS(&ctxt),
              msg_name,
              ITTI_MSG_ORIGIN_NAME(msg_p),
              instance,
              RRC_DCCH_DATA_REQ (msg_p).rb_id,
              RRC_DCCH_DATA_REQ (msg_p).muip,
              RRC_DCCH_DATA_REQ (msg_p).confirmp,
              RRC_DCCH_DATA_REQ (msg_p).mode);

        result = pdcp_data_req (&ctxt,
                                SRB_FLAG_YES,
                                RRC_DCCH_DATA_REQ (msg_p).rb_id,
                                RRC_DCCH_DATA_REQ (msg_p).muip,
                                RRC_DCCH_DATA_REQ (msg_p).confirmp,
                                RRC_DCCH_DATA_REQ (msg_p).sdu_size,
                                RRC_DCCH_DATA_REQ (msg_p).sdu_p,
                                RRC_DCCH_DATA_REQ (msg_p).mode);
        if (result != TRUE)
          LOG_E(PDCP, "PDCP data request failed!\n");

        // Message buffer has been processed, free it now.
        result = itti_free (ITTI_MSG_ORIGIN_ID(msg_p), RRC_DCCH_DATA_REQ (msg_p).sdu_p);
        AssertFatal (result == EXIT_SUCCESS, "Failed to free memory (%d)!\n", result);
        break;

      default:
        LOG_E(PDCP, "Received unexpected message %s\n", msg_name);
        break;
      }

      result = itti_free (ITTI_MSG_ORIGIN_ID(msg_p), msg_p);
      AssertFatal (result == EXIT_SUCCESS, "Failed to free memory (%d)!\n", result);
    }
  } while(msg_p != NULL);

# if 0
  {
    MessageDef *msg_resp_p;

    msg_resp_p = itti_alloc_new_message(TASK_PDCP_ENB, MESSAGE_TEST);

    itti_send_msg_to_task(TASK_RRC_ENB, 1, msg_resp_p);
  }
  {
    MessageDef *msg_resp_p;

    msg_resp_p = itti_alloc_new_message(TASK_PDCP_ENB, MESSAGE_TEST);

    itti_send_msg_to_task(TASK_ENB_APP, 2, msg_resp_p);
  }
  {
    MessageDef *msg_resp_p;

    msg_resp_p = itti_alloc_new_message(TASK_PDCP_ENB, MESSAGE_TEST);

    itti_send_msg_to_task(TASK_MAC_ENB, 3, msg_resp_p);
  }
# endif
#endif

#if defined(USER_MODE) && defined(OAI_EMU)
    pdcp_fifo_read_input_sdus_from_otg(ctxt_pP);

#endif

  // IP/NAS -> PDCP traffic : TX, read the pkt from the upper layer buffer
#if defined(LINK_ENB_PDCP_TO_GTPV1U)

  if (ctxt_pP->enb_flag == ENB_FLAG_NO)
#endif
  {
    pdcp_fifo_read_input_sdus(ctxt_pP);
  }

  // PDCP -> NAS/IP traffic: RX
  if (ctxt_pP->enb_flag) {
    start_meas(&eNB_pdcp_stats[ctxt_pP->module_id].pdcp_ip);
  }

  else {
    start_meas(&UE_pdcp_stats[ctxt_pP->module_id].pdcp_ip);
  }

  pdcp_fifo_flush_sdus(ctxt_pP);

  if (ctxt_pP->enb_flag) {
    stop_meas(&eNB_pdcp_stats[ctxt_pP->module_id].pdcp_ip);
  } else {
    stop_meas(&UE_pdcp_stats[ctxt_pP->module_id].pdcp_ip);
  }

  if (ctxt_pP->enb_flag) {
    stop_meas(&eNB_pdcp_stats[ctxt_pP->module_id].pdcp_run);
  } else {
    stop_meas(&UE_pdcp_stats[ctxt_pP->module_id].pdcp_run);
  }
  VCD_SIGNAL_DUMPER_DUMP_FUNCTION_BY_NAME(VCD_SIGNAL_DUMPER_FUNCTIONS_PDCP_RUN, VCD_FUNCTION_OUT);
}


//-----------------------------------------------------------------------------
boolean_t
pdcp_remove_UE(
  const protocol_ctxt_t* const  ctxt_pP
)
//-----------------------------------------------------------------------------
{
  DRB_Identity_t  srb_id         = 0;
  DRB_Identity_t  drb_id         = 0;
  hash_key_t      key            = HASHTABLE_NOT_A_KEY_VALUE;
  hashtable_rc_t  h_rc;

  // check and remove SRBs first

  for (srb_id=0; srb_id<2; srb_id++) {
    key = PDCP_COLL_KEY_VALUE(ctxt_pP->module_id, ctxt_pP->rnti, ctxt_pP->enb_flag, srb_id, SRB_FLAG_YES);
    h_rc = hashtable_remove(pdcp_coll_p, key);
  }

  for (drb_id=0; drb_id<maxDRB; drb_id++) {
    key = PDCP_COLL_KEY_VALUE(ctxt_pP->module_id, ctxt_pP->rnti, ctxt_pP->enb_flag, drb_id, SRB_FLAG_NO);
    h_rc = hashtable_remove(pdcp_coll_p, key);

  }

  (void)h_rc; /* remove gcc warning "set but not used" */

  return 1;
}


//-----------------------------------------------------------------------------
boolean_t
rrc_pdcp_config_asn1_req (
  const protocol_ctxt_t* const  ctxt_pP,
  SRB_ToAddModList_t  *const srb2add_list_pP,
  DRB_ToAddModList_t  *const drb2add_list_pP,
  DRB_ToReleaseList_t *const drb2release_list_pP,
  const uint8_t                   security_modeP,
  uint8_t                  *const kRRCenc_pP,
  uint8_t                  *const kRRCint_pP,
  uint8_t                  *const kUPenc_pP
#ifdef Rel10
  ,PMCH_InfoList_r9_t*  const pmch_InfoList_r9_pP
#endif
)
//-----------------------------------------------------------------------------
{
  long int        lc_id          = 0;
  DRB_Identity_t  srb_id         = 0;
  long int        mch_id         = 0;
  rlc_mode_t      rlc_type       = RLC_MODE_NONE;
  DRB_Identity_t  drb_id         = 0;
  DRB_Identity_t *pdrb_id_p      = NULL;
  uint8_t         drb_sn         = 12;
  uint8_t         srb_sn         = 5; // fixed sn for SRBs
  uint8_t         drb_report     = 0;
  long int        cnt            = 0;
  uint16_t        header_compression_profile = 0;
  config_action_t action                     = CONFIG_ACTION_ADD;
  SRB_ToAddMod_t *srb_toaddmod_p = NULL;
  DRB_ToAddMod_t *drb_toaddmod_p = NULL;
  pdcp_t         *pdcp_p         = NULL;

  hash_key_t      key            = HASHTABLE_NOT_A_KEY_VALUE;
  hashtable_rc_t  h_rc;
#ifdef Rel10
  int i,j;
  MBMS_SessionInfoList_r9_t *mbms_SessionInfoList_r9_p = NULL;
  MBMS_SessionInfo_r9_t     *MBMS_SessionInfo_p        = NULL;
#endif

  LOG_T(PDCP, PROTOCOL_CTXT_FMT" %s() SRB2ADD %p DRB2ADD %p DRB2RELEASE %p\n",
        PROTOCOL_CTXT_ARGS(ctxt_pP),
        __FUNCTION__,
        srb2add_list_pP,
        drb2add_list_pP,
        drb2release_list_pP);

  // srb2add_list does not define pdcp config, we use rlc info to setup the pdcp dcch0 and dcch1 channels

  if (srb2add_list_pP != NULL) {
    for (cnt=0; cnt<srb2add_list_pP->list.count; cnt++) {
      srb_id = srb2add_list_pP->list.array[cnt]->srb_Identity;
      srb_toaddmod_p = srb2add_list_pP->list.array[cnt];
      rlc_type = RLC_MODE_AM;
      lc_id = srb_id;// + 2;
      key = PDCP_COLL_KEY_VALUE(ctxt_pP->module_id, ctxt_pP->rnti, ctxt_pP->enb_flag, srb_id, SRB_FLAG_YES);
      h_rc = hashtable_get(pdcp_coll_p, key, (void**)&pdcp_p);

      if (h_rc == HASH_TABLE_OK) {
        action = CONFIG_ACTION_MODIFY;
        LOG_D(PDCP, PROTOCOL_PDCP_CTXT_FMT" CONFIG_ACTION_MODIFY key 0x%"PRIx64"\n",
              PROTOCOL_PDCP_CTXT_ARGS(ctxt_pP, pdcp_p),
              key);
      } else {
        action = CONFIG_ACTION_ADD;
        pdcp_p = calloc(1, sizeof(pdcp_t));
        h_rc = hashtable_insert(pdcp_coll_p, key, pdcp_p);

        if (h_rc != HASH_TABLE_OK) {
          LOG_E(PDCP, PROTOCOL_PDCP_CTXT_FMT" CONFIG_ACTION_ADD key 0x%"PRIx64" FAILED\n",
                PROTOCOL_PDCP_CTXT_ARGS(ctxt_pP, pdcp_p),
                key);
          free(pdcp_p);
          return TRUE;

      } else {
          LOG_D(PDCP, PROTOCOL_PDCP_CTXT_FMT" CONFIG_ACTION_ADD key 0x%"PRIx64"\n",
                PROTOCOL_PDCP_CTXT_ARGS(ctxt_pP, pdcp_p),
                key);
        }
      }

      if (srb_toaddmod_p->rlc_Config) {
        switch (srb_toaddmod_p->rlc_Config->present) {
        case SRB_ToAddMod__rlc_Config_PR_NOTHING:
          break;

        case SRB_ToAddMod__rlc_Config_PR_explicitValue:
          switch (srb_toaddmod_p->rlc_Config->choice.explicitValue.present) {
          case RLC_Config_PR_NOTHING:
            break;

          default:
            pdcp_config_req_asn1 (
              ctxt_pP,
              pdcp_p,
              SRB_FLAG_YES,
              rlc_type,
              action,
              lc_id,
              mch_id,
              srb_id,
              srb_sn,
              0, // drb_report
              0, // header compression
              security_modeP,
              kRRCenc_pP,
              kRRCint_pP,
              kUPenc_pP);
            break;
          }

          break;

        case SRB_ToAddMod__rlc_Config_PR_defaultValue:
          // already the default values
          break;

        default:
          DevParam(srb_toaddmod_p->rlc_Config->present, ctxt_pP->module_id, ctxt_pP->rnti);
          break;
        }
      }
    }
  }

  // reset the action

  if (drb2add_list_pP != NULL) {
    for (cnt=0; cnt<drb2add_list_pP->list.count; cnt++) {

      drb_toaddmod_p = drb2add_list_pP->list.array[cnt];

      drb_id = drb_toaddmod_p->drb_Identity;// + drb_id_offset;

      lc_id = drb_id + 2;
      DevCheck4(drb_id < maxDRB, drb_id, maxDRB, ctxt_pP->module_id, ctxt_pP->rnti);
      key = PDCP_COLL_KEY_VALUE(ctxt_pP->module_id, ctxt_pP->rnti, ctxt_pP->enb_flag, drb_id, SRB_FLAG_NO);
      h_rc = hashtable_get(pdcp_coll_p, key, (void**)&pdcp_p);

      if (h_rc == HASH_TABLE_OK) {
        action = CONFIG_ACTION_MODIFY;
        LOG_D(PDCP, PROTOCOL_PDCP_CTXT_FMT" CONFIG_ACTION_MODIFY key 0x%"PRIx64"\n",
              PROTOCOL_PDCP_CTXT_ARGS(ctxt_pP, pdcp_p),
              key);

      } else {
        action = CONFIG_ACTION_ADD;
        pdcp_p = calloc(1, sizeof(pdcp_t));
        h_rc = hashtable_insert(pdcp_coll_p, key, pdcp_p);

        if (h_rc != HASH_TABLE_OK) {
          LOG_E(PDCP, PROTOCOL_PDCP_CTXT_FMT" CONFIG_ACTION_ADD ADD key 0x%"PRIx64" FAILED\n",
                PROTOCOL_PDCP_CTXT_ARGS(ctxt_pP, pdcp_p),
                key);
          free(pdcp_p);
          return TRUE;
        } else {
          LOG_D(PDCP, PROTOCOL_PDCP_CTXT_FMT" CONFIG_ACTION_ADD ADD key 0x%"PRIx64"\n",
                PROTOCOL_PDCP_CTXT_ARGS(ctxt_pP, pdcp_p),
                key);
         }
      }

      if (drb_toaddmod_p->pdcp_Config) {
        if (drb_toaddmod_p->pdcp_Config->discardTimer) {
          // set the value of the timer
        }

        if (drb_toaddmod_p->pdcp_Config->rlc_AM) {
          drb_report = drb_toaddmod_p->pdcp_Config->rlc_AM->statusReportRequired;
          drb_sn = PDCP_Config__rlc_UM__pdcp_SN_Size_len12bits; // default SN size
          rlc_type = RLC_MODE_AM;
        }

        if (drb_toaddmod_p->pdcp_Config->rlc_UM) {
          drb_sn = drb_toaddmod_p->pdcp_Config->rlc_UM->pdcp_SN_Size;
          rlc_type =RLC_MODE_UM;
        }

        switch (drb_toaddmod_p->pdcp_Config->headerCompression.present) {
        case PDCP_Config__headerCompression_PR_NOTHING:
        case PDCP_Config__headerCompression_PR_notUsed:
          header_compression_profile=0x0;
          break;

        case PDCP_Config__headerCompression_PR_rohc:

          // parse the struc and get the rohc profile
          if(drb_toaddmod_p->pdcp_Config->headerCompression.choice.rohc.profiles.profile0x0001) {
            header_compression_profile=0x0001;
          } else if(drb_toaddmod_p->pdcp_Config->headerCompression.choice.rohc.profiles.profile0x0002) {
            header_compression_profile=0x0002;
          } else if(drb_toaddmod_p->pdcp_Config->headerCompression.choice.rohc.profiles.profile0x0003) {
            header_compression_profile=0x0003;
          } else if(drb_toaddmod_p->pdcp_Config->headerCompression.choice.rohc.profiles.profile0x0004) {
            header_compression_profile=0x0004;
          } else if(drb_toaddmod_p->pdcp_Config->headerCompression.choice.rohc.profiles.profile0x0006) {
            header_compression_profile=0x0006;
          } else if(drb_toaddmod_p->pdcp_Config->headerCompression.choice.rohc.profiles.profile0x0101) {
            header_compression_profile=0x0101;
          } else if(drb_toaddmod_p->pdcp_Config->headerCompression.choice.rohc.profiles.profile0x0102) {
            header_compression_profile=0x0102;
          } else if(drb_toaddmod_p->pdcp_Config->headerCompression.choice.rohc.profiles.profile0x0103) {
            header_compression_profile=0x0103;
          } else if(drb_toaddmod_p->pdcp_Config->headerCompression.choice.rohc.profiles.profile0x0104) {
            header_compression_profile=0x0104;
          } else {
            header_compression_profile=0x0;
            LOG_W(PDCP,"unknown header compresion profile\n");
          }

          // set the applicable profile
          break;

        default:
          LOG_W(PDCP,"[MOD_id %u/%u][RB %u] unknown drb_toaddmod->PDCP_Config->headerCompression->present \n",
                PROTOCOL_PDCP_CTXT_ARGS(ctxt_pP,pdcp_p), drb_id);
          break;
        }

        pdcp_config_req_asn1 (
          ctxt_pP,
          pdcp_p,
          SRB_FLAG_NO,
          rlc_type,
          action,
          lc_id,
          mch_id,
          drb_id,
          drb_sn,
          drb_report,
          header_compression_profile,
          security_modeP,
          kRRCenc_pP,
          kRRCint_pP,
          kUPenc_pP);
      }
    }
  }

  if (drb2release_list_pP != NULL) {
    for (cnt=0; cnt<drb2release_list_pP->list.count; cnt++) {
      pdrb_id_p = drb2release_list_pP->list.array[cnt];
      drb_id =  *pdrb_id_p;
      lc_id = drb_id + 2;
      key = PDCP_COLL_KEY_VALUE(ctxt_pP->module_id, ctxt_pP->rnti, ctxt_pP->enb_flag, srb_id, SRB_FLAG_NO);
      h_rc = hashtable_get(pdcp_coll_p, key, (void**)&pdcp_p);

      if (h_rc != HASH_TABLE_OK) {
        LOG_E(PDCP, PROTOCOL_CTXT_FMT" PDCP REMOVE FAILED drb_id %u\n",
              PROTOCOL_CTXT_ARGS(ctxt_pP),
              drb_id);
        continue;
      }

      action = CONFIG_ACTION_REMOVE;
      pdcp_config_req_asn1 (
        ctxt_pP,
        pdcp_p,
        SRB_FLAG_NO,
        rlc_type,
        action,
        lc_id,
        mch_id,
        drb_id,
        0,
        0,
        0,
        security_modeP,
        kRRCenc_pP,
        kRRCint_pP,
        kUPenc_pP);
      h_rc = hashtable_remove(pdcp_coll_p, key);
    }
  }

#ifdef Rel10

  if (pmch_InfoList_r9_pP != NULL) {
    for (i=0; i<pmch_InfoList_r9_pP->list.count; i++) {
      mbms_SessionInfoList_r9_p = &(pmch_InfoList_r9_pP->list.array[i]->mbms_SessionInfoList_r9);

      for (j=0; j<mbms_SessionInfoList_r9_p->list.count; j++) {
        MBMS_SessionInfo_p = mbms_SessionInfoList_r9_p->list.array[j];
        lc_id = MBMS_SessionInfo_p->sessionId_r9->buf[0];
        mch_id = MBMS_SessionInfo_p->tmgi_r9.serviceId_r9.buf[2]; //serviceId is 3-octet string

        // can set the mch_id = i
        if (ctxt_pP->enb_flag) {
          drb_id =  (mch_id * maxSessionPerPMCH ) + lc_id ;//+ (maxDRB + 3)*MAX_MOBILES_PER_ENB; // 1

          if (pdcp_mbms_array_eNB[ctxt_pP->module_id][mch_id][lc_id].instanciated_instance == TRUE) {
            action = CONFIG_ACTION_MBMS_MODIFY;
          } else {
            action = CONFIG_ACTION_MBMS_ADD;
          }
        } else {
          drb_id =  (mch_id * maxSessionPerPMCH ) + lc_id; // + (maxDRB + 3); // 15

          if (pdcp_mbms_array_ue[ctxt_pP->module_id][mch_id][lc_id].instanciated_instance == TRUE) {
            action = CONFIG_ACTION_MBMS_MODIFY;
          } else {
            action = CONFIG_ACTION_MBMS_ADD;
          }
        }

        pdcp_config_req_asn1 (
          ctxt_pP,
          NULL,  // unused for MBMS
          SRB_FLAG_NO,
          RLC_MODE_NONE,
          action,
          lc_id,
          mch_id,
          drb_id,
          0,   // unused for MBMS
          0,   // unused for MBMS
          0,   // unused for MBMS
          0,   // unused for MBMS
          NULL,  // unused for MBMS
          NULL,  // unused for MBMS
          NULL); // unused for MBMS
      }
    }
  }

#endif
  return 0;
}


//-----------------------------------------------------------------------------
boolean_t
pdcp_config_req_asn1 (
  const protocol_ctxt_t* const  ctxt_pP,
  pdcp_t         * const        pdcp_pP,
  const srb_flag_t              srb_flagP,
  const rlc_mode_t              rlc_modeP,
  const config_action_t         actionP,
  const uint16_t                lc_idP,
  const uint16_t                mch_idP,
  const rb_id_t                 rb_idP,
  const uint8_t                 rb_snP,
  const uint8_t                 rb_reportP,
  const uint16_t                header_compression_profileP,
  const uint8_t                 security_modeP,
  uint8_t         *const        kRRCenc_pP,
  uint8_t         *const        kRRCint_pP,
  uint8_t         *const        kUPenc_pP)
//-----------------------------------------------------------------------------
{

  switch (actionP) {
  case CONFIG_ACTION_ADD:
    DevAssert(pdcp_pP != NULL);
    if (ctxt_pP->enb_flag == ENB_FLAG_YES) {
      pdcp_pP->is_ue = FALSE;
      //pdcp_eNB_UE_instance_to_rnti[ctxtP->module_id] = ctxt_pP->rnti;
      pdcp_eNB_UE_instance_to_rnti[pdcp_eNB_UE_instance_to_rnti_index] = ctxt_pP->rnti;
      //pdcp_eNB_UE_instance_to_rnti_index = (pdcp_eNB_UE_instance_to_rnti_index + 1) % NUMBER_OF_UE_MAX;
    } else {
      pdcp_pP->is_ue = TRUE;
      pdcp_UE_UE_module_id_to_rnti[ctxt_pP->module_id] = ctxt_pP->rnti;
    }
    pdcp_pP->is_srb                     = (srb_flagP == SRB_FLAG_YES) ? TRUE : FALSE;
    pdcp_pP->lcid                       = lc_idP;
    pdcp_pP->rb_id                      = rb_idP;
    pdcp_pP->header_compression_profile = header_compression_profileP;
    pdcp_pP->status_report              = rb_reportP;

    if (rb_snP == PDCP_Config__rlc_UM__pdcp_SN_Size_len12bits) {
      pdcp_pP->seq_num_size = PDCP_SN_12BIT;
    } else if (rb_snP == PDCP_Config__rlc_UM__pdcp_SN_Size_len7bits) {
      pdcp_pP->seq_num_size = PDCP_SN_7BIT;
    } else {
      pdcp_pP->seq_num_size = PDCP_SN_5BIT;
    }


    pdcp_pP->rlc_mode                         = rlc_modeP;
    pdcp_pP->next_pdcp_tx_sn                  = 0;
    pdcp_pP->next_pdcp_rx_sn                  = 0;
    pdcp_pP->next_pdcp_rx_sn_before_integrity = 0;
    pdcp_pP->tx_hfn                           = 0;
    pdcp_pP->rx_hfn                           = 0;
    pdcp_pP->last_submitted_pdcp_rx_sn        = 4095;
    pdcp_pP->first_missing_pdu                = -1;
    pdcp_pP->rx_hfn_offset                    = 0;

    LOG_N(PDCP, PROTOCOL_PDCP_CTXT_FMT" Action ADD  LCID %d (%s id %d) "
            "configured with SN size %d bits and RLC %s\n",
          PROTOCOL_PDCP_CTXT_ARGS(ctxt_pP,pdcp_pP),
          lc_idP,
	  (srb_flagP == SRB_FLAG_YES) ? "SRB" : "DRB",
          rb_idP,
          pdcp_pP->seq_num_size,
	  (rlc_modeP == RLC_MODE_AM ) ? "AM" : (rlc_modeP == RLC_MODE_TM) ? "TM" : "UM");
    /* Setup security */
    if (security_modeP != 0xff) {
      pdcp_config_set_security(
        ctxt_pP,
        pdcp_pP,
        rb_idP,
        lc_idP,
        security_modeP,
        kRRCenc_pP,
        kRRCint_pP,
        kUPenc_pP);
    }
    break;

  case CONFIG_ACTION_MODIFY:
    DevAssert(pdcp_pP != NULL);
    pdcp_pP->header_compression_profile=header_compression_profileP;
    pdcp_pP->status_report = rb_reportP;
    pdcp_pP->rlc_mode = rlc_modeP;

    /* Setup security */
    if (security_modeP != 0xff) {
      pdcp_config_set_security(
        ctxt_pP,
        pdcp_pP,
        rb_idP,
        lc_idP,
        security_modeP,
        kRRCenc_pP,
        kRRCint_pP,
        kUPenc_pP);
    }

    if (rb_snP == PDCP_Config__rlc_UM__pdcp_SN_Size_len7bits) {
      pdcp_pP->seq_num_size = 7;
    } else if (rb_snP == PDCP_Config__rlc_UM__pdcp_SN_Size_len12bits) {
      pdcp_pP->seq_num_size = 12;
    } else {
      pdcp_pP->seq_num_size=5;
    }

    LOG_N(PDCP,PROTOCOL_PDCP_CTXT_FMT" Action MODIFY LCID %d "
            "RB id %d reconfigured with SN size %d and RLC %s \n",
          PROTOCOL_PDCP_CTXT_ARGS(ctxt_pP,pdcp_pP),
          lc_idP,
          rb_idP,
          rb_snP,
            (rlc_modeP == RLC_MODE_AM) ? "AM" : (rlc_modeP == RLC_MODE_TM) ? "TM" : "UM");
    break;

  case CONFIG_ACTION_REMOVE:
    DevAssert(pdcp_pP != NULL);
//#warning "TODO pdcp_module_id_to_rnti"
    //pdcp_module_id_to_rnti[ctxt_pP.module_id ][dst_id] = NOT_A_RNTI;
    LOG_D(PDCP, PROTOCOL_PDCP_CTXT_FMT" CONFIG_ACTION_REMOVE LCID %d RBID %d configured\n",
          PROTOCOL_PDCP_CTXT_ARGS(ctxt_pP,pdcp_pP),
          lc_idP,
          rb_idP);

    /* Security keys */
    if (pdcp_pP->kUPenc != NULL) {
      free(pdcp_pP->kUPenc);
    }

    if (pdcp_pP->kRRCint != NULL) {
      free(pdcp_pP->kRRCint);
    }

    if (pdcp_pP->kRRCenc != NULL) {
      free(pdcp_pP->kRRCenc);
    }

    memset(pdcp_pP, 0, sizeof(pdcp_t));
    break;
#if defined(Rel10)

  case CONFIG_ACTION_MBMS_ADD:
  case CONFIG_ACTION_MBMS_MODIFY:
    LOG_D(PDCP," %s service_id/mch index %d, session_id/lcid %d, rbid %d configured\n",
          //PROTOCOL_PDCP_CTXT_ARGS(ctxt_pP,pdcp_pP),
          actionP == CONFIG_ACTION_MBMS_ADD ? "CONFIG_ACTION_MBMS_ADD" : "CONFIG_ACTION_MBMS_MODIFY",
          mch_idP,
          lc_idP,
          rb_idP);

    if (ctxt_pP->enb_flag == ENB_FLAG_YES) {
      pdcp_mbms_array_eNB[ctxt_pP->module_id][mch_idP][lc_idP].instanciated_instance = TRUE ;
      pdcp_mbms_array_eNB[ctxt_pP->module_id][mch_idP][lc_idP].rb_id = rb_idP;
    } else {
      pdcp_mbms_array_ue[ctxt_pP->module_id][mch_idP][lc_idP].instanciated_instance = TRUE ;
      pdcp_mbms_array_ue[ctxt_pP->module_id][mch_idP][lc_idP].rb_id = rb_idP;
    }

    break;
#endif

  case CONFIG_ACTION_SET_SECURITY_MODE:
    pdcp_config_set_security(
      ctxt_pP,
      pdcp_pP,
      rb_idP,
      lc_idP,
      security_modeP,
      kRRCenc_pP,
      kRRCint_pP,
      kUPenc_pP);
    break;

  default:
    DevParam(actionP, ctxt_pP->module_id, ctxt_pP->rnti);
    break;
  }

  return 0;
}

//-----------------------------------------------------------------------------
void
pdcp_config_set_security(
  const protocol_ctxt_t* const  ctxt_pP,
  pdcp_t         * const pdcp_pP,
  const rb_id_t         rb_idP,
  const uint16_t        lc_idP,
  const uint8_t         security_modeP,
  uint8_t        * const kRRCenc,
  uint8_t        * const kRRCint,
  uint8_t        * const  kUPenc)
//-----------------------------------------------------------------------------
{
  DevAssert(pdcp_pP != NULL);

  if ((security_modeP >= 0) && (security_modeP <= 0x77)) {
    pdcp_pP->cipheringAlgorithm     = security_modeP & 0x0f;
    pdcp_pP->integrityProtAlgorithm = (security_modeP>>4) & 0xf;

    LOG_D(PDCP, PROTOCOL_PDCP_CTXT_FMT" CONFIG_ACTION_SET_SECURITY_MODE: cipheringAlgorithm %d integrityProtAlgorithm %d\n",
          PROTOCOL_PDCP_CTXT_ARGS(ctxt_pP,pdcp_pP),
            pdcp_pP->cipheringAlgorithm,
            pdcp_pP->integrityProtAlgorithm);

    pdcp_pP->kRRCenc = kRRCenc;
    pdcp_pP->kRRCint = kRRCint;
    pdcp_pP->kUPenc  = kUPenc;

    /* Activate security */
    pdcp_pP->security_activated = 1;
	MSC_LOG_EVENT(
	  (ctxt_pP->enb_flag == ENB_FLAG_YES) ? MSC_PDCP_ENB:MSC_PDCP_UE,
	  "0 Set security ciph %X integ %x UE %"PRIx16" ",
	  pdcp_pP->cipheringAlgorithm,
	  pdcp_pP->integrityProtAlgorithm,
	  ctxt_pP->rnti);
  } else {
	  MSC_LOG_EVENT(
	    (ctxt_pP->enb_flag == ENB_FLAG_YES) ? MSC_PDCP_ENB:MSC_PDCP_UE,
	    "0 Set security failed UE %"PRIx16" ",
	    ctxt_pP->rnti);
	  LOG_E(PDCP,PROTOCOL_PDCP_CTXT_FMT"  bad security mode %d",
          PROTOCOL_PDCP_CTXT_ARGS(ctxt_pP,pdcp_pP),
          security_modeP);
  }
}

//-----------------------------------------------------------------------------
void
rrc_pdcp_config_req (
  const protocol_ctxt_t* const  ctxt_pP,
  const srb_flag_t srb_flagP,
  const uint32_t actionP,
  const rb_id_t rb_idP,
  const uint8_t security_modeP)
//-----------------------------------------------------------------------------
{
  pdcp_t *pdcp_p = NULL;
  hash_key_t       key           = PDCP_COLL_KEY_VALUE(ctxt_pP->module_id, ctxt_pP->rnti, ctxt_pP->enb_flag, rb_idP, srb_flagP);
  hashtable_rc_t   h_rc;
  h_rc = hashtable_get(pdcp_coll_p, key, (void**)&pdcp_p);

  if (h_rc == HASH_TABLE_OK) {

  /*
   * Initialize sequence number state variables of relevant PDCP entity
   */
  switch (actionP) {
  case CONFIG_ACTION_ADD:
    pdcp_p->is_srb = srb_flagP;
    pdcp_p->rb_id  = rb_idP;

    if (ctxt_pP->enb_flag == ENB_FLAG_NO) {
      pdcp_p->is_ue = TRUE;
    } else {
      pdcp_p->is_ue = FALSE;
    }

    pdcp_p->next_pdcp_tx_sn = 0;
    pdcp_p->next_pdcp_rx_sn = 0;
    pdcp_p->tx_hfn = 0;
    pdcp_p->rx_hfn = 0;
    /* SN of the last PDCP SDU delivered to upper layers */
    pdcp_p->last_submitted_pdcp_rx_sn = 4095;

    if (rb_idP < DTCH) { // SRB
      pdcp_p->seq_num_size = 5;
    } else { // DRB
      pdcp_p->seq_num_size = 12;
    }

    pdcp_p->first_missing_pdu = -1;
      LOG_D(PDCP,PROTOCOL_PDCP_CTXT_FMT" Config request : Action ADD:  radio bearer id %d (already added) configured\n",
            PROTOCOL_PDCP_CTXT_ARGS(ctxt_pP,pdcp_p),
            rb_idP);
    break;

  case CONFIG_ACTION_MODIFY:
    break;

  case CONFIG_ACTION_REMOVE:
      LOG_D(PDCP, PROTOCOL_PDCP_CTXT_FMT" CONFIG_ACTION_REMOVE: radio bearer id %d configured\n",
            PROTOCOL_PDCP_CTXT_ARGS(ctxt_pP,pdcp_p),
            rb_idP);
    pdcp_p->next_pdcp_tx_sn = 0;
    pdcp_p->next_pdcp_rx_sn = 0;
    pdcp_p->tx_hfn = 0;
    pdcp_p->rx_hfn = 0;
    pdcp_p->last_submitted_pdcp_rx_sn = 4095;
    pdcp_p->seq_num_size = 0;
    pdcp_p->first_missing_pdu = -1;
    pdcp_p->security_activated = 0;
      h_rc = hashtable_remove(pdcp_coll_p, key);

    break;

  case CONFIG_ACTION_SET_SECURITY_MODE:
    if ((security_modeP >= 0) && (security_modeP <= 0x77)) {
      pdcp_p->cipheringAlgorithm= security_modeP & 0x0f;
      pdcp_p->integrityProtAlgorithm = (security_modeP>>4) & 0xf;
        LOG_D(PDCP, PROTOCOL_PDCP_CTXT_FMT" CONFIG_ACTION_SET_SECURITY_MODE: cipheringAlgorithm %d integrityProtAlgorithm %d\n",
              PROTOCOL_PDCP_CTXT_ARGS(ctxt_pP,pdcp_p),
            pdcp_p->cipheringAlgorithm,
            pdcp_p->integrityProtAlgorithm );
    } else {
        LOG_W(PDCP,"[%s %d] bad security mode %d", security_modeP);
    }

    break;

  default:
      DevParam(actionP, ctxt_pP->module_id, ctxt_pP->rnti);
    break;
  }
  } else {
    switch (actionP) {
    case CONFIG_ACTION_ADD:
      pdcp_p = calloc(1, sizeof(pdcp_t));
      h_rc = hashtable_insert(pdcp_coll_p, key, pdcp_p);

      if (h_rc != HASH_TABLE_OK) {
        LOG_E(PDCP, PROTOCOL_PDCP_CTXT_FMT" PDCP ADD FAILED\n",
              PROTOCOL_PDCP_CTXT_ARGS(ctxt_pP, pdcp_p));
        free(pdcp_p);

      } else {
        pdcp_p->is_srb = srb_flagP;
        pdcp_p->rb_id  = rb_idP;

        if (ctxt_pP->enb_flag == ENB_FLAG_NO) {
          pdcp_p->is_ue = TRUE;

        } else {
          pdcp_p->is_ue = FALSE;
}

        pdcp_p->next_pdcp_tx_sn = 0;
        pdcp_p->next_pdcp_rx_sn = 0;
        pdcp_p->tx_hfn = 0;
        pdcp_p->rx_hfn = 0;
        /* SN of the last PDCP SDU delivered to upper layers */
        pdcp_p->last_submitted_pdcp_rx_sn = 4095;

        if (rb_idP < DTCH) { // SRB
          pdcp_p->seq_num_size = 5;

        } else { // DRB
          pdcp_p->seq_num_size = 12;
        }

        pdcp_p->first_missing_pdu = -1;
        LOG_D(PDCP,PROTOCOL_PDCP_CTXT_FMT" Inserting PDCP instance in collection key 0x%"PRIx64"\n",
              PROTOCOL_PDCP_CTXT_ARGS(ctxt_pP,pdcp_p), key);
        LOG_D(PDCP,PROTOCOL_PDCP_CTXT_FMT" Config request : Action ADD:  radio bearer id %d configured\n",
              PROTOCOL_PDCP_CTXT_ARGS(ctxt_pP,pdcp_p),
              rb_idP);
      }

      break;

    case CONFIG_ACTION_REMOVE:
      LOG_D(PDCP, PROTOCOL_CTXT_FMT" CONFIG_REQ PDCP CONFIG_ACTION_REMOVE PDCP instance not found\n",
            PROTOCOL_CTXT_ARGS(ctxt_pP));
      break;

    default:
      LOG_E(PDCP, PROTOCOL_CTXT_FMT" CONFIG_REQ PDCP NOT FOUND\n",
            PROTOCOL_CTXT_ARGS(ctxt_pP));
    }
  }
}


//-----------------------------------------------------------------------------
// TODO PDCP module initialization code might be removed
int
pdcp_module_init (
  void
)
//-----------------------------------------------------------------------------
{
#ifdef PDCP_USE_RT_FIFO
  int ret;

  ret=rtf_create(PDCP2NW_DRIVER_FIFO,32768);

  if (ret < 0) {
    LOG_E(PDCP, "Cannot create PDCP2NW_DRIVER_FIFO fifo %d (ERROR %d)\n", PDCP2NW_DRIVER_FIFO, ret);
    return -1;
  } else {
    LOG_D(PDCP, "Created PDCP2NAS fifo %d\n", PDCP2NW_DRIVER_FIFO);
    rtf_reset(PDCP2NW_DRIVER_FIFO);
  }

  ret=rtf_create(NW_DRIVER2PDCP_FIFO,32768);

  if (ret < 0) {
    LOG_E(PDCP, "Cannot create NW_DRIVER2PDCP_FIFO fifo %d (ERROR %d)\n", NW_DRIVER2PDCP_FIFO, ret);

    return -1;
  } else {
    LOG_D(PDCP, "Created NW_DRIVER2PDCP_FIFO fifo %d\n", NW_DRIVER2PDCP_FIFO);
    rtf_reset(NW_DRIVER2PDCP_FIFO);
  }

  pdcp_2_nas_irq = 0;
  pdcp_input_sdu_remaining_size_to_read=0;
  pdcp_input_sdu_size_read=0;
#endif

  return 0;
}

//-----------------------------------------------------------------------------
void
pdcp_free (
  void* pdcp_pP
)
//-----------------------------------------------------------------------------
{
  pdcp_t* pdcp_p = (pdcp_t*)pdcp_pP;

  if (pdcp_p != NULL) {
    if (pdcp_p->kUPenc != NULL) {
      free(pdcp_p->kUPenc);
    }

    if (pdcp_p->kRRCint != NULL) {
      free(pdcp_p->kRRCint);
    }

    if (pdcp_p->kRRCenc != NULL) {
      free(pdcp_p->kRRCenc);
    }

    memset(pdcp_pP, 0, sizeof(pdcp_t));
    free(pdcp_pP);
  }
}

//-----------------------------------------------------------------------------
void pdcp_module_cleanup (void)
//-----------------------------------------------------------------------------
{
#ifdef PDCP_USE_RT_FIFO
  rtf_destroy(NW_DRIVER2PDCP_FIFO);
  rtf_destroy(PDCP2NW_DRIVER_FIFO);
#endif
}

//-----------------------------------------------------------------------------
void pdcp_layer_init(void)
//-----------------------------------------------------------------------------
{

  module_id_t       instance;
#if defined(Rel10)
  mbms_session_id_t session_id;
  mbms_service_id_t service_id;
#endif
  /*
   * Initialize SDU list
   */
  list_init(&pdcp_sdu_list, NULL);
  pdcp_coll_p = hashtable_create ((maxDRB + 2) * 16, NULL, pdcp_free);
  AssertFatal(pdcp_coll_p != NULL, "UNRECOVERABLE error, PDCP hashtable_create failed");

  for (instance = 0; instance < NUMBER_OF_UE_MAX; instance++) {
#if defined(Rel10)

    for (service_id = 0; service_id < maxServiceCount; service_id++) {
      for (session_id = 0; session_id < maxSessionPerPMCH; session_id++) {
        memset(&pdcp_mbms_array_ue[instance][service_id][session_id], 0, sizeof(pdcp_mbms_t));
      }
    }
#endif
    pdcp_eNB_UE_instance_to_rnti[instance] = NOT_A_RNTI;
  }
  pdcp_eNB_UE_instance_to_rnti_index = 0; 

    
  for (instance = 0; instance < NUMBER_OF_eNB_MAX; instance++) {
#if defined(Rel10)

    for (service_id = 0; service_id < maxServiceCount; service_id++) {
      for (session_id = 0; session_id < maxSessionPerPMCH; session_id++) {
        memset(&pdcp_mbms_array_eNB[instance][service_id][session_id], 0, sizeof(pdcp_mbms_t));
      }
    }

#endif
  }

  LOG_I(PDCP, "PDCP layer has been initialized\n");

  pdcp_output_sdu_bytes_to_write=0;
  pdcp_output_header_bytes_to_write=0;
  pdcp_input_sdu_remaining_size_to_read=0;

  memset(Pdcp_stats_tx, 0, sizeof(Pdcp_stats_tx));
  memset(Pdcp_stats_tx_bytes, 0, sizeof(Pdcp_stats_tx_bytes));
  memset(Pdcp_stats_tx_bytes_last, 0, sizeof(Pdcp_stats_tx_bytes_last));
  memset(Pdcp_stats_tx_rate, 0, sizeof(Pdcp_stats_tx_rate));

  memset(Pdcp_stats_rx, 0, sizeof(Pdcp_stats_rx));
  memset(Pdcp_stats_rx_bytes, 0, sizeof(Pdcp_stats_rx_bytes));
  memset(Pdcp_stats_rx_bytes_last, 0, sizeof(Pdcp_stats_rx_bytes_last));
  memset(Pdcp_stats_rx_rate, 0, sizeof(Pdcp_stats_rx_rate));
}

//-----------------------------------------------------------------------------
void pdcp_layer_cleanup (void)
//-----------------------------------------------------------------------------
{
  list_free (&pdcp_sdu_list);
  hashtable_destroy(pdcp_coll_p);
}

#ifdef PDCP_USE_RT_FIFO
EXPORT_SYMBOL(pdcp_2_nas_irq);
#endif //PDCP_USE_RT_FIFO<|MERGE_RESOLUTION|>--- conflicted
+++ resolved
@@ -116,31 +116,6 @@
     T(T_ENB_PDCP_DL, T_INT(ctxt_pP->module_id), T_INT(ctxt_pP->rnti), T_INT(rb_idP), T_INT(sdu_buffer_sizeP));
 #endif
 
-<<<<<<< HEAD
-  if (modeP == PDCP_TRANSMISSION_MODE_TRANSPARENT) {
-    AssertError (rb_idP < NB_RB_MBMS_MAX, return FALSE, "RB id is too high (%u/%d) %u %u!\n", rb_idP, NB_RB_MBMS_MAX, ctxt_pP->module_id, ctxt_pP->rnti);
-  } else {
-    if (srb_flagP) {
-      AssertError (rb_idP < 3, return FALSE, "RB id is too high (%u/%d) %u %u!\n", rb_idP, 3, ctxt_pP->module_id, ctxt_pP->rnti);
-    } else {
-      AssertError (rb_idP < maxDRB, return FALSE, "RB id is too high (%u/%d) %u %u!\n", rb_idP, maxDRB, ctxt_pP->module_id, ctxt_pP->rnti);
-    }
-  }
-
-  key = PDCP_COLL_KEY_VALUE(ctxt_pP->module_id, ctxt_pP->rnti, ctxt_pP->enb_flag, rb_idP, srb_flagP);
-  h_rc = hashtable_get(pdcp_coll_p, key, (void**)&pdcp_p);
-
-  if (h_rc != HASH_TABLE_OK) {
-    if (modeP != PDCP_TRANSMISSION_MODE_TRANSPARENT) {
-      LOG_W(PDCP, PROTOCOL_CTXT_FMT" Instance is not configured for rb_id %d Ignoring SDU...\n",
-            PROTOCOL_CTXT_ARGS(ctxt_pP),
-            rb_idP);
-    return FALSE;
-    }
-  }
-
-=======
->>>>>>> 94801f79
   if (sdu_buffer_sizeP == 0) {
     LOG_W(PDCP, "Handed SDU is of size 0! Ignoring...\n");
     return FALSE;
