--- conflicted
+++ resolved
@@ -2030,13 +2030,8 @@
   pdcp_coll_p = hashtable_create ((maxDRB + 2) * 16, NULL, pdcp_free);
   AssertFatal(pdcp_coll_p != NULL, "UNRECOVERABLE error, PDCP hashtable_create failed");
 
-<<<<<<< HEAD
   for (instance = 0; instance < MAX_MOBILES_PER_ENB; instance++) {
-#if defined(Rel10) || defined(Rel14)
-=======
-  for (instance = 0; instance < NUMBER_OF_UE_MAX; instance++) {
 #if (RRC_VERSION >= MAKE_VERSION(10, 0, 0))
->>>>>>> c03650fd
 
     for (service_id = 0; service_id < maxServiceCount; service_id++) {
       for (session_id = 0; session_id < maxSessionPerPMCH; session_id++) {
