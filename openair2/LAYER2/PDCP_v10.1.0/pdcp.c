/*
 * Licensed to the OpenAirInterface (OAI) Software Alliance under one or more
 * contributor license agreements.  See the NOTICE file distributed with
 * this work for additional information regarding copyright ownership.
 * The OpenAirInterface Software Alliance licenses this file to You under
 * the OAI Public License, Version 1.1  (the "License"); you may not use this file
 * except in compliance with the License.
 * You may obtain a copy of the License at
 *
 *      http://www.openairinterface.org/?page_id=698
 *
 * Unless required by applicable law or agreed to in writing, software
 * distributed under the License is distributed on an "AS IS" BASIS,
 * WITHOUT WARRANTIES OR CONDITIONS OF ANY KIND, either express or implied.
 * See the License for the specific language governing permissions and
 * limitations under the License.
 *-------------------------------------------------------------------------------
 * For more information about the OpenAirInterface (OAI) Software Alliance:
 *      contact@openairinterface.org
 */

/*! \file pdcp.c
 * \brief pdcp interface with RLC
 * \author Navid Nikaein and Lionel GAUTHIER
 * \date 2009-2012
 * \email navid.nikaein@eurecom.fr
 * \version 1.0
 */

#define PDCP_C

#define MBMS_MULTICAST_OUT

#include "assertions.h"
#include "hashtable.h"
#include "pdcp.h"
#include "pdcp_util.h"
#include "pdcp_sequence_manager.h"
#include "LAYER2/RLC/rlc.h"
#include "LAYER2/MAC/mac_extern.h"
#include "RRC/LTE/rrc_proto.h"
#include "pdcp_primitives.h"
#include "OCG.h"
#include "OCG_extern.h"
#include "otg_rx.h"
#include "common/utils/LOG/log.h"
#include <inttypes.h>
#include "platform_constants.h"
#include "nfapi/oai_integration/vendor_ext.h"
#include "common/utils/LOG/vcd_signal_dumper.h"
#include "msc.h"
#include "common/ngran_types.h"
#include "targets/COMMON/openairinterface5g_limits.h"
#include "targets/RT/USER/lte-softmodem.h"
#include "SIMULATION/ETH_TRANSPORT/proto.h"
#include "UTIL/OSA/osa_defs.h"
#include "openair2/RRC/NAS/nas_config.h"
#include "intertask_interface.h"
#include "openair3/S1AP/s1ap_eNB.h"


#  include "gtpv1u_eNB_task.h"
#  include "gtpv1u.h"

#include "ENB_APP/enb_config.h"



extern int otg_enabled;
extern uint8_t nfapi_mode;
#include "common/ran_context.h"
extern RAN_CONTEXT_t RC;
hash_table_t  *pdcp_coll_p = NULL;

#ifdef MBMS_MULTICAST_OUT
  #include <sys/types.h>
  #include <sys/socket.h>
  #include <netinet/in.h>
  #include <netinet/ip.h>
  #include <netinet/udp.h>
  #include <unistd.h>

  static int mbms_socket = -1;
#endif


/* pdcp module parameters and related functions*/
static pdcp_params_t pdcp_params= {0,NULL};

uint64_t get_pdcp_optmask(void) {
  return pdcp_params.optmask;
}
//-----------------------------------------------------------------------------
/*
 * If PDCP_UNIT_TEST is set here then data flow between PDCP and RLC is broken
 * and PDCP has no longer anything to do with RLC. In this case, after it's handed
 * an SDU it appends PDCP header and returns (by filling in incoming pointer parameters)
 * this mem_block_t to be dissected for testing purposes. For further details see test
 * code at targets/TEST/PDCP/test_pdcp.c:test_pdcp_data_req()
 */
boolean_t pdcp_data_req(
  protocol_ctxt_t  *ctxt_pP,
  const srb_flag_t     srb_flagP,
  const rb_id_t        rb_idP,
  const mui_t          muiP,
  const confirm_t      confirmP,
  const sdu_size_t     sdu_buffer_sizeP,
  unsigned char *const sdu_buffer_pP,
  const pdcp_transmission_mode_t modeP,
  const uint32_t *const sourceL2Id,
  const uint32_t *const destinationL2Id
)
//-----------------------------------------------------------------------------
{
  pdcp_t            *pdcp_p          = NULL;
  uint8_t            i               = 0;
  uint8_t            pdcp_header_len = 0;
  uint8_t            pdcp_tailer_len = 0;
  uint16_t           pdcp_pdu_size   = 0;
  uint16_t           current_sn      = 0;
  mem_block_t       *pdcp_pdu_p      = NULL;
  rlc_op_status_t    rlc_status;
  boolean_t          ret             = TRUE;
  hash_key_t         key             = HASHTABLE_NOT_A_KEY_VALUE;
  hashtable_rc_t     h_rc;
  uint8_t            rb_offset= (srb_flagP == 0) ? DTCH -1 : 0;
  uint16_t           pdcp_uid=0;
  VCD_SIGNAL_DUMPER_DUMP_FUNCTION_BY_NAME(VCD_SIGNAL_DUMPER_FUNCTIONS_PDCP_DATA_REQ,VCD_FUNCTION_IN);
  CHECK_CTXT_ARGS(ctxt_pP);
#if T_TRACER

  if (ctxt_pP->enb_flag != ENB_FLAG_NO)
    T(T_ENB_PDCP_DL, T_INT(ctxt_pP->module_id), T_INT(ctxt_pP->rnti), T_INT(rb_idP), T_INT(sdu_buffer_sizeP));

#endif

  if (sdu_buffer_sizeP == 0) {
    LOG_W(PDCP, "Handed SDU is of size 0! Ignoring...\n");
    return FALSE;
  }

  /*
   * XXX MAX_IP_PACKET_SIZE is 4096, shouldn't this be MAX SDU size, which is 8188 bytes?
   */
  AssertFatal(sdu_buffer_sizeP<= MAX_IP_PACKET_SIZE,"Requested SDU size (%d) is bigger than that can be handled by PDCP (%u)!\n",
              sdu_buffer_sizeP, MAX_IP_PACKET_SIZE);

  if (modeP == PDCP_TRANSMISSION_MODE_TRANSPARENT) {
    AssertError (rb_idP < NB_RB_MBMS_MAX, return FALSE, "RB id is too high (%ld/%d) %u %u!\n", rb_idP, NB_RB_MBMS_MAX, ctxt_pP->module_id, ctxt_pP->rnti);
  } else {
    if (srb_flagP) {
      AssertError (rb_idP < 3, return FALSE, "RB id is too high (%ld/%d) %u %u!\n", rb_idP, 3, ctxt_pP->module_id, ctxt_pP->rnti);
    } else {
      AssertError (rb_idP < LTE_maxDRB, return FALSE, "RB id is too high (%ld/%d) %u %u!\n", rb_idP, LTE_maxDRB, ctxt_pP->module_id, ctxt_pP->rnti);
    }
  }

  key = PDCP_COLL_KEY_VALUE(ctxt_pP->module_id, ctxt_pP->rnti, ctxt_pP->enb_flag, rb_idP, srb_flagP);
  h_rc = hashtable_get(pdcp_coll_p, key, (void **)&pdcp_p);

  if (h_rc != HASH_TABLE_OK) {
    if (modeP != PDCP_TRANSMISSION_MODE_TRANSPARENT) {
      LOG_W(PDCP, PROTOCOL_CTXT_FMT" Instance is not configured for rb_id %ld Ignoring SDU...\n",
            PROTOCOL_CTXT_ARGS(ctxt_pP),
            rb_idP);
      ctxt_pP->configured=FALSE;
      return FALSE;
    }
  } else {
    // instance for a given RB is configured
    ctxt_pP->configured=TRUE;
  }

  if (ctxt_pP->enb_flag == ENB_FLAG_YES) {
    start_meas(&eNB_pdcp_stats[ctxt_pP->module_id].data_req);
  } else {
    start_meas(&UE_pdcp_stats[ctxt_pP->module_id].data_req);
  }

  // PDCP transparent mode for MBMS traffic

  if (modeP == PDCP_TRANSMISSION_MODE_TRANSPARENT) {
    LOG_D(PDCP, " [TM] Asking for a new mem_block of size %d\n",sdu_buffer_sizeP);
    pdcp_pdu_p = get_free_mem_block(sdu_buffer_sizeP, __func__);

    if (pdcp_pdu_p != NULL) {
      memcpy(&pdcp_pdu_p->data[0], sdu_buffer_pP, sdu_buffer_sizeP);

      if( LOG_DEBUGFLAG(DEBUG_PDCP) ) {
        rlc_util_print_hex_octets(PDCP,
                                  (unsigned char *)&pdcp_pdu_p->data[0],
                                  sdu_buffer_sizeP);
        LOG_UI(PDCP, "Before rlc_data_req 1, srb_flagP: %d, rb_idP: %ld \n", srb_flagP, rb_idP);
      }

      rlc_status = pdcp_params.send_rlc_data_req_func(ctxt_pP, srb_flagP, NODE_IS_CU(RC.rrc[ctxt_pP->module_id]->node_type)?MBMS_FLAG_NO:MBMS_FLAG_YES, rb_idP, muiP,
                   confirmP, sdu_buffer_sizeP, pdcp_pdu_p,NULL,NULL);
    } else {
      rlc_status = RLC_OP_STATUS_OUT_OF_RESSOURCES;
      LOG_E(PDCP,PROTOCOL_CTXT_FMT" PDCP_DATA_REQ SDU DROPPED, OUT OF MEMORY \n",
            PROTOCOL_CTXT_ARGS(ctxt_pP));
    }
  } else {
    // calculate the pdcp header and trailer size
    if (srb_flagP) {
      pdcp_header_len = PDCP_CONTROL_PLANE_DATA_PDU_SN_SIZE;
      pdcp_tailer_len = PDCP_CONTROL_PLANE_DATA_PDU_MAC_I_SIZE;
    } else {
      pdcp_header_len = PDCP_USER_PLANE_DATA_PDU_LONG_SN_HEADER_SIZE;
      pdcp_tailer_len = 0;
    }

    pdcp_pdu_size = sdu_buffer_sizeP + pdcp_header_len + pdcp_tailer_len;
    LOG_D(PDCP, PROTOCOL_PDCP_CTXT_FMT"Data request notification  pdu size %d (header%d, trailer%d)\n",
          PROTOCOL_PDCP_CTXT_ARGS(ctxt_pP,pdcp_p),
          pdcp_pdu_size,
          pdcp_header_len,
          pdcp_tailer_len);
    /*
     * Allocate a new block for the new PDU (i.e. PDU header and SDU payload)
     */
    pdcp_pdu_p = get_free_mem_block(pdcp_pdu_size, __func__);

    if (pdcp_pdu_p != NULL) {
      /*
       * Create a Data PDU with header and append data
       *
       * Place User Plane PDCP Data PDU header first
       */
      if (srb_flagP) { // this Control plane PDCP Data PDU
        pdcp_control_plane_data_pdu_header pdu_header;
        pdu_header.sn = pdcp_get_next_tx_seq_number(pdcp_p);
        current_sn = pdu_header.sn;
        memset(&pdu_header.mac_i[0],0,PDCP_CONTROL_PLANE_DATA_PDU_MAC_I_SIZE);
        memset(&pdcp_pdu_p->data[sdu_buffer_sizeP + pdcp_header_len],0,PDCP_CONTROL_PLANE_DATA_PDU_MAC_I_SIZE);

        if (pdcp_serialize_control_plane_data_pdu_with_SRB_sn_buffer((unsigned char *)pdcp_pdu_p->data, &pdu_header) == FALSE) {
          LOG_E(PDCP, PROTOCOL_PDCP_CTXT_FMT" Cannot fill PDU buffer with relevant header fields!\n",
                PROTOCOL_PDCP_CTXT_ARGS(ctxt_pP,pdcp_p));

          if (ctxt_pP->enb_flag == ENB_FLAG_YES) {
            stop_meas(&eNB_pdcp_stats[ctxt_pP->module_id].data_req);
          } else {
            stop_meas(&UE_pdcp_stats[ctxt_pP->module_id].data_req);
          }

          VCD_SIGNAL_DUMPER_DUMP_FUNCTION_BY_NAME(VCD_SIGNAL_DUMPER_FUNCTIONS_PDCP_DATA_REQ,VCD_FUNCTION_OUT);
          return FALSE;
        }
      } else {
        pdcp_user_plane_data_pdu_header_with_long_sn pdu_header;
        pdu_header.dc = (modeP == PDCP_TRANSMISSION_MODE_DATA) ? PDCP_DATA_PDU_BIT_SET :  PDCP_CONTROL_PDU_BIT_SET;
        pdu_header.sn = pdcp_get_next_tx_seq_number(pdcp_p);
        current_sn = pdu_header.sn ;

        if (pdcp_serialize_user_plane_data_pdu_with_long_sn_buffer((unsigned char *)pdcp_pdu_p->data, &pdu_header) == FALSE) {
          LOG_E(PDCP, PROTOCOL_PDCP_CTXT_FMT" Cannot fill PDU buffer with relevant header fields!\n",
                PROTOCOL_PDCP_CTXT_ARGS(ctxt_pP,pdcp_p));

          if (ctxt_pP->enb_flag == ENB_FLAG_YES) {
            stop_meas(&eNB_pdcp_stats[ctxt_pP->module_id].data_req);
          } else {
            stop_meas(&UE_pdcp_stats[ctxt_pP->module_id].data_req);
          }

          VCD_SIGNAL_DUMPER_DUMP_FUNCTION_BY_NAME(VCD_SIGNAL_DUMPER_FUNCTIONS_PDCP_DATA_REQ,VCD_FUNCTION_OUT);
          return FALSE;
        }
      }

      /*
       * Validate incoming sequence number, there might be a problem with PDCP initialization
       */
      if (current_sn > pdcp_calculate_max_seq_num_for_given_size(pdcp_p->seq_num_size)) {
        LOG_E(PDCP, PROTOCOL_PDCP_CTXT_FMT" Generated sequence number (%"PRIu16") is greater than a sequence number could ever be!\n"\
              "There must be a problem with PDCP initialization, ignoring this PDU...\n",
              PROTOCOL_PDCP_CTXT_ARGS(ctxt_pP,pdcp_p),
              current_sn);
        free_mem_block(pdcp_pdu_p, __func__);

        if (ctxt_pP->enb_flag == ENB_FLAG_YES) {
          stop_meas(&eNB_pdcp_stats[ctxt_pP->module_id].data_req);
        } else {
          stop_meas(&UE_pdcp_stats[ctxt_pP->module_id].data_req);
        }

        VCD_SIGNAL_DUMPER_DUMP_FUNCTION_BY_NAME(VCD_SIGNAL_DUMPER_FUNCTIONS_PDCP_DATA_REQ,VCD_FUNCTION_OUT);
        return FALSE;
      }

      LOG_D(PDCP, "Sequence number %d is assigned to current PDU\n", current_sn);
      /* Then append data... */
      memcpy(&pdcp_pdu_p->data[pdcp_header_len], sdu_buffer_pP, sdu_buffer_sizeP);

      //For control plane data that are not integrity protected,
      // the MAC-I field is still present and should be padded with padding bits set to 0.
      // NOTE: user-plane data are never integrity protected
      for (i=0; i<pdcp_tailer_len; i++) {
        pdcp_pdu_p->data[pdcp_header_len + sdu_buffer_sizeP + i] = 0x00;// pdu_header.mac_i[i];
      }

      if ((pdcp_p->security_activated != 0) &&
          (((pdcp_p->cipheringAlgorithm) != 0) ||
           ((pdcp_p->integrityProtAlgorithm) != 0))) {
        if (ctxt_pP->enb_flag == ENB_FLAG_YES) {
          start_meas(&eNB_pdcp_stats[ctxt_pP->module_id].apply_security);
        } else {
          start_meas(&UE_pdcp_stats[ctxt_pP->module_id].apply_security);
        }

        pdcp_apply_security(ctxt_pP,
                            pdcp_p,
                            srb_flagP,
                            rb_idP % LTE_maxDRB,
                            pdcp_header_len,
                            current_sn,
                            pdcp_pdu_p->data,
                            sdu_buffer_sizeP);

        if (ctxt_pP->enb_flag == ENB_FLAG_NO) {
          stop_meas(&eNB_pdcp_stats[ctxt_pP->module_id].apply_security);
        } else {
          stop_meas(&UE_pdcp_stats[ctxt_pP->module_id].apply_security);
        }
      }

      /* Print octets of outgoing data in hexadecimal form */
      LOG_D(PDCP, "Following content with size %d will be sent over RLC (PDCP PDU header is the first two bytes)\n",
            pdcp_pdu_size);
      //util_print_hex_octets(PDCP, (unsigned char*)pdcp_pdu_p->data, pdcp_pdu_size);
      //util_flush_hex_octets(PDCP, (unsigned char*)pdcp_pdu->data, pdcp_pdu_size);
    } else {
      LOG_E(PDCP, "Cannot create a mem_block for a PDU!\n");

      if (ctxt_pP->enb_flag == ENB_FLAG_NO) {
        stop_meas(&eNB_pdcp_stats[ctxt_pP->module_id].data_req);
      } else {
        stop_meas(&UE_pdcp_stats[ctxt_pP->module_id].data_req);
      }

      LOG_E(PDCP,  "[FRAME %5u][%s][PDCP][MOD %u][RB %ld] PDCP_DATA_REQ SDU DROPPED, OUT OF MEMORY \n",
            ctxt_pP->frame,
            (ctxt_pP->enb_flag) ? "eNB" : "UE",
            ctxt_pP->module_id,
            rb_idP);
      VCD_SIGNAL_DUMPER_DUMP_FUNCTION_BY_NAME(VCD_SIGNAL_DUMPER_FUNCTIONS_PDCP_DATA_REQ,VCD_FUNCTION_OUT);
      return FALSE;
    }

    /*
     * Ask sublayer to transmit data and check return value
     * to see if RLC succeeded
     */
    LOG_DUMPMSG(PDCP,DEBUG_PDCP,(char *)pdcp_pdu_p->data,pdcp_pdu_size,
                "[MSG] PDCP DL %s PDU on rb_id %ld\n",(srb_flagP)? "CONTROL" : "DATA", rb_idP);

    if ((pdcp_pdu_p!=NULL) && (srb_flagP == 0) && (ctxt_pP->enb_flag == 1)) {
      LOG_D(PDCP, "pdcp data req on drb %ld, size %d, rnti %x, node_type %d \n",
            rb_idP, pdcp_pdu_size, ctxt_pP->rnti, RC.rrc ? RC.rrc[ctxt_pP->module_id]->node_type: -1);

      // The check on nos1 is done only for the use case of LTE stack running over 5g-nr PHY. This should be changed
      // before future merge of develop with develop-nr and instead of a check of IS_SOFTMODEM_NOS1, we should use a check
      // with a new execution option capturing the nr-ip-over-LTE-stack use case.
      ngran_node_t node_type;
      if (IS_SOFTMODEM_NOS1)
    	  node_type = ngran_gNB;
      else
    	  node_type = RC.rrc[ctxt_pP->module_id]->node_type;

      if (ctxt_pP->enb_flag == ENB_FLAG_YES && NODE_IS_DU(node_type)) { //RC.rrc[ctxt_pP->module_id]->node_type
        LOG_E(PDCP, "Can't be DU, bad node type %d \n", RC.rrc[ctxt_pP->module_id]->node_type);
        ret=FALSE;
      } else {
        rlc_status = pdcp_params.send_rlc_data_req_func(ctxt_pP, srb_flagP, MBMS_FLAG_NO, rb_idP, muiP,
                     confirmP, pdcp_pdu_size, pdcp_pdu_p,sourceL2Id,
                     destinationL2Id);
	ret=FALSE;
        switch (rlc_status) {
          case RLC_OP_STATUS_OK:
            LOG_D(PDCP, "Data sending request over RLC succeeded!\n");
            ret=TRUE;
            break;

          case RLC_OP_STATUS_BAD_PARAMETER:
            LOG_W(PDCP, "Data sending request over RLC failed with 'Bad Parameter' reason!\n");
            break;

          case RLC_OP_STATUS_INTERNAL_ERROR:
            LOG_W(PDCP, "Data sending request over RLC failed with 'Internal Error' reason!\n");
            break;

          case RLC_OP_STATUS_OUT_OF_RESSOURCES:
            LOG_W(PDCP, "Data sending request over RLC failed with 'Out of Resources' reason!\n");
            break;

          default:
            LOG_W(PDCP, "RLC returned an unknown status code after PDCP placed the order to send some data (Status Code:%d)\n", rlc_status);
            break;
        } // switch case
      } /* end if node_type is not DU */
    } else { // SRB
      if (ctxt_pP->enb_flag == ENB_FLAG_YES && NODE_IS_CU(RC.rrc[ctxt_pP->module_id]->node_type)) {
        // DL transfer
        MessageDef                            *message_p;
        // Note: the acyual task must be TASK_PDCP_ENB, but this task is not created
        message_p = itti_alloc_new_message (TASK_PDCP_ENB, F1AP_DL_RRC_MESSAGE);
        F1AP_DL_RRC_MESSAGE (message_p).rrc_container =  &pdcp_pdu_p->data[0] ;
        F1AP_DL_RRC_MESSAGE (message_p).rrc_container_length = pdcp_pdu_size;
        F1AP_DL_RRC_MESSAGE (message_p).gNB_CU_ue_id  = 0;
        F1AP_DL_RRC_MESSAGE (message_p).gNB_DU_ue_id  = 0;
        F1AP_DL_RRC_MESSAGE (message_p).old_gNB_DU_ue_id  = 0xFFFFFFFF; // unknown
        F1AP_DL_RRC_MESSAGE (message_p).rnti = ctxt_pP->rnti;
        F1AP_DL_RRC_MESSAGE (message_p).srb_id = rb_idP;
        F1AP_DL_RRC_MESSAGE (message_p).execute_duplication      = 1;
        F1AP_DL_RRC_MESSAGE (message_p).RAT_frequency_priority_information.en_dc      = 0;
        itti_send_msg_to_task (TASK_CU_F1, ctxt_pP->module_id, message_p);
        //CU_send_DL_RRC_MESSAGE_TRANSFER(ctxt_pP->module_id, message_p);
        LOG_I(PDCP, "Send F1AP_DL_RRC_MESSAGE with ITTI\n");
        ret=TRUE;
      } else {
        rlc_status = rlc_data_req(ctxt_pP
                                  , srb_flagP
                                  , MBMS_FLAG_NO
                                  , rb_idP
                                  , muiP
                                  , confirmP
                                  , pdcp_pdu_size
                                  , pdcp_pdu_p
                                  ,NULL
                                  ,NULL
                                 );

        switch (rlc_status) {
          case RLC_OP_STATUS_OK:
            LOG_D(PDCP, "Data sending request over RLC succeeded!\n");
            ret=TRUE;
            break;

          case RLC_OP_STATUS_BAD_PARAMETER:
            LOG_W(PDCP, "Data sending request over RLC failed with 'Bad Parameter' reason!\n");
            ret= FALSE;
            break;

          case RLC_OP_STATUS_INTERNAL_ERROR:
            LOG_W(PDCP, "Data sending request over RLC failed with 'Internal Error' reason!\n");
            ret= FALSE;
            break;

          case RLC_OP_STATUS_OUT_OF_RESSOURCES:
            LOG_W(PDCP, "Data sending request over RLC failed with 'Out of Resources' reason!\n");
            ret= FALSE;
            break;

          default:
            LOG_W(PDCP, "RLC returned an unknown status code after PDCP placed the order to send some data (Status Code:%d)\n", rlc_status);
            ret= FALSE;
            break;
        } // switch case
      }
    }
  }

  if (ctxt_pP->enb_flag == ENB_FLAG_YES) {
    stop_meas(&eNB_pdcp_stats[ctxt_pP->module_id].data_req);
  } else {
    stop_meas(&UE_pdcp_stats[ctxt_pP->module_id].data_req);
  }

  /*
   * Control arrives here only if rlc_data_req() returns RLC_OP_STATUS_OK
   * so we return TRUE afterwards
   */

  for (pdcp_uid=0; pdcp_uid< MAX_MOBILES_PER_ENB; pdcp_uid++) {
    if (pdcp_enb[ctxt_pP->module_id].rnti[pdcp_uid] == ctxt_pP->rnti )
      break;
  }

  //LOG_I(PDCP,"ueid %d lcid %d tx seq num %d\n", pdcp_uid, rb_idP+rb_offset, current_sn);
  Pdcp_stats_tx[ctxt_pP->module_id][pdcp_uid][rb_idP+rb_offset]++;
  Pdcp_stats_tx_tmp_w[ctxt_pP->module_id][pdcp_uid][rb_idP+rb_offset]++;
  Pdcp_stats_tx_bytes[ctxt_pP->module_id][pdcp_uid][rb_idP+rb_offset]+=sdu_buffer_sizeP;
  Pdcp_stats_tx_bytes_tmp_w[ctxt_pP->module_id][pdcp_uid][rb_idP+rb_offset]+=sdu_buffer_sizeP;
  Pdcp_stats_tx_sn[ctxt_pP->module_id][pdcp_uid][rb_idP+rb_offset]=current_sn;
  Pdcp_stats_tx_aiat[ctxt_pP->module_id][pdcp_uid][rb_idP+rb_offset]+= (pdcp_enb[ctxt_pP->module_id].sfn - Pdcp_stats_tx_iat[ctxt_pP->module_id][pdcp_uid][rb_idP+rb_offset]);
  Pdcp_stats_tx_aiat_tmp_w[ctxt_pP->module_id][pdcp_uid][rb_idP+rb_offset]+= (pdcp_enb[ctxt_pP->module_id].sfn - Pdcp_stats_tx_iat[ctxt_pP->module_id][pdcp_uid][rb_idP+rb_offset]);
  Pdcp_stats_tx_iat[ctxt_pP->module_id][pdcp_uid][rb_idP+rb_offset]=pdcp_enb[ctxt_pP->module_id].sfn;
  VCD_SIGNAL_DUMPER_DUMP_FUNCTION_BY_NAME(VCD_SIGNAL_DUMPER_FUNCTIONS_PDCP_DATA_REQ,VCD_FUNCTION_OUT);
  return ret;
}


//-----------------------------------------------------------------------------
boolean_t
pdcp_data_ind(
  const protocol_ctxt_t *const ctxt_pP,
  const srb_flag_t   srb_flagP,
  const MBMS_flag_t  MBMS_flagP,
  const rb_id_t      rb_idP,
  const sdu_size_t   sdu_buffer_sizeP,
  mem_block_t *const sdu_buffer_pP
)
//-----------------------------------------------------------------------------
{
  pdcp_t      *pdcp_p          = NULL;
  uint8_t      pdcp_header_len = 0;
  uint8_t      pdcp_tailer_len = 0;
  pdcp_sn_t    sequence_number = 0;
  volatile sdu_size_t   payload_offset  = 0;
  rb_id_t      rb_id            = rb_idP;
  boolean_t    packet_forwarded = FALSE;
  hash_key_t      key             = HASHTABLE_NOT_A_KEY_VALUE;
  hashtable_rc_t  h_rc;
  uint8_t      rb_offset= (srb_flagP == 0) ? DTCH -1 :0;
  uint16_t     pdcp_uid=0;

  MessageDef  *message_p        = NULL;
  uint8_t     *gtpu_buffer_p    = NULL;
  uint32_t    rx_hfn_for_count;
  int         pdcp_sn_for_count;
  int         security_ok;
  VCD_SIGNAL_DUMPER_DUMP_FUNCTION_BY_NAME(VCD_SIGNAL_DUMPER_FUNCTIONS_PDCP_DATA_IND,VCD_FUNCTION_IN);
  LOG_DUMPMSG(PDCP,DEBUG_PDCP,(char *)sdu_buffer_pP->data,sdu_buffer_sizeP,
              "[MSG] PDCP UL %s PDU on rb_id %ld\n", (srb_flagP)? "CONTROL" : "DATA", rb_idP);

  if (MBMS_flagP) {
    AssertError (rb_idP < NB_RB_MBMS_MAX, return FALSE,
                 "RB id is too high (%ld/%d) %u rnti %x!\n",
                 rb_idP,
                 NB_RB_MBMS_MAX,
                 ctxt_pP->module_id,
                 ctxt_pP->rnti);

    if (ctxt_pP->enb_flag == ENB_FLAG_NO) {
      LOG_D(PDCP, "e-MBMS Data indication notification for PDCP entity from eNB %u to UE %x "
            "and radio bearer ID %ld rlc sdu size %d ctxt_pP->enb_flag %d\n",
            ctxt_pP->module_id,
            ctxt_pP->rnti,
            rb_idP,
            sdu_buffer_sizeP,
            ctxt_pP->enb_flag);
    } else {
      LOG_D(PDCP, "Data indication notification for PDCP entity from UE %x to eNB %u "
            "and radio bearer ID %ld rlc sdu size %d ctxt_pP->enb_flag %d\n",
            ctxt_pP->rnti,
            ctxt_pP->module_id,
            rb_idP,
            sdu_buffer_sizeP,
            ctxt_pP->enb_flag);
    }
  } else {
    rb_id = rb_idP % LTE_maxDRB;
    AssertError (rb_id < LTE_maxDRB, return FALSE, "RB id is too high (%ld/%d) %u UE %x!\n",
                 rb_id,
                 LTE_maxDRB,
                 ctxt_pP->module_id,
                 ctxt_pP->rnti);
    AssertError (rb_id > 0, return FALSE, "RB id is too low (%ld/%d) %u UE %x!\n",
                 rb_id,
                 LTE_maxDRB,
                 ctxt_pP->module_id,
                 ctxt_pP->rnti);
    key = PDCP_COLL_KEY_VALUE(ctxt_pP->module_id, ctxt_pP->rnti, ctxt_pP->enb_flag, rb_id, srb_flagP);
    h_rc = hashtable_get(pdcp_coll_p, key, (void **)&pdcp_p);

    if (h_rc != HASH_TABLE_OK) {
      LOG_W(PDCP,
            PROTOCOL_CTXT_FMT"Could not get PDCP instance key 0x%"PRIx64"\n",
            PROTOCOL_CTXT_ARGS(ctxt_pP),
            key);
      free_mem_block(sdu_buffer_pP, __func__);
      VCD_SIGNAL_DUMPER_DUMP_FUNCTION_BY_NAME(VCD_SIGNAL_DUMPER_FUNCTIONS_PDCP_DATA_IND,VCD_FUNCTION_OUT);
      return FALSE;
    }
  }


  if (sdu_buffer_sizeP == 0) {
    LOG_W(PDCP, "SDU buffer size is zero! Ignoring this chunk!\n");
    return FALSE;
  }

  if (ctxt_pP->enb_flag) {
    start_meas(&eNB_pdcp_stats[ctxt_pP->module_id].data_ind);
  } else {
    start_meas(&UE_pdcp_stats[ctxt_pP->module_id].data_ind);
  }

  /*
   * Parse the PDU placed at the beginning of SDU to check
   * if incoming SN is in line with RX window
   */

  if (MBMS_flagP == 0 ) {
    if (srb_flagP) { //SRB1/2
      pdcp_header_len = PDCP_CONTROL_PLANE_DATA_PDU_SN_SIZE;
      pdcp_tailer_len = PDCP_CONTROL_PLANE_DATA_PDU_MAC_I_SIZE;
      sequence_number =   pdcp_get_sequence_number_of_pdu_with_SRB_sn((unsigned char *)sdu_buffer_pP->data);
    } else { // DRB
      pdcp_tailer_len = 0;

      if (pdcp_p->seq_num_size == 7) {
        pdcp_header_len = PDCP_USER_PLANE_DATA_PDU_SHORT_SN_HEADER_SIZE;
        sequence_number =     pdcp_get_sequence_number_of_pdu_with_short_sn((unsigned char *)sdu_buffer_pP->data);
      } else if (pdcp_p->seq_num_size == 12) {
        pdcp_header_len = PDCP_USER_PLANE_DATA_PDU_LONG_SN_HEADER_SIZE;
        sequence_number =     pdcp_get_sequence_number_of_pdu_with_long_sn((unsigned char *)sdu_buffer_pP->data);
      } else {
        //sequence_number = 4095;
        LOG_E(PDCP,
              PROTOCOL_PDCP_CTXT_FMT"wrong sequence number  (%d) for this pdcp entity \n",
              PROTOCOL_PDCP_CTXT_ARGS(ctxt_pP, pdcp_p),
              pdcp_p->seq_num_size);
        exit(1);
      }

      //uint8_t dc = pdcp_get_dc_filed((unsigned char*)sdu_buffer_pP->data);
    }

    /*
     * Check if incoming SDU is long enough to carry a PDU header
     */
    if (sdu_buffer_sizeP < pdcp_header_len + pdcp_tailer_len ) {
      LOG_W(PDCP,
            PROTOCOL_PDCP_CTXT_FMT"Incoming (from RLC) SDU is short of size (size:%d)! Ignoring...\n",
            PROTOCOL_PDCP_CTXT_ARGS(ctxt_pP, pdcp_p),
            sdu_buffer_sizeP);
      free_mem_block(sdu_buffer_pP, __func__);

      if (ctxt_pP->enb_flag) {
        stop_meas(&eNB_pdcp_stats[ctxt_pP->module_id].data_ind);
      } else {
        stop_meas(&UE_pdcp_stats[ctxt_pP->module_id].data_ind);
      }

      VCD_SIGNAL_DUMPER_DUMP_FUNCTION_BY_NAME(VCD_SIGNAL_DUMPER_FUNCTIONS_PDCP_DATA_IND,VCD_FUNCTION_OUT);
      return FALSE;
    }

#if 0

    /* Removed by Cedric */
    if (pdcp_is_rx_seq_number_valid(sequence_number, pdcp_p, srb_flagP) == TRUE) {
      LOG_T(PDCP, "Incoming PDU has a sequence number (%d) in accordance with RX window\n", sequence_number);
      /* if (dc == PDCP_DATA_PDU )
      LOG_D(PDCP, "Passing piggybacked SDU to NAS driver...\n");
      else
      LOG_D(PDCP, "Passing piggybacked SDU to RRC ...\n");*/
    } else {
      Pdcp_stats_rx_outoforder[ctxt_pP->module_id][pdcp_uid][rb_idP+rb_offset]++;
      LOG_E(PDCP,
            PROTOCOL_PDCP_CTXT_FMT"Incoming PDU has an unexpected sequence number (%d), RX window synchronisation have probably been lost!\n",
            PROTOCOL_PDCP_CTXT_ARGS(ctxt_pP, pdcp_p),
            sequence_number);
      /*
       * XXX Till we implement in-sequence delivery and duplicate discarding
       * mechanism all out-of-order packets will be delivered to RRC/IP
       */
      LOG_W(PDCP, "Ignoring PDU...\n");
      free_mem_block(sdu_buffer_pP, __func__);
      return FALSE;
    }

#endif

    // SRB1/2: control-plane data
    if (srb_flagP) {
      /* process as described in 36.323 5.1.2.2 */
      if (sequence_number < pdcp_p->next_pdcp_rx_sn) {
        rx_hfn_for_count  = pdcp_p->rx_hfn + 1;
        pdcp_sn_for_count = sequence_number;
      } else {
        rx_hfn_for_count  = pdcp_p->rx_hfn;
        pdcp_sn_for_count = sequence_number;
      }

      if (pdcp_p->security_activated == 1) {
        if (ctxt_pP->enb_flag == ENB_FLAG_NO) {
          start_meas(&eNB_pdcp_stats[ctxt_pP->module_id].validate_security);
        } else {
          start_meas(&UE_pdcp_stats[ctxt_pP->module_id].validate_security);
        }

        security_ok = pdcp_validate_security(ctxt_pP,
                                             pdcp_p,
                                             srb_flagP,
                                             rb_idP,
                                             pdcp_header_len,
                                             rx_hfn_for_count,
                                             pdcp_sn_for_count,
                                             sdu_buffer_pP->data,
                                             sdu_buffer_sizeP - pdcp_tailer_len) == 0;

        if (ctxt_pP->enb_flag == ENB_FLAG_NO) {
          stop_meas(&eNB_pdcp_stats[ctxt_pP->module_id].validate_security);
        } else {
          stop_meas(&UE_pdcp_stats[ctxt_pP->module_id].validate_security);
        }
      } else {
        security_ok = 1;
      }

      if (security_ok == 0) {
        LOG_W(PDCP,
              PROTOCOL_PDCP_CTXT_FMT"security not validated for incoming PDCP SRB PDU\n",
              PROTOCOL_PDCP_CTXT_ARGS(ctxt_pP, pdcp_p));
        LOG_W(PDCP, "Ignoring PDU...\n");
        free_mem_block(sdu_buffer_pP, __func__);
        /* TODO: indicate integrity verification failure to upper layer */
        return FALSE;
      }

      if (sequence_number < pdcp_p->next_pdcp_rx_sn)
        pdcp_p->rx_hfn++;

      pdcp_p->next_pdcp_rx_sn = sequence_number + 1;

      if (pdcp_p->next_pdcp_rx_sn > pdcp_p->maximum_pdcp_rx_sn) {
        pdcp_p->next_pdcp_rx_sn = 0;
        pdcp_p->rx_hfn++;
      }

      rrc_data_ind(ctxt_pP,
                   rb_id,
                   sdu_buffer_sizeP - pdcp_header_len - pdcp_tailer_len,
                   (uint8_t *)&sdu_buffer_pP->data[pdcp_header_len]);
      free_mem_block(sdu_buffer_pP, __func__);

      // free_mem_block(new_sdu, __func__);
      if (ctxt_pP->enb_flag) {
        stop_meas(&eNB_pdcp_stats[ctxt_pP->module_id].data_ind);
      } else {
        stop_meas(&UE_pdcp_stats[ctxt_pP->module_id].data_ind);
      }

      VCD_SIGNAL_DUMPER_DUMP_FUNCTION_BY_NAME(VCD_SIGNAL_DUMPER_FUNCTIONS_PDCP_DATA_IND,VCD_FUNCTION_OUT);
      return TRUE;
    } /* if (srb_flagP) */

    /*
     * DRBs
     */
    payload_offset=pdcp_header_len;// PDCP_USER_PLANE_DATA_PDU_LONG_SN_HEADER_SIZE;

    switch (pdcp_p->rlc_mode) {
      case RLC_MODE_AM: {
        /* process as described in 36.323 5.1.2.1.2 */
        int reordering_window;

        if (pdcp_p->seq_num_size == 7)
          reordering_window = REORDERING_WINDOW_SN_7BIT;
        else
          reordering_window = REORDERING_WINDOW_SN_12BIT;

        if (sequence_number - pdcp_p->last_submitted_pdcp_rx_sn > reordering_window ||
            (pdcp_p->last_submitted_pdcp_rx_sn - sequence_number >= 0 &&
             pdcp_p->last_submitted_pdcp_rx_sn - sequence_number < reordering_window)) {
          /* TODO: specs say to decipher and do header decompression */
          LOG_W(PDCP,
                PROTOCOL_PDCP_CTXT_FMT"discard PDU, out of\n",
                PROTOCOL_PDCP_CTXT_ARGS(ctxt_pP, pdcp_p));
          LOG_W(PDCP, "Ignoring PDU...\n");
          free_mem_block(sdu_buffer_pP, __func__);
          /* TODO: indicate integrity verification failure to upper layer */
          return FALSE;
        } else if (pdcp_p->next_pdcp_rx_sn - sequence_number > reordering_window) {
          pdcp_p->rx_hfn++;
          rx_hfn_for_count  = pdcp_p->rx_hfn;
          pdcp_sn_for_count = sequence_number;
          pdcp_p->next_pdcp_rx_sn = sequence_number + 1;
        } else if (sequence_number - pdcp_p->next_pdcp_rx_sn >= reordering_window) {
          rx_hfn_for_count  = pdcp_p->rx_hfn - 1;
          pdcp_sn_for_count = sequence_number;
        } else if (sequence_number >= pdcp_p->next_pdcp_rx_sn) {
          rx_hfn_for_count  = pdcp_p->rx_hfn;
          pdcp_sn_for_count = sequence_number;
          pdcp_p->next_pdcp_rx_sn = sequence_number + 1;

          if (pdcp_p->next_pdcp_rx_sn > pdcp_p->maximum_pdcp_rx_sn) {
            pdcp_p->next_pdcp_rx_sn = 0;
            pdcp_p->rx_hfn++;
          }
        } else { /* sequence_number < pdcp_p->next_pdcp_rx_sn */
          rx_hfn_for_count  = pdcp_p->rx_hfn;
          pdcp_sn_for_count = sequence_number;
        }

        if (pdcp_p->security_activated == 1) {
          if (ctxt_pP->enb_flag == ENB_FLAG_NO) {
            start_meas(&eNB_pdcp_stats[ctxt_pP->module_id].validate_security);
          } else {
            start_meas(&UE_pdcp_stats[ctxt_pP->module_id].validate_security);
          }

          security_ok = pdcp_validate_security(ctxt_pP,
                                               pdcp_p,
                                               srb_flagP,
                                               rb_idP,
                                               pdcp_header_len,
                                               rx_hfn_for_count,
                                               pdcp_sn_for_count,
                                               sdu_buffer_pP->data,
                                               sdu_buffer_sizeP - pdcp_tailer_len) == 0;

          if (ctxt_pP->enb_flag == ENB_FLAG_NO) {
            stop_meas(&eNB_pdcp_stats[ctxt_pP->module_id].validate_security);
          } else {
            stop_meas(&UE_pdcp_stats[ctxt_pP->module_id].validate_security);
          }
        } else {
          security_ok = 1;
        }

        if (security_ok == 0) {
          LOG_W(PDCP,
                PROTOCOL_PDCP_CTXT_FMT"security not validated for incoming PDPC DRB RLC/AM PDU\n",
                PROTOCOL_PDCP_CTXT_ARGS(ctxt_pP, pdcp_p));
          LOG_W(PDCP, "Ignoring PDU...\n");
          free_mem_block(sdu_buffer_pP, __func__);
          /* TODO: indicate integrity verification failure to upper layer */
          return FALSE;
        }

        /* TODO: specs say we have to store this PDU in a list and then deliver
         *       stored packets to upper layers according to a well defined
         *       procedure. The code below that deals with delivery is today
         *       too complex to do this properly, so we only send the current
         *       received packet. This is not correct and has to be fixed
         *       some day.
         *       In the meantime, let's pretend the last submitted PDCP SDU
         *       is the current one.
         * TODO: we also have to deal with re-establishment PDU (control PDUs)
         *       that contain no SDU.
         */
        pdcp_p->last_submitted_pdcp_rx_sn = sequence_number;
        break;
        } /* case RLC_MODE_AM */

      case RLC_MODE_UM:

        /* process as described in 36.323 5.1.2.1.3 */
        if (sequence_number < pdcp_p->next_pdcp_rx_sn) {
          pdcp_p->rx_hfn++;
        }

        rx_hfn_for_count  = pdcp_p->rx_hfn;
        pdcp_sn_for_count = sequence_number;
        pdcp_p->next_pdcp_rx_sn = sequence_number + 1;

        if (pdcp_p->next_pdcp_rx_sn > pdcp_p->maximum_pdcp_rx_sn) {
          pdcp_p->next_pdcp_rx_sn = 0;
          pdcp_p->rx_hfn++;
        }

        if (pdcp_p->security_activated == 1) {
          if (ctxt_pP->enb_flag == ENB_FLAG_NO) {
            start_meas(&eNB_pdcp_stats[ctxt_pP->module_id].validate_security);
          } else {
            start_meas(&UE_pdcp_stats[ctxt_pP->module_id].validate_security);
          }

          security_ok = pdcp_validate_security(ctxt_pP,
                                               pdcp_p,
                                               srb_flagP,
                                               rb_idP,
                                               pdcp_header_len,
                                               rx_hfn_for_count,
                                               pdcp_sn_for_count,
                                               sdu_buffer_pP->data,
                                               sdu_buffer_sizeP - pdcp_tailer_len) == 0;

          if (ctxt_pP->enb_flag == ENB_FLAG_NO) {
            stop_meas(&eNB_pdcp_stats[ctxt_pP->module_id].validate_security);
          } else {
            stop_meas(&UE_pdcp_stats[ctxt_pP->module_id].validate_security);
          }
        } else {
          security_ok = 1;
        }

        if (security_ok == 0) {
          LOG_W(PDCP,
                PROTOCOL_PDCP_CTXT_FMT"security not validated for incoming PDPC DRB RLC/UM PDU\n",
                PROTOCOL_PDCP_CTXT_ARGS(ctxt_pP, pdcp_p));
          LOG_W(PDCP, "Ignoring PDU...\n");
          free_mem_block(sdu_buffer_pP, __func__);
          /* TODO: indicate integrity verification failure to upper layer */
          return FALSE;
        }

        break;

      default:
        LOG_E(PDCP, "bad RLC mode, cannot happen.\n");
        exit(1);
    } /* switch (pdcp_p->rlc_mode) */
  } else { /* MBMS_flagP == 0 */
    payload_offset=0;
  }

  if (otg_enabled==1) {
    LOG_D(OTG,"Discarding received packed\n");
    free_mem_block(sdu_buffer_pP, __func__);

    if (ctxt_pP->enb_flag) {
      stop_meas(&eNB_pdcp_stats[ctxt_pP->module_id].data_ind);
    } else {
      stop_meas(&UE_pdcp_stats[ctxt_pP->module_id].data_ind);
    }

    VCD_SIGNAL_DUMPER_DUMP_FUNCTION_BY_NAME(VCD_SIGNAL_DUMPER_FUNCTIONS_PDCP_DATA_IND,VCD_FUNCTION_OUT);
    return TRUE;
  }

  // XXX Decompression would be done at this point
  /*
   * After checking incoming sequence number PDCP header
   * has to be stripped off so here we copy SDU buffer starting
   * from its second byte (skipping 0th and 1st octets, i.e.
   * PDCP header)
   */

  if (LINK_ENB_PDCP_TO_GTPV1U) {
    if ((TRUE == ctxt_pP->enb_flag) && (FALSE == srb_flagP)) {
      LOG_D(PDCP, "Sending packet to GTP, Calling GTPV1U_ENB_TUNNEL_DATA_REQ  ue %x rab %ld len %u\n",
            ctxt_pP->rnti,
            rb_id + 4,
            sdu_buffer_sizeP - payload_offset );
      MSC_LOG_TX_MESSAGE(
        MSC_PDCP_ENB,
        MSC_GTPU_ENB,
        NULL,0,
        "0 GTPV1U_ENB_TUNNEL_DATA_REQ  ue %x rab %u len %u",
        ctxt_pP->rnti,
        rb_id + 4,
        sdu_buffer_sizeP - payload_offset);
      //LOG_T(PDCP,"Sending to GTPV1U %d bytes\n", sdu_buffer_sizeP - payload_offset);
      gtpu_buffer_p = itti_malloc(TASK_PDCP_ENB, TASK_GTPV1_U,
                                  sdu_buffer_sizeP - payload_offset + GTPU_HEADER_OVERHEAD_MAX);
      AssertFatal(gtpu_buffer_p != NULL, "OUT OF MEMORY");
      memcpy(&gtpu_buffer_p[GTPU_HEADER_OVERHEAD_MAX], &sdu_buffer_pP->data[payload_offset], sdu_buffer_sizeP - payload_offset);
      message_p = itti_alloc_new_message(TASK_PDCP_ENB, GTPV1U_ENB_TUNNEL_DATA_REQ);
      AssertFatal(message_p != NULL, "OUT OF MEMORY");
      GTPV1U_ENB_TUNNEL_DATA_REQ(message_p).buffer       = gtpu_buffer_p;
      GTPV1U_ENB_TUNNEL_DATA_REQ(message_p).length       = sdu_buffer_sizeP - payload_offset;
      GTPV1U_ENB_TUNNEL_DATA_REQ(message_p).offset       = GTPU_HEADER_OVERHEAD_MAX;
      GTPV1U_ENB_TUNNEL_DATA_REQ(message_p).rnti         = ctxt_pP->rnti;
      GTPV1U_ENB_TUNNEL_DATA_REQ(message_p).rab_id       = rb_id + 4;
      itti_send_msg_to_task(TASK_GTPV1_U, INSTANCE_DEFAULT, message_p);
      packet_forwarded = TRUE;
    }
  } else {
    packet_forwarded = FALSE;
  }

#ifdef MBMS_MULTICAST_OUT

  if ((MBMS_flagP != 0) && (mbms_socket != -1)) {
   // struct iphdr   *ip_header = (struct iphdr *)&sdu_buffer_pP->data[payload_offset];
   // struct udphdr *udp_header = (struct udphdr *)&sdu_buffer_pP->data[payload_offset + sizeof(struct iphdr)];
   // struct sockaddr_in dest_addr;
   // dest_addr.sin_family      = AF_INET;
   // dest_addr.sin_port        = udp_header->dest;
   // dest_addr.sin_addr.s_addr = ip_header->daddr;

   // sendto(mbms_socket, &sdu_buffer_pP->data[payload_offset], sdu_buffer_sizeP - payload_offset, MSG_DONTWAIT, (struct sockaddr*)&dest_addr, sizeof(dest_addr));
   // //packet_forwarded = TRUE;

  }

#endif

  if (FALSE == packet_forwarded) {
    notifiedFIFO_elt_t * new_sdu_p = newNotifiedFIFO_elt(sdu_buffer_sizeP - payload_offset + sizeof (pdcp_data_ind_header_t), 0, NULL, NULL);

      if ((MBMS_flagP == 0) && (pdcp_p->rlc_mode == RLC_MODE_AM)) {
        pdcp_p->last_submitted_pdcp_rx_sn = sequence_number;
      }

      /*
       * Prepend PDCP indication header which is going to be removed at pdcp_fifo_flush_sdus()
       */
      pdcp_data_ind_header_t * pdcpHead=(pdcp_data_ind_header_t *)NotifiedFifoData(new_sdu_p);
      memset(pdcpHead, 0, sizeof (pdcp_data_ind_header_t));
      pdcpHead->data_size = sdu_buffer_sizeP - payload_offset;
      AssertFatal((sdu_buffer_sizeP - payload_offset >= 0), "invalid PDCP SDU size!");

      // Here there is no virtualization possible
      // set ((pdcp_data_ind_header_t *) new_sdu_p->data)->inst for IP layer here
      if (ctxt_pP->enb_flag == ENB_FLAG_NO) {
        pdcpHead->rb_id = rb_id;

        if (EPC_MODE_ENABLED) {
          /* for the UE compiled in S1 mode, we need 1 here
           * for the UE compiled in noS1 mode, we need 0
           * TODO: be sure of this
           */
          if (NFAPI_MODE == NFAPI_UE_STUB_PNF ) {
<<<<<<< HEAD
#ifdef UESIM_EXPANSION

            if (UE_NAS_USE_TUN) {
              pdcpHead->inst  = ctxt_pP->module_id;
            } else {
              pdcpHead->inst  = 0;
            }

#else
            pdcpHead->inst  = ctxt_pP->module_id;
#endif
=======
            pdcpHead->inst  = ctxt_pP->module_id;
>>>>>>> 40141270
          } else {  // nfapi_mode
            if (UE_NAS_USE_TUN) {
              pdcpHead->inst  = ctxt_pP->module_id;
            } else {
              pdcpHead->inst  = 1;
            }
          } // nfapi_mode
        }
      } else {
        pdcpHead->rb_id = rb_id + (ctxt_pP->module_id * LTE_maxDRB);
        pdcpHead->inst  = ctxt_pP->module_id;
      }

      if( LOG_DEBUGFLAG(DEBUG_PDCP) ) {
        static uint32_t pdcp_inst = 0;
        pdcpHead->inst = pdcp_inst++;
        LOG_D(PDCP, "inst=%d size=%d\n", pdcpHead->inst, pdcpHead->data_size);
      }

      memcpy(pdcpHead+1,
             &sdu_buffer_pP->data[payload_offset],
             sdu_buffer_sizeP - payload_offset);
      if( LOG_DEBUGFLAG(DEBUG_PDCP) )
	log_dump(PDCP, pdcpHead+1, min(sdu_buffer_sizeP - payload_offset,30) , LOG_DUMP_CHAR,
	         "Printing first bytes of PDCP SDU before adding it to the list: \n");
      pushNotifiedFIFO(&pdcp_sdu_list, new_sdu_p); 

    /* Print octets of incoming data in hexadecimal form */
      LOG_D(PDCP, "Following content has been received from RLC (%d,%d)(PDCP header has already been removed):\n",
          sdu_buffer_sizeP  - payload_offset + (int)sizeof(pdcp_data_ind_header_t),
          sdu_buffer_sizeP  - payload_offset);
    //util_print_hex_octets(PDCP, &new_sdu_p->data[sizeof (pdcp_data_ind_header_t)], sdu_buffer_sizeP - payload_offset);
    //util_flush_hex_octets(PDCP, &new_sdu_p->data[sizeof (pdcp_data_ind_header_t)], sdu_buffer_sizeP - payload_offset);
  }

  /* Update PDCP statistics */
  for (pdcp_uid=0; pdcp_uid< MAX_MOBILES_PER_ENB; pdcp_uid++) {
    if (pdcp_enb[ctxt_pP->module_id].rnti[pdcp_uid] == ctxt_pP->rnti ) {
      break;
    }
  }

  Pdcp_stats_rx[ctxt_pP->module_id][pdcp_uid][rb_idP+rb_offset]++;
  Pdcp_stats_rx_tmp_w[ctxt_pP->module_id][pdcp_uid][rb_idP+rb_offset]++;
  Pdcp_stats_rx_bytes[ctxt_pP->module_id][pdcp_uid][rb_idP+rb_offset]+=(sdu_buffer_sizeP  - payload_offset);
  Pdcp_stats_rx_bytes_tmp_w[ctxt_pP->module_id][pdcp_uid][rb_idP+rb_offset]+=(sdu_buffer_sizeP  - payload_offset);

  Pdcp_stats_rx_sn[ctxt_pP->module_id][pdcp_uid][rb_idP+rb_offset]=sequence_number;
  Pdcp_stats_rx_aiat[ctxt_pP->module_id][pdcp_uid][rb_idP+rb_offset]+= (pdcp_enb[ctxt_pP->module_id].sfn - Pdcp_stats_rx_iat[ctxt_pP->module_id][pdcp_uid][rb_idP+rb_offset]);
  Pdcp_stats_rx_aiat_tmp_w[ctxt_pP->module_id][pdcp_uid][rb_idP+rb_offset]+=(pdcp_enb[ctxt_pP->module_id].sfn - Pdcp_stats_rx_iat[ctxt_pP->module_id][pdcp_uid][rb_idP+rb_offset]);
  Pdcp_stats_rx_iat[ctxt_pP->module_id][pdcp_uid][rb_idP+rb_offset]=pdcp_enb[ctxt_pP->module_id].sfn;
  free_mem_block(sdu_buffer_pP, __func__);

  if (ctxt_pP->enb_flag) {
    stop_meas(&eNB_pdcp_stats[ctxt_pP->module_id].data_ind);
  } else {
    stop_meas(&UE_pdcp_stats[ctxt_pP->module_id].data_ind);
  }

  VCD_SIGNAL_DUMPER_DUMP_FUNCTION_BY_NAME(VCD_SIGNAL_DUMPER_FUNCTIONS_PDCP_DATA_IND,VCD_FUNCTION_OUT);
  return TRUE;
}

void pdcp_update_stats(const protocol_ctxt_t *const  ctxt_pP) {
  uint16_t           pdcp_uid = 0;
  uint8_t            rb_id     = 0;

  // these stats are measured for both eNB and UE on per seond basis
  for (rb_id =0; rb_id < NB_RB_MAX; rb_id ++) {
    for (pdcp_uid=0; pdcp_uid< MAX_MOBILES_PER_ENB; pdcp_uid++) {
      //printf("frame %d and subframe %d \n", pdcp_enb[ctxt_pP->module_id].frame, pdcp_enb[ctxt_pP->module_id].subframe);
      // tx stats
      if (Pdcp_stats_tx_window_ms[ctxt_pP->module_id][pdcp_uid] > 0 &&
          pdcp_enb[ctxt_pP->module_id].sfn % Pdcp_stats_tx_window_ms[ctxt_pP->module_id][pdcp_uid] == 0) {
        // unit: bit/s
        Pdcp_stats_tx_throughput_w[ctxt_pP->module_id][pdcp_uid][rb_id]=Pdcp_stats_tx_bytes_tmp_w[ctxt_pP->module_id][pdcp_uid][rb_id]*8;
        Pdcp_stats_tx_w[ctxt_pP->module_id][pdcp_uid][rb_id]= Pdcp_stats_tx_tmp_w[ctxt_pP->module_id][pdcp_uid][rb_id];
        Pdcp_stats_tx_bytes_w[ctxt_pP->module_id][pdcp_uid][rb_id]= Pdcp_stats_tx_bytes_tmp_w[ctxt_pP->module_id][pdcp_uid][rb_id];

        if (Pdcp_stats_tx_tmp_w[ctxt_pP->module_id][pdcp_uid][rb_id] > 0) {
          Pdcp_stats_tx_aiat_w[ctxt_pP->module_id][pdcp_uid][rb_id]=(Pdcp_stats_tx_aiat_tmp_w[ctxt_pP->module_id][pdcp_uid][rb_id]/Pdcp_stats_tx_tmp_w[ctxt_pP->module_id][pdcp_uid][rb_id]);
        } else {
          Pdcp_stats_tx_aiat_w[ctxt_pP->module_id][pdcp_uid][rb_id]=0;
        }

        // reset the tmp vars
        Pdcp_stats_tx_tmp_w[ctxt_pP->module_id][pdcp_uid][rb_id]=0;
        Pdcp_stats_tx_bytes_tmp_w[ctxt_pP->module_id][pdcp_uid][rb_id]=0;
        Pdcp_stats_tx_aiat_tmp_w[ctxt_pP->module_id][pdcp_uid][rb_id]=0;
      }

      if (Pdcp_stats_rx_window_ms[ctxt_pP->module_id][pdcp_uid] > 0 &&
          pdcp_enb[ctxt_pP->module_id].sfn % Pdcp_stats_rx_window_ms[ctxt_pP->module_id][pdcp_uid] == 0) {
        // rx stats
        Pdcp_stats_rx_goodput_w[ctxt_pP->module_id][pdcp_uid][rb_id]=Pdcp_stats_rx_bytes_tmp_w[ctxt_pP->module_id][pdcp_uid][rb_id]*8;
        Pdcp_stats_rx_w[ctxt_pP->module_id][pdcp_uid][rb_id]=   Pdcp_stats_rx_tmp_w[ctxt_pP->module_id][pdcp_uid][rb_id];
        Pdcp_stats_rx_bytes_w[ctxt_pP->module_id][pdcp_uid][rb_id]= Pdcp_stats_rx_bytes_tmp_w[ctxt_pP->module_id][pdcp_uid][rb_id];

        if(Pdcp_stats_rx_tmp_w[ctxt_pP->module_id][pdcp_uid][rb_id] > 0) {
          Pdcp_stats_rx_aiat_w[ctxt_pP->module_id][pdcp_uid][rb_id]= (Pdcp_stats_rx_aiat_tmp_w[ctxt_pP->module_id][pdcp_uid][rb_id]/Pdcp_stats_rx_tmp_w[ctxt_pP->module_id][pdcp_uid][rb_id]);
        } else {
          Pdcp_stats_rx_aiat_w[ctxt_pP->module_id][pdcp_uid][rb_id]=0;
        }

        // reset the tmp vars
        Pdcp_stats_rx_tmp_w[ctxt_pP->module_id][pdcp_uid][rb_id]=0;
        Pdcp_stats_rx_bytes_tmp_w[ctxt_pP->module_id][pdcp_uid][rb_id]=0;
        Pdcp_stats_rx_aiat_tmp_w[ctxt_pP->module_id][pdcp_uid][rb_id]=0;
      }
    }
  }
}


//-----------------------------------------------------------------------------
void
pdcp_run (
  const protocol_ctxt_t *const  ctxt_pP
)
//-----------------------------------------------------------------------------
{
  if (ctxt_pP->enb_flag) {
    start_meas(&eNB_pdcp_stats[ctxt_pP->module_id].pdcp_run);
  } else {
    start_meas(&UE_pdcp_stats[ctxt_pP->module_id].pdcp_run);
  }

  pdcp_enb[ctxt_pP->module_id].sfn++; // range: 0 to 18,446,744,073,709,551,615
  pdcp_enb[ctxt_pP->module_id].frame=ctxt_pP->frame; // 1023
  pdcp_enb[ctxt_pP->module_id].subframe= ctxt_pP->subframe;
  pdcp_update_stats(ctxt_pP);
  VCD_SIGNAL_DUMPER_DUMP_FUNCTION_BY_NAME(VCD_SIGNAL_DUMPER_FUNCTIONS_PDCP_RUN, VCD_FUNCTION_IN);
  MessageDef   *msg_p;
  int           result;
  protocol_ctxt_t  ctxt;

  do {
    // Checks if a message has been sent to PDCP sub-task
    itti_poll_msg (ctxt_pP->enb_flag ? TASK_PDCP_ENB : TASK_PDCP_UE, &msg_p);

    if (msg_p != NULL) {
      switch (ITTI_MSG_ID(msg_p)) {
        case RRC_DCCH_DATA_REQ:
          PROTOCOL_CTXT_SET_BY_MODULE_ID(
            &ctxt,
            RRC_DCCH_DATA_REQ (msg_p).module_id,
            RRC_DCCH_DATA_REQ (msg_p).enb_flag,
            RRC_DCCH_DATA_REQ (msg_p).rnti,
            RRC_DCCH_DATA_REQ (msg_p).frame,
            0,
            RRC_DCCH_DATA_REQ (msg_p).eNB_index);
          LOG_D(PDCP, PROTOCOL_CTXT_FMT"Received %s from %s: instance %d, rb_id %ld, muiP %d, confirmP %d, mode %d\n",
                PROTOCOL_CTXT_ARGS(&ctxt),
                ITTI_MSG_NAME (msg_p),
                ITTI_MSG_ORIGIN_NAME(msg_p),
                ITTI_MSG_INSTANCE (msg_p),
                RRC_DCCH_DATA_REQ (msg_p).rb_id,
                RRC_DCCH_DATA_REQ (msg_p).muip,
                RRC_DCCH_DATA_REQ (msg_p).confirmp,
                RRC_DCCH_DATA_REQ (msg_p).mode);
          LOG_D(PDCP, "Before calling pdcp_data_req from pdcp_run! RRC_DCCH_DATA_REQ (msg_p).rb_id: %ld \n", RRC_DCCH_DATA_REQ (msg_p).rb_id);
          result = pdcp_data_req (&ctxt,
                                  SRB_FLAG_YES,
                                  RRC_DCCH_DATA_REQ (msg_p).rb_id,
                                  RRC_DCCH_DATA_REQ (msg_p).muip,
                                  RRC_DCCH_DATA_REQ (msg_p).confirmp,
                                  RRC_DCCH_DATA_REQ (msg_p).sdu_size,
                                  RRC_DCCH_DATA_REQ (msg_p).sdu_p,
                                  RRC_DCCH_DATA_REQ (msg_p).mode,
                                  NULL, NULL
                                 );

          if (result != TRUE)
            LOG_E(PDCP, "PDCP data request failed!\n");

          // Message buffer has been processed, free it now.
          result = itti_free (ITTI_MSG_ORIGIN_ID(msg_p), RRC_DCCH_DATA_REQ (msg_p).sdu_p);
          AssertFatal (result == EXIT_SUCCESS, "Failed to free memory (%d)!\n", result);
          break;

        case RRC_PCCH_DATA_REQ: {
          sdu_size_t     sdu_buffer_sizeP;
          sdu_buffer_sizeP = RRC_PCCH_DATA_REQ(msg_p).sdu_size;
          uint8_t CC_id = RRC_PCCH_DATA_REQ(msg_p).CC_id;
          uint8_t ue_index = RRC_PCCH_DATA_REQ(msg_p).ue_index;
          RC.rrc[ctxt_pP->module_id]->carrier[CC_id].sizeof_paging[ue_index] = sdu_buffer_sizeP;

          if (sdu_buffer_sizeP > 0) {
            memcpy(RC.rrc[ctxt_pP->module_id]->carrier[CC_id].paging[ue_index], RRC_PCCH_DATA_REQ(msg_p).sdu_p, sdu_buffer_sizeP);
          }

          //paging pdcp log
          LOG_D(PDCP, "PDCP Received RRC_PCCH_DATA_REQ CC_id %d length %d \n", CC_id, sdu_buffer_sizeP);
        }
        break;

        default:
          LOG_E(PDCP, "Received unexpected message %s\n", ITTI_MSG_NAME (msg_p));
          break;
      }

      result = itti_free (ITTI_MSG_ORIGIN_ID(msg_p), msg_p);
      AssertFatal (result == EXIT_SUCCESS, "Failed to free memory (%d)!\n", result);
    }
  } while(msg_p != NULL);

  // IP/NAS -> PDCP traffic : TX, read the pkt from the upper layer buffer
  //  if (LINK_ENB_PDCP_TO_GTPV1U && ctxt_pP->enb_flag == ENB_FLAG_NO) {
  if (!EPC_MODE_ENABLED || ctxt_pP->enb_flag == ENB_FLAG_NO ) {
    pdcp_fifo_read_input_sdus(ctxt_pP);
  }

  // PDCP -> NAS/IP traffic: RX
  if (ctxt_pP->enb_flag) {
    start_meas(&eNB_pdcp_stats[ctxt_pP->module_id].pdcp_ip);
  } else {
    start_meas(&UE_pdcp_stats[ctxt_pP->module_id].pdcp_ip);
  }

  pdcp_fifo_flush_sdus(ctxt_pP);

  if (ctxt_pP->enb_flag) {
    stop_meas(&eNB_pdcp_stats[ctxt_pP->module_id].pdcp_ip);
  } else {
    stop_meas(&UE_pdcp_stats[ctxt_pP->module_id].pdcp_ip);
  }

  if (ctxt_pP->enb_flag) {
    stop_meas(&eNB_pdcp_stats[ctxt_pP->module_id].pdcp_run);
  } else {
    stop_meas(&UE_pdcp_stats[ctxt_pP->module_id].pdcp_run);
  }

  VCD_SIGNAL_DUMPER_DUMP_FUNCTION_BY_NAME(VCD_SIGNAL_DUMPER_FUNCTIONS_PDCP_RUN, VCD_FUNCTION_OUT);
}

//-----------------------------------------------------------------------------
void
pdcp_mbms_run (
  const protocol_ctxt_t *const  ctxt_pP
)
//-----------------------------------------------------------------------------
{
 // if (ctxt_pP->enb_flag) {
 //   start_meas(&eNB_pdcp_stats[ctxt_pP->module_id].pdcp_run);
 // } else {
 //   start_meas(&UE_pdcp_stats[ctxt_pP->module_id].pdcp_run);
 // }

 // pdcp_enb[ctxt_pP->module_id].sfn++; // range: 0 to 18,446,744,073,709,551,615
 // pdcp_enb[ctxt_pP->module_id].frame=ctxt_pP->frame; // 1023
 // pdcp_enb[ctxt_pP->module_id].subframe= ctxt_pP->subframe;
 // pdcp_update_stats(ctxt_pP);
 // VCD_SIGNAL_DUMPER_DUMP_FUNCTION_BY_NAME(VCD_SIGNAL_DUMPER_FUNCTIONS_PDCP_RUN, VCD_FUNCTION_IN);
 // MessageDef   *msg_p;
  //int           result;
  //protocol_ctxt_t  ctxt;

//  do {
//    // Checks if a message has been sent to PDCP sub-task
//    itti_poll_msg (ctxt_pP->enb_flag ? TASK_PDCP_ENB : TASK_PDCP_UE, &msg_p);
//
//    if (msg_p != NULL) {
//      switch (ITTI_MSG_ID(msg_p)) {
//        case RRC_DCCH_DATA_REQ:
//          PROTOCOL_CTXT_SET_BY_MODULE_ID(
//            &ctxt,
//            RRC_DCCH_DATA_REQ (msg_p).module_id,
//            RRC_DCCH_DATA_REQ (msg_p).enb_flag,
//            RRC_DCCH_DATA_REQ (msg_p).rnti,
//            RRC_DCCH_DATA_REQ (msg_p).frame,
//            0,
//            RRC_DCCH_DATA_REQ (msg_p).eNB_index);
//          LOG_D(PDCP, PROTOCOL_CTXT_FMT"Received %s from %s: instance %d, rb_id %d, muiP %d, confirmP %d, mode %d\n",
//                PROTOCOL_CTXT_ARGS(&ctxt),
//                ITTI_MSG_NAME (msg_p),
//                ITTI_MSG_ORIGIN_NAME(msg_p),
//                ITTI_MSG_INSTANCE (msg_p),
//                RRC_DCCH_DATA_REQ (msg_p).rb_id,
//                RRC_DCCH_DATA_REQ (msg_p).muip,
//                RRC_DCCH_DATA_REQ (msg_p).confirmp,
//                RRC_DCCH_DATA_REQ (msg_p).mode);
//          LOG_D(PDCP, "Before calling pdcp_data_req from pdcp_run! RRC_DCCH_DATA_REQ (msg_p).rb_id: %d \n", RRC_DCCH_DATA_REQ (msg_p).rb_id);
//          result = pdcp_data_req (&ctxt,
//                                  SRB_FLAG_YES,
//                                  RRC_DCCH_DATA_REQ (msg_p).rb_id,
//                                  RRC_DCCH_DATA_REQ (msg_p).muip,
//                                  RRC_DCCH_DATA_REQ (msg_p).confirmp,
//                                  RRC_DCCH_DATA_REQ (msg_p).sdu_size,
//                                  RRC_DCCH_DATA_REQ (msg_p).sdu_p,
//                                  RRC_DCCH_DATA_REQ (msg_p).mode,
//                                  NULL, NULL
//                                 );
//
//          if (result != TRUE)
//            LOG_E(PDCP, "PDCP data request failed!\n");
//
//          // Message buffer has been processed, free it now.
//          result = itti_free (ITTI_MSG_ORIGIN_ID(msg_p), RRC_DCCH_DATA_REQ (msg_p).sdu_p);
//          AssertFatal (result == EXIT_SUCCESS, "Failed to free memory (%d)!\n", result);
//          break;
//
//        case RRC_PCCH_DATA_REQ: {
//          sdu_size_t     sdu_buffer_sizeP;
//          sdu_buffer_sizeP = RRC_PCCH_DATA_REQ(msg_p).sdu_size;
//          uint8_t CC_id = RRC_PCCH_DATA_REQ(msg_p).CC_id;
//          uint8_t ue_index = RRC_PCCH_DATA_REQ(msg_p).ue_index;
//          RC.rrc[ctxt_pP->module_id]->carrier[CC_id].sizeof_paging[ue_index] = sdu_buffer_sizeP;
//
//          if (sdu_buffer_sizeP > 0) {
//            memcpy(RC.rrc[ctxt_pP->module_id]->carrier[CC_id].paging[ue_index], RRC_PCCH_DATA_REQ(msg_p).sdu_p, sdu_buffer_sizeP);
//          }
//
//          //paging pdcp log
//          LOG_D(PDCP, "PDCP Received RRC_PCCH_DATA_REQ CC_id %d length %d \n", CC_id, sdu_buffer_sizeP);
//        }
//        break;
//
//        default:
//          LOG_E(PDCP, "Received unexpected message %s\n", ITTI_MSG_NAME (msg_p));
//          break;
//      }
//
//      result = itti_free (ITTI_MSG_ORIGIN_ID(msg_p), msg_p);
//      AssertFatal (result == EXIT_SUCCESS, "Failed to free memory (%d)!\n", result);
//    }
//  } while(msg_p != NULL);
//
  // IP/NAS -> PDCP traffic : TX, read the pkt from the upper layer buffer
  //  if (LINK_ENB_PDCP_TO_GTPV1U && ctxt_pP->enb_flag == ENB_FLAG_NO) {
  //if (EPC_MODE_ENABLED || ctxt_pP->enb_flag == ENB_FLAG_NO ) {

    pdcp_fifo_read_input_mbms_sdus_fromtun(ctxt_pP);
  //}

  // PDCP -> NAS/IP traffic: RX
//  if (ctxt_pP->enb_flag) {
//    start_meas(&eNB_pdcp_stats[ctxt_pP->module_id].pdcp_ip);
//  } else {
//    start_meas(&UE_pdcp_stats[ctxt_pP->module_id].pdcp_ip);
//  }
//

    //pdcp_fifo_flush_mbms_sdus(ctxt_pP);

//  if (ctxt_pP->enb_flag) {
//    stop_meas(&eNB_pdcp_stats[ctxt_pP->module_id].pdcp_ip);
//  } else {
//    stop_meas(&UE_pdcp_stats[ctxt_pP->module_id].pdcp_ip);
//  }
//
//  if (ctxt_pP->enb_flag) {
//    stop_meas(&eNB_pdcp_stats[ctxt_pP->module_id].pdcp_run);
//  } else {
//    stop_meas(&UE_pdcp_stats[ctxt_pP->module_id].pdcp_run);
//  }
//
//  VCD_SIGNAL_DUMPER_DUMP_FUNCTION_BY_NAME(VCD_SIGNAL_DUMPER_FUNCTIONS_PDCP_RUN, VCD_FUNCTION_OUT);
}



void pdcp_init_stats_UE(module_id_t mod, uint16_t uid) {
  Pdcp_stats_tx_window_ms[mod][uid] = 100;
  Pdcp_stats_rx_window_ms[mod][uid] = 100;

  for (int i = 0; i < NB_RB_MAX; ++i) {
    Pdcp_stats_tx_bytes[mod][uid][i] = 0;
    Pdcp_stats_tx_bytes_w[mod][uid][i] = 0;
    Pdcp_stats_tx_bytes_tmp_w[mod][uid][i] = 0;
    Pdcp_stats_tx[mod][uid][i] = 0;
    Pdcp_stats_tx_w[mod][uid][i] = 0;
    Pdcp_stats_tx_tmp_w[mod][uid][i] = 0;
    Pdcp_stats_tx_sn[mod][uid][i] = 0;
    Pdcp_stats_tx_throughput_w[mod][uid][i] = 0;
    Pdcp_stats_tx_aiat[mod][uid][i] = 0;
    Pdcp_stats_tx_aiat_w[mod][uid][i] = 0;
    Pdcp_stats_tx_aiat_tmp_w[mod][uid][i] = 0;
    Pdcp_stats_tx_iat[mod][uid][i] = 0;
    Pdcp_stats_rx[mod][uid][i] = 0;
    Pdcp_stats_rx_w[mod][uid][i] = 0;
    Pdcp_stats_rx_tmp_w[mod][uid][i] = 0;
    Pdcp_stats_rx_bytes[mod][uid][i] = 0;
    Pdcp_stats_rx_bytes_w[mod][uid][i] = 0;
    Pdcp_stats_rx_bytes_tmp_w[mod][uid][i] = 0;
    Pdcp_stats_rx_sn[mod][uid][i] = 0;
    Pdcp_stats_rx_goodput_w[mod][uid][i] = 0;
    Pdcp_stats_rx_aiat[mod][uid][i] = 0;
    Pdcp_stats_rx_aiat_w[mod][uid][i] = 0;
    Pdcp_stats_rx_aiat_tmp_w[mod][uid][i] = 0;
    Pdcp_stats_rx_iat[mod][uid][i] = 0;
    Pdcp_stats_rx_outoforder[mod][uid][i] = 0;
  }
}

void pdcp_add_UE(const protocol_ctxt_t *const  ctxt_pP) {
  int i, ue_flag=1; //, ret=-1; to be decied later

  for (i=0; i < MAX_MOBILES_PER_ENB; i++) {
    if (pdcp_enb[ctxt_pP->module_id].rnti[i] == ctxt_pP->rnti) {
      ue_flag=-1;
      break;
    }
  }

  if (ue_flag == 1 ) {
    for (i=0; i < MAX_MOBILES_PER_ENB ; i++) {
      if (pdcp_enb[ctxt_pP->module_id].rnti[i] == 0 ) {
        pdcp_enb[ctxt_pP->module_id].rnti[i]=ctxt_pP->rnti;
        pdcp_enb[ctxt_pP->module_id].uid[i]=i;
        pdcp_enb[ctxt_pP->module_id].num_ues++;
        printf("add new uid is %d %x\n\n", i, ctxt_pP->rnti);
        pdcp_init_stats_UE(ctxt_pP->module_id, i);
        // ret=1;
        break;
      }
    }
  }

  //return ret;
}

//-----------------------------------------------------------------------------
boolean_t
pdcp_remove_UE(
  const protocol_ctxt_t *const  ctxt_pP
)
//-----------------------------------------------------------------------------
{
  LTE_DRB_Identity_t  srb_id         = 0;
  LTE_DRB_Identity_t  drb_id         = 0;
  hash_key_t      key            = HASHTABLE_NOT_A_KEY_VALUE;
  hashtable_rc_t  h_rc;
  int i;
  // check and remove SRBs first

  for(int i = 0; i<MAX_MOBILES_PER_ENB; i++) {
    if(pdcp_eNB_UE_instance_to_rnti[i] == ctxt_pP->rnti) {
      pdcp_eNB_UE_instance_to_rnti[i] = NOT_A_RNTI;
      break;
    }
  }

  for (srb_id=1; srb_id<3; srb_id++) {
    key = PDCP_COLL_KEY_VALUE(ctxt_pP->module_id, ctxt_pP->rnti, ctxt_pP->enb_flag, srb_id, SRB_FLAG_YES);
    h_rc = hashtable_remove(pdcp_coll_p, key);
  }

  for (drb_id=0; drb_id<LTE_maxDRB; drb_id++) {
    key = PDCP_COLL_KEY_VALUE(ctxt_pP->module_id, ctxt_pP->rnti, ctxt_pP->enb_flag, drb_id, SRB_FLAG_NO);
    h_rc = hashtable_remove(pdcp_coll_p, key);
  }

  (void)h_rc; /* remove gcc warning "set but not used" */

  // remove ue for pdcp enb inst
  for (i=0; i < MAX_MOBILES_PER_ENB; i++) {
    if (pdcp_enb[ctxt_pP->module_id].rnti[i] == ctxt_pP->rnti ) {
      LOG_I(PDCP, "remove uid is %d/%d %x\n", i,
            pdcp_enb[ctxt_pP->module_id].uid[i],
            pdcp_enb[ctxt_pP->module_id].rnti[i]);
      pdcp_enb[ctxt_pP->module_id].uid[i]=0;
      pdcp_enb[ctxt_pP->module_id].rnti[i]=0;
      pdcp_enb[ctxt_pP->module_id].num_ues--;
      break;
    }
  }

  return 1;
}


//-----------------------------------------------------------------------------
boolean_t
rrc_pdcp_config_asn1_req (
  const protocol_ctxt_t *const  ctxt_pP,
  LTE_SRB_ToAddModList_t  *const srb2add_list_pP,
  LTE_DRB_ToAddModList_t  *const drb2add_list_pP,
  LTE_DRB_ToReleaseList_t *const drb2release_list_pP,
  const uint8_t                   security_modeP,
  uint8_t                  *const kRRCenc_pP,
  uint8_t                  *const kRRCint_pP,
  uint8_t                  *const kUPenc_pP,
  LTE_PMCH_InfoList_r9_t  *const pmch_InfoList_r9_pP,
  rb_id_t                 *const defaultDRB
)
//-----------------------------------------------------------------------------
{
  long int        lc_id          = 0;
  LTE_DRB_Identity_t  srb_id     = 0;
  long int        mch_id         = 0;
  rlc_mode_t      rlc_type       = RLC_MODE_NONE;
  LTE_DRB_Identity_t  drb_id     = 0;
  LTE_DRB_Identity_t *pdrb_id_p  = NULL;
  uint8_t         drb_sn         = 12;
  uint8_t         srb_sn         = 5; // fixed sn for SRBs
  uint8_t         drb_report     = 0;
  long int        cnt            = 0;
  uint16_t        header_compression_profile = 0;
  config_action_t action                     = CONFIG_ACTION_ADD;
  LTE_SRB_ToAddMod_t *srb_toaddmod_p = NULL;
  LTE_DRB_ToAddMod_t *drb_toaddmod_p = NULL;
  pdcp_t         *pdcp_p         = NULL;
  hash_key_t      key            = HASHTABLE_NOT_A_KEY_VALUE;
  hashtable_rc_t  h_rc;
  hash_key_t      key_defaultDRB = HASHTABLE_NOT_A_KEY_VALUE;
  hashtable_rc_t  h_defaultDRB_rc;
  int i,j;
  LTE_MBMS_SessionInfoList_r9_t *mbms_SessionInfoList_r9_p = NULL;
  LTE_MBMS_SessionInfo_r9_t     *MBMS_SessionInfo_p        = NULL;
  LOG_T(PDCP, PROTOCOL_CTXT_FMT" %s() SRB2ADD %p DRB2ADD %p DRB2RELEASE %p\n",
        PROTOCOL_CTXT_ARGS(ctxt_pP),
        __FUNCTION__,
        srb2add_list_pP,
        drb2add_list_pP,
        drb2release_list_pP);

  // srb2add_list does not define pdcp config, we use rlc info to setup the pdcp dcch0 and dcch1 channels

  if (srb2add_list_pP != NULL) {
    for (cnt=0; cnt<srb2add_list_pP->list.count; cnt++) {
      srb_id = srb2add_list_pP->list.array[cnt]->srb_Identity;
      srb_toaddmod_p = srb2add_list_pP->list.array[cnt];
      rlc_type = RLC_MODE_AM;
      lc_id = srb_id;
      key = PDCP_COLL_KEY_VALUE(ctxt_pP->module_id, ctxt_pP->rnti, ctxt_pP->enb_flag, srb_id, SRB_FLAG_YES);
      h_rc = hashtable_get(pdcp_coll_p, key, (void **)&pdcp_p);

      if (h_rc == HASH_TABLE_OK) {
        action = CONFIG_ACTION_MODIFY;
        LOG_D(PDCP, PROTOCOL_PDCP_CTXT_FMT" CONFIG_ACTION_MODIFY key 0x%"PRIx64"\n",
              PROTOCOL_PDCP_CTXT_ARGS(ctxt_pP, pdcp_p),
              key);
      } else {
        action = CONFIG_ACTION_ADD;
        pdcp_p = calloc(1, sizeof(pdcp_t));
        h_rc = hashtable_insert(pdcp_coll_p, key, pdcp_p);

        if (h_rc != HASH_TABLE_OK) {
          LOG_E(PDCP, PROTOCOL_PDCP_CTXT_FMT" CONFIG_ACTION_ADD key 0x%"PRIx64" FAILED\n",
                PROTOCOL_PDCP_CTXT_ARGS(ctxt_pP, pdcp_p),
                key);
          free(pdcp_p);
          return TRUE;
        } else {
          LOG_D(PDCP, PROTOCOL_PDCP_CTXT_FMT" CONFIG_ACTION_ADD key 0x%"PRIx64"\n",
                PROTOCOL_PDCP_CTXT_ARGS(ctxt_pP, pdcp_p),
                key);
        }
      }

      if (srb_toaddmod_p->rlc_Config) {
        switch (srb_toaddmod_p->rlc_Config->present) {
          case LTE_SRB_ToAddMod__rlc_Config_PR_NOTHING:
            break;

          case LTE_SRB_ToAddMod__rlc_Config_PR_explicitValue:
            switch (srb_toaddmod_p->rlc_Config->choice.explicitValue.present) {
              case LTE_RLC_Config_PR_NOTHING:
                break;

              default:
                pdcp_config_req_asn1 (
                  ctxt_pP,
                  pdcp_p,
                  SRB_FLAG_YES,
                  rlc_type,
                  action,
                  lc_id,
                  mch_id,
                  srb_id,
                  srb_sn,
                  0, // drb_report
                  0, // header compression
                  security_modeP,
                  kRRCenc_pP,
                  kRRCint_pP,
                  kUPenc_pP);
                break;
            }

            break;

          case LTE_SRB_ToAddMod__rlc_Config_PR_defaultValue:
            pdcp_config_req_asn1 (
              ctxt_pP,
              pdcp_p,
              SRB_FLAG_YES,
              rlc_type,
              action,
              lc_id,
              mch_id,
              srb_id,
              srb_sn,
              0, // drb_report
              0, // header compression
              security_modeP,
              kRRCenc_pP,
              kRRCint_pP,
              kUPenc_pP);
            // already the default values
            break;

          default:
            DevParam(srb_toaddmod_p->rlc_Config->present, ctxt_pP->module_id, ctxt_pP->rnti);
            break;
        }
      }
    }
  }

  // reset the action

  if (drb2add_list_pP != NULL) {
    for (cnt=0; cnt<drb2add_list_pP->list.count; cnt++) {
      drb_toaddmod_p = drb2add_list_pP->list.array[cnt];
      drb_id = drb_toaddmod_p->drb_Identity;// + drb_id_offset;

      if (drb_toaddmod_p->logicalChannelIdentity) {
        lc_id = *(drb_toaddmod_p->logicalChannelIdentity);
      } else {
        LOG_E(PDCP, PROTOCOL_PDCP_CTXT_FMT" logicalChannelIdentity is missing in DRB-ToAddMod information element!\n",
              PROTOCOL_PDCP_CTXT_ARGS(ctxt_pP, pdcp_p));
        continue;
      }

      if (lc_id == 1 || lc_id == 2) {
        LOG_E(RLC, PROTOCOL_CTXT_FMT" logicalChannelIdentity = %ld is invalid in RRC message when adding DRB!\n", PROTOCOL_CTXT_ARGS(ctxt_pP), lc_id);
        continue;
      }

      DevCheck4(drb_id < LTE_maxDRB, drb_id, LTE_maxDRB, ctxt_pP->module_id, ctxt_pP->rnti);
      key = PDCP_COLL_KEY_VALUE(ctxt_pP->module_id, ctxt_pP->rnti, ctxt_pP->enb_flag, drb_id, SRB_FLAG_NO);
      h_rc = hashtable_get(pdcp_coll_p, key, (void **)&pdcp_p);

      if (h_rc == HASH_TABLE_OK) {
        action = CONFIG_ACTION_MODIFY;
        LOG_D(PDCP, PROTOCOL_PDCP_CTXT_FMT" CONFIG_ACTION_MODIFY key 0x%"PRIx64"\n",
              PROTOCOL_PDCP_CTXT_ARGS(ctxt_pP, pdcp_p),
              key);
      } else {
        action = CONFIG_ACTION_ADD;
        pdcp_p = calloc(1, sizeof(pdcp_t));
        h_rc = hashtable_insert(pdcp_coll_p, key, pdcp_p);

        // save the first configured DRB-ID as the default DRB-ID
        if ((defaultDRB != NULL) && (*defaultDRB == drb_id)) {
          key_defaultDRB = PDCP_COLL_KEY_DEFAULT_DRB_VALUE(ctxt_pP->module_id, ctxt_pP->rnti, ctxt_pP->enb_flag);
          h_defaultDRB_rc = hashtable_insert(pdcp_coll_p, key_defaultDRB, pdcp_p);
        } else {
          h_defaultDRB_rc = HASH_TABLE_OK; // do not trigger any error handling if this is not a default DRB
        }

        if (h_defaultDRB_rc != HASH_TABLE_OK) {
          LOG_E(PDCP, PROTOCOL_PDCP_CTXT_FMT" CONFIG_ACTION_ADD ADD default DRB key 0x%"PRIx64" FAILED\n",
                PROTOCOL_PDCP_CTXT_ARGS(ctxt_pP, pdcp_p),
                key_defaultDRB);
          free(pdcp_p);
          return TRUE;
        } else if (h_rc != HASH_TABLE_OK) {
          LOG_E(PDCP, PROTOCOL_PDCP_CTXT_FMT" CONFIG_ACTION_ADD ADD key 0x%"PRIx64" FAILED\n",
                PROTOCOL_PDCP_CTXT_ARGS(ctxt_pP, pdcp_p),
                key);
          free(pdcp_p);
          return TRUE;
        } else {
          LOG_D(PDCP, PROTOCOL_PDCP_CTXT_FMT" CONFIG_ACTION_ADD ADD key 0x%"PRIx64"\n",
                PROTOCOL_PDCP_CTXT_ARGS(ctxt_pP, pdcp_p),
                key);
        }
      }

      if (drb_toaddmod_p->pdcp_Config) {
        if (drb_toaddmod_p->pdcp_Config->discardTimer) {
          // set the value of the timer
        }

        if (drb_toaddmod_p->pdcp_Config->rlc_AM) {
          drb_report = drb_toaddmod_p->pdcp_Config->rlc_AM->statusReportRequired;
          drb_sn = LTE_PDCP_Config__rlc_UM__pdcp_SN_Size_len12bits; // default SN size
          rlc_type = RLC_MODE_AM;
        }

        if (drb_toaddmod_p->pdcp_Config->rlc_UM) {
          drb_sn = drb_toaddmod_p->pdcp_Config->rlc_UM->pdcp_SN_Size;
          rlc_type =RLC_MODE_UM;
        }

        switch (drb_toaddmod_p->pdcp_Config->headerCompression.present) {
          case LTE_PDCP_Config__headerCompression_PR_NOTHING:
          case LTE_PDCP_Config__headerCompression_PR_notUsed:
            header_compression_profile=0x0;
            break;

          case LTE_PDCP_Config__headerCompression_PR_rohc:

            // parse the struc and get the rohc profile
            if(drb_toaddmod_p->pdcp_Config->headerCompression.choice.rohc.profiles.profile0x0001) {
              header_compression_profile=0x0001;
            } else if(drb_toaddmod_p->pdcp_Config->headerCompression.choice.rohc.profiles.profile0x0002) {
              header_compression_profile=0x0002;
            } else if(drb_toaddmod_p->pdcp_Config->headerCompression.choice.rohc.profiles.profile0x0003) {
              header_compression_profile=0x0003;
            } else if(drb_toaddmod_p->pdcp_Config->headerCompression.choice.rohc.profiles.profile0x0004) {
              header_compression_profile=0x0004;
            } else if(drb_toaddmod_p->pdcp_Config->headerCompression.choice.rohc.profiles.profile0x0006) {
              header_compression_profile=0x0006;
            } else if(drb_toaddmod_p->pdcp_Config->headerCompression.choice.rohc.profiles.profile0x0101) {
              header_compression_profile=0x0101;
            } else if(drb_toaddmod_p->pdcp_Config->headerCompression.choice.rohc.profiles.profile0x0102) {
              header_compression_profile=0x0102;
            } else if(drb_toaddmod_p->pdcp_Config->headerCompression.choice.rohc.profiles.profile0x0103) {
              header_compression_profile=0x0103;
            } else if(drb_toaddmod_p->pdcp_Config->headerCompression.choice.rohc.profiles.profile0x0104) {
              header_compression_profile=0x0104;
            } else {
              header_compression_profile=0x0;
              LOG_W(PDCP,"unknown header compresion profile\n");
            }

            // set the applicable profile
            break;

          default:
            LOG_W(PDCP,PROTOCOL_PDCP_CTXT_FMT"[RB %ld] unknown drb_toaddmod->PDCP_Config->headerCompression->present \n",
                  PROTOCOL_PDCP_CTXT_ARGS(ctxt_pP,pdcp_p), drb_id);
            break;
        }

        pdcp_config_req_asn1 (
          ctxt_pP,
          pdcp_p,
          SRB_FLAG_NO,
          rlc_type,
          action,
          lc_id,
          mch_id,
          drb_id,
          drb_sn,
          drb_report,
          header_compression_profile,
          security_modeP,
          kRRCenc_pP,
          kRRCint_pP,
          kUPenc_pP);
      }
    }
  }

  if (drb2release_list_pP != NULL) {
    for (cnt=0; cnt<drb2release_list_pP->list.count; cnt++) {
      pdrb_id_p = drb2release_list_pP->list.array[cnt];
      drb_id =  *pdrb_id_p;
      key = PDCP_COLL_KEY_VALUE(ctxt_pP->module_id, ctxt_pP->rnti, ctxt_pP->enb_flag, drb_id, SRB_FLAG_NO);
      h_rc = hashtable_get(pdcp_coll_p, key, (void **)&pdcp_p);

      if (h_rc != HASH_TABLE_OK) {
        LOG_E(PDCP, PROTOCOL_CTXT_FMT" PDCP REMOVE FAILED drb_id %ld\n",
              PROTOCOL_CTXT_ARGS(ctxt_pP),
              drb_id);
        continue;
      }

      lc_id = pdcp_p->lcid;
      action = CONFIG_ACTION_REMOVE;
      pdcp_config_req_asn1 (
        ctxt_pP,
        pdcp_p,
        SRB_FLAG_NO,
        rlc_type,
        action,
        lc_id,
        mch_id,
        drb_id,
        0,
        0,
        0,
        security_modeP,
        kRRCenc_pP,
        kRRCint_pP,
        kUPenc_pP);
      h_rc = hashtable_remove(pdcp_coll_p, key);

      if ((defaultDRB != NULL) && (*defaultDRB == drb_id)) {
        // default DRB being removed. nevertheless this shouldn't happen as removing default DRB is not allowed in standard
        key_defaultDRB = PDCP_COLL_KEY_DEFAULT_DRB_VALUE(ctxt_pP->module_id, ctxt_pP->rnti, ctxt_pP->enb_flag);
        h_defaultDRB_rc = hashtable_get(pdcp_coll_p, key_defaultDRB, (void **)&pdcp_p);

        if (h_defaultDRB_rc == HASH_TABLE_OK) {
          h_defaultDRB_rc = hashtable_remove(pdcp_coll_p, key_defaultDRB);
        } else {
          LOG_E(PDCP, PROTOCOL_CTXT_FMT" PDCP REMOVE FAILED default DRB\n", PROTOCOL_CTXT_ARGS(ctxt_pP));
        }
      } else {
        key_defaultDRB = HASH_TABLE_OK; // do not trigger any error handling if this is not a default DRB
      }
    }
  }

  if (pmch_InfoList_r9_pP != NULL) {
    for (i=0; i<pmch_InfoList_r9_pP->list.count; i++) {
      mbms_SessionInfoList_r9_p = &(pmch_InfoList_r9_pP->list.array[i]->mbms_SessionInfoList_r9);

      for (j=0; j<mbms_SessionInfoList_r9_p->list.count; j++) {
        MBMS_SessionInfo_p = mbms_SessionInfoList_r9_p->list.array[j];

        if (0/*MBMS_SessionInfo_p->sessionId_r9*/)
          lc_id = MBMS_SessionInfo_p->sessionId_r9->buf[0];
        else
          lc_id = MBMS_SessionInfo_p->logicalChannelIdentity_r9;

        mch_id = MBMS_SessionInfo_p->tmgi_r9.serviceId_r9.buf[2]; //serviceId is 3-octet string
        //        mch_id = j;

        // can set the mch_id = i
        if (ctxt_pP->enb_flag) {
          drb_id =  (mch_id * LTE_maxSessionPerPMCH ) + lc_id ;//+ (LTE_maxDRB + 3)*MAX_MOBILES_PER_ENB; // 1

          if (pdcp_mbms_array_eNB[ctxt_pP->module_id][mch_id][lc_id].instanciated_instance == TRUE) {
            action = CONFIG_ACTION_MBMS_MODIFY;
          } else {
            action = CONFIG_ACTION_MBMS_ADD;
          }
        } else {
          drb_id =  (mch_id * LTE_maxSessionPerPMCH ) + lc_id; // + (LTE_maxDRB + 3); // 15

          if (pdcp_mbms_array_ue[ctxt_pP->module_id][mch_id][lc_id].instanciated_instance == TRUE) {
            action = CONFIG_ACTION_MBMS_MODIFY;
          } else {
            action = CONFIG_ACTION_MBMS_ADD;
          }
        }

        LOG_I(PDCP, "lc_id (%02ld) mch_id(%02x,%02x,%02x) drb_id(%ld) action(%d)\n",
              lc_id,
              MBMS_SessionInfo_p->tmgi_r9.serviceId_r9.buf[0],
              MBMS_SessionInfo_p->tmgi_r9.serviceId_r9.buf[1],
              MBMS_SessionInfo_p->tmgi_r9.serviceId_r9.buf[2],
              drb_id,
              action);
        pdcp_config_req_asn1 (
          ctxt_pP,
          NULL,  // unused for MBMS
          SRB_FLAG_NO,
          RLC_MODE_NONE,
          action,
          lc_id,
          mch_id,
          drb_id,
          0,   // unused for MBMS
          0,   // unused for MBMS
          0,   // unused for MBMS
          0,   // unused for MBMS
          NULL,  // unused for MBMS
          NULL,  // unused for MBMS
          NULL); // unused for MBMS
      }
    }
  }

  return 0;
}

//-----------------------------------------------------------------------------
boolean_t
pdcp_config_req_asn1 (
  const protocol_ctxt_t *const  ctxt_pP,
  pdcp_t          *const        pdcp_pP,
  const srb_flag_t              srb_flagP,
  const rlc_mode_t              rlc_modeP,
  const config_action_t         actionP,
  const uint16_t                lc_idP,
  const uint16_t                mch_idP,
  const rb_id_t                 rb_idP,
  const uint8_t                 rb_snP,
  const uint8_t                 rb_reportP,
  const uint16_t                header_compression_profileP,
  const uint8_t                 security_modeP,
  uint8_t         *const        kRRCenc_pP,
  uint8_t         *const        kRRCint_pP,
  uint8_t         *const        kUPenc_pP)
//-----------------------------------------------------------------------------
{

  switch (actionP) {
    case CONFIG_ACTION_ADD:
      DevAssert(pdcp_pP != NULL);

      if (ctxt_pP->enb_flag == ENB_FLAG_YES) {
        pdcp_pP->is_ue = FALSE;
        pdcp_add_UE(ctxt_pP);

        //pdcp_eNB_UE_instance_to_rnti[ctxtP->module_id] = ctxt_pP->rnti;
        //      pdcp_eNB_UE_instance_to_rnti[pdcp_eNB_UE_instance_to_rnti_index] = ctxt_pP->rnti;
        if( srb_flagP == SRB_FLAG_NO ) {
          for(int i = 0; i<MAX_MOBILES_PER_ENB; i++) {
            if(pdcp_eNB_UE_instance_to_rnti[pdcp_eNB_UE_instance_to_rnti_index] == NOT_A_RNTI) {
              break;
            }

            pdcp_eNB_UE_instance_to_rnti_index = (pdcp_eNB_UE_instance_to_rnti_index + 1) % MAX_MOBILES_PER_ENB;
          }

          pdcp_eNB_UE_instance_to_rnti[pdcp_eNB_UE_instance_to_rnti_index] = ctxt_pP->rnti;
          pdcp_eNB_UE_instance_to_rnti_index = (pdcp_eNB_UE_instance_to_rnti_index + 1) % MAX_MOBILES_PER_ENB;
        }

        //pdcp_eNB_UE_instance_to_rnti_index = (pdcp_eNB_UE_instance_to_rnti_index + 1) % MAX_MOBILES_PER_ENB;
      } else {
        pdcp_pP->is_ue = TRUE;
        pdcp_UE_UE_module_id_to_rnti[ctxt_pP->module_id] = ctxt_pP->rnti;
      }

      pdcp_pP->is_srb                     = (srb_flagP == SRB_FLAG_YES) ? TRUE : FALSE;
      pdcp_pP->lcid                       = lc_idP;
      pdcp_pP->rb_id                      = rb_idP;
      pdcp_pP->header_compression_profile = header_compression_profileP;
      pdcp_pP->status_report              = rb_reportP;

      if (rb_snP == LTE_PDCP_Config__rlc_UM__pdcp_SN_Size_len12bits) {
        pdcp_pP->seq_num_size = 12;
        pdcp_pP->maximum_pdcp_rx_sn = (1 << 12) - 1;
      } else if (rb_snP == LTE_PDCP_Config__rlc_UM__pdcp_SN_Size_len7bits) {
        pdcp_pP->seq_num_size = 7;
        pdcp_pP->maximum_pdcp_rx_sn = (1 << 7) - 1;
      } else {
        pdcp_pP->seq_num_size = 5;
        pdcp_pP->maximum_pdcp_rx_sn = (1 << 5) - 1;
      }

      pdcp_pP->rlc_mode                         = rlc_modeP;
      pdcp_pP->next_pdcp_tx_sn                  = 0;
      pdcp_pP->next_pdcp_rx_sn                  = 0;
      pdcp_pP->tx_hfn                           = 0;
      pdcp_pP->rx_hfn                           = 0;
      pdcp_pP->last_submitted_pdcp_rx_sn        = 4095;
      pdcp_pP->first_missing_pdu                = -1;
      LOG_I(PDCP, PROTOCOL_PDCP_CTXT_FMT" Action ADD  LCID %d (%s id %ld) "
            "configured with SN size %d bits and RLC %s\n",
            PROTOCOL_PDCP_CTXT_ARGS(ctxt_pP,pdcp_pP),
            lc_idP,
            (srb_flagP == SRB_FLAG_YES) ? "SRB" : "DRB",
            rb_idP,
            pdcp_pP->seq_num_size,
            (rlc_modeP == RLC_MODE_AM ) ? "AM" : (rlc_modeP == RLC_MODE_TM) ? "TM" : "UM");

      /* Setup security */
      if (security_modeP != 0xff) {
        pdcp_config_set_security(
          ctxt_pP,
          pdcp_pP,
          rb_idP,
          lc_idP,
          security_modeP,
          kRRCenc_pP,
          kRRCint_pP,
          kUPenc_pP);
      }

      break;

    case CONFIG_ACTION_MODIFY:
      DevAssert(pdcp_pP != NULL);
      pdcp_pP->header_compression_profile=header_compression_profileP;
      pdcp_pP->status_report = rb_reportP;
      pdcp_pP->rlc_mode = rlc_modeP;

      /* Setup security */
      if (security_modeP != 0xff) {
        pdcp_config_set_security(
          ctxt_pP,
          pdcp_pP,
          rb_idP,
          lc_idP,
          security_modeP,
          kRRCenc_pP,
          kRRCint_pP,
          kUPenc_pP);
      }

      if (rb_snP == LTE_PDCP_Config__rlc_UM__pdcp_SN_Size_len7bits) {
        pdcp_pP->seq_num_size = 7;
      } else if (rb_snP == LTE_PDCP_Config__rlc_UM__pdcp_SN_Size_len12bits) {
        pdcp_pP->seq_num_size = 12;
      } else {
        pdcp_pP->seq_num_size=5;
      }

      LOG_I(PDCP,PROTOCOL_PDCP_CTXT_FMT" Action MODIFY LCID %d "
            "RB id %ld reconfigured with SN size %d and RLC %s \n",
            PROTOCOL_PDCP_CTXT_ARGS(ctxt_pP,pdcp_pP),
            lc_idP,
            rb_idP,
            rb_snP,
            (rlc_modeP == RLC_MODE_AM) ? "AM" : (rlc_modeP == RLC_MODE_TM) ? "TM" : "UM");
      break;

    case CONFIG_ACTION_REMOVE:
      DevAssert(pdcp_pP != NULL);
      //#warning "TODO pdcp_module_id_to_rnti"
      //pdcp_module_id_to_rnti[ctxt_pP.module_id ][dst_id] = NOT_A_RNTI;
      LOG_D(PDCP, PROTOCOL_PDCP_CTXT_FMT" CONFIG_ACTION_REMOVE LCID %d RBID %ld configured\n",
            PROTOCOL_PDCP_CTXT_ARGS(ctxt_pP,pdcp_pP),
            lc_idP,
            rb_idP);

      if (ctxt_pP->enb_flag == ENB_FLAG_YES) {
        // pdcp_remove_UE(ctxt_pP);
      }

      /* Security keys */
      if (pdcp_pP->kUPenc != NULL) {
        free(pdcp_pP->kUPenc);
      }

      if (pdcp_pP->kRRCint != NULL) {
        free(pdcp_pP->kRRCint);
      }

      if (pdcp_pP->kRRCenc != NULL) {
        free(pdcp_pP->kRRCenc);
      }

      memset(pdcp_pP, 0, sizeof(pdcp_t));
      break;

    case CONFIG_ACTION_MBMS_ADD:
    case CONFIG_ACTION_MBMS_MODIFY:
      LOG_D(PDCP," %s service_id/mch index %d, session_id/lcid %d, rbid %ld configured\n",
            //PROTOCOL_PDCP_CTXT_ARGS(ctxt_pP,pdcp_pP),
            actionP == CONFIG_ACTION_MBMS_ADD ? "CONFIG_ACTION_MBMS_ADD" : "CONFIG_ACTION_MBMS_MODIFY",
            mch_idP,
            lc_idP,
            rb_idP);

      if (ctxt_pP->enb_flag == ENB_FLAG_YES) {
        pdcp_mbms_array_eNB[ctxt_pP->module_id][mch_idP][lc_idP].instanciated_instance = TRUE ;
        pdcp_mbms_array_eNB[ctxt_pP->module_id][mch_idP][lc_idP].rb_id = rb_idP;
      } else {
        pdcp_mbms_array_ue[ctxt_pP->module_id][mch_idP][lc_idP].instanciated_instance = TRUE ;
        pdcp_mbms_array_ue[ctxt_pP->module_id][mch_idP][lc_idP].rb_id = rb_idP;
      }

      break;

    case CONFIG_ACTION_SET_SECURITY_MODE:
      pdcp_config_set_security(
        ctxt_pP,
        pdcp_pP,
        rb_idP,
        lc_idP,
        security_modeP,
        kRRCenc_pP,
        kRRCint_pP,
        kUPenc_pP);
      break;

    default:
      DevParam(actionP, ctxt_pP->module_id, ctxt_pP->rnti);
      break;
  }

  return 0;
}

//-----------------------------------------------------------------------------
void
pdcp_config_set_security(
  const protocol_ctxt_t *const  ctxt_pP,
  pdcp_t          *const pdcp_pP,
  const rb_id_t         rb_idP,
  const uint16_t        lc_idP,
  const uint8_t         security_modeP,
  uint8_t         *const kRRCenc,
  uint8_t         *const kRRCint,
  uint8_t         *const  kUPenc)
//-----------------------------------------------------------------------------
{
  DevAssert(pdcp_pP != NULL);

  if ((security_modeP >= 0) && (security_modeP <= 0x77)) {
    pdcp_pP->cipheringAlgorithm     = security_modeP & 0x0f;
    pdcp_pP->integrityProtAlgorithm = (security_modeP>>4) & 0xf;
    LOG_D(PDCP, PROTOCOL_PDCP_CTXT_FMT" CONFIG_ACTION_SET_SECURITY_MODE: cipheringAlgorithm %d integrityProtAlgorithm %d\n",
          PROTOCOL_PDCP_CTXT_ARGS(ctxt_pP,pdcp_pP),
          pdcp_pP->cipheringAlgorithm,
          pdcp_pP->integrityProtAlgorithm);
    pdcp_pP->kRRCenc = kRRCenc;
    pdcp_pP->kRRCint = kRRCint;
    pdcp_pP->kUPenc  = kUPenc;
    /* Activate security */
    pdcp_pP->security_activated = 1;
    MSC_LOG_EVENT(
      (ctxt_pP->enb_flag == ENB_FLAG_YES) ? MSC_PDCP_ENB:MSC_PDCP_UE,
      "0 Set security ciph %X integ %x UE %"PRIx16" ",
      pdcp_pP->cipheringAlgorithm,
      pdcp_pP->integrityProtAlgorithm,
      ctxt_pP->rnti);
  } else {
    MSC_LOG_EVENT(
      (ctxt_pP->enb_flag == ENB_FLAG_YES) ? MSC_PDCP_ENB:MSC_PDCP_UE,
      "0 Set security failed UE %"PRIx16" ",
      ctxt_pP->rnti);
    LOG_E(PDCP,PROTOCOL_PDCP_CTXT_FMT"  bad security mode %d",
          PROTOCOL_PDCP_CTXT_ARGS(ctxt_pP,pdcp_pP),
          security_modeP);
  }
}

//-----------------------------------------------------------------------------
void rrc_pdcp_config_req (
  const protocol_ctxt_t *const  ctxt_pP,
  const srb_flag_t srb_flagP,
  const uint32_t actionP,
  const rb_id_t rb_idP,
  const uint8_t security_modeP)
//-----------------------------------------------------------------------------
{
  pdcp_t *pdcp_p = NULL;
  hash_key_t       key           = PDCP_COLL_KEY_VALUE(ctxt_pP->module_id, ctxt_pP->rnti, ctxt_pP->enb_flag, rb_idP, srb_flagP);
  hashtable_rc_t   h_rc;
  h_rc = hashtable_get(pdcp_coll_p, key, (void **)&pdcp_p);

  if (h_rc == HASH_TABLE_OK) {
    /*
     * Initialize sequence number state variables of relevant PDCP entity
     */
    switch (actionP) {
      case CONFIG_ACTION_ADD:
        pdcp_p->is_srb = srb_flagP;
        pdcp_p->rb_id  = rb_idP;

        if (ctxt_pP->enb_flag == ENB_FLAG_NO) {
          pdcp_p->is_ue = TRUE;
          pdcp_UE_UE_module_id_to_rnti[ctxt_pP->module_id] = ctxt_pP->rnti;
        } else {
          pdcp_p->is_ue = FALSE;
        }

        pdcp_p->next_pdcp_tx_sn = 0;
        pdcp_p->next_pdcp_rx_sn = 0;
        pdcp_p->tx_hfn = 0;
        pdcp_p->rx_hfn = 0;
        /* SN of the last PDCP SDU delivered to upper layers */
        pdcp_p->last_submitted_pdcp_rx_sn = 4095;

        if (rb_idP < DTCH) { // SRB
          pdcp_p->seq_num_size = 5;
        } else { // DRB
          pdcp_p->seq_num_size = 12;
        }

        pdcp_p->first_missing_pdu = -1;
        LOG_D(PDCP,PROTOCOL_PDCP_CTXT_FMT" Config request : Action ADD:  radio bearer id %ld (already added) configured\n",
              PROTOCOL_PDCP_CTXT_ARGS(ctxt_pP,pdcp_p),
              rb_idP);
        break;

      case CONFIG_ACTION_MODIFY:
        break;

      case CONFIG_ACTION_REMOVE:
        LOG_D(PDCP, PROTOCOL_PDCP_CTXT_FMT" CONFIG_ACTION_REMOVE: radio bearer id %ld configured\n",
              PROTOCOL_PDCP_CTXT_ARGS(ctxt_pP,pdcp_p),
              rb_idP);
        pdcp_p->next_pdcp_tx_sn = 0;
        pdcp_p->next_pdcp_rx_sn = 0;
        pdcp_p->tx_hfn = 0;
        pdcp_p->rx_hfn = 0;
        pdcp_p->last_submitted_pdcp_rx_sn = 4095;
        pdcp_p->seq_num_size = 0;
        pdcp_p->first_missing_pdu = -1;
        pdcp_p->security_activated = 0;
        h_rc = hashtable_remove(pdcp_coll_p, key);
        break;

      case CONFIG_ACTION_SET_SECURITY_MODE:
        if ((security_modeP >= 0) && (security_modeP <= 0x77)) {
          pdcp_p->cipheringAlgorithm= security_modeP & 0x0f;
          pdcp_p->integrityProtAlgorithm = (security_modeP>>4) & 0xf;
          LOG_D(PDCP, PROTOCOL_PDCP_CTXT_FMT" CONFIG_ACTION_SET_SECURITY_MODE: cipheringAlgorithm %d integrityProtAlgorithm %d\n",
                PROTOCOL_PDCP_CTXT_ARGS(ctxt_pP,pdcp_p),
                pdcp_p->cipheringAlgorithm,
                pdcp_p->integrityProtAlgorithm );
        } else {
          LOG_W(PDCP,PROTOCOL_PDCP_CTXT_FMT" bad security mode %d", PROTOCOL_PDCP_CTXT_ARGS(ctxt_pP,pdcp_p), security_modeP);
        }

        break;

      default:
        DevParam(actionP, ctxt_pP->module_id, ctxt_pP->rnti);
        break;
    }
  } else {
    switch (actionP) {
      case CONFIG_ACTION_ADD:
        pdcp_p = calloc(1, sizeof(pdcp_t));
        h_rc = hashtable_insert(pdcp_coll_p, key, pdcp_p);

        if (h_rc != HASH_TABLE_OK) {
          LOG_E(PDCP, PROTOCOL_PDCP_CTXT_FMT" PDCP ADD FAILED\n",
                PROTOCOL_PDCP_CTXT_ARGS(ctxt_pP, pdcp_p));
          free(pdcp_p);
        } else {
          pdcp_p->is_srb = srb_flagP;
          pdcp_p->rb_id  = rb_idP;

          if (ctxt_pP->enb_flag == ENB_FLAG_NO) {
            pdcp_p->is_ue = TRUE;
            pdcp_UE_UE_module_id_to_rnti[ctxt_pP->module_id] = ctxt_pP->rnti;
          } else {
            pdcp_p->is_ue = FALSE;
          }

          pdcp_p->next_pdcp_tx_sn = 0;
          pdcp_p->next_pdcp_rx_sn = 0;
          pdcp_p->tx_hfn = 0;
          pdcp_p->rx_hfn = 0;
          /* SN of the last PDCP SDU delivered to upper layers */
          pdcp_p->last_submitted_pdcp_rx_sn = 4095;

          if (rb_idP < DTCH) { // SRB
            pdcp_p->seq_num_size = 5;
          } else { // DRB
            pdcp_p->seq_num_size = 12;
          }

          pdcp_p->first_missing_pdu = -1;
          LOG_D(PDCP,PROTOCOL_PDCP_CTXT_FMT" Inserting PDCP instance in collection key 0x%"PRIx64"\n",
                PROTOCOL_PDCP_CTXT_ARGS(ctxt_pP,pdcp_p), key);
          LOG_D(PDCP,PROTOCOL_PDCP_CTXT_FMT" Config request : Action ADD:  radio bearer id %ld configured\n",
                PROTOCOL_PDCP_CTXT_ARGS(ctxt_pP,pdcp_p),
                rb_idP);
        }

        break;

      case CONFIG_ACTION_REMOVE:
        LOG_D(PDCP, PROTOCOL_CTXT_FMT" CONFIG_REQ PDCP CONFIG_ACTION_REMOVE PDCP instance not found\n",
              PROTOCOL_CTXT_ARGS(ctxt_pP));
        break;

      default:
        LOG_E(PDCP, PROTOCOL_CTXT_FMT" CONFIG_REQ PDCP NOT FOUND\n",
              PROTOCOL_CTXT_ARGS(ctxt_pP));
    }
  }
}

pdcp_data_ind_func_t get_pdcp_data_ind_func() {
  return pdcp_params.pdcp_data_ind_func;
}

void pdcp_set_rlc_data_req_func(send_rlc_data_req_func_t send_rlc_data_req) {
  pdcp_params.send_rlc_data_req_func = send_rlc_data_req;
}

void pdcp_set_pdcp_data_ind_func(pdcp_data_ind_func_t pdcp_data_ind) {
  pdcp_params.pdcp_data_ind_func = pdcp_data_ind;
}

uint64_t pdcp_module_init( uint64_t pdcp_optmask ) {
  /* temporary enforce netlink when UE_NAS_USE_TUN is set,
     this is while switching from noS1 as build option
     to noS1 as config option                               */
  if ( pdcp_optmask & UE_NAS_USE_TUN_BIT) {
    pdcp_params.optmask = pdcp_params.optmask | PDCP_USE_NETLINK_BIT ;
  }

  pdcp_params.optmask = pdcp_params.optmask | pdcp_optmask ;
  LOG_I(PDCP, "pdcp init,%s %s\n",
        ((LINK_ENB_PDCP_TO_GTPV1U)?"usegtp":""),
        ((PDCP_USE_NETLINK)?"usenetlink":""));

  if (PDCP_USE_NETLINK) {
    nas_getparams();

    if(UE_NAS_USE_TUN) {
      int num_if = (NFAPI_MODE == NFAPI_UE_STUB_PNF || IS_SOFTMODEM_SIML1 )? MAX_MOBILES_PER_ENB : 1;
      netlink_init_tun("ue",num_if);
      if (IS_SOFTMODEM_NOS1)
    	  nas_config(1, 1, 2, "ue");
      netlink_init_mbms_tun("uem");
      nas_config_mbms(1, 2, 2, "uem");
      LOG_I(PDCP, "UE pdcp will use tun interface\n");
    } else if(ENB_NAS_USE_TUN) {
      netlink_init_tun("enb",1);
      nas_config(1, 1, 1, "enb");
      if(pdcp_optmask & ENB_NAS_USE_TUN_W_MBMS_BIT){
        netlink_init_mbms_tun("enm");
      	nas_config_mbms(1, 2, 1, "enm"); 
      	LOG_I(PDCP, "ENB pdcp will use mbms tun interface\n");
      }
      LOG_I(PDCP, "ENB pdcp will use tun interface\n");
    } else {
      LOG_I(PDCP, "pdcp will use kernel modules\n");
      netlink_init();
    }
  }else{
         if(pdcp_optmask & ENB_NAS_USE_TUN_W_MBMS_BIT){
             LOG_W(PDCP, "ENB pdcp will use tun interface for MBMS\n");
            netlink_init_mbms_tun("enm");
             nas_config_mbms_s1(1, 2, 1, "enm"); 
         }else
             LOG_E(PDCP, "ENB pdcp will not use tun interface\n");
   }

  return pdcp_params.optmask ;
}


//-----------------------------------------------------------------------------
void
pdcp_free (
  void *pdcp_pP
)
//-----------------------------------------------------------------------------
{
  pdcp_t *pdcp_p = (pdcp_t *)pdcp_pP;

  if (pdcp_p != NULL) {
    if (pdcp_p->kUPenc != NULL) {
      free(pdcp_p->kUPenc);
    }

    if (pdcp_p->kRRCint != NULL) {
      free(pdcp_p->kRRCint);
    }

    if (pdcp_p->kRRCenc != NULL) {
      free(pdcp_p->kRRCenc);
    }

    memset(pdcp_pP, 0, sizeof(pdcp_t));
    free(pdcp_pP);
  }
}

//-----------------------------------------------------------------------------
void pdcp_module_cleanup (void)
//-----------------------------------------------------------------------------
{
}

//-----------------------------------------------------------------------------
void pdcp_layer_init(void)
//-----------------------------------------------------------------------------
{
  module_id_t       instance;
  int i,j;
  mbms_session_id_t session_id;
  mbms_service_id_t service_id;
  /*
   * Initialize SDU list
   */
  initNotifiedFIFO(&pdcp_sdu_list);
  pdcp_coll_p = hashtable_create ((LTE_maxDRB + 2) * NUMBER_OF_UE_MAX, NULL, pdcp_free);
  AssertFatal(pdcp_coll_p != NULL, "UNRECOVERABLE error, PDCP hashtable_create failed");

  for (instance = 0; instance < MAX_MOBILES_PER_ENB; instance++) {
    for (service_id = 0; service_id < LTE_maxServiceCount; service_id++) {
      for (session_id = 0; session_id < LTE_maxSessionPerPMCH; session_id++) {
        memset(&pdcp_mbms_array_ue[instance][service_id][session_id], 0, sizeof(pdcp_mbms_t));
      }
    }

    pdcp_eNB_UE_instance_to_rnti[instance] = NOT_A_RNTI;
  }

  pdcp_eNB_UE_instance_to_rnti_index = 0;

  for (instance = 0; instance < NUMBER_OF_eNB_MAX; instance++) {
    for (service_id = 0; service_id < LTE_maxServiceCount; service_id++) {
      for (session_id = 0; session_id < LTE_maxSessionPerPMCH; session_id++) {
        memset(&pdcp_mbms_array_eNB[instance][service_id][session_id], 0, sizeof(pdcp_mbms_t));
      }
    }
  }

#ifdef MBMS_MULTICAST_OUT
  mbms_socket = socket(AF_INET, SOCK_RAW, IPPROTO_RAW);

  if (mbms_socket == -1)
    LOG_W(PDCP, "Could not create RAW socket, MBMS packets will not be put to the network\n");

#endif
  LOG_I(PDCP, "PDCP layer has been initialized\n");
  pdcp_output_sdu_bytes_to_write=0;
  pdcp_output_header_bytes_to_write=0;
  pdcp_input_sdu_remaining_size_to_read=0;
  memset(pdcp_enb, 0, sizeof(pdcp_enb_t));
  memset(Pdcp_stats_tx_window_ms, 0, sizeof(Pdcp_stats_tx_window_ms));
  memset(Pdcp_stats_rx_window_ms, 0, sizeof(Pdcp_stats_rx_window_ms));

  for (i = 0; i < MAX_eNB; i++) {
    for (j = 0; j < MAX_MOBILES_PER_ENB; j++) {
      Pdcp_stats_tx_window_ms[i][j]=100;
      Pdcp_stats_rx_window_ms[i][j]=100;
    }
  }

  memset(Pdcp_stats_tx, 0, sizeof(Pdcp_stats_tx));
  memset(Pdcp_stats_tx_w, 0, sizeof(Pdcp_stats_tx_w));
  memset(Pdcp_stats_tx_tmp_w, 0, sizeof(Pdcp_stats_tx_tmp_w));
  memset(Pdcp_stats_tx_bytes, 0, sizeof(Pdcp_stats_tx_bytes));
  memset(Pdcp_stats_tx_bytes_w, 0, sizeof(Pdcp_stats_tx_bytes_w));
  memset(Pdcp_stats_tx_bytes_tmp_w, 0, sizeof(Pdcp_stats_tx_bytes_tmp_w));
  memset(Pdcp_stats_tx_sn, 0, sizeof(Pdcp_stats_tx_sn));
  memset(Pdcp_stats_tx_throughput_w, 0, sizeof(Pdcp_stats_tx_throughput_w));
  memset(Pdcp_stats_tx_aiat, 0, sizeof(Pdcp_stats_tx_aiat));
  memset(Pdcp_stats_tx_iat, 0, sizeof(Pdcp_stats_tx_iat));
  memset(Pdcp_stats_rx, 0, sizeof(Pdcp_stats_rx));
  memset(Pdcp_stats_rx_w, 0, sizeof(Pdcp_stats_rx_w));
  memset(Pdcp_stats_rx_tmp_w, 0, sizeof(Pdcp_stats_rx_tmp_w));
  memset(Pdcp_stats_rx_bytes, 0, sizeof(Pdcp_stats_rx_bytes));
  memset(Pdcp_stats_rx_bytes_w, 0, sizeof(Pdcp_stats_rx_bytes_w));
  memset(Pdcp_stats_rx_bytes_tmp_w, 0, sizeof(Pdcp_stats_rx_bytes_tmp_w));
  memset(Pdcp_stats_rx_sn, 0, sizeof(Pdcp_stats_rx_sn));
  memset(Pdcp_stats_rx_goodput_w, 0, sizeof(Pdcp_stats_rx_goodput_w));
  memset(Pdcp_stats_rx_aiat, 0, sizeof(Pdcp_stats_rx_aiat));
  memset(Pdcp_stats_rx_iat, 0, sizeof(Pdcp_stats_rx_iat));
  memset(Pdcp_stats_rx_outoforder, 0, sizeof(Pdcp_stats_rx_outoforder));
}

//-----------------------------------------------------------------------------
void pdcp_layer_cleanup (void)
//-----------------------------------------------------------------------------
{
  //list_free (&pdcp_sdu_list);
  while(pollNotifiedFIFO(&pdcp_sdu_list)) {};
  hashtable_destroy(&pdcp_coll_p);
#ifdef MBMS_MULTICAST_OUT

  if(mbms_socket != -1) {
    close(mbms_socket);
    mbms_socket = -1;
  }

#endif
}<|MERGE_RESOLUTION|>--- conflicted
+++ resolved
@@ -996,21 +996,7 @@
            * TODO: be sure of this
            */
           if (NFAPI_MODE == NFAPI_UE_STUB_PNF ) {
-<<<<<<< HEAD
-#ifdef UESIM_EXPANSION
-
-            if (UE_NAS_USE_TUN) {
-              pdcpHead->inst  = ctxt_pP->module_id;
-            } else {
-              pdcpHead->inst  = 0;
-            }
-
-#else
             pdcpHead->inst  = ctxt_pP->module_id;
-#endif
-=======
-            pdcpHead->inst  = ctxt_pP->module_id;
->>>>>>> 40141270
           } else {  // nfapi_mode
             if (UE_NAS_USE_TUN) {
               pdcpHead->inst  = ctxt_pP->module_id;
