--- conflicted
+++ resolved
@@ -49,14 +49,8 @@
 #include "common/utils/LOG/vcd_signal_dumper.h"
 #include "msc.h"
 #include "targets/COMMON/openairinterface5g_limits.h"
-<<<<<<< HEAD
 #include "SIMULATION/ETH_TRANSPORT/proto.h"
-#if defined(ENABLE_SECURITY)
-  #include "UTIL/OSA/osa_defs.h"
-#endif
-=======
 #include "UTIL/OSA/osa_defs.h"
->>>>>>> e3782b5c
 
 # include "intertask_interface.h"
 
@@ -443,14 +437,10 @@
   uint16_t     pdcp_uid=0;
   MessageDef  *message_p        = NULL;
   uint8_t     *gtpu_buffer_p    = NULL;
-<<<<<<< HEAD
-=======
-#endif
   uint32_t    rx_hfn_for_count;
   int         pdcp_sn_for_count;
   int         security_ok;
 
->>>>>>> e3782b5c
   VCD_SIGNAL_DUMPER_DUMP_FUNCTION_BY_NAME(VCD_SIGNAL_DUMPER_FUNCTIONS_PDCP_DATA_IND,VCD_FUNCTION_IN);
   LOG_DUMPMSG(PDCP,DEBUG_PDCP,(char *)sdu_buffer_pP->data,sdu_buffer_sizeP,
               "[MSG] PDCP UL %s PDU on rb_id %d\n", (srb_flagP)? "CONTROL" : "DATA", rb_idP);
@@ -576,7 +566,8 @@
       return FALSE;
     }
 
-<<<<<<< HEAD
+#if 0
+    /* Removed by Cedric */
     if (pdcp_is_rx_seq_number_valid(sequence_number, pdcp_p, srb_flagP) == TRUE) {
       LOG_T(PDCP, "Incoming PDU has a sequence number (%d) in accordance with RX window\n", sequence_number);
       /* if (dc == PDCP_DATA_PDU )
@@ -597,9 +588,8 @@
       free_mem_block(sdu_buffer_pP, __func__);
       return FALSE;
     }
-
-=======
->>>>>>> e3782b5c
+#endif
+
     // SRB1/2: control-plane data
     if (srb_flagP) {
       /* process as described in 36.323 5.1.2.2 */
