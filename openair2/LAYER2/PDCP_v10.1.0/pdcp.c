/*
 * Licensed to the OpenAirInterface (OAI) Software Alliance under one or more
 * contributor license agreements.  See the NOTICE file distributed with
 * this work for additional information regarding copyright ownership.
 * The OpenAirInterface Software Alliance licenses this file to You under
 * the OAI Public License, Version 1.1  (the "License"); you may not use this file
 * except in compliance with the License.
 * You may obtain a copy of the License at
 *
 *      http://www.openairinterface.org/?page_id=698
 *
 * Unless required by applicable law or agreed to in writing, software
 * distributed under the License is distributed on an "AS IS" BASIS,
 * WITHOUT WARRANTIES OR CONDITIONS OF ANY KIND, either express or implied.
 * See the License for the specific language governing permissions and
 * limitations under the License.
 *-------------------------------------------------------------------------------
 * For more information about the OpenAirInterface (OAI) Software Alliance:
 *      contact@openairinterface.org
 */

/*! \file pdcp.c
 * \brief pdcp interface with RLC
 * \author Navid Nikaein and Lionel GAUTHIER
 * \date 2009-2012
 * \email navid.nikaein@eurecom.fr
 * \version 1.0
 */

#define PDCP_C

#define MBMS_MULTICAST_OUT

#include "assertions.h"
#include "hashtable.h"
#include "pdcp.h"
#include "pdcp_util.h"
#include "pdcp_sequence_manager.h"
#include "LAYER2/RLC/rlc.h"
#include "LAYER2/MAC/mac_extern.h"
#include "RRC/LTE/rrc_proto.h"
#include "pdcp_primitives.h"
#include "OCG.h"
#include "OCG_extern.h"
#include "otg_rx.h"
#include "common/utils/LOG/log.h"
#include <inttypes.h>
#include "platform_constants.h"
#include "nfapi/oai_integration/vendor_ext.h"
#include "common/utils/LOG/vcd_signal_dumper.h"
#include "msc.h"
#include "common/ngran_types.h"
#include "targets/COMMON/openairinterface5g_limits.h"
#include "targets/RT/USER/lte-softmodem.h"
#include "SIMULATION/ETH_TRANSPORT/proto.h"
#include "UTIL/OSA/osa_defs.h"
#include "openair2/RRC/NAS/nas_config.h"
#include "intertask_interface.h"
#include "openair3/S1AP/s1ap_eNB.h"


#  include "gtpv1u_eNB_task.h"
#  include "gtpv1u.h"

#include "ENB_APP/enb_config.h"



extern int otg_enabled;
extern uint8_t nfapi_mode;
#include "common/ran_context.h"
extern RAN_CONTEXT_t RC;
hash_table_t  *pdcp_coll_p = NULL;

#ifdef MBMS_MULTICAST_OUT
  #include <sys/types.h>
  #include <sys/socket.h>
  #include <netinet/in.h>
  #include <netinet/ip.h>
  #include <netinet/udp.h>
  #include <unistd.h>

  static int mbms_socket = -1;
#endif


/* pdcp module parameters and related functions*/
static pdcp_params_t pdcp_params= {0,NULL};

uint64_t get_pdcp_optmask(void) {
  return pdcp_params.optmask;
}
//-----------------------------------------------------------------------------
/*
 * If PDCP_UNIT_TEST is set here then data flow between PDCP and RLC is broken
 * and PDCP has no longer anything to do with RLC. In this case, after it's handed
 * an SDU it appends PDCP header and returns (by filling in incoming pointer parameters)
 * this mem_block_t to be dissected for testing purposes. For further details see test
 * code at targets/TEST/PDCP/test_pdcp.c:test_pdcp_data_req()
 */
boolean_t pdcp_data_req(
  protocol_ctxt_t  *ctxt_pP,
  const srb_flag_t     srb_flagP,
  const rb_id_t        rb_idP,
  const mui_t          muiP,
  const confirm_t      confirmP,
  const sdu_size_t     sdu_buffer_sizeP,
  unsigned char *const sdu_buffer_pP,
  const pdcp_transmission_mode_t modeP,
  const uint32_t *const sourceL2Id,
  const uint32_t *const destinationL2Id
)
//-----------------------------------------------------------------------------
{
  pdcp_t            *pdcp_p          = NULL;
  uint8_t            i               = 0;
  uint8_t            pdcp_header_len = 0;
  uint8_t            pdcp_tailer_len = 0;
  uint16_t           pdcp_pdu_size   = 0;
  uint16_t           current_sn      = 0;
  mem_block_t       *pdcp_pdu_p      = NULL;
  rlc_op_status_t    rlc_status;
  boolean_t          ret             = TRUE;
  hash_key_t         key             = HASHTABLE_NOT_A_KEY_VALUE;
  hashtable_rc_t     h_rc;
  uint8_t            rb_offset= (srb_flagP == 0) ? DTCH -1 : 0;
  uint16_t           pdcp_uid=0;
  VCD_SIGNAL_DUMPER_DUMP_FUNCTION_BY_NAME(VCD_SIGNAL_DUMPER_FUNCTIONS_PDCP_DATA_REQ,VCD_FUNCTION_IN);
  CHECK_CTXT_ARGS(ctxt_pP);
#if T_TRACER

  if (ctxt_pP->enb_flag != ENB_FLAG_NO)
    T(T_ENB_PDCP_DL, T_INT(ctxt_pP->module_id), T_INT(ctxt_pP->rnti), T_INT(rb_idP), T_INT(sdu_buffer_sizeP));

#endif

  if (sdu_buffer_sizeP == 0) {
    LOG_W(PDCP, "Handed SDU is of size 0! Ignoring...\n");
    return FALSE;
  }

  /*
   * XXX MAX_IP_PACKET_SIZE is 4096, shouldn't this be MAX SDU size, which is 8188 bytes?
   */
  AssertFatal(sdu_buffer_sizeP<= MAX_IP_PACKET_SIZE,"Requested SDU size (%d) is bigger than that can be handled by PDCP (%u)!\n",
              sdu_buffer_sizeP, MAX_IP_PACKET_SIZE);

  if (modeP == PDCP_TRANSMISSION_MODE_TRANSPARENT) {
    AssertError (rb_idP < NB_RB_MBMS_MAX, return FALSE, "RB id is too high (%ld/%d) %u %u!\n", rb_idP, NB_RB_MBMS_MAX, ctxt_pP->module_id, ctxt_pP->rnti);
  } else {
    if (srb_flagP) {
      AssertError (rb_idP < 3, return FALSE, "RB id is too high (%ld/%d) %u %u!\n", rb_idP, 3, ctxt_pP->module_id, ctxt_pP->rnti);
    } else {
      AssertError (rb_idP < LTE_maxDRB, return FALSE, "RB id is too high (%ld/%d) %u %u!\n", rb_idP, LTE_maxDRB, ctxt_pP->module_id, ctxt_pP->rnti);
    }
  }

  key = PDCP_COLL_KEY_VALUE(ctxt_pP->module_id, ctxt_pP->rnti, ctxt_pP->enb_flag, rb_idP, srb_flagP);
  h_rc = hashtable_get(pdcp_coll_p, key, (void **)&pdcp_p);

  if (h_rc != HASH_TABLE_OK) {
    if (modeP != PDCP_TRANSMISSION_MODE_TRANSPARENT) {
      LOG_W(PDCP, PROTOCOL_CTXT_FMT" Instance is not configured for rb_id %ld Ignoring SDU...\n",
            PROTOCOL_CTXT_ARGS(ctxt_pP),
            rb_idP);
      ctxt_pP->configured=FALSE;
      return FALSE;
    }
  } else {
    // instance for a given RB is configured
    ctxt_pP->configured=TRUE;
  }

  if (ctxt_pP->enb_flag == ENB_FLAG_YES) {
    start_meas(&eNB_pdcp_stats[ctxt_pP->module_id].data_req);
  } else {
    start_meas(&UE_pdcp_stats[ctxt_pP->module_id].data_req);
  }

  // PDCP transparent mode for MBMS traffic

  if (modeP == PDCP_TRANSMISSION_MODE_TRANSPARENT) {
    LOG_D(PDCP, " [TM] Asking for a new mem_block of size %d\n",sdu_buffer_sizeP);
    pdcp_pdu_p = get_free_mem_block(sdu_buffer_sizeP, __func__);

    if (pdcp_pdu_p != NULL) {
      memcpy(&pdcp_pdu_p->data[0], sdu_buffer_pP, sdu_buffer_sizeP);

      if( LOG_DEBUGFLAG(DEBUG_PDCP) ) {
        rlc_util_print_hex_octets(PDCP,
                                  (unsigned char *)&pdcp_pdu_p->data[0],
                                  sdu_buffer_sizeP);
        LOG_UI(PDCP, "Before rlc_data_req 1, srb_flagP: %d, rb_idP: %ld \n", srb_flagP, rb_idP);
      }

      rlc_status = pdcp_params.send_rlc_data_req_func(ctxt_pP, srb_flagP, NODE_IS_CU(RC.rrc[ctxt_pP->module_id]->node_type)?MBMS_FLAG_NO:MBMS_FLAG_YES, rb_idP, muiP,
                   confirmP, sdu_buffer_sizeP, pdcp_pdu_p,NULL,NULL);
    } else {
      rlc_status = RLC_OP_STATUS_OUT_OF_RESSOURCES;
      LOG_E(PDCP,PROTOCOL_CTXT_FMT" PDCP_DATA_REQ SDU DROPPED, OUT OF MEMORY \n",
            PROTOCOL_CTXT_ARGS(ctxt_pP));
    }
  } else {
    // calculate the pdcp header and trailer size
    if (srb_flagP) {
      pdcp_header_len = PDCP_CONTROL_PLANE_DATA_PDU_SN_SIZE;
      pdcp_tailer_len = PDCP_CONTROL_PLANE_DATA_PDU_MAC_I_SIZE;
    } else {
      pdcp_header_len = PDCP_USER_PLANE_DATA_PDU_LONG_SN_HEADER_SIZE;
      pdcp_tailer_len = 0;
    }

    pdcp_pdu_size = sdu_buffer_sizeP + pdcp_header_len + pdcp_tailer_len;
    LOG_D(PDCP, PROTOCOL_PDCP_CTXT_FMT"Data request notification  pdu size %d (header%d, trailer%d)\n",
          PROTOCOL_PDCP_CTXT_ARGS(ctxt_pP,pdcp_p),
          pdcp_pdu_size,
          pdcp_header_len,
          pdcp_tailer_len);
    /*
     * Allocate a new block for the new PDU (i.e. PDU header and SDU payload)
     */
    pdcp_pdu_p = get_free_mem_block(pdcp_pdu_size, __func__);

    if (pdcp_pdu_p != NULL) {
      /*
       * Create a Data PDU with header and append data
       *
       * Place User Plane PDCP Data PDU header first
       */
      if (srb_flagP) { // this Control plane PDCP Data PDU
        pdcp_control_plane_data_pdu_header pdu_header;
        pdu_header.sn = pdcp_get_next_tx_seq_number(pdcp_p);
        current_sn = pdu_header.sn;
        memset(&pdu_header.mac_i[0],0,PDCP_CONTROL_PLANE_DATA_PDU_MAC_I_SIZE);
        memset(&pdcp_pdu_p->data[sdu_buffer_sizeP + pdcp_header_len],0,PDCP_CONTROL_PLANE_DATA_PDU_MAC_I_SIZE);

        if (pdcp_serialize_control_plane_data_pdu_with_SRB_sn_buffer((unsigned char *)pdcp_pdu_p->data, &pdu_header) == FALSE) {
          LOG_E(PDCP, PROTOCOL_PDCP_CTXT_FMT" Cannot fill PDU buffer with relevant header fields!\n",
                PROTOCOL_PDCP_CTXT_ARGS(ctxt_pP,pdcp_p));

          if (ctxt_pP->enb_flag == ENB_FLAG_YES) {
            stop_meas(&eNB_pdcp_stats[ctxt_pP->module_id].data_req);
          } else {
            stop_meas(&UE_pdcp_stats[ctxt_pP->module_id].data_req);
          }

          VCD_SIGNAL_DUMPER_DUMP_FUNCTION_BY_NAME(VCD_SIGNAL_DUMPER_FUNCTIONS_PDCP_DATA_REQ,VCD_FUNCTION_OUT);
          return FALSE;
        }
      } else {
        pdcp_user_plane_data_pdu_header_with_long_sn pdu_header;
        pdu_header.dc = (modeP == PDCP_TRANSMISSION_MODE_DATA) ? PDCP_DATA_PDU_BIT_SET :  PDCP_CONTROL_PDU_BIT_SET;
        pdu_header.sn = pdcp_get_next_tx_seq_number(pdcp_p);
        current_sn = pdu_header.sn ;

        if (pdcp_serialize_user_plane_data_pdu_with_long_sn_buffer((unsigned char *)pdcp_pdu_p->data, &pdu_header) == FALSE) {
          LOG_E(PDCP, PROTOCOL_PDCP_CTXT_FMT" Cannot fill PDU buffer with relevant header fields!\n",
                PROTOCOL_PDCP_CTXT_ARGS(ctxt_pP,pdcp_p));

          if (ctxt_pP->enb_flag == ENB_FLAG_YES) {
            stop_meas(&eNB_pdcp_stats[ctxt_pP->module_id].data_req);
          } else {
            stop_meas(&UE_pdcp_stats[ctxt_pP->module_id].data_req);
          }

          VCD_SIGNAL_DUMPER_DUMP_FUNCTION_BY_NAME(VCD_SIGNAL_DUMPER_FUNCTIONS_PDCP_DATA_REQ,VCD_FUNCTION_OUT);
          return FALSE;
        }
      }

      /*
       * Validate incoming sequence number, there might be a problem with PDCP initialization
       */
      if (current_sn > pdcp_calculate_max_seq_num_for_given_size(pdcp_p->seq_num_size)) {
        LOG_E(PDCP, PROTOCOL_PDCP_CTXT_FMT" Generated sequence number (%"PRIu16") is greater than a sequence number could ever be!\n"\
              "There must be a problem with PDCP initialization, ignoring this PDU...\n",
              PROTOCOL_PDCP_CTXT_ARGS(ctxt_pP,pdcp_p),
              current_sn);
        free_mem_block(pdcp_pdu_p, __func__);

        if (ctxt_pP->enb_flag == ENB_FLAG_YES) {
          stop_meas(&eNB_pdcp_stats[ctxt_pP->module_id].data_req);
        } else {
          stop_meas(&UE_pdcp_stats[ctxt_pP->module_id].data_req);
        }

        VCD_SIGNAL_DUMPER_DUMP_FUNCTION_BY_NAME(VCD_SIGNAL_DUMPER_FUNCTIONS_PDCP_DATA_REQ,VCD_FUNCTION_OUT);
        return FALSE;
      }

      LOG_D(PDCP, "Sequence number %d is assigned to current PDU\n", current_sn);
      /* Then append data... */
      memcpy(&pdcp_pdu_p->data[pdcp_header_len], sdu_buffer_pP, sdu_buffer_sizeP);

      //For control plane data that are not integrity protected,
      // the MAC-I field is still present and should be padded with padding bits set to 0.
      // NOTE: user-plane data are never integrity protected
      for (i=0; i<pdcp_tailer_len; i++) {
        pdcp_pdu_p->data[pdcp_header_len + sdu_buffer_sizeP + i] = 0x00;// pdu_header.mac_i[i];
      }

      if ((pdcp_p->security_activated != 0) &&
          (((pdcp_p->cipheringAlgorithm) != 0) ||
           ((pdcp_p->integrityProtAlgorithm) != 0))) {
        if (ctxt_pP->enb_flag == ENB_FLAG_YES) {
          start_meas(&eNB_pdcp_stats[ctxt_pP->module_id].apply_security);
        } else {
          start_meas(&UE_pdcp_stats[ctxt_pP->module_id].apply_security);
        }

        pdcp_apply_security(ctxt_pP,
                            pdcp_p,
                            srb_flagP,
                            rb_idP % LTE_maxDRB,
                            pdcp_header_len,
                            current_sn,
                            pdcp_pdu_p->data,
                            sdu_buffer_sizeP);

        if (ctxt_pP->enb_flag == ENB_FLAG_NO) {
          stop_meas(&eNB_pdcp_stats[ctxt_pP->module_id].apply_security);
        } else {
          stop_meas(&UE_pdcp_stats[ctxt_pP->module_id].apply_security);
        }
      }

      /* Print octets of outgoing data in hexadecimal form */
      LOG_D(PDCP, "Following content with size %d will be sent over RLC (PDCP PDU header is the first two bytes)\n",
            pdcp_pdu_size);
      //util_print_hex_octets(PDCP, (unsigned char*)pdcp_pdu_p->data, pdcp_pdu_size);
      //util_flush_hex_octets(PDCP, (unsigned char*)pdcp_pdu->data, pdcp_pdu_size);
    } else {
      LOG_E(PDCP, "Cannot create a mem_block for a PDU!\n");

      if (ctxt_pP->enb_flag == ENB_FLAG_NO) {
        stop_meas(&eNB_pdcp_stats[ctxt_pP->module_id].data_req);
      } else {
        stop_meas(&UE_pdcp_stats[ctxt_pP->module_id].data_req);
      }

      LOG_E(PDCP,  "[FRAME %5u][%s][PDCP][MOD %u][RB %ld] PDCP_DATA_REQ SDU DROPPED, OUT OF MEMORY \n",
            ctxt_pP->frame,
            (ctxt_pP->enb_flag) ? "eNB" : "UE",
            ctxt_pP->module_id,
            rb_idP);
      VCD_SIGNAL_DUMPER_DUMP_FUNCTION_BY_NAME(VCD_SIGNAL_DUMPER_FUNCTIONS_PDCP_DATA_REQ,VCD_FUNCTION_OUT);
      return FALSE;
    }

    /*
     * Ask sublayer to transmit data and check return value
     * to see if RLC succeeded
     */
    LOG_DUMPMSG(PDCP,DEBUG_PDCP,(char *)pdcp_pdu_p->data,pdcp_pdu_size,
                "[MSG] PDCP DL %s PDU on rb_id %ld\n",(srb_flagP)? "CONTROL" : "DATA", rb_idP);

    if ((pdcp_pdu_p!=NULL) && (srb_flagP == 0) && (ctxt_pP->enb_flag == 1)) {
      LOG_D(PDCP, "pdcp data req on drb %ld, size %d, rnti %x, node_type %d \n",
            rb_idP, pdcp_pdu_size, ctxt_pP->rnti, RC.rrc ? RC.rrc[ctxt_pP->module_id]->node_type: -1);

      // The check on nos1 is done only for the use case of LTE stack running over 5g-nr PHY. This should be changed
      // before future merge of develop with develop-nr and instead of a check of IS_SOFTMODEM_NOS1, we should use a check
      // with a new execution option capturing the nr-ip-over-LTE-stack use case.
      ngran_node_t node_type;
      if (IS_SOFTMODEM_NOS1)
    	  node_type = ngran_gNB;
      else
    	  node_type = RC.rrc[ctxt_pP->module_id]->node_type;

      if (ctxt_pP->enb_flag == ENB_FLAG_YES && NODE_IS_DU(node_type)) { //RC.rrc[ctxt_pP->module_id]->node_type
        LOG_E(PDCP, "Can't be DU, bad node type %d \n", RC.rrc[ctxt_pP->module_id]->node_type);
        ret=FALSE;
      } else {
        rlc_status = pdcp_params.send_rlc_data_req_func(ctxt_pP, srb_flagP, MBMS_FLAG_NO, rb_idP, muiP,
                     confirmP, pdcp_pdu_size, pdcp_pdu_p,sourceL2Id,
                     destinationL2Id);
	ret=FALSE;
        switch (rlc_status) {
          case RLC_OP_STATUS_OK:
            LOG_D(PDCP, "Data sending request over RLC succeeded!\n");
            ret=TRUE;
            break;

          case RLC_OP_STATUS_BAD_PARAMETER:
            LOG_W(PDCP, "Data sending request over RLC failed with 'Bad Parameter' reason!\n");
            break;

          case RLC_OP_STATUS_INTERNAL_ERROR:
            LOG_W(PDCP, "Data sending request over RLC failed with 'Internal Error' reason!\n");
            break;

          case RLC_OP_STATUS_OUT_OF_RESSOURCES:
            LOG_W(PDCP, "Data sending request over RLC failed with 'Out of Resources' reason!\n");
            break;

          default:
            LOG_W(PDCP, "RLC returned an unknown status code after PDCP placed the order to send some data (Status Code:%d)\n", rlc_status);
            break;
        } // switch case
      } /* end if node_type is not DU */
    } else { // SRB
      if (ctxt_pP->enb_flag == ENB_FLAG_YES && NODE_IS_CU(RC.rrc[ctxt_pP->module_id]->node_type)) {
        // DL transfer
        MessageDef                            *message_p;
        // Note: the acyual task must be TASK_PDCP_ENB, but this task is not created
        message_p = itti_alloc_new_message (TASK_PDCP_ENB, F1AP_DL_RRC_MESSAGE);
        F1AP_DL_RRC_MESSAGE (message_p).rrc_container =  &pdcp_pdu_p->data[0] ;
        F1AP_DL_RRC_MESSAGE (message_p).rrc_container_length = pdcp_pdu_size;
        F1AP_DL_RRC_MESSAGE (message_p).gNB_CU_ue_id  = 0;
        F1AP_DL_RRC_MESSAGE (message_p).gNB_DU_ue_id  = 0;
        F1AP_DL_RRC_MESSAGE (message_p).old_gNB_DU_ue_id  = 0xFFFFFFFF; // unknown
        F1AP_DL_RRC_MESSAGE (message_p).rnti = ctxt_pP->rnti;
        F1AP_DL_RRC_MESSAGE (message_p).srb_id = rb_idP;
        F1AP_DL_RRC_MESSAGE (message_p).execute_duplication      = 1;
        F1AP_DL_RRC_MESSAGE (message_p).RAT_frequency_priority_information.en_dc      = 0;
        itti_send_msg_to_task (TASK_CU_F1, ctxt_pP->module_id, message_p);
        //CU_send_DL_RRC_MESSAGE_TRANSFER(ctxt_pP->module_id, message_p);
        LOG_I(PDCP, "Send F1AP_DL_RRC_MESSAGE with ITTI\n");
        ret=TRUE;
      } else {
        rlc_status = rlc_data_req(ctxt_pP
                                  , srb_flagP
                                  , MBMS_FLAG_NO
                                  , rb_idP
                                  , muiP
                                  , confirmP
                                  , pdcp_pdu_size
                                  , pdcp_pdu_p
                                  ,NULL
                                  ,NULL
                                 );

        switch (rlc_status) {
          case RLC_OP_STATUS_OK:
            LOG_D(PDCP, "Data sending request over RLC succeeded!\n");
            ret=TRUE;
            break;

          case RLC_OP_STATUS_BAD_PARAMETER:
            LOG_W(PDCP, "Data sending request over RLC failed with 'Bad Parameter' reason!\n");
            ret= FALSE;
            break;

          case RLC_OP_STATUS_INTERNAL_ERROR:
            LOG_W(PDCP, "Data sending request over RLC failed with 'Internal Error' reason!\n");
            ret= FALSE;
            break;

          case RLC_OP_STATUS_OUT_OF_RESSOURCES:
            LOG_W(PDCP, "Data sending request over RLC failed with 'Out of Resources' reason!\n");
            ret= FALSE;
            break;

          default:
            LOG_W(PDCP, "RLC returned an unknown status code after PDCP placed the order to send some data (Status Code:%d)\n", rlc_status);
            ret= FALSE;
            break;
        } // switch case
      }
    }
  }

  if (ctxt_pP->enb_flag == ENB_FLAG_YES) {
    stop_meas(&eNB_pdcp_stats[ctxt_pP->module_id].data_req);
  } else {
    stop_meas(&UE_pdcp_stats[ctxt_pP->module_id].data_req);
  }

  /*
   * Control arrives here only if rlc_data_req() returns RLC_OP_STATUS_OK
   * so we return TRUE afterwards
   */

  for (pdcp_uid=0; pdcp_uid< MAX_MOBILES_PER_ENB; pdcp_uid++) {
    if (pdcp_enb[ctxt_pP->module_id].rnti[pdcp_uid] == ctxt_pP->rnti )
      break;
  }

  //LOG_I(PDCP,"ueid %d lcid %d tx seq num %d\n", pdcp_uid, rb_idP+rb_offset, current_sn);
  Pdcp_stats_tx[ctxt_pP->module_id][pdcp_uid][rb_idP+rb_offset]++;
  Pdcp_stats_tx_tmp_w[ctxt_pP->module_id][pdcp_uid][rb_idP+rb_offset]++;
  Pdcp_stats_tx_bytes[ctxt_pP->module_id][pdcp_uid][rb_idP+rb_offset]+=sdu_buffer_sizeP;
  Pdcp_stats_tx_bytes_tmp_w[ctxt_pP->module_id][pdcp_uid][rb_idP+rb_offset]+=sdu_buffer_sizeP;
  Pdcp_stats_tx_sn[ctxt_pP->module_id][pdcp_uid][rb_idP+rb_offset]=current_sn;
  Pdcp_stats_tx_aiat[ctxt_pP->module_id][pdcp_uid][rb_idP+rb_offset]+= (pdcp_enb[ctxt_pP->module_id].sfn - Pdcp_stats_tx_iat[ctxt_pP->module_id][pdcp_uid][rb_idP+rb_offset]);
  Pdcp_stats_tx_aiat_tmp_w[ctxt_pP->module_id][pdcp_uid][rb_idP+rb_offset]+= (pdcp_enb[ctxt_pP->module_id].sfn - Pdcp_stats_tx_iat[ctxt_pP->module_id][pdcp_uid][rb_idP+rb_offset]);
  Pdcp_stats_tx_iat[ctxt_pP->module_id][pdcp_uid][rb_idP+rb_offset]=pdcp_enb[ctxt_pP->module_id].sfn;
  VCD_SIGNAL_DUMPER_DUMP_FUNCTION_BY_NAME(VCD_SIGNAL_DUMPER_FUNCTIONS_PDCP_DATA_REQ,VCD_FUNCTION_OUT);
  return ret;
}


//-----------------------------------------------------------------------------
boolean_t
pdcp_data_ind(
  const protocol_ctxt_t *const ctxt_pP,
  const srb_flag_t   srb_flagP,
  const MBMS_flag_t  MBMS_flagP,
  const rb_id_t      rb_idP,
  const sdu_size_t   sdu_buffer_sizeP,
  mem_block_t *const sdu_buffer_pP
)
//-----------------------------------------------------------------------------
{
  pdcp_t      *pdcp_p          = NULL;
  list_t      *sdu_list_p      = NULL;
  mem_block_t *new_sdu_p       = NULL;
  uint8_t      pdcp_header_len = 0;
  uint8_t      pdcp_tailer_len = 0;
  pdcp_sn_t    sequence_number = 0;
  volatile sdu_size_t   payload_offset  = 0;
  rb_id_t      rb_id            = rb_idP;
  boolean_t    packet_forwarded = FALSE;
  hash_key_t      key             = HASHTABLE_NOT_A_KEY_VALUE;
  hashtable_rc_t  h_rc;
  uint8_t      rb_offset= (srb_flagP == 0) ? DTCH -1 :0;
  uint16_t     pdcp_uid=0;

  MessageDef  *message_p        = NULL;
  uint8_t     *gtpu_buffer_p    = NULL;
  uint32_t    rx_hfn_for_count;
  int         pdcp_sn_for_count;
  int         security_ok;
  VCD_SIGNAL_DUMPER_DUMP_FUNCTION_BY_NAME(VCD_SIGNAL_DUMPER_FUNCTIONS_PDCP_DATA_IND,VCD_FUNCTION_IN);
  LOG_DUMPMSG(PDCP,DEBUG_PDCP,(char *)sdu_buffer_pP->data,sdu_buffer_sizeP,
              "[MSG] PDCP UL %s PDU on rb_id %ld\n", (srb_flagP)? "CONTROL" : "DATA", rb_idP);

  if (MBMS_flagP) {
    AssertError (rb_idP < NB_RB_MBMS_MAX, return FALSE,
                 "RB id is too high (%ld/%d) %u rnti %x!\n",
                 rb_idP,
                 NB_RB_MBMS_MAX,
                 ctxt_pP->module_id,
                 ctxt_pP->rnti);

    if (ctxt_pP->enb_flag == ENB_FLAG_NO) {
      LOG_D(PDCP, "e-MBMS Data indication notification for PDCP entity from eNB %u to UE %x "
            "and radio bearer ID %ld rlc sdu size %d ctxt_pP->enb_flag %d\n",
            ctxt_pP->module_id,
            ctxt_pP->rnti,
            rb_idP,
            sdu_buffer_sizeP,
            ctxt_pP->enb_flag);
    } else {
      LOG_D(PDCP, "Data indication notification for PDCP entity from UE %x to eNB %u "
            "and radio bearer ID %ld rlc sdu size %d ctxt_pP->enb_flag %d\n",
            ctxt_pP->rnti,
            ctxt_pP->module_id,
            rb_idP,
            sdu_buffer_sizeP,
            ctxt_pP->enb_flag);
    }
  } else {
    rb_id = rb_idP % LTE_maxDRB;
    AssertError (rb_id < LTE_maxDRB, return FALSE, "RB id is too high (%ld/%d) %u UE %x!\n",
                 rb_id,
                 LTE_maxDRB,
                 ctxt_pP->module_id,
                 ctxt_pP->rnti);
    AssertError (rb_id > 0, return FALSE, "RB id is too low (%ld/%d) %u UE %x!\n",
                 rb_id,
                 LTE_maxDRB,
                 ctxt_pP->module_id,
                 ctxt_pP->rnti);
    key = PDCP_COLL_KEY_VALUE(ctxt_pP->module_id, ctxt_pP->rnti, ctxt_pP->enb_flag, rb_id, srb_flagP);
    h_rc = hashtable_get(pdcp_coll_p, key, (void **)&pdcp_p);

    if (h_rc != HASH_TABLE_OK) {
      LOG_W(PDCP,
            PROTOCOL_CTXT_FMT"Could not get PDCP instance key 0x%"PRIx64"\n",
            PROTOCOL_CTXT_ARGS(ctxt_pP),
            key);
      free_mem_block(sdu_buffer_pP, __func__);
      VCD_SIGNAL_DUMPER_DUMP_FUNCTION_BY_NAME(VCD_SIGNAL_DUMPER_FUNCTIONS_PDCP_DATA_IND,VCD_FUNCTION_OUT);
      return FALSE;
    }
  }

  sdu_list_p = &pdcp_sdu_list;

  if (sdu_buffer_sizeP == 0) {
    LOG_W(PDCP, "SDU buffer size is zero! Ignoring this chunk!\n");
    return FALSE;
  }

  if (ctxt_pP->enb_flag) {
    start_meas(&eNB_pdcp_stats[ctxt_pP->module_id].data_ind);
  } else {
    start_meas(&UE_pdcp_stats[ctxt_pP->module_id].data_ind);
  }

  /*
   * Parse the PDU placed at the beginning of SDU to check
   * if incoming SN is in line with RX window
   */

  if (MBMS_flagP == 0 ) {
    if (srb_flagP) { //SRB1/2
      pdcp_header_len = PDCP_CONTROL_PLANE_DATA_PDU_SN_SIZE;
      pdcp_tailer_len = PDCP_CONTROL_PLANE_DATA_PDU_MAC_I_SIZE;
      sequence_number =   pdcp_get_sequence_number_of_pdu_with_SRB_sn((unsigned char *)sdu_buffer_pP->data);
    } else { // DRB
      pdcp_tailer_len = 0;

      if (pdcp_p->seq_num_size == 7) {
        pdcp_header_len = PDCP_USER_PLANE_DATA_PDU_SHORT_SN_HEADER_SIZE;
        sequence_number =     pdcp_get_sequence_number_of_pdu_with_short_sn((unsigned char *)sdu_buffer_pP->data);
      } else if (pdcp_p->seq_num_size == 12) {
        pdcp_header_len = PDCP_USER_PLANE_DATA_PDU_LONG_SN_HEADER_SIZE;
        sequence_number =     pdcp_get_sequence_number_of_pdu_with_long_sn((unsigned char *)sdu_buffer_pP->data);
      } else {
        //sequence_number = 4095;
        LOG_E(PDCP,
              PROTOCOL_PDCP_CTXT_FMT"wrong sequence number  (%d) for this pdcp entity \n",
              PROTOCOL_PDCP_CTXT_ARGS(ctxt_pP, pdcp_p),
              pdcp_p->seq_num_size);
        exit(1);
      }

      //uint8_t dc = pdcp_get_dc_filed((unsigned char*)sdu_buffer_pP->data);
    }

    /*
     * Check if incoming SDU is long enough to carry a PDU header
     */
    if (sdu_buffer_sizeP < pdcp_header_len + pdcp_tailer_len ) {
      LOG_W(PDCP,
            PROTOCOL_PDCP_CTXT_FMT"Incoming (from RLC) SDU is short of size (size:%d)! Ignoring...\n",
            PROTOCOL_PDCP_CTXT_ARGS(ctxt_pP, pdcp_p),
            sdu_buffer_sizeP);
      free_mem_block(sdu_buffer_pP, __func__);

      if (ctxt_pP->enb_flag) {
        stop_meas(&eNB_pdcp_stats[ctxt_pP->module_id].data_ind);
      } else {
        stop_meas(&UE_pdcp_stats[ctxt_pP->module_id].data_ind);
      }

      VCD_SIGNAL_DUMPER_DUMP_FUNCTION_BY_NAME(VCD_SIGNAL_DUMPER_FUNCTIONS_PDCP_DATA_IND,VCD_FUNCTION_OUT);
      return FALSE;
    }

#if 0

    /* Removed by Cedric */
    if (pdcp_is_rx_seq_number_valid(sequence_number, pdcp_p, srb_flagP) == TRUE) {
      LOG_T(PDCP, "Incoming PDU has a sequence number (%d) in accordance with RX window\n", sequence_number);
      /* if (dc == PDCP_DATA_PDU )
      LOG_D(PDCP, "Passing piggybacked SDU to NAS driver...\n");
      else
      LOG_D(PDCP, "Passing piggybacked SDU to RRC ...\n");*/
    } else {
      Pdcp_stats_rx_outoforder[ctxt_pP->module_id][pdcp_uid][rb_idP+rb_offset]++;
      LOG_E(PDCP,
            PROTOCOL_PDCP_CTXT_FMT"Incoming PDU has an unexpected sequence number (%d), RX window synchronisation have probably been lost!\n",
            PROTOCOL_PDCP_CTXT_ARGS(ctxt_pP, pdcp_p),
            sequence_number);
      /*
       * XXX Till we implement in-sequence delivery and duplicate discarding
       * mechanism all out-of-order packets will be delivered to RRC/IP
       */
      LOG_W(PDCP, "Ignoring PDU...\n");
      free_mem_block(sdu_buffer_pP, __func__);
      return FALSE;
    }

#endif

    // SRB1/2: control-plane data
    if (srb_flagP) {
      /* process as described in 36.323 5.1.2.2 */
      if (sequence_number < pdcp_p->next_pdcp_rx_sn) {
        rx_hfn_for_count  = pdcp_p->rx_hfn + 1;
        pdcp_sn_for_count = sequence_number;
      } else {
        rx_hfn_for_count  = pdcp_p->rx_hfn;
        pdcp_sn_for_count = sequence_number;
      }

      if (pdcp_p->security_activated == 1) {
        if (ctxt_pP->enb_flag == ENB_FLAG_NO) {
          start_meas(&eNB_pdcp_stats[ctxt_pP->module_id].validate_security);
        } else {
          start_meas(&UE_pdcp_stats[ctxt_pP->module_id].validate_security);
        }

        security_ok = pdcp_validate_security(ctxt_pP,
                                             pdcp_p,
                                             srb_flagP,
                                             rb_idP,
                                             pdcp_header_len,
                                             rx_hfn_for_count,
                                             pdcp_sn_for_count,
                                             sdu_buffer_pP->data,
                                             sdu_buffer_sizeP - pdcp_tailer_len) == 0;

        if (ctxt_pP->enb_flag == ENB_FLAG_NO) {
          stop_meas(&eNB_pdcp_stats[ctxt_pP->module_id].validate_security);
        } else {
          stop_meas(&UE_pdcp_stats[ctxt_pP->module_id].validate_security);
        }
      } else {
        security_ok = 1;
      }

      if (security_ok == 0) {
        LOG_W(PDCP,
              PROTOCOL_PDCP_CTXT_FMT"security not validated for incoming PDCP SRB PDU\n",
              PROTOCOL_PDCP_CTXT_ARGS(ctxt_pP, pdcp_p));
        LOG_W(PDCP, "Ignoring PDU...\n");
        free_mem_block(sdu_buffer_pP, __func__);
        /* TODO: indicate integrity verification failure to upper layer */
        return FALSE;
      }

      if (sequence_number < pdcp_p->next_pdcp_rx_sn)
        pdcp_p->rx_hfn++;

      pdcp_p->next_pdcp_rx_sn = sequence_number + 1;

      if (pdcp_p->next_pdcp_rx_sn > pdcp_p->maximum_pdcp_rx_sn) {
        pdcp_p->next_pdcp_rx_sn = 0;
        pdcp_p->rx_hfn++;
      }

      rrc_data_ind(ctxt_pP,
                   rb_id,
                   sdu_buffer_sizeP - pdcp_header_len - pdcp_tailer_len,
                   (uint8_t *)&sdu_buffer_pP->data[pdcp_header_len]);
      free_mem_block(sdu_buffer_pP, __func__);

      // free_mem_block(new_sdu, __func__);
      if (ctxt_pP->enb_flag) {
        stop_meas(&eNB_pdcp_stats[ctxt_pP->module_id].data_ind);
      } else {
        stop_meas(&UE_pdcp_stats[ctxt_pP->module_id].data_ind);
      }

      VCD_SIGNAL_DUMPER_DUMP_FUNCTION_BY_NAME(VCD_SIGNAL_DUMPER_FUNCTIONS_PDCP_DATA_IND,VCD_FUNCTION_OUT);
      return TRUE;
    } /* if (srb_flagP) */

    /*
     * DRBs
     */
    payload_offset=pdcp_header_len;// PDCP_USER_PLANE_DATA_PDU_LONG_SN_HEADER_SIZE;

    switch (pdcp_p->rlc_mode) {
      case RLC_MODE_AM: {
        /* process as described in 36.323 5.1.2.1.2 */
        int reordering_window;

        if (pdcp_p->seq_num_size == 7)
          reordering_window = REORDERING_WINDOW_SN_7BIT;
        else
          reordering_window = REORDERING_WINDOW_SN_12BIT;

        if (sequence_number - pdcp_p->last_submitted_pdcp_rx_sn > reordering_window ||
            (pdcp_p->last_submitted_pdcp_rx_sn - sequence_number >= 0 &&
             pdcp_p->last_submitted_pdcp_rx_sn - sequence_number < reordering_window)) {
          /* TODO: specs say to decipher and do header decompression */
          LOG_W(PDCP,
                PROTOCOL_PDCP_CTXT_FMT"discard PDU, out of\n",
                PROTOCOL_PDCP_CTXT_ARGS(ctxt_pP, pdcp_p));
          LOG_W(PDCP, "Ignoring PDU...\n");
          free_mem_block(sdu_buffer_pP, __func__);
          /* TODO: indicate integrity verification failure to upper layer */
          return FALSE;
        } else if (pdcp_p->next_pdcp_rx_sn - sequence_number > reordering_window) {
          pdcp_p->rx_hfn++;
          rx_hfn_for_count  = pdcp_p->rx_hfn;
          pdcp_sn_for_count = sequence_number;
          pdcp_p->next_pdcp_rx_sn = sequence_number + 1;
        } else if (sequence_number - pdcp_p->next_pdcp_rx_sn >= reordering_window) {
          rx_hfn_for_count  = pdcp_p->rx_hfn - 1;
          pdcp_sn_for_count = sequence_number;
        } else if (sequence_number >= pdcp_p->next_pdcp_rx_sn) {
          rx_hfn_for_count  = pdcp_p->rx_hfn;
          pdcp_sn_for_count = sequence_number;
          pdcp_p->next_pdcp_rx_sn = sequence_number + 1;

          if (pdcp_p->next_pdcp_rx_sn > pdcp_p->maximum_pdcp_rx_sn) {
            pdcp_p->next_pdcp_rx_sn = 0;
            pdcp_p->rx_hfn++;
          }
        } else { /* sequence_number < pdcp_p->next_pdcp_rx_sn */
          rx_hfn_for_count  = pdcp_p->rx_hfn;
          pdcp_sn_for_count = sequence_number;
        }

        if (pdcp_p->security_activated == 1) {
          if (ctxt_pP->enb_flag == ENB_FLAG_NO) {
            start_meas(&eNB_pdcp_stats[ctxt_pP->module_id].validate_security);
          } else {
            start_meas(&UE_pdcp_stats[ctxt_pP->module_id].validate_security);
          }

          security_ok = pdcp_validate_security(ctxt_pP,
                                               pdcp_p,
                                               srb_flagP,
                                               rb_idP,
                                               pdcp_header_len,
                                               rx_hfn_for_count,
                                               pdcp_sn_for_count,
                                               sdu_buffer_pP->data,
                                               sdu_buffer_sizeP - pdcp_tailer_len) == 0;

          if (ctxt_pP->enb_flag == ENB_FLAG_NO) {
            stop_meas(&eNB_pdcp_stats[ctxt_pP->module_id].validate_security);
          } else {
            stop_meas(&UE_pdcp_stats[ctxt_pP->module_id].validate_security);
          }
        } else {
          security_ok = 1;
        }

        if (security_ok == 0) {
          LOG_W(PDCP,
                PROTOCOL_PDCP_CTXT_FMT"security not validated for incoming PDPC DRB RLC/AM PDU\n",
                PROTOCOL_PDCP_CTXT_ARGS(ctxt_pP, pdcp_p));
          LOG_W(PDCP, "Ignoring PDU...\n");
          free_mem_block(sdu_buffer_pP, __func__);
          /* TODO: indicate integrity verification failure to upper layer */
          return FALSE;
        }

        /* TODO: specs say we have to store this PDU in a list and then deliver
         *       stored packets to upper layers according to a well defined
         *       procedure. The code below that deals with delivery is today
         *       too complex to do this properly, so we only send the current
         *       received packet. This is not correct and has to be fixed
         *       some day.
         *       In the meantime, let's pretend the last submitted PDCP SDU
         *       is the current one.
         * TODO: we also have to deal with re-establishment PDU (control PDUs)
         *       that contain no SDU.
         */
        pdcp_p->last_submitted_pdcp_rx_sn = sequence_number;
        break;
        } /* case RLC_MODE_AM */

      case RLC_MODE_UM:

        /* process as described in 36.323 5.1.2.1.3 */
        if (sequence_number < pdcp_p->next_pdcp_rx_sn) {
          pdcp_p->rx_hfn++;
        }

        rx_hfn_for_count  = pdcp_p->rx_hfn;
        pdcp_sn_for_count = sequence_number;
        pdcp_p->next_pdcp_rx_sn = sequence_number + 1;

        if (pdcp_p->next_pdcp_rx_sn > pdcp_p->maximum_pdcp_rx_sn) {
          pdcp_p->next_pdcp_rx_sn = 0;
          pdcp_p->rx_hfn++;
        }

        if (pdcp_p->security_activated == 1) {
          if (ctxt_pP->enb_flag == ENB_FLAG_NO) {
            start_meas(&eNB_pdcp_stats[ctxt_pP->module_id].validate_security);
          } else {
            start_meas(&UE_pdcp_stats[ctxt_pP->module_id].validate_security);
          }

          security_ok = pdcp_validate_security(ctxt_pP,
                                               pdcp_p,
                                               srb_flagP,
                                               rb_idP,
                                               pdcp_header_len,
                                               rx_hfn_for_count,
                                               pdcp_sn_for_count,
                                               sdu_buffer_pP->data,
                                               sdu_buffer_sizeP - pdcp_tailer_len) == 0;

          if (ctxt_pP->enb_flag == ENB_FLAG_NO) {
            stop_meas(&eNB_pdcp_stats[ctxt_pP->module_id].validate_security);
          } else {
            stop_meas(&UE_pdcp_stats[ctxt_pP->module_id].validate_security);
          }
        } else {
          security_ok = 1;
        }

        if (security_ok == 0) {
          LOG_W(PDCP,
                PROTOCOL_PDCP_CTXT_FMT"security not validated for incoming PDPC DRB RLC/UM PDU\n",
                PROTOCOL_PDCP_CTXT_ARGS(ctxt_pP, pdcp_p));
          LOG_W(PDCP, "Ignoring PDU...\n");
          free_mem_block(sdu_buffer_pP, __func__);
          /* TODO: indicate integrity verification failure to upper layer */
          return FALSE;
        }

        break;

      default:
        LOG_E(PDCP, "bad RLC mode, cannot happen.\n");
        exit(1);
    } /* switch (pdcp_p->rlc_mode) */
  } else { /* MBMS_flagP == 0 */
    payload_offset=0;
  }

  if (otg_enabled==1) {
    LOG_D(OTG,"Discarding received packed\n");
    free_mem_block(sdu_buffer_pP, __func__);

    if (ctxt_pP->enb_flag) {
      stop_meas(&eNB_pdcp_stats[ctxt_pP->module_id].data_ind);
    } else {
      stop_meas(&UE_pdcp_stats[ctxt_pP->module_id].data_ind);
    }

    VCD_SIGNAL_DUMPER_DUMP_FUNCTION_BY_NAME(VCD_SIGNAL_DUMPER_FUNCTIONS_PDCP_DATA_IND,VCD_FUNCTION_OUT);
    return TRUE;
  }

  // XXX Decompression would be done at this point
  /*
   * After checking incoming sequence number PDCP header
   * has to be stripped off so here we copy SDU buffer starting
   * from its second byte (skipping 0th and 1st octets, i.e.
   * PDCP header)
   */

  if (LINK_ENB_PDCP_TO_GTPV1U) {
    if ((TRUE == ctxt_pP->enb_flag) && (FALSE == srb_flagP)) {
      LOG_D(PDCP, "Sending packet to GTP, Calling GTPV1U_ENB_TUNNEL_DATA_REQ  ue %x rab %ld len %u\n",
            ctxt_pP->rnti,
            rb_id + 4,
            sdu_buffer_sizeP - payload_offset );
      MSC_LOG_TX_MESSAGE(
        MSC_PDCP_ENB,
        MSC_GTPU_ENB,
        NULL,0,
        "0 GTPV1U_ENB_TUNNEL_DATA_REQ  ue %x rab %u len %u",
        ctxt_pP->rnti,
        rb_id + 4,
        sdu_buffer_sizeP - payload_offset);
      //LOG_T(PDCP,"Sending to GTPV1U %d bytes\n", sdu_buffer_sizeP - payload_offset);
      gtpu_buffer_p = itti_malloc(TASK_PDCP_ENB, TASK_GTPV1_U,
                                  sdu_buffer_sizeP - payload_offset + GTPU_HEADER_OVERHEAD_MAX);
      AssertFatal(gtpu_buffer_p != NULL, "OUT OF MEMORY");
      memcpy(&gtpu_buffer_p[GTPU_HEADER_OVERHEAD_MAX], &sdu_buffer_pP->data[payload_offset], sdu_buffer_sizeP - payload_offset);
      message_p = itti_alloc_new_message(TASK_PDCP_ENB, GTPV1U_ENB_TUNNEL_DATA_REQ);
      AssertFatal(message_p != NULL, "OUT OF MEMORY");
      GTPV1U_ENB_TUNNEL_DATA_REQ(message_p).buffer       = gtpu_buffer_p;
      GTPV1U_ENB_TUNNEL_DATA_REQ(message_p).length       = sdu_buffer_sizeP - payload_offset;
      GTPV1U_ENB_TUNNEL_DATA_REQ(message_p).offset       = GTPU_HEADER_OVERHEAD_MAX;
      GTPV1U_ENB_TUNNEL_DATA_REQ(message_p).rnti         = ctxt_pP->rnti;
      GTPV1U_ENB_TUNNEL_DATA_REQ(message_p).rab_id       = rb_id + 4;
      itti_send_msg_to_task(TASK_GTPV1_U, INSTANCE_DEFAULT, message_p);
      packet_forwarded = TRUE;
    }
  } else {
    packet_forwarded = FALSE;
  }

#ifdef MBMS_MULTICAST_OUT

  if ((MBMS_flagP != 0) && (mbms_socket != -1)) {
   // struct iphdr   *ip_header = (struct iphdr *)&sdu_buffer_pP->data[payload_offset];
   // struct udphdr *udp_header = (struct udphdr *)&sdu_buffer_pP->data[payload_offset + sizeof(struct iphdr)];
   // struct sockaddr_in dest_addr;
   // dest_addr.sin_family      = AF_INET;
   // dest_addr.sin_port        = udp_header->dest;
   // dest_addr.sin_addr.s_addr = ip_header->daddr;

   // sendto(mbms_socket, &sdu_buffer_pP->data[payload_offset], sdu_buffer_sizeP - payload_offset, MSG_DONTWAIT, (struct sockaddr*)&dest_addr, sizeof(dest_addr));
   // //packet_forwarded = TRUE;

  }

#endif

  if (FALSE == packet_forwarded) {
    new_sdu_p = get_free_mem_block(sdu_buffer_sizeP - payload_offset + sizeof (pdcp_data_ind_header_t), __func__);

    if (new_sdu_p) {
      if ((MBMS_flagP == 0) && (pdcp_p->rlc_mode == RLC_MODE_AM)) {
        pdcp_p->last_submitted_pdcp_rx_sn = sequence_number;
      }

      /*
       * Prepend PDCP indication header which is going to be removed at pdcp_fifo_flush_sdus()
       */
      memset(new_sdu_p->data, 0, sizeof (pdcp_data_ind_header_t));
      ((pdcp_data_ind_header_t *) new_sdu_p->data)->data_size = sdu_buffer_sizeP - payload_offset;
      AssertFatal((sdu_buffer_sizeP - payload_offset >= 0), "invalid PDCP SDU size!");

      // Here there is no virtualization possible
      // set ((pdcp_data_ind_header_t *) new_sdu_p->data)->inst for IP layer here
      if (ctxt_pP->enb_flag == ENB_FLAG_NO) {
        ((pdcp_data_ind_header_t *) new_sdu_p->data)->rb_id = rb_id;

        if (EPC_MODE_ENABLED) {
          /* for the UE compiled in S1 mode, we need 1 here
           * for the UE compiled in noS1 mode, we need 0
           * TODO: be sure of this
           */
          if (NFAPI_MODE == NFAPI_UE_STUB_PNF ) {
#ifdef UESIM_EXPANSION

            if (UE_NAS_USE_TUN) {
              ((pdcp_data_ind_header_t *) new_sdu_p->data)->inst  = ctxt_pP->module_id;
            } else {
              ((pdcp_data_ind_header_t *) new_sdu_p->data)->inst  = 0;
            }

#else
            ((pdcp_data_ind_header_t *) new_sdu_p->data)->inst  = ctxt_pP->module_id;
#endif
          } else {  // nfapi_mode
            if (UE_NAS_USE_TUN) {
              ((pdcp_data_ind_header_t *) new_sdu_p->data)->inst  = ctxt_pP->module_id;
            } else {
              ((pdcp_data_ind_header_t *) new_sdu_p->data)->inst  = 1;
            }
          } // nfapi_mode
        }
      } else {
        ((pdcp_data_ind_header_t *) new_sdu_p->data)->rb_id = rb_id + (ctxt_pP->module_id * LTE_maxDRB);
        ((pdcp_data_ind_header_t *) new_sdu_p->data)->inst  = ctxt_pP->module_id;
      }

      if( LOG_DEBUGFLAG(DEBUG_PDCP) ) {
        static uint32_t pdcp_inst = 0;
        ((pdcp_data_ind_header_t *) new_sdu_p->data)->inst = pdcp_inst++;
        LOG_D(PDCP, "inst=%d size=%d\n", ((pdcp_data_ind_header_t *) new_sdu_p->data)->inst, ((pdcp_data_ind_header_t *) new_sdu_p->data)->data_size);
      }

      memcpy(&new_sdu_p->data[sizeof (pdcp_data_ind_header_t)],
             &sdu_buffer_pP->data[payload_offset],
             sdu_buffer_sizeP - payload_offset);
      
      #if defined(ENABLE_PDCP_PAYLOAD_DEBUG)
      	LOG_I(PDCP, "Printing first bytes of PDCP SDU before adding it to the list: \n");
      	for (int i=0; i<30; i++){
    	  LOG_I(PDCP, "%x", sdu_buffer_pP->data[i]);
      	}
      #endif
      list_add_tail_eurecom (new_sdu_p, sdu_list_p);
    }

    /* Print octets of incoming data in hexadecimal form */
    LOG_D(PDCP, "Following content has been received from RLC (%d,%d)(PDCP header has already been removed):\n",
          sdu_buffer_sizeP  - payload_offset + (int)sizeof(pdcp_data_ind_header_t),
          sdu_buffer_sizeP  - payload_offset);
    //util_print_hex_octets(PDCP, &new_sdu_p->data[sizeof (pdcp_data_ind_header_t)], sdu_buffer_sizeP - payload_offset);
    //util_flush_hex_octets(PDCP, &new_sdu_p->data[sizeof (pdcp_data_ind_header_t)], sdu_buffer_sizeP - payload_offset);
  }

  /* Update PDCP statistics */
  for (pdcp_uid=0; pdcp_uid< MAX_MOBILES_PER_ENB; pdcp_uid++) {
    if (pdcp_enb[ctxt_pP->module_id].rnti[pdcp_uid] == ctxt_pP->rnti ) {
      break;
    }
  }

  Pdcp_stats_rx[ctxt_pP->module_id][pdcp_uid][rb_idP+rb_offset]++;
  Pdcp_stats_rx_tmp_w[ctxt_pP->module_id][pdcp_uid][rb_idP+rb_offset]++;
  Pdcp_stats_rx_bytes[ctxt_pP->module_id][pdcp_uid][rb_idP+rb_offset]+=(sdu_buffer_sizeP  - payload_offset);
  Pdcp_stats_rx_bytes_tmp_w[ctxt_pP->module_id][pdcp_uid][rb_idP+rb_offset]+=(sdu_buffer_sizeP  - payload_offset);

  Pdcp_stats_rx_sn[ctxt_pP->module_id][pdcp_uid][rb_idP+rb_offset]=sequence_number;
  Pdcp_stats_rx_aiat[ctxt_pP->module_id][pdcp_uid][rb_idP+rb_offset]+= (pdcp_enb[ctxt_pP->module_id].sfn - Pdcp_stats_rx_iat[ctxt_pP->module_id][pdcp_uid][rb_idP+rb_offset]);
  Pdcp_stats_rx_aiat_tmp_w[ctxt_pP->module_id][pdcp_uid][rb_idP+rb_offset]+=(pdcp_enb[ctxt_pP->module_id].sfn - Pdcp_stats_rx_iat[ctxt_pP->module_id][pdcp_uid][rb_idP+rb_offset]);
  Pdcp_stats_rx_iat[ctxt_pP->module_id][pdcp_uid][rb_idP+rb_offset]=pdcp_enb[ctxt_pP->module_id].sfn;
  free_mem_block(sdu_buffer_pP, __func__);

  if (ctxt_pP->enb_flag) {
    stop_meas(&eNB_pdcp_stats[ctxt_pP->module_id].data_ind);
  } else {
    stop_meas(&UE_pdcp_stats[ctxt_pP->module_id].data_ind);
  }

  VCD_SIGNAL_DUMPER_DUMP_FUNCTION_BY_NAME(VCD_SIGNAL_DUMPER_FUNCTIONS_PDCP_DATA_IND,VCD_FUNCTION_OUT);
  return TRUE;
}

void pdcp_update_stats(const protocol_ctxt_t *const  ctxt_pP) {
  uint16_t           pdcp_uid = 0;
  uint8_t            rb_id     = 0;

  // these stats are measured for both eNB and UE on per seond basis
  for (rb_id =0; rb_id < NB_RB_MAX; rb_id ++) {
    for (pdcp_uid=0; pdcp_uid< MAX_MOBILES_PER_ENB; pdcp_uid++) {
      //printf("frame %d and subframe %d \n", pdcp_enb[ctxt_pP->module_id].frame, pdcp_enb[ctxt_pP->module_id].subframe);
      // tx stats
      if (Pdcp_stats_tx_window_ms[ctxt_pP->module_id][pdcp_uid] > 0 &&
          pdcp_enb[ctxt_pP->module_id].sfn % Pdcp_stats_tx_window_ms[ctxt_pP->module_id][pdcp_uid] == 0) {
        // unit: bit/s
        Pdcp_stats_tx_throughput_w[ctxt_pP->module_id][pdcp_uid][rb_id]=Pdcp_stats_tx_bytes_tmp_w[ctxt_pP->module_id][pdcp_uid][rb_id]*8;
        Pdcp_stats_tx_w[ctxt_pP->module_id][pdcp_uid][rb_id]= Pdcp_stats_tx_tmp_w[ctxt_pP->module_id][pdcp_uid][rb_id];
        Pdcp_stats_tx_bytes_w[ctxt_pP->module_id][pdcp_uid][rb_id]= Pdcp_stats_tx_bytes_tmp_w[ctxt_pP->module_id][pdcp_uid][rb_id];

        if (Pdcp_stats_tx_tmp_w[ctxt_pP->module_id][pdcp_uid][rb_id] > 0) {
          Pdcp_stats_tx_aiat_w[ctxt_pP->module_id][pdcp_uid][rb_id]=(Pdcp_stats_tx_aiat_tmp_w[ctxt_pP->module_id][pdcp_uid][rb_id]/Pdcp_stats_tx_tmp_w[ctxt_pP->module_id][pdcp_uid][rb_id]);
        } else {
          Pdcp_stats_tx_aiat_w[ctxt_pP->module_id][pdcp_uid][rb_id]=0;
        }

        // reset the tmp vars
        Pdcp_stats_tx_tmp_w[ctxt_pP->module_id][pdcp_uid][rb_id]=0;
        Pdcp_stats_tx_bytes_tmp_w[ctxt_pP->module_id][pdcp_uid][rb_id]=0;
        Pdcp_stats_tx_aiat_tmp_w[ctxt_pP->module_id][pdcp_uid][rb_id]=0;
      }

      if (Pdcp_stats_rx_window_ms[ctxt_pP->module_id][pdcp_uid] > 0 &&
          pdcp_enb[ctxt_pP->module_id].sfn % Pdcp_stats_rx_window_ms[ctxt_pP->module_id][pdcp_uid] == 0) {
        // rx stats
        Pdcp_stats_rx_goodput_w[ctxt_pP->module_id][pdcp_uid][rb_id]=Pdcp_stats_rx_bytes_tmp_w[ctxt_pP->module_id][pdcp_uid][rb_id]*8;
        Pdcp_stats_rx_w[ctxt_pP->module_id][pdcp_uid][rb_id]=   Pdcp_stats_rx_tmp_w[ctxt_pP->module_id][pdcp_uid][rb_id];
        Pdcp_stats_rx_bytes_w[ctxt_pP->module_id][pdcp_uid][rb_id]= Pdcp_stats_rx_bytes_tmp_w[ctxt_pP->module_id][pdcp_uid][rb_id];

        if(Pdcp_stats_rx_tmp_w[ctxt_pP->module_id][pdcp_uid][rb_id] > 0) {
          Pdcp_stats_rx_aiat_w[ctxt_pP->module_id][pdcp_uid][rb_id]= (Pdcp_stats_rx_aiat_tmp_w[ctxt_pP->module_id][pdcp_uid][rb_id]/Pdcp_stats_rx_tmp_w[ctxt_pP->module_id][pdcp_uid][rb_id]);
        } else {
          Pdcp_stats_rx_aiat_w[ctxt_pP->module_id][pdcp_uid][rb_id]=0;
        }

        // reset the tmp vars
        Pdcp_stats_rx_tmp_w[ctxt_pP->module_id][pdcp_uid][rb_id]=0;
        Pdcp_stats_rx_bytes_tmp_w[ctxt_pP->module_id][pdcp_uid][rb_id]=0;
        Pdcp_stats_rx_aiat_tmp_w[ctxt_pP->module_id][pdcp_uid][rb_id]=0;
      }
    }
  }
}


//-----------------------------------------------------------------------------
void
pdcp_run (
  const protocol_ctxt_t *const  ctxt_pP
)
//-----------------------------------------------------------------------------
{
  if (ctxt_pP->enb_flag) {
    start_meas(&eNB_pdcp_stats[ctxt_pP->module_id].pdcp_run);
  } else {
    start_meas(&UE_pdcp_stats[ctxt_pP->module_id].pdcp_run);
  }

  pdcp_enb[ctxt_pP->module_id].sfn++; // range: 0 to 18,446,744,073,709,551,615
  pdcp_enb[ctxt_pP->module_id].frame=ctxt_pP->frame; // 1023
  pdcp_enb[ctxt_pP->module_id].subframe= ctxt_pP->subframe;
  pdcp_update_stats(ctxt_pP);
  VCD_SIGNAL_DUMPER_DUMP_FUNCTION_BY_NAME(VCD_SIGNAL_DUMPER_FUNCTIONS_PDCP_RUN, VCD_FUNCTION_IN);
  MessageDef   *msg_p;
  int           result;
  protocol_ctxt_t  ctxt;

  do {
    // Checks if a message has been sent to PDCP sub-task
    itti_poll_msg (ctxt_pP->enb_flag ? TASK_PDCP_ENB : TASK_PDCP_UE, &msg_p);

    if (msg_p != NULL) {
      switch (ITTI_MSG_ID(msg_p)) {
        case RRC_DCCH_DATA_REQ:
          PROTOCOL_CTXT_SET_BY_MODULE_ID(
            &ctxt,
            RRC_DCCH_DATA_REQ (msg_p).module_id,
            RRC_DCCH_DATA_REQ (msg_p).enb_flag,
            RRC_DCCH_DATA_REQ (msg_p).rnti,
            RRC_DCCH_DATA_REQ (msg_p).frame,
            0,
            RRC_DCCH_DATA_REQ (msg_p).eNB_index);
          LOG_D(PDCP, PROTOCOL_CTXT_FMT"Received %s from %s: instance %d, rb_id %ld, muiP %d, confirmP %d, mode %d\n",
                PROTOCOL_CTXT_ARGS(&ctxt),
                ITTI_MSG_NAME (msg_p),
                ITTI_MSG_ORIGIN_NAME(msg_p),
                ITTI_MSG_INSTANCE (msg_p),
                RRC_DCCH_DATA_REQ (msg_p).rb_id,
                RRC_DCCH_DATA_REQ (msg_p).muip,
                RRC_DCCH_DATA_REQ (msg_p).confirmp,
                RRC_DCCH_DATA_REQ (msg_p).mode);
          LOG_D(PDCP, "Before calling pdcp_data_req from pdcp_run! RRC_DCCH_DATA_REQ (msg_p).rb_id: %ld \n", RRC_DCCH_DATA_REQ (msg_p).rb_id);
          result = pdcp_data_req (&ctxt,
                                  SRB_FLAG_YES,
                                  RRC_DCCH_DATA_REQ (msg_p).rb_id,
                                  RRC_DCCH_DATA_REQ (msg_p).muip,
                                  RRC_DCCH_DATA_REQ (msg_p).confirmp,
                                  RRC_DCCH_DATA_REQ (msg_p).sdu_size,
                                  RRC_DCCH_DATA_REQ (msg_p).sdu_p,
                                  RRC_DCCH_DATA_REQ (msg_p).mode,
                                  NULL, NULL
                                 );

          if (result != TRUE)
            LOG_E(PDCP, "PDCP data request failed!\n");

          // Message buffer has been processed, free it now.
          result = itti_free (ITTI_MSG_ORIGIN_ID(msg_p), RRC_DCCH_DATA_REQ (msg_p).sdu_p);
          AssertFatal (result == EXIT_SUCCESS, "Failed to free memory (%d)!\n", result);
          break;

        case RRC_PCCH_DATA_REQ: {
          sdu_size_t     sdu_buffer_sizeP;
          sdu_buffer_sizeP = RRC_PCCH_DATA_REQ(msg_p).sdu_size;
          uint8_t CC_id = RRC_PCCH_DATA_REQ(msg_p).CC_id;
          uint8_t ue_index = RRC_PCCH_DATA_REQ(msg_p).ue_index;
          RC.rrc[ctxt_pP->module_id]->carrier[CC_id].sizeof_paging[ue_index] = sdu_buffer_sizeP;

          if (sdu_buffer_sizeP > 0) {
            memcpy(RC.rrc[ctxt_pP->module_id]->carrier[CC_id].paging[ue_index], RRC_PCCH_DATA_REQ(msg_p).sdu_p, sdu_buffer_sizeP);
          }

          //paging pdcp log
          LOG_D(PDCP, "PDCP Received RRC_PCCH_DATA_REQ CC_id %d length %d \n", CC_id, sdu_buffer_sizeP);
        }
        break;

        default:
          LOG_E(PDCP, "Received unexpected message %s\n", ITTI_MSG_NAME (msg_p));
          break;
      }

      result = itti_free (ITTI_MSG_ORIGIN_ID(msg_p), msg_p);
      AssertFatal (result == EXIT_SUCCESS, "Failed to free memory (%d)!\n", result);
    }
  } while(msg_p != NULL);

  // IP/NAS -> PDCP traffic : TX, read the pkt from the upper layer buffer
  //  if (LINK_ENB_PDCP_TO_GTPV1U && ctxt_pP->enb_flag == ENB_FLAG_NO) {
  if (!EPC_MODE_ENABLED || ctxt_pP->enb_flag == ENB_FLAG_NO ) {
    pdcp_fifo_read_input_sdus(ctxt_pP);
  }

  // PDCP -> NAS/IP traffic: RX
  if (ctxt_pP->enb_flag) {
    start_meas(&eNB_pdcp_stats[ctxt_pP->module_id].pdcp_ip);
  } else {
    start_meas(&UE_pdcp_stats[ctxt_pP->module_id].pdcp_ip);
  }

  pdcp_fifo_flush_sdus(ctxt_pP);

  if (ctxt_pP->enb_flag) {
    stop_meas(&eNB_pdcp_stats[ctxt_pP->module_id].pdcp_ip);
  } else {
    stop_meas(&UE_pdcp_stats[ctxt_pP->module_id].pdcp_ip);
  }

  if (ctxt_pP->enb_flag) {
    stop_meas(&eNB_pdcp_stats[ctxt_pP->module_id].pdcp_run);
  } else {
    stop_meas(&UE_pdcp_stats[ctxt_pP->module_id].pdcp_run);
  }

  VCD_SIGNAL_DUMPER_DUMP_FUNCTION_BY_NAME(VCD_SIGNAL_DUMPER_FUNCTIONS_PDCP_RUN, VCD_FUNCTION_OUT);
}

//-----------------------------------------------------------------------------
void
pdcp_mbms_run (
  const protocol_ctxt_t *const  ctxt_pP
)
//-----------------------------------------------------------------------------
{
 // if (ctxt_pP->enb_flag) {
 //   start_meas(&eNB_pdcp_stats[ctxt_pP->module_id].pdcp_run);
 // } else {
 //   start_meas(&UE_pdcp_stats[ctxt_pP->module_id].pdcp_run);
 // }

 // pdcp_enb[ctxt_pP->module_id].sfn++; // range: 0 to 18,446,744,073,709,551,615
 // pdcp_enb[ctxt_pP->module_id].frame=ctxt_pP->frame; // 1023
 // pdcp_enb[ctxt_pP->module_id].subframe= ctxt_pP->subframe;
 // pdcp_update_stats(ctxt_pP);
 // VCD_SIGNAL_DUMPER_DUMP_FUNCTION_BY_NAME(VCD_SIGNAL_DUMPER_FUNCTIONS_PDCP_RUN, VCD_FUNCTION_IN);
 // MessageDef   *msg_p;
  //int           result;
  //protocol_ctxt_t  ctxt;

//  do {
//    // Checks if a message has been sent to PDCP sub-task
//    itti_poll_msg (ctxt_pP->enb_flag ? TASK_PDCP_ENB : TASK_PDCP_UE, &msg_p);
//
//    if (msg_p != NULL) {
//      switch (ITTI_MSG_ID(msg_p)) {
//        case RRC_DCCH_DATA_REQ:
//          PROTOCOL_CTXT_SET_BY_MODULE_ID(
//            &ctxt,
//            RRC_DCCH_DATA_REQ (msg_p).module_id,
//            RRC_DCCH_DATA_REQ (msg_p).enb_flag,
//            RRC_DCCH_DATA_REQ (msg_p).rnti,
//            RRC_DCCH_DATA_REQ (msg_p).frame,
//            0,
//            RRC_DCCH_DATA_REQ (msg_p).eNB_index);
//          LOG_D(PDCP, PROTOCOL_CTXT_FMT"Received %s from %s: instance %d, rb_id %d, muiP %d, confirmP %d, mode %d\n",
//                PROTOCOL_CTXT_ARGS(&ctxt),
//                ITTI_MSG_NAME (msg_p),
//                ITTI_MSG_ORIGIN_NAME(msg_p),
//                ITTI_MSG_INSTANCE (msg_p),
//                RRC_DCCH_DATA_REQ (msg_p).rb_id,
//                RRC_DCCH_DATA_REQ (msg_p).muip,
//                RRC_DCCH_DATA_REQ (msg_p).confirmp,
//                RRC_DCCH_DATA_REQ (msg_p).mode);
//          LOG_D(PDCP, "Before calling pdcp_data_req from pdcp_run! RRC_DCCH_DATA_REQ (msg_p).rb_id: %d \n", RRC_DCCH_DATA_REQ (msg_p).rb_id);
//          result = pdcp_data_req (&ctxt,
//                                  SRB_FLAG_YES,
//                                  RRC_DCCH_DATA_REQ (msg_p).rb_id,
//                                  RRC_DCCH_DATA_REQ (msg_p).muip,
//                                  RRC_DCCH_DATA_REQ (msg_p).confirmp,
//                                  RRC_DCCH_DATA_REQ (msg_p).sdu_size,
//                                  RRC_DCCH_DATA_REQ (msg_p).sdu_p,
//                                  RRC_DCCH_DATA_REQ (msg_p).mode,
//                                  NULL, NULL
//                                 );
//
//          if (result != TRUE)
//            LOG_E(PDCP, "PDCP data request failed!\n");
//
//          // Message buffer has been processed, free it now.
//          result = itti_free (ITTI_MSG_ORIGIN_ID(msg_p), RRC_DCCH_DATA_REQ (msg_p).sdu_p);
//          AssertFatal (result == EXIT_SUCCESS, "Failed to free memory (%d)!\n", result);
//          break;
//
//        case RRC_PCCH_DATA_REQ: {
//          sdu_size_t     sdu_buffer_sizeP;
//          sdu_buffer_sizeP = RRC_PCCH_DATA_REQ(msg_p).sdu_size;
//          uint8_t CC_id = RRC_PCCH_DATA_REQ(msg_p).CC_id;
//          uint8_t ue_index = RRC_PCCH_DATA_REQ(msg_p).ue_index;
//          RC.rrc[ctxt_pP->module_id]->carrier[CC_id].sizeof_paging[ue_index] = sdu_buffer_sizeP;
//
//          if (sdu_buffer_sizeP > 0) {
//            memcpy(RC.rrc[ctxt_pP->module_id]->carrier[CC_id].paging[ue_index], RRC_PCCH_DATA_REQ(msg_p).sdu_p, sdu_buffer_sizeP);
//          }
//
//          //paging pdcp log
//          LOG_D(PDCP, "PDCP Received RRC_PCCH_DATA_REQ CC_id %d length %d \n", CC_id, sdu_buffer_sizeP);
//        }
//        break;
//
//        default:
//          LOG_E(PDCP, "Received unexpected message %s\n", ITTI_MSG_NAME (msg_p));
//          break;
//      }
//
//      result = itti_free (ITTI_MSG_ORIGIN_ID(msg_p), msg_p);
//      AssertFatal (result == EXIT_SUCCESS, "Failed to free memory (%d)!\n", result);
//    }
//  } while(msg_p != NULL);
//
  // IP/NAS -> PDCP traffic : TX, read the pkt from the upper layer buffer
  //  if (LINK_ENB_PDCP_TO_GTPV1U && ctxt_pP->enb_flag == ENB_FLAG_NO) {
  //if (EPC_MODE_ENABLED || ctxt_pP->enb_flag == ENB_FLAG_NO ) {

    pdcp_fifo_read_input_mbms_sdus_fromtun(ctxt_pP);
  //}

  // PDCP -> NAS/IP traffic: RX
//  if (ctxt_pP->enb_flag) {
//    start_meas(&eNB_pdcp_stats[ctxt_pP->module_id].pdcp_ip);
//  } else {
//    start_meas(&UE_pdcp_stats[ctxt_pP->module_id].pdcp_ip);
//  }
//

    //pdcp_fifo_flush_mbms_sdus(ctxt_pP);

//  if (ctxt_pP->enb_flag) {
//    stop_meas(&eNB_pdcp_stats[ctxt_pP->module_id].pdcp_ip);
//  } else {
//    stop_meas(&UE_pdcp_stats[ctxt_pP->module_id].pdcp_ip);
//  }
//
//  if (ctxt_pP->enb_flag) {
//    stop_meas(&eNB_pdcp_stats[ctxt_pP->module_id].pdcp_run);
//  } else {
//    stop_meas(&UE_pdcp_stats[ctxt_pP->module_id].pdcp_run);
//  }
//
//  VCD_SIGNAL_DUMPER_DUMP_FUNCTION_BY_NAME(VCD_SIGNAL_DUMPER_FUNCTIONS_PDCP_RUN, VCD_FUNCTION_OUT);
}



void pdcp_init_stats_UE(module_id_t mod, uint16_t uid) {
  Pdcp_stats_tx_window_ms[mod][uid] = 100;
  Pdcp_stats_rx_window_ms[mod][uid] = 100;

  for (int i = 0; i < NB_RB_MAX; ++i) {
    Pdcp_stats_tx_bytes[mod][uid][i] = 0;
    Pdcp_stats_tx_bytes_w[mod][uid][i] = 0;
    Pdcp_stats_tx_bytes_tmp_w[mod][uid][i] = 0;
    Pdcp_stats_tx[mod][uid][i] = 0;
    Pdcp_stats_tx_w[mod][uid][i] = 0;
    Pdcp_stats_tx_tmp_w[mod][uid][i] = 0;
    Pdcp_stats_tx_sn[mod][uid][i] = 0;
    Pdcp_stats_tx_throughput_w[mod][uid][i] = 0;
    Pdcp_stats_tx_aiat[mod][uid][i] = 0;
    Pdcp_stats_tx_aiat_w[mod][uid][i] = 0;
    Pdcp_stats_tx_aiat_tmp_w[mod][uid][i] = 0;
    Pdcp_stats_tx_iat[mod][uid][i] = 0;
    Pdcp_stats_rx[mod][uid][i] = 0;
    Pdcp_stats_rx_w[mod][uid][i] = 0;
    Pdcp_stats_rx_tmp_w[mod][uid][i] = 0;
    Pdcp_stats_rx_bytes[mod][uid][i] = 0;
    Pdcp_stats_rx_bytes_w[mod][uid][i] = 0;
    Pdcp_stats_rx_bytes_tmp_w[mod][uid][i] = 0;
    Pdcp_stats_rx_sn[mod][uid][i] = 0;
    Pdcp_stats_rx_goodput_w[mod][uid][i] = 0;
    Pdcp_stats_rx_aiat[mod][uid][i] = 0;
    Pdcp_stats_rx_aiat_w[mod][uid][i] = 0;
    Pdcp_stats_rx_aiat_tmp_w[mod][uid][i] = 0;
    Pdcp_stats_rx_iat[mod][uid][i] = 0;
    Pdcp_stats_rx_outoforder[mod][uid][i] = 0;
  }
}

void pdcp_add_UE(const protocol_ctxt_t *const  ctxt_pP) {
  int i, ue_flag=1; //, ret=-1; to be decied later

  for (i=0; i < MAX_MOBILES_PER_ENB; i++) {
    if (pdcp_enb[ctxt_pP->module_id].rnti[i] == ctxt_pP->rnti) {
      ue_flag=-1;
      break;
    }
  }

  if (ue_flag == 1 ) {
    for (i=0; i < MAX_MOBILES_PER_ENB ; i++) {
      if (pdcp_enb[ctxt_pP->module_id].rnti[i] == 0 ) {
        pdcp_enb[ctxt_pP->module_id].rnti[i]=ctxt_pP->rnti;
        pdcp_enb[ctxt_pP->module_id].uid[i]=i;
        pdcp_enb[ctxt_pP->module_id].num_ues++;
        printf("add new uid is %d %x\n\n", i, ctxt_pP->rnti);
        pdcp_init_stats_UE(ctxt_pP->module_id, i);
        // ret=1;
        break;
      }
    }
  }

  //return ret;
}

//-----------------------------------------------------------------------------
boolean_t
pdcp_remove_UE(
  const protocol_ctxt_t *const  ctxt_pP
)
//-----------------------------------------------------------------------------
{
  LTE_DRB_Identity_t  srb_id         = 0;
  LTE_DRB_Identity_t  drb_id         = 0;
  hash_key_t      key            = HASHTABLE_NOT_A_KEY_VALUE;
  hashtable_rc_t  h_rc;
  int i;
  // check and remove SRBs first

  for(int i = 0; i<MAX_MOBILES_PER_ENB; i++) {
    if(pdcp_eNB_UE_instance_to_rnti[i] == ctxt_pP->rnti) {
      pdcp_eNB_UE_instance_to_rnti[i] = NOT_A_RNTI;
      break;
    }
  }

  for (srb_id=1; srb_id<3; srb_id++) {
    key = PDCP_COLL_KEY_VALUE(ctxt_pP->module_id, ctxt_pP->rnti, ctxt_pP->enb_flag, srb_id, SRB_FLAG_YES);
    h_rc = hashtable_remove(pdcp_coll_p, key);
  }

  for (drb_id=0; drb_id<LTE_maxDRB; drb_id++) {
    key = PDCP_COLL_KEY_VALUE(ctxt_pP->module_id, ctxt_pP->rnti, ctxt_pP->enb_flag, drb_id, SRB_FLAG_NO);
    h_rc = hashtable_remove(pdcp_coll_p, key);
  }

  (void)h_rc; /* remove gcc warning "set but not used" */

  // remove ue for pdcp enb inst
  for (i=0; i < MAX_MOBILES_PER_ENB; i++) {
    if (pdcp_enb[ctxt_pP->module_id].rnti[i] == ctxt_pP->rnti ) {
      LOG_I(PDCP, "remove uid is %d/%d %x\n", i,
            pdcp_enb[ctxt_pP->module_id].uid[i],
            pdcp_enb[ctxt_pP->module_id].rnti[i]);
      pdcp_enb[ctxt_pP->module_id].uid[i]=0;
      pdcp_enb[ctxt_pP->module_id].rnti[i]=0;
      pdcp_enb[ctxt_pP->module_id].num_ues--;
      break;
    }
  }

  return 1;
}


//-----------------------------------------------------------------------------
boolean_t
rrc_pdcp_config_asn1_req (
  const protocol_ctxt_t *const  ctxt_pP,
  LTE_SRB_ToAddModList_t  *const srb2add_list_pP,
  LTE_DRB_ToAddModList_t  *const drb2add_list_pP,
  LTE_DRB_ToReleaseList_t *const drb2release_list_pP,
  const uint8_t                   security_modeP,
  uint8_t                  *const kRRCenc_pP,
  uint8_t                  *const kRRCint_pP,
  uint8_t                  *const kUPenc_pP,
  LTE_PMCH_InfoList_r9_t  *const pmch_InfoList_r9_pP,
  rb_id_t                 *const defaultDRB
)
//-----------------------------------------------------------------------------
{
  long int        lc_id          = 0;
  LTE_DRB_Identity_t  srb_id     = 0;
  long int        mch_id         = 0;
  rlc_mode_t      rlc_type       = RLC_MODE_NONE;
  LTE_DRB_Identity_t  drb_id     = 0;
  LTE_DRB_Identity_t *pdrb_id_p  = NULL;
  uint8_t         drb_sn         = 12;
  uint8_t         srb_sn         = 5; // fixed sn for SRBs
  uint8_t         drb_report     = 0;
  long int        cnt            = 0;
  uint16_t        header_compression_profile = 0;
  config_action_t action                     = CONFIG_ACTION_ADD;
  LTE_SRB_ToAddMod_t *srb_toaddmod_p = NULL;
  LTE_DRB_ToAddMod_t *drb_toaddmod_p = NULL;
  pdcp_t         *pdcp_p         = NULL;
  hash_key_t      key            = HASHTABLE_NOT_A_KEY_VALUE;
  hashtable_rc_t  h_rc;
  hash_key_t      key_defaultDRB = HASHTABLE_NOT_A_KEY_VALUE;
  hashtable_rc_t  h_defaultDRB_rc;
  int i,j;
  LTE_MBMS_SessionInfoList_r9_t *mbms_SessionInfoList_r9_p = NULL;
  LTE_MBMS_SessionInfo_r9_t     *MBMS_SessionInfo_p        = NULL;
  LOG_T(PDCP, PROTOCOL_CTXT_FMT" %s() SRB2ADD %p DRB2ADD %p DRB2RELEASE %p\n",
        PROTOCOL_CTXT_ARGS(ctxt_pP),
        __FUNCTION__,
        srb2add_list_pP,
        drb2add_list_pP,
        drb2release_list_pP);

  // srb2add_list does not define pdcp config, we use rlc info to setup the pdcp dcch0 and dcch1 channels

  if (srb2add_list_pP != NULL) {
    for (cnt=0; cnt<srb2add_list_pP->list.count; cnt++) {
      srb_id = srb2add_list_pP->list.array[cnt]->srb_Identity;
      srb_toaddmod_p = srb2add_list_pP->list.array[cnt];
      rlc_type = RLC_MODE_AM;
      lc_id = srb_id;
      key = PDCP_COLL_KEY_VALUE(ctxt_pP->module_id, ctxt_pP->rnti, ctxt_pP->enb_flag, srb_id, SRB_FLAG_YES);
      h_rc = hashtable_get(pdcp_coll_p, key, (void **)&pdcp_p);

      if (h_rc == HASH_TABLE_OK) {
        action = CONFIG_ACTION_MODIFY;
        LOG_D(PDCP, PROTOCOL_PDCP_CTXT_FMT" CONFIG_ACTION_MODIFY key 0x%"PRIx64"\n",
              PROTOCOL_PDCP_CTXT_ARGS(ctxt_pP, pdcp_p),
              key);
      } else {
        action = CONFIG_ACTION_ADD;
        pdcp_p = calloc(1, sizeof(pdcp_t));
        h_rc = hashtable_insert(pdcp_coll_p, key, pdcp_p);

        if (h_rc != HASH_TABLE_OK) {
          LOG_E(PDCP, PROTOCOL_PDCP_CTXT_FMT" CONFIG_ACTION_ADD key 0x%"PRIx64" FAILED\n",
                PROTOCOL_PDCP_CTXT_ARGS(ctxt_pP, pdcp_p),
                key);
          free(pdcp_p);
          return TRUE;
        } else {
          LOG_D(PDCP, PROTOCOL_PDCP_CTXT_FMT" CONFIG_ACTION_ADD key 0x%"PRIx64"\n",
                PROTOCOL_PDCP_CTXT_ARGS(ctxt_pP, pdcp_p),
                key);
        }
      }

      if (srb_toaddmod_p->rlc_Config) {
        switch (srb_toaddmod_p->rlc_Config->present) {
          case LTE_SRB_ToAddMod__rlc_Config_PR_NOTHING:
            break;

          case LTE_SRB_ToAddMod__rlc_Config_PR_explicitValue:
            switch (srb_toaddmod_p->rlc_Config->choice.explicitValue.present) {
              case LTE_RLC_Config_PR_NOTHING:
                break;

              default:
                pdcp_config_req_asn1 (
                  ctxt_pP,
                  pdcp_p,
                  SRB_FLAG_YES,
                  rlc_type,
                  action,
                  lc_id,
                  mch_id,
                  srb_id,
                  srb_sn,
                  0, // drb_report
                  0, // header compression
                  security_modeP,
                  kRRCenc_pP,
                  kRRCint_pP,
                  kUPenc_pP);
                break;
            }

            break;

          case LTE_SRB_ToAddMod__rlc_Config_PR_defaultValue:
            pdcp_config_req_asn1 (
              ctxt_pP,
              pdcp_p,
              SRB_FLAG_YES,
              rlc_type,
              action,
              lc_id,
              mch_id,
              srb_id,
              srb_sn,
              0, // drb_report
              0, // header compression
              security_modeP,
              kRRCenc_pP,
              kRRCint_pP,
              kUPenc_pP);
            // already the default values
            break;

          default:
            DevParam(srb_toaddmod_p->rlc_Config->present, ctxt_pP->module_id, ctxt_pP->rnti);
            break;
        }
      }
    }
  }

  // reset the action

  if (drb2add_list_pP != NULL) {
    for (cnt=0; cnt<drb2add_list_pP->list.count; cnt++) {
      drb_toaddmod_p = drb2add_list_pP->list.array[cnt];
      drb_id = drb_toaddmod_p->drb_Identity;// + drb_id_offset;

      if (drb_toaddmod_p->logicalChannelIdentity) {
        lc_id = *(drb_toaddmod_p->logicalChannelIdentity);
      } else {
        LOG_E(PDCP, PROTOCOL_PDCP_CTXT_FMT" logicalChannelIdentity is missing in DRB-ToAddMod information element!\n",
              PROTOCOL_PDCP_CTXT_ARGS(ctxt_pP, pdcp_p));
        continue;
      }

      if (lc_id == 1 || lc_id == 2) {
        LOG_E(RLC, PROTOCOL_CTXT_FMT" logicalChannelIdentity = %ld is invalid in RRC message when adding DRB!\n", PROTOCOL_CTXT_ARGS(ctxt_pP), lc_id);
        continue;
      }

      DevCheck4(drb_id < LTE_maxDRB, drb_id, LTE_maxDRB, ctxt_pP->module_id, ctxt_pP->rnti);
      key = PDCP_COLL_KEY_VALUE(ctxt_pP->module_id, ctxt_pP->rnti, ctxt_pP->enb_flag, drb_id, SRB_FLAG_NO);
      h_rc = hashtable_get(pdcp_coll_p, key, (void **)&pdcp_p);

      if (h_rc == HASH_TABLE_OK) {
        action = CONFIG_ACTION_MODIFY;
        LOG_D(PDCP, PROTOCOL_PDCP_CTXT_FMT" CONFIG_ACTION_MODIFY key 0x%"PRIx64"\n",
              PROTOCOL_PDCP_CTXT_ARGS(ctxt_pP, pdcp_p),
              key);
      } else {
        action = CONFIG_ACTION_ADD;
        pdcp_p = calloc(1, sizeof(pdcp_t));
        h_rc = hashtable_insert(pdcp_coll_p, key, pdcp_p);

        // save the first configured DRB-ID as the default DRB-ID
        if ((defaultDRB != NULL) && (*defaultDRB == drb_id)) {
          key_defaultDRB = PDCP_COLL_KEY_DEFAULT_DRB_VALUE(ctxt_pP->module_id, ctxt_pP->rnti, ctxt_pP->enb_flag);
          h_defaultDRB_rc = hashtable_insert(pdcp_coll_p, key_defaultDRB, pdcp_p);
        } else {
          h_defaultDRB_rc = HASH_TABLE_OK; // do not trigger any error handling if this is not a default DRB
        }

        if (h_defaultDRB_rc != HASH_TABLE_OK) {
          LOG_E(PDCP, PROTOCOL_PDCP_CTXT_FMT" CONFIG_ACTION_ADD ADD default DRB key 0x%"PRIx64" FAILED\n",
                PROTOCOL_PDCP_CTXT_ARGS(ctxt_pP, pdcp_p),
                key_defaultDRB);
          free(pdcp_p);
          return TRUE;
        } else if (h_rc != HASH_TABLE_OK) {
          LOG_E(PDCP, PROTOCOL_PDCP_CTXT_FMT" CONFIG_ACTION_ADD ADD key 0x%"PRIx64" FAILED\n",
                PROTOCOL_PDCP_CTXT_ARGS(ctxt_pP, pdcp_p),
                key);
          free(pdcp_p);
          return TRUE;
        } else {
          LOG_D(PDCP, PROTOCOL_PDCP_CTXT_FMT" CONFIG_ACTION_ADD ADD key 0x%"PRIx64"\n",
                PROTOCOL_PDCP_CTXT_ARGS(ctxt_pP, pdcp_p),
                key);
        }
      }

      if (drb_toaddmod_p->pdcp_Config) {
        if (drb_toaddmod_p->pdcp_Config->discardTimer) {
          // set the value of the timer
        }

        if (drb_toaddmod_p->pdcp_Config->rlc_AM) {
          drb_report = drb_toaddmod_p->pdcp_Config->rlc_AM->statusReportRequired;
          drb_sn = LTE_PDCP_Config__rlc_UM__pdcp_SN_Size_len12bits; // default SN size
          rlc_type = RLC_MODE_AM;
        }

        if (drb_toaddmod_p->pdcp_Config->rlc_UM) {
          drb_sn = drb_toaddmod_p->pdcp_Config->rlc_UM->pdcp_SN_Size;
          rlc_type =RLC_MODE_UM;
        }

        switch (drb_toaddmod_p->pdcp_Config->headerCompression.present) {
          case LTE_PDCP_Config__headerCompression_PR_NOTHING:
          case LTE_PDCP_Config__headerCompression_PR_notUsed:
            header_compression_profile=0x0;
            break;

          case LTE_PDCP_Config__headerCompression_PR_rohc:

            // parse the struc and get the rohc profile
            if(drb_toaddmod_p->pdcp_Config->headerCompression.choice.rohc.profiles.profile0x0001) {
              header_compression_profile=0x0001;
            } else if(drb_toaddmod_p->pdcp_Config->headerCompression.choice.rohc.profiles.profile0x0002) {
              header_compression_profile=0x0002;
            } else if(drb_toaddmod_p->pdcp_Config->headerCompression.choice.rohc.profiles.profile0x0003) {
              header_compression_profile=0x0003;
            } else if(drb_toaddmod_p->pdcp_Config->headerCompression.choice.rohc.profiles.profile0x0004) {
              header_compression_profile=0x0004;
            } else if(drb_toaddmod_p->pdcp_Config->headerCompression.choice.rohc.profiles.profile0x0006) {
              header_compression_profile=0x0006;
            } else if(drb_toaddmod_p->pdcp_Config->headerCompression.choice.rohc.profiles.profile0x0101) {
              header_compression_profile=0x0101;
            } else if(drb_toaddmod_p->pdcp_Config->headerCompression.choice.rohc.profiles.profile0x0102) {
              header_compression_profile=0x0102;
            } else if(drb_toaddmod_p->pdcp_Config->headerCompression.choice.rohc.profiles.profile0x0103) {
              header_compression_profile=0x0103;
            } else if(drb_toaddmod_p->pdcp_Config->headerCompression.choice.rohc.profiles.profile0x0104) {
              header_compression_profile=0x0104;
            } else {
              header_compression_profile=0x0;
              LOG_W(PDCP,"unknown header compresion profile\n");
            }

            // set the applicable profile
            break;

          default:
            LOG_W(PDCP,PROTOCOL_PDCP_CTXT_FMT"[RB %ld] unknown drb_toaddmod->PDCP_Config->headerCompression->present \n",
                  PROTOCOL_PDCP_CTXT_ARGS(ctxt_pP,pdcp_p), drb_id);
            break;
        }

        pdcp_config_req_asn1 (
          ctxt_pP,
          pdcp_p,
          SRB_FLAG_NO,
          rlc_type,
          action,
          lc_id,
          mch_id,
          drb_id,
          drb_sn,
          drb_report,
          header_compression_profile,
          security_modeP,
          kRRCenc_pP,
          kRRCint_pP,
          kUPenc_pP);
      }
    }
  }

  if (drb2release_list_pP != NULL) {
    for (cnt=0; cnt<drb2release_list_pP->list.count; cnt++) {
      pdrb_id_p = drb2release_list_pP->list.array[cnt];
      drb_id =  *pdrb_id_p;
      key = PDCP_COLL_KEY_VALUE(ctxt_pP->module_id, ctxt_pP->rnti, ctxt_pP->enb_flag, drb_id, SRB_FLAG_NO);
      h_rc = hashtable_get(pdcp_coll_p, key, (void **)&pdcp_p);

      if (h_rc != HASH_TABLE_OK) {
        LOG_E(PDCP, PROTOCOL_CTXT_FMT" PDCP REMOVE FAILED drb_id %ld\n",
              PROTOCOL_CTXT_ARGS(ctxt_pP),
              drb_id);
        continue;
      }

      lc_id = pdcp_p->lcid;
      action = CONFIG_ACTION_REMOVE;
      pdcp_config_req_asn1 (
        ctxt_pP,
        pdcp_p,
        SRB_FLAG_NO,
        rlc_type,
        action,
        lc_id,
        mch_id,
        drb_id,
        0,
        0,
        0,
        security_modeP,
        kRRCenc_pP,
        kRRCint_pP,
        kUPenc_pP);
      h_rc = hashtable_remove(pdcp_coll_p, key);

      if ((defaultDRB != NULL) && (*defaultDRB == drb_id)) {
        // default DRB being removed. nevertheless this shouldn't happen as removing default DRB is not allowed in standard
        key_defaultDRB = PDCP_COLL_KEY_DEFAULT_DRB_VALUE(ctxt_pP->module_id, ctxt_pP->rnti, ctxt_pP->enb_flag);
        h_defaultDRB_rc = hashtable_get(pdcp_coll_p, key_defaultDRB, (void **)&pdcp_p);

        if (h_defaultDRB_rc == HASH_TABLE_OK) {
          h_defaultDRB_rc = hashtable_remove(pdcp_coll_p, key_defaultDRB);
        } else {
          LOG_E(PDCP, PROTOCOL_CTXT_FMT" PDCP REMOVE FAILED default DRB\n", PROTOCOL_CTXT_ARGS(ctxt_pP));
        }
      } else {
        key_defaultDRB = HASH_TABLE_OK; // do not trigger any error handling if this is not a default DRB
      }
    }
  }

  if (pmch_InfoList_r9_pP != NULL) {
    for (i=0; i<pmch_InfoList_r9_pP->list.count; i++) {
      mbms_SessionInfoList_r9_p = &(pmch_InfoList_r9_pP->list.array[i]->mbms_SessionInfoList_r9);

      for (j=0; j<mbms_SessionInfoList_r9_p->list.count; j++) {
        MBMS_SessionInfo_p = mbms_SessionInfoList_r9_p->list.array[j];

        if (0/*MBMS_SessionInfo_p->sessionId_r9*/)
          lc_id = MBMS_SessionInfo_p->sessionId_r9->buf[0];
        else
          lc_id = MBMS_SessionInfo_p->logicalChannelIdentity_r9;

        mch_id = MBMS_SessionInfo_p->tmgi_r9.serviceId_r9.buf[2]; //serviceId is 3-octet string
        //        mch_id = j;

        // can set the mch_id = i
        if (ctxt_pP->enb_flag) {
          drb_id =  (mch_id * LTE_maxSessionPerPMCH ) + lc_id ;//+ (LTE_maxDRB + 3)*MAX_MOBILES_PER_ENB; // 1

          if (pdcp_mbms_array_eNB[ctxt_pP->module_id][mch_id][lc_id].instanciated_instance == TRUE) {
            action = CONFIG_ACTION_MBMS_MODIFY;
          } else {
            action = CONFIG_ACTION_MBMS_ADD;
          }
        } else {
          drb_id =  (mch_id * LTE_maxSessionPerPMCH ) + lc_id; // + (LTE_maxDRB + 3); // 15

          if (pdcp_mbms_array_ue[ctxt_pP->module_id][mch_id][lc_id].instanciated_instance == TRUE) {
            action = CONFIG_ACTION_MBMS_MODIFY;
          } else {
            action = CONFIG_ACTION_MBMS_ADD;
          }
        }

        LOG_I(PDCP, "lc_id (%02ld) mch_id(%02x,%02x,%02x) drb_id(%ld) action(%d)\n",
              lc_id,
              MBMS_SessionInfo_p->tmgi_r9.serviceId_r9.buf[0],
              MBMS_SessionInfo_p->tmgi_r9.serviceId_r9.buf[1],
              MBMS_SessionInfo_p->tmgi_r9.serviceId_r9.buf[2],
              drb_id,
              action);
        pdcp_config_req_asn1 (
          ctxt_pP,
          NULL,  // unused for MBMS
          SRB_FLAG_NO,
          RLC_MODE_NONE,
          action,
          lc_id,
          mch_id,
          drb_id,
          0,   // unused for MBMS
          0,   // unused for MBMS
          0,   // unused for MBMS
          0,   // unused for MBMS
          NULL,  // unused for MBMS
          NULL,  // unused for MBMS
          NULL); // unused for MBMS
      }
    }
  }

  return 0;
}

//-----------------------------------------------------------------------------
boolean_t
pdcp_config_req_asn1 (
  const protocol_ctxt_t *const  ctxt_pP,
  pdcp_t          *const        pdcp_pP,
  const srb_flag_t              srb_flagP,
  const rlc_mode_t              rlc_modeP,
  const config_action_t         actionP,
  const uint16_t                lc_idP,
  const uint16_t                mch_idP,
  const rb_id_t                 rb_idP,
  const uint8_t                 rb_snP,
  const uint8_t                 rb_reportP,
  const uint16_t                header_compression_profileP,
  const uint8_t                 security_modeP,
  uint8_t         *const        kRRCenc_pP,
  uint8_t         *const        kRRCint_pP,
  uint8_t         *const        kUPenc_pP)
//-----------------------------------------------------------------------------
{

  switch (actionP) {
    case CONFIG_ACTION_ADD:
      DevAssert(pdcp_pP != NULL);

      if (ctxt_pP->enb_flag == ENB_FLAG_YES) {
        pdcp_pP->is_ue = FALSE;
        pdcp_add_UE(ctxt_pP);

        //pdcp_eNB_UE_instance_to_rnti[ctxtP->module_id] = ctxt_pP->rnti;
        //      pdcp_eNB_UE_instance_to_rnti[pdcp_eNB_UE_instance_to_rnti_index] = ctxt_pP->rnti;
        if( srb_flagP == SRB_FLAG_NO ) {
          for(int i = 0; i<MAX_MOBILES_PER_ENB; i++) {
            if(pdcp_eNB_UE_instance_to_rnti[pdcp_eNB_UE_instance_to_rnti_index] == NOT_A_RNTI) {
              break;
            }

            pdcp_eNB_UE_instance_to_rnti_index = (pdcp_eNB_UE_instance_to_rnti_index + 1) % MAX_MOBILES_PER_ENB;
          }

          pdcp_eNB_UE_instance_to_rnti[pdcp_eNB_UE_instance_to_rnti_index] = ctxt_pP->rnti;
          pdcp_eNB_UE_instance_to_rnti_index = (pdcp_eNB_UE_instance_to_rnti_index + 1) % MAX_MOBILES_PER_ENB;
        }

        //pdcp_eNB_UE_instance_to_rnti_index = (pdcp_eNB_UE_instance_to_rnti_index + 1) % MAX_MOBILES_PER_ENB;
      } else {
        pdcp_pP->is_ue = TRUE;
        pdcp_UE_UE_module_id_to_rnti[ctxt_pP->module_id] = ctxt_pP->rnti;
      }

      pdcp_pP->is_srb                     = (srb_flagP == SRB_FLAG_YES) ? TRUE : FALSE;
      pdcp_pP->lcid                       = lc_idP;
      pdcp_pP->rb_id                      = rb_idP;
      pdcp_pP->header_compression_profile = header_compression_profileP;
      pdcp_pP->status_report              = rb_reportP;

      if (rb_snP == LTE_PDCP_Config__rlc_UM__pdcp_SN_Size_len12bits) {
        pdcp_pP->seq_num_size = 12;
        pdcp_pP->maximum_pdcp_rx_sn = (1 << 12) - 1;
      } else if (rb_snP == LTE_PDCP_Config__rlc_UM__pdcp_SN_Size_len7bits) {
        pdcp_pP->seq_num_size = 7;
        pdcp_pP->maximum_pdcp_rx_sn = (1 << 7) - 1;
      } else {
        pdcp_pP->seq_num_size = 5;
        pdcp_pP->maximum_pdcp_rx_sn = (1 << 5) - 1;
      }

      pdcp_pP->rlc_mode                         = rlc_modeP;
      pdcp_pP->next_pdcp_tx_sn                  = 0;
      pdcp_pP->next_pdcp_rx_sn                  = 0;
      pdcp_pP->tx_hfn                           = 0;
      pdcp_pP->rx_hfn                           = 0;
      pdcp_pP->last_submitted_pdcp_rx_sn        = 4095;
      pdcp_pP->first_missing_pdu                = -1;
      LOG_I(PDCP, PROTOCOL_PDCP_CTXT_FMT" Action ADD  LCID %d (%s id %ld) "
            "configured with SN size %d bits and RLC %s\n",
            PROTOCOL_PDCP_CTXT_ARGS(ctxt_pP,pdcp_pP),
            lc_idP,
            (srb_flagP == SRB_FLAG_YES) ? "SRB" : "DRB",
            rb_idP,
            pdcp_pP->seq_num_size,
            (rlc_modeP == RLC_MODE_AM ) ? "AM" : (rlc_modeP == RLC_MODE_TM) ? "TM" : "UM");

      /* Setup security */
      if (security_modeP != 0xff) {
        pdcp_config_set_security(
          ctxt_pP,
          pdcp_pP,
          rb_idP,
          lc_idP,
          security_modeP,
          kRRCenc_pP,
          kRRCint_pP,
          kUPenc_pP);
      }

      break;

    case CONFIG_ACTION_MODIFY:
      DevAssert(pdcp_pP != NULL);
      pdcp_pP->header_compression_profile=header_compression_profileP;
      pdcp_pP->status_report = rb_reportP;
      pdcp_pP->rlc_mode = rlc_modeP;

      /* Setup security */
      if (security_modeP != 0xff) {
        pdcp_config_set_security(
          ctxt_pP,
          pdcp_pP,
          rb_idP,
          lc_idP,
          security_modeP,
          kRRCenc_pP,
          kRRCint_pP,
          kUPenc_pP);
      }

      if (rb_snP == LTE_PDCP_Config__rlc_UM__pdcp_SN_Size_len7bits) {
        pdcp_pP->seq_num_size = 7;
      } else if (rb_snP == LTE_PDCP_Config__rlc_UM__pdcp_SN_Size_len12bits) {
        pdcp_pP->seq_num_size = 12;
      } else {
        pdcp_pP->seq_num_size=5;
      }

      LOG_I(PDCP,PROTOCOL_PDCP_CTXT_FMT" Action MODIFY LCID %d "
            "RB id %ld reconfigured with SN size %d and RLC %s \n",
            PROTOCOL_PDCP_CTXT_ARGS(ctxt_pP,pdcp_pP),
            lc_idP,
            rb_idP,
            rb_snP,
            (rlc_modeP == RLC_MODE_AM) ? "AM" : (rlc_modeP == RLC_MODE_TM) ? "TM" : "UM");
      break;

    case CONFIG_ACTION_REMOVE:
      DevAssert(pdcp_pP != NULL);
      //#warning "TODO pdcp_module_id_to_rnti"
      //pdcp_module_id_to_rnti[ctxt_pP.module_id ][dst_id] = NOT_A_RNTI;
      LOG_D(PDCP, PROTOCOL_PDCP_CTXT_FMT" CONFIG_ACTION_REMOVE LCID %d RBID %ld configured\n",
            PROTOCOL_PDCP_CTXT_ARGS(ctxt_pP,pdcp_pP),
            lc_idP,
            rb_idP);

      if (ctxt_pP->enb_flag == ENB_FLAG_YES) {
        // pdcp_remove_UE(ctxt_pP);
      }

      /* Security keys */
      if (pdcp_pP->kUPenc != NULL) {
        free(pdcp_pP->kUPenc);
      }

      if (pdcp_pP->kRRCint != NULL) {
        free(pdcp_pP->kRRCint);
      }

      if (pdcp_pP->kRRCenc != NULL) {
        free(pdcp_pP->kRRCenc);
      }

      memset(pdcp_pP, 0, sizeof(pdcp_t));
      break;

    case CONFIG_ACTION_MBMS_ADD:
    case CONFIG_ACTION_MBMS_MODIFY:
      LOG_D(PDCP," %s service_id/mch index %d, session_id/lcid %d, rbid %ld configured\n",
            //PROTOCOL_PDCP_CTXT_ARGS(ctxt_pP,pdcp_pP),
            actionP == CONFIG_ACTION_MBMS_ADD ? "CONFIG_ACTION_MBMS_ADD" : "CONFIG_ACTION_MBMS_MODIFY",
            mch_idP,
            lc_idP,
            rb_idP);

      if (ctxt_pP->enb_flag == ENB_FLAG_YES) {
        pdcp_mbms_array_eNB[ctxt_pP->module_id][mch_idP][lc_idP].instanciated_instance = TRUE ;
        pdcp_mbms_array_eNB[ctxt_pP->module_id][mch_idP][lc_idP].rb_id = rb_idP;
      } else {
        pdcp_mbms_array_ue[ctxt_pP->module_id][mch_idP][lc_idP].instanciated_instance = TRUE ;
        pdcp_mbms_array_ue[ctxt_pP->module_id][mch_idP][lc_idP].rb_id = rb_idP;
      }

      break;

    case CONFIG_ACTION_SET_SECURITY_MODE:
      pdcp_config_set_security(
        ctxt_pP,
        pdcp_pP,
        rb_idP,
        lc_idP,
        security_modeP,
        kRRCenc_pP,
        kRRCint_pP,
        kUPenc_pP);
      break;

    default:
      DevParam(actionP, ctxt_pP->module_id, ctxt_pP->rnti);
      break;
  }

  return 0;
}

//-----------------------------------------------------------------------------
void
pdcp_config_set_security(
  const protocol_ctxt_t *const  ctxt_pP,
  pdcp_t          *const pdcp_pP,
  const rb_id_t         rb_idP,
  const uint16_t        lc_idP,
  const uint8_t         security_modeP,
  uint8_t         *const kRRCenc,
  uint8_t         *const kRRCint,
  uint8_t         *const  kUPenc)
//-----------------------------------------------------------------------------
{
  DevAssert(pdcp_pP != NULL);

  if ((security_modeP >= 0) && (security_modeP <= 0x77)) {
    pdcp_pP->cipheringAlgorithm     = security_modeP & 0x0f;
    pdcp_pP->integrityProtAlgorithm = (security_modeP>>4) & 0xf;
    LOG_D(PDCP, PROTOCOL_PDCP_CTXT_FMT" CONFIG_ACTION_SET_SECURITY_MODE: cipheringAlgorithm %d integrityProtAlgorithm %d\n",
          PROTOCOL_PDCP_CTXT_ARGS(ctxt_pP,pdcp_pP),
          pdcp_pP->cipheringAlgorithm,
          pdcp_pP->integrityProtAlgorithm);
    pdcp_pP->kRRCenc = kRRCenc;
    pdcp_pP->kRRCint = kRRCint;
    pdcp_pP->kUPenc  = kUPenc;
    /* Activate security */
    pdcp_pP->security_activated = 1;
    MSC_LOG_EVENT(
      (ctxt_pP->enb_flag == ENB_FLAG_YES) ? MSC_PDCP_ENB:MSC_PDCP_UE,
      "0 Set security ciph %X integ %x UE %"PRIx16" ",
      pdcp_pP->cipheringAlgorithm,
      pdcp_pP->integrityProtAlgorithm,
      ctxt_pP->rnti);
  } else {
    MSC_LOG_EVENT(
      (ctxt_pP->enb_flag == ENB_FLAG_YES) ? MSC_PDCP_ENB:MSC_PDCP_UE,
      "0 Set security failed UE %"PRIx16" ",
      ctxt_pP->rnti);
    LOG_E(PDCP,PROTOCOL_PDCP_CTXT_FMT"  bad security mode %d",
          PROTOCOL_PDCP_CTXT_ARGS(ctxt_pP,pdcp_pP),
          security_modeP);
  }
}

//-----------------------------------------------------------------------------
void
rrc_pdcp_config_req (
  const protocol_ctxt_t *const  ctxt_pP,
  const srb_flag_t srb_flagP,
  const uint32_t actionP,
  const rb_id_t rb_idP,
  const uint8_t security_modeP)
//-----------------------------------------------------------------------------
{
  pdcp_t *pdcp_p = NULL;
  hash_key_t       key           = PDCP_COLL_KEY_VALUE(ctxt_pP->module_id, ctxt_pP->rnti, ctxt_pP->enb_flag, rb_idP, srb_flagP);
  hashtable_rc_t   h_rc;
  h_rc = hashtable_get(pdcp_coll_p, key, (void **)&pdcp_p);

  if (h_rc == HASH_TABLE_OK) {
    /*
     * Initialize sequence number state variables of relevant PDCP entity
     */
    switch (actionP) {
      case CONFIG_ACTION_ADD:
        pdcp_p->is_srb = srb_flagP;
        pdcp_p->rb_id  = rb_idP;

        if (ctxt_pP->enb_flag == ENB_FLAG_NO) {
          pdcp_p->is_ue = TRUE;
          pdcp_UE_UE_module_id_to_rnti[ctxt_pP->module_id] = ctxt_pP->rnti;
        } else {
          pdcp_p->is_ue = FALSE;
        }

        pdcp_p->next_pdcp_tx_sn = 0;
        pdcp_p->next_pdcp_rx_sn = 0;
        pdcp_p->tx_hfn = 0;
        pdcp_p->rx_hfn = 0;
        /* SN of the last PDCP SDU delivered to upper layers */
        pdcp_p->last_submitted_pdcp_rx_sn = 4095;

        if (rb_idP < DTCH) { // SRB
          pdcp_p->seq_num_size = 5;
        } else { // DRB
          pdcp_p->seq_num_size = 12;
        }

        pdcp_p->first_missing_pdu = -1;
        LOG_D(PDCP,PROTOCOL_PDCP_CTXT_FMT" Config request : Action ADD:  radio bearer id %ld (already added) configured\n",
              PROTOCOL_PDCP_CTXT_ARGS(ctxt_pP,pdcp_p),
              rb_idP);
        break;

      case CONFIG_ACTION_MODIFY:
        break;

      case CONFIG_ACTION_REMOVE:
        LOG_D(PDCP, PROTOCOL_PDCP_CTXT_FMT" CONFIG_ACTION_REMOVE: radio bearer id %ld configured\n",
              PROTOCOL_PDCP_CTXT_ARGS(ctxt_pP,pdcp_p),
              rb_idP);
        pdcp_p->next_pdcp_tx_sn = 0;
        pdcp_p->next_pdcp_rx_sn = 0;
        pdcp_p->tx_hfn = 0;
        pdcp_p->rx_hfn = 0;
        pdcp_p->last_submitted_pdcp_rx_sn = 4095;
        pdcp_p->seq_num_size = 0;
        pdcp_p->first_missing_pdu = -1;
        pdcp_p->security_activated = 0;
        h_rc = hashtable_remove(pdcp_coll_p, key);
        break;

      case CONFIG_ACTION_SET_SECURITY_MODE:
        if ((security_modeP >= 0) && (security_modeP <= 0x77)) {
          pdcp_p->cipheringAlgorithm= security_modeP & 0x0f;
          pdcp_p->integrityProtAlgorithm = (security_modeP>>4) & 0xf;
          LOG_D(PDCP, PROTOCOL_PDCP_CTXT_FMT" CONFIG_ACTION_SET_SECURITY_MODE: cipheringAlgorithm %d integrityProtAlgorithm %d\n",
                PROTOCOL_PDCP_CTXT_ARGS(ctxt_pP,pdcp_p),
                pdcp_p->cipheringAlgorithm,
                pdcp_p->integrityProtAlgorithm );
        } else {
          LOG_W(PDCP,PROTOCOL_PDCP_CTXT_FMT" bad security mode %d", PROTOCOL_PDCP_CTXT_ARGS(ctxt_pP,pdcp_p), security_modeP);
        }

        break;

      default:
        DevParam(actionP, ctxt_pP->module_id, ctxt_pP->rnti);
        break;
    }
  } else {
    switch (actionP) {
      case CONFIG_ACTION_ADD:
        pdcp_p = calloc(1, sizeof(pdcp_t));
        h_rc = hashtable_insert(pdcp_coll_p, key, pdcp_p);

        if (h_rc != HASH_TABLE_OK) {
          LOG_E(PDCP, PROTOCOL_PDCP_CTXT_FMT" PDCP ADD FAILED\n",
                PROTOCOL_PDCP_CTXT_ARGS(ctxt_pP, pdcp_p));
          free(pdcp_p);
        } else {
          pdcp_p->is_srb = srb_flagP;
          pdcp_p->rb_id  = rb_idP;

          if (ctxt_pP->enb_flag == ENB_FLAG_NO) {
            pdcp_p->is_ue = TRUE;
            pdcp_UE_UE_module_id_to_rnti[ctxt_pP->module_id] = ctxt_pP->rnti;
          } else {
            pdcp_p->is_ue = FALSE;
          }

          pdcp_p->next_pdcp_tx_sn = 0;
          pdcp_p->next_pdcp_rx_sn = 0;
          pdcp_p->tx_hfn = 0;
          pdcp_p->rx_hfn = 0;
          /* SN of the last PDCP SDU delivered to upper layers */
          pdcp_p->last_submitted_pdcp_rx_sn = 4095;

          if (rb_idP < DTCH) { // SRB
            pdcp_p->seq_num_size = 5;
          } else { // DRB
            pdcp_p->seq_num_size = 12;
          }

          pdcp_p->first_missing_pdu = -1;
          LOG_D(PDCP,PROTOCOL_PDCP_CTXT_FMT" Inserting PDCP instance in collection key 0x%"PRIx64"\n",
                PROTOCOL_PDCP_CTXT_ARGS(ctxt_pP,pdcp_p), key);
          LOG_D(PDCP,PROTOCOL_PDCP_CTXT_FMT" Config request : Action ADD:  radio bearer id %ld configured\n",
                PROTOCOL_PDCP_CTXT_ARGS(ctxt_pP,pdcp_p),
                rb_idP);
        }

        break;

      case CONFIG_ACTION_REMOVE:
        LOG_D(PDCP, PROTOCOL_CTXT_FMT" CONFIG_REQ PDCP CONFIG_ACTION_REMOVE PDCP instance not found\n",
              PROTOCOL_CTXT_ARGS(ctxt_pP));
        break;

      default:
        LOG_E(PDCP, PROTOCOL_CTXT_FMT" CONFIG_REQ PDCP NOT FOUND\n",
              PROTOCOL_CTXT_ARGS(ctxt_pP));
    }
  }
}

pdcp_data_ind_func_t get_pdcp_data_ind_func() {
  return pdcp_params.pdcp_data_ind_func;
}

void pdcp_set_rlc_data_req_func(send_rlc_data_req_func_t send_rlc_data_req) {
  pdcp_params.send_rlc_data_req_func = send_rlc_data_req;
}

void pdcp_set_pdcp_data_ind_func(pdcp_data_ind_func_t pdcp_data_ind) {
  pdcp_params.pdcp_data_ind_func = pdcp_data_ind;
}

uint64_t pdcp_module_init( uint64_t pdcp_optmask ) {
  /* temporary enforce netlink when UE_NAS_USE_TUN is set,
     this is while switching from noS1 as build option
     to noS1 as config option                               */
  if ( pdcp_optmask & UE_NAS_USE_TUN_BIT) {
    pdcp_params.optmask = pdcp_params.optmask | PDCP_USE_NETLINK_BIT ;
  }

  pdcp_params.optmask = pdcp_params.optmask | pdcp_optmask ;
  LOG_I(PDCP, "pdcp init,%s %s\n",
        ((LINK_ENB_PDCP_TO_GTPV1U)?"usegtp":""),
        ((PDCP_USE_NETLINK)?"usenetlink":""));

  if (PDCP_USE_NETLINK) {
    nas_getparams();

    if(UE_NAS_USE_TUN) {
      int num_if = (NFAPI_MODE == NFAPI_UE_STUB_PNF || IS_SOFTMODEM_SIML1 )?MAX_NUMBER_NETIF:1;
      netlink_init_tun("ue",num_if);
<<<<<<< HEAD
      //Add --nr-ip-over-lte option check for next line
      if (IS_SOFTMODEM_NOS1)
    	  nas_config(1, 1, 2, "ue");
=======
      netlink_init_mbms_tun("uem",1);
      nas_config_mbms(1, 2, 2, "uem");
>>>>>>> c256932f
      LOG_I(PDCP, "UE pdcp will use tun interface\n");
    } else if(ENB_NAS_USE_TUN) {
      netlink_init_tun("enb",1);
      nas_config(1, 1, 1, "enb");
      if(pdcp_optmask & ENB_NAS_USE_TUN_W_MBMS_BIT){
      	netlink_init_mbms_tun("enm",1);
      	nas_config_mbms(1, 2, 1, "enm"); 
      	LOG_I(PDCP, "ENB pdcp will use mbms tun interface\n");
      }
      LOG_I(PDCP, "ENB pdcp will use tun interface\n");
    } else {
      LOG_I(PDCP, "pdcp will use kernel modules\n");
      netlink_init();
    }
  }else{
         if(pdcp_optmask & ENB_NAS_USE_TUN_W_MBMS_BIT){
             LOG_W(PDCP, "ENB pdcp will use tun interface for MBMS\n");
            netlink_init_mbms_tun("enm",1);
             nas_config_mbms_s1(1, 2, 1, "enm"); 
         }else
             LOG_E(PDCP, "ENB pdcp will not use tun interface\n");
   }

  return pdcp_params.optmask ;
}


//-----------------------------------------------------------------------------
void
pdcp_free (
  void *pdcp_pP
)
//-----------------------------------------------------------------------------
{
  pdcp_t *pdcp_p = (pdcp_t *)pdcp_pP;

  if (pdcp_p != NULL) {
    if (pdcp_p->kUPenc != NULL) {
      free(pdcp_p->kUPenc);
    }

    if (pdcp_p->kRRCint != NULL) {
      free(pdcp_p->kRRCint);
    }

    if (pdcp_p->kRRCenc != NULL) {
      free(pdcp_p->kRRCenc);
    }

    memset(pdcp_pP, 0, sizeof(pdcp_t));
    free(pdcp_pP);
  }
}

//-----------------------------------------------------------------------------
void pdcp_module_cleanup (void)
//-----------------------------------------------------------------------------
{
}

void nr_ip_over_LTE_DRB_preconfiguration(void){

	  // Addition for the use-case of 4G stack on top of 5G-NR.
	  // We need to configure pdcp and rlc instances without having an actual
	  // UE RRC Connection. In order to be able to test the NR PHY with some injected traffic
	  // on top of the LTE stack.
	  protocol_ctxt_t ctxt;
	  LTE_DRB_ToAddModList_t*                DRB_configList=NULL;
	  DRB_configList = CALLOC(1, sizeof(LTE_DRB_ToAddModList_t));
	  struct LTE_LogicalChannelConfig        *DRB_lchan_config                                 = NULL;
	  struct LTE_RLC_Config                  *DRB_rlc_config                   = NULL;
	  struct LTE_PDCP_Config                 *DRB_pdcp_config                  = NULL;
	  struct LTE_PDCP_Config__rlc_UM         *PDCP_rlc_UM                      = NULL;

	  struct LTE_DRB_ToAddMod                *DRB_config                       = NULL;
	  struct LTE_LogicalChannelConfig__ul_SpecificParameters *DRB_ul_SpecificParameters        = NULL;
	  long  *logicalchannelgroup_drb;


	  //Static preconfiguration of DRB
	  DRB_config = CALLOC(1, sizeof(*DRB_config));

	  DRB_config->eps_BearerIdentity = CALLOC(1, sizeof(long));
	  // allowed value 5..15, value : x+4
	  *(DRB_config->eps_BearerIdentity) = 1; //ue_context_pP->ue_context.e_rab[i].param.e_rab_id;//+ 4; // especial case generation
	  //   DRB_config->drb_Identity =  1 + drb_identity_index + e_rab_done;// + i ;// (DRB_Identity_t) ue_context_pP->ue_context.e_rab[i].param.e_rab_id;
	  // 1 + drb_identiy_index;
	  DRB_config->drb_Identity = 1;
	  DRB_config->logicalChannelIdentity = CALLOC(1, sizeof(long));
	  *(DRB_config->logicalChannelIdentity) = DRB_config->drb_Identity + 2; //(long) (ue_context_pP->ue_context.e_rab[i].param.e_rab_id + 2); // value : x+2

	  DRB_rlc_config = CALLOC(1, sizeof(*DRB_rlc_config));
	  DRB_config->rlc_Config = DRB_rlc_config;

	  DRB_pdcp_config = CALLOC(1, sizeof(*DRB_pdcp_config));
	  DRB_config->pdcp_Config = DRB_pdcp_config;
	  DRB_pdcp_config->discardTimer = CALLOC(1, sizeof(long));
	  *DRB_pdcp_config->discardTimer = LTE_PDCP_Config__discardTimer_infinity;
	  DRB_pdcp_config->rlc_AM = NULL;
	  DRB_pdcp_config->rlc_UM = NULL;

	  DRB_rlc_config->present = LTE_RLC_Config_PR_um_Bi_Directional;
	  DRB_rlc_config->choice.um_Bi_Directional.ul_UM_RLC.sn_FieldLength = LTE_SN_FieldLength_size10;
	  DRB_rlc_config->choice.um_Bi_Directional.dl_UM_RLC.sn_FieldLength = LTE_SN_FieldLength_size10;
	  DRB_rlc_config->choice.um_Bi_Directional.dl_UM_RLC.t_Reordering = LTE_T_Reordering_ms35;
	  // PDCP
	  PDCP_rlc_UM = CALLOC(1, sizeof(*PDCP_rlc_UM));
	  DRB_pdcp_config->rlc_UM = PDCP_rlc_UM;
	  PDCP_rlc_UM->pdcp_SN_Size = LTE_PDCP_Config__rlc_UM__pdcp_SN_Size_len12bits;

	  DRB_pdcp_config->headerCompression.present = LTE_PDCP_Config__headerCompression_PR_notUsed;

	  DRB_lchan_config = CALLOC(1, sizeof(*DRB_lchan_config));
	  DRB_config->logicalChannelConfig = DRB_lchan_config;
	  DRB_ul_SpecificParameters = CALLOC(1, sizeof(*DRB_ul_SpecificParameters));
	  DRB_lchan_config->ul_SpecificParameters = DRB_ul_SpecificParameters;

	  DRB_ul_SpecificParameters->priority= 4;

	  DRB_ul_SpecificParameters->prioritisedBitRate = LTE_LogicalChannelConfig__ul_SpecificParameters__prioritisedBitRate_kBps8;
	  //LogicalChannelConfig__ul_SpecificParameters__prioritisedBitRate_infinity;
	  DRB_ul_SpecificParameters->bucketSizeDuration =
	  LTE_LogicalChannelConfig__ul_SpecificParameters__bucketSizeDuration_ms50;

	  logicalchannelgroup_drb = CALLOC(1, sizeof(long));
	  *logicalchannelgroup_drb = 1;//(i+1) % 3;
	  DRB_ul_SpecificParameters->logicalChannelGroup = logicalchannelgroup_drb;

	  ASN_SEQUENCE_ADD(&DRB_configList->list,DRB_config);

	  if (ENB_NAS_USE_TUN){
		  PROTOCOL_CTXT_SET_BY_MODULE_ID(&ctxt, 0, ENB_FLAG_YES, 0x1234, 0, 0,0);
	  }
	  else{
		  PROTOCOL_CTXT_SET_BY_MODULE_ID(&ctxt, 0, ENB_FLAG_NO, 0x1234, 0, 0,0);
	  }

	  rrc_pdcp_config_asn1_req(&ctxt,
	               (LTE_SRB_ToAddModList_t *) NULL,
	               DRB_configList,
	               (LTE_DRB_ToReleaseList_t *) NULL,
	               0xff, NULL, NULL, NULL
	               , (LTE_PMCH_InfoList_r9_t *) NULL,
	               &DRB_config->drb_Identity);

	rrc_rlc_config_asn1_req(&ctxt,
	               (LTE_SRB_ToAddModList_t*)NULL,
	               DRB_configList,
	               (LTE_DRB_ToReleaseList_t*)NULL
	//#if (RRC_VERSION >= MAKE_VERSION(10, 0, 0))
	               ,(LTE_PMCH_InfoList_r9_t *)NULL
	               , 0, 0
	//#endif
	         );
}
//-----------------------------------------------------------------------------
void pdcp_layer_init(void)
//-----------------------------------------------------------------------------
{
  module_id_t       instance;
  int i,j;
  mbms_session_id_t session_id;
  mbms_service_id_t service_id;
  /*
   * Initialize SDU list
   */
  list_init(&pdcp_sdu_list, NULL);
  pdcp_coll_p = hashtable_create ((LTE_maxDRB + 2) * NUMBER_OF_UE_MAX, NULL, pdcp_free);
  AssertFatal(pdcp_coll_p != NULL, "UNRECOVERABLE error, PDCP hashtable_create failed");

  for (instance = 0; instance < MAX_MOBILES_PER_ENB; instance++) {
    for (service_id = 0; service_id < LTE_maxServiceCount; service_id++) {
      for (session_id = 0; session_id < LTE_maxSessionPerPMCH; session_id++) {
        memset(&pdcp_mbms_array_ue[instance][service_id][session_id], 0, sizeof(pdcp_mbms_t));
      }
    }

    pdcp_eNB_UE_instance_to_rnti[instance] = NOT_A_RNTI;
  }

  pdcp_eNB_UE_instance_to_rnti_index = 0;

  for (instance = 0; instance < NUMBER_OF_eNB_MAX; instance++) {
    for (service_id = 0; service_id < LTE_maxServiceCount; service_id++) {
      for (session_id = 0; session_id < LTE_maxSessionPerPMCH; session_id++) {
        memset(&pdcp_mbms_array_eNB[instance][service_id][session_id], 0, sizeof(pdcp_mbms_t));
      }
    }
  }

#ifdef MBMS_MULTICAST_OUT
  mbms_socket = socket(AF_INET, SOCK_RAW, IPPROTO_RAW);

  if (mbms_socket == -1)
    LOG_W(PDCP, "Could not create RAW socket, MBMS packets will not be put to the network\n");

#endif
  LOG_I(PDCP, "PDCP layer has been initialized\n");
  pdcp_output_sdu_bytes_to_write=0;
  pdcp_output_header_bytes_to_write=0;
  pdcp_input_sdu_remaining_size_to_read=0;
  memset(pdcp_enb, 0, sizeof(pdcp_enb_t));
  memset(Pdcp_stats_tx_window_ms, 0, sizeof(Pdcp_stats_tx_window_ms));
  memset(Pdcp_stats_rx_window_ms, 0, sizeof(Pdcp_stats_rx_window_ms));

  for (i = 0; i < MAX_eNB; i++) {
    for (j = 0; j < MAX_MOBILES_PER_ENB; j++) {
      Pdcp_stats_tx_window_ms[i][j]=100;
      Pdcp_stats_rx_window_ms[i][j]=100;
    }
  }

  memset(Pdcp_stats_tx, 0, sizeof(Pdcp_stats_tx));
  memset(Pdcp_stats_tx_w, 0, sizeof(Pdcp_stats_tx_w));
  memset(Pdcp_stats_tx_tmp_w, 0, sizeof(Pdcp_stats_tx_tmp_w));
  memset(Pdcp_stats_tx_bytes, 0, sizeof(Pdcp_stats_tx_bytes));
  memset(Pdcp_stats_tx_bytes_w, 0, sizeof(Pdcp_stats_tx_bytes_w));
  memset(Pdcp_stats_tx_bytes_tmp_w, 0, sizeof(Pdcp_stats_tx_bytes_tmp_w));
  memset(Pdcp_stats_tx_sn, 0, sizeof(Pdcp_stats_tx_sn));
  memset(Pdcp_stats_tx_throughput_w, 0, sizeof(Pdcp_stats_tx_throughput_w));
  memset(Pdcp_stats_tx_aiat, 0, sizeof(Pdcp_stats_tx_aiat));
  memset(Pdcp_stats_tx_iat, 0, sizeof(Pdcp_stats_tx_iat));
  memset(Pdcp_stats_rx, 0, sizeof(Pdcp_stats_rx));
  memset(Pdcp_stats_rx_w, 0, sizeof(Pdcp_stats_rx_w));
  memset(Pdcp_stats_rx_tmp_w, 0, sizeof(Pdcp_stats_rx_tmp_w));
  memset(Pdcp_stats_rx_bytes, 0, sizeof(Pdcp_stats_rx_bytes));
  memset(Pdcp_stats_rx_bytes_w, 0, sizeof(Pdcp_stats_rx_bytes_w));
  memset(Pdcp_stats_rx_bytes_tmp_w, 0, sizeof(Pdcp_stats_rx_bytes_tmp_w));
  memset(Pdcp_stats_rx_sn, 0, sizeof(Pdcp_stats_rx_sn));
  memset(Pdcp_stats_rx_goodput_w, 0, sizeof(Pdcp_stats_rx_goodput_w));
  memset(Pdcp_stats_rx_aiat, 0, sizeof(Pdcp_stats_rx_aiat));
  memset(Pdcp_stats_rx_iat, 0, sizeof(Pdcp_stats_rx_iat));
  memset(Pdcp_stats_rx_outoforder, 0, sizeof(Pdcp_stats_rx_outoforder));
}

//-----------------------------------------------------------------------------
void pdcp_layer_cleanup (void)
//-----------------------------------------------------------------------------
{
  list_free (&pdcp_sdu_list);
  hashtable_destroy(&pdcp_coll_p);
#ifdef MBMS_MULTICAST_OUT

  if(mbms_socket != -1) {
    close(mbms_socket);
    mbms_socket = -1;
  }

#endif
}<|MERGE_RESOLUTION|>--- conflicted
+++ resolved
@@ -2297,14 +2297,11 @@
     if(UE_NAS_USE_TUN) {
       int num_if = (NFAPI_MODE == NFAPI_UE_STUB_PNF || IS_SOFTMODEM_SIML1 )?MAX_NUMBER_NETIF:1;
       netlink_init_tun("ue",num_if);
-<<<<<<< HEAD
       //Add --nr-ip-over-lte option check for next line
       if (IS_SOFTMODEM_NOS1)
     	  nas_config(1, 1, 2, "ue");
-=======
-      netlink_init_mbms_tun("uem",1);
+      netlink_init_mbms_tun("uem",num_if);
       nas_config_mbms(1, 2, 2, "uem");
->>>>>>> c256932f
       LOG_I(PDCP, "UE pdcp will use tun interface\n");
     } else if(ENB_NAS_USE_TUN) {
       netlink_init_tun("enb",1);
