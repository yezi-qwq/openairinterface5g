--- conflicted
+++ resolved
@@ -445,22 +445,7 @@
    * Control arrives here only if rlc_data_req() returns RLC_OP_STATUS_OK
    * so we return TRUE afterwards
    */
-<<<<<<< HEAD
-  /*
-   if (rb_id>=DTCH) {
-    if (ctxt_pP->enb_flag == 1) {
-      Pdcp_stats_tx[module_id][(rb_id & RAB_OFFSET2 )>> RAB_SHIFT2][(rb_id & RAB_OFFSET)-DTCH]++;
-      Pdcp_stats_tx_bytes[module_id][(rb_id & RAB_OFFSET2 )>> RAB_SHIFT2][(rb_id & RAB_OFFSET)-DTCH] += sdu_buffer_size;
-    } else {
-      Pdcp_stats_tx[module_id][(rb_id & RAB_OFFSET2 )>> RAB_SHIFT2][(rb_id & RAB_OFFSET)-DTCH]++;
-      Pdcp_stats_tx_bytes[module_id][(rb_id & RAB_OFFSET2 )>> RAB_SHIFT2][(rb_id & RAB_OFFSET)-DTCH] += sdu_buffer_size;
-    }
-    }*/
-   
-
-
-=======
-  
+
   for (pdcp_uid=0; pdcp_uid< NUMBER_OF_UE_MAX;pdcp_uid++){
     if (pdcp_enb[ctxt_pP->module_id].rnti[pdcp_uid] == ctxt_pP->rnti ) 
       break;
@@ -477,7 +462,6 @@
   Pdcp_stats_tx_aiat_tmp_w[ctxt_pP->module_id][pdcp_uid][rb_idP+rb_offset]+= (pdcp_enb[ctxt_pP->module_id].sfn - Pdcp_stats_tx_iat[ctxt_pP->module_id][pdcp_uid][rb_idP+rb_offset]); 
   Pdcp_stats_tx_iat[ctxt_pP->module_id][pdcp_uid][rb_idP+rb_offset]=pdcp_enb[ctxt_pP->module_id].sfn;
     
->>>>>>> 1272cabb
   VCD_SIGNAL_DUMPER_DUMP_FUNCTION_BY_NAME(VCD_SIGNAL_DUMPER_FUNCTIONS_PDCP_DATA_REQ,VCD_FUNCTION_OUT);
   return ret;
  
