--- conflicted
+++ resolved
@@ -37,132 +37,6 @@
 #include "LAYER2/NR_MAC_UE/mac_proto.h"
 #include "LAYER2/NR_MAC_UE/nr_l1_helpers.h"
 #include "NR_P-Max.h"
-
-<<<<<<< HEAD
-/* TS 38.321 subclause 7.3 - return DELTA_PREAMBLE values in dB */
-int8_t nr_get_DELTA_PREAMBLE(module_id_t mod_id, int CC_id, uint16_t prach_format){
-
-  NR_UE_MAC_INST_t *mac = get_mac_inst(mod_id);
-  NR_RACH_ConfigCommon_t *nr_rach_ConfigCommon = (mac->scc!=NULL) ? 
-    mac->scc->uplinkConfigCommon->initialUplinkBWP->rach_ConfigCommon->choice.setup:
-    mac->scc_SIB->uplinkConfigCommon->initialUplinkBWP.rach_ConfigCommon->choice.setup;
-  NR_SubcarrierSpacing_t scs = *nr_rach_ConfigCommon->msg1_SubcarrierSpacing;
-  int prach_sequence_length = (mac->scc!=NULL)?(mac->scc->uplinkConfigCommon->initialUplinkBWP->rach_ConfigCommon->choice.setup->prach_RootSequenceIndex.present - 1) : (mac->scc_SIB->uplinkConfigCommon->initialUplinkBWP.rach_ConfigCommon->choice.setup->prach_RootSequenceIndex.present-1);
-  uint8_t prachConfigIndex, mu;
-
-  AssertFatal(CC_id == 0, "Transmission on secondary CCs is not supported yet\n");
-
-  // SCS configuration from msg1_SubcarrierSpacing and table 4.2-1 in TS 38.211
-
-  switch (scs){
-    case NR_SubcarrierSpacing_kHz15:
-    mu = 0;
-    break;
-
-    case NR_SubcarrierSpacing_kHz30:
-    mu = 1;
-    break;
-
-    case NR_SubcarrierSpacing_kHz60:
-    mu = 2;
-    break;
-
-    case NR_SubcarrierSpacing_kHz120:
-    mu = 3;
-    break;
-
-    case NR_SubcarrierSpacing_kHz240:
-    mu = 4;
-    break;
-
-    case NR_SubcarrierSpacing_spare3:
-    mu = 5;
-    break;
-
-    case NR_SubcarrierSpacing_spare2:
-    mu = 6;
-    break;
-
-    case NR_SubcarrierSpacing_spare1:
-    mu = 7;
-    break;
-
-    default:
-    AssertFatal(1 == 0,"Unknown msg1_SubcarrierSpacing %lu\n", scs);
-  }
-
-  // Preamble formats given by prach_ConfigurationIndex and tables 6.3.3.2-2 and 6.3.3.2-2 in TS 38.211
-
-  prachConfigIndex = nr_rach_ConfigCommon->rach_ConfigGeneric.prach_ConfigurationIndex;
-
-  if (prach_sequence_length == 0) {
-    AssertFatal(prach_format < 4, "Illegal PRACH format %d for sequence length 839\n", prach_format);
-    switch (prach_format) {
-
-      // long preamble formats
-      case 0:
-      case 3:
-      return  0;
-
-      case 1:           
-      return -3;
-
-      case 2:
-      return -6;
-    }
-  } else {
-    switch (prach_format) { // short preamble formats
-      case 0:
-      case 3:
-      return 8 + 3*mu;
-
-      case 1:
-      case 4:
-      case 8:
-      return 5 + 3*mu;
-
-      case 2:
-      case 5:
-      return 3 + 3*mu;
-
-      case 6:
-      return 3*mu;
-
-      case 7:
-      return 5 + 3*mu;
-
-      default:
-      AssertFatal(1 == 0, "[UE %d] ue_procedures.c: FATAL, Illegal preambleFormat %d, prachConfigIndex %d\n", mod_id, prach_format, prachConfigIndex);
-    }
-  }
-  return 0;
-}
-
-// TS 38.321 subclause 5.1.3 - RA preamble transmission - ra_PREAMBLE_RECEIVED_TARGET_POWER configuration
-// Measurement units:
-// - preambleReceivedTargetPower      dBm (-202..-60, 2 dBm granularity)
-// - delta_preamble                   dB
-// - RA_PREAMBLE_POWER_RAMPING_STEP   dB
-// - POWER_OFFSET_2STEP_RA            dB
-// returns receivedTargerPower in dBm
-int nr_get_Po_NOMINAL_PUSCH(NR_PRACH_RESOURCES_t *prach_resources, module_id_t mod_id, uint8_t CC_id){
-  
-  NR_UE_MAC_INST_t *mac = get_mac_inst(mod_id);
-  int8_t receivedTargerPower;
-  int8_t delta_preamble;
-
-  NR_RACH_ConfigCommon_t *nr_rach_ConfigCommon = (mac->scc != NULL) ? mac->scc->uplinkConfigCommon->initialUplinkBWP->rach_ConfigCommon->choice.setup: mac->scc_SIB->uplinkConfigCommon->initialUplinkBWP.rach_ConfigCommon->choice.setup;
-  long preambleReceivedTargetPower = nr_rach_ConfigCommon->rach_ConfigGeneric.preambleReceivedTargetPower;
-  delta_preamble = nr_get_DELTA_PREAMBLE(mod_id, CC_id, prach_resources->prach_format);
-
-  receivedTargerPower = preambleReceivedTargetPower + delta_preamble + (prach_resources->RA_PREAMBLE_POWER_RAMPING_COUNTER - 1) * prach_resources->RA_PREAMBLE_POWER_RAMPING_STEP + prach_resources->POWER_OFFSET_2STEP_RA;
-
-  LOG_D(MAC, "In %s: receivedTargerPower is %d dBm \n", __FUNCTION__, receivedTargerPower);
-
-  return receivedTargerPower;
-}
-=======
->>>>>>> facf3aa6
 
 // Implementation of 6.2.4 Configured ransmitted power
 // 3GPP TS 38.101-1 version 16.5.0 Release 16
