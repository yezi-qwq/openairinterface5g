/*
 * Licensed to the OpenAirInterface (OAI) Software Alliance under one or more
 * contributor license agreements.  See the NOTICE file distributed with
 * this work for additional information regarding copyright ownership.
 * The OpenAirInterface Software Alliance licenses this file to You under
 * the OAI Public License, Version 1.1  (the "License"); you may not use this file
 * except in compliance with the License.
 * You may obtain a copy of the License at
 *
 *      http://www.openairinterface.org/?page_id=698
 *
 * Unless required by applicable law or agreed to in writing, software
 * distributed under the License is distributed on an "AS IS" BASIS,
 * WITHOUT WARRANTIES OR CONDITIONS OF ANY KIND, either express or implied.
 * See the License for the specific language governing permissions and
 * limitations under the License.
 *-------------------------------------------------------------------------------
 * For more information about the OpenAirInterface (OAI) Software Alliance:
 *      contact@openairinterface.org
 */

/* \file nr_ue_dci_configuration.c
 * \brief functions for generating dci search procedures based on RRC Serving Cell Group Configuration
 * \author R. Knopp, G. Casati
 * \date 2020
 * \version 0.2
 * \company Eurecom, Fraunhofer IIS
 * \email: knopp@eurecom.fr, guido.casati@iis.fraunhofer.de
 * \note
 * \warning
 */

#include "mac_proto.h"
#include "mac_defs.h"
#include "assertions.h"
#include "LAYER2/NR_MAC_UE/mac_extern.h"
#include "mac_defs.h"
#include "common/utils/nr/nr_common.h"
#include "executables/softmodem-common.h"
#include <stdio.h>
#include "nfapi_nr_interface.h"

#ifdef NR_PDCCH_DCI_TOOLS_DEBUG
#define LOG_DCI_D(a...) printf("\t\t<-NR_PDCCH_DCI_TOOLS_DEBUG (nr_extract_dci_info) ->" a)
#else 
#define LOG_DCI_D(a...)
#endif
#define LOG_DCI_PARM(a...) LOG_D(PHY,"\t<-NR_PDCCH_DCI_TOOLS_DEBUG (nr_generate_ue_ul_dlsch_params_from_dci)" a)

//#define DEBUG_DCI

void fill_dci_search_candidates(NR_SearchSpace_t *ss,fapi_nr_dl_config_dci_dl_pdu_rel15_t *rel15) {

  LOG_D(MAC,"Filling search candidates for DCI\n");

  uint8_t aggregation;
  uint8_t number_of_candidates=0;
  int i=0;
  for (int maxL=16;maxL>0;maxL>>1) {
    find_aggregation_candidates(&aggregation,
                                &number_of_candidates,
                                ss,maxL);

    rel15->number_of_candidates += number_of_candidates;
    for (; i<rel15->number_of_candidates; i++) {
      rel15->CCE[i] = i*aggregation;
      rel15->L[i] = aggregation;
    }
  }
}

void config_dci_pdu(NR_UE_MAC_INST_t *mac, fapi_nr_dl_config_dci_dl_pdu_rel15_t *rel15, fapi_nr_dl_config_request_t *dl_config, int rnti_type, int ss_id){

  uint16_t monitoringSymbolsWithinSlot = 0;
  uint8_t coreset_id = 1;
  int sps = 0;

  AssertFatal(mac->scc == NULL || mac->scc_SIB == NULL, "both scc and scc_SIB cannot be non-null\n");

  NR_BWP_Id_t bwp_id = mac->DL_BWP_Id;
  NR_ServingCellConfigCommon_t *scc = mac->scc;
  NR_ServingCellConfigCommonSIB_t *scc_SIB = mac->scc_SIB;
  NR_BWP_DownlinkCommon_t *bwp_Common=NULL;
  NR_BWP_DownlinkCommon_t *initialDownlinkBWP=NULL;
  NR_BWP_UplinkCommon_t *initialUplinkBWP=NULL;

  if (scc!=NULL || scc_SIB != NULL) {
    initialDownlinkBWP =  scc!=NULL ? scc->downlinkConfigCommon->initialDownlinkBWP : &scc_SIB->downlinkConfigCommon.initialDownlinkBWP;
    initialUplinkBWP = scc!=NULL ? scc->uplinkConfigCommon->initialUplinkBWP : &scc_SIB->uplinkConfigCommon->initialUplinkBWP;
  }
  bwp_Common = bwp_id>0 ? mac->DLbwp[bwp_id-1]->bwp_Common : NULL;

  NR_SearchSpace_t *ss;
  NR_ControlResourceSet_t *coreset;
  if(ss_id>=0) {
    ss = mac->SSpace[bwp_id][coreset_id - 1][ss_id];
    coreset = mac->coreset[bwp_id][coreset_id - 1];
    rel15->coreset.CoreSetType = NFAPI_NR_CSET_CONFIG_PDCCH_CONFIG;
  } else {
    ss = mac->search_space_zero;
    coreset = mac->coreset0;
    if(rnti_type == NR_RNTI_SI) {
      rel15->coreset.CoreSetType = NFAPI_NR_CSET_CONFIG_MIB_SIB1;
    } else {
      rel15->coreset.CoreSetType = NFAPI_NR_CSET_CONFIG_PDCCH_CONFIG_CSET_0;
    }
  }

  rel15->coreset.duration = coreset->duration;

  for (int i = 0; i < 6; i++)
    rel15->coreset.frequency_domain_resource[i] = coreset->frequencyDomainResources.buf[i];
  rel15->coreset.CceRegMappingType = coreset->cce_REG_MappingType.present ==
    NR_ControlResourceSet__cce_REG_MappingType_PR_interleaved ? FAPI_NR_CCE_REG_MAPPING_TYPE_INTERLEAVED : FAPI_NR_CCE_REG_MAPPING_TYPE_NON_INTERLEAVED;
  if (rel15->coreset.CceRegMappingType == FAPI_NR_CCE_REG_MAPPING_TYPE_INTERLEAVED) {
    struct NR_ControlResourceSet__cce_REG_MappingType__interleaved *interleaved = coreset->cce_REG_MappingType.choice.interleaved;
    rel15->coreset.RegBundleSize = (interleaved->reg_BundleSize == NR_ControlResourceSet__cce_REG_MappingType__interleaved__reg_BundleSize_n6) ? 6 : (2 + interleaved->reg_BundleSize);
    rel15->coreset.InterleaverSize = (interleaved->interleaverSize == NR_ControlResourceSet__cce_REG_MappingType__interleaved__interleaverSize_n6) ? 6 : (2 + interleaved->interleaverSize);
    rel15->coreset.ShiftIndex = interleaved->shiftIndex != NULL ? *interleaved->shiftIndex : mac->physCellId;
  } else {
    rel15->coreset.RegBundleSize = 0;
    rel15->coreset.InterleaverSize = 0;
    rel15->coreset.ShiftIndex = 0;
  }

  rel15->coreset.precoder_granularity = coreset->precoderGranularity;

  // Scrambling RNTI
  if (coreset->pdcch_DMRS_ScramblingID) {
    rel15->coreset.pdcch_dmrs_scrambling_id = *coreset->pdcch_DMRS_ScramblingID;
    rel15->coreset.scrambling_rnti = mac->crnti;
  } else {
    rel15->coreset.pdcch_dmrs_scrambling_id = mac->physCellId;
    rel15->coreset.scrambling_rnti = 0;
  }

  // loop over RNTI type and configure resource allocation for DCI
  switch(rnti_type) {
    case NR_RNTI_C:
    // we use DL BWP dedicated
      sps = bwp_Common ?
	      (bwp_Common->genericParameters.cyclicPrefix ? 12 : 14) :
        initialDownlinkBWP->genericParameters.cyclicPrefix ? 12 : 14;
    // for SPS=14 8 MSBs in positions 13 down to 6
    monitoringSymbolsWithinSlot = (ss->monitoringSymbolsWithinSlot->buf[0]<<(sps-8)) | (ss->monitoringSymbolsWithinSlot->buf[1]>>(16-sps));
    rel15->rnti = mac->crnti;
    if (!bwp_Common) {
      rel15->BWPSize = NRRIV2BW(initialDownlinkBWP->genericParameters.locationAndBandwidth, MAX_BWP_SIZE);
      rel15->BWPStart = NRRIV2PRBOFFSET(initialDownlinkBWP->genericParameters.locationAndBandwidth, MAX_BWP_SIZE);
    }
    else {
      rel15->BWPSize = NRRIV2BW(bwp_Common->genericParameters.locationAndBandwidth, MAX_BWP_SIZE);
      rel15->BWPStart = NRRIV2PRBOFFSET(bwp_Common->genericParameters.locationAndBandwidth, MAX_BWP_SIZE);
      rel15->SubcarrierSpacing = bwp_Common->genericParameters.subcarrierSpacing;
    }
    for (int i = 0; i < rel15->num_dci_options; i++) {
      rel15->dci_length_options[i] = nr_dci_size(initialDownlinkBWP,initialUplinkBWP, mac->cg, &mac->def_dci_pdu_rel15[rel15->dci_format_options[i]], rel15->dci_format_options[i], NR_RNTI_C, rel15->BWPSize, bwp_id);
    }
    break;
    case NR_RNTI_RA:
    // we use the initial DL BWP
    sps = initialDownlinkBWP->genericParameters.cyclicPrefix == NULL ? 14 : 12;
    monitoringSymbolsWithinSlot = (ss->monitoringSymbolsWithinSlot->buf[0]<<(sps-8)) | (ss->monitoringSymbolsWithinSlot->buf[1]>>(16-sps));
    rel15->rnti = mac->ra.ra_rnti;
    if (get_softmodem_params()->sa) {
      rel15->BWPSize = mac->type0_PDCCH_CSS_config.num_rbs;
      rel15->BWPStart = mac->type0_PDCCH_CSS_config.cset_start_rb;
    } else { // NSA mode is not using the Initial BWP
      rel15->BWPSize = NRRIV2BW(initialDownlinkBWP->genericParameters.locationAndBandwidth, MAX_BWP_SIZE);
      rel15->BWPStart = NRRIV2PRBOFFSET(bwp_Common->genericParameters.locationAndBandwidth, MAX_BWP_SIZE);
    }
    rel15->SubcarrierSpacing = initialDownlinkBWP->genericParameters.subcarrierSpacing;
    rel15->dci_length_options[0] = nr_dci_size(initialDownlinkBWP,initialUplinkBWP, mac->cg, &mac->def_dci_pdu_rel15[rel15->dci_format_options[0]], rel15->dci_format_options[0], NR_RNTI_RA, rel15->BWPSize, bwp_id);
    break;
    case NR_RNTI_P:
    break;
    case NR_RNTI_CS:
    break;
    case NR_RNTI_TC:
      // we use the initial DL BWP
      sps = initialDownlinkBWP->genericParameters.cyclicPrefix == NULL ? 14 : 12;
      monitoringSymbolsWithinSlot = (ss->monitoringSymbolsWithinSlot->buf[0]<<(sps-8)) | (ss->monitoringSymbolsWithinSlot->buf[1]>>(16-sps));
      rel15->rnti = mac->ra.t_crnti;
      rel15->BWPSize = mac->type0_PDCCH_CSS_config.num_rbs;
      rel15->BWPStart = mac->type0_PDCCH_CSS_config.cset_start_rb;
      rel15->SubcarrierSpacing = initialDownlinkBWP->genericParameters.subcarrierSpacing;
<<<<<<< HEAD
      for (int i = 0; i < rel15->num_dci_options; i++) {
        rel15->dci_length_options[i] = nr_dci_size(initialDownlinkBWP,initialUplinkBWP, mac->cg, &mac->def_dci_pdu_rel15[rel15->dci_format_options[i]], rel15->dci_format_options[i], NR_RNTI_TC, rel15->BWPSize, bwp_id);
      }
=======
      for (int i = 0; i < rel15->num_dci_options; i++)
        rel15->dci_length_options[i] = nr_dci_size(initialDownlinkBWP,initialUplinkBWP, mac->cg, &mac->def_dci_pdu_rel15[rel15->dci_format_options[i]], rel15->dci_format_options[i], NR_RNTI_TC, rel15->BWPSize, bwp_id);
>>>>>>> 76b0aa1f
    break;
    case NR_RNTI_SP_CSI:
    break;
    case NR_RNTI_SI:
      // we use DL BWP dedicated
      if (bwp_Common) sps = bwp_Common->genericParameters.cyclicPrefix == NULL ? 14 : 12;
      else sps=14; // note: normally this would be found with SSS detection

      // for SPS=14 8 MSBs in positions 13 down to 6
      monitoringSymbolsWithinSlot = (ss->monitoringSymbolsWithinSlot->buf[0]<<(sps-8)) | (ss->monitoringSymbolsWithinSlot->buf[1]>>(16-sps));

      rel15->rnti = SI_RNTI; // SI-RNTI - 3GPP TS 38.321 Table 7.1-1: RNTI values
      rel15->BWPSize = mac->type0_PDCCH_CSS_config.num_rbs;
      rel15->BWPStart = mac->type0_PDCCH_CSS_config.cset_start_rb;

      if(mac->frequency_range == FR1)
        rel15->SubcarrierSpacing = mac->mib->subCarrierSpacingCommon;
      else
        rel15->SubcarrierSpacing = mac->mib->subCarrierSpacingCommon + 2;

      for (int i = 0; i < rel15->num_dci_options; i++) {
        rel15->dci_length_options[i] = nr_dci_size(initialDownlinkBWP,initialUplinkBWP, mac->cg, &mac->def_dci_pdu_rel15[rel15->dci_format_options[i]], rel15->dci_format_options[i], NR_RNTI_SI, rel15->BWPSize, 0);
      }
    break;
    case NR_RNTI_SFI:
    break;
    case NR_RNTI_INT:
    break;
    case NR_RNTI_TPC_PUSCH:
    break;
    case NR_RNTI_TPC_PUCCH:
    break;
    case NR_RNTI_TPC_SRS:
    break;
    default:
    break;
  }
  for (int i = 0; i < sps; i++) {
    if ((monitoringSymbolsWithinSlot >> (sps - 1 - i)) & 1) {
      rel15->coreset.StartSymbolIndex = i;
      break;
    }
  }
  #ifdef DEBUG_DCI
    LOG_D(MAC, "[DCI_CONFIG] Configure DCI PDU: rnti_type %d BWPSize %d BWPStart %d rel15->SubcarrierSpacing %d rel15->dci_format %d rel15->dci_length %d sps %d monitoringSymbolsWithinSlot %d \n",
      rnti_type,
      rel15->BWPSize,
      rel15->BWPStart,
      rel15->SubcarrierSpacing,
      rel15->dci_format_options[0],
      rel15->dci_length_options[0],
      sps,
      monitoringSymbolsWithinSlot);
  #endif
  // add DCI
  dl_config->dl_config_list[dl_config->number_pdus].pdu_type = FAPI_NR_DL_CONFIG_TYPE_DCI;
  dl_config->number_pdus += 1;
}

void ue_dci_configuration(NR_UE_MAC_INST_t *mac, fapi_nr_dl_config_request_t *dl_config, frame_t frame, int slot) {

  RA_config_t *ra = &mac->ra;
  int ss_id;

  uint8_t bwp_id = (mac->cg) ? mac->DL_BWP_Id : 0, coreset_id = (mac->cg) ? 1 : 0;
  //NR_ServingCellConfig_t *scd = mac->scg->spCellConfig->spCellConfigDedicated;
  NR_BWP_DownlinkDedicated_t *bwpd  = (bwp_id>0) ? mac->DLbwp[bwp_id-1]->bwp_Dedicated : mac->cg->spCellConfig->spCellConfigDedicated->initialDownlinkBWP;
  NR_BWP_DownlinkCommon_t *bwp_Common = (bwp_id>0) ? mac->DLbwp[bwp_id-1]->bwp_Common : &mac->scc_SIB->downlinkConfigCommon.initialDownlinkBWP;

  LOG_D(NR_MAC, "[DCI_CONFIG] ra_rnti %p (%x) crnti %p (%x) t_crnti %p (%x)\n", &ra->ra_rnti, ra->ra_rnti, &mac->crnti, mac->crnti, &ra->t_crnti, ra->t_crnti);

    // loop over all available SS for CORESET ID 1
  if (bwpd) {
      for (ss_id = 0; ss_id < FAPI_NR_MAX_SS_PER_CORESET && mac->SSpace[bwp_id][coreset_id - 1][ss_id] != NULL; ss_id++){
	LOG_D(NR_MAC, "[DCI_CONFIG] ss_id %d\n",ss_id);
	NR_SearchSpace_t *ss = mac->SSpace[bwp_id][coreset_id - 1][ss_id];
	fapi_nr_dl_config_dci_dl_pdu_rel15_t *rel15 = &dl_config->dl_config_list[dl_config->number_pdus].dci_config_pdu.dci_config_rel15;
	NR_SetupRelease_PDCCH_ConfigCommon_t *pdcch_ConfigCommon = bwp_Common->pdcch_ConfigCommon;
	struct NR_PhysicalCellGroupConfig *phy_cgc = mac->cg->physicalCellGroupConfig;
	switch (ss->searchSpaceType->present){
	case NR_SearchSpace__searchSpaceType_PR_common:
	  // this is for CSSs, we use BWP common and pdcch_ConfigCommon

	  // Fetch configuration for searchSpaceZero
	  // note: The search space with the SearchSpaceId = 0 identifies the search space configured via PBCH (MIB) and in ServingCellConfigCommon (searchSpaceZero).
	  if (pdcch_ConfigCommon->choice.setup->searchSpaceZero){
	    if (pdcch_ConfigCommon->choice.setup->searchSpaceSIB1 == NULL){
	      pdcch_ConfigCommon->choice.setup->searchSpaceSIB1=calloc(1,sizeof(*pdcch_ConfigCommon->choice.setup->searchSpaceSIB1));
	    }
	    *pdcch_ConfigCommon->choice.setup->searchSpaceSIB1 = 0;
	    LOG_D(NR_MAC, "[DCI_CONFIG] Configure SearchSpace#0 of the initial BWP\n");
	  }
	  if (ss->searchSpaceType->choice.common->dci_Format0_0_AndFormat1_0){
	    // check available SS IDs
	    if (pdcch_ConfigCommon->choice.setup->ra_SearchSpace){
	      if (ss->searchSpaceId == *pdcch_ConfigCommon->choice.setup->ra_SearchSpace){
		switch(ra->ra_state){
		case WAIT_RAR:
		  LOG_D(NR_MAC, "[DCI_CONFIG] Configure monitoring of PDCCH candidates in Type1-PDCCH common random access search space (RA-Msg2)\n");
		  rel15->num_dci_options = 1;
		  rel15->dci_format_options[0] = NR_DL_DCI_FORMAT_1_0;
		  if (get_softmodem_params()->sa) {
		    config_dci_pdu(mac, rel15, dl_config, NR_RNTI_RA, -1);
		  } else {
		    config_dci_pdu(mac, rel15, dl_config, NR_RNTI_RA, ss_id);
		  }
		  fill_dci_search_candidates(ss, rel15);
		  break;
		case WAIT_CONTENTION_RESOLUTION:
		  LOG_D(NR_MAC, "[DCI_CONFIG] Configure monitoring of PDCCH candidates in Type1-PDCCH common random access search space (RA-Msg4)\n");
		  rel15->num_dci_options = 1;
		  rel15->dci_format_options[0] = NR_DL_DCI_FORMAT_1_0;
		  config_dci_pdu(mac, rel15, dl_config, NR_RNTI_TC, -1);
		  fill_dci_search_candidates(ss, rel15);
		  break;
		default:
		  break;
		}
	      }
	    }
	    if (pdcch_ConfigCommon->choice.setup->searchSpaceSIB1){
	      if (ss->searchSpaceId == *pdcch_ConfigCommon->choice.setup->searchSpaceSIB1){
		// Configure monitoring of PDCCH candidates in Type0-PDCCH common search space on the MCG
		//LOG_W(MAC, "[DCI_CONFIG] This seach space should not be configured yet...");
	      }
	    }
	    if (pdcch_ConfigCommon->choice.setup->searchSpaceOtherSystemInformation){
	      if (ss->searchSpaceId == *pdcch_ConfigCommon->choice.setup->searchSpaceOtherSystemInformation){
		// Configure monitoring of PDCCH candidates in Type0-PDCCH common search space on the MCG
		//LOG_W(MAC, "[DCI_CONFIG] This seach space should not be configured yet...");
	      }
	    }
	    if (pdcch_ConfigCommon->choice.setup->pagingSearchSpace){
	      if (ss->searchSpaceId == *pdcch_ConfigCommon->choice.setup->pagingSearchSpace){
		// Configure monitoring of PDCCH candidates in Type2-PDCCH common search space on the MCG
		//LOG_W(MAC, "[DCI_CONFIG] This seach space should not be configured yet...");
	      }
	    }
	    if (phy_cgc){
	      if (phy_cgc->cs_RNTI){
		LOG_D(MAC, "[DCI_CONFIG] Configure monitoring of PDCCH candidates in Type3-PDCCH common search space for dci_Format0_0_AndFormat1_0 with CRC scrambled by CS-RNTI...\n");
		LOG_W(MAC, "[DCI_CONFIG] This RNTI should not be configured yet...\n");
	      }
	      if (phy_cgc->ext1){
		if (phy_cgc->ext1->mcs_C_RNTI){
		  LOG_D(MAC, "[DCI_CONFIG] Configure monitoring of PDCCH candidates in user specific search space for dci_Format0_0_AndFormat1_0 with CRC scrambled by MCS-C-RNTI...\n");
		  LOG_W(MAC, "[DCI_CONFIG] This RNTI should not be configured yet...\n");
		}
	      }
	    }
	  } // end DCI 00 and 01
	  // DCI 2_0
	  if (ss->searchSpaceType->choice.common->dci_Format2_0){
	    LOG_D(MAC, "[DCI_CONFIG] Configure monitoring of PDCCH candidates in Type3-PDCCH common search space for DCI format 2_0 with CRC scrambled by SFI-RNTI \n");
	    LOG_W(MAC, "[DCI_CONFIG] This format should not be configured yet...\n");
	  }
	  // DCI 2_1
	  if (ss->searchSpaceType->choice.common->dci_Format2_1){
	    LOG_D(MAC, "[DCI_CONFIG] Configure monitoring of PDCCH candidates in Type3-PDCCH common search space for DCI format 2_1 with CRC scrambled by INT-RNTI \n");
	    LOG_W(MAC, "[DCI_CONFIG] This format should not be configured yet...\n");
	  }
	  // DCI 2_2
	  if (ss->searchSpaceType->choice.common->dci_Format2_2){
	    LOG_D(MAC, "[DCI_CONFIG] Configure monitoring of PDCCH candidates in Type3-PDCCH common search space for DCI format 2_2 with CRC scrambled by TPC-RNTI \n");
	    LOG_W(MAC, "[DCI_CONFIG] This format should not be configured yet...\n");
	  }
	  // DCI 2_3
	  if (ss->searchSpaceType->choice.common->dci_Format2_3){
	    LOG_D(MAC, "[DCI_CONFIG] Configure monitoring of PDCCH candidates in Type3-PDCCH common search space for DCI format 2_3 with CRC scrambled by TPC-SRS-RNTI \n");
	    LOG_W(MAC, "[DCI_CONFIG] This format should not be configured yet...\n");
	  }

	  break;
	case NR_SearchSpace__searchSpaceType_PR_ue_Specific:
	  // this is an USS
	  if (ss->searchSpaceType->choice.ue_Specific &&
<<<<<<< HEAD
	      ss->searchSpaceType->choice.ue_Specific->dci_Formats == NR_SearchSpace__searchSpaceType__ue_Specific__dci_Formats_formats0_1_And_1_1 &&
	      (ra->ra_state == RA_SUCCEEDED || get_softmodem_params()->phy_test) &&
=======
	      ss->searchSpaceType->choice.ue_Specific->dci_Formats == NR_SearchSpace__searchSpaceType__ue_Specific__dci_Formats_formats0_1_And_1_1 && 
	      (ra->ra_state == RA_SUCCEEDED || get_softmodem_params()->phy_test) && 
>>>>>>> 76b0aa1f
              mac->crnti > 0) {
	      // Monitors DCI 01 and 11 scrambled with C-RNTI, or CS-RNTI(s), or SP-CSI-RNTI
            LOG_D(NR_MAC, "[DCI_CONFIG] Configure monitoring of PDCCH candidates in the user specific search space\n");
            rel15->num_dci_options = 2;
            rel15->dci_format_options[0] = NR_DL_DCI_FORMAT_1_1;
            rel15->dci_format_options[1] = NR_UL_DCI_FORMAT_0_1;
            config_dci_pdu(mac, rel15, dl_config, NR_RNTI_C, ss_id);
            fill_dci_search_candidates(ss, rel15);

//#ifdef DEBUG_DCI
		LOG_D(NR_MAC, "[DCI_CONFIG] ss %d ue_Specific %p searchSpaceType->present %d dci_Formats %d\n",
		      ss_id,
		      ss->searchSpaceType->choice.ue_Specific,
		      (int)ss->searchSpaceType->present,
		      (int)ss->searchSpaceType->choice.ue_Specific->dci_Formats);
//#endif
	  }
	  if (phy_cgc){
            if (phy_cgc->cs_RNTI){
		  LOG_D(MAC, "[DCI_CONFIG] Configure monitoring of PDCCH candidates in user specific search space for dci_Format0_0_AndFormat1_0 with CRC scrambled by CS-RNTI...\n");
		  LOG_W(MAC, "[DCI_CONFIG] This RNTI should not be configured yet...");
            }
            if (phy_cgc->sp_CSI_RNTI){
		  LOG_D(MAC, "[DCI_CONFIG] Configure monitoring of PDCCH candidates in user specific search space for dci_Format0_0_AndFormat1_0 with CRC scrambled by SP-CSI-RNTI...\n");
		  LOG_W(MAC, "[DCI_CONFIG] This RNTI should not be configured yet...");
            }
	    if (phy_cgc->ext1 &&
		phy_cgc->ext1->mcs_C_RNTI){
		    LOG_D(MAC, "[DCI_CONFIG] Configure monitoring of PDCCH candidates in user specific search space for dci_Format0_0_AndFormat1_0 with CRC scrambled by MCS-C-RNTI...\n");
		    LOG_W(MAC, "[DCI_CONFIG] This RNTI should not be configured yet...");
            }
	  }
	  break;
	default:
	  AssertFatal(1 == 0, "[DCI_CONFIG] Unrecognized search space type...");
	  break;
	} // switch searchspace
      } // for ss_id
  }
  else {

    AssertFatal(1==0,"Handle DCI searching when CellGroup without dedicated BWP\n");
  }
  // Search space 0, CORESET ID 0

  NR_SetupRelease_PDCCH_ConfigCommon_t *pdcch_ConfigCommon = bwp_Common->pdcch_ConfigCommon;

  if (pdcch_ConfigCommon &&
      pdcch_ConfigCommon->choice.setup->searchSpaceSIB1){

    NR_SearchSpace_t *ss0 = mac->search_space_zero;
    fapi_nr_dl_config_dci_dl_pdu_rel15_t *rel15 = &dl_config->dl_config_list[dl_config->number_pdus].dci_config_pdu.dci_config_rel15;

    if (ss0->searchSpaceId == *pdcch_ConfigCommon->choice.setup->searchSpaceSIB1){
      if( (frame%2 == mac->type0_PDCCH_CSS_config.sfn_c) && (slot == mac->type0_PDCCH_CSS_config.n_0) ){
        rel15->num_dci_options = 1;
        rel15->dci_format_options[0] = NR_DL_DCI_FORMAT_1_0;
        config_dci_pdu(mac, rel15, dl_config, NR_RNTI_SI, -1);
        fill_dci_search_candidates(ss0, rel15);
      }
    }
  }
  else { // use coreset0/ss0
    NR_SearchSpace_t *ss0 = mac->search_space_zero;
    if(ss0) {
      fapi_nr_dl_config_dci_dl_pdu_rel15_t *rel15 = &dl_config->dl_config_list[0].dci_config_pdu.dci_config_rel15;
      rel15->num_dci_options = 1;
      rel15->dci_format_options[0] = NR_DL_DCI_FORMAT_1_0;
      config_dci_pdu(mac, rel15, dl_config, NR_RNTI_C , -1);
      fill_dci_search_candidates(ss0, rel15);
      dl_config->number_pdus = 1;
    }
  }
}<|MERGE_RESOLUTION|>--- conflicted
+++ resolved
@@ -184,14 +184,9 @@
       rel15->BWPSize = mac->type0_PDCCH_CSS_config.num_rbs;
       rel15->BWPStart = mac->type0_PDCCH_CSS_config.cset_start_rb;
       rel15->SubcarrierSpacing = initialDownlinkBWP->genericParameters.subcarrierSpacing;
-<<<<<<< HEAD
       for (int i = 0; i < rel15->num_dci_options; i++) {
         rel15->dci_length_options[i] = nr_dci_size(initialDownlinkBWP,initialUplinkBWP, mac->cg, &mac->def_dci_pdu_rel15[rel15->dci_format_options[i]], rel15->dci_format_options[i], NR_RNTI_TC, rel15->BWPSize, bwp_id);
       }
-=======
-      for (int i = 0; i < rel15->num_dci_options; i++)
-        rel15->dci_length_options[i] = nr_dci_size(initialDownlinkBWP,initialUplinkBWP, mac->cg, &mac->def_dci_pdu_rel15[rel15->dci_format_options[i]], rel15->dci_format_options[i], NR_RNTI_TC, rel15->BWPSize, bwp_id);
->>>>>>> 76b0aa1f
     break;
     case NR_RNTI_SP_CSI:
     break;
@@ -368,13 +363,8 @@
 	case NR_SearchSpace__searchSpaceType_PR_ue_Specific:
 	  // this is an USS
 	  if (ss->searchSpaceType->choice.ue_Specific &&
-<<<<<<< HEAD
 	      ss->searchSpaceType->choice.ue_Specific->dci_Formats == NR_SearchSpace__searchSpaceType__ue_Specific__dci_Formats_formats0_1_And_1_1 &&
 	      (ra->ra_state == RA_SUCCEEDED || get_softmodem_params()->phy_test) &&
-=======
-	      ss->searchSpaceType->choice.ue_Specific->dci_Formats == NR_SearchSpace__searchSpaceType__ue_Specific__dci_Formats_formats0_1_And_1_1 && 
-	      (ra->ra_state == RA_SUCCEEDED || get_softmodem_params()->phy_test) && 
->>>>>>> 76b0aa1f
               mac->crnti > 0) {
 	      // Monitors DCI 01 and 11 scrambled with C-RNTI, or CS-RNTI(s), or SP-CSI-RNTI
             LOG_D(NR_MAC, "[DCI_CONFIG] Configure monitoring of PDCCH candidates in the user specific search space\n");
