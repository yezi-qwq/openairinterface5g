--- conflicted
+++ resolved
@@ -243,119 +243,8 @@
 
   RA_config_t *ra = &mac->ra;
   int ss_id;
-<<<<<<< HEAD
-  uint8_t bwp_id = mac->DL_BWP_Id;
-  uint8_t coreset_id = 1;
-  //NR_ServingCellConfig_t *scd = mac->scg->spCellConfig->spCellConfigDedicated;
-  NR_BWP_Downlink_t *bwp = mac->DLbwp[bwp_id - 1];
-
-  #ifdef DEBUG_DCI
-    LOG_D(MAC, "[DCI_CONFIG] ra_rnti %p (%x) crnti %p (%x) t_crnti %p (%x)\n", &ra->ra_rnti, ra->ra_rnti, &mac->crnti, mac->crnti, &ra->t_crnti, ra->t_crnti);
-  #endif
-
-  // loop over all available SS for BWP ID 1, CORESET ID 1
-  for (ss_id = 0; ss_id < FAPI_NR_MAX_SS_PER_CORESET && mac->SSpace[bwp_id - 1][coreset_id - 1][ss_id] != NULL; ss_id++){
-    NR_SearchSpace_t *ss = mac->SSpace[bwp_id - 1][coreset_id - 1][ss_id];
-    fapi_nr_dl_config_dci_dl_pdu_rel15_t *rel15 = &dl_config->dl_config_list[dl_config->number_pdus].dci_config_pdu.dci_config_rel15;
-    NR_BWP_DownlinkCommon_t *bwp_Common = bwp->bwp_Common;
-    NR_SetupRelease_PDCCH_ConfigCommon_t *pdcch_ConfigCommon = bwp_Common->pdcch_ConfigCommon;
-    struct NR_PhysicalCellGroupConfig *phy_cgc = mac->scg->physicalCellGroupConfig;
-    switch (ss->searchSpaceType->present){
-      case NR_SearchSpace__searchSpaceType_PR_common:
-      // this is for CSSs, we use BWP common and pdcch_ConfigCommon
-
-      // Fetch configuration for searchSpaceZero
-      // note: The search space with the SearchSpaceId = 0 identifies the search space configured via PBCH (MIB) and in ServingCellConfigCommon (searchSpaceZero).
-      if (pdcch_ConfigCommon->choice.setup->searchSpaceZero){
-        if (pdcch_ConfigCommon->choice.setup->searchSpaceSIB1 == NULL){
-          pdcch_ConfigCommon->choice.setup->searchSpaceSIB1=calloc(1,sizeof(*pdcch_ConfigCommon->choice.setup->searchSpaceSIB1));
-        }
-        *pdcch_ConfigCommon->choice.setup->searchSpaceSIB1 = 0;
-        LOG_D(MAC, "[DCI_CONFIG] Configure SearchSpace#0 of the initial BWP\n");
-      }
-      if (ss->searchSpaceType->choice.common->dci_Format0_0_AndFormat1_0){
-        // check available SS IDs
-        if (pdcch_ConfigCommon->choice.setup->ra_SearchSpace){
-          if (ss->searchSpaceId == *pdcch_ConfigCommon->choice.setup->ra_SearchSpace){
-            switch(ra->ra_state){
-              case WAIT_RAR:
-                LOG_D(NR_MAC, "[DCI_CONFIG] Configure monitoring of PDCCH candidates in Type1-PDCCH common random access search space (RA-Msg2)\n");
-                rel15->num_dci_options = 1;
-                rel15->dci_format_options[0] = NR_DL_DCI_FORMAT_1_0;
-                if (get_softmodem_params()->sa) {
-                  config_dci_pdu(mac, rel15, dl_config, NR_RNTI_RA, -1);
-                } else {
-                  config_dci_pdu(mac, rel15, dl_config, NR_RNTI_RA, ss_id);
-                }
-                fill_dci_search_candidates(ss, rel15);
-                break;
-              case WAIT_CONTENTION_RESOLUTION:
-                LOG_D(NR_MAC, "[DCI_CONFIG] Configure monitoring of PDCCH candidates in Type1-PDCCH common random access search space (RA-Msg4)\n");
-                rel15->num_dci_options = 1;
-                rel15->dci_format_options[0] = NR_DL_DCI_FORMAT_1_0;
-                config_dci_pdu(mac, rel15, dl_config, NR_RNTI_TC, -1);
-                fill_dci_search_candidates(ss, rel15);
-              break;
-              default:
-              break;
-            }
-          }
-        }
-        if (pdcch_ConfigCommon->choice.setup->searchSpaceSIB1){
-          if (ss->searchSpaceId == *pdcch_ConfigCommon->choice.setup->searchSpaceSIB1){
-            // Configure monitoring of PDCCH candidates in Type0-PDCCH common search space on the MCG
-            LOG_W(MAC, "[DCI_CONFIG] This seach space should not be configured yet...");
-          }
-        }
-        if (pdcch_ConfigCommon->choice.setup->searchSpaceOtherSystemInformation){
-          if (ss->searchSpaceId == *pdcch_ConfigCommon->choice.setup->searchSpaceOtherSystemInformation){
-            // Configure monitoring of PDCCH candidates in Type0-PDCCH common search space on the MCG
-            LOG_W(MAC, "[DCI_CONFIG] This seach space should not be configured yet...");
-          }
-        }
-        if (pdcch_ConfigCommon->choice.setup->pagingSearchSpace){
-          if (ss->searchSpaceId == *pdcch_ConfigCommon->choice.setup->pagingSearchSpace){
-            // Configure monitoring of PDCCH candidates in Type2-PDCCH common search space on the MCG
-            LOG_W(MAC, "[DCI_CONFIG] This seach space should not be configured yet...");
-          }
-        }
-        if (phy_cgc){
-          if (phy_cgc->cs_RNTI){
-            LOG_D(MAC, "[DCI_CONFIG] Configure monitoring of PDCCH candidates in Type3-PDCCH common search space for dci_Format0_0_AndFormat1_0 with CRC scrambled by CS-RNTI...\n");
-            LOG_W(MAC, "[DCI_CONFIG] This RNTI should not be configured yet...");
-          }
-          if (phy_cgc->ext1){
-            if (phy_cgc->ext1->mcs_C_RNTI){
-            LOG_D(MAC, "[DCI_CONFIG] Configure monitoring of PDCCH candidates in user specific search space for dci_Format0_0_AndFormat1_0 with CRC scrambled by MCS-C-RNTI...\n");
-            LOG_W(MAC, "[DCI_CONFIG] This RNTI should not be configured yet...");
-            }
-          }
-        }
-      } // end DCI 00 and 01
-      // DCI 2_0
-      if (ss->searchSpaceType->choice.common->dci_Format2_0){
-        LOG_D(MAC, "[DCI_CONFIG] Configure monitoring of PDCCH candidates in Type3-PDCCH common search space for DCI format 2_0 with CRC scrambled by SFI-RNTI \n");
-        LOG_W(MAC, "[DCI_CONFIG] This format should not be configured yet...");
-      }
-      // DCI 2_1
-      if (ss->searchSpaceType->choice.common->dci_Format2_1){
-        LOG_D(MAC, "[DCI_CONFIG] Configure monitoring of PDCCH candidates in Type3-PDCCH common search space for DCI format 2_1 with CRC scrambled by INT-RNTI \n");
-        LOG_W(MAC, "[DCI_CONFIG] This format should not be configured yet...");
-      }
-      // DCI 2_2
-      if (ss->searchSpaceType->choice.common->dci_Format2_2){
-        LOG_D(MAC, "[DCI_CONFIG] Configure monitoring of PDCCH candidates in Type3-PDCCH common search space for DCI format 2_2 with CRC scrambled by TPC-RNTI \n");
-        LOG_W(MAC, "[DCI_CONFIG] This format should not be configured yet...");
-      }
-      // DCI 2_3
-      if (ss->searchSpaceType->choice.common->dci_Format2_3){
-        LOG_D(MAC, "[DCI_CONFIG] Configure monitoring of PDCCH candidates in Type3-PDCCH common search space for DCI format 2_3 with CRC scrambled by TPC-SRS-RNTI \n");
-        LOG_W(MAC, "[DCI_CONFIG] This format should not be configured yet...");
-      }
-=======
->>>>>>> 2d4e8cc3
-
-  uint8_t bwp_id = (mac->cg) ? 1 : 0, coreset_id = (mac->cg) ? 1 : 0;
+
+  uint8_t bwp_id = (mac->cg) ? mac->DL_BWP_Id : 0, coreset_id = (mac->cg) ? 1 : 0;
   //NR_ServingCellConfig_t *scd = mac->scg->spCellConfig->spCellConfigDedicated;
   NR_BWP_Downlink_t *bwp = (mac->cg) ? mac->DLbwp[bwp_id - 1] : NULL;
 
