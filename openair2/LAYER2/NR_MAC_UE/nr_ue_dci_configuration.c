--- conflicted
+++ resolved
@@ -64,12 +64,8 @@
 
 void ue_dci_configuration(NR_UE_MAC_INST_t *mac, fapi_nr_dl_config_request_t *dl_config, frame_t frame, int slot) {
 
-<<<<<<< HEAD
   def_dci_pdu_rel15 = calloc(1,sizeof(dci_pdu_rel15_t));
 
-=======
-  NR_ServingCellConfig_t *scd = mac->scd;
->>>>>>> e68e72cd
   NR_BWP_Downlink_t *bwp;
   NR_BWP_DownlinkCommon_t *bwp_Common;
   NR_BWP_DownlinkDedicated_t *dl_bwp_Dedicated;
@@ -82,10 +78,7 @@
   NR_ControlResourceSet_t *coreset;
 
   fapi_nr_dl_config_dci_dl_pdu_rel15_t *rel15;
-<<<<<<< HEAD
   NR_ServingCellConfig_t *scd = mac->scg->spCellConfig->spCellConfigDedicated;
-=======
->>>>>>> e68e72cd
 
   uint8_t bwp_id = 1;
   int ss_id, sps;
@@ -167,11 +160,7 @@
   if (mac->crnti > 0) {
 
     NR_SearchSpace_t *css;
-<<<<<<< HEAD
-    NR_SearchSpace_t *uss;
-=======
     NR_SearchSpace_t *uss = NULL;
->>>>>>> e68e72cd
     NR_ServingCellConfigCommon_t *scc;
     NR_SearchSpaceId_t ra_SearchSpaceId;
     rel15 = &dl_config->dl_config_list[dl_config->number_pdus].dci_config_pdu.dci_config_rel15;
@@ -181,11 +170,7 @@
     AssertFatal(mac->scc != NULL, "scc is null\n");
 
     scc = mac->scc;
-<<<<<<< HEAD
     rel15->dci_format = NR_DL_DCI_FORMAT_1_1;
-=======
-    rel15->dci_format = NR_DL_DCI_FORMAT_1_0;
->>>>>>> e68e72cd
 
     // CoReSet configuration
     coreset = mac->coreset[0][0];
@@ -238,11 +223,7 @@
         rel15->BWPSize = NRRIV2BW(initialDownlinkBWP->genericParameters.locationAndBandwidth, 275);
         rel15->BWPStart = NRRIV2PRBOFFSET(bwp_Common->genericParameters.locationAndBandwidth, 275); // NRRIV2PRBOFFSET(initialDownlinkBWP->genericParameters.locationAndBandwidth, 275);
         rel15->SubcarrierSpacing = initialDownlinkBWP->genericParameters.subcarrierSpacing;
-<<<<<<< HEAD
         rel15->dci_length = nr_dci_size(mac->scg,def_dci_pdu_rel15,rel15->dci_format,NR_RNTI_C,rel15->BWPSize,bwp_id);
-=======
-        rel15->dci_length = nr_dci_size(rel15->dci_format, NR_RNTI_RA, rel15->BWPSize);
->>>>>>> e68e72cd
         for (int i = 0; i < sps; i++)
         if ((monitoringSymbolsWithinSlot >> (sps - 1 - i)) & 1) {
           rel15->coreset.StartSymbolIndex = i;
@@ -262,11 +243,7 @@
       rel15->BWPSize = NRRIV2BW(bwp_Common->genericParameters.locationAndBandwidth, 275);
       rel15->BWPStart = NRRIV2PRBOFFSET(bwp_Common->genericParameters.locationAndBandwidth, 275);
       rel15->SubcarrierSpacing = bwp_Common->genericParameters.subcarrierSpacing;
-<<<<<<< HEAD
       rel15->dci_length = nr_dci_size(mac->scg,def_dci_pdu_rel15,rel15->dci_format,NR_RNTI_C,rel15->BWPSize,bwp_id);
-=======
-      rel15->dci_length = nr_dci_size(rel15->dci_format, NR_RNTI_C, rel15->BWPSize);
->>>>>>> e68e72cd
       // get UE-specific search space
       for (ss_id = 0; ss_id < FAPI_NR_MAX_SS_PER_CORESET && mac->SSpace[0][0][ss_id] != NULL; ss_id++){
         uss = mac->SSpace[0][0][ss_id];
@@ -290,14 +267,7 @@
       rel15->coreset.scrambling_rnti = mac->t_crnti;
     } else {
       rel15->coreset.pdcch_dmrs_scrambling_id = *scc->physCellId;
-<<<<<<< HEAD
       rel15->coreset.scrambling_rnti = 0;
-=======
-      if(mac->ra_state == WAIT_RAR)
-        rel15->coreset.scrambling_rnti = 0;
-      else
-        rel15->coreset.scrambling_rnti = rel15->rnti;
->>>>>>> e68e72cd
     }
 
     if (add_dci){
