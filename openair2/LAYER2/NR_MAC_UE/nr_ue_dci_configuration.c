/*
 * Licensed to the OpenAirInterface (OAI) Software Alliance under one or more
 * contributor license agreements.  See the NOTICE file distributed with
 * this work for additional information regarding copyright ownership.
 * The OpenAirInterface Software Alliance licenses this file to You under
 * the OAI Public License, Version 1.1  (the "License"); you may not use this file
 * except in compliance with the License.
 * You may obtain a copy of the License at
 *
 *      http://www.openairinterface.org/?page_id=698
 *
 * Unless required by applicable law or agreed to in writing, software
 * distributed under the License is distributed on an "AS IS" BASIS,
 * WITHOUT WARRANTIES OR CONDITIONS OF ANY KIND, either express or implied.
 * See the License for the specific language governing permissions and
 * limitations under the License.
 *-------------------------------------------------------------------------------
 * For more information about the OpenAirInterface (OAI) Software Alliance:
 *      contact@openairinterface.org
 */

/* \file nr_ue_dci_configuration.c
 * \brief functions for generating dci search procedures based on RRC Serving Cell Group Configuration
 * \author R. Knopp, G. Casati
 * \date 2020
 * \version 0.2
 * \company Eurecom, Fraunhofer IIS
 * \email: knopp@eurecom.fr, guido.casati@iis.fraunhofer.de
 * \note
 * \warning
 */

#include "mac_proto.h"
#include "mac_defs.h"
#include "assertions.h"
#include "LAYER2/NR_MAC_UE/mac_extern.h"
#include "mac_defs.h"
#include "common/utils/nr/nr_common.h"
#include "executables/softmodem-common.h"
#include <stdio.h>
#include "nfapi_nr_interface.h"

#ifdef NR_PDCCH_DCI_TOOLS_DEBUG
#define LOG_DCI_D(a...) printf("\t\t<-NR_PDCCH_DCI_TOOLS_DEBUG (nr_extract_dci_info) ->" a)
#else 
#define LOG_DCI_D(a...)
#endif
#define LOG_DCI_PARM(a...) LOG_D(PHY,"\t<-NR_PDCCH_DCI_TOOLS_DEBUG (nr_generate_ue_ul_dlsch_params_from_dci)" a)

// #define DEBUG_DCI

dci_pdu_rel15_t *def_dci_pdu_rel15;

void fill_dci_search_candidates(NR_SearchSpace_t *ss,fapi_nr_dl_config_dci_dl_pdu_rel15_t *rel15) {

  LOG_D(MAC,"Filling search candidates for DCI\n");

  uint8_t aggregation;
  find_aggregation_candidates(&aggregation,
                              &rel15->number_of_candidates,
                              ss);

  for (int i=0; i<rel15->number_of_candidates; i++) {
    rel15->CCE[i] = i*aggregation;
    rel15->L[i] = aggregation;
  }
}

void config_dci_pdu(NR_UE_MAC_INST_t *mac, fapi_nr_dl_config_dci_dl_pdu_rel15_t *rel15, fapi_nr_dl_config_request_t *dl_config, int rnti_type, int ss_id){

  RA_config_t *ra = &mac->ra;
  uint16_t monitoringSymbolsWithinSlot = 0;
  uint8_t coreset_id = 1;
  int sps = 0;
  def_dci_pdu_rel15 = calloc(1,2*sizeof(dci_pdu_rel15_t));
  AssertFatal(mac->scc != NULL, "scc is null\n");
  NR_BWP_Id_t bwp_id = mac->DL_BWP_Id;
  NR_ServingCellConfigCommon_t *scc = mac->scc;
  NR_BWP_DownlinkCommon_t *bwp_Common = mac->DLbwp[bwp_id - 1]->bwp_Common;
  NR_BWP_DownlinkCommon_t *initialDownlinkBWP = scc->downlinkConfigCommon->initialDownlinkBWP;

  NR_SearchSpace_t *ss;
  NR_ControlResourceSet_t *coreset;
  if(ss_id>=0) {
    ss = mac->SSpace[bwp_id - 1][coreset_id - 1][ss_id];
    coreset = mac->coreset[bwp_id - 1][coreset_id - 1];
    rel15->coreset.CoreSetType = NFAPI_NR_CSET_CONFIG_PDCCH_CONFIG;
  } else {
    ss = mac->search_space_zero;
    coreset = mac->coreset0;
    rel15->coreset.CoreSetType = NFAPI_NR_CSET_CONFIG_MIB_SIB1;
  }

  rel15->coreset.duration = coreset->duration;

  for (int i = 0; i < 6; i++)
    rel15->coreset.frequency_domain_resource[i] = coreset->frequencyDomainResources.buf[i];
  rel15->coreset.CceRegMappingType = coreset->cce_REG_MappingType.present == NR_ControlResourceSet__cce_REG_MappingType_PR_interleaved ? FAPI_NR_CCE_REG_MAPPING_TYPE_INTERLEAVED : FAPI_NR_CCE_REG_MAPPING_TYPE_NON_INTERLEAVED;
  if (rel15->coreset.CceRegMappingType == FAPI_NR_CCE_REG_MAPPING_TYPE_INTERLEAVED) {
    struct NR_ControlResourceSet__cce_REG_MappingType__interleaved *interleaved = coreset->cce_REG_MappingType.choice.interleaved;
    rel15->coreset.RegBundleSize = (interleaved->reg_BundleSize == NR_ControlResourceSet__cce_REG_MappingType__interleaved__reg_BundleSize_n6) ? 6 : (2 + interleaved->reg_BundleSize);
    rel15->coreset.InterleaverSize = (interleaved->interleaverSize == NR_ControlResourceSet__cce_REG_MappingType__interleaved__interleaverSize_n6) ? 6 : (2 + interleaved->interleaverSize);
    AssertFatal(scc->physCellId != NULL, "mac->scc->physCellId is null\n");
    rel15->coreset.ShiftIndex = interleaved->shiftIndex != NULL ? *interleaved->shiftIndex : *scc->physCellId;
  } else {
    rel15->coreset.RegBundleSize = 0;
    rel15->coreset.InterleaverSize = 0;
    rel15->coreset.ShiftIndex = 0;
  }

  rel15->coreset.precoder_granularity = coreset->precoderGranularity;

  // Scrambling RNTI
  if (coreset->pdcch_DMRS_ScramblingID) {
    rel15->coreset.pdcch_dmrs_scrambling_id = *coreset->pdcch_DMRS_ScramblingID;
    rel15->coreset.scrambling_rnti = mac->crnti;
  } else {
    rel15->coreset.pdcch_dmrs_scrambling_id = *scc->physCellId;
    rel15->coreset.scrambling_rnti = 0;
  }

  #ifdef DEBUG_DCI
    LOG_D(MAC, "[DCI_CONFIG] Configure DCI PDU: ss_id %d bwp %p bwp_Id %d controlResourceSetId %d\n", ss_id, mac->DLbwp[bwp_id - 1], mac->DLbwp[bwp_id - 1]->bwp_Id, coreset->controlResourceSetId);
  #endif

  // loop over RNTI type and configure resource allocation for DCI
  switch(rnti_type) {
    case NR_RNTI_C:
    // we use DL BWP dedicated
    sps = bwp_Common->genericParameters.cyclicPrefix == NULL ? 14 : 12;
    // for SPS=14 8 MSBs in positions 13 down to 6
    monitoringSymbolsWithinSlot = (ss->monitoringSymbolsWithinSlot->buf[0]<<(sps-8)) | (ss->monitoringSymbolsWithinSlot->buf[1]>>(16-sps));
    rel15->rnti = mac->crnti;
    rel15->BWPSize = NRRIV2BW(bwp_Common->genericParameters.locationAndBandwidth, MAX_BWP_SIZE);
    rel15->BWPStart = NRRIV2PRBOFFSET(bwp_Common->genericParameters.locationAndBandwidth, MAX_BWP_SIZE);
    rel15->SubcarrierSpacing = bwp_Common->genericParameters.subcarrierSpacing;
    for (int i = 0; i < rel15->num_dci_options; i++) {
      rel15->dci_length_options[i] = nr_dci_size(scc, mac->scg, def_dci_pdu_rel15+i, rel15->dci_format_options[i], NR_RNTI_C, rel15->BWPSize, bwp_id);
    }
    break;
    case NR_RNTI_RA:
    // we use the initial DL BWP
    sps = initialDownlinkBWP->genericParameters.cyclicPrefix == NULL ? 14 : 12;
    monitoringSymbolsWithinSlot = (ss->monitoringSymbolsWithinSlot->buf[0]<<(sps-8)) | (ss->monitoringSymbolsWithinSlot->buf[1]>>(16-sps));
    rel15->rnti = ra->ra_rnti;
    rel15->BWPSize = NRRIV2BW(initialDownlinkBWP->genericParameters.locationAndBandwidth, MAX_BWP_SIZE);
    rel15->BWPStart = NRRIV2PRBOFFSET(bwp_Common->genericParameters.locationAndBandwidth, MAX_BWP_SIZE); //NRRIV2PRBOFFSET(initialDownlinkBWP->genericParameters.locationAndBandwidth, 275);
    rel15->SubcarrierSpacing = initialDownlinkBWP->genericParameters.subcarrierSpacing;
    rel15->dci_length_options[0] = nr_dci_size(scc, mac->scg, def_dci_pdu_rel15, rel15->dci_format_options[0], NR_RNTI_RA, rel15->BWPSize, bwp_id);
    break;
    case NR_RNTI_P:
    break;
    case NR_RNTI_CS:
    break;
    case NR_RNTI_TC:
    break;
    case NR_RNTI_SP_CSI:
    break;
    case NR_RNTI_SI:
      // we use DL BWP dedicated
      sps = bwp_Common->genericParameters.cyclicPrefix == NULL ? 14 : 12;

      // for SPS=14 8 MSBs in positions 13 down to 6
      monitoringSymbolsWithinSlot = (ss->monitoringSymbolsWithinSlot->buf[0]<<(sps-8)) | (ss->monitoringSymbolsWithinSlot->buf[1]>>(16-sps));

      rel15->rnti = SI_RNTI; // SI-RNTI - 3GPP TS 38.321 Table 7.1-1: RNTI values
      rel15->BWPSize = mac->type0_PDCCH_CSS_config.num_rbs;
      rel15->BWPStart = mac->type0_PDCCH_CSS_config.cset_start_rb;
      rel15->SubcarrierSpacing = mac->mib->subCarrierSpacingCommon;

      for (int i = 0; i < rel15->num_dci_options; i++) {
        rel15->dci_length_options[i] = nr_dci_size(scc, mac->scg, def_dci_pdu_rel15, rel15->dci_format_options[i], NR_RNTI_SI, rel15->BWPSize, 0);
      }
    break;
    case NR_RNTI_SFI:
    break;
    case NR_RNTI_INT:
    break;
    case NR_RNTI_TPC_PUSCH:
    break;
    case NR_RNTI_TPC_PUCCH:
    break;
    case NR_RNTI_TPC_SRS:
    break;
    default:
    break;
  }
  for (int i = 0; i < sps; i++) {
    if ((monitoringSymbolsWithinSlot >> (sps - 1 - i)) & 1) {
      rel15->coreset.StartSymbolIndex = i;
      break;
    }
  }
  #ifdef DEBUG_DCI
    LOG_D(MAC, "[DCI_CONFIG] Configure DCI PDU: rnti_type %d BWPSize %d BWPStart %d rel15->SubcarrierSpacing %d rel15->dci_format %d rel15->dci_length %d sps %d monitoringSymbolsWithinSlot %d \n",
      rnti_type,
      rel15->BWPSize,
      rel15->BWPStart,
      rel15->SubcarrierSpacing,
      rel15->dci_format_options[0],
      rel15->dci_length_options[0],
      sps,
      monitoringSymbolsWithinSlot);
  #endif
  // add DCI
  dl_config->dl_config_list[dl_config->number_pdus].pdu_type = FAPI_NR_DL_CONFIG_TYPE_DCI;
  dl_config->number_pdus += 1;
}

void ue_dci_configuration(NR_UE_MAC_INST_t *mac, fapi_nr_dl_config_request_t *dl_config, frame_t frame, int slot) {

  RA_config_t *ra = &mac->ra;
  int ss_id;
  uint8_t bwp_id = 1, coreset_id = 1;
  //NR_ServingCellConfig_t *scd = mac->scg->spCellConfig->spCellConfigDedicated;
  NR_BWP_Downlink_t *bwp = mac->DLbwp[bwp_id - 1];

  #ifdef DEBUG_DCI
    LOG_D(MAC, "[DCI_CONFIG] ra_rnti %p (%x) crnti %p (%x) t_crnti %p (%x)\n", &ra->ra_rnti, ra->ra_rnti, &mac->crnti, mac->crnti, &ra->t_crnti, ra->t_crnti);
  #endif

  // loop over all available SS for BWP ID 1, CORESET ID 1
  for (ss_id = 0; ss_id < FAPI_NR_MAX_SS_PER_CORESET && mac->SSpace[bwp_id - 1][coreset_id - 1][ss_id] != NULL; ss_id++){
    NR_SearchSpace_t *ss = mac->SSpace[bwp_id - 1][coreset_id - 1][ss_id];
    fapi_nr_dl_config_dci_dl_pdu_rel15_t *rel15 = &dl_config->dl_config_list[dl_config->number_pdus].dci_config_pdu.dci_config_rel15;
    NR_BWP_DownlinkCommon_t *bwp_Common = bwp->bwp_Common;
    NR_SetupRelease_PDCCH_ConfigCommon_t *pdcch_ConfigCommon = bwp_Common->pdcch_ConfigCommon;
    struct NR_PhysicalCellGroupConfig *phy_cgc = mac->scg->physicalCellGroupConfig;
    switch (ss->searchSpaceType->present){
      case NR_SearchSpace__searchSpaceType_PR_common:
      // this is for CSSs, we use BWP common and pdcch_ConfigCommon

      // Fetch configuration for searchSpaceZero
      // note: The search space with the SearchSpaceId = 0 identifies the search space configured via PBCH (MIB) and in ServingCellConfigCommon (searchSpaceZero).
      if (pdcch_ConfigCommon->choice.setup->searchSpaceZero){
        if (pdcch_ConfigCommon->choice.setup->searchSpaceSIB1 == NULL){
          pdcch_ConfigCommon->choice.setup->searchSpaceSIB1=calloc(1,sizeof(*pdcch_ConfigCommon->choice.setup->searchSpaceSIB1));
        }
        *pdcch_ConfigCommon->choice.setup->searchSpaceSIB1 = 0;
        LOG_D(MAC, "[DCI_CONFIG] Configure SearchSpace#0 of the initial BWP\n");
      }
      if (ss->searchSpaceType->choice.common->dci_Format0_0_AndFormat1_0){
        // check available SS IDs
        if (pdcch_ConfigCommon->choice.setup->ra_SearchSpace){
          if (ss->searchSpaceId == *pdcch_ConfigCommon->choice.setup->ra_SearchSpace){
            switch(ra->ra_state){
              case WAIT_RAR:
              LOG_D(MAC, "[DCI_CONFIG] Configure monitoring of PDCCH candidates in Type1-PDCCH common random access search space\n");
              rel15->num_dci_options = 1;
              rel15->dci_format_options[0] = NR_DL_DCI_FORMAT_1_0;
              config_dci_pdu(mac, rel15, dl_config, NR_RNTI_RA, ss_id);
              fill_dci_search_candidates(ss, rel15);
              break;
              case WAIT_CONTENTION_RESOLUTION:
              LOG_E(MAC, "In %s: CB-RA not implemented yet. Should not have fallen in this case.\n", __FUNCTION__);
              break;
              default:
              break;
            }
          }
        }
        if (pdcch_ConfigCommon->choice.setup->searchSpaceSIB1){
          if (ss->searchSpaceId == *pdcch_ConfigCommon->choice.setup->searchSpaceSIB1){
            // Configure monitoring of PDCCH candidates in Type0-PDCCH common search space on the MCG
            LOG_W(MAC, "[DCI_CONFIG] This seach space should not be configured yet...");
          }
        }
        if (pdcch_ConfigCommon->choice.setup->searchSpaceOtherSystemInformation){
          if (ss->searchSpaceId == *pdcch_ConfigCommon->choice.setup->searchSpaceOtherSystemInformation){
            // Configure monitoring of PDCCH candidates in Type0-PDCCH common search space on the MCG
            LOG_W(MAC, "[DCI_CONFIG] This seach space should not be configured yet...");
          }
        }
        if (pdcch_ConfigCommon->choice.setup->pagingSearchSpace){
          if (ss->searchSpaceId == *pdcch_ConfigCommon->choice.setup->pagingSearchSpace){
            // Configure monitoring of PDCCH candidates in Type2-PDCCH common search space on the MCG
            LOG_W(MAC, "[DCI_CONFIG] This seach space should not be configured yet...");
          }
        }
        if (phy_cgc){
          if (phy_cgc->cs_RNTI){
            LOG_D(MAC, "[DCI_CONFIG] Configure monitoring of PDCCH candidates in Type3-PDCCH common search space for dci_Format0_0_AndFormat1_0 with CRC scrambled by CS-RNTI...\n");
            LOG_W(MAC, "[DCI_CONFIG] This RNTI should not be configured yet...");
          }
          if (phy_cgc->ext1){
            if (phy_cgc->ext1->mcs_C_RNTI){
            LOG_D(MAC, "[DCI_CONFIG] Configure monitoring of PDCCH candidates in user specific search space for dci_Format0_0_AndFormat1_0 with CRC scrambled by MCS-C-RNTI...\n");
            LOG_W(MAC, "[DCI_CONFIG] This RNTI should not be configured yet...");
            }
          }
        }
      } // end DCI 00 and 01
      // DCI 2_0
      if (ss->searchSpaceType->choice.common->dci_Format2_0){
        LOG_D(MAC, "[DCI_CONFIG] Configure monitoring of PDCCH candidates in Type3-PDCCH common search space for DCI format 2_0 with CRC scrambled by SFI-RNTI \n");
        LOG_W(MAC, "[DCI_CONFIG] This format should not be configured yet...");
      }
      // DCI 2_1
      if (ss->searchSpaceType->choice.common->dci_Format2_1){
        LOG_D(MAC, "[DCI_CONFIG] Configure monitoring of PDCCH candidates in Type3-PDCCH common search space for DCI format 2_1 with CRC scrambled by INT-RNTI \n");
        LOG_W(MAC, "[DCI_CONFIG] This format should not be configured yet...");
      }
      // DCI 2_2
      if (ss->searchSpaceType->choice.common->dci_Format2_2){
        LOG_D(MAC, "[DCI_CONFIG] Configure monitoring of PDCCH candidates in Type3-PDCCH common search space for DCI format 2_2 with CRC scrambled by TPC-RNTI \n");
        LOG_W(MAC, "[DCI_CONFIG] This format should not be configured yet...");
      }
      // DCI 2_3
      if (ss->searchSpaceType->choice.common->dci_Format2_3){
        LOG_D(MAC, "[DCI_CONFIG] Configure monitoring of PDCCH candidates in Type3-PDCCH common search space for DCI format 2_3 with CRC scrambled by TPC-SRS-RNTI \n");
        LOG_W(MAC, "[DCI_CONFIG] This format should not be configured yet...");
      }

      break;
      case NR_SearchSpace__searchSpaceType_PR_ue_Specific:
      // this is an USS
      if (ss->searchSpaceType->choice.ue_Specific){
        if(ss->searchSpaceType->choice.ue_Specific->dci_Formats == NR_SearchSpace__searchSpaceType__ue_Specific__dci_Formats_formats0_1_And_1_1){
          // Monitors DCI 01 and 11 scrambled with C-RNTI, or CS-RNTI(s), or SP-CSI-RNTI
<<<<<<< HEAD
          //if (get_softmodem_params()->phy_test == 1 && mac->crnti > 0) {
          if (((mac->ra_state == RA_SUCCEEDED) || (get_softmodem_params()->phy_test == 1)) && mac->crnti > 0){
=======
          if ((ra->ra_state == RA_SUCCEEDED || get_softmodem_params()->phy_test) && mac->crnti > 0) {
>>>>>>> 403db5f6
            LOG_D(MAC, "[DCI_CONFIG] Configure monitoring of PDCCH candidates in the user specific search space\n");
            rel15->num_dci_options = 2;
            rel15->dci_format_options[0] = NR_DL_DCI_FORMAT_1_1;
            rel15->dci_format_options[1] = NR_UL_DCI_FORMAT_0_1;
            config_dci_pdu(mac, rel15, dl_config, NR_RNTI_C, ss_id);
            fill_dci_search_candidates(ss, rel15);

            #ifdef DEBUG_DCI
            LOG_D(MAC, "[DCI_CONFIG] ss %d ue_Specific %p searchSpaceType->present %d dci_Formats %d\n",
              ss_id,
              ss->searchSpaceType->choice.ue_Specific,
              ss->searchSpaceType->present,
              ss->searchSpaceType->choice.ue_Specific->dci_Formats);
            #endif
          }
          if (phy_cgc){
            if (phy_cgc->cs_RNTI){
              LOG_D(MAC, "[DCI_CONFIG] Configure monitoring of PDCCH candidates in user specific search space for dci_Format0_0_AndFormat1_0 with CRC scrambled by CS-RNTI...\n");
              LOG_W(MAC, "[DCI_CONFIG] This RNTI should not be configured yet...");
            }
            if (phy_cgc->sp_CSI_RNTI){
              LOG_D(MAC, "[DCI_CONFIG] Configure monitoring of PDCCH candidates in user specific search space for dci_Format0_0_AndFormat1_0 with CRC scrambled by SP-CSI-RNTI...\n");
              LOG_W(MAC, "[DCI_CONFIG] This RNTI should not be configured yet...");
            }
            if (phy_cgc->ext1){
              if (phy_cgc->ext1->mcs_C_RNTI){
                LOG_D(MAC, "[DCI_CONFIG] Configure monitoring of PDCCH candidates in user specific search space for dci_Format0_0_AndFormat1_0 with CRC scrambled by MCS-C-RNTI...\n");
                LOG_W(MAC, "[DCI_CONFIG] This RNTI should not be configured yet...");
              }
            }
          }
        }
      }
      break;
      default:
      AssertFatal(1 == 0, "[DCI_CONFIG] Unrecognized search space type...");
      break;
    }
  }

  // Search space 0, CORESET ID 0

  NR_BWP_DownlinkCommon_t *bwp_Common = bwp->bwp_Common;
  NR_SetupRelease_PDCCH_ConfigCommon_t *pdcch_ConfigCommon = bwp_Common->pdcch_ConfigCommon;

  if (pdcch_ConfigCommon->choice.setup->searchSpaceSIB1){

    NR_SearchSpace_t *ss0 = mac->search_space_zero;
    fapi_nr_dl_config_dci_dl_pdu_rel15_t *rel15 = &dl_config->dl_config_list[dl_config->number_pdus].dci_config_pdu.dci_config_rel15;

    if (ss0->searchSpaceId == *pdcch_ConfigCommon->choice.setup->searchSpaceSIB1){
      if( (frame%2 == mac->type0_PDCCH_CSS_config.sfn_c) && (slot == mac->type0_PDCCH_CSS_config.n_0) ){
        rel15->num_dci_options = 1;
        rel15->dci_format_options[0] = NR_DL_DCI_FORMAT_1_0;
        config_dci_pdu(mac, rel15, dl_config, NR_RNTI_SI, -1);
        fill_dci_search_candidates(ss0, rel15);
      }
    }
  }

}<|MERGE_RESOLUTION|>--- conflicted
+++ resolved
@@ -317,12 +317,7 @@
       if (ss->searchSpaceType->choice.ue_Specific){
         if(ss->searchSpaceType->choice.ue_Specific->dci_Formats == NR_SearchSpace__searchSpaceType__ue_Specific__dci_Formats_formats0_1_And_1_1){
           // Monitors DCI 01 and 11 scrambled with C-RNTI, or CS-RNTI(s), or SP-CSI-RNTI
-<<<<<<< HEAD
-          //if (get_softmodem_params()->phy_test == 1 && mac->crnti > 0) {
-          if (((mac->ra_state == RA_SUCCEEDED) || (get_softmodem_params()->phy_test == 1)) && mac->crnti > 0){
-=======
           if ((ra->ra_state == RA_SUCCEEDED || get_softmodem_params()->phy_test) && mac->crnti > 0) {
->>>>>>> 403db5f6
             LOG_D(MAC, "[DCI_CONFIG] Configure monitoring of PDCCH candidates in the user specific search space\n");
             rel15->num_dci_options = 2;
             rel15->dci_format_options[0] = NR_DL_DCI_FORMAT_1_1;
