/*
 * Licensed to the OpenAirInterface (OAI) Software Alliance under one or more
 * contributor license agreements.  See the NOTICE file distributed with
 * this work for additional information regarding copyright ownership.
 * The OpenAirInterface Software Alliance licenses this file to You under
 * the OAI Public License, Version 1.1  (the "License"); you may not use this file
 * except in compliance with the License.
 * You may obtain a copy of the License at
 *
 *      http://www.openairinterface.org/?page_id=698
 *
 * Unless required by applicable law or agreed to in writing, software
 * distributed under the License is distributed on an "AS IS" BASIS,
 * WITHOUT WARRANTIES OR CONDITIONS OF ANY KIND, either express or implied.
 * See the License for the specific language governing permissions and
 * limitations under the License.
 *-------------------------------------------------------------------------------
 * For more information about the OpenAirInterface (OAI) Software Alliance:
 *      contact@openairinterface.org
 */

/* \file nr_ue_dci_configuration.c
 * \brief functions for generating dci search procedures based on RRC Serving Cell Group Configuration
 * \author R. Knopp, G. Casati
 * \date 2020
 * \version 0.2
 * \company Eurecom, Fraunhofer IIS
 * \email: knopp@eurecom.fr, guido.casati@iis.fraunhofer.de
 * \note
 * \warning
 */

#include "mac_proto.h"
#include "mac_defs.h"
#include "assertions.h"
#include "LAYER2/NR_MAC_UE/mac_extern.h"
#include "mac_defs.h"
#include "common/utils/nr/nr_common.h"
#include "executables/softmodem-common.h"
#include <stdio.h>

#ifdef NR_PDCCH_DCI_TOOLS_DEBUG
#define LOG_DCI_D(a...) printf("\t\t<-NR_PDCCH_DCI_TOOLS_DEBUG (nr_extract_dci_info) ->" a)
#else 
#define LOG_DCI_D(a...)
#endif
#define LOG_DCI_PARM(a...) LOG_D(PHY,"\t<-NR_PDCCH_DCI_TOOLS_DEBUG (nr_generate_ue_ul_dlsch_params_from_dci)" a)

// #define DEBUG_DCI

dci_pdu_rel15_t *def_dci_pdu_rel15;

void fill_dci_search_candidates(NR_SearchSpace_t *ss,fapi_nr_dl_config_dci_dl_pdu_rel15_t *rel15) {

  LOG_D(MAC,"Filling search candidates for DCI\n");
  
  rel15->number_of_candidates=3;
  rel15->CCE[0]=0;
  rel15->L[0]=4;
  rel15->CCE[1]=4;
  rel15->L[1]=4;
  rel15->CCE[2]=8;
  rel15->L[2]=4;

}

void config_dci_pdu(NR_UE_MAC_INST_t *mac, fapi_nr_dl_config_dci_dl_pdu_rel15_t *rel15, fapi_nr_dl_config_request_t *dl_config, int rnti_type, int ss_id){

  uint16_t monitoringSymbolsWithinSlot = 0;
  uint8_t bwp_id = 1, coreset_id = 1;
  int sps = 0;
  def_dci_pdu_rel15 = calloc(1,sizeof(dci_pdu_rel15_t));
  AssertFatal(mac->scc != NULL, "scc is null\n");
  NR_ServingCellConfigCommon_t *scc = mac->scc;
  NR_BWP_DownlinkCommon_t *bwp_Common = mac->DLbwp[bwp_id - 1]->bwp_Common;
  NR_BWP_DownlinkCommon_t *initialDownlinkBWP = scc->downlinkConfigCommon->initialDownlinkBWP;
  NR_SearchSpace_t *ss = mac->SSpace[bwp_id - 1][coreset_id - 1][ss_id];

  // CORESET configuration
  NR_ControlResourceSet_t *coreset = mac->coreset[bwp_id - 1][coreset_id - 1];
  rel15->coreset.duration = coreset->duration;
  for (int i = 0; i < 6; i++)
    rel15->coreset.frequency_domain_resource[i] = coreset->frequencyDomainResources.buf[i];
  rel15->coreset.CceRegMappingType = coreset->cce_REG_MappingType.present == NR_ControlResourceSet__cce_REG_MappingType_PR_interleaved ? FAPI_NR_CCE_REG_MAPPING_TYPE_INTERLEAVED : FAPI_NR_CCE_REG_MAPPING_TYPE_NON_INTERLEAVED;
  if (rel15->coreset.CceRegMappingType == FAPI_NR_CCE_REG_MAPPING_TYPE_INTERLEAVED) {
    struct NR_ControlResourceSet__cce_REG_MappingType__interleaved *interleaved = coreset->cce_REG_MappingType.choice.interleaved;
    rel15->coreset.RegBundleSize = (interleaved->reg_BundleSize == NR_ControlResourceSet__cce_REG_MappingType__interleaved__reg_BundleSize_n6) ? 6 : (2 + interleaved->reg_BundleSize);
    rel15->coreset.InterleaverSize = (interleaved->interleaverSize == NR_ControlResourceSet__cce_REG_MappingType__interleaved__interleaverSize_n6) ? 6 : (2 + interleaved->interleaverSize);
    AssertFatal(scc->physCellId != NULL, "mac->scc->physCellId is null\n");
    rel15->coreset.ShiftIndex = interleaved->shiftIndex != NULL ? *interleaved->shiftIndex : *scc->physCellId;
  } else {
    rel15->coreset.RegBundleSize = 0;
    rel15->coreset.InterleaverSize = 0;
    rel15->coreset.ShiftIndex = 0;
  }
  rel15->coreset.CoreSetType = 1;
  rel15->coreset.precoder_granularity = coreset->precoderGranularity;

  // Scrambling RNTI
  if (coreset->pdcch_DMRS_ScramblingID) {
    rel15->coreset.pdcch_dmrs_scrambling_id = *coreset->pdcch_DMRS_ScramblingID;
    rel15->coreset.scrambling_rnti = mac->t_crnti;
  } else {
    rel15->coreset.pdcch_dmrs_scrambling_id = *scc->physCellId;
    rel15->coreset.scrambling_rnti = 0;
  }

  #ifdef DEBUG_DCI
    LOG_D(MAC, "[DCI_CONFIG] Configure DCI PDU: ss_id %d bwp %p bwp_Id %d controlResourceSetId %d\n", ss_id, mac->DLbwp[bwp_id - 1], mac->DLbwp[bwp_id - 1]->bwp_Id, coreset->controlResourceSetId);
  #endif

  // loop over RNTI type and configure resource allocation for DCI
  switch(rnti_type) {
    case NR_RNTI_C:
    // we use DL BWP dedicated
    sps = bwp_Common->genericParameters.cyclicPrefix == NULL ? 14 : 12;
    // for SPS=14 8 MSBs in positions 13 down to 6
    monitoringSymbolsWithinSlot = (ss->monitoringSymbolsWithinSlot->buf[0]<<(sps-8)) | (ss->monitoringSymbolsWithinSlot->buf[1]>>(16-sps));
    rel15->rnti = mac->crnti;
    rel15->BWPSize = NRRIV2BW(bwp_Common->genericParameters.locationAndBandwidth, 275);
    rel15->BWPStart = NRRIV2PRBOFFSET(bwp_Common->genericParameters.locationAndBandwidth, 275);
    rel15->SubcarrierSpacing = bwp_Common->genericParameters.subcarrierSpacing;
    for (int i = 0; i < rel15->num_dci_options; i++) {
      rel15->dci_length_options[i] = nr_dci_size(scc, mac->scg, def_dci_pdu_rel15, rel15->dci_format_options[i], NR_RNTI_C, rel15->BWPSize, bwp_id);
    }
    break;
    case NR_RNTI_RA:
    // we use the initial DL BWP
    sps = initialDownlinkBWP->genericParameters.cyclicPrefix == NULL ? 14 : 12;
    monitoringSymbolsWithinSlot = (ss->monitoringSymbolsWithinSlot->buf[0]<<(sps-8)) | (ss->monitoringSymbolsWithinSlot->buf[1]>>(16-sps));
    rel15->rnti = mac->ra_rnti;
    rel15->BWPSize = NRRIV2BW(initialDownlinkBWP->genericParameters.locationAndBandwidth, 275);
    rel15->BWPStart = NRRIV2PRBOFFSET(bwp_Common->genericParameters.locationAndBandwidth, 275); //NRRIV2PRBOFFSET(initialDownlinkBWP->genericParameters.locationAndBandwidth, 275);
    rel15->SubcarrierSpacing = initialDownlinkBWP->genericParameters.subcarrierSpacing;
    rel15->dci_length_options[0] = nr_dci_size(scc, mac->scg, def_dci_pdu_rel15, rel15->dci_format_options[0], NR_RNTI_RA, rel15->BWPSize, bwp_id);
    break;
    case NR_RNTI_P:
    break;
    case NR_RNTI_CS:
    break;
    case NR_RNTI_TC:
    break;
    case NR_RNTI_SP_CSI:
    break;
    case NR_RNTI_SI:
    break;
    case NR_RNTI_SFI:
    break;
    case NR_RNTI_INT:
    break;
    case NR_RNTI_TPC_PUSCH:
    break;
    case NR_RNTI_TPC_PUCCH:
    break;
    case NR_RNTI_TPC_SRS:
    break;
    default:
    break;
  }
  for (int i = 0; i < sps; i++) {
    if ((monitoringSymbolsWithinSlot >> (sps - 1 - i)) & 1) {
      rel15->coreset.StartSymbolIndex = i;
      break;
    }
  }
  #ifdef DEBUG_DCI
    LOG_D(MAC, "[DCI_CONFIG] Configure DCI PDU: rnti_type %d BWPSize %d BWPStart %d rel15->SubcarrierSpacing %d rel15->dci_format %d rel15->dci_length %d sps %d monitoringSymbolsWithinSlot %d \n",
      rnti_type,
      rel15->BWPSize,
      rel15->BWPStart,
      rel15->SubcarrierSpacing,
      rel15->dci_format,
      rel15->dci_length,
      sps,
      monitoringSymbolsWithinSlot);
  #endif
  // add DCI
  dl_config->dl_config_list[dl_config->number_pdus].pdu_type = FAPI_NR_DL_CONFIG_TYPE_DCI;
  dl_config->number_pdus += 1;
}

void ue_dci_configuration(NR_UE_MAC_INST_t *mac, fapi_nr_dl_config_request_t *dl_config, frame_t frame, int slot) {

  int ss_id;
  uint8_t bwp_id = 1, coreset_id = 1;
<<<<<<< HEAD
  //NR_ServingCellConfig_t *scd = mac->scg->spCellConfig->spCellConfigDedicated;
=======
>>>>>>> 0fe3e5fd
  NR_BWP_Downlink_t *bwp = mac->DLbwp[bwp_id - 1];

  #ifdef DEBUG_DCI
    LOG_D(MAC, "[DCI_CONFIG] ra_rnti %p (%x) crnti %p (%x) t_crnti %p (%x)\n", &mac->ra_rnti, mac->ra_rnti, &mac->crnti, mac->crnti, &mac->t_crnti, mac->t_crnti);
  #endif

  // loop over all available SS for BWP ID 1, CORESET ID 1
  for (ss_id = 0; ss_id < FAPI_NR_MAX_SS_PER_CORESET && mac->SSpace[bwp_id - 1][coreset_id - 1][ss_id] != NULL; ss_id++){
    NR_SearchSpace_t *ss = mac->SSpace[bwp_id - 1][coreset_id - 1][ss_id];
    fapi_nr_dl_config_dci_dl_pdu_rel15_t *rel15 = &dl_config->dl_config_list[dl_config->number_pdus].dci_config_pdu.dci_config_rel15;
    NR_BWP_DownlinkCommon_t *bwp_Common = bwp->bwp_Common;
    NR_SetupRelease_PDCCH_ConfigCommon_t *pdcch_ConfigCommon = bwp_Common->pdcch_ConfigCommon;
    struct NR_PhysicalCellGroupConfig *phy_cgc = mac->scg->physicalCellGroupConfig;
    switch (ss->searchSpaceType->present){
      case NR_SearchSpace__searchSpaceType_PR_common:
      // this is for CSSs, we use BWP common and pdcch_ConfigCommon

      // Fetch configuration for searchSpaceZero
      // note: The search space with the SearchSpaceId = 0 identifies the search space configured via PBCH (MIB) and in ServingCellConfigCommon (searchSpaceZero).
      if (pdcch_ConfigCommon->choice.setup->searchSpaceZero){
        LOG_D(MAC, "[DCI_CONFIG] Configure SearchSpace#0 of the initial BWP\n");
        LOG_W(MAC, "[DCI_CONFIG] This should not be available yet...");
      }
      if (ss->searchSpaceType->choice.common->dci_Format0_0_AndFormat1_0){
        // check available SS IDs
        if (pdcch_ConfigCommon->choice.setup->ra_SearchSpace){
          if (ss->searchSpaceId == *pdcch_ConfigCommon->choice.setup->ra_SearchSpace){
            LOG_D(MAC, "[DCI_CONFIG] Configure monitoring of PDCCH candidates in Type1-PDCCH common random access search space\n");
            switch(mac->ra_state){
              case WAIT_RAR:
              rel15->num_dci_options = 1;
              rel15->dci_format_options[0] = NR_DL_DCI_FORMAT_1_0;
              config_dci_pdu(mac, rel15, dl_config, NR_RNTI_RA, ss_id);
              fill_dci_search_candidates(ss, rel15);
              break;
              case WAIT_CONTENTION_RESOLUTION:
              rel15->rnti = mac->t_crnti;
              break;
              default:
              break;
            }
          }
        }
        if (pdcch_ConfigCommon->choice.setup->searchSpaceSIB1){
          if (ss->searchSpaceId == *pdcch_ConfigCommon->choice.setup->searchSpaceSIB1){
            // Configure monitoring of PDCCH candidates in Type0-PDCCH common search space on the MCG
            LOG_W(MAC, "[DCI_CONFIG] This seach space should not be configured yet...");
          }
        }
        if (pdcch_ConfigCommon->choice.setup->searchSpaceOtherSystemInformation){
          if (ss->searchSpaceId == *pdcch_ConfigCommon->choice.setup->searchSpaceOtherSystemInformation){
            // Configure monitoring of PDCCH candidates in Type0-PDCCH common search space on the MCG
            LOG_W(MAC, "[DCI_CONFIG] This seach space should not be configured yet...");
          }
        }
        if (pdcch_ConfigCommon->choice.setup->pagingSearchSpace){
          if (ss->searchSpaceId == *pdcch_ConfigCommon->choice.setup->pagingSearchSpace){
            // Configure monitoring of PDCCH candidates in Type2-PDCCH common search space on the MCG
            LOG_W(MAC, "[DCI_CONFIG] This seach space should not be configured yet...");
          }
        }
        if (phy_cgc){
          if (phy_cgc->cs_RNTI){
            LOG_D(MAC, "[DCI_CONFIG] Configure monitoring of PDCCH candidates in Type3-PDCCH common search space for dci_Format0_0_AndFormat1_0 with CRC scrambled by CS-RNTI...\n");
            LOG_W(MAC, "[DCI_CONFIG] This RNTI should not be configured yet...");
          }
          if (phy_cgc->ext1){
            if (phy_cgc->ext1->mcs_C_RNTI){
            LOG_D(MAC, "[DCI_CONFIG] Configure monitoring of PDCCH candidates in user specific search space for dci_Format0_0_AndFormat1_0 with CRC scrambled by MCS-C-RNTI...\n");
            LOG_W(MAC, "[DCI_CONFIG] This RNTI should not be configured yet...");
            }
          }
        }
      } // end DCI 00 and 01
      // DCI 2_0
      if (ss->searchSpaceType->choice.common->dci_Format2_0){
        LOG_D(MAC, "[DCI_CONFIG] Configure monitoring of PDCCH candidates in Type3-PDCCH common search space for DCI format 2_0 with CRC scrambled by SFI-RNTI \n");
        LOG_W(MAC, "[DCI_CONFIG] This format should not be configured yet...");
      }
      // DCI 2_1
      if (ss->searchSpaceType->choice.common->dci_Format2_1){
        LOG_D(MAC, "[DCI_CONFIG] Configure monitoring of PDCCH candidates in Type3-PDCCH common search space for DCI format 2_1 with CRC scrambled by INT-RNTI \n");
        LOG_W(MAC, "[DCI_CONFIG] This format should not be configured yet...");
      }
      // DCI 2_2
      if (ss->searchSpaceType->choice.common->dci_Format2_2){
        LOG_D(MAC, "[DCI_CONFIG] Configure monitoring of PDCCH candidates in Type3-PDCCH common search space for DCI format 2_2 with CRC scrambled by TPC-RNTI \n");
        LOG_W(MAC, "[DCI_CONFIG] This format should not be configured yet...");
      }
      // DCI 2_3
      if (ss->searchSpaceType->choice.common->dci_Format2_3){
        LOG_D(MAC, "[DCI_CONFIG] Configure monitoring of PDCCH candidates in Type3-PDCCH common search space for DCI format 2_3 with CRC scrambled by TPC-SRS-RNTI \n");
        LOG_W(MAC, "[DCI_CONFIG] This format should not be configured yet...");
      }

      break;
      case NR_SearchSpace__searchSpaceType_PR_ue_Specific:
      // this is an USS
      if (ss->searchSpaceType->choice.ue_Specific){
        if(ss->searchSpaceType->choice.ue_Specific->dci_Formats == NR_SearchSpace__searchSpaceType__ue_Specific__dci_Formats_formats0_1_And_1_1){
          // Monitors DCI 01 and 11 scrambled with C-RNTI, or CS-RNTI(s), or SP-CSI-RNTI
          if (get_softmodem_params()->phy_test == 1 && mac->crnti > 0) {
            LOG_D(MAC, "[DCI_CONFIG] Configure monitoring of PDCCH candidates in the user specific search space\n");
            rel15->num_dci_options = 2;
            rel15->dci_format_options[0] = NR_DL_DCI_FORMAT_1_1;
            rel15->dci_format_options[1] = NR_UL_DCI_FORMAT_0_1;
            config_dci_pdu(mac, rel15, dl_config, NR_RNTI_C, ss_id);
            fill_dci_search_candidates(ss, rel15);

            #ifdef DEBUG_DCI
            LOG_D(MAC, "[DCI_CONFIG] ss %d ue_Specific %p searchSpaceType->present %d dci_Formats %d\n",
              ss_id,
              ss->searchSpaceType->choice.ue_Specific,
              ss->searchSpaceType->present,
              ss->searchSpaceType->choice.ue_Specific->dci_Formats);
            #endif
          }
          if (phy_cgc){
            if (phy_cgc->cs_RNTI){
              LOG_D(MAC, "[DCI_CONFIG] Configure monitoring of PDCCH candidates in user specific search space for dci_Format0_0_AndFormat1_0 with CRC scrambled by CS-RNTI...\n");
              LOG_W(MAC, "[DCI_CONFIG] This RNTI should not be configured yet...");
            }
            if (phy_cgc->sp_CSI_RNTI){
              LOG_D(MAC, "[DCI_CONFIG] Configure monitoring of PDCCH candidates in user specific search space for dci_Format0_0_AndFormat1_0 with CRC scrambled by SP-CSI-RNTI...\n");
              LOG_W(MAC, "[DCI_CONFIG] This RNTI should not be configured yet...");
            }
            if (phy_cgc->ext1){
              if (phy_cgc->ext1->mcs_C_RNTI){
                LOG_D(MAC, "[DCI_CONFIG] Configure monitoring of PDCCH candidates in user specific search space for dci_Format0_0_AndFormat1_0 with CRC scrambled by MCS-C-RNTI...\n");
                LOG_W(MAC, "[DCI_CONFIG] This RNTI should not be configured yet...");
              }
            }
          }
        }
      }
      break;
      default:
      AssertFatal(1 == 0, "[DCI_CONFIG] Unrecognized search space type...");
      break;
    }
  }
}<|MERGE_RESOLUTION|>--- conflicted
+++ resolved
@@ -183,10 +183,6 @@
 
   int ss_id;
   uint8_t bwp_id = 1, coreset_id = 1;
-<<<<<<< HEAD
-  //NR_ServingCellConfig_t *scd = mac->scg->spCellConfig->spCellConfigDedicated;
-=======
->>>>>>> 0fe3e5fd
   NR_BWP_Downlink_t *bwp = mac->DLbwp[bwp_id - 1];
 
   #ifdef DEBUG_DCI
