/*
 * Licensed to the OpenAirInterface (OAI) Software Alliance under one or more
 * contributor license agreements.  See the NOTICE file distributed with
 * this work for additional information regarding copyright ownership.
 * The OpenAirInterface Software Alliance licenses this file to You under
 * the OAI Public License, Version 1.1  (the "License"); you may not use this file
 * except in compliance with the License.
 * You may obtain a copy of the License at
 *
 *      http://www.openairinterface.org/?page_id=698
 *
 * Unless required by applicable law or agreed to in writing, software
 * distributed under the License is distributed on an "AS IS" BASIS,
 * WITHOUT WARRANTIES OR CONDITIONS OF ANY KIND, either express or implied.
 * See the License for the specific language governing permissions and
 * limitations under the License.
 *-------------------------------------------------------------------------------
 * For more information about the OpenAirInterface (OAI) Software Alliance:
 *      contact@openairinterface.org
 */

/* \file nr_ue_dci_configuration.c
 * \brief functions for generating dci search procedures based on RRC Serving Cell Group Configuration
 * \author R. Knopp, G. Casati
 * \date 2020
 * \version 0.2
 * \company Eurecom, Fraunhofer IIS
 * \email: knopp@eurecom.fr, guido.casati@iis.fraunhofer.de
 * \note
 * \warning
 */

#include "mac_proto.h"
#include "mac_defs.h"
#include "assertions.h"
#include "LAYER2/NR_MAC_UE/mac_extern.h"
#include "mac_defs.h"
#include "common/utils/nr/nr_common.h"
#include "executables/softmodem-common.h"
#include <stdio.h>
#include "nfapi_nr_interface.h"

#ifdef NR_PDCCH_DCI_TOOLS_DEBUG
#define LOG_DCI_D(a...) printf("\t\t<-NR_PDCCH_DCI_TOOLS_DEBUG (nr_extract_dci_info) ->" a)
#else 
#define LOG_DCI_D(a...)
#endif
#define LOG_DCI_PARM(a...) LOG_D(PHY,"\t<-NR_PDCCH_DCI_TOOLS_DEBUG (nr_generate_ue_ul_dlsch_params_from_dci)" a)

//#define DEBUG_DCI

void fill_dci_search_candidates(NR_SearchSpace_t *ss,fapi_nr_dl_config_dci_dl_pdu_rel15_t *rel15) {

  LOG_D(MAC,"Filling search candidates for DCI\n");

  uint8_t aggregation;
  find_aggregation_candidates(&aggregation,
                              &rel15->number_of_candidates,
                              ss);

  for (int i=0; i<rel15->number_of_candidates; i++) {
    rel15->CCE[i] = i*aggregation;
    rel15->L[i] = aggregation;
  }
}

void config_dci_pdu(NR_UE_MAC_INST_t *mac, fapi_nr_dl_config_dci_dl_pdu_rel15_t *rel15, fapi_nr_dl_config_request_t *dl_config, int rnti_type, int ss_id){

  uint16_t monitoringSymbolsWithinSlot = 0;
  uint8_t coreset_id = 1;
  int sps = 0;

  AssertFatal(mac->scc == NULL || mac->scc_SIB == NULL, "both scc and scc_SIB cannot be non-null\n");

  NR_BWP_Id_t dl_bwp_id = mac->DL_BWP_Id;
  NR_ServingCellConfigCommon_t *scc = mac->scc;
  NR_ServingCellConfigCommonSIB_t *scc_SIB = mac->scc_SIB;
  NR_BWP_DownlinkCommon_t *bwp_Common=NULL;
  NR_BWP_DownlinkCommon_t *initialDownlinkBWP=NULL;
  NR_BWP_UplinkCommon_t *initialUplinkBWP=NULL;

  if (scc!=NULL || scc_SIB != NULL) {
    initialDownlinkBWP =  scc!=NULL ? scc->downlinkConfigCommon->initialDownlinkBWP : &scc_SIB->downlinkConfigCommon.initialDownlinkBWP;
    initialUplinkBWP = scc!=NULL ? scc->uplinkConfigCommon->initialUplinkBWP : &scc_SIB->uplinkConfigCommon->initialUplinkBWP;

    bwp_Common = dl_bwp_id>0 ? mac->DLbwp[dl_bwp_id-1]->bwp_Common : NULL;
  }

  NR_SearchSpace_t *ss;
  NR_ControlResourceSet_t *coreset;
  if(ss_id>=0) {
<<<<<<< HEAD
    ss = mac->SSpace[dl_bwp_id-1][coreset_id - 1][ss_id];
    coreset = mac->coreset[dl_bwp_id-1][coreset_id - 1];
=======
    AssertFatal(mac->scc != NULL, "scc is null\n");
    initialDownlinkBWP = scc->downlinkConfigCommon->initialDownlinkBWP;
    bwp_Common = mac->DLbwp[bwp_id - 1]->bwp_Common;
    ss = mac->SSpace[bwp_id - 1][coreset_id - 1][ss_id];
    coreset = mac->coreset[bwp_id - 1][coreset_id - 1];
>>>>>>> de553cd1
    rel15->coreset.CoreSetType = NFAPI_NR_CSET_CONFIG_PDCCH_CONFIG;
  } else {
    ss = mac->search_space_zero;
    coreset = mac->coreset0;
    if(rnti_type == NR_RNTI_SI) {
      rel15->coreset.CoreSetType = NFAPI_NR_CSET_CONFIG_MIB_SIB1;
    } else {
      rel15->coreset.CoreSetType = NFAPI_NR_CSET_CONFIG_PDCCH_CONFIG_CSET_0;
    }
  }

  rel15->coreset.duration = coreset->duration;

  for (int i = 0; i < 6; i++)
    rel15->coreset.frequency_domain_resource[i] = coreset->frequencyDomainResources.buf[i];
  rel15->coreset.CceRegMappingType = coreset->cce_REG_MappingType.present ==
    NR_ControlResourceSet__cce_REG_MappingType_PR_interleaved ? FAPI_NR_CCE_REG_MAPPING_TYPE_INTERLEAVED : FAPI_NR_CCE_REG_MAPPING_TYPE_NON_INTERLEAVED;
  if (rel15->coreset.CceRegMappingType == FAPI_NR_CCE_REG_MAPPING_TYPE_INTERLEAVED) {
    struct NR_ControlResourceSet__cce_REG_MappingType__interleaved *interleaved = coreset->cce_REG_MappingType.choice.interleaved;
    rel15->coreset.RegBundleSize = (interleaved->reg_BundleSize == NR_ControlResourceSet__cce_REG_MappingType__interleaved__reg_BundleSize_n6) ? 6 : (2 + interleaved->reg_BundleSize);
    rel15->coreset.InterleaverSize = (interleaved->interleaverSize == NR_ControlResourceSet__cce_REG_MappingType__interleaved__interleaverSize_n6) ? 6 : (2 + interleaved->interleaverSize);
    rel15->coreset.ShiftIndex = interleaved->shiftIndex != NULL ? *interleaved->shiftIndex : mac->physCellId;
  } else {
    rel15->coreset.RegBundleSize = 0;
    rel15->coreset.InterleaverSize = 0;
    rel15->coreset.ShiftIndex = 0;
  }

  rel15->coreset.precoder_granularity = coreset->precoderGranularity;

  // Scrambling RNTI
  if (coreset->pdcch_DMRS_ScramblingID) {
    rel15->coreset.pdcch_dmrs_scrambling_id = *coreset->pdcch_DMRS_ScramblingID;
    rel15->coreset.scrambling_rnti = mac->crnti;
  } else {
    rel15->coreset.pdcch_dmrs_scrambling_id = mac->physCellId;
    rel15->coreset.scrambling_rnti = 0;
  }

  // loop over RNTI type and configure resource allocation for DCI
  switch(rnti_type) {
    case NR_RNTI_C:
    // we use DL BWP dedicated
      sps = bwp_Common ?
	      (bwp_Common->genericParameters.cyclicPrefix ? 12 : 14) :
        initialDownlinkBWP->genericParameters.cyclicPrefix ? 12 : 14;
    // for SPS=14 8 MSBs in positions 13 down to 6
    monitoringSymbolsWithinSlot = (ss->monitoringSymbolsWithinSlot->buf[0]<<(sps-8)) | (ss->monitoringSymbolsWithinSlot->buf[1]>>(16-sps));
    rel15->rnti = mac->crnti;
    if (!bwp_Common) {
      rel15->BWPSize = NRRIV2BW(initialDownlinkBWP->genericParameters.locationAndBandwidth, MAX_BWP_SIZE);
      rel15->BWPStart = NRRIV2PRBOFFSET(initialDownlinkBWP->genericParameters.locationAndBandwidth, MAX_BWP_SIZE);
    }
    else {
      rel15->BWPSize = NRRIV2BW(bwp_Common->genericParameters.locationAndBandwidth, MAX_BWP_SIZE);
      rel15->BWPStart = NRRIV2PRBOFFSET(bwp_Common->genericParameters.locationAndBandwidth, MAX_BWP_SIZE);
      rel15->SubcarrierSpacing = bwp_Common->genericParameters.subcarrierSpacing;
    }
    for (int i = 0; i < rel15->num_dci_options; i++) {
      rel15->dci_length_options[i] = nr_dci_size(initialUplinkBWP, mac->cg, &mac->def_dci_pdu_rel15[rel15->dci_format_options[i]], rel15->dci_format_options[i], NR_RNTI_C, rel15->BWPSize, dl_bwp_id);
    }
    break;
    case NR_RNTI_RA:
    // we use the initial DL BWP
    sps = initialDownlinkBWP->genericParameters.cyclicPrefix == NULL ? 14 : 12;
    monitoringSymbolsWithinSlot = (ss->monitoringSymbolsWithinSlot->buf[0]<<(sps-8)) | (ss->monitoringSymbolsWithinSlot->buf[1]>>(16-sps));
    rel15->rnti = mac->ra.ra_rnti;
    rel15->BWPSize = NRRIV2BW(initialDownlinkBWP->genericParameters.locationAndBandwidth, MAX_BWP_SIZE);
    if (get_softmodem_params()->sa) {
      rel15->BWPStart = NRRIV2PRBOFFSET(initialDownlinkBWP->genericParameters.locationAndBandwidth, MAX_BWP_SIZE);
    } else { // NSA mode is not using the Initial BWP
      rel15->BWPStart = NRRIV2PRBOFFSET(bwp_Common->genericParameters.locationAndBandwidth, MAX_BWP_SIZE);
    }
    rel15->SubcarrierSpacing = initialDownlinkBWP->genericParameters.subcarrierSpacing;
    rel15->dci_length_options[0] = nr_dci_size(initialUplinkBWP, mac->cg, &mac->def_dci_pdu_rel15[rel15->dci_format_options[0]], rel15->dci_format_options[0], NR_RNTI_RA, rel15->BWPSize, dl_bwp_id);
    break;
    case NR_RNTI_P:
    break;
    case NR_RNTI_CS:
    break;
    case NR_RNTI_TC:
      // we use the initial DL BWP
      sps = initialDownlinkBWP->genericParameters.cyclicPrefix == NULL ? 14 : 12;
      monitoringSymbolsWithinSlot = (ss->monitoringSymbolsWithinSlot->buf[0]<<(sps-8)) | (ss->monitoringSymbolsWithinSlot->buf[1]>>(16-sps));
      rel15->rnti = mac->ra.t_crnti;
      rel15->BWPSize = NRRIV2BW(initialDownlinkBWP->genericParameters.locationAndBandwidth, MAX_BWP_SIZE);
      rel15->BWPStart = NRRIV2PRBOFFSET(initialDownlinkBWP->genericParameters.locationAndBandwidth, MAX_BWP_SIZE);
      rel15->SubcarrierSpacing = initialDownlinkBWP->genericParameters.subcarrierSpacing;
      for (int i = 0; i < rel15->num_dci_options; i++)
        rel15->dci_length_options[i] = nr_dci_size(initialUplinkBWP, mac->cg, &mac->def_dci_pdu_rel15[rel15->dci_format_options[i]], rel15->dci_format_options[i], NR_RNTI_TC, rel15->BWPSize, dl_bwp_id);
    break;
    case NR_RNTI_SP_CSI:
    break;
    case NR_RNTI_SI:
      // we use DL BWP dedicated
      if (bwp_Common) sps = bwp_Common->genericParameters.cyclicPrefix == NULL ? 14 : 12;
      else sps=14; // note: normally this would be found with SSS detection

      // for SPS=14 8 MSBs in positions 13 down to 6
      monitoringSymbolsWithinSlot = (ss->monitoringSymbolsWithinSlot->buf[0]<<(sps-8)) | (ss->monitoringSymbolsWithinSlot->buf[1]>>(16-sps));

      rel15->rnti = SI_RNTI; // SI-RNTI - 3GPP TS 38.321 Table 7.1-1: RNTI values
      rel15->BWPSize = mac->type0_PDCCH_CSS_config.num_rbs;
      rel15->BWPStart = mac->type0_PDCCH_CSS_config.cset_start_rb;

      if(mac->frequency_range == FR1)
        rel15->SubcarrierSpacing = mac->mib->subCarrierSpacingCommon;
      else
        rel15->SubcarrierSpacing = mac->mib->subCarrierSpacingCommon + 2;

      for (int i = 0; i < rel15->num_dci_options; i++) {
        rel15->dci_length_options[i] = nr_dci_size(initialUplinkBWP, mac->cg, &mac->def_dci_pdu_rel15[rel15->dci_format_options[i]], rel15->dci_format_options[i], NR_RNTI_SI, rel15->BWPSize, 0);
      }
    break;
    case NR_RNTI_SFI:
    break;
    case NR_RNTI_INT:
    break;
    case NR_RNTI_TPC_PUSCH:
    break;
    case NR_RNTI_TPC_PUCCH:
    break;
    case NR_RNTI_TPC_SRS:
    break;
    default:
    break;
  }
  for (int i = 0; i < sps; i++) {
    if ((monitoringSymbolsWithinSlot >> (sps - 1 - i)) & 1) {
      rel15->coreset.StartSymbolIndex = i;
      break;
    }
  }
  #ifdef DEBUG_DCI
    LOG_D(MAC, "[DCI_CONFIG] Configure DCI PDU: rnti_type %d BWPSize %d BWPStart %d rel15->SubcarrierSpacing %d rel15->dci_format %d rel15->dci_length %d sps %d monitoringSymbolsWithinSlot %d \n",
      rnti_type,
      rel15->BWPSize,
      rel15->BWPStart,
      rel15->SubcarrierSpacing,
      rel15->dci_format_options[0],
      rel15->dci_length_options[0],
      sps,
      monitoringSymbolsWithinSlot);
  #endif
  // add DCI
  dl_config->dl_config_list[dl_config->number_pdus].pdu_type = FAPI_NR_DL_CONFIG_TYPE_DCI;
  dl_config->number_pdus += 1;
}

void ue_dci_configuration(NR_UE_MAC_INST_t *mac, fapi_nr_dl_config_request_t *dl_config, frame_t frame, int slot) {

  RA_config_t *ra = &mac->ra;
  int ss_id;

  NR_BWP_Id_t bwp_id = (mac->cg) ?  mac->DL_BWP_Id : 0;
  uint8_t coreset_id = (mac->cg) ? 1 : 0;
  //NR_ServingCellConfig_t *scd = mac->scg->spCellConfig->spCellConfigDedicated;
  NR_BWP_Downlink_t *bwp = (mac->cg) ? ( (bwp_id) ? mac->DLbwp[bwp_id-1] :NULL) : NULL;

  LOG_D(MAC, "[DCI_CONFIG] ra_rnti %p (%x) crnti %p (%x) t_crnti %p (%x)\n", &ra->ra_rnti, ra->ra_rnti, &mac->crnti, mac->crnti, &ra->t_crnti, ra->t_crnti);

  if (mac->cg) { // do this only after we have a Master or Secondary Cell group
    // loop over all available SS for BWP ID 1, CORESET ID 1
    if (bwp) {
      for (ss_id = 0; ss_id < FAPI_NR_MAX_SS_PER_CORESET && mac->SSpace[bwp_id-1][coreset_id - 1][ss_id] != NULL; ss_id++){
	LOG_D(MAC, "[DCI_CONFIG] ss_id %d\n",ss_id);
	NR_SearchSpace_t *ss = mac->SSpace[bwp_id-1][coreset_id - 1][ss_id];
	fapi_nr_dl_config_dci_dl_pdu_rel15_t *rel15 = &dl_config->dl_config_list[dl_config->number_pdus].dci_config_pdu.dci_config_rel15;
	NR_BWP_DownlinkCommon_t *bwp_Common = bwp->bwp_Common;
	NR_SetupRelease_PDCCH_ConfigCommon_t *pdcch_ConfigCommon = bwp_Common->pdcch_ConfigCommon;
	struct NR_PhysicalCellGroupConfig *phy_cgc = mac->cg->physicalCellGroupConfig;
	switch (ss->searchSpaceType->present){
	case NR_SearchSpace__searchSpaceType_PR_common:
	  // this is for CSSs, we use BWP common and pdcch_ConfigCommon

	  // Fetch configuration for searchSpaceZero
	  // note: The search space with the SearchSpaceId = 0 identifies the search space configured via PBCH (MIB) and in ServingCellConfigCommon (searchSpaceZero).
	  if (pdcch_ConfigCommon->choice.setup->searchSpaceZero){
	    if (pdcch_ConfigCommon->choice.setup->searchSpaceSIB1 == NULL){
	      pdcch_ConfigCommon->choice.setup->searchSpaceSIB1=calloc(1,sizeof(*pdcch_ConfigCommon->choice.setup->searchSpaceSIB1));
	    }
	    *pdcch_ConfigCommon->choice.setup->searchSpaceSIB1 = 0;
	    LOG_D(MAC, "[DCI_CONFIG] Configure SearchSpace#0 of the initial BWP\n");
	  }
	  if (ss->searchSpaceType->choice.common->dci_Format0_0_AndFormat1_0){
	    // check available SS IDs
	    if (pdcch_ConfigCommon->choice.setup->ra_SearchSpace){
	      if (ss->searchSpaceId == *pdcch_ConfigCommon->choice.setup->ra_SearchSpace){
		switch(ra->ra_state){
		case WAIT_RAR:
		  LOG_D(NR_MAC, "[DCI_CONFIG] Configure monitoring of PDCCH candidates in Type1-PDCCH common random access search space (RA-Msg2)\n");
		  rel15->num_dci_options = 1;
		  rel15->dci_format_options[0] = NR_DL_DCI_FORMAT_1_0;
		  if (get_softmodem_params()->sa) {
		    config_dci_pdu(mac, rel15, dl_config, NR_RNTI_RA, -1);
		  } else {
		    config_dci_pdu(mac, rel15, dl_config, NR_RNTI_RA, ss_id);
		  }
		  fill_dci_search_candidates(ss, rel15);
		  break;
		case WAIT_CONTENTION_RESOLUTION:
		  LOG_D(NR_MAC, "[DCI_CONFIG] Configure monitoring of PDCCH candidates in Type1-PDCCH common random access search space (RA-Msg4)\n");
		  rel15->num_dci_options = 1;
		  rel15->dci_format_options[0] = NR_DL_DCI_FORMAT_1_0;
		  config_dci_pdu(mac, rel15, dl_config, NR_RNTI_TC, -1);
		  fill_dci_search_candidates(ss, rel15);
		  break;
		default:
		  break;
		}
	      }
	    }
	    if (pdcch_ConfigCommon->choice.setup->searchSpaceSIB1){
	      if (ss->searchSpaceId == *pdcch_ConfigCommon->choice.setup->searchSpaceSIB1){
		// Configure monitoring of PDCCH candidates in Type0-PDCCH common search space on the MCG
		LOG_W(MAC, "[DCI_CONFIG] This seach space should not be configured yet...");
	      }
	    }
	    if (pdcch_ConfigCommon->choice.setup->searchSpaceOtherSystemInformation){
	      if (ss->searchSpaceId == *pdcch_ConfigCommon->choice.setup->searchSpaceOtherSystemInformation){
		// Configure monitoring of PDCCH candidates in Type0-PDCCH common search space on the MCG
		LOG_W(MAC, "[DCI_CONFIG] This seach space should not be configured yet...");
	      }
	    }
	    if (pdcch_ConfigCommon->choice.setup->pagingSearchSpace){
	      if (ss->searchSpaceId == *pdcch_ConfigCommon->choice.setup->pagingSearchSpace){
		// Configure monitoring of PDCCH candidates in Type2-PDCCH common search space on the MCG
		LOG_W(MAC, "[DCI_CONFIG] This seach space should not be configured yet...");
	      }
	    }
	    if (phy_cgc){
	      if (phy_cgc->cs_RNTI){
		LOG_D(MAC, "[DCI_CONFIG] Configure monitoring of PDCCH candidates in Type3-PDCCH common search space for dci_Format0_0_AndFormat1_0 with CRC scrambled by CS-RNTI...\n");
		LOG_W(MAC, "[DCI_CONFIG] This RNTI should not be configured yet...");
	      }
	      if (phy_cgc->ext1){
		if (phy_cgc->ext1->mcs_C_RNTI){
		  LOG_D(MAC, "[DCI_CONFIG] Configure monitoring of PDCCH candidates in user specific search space for dci_Format0_0_AndFormat1_0 with CRC scrambled by MCS-C-RNTI...\n");
		  LOG_W(MAC, "[DCI_CONFIG] This RNTI should not be configured yet...");
		}
	      }
	    }
	  } // end DCI 00 and 01
	  // DCI 2_0
	  if (ss->searchSpaceType->choice.common->dci_Format2_0){
	    LOG_D(MAC, "[DCI_CONFIG] Configure monitoring of PDCCH candidates in Type3-PDCCH common search space for DCI format 2_0 with CRC scrambled by SFI-RNTI \n");
	    LOG_W(MAC, "[DCI_CONFIG] This format should not be configured yet...");
	  }
	  // DCI 2_1
	  if (ss->searchSpaceType->choice.common->dci_Format2_1){
	    LOG_D(MAC, "[DCI_CONFIG] Configure monitoring of PDCCH candidates in Type3-PDCCH common search space for DCI format 2_1 with CRC scrambled by INT-RNTI \n");
	    LOG_W(MAC, "[DCI_CONFIG] This format should not be configured yet...");
	  }
	  // DCI 2_2
	  if (ss->searchSpaceType->choice.common->dci_Format2_2){
	    LOG_D(MAC, "[DCI_CONFIG] Configure monitoring of PDCCH candidates in Type3-PDCCH common search space for DCI format 2_2 with CRC scrambled by TPC-RNTI \n");
	    LOG_W(MAC, "[DCI_CONFIG] This format should not be configured yet...");
	  }
	  // DCI 2_3
	  if (ss->searchSpaceType->choice.common->dci_Format2_3){
	    LOG_D(MAC, "[DCI_CONFIG] Configure monitoring of PDCCH candidates in Type3-PDCCH common search space for DCI format 2_3 with CRC scrambled by TPC-SRS-RNTI \n");
	    LOG_W(MAC, "[DCI_CONFIG] This format should not be configured yet...");
	  }

	  break;
	case NR_SearchSpace__searchSpaceType_PR_ue_Specific:
	  // this is an USS
	  if (ss->searchSpaceType->choice.ue_Specific){
	    if(ss->searchSpaceType->choice.ue_Specific->dci_Formats == NR_SearchSpace__searchSpaceType__ue_Specific__dci_Formats_formats0_1_And_1_1){
	      // Monitors DCI 01 and 11 scrambled with C-RNTI, or CS-RNTI(s), or SP-CSI-RNTI
	      if ((ra->ra_state == RA_SUCCEEDED || get_softmodem_params()->phy_test) && mac->crnti > 0) {
          LOG_D(MAC, "[DCI_CONFIG] Configure monitoring of PDCCH candidates in the user specific search space\n");
          rel15->num_dci_options = 2;
          rel15->dci_format_options[0] = NR_DL_DCI_FORMAT_1_1;
          rel15->dci_format_options[1] = NR_UL_DCI_FORMAT_0_1;
          config_dci_pdu(mac, rel15, dl_config, NR_RNTI_C, ss_id);
          fill_dci_search_candidates(ss, rel15);

#ifdef DEBUG_DCI
		LOG_D(MAC, "[DCI_CONFIG] ss %d ue_Specific %p searchSpaceType->present %d dci_Formats %d\n",
		      ss_id,
		      ss->searchSpaceType->choice.ue_Specific,
		      ss->searchSpaceType->present,
		      ss->searchSpaceType->choice.ue_Specific->dci_Formats);
#endif
	      }
	      if (phy_cgc){
		if (phy_cgc->cs_RNTI){
		  LOG_D(MAC, "[DCI_CONFIG] Configure monitoring of PDCCH candidates in user specific search space for dci_Format0_0_AndFormat1_0 with CRC scrambled by CS-RNTI...\n");
		  LOG_W(MAC, "[DCI_CONFIG] This RNTI should not be configured yet...");
		}
		if (phy_cgc->sp_CSI_RNTI){
		  LOG_D(MAC, "[DCI_CONFIG] Configure monitoring of PDCCH candidates in user specific search space for dci_Format0_0_AndFormat1_0 with CRC scrambled by SP-CSI-RNTI...\n");
		  LOG_W(MAC, "[DCI_CONFIG] This RNTI should not be configured yet...");
		}
		if (phy_cgc->ext1){
		  if (phy_cgc->ext1->mcs_C_RNTI){
		    LOG_D(MAC, "[DCI_CONFIG] Configure monitoring of PDCCH candidates in user specific search space for dci_Format0_0_AndFormat1_0 with CRC scrambled by MCS-C-RNTI...\n");
		    LOG_W(MAC, "[DCI_CONFIG] This RNTI should not be configured yet...");
		  }
		}
	      }
	    }
	  }
	  break;
	default:
	  AssertFatal(1 == 0, "[DCI_CONFIG] Unrecognized search space type...");
	  break;
	}
      }
    }
  }
  else {

    AssertFatal(1==0,"Handle DCI searching when CellGroup without dedicated BWP\n");
  }
  // Search space 0, CORESET ID 0

  NR_BWP_DownlinkCommon_t *bwp_Common = bwp ? bwp->bwp_Common : NULL;
  NR_SetupRelease_PDCCH_ConfigCommon_t *pdcch_ConfigCommon = bwp?bwp_Common->pdcch_ConfigCommon:NULL;

  if (pdcch_ConfigCommon &&
      pdcch_ConfigCommon->choice.setup->searchSpaceSIB1){

    NR_SearchSpace_t *ss0 = mac->search_space_zero;
    fapi_nr_dl_config_dci_dl_pdu_rel15_t *rel15 = &dl_config->dl_config_list[dl_config->number_pdus].dci_config_pdu.dci_config_rel15;

    if (ss0->searchSpaceId == *pdcch_ConfigCommon->choice.setup->searchSpaceSIB1){
      if( (frame%2 == mac->type0_PDCCH_CSS_config.sfn_c) && (slot == mac->type0_PDCCH_CSS_config.n_0) ){
        rel15->num_dci_options = 1;
        rel15->dci_format_options[0] = NR_DL_DCI_FORMAT_1_0;
        config_dci_pdu(mac, rel15, dl_config, NR_RNTI_SI, -1);
        fill_dci_search_candidates(ss0, rel15);
      }
    }
  }
  else { // use coreset0/ss0
    NR_SearchSpace_t *ss0 = mac->search_space_zero;
    if(ss0) {
      fapi_nr_dl_config_dci_dl_pdu_rel15_t *rel15 = &dl_config->dl_config_list[0].dci_config_pdu.dci_config_rel15;
      rel15->num_dci_options = 1;
      rel15->dci_format_options[0] = NR_DL_DCI_FORMAT_1_0;
      config_dci_pdu(mac, rel15, dl_config, NR_RNTI_C , -1);
      fill_dci_search_candidates(ss0, rel15);
      dl_config->number_pdus = 1;
    }
  }
}<|MERGE_RESOLUTION|>--- conflicted
+++ resolved
@@ -89,16 +89,11 @@
   NR_SearchSpace_t *ss;
   NR_ControlResourceSet_t *coreset;
   if(ss_id>=0) {
-<<<<<<< HEAD
-    ss = mac->SSpace[dl_bwp_id-1][coreset_id - 1][ss_id];
-    coreset = mac->coreset[dl_bwp_id-1][coreset_id - 1];
-=======
     AssertFatal(mac->scc != NULL, "scc is null\n");
     initialDownlinkBWP = scc->downlinkConfigCommon->initialDownlinkBWP;
-    bwp_Common = mac->DLbwp[bwp_id - 1]->bwp_Common;
-    ss = mac->SSpace[bwp_id - 1][coreset_id - 1][ss_id];
-    coreset = mac->coreset[bwp_id - 1][coreset_id - 1];
->>>>>>> de553cd1
+    bwp_Common = mac->DLbwp[dl_bwp_id - 1]->bwp_Common;
+    ss = mac->SSpace[dl_bwp_id - 1][coreset_id - 1][ss_id];
+    coreset = mac->coreset[dl_bwp_id - 1][coreset_id - 1];
     rel15->coreset.CoreSetType = NFAPI_NR_CSET_CONFIG_PDCCH_CONFIG;
   } else {
     ss = mac->search_space_zero;
