--- conflicted
+++ resolved
@@ -102,11 +102,7 @@
                   ss_id,mac->ra.ss->searchSpaceId);
     }
     else
-<<<<<<< HEAD
-      ss = mac->SSpace[dl_bwp_id-1][ss_id-1];
-=======
       ss = mac->SSpace[dl_bwp_id][ss_id-1];
->>>>>>> 5bf454c7
   }
   else
     ss = mac->search_space_zero;
@@ -173,11 +169,7 @@
       rel15->SubcarrierSpacing = bwp_Common->genericParameters.subcarrierSpacing;
     }
     for (int i = 0; i < rel15->num_dci_options; i++) {
-<<<<<<< HEAD
-      rel15->dci_length_options[i] = nr_dci_size(initialDownlinkBWP,initialUplinkBWP, mac->cg, &mac->def_dci_pdu_rel15[rel15->dci_format_options[i]], rel15->dci_format_options[i], NR_RNTI_C, rel15->BWPSize, dl_bwp_id, mac->type0_PDCCH_CSS_config.num_rbs);
-=======
       rel15->dci_length_options[i] = nr_dci_size(initialDownlinkBWP,initialUplinkBWP, mac->cg, &mac->def_dci_pdu_rel15[rel15->dci_format_options[i]], rel15->dci_format_options[i], NR_RNTI_C, rel15->BWPSize, dl_bwp_id, coreset_id, mac->type0_PDCCH_CSS_config.num_rbs);
->>>>>>> 5bf454c7
     }
     break;
     case NR_RNTI_RA:
@@ -193,11 +185,7 @@
       rel15->BWPStart = NRRIV2PRBOFFSET(bwp_Common->genericParameters.locationAndBandwidth, MAX_BWP_SIZE);
     }
     rel15->SubcarrierSpacing = initialDownlinkBWP->genericParameters.subcarrierSpacing;
-<<<<<<< HEAD
-    rel15->dci_length_options[0] = nr_dci_size(initialDownlinkBWP,initialUplinkBWP, mac->cg, &mac->def_dci_pdu_rel15[rel15->dci_format_options[0]], rel15->dci_format_options[0], NR_RNTI_RA, rel15->BWPSize, dl_bwp_id, mac->type0_PDCCH_CSS_config.num_rbs);
-=======
     rel15->dci_length_options[0] = nr_dci_size(initialDownlinkBWP,initialUplinkBWP, mac->cg, &mac->def_dci_pdu_rel15[rel15->dci_format_options[0]], rel15->dci_format_options[0], NR_RNTI_RA, rel15->BWPSize, dl_bwp_id, coreset_id, mac->type0_PDCCH_CSS_config.num_rbs);
->>>>>>> 5bf454c7
     break;
     case NR_RNTI_P:
     break;
@@ -212,11 +200,7 @@
       rel15->BWPStart = mac->type0_PDCCH_CSS_config.cset_start_rb;
       rel15->SubcarrierSpacing = initialDownlinkBWP->genericParameters.subcarrierSpacing;
       for (int i = 0; i < rel15->num_dci_options; i++) {
-<<<<<<< HEAD
-        rel15->dci_length_options[i] = nr_dci_size(initialDownlinkBWP,initialUplinkBWP, mac->cg, &mac->def_dci_pdu_rel15[rel15->dci_format_options[i]], rel15->dci_format_options[i], NR_RNTI_TC, rel15->BWPSize, dl_bwp_id, mac->type0_PDCCH_CSS_config.num_rbs);
-=======
         rel15->dci_length_options[i] = nr_dci_size(initialDownlinkBWP,initialUplinkBWP, mac->cg, &mac->def_dci_pdu_rel15[rel15->dci_format_options[i]], rel15->dci_format_options[i], NR_RNTI_TC, rel15->BWPSize, dl_bwp_id, coreset_id, mac->type0_PDCCH_CSS_config.num_rbs);
->>>>>>> 5bf454c7
       }
     break;
     case NR_RNTI_SP_CSI:
@@ -293,20 +277,12 @@
   if (bwpd) {
       for (ss_id = 1; ss_id <= FAPI_NR_MAX_SS; ss_id++){
 
-<<<<<<< HEAD
-        if(mac->SSpace[bwp_id-1][ss_id-1]==NULL) {
-=======
         if(mac->SSpace[bwp_id][ss_id-1]==NULL) {
->>>>>>> 5bf454c7
           continue;
         }
 
 	LOG_D(NR_MAC, "[DCI_CONFIG] ss_id %d\n",ss_id);
-<<<<<<< HEAD
-	NR_SearchSpace_t *ss = mac->SSpace[bwp_id-1][ss_id-1];
-=======
 	NR_SearchSpace_t *ss = mac->SSpace[bwp_id][ss_id-1];
->>>>>>> 5bf454c7
         AssertFatal(ss_id == ss->searchSpaceId,"SS IDs don't correspond\n");
 	fapi_nr_dl_config_dci_dl_pdu_rel15_t *rel15 = &dl_config->dl_config_list[dl_config->number_pdus].dci_config_pdu.dci_config_rel15;
 	NR_SetupRelease_PDCCH_ConfigCommon_t *pdcch_ConfigCommon = bwp_Common->pdcch_ConfigCommon;
