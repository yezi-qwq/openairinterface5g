/*
 * Licensed to the OpenAirInterface (OAI) Software Alliance under one or more
 * contributor license agreements.  See the NOTICE file distributed with
 * this work for additional information regarding copyright ownership.
 * The OpenAirInterface Software Alliance licenses this file to You under
 * the OAI Public License, Version 1.1  (the "License"); you may not use this file
 * except in compliance with the License.
 * You may obtain a copy of the License at
 *
 *      http://www.openairinterface.org/?page_id=698
 *
 * Unless required by applicable law or agreed to in writing, software
 * distributed under the License is distributed on an "AS IS" BASIS,
 * WITHOUT WARRANTIES OR CONDITIONS OF ANY KIND, either express or implied.
 * See the License for the specific language governing permissions and
 * limitations under the License.
 *-------------------------------------------------------------------------------
 * For more information about the OpenAirInterface (OAI) Software Alliance:
 *      contact@openairinterface.org
 */

/* \file nr_ue_dci_configuration.c
 * \brief functions for generating dci search procedures based on RRC Serving Cell Group Configuration
 * \author R. Knopp, G. Casati
 * \date 2020
 * \version 0.2
 * \company Eurecom, Fraunhofer IIS
 * \email: knopp@eurecom.fr, guido.casati@iis.fraunhofer.de
 * \note
 * \warning
 */

#include "mac_proto.h"
#include "mac_defs.h"
#include "assertions.h"
#include "LAYER2/NR_MAC_UE/mac_extern.h"
#include "mac_defs.h"
#include "common/utils/nr/nr_common.h"
#include "executables/softmodem-common.h"
#include <stdio.h>

#ifdef NR_PDCCH_DCI_TOOLS_DEBUG
#define LOG_DCI_D(a...) printf("\t\t<-NR_PDCCH_DCI_TOOLS_DEBUG (nr_extract_dci_info) ->" a)
#else 
#define LOG_DCI_D(a...)
#endif
#define LOG_DCI_PARM(a...) LOG_D(PHY,"\t<-NR_PDCCH_DCI_TOOLS_DEBUG (nr_generate_ue_ul_dlsch_params_from_dci)" a)

// #define DEBUG_DCI

dci_pdu_rel15_t *def_dci_pdu_rel15;

void fill_dci_search_candidates(NR_SearchSpace_t *ss,fapi_nr_dl_config_dci_dl_pdu_rel15_t *rel15) {

  LOG_D(MAC,"Filling search candidates for DCI\n");
  
  rel15->number_of_candidates=3;
  rel15->CCE[0]=0;
  rel15->L[0]=4;
  rel15->CCE[1]=4;
  rel15->L[1]=4;
  rel15->CCE[2]=8;
  rel15->L[2]=4;

}

void config_dci_pdu(NR_UE_MAC_INST_t *mac, fapi_nr_dl_config_dci_dl_pdu_rel15_t *rel15, fapi_nr_dl_config_request_t *dl_config, int rnti_type, int ss_id){

  uint16_t monitoringSymbolsWithinSlot = 0;
  uint8_t bwp_id = 1, coreset_id = 1;
  int sps = 0;
  def_dci_pdu_rel15 = calloc(1,sizeof(dci_pdu_rel15_t));
  AssertFatal(mac->scc != NULL, "scc is null\n");
  NR_ServingCellConfigCommon_t *scc = mac->scc;
  NR_BWP_DownlinkCommon_t *bwp_Common = mac->DLbwp[bwp_id - 1]->bwp_Common;
  NR_BWP_DownlinkCommon_t *initialDownlinkBWP = scc->downlinkConfigCommon->initialDownlinkBWP;
  NR_SearchSpace_t *ss = mac->SSpace[bwp_id - 1][coreset_id - 1][ss_id];

  // CORESET configuration
  NR_ControlResourceSet_t *coreset = mac->coreset[bwp_id - 1][coreset_id - 1];
  rel15->coreset.duration = coreset->duration;
  for (int i = 0; i < 6; i++)
    rel15->coreset.frequency_domain_resource[i] = coreset->frequencyDomainResources.buf[i];
  rel15->coreset.CceRegMappingType = coreset->cce_REG_MappingType.present == NR_ControlResourceSet__cce_REG_MappingType_PR_interleaved ? FAPI_NR_CCE_REG_MAPPING_TYPE_INTERLEAVED : FAPI_NR_CCE_REG_MAPPING_TYPE_NON_INTERLEAVED;
  if (rel15->coreset.CceRegMappingType == FAPI_NR_CCE_REG_MAPPING_TYPE_INTERLEAVED) {
    struct NR_ControlResourceSet__cce_REG_MappingType__interleaved *interleaved = coreset->cce_REG_MappingType.choice.interleaved;
    rel15->coreset.RegBundleSize = (interleaved->reg_BundleSize == NR_ControlResourceSet__cce_REG_MappingType__interleaved__reg_BundleSize_n6) ? 6 : (2 + interleaved->reg_BundleSize);
    rel15->coreset.InterleaverSize = (interleaved->interleaverSize == NR_ControlResourceSet__cce_REG_MappingType__interleaved__interleaverSize_n6) ? 6 : (2 + interleaved->interleaverSize);
    AssertFatal(scc->physCellId != NULL, "mac->scc->physCellId is null\n");
    rel15->coreset.ShiftIndex = interleaved->shiftIndex != NULL ? *interleaved->shiftIndex : *scc->physCellId;
  } else {
    rel15->coreset.RegBundleSize = 0;
    rel15->coreset.InterleaverSize = 0;
    rel15->coreset.ShiftIndex = 0;
  }
  rel15->coreset.CoreSetType = 1;
  rel15->coreset.precoder_granularity = coreset->precoderGranularity;

  // Scrambling RNTI
  if (coreset->pdcch_DMRS_ScramblingID) {
    rel15->coreset.pdcch_dmrs_scrambling_id = *coreset->pdcch_DMRS_ScramblingID;
    rel15->coreset.scrambling_rnti = mac->t_crnti;
  } else {
    rel15->coreset.pdcch_dmrs_scrambling_id = *scc->physCellId;
    rel15->coreset.scrambling_rnti = 0;
  }

  #ifdef DEBUG_DCI
    LOG_D(MAC, "[DCI_CONFIG] Configure DCI PDU: ss_id %d bwp %p bwp_Id %d controlResourceSetId %d\n", ss_id, mac->DLbwp[bwp_id - 1], mac->DLbwp[bwp_id - 1]->bwp_Id, coreset->controlResourceSetId);
  #endif

  // loop over RNTI type and configure resource allocation for DCI
  switch(rnti_type) {
    case NR_RNTI_C:
    // we use DL BWP dedicated
    sps = bwp_Common->genericParameters.cyclicPrefix == NULL ? 14 : 12;
    // for SPS=14 8 MSBs in positions 13 down to 6
    monitoringSymbolsWithinSlot = (ss->monitoringSymbolsWithinSlot->buf[0]<<(sps-8)) | (ss->monitoringSymbolsWithinSlot->buf[1]>>(16-sps));
    rel15->rnti = mac->crnti;
    rel15->BWPSize = NRRIV2BW(bwp_Common->genericParameters.locationAndBandwidth, 275);
    rel15->BWPStart = NRRIV2PRBOFFSET(bwp_Common->genericParameters.locationAndBandwidth, 275);
    rel15->SubcarrierSpacing = bwp_Common->genericParameters.subcarrierSpacing;
    for (int i = 0; i < rel15->num_dci_options; i++) {
      rel15->dci_length_options[i] = nr_dci_size(scc, mac->scg, def_dci_pdu_rel15, rel15->dci_format_options[i], NR_RNTI_C, rel15->BWPSize, bwp_id);
    }
    break;
    case NR_RNTI_RA:
    // we use the initial DL BWP
    sps = initialDownlinkBWP->genericParameters.cyclicPrefix == NULL ? 14 : 12;
    monitoringSymbolsWithinSlot = (ss->monitoringSymbolsWithinSlot->buf[0]<<(sps-8)) | (ss->monitoringSymbolsWithinSlot->buf[1]>>(16-sps));
    rel15->rnti = mac->ra_rnti;
    rel15->BWPSize = NRRIV2BW(initialDownlinkBWP->genericParameters.locationAndBandwidth, 275);
    rel15->BWPStart = NRRIV2PRBOFFSET(bwp_Common->genericParameters.locationAndBandwidth, 275); //NRRIV2PRBOFFSET(initialDownlinkBWP->genericParameters.locationAndBandwidth, 275);
    rel15->SubcarrierSpacing = initialDownlinkBWP->genericParameters.subcarrierSpacing;
    rel15->dci_length_options[0] = nr_dci_size(scc, mac->scg, def_dci_pdu_rel15, rel15->dci_format_options[0], NR_RNTI_RA, rel15->BWPSize, bwp_id);
    break;
    case NR_RNTI_P:
    break;
    case NR_RNTI_CS:
    break;
    case NR_RNTI_TC:
    break;
    case NR_RNTI_SP_CSI:
    break;
    case NR_RNTI_SI:
    break;
    case NR_RNTI_SFI:
    break;
    case NR_RNTI_INT:
    break;
    case NR_RNTI_TPC_PUSCH:
    break;
    case NR_RNTI_TPC_PUCCH:
    break;
    case NR_RNTI_TPC_SRS:
    break;
    default:
    break;
  }
  for (int i = 0; i < sps; i++) {
    if ((monitoringSymbolsWithinSlot >> (sps - 1 - i)) & 1) {
      rel15->coreset.StartSymbolIndex = i;
      break;
    }
  }
  #ifdef DEBUG_DCI
    LOG_D(MAC, "[DCI_CONFIG] Configure DCI PDU: rnti_type %d BWPSize %d BWPStart %d rel15->SubcarrierSpacing %d rel15->dci_format %d rel15->dci_length %d sps %d monitoringSymbolsWithinSlot %d \n",
      rnti_type,
      rel15->BWPSize,
      rel15->BWPStart,
      rel15->SubcarrierSpacing,
      rel15->dci_format,
      rel15->dci_length,
      sps,
      monitoringSymbolsWithinSlot);
  #endif
  // add DCI
  dl_config->dl_config_list[dl_config->number_pdus].pdu_type = FAPI_NR_DL_CONFIG_TYPE_DCI;
  dl_config->number_pdus += 1;
}

void ue_dci_configuration(NR_UE_MAC_INST_t *mac, fapi_nr_dl_config_request_t *dl_config, frame_t frame, int slot) {

  int ss_id;
  uint8_t bwp_id = 1, coreset_id = 1;
<<<<<<< HEAD
=======
  //NR_ServingCellConfig_t *scd = mac->scg->spCellConfig->spCellConfigDedicated;
>>>>>>> a9b76b53
  NR_BWP_Downlink_t *bwp = mac->DLbwp[bwp_id - 1];

  #ifdef DEBUG_DCI
    LOG_D(MAC, "[DCI_CONFIG] ra_rnti %p (%x) crnti %p (%x) t_crnti %p (%x)\n", &mac->ra_rnti, mac->ra_rnti, &mac->crnti, mac->crnti, &mac->t_crnti, mac->t_crnti);
  #endif

  // loop over all available SS for BWP ID 1, CORESET ID 1
  for (ss_id = 0; ss_id < FAPI_NR_MAX_SS_PER_CORESET && mac->SSpace[bwp_id - 1][coreset_id - 1][ss_id] != NULL; ss_id++){
    NR_SearchSpace_t *ss = mac->SSpace[bwp_id - 1][coreset_id - 1][ss_id];
    fapi_nr_dl_config_dci_dl_pdu_rel15_t *rel15 = &dl_config->dl_config_list[dl_config->number_pdus].dci_config_pdu.dci_config_rel15;
    NR_BWP_DownlinkCommon_t *bwp_Common = bwp->bwp_Common;
    NR_SetupRelease_PDCCH_ConfigCommon_t *pdcch_ConfigCommon = bwp_Common->pdcch_ConfigCommon;
    struct NR_PhysicalCellGroupConfig *phy_cgc = mac->scg->physicalCellGroupConfig;
    switch (ss->searchSpaceType->present){
      case NR_SearchSpace__searchSpaceType_PR_common:
      // this is for CSSs, we use BWP common and pdcch_ConfigCommon

      // Fetch configuration for searchSpaceZero
      // note: The search space with the SearchSpaceId = 0 identifies the search space configured via PBCH (MIB) and in ServingCellConfigCommon (searchSpaceZero).
      if (pdcch_ConfigCommon->choice.setup->searchSpaceZero){
        LOG_D(MAC, "[DCI_CONFIG] Configure SearchSpace#0 of the initial BWP\n");
        LOG_W(MAC, "[DCI_CONFIG] This should not be available yet...");
      }
      if (ss->searchSpaceType->choice.common->dci_Format0_0_AndFormat1_0){
        // check available SS IDs
        if (pdcch_ConfigCommon->choice.setup->ra_SearchSpace){
          if (ss->searchSpaceId == *pdcch_ConfigCommon->choice.setup->ra_SearchSpace){
            LOG_D(MAC, "[DCI_CONFIG] Configure monitoring of PDCCH candidates in Type1-PDCCH common random access search space\n");
            switch(mac->ra_state){
              case WAIT_RAR:
              rel15->num_dci_options = 1;
              rel15->dci_format_options[0] = NR_DL_DCI_FORMAT_1_0;
              config_dci_pdu(mac, rel15, dl_config, NR_RNTI_RA, ss_id);
              fill_dci_search_candidates(ss, rel15);
              break;
              case WAIT_CONTENTION_RESOLUTION:
              rel15->rnti = mac->t_crnti;
              break;
              default:
              break;
            }
          }
        }
        if (pdcch_ConfigCommon->choice.setup->searchSpaceSIB1){
          if (ss->searchSpaceId == *pdcch_ConfigCommon->choice.setup->searchSpaceSIB1){
            // Configure monitoring of PDCCH candidates in Type0-PDCCH common search space on the MCG
            LOG_W(MAC, "[DCI_CONFIG] This seach space should not be configured yet...");
          }
        }
        if (pdcch_ConfigCommon->choice.setup->searchSpaceOtherSystemInformation){
          if (ss->searchSpaceId == *pdcch_ConfigCommon->choice.setup->searchSpaceOtherSystemInformation){
            // Configure monitoring of PDCCH candidates in Type0-PDCCH common search space on the MCG
            LOG_W(MAC, "[DCI_CONFIG] This seach space should not be configured yet...");
          }
        }
        if (pdcch_ConfigCommon->choice.setup->pagingSearchSpace){
          if (ss->searchSpaceId == *pdcch_ConfigCommon->choice.setup->pagingSearchSpace){
            // Configure monitoring of PDCCH candidates in Type2-PDCCH common search space on the MCG
            LOG_W(MAC, "[DCI_CONFIG] This seach space should not be configured yet...");
          }
        }
        if (phy_cgc){
          if (phy_cgc->cs_RNTI){
            LOG_D(MAC, "[DCI_CONFIG] Configure monitoring of PDCCH candidates in Type3-PDCCH common search space for dci_Format0_0_AndFormat1_0 with CRC scrambled by CS-RNTI...\n");
            LOG_W(MAC, "[DCI_CONFIG] This RNTI should not be configured yet...");
          }
          if (phy_cgc->ext1){
            if (phy_cgc->ext1->mcs_C_RNTI){
            LOG_D(MAC, "[DCI_CONFIG] Configure monitoring of PDCCH candidates in user specific search space for dci_Format0_0_AndFormat1_0 with CRC scrambled by MCS-C-RNTI...\n");
            LOG_W(MAC, "[DCI_CONFIG] This RNTI should not be configured yet...");
            }
          }
        }
      } // end DCI 00 and 01
      // DCI 2_0
      if (ss->searchSpaceType->choice.common->dci_Format2_0){
        LOG_D(MAC, "[DCI_CONFIG] Configure monitoring of PDCCH candidates in Type3-PDCCH common search space for DCI format 2_0 with CRC scrambled by SFI-RNTI \n");
        LOG_W(MAC, "[DCI_CONFIG] This format should not be configured yet...");
      }
      // DCI 2_1
      if (ss->searchSpaceType->choice.common->dci_Format2_1){
        LOG_D(MAC, "[DCI_CONFIG] Configure monitoring of PDCCH candidates in Type3-PDCCH common search space for DCI format 2_1 with CRC scrambled by INT-RNTI \n");
        LOG_W(MAC, "[DCI_CONFIG] This format should not be configured yet...");
      }
      // DCI 2_2
      if (ss->searchSpaceType->choice.common->dci_Format2_2){
        LOG_D(MAC, "[DCI_CONFIG] Configure monitoring of PDCCH candidates in Type3-PDCCH common search space for DCI format 2_2 with CRC scrambled by TPC-RNTI \n");
        LOG_W(MAC, "[DCI_CONFIG] This format should not be configured yet...");
      }
      // DCI 2_3
      if (ss->searchSpaceType->choice.common->dci_Format2_3){
        LOG_D(MAC, "[DCI_CONFIG] Configure monitoring of PDCCH candidates in Type3-PDCCH common search space for DCI format 2_3 with CRC scrambled by TPC-SRS-RNTI \n");
        LOG_W(MAC, "[DCI_CONFIG] This format should not be configured yet...");
      }

      break;
      case NR_SearchSpace__searchSpaceType_PR_ue_Specific:
      // this is an USS
      if (ss->searchSpaceType->choice.ue_Specific){
        if(ss->searchSpaceType->choice.ue_Specific->dci_Formats == NR_SearchSpace__searchSpaceType__ue_Specific__dci_Formats_formats0_1_And_1_1){
          // Monitors DCI 01 and 11 scrambled with C-RNTI, or CS-RNTI(s), or SP-CSI-RNTI
          if (get_softmodem_params()->phy_test == 1 && mac->crnti > 0) {
            LOG_D(MAC, "[DCI_CONFIG] Configure monitoring of PDCCH candidates in the user specific search space\n");
            rel15->num_dci_options = 2;
            rel15->dci_format_options[0] = NR_DL_DCI_FORMAT_1_1;
            rel15->dci_format_options[1] = NR_UL_DCI_FORMAT_0_1;
            config_dci_pdu(mac, rel15, dl_config, NR_RNTI_C, ss_id);
            fill_dci_search_candidates(ss, rel15);

            #ifdef DEBUG_DCI
            LOG_D(MAC, "[DCI_CONFIG] ss %d ue_Specific %p searchSpaceType->present %d dci_Formats %d\n",
              ss_id,
              ss->searchSpaceType->choice.ue_Specific,
              ss->searchSpaceType->present,
              ss->searchSpaceType->choice.ue_Specific->dci_Formats);
            #endif
          }
          if (phy_cgc){
            if (phy_cgc->cs_RNTI){
              LOG_D(MAC, "[DCI_CONFIG] Configure monitoring of PDCCH candidates in user specific search space for dci_Format0_0_AndFormat1_0 with CRC scrambled by CS-RNTI...\n");
              LOG_W(MAC, "[DCI_CONFIG] This RNTI should not be configured yet...");
            }
            if (phy_cgc->sp_CSI_RNTI){
              LOG_D(MAC, "[DCI_CONFIG] Configure monitoring of PDCCH candidates in user specific search space for dci_Format0_0_AndFormat1_0 with CRC scrambled by SP-CSI-RNTI...\n");
              LOG_W(MAC, "[DCI_CONFIG] This RNTI should not be configured yet...");
            }
            if (phy_cgc->ext1){
              if (phy_cgc->ext1->mcs_C_RNTI){
                LOG_D(MAC, "[DCI_CONFIG] Configure monitoring of PDCCH candidates in user specific search space for dci_Format0_0_AndFormat1_0 with CRC scrambled by MCS-C-RNTI...\n");
                LOG_W(MAC, "[DCI_CONFIG] This RNTI should not be configured yet...");
              }
            }
          }
        }
      }
      break;
      default:
      AssertFatal(1 == 0, "[DCI_CONFIG] Unrecognized search space type...");
      break;
    }
  }
}<|MERGE_RESOLUTION|>--- conflicted
+++ resolved
@@ -183,10 +183,7 @@
 
   int ss_id;
   uint8_t bwp_id = 1, coreset_id = 1;
-<<<<<<< HEAD
-=======
   //NR_ServingCellConfig_t *scd = mac->scg->spCellConfig->spCellConfigDedicated;
->>>>>>> a9b76b53
   NR_BWP_Downlink_t *bwp = mac->DLbwp[bwp_id - 1];
 
   #ifdef DEBUG_DCI
