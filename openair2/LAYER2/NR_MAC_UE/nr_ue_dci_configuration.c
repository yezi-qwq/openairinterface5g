--- conflicted
+++ resolved
@@ -96,9 +96,6 @@
   NR_SearchSpace_t *ss;
   NR_ControlResourceSet_t *coreset;
   if(ss_id>=0) {
-<<<<<<< HEAD
-    ss = mac->SSpace[bwp_id][coreset_id - 1][ss_id];
-=======
     if (rnti_type == NR_RNTI_TC || rnti_type == NR_RNTI_RA) {
       ss = mac->ra.ss;
       AssertFatal(mac->ra.ss->searchSpaceId == ss_id,"Search Space id %d does not correspond to the one in ra->ss %ld for RA procedures\n",
@@ -113,7 +110,6 @@
   uint8_t coreset_id = *ss->controlResourceSetId;
 
   if(coreset_id>0) {
->>>>>>> fa2ce6e6
     coreset = mac->coreset[bwp_id][coreset_id - 1];
     rel15->coreset.CoreSetType = NFAPI_NR_CSET_CONFIG_PDCCH_CONFIG;
   } else {
@@ -270,11 +266,7 @@
   RA_config_t *ra = &mac->ra;
   int ss_id;
 
-<<<<<<< HEAD
-  uint8_t bwp_id = (mac->cg) ? mac->DL_BWP_Id : 0, coreset_id = (mac->cg) ? 1 : 0;
-=======
   uint8_t bwp_id = (mac->cg) ? mac->DL_BWP_Id : 0;
->>>>>>> fa2ce6e6
   //NR_ServingCellConfig_t *scd = mac->scg->spCellConfig->spCellConfigDedicated;
   NR_BWP_DownlinkDedicated_t *bwpd  = (bwp_id>0) ? mac->DLbwp[bwp_id-1]->bwp_Dedicated : mac->cg->spCellConfig->spCellConfigDedicated->initialDownlinkBWP;
   NR_BWP_DownlinkCommon_t *bwp_Common = (bwp_id>0) ? mac->DLbwp[bwp_id-1]->bwp_Common : &mac->scc_SIB->downlinkConfigCommon.initialDownlinkBWP;
@@ -283,15 +275,9 @@
 
     // loop over all available SS for CORESET ID 1
   if (bwpd) {
-<<<<<<< HEAD
-      for (ss_id = 0; ss_id < FAPI_NR_MAX_SS_PER_CORESET && mac->SSpace[bwp_id][coreset_id - 1][ss_id] != NULL; ss_id++){
-	LOG_D(NR_MAC, "[DCI_CONFIG] ss_id %d\n",ss_id);
-	NR_SearchSpace_t *ss = mac->SSpace[bwp_id][coreset_id - 1][ss_id];
-=======
       for (ss_id = 0; ss_id < FAPI_NR_MAX_SS && mac->SSpace[bwp_id][ss_id] != NULL; ss_id++){
 	LOG_D(NR_MAC, "[DCI_CONFIG] ss_id %d\n",ss_id);
 	NR_SearchSpace_t *ss = mac->SSpace[bwp_id][ss_id];
->>>>>>> fa2ce6e6
 	fapi_nr_dl_config_dci_dl_pdu_rel15_t *rel15 = &dl_config->dl_config_list[dl_config->number_pdus].dci_config_pdu.dci_config_rel15;
 	NR_SetupRelease_PDCCH_ConfigCommon_t *pdcch_ConfigCommon = bwp_Common->pdcch_ConfigCommon;
 	struct NR_PhysicalCellGroupConfig *phy_cgc = mac->cg->physicalCellGroupConfig;
