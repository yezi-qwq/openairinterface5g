/*
 * Licensed to the OpenAirInterface (OAI) Software Alliance under one or more
 * contributor license agreements.  See the NOTICE file distributed with
 * this work for additional information regarding copyright ownership.
 * The OpenAirInterface Software Alliance licenses this file to You under
 * the OAI Public License, Version 1.1  (the "License"); you may not use this file
 * except in compliance with the License.
 * You may obtain a copy of the License at
 *
 *      http://www.openairinterface.org/?page_id=698
 *
 * Unless required by applicable law or agreed to in writing, software
 * distributed under the License is distributed on an "AS IS" BASIS,
 * WITHOUT WARRANTIES OR CONDITIONS OF ANY KIND, either express or implied.
 * See the License for the specific language governing permissions and
 * limitations under the License.
 *-------------------------------------------------------------------------------
 * For more information about the OpenAirInterface (OAI) Software Alliance:
 *      contact@openairinterface.org
 */

/* \file nr_ue_dci_configuration.c
 * \brief functions for generating dci search procedures based on RRC Serving Cell Group Configuration
 * \author R. Knopp, G. Casati
 * \date 2020
 * \version 0.2
 * \company Eurecom, Fraunhofer IIS
 * \email: knopp@eurecom.fr, guido.casati@iis.fraunhofer.de
 * \note
 * \warning
 */

#include "mac_proto.h"
#include "mac_defs.h"
#include "assertions.h"
#include "LAYER2/NR_MAC_UE/mac_extern.h"
#include "mac_defs.h"
#include "common/utils/nr/nr_common.h"
#include "executables/softmodem-common.h"
#include <stdio.h>
#include "nfapi_nr_interface.h"

#ifdef NR_PDCCH_DCI_TOOLS_DEBUG
#define LOG_DCI_D(a...) printf("\t\t<-NR_PDCCH_DCI_TOOLS_DEBUG (nr_extract_dci_info) ->" a)
#else 
#define LOG_DCI_D(a...)
#endif
#define LOG_DCI_PARM(a...) LOG_D(PHY,"\t<-NR_PDCCH_DCI_TOOLS_DEBUG (nr_generate_ue_ul_dlsch_params_from_dci)" a)

//#define DEBUG_DCI

void fill_dci_search_candidates(NR_SearchSpace_t *ss,fapi_nr_dl_config_dci_dl_pdu_rel15_t *rel15) {

  LOG_D(MAC,"Filling search candidates for DCI\n");

  uint8_t aggregation;
  find_aggregation_candidates(&aggregation,
                              &rel15->number_of_candidates,
                              ss);

  for (int i=0; i<rel15->number_of_candidates; i++) {
    rel15->CCE[i] = i*aggregation;
    rel15->L[i] = aggregation;
  }
}

void config_dci_pdu(NR_UE_MAC_INST_t *mac, fapi_nr_dl_config_dci_dl_pdu_rel15_t *rel15, fapi_nr_dl_config_request_t *dl_config, int rnti_type, int ss_id){

  uint16_t monitoringSymbolsWithinSlot = 0;
  uint8_t coreset_id = 1;
  int sps = 0;

  AssertFatal(mac->scc == NULL || mac->scc_SIB == NULL, "both scc and scc_SIB cannot be non-null\n");

  NR_BWP_Id_t bwp_id = mac->DL_BWP_Id;
  NR_ServingCellConfigCommon_t *scc = mac->scc;
  NR_ServingCellConfigCommonSIB_t *scc_SIB = mac->scc_SIB;
  NR_BWP_DownlinkCommon_t *bwp_Common=NULL;
  NR_BWP_DownlinkCommon_t *initialDownlinkBWP=NULL;
  NR_BWP_UplinkCommon_t *initialUplinkBWP=NULL;

  if (scc!=NULL || scc_SIB != NULL) {
    initialDownlinkBWP =  scc!=NULL ? scc->downlinkConfigCommon->initialDownlinkBWP : &scc_SIB->downlinkConfigCommon.initialDownlinkBWP;
    initialUplinkBWP = scc!=NULL ? scc->uplinkConfigCommon->initialUplinkBWP : &scc_SIB->uplinkConfigCommon->initialUplinkBWP;

    bwp_Common = bwp_id>0 ? mac->DLbwp[bwp_id-1]->bwp_Common : NULL;
  }

  NR_SearchSpace_t *ss;
  NR_ControlResourceSet_t *coreset;
  if(ss_id>=0) {
    AssertFatal(mac->scc != NULL, "scc is null\n");
    initialDownlinkBWP = scc->downlinkConfigCommon->initialDownlinkBWP;
    bwp_Common = mac->DLbwp[bwp_id - 1]->bwp_Common;
    ss = mac->SSpace[bwp_id - 1][coreset_id - 1][ss_id];
    coreset = mac->coreset[bwp_id - 1][coreset_id - 1];
    rel15->coreset.CoreSetType = NFAPI_NR_CSET_CONFIG_PDCCH_CONFIG;
  } else {
    ss = mac->search_space_zero;
    coreset = mac->coreset0;
    if(rnti_type == NR_RNTI_SI) {
      rel15->coreset.CoreSetType = NFAPI_NR_CSET_CONFIG_MIB_SIB1;
    } else {
      rel15->coreset.CoreSetType = NFAPI_NR_CSET_CONFIG_PDCCH_CONFIG_CSET_0;
    }
  }

  rel15->coreset.duration = coreset->duration;

  for (int i = 0; i < 6; i++)
    rel15->coreset.frequency_domain_resource[i] = coreset->frequencyDomainResources.buf[i];
  rel15->coreset.CceRegMappingType = coreset->cce_REG_MappingType.present ==
    NR_ControlResourceSet__cce_REG_MappingType_PR_interleaved ? FAPI_NR_CCE_REG_MAPPING_TYPE_INTERLEAVED : FAPI_NR_CCE_REG_MAPPING_TYPE_NON_INTERLEAVED;
  if (rel15->coreset.CceRegMappingType == FAPI_NR_CCE_REG_MAPPING_TYPE_INTERLEAVED) {
    struct NR_ControlResourceSet__cce_REG_MappingType__interleaved *interleaved = coreset->cce_REG_MappingType.choice.interleaved;
    rel15->coreset.RegBundleSize = (interleaved->reg_BundleSize == NR_ControlResourceSet__cce_REG_MappingType__interleaved__reg_BundleSize_n6) ? 6 : (2 + interleaved->reg_BundleSize);
    rel15->coreset.InterleaverSize = (interleaved->interleaverSize == NR_ControlResourceSet__cce_REG_MappingType__interleaved__interleaverSize_n6) ? 6 : (2 + interleaved->interleaverSize);
    rel15->coreset.ShiftIndex = interleaved->shiftIndex != NULL ? *interleaved->shiftIndex : mac->physCellId;
  } else {
    rel15->coreset.RegBundleSize = 0;
    rel15->coreset.InterleaverSize = 0;
    rel15->coreset.ShiftIndex = 0;
  }

  rel15->coreset.precoder_granularity = coreset->precoderGranularity;

  // Scrambling RNTI
  if (coreset->pdcch_DMRS_ScramblingID) {
    rel15->coreset.pdcch_dmrs_scrambling_id = *coreset->pdcch_DMRS_ScramblingID;
    rel15->coreset.scrambling_rnti = mac->crnti;
  } else {
    rel15->coreset.pdcch_dmrs_scrambling_id = mac->physCellId;
    rel15->coreset.scrambling_rnti = 0;
  }

  // loop over RNTI type and configure resource allocation for DCI
  switch(rnti_type) {
    case NR_RNTI_C:
    // we use DL BWP dedicated
      sps = bwp_Common ?
	      (bwp_Common->genericParameters.cyclicPrefix ? 12 : 14) :
        initialDownlinkBWP->genericParameters.cyclicPrefix ? 12 : 14;
    // for SPS=14 8 MSBs in positions 13 down to 6
    monitoringSymbolsWithinSlot = (ss->monitoringSymbolsWithinSlot->buf[0]<<(sps-8)) | (ss->monitoringSymbolsWithinSlot->buf[1]>>(16-sps));
    rel15->rnti = mac->crnti;
    if (!bwp_Common) {
      rel15->BWPSize = NRRIV2BW(initialDownlinkBWP->genericParameters.locationAndBandwidth, MAX_BWP_SIZE);
      rel15->BWPStart = NRRIV2PRBOFFSET(initialDownlinkBWP->genericParameters.locationAndBandwidth, MAX_BWP_SIZE);
    }
    else {
      rel15->BWPSize = NRRIV2BW(bwp_Common->genericParameters.locationAndBandwidth, MAX_BWP_SIZE);
      rel15->BWPStart = NRRIV2PRBOFFSET(bwp_Common->genericParameters.locationAndBandwidth, MAX_BWP_SIZE);
      rel15->SubcarrierSpacing = bwp_Common->genericParameters.subcarrierSpacing;
    }
    for (int i = 0; i < rel15->num_dci_options; i++) {
      rel15->dci_length_options[i] = nr_dci_size(initialUplinkBWP, mac->cg, &mac->def_dci_pdu_rel15[rel15->dci_format_options[i]], rel15->dci_format_options[i], NR_RNTI_C, rel15->BWPSize, bwp_id);
    }
    break;
    case NR_RNTI_RA:
    // we use the initial DL BWP
    sps = initialDownlinkBWP->genericParameters.cyclicPrefix == NULL ? 14 : 12;
    monitoringSymbolsWithinSlot = (ss->monitoringSymbolsWithinSlot->buf[0]<<(sps-8)) | (ss->monitoringSymbolsWithinSlot->buf[1]>>(16-sps));
    rel15->rnti = mac->ra.ra_rnti;
    rel15->BWPSize = NRRIV2BW(initialDownlinkBWP->genericParameters.locationAndBandwidth, MAX_BWP_SIZE);
    if (get_softmodem_params()->sa) {
      rel15->BWPStart = NRRIV2PRBOFFSET(initialDownlinkBWP->genericParameters.locationAndBandwidth, MAX_BWP_SIZE);
    } else { // NSA mode is not using the Initial BWP
      rel15->BWPStart = NRRIV2PRBOFFSET(bwp_Common->genericParameters.locationAndBandwidth, MAX_BWP_SIZE);
    }
    rel15->SubcarrierSpacing = initialDownlinkBWP->genericParameters.subcarrierSpacing;
    rel15->dci_length_options[0] = nr_dci_size(initialUplinkBWP, mac->cg, &mac->def_dci_pdu_rel15[rel15->dci_format_options[0]], rel15->dci_format_options[0], NR_RNTI_RA, rel15->BWPSize, bwp_id);
    break;
    case NR_RNTI_P:
    break;
    case NR_RNTI_CS:
    break;
    case NR_RNTI_TC:
      // we use the initial DL BWP
      sps = initialDownlinkBWP->genericParameters.cyclicPrefix == NULL ? 14 : 12;
      monitoringSymbolsWithinSlot = (ss->monitoringSymbolsWithinSlot->buf[0]<<(sps-8)) | (ss->monitoringSymbolsWithinSlot->buf[1]>>(16-sps));
      rel15->rnti = mac->ra.t_crnti;
      rel15->BWPSize = NRRIV2BW(initialDownlinkBWP->genericParameters.locationAndBandwidth, MAX_BWP_SIZE);
      rel15->BWPStart = NRRIV2PRBOFFSET(initialDownlinkBWP->genericParameters.locationAndBandwidth, MAX_BWP_SIZE);
      rel15->SubcarrierSpacing = initialDownlinkBWP->genericParameters.subcarrierSpacing;
      rel15->dci_length_options[0] = nr_dci_size(initialUplinkBWP, mac->cg, &mac->def_dci_pdu_rel15[rel15->dci_format_options[0]], rel15->dci_format_options[0], NR_RNTI_TC, rel15->BWPSize, bwp_id);
    break;
    case NR_RNTI_SP_CSI:
    break;
    case NR_RNTI_SI:
      // we use DL BWP dedicated
      if (bwp_Common) sps = bwp_Common->genericParameters.cyclicPrefix == NULL ? 14 : 12;
      else sps=14; // note: normally this would be found with SSS detection

      // for SPS=14 8 MSBs in positions 13 down to 6
      monitoringSymbolsWithinSlot = (ss->monitoringSymbolsWithinSlot->buf[0]<<(sps-8)) | (ss->monitoringSymbolsWithinSlot->buf[1]>>(16-sps));

      rel15->rnti = SI_RNTI; // SI-RNTI - 3GPP TS 38.321 Table 7.1-1: RNTI values
      rel15->BWPSize = mac->type0_PDCCH_CSS_config.num_rbs;
      rel15->BWPStart = mac->type0_PDCCH_CSS_config.cset_start_rb;

      if(mac->frequency_range == FR1)
        rel15->SubcarrierSpacing = mac->mib->subCarrierSpacingCommon;
      else
        rel15->SubcarrierSpacing = mac->mib->subCarrierSpacingCommon + 2;

      for (int i = 0; i < rel15->num_dci_options; i++) {
<<<<<<< HEAD
        rel15->dci_length_options[i] = nr_dci_size(NULL, NULL, def_dci_pdu_rel15, rel15->dci_format_options[i], NR_RNTI_SI, rel15->BWPSize, 0);
=======
        rel15->dci_length_options[i] = nr_dci_size(initialUplinkBWP, mac->cg, &mac->def_dci_pdu_rel15[rel15->dci_format_options[i]], rel15->dci_format_options[i], NR_RNTI_SI, rel15->BWPSize, 0);
>>>>>>> b9883694
      }
    break;
    case NR_RNTI_SFI:
    break;
    case NR_RNTI_INT:
    break;
    case NR_RNTI_TPC_PUSCH:
    break;
    case NR_RNTI_TPC_PUCCH:
    break;
    case NR_RNTI_TPC_SRS:
    break;
    default:
    break;
  }
  for (int i = 0; i < sps; i++) {
    if ((monitoringSymbolsWithinSlot >> (sps - 1 - i)) & 1) {
      rel15->coreset.StartSymbolIndex = i;
      break;
    }
  }
  #ifdef DEBUG_DCI
    LOG_D(MAC, "[DCI_CONFIG] Configure DCI PDU: rnti_type %d BWPSize %d BWPStart %d rel15->SubcarrierSpacing %d rel15->dci_format %d rel15->dci_length %d sps %d monitoringSymbolsWithinSlot %d \n",
      rnti_type,
      rel15->BWPSize,
      rel15->BWPStart,
      rel15->SubcarrierSpacing,
      rel15->dci_format_options[0],
      rel15->dci_length_options[0],
      sps,
      monitoringSymbolsWithinSlot);
  #endif
  // add DCI
  dl_config->dl_config_list[dl_config->number_pdus].pdu_type = FAPI_NR_DL_CONFIG_TYPE_DCI;
  dl_config->number_pdus += 1;
}

void ue_dci_configuration(NR_UE_MAC_INST_t *mac, fapi_nr_dl_config_request_t *dl_config, frame_t frame, int slot) {

  RA_config_t *ra = &mac->ra;
  int ss_id;

  uint8_t bwp_id = (mac->cg) ? 1 : 0, coreset_id = (mac->cg) ? 1 : 0;
  //NR_ServingCellConfig_t *scd = mac->scg->spCellConfig->spCellConfigDedicated;
  NR_BWP_Downlink_t *bwp = (mac->cg) ? mac->DLbwp[bwp_id - 1] : NULL;

  LOG_D(MAC, "[DCI_CONFIG] ra_rnti %p (%x) crnti %p (%x) t_crnti %p (%x)\n", &ra->ra_rnti, ra->ra_rnti, &mac->crnti, mac->crnti, &ra->t_crnti, ra->t_crnti);

  if (mac->cg) { // do this only after we have a Master or Secondary Cell group
    // loop over all available SS for BWP ID 1, CORESET ID 1
    if (bwp) {
      for (ss_id = 0; ss_id < FAPI_NR_MAX_SS_PER_CORESET && mac->SSpace[bwp_id - 1][coreset_id - 1][ss_id] != NULL; ss_id++){
	LOG_D(MAC, "[DCI_CONFIG] ss_id %d\n",ss_id);
	NR_SearchSpace_t *ss = mac->SSpace[bwp_id - 1][coreset_id - 1][ss_id];
	fapi_nr_dl_config_dci_dl_pdu_rel15_t *rel15 = &dl_config->dl_config_list[dl_config->number_pdus].dci_config_pdu.dci_config_rel15;
	NR_BWP_DownlinkCommon_t *bwp_Common = bwp->bwp_Common;
	NR_SetupRelease_PDCCH_ConfigCommon_t *pdcch_ConfigCommon = bwp_Common->pdcch_ConfigCommon;
	struct NR_PhysicalCellGroupConfig *phy_cgc = mac->cg->physicalCellGroupConfig;
	switch (ss->searchSpaceType->present){
	case NR_SearchSpace__searchSpaceType_PR_common:
	  // this is for CSSs, we use BWP common and pdcch_ConfigCommon

	  // Fetch configuration for searchSpaceZero
	  // note: The search space with the SearchSpaceId = 0 identifies the search space configured via PBCH (MIB) and in ServingCellConfigCommon (searchSpaceZero).
	  if (pdcch_ConfigCommon->choice.setup->searchSpaceZero){
	    if (pdcch_ConfigCommon->choice.setup->searchSpaceSIB1 == NULL){
	      pdcch_ConfigCommon->choice.setup->searchSpaceSIB1=calloc(1,sizeof(*pdcch_ConfigCommon->choice.setup->searchSpaceSIB1));
	    }
	    *pdcch_ConfigCommon->choice.setup->searchSpaceSIB1 = 0;
	    LOG_D(MAC, "[DCI_CONFIG] Configure SearchSpace#0 of the initial BWP\n");
	  }
	  if (ss->searchSpaceType->choice.common->dci_Format0_0_AndFormat1_0){
	    // check available SS IDs
	    if (pdcch_ConfigCommon->choice.setup->ra_SearchSpace){
	      if (ss->searchSpaceId == *pdcch_ConfigCommon->choice.setup->ra_SearchSpace){
		switch(ra->ra_state){
		case WAIT_RAR:
		  LOG_D(NR_MAC, "[DCI_CONFIG] Configure monitoring of PDCCH candidates in Type1-PDCCH common random access search space (RA-Msg2)\n");
		  rel15->num_dci_options = 1;
		  rel15->dci_format_options[0] = NR_DL_DCI_FORMAT_1_0;
		  if (get_softmodem_params()->sa) {
		    config_dci_pdu(mac, rel15, dl_config, NR_RNTI_RA, -1);
		  } else {
		    config_dci_pdu(mac, rel15, dl_config, NR_RNTI_RA, ss_id);
		  }
		  fill_dci_search_candidates(ss, rel15);
		  break;
		case WAIT_CONTENTION_RESOLUTION:
		  LOG_D(NR_MAC, "[DCI_CONFIG] Configure monitoring of PDCCH candidates in Type1-PDCCH common random access search space (RA-Msg4)\n");
		  rel15->num_dci_options = 1;
		  rel15->dci_format_options[0] = NR_DL_DCI_FORMAT_1_0;
		  config_dci_pdu(mac, rel15, dl_config, NR_RNTI_TC, -1);
		  fill_dci_search_candidates(ss, rel15);
		  break;
		default:
		  break;
		}
	      }
	    }
	    if (pdcch_ConfigCommon->choice.setup->searchSpaceSIB1){
	      if (ss->searchSpaceId == *pdcch_ConfigCommon->choice.setup->searchSpaceSIB1){
		// Configure monitoring of PDCCH candidates in Type0-PDCCH common search space on the MCG
		LOG_W(MAC, "[DCI_CONFIG] This seach space should not be configured yet...");
	      }
	    }
	    if (pdcch_ConfigCommon->choice.setup->searchSpaceOtherSystemInformation){
	      if (ss->searchSpaceId == *pdcch_ConfigCommon->choice.setup->searchSpaceOtherSystemInformation){
		// Configure monitoring of PDCCH candidates in Type0-PDCCH common search space on the MCG
		LOG_W(MAC, "[DCI_CONFIG] This seach space should not be configured yet...");
	      }
	    }
	    if (pdcch_ConfigCommon->choice.setup->pagingSearchSpace){
	      if (ss->searchSpaceId == *pdcch_ConfigCommon->choice.setup->pagingSearchSpace){
		// Configure monitoring of PDCCH candidates in Type2-PDCCH common search space on the MCG
		LOG_W(MAC, "[DCI_CONFIG] This seach space should not be configured yet...");
	      }
	    }
	    if (phy_cgc){
	      if (phy_cgc->cs_RNTI){
		LOG_D(MAC, "[DCI_CONFIG] Configure monitoring of PDCCH candidates in Type3-PDCCH common search space for dci_Format0_0_AndFormat1_0 with CRC scrambled by CS-RNTI...\n");
		LOG_W(MAC, "[DCI_CONFIG] This RNTI should not be configured yet...");
	      }
	      if (phy_cgc->ext1){
		if (phy_cgc->ext1->mcs_C_RNTI){
		  LOG_D(MAC, "[DCI_CONFIG] Configure monitoring of PDCCH candidates in user specific search space for dci_Format0_0_AndFormat1_0 with CRC scrambled by MCS-C-RNTI...\n");
		  LOG_W(MAC, "[DCI_CONFIG] This RNTI should not be configured yet...");
		}
	      }
	    }
	  } // end DCI 00 and 01
	  // DCI 2_0
	  if (ss->searchSpaceType->choice.common->dci_Format2_0){
	    LOG_D(MAC, "[DCI_CONFIG] Configure monitoring of PDCCH candidates in Type3-PDCCH common search space for DCI format 2_0 with CRC scrambled by SFI-RNTI \n");
	    LOG_W(MAC, "[DCI_CONFIG] This format should not be configured yet...");
	  }
	  // DCI 2_1
	  if (ss->searchSpaceType->choice.common->dci_Format2_1){
	    LOG_D(MAC, "[DCI_CONFIG] Configure monitoring of PDCCH candidates in Type3-PDCCH common search space for DCI format 2_1 with CRC scrambled by INT-RNTI \n");
	    LOG_W(MAC, "[DCI_CONFIG] This format should not be configured yet...");
	  }
	  // DCI 2_2
	  if (ss->searchSpaceType->choice.common->dci_Format2_2){
	    LOG_D(MAC, "[DCI_CONFIG] Configure monitoring of PDCCH candidates in Type3-PDCCH common search space for DCI format 2_2 with CRC scrambled by TPC-RNTI \n");
	    LOG_W(MAC, "[DCI_CONFIG] This format should not be configured yet...");
	  }
	  // DCI 2_3
	  if (ss->searchSpaceType->choice.common->dci_Format2_3){
	    LOG_D(MAC, "[DCI_CONFIG] Configure monitoring of PDCCH candidates in Type3-PDCCH common search space for DCI format 2_3 with CRC scrambled by TPC-SRS-RNTI \n");
	    LOG_W(MAC, "[DCI_CONFIG] This format should not be configured yet...");
	  }

	  break;
	case NR_SearchSpace__searchSpaceType_PR_ue_Specific:
	  // this is an USS
	  if (ss->searchSpaceType->choice.ue_Specific){
	    if(ss->searchSpaceType->choice.ue_Specific->dci_Formats == NR_SearchSpace__searchSpaceType__ue_Specific__dci_Formats_formats0_1_And_1_1){
	      // Monitors DCI 01 and 11 scrambled with C-RNTI, or CS-RNTI(s), or SP-CSI-RNTI
	      if ((ra->ra_state == RA_SUCCEEDED || get_softmodem_params()->phy_test) && mac->crnti > 0) {
          LOG_D(MAC, "[DCI_CONFIG] Configure monitoring of PDCCH candidates in the user specific search space\n");
          rel15->num_dci_options = 2;
          rel15->dci_format_options[0] = NR_DL_DCI_FORMAT_1_1;
          rel15->dci_format_options[1] = NR_UL_DCI_FORMAT_0_1;
          config_dci_pdu(mac, rel15, dl_config, NR_RNTI_C, ss_id);
          fill_dci_search_candidates(ss, rel15);

#ifdef DEBUG_DCI
		LOG_D(MAC, "[DCI_CONFIG] ss %d ue_Specific %p searchSpaceType->present %d dci_Formats %d\n",
		      ss_id,
		      ss->searchSpaceType->choice.ue_Specific,
		      ss->searchSpaceType->present,
		      ss->searchSpaceType->choice.ue_Specific->dci_Formats);
#endif
	      }
	      if (phy_cgc){
		if (phy_cgc->cs_RNTI){
		  LOG_D(MAC, "[DCI_CONFIG] Configure monitoring of PDCCH candidates in user specific search space for dci_Format0_0_AndFormat1_0 with CRC scrambled by CS-RNTI...\n");
		  LOG_W(MAC, "[DCI_CONFIG] This RNTI should not be configured yet...");
		}
		if (phy_cgc->sp_CSI_RNTI){
		  LOG_D(MAC, "[DCI_CONFIG] Configure monitoring of PDCCH candidates in user specific search space for dci_Format0_0_AndFormat1_0 with CRC scrambled by SP-CSI-RNTI...\n");
		  LOG_W(MAC, "[DCI_CONFIG] This RNTI should not be configured yet...");
		}
		if (phy_cgc->ext1){
		  if (phy_cgc->ext1->mcs_C_RNTI){
		    LOG_D(MAC, "[DCI_CONFIG] Configure monitoring of PDCCH candidates in user specific search space for dci_Format0_0_AndFormat1_0 with CRC scrambled by MCS-C-RNTI...\n");
		    LOG_W(MAC, "[DCI_CONFIG] This RNTI should not be configured yet...");
		  }
		}
	      }
	    }
	  }
	  break;
	default:
	  AssertFatal(1 == 0, "[DCI_CONFIG] Unrecognized search space type...");
	  break;
	}
      }
    }
  }
  else {

    AssertFatal(1==0,"Handle DCI searching when CellGroup without dedicated BWP\n");
  }
  // Search space 0, CORESET ID 0

  NR_BWP_DownlinkCommon_t *bwp_Common = bwp ? bwp->bwp_Common : NULL;
  NR_SetupRelease_PDCCH_ConfigCommon_t *pdcch_ConfigCommon = bwp?bwp_Common->pdcch_ConfigCommon:NULL;

  if (pdcch_ConfigCommon &&
      pdcch_ConfigCommon->choice.setup->searchSpaceSIB1){

    NR_SearchSpace_t *ss0 = mac->search_space_zero;
    fapi_nr_dl_config_dci_dl_pdu_rel15_t *rel15 = &dl_config->dl_config_list[dl_config->number_pdus].dci_config_pdu.dci_config_rel15;

    if (ss0->searchSpaceId == *pdcch_ConfigCommon->choice.setup->searchSpaceSIB1){
      if( (frame%2 == mac->type0_PDCCH_CSS_config.sfn_c) && (slot == mac->type0_PDCCH_CSS_config.n_0) ){
        rel15->num_dci_options = 1;
        rel15->dci_format_options[0] = NR_DL_DCI_FORMAT_1_0;
        config_dci_pdu(mac, rel15, dl_config, NR_RNTI_SI, -1);
        fill_dci_search_candidates(ss0, rel15);
      }
    }
  }
  else { // use coreset0/ss0
    NR_SearchSpace_t *ss0 = mac->search_space_zero;
    fapi_nr_dl_config_dci_dl_pdu_rel15_t *rel15 = &dl_config->dl_config_list[0].dci_config_pdu.dci_config_rel15;
    rel15->num_dci_options = 1;
    rel15->dci_format_options[0] = NR_DL_DCI_FORMAT_1_0;
    config_dci_pdu(mac, rel15, dl_config, NR_RNTI_C , -1);
    fill_dci_search_candidates(ss0, rel15);
    dl_config->number_pdus = 1;
  }
}<|MERGE_RESOLUTION|>--- conflicted
+++ resolved
@@ -204,11 +204,7 @@
         rel15->SubcarrierSpacing = mac->mib->subCarrierSpacingCommon + 2;
 
       for (int i = 0; i < rel15->num_dci_options; i++) {
-<<<<<<< HEAD
-        rel15->dci_length_options[i] = nr_dci_size(NULL, NULL, def_dci_pdu_rel15, rel15->dci_format_options[i], NR_RNTI_SI, rel15->BWPSize, 0);
-=======
         rel15->dci_length_options[i] = nr_dci_size(initialUplinkBWP, mac->cg, &mac->def_dci_pdu_rel15[rel15->dci_format_options[i]], rel15->dci_format_options[i], NR_RNTI_SI, rel15->BWPSize, 0);
->>>>>>> b9883694
       }
     break;
     case NR_RNTI_SFI:
