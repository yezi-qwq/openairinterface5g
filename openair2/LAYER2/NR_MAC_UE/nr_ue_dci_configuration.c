--- conflicted
+++ resolved
@@ -169,12 +169,7 @@
       rel15->SubcarrierSpacing = bwp_Common->genericParameters.subcarrierSpacing;
     }
     for (int i = 0; i < rel15->num_dci_options; i++) {
-<<<<<<< HEAD
-      rel15->dci_length_options[i] = nr_dci_size(initialDownlinkBWP,initialUplinkBWP, mac->cg, &mac->def_dci_pdu_rel15[rel15->dci_format_options[i]],
-                                                 rel15->dci_format_options[i], NR_RNTI_C, rel15->BWPSize, dl_bwp_id, coreset_id);
-=======
-      rel15->dci_length_options[i] = nr_dci_size(initialDownlinkBWP,initialUplinkBWP, mac->cg, &mac->def_dci_pdu_rel15[rel15->dci_format_options[i]], rel15->dci_format_options[i], NR_RNTI_C, rel15->BWPSize, bwp_id, mac->type0_PDCCH_CSS_config.num_rbs);
->>>>>>> baa76323
+      rel15->dci_length_options[i] = nr_dci_size(initialDownlinkBWP,initialUplinkBWP, mac->cg, &mac->def_dci_pdu_rel15[rel15->dci_format_options[i]], rel15->dci_format_options[i], NR_RNTI_C, rel15->BWPSize, dl_bwp_id, mac->type0_PDCCH_CSS_config.num_rbs);
     }
     break;
     case NR_RNTI_RA:
@@ -190,12 +185,7 @@
       rel15->BWPStart = NRRIV2PRBOFFSET(bwp_Common->genericParameters.locationAndBandwidth, MAX_BWP_SIZE);
     }
     rel15->SubcarrierSpacing = initialDownlinkBWP->genericParameters.subcarrierSpacing;
-<<<<<<< HEAD
-    rel15->dci_length_options[0] = nr_dci_size(initialDownlinkBWP,initialUplinkBWP, mac->cg, &mac->def_dci_pdu_rel15[rel15->dci_format_options[0]],
-                                               rel15->dci_format_options[0], NR_RNTI_RA, rel15->BWPSize, dl_bwp_id, coreset_id);
-=======
-    rel15->dci_length_options[0] = nr_dci_size(initialDownlinkBWP,initialUplinkBWP, mac->cg, &mac->def_dci_pdu_rel15[rel15->dci_format_options[0]], rel15->dci_format_options[0], NR_RNTI_RA, rel15->BWPSize, bwp_id, mac->type0_PDCCH_CSS_config.num_rbs);
->>>>>>> baa76323
+    rel15->dci_length_options[0] = nr_dci_size(initialDownlinkBWP,initialUplinkBWP, mac->cg, &mac->def_dci_pdu_rel15[rel15->dci_format_options[0]], rel15->dci_format_options[0], NR_RNTI_RA, rel15->BWPSize, dl_bwp_id, mac->type0_PDCCH_CSS_config.num_rbs);
     break;
     case NR_RNTI_P:
     break;
@@ -210,12 +200,7 @@
       rel15->BWPStart = mac->type0_PDCCH_CSS_config.cset_start_rb;
       rel15->SubcarrierSpacing = initialDownlinkBWP->genericParameters.subcarrierSpacing;
       for (int i = 0; i < rel15->num_dci_options; i++) {
-<<<<<<< HEAD
-        rel15->dci_length_options[i] = nr_dci_size(initialDownlinkBWP,initialUplinkBWP, mac->cg, &mac->def_dci_pdu_rel15[rel15->dci_format_options[i]],
-                                                   rel15->dci_format_options[i], NR_RNTI_TC, rel15->BWPSize, dl_bwp_id, coreset_id);
-=======
-        rel15->dci_length_options[i] = nr_dci_size(initialDownlinkBWP,initialUplinkBWP, mac->cg, &mac->def_dci_pdu_rel15[rel15->dci_format_options[i]], rel15->dci_format_options[i], NR_RNTI_TC, rel15->BWPSize, bwp_id, mac->type0_PDCCH_CSS_config.num_rbs);
->>>>>>> baa76323
+        rel15->dci_length_options[i] = nr_dci_size(initialDownlinkBWP,initialUplinkBWP, mac->cg, &mac->def_dci_pdu_rel15[rel15->dci_format_options[i]], rel15->dci_format_options[i], NR_RNTI_TC, rel15->BWPSize, dl_bwp_id, mac->type0_PDCCH_CSS_config.num_rbs);
       }
     break;
     case NR_RNTI_SP_CSI:
@@ -238,12 +223,7 @@
         rel15->SubcarrierSpacing = mac->mib->subCarrierSpacingCommon + 2;
 
       for (int i = 0; i < rel15->num_dci_options; i++) {
-<<<<<<< HEAD
-        rel15->dci_length_options[i] = nr_dci_size(initialDownlinkBWP,initialUplinkBWP, mac->cg, &mac->def_dci_pdu_rel15[rel15->dci_format_options[i]],
-                                                   rel15->dci_format_options[i], NR_RNTI_SI, rel15->BWPSize, 0, coreset_id);
-=======
         rel15->dci_length_options[i] = nr_dci_size(initialDownlinkBWP,initialUplinkBWP, mac->cg, &mac->def_dci_pdu_rel15[rel15->dci_format_options[i]], rel15->dci_format_options[i], NR_RNTI_SI, rel15->BWPSize, 0, mac->type0_PDCCH_CSS_config.num_rbs);
->>>>>>> baa76323
       }
     break;
     case NR_RNTI_SFI:
