/*
 * Licensed to the OpenAirInterface (OAI) Software Alliance under one or more
 * contributor license agreements.  See the NOTICE file distributed with
 * this work for additional information regarding copyright ownership.
 * The OpenAirInterface Software Alliance licenses this file to You under
 * the OAI Public License, Version 1.1  (the "License"); you may not use this file
 * except in compliance with the License.
 * You may obtain a copy of the License at
 *
 *      http://www.openairinterface.org/?page_id=698
 *
 * Unless required by applicable law or agreed to in writing, software
 * distributed under the License is distributed on an "AS IS" BASIS,
 * WITHOUT WARRANTIES OR CONDITIONS OF ANY KIND, either express or implied.
 * See the License for the specific language governing permissions and
 * limitations under the License.
 *-------------------------------------------------------------------------------
 * For more information about the OpenAirInterface (OAI) Software Alliance:
 *      contact@openairinterface.org
 */

/* \file ue_procedures.c
 * \brief procedures related to UE
 * \author R. Knopp, K.H. HSU, G. Casati
 * \date 2018
 * \version 0.1
 * \company Eurecom / NTUST
 * \email: knopp@eurecom.fr, kai-hsiang.hsu@eurecom.fr, guido.casati@iis.fraunhofer.de
 * \note
 * \warning
 */


#include <stdio.h>
#include <math.h>

/* exe */
#include "executables/nr-softmodem.h"

/* RRC*/
#include "RRC/NR_UE/rrc_proto.h"
#include "NR_RACH-ConfigCommon.h"
#include "NR_RACH-ConfigGeneric.h"
#include "NR_FrequencyInfoDL.h"
#include "NR_PDCCH-ConfigCommon.h"

/* MAC */
#include "NR_MAC_COMMON/nr_mac.h"
#include "NR_MAC_UE/mac_proto.h"
#include "NR_MAC_UE/mac_extern.h"
#include "NR_MAC_COMMON/nr_mac_extern.h"
#include "common/utils/nr/nr_common.h"

/* PHY */
#include "PHY/NR_TRANSPORT/nr_dci.h"
#include "executables/softmodem-common.h"
#include "SCHED_NR_UE/defs.h"

/* utils */
#include "assertions.h"
#include "asn1_conversions.h"
#include "common/utils/LOG/log.h"
#include "common/utils/LOG/vcd_signal_dumper.h"

//#define ENABLE_MAC_PAYLOAD_DEBUG 1
#define DEBUG_EXTRACT_DCI
//#define DEBUG_RAR

extern uint32_t N_RB_DL;

int get_rnti_type(NR_UE_MAC_INST_t *mac, uint16_t rnti){

    RA_config_t *ra = &mac->ra;
    int rnti_type;

    if (rnti == ra->ra_rnti) {
      rnti_type = NR_RNTI_RA;
    } else if (rnti == ra->t_crnti && (ra->ra_state == WAIT_RAR || ra->ra_state == WAIT_CONTENTION_RESOLUTION) ) {
      rnti_type = NR_RNTI_TC;
    } else if (rnti == mac->crnti) {
      rnti_type = NR_RNTI_C;
    } else if (rnti == 0xFFFE) {
      rnti_type = NR_RNTI_P;
    } else if (rnti == 0xFFFF) {
      rnti_type = NR_RNTI_SI;
    } else {
      AssertFatal(1 == 0, "In %s: Not identified/handled rnti %d \n", __FUNCTION__, rnti);
    }

    LOG_D(MAC, "In %s: returning rnti_type %s \n", __FUNCTION__, rnti_types[rnti_type]);

    return rnti_type;

}


int8_t nr_ue_decode_mib(module_id_t module_id,
                        int cc_id,
                        uint8_t gNB_index,
                        uint8_t extra_bits,	//	8bits 38.212 c7.1.1
                        uint32_t ssb_length,
                        uint32_t ssb_index,
                        void *pduP,
                        uint16_t ssb_start_subcarrier,
                        uint16_t cell_id)
{
  LOG_D(MAC,"[L2][MAC] decode mib\n");

  NR_UE_MAC_INST_t *mac = get_mac_inst(module_id);
  mac->physCellId = cell_id;

  frequency_range_t frequency_range;
  nr_mac_rrc_data_ind_ue( module_id, cc_id, gNB_index, 0, 0, 0, NR_BCCH_BCH, (uint8_t *) pduP, 3 );    //  fixed 3 bytes MIB PDU
    
  AssertFatal(mac->mib != NULL, "nr_ue_decode_mib() mac->mib == NULL\n");
  //if(mac->mib != NULL){
  uint16_t frame = (mac->mib->systemFrameNumber.buf[0] >> mac->mib->systemFrameNumber.bits_unused);
  uint16_t frame_number_4lsb = 0;
  for (int i=0; i<4; i++)
    frame_number_4lsb |= ((extra_bits>>i)&1)<<(3-i);
  uint8_t half_frame_bit = ( extra_bits >> 4 ) & 0x1;               //	extra bits[4]
  uint8_t ssb_subcarrier_offset_msb = ( extra_bits >> 5 ) & 0x1;    //	extra bits[5]
  uint8_t ssb_subcarrier_offset = (uint8_t)mac->mib->ssb_SubcarrierOffset;

  frame = frame << 4;
  frame = frame | frame_number_4lsb;
  if(ssb_length == 64){
    frequency_range = FR2;
    for (int i=0; i<3; i++)
      ssb_index += (((extra_bits>>(7-i))&0x01)<<(3+i));
  }else{
    frequency_range = FR1;
    if(ssb_subcarrier_offset_msb){
      ssb_subcarrier_offset = ssb_subcarrier_offset | 0x10;
    }
  }

  LOG_D(MAC,"system frame number(6 MSB bits): %d\n",  mac->mib->systemFrameNumber.buf[0]);
  LOG_D(MAC,"system frame number(with LSB): %d\n", (int)frame);
  LOG_D(MAC,"subcarrier spacing (0=15or60, 1=30or120): %d\n", (int)mac->mib->subCarrierSpacingCommon);
  LOG_D(MAC,"ssb carrier offset(with MSB):  %d\n", (int)ssb_subcarrier_offset);
  LOG_D(MAC,"dmrs type A position (0=pos2,1=pos3): %d\n", (int)mac->mib->dmrs_TypeA_Position);
  LOG_D(MAC,"cell barred (0=barred,1=notBarred): %d\n", (int)mac->mib->cellBarred);
  LOG_D(MAC,"intra frequency reselection (0=allowed,1=notAllowed): %d\n", (int)mac->mib->intraFreqReselection);
  LOG_D(MAC,"half frame bit(extra bits):    %d\n", (int)half_frame_bit);
  LOG_D(MAC,"ssb index(extra bits):         %d\n", (int)ssb_index);

  //storing ssb index in the mac structure
  mac->mib_ssb = ssb_index;

  if (get_softmodem_params()->sa == 1) {

    // TODO these values shouldn't be taken from SCC in SA
    uint8_t scs_ssb = get_softmodem_params()->numerology;
    uint32_t band   = get_softmodem_params()->band;
    uint16_t ssb_start_symbol = get_ssb_start_symbol(band,scs_ssb,ssb_index);
    uint16_t ssb_offset_point_a = (ssb_start_subcarrier - ssb_subcarrier_offset)/12;

    get_type0_PDCCH_CSS_config_parameters(&mac->type0_PDCCH_CSS_config,
                                          frame,
                                          mac->mib,
                                          nr_slots_per_frame[scs_ssb],
                                          ssb_subcarrier_offset,
                                          ssb_start_symbol,
                                          scs_ssb,
                                          frequency_range,
                                          ssb_index,
                                          ssb_offset_point_a);


    mac->type0_pdcch_ss_mux_pattern = mac->type0_PDCCH_CSS_config.type0_pdcch_ss_mux_pattern;
    mac->type0_pdcch_ss_sfn_c = mac->type0_PDCCH_CSS_config.sfn_c;
    mac->type0_pdcch_ss_n_c = mac->type0_PDCCH_CSS_config.n_c;
  }

  mac->dl_config_request.sfn = mac->type0_PDCCH_CSS_config.frame;
  mac->dl_config_request.slot = (ssb_index>>1) + ((ssb_index>>4)<<1); // not valid for 240kHz SCS

  return 0;
}

int8_t nr_ue_decode_BCCH_DL_SCH(module_id_t module_id,
                                int cc_id,
                                unsigned int gNB_index,
                                uint32_t sibs_mask,
                                uint8_t *pduP,
                                uint32_t pdu_len) {
  LOG_D(NR_MAC, "Decoding NR-BCCH-DL-SCH-Message (SIB1 or SI)\n");
  nr_mac_rrc_data_ind_ue(module_id, cc_id, gNB_index, 0, 0, 0, NR_BCCH_DL_SCH, (uint8_t *) pduP, pdu_len);
  return 0;
}

//  TODO: change to UE parameter, scs: 15KHz, slot duration: 1ms
uint32_t get_ssb_frame(uint32_t test){
  return test;
}

/*
 * This code contains all the functions needed to process all dci fields.
 * These tables and functions are going to be called by function nr_ue_process_dci
 */
int8_t nr_ue_process_dci_freq_dom_resource_assignment(nfapi_nr_ue_pusch_pdu_t *pusch_config_pdu,
						      fapi_nr_dl_config_dlsch_pdu_rel15_t *dlsch_config_pdu,
						      uint16_t n_RB_ULBWP,
						      uint16_t n_RB_DLBWP,
						      uint16_t riv
						      ){

  /*
   * TS 38.214 subclause 5.1.2.2 Resource allocation in frequency domain (downlink)
   * when the scheduling grant is received with DCI format 1_0, then downlink resource allocation type 1 is used
   */
  if(dlsch_config_pdu != NULL){

    /*
     * TS 38.214 subclause 5.1.2.2.1 Downlink resource allocation type 0
     */
    /*
     * TS 38.214 subclause 5.1.2.2.2 Downlink resource allocation type 1
     */
    dlsch_config_pdu->number_rbs = NRRIV2BW(riv,n_RB_DLBWP);
    dlsch_config_pdu->start_rb   = NRRIV2PRBOFFSET(riv,n_RB_DLBWP);

    // Sanity check in case a false or erroneous DCI is received
    if ((dlsch_config_pdu->number_rbs < 1 ) || (dlsch_config_pdu->number_rbs > n_RB_DLBWP - dlsch_config_pdu->start_rb)) {
      // DCI is invalid!
      LOG_W(MAC, "Frequency domain assignment values are invalid! #RBs: %d, Start RB: %d, n_RB_DLBWP: %d \n", dlsch_config_pdu->number_rbs, dlsch_config_pdu->start_rb, n_RB_DLBWP);
      return -1;
    }

    LOG_D(MAC,"riv = %i\n", riv);
    LOG_D(MAC,"n_RB_DLBWP = %i\n", n_RB_DLBWP);
    LOG_D(MAC,"number_rbs = %i\n", dlsch_config_pdu->number_rbs);
    LOG_D(MAC,"start_rb = %i\n", dlsch_config_pdu->start_rb);

  }
  if(pusch_config_pdu != NULL){
    /*
     * TS 38.214 subclause 6.1.2.2 Resource allocation in frequency domain (uplink)
     */
    /*
     * TS 38.214 subclause 6.1.2.2.1 Uplink resource allocation type 0
     */
    /*
     * TS 38.214 subclause 6.1.2.2.2 Uplink resource allocation type 1
     */

    pusch_config_pdu->rb_size  = NRRIV2BW(riv,n_RB_ULBWP);
    pusch_config_pdu->rb_start = NRRIV2PRBOFFSET(riv,n_RB_ULBWP);

    // Sanity check in case a false or erroneous DCI is received
    if ((pusch_config_pdu->rb_size < 1) || (pusch_config_pdu->rb_size > n_RB_ULBWP - pusch_config_pdu->rb_start)) {
      // DCI is invalid!
      LOG_W(MAC, "Frequency domain assignment values are invalid! #RBs: %d, Start RB: %d, n_RB_ULBWP: %d \n",pusch_config_pdu->rb_size, pusch_config_pdu->rb_start, n_RB_ULBWP);
      return -1;
    }

  }
  return 0;
}

int8_t nr_ue_process_dci_time_dom_resource_assignment(NR_UE_MAC_INST_t *mac,
						      nfapi_nr_ue_pusch_pdu_t *pusch_config_pdu,
						      fapi_nr_dl_config_dlsch_pdu_rel15_t *dlsch_config_pdu,
						      uint8_t time_domain_ind,
						      bool use_default
						      ){
  int dmrs_typeA_pos = (mac->scc != NULL) ? mac->scc->dmrs_TypeA_Position : mac->mib->dmrs_TypeA_Position;

//  uint8_t k_offset=0;
  uint8_t sliv_S=0;
  uint8_t sliv_L=0;
  uint8_t mu_pusch = 1;

  // definition table j Table 6.1.2.1.1-4
  uint8_t j = (mu_pusch==3)?3:(mu_pusch==2)?2:1;
  uint8_t table_6_1_2_1_1_2_time_dom_res_alloc_A[16][3]={ // for PUSCH from TS 38.214 subclause 6.1.2.1.1
    {j,  0,14}, // row index 1
    {j,  0,12}, // row index 2
    {j,  0,10}, // row index 3
    {j,  2,10}, // row index 4
    {j,  4,10}, // row index 5
    {j,  4,8},  // row index 6
    {j,  4,6},  // row index 7
    {j+1,0,14}, // row index 8
    {j+1,0,12}, // row index 9
    {j+1,0,10}, // row index 10
    {j+2,0,14}, // row index 11
    {j+2,0,12}, // row index 12
    {j+2,0,10}, // row index 13
    {j,  8,6},  // row index 14
    {j+3,0,14}, // row index 15
    {j+3,0,10}  // row index 16
  };
  /*uint8_t table_6_1_2_1_1_3_time_dom_res_alloc_A_extCP[16][3]={ // for PUSCH from TS 38.214 subclause 6.1.2.1.1
    {j,  0,8},  // row index 1
    {j,  0,12}, // row index 2
    {j,  0,10}, // row index 3
    {j,  2,10}, // row index 4
    {j,  4,4},  // row index 5
    {j,  4,8},  // row index 6
    {j,  4,6},  // row index 7
    {j+1,0,8},  // row index 8
    {j+1,0,12}, // row index 9
    {j+1,0,10}, // row index 10
    {j+2,0,6},  // row index 11
    {j+2,0,12}, // row index 12
    {j+2,0,10}, // row index 13
    {j,  8,4},  // row index 14
    {j+3,0,8},  // row index 15
    {j+3,0,10}  // row index 16
    };*/

  /*
   * TS 38.214 subclause 5.1.2.1 Resource allocation in time domain (downlink)
   */
  if(dlsch_config_pdu != NULL){
    NR_PDSCH_TimeDomainResourceAllocationList_t *pdsch_TimeDomainAllocationList = NULL;
    if (mac->DLbwp[0] && mac->DLbwp[0]->bwp_Dedicated->pdsch_Config->choice.setup->pdsch_TimeDomainAllocationList)
      pdsch_TimeDomainAllocationList = mac->DLbwp[0]->bwp_Dedicated->pdsch_Config->choice.setup->pdsch_TimeDomainAllocationList->choice.setup;
    else if (mac->DLbwp[0] && mac->DLbwp[0]->bwp_Common->pdsch_ConfigCommon->choice.setup->pdsch_TimeDomainAllocationList)
      pdsch_TimeDomainAllocationList = mac->DLbwp[0]->bwp_Common->pdsch_ConfigCommon->choice.setup->pdsch_TimeDomainAllocationList;
    else if (mac->scc_SIB && mac->scc_SIB->downlinkConfigCommon.initialDownlinkBWP.pdsch_ConfigCommon->choice.setup)
      pdsch_TimeDomainAllocationList = mac->scc_SIB->downlinkConfigCommon.initialDownlinkBWP.pdsch_ConfigCommon->choice.setup->pdsch_TimeDomainAllocationList;
    if (pdsch_TimeDomainAllocationList && use_default==false) {

      if (time_domain_ind >= pdsch_TimeDomainAllocationList->list.count) {
        LOG_E(MAC, "time_domain_ind %d >= pdsch->TimeDomainAllocationList->list.count %d\n",
              time_domain_ind, pdsch_TimeDomainAllocationList->list.count);
        dlsch_config_pdu->start_symbol   = 0;
        dlsch_config_pdu->number_symbols = 0;
        return -1;
      }

      int startSymbolAndLength = pdsch_TimeDomainAllocationList->list.array[time_domain_ind]->startSymbolAndLength;
      int S,L;
      SLIV2SL(startSymbolAndLength,&S,&L);
      dlsch_config_pdu->start_symbol=S;
      dlsch_config_pdu->number_symbols=L;

      LOG_D(MAC,"SLIV = %i\n", startSymbolAndLength);
      LOG_D(MAC,"start_symbol = %i\n", dlsch_config_pdu->start_symbol);
      LOG_D(MAC,"number_symbols = %i\n", dlsch_config_pdu->number_symbols);

    }
    else {// Default configuration from tables
//      k_offset = table_5_1_2_1_1_2_time_dom_res_alloc_A[time_domain_ind-1][0];

      if(dmrs_typeA_pos == 0) {
        sliv_S = table_5_1_2_1_1_2_time_dom_res_alloc_A_dmrs_typeA_pos2[time_domain_ind][1];
        sliv_L = table_5_1_2_1_1_2_time_dom_res_alloc_A_dmrs_typeA_pos2[time_domain_ind][2];
      } else {
        sliv_S = table_5_1_2_1_1_2_time_dom_res_alloc_A_dmrs_typeA_pos3[time_domain_ind][1];
        sliv_L = table_5_1_2_1_1_2_time_dom_res_alloc_A_dmrs_typeA_pos3[time_domain_ind][2];
      }

      // k_offset = table_5_1_2_1_1_3_time_dom_res_alloc_A_extCP[nr_pdci_info_extracted->time_dom_resource_assignment][0];
      // sliv_S   = table_5_1_2_1_1_3_time_dom_res_alloc_A_extCP[nr_pdci_info_extracted->time_dom_resource_assignment][1];
      // sliv_L   = table_5_1_2_1_1_3_time_dom_res_alloc_A_extCP[nr_pdci_info_extracted->time_dom_resource_assignment][2];
      // k_offset = table_5_1_2_1_1_4_time_dom_res_alloc_B[nr_pdci_info_extracted->time_dom_resource_assignment][0];
      // sliv_S   = table_5_1_2_1_1_4_time_dom_res_alloc_B[nr_pdci_info_extracted->time_dom_resource_assignment][1];
      // sliv_L   = table_5_1_2_1_1_4_time_dom_res_alloc_B[nr_pdci_info_extracted->time_dom_resource_assignment][2];
      // k_offset = table_5_1_2_1_1_5_time_dom_res_alloc_C[nr_pdci_info_extracted->time_dom_resource_assignment][0];
      // sliv_S   = table_5_1_2_1_1_5_time_dom_res_alloc_C[nr_pdci_info_extracted->time_dom_resource_assignment][1];
      // sliv_L   = table_5_1_2_1_1_5_time_dom_res_alloc_C[nr_pdci_info_extracted->time_dom_resource_assignment][2];
      dlsch_config_pdu->number_symbols = sliv_L;
      dlsch_config_pdu->start_symbol = sliv_S;
    }
  }	/*
	 * TS 38.214 subclause 6.1.2.1 Resource allocation in time domain (uplink)
	 */
  if(pusch_config_pdu != NULL){
    NR_PUSCH_TimeDomainResourceAllocationList_t *pusch_TimeDomainAllocationList = NULL;
    if (mac->ULbwp[0]->bwp_Dedicated->pusch_Config->choice.setup->pusch_TimeDomainAllocationList) {
      pusch_TimeDomainAllocationList = mac->ULbwp[0]->bwp_Dedicated->pusch_Config->choice.setup->pusch_TimeDomainAllocationList->choice.setup;
    }
    else if (mac->ULbwp[0]->bwp_Common->pusch_ConfigCommon->choice.setup->pusch_TimeDomainAllocationList) {
      pusch_TimeDomainAllocationList = mac->ULbwp[0]->bwp_Common->pusch_ConfigCommon->choice.setup->pusch_TimeDomainAllocationList;
    }
    	
    if (pusch_TimeDomainAllocationList && use_default==false) {
      if (time_domain_ind >= pusch_TimeDomainAllocationList->list.count) {
        LOG_E(MAC, "time_domain_ind %d >= pusch->TimeDomainAllocationList->list.count %d\n",
              time_domain_ind, pusch_TimeDomainAllocationList->list.count);
        pusch_config_pdu->start_symbol_index=0;
        pusch_config_pdu->nr_of_symbols=0;
        return -1;
      }
      
      int startSymbolAndLength = pusch_TimeDomainAllocationList->list.array[time_domain_ind]->startSymbolAndLength;
      int S,L;
      SLIV2SL(startSymbolAndLength,&S,&L);
      pusch_config_pdu->start_symbol_index=S;
      pusch_config_pdu->nr_of_symbols=L;
    }
    else {
//      k_offset = table_6_1_2_1_1_2_time_dom_res_alloc_A[time_domain_ind-1][0];
      sliv_S   = table_6_1_2_1_1_2_time_dom_res_alloc_A[time_domain_ind][1];
      sliv_L   = table_6_1_2_1_1_2_time_dom_res_alloc_A[time_domain_ind][2];
      // k_offset = table_6_1_2_1_1_3_time_dom_res_alloc_A_extCP[nr_pdci_info_extracted->time_dom_resource_assignment][0];
      // sliv_S   = table_6_1_2_1_1_3_time_dom_res_alloc_A_extCP[nr_pdci_info_extracted->time_dom_resource_assignment][1];
      // sliv_L   = table_6_1_2_1_1_3_time_dom_res_alloc_A_extCP[nr_pdci_info_extracted->time_dom_resource_assignment][2];
      pusch_config_pdu->nr_of_symbols = sliv_L;
      pusch_config_pdu->start_symbol_index = sliv_S;
    }
  }
  return 0;
}

int nr_ue_process_dci_indication_pdu(module_id_t module_id,int cc_id, int gNB_index, frame_t frame, int slot, fapi_nr_dci_indication_pdu_t *dci) {

  NR_UE_MAC_INST_t *mac = get_mac_inst(module_id);

  LOG_D(MAC,"Received dci indication (rnti %x,dci format %d,n_CCE %d,payloadSize %d,payload %llx)\n",
	dci->rnti,dci->dci_format,dci->n_CCE,dci->payloadSize,*(unsigned long long*)dci->payloadBits);

  if (nr_extract_dci_info(mac, dci->dci_format, dci->payloadSize, dci->rnti, (uint64_t *)dci->payloadBits, def_dci_pdu_rel15))
    return -1;
  return (nr_ue_process_dci(module_id, cc_id, gNB_index, frame, slot, def_dci_pdu_rel15, dci->rnti, dci->dci_format));
}

int8_t nr_ue_process_dci(module_id_t module_id, int cc_id, uint8_t gNB_index, frame_t frame, int slot, dci_pdu_rel15_t *dci, uint16_t rnti, uint8_t dci_format){

  int ret = 0;
  int pucch_res_set_cnt = 0, valid = 0;
  frame_t frame_tx = 0;
  int slot_tx = 0;
  bool valid_ptrs_setup = 0;
  NR_UE_MAC_INST_t *mac = get_mac_inst(module_id);
  RA_config_t *ra = &mac->ra;
  fapi_nr_dl_config_request_t *dl_config = &mac->dl_config_request;
  uint8_t is_Msg3 = 0;

  uint16_t n_RB_DLBWP = (mac->cg) ?
    NRRIV2BW(mac->DLbwp[0]->bwp_Common->genericParameters.locationAndBandwidth, MAX_BWP_SIZE) : 
    mac->type0_PDCCH_CSS_config.num_rbs;

  LOG_D(MAC, "In %s: Processing received DCI format %s (DL BWP %d)\n", __FUNCTION__, dci_formats[dci_format], n_RB_DLBWP);

  switch(dci_format){
  case NR_UL_DCI_FORMAT_0_0: {
    /*
     *  with CRC scrambled by C-RNTI or CS-RNTI or new-RNTI or TC-RNTI
     *    0  IDENTIFIER_DCI_FORMATS:
     *    10 FREQ_DOM_RESOURCE_ASSIGNMENT_UL: PUSCH hopping with resource allocation type 1 not considered
     *    12 TIME_DOM_RESOURCE_ASSIGNMENT: 0, 1, 2, 3, or 4 bits as defined in Subclause 6.1.2.1 of [6, TS 38.214]. The bitwidth for this field is determined as log2(I) bits,
     *    17 FREQ_HOPPING_FLAG: 0 bit if only resource allocation type 0
     *    24 MCS:
     *    25 NDI:
     *    26 RV:
     *    27 HARQ_PROCESS_NUMBER:
     *    32 TPC_PUSCH:
     *    49 PADDING_NR_DCI: (Note 2) If DCI format 0_0 is monitored in common search space
     *    50 SUL_IND_0_0:
     */
    // Calculate the slot in which ULSCH should be scheduled. This is current slot + K2,
    // where K2 is the offset between the slot in which UL DCI is received and the slot
    // in which ULSCH should be scheduled. K2 is configured in RRC configuration.  
    // todo:
    // - SUL_IND_0_0

    // Schedule PUSCH
    ret = nr_ue_pusch_scheduler(mac, is_Msg3, frame, slot, &frame_tx, &slot_tx, dci->time_domain_assignment.val);

    if (ret != -1){

      // Get UL config request corresponding slot_tx
      fapi_nr_ul_config_request_t *ul_config = get_ul_config_request(mac, slot_tx);

      if (!ul_config) {
        LOG_W(MAC, "In %s: ul_config request is NULL. Probably due to unexpected UL DCI in frame.slot %d.%d. Ignoring DCI!\n", __FUNCTION__, frame, slot);
        return -1;
      }

      nfapi_nr_ue_pusch_pdu_t *pusch_config_pdu = &ul_config->ul_config_list[ul_config->number_pdus].pusch_config_pdu;

      fill_ul_config(ul_config, frame_tx, slot_tx, FAPI_NR_UL_CONFIG_TYPE_PUSCH);

      // Config PUSCH PDU
      ret = nr_config_pusch_pdu(mac, pusch_config_pdu, dci, NULL, rnti, &dci_format);

    }
    
    break;
  }

  case NR_UL_DCI_FORMAT_0_1: {
    /*
     *  with CRC scrambled by C-RNTI or CS-RNTI or SP-CSI-RNTI or new-RNTI
     *    0  IDENTIFIER_DCI_FORMATS:
     *    1  CARRIER_IND
     *    2  SUL_IND_0_1
     *    7  BANDWIDTH_PART_IND
     *    10 FREQ_DOM_RESOURCE_ASSIGNMENT_UL: PUSCH hopping with resource allocation type 1 not considered
     *    12 TIME_DOM_RESOURCE_ASSIGNMENT: 0, 1, 2, 3, or 4 bits as defined in Subclause 6.1.2.1 of [6, TS 38.214]. The bitwidth for this field is determined as log2(I) bits,
     *    17 FREQ_HOPPING_FLAG: 0 bit if only resource allocation type 0
     *    24 MCS:
     *    25 NDI:
     *    26 RV:
     *    27 HARQ_PROCESS_NUMBER:
     *    29 FIRST_DAI
     *    30 SECOND_DAI
     *    32 TPC_PUSCH:
     *    36 SRS_RESOURCE_IND:
     *    37 PRECOD_NBR_LAYERS:
     *    38 ANTENNA_PORTS:
     *    40 SRS_REQUEST:
     *    42 CSI_REQUEST:
     *    43 CBGTI
     *    45 PTRS_DMRS
     *    46 BETA_OFFSET_IND
     *    47 DMRS_SEQ_INI
     *    48 UL_SCH_IND
     *    49 PADDING_NR_DCI: (Note 2) If DCI format 0_0 is monitored in common search space
     */
    // TODO: 
    // - FIRST_DAI
    // - SECOND_DAI
    // - SRS_RESOURCE_IND

    // Schedule PUSCH
    ret = nr_ue_pusch_scheduler(mac, is_Msg3, frame, slot, &frame_tx, &slot_tx, dci->time_domain_assignment.val);

    if (ret != -1){

      // Get UL config request corresponding slot_tx
      fapi_nr_ul_config_request_t *ul_config = get_ul_config_request(mac, slot_tx);

      if (!ul_config) {
        LOG_W(MAC, "In %s: ul_config request is NULL. Probably due to unexpected UL DCI in frame.slot %d.%d. Ignoring DCI!\n", __FUNCTION__, frame, slot);
        return -1;
      }

      nfapi_nr_ue_pusch_pdu_t *pusch_config_pdu = &ul_config->ul_config_list[ul_config->number_pdus].pusch_config_pdu;

      fill_ul_config(ul_config, frame_tx, slot_tx, FAPI_NR_UL_CONFIG_TYPE_PUSCH);

      // Config PUSCH PDU
      ret = nr_config_pusch_pdu(mac, pusch_config_pdu, dci, NULL, rnti, &dci_format);

    }
    break;
  }

  case NR_DL_DCI_FORMAT_1_0: {
    /*
     *  with CRC scrambled by C-RNTI or CS-RNTI or new-RNTI
     *    0  IDENTIFIER_DCI_FORMATS:
     *    11 FREQ_DOM_RESOURCE_ASSIGNMENT_DL:
     *    12 TIME_DOM_RESOURCE_ASSIGNMENT: 0, 1, 2, 3, or 4 bits as defined in Subclause 5.1.2.1 of [6, TS 38.214]. The bitwidth for this field is determined as log2(I) bits,
     *    13 VRB_TO_PRB_MAPPING: 0 bit if only resource allocation type 0
     *    24 MCS:
     *    25 NDI:
     *    26 RV:
     *    27 HARQ_PROCESS_NUMBER:
     *    28 DAI_: For format1_1: 4 if more than one serving cell are configured in the DL and the higher layer parameter HARQ-ACK-codebook=dynamic, where the 2 MSB bits are the counter DAI and the 2 LSB bits are the total DAI
     *    33 TPC_PUCCH:
     *    34 PUCCH_RESOURCE_IND:
     *    35 PDSCH_TO_HARQ_FEEDBACK_TIME_IND:
     *    55 RESERVED_NR_DCI
     *  with CRC scrambled by P-RNTI
     *    8  SHORT_MESSAGE_IND
     *    9  SHORT_MESSAGES
     *    11 FREQ_DOM_RESOURCE_ASSIGNMENT_DL:
     *    12 TIME_DOM_RESOURCE_ASSIGNMENT: 0, 1, 2, 3, or 4 bits as defined in Subclause 5.1.2.1 of [6, TS 38.214]. The bitwidth for this field is determined as log2(I) bits,
     *    13 VRB_TO_PRB_MAPPING: 0 bit if only resource allocation type 0
     *    24 MCS:
     *    31 TB_SCALING
     *    55 RESERVED_NR_DCI
     *  with CRC scrambled by SI-RNTI
     *    11 FREQ_DOM_RESOURCE_ASSIGNMENT_DL:
     *    12 TIME_DOM_RESOURCE_ASSIGNMENT: 0, 1, 2, 3, or 4 bits as defined in Subclause 5.1.2.1 of [6, TS 38.214]. The bitwidth for this field is determined as log2(I) bits,
     *    13 VRB_TO_PRB_MAPPING: 0 bit if only resource allocation type 0
     *    24 MCS:
     *    26 RV:
     *    55 RESERVED_NR_DCI
     *  with CRC scrambled by RA-RNTI
     *    11 FREQ_DOM_RESOURCE_ASSIGNMENT_DL:
     *    12 TIME_DOM_RESOURCE_ASSIGNMENT: 0, 1, 2, 3, or 4 bits as defined in Subclause 5.1.2.1 of [6, TS 38.214]. The bitwidth for this field is determined as log2(I) bits,
     *    13 VRB_TO_PRB_MAPPING: 0 bit if only resource allocation type 0
     *    24 MCS:
     *    31 TB_SCALING
     *    55 RESERVED_NR_DCI
     *  with CRC scrambled by TC-RNTI
     *    0  IDENTIFIER_DCI_FORMATS:
     *    11 FREQ_DOM_RESOURCE_ASSIGNMENT_DL:
     *    12 TIME_DOM_RESOURCE_ASSIGNMENT: 0, 1, 2, 3, or 4 bits as defined in Subclause 5.1.2.1 of [6, TS 38.214]. The bitwidth for this field is determined as log2(I) bits,
     *    13 VRB_TO_PRB_MAPPING: 0 bit if only resource allocation type 0
     *    24 MCS:
     *    25 NDI:
     *    26 RV:
     *    27 HARQ_PROCESS_NUMBER:
     *    28 DAI_: For format1_1: 4 if more than one serving cell are configured in the DL and the higher layer parameter HARQ-ACK-codebook=dynamic, where the 2 MSB bits are the counter DAI and the 2 LSB bits are the total DAI
     *    33 TPC_PUCCH:
     */

    dl_config->dl_config_list[dl_config->number_pdus].dlsch_config_pdu.rnti = rnti;
    fapi_nr_dl_config_dlsch_pdu_rel15_t *dlsch_config_pdu_1_0 = &dl_config->dl_config_list[dl_config->number_pdus].dlsch_config_pdu.dlsch_config_rel15;
    NR_PDSCH_Config_t *pdsch_config= (mac->cg) ? mac->DLbwp[0]->bwp_Dedicated->pdsch_Config->choice.setup : NULL;
    uint16_t BWPSize = 0;

    if(rnti == SI_RNTI) {
      dl_config->dl_config_list[dl_config->number_pdus].pdu_type = FAPI_NR_DL_CONFIG_TYPE_SI_DLSCH;
      dlsch_config_pdu_1_0->BWPSize = mac->type0_PDCCH_CSS_config.num_rbs;
      dlsch_config_pdu_1_0->BWPStart = mac->type0_PDCCH_CSS_config.cset_start_rb;
      dlsch_config_pdu_1_0->SubcarrierSpacing = mac->mib->subCarrierSpacingCommon;
      if (pdsch_config) pdsch_config->dmrs_DownlinkForPDSCH_MappingTypeA->choice.setup->dmrs_AdditionalPosition = NULL; // For PDSCH with mapping type A, the UE shall assume dmrs-AdditionalPosition='pos2'
      BWPSize = dlsch_config_pdu_1_0->BWPSize;
    } else {
      if (ra->RA_window_cnt >= 0 && rnti == ra->ra_rnti){
        dl_config->dl_config_list[dl_config->number_pdus].pdu_type = FAPI_NR_DL_CONFIG_TYPE_RA_DLSCH;
      } else {
        dl_config->dl_config_list[dl_config->number_pdus].pdu_type = FAPI_NR_DL_CONFIG_TYPE_DLSCH;
      }
      if( (ra->RA_window_cnt >= 0 && rnti == ra->ra_rnti) || (rnti == ra->t_crnti) ) {
	if (mac->scc == NULL) {
	  dlsch_config_pdu_1_0->BWPSize = NRRIV2BW(mac->scc_SIB->downlinkConfigCommon.initialDownlinkBWP.genericParameters.locationAndBandwidth, MAX_BWP_SIZE);
          dlsch_config_pdu_1_0->BWPStart = NRRIV2PRBOFFSET(mac->scc_SIB->downlinkConfigCommon.initialDownlinkBWP.genericParameters.locationAndBandwidth, MAX_BWP_SIZE);
	}
	else {
	  dlsch_config_pdu_1_0->BWPSize = NRRIV2BW(mac->scc->downlinkConfigCommon->initialDownlinkBWP->genericParameters.locationAndBandwidth, MAX_BWP_SIZE);
          dlsch_config_pdu_1_0->BWPStart = NRRIV2PRBOFFSET(mac->scc->downlinkConfigCommon->initialDownlinkBWP->genericParameters.locationAndBandwidth, MAX_BWP_SIZE);
	}
        if (get_softmodem_params()->sa) {

        } else { // NSA mode is not using the Initial BWP
          dlsch_config_pdu_1_0->BWPStart = NRRIV2PRBOFFSET(mac->DLbwp[0]->bwp_Common->genericParameters.locationAndBandwidth, MAX_BWP_SIZE);
          pdsch_config = mac->DLbwp[0]->bwp_Dedicated->pdsch_Config->choice.setup;
        }
      } else {
        dlsch_config_pdu_1_0->BWPSize = NRRIV2BW(mac->DLbwp[0]->bwp_Common->genericParameters.locationAndBandwidth, MAX_BWP_SIZE);
        dlsch_config_pdu_1_0->BWPStart = NRRIV2PRBOFFSET(mac->DLbwp[0]->bwp_Common->genericParameters.locationAndBandwidth, MAX_BWP_SIZE);
        dlsch_config_pdu_1_0->SubcarrierSpacing = mac->DLbwp[0]->bwp_Common->genericParameters.subcarrierSpacing;
        pdsch_config = mac->DLbwp[0]->bwp_Dedicated->pdsch_Config->choice.setup;
      }
      BWPSize = n_RB_DLBWP;
    }

    /* IDENTIFIER_DCI_FORMATS */
    /* FREQ_DOM_RESOURCE_ASSIGNMENT_DL */
    if (nr_ue_process_dci_freq_dom_resource_assignment(NULL,dlsch_config_pdu_1_0,0,BWPSize,dci->frequency_domain_assignment.val) < 0) {
      LOG_W(MAC, "[%d.%d] Invalid frequency_domain_assignment. Possibly due to false DCI. Ignoring DCI!\n", frame, slot);
      return -1;
    }
    /* TIME_DOM_RESOURCE_ASSIGNMENT */
    if (nr_ue_process_dci_time_dom_resource_assignment(mac,NULL,dlsch_config_pdu_1_0,dci->time_domain_assignment.val,rnti==SI_RNTI) < 0) {
      LOG_W(MAC, "[%d.%d] Invalid time_domain_assignment. Possibly due to false DCI. Ignoring DCI!\n", frame, slot);
      return -1;
    }
    /* dmrs symbol positions*/
    dlsch_config_pdu_1_0->dlDmrsSymbPos = fill_dmrs_mask(pdsch_config,
							 mac->mib->dmrs_TypeA_Position,
							 dlsch_config_pdu_1_0->number_symbols,
							 dlsch_config_pdu_1_0->start_symbol);
    dlsch_config_pdu_1_0->dmrsConfigType = (mac->DLbwp[0] != NULL) ? (mac->DLbwp[0]->bwp_Dedicated->pdsch_Config->choice.setup->dmrs_DownlinkForPDSCH_MappingTypeA->choice.setup->dmrs_Type == NULL ? 0 : 1) : 0;
    /* number of DM-RS CDM groups without data according to subclause 5.1.6.2 of 3GPP TS 38.214 version 15.9.0 Release 15 */
    if (dlsch_config_pdu_1_0->number_symbols == 2)
      dlsch_config_pdu_1_0->n_dmrs_cdm_groups = 1;
    else
      dlsch_config_pdu_1_0->n_dmrs_cdm_groups = 2;
    /* VRB_TO_PRB_MAPPING */
    dlsch_config_pdu_1_0->vrb_to_prb_mapping = (dci->vrb_to_prb_mapping.val == 0) ? vrb_to_prb_mapping_non_interleaved:vrb_to_prb_mapping_interleaved;
    /* MCS TABLE INDEX */
    dlsch_config_pdu_1_0->mcs_table = (pdsch_config) ? ((pdsch_config->mcs_Table) ? (*pdsch_config->mcs_Table + 1) : 0) : 0;
    /* MCS */
    dlsch_config_pdu_1_0->mcs = dci->mcs;
    // Basic sanity check for MCS value to check for a false or erroneous DCI
    if (dlsch_config_pdu_1_0->mcs > 28) {
      LOG_W(MAC, "[%d.%d] MCS value %d out of bounds! Possibly due to false DCI. Ignoring DCI!\n", frame, slot, dlsch_config_pdu_1_0->mcs);
      return -1;
    }
    /* NDI (only if CRC scrambled by C-RNTI or CS-RNTI or new-RNTI or TC-RNTI)*/
    dlsch_config_pdu_1_0->ndi = dci->ndi;
    /* RV (only if CRC scrambled by C-RNTI or CS-RNTI or new-RNTI or TC-RNTI)*/
    dlsch_config_pdu_1_0->rv = dci->rv;
    /* HARQ_PROCESS_NUMBER (only if CRC scrambled by C-RNTI or CS-RNTI or new-RNTI or TC-RNTI)*/
    dlsch_config_pdu_1_0->harq_process_nbr = dci->harq_pid;
    /* DAI (only if CRC scrambled by C-RNTI or CS-RNTI or new-RNTI or TC-RNTI)*/
    dlsch_config_pdu_1_0->dai = dci->dai[0].val;
    /* TB_SCALING (only if CRC scrambled by P-RNTI or RA-RNTI) */
    // according to TS 38.214 Table 5.1.3.2-3
    if (dci->tb_scaling == 0) dlsch_config_pdu_1_0->scaling_factor_S = 1;
    if (dci->tb_scaling == 1) dlsch_config_pdu_1_0->scaling_factor_S = 0.5;
    if (dci->tb_scaling == 2) dlsch_config_pdu_1_0->scaling_factor_S = 0.25;
    if (dci->tb_scaling == 3) dlsch_config_pdu_1_0->scaling_factor_S = 0; // value not defined in table
    /* TPC_PUCCH (only if CRC scrambled by C-RNTI or CS-RNTI or new-RNTI or TC-RNTI)*/
    // according to TS 38.213 Table 7.2.1-1
    if (dci->tpc == 0) dlsch_config_pdu_1_0->accumulated_delta_PUCCH = -1;
    if (dci->tpc == 1) dlsch_config_pdu_1_0->accumulated_delta_PUCCH = 0;
    if (dci->tpc == 2) dlsch_config_pdu_1_0->accumulated_delta_PUCCH = 1;
    if (dci->tpc == 3) dlsch_config_pdu_1_0->accumulated_delta_PUCCH = 3;
    /* PUCCH_RESOURCE_IND (only if CRC scrambled by C-RNTI or CS-RNTI or new-RNTI)*/
    //if (dci->pucch_resource_indicator == 0) dlsch_config_pdu_1_0->pucch_resource_id = 1; //pucch-ResourceId obtained from the 1st value of resourceList FIXME!!!
    //if (dci->pucch_resource_indicator == 1) dlsch_config_pdu_1_0->pucch_resource_id = 2; //pucch-ResourceId obtained from the 2nd value of resourceList FIXME!!
    //if (dci->pucch_resource_indicator == 2) dlsch_config_pdu_1_0->pucch_resource_id = 3; //pucch-ResourceId obtained from the 3rd value of resourceList FIXME!!
    //if (dci->pucch_resource_indicator == 3) dlsch_config_pdu_1_0->pucch_resource_id = 4; //pucch-ResourceId obtained from the 4th value of resourceList FIXME!!
    //if (dci->pucch_resource_indicator == 4) dlsch_config_pdu_1_0->pucch_resource_id = 5; //pucch-ResourceId obtained from the 5th value of resourceList FIXME!!
    //if (dci->pucch_resource_indicator == 5) dlsch_config_pdu_1_0->pucch_resource_id = 6; //pucch-ResourceId obtained from the 6th value of resourceList FIXME!!
    //if (dci->pucch_resource_indicator == 6) dlsch_config_pdu_1_0->pucch_resource_id = 7; //pucch-ResourceId obtained from the 7th value of resourceList FIXME!!
    //if (dci->pucch_resource_indicator == 7) dlsch_config_pdu_1_0->pucch_resource_id = 8; //pucch-ResourceId obtained from the 8th value of resourceList FIXME!!
    dlsch_config_pdu_1_0->pucch_resource_id = dci->pucch_resource_indicator;
    // Sanity check for pucch_resource_indicator value received to check for false DCI.
    valid = 0;
    if (mac->cg) {
      pucch_res_set_cnt = mac->ULbwp[0]->bwp_Dedicated->pucch_Config->choice.setup->resourceSetToAddModList->list.count;
      for (int id = 0; id < pucch_res_set_cnt; id++) {
	if (dlsch_config_pdu_1_0->pucch_resource_id < mac->ULbwp[0]->bwp_Dedicated->pucch_Config->choice.setup->resourceSetToAddModList->list.array[id]->resourceList.list.count) {
	  valid = 1;
	  break;
	}
      }
      
      if (!valid) {
	LOG_W(MAC, "[%d.%d] pucch_resource_indicator value %d is out of bounds. Possibly due to false DCI. Ignoring DCI!\n", frame, slot, dlsch_config_pdu_1_0->pucch_resource_id);
	return -1;
      }
    }

    /* PDSCH_TO_HARQ_FEEDBACK_TIME_IND (only if CRC scrambled by C-RNTI or CS-RNTI or new-RNTI)*/
<<<<<<< HEAD
    dlsch_config_pdu_1_0->pdsch_to_harq_feedback_time_ind = 1+dci->pdsch_to_harq_feedback_timing_indicator.val;
=======
    if (mac->cg && mac->ULbwp[mac->UL_BWP_Id-1]->bwp_Dedicated->pucch_Config->choice.setup->dl_DataToUL_ACK)
	dlsch_config_pdu_1_0->pdsch_to_harq_feedback_time_ind = mac->ULbwp[mac->UL_BWP_Id-1]->bwp_Dedicated->pucch_Config->choice.setup->dl_DataToUL_ACK->list.array[dci->pdsch_to_harq_feedback_timing_indicator.val][0];
    else // take direct offset for format 1_0
      dlsch_config_pdu_1_0->pdsch_to_harq_feedback_time_ind = dci->pdsch_to_harq_feedback_timing_indicator.val;
>>>>>>> 0818e4b9
    
    LOG_D(MAC,"(nr_ue_procedures.c) rnti = %x dl_config->number_pdus = %d\n",
	  dl_config->dl_config_list[dl_config->number_pdus].dlsch_config_pdu.rnti,
	  dl_config->number_pdus);
    LOG_D(MAC,"(nr_ue_procedures.c) frequency_domain_resource_assignment=%d \t number_rbs=%d \t start_rb=%d\n",
	  dci->frequency_domain_assignment.val,
	  dlsch_config_pdu_1_0->number_rbs,
	  dlsch_config_pdu_1_0->start_rb);
    LOG_D(MAC,"(nr_ue_procedures.c) time_domain_resource_assignment=%d \t number_symbols=%d \t start_symbol=%d\n",
	  dci->time_domain_assignment.val,
	  dlsch_config_pdu_1_0->number_symbols,
	  dlsch_config_pdu_1_0->start_symbol);
    LOG_D(MAC,"(nr_ue_procedures.c) vrb_to_prb_mapping=%d \n>>> mcs=%d\n>>> ndi=%d\n>>> rv=%d\n>>> harq_process_nbr=%d\n>>> dai=%d\n>>> scaling_factor_S=%f\n>>> tpc_pucch=%d\n>>> pucch_res_ind=%d\n>>> pdsch_to_harq_feedback_time_ind=%d\n",
	  dlsch_config_pdu_1_0->vrb_to_prb_mapping,
	  dlsch_config_pdu_1_0->mcs,
	  dlsch_config_pdu_1_0->ndi,
	  dlsch_config_pdu_1_0->rv,
	  dlsch_config_pdu_1_0->harq_process_nbr,
	  dlsch_config_pdu_1_0->dai,
	  dlsch_config_pdu_1_0->scaling_factor_S,
	  dlsch_config_pdu_1_0->accumulated_delta_PUCCH,
	  dlsch_config_pdu_1_0->pucch_resource_id,
	  dlsch_config_pdu_1_0->pdsch_to_harq_feedback_time_ind);

    //	    dl_config->dl_config_list[dl_config->number_pdus].dci_config_pdu.dci_config_rel15.N_RB_BWP = n_RB_DLBWP;
	    
    LOG_D(MAC,"(nr_ue_procedures.c) pdu_type=%d\n\n",dl_config->dl_config_list[dl_config->number_pdus].pdu_type);
            
    dl_config->number_pdus = dl_config->number_pdus + 1;

    break;
  }

  case NR_DL_DCI_FORMAT_1_1: {
    /*
     *  with CRC scrambled by C-RNTI or CS-RNTI or new-RNTI
     *    0  IDENTIFIER_DCI_FORMATS:
     *    1  CARRIER_IND:
     *    7  BANDWIDTH_PART_IND:
     *    11 FREQ_DOM_RESOURCE_ASSIGNMENT_DL:
     *    12 TIME_DOM_RESOURCE_ASSIGNMENT: 0, 1, 2, 3, or 4 bits as defined in Subclause 5.1.2.1 of [6, TS 38.214]. The bitwidth for this field is determined as log2(I) bits,
     *    13 VRB_TO_PRB_MAPPING: 0 bit if only resource allocation type 0
     *    14 PRB_BUNDLING_SIZE_IND:
     *    15 RATE_MATCHING_IND:
     *    16 ZP_CSI_RS_TRIGGER:
     *    18 TB1_MCS:
     *    19 TB1_NDI:
     *    20 TB1_RV:
     *    21 TB2_MCS:
     *    22 TB2_NDI:
     *    23 TB2_RV:
     *    27 HARQ_PROCESS_NUMBER:
     *    28 DAI_: For format1_1: 4 if more than one serving cell are configured in the DL and the higher layer parameter HARQ-ACK-codebook=dynamic, where the 2 MSB bits are the counter DAI and the 2 LSB bits are the total DAI
     *    33 TPC_PUCCH:
     *    34 PUCCH_RESOURCE_IND:
     *    35 PDSCH_TO_HARQ_FEEDBACK_TIME_IND:
     *    38 ANTENNA_PORTS:
     *    39 TCI:
     *    40 SRS_REQUEST:
     *    43 CBGTI:
     *    44 CBGFI:
     *    47 DMRS_SEQ_INI:
     */

    if (dci->bwp_indicator.val != 1) {
      LOG_W(MAC, "[%d.%d] bwp_indicator != 1! Possibly due to false DCI. Ignoring DCI!\n", frame, slot);
      return -1;
    }
    config_bwp_ue(mac, &dci->bwp_indicator.val, &dci_format);
    NR_BWP_Id_t dl_bwp_id = mac->DL_BWP_Id;
    NR_PDSCH_Config_t *pdsch_config=mac->DLbwp[dl_bwp_id-1]->bwp_Dedicated->pdsch_Config->choice.setup;

    dl_config->dl_config_list[dl_config->number_pdus].pdu_type = FAPI_NR_DL_CONFIG_TYPE_DLSCH;
    dl_config->dl_config_list[dl_config->number_pdus].dlsch_config_pdu.rnti = rnti;

    // FIXME: fix number of additional dmrs
    if(pdsch_config->dmrs_DownlinkForPDSCH_MappingTypeA->choice.setup->dmrs_AdditionalPosition == NULL)
      pdsch_config->dmrs_DownlinkForPDSCH_MappingTypeA->choice.setup->dmrs_AdditionalPosition=calloc(1,sizeof(*pdsch_config->dmrs_DownlinkForPDSCH_MappingTypeA->choice.setup->dmrs_AdditionalPosition));

    fapi_nr_dl_config_dlsch_pdu_rel15_t *dlsch_config_pdu_1_1 = &dl_config->dl_config_list[dl_config->number_pdus].dlsch_config_pdu.dlsch_config_rel15;

    dlsch_config_pdu_1_1->BWPSize = NRRIV2BW(mac->DLbwp[0]->bwp_Common->genericParameters.locationAndBandwidth, MAX_BWP_SIZE);
    dlsch_config_pdu_1_1->BWPStart = NRRIV2PRBOFFSET(mac->DLbwp[0]->bwp_Common->genericParameters.locationAndBandwidth, MAX_BWP_SIZE);
    dlsch_config_pdu_1_1->SubcarrierSpacing = mac->DLbwp[0]->bwp_Common->genericParameters.subcarrierSpacing;

    /* IDENTIFIER_DCI_FORMATS */
    /* CARRIER_IND */
    /* BANDWIDTH_PART_IND */
    //    dlsch_config_pdu_1_1->bandwidth_part_ind = dci->bandwidth_part_ind;
    /* FREQ_DOM_RESOURCE_ASSIGNMENT_DL */
    if (nr_ue_process_dci_freq_dom_resource_assignment(NULL,dlsch_config_pdu_1_1,0,n_RB_DLBWP,dci->frequency_domain_assignment.val) < 0) {
      LOG_W(MAC, "[%d.%d] Invalid frequency_domain_assignment. Possibly due to false DCI. Ignoring DCI!\n", frame, slot);
      return -1;
    }
    /* TIME_DOM_RESOURCE_ASSIGNMENT */
    if (nr_ue_process_dci_time_dom_resource_assignment(mac,NULL,dlsch_config_pdu_1_1,dci->time_domain_assignment.val,false) < 0) {
      LOG_W(MAC, "[%d.%d] Invalid time_domain_assignment. Possibly due to false DCI. Ignoring DCI!\n", frame, slot);
      return -1;
    }
    /* dmrs symbol positions*/
    dlsch_config_pdu_1_1->dlDmrsSymbPos = fill_dmrs_mask(pdsch_config,
							 mac->scc->dmrs_TypeA_Position,
							 dlsch_config_pdu_1_1->number_symbols,
               dlsch_config_pdu_1_1->start_symbol);
    dlsch_config_pdu_1_1->dmrsConfigType = mac->DLbwp[dl_bwp_id-1]->bwp_Dedicated->pdsch_Config->choice.setup->dmrs_DownlinkForPDSCH_MappingTypeA->choice.setup->dmrs_Type == NULL ? 0 : 1;
    /* TODO: fix number of DM-RS CDM groups without data according to subclause 5.1.6.2 of 3GPP TS 38.214,
             using tables 7.3.1.2.2-1, 7.3.1.2.2-2, 7.3.1.2.2-3, 7.3.1.2.2-4 of 3GPP TS 38.212 */
    dlsch_config_pdu_1_1->n_dmrs_cdm_groups = 1;
    /* VRB_TO_PRB_MAPPING */
    if (mac->phy_config.config_req.dl_bwp_dedicated.pdsch_config_dedicated.resource_allocation != 0)
      dlsch_config_pdu_1_1->vrb_to_prb_mapping = (dci->vrb_to_prb_mapping.val == 0) ? vrb_to_prb_mapping_non_interleaved:vrb_to_prb_mapping_interleaved;
    /* PRB_BUNDLING_SIZE_IND */
    dlsch_config_pdu_1_1->prb_bundling_size_ind = dci->prb_bundling_size_indicator.val;
    /* RATE_MATCHING_IND */
    dlsch_config_pdu_1_1->rate_matching_ind = dci->rate_matching_indicator.val;
    /* ZP_CSI_RS_TRIGGER */
    dlsch_config_pdu_1_1->zp_csi_rs_trigger = dci->zp_csi_rs_trigger.val;
    /* MCS (for transport block 1)*/
    dlsch_config_pdu_1_1->mcs = dci->mcs;
    // Basic sanity check for MCS value to check for a false or erroneous DCI
    if (dlsch_config_pdu_1_1->mcs > 28) {
      LOG_W(MAC, "[%d.%d] MCS value %d out of bounds! Possibly due to false DCI. Ignoring DCI!\n", frame, slot, dlsch_config_pdu_1_1->mcs);
      return -1;
    }
    /* NDI (for transport block 1)*/
    dlsch_config_pdu_1_1->ndi = dci->ndi;
    /* RV (for transport block 1)*/
    dlsch_config_pdu_1_1->rv = dci->rv;
    /* MCS (for transport block 2)*/
    dlsch_config_pdu_1_1->tb2_mcs = dci->mcs2.val;
    // Basic sanity check for MCS value to check for a false or erroneous DCI
    if (dlsch_config_pdu_1_1->tb2_mcs > 28) {
      LOG_W(MAC, "[%d.%d] MCS value %d out of bounds! Possibly due to false DCI. Ignoring DCI!\n", frame, slot, dlsch_config_pdu_1_1->tb2_mcs);
      return -1;
    }
    /* NDI (for transport block 2)*/
    dlsch_config_pdu_1_1->tb2_ndi = dci->ndi2.val;
    /* RV (for transport block 2)*/
    dlsch_config_pdu_1_1->tb2_rv = dci->rv2.val;
    /* HARQ_PROCESS_NUMBER */
    dlsch_config_pdu_1_1->harq_process_nbr = dci->harq_pid;
    /* DAI */
    dlsch_config_pdu_1_1->dai = dci->dai[0].val;
    /* TPC_PUCCH */
    // according to TS 38.213 Table 7.2.1-1
    if (dci->tpc == 0) dlsch_config_pdu_1_1->accumulated_delta_PUCCH = -1;
    if (dci->tpc == 1) dlsch_config_pdu_1_1->accumulated_delta_PUCCH = 0;
    if (dci->tpc == 2) dlsch_config_pdu_1_1->accumulated_delta_PUCCH = 1;
    if (dci->tpc == 3) dlsch_config_pdu_1_1->accumulated_delta_PUCCH = 3;
    /* PUCCH_RESOURCE_IND */
    dlsch_config_pdu_1_1->pucch_resource_id = dci->pucch_resource_indicator;
    // Sanity check for pucch_resource_indicator value received to check for false DCI.
    valid = 0;
    pucch_res_set_cnt = mac->ULbwp[0]->bwp_Dedicated->pucch_Config->choice.setup->resourceSetToAddModList->list.count;
    for (int id = 0; id < pucch_res_set_cnt; id++) {
      if (dlsch_config_pdu_1_1->pucch_resource_id < mac->ULbwp[0]->bwp_Dedicated->pucch_Config->choice.setup->resourceSetToAddModList->list.array[id]->resourceList.list.count) {
        valid = 1;
        break;
      }
    }
    if (!valid) {
      LOG_W(MAC, "[%d.%d] pucch_resource_indicator value %d is out of bounds. Possibly due to false DCI. Ignoring DCI!\n", frame, slot, dlsch_config_pdu_1_1->pucch_resource_id);
      return -1;
    }

    /* PDSCH_TO_HARQ_FEEDBACK_TIME_IND */
    // according to TS 38.213 Table 9.2.3-1
    NR_BWP_Id_t ul_bwp_id = mac->UL_BWP_Id;
    dlsch_config_pdu_1_1->pdsch_to_harq_feedback_time_ind = mac->ULbwp[ul_bwp_id-1]->bwp_Dedicated->pucch_Config->choice.setup->dl_DataToUL_ACK->list.array[dci->pdsch_to_harq_feedback_timing_indicator.val][0];
    /* ANTENNA_PORTS */
    uint8_t n_codewords = 1; // FIXME!!!
    if ((mac->phy_config.config_req.dl_bwp_dedicated.pdsch_config_dedicated.dmrs_dl_for_pdsch_mapping_type_a.dmrs_type == 1) &&
	(mac->phy_config.config_req.dl_bwp_dedicated.pdsch_config_dedicated.dmrs_dl_for_pdsch_mapping_type_a.max_length == 1)){
      // Table 7.3.1.2.2-1: Antenna port(s) (1000 + DMRS port), dmrs-Type=1, maxLength=1
      dlsch_config_pdu_1_1->n_dmrs_cdm_groups = table_7_3_2_3_3_1[dci->antenna_ports.val][0];
      dlsch_config_pdu_1_1->dmrs_ports[0]     = table_7_3_2_3_3_1[dci->antenna_ports.val][1];
      dlsch_config_pdu_1_1->dmrs_ports[1]     = table_7_3_2_3_3_1[dci->antenna_ports.val][2];
      dlsch_config_pdu_1_1->dmrs_ports[2]     = table_7_3_2_3_3_1[dci->antenna_ports.val][3];
      dlsch_config_pdu_1_1->dmrs_ports[3]     = table_7_3_2_3_3_1[dci->antenna_ports.val][4];
    }
    if ((mac->phy_config.config_req.dl_bwp_dedicated.pdsch_config_dedicated.dmrs_dl_for_pdsch_mapping_type_a.dmrs_type == 1) &&
	(mac->phy_config.config_req.dl_bwp_dedicated.pdsch_config_dedicated.dmrs_dl_for_pdsch_mapping_type_a.max_length == 2)){
      // Table 7.3.1.2.2-2: Antenna port(s) (1000 + DMRS port), dmrs-Type=1, maxLength=2
      if (n_codewords == 1) {
	dlsch_config_pdu_1_1->n_dmrs_cdm_groups = table_7_3_2_3_3_2_oneCodeword[dci->antenna_ports.val][0];
	dlsch_config_pdu_1_1->dmrs_ports[0]     = table_7_3_2_3_3_2_oneCodeword[dci->antenna_ports.val][1];
	dlsch_config_pdu_1_1->dmrs_ports[1]     = table_7_3_2_3_3_2_oneCodeword[dci->antenna_ports.val][2];
	dlsch_config_pdu_1_1->dmrs_ports[2]     = table_7_3_2_3_3_2_oneCodeword[dci->antenna_ports.val][3];
	dlsch_config_pdu_1_1->dmrs_ports[3]     = table_7_3_2_3_3_2_oneCodeword[dci->antenna_ports.val][4];
	dlsch_config_pdu_1_1->n_front_load_symb = table_7_3_2_3_3_2_oneCodeword[dci->antenna_ports.val][5];
      }
      if (n_codewords == 1) {
	dlsch_config_pdu_1_1->n_dmrs_cdm_groups = table_7_3_2_3_3_2_twoCodeword[dci->antenna_ports.val][0];
	dlsch_config_pdu_1_1->dmrs_ports[0]     = table_7_3_2_3_3_2_twoCodeword[dci->antenna_ports.val][1];
	dlsch_config_pdu_1_1->dmrs_ports[1]     = table_7_3_2_3_3_2_twoCodeword[dci->antenna_ports.val][2];
	dlsch_config_pdu_1_1->dmrs_ports[2]     = table_7_3_2_3_3_2_twoCodeword[dci->antenna_ports.val][3];
	dlsch_config_pdu_1_1->dmrs_ports[3]     = table_7_3_2_3_3_2_twoCodeword[dci->antenna_ports.val][4];
	dlsch_config_pdu_1_1->dmrs_ports[4]     = table_7_3_2_3_3_2_twoCodeword[dci->antenna_ports.val][5];
	dlsch_config_pdu_1_1->dmrs_ports[5]     = table_7_3_2_3_3_2_twoCodeword[dci->antenna_ports.val][6];
	dlsch_config_pdu_1_1->dmrs_ports[6]     = table_7_3_2_3_3_2_twoCodeword[dci->antenna_ports.val][7];
	dlsch_config_pdu_1_1->dmrs_ports[7]     = table_7_3_2_3_3_2_twoCodeword[dci->antenna_ports.val][8];
	dlsch_config_pdu_1_1->n_front_load_symb = table_7_3_2_3_3_2_twoCodeword[dci->antenna_ports.val][9];
      }
    }
    if ((mac->phy_config.config_req.dl_bwp_dedicated.pdsch_config_dedicated.dmrs_dl_for_pdsch_mapping_type_a.dmrs_type == 2) &&
	(mac->phy_config.config_req.dl_bwp_dedicated.pdsch_config_dedicated.dmrs_dl_for_pdsch_mapping_type_a.max_length == 1)){
      // Table 7.3.1.2.2-3: Antenna port(s) (1000 + DMRS port), dmrs-Type=2, maxLength=1
      if (n_codewords == 1) {
	dlsch_config_pdu_1_1->n_dmrs_cdm_groups = table_7_3_2_3_3_3_oneCodeword[dci->antenna_ports.val][0];
	dlsch_config_pdu_1_1->dmrs_ports[0]     = table_7_3_2_3_3_3_oneCodeword[dci->antenna_ports.val][1];
	dlsch_config_pdu_1_1->dmrs_ports[1]     = table_7_3_2_3_3_3_oneCodeword[dci->antenna_ports.val][2];
	dlsch_config_pdu_1_1->dmrs_ports[2]     = table_7_3_2_3_3_3_oneCodeword[dci->antenna_ports.val][3];
	dlsch_config_pdu_1_1->dmrs_ports[3]     = table_7_3_2_3_3_3_oneCodeword[dci->antenna_ports.val][4];
      }
      if (n_codewords == 1) {
	dlsch_config_pdu_1_1->n_dmrs_cdm_groups = table_7_3_2_3_3_3_twoCodeword[dci->antenna_ports.val][0];
	dlsch_config_pdu_1_1->dmrs_ports[0]     = table_7_3_2_3_3_3_twoCodeword[dci->antenna_ports.val][1];
	dlsch_config_pdu_1_1->dmrs_ports[1]     = table_7_3_2_3_3_3_twoCodeword[dci->antenna_ports.val][2];
	dlsch_config_pdu_1_1->dmrs_ports[2]     = table_7_3_2_3_3_3_twoCodeword[dci->antenna_ports.val][3];
	dlsch_config_pdu_1_1->dmrs_ports[3]     = table_7_3_2_3_3_3_twoCodeword[dci->antenna_ports.val][4];
	dlsch_config_pdu_1_1->dmrs_ports[4]     = table_7_3_2_3_3_3_twoCodeword[dci->antenna_ports.val][5];
	dlsch_config_pdu_1_1->dmrs_ports[5]     = table_7_3_2_3_3_3_twoCodeword[dci->antenna_ports.val][6];
      }
    }
    if ((mac->phy_config.config_req.dl_bwp_dedicated.pdsch_config_dedicated.dmrs_dl_for_pdsch_mapping_type_a.dmrs_type == 2) &&
	(mac->phy_config.config_req.dl_bwp_dedicated.pdsch_config_dedicated.dmrs_dl_for_pdsch_mapping_type_a.max_length == 2)){
      // Table 7.3.1.2.2-4: Antenna port(s) (1000 + DMRS port), dmrs-Type=2, maxLength=2
      if (n_codewords == 1) {
	dlsch_config_pdu_1_1->n_dmrs_cdm_groups = table_7_3_2_3_3_4_oneCodeword[dci->antenna_ports.val][0];
	dlsch_config_pdu_1_1->dmrs_ports[0]     = table_7_3_2_3_3_4_oneCodeword[dci->antenna_ports.val][1];
	dlsch_config_pdu_1_1->dmrs_ports[1]     = table_7_3_2_3_3_4_oneCodeword[dci->antenna_ports.val][2];
	dlsch_config_pdu_1_1->dmrs_ports[2]     = table_7_3_2_3_3_4_oneCodeword[dci->antenna_ports.val][3];
	dlsch_config_pdu_1_1->dmrs_ports[3]     = table_7_3_2_3_3_4_oneCodeword[dci->antenna_ports.val][4];
	dlsch_config_pdu_1_1->n_front_load_symb = table_7_3_2_3_3_4_oneCodeword[dci->antenna_ports.val][5];
      }
      if (n_codewords == 1) {
	dlsch_config_pdu_1_1->n_dmrs_cdm_groups = table_7_3_2_3_3_4_twoCodeword[dci->antenna_ports.val][0];
	dlsch_config_pdu_1_1->dmrs_ports[0]     = table_7_3_2_3_3_4_twoCodeword[dci->antenna_ports.val][1];
	dlsch_config_pdu_1_1->dmrs_ports[1]     = table_7_3_2_3_3_4_twoCodeword[dci->antenna_ports.val][2];
	dlsch_config_pdu_1_1->dmrs_ports[2]     = table_7_3_2_3_3_4_twoCodeword[dci->antenna_ports.val][3];
	dlsch_config_pdu_1_1->dmrs_ports[3]     = table_7_3_2_3_3_4_twoCodeword[dci->antenna_ports.val][4];
	dlsch_config_pdu_1_1->dmrs_ports[4]     = table_7_3_2_3_3_4_twoCodeword[dci->antenna_ports.val][5];
	dlsch_config_pdu_1_1->dmrs_ports[5]     = table_7_3_2_3_3_4_twoCodeword[dci->antenna_ports.val][6];
	dlsch_config_pdu_1_1->dmrs_ports[6]     = table_7_3_2_3_3_4_twoCodeword[dci->antenna_ports.val][7];
	dlsch_config_pdu_1_1->dmrs_ports[7]     = table_7_3_2_3_3_4_twoCodeword[dci->antenna_ports.val][8];
	dlsch_config_pdu_1_1->n_front_load_symb = table_7_3_2_3_3_4_twoCodeword[dci->antenna_ports.val][9];
      }
    }
    /* TCI */
    if (mac->dl_config_request.dl_config_list[0].dci_config_pdu.dci_config_rel15.coreset.tci_present_in_dci == 1){
      // 0 bit if higher layer parameter tci-PresentInDCI is not enabled
      // otherwise 3 bits as defined in Subclause 5.1.5 of [6, TS38.214]
      dlsch_config_pdu_1_1->tci_state = dci->transmission_configuration_indication.val;
    }
    /* SRS_REQUEST */
    // if SUL is supported in the cell, there is an additional bit in this field and the value of this bit represents table 7.1.1.1-1 TS 38.212 FIXME!!!
    dlsch_config_pdu_1_1->srs_config.aperiodicSRS_ResourceTrigger = (dci->srs_request.val & 0x11); // as per Table 7.3.1.1.2-24 TS 38.212
    /* CBGTI */
    dlsch_config_pdu_1_1->cbgti = dci->cbgti.val;
    /* CBGFI */
    dlsch_config_pdu_1_1->codeBlockGroupFlushIndicator = dci->cbgfi.val;
    /* DMRS_SEQ_INI */
    //FIXME!!!

    //	    dl_config->dl_config_list[dl_config->number_pdus].dci_config_pdu.dci_config_rel15.N_RB_BWP = n_RB_DLBWP;
	    
    dl_config->dl_config_list[dl_config->number_pdus].pdu_type = FAPI_NR_DL_CONFIG_TYPE_DLSCH;
    LOG_D(MAC,"(nr_ue_procedures.c) pdu_type=%d\n\n",dl_config->dl_config_list[dl_config->number_pdus].pdu_type);
            
    dl_config->number_pdus = dl_config->number_pdus + 1;
    /* TODO same calculation for MCS table as done in UL */
    dlsch_config_pdu_1_1->mcs_table = (pdsch_config->mcs_Table) ? (*pdsch_config->mcs_Table + 1) : 0;
    /*PTRS configuration */
    if(mac->DLbwp[dl_bwp_id-1]->bwp_Dedicated->pdsch_Config->choice.setup->dmrs_DownlinkForPDSCH_MappingTypeA->choice.setup->phaseTrackingRS != NULL) {
      valid_ptrs_setup = set_dl_ptrs_values(mac->DLbwp[dl_bwp_id-1]->bwp_Dedicated->pdsch_Config->choice.setup->dmrs_DownlinkForPDSCH_MappingTypeA->choice.setup->phaseTrackingRS->choice.setup,
                                            dlsch_config_pdu_1_1->number_rbs, dlsch_config_pdu_1_1->mcs, dlsch_config_pdu_1_1->mcs_table,
                                            &dlsch_config_pdu_1_1->PTRSFreqDensity,&dlsch_config_pdu_1_1->PTRSTimeDensity,
                                            &dlsch_config_pdu_1_1->PTRSPortIndex,&dlsch_config_pdu_1_1->nEpreRatioOfPDSCHToPTRS,
                                            &dlsch_config_pdu_1_1->PTRSReOffset, dlsch_config_pdu_1_1->number_symbols);
      if(valid_ptrs_setup==true) {
        dlsch_config_pdu_1_1->pduBitmap |= 0x1;
        LOG_D(MAC, "DL PTRS values: PTRS time den: %d, PTRS freq den: %d\n", dlsch_config_pdu_1_1->PTRSTimeDensity, dlsch_config_pdu_1_1->PTRSFreqDensity);
      }
    }

    break;
  }

  case NR_DL_DCI_FORMAT_2_0:
    break;

  case NR_DL_DCI_FORMAT_2_1:        
    break;

  case NR_DL_DCI_FORMAT_2_2:        
    break;

  case NR_DL_DCI_FORMAT_2_3:
    break;

  default: 
    break;
  }


  if(rnti == SI_RNTI){

    //    }else if(rnti == mac->ra_rnti){

  }else if(rnti == P_RNTI){

  }else{  //  c-rnti

    ///  check if this is pdcch order 
    //dci->random_access_preamble_index;
    //dci->ss_pbch_index;
    //dci->prach_mask_index;

    ///  else normal DL-SCH grant
  }

  return ret;

}

int8_t nr_ue_get_SR(module_id_t module_idP, int CC_id, frame_t frameP, uint8_t eNB_id, uint16_t rnti, sub_frame_t subframe){

  return 0;
}

void nr_ue_send_sdu(nr_downlink_indication_t *dl_info, NR_UL_TIME_ALIGNMENT_t *ul_time_alignment, int pdu_id){

  VCD_SIGNAL_DUMPER_DUMP_FUNCTION_BY_NAME(VCD_SIGNAL_DUMPER_FUNCTIONS_UE_SEND_SDU, VCD_FUNCTION_IN);

  #if defined(ENABLE_MAC_PAYLOAD_DEBUG)
    LOG_T(MAC, "[UE %d] First 32 bytes of DLSCH : \n", module_idP);
    for (i = 0; i < 32; i++) {
      LOG_T(MAC, "%x.", sdu[i]);
    }
    LOG_T(MAC, "\n");
  #endif

  LOG_D(MAC, "In %s [%d.%d] Handling DLSCH PDU...\n", __FUNCTION__, dl_info->frame, dl_info->slot);

  // Processing MAC PDU
  // it parses MAC CEs subheaders, MAC CEs, SDU subheaderds and SDUs
  switch (dl_info->rx_ind->rx_indication_body[pdu_id].pdu_type){
    case FAPI_NR_RX_PDU_TYPE_DLSCH:
    nr_ue_process_mac_pdu(dl_info, ul_time_alignment, pdu_id);
    break;
    case FAPI_NR_RX_PDU_TYPE_RAR:
    nr_ue_process_rar(dl_info, ul_time_alignment, pdu_id);
    break;
    default:
    break;
  }

  VCD_SIGNAL_DUMPER_DUMP_FUNCTION_BY_NAME(VCD_SIGNAL_DUMPER_FUNCTIONS_UE_SEND_SDU, VCD_FUNCTION_OUT);

}

// N_RB configuration according to 7.3.1.0 (DCI size alignment) of TS 38.212
int get_n_rb(NR_UE_MAC_INST_t *mac, int rnti_type){

  int N_RB = 0, start_RB;
  switch(rnti_type) {
    case NR_RNTI_RA:
    case NR_RNTI_TC:
    case NR_RNTI_P: {
      NR_BWP_Id_t dl_bwp_id = mac->DL_BWP_Id;
      if (mac->DLbwp[dl_bwp_id-1]->bwp_Common->pdcch_ConfigCommon->choice.setup->controlResourceSetZero) {
        uint8_t coreset_id = 0; // assuming controlResourceSetId is 0 for controlResourceSetZero
        NR_ControlResourceSet_t *coreset = mac->coreset[dl_bwp_id-1][coreset_id];
        get_coreset_rballoc(coreset->frequencyDomainResources.buf,&N_RB,&start_RB);
      } else {
        N_RB = NRRIV2BW(mac->scc->downlinkConfigCommon->initialDownlinkBWP->genericParameters.locationAndBandwidth, MAX_BWP_SIZE);
      }
      break;
    }
    case NR_RNTI_SI:
      N_RB = mac->type0_PDCCH_CSS_config.num_rbs;
      break;
    case NR_RNTI_C:
      N_RB = NRRIV2BW(mac->DLbwp[0]->bwp_Common->genericParameters.locationAndBandwidth, MAX_BWP_SIZE);
      break;
  }
  return N_RB;

}

uint8_t nr_extract_dci_info(NR_UE_MAC_INST_t *mac,
                            uint8_t dci_format,
                            uint8_t dci_size,
                            uint16_t rnti,
                            uint64_t *dci_pdu,
                            dci_pdu_rel15_t *dci_pdu_rel15) {

  int rnti_type = get_rnti_type(mac, rnti);
  int N_RB=0,N_RB_UL=0;

  int pos=0;
  int fsize=0;

  switch(dci_format) {

  case NR_DL_DCI_FORMAT_1_0:
    switch(rnti_type) {
    case NR_RNTI_RA:
      // check BWP id 
      if (mac->cg) N_RB=NRRIV2BW(mac->scc->downlinkConfigCommon->initialDownlinkBWP->genericParameters.locationAndBandwidth, MAX_BWP_SIZE);
      else         N_RB=NRRIV2BW(mac->scc_SIB->downlinkConfigCommon.initialDownlinkBWP.genericParameters.locationAndBandwidth, MAX_BWP_SIZE);

      // Freq domain assignment
      fsize = (int)ceil( log2( (N_RB*(N_RB+1))>>1 ) );
      pos=fsize;
      dci_pdu_rel15->frequency_domain_assignment.val = *dci_pdu>>(dci_size-pos)&((1<<fsize)-1);
#ifdef DEBUG_EXTRACT_DCI
      LOG_D(MAC,"frequency-domain assignment %d (%d bits) N_RB_BWP %d=> %d (0x%lx)\n",dci_pdu_rel15->frequency_domain_assignment.val,fsize,N_RB,dci_size-pos,*dci_pdu);
#endif
      // Time domain assignment
      pos+=4;
      dci_pdu_rel15->time_domain_assignment.val = (*dci_pdu >> (dci_size-pos))&0xf;
#ifdef DEBUG_EXTRACT_DCI
      LOG_D(MAC,"time-domain assignment %d  (4 bits)=> %d (0x%lx)\n",dci_pdu_rel15->time_domain_assignment.val,dci_size-pos,*dci_pdu);
#endif
      // VRB to PRB mapping
	
      pos++;
      dci_pdu_rel15->vrb_to_prb_mapping.val = (*dci_pdu>>(dci_size-pos))&0x1;
#ifdef DEBUG_EXTRACT_DCI
      LOG_D(MAC,"vrb to prb mapping %d  (1 bits)=> %d (0x%lx)\n",dci_pdu_rel15->vrb_to_prb_mapping.val,dci_size-pos,*dci_pdu);
#endif
      // MCS
      pos+=5;
      dci_pdu_rel15->mcs = (*dci_pdu>>(dci_size-pos))&0x1f;
#ifdef DEBUG_EXTRACT_DCI
      LOG_D(MAC,"mcs %d  (5 bits)=> %d (0x%lx)\n",dci_pdu_rel15->mcs,dci_size-pos,*dci_pdu);
#endif
      // TB scaling
      pos+=2;
      dci_pdu_rel15->tb_scaling = (*dci_pdu>>(dci_size-pos))&0x3;
#ifdef DEBUG_EXTRACT_DCI
      LOG_D(MAC,"tb_scaling %d  (2 bits)=> %d (0x%lx)\n",dci_pdu_rel15->tb_scaling,dci_size-pos,*dci_pdu);
#endif
      break;

    case NR_RNTI_C:

      //Identifier for DCI formats
      pos++;
      dci_pdu_rel15->format_indicator = (*dci_pdu>>(dci_size-pos))&1;
      if (dci_pdu_rel15->format_indicator == 0)
        return 1; // discard dci, format indicator not corresponding to dci_format
#ifdef DEBUG_EXTRACT_DCI
      LOG_D(MAC,"Format indicator %d (%d bits) N_RB_BWP %d => %d (0x%lx)\n",dci_pdu_rel15->format_indicator,1,N_RB,dci_size-pos,*dci_pdu);
#endif

      // check BWP id 
      if (mac->cg) N_RB=NRRIV2BW(mac->scc->downlinkConfigCommon->initialDownlinkBWP->genericParameters.locationAndBandwidth, MAX_BWP_SIZE);
      else         N_RB=NRRIV2BW(mac->scc_SIB->downlinkConfigCommon.initialDownlinkBWP.genericParameters.locationAndBandwidth, MAX_BWP_SIZE);

      // Freq domain assignment (275rb >> fsize = 16)
      fsize = (int)ceil( log2( (N_RB*(N_RB+1))>>1 ) );
      pos+=fsize;
      dci_pdu_rel15->frequency_domain_assignment.val = (*dci_pdu>>(dci_size-pos))&((1<<fsize)-1);
  	
#ifdef DEBUG_EXTRACT_DCI
      LOG_D(MAC,"Freq domain assignment %d (%d bits)=> %d (0x%lx)\n",dci_pdu_rel15->frequency_domain_assignment.val,fsize,dci_size-pos,*dci_pdu);
#endif
    	
      uint16_t is_ra = 1;
      for (int i=0; i<fsize; i++)
	if (!((dci_pdu_rel15->frequency_domain_assignment.val>>i)&1)) {
	  is_ra = 0;
	  break;
	}
      if (is_ra) //fsize are all 1  38.212 p86
	{
	  // ra_preamble_index 6 bits
	  pos+=6;
	  dci_pdu_rel15->ra_preamble_index = (*dci_pdu>>(dci_size-pos))&0x3f;
	    
	  // UL/SUL indicator  1 bit
	  pos++;
	  dci_pdu_rel15->ul_sul_indicator.val = (*dci_pdu>>(dci_size-pos))&1;
	    
	  // SS/PBCH index  6 bits
	  pos+=6;
	  dci_pdu_rel15->ss_pbch_index = (*dci_pdu>>(dci_size-pos))&0x3f;
	    
	  //  prach_mask_index  4 bits
	  pos+=4;
	  dci_pdu_rel15->prach_mask_index = (*dci_pdu>>(dci_size-pos))&0xf;
	    
	}  //end if
      else {
	  
	// Time domain assignment 4bit
		  
	pos+=4;
	dci_pdu_rel15->time_domain_assignment.val = (*dci_pdu>>(dci_size-pos))&0xf;
#ifdef DEBUG_EXTRACT_DCI
	LOG_D(MAC,"Time domain assignment %d (%d bits)=> %d (0x%lx)\n",dci_pdu_rel15->time_domain_assignment.val,4,dci_size-pos,*dci_pdu);
#endif
	  
	// VRB to PRB mapping  1bit
	pos++;
	dci_pdu_rel15->vrb_to_prb_mapping.val = (*dci_pdu>>(dci_size-pos))&1;
#ifdef DEBUG_EXTRACT_DCI
	LOG_D(MAC,"VRB to PRB %d (%d bits)=> %d (0x%lx)\n",dci_pdu_rel15->vrb_to_prb_mapping.val,1,dci_size-pos,*dci_pdu);
#endif
	
	// MCS 5bit  //bit over 32, so dci_pdu ++
	pos+=5;
	dci_pdu_rel15->mcs = (*dci_pdu>>(dci_size-pos))&0x1f;
#ifdef DEBUG_EXTRACT_DCI
	LOG_D(MAC,"MCS %d (%d bits)=> %d (0x%lx)\n",dci_pdu_rel15->mcs,5,dci_size-pos,*dci_pdu);
#endif
	  
	// New data indicator 1bit
	pos++;
	dci_pdu_rel15->ndi = (*dci_pdu>>(dci_size-pos))&1;
#ifdef DEBUG_EXTRACT_DCI
	LOG_D(MAC,"NDI %d (%d bits)=> %d (0x%lx)\n",dci_pdu_rel15->ndi,1,dci_size-pos,*dci_pdu);
#endif      
	  
	// Redundancy version  2bit
	pos+=2;
	dci_pdu_rel15->rv = (*dci_pdu>>(dci_size-pos))&0x3;
#ifdef DEBUG_EXTRACT_DCI
	LOG_D(MAC,"RV %d (%d bits)=> %d (0x%lx)\n",dci_pdu_rel15->rv,2,dci_size-pos,*dci_pdu);
#endif
	  
	// HARQ process number  4bit
	pos+=4;
	dci_pdu_rel15->harq_pid  = (*dci_pdu>>(dci_size-pos))&0xf;
#ifdef DEBUG_EXTRACT_DCI
	LOG_D(MAC,"HARQ_PID %d (%d bits)=> %d (0x%lx)\n",dci_pdu_rel15->harq_pid,4,dci_size-pos,*dci_pdu);
#endif
	  
	// Downlink assignment index  2bit
	pos+=2;
	dci_pdu_rel15->dai[0].val = (*dci_pdu>>(dci_size-pos))&3;
#ifdef DEBUG_EXTRACT_DCI
	LOG_D(MAC,"DAI %d (%d bits)=> %d (0x%lx)\n",dci_pdu_rel15->dai[0].val,2,dci_size-pos,*dci_pdu);
#endif
	  
	// TPC command for scheduled PUCCH  2bit
	pos+=2;
	dci_pdu_rel15->tpc = (*dci_pdu>>(dci_size-pos))&3;
#ifdef DEBUG_EXTRACT_DCI
	LOG_D(MAC,"TPC %d (%d bits)=> %d (0x%lx)\n",dci_pdu_rel15->tpc,2,dci_size-pos,*dci_pdu);
#endif
	  
	// PUCCH resource indicator  3bit
	pos+=3;
	dci_pdu_rel15->pucch_resource_indicator = (*dci_pdu>>(dci_size-pos))&0x7;
#ifdef DEBUG_EXTRACT_DCI
	LOG_D(MAC,"PUCCH RI %d (%d bits)=> %d (0x%lx)\n",dci_pdu_rel15->pucch_resource_indicator,3,dci_size-pos,*dci_pdu);
#endif
	  
	// PDSCH-to-HARQ_feedback timing indicator 3bit
	pos+=3;
	dci_pdu_rel15->pdsch_to_harq_feedback_timing_indicator.val = (*dci_pdu>>(dci_size-pos))&0x7;
#ifdef DEBUG_EXTRACT_DCI
	LOG_D(MAC,"PDSCH to HARQ TI %d (%d bits)=> %d (0x%lx)\n",dci_pdu_rel15->pdsch_to_harq_feedback_timing_indicator.val,3,dci_size-pos,*dci_pdu);
#endif
	  
      } //end else
      break;

    case NR_RNTI_P:
      /*
      // Short Messages Indicator  E2 bits
      for (int i=0; i<2; i++)
      dci_pdu |= (((uint64_t)dci_pdu_rel15->short_messages_indicator>>(1-i))&1)<<(dci_size-pos++);
      // Short Messages  E8 bits
      for (int i=0; i<8; i++)
      *dci_pdu |= (((uint64_t)dci_pdu_rel15->short_messages>>(7-i))&1)<<(dci_size-pos++);
      // Freq domain assignment 0-16 bit
      fsize = (int)ceil( log2( (N_RB*(N_RB+1))>>1 ) );
      for (int i=0; i<fsize; i++)
      *dci_pdu |= (((uint64_t)dci_pdu_rel15->frequency_domain_assignment>>(fsize-i-1))&1)<<(dci_size-pos++);
      // Time domain assignment 4 bit
      for (int i=0; i<4; i++)
      *dci_pdu |= (((uint64_t)dci_pdu_rel15->time_domain_assignment>>(3-i))&1)<<(dci_size-pos++);
      // VRB to PRB mapping 1 bit
      *dci_pdu |= ((uint64_t)dci_pdu_rel15->vrb_to_prb_mapping.val&1)<<(dci_size-pos++);
      // MCS 5 bit
      for (int i=0; i<5; i++)
      *dci_pdu |= (((uint64_t)dci_pdu_rel15->mcs>>(4-i))&1)<<(dci_size-pos++);
	
      // TB scaling 2 bit
      for (int i=0; i<2; i++)
      *dci_pdu |= (((uint64_t)dci_pdu_rel15->tb_scaling>>(1-i))&1)<<(dci_size-pos++);
      */	
	
      break;
  	
    case NR_RNTI_SI:
      N_RB = mac->type0_PDCCH_CSS_config.num_rbs;
      // Freq domain assignment 0-16 bit
      fsize = (int)ceil( log2( (N_RB*(N_RB+1))>>1 ) );
      pos+=fsize;
      dci_pdu_rel15->frequency_domain_assignment.val = (*dci_pdu>>(dci_size-pos))&((1<<fsize)-1);
      
      // Time domain assignment 4 bit
      pos+=4;
      dci_pdu_rel15->time_domain_assignment.val = (*dci_pdu>>(dci_size-pos))&0xf;
      
      // VRB to PRB mapping 1 bit
      pos++;
      dci_pdu_rel15->vrb_to_prb_mapping.val = (*dci_pdu>>(dci_size-pos))&0x1;
      
      // MCS 5bit  //bit over 32, so dci_pdu ++
      pos+=5;
      dci_pdu_rel15->mcs = (*dci_pdu>>(dci_size-pos))&0x1f;
      
      // Redundancy version  2 bit
      pos+=2;
      dci_pdu_rel15->rv = (*dci_pdu>>(dci_size-pos))&3;
      
      // System information indicator 1 bit
      pos++;
      dci_pdu_rel15->system_info_indicator = (*dci_pdu>>(dci_size-pos))&0x1;
      
      LOG_D(MAC,"N_RB = %i\n", N_RB);
      LOG_D(MAC,"dci_size = %i\n", dci_size);
      LOG_D(MAC,"fsize = %i\n", fsize);
      LOG_D(MAC,"dci_pdu_rel15->frequency_domain_assignment.val = %i\n", dci_pdu_rel15->frequency_domain_assignment.val);
      LOG_D(MAC,"dci_pdu_rel15->time_domain_assignment.val = %i\n", dci_pdu_rel15->time_domain_assignment.val);
      LOG_D(MAC,"dci_pdu_rel15->vrb_to_prb_mapping.val = %i\n", dci_pdu_rel15->vrb_to_prb_mapping.val);
      LOG_D(MAC,"dci_pdu_rel15->mcs = %i\n", dci_pdu_rel15->mcs);
      LOG_D(MAC,"dci_pdu_rel15->rv = %i\n", dci_pdu_rel15->rv);
      LOG_D(MAC,"dci_pdu_rel15->system_info_indicator = %i\n", dci_pdu_rel15->system_info_indicator);
      
      break;
	
    case NR_RNTI_TC:

      // check BWP id 
      if (mac->cg) N_RB=NRRIV2BW(mac->scc->downlinkConfigCommon->initialDownlinkBWP->genericParameters.locationAndBandwidth, MAX_BWP_SIZE);
      else         N_RB=NRRIV2BW(mac->scc_SIB->downlinkConfigCommon.initialDownlinkBWP.genericParameters.locationAndBandwidth, MAX_BWP_SIZE);

      // indicating a DL DCI format - 1 bit
      pos++;
      dci_pdu_rel15->format_indicator = (*dci_pdu>>(dci_size-pos))&1;

      if (dci_pdu_rel15->format_indicator == 0)
        return 1; // discard dci, format indicator not corresponding to dci_format

        // Freq domain assignment 0-16 bit
      fsize = (int)ceil( log2( (N_RB*(N_RB+1))>>1 ) );
      pos+=fsize;
      dci_pdu_rel15->frequency_domain_assignment.val = (*dci_pdu>>(dci_size-pos))&((1<<fsize)-1);

      // Time domain assignment - 4 bits
      pos+=4;
      dci_pdu_rel15->time_domain_assignment.val = (*dci_pdu>>(dci_size-pos))&0xf;

      // VRB to PRB mapping - 1 bit
      pos++;
      dci_pdu_rel15->vrb_to_prb_mapping.val = (*dci_pdu>>(dci_size-pos))&1;

      // MCS 5bit  //bit over 32, so dci_pdu ++
      pos+=5;
      dci_pdu_rel15->mcs = (*dci_pdu>>(dci_size-pos))&0x1f;

      // New data indicator - 1 bit
      pos++;
      dci_pdu_rel15->ndi = (*dci_pdu>>(dci_size-pos))&1;

      // Redundancy version - 2 bits
      pos+=2;
      dci_pdu_rel15->rv = (*dci_pdu>>(dci_size-pos))&3;

      // HARQ process number - 4 bits
      pos+=4;
      dci_pdu_rel15->harq_pid = (*dci_pdu>>(dci_size-pos))&0xf;

      // Downlink assignment index - 2 bits
      pos+=2;
      dci_pdu_rel15->dai[0].val = (*dci_pdu>>(dci_size-pos))&3;

      // TPC command for scheduled PUCCH - 2 bits
      pos+=2;
      dci_pdu_rel15->tpc  = (*dci_pdu>>(dci_size-pos))&3;

      // PUCCH resource indicator - 3 bits
      pos+=3;
      dci_pdu_rel15->pucch_resource_indicator = (*dci_pdu>>(dci_size-pos))&7;

      // PDSCH-to-HARQ_feedback timing indicator - 3 bits
      pos+=3;
      dci_pdu_rel15->pdsch_to_harq_feedback_timing_indicator.val = (*dci_pdu>>(dci_size-pos))&7;

      LOG_D(NR_MAC,"N_RB = %i\n", N_RB);
      LOG_D(NR_MAC,"dci_size = %i\n", dci_size);
      LOG_D(NR_MAC,"fsize = %i\n", fsize);
      LOG_D(NR_MAC,"dci_pdu_rel15->format_indicator = %i\n", dci_pdu_rel15->format_indicator);
      LOG_D(NR_MAC,"dci_pdu_rel15->frequency_domain_assignment.val = %i\n", dci_pdu_rel15->frequency_domain_assignment.val);
      LOG_D(NR_MAC,"dci_pdu_rel15->time_domain_assignment.val = %i\n", dci_pdu_rel15->time_domain_assignment.val);
      LOG_D(NR_MAC,"dci_pdu_rel15->vrb_to_prb_mapping.val = %i\n", dci_pdu_rel15->vrb_to_prb_mapping.val);
      LOG_D(NR_MAC,"dci_pdu_rel15->mcs = %i\n", dci_pdu_rel15->mcs);
      LOG_D(NR_MAC,"dci_pdu_rel15->rv = %i\n", dci_pdu_rel15->rv);
      LOG_D(NR_MAC,"dci_pdu_rel15->harq_pid = %i\n", dci_pdu_rel15->harq_pid);
      LOG_D(NR_MAC,"dci_pdu_rel15->dai[0].val = %i\n", dci_pdu_rel15->dai[0].val);
      LOG_D(NR_MAC,"dci_pdu_rel15->tpc = %i\n", dci_pdu_rel15->tpc);
      LOG_D(NR_MAC,"dci_pdu_rel15->pucch_resource_indicator = %i\n", dci_pdu_rel15->pucch_resource_indicator);
      LOG_D(NR_MAC,"dci_pdu_rel15->pdsch_to_harq_feedback_timing_indicator.val = %i\n", dci_pdu_rel15->pdsch_to_harq_feedback_timing_indicator.val);

      break;
    }
    break;
  
  case NR_UL_DCI_FORMAT_0_0:
    switch(rnti_type)
      {
      case NR_RNTI_C:
        //Identifier for DCI formats
        pos++;
        dci_pdu_rel15->format_indicator = (*dci_pdu>>(dci_size-pos))&1;
        if (dci_pdu_rel15->format_indicator == 1)
          return 1; // discard dci, format indicator not corresponding to dci_format
	fsize = (int)ceil( log2( (N_RB_UL*(N_RB_UL+1))>>1 ) );
	pos+=fsize;
	dci_pdu_rel15->frequency_domain_assignment.val = (*dci_pdu>>(dci_size-pos))&((1<<fsize)-1);
	// Time domain assignment 4bit
	pos+=4;
	dci_pdu_rel15->time_domain_assignment.val = (*dci_pdu>>(dci_size-pos))&0xf;
	// Frequency hopping flag  E1 bit
	pos++;
	dci_pdu_rel15->frequency_hopping_flag.val= (*dci_pdu>>(dci_size-pos))&1;
	// MCS  5 bit
	pos+=5;
	dci_pdu_rel15->mcs= (*dci_pdu>>(dci_size-pos))&0x1f;
	// New data indicator 1bit
	pos++;
	dci_pdu_rel15->ndi= (*dci_pdu>>(dci_size-pos))&1;
	// Redundancy version  2bit
	pos+=2;
	dci_pdu_rel15->rv= (*dci_pdu>>(dci_size-pos))&3;
	// HARQ process number  4bit
	pos+=4;
	dci_pdu_rel15->harq_pid = (*dci_pdu>>(dci_size-pos))&0xf;
	// TPC command for scheduled PUSCH  E2 bits
	pos+=2;
	dci_pdu_rel15->tpc = (*dci_pdu>>(dci_size-pos))&3;
	// UL/SUL indicator  E1 bit
	/* commented for now (RK): need to get this from BWP descriptor
	   if (cfg->pucch_config.pucch_GroupHopping.value)
	   dci_pdu->= ((uint64_t)*dci_pdu>>(dci_size-pos)ul_sul_indicator&1)<<(dci_size-pos++);
	*/
	break;
	
      case NR_RNTI_TC:
	/*	
	// indicating a DL DCI format 1bit
	dci_pdu->= (*dci_pdu>>(dci_size-pos)format_indicator&1)<<(dci_size-pos++);
	// Freq domain assignment  max 16 bit
	fsize = (int)ceil( log2( (N_RB_UL*(N_RB_UL+1))>>1 ) );
	for (int i=0; i<fsize; i++)
	dci_pdu->= ((*dci_pdu>>(dci_size-pos)frequency_domain_assignment>>(fsize-i-1))&1)<<(dci_size-pos++);
	// Time domain assignment 4bit
	for (int i=0; i<4; i++)
	dci_pdu->= (((uint64_t)*dci_pdu>>(dci_size-pos)time_domain_assignment>>(3-i))&1)<<(dci_size-pos++);
	// Frequency hopping flag  E1 bit
	dci_pdu->= ((uint64_t)*dci_pdu>>(dci_size-pos)frequency_hopping_flag&1)<<(dci_size-pos++);
	// MCS  5 bit
	for (int i=0; i<5; i++)
	dci_pdu->= (((uint64_t)*dci_pdu>>(dci_size-pos)mcs>>(4-i))&1)<<(dci_size-pos++);
	// New data indicator 1bit
	dci_pdu->= ((uint64_t)*dci_pdu>>(dci_size-pos)ndi&1)<<(dci_size-pos++);
	// Redundancy version  2bit
	for (int i=0; i<2; i++)
	dci_pdu->= (((uint64_t)*dci_pdu>>(dci_size-pos)rv>>(1-i))&1)<<(dci_size-pos++);
	// HARQ process number  4bit
	for (int i=0; i<4; i++)
	*dci_pdu  |= (((uint64_t)*dci_pdu>>(dci_size-pos)harq_pid>>(3-i))&1)<<(dci_size-pos++);
	
	// TPC command for scheduled PUSCH  E2 bits
	for (int i=0; i<2; i++)
	dci_pdu->= (((uint64_t)*dci_pdu>>(dci_size-pos)tpc>>(1-i))&1)<<(dci_size-pos++);
	*/	
	// UL/SUL indicator  E1 bit
	/*
	  commented for now (RK): need to get this information from BWP descriptor
	  if (cfg->pucch_config.pucch_GroupHopping.value)
	  dci_pdu->= ((uint64_t)dci_pdu_rel15->ul_sul_indicator&1)<<(dci_size-pos++);
	*/
	break;
	
      }
    break;

  case NR_DL_DCI_FORMAT_1_1:
  switch(rnti_type)
    {
      case NR_RNTI_C:
        //Identifier for DCI formats
        pos++;
        dci_pdu_rel15->format_indicator = (*dci_pdu>>(dci_size-pos))&1;
        if (dci_pdu_rel15->format_indicator == 0)
          return 1; // discard dci, format indicator not corresponding to dci_format
        // Carrier indicator
        pos+=dci_pdu_rel15->carrier_indicator.nbits;
        dci_pdu_rel15->carrier_indicator.val = (*dci_pdu>>(dci_size-pos))&((1<<dci_pdu_rel15->carrier_indicator.nbits)-1);
        // BWP Indicator
        pos+=dci_pdu_rel15->bwp_indicator.nbits;
        dci_pdu_rel15->bwp_indicator.val = (*dci_pdu>>(dci_size-pos))&((1<<dci_pdu_rel15->bwp_indicator.nbits)-1);
        // Frequency domain resource assignment
        pos+=dci_pdu_rel15->frequency_domain_assignment.nbits;
        dci_pdu_rel15->frequency_domain_assignment.val = (*dci_pdu>>(dci_size-pos))&((1<<dci_pdu_rel15->frequency_domain_assignment.nbits)-1);
        // Time domain resource assignment
        pos+=dci_pdu_rel15->time_domain_assignment.nbits;
        dci_pdu_rel15->time_domain_assignment.val = (*dci_pdu>>(dci_size-pos))&((1<<dci_pdu_rel15->time_domain_assignment.nbits)-1);
        // VRB-to-PRB mapping
        pos+=dci_pdu_rel15->vrb_to_prb_mapping.nbits;
        dci_pdu_rel15->vrb_to_prb_mapping.val = (*dci_pdu>>(dci_size-pos))&((1<<dci_pdu_rel15->vrb_to_prb_mapping.nbits)-1);
        // PRB bundling size indicator
        pos+=dci_pdu_rel15->prb_bundling_size_indicator.nbits;
        dci_pdu_rel15->prb_bundling_size_indicator.val = (*dci_pdu>>(dci_size-pos))&((1<<dci_pdu_rel15->prb_bundling_size_indicator.nbits)-1);
        // Rate matching indicator
        pos+=dci_pdu_rel15->rate_matching_indicator.nbits;
        dci_pdu_rel15->rate_matching_indicator.val = (*dci_pdu>>(dci_size-pos))&((1<<dci_pdu_rel15->rate_matching_indicator.nbits)-1);
        // ZP CSI-RS trigger
        pos+=dci_pdu_rel15->zp_csi_rs_trigger.nbits;
        dci_pdu_rel15->zp_csi_rs_trigger.val = (*dci_pdu>>(dci_size-pos))&((1<<dci_pdu_rel15->zp_csi_rs_trigger.nbits)-1);
        //TB1
        // MCS 5bit
        pos+=5;
        dci_pdu_rel15->mcs = (*dci_pdu>>(dci_size-pos))&0x1f;
        // New data indicator 1bit
        pos+=1;
        dci_pdu_rel15->ndi = (*dci_pdu>>(dci_size-pos))&0x1;
        // Redundancy version  2bit
        pos+=2;
        dci_pdu_rel15->rv = (*dci_pdu>>(dci_size-pos))&0x3;
        //TB2
        // MCS 5bit
        pos+=dci_pdu_rel15->mcs2.nbits;
        dci_pdu_rel15->mcs2.val = (*dci_pdu>>(dci_size-pos))&((1<<dci_pdu_rel15->mcs2.nbits)-1);
        // New data indicator 1bit
        pos+=dci_pdu_rel15->ndi2.nbits;
        dci_pdu_rel15->ndi2.val = (*dci_pdu>>(dci_size-pos))&((1<<dci_pdu_rel15->ndi2.nbits)-1);
        // Redundancy version  2bit
        pos+=dci_pdu_rel15->rv2.nbits;
        dci_pdu_rel15->rv2.val = (*dci_pdu>>(dci_size-pos))&((1<<dci_pdu_rel15->rv2.nbits)-1);
        // HARQ process number  4bit
        pos+=4;
        dci_pdu_rel15->harq_pid = (*dci_pdu>>(dci_size-pos))&0xf;
        // Downlink assignment index
        pos+=dci_pdu_rel15->dai[0].nbits;
        dci_pdu_rel15->dai[0].val = (*dci_pdu>>(dci_size-pos))&((1<<dci_pdu_rel15->dai[0].nbits)-1);
        // TPC command for scheduled PUCCH  2bit
        pos+=2;
        dci_pdu_rel15->tpc = (*dci_pdu>>(dci_size-pos))&0x3;
        // PUCCH resource indicator  3bit
        pos+=3;
        dci_pdu_rel15->pucch_resource_indicator = (*dci_pdu>>(dci_size-pos))&0x3;
        // PDSCH-to-HARQ_feedback timing indicator
        pos+=dci_pdu_rel15->pdsch_to_harq_feedback_timing_indicator.nbits;
        dci_pdu_rel15->pdsch_to_harq_feedback_timing_indicator.val = (*dci_pdu>>(dci_size-pos))&((1<<dci_pdu_rel15->pdsch_to_harq_feedback_timing_indicator.nbits)-1);
        // Antenna ports
        pos+=dci_pdu_rel15->antenna_ports.nbits;
        dci_pdu_rel15->antenna_ports.val = (*dci_pdu>>(dci_size-pos))&((1<<dci_pdu_rel15->antenna_ports.nbits)-1);
        // TCI
        pos+=dci_pdu_rel15->transmission_configuration_indication.nbits;
        dci_pdu_rel15->transmission_configuration_indication.val = (*dci_pdu>>(dci_size-pos))&((1<<dci_pdu_rel15->transmission_configuration_indication.nbits)-1);
        // SRS request
        pos+=dci_pdu_rel15->srs_request.nbits;
        dci_pdu_rel15->srs_request.val = (*dci_pdu>>(dci_size-pos))&((1<<dci_pdu_rel15->srs_request.nbits)-1);
        // CBG transmission information
        pos+=dci_pdu_rel15->cbgti.nbits;
        dci_pdu_rel15->cbgti.val = (*dci_pdu>>(dci_size-pos))&((1<<dci_pdu_rel15->cbgti.nbits)-1);
        // CBG flushing out information
        pos+=dci_pdu_rel15->cbgfi.nbits;
        dci_pdu_rel15->cbgfi.val = (*dci_pdu>>(dci_size-pos))&((1<<dci_pdu_rel15->cbgfi.nbits)-1);
        // DMRS sequence init
        pos+=1;
        dci_pdu_rel15->dmrs_sequence_initialization.val = (*dci_pdu>>(dci_size-pos))&0x1;
        break;
      }
      break;

  case NR_UL_DCI_FORMAT_0_1:
    switch(rnti_type)
      {
      case NR_RNTI_C:
        //Identifier for DCI formats
        pos++;
        dci_pdu_rel15->format_indicator = (*dci_pdu>>(dci_size-pos))&1;
        if (dci_pdu_rel15->format_indicator == 1)
          return 1; // discard dci, format indicator not corresponding to dci_format
        // Carrier indicator
        pos+=dci_pdu_rel15->carrier_indicator.nbits;
        dci_pdu_rel15->carrier_indicator.val = (*dci_pdu>>(dci_size-pos))&((1<<dci_pdu_rel15->carrier_indicator.nbits)-1);
        
        // UL/SUL Indicator
        pos+=dci_pdu_rel15->ul_sul_indicator.nbits;
        dci_pdu_rel15->ul_sul_indicator.val = (*dci_pdu>>(dci_size-pos))&((1<<dci_pdu_rel15->ul_sul_indicator.nbits)-1);
        
        // BWP Indicator
        pos+=dci_pdu_rel15->bwp_indicator.nbits;
        dci_pdu_rel15->bwp_indicator.val = (*dci_pdu>>(dci_size-pos))&((1<<dci_pdu_rel15->bwp_indicator.nbits)-1);

        // Freq domain assignment  max 16 bit
        fsize = (int)ceil( log2( (N_RB_UL*(N_RB_UL+1))>>1 ) );
        //pos+=dci_pdu_rel15->frequency_domain_assignment.nbits;
        pos+=fsize;
        
        //pos+=dci_pdu_rel15->frequency_domain_assignment.nbits;
        dci_pdu_rel15->frequency_domain_assignment.val = (*dci_pdu>>(dci_size-pos))&((1<<fsize)-1);
        
        // Time domain assignment 4bit
        //pos+=4;
        pos+=dci_pdu_rel15->time_domain_assignment.nbits;
        dci_pdu_rel15->time_domain_assignment.val = (*dci_pdu>>(dci_size-pos))&0x3;
        
        // Not supported yet - skip for now
        // Frequency hopping flag – 1 bit 
        //pos++;
        //dci_pdu_rel15->frequency_hopping_flag.val= (*dci_pdu>>(dci_size-pos))&1;

        // MCS  5 bit
        pos+=5;
        dci_pdu_rel15->mcs= (*dci_pdu>>(dci_size-pos))&0x1f;

        // New data indicator 1bit
        pos++;
        dci_pdu_rel15->ndi= (*dci_pdu>>(dci_size-pos))&1;

        // Redundancy version  2bit
        pos+=2;
        dci_pdu_rel15->rv= (*dci_pdu>>(dci_size-pos))&3;

        // HARQ process number  4bit
        pos+=4;
        dci_pdu_rel15->harq_pid = (*dci_pdu>>(dci_size-pos))&0xf;

        // 1st Downlink assignment index
        pos+=dci_pdu_rel15->dai[0].nbits;
        dci_pdu_rel15->dai[0].val = (*dci_pdu>>(dci_size-pos))&((1<<dci_pdu_rel15->dai[0].nbits)-1);

        // 2nd Downlink assignment index
        pos+=dci_pdu_rel15->dai[1].nbits;
        dci_pdu_rel15->dai[1].val = (*dci_pdu>>(dci_size-pos))&((1<<dci_pdu_rel15->dai[1].nbits)-1);

        // TPC command for scheduled PUSCH – 2 bits
        pos+=2;
        dci_pdu_rel15->tpc = (*dci_pdu>>(dci_size-pos))&3;

        // SRS resource indicator
        pos+=dci_pdu_rel15->srs_resource_indicator.nbits;
        dci_pdu_rel15->srs_resource_indicator.val = (*dci_pdu>>(dci_size-pos))&((1<<dci_pdu_rel15->srs_resource_indicator.nbits)-1);

        // Precoding info and n. of layers
        pos+=dci_pdu_rel15->precoding_information.nbits;
        dci_pdu_rel15->precoding_information.val = (*dci_pdu>>(dci_size-pos))&((1<<dci_pdu_rel15->precoding_information.nbits)-1);

        // Antenna ports
        pos+=dci_pdu_rel15->antenna_ports.nbits;
        dci_pdu_rel15->antenna_ports.val = (*dci_pdu>>(dci_size-pos))&((1<<dci_pdu_rel15->antenna_ports.nbits)-1);

        // SRS request
        pos+=dci_pdu_rel15->srs_request.nbits;
        dci_pdu_rel15->srs_request.val = (*dci_pdu>>(dci_size-pos))&((1<<dci_pdu_rel15->srs_request.nbits)-1);

        // CSI request
        pos+=dci_pdu_rel15->csi_request.nbits;
        dci_pdu_rel15->csi_request.val = (*dci_pdu>>(dci_size-pos))&((1<<dci_pdu_rel15->csi_request.nbits)-1);

        // CBG transmission information
        pos+=dci_pdu_rel15->cbgti.nbits;
        dci_pdu_rel15->cbgti.val = (*dci_pdu>>(dci_size-pos))&((1<<dci_pdu_rel15->cbgti.nbits)-1);

        // PTRS DMRS association
        pos+=dci_pdu_rel15->ptrs_dmrs_association.nbits;
        dci_pdu_rel15->ptrs_dmrs_association.val = (*dci_pdu>>(dci_size-pos))&((1<<dci_pdu_rel15->ptrs_dmrs_association.nbits)-1);

        // Beta offset indicator
        pos+=dci_pdu_rel15->beta_offset_indicator.nbits;
        dci_pdu_rel15->beta_offset_indicator.val = (*dci_pdu>>(dci_size-pos))&((1<<dci_pdu_rel15->beta_offset_indicator.nbits)-1);

        // DMRS sequence initialization
        pos+=dci_pdu_rel15->dmrs_sequence_initialization.nbits;
        dci_pdu_rel15->dmrs_sequence_initialization.val = (*dci_pdu>>(dci_size-pos))&((1<<dci_pdu_rel15->dmrs_sequence_initialization.nbits)-1);

        // UL-SCH indicator
        pos+=1;
        dci_pdu_rel15->ulsch_indicator = (*dci_pdu>>(dci_size-pos))&0x1;

        // UL/SUL indicator – 1 bit
        /* commented for now (RK): need to get this from BWP descriptor
          if (cfg->pucch_config.pucch_GroupHopping.value)
          dci_pdu->= ((uint64_t)*dci_pdu>>(dci_size-pos)ul_sul_indicator&1)<<(dci_size-pos++);
        */
        break;
      }
    break;
       }
    
    return 0;
}

///////////////////////////////////
// brief:     nr_ue_process_mac_pdu
// function:  parsing DL PDU header
///////////////////////////////////
//  Header for DLSCH:
//  Except:
//   - DL-SCH: fixed-size MAC CE(known by LCID)
//   - DL-SCH: padding
//
//  |0|1|2|3|4|5|6|7|  bit-wise
//  |R|F|   LCID    |
//  |       L       |
//  |0|1|2|3|4|5|6|7|  bit-wise
//  |R|F|   LCID    |
//  |       L       |
//  |       L       |
////////////////////////////////
//  Header for DLSCH:
//   - DLSCH: fixed-size MAC CE(known by LCID)
//   - DLSCH: padding, for single/multiple 1-oct padding CE(s)
//
//  |0|1|2|3|4|5|6|7|  bit-wise
//  |R|R|   LCID    |
//  LCID: The Logical Channel ID field identifies the logical channel instance of the corresponding MAC SDU or the type of the corresponding MAC CE or padding as described
//         in Tables 6.2.1-1 and 6.2.1-2 for the DL-SCH and UL-SCH respectively. There is one LCID field per MAC subheader. The LCID field size is 6 bits;
//  L:    The Length field indicates the length of the corresponding MAC SDU or variable-sized MAC CE in bytes. There is one L field per MAC subheader except for subheaders
//         corresponding to fixed-sized MAC CEs and padding. The size of the L field is indicated by the F field;
//  F:    lenght of L is 0:8 or 1:16 bits wide
//  R:    Reserved bit, set to zero.
////////////////////////////////
void nr_ue_process_mac_pdu(nr_downlink_indication_t *dl_info,
                           NR_UL_TIME_ALIGNMENT_t *ul_time_alignment,
                           int pdu_id){

  uint8_t rx_lcid;
  uint16_t mac_ce_len;
  uint16_t mac_subheader_len;
  uint16_t mac_sdu_len;
  module_id_t module_idP = dl_info->module_id;
  frame_t frameP         = dl_info->frame;
  int slot               = dl_info->slot;
  uint8_t *pduP          = (dl_info->rx_ind->rx_indication_body + pdu_id)->pdsch_pdu.pdu;
  int16_t pdu_len        = (int16_t)(dl_info->rx_ind->rx_indication_body + pdu_id)->pdsch_pdu.pdu_length;
  uint8_t gNB_index      = dl_info->gNB_index;
  uint8_t CC_id          = dl_info->cc_id;
  uint8_t done           = 0;
  NR_UE_MAC_INST_t *mac = get_mac_inst(module_idP);
  RA_config_t *ra = &mac->ra;

  if (!pduP){
    return;
  }

  LOG_D(MAC, "In %s [%d.%d]: processing PDU %d (with length %d) of %d total number of PDUs...\n", __FUNCTION__, frameP, slot, pdu_id, pdu_len, dl_info->rx_ind->number_pdus);

    while (!done && pdu_len > 0){
        mac_ce_len = 0x0000;
        mac_subheader_len = 0x0001; //  default to fixed-length subheader = 1-oct
        mac_sdu_len = 0x0000;
        rx_lcid = ((NR_MAC_SUBHEADER_FIXED *)pduP)->LCID;

        LOG_D(MAC, "[UE] LCID %d, PDU length %d\n", rx_lcid, pdu_len);
        switch(rx_lcid){
            //  MAC CE

            case DL_SCH_LCID_CCCH:
              //  MSG4 RRC Setup 38.331
              //  variable length
              if(((NR_MAC_SUBHEADER_SHORT *)pduP)->F){
                mac_sdu_len = ((uint16_t)(((NR_MAC_SUBHEADER_LONG *) pduP)->L1 & 0x7f) << 8)
                              | ((uint16_t)((NR_MAC_SUBHEADER_LONG *) pduP)->L2 & 0xff);
                mac_subheader_len = 3;
              } else {
                mac_sdu_len = ((NR_MAC_SUBHEADER_LONG *) pduP)->L1;
                mac_subheader_len = 2;
              }

              // Check if it is a valid CCCH message, we get all 00's messages very often
              if ( pdu_len != (mac_subheader_len+mac_sdu_len) ) {
                LOG_D(NR_MAC, "%s() Invalid CCCH message!, pdu_len: %d\n", __func__, pdu_len);
                return;
              }

              if ( mac_sdu_len > 0 ) {

                LOG_D(NR_MAC,"DL_SCH_LCID_CCCH with payload len %d\n", mac_sdu_len);

                LOG_D(NR_MAC,"RRCSetup received at nr_ue_process_mac_pdu with payload len %d \n", mac_sdu_len);
                for (int i = 0; i < mac_subheader_len; i++) {
                  LOG_D(NR_MAC, "MAC header %d: 0x%x\n", i, pduP[i]);
                }
                for (int i = 0; i < mac_sdu_len; i++) {
                  LOG_D(NR_MAC, "%d: 0x%x\n", i, pduP[mac_subheader_len + i]);
                }

                nr_mac_rrc_data_ind_ue(module_idP, CC_id, gNB_index, frameP, 0, mac->crnti, CCCH, pduP+mac_subheader_len, mac_sdu_len);
              }
              break;

            case DL_SCH_LCID_TCI_STATE_ACT_UE_SPEC_PDSCH:

                //  38.321 Ch6.1.3.14
                //  varialbe length
                mac_ce_len |= (uint16_t)((NR_MAC_SUBHEADER_SHORT *)pduP)->L;
                mac_subheader_len = 2;
                if(((NR_MAC_SUBHEADER_SHORT *)pduP)->F){
                    mac_ce_len |= (uint16_t)(((NR_MAC_SUBHEADER_LONG *)pduP)->L2)<<8;
                    mac_subheader_len = 3;
                }
                break;
            case DL_SCH_LCID_APERIODIC_CSI_TRI_STATE_SUBSEL:
                //  38.321 Ch6.1.3.13
                //  varialbe length
                mac_ce_len |= (uint16_t)((NR_MAC_SUBHEADER_SHORT *)pduP)->L;
                mac_subheader_len = 2;
                if(((NR_MAC_SUBHEADER_SHORT *)pduP)->F){
                    mac_ce_len |= (uint16_t)(((NR_MAC_SUBHEADER_LONG *)pduP)->L2)<<8;
                    mac_subheader_len = 3;
                }
                break;
            case DL_SCH_LCID_SP_CSI_RS_CSI_IM_RES_SET_ACT:
                //  38.321 Ch6.1.3.12
                //  varialbe length
                mac_ce_len |= (uint16_t)((NR_MAC_SUBHEADER_SHORT *)pduP)->L;
                mac_subheader_len = 2;
                if(((NR_MAC_SUBHEADER_SHORT *)pduP)->F){
                    mac_ce_len |= (uint16_t)(((NR_MAC_SUBHEADER_LONG *)pduP)->L2)<<8;
                    mac_subheader_len = 3;
                }
                break;
            case DL_SCH_LCID_SP_SRS_ACTIVATION:
                //  38.321 Ch6.1.3.17
                //  varialbe length
                mac_ce_len |= (uint16_t)((NR_MAC_SUBHEADER_SHORT *)pduP)->L;
                mac_subheader_len = 2;
                if(((NR_MAC_SUBHEADER_SHORT *)pduP)->F){
                    mac_ce_len |= (uint16_t)(((NR_MAC_SUBHEADER_LONG *)pduP)->L2)<<8;
                    mac_subheader_len = 3;
                }
                break;
            
            case DL_SCH_LCID_RECOMMENDED_BITRATE:
                //  38.321 Ch6.1.3.20
                mac_ce_len = 2;
                break;
            case DL_SCH_LCID_SP_ZP_CSI_RS_RES_SET_ACT:
                //  38.321 Ch6.1.3.19
                mac_ce_len = 2;
                break;
            case DL_SCH_LCID_PUCCH_SPATIAL_RELATION_ACT:
                //  38.321 Ch6.1.3.18
                mac_ce_len = 3;
                break;
            case DL_SCH_LCID_SP_CSI_REP_PUCCH_ACT:
                //  38.321 Ch6.1.3.16
                mac_ce_len = 2;
                break;
            case DL_SCH_LCID_TCI_STATE_IND_UE_SPEC_PDCCH:
                //  38.321 Ch6.1.3.15
                mac_ce_len = 2;
                break;
            case DL_SCH_LCID_DUPLICATION_ACT:
                //  38.321 Ch6.1.3.11
                mac_ce_len = 1;
                break;
            case DL_SCH_LCID_SCell_ACT_4_OCT:
                //  38.321 Ch6.1.3.10
                mac_ce_len = 4;
                break;
            case DL_SCH_LCID_SCell_ACT_1_OCT:
                //  38.321 Ch6.1.3.10
                mac_ce_len = 1;
                break;
            case DL_SCH_LCID_L_DRX:
                //  38.321 Ch6.1.3.6
                //  fixed length but not yet specify.
                mac_ce_len = 0;
                break;
            case DL_SCH_LCID_DRX:
                //  38.321 Ch6.1.3.5
                //  fixed length but not yet specify.
                mac_ce_len = 0;
                break;
            case DL_SCH_LCID_TA_COMMAND:
                //  38.321 Ch6.1.3.4
                mac_ce_len = 1;

                /*uint8_t ta_command = ((NR_MAC_CE_TA *)pduP)[1].TA_COMMAND;
                uint8_t tag_id = ((NR_MAC_CE_TA *)pduP)[1].TAGID;*/

                ul_time_alignment->apply_ta = 1;
                ul_time_alignment->ta_command = ((NR_MAC_CE_TA *)pduP)[1].TA_COMMAND;
                ul_time_alignment->tag_id = ((NR_MAC_CE_TA *)pduP)[1].TAGID;

                /*
                #ifdef DEBUG_HEADER_PARSING
                LOG_D(MAC, "[UE] CE %d : UE Timing Advance : %d\n", i, pduP[1]);
                #endif
                */

                LOG_I(MAC, "[%d.%d] Received TA_COMMAND %u TAGID %u CC_id %d\n", frameP, slot, ul_time_alignment->ta_command, ul_time_alignment->tag_id, CC_id);

                break;
            case DL_SCH_LCID_CON_RES_ID:
              //  Clause 5.1.5 and 6.1.3.3 of 3GPP TS 38.321 version 16.2.1 Release 16
              // MAC Header: 1 byte (R/R/LCID)
              // MAC SDU: 6 bytes (UE Contention Resolution Identity)
              mac_ce_len = 6;

              if(ra->ra_state == WAIT_CONTENTION_RESOLUTION) {
                LOG_I(MAC, "[UE %d][RAPROC] Frame %d : received contention resolution identity: 0x%02x%02x%02x%02x%02x%02x Terminating RA procedure\n",
                      module_idP, frameP, pduP[1], pduP[2], pduP[3], pduP[4], pduP[5], pduP[6]);

                bool ra_success = true;
                for(int i = 0; i<mac_ce_len; i++) {
                  if(ra->cont_res_id[i] != pduP[i+1]) {
                    ra_success = false;
                    break;
                  }
                }

                if ( (ra->RA_active == 1) && ra_success) {
                  nr_ra_succeeded(module_idP, frameP, slot);
                } else if (!ra_success){
                  // TODO: Handle failure of RA procedure @ MAC layer
                  //  nr_ra_failed(module_idP, CC_id, prach_resources, frameP, slot); // prach_resources is a PHY structure
                  ra->ra_state = RA_UE_IDLE;
                  ra->RA_active = 0;
                }
              }

              break;
            case DL_SCH_LCID_PADDING:
                done = 1;
                //  end of MAC PDU, can ignore the rest.
                break;

            //  MAC SDU

            case DL_SCH_LCID_DCCH:
                //  check if LCID is valid at current time.

            case DL_SCH_LCID_DCCH1:
                //  check if LCID is valid at current time.

            default:
                //  check if LCID is valid at current time.
                if(((NR_MAC_SUBHEADER_SHORT *)pduP)->F){
                    //mac_sdu_len |= (uint16_t)(((NR_MAC_SUBHEADER_LONG *)pduP)->L2)<<8;
                    mac_subheader_len = 3;
                    mac_sdu_len = ((uint16_t)(((NR_MAC_SUBHEADER_LONG *) pduP)->L1 & 0x7f) << 8)
                    | ((uint16_t)((NR_MAC_SUBHEADER_LONG *) pduP)->L2 & 0xff);

                } else {
                  mac_sdu_len = (uint16_t)((NR_MAC_SUBHEADER_SHORT *)pduP)->L;
                  mac_subheader_len = 2;
                }

                LOG_D(MAC, "[UE %d] Frame %d : DLSCH -> DL-DTCH %d (gNB %d, %d bytes)\n", module_idP, frameP, rx_lcid, gNB_index, mac_sdu_len);

                #if defined(ENABLE_MAC_PAYLOAD_DEBUG)
                    LOG_T(MAC, "[UE %d] First 32 bytes of DLSCH : \n", module_idP);

                    for (i = 0; i < 32; i++)
                      LOG_T(MAC, "%x.", (pduP + mac_subheader_len)[i]);

                    LOG_T(MAC, "\n");
                #endif

//                if (IS_SOFTMODEM_NOS1){
                  if (rx_lcid < NB_RB_MAX && rx_lcid >= DL_SCH_LCID_DCCH) {

                    mac_rlc_data_ind(module_idP,
                                     mac->crnti,
                                     gNB_index,
                                     frameP,
                                     ENB_FLAG_NO,
                                     MBMS_FLAG_NO,
                                     rx_lcid,
                                     (char *) (pduP + mac_subheader_len),
                                     mac_sdu_len,
                                     1,
                                     NULL);
                  } else {
                    LOG_E(MAC, "[UE %d] Frame %d : unknown LCID %d (gNB %d)\n", module_idP, frameP, rx_lcid, gNB_index);
                  }
//                }

            break;
        }
        pduP += ( mac_subheader_len + mac_ce_len + mac_sdu_len );
        pdu_len -= ( mac_subheader_len + mac_ce_len + mac_sdu_len );
        if (pdu_len < 0)
          LOG_E(MAC, "[UE %d][%d.%d] nr_ue_process_mac_pdu, residual mac pdu length %d < 0!\n", module_idP, frameP, slot, pdu_len);
    }
}

////////////////////////////////////////////////////////
/////* ULSCH MAC PDU generation (6.1.2 TS 38.321) */////
////////////////////////////////////////////////////////

uint16_t nr_generate_ulsch_pdu(uint8_t *sdus_payload,
                                    uint8_t *pdu,
                                    uint8_t num_sdus,
                                    uint16_t *sdu_lengths,
                                    uint8_t *sdu_lcids,
                                    uint8_t power_headroom,
                                    uint16_t crnti,
                                    uint16_t truncated_bsr,
                                    uint16_t short_bsr,
                                    uint16_t long_bsr,
                                    unsigned short post_padding,
                                    uint16_t buflen) {

  NR_MAC_SUBHEADER_FIXED *mac_pdu_ptr = (NR_MAC_SUBHEADER_FIXED *) pdu;
  unsigned char last_size = 0, i, mac_header_control_elements[16], *ce_ptr, bsr = 0;
  int mac_ce_size;
  uint16_t offset = 0;

  LOG_D(MAC, "[UE] Generating ULSCH PDU : num_sdus %d\n", num_sdus);

  #ifdef DEBUG_HEADER_PARSING

    for (i = 0; i < num_sdus; i++)
      LOG_D(MAC, "[UE] MAC subPDU %d (lcid %d length %d bytes \n", i, sdu_lcids[i], sdu_lengths[i]);

  #endif

  // Generating UL MAC subPDUs including MAC SDU and subheader

  for (i = 0; i < num_sdus; i++) {
    LOG_D(MAC, "[UE] Generating UL MAC subPDUs for SDU with lenght %d ( num_sdus %d )\n", sdu_lengths[i], num_sdus);

    if (sdu_lcids[i] != UL_SCH_LCID_CCCH){
      if (sdu_lengths[i] < 128) {
        ((NR_MAC_SUBHEADER_SHORT *) mac_pdu_ptr)->R = 0;
        ((NR_MAC_SUBHEADER_SHORT *) mac_pdu_ptr)->F = 0;
        ((NR_MAC_SUBHEADER_SHORT *) mac_pdu_ptr)->LCID = sdu_lcids[i];
        ((NR_MAC_SUBHEADER_SHORT *) mac_pdu_ptr)->L = (unsigned char) sdu_lengths[i];
        last_size = 2;
      } else {
        ((NR_MAC_SUBHEADER_LONG *) mac_pdu_ptr)->R = 0;
        ((NR_MAC_SUBHEADER_LONG *) mac_pdu_ptr)->F = 1;
        ((NR_MAC_SUBHEADER_LONG *) mac_pdu_ptr)->LCID = sdu_lcids[i];
        ((NR_MAC_SUBHEADER_LONG *) mac_pdu_ptr)->L1 = ((unsigned short) sdu_lengths[i] >> 8) & 0x7f;
        ((NR_MAC_SUBHEADER_LONG *) mac_pdu_ptr)->L2 = (unsigned short) sdu_lengths[i] & 0xff;
        last_size = 3;
      }
    } else { // UL CCCH SDU
      ((NR_MAC_SUBHEADER_FIXED *) mac_pdu_ptr)->R = 0;
      ((NR_MAC_SUBHEADER_FIXED *) mac_pdu_ptr)->LCID = sdu_lcids[i];
      last_size = 1;
    }

    mac_pdu_ptr += last_size;

    // cycle through SDUs, compute each relevant and place ulsch_buffer in
    memcpy((void *) mac_pdu_ptr, (void *) sdus_payload, sdu_lengths[i]);
    sdus_payload += sdu_lengths[i]; 
    mac_pdu_ptr  += sdu_lengths[i];
  }

  // Generating UL MAC subPDUs including MAC CEs (MAC CE and subheader)

  ce_ptr = &mac_header_control_elements[0];

  if (power_headroom) {
    // MAC CE fixed subheader
    mac_pdu_ptr->R = 0;
    mac_pdu_ptr->LCID = UL_SCH_LCID_SINGLE_ENTRY_PHR;
    mac_pdu_ptr++;

    // PHR MAC CE (1 octet)
    ((NR_SINGLE_ENTRY_PHR_MAC_CE *) ce_ptr)->PH = power_headroom;
    ((NR_SINGLE_ENTRY_PHR_MAC_CE *) ce_ptr)->R1 = 0;
    ((NR_SINGLE_ENTRY_PHR_MAC_CE *) ce_ptr)->PCMAX = 0; // todo
    ((NR_SINGLE_ENTRY_PHR_MAC_CE *) ce_ptr)->R2 = 0;

    mac_ce_size = sizeof(NR_SINGLE_ENTRY_PHR_MAC_CE);

    // Copying bytes for PHR MAC CEs to the mac pdu pointer
    memcpy((void *) mac_pdu_ptr, (void *) ce_ptr, mac_ce_size);
    ce_ptr += mac_ce_size;
    mac_pdu_ptr += (unsigned char) mac_ce_size;
  }

  if (crnti) {
    // MAC CE fixed subheader
    mac_pdu_ptr->R = 0;
    mac_pdu_ptr->LCID = UL_SCH_LCID_C_RNTI;
    mac_pdu_ptr++;

    // C-RNTI MAC CE (2 octets)
    * (uint16_t *) ce_ptr = crnti;
    mac_ce_size = sizeof(uint16_t);

    // Copying bytes for CRNTI MAC CE to the mac pdu pointer
    memcpy((void *) mac_pdu_ptr, (void *) ce_ptr, mac_ce_size);
    ce_ptr += mac_ce_size;
    mac_pdu_ptr += (unsigned char) mac_ce_size;
  }

  if (truncated_bsr) {
    // MAC CE fixed subheader
    mac_pdu_ptr->R = 0;
    mac_pdu_ptr->LCID = UL_SCH_LCID_S_TRUNCATED_BSR;
    mac_pdu_ptr++;

    // Short truncated BSR MAC CE (1 octet)
    ((NR_BSR_SHORT_TRUNCATED *) ce_ptr)-> Buffer_size = truncated_bsr;
    ((NR_BSR_SHORT_TRUNCATED *) ce_ptr)-> LcgID = 0; // todo
    mac_ce_size = sizeof(NR_BSR_SHORT_TRUNCATED);

    bsr = 1 ;
  } else if (short_bsr) {
    // MAC CE fixed subheader
    mac_pdu_ptr->R = 0;
    mac_pdu_ptr->LCID = UL_SCH_LCID_S_BSR;
    mac_pdu_ptr++;

    // Short truncated BSR MAC CE (1 octet)
    ((NR_BSR_SHORT *) ce_ptr)->Buffer_size = short_bsr;
    ((NR_BSR_SHORT *) ce_ptr)->LcgID = 0; // todo
    mac_ce_size = sizeof(NR_BSR_SHORT);

    bsr = 1 ;
  } else if (long_bsr) {
    // MAC CE variable subheader
    // todo ch 6.1.3.1. TS 38.321
    // ((NR_MAC_SUBHEADER_SHORT *) mac_pdu_ptr)->R = 0;
    // ((NR_MAC_SUBHEADER_SHORT *) mac_pdu_ptr)->F = 0;
    // ((NR_MAC_SUBHEADER_SHORT *) mac_pdu_ptr)->LCID = UL_SCH_LCID_L_BSR;
    // ((NR_MAC_SUBHEADER_SHORT *) mac_pdu_ptr)->L = 0;
    // last_size = 2;
    // mac_pdu_ptr += last_size;

    // Short truncated BSR MAC CE (1 octet)
    // ((NR_BSR_LONG *) ce_ptr)->Buffer_size0 = short_bsr;
    // ((NR_BSR_LONG *) ce_ptr)->LCGID0 = 0;
    // mac_ce_size = sizeof(NR_BSR_LONG); // size is variable
  }

  if (bsr){
    // Copying bytes for BSR MAC CE to the mac pdu pointer
    memcpy((void *) mac_pdu_ptr, (void *) ce_ptr, mac_ce_size);
    ce_ptr += mac_ce_size;
    mac_pdu_ptr += (unsigned char) mac_ce_size;
  }

  // compute offset before adding padding (if necessary)
  offset = ((unsigned char *) mac_pdu_ptr - pdu);
  uint16_t padding_bytes = 0; 

  if(buflen > 0) // If the buflen is provided
    padding_bytes = buflen - offset;

  // Compute final offset for padding
  if (post_padding > 0 || padding_bytes>0) {
    ((NR_MAC_SUBHEADER_FIXED *) mac_pdu_ptr)->R = 0;
    ((NR_MAC_SUBHEADER_FIXED *) mac_pdu_ptr)->LCID = UL_SCH_LCID_PADDING;
    mac_pdu_ptr++;
  } else {            
    // no MAC subPDU with padding
  }

  // compute final offset
  offset = ((unsigned char *) mac_pdu_ptr - pdu);

  //printf("Offset %d \n", ((unsigned char *) mac_pdu_ptr - pdu));

  return offset;
}

/////////////////////////////////////
//    Random Access Response PDU   //
//         TS 38.213 ch 8.2        //
//        TS 38.321 ch 6.2.3       //
/////////////////////////////////////
//| 0 | 1 | 2 | 3 | 4 | 5 | 6 | 7 |// bit-wise
//| E | T |       R A P I D       |//
//| 0 | 1 | 2 | 3 | 4 | 5 | 6 | 7 |//
//| R |           T A             |//
//|       T A         |  UL grant |//
//|            UL grant           |//
//|            UL grant           |//
//|            UL grant           |//
//|         T C - R N T I         |//
//|         T C - R N T I         |//
/////////////////////////////////////
//       UL grant  (27 bits)       //
/////////////////////////////////////
//| 0 | 1 | 2 | 3 | 4 | 5 | 6 | 7 |// bit-wise
//|-------------------|FHF|F_alloc|//
//|        Freq allocation        |//
//|    F_alloc    |Time allocation|//
//|      MCS      |     TPC   |CSI|//
/////////////////////////////////////
// TbD WIP Msg3 development ongoing
// - apply UL grant freq alloc & time alloc as per 8.2 TS 38.213
// - apply tpc command
// WIP fix:
// - time domain indication hardcoded to 0 for k2 offset
// - extend TS 38.213 ch 8.3 Msg3 PUSCH
// - b buffer
// - ulsch power offset
// - optimize: mu_pusch, j and table_6_1_2_1_1_2_time_dom_res_alloc_A are already defined in nr_ue_procedures
int nr_ue_process_rar(nr_downlink_indication_t *dl_info, NR_UL_TIME_ALIGNMENT_t *ul_time_alignment, int pdu_id){

  module_id_t mod_id       = dl_info->module_id;
  frame_t frame            = dl_info->frame;
  int slot                 = dl_info->slot;
  int cc_id                = dl_info->cc_id;
  uint8_t gNB_id           = dl_info->gNB_index;
  NR_UE_MAC_INST_t *mac    = get_mac_inst(mod_id);
  RA_config_t *ra          = &mac->ra;
  uint8_t n_subPDUs        = 0;  // number of RAR payloads
  uint8_t n_subheaders     = 0;  // number of MAC RAR subheaders
  uint8_t *dlsch_buffer    = dl_info->rx_ind->rx_indication_body[pdu_id].pdsch_pdu.pdu;
  uint8_t is_Msg3          = 1;
  frame_t frame_tx         = 0;
  int slot_tx              = 0;
  uint16_t rnti            = 0;
  int ret                  = 0;
  NR_RA_HEADER_RAPID *rarh = (NR_RA_HEADER_RAPID *) dlsch_buffer; // RAR subheader pointer
  NR_MAC_RAR *rar          = (NR_MAC_RAR *) (dlsch_buffer + 1);   // RAR subPDU pointer
  uint8_t preamble_index   = get_ra_PreambleIndex(mod_id, cc_id, gNB_id); //prach_resources->ra_PreambleIndex;

  LOG_D(NR_MAC, "In %s:[%d.%d]: [UE %d][RAPROC] invoking MAC for received RAR (current preamble %d)\n", __FUNCTION__, frame, slot, mod_id, preamble_index);

  while (1) {
    n_subheaders++;
    if (rarh->T == 1) {
      n_subPDUs++;
      LOG_I(NR_MAC, "[UE %d][RAPROC] Got RAPID RAR subPDU\n", mod_id);
    } else {
      ra->RA_backoff_indicator = table_7_2_1[((NR_RA_HEADER_BI *)rarh)->BI];
      ra->RA_BI_found = 1;
      LOG_I(NR_MAC, "[UE %d][RAPROC] Got BI RAR subPDU %d ms\n", mod_id, ra->RA_backoff_indicator);
      if ( ((NR_RA_HEADER_BI *)rarh)->E == 1) {
        rarh += sizeof(NR_RA_HEADER_BI);
        continue;
      } else {
        break;
      }
    }
    if (rarh->RAPID == preamble_index) {
      LOG_I(NR_MAC, "[UE %d][RAPROC][%d.%d] Found RAR with the intended RAPID %d\n", mod_id, frame, slot, rarh->RAPID);
      rar = (NR_MAC_RAR *) (dlsch_buffer + n_subheaders + (n_subPDUs - 1) * sizeof(NR_MAC_RAR));
      ra->RA_RAPID_found = 1;
      break;
    }
    if (rarh->E == 0) {
      LOG_W(NR_MAC,"[UE %d][RAPROC][%d.%d] Received RAR preamble (%d) doesn't match the intended RAPID (%d)\n", mod_id, frame, slot, rarh->RAPID, preamble_index);
      break;
    } else {
      rarh += sizeof(NR_MAC_RAR) + 1;
    }
  }

  #ifdef DEBUG_RAR
  LOG_D(MAC, "[DEBUG_RAR] (%d,%d) number of RAR subheader %d; number of RAR pyloads %d\n", frame, slot, n_subheaders, n_subPDUs);
  LOG_D(MAC, "[DEBUG_RAR] Received RAR (%02x|%02x.%02x.%02x.%02x.%02x.%02x) for preamble %d/%d\n", *(uint8_t *) rarh, rar[0], rar[1], rar[2], rar[3], rar[4], rar[5], rarh->RAPID, preamble_index);
  #endif

  if (ra->RA_RAPID_found) {

    RAR_grant_t rar_grant;

    unsigned char tpc_command;
#ifdef DEBUG_RAR
    unsigned char csi_req;
#endif

  // TC-RNTI
  ra->t_crnti = rar->TCRNTI_2 + (rar->TCRNTI_1 << 8);

  // TA command
  ul_time_alignment->apply_ta = 1;
  ul_time_alignment->ta_command = 31 + rar->TA2 + (rar->TA1 << 5);

#ifdef DEBUG_RAR
  // CSI
  csi_req = (unsigned char) (rar->UL_GRANT_4 & 0x01);
#endif

  // TPC
  tpc_command = (unsigned char) ((rar->UL_GRANT_4 >> 1) & 0x07);
  switch (tpc_command){
    case 0:
      ra->Msg3_TPC = -6;
      break;
    case 1:
      ra->Msg3_TPC = -4;
      break;
    case 2:
      ra->Msg3_TPC = -2;
      break;
    case 3:
      ra->Msg3_TPC = 0;
      break;
    case 4:
      ra->Msg3_TPC = 2;
      break;
    case 5:
      ra->Msg3_TPC = 4;
      break;
    case 6:
      ra->Msg3_TPC = 6;
      break;
    case 7:
      ra->Msg3_TPC = 8;
      break;
  }
    // MCS
    rar_grant.mcs = (unsigned char) (rar->UL_GRANT_4 >> 4);
    // time alloc
    rar_grant.Msg3_t_alloc = (unsigned char) (rar->UL_GRANT_3 & 0x07);
    // frequency alloc
    rar_grant.Msg3_f_alloc = (uint16_t) ((rar->UL_GRANT_3 >> 4) | (rar->UL_GRANT_2 << 4) | ((rar->UL_GRANT_1 & 0x03) << 12));
    // frequency hopping
    rar_grant.freq_hopping = (unsigned char) (rar->UL_GRANT_1 >> 2);
    // TC-RNTI
    if (ra->t_crnti) {
      rnti = ra->t_crnti;
    } else {
      rnti = mac->crnti;
    }

#ifdef DEBUG_RAR
    LOG_I(NR_MAC, "rarh->E = 0x%x\n", rarh->E);
    LOG_I(NR_MAC, "rarh->T = 0x%x\n", rarh->T);
    LOG_I(NR_MAC, "rarh->RAPID = 0x%x (%i)\n", rarh->RAPID, rarh->RAPID);

    LOG_I(NR_MAC, "rar->R = 0x%x\n", rar->R);
    LOG_I(NR_MAC, "rar->TA1 = 0x%x\n", rar->TA1);

    LOG_I(NR_MAC, "rar->TA2 = 0x%x\n", rar->TA2);
    LOG_I(NR_MAC, "rar->UL_GRANT_1 = 0x%x\n", rar->UL_GRANT_1);

    LOG_I(NR_MAC, "rar->UL_GRANT_2 = 0x%x\n", rar->UL_GRANT_2);
    LOG_I(NR_MAC, "rar->UL_GRANT_3 = 0x%x\n", rar->UL_GRANT_3);
    LOG_I(NR_MAC, "rar->UL_GRANT_4 = 0x%x\n", rar->UL_GRANT_4);

    LOG_I(NR_MAC, "rar->TCRNTI_1 = 0x%x\n", rar->TCRNTI_1);
    LOG_I(NR_MAC, "rar->TCRNTI_2 = 0x%x\n", rar->TCRNTI_2);

    LOG_I(NR_MAC, "In %s:[%d.%d]: [UE %d] Received RAR with t_alloc %d f_alloc %d ta_command %d mcs %d freq_hopping %d tpc_command %d t_crnti %x \n",
      __FUNCTION__,
      frame,
      slot,
      mod_id,
      rar_grant.Msg3_t_alloc,
      rar_grant.Msg3_f_alloc,
      ul_time_alignment->ta_command,
      rar_grant.mcs,
      rar_grant.freq_hopping,
      tpc_command,
      ra->t_crnti);
#endif

    // Schedule Msg3
    ret = nr_ue_pusch_scheduler(mac, is_Msg3, frame, slot, &frame_tx, &slot_tx, rar_grant.Msg3_t_alloc);

    if (ret != -1){

      fapi_nr_ul_config_request_t *ul_config = get_ul_config_request(mac, slot_tx);

      if (!ul_config) {
        LOG_W(MAC, "In %s: ul_config request is NULL. Probably due to unexpected UL DCI in frame.slot %d.%d. Ignoring DCI!\n", __FUNCTION__, frame, slot);
        return -1;
      }

      nfapi_nr_ue_pusch_pdu_t *pusch_config_pdu = &ul_config->ul_config_list[ul_config->number_pdus].pusch_config_pdu;

      fill_ul_config(ul_config, frame_tx, slot_tx, FAPI_NR_UL_CONFIG_TYPE_PUSCH);

      // Config Msg3 PDU
      nr_config_pusch_pdu(mac, pusch_config_pdu, NULL, &rar_grant, rnti, NULL);

    }

  } else {

    ra->t_crnti = 0;
    ul_time_alignment->ta_command = (0xffff);

  }

  return ret;

}<|MERGE_RESOLUTION|>--- conflicted
+++ resolved
@@ -371,12 +371,21 @@
 	 */
   if(pusch_config_pdu != NULL){
     NR_PUSCH_TimeDomainResourceAllocationList_t *pusch_TimeDomainAllocationList = NULL;
-    if (mac->ULbwp[0]->bwp_Dedicated->pusch_Config->choice.setup->pusch_TimeDomainAllocationList) {
+    if (mac->ULbwp[0] &&
+	mac->ULbwp[0]->bwp_Dedicated &&
+	mac->ULbwp[0]->bwp_Dedicated->pusch_Config &&
+       	mac->ULbwp[0]->bwp_Dedicated->pusch_Config->choice.setup &&
+	mac->ULbwp[0]->bwp_Dedicated->pusch_Config->choice.setup->pusch_TimeDomainAllocationList) {
       pusch_TimeDomainAllocationList = mac->ULbwp[0]->bwp_Dedicated->pusch_Config->choice.setup->pusch_TimeDomainAllocationList->choice.setup;
     }
-    else if (mac->ULbwp[0]->bwp_Common->pusch_ConfigCommon->choice.setup->pusch_TimeDomainAllocationList) {
+    else if (mac->ULbwp[0] &&
+	     mac->ULbwp[0]->bwp_Common &&
+	     mac->ULbwp[0]->bwp_Common->pusch_ConfigCommon &&
+	     mac->ULbwp[0]->bwp_Common->pusch_ConfigCommon->choice.setup &&
+	     mac->ULbwp[0]->bwp_Common->pusch_ConfigCommon->choice.setup->pusch_TimeDomainAllocationList) {
       pusch_TimeDomainAllocationList = mac->ULbwp[0]->bwp_Common->pusch_ConfigCommon->choice.setup->pusch_TimeDomainAllocationList;
     }
+    else pusch_TimeDomainAllocationList = mac->scc_SIB->uplinkConfigCommon->initialUplinkBWP.pusch_ConfigCommon->choice.setup->pusch_TimeDomainAllocationList;
     	
     if (pusch_TimeDomainAllocationList && use_default==false) {
       if (time_domain_ind >= pusch_TimeDomainAllocationList->list.count) {
@@ -413,9 +422,9 @@
 
   LOG_D(MAC,"Received dci indication (rnti %x,dci format %d,n_CCE %d,payloadSize %d,payload %llx)\n",
 	dci->rnti,dci->dci_format,dci->n_CCE,dci->payloadSize,*(unsigned long long*)dci->payloadBits);
-
-  if (nr_extract_dci_info(mac, dci->dci_format, dci->payloadSize, dci->rnti, (uint64_t *)dci->payloadBits, def_dci_pdu_rel15))
-    return -1;
+  int8_t ret = nr_extract_dci_info(mac, dci->dci_format, dci->payloadSize, dci->rnti, (uint64_t *)dci->payloadBits, def_dci_pdu_rel15); 
+  if ((ret&1) == 1) return -1;
+  else if (ret == 2) dci->dci_format = NR_UL_DCI_FORMAT_0_0;
   return (nr_ue_process_dci(module_id, cc_id, gNB_index, frame, slot, def_dci_pdu_rel15, dci->rnti, dci->dci_format));
 }
 
@@ -431,9 +440,10 @@
   fapi_nr_dl_config_request_t *dl_config = &mac->dl_config_request;
   uint8_t is_Msg3 = 0;
 
-  uint16_t n_RB_DLBWP = (mac->cg) ?
-    NRRIV2BW(mac->DLbwp[0]->bwp_Common->genericParameters.locationAndBandwidth, MAX_BWP_SIZE) : 
-    mac->type0_PDCCH_CSS_config.num_rbs;
+  uint16_t n_RB_DLBWP;
+  if (mac->DLbwp[0]) n_RB_DLBWP = NRRIV2BW(mac->DLbwp[0]->bwp_Common->genericParameters.locationAndBandwidth, MAX_BWP_SIZE);
+  else if (mac->scc_SIB) n_RB_DLBWP =  NRRIV2BW(mac->scc_SIB->uplinkConfigCommon->initialUplinkBWP.genericParameters.locationAndBandwidth,MAX_BWP_SIZE);
+  else n_RB_DLBWP = mac->type0_PDCCH_CSS_config.num_rbs;
 
   LOG_D(MAC, "In %s: Processing received DCI format %s (DL BWP %d)\n", __FUNCTION__, dci_formats[dci_format], n_RB_DLBWP);
 
@@ -460,6 +470,7 @@
     // - SUL_IND_0_0
 
     // Schedule PUSCH
+    
     ret = nr_ue_pusch_scheduler(mac, is_Msg3, frame, slot, &frame_tx, &slot_tx, dci->time_domain_assignment.val);
 
     if (ret != -1){
@@ -717,14 +728,7 @@
     }
 
     /* PDSCH_TO_HARQ_FEEDBACK_TIME_IND (only if CRC scrambled by C-RNTI or CS-RNTI or new-RNTI)*/
-<<<<<<< HEAD
     dlsch_config_pdu_1_0->pdsch_to_harq_feedback_time_ind = 1+dci->pdsch_to_harq_feedback_timing_indicator.val;
-=======
-    if (mac->cg && mac->ULbwp[mac->UL_BWP_Id-1]->bwp_Dedicated->pucch_Config->choice.setup->dl_DataToUL_ACK)
-	dlsch_config_pdu_1_0->pdsch_to_harq_feedback_time_ind = mac->ULbwp[mac->UL_BWP_Id-1]->bwp_Dedicated->pucch_Config->choice.setup->dl_DataToUL_ACK->list.array[dci->pdsch_to_harq_feedback_timing_indicator.val][0];
-    else // take direct offset for format 1_0
-      dlsch_config_pdu_1_0->pdsch_to_harq_feedback_time_ind = dci->pdsch_to_harq_feedback_timing_indicator.val;
->>>>>>> 0818e4b9
     
     LOG_D(MAC,"(nr_ue_procedures.c) rnti = %x dl_config->number_pdus = %d\n",
 	  dl_config->dl_config_list[dl_config->number_pdus].dlsch_config_pdu.rnti,
@@ -1127,14 +1131,14 @@
 
   int pos=0;
   int fsize=0;
-
+  LOG_D(MAC,"nr_extract_dci_info : dci_pdu %lx, size %d\n",*dci_pdu,dci_size);
   switch(dci_format) {
 
   case NR_DL_DCI_FORMAT_1_0:
     switch(rnti_type) {
     case NR_RNTI_RA:
       // check BWP id 
-      if (mac->cg) N_RB=NRRIV2BW(mac->scc->downlinkConfigCommon->initialDownlinkBWP->genericParameters.locationAndBandwidth, MAX_BWP_SIZE);
+      if (mac->DLbwp[0]) N_RB=NRRIV2BW(mac->DLbwp[0]->bwp_Common->genericParameters.locationAndBandwidth, MAX_BWP_SIZE);
       else         N_RB=NRRIV2BW(mac->scc_SIB->downlinkConfigCommon.initialDownlinkBWP.genericParameters.locationAndBandwidth, MAX_BWP_SIZE);
 
       // Freq domain assignment
@@ -1177,13 +1181,14 @@
       pos++;
       dci_pdu_rel15->format_indicator = (*dci_pdu>>(dci_size-pos))&1;
       if (dci_pdu_rel15->format_indicator == 0)
-        return 1; // discard dci, format indicator not corresponding to dci_format
+	//switch to DCI_0_0
+	return 2+nr_extract_dci_info(mac, NR_UL_DCI_FORMAT_0_0, dci_size, rnti, dci_pdu, dci_pdu_rel15);
 #ifdef DEBUG_EXTRACT_DCI
       LOG_D(MAC,"Format indicator %d (%d bits) N_RB_BWP %d => %d (0x%lx)\n",dci_pdu_rel15->format_indicator,1,N_RB,dci_size-pos,*dci_pdu);
 #endif
 
       // check BWP id 
-      if (mac->cg) N_RB=NRRIV2BW(mac->scc->downlinkConfigCommon->initialDownlinkBWP->genericParameters.locationAndBandwidth, MAX_BWP_SIZE);
+      if (mac->DLbwp[0]) N_RB=NRRIV2BW(mac->DLbwp[0]->bwp_Common->genericParameters.locationAndBandwidth, MAX_BWP_SIZE);
       else         N_RB=NRRIV2BW(mac->scc_SIB->downlinkConfigCommon.initialDownlinkBWP.genericParameters.locationAndBandwidth, MAX_BWP_SIZE);
 
       // Freq domain assignment (275rb >> fsize = 16)
@@ -1366,7 +1371,7 @@
     case NR_RNTI_TC:
 
       // check BWP id 
-      if (mac->cg) N_RB=NRRIV2BW(mac->scc->downlinkConfigCommon->initialDownlinkBWP->genericParameters.locationAndBandwidth, MAX_BWP_SIZE);
+      if (mac->DLbwp[0]) N_RB=NRRIV2BW(mac->DLbwp[0]->bwp_Common->genericParameters.locationAndBandwidth, MAX_BWP_SIZE);
       else         N_RB=NRRIV2BW(mac->scc_SIB->downlinkConfigCommon.initialDownlinkBWP.genericParameters.locationAndBandwidth, MAX_BWP_SIZE);
 
       // indicating a DL DCI format - 1 bit
@@ -1441,38 +1446,68 @@
     break;
   
   case NR_UL_DCI_FORMAT_0_0:
+    if (mac->ULbwp[0]) N_RB_UL=NRRIV2BW(mac->ULbwp[0]->bwp_Common->genericParameters.locationAndBandwidth, MAX_BWP_SIZE);
+    else         N_RB_UL=NRRIV2BW(mac->scc_SIB->uplinkConfigCommon->initialUplinkBWP.genericParameters.locationAndBandwidth, MAX_BWP_SIZE);
+
     switch(rnti_type)
       {
       case NR_RNTI_C:
         //Identifier for DCI formats
         pos++;
         dci_pdu_rel15->format_indicator = (*dci_pdu>>(dci_size-pos))&1;
+#ifdef DEBUG_EXTRACT_DCI
+	LOG_D(MAC,"Format indicator %d (%d bits)=> %d (0x%lx)\n",dci_pdu_rel15->format_indicator,1,dci_size-pos,*dci_pdu);
+#endif
         if (dci_pdu_rel15->format_indicator == 1)
           return 1; // discard dci, format indicator not corresponding to dci_format
 	fsize = (int)ceil( log2( (N_RB_UL*(N_RB_UL+1))>>1 ) );
 	pos+=fsize;
 	dci_pdu_rel15->frequency_domain_assignment.val = (*dci_pdu>>(dci_size-pos))&((1<<fsize)-1);
+#ifdef DEBUG_EXTRACT_DCI
+	LOG_D(MAC,"Freq domain assignment %d (%d bits)=> %d (0x%lx)\n",dci_pdu_rel15->frequency_domain_assignment.val,fsize,dci_size-pos,*dci_pdu);
+#endif
 	// Time domain assignment 4bit
 	pos+=4;
 	dci_pdu_rel15->time_domain_assignment.val = (*dci_pdu>>(dci_size-pos))&0xf;
+#ifdef DEBUG_EXTRACT_DCI
+      LOG_D(MAC,"time-domain assignment %d  (4 bits)=> %d (0x%lx)\n",dci_pdu_rel15->time_domain_assignment.val,dci_size-pos,*dci_pdu);
+#endif
 	// Frequency hopping flag  E1 bit
 	pos++;
 	dci_pdu_rel15->frequency_hopping_flag.val= (*dci_pdu>>(dci_size-pos))&1;
+#ifdef DEBUG_EXTRACT_DCI
+      LOG_D(MAC,"frequency_hopping %d  (1 bit)=> %d (0x%lx)\n",dci_pdu_rel15->frequency_hopping_flag.val,dci_size-pos,*dci_pdu);
+#endif
 	// MCS  5 bit
 	pos+=5;
 	dci_pdu_rel15->mcs= (*dci_pdu>>(dci_size-pos))&0x1f;
+#ifdef DEBUG_EXTRACT_DCI
+      LOG_D(MAC,"mcs %d  (5 bits)=> %d (0x%lx)\n",dci_pdu_rel15->mcs,dci_size-pos,*dci_pdu);
+#endif
 	// New data indicator 1bit
 	pos++;
 	dci_pdu_rel15->ndi= (*dci_pdu>>(dci_size-pos))&1;
+#ifdef DEBUG_EXTRACT_DCI
+	LOG_D(MAC,"NDI %d (%d bits)=> %d (0x%lx)\n",dci_pdu_rel15->ndi,1,dci_size-pos,*dci_pdu);
+#endif      
 	// Redundancy version  2bit
 	pos+=2;
 	dci_pdu_rel15->rv= (*dci_pdu>>(dci_size-pos))&3;
+#ifdef DEBUG_EXTRACT_DCI
+	LOG_D(MAC,"RV %d (%d bits)=> %d (0x%lx)\n",dci_pdu_rel15->rv,2,dci_size-pos,*dci_pdu);
+#endif
 	// HARQ process number  4bit
 	pos+=4;
 	dci_pdu_rel15->harq_pid = (*dci_pdu>>(dci_size-pos))&0xf;
+#ifdef DEBUG_EXTRACT_DCI
+	LOG_D(MAC,"HARQ_PID %d (%d bits)=> %d (0x%lx)\n",dci_pdu_rel15->harq_pid,4,dci_size-pos,*dci_pdu);
+#endif
 	// TPC command for scheduled PUSCH  E2 bits
 	pos+=2;
 	dci_pdu_rel15->tpc = (*dci_pdu>>(dci_size-pos))&3;
+#ifdef DEBUG_EXTRACT_DCI
+	LOG_D(MAC,"TPC %d (%d bits)=> %d (0x%lx)\n",dci_pdu_rel15->tpc,2,dci_size-pos,*dci_pdu);
+#endif
 	// UL/SUL indicator  E1 bit
 	/* commented for now (RK): need to get this from BWP descriptor
 	   if (cfg->pucch_config.pucch_GroupHopping.value)
@@ -1803,21 +1838,15 @@
                               | ((uint16_t)((NR_MAC_SUBHEADER_LONG *) pduP)->L2 & 0xff);
                 mac_subheader_len = 3;
               } else {
-                mac_sdu_len = ((NR_MAC_SUBHEADER_LONG *) pduP)->L1;
+                mac_sdu_len = ((NR_MAC_SUBHEADER_SHORT *) pduP)->L;
                 mac_subheader_len = 2;
               }
 
-              // Check if it is a valid CCCH message, we get all 00's messages very often
-              if ( pdu_len != (mac_subheader_len+mac_sdu_len) ) {
-                LOG_D(NR_MAC, "%s() Invalid CCCH message!, pdu_len: %d\n", __func__, pdu_len);
-                return;
-              }
-
-              if ( mac_sdu_len > 0 ) {
+              if ( pdu_len >= (mac_subheader_len + mac_sdu_len) ) {
 
                 LOG_D(NR_MAC,"DL_SCH_LCID_CCCH with payload len %d\n", mac_sdu_len);
 
-                LOG_D(NR_MAC,"RRCSetup received at nr_ue_process_mac_pdu with payload len %d \n", mac_sdu_len);
+                LOG_D(NR_MAC,"RRCSetup received at nr_ue_process_mac_pdu with payload len %d: \n", mac_sdu_len);
                 for (int i = 0; i < mac_subheader_len; i++) {
                   LOG_D(NR_MAC, "MAC header %d: 0x%x\n", i, pduP[i]);
                 }
