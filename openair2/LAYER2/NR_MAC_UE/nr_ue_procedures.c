--- conflicted
+++ resolved
@@ -51,11 +51,7 @@
 #include "NR_MAC_UE/mac_extern.h"
 #include "common/utils/nr/nr_common.h"
 
-<<<<<<< HEAD
-/* PHY UE */
-=======
 /* PHY */
->>>>>>> 40141270
 #include "SCHED_NR_UE/defs.h"
 #include "PHY/defs_nr_UE.h"
 #include "PHY/NR_TRANSPORT/nr_dci.h"
@@ -68,13 +64,10 @@
 /* utils */
 #include "assertions.h"
 
-<<<<<<< HEAD
-=======
 /* Tools */
 #include "asn1_conversions.h"
 #include "SIMULATION/TOOLS/sim.h" // for taus
 
->>>>>>> 40141270
 #include "common/utils/LOG/log.h"
 #include "SIMULATION/TOOLS/sim.h" // for taus
 #include "openair2/LAYER2/NR_MAC_COMMON/nr_mac.h"
@@ -82,8 +75,6 @@
 
 #include <stdio.h>
 #include <math.h>
-<<<<<<< HEAD
-=======
 
 // ================================================
 // SSB to RO mapping private defines and structures
@@ -145,18 +136,13 @@
 
 // ===============================================
 // ===============================================
->>>>>>> 40141270
 
 //#define ENABLE_MAC_PAYLOAD_DEBUG 1
 #define DEBUG_EXTRACT_DCI 1
 
 extern int bwp_id;
 extern dci_pdu_rel15_t *def_dci_pdu_rel15;
-<<<<<<< HEAD
-extern const uint16_t nr_slots_per_frame[5];
-=======
 extern const uint8_t nr_slots_per_frame[5];
->>>>>>> 40141270
 
 extern void mac_rlc_data_ind     (
 				  const module_id_t         module_idP,
@@ -1485,14 +1471,10 @@
         dl_config->dl_config_list[dl_config->number_pdus].dci_config_pdu.dci_config_rel15.N_RB_BWP);
         */
         dl_config->number_pdus = dl_config->number_pdus + 1;
-<<<<<<< HEAD
-        mac->scheduled_response.dl_config = dl_config;
-=======
 
         fill_scheduled_response(&scheduled_response, dl_config, NULL, NULL, mod_id, cc_id, rx_frame, rx_slot);
         if(mac->if_module != NULL && mac->if_module->scheduled_response != NULL)
           mac->if_module->scheduled_response(&scheduled_response);
->>>>>>> 40141270
       }
     } else { // we have an scg
 
@@ -1501,24 +1483,10 @@
       dcireq.cc_id     = cc_id;
       dcireq.frame     = rx_frame;
       dcireq.slot      = rx_slot;
-<<<<<<< HEAD
-      nr_ue_dcireq(&dcireq); //to be replaced with function pointer later
-
-      // we should have received a DL DCI here, so configure DL accordingly
-      scheduled_response.dl_config  = &dcireq.dl_config_req;
-      scheduled_response.ul_config  = NULL;
-      scheduled_response.tx_request = NULL;
-      scheduled_response.module_id  = mod_id;
-      scheduled_response.CC_id      = cc_id;
-      scheduled_response.frame      = rx_frame;
-      scheduled_response.slot       = rx_slot;
-
-=======
       dcireq.dl_config_req.number_pdus = 0;
       nr_ue_dcireq(&dcireq); //to be replaced with function pointer later
 
       fill_scheduled_response(&scheduled_response, &dcireq.dl_config_req, NULL, NULL, mod_id, cc_id, rx_frame, rx_slot);
->>>>>>> 40141270
       if(mac->if_module != NULL && mac->if_module->scheduled_response != NULL){
         mac->if_module->scheduled_response(&scheduled_response);
       }
@@ -1539,23 +1507,15 @@
     }
   } else if (ul_info) {
 
-<<<<<<< HEAD
-    if (get_softmodem_params()->phy_test && ul_info->slot_tx == 8) { // ULSCH is handled only in phy-test mode (consistently with OAI gNB)
-=======
     // ULSCH is handled only in phy-test mode (consistently with OAI gNB)
     if (get_softmodem_params()->phy_test) {
->>>>>>> 40141270
 
       uint8_t nb_dmrs_re_per_rb;
       uint8_t ulsch_input_buffer[MAX_ULSCH_PAYLOAD_BYTES];
       uint8_t data_existing = 0;
       uint16_t TBS_bytes;
       uint32_t TBS;
-<<<<<<< HEAD
-      int i;
-=======
       int i, N_PRB_oh;
->>>>>>> 40141270
 
       module_id_t mod_id    = ul_info->module_id;
       uint32_t gNB_index    = ul_info->gNB_index;
@@ -1567,326 +1527,6 @@
       NR_UE_MAC_INST_t *mac = get_mac_inst(mod_id);
       uint8_t access_mode   = SCHEDULED_ACCESS;
 
-<<<<<<< HEAD
-      // program PUSCH. this should actually be done upon reception of an UL DCI
-      nr_dcireq_t dcireq;
-      nr_scheduled_response_t scheduled_response;
-      fapi_nr_tx_request_t tx_req;
-      fapi_nr_tx_request_body_t tx_req_body;
-
-      //--------------------------Temporary configuration-----------------------------//
-      uint16_t rnti               = 0x1234;
-      uint32_t rb_size            = 50;
-      uint32_t rb_start           = 0;
-      uint8_t  nr_of_symbols      = 11;
-      uint8_t  start_symbol_index = 0;
-      uint8_t  nrOfLayers         = 1;
-      uint8_t  mcs_index          = 9;
-      uint8_t  mcs_table          = 0;
-      uint8_t  harq_process_id    = 0;
-      uint8_t  rv_index           = 0;
-      uint16_t l_prime_mask       = get_l_prime(nr_of_symbols, typeB, pusch_dmrs_pos0, pusch_len1);
-      uint8_t  dmrs_config_type   = 0;
-      uint8_t  ptrs_mcs1          = 2;
-      uint8_t  ptrs_mcs2          = 4;
-      uint8_t  ptrs_mcs3          = 10;
-      uint16_t n_rb0              = 25;
-      uint16_t n_rb1              = 75;
-      uint16_t pdu_bit_map        = PUSCH_PDU_BITMAP_PUSCH_DATA;
-      uint8_t  ptrs_time_density  = get_L_ptrs(ptrs_mcs1, ptrs_mcs2, ptrs_mcs3, mcs_index, mcs_table);
-      uint8_t  ptrs_freq_density  = get_K_ptrs(n_rb0, n_rb1, rb_size);
-      uint8_t  no_data_in_dmrs    = 1;
-      uint16_t number_dmrs_symbols = 0;
-      uint16_t ul_dmrs_symb_pos   = l_prime_mask << start_symbol_index;
-      //------------------------------------------------------------------------------//
-
-        for (i = start_symbol_index; i < start_symbol_index + nr_of_symbols; i++) {
-          if((ul_dmrs_symb_pos >> i) & 0x01)
-            number_dmrs_symbols += 1;
-        }
-
-        if(no_data_in_dmrs)
-          nb_dmrs_re_per_rb = 12;
-        else
-          nb_dmrs_re_per_rb = ((dmrs_config_type == pusch_dmrs_type1) ? 6:4);
-
-        TBS = nr_compute_tbs(nr_get_Qm_ul(mcs_index, 0),
-                             nr_get_code_rate_ul(mcs_index, 0),
-                             rb_size,
-                             nr_of_symbols,
-                             nb_dmrs_re_per_rb*number_dmrs_symbols,
-                             0,
-                             0,
-                             nrOfLayers);
-        TBS_bytes = TBS/8;
-
-        if (IS_SOFTMODEM_NOS1){
-          // Getting IP traffic to be transmitted
-          data_existing = nr_ue_get_sdu(mod_id,
-                                        cc_id,
-                                        frame_tx,
-                                        slot_tx,
-                                        0,
-                                        ulsch_input_buffer,
-                                        TBS_bytes,
-                                        &access_mode);
-        }
-
-        //Random traffic to be transmitted if there is no IP traffic available for this Tx opportunity
-        if (!IS_SOFTMODEM_NOS1 || !data_existing) {
-          //Use zeros for the header bytes in noS1 mode, in order to make sure that the LCID is not valid
-          //and block this traffic from being forwarded to the upper layers at the gNB
-          LOG_D(PHY, "Random data to be tranmsitted: \n");
-
-          //Give the first byte a dummy value (a value not corresponding to any valid LCID based on 38.321, Table 6.2.1-2)
-          //in order to distinguish the PHY random packets at the MAC layer of the gNB receiver from the normal packets that should
-          //have a valid LCID (nr_process_mac_pdu function)
-          ulsch_input_buffer[0] = 0x31;
-
-          for (i = 1; i < TBS_bytes; i++) {
-            ulsch_input_buffer[i] = (unsigned char) rand();
-            //printf(" input encoder a[%d]=0x%02x\n",i,harq_process_ul_ue->a[i]);
-          }
-        }
-
-#ifdef DEBUG_MAC_PDU
-
-        LOG_D(PHY, "Is data existing ?: %d \n", data_existing);
-        LOG_I(PHY, "Printing MAC PDU to be encoded, TBS is: %d \n", TBS_bytes);
-        for (i = 0; i < TBS_bytes; i++) {
-          printf("%02x", ulsch_input_buffer[i]);
-        }
-        printf("\n");
-
-#endif
-
-      dcireq.module_id = mod_id;
-      dcireq.gNB_index = gNB_index;
-      dcireq.cc_id     = cc_id;
-      dcireq.frame     = rx_frame;
-      dcireq.slot      = rx_slot;
-
-      scheduled_response.dl_config  = NULL;
-      scheduled_response.ul_config  = &dcireq.ul_config_req;
-      // Config UL TX PDU
-      tx_req.slot = slot_tx;
-      tx_req.sfn = frame_tx;
-      // tx_req->tx_config // TbD
-      tx_req.number_of_pdus = 1;
-      tx_req_body.pdu_length = TBS_bytes;
-      tx_req_body.pdu_index = 0;
-      tx_req_body.pdu = ulsch_input_buffer;
-
-      scheduled_response.tx_request = &tx_req;
-      scheduled_response.tx_request->tx_request_body = &tx_req_body;
-      scheduled_response.module_id  = mod_id;
-      scheduled_response.CC_id      = cc_id;
-      scheduled_response.frame      = rx_frame;
-      scheduled_response.slot       = rx_slot;
-
-      scheduled_response.ul_config->slot = ul_info->slot_tx;
-      scheduled_response.ul_config->number_pdus = 1;
-      scheduled_response.ul_config->ul_config_list[0].pdu_type = FAPI_NR_UL_CONFIG_TYPE_PUSCH;
-      scheduled_response.ul_config->ul_config_list[0].pusch_config_pdu.rnti = rnti;
-      scheduled_response.ul_config->ul_config_list[0].pusch_config_pdu.rb_size = rb_size;
-      scheduled_response.ul_config->ul_config_list[0].pusch_config_pdu.rb_start = rb_start;
-      scheduled_response.ul_config->ul_config_list[0].pusch_config_pdu.nr_of_symbols = nr_of_symbols;
-      scheduled_response.ul_config->ul_config_list[0].pusch_config_pdu.start_symbol_index = start_symbol_index;
-      scheduled_response.ul_config->ul_config_list[0].pusch_config_pdu.ul_dmrs_symb_pos = ul_dmrs_symb_pos;
-      scheduled_response.ul_config->ul_config_list[0].pusch_config_pdu.dmrs_config_type = dmrs_config_type;
-      scheduled_response.ul_config->ul_config_list[0].pusch_config_pdu.mcs_index = mcs_index;
-      scheduled_response.ul_config->ul_config_list[0].pusch_config_pdu.mcs_table = mcs_table;
-      scheduled_response.ul_config->ul_config_list[0].pusch_config_pdu.num_dmrs_cdm_grps_no_data = 1;
-      scheduled_response.ul_config->ul_config_list[0].pusch_config_pdu.pusch_data.new_data_indicator = 0;
-      scheduled_response.ul_config->ul_config_list[0].pusch_config_pdu.pusch_data.rv_index = rv_index;
-      scheduled_response.ul_config->ul_config_list[0].pusch_config_pdu.nrOfLayers = nrOfLayers;
-      scheduled_response.ul_config->ul_config_list[0].pusch_config_pdu.pusch_data.harq_process_id = harq_process_id;
-      scheduled_response.ul_config->ul_config_list[0].pusch_config_pdu.pdu_bit_map = pdu_bit_map;
-      scheduled_response.ul_config->ul_config_list[0].pusch_config_pdu.pusch_ptrs.ptrs_time_density = ptrs_time_density;
-      scheduled_response.ul_config->ul_config_list[0].pusch_config_pdu.pusch_ptrs.ptrs_freq_density = ptrs_freq_density;
-      scheduled_response.ul_config->ul_config_list[0].pusch_config_pdu.pusch_ptrs.ptrs_ports_list   = (nfapi_nr_ue_ptrs_ports_t *) malloc(2*sizeof(nfapi_nr_ue_ptrs_ports_t));
-      scheduled_response.ul_config->ul_config_list[0].pusch_config_pdu.pusch_ptrs.ptrs_ports_list[0].ptrs_re_offset = 0;
-
-      if (1 << ptrs_time_density >= nr_of_symbols) {
-        scheduled_response.ul_config->ul_config_list[0].pusch_config_pdu.pdu_bit_map &= ~PUSCH_PDU_BITMAP_PUSCH_PTRS; // disable PUSCH PTRS
-      }
-
-      if(mac->if_module != NULL && mac->if_module->scheduled_response != NULL){
-        mac->if_module->scheduled_response(&scheduled_response);
-      }
-
-      // TODO: expand
-      // Note: Contention resolution is currently not active
-      if (mac->RA_contention_resolution_timer_active == 1)
-        ue_contention_resolution(mod_id, gNB_index, cc_id, ul_info->frame_tx);
-    }
-  }
-  return UE_CONNECTION_OK;
-}
-
-// This function schedules the PRACH according to prach_ConfigurationIndex and TS 38.211, tables 6.3.3.2.x
-// It fills the PRACH PDU per each FD occasion.
-// PRACH formats 9, 10, 11 are corresponding to dual PRACH format configurations A1/B1, A2/B2, A3/B3.
-// - todo:
-// - Partial configuration is actually already stored in (fapi_nr_prach_config_t) &mac->phy_config.config_req->prach_config
-void nr_ue_prach_scheduler(module_id_t module_idP, frame_t frameP, sub_frame_t slotP) {
-
-  uint8_t config_index, mu, N_dur, N_t_slot, start_symbol;
-  uint16_t format, format0, format1, ncs;
-  int msg1_FDM, is_nr_prach_slot, fdm;
-
-  NR_UE_MAC_INST_t *mac = get_mac_inst(module_idP);
-
-  fapi_nr_ul_config_request_t *ul_config = &mac->ul_config_request;
-  fapi_nr_ul_config_prach_pdu *prach_config_pdu;
-  fapi_nr_config_request_t *cfg = &mac->phy_config.config_req;
-  fapi_nr_prach_config_t *prach_config = &cfg->prach_config;
-
-  NR_ServingCellConfigCommon_t *scc = mac->scc;
-  NR_RACH_ConfigCommon_t *setup = scc->uplinkConfigCommon->initialUplinkBWP->rach_ConfigCommon->choice.setup;
-  NR_FrequencyInfoDL_t *frequencyInfoDL = scc->downlinkConfigCommon->frequencyInfoDL;
-  NR_RACH_ConfigGeneric_t *rach_ConfigGeneric = &setup->rach_ConfigGeneric;
-  config_index = rach_ConfigGeneric->prach_ConfigurationIndex;
-
-  mac->RA_offset = 2; // to compensate the rx frame offset at the gNB
-  mac->generate_nr_prach = 0; // Reset flag for PRACH generation
-
-  if (is_nr_UL_slot(scc, slotP)) {
-
-    if (setup->msg1_SubcarrierSpacing)
-      mu = *setup->msg1_SubcarrierSpacing;
-    else
-      mu = frequencyInfoDL->scs_SpecificCarrierList.list.array[0]->subcarrierSpacing;
-
-    is_nr_prach_slot = get_nr_prach_info_from_index(config_index,
-                                                    (int)frameP,
-                                                    (int)slotP,
-                                                    frequencyInfoDL->absoluteFrequencyPointA,
-                                                    mu,
-                                                    cfg->cell_config.frame_duplex_type,
-                                                    &format,
-                                                    &start_symbol,
-                                                    &N_t_slot,
-                                                    &N_dur);
-
-    if (is_nr_prach_slot && mac->ra_state == RA_UE_IDLE) {
-
-      mac->generate_nr_prach = 1;
-
-      fdm = rach_ConfigGeneric->msg1_FDM;
-
-      switch (fdm){
-        case 0:
-        case 1:
-        case 2:
-        case 3:
-          msg1_FDM = 1 << fdm;
-          break;
-        default:
-          AssertFatal(1 == 0, "Unknown msg1_FDM from rach_ConfigGeneric %d\n", fdm);
-      }
-
-      format0 = format & 0xff;        // single PRACH format
-      format1 = (format >> 8) & 0xff; // dual PRACH format
-
-      ul_config->sfn = frameP;
-      ul_config->slot = slotP;
-
-      for (int n = 0; n < msg1_FDM; n++) { // one structure per frequency domain occasion
-
-        ul_config->ul_config_list[ul_config->number_pdus].pdu_type = FAPI_NR_UL_CONFIG_TYPE_PRACH;
-        prach_config_pdu = &ul_config->ul_config_list[ul_config->number_pdus].prach_config_pdu;
-        memset(prach_config_pdu, 0, sizeof(fapi_nr_ul_config_prach_pdu));
-        ul_config->number_pdus += 1;
-
-        ncs = get_NCS(rach_ConfigGeneric->zeroCorrelationZoneConfig, format0, setup->restrictedSetConfig);
-
-        // filling PRACH PDU for FAPI config request
-        prach_config_pdu->phys_cell_id = *scc->physCellId;
-        prach_config_pdu->num_prach_ocas = N_t_slot;
-        prach_config_pdu->prach_start_symbol = start_symbol;
-        prach_config_pdu->num_ra = n;
-        prach_config_pdu->num_cs = ncs;
-        prach_config_pdu->root_seq_id = prach_config->num_prach_fd_occasions_list[n].prach_root_sequence_index;
-        prach_config_pdu->restricted_set = prach_config->restricted_set_config;
-        prach_config_pdu->freq_msg1 = prach_config->num_prach_fd_occasions_list[n].k1;
-
-        if (format1 != 0xff) {
-          switch(format0) { // dual PRACH format
-            case 0xa1:
-              prach_config_pdu->prach_format = 9;
-              break;
-            case 0xa2:
-              prach_config_pdu->prach_format = 10;
-              break;
-            case 0xa3:
-              prach_config_pdu->prach_format = 11;
-              break;
-          default:
-            AssertFatal(1 == 0, "Only formats A1/B1 A2/B2 A3/B3 are valid for dual format");
-          }
-        } else {
-          switch(format0) { // single PRACH format
-            case 0xa1:
-              prach_config_pdu->prach_format = 0;
-              break;
-            case 0xa2:
-              prach_config_pdu->prach_format = 1;
-              break;
-            case 0xa3:
-              prach_config_pdu->prach_format = 2;
-              break;
-            case 0xb1:
-              prach_config_pdu->prach_format = 3;
-              break;
-            case 0xb2:
-              prach_config_pdu->prach_format = 4;
-              break;
-            case 0xb3:
-              prach_config_pdu->prach_format = 5;
-              break;
-            case 0xb4:
-              prach_config_pdu->prach_format = 6;
-              break;
-            case 0xc0:
-              prach_config_pdu->prach_format = 7;
-              break;
-            case 0xc2:
-              prach_config_pdu->prach_format = 8;
-              break;
-            case 0:
-              // long formats are handled @ PHY
-              break;
-            case 1:
-              // long formats are handled @ PHY
-              break;
-            case 2:
-              // long formats are handled @ PHY
-              break;
-            case 3:
-              // long formats are handled @ PHY
-              break;
-            default:
-              AssertFatal(1 == 0, "Invalid PRACH format");
-          }
-        }
-      }
-    } else if (mac->ra_state == RA_SUCCEEDED){
-      mac->generate_nr_prach = 2;
-    }
-    mac->scheduled_response.ul_config = ul_config;
-  }
-}
-
-////////////////////////////////////////////////////////////////////////////
-/////////* Random Access Contention Resolution (5.1.35 TS 38.321) */////////
-////////////////////////////////////////////////////////////////////////////
-// Handling contention resolution timer
-// WIP todo:
-// - beam failure recovery
-// - RA completed
-
-=======
       fapi_nr_ul_config_request_t *ul_config_req = get_ul_config_request(mac, slot_tx);
 
       // Schedule ULSCH only if the current frame and slot match those in ul_config_req
@@ -2276,7 +1916,6 @@
 // - beam failure recovery
 // - RA completed
 
->>>>>>> 40141270
 void ue_contention_resolution(module_id_t module_id, uint8_t gNB_index, int cc_id, frame_t tx_frame){
   
   NR_UE_MAC_INST_t *mac = get_mac_inst(module_id);
@@ -3485,15 +3124,6 @@
   LOG_D(MAC,"Received dci indication (rnti %x,dci format %d,n_CCE %d,payloadSize %d,payload %llx)\n",
 	dci->rnti,dci->dci_format,dci->n_CCE,dci->payloadSize,*(unsigned long long*)dci->payloadBits);
 
-<<<<<<< HEAD
-  nr_extract_dci_info(mac,dci->dci_format,dci->payloadSize,dci->rnti,(uint64_t *)dci->payloadBits,def_dci_pdu_rel15);
-  return (nr_ue_process_dci(module_id, cc_id, gNB_index, def_dci_pdu_rel15, dci->rnti, dci->dci_format));
-}
-
-int8_t nr_ue_process_dci(module_id_t module_id, int cc_id, uint8_t gNB_index, dci_pdu_rel15_t *dci, uint16_t rnti, uint32_t dci_format){
-
-  int bwp_id = 1;
-=======
   int dci_format = nr_extract_dci_info(mac,dci->dci_format,dci->payloadSize,dci->rnti,(uint64_t *)dci->payloadBits,def_dci_pdu_rel15);
   return (nr_ue_process_dci(module_id, cc_id, gNB_index, frame, slot, def_dci_pdu_rel15, dci->rnti, dci_format));
 }
@@ -3504,7 +3134,6 @@
   int mu = 0;
   long k2 = 0;
   uint16_t frame_tx = 0, slot_tx = 0;
->>>>>>> 40141270
 
   NR_UE_MAC_INST_t *mac = get_mac_inst(module_id);
   fapi_nr_dl_config_request_t *dl_config = &mac->dl_config_request;
@@ -4421,13 +4050,7 @@
   AssertFatal(rnti_type!=-1,"no identified/handled rnti\n");
   AssertFatal(mac->DLbwp[0] != NULL, "DLbwp[0] shouldn't be null here!\n");
   AssertFatal(mac->ULbwp[0] != NULL, "ULbwp[0] shouldn't be null here!\n");
-<<<<<<< HEAD
-  int N_RB = (mac->scg != NULL) ? 
-    NRRIV2BW(mac->DLbwp[0]->bwp_Common->genericParameters.locationAndBandwidth,275) :
-    NRRIV2BW(mac->scc->downlinkConfigCommon->initialDownlinkBWP->genericParameters.locationAndBandwidth,275);
-=======
   int N_RB = get_n_rb(mac, rnti_type);
->>>>>>> 40141270
   int N_RB_UL = (mac->scg != NULL) ? 
     NRRIV2BW(mac->ULbwp[0]->bwp_Common->genericParameters.locationAndBandwidth,275) :
     NRRIV2BW(mac->scc->uplinkConfigCommon->initialUplinkBWP->genericParameters.locationAndBandwidth,275);
@@ -4503,16 +4126,6 @@
 
     case NR_RNTI_C:
 	
-<<<<<<< HEAD
-      // indicating a DL DCI format 1bit
-      pos++;
-      dci_pdu_rel15->format_indicator = (*dci_pdu>>(dci_size-pos))&1;
-#ifdef DEBUG_EXTRACT_DCI
-      LOG_D(MAC,"Format indicator %d (%d bits) N_RB_BWP %d => %d (0x%lx)\n",dci_pdu_rel15->format_indicator,1,N_RB,dci_size-pos,*dci_pdu);
-#endif
-  	
-=======
->>>>>>> 40141270
       // Freq domain assignment (275rb >> fsize = 16)
       fsize = (int)ceil( log2( (N_RB*(N_RB+1))>>1 ) );
       pos+=fsize;
@@ -4713,28 +4326,16 @@
     switch(rnti_type)
       {
       case NR_RNTI_C:
-<<<<<<< HEAD
-	// indicating a DL DCI format 1bit
-	dci_pdu_rel15->format_indicator = (*dci_pdu>>(dci_size-pos))&1;
-	// Freq domain assignment  max 16 bit
-=======
->>>>>>> 40141270
 	fsize = (int)ceil( log2( (N_RB_UL*(N_RB_UL+1))>>1 ) );
 	pos+=fsize;
 	dci_pdu_rel15->frequency_domain_assignment.val = (*dci_pdu>>(dci_size-pos))&((1<<fsize)-1);
 	// Time domain assignment 4bit
 	pos+=4;
 	dci_pdu_rel15->time_domain_assignment.val = (*dci_pdu>>(dci_size-pos))&0xf;
-<<<<<<< HEAD
-	// Frequency hopping flag – 1 bit
-	pos++;
-	dci_pdu_rel15->frequency_hopping_flag.val= (*dci_pdu>>(dci_size-pos))&1;
-=======
 	// This is not supported yet - Skip for now
   // Frequency hopping flag – 1 bit
 	//pos++;
 	//dci_pdu_rel15->frequency_hopping_flag.val= (*dci_pdu>>(dci_size-pos))&1;
->>>>>>> 40141270
 	// MCS  5 bit
 	pos+=5;
 	dci_pdu_rel15->mcs= (*dci_pdu>>(dci_size-pos))&0x1f;
@@ -4798,91 +4399,6 @@
     break;
 
   case NR_DL_DCI_FORMAT_1_1:
-<<<<<<< HEAD
-    // Format indicator
-    pos=1;
-    dci_pdu_rel15->format_indicator = (*dci_pdu>>(dci_size-pos))&1;
-    // Carrier indicator
-    pos+=dci_pdu_rel15->carrier_indicator.nbits;
-    dci_pdu_rel15->carrier_indicator.val = (*dci_pdu>>(dci_size-pos))&((1<<dci_pdu_rel15->carrier_indicator.nbits)-1);
-    // BWP Indicator
-    pos+=dci_pdu_rel15->bwp_indicator.nbits;
-    dci_pdu_rel15->bwp_indicator.val = (*dci_pdu>>(dci_size-pos))&((1<<dci_pdu_rel15->bwp_indicator.nbits)-1);
-    // Frequency domain resource assignment
-    pos+=dci_pdu_rel15->frequency_domain_assignment.nbits;
-    dci_pdu_rel15->frequency_domain_assignment.val = (*dci_pdu>>(dci_size-pos))&((1<<dci_pdu_rel15->frequency_domain_assignment.nbits)-1);
-    // Time domain resource assignment
-    pos+=dci_pdu_rel15->time_domain_assignment.nbits;
-    dci_pdu_rel15->time_domain_assignment.val = (*dci_pdu>>(dci_size-pos))&((1<<dci_pdu_rel15->time_domain_assignment.nbits)-1);
-    // VRB-to-PRB mapping
-    pos+=dci_pdu_rel15->vrb_to_prb_mapping.nbits;
-    dci_pdu_rel15->vrb_to_prb_mapping.val = (*dci_pdu>>(dci_size-pos))&((1<<dci_pdu_rel15->vrb_to_prb_mapping.nbits)-1);
-    // PRB bundling size indicator
-    pos+=dci_pdu_rel15->prb_bundling_size_indicator.nbits;
-    dci_pdu_rel15->prb_bundling_size_indicator.val = (*dci_pdu>>(dci_size-pos))&((1<<dci_pdu_rel15->prb_bundling_size_indicator.nbits)-1);
-    // Rate matching indicator
-    pos+=dci_pdu_rel15->rate_matching_indicator.nbits;
-    dci_pdu_rel15->rate_matching_indicator.val = (*dci_pdu>>(dci_size-pos))&((1<<dci_pdu_rel15->rate_matching_indicator.nbits)-1);
-    // ZP CSI-RS trigger
-    pos+=dci_pdu_rel15->zp_csi_rs_trigger.nbits;
-    dci_pdu_rel15->zp_csi_rs_trigger.val = (*dci_pdu>>(dci_size-pos))&((1<<dci_pdu_rel15->zp_csi_rs_trigger.nbits)-1);
-    //TB1
-    // MCS 5bit
-    pos+=5;
-    dci_pdu_rel15->mcs = (*dci_pdu>>(dci_size-pos))&0x1f;
-    // New data indicator 1bit
-    pos+=1;
-    dci_pdu_rel15->ndi = (*dci_pdu>>(dci_size-pos))&0x1;
-    // Redundancy version  2bit
-    pos+=2;
-    dci_pdu_rel15->rv = (*dci_pdu>>(dci_size-pos))&0x3;
-    //TB2
-    // MCS 5bit
-    pos+=dci_pdu_rel15->mcs2.nbits;
-    dci_pdu_rel15->mcs2.val = (*dci_pdu>>(dci_size-pos))&((1<<dci_pdu_rel15->mcs2.nbits)-1);
-    // New data indicator 1bit
-    pos+=dci_pdu_rel15->ndi2.nbits;
-    dci_pdu_rel15->ndi2.val = (*dci_pdu>>(dci_size-pos))&((1<<dci_pdu_rel15->ndi2.nbits)-1);
-    // Redundancy version  2bit
-    pos+=dci_pdu_rel15->rv2.nbits;
-    dci_pdu_rel15->rv2.val = (*dci_pdu>>(dci_size-pos))&((1<<dci_pdu_rel15->rv2.nbits)-1);
-    // HARQ process number  4bit
-    pos+=4;
-    dci_pdu_rel15->harq_pid = (*dci_pdu>>(dci_size-pos))&0xf;
-    // Downlink assignment index
-    pos+=dci_pdu_rel15->dai[0].nbits;
-    dci_pdu_rel15->dai[0].val = (*dci_pdu>>(dci_size-pos))&((1<<dci_pdu_rel15->dai[0].nbits)-1);
-    // TPC command for scheduled PUCCH  2bit
-    pos+=2;
-    dci_pdu_rel15->tpc = (*dci_pdu>>(dci_size-pos))&0x3;
-    // PUCCH resource indicator  3bit
-    pos+=3;
-    dci_pdu_rel15->pucch_resource_indicator = (*dci_pdu>>(dci_size-pos))&0x3;
-    // PDSCH-to-HARQ_feedback timing indicator
-    pos+=dci_pdu_rel15->pdsch_to_harq_feedback_timing_indicator.nbits;
-    dci_pdu_rel15->pdsch_to_harq_feedback_timing_indicator.val = (*dci_pdu>>(dci_size-pos))&((1<<dci_pdu_rel15->pdsch_to_harq_feedback_timing_indicator.nbits)-1);
-    // Antenna ports
-    pos+=dci_pdu_rel15->antenna_ports.nbits;
-    dci_pdu_rel15->antenna_ports.val = (*dci_pdu>>(dci_size-pos))&((1<<dci_pdu_rel15->antenna_ports.nbits)-1);
-    // TCI
-    pos+=dci_pdu_rel15->transmission_configuration_indication.nbits;
-    dci_pdu_rel15->transmission_configuration_indication.val = (*dci_pdu>>(dci_size-pos))&((1<<dci_pdu_rel15->transmission_configuration_indication.nbits)-1);
-    // SRS request
-    pos+=dci_pdu_rel15->srs_request.nbits;
-    dci_pdu_rel15->srs_request.val = (*dci_pdu>>(dci_size-pos))&((1<<dci_pdu_rel15->srs_request.nbits)-1);
-    // CBG transmission information
-    pos+=dci_pdu_rel15->cbgti.nbits;
-    dci_pdu_rel15->cbgti.val = (*dci_pdu>>(dci_size-pos))&((1<<dci_pdu_rel15->cbgti.nbits)-1);
-    // CBG flushing out information
-    pos+=dci_pdu_rel15->cbgfi.nbits;
-    dci_pdu_rel15->cbgfi.val = (*dci_pdu>>(dci_size-pos))&((1<<dci_pdu_rel15->cbgfi.nbits)-1);
-    // DMRS sequence init
-    pos+=1;
-    dci_pdu_rel15->dmrs_sequence_initialization.val = (*dci_pdu>>(dci_size-pos))&0x1;
-    break;
-
-  }
-=======
   switch(rnti_type)
     {
       case NR_RNTI_C:
@@ -5080,7 +4596,6 @@
        }
     
     return dci_format;
->>>>>>> 40141270
 }
 
 
