/*
 * Licensed to the OpenAirInterface (OAI) Software Alliance under one or more
 * contributor license agreements.  See the NOTICE file distributed with
 * this work for additional information regarding copyright ownership.
 * The OpenAirInterface Software Alliance licenses this file to You under
 * the OAI Public License, Version 1.1  (the "License"); you may not use this file
 * except in compliance with the License.
 * You may obtain a copy of the License at
 *
 *      http://www.openairinterface.org/?page_id=698
 *
 * Unless required by applicable law or agreed to in writing, software
 * distributed under the License is distributed on an "AS IS" BASIS,
 * WITHOUT WARRANTIES OR CONDITIONS OF ANY KIND, either express or implied.
 * See the License for the specific language governing permissions and
 * limitations under the License.
 *-------------------------------------------------------------------------------
 * For more information about the OpenAirInterface (OAI) Software Alliance:
 *      contact@openairinterface.org
 */

/* \file ue_procedures.c
 * \brief procedures related to UE
 * \author R. Knopp, K.H. HSU, G. Casati
 * \date 2018
 * \version 0.1
 * \company Eurecom / NTUST
 * \email: knopp@eurecom.fr, kai-hsiang.hsu@eurecom.fr, guido.casati@iis.fraunhofer.de
 * \note
 * \warning
 */


#include <stdio.h>
#include <math.h>

/* exe */
#include "executables/nr-softmodem.h"

/* RRC*/
#include "RRC/NR_UE/rrc_proto.h"
#include "NR_RACH-ConfigCommon.h"
#include "NR_RACH-ConfigGeneric.h"
#include "NR_FrequencyInfoDL.h"
#include "NR_PDCCH-ConfigCommon.h"

/* MAC */
#include "mac_defs.h"
#include "NR_MAC_COMMON/nr_mac.h"
#include "NR_MAC_UE/mac_proto.h"
#include "NR_MAC_UE/mac_extern.h"
#include "NR_MAC_COMMON/nr_mac_extern.h"
#include "common/utils/nr/nr_common.h"

/* PHY */
#include "SCHED_NR_UE/defs.h"
#include "PHY/defs_nr_UE.h"
#include "PHY/NR_TRANSPORT/nr_dci.h"

/*Openair Packet Tracer */
#include "UTIL/OPT/opt.h"
#include "OCG.h"
#include "executables/softmodem-common.h"

/* utils */
#include "assertions.h"

/* Tools */
#include "asn1_conversions.h"
#include "SIMULATION/TOOLS/sim.h" // for taus

#include "common/utils/LOG/log.h"
#include "SIMULATION/TOOLS/sim.h" // for taus
#include "openair2/LAYER2/NR_MAC_COMMON/nr_mac.h"
#include "common/utils/LOG/vcd_signal_dumper.h"

#include <stdio.h>
#include <math.h>

// ================================================
// SSB to RO mapping private defines and structures
// ================================================

#define MAX_NB_PRACH_CONF_PERIOD_IN_ASSOCIATION_PERIOD (16) // Maximum association period is 16
#define MAX_NB_PRACH_CONF_PERIOD_IN_ASSOCIATION_PATTERN_PERIOD (16) // Max association pattern period is 160ms and minimum PRACH configuration period is 10ms
#define MAX_NB_ASSOCIATION_PERIOD_IN_ASSOCIATION_PATTERN_PERIOD (16) // Max nb of association periods in an association pattern period of 160ms
#define MAX_NB_FRAME_IN_PRACH_CONF_PERIOD (16) // Max PRACH configuration period is 160ms and frame is 10ms
#define MAX_NB_SLOT_IN_FRAME (160) // Max number of slots in a frame (@ SCS 240kHz = 160)
#define MAX_NB_FRAME_IN_ASSOCIATION_PATTERN_PERIOD (16) // Maximum number of frames in the maximum association pattern period
#define MAX_NB_SSB (64) // Maximum number of possible SSB indexes
#define MAX_RO_PER_SSB (8) // Maximum number of consecutive ROs that can be mapped to an SSB according to the ssb_per_RACH config

// Maximum number of ROs that can be mapped to an SSB in an association pattern
// This is to reserve enough elements in the SSBs list for each mapped ROs for a single SSB
// An arbitrary maximum number is chosen to be safe: maximum number of slots in an association pattern * maximum number of ROs in a slot
#define MAX_NB_RO_PER_SSB_IN_ASSOCIATION_PATTERN (MAX_TDM*MAX_FDM*MAX_NB_SLOT_IN_FRAME*MAX_NB_FRAME_IN_ASSOCIATION_PATTERN_PERIOD)

// The PRACH Config period is a series of selected slots in one or multiple frames
typedef struct prach_conf_period {
  prach_occasion_slot_t prach_occasion_slot_map[MAX_NB_FRAME_IN_PRACH_CONF_PERIOD][MAX_NB_SLOT_IN_FRAME];
  uint16_t nb_of_prach_occasion; // Total number of PRACH occasions in the PRACH Config period
  uint8_t nb_of_frame; // Size of the PRACH Config period in number of 10ms frames
  uint8_t nb_of_slot; // Nb of slots in each frame
} prach_conf_period_t;

// The association period is a series of PRACH Config periods
typedef struct prach_association_period {
  prach_conf_period_t *prach_conf_period_list[MAX_NB_PRACH_CONF_PERIOD_IN_ASSOCIATION_PERIOD];
  uint8_t nb_of_prach_conf_period; // Nb of PRACH configuration periods within the association period
  uint8_t nb_of_frame; // Total number of frames included in the association period
} prach_association_period_t;

// The association pattern is a series of Association periods
typedef struct prach_association_pattern {
  prach_association_period_t prach_association_period_list[MAX_NB_ASSOCIATION_PERIOD_IN_ASSOCIATION_PATTERN_PERIOD];
  prach_conf_period_t prach_conf_period_list[MAX_NB_PRACH_CONF_PERIOD_IN_ASSOCIATION_PATTERN_PERIOD];
  uint8_t nb_of_assoc_period; // Nb of association periods within the association pattern
  uint8_t nb_of_prach_conf_period_in_max_period; // Nb of PRACH configuration periods within the maximum association pattern period (according to the size of the configured PRACH
  uint8_t nb_of_frame; // Total number of frames included in the association pattern period (after mapping the SSBs and determining the real association pattern length)
} prach_association_pattern_t;

// SSB details
typedef struct ssb_info {
  boolean_t transmitted; // True if the SSB index is transmitted according to the SSB positions map configuration
  prach_occasion_info_t *mapped_ro[MAX_NB_RO_PER_SSB_IN_ASSOCIATION_PATTERN]; // List of mapped RACH Occasions to this SSB index
  uint16_t nb_mapped_ro; // Total number of mapped ROs to this SSB index
} ssb_info_t;

// List of all the possible SSBs and their details
typedef struct ssb_list_info {
  ssb_info_t tx_ssb[MAX_NB_SSB];
  uint8_t   nb_tx_ssb;
} ssb_list_info_t;

static prach_association_pattern_t prach_assoc_pattern;
static ssb_list_info_t ssb_list;

// ===============================================
// ===============================================

//#define ENABLE_MAC_PAYLOAD_DEBUG 1
#define DEBUG_EXTRACT_DCI 1

extern int bwp_id;
extern dci_pdu_rel15_t *def_dci_pdu_rel15;

extern void mac_rlc_data_ind     (
				  const module_id_t         module_idP,
				  const rnti_t              rntiP,
				  const eNB_index_t         eNB_index,
				  const frame_t             frameP,
				  const eNB_flag_t          enb_flagP,
				  const MBMS_flag_t         MBMS_flagP,
				  const logical_chan_id_t   channel_idP,
				  char                     *buffer_pP,
				  const tb_size_t           tb_sizeP,
				  num_tb_t                  num_tbP,
				  crc_t                    *crcs_pP);

// Build the list of all the valid RACH occasions in the maximum association pattern period according to the PRACH config
static void build_ro_list(NR_ServingCellConfigCommon_t *scc, uint8_t unpaired) {

  int x,y; // PRACH Configuration Index table variables used to compute the valid frame numbers
  int y2;  // PRACH Configuration Index table additional variable used to compute the valid frame numbers
  uint8_t slot_shift_for_map;
  uint8_t map_shift;
  boolean_t even_slot_invalid;
  int64_t s_map;
  uint8_t prach_conf_start_symbol; // Starting symbol of the PRACH occasions in the PRACH slot
  uint8_t N_t_slot; // Number of PRACH occasions in a 14-symbols PRACH slot
  uint8_t N_dur; // Duration of a PRACH occasion (nb of symbols)
  uint8_t frame; // Maximum is NB_FRAMES_IN_MAX_ASSOCIATION_PATTERN_PERIOD
  uint8_t slot; // Maximum is the number of slots in a frame @ SCS 240kHz
  uint16_t format = 0xffff;
  uint8_t format2 = 0xff;
  int nb_fdm;

  uint8_t config_index, mu;
  uint32_t pointa;
  int msg1_FDM;

  uint8_t prach_conf_period_idx;
  uint8_t nb_of_frames_per_prach_conf_period;
  uint8_t prach_conf_period_frame_idx;
  int64_t *prach_config_info_p;

  NR_RACH_ConfigCommon_t *setup = scc->uplinkConfigCommon->initialUplinkBWP->rach_ConfigCommon->choice.setup;
  NR_FrequencyInfoDL_t *frequencyInfoDL = scc->downlinkConfigCommon->frequencyInfoDL;
  NR_RACH_ConfigGeneric_t *rach_ConfigGeneric = &setup->rach_ConfigGeneric;

  config_index = rach_ConfigGeneric->prach_ConfigurationIndex;

  if (setup->msg1_SubcarrierSpacing)
    mu = *setup->msg1_SubcarrierSpacing;
  else
    mu = frequencyInfoDL->scs_SpecificCarrierList.list.array[0]->subcarrierSpacing;

  pointa = frequencyInfoDL->absoluteFrequencyPointA;
  msg1_FDM = rach_ConfigGeneric->msg1_FDM;

  switch (msg1_FDM){
    case 0:
    case 1:
    case 2:
    case 3:
      nb_fdm = 1 << msg1_FDM;
      break;
    default:
      AssertFatal(1 == 0, "Unknown msg1_FDM from rach_ConfigGeneric %d\n", msg1_FDM);
  }

  // Create the PRACH occasions map
  // ==============================
  // WIP: For now assume no rejected PRACH occasions because of conflict with SSB or TDD_UL_DL_ConfigurationCommon schedule

  // Identify the proper PRACH Configuration Index table according to the operating frequency
  LOG_D(MAC,"Pointa %u, mu = %u, PRACH config index  = %u, unpaired = %u\n", pointa, mu, config_index, unpaired);

  prach_config_info_p = get_prach_config_info(pointa, config_index, unpaired);

  if (pointa > 2016666) { //FR2

    x = prach_config_info_p[2];
    y = prach_config_info_p[3];
    y2 = prach_config_info_p[4];

    s_map = prach_config_info_p[5];

    prach_conf_start_symbol = prach_config_info_p[6];
    N_t_slot = prach_config_info_p[8];
    N_dur = prach_config_info_p[9];
    if (prach_config_info_p[1] != -1)
      format2 = (uint8_t) prach_config_info_p[1];
    format = ((uint8_t) prach_config_info_p[0]) | (format2<<8);

    slot_shift_for_map = mu-2;
    if ( (mu == 3) && (prach_config_info_p[7] == 1) )
      even_slot_invalid = true;
    else
      even_slot_invalid = false;
  }
  else { // FR1
    x = prach_config_info_p[2];
    y = prach_config_info_p[3];
    y2 = y;

    s_map = prach_config_info_p[4];

    prach_conf_start_symbol = prach_config_info_p[5];
    N_t_slot = prach_config_info_p[7];
    N_dur = prach_config_info_p[8];
    if (prach_config_info_p[1] != -1)
      format2 = (uint8_t) prach_config_info_p[1];
    format = ((uint8_t) prach_config_info_p[0]) | (format2<<8);

    slot_shift_for_map = mu;
    if ( (mu == 1) && (prach_config_info_p[6] <= 1) )
      // no prach in even slots @ 30kHz for 1 prach per subframe
      even_slot_invalid = true;
    else
      even_slot_invalid = false;
  } // FR2 / FR1

  prach_assoc_pattern.nb_of_prach_conf_period_in_max_period = MAX_NB_PRACH_CONF_PERIOD_IN_ASSOCIATION_PATTERN_PERIOD / x;
  nb_of_frames_per_prach_conf_period = x;

  LOG_D(MAC,"nb_of_prach_conf_period_in_max_period %d\n", prach_assoc_pattern.nb_of_prach_conf_period_in_max_period);

  // Fill in the PRACH occasions table for every slot in every frame in every PRACH configuration periods in the maximum association pattern period
  // ----------------------------------------------------------------------------------------------------------------------------------------------
  // ----------------------------------------------------------------------------------------------------------------------------------------------
  // For every PRACH configuration periods
  // -------------------------------------
  for (prach_conf_period_idx=0; prach_conf_period_idx<prach_assoc_pattern.nb_of_prach_conf_period_in_max_period; prach_conf_period_idx++) {
    prach_assoc_pattern.prach_conf_period_list[prach_conf_period_idx].nb_of_prach_occasion = 0;
    prach_assoc_pattern.prach_conf_period_list[prach_conf_period_idx].nb_of_frame = nb_of_frames_per_prach_conf_period;
    prach_assoc_pattern.prach_conf_period_list[prach_conf_period_idx].nb_of_slot = nr_slots_per_frame[mu];

    LOG_D(MAC,"PRACH Conf Period Idx %d\n", prach_conf_period_idx);

    // For every frames in a PRACH configuration period
    // ------------------------------------------------
    for (prach_conf_period_frame_idx=0; prach_conf_period_frame_idx<nb_of_frames_per_prach_conf_period; prach_conf_period_frame_idx++) {
      frame = (prach_conf_period_idx * nb_of_frames_per_prach_conf_period) + prach_conf_period_frame_idx;

      LOG_D(MAC,"PRACH Conf Period Frame Idx %d - Frame %d\n", prach_conf_period_frame_idx, frame);
      // Is it a valid frame for this PRACH configuration index? (n_sfn mod x = y)
      if ( (frame%x)==y || (frame%x)==y2 ) {

        // For every slot in a frame
        // -------------------------
        for (slot=0; slot<nr_slots_per_frame[mu]; slot++) {
          // Is it a valid slot?
          map_shift = slot >> slot_shift_for_map; // in PRACH configuration index table slots are numbered wrt 60kHz
          if ( (s_map>>map_shift)&0x01 ) {
            // Valid slot

            // Additionally, for 30kHz/120kHz, we must check for the n_RA_Slot param also
            if ( even_slot_invalid && (slot%2 == 0) )
                continue; // no prach in even slots @ 30kHz/120kHz for 1 prach per 60khz slot/subframe

            // We're good: valid frame and valid slot
            // Compute all the PRACH occasions in the slot

            uint8_t n_prach_occ_in_time;
            uint8_t n_prach_occ_in_freq;

            prach_assoc_pattern.prach_conf_period_list[prach_conf_period_idx].prach_occasion_slot_map[prach_conf_period_frame_idx][slot].nb_of_prach_occasion_in_time = N_t_slot;
            prach_assoc_pattern.prach_conf_period_list[prach_conf_period_idx].prach_occasion_slot_map[prach_conf_period_frame_idx][slot].nb_of_prach_occasion_in_freq = nb_fdm;

            for (n_prach_occ_in_time=0; n_prach_occ_in_time<N_t_slot; n_prach_occ_in_time++) {
              uint8_t start_symbol = prach_conf_start_symbol + n_prach_occ_in_time * N_dur;
              LOG_D(MAC,"PRACH Occ in time %d\n", n_prach_occ_in_time);

              for (n_prach_occ_in_freq=0; n_prach_occ_in_freq<nb_fdm; n_prach_occ_in_freq++) {
                prach_occasion_info_t *prach_occasion_p = &prach_assoc_pattern.prach_conf_period_list[prach_conf_period_idx].prach_occasion_slot_map[prach_conf_period_frame_idx][slot].prach_occasion[n_prach_occ_in_time][n_prach_occ_in_freq];

                prach_occasion_p->start_symbol = start_symbol;
                prach_occasion_p->fdm = n_prach_occ_in_freq;
                prach_occasion_p->frame = frame;
                prach_occasion_p->slot = slot;
                prach_occasion_p->format = format;
                prach_assoc_pattern.prach_conf_period_list[prach_conf_period_idx].nb_of_prach_occasion++;

                LOG_D(MAC,"Adding a PRACH occasion: frame %u, slot-symbol %d-%d, occ_in_time-occ_in-freq %d-%d, nb ROs in conf period %d, for this slot: RO# in time %d, RO# in freq %d\n",
                    frame, slot, start_symbol, n_prach_occ_in_time, n_prach_occ_in_freq, prach_assoc_pattern.prach_conf_period_list[prach_conf_period_idx].nb_of_prach_occasion,
                    prach_assoc_pattern.prach_conf_period_list[prach_conf_period_idx].prach_occasion_slot_map[prach_conf_period_frame_idx][slot].nb_of_prach_occasion_in_time,
                    prach_assoc_pattern.prach_conf_period_list[prach_conf_period_idx].prach_occasion_slot_map[prach_conf_period_frame_idx][slot].nb_of_prach_occasion_in_freq);
              } // For every freq in the slot
            } // For every time occasions in the slot
          } // Valid slot?
        } // For every slots in a frame
      } // Valid frame?
    } // For every frames in a prach configuration period
  } // For every prach configuration periods in the maximum association pattern period (160ms)
}

// Build the list of all the valid/transmitted SSBs according to the config
static void build_ssb_list(NR_ServingCellConfigCommon_t *scc) {

  // Create the list of transmitted SSBs
  // ===================================
  BIT_STRING_t *ssb_bitmap;
  uint64_t ssb_positionsInBurst;
  uint8_t ssb_idx = 0;

  switch (scc->ssb_PositionsInBurst->present) {
    case NR_ServingCellConfigCommon__ssb_PositionsInBurst_PR_shortBitmap:
      ssb_bitmap = &scc->ssb_PositionsInBurst->choice.shortBitmap;

      ssb_positionsInBurst = BIT_STRING_to_uint8(ssb_bitmap);
      LOG_D(MAC,"SSB config: SSB_positions_in_burst 0x%lx\n", ssb_positionsInBurst);

      for (uint8_t bit_nb=3; bit_nb<=3; bit_nb--) {
        // If SSB is transmitted
        if ((ssb_positionsInBurst>>bit_nb) & 0x01) {
          ssb_list.nb_tx_ssb++;
          ssb_list.tx_ssb[ssb_idx].transmitted = true;
          LOG_D(MAC,"SSB idx %d transmitted\n", ssb_idx);
        }
        ssb_idx++;
      }
      break;
    case NR_ServingCellConfigCommon__ssb_PositionsInBurst_PR_mediumBitmap:
      ssb_bitmap = &scc->ssb_PositionsInBurst->choice.mediumBitmap;

      ssb_positionsInBurst = BIT_STRING_to_uint8(ssb_bitmap);
      LOG_D(MAC,"SSB config: SSB_positions_in_burst 0x%lx\n", ssb_positionsInBurst);

      for (uint8_t bit_nb=7; bit_nb<=7; bit_nb--) {
        // If SSB is transmitted
        if ((ssb_positionsInBurst>>bit_nb) & 0x01) {
          ssb_list.nb_tx_ssb++;
          ssb_list.tx_ssb[ssb_idx].transmitted = true;
          LOG_D(MAC,"SSB idx %d transmitted\n", ssb_idx);
        }
        ssb_idx++;
      }
      break;
    case NR_ServingCellConfigCommon__ssb_PositionsInBurst_PR_longBitmap:
      ssb_bitmap = &scc->ssb_PositionsInBurst->choice.longBitmap;

      ssb_positionsInBurst = BIT_STRING_to_uint64(ssb_bitmap);
      LOG_D(MAC,"SSB config: SSB_positions_in_burst 0x%lx\n", ssb_positionsInBurst);

      for (uint8_t bit_nb=63; bit_nb<=63; bit_nb--) {
        // If SSB is transmitted
        if ((ssb_positionsInBurst>>bit_nb) & 0x01) {
          ssb_list.nb_tx_ssb++;
          ssb_list.tx_ssb[ssb_idx].transmitted = true;
          LOG_D(MAC,"SSB idx %d transmitted\n", ssb_idx);
        }
        ssb_idx++;
      }
      break;
    default:
      AssertFatal(false,"ssb_PositionsInBurst not present\n");
      break;
  }
}

// Map the transmitted SSBs to the ROs and create the association pattern according to the config
static void map_ssb_to_ro(NR_ServingCellConfigCommon_t *scc) {

  // Map SSBs to PRACH occasions
  // ===========================
  // WIP: Assumption: No PRACH occasion is rejected because of a conflict with SSBs or TDD_UL_DL_ConfigurationCommon schedule
  NR_RACH_ConfigCommon_t *setup = scc->uplinkConfigCommon->initialUplinkBWP->rach_ConfigCommon->choice.setup;
  NR_RACH_ConfigCommon__ssb_perRACH_OccasionAndCB_PreamblesPerSSB_PR ssb_perRACH_config = setup->ssb_perRACH_OccasionAndCB_PreamblesPerSSB->present;

  boolean_t multiple_ssb_per_ro; // true if more than one or exactly one SSB per RACH occasion, false if more than one RO per SSB
  uint8_t ssb_rach_ratio; // Nb of SSBs per RACH or RACHs per SSB
  uint16_t required_nb_of_prach_occasion; // Nb of RACH occasions required to map all the SSBs
  uint8_t required_nb_of_prach_conf_period; // Nb of PRACH configuration periods required to map all the SSBs

  // Determine the SSB to RACH mapping ratio
  // =======================================
  switch (ssb_perRACH_config){
    case NR_RACH_ConfigCommon__ssb_perRACH_OccasionAndCB_PreamblesPerSSB_PR_oneEighth:
      multiple_ssb_per_ro = false;
      ssb_rach_ratio = 8;
      break;
    case NR_RACH_ConfigCommon__ssb_perRACH_OccasionAndCB_PreamblesPerSSB_PR_oneFourth:
      multiple_ssb_per_ro = false;
      ssb_rach_ratio = 4;
      break;
    case NR_RACH_ConfigCommon__ssb_perRACH_OccasionAndCB_PreamblesPerSSB_PR_oneHalf:
      multiple_ssb_per_ro = false;
      ssb_rach_ratio = 2;
      break;
    case NR_RACH_ConfigCommon__ssb_perRACH_OccasionAndCB_PreamblesPerSSB_PR_one:
      multiple_ssb_per_ro = true;
      ssb_rach_ratio = 1;
      break;
    case NR_RACH_ConfigCommon__ssb_perRACH_OccasionAndCB_PreamblesPerSSB_PR_two:
      multiple_ssb_per_ro = true;
      ssb_rach_ratio = 2;
      break;
    case NR_RACH_ConfigCommon__ssb_perRACH_OccasionAndCB_PreamblesPerSSB_PR_four:
      multiple_ssb_per_ro = true;
      ssb_rach_ratio = 4;
      break;
    case NR_RACH_ConfigCommon__ssb_perRACH_OccasionAndCB_PreamblesPerSSB_PR_eight:
      multiple_ssb_per_ro = true;
      ssb_rach_ratio = 8;
      break;
    case NR_RACH_ConfigCommon__ssb_perRACH_OccasionAndCB_PreamblesPerSSB_PR_sixteen:
      multiple_ssb_per_ro = true;
      ssb_rach_ratio = 16;
      break;
    default:
      AssertFatal(1 == 0, "Unsupported ssb_perRACH_config %d\n", ssb_perRACH_config);
      break;
  }
  LOG_D(MAC,"SSB rach ratio %d, Multiple SSB per RO %d\n", ssb_rach_ratio, multiple_ssb_per_ro);

  // Evaluate the number of PRACH configuration periods required to map all the SSBs and set the association period
  // ==============================================================================================================
  // WIP: Assumption for now is that all the PRACH configuration periods within a maximum association pattern period have the same number of PRACH occasions
  //      (No PRACH occasions are conflicting with SSBs nor TDD_UL_DL_ConfigurationCommon schedule)
  //      There is only one possible association period which can contain up to 16 PRACH configuration periods
  LOG_D(MAC,"Evaluate the number of PRACH configuration periods required to map all the SSBs and set the association period\n");
  if (true == multiple_ssb_per_ro) {
    required_nb_of_prach_occasion = ((ssb_list.nb_tx_ssb-1) + ssb_rach_ratio) / ssb_rach_ratio;
  }
  else {
    required_nb_of_prach_occasion = ssb_list.nb_tx_ssb * ssb_rach_ratio;
  }

  required_nb_of_prach_conf_period = ((required_nb_of_prach_occasion-1) + prach_assoc_pattern.prach_conf_period_list[0].nb_of_prach_occasion) / prach_assoc_pattern.prach_conf_period_list[0].nb_of_prach_occasion;

  if (required_nb_of_prach_conf_period == 1) {
    prach_assoc_pattern.prach_association_period_list[0].nb_of_prach_conf_period = 1;
  }
  else if (required_nb_of_prach_conf_period == 2) {
    prach_assoc_pattern.prach_association_period_list[0].nb_of_prach_conf_period = 2;
  }
  else if (required_nb_of_prach_conf_period <= 4) {
    prach_assoc_pattern.prach_association_period_list[0].nb_of_prach_conf_period = 4;
  }
  else if (required_nb_of_prach_conf_period <= 8) {
    prach_assoc_pattern.prach_association_period_list[0].nb_of_prach_conf_period = 8;
  }
  else if (required_nb_of_prach_conf_period <= 16) {
    prach_assoc_pattern.prach_association_period_list[0].nb_of_prach_conf_period = 16;
  }
  else {
    AssertFatal(1 == 0, "Invalid number of PRACH config periods within an association period %d\n", required_nb_of_prach_conf_period);
  }

  prach_assoc_pattern.nb_of_assoc_period = 1; // WIP: only one possible association period
  prach_assoc_pattern.prach_association_period_list[0].nb_of_frame = prach_assoc_pattern.prach_association_period_list[0].nb_of_prach_conf_period * prach_assoc_pattern.prach_conf_period_list[0].nb_of_frame;
  prach_assoc_pattern.nb_of_frame = prach_assoc_pattern.prach_association_period_list[0].nb_of_frame;

  LOG_D(MAC,"Assoc period %d, Nb of frames in assoc period %d\n",
        prach_assoc_pattern.prach_association_period_list[0].nb_of_prach_conf_period,
        prach_assoc_pattern.prach_association_period_list[0].nb_of_frame);

  // Proceed to the SSB to RO mapping
  // ================================
  uint8_t association_period_idx; // Association period index within the association pattern
  uint8_t ssb_idx = 0;
  uint8_t prach_configuration_period_idx; // PRACH Configuration period index within the association pattern
  prach_conf_period_t *prach_conf_period_p;

  // Map all the association periods within the association pattern period
  LOG_D(MAC,"Proceed to the SSB to RO mapping\n");
  for (association_period_idx=0; association_period_idx<prach_assoc_pattern.nb_of_assoc_period; association_period_idx++) {
    uint8_t n_prach_conf=0; // PRACH Configuration period index within the association period
    uint8_t frame=0;
    uint8_t slot=0;
    uint8_t ro_in_time=0;
    uint8_t ro_in_freq=0;

    // Set the starting PRACH Configuration period index in the association_pattern map for this particular association period
    prach_configuration_period_idx = 0;  // WIP: only one possible association period so the starting PRACH configuration period is automatically 0

    // Check if we need to map multiple SSBs per RO or multiple ROs per SSB
    if (true == multiple_ssb_per_ro) {
      // --------------------
      // --------------------
      // Multiple SSBs per RO
      // --------------------
      // --------------------

      // WIP: For the moment, only map each SSB idx once per association period if configuration is multiple SSBs per RO
      //      this is true if no PRACH occasions are conflicting with SSBs nor TDD_UL_DL_ConfigurationCommon schedule
      ssb_idx = 0;

      // Go through the list of PRACH config periods within this association period
      for (n_prach_conf=0; n_prach_conf<prach_assoc_pattern.prach_association_period_list[association_period_idx].nb_of_prach_conf_period; n_prach_conf++, prach_configuration_period_idx++) {
        // Build the association period with its association PRACH Configuration indexes
        prach_conf_period_p = &prach_assoc_pattern.prach_conf_period_list[prach_configuration_period_idx];
        prach_assoc_pattern.prach_association_period_list[association_period_idx].prach_conf_period_list[n_prach_conf] = prach_conf_period_p;

        // Go through all the ROs within the PRACH config period
        for (frame=0; frame<prach_conf_period_p->nb_of_frame; frame++) {
          for (slot=0; slot<prach_conf_period_p->nb_of_slot; slot++) {
            for (ro_in_time=0; ro_in_time<prach_conf_period_p->prach_occasion_slot_map[frame][slot].nb_of_prach_occasion_in_time; ro_in_time++) {
              for (ro_in_freq=0; ro_in_freq<prach_conf_period_p->prach_occasion_slot_map[frame][slot].nb_of_prach_occasion_in_freq; ro_in_freq++) {
                prach_occasion_info_t *ro_p = &prach_conf_period_p->prach_occasion_slot_map[frame][slot].prach_occasion[ro_in_time][ro_in_freq];

                // Go through the list of transmitted SSBs and map the required amount of SSBs to this RO
                // WIP: For the moment, only map each SSB idx once per association period if configuration is multiple SSBs per RO
                //      this is true if no PRACH occasions are conflicting with SSBs nor TDD_UL_DL_ConfigurationCommon schedule
                for (; ssb_idx<MAX_NB_SSB; ssb_idx++) {
                  // Map only the transmitted ssb_idx
                  if (true == ssb_list.tx_ssb[ssb_idx].transmitted) {
                    ro_p->mapped_ssb_idx[ro_p->nb_mapped_ssb] = ssb_idx;
                    ro_p->nb_mapped_ssb++;
                    ssb_list.tx_ssb[ssb_idx].mapped_ro[ssb_list.tx_ssb[ssb_idx].nb_mapped_ro] = ro_p;
                    ssb_list.tx_ssb[ssb_idx].nb_mapped_ro++;
                    AssertFatal(MAX_NB_RO_PER_SSB_IN_ASSOCIATION_PATTERN > ssb_list.tx_ssb[ssb_idx].nb_mapped_ro,"Too many mapped ROs (%d) to a single SSB\n", ssb_list.tx_ssb[ssb_idx].nb_mapped_ro);

                    LOG_D(MAC,"Mapped ssb_idx %u to RO slot-symbol %u-%u, %u-%u-%u/%u\n", ssb_idx, ro_p->slot, ro_p->start_symbol, slot, ro_in_time, ro_in_freq, prach_conf_period_p->prach_occasion_slot_map[frame][slot].nb_of_prach_occasion_in_freq);
                    LOG_D(MAC,"Nb mapped ROs for this ssb idx: in the association period only %u\n", ssb_list.tx_ssb[ssb_idx].nb_mapped_ro);

                    // If all the required SSBs are mapped to this RO, exit the loop of SSBs
                    if (ro_p->nb_mapped_ssb == ssb_rach_ratio) {
                      ssb_idx++;
                      break;
                    }
                  } // if ssb_idx is transmitted
                } // for ssb_idx

                // Exit the loop of ROs if there is no more SSB to map
                if (MAX_NB_SSB == ssb_idx) break;
              } // for ro_in_freq

              // Exit the loop of ROs if there is no more SSB to map
              if (MAX_NB_SSB == ssb_idx) break;
            } // for ro_in_time

            // Exit the loop of slots if there is no more SSB to map
            if (MAX_NB_SSB == ssb_idx) break;
          } // for slot

          // Exit the loop frames if there is no more SSB to map
          if (MAX_NB_SSB == ssb_idx) break;
        } // for frame

        // Exit the loop of PRACH configurations if there is no more SSB to map
        if (MAX_NB_SSB == ssb_idx) break;
      } // for n_prach_conf

      // WIP: note that there is no re-mapping of the SSBs within the association period since there is no invalid ROs in the PRACH config periods that would create this situation

    } // if multiple_ssbs_per_ro

    else {
      // --------------------
      // --------------------
      // Multiple ROs per SSB
      // --------------------
      // --------------------

      n_prach_conf = 0;

      // Go through the list of transmitted SSBs
      for (ssb_idx=0; ssb_idx<MAX_NB_SSB; ssb_idx++) {
        uint8_t nb_mapped_ro_in_association_period=0; // Reset the nb of mapped ROs for the new SSB index

        // Map only the transmitted ssb_idx
        if (true == ssb_list.tx_ssb[ssb_idx].transmitted) {

          // Map all the required ROs to this SSB
          // Go through the list of PRACH config periods within this association period
          for (; n_prach_conf<prach_assoc_pattern.prach_association_period_list[association_period_idx].nb_of_prach_conf_period; n_prach_conf++, prach_configuration_period_idx++) {

            // Build the association period with its association PRACH Configuration indexes
            prach_conf_period_p = &prach_assoc_pattern.prach_conf_period_list[prach_configuration_period_idx];
            prach_assoc_pattern.prach_association_period_list[association_period_idx].prach_conf_period_list[n_prach_conf] = prach_conf_period_p;

            for (; frame<prach_conf_period_p->nb_of_frame; frame++) {
              for (; slot<prach_conf_period_p->nb_of_slot; slot++) {
                for (; ro_in_time<prach_conf_period_p->prach_occasion_slot_map[frame][slot].nb_of_prach_occasion_in_time; ro_in_time++) {
                  for (; ro_in_freq<prach_conf_period_p->prach_occasion_slot_map[frame][slot].nb_of_prach_occasion_in_freq; ro_in_freq++) {
                    prach_occasion_info_t *ro_p = &prach_conf_period_p->prach_occasion_slot_map[frame][slot].prach_occasion[ro_in_time][ro_in_freq];

                    ro_p->mapped_ssb_idx[0] = ssb_idx;
                    ro_p->nb_mapped_ssb = 1;
                    ssb_list.tx_ssb[ssb_idx].mapped_ro[ssb_list.tx_ssb[ssb_idx].nb_mapped_ro] = ro_p;
                    ssb_list.tx_ssb[ssb_idx].nb_mapped_ro++;
                    AssertFatal(MAX_NB_RO_PER_SSB_IN_ASSOCIATION_PATTERN > ssb_list.tx_ssb[ssb_idx].nb_mapped_ro,"Too many mapped ROs (%d) to a single SSB\n", ssb_list.tx_ssb[ssb_idx].nb_mapped_ro);
                    nb_mapped_ro_in_association_period++;

                    LOG_D(MAC,"Mapped ssb_idx %u to RO slot-symbol %u-%u, %u-%u-%u/%u\n", ssb_idx, ro_p->slot, ro_p->start_symbol, slot, ro_in_time, ro_in_freq, prach_conf_period_p->prach_occasion_slot_map[frame][slot].nb_of_prach_occasion_in_freq);
                    LOG_D(MAC,"Nb mapped ROs for this ssb idx: in the association period only %u / total %u\n", ssb_list.tx_ssb[ssb_idx].nb_mapped_ro, nb_mapped_ro_in_association_period);

                    // Exit the loop if this SSB has been mapped to all the required ROs
                    // WIP: Assuming that ssb_rach_ratio equals the maximum nb of times a given ssb_idx is mapped within an association period:
                    //      this is true if no PRACH occasions are conflicting with SSBs nor TDD_UL_DL_ConfigurationCommon schedule
                    if (nb_mapped_ro_in_association_period == ssb_rach_ratio) {
                      ro_in_freq++;
                      break;
                    }
                  } // for ro_in_freq

                  // Exit the loop if this SSB has been mapped to all the required ROs
                  if (nb_mapped_ro_in_association_period == ssb_rach_ratio) {
                    break;
                  }
                  else ro_in_freq = 0; // else go to the next time symbol in that slot and reset the freq index
                } // for ro_in_time

                // Exit the loop if this SSB has been mapped to all the required ROs
                if (nb_mapped_ro_in_association_period == ssb_rach_ratio) {
                  break;
                }
                else ro_in_time = 0; // else go to the next slot in that PRACH config period and reset the symbol index
              } // for slot

              // Exit the loop if this SSB has been mapped to all the required ROs
              if (nb_mapped_ro_in_association_period == ssb_rach_ratio) {
                break;
              }
              else slot = 0; // else go to the next frame in that PRACH config period and reset the slot index
            } // for frame

            // Exit the loop if this SSB has been mapped to all the required ROs
            if (nb_mapped_ro_in_association_period == ssb_rach_ratio) {
              break;
            }
            else frame = 0; // else go to the next PRACH config period in that association period and reset the frame index
          } // for n_prach_conf

        } // if ssb_idx is transmitted
      } // for ssb_idx
    } // else if multiple_ssbs_per_ro

  } // for association_period_index
}

// Returns a RACH occasion if any matches the SSB idx, the frame and the slot
static int get_nr_prach_info_from_ssb_index(uint8_t ssb_idx,
                                            int frame,
                                            int slot,
                                            prach_occasion_info_t **prach_occasion_info_pp) {

  ssb_info_t *ssb_info_p;
  prach_occasion_slot_t *prach_occasion_slot_p = NULL;

  *prach_occasion_info_pp = NULL;

  // Search for a matching RO slot in the SSB_to_RO map
  // A valid RO slot will match:
  //      - ssb_idx mapped to one of the ROs in that RO slot
  //      - exact slot number
  //      - frame offset
  ssb_info_p = &ssb_list.tx_ssb[ssb_idx];
  for (uint8_t n_mapped_ro=0; n_mapped_ro<ssb_info_p->nb_mapped_ro; n_mapped_ro++) {
    if ((slot == ssb_info_p->mapped_ro[n_mapped_ro]->slot) &&
        (ssb_info_p->mapped_ro[n_mapped_ro]->frame == (frame % prach_assoc_pattern.nb_of_frame))) {

      uint8_t prach_config_period_nb = ssb_info_p->mapped_ro[n_mapped_ro]->frame / prach_assoc_pattern.prach_conf_period_list[0].nb_of_frame;
      uint8_t frame_nb_in_prach_config_period = ssb_info_p->mapped_ro[n_mapped_ro]->frame % prach_assoc_pattern.prach_conf_period_list[0].nb_of_frame;
      prach_occasion_slot_p = &prach_assoc_pattern.prach_conf_period_list[prach_config_period_nb].prach_occasion_slot_map[frame_nb_in_prach_config_period][slot];
    }
  }

  // If there is a matching RO slot in the SSB_to_RO map
  if (NULL != prach_occasion_slot_p)
  {
    // A random RO mapped to the SSB index should be selected in the slot

    // First count the number of times the SSB index is found in that RO
    uint8_t nb_mapped_ssb = 0;

    for (int ro_in_time=0; ro_in_time < prach_occasion_slot_p->nb_of_prach_occasion_in_time; ro_in_time++) {
      for (int ro_in_freq=0; ro_in_freq < prach_occasion_slot_p->nb_of_prach_occasion_in_freq; ro_in_freq++) {
        prach_occasion_info_t *prach_occasion_info_p = &prach_occasion_slot_p->prach_occasion[ro_in_time][ro_in_freq];

        for (uint8_t ssb_nb=0; ssb_nb<prach_occasion_info_p->nb_mapped_ssb; ssb_nb++) {
          if (prach_occasion_info_p->mapped_ssb_idx[ssb_nb] == ssb_idx) {
            nb_mapped_ssb++;
          }
        }
      }
    }

    // Choose a random SSB nb
    uint8_t random_ssb_nb = 0;

    random_ssb_nb = ((taus()) % nb_mapped_ssb);

    // Select the RO according to the chosen random SSB nb
    nb_mapped_ssb=0;
    for (int ro_in_time=0; ro_in_time < prach_occasion_slot_p->nb_of_prach_occasion_in_time; ro_in_time++) {
      for (int ro_in_freq=0; ro_in_freq < prach_occasion_slot_p->nb_of_prach_occasion_in_freq; ro_in_freq++) {
        prach_occasion_info_t *prach_occasion_info_p = &prach_occasion_slot_p->prach_occasion[ro_in_time][ro_in_freq];

        for (uint8_t ssb_nb=0; ssb_nb<prach_occasion_info_p->nb_mapped_ssb; ssb_nb++) {
          if (prach_occasion_info_p->mapped_ssb_idx[ssb_nb] == ssb_idx) {
            if (nb_mapped_ssb == random_ssb_nb) {
              *prach_occasion_info_pp = prach_occasion_info_p;
              return 1;
            }
            else {
              nb_mapped_ssb++;
            }
          }
        }
      }
    }
  }

  return 0;
}

// Build the SSB to RO mapping upon RRC configuration update
void build_ssb_to_ro_map(NR_ServingCellConfigCommon_t *scc, uint8_t unpaired){

  // Clear all the lists and maps
  memset(&prach_assoc_pattern, 0, sizeof(prach_association_pattern_t));
  memset(&ssb_list, 0, sizeof(ssb_list_info_t));

  // Build the list of all the valid RACH occasions in the maximum association pattern period according to the PRACH config
  LOG_D(MAC,"Build RO list\n");
  build_ro_list(scc, unpaired);

  // Build the list of all the valid/transmitted SSBs according to the config
  LOG_D(MAC,"Build SSB list\n");
  build_ssb_list(scc);

  // Map the transmitted SSBs to the ROs and create the association pattern according to the config
  LOG_D(MAC,"Map SSB to RO\n");
  map_ssb_to_ro(scc);
  LOG_D(MAC,"Map SSB to RO done\n");
}

void fill_scheduled_response(nr_scheduled_response_t *scheduled_response,
                             fapi_nr_dl_config_request_t *dl_config,
                             fapi_nr_ul_config_request_t *ul_config,
                             fapi_nr_tx_request_t *tx_request,
                             module_id_t mod_id,
                             int cc_id,
                             frame_t frame,
                             int slot,
                             int thread_id){

  scheduled_response->dl_config  = dl_config;
  scheduled_response->ul_config  = ul_config;
  scheduled_response->tx_request = tx_request;
  scheduled_response->module_id  = mod_id;
  scheduled_response->CC_id      = cc_id;
  scheduled_response->frame      = frame;
  scheduled_response->slot       = slot;
  scheduled_response->thread_id  = thread_id;
}

uint8_t table_9_2_2_1[16][8]={
  {0,12,2, 0, 0,3,0,0},
  {0,12,2, 0, 0,4,8,0},
  {0,12,2, 3, 0,4,8,0},
  {1,10,4, 0, 0,6,0,0},
  {1,10,4, 0, 0,3,6,9},
  {1,10,4, 2, 0,3,6,9},
  {1,10,4, 4, 0,3,6,9},
  {1,4, 10,0, 0,6,0,0},
  {1,4, 10,0, 0,3,6,9},
  {1,4, 10,2, 0,3,6,9},
  {1,4, 10,4, 0,3,6,9},
  {1,0, 14,0, 0,6,0,0},
  {1,0, 14,0, 0,3,6,9},
  {1,0, 14,2, 0,3,6,9},
  {1,0, 14,4, 0,3,6,9},
  {1,0, 14,26,0,3,0,0}
};

#if 0 // Not in use. In case of use, please adapt the schedule_response (no longer in MAC)
int8_t nr_ue_process_dlsch(module_id_t module_id,
			   int cc_id,
			   uint8_t gNB_index,
			   fapi_nr_dci_indication_t *dci_ind,
			   void *pduP,
			   uint32_t pdu_len)
{
  NR_UE_MAC_INST_t *mac = get_mac_inst(module_id);
  fapi_nr_ul_config_request_t *ul_config = &mac->ul_config_request;
  //fapi_nr_dl_config_request_t *dl_config = &mac->dl_config_request;
  nr_phy_config_t *phy_config = &mac->phy_config;

  //ul_config->ul_config_list[ul_config->number_pdus].pusch_config_pdu.rnti = rnti;
  // First we need to verify if DCI ind contains a ul-sch to be perfomred. If it does, we will handle a PUSCH in the UL_CONFIG_REQ.
  ul_config->ul_config_list[ul_config->number_pdus].pdu_type = FAPI_NR_UL_CONFIG_TYPE_PUCCH;
  for (int i=0; i<10; i++) {
    if(dci_ind!=NULL){
      if (dci_ind->dci_list[i].dci_format < 2) ul_config->ul_config_list[ul_config->number_pdus].pdu_type = FAPI_NR_UL_CONFIG_TYPE_PUSCH;
    }
  }
  if (ul_config->ul_config_list[ul_config->number_pdus].pdu_type == FAPI_NR_UL_CONFIG_TYPE_PUSCH) {
    // fill in the elements in config request inside P5 message
    //ul_config->ul_config_list[ul_config->number_pdus].pusch_config_pdu.bandwidth_part_ind = 0; //FIXME
    ul_config->ul_config_list[ul_config->number_pdus].pusch_config_pdu.rb_size = 0;
    ul_config->ul_config_list[ul_config->number_pdus].pusch_config_pdu.rb_start = 0;
    ul_config->ul_config_list[ul_config->number_pdus].pusch_config_pdu.nr_of_symbols = 0;
    ul_config->ul_config_list[ul_config->number_pdus].pusch_config_pdu.start_symbol_index = 0;
    ul_config->ul_config_list[ul_config->number_pdus].pusch_config_pdu.frequency_hopping = 0;
    ul_config->ul_config_list[ul_config->number_pdus].pusch_config_pdu.mcs_index = 0;
    ul_config->ul_config_list[ul_config->number_pdus].pusch_config_pdu.pusch_data.new_data_indicator = 0;
    ul_config->ul_config_list[ul_config->number_pdus].pusch_config_pdu.pusch_data.rv_index = 0;
    ul_config->ul_config_list[ul_config->number_pdus].pusch_config_pdu.pusch_data.harq_process_id = 0;
    ul_config->ul_config_list[ul_config->number_pdus].pusch_config_pdu.absolute_delta_PUSCH = 0;
    ul_config->ul_config_list[ul_config->number_pdus].pusch_config_pdu.nrOfLayers = 0;
    ul_config->ul_config_list[ul_config->number_pdus].pusch_config_pdu.transform_precoding = 0;
    ul_config->ul_config_list[ul_config->number_pdus].pusch_config_pdu.num_dmrs_cdm_grps_no_data = 0;
    ul_config->ul_config_list[ul_config->number_pdus].pusch_config_pdu.dmrs_ports = 0;
    ul_config->ul_config_list[ul_config->number_pdus].pusch_config_pdu.dmrs_config_type = 0;
    //ul_config->ul_config_list[ul_config->number_pdus].pusch_config_pdu.n_front_load_symb = 0; //FIXME
    //ul_config->ul_config_list[ul_config->number_pdus].pusch_config_pdu.srs_config = 0; //FIXME
    //ul_config->ul_config_list[ul_config->number_pdus].pusch_config_pdu.csi_reportTriggerSize = 0; //FIXME
    //ul_config->ul_config_list[ul_config->number_pdus].pusch_config_pdu.maxCodeBlockGroupsPerTransportBlock = 0; //FIXME
    //ul_config->ul_config_list[ul_config->number_pdus].pusch_config_pdu.ptrs_dmrs_association_port = 0; FIXME
    //ul_config->ul_config_list[ul_config->number_pdus].pusch_config_pdu.beta_offset_ind = 0; //FIXME
  } else { // If DCI ind is not format 0_0 or 0_1, we will handle a PUCCH in the UL_CONFIG_REQ
    ul_config->ul_config_list[ul_config->number_pdus].pdu_type = FAPI_NR_UL_CONFIG_TYPE_PUCCH;
    // If we handle PUCCH common
    ul_config->ul_config_list[ul_config->number_pdus].pucch_config_pdu.format              = table_9_2_2_1[phy_config->config_req.ul_bwp_common.pucch_config_common.pucch_resource_common][0];              /* format   0    1    2    3    4    */
    ul_config->ul_config_list[ul_config->number_pdus].pucch_config_pdu.initialCyclicShift  = table_9_2_2_1[phy_config->config_req.ul_bwp_common.pucch_config_common.pucch_resource_common][4];  /*          x    x                   */
    ul_config->ul_config_list[ul_config->number_pdus].pucch_config_pdu.nrofSymbols         = table_9_2_2_1[phy_config->config_req.ul_bwp_common.pucch_config_common.pucch_resource_common][2];         /*          x    x    x    x    x    */
    ul_config->ul_config_list[ul_config->number_pdus].pucch_config_pdu.startingSymbolIndex = table_9_2_2_1[phy_config->config_req.ul_bwp_common.pucch_config_common.pucch_resource_common][1]; /*          x    x    x    x    x    */
    ul_config->ul_config_list[ul_config->number_pdus].pucch_config_pdu.timeDomainOCC = 0;       /*               x                   */
    ul_config->ul_config_list[ul_config->number_pdus].pucch_config_pdu.nrofPRBs = 0;            /*                    x    x         */
    ul_config->ul_config_list[ul_config->number_pdus].pucch_config_pdu.startingPRB         = table_9_2_2_1[phy_config->config_req.ul_bwp_common.pucch_config_common.pucch_resource_common][3];         /*                                     maxNrofPhysicalResourceBlocks  = 275 */
    ul_config->ul_config_list[ul_config->number_pdus].pucch_config_pdu.occ_length = 0;          /*                              x    */
    ul_config->ul_config_list[ul_config->number_pdus].pucch_config_pdu.occ_Index = 0;           /*                              x    */
    ul_config->ul_config_list[ul_config->number_pdus].pucch_config_pdu.intraSlotFrequencyHopping = 0;
    ul_config->ul_config_list[ul_config->number_pdus].pucch_config_pdu.secondHopPRB = 0;
    ul_config->ul_config_list[ul_config->number_pdus].pucch_config_pdu.interslotFrequencyHopping = 0;
    ul_config->ul_config_list[ul_config->number_pdus].pucch_config_pdu.additionalDMRS = 0;
    ul_config->ul_config_list[ul_config->number_pdus].pucch_config_pdu.maxCodeRate = 0;
    ul_config->ul_config_list[ul_config->number_pdus].pucch_config_pdu.nrofSlots = 0;
    ul_config->ul_config_list[ul_config->number_pdus].pucch_config_pdu.pi2PBSK = 0;
    ul_config->ul_config_list[ul_config->number_pdus].pucch_config_pdu.simultaneousHARQ_ACK_CSI = 0;
    ul_config->ul_config_list[ul_config->number_pdus].pucch_config_pdu.pucch_GroupHopping  = phy_config->config_req.ul_bwp_common.pucch_config_common.pucch_group_hopping;
    ul_config->ul_config_list[ul_config->number_pdus].pucch_config_pdu.hoppingId           = phy_config->config_req.ul_bwp_common.pucch_config_common.hopping_id;
    ul_config->ul_config_list[ul_config->number_pdus].pucch_config_pdu.p0_nominal          = phy_config->config_req.ul_bwp_common.pucch_config_common.p0_nominal;
    for (int i=0;i<NUMBER_PUCCH_FORMAT_NR;i++) ul_config->ul_config_list[ul_config->number_pdus].pucch_config_pdu.deltaF_PUCCH_f[i] = 0;
    ul_config->ul_config_list[ul_config->number_pdus].pucch_config_pdu.p0_PUCCH_Id = 0;     /* INTEGER (1..8)     */
    ul_config->ul_config_list[ul_config->number_pdus].pucch_config_pdu.p0_PUCCH_Value = 0;
    ul_config->ul_config_list[ul_config->number_pdus].pucch_config_pdu.twoPUCCH_PC_AdjustmentStates = 0;
    // If we handle PUCCH dedicated
    ul_config->ul_config_list[ul_config->number_pdus].pucch_config_pdu.format              = phy_config->config_req.ul_bwp_dedicated.pucch_config_dedicated.multi_csi_pucch_resources[0].format;              /* format   0    1    2    3    4    */
    switch (ul_config->ul_config_list[ul_config->number_pdus].pucch_config_pdu.format){
    case pucch_format1_nr:
      ul_config->ul_config_list[ul_config->number_pdus].pucch_config_pdu.interslotFrequencyHopping = phy_config->config_req.ul_bwp_dedicated.pucch_config_dedicated.format1.inter_slot_frequency_hopping;
      ul_config->ul_config_list[ul_config->number_pdus].pucch_config_pdu.additionalDMRS            = phy_config->config_req.ul_bwp_dedicated.pucch_config_dedicated.format1.additional_dmrs;
      ul_config->ul_config_list[ul_config->number_pdus].pucch_config_pdu.maxCodeRate               = phy_config->config_req.ul_bwp_dedicated.pucch_config_dedicated.format1.max_code_rate;
      ul_config->ul_config_list[ul_config->number_pdus].pucch_config_pdu.nrofSlots                 = phy_config->config_req.ul_bwp_dedicated.pucch_config_dedicated.format1.number_of_slots;
      ul_config->ul_config_list[ul_config->number_pdus].pucch_config_pdu.pi2PBSK                   = phy_config->config_req.ul_bwp_dedicated.pucch_config_dedicated.format1.pi2bpsk;
      ul_config->ul_config_list[ul_config->number_pdus].pucch_config_pdu.simultaneousHARQ_ACK_CSI  = phy_config->config_req.ul_bwp_dedicated.pucch_config_dedicated.format1.simultaneous_harq_ack_csi;
      break;
    case pucch_format2_nr:
      ul_config->ul_config_list[ul_config->number_pdus].pucch_config_pdu.interslotFrequencyHopping = phy_config->config_req.ul_bwp_dedicated.pucch_config_dedicated.format2.inter_slot_frequency_hopping;
      ul_config->ul_config_list[ul_config->number_pdus].pucch_config_pdu.additionalDMRS            = phy_config->config_req.ul_bwp_dedicated.pucch_config_dedicated.format2.additional_dmrs;
      ul_config->ul_config_list[ul_config->number_pdus].pucch_config_pdu.maxCodeRate               = phy_config->config_req.ul_bwp_dedicated.pucch_config_dedicated.format2.max_code_rate;
      ul_config->ul_config_list[ul_config->number_pdus].pucch_config_pdu.nrofSlots                 = phy_config->config_req.ul_bwp_dedicated.pucch_config_dedicated.format2.number_of_slots;
      ul_config->ul_config_list[ul_config->number_pdus].pucch_config_pdu.pi2PBSK                   = phy_config->config_req.ul_bwp_dedicated.pucch_config_dedicated.format2.pi2bpsk;
      ul_config->ul_config_list[ul_config->number_pdus].pucch_config_pdu.simultaneousHARQ_ACK_CSI  = phy_config->config_req.ul_bwp_dedicated.pucch_config_dedicated.format2.simultaneous_harq_ack_csi;
      break;
    case pucch_format3_nr:
      ul_config->ul_config_list[ul_config->number_pdus].pucch_config_pdu.interslotFrequencyHopping = phy_config->config_req.ul_bwp_dedicated.pucch_config_dedicated.format3.inter_slot_frequency_hopping;
      ul_config->ul_config_list[ul_config->number_pdus].pucch_config_pdu.additionalDMRS            = phy_config->config_req.ul_bwp_dedicated.pucch_config_dedicated.format3.additional_dmrs;
      ul_config->ul_config_list[ul_config->number_pdus].pucch_config_pdu.maxCodeRate               = phy_config->config_req.ul_bwp_dedicated.pucch_config_dedicated.format3.max_code_rate;
      ul_config->ul_config_list[ul_config->number_pdus].pucch_config_pdu.nrofSlots                 = phy_config->config_req.ul_bwp_dedicated.pucch_config_dedicated.format3.number_of_slots;
      ul_config->ul_config_list[ul_config->number_pdus].pucch_config_pdu.pi2PBSK                   = phy_config->config_req.ul_bwp_dedicated.pucch_config_dedicated.format3.pi2bpsk;
      ul_config->ul_config_list[ul_config->number_pdus].pucch_config_pdu.simultaneousHARQ_ACK_CSI  = phy_config->config_req.ul_bwp_dedicated.pucch_config_dedicated.format3.simultaneous_harq_ack_csi;
      break;
    case pucch_format4_nr:
      ul_config->ul_config_list[ul_config->number_pdus].pucch_config_pdu.interslotFrequencyHopping = phy_config->config_req.ul_bwp_dedicated.pucch_config_dedicated.format4.inter_slot_frequency_hopping;
      ul_config->ul_config_list[ul_config->number_pdus].pucch_config_pdu.additionalDMRS            = phy_config->config_req.ul_bwp_dedicated.pucch_config_dedicated.format4.additional_dmrs;
      ul_config->ul_config_list[ul_config->number_pdus].pucch_config_pdu.maxCodeRate               = phy_config->config_req.ul_bwp_dedicated.pucch_config_dedicated.format4.max_code_rate;
      ul_config->ul_config_list[ul_config->number_pdus].pucch_config_pdu.nrofSlots                 = phy_config->config_req.ul_bwp_dedicated.pucch_config_dedicated.format4.number_of_slots;
      ul_config->ul_config_list[ul_config->number_pdus].pucch_config_pdu.pi2PBSK                   = phy_config->config_req.ul_bwp_dedicated.pucch_config_dedicated.format4.pi2bpsk;
      ul_config->ul_config_list[ul_config->number_pdus].pucch_config_pdu.simultaneousHARQ_ACK_CSI  = phy_config->config_req.ul_bwp_dedicated.pucch_config_dedicated.format4.simultaneous_harq_ack_csi;
      break;
    default:
      break;
    }
    ul_config->ul_config_list[ul_config->number_pdus].pucch_config_pdu.initialCyclicShift        = phy_config->config_req.ul_bwp_dedicated.pucch_config_dedicated.multi_csi_pucch_resources[0].initial_cyclic_shift;  /*          x    x                   */
    ul_config->ul_config_list[ul_config->number_pdus].pucch_config_pdu.nrofSymbols               = phy_config->config_req.ul_bwp_dedicated.pucch_config_dedicated.multi_csi_pucch_resources[0].number_of_symbols;         /*          x    x    x    x    x    */
    ul_config->ul_config_list[ul_config->number_pdus].pucch_config_pdu.startingSymbolIndex       = phy_config->config_req.ul_bwp_dedicated.pucch_config_dedicated.multi_csi_pucch_resources[0].starting_symbol_index; /*          x    x    x    x    x    */
    ul_config->ul_config_list[ul_config->number_pdus].pucch_config_pdu.timeDomainOCC             = phy_config->config_req.ul_bwp_dedicated.pucch_config_dedicated.multi_csi_pucch_resources[0].time_domain_occ;       /*               x                   */
    ul_config->ul_config_list[ul_config->number_pdus].pucch_config_pdu.nrofPRBs                  = phy_config->config_req.ul_bwp_dedicated.pucch_config_dedicated.multi_csi_pucch_resources[0].number_of_prbs;            /*                    x    x         */
    ul_config->ul_config_list[ul_config->number_pdus].pucch_config_pdu.startingPRB               = phy_config->config_req.ul_bwp_dedicated.pucch_config_dedicated.multi_csi_pucch_resources[0].starting_prb;         /*                                     maxNrofPhysicalResourceBlocks  = 275 */
    ul_config->ul_config_list[ul_config->number_pdus].pucch_config_pdu.occ_length                = phy_config->config_req.ul_bwp_dedicated.pucch_config_dedicated.multi_csi_pucch_resources[0].occ_length;          /*                              x    */
    ul_config->ul_config_list[ul_config->number_pdus].pucch_config_pdu.occ_Index                 = phy_config->config_req.ul_bwp_dedicated.pucch_config_dedicated.multi_csi_pucch_resources[0].occ_index;           /*                              x    */
    ul_config->ul_config_list[ul_config->number_pdus].pucch_config_pdu.intraSlotFrequencyHopping = phy_config->config_req.ul_bwp_dedicated.pucch_config_dedicated.multi_csi_pucch_resources[0].intra_slot_frequency_hopping;
    ul_config->ul_config_list[ul_config->number_pdus].pucch_config_pdu.secondHopPRB              = phy_config->config_req.ul_bwp_dedicated.pucch_config_dedicated.multi_csi_pucch_resources[0].second_hop_prb;
    ul_config->ul_config_list[ul_config->number_pdus].pucch_config_pdu.pucch_GroupHopping        = phy_config->config_req.ul_bwp_common.pucch_config_common.pucch_group_hopping;
    ul_config->ul_config_list[ul_config->number_pdus].pucch_config_pdu.hoppingId                 = phy_config->config_req.ul_bwp_common.pucch_config_common.hopping_id;
    ul_config->ul_config_list[ul_config->number_pdus].pucch_config_pdu.p0_nominal                = phy_config->config_req.ul_bwp_common.pucch_config_common.p0_nominal;
    for (int i=0;i<NUMBER_PUCCH_FORMAT_NR; i++) ul_config->ul_config_list[ul_config->number_pdus].pucch_config_pdu.deltaF_PUCCH_f[i] = 0;
    ul_config->ul_config_list[ul_config->number_pdus].pucch_config_pdu.p0_PUCCH_Id = 0;     /* INTEGER (1..8)     */
    ul_config->ul_config_list[ul_config->number_pdus].pucch_config_pdu.p0_PUCCH_Value = 0;
    ul_config->ul_config_list[ul_config->number_pdus].pucch_config_pdu.twoPUCCH_PC_AdjustmentStates = 0;

  }
  if(mac->if_module != NULL && mac->if_module->scheduled_response != NULL){
    mac->if_module->scheduled_response(&mac->scheduled_response);
  }
  return 0;
}
#endif

int8_t nr_ue_decode_mib(module_id_t module_id,
                        int cc_id,
                        uint8_t gNB_index,
                        uint8_t extra_bits,	//	8bits 38.212 c7.1.1
                        uint32_t ssb_length,
                        uint32_t ssb_index,
                        void *pduP,
                        uint16_t cell_id)
{
  LOG_I(MAC,"[L2][MAC] decode mib\n");

  NR_UE_MAC_INST_t *mac = get_mac_inst(module_id);

  nr_mac_rrc_data_ind_ue( module_id, cc_id, gNB_index, NR_BCCH_BCH, (uint8_t *) pduP, 3 );    //  fixed 3 bytes MIB PDU
    
  AssertFatal(mac->mib != NULL, "nr_ue_decode_mib() mac->mib == NULL\n");
  //if(mac->mib != NULL){
  uint16_t frame = (mac->mib->systemFrameNumber.buf[0] >> mac->mib->systemFrameNumber.bits_unused);
  uint16_t frame_number_4lsb = 0;
  for (int i=0; i<4; i++)
    frame_number_4lsb |= ((extra_bits>>i)&1)<<(3-i);
  uint8_t half_frame_bit = ( extra_bits >> 4 ) & 0x1;               //	extra bits[4]
  uint8_t ssb_subcarrier_offset_msb = ( extra_bits >> 5 ) & 0x1;    //	extra bits[5]
  uint8_t ssb_subcarrier_offset = (uint8_t)mac->mib->ssb_SubcarrierOffset;

  frame = frame << 4;
  frame = frame | frame_number_4lsb;
  if(ssb_length == 64){
    for (int i=0; i<3; i++)
      ssb_index += (((extra_bits>>(7-i))&0x01)<<(3+i));
  }else{
    if(ssb_subcarrier_offset_msb){
      ssb_subcarrier_offset = ssb_subcarrier_offset | 0x10;
    }
  }

<<<<<<< HEAD
#ifdef DEBUG_MIB
  LOG_I(MAC,"system frame number(6 MSB bits): %d\n",  mac->mib->systemFrameNumber.buf[0]);
  LOG_I(MAC,"system frame number(with LSB): %d\n", (int)frame);
  LOG_I(MAC,"subcarrier spacing (0=15or60, 1=30or120): %d\n", (int)mac->mib->subCarrierSpacingCommon);
  LOG_I(MAC,"ssb carrier offset(with MSB):  %d\n", (int)ssb_subcarrier_offset);
  LOG_I(MAC,"dmrs type A position (0=pos2,1=pos3): %d\n", (int)mac->mib->dmrs_TypeA_Position);
  LOG_I(MAC,"pdcch config sib1.controlResourceSetZero: %d\n", (int)mac->mib->pdcch_ConfigSIB1.controlResourceSetZero);
  LOG_I(MAC,"pdcch config sib1.searchSpaceZero: %d\n", (int)mac->mib->pdcch_ConfigSIB1.searchSpaceZero);
  LOG_I(MAC,"cell barred (0=barred,1=notBarred): %d\n", (int)mac->mib->cellBarred);
  LOG_I(MAC,"intra frequency reselection (0=allowed,1=notAllowed): %d\n", (int)mac->mib->intraFreqReselection);
  //LOG_I(MAC,"half frame bit(extra bits):    %d\n", (int)half_frame_bit);
  LOG_I(MAC,"ssb index(extra bits):         %d\n", (int)ssb_index);
#endif

  get_type0_PDCCH_CSS_config_parameters(&mac->type0_PDCCH_CSS_config, mac->mib, extra_bits, ssb_length, ssb_index,
                                        mac->phy_config.config_req.ssb_table.ssb_offset_point_a);
=======
  LOG_D(MAC,"system frame number(6 MSB bits): %d\n",  mac->mib->systemFrameNumber.buf[0]);
  LOG_D(MAC,"system frame number(with LSB): %d\n", (int)frame);
  LOG_D(MAC,"subcarrier spacing (0=15or60, 1=30or120): %d\n", (int)mac->mib->subCarrierSpacingCommon);
  LOG_D(MAC,"ssb carrier offset(with MSB):  %d\n", (int)ssb_subcarrier_offset);
  LOG_D(MAC,"dmrs type A position (0=pos2,1=pos3): %d\n", (int)mac->mib->dmrs_TypeA_Position);
  LOG_D(MAC,"cell barred (0=barred,1=notBarred): %d\n", (int)mac->mib->cellBarred);
  LOG_D(MAC,"intra frequency reselection (0=allowed,1=notAllowed): %d\n", (int)mac->mib->intraFreqReselection);
  LOG_D(MAC,"half frame bit(extra bits):    %d\n", (int)half_frame_bit);
  LOG_D(MAC,"ssb index(extra bits):         %d\n", (int)ssb_index);

  subcarrier_spacing_t scs_ssb = scs_30kHz;      //  default for 
  //const uint32_t scs_index = 0;
  const uint32_t num_slot_per_frame = 20;
  subcarrier_spacing_t scs_pdcch;

  //  assume carrier frequency < 6GHz
  if(mac->mib->subCarrierSpacingCommon == NR_MIB__subCarrierSpacingCommon_scs15or60){
    scs_pdcch = scs_15kHz;
  }else{  //NR_MIB__subCarrierSpacingCommon_scs30or120
    scs_pdcch = scs_30kHz;
  }

  channel_bandwidth_t min_channel_bw = bw_10MHz;  //  deafult for testing
	    
  uint32_t is_condition_A = (ssb_subcarrier_offset == 0);   //  38.213 ch.13
  frequency_range_t frequency_range = FR1;
  uint32_t index_4msb = (mac->mib->pdcch_ConfigSIB1.controlResourceSetZero);
  uint32_t index_4lsb = (mac->mib->pdcch_ConfigSIB1.searchSpaceZero);
  int32_t num_rbs = -1;
  int32_t num_symbols = -1;
  int32_t rb_offset = -1;
  LOG_D(MAC,"<<<<<<<<<configSIB1: controlResourceSetZero %d searchSpaceZero %d scs_ssb %d scs_pdcch %d switch %d ",
        index_4msb,index_4lsb,scs_ssb,scs_pdcch, (scs_ssb << 5)|scs_pdcch);

  //  type0-pdcch coreset
  switch( (scs_ssb << 5)|scs_pdcch ){
  case (scs_15kHz << 5) | scs_15kHz :
    AssertFatal(index_4msb < 15, "38.213 Table 13-1 4 MSB out of range\n");
    mac->type0_pdcch_ss_mux_pattern = 1;
    num_rbs     = table_38213_13_1_c2[index_4msb];
    num_symbols = table_38213_13_1_c3[index_4msb];
    rb_offset   = table_38213_13_1_c4[index_4msb];
    break;

  case (scs_15kHz << 5) | scs_30kHz:
    AssertFatal(index_4msb < 14, "38.213 Table 13-2 4 MSB out of range\n");
    mac->type0_pdcch_ss_mux_pattern = 1;
    num_rbs     = table_38213_13_2_c2[index_4msb];
    num_symbols = table_38213_13_2_c3[index_4msb];
    rb_offset   = table_38213_13_2_c4[index_4msb];
    break;

  case (scs_30kHz << 5) | scs_15kHz:
    if((min_channel_bw & bw_5MHz) | (min_channel_bw & bw_10MHz)){
      AssertFatal(index_4msb < 9, "38.213 Table 13-3 4 MSB out of range\n");
      mac->type0_pdcch_ss_mux_pattern = 1;
      num_rbs     = table_38213_13_3_c2[index_4msb];
      num_symbols = table_38213_13_3_c3[index_4msb];
      rb_offset   = table_38213_13_3_c4[index_4msb];
    }else if(min_channel_bw & bw_40MHz){
      AssertFatal(index_4msb < 9, "38.213 Table 13-5 4 MSB out of range\n");
      mac->type0_pdcch_ss_mux_pattern = 1;
      num_rbs     = table_38213_13_5_c2[index_4msb];
      num_symbols = table_38213_13_5_c3[index_4msb];
      rb_offset   = table_38213_13_5_c4[index_4msb];
    }else{ ; }

    break;

  case (scs_30kHz << 5) | scs_30kHz:
    if((min_channel_bw & bw_5MHz) | (min_channel_bw & bw_10MHz)){
      mac->type0_pdcch_ss_mux_pattern = 1;
      num_rbs     = table_38213_13_4_c2[index_4msb];
      num_symbols = table_38213_13_4_c3[index_4msb];
      rb_offset   = table_38213_13_4_c4[index_4msb];
      LOG_I(MAC,"<<<<<<<<<index_4msb %d num_rbs %d num_symb %d rb_offset %d\n",index_4msb,num_rbs,num_symbols,rb_offset );
    }else if(min_channel_bw & bw_40MHz){
      AssertFatal(index_4msb < 10, "38.213 Table 13-6 4 MSB out of range\n");
      mac->type0_pdcch_ss_mux_pattern = 1;
      num_rbs     = table_38213_13_6_c2[index_4msb];
      num_symbols = table_38213_13_6_c3[index_4msb];
      rb_offset   = table_38213_13_6_c4[index_4msb];
    }else{ ; }
    break;

  case (scs_120kHz << 5) | scs_60kHz:
    AssertFatal(index_4msb < 12, "38.213 Table 13-7 4 MSB out of range\n");
    if(index_4msb & 0x7){
      mac->type0_pdcch_ss_mux_pattern = 1;
    }else if(index_4msb & 0x18){
      mac->type0_pdcch_ss_mux_pattern = 2;
    }else{ ; }

    num_rbs     = table_38213_13_7_c2[index_4msb];
    num_symbols = table_38213_13_7_c3[index_4msb];
    if(!is_condition_A && (index_4msb == 8 || index_4msb == 10)){
      rb_offset   = table_38213_13_7_c4[index_4msb] - 1;
    }else{
      rb_offset   = table_38213_13_7_c4[index_4msb];
    }
    break;

  case (scs_120kHz << 5) | scs_120kHz:
    AssertFatal(index_4msb < 8, "38.213 Table 13-8 4 MSB out of range\n");
    if(index_4msb & 0x3){
      mac->type0_pdcch_ss_mux_pattern = 1;
    }else if(index_4msb & 0x0c){
      mac->type0_pdcch_ss_mux_pattern = 3;
    }

    num_rbs     = table_38213_13_8_c2[index_4msb];
    num_symbols = table_38213_13_8_c3[index_4msb];
    if(!is_condition_A && (index_4msb == 4 || index_4msb == 6)){
      rb_offset   = table_38213_13_8_c4[index_4msb] - 1;
    }else{
      rb_offset   = table_38213_13_8_c4[index_4msb];
    }
    break;

  case (scs_240kHz << 5) | scs_60kHz:
    AssertFatal(index_4msb < 4, "38.213 Table 13-9 4 MSB out of range\n");
    mac->type0_pdcch_ss_mux_pattern = 1;
    num_rbs     = table_38213_13_9_c2[index_4msb];
    num_symbols = table_38213_13_9_c3[index_4msb];
    rb_offset   = table_38213_13_9_c4[index_4msb];
    break;

  case (scs_240kHz << 5) | scs_120kHz:
    AssertFatal(index_4msb < 8, "38.213 Table 13-10 4 MSB out of range\n");
    if(index_4msb & 0x3){
      mac->type0_pdcch_ss_mux_pattern = 1;
    }else if(index_4msb & 0x0c){
      mac->type0_pdcch_ss_mux_pattern = 2;
    }
    num_rbs     = table_38213_13_10_c2[index_4msb];
    num_symbols = table_38213_13_10_c3[index_4msb];
    if(!is_condition_A && (index_4msb == 4 || index_4msb == 6)){
      rb_offset   = table_38213_13_10_c4[index_4msb]-1;
    }else{
      rb_offset   = table_38213_13_10_c4[index_4msb];
    }
                
    break;

  default:
    break;
  }

  AssertFatal(num_rbs != -1, "Type0 PDCCH coreset num_rbs undefined");
  AssertFatal(num_symbols != -1, "Type0 PDCCH coreset num_symbols undefined");
  AssertFatal(rb_offset != -1, "Type0 PDCCH coreset rb_offset undefined");
        
  //uint32_t cell_id = 0;   //  obtain from L1 later

  //mac->type0_pdcch_dci_config.coreset.rb_start = rb_offset;
  //mac->type0_pdcch_dci_config.coreset.rb_end = rb_offset + num_rbs - 1;
  uint64_t mask = 0x0;
  uint8_t i;
  for(i=0; i<(num_rbs/6); ++i){   //  38.331 Each bit corresponds a group of 6 RBs
    mask = mask >> 1;
    mask = mask | 0x100000000000;
  }
  //LOG_I(MAC,">>>>>>>>mask %x num_rbs %d rb_offset %d\n", mask, num_rbs, rb_offset);
  /*
    mac->type0_pdcch_dci_config.coreset.frequency_domain_resource = mask;
    mac->type0_pdcch_dci_config.coreset.rb_offset = rb_offset;  //  additional parameter other than coreset

    //mac->type0_pdcch_dci_config.type0_pdcch_coreset.duration = num_symbols;
    mac->type0_pdcch_dci_config.coreset.cce_reg_mapping_type = CCE_REG_MAPPING_TYPE_INTERLEAVED;
    mac->type0_pdcch_dci_config.coreset.cce_reg_interleaved_reg_bundle_size = 6;   //  L 38.211 7.3.2.2
    mac->type0_pdcch_dci_config.coreset.cce_reg_interleaved_interleaver_size = 2;  //  R 38.211 7.3.2.2
    mac->type0_pdcch_dci_config.coreset.cce_reg_interleaved_shift_index = cell_id;
    mac->type0_pdcch_dci_config.coreset.precoder_granularity = PRECODER_GRANULARITY_SAME_AS_REG_BUNDLE;
    mac->type0_pdcch_dci_config.coreset.pdcch_dmrs_scrambling_id = cell_id;
  */


  // type0-pdcch search space
  float big_o;
  float big_m;
  uint32_t temp;
  SFN_C_TYPE sfn_c=SFN_C_IMPOSSIBLE;   //  only valid for mux=1
  uint32_t n_c=UINT_MAX;
  uint32_t number_of_search_space_per_slot=UINT_MAX;
//  uint32_t first_symbol_index=UINT_MAX;
//  uint32_t search_space_duration;  //  element of search space
  //  38.213 table 10.1-1

  /// MUX PATTERN 1
  if(mac->type0_pdcch_ss_mux_pattern == 1 && frequency_range == FR1){
    big_o = table_38213_13_11_c1[index_4lsb];
    number_of_search_space_per_slot = table_38213_13_11_c2[index_4lsb];
    big_m = table_38213_13_11_c3[index_4lsb];

    temp = (uint32_t)(big_o*pow(2, scs_pdcch)) + (uint32_t)(ssb_index*big_m);
    n_c = temp / num_slot_per_frame;
    if((temp/num_slot_per_frame) & 0x1){
      sfn_c = SFN_C_MOD_2_EQ_1;
    }else{
      sfn_c = SFN_C_MOD_2_EQ_0;
    }

//    if((index_4lsb == 1 || index_4lsb == 3 || index_4lsb == 5 || index_4lsb == 7) && (ssb_index&1)){
//      first_symbol_index = num_symbols;
//    }else{
//      first_symbol_index = table_38213_13_11_c4[index_4lsb];
//    }
    //  38.213 chapter 13: over two consecutive slots
//    search_space_duration = 2;
  }

  if(mac->type0_pdcch_ss_mux_pattern == 1 && frequency_range == FR2){
    big_o = table_38213_13_12_c1[index_4lsb];
    number_of_search_space_per_slot = table_38213_13_11_c2[index_4lsb];
    big_m = table_38213_13_12_c3[index_4lsb];

//    if((index_4lsb == 1 || index_4lsb == 3 || index_4lsb == 5 || index_4lsb == 10) && (ssb_index&1)){
//      first_symbol_index = 7;
//    }else if((index_4lsb == 6 || index_4lsb == 7 || index_4lsb == 8 || index_4lsb == 11) && (ssb_index&1)){
//      first_symbol_index = num_symbols;
//    }else{
//      first_symbol_index = 0;
//    }
    //  38.213 chapter 13: over two consecutive slots
    //search_space_duration = 2;
  }

  /// MUX PATTERN 2
  if(mac->type0_pdcch_ss_mux_pattern == 2){
            
    if((scs_ssb == scs_120kHz) && (scs_pdcch == scs_60kHz)){
      //  38.213 Table 13-13
      AssertFatal(index_4lsb == 0, "38.213 Table 13-13 4 LSB out of range\n");
      //  PDCCH monitoring occasions (SFN and slot number) same as SSB frame-slot
      //                sfn_c = SFN_C_EQ_SFN_SSB;
      n_c = get_ssb_slot(ssb_index);
//      switch(ssb_index & 0x3){    //  ssb_index(i) mod 4
//      case 0:
//	first_symbol_index = 0;
//	break;
//      case 1:
//	first_symbol_index = 1;
//	break;
//      case 2:
//	first_symbol_index = 6;
//	break;
//      case 3:
//	first_symbol_index = 7;
//	break;
//      default: break;
//      }
                
    }else if((scs_ssb == scs_240kHz) && (scs_pdcch == scs_120kHz)){
      //  38.213 Table 13-14
      AssertFatal(index_4lsb == 0, "38.213 Table 13-14 4 LSB out of range\n");
      //  PDCCH monitoring occasions (SFN and slot number) same as SSB frame-slot
      //                sfn_c = SFN_C_EQ_SFN_SSB;
      n_c = get_ssb_slot(ssb_index);
      switch(ssb_index & 0x7){    //  ssb_index(i) mod 8
      case 0: 
//	first_symbol_index = 0;
	break;
      case 1: 
//	first_symbol_index = 1;
	break;
      case 2: 
//	first_symbol_index = 2;
	break;
      case 3: 
//	first_symbol_index = 3;
	break;
      case 4: 
//	first_symbol_index = 12;
	n_c = get_ssb_slot(ssb_index) - 1;
	break;
      case 5: 
//	first_symbol_index = 13;
	n_c = get_ssb_slot(ssb_index) - 1;
	break;
      case 6: 
//	first_symbol_index = 0;
	break;
      case 7: 
//	first_symbol_index = 1;
	break;
      default: break; 
      }
    }else{ ; }
    //  38.213 chapter 13: over one slot
//    search_space_duration = 1;
  }

  /// MUX PATTERN 3
  if(mac->type0_pdcch_ss_mux_pattern == 3){
    if((scs_ssb == scs_120kHz) && (scs_pdcch == scs_120kHz)){
      //  38.213 Table 13-15
      AssertFatal(index_4lsb == 0, "38.213 Table 13-15 4 LSB out of range\n");
      //  PDCCH monitoring occasions (SFN and slot number) same as SSB frame-slot
      //                sfn_c = SFN_C_EQ_SFN_SSB;
      n_c = get_ssb_slot(ssb_index);
//      switch(ssb_index & 0x3){    //  ssb_index(i) mod 4
//      case 0:
//	first_symbol_index = 4;
//	break;
//      case 1:
//	first_symbol_index = 8;
//	break;
//      case 2:
//	first_symbol_index = 2;
//	break;
//      case 3:
//	first_symbol_index = 6;
//	break;
//      default: break;
//      }
    }else{ ; }
    //  38.213 chapter 13: over one slot
//    search_space_duration = 1;
  }

  AssertFatal(number_of_search_space_per_slot!=UINT_MAX,"");
  /*
  uint32_t coreset_duration = num_symbols * number_of_search_space_per_slot;
    mac->type0_pdcch_dci_config.number_of_candidates[0] = table_38213_10_1_1_c2[0];
    mac->type0_pdcch_dci_config.number_of_candidates[1] = table_38213_10_1_1_c2[1];
    mac->type0_pdcch_dci_config.number_of_candidates[2] = table_38213_10_1_1_c2[2];   //  CCE aggregation level = 4
    mac->type0_pdcch_dci_config.number_of_candidates[3] = table_38213_10_1_1_c2[3];   //  CCE aggregation level = 8
    mac->type0_pdcch_dci_config.number_of_candidates[4] = table_38213_10_1_1_c2[4];   //  CCE aggregation level = 16
    mac->type0_pdcch_dci_config.duration = search_space_duration;
    mac->type0_pdcch_dci_config.coreset.duration = coreset_duration;   //  coreset
    AssertFatal(first_symbol_index!=UINT_MAX,"");
    mac->type0_pdcch_dci_config.monitoring_symbols_within_slot = (0x3fff << first_symbol_index) & (0x3fff >> (14-coreset_duration-first_symbol_index)) & 0x3fff;
  */
  AssertFatal(sfn_c!=SFN_C_IMPOSSIBLE,"");
  AssertFatal(n_c!=UINT_MAX,"");
  mac->type0_pdcch_ss_sfn_c = sfn_c;
  mac->type0_pdcch_ss_n_c = n_c;
        
  // fill in the elements in config request inside P5 message
  mac->phy_config.Mod_id = module_id;
  mac->phy_config.CC_id = cc_id;
>>>>>>> b9b2f289

  ssb_index = mac->type0_PDCCH_CSS_config.ssb_index; //  TODO: ssb_index should obtain from L1 in case Lssb != 64
  mac->type0_pdcch_ss_mux_pattern = mac->type0_PDCCH_CSS_config.type0_pdcch_ss_mux_pattern;
  mac->type0_pdcch_ss_sfn_c = mac->type0_PDCCH_CSS_config.sfn_c;
  mac->type0_pdcch_ss_n_c = mac->type0_PDCCH_CSS_config.n_c;
  mac->dl_config_request.sfn = mac->type0_PDCCH_CSS_config.frame;
  mac->dl_config_request.slot = (ssb_index>>1) + ((ssb_index>>4)<<1); // not valid for 240kHz SCS

  return 0;
}

int8_t nr_ue_decode_sib1(module_id_t module_id,
                         int cc_id,
                         unsigned int gNB_index,
                         uint32_t sibs_mask,
                         uint8_t *pduP,
                         uint32_t pdu_len) {
  LOG_D(MAC, "Decode sib1\n");
  nr_mac_rrc_data_ind_ue(module_id, cc_id, gNB_index, NR_BCCH_DL_SCH, (uint8_t *) pduP, pdu_len);
  return 0;
}

//  TODO: change to UE parameter, scs: 15KHz, slot duration: 1ms
uint32_t get_ssb_frame(uint32_t test){
  return test;
}

/*
 * This function returns the slot offset K2 corresponding to a given time domain
 * indication value from RRC configuration.
 */
long get_k2(NR_UE_MAC_INST_t *mac, uint8_t time_domain_ind) {
  long k2 = -1;
  // Get K2 from RRC configuration
  NR_PUSCH_Config_t *pusch_config=mac->ULbwp[0]->bwp_Dedicated->pusch_Config->choice.setup;
  NR_PUSCH_TimeDomainResourceAllocationList_t *pusch_TimeDomainAllocationList = NULL;
  if (pusch_config->pusch_TimeDomainAllocationList) {
    pusch_TimeDomainAllocationList = pusch_config->pusch_TimeDomainAllocationList->choice.setup;
  }
  else if (mac->ULbwp[0]->bwp_Common->pusch_ConfigCommon->choice.setup->pusch_TimeDomainAllocationList) {
    pusch_TimeDomainAllocationList = mac->ULbwp[0]->bwp_Common->pusch_ConfigCommon->choice.setup->pusch_TimeDomainAllocationList;
  }
  if (pusch_TimeDomainAllocationList) {
    if (time_domain_ind >= pusch_TimeDomainAllocationList->list.count) {
      LOG_E(MAC, "time_domain_ind %d >= pusch->TimeDomainAllocationList->list.count %d\n",
            time_domain_ind, pusch_TimeDomainAllocationList->list.count);
      return -1;
    }
    k2 = *pusch_TimeDomainAllocationList->list.array[time_domain_ind]->k2;
  }
  
  LOG_D(MAC, "get_k2(): k2 is %ld\n", k2);
  return k2;
}

/*
 * This function returns the UL config corresponding to a given UL slot
 * from MAC instance .
 */
fapi_nr_ul_config_request_t *get_ul_config_request(NR_UE_MAC_INST_t *mac, int slot) {
  //Check if request to access ul_config is for a UL slot
  if (is_nr_UL_slot(mac->scc, slot) == 0) {
    LOG_W(MAC, "Slot %d is not a UL slot. get_ul_config_request() called for wrong slot!!!\n", slot);
    return NULL;
  }
  
  // Calculate the index of the UL slot in mac->ul_config_request list. This is
  // based on the TDD pattern (slot configuration period) and number of UL+mixed
  // slots in the period. TS 38.213 Sec 11.1
  int mu = mac->ULbwp[0]->bwp_Common->genericParameters.subcarrierSpacing;
  NR_TDD_UL_DL_Pattern_t *tdd_pattern = &mac->scc->tdd_UL_DL_ConfigurationCommon->pattern1;
  const int num_slots_per_tdd = nr_slots_per_frame[mu] >> (7 - tdd_pattern->dl_UL_TransmissionPeriodicity);
  const int num_slots_ul = tdd_pattern->nrofUplinkSlots + (tdd_pattern->nrofUplinkSymbols!=0);
  int index = (slot + num_slots_ul - num_slots_per_tdd) % num_slots_per_tdd;
  LOG_D(MAC, "nr_ue_procedures: get_ul_config_request() slots per tdd %d, num_slots_ul %d, index %d\n", 
                num_slots_per_tdd,
                num_slots_ul,
                index);

  return &mac->ul_config_request[index];
}

// Performs :
// 1. TODO: Call RRC for link status return to PHY
// 2. TODO: Perform SR/BSR procedures for scheduling feedback
// 3. TODO: Perform PHR procedures
NR_UE_L2_STATE_t nr_ue_scheduler(nr_downlink_indication_t *dl_info, nr_uplink_indication_t *ul_info){

  uint32_t search_space_mask = 0;

  if (dl_info){

    module_id_t mod_id    = dl_info->module_id;
    uint32_t gNB_index    = dl_info->gNB_index;
    int cc_id             = dl_info->cc_id;
    frame_t rx_frame      = dl_info->frame;
    slot_t rx_slot        = dl_info->slot;
    NR_UE_MAC_INST_t *mac = get_mac_inst(mod_id);

    fapi_nr_dl_config_request_t *dl_config = &mac->dl_config_request;
    nr_scheduled_response_t scheduled_response;
    nr_dcireq_t dcireq;

    // check type0 from 38.213 13 if we have no CellGroupConfig
    // TODO: implementation to be completed
    if (mac->scg == NULL) {
      if(dl_info->ssb_index != -1){

        if(mac->type0_pdcch_ss_mux_pattern == 1){
          //  38.213 chapter 13
          if((mac->type0_pdcch_ss_sfn_c == SFN_C_MOD_2_EQ_0) && !(rx_frame & 0x1) && (rx_slot == mac->type0_pdcch_ss_n_c)){
            search_space_mask = search_space_mask | type0_pdcch;
            mac->type0_pdcch_consecutive_slots = mac->type0_pdcch_dci_config.coreset.duration;
          }
          if((mac->type0_pdcch_ss_sfn_c == SFN_C_MOD_2_EQ_1) && (rx_frame & 0x1) && (rx_slot == mac->type0_pdcch_ss_n_c)){
            search_space_mask = search_space_mask | type0_pdcch;
            mac->type0_pdcch_consecutive_slots = mac->type0_pdcch_dci_config.coreset.duration;
          }
        }
        if(mac->type0_pdcch_ss_mux_pattern == 2){
          //  38.213 Table 13-13, 13-14
          if((rx_frame == get_ssb_frame(rx_frame)) && (rx_slot == mac->type0_pdcch_ss_n_c)){
            search_space_mask = search_space_mask | type0_pdcch;
            mac->type0_pdcch_consecutive_slots = mac->type0_pdcch_dci_config.coreset.duration;
          }
        }
        if(mac->type0_pdcch_ss_mux_pattern == 3){
          //  38.213 Table 13-15
          if((rx_frame == get_ssb_frame(rx_frame)) && (rx_slot == mac->type0_pdcch_ss_n_c)){
            search_space_mask = search_space_mask | type0_pdcch;
            mac->type0_pdcch_consecutive_slots = mac->type0_pdcch_dci_config.coreset.duration;
          }
        }
      } // ssb_index != -1

      // Type0 PDCCH search space
      if((search_space_mask & type0_pdcch) || ( mac->type0_pdcch_consecutive_slots != 0 )){
        mac->type0_pdcch_consecutive_slots = mac->type0_pdcch_consecutive_slots - 1;

        dl_config->dl_config_list[dl_config->number_pdus].dci_config_pdu.dci_config_rel15 = mac->type0_pdcch_dci_config;
        dl_config->dl_config_list[dl_config->number_pdus].pdu_type = FAPI_NR_DL_CONFIG_TYPE_DCI;

        /*
        dl_config->dl_config_list[dl_config->number_pdus].dci_config_pdu.dci_config_rel15.rnti = 0xaaaa;	//	to be set
        dl_config->dl_config_list[dl_config->number_pdus].dci_config_pdu.dci_config_rel15.N_RB_BWP = 106;	//	to be set

        LOG_I(MAC,"nr_ue_scheduler Type0 PDCCH with rnti %x, BWP %d\n",
        dl_config->dl_config_list[dl_config->number_pdus].dci_config_pdu.dci_config_rel15.rnti,
        dl_config->dl_config_list[dl_config->number_pdus].dci_config_pdu.dci_config_rel15.N_RB_BWP);
        */
        dl_config->number_pdus = dl_config->number_pdus + 1;

        fill_scheduled_response(&scheduled_response, dl_config, NULL, NULL, mod_id, cc_id, rx_frame, rx_slot, dl_info->thread_id);
        if(mac->if_module != NULL && mac->if_module->scheduled_response != NULL)
          mac->if_module->scheduled_response(&scheduled_response);
      }
    } else { // we have an scg

      dcireq.module_id = mod_id;
      dcireq.gNB_index = gNB_index;
      dcireq.cc_id     = cc_id;
      dcireq.frame     = rx_frame;
      dcireq.slot      = rx_slot;
      dcireq.dl_config_req.number_pdus = 0;
      nr_ue_dcireq(&dcireq); //to be replaced with function pointer later

      fill_scheduled_response(&scheduled_response, &dcireq.dl_config_req, NULL, NULL, mod_id, cc_id, rx_frame, rx_slot, dl_info->thread_id);
      if(mac->if_module != NULL && mac->if_module->scheduled_response != NULL){
        mac->if_module->scheduled_response(&scheduled_response);
      }

      /*
        if(search_space_mask & type0a_pdcch){
        }
        
        if(search_space_mask & type1_pdcch){
        }

        if(search_space_mask & type2_pdcch){
        }

        if(search_space_mask & type3_pdcch){
        }
      */
    }
  } else if (ul_info) {

    // ULSCH is handled only in phy-test mode (consistently with OAI gNB)
    if (get_softmodem_params()->phy_test) {

      uint8_t nb_dmrs_re_per_rb;
      uint8_t ulsch_input_buffer[MAX_ULSCH_PAYLOAD_BYTES];
      uint8_t data_existing = 0;
      uint16_t TBS_bytes;
      uint32_t TBS;
      int i, N_PRB_oh;

      module_id_t mod_id    = ul_info->module_id;
      uint32_t gNB_index    = ul_info->gNB_index;
      int cc_id             = ul_info->cc_id;
      frame_t rx_frame      = ul_info->frame_rx;
      slot_t rx_slot        = ul_info->slot_rx;
      frame_t frame_tx      = ul_info->frame_tx;
      slot_t slot_tx        = ul_info->slot_tx;
      NR_UE_MAC_INST_t *mac = get_mac_inst(mod_id);
      uint8_t access_mode   = SCHEDULED_ACCESS;

      fapi_nr_ul_config_request_t *ul_config_req = get_ul_config_request(mac, slot_tx);

      // Schedule ULSCH only if the current frame and slot match those in ul_config_req
      // AND if a UL DCI has been received (as indicated by num_pdus).
      if ((frame_tx == ul_config_req->sfn && slot_tx == ul_config_req->slot) &&
          ul_config_req->number_pdus > 0) {
      
        // program PUSCH with UL DCI parameters
        nr_scheduled_response_t scheduled_response;
        fapi_nr_tx_request_t tx_req;
        nfapi_nr_ue_ptrs_ports_t ptrs_ports_list;

        for (int j = 0; j < ul_config_req->number_pdus; j++) {
          fapi_nr_ul_config_request_pdu_t *ulcfg_pdu = &ul_config_req->ul_config_list[j];

          if (ulcfg_pdu->pdu_type == FAPI_NR_UL_CONFIG_TYPE_PUSCH) {

            // These should come from RRC config!!!
            uint8_t  ptrs_mcs1          = 2;
            uint8_t  ptrs_mcs2          = 4;
            uint8_t  ptrs_mcs3          = 10;
            uint16_t n_rb0              = 25;
            uint16_t n_rb1              = 75;
            uint8_t  ptrs_time_density  = get_L_ptrs(ptrs_mcs1, ptrs_mcs2, ptrs_mcs3, ulcfg_pdu->pusch_config_pdu.mcs_index, ulcfg_pdu->pusch_config_pdu.mcs_table);
            uint8_t  ptrs_freq_density  = get_K_ptrs(n_rb0, n_rb1, ulcfg_pdu->pusch_config_pdu.rb_size);
            uint16_t l_prime_mask       = get_l_prime(ulcfg_pdu->pusch_config_pdu.nr_of_symbols, typeB, pusch_dmrs_pos0, pusch_len1);
            uint16_t ul_dmrs_symb_pos   = l_prime_mask << ulcfg_pdu->pusch_config_pdu.start_symbol_index;

            uint8_t  dmrs_config_type   = 0;
            uint16_t number_dmrs_symbols = 0;

            // PTRS ports configuration
            // TbD: ptrs_dmrs_port and ptrs_port_index are not initialised!
            ptrs_ports_list.ptrs_re_offset = 0;

            // Num PRB Overhead from PUSCH-ServingCellConfig
            if (mac->scg->spCellConfig->spCellConfigDedicated->uplinkConfig->pusch_ServingCellConfig->choice.setup->xOverhead == NULL)
              N_PRB_oh = 0;
            else
              N_PRB_oh = *mac->scg->spCellConfig->spCellConfigDedicated->uplinkConfig->pusch_ServingCellConfig->choice.setup->xOverhead;

            ulcfg_pdu->pusch_config_pdu.ul_dmrs_symb_pos = ul_dmrs_symb_pos;
            ulcfg_pdu->pusch_config_pdu.dmrs_config_type = dmrs_config_type;
            ulcfg_pdu->pusch_config_pdu.num_dmrs_cdm_grps_no_data = 1;
            ulcfg_pdu->pusch_config_pdu.nrOfLayers = 1;
            ulcfg_pdu->pusch_config_pdu.pusch_data.new_data_indicator = 0;
            ulcfg_pdu->pusch_config_pdu.pdu_bit_map = PUSCH_PDU_BITMAP_PUSCH_DATA;
            ulcfg_pdu->pusch_config_pdu.pusch_ptrs.ptrs_time_density = ptrs_time_density;
            ulcfg_pdu->pusch_config_pdu.pusch_ptrs.ptrs_freq_density = ptrs_freq_density;
            ulcfg_pdu->pusch_config_pdu.pusch_ptrs.ptrs_ports_list   = &ptrs_ports_list;
            //ulcfg_pdu->pusch_config_pdu.target_code_rate = nr_get_code_rate_ul(ulcfg_pdu->pusch_config_pdu.mcs_index, ulcfg_pdu->pusch_config_pdu.mcs_table);
            //ulcfg_pdu->pusch_config_pdu.qam_mod_order = nr_get_Qm_ul(ulcfg_pdu->pusch_config_pdu.mcs_index, ulcfg_pdu->pusch_config_pdu.mcs_table);

            if (1 << ulcfg_pdu->pusch_config_pdu.pusch_ptrs.ptrs_time_density >= ulcfg_pdu->pusch_config_pdu.nr_of_symbols) {
              ulcfg_pdu->pusch_config_pdu.pdu_bit_map &= ~PUSCH_PDU_BITMAP_PUSCH_PTRS; // disable PUSCH PTRS
            }

            get_num_re_dmrs(&ulcfg_pdu->pusch_config_pdu,
                            &nb_dmrs_re_per_rb,
                            &number_dmrs_symbols);

            TBS = nr_compute_tbs(ulcfg_pdu->pusch_config_pdu.qam_mod_order,
                                ulcfg_pdu->pusch_config_pdu.target_code_rate,
                                ulcfg_pdu->pusch_config_pdu.rb_size,
                                ulcfg_pdu->pusch_config_pdu.nr_of_symbols,
                                nb_dmrs_re_per_rb*number_dmrs_symbols,
                                N_PRB_oh,
                                0,
                                ulcfg_pdu->pusch_config_pdu.nrOfLayers);
            TBS_bytes = TBS/8;
            ulcfg_pdu->pusch_config_pdu.pusch_data.tb_size = TBS_bytes;

            if (IS_SOFTMODEM_NOS1){
              // Getting IP traffic to be transmitted
              data_existing = nr_ue_get_sdu(mod_id,
                                            cc_id,
                                            frame_tx,
                                            slot_tx,
                                            0,
                                            ulsch_input_buffer,
                                            TBS_bytes,
                                            &access_mode);
            }

            //Random traffic to be transmitted if there is no IP traffic available for this Tx opportunity
            if (!IS_SOFTMODEM_NOS1 || !data_existing) {
              //Use zeros for the header bytes in noS1 mode, in order to make sure that the LCID is not valid
              //and block this traffic from being forwarded to the upper layers at the gNB
              LOG_D(PHY, "Random data to be tranmsitted: \n");

              //Give the first byte a dummy value (a value not corresponding to any valid LCID based on 38.321, Table 6.2.1-2)
              //in order to distinguish the PHY random packets at the MAC layer of the gNB receiver from the normal packets that should
              //have a valid LCID (nr_process_mac_pdu function)
              ulsch_input_buffer[0] = 0x31;

              for (i = 1; i < TBS_bytes; i++) {
                ulsch_input_buffer[i] = (unsigned char) rand();
                //printf(" input encoder a[%d]=0x%02x\n",i,harq_process_ul_ue->a[i]);
              }
            }

    #ifdef DEBUG_MAC_PDU

            LOG_D(PHY, "Is data existing ?: %d \n", data_existing);
            LOG_I(PHY, "Printing MAC PDU to be encoded, TBS is: %d \n", TBS_bytes);
            for (i = 0; i < TBS_bytes; i++) {
              printf("%02x", ulsch_input_buffer[i]);
            }
            printf("\n");

    #endif

            // Config UL TX PDU
            tx_req.slot = slot_tx;
            tx_req.sfn = frame_tx;
            // tx_req->tx_config // TbD
            tx_req.number_of_pdus++;
            tx_req.tx_request_body[j].pdu_length = TBS_bytes;
            tx_req.tx_request_body[j].pdu_index = j;
            tx_req.tx_request_body[j].pdu = ulsch_input_buffer;
          }
        }

        fill_scheduled_response(&scheduled_response, NULL, ul_config_req, &tx_req, mod_id, cc_id, rx_frame, rx_slot, ul_info->thread_id);
        if(mac->if_module != NULL && mac->if_module->scheduled_response != NULL){
          mac->if_module->scheduled_response(&scheduled_response);
        }

        // TODO: expand
        // Note: Contention resolution is currently not active
        if (mac->RA_contention_resolution_timer_active == 1)
          ue_contention_resolution(mod_id, gNB_index, cc_id, ul_info->frame_tx);

      }

    } else if (get_softmodem_params()->do_ra){

      NR_UE_MAC_INST_t *mac = get_mac_inst(ul_info->module_id);

      if (mac->RA_active && ul_info->slot_tx == mac->msg3_slot && ul_info->frame_tx == mac->msg3_frame){

        uint8_t ulsch_input_buffer[MAX_ULSCH_PAYLOAD_BYTES];
        nr_scheduled_response_t scheduled_response;
        fapi_nr_tx_request_t tx_req;
        //fapi_nr_ul_config_request_t *ul_config = get_ul_config_request(mac, ul_info->slot_tx);
        fapi_nr_ul_config_request_t *ul_config = &mac->ul_config_request[0];
        fapi_nr_ul_config_request_pdu_t *ul_config_list = &ul_config->ul_config_list[ul_config->number_pdus];
        uint16_t TBS_bytes = ul_config_list->pusch_config_pdu.pusch_data.tb_size;

        //if (IS_SOFTMODEM_NOS1){
        //  // Getting IP traffic to be transmitted
        //  data_existing = nr_ue_get_sdu(mod_id,
        //                                cc_id,
        //                                frame_tx,
        //                                slot_tx,
        //                                0,
        //                                ulsch_input_buffer,
        //                                TBS_bytes,
        //                                &access_mode);
        //}

        //Random traffic to be transmitted if there is no IP traffic available for this Tx opportunity
        //if (!IS_SOFTMODEM_NOS1 || !data_existing) {
          //Use zeros for the header bytes in noS1 mode, in order to make sure that the LCID is not valid
          //and block this traffic from being forwarded to the upper layers at the gNB
          LOG_D(MAC, "Random data to be tranmsitted (TBS_bytes %d): \n", TBS_bytes);
          //Give the first byte a dummy value (a value not corresponding to any valid LCID based on 38.321, Table 6.2.1-2)
          //in order to distinguish the PHY random packets at the MAC layer of the gNB receiver from the normal packets that should
          //have a valid LCID (nr_process_mac_pdu function)
          ulsch_input_buffer[0] = 0x31;
          for (int i = 1; i < TBS_bytes; i++) {
            ulsch_input_buffer[i] = (unsigned char) rand();
            //printf(" input encoder a[%d]=0x%02x\n",i,harq_process_ul_ue->a[i]);
          }
        //}

        LOG_D(MAC, "[UE %d] Frame %d, Subframe %d Adding Msg3 UL Config Request for rnti: %x\n",
          ul_info->module_id,
          ul_info->frame_tx,
          ul_info->slot_tx,
          mac->t_crnti);

        // Config UL TX PDU
        tx_req.slot = ul_info->slot_tx;
        tx_req.sfn = ul_info->frame_tx;
        tx_req.number_of_pdus = 1;
        tx_req.tx_request_body[0].pdu_length = TBS_bytes;
        tx_req.tx_request_body[0].pdu_index = 0;
        tx_req.tx_request_body[0].pdu = ulsch_input_buffer;
        ul_config_list->pdu_type = FAPI_NR_UL_CONFIG_TYPE_PUSCH;
        ul_config->number_pdus++;
        // scheduled_response
        fill_scheduled_response(&scheduled_response, NULL, ul_config, &tx_req, ul_info->module_id, ul_info->cc_id, ul_info->frame_rx, ul_info->slot_rx, ul_info->thread_id);
        if(mac->if_module != NULL && mac->if_module->scheduled_response != NULL){
          mac->if_module->scheduled_response(&scheduled_response);
        }
      }
    }
  }
  return UE_CONNECTION_OK;
}

// PUSCH Msg3 scheduled by RAR UL grant according to 8.3 of TS 38.213
// Note: Msg3 tx in the uplink symbols of mixed slot
void nr_ue_msg3_scheduler(NR_UE_MAC_INST_t *mac,
                          frame_t current_frame,
                          sub_frame_t current_slot,
                          uint8_t Msg3_tda_id){

  int delta = 0;
  NR_BWP_Uplink_t *ubwp = mac->ULbwp[0];
  int mu = ubwp->bwp_Common->genericParameters.subcarrierSpacing;
  struct NR_PUSCH_TimeDomainResourceAllocationList *pusch_TimeDomainAllocationList = ubwp->bwp_Common->pusch_ConfigCommon->choice.setup->pusch_TimeDomainAllocationList;
  // k2 as per 3GPP TS 38.214 version 15.9.0 Release 15 ch 6.1.2.1.1
  // PUSCH time domain resource allocation is higher layer configured from uschTimeDomainAllocationList in either pusch-ConfigCommon
  uint8_t k2 = *pusch_TimeDomainAllocationList->list.array[Msg3_tda_id]->k2;

  switch (mu) {
    case 0:
      delta = 2;
      break;
    case 1:
      delta = 3;
      break;
    case 2:
      delta = 4;
      break;
    case 3:
      delta = 6;
      break;
  }

  mac->msg3_slot = (current_slot + k2 + delta) % nr_slots_per_frame[mu];
  if (current_slot + k2 + delta > nr_slots_per_frame[mu])
    mac->msg3_frame = (current_frame + 1) % 1024;
  else
    mac->msg3_frame = current_frame;

  #ifdef DEBUG_MSG3
  LOG_D(MAC, "[DEBUG_MSG3] current_slot %d k2 %d delta %d temp_slot %d mac->msg3_frame %d mac->msg3_slot %d \n", current_slot, k2, delta, current_slot + k2 + delta, mac->msg3_frame, mac->msg3_slot);
  #endif
}

// This function schedules the PRACH according to prach_ConfigurationIndex and TS 38.211, tables 6.3.3.2.x
// PRACH formats 9, 10, 11 are corresponding to dual PRACH format configurations A1/B1, A2/B2, A3/B3.
// - todo:
// - Partial configuration is actually already stored in (fapi_nr_prach_config_t) &mac->phy_config.config_req->prach_config
void nr_ue_prach_scheduler(module_id_t module_idP, frame_t frameP, sub_frame_t slotP, int thread_id) {

  uint16_t format, format0, format1, ncs;
  int is_nr_prach_slot;
  prach_occasion_info_t *prach_occasion_info_p;

  NR_UE_MAC_INST_t *mac = get_mac_inst(module_idP);

  //fapi_nr_ul_config_request_t *ul_config = get_ul_config_request(mac, slotP);
  fapi_nr_ul_config_request_t *ul_config = &mac->ul_config_request[0];
  fapi_nr_ul_config_prach_pdu *prach_config_pdu;
  fapi_nr_config_request_t *cfg = &mac->phy_config.config_req;
  fapi_nr_prach_config_t *prach_config = &cfg->prach_config;
  nr_scheduled_response_t scheduled_response;

  NR_ServingCellConfigCommon_t *scc = mac->scc;
  NR_RACH_ConfigCommon_t *setup = scc->uplinkConfigCommon->initialUplinkBWP->rach_ConfigCommon->choice.setup;
  NR_RACH_ConfigGeneric_t *rach_ConfigGeneric = &setup->rach_ConfigGeneric;

  mac->RA_offset = 2; // to compensate the rx frame offset at the gNB
  mac->generate_nr_prach = 0; // Reset flag for PRACH generation

  if (is_nr_UL_slot(scc, slotP)) {

    // WIP Need to get the proper selected ssb_idx
    //     Initial beam selection functionality is not available yet
    uint8_t selected_gnb_ssb_idx = 0;

    // Get any valid PRACH occasion in the current slot for the selected SSB index
    is_nr_prach_slot = get_nr_prach_info_from_ssb_index(selected_gnb_ssb_idx,
                                                       (int)frameP,
                                                       (int)slotP,
                                                        &prach_occasion_info_p);

    if (is_nr_prach_slot && mac->ra_state == RA_UE_IDLE) {
      AssertFatal(NULL != prach_occasion_info_p,"PRACH Occasion Info not returned in a valid NR Prach Slot\n");

      mac->generate_nr_prach = 1;

      format = prach_occasion_info_p->format;
      format0 = format & 0xff;        // single PRACH format
      format1 = (format >> 8) & 0xff; // dual PRACH format

      ul_config->sfn = frameP;
      ul_config->slot = slotP;

      ul_config->ul_config_list[ul_config->number_pdus].pdu_type = FAPI_NR_UL_CONFIG_TYPE_PRACH;
      prach_config_pdu = &ul_config->ul_config_list[ul_config->number_pdus].prach_config_pdu;
      memset(prach_config_pdu, 0, sizeof(fapi_nr_ul_config_prach_pdu));
      ul_config->number_pdus += 1;

      ncs = get_NCS(rach_ConfigGeneric->zeroCorrelationZoneConfig, format0, setup->restrictedSetConfig);

      prach_config_pdu->phys_cell_id = *scc->physCellId;
      prach_config_pdu->num_prach_ocas = 1;
      prach_config_pdu->prach_slot = prach_occasion_info_p->slot;
      prach_config_pdu->prach_start_symbol = prach_occasion_info_p->start_symbol;
      prach_config_pdu->num_ra = prach_occasion_info_p->fdm;

      prach_config_pdu->num_cs = ncs;
      prach_config_pdu->root_seq_id = prach_config->num_prach_fd_occasions_list[prach_occasion_info_p->fdm].prach_root_sequence_index;
      prach_config_pdu->restricted_set = prach_config->restricted_set_config;
      prach_config_pdu->freq_msg1 = prach_config->num_prach_fd_occasions_list[prach_occasion_info_p->fdm].k1;

      LOG_D(MAC,"Selected RO Frame %u, Slot %u, Symbol %u, Fdm %u\n", frameP, prach_config_pdu->prach_slot, prach_config_pdu->prach_start_symbol, prach_config_pdu->num_ra);

      // Search which SSB is mapped in the RO (among all the SSBs mapped to this RO)
      for (prach_config_pdu->ssb_nb_in_ro=0; prach_config_pdu->ssb_nb_in_ro<prach_occasion_info_p->nb_mapped_ssb; prach_config_pdu->ssb_nb_in_ro++) {
        if (prach_occasion_info_p->mapped_ssb_idx[prach_config_pdu->ssb_nb_in_ro] == selected_gnb_ssb_idx)
          break;
      }
      AssertFatal(prach_config_pdu->ssb_nb_in_ro<prach_occasion_info_p->nb_mapped_ssb, "%u not found in the mapped SSBs to the PRACH occasion", selected_gnb_ssb_idx);

      if (format1 != 0xff) {
        switch(format0) { // dual PRACH format
          case 0xa1:
            prach_config_pdu->prach_format = 11;
            break;
          case 0xa2:
            prach_config_pdu->prach_format = 12;
            break;
          case 0xa3:
            prach_config_pdu->prach_format = 13;
            break;
        default:
          AssertFatal(1 == 0, "Only formats A1/B1 A2/B2 A3/B3 are valid for dual format");
        }
      } else {
        switch(format0) { // single PRACH format
          case 0:
            prach_config_pdu->prach_format = 0;
            break;
          case 1:
            prach_config_pdu->prach_format = 1;
            break;
          case 2:
            prach_config_pdu->prach_format = 2;
            break;
          case 3:
            prach_config_pdu->prach_format = 3;
            break;
          case 0xa1:
            prach_config_pdu->prach_format = 4;
            break;
          case 0xa2:
            prach_config_pdu->prach_format = 5;
            break;
          case 0xa3:
            prach_config_pdu->prach_format = 6;
            break;
          case 0xb1:
            prach_config_pdu->prach_format = 7;
            break;
          case 0xb4:
            prach_config_pdu->prach_format = 8;
            break;
          case 0xc0:
            prach_config_pdu->prach_format = 9;
            break;
          case 0xc2:
            prach_config_pdu->prach_format = 10;
            break;
          default:
            AssertFatal(1 == 0, "Invalid PRACH format");
        }
      } // if format1
    } // is_nr_prach_slot

    fill_scheduled_response(&scheduled_response, NULL, ul_config, NULL, module_idP, 0 /*TBR fix*/, frameP, slotP, thread_id);
    if(mac->if_module != NULL && mac->if_module->scheduled_response != NULL)
      mac->if_module->scheduled_response(&scheduled_response);
  } // if is_nr_UL_slot
}

////////////////////////////////////////////////////////////////////////////
/////////* Random Access Contention Resolution (5.1.35 TS 38.321) */////////
////////////////////////////////////////////////////////////////////////////
// Handling contention resolution timer
// WIP todo:
// - beam failure recovery
// - RA completed

void ue_contention_resolution(module_id_t module_id, uint8_t gNB_index, int cc_id, frame_t tx_frame){
  
  NR_UE_MAC_INST_t *mac = get_mac_inst(module_id);
  NR_ServingCellConfigCommon_t *scc = mac->scc;
  NR_RACH_ConfigCommon_t *nr_rach_ConfigCommon = scc->uplinkConfigCommon->initialUplinkBWP->rach_ConfigCommon->choice.setup;

  if (mac->RA_contention_resolution_timer_active == 1) {
    if (nr_rach_ConfigCommon){
      LOG_I(MAC, "Frame %d: Contention resolution timer %d/%ld\n",
        tx_frame,
        mac->RA_contention_resolution_cnt,
        ((1 + nr_rach_ConfigCommon->ra_ContentionResolutionTimer) << 3));
        mac->RA_contention_resolution_cnt++;

      if (mac->RA_contention_resolution_cnt == ((1 + nr_rach_ConfigCommon->ra_ContentionResolutionTimer) << 3)) {
        mac->t_crnti = 0;
        mac->RA_active = 0;
        mac->RA_contention_resolution_timer_active = 0;
        // Signal PHY to quit RA procedure
        LOG_E(MAC, "[UE %u] [RAPROC] Contention resolution timer expired, RA failed, discarded TC-RNTI\n", module_id);
        nr_ra_failed(module_id, cc_id, gNB_index);
      }
    }
  }
}

#if 0
uint16_t nr_dci_format_size (PHY_VARS_NR_UE *ue,
                             uint8_t slot,
                             int p,
                             crc_scrambled_t crc_scrambled,
                             uint8_t dci_fields_sizes[NBR_NR_DCI_FIELDS][NBR_NR_FORMATS],
                             uint8_t format) {
  LOG_DDD("crc_scrambled=%d, n_RB_ULBWP=%d, n_RB_DLBWP=%d\n",crc_scrambled,n_RB_ULBWP,n_RB_DLBWP);
  /*
   * function nr_dci_format_size calculates and returns the size in bits of a determined format
   * it also returns an bi-dimensional array 'dci_fields_sizes' with x rows and y columns, where:
   * x is the number of fields defined in TS 38.212 subclause 7.3.1 (Each field is mapped in the order in which it appears in the description in the specification)
   * y is the number of formats
   *   e.g.: dci_fields_sizes[10][0] contains the size in bits of the field FREQ_DOM_RESOURCE_ASSIGNMENT_UL for format 0_0
   */
  // pdsch_config contains the PDSCH-Config IE is used to configure the UE specific PDSCH parameters (TS 38.331)
  PDSCH_Config_t pdsch_config       = ue->PDSCH_Config;
  // pusch_config contains the PUSCH-Config IE is used to configure the UE specific PUSCH parameters (TS 38.331)
  PUSCH_Config_t pusch_config       = ue->pusch_config;
  PUCCH_Config_t pucch_config_dedicated       = ue->pucch_config_dedicated_nr[eNB_id];
  crossCarrierSchedulingConfig_t crossCarrierSchedulingConfig = ue->crossCarrierSchedulingConfig;
  dmrs_UplinkConfig_t dmrs_UplinkConfig = ue->dmrs_UplinkConfig;
  dmrs_DownlinkConfig_t dmrs_DownlinkConfig = ue->dmrs_DownlinkConfig;
  csi_MeasConfig_t csi_MeasConfig = ue->csi_MeasConfig;
  PUSCH_ServingCellConfig_t PUSCH_ServingCellConfig= ue->PUSCH_ServingCellConfig;
  PDSCH_ServingCellConfig_t PDSCH_ServingCellConfig= ue->PDSCH_ServingCellConfig;
  NR_UE_PDCCH *pdcch_vars2 = ue->pdcch_vars[proc->thread_id][eNB_id];
  // 1  CARRIER_IN
  // crossCarrierSchedulingConfig from higher layers, variable crossCarrierSchedulingConfig indicates if 'cross carrier scheduling' is enabled or not:
  //      if No cross carrier scheduling: number of bits for CARRIER_IND is 0
  //      if Cross carrier scheduling: number of bits for CARRIER_IND is 3
  // The IE CrossCarrierSchedulingConfig is used to specify the configuration when the cross-carrier scheduling is used in a cell
  uint8_t crossCarrierSchedulingConfig_ind = 0;

  if (crossCarrierSchedulingConfig.schedulingCellInfo.other.cif_InSchedulingCell !=0 ) crossCarrierSchedulingConfig_ind=1;

  // 2  SUL_IND_0_1, // 40 SRS_REQUEST, // 50 SUL_IND_0_0
  // UL/SUL indicator (TS 38.331, supplementary uplink is indicated in higher layer parameter ServCellAdd-SUL from IE ServingCellConfig and ServingCellConfigCommon):
  // 0 bit for UEs not configured with SUL in the cell or UEs configured with SUL in the cell but only PUCCH carrier in the cell is configured for PUSCH transmission
  // 1 bit for UEs configured with SUL in the cell as defined in Table 7.3.1.1.1-1
  // sul_ind indicates whether SUL is configured in cell or not
  uint8_t sul_ind=ue->supplementaryUplink.supplementaryUplink; // this value will be 0 or 1 depending on higher layer parameter ServCellAdd-SUL. FIXME!!!
  // 7  BANDWIDTH_PART_IND
  // number of UL BWPs configured by higher layers
  uint8_t n_UL_BWP_RRC=1; // initialized to 1 but it has to be initialized by higher layers FIXME!!!
  n_UL_BWP_RRC = ((n_UL_BWP_RRC > 3)?n_UL_BWP_RRC:(n_UL_BWP_RRC+1));
  // number of DL BWPs configured by higher layers
  uint8_t n_DL_BWP_RRC=1; // initialized to 1 but it has to be initialized by higher layers FIXME!!!
  n_DL_BWP_RRC = ((n_DL_BWP_RRC > 3)?n_DL_BWP_RRC:(n_DL_BWP_RRC+1));
  // 10 FREQ_DOM_RESOURCE_ASSIGNMENT_UL
  // if format0_0, only resource allocation type 1 is allowed
  // if format0_1, then resource allocation type 0 can be configured and N_RBG is defined in TS 38.214 subclause 6.1.2.2.1
  // for PUSCH hopping with resource allocation type 1
  //      n_UL_hopping = 1 if the higher layer parameter frequencyHoppingOffsetLists contains two  offset values
  //      n_UL_hopping = 2 if the higher layer parameter frequencyHoppingOffsetLists contains four offset values
  uint8_t n_UL_hopping=pusch_config.n_frequencyHoppingOffsetLists;

  if (n_UL_hopping == 2) {
    n_UL_hopping = 1;
  } else if (n_UL_hopping == 4) {
    n_UL_hopping = 2;
  } else {
    n_UL_hopping = 0;
  }

  ul_resourceAllocation_t ul_resource_allocation_type = pusch_config.ul_resourceAllocation;
  uint8_t ul_res_alloc_type_0 = 0;
  uint8_t ul_res_alloc_type_1 = 0;

  if (ul_resource_allocation_type == ul_resourceAllocationType0) ul_res_alloc_type_0 = 1;

  if (ul_resource_allocation_type == ul_resourceAllocationType1) ul_res_alloc_type_1 = 1;

  if (ul_resource_allocation_type == ul_dynamicSwitch) {
    ul_res_alloc_type_0 = 1;
    ul_res_alloc_type_1 = 1;
  }

  uint8_t n_bits_freq_dom_res_assign_ul=0,n_ul_RGB_tmp;

  if (ul_res_alloc_type_0 == 1) { // implementation of Table 6.1.2.2.1-1 TC 38.214 subclause 6.1.2.2.1
    // config1: PUSCH-Config IE contains rbg-Size ENUMERATED {config1 config2}
    ul_rgb_Size_t config = pusch_config.ul_rgbSize;
    uint8_t nominal_RBG_P               = (config==ul_rgb_config1?2:4);

    if (n_RB_ULBWP > 36)  nominal_RBG_P = (config==ul_rgb_config1?4:8);

    if (n_RB_ULBWP > 72)  nominal_RBG_P = (config==ul_rgb_config1?8:16);

    if (n_RB_ULBWP > 144) nominal_RBG_P = 16;

    n_bits_freq_dom_res_assign_ul = (uint8_t)ceil((n_RB_ULBWP+(0%nominal_RBG_P))/nominal_RBG_P);                                   //FIXME!!! what is 0???
    n_ul_RGB_tmp = n_bits_freq_dom_res_assign_ul;
  }

  if (ul_res_alloc_type_1 == 1) n_bits_freq_dom_res_assign_ul = (uint8_t)(ceil(log2(n_RB_ULBWP*(n_RB_ULBWP+1)/2)))-n_UL_hopping;

  if ((ul_res_alloc_type_0 == 1) && (ul_res_alloc_type_1 == 1))
    n_bits_freq_dom_res_assign_ul = ((n_bits_freq_dom_res_assign_ul>n_ul_RGB_tmp)?(n_bits_freq_dom_res_assign_ul+1):(n_ul_RGB_tmp+1));

  // 11 FREQ_DOM_RESOURCE_ASSIGNMENT_DL
  // if format1_0, only resource allocation type 1 is allowed
  // if format1_1, then resource allocation type 0 can be configured and N_RBG is defined in TS 38.214 subclause 5.1.2.2.1
  dl_resourceAllocation_t dl_resource_allocation_type = pdsch_config.dl_resourceAllocation;
  uint8_t dl_res_alloc_type_0 = 0;
  uint8_t dl_res_alloc_type_1 = 0;

  if (dl_resource_allocation_type == dl_resourceAllocationType0) dl_res_alloc_type_0 = 1;

  if (dl_resource_allocation_type == dl_resourceAllocationType1) dl_res_alloc_type_1 = 1;

  if (dl_resource_allocation_type == dl_dynamicSwitch) {
    dl_res_alloc_type_0 = 1;
    dl_res_alloc_type_1 = 1;
  }

  uint8_t n_bits_freq_dom_res_assign_dl=0,n_dl_RGB_tmp;

  if (dl_res_alloc_type_0 == 1) { // implementation of Table 5.1.2.2.1-1 TC 38.214 subclause 6.1.2.2.1
    // config1: PDSCH-Config IE contains rbg-Size ENUMERATED {config1, config2}
    dl_rgb_Size_t config = pdsch_config.dl_rgbSize;
    uint8_t nominal_RBG_P               = (config==dl_rgb_config1?2:4);

    if (n_RB_DLBWP > 36)  nominal_RBG_P = (config==dl_rgb_config1?4:8);

    if (n_RB_DLBWP > 72)  nominal_RBG_P = (config==dl_rgb_config1?8:16);

    if (n_RB_DLBWP > 144) nominal_RBG_P = 16;

    n_bits_freq_dom_res_assign_dl = (uint8_t)ceil((n_RB_DLBWP+(0%nominal_RBG_P))/nominal_RBG_P);                                     //FIXME!!! what is 0???
    n_dl_RGB_tmp = n_bits_freq_dom_res_assign_dl;
  }

  if (dl_res_alloc_type_1 == 1) n_bits_freq_dom_res_assign_dl = (uint8_t)(ceil(log2(n_RB_DLBWP*(n_RB_DLBWP+1)/2)));

  if ((dl_res_alloc_type_0 == 1) && (dl_res_alloc_type_1 == 1))
    n_bits_freq_dom_res_assign_dl = ((n_bits_freq_dom_res_assign_dl>n_dl_RGB_tmp)?(n_bits_freq_dom_res_assign_dl+1):(n_dl_RGB_tmp+1));

  // 12 TIME_DOM_RESOURCE_ASSIGNMENT
  uint8_t pusch_alloc_list = pusch_config.n_push_alloc_list;
  uint8_t pdsch_alloc_list = pdsch_config.n_pdsh_alloc_list;
  // 14 PRB_BUNDLING_SIZE_IND:0 bit if the higher layer parameter PRB_bundling is not configured or is set to 'static', or 1 bit if the higher layer parameter PRB_bundling is set to 'dynamic' according to Subclause 5.1.2.3 of [6, TS 38.214]
  static_bundleSize_t static_prb_BundlingType = pdsch_config.prbBundleType.staticBundling;
  bundleSizeSet1_t dynamic_prb_BundlingType1  = pdsch_config.prbBundleType.dynamicBundlig.bundleSizeSet1;
  bundleSizeSet2_t dynamic_prb_BundlingType2  = pdsch_config.prbBundleType.dynamicBundlig.bundleSizeSet2;
  uint8_t prb_BundlingType_size=0;

  if ((static_prb_BundlingType==st_n4)||(static_prb_BundlingType==st_wideband)) prb_BundlingType_size=0;

  if ((dynamic_prb_BundlingType1==dy_1_n4)||(dynamic_prb_BundlingType1==dy_1_wideband)||(dynamic_prb_BundlingType1==dy_1_n2_wideband)||(dynamic_prb_BundlingType1==dy_1_n4_wideband)||
      (dynamic_prb_BundlingType2==dy_2_n4)||(dynamic_prb_BundlingType2==dy_2_wideband)) prb_BundlingType_size=1;

  // 15 RATE_MATCHING_IND FIXME!!!
  // according to TS 38.212: Rate matching indicator  E0, 1, or 2 bits according to higher layer parameter rateMatchPattern
  uint8_t rateMatching_bits = pdsch_config.n_rateMatchPatterns;
  // 16 ZP_CSI_RS_TRIGGER FIXME!!!
  // 0, 1, or 2 bits as defined in Subclause 5.1.4.2 of [6, TS 38.214].
  // is the number of ZP CSI-RS resource sets in the higher layer parameter zp-CSI-RS-Resource
  uint8_t n_zp_bits = pdsch_config.n_zp_CSI_RS_ResourceId;
  // 17 FREQ_HOPPING_FLAG
  // freqHopping is defined by higher layer parameter frequencyHopping from IE PUSCH-Config. Values are ENUMERATED{mode1, mode2}
  frequencyHopping_t f_hopping = pusch_config.frequencyHopping;
  uint8_t freqHopping = 0;

  if ((f_hopping==f_hop_mode1)||(f_hopping==f_hop_mode2)) freqHopping = 1;

  // 28 DAI
  pdsch_HARQ_ACK_Codebook_t pdsch_HARQ_ACK_Codebook = pdsch_config.pdsch_HARQ_ACK_Codebook;
  uint8_t n_dai = 0;
  uint8_t n_serving_cell_dl = 1; // this is hardcoded to 1 as we need to get this value from RRC higher layers parameters. FIXME!!!

  if ((pdsch_HARQ_ACK_Codebook == dynamic) && (n_serving_cell_dl == 1)) n_dai = 2;

  if ((pdsch_HARQ_ACK_Codebook == dynamic) && (n_serving_cell_dl > 1))  n_dai = 4;

  // 29 FIRST_DAI
  uint8_t codebook_HARQ_ACK = 0;           // We need to get this value to calculate number of bits of fields 1st DAI and 2nd DAI.

  if (pdsch_HARQ_ACK_Codebook == semiStatic) codebook_HARQ_ACK = 1;

  if (pdsch_HARQ_ACK_Codebook == dynamic) codebook_HARQ_ACK = 2;

  // 30 SECOND_DAI
  uint8_t n_HARQ_ACK_sub_codebooks = 0;   // We need to get this value to calculate number of bits of fields 1st DAI and 2nd DAI. FIXME!!!
  // 35 PDSCH_TO_HARQ_FEEDBACK_TIME_IND
  uint8_t pdsch_harq_t_ind = (uint8_t)ceil(log2(pucch_config_dedicated.dl_DataToUL_ACK[0]));
  // 36 SRS_RESOURCE_IND
  // n_SRS is the number of configured SRS resources in the SRS resource set associated with the higher layer parameter usage of value 'codeBook' or 'nonCodeBook'
  // from SRS_ResourceSet_t type we should get the information of the usage parameter (with possible values beamManagement, codebook, nonCodebook, antennaSwitching)
  // at frame_parms->srs_nr->p_SRS_ResourceSetList[]->usage
  uint8_t n_SRS = ue->srs.number_srs_Resource_Set;
  // 37 PRECOD_NBR_LAYERS
  // 38 ANTENNA_PORTS
  txConfig_t txConfig = pusch_config.txConfig;
  transformPrecoder_t transformPrecoder = pusch_config.transformPrecoder;
  codebookSubset_t codebookSubset = pusch_config.codebookSubset;
  uint8_t maxRank = pusch_config.maxRank;
  uint8_t num_antenna_ports = 1; // this is hardcoded. We need to get the real value FIXME!!!
  uint8_t precond_nbr_layers_bits = 0;
  uint8_t antenna_ports_bits_ul = 0;

  // searching number of bits at tables 7.3.1.1.2-2/3/4/5 from TS 38.212 subclause 7.3.1.1.2
  if (txConfig == txConfig_codebook) {
    if (num_antenna_ports == 4) {
      if ((transformPrecoder == transformPrecoder_disabled) && ((maxRank == 2)||(maxRank == 3)||(maxRank == 4))) { // Table 7.3.1.1.2-2
        if (codebookSubset == codebookSubset_fullyAndPartialAndNonCoherent) precond_nbr_layers_bits=6;

        if (codebookSubset == codebookSubset_partialAndNonCoherent) precond_nbr_layers_bits=5;

        if (codebookSubset == codebookSubset_nonCoherent) precond_nbr_layers_bits=4;
      }

      if (((transformPrecoder == transformPrecoder_enabled)||(transformPrecoder == transformPrecoder_disabled)) && (maxRank == 1)) { // Table 7.3.1.1.2-3
        if (codebookSubset == codebookSubset_fullyAndPartialAndNonCoherent) precond_nbr_layers_bits=5;

        if (codebookSubset == codebookSubset_partialAndNonCoherent) precond_nbr_layers_bits=4;

        if (codebookSubset == codebookSubset_nonCoherent) precond_nbr_layers_bits=2;
      }
    }

    if (num_antenna_ports == 2) {
      if ((transformPrecoder == transformPrecoder_disabled) && (maxRank == 2)) { // Table 7.3.1.1.2-4
        if (codebookSubset == codebookSubset_fullyAndPartialAndNonCoherent) precond_nbr_layers_bits=4;

        if (codebookSubset == codebookSubset_nonCoherent) precond_nbr_layers_bits=2;
      }

      if (((transformPrecoder == transformPrecoder_enabled)||(transformPrecoder == transformPrecoder_disabled)) && (maxRank == 1)) { // Table 7.3.1.1.2-5
        if (codebookSubset == codebookSubset_fullyAndPartialAndNonCoherent) precond_nbr_layers_bits=3;

        if (codebookSubset == codebookSubset_nonCoherent) precond_nbr_layers_bits=1;
      }
    }
  }

  if (txConfig == txConfig_nonCodebook) {
  }

  // searching number of bits at tables 7.3.1.1.2-6/7/8/9/10/11/12/13/14/15/16/17/18/19
  if((dmrs_UplinkConfig.pusch_dmrs_type == pusch_dmrs_type1)) {
    if ((transformPrecoder == transformPrecoder_enabled) && (dmrs_UplinkConfig.pusch_maxLength == pusch_len1)) antenna_ports_bits_ul = 2;

    if ((transformPrecoder == transformPrecoder_enabled) && (dmrs_UplinkConfig.pusch_maxLength == pusch_len2)) antenna_ports_bits_ul = 4;

    if ((transformPrecoder == transformPrecoder_disabled) && (dmrs_UplinkConfig.pusch_maxLength == pusch_len1)) antenna_ports_bits_ul = 3;

    if ((transformPrecoder == transformPrecoder_disabled) && (dmrs_UplinkConfig.pusch_maxLength == pusch_len2)) antenna_ports_bits_ul = 4;
  }

  if((dmrs_UplinkConfig.pusch_dmrs_type == pusch_dmrs_type2)) {
    if ((transformPrecoder == transformPrecoder_disabled) && (dmrs_UplinkConfig.pusch_maxLength == pusch_len1)) antenna_ports_bits_ul = 4;

    if ((transformPrecoder == transformPrecoder_disabled) && (dmrs_UplinkConfig.pusch_maxLength == pusch_len2)) antenna_ports_bits_ul = 5;
  }

  // for format 1_1 number of bits as defined by Tables 7.3.1.2.2-1/2/3/4
  uint8_t antenna_ports_bits_dl = 0;

  if((dmrs_DownlinkConfig.pdsch_dmrs_type == pdsch_dmrs_type1) && (dmrs_DownlinkConfig.pdsch_maxLength == pdsch_len1)) antenna_ports_bits_dl = 4; // Table 7.3.1.2.2-1

  if((dmrs_DownlinkConfig.pdsch_dmrs_type == pdsch_dmrs_type1) && (dmrs_DownlinkConfig.pdsch_maxLength == pdsch_len2)) antenna_ports_bits_dl = 5; // Table 7.3.1.2.2-2

  if((dmrs_DownlinkConfig.pdsch_dmrs_type == pdsch_dmrs_type2) && (dmrs_DownlinkConfig.pdsch_maxLength == pdsch_len1)) antenna_ports_bits_dl = 5; // Table 7.3.1.2.2-3

  if((dmrs_DownlinkConfig.pdsch_dmrs_type == pdsch_dmrs_type2) && (dmrs_DownlinkConfig.pdsch_maxLength == pdsch_len2)) antenna_ports_bits_dl = 6; // Table 7.3.1.2.2-4

  // 39 TCI
  uint8_t tci_bits=0;

  if (pdcch_vars2->coreset[p].tciPresentInDCI == tciPresentInDCI_enabled) tci_bits=3;

  // 42 CSI_REQUEST
  // reportTriggerSize is defined in the CSI-MeasConfig IE (TS 38.331).
  // Size of CSI request field in DCI (bits). Corresponds to L1 parameter 'ReportTriggerSize' (see 38.214, section 5.2)
  uint8_t reportTriggerSize = csi_MeasConfig.reportTriggerSize; // value from 0..6
  // 43 CBGTI
  // for format 0_1
  uint8_t maxCodeBlockGroupsPerTransportBlock = 0;

  if (PUSCH_ServingCellConfig.maxCodeBlockGroupsPerTransportBlock != 0)
    maxCodeBlockGroupsPerTransportBlock = (uint8_t)PUSCH_ServingCellConfig.maxCodeBlockGroupsPerTransportBlock;

  // for format 1_1, as defined in Subclause 5.1.7 of [6, TS38.214]
  uint8_t maxCodeBlockGroupsPerTransportBlock_dl = 0;

  if (PDSCH_ServingCellConfig.maxCodeBlockGroupsPerTransportBlock_dl != 0)
    maxCodeBlockGroupsPerTransportBlock_dl = pdsch_config.maxNrofCodeWordsScheduledByDCI; // FIXME!!!

  // 44 CBGFI
  uint8_t cbgfi_bit = PDSCH_ServingCellConfig.codeBlockGroupFlushIndicator;
  // 45 PTRS_DMRS
  // 0 bit if PTRS-UplinkConfig is not configured and transformPrecoder=disabled, or if transformPrecoder=enabled, or if maxRank=1
  // 2 bits otherwise
  uint8_t ptrs_dmrs_bits=0; //FIXME!!!
  // 46 BETA_OFFSET_IND
  // at IE PUSCH-Config, beta_offset indicator  E0 if the higher layer parameter betaOffsets = semiStatic; otherwise 2 bits
  // uci-OnPUSCH
  // Selection between and configuration of dynamic and semi-static beta-offset. If the field is absent or released, the UE applies the value 'semiStatic' and the BetaOffsets
  uint8_t betaOffsets = 0;

  if (pusch_config.uci_onPusch.betaOffset_type == betaOffset_semiStatic);

  if (pusch_config.uci_onPusch.betaOffset_type == betaOffset_dynamic) betaOffsets = 2;

  // 47 DMRS_SEQ_INI
  uint8_t dmrs_seq_ini_bits_ul = 0;
  uint8_t dmrs_seq_ini_bits_dl = 0;

  //1 bit if both scramblingID0 and scramblingID1 are configured in DMRS-UplinkConfig
  if ((transformPrecoder == transformPrecoder_disabled) && (dmrs_UplinkConfig.scramblingID0 != 0) && (dmrs_UplinkConfig.scramblingID1 != 0)) dmrs_seq_ini_bits_ul = 1;

  //1 bit if both scramblingID0 and scramblingID1 are configured in DMRS-DownlinkConfig
  if ((dmrs_DownlinkConfig.scramblingID0 != 0) && (dmrs_DownlinkConfig.scramblingID0 != 0)) dmrs_seq_ini_bits_dl = 1;

  /*
   * For format 2_2
   *
   * This format supports power control commands for semi-persistent scheduling.
   * As we can already support power control commands dynamically with formats 0_0/0_1 (TPC PUSCH) and 1_0/1_1 (TPC PUCCH)
   *
   * This format will be implemented in the future FIXME!!!
   *
   */
  // 5  BLOCK_NUMBER: The parameter tpc-PUSCH or tpc-PUCCH provided by higher layers determines the index to the block number for an UL of a cell
  // The following fields are defined for each block: Closed loop indicator and TPC command
  // 6  CLOSE_LOOP_IND
  // 41 TPC_CMD
  uint8_t tpc_cmd_bit_2_2 = 2;
  /*
   * For format 2_3
   *
   * This format is used for power control of uplink sounding reference signals for devices which have not coupled SRS power control to the PUSCH power control
   * either because independent control is desirable or because the device is configured without PUCCH and PUSCH
   *
   * This format will be implemented in the future FIXME!!!
   *
   */
  // 40 SRS_REQUEST
  // 41 TPC_CMD
  uint8_t tpc_cmd_bit_2_3 = 0;
  uint8_t dci_field_size_table [NBR_NR_DCI_FIELDS][NBR_NR_FORMATS] = { // This table contains the number of bits for each field (row) contained in each dci format (column).
    // The values of the variables indicate field sizes in number of bits
    //Format0_0                     Format0_1                      Format1_0                      Format1_1             Formats2_0/1/2/3
    {
      1,                             1,                             (((crc_scrambled == _p_rnti) || (crc_scrambled == _si_rnti) || (crc_scrambled == _ra_rnti)) ? 0:1),
      1,                             0,0,0,0
    }, // 0  IDENTIFIER_DCI_FORMATS:
    {
      0,                             ((crossCarrierSchedulingConfig_ind == 0) ? 0:3),
      0,                             ((crossCarrierSchedulingConfig_ind == 0) ? 0:3),
      0,0,0,0
    }, // 1  CARRIER_IND: 0 or 3 bits, as defined in Subclause x.x of [5, TS38.213]
    {0,                             (sul_ind == 0)?0:1,            0,                             0,                             0,0,0,0}, // 2  SUL_IND_0_1:
    {0,                             0,                             0,                             0,                             1,0,0,0}, // 3  SLOT_FORMAT_IND: size of DCI format 2_0 is configurable by higher layers up to 128 bits, according to Subclause 11.1.1 of [5, TS 38.213]
    {0,                             0,                             0,                             0,                             0,1,0,0}, // 4  PRE_EMPTION_IND: size of DCI format 2_1 is configurable by higher layers up to 126 bits, according to Subclause 11.2 of [5, TS 38.213]. Each pre-emption indication is 14 bits
    {0,                             0,                             0,                             0,                             0,0,0,0}, // 5  BLOCK_NUMBER: starting position of a block is determined by the parameter startingBitOfFormat2_3
    {0,                             0,                             0,                             0,                             0,0,1,0}, // 6  CLOSE_LOOP_IND
    {
      0,                             (uint8_t)ceil(log2(n_UL_BWP_RRC)),
      0,                             (uint8_t)ceil(log2(n_DL_BWP_RRC)),
      0,0,0,0
    }, // 7  BANDWIDTH_PART_IND:
    {
      0,                             0,                             ((crc_scrambled == _p_rnti) ? 2:0),
      0,                             0,0,0,0
    }, // 8  SHORT_MESSAGE_IND 2 bits if crc scrambled with P-RNTI
    {
      0,                             0,                             ((crc_scrambled == _p_rnti) ? 8:0),
      0,                             0,0,0,0
    }, // 9  SHORT_MESSAGES 8 bit8 if crc scrambled with P-RNTI
    {
      (uint8_t)(ceil(log2(n_RB_ULBWP*(n_RB_ULBWP+1)/2)))-n_UL_hopping,
      n_bits_freq_dom_res_assign_ul,
      0,                             0,                             0,0,0,0
    }, // 10 FREQ_DOM_RESOURCE_ASSIGNMENT_UL: PUSCH hopping with resource allocation type 1 not considered
    //    (NOTE 1) If DCI format 0_0 is monitored in common search space
    //    and if the number of information bits in the DCI format 0_0 prior to padding
    //    is larger than the payload size of the DCI format 1_0 monitored in common search space
    //    the bitwidth of the frequency domain resource allocation field in the DCI format 0_0
    //    is reduced such that the size of DCI format 0_0 equals to the size of the DCI format 1_0
    {
      0,                             0,                             (uint8_t)ceil(log2(n_RB_DLBWP*(n_RB_DLBWP+1)/2)),
      n_bits_freq_dom_res_assign_dl,
      0,0,0,0
    }, // 11 FREQ_DOM_RESOURCE_ASSIGNMENT_DL:
    {
      4,                             (uint8_t)log2(pusch_alloc_list),
      4,                             (uint8_t)log2(pdsch_alloc_list),
      0,0,0,0
    }, // 12 TIME_DOM_RESOURCE_ASSIGNMENT: 0, 1, 2, 3, or 4 bits as defined in Subclause 6.1.2.1 of [6, TS 38.214]. The bitwidth for this field is determined as log2(I) bits,
    //    where I the number of entries in the higher layer parameter pusch-AllocationList
    {
      0,                             0,                             1,                             (((dl_res_alloc_type_0==1) &&(dl_res_alloc_type_1==0))?0:1),
      0,0,0,0
    }, // 13 VRB_TO_PRB_MAPPING: 0 bit if only resource allocation type 0
    {0,                             0,                             0,                             prb_BundlingType_size,         0,0,0,0}, // 14 PRB_BUNDLING_SIZE_IND:0 bit if the higher layer parameter PRB_bundling is not configured or is set to 'static', or 1 bit if the higher layer parameter PRB_bundling is set to 'dynamic' according to Subclause 5.1.2.3 of [6, TS 38.214]
    {0,                             0,                             0,                             rateMatching_bits,             0,0,0,0}, // 15 RATE_MATCHING_IND: 0, 1, or 2 bits according to higher layer parameter rate-match-PDSCH-resource-set
    {0,                             0,                             0,                             n_zp_bits,                     0,0,0,0}, // 16 ZP_CSI_RS_TRIGGER:
    {
      1,                             (((ul_res_alloc_type_0==1) &&(ul_res_alloc_type_1==0))||(freqHopping == 0))?0:1,
      0,                             0,                             0,0,0,0
    }, // 17 FREQ_HOPPING_FLAG: 0 bit if only resource allocation type 0
    {0,                             0,                             0,                             5,                             0,0,0,0}, // 18 TB1_MCS:
    {0,                             0,                             0,                             1,                             0,0,0,0}, // 19 TB1_NDI:
    {0,                             0,                             0,                             2,                             0,0,0,0}, // 20 TB1_RV:
    {0,                             0,                             0,                             5,                             0,0,0,0}, // 21 TB2_MCS:
    {0,                             0,                             0,                             1,                             0,0,0,0}, // 22 TB2_NDI:
    {0,                             0,                             0,                             2,                             0,0,0,0}, // 23 TB2_RV:
    {5,                             5,                             5,                             0,                             0,0,0,0}, // 24 MCS:
    {1,                             1,                             (crc_scrambled == _c_rnti)?1:0,0,                             0,0,0,0}, // 25 NDI:
    {
      2,                             2,                             (((crc_scrambled == _c_rnti) || (crc_scrambled == _si_rnti)) ? 2:0),
      0,                             0,0,0,0
    }, // 26 RV:
    {4,                             4,                             (crc_scrambled == _c_rnti)?4:0,4,                             0,0,0,0}, // 27 HARQ_PROCESS_NUMBER:
    {0,                             0,                             (crc_scrambled == _c_rnti)?2:0,n_dai,                         0,0,0,0}, // 28 DAI: For format1_1: 4 if more than one serving cell are configured in the DL and the higher layer parameter HARQ-ACK-codebook=dynamic, where the 2 MSB bits are the counter DAI and the 2 LSB bits are the total DAI
    //    2 if one serving cell is configured in the DL and the higher layer parameter HARQ-ACK-codebook=dynamic, where the 2 bits are the counter DAI
    //    0 otherwise
    {0,                             codebook_HARQ_ACK,             0,                             0,                             0,0,0,0}, // 29 FIRST_DAI: (1 or 2 bits) 1 bit for semi-static HARQ-ACK // 2 bits for dynamic HARQ-ACK codebook with single HARQ-ACK codebook
    {
      0,                             (((codebook_HARQ_ACK == 2) &&(n_HARQ_ACK_sub_codebooks==2))?2:0),
      0,                             0,                             0,0,0,0
    }, // 30 SECOND_DAI: (0 or 2 bits) 2 bits for dynamic HARQ-ACK codebook with two HARQ-ACK sub-codebooks // 0 bits otherwise
    {
      0,                             0,                             (((crc_scrambled == _p_rnti) || (crc_scrambled == _ra_rnti)) ? 2:0),
      0,                             0,0,0,0
    }, // 31 TB_SCALING
    {2,                             2,                             0,                             0,                             0,0,0,0}, // 32 TPC_PUSCH:
    {0,                             0,                             (crc_scrambled == _c_rnti)?2:0,2,                             0,0,0,0}, // 33 TPC_PUCCH:
    {0,                             0,                             (crc_scrambled == _c_rnti)?3:0,3,                             0,0,0,0}, // 34 PUCCH_RESOURCE_IND:
    {0,                             0,                             (crc_scrambled == _c_rnti)?3:0,pdsch_harq_t_ind,              0,0,0,0}, // 35 PDSCH_TO_HARQ_FEEDBACK_TIME_IND:
    {0,                             (uint8_t)log2(n_SRS),          0,                             0,                             0,0,0,0}, // 36 SRS_RESOURCE_IND:
    {0,                             precond_nbr_layers_bits,       0,                             0,                             0,0,0,0}, // 37 PRECOD_NBR_LAYERS:
    {0,                             antenna_ports_bits_ul,         0,                             antenna_ports_bits_dl,         0,0,0,0}, // 38 ANTENNA_PORTS:
    {0,                             0,                             0,                             tci_bits,                      0,0,0,0}, // 39 TCI: 0 bit if higher layer parameter tci-PresentInDCI is not enabled; otherwise 3 bits
    {0,                             (sul_ind == 0)?2:3,            0,                             (sul_ind == 0)?2:3,            0,0,0,2}, // 40 SRS_REQUEST:
    {
      0,                             0,                             0,                             0,                             0,0,tpc_cmd_bit_2_2,
      tpc_cmd_bit_2_3
    },
    // 41 TPC_CMD:
    {0,                             reportTriggerSize,             0,                             0,                             0,0,0,0}, // 42 CSI_REQUEST:
    {
      0,                             maxCodeBlockGroupsPerTransportBlock,
      0,                             maxCodeBlockGroupsPerTransportBlock_dl,
      0,0,0,0
    }, // 43 CBGTI: 0, 2, 4, 6, or 8 bits determined by higher layer parameter maxCodeBlockGroupsPerTransportBlock for the PDSCH
    {0,                             0,                             0,                             cbgfi_bit,                     0,0,0,0}, // 44 CBGFI: 0 or 1 bit determined by higher layer parameter codeBlockGroupFlushIndicator
    {0,                             ptrs_dmrs_bits,                0,                             0,                             0,0,0,0}, // 45 PTRS_DMRS:
    {0,                             betaOffsets,                   0,                             0,                             0,0,0,0}, // 46 BETA_OFFSET_IND:
    {0,                             dmrs_seq_ini_bits_ul,          0,                             dmrs_seq_ini_bits_dl,          0,0,0,0}, // 47 DMRS_SEQ_INI: 1 bit if the cell has two ULs and the number of bits for DCI format 1_0 before padding
    //    is larger than the number of bits for DCI format 0_0 before padding; 0 bit otherwise
    {0,                             1,                             0,                             0,                             0,0,0,0}, // 48 UL_SCH_IND: value of "1" indicates UL-SCH shall be transmitted on the PUSCH and a value of "0" indicates UL-SCH shall not be transmitted on the PUSCH
    {0,                             0,                             0,                             0,                             0,0,0,0}, // 49 PADDING_NR_DCI:
    //    (NOTE 2) If DCI format 0_0 is monitored in common search space
    //    and if the number of information bits in the DCI format 0_0 prior to padding
    //    is less than the payload size of the DCI format 1_0 monitored in common search space
    //    zeros shall be appended to the DCI format 0_0
    //    until the payload size equals that of the DCI format 1_0
    {(sul_ind == 0)?0:1,            0,                             0,                             0,                             0,0,0,0}, // 50 SUL_IND_0_0:
    {0,                             0,                             0,                             0,                             0,0,0,0}, // 51 RA_PREAMBLE_INDEX (random access procedure initiated by a PDCCH order not implemented, FIXME!!!)
    {0,                             0,                             0,                             0,                             0,0,0,0}, // 52 SUL_IND_1_0 (random access procedure initiated by a PDCCH order not implemented, FIXME!!!)
    {0,                             0,                             0,                             0,                             0,0,0,0}, // 53 SS_PBCH_INDEX (random access procedure initiated by a PDCCH order not implemented, FIXME!!!)
    {0,                             0,                             0,                             0,                             0,0,0,0}, // 54 PRACH_MASK_INDEX (random access procedure initiated by a PDCCH order not implemented, FIXME!!!)
    {
      0,                             0,                             ((crc_scrambled == _p_rnti)?6:(((crc_scrambled == _si_rnti) || (crc_scrambled == _ra_rnti))?16:0)),
      0,                             0,0,0,0
    }  // 55 RESERVED_NR_DCI
  };
  // NOTE 1: adjustments in freq_dom_resource_assignment_UL to be done if necessary
  // NOTE 2: adjustments in padding to be done if necessary
  uint8_t dci_size [8] = {0,0,0,0,0,0,0,0}; // will contain size for each format

  for (int i=0 ; i<NBR_NR_FORMATS ; i++) {
    //#ifdef NR_PDCCH_DCI_DEBUG
    //  LOG_DDD("i=%d, j=%d\n", i, j);
    //#endif
    for (int j=0; j<NBR_NR_DCI_FIELDS; j++) {
      dci_size [i] = dci_size [i] + dci_field_size_table[j][i]; // dci_size[i] contains the size in bits of the dci pdu format i
      //if (i==(int)format-15) {                                  // (int)format-15 indicates the position of each format in the table (e.g. format1_0=17 -> position in table is 2)
      dci_fields_sizes[j][i] = dci_field_size_table[j][i];       // dci_fields_sizes[j] contains the sizes of each field (j) for a determined format i
      //}
    }

    LOG_DDD("(nr_dci_format_size) dci_size[%d]=%d for n_RB_ULBWP=%d\n",
	    i,dci_size[i],n_RB_ULBWP);
  }

  LOG_DDD("(nr_dci_format_size) dci_fields_sizes[][] = { \n");

#ifdef NR_PDCCH_DCI_DEBUG
  for (int j=0; j<NBR_NR_DCI_FIELDS; j++) {
    printf("\t\t");

    for (int i=0; i<NBR_NR_FORMATS ; i++) printf("%d\t",dci_fields_sizes[j][i]);

    printf("\n");
  }

  printf(" }\n");
#endif
  LOG_DNL("(nr_dci_format_size) dci_size[0_0]=%d, dci_size[0_1]=%d, dci_size[1_0]=%d, dci_size[1_1]=%d,\n",dci_size[0],dci_size[1],dci_size[2],dci_size[3]);

  //UL/SUL indicator format0_0 (TS 38.212 subclause 7.3.1.1.1)
  // - 1 bit if the cell has two ULs and the number of bits for DCI format 1_0 before padding is larger than the number of bits for DCI format 0_0 before padding;
  // - 0 bit otherwise.
  // The UL/SUL indicator, if present, locates in the last bit position of DCI format 0_0, after the padding bit(s)
  if ((dci_field_size_table[SUL_IND_0_0][0] == 1) && (dci_size[0] > dci_size[2])) {
    dci_field_size_table[SUL_IND_0_0][0] = 0;
    dci_size[0]=dci_size[0]-1;
  }

  //  if ((format == format0_0) || (format == format1_0)) {
  // According to Section 7.3.1.1.1 in TS 38.212
  // If DCI format 0_0 is monitored in common search space and if the number of information bits in the DCI format 0_0 prior to padding
  // is less than the payload size of the DCI format 1_0 monitored in common search space for scheduling the same serving cell,
  // zeros shall be appended to the DCI format 0_0 until the payload size equals that of the DCI format 1_0.
  if (dci_size[0] < dci_size[2]) { // '0' corresponding to index for format0_0 and '2' corresponding to index of format1_0
    //if (format == format0_0) {
    dci_fields_sizes[PADDING_NR_DCI][0] = dci_size[2] - dci_size[0];
    dci_size[0] = dci_size[2];
    LOG_DDD("(nr_dci_format_size) new dci_size[format0_0]=%d\n",dci_size[0]);
    //}
  }

  // If DCI format 0_0 is monitored in common search space and if the number of information bits in the DCI format 0_0 prior to padding
  // is larger than the payload size of the DCI format 1_0 monitored in common search space for scheduling the same serving cell,
  // the bitwidth of the frequency domain resource allocation field in the DCI format 0_0 is reduced
  // such that the size of DCI format 0_0 equals to the size of the DCI format 1_0..
  if (dci_size[0] > dci_size[2]) {
    //if (format == format0_0) {
    dci_fields_sizes[FREQ_DOM_RESOURCE_ASSIGNMENT_UL][0] -= (dci_size[0] - dci_size[2]);
    dci_size[0] = dci_size[2];
    LOG_DDD("(nr_dci_format_size) new dci_size[format0_0]=%d\n",dci_size[0]);
    //}
  }

  /*
   * TS 38.212 subclause 7.3.1.1.2
   * For a UE configured with SUL in a cell:
   * if PUSCH is configured to be transmitted on both the SUL and the non-SUL of the cell and
   *              if the number of information bits in format 0_1 for the SUL
   * is not equal to the number of information bits in format 0_1 for the non-SUL,
   * zeros shall be appended to smaller format 0_1 until the payload size equals that of the larger format 0_1
   *
   * Not implemented. FIXME!!!
   *
   */
  //  }
  LOG_DDD("(nr_dci_format_size) dci_fields_sizes[][] = { \n");

#ifdef NR_PDCCH_DCI_DEBUG
  for (int j=0; j<NBR_NR_DCI_FIELDS; j++) {
    printf("\t\t");

    for (int i=0; i<NBR_NR_FORMATS ; i++) printf("%d\t",dci_fields_sizes[j][i]);

    printf("\n");
  }

  printf(" }\n");
#endif
  return dci_size[format];
}

#endif

//////////////
/*
 * This code contains all the functions needed to process all dci fields.
 * These tables and functions are going to be called by function nr_ue_process_dci
 */
// table_7_3_1_1_2_2_3_4_5 contains values for number of layers and precoding information for tables 7.3.1.1.2-2/3/4/5 from TS 38.212 subclause 7.3.1.1.2
// the first 6 columns contain table 7.3.1.1.2-2: Precoding information and number of layers, for 4 antenna ports, if transformPrecoder=disabled and maxRank = 2 or 3 or 4
// next six columns contain table 7.3.1.1.2-3: Precoding information and number of layers for 4 antenna ports, if transformPrecoder= enabled, or if transformPrecoder=disabled and maxRank = 1
// next four columns contain table 7.3.1.1.2-4: Precoding information and number of layers, for 2 antenna ports, if transformPrecoder=disabled and maxRank = 2
// next four columns contain table 7.3.1.1.2-5: Precoding information and number of layers, for 2 antenna ports, if transformPrecoder= enabled, or if transformPrecoder= disabled and maxRank = 1
uint8_t table_7_3_1_1_2_2_3_4_5[64][20] = {
  {1,  0,  1,  0,  1,  0,  1,  0,  1,  0,  1,  0,  1,  0,  1,  0,  1,  0,  1,  0},
  {1,  1,  1,  1,  1,  1,  1,  1,  1,  1,  1,  1,  1,  1,  1,  1,  1,  1,  1,  1},
  {1,  2,  1,  2,  1,  2,  1,  2,  1,  2,  1,  2,  2,  0,  2,  0,  1,  2,  0,  0},
  {1,  3,  1,  3,  1,  3,  1,  3,  1,  3,  1,  3,  1,  2,  0,  0,  1,  3,  0,  0},
  {2,  0,  2,  0,  2,  0,  1,  4,  1,  4,  0,  0,  1,  3,  0,  0,  1,  4,  0,  0},
  {2,  1,  2,  1,  2,  1,  1,  5,  1,  5,  0,  0,  1,  4,  0,  0,  1,  5,  0,  0},
  {2,  2,  2,  2,  2,  2,  1,  6,  1,  6,  0,  0,  1,  5,  0,  0,  0,  0,  0,  0},
  {2,  3,  2,  3,  2,  3,  1,  7,  1,  7,  0,  0,  2,  1,  0,  0,  0,  0,  0,  0},
  {2,  4,  2,  4,  2,  4,  1,  8,  1,  8,  0,  0,  2,  2,  0,  0,  0,  0,  0,  0},
  {2,  5,  2,  5,  2,  5,  1,  9,  1,  9,  0,  0,  0,  0,  0,  0,  0,  0,  0,  0},
  {3,  0,  3,  0,  3,  0,  1,  10, 1,  10, 0,  0,  0,  0,  0,  0,  0,  0,  0,  0},
  {4,  0,  4,  0,  4,  0,  1,  11, 1,  11, 0,  0,  0,  0,  0,  0,  0,  0,  0,  0},
  {1,  4,  1,  4,  0,  0,  1,  12, 0,  0,  0,  0,  0,  0,  0,  0,  0,  0,  0,  0},
  {1,  5,  1,  5,  0,  0,  1,  13, 0,  0,  0,  0,  0,  0,  0,  0,  0,  0,  0,  0},
  {1,  6,  1,  6,  0,  0,  1,  14, 0,  0,  0,  0,  0,  0,  0,  0,  0,  0,  0,  0},
  {1,  7,  1,  7,  0,  0,  1,  15, 0,  0,  0,  0,  0,  0,  0,  0,  0,  0,  0,  0},
  {1,  8,  1,  8,  0,  0,  1,  16, 0,  0,  0,  0,  0,  0,  0,  0,  0,  0,  0,  0},
  {1,  9,  1,  9,  0,  0,  1,  17, 0,  0,  0,  0,  0,  0,  0,  0,  0,  0,  0,  0},
  {1,  10, 1,  10, 0,  0,  1,  18, 0,  0,  0,  0,  0,  0,  0,  0,  0,  0,  0,  0},
  {1,  11, 1,  11, 0,  0,  1,  19, 0,  0,  0,  0,  0,  0,  0,  0,  0,  0,  0,  0},
  {2,  6,  2,  6,  0,  0,  1,  20, 0,  0,  0,  0,  0,  0,  0,  0,  0,  0,  0,  0},
  {2,  7,  2,  7,  0,  0,  1,  21, 0,  0,  0,  0,  0,  0,  0,  0,  0,  0,  0,  0},
  {2,  8,  2,  8,  0,  0,  1,  22, 0,  0,  0,  0,  0,  0,  0,  0,  0,  0,  0,  0},
  {2,  9,  2,  9,  0,  0,  1,  23, 0,  0,  0,  0,  0,  0,  0,  0,  0,  0,  0,  0},
  {2,  10, 2,  10, 0,  0,  1,  24, 0,  0,  0,  0,  0,  0,  0,  0,  0,  0,  0,  0},
  {2,  11, 2,  11, 0,  0,  1,  25, 0,  0,  0,  0,  0,  0,  0,  0,  0,  0,  0,  0},
  {2,  12, 2,  12, 0,  0,  1,  26, 0,  0,  0,  0,  0,  0,  0,  0,  0,  0,  0,  0},
  {2,  13, 2,  13, 0,  0,  1,  27, 0,  0,  0,  0,  0,  0,  0,  0,  0,  0,  0,  0},
  {3,  1,  3,  1,  0,  0,  0,  0,  0,  0,  0,  0,  0,  0,  0,  0,  0,  0,  0,  0},
  {3,  2,  3,  2,  0,  0,  0,  0,  0,  0,  0,  0,  0,  0,  0,  0,  0,  0,  0,  0},
  {4,  1,  4,  1,  0,  0,  0,  0,  0,  0,  0,  0,  0,  0,  0,  0,  0,  0,  0,  0},
  {4,  2,  4,  2,  0,  0,  0,  0,  0,  0,  0,  0,  0,  0,  0,  0,  0,  0,  0,  0},
  {1,  12, 0,  0,  0,  0,  0,  0,  0,  0,  0,  0,  0,  0,  0,  0,  0,  0,  0,  0},
  {1,  13, 0,  0,  0,  0,  0,  0,  0,  0,  0,  0,  0,  0,  0,  0,  0,  0,  0,  0},
  {1,  14, 0,  0,  0,  0,  0,  0,  0,  0,  0,  0,  0,  0,  0,  0,  0,  0,  0,  0},
  {1,  15, 0,  0,  0,  0,  0,  0,  0,  0,  0,  0,  0,  0,  0,  0,  0,  0,  0,  0},
  {1,  16, 0,  0,  0,  0,  0,  0,  0,  0,  0,  0,  0,  0,  0,  0,  0,  0,  0,  0},
  {1,  17, 0,  0,  0,  0,  0,  0,  0,  0,  0,  0,  0,  0,  0,  0,  0,  0,  0,  0},
  {1,  18, 0,  0,  0,  0,  0,  0,  0,  0,  0,  0,  0,  0,  0,  0,  0,  0,  0,  0},
  {1,  19, 0,  0,  0,  0,  0,  0,  0,  0,  0,  0,  0,  0,  0,  0,  0,  0,  0,  0},
  {1,  20, 0,  0,  0,  0,  0,  0,  0,  0,  0,  0,  0,  0,  0,  0,  0,  0,  0,  0},
  {1,  21, 0,  0,  0,  0,  0,  0,  0,  0,  0,  0,  0,  0,  0,  0,  0,  0,  0,  0},
  {1,  22, 0,  0,  0,  0,  0,  0,  0,  0,  0,  0,  0,  0,  0,  0,  0,  0,  0,  0},
  {1,  23, 0,  0,  0,  0,  0,  0,  0,  0,  0,  0,  0,  0,  0,  0,  0,  0,  0,  0},
  {1,  24, 0,  0,  0,  0,  0,  0,  0,  0,  0,  0,  0,  0,  0,  0,  0,  0,  0,  0},
  {1,  25, 0,  0,  0,  0,  0,  0,  0,  0,  0,  0,  0,  0,  0,  0,  0,  0,  0,  0},
  {1,  26, 0,  0,  0,  0,  0,  0,  0,  0,  0,  0,  0,  0,  0,  0,  0,  0,  0,  0},
  {1,  27, 0,  0,  0,  0,  0,  0,  0,  0,  0,  0,  0,  0,  0,  0,  0,  0,  0,  0},
  {2,  14, 0,  0,  0,  0,  0,  0,  0,  0,  0,  0,  0,  0,  0,  0,  0,  0,  0,  0},
  {2,  15, 0,  0,  0,  0,  0,  0,  0,  0,  0,  0,  0,  0,  0,  0,  0,  0,  0,  0},
  {2,  16, 0,  0,  0,  0,  0,  0,  0,  0,  0,  0,  0,  0,  0,  0,  0,  0,  0,  0},
  {2,  17, 0,  0,  0,  0,  0,  0,  0,  0,  0,  0,  0,  0,  0,  0,  0,  0,  0,  0},
  {2,  18, 0,  0,  0,  0,  0,  0,  0,  0,  0,  0,  0,  0,  0,  0,  0,  0,  0,  0},
  {2,  19, 0,  0,  0,  0,  0,  0,  0,  0,  0,  0,  0,  0,  0,  0,  0,  0,  0,  0},
  {2,  20, 0,  0,  0,  0,  0,  0,  0,  0,  0,  0,  0,  0,  0,  0,  0,  0,  0,  0},
  {2,  21, 0,  0,  0,  0,  0,  0,  0,  0,  0,  0,  0,  0,  0,  0,  0,  0,  0,  0},
  {3,  3,  0,  0,  0,  0,  0,  0,  0,  0,  0,  0,  0,  0,  0,  0,  0,  0,  0,  0},
  {3,  4,  0,  0,  0,  0,  0,  0,  0,  0,  0,  0,  0,  0,  0,  0,  0,  0,  0,  0},
  {3,  5,  0,  0,  0,  0,  0,  0,  0,  0,  0,  0,  0,  0,  0,  0,  0,  0,  0,  0},
  {3,  6,  0,  0,  0,  0,  0,  0,  0,  0,  0,  0,  0,  0,  0,  0,  0,  0,  0,  0},
  {4,  3,  0,  0,  0,  0,  0,  0,  0,  0,  0,  0,  0,  0,  0,  0,  0,  0,  0,  0},
  {4,  4,  0,  0,  0,  0,  0,  0,  0,  0,  0,  0,  0,  0,  0,  0,  0,  0,  0,  0},
  {0,  0,  0,  0,  0,  0,  0,  0,  0,  0,  0,  0,  0,  0,  0,  0,  0,  0,  0,  0},
  {0,  0,  0,  0,  0,  0,  0,  0,  0,  0,  0,  0,  0,  0,  0,  0,  0,  0,  0,  0}
};
uint8_t table_7_3_1_1_2_12[14][3] = {
  {1,0,1},
  {1,1,1},
  {2,0,1},
  {2,1,1},
  {2,2,1},
  {2,3,1},
  {2,0,2},
  {2,1,2},
  {2,2,2},
  {2,3,2},
  {2,4,2},
  {2,5,2},
  {2,6,2},
  {2,7,2}
};
uint8_t table_7_3_1_1_2_13[10][4] = {
  {1,0,1,1},
  {2,0,1,1},
  {2,2,3,1},
  {2,0,2,1},
  {2,0,1,2},
  {2,2,3,2},
  {2,4,5,2},
  {2,6,7,2},
  {2,0,4,2},
  {2,2,6,2}
};
uint8_t table_7_3_1_1_2_14[3][5] = {
  {2,0,1,2,1},
  {2,0,1,4,2},
  {2,2,3,6,2}
};
uint8_t table_7_3_1_1_2_15[4][6] = {
  {2,0,1,2,3,1},
  {2,0,1,4,5,2},
  {2,2,3,6,7,2},
  {2,0,2,4,6,2}
};
uint8_t table_7_3_1_1_2_16[12][2] = {
  {1,0},
  {1,1},
  {2,0},
  {2,1},
  {2,2},
  {2,3},
  {3,0},
  {3,1},
  {3,2},
  {3,3},
  {3,4},
  {3,5}
};
uint8_t table_7_3_1_1_2_17[7][3] = {
  {1,0,1},
  {2,0,1},
  {2,2,3},
  {3,0,1},
  {3,2,3},
  {3,4,5},
  {2,0,2}
};
uint8_t table_7_3_1_1_2_18[3][4] = {
  {2,0,1,2},
  {3,0,1,2},
  {3,3,4,5}
};
uint8_t table_7_3_1_1_2_19[2][5] = {
  {2,0,1,2,3},
  {3,0,1,2,3}
};
uint8_t table_7_3_1_1_2_20[28][3] = {
  {1,0,1},
  {1,1,1},
  {2,0,1},
  {2,1,1},
  {2,2,1},
  {2,3,1},
  {3,0,1},
  {3,1,1},
  {3,2,1},
  {3,3,1},
  {3,4,1},
  {3,5,1},
  {3,0,2},
  {3,1,2},
  {3,2,2},
  {3,3,2},
  {3,4,2},
  {3,5,2},
  {3,6,2},
  {3,7,2},
  {3,8,2},
  {3,9,2},
  {3,10,2},
  {3,11,2},
  {1,0,2},
  {1,1,2},
  {1,6,2},
  {1,7,2}
};
uint8_t table_7_3_1_1_2_21[19][4] = {
  {1,0,1,1},
  {2,0,1,1},
  {2,2,3,1},
  {3,0,1,1},
  {3,2,3,1},
  {3,4,5,1},
  {2,0,2,1},
  {3,0,1,2},
  {3,2,3,2},
  {3,4,5,2},
  {3,6,7,2},
  {3,8,9,2},
  {3,10,11,2},
  {1,0,1,2},
  {1,6,7,2},
  {2,0,1,2},
  {2,2,3,2},
  {2,6,7,2},
  {2,8,9,2}
};
uint8_t table_7_3_1_1_2_22[6][5] = {
  {2,0,1,2,1},
  {3,0,1,2,1},
  {3,3,4,5,1},
  {3,0,1,6,2},
  {3,2,3,8,2},
  {3,4,5,10,2}
};
uint8_t table_7_3_1_1_2_23[5][6] = {
  {2,0,1,2,3,1},
  {3,0,1,2,3,1},
  {3,0,1,6,7,2},
  {3,2,3,8,9,2},
  {3,4,5,10,11,2}
};
uint8_t table_7_3_2_3_3_1[12][5] = {
  {1,0,0,0,0},
  {1,1,0,0,0},
  {1,0,1,0,0},
  {2,0,0,0,0},
  {2,1,0,0,0},
  {2,2,0,0,0},
  {2,3,0,0,0},
  {2,0,1,0,0},
  {2,2,3,0,0},
  {2,0,1,2,0},
  {2,0,1,2,3},
  {2,0,2,0,0}
};
uint8_t table_7_3_2_3_3_2_oneCodeword[31][6] = {
  {1,0,0,0,0,1},
  {1,1,0,0,0,1},
  {1,0,1,0,0,1},
  {2,0,0,0,0,1},
  {2,1,0,0,0,1},
  {2,2,0,0,0,1},
  {2,3,0,0,0,1},
  {2,0,1,0,0,1},
  {2,2,3,0,0,1},
  {2,0,1,2,0,1},
  {2,0,1,2,3,1},
  {2,0,2,0,0,1},
  {2,0,0,0,0,2},
  {2,1,0,0,0,2},
  {2,2,0,0,0,2},
  {2,3,0,0,0,2},
  {2,4,0,0,0,2},
  {2,5,0,0,0,2},
  {2,6,0,0,0,2},
  {2,7,0,0,0,2},
  {2,0,1,0,0,2},
  {2,2,3,0,0,2},
  {2,4,5,0,0,2},
  {2,6,7,0,0,2},
  {2,0,4,0,0,2},
  {2,2,6,0,0,2},
  {2,0,1,4,0,2},
  {2,2,3,6,0,2},
  {2,0,1,4,5,2},
  {2,2,3,6,7,2},
  {2,0,2,4,6,2}
};
uint8_t table_7_3_2_3_3_2_twoCodeword[4][10] = {
  {2,0,1,2,3,4,0,0,0,2},
  {2,0,1,2,3,4,6,0,0,2},
  {2,0,1,2,3,4,5,6,0,2},
  {2,0,1,2,3,4,5,6,7,2}
};
uint8_t table_7_3_2_3_3_3_oneCodeword[24][5] = {
  {1,0,0,0,0},
  {1,1,0,0,0},
  {1,0,1,0,0},
  {2,0,0,0,0},
  {2,1,0,0,0},
  {2,2,0,0,0},
  {2,3,0,0,0},
  {2,0,1,0,0},
  {2,2,3,0,0},
  {2,0,1,2,0},
  {2,0,1,2,3},
  {3,0,0,0,0},
  {3,1,0,0,0},
  {3,2,0,0,0},
  {3,3,0,0,0},
  {3,4,0,0,0},
  {3,5,0,0,0},
  {3,0,1,0,0},
  {3,2,3,0,0},
  {3,4,5,0,0},
  {3,0,1,2,0},
  {3,3,4,5,0},
  {3,0,1,2,3},
  {2,0,2,0,0}
};
uint8_t table_7_3_2_3_3_3_twoCodeword[2][7] = {
  {3,0,1,2,3,4,0},
  {3,0,1,2,3,4,5}
};
uint8_t table_7_3_2_3_3_4_oneCodeword[58][6] = {
  {1,0,0,0,0,1},
  {1,1,0,0,0,1},
  {1,0,1,0,0,1},
  {2,0,0,0,0,1},
  {2,1,0,0,0,1},
  {2,2,0,0,0,1},
  {2,3,0,0,0,1},
  {2,0,1,0,0,1},
  {2,2,3,0,0,1},
  {2,0,1,2,0,1},
  {2,0,1,2,3,1},
  {3,0,0,0,0,1},
  {3,1,0,0,0,1},
  {3,2,0,0,0,1},
  {3,3,0,0,0,1},
  {3,4,0,0,0,1},
  {3,5,0,0,0,1},
  {3,0,1,0,0,1},
  {3,2,3,0,0,1},
  {3,4,5,0,0,1},
  {3,0,1,2,0,1},
  {3,3,4,5,0,1},
  {3,0,1,2,3,1},
  {2,0,2,0,0,1},
  {3,0,0,0,0,2},
  {3,1,0,0,0,2},
  {3,2,0,0,0,2},
  {3,3,0,0,0,2},
  {3,4,0,0,0,2},
  {3,5,0,0,0,2},
  {3,6,0,0,0,2},
  {3,7,0,0,0,2},
  {3,8,0,0,0,2},
  {3,9,0,0,0,2},
  {3,10,0,0,0,2},
  {3,11,0,0,0,2},
  {3,0,1,0,0,2},
  {3,2,3,0,0,2},
  {3,4,5,0,0,2},
  {3,6,7,0,0,2},
  {3,8,9,0,0,2},
  {3,10,11,0,0,2},
  {3,0,1,6,0,2},
  {3,2,3,8,0,2},
  {3,4,5,10,0,2},
  {3,0,1,6,7,2},
  {3,2,3,8,9,2},
  {3,4,5,10,11,2},
  {1,0,0,0,0,2},
  {1,1,0,0,0,2},
  {1,6,0,0,0,2},
  {1,7,0,0,0,2},
  {1,0,1,0,0,2},
  {1,6,7,0,0,2},
  {2,0,1,0,0,2},
  {2,2,3,0,0,2},
  {2,6,7,0,0,2},
  {2,8,9,0,0,2}
};
uint8_t table_7_3_2_3_3_4_twoCodeword[6][10] = {
  {3,0,1,2,3,4,0,0,0,1},
  {3,0,1,2,3,4,5,0,0,1},
  {2,0,1,2,3,6,0,0,0,2},
  {2,0,1,2,3,6,8,0,0,2},
  {2,0,1,2,3,6,7,8,0,2},
  {2,0,1,2,3,6,7,8,9,2}
};
int8_t nr_ue_process_dci_freq_dom_resource_assignment(nfapi_nr_ue_pusch_pdu_t *pusch_config_pdu,
						      fapi_nr_dl_config_dlsch_pdu_rel15_t *dlsch_config_pdu,
						      uint16_t n_RB_ULBWP,
						      uint16_t n_RB_DLBWP,
						      uint16_t riv
						      ){

  /*
   * TS 38.214 subclause 5.1.2.2 Resource allocation in frequency domain (downlink)
   * when the scheduling grant is received with DCI format 1_0, then downlink resource allocation type 1 is used
   */
  if(dlsch_config_pdu != NULL){

    /*
     * TS 38.214 subclause 5.1.2.2.1 Downlink resource allocation type 0
     */
    /*
     * TS 38.214 subclause 5.1.2.2.2 Downlink resource allocation type 1
     */
    dlsch_config_pdu->number_rbs = NRRIV2BW(riv,n_RB_DLBWP);
    dlsch_config_pdu->start_rb   = NRRIV2PRBOFFSET(riv,n_RB_DLBWP);

    // Sanity check in case a false or erroneous DCI is received
    if ((dlsch_config_pdu->number_rbs < 1 ) || (dlsch_config_pdu->number_rbs > n_RB_DLBWP - dlsch_config_pdu->start_rb)) {
      // DCI is invalid!
      LOG_W(MAC, "Frequency domain assignment values are invalid! #RBs: %d, Start RB: %d, n_RB_DLBWP: %d \n", dlsch_config_pdu->number_rbs, dlsch_config_pdu->start_rb, n_RB_DLBWP);
      return -1;
    }

    LOG_D(MAC,"riv = %i\n", riv);
    LOG_D(MAC,"n_RB_DLBWP = %i\n", n_RB_DLBWP);
    LOG_D(MAC,"number_rbs = %i\n", dlsch_config_pdu->number_rbs);
    LOG_D(MAC,"start_rb = %i\n", dlsch_config_pdu->start_rb);

  }
  if(pusch_config_pdu != NULL){
    /*
     * TS 38.214 subclause 6.1.2.2 Resource allocation in frequency domain (uplink)
     */
    /*
     * TS 38.214 subclause 6.1.2.2.1 Uplink resource allocation type 0
     */
    /*
     * TS 38.214 subclause 6.1.2.2.2 Uplink resource allocation type 1
     */

    pusch_config_pdu->rb_size  = NRRIV2BW(riv,n_RB_ULBWP);
    pusch_config_pdu->rb_start = NRRIV2PRBOFFSET(riv,n_RB_ULBWP);

    // Sanity check in case a false or erroneous DCI is received
    if ((pusch_config_pdu->rb_size < 1) || (pusch_config_pdu->rb_size > n_RB_ULBWP - pusch_config_pdu->rb_start)) {
      // DCI is invalid!
      LOG_W(MAC, "Frequency domain assignment values are invalid! #RBs: %d, Start RB: %d, n_RB_ULBWP: %d \n",pusch_config_pdu->rb_size, pusch_config_pdu->rb_start, n_RB_ULBWP);
      return -1;
    }

  }
  return 0;
}

int8_t nr_ue_process_dci_time_dom_resource_assignment(NR_UE_MAC_INST_t *mac,
						      nfapi_nr_ue_pusch_pdu_t *pusch_config_pdu,
						      fapi_nr_dl_config_dlsch_pdu_rel15_t *dlsch_config_pdu,
						      uint8_t time_domain_ind
						      ){
  int dmrs_typeA_pos = mac->scc->dmrs_TypeA_Position;
//  uint8_t k_offset=0;
  uint8_t sliv_S=0;
  uint8_t sliv_L=0;
  uint8_t table_5_1_2_1_1_2_time_dom_res_alloc_A[16][3]={ // for PDSCH from TS 38.214 subclause 5.1.2.1.1
    {0,(dmrs_typeA_pos == 0)?2:3, (dmrs_typeA_pos == 0)?12:11}, // row index 1
    {0,(dmrs_typeA_pos == 0)?2:3, (dmrs_typeA_pos == 0)?10:9},  // row index 2
    {0,(dmrs_typeA_pos == 0)?2:3, (dmrs_typeA_pos == 0)?9:8},   // row index 3
    {0,(dmrs_typeA_pos == 0)?2:3, (dmrs_typeA_pos == 0)?7:6},   // row index 4
    {0,(dmrs_typeA_pos == 0)?2:3, (dmrs_typeA_pos == 0)?5:4},   // row index 5
    {0,(dmrs_typeA_pos == 0)?9:10,(dmrs_typeA_pos == 0)?4:4},   // row index 6
    {0,(dmrs_typeA_pos == 0)?4:6, (dmrs_typeA_pos == 0)?4:4},   // row index 7
    {0,5,7},  // row index 8
    {0,5,2},  // row index 9
    {0,9,2},  // row index 10
    {0,12,2}, // row index 11
    {0,1,13}, // row index 12
    {0,1,6},  // row index 13
    {0,2,4},  // row index 14
    {0,4,7},  // row index 15
    {0,8,4}   // row index 16
  };
  /*uint8_t table_5_1_2_1_1_3_time_dom_res_alloc_A_extCP[16][3]={ // for PDSCH from TS 38.214 subclause 5.1.2.1.1
    {0,(dmrs_typeA_pos == 0)?2:3, (dmrs_typeA_pos == 0)?6:5},   // row index 1
    {0,(dmrs_typeA_pos == 0)?2:3, (dmrs_typeA_pos == 0)?10:9},  // row index 2
    {0,(dmrs_typeA_pos == 0)?2:3, (dmrs_typeA_pos == 0)?9:8},   // row index 3
    {0,(dmrs_typeA_pos == 0)?2:3, (dmrs_typeA_pos == 0)?7:6},   // row index 4
    {0,(dmrs_typeA_pos == 0)?2:3, (dmrs_typeA_pos == 0)?5:4},   // row index 5
    {0,(dmrs_typeA_pos == 0)?6:8, (dmrs_typeA_pos == 0)?4:2},   // row index 6
    {0,(dmrs_typeA_pos == 0)?4:6, (dmrs_typeA_pos == 0)?4:4},   // row index 7
    {0,5,6},  // row index 8
    {0,5,2},  // row index 9
    {0,9,2},  // row index 10
    {0,10,2}, // row index 11
    {0,1,11}, // row index 12
    {0,1,6},  // row index 13
    {0,2,4},  // row index 14
    {0,4,6},  // row index 15
    {0,8,4}   // row index 16
    };*/
  /*uint8_t table_5_1_2_1_1_4_time_dom_res_alloc_B[16][3]={ // for PDSCH from TS 38.214 subclause 5.1.2.1.1
    {0,2,2},  // row index 1
    {0,4,2},  // row index 2
    {0,6,2},  // row index 3
    {0,8,2},  // row index 4
    {0,10,2}, // row index 5
    {1,2,2},  // row index 6
    {1,4,2},  // row index 7
    {0,2,4},  // row index 8
    {0,4,4},  // row index 9
    {0,6,4},  // row index 10
    {0,8,4},  // row index 11
    {0,10,4}, // row index 12
    {0,2,7},  // row index 13
    {0,(dmrs_typeA_pos == 0)?2:3,(dmrs_typeA_pos == 0)?12:11},  // row index 14
    {1,2,4},  // row index 15
    {0,0,0}   // row index 16
    };*/
  /*uint8_t table_5_1_2_1_1_5_time_dom_res_alloc_C[16][3]={ // for PDSCH from TS 38.214 subclause 5.1.2.1.1
    {0,2,2},  // row index 1
    {0,4,2},  // row index 2
    {0,6,2},  // row index 3
    {0,8,2},  // row index 4
    {0,10,2}, // row index 5
    {0,0,0},  // row index 6
    {0,0,0},  // row index 7
    {0,2,4},  // row index 8
    {0,4,4},  // row index 9
    {0,6,4},  // row index 10
    {0,8,4},  // row index 11
    {0,10,4}, // row index 12
    {0,2,7},  // row index 13
    {0,(dmrs_typeA_pos == 0)?2:3,(dmrs_typeA_pos == 0)?12:11},  // row index 14
    {0,0,6},  // row index 15
    {0,2,6}   // row index 16
    };*/
  uint8_t mu_pusch = 1;
  // definition table j Table 6.1.2.1.1-4
  uint8_t j = (mu_pusch==3)?3:(mu_pusch==2)?2:1;
  uint8_t table_6_1_2_1_1_2_time_dom_res_alloc_A[16][3]={ // for PUSCH from TS 38.214 subclause 6.1.2.1.1
    {j,  0,14}, // row index 1
    {j,  0,12}, // row index 2
    {j,  0,10}, // row index 3
    {j,  2,10}, // row index 4
    {j,  4,10}, // row index 5
    {j,  4,8},  // row index 6
    {j,  4,6},  // row index 7
    {j+1,0,14}, // row index 8
    {j+1,0,12}, // row index 9
    {j+1,0,10}, // row index 10
    {j+2,0,14}, // row index 11
    {j+2,0,12}, // row index 12
    {j+2,0,10}, // row index 13
    {j,  8,6},  // row index 14
    {j+3,0,14}, // row index 15
    {j+3,0,10}  // row index 16
  };
  /*uint8_t table_6_1_2_1_1_3_time_dom_res_alloc_A_extCP[16][3]={ // for PUSCH from TS 38.214 subclause 6.1.2.1.1
    {j,  0,8},  // row index 1
    {j,  0,12}, // row index 2
    {j,  0,10}, // row index 3
    {j,  2,10}, // row index 4
    {j,  4,4},  // row index 5
    {j,  4,8},  // row index 6
    {j,  4,6},  // row index 7
    {j+1,0,8},  // row index 8
    {j+1,0,12}, // row index 9
    {j+1,0,10}, // row index 10
    {j+2,0,6},  // row index 11
    {j+2,0,12}, // row index 12
    {j+2,0,10}, // row index 13
    {j,  8,4},  // row index 14
    {j+3,0,8},  // row index 15
    {j+3,0,10}  // row index 16
    };*/

  /*
   * TS 38.214 subclause 5.1.2.1 Resource allocation in time domain (downlink)
   */
  if(dlsch_config_pdu != NULL){
    NR_PDSCH_TimeDomainResourceAllocationList_t *pdsch_TimeDomainAllocationList = NULL;
    if (mac->DLbwp[0]->bwp_Dedicated->pdsch_Config->choice.setup->pdsch_TimeDomainAllocationList)
      pdsch_TimeDomainAllocationList = mac->DLbwp[0]->bwp_Dedicated->pdsch_Config->choice.setup->pdsch_TimeDomainAllocationList->choice.setup;
    else if (mac->DLbwp[0]->bwp_Common->pdsch_ConfigCommon->choice.setup->pdsch_TimeDomainAllocationList)
      pdsch_TimeDomainAllocationList = mac->DLbwp[0]->bwp_Common->pdsch_ConfigCommon->choice.setup->pdsch_TimeDomainAllocationList;
    if (pdsch_TimeDomainAllocationList) {

      if (time_domain_ind >= pdsch_TimeDomainAllocationList->list.count) {
        LOG_E(MAC, "time_domain_ind %d >= pdsch->TimeDomainAllocationList->list.count %d\n",
              time_domain_ind, pdsch_TimeDomainAllocationList->list.count);
        dlsch_config_pdu->start_symbol   = 0;
        dlsch_config_pdu->number_symbols = 0;
        return -1;
      }

      int startSymbolAndLength = pdsch_TimeDomainAllocationList->list.array[time_domain_ind]->startSymbolAndLength;
      int S,L;
      SLIV2SL(startSymbolAndLength,&S,&L);
      dlsch_config_pdu->start_symbol=S;
      dlsch_config_pdu->number_symbols=L;

      LOG_D(MAC,"SLIV = %i\n", startSymbolAndLength);
      LOG_D(MAC,"start_symbol = %i\n", dlsch_config_pdu->start_symbol);
      LOG_D(MAC,"number_symbols = %i\n", dlsch_config_pdu->number_symbols);

    }
    else {// Default configuration from tables
//      k_offset = table_5_1_2_1_1_2_time_dom_res_alloc_A[time_domain_ind-1][0];
      sliv_S   = table_5_1_2_1_1_2_time_dom_res_alloc_A[time_domain_ind-1][1];
      sliv_L   = table_5_1_2_1_1_2_time_dom_res_alloc_A[time_domain_ind-1][2];
      // k_offset = table_5_1_2_1_1_3_time_dom_res_alloc_A_extCP[nr_pdci_info_extracted->time_dom_resource_assignment][0];
      // sliv_S   = table_5_1_2_1_1_3_time_dom_res_alloc_A_extCP[nr_pdci_info_extracted->time_dom_resource_assignment][1];
      // sliv_L   = table_5_1_2_1_1_3_time_dom_res_alloc_A_extCP[nr_pdci_info_extracted->time_dom_resource_assignment][2];
      // k_offset = table_5_1_2_1_1_4_time_dom_res_alloc_B[nr_pdci_info_extracted->time_dom_resource_assignment][0];
      // sliv_S   = table_5_1_2_1_1_4_time_dom_res_alloc_B[nr_pdci_info_extracted->time_dom_resource_assignment][1];
      // sliv_L   = table_5_1_2_1_1_4_time_dom_res_alloc_B[nr_pdci_info_extracted->time_dom_resource_assignment][2];
      // k_offset = table_5_1_2_1_1_5_time_dom_res_alloc_C[nr_pdci_info_extracted->time_dom_resource_assignment][0];
      // sliv_S   = table_5_1_2_1_1_5_time_dom_res_alloc_C[nr_pdci_info_extracted->time_dom_resource_assignment][1];
      // sliv_L   = table_5_1_2_1_1_5_time_dom_res_alloc_C[nr_pdci_info_extracted->time_dom_resource_assignment][2];
      dlsch_config_pdu->number_symbols = sliv_L;
      dlsch_config_pdu->start_symbol = sliv_S;
    }
  }	/*
	 * TS 38.214 subclause 6.1.2.1 Resource allocation in time domain (uplink)
	 */
  if(pusch_config_pdu != NULL){
    NR_PUSCH_TimeDomainResourceAllocationList_t *pusch_TimeDomainAllocationList = NULL;
    if (mac->ULbwp[0]->bwp_Dedicated->pusch_Config->choice.setup->pusch_TimeDomainAllocationList) {
      pusch_TimeDomainAllocationList = mac->ULbwp[0]->bwp_Dedicated->pusch_Config->choice.setup->pusch_TimeDomainAllocationList->choice.setup;
    }
    else if (mac->ULbwp[0]->bwp_Common->pusch_ConfigCommon->choice.setup->pusch_TimeDomainAllocationList) {
      pusch_TimeDomainAllocationList = mac->ULbwp[0]->bwp_Common->pusch_ConfigCommon->choice.setup->pusch_TimeDomainAllocationList;
    }
    	
    if (pusch_TimeDomainAllocationList) {
      if (time_domain_ind >= pusch_TimeDomainAllocationList->list.count) {
        LOG_E(MAC, "time_domain_ind %d >= pusch->TimeDomainAllocationList->list.count %d\n",
              time_domain_ind, pusch_TimeDomainAllocationList->list.count);
        pusch_config_pdu->start_symbol_index=0;
        pusch_config_pdu->nr_of_symbols=0;
        return -1;
      }
      
      int startSymbolAndLength = pusch_TimeDomainAllocationList->list.array[time_domain_ind]->startSymbolAndLength;
      int S,L;
      SLIV2SL(startSymbolAndLength,&S,&L);
      pusch_config_pdu->start_symbol_index=S;
      pusch_config_pdu->nr_of_symbols=L;
    }
    else {
//      k_offset = table_6_1_2_1_1_2_time_dom_res_alloc_A[time_domain_ind-1][0];
      sliv_S   = table_6_1_2_1_1_2_time_dom_res_alloc_A[time_domain_ind-1][1];
      sliv_L   = table_6_1_2_1_1_2_time_dom_res_alloc_A[time_domain_ind-1][2];
      // k_offset = table_6_1_2_1_1_3_time_dom_res_alloc_A_extCP[nr_pdci_info_extracted->time_dom_resource_assignment][0];
      // sliv_S   = table_6_1_2_1_1_3_time_dom_res_alloc_A_extCP[nr_pdci_info_extracted->time_dom_resource_assignment][1];
      // sliv_L   = table_6_1_2_1_1_3_time_dom_res_alloc_A_extCP[nr_pdci_info_extracted->time_dom_resource_assignment][2];
      pusch_config_pdu->nr_of_symbols = sliv_L;
      pusch_config_pdu->start_symbol_index = sliv_S;
    }
  }
  return 0;
}
//////////////
int nr_ue_process_dci_indication_pdu(module_id_t module_id,int cc_id, int gNB_index, frame_t frame, int slot, fapi_nr_dci_indication_pdu_t *dci) {

  NR_UE_MAC_INST_t *mac = get_mac_inst(module_id);

  LOG_D(MAC,"Received dci indication (rnti %x,dci format %d,n_CCE %d,payloadSize %d,payload %llx)\n",
	dci->rnti,dci->dci_format,dci->n_CCE,dci->payloadSize,*(unsigned long long*)dci->payloadBits);

  int dci_format = nr_extract_dci_info(mac,dci->dci_format,dci->payloadSize,dci->rnti,(uint64_t *)dci->payloadBits,def_dci_pdu_rel15);
  return (nr_ue_process_dci(module_id, cc_id, gNB_index, frame, slot, def_dci_pdu_rel15, dci->rnti, dci_format));
}

int8_t nr_ue_process_dci(module_id_t module_id, int cc_id, uint8_t gNB_index, frame_t frame, int slot, dci_pdu_rel15_t *dci, uint16_t rnti, uint32_t dci_format){

  int bwp_id = 1;
  int mu = 0;
  long k2 = 0;
  int pucch_res_set_cnt = 0, valid = 0;
  uint16_t frame_tx = 0, slot_tx = 0;
  bool valid_ptrs_setup = 0;
  NR_UE_MAC_INST_t *mac = get_mac_inst(module_id);
  fapi_nr_dl_config_request_t *dl_config = &mac->dl_config_request;
  fapi_nr_ul_config_request_t *ul_config = NULL;
    
  //const uint16_t n_RB_DLBWP = dl_config->dl_config_list[dl_config->number_pdus].dci_config_pdu.dci_config_rel15.N_RB_BWP; //make sure this has been set
  AssertFatal(mac->DLbwp[0]!=NULL,"DLbwp[0] should not be zero here!\n");
  AssertFatal(mac->ULbwp[0]!=NULL,"DLbwp[0] should not be zero here!\n");

  const uint16_t n_RB_DLBWP = (mac->ra_state == WAIT_RAR) ? NRRIV2BW(mac->scc->downlinkConfigCommon->initialDownlinkBWP->genericParameters.locationAndBandwidth, 275) : NRRIV2BW(mac->DLbwp[0]->bwp_Common->genericParameters.locationAndBandwidth,275);
  const uint16_t n_RB_ULBWP = NRRIV2BW(mac->ULbwp[0]->bwp_Common->genericParameters.locationAndBandwidth,275);

  LOG_D(MAC,"nr_ue_process_dci at MAC layer with dci_format=%d (DL BWP %d, UL BWP %d)\n",dci_format,n_RB_DLBWP,n_RB_ULBWP);

  NR_PDSCH_Config_t *pdsch_config=mac->DLbwp[0]->bwp_Dedicated->pdsch_Config->choice.setup;
  NR_PUSCH_Config_t *pusch_config=mac->ULbwp[0]->bwp_Dedicated->pusch_Config->choice.setup;

  switch(dci_format){
  case NR_UL_DCI_FORMAT_0_0:
    /*
     *  with CRC scrambled by C-RNTI or CS-RNTI or new-RNTI or TC-RNTI
     *    0  IDENTIFIER_DCI_FORMATS:
     *    10 FREQ_DOM_RESOURCE_ASSIGNMENT_UL: PUSCH hopping with resource allocation type 1 not considered
     *    12 TIME_DOM_RESOURCE_ASSIGNMENT: 0, 1, 2, 3, or 4 bits as defined in Subclause 6.1.2.1 of [6, TS 38.214]. The bitwidth for this field is determined as log2(I) bits,
     *    17 FREQ_HOPPING_FLAG: 0 bit if only resource allocation type 0
     *    24 MCS:
     *    25 NDI:
     *    26 RV:
     *    27 HARQ_PROCESS_NUMBER:
     *    32 TPC_PUSCH:
     *    49 PADDING_NR_DCI: (Note 2) If DCI format 0_0 is monitored in common search space
     *    50 SUL_IND_0_0:
     */
    // Calculate the slot in which ULSCH should be scheduled. This is current slot + K2,
    // where K2 is the offset between the slot in which UL DCI is received and the slot
    // in which ULSCH should be scheduled. K2 is configured in RRC configuration.  
    
    // Get the numerology to calculate the Tx frame and slot
    mu = mac->ULbwp[0]->bwp_Common->genericParameters.subcarrierSpacing;
    // Get slot offset K2 which will be used to calculate TX slot
    k2 = get_k2(mac, dci->time_domain_assignment.val);
    if (k2 < 0)           // This can happen when a false DCI is received
      return -1;
    // Calculate TX slot and frame
    slot_tx = (slot + k2) % nr_slots_per_frame[mu];
    frame_tx = ((slot + k2) > nr_slots_per_frame[mu]) ? (frame + 1) % 1024 : frame;
    
    // Get UL config request corresponding slot_tx 
    ul_config = get_ul_config_request(mac, slot_tx);
    //AssertFatal(ul_config != NULL, "nr_ue_process_dci(): ul_config is NULL\n");
    if (!ul_config) {
      LOG_W(MAC, "nr_ue_process_dci(): ul_config request is NULL. Probably due to unexpected UL DCI in frame.slot %d.%d. Ignoring DCI!\n",frame,slot);
      return -1;
    }

    ul_config->ul_config_list[ul_config->number_pdus].pdu_type = FAPI_NR_UL_CONFIG_TYPE_PUSCH;
    ul_config->ul_config_list[ul_config->number_pdus].pusch_config_pdu.rnti = rnti;
    nfapi_nr_ue_pusch_pdu_t *pusch_config_pdu_0_0 = &ul_config->ul_config_list[ul_config->number_pdus].pusch_config_pdu;
    /* IDENTIFIER_DCI_FORMATS */
    /* FREQ_DOM_RESOURCE_ASSIGNMENT_UL */
    if (nr_ue_process_dci_freq_dom_resource_assignment(pusch_config_pdu_0_0,NULL,n_RB_ULBWP,0,dci->frequency_domain_assignment.val) < 0)
      return -1;
    /* TIME_DOM_RESOURCE_ASSIGNMENT */
    if (nr_ue_process_dci_time_dom_resource_assignment(mac,pusch_config_pdu_0_0,NULL,dci->time_domain_assignment.val) < 0)
      return -1;
    /* FREQ_HOPPING_FLAG */
    if ((mac->phy_config.config_req.ul_bwp_dedicated.pusch_config_dedicated.resource_allocation != 0) &&
	(mac->phy_config.config_req.ul_bwp_dedicated.pusch_config_dedicated.frequency_hopping !=0))
      pusch_config_pdu_0_0->frequency_hopping = dci->frequency_hopping_flag.val;

    /* MCS */
    pusch_config_pdu_0_0->mcs_index = dci->mcs;

    /* MCS TABLE */
    if (mac->scc->uplinkConfigCommon->initialUplinkBWP->rach_ConfigCommon->choice.setup->msg3_transformPrecoder == NULL)
      pusch_config_pdu_0_0->transform_precoding = 1;
    else
      pusch_config_pdu_0_0->transform_precoding = 0;

    if (pusch_config_pdu_0_0->transform_precoding == transform_precoder_disabled)
      pusch_config_pdu_0_0->mcs_table = get_pusch_mcs_table(pusch_config->mcs_Table, 0,
                                                 dci_format, NR_RNTI_TC, NR_SearchSpace__searchSpaceType_PR_common, false);
    else
      pusch_config_pdu_0_0->mcs_table = get_pusch_mcs_table(pusch_config->mcs_TableTransformPrecoder, 1,
                                                 dci_format, NR_RNTI_TC, NR_SearchSpace__searchSpaceType_PR_common, false);

    pusch_config_pdu_0_0->target_code_rate = nr_get_code_rate_ul(pusch_config_pdu_0_0->mcs_index, pusch_config_pdu_0_0->mcs_table);
    pusch_config_pdu_0_0->qam_mod_order = nr_get_Qm_ul(pusch_config_pdu_0_0->mcs_index, pusch_config_pdu_0_0->mcs_table);
    if (pusch_config_pdu_0_0->target_code_rate == 0 || pusch_config_pdu_0_0->qam_mod_order == 0) {
      LOG_W(MAC, "Invalid code rate or Mod order, likely due to unexpected UL DCI. Ignoring DCI! \n");
      return -1;
    }

    /* NDI */
    pusch_config_pdu_0_0->pusch_data.new_data_indicator = dci->ndi;
    /* RV */
    pusch_config_pdu_0_0->pusch_data.rv_index = dci->rv;
    /* HARQ_PROCESS_NUMBER */
    pusch_config_pdu_0_0->pusch_data.harq_process_id = dci->harq_pid;
    /* TPC_PUSCH */
    // according to TS 38.213 Table Table 7.1.1-1
    if (dci->tpc == 0) {
      pusch_config_pdu_0_0->absolute_delta_PUSCH = -4;
    }
    if (dci->tpc == 1) {
      pusch_config_pdu_0_0->absolute_delta_PUSCH = -1;
    }
    if (dci->tpc == 2) {
      pusch_config_pdu_0_0->absolute_delta_PUSCH = 1;
    }
    if (dci->tpc == 3) {
      pusch_config_pdu_0_0->absolute_delta_PUSCH = 4;
    }
    /* SUL_IND_0_0 */ // To be implemented, FIXME!!!

    ul_config->slot = slot_tx;
    ul_config->sfn = frame_tx;
    ul_config->number_pdus = ul_config->number_pdus + 1;
    LOG_D(MAC, "nr_ue_process_dci(): Calculated frame and slot for pusch Tx: %d.%d, number of pdus %d\n", ul_config->sfn, ul_config->slot, ul_config->number_pdus);
    break;

  case NR_UL_DCI_FORMAT_0_1:
    /*
     *  with CRC scrambled by C-RNTI or CS-RNTI or SP-CSI-RNTI or new-RNTI
     *    0  IDENTIFIER_DCI_FORMATS:
     *    1  CARRIER_IND
     *    2  SUL_IND_0_1
     *    7  BANDWIDTH_PART_IND
     *    10 FREQ_DOM_RESOURCE_ASSIGNMENT_UL: PUSCH hopping with resource allocation type 1 not considered
     *    12 TIME_DOM_RESOURCE_ASSIGNMENT: 0, 1, 2, 3, or 4 bits as defined in Subclause 6.1.2.1 of [6, TS 38.214]. The bitwidth for this field is determined as log2(I) bits,
     *    17 FREQ_HOPPING_FLAG: 0 bit if only resource allocation type 0
     *    24 MCS:
     *    25 NDI:
     *    26 RV:
     *    27 HARQ_PROCESS_NUMBER:
     *    29 FIRST_DAI
     *    30 SECOND_DAI
     *    32 TPC_PUSCH:
     *    36 SRS_RESOURCE_IND:
     *    37 PRECOD_NBR_LAYERS:
     *    38 ANTENNA_PORTS:
     *    40 SRS_REQUEST:
     *    42 CSI_REQUEST:
     *    43 CBGTI
     *    45 PTRS_DMRS
     *    46 BETA_OFFSET_IND
     *    47 DMRS_SEQ_INI
     *    48 UL_SCH_IND
     *    49 PADDING_NR_DCI: (Note 2) If DCI format 0_0 is monitored in common search space
     */
    // Calculate the slot in which ULSCH should be scheduled. This is current slot + K2,
    // where K2 is the offset between the slot in which UL DCI is received and the slot
    // in which ULSCH should be scheduled. K2 is configured in RRC configuration.  
    
    // Get the numerology to calculate the Tx frame and slot
    mu = mac->ULbwp[0]->bwp_Common->genericParameters.subcarrierSpacing;
    // Get slot offset K2 which will be used to calculate TX slot
    k2 = get_k2(mac, dci->time_domain_assignment.val);
    if (k2 < 0)           // This can happen when a false DCI is received
      return -1;
    // Calculate TX slot and frame
    slot_tx = (slot + k2) % nr_slots_per_frame[mu];
    frame_tx = ((slot + k2) > nr_slots_per_frame[mu]) ? (frame + 1) % 1024 : frame;
    
    // Get UL config request corresponding slot_tx 
    ul_config = get_ul_config_request(mac, slot_tx);
    //AssertFatal(ul_config != NULL, "nr_ue_process_dci(): ul_config is NULL\n");
    if (!ul_config) {
      LOG_W(MAC, "nr_ue_process_dci(): ul_config request is NULL. Probably due to unexpected UL DCI in frame.slot %d.%d. Ignoring DCI!\n",frame,slot);
      return -1;
    }

    ul_config->ul_config_list[ul_config->number_pdus].pdu_type = FAPI_NR_UL_CONFIG_TYPE_PUSCH;
    ul_config->ul_config_list[ul_config->number_pdus].pusch_config_pdu.rnti = rnti;
    nfapi_nr_ue_pusch_pdu_t *pusch_config_pdu_0_1 = &ul_config->ul_config_list[ul_config->number_pdus].pusch_config_pdu;
    /* IDENTIFIER_DCI_FORMATS */
    /* CARRIER_IND */
    /* SUL_IND_0_1 */
    /* BANDWIDTH_PART_IND */
    //pusch_config_pdu_0_1->bandwidth_part_ind = dci->bwp_indicator.val;
    /* FREQ_DOM_RESOURCE_ASSIGNMENT_UL */
    if (nr_ue_process_dci_freq_dom_resource_assignment(pusch_config_pdu_0_1,NULL,n_RB_ULBWP,0,dci->frequency_domain_assignment.val) < 0)
      return -1;
    /* TIME_DOM_RESOURCE_ASSIGNMENT */
    if (nr_ue_process_dci_time_dom_resource_assignment(mac,pusch_config_pdu_0_1,NULL,dci->time_domain_assignment.val) < 0)
      return -1;
    /* FREQ_HOPPING_FLAG */
    if ((mac->phy_config.config_req.ul_bwp_dedicated.pusch_config_dedicated.resource_allocation != 0) &&
	(mac->phy_config.config_req.ul_bwp_dedicated.pusch_config_dedicated.frequency_hopping !=0))
      pusch_config_pdu_0_1->frequency_hopping = dci->frequency_hopping_flag.val;
    /* MCS */
    pusch_config_pdu_0_1->mcs_index = dci->mcs;
    /* MCS TABLE */
    if (pusch_config->transformPrecoder == NULL) {
      if (mac->scc->uplinkConfigCommon->initialUplinkBWP->rach_ConfigCommon->choice.setup->msg3_transformPrecoder == NULL)
        pusch_config_pdu_0_1->transform_precoding = 1;
      else
        pusch_config_pdu_0_1->transform_precoding = 0;
    }
    else
      pusch_config_pdu_0_1->transform_precoding = *pusch_config->transformPrecoder;
      
    if (pusch_config_pdu_0_1->transform_precoding == transform_precoder_disabled) 
      pusch_config_pdu_0_1->mcs_table = get_pusch_mcs_table(pusch_config->mcs_Table, 0,
                                                 dci_format, NR_RNTI_C, NR_SearchSpace__searchSpaceType_PR_ue_Specific, false);
    else
      pusch_config_pdu_0_1->mcs_table = get_pusch_mcs_table(pusch_config->mcs_TableTransformPrecoder, 1,
                                                 dci_format, NR_RNTI_C, NR_SearchSpace__searchSpaceType_PR_ue_Specific, false);
    
    pusch_config_pdu_0_1->target_code_rate = nr_get_code_rate_ul(pusch_config_pdu_0_1->mcs_index, pusch_config_pdu_0_1->mcs_table);
    pusch_config_pdu_0_1->qam_mod_order = nr_get_Qm_ul(pusch_config_pdu_0_1->mcs_index, pusch_config_pdu_0_1->mcs_table);
    if (pusch_config_pdu_0_1->target_code_rate == 0 || pusch_config_pdu_0_1->qam_mod_order == 0) {
      LOG_W(MAC, "Invalid code rate or Mod order, likely due to unexpected UL DCI. Ignoring DCI! \n");
      return -1;
    }

    /* NDI */
    pusch_config_pdu_0_1->pusch_data.new_data_indicator = dci->ndi;
    /* RV */
    pusch_config_pdu_0_1->pusch_data.rv_index = dci->rv;
    /* HARQ_PROCESS_NUMBER */
    pusch_config_pdu_0_1->pusch_data.harq_process_id = dci->harq_pid;
    /* FIRST_DAI */ //To be implemented, FIXME!!!
    /* SECOND_DAI */ //To be implemented, FIXME!!!
    /* TPC_PUSCH */
    // according to TS 38.213 Table Table 7.1.1-1
    if (dci->tpc == 0) {
      pusch_config_pdu_0_1->absolute_delta_PUSCH = -4;
    }
    if (dci->tpc == 1) {
      pusch_config_pdu_0_1->absolute_delta_PUSCH = -1;
    }
    if (dci->tpc == 2) {
      pusch_config_pdu_0_1->absolute_delta_PUSCH = 1;
    }
    if (dci->tpc == 3) {
      pusch_config_pdu_0_1->absolute_delta_PUSCH = 4;
    }
    /* SRS_RESOURCE_IND */
    //FIXME!!
    /* PRECOD_NBR_LAYERS */
    if ((mac->phy_config.config_req.ul_bwp_dedicated.pusch_config_dedicated.tx_config == tx_config_nonCodebook));
    // 0 bits if the higher layer parameter txConfig = nonCodeBook
    if ((mac->phy_config.config_req.ul_bwp_dedicated.pusch_config_dedicated.tx_config == tx_config_codebook)){
      uint8_t n_antenna_port = 0; //FIXME!!!
      if (n_antenna_port == 1); // 1 antenna port and the higher layer parameter txConfig = codebook 0 bits
      if (n_antenna_port == 4){ // 4 antenna port and the higher layer parameter txConfig = codebook
	// Table 7.3.1.1.2-2: transformPrecoder=disabled and maxRank = 2 or 3 or 4
	if ((mac->phy_config.config_req.ul_bwp_dedicated.pusch_config_dedicated.transform_precoder == transform_precoder_disabled)
	    && ((mac->phy_config.config_req.ul_bwp_dedicated.pusch_config_dedicated.max_rank == 2) ||
		(mac->phy_config.config_req.ul_bwp_dedicated.pusch_config_dedicated.max_rank == 3) ||
		(mac->phy_config.config_req.ul_bwp_dedicated.pusch_config_dedicated.max_rank == 4))){
	  if (mac->phy_config.config_req.ul_bwp_dedicated.pusch_config_dedicated.codebook_subset == codebook_subset_fullyAndPartialAndNonCoherent) {
	    pusch_config_pdu_0_1->nrOfLayers = table_7_3_1_1_2_2_3_4_5[dci->precoding_information.val][0];
	    pusch_config_pdu_0_1->transform_precoding = table_7_3_1_1_2_2_3_4_5[dci->precoding_information.val][1];
	  }
	  if (mac->phy_config.config_req.ul_bwp_dedicated.pusch_config_dedicated.codebook_subset == codebook_subset_partialAndNonCoherent){
	    pusch_config_pdu_0_1->nrOfLayers = table_7_3_1_1_2_2_3_4_5[dci->precoding_information.val][2];
	    pusch_config_pdu_0_1->transform_precoding = table_7_3_1_1_2_2_3_4_5[dci->precoding_information.val][3];
	  }
	  if (mac->phy_config.config_req.ul_bwp_dedicated.pusch_config_dedicated.codebook_subset == codebook_subset_nonCoherent){
	    pusch_config_pdu_0_1->nrOfLayers = table_7_3_1_1_2_2_3_4_5[dci->precoding_information.val][4];
	    pusch_config_pdu_0_1->transform_precoding = table_7_3_1_1_2_2_3_4_5[dci->precoding_information.val][5];
	  }
	}
	// Table 7.3.1.1.2-3: transformPrecoder= enabled, or transformPrecoder=disabled and maxRank = 1
	if (((mac->phy_config.config_req.ul_bwp_dedicated.pusch_config_dedicated.transform_precoder == transform_precoder_enabled)
	     || (mac->phy_config.config_req.ul_bwp_dedicated.pusch_config_dedicated.transform_precoder == transform_precoder_disabled))
	    && (mac->phy_config.config_req.ul_bwp_dedicated.pusch_config_dedicated.max_rank == 1)){
	  if (mac->phy_config.config_req.ul_bwp_dedicated.pusch_config_dedicated.codebook_subset == codebook_subset_fullyAndPartialAndNonCoherent) {
	    pusch_config_pdu_0_1->nrOfLayers = table_7_3_1_1_2_2_3_4_5[dci->precoding_information.val][6];
	    pusch_config_pdu_0_1->transform_precoding = table_7_3_1_1_2_2_3_4_5[dci->precoding_information.val][7];
	  }
	  if (mac->phy_config.config_req.ul_bwp_dedicated.pusch_config_dedicated.codebook_subset == codebook_subset_partialAndNonCoherent){
	    pusch_config_pdu_0_1->nrOfLayers = table_7_3_1_1_2_2_3_4_5[dci->precoding_information.val][8];
	    pusch_config_pdu_0_1->transform_precoding = table_7_3_1_1_2_2_3_4_5[dci->precoding_information.val][9];
	  }
	  if (mac->phy_config.config_req.ul_bwp_dedicated.pusch_config_dedicated.codebook_subset == codebook_subset_nonCoherent){
	    pusch_config_pdu_0_1->nrOfLayers = table_7_3_1_1_2_2_3_4_5[dci->precoding_information.val][10];
	    pusch_config_pdu_0_1->transform_precoding = table_7_3_1_1_2_2_3_4_5[dci->precoding_information.val][11];
	  }
	}
      }
      if (n_antenna_port == 4){ // 2 antenna port and the higher layer parameter txConfig = codebook
	// Table 7.3.1.1.2-4: transformPrecoder=disabled and maxRank = 2
	if ((mac->phy_config.config_req.ul_bwp_dedicated.pusch_config_dedicated.transform_precoder == transform_precoder_disabled)
	    && (mac->phy_config.config_req.ul_bwp_dedicated.pusch_config_dedicated.max_rank == 2)){
	  if (mac->phy_config.config_req.ul_bwp_dedicated.pusch_config_dedicated.codebook_subset == codebook_subset_fullyAndPartialAndNonCoherent) {
	    pusch_config_pdu_0_1->nrOfLayers = table_7_3_1_1_2_2_3_4_5[dci->precoding_information.val][12];
	    pusch_config_pdu_0_1->transform_precoding = table_7_3_1_1_2_2_3_4_5[dci->precoding_information.val][13];
	  }
	  if (mac->phy_config.config_req.ul_bwp_dedicated.pusch_config_dedicated.codebook_subset == codebook_subset_nonCoherent){
	    pusch_config_pdu_0_1->nrOfLayers = table_7_3_1_1_2_2_3_4_5[dci->precoding_information.val][14];
	    pusch_config_pdu_0_1->transform_precoding = table_7_3_1_1_2_2_3_4_5[dci->precoding_information.val][15];
	  }
	}
	// Table 7.3.1.1.2-5: transformPrecoder= enabled, or transformPrecoder= disabled and maxRank = 1
	if (((mac->phy_config.config_req.ul_bwp_dedicated.pusch_config_dedicated.transform_precoder == transform_precoder_enabled)
	     || (mac->phy_config.config_req.ul_bwp_dedicated.pusch_config_dedicated.transform_precoder == transform_precoder_disabled))
	    && (mac->phy_config.config_req.ul_bwp_dedicated.pusch_config_dedicated.max_rank == 1)){
	  if (mac->phy_config.config_req.ul_bwp_dedicated.pusch_config_dedicated.codebook_subset == codebook_subset_fullyAndPartialAndNonCoherent) {
	    pusch_config_pdu_0_1->nrOfLayers = table_7_3_1_1_2_2_3_4_5[dci->precoding_information.val][16];
	    pusch_config_pdu_0_1->transform_precoding = table_7_3_1_1_2_2_3_4_5[dci->precoding_information.val][17];
	  }
	  if (mac->phy_config.config_req.ul_bwp_dedicated.pusch_config_dedicated.codebook_subset == codebook_subset_nonCoherent){
	    pusch_config_pdu_0_1->nrOfLayers = table_7_3_1_1_2_2_3_4_5[dci->precoding_information.val][18];
	    pusch_config_pdu_0_1->transform_precoding = table_7_3_1_1_2_2_3_4_5[dci->precoding_information.val][19];
	  }
	}
      }
    }
    /* ANTENNA_PORTS */
    uint8_t rank=0; // We need to initialize rank FIXME!!!
    if ((mac->phy_config.config_req.ul_bwp_dedicated.pusch_config_dedicated.transform_precoder == transform_precoder_enabled) &&
	(mac->phy_config.config_req.ul_bwp_dedicated.pusch_config_dedicated.dmrs_ul_for_pusch_mapping_type_a.dmrs_type == 1) &&
	(mac->phy_config.config_req.ul_bwp_dedicated.pusch_config_dedicated.dmrs_ul_for_pusch_mapping_type_a.max_length == 1)) { // tables 7.3.1.1.2-6
      pusch_config_pdu_0_1->num_dmrs_cdm_grps_no_data = 2; //TBC
      pusch_config_pdu_0_1->dmrs_ports = dci->antenna_ports.val; //TBC
    }
    if ((mac->phy_config.config_req.ul_bwp_dedicated.pusch_config_dedicated.transform_precoder == transform_precoder_enabled) &&
	(mac->phy_config.config_req.ul_bwp_dedicated.pusch_config_dedicated.dmrs_ul_for_pusch_mapping_type_a.dmrs_type == 1) &&
	(mac->phy_config.config_req.ul_bwp_dedicated.pusch_config_dedicated.dmrs_ul_for_pusch_mapping_type_a.max_length == 2)) { // tables 7.3.1.1.2-7
      pusch_config_pdu_0_1->num_dmrs_cdm_grps_no_data = 2; //TBC
      pusch_config_pdu_0_1->dmrs_ports = (dci->antenna_ports.val > 3)?(dci->antenna_ports.val-4):(dci->antenna_ports.val); //TBC
      //pusch_config_pdu_0_1->n_front_load_symb = (dci->antenna_ports > 3)?2:1; //FIXME
    }
    if ((mac->phy_config.config_req.ul_bwp_dedicated.pusch_config_dedicated.transform_precoder == transform_precoder_disabled) &&
	(mac->phy_config.config_req.ul_bwp_dedicated.pusch_config_dedicated.dmrs_ul_for_pusch_mapping_type_a.dmrs_type == 1) &&
	(mac->phy_config.config_req.ul_bwp_dedicated.pusch_config_dedicated.dmrs_ul_for_pusch_mapping_type_a.max_length == 1)) { // tables 7.3.1.1.2-8/9/10/11
      if (rank == 1){
	pusch_config_pdu_0_1->num_dmrs_cdm_grps_no_data = (dci->antenna_ports.val > 1)?2:1; //TBC
	pusch_config_pdu_0_1->dmrs_ports = (dci->antenna_ports.val > 1)?(dci->antenna_ports.val-2):(dci->antenna_ports.val); //TBC
      }
      if (rank == 2){
	pusch_config_pdu_0_1->num_dmrs_cdm_grps_no_data = (dci->antenna_ports.val > 0)?2:1; //TBC
	pusch_config_pdu_0_1->dmrs_ports = 0; //FIXME
	//pusch_config_pdu_0_1->dmrs_ports[0] = (dci->antenna_ports > 1)?(dci->antenna_ports > 2 ?0:2):0;
	//pusch_config_pdu_0_1->dmrs_ports[1] = (dci->antenna_ports > 1)?(dci->antenna_ports > 2 ?2:3):1;
      }
      if (rank == 3){
	pusch_config_pdu_0_1->num_dmrs_cdm_grps_no_data = 2; //TBC
	pusch_config_pdu_0_1->dmrs_ports = 0; //FIXME
	//pusch_config_pdu_0_1->dmrs_ports[0] = 0;
	//pusch_config_pdu_0_1->dmrs_ports[1] = 1;
	//pusch_config_pdu_0_1->dmrs_ports[2] = 2;
      }
      if (rank == 4){
	pusch_config_pdu_0_1->num_dmrs_cdm_grps_no_data = 2; //TBC
	pusch_config_pdu_0_1->dmrs_ports = 0; //FIXME
	//pusch_config_pdu_0_1->dmrs_ports[0] = 0;
	//pusch_config_pdu_0_1->dmrs_ports[1] = 1;
	//pusch_config_pdu_0_1->dmrs_ports[2] = 2;
	//pusch_config_pdu_0_1->dmrs_ports[3] = 3;
      }
    }
    if ((mac->phy_config.config_req.ul_bwp_dedicated.pusch_config_dedicated.transform_precoder == transform_precoder_disabled) &&
	(mac->phy_config.config_req.ul_bwp_dedicated.pusch_config_dedicated.dmrs_ul_for_pusch_mapping_type_a.dmrs_type == 1) &&
	(mac->phy_config.config_req.ul_bwp_dedicated.pusch_config_dedicated.dmrs_ul_for_pusch_mapping_type_a.max_length == 2)) { // tables 7.3.1.1.2-12/13/14/15
      if (rank == 1){
	pusch_config_pdu_0_1->num_dmrs_cdm_grps_no_data = (dci->antenna_ports.val > 1)?2:1; //TBC
	pusch_config_pdu_0_1->dmrs_ports = (dci->antenna_ports.val > 1)?(dci->antenna_ports.val > 5 ?(dci->antenna_ports.val-6):(dci->antenna_ports.val-2)):dci->antenna_ports.val; //TBC
	//pusch_config_pdu_0_1->n_front_load_symb = (dci->antenna_ports.val > 6)?2:1; //FIXME
      }
      if (rank == 2){
	pusch_config_pdu_0_1->num_dmrs_cdm_grps_no_data = (dci->antenna_ports.val > 0)?2:1; //TBC
	pusch_config_pdu_0_1->dmrs_ports = 0; //FIXME
	//pusch_config_pdu_0_1->dmrs_ports[0] = table_7_3_1_1_2_13[dci->antenna_ports.val][1];
	//pusch_config_pdu_0_1->dmrs_ports[1] = table_7_3_1_1_2_13[dci->antenna_ports.val][2];
	//pusch_config_pdu_0_1->n_front_load_symb = (dci->antenna_ports.val > 3)?2:1; // FIXME
      }
      if (rank == 3){
	pusch_config_pdu_0_1->num_dmrs_cdm_grps_no_data = 2; //TBC
	pusch_config_pdu_0_1->dmrs_ports = 0; //FIXME
	//pusch_config_pdu_0_1->dmrs_ports[0] = table_7_3_1_1_2_14[dci->antenna_ports.val][1];
	//pusch_config_pdu_0_1->dmrs_ports[1] = table_7_3_1_1_2_14[dci->antenna_ports.val][2];
	//pusch_config_pdu_0_1->dmrs_ports[2] = table_7_3_1_1_2_14[dci->antenna_ports.val][3];
	//pusch_config_pdu_0_1->n_front_load_symb = (dci->antenna_ports.val > 1)?2:1; //FIXME
      }
      if (rank == 4){
	pusch_config_pdu_0_1->num_dmrs_cdm_grps_no_data = 2; //TBC
	pusch_config_pdu_0_1->dmrs_ports = 0; //FIXME
	//pusch_config_pdu_0_1->dmrs_ports[0] = table_7_3_1_1_2_15[dci->antenna_ports.val][1];
	//pusch_config_pdu_0_1->dmrs_ports[1] = table_7_3_1_1_2_15[dci->antenna_ports.val][2];
	//pusch_config_pdu_0_1->dmrs_ports[2] = table_7_3_1_1_2_15[dci->antenna_ports.val][3];
	//pusch_config_pdu_0_1->dmrs_ports[3] = table_7_3_1_1_2_15[dci->antenna_ports.val][4];
	//pusch_config_pdu_0_1->n_front_load_symb = (dci->antenna_ports.val > 1)?2:1; //FIXME
      }
    }
    if ((mac->phy_config.config_req.ul_bwp_dedicated.pusch_config_dedicated.transform_precoder == transform_precoder_disabled) &&
	(mac->phy_config.config_req.ul_bwp_dedicated.pusch_config_dedicated.dmrs_ul_for_pusch_mapping_type_a.dmrs_type == 2) &&
	(mac->phy_config.config_req.ul_bwp_dedicated.pusch_config_dedicated.dmrs_ul_for_pusch_mapping_type_a.max_length == 1)) { // tables 7.3.1.1.2-16/17/18/19
      if (rank == 1){
	pusch_config_pdu_0_1->num_dmrs_cdm_grps_no_data = (dci->antenna_ports.val > 1)?((dci->antenna_ports.val > 5)?3:2):1; //TBC
	pusch_config_pdu_0_1->dmrs_ports = (dci->antenna_ports.val > 1)?(dci->antenna_ports.val > 5 ?(dci->antenna_ports.val-6):(dci->antenna_ports.val-2)):dci->antenna_ports.val; //TBC
      }
      if (rank == 2){
	pusch_config_pdu_0_1->num_dmrs_cdm_grps_no_data = (dci->antenna_ports.val > 0)?((dci->antenna_ports.val > 2)?3:2):1; //TBC
	pusch_config_pdu_0_1->dmrs_ports = 0; //FIXME
	//pusch_config_pdu_0_1->dmrs_ports[0] = table_7_3_1_1_2_17[dci->antenna_ports.val][1];
	//pusch_config_pdu_0_1->dmrs_ports[1] = table_7_3_1_1_2_17[dci->antenna_ports.val][2];
      }
      if (rank == 3){
	pusch_config_pdu_0_1->num_dmrs_cdm_grps_no_data = (dci->antenna_ports.val > 0)?3:2; //TBC
	pusch_config_pdu_0_1->dmrs_ports = 0; //FIXME
	//pusch_config_pdu_0_1->dmrs_ports[0] = table_7_3_1_1_2_18[dci->antenna_ports.val][1];
	//pusch_config_pdu_0_1->dmrs_ports[1] = table_7_3_1_1_2_18[dci->antenna_ports.val][2];
	//pusch_config_pdu_0_1->dmrs_ports[2] = table_7_3_1_1_2_18[dci->antenna_ports.val][3];
      }
      if (rank == 4){
	pusch_config_pdu_0_1->num_dmrs_cdm_grps_no_data = dci->antenna_ports.val + 2; //TBC
	pusch_config_pdu_0_1->dmrs_ports = 0; //FIXME
	//pusch_config_pdu_0_1->dmrs_ports[0] = 0;
	//pusch_config_pdu_0_1->dmrs_ports[1] = 1;
	//pusch_config_pdu_0_1->dmrs_ports[2] = 2;
	//pusch_config_pdu_0_1->dmrs_ports[3] = 3;
      }
    }
    if ((mac->phy_config.config_req.ul_bwp_dedicated.pusch_config_dedicated.transform_precoder == transform_precoder_disabled) &&
	(mac->phy_config.config_req.ul_bwp_dedicated.pusch_config_dedicated.dmrs_ul_for_pusch_mapping_type_a.dmrs_type == 2) &&
	(mac->phy_config.config_req.ul_bwp_dedicated.pusch_config_dedicated.dmrs_ul_for_pusch_mapping_type_a.max_length == 2)) { // tables 7.3.1.1.2-20/21/22/23
      if (rank == 1){
	pusch_config_pdu_0_1->num_dmrs_cdm_grps_no_data = table_7_3_1_1_2_20[dci->antenna_ports.val][0]; //TBC
	pusch_config_pdu_0_1->dmrs_ports = table_7_3_1_1_2_20[dci->antenna_ports.val][1]; //TBC
	//pusch_config_pdu_0_1->n_front_load_symb = table_7_3_1_1_2_20[dci->antenna_ports.val][2]; //FIXME
      }
      if (rank == 2){
	pusch_config_pdu_0_1->num_dmrs_cdm_grps_no_data = table_7_3_1_1_2_21[dci->antenna_ports.val][0]; //TBC
	pusch_config_pdu_0_1->dmrs_ports = 0; //FIXME
	//pusch_config_pdu_0_1->dmrs_ports[0] = table_7_3_1_1_2_21[dci->antenna_ports.val][1];
	//pusch_config_pdu_0_1->dmrs_ports[1] = table_7_3_1_1_2_21[dci->antenna_ports.val][2];
	//pusch_config_pdu_0_1->n_front_load_symb = table_7_3_1_1_2_21[dci->antenna_ports.val][3]; //FIXME
      }
      if (rank == 3){
	pusch_config_pdu_0_1->num_dmrs_cdm_grps_no_data = table_7_3_1_1_2_22[dci->antenna_ports.val][0]; //TBC
	pusch_config_pdu_0_1->dmrs_ports = 0; //FIXME
	//pusch_config_pdu_0_1->dmrs_ports[0] = table_7_3_1_1_2_22[dci->antenna_ports.val][1];
	//pusch_config_pdu_0_1->dmrs_ports[1] = table_7_3_1_1_2_22[dci->antenna_ports.val][2];
	//pusch_config_pdu_0_1->dmrs_ports[2] = table_7_3_1_1_2_22[dci->antenna_ports.val][3];
	//pusch_config_pdu_0_1->n_front_load_symb = table_7_3_1_1_2_22[dci->antenna_ports.val][4]; //FIXME
      }
      if (rank == 4){
	pusch_config_pdu_0_1->num_dmrs_cdm_grps_no_data = table_7_3_1_1_2_23[dci->antenna_ports.val][0]; //TBC
	pusch_config_pdu_0_1->dmrs_ports = 0; //FIXME
	//pusch_config_pdu_0_1->dmrs_ports[0] = table_7_3_1_1_2_23[dci->antenna_ports.val][1];
	//pusch_config_pdu_0_1->dmrs_ports[1] = table_7_3_1_1_2_23[dci->antenna_ports.val][2];
	//pusch_config_pdu_0_1->dmrs_ports[2] = table_7_3_1_1_2_23[dci->antenna_ports.val][3];
	//pusch_config_pdu_0_1->dmrs_ports[3] = table_7_3_1_1_2_23[dci->antenna_ports.val][4];
	//pusch_config_pdu_0_1->n_front_load_symb = table_7_3_1_1_2_23[dci->antenna_ports.val][5]; //FIXME
      }
    }
    /* SRS_REQUEST */
    // if SUL is supported in the cell, there is an additional bit in thsi field and the value of this bit represents table 7.1.1.1-1 TS 38.212 FIXME!!!
    //pusch_config_pdu_0_1->srs_config.aperiodicSRS_ResourceTrigger = (dci->srs_request.val & 0x11); // as per Table 7.3.1.1.2-24 TS 38.212 //FIXME
    /* CSI_REQUEST */
    //pusch_config_pdu_0_1->csi_reportTriggerSize = dci->csi_request.val; //FIXME
    /* CBGTI */
    //pusch_config_pdu_0_1->maxCodeBlockGroupsPerTransportBlock = dci->cbgti.val; //FIXME
    /* PTRS_DMRS */
    if (((mac->phy_config.config_req.ul_bwp_dedicated.pusch_config_dedicated.transform_precoder == transform_precoder_disabled) &&
	 (mac->phy_config.config_req.ul_bwp_dedicated.pusch_config_dedicated.dmrs_ul_for_pusch_mapping_type_a.ptrs_uplink_config == 0)) ||
	((mac->phy_config.config_req.ul_bwp_dedicated.pusch_config_dedicated.transform_precoder == transform_precoder_enabled) &&
	 (mac->phy_config.config_req.ul_bwp_dedicated.pusch_config_dedicated.max_rank == 1))){
    } else {
      //pusch_config_pdu_0_1->ptrs_dmrs_association_port = dci->ptrs_dmrs_association.val; //FIXME
    }
    /* BETA_OFFSET_IND */
    // Table 9.3-3 in [5, TS 38.213]
    //pusch_config_pdu_0_1->beta_offset_ind = dci->beta_offset_indicator.val; //FIXME
    /* DMRS_SEQ_INI */
    // FIXME!!
    /* UL_SCH_IND */
    // A value of "1" indicates UL-SCH shall be transmitted on the PUSCH and
    // a value of "0" indicates UL-SCH shall not be transmitted on the PUSCH
    
    ul_config->slot = slot_tx;
    ul_config->sfn = frame_tx;
    ul_config->number_pdus = ul_config->number_pdus + 1;
    LOG_D(MAC, "nr_ue_process_dci(): Calculated frame and slot for pusch Tx: %d.%d, number of pdus %d\n", ul_config->sfn, ul_config->slot, ul_config->number_pdus);
    break;

  case NR_DL_DCI_FORMAT_1_0:
    /*
     *  with CRC scrambled by C-RNTI or CS-RNTI or new-RNTI
     *    0  IDENTIFIER_DCI_FORMATS:
     *    11 FREQ_DOM_RESOURCE_ASSIGNMENT_DL:
     *    12 TIME_DOM_RESOURCE_ASSIGNMENT: 0, 1, 2, 3, or 4 bits as defined in Subclause 5.1.2.1 of [6, TS 38.214]. The bitwidth for this field is determined as log2(I) bits,
     *    13 VRB_TO_PRB_MAPPING: 0 bit if only resource allocation type 0
     *    24 MCS:
     *    25 NDI:
     *    26 RV:
     *    27 HARQ_PROCESS_NUMBER:
     *    28 DAI_: For format1_1: 4 if more than one serving cell are configured in the DL and the higher layer parameter HARQ-ACK-codebook=dynamic, where the 2 MSB bits are the counter DAI and the 2 LSB bits are the total DAI
     *    33 TPC_PUCCH:
     *    34 PUCCH_RESOURCE_IND:
     *    35 PDSCH_TO_HARQ_FEEDBACK_TIME_IND:
     *    55 RESERVED_NR_DCI
     *  with CRC scrambled by P-RNTI
     *    8  SHORT_MESSAGE_IND
     *    9  SHORT_MESSAGES
     *    11 FREQ_DOM_RESOURCE_ASSIGNMENT_DL:
     *    12 TIME_DOM_RESOURCE_ASSIGNMENT: 0, 1, 2, 3, or 4 bits as defined in Subclause 5.1.2.1 of [6, TS 38.214]. The bitwidth for this field is determined as log2(I) bits,
     *    13 VRB_TO_PRB_MAPPING: 0 bit if only resource allocation type 0
     *    24 MCS:
     *    31 TB_SCALING
     *    55 RESERVED_NR_DCI
     *  with CRC scrambled by SI-RNTI
     *    11 FREQ_DOM_RESOURCE_ASSIGNMENT_DL:
     *    12 TIME_DOM_RESOURCE_ASSIGNMENT: 0, 1, 2, 3, or 4 bits as defined in Subclause 5.1.2.1 of [6, TS 38.214]. The bitwidth for this field is determined as log2(I) bits,
     *    13 VRB_TO_PRB_MAPPING: 0 bit if only resource allocation type 0
     *    24 MCS:
     *    26 RV:
     *    55 RESERVED_NR_DCI
     *  with CRC scrambled by RA-RNTI
     *    11 FREQ_DOM_RESOURCE_ASSIGNMENT_DL:
     *    12 TIME_DOM_RESOURCE_ASSIGNMENT: 0, 1, 2, 3, or 4 bits as defined in Subclause 5.1.2.1 of [6, TS 38.214]. The bitwidth for this field is determined as log2(I) bits,
     *    13 VRB_TO_PRB_MAPPING: 0 bit if only resource allocation type 0
     *    24 MCS:
     *    31 TB_SCALING
     *    55 RESERVED_NR_DCI
     *  with CRC scrambled by TC-RNTI
     *    0  IDENTIFIER_DCI_FORMATS:
     *    11 FREQ_DOM_RESOURCE_ASSIGNMENT_DL:
     *    12 TIME_DOM_RESOURCE_ASSIGNMENT: 0, 1, 2, 3, or 4 bits as defined in Subclause 5.1.2.1 of [6, TS 38.214]. The bitwidth for this field is determined as log2(I) bits,
     *    13 VRB_TO_PRB_MAPPING: 0 bit if only resource allocation type 0
     *    24 MCS:
     *    25 NDI:
     *    26 RV:
     *    27 HARQ_PROCESS_NUMBER:
     *    28 DAI_: For format1_1: 4 if more than one serving cell are configured in the DL and the higher layer parameter HARQ-ACK-codebook=dynamic, where the 2 MSB bits are the counter DAI and the 2 LSB bits are the total DAI
     *    33 TPC_PUCCH:
     */

    dl_config->dl_config_list[dl_config->number_pdus].dlsch_config_pdu.rnti = rnti;

    fapi_nr_dl_config_dlsch_pdu_rel15_t *dlsch_config_pdu_1_0 = &dl_config->dl_config_list[dl_config->number_pdus].dlsch_config_pdu.dlsch_config_rel15;

    NR_ServingCellConfigCommon_t *scc = mac->scc;
    NR_BWP_DownlinkCommon_t *initialDownlinkBWP = scc->downlinkConfigCommon->initialDownlinkBWP;

    if (mac->RA_window_cnt >= 0 && rnti == mac->ra_rnti){
      dl_config->dl_config_list[dl_config->number_pdus].pdu_type = FAPI_NR_DL_CONFIG_TYPE_RA_DLSCH;
      dlsch_config_pdu_1_0->BWPSize = NRRIV2BW(initialDownlinkBWP->genericParameters.locationAndBandwidth, 275);
      dlsch_config_pdu_1_0->BWPStart = NRRIV2PRBOFFSET(initialDownlinkBWP->genericParameters.locationAndBandwidth, 275);
      dlsch_config_pdu_1_0->SubcarrierSpacing = mac->mib->subCarrierSpacingCommon;
    }
    else if(rnti == SI_RNTI) {
      dl_config->dl_config_list[dl_config->number_pdus].pdu_type = FAPI_NR_DL_CONFIG_TYPE_SI_DLSCH;
      dlsch_config_pdu_1_0->BWPSize = mac->type0_PDCCH_CSS_config.num_rbs;
      dlsch_config_pdu_1_0->BWPStart = mac->type0_PDCCH_CSS_config.cset_start_rb;
      dlsch_config_pdu_1_0->SubcarrierSpacing = mac->mib->subCarrierSpacingCommon;
      pdsch_config->dmrs_DownlinkForPDSCH_MappingTypeA->choice.setup->dmrs_AdditionalPosition = NULL; // For PDSCH with mapping type A, the UE shall assume dmrs-AdditionalPosition='pos2'
    }
    else {
      dl_config->dl_config_list[dl_config->number_pdus].pdu_type = FAPI_NR_DL_CONFIG_TYPE_DLSCH;
      dlsch_config_pdu_1_0->BWPSize = NRRIV2BW(mac->DLbwp[0]->bwp_Common->genericParameters.locationAndBandwidth,275);
      dlsch_config_pdu_1_0->BWPStart = NRRIV2PRBOFFSET(mac->DLbwp[0]->bwp_Common->genericParameters.locationAndBandwidth,275);
      dlsch_config_pdu_1_0->SubcarrierSpacing = mac->DLbwp[0]->bwp_Common->genericParameters.subcarrierSpacing;
    }

    /* IDENTIFIER_DCI_FORMATS */
    /* FREQ_DOM_RESOURCE_ASSIGNMENT_DL */
    if (nr_ue_process_dci_freq_dom_resource_assignment(NULL,dlsch_config_pdu_1_0,0,dlsch_config_pdu_1_0->BWPSize,dci->frequency_domain_assignment.val) < 0)
      return -1;
    /* TIME_DOM_RESOURCE_ASSIGNMENT */
    if (nr_ue_process_dci_time_dom_resource_assignment(mac,NULL,dlsch_config_pdu_1_0,dci->time_domain_assignment.val) < 0)
      return -1;
    /* dmrs symbol positions*/
    dlsch_config_pdu_1_0->dlDmrsSymbPos = fill_dmrs_mask(pdsch_config,
							 mac->scc->dmrs_TypeA_Position,
               dlsch_config_pdu_1_0->start_symbol+dlsch_config_pdu_1_0->number_symbols);
    dlsch_config_pdu_1_0->dmrsConfigType = mac->DLbwp[0]->bwp_Dedicated->pdsch_Config->choice.setup->dmrs_DownlinkForPDSCH_MappingTypeA->choice.setup->dmrs_Type == NULL ? 0 : 1;
    /* number of DM-RS CDM groups without data according to subclause 5.1.6.2 of 3GPP TS 38.214 version 15.9.0 Release 15 */
    if (dlsch_config_pdu_1_0->number_symbols == 2)
      dlsch_config_pdu_1_0->n_dmrs_cdm_groups = 1;
    else
      dlsch_config_pdu_1_0->n_dmrs_cdm_groups = 2;
    /* VRB_TO_PRB_MAPPING */
    dlsch_config_pdu_1_0->vrb_to_prb_mapping = (dci->vrb_to_prb_mapping.val == 0) ? vrb_to_prb_mapping_non_interleaved:vrb_to_prb_mapping_interleaved;
    /* MCS */
    dlsch_config_pdu_1_0->mcs = dci->mcs;
    // Basic sanity check for MCS value to check for a false or erroneous DCI
    if (dlsch_config_pdu_1_0->mcs > 28) {
      LOG_W(MAC, "MCS value % d out of bounds! Possibly due to false DCI. Ignoring DCI!!\n", dlsch_config_pdu_1_0->mcs);
      return -1;
    }
    /* NDI (only if CRC scrambled by C-RNTI or CS-RNTI or new-RNTI or TC-RNTI)*/
    dlsch_config_pdu_1_0->ndi = dci->ndi;
    /* RV (only if CRC scrambled by C-RNTI or CS-RNTI or new-RNTI or TC-RNTI)*/
    dlsch_config_pdu_1_0->rv = dci->rv;
    /* HARQ_PROCESS_NUMBER (only if CRC scrambled by C-RNTI or CS-RNTI or new-RNTI or TC-RNTI)*/
    dlsch_config_pdu_1_0->harq_process_nbr = dci->harq_pid;
    /* DAI (only if CRC scrambled by C-RNTI or CS-RNTI or new-RNTI or TC-RNTI)*/
    dlsch_config_pdu_1_0->dai = dci->dai[0].val;
    /* TB_SCALING (only if CRC scrambled by P-RNTI or RA-RNTI) */
    // according to TS 38.214 Table 5.1.3.2-3
    if (dci->tb_scaling == 0) dlsch_config_pdu_1_0->scaling_factor_S = 1;
    if (dci->tb_scaling == 1) dlsch_config_pdu_1_0->scaling_factor_S = 0.5;
    if (dci->tb_scaling == 2) dlsch_config_pdu_1_0->scaling_factor_S = 0.25;
    if (dci->tb_scaling == 3) dlsch_config_pdu_1_0->scaling_factor_S = 0; // value not defined in table
    /* TPC_PUCCH (only if CRC scrambled by C-RNTI or CS-RNTI or new-RNTI or TC-RNTI)*/
    // according to TS 38.213 Table 7.2.1-1
    if (dci->tpc == 0) dlsch_config_pdu_1_0->accumulated_delta_PUCCH = -1;
    if (dci->tpc == 1) dlsch_config_pdu_1_0->accumulated_delta_PUCCH = 0;
    if (dci->tpc == 2) dlsch_config_pdu_1_0->accumulated_delta_PUCCH = 1;
    if (dci->tpc == 3) dlsch_config_pdu_1_0->accumulated_delta_PUCCH = 3;
    /* PUCCH_RESOURCE_IND (only if CRC scrambled by C-RNTI or CS-RNTI or new-RNTI)*/
    //if (dci->pucch_resource_indicator == 0) dlsch_config_pdu_1_0->pucch_resource_id = 1; //pucch-ResourceId obtained from the 1st value of resourceList FIXME!!!
    //if (dci->pucch_resource_indicator == 1) dlsch_config_pdu_1_0->pucch_resource_id = 2; //pucch-ResourceId obtained from the 2nd value of resourceList FIXME!!
    //if (dci->pucch_resource_indicator == 2) dlsch_config_pdu_1_0->pucch_resource_id = 3; //pucch-ResourceId obtained from the 3rd value of resourceList FIXME!!
    //if (dci->pucch_resource_indicator == 3) dlsch_config_pdu_1_0->pucch_resource_id = 4; //pucch-ResourceId obtained from the 4th value of resourceList FIXME!!
    //if (dci->pucch_resource_indicator == 4) dlsch_config_pdu_1_0->pucch_resource_id = 5; //pucch-ResourceId obtained from the 5th value of resourceList FIXME!!
    //if (dci->pucch_resource_indicator == 5) dlsch_config_pdu_1_0->pucch_resource_id = 6; //pucch-ResourceId obtained from the 6th value of resourceList FIXME!!
    //if (dci->pucch_resource_indicator == 6) dlsch_config_pdu_1_0->pucch_resource_id = 7; //pucch-ResourceId obtained from the 7th value of resourceList FIXME!!
    //if (dci->pucch_resource_indicator == 7) dlsch_config_pdu_1_0->pucch_resource_id = 8; //pucch-ResourceId obtained from the 8th value of resourceList FIXME!!
    dlsch_config_pdu_1_0->pucch_resource_id = dci->pucch_resource_indicator;
    // Sanity check for pucch_resource_indicator value received to check for false DCI.
    valid = 0;
    pucch_res_set_cnt = mac->ULbwp[0]->bwp_Dedicated->pucch_Config->choice.setup->resourceSetToAddModList->list.count;
    for (int id = 0; id < pucch_res_set_cnt; id++) {
      if (dlsch_config_pdu_1_0->pucch_resource_id < mac->ULbwp[0]->bwp_Dedicated->pucch_Config->choice.setup->resourceSetToAddModList->list.array[id]->resourceList.list.count) {
        valid = 1;
        break;
      }
    }
    if (!valid) {
      LOG_W(MAC, "pucch_resource_indicator value %d is out of bounds. Possibly due to false DCI. Ignoring DCI!\n", dlsch_config_pdu_1_0->pucch_resource_id);
      return -1;
    }

    /* PDSCH_TO_HARQ_FEEDBACK_TIME_IND (only if CRC scrambled by C-RNTI or CS-RNTI or new-RNTI)*/
    dlsch_config_pdu_1_0->pdsch_to_harq_feedback_time_ind = dci->pdsch_to_harq_feedback_timing_indicator.val;

    LOG_D(MAC,"(nr_ue_procedures.c) rnti = %x dl_config->number_pdus = %d\n",
	  dl_config->dl_config_list[dl_config->number_pdus].dlsch_config_pdu.rnti,
	  dl_config->number_pdus);
    LOG_D(MAC,"(nr_ue_procedures.c) frequency_domain_resource_assignment=%d \t number_rbs=%d \t start_rb=%d\n",
	  dci->frequency_domain_assignment.val,
	  dlsch_config_pdu_1_0->number_rbs,
	  dlsch_config_pdu_1_0->start_rb);
    LOG_D(MAC,"(nr_ue_procedures.c) time_domain_resource_assignment=%d \t number_symbols=%d \t start_symbol=%d\n",
	  dci->time_domain_assignment.val,
	  dlsch_config_pdu_1_0->number_symbols,
	  dlsch_config_pdu_1_0->start_symbol);
    LOG_D(MAC,"(nr_ue_procedures.c) vrb_to_prb_mapping=%d \n>>> mcs=%d\n>>> ndi=%d\n>>> rv=%d\n>>> harq_process_nbr=%d\n>>> dai=%d\n>>> scaling_factor_S=%f\n>>> tpc_pucch=%d\n>>> pucch_res_ind=%d\n>>> pdsch_to_harq_feedback_time_ind=%d\n",
	  dlsch_config_pdu_1_0->vrb_to_prb_mapping,
	  dlsch_config_pdu_1_0->mcs,
	  dlsch_config_pdu_1_0->ndi,
	  dlsch_config_pdu_1_0->rv,
	  dlsch_config_pdu_1_0->harq_process_nbr,
	  dlsch_config_pdu_1_0->dai,
	  dlsch_config_pdu_1_0->scaling_factor_S,
	  dlsch_config_pdu_1_0->accumulated_delta_PUCCH,
	  dlsch_config_pdu_1_0->pucch_resource_id,
	  dlsch_config_pdu_1_0->pdsch_to_harq_feedback_time_ind);

    //	    dl_config->dl_config_list[dl_config->number_pdus].dci_config_pdu.dci_config_rel15.N_RB_BWP = n_RB_DLBWP;
	    
    LOG_D(MAC,"(nr_ue_procedures.c) pdu_type=%d\n\n",dl_config->dl_config_list[dl_config->number_pdus].pdu_type);
            
    dl_config->number_pdus = dl_config->number_pdus + 1;
    break;

  case NR_DL_DCI_FORMAT_1_1:        
    /*
     *  with CRC scrambled by C-RNTI or CS-RNTI or new-RNTI
     *    0  IDENTIFIER_DCI_FORMATS:
     *    1  CARRIER_IND:
     *    7  BANDWIDTH_PART_IND:
     *    11 FREQ_DOM_RESOURCE_ASSIGNMENT_DL:
     *    12 TIME_DOM_RESOURCE_ASSIGNMENT: 0, 1, 2, 3, or 4 bits as defined in Subclause 5.1.2.1 of [6, TS 38.214]. The bitwidth for this field is determined as log2(I) bits,
     *    13 VRB_TO_PRB_MAPPING: 0 bit if only resource allocation type 0
     *    14 PRB_BUNDLING_SIZE_IND:
     *    15 RATE_MATCHING_IND:
     *    16 ZP_CSI_RS_TRIGGER:
     *    18 TB1_MCS:
     *    19 TB1_NDI:
     *    20 TB1_RV:
     *    21 TB2_MCS:
     *    22 TB2_NDI:
     *    23 TB2_RV:
     *    27 HARQ_PROCESS_NUMBER:
     *    28 DAI_: For format1_1: 4 if more than one serving cell are configured in the DL and the higher layer parameter HARQ-ACK-codebook=dynamic, where the 2 MSB bits are the counter DAI and the 2 LSB bits are the total DAI
     *    33 TPC_PUCCH:
     *    34 PUCCH_RESOURCE_IND:
     *    35 PDSCH_TO_HARQ_FEEDBACK_TIME_IND:
     *    38 ANTENNA_PORTS:
     *    39 TCI:
     *    40 SRS_REQUEST:
     *    43 CBGTI:
     *    44 CBGFI:
     *    47 DMRS_SEQ_INI:
     */
    dl_config->dl_config_list[dl_config->number_pdus].pdu_type = FAPI_NR_DL_CONFIG_TYPE_DLSCH;
    dl_config->dl_config_list[dl_config->number_pdus].dlsch_config_pdu.rnti = rnti;
    fapi_nr_dl_config_dlsch_pdu_rel15_t *dlsch_config_pdu_1_1 = &dl_config->dl_config_list[dl_config->number_pdus].dlsch_config_pdu.dlsch_config_rel15;
    /* IDENTIFIER_DCI_FORMATS */
    /* CARRIER_IND */
    /* BANDWIDTH_PART_IND */
    //    dlsch_config_pdu_1_1->bandwidth_part_ind = dci->bandwidth_part_ind;
    /* FREQ_DOM_RESOURCE_ASSIGNMENT_DL */
    if (nr_ue_process_dci_freq_dom_resource_assignment(NULL,dlsch_config_pdu_1_1,0,n_RB_DLBWP,dci->frequency_domain_assignment.val) < 0)
      return -1;
    /* TIME_DOM_RESOURCE_ASSIGNMENT */
    if (nr_ue_process_dci_time_dom_resource_assignment(mac,NULL,dlsch_config_pdu_1_1,dci->time_domain_assignment.val) < 0)
      return -1;
    /* dmrs symbol positions*/
    dlsch_config_pdu_1_1->dlDmrsSymbPos = fill_dmrs_mask(pdsch_config,
							 mac->scc->dmrs_TypeA_Position,
							 dlsch_config_pdu_1_1->number_symbols);
    dlsch_config_pdu_1_1->dmrsConfigType = mac->DLbwp[0]->bwp_Dedicated->pdsch_Config->choice.setup->dmrs_DownlinkForPDSCH_MappingTypeA->choice.setup->dmrs_Type == NULL ? 0 : 1;
    /* TODO: fix number of DM-RS CDM groups without data according to subclause 5.1.6.2 of 3GPP TS 38.214,
             using tables 7.3.1.2.2-1, 7.3.1.2.2-2, 7.3.1.2.2-3, 7.3.1.2.2-4 of 3GPP TS 38.212 */
    dlsch_config_pdu_1_1->n_dmrs_cdm_groups = 1;
    /* VRB_TO_PRB_MAPPING */
    if (mac->phy_config.config_req.dl_bwp_dedicated.pdsch_config_dedicated.resource_allocation != 0)
      dlsch_config_pdu_1_1->vrb_to_prb_mapping = (dci->vrb_to_prb_mapping.val == 0) ? vrb_to_prb_mapping_non_interleaved:vrb_to_prb_mapping_interleaved;
    /* PRB_BUNDLING_SIZE_IND */
    dlsch_config_pdu_1_1->prb_bundling_size_ind = dci->prb_bundling_size_indicator.val;
    /* RATE_MATCHING_IND */
    dlsch_config_pdu_1_1->rate_matching_ind = dci->rate_matching_indicator.val;
    /* ZP_CSI_RS_TRIGGER */
    dlsch_config_pdu_1_1->zp_csi_rs_trigger = dci->zp_csi_rs_trigger.val;
    /* MCS (for transport block 1)*/
    dlsch_config_pdu_1_1->mcs = dci->mcs;
    // Basic sanity check for MCS value to check for a false or erroneous DCI
    if (dlsch_config_pdu_1_1->mcs > 28) {
      LOG_W(MAC, "MCS value % d out of bounds! Possibly due to false DCI. Ignoring DCI!!\n", dlsch_config_pdu_1_1->mcs);
      return -1;
    }
    /* NDI (for transport block 1)*/
    dlsch_config_pdu_1_1->ndi = dci->ndi;
    /* RV (for transport block 1)*/
    dlsch_config_pdu_1_1->rv = dci->rv;
    /* MCS (for transport block 2)*/
    dlsch_config_pdu_1_1->tb2_mcs = dci->mcs2.val;
    // Basic sanity check for MCS value to check for a false or erroneous DCI
    if (dlsch_config_pdu_1_1->tb2_mcs > 28) {
      LOG_W(MAC, "MCS value % d out of bounds! Possibly due to false DCI. Ignoring DCI!!\n", dlsch_config_pdu_1_1->tb2_mcs);
      return -1;
    }
    /* NDI (for transport block 2)*/
    dlsch_config_pdu_1_1->tb2_ndi = dci->ndi2.val;
    /* RV (for transport block 2)*/
    dlsch_config_pdu_1_1->tb2_rv = dci->rv2.val;
    /* HARQ_PROCESS_NUMBER */
    dlsch_config_pdu_1_1->harq_process_nbr = dci->harq_pid;
    /* DAI */
    dlsch_config_pdu_1_1->dai = dci->dai[0].val;
    /* TPC_PUCCH */
    // according to TS 38.213 Table 7.2.1-1
    if (dci->tpc == 0) dlsch_config_pdu_1_1->accumulated_delta_PUCCH = -1;
    if (dci->tpc == 1) dlsch_config_pdu_1_1->accumulated_delta_PUCCH = 0;
    if (dci->tpc == 2) dlsch_config_pdu_1_1->accumulated_delta_PUCCH = 1;
    if (dci->tpc == 3) dlsch_config_pdu_1_1->accumulated_delta_PUCCH = 3;
    /* PUCCH_RESOURCE_IND */
    dlsch_config_pdu_1_1->pucch_resource_id = dci->pucch_resource_indicator;
    // Sanity check for pucch_resource_indicator value received to check for false DCI.
    valid = 0;
    pucch_res_set_cnt = mac->ULbwp[0]->bwp_Dedicated->pucch_Config->choice.setup->resourceSetToAddModList->list.count;
    for (int id = 0; id < pucch_res_set_cnt; id++) {
      if (dlsch_config_pdu_1_1->pucch_resource_id < mac->ULbwp[0]->bwp_Dedicated->pucch_Config->choice.setup->resourceSetToAddModList->list.array[id]->resourceList.list.count) {
        valid = 1;
        break;
      }
    }
    if (!valid) {
      LOG_W(MAC, "pucch_resource_indicator value %d is out of bounds. Possibly due to false DCI. Ignoring DCI!\n", dlsch_config_pdu_1_1->pucch_resource_id);
      return -1;
    }

    /* PDSCH_TO_HARQ_FEEDBACK_TIME_IND */
    // according to TS 38.213 Table 9.2.3-1
    dlsch_config_pdu_1_1->pdsch_to_harq_feedback_time_ind = mac->ULbwp[bwp_id-1]->bwp_Dedicated->pucch_Config->choice.setup->dl_DataToUL_ACK->list.array[dci->pdsch_to_harq_feedback_timing_indicator.val][0];
    /* ANTENNA_PORTS */
    uint8_t n_codewords = 1; // FIXME!!!
    if ((mac->phy_config.config_req.dl_bwp_dedicated.pdsch_config_dedicated.dmrs_dl_for_pdsch_mapping_type_a.dmrs_type == 1) &&
	(mac->phy_config.config_req.dl_bwp_dedicated.pdsch_config_dedicated.dmrs_dl_for_pdsch_mapping_type_a.max_length == 1)){
      // Table 7.3.1.2.2-1: Antenna port(s) (1000 + DMRS port), dmrs-Type=1, maxLength=1
      dlsch_config_pdu_1_1->n_dmrs_cdm_groups = table_7_3_2_3_3_1[dci->antenna_ports.val][0];
      dlsch_config_pdu_1_1->dmrs_ports[0]     = table_7_3_2_3_3_1[dci->antenna_ports.val][1];
      dlsch_config_pdu_1_1->dmrs_ports[1]     = table_7_3_2_3_3_1[dci->antenna_ports.val][2];
      dlsch_config_pdu_1_1->dmrs_ports[2]     = table_7_3_2_3_3_1[dci->antenna_ports.val][3];
      dlsch_config_pdu_1_1->dmrs_ports[3]     = table_7_3_2_3_3_1[dci->antenna_ports.val][4];
    }
    if ((mac->phy_config.config_req.dl_bwp_dedicated.pdsch_config_dedicated.dmrs_dl_for_pdsch_mapping_type_a.dmrs_type == 1) &&
	(mac->phy_config.config_req.dl_bwp_dedicated.pdsch_config_dedicated.dmrs_dl_for_pdsch_mapping_type_a.max_length == 2)){
      // Table 7.3.1.2.2-2: Antenna port(s) (1000 + DMRS port), dmrs-Type=1, maxLength=2
      if (n_codewords == 1) {
	dlsch_config_pdu_1_1->n_dmrs_cdm_groups = table_7_3_2_3_3_2_oneCodeword[dci->antenna_ports.val][0];
	dlsch_config_pdu_1_1->dmrs_ports[0]     = table_7_3_2_3_3_2_oneCodeword[dci->antenna_ports.val][1];
	dlsch_config_pdu_1_1->dmrs_ports[1]     = table_7_3_2_3_3_2_oneCodeword[dci->antenna_ports.val][2];
	dlsch_config_pdu_1_1->dmrs_ports[2]     = table_7_3_2_3_3_2_oneCodeword[dci->antenna_ports.val][3];
	dlsch_config_pdu_1_1->dmrs_ports[3]     = table_7_3_2_3_3_2_oneCodeword[dci->antenna_ports.val][4];
	dlsch_config_pdu_1_1->n_front_load_symb = table_7_3_2_3_3_2_oneCodeword[dci->antenna_ports.val][5];
      }
      if (n_codewords == 1) {
	dlsch_config_pdu_1_1->n_dmrs_cdm_groups = table_7_3_2_3_3_2_twoCodeword[dci->antenna_ports.val][0];
	dlsch_config_pdu_1_1->dmrs_ports[0]     = table_7_3_2_3_3_2_twoCodeword[dci->antenna_ports.val][1];
	dlsch_config_pdu_1_1->dmrs_ports[1]     = table_7_3_2_3_3_2_twoCodeword[dci->antenna_ports.val][2];
	dlsch_config_pdu_1_1->dmrs_ports[2]     = table_7_3_2_3_3_2_twoCodeword[dci->antenna_ports.val][3];
	dlsch_config_pdu_1_1->dmrs_ports[3]     = table_7_3_2_3_3_2_twoCodeword[dci->antenna_ports.val][4];
	dlsch_config_pdu_1_1->dmrs_ports[4]     = table_7_3_2_3_3_2_twoCodeword[dci->antenna_ports.val][5];
	dlsch_config_pdu_1_1->dmrs_ports[5]     = table_7_3_2_3_3_2_twoCodeword[dci->antenna_ports.val][6];
	dlsch_config_pdu_1_1->dmrs_ports[6]     = table_7_3_2_3_3_2_twoCodeword[dci->antenna_ports.val][7];
	dlsch_config_pdu_1_1->dmrs_ports[7]     = table_7_3_2_3_3_2_twoCodeword[dci->antenna_ports.val][8];
	dlsch_config_pdu_1_1->n_front_load_symb = table_7_3_2_3_3_2_twoCodeword[dci->antenna_ports.val][9];
      }
    }
    if ((mac->phy_config.config_req.dl_bwp_dedicated.pdsch_config_dedicated.dmrs_dl_for_pdsch_mapping_type_a.dmrs_type == 2) &&
	(mac->phy_config.config_req.dl_bwp_dedicated.pdsch_config_dedicated.dmrs_dl_for_pdsch_mapping_type_a.max_length == 1)){
      // Table 7.3.1.2.2-3: Antenna port(s) (1000 + DMRS port), dmrs-Type=2, maxLength=1
      if (n_codewords == 1) {
	dlsch_config_pdu_1_1->n_dmrs_cdm_groups = table_7_3_2_3_3_3_oneCodeword[dci->antenna_ports.val][0];
	dlsch_config_pdu_1_1->dmrs_ports[0]     = table_7_3_2_3_3_3_oneCodeword[dci->antenna_ports.val][1];
	dlsch_config_pdu_1_1->dmrs_ports[1]     = table_7_3_2_3_3_3_oneCodeword[dci->antenna_ports.val][2];
	dlsch_config_pdu_1_1->dmrs_ports[2]     = table_7_3_2_3_3_3_oneCodeword[dci->antenna_ports.val][3];
	dlsch_config_pdu_1_1->dmrs_ports[3]     = table_7_3_2_3_3_3_oneCodeword[dci->antenna_ports.val][4];
      }
      if (n_codewords == 1) {
	dlsch_config_pdu_1_1->n_dmrs_cdm_groups = table_7_3_2_3_3_3_twoCodeword[dci->antenna_ports.val][0];
	dlsch_config_pdu_1_1->dmrs_ports[0]     = table_7_3_2_3_3_3_twoCodeword[dci->antenna_ports.val][1];
	dlsch_config_pdu_1_1->dmrs_ports[1]     = table_7_3_2_3_3_3_twoCodeword[dci->antenna_ports.val][2];
	dlsch_config_pdu_1_1->dmrs_ports[2]     = table_7_3_2_3_3_3_twoCodeword[dci->antenna_ports.val][3];
	dlsch_config_pdu_1_1->dmrs_ports[3]     = table_7_3_2_3_3_3_twoCodeword[dci->antenna_ports.val][4];
	dlsch_config_pdu_1_1->dmrs_ports[4]     = table_7_3_2_3_3_3_twoCodeword[dci->antenna_ports.val][5];
	dlsch_config_pdu_1_1->dmrs_ports[5]     = table_7_3_2_3_3_3_twoCodeword[dci->antenna_ports.val][6];
      }
    }
    if ((mac->phy_config.config_req.dl_bwp_dedicated.pdsch_config_dedicated.dmrs_dl_for_pdsch_mapping_type_a.dmrs_type == 2) &&
	(mac->phy_config.config_req.dl_bwp_dedicated.pdsch_config_dedicated.dmrs_dl_for_pdsch_mapping_type_a.max_length == 2)){
      // Table 7.3.1.2.2-4: Antenna port(s) (1000 + DMRS port), dmrs-Type=2, maxLength=2
      if (n_codewords == 1) {
	dlsch_config_pdu_1_1->n_dmrs_cdm_groups = table_7_3_2_3_3_4_oneCodeword[dci->antenna_ports.val][0];
	dlsch_config_pdu_1_1->dmrs_ports[0]     = table_7_3_2_3_3_4_oneCodeword[dci->antenna_ports.val][1];
	dlsch_config_pdu_1_1->dmrs_ports[1]     = table_7_3_2_3_3_4_oneCodeword[dci->antenna_ports.val][2];
	dlsch_config_pdu_1_1->dmrs_ports[2]     = table_7_3_2_3_3_4_oneCodeword[dci->antenna_ports.val][3];
	dlsch_config_pdu_1_1->dmrs_ports[3]     = table_7_3_2_3_3_4_oneCodeword[dci->antenna_ports.val][4];
	dlsch_config_pdu_1_1->n_front_load_symb = table_7_3_2_3_3_4_oneCodeword[dci->antenna_ports.val][5];
      }
      if (n_codewords == 1) {
	dlsch_config_pdu_1_1->n_dmrs_cdm_groups = table_7_3_2_3_3_4_twoCodeword[dci->antenna_ports.val][0];
	dlsch_config_pdu_1_1->dmrs_ports[0]     = table_7_3_2_3_3_4_twoCodeword[dci->antenna_ports.val][1];
	dlsch_config_pdu_1_1->dmrs_ports[1]     = table_7_3_2_3_3_4_twoCodeword[dci->antenna_ports.val][2];
	dlsch_config_pdu_1_1->dmrs_ports[2]     = table_7_3_2_3_3_4_twoCodeword[dci->antenna_ports.val][3];
	dlsch_config_pdu_1_1->dmrs_ports[3]     = table_7_3_2_3_3_4_twoCodeword[dci->antenna_ports.val][4];
	dlsch_config_pdu_1_1->dmrs_ports[4]     = table_7_3_2_3_3_4_twoCodeword[dci->antenna_ports.val][5];
	dlsch_config_pdu_1_1->dmrs_ports[5]     = table_7_3_2_3_3_4_twoCodeword[dci->antenna_ports.val][6];
	dlsch_config_pdu_1_1->dmrs_ports[6]     = table_7_3_2_3_3_4_twoCodeword[dci->antenna_ports.val][7];
	dlsch_config_pdu_1_1->dmrs_ports[7]     = table_7_3_2_3_3_4_twoCodeword[dci->antenna_ports.val][8];
	dlsch_config_pdu_1_1->n_front_load_symb = table_7_3_2_3_3_4_twoCodeword[dci->antenna_ports.val][9];
      }
    }
    /* TCI */
    if (mac->dl_config_request.dl_config_list[0].dci_config_pdu.dci_config_rel15.coreset.tci_present_in_dci == 1){
      // 0 bit if higher layer parameter tci-PresentInDCI is not enabled
      // otherwise 3 bits as defined in Subclause 5.1.5 of [6, TS38.214]
      dlsch_config_pdu_1_1->tci_state = dci->transmission_configuration_indication.val;
    }
    /* SRS_REQUEST */
    // if SUL is supported in the cell, there is an additional bit in this field and the value of this bit represents table 7.1.1.1-1 TS 38.212 FIXME!!!
    dlsch_config_pdu_1_1->srs_config.aperiodicSRS_ResourceTrigger = (dci->srs_request.val & 0x11); // as per Table 7.3.1.1.2-24 TS 38.212
    /* CBGTI */
    dlsch_config_pdu_1_1->cbgti = dci->cbgti.val;
    /* CBGFI */
    dlsch_config_pdu_1_1->codeBlockGroupFlushIndicator = dci->cbgfi.val;
    /* DMRS_SEQ_INI */
    //FIXME!!!

    //	    dl_config->dl_config_list[dl_config->number_pdus].dci_config_pdu.dci_config_rel15.N_RB_BWP = n_RB_DLBWP;
	    
    dl_config->dl_config_list[dl_config->number_pdus].pdu_type = FAPI_NR_DL_CONFIG_TYPE_DLSCH;
    LOG_D(MAC,"(nr_ue_procedures.c) pdu_type=%d\n\n",dl_config->dl_config_list[dl_config->number_pdus].pdu_type);
            
    dl_config->number_pdus = dl_config->number_pdus + 1;
    /* TODO same calculation for MCS table as done in UL */
    dlsch_config_pdu_1_1->mcs_table = 0;
    /*PTRS configuration */
    if(mac->DLbwp[0]->bwp_Dedicated->pdsch_Config->choice.setup->dmrs_DownlinkForPDSCH_MappingTypeA->choice.setup->phaseTrackingRS != NULL) {
      valid_ptrs_setup = set_dl_ptrs_values(mac->DLbwp[0]->bwp_Dedicated->pdsch_Config->choice.setup->dmrs_DownlinkForPDSCH_MappingTypeA->choice.setup->phaseTrackingRS->choice.setup,
                                            dlsch_config_pdu_1_1->number_rbs, dlsch_config_pdu_1_1->mcs, dlsch_config_pdu_1_1->mcs_table,
                                            &dlsch_config_pdu_1_1->PTRSFreqDensity,&dlsch_config_pdu_1_1->PTRSTimeDensity,
                                            &dlsch_config_pdu_1_1->PTRSPortIndex,&dlsch_config_pdu_1_1->nEpreRatioOfPDSCHToPTRS,
                                            &dlsch_config_pdu_1_1->PTRSReOffset, dlsch_config_pdu_1_1->number_symbols);
      if(valid_ptrs_setup==true) {
        dlsch_config_pdu_1_1->pduBitmap |= 0x1;
      }
    }

    break;

  case NR_DL_DCI_FORMAT_2_0:
    break;

  case NR_DL_DCI_FORMAT_2_1:        
    break;

  case NR_DL_DCI_FORMAT_2_2:        
    break;

  case NR_DL_DCI_FORMAT_2_3:
    break;

  default: 
    break;
  }


  if(rnti == SI_RNTI){

    //    }else if(rnti == mac->ra_rnti){

  }else if(rnti == P_RNTI){

  }else{  //  c-rnti

    ///  check if this is pdcch order 
    //dci->random_access_preamble_index;
    //dci->ss_pbch_index;
    //dci->prach_mask_index;

    ///  else normal DL-SCH grant
  }
  return 0;
}

int8_t nr_ue_get_SR(module_id_t module_idP, int CC_id, frame_t frameP, uint8_t eNB_id, uint16_t rnti, sub_frame_t subframe){

  return 0;
}

void nr_ue_send_sdu(module_id_t module_idP,
                    uint8_t CC_id,
                    frame_t frameP,
                    int slotP,
                    uint8_t * pdu, uint16_t pdu_len, uint8_t gNB_index,
                    NR_UL_TIME_ALIGNMENT_t *ul_time_alignment){

  LOG_D(MAC, "Handling PDU frame %d slot %d\n", frameP, slotP);

  uint8_t * pduP = pdu;

  VCD_SIGNAL_DUMPER_DUMP_FUNCTION_BY_NAME(VCD_SIGNAL_DUMPER_FUNCTIONS_UE_SEND_SDU, VCD_FUNCTION_IN);

  //LOG_D(MAC,"sdu: %x.%x.%x\n",sdu[0],sdu[1],sdu[2]);

  /*
  #ifdef DEBUG_HEADER_PARSING
    LOG_D(MAC, "[UE %d] ue_send_sdu : Frame %d gNB_index %d : num_ce %d num_sdu %d\n",
      module_idP, frameP, gNB_index, num_ce, num_sdu);
  #endif
  */

  #if defined(ENABLE_MAC_PAYLOAD_DEBUG)
    LOG_T(MAC, "[UE %d] First 32 bytes of DLSCH : \n", module_idP);
    for (i = 0; i < 32; i++) {
      LOG_T(MAC, "%x.", sdu[i]);
    }
    LOG_T(MAC, "\n");
  #endif

  // Processing MAC PDU
  // it parses MAC CEs subheaders, MAC CEs, SDU subheaderds and SDUs
  if (pduP != NULL)
    nr_ue_process_mac_pdu(module_idP, CC_id, frameP, pduP, pdu_len, gNB_index, ul_time_alignment);

  VCD_SIGNAL_DUMPER_DUMP_FUNCTION_BY_NAME(VCD_SIGNAL_DUMPER_FUNCTIONS_UE_SEND_SDU, VCD_FUNCTION_OUT);

}

// N_RB configuration according to 7.3.1.0 (DCI size alignment) of TS 38.212
int get_n_rb(NR_UE_MAC_INST_t *mac, int rnti_type){

  int N_RB = 0, start_RB;
  switch(rnti_type) {
    case NR_RNTI_RA:
    case NR_RNTI_TC:
    case NR_RNTI_P:
      if (mac->DLbwp[0]->bwp_Common->pdcch_ConfigCommon->choice.setup->controlResourceSetZero) {
        uint8_t bwp_id = 1;
        uint8_t coreset_id = 0; // assuming controlResourceSetId is 0 for controlResourceSetZero
        NR_ControlResourceSet_t *coreset = mac->coreset[bwp_id - 1][coreset_id];
        get_coreset_rballoc(coreset->frequencyDomainResources.buf,&N_RB,&start_RB);
      } else {
        N_RB = NRRIV2BW(mac->scc->downlinkConfigCommon->initialDownlinkBWP->genericParameters.locationAndBandwidth, 275);
      }
      break;
    case NR_RNTI_SI:
      N_RB = mac->type0_PDCCH_CSS_config.num_rbs;
      break;
    case NR_RNTI_C:
      N_RB = NRRIV2BW(mac->DLbwp[0]->bwp_Common->genericParameters.locationAndBandwidth, 275);
    break;
  }
  return N_RB;

}

int nr_extract_dci_info(NR_UE_MAC_INST_t *mac,
			 int dci_format,
			 uint8_t dci_size,
			 uint16_t rnti,
			 uint64_t *dci_pdu,
			 dci_pdu_rel15_t *dci_pdu_rel15) {
  int rnti_type=-1;

  if       (rnti == mac->ra_rnti) rnti_type = NR_RNTI_RA;
  else if (rnti == mac->crnti)    rnti_type = NR_RNTI_C;
  else if (rnti == mac->t_crnti)  rnti_type = NR_RNTI_TC;
  else if (rnti == 0xFFFE)        rnti_type = NR_RNTI_P;
  else if (rnti == 0xFFFF)        rnti_type = NR_RNTI_SI;

  AssertFatal(rnti_type!=-1,"no identified/handled rnti\n");
  AssertFatal(mac->DLbwp[0] != NULL, "DLbwp[0] shouldn't be null here!\n");
  AssertFatal(mac->ULbwp[0] != NULL, "ULbwp[0] shouldn't be null here!\n");
  int N_RB = get_n_rb(mac, rnti_type);
  int N_RB_UL = (mac->scg != NULL) ? 
    NRRIV2BW(mac->ULbwp[0]->bwp_Common->genericParameters.locationAndBandwidth,275) :
    NRRIV2BW(mac->scc->uplinkConfigCommon->initialUplinkBWP->genericParameters.locationAndBandwidth,275);

  int pos=0;
  int fsize=0;

  if (rnti_type == NR_RNTI_C) {
    // First find out the DCI format from the first bit (UE performed blind decoding)
    pos++;
    dci_pdu_rel15->format_indicator = (*dci_pdu>>(dci_size-pos))&1;
#ifdef DEBUG_EXTRACT_DCI
    LOG_D(MAC,"Format indicator %d (%d bits) N_RB_BWP %d => %d (0x%lx)\n",dci_pdu_rel15->format_indicator,1,N_RB,dci_size-pos,*dci_pdu);
#endif

    if (dci_format == NR_UL_DCI_FORMAT_0_0 || dci_format == NR_DL_DCI_FORMAT_1_0) {
      if (dci_pdu_rel15->format_indicator == 0) 
        dci_format = NR_UL_DCI_FORMAT_0_0;
      else
        dci_format = NR_DL_DCI_FORMAT_1_0;
    }
    else if (dci_format == NR_UL_DCI_FORMAT_0_1 || dci_format == NR_DL_DCI_FORMAT_1_1) {
      // In case the sizes of formats 0_1 and 1_1 happen to be the same
      if (dci_pdu_rel15->format_indicator == 0) 
        dci_format = NR_UL_DCI_FORMAT_0_1;
      else
        dci_format = NR_DL_DCI_FORMAT_1_1;
    }
  }
#ifdef DEBUG_EXTRACT_DCI
  LOG_D(MAC, "DCI format is %d\n", dci_format);
#endif
  
  switch(dci_format) {

  case NR_DL_DCI_FORMAT_1_0:
    switch(rnti_type) {
    case NR_RNTI_RA:
      // Freq domain assignment
      fsize = (int)ceil( log2( (N_RB*(N_RB+1))>>1 ) );
      pos=fsize;
      dci_pdu_rel15->frequency_domain_assignment.val = *dci_pdu>>(dci_size-pos)&((1<<fsize)-1);
#ifdef DEBUG_EXTRACT_DCI
      LOG_D(MAC,"frequency-domain assignment %d (%d bits) N_RB_BWP %d=> %d (0x%lx)\n",dci_pdu_rel15->frequency_domain_assignment.val,fsize,N_RB,dci_size-pos,*dci_pdu);
#endif
      // Time domain assignment
      pos+=4;
      dci_pdu_rel15->time_domain_assignment.val = (*dci_pdu >> (dci_size-pos))&0xf;
#ifdef DEBUG_EXTRACT_DCI
      LOG_D(MAC,"time-domain assignment %d  (4 bits)=> %d (0x%lx)\n",dci_pdu_rel15->time_domain_assignment.val,dci_size-pos,*dci_pdu);
#endif
      // VRB to PRB mapping
	
      pos++;
      dci_pdu_rel15->vrb_to_prb_mapping.val = (*dci_pdu>>(dci_size-pos))&0x1;
#ifdef DEBUG_EXTRACT_DCI
      LOG_D(MAC,"vrb to prb mapping %d  (1 bits)=> %d (0x%lx)\n",dci_pdu_rel15->vrb_to_prb_mapping.val,dci_size-pos,*dci_pdu);
#endif
      // MCS
      pos+=5;
      dci_pdu_rel15->mcs = (*dci_pdu>>(dci_size-pos))&0x1f;
#ifdef DEBUG_EXTRACT_DCI
      LOG_D(MAC,"mcs %d  (5 bits)=> %d (0x%lx)\n",dci_pdu_rel15->mcs,dci_size-pos,*dci_pdu);
#endif
      // TB scaling
      pos+=2;
      dci_pdu_rel15->tb_scaling = (*dci_pdu>>(dci_size-pos))&0x3;
#ifdef DEBUG_EXTRACT_DCI
      LOG_D(MAC,"tb_scaling %d  (2 bits)=> %d (0x%lx)\n",dci_pdu_rel15->tb_scaling,dci_size-pos,*dci_pdu);
#endif
      break;

    case NR_RNTI_C:
	
      // Freq domain assignment (275rb >> fsize = 16)
      fsize = (int)ceil( log2( (N_RB*(N_RB+1))>>1 ) );
      pos+=fsize;
      dci_pdu_rel15->frequency_domain_assignment.val = (*dci_pdu>>(dci_size-pos))&((1<<fsize)-1);
  	
#ifdef DEBUG_EXTRACT_DCI
      LOG_D(MAC,"Freq domain assignment %d (%d bits)=> %d (0x%lx)\n",dci_pdu_rel15->frequency_domain_assignment.val,fsize,dci_size-pos,*dci_pdu);
#endif
    	
      uint16_t is_ra = 1;
      for (int i=0; i<fsize; i++)
	if (!((dci_pdu_rel15->frequency_domain_assignment.val>>i)&1)) {
	  is_ra = 0;
	  break;
	}
      if (is_ra) //fsize are all 1  38.212 p86
	{
	  // ra_preamble_index 6 bits
	  pos+=6;
	  dci_pdu_rel15->ra_preamble_index = (*dci_pdu>>(dci_size-pos))&0x3f;
	    
	  // UL/SUL indicator  1 bit
	  pos++;
	  dci_pdu_rel15->ul_sul_indicator.val = (*dci_pdu>>(dci_size-pos))&1;
	    
	  // SS/PBCH index  6 bits
	  pos+=6;
	  dci_pdu_rel15->ss_pbch_index = (*dci_pdu>>(dci_size-pos))&0x3f;
	    
	  //  prach_mask_index  4 bits
	  pos+=4;
	  dci_pdu_rel15->prach_mask_index = (*dci_pdu>>(dci_size-pos))&0xf;
	    
	}  //end if
      else {
	  
	// Time domain assignment 4bit
		  
	pos+=4;
	dci_pdu_rel15->time_domain_assignment.val = (*dci_pdu>>(dci_size-pos))&0xf;
#ifdef DEBUG_EXTRACT_DCI
	LOG_D(MAC,"Time domain assignment %d (%d bits)=> %d (0x%lx)\n",dci_pdu_rel15->time_domain_assignment.val,4,dci_size-pos,*dci_pdu);
#endif
	  
	// VRB to PRB mapping  1bit
	pos++;
	dci_pdu_rel15->vrb_to_prb_mapping.val = (*dci_pdu>>(dci_size-pos))&1;
#ifdef DEBUG_EXTRACT_DCI
	LOG_D(MAC,"VRB to PRB %d (%d bits)=> %d (0x%lx)\n",dci_pdu_rel15->vrb_to_prb_mapping.val,1,dci_size-pos,*dci_pdu);
#endif
	
	// MCS 5bit  //bit over 32, so dci_pdu ++
	pos+=5;
	dci_pdu_rel15->mcs = (*dci_pdu>>(dci_size-pos))&0x1f;
#ifdef DEBUG_EXTRACT_DCI
	LOG_D(MAC,"MCS %d (%d bits)=> %d (0x%lx)\n",dci_pdu_rel15->mcs,5,dci_size-pos,*dci_pdu);
#endif
	  
	// New data indicator 1bit
	pos++;
	dci_pdu_rel15->ndi = (*dci_pdu>>(dci_size-pos))&1;
#ifdef DEBUG_EXTRACT_DCI
	LOG_D(MAC,"NDI %d (%d bits)=> %d (0x%lx)\n",dci_pdu_rel15->ndi,1,dci_size-pos,*dci_pdu);
#endif      
	  
	// Redundancy version  2bit
	pos+=2;
	dci_pdu_rel15->rv = (*dci_pdu>>(dci_size-pos))&0x3;
#ifdef DEBUG_EXTRACT_DCI
	LOG_D(MAC,"RV %d (%d bits)=> %d (0x%lx)\n",dci_pdu_rel15->rv,2,dci_size-pos,*dci_pdu);
#endif
	  
	// HARQ process number  4bit
	pos+=4;
	dci_pdu_rel15->harq_pid  = (*dci_pdu>>(dci_size-pos))&0xf;
#ifdef DEBUG_EXTRACT_DCI
	LOG_D(MAC,"HARQ_PID %d (%d bits)=> %d (0x%lx)\n",dci_pdu_rel15->harq_pid,4,dci_size-pos,*dci_pdu);
#endif
	  
	// Downlink assignment index  2bit
	pos+=2;
	dci_pdu_rel15->dai[0].val = (*dci_pdu>>(dci_size-pos))&3;
#ifdef DEBUG_EXTRACT_DCI
	LOG_D(MAC,"DAI %d (%d bits)=> %d (0x%lx)\n",dci_pdu_rel15->dai[0].val,2,dci_size-pos,*dci_pdu);
#endif
	  
	// TPC command for scheduled PUCCH  2bit
	pos+=2;
	dci_pdu_rel15->tpc = (*dci_pdu>>(dci_size-pos))&3;
#ifdef DEBUG_EXTRACT_DCI
	LOG_D(MAC,"TPC %d (%d bits)=> %d (0x%lx)\n",dci_pdu_rel15->tpc,2,dci_size-pos,*dci_pdu);
#endif
	  
	// PUCCH resource indicator  3bit
	pos+=3;
	dci_pdu_rel15->pucch_resource_indicator = (*dci_pdu>>(dci_size-pos))&0x7;
#ifdef DEBUG_EXTRACT_DCI
	LOG_D(MAC,"PUCCH RI %d (%d bits)=> %d (0x%lx)\n",dci_pdu_rel15->pucch_resource_indicator,3,dci_size-pos,*dci_pdu);
#endif
	  
	// PDSCH-to-HARQ_feedback timing indicator 3bit
	pos+=3;
	dci_pdu_rel15->pdsch_to_harq_feedback_timing_indicator.val = (*dci_pdu>>(dci_size-pos))&0x7;
#ifdef DEBUG_EXTRACT_DCI
	LOG_D(MAC,"PDSCH to HARQ TI %d (%d bits)=> %d (0x%lx)\n",dci_pdu_rel15->pdsch_to_harq_feedback_timing_indicator.val,3,dci_size-pos,*dci_pdu);
#endif
	  
      } //end else
      break;
    	
    case NR_RNTI_P:
      /*
      // Short Messages Indicator  E2 bits
      for (int i=0; i<2; i++)
      dci_pdu |= (((uint64_t)dci_pdu_rel15->short_messages_indicator>>(1-i))&1)<<(dci_size-pos++);
      // Short Messages  E8 bits
      for (int i=0; i<8; i++)
      *dci_pdu |= (((uint64_t)dci_pdu_rel15->short_messages>>(7-i))&1)<<(dci_size-pos++);
      // Freq domain assignment 0-16 bit
      fsize = (int)ceil( log2( (N_RB*(N_RB+1))>>1 ) );
      for (int i=0; i<fsize; i++)
      *dci_pdu |= (((uint64_t)dci_pdu_rel15->frequency_domain_assignment>>(fsize-i-1))&1)<<(dci_size-pos++);
      // Time domain assignment 4 bit
      for (int i=0; i<4; i++)
      *dci_pdu |= (((uint64_t)dci_pdu_rel15->time_domain_assignment>>(3-i))&1)<<(dci_size-pos++);
      // VRB to PRB mapping 1 bit
      *dci_pdu |= ((uint64_t)dci_pdu_rel15->vrb_to_prb_mapping.val&1)<<(dci_size-pos++);
      // MCS 5 bit
      for (int i=0; i<5; i++)
      *dci_pdu |= (((uint64_t)dci_pdu_rel15->mcs>>(4-i))&1)<<(dci_size-pos++);
	
      // TB scaling 2 bit
      for (int i=0; i<2; i++)
      *dci_pdu |= (((uint64_t)dci_pdu_rel15->tb_scaling>>(1-i))&1)<<(dci_size-pos++);
      */	
	
      break;
  	
    case NR_RNTI_SI:

        // Freq domain assignment 0-16 bit
        fsize = (int)ceil( log2( (N_RB*(N_RB+1))>>1 ) );
        pos+=fsize;
        dci_pdu_rel15->frequency_domain_assignment.val = (*dci_pdu>>(dci_size-pos))&((1<<fsize)-1);

        // Time domain assignment 4 bit
        pos+=4;
        dci_pdu_rel15->time_domain_assignment.val = (*dci_pdu>>(dci_size-pos))&0xf;

        // VRB to PRB mapping 1 bit
        pos++;
        dci_pdu_rel15->vrb_to_prb_mapping.val = (*dci_pdu>>(dci_size-pos))&0x1;

        // MCS 5bit  //bit over 32, so dci_pdu ++
        pos+=5;
        dci_pdu_rel15->mcs = (*dci_pdu>>(dci_size-pos))&0x1f;

        // Redundancy version  2 bit
        pos+=2;
        dci_pdu_rel15->rv = (*dci_pdu>>(dci_size-pos))&3;

        // System information indicator 1 bit
        pos++;
        dci_pdu_rel15->system_info_indicator = (*dci_pdu>>(dci_size-pos))&0x1;

        LOG_D(MAC,"N_RB = %i\n", N_RB);
        LOG_D(MAC,"dci_size = %i\n", dci_size);
        LOG_D(MAC,"fsize = %i\n", fsize);
        LOG_D(MAC,"dci_pdu_rel15->frequency_domain_assignment.val = %i\n", dci_pdu_rel15->frequency_domain_assignment.val);
        LOG_D(MAC,"dci_pdu_rel15->time_domain_assignment.val = %i\n", dci_pdu_rel15->time_domain_assignment.val);
        LOG_D(MAC,"dci_pdu_rel15->vrb_to_prb_mapping.val = %i\n", dci_pdu_rel15->vrb_to_prb_mapping.val);
        LOG_D(MAC,"dci_pdu_rel15->mcs = %i\n", dci_pdu_rel15->mcs);
        LOG_D(MAC,"dci_pdu_rel15->rv = %i\n", dci_pdu_rel15->rv);
        LOG_D(MAC,"dci_pdu_rel15->system_info_indicator = %i\n", dci_pdu_rel15->system_info_indicator);

      break;
	
    case NR_RNTI_TC:
      // indicating a DL DCI format 1bit
      pos++;
      dci_pdu_rel15->format_indicator = (*dci_pdu>>(dci_size-pos))&1;
      // Freq domain assignment 0-16 bit
      fsize = (int)ceil( log2( (N_RB*(N_RB+1))>>1 ) );
      pos+=fsize;
      dci_pdu_rel15->frequency_domain_assignment.val = (*dci_pdu>>(dci_size-pos))&((1<<fsize)-1);
      // Time domain assignment 4 bit
      pos+=4;
      dci_pdu_rel15->time_domain_assignment.val = (*dci_pdu>>(dci_size-pos))&0xf;
      // VRB to PRB mapping 1 bit
      dci_pdu_rel15->vrb_to_prb_mapping.val = (*dci_pdu>>(dci_size-pos))&1;
      // MCS 5bit  //bit over 32, so dci_pdu ++
      pos+=5;
      dci_pdu_rel15->mcs = (*dci_pdu>>(dci_size-pos))&0x1f;
      // New data indicator 1bit
      dci_pdu_rel15->ndi = (*dci_pdu>>(dci_size-pos))&1;
      // Redundancy version  2bit
      pos+=2;
      dci_pdu_rel15->rv = (*dci_pdu>>(dci_size-pos))&3;
      // HARQ process number  4bit
      pos+=4;
      dci_pdu_rel15->harq_pid = (*dci_pdu>>(dci_size-pos))&0xf;
      // Downlink assignment index  E2 bits
      pos+=2;
      dci_pdu_rel15->dai[0].val = (*dci_pdu>>(dci_size-pos))&3;
      // TPC command for scheduled PUCCH  E2 bits
      pos+=2;
      dci_pdu_rel15->tpc  = (*dci_pdu>>(dci_size-pos))&3;
      // PDSCH-to-HARQ_feedback timing indicator  E3 bits
      pos+=3;
      dci_pdu_rel15->pdsch_to_harq_feedback_timing_indicator.val = (*dci_pdu>>(dci_size-pos))&7;
       
      break;
    }
    break;
  
  case NR_UL_DCI_FORMAT_0_0:
    switch(rnti_type)
      {
      case NR_RNTI_C:
	fsize = (int)ceil( log2( (N_RB_UL*(N_RB_UL+1))>>1 ) );
	pos+=fsize;
	dci_pdu_rel15->frequency_domain_assignment.val = (*dci_pdu>>(dci_size-pos))&((1<<fsize)-1);
	// Time domain assignment 4bit
	pos+=4;
	dci_pdu_rel15->time_domain_assignment.val = (*dci_pdu>>(dci_size-pos))&0xf;
	// Frequency hopping flag  E1 bit
	pos++;
	dci_pdu_rel15->frequency_hopping_flag.val= (*dci_pdu>>(dci_size-pos))&1;
	// MCS  5 bit
	pos+=5;
	dci_pdu_rel15->mcs= (*dci_pdu>>(dci_size-pos))&0x1f;
	// New data indicator 1bit
	pos++;
	dci_pdu_rel15->ndi= (*dci_pdu>>(dci_size-pos))&1;
	// Redundancy version  2bit
	pos+=2;
	dci_pdu_rel15->rv= (*dci_pdu>>(dci_size-pos))&3;
	// HARQ process number  4bit
	pos+=4;
	dci_pdu_rel15->harq_pid = (*dci_pdu>>(dci_size-pos))&0xf;
	// TPC command for scheduled PUSCH  E2 bits
	pos+=2;
	dci_pdu_rel15->tpc = (*dci_pdu>>(dci_size-pos))&3;
	// UL/SUL indicator  E1 bit
	/* commented for now (RK): need to get this from BWP descriptor
	   if (cfg->pucch_config.pucch_GroupHopping.value)
	   dci_pdu->= ((uint64_t)*dci_pdu>>(dci_size-pos)ul_sul_indicator&1)<<(dci_size-pos++);
	*/
	break;
	
      case NR_RNTI_TC:
	/*	
	// indicating a DL DCI format 1bit
	dci_pdu->= (*dci_pdu>>(dci_size-pos)format_indicator&1)<<(dci_size-pos++);
	// Freq domain assignment  max 16 bit
	fsize = (int)ceil( log2( (N_RB_UL*(N_RB_UL+1))>>1 ) );
	for (int i=0; i<fsize; i++)
	dci_pdu->= ((*dci_pdu>>(dci_size-pos)frequency_domain_assignment>>(fsize-i-1))&1)<<(dci_size-pos++);
	// Time domain assignment 4bit
	for (int i=0; i<4; i++)
	dci_pdu->= (((uint64_t)*dci_pdu>>(dci_size-pos)time_domain_assignment>>(3-i))&1)<<(dci_size-pos++);
	// Frequency hopping flag  E1 bit
	dci_pdu->= ((uint64_t)*dci_pdu>>(dci_size-pos)frequency_hopping_flag&1)<<(dci_size-pos++);
	// MCS  5 bit
	for (int i=0; i<5; i++)
	dci_pdu->= (((uint64_t)*dci_pdu>>(dci_size-pos)mcs>>(4-i))&1)<<(dci_size-pos++);
	// New data indicator 1bit
	dci_pdu->= ((uint64_t)*dci_pdu>>(dci_size-pos)ndi&1)<<(dci_size-pos++);
	// Redundancy version  2bit
	for (int i=0; i<2; i++)
	dci_pdu->= (((uint64_t)*dci_pdu>>(dci_size-pos)rv>>(1-i))&1)<<(dci_size-pos++);
	// HARQ process number  4bit
	for (int i=0; i<4; i++)
	*dci_pdu  |= (((uint64_t)*dci_pdu>>(dci_size-pos)harq_pid>>(3-i))&1)<<(dci_size-pos++);
	
	// TPC command for scheduled PUSCH  E2 bits
	for (int i=0; i<2; i++)
	dci_pdu->= (((uint64_t)*dci_pdu>>(dci_size-pos)tpc>>(1-i))&1)<<(dci_size-pos++);
	*/	
	// UL/SUL indicator  E1 bit
	/*
	  commented for now (RK): need to get this information from BWP descriptor
	  if (cfg->pucch_config.pucch_GroupHopping.value)
	  dci_pdu->= ((uint64_t)dci_pdu_rel15->ul_sul_indicator&1)<<(dci_size-pos++);
	*/
	break;
	
      }
    break;

  case NR_DL_DCI_FORMAT_1_1:
  switch(rnti_type)
    {
      case NR_RNTI_C:
        // Carrier indicator
        pos+=dci_pdu_rel15->carrier_indicator.nbits;
        dci_pdu_rel15->carrier_indicator.val = (*dci_pdu>>(dci_size-pos))&((1<<dci_pdu_rel15->carrier_indicator.nbits)-1);
        // BWP Indicator
        pos+=dci_pdu_rel15->bwp_indicator.nbits;
        dci_pdu_rel15->bwp_indicator.val = (*dci_pdu>>(dci_size-pos))&((1<<dci_pdu_rel15->bwp_indicator.nbits)-1);
        // Frequency domain resource assignment
        pos+=dci_pdu_rel15->frequency_domain_assignment.nbits;
        dci_pdu_rel15->frequency_domain_assignment.val = (*dci_pdu>>(dci_size-pos))&((1<<dci_pdu_rel15->frequency_domain_assignment.nbits)-1);
        // Time domain resource assignment
        pos+=dci_pdu_rel15->time_domain_assignment.nbits;
        dci_pdu_rel15->time_domain_assignment.val = (*dci_pdu>>(dci_size-pos))&((1<<dci_pdu_rel15->time_domain_assignment.nbits)-1);
        // VRB-to-PRB mapping
        pos+=dci_pdu_rel15->vrb_to_prb_mapping.nbits;
        dci_pdu_rel15->vrb_to_prb_mapping.val = (*dci_pdu>>(dci_size-pos))&((1<<dci_pdu_rel15->vrb_to_prb_mapping.nbits)-1);
        // PRB bundling size indicator
        pos+=dci_pdu_rel15->prb_bundling_size_indicator.nbits;
        dci_pdu_rel15->prb_bundling_size_indicator.val = (*dci_pdu>>(dci_size-pos))&((1<<dci_pdu_rel15->prb_bundling_size_indicator.nbits)-1);
        // Rate matching indicator
        pos+=dci_pdu_rel15->rate_matching_indicator.nbits;
        dci_pdu_rel15->rate_matching_indicator.val = (*dci_pdu>>(dci_size-pos))&((1<<dci_pdu_rel15->rate_matching_indicator.nbits)-1);
        // ZP CSI-RS trigger
        pos+=dci_pdu_rel15->zp_csi_rs_trigger.nbits;
        dci_pdu_rel15->zp_csi_rs_trigger.val = (*dci_pdu>>(dci_size-pos))&((1<<dci_pdu_rel15->zp_csi_rs_trigger.nbits)-1);
        //TB1
        // MCS 5bit
        pos+=5;
        dci_pdu_rel15->mcs = (*dci_pdu>>(dci_size-pos))&0x1f;
        // New data indicator 1bit
        pos+=1;
        dci_pdu_rel15->ndi = (*dci_pdu>>(dci_size-pos))&0x1;
        // Redundancy version  2bit
        pos+=2;
        dci_pdu_rel15->rv = (*dci_pdu>>(dci_size-pos))&0x3;
        //TB2
        // MCS 5bit
        pos+=dci_pdu_rel15->mcs2.nbits;
        dci_pdu_rel15->mcs2.val = (*dci_pdu>>(dci_size-pos))&((1<<dci_pdu_rel15->mcs2.nbits)-1);
        // New data indicator 1bit
        pos+=dci_pdu_rel15->ndi2.nbits;
        dci_pdu_rel15->ndi2.val = (*dci_pdu>>(dci_size-pos))&((1<<dci_pdu_rel15->ndi2.nbits)-1);
        // Redundancy version  2bit
        pos+=dci_pdu_rel15->rv2.nbits;
        dci_pdu_rel15->rv2.val = (*dci_pdu>>(dci_size-pos))&((1<<dci_pdu_rel15->rv2.nbits)-1);
        // HARQ process number  4bit
        pos+=4;
        dci_pdu_rel15->harq_pid = (*dci_pdu>>(dci_size-pos))&0xf;
        // Downlink assignment index
        pos+=dci_pdu_rel15->dai[0].nbits;
        dci_pdu_rel15->dai[0].val = (*dci_pdu>>(dci_size-pos))&((1<<dci_pdu_rel15->dai[0].nbits)-1);
        // TPC command for scheduled PUCCH  2bit
        pos+=2;
        dci_pdu_rel15->tpc = (*dci_pdu>>(dci_size-pos))&0x3;
        // PUCCH resource indicator  3bit
        pos+=3;
        dci_pdu_rel15->pucch_resource_indicator = (*dci_pdu>>(dci_size-pos))&0x3;
        // PDSCH-to-HARQ_feedback timing indicator
        pos+=dci_pdu_rel15->pdsch_to_harq_feedback_timing_indicator.nbits;
        dci_pdu_rel15->pdsch_to_harq_feedback_timing_indicator.val = (*dci_pdu>>(dci_size-pos))&((1<<dci_pdu_rel15->pdsch_to_harq_feedback_timing_indicator.nbits)-1);
        // Antenna ports
        pos+=dci_pdu_rel15->antenna_ports.nbits;
        dci_pdu_rel15->antenna_ports.val = (*dci_pdu>>(dci_size-pos))&((1<<dci_pdu_rel15->antenna_ports.nbits)-1);
        // TCI
        pos+=dci_pdu_rel15->transmission_configuration_indication.nbits;
        dci_pdu_rel15->transmission_configuration_indication.val = (*dci_pdu>>(dci_size-pos))&((1<<dci_pdu_rel15->transmission_configuration_indication.nbits)-1);
        // SRS request
        pos+=dci_pdu_rel15->srs_request.nbits;
        dci_pdu_rel15->srs_request.val = (*dci_pdu>>(dci_size-pos))&((1<<dci_pdu_rel15->srs_request.nbits)-1);
        // CBG transmission information
        pos+=dci_pdu_rel15->cbgti.nbits;
        dci_pdu_rel15->cbgti.val = (*dci_pdu>>(dci_size-pos))&((1<<dci_pdu_rel15->cbgti.nbits)-1);
        // CBG flushing out information
        pos+=dci_pdu_rel15->cbgfi.nbits;
        dci_pdu_rel15->cbgfi.val = (*dci_pdu>>(dci_size-pos))&((1<<dci_pdu_rel15->cbgfi.nbits)-1);
        // DMRS sequence init
        pos+=1;
        dci_pdu_rel15->dmrs_sequence_initialization.val = (*dci_pdu>>(dci_size-pos))&0x1;
        break;
      }
      break;

  case NR_UL_DCI_FORMAT_0_1:
    switch(rnti_type)
      {
      case NR_RNTI_C:
        // Carrier indicator
        pos+=dci_pdu_rel15->carrier_indicator.nbits;
        dci_pdu_rel15->carrier_indicator.val = (*dci_pdu>>(dci_size-pos))&((1<<dci_pdu_rel15->carrier_indicator.nbits)-1);
        
        // UL/SUL Indicator
        pos+=dci_pdu_rel15->ul_sul_indicator.nbits;
        dci_pdu_rel15->ul_sul_indicator.val = (*dci_pdu>>(dci_size-pos))&((1<<dci_pdu_rel15->ul_sul_indicator.nbits)-1);
        
        // BWP Indicator
        pos+=dci_pdu_rel15->bwp_indicator.nbits;
        dci_pdu_rel15->bwp_indicator.val = (*dci_pdu>>(dci_size-pos))&((1<<dci_pdu_rel15->bwp_indicator.nbits)-1);
        
        // Freq domain assignment  max 16 bit
        fsize = (int)ceil( log2( (N_RB_UL*(N_RB_UL+1))>>1 ) );
        //pos+=dci_pdu_rel15->frequency_domain_assignment.nbits;
        pos+=fsize;
        
        //pos+=dci_pdu_rel15->frequency_domain_assignment.nbits;
        dci_pdu_rel15->frequency_domain_assignment.val = (*dci_pdu>>(dci_size-pos))&((1<<fsize)-1);
        
        // Time domain assignment 4bit
        //pos+=4;
        pos+=dci_pdu_rel15->time_domain_assignment.nbits;
        dci_pdu_rel15->time_domain_assignment.val = (*dci_pdu>>(dci_size-pos))&0x3;
        
        // Not supported yet - skip for now
        // Frequency hopping flag – 1 bit 
        //pos++;
        //dci_pdu_rel15->frequency_hopping_flag.val= (*dci_pdu>>(dci_size-pos))&1;

        // MCS  5 bit
        pos+=5;
        dci_pdu_rel15->mcs= (*dci_pdu>>(dci_size-pos))&0x1f;

        // New data indicator 1bit
        pos++;
        dci_pdu_rel15->ndi= (*dci_pdu>>(dci_size-pos))&1;

        // Redundancy version  2bit
        pos+=2;
        dci_pdu_rel15->rv= (*dci_pdu>>(dci_size-pos))&3;

        // HARQ process number  4bit
        pos+=4;
        dci_pdu_rel15->harq_pid = (*dci_pdu>>(dci_size-pos))&0xf;

        // 1st Downlink assignment index
        pos+=dci_pdu_rel15->dai[0].nbits;
        dci_pdu_rel15->dai[0].val = (*dci_pdu>>(dci_size-pos))&((1<<dci_pdu_rel15->dai[0].nbits)-1);

        // 2nd Downlink assignment index
        pos+=dci_pdu_rel15->dai[1].nbits;
        dci_pdu_rel15->dai[1].val = (*dci_pdu>>(dci_size-pos))&((1<<dci_pdu_rel15->dai[1].nbits)-1);

        // TPC command for scheduled PUSCH – 2 bits
        pos+=2;
        dci_pdu_rel15->tpc = (*dci_pdu>>(dci_size-pos))&3;

        // SRS resource indicator
        pos+=dci_pdu_rel15->srs_resource_indicator.nbits;
        dci_pdu_rel15->srs_resource_indicator.val = (*dci_pdu>>(dci_size-pos))&((1<<dci_pdu_rel15->srs_resource_indicator.nbits)-1);

        // Precoding info and n. of layers
        pos+=dci_pdu_rel15->precoding_information.nbits;
        dci_pdu_rel15->precoding_information.val = (*dci_pdu>>(dci_size-pos))&((1<<dci_pdu_rel15->precoding_information.nbits)-1);

        // Antenna ports
        pos+=dci_pdu_rel15->antenna_ports.nbits;
        dci_pdu_rel15->antenna_ports.val = (*dci_pdu>>(dci_size-pos))&((1<<dci_pdu_rel15->antenna_ports.nbits)-1);

        // SRS request
        pos+=dci_pdu_rel15->srs_request.nbits;
        dci_pdu_rel15->srs_request.val = (*dci_pdu>>(dci_size-pos))&((1<<dci_pdu_rel15->srs_request.nbits)-1);

        // CSI request
        pos+=dci_pdu_rel15->csi_request.nbits;
        dci_pdu_rel15->csi_request.val = (*dci_pdu>>(dci_size-pos))&((1<<dci_pdu_rel15->csi_request.nbits)-1);

        // CBG transmission information
        pos+=dci_pdu_rel15->cbgti.nbits;
        dci_pdu_rel15->cbgti.val = (*dci_pdu>>(dci_size-pos))&((1<<dci_pdu_rel15->cbgti.nbits)-1);

        // PTRS DMRS association
        pos+=dci_pdu_rel15->ptrs_dmrs_association.nbits;
        dci_pdu_rel15->ptrs_dmrs_association.val = (*dci_pdu>>(dci_size-pos))&((1<<dci_pdu_rel15->ptrs_dmrs_association.nbits)-1);

        // Beta offset indicator
        pos+=dci_pdu_rel15->beta_offset_indicator.nbits;
        dci_pdu_rel15->beta_offset_indicator.val = (*dci_pdu>>(dci_size-pos))&((1<<dci_pdu_rel15->beta_offset_indicator.nbits)-1);

        // DMRS sequence initialization
        pos+=dci_pdu_rel15->dmrs_sequence_initialization.nbits;
        dci_pdu_rel15->dmrs_sequence_initialization.val = (*dci_pdu>>(dci_size-pos))&((1<<dci_pdu_rel15->dmrs_sequence_initialization.nbits)-1);

        // UL-SCH indicator
        pos+=1;
        dci_pdu_rel15->ulsch_indicator = (*dci_pdu>>(dci_size-pos))&0x1;

        // UL/SUL indicator – 1 bit
        /* commented for now (RK): need to get this from BWP descriptor
          if (cfg->pucch_config.pucch_GroupHopping.value)
          dci_pdu->= ((uint64_t)*dci_pdu>>(dci_size-pos)ul_sul_indicator&1)<<(dci_size-pos++);
        */
        break;
      }
    break;
       }
    
    return dci_format;
}


void nr_ue_process_mac_pdu(module_id_t module_idP,
                           uint8_t CC_id,
                           frame_t frameP,
                           uint8_t *pduP, 
                           uint16_t mac_pdu_len,
                           uint8_t gNB_index,
                           NR_UL_TIME_ALIGNMENT_t *ul_time_alignment){

    // This function is adapting code from the old
    // parse_header(...) and ue_send_sdu(...) functions of OAI LTE

    uint8_t *pdu_ptr = pduP, rx_lcid, done = 0;
    int pdu_len = mac_pdu_len;
    uint16_t mac_ce_len, mac_subheader_len, mac_sdu_len;
    NR_UE_MAC_INST_t *mac = get_mac_inst(module_idP);

    //NR_UE_MAC_INST_t *UE_mac_inst = get_mac_inst(module_idP);
    //uint8_t scs = UE_mac_inst->mib->subCarrierSpacingCommon;
    //uint16_t bwp_ul_NB_RB = UE_mac_inst->initial_bwp_ul.N_RB;

    //  For both DL/UL-SCH
    //  Except:
    //   - UL/DL-SCH: fixed-size MAC CE(known by LCID)
    //   - UL/DL-SCH: padding
    //   - UL-SCH:    MSG3 48-bits
    //  |0|1|2|3|4|5|6|7|  bit-wise
    //  |R|F|   LCID    |
    //  |       L       |
    //  |0|1|2|3|4|5|6|7|  bit-wise
    //  |R|F|   LCID    |
    //  |       L       |
    //  |       L       |

    //  For both DL/UL-SCH
    //  For:
    //   - UL/DL-SCH: fixed-size MAC CE(known by LCID)
    //   - UL/DL-SCH: padding, for single/multiple 1-oct padding CE(s)
    //   - UL-SCH:    MSG3 48-bits
    //  |0|1|2|3|4|5|6|7|  bit-wise
    //  |R|R|   LCID    |
    //  LCID: The Logical Channel ID field identifies the logical channel instance of the corresponding MAC SDU or the type of the corresponding MAC CE or padding as described in Tables 6.2.1-1 and 6.2.1-2 for the DL-SCH and UL-SCH respectively. There is one LCID field per MAC subheader. The LCID field size is 6 bits;
    //  L: The Length field indicates the length of the corresponding MAC SDU or variable-sized MAC CE in bytes. There is one L field per MAC subheader except for subheaders corresponding to fixed-sized MAC CEs and padding. The size of the L field is indicated by the F field;
    //  F: lenght of L is 0:8 or 1:16 bits wide
    //  R: Reserved bit, set to zero.
    while (!done && pdu_len > 0){
        mac_ce_len = 0x0000;
        mac_subheader_len = 0x0001; //  default to fixed-length subheader = 1-oct
        mac_sdu_len = 0x0000;
        rx_lcid = ((NR_MAC_SUBHEADER_FIXED *)pdu_ptr)->LCID;
	  //#ifdef DEBUG_HEADER_PARSING
              LOG_D(MAC, "[UE] LCID %d, PDU length %d\n", ((NR_MAC_SUBHEADER_FIXED *)pdu_ptr)->LCID, pdu_len);
	      //#endif

        LOG_D(MAC, "[UE] LCID %d, PDU length %d\n", rx_lcid, pdu_len);
        switch(rx_lcid){
            //  MAC CE

            case DL_SCH_LCID_CCCH:
                //  MSG4 RRC Connection Setup 38.331
                //  varialbe length
                mac_ce_len |= (uint16_t)((NR_MAC_SUBHEADER_SHORT *)pdu_ptr)->L;
                mac_subheader_len = 2;
                if(((NR_MAC_SUBHEADER_SHORT *)pdu_ptr)->F){
                    mac_ce_len |= (uint16_t)(((NR_MAC_SUBHEADER_LONG *)pdu_ptr)->L2)<<8;
                    mac_subheader_len = 3;
                }

                break;

            case DL_SCH_LCID_TCI_STATE_ACT_UE_SPEC_PDSCH:

                //  38.321 Ch6.1.3.14
                //  varialbe length
                mac_ce_len |= (uint16_t)((NR_MAC_SUBHEADER_SHORT *)pdu_ptr)->L;
                mac_subheader_len = 2;
                if(((NR_MAC_SUBHEADER_SHORT *)pdu_ptr)->F){
                    mac_ce_len |= (uint16_t)(((NR_MAC_SUBHEADER_LONG *)pdu_ptr)->L2)<<8;
                    mac_subheader_len = 3;
                }
                break;
            case DL_SCH_LCID_APERIODIC_CSI_TRI_STATE_SUBSEL:
                //  38.321 Ch6.1.3.13
                //  varialbe length
                mac_ce_len |= (uint16_t)((NR_MAC_SUBHEADER_SHORT *)pdu_ptr)->L;
                mac_subheader_len = 2;
                if(((NR_MAC_SUBHEADER_SHORT *)pdu_ptr)->F){
                    mac_ce_len |= (uint16_t)(((NR_MAC_SUBHEADER_LONG *)pdu_ptr)->L2)<<8;
                    mac_subheader_len = 3;
                }
                break;
            case DL_SCH_LCID_SP_CSI_RS_CSI_IM_RES_SET_ACT:
                //  38.321 Ch6.1.3.12
                //  varialbe length
                mac_ce_len |= (uint16_t)((NR_MAC_SUBHEADER_SHORT *)pdu_ptr)->L;
                mac_subheader_len = 2;
                if(((NR_MAC_SUBHEADER_SHORT *)pdu_ptr)->F){
                    mac_ce_len |= (uint16_t)(((NR_MAC_SUBHEADER_LONG *)pdu_ptr)->L2)<<8;
                    mac_subheader_len = 3;
                }
                break;
            case DL_SCH_LCID_SP_SRS_ACTIVATION:
                //  38.321 Ch6.1.3.17
                //  varialbe length
                mac_ce_len |= (uint16_t)((NR_MAC_SUBHEADER_SHORT *)pdu_ptr)->L;
                mac_subheader_len = 2;
                if(((NR_MAC_SUBHEADER_SHORT *)pdu_ptr)->F){
                    mac_ce_len |= (uint16_t)(((NR_MAC_SUBHEADER_LONG *)pdu_ptr)->L2)<<8;
                    mac_subheader_len = 3;
                }
                break;
            
            case DL_SCH_LCID_RECOMMENDED_BITRATE:
                //  38.321 Ch6.1.3.20
                mac_ce_len = 2;
                break;
            case DL_SCH_LCID_SP_ZP_CSI_RS_RES_SET_ACT:
                //  38.321 Ch6.1.3.19
                mac_ce_len = 2;
                break;
            case DL_SCH_LCID_PUCCH_SPATIAL_RELATION_ACT:
                //  38.321 Ch6.1.3.18
                mac_ce_len = 3;
                break;
            case DL_SCH_LCID_SP_CSI_REP_PUCCH_ACT:
                //  38.321 Ch6.1.3.16
                mac_ce_len = 2;
                break;
            case DL_SCH_LCID_TCI_STATE_IND_UE_SPEC_PDCCH:
                //  38.321 Ch6.1.3.15
                mac_ce_len = 2;
                break;
            case DL_SCH_LCID_DUPLICATION_ACT:
                //  38.321 Ch6.1.3.11
                mac_ce_len = 1;
                break;
            case DL_SCH_LCID_SCell_ACT_4_OCT:
                //  38.321 Ch6.1.3.10
                mac_ce_len = 4;
                break;
            case DL_SCH_LCID_SCell_ACT_1_OCT:
                //  38.321 Ch6.1.3.10
                mac_ce_len = 1;
                break;
            case DL_SCH_LCID_L_DRX:
                //  38.321 Ch6.1.3.6
                //  fixed length but not yet specify.
                mac_ce_len = 0;
                break;
            case DL_SCH_LCID_DRX:
                //  38.321 Ch6.1.3.5
                //  fixed length but not yet specify.
                mac_ce_len = 0;
                break;
            case DL_SCH_LCID_TA_COMMAND:
                //  38.321 Ch6.1.3.4
                mac_ce_len = 1;

                /*uint8_t ta_command = ((NR_MAC_CE_TA *)pdu_ptr)[1].TA_COMMAND;
                uint8_t tag_id = ((NR_MAC_CE_TA *)pdu_ptr)[1].TAGID;*/

                ul_time_alignment->apply_ta = 1;
                ul_time_alignment->ta_command = ((NR_MAC_CE_TA *)pdu_ptr)[1].TA_COMMAND;
                ul_time_alignment->tag_id = ((NR_MAC_CE_TA *)pdu_ptr)[1].TAGID;

                /*
                #ifdef DEBUG_HEADER_PARSING
                LOG_D(MAC, "[UE] CE %d : UE Timing Advance : %d\n", i, pdu_ptr[1]);
                #endif
                */

                LOG_D(MAC, "Received TA_COMMAND %u TAGID %u CC_id %d\n", ul_time_alignment->ta_command, ul_time_alignment->tag_id, CC_id);

                break;
            case DL_SCH_LCID_CON_RES_ID:
                //  38.321 Ch6.1.3.3
                // WIP todo: handle CCCH_pdu
                mac_ce_len = 6;
                
                LOG_I(MAC, "[UE %d][RAPROC] Frame %d : received contention resolution msg: %x.%x.%x.%x.%x.%x, Terminating RA procedure\n", module_idP, frameP, pdu_ptr[0], pdu_ptr[1], pdu_ptr[2], pdu_ptr[3], pdu_ptr[4], pdu_ptr[5]);

                if (mac->RA_active == 1) {
                  LOG_I(MAC, "[UE %d][RAPROC] Frame %d : Clearing RA_active flag\n", module_idP, frameP);
                  mac->RA_active = 0;
                   // // check if RA procedure has finished completely (no contention)
                   // tx_sdu = &mac->CCCH_pdu.payload[3];
                   // //Note: 3 assumes sizeof(SCH_SUBHEADER_SHORT) + PADDING CE, which is when UL-Grant has TBS >= 9 (64 bits)
                   // // (other possibility is 1 for TBS=7 (SCH_SUBHEADER_FIXED), or 2 for TBS=8 (SCH_SUBHEADER_FIXED+PADDING or //  SCH_SUBHEADER_SHORT)
                   // for (i = 0; i < 6; i++)
                   //   if (tx_sdu[i] != payload_ptr[i]) {
                   //     LOG_E(MAC, "[UE %d][RAPROC] Contention detected, RA failed\n", module_idP);
                   //     nr_ra_failed(module_idP, CC_id, eNB_index);
                   //     mac->RA_contention_resolution_timer_active = 0;
                   //     return;
                   //   }
                  LOG_I(MAC, "[UE %d][RAPROC] Frame %d : Cleared contention resolution timer. Set C-RNTI to TC-RNTI\n",
                    module_idP,
                    frameP);
                  mac->RA_contention_resolution_timer_active = 0;
                  nr_ra_succeeded(module_idP, CC_id, gNB_index);
                  mac->crnti = mac->t_crnti;
                  mac->t_crnti = 0;
                  mac->ra_state = RA_SUCCEEDED;
                }
                break;
            case DL_SCH_LCID_PADDING:
                done = 1;
                //  end of MAC PDU, can ignore the rest.
                break;

            //  MAC SDU

            case DL_SCH_LCID_DCCH:
                //  check if LCID is valid at current time.

            case DL_SCH_LCID_DCCH1:
                //  check if LCID is valid at current time.

            default:
                //  check if LCID is valid at current time.
                if(((NR_MAC_SUBHEADER_SHORT *)pdu_ptr)->F){
                    //mac_sdu_len |= (uint16_t)(((NR_MAC_SUBHEADER_LONG *)pdu_ptr)->L2)<<8;
                    mac_subheader_len = 3;
                    mac_sdu_len = ((uint16_t)(((NR_MAC_SUBHEADER_LONG *) pdu_ptr)->L1 & 0x7f) << 8)
                    | ((uint16_t)((NR_MAC_SUBHEADER_LONG *) pdu_ptr)->L2 & 0xff);

                } else {
                  mac_sdu_len = (uint16_t)((NR_MAC_SUBHEADER_SHORT *)pdu_ptr)->L;
                  mac_subheader_len = 2;
                }

                LOG_D(MAC, "[UE %d] Frame %d : DLSCH -> DL-DTCH %d (gNB %d, %d bytes)\n", module_idP, frameP, rx_lcid, gNB_index, mac_sdu_len);

                #if defined(ENABLE_MAC_PAYLOAD_DEBUG)
                    LOG_T(MAC, "[UE %d] First 32 bytes of DLSCH : \n", module_idP);

                    for (i = 0; i < 32; i++)
                      LOG_T(MAC, "%x.", (pdu_ptr + mac_subheader_len)[i]);

                    LOG_T(MAC, "\n");
                #endif

                if (IS_SOFTMODEM_NOS1){
                  if (rx_lcid < NB_RB_MAX && rx_lcid >= DL_SCH_LCID_DTCH) {

                    mac_rlc_data_ind(module_idP,
                                     0x1234,
                                     gNB_index,
                                     frameP,
                                     ENB_FLAG_NO,
                                     MBMS_FLAG_NO,
                                     rx_lcid,
                                     (char *) (pdu_ptr + mac_subheader_len),
                                     mac_sdu_len,
                                     1,
                                     NULL);
                  } else {
                    LOG_E(MAC, "[UE %d] Frame %d : unknown LCID %d (gNB %d)\n", module_idP, frameP, rx_lcid, gNB_index);
                  }
                }

            break;
        }
        pdu_ptr += ( mac_subheader_len + mac_ce_len + mac_sdu_len );
        pdu_len -= ( mac_subheader_len + mac_ce_len + mac_sdu_len );
        if (pdu_len < 0)
          LOG_E(MAC, "[MAC] nr_ue_process_mac_pdu, residual mac pdu length %d < 0!\n", pdu_len);
    }
}

////////////////////////////////////////////////////////
/////* ULSCH MAC PDU generation (6.1.2 TS 38.321) */////
////////////////////////////////////////////////////////

uint16_t nr_generate_ulsch_pdu(uint8_t *sdus_payload,
                                    uint8_t *pdu,
                                    uint8_t num_sdus,
                                    uint16_t *sdu_lengths,
                                    uint8_t *sdu_lcids,
                                    uint8_t power_headroom,
                                    uint16_t crnti,
                                    uint16_t truncated_bsr,
                                    uint16_t short_bsr,
                                    uint16_t long_bsr,
                                    unsigned short post_padding,
                                    uint16_t buflen) {

  NR_MAC_SUBHEADER_FIXED *mac_pdu_ptr = (NR_MAC_SUBHEADER_FIXED *) pdu;
  unsigned char last_size = 0, i, mac_header_control_elements[16], *ce_ptr, bsr = 0;
  int mac_ce_size;
  uint16_t offset = 0;

  LOG_D(MAC, "[UE] Generating ULSCH PDU : num_sdus %d\n", num_sdus);

  #ifdef DEBUG_HEADER_PARSING

    for (i = 0; i < num_sdus; i++)
      LOG_D(MAC, "[UE] MAC subPDU %d (lcid %d length %d bytes \n", i, sdu_lcids[i], sdu_lengths[i]);

  #endif

  // Generating UL MAC subPDUs including MAC SDU and subheader

  for (i = 0; i < num_sdus; i++) {
    LOG_D(MAC, "[UE] Generating UL MAC subPDUs for SDU with lenght %d ( num_sdus %d )\n", sdu_lengths[i], num_sdus);

    if (sdu_lcids[i] != UL_SCH_LCID_CCCH){
      if (sdu_lengths[i] < 128) {
        ((NR_MAC_SUBHEADER_SHORT *) mac_pdu_ptr)->R = 0;
        ((NR_MAC_SUBHEADER_SHORT *) mac_pdu_ptr)->F = 0;
        ((NR_MAC_SUBHEADER_SHORT *) mac_pdu_ptr)->LCID = sdu_lcids[i];
        ((NR_MAC_SUBHEADER_SHORT *) mac_pdu_ptr)->L = (unsigned char) sdu_lengths[i];
        last_size = 2;
      } else {
        ((NR_MAC_SUBHEADER_LONG *) mac_pdu_ptr)->R = 0;
        ((NR_MAC_SUBHEADER_LONG *) mac_pdu_ptr)->F = 1;
        ((NR_MAC_SUBHEADER_LONG *) mac_pdu_ptr)->LCID = sdu_lcids[i];
        ((NR_MAC_SUBHEADER_LONG *) mac_pdu_ptr)->L1 = ((unsigned short) sdu_lengths[i] >> 8) & 0x7f;
        ((NR_MAC_SUBHEADER_LONG *) mac_pdu_ptr)->L2 = (unsigned short) sdu_lengths[i] & 0xff;
        last_size = 3;
      }
    } else { // UL CCCH SDU
      mac_pdu_ptr->R = 0;
      mac_pdu_ptr->LCID = sdu_lcids[i];
    }

    mac_pdu_ptr += last_size;

    // cycle through SDUs, compute each relevant and place ulsch_buffer in
    memcpy((void *) mac_pdu_ptr, (void *) sdus_payload, sdu_lengths[i]);
    sdus_payload += sdu_lengths[i]; 
    mac_pdu_ptr  += sdu_lengths[i];
  }

  // Generating UL MAC subPDUs including MAC CEs (MAC CE and subheader)

  ce_ptr = &mac_header_control_elements[0];

  if (power_headroom) {
    // MAC CE fixed subheader
    mac_pdu_ptr->R = 0;
    mac_pdu_ptr->LCID = UL_SCH_LCID_SINGLE_ENTRY_PHR;
    mac_pdu_ptr++;

    // PHR MAC CE (1 octet)
    ((NR_SINGLE_ENTRY_PHR_MAC_CE *) ce_ptr)->PH = power_headroom;
    ((NR_SINGLE_ENTRY_PHR_MAC_CE *) ce_ptr)->R1 = 0;
    ((NR_SINGLE_ENTRY_PHR_MAC_CE *) ce_ptr)->PCMAX = 0; // todo
    ((NR_SINGLE_ENTRY_PHR_MAC_CE *) ce_ptr)->R2 = 0;

    mac_ce_size = sizeof(NR_SINGLE_ENTRY_PHR_MAC_CE);

    // Copying bytes for PHR MAC CEs to the mac pdu pointer
    memcpy((void *) mac_pdu_ptr, (void *) ce_ptr, mac_ce_size);
    ce_ptr += mac_ce_size;
    mac_pdu_ptr += (unsigned char) mac_ce_size;
  }

  if (crnti) {
    // MAC CE fixed subheader
    mac_pdu_ptr->R = 0;
    mac_pdu_ptr->LCID = CRNTI;
    mac_pdu_ptr++;

    // C-RNTI MAC CE (2 octets)
    * (uint16_t *) ce_ptr = crnti;
    mac_ce_size = sizeof(uint16_t);

    // Copying bytes for CRNTI MAC CE to the mac pdu pointer
    memcpy((void *) mac_pdu_ptr, (void *) ce_ptr, mac_ce_size);
    ce_ptr += mac_ce_size;
    mac_pdu_ptr += (unsigned char) mac_ce_size;
  }

  if (truncated_bsr) {
    // MAC CE fixed subheader
    mac_pdu_ptr->R = 0;
    mac_pdu_ptr->LCID = UL_SCH_LCID_S_TRUNCATED_BSR;
    mac_pdu_ptr++;

    // Short truncated BSR MAC CE (1 octet)
    ((NR_BSR_SHORT_TRUNCATED *) ce_ptr)-> Buffer_size = truncated_bsr;
    ((NR_BSR_SHORT_TRUNCATED *) ce_ptr)-> LcgID = 0; // todo
    mac_ce_size = sizeof(NR_BSR_SHORT_TRUNCATED);

    bsr = 1 ;
  } else if (short_bsr) {
    // MAC CE fixed subheader
    mac_pdu_ptr->R = 0;
    mac_pdu_ptr->LCID = UL_SCH_LCID_S_BSR;
    mac_pdu_ptr++;

    // Short truncated BSR MAC CE (1 octet)
    ((NR_BSR_SHORT *) ce_ptr)->Buffer_size = short_bsr;
    ((NR_BSR_SHORT *) ce_ptr)->LcgID = 0; // todo
    mac_ce_size = sizeof(NR_BSR_SHORT);

    bsr = 1 ;
  } else if (long_bsr) {
    // MAC CE variable subheader
    // todo ch 6.1.3.1. TS 38.321
    // ((NR_MAC_SUBHEADER_SHORT *) mac_pdu_ptr)->R = 0;
    // ((NR_MAC_SUBHEADER_SHORT *) mac_pdu_ptr)->F = 0;
    // ((NR_MAC_SUBHEADER_SHORT *) mac_pdu_ptr)->LCID = UL_SCH_LCID_L_BSR;
    // ((NR_MAC_SUBHEADER_SHORT *) mac_pdu_ptr)->L = 0;
    // last_size = 2;
    // mac_pdu_ptr += last_size;

    // Short truncated BSR MAC CE (1 octet)
    // ((NR_BSR_LONG *) ce_ptr)->Buffer_size0 = short_bsr;
    // ((NR_BSR_LONG *) ce_ptr)->LCGID0 = 0;
    // mac_ce_size = sizeof(NR_BSR_LONG); // size is variable
  }

  if (bsr){
    // Copying bytes for BSR MAC CE to the mac pdu pointer
    memcpy((void *) mac_pdu_ptr, (void *) ce_ptr, mac_ce_size);
    ce_ptr += mac_ce_size;
    mac_pdu_ptr += (unsigned char) mac_ce_size;
  }

  // compute offset before adding padding (if necessary)
  offset = ((unsigned char *) mac_pdu_ptr - pdu);
  uint16_t padding_bytes = 0; 

  if(buflen > 0) // If the buflen is provided
    padding_bytes = buflen - offset;

  // Compute final offset for padding
  if (post_padding > 0 || padding_bytes>0) {
    ((NR_MAC_SUBHEADER_FIXED *) mac_pdu_ptr)->R = 0;
    ((NR_MAC_SUBHEADER_FIXED *) mac_pdu_ptr)->LCID = UL_SCH_LCID_PADDING;
    mac_pdu_ptr++;
  } else {            
    // no MAC subPDU with padding
  }

  // compute final offset
  offset = ((unsigned char *) mac_pdu_ptr - pdu);

  //printf("Offset %d \n", ((unsigned char *) mac_pdu_ptr - pdu));

  return offset;
}

uint8_t
nr_ue_get_sdu(module_id_t module_idP, int CC_id, frame_t frameP,
           sub_frame_t subframe, uint8_t eNB_index,
           uint8_t *ulsch_buffer, uint16_t buflen, uint8_t *access_mode) {
  uint8_t total_rlc_pdu_header_len = 0;
  int16_t buflen_remain = 0;
  uint8_t lcid = 0;
  uint16_t sdu_lengths[8] = { 0, 0, 0, 0, 0, 0, 0, 0 };
  uint8_t sdu_lcids[8] = { 0, 0, 0, 0, 0, 0, 0, 0 };
  uint16_t payload_offset = 0, num_sdus = 0;
  uint8_t ulsch_sdus[MAX_ULSCH_PAYLOAD_BYTES];
  uint16_t sdu_length_total = 0;
  //unsigned short post_padding = 0;

  rlc_buffer_occupancy_t lcid_buffer_occupancy_old =
    0, lcid_buffer_occupancy_new = 0;
  LOG_D(MAC,
        "[UE %d] MAC PROCESS UL TRANSPORT BLOCK at frame%d subframe %d TBS=%d\n",
        module_idP, frameP, subframe, buflen);
  AssertFatal(CC_id == 0,
              "Transmission on secondary CCs is not supported yet\n");
#if UE_TIMING_TRACE
  start_meas(&UE_mac_inst[module_idP].tx_ulsch_sdu);
#endif

  //NR_UE_MAC_INST_t *nr_ue_mac_inst = get_mac_inst(0);

  // Check for DCCH first
  // TO DO: Multiplex in the order defined by the logical channel prioritization
  for (lcid = UL_SCH_LCID_SRB1;
       lcid < NR_MAX_NUM_LCID; lcid++) {

      lcid_buffer_occupancy_old =
    		  //TODO: Replace static value with CRNTI
        mac_rlc_get_buffer_occupancy_ind(module_idP,
        								 0x1234, eNB_index, frameP, //nr_ue_mac_inst->crnti
                                         subframe, ENB_FLAG_NO,
                                         lcid);
      lcid_buffer_occupancy_new = lcid_buffer_occupancy_old;

      if(lcid_buffer_occupancy_new){

        buflen_remain =
          buflen - (total_rlc_pdu_header_len + sdu_length_total + MAX_RLC_SDU_SUBHEADER_SIZE);
        LOG_D(MAC,
              "[UE %d] Frame %d : UL-DXCH -> ULSCH, RLC %d has %d bytes to "
              "send (Transport Block size %d SDU Length Total %d , mac header len %d, buflen_remain %d )\n", //BSR byte before Tx=%d
              module_idP, frameP, lcid, lcid_buffer_occupancy_new,
              buflen, sdu_length_total,
              total_rlc_pdu_header_len, buflen_remain); // ,nr_ue_mac_inst->scheduling_info.BSR_bytes[nr_ue_mac_inst->scheduling_info.LCGID[lcid]]

        while(buflen_remain > 0 && lcid_buffer_occupancy_new){

        //TODO: Replace static value with CRNTI
        sdu_lengths[num_sdus] = mac_rlc_data_req(module_idP,
        						0x1234, eNB_index, //nr_ue_mac_inst->crnti
                                frameP,
                                ENB_FLAG_NO,
                                MBMS_FLAG_NO,
                                lcid,
                                buflen_remain,
                                (char *)&ulsch_sdus[sdu_length_total],0,
                                0
                                                );
        AssertFatal(buflen_remain >= sdu_lengths[num_sdus],
                    "LCID=%d RLC has segmented %d bytes but MAC has max=%d\n",
                    lcid, sdu_lengths[num_sdus], buflen_remain);

        if (sdu_lengths[num_sdus]) {
          sdu_length_total += sdu_lengths[num_sdus];
          sdu_lcids[num_sdus] = lcid;

          total_rlc_pdu_header_len += MAX_RLC_SDU_SUBHEADER_SIZE; //rlc_pdu_header_len_last;

          //Update number of SDU
          num_sdus++;
        }

        /* Get updated BO after multiplexing this PDU */
        //TODO: Replace static value with CRNTI

        lcid_buffer_occupancy_new =
          mac_rlc_get_buffer_occupancy_ind(module_idP,
                                           0x1234, //nr_ue_mac_inst->crnti
                                           eNB_index, frameP,
                                           subframe, ENB_FLAG_NO,
                                           lcid);
        buflen_remain =
                  buflen - (total_rlc_pdu_header_len + sdu_length_total + MAX_RLC_SDU_SUBHEADER_SIZE);
        }
  }

}

  // Generate ULSCH PDU
  if (num_sdus>0) {
  payload_offset = nr_generate_ulsch_pdu(ulsch_sdus,
                                         ulsch_buffer,  // mac header
                                         num_sdus,  // num sdus
                                         sdu_lengths, // sdu length
                                         sdu_lcids, // sdu lcid
                                         0, // power_headroom
                                         0, // crnti
                                         0, // truncated_bsr
                                         0, // short_bsr
                                         0, // long_bsr
                                         0, // post_padding 
                                         buflen);  // TBS in bytes
  }
  else
	  return 0;

  // Padding: fill remainder of ULSCH with 0
  if (buflen - payload_offset > 0){
  	  for (int j = payload_offset; j < buflen; j++)
  		  ulsch_buffer[j] = 0;
  }

#if defined(ENABLE_MAC_PAYLOAD_DEBUG)
  LOG_I(MAC, "Printing UL MAC payload UE side, payload_offset: %d \n", payload_offset);
  for (int i = 0; i < buflen ; i++) {
	  //harq_process_ul_ue->a[i] = (unsigned char) rand();
	  //printf("a[%d]=0x%02x\n",i,harq_process_ul_ue->a[i]);
	  printf("%02x ",(unsigned char)ulsch_buffer[i]);
  }
  printf("\n");
#endif

  return 1;
}<|MERGE_RESOLUTION|>--- conflicted
+++ resolved
@@ -979,24 +979,6 @@
     }
   }
 
-<<<<<<< HEAD
-#ifdef DEBUG_MIB
-  LOG_I(MAC,"system frame number(6 MSB bits): %d\n",  mac->mib->systemFrameNumber.buf[0]);
-  LOG_I(MAC,"system frame number(with LSB): %d\n", (int)frame);
-  LOG_I(MAC,"subcarrier spacing (0=15or60, 1=30or120): %d\n", (int)mac->mib->subCarrierSpacingCommon);
-  LOG_I(MAC,"ssb carrier offset(with MSB):  %d\n", (int)ssb_subcarrier_offset);
-  LOG_I(MAC,"dmrs type A position (0=pos2,1=pos3): %d\n", (int)mac->mib->dmrs_TypeA_Position);
-  LOG_I(MAC,"pdcch config sib1.controlResourceSetZero: %d\n", (int)mac->mib->pdcch_ConfigSIB1.controlResourceSetZero);
-  LOG_I(MAC,"pdcch config sib1.searchSpaceZero: %d\n", (int)mac->mib->pdcch_ConfigSIB1.searchSpaceZero);
-  LOG_I(MAC,"cell barred (0=barred,1=notBarred): %d\n", (int)mac->mib->cellBarred);
-  LOG_I(MAC,"intra frequency reselection (0=allowed,1=notAllowed): %d\n", (int)mac->mib->intraFreqReselection);
-  //LOG_I(MAC,"half frame bit(extra bits):    %d\n", (int)half_frame_bit);
-  LOG_I(MAC,"ssb index(extra bits):         %d\n", (int)ssb_index);
-#endif
-
-  get_type0_PDCCH_CSS_config_parameters(&mac->type0_PDCCH_CSS_config, mac->mib, extra_bits, ssb_length, ssb_index,
-                                        mac->phy_config.config_req.ssb_table.ssb_offset_point_a);
-=======
   LOG_D(MAC,"system frame number(6 MSB bits): %d\n",  mac->mib->systemFrameNumber.buf[0]);
   LOG_D(MAC,"system frame number(with LSB): %d\n", (int)frame);
   LOG_D(MAC,"subcarrier spacing (0=15or60, 1=30or120): %d\n", (int)mac->mib->subCarrierSpacingCommon);
@@ -1007,338 +989,8 @@
   LOG_D(MAC,"half frame bit(extra bits):    %d\n", (int)half_frame_bit);
   LOG_D(MAC,"ssb index(extra bits):         %d\n", (int)ssb_index);
 
-  subcarrier_spacing_t scs_ssb = scs_30kHz;      //  default for 
-  //const uint32_t scs_index = 0;
-  const uint32_t num_slot_per_frame = 20;
-  subcarrier_spacing_t scs_pdcch;
-
-  //  assume carrier frequency < 6GHz
-  if(mac->mib->subCarrierSpacingCommon == NR_MIB__subCarrierSpacingCommon_scs15or60){
-    scs_pdcch = scs_15kHz;
-  }else{  //NR_MIB__subCarrierSpacingCommon_scs30or120
-    scs_pdcch = scs_30kHz;
-  }
-
-  channel_bandwidth_t min_channel_bw = bw_10MHz;  //  deafult for testing
-	    
-  uint32_t is_condition_A = (ssb_subcarrier_offset == 0);   //  38.213 ch.13
-  frequency_range_t frequency_range = FR1;
-  uint32_t index_4msb = (mac->mib->pdcch_ConfigSIB1.controlResourceSetZero);
-  uint32_t index_4lsb = (mac->mib->pdcch_ConfigSIB1.searchSpaceZero);
-  int32_t num_rbs = -1;
-  int32_t num_symbols = -1;
-  int32_t rb_offset = -1;
-  LOG_D(MAC,"<<<<<<<<<configSIB1: controlResourceSetZero %d searchSpaceZero %d scs_ssb %d scs_pdcch %d switch %d ",
-        index_4msb,index_4lsb,scs_ssb,scs_pdcch, (scs_ssb << 5)|scs_pdcch);
-
-  //  type0-pdcch coreset
-  switch( (scs_ssb << 5)|scs_pdcch ){
-  case (scs_15kHz << 5) | scs_15kHz :
-    AssertFatal(index_4msb < 15, "38.213 Table 13-1 4 MSB out of range\n");
-    mac->type0_pdcch_ss_mux_pattern = 1;
-    num_rbs     = table_38213_13_1_c2[index_4msb];
-    num_symbols = table_38213_13_1_c3[index_4msb];
-    rb_offset   = table_38213_13_1_c4[index_4msb];
-    break;
-
-  case (scs_15kHz << 5) | scs_30kHz:
-    AssertFatal(index_4msb < 14, "38.213 Table 13-2 4 MSB out of range\n");
-    mac->type0_pdcch_ss_mux_pattern = 1;
-    num_rbs     = table_38213_13_2_c2[index_4msb];
-    num_symbols = table_38213_13_2_c3[index_4msb];
-    rb_offset   = table_38213_13_2_c4[index_4msb];
-    break;
-
-  case (scs_30kHz << 5) | scs_15kHz:
-    if((min_channel_bw & bw_5MHz) | (min_channel_bw & bw_10MHz)){
-      AssertFatal(index_4msb < 9, "38.213 Table 13-3 4 MSB out of range\n");
-      mac->type0_pdcch_ss_mux_pattern = 1;
-      num_rbs     = table_38213_13_3_c2[index_4msb];
-      num_symbols = table_38213_13_3_c3[index_4msb];
-      rb_offset   = table_38213_13_3_c4[index_4msb];
-    }else if(min_channel_bw & bw_40MHz){
-      AssertFatal(index_4msb < 9, "38.213 Table 13-5 4 MSB out of range\n");
-      mac->type0_pdcch_ss_mux_pattern = 1;
-      num_rbs     = table_38213_13_5_c2[index_4msb];
-      num_symbols = table_38213_13_5_c3[index_4msb];
-      rb_offset   = table_38213_13_5_c4[index_4msb];
-    }else{ ; }
-
-    break;
-
-  case (scs_30kHz << 5) | scs_30kHz:
-    if((min_channel_bw & bw_5MHz) | (min_channel_bw & bw_10MHz)){
-      mac->type0_pdcch_ss_mux_pattern = 1;
-      num_rbs     = table_38213_13_4_c2[index_4msb];
-      num_symbols = table_38213_13_4_c3[index_4msb];
-      rb_offset   = table_38213_13_4_c4[index_4msb];
-      LOG_I(MAC,"<<<<<<<<<index_4msb %d num_rbs %d num_symb %d rb_offset %d\n",index_4msb,num_rbs,num_symbols,rb_offset );
-    }else if(min_channel_bw & bw_40MHz){
-      AssertFatal(index_4msb < 10, "38.213 Table 13-6 4 MSB out of range\n");
-      mac->type0_pdcch_ss_mux_pattern = 1;
-      num_rbs     = table_38213_13_6_c2[index_4msb];
-      num_symbols = table_38213_13_6_c3[index_4msb];
-      rb_offset   = table_38213_13_6_c4[index_4msb];
-    }else{ ; }
-    break;
-
-  case (scs_120kHz << 5) | scs_60kHz:
-    AssertFatal(index_4msb < 12, "38.213 Table 13-7 4 MSB out of range\n");
-    if(index_4msb & 0x7){
-      mac->type0_pdcch_ss_mux_pattern = 1;
-    }else if(index_4msb & 0x18){
-      mac->type0_pdcch_ss_mux_pattern = 2;
-    }else{ ; }
-
-    num_rbs     = table_38213_13_7_c2[index_4msb];
-    num_symbols = table_38213_13_7_c3[index_4msb];
-    if(!is_condition_A && (index_4msb == 8 || index_4msb == 10)){
-      rb_offset   = table_38213_13_7_c4[index_4msb] - 1;
-    }else{
-      rb_offset   = table_38213_13_7_c4[index_4msb];
-    }
-    break;
-
-  case (scs_120kHz << 5) | scs_120kHz:
-    AssertFatal(index_4msb < 8, "38.213 Table 13-8 4 MSB out of range\n");
-    if(index_4msb & 0x3){
-      mac->type0_pdcch_ss_mux_pattern = 1;
-    }else if(index_4msb & 0x0c){
-      mac->type0_pdcch_ss_mux_pattern = 3;
-    }
-
-    num_rbs     = table_38213_13_8_c2[index_4msb];
-    num_symbols = table_38213_13_8_c3[index_4msb];
-    if(!is_condition_A && (index_4msb == 4 || index_4msb == 6)){
-      rb_offset   = table_38213_13_8_c4[index_4msb] - 1;
-    }else{
-      rb_offset   = table_38213_13_8_c4[index_4msb];
-    }
-    break;
-
-  case (scs_240kHz << 5) | scs_60kHz:
-    AssertFatal(index_4msb < 4, "38.213 Table 13-9 4 MSB out of range\n");
-    mac->type0_pdcch_ss_mux_pattern = 1;
-    num_rbs     = table_38213_13_9_c2[index_4msb];
-    num_symbols = table_38213_13_9_c3[index_4msb];
-    rb_offset   = table_38213_13_9_c4[index_4msb];
-    break;
-
-  case (scs_240kHz << 5) | scs_120kHz:
-    AssertFatal(index_4msb < 8, "38.213 Table 13-10 4 MSB out of range\n");
-    if(index_4msb & 0x3){
-      mac->type0_pdcch_ss_mux_pattern = 1;
-    }else if(index_4msb & 0x0c){
-      mac->type0_pdcch_ss_mux_pattern = 2;
-    }
-    num_rbs     = table_38213_13_10_c2[index_4msb];
-    num_symbols = table_38213_13_10_c3[index_4msb];
-    if(!is_condition_A && (index_4msb == 4 || index_4msb == 6)){
-      rb_offset   = table_38213_13_10_c4[index_4msb]-1;
-    }else{
-      rb_offset   = table_38213_13_10_c4[index_4msb];
-    }
-                
-    break;
-
-  default:
-    break;
-  }
-
-  AssertFatal(num_rbs != -1, "Type0 PDCCH coreset num_rbs undefined");
-  AssertFatal(num_symbols != -1, "Type0 PDCCH coreset num_symbols undefined");
-  AssertFatal(rb_offset != -1, "Type0 PDCCH coreset rb_offset undefined");
-        
-  //uint32_t cell_id = 0;   //  obtain from L1 later
-
-  //mac->type0_pdcch_dci_config.coreset.rb_start = rb_offset;
-  //mac->type0_pdcch_dci_config.coreset.rb_end = rb_offset + num_rbs - 1;
-  uint64_t mask = 0x0;
-  uint8_t i;
-  for(i=0; i<(num_rbs/6); ++i){   //  38.331 Each bit corresponds a group of 6 RBs
-    mask = mask >> 1;
-    mask = mask | 0x100000000000;
-  }
-  //LOG_I(MAC,">>>>>>>>mask %x num_rbs %d rb_offset %d\n", mask, num_rbs, rb_offset);
-  /*
-    mac->type0_pdcch_dci_config.coreset.frequency_domain_resource = mask;
-    mac->type0_pdcch_dci_config.coreset.rb_offset = rb_offset;  //  additional parameter other than coreset
-
-    //mac->type0_pdcch_dci_config.type0_pdcch_coreset.duration = num_symbols;
-    mac->type0_pdcch_dci_config.coreset.cce_reg_mapping_type = CCE_REG_MAPPING_TYPE_INTERLEAVED;
-    mac->type0_pdcch_dci_config.coreset.cce_reg_interleaved_reg_bundle_size = 6;   //  L 38.211 7.3.2.2
-    mac->type0_pdcch_dci_config.coreset.cce_reg_interleaved_interleaver_size = 2;  //  R 38.211 7.3.2.2
-    mac->type0_pdcch_dci_config.coreset.cce_reg_interleaved_shift_index = cell_id;
-    mac->type0_pdcch_dci_config.coreset.precoder_granularity = PRECODER_GRANULARITY_SAME_AS_REG_BUNDLE;
-    mac->type0_pdcch_dci_config.coreset.pdcch_dmrs_scrambling_id = cell_id;
-  */
-
-
-  // type0-pdcch search space
-  float big_o;
-  float big_m;
-  uint32_t temp;
-  SFN_C_TYPE sfn_c=SFN_C_IMPOSSIBLE;   //  only valid for mux=1
-  uint32_t n_c=UINT_MAX;
-  uint32_t number_of_search_space_per_slot=UINT_MAX;
-//  uint32_t first_symbol_index=UINT_MAX;
-//  uint32_t search_space_duration;  //  element of search space
-  //  38.213 table 10.1-1
-
-  /// MUX PATTERN 1
-  if(mac->type0_pdcch_ss_mux_pattern == 1 && frequency_range == FR1){
-    big_o = table_38213_13_11_c1[index_4lsb];
-    number_of_search_space_per_slot = table_38213_13_11_c2[index_4lsb];
-    big_m = table_38213_13_11_c3[index_4lsb];
-
-    temp = (uint32_t)(big_o*pow(2, scs_pdcch)) + (uint32_t)(ssb_index*big_m);
-    n_c = temp / num_slot_per_frame;
-    if((temp/num_slot_per_frame) & 0x1){
-      sfn_c = SFN_C_MOD_2_EQ_1;
-    }else{
-      sfn_c = SFN_C_MOD_2_EQ_0;
-    }
-
-//    if((index_4lsb == 1 || index_4lsb == 3 || index_4lsb == 5 || index_4lsb == 7) && (ssb_index&1)){
-//      first_symbol_index = num_symbols;
-//    }else{
-//      first_symbol_index = table_38213_13_11_c4[index_4lsb];
-//    }
-    //  38.213 chapter 13: over two consecutive slots
-//    search_space_duration = 2;
-  }
-
-  if(mac->type0_pdcch_ss_mux_pattern == 1 && frequency_range == FR2){
-    big_o = table_38213_13_12_c1[index_4lsb];
-    number_of_search_space_per_slot = table_38213_13_11_c2[index_4lsb];
-    big_m = table_38213_13_12_c3[index_4lsb];
-
-//    if((index_4lsb == 1 || index_4lsb == 3 || index_4lsb == 5 || index_4lsb == 10) && (ssb_index&1)){
-//      first_symbol_index = 7;
-//    }else if((index_4lsb == 6 || index_4lsb == 7 || index_4lsb == 8 || index_4lsb == 11) && (ssb_index&1)){
-//      first_symbol_index = num_symbols;
-//    }else{
-//      first_symbol_index = 0;
-//    }
-    //  38.213 chapter 13: over two consecutive slots
-    //search_space_duration = 2;
-  }
-
-  /// MUX PATTERN 2
-  if(mac->type0_pdcch_ss_mux_pattern == 2){
-            
-    if((scs_ssb == scs_120kHz) && (scs_pdcch == scs_60kHz)){
-      //  38.213 Table 13-13
-      AssertFatal(index_4lsb == 0, "38.213 Table 13-13 4 LSB out of range\n");
-      //  PDCCH monitoring occasions (SFN and slot number) same as SSB frame-slot
-      //                sfn_c = SFN_C_EQ_SFN_SSB;
-      n_c = get_ssb_slot(ssb_index);
-//      switch(ssb_index & 0x3){    //  ssb_index(i) mod 4
-//      case 0:
-//	first_symbol_index = 0;
-//	break;
-//      case 1:
-//	first_symbol_index = 1;
-//	break;
-//      case 2:
-//	first_symbol_index = 6;
-//	break;
-//      case 3:
-//	first_symbol_index = 7;
-//	break;
-//      default: break;
-//      }
-                
-    }else if((scs_ssb == scs_240kHz) && (scs_pdcch == scs_120kHz)){
-      //  38.213 Table 13-14
-      AssertFatal(index_4lsb == 0, "38.213 Table 13-14 4 LSB out of range\n");
-      //  PDCCH monitoring occasions (SFN and slot number) same as SSB frame-slot
-      //                sfn_c = SFN_C_EQ_SFN_SSB;
-      n_c = get_ssb_slot(ssb_index);
-      switch(ssb_index & 0x7){    //  ssb_index(i) mod 8
-      case 0: 
-//	first_symbol_index = 0;
-	break;
-      case 1: 
-//	first_symbol_index = 1;
-	break;
-      case 2: 
-//	first_symbol_index = 2;
-	break;
-      case 3: 
-//	first_symbol_index = 3;
-	break;
-      case 4: 
-//	first_symbol_index = 12;
-	n_c = get_ssb_slot(ssb_index) - 1;
-	break;
-      case 5: 
-//	first_symbol_index = 13;
-	n_c = get_ssb_slot(ssb_index) - 1;
-	break;
-      case 6: 
-//	first_symbol_index = 0;
-	break;
-      case 7: 
-//	first_symbol_index = 1;
-	break;
-      default: break; 
-      }
-    }else{ ; }
-    //  38.213 chapter 13: over one slot
-//    search_space_duration = 1;
-  }
-
-  /// MUX PATTERN 3
-  if(mac->type0_pdcch_ss_mux_pattern == 3){
-    if((scs_ssb == scs_120kHz) && (scs_pdcch == scs_120kHz)){
-      //  38.213 Table 13-15
-      AssertFatal(index_4lsb == 0, "38.213 Table 13-15 4 LSB out of range\n");
-      //  PDCCH monitoring occasions (SFN and slot number) same as SSB frame-slot
-      //                sfn_c = SFN_C_EQ_SFN_SSB;
-      n_c = get_ssb_slot(ssb_index);
-//      switch(ssb_index & 0x3){    //  ssb_index(i) mod 4
-//      case 0:
-//	first_symbol_index = 4;
-//	break;
-//      case 1:
-//	first_symbol_index = 8;
-//	break;
-//      case 2:
-//	first_symbol_index = 2;
-//	break;
-//      case 3:
-//	first_symbol_index = 6;
-//	break;
-//      default: break;
-//      }
-    }else{ ; }
-    //  38.213 chapter 13: over one slot
-//    search_space_duration = 1;
-  }
-
-  AssertFatal(number_of_search_space_per_slot!=UINT_MAX,"");
-  /*
-  uint32_t coreset_duration = num_symbols * number_of_search_space_per_slot;
-    mac->type0_pdcch_dci_config.number_of_candidates[0] = table_38213_10_1_1_c2[0];
-    mac->type0_pdcch_dci_config.number_of_candidates[1] = table_38213_10_1_1_c2[1];
-    mac->type0_pdcch_dci_config.number_of_candidates[2] = table_38213_10_1_1_c2[2];   //  CCE aggregation level = 4
-    mac->type0_pdcch_dci_config.number_of_candidates[3] = table_38213_10_1_1_c2[3];   //  CCE aggregation level = 8
-    mac->type0_pdcch_dci_config.number_of_candidates[4] = table_38213_10_1_1_c2[4];   //  CCE aggregation level = 16
-    mac->type0_pdcch_dci_config.duration = search_space_duration;
-    mac->type0_pdcch_dci_config.coreset.duration = coreset_duration;   //  coreset
-    AssertFatal(first_symbol_index!=UINT_MAX,"");
-    mac->type0_pdcch_dci_config.monitoring_symbols_within_slot = (0x3fff << first_symbol_index) & (0x3fff >> (14-coreset_duration-first_symbol_index)) & 0x3fff;
-  */
-  AssertFatal(sfn_c!=SFN_C_IMPOSSIBLE,"");
-  AssertFatal(n_c!=UINT_MAX,"");
-  mac->type0_pdcch_ss_sfn_c = sfn_c;
-  mac->type0_pdcch_ss_n_c = n_c;
-        
-  // fill in the elements in config request inside P5 message
-  mac->phy_config.Mod_id = module_id;
-  mac->phy_config.CC_id = cc_id;
->>>>>>> b9b2f289
+  get_type0_PDCCH_CSS_config_parameters(&mac->type0_PDCCH_CSS_config, mac->mib, extra_bits, ssb_length, ssb_index,
+                                        mac->phy_config.config_req.ssb_table.ssb_offset_point_a);
 
   ssb_index = mac->type0_PDCCH_CSS_config.ssb_index; //  TODO: ssb_index should obtain from L1 in case Lssb != 64
   mac->type0_pdcch_ss_mux_pattern = mac->type0_PDCCH_CSS_config.type0_pdcch_ss_mux_pattern;
