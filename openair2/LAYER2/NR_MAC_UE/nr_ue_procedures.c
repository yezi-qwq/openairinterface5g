--- conflicted
+++ resolved
@@ -1214,11 +1214,7 @@
 //      first_symbol_index = 0;
 //    }
     //  38.213 chapter 13: over two consecutive slots
-<<<<<<< HEAD
-//    search_space_duration = 2;
-=======
     //search_space_duration = 2;
->>>>>>> 68619cae
   }
 
   /// MUX PATTERN 2
