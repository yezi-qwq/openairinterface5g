--- conflicted
+++ resolved
@@ -74,11 +74,8 @@
 //#define ENABLE_MAC_PAYLOAD_DEBUG 1
 #define DEBUG_EXTRACT_DCI 1
 
-<<<<<<< HEAD
 extern int bwp_id;
 extern dci_pdu_rel15_t *def_dci_pdu_rel15;
-=======
->>>>>>> e68e72cd
 extern const uint16_t nr_slots_per_frame[5];
 
 extern void mac_rlc_data_ind     (
@@ -676,11 +673,7 @@
 
     // check type0 from 38.213 13 if we have no CellGroupConfig
     // TODO: implementation to be completed
-<<<<<<< HEAD
     if (mac->scg == NULL) {
-=======
-    if (mac->scd == NULL) {
->>>>>>> e68e72cd
       if(dl_info->ssb_index != -1){
 
         if(mac->type0_pdcch_ss_mux_pattern == 1){
@@ -728,11 +721,7 @@
         dl_config->number_pdus = dl_config->number_pdus + 1;
         mac->scheduled_response.dl_config = dl_config;
       }
-<<<<<<< HEAD
     } else { // we have an scg
-=======
-    } else { // we have an scd
->>>>>>> e68e72cd
 
       dcireq.module_id = mod_id;
       dcireq.gNB_index = gNB_index;
@@ -767,7 +756,6 @@
         if(search_space_mask & type3_pdcch){
         }
       */
-<<<<<<< HEAD
     }
   } else if (ul_info && ul_info->slot_tx == 8) {
     module_id_t mod_id    = ul_info->module_id;
@@ -848,87 +836,6 @@
     if(mac->if_module != NULL && mac->if_module->scheduled_response != NULL){
       mac->if_module->scheduled_response(&scheduled_response);
     }
-=======
-    }
-  } else if (ul_info && ul_info->slot_tx == 8) {
-    module_id_t mod_id    = ul_info->module_id;
-    uint32_t gNB_index    = ul_info->gNB_index;
-    int cc_id             = ul_info->cc_id;
-    frame_t rx_frame      = ul_info->frame_rx;
-    slot_t rx_slot        = ul_info->slot_rx;
-    NR_UE_MAC_INST_t *mac = get_mac_inst(mod_id);
-
-    // program PUSCH. this should actually be done upon reception of an UL DCI
-    nr_dcireq_t dcireq;
-    nr_scheduled_response_t scheduled_response;
-
-    //--------------------------Temporary configuration-----------------------------//
-    uint16_t rnti               = 0x1234;
-    uint32_t rb_size            = 50;
-    uint32_t rb_start           = 0;
-    uint8_t  nr_of_symbols      = 12;
-    uint8_t  start_symbol_index = 2;
-    uint8_t  nrOfLayers         = 1;
-    uint8_t  mcs_index          = 9;
-    uint8_t  mcs_table          = 0;
-    uint8_t  harq_process_id    = 0;
-    uint8_t  rv_index           = 0;
-    uint16_t l_prime_mask       = get_l_prime(nr_of_symbols, typeB, pusch_dmrs_pos0, pusch_len1);
-    uint8_t  dmrs_config_type   = 0;
-    uint8_t  ptrs_mcs1          = 2;
-    uint8_t  ptrs_mcs2          = 4;
-    uint8_t  ptrs_mcs3          = 10;
-    uint16_t n_rb0              = 25;
-    uint16_t n_rb1              = 75;
-    uint16_t pdu_bit_map        = PUSCH_PDU_BITMAP_PUSCH_DATA;
-    uint8_t  ptrs_time_density  = get_L_ptrs(ptrs_mcs1, ptrs_mcs2, ptrs_mcs3, mcs_index, mcs_table);
-    uint8_t  ptrs_freq_density  = get_K_ptrs(n_rb0, n_rb1, rb_size);
-    //------------------------------------------------------------------------------//
-
-    dcireq.module_id = mod_id;
-    dcireq.gNB_index = gNB_index;
-    dcireq.cc_id     = cc_id;
-    dcireq.frame     = rx_frame;
-    dcireq.slot      = rx_slot;
-
-    scheduled_response.dl_config  = NULL;
-    scheduled_response.ul_config  = &dcireq.ul_config_req;
-    scheduled_response.tx_request = NULL;
-    scheduled_response.module_id  = mod_id;
-    scheduled_response.CC_id      = cc_id;
-    scheduled_response.frame      = rx_frame;
-    scheduled_response.slot       = rx_slot;
-
-    scheduled_response.ul_config->slot = ul_info->slot_tx;
-    scheduled_response.ul_config->number_pdus = 1;
-    scheduled_response.ul_config->ul_config_list[0].pdu_type = FAPI_NR_UL_CONFIG_TYPE_PUSCH;
-    scheduled_response.ul_config->ul_config_list[0].pusch_config_pdu.rnti = rnti;
-    scheduled_response.ul_config->ul_config_list[0].pusch_config_pdu.rb_size = rb_size;
-    scheduled_response.ul_config->ul_config_list[0].pusch_config_pdu.rb_start = rb_start;
-    scheduled_response.ul_config->ul_config_list[0].pusch_config_pdu.nr_of_symbols = nr_of_symbols;
-    scheduled_response.ul_config->ul_config_list[0].pusch_config_pdu.start_symbol_index = start_symbol_index;
-    scheduled_response.ul_config->ul_config_list[0].pusch_config_pdu.ul_dmrs_symb_pos = l_prime_mask << start_symbol_index;
-    scheduled_response.ul_config->ul_config_list[0].pusch_config_pdu.dmrs_config_type = dmrs_config_type;
-    scheduled_response.ul_config->ul_config_list[0].pusch_config_pdu.mcs_index = mcs_index;
-    scheduled_response.ul_config->ul_config_list[0].pusch_config_pdu.mcs_table = mcs_table;
-    scheduled_response.ul_config->ul_config_list[0].pusch_config_pdu.pusch_data.new_data_indicator = 0;
-    scheduled_response.ul_config->ul_config_list[0].pusch_config_pdu.pusch_data.rv_index = rv_index;
-    scheduled_response.ul_config->ul_config_list[0].pusch_config_pdu.nrOfLayers = nrOfLayers;
-    scheduled_response.ul_config->ul_config_list[0].pusch_config_pdu.pusch_data.harq_process_id = harq_process_id;
-    scheduled_response.ul_config->ul_config_list[0].pusch_config_pdu.pdu_bit_map = pdu_bit_map;
-    scheduled_response.ul_config->ul_config_list[0].pusch_config_pdu.pusch_ptrs.ptrs_time_density = ptrs_time_density;
-    scheduled_response.ul_config->ul_config_list[0].pusch_config_pdu.pusch_ptrs.ptrs_freq_density = ptrs_freq_density;
-    scheduled_response.ul_config->ul_config_list[0].pusch_config_pdu.pusch_ptrs.ptrs_ports_list   = (nfapi_nr_ue_ptrs_ports_t *) malloc(2*sizeof(nfapi_nr_ue_ptrs_ports_t));
-    scheduled_response.ul_config->ul_config_list[0].pusch_config_pdu.pusch_ptrs.ptrs_ports_list[0].ptrs_re_offset = 0;
-
-    if (1 << ptrs_time_density >= nr_of_symbols) {
-      scheduled_response.ul_config->ul_config_list[0].pusch_config_pdu.pdu_bit_map &= ~PUSCH_PDU_BITMAP_PUSCH_PTRS; // disable PUSCH PTRS
-    }
-
-    if(mac->if_module != NULL && mac->if_module->scheduled_response != NULL){
-      mac->if_module->scheduled_response(&scheduled_response);
-    }
->>>>>>> e68e72cd
 
     // TODO: expand
     // Note: Contention resolution is currently not active
@@ -952,15 +859,9 @@
 
   uint8_t bwp_id = 1;
   NR_UE_MAC_INST_t *mac = get_mac_inst(mod_id);
-<<<<<<< HEAD
   NR_CellGroupConfig_t *scg = mac->scg;
   NR_ServingCellConfigCommon_t *scc = mac->scc;
   NR_BWP_Downlink_t *bwp = scg->spCellConfig->spCellConfigDedicated->downlinkBWP_ToAddModList->list.array[bwp_id - 1];
-=======
-  NR_ServingCellConfig_t *scd = mac->scd;
-  NR_ServingCellConfigCommon_t *scc = mac->scc;
-  NR_BWP_Downlink_t *bwp = scd->downlinkBWP_ToAddModList->list.array[bwp_id - 1];
->>>>>>> e68e72cd
   NR_SearchSpace_t *ss;
   struct NR_PDCCH_ConfigCommon__commonSearchSpaceList *commonSearchSpaceList = bwp->bwp_Common->pdcch_ConfigCommon->choice.setup->commonSearchSpaceList;
   uint8_t mu = *scc->ssbSubcarrierSpacing;
@@ -1036,11 +937,7 @@
   // and if the slot is not among the PDCCH monitored ones (38.213 10.1)
   while ((*msg2_slot > slot_limit) || ((*msg2_frame*nr_slots_per_frame[mu] + *msg2_slot - monitoring_offset) % monitoring_slot_period != 0))  {
     if((*msg2_slot % tdd_period_slot) > 0)
-<<<<<<< HEAD
-      *msg2_slot--;
-=======
       (*msg2_slot)--;
->>>>>>> e68e72cd
     else
       AssertFatal(1 == 0, "No available DL slot to schedule reception of msg2 has been found");
   }
@@ -2402,14 +2299,8 @@
   LOG_D(MAC,"Received dci indication (rnti %x,dci format %d,n_CCE %d,payloadSize %d,payload %llx)\n",
 	dci->rnti,dci->dci_format,dci->n_CCE,dci->payloadSize,*(unsigned long long*)dci->payloadBits);
 
-<<<<<<< HEAD
   nr_extract_dci_info(mac,dci->dci_format,dci->payloadSize,dci->rnti,(uint64_t *)dci->payloadBits,def_dci_pdu_rel15);
   return (nr_ue_process_dci(module_id, cc_id, gNB_index, def_dci_pdu_rel15, dci->rnti, dci->dci_format));
-=======
-  nr_extract_dci_info(mac,dci->dci_format,dci->payloadSize,dci->rnti,(uint64_t *)dci->payloadBits,&dci_pdu_rel15);
-
-  return (nr_ue_process_dci(module_id, cc_id, gNB_index, &dci_pdu_rel15, dci->rnti, dci->dci_format));
->>>>>>> e68e72cd
 }
 
 int8_t nr_ue_process_dci(module_id_t module_id, int cc_id, uint8_t gNB_index, dci_pdu_rel15_t *dci, uint16_t rnti, uint32_t dci_format){
