--- conflicted
+++ resolved
@@ -524,7 +524,6 @@
    * TS 38.214 subclause 5.1.2.1 Resource allocation in time domain (downlink)
    */
   if(dlsch_config_pdu != NULL){
-
     if (pdsch_TimeDomainAllocationList && use_default==false) {
 
       if (time_domain_ind >= pdsch_TimeDomainAllocationList->list.count) {
@@ -562,7 +561,6 @@
 	 * TS 38.214 subclause 6.1.2.1 Resource allocation in time domain (uplink)
 	 */
   if(pusch_config_pdu != NULL){
-
     if (pusch_TimeDomainAllocationList && use_default==false) {
       if (time_domain_ind >= pusch_TimeDomainAllocationList->list.count) {
         LOG_E(MAC, "time_domain_ind %d >= pusch->TimeDomainAllocationList->list.count %d\n",
@@ -626,14 +624,12 @@
   RA_config_t *ra = &mac->ra;
   fapi_nr_dl_config_request_t *dl_config = &mac->dl_config_request;
   uint8_t is_Msg3 = 0;
-  NR_BWP_Id_t dl_bwp_id =  mac->DL_BWP_Id ; 
+  NR_BWP_Id_t dl_bwp_id =  mac->DL_BWP_Id ;
   NR_BWP_Id_t ul_bwp_id =  mac->UL_BWP_Id ;
   int default_abc = 1;
 
-  uint16_t n_RB_DLBWP = 0;
-  if(dl_bwp_id){
-    if (mac->DLbwp[dl_bwp_id-1]) n_RB_DLBWP = NRRIV2BW(mac->DLbwp[dl_bwp_id-1]->bwp_Common->genericParameters.locationAndBandwidth, MAX_BWP_SIZE);
-  }
+  uint16_t n_RB_DLBWP;
+  if (mac->DLbwp[dl_bwp_id-1]) n_RB_DLBWP = NRRIV2BW(mac->DLbwp[dl_bwp_id-1]->bwp_Common->genericParameters.locationAndBandwidth, MAX_BWP_SIZE);
   else if (mac->scc_SIB) n_RB_DLBWP =  NRRIV2BW(mac->scc_SIB->uplinkConfigCommon->initialUplinkBWP.genericParameters.locationAndBandwidth,MAX_BWP_SIZE);
   else n_RB_DLBWP = mac->type0_PDCCH_CSS_config.num_rbs;
 
@@ -803,10 +799,7 @@
     dl_config->dl_config_list[dl_config->number_pdus].dlsch_config_pdu.rnti = rnti;
     fapi_nr_dl_config_dlsch_pdu_rel15_t *dlsch_config_pdu_1_0 = &dl_config->dl_config_list[dl_config->number_pdus].dlsch_config_pdu.dlsch_config_rel15;
 
-    NR_PDSCH_Config_t *pdsch_config = NULL;
-    if(dl_bwp_id)
-      pdsch_config = (mac->DLbwp[dl_bwp_id-1]) ? mac->DLbwp[dl_bwp_id-1]->bwp_Dedicated->pdsch_Config->choice.setup : NULL;
-
+    NR_PDSCH_Config_t *pdsch_config= (mac->DLbwp[dl_bwp_id-1]) ? mac->DLbwp[dl_bwp_id-1]->bwp_Dedicated->pdsch_Config->choice.setup : NULL;
     int is_common=0;
     if(rnti == SI_RNTI) {
       NR_Type0_PDCCH_CSS_config_t type0_PDCCH_CSS_config = mac->type0_PDCCH_CSS_config;
@@ -836,13 +829,11 @@
           dlsch_config_pdu_1_0->BWPStart = NRRIV2PRBOFFSET(mac->DLbwp[dl_bwp_id-1]->bwp_Common->genericParameters.locationAndBandwidth, MAX_BWP_SIZE);
           pdsch_config = mac->DLbwp[dl_bwp_id-1]->bwp_Dedicated->pdsch_Config->choice.setup;
         }
-      } else if (dl_bwp_id){
-          if(mac->DLbwp[dl_bwp_id-1]) {
+      } else if (mac->DLbwp[dl_bwp_id-1]) {
         dlsch_config_pdu_1_0->BWPSize = NRRIV2BW(mac->DLbwp[dl_bwp_id-1]->bwp_Common->genericParameters.locationAndBandwidth, MAX_BWP_SIZE);
         dlsch_config_pdu_1_0->BWPStart = NRRIV2PRBOFFSET(mac->DLbwp[dl_bwp_id-1]->bwp_Common->genericParameters.locationAndBandwidth, MAX_BWP_SIZE);
         dlsch_config_pdu_1_0->SubcarrierSpacing = mac->DLbwp[dl_bwp_id-1]->bwp_Common->genericParameters.subcarrierSpacing;
         pdsch_config = mac->DLbwp[dl_bwp_id-1]->bwp_Dedicated->pdsch_Config->choice.setup;
-      }
       } else if (mac->scc_SIB) {
         dlsch_config_pdu_1_0->BWPSize = NRRIV2BW(mac->scc_SIB->downlinkConfigCommon.initialDownlinkBWP.genericParameters.locationAndBandwidth, MAX_BWP_SIZE);
         dlsch_config_pdu_1_0->BWPStart = NRRIV2PRBOFFSET(mac->scc_SIB->downlinkConfigCommon.initialDownlinkBWP.genericParameters.locationAndBandwidth, MAX_BWP_SIZE);
@@ -860,16 +851,14 @@
 
 
     NR_PDSCH_TimeDomainResourceAllocationList_t *pdsch_TimeDomainAllocationList = NULL;
-    if(dl_bwp_id){
-      if (mac->DLbwp[dl_bwp_id-1] &&
+    if (mac->DLbwp[dl_bwp_id-1] &&
         mac->DLbwp[dl_bwp_id-1]->bwp_Dedicated &&
         mac->DLbwp[dl_bwp_id-1]->bwp_Dedicated->pdsch_Config &&
         mac->DLbwp[dl_bwp_id-1]->bwp_Dedicated->pdsch_Config->choice.setup->pdsch_TimeDomainAllocationList)
-          pdsch_TimeDomainAllocationList = mac->DLbwp[dl_bwp_id-1]->bwp_Dedicated->pdsch_Config->choice.setup->pdsch_TimeDomainAllocationList->choice.setup;
-      else if (mac->DLbwp[dl_bwp_id-1] && mac->DLbwp[dl_bwp_id-1]->bwp_Common->pdsch_ConfigCommon->choice.setup->pdsch_TimeDomainAllocationList)
-          pdsch_TimeDomainAllocationList = mac->DLbwp[dl_bwp_id-1]->bwp_Common->pdsch_ConfigCommon->choice.setup->pdsch_TimeDomainAllocationList;
-    }
-     else if (mac->scc_SIB && mac->scc_SIB->downlinkConfigCommon.initialDownlinkBWP.pdsch_ConfigCommon->choice.setup)
+      pdsch_TimeDomainAllocationList = mac->DLbwp[dl_bwp_id-1]->bwp_Dedicated->pdsch_Config->choice.setup->pdsch_TimeDomainAllocationList->choice.setup;
+    else if (mac->DLbwp[dl_bwp_id-1] && mac->DLbwp[dl_bwp_id-1]->bwp_Common->pdsch_ConfigCommon->choice.setup->pdsch_TimeDomainAllocationList)
+      pdsch_TimeDomainAllocationList = mac->DLbwp[dl_bwp_id-1]->bwp_Common->pdsch_ConfigCommon->choice.setup->pdsch_TimeDomainAllocationList;
+    else if (mac->scc_SIB && mac->scc_SIB->downlinkConfigCommon.initialDownlinkBWP.pdsch_ConfigCommon->choice.setup)
       pdsch_TimeDomainAllocationList = mac->scc_SIB->downlinkConfigCommon.initialDownlinkBWP.pdsch_ConfigCommon->choice.setup->pdsch_TimeDomainAllocationList;
 
     /* TIME_DOM_RESOURCE_ASSIGNMENT */
@@ -885,12 +874,8 @@
                                                          dlsch_config_pdu_1_0->number_symbols,
                                                          dlsch_config_pdu_1_0->start_symbol,
                                                          mappingtype);
-
-    if(dl_bwp_id){
-      dlsch_config_pdu_1_0->dmrsConfigType = (mac->DLbwp[dl_bwp_id-1] != NULL) ?
-                                             (mac->DLbwp[dl_bwp_id-1]->bwp_Dedicated->pdsch_Config->choice.setup->dmrs_DownlinkForPDSCH_MappingTypeA->choice.setup->dmrs_Type == NULL ? 0 : 1) : 0;
-    }
-
+    dlsch_config_pdu_1_0->dmrsConfigType = (mac->DLbwp[dl_bwp_id-1] != NULL) ?
+                                           (mac->DLbwp[dl_bwp_id-1]->bwp_Dedicated->pdsch_Config->choice.setup->dmrs_DownlinkForPDSCH_MappingTypeA->choice.setup->dmrs_Type == NULL ? 0 : 1) : 0;
     /* number of DM-RS CDM groups without data according to subclause 5.1.6.2 of 3GPP TS 38.214 version 15.9.0 Release 15 */
     if (dlsch_config_pdu_1_0->number_symbols == 2)
       dlsch_config_pdu_1_0->n_dmrs_cdm_groups = 1;
@@ -927,17 +912,17 @@
     if (dci->tpc == 3) dlsch_config_pdu_1_0->accumulated_delta_PUCCH = 3;
     // Sanity check for pucch_resource_indicator value received to check for false DCI.
     valid = 0;
-    if (mac->ULbwp[ul_bwp_id-1] &&
-        mac->ULbwp[ul_bwp_id-1]->bwp_Dedicated &&
-        mac->ULbwp[ul_bwp_id-1]->bwp_Dedicated->pucch_Config &&
-        mac->ULbwp[ul_bwp_id-1]->bwp_Dedicated->pucch_Config->choice.setup&&
-        mac->ULbwp[ul_bwp_id-1]->bwp_Dedicated->pucch_Config->choice.setup->resourceSetToAddModList) {
-      pucch_res_set_cnt = mac->ULbwp[ul_bwp_id-1]->bwp_Dedicated->pucch_Config->choice.setup->resourceSetToAddModList->list.count;
+    if (mac->ULbwp[dl_bwp_id-1] &&
+        mac->ULbwp[dl_bwp_id-1]->bwp_Dedicated &&
+        mac->ULbwp[dl_bwp_id-1]->bwp_Dedicated->pucch_Config &&
+        mac->ULbwp[dl_bwp_id-1]->bwp_Dedicated->pucch_Config->choice.setup&&
+        mac->ULbwp[dl_bwp_id-1]->bwp_Dedicated->pucch_Config->choice.setup->resourceSetToAddModList) {
+      pucch_res_set_cnt = mac->ULbwp[dl_bwp_id-1]->bwp_Dedicated->pucch_Config->choice.setup->resourceSetToAddModList->list.count;
       for (int id = 0; id < pucch_res_set_cnt; id++) {
-	      if (dci->pucch_resource_indicator < mac->ULbwp[ul_bwp_id-1]->bwp_Dedicated->pucch_Config->choice.setup->resourceSetToAddModList->list.array[id]->resourceList.list.count) {
-	        valid = 1;
-	        break;
-	      }
+	if (dci->pucch_resource_indicator < mac->ULbwp[dl_bwp_id-1]->bwp_Dedicated->pucch_Config->choice.setup->resourceSetToAddModList->list.array[id]->resourceList.list.count) {
+	  valid = 1;
+	  break;
+	}
       }
     }
     else if (mac->cg &&
@@ -2021,6 +2006,7 @@
   }
 
   scs = ubwpc->genericParameters.subcarrierSpacing;
+
   slots_per_frame = nr_slots_per_frame[scs];
 
   /* look for dl acknowledgment which should be done on current uplink slot */
@@ -2563,7 +2549,7 @@
 int get_n_rb(NR_UE_MAC_INST_t *mac, int rnti_type){
 
   int N_RB = 0, start_RB;
-  NR_BWP_Id_t dl_bwp_id =  mac->DL_BWP_Id ; 
+  NR_BWP_Id_t dl_bwp_id = mac->DL_BWP_Id;
   switch(rnti_type) {
     case NR_RNTI_RA:
     case NR_RNTI_TC:
@@ -2600,9 +2586,8 @@
   int fsize = 0;
 
   int rnti_type = get_rnti_type(mac, rnti);
-  NR_BWP_Id_t dl_bwp_id =  mac->DL_BWP_Id ; 
+  NR_BWP_Id_t dl_bwp_id =  mac->DL_BWP_Id ;
   NR_BWP_Id_t ul_bwp_id =  mac->UL_BWP_Id ;
-
 
   int N_RB_UL = 0;
   if(mac->scc_SIB) {
@@ -2674,10 +2659,7 @@
 #endif
 
       // check BWP id
-      if(dl_bwp_id){
-        if (mac->DLbwp[dl_bwp_id-1]) 
-          N_RB=NRRIV2BW(mac->DLbwp[dl_bwp_id-1]->bwp_Common->genericParameters.locationAndBandwidth, MAX_BWP_SIZE);
-      }
+      if (mac->DLbwp[dl_bwp_id-1]) N_RB=NRRIV2BW(mac->DLbwp[dl_bwp_id-1]->bwp_Common->genericParameters.locationAndBandwidth, MAX_BWP_SIZE);
       else         N_RB=NRRIV2BW(mac->scc_SIB->downlinkConfigCommon.initialDownlinkBWP.genericParameters.locationAndBandwidth, MAX_BWP_SIZE);
 
       // Freq domain assignment (275rb >> fsize = 16)
@@ -2860,18 +2842,9 @@
     case NR_RNTI_TC:
 
       // check BWP id
-<<<<<<< HEAD
-      if(dl_bwp_id){
-        if (mac->DLbwp[dl_bwp_id-1]) 
-          N_RB=NRRIV2BW(mac->DLbwp[dl_bwp_id-1]->bwp_Common->genericParameters.locationAndBandwidth, MAX_BWP_SIZE);
-      }
-      else
-        N_RB=mac->type0_PDCCH_CSS_config.num_rbs;
-=======
-      if (mac->DLbwp[0]) N_RB=NRRIV2BW(mac->DLbwp[0]->bwp_Common->genericParameters.locationAndBandwidth, MAX_BWP_SIZE);
+      if (mac->DLbwp[dl_bwp_id-1]) N_RB=NRRIV2BW(mac->DLbwp[dl_bwp_id-1]->bwp_Common->genericParameters.locationAndBandwidth, MAX_BWP_SIZE);
       else         N_RB=mac->type0_PDCCH_CSS_config.num_rbs;
 
->>>>>>> 93f15bc9
 
       // indicating a DL DCI format 1bit
       pos++;
