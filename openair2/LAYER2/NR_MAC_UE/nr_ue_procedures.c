/*
 * Licensed to the OpenAirInterface (OAI) Software Alliance under one or more
 * contributor license agreements.  See the NOTICE file distributed with
 * this work for additional information regarding copyright ownership.
 * The OpenAirInterface Software Alliance licenses this file to You under
 * the OAI Public License, Version 1.1  (the "License"); you may not use this file
 * except in compliance with the License.
 * You may obtain a copy of the License at
 *
 *      http://www.openairinterface.org/?page_id=698
 *
 * Unless required by applicable law or agreed to in writing, software
 * distributed under the License is distributed on an "AS IS" BASIS,
 * WITHOUT WARRANTIES OR CONDITIONS OF ANY KIND, either express or implied.
 * See the License for the specific language governing permissions and
 * limitations under the License.
 *-------------------------------------------------------------------------------
 * For more information about the OpenAirInterface (OAI) Software Alliance:
 *      contact@openairinterface.org
 */

/* \file ue_procedures.c
 * \brief procedures related to UE
 * \author R. Knopp, K.H. HSU, G. Casati
 * \date 2018
 * \version 0.1
 * \company Eurecom / NTUST
 * \email: knopp@eurecom.fr, kai-hsiang.hsu@eurecom.fr, guido.casati@iis.fraunhofer.de
 * \note
 * \warning
 */


#include <stdio.h>
#include <math.h>

/* exe */
#include "executables/nr-softmodem.h"

/* RRC*/
#include "RRC/NR_UE/rrc_proto.h"
#include "NR_RACH-ConfigCommon.h"
#include "NR_RACH-ConfigGeneric.h"
#include "NR_FrequencyInfoDL.h"
#include "NR_PDCCH-ConfigCommon.h"

/* MAC */
#include "NR_MAC_COMMON/nr_mac.h"
#include "NR_MAC_UE/mac_proto.h"
#include "NR_MAC_UE/mac_extern.h"
#include "NR_MAC_COMMON/nr_mac_extern.h"
#include "common/utils/nr/nr_common.h"

/* PHY */
#include "PHY/NR_TRANSPORT/nr_dci.h"
#include "executables/softmodem-common.h"
#include "SCHED_NR_UE/defs.h"

/* utils */
#include "assertions.h"
#include "asn1_conversions.h"
#include "common/utils/LOG/log.h"
#include "common/utils/LOG/vcd_signal_dumper.h"

//#define DEBUG_MIB
//#define ENABLE_MAC_PAYLOAD_DEBUG 1
//#define DEBUG_EXTRACT_DCI
//#define DEBUG_RAR

extern uint32_t N_RB_DL;

int get_rnti_type(NR_UE_MAC_INST_t *mac, uint16_t rnti){

    RA_config_t *ra = &mac->ra;
    int rnti_type;

    if (rnti == ra->ra_rnti) {
      rnti_type = NR_RNTI_RA;
    } else if (rnti == ra->t_crnti && (ra->ra_state == WAIT_RAR || ra->ra_state == WAIT_CONTENTION_RESOLUTION) ) {
      rnti_type = NR_RNTI_TC;
    } else if (rnti == mac->crnti) {
      rnti_type = NR_RNTI_C;
    } else if (rnti == 0xFFFE) {
      rnti_type = NR_RNTI_P;
    } else if (rnti == 0xFFFF) {
      rnti_type = NR_RNTI_SI;
    } else {
      AssertFatal(1 == 0, "In %s: Not identified/handled rnti %d \n", __FUNCTION__, rnti);
    }

    LOG_D(MAC, "In %s: returning rnti_type %s \n", __FUNCTION__, rnti_types[rnti_type]);

    return rnti_type;

}


int8_t nr_ue_decode_mib(module_id_t module_id,
                        int cc_id,
                        uint8_t gNB_index,
                        uint8_t extra_bits,	//	8bits 38.212 c7.1.1
                        uint32_t ssb_length,
                        uint32_t ssb_index,
                        void *pduP,
                        uint16_t ssb_start_subcarrier,
                        uint16_t cell_id)
{
  LOG_D(MAC,"[L2][MAC] decode mib\n");

  NR_UE_MAC_INST_t *mac = get_mac_inst(module_id);
  mac->physCellId = cell_id;

  nr_mac_rrc_data_ind_ue( module_id, cc_id, gNB_index, 0, 0, 0, NR_BCCH_BCH, (uint8_t *) pduP, 3 );    //  fixed 3 bytes MIB PDU
    
  AssertFatal(mac->mib != NULL, "nr_ue_decode_mib() mac->mib == NULL\n");
  //if(mac->mib != NULL){
  uint16_t frame = (mac->mib->systemFrameNumber.buf[0] >> mac->mib->systemFrameNumber.bits_unused);
  uint16_t frame_number_4lsb = 0;

  for (int i=0; i<4; i++)
    frame_number_4lsb |= ((extra_bits>>i)&1)<<(3-i);

  uint8_t ssb_subcarrier_offset_msb = ( extra_bits >> 5 ) & 0x1;    //	extra bits[5]
  uint8_t ssb_subcarrier_offset = (uint8_t)mac->mib->ssb_SubcarrierOffset;

  frame = frame << 4;
  frame = frame | frame_number_4lsb;
  if(ssb_length == 64){
    mac->frequency_range = FR2;
    for (int i=0; i<3; i++)
      ssb_index += (((extra_bits>>(7-i))&0x01)<<(3+i));
  }else{
    mac->frequency_range = FR1;
    if(ssb_subcarrier_offset_msb){
      ssb_subcarrier_offset = ssb_subcarrier_offset | 0x10;
    }
  }

#ifdef DEBUG_MIB
  uint8_t half_frame_bit = ( extra_bits >> 4 ) & 0x1; //	extra bits[4]
  LOG_I(MAC,"system frame number(6 MSB bits): %d\n",  mac->mib->systemFrameNumber.buf[0]);
  LOG_I(MAC,"system frame number(with LSB): %d\n", (int)frame);
  LOG_I(MAC,"subcarrier spacing (0=15or60, 1=30or120): %d\n", (int)mac->mib->subCarrierSpacingCommon);
  LOG_I(MAC,"ssb carrier offset(with MSB):  %d\n", (int)ssb_subcarrier_offset);
  LOG_I(MAC,"dmrs type A position (0=pos2,1=pos3): %d\n", (int)mac->mib->dmrs_TypeA_Position);
  LOG_I(MAC,"controlResourceSetZero: %d\n", (int)mac->mib->pdcch_ConfigSIB1.controlResourceSetZero);
  LOG_I(MAC,"searchSpaceZero: %d\n", (int)mac->mib->pdcch_ConfigSIB1.searchSpaceZero);
  LOG_I(MAC,"cell barred (0=barred,1=notBarred): %d\n", (int)mac->mib->cellBarred);
  LOG_I(MAC,"intra frequency reselection (0=allowed,1=notAllowed): %d\n", (int)mac->mib->intraFreqReselection);
  LOG_I(MAC,"half frame bit(extra bits):    %d\n", (int)half_frame_bit);
  LOG_I(MAC,"ssb index(extra bits):         %d\n", (int)ssb_index);
#endif

  //storing ssb index in the mac structure
  mac->mib_ssb = ssb_index;
  mac->ssb_subcarrier_offset = ssb_subcarrier_offset;

  uint8_t scs_ssb;
  uint32_t band;
  uint16_t ssb_start_symbol;

  if (get_softmodem_params()->sa == 1) {

<<<<<<< HEAD
    scs_ssb = get_softmodem_params()->numerology;
    band = mac->nr_band;
    ssb_start_symbol = get_ssb_start_symbol(band,scs_ssb,ssb_index);

    if (mac->common_configuration_complete == 0)
      nr_ue_sib1_scheduler(module_id,
                           cc_id,
                           ssb_start_symbol,
                           frame,
                           ssb_subcarrier_offset,
                           ssb_index,
                           ssb_start_subcarrier,
                           mac->frequency_range);
  }
  else {
    NR_ServingCellConfigCommon_t *scc = mac->scc;
    scs_ssb = *scc->ssbSubcarrierSpacing;
    band = *scc->downlinkConfigCommon->frequencyInfoDL->frequencyBandList.list.array[0];
    ssb_start_symbol = get_ssb_start_symbol(band,scs_ssb,ssb_index);
=======
    // TODO these values shouldn't be taken from SCC in SA
    uint8_t scs_ssb = get_softmodem_params()->numerology;
    uint32_t band   = get_softmodem_params()->band;
    uint16_t ssb_start_symbol = get_ssb_start_symbol(band,scs_ssb,ssb_index);
    uint16_t ssb_offset_point_a = (ssb_start_subcarrier - ssb_subcarrier_offset)/12;

    get_type0_PDCCH_CSS_config_parameters(&mac->type0_PDCCH_CSS_config,
                                          frame,
                                          mac->mib,
                                          nr_slots_per_frame[scs_ssb],
                                          ssb_subcarrier_offset,
                                          ssb_start_symbol,
                                          scs_ssb,
                                          mac->frequency_range,
                                          ssb_index,
                                          ssb_offset_point_a);


    mac->type0_pdcch_ss_mux_pattern = mac->type0_PDCCH_CSS_config.type0_pdcch_ss_mux_pattern;
    mac->type0_pdcch_ss_sfn_c = mac->type0_PDCCH_CSS_config.sfn_c;
    mac->type0_pdcch_ss_n_c = mac->type0_PDCCH_CSS_config.n_c;
>>>>>>> b9883694
  }

  mac->dl_config_request.sfn = frame;
  mac->dl_config_request.slot = ssb_start_symbol/14;

  return 0;
}

int8_t nr_ue_decode_BCCH_DL_SCH(module_id_t module_id,
                                int cc_id,
                                unsigned int gNB_index,
                                uint32_t sibs_mask,
                                uint8_t *pduP,
                                uint32_t pdu_len) {
  LOG_D(NR_MAC, "Decoding NR-BCCH-DL-SCH-Message (SIB1 or SI)\n");
  nr_mac_rrc_data_ind_ue(module_id, cc_id, gNB_index, 0, 0, 0, NR_BCCH_DL_SCH, (uint8_t *) pduP, pdu_len);
  return 0;
}

//  TODO: change to UE parameter, scs: 15KHz, slot duration: 1ms
uint32_t get_ssb_frame(uint32_t test){
  return test;
}

/*
 * This code contains all the functions needed to process all dci fields.
 * These tables and functions are going to be called by function nr_ue_process_dci
 */
int8_t nr_ue_process_dci_freq_dom_resource_assignment(nfapi_nr_ue_pusch_pdu_t *pusch_config_pdu,
						      fapi_nr_dl_config_dlsch_pdu_rel15_t *dlsch_config_pdu,
						      uint16_t n_RB_ULBWP,
						      uint16_t n_RB_DLBWP,
						      uint16_t riv
						      ){

  /*
   * TS 38.214 subclause 5.1.2.2 Resource allocation in frequency domain (downlink)
   * when the scheduling grant is received with DCI format 1_0, then downlink resource allocation type 1 is used
   */
  if(dlsch_config_pdu != NULL){

    /*
     * TS 38.214 subclause 5.1.2.2.1 Downlink resource allocation type 0
     */
    /*
     * TS 38.214 subclause 5.1.2.2.2 Downlink resource allocation type 1
     */
    dlsch_config_pdu->number_rbs = NRRIV2BW(riv,n_RB_DLBWP);
    dlsch_config_pdu->start_rb   = NRRIV2PRBOFFSET(riv,n_RB_DLBWP);

    // Sanity check in case a false or erroneous DCI is received
    if ((dlsch_config_pdu->number_rbs < 1 ) || (dlsch_config_pdu->number_rbs > n_RB_DLBWP - dlsch_config_pdu->start_rb)) {
      // DCI is invalid!
      LOG_W(MAC, "Frequency domain assignment values are invalid! #RBs: %d, Start RB: %d, n_RB_DLBWP: %d \n", dlsch_config_pdu->number_rbs, dlsch_config_pdu->start_rb, n_RB_DLBWP);
      return -1;
    }

    LOG_D(MAC,"DLSCH riv = %i\n", riv);
    LOG_D(MAC,"DLSCH n_RB_DLBWP = %i\n", n_RB_DLBWP);
    LOG_D(MAC,"DLSCH number_rbs = %i\n", dlsch_config_pdu->number_rbs);
    LOG_D(MAC,"DLSCH start_rb = %i\n", dlsch_config_pdu->start_rb);

  }
  if(pusch_config_pdu != NULL){
    /*
     * TS 38.214 subclause 6.1.2.2 Resource allocation in frequency domain (uplink)
     */
    /*
     * TS 38.214 subclause 6.1.2.2.1 Uplink resource allocation type 0
     */
    /*
     * TS 38.214 subclause 6.1.2.2.2 Uplink resource allocation type 1
     */

    pusch_config_pdu->rb_size  = NRRIV2BW(riv,n_RB_ULBWP);
    pusch_config_pdu->rb_start = NRRIV2PRBOFFSET(riv,n_RB_ULBWP);

    // Sanity check in case a false or erroneous DCI is received
    if ((pusch_config_pdu->rb_size < 1) || (pusch_config_pdu->rb_size > n_RB_ULBWP - pusch_config_pdu->rb_start)) {
      // DCI is invalid!
      LOG_W(MAC, "Frequency domain assignment values are invalid! #RBs: %d, Start RB: %d, n_RB_ULBWP: %d \n",pusch_config_pdu->rb_size, pusch_config_pdu->rb_start, n_RB_ULBWP);
      return -1;
    }
    LOG_D(MAC,"ULSCH riv = %i\n", riv);
    LOG_D(MAC,"ULSCH n_RB_DLBWP = %i\n", n_RB_ULBWP);
    LOG_D(MAC,"ULSCH number_rbs = %i\n", pusch_config_pdu->rb_size);
    LOG_D(MAC,"ULSCH start_rb = %i\n", pusch_config_pdu->rb_start);
  }
  return 0;
}

int8_t nr_ue_process_dci_time_dom_resource_assignment(NR_UE_MAC_INST_t *mac,
						      nfapi_nr_ue_pusch_pdu_t *pusch_config_pdu,
						      fapi_nr_dl_config_dlsch_pdu_rel15_t *dlsch_config_pdu,
						      uint8_t time_domain_ind,
                                                      int default_abc,
                                                      bool use_default){

  int dmrs_typeA_pos = (mac->scc != NULL) ? mac->scc->dmrs_TypeA_Position : mac->mib->dmrs_TypeA_Position;

//  uint8_t k_offset=0;
  int sliv_S=0;
  int sliv_L=0;
  uint8_t mu_pusch = 1;

  // definition table j Table 6.1.2.1.1-4
  uint8_t j = (mu_pusch==3)?3:(mu_pusch==2)?2:1;
  uint8_t table_6_1_2_1_1_2_time_dom_res_alloc_A[16][3]={ // for PUSCH from TS 38.214 subclause 6.1.2.1.1
    {j,  0,14}, // row index 1
    {j,  0,12}, // row index 2
    {j,  0,10}, // row index 3
    {j,  2,10}, // row index 4
    {j,  4,10}, // row index 5
    {j,  4,8},  // row index 6
    {j,  4,6},  // row index 7
    {j+1,0,14}, // row index 8
    {j+1,0,12}, // row index 9
    {j+1,0,10}, // row index 10
    {j+2,0,14}, // row index 11
    {j+2,0,12}, // row index 12
    {j+2,0,10}, // row index 13
    {j,  8,6},  // row index 14
    {j+3,0,14}, // row index 15
    {j+3,0,10}  // row index 16
  };
  /*uint8_t table_6_1_2_1_1_3_time_dom_res_alloc_A_extCP[16][3]={ // for PUSCH from TS 38.214 subclause 6.1.2.1.1
    {j,  0,8},  // row index 1
    {j,  0,12}, // row index 2
    {j,  0,10}, // row index 3
    {j,  2,10}, // row index 4
    {j,  4,4},  // row index 5
    {j,  4,8},  // row index 6
    {j,  4,6},  // row index 7
    {j+1,0,8},  // row index 8
    {j+1,0,12}, // row index 9
    {j+1,0,10}, // row index 10
    {j+2,0,6},  // row index 11
    {j+2,0,12}, // row index 12
    {j+2,0,10}, // row index 13
    {j,  8,4},  // row index 14
    {j+3,0,8},  // row index 15
    {j+3,0,10}  // row index 16
    };*/

  /*
   * TS 38.214 subclause 5.1.2.1 Resource allocation in time domain (downlink)
   */
  if(dlsch_config_pdu != NULL){
    NR_PDSCH_TimeDomainResourceAllocationList_t *pdsch_TimeDomainAllocationList = NULL;
    if (mac->DLbwp[0] &&
        mac->DLbwp[0]->bwp_Dedicated &&
        mac->DLbwp[0]->bwp_Dedicated->pdsch_Config &&
        mac->DLbwp[0]->bwp_Dedicated->pdsch_Config->choice.setup->pdsch_TimeDomainAllocationList)
      pdsch_TimeDomainAllocationList = mac->DLbwp[0]->bwp_Dedicated->pdsch_Config->choice.setup->pdsch_TimeDomainAllocationList->choice.setup;
    else if (mac->DLbwp[0] && mac->DLbwp[0]->bwp_Common->pdsch_ConfigCommon->choice.setup->pdsch_TimeDomainAllocationList)
      pdsch_TimeDomainAllocationList = mac->DLbwp[0]->bwp_Common->pdsch_ConfigCommon->choice.setup->pdsch_TimeDomainAllocationList;
    else if (mac->scc_SIB && mac->scc_SIB->downlinkConfigCommon.initialDownlinkBWP.pdsch_ConfigCommon->choice.setup)
      pdsch_TimeDomainAllocationList = mac->scc_SIB->downlinkConfigCommon.initialDownlinkBWP.pdsch_ConfigCommon->choice.setup->pdsch_TimeDomainAllocationList;

    if (pdsch_TimeDomainAllocationList && use_default==false) {

      if (time_domain_ind >= pdsch_TimeDomainAllocationList->list.count) {
        LOG_E(MAC, "time_domain_ind %d >= pdsch->TimeDomainAllocationList->list.count %d\n",
              time_domain_ind, pdsch_TimeDomainAllocationList->list.count);
        dlsch_config_pdu->start_symbol   = 0;
        dlsch_config_pdu->number_symbols = 0;
        return -1;
      }

      int startSymbolAndLength = pdsch_TimeDomainAllocationList->list.array[time_domain_ind]->startSymbolAndLength;
      int S,L;
      SLIV2SL(startSymbolAndLength,&S,&L);
      dlsch_config_pdu->start_symbol=S;
      dlsch_config_pdu->number_symbols=L;

      LOG_D(MAC,"SLIV = %i\n", startSymbolAndLength);
      LOG_D(MAC,"start_symbol = %i\n", dlsch_config_pdu->start_symbol);
      LOG_D(MAC,"number_symbols = %i\n", dlsch_config_pdu->number_symbols);

    }
    else {// Default configuration from tables

      get_info_from_tda_tables(default_abc,
                               time_domain_ind,
                               dmrs_typeA_pos,
                               1, // normal CP
                               &sliv_S,
                               &sliv_L);

      dlsch_config_pdu->number_symbols = sliv_L;
      dlsch_config_pdu->start_symbol = sliv_S;
    }
  }	/*
	 * TS 38.214 subclause 6.1.2.1 Resource allocation in time domain (uplink)
	 */
  if(pusch_config_pdu != NULL){
    NR_PUSCH_TimeDomainResourceAllocationList_t *pusch_TimeDomainAllocationList = NULL;
    if (mac->ULbwp[0] &&
        mac->ULbwp[0]->bwp_Dedicated &&
        mac->ULbwp[0]->bwp_Dedicated->pusch_Config &&
        mac->ULbwp[0]->bwp_Dedicated->pusch_Config->choice.setup &&
        mac->ULbwp[0]->bwp_Dedicated->pusch_Config->choice.setup->pusch_TimeDomainAllocationList) {
      pusch_TimeDomainAllocationList = mac->ULbwp[0]->bwp_Dedicated->pusch_Config->choice.setup->pusch_TimeDomainAllocationList->choice.setup;
    }
    else if (mac->ULbwp[0] &&
      mac->ULbwp[0]->bwp_Common &&
      mac->ULbwp[0]->bwp_Common->pusch_ConfigCommon &&
      mac->ULbwp[0]->bwp_Common->pusch_ConfigCommon->choice.setup &&
      mac->ULbwp[0]->bwp_Common->pusch_ConfigCommon->choice.setup->pusch_TimeDomainAllocationList) {
      pusch_TimeDomainAllocationList = mac->ULbwp[0]->bwp_Common->pusch_ConfigCommon->choice.setup->pusch_TimeDomainAllocationList;
    }
    else pusch_TimeDomainAllocationList = mac->scc_SIB->uplinkConfigCommon->initialUplinkBWP.pusch_ConfigCommon->choice.setup->pusch_TimeDomainAllocationList;

    if (pusch_TimeDomainAllocationList && use_default==false) {
      if (time_domain_ind >= pusch_TimeDomainAllocationList->list.count) {
        LOG_E(MAC, "time_domain_ind %d >= pusch->TimeDomainAllocationList->list.count %d\n",
              time_domain_ind, pusch_TimeDomainAllocationList->list.count);
        pusch_config_pdu->start_symbol_index=0;
        pusch_config_pdu->nr_of_symbols=0;
        return -1;
      }
      
      LOG_D(NR_MAC,"Filling Time-Domain Allocation from pusch_TimeDomainAllocationList\n");
      int startSymbolAndLength = pusch_TimeDomainAllocationList->list.array[time_domain_ind]->startSymbolAndLength;
      int S,L;
      SLIV2SL(startSymbolAndLength,&S,&L);
      pusch_config_pdu->start_symbol_index=S;
      pusch_config_pdu->nr_of_symbols=L;
    }
    else {
      LOG_D(NR_MAC,"Filling Time-Domain Allocation from tables\n");
//      k_offset = table_6_1_2_1_1_2_time_dom_res_alloc_A[time_domain_ind-1][0];
      sliv_S   = table_6_1_2_1_1_2_time_dom_res_alloc_A[time_domain_ind][1];
      sliv_L   = table_6_1_2_1_1_2_time_dom_res_alloc_A[time_domain_ind][2];
      // k_offset = table_6_1_2_1_1_3_time_dom_res_alloc_A_extCP[nr_pdci_info_extracted->time_dom_resource_assignment][0];
      // sliv_S   = table_6_1_2_1_1_3_time_dom_res_alloc_A_extCP[nr_pdci_info_extracted->time_dom_resource_assignment][1];
      // sliv_L   = table_6_1_2_1_1_3_time_dom_res_alloc_A_extCP[nr_pdci_info_extracted->time_dom_resource_assignment][2];
      pusch_config_pdu->nr_of_symbols = sliv_L;
      pusch_config_pdu->start_symbol_index = sliv_S;
    }
    LOG_D(NR_MAC,"start_symbol = %i\n", pusch_config_pdu->start_symbol_index);
    LOG_D(NR_MAC,"number_symbols = %i\n", pusch_config_pdu->nr_of_symbols);
  }
  return 0;
}

int nr_ue_process_dci_indication_pdu(module_id_t module_id,int cc_id, int gNB_index, frame_t frame, int slot, fapi_nr_dci_indication_pdu_t *dci) {

  NR_UE_MAC_INST_t *mac = get_mac_inst(module_id);
  dci_pdu_rel15_t *def_dci_pdu_rel15 = &mac->def_dci_pdu_rel15[dci->dci_format];

  LOG_D(MAC,"Received dci indication (rnti %x,dci format %d,n_CCE %d,payloadSize %d,payload %llx)\n",
	dci->rnti,dci->dci_format,dci->n_CCE,dci->payloadSize,*(unsigned long long*)dci->payloadBits);
  int8_t ret = nr_extract_dci_info(mac, dci->dci_format, dci->payloadSize, dci->rnti, (uint64_t *)dci->payloadBits, def_dci_pdu_rel15);
  if ((ret&1) == 1) return -1;
  else if (ret == 2) dci->dci_format = NR_UL_DCI_FORMAT_0_0;
  return (nr_ue_process_dci(module_id, cc_id, gNB_index, frame, slot, def_dci_pdu_rel15, dci->rnti, dci->dci_format));
}

int8_t nr_ue_process_dci(module_id_t module_id, int cc_id, uint8_t gNB_index, frame_t frame, int slot, dci_pdu_rel15_t *dci, uint16_t rnti, uint8_t dci_format){

  int ret = 0;
  int pucch_res_set_cnt = 0, valid = 0;
  frame_t frame_tx = 0;
  int slot_tx = 0;
  bool valid_ptrs_setup = 0;
  NR_UE_MAC_INST_t *mac = get_mac_inst(module_id);
  RA_config_t *ra = &mac->ra;
  fapi_nr_dl_config_request_t *dl_config = &mac->dl_config_request;
  uint8_t is_Msg3 = 0;
  int default_abc = 1;

  uint16_t n_RB_DLBWP;
  if (mac->DLbwp[0]) n_RB_DLBWP = NRRIV2BW(mac->DLbwp[0]->bwp_Common->genericParameters.locationAndBandwidth, MAX_BWP_SIZE);
  else if (mac->scc_SIB) n_RB_DLBWP =  NRRIV2BW(mac->scc_SIB->uplinkConfigCommon->initialUplinkBWP.genericParameters.locationAndBandwidth,MAX_BWP_SIZE);
  else n_RB_DLBWP = mac->type0_PDCCH_CSS_config.num_rbs;

  LOG_D(MAC, "In %s: Processing received DCI format %s (DL BWP %d)\n", __FUNCTION__, dci_formats[dci_format], n_RB_DLBWP);

  switch(dci_format){
  case NR_UL_DCI_FORMAT_0_0: {
    /*
     *  with CRC scrambled by C-RNTI or CS-RNTI or new-RNTI or TC-RNTI
     *    0  IDENTIFIER_DCI_FORMATS:
     *    10 FREQ_DOM_RESOURCE_ASSIGNMENT_UL: PUSCH hopping with resource allocation type 1 not considered
     *    12 TIME_DOM_RESOURCE_ASSIGNMENT: 0, 1, 2, 3, or 4 bits as defined in Subclause 6.1.2.1 of [6, TS 38.214]. The bitwidth for this field is determined as log2(I) bits,
     *    17 FREQ_HOPPING_FLAG: 0 bit if only resource allocation type 0
     *    24 MCS:
     *    25 NDI:
     *    26 RV:
     *    27 HARQ_PROCESS_NUMBER:
     *    32 TPC_PUSCH:
     *    49 PADDING_NR_DCI: (Note 2) If DCI format 0_0 is monitored in common search space
     *    50 SUL_IND_0_0:
     */
    // Calculate the slot in which ULSCH should be scheduled. This is current slot + K2,
    // where K2 is the offset between the slot in which UL DCI is received and the slot
    // in which ULSCH should be scheduled. K2 is configured in RRC configuration.  
    // todo:
    // - SUL_IND_0_0

    // Schedule PUSCH
    ret = nr_ue_pusch_scheduler(mac, is_Msg3, frame, slot, &frame_tx, &slot_tx, dci->time_domain_assignment.val);

    if (ret != -1){

      // Get UL config request corresponding slot_tx
      fapi_nr_ul_config_request_t *ul_config = get_ul_config_request(mac, slot_tx);

      if (!ul_config) {
        LOG_W(MAC, "In %s: ul_config request is NULL. Probably due to unexpected UL DCI in frame.slot %d.%d. Ignoring DCI!\n", __FUNCTION__, frame, slot);
        return -1;
      }

      AssertFatal(ul_config->number_pdus<FAPI_NR_UL_CONFIG_LIST_NUM, "ul_config->number_pdus %d out of bounds\n",ul_config->number_pdus);
      nfapi_nr_ue_pusch_pdu_t *pusch_config_pdu = &ul_config->ul_config_list[ul_config->number_pdus].pusch_config_pdu;

      fill_ul_config(ul_config, frame_tx, slot_tx, FAPI_NR_UL_CONFIG_TYPE_PUSCH);

      // Config PUSCH PDU
      ret = nr_config_pusch_pdu(mac, pusch_config_pdu, dci, NULL, rnti, &dci_format);

    }
    
    break;
  }

  case NR_UL_DCI_FORMAT_0_1: {
    /*
     *  with CRC scrambled by C-RNTI or CS-RNTI or SP-CSI-RNTI or new-RNTI
     *    0  IDENTIFIER_DCI_FORMATS:
     *    1  CARRIER_IND
     *    2  SUL_IND_0_1
     *    7  BANDWIDTH_PART_IND
     *    10 FREQ_DOM_RESOURCE_ASSIGNMENT_UL: PUSCH hopping with resource allocation type 1 not considered
     *    12 TIME_DOM_RESOURCE_ASSIGNMENT: 0, 1, 2, 3, or 4 bits as defined in Subclause 6.1.2.1 of [6, TS 38.214]. The bitwidth for this field is determined as log2(I) bits,
     *    17 FREQ_HOPPING_FLAG: 0 bit if only resource allocation type 0
     *    24 MCS:
     *    25 NDI:
     *    26 RV:
     *    27 HARQ_PROCESS_NUMBER:
     *    29 FIRST_DAI
     *    30 SECOND_DAI
     *    32 TPC_PUSCH:
     *    36 SRS_RESOURCE_IND:
     *    37 PRECOD_NBR_LAYERS:
     *    38 ANTENNA_PORTS:
     *    40 SRS_REQUEST:
     *    42 CSI_REQUEST:
     *    43 CBGTI
     *    45 PTRS_DMRS
     *    46 BETA_OFFSET_IND
     *    47 DMRS_SEQ_INI
     *    48 UL_SCH_IND
     *    49 PADDING_NR_DCI: (Note 2) If DCI format 0_0 is monitored in common search space
     */
    // TODO: 
    // - FIRST_DAI
    // - SECOND_DAI
    // - SRS_RESOURCE_IND

    // Schedule PUSCH
    ret = nr_ue_pusch_scheduler(mac, is_Msg3, frame, slot, &frame_tx, &slot_tx, dci->time_domain_assignment.val);

    if (ret != -1){

      // Get UL config request corresponding slot_tx
      fapi_nr_ul_config_request_t *ul_config = get_ul_config_request(mac, slot_tx);

      if (!ul_config) {
        LOG_W(MAC, "In %s: ul_config request is NULL. Probably due to unexpected UL DCI in frame.slot %d.%d. Ignoring DCI!\n", __FUNCTION__, frame, slot);
        return -1;
      }

      nfapi_nr_ue_pusch_pdu_t *pusch_config_pdu = &ul_config->ul_config_list[ul_config->number_pdus].pusch_config_pdu;

      fill_ul_config(ul_config, frame_tx, slot_tx, FAPI_NR_UL_CONFIG_TYPE_PUSCH);

      // Config PUSCH PDU
      ret = nr_config_pusch_pdu(mac, pusch_config_pdu, dci, NULL, rnti, &dci_format);

    }
    break;
  }

  case NR_DL_DCI_FORMAT_1_0: {
    /*
     *  with CRC scrambled by C-RNTI or CS-RNTI or new-RNTI
     *    0  IDENTIFIER_DCI_FORMATS:
     *    11 FREQ_DOM_RESOURCE_ASSIGNMENT_DL:
     *    12 TIME_DOM_RESOURCE_ASSIGNMENT: 0, 1, 2, 3, or 4 bits as defined in Subclause 5.1.2.1 of [6, TS 38.214]. The bitwidth for this field is determined as log2(I) bits,
     *    13 VRB_TO_PRB_MAPPING: 0 bit if only resource allocation type 0
     *    24 MCS:
     *    25 NDI:
     *    26 RV:
     *    27 HARQ_PROCESS_NUMBER:
     *    28 DAI_: For format1_1: 4 if more than one serving cell are configured in the DL and the higher layer parameter HARQ-ACK-codebook=dynamic, where the 2 MSB bits are the counter DAI and the 2 LSB bits are the total DAI
     *    33 TPC_PUCCH:
     *    34 PUCCH_RESOURCE_IND:
     *    35 PDSCH_TO_HARQ_FEEDBACK_TIME_IND:
     *    55 RESERVED_NR_DCI
     *  with CRC scrambled by P-RNTI
     *    8  SHORT_MESSAGE_IND
     *    9  SHORT_MESSAGES
     *    11 FREQ_DOM_RESOURCE_ASSIGNMENT_DL:
     *    12 TIME_DOM_RESOURCE_ASSIGNMENT: 0, 1, 2, 3, or 4 bits as defined in Subclause 5.1.2.1 of [6, TS 38.214]. The bitwidth for this field is determined as log2(I) bits,
     *    13 VRB_TO_PRB_MAPPING: 0 bit if only resource allocation type 0
     *    24 MCS:
     *    31 TB_SCALING
     *    55 RESERVED_NR_DCI
     *  with CRC scrambled by SI-RNTI
     *    11 FREQ_DOM_RESOURCE_ASSIGNMENT_DL:
     *    12 TIME_DOM_RESOURCE_ASSIGNMENT: 0, 1, 2, 3, or 4 bits as defined in Subclause 5.1.2.1 of [6, TS 38.214]. The bitwidth for this field is determined as log2(I) bits,
     *    13 VRB_TO_PRB_MAPPING: 0 bit if only resource allocation type 0
     *    24 MCS:
     *    26 RV:
     *    55 RESERVED_NR_DCI
     *  with CRC scrambled by RA-RNTI
     *    11 FREQ_DOM_RESOURCE_ASSIGNMENT_DL:
     *    12 TIME_DOM_RESOURCE_ASSIGNMENT: 0, 1, 2, 3, or 4 bits as defined in Subclause 5.1.2.1 of [6, TS 38.214]. The bitwidth for this field is determined as log2(I) bits,
     *    13 VRB_TO_PRB_MAPPING: 0 bit if only resource allocation type 0
     *    24 MCS:
     *    31 TB_SCALING
     *    55 RESERVED_NR_DCI
     *  with CRC scrambled by TC-RNTI
     *    0  IDENTIFIER_DCI_FORMATS:
     *    11 FREQ_DOM_RESOURCE_ASSIGNMENT_DL:
     *    12 TIME_DOM_RESOURCE_ASSIGNMENT: 0, 1, 2, 3, or 4 bits as defined in Subclause 5.1.2.1 of [6, TS 38.214]. The bitwidth for this field is determined as log2(I) bits,
     *    13 VRB_TO_PRB_MAPPING: 0 bit if only resource allocation type 0
     *    24 MCS:
     *    25 NDI:
     *    26 RV:
     *    27 HARQ_PROCESS_NUMBER:
     *    28 DAI_: For format1_1: 4 if more than one serving cell are configured in the DL and the higher layer parameter HARQ-ACK-codebook=dynamic, where the 2 MSB bits are the counter DAI and the 2 LSB bits are the total DAI
     *    33 TPC_PUCCH:
     */

    dl_config->dl_config_list[dl_config->number_pdus].dlsch_config_pdu.rnti = rnti;
    fapi_nr_dl_config_dlsch_pdu_rel15_t *dlsch_config_pdu_1_0 = &dl_config->dl_config_list[dl_config->number_pdus].dlsch_config_pdu.dlsch_config_rel15;

    NR_PDSCH_Config_t *pdsch_config= (mac->DLbwp[0]) ? mac->DLbwp[0]->bwp_Dedicated->pdsch_Config->choice.setup : NULL;
<<<<<<< HEAD

    uint16_t BWPSize = 0;
=======
    uint16_t BWPSize = n_RB_DLBWP;
>>>>>>> b9883694

    if(rnti == SI_RNTI) {
      NR_Type0_PDCCH_CSS_config_t type0_PDCCH_CSS_config = mac->type0_PDCCH_CSS_config;
      default_abc = type0_PDCCH_CSS_config.type0_pdcch_ss_mux_pattern;
      dl_config->dl_config_list[dl_config->number_pdus].pdu_type = FAPI_NR_DL_CONFIG_TYPE_SI_DLSCH;
      dlsch_config_pdu_1_0->BWPSize = mac->type0_PDCCH_CSS_config.num_rbs;
      dlsch_config_pdu_1_0->BWPStart = mac->type0_PDCCH_CSS_config.cset_start_rb;
      dlsch_config_pdu_1_0->SubcarrierSpacing = mac->mib->subCarrierSpacingCommon;
      if (pdsch_config) pdsch_config->dmrs_DownlinkForPDSCH_MappingTypeA->choice.setup->dmrs_AdditionalPosition = NULL; // For PDSCH with mapping type A, the UE shall assume dmrs-AdditionalPosition='pos2'
      BWPSize = dlsch_config_pdu_1_0->BWPSize;
    } else {
      if (ra->RA_window_cnt >= 0 && rnti == ra->ra_rnti){
        dl_config->dl_config_list[dl_config->number_pdus].pdu_type = FAPI_NR_DL_CONFIG_TYPE_RA_DLSCH;
      } else {
        dl_config->dl_config_list[dl_config->number_pdus].pdu_type = FAPI_NR_DL_CONFIG_TYPE_DLSCH;
      }
      if( (ra->RA_window_cnt >= 0 && rnti == ra->ra_rnti) || (rnti == ra->t_crnti) ) {
        if (mac->scc == NULL) {
          dlsch_config_pdu_1_0->BWPSize = NRRIV2BW(mac->scc_SIB->downlinkConfigCommon.initialDownlinkBWP.genericParameters.locationAndBandwidth, MAX_BWP_SIZE);
          dlsch_config_pdu_1_0->BWPStart = NRRIV2PRBOFFSET(mac->scc_SIB->downlinkConfigCommon.initialDownlinkBWP.genericParameters.locationAndBandwidth, MAX_BWP_SIZE);
        }
        else {
          dlsch_config_pdu_1_0->BWPSize = NRRIV2BW(mac->scc->downlinkConfigCommon->initialDownlinkBWP->genericParameters.locationAndBandwidth, MAX_BWP_SIZE);
          dlsch_config_pdu_1_0->BWPStart = NRRIV2PRBOFFSET(mac->scc->downlinkConfigCommon->initialDownlinkBWP->genericParameters.locationAndBandwidth, MAX_BWP_SIZE);
        }
        if (!get_softmodem_params()->sa) { // NSA mode is not using the Initial BWP
          dlsch_config_pdu_1_0->BWPStart = NRRIV2PRBOFFSET(mac->DLbwp[0]->bwp_Common->genericParameters.locationAndBandwidth, MAX_BWP_SIZE);
          pdsch_config = mac->DLbwp[0]->bwp_Dedicated->pdsch_Config->choice.setup;
          BWPSize = dlsch_config_pdu_1_0->BWPSize;
        }
      } else if (mac->DLbwp[0]) {
        dlsch_config_pdu_1_0->BWPSize = NRRIV2BW(mac->DLbwp[0]->bwp_Common->genericParameters.locationAndBandwidth, MAX_BWP_SIZE);
        dlsch_config_pdu_1_0->BWPStart = NRRIV2PRBOFFSET(mac->DLbwp[0]->bwp_Common->genericParameters.locationAndBandwidth, MAX_BWP_SIZE);
        dlsch_config_pdu_1_0->SubcarrierSpacing = mac->DLbwp[0]->bwp_Common->genericParameters.subcarrierSpacing;
        pdsch_config = mac->DLbwp[0]->bwp_Dedicated->pdsch_Config->choice.setup;
      } else if (mac->scc_SIB) {
        dlsch_config_pdu_1_0->BWPSize = NRRIV2BW(mac->scc_SIB->downlinkConfigCommon.initialDownlinkBWP.genericParameters.locationAndBandwidth, MAX_BWP_SIZE);
        dlsch_config_pdu_1_0->BWPStart = NRRIV2PRBOFFSET(mac->scc_SIB->downlinkConfigCommon.initialDownlinkBWP.genericParameters.locationAndBandwidth, MAX_BWP_SIZE);
        dlsch_config_pdu_1_0->SubcarrierSpacing = mac->scc_SIB->downlinkConfigCommon.initialDownlinkBWP.genericParameters.subcarrierSpacing;
        pdsch_config = NULL;
      }
    }

    /* IDENTIFIER_DCI_FORMATS */
    /* FREQ_DOM_RESOURCE_ASSIGNMENT_DL */
    if (nr_ue_process_dci_freq_dom_resource_assignment(NULL,dlsch_config_pdu_1_0,0,BWPSize,dci->frequency_domain_assignment.val) < 0) {
      LOG_W(MAC, "[%d.%d] Invalid frequency_domain_assignment. Possibly due to false DCI. Ignoring DCI!\n", frame, slot);
      return -1;
    }
    /* TIME_DOM_RESOURCE_ASSIGNMENT */
    if (nr_ue_process_dci_time_dom_resource_assignment(mac,NULL,dlsch_config_pdu_1_0,dci->time_domain_assignment.val,default_abc,rnti==SI_RNTI) < 0) {
      LOG_W(MAC, "[%d.%d] Invalid time_domain_assignment. Possibly due to false DCI. Ignoring DCI!\n", frame, slot);
      return -1;
    }

    NR_PDSCH_TimeDomainResourceAllocationList_t *pdsch_TimeDomainAllocationList = NULL;
    if (mac->DLbwp[0] &&
        mac->DLbwp[0]->bwp_Dedicated &&
        mac->DLbwp[0]->bwp_Dedicated->pdsch_Config &&
        mac->DLbwp[0]->bwp_Dedicated->pdsch_Config->choice.setup->pdsch_TimeDomainAllocationList)
      pdsch_TimeDomainAllocationList = mac->DLbwp[0]->bwp_Dedicated->pdsch_Config->choice.setup->pdsch_TimeDomainAllocationList->choice.setup;
    else if (mac->DLbwp[0] && mac->DLbwp[0]->bwp_Common->pdsch_ConfigCommon->choice.setup->pdsch_TimeDomainAllocationList)
      pdsch_TimeDomainAllocationList = mac->DLbwp[0]->bwp_Common->pdsch_ConfigCommon->choice.setup->pdsch_TimeDomainAllocationList;
    else if (mac->scc_SIB && mac->scc_SIB->downlinkConfigCommon.initialDownlinkBWP.pdsch_ConfigCommon->choice.setup)
      pdsch_TimeDomainAllocationList = mac->scc_SIB->downlinkConfigCommon.initialDownlinkBWP.pdsch_ConfigCommon->choice.setup->pdsch_TimeDomainAllocationList;

    int mappingtype = pdsch_TimeDomainAllocationList ? pdsch_TimeDomainAllocationList->list.array[dci->time_domain_assignment.val]->mappingType : ((dlsch_config_pdu_1_0->start_symbol <= 3)? typeA: typeB);

    /* dmrs symbol positions*/
    dlsch_config_pdu_1_0->dlDmrsSymbPos = fill_dmrs_mask(pdsch_config,
                                                         mac->mib->dmrs_TypeA_Position,
                                                         dlsch_config_pdu_1_0->number_symbols,
<<<<<<< HEAD
                                                         dlsch_config_pdu_1_0->start_symbol);
    dlsch_config_pdu_1_0->dmrsConfigType = (mac->DLbwp[0] != NULL) ?
                                           (mac->DLbwp[0]->bwp_Dedicated->pdsch_Config->choice.setup->dmrs_DownlinkForPDSCH_MappingTypeA->choice.setup->dmrs_Type == NULL ? 0 : 1) : 0;

=======
                                                         dlsch_config_pdu_1_0->start_symbol,
                                                         mappingtype);
    dlsch_config_pdu_1_0->dmrsConfigType = (mac->DLbwp[0] != NULL) ? (mac->DLbwp[0]->bwp_Dedicated->pdsch_Config->choice.setup->dmrs_DownlinkForPDSCH_MappingTypeA->choice.setup->dmrs_Type == NULL ? 0 : 1) : 0;
>>>>>>> b9883694
    /* number of DM-RS CDM groups without data according to subclause 5.1.6.2 of 3GPP TS 38.214 version 15.9.0 Release 15 */
    if (dlsch_config_pdu_1_0->number_symbols == 2)
      dlsch_config_pdu_1_0->n_dmrs_cdm_groups = 1;
    else
      dlsch_config_pdu_1_0->n_dmrs_cdm_groups = 2;
    /* VRB_TO_PRB_MAPPING */
    dlsch_config_pdu_1_0->vrb_to_prb_mapping = (dci->vrb_to_prb_mapping.val == 0) ? vrb_to_prb_mapping_non_interleaved:vrb_to_prb_mapping_interleaved;
    /* MCS TABLE INDEX */
    dlsch_config_pdu_1_0->mcs_table = (pdsch_config) ? ((pdsch_config->mcs_Table) ? (*pdsch_config->mcs_Table + 1) : 0) : 0;
    /* MCS */
    dlsch_config_pdu_1_0->mcs = dci->mcs;
    // Basic sanity check for MCS value to check for a false or erroneous DCI
    if (dlsch_config_pdu_1_0->mcs > 28) {
      LOG_W(MAC, "[%d.%d] MCS value %d out of bounds! Possibly due to false DCI. Ignoring DCI!\n", frame, slot, dlsch_config_pdu_1_0->mcs);
      return -1;
    }
    /* NDI (only if CRC scrambled by C-RNTI or CS-RNTI or new-RNTI or TC-RNTI)*/
    dlsch_config_pdu_1_0->ndi = dci->ndi;
    /* RV (only if CRC scrambled by C-RNTI or CS-RNTI or new-RNTI or TC-RNTI)*/
    dlsch_config_pdu_1_0->rv = dci->rv;
    /* HARQ_PROCESS_NUMBER (only if CRC scrambled by C-RNTI or CS-RNTI or new-RNTI or TC-RNTI)*/
    dlsch_config_pdu_1_0->harq_process_nbr = dci->harq_pid;
    /* DAI (only if CRC scrambled by C-RNTI or CS-RNTI or new-RNTI or TC-RNTI)*/
    dlsch_config_pdu_1_0->dai = dci->dai[0].val;
    /* TB_SCALING (only if CRC scrambled by P-RNTI or RA-RNTI) */
    // according to TS 38.214 Table 5.1.3.2-3
    if (dci->tb_scaling == 0) dlsch_config_pdu_1_0->scaling_factor_S = 1;
    if (dci->tb_scaling == 1) dlsch_config_pdu_1_0->scaling_factor_S = 0.5;
    if (dci->tb_scaling == 2) dlsch_config_pdu_1_0->scaling_factor_S = 0.25;
    if (dci->tb_scaling == 3) dlsch_config_pdu_1_0->scaling_factor_S = 0; // value not defined in table
    /* TPC_PUCCH (only if CRC scrambled by C-RNTI or CS-RNTI or new-RNTI or TC-RNTI)*/
    // according to TS 38.213 Table 7.2.1-1
    if (dci->tpc == 0) dlsch_config_pdu_1_0->accumulated_delta_PUCCH = -1;
    if (dci->tpc == 1) dlsch_config_pdu_1_0->accumulated_delta_PUCCH = 0;
    if (dci->tpc == 2) dlsch_config_pdu_1_0->accumulated_delta_PUCCH = 1;
    if (dci->tpc == 3) dlsch_config_pdu_1_0->accumulated_delta_PUCCH = 3;
    /* PUCCH_RESOURCE_IND (only if CRC scrambled by C-RNTI or CS-RNTI or new-RNTI)*/
    //if (dci->pucch_resource_indicator == 0) dlsch_config_pdu_1_0->pucch_resource_id = 1; //pucch-ResourceId obtained from the 1st value of resourceList FIXME!!!
    //if (dci->pucch_resource_indicator == 1) dlsch_config_pdu_1_0->pucch_resource_id = 2; //pucch-ResourceId obtained from the 2nd value of resourceList FIXME!!
    //if (dci->pucch_resource_indicator == 2) dlsch_config_pdu_1_0->pucch_resource_id = 3; //pucch-ResourceId obtained from the 3rd value of resourceList FIXME!!
    //if (dci->pucch_resource_indicator == 3) dlsch_config_pdu_1_0->pucch_resource_id = 4; //pucch-ResourceId obtained from the 4th value of resourceList FIXME!!
    //if (dci->pucch_resource_indicator == 4) dlsch_config_pdu_1_0->pucch_resource_id = 5; //pucch-ResourceId obtained from the 5th value of resourceList FIXME!!
    //if (dci->pucch_resource_indicator == 5) dlsch_config_pdu_1_0->pucch_resource_id = 6; //pucch-ResourceId obtained from the 6th value of resourceList FIXME!!
    //if (dci->pucch_resource_indicator == 6) dlsch_config_pdu_1_0->pucch_resource_id = 7; //pucch-ResourceId obtained from the 7th value of resourceList FIXME!!
    //if (dci->pucch_resource_indicator == 7) dlsch_config_pdu_1_0->pucch_resource_id = 8; //pucch-ResourceId obtained from the 8th value of resourceList FIXME!!
    dlsch_config_pdu_1_0->pucch_resource_id = dci->pucch_resource_indicator;
    // Sanity check for pucch_resource_indicator value received to check for false DCI.
    valid = 0;
    if (mac->ULbwp[0] &&
        mac->ULbwp[0]->bwp_Dedicated &&
        mac->ULbwp[0]->bwp_Dedicated->pucch_Config &&
        mac->ULbwp[0]->bwp_Dedicated->pucch_Config->choice.setup&&
        mac->ULbwp[0]->bwp_Dedicated->pucch_Config->choice.setup->resourceSetToAddModList) {
      pucch_res_set_cnt = mac->ULbwp[0]->bwp_Dedicated->pucch_Config->choice.setup->resourceSetToAddModList->list.count;
      for (int id = 0; id < pucch_res_set_cnt; id++) {
	if (dlsch_config_pdu_1_0->pucch_resource_id < mac->ULbwp[0]->bwp_Dedicated->pucch_Config->choice.setup->resourceSetToAddModList->list.array[id]->resourceList.list.count) {
	  valid = 1;
	  break;
	}
      }
    }
    else if (mac->cg &&
             mac->cg->spCellConfig &&
             mac->cg->spCellConfig->spCellConfigDedicated &&
             mac->cg->spCellConfig->spCellConfigDedicated->uplinkConfig &&
             mac->cg->spCellConfig->spCellConfigDedicated->uplinkConfig->initialUplinkBWP &&
             mac->cg->spCellConfig->spCellConfigDedicated->uplinkConfig->initialUplinkBWP->pucch_Config &&
             mac->cg->spCellConfig->spCellConfigDedicated->uplinkConfig->initialUplinkBWP->pucch_Config->choice.setup &&
             mac->cg->spCellConfig->spCellConfigDedicated->uplinkConfig->initialUplinkBWP->pucch_Config->choice.setup->resourceSetToAddModList){
      pucch_res_set_cnt = mac->cg->spCellConfig->spCellConfigDedicated->uplinkConfig->initialUplinkBWP->pucch_Config->choice.setup->resourceSetToAddModList->list.count;
      for (int id = 0; id < pucch_res_set_cnt; id++) {
        if (dlsch_config_pdu_1_0->pucch_resource_id < mac->cg->spCellConfig->spCellConfigDedicated->uplinkConfig->initialUplinkBWP->pucch_Config->choice.setup->resourceSetToAddModList->list.array[id]->resourceList.list.count) {
          valid = 1;
          break;
        }
      }
    } else valid=1;
    if (!valid) {
      LOG_W(MAC, "[%d.%d] pucch_resource_indicator value %d is out of bounds. Possibly due to false DCI. Ignoring DCI!\n", frame, slot, dlsch_config_pdu_1_0->pucch_resource_id);
      return -1;
    }

    /* PDSCH_TO_HARQ_FEEDBACK_TIME_IND (only if CRC scrambled by C-RNTI or CS-RNTI or new-RNTI)*/
    dlsch_config_pdu_1_0->pdsch_to_harq_feedback_time_ind = 1+dci->pdsch_to_harq_feedback_timing_indicator.val;

    LOG_D(MAC,"(nr_ue_procedures.c) rnti = %x dl_config->number_pdus = %d\n",
	  dl_config->dl_config_list[dl_config->number_pdus].dlsch_config_pdu.rnti,
	  dl_config->number_pdus);
    LOG_D(MAC,"(nr_ue_procedures.c) frequency_domain_resource_assignment=%d \t number_rbs=%d \t start_rb=%d\n",
	  dci->frequency_domain_assignment.val,
	  dlsch_config_pdu_1_0->number_rbs,
	  dlsch_config_pdu_1_0->start_rb);
    LOG_D(MAC,"(nr_ue_procedures.c) time_domain_resource_assignment=%d \t number_symbols=%d \t start_symbol=%d\n",
	  dci->time_domain_assignment.val,
	  dlsch_config_pdu_1_0->number_symbols,
	  dlsch_config_pdu_1_0->start_symbol);
    LOG_D(MAC,"(nr_ue_procedures.c) vrb_to_prb_mapping=%d \n>>> mcs=%d\n>>> ndi=%d\n>>> rv=%d\n>>> harq_process_nbr=%d\n>>> dai=%d\n>>> scaling_factor_S=%f\n>>> tpc_pucch=%d\n>>> pucch_res_ind=%d\n>>> pdsch_to_harq_feedback_time_ind=%d\n",
	  dlsch_config_pdu_1_0->vrb_to_prb_mapping,
	  dlsch_config_pdu_1_0->mcs,
	  dlsch_config_pdu_1_0->ndi,
	  dlsch_config_pdu_1_0->rv,
	  dlsch_config_pdu_1_0->harq_process_nbr,
	  dlsch_config_pdu_1_0->dai,
	  dlsch_config_pdu_1_0->scaling_factor_S,
	  dlsch_config_pdu_1_0->accumulated_delta_PUCCH,
	  dlsch_config_pdu_1_0->pucch_resource_id,
	  dlsch_config_pdu_1_0->pdsch_to_harq_feedback_time_ind);

    //	    dl_config->dl_config_list[dl_config->number_pdus].dci_config_pdu.dci_config_rel15.N_RB_BWP = n_RB_DLBWP;
	    
    LOG_D(MAC,"(nr_ue_procedures.c) pdu_type=%d\n\n",dl_config->dl_config_list[dl_config->number_pdus].pdu_type);
            
    dl_config->number_pdus = dl_config->number_pdus + 1;

    break;
  }

  case NR_DL_DCI_FORMAT_1_1: {
    /*
     *  with CRC scrambled by C-RNTI or CS-RNTI or new-RNTI
     *    0  IDENTIFIER_DCI_FORMATS:
     *    1  CARRIER_IND:
     *    7  BANDWIDTH_PART_IND:
     *    11 FREQ_DOM_RESOURCE_ASSIGNMENT_DL:
     *    12 TIME_DOM_RESOURCE_ASSIGNMENT: 0, 1, 2, 3, or 4 bits as defined in Subclause 5.1.2.1 of [6, TS 38.214]. The bitwidth for this field is determined as log2(I) bits,
     *    13 VRB_TO_PRB_MAPPING: 0 bit if only resource allocation type 0
     *    14 PRB_BUNDLING_SIZE_IND:
     *    15 RATE_MATCHING_IND:
     *    16 ZP_CSI_RS_TRIGGER:
     *    18 TB1_MCS:
     *    19 TB1_NDI:
     *    20 TB1_RV:
     *    21 TB2_MCS:
     *    22 TB2_NDI:
     *    23 TB2_RV:
     *    27 HARQ_PROCESS_NUMBER:
     *    28 DAI_: For format1_1: 4 if more than one serving cell are configured in the DL and the higher layer parameter HARQ-ACK-codebook=dynamic, where the 2 MSB bits are the counter DAI and the 2 LSB bits are the total DAI
     *    33 TPC_PUCCH:
     *    34 PUCCH_RESOURCE_IND:
     *    35 PDSCH_TO_HARQ_FEEDBACK_TIME_IND:
     *    38 ANTENNA_PORTS:
     *    39 TCI:
     *    40 SRS_REQUEST:
     *    43 CBGTI:
     *    44 CBGFI:
     *    47 DMRS_SEQ_INI:
     */

    if (dci->bwp_indicator.val != 1) {
      LOG_W(MAC, "[%d.%d] bwp_indicator != 1! Possibly due to false DCI. Ignoring DCI!\n", frame, slot);
      return -1;
    }
    config_bwp_ue(mac, &dci->bwp_indicator.val, &dci_format);
    NR_BWP_Id_t dl_bwp_id = mac->DL_BWP_Id;
    NR_PDSCH_Config_t *pdsch_config=mac->DLbwp[dl_bwp_id-1]->bwp_Dedicated->pdsch_Config->choice.setup;

    dl_config->dl_config_list[dl_config->number_pdus].pdu_type = FAPI_NR_DL_CONFIG_TYPE_DLSCH;
    dl_config->dl_config_list[dl_config->number_pdus].dlsch_config_pdu.rnti = rnti;

    fapi_nr_dl_config_dlsch_pdu_rel15_t *dlsch_config_pdu_1_1 = &dl_config->dl_config_list[dl_config->number_pdus].dlsch_config_pdu.dlsch_config_rel15;

    dlsch_config_pdu_1_1->BWPSize = NRRIV2BW(mac->DLbwp[0]->bwp_Common->genericParameters.locationAndBandwidth, MAX_BWP_SIZE);
    dlsch_config_pdu_1_1->BWPStart = NRRIV2PRBOFFSET(mac->DLbwp[0]->bwp_Common->genericParameters.locationAndBandwidth, MAX_BWP_SIZE);
    dlsch_config_pdu_1_1->SubcarrierSpacing = mac->DLbwp[0]->bwp_Common->genericParameters.subcarrierSpacing;

    /* IDENTIFIER_DCI_FORMATS */
    /* CARRIER_IND */
    /* BANDWIDTH_PART_IND */
    //    dlsch_config_pdu_1_1->bandwidth_part_ind = dci->bandwidth_part_ind;
    /* FREQ_DOM_RESOURCE_ASSIGNMENT_DL */
    if (nr_ue_process_dci_freq_dom_resource_assignment(NULL,dlsch_config_pdu_1_1,0,n_RB_DLBWP,dci->frequency_domain_assignment.val) < 0) {
      LOG_W(MAC, "[%d.%d] Invalid frequency_domain_assignment. Possibly due to false DCI. Ignoring DCI!\n", frame, slot);
      return -1;
    }
    /* TIME_DOM_RESOURCE_ASSIGNMENT */
    if (nr_ue_process_dci_time_dom_resource_assignment(mac,NULL,dlsch_config_pdu_1_1,dci->time_domain_assignment.val,0,false) < 0) {
      LOG_W(MAC, "[%d.%d] Invalid time_domain_assignment. Possibly due to false DCI. Ignoring DCI!\n", frame, slot);
      return -1;
    }

    NR_PDSCH_TimeDomainResourceAllocationList_t *pdsch_TimeDomainAllocationList = NULL;
    if (mac->DLbwp[0] &&
        mac->DLbwp[0]->bwp_Dedicated &&
        mac->DLbwp[0]->bwp_Dedicated->pdsch_Config &&
        mac->DLbwp[0]->bwp_Dedicated->pdsch_Config->choice.setup->pdsch_TimeDomainAllocationList)
      pdsch_TimeDomainAllocationList = mac->DLbwp[0]->bwp_Dedicated->pdsch_Config->choice.setup->pdsch_TimeDomainAllocationList->choice.setup;
    else if (mac->DLbwp[0] && mac->DLbwp[0]->bwp_Common->pdsch_ConfigCommon->choice.setup->pdsch_TimeDomainAllocationList)
      pdsch_TimeDomainAllocationList = mac->DLbwp[0]->bwp_Common->pdsch_ConfigCommon->choice.setup->pdsch_TimeDomainAllocationList;
    else if (mac->scc_SIB && mac->scc_SIB->downlinkConfigCommon.initialDownlinkBWP.pdsch_ConfigCommon->choice.setup)
      pdsch_TimeDomainAllocationList = mac->scc_SIB->downlinkConfigCommon.initialDownlinkBWP.pdsch_ConfigCommon->choice.setup->pdsch_TimeDomainAllocationList;

    int mappingtype = pdsch_TimeDomainAllocationList ? pdsch_TimeDomainAllocationList->list.array[dci->time_domain_assignment.val]->mappingType : ((dlsch_config_pdu_1_1->start_symbol <= 3)? typeA: typeB);

    /* dmrs symbol positions*/
    dlsch_config_pdu_1_1->dlDmrsSymbPos = fill_dmrs_mask(pdsch_config,
<<<<<<< HEAD
                                                         mac->scc->dmrs_TypeA_Position,
                                                         dlsch_config_pdu_1_1->number_symbols,
                                                         dlsch_config_pdu_1_1->start_symbol);
=======
							 mac->scc->dmrs_TypeA_Position,
							 dlsch_config_pdu_1_1->number_symbols,
               dlsch_config_pdu_1_1->start_symbol,
               mappingtype);
>>>>>>> b9883694
    dlsch_config_pdu_1_1->dmrsConfigType = mac->DLbwp[dl_bwp_id-1]->bwp_Dedicated->pdsch_Config->choice.setup->dmrs_DownlinkForPDSCH_MappingTypeA->choice.setup->dmrs_Type == NULL ? 0 : 1;
    /* TODO: fix number of DM-RS CDM groups without data according to subclause 5.1.6.2 of 3GPP TS 38.214,
             using tables 7.3.1.2.2-1, 7.3.1.2.2-2, 7.3.1.2.2-3, 7.3.1.2.2-4 of 3GPP TS 38.212 */
    dlsch_config_pdu_1_1->n_dmrs_cdm_groups = 1;
    /* VRB_TO_PRB_MAPPING */
    if ((pdsch_config->resourceAllocation == 1) && (pdsch_config->vrb_ToPRB_Interleaver != NULL))
      dlsch_config_pdu_1_1->vrb_to_prb_mapping = (dci->vrb_to_prb_mapping.val == 0) ? vrb_to_prb_mapping_non_interleaved:vrb_to_prb_mapping_interleaved;
    /* PRB_BUNDLING_SIZE_IND */
    dlsch_config_pdu_1_1->prb_bundling_size_ind = dci->prb_bundling_size_indicator.val;
    /* RATE_MATCHING_IND */
    dlsch_config_pdu_1_1->rate_matching_ind = dci->rate_matching_indicator.val;
    /* ZP_CSI_RS_TRIGGER */
    dlsch_config_pdu_1_1->zp_csi_rs_trigger = dci->zp_csi_rs_trigger.val;
    /* MCS (for transport block 1)*/
    dlsch_config_pdu_1_1->mcs = dci->mcs;
    // Basic sanity check for MCS value to check for a false or erroneous DCI
    if (dlsch_config_pdu_1_1->mcs > 28) {
      LOG_W(MAC, "[%d.%d] MCS value %d out of bounds! Possibly due to false DCI. Ignoring DCI!\n", frame, slot, dlsch_config_pdu_1_1->mcs);
      return -1;
    }
    /* NDI (for transport block 1)*/
    dlsch_config_pdu_1_1->ndi = dci->ndi;
    /* RV (for transport block 1)*/
    dlsch_config_pdu_1_1->rv = dci->rv;
    /* MCS (for transport block 2)*/
    dlsch_config_pdu_1_1->tb2_mcs = dci->mcs2.val;
    // Basic sanity check for MCS value to check for a false or erroneous DCI
    if (dlsch_config_pdu_1_1->tb2_mcs > 28) {
      LOG_W(MAC, "[%d.%d] MCS value %d out of bounds! Possibly due to false DCI. Ignoring DCI!\n", frame, slot, dlsch_config_pdu_1_1->tb2_mcs);
      return -1;
    }
    /* NDI (for transport block 2)*/
    dlsch_config_pdu_1_1->tb2_ndi = dci->ndi2.val;
    /* RV (for transport block 2)*/
    dlsch_config_pdu_1_1->tb2_rv = dci->rv2.val;
    /* HARQ_PROCESS_NUMBER */
    dlsch_config_pdu_1_1->harq_process_nbr = dci->harq_pid;
    /* DAI */
    dlsch_config_pdu_1_1->dai = dci->dai[0].val;
    /* TPC_PUCCH */
    // according to TS 38.213 Table 7.2.1-1
    if (dci->tpc == 0) dlsch_config_pdu_1_1->accumulated_delta_PUCCH = -1;
    if (dci->tpc == 1) dlsch_config_pdu_1_1->accumulated_delta_PUCCH = 0;
    if (dci->tpc == 2) dlsch_config_pdu_1_1->accumulated_delta_PUCCH = 1;
    if (dci->tpc == 3) dlsch_config_pdu_1_1->accumulated_delta_PUCCH = 3;
    /* PUCCH_RESOURCE_IND */
    dlsch_config_pdu_1_1->pucch_resource_id = dci->pucch_resource_indicator;
    // Sanity check for pucch_resource_indicator value received to check for false DCI.
    valid = 0;
    pucch_res_set_cnt = mac->ULbwp[0]->bwp_Dedicated->pucch_Config->choice.setup->resourceSetToAddModList->list.count;
    for (int id = 0; id < pucch_res_set_cnt; id++) {
      if (dlsch_config_pdu_1_1->pucch_resource_id < mac->ULbwp[0]->bwp_Dedicated->pucch_Config->choice.setup->resourceSetToAddModList->list.array[id]->resourceList.list.count) {
        valid = 1;
        break;
      }
    }
    if (!valid) {
      LOG_W(MAC, "[%d.%d] pucch_resource_indicator value %d is out of bounds. Possibly due to false DCI. Ignoring DCI!\n", frame, slot, dlsch_config_pdu_1_1->pucch_resource_id);
      return -1;
    }

    /* PDSCH_TO_HARQ_FEEDBACK_TIME_IND */
    // according to TS 38.213 Table 9.2.3-1
    NR_BWP_Id_t ul_bwp_id = mac->UL_BWP_Id;
    dlsch_config_pdu_1_1->pdsch_to_harq_feedback_time_ind =
      mac->ULbwp[ul_bwp_id-1]->bwp_Dedicated->pucch_Config->choice.setup->dl_DataToUL_ACK->list.array[dci->pdsch_to_harq_feedback_timing_indicator.val][0];

    /* ANTENNA_PORTS */
    uint8_t n_codewords = 1; // FIXME!!!
    long *max_length = NULL;
    long *dmrs_type = NULL;
    if (pdsch_config->dmrs_DownlinkForPDSCH_MappingTypeA) {
      max_length = pdsch_config->dmrs_DownlinkForPDSCH_MappingTypeA->choice.setup->maxLength;
      dmrs_type = pdsch_config->dmrs_DownlinkForPDSCH_MappingTypeA->choice.setup->dmrs_Type;
    }
    if (pdsch_config->dmrs_DownlinkForPDSCH_MappingTypeB) {
      max_length = pdsch_config->dmrs_DownlinkForPDSCH_MappingTypeB->choice.setup->maxLength;
      dmrs_type = pdsch_config->dmrs_DownlinkForPDSCH_MappingTypeB->choice.setup->dmrs_Type;
    }
    if ((dmrs_type == NULL) && (max_length == NULL)){
      // Table 7.3.1.2.2-1: Antenna port(s) (1000 + DMRS port), dmrs-Type=1, maxLength=1
      dlsch_config_pdu_1_1->n_dmrs_cdm_groups = table_7_3_2_3_3_1[dci->antenna_ports.val][0];
      dlsch_config_pdu_1_1->dmrs_ports[0]     = table_7_3_2_3_3_1[dci->antenna_ports.val][1];
      dlsch_config_pdu_1_1->dmrs_ports[1]     = table_7_3_2_3_3_1[dci->antenna_ports.val][2];
      dlsch_config_pdu_1_1->dmrs_ports[2]     = table_7_3_2_3_3_1[dci->antenna_ports.val][3];
      dlsch_config_pdu_1_1->dmrs_ports[3]     = table_7_3_2_3_3_1[dci->antenna_ports.val][4];
    }
    if ((dmrs_type == NULL) && (max_length != NULL)){
      // Table 7.3.1.2.2-2: Antenna port(s) (1000 + DMRS port), dmrs-Type=1, maxLength=2
      if (n_codewords == 1) {
	dlsch_config_pdu_1_1->n_dmrs_cdm_groups = table_7_3_2_3_3_2_oneCodeword[dci->antenna_ports.val][0];
	dlsch_config_pdu_1_1->dmrs_ports[0]     = table_7_3_2_3_3_2_oneCodeword[dci->antenna_ports.val][1];
	dlsch_config_pdu_1_1->dmrs_ports[1]     = table_7_3_2_3_3_2_oneCodeword[dci->antenna_ports.val][2];
	dlsch_config_pdu_1_1->dmrs_ports[2]     = table_7_3_2_3_3_2_oneCodeword[dci->antenna_ports.val][3];
	dlsch_config_pdu_1_1->dmrs_ports[3]     = table_7_3_2_3_3_2_oneCodeword[dci->antenna_ports.val][4];
	dlsch_config_pdu_1_1->n_front_load_symb = table_7_3_2_3_3_2_oneCodeword[dci->antenna_ports.val][5];
      }
      if (n_codewords == 1) {
	dlsch_config_pdu_1_1->n_dmrs_cdm_groups = table_7_3_2_3_3_2_twoCodeword[dci->antenna_ports.val][0];
	dlsch_config_pdu_1_1->dmrs_ports[0]     = table_7_3_2_3_3_2_twoCodeword[dci->antenna_ports.val][1];
	dlsch_config_pdu_1_1->dmrs_ports[1]     = table_7_3_2_3_3_2_twoCodeword[dci->antenna_ports.val][2];
	dlsch_config_pdu_1_1->dmrs_ports[2]     = table_7_3_2_3_3_2_twoCodeword[dci->antenna_ports.val][3];
	dlsch_config_pdu_1_1->dmrs_ports[3]     = table_7_3_2_3_3_2_twoCodeword[dci->antenna_ports.val][4];
	dlsch_config_pdu_1_1->dmrs_ports[4]     = table_7_3_2_3_3_2_twoCodeword[dci->antenna_ports.val][5];
	dlsch_config_pdu_1_1->dmrs_ports[5]     = table_7_3_2_3_3_2_twoCodeword[dci->antenna_ports.val][6];
	dlsch_config_pdu_1_1->dmrs_ports[6]     = table_7_3_2_3_3_2_twoCodeword[dci->antenna_ports.val][7];
	dlsch_config_pdu_1_1->dmrs_ports[7]     = table_7_3_2_3_3_2_twoCodeword[dci->antenna_ports.val][8];
	dlsch_config_pdu_1_1->n_front_load_symb = table_7_3_2_3_3_2_twoCodeword[dci->antenna_ports.val][9];
      }
    }
    if ((dmrs_type != NULL) && (max_length == NULL)){
      // Table 7.3.1.2.2-3: Antenna port(s) (1000 + DMRS port), dmrs-Type=2, maxLength=1
      if (n_codewords == 1) {
	dlsch_config_pdu_1_1->n_dmrs_cdm_groups = table_7_3_2_3_3_3_oneCodeword[dci->antenna_ports.val][0];
	dlsch_config_pdu_1_1->dmrs_ports[0]     = table_7_3_2_3_3_3_oneCodeword[dci->antenna_ports.val][1];
	dlsch_config_pdu_1_1->dmrs_ports[1]     = table_7_3_2_3_3_3_oneCodeword[dci->antenna_ports.val][2];
	dlsch_config_pdu_1_1->dmrs_ports[2]     = table_7_3_2_3_3_3_oneCodeword[dci->antenna_ports.val][3];
	dlsch_config_pdu_1_1->dmrs_ports[3]     = table_7_3_2_3_3_3_oneCodeword[dci->antenna_ports.val][4];
      }
      if (n_codewords == 1) {
	dlsch_config_pdu_1_1->n_dmrs_cdm_groups = table_7_3_2_3_3_3_twoCodeword[dci->antenna_ports.val][0];
	dlsch_config_pdu_1_1->dmrs_ports[0]     = table_7_3_2_3_3_3_twoCodeword[dci->antenna_ports.val][1];
	dlsch_config_pdu_1_1->dmrs_ports[1]     = table_7_3_2_3_3_3_twoCodeword[dci->antenna_ports.val][2];
	dlsch_config_pdu_1_1->dmrs_ports[2]     = table_7_3_2_3_3_3_twoCodeword[dci->antenna_ports.val][3];
	dlsch_config_pdu_1_1->dmrs_ports[3]     = table_7_3_2_3_3_3_twoCodeword[dci->antenna_ports.val][4];
	dlsch_config_pdu_1_1->dmrs_ports[4]     = table_7_3_2_3_3_3_twoCodeword[dci->antenna_ports.val][5];
	dlsch_config_pdu_1_1->dmrs_ports[5]     = table_7_3_2_3_3_3_twoCodeword[dci->antenna_ports.val][6];
      }
    }
    if ((dmrs_type != NULL) && (max_length != NULL)){
      // Table 7.3.1.2.2-4: Antenna port(s) (1000 + DMRS port), dmrs-Type=2, maxLength=2
      if (n_codewords == 1) {
	dlsch_config_pdu_1_1->n_dmrs_cdm_groups = table_7_3_2_3_3_4_oneCodeword[dci->antenna_ports.val][0];
	dlsch_config_pdu_1_1->dmrs_ports[0]     = table_7_3_2_3_3_4_oneCodeword[dci->antenna_ports.val][1];
	dlsch_config_pdu_1_1->dmrs_ports[1]     = table_7_3_2_3_3_4_oneCodeword[dci->antenna_ports.val][2];
	dlsch_config_pdu_1_1->dmrs_ports[2]     = table_7_3_2_3_3_4_oneCodeword[dci->antenna_ports.val][3];
	dlsch_config_pdu_1_1->dmrs_ports[3]     = table_7_3_2_3_3_4_oneCodeword[dci->antenna_ports.val][4];
	dlsch_config_pdu_1_1->n_front_load_symb = table_7_3_2_3_3_4_oneCodeword[dci->antenna_ports.val][5];
      }
      if (n_codewords == 1) {
	dlsch_config_pdu_1_1->n_dmrs_cdm_groups = table_7_3_2_3_3_4_twoCodeword[dci->antenna_ports.val][0];
	dlsch_config_pdu_1_1->dmrs_ports[0]     = table_7_3_2_3_3_4_twoCodeword[dci->antenna_ports.val][1];
	dlsch_config_pdu_1_1->dmrs_ports[1]     = table_7_3_2_3_3_4_twoCodeword[dci->antenna_ports.val][2];
	dlsch_config_pdu_1_1->dmrs_ports[2]     = table_7_3_2_3_3_4_twoCodeword[dci->antenna_ports.val][3];
	dlsch_config_pdu_1_1->dmrs_ports[3]     = table_7_3_2_3_3_4_twoCodeword[dci->antenna_ports.val][4];
	dlsch_config_pdu_1_1->dmrs_ports[4]     = table_7_3_2_3_3_4_twoCodeword[dci->antenna_ports.val][5];
	dlsch_config_pdu_1_1->dmrs_ports[5]     = table_7_3_2_3_3_4_twoCodeword[dci->antenna_ports.val][6];
	dlsch_config_pdu_1_1->dmrs_ports[6]     = table_7_3_2_3_3_4_twoCodeword[dci->antenna_ports.val][7];
	dlsch_config_pdu_1_1->dmrs_ports[7]     = table_7_3_2_3_3_4_twoCodeword[dci->antenna_ports.val][8];
	dlsch_config_pdu_1_1->n_front_load_symb = table_7_3_2_3_3_4_twoCodeword[dci->antenna_ports.val][9];
      }
    }
    /* TCI */
    if (mac->dl_config_request.dl_config_list[0].dci_config_pdu.dci_config_rel15.coreset.tci_present_in_dci == 1){
      // 0 bit if higher layer parameter tci-PresentInDCI is not enabled
      // otherwise 3 bits as defined in Subclause 5.1.5 of [6, TS38.214]
      dlsch_config_pdu_1_1->tci_state = dci->transmission_configuration_indication.val;
    }
    /* SRS_REQUEST */
    // if SUL is supported in the cell, there is an additional bit in this field and the value of this bit represents table 7.1.1.1-1 TS 38.212 FIXME!!!
    dlsch_config_pdu_1_1->srs_config.aperiodicSRS_ResourceTrigger = (dci->srs_request.val & 0x11); // as per Table 7.3.1.1.2-24 TS 38.212
    /* CBGTI */
    dlsch_config_pdu_1_1->cbgti = dci->cbgti.val;
    /* CBGFI */
    dlsch_config_pdu_1_1->codeBlockGroupFlushIndicator = dci->cbgfi.val;
    /* DMRS_SEQ_INI */
    //FIXME!!!

    //	    dl_config->dl_config_list[dl_config->number_pdus].dci_config_pdu.dci_config_rel15.N_RB_BWP = n_RB_DLBWP;
	    
    dl_config->dl_config_list[dl_config->number_pdus].pdu_type = FAPI_NR_DL_CONFIG_TYPE_DLSCH;
    LOG_D(MAC,"(nr_ue_procedures.c) pdu_type=%d\n\n",dl_config->dl_config_list[dl_config->number_pdus].pdu_type);
            
    dl_config->number_pdus = dl_config->number_pdus + 1;
    /* TODO same calculation for MCS table as done in UL */
    dlsch_config_pdu_1_1->mcs_table = (pdsch_config->mcs_Table) ? (*pdsch_config->mcs_Table + 1) : 0;
    /*PTRS configuration */
    if(mac->DLbwp[dl_bwp_id-1]->bwp_Dedicated->pdsch_Config->choice.setup->dmrs_DownlinkForPDSCH_MappingTypeA->choice.setup->phaseTrackingRS != NULL) {
      valid_ptrs_setup = set_dl_ptrs_values(mac->DLbwp[dl_bwp_id-1]->bwp_Dedicated->pdsch_Config->choice.setup->dmrs_DownlinkForPDSCH_MappingTypeA->choice.setup->phaseTrackingRS->choice.setup,
                                            dlsch_config_pdu_1_1->number_rbs, dlsch_config_pdu_1_1->mcs, dlsch_config_pdu_1_1->mcs_table,
                                            &dlsch_config_pdu_1_1->PTRSFreqDensity,&dlsch_config_pdu_1_1->PTRSTimeDensity,
                                            &dlsch_config_pdu_1_1->PTRSPortIndex,&dlsch_config_pdu_1_1->nEpreRatioOfPDSCHToPTRS,
                                            &dlsch_config_pdu_1_1->PTRSReOffset, dlsch_config_pdu_1_1->number_symbols);
      if(valid_ptrs_setup==true) {
        dlsch_config_pdu_1_1->pduBitmap |= 0x1;
        LOG_D(MAC, "DL PTRS values: PTRS time den: %d, PTRS freq den: %d\n", dlsch_config_pdu_1_1->PTRSTimeDensity, dlsch_config_pdu_1_1->PTRSFreqDensity);
      }
    }

    break;
  }

  case NR_DL_DCI_FORMAT_2_0:
    break;

  case NR_DL_DCI_FORMAT_2_1:        
    break;

  case NR_DL_DCI_FORMAT_2_2:        
    break;

  case NR_DL_DCI_FORMAT_2_3:
    break;

  default: 
    break;
  }


  if(rnti == SI_RNTI){

    //    }else if(rnti == mac->ra_rnti){

  }else if(rnti == P_RNTI){

  }else{  //  c-rnti

    ///  check if this is pdcch order 
    //dci->random_access_preamble_index;
    //dci->ss_pbch_index;
    //dci->prach_mask_index;

    ///  else normal DL-SCH grant
  }

  return ret;

}

int8_t nr_ue_get_SR(module_id_t module_idP, int CC_id, frame_t frameP, uint8_t eNB_id, uint16_t rnti, sub_frame_t subframe){

  return 0;
}

void nr_ue_send_sdu(nr_downlink_indication_t *dl_info, NR_UL_TIME_ALIGNMENT_t *ul_time_alignment, int pdu_id){

  VCD_SIGNAL_DUMPER_DUMP_FUNCTION_BY_NAME(VCD_SIGNAL_DUMPER_FUNCTIONS_UE_SEND_SDU, VCD_FUNCTION_IN);

  #if defined(ENABLE_MAC_PAYLOAD_DEBUG)
    LOG_T(MAC, "[UE %d] First 32 bytes of DLSCH : \n", module_idP);
    for (i = 0; i < 32; i++) {
      LOG_T(MAC, "%x.", sdu[i]);
    }
    LOG_T(MAC, "\n");
  #endif

  LOG_D(MAC, "In %s [%d.%d] Handling DLSCH PDU...\n", __FUNCTION__, dl_info->frame, dl_info->slot);

  // Processing MAC PDU
  // it parses MAC CEs subheaders, MAC CEs, SDU subheaderds and SDUs
  switch (dl_info->rx_ind->rx_indication_body[pdu_id].pdu_type){
    case FAPI_NR_RX_PDU_TYPE_DLSCH:
    nr_ue_process_mac_pdu(dl_info, ul_time_alignment, pdu_id);
    break;
    case FAPI_NR_RX_PDU_TYPE_RAR:
    nr_ue_process_rar(dl_info, ul_time_alignment, pdu_id);
    break;
    default:
    break;
  }

  VCD_SIGNAL_DUMPER_DUMP_FUNCTION_BY_NAME(VCD_SIGNAL_DUMPER_FUNCTIONS_UE_SEND_SDU, VCD_FUNCTION_OUT);

}

// N_RB configuration according to 7.3.1.0 (DCI size alignment) of TS 38.212
int get_n_rb(NR_UE_MAC_INST_t *mac, int rnti_type){

  int N_RB = 0, start_RB;
  switch(rnti_type) {
    case NR_RNTI_RA:
    case NR_RNTI_TC:
    case NR_RNTI_P: {
      NR_BWP_Id_t dl_bwp_id = mac->DL_BWP_Id;
      if (mac->DLbwp[dl_bwp_id-1]->bwp_Common->pdcch_ConfigCommon->choice.setup->controlResourceSetZero) {
        uint8_t coreset_id = 0; // assuming controlResourceSetId is 0 for controlResourceSetZero
        NR_ControlResourceSet_t *coreset = mac->coreset[dl_bwp_id-1][coreset_id];
        get_coreset_rballoc(coreset->frequencyDomainResources.buf,&N_RB,&start_RB);
      } else {
        N_RB = NRRIV2BW(mac->scc->downlinkConfigCommon->initialDownlinkBWP->genericParameters.locationAndBandwidth, MAX_BWP_SIZE);
      }
      break;
    }
    case NR_RNTI_SI:
      N_RB = mac->type0_PDCCH_CSS_config.num_rbs;
      break;
    case NR_RNTI_C:
      N_RB = NRRIV2BW(mac->DLbwp[0]->bwp_Common->genericParameters.locationAndBandwidth, MAX_BWP_SIZE);
      break;
  }
  return N_RB;

}

uint8_t nr_extract_dci_info(NR_UE_MAC_INST_t *mac,
                            uint8_t dci_format,
                            uint8_t dci_size,
                            uint16_t rnti,
                            uint64_t *dci_pdu,
                            dci_pdu_rel15_t *dci_pdu_rel15) {

  int N_RB = 0;
  int pos = 0;
  int fsize = 0;

  int rnti_type = get_rnti_type(mac, rnti);

  int N_RB_UL = 0;
  if(mac->scc_SIB) {
    N_RB_UL = NRRIV2BW(mac->scc_SIB->uplinkConfigCommon->initialUplinkBWP.genericParameters.locationAndBandwidth, MAX_BWP_SIZE);
  } else if(mac->ULbwp[0]) {
    N_RB_UL = NRRIV2BW(mac->ULbwp[0]->bwp_Common->genericParameters.locationAndBandwidth, MAX_BWP_SIZE);
  } else if(mac->scc) {
    N_RB_UL = NRRIV2BW(mac->scc->uplinkConfigCommon->initialUplinkBWP->genericParameters.locationAndBandwidth, MAX_BWP_SIZE);
  }

  LOG_D(MAC,"nr_extract_dci_info : dci_pdu %lx, size %d\n",*dci_pdu,dci_size);
  switch(dci_format) {

  case NR_DL_DCI_FORMAT_1_0:
    switch(rnti_type) {
    case NR_RNTI_RA:
<<<<<<< HEAD
      // check BWP id
      if (mac->DLbwp[0]) N_RB=NRRIV2BW(mac->DLbwp[0]->bwp_Common->genericParameters.locationAndBandwidth, MAX_BWP_SIZE);
      else         N_RB=NRRIV2BW(mac->scc_SIB->downlinkConfigCommon.initialDownlinkBWP.genericParameters.locationAndBandwidth, MAX_BWP_SIZE);

=======
      if(mac->scc_SIB) {
        N_RB = NRRIV2BW(mac->scc_SIB->downlinkConfigCommon.initialDownlinkBWP.genericParameters.locationAndBandwidth, MAX_BWP_SIZE);
      } else {
        N_RB = get_n_rb(mac, rnti_type);
      }
>>>>>>> b9883694
      // Freq domain assignment
      fsize = (int)ceil( log2( (N_RB*(N_RB+1))>>1 ) );
      pos=fsize;
      dci_pdu_rel15->frequency_domain_assignment.val = *dci_pdu>>(dci_size-pos)&((1<<fsize)-1);
#ifdef DEBUG_EXTRACT_DCI
      LOG_D(MAC,"frequency-domain assignment %d (%d bits) N_RB_BWP %d=> %d (0x%lx)\n",dci_pdu_rel15->frequency_domain_assignment.val,fsize,N_RB,dci_size-pos,*dci_pdu);
#endif
      // Time domain assignment
      pos+=4;
      dci_pdu_rel15->time_domain_assignment.val = (*dci_pdu >> (dci_size-pos))&0xf;
#ifdef DEBUG_EXTRACT_DCI
      LOG_D(MAC,"time-domain assignment %d  (4 bits)=> %d (0x%lx)\n",dci_pdu_rel15->time_domain_assignment.val,dci_size-pos,*dci_pdu);
#endif
      // VRB to PRB mapping
	
      pos++;
      dci_pdu_rel15->vrb_to_prb_mapping.val = (*dci_pdu>>(dci_size-pos))&0x1;
#ifdef DEBUG_EXTRACT_DCI
      LOG_D(MAC,"vrb to prb mapping %d  (1 bits)=> %d (0x%lx)\n",dci_pdu_rel15->vrb_to_prb_mapping.val,dci_size-pos,*dci_pdu);
#endif
      // MCS
      pos+=5;
      dci_pdu_rel15->mcs = (*dci_pdu>>(dci_size-pos))&0x1f;
#ifdef DEBUG_EXTRACT_DCI
      LOG_D(MAC,"mcs %d  (5 bits)=> %d (0x%lx)\n",dci_pdu_rel15->mcs,dci_size-pos,*dci_pdu);
#endif
      // TB scaling
      pos+=2;
      dci_pdu_rel15->tb_scaling = (*dci_pdu>>(dci_size-pos))&0x3;
#ifdef DEBUG_EXTRACT_DCI
      LOG_D(MAC,"tb_scaling %d  (2 bits)=> %d (0x%lx)\n",dci_pdu_rel15->tb_scaling,dci_size-pos,*dci_pdu);
#endif
      break;

    case NR_RNTI_C:

      //Identifier for DCI formats
      pos++;
      dci_pdu_rel15->format_indicator = (*dci_pdu>>(dci_size-pos))&1;

      //switch to DCI_0_0
      if (dci_pdu_rel15->format_indicator == 0)
        return 2+nr_extract_dci_info(mac, NR_UL_DCI_FORMAT_0_0, dci_size, rnti, dci_pdu, dci_pdu_rel15);

#ifdef DEBUG_EXTRACT_DCI
      LOG_D(MAC,"Format indicator %d (%d bits) N_RB_BWP %d => %d (0x%lx)\n",dci_pdu_rel15->format_indicator,1,N_RB,dci_size-pos,*dci_pdu);
#endif

      // check BWP id
      if (mac->DLbwp[0]) N_RB=NRRIV2BW(mac->DLbwp[0]->bwp_Common->genericParameters.locationAndBandwidth, MAX_BWP_SIZE);
      else         N_RB=NRRIV2BW(mac->scc_SIB->downlinkConfigCommon.initialDownlinkBWP.genericParameters.locationAndBandwidth, MAX_BWP_SIZE);

      // Freq domain assignment (275rb >> fsize = 16)
      fsize = (int)ceil( log2( (N_RB*(N_RB+1))>>1 ) );
      pos+=fsize;
      dci_pdu_rel15->frequency_domain_assignment.val = (*dci_pdu>>(dci_size-pos))&((1<<fsize)-1);
  	
#ifdef DEBUG_EXTRACT_DCI
      LOG_D(MAC,"Freq domain assignment %d (%d bits)=> %d (0x%lx)\n",dci_pdu_rel15->frequency_domain_assignment.val,fsize,dci_size-pos,*dci_pdu);
#endif
    	
      uint16_t is_ra = 1;
      for (int i=0; i<fsize; i++)
	if (!((dci_pdu_rel15->frequency_domain_assignment.val>>i)&1)) {
	  is_ra = 0;
	  break;
	}
      if (is_ra) //fsize are all 1  38.212 p86
	{
	  // ra_preamble_index 6 bits
	  pos+=6;
	  dci_pdu_rel15->ra_preamble_index = (*dci_pdu>>(dci_size-pos))&0x3f;
	    
	  // UL/SUL indicator  1 bit
	  pos++;
	  dci_pdu_rel15->ul_sul_indicator.val = (*dci_pdu>>(dci_size-pos))&1;
	    
	  // SS/PBCH index  6 bits
	  pos+=6;
	  dci_pdu_rel15->ss_pbch_index = (*dci_pdu>>(dci_size-pos))&0x3f;
	    
	  //  prach_mask_index  4 bits
	  pos+=4;
	  dci_pdu_rel15->prach_mask_index = (*dci_pdu>>(dci_size-pos))&0xf;
	    
	}  //end if
      else {
	  
	// Time domain assignment 4bit
		  
	pos+=4;
	dci_pdu_rel15->time_domain_assignment.val = (*dci_pdu>>(dci_size-pos))&0xf;
#ifdef DEBUG_EXTRACT_DCI
	LOG_D(MAC,"Time domain assignment %d (%d bits)=> %d (0x%lx)\n",dci_pdu_rel15->time_domain_assignment.val,4,dci_size-pos,*dci_pdu);
#endif
	  
	// VRB to PRB mapping  1bit
	pos++;
	dci_pdu_rel15->vrb_to_prb_mapping.val = (*dci_pdu>>(dci_size-pos))&1;
#ifdef DEBUG_EXTRACT_DCI
	LOG_D(MAC,"VRB to PRB %d (%d bits)=> %d (0x%lx)\n",dci_pdu_rel15->vrb_to_prb_mapping.val,1,dci_size-pos,*dci_pdu);
#endif
	
	// MCS 5bit  //bit over 32, so dci_pdu ++
	pos+=5;
	dci_pdu_rel15->mcs = (*dci_pdu>>(dci_size-pos))&0x1f;
#ifdef DEBUG_EXTRACT_DCI
	LOG_D(MAC,"MCS %d (%d bits)=> %d (0x%lx)\n",dci_pdu_rel15->mcs,5,dci_size-pos,*dci_pdu);
#endif
	  
	// New data indicator 1bit
	pos++;
	dci_pdu_rel15->ndi = (*dci_pdu>>(dci_size-pos))&1;
#ifdef DEBUG_EXTRACT_DCI
	LOG_D(MAC,"NDI %d (%d bits)=> %d (0x%lx)\n",dci_pdu_rel15->ndi,1,dci_size-pos,*dci_pdu);
#endif      
	  
	// Redundancy version  2bit
	pos+=2;
	dci_pdu_rel15->rv = (*dci_pdu>>(dci_size-pos))&0x3;
#ifdef DEBUG_EXTRACT_DCI
	LOG_D(MAC,"RV %d (%d bits)=> %d (0x%lx)\n",dci_pdu_rel15->rv,2,dci_size-pos,*dci_pdu);
#endif
	  
	// HARQ process number  4bit
	pos+=4;
	dci_pdu_rel15->harq_pid  = (*dci_pdu>>(dci_size-pos))&0xf;
#ifdef DEBUG_EXTRACT_DCI
	LOG_D(MAC,"HARQ_PID %d (%d bits)=> %d (0x%lx)\n",dci_pdu_rel15->harq_pid,4,dci_size-pos,*dci_pdu);
#endif
	  
	// Downlink assignment index  2bit
	pos+=2;
	dci_pdu_rel15->dai[0].val = (*dci_pdu>>(dci_size-pos))&3;
#ifdef DEBUG_EXTRACT_DCI
	LOG_D(MAC,"DAI %d (%d bits)=> %d (0x%lx)\n",dci_pdu_rel15->dai[0].val,2,dci_size-pos,*dci_pdu);
#endif
	  
	// TPC command for scheduled PUCCH  2bit
	pos+=2;
	dci_pdu_rel15->tpc = (*dci_pdu>>(dci_size-pos))&3;
#ifdef DEBUG_EXTRACT_DCI
	LOG_D(MAC,"TPC %d (%d bits)=> %d (0x%lx)\n",dci_pdu_rel15->tpc,2,dci_size-pos,*dci_pdu);
#endif
	  
	// PUCCH resource indicator  3bit
	pos+=3;
	dci_pdu_rel15->pucch_resource_indicator = (*dci_pdu>>(dci_size-pos))&0x7;
#ifdef DEBUG_EXTRACT_DCI
	LOG_D(MAC,"PUCCH RI %d (%d bits)=> %d (0x%lx)\n",dci_pdu_rel15->pucch_resource_indicator,3,dci_size-pos,*dci_pdu);
#endif
	  
	// PDSCH-to-HARQ_feedback timing indicator 3bit
	pos+=3;
	dci_pdu_rel15->pdsch_to_harq_feedback_timing_indicator.val = (*dci_pdu>>(dci_size-pos))&0x7;
#ifdef DEBUG_EXTRACT_DCI
	LOG_D(MAC,"PDSCH to HARQ TI %d (%d bits)=> %d (0x%lx)\n",dci_pdu_rel15->pdsch_to_harq_feedback_timing_indicator.val,3,dci_size-pos,*dci_pdu);
#endif
	  
      } //end else
      break;

    case NR_RNTI_P:
      /*
      // Short Messages Indicator  E2 bits
      for (int i=0; i<2; i++)
      dci_pdu |= (((uint64_t)dci_pdu_rel15->short_messages_indicator>>(1-i))&1)<<(dci_size-pos++);
      // Short Messages  E8 bits
      for (int i=0; i<8; i++)
      *dci_pdu |= (((uint64_t)dci_pdu_rel15->short_messages>>(7-i))&1)<<(dci_size-pos++);
      // Freq domain assignment 0-16 bit
      fsize = (int)ceil( log2( (N_RB*(N_RB+1))>>1 ) );
      for (int i=0; i<fsize; i++)
      *dci_pdu |= (((uint64_t)dci_pdu_rel15->frequency_domain_assignment>>(fsize-i-1))&1)<<(dci_size-pos++);
      // Time domain assignment 4 bit
      for (int i=0; i<4; i++)
      *dci_pdu |= (((uint64_t)dci_pdu_rel15->time_domain_assignment>>(3-i))&1)<<(dci_size-pos++);
      // VRB to PRB mapping 1 bit
      *dci_pdu |= ((uint64_t)dci_pdu_rel15->vrb_to_prb_mapping.val&1)<<(dci_size-pos++);
      // MCS 5 bit
      for (int i=0; i<5; i++)
      *dci_pdu |= (((uint64_t)dci_pdu_rel15->mcs>>(4-i))&1)<<(dci_size-pos++);
	
      // TB scaling 2 bit
      for (int i=0; i<2; i++)
      *dci_pdu |= (((uint64_t)dci_pdu_rel15->tb_scaling>>(1-i))&1)<<(dci_size-pos++);
      */	
	
      break;
  	
    case NR_RNTI_SI:
      N_RB = mac->type0_PDCCH_CSS_config.num_rbs;
      // Freq domain assignment 0-16 bit
      fsize = (int)ceil( log2( (N_RB*(N_RB+1))>>1 ) );
      pos+=fsize;
      dci_pdu_rel15->frequency_domain_assignment.val = (*dci_pdu>>(dci_size-pos))&((1<<fsize)-1);

      // Time domain assignment 4 bit
      pos+=4;
      dci_pdu_rel15->time_domain_assignment.val = (*dci_pdu>>(dci_size-pos))&0xf;

      // VRB to PRB mapping 1 bit
      pos++;
      dci_pdu_rel15->vrb_to_prb_mapping.val = (*dci_pdu>>(dci_size-pos))&0x1;

      // MCS 5bit  //bit over 32, so dci_pdu ++
      pos+=5;
      dci_pdu_rel15->mcs = (*dci_pdu>>(dci_size-pos))&0x1f;

      // Redundancy version  2 bit
      pos+=2;
      dci_pdu_rel15->rv = (*dci_pdu>>(dci_size-pos))&3;

      // System information indicator 1 bit
      pos++;
      dci_pdu_rel15->system_info_indicator = (*dci_pdu>>(dci_size-pos))&0x1;

      LOG_D(MAC,"N_RB = %i\n", N_RB);
      LOG_D(MAC,"dci_size = %i\n", dci_size);
      LOG_D(MAC,"fsize = %i\n", fsize);
      LOG_D(MAC,"dci_pdu_rel15->frequency_domain_assignment.val = %i\n", dci_pdu_rel15->frequency_domain_assignment.val);
      LOG_D(MAC,"dci_pdu_rel15->time_domain_assignment.val = %i\n", dci_pdu_rel15->time_domain_assignment.val);
      LOG_D(MAC,"dci_pdu_rel15->vrb_to_prb_mapping.val = %i\n", dci_pdu_rel15->vrb_to_prb_mapping.val);
      LOG_D(MAC,"dci_pdu_rel15->mcs = %i\n", dci_pdu_rel15->mcs);
      LOG_D(MAC,"dci_pdu_rel15->rv = %i\n", dci_pdu_rel15->rv);
      LOG_D(MAC,"dci_pdu_rel15->system_info_indicator = %i\n", dci_pdu_rel15->system_info_indicator);

      break;
	
    case NR_RNTI_TC:

      // check BWP id
      if (mac->DLbwp[0]) N_RB=NRRIV2BW(mac->DLbwp[0]->bwp_Common->genericParameters.locationAndBandwidth, MAX_BWP_SIZE);
      else         N_RB=NRRIV2BW(mac->scc_SIB->downlinkConfigCommon.initialDownlinkBWP.genericParameters.locationAndBandwidth, MAX_BWP_SIZE);

      // indicating a DL DCI format 1bit
      pos++;
      dci_pdu_rel15->format_indicator = (*dci_pdu>>(dci_size-pos))&1;

      if (dci_pdu_rel15->format_indicator == 0)
        return 1; // discard dci, format indicator not corresponding to dci_format

        // Freq domain assignment 0-16 bit
      fsize = (int)ceil( log2( (N_RB*(N_RB+1))>>1 ) );
      pos+=fsize;
      dci_pdu_rel15->frequency_domain_assignment.val = (*dci_pdu>>(dci_size-pos))&((1<<fsize)-1);

      // Time domain assignment - 4 bits
      pos+=4;
      dci_pdu_rel15->time_domain_assignment.val = (*dci_pdu>>(dci_size-pos))&0xf;

      // VRB to PRB mapping - 1 bit
      pos++;
      dci_pdu_rel15->vrb_to_prb_mapping.val = (*dci_pdu>>(dci_size-pos))&1;

      // MCS 5bit  //bit over 32, so dci_pdu ++
      pos+=5;
      dci_pdu_rel15->mcs = (*dci_pdu>>(dci_size-pos))&0x1f;

      // New data indicator - 1 bit
      pos++;
      dci_pdu_rel15->ndi = (*dci_pdu>>(dci_size-pos))&1;

      // Redundancy version - 2 bits
      pos+=2;
      dci_pdu_rel15->rv = (*dci_pdu>>(dci_size-pos))&3;

      // HARQ process number - 4 bits
      pos+=4;
      dci_pdu_rel15->harq_pid = (*dci_pdu>>(dci_size-pos))&0xf;

      // Downlink assignment index - 2 bits
      pos+=2;
      dci_pdu_rel15->dai[0].val = (*dci_pdu>>(dci_size-pos))&3;

      // TPC command for scheduled PUCCH - 2 bits
      pos+=2;
      dci_pdu_rel15->tpc  = (*dci_pdu>>(dci_size-pos))&3;

      // PUCCH resource indicator - 3 bits
      pos+=3;
      dci_pdu_rel15->pucch_resource_indicator = (*dci_pdu>>(dci_size-pos))&7;

      // PDSCH-to-HARQ_feedback timing indicator - 3 bits
      pos+=3;
      dci_pdu_rel15->pdsch_to_harq_feedback_timing_indicator.val = (*dci_pdu>>(dci_size-pos))&7;

      LOG_D(NR_MAC,"N_RB = %i\n", N_RB);
      LOG_D(NR_MAC,"dci_size = %i\n", dci_size);
      LOG_D(NR_MAC,"fsize = %i\n", fsize);
      LOG_D(NR_MAC,"dci_pdu_rel15->format_indicator = %i\n", dci_pdu_rel15->format_indicator);
      LOG_D(NR_MAC,"dci_pdu_rel15->frequency_domain_assignment.val = %i\n", dci_pdu_rel15->frequency_domain_assignment.val);
      LOG_D(NR_MAC,"dci_pdu_rel15->time_domain_assignment.val = %i\n", dci_pdu_rel15->time_domain_assignment.val);
      LOG_D(NR_MAC,"dci_pdu_rel15->vrb_to_prb_mapping.val = %i\n", dci_pdu_rel15->vrb_to_prb_mapping.val);
      LOG_D(NR_MAC,"dci_pdu_rel15->mcs = %i\n", dci_pdu_rel15->mcs);
      LOG_D(NR_MAC,"dci_pdu_rel15->rv = %i\n", dci_pdu_rel15->rv);
      LOG_D(NR_MAC,"dci_pdu_rel15->harq_pid = %i\n", dci_pdu_rel15->harq_pid);
      LOG_D(NR_MAC,"dci_pdu_rel15->dai[0].val = %i\n", dci_pdu_rel15->dai[0].val);
      LOG_D(NR_MAC,"dci_pdu_rel15->tpc = %i\n", dci_pdu_rel15->tpc);
      LOG_D(NR_MAC,"dci_pdu_rel15->pucch_resource_indicator = %i\n", dci_pdu_rel15->pucch_resource_indicator);
      LOG_D(NR_MAC,"dci_pdu_rel15->pdsch_to_harq_feedback_timing_indicator.val = %i\n", dci_pdu_rel15->pdsch_to_harq_feedback_timing_indicator.val);

      break;
    }
    break;
  
  case NR_UL_DCI_FORMAT_0_0:
    if (mac->ULbwp[0]) N_RB_UL=NRRIV2BW(mac->ULbwp[0]->bwp_Common->genericParameters.locationAndBandwidth, MAX_BWP_SIZE);
    else         N_RB_UL=NRRIV2BW(mac->scc_SIB->uplinkConfigCommon->initialUplinkBWP.genericParameters.locationAndBandwidth, MAX_BWP_SIZE);

    switch(rnti_type)
      {
      case NR_RNTI_C:
        //Identifier for DCI formats
        pos++;
        dci_pdu_rel15->format_indicator = (*dci_pdu>>(dci_size-pos))&1;
#ifdef DEBUG_EXTRACT_DCI
	LOG_D(MAC,"Format indicator %d (%d bits)=> %d (0x%lx)\n",dci_pdu_rel15->format_indicator,1,dci_size-pos,*dci_pdu);
#endif
        if (dci_pdu_rel15->format_indicator == 1)
          return 1; // discard dci, format indicator not corresponding to dci_format
	fsize = (int)ceil( log2( (N_RB_UL*(N_RB_UL+1))>>1 ) );
	pos+=fsize;
	dci_pdu_rel15->frequency_domain_assignment.val = (*dci_pdu>>(dci_size-pos))&((1<<fsize)-1);
#ifdef DEBUG_EXTRACT_DCI
	LOG_D(MAC,"Freq domain assignment %d (%d bits)=> %d (0x%lx)\n",dci_pdu_rel15->frequency_domain_assignment.val,fsize,dci_size-pos,*dci_pdu);
#endif
	// Time domain assignment 4bit
	pos+=4;
	dci_pdu_rel15->time_domain_assignment.val = (*dci_pdu>>(dci_size-pos))&0xf;
#ifdef DEBUG_EXTRACT_DCI
      LOG_D(MAC,"time-domain assignment %d  (4 bits)=> %d (0x%lx)\n",dci_pdu_rel15->time_domain_assignment.val,dci_size-pos,*dci_pdu);
#endif
	// Frequency hopping flag  E1 bit
	pos++;
	dci_pdu_rel15->frequency_hopping_flag.val= (*dci_pdu>>(dci_size-pos))&1;
#ifdef DEBUG_EXTRACT_DCI
      LOG_D(MAC,"frequency_hopping %d  (1 bit)=> %d (0x%lx)\n",dci_pdu_rel15->frequency_hopping_flag.val,dci_size-pos,*dci_pdu);
#endif
	// MCS  5 bit
	pos+=5;
	dci_pdu_rel15->mcs= (*dci_pdu>>(dci_size-pos))&0x1f;
#ifdef DEBUG_EXTRACT_DCI
      LOG_D(MAC,"mcs %d  (5 bits)=> %d (0x%lx)\n",dci_pdu_rel15->mcs,dci_size-pos,*dci_pdu);
#endif
	// New data indicator 1bit
	pos++;
	dci_pdu_rel15->ndi= (*dci_pdu>>(dci_size-pos))&1;
#ifdef DEBUG_EXTRACT_DCI
	LOG_D(MAC,"NDI %d (%d bits)=> %d (0x%lx)\n",dci_pdu_rel15->ndi,1,dci_size-pos,*dci_pdu);
#endif
	// Redundancy version  2bit
	pos+=2;
	dci_pdu_rel15->rv= (*dci_pdu>>(dci_size-pos))&3;
#ifdef DEBUG_EXTRACT_DCI
	LOG_D(MAC,"RV %d (%d bits)=> %d (0x%lx)\n",dci_pdu_rel15->rv,2,dci_size-pos,*dci_pdu);
#endif
	// HARQ process number  4bit
	pos+=4;
	dci_pdu_rel15->harq_pid = (*dci_pdu>>(dci_size-pos))&0xf;
#ifdef DEBUG_EXTRACT_DCI
	LOG_D(MAC,"HARQ_PID %d (%d bits)=> %d (0x%lx)\n",dci_pdu_rel15->harq_pid,4,dci_size-pos,*dci_pdu);
#endif
	// TPC command for scheduled PUSCH  E2 bits
	pos+=2;
	dci_pdu_rel15->tpc = (*dci_pdu>>(dci_size-pos))&3;
#ifdef DEBUG_EXTRACT_DCI
	LOG_D(MAC,"TPC %d (%d bits)=> %d (0x%lx)\n",dci_pdu_rel15->tpc,2,dci_size-pos,*dci_pdu);
#endif
	// UL/SUL indicator  E1 bit
	/* commented for now (RK): need to get this from BWP descriptor
	   if (cfg->pucch_config.pucch_GroupHopping.value)
	   dci_pdu->= ((uint64_t)*dci_pdu>>(dci_size-pos)ul_sul_indicator&1)<<(dci_size-pos++);
	*/
	break;
	
      case NR_RNTI_TC:
	/*	
	// indicating a DL DCI format 1bit
	dci_pdu->= (*dci_pdu>>(dci_size-pos)format_indicator&1)<<(dci_size-pos++);
	// Freq domain assignment  max 16 bit
	fsize = (int)ceil( log2( (N_RB_UL*(N_RB_UL+1))>>1 ) );
	for (int i=0; i<fsize; i++)
	dci_pdu->= ((*dci_pdu>>(dci_size-pos)frequency_domain_assignment>>(fsize-i-1))&1)<<(dci_size-pos++);
	// Time domain assignment 4bit
	for (int i=0; i<4; i++)
	dci_pdu->= (((uint64_t)*dci_pdu>>(dci_size-pos)time_domain_assignment>>(3-i))&1)<<(dci_size-pos++);
	// Frequency hopping flag  E1 bit
	dci_pdu->= ((uint64_t)*dci_pdu>>(dci_size-pos)frequency_hopping_flag&1)<<(dci_size-pos++);
	// MCS  5 bit
	for (int i=0; i<5; i++)
	dci_pdu->= (((uint64_t)*dci_pdu>>(dci_size-pos)mcs>>(4-i))&1)<<(dci_size-pos++);
	// New data indicator 1bit
	dci_pdu->= ((uint64_t)*dci_pdu>>(dci_size-pos)ndi&1)<<(dci_size-pos++);
	// Redundancy version  2bit
	for (int i=0; i<2; i++)
	dci_pdu->= (((uint64_t)*dci_pdu>>(dci_size-pos)rv>>(1-i))&1)<<(dci_size-pos++);
	// HARQ process number  4bit
	for (int i=0; i<4; i++)
	*dci_pdu  |= (((uint64_t)*dci_pdu>>(dci_size-pos)harq_pid>>(3-i))&1)<<(dci_size-pos++);
	
	// TPC command for scheduled PUSCH  E2 bits
	for (int i=0; i<2; i++)
	dci_pdu->= (((uint64_t)*dci_pdu>>(dci_size-pos)tpc>>(1-i))&1)<<(dci_size-pos++);
	*/	
	// UL/SUL indicator  E1 bit
	/*
	  commented for now (RK): need to get this information from BWP descriptor
	  if (cfg->pucch_config.pucch_GroupHopping.value)
	  dci_pdu->= ((uint64_t)dci_pdu_rel15->ul_sul_indicator&1)<<(dci_size-pos++);
	*/
	break;
	
      }
    break;

  case NR_DL_DCI_FORMAT_1_1:
  switch(rnti_type)
    {
      case NR_RNTI_C:
        //Identifier for DCI formats
        pos++;
        dci_pdu_rel15->format_indicator = (*dci_pdu>>(dci_size-pos))&1;
        if (dci_pdu_rel15->format_indicator == 0)
          return 1; // discard dci, format indicator not corresponding to dci_format
        // Carrier indicator
        pos+=dci_pdu_rel15->carrier_indicator.nbits;
        dci_pdu_rel15->carrier_indicator.val = (*dci_pdu>>(dci_size-pos))&((1<<dci_pdu_rel15->carrier_indicator.nbits)-1);
        // BWP Indicator
        pos+=dci_pdu_rel15->bwp_indicator.nbits;
        dci_pdu_rel15->bwp_indicator.val = (*dci_pdu>>(dci_size-pos))&((1<<dci_pdu_rel15->bwp_indicator.nbits)-1);
        // Frequency domain resource assignment
        pos+=dci_pdu_rel15->frequency_domain_assignment.nbits;
        dci_pdu_rel15->frequency_domain_assignment.val = (*dci_pdu>>(dci_size-pos))&((1<<dci_pdu_rel15->frequency_domain_assignment.nbits)-1);
        // Time domain resource assignment
        pos+=dci_pdu_rel15->time_domain_assignment.nbits;
        dci_pdu_rel15->time_domain_assignment.val = (*dci_pdu>>(dci_size-pos))&((1<<dci_pdu_rel15->time_domain_assignment.nbits)-1);
        // VRB-to-PRB mapping
        pos+=dci_pdu_rel15->vrb_to_prb_mapping.nbits;
        dci_pdu_rel15->vrb_to_prb_mapping.val = (*dci_pdu>>(dci_size-pos))&((1<<dci_pdu_rel15->vrb_to_prb_mapping.nbits)-1);
        // PRB bundling size indicator
        pos+=dci_pdu_rel15->prb_bundling_size_indicator.nbits;
        dci_pdu_rel15->prb_bundling_size_indicator.val = (*dci_pdu>>(dci_size-pos))&((1<<dci_pdu_rel15->prb_bundling_size_indicator.nbits)-1);
        // Rate matching indicator
        pos+=dci_pdu_rel15->rate_matching_indicator.nbits;
        dci_pdu_rel15->rate_matching_indicator.val = (*dci_pdu>>(dci_size-pos))&((1<<dci_pdu_rel15->rate_matching_indicator.nbits)-1);
        // ZP CSI-RS trigger
        pos+=dci_pdu_rel15->zp_csi_rs_trigger.nbits;
        dci_pdu_rel15->zp_csi_rs_trigger.val = (*dci_pdu>>(dci_size-pos))&((1<<dci_pdu_rel15->zp_csi_rs_trigger.nbits)-1);
        //TB1
        // MCS 5bit
        pos+=5;
        dci_pdu_rel15->mcs = (*dci_pdu>>(dci_size-pos))&0x1f;
        // New data indicator 1bit
        pos+=1;
        dci_pdu_rel15->ndi = (*dci_pdu>>(dci_size-pos))&0x1;
        // Redundancy version  2bit
        pos+=2;
        dci_pdu_rel15->rv = (*dci_pdu>>(dci_size-pos))&0x3;
        //TB2
        // MCS 5bit
        pos+=dci_pdu_rel15->mcs2.nbits;
        dci_pdu_rel15->mcs2.val = (*dci_pdu>>(dci_size-pos))&((1<<dci_pdu_rel15->mcs2.nbits)-1);
        // New data indicator 1bit
        pos+=dci_pdu_rel15->ndi2.nbits;
        dci_pdu_rel15->ndi2.val = (*dci_pdu>>(dci_size-pos))&((1<<dci_pdu_rel15->ndi2.nbits)-1);
        // Redundancy version  2bit
        pos+=dci_pdu_rel15->rv2.nbits;
        dci_pdu_rel15->rv2.val = (*dci_pdu>>(dci_size-pos))&((1<<dci_pdu_rel15->rv2.nbits)-1);
        // HARQ process number  4bit
        pos+=4;
        dci_pdu_rel15->harq_pid = (*dci_pdu>>(dci_size-pos))&0xf;
        // Downlink assignment index
        pos+=dci_pdu_rel15->dai[0].nbits;
        dci_pdu_rel15->dai[0].val = (*dci_pdu>>(dci_size-pos))&((1<<dci_pdu_rel15->dai[0].nbits)-1);
        // TPC command for scheduled PUCCH  2bit
        pos+=2;
        dci_pdu_rel15->tpc = (*dci_pdu>>(dci_size-pos))&0x3;
        // PUCCH resource indicator  3bit
        pos+=3;
        dci_pdu_rel15->pucch_resource_indicator = (*dci_pdu>>(dci_size-pos))&0x3;
        // PDSCH-to-HARQ_feedback timing indicator
        pos+=dci_pdu_rel15->pdsch_to_harq_feedback_timing_indicator.nbits;
        dci_pdu_rel15->pdsch_to_harq_feedback_timing_indicator.val = (*dci_pdu>>(dci_size-pos))&((1<<dci_pdu_rel15->pdsch_to_harq_feedback_timing_indicator.nbits)-1);
        // Antenna ports
        pos+=dci_pdu_rel15->antenna_ports.nbits;
        dci_pdu_rel15->antenna_ports.val = (*dci_pdu>>(dci_size-pos))&((1<<dci_pdu_rel15->antenna_ports.nbits)-1);
        // TCI
        pos+=dci_pdu_rel15->transmission_configuration_indication.nbits;
        dci_pdu_rel15->transmission_configuration_indication.val = (*dci_pdu>>(dci_size-pos))&((1<<dci_pdu_rel15->transmission_configuration_indication.nbits)-1);
        // SRS request
        pos+=dci_pdu_rel15->srs_request.nbits;
        dci_pdu_rel15->srs_request.val = (*dci_pdu>>(dci_size-pos))&((1<<dci_pdu_rel15->srs_request.nbits)-1);
        // CBG transmission information
        pos+=dci_pdu_rel15->cbgti.nbits;
        dci_pdu_rel15->cbgti.val = (*dci_pdu>>(dci_size-pos))&((1<<dci_pdu_rel15->cbgti.nbits)-1);
        // CBG flushing out information
        pos+=dci_pdu_rel15->cbgfi.nbits;
        dci_pdu_rel15->cbgfi.val = (*dci_pdu>>(dci_size-pos))&((1<<dci_pdu_rel15->cbgfi.nbits)-1);
        // DMRS sequence init
        pos+=1;
        dci_pdu_rel15->dmrs_sequence_initialization.val = (*dci_pdu>>(dci_size-pos))&0x1;
        break;
      }
      break;

  case NR_UL_DCI_FORMAT_0_1:
    switch(rnti_type)
      {
      case NR_RNTI_C:
        //Identifier for DCI formats
        pos++;
        dci_pdu_rel15->format_indicator = (*dci_pdu>>(dci_size-pos))&1;
        if (dci_pdu_rel15->format_indicator == 1)
          return 1; // discard dci, format indicator not corresponding to dci_format
        // Carrier indicator
        pos+=dci_pdu_rel15->carrier_indicator.nbits;
        dci_pdu_rel15->carrier_indicator.val = (*dci_pdu>>(dci_size-pos))&((1<<dci_pdu_rel15->carrier_indicator.nbits)-1);
        
        // UL/SUL Indicator
        pos+=dci_pdu_rel15->ul_sul_indicator.nbits;
        dci_pdu_rel15->ul_sul_indicator.val = (*dci_pdu>>(dci_size-pos))&((1<<dci_pdu_rel15->ul_sul_indicator.nbits)-1);
        
        // BWP Indicator
        pos+=dci_pdu_rel15->bwp_indicator.nbits;
        dci_pdu_rel15->bwp_indicator.val = (*dci_pdu>>(dci_size-pos))&((1<<dci_pdu_rel15->bwp_indicator.nbits)-1);

        // Freq domain assignment  max 16 bit
        fsize = (int)ceil( log2( (N_RB_UL*(N_RB_UL+1))>>1 ) );
        pos+=fsize;
        dci_pdu_rel15->frequency_domain_assignment.val = (*dci_pdu>>(dci_size-pos))&((1<<fsize)-1);
        
        // Time domain assignment 4bit
        //pos+=4;
        pos+=dci_pdu_rel15->time_domain_assignment.nbits;
        dci_pdu_rel15->time_domain_assignment.val = (*dci_pdu>>(dci_size-pos))&0x3;
        
        // Not supported yet - skip for now
        // Frequency hopping flag – 1 bit 
        //pos++;
        //dci_pdu_rel15->frequency_hopping_flag.val= (*dci_pdu>>(dci_size-pos))&1;

        // MCS  5 bit
        pos+=5;
        dci_pdu_rel15->mcs= (*dci_pdu>>(dci_size-pos))&0x1f;

        // New data indicator 1bit
        pos++;
        dci_pdu_rel15->ndi= (*dci_pdu>>(dci_size-pos))&1;

        // Redundancy version  2bit
        pos+=2;
        dci_pdu_rel15->rv= (*dci_pdu>>(dci_size-pos))&3;

        // HARQ process number  4bit
        pos+=4;
        dci_pdu_rel15->harq_pid = (*dci_pdu>>(dci_size-pos))&0xf;

        // 1st Downlink assignment index
        pos+=dci_pdu_rel15->dai[0].nbits;
        dci_pdu_rel15->dai[0].val = (*dci_pdu>>(dci_size-pos))&((1<<dci_pdu_rel15->dai[0].nbits)-1);

        // 2nd Downlink assignment index
        pos+=dci_pdu_rel15->dai[1].nbits;
        dci_pdu_rel15->dai[1].val = (*dci_pdu>>(dci_size-pos))&((1<<dci_pdu_rel15->dai[1].nbits)-1);

        // TPC command for scheduled PUSCH – 2 bits
        pos+=2;
        dci_pdu_rel15->tpc = (*dci_pdu>>(dci_size-pos))&3;

        // SRS resource indicator
        pos+=dci_pdu_rel15->srs_resource_indicator.nbits;
        dci_pdu_rel15->srs_resource_indicator.val = (*dci_pdu>>(dci_size-pos))&((1<<dci_pdu_rel15->srs_resource_indicator.nbits)-1);

        // Precoding info and n. of layers
        pos+=dci_pdu_rel15->precoding_information.nbits;
        dci_pdu_rel15->precoding_information.val = (*dci_pdu>>(dci_size-pos))&((1<<dci_pdu_rel15->precoding_information.nbits)-1);

        // Antenna ports
        pos+=dci_pdu_rel15->antenna_ports.nbits;
        dci_pdu_rel15->antenna_ports.val = (*dci_pdu>>(dci_size-pos))&((1<<dci_pdu_rel15->antenna_ports.nbits)-1);

        // SRS request
        pos+=dci_pdu_rel15->srs_request.nbits;
        dci_pdu_rel15->srs_request.val = (*dci_pdu>>(dci_size-pos))&((1<<dci_pdu_rel15->srs_request.nbits)-1);

        // CSI request
        pos+=dci_pdu_rel15->csi_request.nbits;
        dci_pdu_rel15->csi_request.val = (*dci_pdu>>(dci_size-pos))&((1<<dci_pdu_rel15->csi_request.nbits)-1);

        // CBG transmission information
        pos+=dci_pdu_rel15->cbgti.nbits;
        dci_pdu_rel15->cbgti.val = (*dci_pdu>>(dci_size-pos))&((1<<dci_pdu_rel15->cbgti.nbits)-1);

        // PTRS DMRS association
        pos+=dci_pdu_rel15->ptrs_dmrs_association.nbits;
        dci_pdu_rel15->ptrs_dmrs_association.val = (*dci_pdu>>(dci_size-pos))&((1<<dci_pdu_rel15->ptrs_dmrs_association.nbits)-1);

        // Beta offset indicator
        pos+=dci_pdu_rel15->beta_offset_indicator.nbits;
        dci_pdu_rel15->beta_offset_indicator.val = (*dci_pdu>>(dci_size-pos))&((1<<dci_pdu_rel15->beta_offset_indicator.nbits)-1);

        // DMRS sequence initialization
        pos+=dci_pdu_rel15->dmrs_sequence_initialization.nbits;
        dci_pdu_rel15->dmrs_sequence_initialization.val = (*dci_pdu>>(dci_size-pos))&((1<<dci_pdu_rel15->dmrs_sequence_initialization.nbits)-1);

        // UL-SCH indicator
        pos+=1;
        dci_pdu_rel15->ulsch_indicator = (*dci_pdu>>(dci_size-pos))&0x1;

        // UL/SUL indicator – 1 bit
        /* commented for now (RK): need to get this from BWP descriptor
          if (cfg->pucch_config.pucch_GroupHopping.value)
          dci_pdu->= ((uint64_t)*dci_pdu>>(dci_size-pos)ul_sul_indicator&1)<<(dci_size-pos++);
        */
        break;
      }
    break;
       }
    
    return 0;
}

///////////////////////////////////
// brief:     nr_ue_process_mac_pdu
// function:  parsing DL PDU header
///////////////////////////////////
//  Header for DLSCH:
//  Except:
//   - DL-SCH: fixed-size MAC CE(known by LCID)
//   - DL-SCH: padding
//
//  |0|1|2|3|4|5|6|7|  bit-wise
//  |R|F|   LCID    |
//  |       L       |
//  |0|1|2|3|4|5|6|7|  bit-wise
//  |R|F|   LCID    |
//  |       L       |
//  |       L       |
////////////////////////////////
//  Header for DLSCH:
//   - DLSCH: fixed-size MAC CE(known by LCID)
//   - DLSCH: padding, for single/multiple 1-oct padding CE(s)
//
//  |0|1|2|3|4|5|6|7|  bit-wise
//  |R|R|   LCID    |
//  LCID: The Logical Channel ID field identifies the logical channel instance of the corresponding MAC SDU or the type of the corresponding MAC CE or padding as described
//         in Tables 6.2.1-1 and 6.2.1-2 for the DL-SCH and UL-SCH respectively. There is one LCID field per MAC subheader. The LCID field size is 6 bits;
//  L:    The Length field indicates the length of the corresponding MAC SDU or variable-sized MAC CE in bytes. There is one L field per MAC subheader except for subheaders
//         corresponding to fixed-sized MAC CEs and padding. The size of the L field is indicated by the F field;
//  F:    lenght of L is 0:8 or 1:16 bits wide
//  R:    Reserved bit, set to zero.
////////////////////////////////
void nr_ue_process_mac_pdu(nr_downlink_indication_t *dl_info,
                           NR_UL_TIME_ALIGNMENT_t *ul_time_alignment,
                           int pdu_id){

  uint8_t rx_lcid;
  uint16_t mac_ce_len;
  uint16_t mac_subheader_len;
  uint16_t mac_sdu_len;
  module_id_t module_idP = dl_info->module_id;
  frame_t frameP         = dl_info->frame;
  int slot               = dl_info->slot;
  uint8_t *pduP          = (dl_info->rx_ind->rx_indication_body + pdu_id)->pdsch_pdu.pdu;
  int16_t pdu_len        = (int16_t)(dl_info->rx_ind->rx_indication_body + pdu_id)->pdsch_pdu.pdu_length;
  uint8_t gNB_index      = dl_info->gNB_index;
  uint8_t CC_id          = dl_info->cc_id;
  uint8_t done           = 0;
  NR_UE_MAC_INST_t *mac = get_mac_inst(module_idP);
  RA_config_t *ra = &mac->ra;

  if (!pduP){
    return;
  }

  LOG_D(MAC, "In %s [%d.%d]: processing PDU %d (with length %d) of %d total number of PDUs...\n", __FUNCTION__, frameP, slot, pdu_id, pdu_len, dl_info->rx_ind->number_pdus);

    while (!done && pdu_len > 0){
        mac_ce_len = 0x0000;
        mac_subheader_len = 0x0001; //  default to fixed-length subheader = 1-oct
        mac_sdu_len = 0x0000;
        rx_lcid = ((NR_MAC_SUBHEADER_FIXED *)pduP)->LCID;

        LOG_D(MAC, "[UE] LCID %d, PDU length %d\n", rx_lcid, pdu_len);
        switch(rx_lcid){
            //  MAC CE

            case DL_SCH_LCID_CCCH:
              //  MSG4 RRC Setup 38.331
              //  variable length
              if(((NR_MAC_SUBHEADER_SHORT *)pduP)->F){
                mac_sdu_len = ((uint16_t)(((NR_MAC_SUBHEADER_LONG *) pduP)->L1 & 0x7f) << 8)
                              | ((uint16_t)((NR_MAC_SUBHEADER_LONG *) pduP)->L2 & 0xff);
                mac_subheader_len = 3;
              } else {
                mac_sdu_len = ((NR_MAC_SUBHEADER_SHORT *) pduP)->L;
                mac_subheader_len = 2;
              }

              // Check if it is a valid CCCH message, we get all 00's messages very often
              int i = 0;
              for(i=0; i<(mac_subheader_len+mac_sdu_len); i++) {
                if(pduP[i] != 0) {
                  break;
                }
              }
              if (i == (mac_subheader_len+mac_sdu_len)) {
                LOG_D(NR_MAC, "%s() Invalid CCCH message!, pdu_len: %d\n", __func__, pdu_len);
                done = 1;
                break;
              }

              if ( mac_sdu_len > 0 ) {
                LOG_D(NR_MAC,"DL_SCH_LCID_CCCH (e.g. RRCSetup) with payload len %d\n", mac_sdu_len);
                for (int i = 0; i < mac_subheader_len; i++) {
                  LOG_D(NR_MAC, "MAC header %d: 0x%x\n", i, pduP[i]);
                }
                for (int i = 0; i < mac_sdu_len; i++) {
                  LOG_D(NR_MAC, "%d: 0x%x\n", i, pduP[mac_subheader_len + i]);
                }
                nr_mac_rrc_data_ind_ue(module_idP, CC_id, gNB_index, frameP, 0, mac->crnti, CCCH, pduP+mac_subheader_len, mac_sdu_len);
              }
              break;

            case DL_SCH_LCID_TCI_STATE_ACT_UE_SPEC_PDSCH:

                //  38.321 Ch6.1.3.14
                //  varialbe length
                mac_ce_len |= (uint16_t)((NR_MAC_SUBHEADER_SHORT *)pduP)->L;
                mac_subheader_len = 2;
                if(((NR_MAC_SUBHEADER_SHORT *)pduP)->F){
                    mac_ce_len |= (uint16_t)(((NR_MAC_SUBHEADER_LONG *)pduP)->L2)<<8;
                    mac_subheader_len = 3;
                }
                break;
            case DL_SCH_LCID_APERIODIC_CSI_TRI_STATE_SUBSEL:
                //  38.321 Ch6.1.3.13
                //  varialbe length
                mac_ce_len |= (uint16_t)((NR_MAC_SUBHEADER_SHORT *)pduP)->L;
                mac_subheader_len = 2;
                if(((NR_MAC_SUBHEADER_SHORT *)pduP)->F){
                    mac_ce_len |= (uint16_t)(((NR_MAC_SUBHEADER_LONG *)pduP)->L2)<<8;
                    mac_subheader_len = 3;
                }
                break;
            case DL_SCH_LCID_SP_CSI_RS_CSI_IM_RES_SET_ACT:
                //  38.321 Ch6.1.3.12
                //  varialbe length
                mac_ce_len |= (uint16_t)((NR_MAC_SUBHEADER_SHORT *)pduP)->L;
                mac_subheader_len = 2;
                if(((NR_MAC_SUBHEADER_SHORT *)pduP)->F){
                    mac_ce_len |= (uint16_t)(((NR_MAC_SUBHEADER_LONG *)pduP)->L2)<<8;
                    mac_subheader_len = 3;
                }
                break;
            case DL_SCH_LCID_SP_SRS_ACTIVATION:
                //  38.321 Ch6.1.3.17
                //  varialbe length
                mac_ce_len |= (uint16_t)((NR_MAC_SUBHEADER_SHORT *)pduP)->L;
                mac_subheader_len = 2;
                if(((NR_MAC_SUBHEADER_SHORT *)pduP)->F){
                    mac_ce_len |= (uint16_t)(((NR_MAC_SUBHEADER_LONG *)pduP)->L2)<<8;
                    mac_subheader_len = 3;
                }
                break;
            
            case DL_SCH_LCID_RECOMMENDED_BITRATE:
                //  38.321 Ch6.1.3.20
                mac_ce_len = 2;
                break;
            case DL_SCH_LCID_SP_ZP_CSI_RS_RES_SET_ACT:
                //  38.321 Ch6.1.3.19
                mac_ce_len = 2;
                break;
            case DL_SCH_LCID_PUCCH_SPATIAL_RELATION_ACT:
                //  38.321 Ch6.1.3.18
                mac_ce_len = 3;
                break;
            case DL_SCH_LCID_SP_CSI_REP_PUCCH_ACT:
                //  38.321 Ch6.1.3.16
                mac_ce_len = 2;
                break;
            case DL_SCH_LCID_TCI_STATE_IND_UE_SPEC_PDCCH:
                //  38.321 Ch6.1.3.15
                mac_ce_len = 2;
                break;
            case DL_SCH_LCID_DUPLICATION_ACT:
                //  38.321 Ch6.1.3.11
                mac_ce_len = 1;
                break;
            case DL_SCH_LCID_SCell_ACT_4_OCT:
                //  38.321 Ch6.1.3.10
                mac_ce_len = 4;
                break;
            case DL_SCH_LCID_SCell_ACT_1_OCT:
                //  38.321 Ch6.1.3.10
                mac_ce_len = 1;
                break;
            case DL_SCH_LCID_L_DRX:
                //  38.321 Ch6.1.3.6
                //  fixed length but not yet specify.
                mac_ce_len = 0;
                break;
            case DL_SCH_LCID_DRX:
                //  38.321 Ch6.1.3.5
                //  fixed length but not yet specify.
                mac_ce_len = 0;
                break;
            case DL_SCH_LCID_TA_COMMAND:
                //  38.321 Ch6.1.3.4
                mac_ce_len = 1;

                /*uint8_t ta_command = ((NR_MAC_CE_TA *)pduP)[1].TA_COMMAND;
                uint8_t tag_id = ((NR_MAC_CE_TA *)pduP)[1].TAGID;*/

                ul_time_alignment->apply_ta = 1;
                ul_time_alignment->ta_command = ((NR_MAC_CE_TA *)pduP)[1].TA_COMMAND;
                ul_time_alignment->tag_id = ((NR_MAC_CE_TA *)pduP)[1].TAGID;

                /*
                #ifdef DEBUG_HEADER_PARSING
                LOG_D(MAC, "[UE] CE %d : UE Timing Advance : %d\n", i, pduP[1]);
                #endif
                */

                LOG_I(MAC, "[%d.%d] Received TA_COMMAND %u TAGID %u CC_id %d\n", frameP, slot, ul_time_alignment->ta_command, ul_time_alignment->tag_id, CC_id);

                break;
            case DL_SCH_LCID_CON_RES_ID:
              //  Clause 5.1.5 and 6.1.3.3 of 3GPP TS 38.321 version 16.2.1 Release 16
              // MAC Header: 1 byte (R/R/LCID)
              // MAC SDU: 6 bytes (UE Contention Resolution Identity)
              mac_ce_len = 6;

              if(ra->ra_state == WAIT_CONTENTION_RESOLUTION) {
                LOG_I(MAC, "[UE %d][RAPROC] Frame %d : received contention resolution identity: 0x%02x%02x%02x%02x%02x%02x Terminating RA procedure\n",
                      module_idP, frameP, pduP[1], pduP[2], pduP[3], pduP[4], pduP[5], pduP[6]);

                bool ra_success = true;
                for(int i = 0; i<mac_ce_len; i++) {
                  if(ra->cont_res_id[i] != pduP[i+1]) {
                    ra_success = false;
                    break;
                  }
                }

                if ( (ra->RA_active == 1) && ra_success) {
                  nr_ra_succeeded(module_idP, frameP, slot);
                } else if (!ra_success){
                  // TODO: Handle failure of RA procedure @ MAC layer
                  //  nr_ra_failed(module_idP, CC_id, prach_resources, frameP, slot); // prach_resources is a PHY structure
                  ra->ra_state = RA_UE_IDLE;
                  ra->RA_active = 0;
                }
              }

              break;
            case DL_SCH_LCID_PADDING:
                done = 1;
                //  end of MAC PDU, can ignore the rest.
                break;

            //  MAC SDU

            case DL_SCH_LCID_DCCH:
                //  check if LCID is valid at current time.

            case DL_SCH_LCID_DCCH1:
                //  check if LCID is valid at current time.

            default:
                //  check if LCID is valid at current time.
                if(((NR_MAC_SUBHEADER_SHORT *)pduP)->F){
                    //mac_sdu_len |= (uint16_t)(((NR_MAC_SUBHEADER_LONG *)pduP)->L2)<<8;
                    mac_subheader_len = 3;
                    mac_sdu_len = ((uint16_t)(((NR_MAC_SUBHEADER_LONG *) pduP)->L1 & 0x7f) << 8)
                    | ((uint16_t)((NR_MAC_SUBHEADER_LONG *) pduP)->L2 & 0xff);

                } else {
                  mac_sdu_len = (uint16_t)((NR_MAC_SUBHEADER_SHORT *)pduP)->L;
                  mac_subheader_len = 2;
                }

                LOG_D(MAC, "[UE %d] Frame %d : DLSCH -> DL-DTCH %d (gNB %d, %d bytes)\n", module_idP, frameP, rx_lcid, gNB_index, mac_sdu_len);

                #if defined(ENABLE_MAC_PAYLOAD_DEBUG)
                    LOG_T(MAC, "[UE %d] First 32 bytes of DLSCH : \n", module_idP);

                    for (i = 0; i < 32; i++)
                      LOG_T(MAC, "%x.", (pduP + mac_subheader_len)[i]);

                    LOG_T(MAC, "\n");
                #endif

//                if (IS_SOFTMODEM_NOS1){
                  if (rx_lcid < NB_RB_MAX && rx_lcid >= DL_SCH_LCID_DCCH) {

                    mac_rlc_data_ind(module_idP,
                                     mac->crnti,
                                     gNB_index,
                                     frameP,
                                     ENB_FLAG_NO,
                                     MBMS_FLAG_NO,
                                     rx_lcid,
                                     (char *) (pduP + mac_subheader_len),
                                     mac_sdu_len,
                                     1,
                                     NULL);
                  } else {
                    LOG_E(MAC, "[UE %d] Frame %d : unknown LCID %d (gNB %d)\n", module_idP, frameP, rx_lcid, gNB_index);
                  }
//                }

            break;
        }
        pduP += ( mac_subheader_len + mac_ce_len + mac_sdu_len );
        pdu_len -= ( mac_subheader_len + mac_ce_len + mac_sdu_len );
        if (pdu_len < 0)
          LOG_E(MAC, "[UE %d][%d.%d] nr_ue_process_mac_pdu, residual mac pdu length %d < 0!\n", module_idP, frameP, slot, pdu_len);
    }
}

////////////////////////////////////////////////////////
/////* ULSCH MAC PDU generation (6.1.2 TS 38.321) */////
////////////////////////////////////////////////////////

uint16_t nr_generate_ulsch_pdu(uint8_t *sdus_payload,
                                    uint8_t *pdu,
                                    uint8_t num_sdus,
                                    uint16_t *sdu_lengths,
                                    uint8_t *sdu_lcids,
                                    uint8_t power_headroom,
                                    uint16_t crnti,
                                    uint16_t truncated_bsr,
                                    uint16_t short_bsr,
                                    uint16_t long_bsr,
                                    unsigned short post_padding,
                                    uint16_t buflen) {

  NR_MAC_SUBHEADER_FIXED *mac_pdu_ptr = (NR_MAC_SUBHEADER_FIXED *) pdu;

  LOG_D(MAC, "[UE] Generating ULSCH PDU : num_sdus %d\n", num_sdus);

  #ifdef DEBUG_HEADER_PARSING

    for (int i = 0; i < num_sdus; i++)
      LOG_D(MAC, "[UE] MAC subPDU %d (lcid %d length %d bytes \n", i, sdu_lcids[i], sdu_lengths[i]);

  #endif

  // Generating UL MAC subPDUs including MAC SDU and subheader

  for (int i = 0; i < num_sdus; i++) {
    LOG_D(MAC, "[UE] Generating UL MAC subPDUs for SDU with lenght %d ( num_sdus %d )\n", sdu_lengths[i], num_sdus);

    if (sdu_lcids[i] != UL_SCH_LCID_CCCH){
      if (sdu_lengths[i] < 128) {
        ((NR_MAC_SUBHEADER_SHORT *) mac_pdu_ptr)->R = 0;
        ((NR_MAC_SUBHEADER_SHORT *) mac_pdu_ptr)->F = 0;
        ((NR_MAC_SUBHEADER_SHORT *) mac_pdu_ptr)->LCID = sdu_lcids[i];
        ((NR_MAC_SUBHEADER_SHORT *) mac_pdu_ptr)->L = (unsigned char) sdu_lengths[i];
	mac_pdu_ptr += sizeof(NR_MAC_SUBHEADER_SHORT); 
      } else {
        ((NR_MAC_SUBHEADER_LONG *) mac_pdu_ptr)->R = 0;
        ((NR_MAC_SUBHEADER_LONG *) mac_pdu_ptr)->F = 1;
        ((NR_MAC_SUBHEADER_LONG *) mac_pdu_ptr)->LCID = sdu_lcids[i];
        ((NR_MAC_SUBHEADER_LONG *) mac_pdu_ptr)->L1 = ((unsigned short) sdu_lengths[i] >> 8) & 0x7f;
        ((NR_MAC_SUBHEADER_LONG *) mac_pdu_ptr)->L2 = (unsigned short) sdu_lengths[i] & 0xff;
        mac_pdu_ptr += sizeof(NR_MAC_SUBHEADER_LONG);
      }
    } else { // UL CCCH SDU
      mac_pdu_ptr->R = 0;
      mac_pdu_ptr->LCID = sdu_lcids[i];
      mac_pdu_ptr ++;
    }

    // cycle through SDUs, compute each relevant and place ulsch_buffer in
    memcpy((void *) mac_pdu_ptr, (void *) sdus_payload, sdu_lengths[i]);
    sdus_payload += sdu_lengths[i]; 
    mac_pdu_ptr  += sdu_lengths[i];
  }

  // Generating UL MAC subPDUs including MAC CEs (MAC CE and subheader)

  if (power_headroom) {
    // MAC CE fixed subheader
    mac_pdu_ptr->R = 0;
    mac_pdu_ptr->LCID = UL_SCH_LCID_SINGLE_ENTRY_PHR;
    mac_pdu_ptr++;

    // PHR MAC CE (1 octet)
    ((NR_SINGLE_ENTRY_PHR_MAC_CE *) mac_pdu_ptr)->PH = power_headroom;
    ((NR_SINGLE_ENTRY_PHR_MAC_CE *) mac_pdu_ptr)->R1 = 0;
    ((NR_SINGLE_ENTRY_PHR_MAC_CE *) mac_pdu_ptr)->PCMAX = 0; // todo
    ((NR_SINGLE_ENTRY_PHR_MAC_CE *) mac_pdu_ptr)->R2 = 0;
    mac_pdu_ptr += sizeof(NR_SINGLE_ENTRY_PHR_MAC_CE);
  }

  if (crnti) {
    // MAC CE fixed subheader
    mac_pdu_ptr->R = 0;
    mac_pdu_ptr->LCID = UL_SCH_LCID_C_RNTI;
    mac_pdu_ptr++;

    // C-RNTI MAC CE (2 octets)
    * (uint16_t *) mac_pdu_ptr = crnti;
    mac_pdu_ptr += sizeof(uint16_t);
  }

  if (truncated_bsr) {
    // MAC CE fixed subheader
    mac_pdu_ptr->R = 0;
    mac_pdu_ptr->LCID = UL_SCH_LCID_S_TRUNCATED_BSR;
    mac_pdu_ptr++;

    // Short truncated BSR MAC CE (1 octet)
    ((NR_BSR_SHORT_TRUNCATED *) mac_pdu_ptr)-> Buffer_size = truncated_bsr;
    ((NR_BSR_SHORT_TRUNCATED *) mac_pdu_ptr)-> LcgID = 0; // todo
    mac_pdu_ptr+= sizeof(NR_BSR_SHORT_TRUNCATED);
  } else if (short_bsr) {
    // MAC CE fixed subheader
    mac_pdu_ptr->R = 0;
    mac_pdu_ptr->LCID = UL_SCH_LCID_S_BSR;
    mac_pdu_ptr++;

    // Short truncated BSR MAC CE (1 octet)
    ((NR_BSR_SHORT *) mac_pdu_ptr)->Buffer_size = short_bsr;
    ((NR_BSR_SHORT *) mac_pdu_ptr)->LcgID = 0; // todo
     mac_pdu_ptr+= sizeof(NR_BSR_SHORT);
  } else if (long_bsr) {
    // MAC CE variable subheader
    // todo ch 6.1.3.1. TS 38.321
    // ((NR_MAC_SUBHEADER_SHORT *) mac_pdu_ptr)->R = 0;
    // ((NR_MAC_SUBHEADER_SHORT *) mac_pdu_ptr)->F = 0;
    // ((NR_MAC_SUBHEADER_SHORT *) mac_pdu_ptr)->LCID = UL_SCH_LCID_L_BSR;
    // ((NR_MAC_SUBHEADER_SHORT *) mac_pdu_ptr)->L = 0;
    // last_size = 2;
    // mac_pdu_ptr += last_size;

    // Short truncated BSR MAC CE (1 octet)
    // ((NR_BSR_LONG *) ce_ptr)->Buffer_size0 = short_bsr;
    // ((NR_BSR_LONG *) ce_ptr)->LCGID0 = 0;
    // mac_ce_size = sizeof(NR_BSR_LONG); // size is variable
  }
// compute offset before adding padding (if necessary)
  int padding_bytes = 0; 

  if(buflen > 0) // If the buflen is provided
    padding_bytes = buflen + pdu - (unsigned char *) mac_pdu_ptr;
  AssertFatal(padding_bytes>=0,"");
  // Compute final offset for padding
  if (post_padding || padding_bytes>0) {
    ((NR_MAC_SUBHEADER_FIXED *) mac_pdu_ptr)->R = 0;
    ((NR_MAC_SUBHEADER_FIXED *) mac_pdu_ptr)->LCID = UL_SCH_LCID_PADDING;
    mac_pdu_ptr++;
  } 
  return (uint8_t *)mac_pdu_ptr-pdu;
}

/////////////////////////////////////
//    Random Access Response PDU   //
//         TS 38.213 ch 8.2        //
//        TS 38.321 ch 6.2.3       //
/////////////////////////////////////
//| 0 | 1 | 2 | 3 | 4 | 5 | 6 | 7 |// bit-wise
//| E | T |       R A P I D       |//
//| 0 | 1 | 2 | 3 | 4 | 5 | 6 | 7 |//
//| R |           T A             |//
//|       T A         |  UL grant |//
//|            UL grant           |//
//|            UL grant           |//
//|            UL grant           |//
//|         T C - R N T I         |//
//|         T C - R N T I         |//
/////////////////////////////////////
//       UL grant  (27 bits)       //
/////////////////////////////////////
//| 0 | 1 | 2 | 3 | 4 | 5 | 6 | 7 |// bit-wise
//|-------------------|FHF|F_alloc|//
//|        Freq allocation        |//
//|    F_alloc    |Time allocation|//
//|      MCS      |     TPC   |CSI|//
/////////////////////////////////////
// TbD WIP Msg3 development ongoing
// - apply UL grant freq alloc & time alloc as per 8.2 TS 38.213
// - apply tpc command
// WIP fix:
// - time domain indication hardcoded to 0 for k2 offset
// - extend TS 38.213 ch 8.3 Msg3 PUSCH
// - b buffer
// - ulsch power offset
// - optimize: mu_pusch, j and table_6_1_2_1_1_2_time_dom_res_alloc_A are already defined in nr_ue_procedures
int nr_ue_process_rar(nr_downlink_indication_t *dl_info, NR_UL_TIME_ALIGNMENT_t *ul_time_alignment, int pdu_id){

  module_id_t mod_id       = dl_info->module_id;
  frame_t frame            = dl_info->frame;
  int slot                 = dl_info->slot;
  int cc_id                = dl_info->cc_id;
  uint8_t gNB_id           = dl_info->gNB_index;
  NR_UE_MAC_INST_t *mac    = get_mac_inst(mod_id);
  RA_config_t *ra          = &mac->ra;
  uint8_t n_subPDUs        = 0;  // number of RAR payloads
  uint8_t n_subheaders     = 0;  // number of MAC RAR subheaders
  uint8_t *dlsch_buffer    = dl_info->rx_ind->rx_indication_body[pdu_id].pdsch_pdu.pdu;
  uint8_t is_Msg3          = 1;
  frame_t frame_tx         = 0;
  int slot_tx              = 0;
  uint16_t rnti            = 0;
  int ret                  = 0;
  NR_RA_HEADER_RAPID *rarh = (NR_RA_HEADER_RAPID *) dlsch_buffer; // RAR subheader pointer
  NR_MAC_RAR *rar          = (NR_MAC_RAR *) (dlsch_buffer + 1);   // RAR subPDU pointer
  uint8_t preamble_index   = get_ra_PreambleIndex(mod_id, cc_id, gNB_id); //prach_resources->ra_PreambleIndex;

  LOG_D(NR_MAC, "In %s:[%d.%d]: [UE %d][RAPROC] invoking MAC for received RAR (current preamble %d)\n", __FUNCTION__, frame, slot, mod_id, preamble_index);

  while (1) {
    n_subheaders++;
    if (rarh->T == 1) {
      n_subPDUs++;
      LOG_I(NR_MAC, "[UE %d][RAPROC] Got RAPID RAR subPDU\n", mod_id);
    } else {
      ra->RA_backoff_indicator = table_7_2_1[((NR_RA_HEADER_BI *)rarh)->BI];
      ra->RA_BI_found = 1;
      LOG_I(NR_MAC, "[UE %d][RAPROC] Got BI RAR subPDU %d ms\n", mod_id, ra->RA_backoff_indicator);
      if ( ((NR_RA_HEADER_BI *)rarh)->E == 1) {
        rarh += sizeof(NR_RA_HEADER_BI);
        continue;
      } else {
        break;
      }
    }
    if (rarh->RAPID == preamble_index) {
      LOG_I(NR_MAC, "[UE %d][RAPROC][%d.%d] Found RAR with the intended RAPID %d\n", mod_id, frame, slot, rarh->RAPID);
      rar = (NR_MAC_RAR *) (dlsch_buffer + n_subheaders + (n_subPDUs - 1) * sizeof(NR_MAC_RAR));
      ra->RA_RAPID_found = 1;
      break;
    }
    if (rarh->E == 0) {
      LOG_W(NR_MAC,"[UE %d][RAPROC][%d.%d] Received RAR preamble (%d) doesn't match the intended RAPID (%d)\n", mod_id, frame, slot, rarh->RAPID, preamble_index);
      break;
    } else {
      rarh += sizeof(NR_MAC_RAR) + 1;
    }
  }

  #ifdef DEBUG_RAR
  LOG_D(MAC, "[DEBUG_RAR] (%d,%d) number of RAR subheader %d; number of RAR pyloads %d\n", frame, slot, n_subheaders, n_subPDUs);
  LOG_D(MAC, "[DEBUG_RAR] Received RAR (%02x|%02x.%02x.%02x.%02x.%02x.%02x) for preamble %d/%d\n", *(uint8_t *) rarh, rar[0], rar[1], rar[2], rar[3], rar[4], rar[5], rarh->RAPID, preamble_index);
  #endif

  if (ra->RA_RAPID_found) {

    RAR_grant_t rar_grant;

    unsigned char tpc_command;
#ifdef DEBUG_RAR
    unsigned char csi_req;
#endif

  // TC-RNTI
  ra->t_crnti = rar->TCRNTI_2 + (rar->TCRNTI_1 << 8);

  // TA command
  ul_time_alignment->apply_ta = 1;
  ul_time_alignment->ta_command = 31 + rar->TA2 + (rar->TA1 << 5);

#ifdef DEBUG_RAR
  // CSI
  csi_req = (unsigned char) (rar->UL_GRANT_4 & 0x01);
#endif

  // TPC
  tpc_command = (unsigned char) ((rar->UL_GRANT_4 >> 1) & 0x07);
  switch (tpc_command){
    case 0:
      ra->Msg3_TPC = -6;
      break;
    case 1:
      ra->Msg3_TPC = -4;
      break;
    case 2:
      ra->Msg3_TPC = -2;
      break;
    case 3:
      ra->Msg3_TPC = 0;
      break;
    case 4:
      ra->Msg3_TPC = 2;
      break;
    case 5:
      ra->Msg3_TPC = 4;
      break;
    case 6:
      ra->Msg3_TPC = 6;
      break;
    case 7:
      ra->Msg3_TPC = 8;
      break;
  }
    // MCS
    rar_grant.mcs = (unsigned char) (rar->UL_GRANT_4 >> 4);
    // time alloc
    rar_grant.Msg3_t_alloc = (unsigned char) (rar->UL_GRANT_3 & 0x07);
    // frequency alloc
    rar_grant.Msg3_f_alloc = (uint16_t) ((rar->UL_GRANT_3 >> 4) | (rar->UL_GRANT_2 << 4) | ((rar->UL_GRANT_1 & 0x03) << 12));
    // frequency hopping
    rar_grant.freq_hopping = (unsigned char) (rar->UL_GRANT_1 >> 2);
    // TC-RNTI
    if (ra->t_crnti) {
      rnti = ra->t_crnti;
    } else {
      rnti = mac->crnti;
    }

#ifdef DEBUG_RAR
    LOG_I(NR_MAC, "rarh->E = 0x%x\n", rarh->E);
    LOG_I(NR_MAC, "rarh->T = 0x%x\n", rarh->T);
    LOG_I(NR_MAC, "rarh->RAPID = 0x%x (%i)\n", rarh->RAPID, rarh->RAPID);

    LOG_I(NR_MAC, "rar->R = 0x%x\n", rar->R);
    LOG_I(NR_MAC, "rar->TA1 = 0x%x\n", rar->TA1);

    LOG_I(NR_MAC, "rar->TA2 = 0x%x\n", rar->TA2);
    LOG_I(NR_MAC, "rar->UL_GRANT_1 = 0x%x\n", rar->UL_GRANT_1);

    LOG_I(NR_MAC, "rar->UL_GRANT_2 = 0x%x\n", rar->UL_GRANT_2);
    LOG_I(NR_MAC, "rar->UL_GRANT_3 = 0x%x\n", rar->UL_GRANT_3);
    LOG_I(NR_MAC, "rar->UL_GRANT_4 = 0x%x\n", rar->UL_GRANT_4);

    LOG_I(NR_MAC, "rar->TCRNTI_1 = 0x%x\n", rar->TCRNTI_1);
    LOG_I(NR_MAC, "rar->TCRNTI_2 = 0x%x\n", rar->TCRNTI_2);

    LOG_I(NR_MAC, "In %s:[%d.%d]: [UE %d] Received RAR with t_alloc %d f_alloc %d ta_command %d mcs %d freq_hopping %d tpc_command %d t_crnti %x \n",
      __FUNCTION__,
      frame,
      slot,
      mod_id,
      rar_grant.Msg3_t_alloc,
      rar_grant.Msg3_f_alloc,
      ul_time_alignment->ta_command,
      rar_grant.mcs,
      rar_grant.freq_hopping,
      tpc_command,
      ra->t_crnti);
#endif

    // Schedule Msg3
    ret = nr_ue_pusch_scheduler(mac, is_Msg3, frame, slot, &frame_tx, &slot_tx, rar_grant.Msg3_t_alloc);

    if (ret != -1){

      fapi_nr_ul_config_request_t *ul_config = get_ul_config_request(mac, slot_tx);

      if (!ul_config) {
        LOG_W(MAC, "In %s: ul_config request is NULL. Probably due to unexpected UL DCI in frame.slot %d.%d. Ignoring DCI!\n", __FUNCTION__, frame, slot);
        return -1;
      }

      nfapi_nr_ue_pusch_pdu_t *pusch_config_pdu = &ul_config->ul_config_list[ul_config->number_pdus].pusch_config_pdu;

      fill_ul_config(ul_config, frame_tx, slot_tx, FAPI_NR_UL_CONFIG_TYPE_PUSCH);

      // Config Msg3 PDU
      nr_config_pusch_pdu(mac, pusch_config_pdu, NULL, &rar_grant, rnti, NULL);

    }

  } else {

    ra->t_crnti = 0;
    ul_time_alignment->ta_command = (0xffff);

  }

  return ret;

}<|MERGE_RESOLUTION|>--- conflicted
+++ resolved
@@ -161,7 +161,6 @@
 
   if (get_softmodem_params()->sa == 1) {
 
-<<<<<<< HEAD
     scs_ssb = get_softmodem_params()->numerology;
     band = mac->nr_band;
     ssb_start_symbol = get_ssb_start_symbol(band,scs_ssb,ssb_index);
@@ -181,29 +180,6 @@
     scs_ssb = *scc->ssbSubcarrierSpacing;
     band = *scc->downlinkConfigCommon->frequencyInfoDL->frequencyBandList.list.array[0];
     ssb_start_symbol = get_ssb_start_symbol(band,scs_ssb,ssb_index);
-=======
-    // TODO these values shouldn't be taken from SCC in SA
-    uint8_t scs_ssb = get_softmodem_params()->numerology;
-    uint32_t band   = get_softmodem_params()->band;
-    uint16_t ssb_start_symbol = get_ssb_start_symbol(band,scs_ssb,ssb_index);
-    uint16_t ssb_offset_point_a = (ssb_start_subcarrier - ssb_subcarrier_offset)/12;
-
-    get_type0_PDCCH_CSS_config_parameters(&mac->type0_PDCCH_CSS_config,
-                                          frame,
-                                          mac->mib,
-                                          nr_slots_per_frame[scs_ssb],
-                                          ssb_subcarrier_offset,
-                                          ssb_start_symbol,
-                                          scs_ssb,
-                                          mac->frequency_range,
-                                          ssb_index,
-                                          ssb_offset_point_a);
-
-
-    mac->type0_pdcch_ss_mux_pattern = mac->type0_PDCCH_CSS_config.type0_pdcch_ss_mux_pattern;
-    mac->type0_pdcch_ss_sfn_c = mac->type0_PDCCH_CSS_config.sfn_c;
-    mac->type0_pdcch_ss_n_c = mac->type0_PDCCH_CSS_config.n_c;
->>>>>>> b9883694
   }
 
   mac->dl_config_request.sfn = frame;
@@ -645,12 +621,7 @@
     fapi_nr_dl_config_dlsch_pdu_rel15_t *dlsch_config_pdu_1_0 = &dl_config->dl_config_list[dl_config->number_pdus].dlsch_config_pdu.dlsch_config_rel15;
 
     NR_PDSCH_Config_t *pdsch_config= (mac->DLbwp[0]) ? mac->DLbwp[0]->bwp_Dedicated->pdsch_Config->choice.setup : NULL;
-<<<<<<< HEAD
-
-    uint16_t BWPSize = 0;
-=======
     uint16_t BWPSize = n_RB_DLBWP;
->>>>>>> b9883694
 
     if(rnti == SI_RNTI) {
       NR_Type0_PDCCH_CSS_config_t type0_PDCCH_CSS_config = mac->type0_PDCCH_CSS_config;
@@ -723,16 +694,10 @@
     dlsch_config_pdu_1_0->dlDmrsSymbPos = fill_dmrs_mask(pdsch_config,
                                                          mac->mib->dmrs_TypeA_Position,
                                                          dlsch_config_pdu_1_0->number_symbols,
-<<<<<<< HEAD
-                                                         dlsch_config_pdu_1_0->start_symbol);
+                                                         dlsch_config_pdu_1_0->start_symbol,
+                                                         mappingtype);
     dlsch_config_pdu_1_0->dmrsConfigType = (mac->DLbwp[0] != NULL) ?
                                            (mac->DLbwp[0]->bwp_Dedicated->pdsch_Config->choice.setup->dmrs_DownlinkForPDSCH_MappingTypeA->choice.setup->dmrs_Type == NULL ? 0 : 1) : 0;
-
-=======
-                                                         dlsch_config_pdu_1_0->start_symbol,
-                                                         mappingtype);
-    dlsch_config_pdu_1_0->dmrsConfigType = (mac->DLbwp[0] != NULL) ? (mac->DLbwp[0]->bwp_Dedicated->pdsch_Config->choice.setup->dmrs_DownlinkForPDSCH_MappingTypeA->choice.setup->dmrs_Type == NULL ? 0 : 1) : 0;
->>>>>>> b9883694
     /* number of DM-RS CDM groups without data according to subclause 5.1.6.2 of 3GPP TS 38.214 version 15.9.0 Release 15 */
     if (dlsch_config_pdu_1_0->number_symbols == 2)
       dlsch_config_pdu_1_0->n_dmrs_cdm_groups = 1;
@@ -928,16 +893,10 @@
 
     /* dmrs symbol positions*/
     dlsch_config_pdu_1_1->dlDmrsSymbPos = fill_dmrs_mask(pdsch_config,
-<<<<<<< HEAD
-                                                         mac->scc->dmrs_TypeA_Position,
-                                                         dlsch_config_pdu_1_1->number_symbols,
-                                                         dlsch_config_pdu_1_1->start_symbol);
-=======
 							 mac->scc->dmrs_TypeA_Position,
 							 dlsch_config_pdu_1_1->number_symbols,
-               dlsch_config_pdu_1_1->start_symbol,
-               mappingtype);
->>>>>>> b9883694
+                                                         dlsch_config_pdu_1_1->start_symbol,
+                                                         mappingtype);
     dlsch_config_pdu_1_1->dmrsConfigType = mac->DLbwp[dl_bwp_id-1]->bwp_Dedicated->pdsch_Config->choice.setup->dmrs_DownlinkForPDSCH_MappingTypeA->choice.setup->dmrs_Type == NULL ? 0 : 1;
     /* TODO: fix number of DM-RS CDM groups without data according to subclause 5.1.6.2 of 3GPP TS 38.214,
              using tables 7.3.1.2.2-1, 7.3.1.2.2-2, 7.3.1.2.2-3, 7.3.1.2.2-4 of 3GPP TS 38.212 */
@@ -1260,18 +1219,11 @@
   case NR_DL_DCI_FORMAT_1_0:
     switch(rnti_type) {
     case NR_RNTI_RA:
-<<<<<<< HEAD
-      // check BWP id
-      if (mac->DLbwp[0]) N_RB=NRRIV2BW(mac->DLbwp[0]->bwp_Common->genericParameters.locationAndBandwidth, MAX_BWP_SIZE);
-      else         N_RB=NRRIV2BW(mac->scc_SIB->downlinkConfigCommon.initialDownlinkBWP.genericParameters.locationAndBandwidth, MAX_BWP_SIZE);
-
-=======
       if(mac->scc_SIB) {
         N_RB = NRRIV2BW(mac->scc_SIB->downlinkConfigCommon.initialDownlinkBWP.genericParameters.locationAndBandwidth, MAX_BWP_SIZE);
       } else {
         N_RB = get_n_rb(mac, rnti_type);
       }
->>>>>>> b9883694
       // Freq domain assignment
       fsize = (int)ceil( log2( (N_RB*(N_RB+1))>>1 ) );
       pos=fsize;
