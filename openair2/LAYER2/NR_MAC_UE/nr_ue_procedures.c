--- conflicted
+++ resolved
@@ -105,12 +105,7 @@
   LOG_D(MAC,"[L2][MAC] decode mib\n");
 
   NR_UE_MAC_INST_t *mac = get_mac_inst(module_id);
-<<<<<<< HEAD
   mac->physCellId = cell_id;
-=======
-  NR_ServingCellConfigCommon_t    *scc = mac->scc;
-  frequency_range_t frequency_range;
->>>>>>> 7ed03d50
   nr_mac_rrc_data_ind_ue( module_id, cc_id, gNB_index, NR_BCCH_BCH, (uint8_t *) pduP, 3 );    //  fixed 3 bytes MIB PDU
     
   AssertFatal(mac->mib != NULL, "nr_ue_decode_mib() mac->mib == NULL\n");
@@ -126,19 +121,11 @@
   frame = frame << 4;
   frame = frame | frame_number_4lsb;
   if(ssb_length == 64){
-<<<<<<< HEAD
     mac->frequency_range = FR2;
     for (int i=0; i<3; i++)
       ssb_index += (((extra_bits>>(7-i))&0x01)<<(3+i));
   }else{
     mac->frequency_range = FR1;
-=======
-    frequency_range = FR2;
-    for (int i=0; i<3; i++)
-      ssb_index += (((extra_bits>>(7-i))&0x01)<<(3+i));
-  }else{
-    frequency_range = FR1;
->>>>>>> 7ed03d50
     if(ssb_subcarrier_offset_msb){
       ssb_subcarrier_offset = ssb_subcarrier_offset | 0x10;
     }
@@ -157,7 +144,6 @@
   //storing ssb index in the mac structure
   mac->mib_ssb = ssb_index;
 
-<<<<<<< HEAD
   uint8_t scs_ssb;
   uint32_t band;
   uint16_t ssb_start_symbol;
@@ -186,41 +172,6 @@
 
   mac->dl_config_request.sfn = frame;
   mac->dl_config_request.slot = ssb_start_symbol/14;
-=======
-  if (get_softmodem_params()->sa == 1) {
-
-    // TODO these values shouldn't be taken from SCC in SA
-    uint8_t scs_ssb = *scc->ssbSubcarrierSpacing;
-    uint32_t band = *scc->downlinkConfigCommon->frequencyInfoDL->frequencyBandList.list.array[0];
-    int scs_scaling = 1<<scs_ssb;
-    if (scc->downlinkConfigCommon->frequencyInfoDL->absoluteFrequencyPointA < 600000)
-      scs_scaling = scs_scaling*3;
-    if (scc->downlinkConfigCommon->frequencyInfoDL->absoluteFrequencyPointA > 2016666)
-      scs_scaling = scs_scaling>>2;
-    uint32_t absolute_diff = (*scc->downlinkConfigCommon->frequencyInfoDL->absoluteFrequencySSB - scc->downlinkConfigCommon->frequencyInfoDL->absoluteFrequencyPointA);
-
-    uint16_t ssb_start_symbol = get_ssb_start_symbol(band,scs_ssb,ssb_index);
-
-    get_type0_PDCCH_CSS_config_parameters(&mac->type0_PDCCH_CSS_config,
-                                          frame,
-                                          mac->mib,
-                                          nr_slots_per_frame[scs_ssb],
-                                          ssb_subcarrier_offset,
-                                          ssb_start_symbol,
-                                          scs_ssb,
-                                          frequency_range,
-                                          ssb_index,
-                                          absolute_diff/(12*scs_scaling)-10);
-
-
-    mac->type0_pdcch_ss_mux_pattern = mac->type0_PDCCH_CSS_config.type0_pdcch_ss_mux_pattern;
-    mac->type0_pdcch_ss_sfn_c = mac->type0_PDCCH_CSS_config.sfn_c;
-    mac->type0_pdcch_ss_n_c = mac->type0_PDCCH_CSS_config.n_c;
-  }
-
-  mac->dl_config_request.sfn = mac->type0_PDCCH_CSS_config.frame;
-  mac->dl_config_request.slot = (ssb_index>>1) + ((ssb_index>>4)<<1); // not valid for 240kHz SCS
->>>>>>> 7ed03d50
 
   return 0;
 }
