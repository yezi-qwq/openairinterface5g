/*
 * Licensed to the OpenAirInterface (OAI) Software Alliance under one or more
 * contributor license agreements.  See the NOTICE file distributed with
 * this work for additional information regarding copyright ownership.
 * The OpenAirInterface Software Alliance licenses this file to You under
 * the OAI Public License, Version 1.1  (the "License"); you may not use this file
 * except in compliance with the License.
 * You may obtain a copy of the License at
 *
 *      http://www.openairinterface.org/?page_id=698
 *
 * Unless required by applicable law or agreed to in writing, software
 * distributed under the License is distributed on an "AS IS" BASIS,
 * WITHOUT WARRANTIES OR CONDITIONS OF ANY KIND, either express or implied.
 * See the License for the specific language governing permissions and
 * limitations under the License.
 *-------------------------------------------------------------------------------
 * For more information about the OpenAirInterface (OAI) Software Alliance:
 *      contact@openairinterface.org
 */

/* \file ue_procedures.c
 * \brief procedures related to UE
 * \author R. Knopp, K.H. HSU, G. Casati
 * \date 2018
 * \version 0.1
 * \company Eurecom / NTUST
 * \email: knopp@eurecom.fr, kai-hsiang.hsu@eurecom.fr, guido.casati@iis.fraunhofer.de
 * \note
 * \warning
 */


#include <stdio.h>
#include <math.h>

/* exe */
#include "executables/nr-softmodem.h"

/* RRC*/
#include "RRC/NR_UE/rrc_proto.h"
#include "NR_RACH-ConfigCommon.h"
#include "NR_RACH-ConfigGeneric.h"
#include "NR_FrequencyInfoDL.h"
#include "NR_PDCCH-ConfigCommon.h"

/* MAC */
#include "NR_MAC_COMMON/nr_mac.h"
#include "NR_MAC_UE/mac_proto.h"
#include "NR_MAC_UE/mac_extern.h"
#include "NR_MAC_COMMON/nr_mac_extern.h"
#include "common/utils/nr/nr_common.h"

/* PHY */
#include "PHY/NR_TRANSPORT/nr_dci.h"
#include "executables/softmodem-common.h"
#include "SCHED_NR_UE/defs.h"

/* utils */
#include "assertions.h"
#include "asn1_conversions.h"
#include "common/utils/LOG/log.h"
#include "common/utils/LOG/vcd_signal_dumper.h"

//#define DEBUG_MIB
//#define ENABLE_MAC_PAYLOAD_DEBUG 1
//#define DEBUG_EXTRACT_DCI
//#define DEBUG_RAR

extern uint32_t N_RB_DL;

int get_rnti_type(NR_UE_MAC_INST_t *mac, uint16_t rnti){

    RA_config_t *ra = &mac->ra;
    int rnti_type;

    if (rnti == ra->ra_rnti) {
      rnti_type = NR_RNTI_RA;
    } else if (rnti == ra->t_crnti && (ra->ra_state == WAIT_RAR || ra->ra_state == WAIT_CONTENTION_RESOLUTION) ) {
      rnti_type = NR_RNTI_TC;
    } else if (rnti == mac->crnti) {
      rnti_type = NR_RNTI_C;
    } else if (rnti == 0xFFFE) {
      rnti_type = NR_RNTI_P;
    } else if (rnti == 0xFFFF) {
      rnti_type = NR_RNTI_SI;
    } else {
      AssertFatal(1 == 0, "In %s: Not identified/handled rnti %d \n", __FUNCTION__, rnti);
    }

    LOG_D(MAC, "In %s: returning rnti_type %s \n", __FUNCTION__, rnti_types[rnti_type]);

    return rnti_type;

}


int8_t nr_ue_decode_mib(module_id_t module_id,
                        int cc_id,
                        uint8_t gNB_index,
                        uint8_t extra_bits,	//	8bits 38.212 c7.1.1
                        uint32_t ssb_length,
                        uint32_t ssb_index,
                        void *pduP,
                        uint16_t ssb_start_subcarrier,
                        uint16_t cell_id)
{
  LOG_D(MAC,"[L2][MAC] decode mib\n");

  NR_UE_MAC_INST_t *mac = get_mac_inst(module_id);
  mac->physCellId = cell_id;

  nr_mac_rrc_data_ind_ue( module_id, cc_id, gNB_index, 0, 0, 0, NR_BCCH_BCH, (uint8_t *) pduP, 3 );    //  fixed 3 bytes MIB PDU
    
  AssertFatal(mac->mib != NULL, "nr_ue_decode_mib() mac->mib == NULL\n");
  //if(mac->mib != NULL){
  uint16_t frame = (mac->mib->systemFrameNumber.buf[0] >> mac->mib->systemFrameNumber.bits_unused);
  uint16_t frame_number_4lsb = 0;

  for (int i=0; i<4; i++)
    frame_number_4lsb |= ((extra_bits>>i)&1)<<(3-i);

  uint8_t ssb_subcarrier_offset_msb = ( extra_bits >> 5 ) & 0x1;    //	extra bits[5]
  uint8_t ssb_subcarrier_offset = (uint8_t)mac->mib->ssb_SubcarrierOffset;

  frame = frame << 4;
  frame = frame | frame_number_4lsb;
  if(ssb_length == 64){
    mac->frequency_range = FR2;
    for (int i=0; i<3; i++)
      ssb_index += (((extra_bits>>(7-i))&0x01)<<(3+i));
  }else{
    mac->frequency_range = FR1;
    if(ssb_subcarrier_offset_msb){
      ssb_subcarrier_offset = ssb_subcarrier_offset | 0x10;
    }
  }

#ifdef DEBUG_MIB
  uint8_t half_frame_bit = ( extra_bits >> 4 ) & 0x1; //	extra bits[4]
  LOG_I(MAC,"system frame number(6 MSB bits): %d\n",  mac->mib->systemFrameNumber.buf[0]);
  LOG_I(MAC,"system frame number(with LSB): %d\n", (int)frame);
  LOG_I(MAC,"subcarrier spacing (0=15or60, 1=30or120): %d\n", (int)mac->mib->subCarrierSpacingCommon);
  LOG_I(MAC,"ssb carrier offset(with MSB):  %d\n", (int)ssb_subcarrier_offset);
  LOG_I(MAC,"dmrs type A position (0=pos2,1=pos3): %d\n", (int)mac->mib->dmrs_TypeA_Position);
  LOG_I(MAC,"controlResourceSetZero: %d\n", (int)mac->mib->pdcch_ConfigSIB1.controlResourceSetZero);
  LOG_I(MAC,"searchSpaceZero: %d\n", (int)mac->mib->pdcch_ConfigSIB1.searchSpaceZero);
  LOG_I(MAC,"cell barred (0=barred,1=notBarred): %d\n", (int)mac->mib->cellBarred);
  LOG_I(MAC,"intra frequency reselection (0=allowed,1=notAllowed): %d\n", (int)mac->mib->intraFreqReselection);
  LOG_I(MAC,"half frame bit(extra bits):    %d\n", (int)half_frame_bit);
  LOG_I(MAC,"ssb index(extra bits):         %d\n", (int)ssb_index);
#endif

  //storing ssb index in the mac structure
  mac->mib_ssb = ssb_index;

  if (get_softmodem_params()->sa == 1) {

    // TODO these values shouldn't be taken from SCC in SA
    uint8_t scs_ssb = get_softmodem_params()->numerology;
    uint32_t band   = get_softmodem_params()->band;
    uint16_t ssb_start_symbol = get_ssb_start_symbol(band,scs_ssb,ssb_index);
    uint16_t ssb_offset_point_a = (ssb_start_subcarrier - ssb_subcarrier_offset)/12;

    get_type0_PDCCH_CSS_config_parameters(&mac->type0_PDCCH_CSS_config,
                                          frame,
                                          mac->mib,
                                          nr_slots_per_frame[scs_ssb],
                                          ssb_subcarrier_offset,
                                          ssb_start_symbol,
                                          scs_ssb,
                                          mac->frequency_range,
                                          ssb_index,
                                          ssb_offset_point_a);


    mac->type0_pdcch_ss_mux_pattern = mac->type0_PDCCH_CSS_config.type0_pdcch_ss_mux_pattern;
    mac->type0_pdcch_ss_sfn_c = mac->type0_PDCCH_CSS_config.sfn_c;
    mac->type0_pdcch_ss_n_c = mac->type0_PDCCH_CSS_config.n_c;
  }

  mac->dl_config_request.sfn = mac->type0_PDCCH_CSS_config.frame;
  mac->dl_config_request.slot = (ssb_index>>1) + ((ssb_index>>4)<<1); // not valid for 240kHz SCS

  return 0;
}

int8_t nr_ue_decode_BCCH_DL_SCH(module_id_t module_id,
                                int cc_id,
                                unsigned int gNB_index,
                                uint32_t sibs_mask,
                                uint8_t *pduP,
                                uint32_t pdu_len) {
  LOG_D(NR_MAC, "Decoding NR-BCCH-DL-SCH-Message (SIB1 or SI)\n");
  nr_mac_rrc_data_ind_ue(module_id, cc_id, gNB_index, 0, 0, 0, NR_BCCH_DL_SCH, (uint8_t *) pduP, pdu_len);
  return 0;
}

//  TODO: change to UE parameter, scs: 15KHz, slot duration: 1ms
uint32_t get_ssb_frame(uint32_t test){
  return test;
}

/*
 * This code contains all the functions needed to process all dci fields.
 * These tables and functions are going to be called by function nr_ue_process_dci
 */
int8_t nr_ue_process_dci_freq_dom_resource_assignment(nfapi_nr_ue_pusch_pdu_t *pusch_config_pdu,
						      fapi_nr_dl_config_dlsch_pdu_rel15_t *dlsch_config_pdu,
						      uint16_t n_RB_ULBWP,
						      uint16_t n_RB_DLBWP,
						      uint16_t riv
						      ){

  /*
   * TS 38.214 subclause 5.1.2.2 Resource allocation in frequency domain (downlink)
   * when the scheduling grant is received with DCI format 1_0, then downlink resource allocation type 1 is used
   */
  if(dlsch_config_pdu != NULL){

    /*
     * TS 38.214 subclause 5.1.2.2.1 Downlink resource allocation type 0
     */
    /*
     * TS 38.214 subclause 5.1.2.2.2 Downlink resource allocation type 1
     */
    dlsch_config_pdu->number_rbs = NRRIV2BW(riv,n_RB_DLBWP);
    dlsch_config_pdu->start_rb   = NRRIV2PRBOFFSET(riv,n_RB_DLBWP);

    // Sanity check in case a false or erroneous DCI is received
    if ((dlsch_config_pdu->number_rbs < 1 ) || (dlsch_config_pdu->number_rbs > n_RB_DLBWP - dlsch_config_pdu->start_rb)) {
      // DCI is invalid!
      LOG_W(MAC, "Frequency domain assignment values are invalid! #RBs: %d, Start RB: %d, n_RB_DLBWP: %d \n", dlsch_config_pdu->number_rbs, dlsch_config_pdu->start_rb, n_RB_DLBWP);
      return -1;
    }

    LOG_D(MAC,"DLSCH riv = %i\n", riv);
    LOG_D(MAC,"DLSCH n_RB_DLBWP = %i\n", n_RB_DLBWP);
    LOG_D(MAC,"DLSCH number_rbs = %i\n", dlsch_config_pdu->number_rbs);
    LOG_D(MAC,"DLSCH start_rb = %i\n", dlsch_config_pdu->start_rb);

  }
  if(pusch_config_pdu != NULL){
    /*
     * TS 38.214 subclause 6.1.2.2 Resource allocation in frequency domain (uplink)
     */
    /*
     * TS 38.214 subclause 6.1.2.2.1 Uplink resource allocation type 0
     */
    /*
     * TS 38.214 subclause 6.1.2.2.2 Uplink resource allocation type 1
     */

    pusch_config_pdu->rb_size  = NRRIV2BW(riv,n_RB_ULBWP);
    pusch_config_pdu->rb_start = NRRIV2PRBOFFSET(riv,n_RB_ULBWP);

    // Sanity check in case a false or erroneous DCI is received
    if ((pusch_config_pdu->rb_size < 1) || (pusch_config_pdu->rb_size > n_RB_ULBWP - pusch_config_pdu->rb_start)) {
      // DCI is invalid!
      LOG_W(MAC, "Frequency domain assignment values are invalid! #RBs: %d, Start RB: %d, n_RB_ULBWP: %d \n",pusch_config_pdu->rb_size, pusch_config_pdu->rb_start, n_RB_ULBWP);
      return -1;
    }
    LOG_D(MAC,"ULSCH riv = %i\n", riv);
    LOG_D(MAC,"ULSCH n_RB_DLBWP = %i\n", n_RB_ULBWP);
    LOG_D(MAC,"ULSCH number_rbs = %i\n", pusch_config_pdu->rb_size);
    LOG_D(MAC,"ULSCH start_rb = %i\n", pusch_config_pdu->rb_start);
  }
  return 0;
}

int8_t nr_ue_process_dci_time_dom_resource_assignment(NR_UE_MAC_INST_t *mac,
						      nfapi_nr_ue_pusch_pdu_t *pusch_config_pdu,
						      fapi_nr_dl_config_dlsch_pdu_rel15_t *dlsch_config_pdu,
						      uint8_t time_domain_ind,
						      bool use_default
						      ){
  int dmrs_typeA_pos = (mac->scc != NULL) ? mac->scc->dmrs_TypeA_Position : mac->mib->dmrs_TypeA_Position;

//  uint8_t k_offset=0;
  uint8_t sliv_S=0;
  uint8_t sliv_L=0;
  uint8_t mu_pusch = 1;
   NR_BWP_Id_t dl_bwp_id = mac->UL_BWP_Id;
  NR_BWP_Id_t ul_bwp_id = mac->UL_BWP_Id;

  // definition table j Table 6.1.2.1.1-4
  uint8_t j = (mu_pusch==3)?3:(mu_pusch==2)?2:1;
  uint8_t table_6_1_2_1_1_2_time_dom_res_alloc_A[16][3]={ // for PUSCH from TS 38.214 subclause 6.1.2.1.1
    {j,  0,14}, // row index 1
    {j,  0,12}, // row index 2
    {j,  0,10}, // row index 3
    {j,  2,10}, // row index 4
    {j,  4,10}, // row index 5
    {j,  4,8},  // row index 6
    {j,  4,6},  // row index 7
    {j+1,0,14}, // row index 8
    {j+1,0,12}, // row index 9
    {j+1,0,10}, // row index 10
    {j+2,0,14}, // row index 11
    {j+2,0,12}, // row index 12
    {j+2,0,10}, // row index 13
    {j,  8,6},  // row index 14
    {j+3,0,14}, // row index 15
    {j+3,0,10}  // row index 16
  };
  /*uint8_t table_6_1_2_1_1_3_time_dom_res_alloc_A_extCP[16][3]={ // for PUSCH from TS 38.214 subclause 6.1.2.1.1
    {j,  0,8},  // row index 1
    {j,  0,12}, // row index 2
    {j,  0,10}, // row index 3
    {j,  2,10}, // row index 4
    {j,  4,4},  // row index 5
    {j,  4,8},  // row index 6
    {j,  4,6},  // row index 7
    {j+1,0,8},  // row index 8
    {j+1,0,12}, // row index 9
    {j+1,0,10}, // row index 10
    {j+2,0,6},  // row index 11
    {j+2,0,12}, // row index 12
    {j+2,0,10}, // row index 13
    {j,  8,4},  // row index 14
    {j+3,0,8},  // row index 15
    {j+3,0,10}  // row index 16
    };*/

  /*
   * TS 38.214 subclause 5.1.2.1 Resource allocation in time domain (downlink)
   */
  if(dlsch_config_pdu != NULL){
    NR_PDSCH_TimeDomainResourceAllocationList_t *pdsch_TimeDomainAllocationList = NULL;
<<<<<<< HEAD
    if (mac->DLbwp[dl_bwp_id-1]->bwp_Dedicated->pdsch_Config->choice.setup->pdsch_TimeDomainAllocationList)
      pdsch_TimeDomainAllocationList = mac->DLbwp[dl_bwp_id-1]->bwp_Dedicated->pdsch_Config->choice.setup->pdsch_TimeDomainAllocationList->choice.setup;
    else if (mac->DLbwp[dl_bwp_id-1]->bwp_Common->pdsch_ConfigCommon->choice.setup->pdsch_TimeDomainAllocationList)
      pdsch_TimeDomainAllocationList = mac->DLbwp[dl_bwp_id-1]->bwp_Common->pdsch_ConfigCommon->choice.setup->pdsch_TimeDomainAllocationList;
=======
    if (mac->DLbwp[0] &&
        mac->DLbwp[0]->bwp_Dedicated &&
        mac->DLbwp[0]->bwp_Dedicated->pdsch_Config &&
        mac->DLbwp[0]->bwp_Dedicated->pdsch_Config->choice.setup->pdsch_TimeDomainAllocationList)
      pdsch_TimeDomainAllocationList = mac->DLbwp[0]->bwp_Dedicated->pdsch_Config->choice.setup->pdsch_TimeDomainAllocationList->choice.setup;
    else if (mac->DLbwp[0] && mac->DLbwp[0]->bwp_Common->pdsch_ConfigCommon->choice.setup->pdsch_TimeDomainAllocationList)
      pdsch_TimeDomainAllocationList = mac->DLbwp[0]->bwp_Common->pdsch_ConfigCommon->choice.setup->pdsch_TimeDomainAllocationList;
    else if (mac->scc_SIB && mac->scc_SIB->downlinkConfigCommon.initialDownlinkBWP.pdsch_ConfigCommon->choice.setup)
      pdsch_TimeDomainAllocationList = mac->scc_SIB->downlinkConfigCommon.initialDownlinkBWP.pdsch_ConfigCommon->choice.setup->pdsch_TimeDomainAllocationList;

>>>>>>> 2d4e8cc3
    if (pdsch_TimeDomainAllocationList && use_default==false) {

      if (time_domain_ind >= pdsch_TimeDomainAllocationList->list.count) {
        LOG_E(MAC, "time_domain_ind %d >= pdsch->TimeDomainAllocationList->list.count %d\n",
              time_domain_ind, pdsch_TimeDomainAllocationList->list.count);
        dlsch_config_pdu->start_symbol   = 0;
        dlsch_config_pdu->number_symbols = 0;
        return -1;
      }

      int startSymbolAndLength = pdsch_TimeDomainAllocationList->list.array[time_domain_ind]->startSymbolAndLength;
      int S,L;
      SLIV2SL(startSymbolAndLength,&S,&L);
      dlsch_config_pdu->start_symbol=S;
      dlsch_config_pdu->number_symbols=L;

      LOG_D(MAC,"SLIV = %i\n", startSymbolAndLength);
      LOG_D(MAC,"start_symbol = %i\n", dlsch_config_pdu->start_symbol);
      LOG_D(MAC,"number_symbols = %i\n", dlsch_config_pdu->number_symbols);

    }
    else {// Default configuration from tables
//      k_offset = table_5_1_2_1_1_2_time_dom_res_alloc_A[time_domain_ind-1][0];

      if(dmrs_typeA_pos == 0) {
        sliv_S = table_5_1_2_1_1_2_time_dom_res_alloc_A_dmrs_typeA_pos2[time_domain_ind][1];
        sliv_L = table_5_1_2_1_1_2_time_dom_res_alloc_A_dmrs_typeA_pos2[time_domain_ind][2];
      } else {
        sliv_S = table_5_1_2_1_1_2_time_dom_res_alloc_A_dmrs_typeA_pos3[time_domain_ind][1];
        sliv_L = table_5_1_2_1_1_2_time_dom_res_alloc_A_dmrs_typeA_pos3[time_domain_ind][2];
      }

      // k_offset = table_5_1_2_1_1_3_time_dom_res_alloc_A_extCP[nr_pdci_info_extracted->time_dom_resource_assignment][0];
      // sliv_S   = table_5_1_2_1_1_3_time_dom_res_alloc_A_extCP[nr_pdci_info_extracted->time_dom_resource_assignment][1];
      // sliv_L   = table_5_1_2_1_1_3_time_dom_res_alloc_A_extCP[nr_pdci_info_extracted->time_dom_resource_assignment][2];
      // k_offset = table_5_1_2_1_1_4_time_dom_res_alloc_B[nr_pdci_info_extracted->time_dom_resource_assignment][0];
      // sliv_S   = table_5_1_2_1_1_4_time_dom_res_alloc_B[nr_pdci_info_extracted->time_dom_resource_assignment][1];
      // sliv_L   = table_5_1_2_1_1_4_time_dom_res_alloc_B[nr_pdci_info_extracted->time_dom_resource_assignment][2];
      // k_offset = table_5_1_2_1_1_5_time_dom_res_alloc_C[nr_pdci_info_extracted->time_dom_resource_assignment][0];
      // sliv_S   = table_5_1_2_1_1_5_time_dom_res_alloc_C[nr_pdci_info_extracted->time_dom_resource_assignment][1];
      // sliv_L   = table_5_1_2_1_1_5_time_dom_res_alloc_C[nr_pdci_info_extracted->time_dom_resource_assignment][2];
      dlsch_config_pdu->number_symbols = sliv_L;
      dlsch_config_pdu->start_symbol = sliv_S;
    }
  }	/*
	 * TS 38.214 subclause 6.1.2.1 Resource allocation in time domain (uplink)
	 */
  if(pusch_config_pdu != NULL){
    NR_PUSCH_TimeDomainResourceAllocationList_t *pusch_TimeDomainAllocationList = NULL;
<<<<<<< HEAD
    if (mac->ULbwp[ul_bwp_id-1]->bwp_Dedicated->pusch_Config->choice.setup->pusch_TimeDomainAllocationList) {
      pusch_TimeDomainAllocationList = mac->ULbwp[ul_bwp_id-1]->bwp_Dedicated->pusch_Config->choice.setup->pusch_TimeDomainAllocationList->choice.setup;
    }
    else if (mac->ULbwp[ul_bwp_id-1]->bwp_Common->pusch_ConfigCommon->choice.setup->pusch_TimeDomainAllocationList) {
      pusch_TimeDomainAllocationList = mac->ULbwp[ul_bwp_id-1]->bwp_Common->pusch_ConfigCommon->choice.setup->pusch_TimeDomainAllocationList;
=======
    if (mac->ULbwp[0] &&
        mac->ULbwp[0]->bwp_Dedicated &&
        mac->ULbwp[0]->bwp_Dedicated->pusch_Config &&
        mac->ULbwp[0]->bwp_Dedicated->pusch_Config->choice.setup &&
        mac->ULbwp[0]->bwp_Dedicated->pusch_Config->choice.setup->pusch_TimeDomainAllocationList) {
      pusch_TimeDomainAllocationList = mac->ULbwp[0]->bwp_Dedicated->pusch_Config->choice.setup->pusch_TimeDomainAllocationList->choice.setup;
    }
    else if (mac->ULbwp[0] &&
      mac->ULbwp[0]->bwp_Common &&
      mac->ULbwp[0]->bwp_Common->pusch_ConfigCommon &&
      mac->ULbwp[0]->bwp_Common->pusch_ConfigCommon->choice.setup &&
      mac->ULbwp[0]->bwp_Common->pusch_ConfigCommon->choice.setup->pusch_TimeDomainAllocationList) {
      pusch_TimeDomainAllocationList = mac->ULbwp[0]->bwp_Common->pusch_ConfigCommon->choice.setup->pusch_TimeDomainAllocationList;
>>>>>>> 2d4e8cc3
    }
    else pusch_TimeDomainAllocationList = mac->scc_SIB->uplinkConfigCommon->initialUplinkBWP.pusch_ConfigCommon->choice.setup->pusch_TimeDomainAllocationList;

    if (pusch_TimeDomainAllocationList && use_default==false) {
      if (time_domain_ind >= pusch_TimeDomainAllocationList->list.count) {
        LOG_E(MAC, "time_domain_ind %d >= pusch->TimeDomainAllocationList->list.count %d\n",
              time_domain_ind, pusch_TimeDomainAllocationList->list.count);
        pusch_config_pdu->start_symbol_index=0;
        pusch_config_pdu->nr_of_symbols=0;
        return -1;
      }
      
      LOG_D(NR_MAC,"Filling Time-Domain Allocation from pusch_TimeDomainAllocationList\n");
      int startSymbolAndLength = pusch_TimeDomainAllocationList->list.array[time_domain_ind]->startSymbolAndLength;
      int S,L;
      SLIV2SL(startSymbolAndLength,&S,&L);
      pusch_config_pdu->start_symbol_index=S;
      pusch_config_pdu->nr_of_symbols=L;
    }
    else {
      LOG_D(NR_MAC,"Filling Time-Domain Allocation from tables\n");
//      k_offset = table_6_1_2_1_1_2_time_dom_res_alloc_A[time_domain_ind-1][0];
      sliv_S   = table_6_1_2_1_1_2_time_dom_res_alloc_A[time_domain_ind][1];
      sliv_L   = table_6_1_2_1_1_2_time_dom_res_alloc_A[time_domain_ind][2];
      // k_offset = table_6_1_2_1_1_3_time_dom_res_alloc_A_extCP[nr_pdci_info_extracted->time_dom_resource_assignment][0];
      // sliv_S   = table_6_1_2_1_1_3_time_dom_res_alloc_A_extCP[nr_pdci_info_extracted->time_dom_resource_assignment][1];
      // sliv_L   = table_6_1_2_1_1_3_time_dom_res_alloc_A_extCP[nr_pdci_info_extracted->time_dom_resource_assignment][2];
      pusch_config_pdu->nr_of_symbols = sliv_L;
      pusch_config_pdu->start_symbol_index = sliv_S;
    }
    LOG_D(NR_MAC,"start_symbol = %i\n", pusch_config_pdu->start_symbol_index);
    LOG_D(NR_MAC,"number_symbols = %i\n", pusch_config_pdu->nr_of_symbols);
  }
  return 0;
}

int nr_ue_process_dci_indication_pdu(module_id_t module_id,int cc_id, int gNB_index, frame_t frame, int slot, fapi_nr_dci_indication_pdu_t *dci) {

  NR_UE_MAC_INST_t *mac = get_mac_inst(module_id);
  dci_pdu_rel15_t *def_dci_pdu_rel15 = &mac->def_dci_pdu_rel15[dci->dci_format];

  LOG_D(MAC,"Received dci indication (rnti %x,dci format %d,n_CCE %d,payloadSize %d,payload %llx)\n",
	dci->rnti,dci->dci_format,dci->n_CCE,dci->payloadSize,*(unsigned long long*)dci->payloadBits);
  int8_t ret = nr_extract_dci_info(mac, dci->dci_format, dci->payloadSize, dci->rnti, (uint64_t *)dci->payloadBits, def_dci_pdu_rel15);
  if ((ret&1) == 1) return -1;
  else if (ret == 2) dci->dci_format = NR_UL_DCI_FORMAT_0_0;
  return (nr_ue_process_dci(module_id, cc_id, gNB_index, frame, slot, def_dci_pdu_rel15, dci->rnti, dci->dci_format));
}

int8_t nr_ue_process_dci(module_id_t module_id, int cc_id, uint8_t gNB_index, frame_t frame, int slot, dci_pdu_rel15_t *dci, uint16_t rnti, uint8_t dci_format){

  int ret = 0;
  int pucch_res_set_cnt = 0, valid = 0;
  frame_t frame_tx = 0;
  int slot_tx = 0;
  bool valid_ptrs_setup = 0;
  NR_UE_MAC_INST_t *mac = get_mac_inst(module_id);
  RA_config_t *ra = &mac->ra;
  fapi_nr_dl_config_request_t *dl_config = &mac->dl_config_request;
  uint8_t is_Msg3 = 0;
  NR_BWP_Id_t dl_bwp_id = mac->DL_BWP_Id;
  NR_BWP_Id_t ul_bwp_id = mac->UL_BWP_Id;

<<<<<<< HEAD
  //const uint16_t n_RB_DLBWP = dl_config->dl_config_list[dl_config->number_pdus].dci_config_pdu.dci_config_rel15.N_RB_BWP; //make sure this has been set
  AssertFatal(mac->DLbwp[0]!=NULL,"DLbwp[0] should not be zero here!\n");
  AssertFatal(mac->ULbwp[0]!=NULL,"DLbwp[0] should not be zero here!\n");

  const uint16_t n_RB_DLBWP = (ra->ra_state == WAIT_RAR || ra->ra_state == WAIT_CONTENTION_RESOLUTION) ? NRRIV2BW(mac->scc->downlinkConfigCommon->initialDownlinkBWP->genericParameters.locationAndBandwidth, MAX_BWP_SIZE) : NRRIV2BW(mac->DLbwp[dl_bwp_id-1]->bwp_Common->genericParameters.locationAndBandwidth, MAX_BWP_SIZE);
=======
  uint16_t n_RB_DLBWP;
  if (mac->DLbwp[0]) n_RB_DLBWP = NRRIV2BW(mac->DLbwp[0]->bwp_Common->genericParameters.locationAndBandwidth, MAX_BWP_SIZE);
  else if (mac->scc_SIB) n_RB_DLBWP =  NRRIV2BW(mac->scc_SIB->uplinkConfigCommon->initialUplinkBWP.genericParameters.locationAndBandwidth,MAX_BWP_SIZE);
  else n_RB_DLBWP = mac->type0_PDCCH_CSS_config.num_rbs;
>>>>>>> 2d4e8cc3

  LOG_D(MAC, "In %s: Processing received DCI format %s (DL BWP %d)\n", __FUNCTION__, dci_formats[dci_format], n_RB_DLBWP);

  switch(dci_format){
  case NR_UL_DCI_FORMAT_0_0: {
    /*
     *  with CRC scrambled by C-RNTI or CS-RNTI or new-RNTI or TC-RNTI
     *    0  IDENTIFIER_DCI_FORMATS:
     *    10 FREQ_DOM_RESOURCE_ASSIGNMENT_UL: PUSCH hopping with resource allocation type 1 not considered
     *    12 TIME_DOM_RESOURCE_ASSIGNMENT: 0, 1, 2, 3, or 4 bits as defined in Subclause 6.1.2.1 of [6, TS 38.214]. The bitwidth for this field is determined as log2(I) bits,
     *    17 FREQ_HOPPING_FLAG: 0 bit if only resource allocation type 0
     *    24 MCS:
     *    25 NDI:
     *    26 RV:
     *    27 HARQ_PROCESS_NUMBER:
     *    32 TPC_PUSCH:
     *    49 PADDING_NR_DCI: (Note 2) If DCI format 0_0 is monitored in common search space
     *    50 SUL_IND_0_0:
     */
    // Calculate the slot in which ULSCH should be scheduled. This is current slot + K2,
    // where K2 is the offset between the slot in which UL DCI is received and the slot
    // in which ULSCH should be scheduled. K2 is configured in RRC configuration.  
    // todo:
    // - SUL_IND_0_0

    // Schedule PUSCH
    ret = nr_ue_pusch_scheduler(mac, is_Msg3, frame, slot, &frame_tx, &slot_tx, dci->time_domain_assignment.val);

    if (ret != -1){

      // Get UL config request corresponding slot_tx
      fapi_nr_ul_config_request_t *ul_config = get_ul_config_request(mac, slot_tx);

      if (!ul_config) {
        LOG_W(MAC, "In %s: ul_config request is NULL. Probably due to unexpected UL DCI in frame.slot %d.%d. Ignoring DCI!\n", __FUNCTION__, frame, slot);
        return -1;
      }

      AssertFatal(ul_config->number_pdus<FAPI_NR_UL_CONFIG_LIST_NUM, "ul_config->number_pdus %d out of bounds\n",ul_config->number_pdus);
      nfapi_nr_ue_pusch_pdu_t *pusch_config_pdu = &ul_config->ul_config_list[ul_config->number_pdus].pusch_config_pdu;

      fill_ul_config(ul_config, frame_tx, slot_tx, FAPI_NR_UL_CONFIG_TYPE_PUSCH);

      // Config PUSCH PDU
      ret = nr_config_pusch_pdu(mac, pusch_config_pdu, dci, NULL, rnti, &dci_format);

    }
    
    break;
  }

  case NR_UL_DCI_FORMAT_0_1: {
    /*
     *  with CRC scrambled by C-RNTI or CS-RNTI or SP-CSI-RNTI or new-RNTI
     *    0  IDENTIFIER_DCI_FORMATS:
     *    1  CARRIER_IND
     *    2  SUL_IND_0_1
     *    7  BANDWIDTH_PART_IND
     *    10 FREQ_DOM_RESOURCE_ASSIGNMENT_UL: PUSCH hopping with resource allocation type 1 not considered
     *    12 TIME_DOM_RESOURCE_ASSIGNMENT: 0, 1, 2, 3, or 4 bits as defined in Subclause 6.1.2.1 of [6, TS 38.214]. The bitwidth for this field is determined as log2(I) bits,
     *    17 FREQ_HOPPING_FLAG: 0 bit if only resource allocation type 0
     *    24 MCS:
     *    25 NDI:
     *    26 RV:
     *    27 HARQ_PROCESS_NUMBER:
     *    29 FIRST_DAI
     *    30 SECOND_DAI
     *    32 TPC_PUSCH:
     *    36 SRS_RESOURCE_IND:
     *    37 PRECOD_NBR_LAYERS:
     *    38 ANTENNA_PORTS:
     *    40 SRS_REQUEST:
     *    42 CSI_REQUEST:
     *    43 CBGTI
     *    45 PTRS_DMRS
     *    46 BETA_OFFSET_IND
     *    47 DMRS_SEQ_INI
     *    48 UL_SCH_IND
     *    49 PADDING_NR_DCI: (Note 2) If DCI format 0_0 is monitored in common search space
     */
    // TODO: 
    // - FIRST_DAI
    // - SECOND_DAI
    // - SRS_RESOURCE_IND

    // Schedule PUSCH
    ret = nr_ue_pusch_scheduler(mac, is_Msg3, frame, slot, &frame_tx, &slot_tx, dci->time_domain_assignment.val);

    if (ret != -1){

      // Get UL config request corresponding slot_tx
      fapi_nr_ul_config_request_t *ul_config = get_ul_config_request(mac, slot_tx);

      if (!ul_config) {
        LOG_W(MAC, "In %s: ul_config request is NULL. Probably due to unexpected UL DCI in frame.slot %d.%d. Ignoring DCI!\n", __FUNCTION__, frame, slot);
        return -1;
      }

      nfapi_nr_ue_pusch_pdu_t *pusch_config_pdu = &ul_config->ul_config_list[ul_config->number_pdus].pusch_config_pdu;

      fill_ul_config(ul_config, frame_tx, slot_tx, FAPI_NR_UL_CONFIG_TYPE_PUSCH);

      // Config PUSCH PDU
      ret = nr_config_pusch_pdu(mac, pusch_config_pdu, dci, NULL, rnti, &dci_format);

    }
    break;
  }

  case NR_DL_DCI_FORMAT_1_0: {
    /*
     *  with CRC scrambled by C-RNTI or CS-RNTI or new-RNTI
     *    0  IDENTIFIER_DCI_FORMATS:
     *    11 FREQ_DOM_RESOURCE_ASSIGNMENT_DL:
     *    12 TIME_DOM_RESOURCE_ASSIGNMENT: 0, 1, 2, 3, or 4 bits as defined in Subclause 5.1.2.1 of [6, TS 38.214]. The bitwidth for this field is determined as log2(I) bits,
     *    13 VRB_TO_PRB_MAPPING: 0 bit if only resource allocation type 0
     *    24 MCS:
     *    25 NDI:
     *    26 RV:
     *    27 HARQ_PROCESS_NUMBER:
     *    28 DAI_: For format1_1: 4 if more than one serving cell are configured in the DL and the higher layer parameter HARQ-ACK-codebook=dynamic, where the 2 MSB bits are the counter DAI and the 2 LSB bits are the total DAI
     *    33 TPC_PUCCH:
     *    34 PUCCH_RESOURCE_IND:
     *    35 PDSCH_TO_HARQ_FEEDBACK_TIME_IND:
     *    55 RESERVED_NR_DCI
     *  with CRC scrambled by P-RNTI
     *    8  SHORT_MESSAGE_IND
     *    9  SHORT_MESSAGES
     *    11 FREQ_DOM_RESOURCE_ASSIGNMENT_DL:
     *    12 TIME_DOM_RESOURCE_ASSIGNMENT: 0, 1, 2, 3, or 4 bits as defined in Subclause 5.1.2.1 of [6, TS 38.214]. The bitwidth for this field is determined as log2(I) bits,
     *    13 VRB_TO_PRB_MAPPING: 0 bit if only resource allocation type 0
     *    24 MCS:
     *    31 TB_SCALING
     *    55 RESERVED_NR_DCI
     *  with CRC scrambled by SI-RNTI
     *    11 FREQ_DOM_RESOURCE_ASSIGNMENT_DL:
     *    12 TIME_DOM_RESOURCE_ASSIGNMENT: 0, 1, 2, 3, or 4 bits as defined in Subclause 5.1.2.1 of [6, TS 38.214]. The bitwidth for this field is determined as log2(I) bits,
     *    13 VRB_TO_PRB_MAPPING: 0 bit if only resource allocation type 0
     *    24 MCS:
     *    26 RV:
     *    55 RESERVED_NR_DCI
     *  with CRC scrambled by RA-RNTI
     *    11 FREQ_DOM_RESOURCE_ASSIGNMENT_DL:
     *    12 TIME_DOM_RESOURCE_ASSIGNMENT: 0, 1, 2, 3, or 4 bits as defined in Subclause 5.1.2.1 of [6, TS 38.214]. The bitwidth for this field is determined as log2(I) bits,
     *    13 VRB_TO_PRB_MAPPING: 0 bit if only resource allocation type 0
     *    24 MCS:
     *    31 TB_SCALING
     *    55 RESERVED_NR_DCI
     *  with CRC scrambled by TC-RNTI
     *    0  IDENTIFIER_DCI_FORMATS:
     *    11 FREQ_DOM_RESOURCE_ASSIGNMENT_DL:
     *    12 TIME_DOM_RESOURCE_ASSIGNMENT: 0, 1, 2, 3, or 4 bits as defined in Subclause 5.1.2.1 of [6, TS 38.214]. The bitwidth for this field is determined as log2(I) bits,
     *    13 VRB_TO_PRB_MAPPING: 0 bit if only resource allocation type 0
     *    24 MCS:
     *    25 NDI:
     *    26 RV:
     *    27 HARQ_PROCESS_NUMBER:
     *    28 DAI_: For format1_1: 4 if more than one serving cell are configured in the DL and the higher layer parameter HARQ-ACK-codebook=dynamic, where the 2 MSB bits are the counter DAI and the 2 LSB bits are the total DAI
     *    33 TPC_PUCCH:
     */

    dl_config->dl_config_list[dl_config->number_pdus].dlsch_config_pdu.rnti = rnti;
    fapi_nr_dl_config_dlsch_pdu_rel15_t *dlsch_config_pdu_1_0 = &dl_config->dl_config_list[dl_config->number_pdus].dlsch_config_pdu.dlsch_config_rel15;
    NR_PDSCH_Config_t *pdsch_config= (mac->DLbwp[0]) ? mac->DLbwp[0]->bwp_Dedicated->pdsch_Config->choice.setup : NULL;
    uint16_t BWPSize = n_RB_DLBWP;

    if(rnti == SI_RNTI) {
      dl_config->dl_config_list[dl_config->number_pdus].pdu_type = FAPI_NR_DL_CONFIG_TYPE_SI_DLSCH;
      dlsch_config_pdu_1_0->BWPSize = mac->type0_PDCCH_CSS_config.num_rbs;
      dlsch_config_pdu_1_0->BWPStart = mac->type0_PDCCH_CSS_config.cset_start_rb;
      dlsch_config_pdu_1_0->SubcarrierSpacing = mac->mib->subCarrierSpacingCommon;
      if (pdsch_config) pdsch_config->dmrs_DownlinkForPDSCH_MappingTypeA->choice.setup->dmrs_AdditionalPosition = NULL; // For PDSCH with mapping type A, the UE shall assume dmrs-AdditionalPosition='pos2'
      BWPSize = dlsch_config_pdu_1_0->BWPSize;
    } else {
      if (ra->RA_window_cnt >= 0 && rnti == ra->ra_rnti){
        dl_config->dl_config_list[dl_config->number_pdus].pdu_type = FAPI_NR_DL_CONFIG_TYPE_RA_DLSCH;
      } else {
        dl_config->dl_config_list[dl_config->number_pdus].pdu_type = FAPI_NR_DL_CONFIG_TYPE_DLSCH;
      }
      if( (ra->RA_window_cnt >= 0 && rnti == ra->ra_rnti) || (rnti == ra->t_crnti) ) {
        if (mac->scc == NULL) {
          dlsch_config_pdu_1_0->BWPSize = NRRIV2BW(mac->scc_SIB->downlinkConfigCommon.initialDownlinkBWP.genericParameters.locationAndBandwidth, MAX_BWP_SIZE);
          dlsch_config_pdu_1_0->BWPStart = NRRIV2PRBOFFSET(mac->scc_SIB->downlinkConfigCommon.initialDownlinkBWP.genericParameters.locationAndBandwidth, MAX_BWP_SIZE);
        }
        else {
          dlsch_config_pdu_1_0->BWPSize = NRRIV2BW(mac->scc->downlinkConfigCommon->initialDownlinkBWP->genericParameters.locationAndBandwidth, MAX_BWP_SIZE);
          dlsch_config_pdu_1_0->BWPStart = NRRIV2PRBOFFSET(mac->scc->downlinkConfigCommon->initialDownlinkBWP->genericParameters.locationAndBandwidth, MAX_BWP_SIZE);
<<<<<<< HEAD
        } else { // NSA mode is not using the Initial BWP
          dlsch_config_pdu_1_0->BWPStart = NRRIV2PRBOFFSET(mac->DLbwp[dl_bwp_id-1]->bwp_Common->genericParameters.locationAndBandwidth, MAX_BWP_SIZE);
          pdsch_config = mac->DLbwp[dl_bwp_id-1]->bwp_Dedicated->pdsch_Config->choice.setup;
        }
      } else {
        dlsch_config_pdu_1_0->BWPSize = NRRIV2BW(mac->DLbwp[dl_bwp_id-1]->bwp_Common->genericParameters.locationAndBandwidth, MAX_BWP_SIZE);
        dlsch_config_pdu_1_0->BWPStart = NRRIV2PRBOFFSET(mac->DLbwp[dl_bwp_id-1]->bwp_Common->genericParameters.locationAndBandwidth, MAX_BWP_SIZE);
        dlsch_config_pdu_1_0->SubcarrierSpacing = mac->DLbwp[dl_bwp_id-1]->bwp_Common->genericParameters.subcarrierSpacing;
        pdsch_config = mac->DLbwp[dl_bwp_id-1]->bwp_Dedicated->pdsch_Config->choice.setup;
=======
        }
        if (!get_softmodem_params()->sa) { // NSA mode is not using the Initial BWP
          dlsch_config_pdu_1_0->BWPStart = NRRIV2PRBOFFSET(mac->DLbwp[0]->bwp_Common->genericParameters.locationAndBandwidth, MAX_BWP_SIZE);
          pdsch_config = mac->DLbwp[0]->bwp_Dedicated->pdsch_Config->choice.setup;
          BWPSize = dlsch_config_pdu_1_0->BWPSize;
        }
      } else if (mac->DLbwp[0]) {
        dlsch_config_pdu_1_0->BWPSize = NRRIV2BW(mac->DLbwp[0]->bwp_Common->genericParameters.locationAndBandwidth, MAX_BWP_SIZE);
        dlsch_config_pdu_1_0->BWPStart = NRRIV2PRBOFFSET(mac->DLbwp[0]->bwp_Common->genericParameters.locationAndBandwidth, MAX_BWP_SIZE);
        dlsch_config_pdu_1_0->SubcarrierSpacing = mac->DLbwp[0]->bwp_Common->genericParameters.subcarrierSpacing;
        pdsch_config = mac->DLbwp[0]->bwp_Dedicated->pdsch_Config->choice.setup;
      } else if (mac->scc_SIB) {
        dlsch_config_pdu_1_0->BWPSize = NRRIV2BW(mac->scc_SIB->downlinkConfigCommon.initialDownlinkBWP.genericParameters.locationAndBandwidth, MAX_BWP_SIZE);
        dlsch_config_pdu_1_0->BWPStart = NRRIV2PRBOFFSET(mac->scc_SIB->downlinkConfigCommon.initialDownlinkBWP.genericParameters.locationAndBandwidth, MAX_BWP_SIZE);
        dlsch_config_pdu_1_0->SubcarrierSpacing = mac->scc_SIB->downlinkConfigCommon.initialDownlinkBWP.genericParameters.subcarrierSpacing;
        pdsch_config = NULL;
>>>>>>> 2d4e8cc3
      }
    }

    /* IDENTIFIER_DCI_FORMATS */
    /* FREQ_DOM_RESOURCE_ASSIGNMENT_DL */
    if (nr_ue_process_dci_freq_dom_resource_assignment(NULL,dlsch_config_pdu_1_0,0,BWPSize,dci->frequency_domain_assignment.val) < 0) {
      LOG_W(MAC, "[%d.%d] Invalid frequency_domain_assignment. Possibly due to false DCI. Ignoring DCI!\n", frame, slot);
      return -1;
    }
    /* TIME_DOM_RESOURCE_ASSIGNMENT */
    if (nr_ue_process_dci_time_dom_resource_assignment(mac,NULL,dlsch_config_pdu_1_0,dci->time_domain_assignment.val,rnti==SI_RNTI) < 0) {
      LOG_W(MAC, "[%d.%d] Invalid time_domain_assignment. Possibly due to false DCI. Ignoring DCI!\n", frame, slot);
      return -1;
    }

    NR_PDSCH_TimeDomainResourceAllocationList_t *pdsch_TimeDomainAllocationList = NULL;
<<<<<<< HEAD
    if (mac->DLbwp[dl_bwp_id-1]->bwp_Dedicated->pdsch_Config->choice.setup->pdsch_TimeDomainAllocationList)
      pdsch_TimeDomainAllocationList = mac->DLbwp[dl_bwp_id-1]->bwp_Dedicated->pdsch_Config->choice.setup->pdsch_TimeDomainAllocationList->choice.setup;
    else if (mac->DLbwp[dl_bwp_id-1]->bwp_Common->pdsch_ConfigCommon->choice.setup->pdsch_TimeDomainAllocationList)
      pdsch_TimeDomainAllocationList = mac->DLbwp[dl_bwp_id-1]->bwp_Common->pdsch_ConfigCommon->choice.setup->pdsch_TimeDomainAllocationList;
=======
    if (mac->DLbwp[0] &&
        mac->DLbwp[0]->bwp_Dedicated &&
        mac->DLbwp[0]->bwp_Dedicated->pdsch_Config &&
        mac->DLbwp[0]->bwp_Dedicated->pdsch_Config->choice.setup->pdsch_TimeDomainAllocationList)
      pdsch_TimeDomainAllocationList = mac->DLbwp[0]->bwp_Dedicated->pdsch_Config->choice.setup->pdsch_TimeDomainAllocationList->choice.setup;
    else if (mac->DLbwp[0] && mac->DLbwp[0]->bwp_Common->pdsch_ConfigCommon->choice.setup->pdsch_TimeDomainAllocationList)
      pdsch_TimeDomainAllocationList = mac->DLbwp[0]->bwp_Common->pdsch_ConfigCommon->choice.setup->pdsch_TimeDomainAllocationList;
    else if (mac->scc_SIB && mac->scc_SIB->downlinkConfigCommon.initialDownlinkBWP.pdsch_ConfigCommon->choice.setup)
      pdsch_TimeDomainAllocationList = mac->scc_SIB->downlinkConfigCommon.initialDownlinkBWP.pdsch_ConfigCommon->choice.setup->pdsch_TimeDomainAllocationList;
>>>>>>> 2d4e8cc3

    int mappingtype = pdsch_TimeDomainAllocationList ? pdsch_TimeDomainAllocationList->list.array[dci->time_domain_assignment.val]->mappingType : ((dlsch_config_pdu_1_0->start_symbol <= 3)? typeA: typeB);

    /* dmrs symbol positions*/
    dlsch_config_pdu_1_0->dlDmrsSymbPos = fill_dmrs_mask(pdsch_config,
                                                         mac->mib->dmrs_TypeA_Position,
                                                         dlsch_config_pdu_1_0->number_symbols,
                                                         dlsch_config_pdu_1_0->start_symbol,
                                                         mappingtype);
    dlsch_config_pdu_1_0->dmrsConfigType = (mac->DLbwp[0] != NULL) ? (mac->DLbwp[0]->bwp_Dedicated->pdsch_Config->choice.setup->dmrs_DownlinkForPDSCH_MappingTypeA->choice.setup->dmrs_Type == NULL ? 0 : 1) : 0;
    /* number of DM-RS CDM groups without data according to subclause 5.1.6.2 of 3GPP TS 38.214 version 15.9.0 Release 15 */
    if (dlsch_config_pdu_1_0->number_symbols == 2)
      dlsch_config_pdu_1_0->n_dmrs_cdm_groups = 1;
    else
      dlsch_config_pdu_1_0->n_dmrs_cdm_groups = 2;
    /* VRB_TO_PRB_MAPPING */
    dlsch_config_pdu_1_0->vrb_to_prb_mapping = (dci->vrb_to_prb_mapping.val == 0) ? vrb_to_prb_mapping_non_interleaved:vrb_to_prb_mapping_interleaved;
    /* MCS TABLE INDEX */
    dlsch_config_pdu_1_0->mcs_table = (pdsch_config) ? ((pdsch_config->mcs_Table) ? (*pdsch_config->mcs_Table + 1) : 0) : 0;
    /* MCS */
    dlsch_config_pdu_1_0->mcs = dci->mcs;
    // Basic sanity check for MCS value to check for a false or erroneous DCI
    if (dlsch_config_pdu_1_0->mcs > 28) {
      LOG_W(MAC, "[%d.%d] MCS value %d out of bounds! Possibly due to false DCI. Ignoring DCI!\n", frame, slot, dlsch_config_pdu_1_0->mcs);
      return -1;
    }
    /* NDI (only if CRC scrambled by C-RNTI or CS-RNTI or new-RNTI or TC-RNTI)*/
    dlsch_config_pdu_1_0->ndi = dci->ndi;
    /* RV (only if CRC scrambled by C-RNTI or CS-RNTI or new-RNTI or TC-RNTI)*/
    dlsch_config_pdu_1_0->rv = dci->rv;
    /* HARQ_PROCESS_NUMBER (only if CRC scrambled by C-RNTI or CS-RNTI or new-RNTI or TC-RNTI)*/
    dlsch_config_pdu_1_0->harq_process_nbr = dci->harq_pid;
    /* DAI (only if CRC scrambled by C-RNTI or CS-RNTI or new-RNTI or TC-RNTI)*/
    dlsch_config_pdu_1_0->dai = dci->dai[0].val;
    /* TB_SCALING (only if CRC scrambled by P-RNTI or RA-RNTI) */
    // according to TS 38.214 Table 5.1.3.2-3
    if (dci->tb_scaling == 0) dlsch_config_pdu_1_0->scaling_factor_S = 1;
    if (dci->tb_scaling == 1) dlsch_config_pdu_1_0->scaling_factor_S = 0.5;
    if (dci->tb_scaling == 2) dlsch_config_pdu_1_0->scaling_factor_S = 0.25;
    if (dci->tb_scaling == 3) dlsch_config_pdu_1_0->scaling_factor_S = 0; // value not defined in table
    /* TPC_PUCCH (only if CRC scrambled by C-RNTI or CS-RNTI or new-RNTI or TC-RNTI)*/
    // according to TS 38.213 Table 7.2.1-1
    if (dci->tpc == 0) dlsch_config_pdu_1_0->accumulated_delta_PUCCH = -1;
    if (dci->tpc == 1) dlsch_config_pdu_1_0->accumulated_delta_PUCCH = 0;
    if (dci->tpc == 2) dlsch_config_pdu_1_0->accumulated_delta_PUCCH = 1;
    if (dci->tpc == 3) dlsch_config_pdu_1_0->accumulated_delta_PUCCH = 3;
    /* PUCCH_RESOURCE_IND (only if CRC scrambled by C-RNTI or CS-RNTI or new-RNTI)*/
    //if (dci->pucch_resource_indicator == 0) dlsch_config_pdu_1_0->pucch_resource_id = 1; //pucch-ResourceId obtained from the 1st value of resourceList FIXME!!!
    //if (dci->pucch_resource_indicator == 1) dlsch_config_pdu_1_0->pucch_resource_id = 2; //pucch-ResourceId obtained from the 2nd value of resourceList FIXME!!
    //if (dci->pucch_resource_indicator == 2) dlsch_config_pdu_1_0->pucch_resource_id = 3; //pucch-ResourceId obtained from the 3rd value of resourceList FIXME!!
    //if (dci->pucch_resource_indicator == 3) dlsch_config_pdu_1_0->pucch_resource_id = 4; //pucch-ResourceId obtained from the 4th value of resourceList FIXME!!
    //if (dci->pucch_resource_indicator == 4) dlsch_config_pdu_1_0->pucch_resource_id = 5; //pucch-ResourceId obtained from the 5th value of resourceList FIXME!!
    //if (dci->pucch_resource_indicator == 5) dlsch_config_pdu_1_0->pucch_resource_id = 6; //pucch-ResourceId obtained from the 6th value of resourceList FIXME!!
    //if (dci->pucch_resource_indicator == 6) dlsch_config_pdu_1_0->pucch_resource_id = 7; //pucch-ResourceId obtained from the 7th value of resourceList FIXME!!
    //if (dci->pucch_resource_indicator == 7) dlsch_config_pdu_1_0->pucch_resource_id = 8; //pucch-ResourceId obtained from the 8th value of resourceList FIXME!!
    dlsch_config_pdu_1_0->pucch_resource_id = dci->pucch_resource_indicator;
    // Sanity check for pucch_resource_indicator value received to check for false DCI.
    valid = 0;
<<<<<<< HEAD
    pucch_res_set_cnt = mac->ULbwp[ul_bwp_id-1]->bwp_Dedicated->pucch_Config->choice.setup->resourceSetToAddModList->list.count;
    for (int id = 0; id < pucch_res_set_cnt; id++) {
      if (dlsch_config_pdu_1_0->pucch_resource_id < mac->ULbwp[ul_bwp_id-1]->bwp_Dedicated->pucch_Config->choice.setup->resourceSetToAddModList->list.array[id]->resourceList.list.count) {
        valid = 1;
        break;
=======
    if (mac->ULbwp[0] &&
        mac->ULbwp[0]->bwp_Dedicated &&
        mac->ULbwp[0]->bwp_Dedicated->pucch_Config &&
        mac->ULbwp[0]->bwp_Dedicated->pucch_Config->choice.setup&&
        mac->ULbwp[0]->bwp_Dedicated->pucch_Config->choice.setup->resourceSetToAddModList) {
      pucch_res_set_cnt = mac->ULbwp[0]->bwp_Dedicated->pucch_Config->choice.setup->resourceSetToAddModList->list.count;
      for (int id = 0; id < pucch_res_set_cnt; id++) {
	if (dlsch_config_pdu_1_0->pucch_resource_id < mac->ULbwp[0]->bwp_Dedicated->pucch_Config->choice.setup->resourceSetToAddModList->list.array[id]->resourceList.list.count) {
	  valid = 1;
	  break;
	}
>>>>>>> 2d4e8cc3
      }
    }
    else if (mac->cg &&
             mac->cg->spCellConfig &&
             mac->cg->spCellConfig->spCellConfigDedicated &&
             mac->cg->spCellConfig->spCellConfigDedicated->uplinkConfig &&
             mac->cg->spCellConfig->spCellConfigDedicated->uplinkConfig->initialUplinkBWP &&
             mac->cg->spCellConfig->spCellConfigDedicated->uplinkConfig->initialUplinkBWP->pucch_Config &&
             mac->cg->spCellConfig->spCellConfigDedicated->uplinkConfig->initialUplinkBWP->pucch_Config->choice.setup &&
             mac->cg->spCellConfig->spCellConfigDedicated->uplinkConfig->initialUplinkBWP->pucch_Config->choice.setup->resourceSetToAddModList){
      pucch_res_set_cnt = mac->cg->spCellConfig->spCellConfigDedicated->uplinkConfig->initialUplinkBWP->pucch_Config->choice.setup->resourceSetToAddModList->list.count;
      for (int id = 0; id < pucch_res_set_cnt; id++) {
        if (dlsch_config_pdu_1_0->pucch_resource_id < mac->cg->spCellConfig->spCellConfigDedicated->uplinkConfig->initialUplinkBWP->pucch_Config->choice.setup->resourceSetToAddModList->list.array[id]->resourceList.list.count) {
          valid = 1;
          break;
        }
      }
    } else valid=1;
    if (!valid) {
      LOG_W(MAC, "[%d.%d] pucch_resource_indicator value %d is out of bounds. Possibly due to false DCI. Ignoring DCI!\n", frame, slot, dlsch_config_pdu_1_0->pucch_resource_id);
      return -1;
    }

    /* PDSCH_TO_HARQ_FEEDBACK_TIME_IND (only if CRC scrambled by C-RNTI or CS-RNTI or new-RNTI)*/
    dlsch_config_pdu_1_0->pdsch_to_harq_feedback_time_ind = 1+dci->pdsch_to_harq_feedback_timing_indicator.val;

    LOG_D(MAC,"(nr_ue_procedures.c) rnti = %x dl_config->number_pdus = %d\n",
	  dl_config->dl_config_list[dl_config->number_pdus].dlsch_config_pdu.rnti,
	  dl_config->number_pdus);
    LOG_D(MAC,"(nr_ue_procedures.c) frequency_domain_resource_assignment=%d \t number_rbs=%d \t start_rb=%d\n",
	  dci->frequency_domain_assignment.val,
	  dlsch_config_pdu_1_0->number_rbs,
	  dlsch_config_pdu_1_0->start_rb);
    LOG_D(MAC,"(nr_ue_procedures.c) time_domain_resource_assignment=%d \t number_symbols=%d \t start_symbol=%d\n",
	  dci->time_domain_assignment.val,
	  dlsch_config_pdu_1_0->number_symbols,
	  dlsch_config_pdu_1_0->start_symbol);
    LOG_D(MAC,"(nr_ue_procedures.c) vrb_to_prb_mapping=%d \n>>> mcs=%d\n>>> ndi=%d\n>>> rv=%d\n>>> harq_process_nbr=%d\n>>> dai=%d\n>>> scaling_factor_S=%f\n>>> tpc_pucch=%d\n>>> pucch_res_ind=%d\n>>> pdsch_to_harq_feedback_time_ind=%d\n",
	  dlsch_config_pdu_1_0->vrb_to_prb_mapping,
	  dlsch_config_pdu_1_0->mcs,
	  dlsch_config_pdu_1_0->ndi,
	  dlsch_config_pdu_1_0->rv,
	  dlsch_config_pdu_1_0->harq_process_nbr,
	  dlsch_config_pdu_1_0->dai,
	  dlsch_config_pdu_1_0->scaling_factor_S,
	  dlsch_config_pdu_1_0->accumulated_delta_PUCCH,
	  dlsch_config_pdu_1_0->pucch_resource_id,
	  dlsch_config_pdu_1_0->pdsch_to_harq_feedback_time_ind);

    //	    dl_config->dl_config_list[dl_config->number_pdus].dci_config_pdu.dci_config_rel15.N_RB_BWP = n_RB_DLBWP;
	    
    LOG_D(MAC,"(nr_ue_procedures.c) pdu_type=%d\n\n",dl_config->dl_config_list[dl_config->number_pdus].pdu_type);
            
    dl_config->number_pdus = dl_config->number_pdus + 1;

    break;
  }

  case NR_DL_DCI_FORMAT_1_1: {
    /*
     *  with CRC scrambled by C-RNTI or CS-RNTI or new-RNTI
     *    0  IDENTIFIER_DCI_FORMATS:
     *    1  CARRIER_IND:
     *    7  BANDWIDTH_PART_IND:
     *    11 FREQ_DOM_RESOURCE_ASSIGNMENT_DL:
     *    12 TIME_DOM_RESOURCE_ASSIGNMENT: 0, 1, 2, 3, or 4 bits as defined in Subclause 5.1.2.1 of [6, TS 38.214]. The bitwidth for this field is determined as log2(I) bits,
     *    13 VRB_TO_PRB_MAPPING: 0 bit if only resource allocation type 0
     *    14 PRB_BUNDLING_SIZE_IND:
     *    15 RATE_MATCHING_IND:
     *    16 ZP_CSI_RS_TRIGGER:
     *    18 TB1_MCS:
     *    19 TB1_NDI:
     *    20 TB1_RV:
     *    21 TB2_MCS:
     *    22 TB2_NDI:
     *    23 TB2_RV:
     *    27 HARQ_PROCESS_NUMBER:
     *    28 DAI_: For format1_1: 4 if more than one serving cell are configured in the DL and the higher layer parameter HARQ-ACK-codebook=dynamic, where the 2 MSB bits are the counter DAI and the 2 LSB bits are the total DAI
     *    33 TPC_PUCCH:
     *    34 PUCCH_RESOURCE_IND:
     *    35 PDSCH_TO_HARQ_FEEDBACK_TIME_IND:
     *    38 ANTENNA_PORTS:
     *    39 TCI:
     *    40 SRS_REQUEST:
     *    43 CBGTI:
     *    44 CBGFI:
     *    47 DMRS_SEQ_INI:
     */


    config_bwp_ue(mac, &dci->bwp_indicator.val, &dci_format);
    
    NR_PDSCH_Config_t *pdsch_config=mac->DLbwp[dl_bwp_id-1]->bwp_Dedicated->pdsch_Config->choice.setup;

    dl_config->dl_config_list[dl_config->number_pdus].pdu_type = FAPI_NR_DL_CONFIG_TYPE_DLSCH;
    dl_config->dl_config_list[dl_config->number_pdus].dlsch_config_pdu.rnti = rnti;

    fapi_nr_dl_config_dlsch_pdu_rel15_t *dlsch_config_pdu_1_1 = &dl_config->dl_config_list[dl_config->number_pdus].dlsch_config_pdu.dlsch_config_rel15;

    dlsch_config_pdu_1_1->BWPSize = NRRIV2BW(mac->DLbwp[dl_bwp_id-1]->bwp_Common->genericParameters.locationAndBandwidth, MAX_BWP_SIZE);
    dlsch_config_pdu_1_1->BWPStart = NRRIV2PRBOFFSET(mac->DLbwp[dl_bwp_id-1]->bwp_Common->genericParameters.locationAndBandwidth, MAX_BWP_SIZE);
    dlsch_config_pdu_1_1->SubcarrierSpacing = mac->DLbwp[dl_bwp_id-1]->bwp_Common->genericParameters.subcarrierSpacing;

    /* IDENTIFIER_DCI_FORMATS */
    /* CARRIER_IND */
    /* BANDWIDTH_PART_IND */
    //    dlsch_config_pdu_1_1->bandwidth_part_ind = dci->bandwidth_part_ind;
    /* FREQ_DOM_RESOURCE_ASSIGNMENT_DL */
    if (nr_ue_process_dci_freq_dom_resource_assignment(NULL,dlsch_config_pdu_1_1,0,n_RB_DLBWP,dci->frequency_domain_assignment.val) < 0) {
      LOG_W(MAC, "[%d.%d] Invalid frequency_domain_assignment. Possibly due to false DCI. Ignoring DCI!\n", frame, slot);
      return -1;
    }
    /* TIME_DOM_RESOURCE_ASSIGNMENT */
    if (nr_ue_process_dci_time_dom_resource_assignment(mac,NULL,dlsch_config_pdu_1_1,dci->time_domain_assignment.val,false) < 0) {
      LOG_W(MAC, "[%d.%d] Invalid time_domain_assignment. Possibly due to false DCI. Ignoring DCI!\n", frame, slot);
      return -1;
    }

    NR_PDSCH_TimeDomainResourceAllocationList_t *pdsch_TimeDomainAllocationList = NULL;
<<<<<<< HEAD
    if (mac->DLbwp[dl_bwp_id-1]->bwp_Dedicated->pdsch_Config->choice.setup->pdsch_TimeDomainAllocationList)
      pdsch_TimeDomainAllocationList = mac->DLbwp[dl_bwp_id-1]->bwp_Dedicated->pdsch_Config->choice.setup->pdsch_TimeDomainAllocationList->choice.setup;
    else if (mac->DLbwp[dl_bwp_id-1]->bwp_Common->pdsch_ConfigCommon->choice.setup->pdsch_TimeDomainAllocationList)
      pdsch_TimeDomainAllocationList = mac->DLbwp[dl_bwp_id-1]->bwp_Common->pdsch_ConfigCommon->choice.setup->pdsch_TimeDomainAllocationList;
=======
    if (mac->DLbwp[0] &&
        mac->DLbwp[0]->bwp_Dedicated &&
        mac->DLbwp[0]->bwp_Dedicated->pdsch_Config &&
        mac->DLbwp[0]->bwp_Dedicated->pdsch_Config->choice.setup->pdsch_TimeDomainAllocationList)
      pdsch_TimeDomainAllocationList = mac->DLbwp[0]->bwp_Dedicated->pdsch_Config->choice.setup->pdsch_TimeDomainAllocationList->choice.setup;
    else if (mac->DLbwp[0] && mac->DLbwp[0]->bwp_Common->pdsch_ConfigCommon->choice.setup->pdsch_TimeDomainAllocationList)
      pdsch_TimeDomainAllocationList = mac->DLbwp[0]->bwp_Common->pdsch_ConfigCommon->choice.setup->pdsch_TimeDomainAllocationList;
    else if (mac->scc_SIB && mac->scc_SIB->downlinkConfigCommon.initialDownlinkBWP.pdsch_ConfigCommon->choice.setup)
      pdsch_TimeDomainAllocationList = mac->scc_SIB->downlinkConfigCommon.initialDownlinkBWP.pdsch_ConfigCommon->choice.setup->pdsch_TimeDomainAllocationList;
>>>>>>> 2d4e8cc3

    int mappingtype = pdsch_TimeDomainAllocationList ? pdsch_TimeDomainAllocationList->list.array[dci->time_domain_assignment.val]->mappingType : ((dlsch_config_pdu_1_1->start_symbol <= 3)? typeA: typeB);

    /* dmrs symbol positions*/
    dlsch_config_pdu_1_1->dlDmrsSymbPos = fill_dmrs_mask(pdsch_config,
							 mac->scc->dmrs_TypeA_Position,
							 dlsch_config_pdu_1_1->number_symbols,
               dlsch_config_pdu_1_1->start_symbol,
               mappingtype);
    dlsch_config_pdu_1_1->dmrsConfigType = mac->DLbwp[dl_bwp_id-1]->bwp_Dedicated->pdsch_Config->choice.setup->dmrs_DownlinkForPDSCH_MappingTypeA->choice.setup->dmrs_Type == NULL ? 0 : 1;
    /* TODO: fix number of DM-RS CDM groups without data according to subclause 5.1.6.2 of 3GPP TS 38.214,
             using tables 7.3.1.2.2-1, 7.3.1.2.2-2, 7.3.1.2.2-3, 7.3.1.2.2-4 of 3GPP TS 38.212 */
    dlsch_config_pdu_1_1->n_dmrs_cdm_groups = 1;
    /* VRB_TO_PRB_MAPPING */
    if ((pdsch_config->resourceAllocation == 1) && (pdsch_config->vrb_ToPRB_Interleaver != NULL))
      dlsch_config_pdu_1_1->vrb_to_prb_mapping = (dci->vrb_to_prb_mapping.val == 0) ? vrb_to_prb_mapping_non_interleaved:vrb_to_prb_mapping_interleaved;
    /* PRB_BUNDLING_SIZE_IND */
    dlsch_config_pdu_1_1->prb_bundling_size_ind = dci->prb_bundling_size_indicator.val;
    /* RATE_MATCHING_IND */
    dlsch_config_pdu_1_1->rate_matching_ind = dci->rate_matching_indicator.val;
    /* ZP_CSI_RS_TRIGGER */
    dlsch_config_pdu_1_1->zp_csi_rs_trigger = dci->zp_csi_rs_trigger.val;
    /* MCS (for transport block 1)*/
    dlsch_config_pdu_1_1->mcs = dci->mcs;
    // Basic sanity check for MCS value to check for a false or erroneous DCI
    if (dlsch_config_pdu_1_1->mcs > 28) {
      LOG_W(MAC, "[%d.%d] MCS value %d out of bounds! Possibly due to false DCI. Ignoring DCI!\n", frame, slot, dlsch_config_pdu_1_1->mcs);
      return -1;
    }
    /* NDI (for transport block 1)*/
    dlsch_config_pdu_1_1->ndi = dci->ndi;
    /* RV (for transport block 1)*/
    dlsch_config_pdu_1_1->rv = dci->rv;
    /* MCS (for transport block 2)*/
    dlsch_config_pdu_1_1->tb2_mcs = dci->mcs2.val;
    // Basic sanity check for MCS value to check for a false or erroneous DCI
    if (dlsch_config_pdu_1_1->tb2_mcs > 28) {
      LOG_W(MAC, "[%d.%d] MCS value %d out of bounds! Possibly due to false DCI. Ignoring DCI!\n", frame, slot, dlsch_config_pdu_1_1->tb2_mcs);
      return -1;
    }
    /* NDI (for transport block 2)*/
    dlsch_config_pdu_1_1->tb2_ndi = dci->ndi2.val;
    /* RV (for transport block 2)*/
    dlsch_config_pdu_1_1->tb2_rv = dci->rv2.val;
    /* HARQ_PROCESS_NUMBER */
    dlsch_config_pdu_1_1->harq_process_nbr = dci->harq_pid;
    /* DAI */
    dlsch_config_pdu_1_1->dai = dci->dai[0].val;
    /* TPC_PUCCH */
    // according to TS 38.213 Table 7.2.1-1
    if (dci->tpc == 0) dlsch_config_pdu_1_1->accumulated_delta_PUCCH = -1;
    if (dci->tpc == 1) dlsch_config_pdu_1_1->accumulated_delta_PUCCH = 0;
    if (dci->tpc == 2) dlsch_config_pdu_1_1->accumulated_delta_PUCCH = 1;
    if (dci->tpc == 3) dlsch_config_pdu_1_1->accumulated_delta_PUCCH = 3;
    /* PUCCH_RESOURCE_IND */
    dlsch_config_pdu_1_1->pucch_resource_id = dci->pucch_resource_indicator;
    // Sanity check for pucch_resource_indicator value received to check for false DCI.
    valid = 0;
    pucch_res_set_cnt = mac->ULbwp[ul_bwp_id-1]->bwp_Dedicated->pucch_Config->choice.setup->resourceSetToAddModList->list.count;
    for (int id = 0; id < pucch_res_set_cnt; id++) {
      if (dlsch_config_pdu_1_1->pucch_resource_id < mac->ULbwp[ul_bwp_id-1]->bwp_Dedicated->pucch_Config->choice.setup->resourceSetToAddModList->list.array[id]->resourceList.list.count) {
        valid = 1;
        break;
      }
    }
    if (!valid) {
      LOG_W(MAC, "[%d.%d] pucch_resource_indicator value %d is out of bounds. Possibly due to false DCI. Ignoring DCI!\n", frame, slot, dlsch_config_pdu_1_1->pucch_resource_id);
      return -1;
    }

    /* PDSCH_TO_HARQ_FEEDBACK_TIME_IND */
    // according to TS 38.213 Table 9.2.3-1
    
    dlsch_config_pdu_1_1->pdsch_to_harq_feedback_time_ind =
      mac->ULbwp[ul_bwp_id-1]->bwp_Dedicated->pucch_Config->choice.setup->dl_DataToUL_ACK->list.array[dci->pdsch_to_harq_feedback_timing_indicator.val][0];

    /* ANTENNA_PORTS */
    uint8_t n_codewords = 1; // FIXME!!!
    long *max_length = NULL;
    long *dmrs_type = NULL;
    if (pdsch_config->dmrs_DownlinkForPDSCH_MappingTypeA) {
      max_length = pdsch_config->dmrs_DownlinkForPDSCH_MappingTypeA->choice.setup->maxLength;
      dmrs_type = pdsch_config->dmrs_DownlinkForPDSCH_MappingTypeA->choice.setup->dmrs_Type;
    }
    if (pdsch_config->dmrs_DownlinkForPDSCH_MappingTypeB) {
      max_length = pdsch_config->dmrs_DownlinkForPDSCH_MappingTypeB->choice.setup->maxLength;
      dmrs_type = pdsch_config->dmrs_DownlinkForPDSCH_MappingTypeB->choice.setup->dmrs_Type;
    }
    if ((dmrs_type == NULL) && (max_length == NULL)){
      // Table 7.3.1.2.2-1: Antenna port(s) (1000 + DMRS port), dmrs-Type=1, maxLength=1
      dlsch_config_pdu_1_1->n_dmrs_cdm_groups = table_7_3_2_3_3_1[dci->antenna_ports.val][0];
      dlsch_config_pdu_1_1->dmrs_ports[0]     = table_7_3_2_3_3_1[dci->antenna_ports.val][1];
      dlsch_config_pdu_1_1->dmrs_ports[1]     = table_7_3_2_3_3_1[dci->antenna_ports.val][2];
      dlsch_config_pdu_1_1->dmrs_ports[2]     = table_7_3_2_3_3_1[dci->antenna_ports.val][3];
      dlsch_config_pdu_1_1->dmrs_ports[3]     = table_7_3_2_3_3_1[dci->antenna_ports.val][4];
    }
    if ((dmrs_type == NULL) && (max_length != NULL)){
      // Table 7.3.1.2.2-2: Antenna port(s) (1000 + DMRS port), dmrs-Type=1, maxLength=2
      if (n_codewords == 1) {
	dlsch_config_pdu_1_1->n_dmrs_cdm_groups = table_7_3_2_3_3_2_oneCodeword[dci->antenna_ports.val][0];
	dlsch_config_pdu_1_1->dmrs_ports[0]     = table_7_3_2_3_3_2_oneCodeword[dci->antenna_ports.val][1];
	dlsch_config_pdu_1_1->dmrs_ports[1]     = table_7_3_2_3_3_2_oneCodeword[dci->antenna_ports.val][2];
	dlsch_config_pdu_1_1->dmrs_ports[2]     = table_7_3_2_3_3_2_oneCodeword[dci->antenna_ports.val][3];
	dlsch_config_pdu_1_1->dmrs_ports[3]     = table_7_3_2_3_3_2_oneCodeword[dci->antenna_ports.val][4];
	dlsch_config_pdu_1_1->n_front_load_symb = table_7_3_2_3_3_2_oneCodeword[dci->antenna_ports.val][5];
      }
      if (n_codewords == 1) {
	dlsch_config_pdu_1_1->n_dmrs_cdm_groups = table_7_3_2_3_3_2_twoCodeword[dci->antenna_ports.val][0];
	dlsch_config_pdu_1_1->dmrs_ports[0]     = table_7_3_2_3_3_2_twoCodeword[dci->antenna_ports.val][1];
	dlsch_config_pdu_1_1->dmrs_ports[1]     = table_7_3_2_3_3_2_twoCodeword[dci->antenna_ports.val][2];
	dlsch_config_pdu_1_1->dmrs_ports[2]     = table_7_3_2_3_3_2_twoCodeword[dci->antenna_ports.val][3];
	dlsch_config_pdu_1_1->dmrs_ports[3]     = table_7_3_2_3_3_2_twoCodeword[dci->antenna_ports.val][4];
	dlsch_config_pdu_1_1->dmrs_ports[4]     = table_7_3_2_3_3_2_twoCodeword[dci->antenna_ports.val][5];
	dlsch_config_pdu_1_1->dmrs_ports[5]     = table_7_3_2_3_3_2_twoCodeword[dci->antenna_ports.val][6];
	dlsch_config_pdu_1_1->dmrs_ports[6]     = table_7_3_2_3_3_2_twoCodeword[dci->antenna_ports.val][7];
	dlsch_config_pdu_1_1->dmrs_ports[7]     = table_7_3_2_3_3_2_twoCodeword[dci->antenna_ports.val][8];
	dlsch_config_pdu_1_1->n_front_load_symb = table_7_3_2_3_3_2_twoCodeword[dci->antenna_ports.val][9];
      }
    }
    if ((dmrs_type != NULL) && (max_length == NULL)){
      // Table 7.3.1.2.2-3: Antenna port(s) (1000 + DMRS port), dmrs-Type=2, maxLength=1
      if (n_codewords == 1) {
	dlsch_config_pdu_1_1->n_dmrs_cdm_groups = table_7_3_2_3_3_3_oneCodeword[dci->antenna_ports.val][0];
	dlsch_config_pdu_1_1->dmrs_ports[0]     = table_7_3_2_3_3_3_oneCodeword[dci->antenna_ports.val][1];
	dlsch_config_pdu_1_1->dmrs_ports[1]     = table_7_3_2_3_3_3_oneCodeword[dci->antenna_ports.val][2];
	dlsch_config_pdu_1_1->dmrs_ports[2]     = table_7_3_2_3_3_3_oneCodeword[dci->antenna_ports.val][3];
	dlsch_config_pdu_1_1->dmrs_ports[3]     = table_7_3_2_3_3_3_oneCodeword[dci->antenna_ports.val][4];
      }
      if (n_codewords == 1) {
	dlsch_config_pdu_1_1->n_dmrs_cdm_groups = table_7_3_2_3_3_3_twoCodeword[dci->antenna_ports.val][0];
	dlsch_config_pdu_1_1->dmrs_ports[0]     = table_7_3_2_3_3_3_twoCodeword[dci->antenna_ports.val][1];
	dlsch_config_pdu_1_1->dmrs_ports[1]     = table_7_3_2_3_3_3_twoCodeword[dci->antenna_ports.val][2];
	dlsch_config_pdu_1_1->dmrs_ports[2]     = table_7_3_2_3_3_3_twoCodeword[dci->antenna_ports.val][3];
	dlsch_config_pdu_1_1->dmrs_ports[3]     = table_7_3_2_3_3_3_twoCodeword[dci->antenna_ports.val][4];
	dlsch_config_pdu_1_1->dmrs_ports[4]     = table_7_3_2_3_3_3_twoCodeword[dci->antenna_ports.val][5];
	dlsch_config_pdu_1_1->dmrs_ports[5]     = table_7_3_2_3_3_3_twoCodeword[dci->antenna_ports.val][6];
      }
    }
    if ((dmrs_type != NULL) && (max_length != NULL)){
      // Table 7.3.1.2.2-4: Antenna port(s) (1000 + DMRS port), dmrs-Type=2, maxLength=2
      if (n_codewords == 1) {
	dlsch_config_pdu_1_1->n_dmrs_cdm_groups = table_7_3_2_3_3_4_oneCodeword[dci->antenna_ports.val][0];
	dlsch_config_pdu_1_1->dmrs_ports[0]     = table_7_3_2_3_3_4_oneCodeword[dci->antenna_ports.val][1];
	dlsch_config_pdu_1_1->dmrs_ports[1]     = table_7_3_2_3_3_4_oneCodeword[dci->antenna_ports.val][2];
	dlsch_config_pdu_1_1->dmrs_ports[2]     = table_7_3_2_3_3_4_oneCodeword[dci->antenna_ports.val][3];
	dlsch_config_pdu_1_1->dmrs_ports[3]     = table_7_3_2_3_3_4_oneCodeword[dci->antenna_ports.val][4];
	dlsch_config_pdu_1_1->n_front_load_symb = table_7_3_2_3_3_4_oneCodeword[dci->antenna_ports.val][5];
      }
      if (n_codewords == 1) {
	dlsch_config_pdu_1_1->n_dmrs_cdm_groups = table_7_3_2_3_3_4_twoCodeword[dci->antenna_ports.val][0];
	dlsch_config_pdu_1_1->dmrs_ports[0]     = table_7_3_2_3_3_4_twoCodeword[dci->antenna_ports.val][1];
	dlsch_config_pdu_1_1->dmrs_ports[1]     = table_7_3_2_3_3_4_twoCodeword[dci->antenna_ports.val][2];
	dlsch_config_pdu_1_1->dmrs_ports[2]     = table_7_3_2_3_3_4_twoCodeword[dci->antenna_ports.val][3];
	dlsch_config_pdu_1_1->dmrs_ports[3]     = table_7_3_2_3_3_4_twoCodeword[dci->antenna_ports.val][4];
	dlsch_config_pdu_1_1->dmrs_ports[4]     = table_7_3_2_3_3_4_twoCodeword[dci->antenna_ports.val][5];
	dlsch_config_pdu_1_1->dmrs_ports[5]     = table_7_3_2_3_3_4_twoCodeword[dci->antenna_ports.val][6];
	dlsch_config_pdu_1_1->dmrs_ports[6]     = table_7_3_2_3_3_4_twoCodeword[dci->antenna_ports.val][7];
	dlsch_config_pdu_1_1->dmrs_ports[7]     = table_7_3_2_3_3_4_twoCodeword[dci->antenna_ports.val][8];
	dlsch_config_pdu_1_1->n_front_load_symb = table_7_3_2_3_3_4_twoCodeword[dci->antenna_ports.val][9];
      }
    }
    /* TCI */
    if (mac->dl_config_request.dl_config_list[0].dci_config_pdu.dci_config_rel15.coreset.tci_present_in_dci == 1){
      // 0 bit if higher layer parameter tci-PresentInDCI is not enabled
      // otherwise 3 bits as defined in Subclause 5.1.5 of [6, TS38.214]
      dlsch_config_pdu_1_1->tci_state = dci->transmission_configuration_indication.val;
    }
    /* SRS_REQUEST */
    // if SUL is supported in the cell, there is an additional bit in this field and the value of this bit represents table 7.1.1.1-1 TS 38.212 FIXME!!!
    dlsch_config_pdu_1_1->srs_config.aperiodicSRS_ResourceTrigger = (dci->srs_request.val & 0x11); // as per Table 7.3.1.1.2-24 TS 38.212
    /* CBGTI */
    dlsch_config_pdu_1_1->cbgti = dci->cbgti.val;
    /* CBGFI */
    dlsch_config_pdu_1_1->codeBlockGroupFlushIndicator = dci->cbgfi.val;
    /* DMRS_SEQ_INI */
    //FIXME!!!

    //	    dl_config->dl_config_list[dl_config->number_pdus].dci_config_pdu.dci_config_rel15.N_RB_BWP = n_RB_DLBWP;
	    
    dl_config->dl_config_list[dl_config->number_pdus].pdu_type = FAPI_NR_DL_CONFIG_TYPE_DLSCH;
    LOG_D(MAC,"(nr_ue_procedures.c) pdu_type=%d\n\n",dl_config->dl_config_list[dl_config->number_pdus].pdu_type);
            
    dl_config->number_pdus = dl_config->number_pdus + 1;
    /* TODO same calculation for MCS table as done in UL */
    dlsch_config_pdu_1_1->mcs_table = (pdsch_config->mcs_Table) ? (*pdsch_config->mcs_Table + 1) : 0;
    /*PTRS configuration */
    if(mac->DLbwp[dl_bwp_id-1]->bwp_Dedicated->pdsch_Config->choice.setup->dmrs_DownlinkForPDSCH_MappingTypeA->choice.setup->phaseTrackingRS != NULL) {
      valid_ptrs_setup = set_dl_ptrs_values(mac->DLbwp[dl_bwp_id-1]->bwp_Dedicated->pdsch_Config->choice.setup->dmrs_DownlinkForPDSCH_MappingTypeA->choice.setup->phaseTrackingRS->choice.setup,
                                            dlsch_config_pdu_1_1->number_rbs, dlsch_config_pdu_1_1->mcs, dlsch_config_pdu_1_1->mcs_table,
                                            &dlsch_config_pdu_1_1->PTRSFreqDensity,&dlsch_config_pdu_1_1->PTRSTimeDensity,
                                            &dlsch_config_pdu_1_1->PTRSPortIndex,&dlsch_config_pdu_1_1->nEpreRatioOfPDSCHToPTRS,
                                            &dlsch_config_pdu_1_1->PTRSReOffset, dlsch_config_pdu_1_1->number_symbols);
      if(valid_ptrs_setup==true) {
        dlsch_config_pdu_1_1->pduBitmap |= 0x1;
        LOG_D(MAC, "DL PTRS values: PTRS time den: %d, PTRS freq den: %d\n", dlsch_config_pdu_1_1->PTRSTimeDensity, dlsch_config_pdu_1_1->PTRSFreqDensity);
      }
    }

    break;
  }

  case NR_DL_DCI_FORMAT_2_0:
    break;

  case NR_DL_DCI_FORMAT_2_1:        
    break;

  case NR_DL_DCI_FORMAT_2_2:        
    break;

  case NR_DL_DCI_FORMAT_2_3:
    break;

  default: 
    break;
  }


  if(rnti == SI_RNTI){

    //    }else if(rnti == mac->ra_rnti){

  }else if(rnti == P_RNTI){

  }else{  //  c-rnti

    ///  check if this is pdcch order 
    //dci->random_access_preamble_index;
    //dci->ss_pbch_index;
    //dci->prach_mask_index;

    ///  else normal DL-SCH grant
  }

  return ret;

}

int8_t nr_ue_get_SR(module_id_t module_idP, int CC_id, frame_t frameP, uint8_t eNB_id, uint16_t rnti, sub_frame_t subframe){

  return 0;
}

void nr_ue_send_sdu(nr_downlink_indication_t *dl_info, NR_UL_TIME_ALIGNMENT_t *ul_time_alignment, int pdu_id){

  VCD_SIGNAL_DUMPER_DUMP_FUNCTION_BY_NAME(VCD_SIGNAL_DUMPER_FUNCTIONS_UE_SEND_SDU, VCD_FUNCTION_IN);

  #if defined(ENABLE_MAC_PAYLOAD_DEBUG)
    LOG_T(MAC, "[UE %d] First 32 bytes of DLSCH : \n", module_idP);
    for (i = 0; i < 32; i++) {
      LOG_T(MAC, "%x.", sdu[i]);
    }
    LOG_T(MAC, "\n");
  #endif

  LOG_D(MAC, "In %s [%d.%d] Handling DLSCH PDU...\n", __FUNCTION__, dl_info->frame, dl_info->slot);

  // Processing MAC PDU
  // it parses MAC CEs subheaders, MAC CEs, SDU subheaderds and SDUs
  switch (dl_info->rx_ind->rx_indication_body[pdu_id].pdu_type){
    case FAPI_NR_RX_PDU_TYPE_DLSCH:
    nr_ue_process_mac_pdu(dl_info, ul_time_alignment, pdu_id);
    break;
    case FAPI_NR_RX_PDU_TYPE_RAR:
    nr_ue_process_rar(dl_info, ul_time_alignment, pdu_id);
    break;
    default:
    break;
  }

  VCD_SIGNAL_DUMPER_DUMP_FUNCTION_BY_NAME(VCD_SIGNAL_DUMPER_FUNCTIONS_UE_SEND_SDU, VCD_FUNCTION_OUT);

}

// N_RB configuration according to 7.3.1.0 (DCI size alignment) of TS 38.212
int get_n_rb(NR_UE_MAC_INST_t *mac, int rnti_type){

  int N_RB = 0, start_RB;
  NR_BWP_Id_t dl_bwp_id = mac->DL_BWP_Id;
  switch(rnti_type) {
    case NR_RNTI_RA:
    case NR_RNTI_TC:
    case NR_RNTI_P: {
      NR_BWP_Id_t dl_bwp_id = mac->DL_BWP_Id;
      if (mac->DLbwp[dl_bwp_id-1]->bwp_Common->pdcch_ConfigCommon->choice.setup->controlResourceSetZero) {
        uint8_t coreset_id = 0; // assuming controlResourceSetId is 0 for controlResourceSetZero
        NR_ControlResourceSet_t *coreset = mac->coreset[dl_bwp_id-1][coreset_id];
        get_coreset_rballoc(coreset->frequencyDomainResources.buf,&N_RB,&start_RB);
      } else {
        N_RB = NRRIV2BW(mac->scc->downlinkConfigCommon->initialDownlinkBWP->genericParameters.locationAndBandwidth, MAX_BWP_SIZE);
      }
      break;
    }
    case NR_RNTI_SI:
      N_RB = mac->type0_PDCCH_CSS_config.num_rbs;
      break;
    case NR_RNTI_C:
      N_RB = NRRIV2BW(mac->DLbwp[dl_bwp_id-1]->bwp_Common->genericParameters.locationAndBandwidth, MAX_BWP_SIZE);
      break;
  }
  return N_RB;

}

uint8_t nr_extract_dci_info(NR_UE_MAC_INST_t *mac,
                            uint8_t dci_format,
                            uint8_t dci_size,
                            uint16_t rnti,
                            uint64_t *dci_pdu,
                            dci_pdu_rel15_t *dci_pdu_rel15) {

  int N_RB = 0;
  int pos = 0;
  int fsize = 0;

<<<<<<< HEAD
  AssertFatal(mac->DLbwp[0] != NULL, "DLbwp[0] shouldn't be null here!\n");
  AssertFatal(mac->ULbwp[0] != NULL, "ULbwp[0] shouldn't be null here!\n");
  int N_RB = get_n_rb(mac, rnti_type);
  NR_BWP_Id_t ul_bwp_id = mac->UL_BWP_Id;
  int N_RB_UL = (mac->scg != NULL) ? 
    NRRIV2BW(mac->ULbwp[ul_bwp_id-1]->bwp_Common->genericParameters.locationAndBandwidth, MAX_BWP_SIZE) :
    NRRIV2BW(mac->scc->uplinkConfigCommon->initialUplinkBWP->genericParameters.locationAndBandwidth, MAX_BWP_SIZE);
=======
  int rnti_type = get_rnti_type(mac, rnti);
>>>>>>> 2d4e8cc3

  int N_RB_UL = 0;
  if(mac->scc_SIB) {
    N_RB_UL = NRRIV2BW(mac->scc_SIB->uplinkConfigCommon->initialUplinkBWP.genericParameters.locationAndBandwidth, MAX_BWP_SIZE);
  } else if(mac->ULbwp[0]) {
    N_RB_UL = NRRIV2BW(mac->ULbwp[0]->bwp_Common->genericParameters.locationAndBandwidth, MAX_BWP_SIZE);
  } else if(mac->scc) {
    N_RB_UL = NRRIV2BW(mac->scc->uplinkConfigCommon->initialUplinkBWP->genericParameters.locationAndBandwidth, MAX_BWP_SIZE);
  }

  LOG_D(MAC,"nr_extract_dci_info : dci_pdu %lx, size %d\n",*dci_pdu,dci_size);
  switch(dci_format) {

  case NR_DL_DCI_FORMAT_1_0:
    switch(rnti_type) {
    case NR_RNTI_RA:
      if(mac->scc_SIB) {
        N_RB = NRRIV2BW(mac->scc_SIB->downlinkConfigCommon.initialDownlinkBWP.genericParameters.locationAndBandwidth, MAX_BWP_SIZE);
      } else {
        N_RB = get_n_rb(mac, rnti_type);
      }
      // Freq domain assignment
      fsize = (int)ceil( log2( (N_RB*(N_RB+1))>>1 ) );
      pos=fsize;
      dci_pdu_rel15->frequency_domain_assignment.val = *dci_pdu>>(dci_size-pos)&((1<<fsize)-1);
#ifdef DEBUG_EXTRACT_DCI
      LOG_D(MAC,"frequency-domain assignment %d (%d bits) N_RB_BWP %d=> %d (0x%lx)\n",dci_pdu_rel15->frequency_domain_assignment.val,fsize,N_RB,dci_size-pos,*dci_pdu);
#endif
      // Time domain assignment
      pos+=4;
      dci_pdu_rel15->time_domain_assignment.val = (*dci_pdu >> (dci_size-pos))&0xf;
#ifdef DEBUG_EXTRACT_DCI
      LOG_D(MAC,"time-domain assignment %d  (4 bits)=> %d (0x%lx)\n",dci_pdu_rel15->time_domain_assignment.val,dci_size-pos,*dci_pdu);
#endif
      // VRB to PRB mapping
	
      pos++;
      dci_pdu_rel15->vrb_to_prb_mapping.val = (*dci_pdu>>(dci_size-pos))&0x1;
#ifdef DEBUG_EXTRACT_DCI
      LOG_D(MAC,"vrb to prb mapping %d  (1 bits)=> %d (0x%lx)\n",dci_pdu_rel15->vrb_to_prb_mapping.val,dci_size-pos,*dci_pdu);
#endif
      // MCS
      pos+=5;
      dci_pdu_rel15->mcs = (*dci_pdu>>(dci_size-pos))&0x1f;
#ifdef DEBUG_EXTRACT_DCI
      LOG_D(MAC,"mcs %d  (5 bits)=> %d (0x%lx)\n",dci_pdu_rel15->mcs,dci_size-pos,*dci_pdu);
#endif
      // TB scaling
      pos+=2;
      dci_pdu_rel15->tb_scaling = (*dci_pdu>>(dci_size-pos))&0x3;
#ifdef DEBUG_EXTRACT_DCI
      LOG_D(MAC,"tb_scaling %d  (2 bits)=> %d (0x%lx)\n",dci_pdu_rel15->tb_scaling,dci_size-pos,*dci_pdu);
#endif
      break;

    case NR_RNTI_C:

      //Identifier for DCI formats
      pos++;
      dci_pdu_rel15->format_indicator = (*dci_pdu>>(dci_size-pos))&1;

      //switch to DCI_0_0
      if (dci_pdu_rel15->format_indicator == 0)
        return 2+nr_extract_dci_info(mac, NR_UL_DCI_FORMAT_0_0, dci_size, rnti, dci_pdu, dci_pdu_rel15);

#ifdef DEBUG_EXTRACT_DCI
      LOG_D(MAC,"Format indicator %d (%d bits) N_RB_BWP %d => %d (0x%lx)\n",dci_pdu_rel15->format_indicator,1,N_RB,dci_size-pos,*dci_pdu);
#endif

      // check BWP id
      if (mac->DLbwp[0]) N_RB=NRRIV2BW(mac->DLbwp[0]->bwp_Common->genericParameters.locationAndBandwidth, MAX_BWP_SIZE);
      else         N_RB=NRRIV2BW(mac->scc_SIB->downlinkConfigCommon.initialDownlinkBWP.genericParameters.locationAndBandwidth, MAX_BWP_SIZE);

      // Freq domain assignment (275rb >> fsize = 16)
      fsize = (int)ceil( log2( (N_RB*(N_RB+1))>>1 ) );
      pos+=fsize;
      dci_pdu_rel15->frequency_domain_assignment.val = (*dci_pdu>>(dci_size-pos))&((1<<fsize)-1);
  	
#ifdef DEBUG_EXTRACT_DCI
      LOG_D(MAC,"Freq domain assignment %d (%d bits)=> %d (0x%lx)\n",dci_pdu_rel15->frequency_domain_assignment.val,fsize,dci_size-pos,*dci_pdu);
#endif
    	
      uint16_t is_ra = 1;
      for (int i=0; i<fsize; i++)
	if (!((dci_pdu_rel15->frequency_domain_assignment.val>>i)&1)) {
	  is_ra = 0;
	  break;
	}
      if (is_ra) //fsize are all 1  38.212 p86
	{
	  // ra_preamble_index 6 bits
	  pos+=6;
	  dci_pdu_rel15->ra_preamble_index = (*dci_pdu>>(dci_size-pos))&0x3f;
	    
	  // UL/SUL indicator  1 bit
	  pos++;
	  dci_pdu_rel15->ul_sul_indicator.val = (*dci_pdu>>(dci_size-pos))&1;
	    
	  // SS/PBCH index  6 bits
	  pos+=6;
	  dci_pdu_rel15->ss_pbch_index = (*dci_pdu>>(dci_size-pos))&0x3f;
	    
	  //  prach_mask_index  4 bits
	  pos+=4;
	  dci_pdu_rel15->prach_mask_index = (*dci_pdu>>(dci_size-pos))&0xf;
	    
	}  //end if
      else {
	  
	// Time domain assignment 4bit
		  
	pos+=4;
	dci_pdu_rel15->time_domain_assignment.val = (*dci_pdu>>(dci_size-pos))&0xf;
#ifdef DEBUG_EXTRACT_DCI
	LOG_D(MAC,"Time domain assignment %d (%d bits)=> %d (0x%lx)\n",dci_pdu_rel15->time_domain_assignment.val,4,dci_size-pos,*dci_pdu);
#endif
	  
	// VRB to PRB mapping  1bit
	pos++;
	dci_pdu_rel15->vrb_to_prb_mapping.val = (*dci_pdu>>(dci_size-pos))&1;
#ifdef DEBUG_EXTRACT_DCI
	LOG_D(MAC,"VRB to PRB %d (%d bits)=> %d (0x%lx)\n",dci_pdu_rel15->vrb_to_prb_mapping.val,1,dci_size-pos,*dci_pdu);
#endif
	
	// MCS 5bit  //bit over 32, so dci_pdu ++
	pos+=5;
	dci_pdu_rel15->mcs = (*dci_pdu>>(dci_size-pos))&0x1f;
#ifdef DEBUG_EXTRACT_DCI
	LOG_D(MAC,"MCS %d (%d bits)=> %d (0x%lx)\n",dci_pdu_rel15->mcs,5,dci_size-pos,*dci_pdu);
#endif
	  
	// New data indicator 1bit
	pos++;
	dci_pdu_rel15->ndi = (*dci_pdu>>(dci_size-pos))&1;
#ifdef DEBUG_EXTRACT_DCI
	LOG_D(MAC,"NDI %d (%d bits)=> %d (0x%lx)\n",dci_pdu_rel15->ndi,1,dci_size-pos,*dci_pdu);
#endif      
	  
	// Redundancy version  2bit
	pos+=2;
	dci_pdu_rel15->rv = (*dci_pdu>>(dci_size-pos))&0x3;
#ifdef DEBUG_EXTRACT_DCI
	LOG_D(MAC,"RV %d (%d bits)=> %d (0x%lx)\n",dci_pdu_rel15->rv,2,dci_size-pos,*dci_pdu);
#endif
	  
	// HARQ process number  4bit
	pos+=4;
	dci_pdu_rel15->harq_pid  = (*dci_pdu>>(dci_size-pos))&0xf;
#ifdef DEBUG_EXTRACT_DCI
	LOG_D(MAC,"HARQ_PID %d (%d bits)=> %d (0x%lx)\n",dci_pdu_rel15->harq_pid,4,dci_size-pos,*dci_pdu);
#endif
	  
	// Downlink assignment index  2bit
	pos+=2;
	dci_pdu_rel15->dai[0].val = (*dci_pdu>>(dci_size-pos))&3;
#ifdef DEBUG_EXTRACT_DCI
	LOG_D(MAC,"DAI %d (%d bits)=> %d (0x%lx)\n",dci_pdu_rel15->dai[0].val,2,dci_size-pos,*dci_pdu);
#endif
	  
	// TPC command for scheduled PUCCH  2bit
	pos+=2;
	dci_pdu_rel15->tpc = (*dci_pdu>>(dci_size-pos))&3;
#ifdef DEBUG_EXTRACT_DCI
	LOG_D(MAC,"TPC %d (%d bits)=> %d (0x%lx)\n",dci_pdu_rel15->tpc,2,dci_size-pos,*dci_pdu);
#endif
	  
	// PUCCH resource indicator  3bit
	pos+=3;
	dci_pdu_rel15->pucch_resource_indicator = (*dci_pdu>>(dci_size-pos))&0x7;
#ifdef DEBUG_EXTRACT_DCI
	LOG_D(MAC,"PUCCH RI %d (%d bits)=> %d (0x%lx)\n",dci_pdu_rel15->pucch_resource_indicator,3,dci_size-pos,*dci_pdu);
#endif
	  
	// PDSCH-to-HARQ_feedback timing indicator 3bit
	pos+=3;
	dci_pdu_rel15->pdsch_to_harq_feedback_timing_indicator.val = (*dci_pdu>>(dci_size-pos))&0x7;
#ifdef DEBUG_EXTRACT_DCI
	LOG_D(MAC,"PDSCH to HARQ TI %d (%d bits)=> %d (0x%lx)\n",dci_pdu_rel15->pdsch_to_harq_feedback_timing_indicator.val,3,dci_size-pos,*dci_pdu);
#endif
	  
      } //end else
      break;

    case NR_RNTI_P:
      /*
      // Short Messages Indicator  E2 bits
      for (int i=0; i<2; i++)
      dci_pdu |= (((uint64_t)dci_pdu_rel15->short_messages_indicator>>(1-i))&1)<<(dci_size-pos++);
      // Short Messages  E8 bits
      for (int i=0; i<8; i++)
      *dci_pdu |= (((uint64_t)dci_pdu_rel15->short_messages>>(7-i))&1)<<(dci_size-pos++);
      // Freq domain assignment 0-16 bit
      fsize = (int)ceil( log2( (N_RB*(N_RB+1))>>1 ) );
      for (int i=0; i<fsize; i++)
      *dci_pdu |= (((uint64_t)dci_pdu_rel15->frequency_domain_assignment>>(fsize-i-1))&1)<<(dci_size-pos++);
      // Time domain assignment 4 bit
      for (int i=0; i<4; i++)
      *dci_pdu |= (((uint64_t)dci_pdu_rel15->time_domain_assignment>>(3-i))&1)<<(dci_size-pos++);
      // VRB to PRB mapping 1 bit
      *dci_pdu |= ((uint64_t)dci_pdu_rel15->vrb_to_prb_mapping.val&1)<<(dci_size-pos++);
      // MCS 5 bit
      for (int i=0; i<5; i++)
      *dci_pdu |= (((uint64_t)dci_pdu_rel15->mcs>>(4-i))&1)<<(dci_size-pos++);
	
      // TB scaling 2 bit
      for (int i=0; i<2; i++)
      *dci_pdu |= (((uint64_t)dci_pdu_rel15->tb_scaling>>(1-i))&1)<<(dci_size-pos++);
      */	
	
      break;
  	
    case NR_RNTI_SI:
      N_RB = mac->type0_PDCCH_CSS_config.num_rbs;
      // Freq domain assignment 0-16 bit
      fsize = (int)ceil( log2( (N_RB*(N_RB+1))>>1 ) );
      pos+=fsize;
      dci_pdu_rel15->frequency_domain_assignment.val = (*dci_pdu>>(dci_size-pos))&((1<<fsize)-1);

      // Time domain assignment 4 bit
      pos+=4;
      dci_pdu_rel15->time_domain_assignment.val = (*dci_pdu>>(dci_size-pos))&0xf;

      // VRB to PRB mapping 1 bit
      pos++;
      dci_pdu_rel15->vrb_to_prb_mapping.val = (*dci_pdu>>(dci_size-pos))&0x1;

      // MCS 5bit  //bit over 32, so dci_pdu ++
      pos+=5;
      dci_pdu_rel15->mcs = (*dci_pdu>>(dci_size-pos))&0x1f;

      // Redundancy version  2 bit
      pos+=2;
      dci_pdu_rel15->rv = (*dci_pdu>>(dci_size-pos))&3;

      // System information indicator 1 bit
      pos++;
      dci_pdu_rel15->system_info_indicator = (*dci_pdu>>(dci_size-pos))&0x1;

      LOG_D(MAC,"N_RB = %i\n", N_RB);
      LOG_D(MAC,"dci_size = %i\n", dci_size);
      LOG_D(MAC,"fsize = %i\n", fsize);
      LOG_D(MAC,"dci_pdu_rel15->frequency_domain_assignment.val = %i\n", dci_pdu_rel15->frequency_domain_assignment.val);
      LOG_D(MAC,"dci_pdu_rel15->time_domain_assignment.val = %i\n", dci_pdu_rel15->time_domain_assignment.val);
      LOG_D(MAC,"dci_pdu_rel15->vrb_to_prb_mapping.val = %i\n", dci_pdu_rel15->vrb_to_prb_mapping.val);
      LOG_D(MAC,"dci_pdu_rel15->mcs = %i\n", dci_pdu_rel15->mcs);
      LOG_D(MAC,"dci_pdu_rel15->rv = %i\n", dci_pdu_rel15->rv);
      LOG_D(MAC,"dci_pdu_rel15->system_info_indicator = %i\n", dci_pdu_rel15->system_info_indicator);

      break;
	
    case NR_RNTI_TC:

      // check BWP id
      if (mac->DLbwp[0]) N_RB=NRRIV2BW(mac->DLbwp[0]->bwp_Common->genericParameters.locationAndBandwidth, MAX_BWP_SIZE);
      else         N_RB=NRRIV2BW(mac->scc_SIB->downlinkConfigCommon.initialDownlinkBWP.genericParameters.locationAndBandwidth, MAX_BWP_SIZE);

      // indicating a DL DCI format - 1 bit
      pos++;
      dci_pdu_rel15->format_indicator = (*dci_pdu>>(dci_size-pos))&1;

      if (dci_pdu_rel15->format_indicator == 0)
        return 1; // discard dci, format indicator not corresponding to dci_format

        // Freq domain assignment 0-16 bit
      fsize = (int)ceil( log2( (N_RB*(N_RB+1))>>1 ) );
      pos+=fsize;
      dci_pdu_rel15->frequency_domain_assignment.val = (*dci_pdu>>(dci_size-pos))&((1<<fsize)-1);

      // Time domain assignment - 4 bits
      pos+=4;
      dci_pdu_rel15->time_domain_assignment.val = (*dci_pdu>>(dci_size-pos))&0xf;

      // VRB to PRB mapping - 1 bit
      pos++;
      dci_pdu_rel15->vrb_to_prb_mapping.val = (*dci_pdu>>(dci_size-pos))&1;

      // MCS 5bit  //bit over 32, so dci_pdu ++
      pos+=5;
      dci_pdu_rel15->mcs = (*dci_pdu>>(dci_size-pos))&0x1f;

      // New data indicator - 1 bit
      pos++;
      dci_pdu_rel15->ndi = (*dci_pdu>>(dci_size-pos))&1;

      // Redundancy version - 2 bits
      pos+=2;
      dci_pdu_rel15->rv = (*dci_pdu>>(dci_size-pos))&3;

      // HARQ process number - 4 bits
      pos+=4;
      dci_pdu_rel15->harq_pid = (*dci_pdu>>(dci_size-pos))&0xf;

      // Downlink assignment index - 2 bits
      pos+=2;
      dci_pdu_rel15->dai[0].val = (*dci_pdu>>(dci_size-pos))&3;

      // TPC command for scheduled PUCCH - 2 bits
      pos+=2;
      dci_pdu_rel15->tpc  = (*dci_pdu>>(dci_size-pos))&3;

      // PUCCH resource indicator - 3 bits
      pos+=3;
      dci_pdu_rel15->pucch_resource_indicator = (*dci_pdu>>(dci_size-pos))&7;

      // PDSCH-to-HARQ_feedback timing indicator - 3 bits
      pos+=3;
      dci_pdu_rel15->pdsch_to_harq_feedback_timing_indicator.val = (*dci_pdu>>(dci_size-pos))&7;

      LOG_D(NR_MAC,"N_RB = %i\n", N_RB);
      LOG_D(NR_MAC,"dci_size = %i\n", dci_size);
      LOG_D(NR_MAC,"fsize = %i\n", fsize);
      LOG_D(NR_MAC,"dci_pdu_rel15->format_indicator = %i\n", dci_pdu_rel15->format_indicator);
      LOG_D(NR_MAC,"dci_pdu_rel15->frequency_domain_assignment.val = %i\n", dci_pdu_rel15->frequency_domain_assignment.val);
      LOG_D(NR_MAC,"dci_pdu_rel15->time_domain_assignment.val = %i\n", dci_pdu_rel15->time_domain_assignment.val);
      LOG_D(NR_MAC,"dci_pdu_rel15->vrb_to_prb_mapping.val = %i\n", dci_pdu_rel15->vrb_to_prb_mapping.val);
      LOG_D(NR_MAC,"dci_pdu_rel15->mcs = %i\n", dci_pdu_rel15->mcs);
      LOG_D(NR_MAC,"dci_pdu_rel15->rv = %i\n", dci_pdu_rel15->rv);
      LOG_D(NR_MAC,"dci_pdu_rel15->harq_pid = %i\n", dci_pdu_rel15->harq_pid);
      LOG_D(NR_MAC,"dci_pdu_rel15->dai[0].val = %i\n", dci_pdu_rel15->dai[0].val);
      LOG_D(NR_MAC,"dci_pdu_rel15->tpc = %i\n", dci_pdu_rel15->tpc);
      LOG_D(NR_MAC,"dci_pdu_rel15->pucch_resource_indicator = %i\n", dci_pdu_rel15->pucch_resource_indicator);
      LOG_D(NR_MAC,"dci_pdu_rel15->pdsch_to_harq_feedback_timing_indicator.val = %i\n", dci_pdu_rel15->pdsch_to_harq_feedback_timing_indicator.val);

      break;
    }
    break;
  
  case NR_UL_DCI_FORMAT_0_0:
    if (mac->ULbwp[0]) N_RB_UL=NRRIV2BW(mac->ULbwp[0]->bwp_Common->genericParameters.locationAndBandwidth, MAX_BWP_SIZE);
    else         N_RB_UL=NRRIV2BW(mac->scc_SIB->uplinkConfigCommon->initialUplinkBWP.genericParameters.locationAndBandwidth, MAX_BWP_SIZE);

    switch(rnti_type)
      {
      case NR_RNTI_C:
        //Identifier for DCI formats
        pos++;
        dci_pdu_rel15->format_indicator = (*dci_pdu>>(dci_size-pos))&1;
#ifdef DEBUG_EXTRACT_DCI
	LOG_D(MAC,"Format indicator %d (%d bits)=> %d (0x%lx)\n",dci_pdu_rel15->format_indicator,1,dci_size-pos,*dci_pdu);
#endif
        if (dci_pdu_rel15->format_indicator == 1)
          return 1; // discard dci, format indicator not corresponding to dci_format
	fsize = (int)ceil( log2( (N_RB_UL*(N_RB_UL+1))>>1 ) );
	pos+=fsize;
	dci_pdu_rel15->frequency_domain_assignment.val = (*dci_pdu>>(dci_size-pos))&((1<<fsize)-1);
#ifdef DEBUG_EXTRACT_DCI
	LOG_D(MAC,"Freq domain assignment %d (%d bits)=> %d (0x%lx)\n",dci_pdu_rel15->frequency_domain_assignment.val,fsize,dci_size-pos,*dci_pdu);
#endif
	// Time domain assignment 4bit
	pos+=4;
	dci_pdu_rel15->time_domain_assignment.val = (*dci_pdu>>(dci_size-pos))&0xf;
#ifdef DEBUG_EXTRACT_DCI
      LOG_D(MAC,"time-domain assignment %d  (4 bits)=> %d (0x%lx)\n",dci_pdu_rel15->time_domain_assignment.val,dci_size-pos,*dci_pdu);
#endif
	// Frequency hopping flag  E1 bit
	pos++;
	dci_pdu_rel15->frequency_hopping_flag.val= (*dci_pdu>>(dci_size-pos))&1;
#ifdef DEBUG_EXTRACT_DCI
      LOG_D(MAC,"frequency_hopping %d  (1 bit)=> %d (0x%lx)\n",dci_pdu_rel15->frequency_hopping_flag.val,dci_size-pos,*dci_pdu);
#endif
	// MCS  5 bit
	pos+=5;
	dci_pdu_rel15->mcs= (*dci_pdu>>(dci_size-pos))&0x1f;
#ifdef DEBUG_EXTRACT_DCI
      LOG_D(MAC,"mcs %d  (5 bits)=> %d (0x%lx)\n",dci_pdu_rel15->mcs,dci_size-pos,*dci_pdu);
#endif
	// New data indicator 1bit
	pos++;
	dci_pdu_rel15->ndi= (*dci_pdu>>(dci_size-pos))&1;
#ifdef DEBUG_EXTRACT_DCI
	LOG_D(MAC,"NDI %d (%d bits)=> %d (0x%lx)\n",dci_pdu_rel15->ndi,1,dci_size-pos,*dci_pdu);
#endif
	// Redundancy version  2bit
	pos+=2;
	dci_pdu_rel15->rv= (*dci_pdu>>(dci_size-pos))&3;
#ifdef DEBUG_EXTRACT_DCI
	LOG_D(MAC,"RV %d (%d bits)=> %d (0x%lx)\n",dci_pdu_rel15->rv,2,dci_size-pos,*dci_pdu);
#endif
	// HARQ process number  4bit
	pos+=4;
	dci_pdu_rel15->harq_pid = (*dci_pdu>>(dci_size-pos))&0xf;
#ifdef DEBUG_EXTRACT_DCI
	LOG_D(MAC,"HARQ_PID %d (%d bits)=> %d (0x%lx)\n",dci_pdu_rel15->harq_pid,4,dci_size-pos,*dci_pdu);
#endif
	// TPC command for scheduled PUSCH  E2 bits
	pos+=2;
	dci_pdu_rel15->tpc = (*dci_pdu>>(dci_size-pos))&3;
#ifdef DEBUG_EXTRACT_DCI
	LOG_D(MAC,"TPC %d (%d bits)=> %d (0x%lx)\n",dci_pdu_rel15->tpc,2,dci_size-pos,*dci_pdu);
#endif
	// UL/SUL indicator  E1 bit
	/* commented for now (RK): need to get this from BWP descriptor
	   if (cfg->pucch_config.pucch_GroupHopping.value)
	   dci_pdu->= ((uint64_t)*dci_pdu>>(dci_size-pos)ul_sul_indicator&1)<<(dci_size-pos++);
	*/
	break;
	
      case NR_RNTI_TC:
	/*	
	// indicating a DL DCI format 1bit
	dci_pdu->= (*dci_pdu>>(dci_size-pos)format_indicator&1)<<(dci_size-pos++);
	// Freq domain assignment  max 16 bit
	fsize = (int)ceil( log2( (N_RB_UL*(N_RB_UL+1))>>1 ) );
	for (int i=0; i<fsize; i++)
	dci_pdu->= ((*dci_pdu>>(dci_size-pos)frequency_domain_assignment>>(fsize-i-1))&1)<<(dci_size-pos++);
	// Time domain assignment 4bit
	for (int i=0; i<4; i++)
	dci_pdu->= (((uint64_t)*dci_pdu>>(dci_size-pos)time_domain_assignment>>(3-i))&1)<<(dci_size-pos++);
	// Frequency hopping flag  E1 bit
	dci_pdu->= ((uint64_t)*dci_pdu>>(dci_size-pos)frequency_hopping_flag&1)<<(dci_size-pos++);
	// MCS  5 bit
	for (int i=0; i<5; i++)
	dci_pdu->= (((uint64_t)*dci_pdu>>(dci_size-pos)mcs>>(4-i))&1)<<(dci_size-pos++);
	// New data indicator 1bit
	dci_pdu->= ((uint64_t)*dci_pdu>>(dci_size-pos)ndi&1)<<(dci_size-pos++);
	// Redundancy version  2bit
	for (int i=0; i<2; i++)
	dci_pdu->= (((uint64_t)*dci_pdu>>(dci_size-pos)rv>>(1-i))&1)<<(dci_size-pos++);
	// HARQ process number  4bit
	for (int i=0; i<4; i++)
	*dci_pdu  |= (((uint64_t)*dci_pdu>>(dci_size-pos)harq_pid>>(3-i))&1)<<(dci_size-pos++);
	
	// TPC command for scheduled PUSCH  E2 bits
	for (int i=0; i<2; i++)
	dci_pdu->= (((uint64_t)*dci_pdu>>(dci_size-pos)tpc>>(1-i))&1)<<(dci_size-pos++);
	*/	
	// UL/SUL indicator  E1 bit
	/*
	  commented for now (RK): need to get this information from BWP descriptor
	  if (cfg->pucch_config.pucch_GroupHopping.value)
	  dci_pdu->= ((uint64_t)dci_pdu_rel15->ul_sul_indicator&1)<<(dci_size-pos++);
	*/
	break;
	
      }
    break;

  case NR_DL_DCI_FORMAT_1_1:
  switch(rnti_type)
    {
      case NR_RNTI_C:
        //Identifier for DCI formats
        pos++;
        dci_pdu_rel15->format_indicator = (*dci_pdu>>(dci_size-pos))&1;
        if (dci_pdu_rel15->format_indicator == 0)
          return 1; // discard dci, format indicator not corresponding to dci_format
        // Carrier indicator
        pos+=dci_pdu_rel15->carrier_indicator.nbits;
        dci_pdu_rel15->carrier_indicator.val = (*dci_pdu>>(dci_size-pos))&((1<<dci_pdu_rel15->carrier_indicator.nbits)-1);
        // BWP Indicator
        pos+=dci_pdu_rel15->bwp_indicator.nbits;
        dci_pdu_rel15->bwp_indicator.val = (*dci_pdu>>(dci_size-pos))&((1<<dci_pdu_rel15->bwp_indicator.nbits)-1);
        // Frequency domain resource assignment
        pos+=dci_pdu_rel15->frequency_domain_assignment.nbits;
        dci_pdu_rel15->frequency_domain_assignment.val = (*dci_pdu>>(dci_size-pos))&((1<<dci_pdu_rel15->frequency_domain_assignment.nbits)-1);
        // Time domain resource assignment
        pos+=dci_pdu_rel15->time_domain_assignment.nbits;
        dci_pdu_rel15->time_domain_assignment.val = (*dci_pdu>>(dci_size-pos))&((1<<dci_pdu_rel15->time_domain_assignment.nbits)-1);
        // VRB-to-PRB mapping
        pos+=dci_pdu_rel15->vrb_to_prb_mapping.nbits;
        dci_pdu_rel15->vrb_to_prb_mapping.val = (*dci_pdu>>(dci_size-pos))&((1<<dci_pdu_rel15->vrb_to_prb_mapping.nbits)-1);
        // PRB bundling size indicator
        pos+=dci_pdu_rel15->prb_bundling_size_indicator.nbits;
        dci_pdu_rel15->prb_bundling_size_indicator.val = (*dci_pdu>>(dci_size-pos))&((1<<dci_pdu_rel15->prb_bundling_size_indicator.nbits)-1);
        // Rate matching indicator
        pos+=dci_pdu_rel15->rate_matching_indicator.nbits;
        dci_pdu_rel15->rate_matching_indicator.val = (*dci_pdu>>(dci_size-pos))&((1<<dci_pdu_rel15->rate_matching_indicator.nbits)-1);
        // ZP CSI-RS trigger
        pos+=dci_pdu_rel15->zp_csi_rs_trigger.nbits;
        dci_pdu_rel15->zp_csi_rs_trigger.val = (*dci_pdu>>(dci_size-pos))&((1<<dci_pdu_rel15->zp_csi_rs_trigger.nbits)-1);
        //TB1
        // MCS 5bit
        pos+=5;
        dci_pdu_rel15->mcs = (*dci_pdu>>(dci_size-pos))&0x1f;
        // New data indicator 1bit
        pos+=1;
        dci_pdu_rel15->ndi = (*dci_pdu>>(dci_size-pos))&0x1;
        // Redundancy version  2bit
        pos+=2;
        dci_pdu_rel15->rv = (*dci_pdu>>(dci_size-pos))&0x3;
        //TB2
        // MCS 5bit
        pos+=dci_pdu_rel15->mcs2.nbits;
        dci_pdu_rel15->mcs2.val = (*dci_pdu>>(dci_size-pos))&((1<<dci_pdu_rel15->mcs2.nbits)-1);
        // New data indicator 1bit
        pos+=dci_pdu_rel15->ndi2.nbits;
        dci_pdu_rel15->ndi2.val = (*dci_pdu>>(dci_size-pos))&((1<<dci_pdu_rel15->ndi2.nbits)-1);
        // Redundancy version  2bit
        pos+=dci_pdu_rel15->rv2.nbits;
        dci_pdu_rel15->rv2.val = (*dci_pdu>>(dci_size-pos))&((1<<dci_pdu_rel15->rv2.nbits)-1);
        // HARQ process number  4bit
        pos+=4;
        dci_pdu_rel15->harq_pid = (*dci_pdu>>(dci_size-pos))&0xf;
        // Downlink assignment index
        pos+=dci_pdu_rel15->dai[0].nbits;
        dci_pdu_rel15->dai[0].val = (*dci_pdu>>(dci_size-pos))&((1<<dci_pdu_rel15->dai[0].nbits)-1);
        // TPC command for scheduled PUCCH  2bit
        pos+=2;
        dci_pdu_rel15->tpc = (*dci_pdu>>(dci_size-pos))&0x3;
        // PUCCH resource indicator  3bit
        pos+=3;
        dci_pdu_rel15->pucch_resource_indicator = (*dci_pdu>>(dci_size-pos))&0x3;
        // PDSCH-to-HARQ_feedback timing indicator
        pos+=dci_pdu_rel15->pdsch_to_harq_feedback_timing_indicator.nbits;
        dci_pdu_rel15->pdsch_to_harq_feedback_timing_indicator.val = (*dci_pdu>>(dci_size-pos))&((1<<dci_pdu_rel15->pdsch_to_harq_feedback_timing_indicator.nbits)-1);
        // Antenna ports
        pos+=dci_pdu_rel15->antenna_ports.nbits;
        dci_pdu_rel15->antenna_ports.val = (*dci_pdu>>(dci_size-pos))&((1<<dci_pdu_rel15->antenna_ports.nbits)-1);
        // TCI
        pos+=dci_pdu_rel15->transmission_configuration_indication.nbits;
        dci_pdu_rel15->transmission_configuration_indication.val = (*dci_pdu>>(dci_size-pos))&((1<<dci_pdu_rel15->transmission_configuration_indication.nbits)-1);
        // SRS request
        pos+=dci_pdu_rel15->srs_request.nbits;
        dci_pdu_rel15->srs_request.val = (*dci_pdu>>(dci_size-pos))&((1<<dci_pdu_rel15->srs_request.nbits)-1);
        // CBG transmission information
        pos+=dci_pdu_rel15->cbgti.nbits;
        dci_pdu_rel15->cbgti.val = (*dci_pdu>>(dci_size-pos))&((1<<dci_pdu_rel15->cbgti.nbits)-1);
        // CBG flushing out information
        pos+=dci_pdu_rel15->cbgfi.nbits;
        dci_pdu_rel15->cbgfi.val = (*dci_pdu>>(dci_size-pos))&((1<<dci_pdu_rel15->cbgfi.nbits)-1);
        // DMRS sequence init
        pos+=1;
        dci_pdu_rel15->dmrs_sequence_initialization.val = (*dci_pdu>>(dci_size-pos))&0x1;
        break;
      }
      break;

  case NR_UL_DCI_FORMAT_0_1:
    switch(rnti_type)
      {
      case NR_RNTI_C:
        //Identifier for DCI formats
        pos++;
        dci_pdu_rel15->format_indicator = (*dci_pdu>>(dci_size-pos))&1;
        if (dci_pdu_rel15->format_indicator == 1)
          return 1; // discard dci, format indicator not corresponding to dci_format
        // Carrier indicator
        pos+=dci_pdu_rel15->carrier_indicator.nbits;
        dci_pdu_rel15->carrier_indicator.val = (*dci_pdu>>(dci_size-pos))&((1<<dci_pdu_rel15->carrier_indicator.nbits)-1);
        
        // UL/SUL Indicator
        pos+=dci_pdu_rel15->ul_sul_indicator.nbits;
        dci_pdu_rel15->ul_sul_indicator.val = (*dci_pdu>>(dci_size-pos))&((1<<dci_pdu_rel15->ul_sul_indicator.nbits)-1);
        
        // BWP Indicator
        pos+=dci_pdu_rel15->bwp_indicator.nbits;
        dci_pdu_rel15->bwp_indicator.val = (*dci_pdu>>(dci_size-pos))&((1<<dci_pdu_rel15->bwp_indicator.nbits)-1);

        // Freq domain assignment  max 16 bit
        fsize = (int)ceil( log2( (N_RB_UL*(N_RB_UL+1))>>1 ) );
        pos+=fsize;
        dci_pdu_rel15->frequency_domain_assignment.val = (*dci_pdu>>(dci_size-pos))&((1<<fsize)-1);
        
        // Time domain assignment 4bit
        //pos+=4;
        pos+=dci_pdu_rel15->time_domain_assignment.nbits;
        dci_pdu_rel15->time_domain_assignment.val = (*dci_pdu>>(dci_size-pos))&0x3;
        
        // Not supported yet - skip for now
        // Frequency hopping flag – 1 bit 
        //pos++;
        //dci_pdu_rel15->frequency_hopping_flag.val= (*dci_pdu>>(dci_size-pos))&1;

        // MCS  5 bit
        pos+=5;
        dci_pdu_rel15->mcs= (*dci_pdu>>(dci_size-pos))&0x1f;

        // New data indicator 1bit
        pos++;
        dci_pdu_rel15->ndi= (*dci_pdu>>(dci_size-pos))&1;

        // Redundancy version  2bit
        pos+=2;
        dci_pdu_rel15->rv= (*dci_pdu>>(dci_size-pos))&3;

        // HARQ process number  4bit
        pos+=4;
        dci_pdu_rel15->harq_pid = (*dci_pdu>>(dci_size-pos))&0xf;

        // 1st Downlink assignment index
        pos+=dci_pdu_rel15->dai[0].nbits;
        dci_pdu_rel15->dai[0].val = (*dci_pdu>>(dci_size-pos))&((1<<dci_pdu_rel15->dai[0].nbits)-1);

        // 2nd Downlink assignment index
        pos+=dci_pdu_rel15->dai[1].nbits;
        dci_pdu_rel15->dai[1].val = (*dci_pdu>>(dci_size-pos))&((1<<dci_pdu_rel15->dai[1].nbits)-1);

        // TPC command for scheduled PUSCH – 2 bits
        pos+=2;
        dci_pdu_rel15->tpc = (*dci_pdu>>(dci_size-pos))&3;

        // SRS resource indicator
        pos+=dci_pdu_rel15->srs_resource_indicator.nbits;
        dci_pdu_rel15->srs_resource_indicator.val = (*dci_pdu>>(dci_size-pos))&((1<<dci_pdu_rel15->srs_resource_indicator.nbits)-1);

        // Precoding info and n. of layers
        pos+=dci_pdu_rel15->precoding_information.nbits;
        dci_pdu_rel15->precoding_information.val = (*dci_pdu>>(dci_size-pos))&((1<<dci_pdu_rel15->precoding_information.nbits)-1);

        // Antenna ports
        pos+=dci_pdu_rel15->antenna_ports.nbits;
        dci_pdu_rel15->antenna_ports.val = (*dci_pdu>>(dci_size-pos))&((1<<dci_pdu_rel15->antenna_ports.nbits)-1);

        // SRS request
        pos+=dci_pdu_rel15->srs_request.nbits;
        dci_pdu_rel15->srs_request.val = (*dci_pdu>>(dci_size-pos))&((1<<dci_pdu_rel15->srs_request.nbits)-1);

        // CSI request
        pos+=dci_pdu_rel15->csi_request.nbits;
        dci_pdu_rel15->csi_request.val = (*dci_pdu>>(dci_size-pos))&((1<<dci_pdu_rel15->csi_request.nbits)-1);

        // CBG transmission information
        pos+=dci_pdu_rel15->cbgti.nbits;
        dci_pdu_rel15->cbgti.val = (*dci_pdu>>(dci_size-pos))&((1<<dci_pdu_rel15->cbgti.nbits)-1);

        // PTRS DMRS association
        pos+=dci_pdu_rel15->ptrs_dmrs_association.nbits;
        dci_pdu_rel15->ptrs_dmrs_association.val = (*dci_pdu>>(dci_size-pos))&((1<<dci_pdu_rel15->ptrs_dmrs_association.nbits)-1);

        // Beta offset indicator
        pos+=dci_pdu_rel15->beta_offset_indicator.nbits;
        dci_pdu_rel15->beta_offset_indicator.val = (*dci_pdu>>(dci_size-pos))&((1<<dci_pdu_rel15->beta_offset_indicator.nbits)-1);

        // DMRS sequence initialization
        pos+=dci_pdu_rel15->dmrs_sequence_initialization.nbits;
        dci_pdu_rel15->dmrs_sequence_initialization.val = (*dci_pdu>>(dci_size-pos))&((1<<dci_pdu_rel15->dmrs_sequence_initialization.nbits)-1);

        // UL-SCH indicator
        pos+=1;
        dci_pdu_rel15->ulsch_indicator = (*dci_pdu>>(dci_size-pos))&0x1;

        // UL/SUL indicator – 1 bit
        /* commented for now (RK): need to get this from BWP descriptor
          if (cfg->pucch_config.pucch_GroupHopping.value)
          dci_pdu->= ((uint64_t)*dci_pdu>>(dci_size-pos)ul_sul_indicator&1)<<(dci_size-pos++);
        */
        break;
      }
    break;
       }
    
    return 0;
}

///////////////////////////////////
// brief:     nr_ue_process_mac_pdu
// function:  parsing DL PDU header
///////////////////////////////////
//  Header for DLSCH:
//  Except:
//   - DL-SCH: fixed-size MAC CE(known by LCID)
//   - DL-SCH: padding
//
//  |0|1|2|3|4|5|6|7|  bit-wise
//  |R|F|   LCID    |
//  |       L       |
//  |0|1|2|3|4|5|6|7|  bit-wise
//  |R|F|   LCID    |
//  |       L       |
//  |       L       |
////////////////////////////////
//  Header for DLSCH:
//   - DLSCH: fixed-size MAC CE(known by LCID)
//   - DLSCH: padding, for single/multiple 1-oct padding CE(s)
//
//  |0|1|2|3|4|5|6|7|  bit-wise
//  |R|R|   LCID    |
//  LCID: The Logical Channel ID field identifies the logical channel instance of the corresponding MAC SDU or the type of the corresponding MAC CE or padding as described
//         in Tables 6.2.1-1 and 6.2.1-2 for the DL-SCH and UL-SCH respectively. There is one LCID field per MAC subheader. The LCID field size is 6 bits;
//  L:    The Length field indicates the length of the corresponding MAC SDU or variable-sized MAC CE in bytes. There is one L field per MAC subheader except for subheaders
//         corresponding to fixed-sized MAC CEs and padding. The size of the L field is indicated by the F field;
//  F:    lenght of L is 0:8 or 1:16 bits wide
//  R:    Reserved bit, set to zero.
////////////////////////////////
void nr_ue_process_mac_pdu(nr_downlink_indication_t *dl_info,
                           NR_UL_TIME_ALIGNMENT_t *ul_time_alignment,
                           int pdu_id){

  uint8_t rx_lcid;
  uint16_t mac_ce_len;
  uint16_t mac_subheader_len;
  uint16_t mac_sdu_len;
  module_id_t module_idP = dl_info->module_id;
  frame_t frameP         = dl_info->frame;
  int slot               = dl_info->slot;
  uint8_t *pduP          = (dl_info->rx_ind->rx_indication_body + pdu_id)->pdsch_pdu.pdu;
  int16_t pdu_len        = (int16_t)(dl_info->rx_ind->rx_indication_body + pdu_id)->pdsch_pdu.pdu_length;
  uint8_t gNB_index      = dl_info->gNB_index;
  uint8_t CC_id          = dl_info->cc_id;
  uint8_t done           = 0;
  NR_UE_MAC_INST_t *mac = get_mac_inst(module_idP);
  RA_config_t *ra = &mac->ra;

  if (!pduP){
    return;
  }

  LOG_D(MAC, "In %s [%d.%d]: processing PDU %d (with length %d) of %d total number of PDUs...\n", __FUNCTION__, frameP, slot, pdu_id, pdu_len, dl_info->rx_ind->number_pdus);

    while (!done && pdu_len > 0){
        mac_ce_len = 0x0000;
        mac_subheader_len = 0x0001; //  default to fixed-length subheader = 1-oct
        mac_sdu_len = 0x0000;
        rx_lcid = ((NR_MAC_SUBHEADER_FIXED *)pduP)->LCID;

        LOG_D(MAC, "[UE] LCID %d, PDU length %d\n", rx_lcid, pdu_len);
        switch(rx_lcid){
            //  MAC CE

            case DL_SCH_LCID_CCCH:
              //  MSG4 RRC Setup 38.331
              //  variable length
              if(((NR_MAC_SUBHEADER_SHORT *)pduP)->F){
                mac_sdu_len = ((uint16_t)(((NR_MAC_SUBHEADER_LONG *) pduP)->L1 & 0x7f) << 8)
                              | ((uint16_t)((NR_MAC_SUBHEADER_LONG *) pduP)->L2 & 0xff);
                mac_subheader_len = 3;
              } else {
                mac_sdu_len = ((NR_MAC_SUBHEADER_SHORT *) pduP)->L;
                mac_subheader_len = 2;
              }

              // Check if it is a valid CCCH message, we get all 00's messages very often
              int i = 0;
              for(i=0; i<(mac_subheader_len+mac_sdu_len); i++) {
                if(pduP[i] != 0) {
                  break;
                }
              }
              if (i == (mac_subheader_len+mac_sdu_len)) {
                LOG_D(NR_MAC, "%s() Invalid CCCH message!, pdu_len: %d\n", __func__, pdu_len);
                done = 1;
                break;
              }

              if ( mac_sdu_len > 0 ) {
                LOG_D(NR_MAC,"DL_SCH_LCID_CCCH (e.g. RRCSetup) with payload len %d\n", mac_sdu_len);
                for (int i = 0; i < mac_subheader_len; i++) {
                  LOG_D(NR_MAC, "MAC header %d: 0x%x\n", i, pduP[i]);
                }
                for (int i = 0; i < mac_sdu_len; i++) {
                  LOG_D(NR_MAC, "%d: 0x%x\n", i, pduP[mac_subheader_len + i]);
                }
                nr_mac_rrc_data_ind_ue(module_idP, CC_id, gNB_index, frameP, 0, mac->crnti, CCCH, pduP+mac_subheader_len, mac_sdu_len);
              }
              break;

            case DL_SCH_LCID_TCI_STATE_ACT_UE_SPEC_PDSCH:

                //  38.321 Ch6.1.3.14
                //  varialbe length
                mac_ce_len |= (uint16_t)((NR_MAC_SUBHEADER_SHORT *)pduP)->L;
                mac_subheader_len = 2;
                if(((NR_MAC_SUBHEADER_SHORT *)pduP)->F){
                    mac_ce_len |= (uint16_t)(((NR_MAC_SUBHEADER_LONG *)pduP)->L2)<<8;
                    mac_subheader_len = 3;
                }
                break;
            case DL_SCH_LCID_APERIODIC_CSI_TRI_STATE_SUBSEL:
                //  38.321 Ch6.1.3.13
                //  varialbe length
                mac_ce_len |= (uint16_t)((NR_MAC_SUBHEADER_SHORT *)pduP)->L;
                mac_subheader_len = 2;
                if(((NR_MAC_SUBHEADER_SHORT *)pduP)->F){
                    mac_ce_len |= (uint16_t)(((NR_MAC_SUBHEADER_LONG *)pduP)->L2)<<8;
                    mac_subheader_len = 3;
                }
                break;
            case DL_SCH_LCID_SP_CSI_RS_CSI_IM_RES_SET_ACT:
                //  38.321 Ch6.1.3.12
                //  varialbe length
                mac_ce_len |= (uint16_t)((NR_MAC_SUBHEADER_SHORT *)pduP)->L;
                mac_subheader_len = 2;
                if(((NR_MAC_SUBHEADER_SHORT *)pduP)->F){
                    mac_ce_len |= (uint16_t)(((NR_MAC_SUBHEADER_LONG *)pduP)->L2)<<8;
                    mac_subheader_len = 3;
                }
                break;
            case DL_SCH_LCID_SP_SRS_ACTIVATION:
                //  38.321 Ch6.1.3.17
                //  varialbe length
                mac_ce_len |= (uint16_t)((NR_MAC_SUBHEADER_SHORT *)pduP)->L;
                mac_subheader_len = 2;
                if(((NR_MAC_SUBHEADER_SHORT *)pduP)->F){
                    mac_ce_len |= (uint16_t)(((NR_MAC_SUBHEADER_LONG *)pduP)->L2)<<8;
                    mac_subheader_len = 3;
                }
                break;
            
            case DL_SCH_LCID_RECOMMENDED_BITRATE:
                //  38.321 Ch6.1.3.20
                mac_ce_len = 2;
                break;
            case DL_SCH_LCID_SP_ZP_CSI_RS_RES_SET_ACT:
                //  38.321 Ch6.1.3.19
                mac_ce_len = 2;
                break;
            case DL_SCH_LCID_PUCCH_SPATIAL_RELATION_ACT:
                //  38.321 Ch6.1.3.18
                mac_ce_len = 3;
                break;
            case DL_SCH_LCID_SP_CSI_REP_PUCCH_ACT:
                //  38.321 Ch6.1.3.16
                mac_ce_len = 2;
                break;
            case DL_SCH_LCID_TCI_STATE_IND_UE_SPEC_PDCCH:
                //  38.321 Ch6.1.3.15
                mac_ce_len = 2;
                break;
            case DL_SCH_LCID_DUPLICATION_ACT:
                //  38.321 Ch6.1.3.11
                mac_ce_len = 1;
                break;
            case DL_SCH_LCID_SCell_ACT_4_OCT:
                //  38.321 Ch6.1.3.10
                mac_ce_len = 4;
                break;
            case DL_SCH_LCID_SCell_ACT_1_OCT:
                //  38.321 Ch6.1.3.10
                mac_ce_len = 1;
                break;
            case DL_SCH_LCID_L_DRX:
                //  38.321 Ch6.1.3.6
                //  fixed length but not yet specify.
                mac_ce_len = 0;
                break;
            case DL_SCH_LCID_DRX:
                //  38.321 Ch6.1.3.5
                //  fixed length but not yet specify.
                mac_ce_len = 0;
                break;
            case DL_SCH_LCID_TA_COMMAND:
                //  38.321 Ch6.1.3.4
                mac_ce_len = 1;

                /*uint8_t ta_command = ((NR_MAC_CE_TA *)pduP)[1].TA_COMMAND;
                uint8_t tag_id = ((NR_MAC_CE_TA *)pduP)[1].TAGID;*/

                ul_time_alignment->apply_ta = 1;
                ul_time_alignment->ta_command = ((NR_MAC_CE_TA *)pduP)[1].TA_COMMAND;
                ul_time_alignment->tag_id = ((NR_MAC_CE_TA *)pduP)[1].TAGID;

                /*
                #ifdef DEBUG_HEADER_PARSING
                LOG_D(MAC, "[UE] CE %d : UE Timing Advance : %d\n", i, pduP[1]);
                #endif
                */

                LOG_I(MAC, "[%d.%d] Received TA_COMMAND %u TAGID %u CC_id %d\n", frameP, slot, ul_time_alignment->ta_command, ul_time_alignment->tag_id, CC_id);

                break;
            case DL_SCH_LCID_CON_RES_ID:
              //  Clause 5.1.5 and 6.1.3.3 of 3GPP TS 38.321 version 16.2.1 Release 16
              // MAC Header: 1 byte (R/R/LCID)
              // MAC SDU: 6 bytes (UE Contention Resolution Identity)
              mac_ce_len = 6;

              if(ra->ra_state == WAIT_CONTENTION_RESOLUTION) {
                LOG_I(MAC, "[UE %d][RAPROC] Frame %d : received contention resolution identity: 0x%02x%02x%02x%02x%02x%02x Terminating RA procedure\n",
                      module_idP, frameP, pduP[1], pduP[2], pduP[3], pduP[4], pduP[5], pduP[6]);

                bool ra_success = true;
                for(int i = 0; i<mac_ce_len; i++) {
                  if(ra->cont_res_id[i] != pduP[i+1]) {
                    ra_success = false;
                    break;
                  }
                }

                if ( (ra->RA_active == 1) && ra_success) {
                  nr_ra_succeeded(module_idP, frameP, slot);
                } else if (!ra_success){
                  // TODO: Handle failure of RA procedure @ MAC layer
                  //  nr_ra_failed(module_idP, CC_id, prach_resources, frameP, slot); // prach_resources is a PHY structure
                  ra->ra_state = RA_UE_IDLE;
                  ra->RA_active = 0;
                }
              }

              break;
            case DL_SCH_LCID_PADDING:
                done = 1;
                //  end of MAC PDU, can ignore the rest.
                break;

            //  MAC SDU

            case DL_SCH_LCID_DCCH:
                //  check if LCID is valid at current time.

            case DL_SCH_LCID_DCCH1:
                //  check if LCID is valid at current time.

            default:
                //  check if LCID is valid at current time.
                if(((NR_MAC_SUBHEADER_SHORT *)pduP)->F){
                    //mac_sdu_len |= (uint16_t)(((NR_MAC_SUBHEADER_LONG *)pduP)->L2)<<8;
                    mac_subheader_len = 3;
                    mac_sdu_len = ((uint16_t)(((NR_MAC_SUBHEADER_LONG *) pduP)->L1 & 0x7f) << 8)
                    | ((uint16_t)((NR_MAC_SUBHEADER_LONG *) pduP)->L2 & 0xff);

                } else {
                  mac_sdu_len = (uint16_t)((NR_MAC_SUBHEADER_SHORT *)pduP)->L;
                  mac_subheader_len = 2;
                }

                LOG_D(MAC, "[UE %d] Frame %d : DLSCH -> DL-DTCH %d (gNB %d, %d bytes)\n", module_idP, frameP, rx_lcid, gNB_index, mac_sdu_len);

                #if defined(ENABLE_MAC_PAYLOAD_DEBUG)
                    LOG_T(MAC, "[UE %d] First 32 bytes of DLSCH : \n", module_idP);

                    for (i = 0; i < 32; i++)
                      LOG_T(MAC, "%x.", (pduP + mac_subheader_len)[i]);

                    LOG_T(MAC, "\n");
                #endif

//                if (IS_SOFTMODEM_NOS1){
                  if (rx_lcid < NB_RB_MAX && rx_lcid >= DL_SCH_LCID_DCCH) {

                    mac_rlc_data_ind(module_idP,
                                     mac->crnti,
                                     gNB_index,
                                     frameP,
                                     ENB_FLAG_NO,
                                     MBMS_FLAG_NO,
                                     rx_lcid,
                                     (char *) (pduP + mac_subheader_len),
                                     mac_sdu_len,
                                     1,
                                     NULL);
                  } else {
                    LOG_E(MAC, "[UE %d] Frame %d : unknown LCID %d (gNB %d)\n", module_idP, frameP, rx_lcid, gNB_index);
                  }
//                }

            break;
        }
        pduP += ( mac_subheader_len + mac_ce_len + mac_sdu_len );
        pdu_len -= ( mac_subheader_len + mac_ce_len + mac_sdu_len );
        if (pdu_len < 0)
          LOG_E(MAC, "[UE %d][%d.%d] nr_ue_process_mac_pdu, residual mac pdu length %d < 0!\n", module_idP, frameP, slot, pdu_len);
    }
}

////////////////////////////////////////////////////////
/////* ULSCH MAC PDU generation (6.1.2 TS 38.321) */////
////////////////////////////////////////////////////////

uint16_t nr_generate_ulsch_pdu(uint8_t *sdus_payload,
                                    uint8_t *pdu,
                                    uint8_t num_sdus,
                                    uint16_t *sdu_lengths,
                                    uint8_t *sdu_lcids,
                                    uint8_t power_headroom,
                                    uint16_t crnti,
                                    uint16_t truncated_bsr,
                                    uint16_t short_bsr,
                                    uint16_t long_bsr,
                                    unsigned short post_padding,
                                    uint16_t buflen) {

  NR_MAC_SUBHEADER_FIXED *mac_pdu_ptr = (NR_MAC_SUBHEADER_FIXED *) pdu;
  unsigned char last_size = 0, i, mac_header_control_elements[16], *ce_ptr, bsr = 0;
  int mac_ce_size;
  uint16_t offset = 0;

  LOG_D(MAC, "[UE] Generating ULSCH PDU : num_sdus %d\n", num_sdus);

  #ifdef DEBUG_HEADER_PARSING

    for (i = 0; i < num_sdus; i++)
      LOG_D(MAC, "[UE] MAC subPDU %d (lcid %d length %d bytes \n", i, sdu_lcids[i], sdu_lengths[i]);

  #endif

  // Generating UL MAC subPDUs including MAC SDU and subheader

  for (i = 0; i < num_sdus; i++) {
    LOG_D(MAC, "[UE] Generating UL MAC subPDUs for SDU with lenght %d ( num_sdus %d )\n", sdu_lengths[i], num_sdus);

    if (sdu_lcids[i] != UL_SCH_LCID_CCCH){
      if (sdu_lengths[i] < 128) {
        ((NR_MAC_SUBHEADER_SHORT *) mac_pdu_ptr)->R = 0;
        ((NR_MAC_SUBHEADER_SHORT *) mac_pdu_ptr)->F = 0;
        ((NR_MAC_SUBHEADER_SHORT *) mac_pdu_ptr)->LCID = sdu_lcids[i];
        ((NR_MAC_SUBHEADER_SHORT *) mac_pdu_ptr)->L = (unsigned char) sdu_lengths[i];
        last_size = 2;
      } else {
        ((NR_MAC_SUBHEADER_LONG *) mac_pdu_ptr)->R = 0;
        ((NR_MAC_SUBHEADER_LONG *) mac_pdu_ptr)->F = 1;
        ((NR_MAC_SUBHEADER_LONG *) mac_pdu_ptr)->LCID = sdu_lcids[i];
        ((NR_MAC_SUBHEADER_LONG *) mac_pdu_ptr)->L1 = ((unsigned short) sdu_lengths[i] >> 8) & 0x7f;
        ((NR_MAC_SUBHEADER_LONG *) mac_pdu_ptr)->L2 = (unsigned short) sdu_lengths[i] & 0xff;
        last_size = 3;
      }
    } else { // UL CCCH SDU
      ((NR_MAC_SUBHEADER_FIXED *) mac_pdu_ptr)->R = 0;
      ((NR_MAC_SUBHEADER_FIXED *) mac_pdu_ptr)->LCID = sdu_lcids[i];
      last_size = 1;
    }

    mac_pdu_ptr += last_size;

    // cycle through SDUs, compute each relevant and place ulsch_buffer in
    memcpy((void *) mac_pdu_ptr, (void *) sdus_payload, sdu_lengths[i]);
    sdus_payload += sdu_lengths[i]; 
    mac_pdu_ptr  += sdu_lengths[i];
  }

  // Generating UL MAC subPDUs including MAC CEs (MAC CE and subheader)

  ce_ptr = &mac_header_control_elements[0];

  if (power_headroom) {
    // MAC CE fixed subheader
    mac_pdu_ptr->R = 0;
    mac_pdu_ptr->LCID = UL_SCH_LCID_SINGLE_ENTRY_PHR;
    mac_pdu_ptr++;

    // PHR MAC CE (1 octet)
    ((NR_SINGLE_ENTRY_PHR_MAC_CE *) ce_ptr)->PH = power_headroom;
    ((NR_SINGLE_ENTRY_PHR_MAC_CE *) ce_ptr)->R1 = 0;
    ((NR_SINGLE_ENTRY_PHR_MAC_CE *) ce_ptr)->PCMAX = 0; // todo
    ((NR_SINGLE_ENTRY_PHR_MAC_CE *) ce_ptr)->R2 = 0;

    mac_ce_size = sizeof(NR_SINGLE_ENTRY_PHR_MAC_CE);

    // Copying bytes for PHR MAC CEs to the mac pdu pointer
    memcpy((void *) mac_pdu_ptr, (void *) ce_ptr, mac_ce_size);
    ce_ptr += mac_ce_size;
    mac_pdu_ptr += (unsigned char) mac_ce_size;
  }

  if (crnti) {
    // MAC CE fixed subheader
    mac_pdu_ptr->R = 0;
    mac_pdu_ptr->LCID = UL_SCH_LCID_C_RNTI;
    mac_pdu_ptr++;

    // C-RNTI MAC CE (2 octets)
    * (uint16_t *) ce_ptr = crnti;
    mac_ce_size = sizeof(uint16_t);

    // Copying bytes for CRNTI MAC CE to the mac pdu pointer
    memcpy((void *) mac_pdu_ptr, (void *) ce_ptr, mac_ce_size);
    ce_ptr += mac_ce_size;
    mac_pdu_ptr += (unsigned char) mac_ce_size;
  }

  if (truncated_bsr) {
    // MAC CE fixed subheader
    mac_pdu_ptr->R = 0;
    mac_pdu_ptr->LCID = UL_SCH_LCID_S_TRUNCATED_BSR;
    mac_pdu_ptr++;

    // Short truncated BSR MAC CE (1 octet)
    ((NR_BSR_SHORT_TRUNCATED *) ce_ptr)-> Buffer_size = truncated_bsr;
    ((NR_BSR_SHORT_TRUNCATED *) ce_ptr)-> LcgID = 0; // todo
    mac_ce_size = sizeof(NR_BSR_SHORT_TRUNCATED);

    bsr = 1 ;
  } else if (short_bsr) {
    // MAC CE fixed subheader
    mac_pdu_ptr->R = 0;
    mac_pdu_ptr->LCID = UL_SCH_LCID_S_BSR;
    mac_pdu_ptr++;

    // Short truncated BSR MAC CE (1 octet)
    ((NR_BSR_SHORT *) ce_ptr)->Buffer_size = short_bsr;
    ((NR_BSR_SHORT *) ce_ptr)->LcgID = 0; // todo
    mac_ce_size = sizeof(NR_BSR_SHORT);

    bsr = 1 ;
  } else if (long_bsr) {
    // MAC CE variable subheader
    // todo ch 6.1.3.1. TS 38.321
    // ((NR_MAC_SUBHEADER_SHORT *) mac_pdu_ptr)->R = 0;
    // ((NR_MAC_SUBHEADER_SHORT *) mac_pdu_ptr)->F = 0;
    // ((NR_MAC_SUBHEADER_SHORT *) mac_pdu_ptr)->LCID = UL_SCH_LCID_L_BSR;
    // ((NR_MAC_SUBHEADER_SHORT *) mac_pdu_ptr)->L = 0;
    // last_size = 2;
    // mac_pdu_ptr += last_size;

    // Short truncated BSR MAC CE (1 octet)
    // ((NR_BSR_LONG *) ce_ptr)->Buffer_size0 = short_bsr;
    // ((NR_BSR_LONG *) ce_ptr)->LCGID0 = 0;
    // mac_ce_size = sizeof(NR_BSR_LONG); // size is variable
  }

  if (bsr){
    // Copying bytes for BSR MAC CE to the mac pdu pointer
    memcpy((void *) mac_pdu_ptr, (void *) ce_ptr, mac_ce_size);
    ce_ptr += mac_ce_size;
    mac_pdu_ptr += (unsigned char) mac_ce_size;
  }

  // compute offset before adding padding (if necessary)
  offset = ((unsigned char *) mac_pdu_ptr - pdu);
  uint16_t padding_bytes = 0; 

  if(buflen > 0) // If the buflen is provided
    padding_bytes = buflen - offset;

  // Compute final offset for padding
  if (post_padding > 0 || padding_bytes>0) {
    ((NR_MAC_SUBHEADER_FIXED *) mac_pdu_ptr)->R = 0;
    ((NR_MAC_SUBHEADER_FIXED *) mac_pdu_ptr)->LCID = UL_SCH_LCID_PADDING;
    mac_pdu_ptr++;
  } else {            
    // no MAC subPDU with padding
  }

  // compute final offset
  offset = ((unsigned char *) mac_pdu_ptr - pdu);

  //printf("Offset %d \n", ((unsigned char *) mac_pdu_ptr - pdu));

  return offset;
}

/////////////////////////////////////
//    Random Access Response PDU   //
//         TS 38.213 ch 8.2        //
//        TS 38.321 ch 6.2.3       //
/////////////////////////////////////
//| 0 | 1 | 2 | 3 | 4 | 5 | 6 | 7 |// bit-wise
//| E | T |       R A P I D       |//
//| 0 | 1 | 2 | 3 | 4 | 5 | 6 | 7 |//
//| R |           T A             |//
//|       T A         |  UL grant |//
//|            UL grant           |//
//|            UL grant           |//
//|            UL grant           |//
//|         T C - R N T I         |//
//|         T C - R N T I         |//
/////////////////////////////////////
//       UL grant  (27 bits)       //
/////////////////////////////////////
//| 0 | 1 | 2 | 3 | 4 | 5 | 6 | 7 |// bit-wise
//|-------------------|FHF|F_alloc|//
//|        Freq allocation        |//
//|    F_alloc    |Time allocation|//
//|      MCS      |     TPC   |CSI|//
/////////////////////////////////////
// TbD WIP Msg3 development ongoing
// - apply UL grant freq alloc & time alloc as per 8.2 TS 38.213
// - apply tpc command
// WIP fix:
// - time domain indication hardcoded to 0 for k2 offset
// - extend TS 38.213 ch 8.3 Msg3 PUSCH
// - b buffer
// - ulsch power offset
// - optimize: mu_pusch, j and table_6_1_2_1_1_2_time_dom_res_alloc_A are already defined in nr_ue_procedures
int nr_ue_process_rar(nr_downlink_indication_t *dl_info, NR_UL_TIME_ALIGNMENT_t *ul_time_alignment, int pdu_id){

  module_id_t mod_id       = dl_info->module_id;
  frame_t frame            = dl_info->frame;
  int slot                 = dl_info->slot;
  int cc_id                = dl_info->cc_id;
  uint8_t gNB_id           = dl_info->gNB_index;
  NR_UE_MAC_INST_t *mac    = get_mac_inst(mod_id);
  RA_config_t *ra          = &mac->ra;
  uint8_t n_subPDUs        = 0;  // number of RAR payloads
  uint8_t n_subheaders     = 0;  // number of MAC RAR subheaders
  uint8_t *dlsch_buffer    = dl_info->rx_ind->rx_indication_body[pdu_id].pdsch_pdu.pdu;
  uint8_t is_Msg3          = 1;
  frame_t frame_tx         = 0;
  int slot_tx              = 0;
  uint16_t rnti            = 0;
  int ret                  = 0;
  NR_RA_HEADER_RAPID *rarh = (NR_RA_HEADER_RAPID *) dlsch_buffer; // RAR subheader pointer
  NR_MAC_RAR *rar          = (NR_MAC_RAR *) (dlsch_buffer + 1);   // RAR subPDU pointer
  uint8_t preamble_index   = get_ra_PreambleIndex(mod_id, cc_id, gNB_id); //prach_resources->ra_PreambleIndex;

  LOG_D(NR_MAC, "In %s:[%d.%d]: [UE %d][RAPROC] invoking MAC for received RAR (current preamble %d)\n", __FUNCTION__, frame, slot, mod_id, preamble_index);

  while (1) {
    n_subheaders++;
    if (rarh->T == 1) {
      n_subPDUs++;
      LOG_I(NR_MAC, "[UE %d][RAPROC] Got RAPID RAR subPDU\n", mod_id);
    } else {
      ra->RA_backoff_indicator = table_7_2_1[((NR_RA_HEADER_BI *)rarh)->BI];
      ra->RA_BI_found = 1;
      LOG_I(NR_MAC, "[UE %d][RAPROC] Got BI RAR subPDU %d ms\n", mod_id, ra->RA_backoff_indicator);
      if ( ((NR_RA_HEADER_BI *)rarh)->E == 1) {
        rarh += sizeof(NR_RA_HEADER_BI);
        continue;
      } else {
        break;
      }
    }
    if (rarh->RAPID == preamble_index) {
      LOG_I(NR_MAC, "[UE %d][RAPROC][%d.%d] Found RAR with the intended RAPID %d\n", mod_id, frame, slot, rarh->RAPID);
      rar = (NR_MAC_RAR *) (dlsch_buffer + n_subheaders + (n_subPDUs - 1) * sizeof(NR_MAC_RAR));
      ra->RA_RAPID_found = 1;
      break;
    }
    if (rarh->E == 0) {
      LOG_W(NR_MAC,"[UE %d][RAPROC][%d.%d] Received RAR preamble (%d) doesn't match the intended RAPID (%d)\n", mod_id, frame, slot, rarh->RAPID, preamble_index);
      break;
    } else {
      rarh += sizeof(NR_MAC_RAR) + 1;
    }
  }

  #ifdef DEBUG_RAR
  LOG_D(MAC, "[DEBUG_RAR] (%d,%d) number of RAR subheader %d; number of RAR pyloads %d\n", frame, slot, n_subheaders, n_subPDUs);
  LOG_D(MAC, "[DEBUG_RAR] Received RAR (%02x|%02x.%02x.%02x.%02x.%02x.%02x) for preamble %d/%d\n", *(uint8_t *) rarh, rar[0], rar[1], rar[2], rar[3], rar[4], rar[5], rarh->RAPID, preamble_index);
  #endif

  if (ra->RA_RAPID_found) {

    RAR_grant_t rar_grant;

    unsigned char tpc_command;
#ifdef DEBUG_RAR
    unsigned char csi_req;
#endif

  // TC-RNTI
  ra->t_crnti = rar->TCRNTI_2 + (rar->TCRNTI_1 << 8);

  // TA command
  ul_time_alignment->apply_ta = 1;
  ul_time_alignment->ta_command = 31 + rar->TA2 + (rar->TA1 << 5);

#ifdef DEBUG_RAR
  // CSI
  csi_req = (unsigned char) (rar->UL_GRANT_4 & 0x01);
#endif

  // TPC
  tpc_command = (unsigned char) ((rar->UL_GRANT_4 >> 1) & 0x07);
  switch (tpc_command){
    case 0:
      ra->Msg3_TPC = -6;
      break;
    case 1:
      ra->Msg3_TPC = -4;
      break;
    case 2:
      ra->Msg3_TPC = -2;
      break;
    case 3:
      ra->Msg3_TPC = 0;
      break;
    case 4:
      ra->Msg3_TPC = 2;
      break;
    case 5:
      ra->Msg3_TPC = 4;
      break;
    case 6:
      ra->Msg3_TPC = 6;
      break;
    case 7:
      ra->Msg3_TPC = 8;
      break;
  }
    // MCS
    rar_grant.mcs = (unsigned char) (rar->UL_GRANT_4 >> 4);
    // time alloc
    rar_grant.Msg3_t_alloc = (unsigned char) (rar->UL_GRANT_3 & 0x07);
    // frequency alloc
    rar_grant.Msg3_f_alloc = (uint16_t) ((rar->UL_GRANT_3 >> 4) | (rar->UL_GRANT_2 << 4) | ((rar->UL_GRANT_1 & 0x03) << 12));
    // frequency hopping
    rar_grant.freq_hopping = (unsigned char) (rar->UL_GRANT_1 >> 2);
    // TC-RNTI
    if (ra->t_crnti) {
      rnti = ra->t_crnti;
    } else {
      rnti = mac->crnti;
    }

#ifdef DEBUG_RAR
    LOG_I(NR_MAC, "rarh->E = 0x%x\n", rarh->E);
    LOG_I(NR_MAC, "rarh->T = 0x%x\n", rarh->T);
    LOG_I(NR_MAC, "rarh->RAPID = 0x%x (%i)\n", rarh->RAPID, rarh->RAPID);

    LOG_I(NR_MAC, "rar->R = 0x%x\n", rar->R);
    LOG_I(NR_MAC, "rar->TA1 = 0x%x\n", rar->TA1);

    LOG_I(NR_MAC, "rar->TA2 = 0x%x\n", rar->TA2);
    LOG_I(NR_MAC, "rar->UL_GRANT_1 = 0x%x\n", rar->UL_GRANT_1);

    LOG_I(NR_MAC, "rar->UL_GRANT_2 = 0x%x\n", rar->UL_GRANT_2);
    LOG_I(NR_MAC, "rar->UL_GRANT_3 = 0x%x\n", rar->UL_GRANT_3);
    LOG_I(NR_MAC, "rar->UL_GRANT_4 = 0x%x\n", rar->UL_GRANT_4);

    LOG_I(NR_MAC, "rar->TCRNTI_1 = 0x%x\n", rar->TCRNTI_1);
    LOG_I(NR_MAC, "rar->TCRNTI_2 = 0x%x\n", rar->TCRNTI_2);

    LOG_I(NR_MAC, "In %s:[%d.%d]: [UE %d] Received RAR with t_alloc %d f_alloc %d ta_command %d mcs %d freq_hopping %d tpc_command %d t_crnti %x \n",
      __FUNCTION__,
      frame,
      slot,
      mod_id,
      rar_grant.Msg3_t_alloc,
      rar_grant.Msg3_f_alloc,
      ul_time_alignment->ta_command,
      rar_grant.mcs,
      rar_grant.freq_hopping,
      tpc_command,
      ra->t_crnti);
#endif

    // Schedule Msg3
    ret = nr_ue_pusch_scheduler(mac, is_Msg3, frame, slot, &frame_tx, &slot_tx, rar_grant.Msg3_t_alloc);

    if (ret != -1){

      fapi_nr_ul_config_request_t *ul_config = get_ul_config_request(mac, slot_tx);

      if (!ul_config) {
        LOG_W(MAC, "In %s: ul_config request is NULL. Probably due to unexpected UL DCI in frame.slot %d.%d. Ignoring DCI!\n", __FUNCTION__, frame, slot);
        return -1;
      }

      nfapi_nr_ue_pusch_pdu_t *pusch_config_pdu = &ul_config->ul_config_list[ul_config->number_pdus].pusch_config_pdu;

      fill_ul_config(ul_config, frame_tx, slot_tx, FAPI_NR_UL_CONFIG_TYPE_PUSCH);

      // Config Msg3 PDU
      nr_config_pusch_pdu(mac, pusch_config_pdu, NULL, &rar_grant, rnti, NULL);

    }

  } else {

    ra->t_crnti = 0;
    ul_time_alignment->ta_command = (0xffff);

  }

  return ret;

}<|MERGE_RESOLUTION|>--- conflicted
+++ resolved
@@ -327,23 +327,16 @@
    */
   if(dlsch_config_pdu != NULL){
     NR_PDSCH_TimeDomainResourceAllocationList_t *pdsch_TimeDomainAllocationList = NULL;
-<<<<<<< HEAD
-    if (mac->DLbwp[dl_bwp_id-1]->bwp_Dedicated->pdsch_Config->choice.setup->pdsch_TimeDomainAllocationList)
+    if (mac->DLbwp[dl_bwp_id-1] &&
+        mac->DLbwp[dl_bwp_id-1]->bwp_Dedicated &&
+        mac->DLbwp[dl_bwp_id-1]->bwp_Dedicated->pdsch_Config &&
+        mac->DLbwp[dl_bwp_id-1]->bwp_Dedicated->pdsch_Config->choice.setup->pdsch_TimeDomainAllocationList)
       pdsch_TimeDomainAllocationList = mac->DLbwp[dl_bwp_id-1]->bwp_Dedicated->pdsch_Config->choice.setup->pdsch_TimeDomainAllocationList->choice.setup;
-    else if (mac->DLbwp[dl_bwp_id-1]->bwp_Common->pdsch_ConfigCommon->choice.setup->pdsch_TimeDomainAllocationList)
+    else if (mac->DLbwp[dl_bwp_id-1] && mac->DLbwp[dl_bwp_id-1]->bwp_Common->pdsch_ConfigCommon->choice.setup->pdsch_TimeDomainAllocationList)
       pdsch_TimeDomainAllocationList = mac->DLbwp[dl_bwp_id-1]->bwp_Common->pdsch_ConfigCommon->choice.setup->pdsch_TimeDomainAllocationList;
-=======
-    if (mac->DLbwp[0] &&
-        mac->DLbwp[0]->bwp_Dedicated &&
-        mac->DLbwp[0]->bwp_Dedicated->pdsch_Config &&
-        mac->DLbwp[0]->bwp_Dedicated->pdsch_Config->choice.setup->pdsch_TimeDomainAllocationList)
-      pdsch_TimeDomainAllocationList = mac->DLbwp[0]->bwp_Dedicated->pdsch_Config->choice.setup->pdsch_TimeDomainAllocationList->choice.setup;
-    else if (mac->DLbwp[0] && mac->DLbwp[0]->bwp_Common->pdsch_ConfigCommon->choice.setup->pdsch_TimeDomainAllocationList)
-      pdsch_TimeDomainAllocationList = mac->DLbwp[0]->bwp_Common->pdsch_ConfigCommon->choice.setup->pdsch_TimeDomainAllocationList;
     else if (mac->scc_SIB && mac->scc_SIB->downlinkConfigCommon.initialDownlinkBWP.pdsch_ConfigCommon->choice.setup)
       pdsch_TimeDomainAllocationList = mac->scc_SIB->downlinkConfigCommon.initialDownlinkBWP.pdsch_ConfigCommon->choice.setup->pdsch_TimeDomainAllocationList;
 
->>>>>>> 2d4e8cc3
     if (pdsch_TimeDomainAllocationList && use_default==false) {
 
       if (time_domain_ind >= pdsch_TimeDomainAllocationList->list.count) {
@@ -393,27 +386,19 @@
 	 */
   if(pusch_config_pdu != NULL){
     NR_PUSCH_TimeDomainResourceAllocationList_t *pusch_TimeDomainAllocationList = NULL;
-<<<<<<< HEAD
-    if (mac->ULbwp[ul_bwp_id-1]->bwp_Dedicated->pusch_Config->choice.setup->pusch_TimeDomainAllocationList) {
+    if (mac->ULbwp[ul_bwp_id-1] &&
+        mac->ULbwp[ul_bwp_id-1]->bwp_Dedicated &&
+        mac->ULbwp[ul_bwp_id-1]->bwp_Dedicated->pusch_Config &&
+        mac->ULbwp[ul_bwp_id-1]->bwp_Dedicated->pusch_Config->choice.setup &&
+        mac->ULbwp[ul_bwp_id-1]->bwp_Dedicated->pusch_Config->choice.setup->pusch_TimeDomainAllocationList) {
       pusch_TimeDomainAllocationList = mac->ULbwp[ul_bwp_id-1]->bwp_Dedicated->pusch_Config->choice.setup->pusch_TimeDomainAllocationList->choice.setup;
     }
-    else if (mac->ULbwp[ul_bwp_id-1]->bwp_Common->pusch_ConfigCommon->choice.setup->pusch_TimeDomainAllocationList) {
+    else if (mac->ULbwp[ul_bwp_id-1] &&
+      mac->ULbwp[ul_bwp_id-1]->bwp_Common &&
+      mac->ULbwp[ul_bwp_id-1]->bwp_Common->pusch_ConfigCommon &&
+      mac->ULbwp[ul_bwp_id-1]->bwp_Common->pusch_ConfigCommon->choice.setup &&
+      mac->ULbwp[ul_bwp_id-1]->bwp_Common->pusch_ConfigCommon->choice.setup->pusch_TimeDomainAllocationList) {
       pusch_TimeDomainAllocationList = mac->ULbwp[ul_bwp_id-1]->bwp_Common->pusch_ConfigCommon->choice.setup->pusch_TimeDomainAllocationList;
-=======
-    if (mac->ULbwp[0] &&
-        mac->ULbwp[0]->bwp_Dedicated &&
-        mac->ULbwp[0]->bwp_Dedicated->pusch_Config &&
-        mac->ULbwp[0]->bwp_Dedicated->pusch_Config->choice.setup &&
-        mac->ULbwp[0]->bwp_Dedicated->pusch_Config->choice.setup->pusch_TimeDomainAllocationList) {
-      pusch_TimeDomainAllocationList = mac->ULbwp[0]->bwp_Dedicated->pusch_Config->choice.setup->pusch_TimeDomainAllocationList->choice.setup;
-    }
-    else if (mac->ULbwp[0] &&
-      mac->ULbwp[0]->bwp_Common &&
-      mac->ULbwp[0]->bwp_Common->pusch_ConfigCommon &&
-      mac->ULbwp[0]->bwp_Common->pusch_ConfigCommon->choice.setup &&
-      mac->ULbwp[0]->bwp_Common->pusch_ConfigCommon->choice.setup->pusch_TimeDomainAllocationList) {
-      pusch_TimeDomainAllocationList = mac->ULbwp[0]->bwp_Common->pusch_ConfigCommon->choice.setup->pusch_TimeDomainAllocationList;
->>>>>>> 2d4e8cc3
     }
     else pusch_TimeDomainAllocationList = mac->scc_SIB->uplinkConfigCommon->initialUplinkBWP.pusch_ConfigCommon->choice.setup->pusch_TimeDomainAllocationList;
 
@@ -477,18 +462,10 @@
   NR_BWP_Id_t dl_bwp_id = mac->DL_BWP_Id;
   NR_BWP_Id_t ul_bwp_id = mac->UL_BWP_Id;
 
-<<<<<<< HEAD
-  //const uint16_t n_RB_DLBWP = dl_config->dl_config_list[dl_config->number_pdus].dci_config_pdu.dci_config_rel15.N_RB_BWP; //make sure this has been set
-  AssertFatal(mac->DLbwp[0]!=NULL,"DLbwp[0] should not be zero here!\n");
-  AssertFatal(mac->ULbwp[0]!=NULL,"DLbwp[0] should not be zero here!\n");
-
-  const uint16_t n_RB_DLBWP = (ra->ra_state == WAIT_RAR || ra->ra_state == WAIT_CONTENTION_RESOLUTION) ? NRRIV2BW(mac->scc->downlinkConfigCommon->initialDownlinkBWP->genericParameters.locationAndBandwidth, MAX_BWP_SIZE) : NRRIV2BW(mac->DLbwp[dl_bwp_id-1]->bwp_Common->genericParameters.locationAndBandwidth, MAX_BWP_SIZE);
-=======
   uint16_t n_RB_DLBWP;
-  if (mac->DLbwp[0]) n_RB_DLBWP = NRRIV2BW(mac->DLbwp[0]->bwp_Common->genericParameters.locationAndBandwidth, MAX_BWP_SIZE);
+  if (mac->DLbwp[dl_bwp_id-1]) n_RB_DLBWP = NRRIV2BW(mac->DLbwp[dl_bwp_id-1]->bwp_Common->genericParameters.locationAndBandwidth, MAX_BWP_SIZE);
   else if (mac->scc_SIB) n_RB_DLBWP =  NRRIV2BW(mac->scc_SIB->uplinkConfigCommon->initialUplinkBWP.genericParameters.locationAndBandwidth,MAX_BWP_SIZE);
   else n_RB_DLBWP = mac->type0_PDCCH_CSS_config.num_rbs;
->>>>>>> 2d4e8cc3
 
   LOG_D(MAC, "In %s: Processing received DCI format %s (DL BWP %d)\n", __FUNCTION__, dci_formats[dci_format], n_RB_DLBWP);
 
@@ -652,7 +629,7 @@
 
     dl_config->dl_config_list[dl_config->number_pdus].dlsch_config_pdu.rnti = rnti;
     fapi_nr_dl_config_dlsch_pdu_rel15_t *dlsch_config_pdu_1_0 = &dl_config->dl_config_list[dl_config->number_pdus].dlsch_config_pdu.dlsch_config_rel15;
-    NR_PDSCH_Config_t *pdsch_config= (mac->DLbwp[0]) ? mac->DLbwp[0]->bwp_Dedicated->pdsch_Config->choice.setup : NULL;
+    NR_PDSCH_Config_t *pdsch_config= (mac->DLbwp[dl_bwp_id-1]) ? mac->DLbwp[dl_bwp_id-1]->bwp_Dedicated->pdsch_Config->choice.setup : NULL;
     uint16_t BWPSize = n_RB_DLBWP;
 
     if(rnti == SI_RNTI) {
@@ -676,34 +653,22 @@
         else {
           dlsch_config_pdu_1_0->BWPSize = NRRIV2BW(mac->scc->downlinkConfigCommon->initialDownlinkBWP->genericParameters.locationAndBandwidth, MAX_BWP_SIZE);
           dlsch_config_pdu_1_0->BWPStart = NRRIV2PRBOFFSET(mac->scc->downlinkConfigCommon->initialDownlinkBWP->genericParameters.locationAndBandwidth, MAX_BWP_SIZE);
-<<<<<<< HEAD
-        } else { // NSA mode is not using the Initial BWP
+        }
+        if (!get_softmodem_params()->sa) { // NSA mode is not using the Initial BWP
           dlsch_config_pdu_1_0->BWPStart = NRRIV2PRBOFFSET(mac->DLbwp[dl_bwp_id-1]->bwp_Common->genericParameters.locationAndBandwidth, MAX_BWP_SIZE);
           pdsch_config = mac->DLbwp[dl_bwp_id-1]->bwp_Dedicated->pdsch_Config->choice.setup;
+          BWPSize = dlsch_config_pdu_1_0->BWPSize;
         }
-      } else {
+      } else if (mac->DLbwp[dl_bwp_id-1]) {
         dlsch_config_pdu_1_0->BWPSize = NRRIV2BW(mac->DLbwp[dl_bwp_id-1]->bwp_Common->genericParameters.locationAndBandwidth, MAX_BWP_SIZE);
         dlsch_config_pdu_1_0->BWPStart = NRRIV2PRBOFFSET(mac->DLbwp[dl_bwp_id-1]->bwp_Common->genericParameters.locationAndBandwidth, MAX_BWP_SIZE);
         dlsch_config_pdu_1_0->SubcarrierSpacing = mac->DLbwp[dl_bwp_id-1]->bwp_Common->genericParameters.subcarrierSpacing;
         pdsch_config = mac->DLbwp[dl_bwp_id-1]->bwp_Dedicated->pdsch_Config->choice.setup;
-=======
-        }
-        if (!get_softmodem_params()->sa) { // NSA mode is not using the Initial BWP
-          dlsch_config_pdu_1_0->BWPStart = NRRIV2PRBOFFSET(mac->DLbwp[0]->bwp_Common->genericParameters.locationAndBandwidth, MAX_BWP_SIZE);
-          pdsch_config = mac->DLbwp[0]->bwp_Dedicated->pdsch_Config->choice.setup;
-          BWPSize = dlsch_config_pdu_1_0->BWPSize;
-        }
-      } else if (mac->DLbwp[0]) {
-        dlsch_config_pdu_1_0->BWPSize = NRRIV2BW(mac->DLbwp[0]->bwp_Common->genericParameters.locationAndBandwidth, MAX_BWP_SIZE);
-        dlsch_config_pdu_1_0->BWPStart = NRRIV2PRBOFFSET(mac->DLbwp[0]->bwp_Common->genericParameters.locationAndBandwidth, MAX_BWP_SIZE);
-        dlsch_config_pdu_1_0->SubcarrierSpacing = mac->DLbwp[0]->bwp_Common->genericParameters.subcarrierSpacing;
-        pdsch_config = mac->DLbwp[0]->bwp_Dedicated->pdsch_Config->choice.setup;
       } else if (mac->scc_SIB) {
         dlsch_config_pdu_1_0->BWPSize = NRRIV2BW(mac->scc_SIB->downlinkConfigCommon.initialDownlinkBWP.genericParameters.locationAndBandwidth, MAX_BWP_SIZE);
         dlsch_config_pdu_1_0->BWPStart = NRRIV2PRBOFFSET(mac->scc_SIB->downlinkConfigCommon.initialDownlinkBWP.genericParameters.locationAndBandwidth, MAX_BWP_SIZE);
         dlsch_config_pdu_1_0->SubcarrierSpacing = mac->scc_SIB->downlinkConfigCommon.initialDownlinkBWP.genericParameters.subcarrierSpacing;
         pdsch_config = NULL;
->>>>>>> 2d4e8cc3
       }
     }
 
@@ -720,22 +685,15 @@
     }
 
     NR_PDSCH_TimeDomainResourceAllocationList_t *pdsch_TimeDomainAllocationList = NULL;
-<<<<<<< HEAD
-    if (mac->DLbwp[dl_bwp_id-1]->bwp_Dedicated->pdsch_Config->choice.setup->pdsch_TimeDomainAllocationList)
+    if (mac->DLbwp[dl_bwp_id-1] &&
+        mac->DLbwp[dl_bwp_id-1]->bwp_Dedicated &&
+        mac->DLbwp[dl_bwp_id-1]->bwp_Dedicated->pdsch_Config &&
+        mac->DLbwp[dl_bwp_id-1]->bwp_Dedicated->pdsch_Config->choice.setup->pdsch_TimeDomainAllocationList)
       pdsch_TimeDomainAllocationList = mac->DLbwp[dl_bwp_id-1]->bwp_Dedicated->pdsch_Config->choice.setup->pdsch_TimeDomainAllocationList->choice.setup;
-    else if (mac->DLbwp[dl_bwp_id-1]->bwp_Common->pdsch_ConfigCommon->choice.setup->pdsch_TimeDomainAllocationList)
+    else if (mac->DLbwp[dl_bwp_id-1] && mac->DLbwp[dl_bwp_id-1]->bwp_Common->pdsch_ConfigCommon->choice.setup->pdsch_TimeDomainAllocationList)
       pdsch_TimeDomainAllocationList = mac->DLbwp[dl_bwp_id-1]->bwp_Common->pdsch_ConfigCommon->choice.setup->pdsch_TimeDomainAllocationList;
-=======
-    if (mac->DLbwp[0] &&
-        mac->DLbwp[0]->bwp_Dedicated &&
-        mac->DLbwp[0]->bwp_Dedicated->pdsch_Config &&
-        mac->DLbwp[0]->bwp_Dedicated->pdsch_Config->choice.setup->pdsch_TimeDomainAllocationList)
-      pdsch_TimeDomainAllocationList = mac->DLbwp[0]->bwp_Dedicated->pdsch_Config->choice.setup->pdsch_TimeDomainAllocationList->choice.setup;
-    else if (mac->DLbwp[0] && mac->DLbwp[0]->bwp_Common->pdsch_ConfigCommon->choice.setup->pdsch_TimeDomainAllocationList)
-      pdsch_TimeDomainAllocationList = mac->DLbwp[0]->bwp_Common->pdsch_ConfigCommon->choice.setup->pdsch_TimeDomainAllocationList;
     else if (mac->scc_SIB && mac->scc_SIB->downlinkConfigCommon.initialDownlinkBWP.pdsch_ConfigCommon->choice.setup)
       pdsch_TimeDomainAllocationList = mac->scc_SIB->downlinkConfigCommon.initialDownlinkBWP.pdsch_ConfigCommon->choice.setup->pdsch_TimeDomainAllocationList;
->>>>>>> 2d4e8cc3
 
     int mappingtype = pdsch_TimeDomainAllocationList ? pdsch_TimeDomainAllocationList->list.array[dci->time_domain_assignment.val]->mappingType : ((dlsch_config_pdu_1_0->start_symbol <= 3)? typeA: typeB);
 
@@ -745,7 +703,7 @@
                                                          dlsch_config_pdu_1_0->number_symbols,
                                                          dlsch_config_pdu_1_0->start_symbol,
                                                          mappingtype);
-    dlsch_config_pdu_1_0->dmrsConfigType = (mac->DLbwp[0] != NULL) ? (mac->DLbwp[0]->bwp_Dedicated->pdsch_Config->choice.setup->dmrs_DownlinkForPDSCH_MappingTypeA->choice.setup->dmrs_Type == NULL ? 0 : 1) : 0;
+    dlsch_config_pdu_1_0->dmrsConfigType = (mac->DLbwp[dl_bwp_id-1] != NULL) ? (mac->DLbwp[dl_bwp_id-1]->bwp_Dedicated->pdsch_Config->choice.setup->dmrs_DownlinkForPDSCH_MappingTypeA->choice.setup->dmrs_Type == NULL ? 0 : 1) : 0;
     /* number of DM-RS CDM groups without data according to subclause 5.1.6.2 of 3GPP TS 38.214 version 15.9.0 Release 15 */
     if (dlsch_config_pdu_1_0->number_symbols == 2)
       dlsch_config_pdu_1_0->n_dmrs_cdm_groups = 1;
@@ -794,25 +752,17 @@
     dlsch_config_pdu_1_0->pucch_resource_id = dci->pucch_resource_indicator;
     // Sanity check for pucch_resource_indicator value received to check for false DCI.
     valid = 0;
-<<<<<<< HEAD
-    pucch_res_set_cnt = mac->ULbwp[ul_bwp_id-1]->bwp_Dedicated->pucch_Config->choice.setup->resourceSetToAddModList->list.count;
-    for (int id = 0; id < pucch_res_set_cnt; id++) {
-      if (dlsch_config_pdu_1_0->pucch_resource_id < mac->ULbwp[ul_bwp_id-1]->bwp_Dedicated->pucch_Config->choice.setup->resourceSetToAddModList->list.array[id]->resourceList.list.count) {
-        valid = 1;
-        break;
-=======
-    if (mac->ULbwp[0] &&
-        mac->ULbwp[0]->bwp_Dedicated &&
-        mac->ULbwp[0]->bwp_Dedicated->pucch_Config &&
-        mac->ULbwp[0]->bwp_Dedicated->pucch_Config->choice.setup&&
-        mac->ULbwp[0]->bwp_Dedicated->pucch_Config->choice.setup->resourceSetToAddModList) {
-      pucch_res_set_cnt = mac->ULbwp[0]->bwp_Dedicated->pucch_Config->choice.setup->resourceSetToAddModList->list.count;
+    if (mac->ULbwp[ul_bwp_id-1] &&
+        mac->ULbwp[ul_bwp_id-1]->bwp_Dedicated &&
+        mac->ULbwp[ul_bwp_id-1]->bwp_Dedicated->pucch_Config &&
+        mac->ULbwp[ul_bwp_id-1]->bwp_Dedicated->pucch_Config->choice.setup&&
+        mac->ULbwp[ul_bwp_id-1]->bwp_Dedicated->pucch_Config->choice.setup->resourceSetToAddModList) {
+      pucch_res_set_cnt = mac->ULbwp[ul_bwp_id-1]->bwp_Dedicated->pucch_Config->choice.setup->resourceSetToAddModList->list.count;
       for (int id = 0; id < pucch_res_set_cnt; id++) {
-	if (dlsch_config_pdu_1_0->pucch_resource_id < mac->ULbwp[0]->bwp_Dedicated->pucch_Config->choice.setup->resourceSetToAddModList->list.array[id]->resourceList.list.count) {
+	if (dlsch_config_pdu_1_0->pucch_resource_id < mac->ULbwp[ul_bwp_id-1]->bwp_Dedicated->pucch_Config->choice.setup->resourceSetToAddModList->list.array[id]->resourceList.list.count) {
 	  valid = 1;
 	  break;
 	}
->>>>>>> 2d4e8cc3
       }
     }
     else if (mac->cg &&
@@ -932,22 +882,15 @@
     }
 
     NR_PDSCH_TimeDomainResourceAllocationList_t *pdsch_TimeDomainAllocationList = NULL;
-<<<<<<< HEAD
-    if (mac->DLbwp[dl_bwp_id-1]->bwp_Dedicated->pdsch_Config->choice.setup->pdsch_TimeDomainAllocationList)
+    if (mac->DLbwp[dl_bwp_id-1] &&
+        mac->DLbwp[dl_bwp_id-1]->bwp_Dedicated &&
+        mac->DLbwp[dl_bwp_id-1]->bwp_Dedicated->pdsch_Config &&
+        mac->DLbwp[dl_bwp_id-1]->bwp_Dedicated->pdsch_Config->choice.setup->pdsch_TimeDomainAllocationList)
       pdsch_TimeDomainAllocationList = mac->DLbwp[dl_bwp_id-1]->bwp_Dedicated->pdsch_Config->choice.setup->pdsch_TimeDomainAllocationList->choice.setup;
-    else if (mac->DLbwp[dl_bwp_id-1]->bwp_Common->pdsch_ConfigCommon->choice.setup->pdsch_TimeDomainAllocationList)
+    else if (mac->DLbwp[dl_bwp_id-1] && mac->DLbwp[dl_bwp_id-1]->bwp_Common->pdsch_ConfigCommon->choice.setup->pdsch_TimeDomainAllocationList)
       pdsch_TimeDomainAllocationList = mac->DLbwp[dl_bwp_id-1]->bwp_Common->pdsch_ConfigCommon->choice.setup->pdsch_TimeDomainAllocationList;
-=======
-    if (mac->DLbwp[0] &&
-        mac->DLbwp[0]->bwp_Dedicated &&
-        mac->DLbwp[0]->bwp_Dedicated->pdsch_Config &&
-        mac->DLbwp[0]->bwp_Dedicated->pdsch_Config->choice.setup->pdsch_TimeDomainAllocationList)
-      pdsch_TimeDomainAllocationList = mac->DLbwp[0]->bwp_Dedicated->pdsch_Config->choice.setup->pdsch_TimeDomainAllocationList->choice.setup;
-    else if (mac->DLbwp[0] && mac->DLbwp[0]->bwp_Common->pdsch_ConfigCommon->choice.setup->pdsch_TimeDomainAllocationList)
-      pdsch_TimeDomainAllocationList = mac->DLbwp[0]->bwp_Common->pdsch_ConfigCommon->choice.setup->pdsch_TimeDomainAllocationList;
     else if (mac->scc_SIB && mac->scc_SIB->downlinkConfigCommon.initialDownlinkBWP.pdsch_ConfigCommon->choice.setup)
       pdsch_TimeDomainAllocationList = mac->scc_SIB->downlinkConfigCommon.initialDownlinkBWP.pdsch_ConfigCommon->choice.setup->pdsch_TimeDomainAllocationList;
->>>>>>> 2d4e8cc3
 
     int mappingtype = pdsch_TimeDomainAllocationList ? pdsch_TimeDomainAllocationList->list.array[dci->time_domain_assignment.val]->mappingType : ((dlsch_config_pdu_1_1->start_symbol <= 3)? typeA: typeB);
 
@@ -1263,23 +1206,15 @@
   int pos = 0;
   int fsize = 0;
 
-<<<<<<< HEAD
-  AssertFatal(mac->DLbwp[0] != NULL, "DLbwp[0] shouldn't be null here!\n");
-  AssertFatal(mac->ULbwp[0] != NULL, "ULbwp[0] shouldn't be null here!\n");
-  int N_RB = get_n_rb(mac, rnti_type);
+  int rnti_type = get_rnti_type(mac, rnti);
   NR_BWP_Id_t ul_bwp_id = mac->UL_BWP_Id;
-  int N_RB_UL = (mac->scg != NULL) ? 
-    NRRIV2BW(mac->ULbwp[ul_bwp_id-1]->bwp_Common->genericParameters.locationAndBandwidth, MAX_BWP_SIZE) :
-    NRRIV2BW(mac->scc->uplinkConfigCommon->initialUplinkBWP->genericParameters.locationAndBandwidth, MAX_BWP_SIZE);
-=======
-  int rnti_type = get_rnti_type(mac, rnti);
->>>>>>> 2d4e8cc3
+  NR_BWP_Id_t dl_bwp_id = mac->DL_BWP_Id;
 
   int N_RB_UL = 0;
   if(mac->scc_SIB) {
     N_RB_UL = NRRIV2BW(mac->scc_SIB->uplinkConfigCommon->initialUplinkBWP.genericParameters.locationAndBandwidth, MAX_BWP_SIZE);
-  } else if(mac->ULbwp[0]) {
-    N_RB_UL = NRRIV2BW(mac->ULbwp[0]->bwp_Common->genericParameters.locationAndBandwidth, MAX_BWP_SIZE);
+  } else if(mac->ULbwp[ul_bwp_id-1]) {
+    N_RB_UL = NRRIV2BW(mac->ULbwp[ul_bwp_id-1]->bwp_Common->genericParameters.locationAndBandwidth, MAX_BWP_SIZE);
   } else if(mac->scc) {
     N_RB_UL = NRRIV2BW(mac->scc->uplinkConfigCommon->initialUplinkBWP->genericParameters.locationAndBandwidth, MAX_BWP_SIZE);
   }
@@ -1344,7 +1279,7 @@
 #endif
 
       // check BWP id
-      if (mac->DLbwp[0]) N_RB=NRRIV2BW(mac->DLbwp[0]->bwp_Common->genericParameters.locationAndBandwidth, MAX_BWP_SIZE);
+      if (mac->DLbwp[dl_bwp_id-1]) N_RB=NRRIV2BW(mac->DLbwp[dl_bwp_id-1]->bwp_Common->genericParameters.locationAndBandwidth, MAX_BWP_SIZE);
       else         N_RB=NRRIV2BW(mac->scc_SIB->downlinkConfigCommon.initialDownlinkBWP.genericParameters.locationAndBandwidth, MAX_BWP_SIZE);
 
       // Freq domain assignment (275rb >> fsize = 16)
@@ -1527,7 +1462,7 @@
     case NR_RNTI_TC:
 
       // check BWP id
-      if (mac->DLbwp[0]) N_RB=NRRIV2BW(mac->DLbwp[0]->bwp_Common->genericParameters.locationAndBandwidth, MAX_BWP_SIZE);
+      if (mac->DLbwp[dl_bwp_id-1]) N_RB=NRRIV2BW(mac->DLbwp[dl_bwp_id-1]->bwp_Common->genericParameters.locationAndBandwidth, MAX_BWP_SIZE);
       else         N_RB=NRRIV2BW(mac->scc_SIB->downlinkConfigCommon.initialDownlinkBWP.genericParameters.locationAndBandwidth, MAX_BWP_SIZE);
 
       // indicating a DL DCI format - 1 bit
@@ -1602,7 +1537,7 @@
     break;
   
   case NR_UL_DCI_FORMAT_0_0:
-    if (mac->ULbwp[0]) N_RB_UL=NRRIV2BW(mac->ULbwp[0]->bwp_Common->genericParameters.locationAndBandwidth, MAX_BWP_SIZE);
+    if (mac->ULbwp[ul_bwp_id-1]) N_RB_UL=NRRIV2BW(mac->ULbwp[ul_bwp_id-1]->bwp_Common->genericParameters.locationAndBandwidth, MAX_BWP_SIZE);
     else         N_RB_UL=NRRIV2BW(mac->scc_SIB->uplinkConfigCommon->initialUplinkBWP.genericParameters.locationAndBandwidth, MAX_BWP_SIZE);
 
     switch(rnti_type)
