--- conflicted
+++ resolved
@@ -2678,16 +2678,7 @@
 
   VCD_SIGNAL_DUMPER_DUMP_FUNCTION_BY_NAME(VCD_SIGNAL_DUMPER_FUNCTIONS_UE_SEND_SDU, VCD_FUNCTION_IN);
 
-<<<<<<< HEAD
-=======
   //LOG_D(MAC,"sdu: %x.%x.%x\n",sdu[0],sdu[1],sdu[2]);
-
-  if (opt_enabled) {
-    trace_pdu(DIRECTION_DOWNLINK, pduP, pdu_len, module_idP, WS_C_RNTI,
-    (int)(UE_mac_inst[module_idP].cs_RNTI), frameP, ttiP, 0, 0); //subframeP
-    LOG_D(OPT, "[UE %d][DLSCH] Frame %d trace pdu for rnti %p  with size %d\n",
-      module_idP, frameP, UE_mac_inst[module_idP].cs_RNTI, pdu_len);
-    }
 
   /*
   #ifdef DEBUG_HEADER_PARSING
@@ -2706,7 +2697,6 @@
   #endif
   */
 
->>>>>>> f761479e
   // Processing MAC PDU
   // it parses MAC CEs subheaders, MAC CEs, SDU subheaderds and SDUs
   if (pduP != NULL)
