--- conflicted
+++ resolved
@@ -827,8 +827,16 @@
       uint8_t  ptrs_freq_density  = get_K_ptrs(n_rb0, n_rb1, rb_size);
       uint16_t number_dmrs_symbols = 0;
       uint16_t ul_dmrs_symb_pos   = l_prime_mask << start_symbol_index;
-<<<<<<< HEAD
-      //------------------------------------------------------------------------------//
+
+#ifdef DEBUG_DCI      
+      LOG_I(MAC, " UL config params \n rnti: %x \n rb_size: %d \n", 
+                rnti, rb_size);
+      LOG_I(MAC, "rb_start: %x \n nr_of_symbols: %d \n start_symbol_index: %d \n nrOfLayers: %d \n mcs_index: %d \n \
+                mcs_table: %d \n harq_process_id: %d \n ndi: %d \n num_cb: %d \n rv_index: %d \n", 
+                rb_start, nr_of_symbols, start_symbol_index, nrOfLayers, mcs_index,
+                mcs_table, harq_process_id, ndi, num_cb, rv_index);
+#endif
+
       // PTRS ports configuration
       // TbD: ptrs_dmrs_port and ptrs_port_index are not initialised!
       ptrs_ports_list.ptrs_re_offset = 0;
@@ -862,23 +870,11 @@
       ul_config->ul_config_list[0].pusch_config_pdu.pusch_ptrs.ptrs_ports_list   = &ptrs_ports_list;
       ul_config->ul_config_list[0].pusch_config_pdu.target_code_rate = nr_get_code_rate_ul(mcs_index, mcs_table);
       ul_config->ul_config_list[0].pusch_config_pdu.qam_mod_order = nr_get_Qm_ul(mcs_index, mcs_table);
-=======
-
-#ifdef DEBUG_DCI      
-      LOG_I(MAC, " UL config params \n rnti: %x \n rb_size: %d \n", 
-                rnti, rb_size);
-      LOG_I(MAC, "rb_start: %x \n nr_of_symbols: %d \n start_symbol_index: %d \n nrOfLayers: %d \n mcs_index: %d \n \
-                mcs_table: %d \n harq_process_id: %d \n ndi: %d \n num_cb: %d \n rv_index: %d \n", 
-                rb_start, nr_of_symbols, start_symbol_index, nrOfLayers, mcs_index,
-                mcs_table, harq_process_id, ndi, num_cb, rv_index);
-#endif
->>>>>>> 659b8e32
 
       if (1 << ptrs_time_density >= nr_of_symbols) {
         ul_config->ul_config_list[0].pusch_config_pdu.pdu_bit_map &= ~PUSCH_PDU_BITMAP_PUSCH_PTRS; // disable PUSCH PTRS
       }
 
-<<<<<<< HEAD
       get_num_re_dmrs(&ul_config->ul_config_list[0].pusch_config_pdu,
                       &nb_dmrs_re_per_rb,
                       &number_dmrs_symbols);
@@ -893,22 +889,6 @@
                            nrOfLayers);
       TBS_bytes = TBS/8;
       ul_config->ul_config_list[0].pusch_config_pdu.pusch_data.tb_size = TBS_bytes;
-=======
-        if(no_data_in_dmrs)
-          nb_dmrs_re_per_rb = 12;
-        else
-          nb_dmrs_re_per_rb = ((dmrs_config_type == pusch_dmrs_type1) ? 6:4);
-
-        TBS = nr_compute_tbs(nr_get_Qm_ul(mcs_index, mcs_table),
-                             nr_get_code_rate_ul(mcs_index, mcs_table),
-                             rb_size,
-                             nr_of_symbols,
-                             nb_dmrs_re_per_rb*number_dmrs_symbols,
-                             0,
-                             0,
-                             nrOfLayers);
-        TBS_bytes = TBS/8;
->>>>>>> 659b8e32
 
         if (IS_SOFTMODEM_NOS1){
           // Getting IP traffic to be transmitted
@@ -3282,7 +3262,6 @@
 
 }
 
-<<<<<<< HEAD
 // N_RB configuration according to 7.3.1.0 (DCI size alignment) of TS 38.212
 int get_n_rb(NR_UE_MAC_INST_t *mac, int rnti_type){
 
@@ -3309,10 +3288,7 @@
 
 }
 
-void nr_extract_dci_info(NR_UE_MAC_INST_t *mac,
-=======
 int nr_extract_dci_info(NR_UE_MAC_INST_t *mac,
->>>>>>> 659b8e32
 			 int dci_format,
 			 uint8_t dci_size,
 			 uint16_t rnti,
