/*
 * Licensed to the OpenAirInterface (OAI) Software Alliance under one or more
 * contributor license agreements.  See the NOTICE file distributed with
 * this work for additional information regarding copyright ownership.
 * The OpenAirInterface Software Alliance licenses this file to You under
 * the OAI Public License, Version 1.1  (the "License"); you may not use this file
 * except in compliance with the License.
 * You may obtain a copy of the License at
 *
 *      http://www.openairinterface.org/?page_id=698
 *
 * Unless required by applicable law or agreed to in writing, software
 * distributed under the License is distributed on an "AS IS" BASIS,
 * WITHOUT WARRANTIES OR CONDITIONS OF ANY KIND, either express or implied.
 * See the License for the specific language governing permissions and
 * limitations under the License.
 *-------------------------------------------------------------------------------
 * For more information about the OpenAirInterface (OAI) Software Alliance:
 *      contact@openairinterface.org
 */

/* \file ue_procedures.c
 * \brief procedures related to UE
 * \author R. Knopp, K.H. HSU, G. Casati
 * \date 2018
 * \version 0.1
 * \company Eurecom / NTUST
 * \email: knopp@eurecom.fr, kai-hsiang.hsu@eurecom.fr, guido.casati@iis.fraunhofer.de
 * \note
 * \warning
 */


#include <stdio.h>
#include <math.h>

/* exe */
#include "executables/nr-softmodem.h"

/* RRC*/
#include "RRC/NR_UE/rrc_proto.h"
#include "NR_RACH-ConfigCommon.h"
#include "NR_RACH-ConfigGeneric.h"
#include "NR_FrequencyInfoDL.h"
#include "NR_PDCCH-ConfigCommon.h"

/* MAC */
#include "NR_MAC_COMMON/nr_mac.h"
#include "NR_MAC_UE/mac_proto.h"
#include "NR_MAC_UE/mac_extern.h"
#include "NR_MAC_COMMON/nr_mac_extern.h"
#include "common/utils/nr/nr_common.h"

/* PHY */
#include "PHY/NR_TRANSPORT/nr_dci.h"
#include "executables/softmodem-common.h"

/* utils */
#include "assertions.h"
#include "asn1_conversions.h"
#include "common/utils/LOG/log.h"
#include "common/utils/LOG/vcd_signal_dumper.h"

//#define DEBUG_MIB
//#define ENABLE_MAC_PAYLOAD_DEBUG 1
//#define DEBUG_EXTRACT_DCI
//#define DEBUG_RAR

extern uint32_t N_RB_DL;

/* TS 38.213 9.2.5.2 UE procedure for multiplexing HARQ-ACK/SR and CSI in a PUCCH */
/* this is a counter of number of pucch format 4 per subframe */
static int nb_pucch_format_4_in_subframes[LTE_NUMBER_OF_SUBFRAMES_PER_FRAME] = { 0 } ;

/* TS 36.213 Table 9.2.3-3: Mapping of values for one HARQ-ACK bit to sequences */
static const int sequence_cyclic_shift_1_harq_ack_bit[2]
/*        HARQ-ACK Value        0    1 */
/* Sequence cyclic shift */ = { 0,   6 };

/* TS 36.213 Table 9.2.5-1: Mapping of values for one HARQ-ACK bit and positive SR to sequences */
static const int sequence_cyclic_shift_1_harq_ack_bit_positive_sr[2]
/*        HARQ-ACK Value        0    1 */
/* Sequence cyclic shift */ = { 3,   9 };

/* TS 36.213 Table 9.2.5-2: Mapping of values for two HARQ-ACK bits and positive SR to sequences */
static const int sequence_cyclic_shift_2_harq_ack_bits_positive_sr[4]
/*        HARQ-ACK Value      (0,0)  (0,1)   (1,0)  (1,1) */
/* Sequence cyclic shift */ = {  1,     4,     10,     7 };

/* TS 38.213 Table 9.2.3-4: Mapping of values for two HARQ-ACK bits to sequences */
static const int sequence_cyclic_shift_2_harq_ack_bits[4]
/*        HARQ-ACK Value       (0,0)  (0,1)  (1,0)  (1,1) */
/* Sequence cyclic shift */ = {   0,     3,     9,     6 };


/* TS 38.211 Table 6.4.1.3.3.2-1: DM-RS positions for PUCCH format 3 and 4 */
static const int nb_symbols_excluding_dmrs[11][2][2]
= {
/*                     No additional DMRS            Additional DMRS   */
/* PUCCH length      No hopping   hopping         No hopping   hopping */
/* index                  0          1                 0          1    */
/*    4     */    {{      3    ,     2   }   ,  {      3     ,    2    }},
/*    5     */    {{      3    ,     3   }   ,  {      3     ,    3    }},
/*    6     */    {{      4    ,     4   }   ,  {      4     ,    4    }},
/*    7     */    {{      5    ,     5   }   ,  {      5     ,    5    }},
/*    8     */    {{      6    ,     6   }   ,  {      6     ,    6    }},
/*    9     */    {{      7    ,     7   }   ,  {      7     ,    7    }},
/*   10     */    {{      8    ,     8   }   ,  {      6     ,    6    }},
/*   11     */    {{      9    ,     9   }   ,  {      7     ,    7    }},
/*   12     */    {{     10    ,    10   }   ,  {      8     ,    8    }},
/*   13     */    {{     11    ,    11   }   ,  {      9     ,    9    }},
/*   14     */    {{     12    ,    12   }   ,  {     10     ,   10    }},
};

/* TS 36.213 Table 9.2.1-1: PUCCH resource sets before dedicated PUCCH resource configuration */
const initial_pucch_resource_t initial_pucch_resource[16] = {
/*              format           first symbol     Number of symbols        PRB offset    nb index for       set of initial CS */
/*  0  */ {  0,      12,                  2,                   0,            2,       {    0,   3,    0,    0  }   },
/*  1  */ {  0,      12,                  2,                   0,            3,       {    0,   4,    8,    0  }   },
/*  2  */ {  0,      12,                  2,                   3,            3,       {    0,   4,    8,    0  }   },
/*  3  */ {  1,      10,                  4,                   0,            2,       {    0,   6,    0,    0  }   },
/*  4  */ {  1,      10,                  4,                   0,            4,       {    0,   3,    6,    9  }   },
/*  5  */ {  1,      10,                  4,                   2,            4,       {    0,   3,    6,    9  }   },
/*  6  */ {  1,      10,                  4,                   4,            4,       {    0,   3,    6,    9  }   },
/*  7  */ {  1,       4,                 10,                   0,            2,       {    0,   6,    0,    0  }   },
/*  8  */ {  1,       4,                 10,                   0,            4,       {    0,   3,    6,    9  }   },
/*  9  */ {  1,       4,                 10,                   2,            4,       {    0,   3,    6,    9  }   },
/* 10  */ {  1,       4,                 10,                   4,            4,       {    0,   3,    6,    9  }   },
/* 11  */ {  1,       0,                 14,                   0,            2,       {    0,   6,    0,    0  }   },
/* 12  */ {  1,       0,                 14,                   0,            4,       {    0,   3,    6,    9  }   },
/* 13  */ {  1,       0,                 14,                   2,            4,       {    0,   3,    6,    9  }   },
/* 14  */ {  1,       0,                 14,                   4,            4,       {    0,   3,    6,    9  }   },
/* 15  */ {  1,       0,                 14,                   0,            4,       {    0,   3,    6,    9  }   },
};


void get_bwp_info(NR_UE_MAC_INST_t *mac,
                  int dl_bwp_id,
                  int ul_bwp_id,
                  NR_BWP_DownlinkDedicated_t **bwpd,
                  NR_BWP_DownlinkCommon_t **bwpc,
                  NR_BWP_UplinkDedicated_t **ubwpd,
                  NR_BWP_UplinkCommon_t **ubwpc) {

    if (dl_bwp_id > 0) {
       AssertFatal(mac->DLbwp[dl_bwp_id-1]!=NULL,"mac->DLbwp[%d] is null, shouldn't be\n",
                    (int)dl_bwp_id-1);
       *bwpd = mac->DLbwp[dl_bwp_id-1]->bwp_Dedicated;
       if (mac->DLbwp[dl_bwp_id-1]->bwp_Common) *bwpc = mac->DLbwp[dl_bwp_id-1]->bwp_Common;
       else if (mac->scc_SIB) *bwpc = &mac->scc_SIB->downlinkConfigCommon.initialDownlinkBWP;
       else if (mac->scc) *bwpc = mac->scc->downlinkConfigCommon->initialDownlinkBWP;
       AssertFatal(*bwpc!=NULL,"bwpc shouldn't be null\n");
    } else {
       if (mac->cg &&
           mac->cg->spCellConfig &&
           mac->cg->spCellConfig->spCellConfigDedicated &&
           mac->cg->spCellConfig->spCellConfigDedicated->initialDownlinkBWP)
          *bwpd = mac->cg->spCellConfig->spCellConfigDedicated->initialDownlinkBWP;
       if (mac->scc_SIB) *bwpc = &mac->scc_SIB->downlinkConfigCommon.initialDownlinkBWP;
       else if (mac->scc) *bwpc = mac->scc->downlinkConfigCommon->initialDownlinkBWP;
       AssertFatal(*bwpc!=NULL,"bwpc shouldn't be null\n");
    }

    if (ul_bwp_id > 0) {
       AssertFatal(mac->ULbwp[ul_bwp_id-1]!=NULL,"mac->ULbwp[%d] is null, shouldn't be\n",
                   ul_bwp_id-1);
       *ubwpd = mac->ULbwp[ul_bwp_id-1]->bwp_Dedicated;
       if (mac->ULbwp[ul_bwp_id-1]->bwp_Common) *ubwpc = mac->ULbwp[ul_bwp_id-1]->bwp_Common;
       else if (mac->scc_SIB) *ubwpc = &mac->scc_SIB->uplinkConfigCommon->initialUplinkBWP;
       else if (mac->scc) *ubwpc = mac->scc->uplinkConfigCommon->initialUplinkBWP;
       AssertFatal(*bwpc!=NULL,"bwpc shouldn't be null\n");

    }
    else {
       if (mac->cg &&
           mac->cg->spCellConfig &&
           mac->cg->spCellConfig->spCellConfigDedicated &&
           mac->cg->spCellConfig->spCellConfigDedicated->uplinkConfig &&
           mac->cg->spCellConfig->spCellConfigDedicated->uplinkConfig->initialUplinkBWP)
          *ubwpd = mac->cg->spCellConfig->spCellConfigDedicated->uplinkConfig->initialUplinkBWP;
       if (mac->scc_SIB) *ubwpc = &mac->scc_SIB->uplinkConfigCommon->initialUplinkBWP;
       else if (mac->scc) *ubwpc = mac->scc->uplinkConfigCommon->initialUplinkBWP;
       AssertFatal(*ubwpc!=NULL,"ubwpc shouldn't be null\n");
    }
}

NR_PDSCH_TimeDomainResourceAllocationList_t *choose_dl_tda_list(NR_PDSCH_Config_t *pdsch_Config,NR_PDSCH_ConfigCommon_t *pdsch_ConfigCommon) {

    NR_PDSCH_TimeDomainResourceAllocationList_t *pdsch_TimeDomainAllocationList=NULL;

    if (pdsch_Config &&
        pdsch_Config->pdsch_TimeDomainAllocationList)
      pdsch_TimeDomainAllocationList = pdsch_Config->pdsch_TimeDomainAllocationList->choice.setup;
    else if (pdsch_ConfigCommon->pdsch_TimeDomainAllocationList)
      pdsch_TimeDomainAllocationList = pdsch_ConfigCommon->pdsch_TimeDomainAllocationList;

    return(pdsch_TimeDomainAllocationList);
}

NR_PUSCH_TimeDomainResourceAllocationList_t *choose_ul_tda_list(NR_PUSCH_Config_t *pusch_Config,NR_PUSCH_ConfigCommon_t *pusch_ConfigCommon) {

    NR_PUSCH_TimeDomainResourceAllocationList_t *pusch_TimeDomainAllocationList=NULL;

    if (pusch_Config &&
        pusch_Config->pusch_TimeDomainAllocationList)
      pusch_TimeDomainAllocationList = pusch_Config->pusch_TimeDomainAllocationList->choice.setup;
    else if (pusch_ConfigCommon->pusch_TimeDomainAllocationList)
      pusch_TimeDomainAllocationList = pusch_ConfigCommon->pusch_TimeDomainAllocationList;

    return(pusch_TimeDomainAllocationList);
}

int get_rnti_type(NR_UE_MAC_INST_t *mac, uint16_t rnti){

    RA_config_t *ra = &mac->ra;
    int rnti_type;

    if (rnti == ra->ra_rnti) {
      rnti_type = NR_RNTI_RA;
    } else if (rnti == ra->t_crnti && (ra->ra_state == WAIT_RAR || ra->ra_state == WAIT_CONTENTION_RESOLUTION) ) {
      rnti_type = NR_RNTI_TC;
    } else if (rnti == mac->crnti) {
      rnti_type = NR_RNTI_C;
    } else if (rnti == 0xFFFE) {
      rnti_type = NR_RNTI_P;
    } else if (rnti == 0xFFFF) {
      rnti_type = NR_RNTI_SI;
    } else {
      AssertFatal(1 == 0, "In %s: Not identified/handled rnti %d \n", __FUNCTION__, rnti);
    }

    LOG_D(MAC, "In %s: returning rnti_type %s \n", __FUNCTION__, rnti_types[rnti_type]);

    return rnti_type;

}


int8_t nr_ue_decode_mib(module_id_t module_id,
                        int cc_id,
                        uint8_t gNB_index,
                        uint8_t extra_bits,	//	8bits 38.212 c7.1.1
                        uint32_t ssb_length,
                        uint32_t ssb_index,
                        void *pduP,
                        uint16_t ssb_start_subcarrier,
                        uint16_t cell_id)
{
  LOG_D(MAC,"[L2][MAC] decode mib\n");

  NR_UE_MAC_INST_t *mac = get_mac_inst(module_id);
  mac->physCellId = cell_id;

  nr_mac_rrc_data_ind_ue( module_id, cc_id, gNB_index, 0, 0, 0, NR_BCCH_BCH, (uint8_t *) pduP, 3 );    //  fixed 3 bytes MIB PDU
    
  AssertFatal(mac->mib != NULL, "nr_ue_decode_mib() mac->mib == NULL\n");
  //if(mac->mib != NULL){
  uint16_t frame = (mac->mib->systemFrameNumber.buf[0] >> mac->mib->systemFrameNumber.bits_unused);
  uint16_t frame_number_4lsb = 0;

  for (int i=0; i<4; i++)
    frame_number_4lsb |= ((extra_bits>>i)&1)<<(3-i);

  uint8_t ssb_subcarrier_offset_msb = ( extra_bits >> 5 ) & 0x1;    //	extra bits[5]
  uint8_t ssb_subcarrier_offset = (uint8_t)mac->mib->ssb_SubcarrierOffset;

  frame = frame << 4;
  frame = frame | frame_number_4lsb;
  if(ssb_length == 64){
    mac->frequency_range = FR2;
    for (int i=0; i<3; i++)
      ssb_index += (((extra_bits>>(7-i))&0x01)<<(3+i));
  }else{
    mac->frequency_range = FR1;
    if(ssb_subcarrier_offset_msb){
      ssb_subcarrier_offset = ssb_subcarrier_offset | 0x10;
    }
  }

#ifdef DEBUG_MIB
  uint8_t half_frame_bit = ( extra_bits >> 4 ) & 0x1; //	extra bits[4]
  LOG_I(MAC,"system frame number(6 MSB bits): %d\n",  mac->mib->systemFrameNumber.buf[0]);
  LOG_I(MAC,"system frame number(with LSB): %d\n", (int)frame);
  LOG_I(MAC,"subcarrier spacing (0=15or60, 1=30or120): %d\n", (int)mac->mib->subCarrierSpacingCommon);
  LOG_I(MAC,"ssb carrier offset(with MSB):  %d\n", (int)ssb_subcarrier_offset);
  LOG_I(MAC,"dmrs type A position (0=pos2,1=pos3): %d\n", (int)mac->mib->dmrs_TypeA_Position);
  LOG_I(MAC,"controlResourceSetZero: %d\n", (int)mac->mib->pdcch_ConfigSIB1.controlResourceSetZero);
  LOG_I(MAC,"searchSpaceZero: %d\n", (int)mac->mib->pdcch_ConfigSIB1.searchSpaceZero);
  LOG_I(MAC,"cell barred (0=barred,1=notBarred): %d\n", (int)mac->mib->cellBarred);
  LOG_I(MAC,"intra frequency reselection (0=allowed,1=notAllowed): %d\n", (int)mac->mib->intraFreqReselection);
  LOG_I(MAC,"half frame bit(extra bits):    %d\n", (int)half_frame_bit);
  LOG_I(MAC,"ssb index(extra bits):         %d\n", (int)ssb_index);
#endif

  //storing ssb index in the mac structure
  mac->mib_ssb = ssb_index;
  mac->ssb_subcarrier_offset = ssb_subcarrier_offset;

  uint8_t scs_ssb;
  uint32_t band;
  uint16_t ssb_start_symbol;

  if (get_softmodem_params()->sa == 1) {

    scs_ssb = get_softmodem_params()->numerology;
    band = mac->nr_band;
    ssb_start_symbol = get_ssb_start_symbol(band,scs_ssb,ssb_index);

    if (mac->common_configuration_complete == 0)
      nr_ue_sib1_scheduler(module_id,
                           cc_id,
                           ssb_start_symbol,
                           frame,
                           ssb_subcarrier_offset,
                           ssb_index,
                           ssb_start_subcarrier,
                           mac->frequency_range);
  }
  else {
    NR_ServingCellConfigCommon_t *scc = mac->scc;
    scs_ssb = *scc->ssbSubcarrierSpacing;
    band = *scc->downlinkConfigCommon->frequencyInfoDL->frequencyBandList.list.array[0];
    ssb_start_symbol = get_ssb_start_symbol(band,scs_ssb,ssb_index);
  }

  mac->dl_config_request.sfn = frame;
  mac->dl_config_request.slot = ssb_start_symbol/14;

  return 0;
}

int8_t nr_ue_decode_BCCH_DL_SCH(module_id_t module_id,
                                int cc_id,
                                unsigned int gNB_index,
                                uint8_t ack_nack,
                                uint8_t *pduP,
                                uint32_t pdu_len) {
  if(ack_nack) {
    LOG_D(NR_MAC, "Decoding NR-BCCH-DL-SCH-Message (SIB1 or SI)\n");
    nr_mac_rrc_data_ind_ue(module_id, cc_id, gNB_index, 0, 0, 0, NR_BCCH_DL_SCH, (uint8_t *) pduP, pdu_len);
  }
  else
    LOG_E(NR_MAC, "Got NACK on NR-BCCH-DL-SCH-Message (SIB1 or SI)\n");
  return 0;
}

//  TODO: change to UE parameter, scs: 15KHz, slot duration: 1ms
uint32_t get_ssb_frame(uint32_t test){
  return test;
}

/*
 * This code contains all the functions needed to process all dci fields.
 * These tables and functions are going to be called by function nr_ue_process_dci
 */
int8_t nr_ue_process_dci_freq_dom_resource_assignment(nfapi_nr_ue_pusch_pdu_t *pusch_config_pdu,
						      fapi_nr_dl_config_dlsch_pdu_rel15_t *dlsch_config_pdu,
						      uint16_t n_RB_ULBWP,
						      uint16_t n_RB_DLBWP,
						      uint16_t riv
						      ){

  /*
   * TS 38.214 subclause 5.1.2.2 Resource allocation in frequency domain (downlink)
   * when the scheduling grant is received with DCI format 1_0, then downlink resource allocation type 1 is used
   */
  if(dlsch_config_pdu != NULL){

    /*
     * TS 38.214 subclause 5.1.2.2.1 Downlink resource allocation type 0
     */
    /*
     * TS 38.214 subclause 5.1.2.2.2 Downlink resource allocation type 1
     */
    dlsch_config_pdu->number_rbs = NRRIV2BW(riv,n_RB_DLBWP);
    dlsch_config_pdu->start_rb   = NRRIV2PRBOFFSET(riv,n_RB_DLBWP);

    // Sanity check in case a false or erroneous DCI is received
    if ((dlsch_config_pdu->number_rbs < 1 ) || (dlsch_config_pdu->number_rbs > n_RB_DLBWP - dlsch_config_pdu->start_rb)) {
      // DCI is invalid!
      LOG_W(MAC, "Frequency domain assignment values are invalid! #RBs: %d, Start RB: %d, n_RB_DLBWP: %d \n", dlsch_config_pdu->number_rbs, dlsch_config_pdu->start_rb, n_RB_DLBWP);
      return -1;
    }

    LOG_D(MAC,"DLSCH riv = %i\n", riv);
    LOG_D(MAC,"DLSCH n_RB_DLBWP = %i\n", n_RB_DLBWP);
    LOG_D(MAC,"DLSCH number_rbs = %i\n", dlsch_config_pdu->number_rbs);
    LOG_D(MAC,"DLSCH start_rb = %i\n", dlsch_config_pdu->start_rb);

  }
  if(pusch_config_pdu != NULL){
    /*
     * TS 38.214 subclause 6.1.2.2 Resource allocation in frequency domain (uplink)
     */
    /*
     * TS 38.214 subclause 6.1.2.2.1 Uplink resource allocation type 0
     */
    /*
     * TS 38.214 subclause 6.1.2.2.2 Uplink resource allocation type 1
     */

    pusch_config_pdu->rb_size  = NRRIV2BW(riv,n_RB_ULBWP);
    pusch_config_pdu->rb_start = NRRIV2PRBOFFSET(riv,n_RB_ULBWP);

    // Sanity check in case a false or erroneous DCI is received
    if ((pusch_config_pdu->rb_size < 1) || (pusch_config_pdu->rb_size > n_RB_ULBWP - pusch_config_pdu->rb_start)) {
      // DCI is invalid!
      LOG_W(MAC, "Frequency domain assignment values are invalid! #RBs: %d, Start RB: %d, n_RB_ULBWP: %d \n",pusch_config_pdu->rb_size, pusch_config_pdu->rb_start, n_RB_ULBWP);
      return -1;
    }
    LOG_D(MAC,"ULSCH riv = %i\n", riv);
    LOG_D(MAC,"ULSCH n_RB_DLBWP = %i\n", n_RB_ULBWP);
    LOG_D(MAC,"ULSCH number_rbs = %i\n", pusch_config_pdu->rb_size);
    LOG_D(MAC,"ULSCH start_rb = %i\n", pusch_config_pdu->rb_start);
  }
  return 0;
}

int8_t nr_ue_process_dci_time_dom_resource_assignment(NR_UE_MAC_INST_t *mac,
                                                      NR_PUSCH_TimeDomainResourceAllocationList_t *pusch_TimeDomainAllocationList,
                                                      NR_PDSCH_TimeDomainResourceAllocationList_t *pdsch_TimeDomainAllocationList,
						      nfapi_nr_ue_pusch_pdu_t *pusch_config_pdu,
						      fapi_nr_dl_config_dlsch_pdu_rel15_t *dlsch_config_pdu,
						      uint8_t time_domain_ind,
                                                      int default_abc,
                                                      bool use_default){

  int dmrs_typeA_pos = (mac->scc != NULL) ? mac->scc->dmrs_TypeA_Position : mac->mib->dmrs_TypeA_Position;

//  uint8_t k_offset=0;
  int sliv_S=0;
  int sliv_L=0;
  uint8_t mu_pusch = 1;

  // definition table j Table 6.1.2.1.1-4
  uint8_t j = (mu_pusch==3)?3:(mu_pusch==2)?2:1;
  uint8_t table_6_1_2_1_1_2_time_dom_res_alloc_A[16][3]={ // for PUSCH from TS 38.214 subclause 6.1.2.1.1
    {j,  0,14}, // row index 1
    {j,  0,12}, // row index 2
    {j,  0,10}, // row index 3
    {j,  2,10}, // row index 4
    {j,  4,10}, // row index 5
    {j,  4,8},  // row index 6
    {j,  4,6},  // row index 7
    {j+1,0,14}, // row index 8
    {j+1,0,12}, // row index 9
    {j+1,0,10}, // row index 10
    {j+2,0,14}, // row index 11
    {j+2,0,12}, // row index 12
    {j+2,0,10}, // row index 13
    {j,  8,6},  // row index 14
    {j+3,0,14}, // row index 15
    {j+3,0,10}  // row index 16
  };
  /*uint8_t table_6_1_2_1_1_3_time_dom_res_alloc_A_extCP[16][3]={ // for PUSCH from TS 38.214 subclause 6.1.2.1.1
    {j,  0,8},  // row index 1
    {j,  0,12}, // row index 2
    {j,  0,10}, // row index 3
    {j,  2,10}, // row index 4
    {j,  4,4},  // row index 5
    {j,  4,8},  // row index 6
    {j,  4,6},  // row index 7
    {j+1,0,8},  // row index 8
    {j+1,0,12}, // row index 9
    {j+1,0,10}, // row index 10
    {j+2,0,6},  // row index 11
    {j+2,0,12}, // row index 12
    {j+2,0,10}, // row index 13
    {j,  8,4},  // row index 14
    {j+3,0,8},  // row index 15
    {j+3,0,10}  // row index 16
    };*/

  /*
   * TS 38.214 subclause 5.1.2.1 Resource allocation in time domain (downlink)
   */
  if(dlsch_config_pdu != NULL){
    if (pdsch_TimeDomainAllocationList && use_default==false) {

      if (time_domain_ind >= pdsch_TimeDomainAllocationList->list.count) {
        LOG_E(MAC, "time_domain_ind %d >= pdsch->TimeDomainAllocationList->list.count %d\n",
              time_domain_ind, pdsch_TimeDomainAllocationList->list.count);
        dlsch_config_pdu->start_symbol   = 0;
        dlsch_config_pdu->number_symbols = 0;
        return -1;
      }

      int startSymbolAndLength = pdsch_TimeDomainAllocationList->list.array[time_domain_ind]->startSymbolAndLength;
      int S,L;
      SLIV2SL(startSymbolAndLength,&S,&L);
      dlsch_config_pdu->start_symbol=S;
      dlsch_config_pdu->number_symbols=L;

      LOG_D(MAC,"SLIV = %i\n", startSymbolAndLength);
      LOG_D(MAC,"start_symbol = %i\n", dlsch_config_pdu->start_symbol);
      LOG_D(MAC,"number_symbols = %i\n", dlsch_config_pdu->number_symbols);

    }
    else {// Default configuration from tables

      get_info_from_tda_tables(default_abc,
                               time_domain_ind,
                               dmrs_typeA_pos,
                               1, // normal CP
                               &sliv_S,
                               &sliv_L);

      dlsch_config_pdu->number_symbols = sliv_L;
      dlsch_config_pdu->start_symbol = sliv_S;
    }
  }	/*
	 * TS 38.214 subclause 6.1.2.1 Resource allocation in time domain (uplink)
	 */
  if(pusch_config_pdu != NULL){
    if (pusch_TimeDomainAllocationList && use_default==false) {
      if (time_domain_ind >= pusch_TimeDomainAllocationList->list.count) {
        LOG_E(MAC, "time_domain_ind %d >= pusch->TimeDomainAllocationList->list.count %d\n",
              time_domain_ind, pusch_TimeDomainAllocationList->list.count);
        pusch_config_pdu->start_symbol_index=0;
        pusch_config_pdu->nr_of_symbols=0;
        return -1;
      }
      
      LOG_D(NR_MAC,"Filling Time-Domain Allocation from pusch_TimeDomainAllocationList\n");
      int startSymbolAndLength = pusch_TimeDomainAllocationList->list.array[time_domain_ind]->startSymbolAndLength;
      int S,L;
      SLIV2SL(startSymbolAndLength,&S,&L);
      pusch_config_pdu->start_symbol_index=S;
      pusch_config_pdu->nr_of_symbols=L;
    }
    else {
      LOG_D(NR_MAC,"Filling Time-Domain Allocation from tables\n");
//      k_offset = table_6_1_2_1_1_2_time_dom_res_alloc_A[time_domain_ind-1][0];
      sliv_S   = table_6_1_2_1_1_2_time_dom_res_alloc_A[time_domain_ind][1];
      sliv_L   = table_6_1_2_1_1_2_time_dom_res_alloc_A[time_domain_ind][2];
      // k_offset = table_6_1_2_1_1_3_time_dom_res_alloc_A_extCP[nr_pdci_info_extracted->time_dom_resource_assignment][0];
      // sliv_S   = table_6_1_2_1_1_3_time_dom_res_alloc_A_extCP[nr_pdci_info_extracted->time_dom_resource_assignment][1];
      // sliv_L   = table_6_1_2_1_1_3_time_dom_res_alloc_A_extCP[nr_pdci_info_extracted->time_dom_resource_assignment][2];
      pusch_config_pdu->nr_of_symbols = sliv_L;
      pusch_config_pdu->start_symbol_index = sliv_S;
    }
    LOG_D(NR_MAC,"start_symbol = %i\n", pusch_config_pdu->start_symbol_index);
    LOG_D(NR_MAC,"number_symbols = %i\n", pusch_config_pdu->nr_of_symbols);
  }
  return 0;
}

int nr_ue_process_dci_indication_pdu(module_id_t module_id,int cc_id, int gNB_index, frame_t frame, int slot, fapi_nr_dci_indication_pdu_t *dci) {

  NR_UE_MAC_INST_t *mac = get_mac_inst(module_id);
  dci_pdu_rel15_t *def_dci_pdu_rel15 = &mac->def_dci_pdu_rel15[dci->dci_format];

  if ((dci->rnti != mac->crnti) && (dci->rnti != mac->ra.ra_rnti)) {
      LOG_D(MAC,"We skip for the received dci indication rnti %4x != mac->crnti %4x  frame slot %4d.%2d  RA state %d\n",
                    dci->rnti, mac->crnti, frame, slot, mac->ra.ra_state);
      return 0;
  }

  LOG_D(MAC,"Received dci indication (rnti %x,dci format %d,n_CCE %d,payloadSize %d,payload %llx)\n",
	dci->rnti,dci->dci_format,dci->n_CCE,dci->payloadSize,*(unsigned long long*)dci->payloadBits);
  int8_t ret = nr_extract_dci_info(mac, dci->dci_format, dci->payloadSize, dci->rnti, (uint64_t *)dci->payloadBits, def_dci_pdu_rel15);
  if ((ret&1) == 1) return -1;
  else if (ret == 2) {
    dci->dci_format = NR_UL_DCI_FORMAT_0_0;
    def_dci_pdu_rel15 = &mac->def_dci_pdu_rel15[dci->dci_format];
  }
  int8_t ret_proc = nr_ue_process_dci(module_id, cc_id, gNB_index, frame, slot, def_dci_pdu_rel15, dci);
  return ret_proc;
}

int8_t nr_ue_process_dci(module_id_t module_id, int cc_id, uint8_t gNB_index, frame_t frame, int slot, dci_pdu_rel15_t *dci, fapi_nr_dci_indication_pdu_t *dci_ind) {

  uint16_t rnti = dci_ind->rnti;
  uint8_t dci_format = dci_ind->dci_format;
  int ret = 0;
  int pucch_res_set_cnt = 0, valid = 0;
  frame_t frame_tx = 0;
  int slot_tx = 0;
  bool valid_ptrs_setup = 0;
  NR_UE_MAC_INST_t *mac = get_mac_inst(module_id);
  RA_config_t *ra = &mac->ra;
  fapi_nr_dl_config_request_t *dl_config = &mac->dl_config_request;
  uint8_t is_Msg3 = 0;
  int default_abc = 1;

  uint16_t n_RB_DLBWP;
  if (mac->DLbwp[0]) n_RB_DLBWP = NRRIV2BW(mac->DLbwp[0]->bwp_Common->genericParameters.locationAndBandwidth, MAX_BWP_SIZE);
  else if (mac->scc_SIB) n_RB_DLBWP =  NRRIV2BW(mac->scc_SIB->uplinkConfigCommon->initialUplinkBWP.genericParameters.locationAndBandwidth,MAX_BWP_SIZE);
  else n_RB_DLBWP = mac->type0_PDCCH_CSS_config.num_rbs;

  LOG_D(MAC, "In %s: Processing received DCI format %s (DL BWP %d)\n", __FUNCTION__, dci_formats[dci_format], n_RB_DLBWP);

  switch(dci_format){
  case NR_UL_DCI_FORMAT_0_0: {
    /*
     *  with CRC scrambled by C-RNTI or CS-RNTI or new-RNTI or TC-RNTI
     *    0  IDENTIFIER_DCI_FORMATS:
     *    10 FREQ_DOM_RESOURCE_ASSIGNMENT_UL: PUSCH hopping with resource allocation type 1 not considered
     *    12 TIME_DOM_RESOURCE_ASSIGNMENT: 0, 1, 2, 3, or 4 bits as defined in Subclause 6.1.2.1 of [6, TS 38.214]. The bitwidth for this field is determined as log2(I) bits,
     *    17 FREQ_HOPPING_FLAG: 0 bit if only resource allocation type 0
     *    24 MCS:
     *    25 NDI:
     *    26 RV:
     *    27 HARQ_PROCESS_NUMBER:
     *    32 TPC_PUSCH:
     *    49 PADDING_NR_DCI: (Note 2) If DCI format 0_0 is monitored in common search space
     *    50 SUL_IND_0_0:
     */
    // Calculate the slot in which ULSCH should be scheduled. This is current slot + K2,
    // where K2 is the offset between the slot in which UL DCI is received and the slot
    // in which ULSCH should be scheduled. K2 is configured in RRC configuration.  
    // todo:
    // - SUL_IND_0_0

    // Schedule PUSCH
    ret = nr_ue_pusch_scheduler(mac, is_Msg3, frame, slot, &frame_tx, &slot_tx, dci->time_domain_assignment.val);

    if (ret != -1){

      // Get UL config request corresponding slot_tx
      fapi_nr_ul_config_request_t *ul_config = get_ul_config_request(mac, slot_tx);

      if (!ul_config) {
        LOG_W(MAC, "In %s: ul_config request is NULL. Probably due to unexpected UL DCI in frame.slot %d.%d. Ignoring DCI!\n", __FUNCTION__, frame, slot);
        return -1;
      }

      AssertFatal(ul_config->number_pdus<FAPI_NR_UL_CONFIG_LIST_NUM, "ul_config->number_pdus %d out of bounds\n",ul_config->number_pdus);
      nfapi_nr_ue_pusch_pdu_t *pusch_config_pdu = &ul_config->ul_config_list[ul_config->number_pdus].pusch_config_pdu;

      fill_ul_config(ul_config, frame_tx, slot_tx, FAPI_NR_UL_CONFIG_TYPE_PUSCH);

      // Config PUSCH PDU
      ret = nr_config_pusch_pdu(mac, pusch_config_pdu, dci, NULL, rnti, &dci_format);

    }
    
    break;
  }

  case NR_UL_DCI_FORMAT_0_1: {
    /*
     *  with CRC scrambled by C-RNTI or CS-RNTI or SP-CSI-RNTI or new-RNTI
     *    0  IDENTIFIER_DCI_FORMATS:
     *    1  CARRIER_IND
     *    2  SUL_IND_0_1
     *    7  BANDWIDTH_PART_IND
     *    10 FREQ_DOM_RESOURCE_ASSIGNMENT_UL: PUSCH hopping with resource allocation type 1 not considered
     *    12 TIME_DOM_RESOURCE_ASSIGNMENT: 0, 1, 2, 3, or 4 bits as defined in Subclause 6.1.2.1 of [6, TS 38.214]. The bitwidth for this field is determined as log2(I) bits,
     *    17 FREQ_HOPPING_FLAG: 0 bit if only resource allocation type 0
     *    24 MCS:
     *    25 NDI:
     *    26 RV:
     *    27 HARQ_PROCESS_NUMBER:
     *    29 FIRST_DAI
     *    30 SECOND_DAI
     *    32 TPC_PUSCH:
     *    36 SRS_RESOURCE_IND:
     *    37 PRECOD_NBR_LAYERS:
     *    38 ANTENNA_PORTS:
     *    40 SRS_REQUEST:
     *    42 CSI_REQUEST:
     *    43 CBGTI
     *    45 PTRS_DMRS
     *    46 BETA_OFFSET_IND
     *    47 DMRS_SEQ_INI
     *    48 UL_SCH_IND
     *    49 PADDING_NR_DCI: (Note 2) If DCI format 0_0 is monitored in common search space
     */
    // TODO: 
    // - FIRST_DAI
    // - SECOND_DAI
    // - SRS_RESOURCE_IND

    // Schedule PUSCH
    ret = nr_ue_pusch_scheduler(mac, is_Msg3, frame, slot, &frame_tx, &slot_tx, dci->time_domain_assignment.val);

    if (ret != -1){

      // Get UL config request corresponding slot_tx
      fapi_nr_ul_config_request_t *ul_config = get_ul_config_request(mac, slot_tx);

      if (!ul_config) {
        LOG_W(MAC, "In %s: ul_config request is NULL. Probably due to unexpected UL DCI in frame.slot %d.%d. Ignoring DCI!\n", __FUNCTION__, frame, slot);
        return -1;
      }
      ul_config->number_pdus = 0;
      AssertFatal(ul_config->number_pdus < sizeof(ul_config->ul_config_list) / sizeof(ul_config->ul_config_list[0]),
                  "Number of PDUS in ul_config = %d > ul_config_list num elements", ul_config->number_pdus);
      nfapi_nr_ue_pusch_pdu_t *pusch_config_pdu = &ul_config->ul_config_list[ul_config->number_pdus].pusch_config_pdu;

      fill_ul_config(ul_config, frame_tx, slot_tx, FAPI_NR_UL_CONFIG_TYPE_PUSCH);

      // Config PUSCH PDU
      ret = nr_config_pusch_pdu(mac, pusch_config_pdu, dci, NULL, rnti, &dci_format);

    } else AssertFatal(1==0,"Cannot schedule PUSCH\n");
    break;
  }

  case NR_DL_DCI_FORMAT_1_0: {
    /*
     *  with CRC scrambled by C-RNTI or CS-RNTI or new-RNTI
     *    0  IDENTIFIER_DCI_FORMATS:
     *    11 FREQ_DOM_RESOURCE_ASSIGNMENT_DL:
     *    12 TIME_DOM_RESOURCE_ASSIGNMENT: 0, 1, 2, 3, or 4 bits as defined in Subclause 5.1.2.1 of [6, TS 38.214]. The bitwidth for this field is determined as log2(I) bits,
     *    13 VRB_TO_PRB_MAPPING: 0 bit if only resource allocation type 0
     *    24 MCS:
     *    25 NDI:
     *    26 RV:
     *    27 HARQ_PROCESS_NUMBER:
     *    28 DAI_: For format1_1: 4 if more than one serving cell are configured in the DL and the higher layer parameter HARQ-ACK-codebook=dynamic, where the 2 MSB bits are the counter DAI and the 2 LSB bits are the total DAI
     *    33 TPC_PUCCH:
     *    34 PUCCH_RESOURCE_IND:
     *    35 PDSCH_TO_HARQ_FEEDBACK_TIME_IND:
     *    55 RESERVED_NR_DCI
     *  with CRC scrambled by P-RNTI
     *    8  SHORT_MESSAGE_IND
     *    9  SHORT_MESSAGES
     *    11 FREQ_DOM_RESOURCE_ASSIGNMENT_DL:
     *    12 TIME_DOM_RESOURCE_ASSIGNMENT: 0, 1, 2, 3, or 4 bits as defined in Subclause 5.1.2.1 of [6, TS 38.214]. The bitwidth for this field is determined as log2(I) bits,
     *    13 VRB_TO_PRB_MAPPING: 0 bit if only resource allocation type 0
     *    24 MCS:
     *    31 TB_SCALING
     *    55 RESERVED_NR_DCI
     *  with CRC scrambled by SI-RNTI
     *    11 FREQ_DOM_RESOURCE_ASSIGNMENT_DL:
     *    12 TIME_DOM_RESOURCE_ASSIGNMENT: 0, 1, 2, 3, or 4 bits as defined in Subclause 5.1.2.1 of [6, TS 38.214]. The bitwidth for this field is determined as log2(I) bits,
     *    13 VRB_TO_PRB_MAPPING: 0 bit if only resource allocation type 0
     *    24 MCS:
     *    26 RV:
     *    55 RESERVED_NR_DCI
     *  with CRC scrambled by RA-RNTI
     *    11 FREQ_DOM_RESOURCE_ASSIGNMENT_DL:
     *    12 TIME_DOM_RESOURCE_ASSIGNMENT: 0, 1, 2, 3, or 4 bits as defined in Subclause 5.1.2.1 of [6, TS 38.214]. The bitwidth for this field is determined as log2(I) bits,
     *    13 VRB_TO_PRB_MAPPING: 0 bit if only resource allocation type 0
     *    24 MCS:
     *    31 TB_SCALING
     *    55 RESERVED_NR_DCI
     *  with CRC scrambled by TC-RNTI
     *    0  IDENTIFIER_DCI_FORMATS:
     *    11 FREQ_DOM_RESOURCE_ASSIGNMENT_DL:
     *    12 TIME_DOM_RESOURCE_ASSIGNMENT: 0, 1, 2, 3, or 4 bits as defined in Subclause 5.1.2.1 of [6, TS 38.214]. The bitwidth for this field is determined as log2(I) bits,
     *    13 VRB_TO_PRB_MAPPING: 0 bit if only resource allocation type 0
     *    24 MCS:
     *    25 NDI:
     *    26 RV:
     *    27 HARQ_PROCESS_NUMBER:
     *    28 DAI_: For format1_1: 4 if more than one serving cell are configured in the DL and the higher layer parameter HARQ-ACK-codebook=dynamic, where the 2 MSB bits are the counter DAI and the 2 LSB bits are the total DAI
     *    33 TPC_PUCCH:
     */

    dl_config->dl_config_list[dl_config->number_pdus].dlsch_config_pdu.rnti = rnti;
    fapi_nr_dl_config_dlsch_pdu_rel15_t *dlsch_config_pdu_1_0 = &dl_config->dl_config_list[dl_config->number_pdus].dlsch_config_pdu.dlsch_config_rel15;

    NR_PDSCH_Config_t *pdsch_config= (mac->DLbwp[0]) ? mac->DLbwp[0]->bwp_Dedicated->pdsch_Config->choice.setup : NULL;
    int is_common=0;
    if(rnti == SI_RNTI) {
      NR_Type0_PDCCH_CSS_config_t type0_PDCCH_CSS_config = mac->type0_PDCCH_CSS_config;
      default_abc = type0_PDCCH_CSS_config.type0_pdcch_ss_mux_pattern;
      dl_config->dl_config_list[dl_config->number_pdus].pdu_type = FAPI_NR_DL_CONFIG_TYPE_SI_DLSCH;
      dlsch_config_pdu_1_0->BWPSize = mac->type0_PDCCH_CSS_config.num_rbs;
      dlsch_config_pdu_1_0->BWPStart = mac->type0_PDCCH_CSS_config.cset_start_rb;
      dlsch_config_pdu_1_0->SubcarrierSpacing = mac->mib->subCarrierSpacingCommon;
      if (pdsch_config) pdsch_config->dmrs_DownlinkForPDSCH_MappingTypeA->choice.setup->dmrs_AdditionalPosition = NULL; // For PDSCH with mapping type A, the UE shall assume dmrs-AdditionalPosition='pos2'
    } else {
      if (ra->RA_window_cnt >= 0 && rnti == ra->ra_rnti){
        dl_config->dl_config_list[dl_config->number_pdus].pdu_type = FAPI_NR_DL_CONFIG_TYPE_RA_DLSCH;
      } else {
        dl_config->dl_config_list[dl_config->number_pdus].pdu_type = FAPI_NR_DL_CONFIG_TYPE_DLSCH;
      }
      if( (ra->RA_window_cnt >= 0 && rnti == ra->ra_rnti) || (rnti == ra->t_crnti) ) {
        if (mac->scc == NULL) { // use coreset0
          dlsch_config_pdu_1_0->BWPSize = mac->type0_PDCCH_CSS_config.num_rbs;
          dlsch_config_pdu_1_0->BWPStart = mac->type0_PDCCH_CSS_config.cset_start_rb;
          is_common=1;
        }
        else {
          dlsch_config_pdu_1_0->BWPSize = NRRIV2BW(mac->scc->downlinkConfigCommon->initialDownlinkBWP->genericParameters.locationAndBandwidth, MAX_BWP_SIZE);
          dlsch_config_pdu_1_0->BWPStart = NRRIV2PRBOFFSET(mac->scc->downlinkConfigCommon->initialDownlinkBWP->genericParameters.locationAndBandwidth, MAX_BWP_SIZE);
        }
        if (!get_softmodem_params()->sa) { // NSA mode is not using the Initial BWP
          dlsch_config_pdu_1_0->BWPStart = NRRIV2PRBOFFSET(mac->DLbwp[0]->bwp_Common->genericParameters.locationAndBandwidth, MAX_BWP_SIZE);
          pdsch_config = mac->DLbwp[0]->bwp_Dedicated->pdsch_Config->choice.setup;
        }
      } else if (mac->DLbwp[0]) {
        dlsch_config_pdu_1_0->BWPSize = NRRIV2BW(mac->DLbwp[0]->bwp_Common->genericParameters.locationAndBandwidth, MAX_BWP_SIZE);
        dlsch_config_pdu_1_0->BWPStart = NRRIV2PRBOFFSET(mac->DLbwp[0]->bwp_Common->genericParameters.locationAndBandwidth, MAX_BWP_SIZE);
        dlsch_config_pdu_1_0->SubcarrierSpacing = mac->DLbwp[0]->bwp_Common->genericParameters.subcarrierSpacing;
        pdsch_config = mac->DLbwp[0]->bwp_Dedicated->pdsch_Config->choice.setup;
      } else if (mac->scc_SIB) {
        dlsch_config_pdu_1_0->BWPSize = NRRIV2BW(mac->scc_SIB->downlinkConfigCommon.initialDownlinkBWP.genericParameters.locationAndBandwidth, MAX_BWP_SIZE);
        dlsch_config_pdu_1_0->BWPStart = NRRIV2PRBOFFSET(mac->scc_SIB->downlinkConfigCommon.initialDownlinkBWP.genericParameters.locationAndBandwidth, MAX_BWP_SIZE);
        dlsch_config_pdu_1_0->SubcarrierSpacing = mac->scc_SIB->downlinkConfigCommon.initialDownlinkBWP.genericParameters.subcarrierSpacing;
        pdsch_config = NULL;
      }
    }

    /* IDENTIFIER_DCI_FORMATS */
    /* FREQ_DOM_RESOURCE_ASSIGNMENT_DL */
    if (nr_ue_process_dci_freq_dom_resource_assignment(NULL,dlsch_config_pdu_1_0,0,dlsch_config_pdu_1_0->BWPSize,dci->frequency_domain_assignment.val) < 0) {
      LOG_W(MAC, "[%d.%d] Invalid frequency_domain_assignment. Possibly due to false DCI. Ignoring DCI!\n", frame, slot);
      return -1;
    }


    NR_PDSCH_TimeDomainResourceAllocationList_t *pdsch_TimeDomainAllocationList = NULL;
    if (mac->DLbwp[0] &&
        mac->DLbwp[0]->bwp_Dedicated &&
        mac->DLbwp[0]->bwp_Dedicated->pdsch_Config &&
        mac->DLbwp[0]->bwp_Dedicated->pdsch_Config->choice.setup->pdsch_TimeDomainAllocationList)
      pdsch_TimeDomainAllocationList = mac->DLbwp[0]->bwp_Dedicated->pdsch_Config->choice.setup->pdsch_TimeDomainAllocationList->choice.setup;
    else if (mac->DLbwp[0] && mac->DLbwp[0]->bwp_Common->pdsch_ConfigCommon->choice.setup->pdsch_TimeDomainAllocationList)
      pdsch_TimeDomainAllocationList = mac->DLbwp[0]->bwp_Common->pdsch_ConfigCommon->choice.setup->pdsch_TimeDomainAllocationList;
    else if (mac->scc_SIB && mac->scc_SIB->downlinkConfigCommon.initialDownlinkBWP.pdsch_ConfigCommon->choice.setup)
      pdsch_TimeDomainAllocationList = mac->scc_SIB->downlinkConfigCommon.initialDownlinkBWP.pdsch_ConfigCommon->choice.setup->pdsch_TimeDomainAllocationList;

    /* TIME_DOM_RESOURCE_ASSIGNMENT */
    if (nr_ue_process_dci_time_dom_resource_assignment(mac,NULL,pdsch_TimeDomainAllocationList,NULL,dlsch_config_pdu_1_0,dci->time_domain_assignment.val,default_abc,rnti==SI_RNTI) < 0) {
      LOG_W(MAC, "[%d.%d] Invalid time_domain_assignment. Possibly due to false DCI. Ignoring DCI!\n", frame, slot);
      return -1;
    }
    int mappingtype = pdsch_TimeDomainAllocationList ? pdsch_TimeDomainAllocationList->list.array[dci->time_domain_assignment.val]->mappingType : ((dlsch_config_pdu_1_0->start_symbol <= 3)? typeA: typeB);

    /* dmrs symbol positions*/
    dlsch_config_pdu_1_0->dlDmrsSymbPos = fill_dmrs_mask(pdsch_config,
                                                         (get_softmodem_params()->nsa) ? mac->scc->dmrs_TypeA_Position : mac->mib->dmrs_TypeA_Position,
                                                         dlsch_config_pdu_1_0->number_symbols,
                                                         dlsch_config_pdu_1_0->start_symbol,
                                                         mappingtype);
    dlsch_config_pdu_1_0->dmrsConfigType = (mac->DLbwp[0] != NULL) ?
                                           (mac->DLbwp[0]->bwp_Dedicated->pdsch_Config->choice.setup->dmrs_DownlinkForPDSCH_MappingTypeA->choice.setup->dmrs_Type == NULL ? 0 : 1) : 0;
    /* number of DM-RS CDM groups without data according to subclause 5.1.6.2 of 3GPP TS 38.214 version 15.9.0 Release 15 */
    if (dlsch_config_pdu_1_0->number_symbols == 2)
      dlsch_config_pdu_1_0->n_dmrs_cdm_groups = 1;
    else
      dlsch_config_pdu_1_0->n_dmrs_cdm_groups = 2;
    /* VRB_TO_PRB_MAPPING */
    dlsch_config_pdu_1_0->vrb_to_prb_mapping = (dci->vrb_to_prb_mapping.val == 0) ? vrb_to_prb_mapping_non_interleaved:vrb_to_prb_mapping_interleaved;
    /* MCS TABLE INDEX */
    dlsch_config_pdu_1_0->mcs_table = (pdsch_config) ? ((pdsch_config->mcs_Table) ? (*pdsch_config->mcs_Table + 1) : 0) : 0;
    /* MCS */
    dlsch_config_pdu_1_0->mcs = dci->mcs;
    // Basic sanity check for MCS value to check for a false or erroneous DCI
    if (dlsch_config_pdu_1_0->mcs > 28) {
      LOG_W(MAC, "[%d.%d] MCS value %d out of bounds! Possibly due to false DCI. Ignoring DCI!\n", frame, slot, dlsch_config_pdu_1_0->mcs);
      return -1;
    }
    /* NDI (only if CRC scrambled by C-RNTI or CS-RNTI or new-RNTI or TC-RNTI)*/
    dlsch_config_pdu_1_0->ndi = dci->ndi;
    /* RV (only if CRC scrambled by C-RNTI or CS-RNTI or new-RNTI or TC-RNTI)*/
    dlsch_config_pdu_1_0->rv = dci->rv;
    /* HARQ_PROCESS_NUMBER (only if CRC scrambled by C-RNTI or CS-RNTI or new-RNTI or TC-RNTI)*/
    dlsch_config_pdu_1_0->harq_process_nbr = dci->harq_pid;
    /* TB_SCALING (only if CRC scrambled by P-RNTI or RA-RNTI) */
    // according to TS 38.214 Table 5.1.3.2-3
    if (dci->tb_scaling == 0) dlsch_config_pdu_1_0->scaling_factor_S = 1;
    if (dci->tb_scaling == 1) dlsch_config_pdu_1_0->scaling_factor_S = 0.5;
    if (dci->tb_scaling == 2) dlsch_config_pdu_1_0->scaling_factor_S = 0.25;
    if (dci->tb_scaling == 3) dlsch_config_pdu_1_0->scaling_factor_S = 0; // value not defined in table
    /* TPC_PUCCH (only if CRC scrambled by C-RNTI or CS-RNTI or new-RNTI or TC-RNTI)*/
    // according to TS 38.213 Table 7.2.1-1
    if (dci->tpc == 0) dlsch_config_pdu_1_0->accumulated_delta_PUCCH = -1;
    if (dci->tpc == 1) dlsch_config_pdu_1_0->accumulated_delta_PUCCH = 0;
    if (dci->tpc == 2) dlsch_config_pdu_1_0->accumulated_delta_PUCCH = 1;
    if (dci->tpc == 3) dlsch_config_pdu_1_0->accumulated_delta_PUCCH = 3;
    // Sanity check for pucch_resource_indicator value received to check for false DCI.
    valid = 0;
    if (mac->ULbwp[0] &&
        mac->ULbwp[0]->bwp_Dedicated &&
        mac->ULbwp[0]->bwp_Dedicated->pucch_Config &&
        mac->ULbwp[0]->bwp_Dedicated->pucch_Config->choice.setup&&
        mac->ULbwp[0]->bwp_Dedicated->pucch_Config->choice.setup->resourceSetToAddModList) {
      pucch_res_set_cnt = mac->ULbwp[0]->bwp_Dedicated->pucch_Config->choice.setup->resourceSetToAddModList->list.count;
      for (int id = 0; id < pucch_res_set_cnt; id++) {
	if (dci->pucch_resource_indicator < mac->ULbwp[0]->bwp_Dedicated->pucch_Config->choice.setup->resourceSetToAddModList->list.array[id]->resourceList.list.count) {
	  valid = 1;
	  break;
	}
      }
    }
    else if (mac->cg &&
             mac->cg->spCellConfig &&
             mac->cg->spCellConfig->spCellConfigDedicated &&
             mac->cg->spCellConfig->spCellConfigDedicated->uplinkConfig &&
             mac->cg->spCellConfig->spCellConfigDedicated->uplinkConfig->initialUplinkBWP &&
             mac->cg->spCellConfig->spCellConfigDedicated->uplinkConfig->initialUplinkBWP->pucch_Config &&
             mac->cg->spCellConfig->spCellConfigDedicated->uplinkConfig->initialUplinkBWP->pucch_Config->choice.setup &&
             mac->cg->spCellConfig->spCellConfigDedicated->uplinkConfig->initialUplinkBWP->pucch_Config->choice.setup->resourceSetToAddModList){
      pucch_res_set_cnt = mac->cg->spCellConfig->spCellConfigDedicated->uplinkConfig->initialUplinkBWP->pucch_Config->choice.setup->resourceSetToAddModList->list.count;
      for (int id = 0; id < pucch_res_set_cnt; id++) {
        if (dci->pucch_resource_indicator < mac->cg->spCellConfig->spCellConfigDedicated->uplinkConfig->initialUplinkBWP->pucch_Config->choice.setup->resourceSetToAddModList->list.array[id]->resourceList.list.count) {
          valid = 1;
          break;
        }
      }
    } else valid=1;
    if (!valid) {
      LOG_W(MAC, "[%d.%d] pucch_resource_indicator value %d is out of bounds. Possibly due to false DCI. Ignoring DCI!\n", frame, slot, dci->pucch_resource_indicator);
      return -1;
    }

   // set the harq status at MAC for feedback
   set_harq_status(mac,dci->pucch_resource_indicator,
                   dci->harq_pid,
                   dlsch_config_pdu_1_0->accumulated_delta_PUCCH,
                   1+dci->pdsch_to_harq_feedback_timing_indicator.val,
                   dci->dai[0].val,
                   dci_ind->n_CCE,dci_ind->N_CCE,is_common,
                   frame,slot);

    LOG_D(MAC,"(nr_ue_procedures.c) rnti = %x dl_config->number_pdus = %d\n",
	  dl_config->dl_config_list[dl_config->number_pdus].dlsch_config_pdu.rnti,
	  dl_config->number_pdus);
    LOG_D(MAC,"(nr_ue_procedures.c) frequency_domain_resource_assignment=%d \t number_rbs=%d \t start_rb=%d\n",
	  dci->frequency_domain_assignment.val,
	  dlsch_config_pdu_1_0->number_rbs,
	  dlsch_config_pdu_1_0->start_rb);
    LOG_D(MAC,"(nr_ue_procedures.c) time_domain_resource_assignment=%d \t number_symbols=%d \t start_symbol=%d\n",
	  dci->time_domain_assignment.val,
	  dlsch_config_pdu_1_0->number_symbols,
	  dlsch_config_pdu_1_0->start_symbol);
    LOG_D(MAC,"(nr_ue_procedures.c) vrb_to_prb_mapping=%d \n>>> mcs=%d\n>>> ndi=%d\n>>> rv=%d\n>>> harq_process_nbr=%d\n>>> dai=%d\n>>> scaling_factor_S=%f\n>>> tpc_pucch=%d\n>>> pucch_res_ind=%d\n>>> pdsch_to_harq_feedback_time_ind=%d\n",
	  dlsch_config_pdu_1_0->vrb_to_prb_mapping,
	  dlsch_config_pdu_1_0->mcs,
	  dlsch_config_pdu_1_0->ndi,
	  dlsch_config_pdu_1_0->rv,
	  dlsch_config_pdu_1_0->harq_process_nbr,
	  dci->dai[0].val,
	  dlsch_config_pdu_1_0->scaling_factor_S,
	  dlsch_config_pdu_1_0->accumulated_delta_PUCCH,
	  dci->pucch_resource_indicator,
	  1+dci->pdsch_to_harq_feedback_timing_indicator.val);

    //	    dl_config->dl_config_list[dl_config->number_pdus].dci_config_pdu.dci_config_rel15.N_RB_BWP = n_RB_DLBWP;
	    
    LOG_D(MAC,"(nr_ue_procedures.c) pdu_type=%d\n\n",dl_config->dl_config_list[dl_config->number_pdus].pdu_type);
            
    dl_config->number_pdus = dl_config->number_pdus + 1;

    break;
  }

  case NR_DL_DCI_FORMAT_1_1: {
    /*
     *  with CRC scrambled by C-RNTI or CS-RNTI or new-RNTI
     *    0  IDENTIFIER_DCI_FORMATS:
     *    1  CARRIER_IND:
     *    7  BANDWIDTH_PART_IND:
     *    11 FREQ_DOM_RESOURCE_ASSIGNMENT_DL:
     *    12 TIME_DOM_RESOURCE_ASSIGNMENT: 0, 1, 2, 3, or 4 bits as defined in Subclause 5.1.2.1 of [6, TS 38.214]. The bitwidth for this field is determined as log2(I) bits,
     *    13 VRB_TO_PRB_MAPPING: 0 bit if only resource allocation type 0
     *    14 PRB_BUNDLING_SIZE_IND:
     *    15 RATE_MATCHING_IND:
     *    16 ZP_CSI_RS_TRIGGER:
     *    18 TB1_MCS:
     *    19 TB1_NDI:
     *    20 TB1_RV:
     *    21 TB2_MCS:
     *    22 TB2_NDI:
     *    23 TB2_RV:
     *    27 HARQ_PROCESS_NUMBER:
     *    28 DAI_: For format1_1: 4 if more than one serving cell are configured in the DL and the higher layer parameter HARQ-ACK-codebook=dynamic, where the 2 MSB bits are the counter DAI and the 2 LSB bits are the total DAI
     *    33 TPC_PUCCH:
     *    34 PUCCH_RESOURCE_IND:
     *    35 PDSCH_TO_HARQ_FEEDBACK_TIME_IND:
     *    38 ANTENNA_PORTS:
     *    39 TCI:
     *    40 SRS_REQUEST:
     *    43 CBGTI:
     *    44 CBGFI:
     *    47 DMRS_SEQ_INI:
     */

    if (dci->bwp_indicator.val > 1) {
      LOG_W(NR_MAC,"[%d.%d] bwp_indicator %d > 1  Possibly due to false DCI. Ignoring DCI!\n", frame, slot,dci->bwp_indicator.val);
      return -1;
    }
    config_bwp_ue(mac, &dci->bwp_indicator.val, &dci_format);
    NR_BWP_Id_t dl_bwp_id = mac->DL_BWP_Id;
    NR_BWP_Id_t ul_bwp_id = mac->UL_BWP_Id;
    NR_PDSCH_Config_t *pdsch_Config=NULL;
    NR_BWP_DownlinkDedicated_t *bwpd=NULL;
    NR_BWP_DownlinkCommon_t *bwpc=NULL;
    NR_BWP_UplinkDedicated_t *ubwpd=NULL;
    NR_BWP_UplinkCommon_t *ubwpc=NULL;
    get_bwp_info(mac,dl_bwp_id,ul_bwp_id,&bwpd,&bwpc,&ubwpd,&ubwpc);

    pdsch_Config = bwpd->pdsch_Config->choice.setup;
    dl_config->dl_config_list[dl_config->number_pdus].pdu_type = FAPI_NR_DL_CONFIG_TYPE_DLSCH;
    dl_config->dl_config_list[dl_config->number_pdus].dlsch_config_pdu.rnti = rnti;

    fapi_nr_dl_config_dlsch_pdu_rel15_t *dlsch_config_pdu_1_1 = &dl_config->dl_config_list[dl_config->number_pdus].dlsch_config_pdu.dlsch_config_rel15;

    dlsch_config_pdu_1_1->BWPSize = NRRIV2BW(bwpc->genericParameters.locationAndBandwidth, MAX_BWP_SIZE);
    dlsch_config_pdu_1_1->BWPStart = NRRIV2PRBOFFSET(bwpc->genericParameters.locationAndBandwidth, MAX_BWP_SIZE);
    dlsch_config_pdu_1_1->SubcarrierSpacing = bwpc->genericParameters.subcarrierSpacing;

    /* IDENTIFIER_DCI_FORMATS */
    /* CARRIER_IND */
    /* BANDWIDTH_PART_IND */
    //    dlsch_config_pdu_1_1->bandwidth_part_ind = dci->bandwidth_part_ind;
    /* FREQ_DOM_RESOURCE_ASSIGNMENT_DL */
    if (nr_ue_process_dci_freq_dom_resource_assignment(NULL,dlsch_config_pdu_1_1,0,n_RB_DLBWP,dci->frequency_domain_assignment.val) < 0) {
      LOG_W(MAC, "[%d.%d] Invalid frequency_domain_assignment. Possibly due to false DCI. Ignoring DCI!\n", frame, slot);
      return -1;
    }
    /* TIME_DOM_RESOURCE_ASSIGNMENT */
    NR_PDSCH_TimeDomainResourceAllocationList_t *pdsch_TimeDomainAllocationList = choose_dl_tda_list(pdsch_Config,bwpc->pdsch_ConfigCommon->choice.setup);
    if (nr_ue_process_dci_time_dom_resource_assignment(mac,NULL,pdsch_TimeDomainAllocationList,NULL,dlsch_config_pdu_1_1,dci->time_domain_assignment.val,0,false) < 0) {
      LOG_W(MAC, "[%d.%d] Invalid time_domain_assignment. Possibly due to false DCI. Ignoring DCI!\n", frame, slot);
      return -1;
    }

    int mappingtype = pdsch_TimeDomainAllocationList ? pdsch_TimeDomainAllocationList->list.array[dci->time_domain_assignment.val]->mappingType : ((dlsch_config_pdu_1_1->start_symbol <= 3)? typeA: typeB);

    /* dmrs symbol positions*/
    dlsch_config_pdu_1_1->dlDmrsSymbPos = fill_dmrs_mask(pdsch_Config,
							 mac->scc? mac->scc->dmrs_TypeA_Position:mac->mib->dmrs_TypeA_Position,
							 dlsch_config_pdu_1_1->number_symbols,
                                                         dlsch_config_pdu_1_1->start_symbol,
                                                         mappingtype);

    dlsch_config_pdu_1_1->dmrsConfigType = pdsch_Config->dmrs_DownlinkForPDSCH_MappingTypeA->choice.setup->dmrs_Type == NULL ? NFAPI_NR_DMRS_TYPE1 : NFAPI_NR_DMRS_TYPE2;

    /* TODO: fix number of DM-RS CDM groups without data according to subclause 5.1.6.2 of 3GPP TS 38.214,
             using tables 7.3.1.2.2-1, 7.3.1.2.2-2, 7.3.1.2.2-3, 7.3.1.2.2-4 of 3GPP TS 38.212 */
    dlsch_config_pdu_1_1->n_dmrs_cdm_groups = 1;
    /* VRB_TO_PRB_MAPPING */
    if ((pdsch_Config->resourceAllocation == 1) && (pdsch_Config->vrb_ToPRB_Interleaver != NULL))
      dlsch_config_pdu_1_1->vrb_to_prb_mapping = (dci->vrb_to_prb_mapping.val == 0) ? vrb_to_prb_mapping_non_interleaved:vrb_to_prb_mapping_interleaved;
    /* PRB_BUNDLING_SIZE_IND */
    dlsch_config_pdu_1_1->prb_bundling_size_ind = dci->prb_bundling_size_indicator.val;
    /* RATE_MATCHING_IND */
    dlsch_config_pdu_1_1->rate_matching_ind = dci->rate_matching_indicator.val;
    /* ZP_CSI_RS_TRIGGER */
    dlsch_config_pdu_1_1->zp_csi_rs_trigger = dci->zp_csi_rs_trigger.val;
    /* MCS (for transport block 1)*/
    dlsch_config_pdu_1_1->mcs = dci->mcs;
    // Basic sanity check for MCS value to check for a false or erroneous DCI
    if (dlsch_config_pdu_1_1->mcs > 28) {
      LOG_W(MAC, "[%d.%d] MCS value %d out of bounds! Possibly due to false DCI. Ignoring DCI!\n", frame, slot, dlsch_config_pdu_1_1->mcs);
      return -1;
    }
    /* NDI (for transport block 1)*/
    dlsch_config_pdu_1_1->ndi = dci->ndi;
    /* RV (for transport block 1)*/
    dlsch_config_pdu_1_1->rv = dci->rv;
    /* MCS (for transport block 2)*/
    dlsch_config_pdu_1_1->tb2_mcs = dci->mcs2.val;
    // Basic sanity check for MCS value to check for a false or erroneous DCI
    if (dlsch_config_pdu_1_1->tb2_mcs > 28) {
      LOG_W(MAC, "[%d.%d] MCS value %d out of bounds! Possibly due to false DCI. Ignoring DCI!\n", frame, slot, dlsch_config_pdu_1_1->tb2_mcs);
      return -1;
    }
    /* NDI (for transport block 2)*/
    dlsch_config_pdu_1_1->tb2_ndi = dci->ndi2.val;
    /* RV (for transport block 2)*/
    dlsch_config_pdu_1_1->tb2_rv = dci->rv2.val;
    /* HARQ_PROCESS_NUMBER */
    dlsch_config_pdu_1_1->harq_process_nbr = dci->harq_pid;
    /* TPC_PUCCH */
    // according to TS 38.213 Table 7.2.1-1
    if (dci->tpc == 0) dlsch_config_pdu_1_1->accumulated_delta_PUCCH = -1;
    if (dci->tpc == 1) dlsch_config_pdu_1_1->accumulated_delta_PUCCH = 0;
    if (dci->tpc == 2) dlsch_config_pdu_1_1->accumulated_delta_PUCCH = 1;
    if (dci->tpc == 3) dlsch_config_pdu_1_1->accumulated_delta_PUCCH = 3;

    // Sanity check for pucch_resource_indicator value received to check for false DCI.
    valid = 0;
    pucch_res_set_cnt = ubwpd->pucch_Config->choice.setup->resourceSetToAddModList->list.count;
    for (int id = 0; id < pucch_res_set_cnt; id++) {
      if (dci->pucch_resource_indicator < ubwpd->pucch_Config->choice.setup->resourceSetToAddModList->list.array[id]->resourceList.list.count) {
        valid = 1;
        break;
      }
    }
    if (!valid) {
      LOG_W(MAC, "[%d.%d] pucch_resource_indicator value %d is out of bounds. Possibly due to false DCI. Ignoring DCI!\n", frame, slot, dci->pucch_resource_indicator);
      return -1;
    }

    /* ANTENNA_PORTS */
    uint8_t n_codewords = 1; // FIXME!!!
    long *max_length = NULL;
    long *dmrs_type = NULL;
    if (pdsch_Config->dmrs_DownlinkForPDSCH_MappingTypeA) {
      max_length = pdsch_Config->dmrs_DownlinkForPDSCH_MappingTypeA->choice.setup->maxLength;
      dmrs_type = pdsch_Config->dmrs_DownlinkForPDSCH_MappingTypeA->choice.setup->dmrs_Type;
    }
    if (pdsch_Config->dmrs_DownlinkForPDSCH_MappingTypeB) {
      max_length = pdsch_Config->dmrs_DownlinkForPDSCH_MappingTypeB->choice.setup->maxLength;
      dmrs_type = pdsch_Config->dmrs_DownlinkForPDSCH_MappingTypeB->choice.setup->dmrs_Type;
    }
    if ((dmrs_type == NULL) && (max_length == NULL)){
      // Table 7.3.1.2.2-1: Antenna port(s) (1000 + DMRS port), dmrs-Type=1, maxLength=1
      dlsch_config_pdu_1_1->n_dmrs_cdm_groups = table_7_3_2_3_3_1[dci->antenna_ports.val][0];
      dlsch_config_pdu_1_1->dmrs_ports[0]     = table_7_3_2_3_3_1[dci->antenna_ports.val][1];
      dlsch_config_pdu_1_1->dmrs_ports[1]     = table_7_3_2_3_3_1[dci->antenna_ports.val][2];
      dlsch_config_pdu_1_1->dmrs_ports[2]     = table_7_3_2_3_3_1[dci->antenna_ports.val][3];
      dlsch_config_pdu_1_1->dmrs_ports[3]     = table_7_3_2_3_3_1[dci->antenna_ports.val][4];
    }
    if ((dmrs_type == NULL) && (max_length != NULL)){
      // Table 7.3.1.2.2-2: Antenna port(s) (1000 + DMRS port), dmrs-Type=1, maxLength=2
      if (n_codewords == 1) {
	dlsch_config_pdu_1_1->n_dmrs_cdm_groups = table_7_3_2_3_3_2_oneCodeword[dci->antenna_ports.val][0];
	dlsch_config_pdu_1_1->dmrs_ports[0]     = table_7_3_2_3_3_2_oneCodeword[dci->antenna_ports.val][1];
	dlsch_config_pdu_1_1->dmrs_ports[1]     = table_7_3_2_3_3_2_oneCodeword[dci->antenna_ports.val][2];
	dlsch_config_pdu_1_1->dmrs_ports[2]     = table_7_3_2_3_3_2_oneCodeword[dci->antenna_ports.val][3];
	dlsch_config_pdu_1_1->dmrs_ports[3]     = table_7_3_2_3_3_2_oneCodeword[dci->antenna_ports.val][4];
	dlsch_config_pdu_1_1->n_front_load_symb = table_7_3_2_3_3_2_oneCodeword[dci->antenna_ports.val][5];
      }
      if (n_codewords == 2) {
	dlsch_config_pdu_1_1->n_dmrs_cdm_groups = table_7_3_2_3_3_2_twoCodeword[dci->antenna_ports.val][0];
	dlsch_config_pdu_1_1->dmrs_ports[0]     = table_7_3_2_3_3_2_twoCodeword[dci->antenna_ports.val][1];
	dlsch_config_pdu_1_1->dmrs_ports[1]     = table_7_3_2_3_3_2_twoCodeword[dci->antenna_ports.val][2];
	dlsch_config_pdu_1_1->dmrs_ports[2]     = table_7_3_2_3_3_2_twoCodeword[dci->antenna_ports.val][3];
	dlsch_config_pdu_1_1->dmrs_ports[3]     = table_7_3_2_3_3_2_twoCodeword[dci->antenna_ports.val][4];
	dlsch_config_pdu_1_1->dmrs_ports[4]     = table_7_3_2_3_3_2_twoCodeword[dci->antenna_ports.val][5];
	dlsch_config_pdu_1_1->dmrs_ports[5]     = table_7_3_2_3_3_2_twoCodeword[dci->antenna_ports.val][6];
	dlsch_config_pdu_1_1->dmrs_ports[6]     = table_7_3_2_3_3_2_twoCodeword[dci->antenna_ports.val][7];
	dlsch_config_pdu_1_1->dmrs_ports[7]     = table_7_3_2_3_3_2_twoCodeword[dci->antenna_ports.val][8];
	dlsch_config_pdu_1_1->n_front_load_symb = table_7_3_2_3_3_2_twoCodeword[dci->antenna_ports.val][9];
      }
    }
    if ((dmrs_type != NULL) && (max_length == NULL)){
      // Table 7.3.1.2.2-3: Antenna port(s) (1000 + DMRS port), dmrs-Type=2, maxLength=1
      if (n_codewords == 1) {
	dlsch_config_pdu_1_1->n_dmrs_cdm_groups = table_7_3_2_3_3_3_oneCodeword[dci->antenna_ports.val][0];
	dlsch_config_pdu_1_1->dmrs_ports[0]     = table_7_3_2_3_3_3_oneCodeword[dci->antenna_ports.val][1];
	dlsch_config_pdu_1_1->dmrs_ports[1]     = table_7_3_2_3_3_3_oneCodeword[dci->antenna_ports.val][2];
	dlsch_config_pdu_1_1->dmrs_ports[2]     = table_7_3_2_3_3_3_oneCodeword[dci->antenna_ports.val][3];
	dlsch_config_pdu_1_1->dmrs_ports[3]     = table_7_3_2_3_3_3_oneCodeword[dci->antenna_ports.val][4];
      }
      if (n_codewords == 2) {
	dlsch_config_pdu_1_1->n_dmrs_cdm_groups = table_7_3_2_3_3_3_twoCodeword[dci->antenna_ports.val][0];
	dlsch_config_pdu_1_1->dmrs_ports[0]     = table_7_3_2_3_3_3_twoCodeword[dci->antenna_ports.val][1];
	dlsch_config_pdu_1_1->dmrs_ports[1]     = table_7_3_2_3_3_3_twoCodeword[dci->antenna_ports.val][2];
	dlsch_config_pdu_1_1->dmrs_ports[2]     = table_7_3_2_3_3_3_twoCodeword[dci->antenna_ports.val][3];
	dlsch_config_pdu_1_1->dmrs_ports[3]     = table_7_3_2_3_3_3_twoCodeword[dci->antenna_ports.val][4];
	dlsch_config_pdu_1_1->dmrs_ports[4]     = table_7_3_2_3_3_3_twoCodeword[dci->antenna_ports.val][5];
	dlsch_config_pdu_1_1->dmrs_ports[5]     = table_7_3_2_3_3_3_twoCodeword[dci->antenna_ports.val][6];
      }
    }
    if ((dmrs_type != NULL) && (max_length != NULL)){
      // Table 7.3.1.2.2-4: Antenna port(s) (1000 + DMRS port), dmrs-Type=2, maxLength=2
      if (n_codewords == 1) {
	dlsch_config_pdu_1_1->n_dmrs_cdm_groups = table_7_3_2_3_3_4_oneCodeword[dci->antenna_ports.val][0];
	dlsch_config_pdu_1_1->dmrs_ports[0]     = table_7_3_2_3_3_4_oneCodeword[dci->antenna_ports.val][1];
	dlsch_config_pdu_1_1->dmrs_ports[1]     = table_7_3_2_3_3_4_oneCodeword[dci->antenna_ports.val][2];
	dlsch_config_pdu_1_1->dmrs_ports[2]     = table_7_3_2_3_3_4_oneCodeword[dci->antenna_ports.val][3];
	dlsch_config_pdu_1_1->dmrs_ports[3]     = table_7_3_2_3_3_4_oneCodeword[dci->antenna_ports.val][4];
	dlsch_config_pdu_1_1->n_front_load_symb = table_7_3_2_3_3_4_oneCodeword[dci->antenna_ports.val][5];
      }
      if (n_codewords == 2) {
	dlsch_config_pdu_1_1->n_dmrs_cdm_groups = table_7_3_2_3_3_4_twoCodeword[dci->antenna_ports.val][0];
	dlsch_config_pdu_1_1->dmrs_ports[0]     = table_7_3_2_3_3_4_twoCodeword[dci->antenna_ports.val][1];
	dlsch_config_pdu_1_1->dmrs_ports[1]     = table_7_3_2_3_3_4_twoCodeword[dci->antenna_ports.val][2];
	dlsch_config_pdu_1_1->dmrs_ports[2]     = table_7_3_2_3_3_4_twoCodeword[dci->antenna_ports.val][3];
	dlsch_config_pdu_1_1->dmrs_ports[3]     = table_7_3_2_3_3_4_twoCodeword[dci->antenna_ports.val][4];
	dlsch_config_pdu_1_1->dmrs_ports[4]     = table_7_3_2_3_3_4_twoCodeword[dci->antenna_ports.val][5];
	dlsch_config_pdu_1_1->dmrs_ports[5]     = table_7_3_2_3_3_4_twoCodeword[dci->antenna_ports.val][6];
	dlsch_config_pdu_1_1->dmrs_ports[6]     = table_7_3_2_3_3_4_twoCodeword[dci->antenna_ports.val][7];
	dlsch_config_pdu_1_1->dmrs_ports[7]     = table_7_3_2_3_3_4_twoCodeword[dci->antenna_ports.val][8];
	dlsch_config_pdu_1_1->n_front_load_symb = table_7_3_2_3_3_4_twoCodeword[dci->antenna_ports.val][9];
      }
    }
    /* TCI */
    if (mac->dl_config_request.dl_config_list[0].dci_config_pdu.dci_config_rel15.coreset.tci_present_in_dci == 1){
      // 0 bit if higher layer parameter tci-PresentInDCI is not enabled
      // otherwise 3 bits as defined in Subclause 5.1.5 of [6, TS38.214]
      dlsch_config_pdu_1_1->tci_state = dci->transmission_configuration_indication.val;
    }
    /* SRS_REQUEST */
    // if SUL is supported in the cell, there is an additional bit in this field and the value of this bit represents table 7.1.1.1-1 TS 38.212 FIXME!!!
    dlsch_config_pdu_1_1->srs_config.aperiodicSRS_ResourceTrigger = (dci->srs_request.val & 0x11); // as per Table 7.3.1.1.2-24 TS 38.212
    /* CBGTI */
    dlsch_config_pdu_1_1->cbgti = dci->cbgti.val;
    /* CBGFI */
    dlsch_config_pdu_1_1->codeBlockGroupFlushIndicator = dci->cbgfi.val;
    /* DMRS_SEQ_INI */
    //FIXME!!!

    //	    dl_config->dl_config_list[dl_config->number_pdus].dci_config_pdu.dci_config_rel15.N_RB_BWP = n_RB_DLBWP;

    /* PDSCH_TO_HARQ_FEEDBACK_TIME_IND */
    // according to TS 38.213 Table 9.2.3-1
    uint8_t feedback_ti =
      ubwpd->pucch_Config->choice.setup->dl_DataToUL_ACK->list.array[dci->pdsch_to_harq_feedback_timing_indicator.val][0];

   // set the harq status at MAC for feedback
   set_harq_status(mac,dci->pucch_resource_indicator,
                   dci->harq_pid,
                   dlsch_config_pdu_1_1->accumulated_delta_PUCCH,
                   feedback_ti,
                   dci->dai[0].val,
                   dci_ind->n_CCE,dci_ind->N_CCE,0,
                   frame,slot);

    dl_config->dl_config_list[dl_config->number_pdus].pdu_type = FAPI_NR_DL_CONFIG_TYPE_DLSCH;
    LOG_D(MAC,"(nr_ue_procedures.c) pdu_type=%d\n\n",dl_config->dl_config_list[dl_config->number_pdus].pdu_type);
            
    dl_config->number_pdus = dl_config->number_pdus + 1;
    /* TODO same calculation for MCS table as done in UL */
    dlsch_config_pdu_1_1->mcs_table = (pdsch_Config->mcs_Table) ? (*pdsch_Config->mcs_Table + 1) : 0;
    /*PTRS configuration */
    if(pdsch_Config->dmrs_DownlinkForPDSCH_MappingTypeA->choice.setup->phaseTrackingRS != NULL) {
      valid_ptrs_setup = set_dl_ptrs_values(pdsch_Config->dmrs_DownlinkForPDSCH_MappingTypeA->choice.setup->phaseTrackingRS->choice.setup,
                                            dlsch_config_pdu_1_1->number_rbs, dlsch_config_pdu_1_1->mcs, dlsch_config_pdu_1_1->mcs_table,
                                            &dlsch_config_pdu_1_1->PTRSFreqDensity,&dlsch_config_pdu_1_1->PTRSTimeDensity,
                                            &dlsch_config_pdu_1_1->PTRSPortIndex,&dlsch_config_pdu_1_1->nEpreRatioOfPDSCHToPTRS,
                                            &dlsch_config_pdu_1_1->PTRSReOffset, dlsch_config_pdu_1_1->number_symbols);
      if(valid_ptrs_setup==true) {
        dlsch_config_pdu_1_1->pduBitmap |= 0x1;
        LOG_D(MAC, "DL PTRS values: PTRS time den: %d, PTRS freq den: %d\n", dlsch_config_pdu_1_1->PTRSTimeDensity, dlsch_config_pdu_1_1->PTRSFreqDensity);
      }
    }

    break;
  }

  case NR_DL_DCI_FORMAT_2_0:
    break;

  case NR_DL_DCI_FORMAT_2_1:        
    break;

  case NR_DL_DCI_FORMAT_2_2:        
    break;

  case NR_DL_DCI_FORMAT_2_3:
    break;

  default: 
    break;
  }


  if(rnti == SI_RNTI){

    //    }else if(rnti == mac->ra_rnti){

  }else if(rnti == P_RNTI){

  }else{  //  c-rnti

    ///  check if this is pdcch order 
    //dci->random_access_preamble_index;
    //dci->ss_pbch_index;
    //dci->prach_mask_index;

    ///  else normal DL-SCH grant
  }

  return ret;

}

void set_harq_status(NR_UE_MAC_INST_t *mac,
                     uint8_t pucch_id,
                     uint8_t harq_id,
                     int8_t delta_pucch,
                     uint8_t data_toul_fb,
                     uint8_t dai,
                     int n_CCE,
                     int N_CCE,
                     int is_common,
                     frame_t frame,
                     int slot) {

  NR_UE_HARQ_STATUS_t *current_harq = &mac->dl_harq_info[harq_id];

  current_harq->active = true;
  current_harq->ack_received = false;
  current_harq->pucch_resource_indicator = pucch_id;
  current_harq->feedback_to_ul = data_toul_fb;
  current_harq->is_common = is_common;
  current_harq->dai = dai;
  current_harq->n_CCE = n_CCE;
  current_harq->N_CCE = N_CCE;
  current_harq->delta_pucch = delta_pucch;
  // FIXME k0 != 0 currently not taken into consideration
  current_harq->dl_frame = frame;
  current_harq->dl_slot = slot;
  mac->active_harq_sfn_slot = NFAPI_SFNSLOT2HEX(frame, (slot + data_toul_fb));

  LOG_D(NR_PHY,"Setting harq_status for harq_id %d, dl %d.%d, sched ul %d.%d\n",
        harq_id, frame, slot, frame, (slot + data_toul_fb));
}


void update_harq_status(nr_downlink_indication_t *dl_info, int pdu_id) {

  NR_UE_MAC_INST_t *mac = get_mac_inst(dl_info->module_id);
  uint8_t harq_pid = dl_info->rx_ind->rx_indication_body[pdu_id].pdsch_pdu.harq_pid;
  NR_UE_HARQ_STATUS_t *current_harq = &mac->dl_harq_info[harq_pid];

  if (current_harq->active) {
    current_harq->ack = dl_info->rx_ind->rx_indication_body[pdu_id].pdsch_pdu.ack_nack;
    current_harq->ack_received = true;
    LOG_D(PHY,"Updating harq_status for harq_id %d,ack/nak %d\n",harq_pid,current_harq->ack);

  }
  else {
    //shouldn't get here
    LOG_E(MAC, "Trying to process acknack for an inactive harq process (%d)\n", harq_pid);
  }
}


void nr_ue_configure_pucch(NR_UE_MAC_INST_t *mac,
                           int slot,
                           uint16_t rnti,
                           PUCCH_sched_t *pucch,
                           fapi_nr_ul_config_pucch_pdu *pucch_pdu,
                           int O_SR, int O_ACK, int O_CSI) {

  int O_CRC = 0; //FIXME
  uint16_t O_uci = O_CSI + O_ACK;
  NR_BWP_Id_t bwp_id = mac->UL_BWP_Id;
  NR_PUCCH_FormatConfig_t *pucchfmt;
  long *pusch_id = NULL;
  long *id0 = NULL;
  int scs;
  NR_BWP_UplinkCommon_t *initialUplinkBWP;
  if (mac->scc) initialUplinkBWP = mac->scc->uplinkConfigCommon->initialUplinkBWP;
  else          initialUplinkBWP = &mac->scc_SIB->uplinkConfigCommon->initialUplinkBWP;
  NR_BWP_Uplink_t *ubwp = mac->ULbwp[0];
  if (mac->cg && ubwp &&
      mac->cg->spCellConfig &&
      mac->cg->spCellConfig->spCellConfigDedicated &&
      mac->cg->spCellConfig->spCellConfigDedicated->uplinkConfig &&
      mac->cg->spCellConfig->spCellConfigDedicated->uplinkConfig->initialUplinkBWP) {
    scs = ubwp->bwp_Common->genericParameters.subcarrierSpacing;
  }
  else
    scs = initialUplinkBWP->genericParameters.subcarrierSpacing;

  int subframe_number = slot / (nr_slots_per_frame[scs]/10);
  nb_pucch_format_4_in_subframes[subframe_number] = 0;

  pucch_pdu->rnti = rnti;

  LOG_D(NR_MAC,"initial_pucch_id %d, pucch_resource %p\n",pucch->initial_pucch_id,pucch->pucch_resource);
  // configure pucch from Table 9.2.1-1
  if (pucch->initial_pucch_id > -1 &&
      pucch->pucch_resource == NULL) {

    pucch_pdu->format_type = initial_pucch_resource[pucch->initial_pucch_id].format;
    pucch_pdu->start_symbol_index = initial_pucch_resource[pucch->initial_pucch_id].startingSymbolIndex;
    pucch_pdu->nr_of_symbols = initial_pucch_resource[pucch->initial_pucch_id].nrofSymbols;

    pucch_pdu->bwp_size = NRRIV2BW(mac->scc_SIB->uplinkConfigCommon->initialUplinkBWP.genericParameters.locationAndBandwidth,
                                   MAX_BWP_SIZE);
    pucch_pdu->bwp_start = NRRIV2PRBOFFSET(mac->scc_SIB->uplinkConfigCommon->initialUplinkBWP.genericParameters.locationAndBandwidth,
                                           MAX_BWP_SIZE);

    pucch_pdu->prb_size = 1; // format 0 or 1
    int RB_BWP_offset;
    if (pucch->initial_pucch_id == 15)
      RB_BWP_offset = pucch_pdu->bwp_size>>2;
    else
      RB_BWP_offset = initial_pucch_resource[pucch->initial_pucch_id].PRB_offset;

    int N_CS = initial_pucch_resource[pucch->initial_pucch_id].nb_CS_indexes;
    pucch_pdu->prb_start = RB_BWP_offset + (pucch->initial_pucch_id/N_CS);
    if (pucch->initial_pucch_id>>3 == 0) {
      pucch_pdu->second_hop_prb = pucch_pdu->bwp_size - 1 - RB_BWP_offset - (pucch->initial_pucch_id/N_CS);
      pucch_pdu->initial_cyclic_shift = initial_pucch_resource[pucch->initial_pucch_id].initial_CS_indexes[pucch->initial_pucch_id%N_CS];
    }
    else {
      pucch_pdu->second_hop_prb = pucch_pdu->bwp_size - 1 - RB_BWP_offset - ((pucch->initial_pucch_id - 8)/N_CS);
      pucch_pdu->initial_cyclic_shift =  initial_pucch_resource[pucch->initial_pucch_id].initial_CS_indexes[(pucch->initial_pucch_id - 8)%N_CS];
    }
    pucch_pdu->freq_hop_flag = 1;
    pucch_pdu->time_domain_occ_idx = 0;

    if (O_SR == 0 || pucch->sr_payload == 0) {  /* only ack is transmitted TS 36.213 9.2.3 UE procedure for reporting HARQ-ACK */
      if (O_ACK == 1)
        pucch_pdu->mcs = sequence_cyclic_shift_1_harq_ack_bit[pucch->ack_payload & 0x1];   /* only harq of 1 bit */
      else
        pucch_pdu->mcs = sequence_cyclic_shift_2_harq_ack_bits[pucch->ack_payload & 0x3];  /* only harq with 2 bits */
    }
    else { /* SR + eventually ack are transmitted TS 36.213 9.2.5.1 UE procedure for multiplexing HARQ-ACK or CSI and SR */
      if (pucch->sr_payload == 1) {                /* positive scheduling request */
        if (O_ACK == 1)
          pucch_pdu->mcs = sequence_cyclic_shift_1_harq_ack_bit_positive_sr[pucch->ack_payload & 0x1];   /* positive SR and harq of 1 bit */
        else if (O_ACK == 2)
          pucch_pdu->mcs = sequence_cyclic_shift_2_harq_ack_bits_positive_sr[pucch->ack_payload & 0x3];  /* positive SR and harq with 2 bits */
        else
          pucch_pdu->mcs = 0;  /* only positive SR */
      }
    }

    // TODO verify if SR can be transmitted in this mode
    pucch_pdu->payload = (pucch->sr_payload << O_ACK) | pucch->ack_payload;

  }
  else if (pucch->pucch_resource != NULL) {

    NR_PUCCH_Resource_t *pucchres = pucch->pucch_resource;

    if (mac->cg &&
        mac->cg->physicalCellGroupConfig &&
        (mac->cg->physicalCellGroupConfig->harq_ACK_SpatialBundlingPUCCH != NULL ||
        mac->cg->physicalCellGroupConfig->pdsch_HARQ_ACK_Codebook != 1)) {
      LOG_E(MAC,"PUCCH Unsupported cell group configuration : at line %d in function %s of file %s \n", LINE_FILE , __func__, FILE_NAME);
      return;
    }
    else if (mac->cg &&
             mac->cg->spCellConfig &&
             mac->cg->spCellConfig->spCellConfigDedicated &&
             mac->cg->spCellConfig->spCellConfigDedicated->pdsch_ServingCellConfig &&
             mac->cg->spCellConfig->spCellConfigDedicated->pdsch_ServingCellConfig->choice.setup &&
             mac->cg->spCellConfig->spCellConfigDedicated->pdsch_ServingCellConfig->choice.setup->codeBlockGroupTransmission != NULL) {
      LOG_E(MAC,"PUCCH Unsupported code block group for serving cell config : at line %d in function %s of file %s \n", LINE_FILE , __func__, FILE_NAME);
      return;
    }
    NR_PUCCH_Config_t *pucch_Config;
    if (bwp_id>0 &&
        mac->ULbwp[bwp_id-1] &&
        mac->ULbwp[bwp_id-1]->bwp_Dedicated &&
        mac->ULbwp[bwp_id-1]->bwp_Dedicated->pucch_Config &&
        mac->ULbwp[bwp_id-1]->bwp_Dedicated->pucch_Config->choice.setup) {
      NR_PUSCH_Config_t *pusch_Config = mac->ULbwp[bwp_id-1]->bwp_Dedicated->pusch_Config->choice.setup;
      pusch_id = pusch_Config->dataScramblingIdentityPUSCH;
      if (pusch_Config->dmrs_UplinkForPUSCH_MappingTypeA != NULL)
        id0 = pusch_Config->dmrs_UplinkForPUSCH_MappingTypeA->choice.setup->transformPrecodingDisabled->scramblingID0;
      else if (pusch_Config->dmrs_UplinkForPUSCH_MappingTypeB != NULL)
        id0 = pusch_Config->dmrs_UplinkForPUSCH_MappingTypeB->choice.setup->transformPrecodingDisabled->scramblingID0;
      else *id0 = mac->physCellId;
      pucch_Config =  mac->ULbwp[bwp_id-1]->bwp_Dedicated->pucch_Config->choice.setup;
      pucch_pdu->bwp_size = NRRIV2BW(mac->ULbwp[bwp_id-1]->bwp_Common->genericParameters.locationAndBandwidth,MAX_BWP_SIZE);
      pucch_pdu->bwp_start = NRRIV2PRBOFFSET(mac->ULbwp[bwp_id-1]->bwp_Common->genericParameters.locationAndBandwidth,MAX_BWP_SIZE);
    }
    else if (bwp_id==0 &&
             mac->cg &&
             mac->cg->spCellConfig &&
             mac->cg->spCellConfig->spCellConfigDedicated &&
             mac->cg->spCellConfig->spCellConfigDedicated->uplinkConfig &&
             mac->cg->spCellConfig->spCellConfigDedicated->uplinkConfig->initialUplinkBWP &&
             mac->cg->spCellConfig->spCellConfigDedicated->uplinkConfig->initialUplinkBWP->pucch_Config &&
             mac->cg->spCellConfig->spCellConfigDedicated->uplinkConfig->initialUplinkBWP->pucch_Config->choice.setup) {
      pucch_Config = mac->cg->spCellConfig->spCellConfigDedicated->uplinkConfig->initialUplinkBWP->pucch_Config->choice.setup;
      pucch_pdu->bwp_size = NRRIV2BW(mac->scc_SIB->uplinkConfigCommon->initialUplinkBWP.genericParameters.locationAndBandwidth,MAX_BWP_SIZE);
      pucch_pdu->bwp_start = NRRIV2PRBOFFSET(mac->scc_SIB->uplinkConfigCommon->initialUplinkBWP.genericParameters.locationAndBandwidth,MAX_BWP_SIZE);
    }
    else AssertFatal(1==0,"no pucch_Config\n");


    pucch_pdu->prb_start = pucchres->startingPRB;
    pucch_pdu->freq_hop_flag = pucchres->intraSlotFrequencyHopping!= NULL ?  1 : 0;
    pucch_pdu->second_hop_prb = pucchres->secondHopPRB!= NULL ?  *pucchres->secondHopPRB : 0;
    pucch_pdu->prb_size = 1; // format 0 or 1

    if ((O_SR+O_CSI+O_SR) > (sizeof(uint64_t)*8)) {
      LOG_E(MAC,"PUCCH number of UCI bits exceeds payload size : at line %d in function %s of file %s \n", LINE_FILE , __func__, FILE_NAME);
      return;
    }
    pucch_pdu->payload = (pucch->csi_part1_payload << (O_ACK + O_SR)) |  (pucch->sr_payload << O_ACK) | pucch->ack_payload;

    switch(pucchres->format.present) {
      case NR_PUCCH_Resource__format_PR_format0 :
        pucch_pdu->format_type = 0;
        pucch_pdu->initial_cyclic_shift = pucchres->format.choice.format0->initialCyclicShift;
        pucch_pdu->nr_of_symbols = pucchres->format.choice.format0->nrofSymbols;
        pucch_pdu->start_symbol_index = pucchres->format.choice.format0->startingSymbolIndex;
        if (O_SR == 0 || pucch->sr_payload == 0) {  /* only ack is transmitted TS 36.213 9.2.3 UE procedure for reporting HARQ-ACK */
          if (O_ACK == 1)
            pucch_pdu->mcs = sequence_cyclic_shift_1_harq_ack_bit[pucch->ack_payload & 0x1];   /* only harq of 1 bit */
          else
            pucch_pdu->mcs = sequence_cyclic_shift_2_harq_ack_bits[pucch->ack_payload & 0x3];  /* only harq with 2 bits */
        }
        else { /* SR + eventually ack are transmitted TS 36.213 9.2.5.1 UE procedure for multiplexing HARQ-ACK or CSI and SR */
          if (pucch->sr_payload == 1) {                /* positive scheduling request */
            if (O_ACK == 1)
              pucch_pdu->mcs = sequence_cyclic_shift_1_harq_ack_bit_positive_sr[pucch->ack_payload & 0x1];   /* positive SR and harq of 1 bit */
            else if (O_ACK == 2)
              pucch_pdu->mcs = sequence_cyclic_shift_2_harq_ack_bits_positive_sr[pucch->ack_payload & 0x3];  /* positive SR and harq with 2 bits */
            else
              pucch_pdu->mcs = 0;  /* only positive SR */
          }
        }
        break;
      case NR_PUCCH_Resource__format_PR_format1 :
        pucch_pdu->format_type = 1;
        pucch_pdu->initial_cyclic_shift = pucchres->format.choice.format1->initialCyclicShift;
        pucch_pdu->nr_of_symbols = pucchres->format.choice.format1->nrofSymbols;
        pucch_pdu->start_symbol_index = pucchres->format.choice.format1->startingSymbolIndex;
        pucch_pdu->time_domain_occ_idx = pucchres->format.choice.format1->timeDomainOCC;
        break;
      case NR_PUCCH_Resource__format_PR_format2 :
        pucch_pdu->format_type = 2;
        pucch_pdu->n_bit = O_uci+O_SR;
        pucch_pdu->nr_of_symbols = pucchres->format.choice.format2->nrofSymbols;
        pucch_pdu->start_symbol_index = pucchres->format.choice.format2->startingSymbolIndex;
        pucch_pdu->data_scrambling_id = pusch_id!= NULL ? *pusch_id : mac->physCellId;
        pucch_pdu->dmrs_scrambling_id = id0!= NULL ? *id0 : mac->physCellId;
        pucch_pdu->prb_size = compute_pucch_prb_size(2,pucchres->format.choice.format2->nrofPRBs,
                                                     O_uci+O_SR,O_CSI,pucch_Config->format2->choice.setup->maxCodeRate,
                                                     2,pucchres->format.choice.format2->nrofSymbols,8);
        break;
      case NR_PUCCH_Resource__format_PR_format3 :
        pucch_pdu->format_type = 3;
        pucch_pdu->n_bit = O_uci+O_SR;
        pucch_pdu->nr_of_symbols = pucchres->format.choice.format3->nrofSymbols;
        pucch_pdu->start_symbol_index = pucchres->format.choice.format3->startingSymbolIndex;
        pucch_pdu->data_scrambling_id = pusch_id!= NULL ? *pusch_id : mac->physCellId;
        if (pucch_Config->format3 == NULL) {
          pucch_pdu->pi_2bpsk = 0;
          pucch_pdu->add_dmrs_flag = 0;
        }
        else {
          pucchfmt = pucch_Config->format3->choice.setup;
          pucch_pdu->pi_2bpsk = pucchfmt->pi2BPSK!= NULL ?  1 : 0;
          pucch_pdu->add_dmrs_flag = pucchfmt->additionalDMRS!= NULL ?  1 : 0;
        }
        int f3_dmrs_symbols;
        if (pucchres->format.choice.format3->nrofSymbols==4)
          f3_dmrs_symbols = 1<<pucch_pdu->freq_hop_flag;
        else {
          if(pucchres->format.choice.format3->nrofSymbols<10)
            f3_dmrs_symbols = 2;
          else
            f3_dmrs_symbols = 2<<pucch_pdu->add_dmrs_flag;
        }
        pucch_pdu->prb_size = compute_pucch_prb_size(3,pucchres->format.choice.format3->nrofPRBs,
                                                     O_uci+O_SR,O_CSI,pucch_Config->format3->choice.setup->maxCodeRate,
                                                     2-pucch_pdu->pi_2bpsk,pucchres->format.choice.format3->nrofSymbols-f3_dmrs_symbols,12);
        break;
      case NR_PUCCH_Resource__format_PR_format4 :
        pucch_pdu->format_type = 4;
        pucch_pdu->nr_of_symbols = pucchres->format.choice.format4->nrofSymbols;
        pucch_pdu->start_symbol_index = pucchres->format.choice.format4->startingSymbolIndex;
        pucch_pdu->pre_dft_occ_len = pucchres->format.choice.format4->occ_Length;
        pucch_pdu->pre_dft_occ_idx = pucchres->format.choice.format4->occ_Index;
        pucch_pdu->data_scrambling_id = pusch_id!= NULL ? *pusch_id : mac->physCellId;
        if (pucch_Config->format3 == NULL) {
          pucch_pdu->pi_2bpsk = 0;
          pucch_pdu->add_dmrs_flag = 0;
        }
        else {
          pucchfmt = pucch_Config->format3->choice.setup;
          pucch_pdu->pi_2bpsk = pucchfmt->pi2BPSK!= NULL ?  1 : 0;
          pucch_pdu->add_dmrs_flag = pucchfmt->additionalDMRS!= NULL ?  1 : 0;
        }
        break;
      default :
        AssertFatal(1==0,"Undefined PUCCH format \n");
    }

    pucch_pdu->pucch_tx_power = get_pucch_tx_power_ue(mac,
                                                      pucch_Config,
                                                      pucch,
                                                      pucch_pdu->format_type,
                                                      pucch_pdu->prb_size,
                                                      pucch_pdu->freq_hop_flag,
                                                      pucch_pdu->add_dmrs_flag,
                                                    pucch_pdu->nr_of_symbols,
                                                    subframe_number,
                                                    O_ACK, O_SR,
                                                    O_CSI, O_CRC);
  }
  else AssertFatal(1==0,"problem with pucch configuration\n");

  NR_PUCCH_ConfigCommon_t *pucch_ConfigCommon;
  if (bwp_id>0 &&
      mac->ULbwp[bwp_id-1] &&
      mac->ULbwp[bwp_id-1]->bwp_Common &&
      mac->ULbwp[bwp_id-1]->bwp_Common->pucch_ConfigCommon)
                     pucch_ConfigCommon = mac->ULbwp[bwp_id-1]->bwp_Common->pucch_ConfigCommon->choice.setup;
  else if (mac->scc) pucch_ConfigCommon = mac->scc->uplinkConfigCommon->initialUplinkBWP->pucch_ConfigCommon->choice.setup;
  else               pucch_ConfigCommon = mac->scc_SIB->uplinkConfigCommon->initialUplinkBWP.pucch_ConfigCommon->choice.setup;
  if (pucch_ConfigCommon->hoppingId != NULL)
    pucch_pdu->hopping_id = *pucch_ConfigCommon->hoppingId;
  else
    pucch_pdu->hopping_id = mac->physCellId;

  switch (pucch_ConfigCommon->pucch_GroupHopping){
      case 0 :
      // if neither, both disabled
      pucch_pdu->group_hop_flag = 0;
      pucch_pdu->sequence_hop_flag = 0;
      break;
    case 1 :
      // if enable, group enabled
      pucch_pdu->group_hop_flag = 1;
      pucch_pdu->sequence_hop_flag = 0;
      break;
    case 2 :
      // if disable, sequence disabled
      pucch_pdu->group_hop_flag = 0;
      pucch_pdu->sequence_hop_flag = 1;
      break;
    default:
      AssertFatal(1==0,"Group hopping flag undefined (0,1,2) \n");
    }


}


int16_t get_pucch_tx_power_ue(NR_UE_MAC_INST_t *mac,
                              NR_PUCCH_Config_t *pucch_Config,
                              PUCCH_sched_t *pucch,
                              uint8_t format_type,
                              uint16_t nb_of_prbs,
                              uint8_t  freq_hop_flag,
                              uint8_t  add_dmrs_flag,
                              uint8_t N_symb_PUCCH,
                              int subframe_number,
                              int O_ACK, int O_SR,
                              int O_CSI, int O_CRC) {

  int PUCCH_POWER_DEFAULT = 0;
  int16_t P_O_NOMINAL_PUCCH;
  if (mac->scc) P_O_NOMINAL_PUCCH = *mac->scc->uplinkConfigCommon->initialUplinkBWP->pucch_ConfigCommon->choice.setup->p0_nominal;
  else          P_O_NOMINAL_PUCCH = *mac->scc_SIB->uplinkConfigCommon->initialUplinkBWP.pucch_ConfigCommon->choice.setup->p0_nominal;

  struct NR_PUCCH_PowerControl *power_config = pucch_Config->pucch_PowerControl;

  if (!power_config)
    return (PUCCH_POWER_DEFAULT);

  int16_t P_O_UE_PUCCH;
  int16_t G_b_f_c = 0;

  if (pucch_Config->spatialRelationInfoToAddModList != NULL) {  /* FFS TODO NR */
    LOG_D(MAC,"PUCCH Spatial relation infos are not yet implemented : at line %d in function %s of file %s \n", LINE_FILE , __func__, __FILE__);
    return (PUCCH_POWER_DEFAULT);
  }

  if (power_config->p0_Set != NULL) {
    P_O_UE_PUCCH = power_config->p0_Set->list.array[0]->p0_PUCCH_Value; /* get from index 0 if no spatial relation set */
    G_b_f_c = 0;
  }
  else {
    G_b_f_c = pucch->delta_pucch;
    LOG_D(MAC,"PUCCH Transmit power control command not yet implemented for NR : at line %d in function %s of file %s \n", LINE_FILE , __func__, __FILE__);
    return (PUCCH_POWER_DEFAULT);
  }

  int P_O_PUCCH = P_O_NOMINAL_PUCCH + P_O_UE_PUCCH;

  int16_t delta_F_PUCCH;
  int DELTA_TF;
  uint16_t N_ref_PUCCH;
  int N_sc_ctrl_RB = 0;

  /* computing of pucch transmission power adjustment */
  switch (format_type) {
    case 0:
      N_ref_PUCCH = 2;
      DELTA_TF = 10 * log10(N_ref_PUCCH/N_symb_PUCCH);
      delta_F_PUCCH =  *power_config->deltaF_PUCCH_f0;
      break;
    case 1:
      N_ref_PUCCH = 14;
      DELTA_TF = 10 * log10(N_ref_PUCCH/N_symb_PUCCH);
      delta_F_PUCCH =  *power_config->deltaF_PUCCH_f1;
      break;
    case 2:
      N_sc_ctrl_RB = 10;
      DELTA_TF = get_deltatf(nb_of_prbs,
                             N_symb_PUCCH,
                             freq_hop_flag,
                             add_dmrs_flag,
                             N_sc_ctrl_RB,
                             pucch->n_HARQ_ACK,
                             O_ACK, O_SR,
                             O_CSI, O_CRC);
      delta_F_PUCCH =  *power_config->deltaF_PUCCH_f2;
      break;
    case 3:
      N_sc_ctrl_RB = 14;
      DELTA_TF = get_deltatf(nb_of_prbs,
                             N_symb_PUCCH,
                             freq_hop_flag,
                             add_dmrs_flag,
                             N_sc_ctrl_RB,
                             pucch->n_HARQ_ACK,
                             O_ACK, O_SR,
                             O_CSI, O_CRC);
      delta_F_PUCCH =  *power_config->deltaF_PUCCH_f3;
      break;
    case 4:
      N_sc_ctrl_RB = 14/(nb_pucch_format_4_in_subframes[subframe_number]);
      DELTA_TF = get_deltatf(nb_of_prbs,
                             N_symb_PUCCH,
                             freq_hop_flag,
                             add_dmrs_flag,
                             N_sc_ctrl_RB,
                             pucch->n_HARQ_ACK,
                             O_ACK, O_SR,
                             O_CSI, O_CRC);
      delta_F_PUCCH =  *power_config->deltaF_PUCCH_f4;
      break;
    default:
    {
      LOG_E(MAC,"PUCCH unknown pucch format : at line %d in function %s of file %s \n", LINE_FILE , __func__, __FILE__);
      return (0);
    }
  }

  if (*power_config->twoPUCCH_PC_AdjustmentStates > 1) {
    LOG_E(MAC,"PUCCH power control adjustment states with 2 states not yet implemented : at line %d in function %s of file %s \n", LINE_FILE , __func__, __FILE__);
    return (PUCCH_POWER_DEFAULT);
  }

  int16_t pucch_power = P_O_PUCCH + delta_F_PUCCH + DELTA_TF + G_b_f_c;

  NR_TST_PHY_PRINTF("PUCCH ( Tx power : %d dBm ) ( 10Log(...) : %d ) ( from Path Loss : %d ) ( delta_F_PUCCH : %d ) ( DELTA_TF : %d ) ( G_b_f_c : %d ) \n",
                    pucch_power, contributor, PL, delta_F_PUCCH, DELTA_TF, G_b_f_c);

  return (pucch_power);
}

int get_deltatf(uint16_t nb_of_prbs,
                uint8_t N_symb_PUCCH,
                uint8_t freq_hop_flag,
                uint8_t add_dmrs_flag,
                int N_sc_ctrl_RB,
                int n_HARQ_ACK,
                int O_ACK, int O_SR,
                int O_CSI, int O_CRC){

  int DELTA_TF;
  int O_UCI = O_ACK + O_SR + O_CSI + O_CRC;
  int N_symb = nb_symbols_excluding_dmrs[N_symb_PUCCH-4][add_dmrs_flag][freq_hop_flag];
  float N_RE = nb_of_prbs * N_sc_ctrl_RB * N_symb;
  float K1 = 6;
  if (O_UCI < 12)
    DELTA_TF = 10 * log10((double)(((K1 * (n_HARQ_ACK + O_SR + O_CSI))/N_RE)));
  else {
    float K2 = 2.4;
    float BPRE = O_UCI/N_RE;
    DELTA_TF = 10 * log10((double)(pow(2,(K2*BPRE)) - 1));
  }
  return DELTA_TF;
}

/*******************************************************************
*
* NAME :         find_pucch_resource_set
*
* PARAMETERS :   ue context
*                gNB_id identifier
*
*
* RETURN :       harq process identifier
*
* DESCRIPTION :  return tx harq process identifier for given transmission slot
*                YS 38.213 9.2.2  PUCCH Formats for UCI transmission
*
*********************************************************************/

int find_pucch_resource_set(NR_UE_MAC_INST_t *mac, int uci_size) {
  int pucch_resource_set_id = 0;
  NR_BWP_Id_t bwp_id = mac->DL_BWP_Id;

  //long *pucch_max_pl_bits = NULL;

  /* from TS 38.331 field maxPayloadMinus1
    -- Maximum number of payload bits minus 1 that the UE may transmit using this PUCCH resource set. In a PUCCH occurrence, the UE
    -- chooses the first of its PUCCH-ResourceSet which supports the number of bits that the UE wants to transmit.
    -- The field is not present in the first set (Set0) since the maximum Size of Set0 is specified to be 3 bit.
    -- The field is not present in the last configured set since the UE derives its maximum payload size as specified in 38.213.
    -- This field can take integer values that are multiples of 4. Corresponds to L1 parameter 'N_2' or 'N_3' (see 38.213, section 9.2)
  */
  /* look for the first resource set which supports uci_size number of bits for payload */
  while (pucch_resource_set_id < MAX_NB_OF_PUCCH_RESOURCE_SETS) {
    if ((bwp_id>0 &&
         mac->ULbwp[bwp_id-1] &&
         mac->ULbwp[bwp_id-1]->bwp_Dedicated &&
         mac->ULbwp[bwp_id-1]->bwp_Dedicated->pucch_Config &&
         mac->ULbwp[bwp_id-1]->bwp_Dedicated->pucch_Config->choice.setup &&
         mac->ULbwp[bwp_id-1]->bwp_Dedicated->pucch_Config->choice.setup->resourceSetToAddModList &&
         mac->ULbwp[bwp_id-1]->bwp_Dedicated->pucch_Config->choice.setup->resourceSetToAddModList->list.array[pucch_resource_set_id] != NULL) ||
        (bwp_id==0 &&
         mac->cg &&
         mac->cg->spCellConfig &&
         mac->cg->spCellConfig->spCellConfigDedicated &&
         mac->cg->spCellConfig->spCellConfigDedicated->uplinkConfig &&
         mac->cg->spCellConfig->spCellConfigDedicated->uplinkConfig->initialUplinkBWP &&
         mac->cg->spCellConfig->spCellConfigDedicated->uplinkConfig->initialUplinkBWP->pucch_Config &&
         mac->cg->spCellConfig->spCellConfigDedicated->uplinkConfig->initialUplinkBWP->pucch_Config->choice.setup &&
         mac->cg->spCellConfig->spCellConfigDedicated->uplinkConfig->initialUplinkBWP->pucch_Config->choice.setup->resourceSetToAddModList &&
         mac->cg->spCellConfig->spCellConfigDedicated->uplinkConfig->initialUplinkBWP->pucch_Config->choice.setup->resourceSetToAddModList->list.array[pucch_resource_set_id] != NULL)) {
      if (uci_size <= 2) {
        pucch_resource_set_id = 0;
        return (pucch_resource_set_id);
        break;
      }
      else {
        pucch_resource_set_id = 1;
        return (pucch_resource_set_id);
        break;
      }
    }
    pucch_resource_set_id++;
  }

  pucch_resource_set_id = MAX_NB_OF_PUCCH_RESOURCE_SETS;

  return (pucch_resource_set_id);
}


/*******************************************************************
*
* NAME :         select_pucch_format
*
* PARAMETERS :   ue context
*                processing slots of reception/transmission
*                gNB_id identifier
*
* RETURN :       TRUE a valid resource has been found
*
* DESCRIPTION :  return tx harq process identifier for given transmission slot
*                TS 38.213 9.2.1  PUCCH Resource Sets
*                TS 38.213 9.2.2  PUCCH Formats for UCI transmission
*                In the case of pucch for scheduling request only, resource is already get from scheduling request configuration
*
*********************************************************************/

void select_pucch_resource(NR_UE_MAC_INST_t *mac,
                           PUCCH_sched_t *pucch) {

  NR_PUCCH_ResourceId_t *current_resource_id = NULL;
  NR_BWP_Id_t bwp_id = mac->UL_BWP_Id;
  int n_list;

  if (pucch->is_common == 1 ||
      (bwp_id == 0 &&
       mac->cg == NULL) ||
      (bwp_id == 0 &&
       mac->cg &&
       mac->cg->spCellConfig &&
       mac->cg->spCellConfig->spCellConfigDedicated &&
       mac->cg->spCellConfig->spCellConfigDedicated->uplinkConfig &&
       mac->cg->spCellConfig->spCellConfigDedicated->uplinkConfig->initialUplinkBWP &&
       mac->cg->spCellConfig->spCellConfigDedicated->uplinkConfig->initialUplinkBWP->pucch_Config &&
       mac->cg->spCellConfig->spCellConfigDedicated->uplinkConfig->initialUplinkBWP->pucch_Config->choice.setup &&
       mac->cg->spCellConfig->spCellConfigDedicated->uplinkConfig->initialUplinkBWP->pucch_Config->choice.setup->resourceSetToAddModList &&
       mac->cg->spCellConfig->spCellConfigDedicated->uplinkConfig->initialUplinkBWP->pucch_Config->choice.setup->resourceSetToAddModList->list.array[0] == NULL) ||
      (mac->ULbwp[bwp_id-1] &&
       mac->ULbwp[bwp_id-1]->bwp_Dedicated &&
       mac->ULbwp[bwp_id-1]->bwp_Dedicated->pucch_Config &&
       mac->ULbwp[bwp_id-1]->bwp_Dedicated->pucch_Config->choice.setup &&
       mac->ULbwp[bwp_id-1]->bwp_Dedicated->pucch_Config->choice.setup->resourceSetToAddModList &&
       mac->ULbwp[bwp_id-1]->bwp_Dedicated->pucch_Config->choice.setup->resourceSetToAddModList->list.array[0] == NULL)
      ){

    /* see TS 38.213 9.2.1  PUCCH Resource Sets */
    int delta_PRI = pucch->resource_indicator;
    int n_CCE_0 = pucch->n_CCE;
    int N_CCE_0 = pucch->N_CCE;
    if (N_CCE_0 == 0) {
      AssertFatal(1==0,"PUCCH No compatible pucch format found : at line %d in function %s of file %s \n", LINE_FILE , __func__, FILE_NAME);
    }
    int r_PUCCH = ((2 * n_CCE_0)/N_CCE_0) + (2 * delta_PRI);
    pucch->initial_pucch_id = r_PUCCH;
    pucch->pucch_resource = NULL;
  }
  else {
    struct NR_PUCCH_Config__resourceSetToAddModList *resourceSetToAddModList = NULL;
    struct NR_PUCCH_Config__resourceToAddModList *resourceToAddModList = NULL;
    if (bwp_id > 0 && mac->ULbwp[bwp_id-1]) {
      AssertFatal(mac->ULbwp[bwp_id-1]->bwp_Dedicated->pucch_Config->choice.setup->resourceSetToAddModList!=NULL,
                  "mac->ULbwp[bwp_id-1]->bwp_Dedicated->pucch_Config->choice.setup->resourceSetToAddModList is null\n");
      resourceSetToAddModList = mac->ULbwp[bwp_id-1]->bwp_Dedicated->pucch_Config->choice.setup->resourceSetToAddModList;
      resourceToAddModList = mac->ULbwp[bwp_id-1]->bwp_Dedicated->pucch_Config->choice.setup->resourceToAddModList;
    }
    else if (bwp_id == 0 && mac->cg->spCellConfig->spCellConfigDedicated->uplinkConfig->initialUplinkBWP->pucch_Config->choice.setup->resourceSetToAddModList!=NULL) {
      resourceSetToAddModList = mac->cg->spCellConfig->spCellConfigDedicated->uplinkConfig->initialUplinkBWP->pucch_Config->choice.setup->resourceSetToAddModList;
      resourceToAddModList = mac->cg->spCellConfig->spCellConfigDedicated->uplinkConfig->initialUplinkBWP->pucch_Config->choice.setup->resourceToAddModList;
    }

    n_list = resourceSetToAddModList->list.count;
    if (pucch->resource_set_id > n_list) {
      LOG_E(MAC,"Invalid PUCCH resource set id %d\n",pucch->resource_set_id);
      pucch->pucch_resource = NULL;
      return;
    }
    n_list = resourceSetToAddModList->list.array[pucch->resource_set_id]->resourceList.list.count;
    if (pucch->resource_indicator > n_list) {
      LOG_E(MAC,"Invalid PUCCH resource id %d\n",pucch->resource_indicator);
      pucch->pucch_resource = NULL;
      return;
    }
    current_resource_id = resourceSetToAddModList->list.array[pucch->resource_set_id]->resourceList.list.array[pucch->resource_indicator];
    n_list = resourceToAddModList->list.count;
    int res_found = 0;
    for (int i=0; i<n_list; i++) {
      if (resourceToAddModList->list.array[i]->pucch_ResourceId == *current_resource_id) {
        pucch->pucch_resource = resourceToAddModList->list.array[i];
        res_found = 1;
        break;
      }
    }
    if (res_found == 0) {
      LOG_E(MAC,"Couldn't find PUCCH Resource\n");
      pucch->pucch_resource = NULL;
    }
  }
}

/*******************************************************************
*
* NAME :         get_downlink_ack
*
* PARAMETERS :   ue context
*                processing slots of reception/transmission
*                gNB_id identifier
*
* RETURN :       o_ACK acknowledgment data
*                o_ACK_number_bits number of bits for acknowledgment
*
* DESCRIPTION :  return acknowledgment value
*                TS 38.213 9.1.3 Type-2 HARQ-ACK codebook determination
*
*          --+--------+-------+--------+-------+---  ---+-------+--
*            | PDCCH1 |       | PDCCH2 |PDCCH3 |        | PUCCH |
*          --+--------+-------+--------+-------+---  ---+-------+--
*    DAI_DL      1                 2       3              ACK for
*                V                 V       V        PDCCH1, PDDCH2 and PCCH3
*                |                 |       |               ^
*                +-----------------+-------+---------------+
*
*                PDCCH1, PDCCH2 and PDCCH3 are PDCCH monitoring occasions
*                M is the total of monitoring occasions
*
*********************************************************************/

uint8_t get_downlink_ack(NR_UE_MAC_INST_t *mac,
                         frame_t frame,
                         int slot,
                         PUCCH_sched_t *pucch) {


  uint32_t ack_data[NR_DL_MAX_NB_CW][NR_DL_MAX_DAI] = {{0},{0}};
  uint32_t dai[NR_DL_MAX_NB_CW][NR_DL_MAX_DAI] = {{0},{0}};       /* for serving cell */
  uint32_t dai_total[NR_DL_MAX_NB_CW][NR_DL_MAX_DAI] = {{0},{0}}; /* for multiple cells */
  int number_harq_feedback = 0;
  uint32_t dai_current = 0;
  uint32_t dai_max = 0;
  bool two_transport_blocks = FALSE;
  int number_of_code_word = 1;
  int U_DAI_c = 0;
  int N_m_c_rx = 0;
  int V_DAI_m_DL = 0;
  NR_UE_HARQ_STATUS_t *current_harq;
  int sched_frame,sched_slot;
  int slots_per_frame,scs;

  NR_BWP_Id_t dl_bwp_id = mac->DL_BWP_Id;
  NR_BWP_Id_t ul_bwp_id = mac->UL_BWP_Id;
  NR_BWP_DownlinkDedicated_t *bwpd=NULL;
  NR_BWP_DownlinkCommon_t *bwpc=NULL;
  NR_BWP_UplinkDedicated_t *ubwpd=NULL;
  NR_BWP_UplinkCommon_t *ubwpc=NULL;
  get_bwp_info(mac,dl_bwp_id,ul_bwp_id,&bwpd,&bwpc,&ubwpd,&ubwpc);

  if (bwpd &&
      bwpd->pdsch_Config &&
      bwpd->pdsch_Config->choice.setup &&
      bwpd->pdsch_Config->choice.setup->maxNrofCodeWordsScheduledByDCI &&
      bwpd->pdsch_Config->choice.setup->maxNrofCodeWordsScheduledByDCI[0] == 2) {
    two_transport_blocks = TRUE;
    number_of_code_word = 2;
  }

  scs = ubwpc->genericParameters.subcarrierSpacing;

  slots_per_frame = nr_slots_per_frame[scs];

  /* look for dl acknowledgment which should be done on current uplink slot */
  for (int code_word = 0; code_word < number_of_code_word; code_word++) {

    for (int dl_harq_pid = 0; dl_harq_pid < 16; dl_harq_pid++) {

      current_harq = &mac->dl_harq_info[dl_harq_pid];

      if (current_harq->active) {

        sched_slot = current_harq->dl_slot + current_harq->feedback_to_ul;
        sched_frame = current_harq->dl_frame;
        if (sched_slot>=slots_per_frame){
          sched_slot %= slots_per_frame;
          sched_frame++;
        }
        LOG_D(PHY,"HARQ pid %d is active for %d.%d (dl_slot %d, feedback_to_ul %d, is_common %d\n",dl_harq_pid, sched_frame,sched_slot,current_harq->dl_slot,current_harq->feedback_to_ul,current_harq->is_common);
        /* check if current tx slot should transmit downlink acknowlegment */
        if (sched_frame == frame && sched_slot == slot) {

          if (current_harq->dai > NR_DL_MAX_DAI) {
            LOG_E(MAC,"PUCCH Downlink DAI has an invalid value : at line %d in function %s of file %s \n", LINE_FILE , __func__, FILE_NAME);
          }
          else {

            if ((pucch->resource_indicator != -1) && (pucch->resource_indicator != current_harq->pucch_resource_indicator))
              LOG_E(MAC, "Value of pucch_resource_indicator %d not matching with what set before %d (Possibly due to a false DCI) \n",
                    current_harq->pucch_resource_indicator,pucch->resource_indicator);
            else{
              dai_current = current_harq->dai+1; // DCI DAI to counter DAI conversion

              if (dai_current == 0) {
                LOG_E(MAC,"PUCCH Downlink dai is invalid : at line %d in function %s of file %s \n", LINE_FILE , __func__, FILE_NAME);
                return(0);
              } else if (dai_current > dai_max) {
                dai_max = dai_current;
              }

              number_harq_feedback++;
              if (current_harq->ack_received)
                ack_data[code_word][dai_current - 1] = current_harq->ack;
              else
                ack_data[code_word][dai_current - 1] = 0;
              dai[code_word][dai_current - 1] = dai_current;

              pucch->resource_indicator = current_harq->pucch_resource_indicator;
              pucch->n_CCE = current_harq->n_CCE;
              pucch->N_CCE = current_harq->N_CCE;
              pucch->delta_pucch = current_harq->delta_pucch;
              pucch->is_common = current_harq->is_common;
              current_harq->active = false;
              current_harq->ack_received = false;
            }
          }
        }
      }
    }
  }

  /* no any ack to transmit */
  if (number_harq_feedback == 0) {
    pucch->n_HARQ_ACK = 0;
    return(0);
  }
  else  if (number_harq_feedback > (sizeof(uint32_t)*8)) {
    LOG_E(MAC,"PUCCH number of ack bits exceeds payload size : at line %d in function %s of file %s \n", LINE_FILE , __func__, FILE_NAME);
    return(0);
  }

  /* for computing n_HARQ_ACK for power */
  V_DAI_m_DL = dai_max;
  U_DAI_c = number_harq_feedback/number_of_code_word;
  N_m_c_rx = number_harq_feedback;
  int N_SPS_c = 0; /* FFS TODO_NR multicells and SPS are not supported at the moment */
  if (mac->cg != NULL &&
      mac->cg->physicalCellGroupConfig != NULL &&
      mac->cg->physicalCellGroupConfig->harq_ACK_SpatialBundlingPUCCH != NULL) {
    int N_TB_max_DL = bwpd->pdsch_Config->choice.setup->maxNrofCodeWordsScheduledByDCI[0];
    pucch->n_HARQ_ACK = (((V_DAI_m_DL - U_DAI_c)%4) * N_TB_max_DL) + N_m_c_rx + N_SPS_c;
    NR_TST_PHY_PRINTF("PUCCH power n(%d) = ( V(%d) - U(%d) )mod4 * N_TB(%d) + N(%d) \n", pucch->n_HARQ_ACK, V_DAI_m_DL, U_DAI_c, N_TB_max_DL, N_m_c_rx);
  }

  /*
  * For a monitoring occasion of a PDCCH with DCI format 1_0 or DCI format 1_1 in at least one serving cell,
  * when a UE receives a PDSCH with one transport block and the value of higher layer parameter maxNrofCodeWordsScheduledByDCI is 2,
  * the HARQ-ACK response is associated with the first transport block and the UE generates a NACK for the second transport block
  * if spatial bundling is not applied (HARQ-ACK-spatial-bundling-PUCCH = FALSE) and generates HARQ-ACK value of ACK for the second
  * transport block if spatial bundling is applied.
  */

  for (int code_word = 0; code_word < number_of_code_word; code_word++) {
    for (uint32_t i = 0; i < dai_max ; i++ ) {
      if (dai[code_word][i] != i + 1) { /* fill table with consistent value for each dai */
        dai[code_word][i] = i + 1;      /* it covers case for which PDCCH DCI has not been successfully decoded and so it has been missed */
        ack_data[code_word][i] = 0;     /* nack data transport block which has been missed */
        number_harq_feedback++;
      }
      if (two_transport_blocks == TRUE) {
        dai_total[code_word][i] = dai[code_word][i]; /* for a single cell, dai_total is the same as dai of first cell */
      }
    }
  }

  int M = dai_max;
  int j = 0;
  uint32_t V_temp = 0;
  uint32_t V_temp2 = 0;
  int O_ACK = 0;
  int o_ACK = 0;
  int O_bit_number_cw0 = 0;
  int O_bit_number_cw1 = 0;

  for (int m = 0; m < M ; m++) {

    if (dai[0][m] <= V_temp) {
      j = j + 1;
    }

    V_temp = dai[0][m]; /* value of the counter DAI for format 1_0 and format 1_1 on serving cell c */

    if (dai_total[0][m] == 0) {
      V_temp2 = dai[0][m];
    } else {
      V_temp2 = dai[1][m];         /* second code word has been received */
      O_bit_number_cw1 = (8 * j) + 2*(V_temp - 1) + 1;
      o_ACK = o_ACK | (ack_data[1][m] << O_bit_number_cw1);
    }

    if (two_transport_blocks == TRUE) {
      O_bit_number_cw0 = (8 * j) + 2*(V_temp - 1);
    }
    else {
      O_bit_number_cw0 = (4 * j) + (V_temp - 1);
    }

    o_ACK = o_ACK | (ack_data[0][m] << O_bit_number_cw0);
  }

  if (V_temp2 < V_temp) {
    j = j + 1;
  }

  if (two_transport_blocks == TRUE) {
    O_ACK = 2 * ( 4 * j + V_temp2);  /* for two transport blocks */
  }
  else {
    O_ACK = 4 * j + V_temp2;         /* only one transport block */
  }

  if (number_harq_feedback != O_ACK) {
    LOG_E(MAC,"PUCCH Error for number of bits for acknowledgment : at line %d in function %s of file %s \n", LINE_FILE , __func__, FILE_NAME);
    return (0);
  }

  pucch->ack_payload = o_ACK;

  return(number_harq_feedback);
}


bool trigger_periodic_scheduling_request(NR_UE_MAC_INST_t *mac,
                                         PUCCH_sched_t *pucch,
                                         frame_t frame,
                                         int slot) {

  NR_BWP_Id_t bwp_id = mac->UL_BWP_Id;
  NR_PUCCH_Config_t *pucch_Config = NULL;
  int scs;
  NR_BWP_Uplink_t *ubwp = mac->ULbwp[0];
  NR_BWP_UplinkCommon_t *initialUplinkBWP;
  if (mac->scc) initialUplinkBWP = mac->scc->uplinkConfigCommon->initialUplinkBWP;
  else          initialUplinkBWP = &mac->scc_SIB->uplinkConfigCommon->initialUplinkBWP;

  if (mac->cg && ubwp &&
      mac->cg->spCellConfig &&
      mac->cg->spCellConfig->spCellConfigDedicated &&
      mac->cg->spCellConfig->spCellConfigDedicated->uplinkConfig &&
      mac->cg->spCellConfig->spCellConfigDedicated->uplinkConfig->initialUplinkBWP) {
    scs = ubwp->bwp_Common->genericParameters.subcarrierSpacing;
  }
  else
    scs = initialUplinkBWP->genericParameters.subcarrierSpacing;

  const int n_slots_frame = nr_slots_per_frame[scs];

  if (bwp_id>0 &&
      mac->ULbwp[bwp_id-1] &&
      mac->ULbwp[bwp_id-1]->bwp_Dedicated &&
      mac->ULbwp[bwp_id-1]->bwp_Dedicated->pucch_Config &&
      mac->ULbwp[bwp_id-1]->bwp_Dedicated->pucch_Config->choice.setup) {
    pucch_Config =  mac->ULbwp[bwp_id-1]->bwp_Dedicated->pucch_Config->choice.setup;
  }
  else if (bwp_id==0 &&
           mac->cg &&
           mac->cg->spCellConfig &&
           mac->cg->spCellConfig->spCellConfigDedicated &&
           mac->cg->spCellConfig->spCellConfigDedicated->uplinkConfig &&
           mac->cg->spCellConfig->spCellConfigDedicated->uplinkConfig->initialUplinkBWP &&
           mac->cg->spCellConfig->spCellConfigDedicated->uplinkConfig->initialUplinkBWP->pucch_Config &&
           mac->cg->spCellConfig->spCellConfigDedicated->uplinkConfig->initialUplinkBWP->pucch_Config->choice.setup) {
    pucch_Config = mac->cg->spCellConfig->spCellConfigDedicated->uplinkConfig->initialUplinkBWP->pucch_Config->choice.setup;
  }
  if(!pucch_Config ||
     !pucch_Config->schedulingRequestResourceToAddModList ||
     pucch_Config->schedulingRequestResourceToAddModList->list.count==0)
    return false; // SR not configured

  for (int SR_resource_id =0; SR_resource_id < pucch_Config->schedulingRequestResourceToAddModList->list.count;SR_resource_id++) {
    NR_SchedulingRequestResourceConfig_t *SchedulingRequestResourceConfig = pucch_Config->schedulingRequestResourceToAddModList->list.array[SR_resource_id];
    int SR_period; int SR_offset;

    find_period_offest_SR(SchedulingRequestResourceConfig,&SR_period,&SR_offset);
    int sfn_sf = frame * n_slots_frame + slot;

    if ((sfn_sf - SR_offset) % SR_period == 0) {
      LOG_D(MAC, "Scheduling Request active in frame %d slot %d \n", frame, slot);
      NR_PUCCH_ResourceId_t *PucchResourceId = SchedulingRequestResourceConfig->resource;

      int found = -1;
      NR_PUCCH_ResourceSet_t *pucchresset = pucch_Config->resourceSetToAddModList->list.array[0]; // set with formats 0,1
      int n_list = pucchresset->resourceList.list.count;
       for (int i=0; i<n_list; i++) {
        if (*pucchresset->resourceList.list.array[i] == *PucchResourceId ) {
          found = i;
          break;
        }
      }
      if (found == -1) {
        LOG_E(MAC,"Couldn't find PUCCH resource for SR\n");
        return false;
      }
      pucch->resource_indicator = found;
      return true;
    }
  }
  return false;
}


int8_t nr_ue_get_SR(module_id_t module_idP, frame_t frameP, int slotP){
  return 0;
}


uint8_t nr_get_csi_measurements(NR_UE_MAC_INST_t *mac,
                                frame_t frame,
                                int slot,
                                PUCCH_sched_t *pucch) {

  NR_BWP_Id_t bwp_id = mac->UL_BWP_Id;
  NR_PUCCH_Config_t *pucch_Config = NULL;
  int csi_bits = 0;

  if(mac->cg &&
     mac->cg->spCellConfig &&
     mac->cg->spCellConfig->spCellConfigDedicated &&
     mac->cg->spCellConfig->spCellConfigDedicated->csi_MeasConfig) {

    NR_CSI_MeasConfig_t *csi_measconfig = mac->cg->spCellConfig->spCellConfigDedicated->csi_MeasConfig->choice.setup;

    for (int csi_report_id = 0; csi_report_id < csi_measconfig->csi_ReportConfigToAddModList->list.count; csi_report_id++){
      NR_CSI_ReportConfig_t *csirep = csi_measconfig->csi_ReportConfigToAddModList->list.array[csi_report_id];

      if(csirep->reportConfigType.present == NR_CSI_ReportConfig__reportConfigType_PR_periodic){
        int period, offset;
        csi_period_offset(csirep, NULL, &period, &offset);

        int scs;
        NR_BWP_Uplink_t *ubwp = mac->ULbwp[0];
        NR_BWP_UplinkCommon_t *initialUplinkBWP;
        if (mac->scc) initialUplinkBWP = mac->scc->uplinkConfigCommon->initialUplinkBWP;
        else          initialUplinkBWP = &mac->scc_SIB->uplinkConfigCommon->initialUplinkBWP;

        if (ubwp &&
            mac->cg->spCellConfig->spCellConfigDedicated->uplinkConfig &&
            mac->cg->spCellConfig->spCellConfigDedicated->uplinkConfig->initialUplinkBWP)
          scs = ubwp->bwp_Common->genericParameters.subcarrierSpacing;
        else
          scs = initialUplinkBWP->genericParameters.subcarrierSpacing;

        if (bwp_id>0 &&
            mac->ULbwp[bwp_id-1] &&
            mac->ULbwp[bwp_id-1]->bwp_Dedicated &&
            mac->ULbwp[bwp_id-1]->bwp_Dedicated->pucch_Config &&
            mac->ULbwp[bwp_id-1]->bwp_Dedicated->pucch_Config->choice.setup) {
          pucch_Config =  mac->ULbwp[bwp_id-1]->bwp_Dedicated->pucch_Config->choice.setup;
        }
        else if (bwp_id==0 &&
                 mac->cg->spCellConfig->spCellConfigDedicated->uplinkConfig &&
                 mac->cg->spCellConfig->spCellConfigDedicated->uplinkConfig->initialUplinkBWP &&
                 mac->cg->spCellConfig->spCellConfigDedicated->uplinkConfig->initialUplinkBWP->pucch_Config &&
                 mac->cg->spCellConfig->spCellConfigDedicated->uplinkConfig->initialUplinkBWP->pucch_Config->choice.setup) {
          pucch_Config = mac->cg->spCellConfig->spCellConfigDedicated->uplinkConfig->initialUplinkBWP->pucch_Config->choice.setup;
        }

        const int n_slots_frame = nr_slots_per_frame[scs];
        if (((n_slots_frame*frame + slot - offset)%period) == 0 && pucch_Config) {

          NR_PUCCH_CSI_Resource_t *pucchcsires = csirep->reportConfigType.choice.periodic->pucch_CSI_ResourceList.list.array[0];
          NR_PUCCH_ResourceSet_t *pucchresset = pucch_Config->resourceSetToAddModList->list.array[1]; // set with formats >1
          int n = pucchresset->resourceList.list.count;

          int res_index;
          int found = -1;
          for (res_index = 0; res_index < n; res_index++) {
            if (*pucchresset->resourceList.list.array[res_index] == pucchcsires->pucch_Resource) {
              found = res_index;
              break;
            }
          }
          AssertFatal(found != -1,
                      "CSI resource not found among PUCCH resources\n");

          pucch->resource_indicator = found;
          csi_bits = nr_get_csi_payload(mac, pucch, csi_measconfig);
        }
      }
      else
        AssertFatal(1==0,"Only periodic CSI reporting is currently implemented\n");
    }
  }

  return csi_bits;
}


uint8_t nr_get_csi_payload(NR_UE_MAC_INST_t *mac,
                           PUCCH_sched_t *pucch,
                           NR_CSI_MeasConfig_t *csi_MeasConfig) {

  int n_csi_bits = 0;

  AssertFatal(csi_MeasConfig->csi_ReportConfigToAddModList->list.count>0,"No CSI Report configuration available\n");

  for (int csi_report_id=0; csi_report_id < csi_MeasConfig->csi_ReportConfigToAddModList->list.count; csi_report_id++){
    struct NR_CSI_ReportConfig *csi_reportconfig = csi_MeasConfig->csi_ReportConfigToAddModList->list.array[csi_report_id];
    NR_CSI_ResourceConfigId_t csi_ResourceConfigId = csi_reportconfig->resourcesForChannelMeasurement;
    switch(csi_reportconfig->reportQuantity.present) {
      case NR_CSI_ReportConfig__reportQuantity_PR_none:
        break;
      case NR_CSI_ReportConfig__reportQuantity_PR_ssb_Index_RSRP:
        n_csi_bits += get_ssb_rsrp_payload(mac,pucch,csi_reportconfig,csi_ResourceConfigId,csi_MeasConfig);
        break;
      case NR_CSI_ReportConfig__reportQuantity_PR_cri_RSRP:
      case NR_CSI_ReportConfig__reportQuantity_PR_cri_RI_PMI_CQI:
      case NR_CSI_ReportConfig__reportQuantity_PR_cri_RI_i1:
      case NR_CSI_ReportConfig__reportQuantity_PR_cri_RI_i1_CQI:
      case NR_CSI_ReportConfig__reportQuantity_PR_cri_RI_CQI:
      case NR_CSI_ReportConfig__reportQuantity_PR_cri_RI_LI_PMI_CQI:
        AssertFatal(1==0,"Measurement report based on CSI-RS not availalble\n");
      default:
        AssertFatal(1==0,"Invalid CSI report quantity type %d\n",csi_reportconfig->reportQuantity.present);
    }
  }
  return (n_csi_bits);
}


uint8_t get_ssb_rsrp_payload(NR_UE_MAC_INST_t *mac,
                             PUCCH_sched_t *pucch,
                             struct NR_CSI_ReportConfig *csi_reportconfig,
                             NR_CSI_ResourceConfigId_t csi_ResourceConfigId,
                             NR_CSI_MeasConfig_t *csi_MeasConfig) {

  int nb_ssb = 0;  // nb of ssb in the resource
  int nb_meas = 0; // nb of ssb to report measurements on
  int bits = 0;
  uint32_t temp_payload = 0;

  for (int csi_resourceidx = 0; csi_resourceidx < csi_MeasConfig->csi_ResourceConfigToAddModList->list.count; csi_resourceidx++) {
    struct NR_CSI_ResourceConfig *csi_resourceconfig = csi_MeasConfig->csi_ResourceConfigToAddModList->list.array[csi_resourceidx];
    if (csi_resourceconfig->csi_ResourceConfigId == csi_ResourceConfigId) {

      if (csi_reportconfig->groupBasedBeamReporting.present == NR_CSI_ReportConfig__groupBasedBeamReporting_PR_disabled) {
        if (csi_reportconfig->groupBasedBeamReporting.choice.disabled->nrofReportedRS != NULL)
          nb_meas = *(csi_reportconfig->groupBasedBeamReporting.choice.disabled->nrofReportedRS)+1;
        else
          nb_meas = 1;
      } else
        nb_meas = 2;

      for (int csi_ssb_idx = 0; csi_ssb_idx < csi_MeasConfig->csi_SSB_ResourceSetToAddModList->list.count; csi_ssb_idx++) {
        if (csi_MeasConfig->csi_SSB_ResourceSetToAddModList->list.array[csi_ssb_idx]->csi_SSB_ResourceSetId ==
            *(csi_resourceconfig->csi_RS_ResourceSetList.choice.nzp_CSI_RS_SSB->csi_SSB_ResourceSetList->list.array[0])){

          ///only one SSB resource set from spec 38.331 IE CSI-ResourceConfig
          nb_ssb = csi_MeasConfig->csi_SSB_ResourceSetToAddModList->list.array[csi_ssb_idx]->csi_SSB_ResourceList.list.count;
          break;
        }
      }

      AssertFatal(nb_ssb>0,"No SSB found in the resource set\n");
      int ssbri_bits = ceil(log2(nb_ssb));

      //TODO measurement of multiple SSBs at PHY and indication to MAC
      if(nb_ssb>1)
        LOG_E(MAC, "In current implementation only the SSB of synchronization is measured at PHY. This works only for a single SSB scenario\n");

      int ssb_rsrp[2][nb_meas]; // the array contains index and RSRP of each SSB to be reported (nb_meas highest RSRPs)

      //TODO replace the following 2 lines with a function to order the nb_meas highest SSB RSRPs
      ssb_rsrp[0][0] = mac->mib_ssb;
      ssb_rsrp[1][0] = mac->ssb_rsrp_dBm;

      uint8_t ssbi;

      if (ssbri_bits > 0) {
        ssbi = ssb_rsrp[0][0];
        reverse_n_bits(&ssbi, ssbri_bits);
        temp_payload = ssbi;
        bits += ssbri_bits;
      }

      uint8_t rsrp_idx = get_rsrp_index(ssb_rsrp[1][0]);
      reverse_n_bits(&rsrp_idx, 7);
      temp_payload |= (rsrp_idx<<bits);
      bits += 7; // 7 bits for highest RSRP

      // from the second SSB, differential report
      for (int i=1; i<nb_meas; i++){
        ssbi = ssb_rsrp[0][i];
        reverse_n_bits(&ssbi, ssbri_bits);
        temp_payload = ssbi;
        bits += ssbri_bits;

        rsrp_idx = get_rsrp_diff_index(ssb_rsrp[1][0],ssb_rsrp[1][i]);
        reverse_n_bits(&rsrp_idx, 4);
        temp_payload |= (rsrp_idx<<bits);
        bits += 4; // 7 bits for highest RSRP
      }
      break; // resorce found
    }
  }
  pucch->csi_part1_payload = temp_payload;
  return bits;
}


// returns index from RSRP
// according to Table 10.1.6.1-1 in 38.133

uint8_t get_rsrp_index(int rsrp) {

  int index = rsrp + 157;
  if (rsrp>-44)
    index = 113;
  if (rsrp<-140)
    index = 16;

  return index;
}


// returns index from differential RSRP
// according to Table 10.1.6.1-2 in 38.133
uint8_t get_rsrp_diff_index(int best_rsrp,int current_rsrp) {

  int diff = best_rsrp-current_rsrp;
  if (diff>30)
    return 15;
  else
    return (diff>>1);

}

void nr_ue_send_sdu(nr_downlink_indication_t *dl_info, NR_UL_TIME_ALIGNMENT_t *ul_time_alignment, int pdu_id){

  VCD_SIGNAL_DUMPER_DUMP_FUNCTION_BY_NAME(VCD_SIGNAL_DUMPER_FUNCTIONS_UE_SEND_SDU, VCD_FUNCTION_IN);

  LOG_D(MAC, "In %s [%d.%d] Handling DLSCH PDU...\n", __FUNCTION__, dl_info->frame, dl_info->slot);

  // Processing MAC PDU
  // it parses MAC CEs subheaders, MAC CEs, SDU subheaderds and SDUs
  switch (dl_info->rx_ind->rx_indication_body[pdu_id].pdu_type){
    case FAPI_NR_RX_PDU_TYPE_DLSCH:
    nr_ue_process_mac_pdu(dl_info, ul_time_alignment, pdu_id);
    break;
    case FAPI_NR_RX_PDU_TYPE_RAR:
    nr_ue_process_rar(dl_info, ul_time_alignment, pdu_id);
    break;
    default:
    break;
  }

  VCD_SIGNAL_DUMPER_DUMP_FUNCTION_BY_NAME(VCD_SIGNAL_DUMPER_FUNCTIONS_UE_SEND_SDU, VCD_FUNCTION_OUT);

}

// N_RB configuration according to 7.3.1.0 (DCI size alignment) of TS 38.212
int get_n_rb(NR_UE_MAC_INST_t *mac, int rnti_type){

  int N_RB = 0, start_RB;
  switch(rnti_type) {
    case NR_RNTI_RA:
    case NR_RNTI_TC:
    case NR_RNTI_P: {
      NR_BWP_Id_t dl_bwp_id = mac->DL_BWP_Id;
      if (mac->DLbwp[dl_bwp_id-1]->bwp_Common->pdcch_ConfigCommon->choice.setup->controlResourceSetZero) {
        uint8_t coreset_id = 0; // assuming controlResourceSetId is 0 for controlResourceSetZero
        NR_ControlResourceSet_t *coreset = mac->coreset[dl_bwp_id-1][coreset_id];
        get_coreset_rballoc(coreset->frequencyDomainResources.buf,&N_RB,&start_RB);
      } else {
        N_RB = NRRIV2BW(mac->scc->downlinkConfigCommon->initialDownlinkBWP->genericParameters.locationAndBandwidth, MAX_BWP_SIZE);
      }
      break;
    }
    case NR_RNTI_SI:
      N_RB = mac->type0_PDCCH_CSS_config.num_rbs;
      break;
    case NR_RNTI_C:
      N_RB = NRRIV2BW(mac->DLbwp[0]->bwp_Common->genericParameters.locationAndBandwidth, MAX_BWP_SIZE);
      break;
  }
  return N_RB;

}

uint8_t nr_extract_dci_info(NR_UE_MAC_INST_t *mac,
                            uint8_t dci_format,
                            uint8_t dci_size,
                            uint16_t rnti,
                            uint64_t *dci_pdu,
                            dci_pdu_rel15_t *dci_pdu_rel15) {

  int N_RB = 0;
  int pos = 0;
  int fsize = 0;

  int rnti_type = get_rnti_type(mac, rnti);

  int N_RB_UL = 0;
  if(mac->scc_SIB) {
    N_RB_UL = NRRIV2BW(mac->scc_SIB->uplinkConfigCommon->initialUplinkBWP.genericParameters.locationAndBandwidth, MAX_BWP_SIZE);
  } else if(mac->ULbwp[0]) {
    N_RB_UL = NRRIV2BW(mac->ULbwp[0]->bwp_Common->genericParameters.locationAndBandwidth, MAX_BWP_SIZE);
  } else if(mac->scc) {
    N_RB_UL = NRRIV2BW(mac->scc->uplinkConfigCommon->initialUplinkBWP->genericParameters.locationAndBandwidth, MAX_BWP_SIZE);
  }

  LOG_D(MAC,"nr_extract_dci_info : dci_pdu %lx, size %d\n",*dci_pdu,dci_size);
  switch(dci_format) {

  case NR_DL_DCI_FORMAT_1_0:
    switch(rnti_type) {
    case NR_RNTI_RA:
      if(mac->scc_SIB) {
        N_RB = mac->type0_PDCCH_CSS_config.num_rbs;
      } else {
        N_RB = get_n_rb(mac, rnti_type);
      }
      // Freq domain assignment
      fsize = (int)ceil( log2( (N_RB*(N_RB+1))>>1 ) );
      pos=fsize;
      dci_pdu_rel15->frequency_domain_assignment.val = *dci_pdu>>(dci_size-pos)&((1<<fsize)-1);
#ifdef DEBUG_EXTRACT_DCI
      LOG_D(MAC,"frequency-domain assignment %d (%d bits) N_RB_BWP %d=> %d (0x%lx)\n",dci_pdu_rel15->frequency_domain_assignment.val,fsize,N_RB,dci_size-pos,*dci_pdu);
#endif
      // Time domain assignment
      pos+=4;
      dci_pdu_rel15->time_domain_assignment.val = (*dci_pdu >> (dci_size-pos))&0xf;
#ifdef DEBUG_EXTRACT_DCI
      LOG_D(MAC,"time-domain assignment %d  (4 bits)=> %d (0x%lx)\n",dci_pdu_rel15->time_domain_assignment.val,dci_size-pos,*dci_pdu);
#endif
      // VRB to PRB mapping
	
      pos++;
      dci_pdu_rel15->vrb_to_prb_mapping.val = (*dci_pdu>>(dci_size-pos))&0x1;
#ifdef DEBUG_EXTRACT_DCI
      LOG_D(MAC,"vrb to prb mapping %d  (1 bits)=> %d (0x%lx)\n",dci_pdu_rel15->vrb_to_prb_mapping.val,dci_size-pos,*dci_pdu);
#endif
      // MCS
      pos+=5;
      dci_pdu_rel15->mcs = (*dci_pdu>>(dci_size-pos))&0x1f;
#ifdef DEBUG_EXTRACT_DCI
      LOG_D(MAC,"mcs %d  (5 bits)=> %d (0x%lx)\n",dci_pdu_rel15->mcs,dci_size-pos,*dci_pdu);
#endif
      // TB scaling
      pos+=2;
      dci_pdu_rel15->tb_scaling = (*dci_pdu>>(dci_size-pos))&0x3;
#ifdef DEBUG_EXTRACT_DCI
      LOG_D(MAC,"tb_scaling %d  (2 bits)=> %d (0x%lx)\n",dci_pdu_rel15->tb_scaling,dci_size-pos,*dci_pdu);
#endif
      break;

    case NR_RNTI_C:

      //Identifier for DCI formats
      pos++;
      dci_pdu_rel15->format_indicator = (*dci_pdu>>(dci_size-pos))&1;

      //switch to DCI_0_0
      if (dci_pdu_rel15->format_indicator == 0) {
        dci_pdu_rel15 = &mac->def_dci_pdu_rel15[NR_UL_DCI_FORMAT_0_0];
        return 2+nr_extract_dci_info(mac, NR_UL_DCI_FORMAT_0_0, dci_size, rnti, dci_pdu, dci_pdu_rel15);
      }
#ifdef DEBUG_EXTRACT_DCI
      LOG_D(MAC,"Format indicator %d (%d bits) N_RB_BWP %d => %d (0x%lx)\n",dci_pdu_rel15->format_indicator,1,N_RB,dci_size-pos,*dci_pdu);
#endif

      // check BWP id
      if (mac->DLbwp[0]) N_RB=NRRIV2BW(mac->DLbwp[0]->bwp_Common->genericParameters.locationAndBandwidth, MAX_BWP_SIZE);
      else         N_RB=NRRIV2BW(mac->scc_SIB->downlinkConfigCommon.initialDownlinkBWP.genericParameters.locationAndBandwidth, MAX_BWP_SIZE);

      // Freq domain assignment (275rb >> fsize = 16)
      fsize = (int)ceil( log2( (N_RB*(N_RB+1))>>1 ) );
      pos+=fsize;
      dci_pdu_rel15->frequency_domain_assignment.val = (*dci_pdu>>(dci_size-pos))&((1<<fsize)-1);
  	
#ifdef DEBUG_EXTRACT_DCI
      LOG_D(MAC,"Freq domain assignment %d (%d bits)=> %d (0x%lx)\n",dci_pdu_rel15->frequency_domain_assignment.val,fsize,dci_size-pos,*dci_pdu);
#endif
    	
      uint16_t is_ra = 1;
      for (int i=0; i<fsize; i++)
	if (!((dci_pdu_rel15->frequency_domain_assignment.val>>i)&1)) {
	  is_ra = 0;
	  break;
	}
      if (is_ra) //fsize are all 1  38.212 p86
	{
	  // ra_preamble_index 6 bits
	  pos+=6;
	  dci_pdu_rel15->ra_preamble_index = (*dci_pdu>>(dci_size-pos))&0x3f;
	    
	  // UL/SUL indicator  1 bit
	  pos++;
	  dci_pdu_rel15->ul_sul_indicator.val = (*dci_pdu>>(dci_size-pos))&1;
	    
	  // SS/PBCH index  6 bits
	  pos+=6;
	  dci_pdu_rel15->ss_pbch_index = (*dci_pdu>>(dci_size-pos))&0x3f;
	    
	  //  prach_mask_index  4 bits
	  pos+=4;
	  dci_pdu_rel15->prach_mask_index = (*dci_pdu>>(dci_size-pos))&0xf;
	    
	}  //end if
      else {
	  
	// Time domain assignment 4bit
		  
	pos+=4;
	dci_pdu_rel15->time_domain_assignment.val = (*dci_pdu>>(dci_size-pos))&0xf;
#ifdef DEBUG_EXTRACT_DCI
	LOG_D(MAC,"Time domain assignment %d (%d bits)=> %d (0x%lx)\n",dci_pdu_rel15->time_domain_assignment.val,4,dci_size-pos,*dci_pdu);
#endif
	  
	// VRB to PRB mapping  1bit
	pos++;
	dci_pdu_rel15->vrb_to_prb_mapping.val = (*dci_pdu>>(dci_size-pos))&1;
#ifdef DEBUG_EXTRACT_DCI
	LOG_D(MAC,"VRB to PRB %d (%d bits)=> %d (0x%lx)\n",dci_pdu_rel15->vrb_to_prb_mapping.val,1,dci_size-pos,*dci_pdu);
#endif
	
	// MCS 5bit  //bit over 32, so dci_pdu ++
	pos+=5;
	dci_pdu_rel15->mcs = (*dci_pdu>>(dci_size-pos))&0x1f;
#ifdef DEBUG_EXTRACT_DCI
	LOG_D(MAC,"MCS %d (%d bits)=> %d (0x%lx)\n",dci_pdu_rel15->mcs,5,dci_size-pos,*dci_pdu);
#endif
	  
	// New data indicator 1bit
	pos++;
	dci_pdu_rel15->ndi = (*dci_pdu>>(dci_size-pos))&1;
#ifdef DEBUG_EXTRACT_DCI
	LOG_D(MAC,"NDI %d (%d bits)=> %d (0x%lx)\n",dci_pdu_rel15->ndi,1,dci_size-pos,*dci_pdu);
#endif      
	  
	// Redundancy version  2bit
	pos+=2;
	dci_pdu_rel15->rv = (*dci_pdu>>(dci_size-pos))&0x3;
#ifdef DEBUG_EXTRACT_DCI
	LOG_D(MAC,"RV %d (%d bits)=> %d (0x%lx)\n",dci_pdu_rel15->rv,2,dci_size-pos,*dci_pdu);
#endif
	  
	// HARQ process number  4bit
	pos+=4;
	dci_pdu_rel15->harq_pid  = (*dci_pdu>>(dci_size-pos))&0xf;
#ifdef DEBUG_EXTRACT_DCI
	LOG_D(MAC,"HARQ_PID %d (%d bits)=> %d (0x%lx)\n",dci_pdu_rel15->harq_pid,4,dci_size-pos,*dci_pdu);
#endif
	  
	// Downlink assignment index  2bit
	pos+=2;
	dci_pdu_rel15->dai[0].val = (*dci_pdu>>(dci_size-pos))&3;
#ifdef DEBUG_EXTRACT_DCI
	LOG_D(MAC,"DAI %d (%d bits)=> %d (0x%lx)\n",dci_pdu_rel15->dai[0].val,2,dci_size-pos,*dci_pdu);
#endif
	  
	// TPC command for scheduled PUCCH  2bit
	pos+=2;
	dci_pdu_rel15->tpc = (*dci_pdu>>(dci_size-pos))&3;
#ifdef DEBUG_EXTRACT_DCI
	LOG_D(MAC,"TPC %d (%d bits)=> %d (0x%lx)\n",dci_pdu_rel15->tpc,2,dci_size-pos,*dci_pdu);
#endif
	  
	// PUCCH resource indicator  3bit
	pos+=3;
	dci_pdu_rel15->pucch_resource_indicator = (*dci_pdu>>(dci_size-pos))&0x7;
#ifdef DEBUG_EXTRACT_DCI
	LOG_D(MAC,"PUCCH RI %d (%d bits)=> %d (0x%lx)\n",dci_pdu_rel15->pucch_resource_indicator,3,dci_size-pos,*dci_pdu);
#endif
	  
	// PDSCH-to-HARQ_feedback timing indicator 3bit
	pos+=3;
	dci_pdu_rel15->pdsch_to_harq_feedback_timing_indicator.val = (*dci_pdu>>(dci_size-pos))&0x7;
#ifdef DEBUG_EXTRACT_DCI
	LOG_D(MAC,"PDSCH to HARQ TI %d (%d bits)=> %d (0x%lx)\n",dci_pdu_rel15->pdsch_to_harq_feedback_timing_indicator.val,3,dci_size-pos,*dci_pdu);
#endif
	  
      } //end else
      break;

    case NR_RNTI_P:
      /*
      // Short Messages Indicator  E2 bits
      for (int i=0; i<2; i++)
      dci_pdu |= (((uint64_t)dci_pdu_rel15->short_messages_indicator>>(1-i))&1)<<(dci_size-pos++);
      // Short Messages  E8 bits
      for (int i=0; i<8; i++)
      *dci_pdu |= (((uint64_t)dci_pdu_rel15->short_messages>>(7-i))&1)<<(dci_size-pos++);
      // Freq domain assignment 0-16 bit
      fsize = (int)ceil( log2( (N_RB*(N_RB+1))>>1 ) );
      for (int i=0; i<fsize; i++)
      *dci_pdu |= (((uint64_t)dci_pdu_rel15->frequency_domain_assignment>>(fsize-i-1))&1)<<(dci_size-pos++);
      // Time domain assignment 4 bit
      for (int i=0; i<4; i++)
      *dci_pdu |= (((uint64_t)dci_pdu_rel15->time_domain_assignment>>(3-i))&1)<<(dci_size-pos++);
      // VRB to PRB mapping 1 bit
      *dci_pdu |= ((uint64_t)dci_pdu_rel15->vrb_to_prb_mapping.val&1)<<(dci_size-pos++);
      // MCS 5 bit
      for (int i=0; i<5; i++)
      *dci_pdu |= (((uint64_t)dci_pdu_rel15->mcs>>(4-i))&1)<<(dci_size-pos++);
	
      // TB scaling 2 bit
      for (int i=0; i<2; i++)
      *dci_pdu |= (((uint64_t)dci_pdu_rel15->tb_scaling>>(1-i))&1)<<(dci_size-pos++);
      */	
	
      break;
  	
    case NR_RNTI_SI:
      N_RB = mac->type0_PDCCH_CSS_config.num_rbs;
      // Freq domain assignment 0-16 bit
      fsize = (int)ceil( log2( (N_RB*(N_RB+1))>>1 ) );
      pos+=fsize;
      dci_pdu_rel15->frequency_domain_assignment.val = (*dci_pdu>>(dci_size-pos))&((1<<fsize)-1);

      // Time domain assignment 4 bit
      pos+=4;
      dci_pdu_rel15->time_domain_assignment.val = (*dci_pdu>>(dci_size-pos))&0xf;

      // VRB to PRB mapping 1 bit
      pos++;
      dci_pdu_rel15->vrb_to_prb_mapping.val = (*dci_pdu>>(dci_size-pos))&0x1;

      // MCS 5bit  //bit over 32, so dci_pdu ++
      pos+=5;
      dci_pdu_rel15->mcs = (*dci_pdu>>(dci_size-pos))&0x1f;

      // Redundancy version  2 bit
      pos+=2;
      dci_pdu_rel15->rv = (*dci_pdu>>(dci_size-pos))&3;

      // System information indicator 1 bit
      pos++;
      dci_pdu_rel15->system_info_indicator = (*dci_pdu>>(dci_size-pos))&0x1;

      LOG_D(MAC,"N_RB = %i\n", N_RB);
      LOG_D(MAC,"dci_size = %i\n", dci_size);
      LOG_D(MAC,"fsize = %i\n", fsize);
      LOG_D(MAC,"dci_pdu_rel15->frequency_domain_assignment.val = %i\n", dci_pdu_rel15->frequency_domain_assignment.val);
      LOG_D(MAC,"dci_pdu_rel15->time_domain_assignment.val = %i\n", dci_pdu_rel15->time_domain_assignment.val);
      LOG_D(MAC,"dci_pdu_rel15->vrb_to_prb_mapping.val = %i\n", dci_pdu_rel15->vrb_to_prb_mapping.val);
      LOG_D(MAC,"dci_pdu_rel15->mcs = %i\n", dci_pdu_rel15->mcs);
      LOG_D(MAC,"dci_pdu_rel15->rv = %i\n", dci_pdu_rel15->rv);
      LOG_D(MAC,"dci_pdu_rel15->system_info_indicator = %i\n", dci_pdu_rel15->system_info_indicator);

      break;
	
    case NR_RNTI_TC:

      // check BWP id
      if (mac->DLbwp[0]) N_RB=NRRIV2BW(mac->DLbwp[0]->bwp_Common->genericParameters.locationAndBandwidth, MAX_BWP_SIZE);
      else         N_RB=mac->type0_PDCCH_CSS_config.num_rbs;


      // indicating a DL DCI format 1bit
      pos++;
      dci_pdu_rel15->format_indicator = (*dci_pdu>>(dci_size-pos))&1;

      //switch to DCI_0_0
      if (dci_pdu_rel15->format_indicator == 0) {
        dci_pdu_rel15 = &mac->def_dci_pdu_rel15[NR_UL_DCI_FORMAT_0_0];
        return 2+nr_extract_dci_info(mac, NR_UL_DCI_FORMAT_0_0, dci_size, rnti, dci_pdu, dci_pdu_rel15);
      }

      if (dci_pdu_rel15->format_indicator == 0)
        return 1; // discard dci, format indicator not corresponding to dci_format

        // Freq domain assignment 0-16 bit
      fsize = (int)ceil( log2( (N_RB*(N_RB+1))>>1 ) );
      pos+=fsize;
      dci_pdu_rel15->frequency_domain_assignment.val = (*dci_pdu>>(dci_size-pos))&((1<<fsize)-1);

      // Time domain assignment - 4 bits
      pos+=4;
      dci_pdu_rel15->time_domain_assignment.val = (*dci_pdu>>(dci_size-pos))&0xf;

      // VRB to PRB mapping - 1 bit
      pos++;
      dci_pdu_rel15->vrb_to_prb_mapping.val = (*dci_pdu>>(dci_size-pos))&1;

      // MCS 5bit  //bit over 32, so dci_pdu ++
      pos+=5;
      dci_pdu_rel15->mcs = (*dci_pdu>>(dci_size-pos))&0x1f;

      // New data indicator - 1 bit
      pos++;
      dci_pdu_rel15->ndi = (*dci_pdu>>(dci_size-pos))&1;

      // Redundancy version - 2 bits
      pos+=2;
      dci_pdu_rel15->rv = (*dci_pdu>>(dci_size-pos))&3;

      // HARQ process number - 4 bits
      pos+=4;
      dci_pdu_rel15->harq_pid = (*dci_pdu>>(dci_size-pos))&0xf;

      // Downlink assignment index - 2 bits
      pos+=2;
      dci_pdu_rel15->dai[0].val = (*dci_pdu>>(dci_size-pos))&3;

      // TPC command for scheduled PUCCH - 2 bits
      pos+=2;
      dci_pdu_rel15->tpc  = (*dci_pdu>>(dci_size-pos))&3;

      // PUCCH resource indicator - 3 bits
      pos+=3;
      dci_pdu_rel15->pucch_resource_indicator = (*dci_pdu>>(dci_size-pos))&7;

      // PDSCH-to-HARQ_feedback timing indicator - 3 bits
      pos+=3;
      dci_pdu_rel15->pdsch_to_harq_feedback_timing_indicator.val = (*dci_pdu>>(dci_size-pos))&7;

      LOG_D(NR_MAC,"N_RB = %i\n", N_RB);
      LOG_D(NR_MAC,"dci_size = %i\n", dci_size);
      LOG_D(NR_MAC,"fsize = %i\n", fsize);
      LOG_D(NR_MAC,"dci_pdu_rel15->format_indicator = %i\n", dci_pdu_rel15->format_indicator);
      LOG_D(NR_MAC,"dci_pdu_rel15->frequency_domain_assignment.val = %i\n", dci_pdu_rel15->frequency_domain_assignment.val);
      LOG_D(NR_MAC,"dci_pdu_rel15->time_domain_assignment.val = %i\n", dci_pdu_rel15->time_domain_assignment.val);
      LOG_D(NR_MAC,"dci_pdu_rel15->vrb_to_prb_mapping.val = %i\n", dci_pdu_rel15->vrb_to_prb_mapping.val);
      LOG_D(NR_MAC,"dci_pdu_rel15->mcs = %i\n", dci_pdu_rel15->mcs);
      LOG_D(NR_MAC,"dci_pdu_rel15->rv = %i\n", dci_pdu_rel15->rv);
      LOG_D(NR_MAC,"dci_pdu_rel15->harq_pid = %i\n", dci_pdu_rel15->harq_pid);
      LOG_D(NR_MAC,"dci_pdu_rel15->dai[0].val = %i\n", dci_pdu_rel15->dai[0].val);
      LOG_D(NR_MAC,"dci_pdu_rel15->tpc = %i\n", dci_pdu_rel15->tpc);
      LOG_D(NR_MAC,"dci_pdu_rel15->pucch_resource_indicator = %i\n", dci_pdu_rel15->pucch_resource_indicator);
      LOG_D(NR_MAC,"dci_pdu_rel15->pdsch_to_harq_feedback_timing_indicator.val = %i\n", dci_pdu_rel15->pdsch_to_harq_feedback_timing_indicator.val);

      break;
    }
    break;
  
  case NR_UL_DCI_FORMAT_0_0:
    if (mac->ULbwp[0]) N_RB_UL=NRRIV2BW(mac->ULbwp[0]->bwp_Common->genericParameters.locationAndBandwidth, MAX_BWP_SIZE);
    else         N_RB_UL=NRRIV2BW(mac->scc_SIB->uplinkConfigCommon->initialUplinkBWP.genericParameters.locationAndBandwidth, MAX_BWP_SIZE);

    switch(rnti_type)
      {
      case NR_RNTI_C:
        //Identifier for DCI formats
        pos++;
        dci_pdu_rel15->format_indicator = (*dci_pdu>>(dci_size-pos))&1;
#ifdef DEBUG_EXTRACT_DCI
	LOG_D(MAC,"Format indicator %d (%d bits)=> %d (0x%lx)\n",dci_pdu_rel15->format_indicator,1,dci_size-pos,*dci_pdu);
#endif
        if (dci_pdu_rel15->format_indicator == 1)
          return 1; // discard dci, format indicator not corresponding to dci_format
	fsize = (int)ceil( log2( (N_RB_UL*(N_RB_UL+1))>>1 ) );
	pos+=fsize;
	dci_pdu_rel15->frequency_domain_assignment.val = (*dci_pdu>>(dci_size-pos))&((1<<fsize)-1);
#ifdef DEBUG_EXTRACT_DCI
	LOG_D(MAC,"Freq domain assignment %d (%d bits)=> %d (0x%lx)\n",dci_pdu_rel15->frequency_domain_assignment.val,fsize,dci_size-pos,*dci_pdu);
#endif
	// Time domain assignment 4bit
	pos+=4;
	dci_pdu_rel15->time_domain_assignment.val = (*dci_pdu>>(dci_size-pos))&0xf;
#ifdef DEBUG_EXTRACT_DCI
      LOG_D(MAC,"time-domain assignment %d  (4 bits)=> %d (0x%lx)\n",dci_pdu_rel15->time_domain_assignment.val,dci_size-pos,*dci_pdu);
#endif
	// Frequency hopping flag  E1 bit
	pos++;
	dci_pdu_rel15->frequency_hopping_flag.val= (*dci_pdu>>(dci_size-pos))&1;
#ifdef DEBUG_EXTRACT_DCI
      LOG_D(MAC,"frequency_hopping %d  (1 bit)=> %d (0x%lx)\n",dci_pdu_rel15->frequency_hopping_flag.val,dci_size-pos,*dci_pdu);
#endif
	// MCS  5 bit
	pos+=5;
	dci_pdu_rel15->mcs= (*dci_pdu>>(dci_size-pos))&0x1f;
#ifdef DEBUG_EXTRACT_DCI
      LOG_D(MAC,"mcs %d  (5 bits)=> %d (0x%lx)\n",dci_pdu_rel15->mcs,dci_size-pos,*dci_pdu);
#endif
	// New data indicator 1bit
	pos++;
	dci_pdu_rel15->ndi= (*dci_pdu>>(dci_size-pos))&1;
#ifdef DEBUG_EXTRACT_DCI
	LOG_D(MAC,"NDI %d (%d bits)=> %d (0x%lx)\n",dci_pdu_rel15->ndi,1,dci_size-pos,*dci_pdu);
#endif
	// Redundancy version  2bit
	pos+=2;
	dci_pdu_rel15->rv= (*dci_pdu>>(dci_size-pos))&3;
#ifdef DEBUG_EXTRACT_DCI
	LOG_D(MAC,"RV %d (%d bits)=> %d (0x%lx)\n",dci_pdu_rel15->rv,2,dci_size-pos,*dci_pdu);
#endif
	// HARQ process number  4bit
	pos+=4;
	dci_pdu_rel15->harq_pid = (*dci_pdu>>(dci_size-pos))&0xf;
#ifdef DEBUG_EXTRACT_DCI
	LOG_D(MAC,"HARQ_PID %d (%d bits)=> %d (0x%lx)\n",dci_pdu_rel15->harq_pid,4,dci_size-pos,*dci_pdu);
#endif
	// TPC command for scheduled PUSCH  E2 bits
	pos+=2;
	dci_pdu_rel15->tpc = (*dci_pdu>>(dci_size-pos))&3;
#ifdef DEBUG_EXTRACT_DCI
	LOG_D(MAC,"TPC %d (%d bits)=> %d (0x%lx)\n",dci_pdu_rel15->tpc,2,dci_size-pos,*dci_pdu);
#endif
	// UL/SUL indicator  E1 bit
	/* commented for now (RK): need to get this from BWP descriptor
	   if (cfg->pucch_config.pucch_GroupHopping.value)
	   dci_pdu->= ((uint64_t)*dci_pdu>>(dci_size-pos)ul_sul_indicator&1)<<(dci_size-pos++);
	*/
	break;
	
      case NR_RNTI_TC:
        //Identifier for DCI formats
        pos++;
        dci_pdu_rel15->format_indicator = (*dci_pdu>>(dci_size-pos))&1;
#ifdef DEBUG_EXTRACT_DCI
	LOG_I(MAC,"Format indicator %d (%d bits)=> %d (0x%lx)\n",dci_pdu_rel15->format_indicator,1,dci_size-pos,*dci_pdu);
#endif
        if (dci_pdu_rel15->format_indicator == 1)
          return 1; // discard dci, format indicator not corresponding to dci_format
	fsize = (int)ceil( log2( (N_RB_UL*(N_RB_UL+1))>>1 ) );
	pos+=fsize;
	dci_pdu_rel15->frequency_domain_assignment.val = (*dci_pdu>>(dci_size-pos))&((1<<fsize)-1);
#ifdef DEBUG_EXTRACT_DCI
	LOG_I(MAC,"Freq domain assignment %d (%d bits)=> %d (0x%lx)\n",dci_pdu_rel15->frequency_domain_assignment.val,fsize,dci_size-pos,*dci_pdu);
#endif
	// Time domain assignment 4bit
	pos+=4;
	dci_pdu_rel15->time_domain_assignment.val = (*dci_pdu>>(dci_size-pos))&0xf;
#ifdef DEBUG_EXTRACT_DCI
      LOG_I(MAC,"time-domain assignment %d  (4 bits)=> %d (0x%lx)\n",dci_pdu_rel15->time_domain_assignment.val,dci_size-pos,*dci_pdu);
#endif
	// Frequency hopping flag  E1 bit
	pos++;
	dci_pdu_rel15->frequency_hopping_flag.val= (*dci_pdu>>(dci_size-pos))&1;
#ifdef DEBUG_EXTRACT_DCI
      LOG_I(MAC,"frequency_hopping %d  (1 bit)=> %d (0x%lx)\n",dci_pdu_rel15->frequency_hopping_flag.val,dci_size-pos,*dci_pdu);
#endif
	// MCS  5 bit
	pos+=5;
	dci_pdu_rel15->mcs= (*dci_pdu>>(dci_size-pos))&0x1f;
#ifdef DEBUG_EXTRACT_DCI
      LOG_I(MAC,"mcs %d  (5 bits)=> %d (0x%lx)\n",dci_pdu_rel15->mcs,dci_size-pos,*dci_pdu);
#endif
	// New data indicator 1bit
	pos++;
	dci_pdu_rel15->ndi= (*dci_pdu>>(dci_size-pos))&1;
#ifdef DEBUG_EXTRACT_DCI
	LOG_I(MAC,"NDI %d (%d bits)=> %d (0x%lx)\n",dci_pdu_rel15->ndi,1,dci_size-pos,*dci_pdu);
#endif
	// Redundancy version  2bit
	pos+=2;
	dci_pdu_rel15->rv= (*dci_pdu>>(dci_size-pos))&3;
#ifdef DEBUG_EXTRACT_DCI
	LOG_I(MAC,"RV %d (%d bits)=> %d (0x%lx)\n",dci_pdu_rel15->rv,2,dci_size-pos,*dci_pdu);
#endif
	// HARQ process number  4bit
	pos+=4;
	dci_pdu_rel15->harq_pid = (*dci_pdu>>(dci_size-pos))&0xf;
#ifdef DEBUG_EXTRACT_DCI
	LOG_I(MAC,"HARQ_PID %d (%d bits)=> %d (0x%lx)\n",dci_pdu_rel15->harq_pid,4,dci_size-pos,*dci_pdu);
#endif
	// TPC command for scheduled PUSCH  E2 bits
	pos+=2;
	dci_pdu_rel15->tpc = (*dci_pdu>>(dci_size-pos))&3;
#ifdef DEBUG_EXTRACT_DCI
	LOG_I(MAC,"TPC %d (%d bits)=> %d (0x%lx)\n",dci_pdu_rel15->tpc,2,dci_size-pos,*dci_pdu);
#endif
	break;
	
      }
    break;

  case NR_DL_DCI_FORMAT_1_1:
  switch(rnti_type)
    {
      case NR_RNTI_C:
        //Identifier for DCI formats
        pos++;
        dci_pdu_rel15->format_indicator = (*dci_pdu>>(dci_size-pos))&1;
        if (dci_pdu_rel15->format_indicator == 0)
          return 1; // discard dci, format indicator not corresponding to dci_format
        // Carrier indicator
        pos+=dci_pdu_rel15->carrier_indicator.nbits;
        dci_pdu_rel15->carrier_indicator.val = (*dci_pdu>>(dci_size-pos))&((1<<dci_pdu_rel15->carrier_indicator.nbits)-1);
        // BWP Indicator
        pos+=dci_pdu_rel15->bwp_indicator.nbits;
        dci_pdu_rel15->bwp_indicator.val = (*dci_pdu>>(dci_size-pos))&((1<<dci_pdu_rel15->bwp_indicator.nbits)-1);
        // Frequency domain resource assignment
        pos+=dci_pdu_rel15->frequency_domain_assignment.nbits;
        dci_pdu_rel15->frequency_domain_assignment.val = (*dci_pdu>>(dci_size-pos))&((1<<dci_pdu_rel15->frequency_domain_assignment.nbits)-1);
        // Time domain resource assignment
        pos+=dci_pdu_rel15->time_domain_assignment.nbits;
        dci_pdu_rel15->time_domain_assignment.val = (*dci_pdu>>(dci_size-pos))&((1<<dci_pdu_rel15->time_domain_assignment.nbits)-1);
        // VRB-to-PRB mapping
        pos+=dci_pdu_rel15->vrb_to_prb_mapping.nbits;
        dci_pdu_rel15->vrb_to_prb_mapping.val = (*dci_pdu>>(dci_size-pos))&((1<<dci_pdu_rel15->vrb_to_prb_mapping.nbits)-1);
        // PRB bundling size indicator
        pos+=dci_pdu_rel15->prb_bundling_size_indicator.nbits;
        dci_pdu_rel15->prb_bundling_size_indicator.val = (*dci_pdu>>(dci_size-pos))&((1<<dci_pdu_rel15->prb_bundling_size_indicator.nbits)-1);
        // Rate matching indicator
        pos+=dci_pdu_rel15->rate_matching_indicator.nbits;
        dci_pdu_rel15->rate_matching_indicator.val = (*dci_pdu>>(dci_size-pos))&((1<<dci_pdu_rel15->rate_matching_indicator.nbits)-1);
        // ZP CSI-RS trigger
        pos+=dci_pdu_rel15->zp_csi_rs_trigger.nbits;
        dci_pdu_rel15->zp_csi_rs_trigger.val = (*dci_pdu>>(dci_size-pos))&((1<<dci_pdu_rel15->zp_csi_rs_trigger.nbits)-1);
        //TB1
        // MCS 5bit
        pos+=5;
        dci_pdu_rel15->mcs = (*dci_pdu>>(dci_size-pos))&0x1f;
        // New data indicator 1bit
        pos+=1;
        dci_pdu_rel15->ndi = (*dci_pdu>>(dci_size-pos))&0x1;
        // Redundancy version  2bit
        pos+=2;
        dci_pdu_rel15->rv = (*dci_pdu>>(dci_size-pos))&0x3;
        //TB2
        // MCS 5bit
        pos+=dci_pdu_rel15->mcs2.nbits;
        dci_pdu_rel15->mcs2.val = (*dci_pdu>>(dci_size-pos))&((1<<dci_pdu_rel15->mcs2.nbits)-1);
        // New data indicator 1bit
        pos+=dci_pdu_rel15->ndi2.nbits;
        dci_pdu_rel15->ndi2.val = (*dci_pdu>>(dci_size-pos))&((1<<dci_pdu_rel15->ndi2.nbits)-1);
        // Redundancy version  2bit
        pos+=dci_pdu_rel15->rv2.nbits;
        dci_pdu_rel15->rv2.val = (*dci_pdu>>(dci_size-pos))&((1<<dci_pdu_rel15->rv2.nbits)-1);
        // HARQ process number  4bit
        pos+=4;
        dci_pdu_rel15->harq_pid = (*dci_pdu>>(dci_size-pos))&0xf;
        // Downlink assignment index
        pos+=dci_pdu_rel15->dai[0].nbits;
        dci_pdu_rel15->dai[0].val = (*dci_pdu>>(dci_size-pos))&((1<<dci_pdu_rel15->dai[0].nbits)-1);
        // TPC command for scheduled PUCCH  2bit
        pos+=2;
        dci_pdu_rel15->tpc = (*dci_pdu>>(dci_size-pos))&0x3;
        // PUCCH resource indicator  3bit
        pos+=3;
        dci_pdu_rel15->pucch_resource_indicator = (*dci_pdu>>(dci_size-pos))&0x3;
        // PDSCH-to-HARQ_feedback timing indicator
        pos+=dci_pdu_rel15->pdsch_to_harq_feedback_timing_indicator.nbits;
        dci_pdu_rel15->pdsch_to_harq_feedback_timing_indicator.val = (*dci_pdu>>(dci_size-pos))&((1<<dci_pdu_rel15->pdsch_to_harq_feedback_timing_indicator.nbits)-1);
        // Antenna ports
        pos+=dci_pdu_rel15->antenna_ports.nbits;
        dci_pdu_rel15->antenna_ports.val = (*dci_pdu>>(dci_size-pos))&((1<<dci_pdu_rel15->antenna_ports.nbits)-1);
        // TCI
        pos+=dci_pdu_rel15->transmission_configuration_indication.nbits;
        dci_pdu_rel15->transmission_configuration_indication.val = (*dci_pdu>>(dci_size-pos))&((1<<dci_pdu_rel15->transmission_configuration_indication.nbits)-1);
        // SRS request
        pos+=dci_pdu_rel15->srs_request.nbits;
        dci_pdu_rel15->srs_request.val = (*dci_pdu>>(dci_size-pos))&((1<<dci_pdu_rel15->srs_request.nbits)-1);
        // CBG transmission information
        pos+=dci_pdu_rel15->cbgti.nbits;
        dci_pdu_rel15->cbgti.val = (*dci_pdu>>(dci_size-pos))&((1<<dci_pdu_rel15->cbgti.nbits)-1);
        // CBG flushing out information
        pos+=dci_pdu_rel15->cbgfi.nbits;
        dci_pdu_rel15->cbgfi.val = (*dci_pdu>>(dci_size-pos))&((1<<dci_pdu_rel15->cbgfi.nbits)-1);
        // DMRS sequence init
        pos+=1;
        dci_pdu_rel15->dmrs_sequence_initialization.val = (*dci_pdu>>(dci_size-pos))&0x1;
        break;
      }
      break;

  case NR_UL_DCI_FORMAT_0_1:
    switch(rnti_type)
      {
      case NR_RNTI_C:
        //Identifier for DCI formats
        pos++;
        dci_pdu_rel15->format_indicator = (*dci_pdu>>(dci_size-pos))&1;
        if (dci_pdu_rel15->format_indicator == 1)
          return 1; // discard dci, format indicator not corresponding to dci_format
        // Carrier indicator
        pos+=dci_pdu_rel15->carrier_indicator.nbits;
        dci_pdu_rel15->carrier_indicator.val = (*dci_pdu>>(dci_size-pos))&((1<<dci_pdu_rel15->carrier_indicator.nbits)-1);
        
        // UL/SUL Indicator
        pos+=dci_pdu_rel15->ul_sul_indicator.nbits;
        dci_pdu_rel15->ul_sul_indicator.val = (*dci_pdu>>(dci_size-pos))&((1<<dci_pdu_rel15->ul_sul_indicator.nbits)-1);
        
        // BWP Indicator
        pos+=dci_pdu_rel15->bwp_indicator.nbits;
        dci_pdu_rel15->bwp_indicator.val = (*dci_pdu>>(dci_size-pos))&((1<<dci_pdu_rel15->bwp_indicator.nbits)-1);

        // Freq domain assignment  max 16 bit
        fsize = (int)ceil( log2( (N_RB_UL*(N_RB_UL+1))>>1 ) );
        pos+=fsize;
        dci_pdu_rel15->frequency_domain_assignment.val = (*dci_pdu>>(dci_size-pos))&((1<<fsize)-1);
        
        // Time domain assignment 4bit
        //pos+=4;
        pos+=dci_pdu_rel15->time_domain_assignment.nbits;
        dci_pdu_rel15->time_domain_assignment.val = (*dci_pdu>>(dci_size-pos))&0x3;
        
        // Not supported yet - skip for now
        // Frequency hopping flag – 1 bit 
        //pos++;
        //dci_pdu_rel15->frequency_hopping_flag.val= (*dci_pdu>>(dci_size-pos))&1;

        // MCS  5 bit
        pos+=5;
        dci_pdu_rel15->mcs= (*dci_pdu>>(dci_size-pos))&0x1f;

        // New data indicator 1bit
        pos++;
        dci_pdu_rel15->ndi= (*dci_pdu>>(dci_size-pos))&1;

        // Redundancy version  2bit
        pos+=2;
        dci_pdu_rel15->rv= (*dci_pdu>>(dci_size-pos))&3;

        // HARQ process number  4bit
        pos+=4;
        dci_pdu_rel15->harq_pid = (*dci_pdu>>(dci_size-pos))&0xf;

        // 1st Downlink assignment index
        pos+=dci_pdu_rel15->dai[0].nbits;
        dci_pdu_rel15->dai[0].val = (*dci_pdu>>(dci_size-pos))&((1<<dci_pdu_rel15->dai[0].nbits)-1);

        // 2nd Downlink assignment index
        pos+=dci_pdu_rel15->dai[1].nbits;
        dci_pdu_rel15->dai[1].val = (*dci_pdu>>(dci_size-pos))&((1<<dci_pdu_rel15->dai[1].nbits)-1);

        // TPC command for scheduled PUSCH – 2 bits
        pos+=2;
        dci_pdu_rel15->tpc = (*dci_pdu>>(dci_size-pos))&3;

        // SRS resource indicator
        pos+=dci_pdu_rel15->srs_resource_indicator.nbits;
        dci_pdu_rel15->srs_resource_indicator.val = (*dci_pdu>>(dci_size-pos))&((1<<dci_pdu_rel15->srs_resource_indicator.nbits)-1);

        // Precoding info and n. of layers
        pos+=dci_pdu_rel15->precoding_information.nbits;
        dci_pdu_rel15->precoding_information.val = (*dci_pdu>>(dci_size-pos))&((1<<dci_pdu_rel15->precoding_information.nbits)-1);

        // Antenna ports
        pos+=dci_pdu_rel15->antenna_ports.nbits;
        dci_pdu_rel15->antenna_ports.val = (*dci_pdu>>(dci_size-pos))&((1<<dci_pdu_rel15->antenna_ports.nbits)-1);

        // SRS request
        pos+=dci_pdu_rel15->srs_request.nbits;
        dci_pdu_rel15->srs_request.val = (*dci_pdu>>(dci_size-pos))&((1<<dci_pdu_rel15->srs_request.nbits)-1);

        // CSI request
        pos+=dci_pdu_rel15->csi_request.nbits;
        dci_pdu_rel15->csi_request.val = (*dci_pdu>>(dci_size-pos))&((1<<dci_pdu_rel15->csi_request.nbits)-1);

        // CBG transmission information
        pos+=dci_pdu_rel15->cbgti.nbits;
        dci_pdu_rel15->cbgti.val = (*dci_pdu>>(dci_size-pos))&((1<<dci_pdu_rel15->cbgti.nbits)-1);

        // PTRS DMRS association
        pos+=dci_pdu_rel15->ptrs_dmrs_association.nbits;
        dci_pdu_rel15->ptrs_dmrs_association.val = (*dci_pdu>>(dci_size-pos))&((1<<dci_pdu_rel15->ptrs_dmrs_association.nbits)-1);

        // Beta offset indicator
        pos+=dci_pdu_rel15->beta_offset_indicator.nbits;
        dci_pdu_rel15->beta_offset_indicator.val = (*dci_pdu>>(dci_size-pos))&((1<<dci_pdu_rel15->beta_offset_indicator.nbits)-1);

        // DMRS sequence initialization
        pos+=dci_pdu_rel15->dmrs_sequence_initialization.nbits;
        dci_pdu_rel15->dmrs_sequence_initialization.val = (*dci_pdu>>(dci_size-pos))&((1<<dci_pdu_rel15->dmrs_sequence_initialization.nbits)-1);

        // UL-SCH indicator
        pos+=1;
        dci_pdu_rel15->ulsch_indicator = (*dci_pdu>>(dci_size-pos))&0x1;

        // UL/SUL indicator – 1 bit
        /* commented for now (RK): need to get this from BWP descriptor
          if (cfg->pucch_config.pucch_GroupHopping.value)
          dci_pdu->= ((uint64_t)*dci_pdu>>(dci_size-pos)ul_sul_indicator&1)<<(dci_size-pos++);
        */
        break;
      }
    break;
       }
    
    return 0;
}

///////////////////////////////////
// brief:     nr_ue_process_mac_pdu
// function:  parsing DL PDU header
///////////////////////////////////
//  Header for DLSCH:
//  Except:
//   - DL-SCH: fixed-size MAC CE(known by LCID)
//   - DL-SCH: padding
//
//  |0|1|2|3|4|5|6|7|  bit-wise
//  |R|F|   LCID    |
//  |       L       |
//  |0|1|2|3|4|5|6|7|  bit-wise
//  |R|F|   LCID    |
//  |       L       |
//  |       L       |
////////////////////////////////
//  Header for DLSCH:
//   - DLSCH: fixed-size MAC CE(known by LCID)
//   - DLSCH: padding, for single/multiple 1-oct padding CE(s)
//
//  |0|1|2|3|4|5|6|7|  bit-wise
//  |R|R|   LCID    |
//  LCID: The Logical Channel ID field identifies the logical channel instance of the corresponding MAC SDU or the type of the corresponding MAC CE or padding as described
//         in Tables 6.2.1-1 and 6.2.1-2 for the DL-SCH and UL-SCH respectively. There is one LCID field per MAC subheader. The LCID field size is 6 bits;
//  L:    The Length field indicates the length of the corresponding MAC SDU or variable-sized MAC CE in bytes. There is one L field per MAC subheader except for subheaders
//         corresponding to fixed-sized MAC CEs and padding. The size of the L field is indicated by the F field;
//  F:    lenght of L is 0:8 or 1:16 bits wide
//  R:    Reserved bit, set to zero.
////////////////////////////////
void nr_ue_process_mac_pdu(nr_downlink_indication_t *dl_info,
                           NR_UL_TIME_ALIGNMENT_t *ul_time_alignment,
                           int pdu_id){

  uint8_t rx_lcid;
  uint16_t mac_ce_len;
  uint16_t mac_subheader_len;
  uint16_t mac_sdu_len;
  module_id_t module_idP = dl_info->module_id;
  frame_t frameP         = dl_info->frame;
  int slot               = dl_info->slot;
  uint8_t *pduP          = (dl_info->rx_ind->rx_indication_body + pdu_id)->pdsch_pdu.pdu;
  int32_t pdu_len        = (int32_t)(dl_info->rx_ind->rx_indication_body + pdu_id)->pdsch_pdu.pdu_length;
  uint8_t gNB_index      = dl_info->gNB_index;
  uint8_t CC_id          = dl_info->cc_id;
  uint8_t done           = 0;
  NR_UE_MAC_INST_t *mac = get_mac_inst(module_idP);
  RA_config_t *ra = &mac->ra;

  if (!pduP){
    return;
  }

  LOG_D(MAC, "In %s [%d.%d]: processing PDU %d (with length %d) of %d total number of PDUs...\n", __FUNCTION__, frameP, slot, pdu_id, pdu_len, dl_info->rx_ind->number_pdus);

  while (!done && pdu_len > 0){
    mac_ce_len = 0x0000;
    mac_subheader_len = 0x0001; //  default to fixed-length subheader = 1-oct
    mac_sdu_len = 0x0000;
    rx_lcid = ((NR_MAC_SUBHEADER_FIXED *)pduP)->LCID;

    LOG_D(MAC, "[UE] LCID %d, PDU length %d\n", rx_lcid, pdu_len);
    switch(rx_lcid){
      //  MAC CE
      case DL_SCH_LCID_CCCH:
        //  MSG4 RRC Setup 38.331
        //  variable length
        if(((NR_MAC_SUBHEADER_SHORT *)pduP)->F){
          mac_sdu_len = ((uint16_t)(((NR_MAC_SUBHEADER_LONG *) pduP)->L1 & 0x7f) << 8)
                        | ((uint16_t)((NR_MAC_SUBHEADER_LONG *) pduP)->L2 & 0xff);
          mac_subheader_len = 3;
        } else {
          mac_sdu_len = ((NR_MAC_SUBHEADER_SHORT *) pduP)->L;
          mac_subheader_len = 2;
        }

        AssertFatal(pdu_len > mac_sdu_len, "The mac_sdu_len (%d) has an invalid size. PDU len = %d! \n",
                    mac_sdu_len, pdu_len);

        // Check if it is a valid CCCH message, we get all 00's messages very often
        int i = 0;
        for(i=0; i<(mac_subheader_len+mac_sdu_len); i++) {
          if(pduP[i] != 0) {
            break;
          }
        }
        if (i == (mac_subheader_len+mac_sdu_len)) {
          LOG_D(NR_MAC, "%s() Invalid CCCH message!, pdu_len: %d\n", __func__, pdu_len);
          done = 1;
          break;
        }

        if ( mac_sdu_len > 0 ) {
          LOG_D(NR_MAC,"DL_SCH_LCID_CCCH (e.g. RRCSetup) with payload len %d\n", mac_sdu_len);
          for (int i = 0; i < mac_subheader_len; i++) {
            LOG_D(NR_MAC, "MAC header %d: 0x%x\n", i, pduP[i]);
          }
          for (int i = 0; i < mac_sdu_len; i++) {
            LOG_D(NR_MAC, "%d: 0x%x\n", i, pduP[mac_subheader_len + i]);
          }
          nr_mac_rrc_data_ind_ue(module_idP, CC_id, gNB_index, frameP, 0, mac->crnti, CCCH, pduP+mac_subheader_len, mac_sdu_len);
        }
        break;
      case DL_SCH_LCID_TCI_STATE_ACT_UE_SPEC_PDSCH:

        //  38.321 Ch6.1.3.14
        //  varialbe length
        mac_ce_len |= (uint16_t)((NR_MAC_SUBHEADER_SHORT *)pduP)->L;
        mac_subheader_len = 2;
        if(((NR_MAC_SUBHEADER_SHORT *)pduP)->F){
          mac_ce_len |= (uint16_t)(((NR_MAC_SUBHEADER_LONG *)pduP)->L2)<<8;
          mac_subheader_len = 3;
        }
        break;
      case DL_SCH_LCID_APERIODIC_CSI_TRI_STATE_SUBSEL:
        //  38.321 Ch6.1.3.13
        //  varialbe length
        mac_ce_len |= (uint16_t)((NR_MAC_SUBHEADER_SHORT *)pduP)->L;
        mac_subheader_len = 2;
        if(((NR_MAC_SUBHEADER_SHORT *)pduP)->F){
          mac_ce_len |= (uint16_t)(((NR_MAC_SUBHEADER_LONG *)pduP)->L2)<<8;
          mac_subheader_len = 3;
        }
        break;
      case DL_SCH_LCID_SP_CSI_RS_CSI_IM_RES_SET_ACT:
        //  38.321 Ch6.1.3.12
        //  varialbe length
        mac_ce_len |= (uint16_t)((NR_MAC_SUBHEADER_SHORT *)pduP)->L;
        mac_subheader_len = 2;
        if(((NR_MAC_SUBHEADER_SHORT *)pduP)->F){
          mac_ce_len |= (uint16_t)(((NR_MAC_SUBHEADER_LONG *)pduP)->L2)<<8;
          mac_subheader_len = 3;
        }
        break;
      case DL_SCH_LCID_SP_SRS_ACTIVATION:
        //  38.321 Ch6.1.3.17
        //  varialbe length
        mac_ce_len |= (uint16_t)((NR_MAC_SUBHEADER_SHORT *)pduP)->L;
        mac_subheader_len = 2;
        if(((NR_MAC_SUBHEADER_SHORT *)pduP)->F){
          mac_ce_len |= (uint16_t)(((NR_MAC_SUBHEADER_LONG *)pduP)->L2)<<8;
          mac_subheader_len = 3;
        }
        break;
      case DL_SCH_LCID_RECOMMENDED_BITRATE:
        //  38.321 Ch6.1.3.20
        mac_ce_len = 2;
        break;
      case DL_SCH_LCID_SP_ZP_CSI_RS_RES_SET_ACT:
        //  38.321 Ch6.1.3.19
        mac_ce_len = 2;
        break;
      case DL_SCH_LCID_PUCCH_SPATIAL_RELATION_ACT:
        //  38.321 Ch6.1.3.18
        mac_ce_len = 3;
        break;
      case DL_SCH_LCID_SP_CSI_REP_PUCCH_ACT:
        //  38.321 Ch6.1.3.16
        mac_ce_len = 2;
        break;
      case DL_SCH_LCID_TCI_STATE_IND_UE_SPEC_PDCCH:
        //  38.321 Ch6.1.3.15
        mac_ce_len = 2;
        break;
      case DL_SCH_LCID_DUPLICATION_ACT:
        //  38.321 Ch6.1.3.11
        mac_ce_len = 1;
        break;
      case DL_SCH_LCID_SCell_ACT_4_OCT:
        //  38.321 Ch6.1.3.10
        mac_ce_len = 4;
        break;
      case DL_SCH_LCID_SCell_ACT_1_OCT:
        //  38.321 Ch6.1.3.10
        mac_ce_len = 1;
        break;
      case DL_SCH_LCID_L_DRX:
        //  38.321 Ch6.1.3.6
        //  fixed length but not yet specify.
        mac_ce_len = 0;
        break;
      case DL_SCH_LCID_DRX:
        //  38.321 Ch6.1.3.5
        //  fixed length but not yet specify.
        mac_ce_len = 0;
        break;
      case DL_SCH_LCID_TA_COMMAND:
        //  38.321 Ch6.1.3.4
        mac_ce_len = 1;

        /*uint8_t ta_command = ((NR_MAC_CE_TA *)pduP)[1].TA_COMMAND;
          uint8_t tag_id = ((NR_MAC_CE_TA *)pduP)[1].TAGID;*/

        ul_time_alignment->apply_ta = 1;
        ul_time_alignment->ta_command = ((NR_MAC_CE_TA *)pduP)[1].TA_COMMAND;
        ul_time_alignment->tag_id = ((NR_MAC_CE_TA *)pduP)[1].TAGID;

        /*
        #ifdef DEBUG_HEADER_PARSING
        LOG_D(MAC, "[UE] CE %d : UE Timing Advance : %d\n", i, pduP[1]);
        #endif
        */

                LOG_I(NR_MAC, "[%d.%d] Received TA_COMMAND %u TAGID %u CC_id %d\n", frameP, slot, ul_time_alignment->ta_command, ul_time_alignment->tag_id, CC_id);

        break;
      case DL_SCH_LCID_CON_RES_ID:
        //  Clause 5.1.5 and 6.1.3.3 of 3GPP TS 38.321 version 16.2.1 Release 16
        // MAC Header: 1 byte (R/R/LCID)
        // MAC SDU: 6 bytes (UE Contention Resolution Identity)
        mac_ce_len = 6;

        if(ra->ra_state == WAIT_CONTENTION_RESOLUTION) {
          LOG_I(MAC, "[UE %d][RAPROC] Frame %d : received contention resolution identity: 0x%02x%02x%02x%02x%02x%02x Terminating RA procedure\n",
                module_idP, frameP, pduP[1], pduP[2], pduP[3], pduP[4], pduP[5], pduP[6]);

          bool ra_success = true;
          for(int i = 0; i<mac_ce_len; i++) {
            if(ra->cont_res_id[i] != pduP[i+1]) {
              ra_success = false;
              break;
            }
          }

          if ( (ra->RA_active == 1) && ra_success) {
            nr_ra_succeeded(module_idP, frameP, slot);
          } else if (!ra_success){
            // TODO: Handle failure of RA procedure @ MAC layer
            //  nr_ra_failed(module_idP, CC_id, prach_resources, frameP, slot); // prach_resources is a PHY structure
            ra->ra_state = RA_UE_IDLE;
            ra->RA_active = 0;
          }
        }
        break;
      case DL_SCH_LCID_PADDING:
        done = 1;
        //  end of MAC PDU, can ignore the rest.
        break;
        //  MAC SDU
      case DL_SCH_LCID_DCCH:
        //  check if LCID is valid at current time.
      case DL_SCH_LCID_DCCH1:
        //  check if LCID is valid at current time.
      default:
            {
                //  check if LCID is valid at current time.
                if (pdu_len < sizeof(NR_MAC_SUBHEADER_SHORT))
                  return;
                NR_MAC_SUBHEADER_SHORT *shs = (NR_MAC_SUBHEADER_SHORT *)pduP;
                if (shs->F) {
                    //mac_sdu_len |= (uint16_t)(((NR_MAC_SUBHEADER_LONG *)pduP)->L2)<<8;
                    mac_subheader_len = 3;
                    if (pdu_len < sizeof(NR_MAC_SUBHEADER_LONG))
                      return;
                    NR_MAC_SUBHEADER_LONG *shl = (NR_MAC_SUBHEADER_LONG *)pduP;
                    mac_sdu_len = ((uint16_t)(shl->L1 & 0x7f) << 8) | (uint16_t)(shl->L2 & 0xff);
                } else {
                  if (pdu_len < sizeof(NR_MAC_SUBHEADER_SHORT))
                    return;
                  mac_sdu_len = (uint16_t)((NR_MAC_SUBHEADER_SHORT *)pduP)->L;
                  mac_subheader_len = 2;
                }

                LOG_D(NR_MAC, "[UE %d] Frame %d : DLSCH -> DL-DTCH %d (gNB %d, %d bytes)\n", module_idP, frameP, rx_lcid, gNB_index, mac_sdu_len);

                #if defined(ENABLE_MAC_PAYLOAD_DEBUG)
                    LOG_T(MAC, "[UE %d] First 32 bytes of DLSCH : \n", module_idP);

                    for (i = 0; i < 32; i++)
                      LOG_T(MAC, "%x.", (pduP + mac_subheader_len)[i]);

                    LOG_T(MAC, "\n");
                #endif

                if (rx_lcid < NB_RB_MAX && rx_lcid >= DL_SCH_LCID_DCCH) {

                mac_rlc_data_ind(module_idP,
                                mac->crnti,
                                gNB_index,
                                frameP,
                                ENB_FLAG_NO,
                                MBMS_FLAG_NO,
                                rx_lcid,
                                (char *) (pduP + mac_subheader_len),
                                mac_sdu_len,
                                1,
                                NULL);
                } else {
                  LOG_E(MAC, "[UE %d] Frame %d : unknown LCID %d (gNB %d)\n", module_idP, frameP, rx_lcid, gNB_index);
                }


            break;
            }
      }
      pduP += ( mac_subheader_len + mac_ce_len + mac_sdu_len );
      pdu_len -= ( mac_subheader_len + mac_ce_len + mac_sdu_len );
      if (pdu_len < 0)
        LOG_E(MAC, "[UE %d][%d.%d] nr_ue_process_mac_pdu, residual mac pdu length %d < 0!\n", module_idP, frameP, slot, pdu_len);
    }
}

/**
 * Function:      generating MAC CEs (MAC CE and subheader) for the ULSCH PDU
 * Notes:         TODO: PHR and BSR reporting
 * Parameters:
 * @mac_ce        pointer to the MAC sub-PDUs including the MAC CEs
 * @mac           pointer to the MAC instance
 * Return:        number of written bytes
 */
int nr_write_ce_ulsch_pdu(uint8_t *mac_ce,
                          NR_UE_MAC_INST_t *mac) {

  int      mac_ce_len = 0;
  uint8_t mac_ce_size = 0;
  NR_UE_MAC_CE_t *nr_ue_mac_ce = &mac->nr_ue_mac_ce;

  if (nr_ue_mac_ce->phr_reporting && mac->phr_Config != NULL) {

    // MAC CE fixed subheader
    ((NR_MAC_SUBHEADER_FIXED *) mac_ce)->R = 0;
    ((NR_MAC_SUBHEADER_FIXED *) mac_ce)->LCID = UL_SCH_LCID_SINGLE_ENTRY_PHR;
    mac_ce++;

    // PHR MAC CE (1 octet)
    ((NR_SINGLE_ENTRY_PHR_MAC_CE *) mac_ce)->PH = 0;
    ((NR_SINGLE_ENTRY_PHR_MAC_CE *) mac_ce)->R1 = 0;
    ((NR_SINGLE_ENTRY_PHR_MAC_CE *) mac_ce)->PCMAX = 0;
    ((NR_SINGLE_ENTRY_PHR_MAC_CE *) mac_ce)->R2 = 0;

    // update pointer and length
    mac_ce_size = sizeof(NR_SINGLE_ENTRY_PHR_MAC_CE);
    mac_ce += mac_ce_size;
    mac_ce_len += mac_ce_size + sizeof(NR_MAC_SUBHEADER_FIXED);

  }

  if (!get_softmodem_params()->sa && get_softmodem_params()->do_ra && mac->ra.ra_state != RA_SUCCEEDED) {

    LOG_D(NR_MAC, "In %s: generating C-RNTI MAC CE with C-RNTI %x\n", __FUNCTION__, mac->crnti);

    // MAC CE fixed subheader
    ((NR_MAC_SUBHEADER_FIXED *) mac_ce)->R = 0;
    ((NR_MAC_SUBHEADER_FIXED *) mac_ce)->LCID = UL_SCH_LCID_C_RNTI;
    mac_ce++;

    // C-RNTI MAC CE (2 octets)
    *(uint16_t *) mac_ce = mac->crnti;

    // update pointer and length
    mac_ce_size = sizeof(uint16_t);
    mac_ce += mac_ce_size;
    mac_ce_len += mac_ce_size + sizeof(NR_MAC_SUBHEADER_FIXED);

  }

  if (nr_ue_mac_ce->truncated_bsr) {

    LOG_D(NR_MAC, "In %s: generating short truncated BSR MAC CE with command %x\n", __FUNCTION__, nr_ue_mac_ce->truncated_bsr);

    // MAC CE fixed subheader
    ((NR_MAC_SUBHEADER_FIXED *) mac_ce)->R = 0;
    ((NR_MAC_SUBHEADER_FIXED *) mac_ce)->LCID = UL_SCH_LCID_S_TRUNCATED_BSR;
    mac_ce++;

    // Short truncated BSR MAC CE (1 octet)
    ((NR_BSR_SHORT_TRUNCATED *) mac_ce)-> Buffer_size = 0;
    ((NR_BSR_SHORT_TRUNCATED *) mac_ce)-> LcgID = 0;

    // update pointer and length
    mac_ce_size = sizeof(NR_BSR_SHORT_TRUNCATED);
    mac_ce += mac_ce_size;
    mac_ce_len += mac_ce_size + sizeof(NR_MAC_SUBHEADER_FIXED);

  } else if (nr_ue_mac_ce->short_bsr) {

    LOG_D(NR_MAC, "In %s: generating short BSR MAC CE with command %x\n", __FUNCTION__, nr_ue_mac_ce->short_bsr);

    // MAC CE fixed subheader
    ((NR_MAC_SUBHEADER_FIXED *) mac_ce)->R = 0;
    ((NR_MAC_SUBHEADER_FIXED *) mac_ce)->LCID = UL_SCH_LCID_S_BSR;
    mac_ce++;

    // Short truncated BSR MAC CE (1 octet)
    ((NR_BSR_SHORT *) mac_ce)->Buffer_size = nr_ue_mac_ce->short_bsr;
    ((NR_BSR_SHORT *) mac_ce)->LcgID = 0;

    // update pointer and length
    mac_ce_size = sizeof(NR_BSR_SHORT);
    mac_ce += mac_ce_size;
    mac_ce_len += mac_ce_size + sizeof(NR_MAC_SUBHEADER_FIXED);

  } else if (nr_ue_mac_ce->long_bsr) {
    // MAC CE variable subheader
    // todo ch 6.1.3.1. TS 38.321
    // ((NR_MAC_SUBHEADER_SHORT *) mac_pdu_ptr)->R = 0;
    // ((NR_MAC_SUBHEADER_SHORT *) mac_pdu_ptr)->F = 0;
    // ((NR_MAC_SUBHEADER_SHORT *) mac_pdu_ptr)->LCID = UL_SCH_LCID_L_BSR;
    // ((NR_MAC_SUBHEADER_SHORT *) mac_pdu_ptr)->L = 0;
    // sh_size = 2;

    // Short truncated BSR MAC CE (1 octet)
    // ((NR_BSR_LONG *) mac_ce)->Buffer_size0 = short_bsr;
    // ((NR_BSR_LONG *) mac_ce)->LCGID0 = 0;
    // mac_ce_size = sizeof(NR_BSR_LONG); // size is variable
  }

  return mac_ce_len;

}


/////////////////////////////////////
//    Random Access Response PDU   //
//         TS 38.213 ch 8.2        //
//        TS 38.321 ch 6.2.3       //
/////////////////////////////////////
//| 0 | 1 | 2 | 3 | 4 | 5 | 6 | 7 |// bit-wise
//| E | T |       R A P I D       |//
//| 0 | 1 | 2 | 3 | 4 | 5 | 6 | 7 |//
//| R |           T A             |//
//|       T A         |  UL grant |//
//|            UL grant           |//
//|            UL grant           |//
//|            UL grant           |//
//|         T C - R N T I         |//
//|         T C - R N T I         |//
/////////////////////////////////////
//       UL grant  (27 bits)       //
/////////////////////////////////////
//| 0 | 1 | 2 | 3 | 4 | 5 | 6 | 7 |// bit-wise
//|-------------------|FHF|F_alloc|//
//|        Freq allocation        |//
//|    F_alloc    |Time allocation|//
//|      MCS      |     TPC   |CSI|//
/////////////////////////////////////
// TbD WIP Msg3 development ongoing
// - apply UL grant freq alloc & time alloc as per 8.2 TS 38.213
// - apply tpc command
// WIP fix:
// - time domain indication hardcoded to 0 for k2 offset
// - extend TS 38.213 ch 8.3 Msg3 PUSCH
// - b buffer
// - ulsch power offset
// - optimize: mu_pusch, j and table_6_1_2_1_1_2_time_dom_res_alloc_A are already defined in nr_ue_procedures
int nr_ue_process_rar(nr_downlink_indication_t *dl_info, NR_UL_TIME_ALIGNMENT_t *ul_time_alignment, int pdu_id){

  module_id_t mod_id       = dl_info->module_id;
  frame_t frame            = dl_info->frame;
  int slot                 = dl_info->slot;

  if(dl_info->rx_ind->rx_indication_body[pdu_id].pdsch_pdu.ack_nack == 0) {
    LOG_W(NR_MAC,"[UE %d][RAPROC][%d.%d] CRC check failed on RAR (NAK)\n", mod_id, frame, slot);
    return 0;
  }

  NR_UE_MAC_INST_t *mac    = get_mac_inst(mod_id);
  RA_config_t *ra          = &mac->ra;
  uint8_t n_subPDUs        = 0;  // number of RAR payloads
  uint8_t n_subheaders     = 0;  // number of MAC RAR subheaders
  uint8_t *dlsch_buffer    = dl_info->rx_ind->rx_indication_body[pdu_id].pdsch_pdu.pdu;
  uint8_t is_Msg3          = 1;
  frame_t frame_tx         = 0;
  int slot_tx              = 0;
  int ret                  = 0;
  NR_RA_HEADER_RAPID *rarh = (NR_RA_HEADER_RAPID *) dlsch_buffer; // RAR subheader pointer
  NR_MAC_RAR *rar          = (NR_MAC_RAR *) (dlsch_buffer + 1);   // RAR subPDU pointer
<<<<<<< HEAD
  uint8_t preamble_index   = mac->ra.rach_ConfigDedicated->cfra->resources.choice.ssb->ssb_ResourceList.list.array[0]->ra_PreambleIndex;
=======
  uint8_t preamble_index   = ra->ra_PreambleIndex;
>>>>>>> c1ae0962

  LOG_D(NR_MAC, "In %s:[%d.%d]: [UE %d][RAPROC] invoking MAC for received RAR (current preamble %d)\n", __FUNCTION__, frame, slot, mod_id, preamble_index);

  if( mac->crnti == ra->t_crnti )
  {
    LOG_D(MAC, "Discarding the received RAR.\n");
    return -1;
  }
  while (1) {
    n_subheaders++;
    if (rarh->T == 1) {
      n_subPDUs++;
      LOG_I(NR_MAC, "[UE %d][RAPROC] Got RAPID RAR subPDU\n", mod_id);
    } else {
      ra->RA_backoff_indicator = table_7_2_1[((NR_RA_HEADER_BI *)rarh)->BI];
      ra->RA_BI_found = 1;
      LOG_I(NR_MAC, "[UE %d][RAPROC] Got BI RAR subPDU %d ms\n", mod_id, ra->RA_backoff_indicator);
      if ( ((NR_RA_HEADER_BI *)rarh)->E == 1) {
        rarh += sizeof(NR_RA_HEADER_BI);
        continue;
      } else {
        break;
      }
    }
    if (rarh->RAPID == preamble_index) {
      LOG_A(NR_MAC, "[UE %d][RAPROC][%d.%d] Found RAR with the intended RAPID %d\n", mod_id, frame, slot, rarh->RAPID);
      rar = (NR_MAC_RAR *) (dlsch_buffer + n_subheaders + (n_subPDUs - 1) * sizeof(NR_MAC_RAR));
      ra->RA_RAPID_found = 1;
      break;
    }
    if (rarh->E == 0) {
      LOG_W(NR_MAC,"[UE %d][RAPROC][%d.%d] Received RAR preamble (%d) doesn't match the intended RAPID (%d)\n", mod_id, frame, slot, rarh->RAPID, preamble_index);
      break;
    } else {
      rarh += sizeof(NR_MAC_RAR) + 1;
    }
  }

  #ifdef DEBUG_RAR
  LOG_D(MAC, "[DEBUG_RAR] (%d,%d) number of RAR subheader %d; number of RAR pyloads %d\n", frame, slot, n_subheaders, n_subPDUs);
  LOG_D(MAC, "[DEBUG_RAR] Received RAR (%02x|%02x.%02x.%02x.%02x.%02x.%02x) for preamble %d/%d\n", *(uint8_t *) rarh, rar[0], rar[1], rar[2], rar[3], rar[4], rar[5], rarh->RAPID, preamble_index);
  #endif

  if (ra->RA_RAPID_found) {

    RAR_grant_t rar_grant;

    unsigned char tpc_command;
#ifdef DEBUG_RAR
    unsigned char csi_req;
#endif

    // TA command
    ul_time_alignment->apply_ta = 1;
    ul_time_alignment->ta_command = 31 + rar->TA2 + (rar->TA1 << 5);

#ifdef DEBUG_RAR
    // CSI
    csi_req = (unsigned char) (rar->UL_GRANT_4 & 0x01);
#endif

    // TPC
    tpc_command = (unsigned char) ((rar->UL_GRANT_4 >> 1) & 0x07);
    switch (tpc_command){
      case 0:
        ra->Msg3_TPC = -6;
        break;
      case 1:
        ra->Msg3_TPC = -4;
        break;
      case 2:
        ra->Msg3_TPC = -2;
        break;
      case 3:
        ra->Msg3_TPC = 0;
        break;
      case 4:
        ra->Msg3_TPC = 2;
        break;
      case 5:
        ra->Msg3_TPC = 4;
        break;
      case 6:
        ra->Msg3_TPC = 6;
        break;
      case 7:
        ra->Msg3_TPC = 8;
        break;
    }
    // MCS
    rar_grant.mcs = (unsigned char) (rar->UL_GRANT_4 >> 4);
    // time alloc
    rar_grant.Msg3_t_alloc = (unsigned char) (rar->UL_GRANT_3 & 0x07);
    // frequency alloc
    rar_grant.Msg3_f_alloc = (uint16_t) ((rar->UL_GRANT_3 >> 4) | (rar->UL_GRANT_2 << 4) | ((rar->UL_GRANT_1 & 0x03) << 12));
    // frequency hopping
    rar_grant.freq_hopping = (unsigned char) (rar->UL_GRANT_1 >> 2);

#ifdef DEBUG_RAR
    LOG_I(NR_MAC, "rarh->E = 0x%x\n", rarh->E);
    LOG_I(NR_MAC, "rarh->T = 0x%x\n", rarh->T);
    LOG_I(NR_MAC, "rarh->RAPID = 0x%x (%i)\n", rarh->RAPID, rarh->RAPID);

    LOG_I(NR_MAC, "rar->R = 0x%x\n", rar->R);
    LOG_I(NR_MAC, "rar->TA1 = 0x%x\n", rar->TA1);

    LOG_I(NR_MAC, "rar->TA2 = 0x%x\n", rar->TA2);
    LOG_I(NR_MAC, "rar->UL_GRANT_1 = 0x%x\n", rar->UL_GRANT_1);

    LOG_I(NR_MAC, "rar->UL_GRANT_2 = 0x%x\n", rar->UL_GRANT_2);
    LOG_I(NR_MAC, "rar->UL_GRANT_3 = 0x%x\n", rar->UL_GRANT_3);
    LOG_I(NR_MAC, "rar->UL_GRANT_4 = 0x%x\n", rar->UL_GRANT_4);

    LOG_I(NR_MAC, "rar->TCRNTI_1 = 0x%x\n", rar->TCRNTI_1);
    LOG_I(NR_MAC, "rar->TCRNTI_2 = 0x%x\n", rar->TCRNTI_2);

    LOG_I(NR_MAC, "In %s:[%d.%d]: [UE %d] Received RAR with t_alloc %d f_alloc %d ta_command %d mcs %d freq_hopping %d tpc_command %d t_crnti %x \n",
      __FUNCTION__,
      frame,
      slot,
      mod_id,
      rar_grant.Msg3_t_alloc,
      rar_grant.Msg3_f_alloc,
      ul_time_alignment->ta_command,
      rar_grant.mcs,
      rar_grant.freq_hopping,
      tpc_command,
      ra->t_crnti);
#endif

    // Schedule Msg3
    ret = nr_ue_pusch_scheduler(mac, is_Msg3, frame, slot, &frame_tx, &slot_tx, rar_grant.Msg3_t_alloc);

    if (ret != -1){

      fapi_nr_ul_config_request_t *ul_config = get_ul_config_request(mac, slot_tx);
      uint16_t rnti = mac->crnti;

      if (!ul_config) {
        LOG_W(MAC, "In %s: ul_config request is NULL. Probably due to unexpected UL DCI in frame.slot %d.%d. Ignoring DCI!\n", __FUNCTION__, frame, slot);
        return -1;
      }
      AssertFatal(ul_config->number_pdus < sizeof(ul_config->ul_config_list) / sizeof(ul_config->ul_config_list[0]),
                  "Number of PDUS in ul_config = %d > ul_config_list num elements", ul_config->number_pdus);

      // Upon successful reception, set the T-CRNTI to the RAR value if the RA preamble is selected among the contention-based RA Preambles
      if (!ra->cfra) {
        ra->t_crnti = rar->TCRNTI_2 + (rar->TCRNTI_1 << 8);
        rnti = ra->t_crnti;
      }

      nfapi_nr_ue_pusch_pdu_t *pusch_config_pdu = &ul_config->ul_config_list[ul_config->number_pdus].pusch_config_pdu;

      fill_ul_config(ul_config, frame_tx, slot_tx, FAPI_NR_UL_CONFIG_TYPE_PUSCH);

      // Config Msg3 PDU
      nr_config_pusch_pdu(mac, pusch_config_pdu, NULL, &rar_grant, rnti, NULL);

    }

  } else {

    ra->t_crnti = 0;
    ul_time_alignment->ta_command = (0xffff);

  }

  return ret;

}<|MERGE_RESOLUTION|>--- conflicted
+++ resolved
@@ -3643,11 +3643,7 @@
   int ret                  = 0;
   NR_RA_HEADER_RAPID *rarh = (NR_RA_HEADER_RAPID *) dlsch_buffer; // RAR subheader pointer
   NR_MAC_RAR *rar          = (NR_MAC_RAR *) (dlsch_buffer + 1);   // RAR subPDU pointer
-<<<<<<< HEAD
-  uint8_t preamble_index   = mac->ra.rach_ConfigDedicated->cfra->resources.choice.ssb->ssb_ResourceList.list.array[0]->ra_PreambleIndex;
-=======
   uint8_t preamble_index   = ra->ra_PreambleIndex;
->>>>>>> c1ae0962
 
   LOG_D(NR_MAC, "In %s:[%d.%d]: [UE %d][RAPROC] invoking MAC for received RAR (current preamble %d)\n", __FUNCTION__, frame, slot, mod_id, preamble_index);
 
