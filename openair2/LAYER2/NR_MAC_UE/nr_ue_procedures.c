--- conflicted
+++ resolved
@@ -2142,28 +2142,17 @@
     nfapi_nr_ue_pusch_pdu_t *pusch_config_pdu_0_0 = &ul_config->ul_config_list[ul_config->number_pdus].pusch_config_pdu;
     /* IDENTIFIER_DCI_FORMATS */
     /* FREQ_DOM_RESOURCE_ASSIGNMENT_UL */
-<<<<<<< HEAD
-    nr_ue_process_dci_freq_dom_resource_assignment(ulsch_config_pdu_0_0,NULL,n_RB_ULBWP,0,dci->frequency_domain_assignment.val);
-    /* TIME_DOM_RESOURCE_ASSIGNMENT */
-    nr_ue_process_dci_time_dom_resource_assignment(mac,
-						   ulsch_config_pdu_0_0,NULL,
-						   dci->time_domain_assignment.val);
-=======
-    nr_ue_process_dci_freq_dom_resource_assignment(pusch_config_pdu_0_0,NULL,n_RB_ULBWP,0,dci->freq_dom_resource_assignment_UL);
+    nr_ue_process_dci_freq_dom_resource_assignment(pusch_config_pdu_0_0,NULL,n_RB_ULBWP,0,dci->frequency_domain_assignment.val);
     /* TIME_DOM_RESOURCE_ASSIGNMENT */
     nr_ue_process_dci_time_dom_resource_assignment(mac,
 						   pusch_config_pdu_0_0,NULL,
-						   dci->time_dom_resource_assignment);
->>>>>>> 90b10268
+						   dci->time_domain_assignment.val);
 
     /* FREQ_HOPPING_FLAG */
     if ((mac->phy_config.config_req.ul_bwp_dedicated.pusch_config_dedicated.resource_allocation != 0) &&
 	(mac->phy_config.config_req.ul_bwp_dedicated.pusch_config_dedicated.frequency_hopping !=0))
-<<<<<<< HEAD
-      ulsch_config_pdu_0_0->pusch_freq_hopping = (dci->frequency_hopping_flag.val == 0)? pusch_freq_hopping_disabled:pusch_freq_hopping_enabled;
-=======
-      pusch_config_pdu_0_0->frequency_hopping = dci->freq_hopping_flag;
->>>>>>> 90b10268
+      pusch_config_pdu_0_0->frequency_hopping = dci->frequency_hopping_flag.val;
+
     /* MCS */
     pusch_config_pdu_0_0->mcs_index = dci->mcs;
     /* NDI */
@@ -2171,41 +2160,20 @@
     /* RV */
     pusch_config_pdu_0_0->pusch_data.rv_index = dci->rv;
     /* HARQ_PROCESS_NUMBER */
-<<<<<<< HEAD
-    ulsch_config_pdu_0_0->harq_process_nbr = dci->harq_pid;
+    pusch_config_pdu_0_0->pusch_data.harq_process_id = dci->harq_pid;
     /* TPC_PUSCH */
     // according to TS 38.213 Table Table 7.1.1-1
     if (dci->tpc == 0) {
-      ulsch_config_pdu_0_0->accumulated_delta_PUSCH = -1;
-      ulsch_config_pdu_0_0->absolute_delta_PUSCH = -4;
+      pusch_config_pdu_0_0->absolute_delta_PUSCH = -4;
     }
     if (dci->tpc == 1) {
-      ulsch_config_pdu_0_0->accumulated_delta_PUSCH = 0;
-      ulsch_config_pdu_0_0->absolute_delta_PUSCH = -1;
+      pusch_config_pdu_0_0->absolute_delta_PUSCH = -1;
     }
     if (dci->tpc == 2) {
-      ulsch_config_pdu_0_0->accumulated_delta_PUSCH = 1;
-      ulsch_config_pdu_0_0->absolute_delta_PUSCH = 1;
+      pusch_config_pdu_0_0->absolute_delta_PUSCH = 1;
     }
     if (dci->tpc == 3) {
-      ulsch_config_pdu_0_0->accumulated_delta_PUSCH = 3;
-      ulsch_config_pdu_0_0->absolute_delta_PUSCH = 4;
-=======
-    pusch_config_pdu_0_0->pusch_data.harq_process_id = dci->harq_process_number;
-    /* TPC_PUSCH */
-    // according to TS 38.213 Table Table 7.1.1-1
-    if (dci->tpc_pusch == 0) {
-      pusch_config_pdu_0_0->absolute_delta_PUSCH = -4;
-    }
-    if (dci->tpc_pusch == 1) {
-      pusch_config_pdu_0_0->absolute_delta_PUSCH = -1;
-    }
-    if (dci->tpc_pusch == 2) {
-      pusch_config_pdu_0_0->absolute_delta_PUSCH = 1;
-    }
-    if (dci->tpc_pusch == 3) {
       pusch_config_pdu_0_0->absolute_delta_PUSCH = 4;
->>>>>>> 90b10268
     }
     /* SUL_IND_0_0 */ // To be implemented, FIXME!!!
 
@@ -2248,29 +2216,16 @@
     /* CARRIER_IND */
     /* SUL_IND_0_1 */
     /* BANDWIDTH_PART_IND */
-<<<<<<< HEAD
-    ulsch_config_pdu_0_1->bandwidth_part_ind = dci->bwp_indicator.val;
+    //pusch_config_pdu_0_1->bandwidth_part_ind = dci->bwp_indicator.val;
     /* FREQ_DOM_RESOURCE_ASSIGNMENT_UL */
-    nr_ue_process_dci_freq_dom_resource_assignment(ulsch_config_pdu_0_1,NULL,n_RB_ULBWP,0,dci->frequency_domain_assignment.val);
+    nr_ue_process_dci_freq_dom_resource_assignment(pusch_config_pdu_0_1,NULL,n_RB_ULBWP,0,dci->frequency_domain_assignment.val);
     /* TIME_DOM_RESOURCE_ASSIGNMENT */
-    nr_ue_process_dci_time_dom_resource_assignment(mac,ulsch_config_pdu_0_1,NULL,
+    nr_ue_process_dci_time_dom_resource_assignment(mac,pusch_config_pdu_0_1,NULL,
 						   dci->time_domain_assignment.val);
     /* FREQ_HOPPING_FLAG */
     if ((mac->phy_config.config_req.ul_bwp_dedicated.pusch_config_dedicated.resource_allocation != 0) &&
 	(mac->phy_config.config_req.ul_bwp_dedicated.pusch_config_dedicated.frequency_hopping !=0))
-      ulsch_config_pdu_0_1->pusch_freq_hopping = (dci->frequency_hopping_flag.val == 0)? pusch_freq_hopping_disabled:pusch_freq_hopping_enabled;
-=======
-    //pusch_config_pdu_0_1->bandwidth_part_ind = dci->bandwidth_part_ind; //FIXME
-    /* FREQ_DOM_RESOURCE_ASSIGNMENT_UL */
-    nr_ue_process_dci_freq_dom_resource_assignment(pusch_config_pdu_0_1,NULL,n_RB_ULBWP,0,dci->freq_dom_resource_assignment_UL);
-    /* TIME_DOM_RESOURCE_ASSIGNMENT */
-    nr_ue_process_dci_time_dom_resource_assignment(mac,pusch_config_pdu_0_1,NULL,
-						   dci->time_dom_resource_assignment);
-    /* FREQ_HOPPING_FLAG */
-    if ((mac->phy_config.config_req.ul_bwp_dedicated.pusch_config_dedicated.resource_allocation != 0) &&
-	(mac->phy_config.config_req.ul_bwp_dedicated.pusch_config_dedicated.frequency_hopping !=0))
-      pusch_config_pdu_0_1->frequency_hopping = dci->freq_hopping_flag;
->>>>>>> 90b10268
+      pusch_config_pdu_0_1->frequency_hopping = dci->frequency_hopping_flag.val;
     /* MCS */
     pusch_config_pdu_0_1->mcs_index = dci->mcs;
     /* NDI */
@@ -2278,44 +2233,22 @@
     /* RV */
     pusch_config_pdu_0_1->pusch_data.rv_index = dci->rv;
     /* HARQ_PROCESS_NUMBER */
-<<<<<<< HEAD
-    ulsch_config_pdu_0_1->harq_process_nbr = dci->harq_pid;
-=======
-    pusch_config_pdu_0_1->pusch_data.harq_process_id = dci->harq_process_number;
->>>>>>> 90b10268
+    pusch_config_pdu_0_1->pusch_data.harq_process_id = dci->harq_pid;
     /* FIRST_DAI */ //To be implemented, FIXME!!!
     /* SECOND_DAI */ //To be implemented, FIXME!!!
     /* TPC_PUSCH */
     // according to TS 38.213 Table Table 7.1.1-1
-<<<<<<< HEAD
     if (dci->tpc == 0) {
-      ulsch_config_pdu_0_1->accumulated_delta_PUSCH = -1;
-      ulsch_config_pdu_0_1->absolute_delta_PUSCH = -4;
+      pusch_config_pdu_0_1->absolute_delta_PUSCH = -4;
     }
     if (dci->tpc == 1) {
-      ulsch_config_pdu_0_1->accumulated_delta_PUSCH = 0;
-      ulsch_config_pdu_0_1->absolute_delta_PUSCH = -1;
+      pusch_config_pdu_0_1->absolute_delta_PUSCH = -1;
     }
     if (dci->tpc == 2) {
-      ulsch_config_pdu_0_1->accumulated_delta_PUSCH = 1;
-      ulsch_config_pdu_0_1->absolute_delta_PUSCH = 1;
+      pusch_config_pdu_0_1->absolute_delta_PUSCH = 1;
     }
     if (dci->tpc == 3) {
-      ulsch_config_pdu_0_1->accumulated_delta_PUSCH = 3;
-      ulsch_config_pdu_0_1->absolute_delta_PUSCH = 4;
-=======
-    if (dci->tpc_pusch == 0) {
-      pusch_config_pdu_0_1->absolute_delta_PUSCH = -4;
-    }
-    if (dci->tpc_pusch == 1) {
-      pusch_config_pdu_0_1->absolute_delta_PUSCH = -1;
-    }
-    if (dci->tpc_pusch == 2) {
-      pusch_config_pdu_0_1->absolute_delta_PUSCH = 1;
-    }
-    if (dci->tpc_pusch == 3) {
       pusch_config_pdu_0_1->absolute_delta_PUSCH = 4;
->>>>>>> 90b10268
     }
     /* SRS_RESOURCE_IND */
     //FIXME!!
@@ -2332,29 +2265,16 @@
 		(mac->phy_config.config_req.ul_bwp_dedicated.pusch_config_dedicated.max_rank == 3) ||
 		(mac->phy_config.config_req.ul_bwp_dedicated.pusch_config_dedicated.max_rank == 4))){
 	  if (mac->phy_config.config_req.ul_bwp_dedicated.pusch_config_dedicated.codebook_subset == codebook_subset_fullyAndPartialAndNonCoherent) {
-<<<<<<< HEAD
-	    ulsch_config_pdu_0_1->n_layers = table_7_3_1_1_2_2_3_4_5[dci->precoding_information.val][0];
-	    ulsch_config_pdu_0_1->tpmi     = table_7_3_1_1_2_2_3_4_5[dci->precoding_information.val][1];
+	    pusch_config_pdu_0_1->nrOfLayers = table_7_3_1_1_2_2_3_4_5[dci->precoding_information.val][0];
+	    pusch_config_pdu_0_1->transform_precoding = table_7_3_1_1_2_2_3_4_5[dci->precoding_information.val][1];
 	  }
 	  if (mac->phy_config.config_req.ul_bwp_dedicated.pusch_config_dedicated.codebook_subset == codebook_subset_partialAndNonCoherent){
-	    ulsch_config_pdu_0_1->n_layers = table_7_3_1_1_2_2_3_4_5[dci->precoding_information.val][2];
-	    ulsch_config_pdu_0_1->tpmi     = table_7_3_1_1_2_2_3_4_5[dci->precoding_information.val][3];
+	    pusch_config_pdu_0_1->nrOfLayers = table_7_3_1_1_2_2_3_4_5[dci->precoding_information.val][2];
+	    pusch_config_pdu_0_1->transform_precoding = table_7_3_1_1_2_2_3_4_5[dci->precoding_information.val][3];
 	  }
 	  if (mac->phy_config.config_req.ul_bwp_dedicated.pusch_config_dedicated.codebook_subset == codebook_subset_nonCoherent){
-	    ulsch_config_pdu_0_1->n_layers = table_7_3_1_1_2_2_3_4_5[dci->precoding_information.val][4];
-	    ulsch_config_pdu_0_1->tpmi     = table_7_3_1_1_2_2_3_4_5[dci->precoding_information.val][5];
-=======
-	    pusch_config_pdu_0_1->nrOfLayers = table_7_3_1_1_2_2_3_4_5[dci->precod_nbr_layers][0];
-	    pusch_config_pdu_0_1->transform_precoding = table_7_3_1_1_2_2_3_4_5[dci->precod_nbr_layers][1];
-	  }
-	  if (mac->phy_config.config_req.ul_bwp_dedicated.pusch_config_dedicated.codebook_subset == codebook_subset_partialAndNonCoherent){
-	    pusch_config_pdu_0_1->nrOfLayers = table_7_3_1_1_2_2_3_4_5[dci->precod_nbr_layers][2];
-	    pusch_config_pdu_0_1->transform_precoding = table_7_3_1_1_2_2_3_4_5[dci->precod_nbr_layers][3];
-	  }
-	  if (mac->phy_config.config_req.ul_bwp_dedicated.pusch_config_dedicated.codebook_subset == codebook_subset_nonCoherent){
-	    pusch_config_pdu_0_1->nrOfLayers = table_7_3_1_1_2_2_3_4_5[dci->precod_nbr_layers][4];
-	    pusch_config_pdu_0_1->transform_precoding = table_7_3_1_1_2_2_3_4_5[dci->precod_nbr_layers][5];
->>>>>>> 90b10268
+	    pusch_config_pdu_0_1->nrOfLayers = table_7_3_1_1_2_2_3_4_5[dci->precoding_information.val][4];
+	    pusch_config_pdu_0_1->transform_precoding = table_7_3_1_1_2_2_3_4_5[dci->precoding_information.val][5];
 	  }
 	}
 	// Table 7.3.1.1.2-3: transformPrecoder= enabled, or transformPrecoder=disabled and maxRank = 1
@@ -2362,29 +2282,16 @@
 	     || (mac->phy_config.config_req.ul_bwp_dedicated.pusch_config_dedicated.transform_precoder == transform_precoder_disabled))
 	    && (mac->phy_config.config_req.ul_bwp_dedicated.pusch_config_dedicated.max_rank == 1)){
 	  if (mac->phy_config.config_req.ul_bwp_dedicated.pusch_config_dedicated.codebook_subset == codebook_subset_fullyAndPartialAndNonCoherent) {
-<<<<<<< HEAD
-	    ulsch_config_pdu_0_1->n_layers = table_7_3_1_1_2_2_3_4_5[dci->precoding_information.val][6];
-	    ulsch_config_pdu_0_1->tpmi     = table_7_3_1_1_2_2_3_4_5[dci->precoding_information.val][7];
+	    pusch_config_pdu_0_1->nrOfLayers = table_7_3_1_1_2_2_3_4_5[dci->precoding_information.val][6];
+	    pusch_config_pdu_0_1->transform_precoding = table_7_3_1_1_2_2_3_4_5[dci->precoding_information.val][7];
 	  }
 	  if (mac->phy_config.config_req.ul_bwp_dedicated.pusch_config_dedicated.codebook_subset == codebook_subset_partialAndNonCoherent){
-	    ulsch_config_pdu_0_1->n_layers = table_7_3_1_1_2_2_3_4_5[dci->precoding_information.val][8];
-	    ulsch_config_pdu_0_1->tpmi     = table_7_3_1_1_2_2_3_4_5[dci->precoding_information.val][9];
+	    pusch_config_pdu_0_1->nrOfLayers = table_7_3_1_1_2_2_3_4_5[dci->precoding_information.val][8];
+	    pusch_config_pdu_0_1->transform_precoding = table_7_3_1_1_2_2_3_4_5[dci->precoding_information.val][9];
 	  }
 	  if (mac->phy_config.config_req.ul_bwp_dedicated.pusch_config_dedicated.codebook_subset == codebook_subset_nonCoherent){
-	    ulsch_config_pdu_0_1->n_layers = table_7_3_1_1_2_2_3_4_5[dci->precoding_information.val][10];
-	    ulsch_config_pdu_0_1->tpmi     = table_7_3_1_1_2_2_3_4_5[dci->precoding_information.val][11];
-=======
-	    pusch_config_pdu_0_1->nrOfLayers = table_7_3_1_1_2_2_3_4_5[dci->precod_nbr_layers][6];
-	    pusch_config_pdu_0_1->transform_precoding = table_7_3_1_1_2_2_3_4_5[dci->precod_nbr_layers][7];
-	  }
-	  if (mac->phy_config.config_req.ul_bwp_dedicated.pusch_config_dedicated.codebook_subset == codebook_subset_partialAndNonCoherent){
-	    pusch_config_pdu_0_1->nrOfLayers = table_7_3_1_1_2_2_3_4_5[dci->precod_nbr_layers][8];
-	    pusch_config_pdu_0_1->transform_precoding = table_7_3_1_1_2_2_3_4_5[dci->precod_nbr_layers][9];
-	  }
-	  if (mac->phy_config.config_req.ul_bwp_dedicated.pusch_config_dedicated.codebook_subset == codebook_subset_nonCoherent){
-	    pusch_config_pdu_0_1->nrOfLayers = table_7_3_1_1_2_2_3_4_5[dci->precod_nbr_layers][10];
-	    pusch_config_pdu_0_1->transform_precoding = table_7_3_1_1_2_2_3_4_5[dci->precod_nbr_layers][11];
->>>>>>> 90b10268
+	    pusch_config_pdu_0_1->nrOfLayers = table_7_3_1_1_2_2_3_4_5[dci->precoding_information.val][10];
+	    pusch_config_pdu_0_1->transform_precoding = table_7_3_1_1_2_2_3_4_5[dci->precoding_information.val][11];
 	  }
 	}
       }
@@ -2393,21 +2300,12 @@
 	if ((mac->phy_config.config_req.ul_bwp_dedicated.pusch_config_dedicated.transform_precoder == transform_precoder_disabled)
 	    && (mac->phy_config.config_req.ul_bwp_dedicated.pusch_config_dedicated.max_rank == 2)){
 	  if (mac->phy_config.config_req.ul_bwp_dedicated.pusch_config_dedicated.codebook_subset == codebook_subset_fullyAndPartialAndNonCoherent) {
-<<<<<<< HEAD
-	    ulsch_config_pdu_0_1->n_layers = table_7_3_1_1_2_2_3_4_5[dci->precoding_information.val][12];
-	    ulsch_config_pdu_0_1->tpmi     = table_7_3_1_1_2_2_3_4_5[dci->precoding_information.val][13];
+	    pusch_config_pdu_0_1->nrOfLayers = table_7_3_1_1_2_2_3_4_5[dci->precoding_information.val][12];
+	    pusch_config_pdu_0_1->transform_precoding = table_7_3_1_1_2_2_3_4_5[dci->precoding_information.val][13];
 	  }
 	  if (mac->phy_config.config_req.ul_bwp_dedicated.pusch_config_dedicated.codebook_subset == codebook_subset_nonCoherent){
-	    ulsch_config_pdu_0_1->n_layers = table_7_3_1_1_2_2_3_4_5[dci->precoding_information.val][14];
-	    ulsch_config_pdu_0_1->tpmi     = table_7_3_1_1_2_2_3_4_5[dci->precoding_information.val][15];
-=======
-	    pusch_config_pdu_0_1->nrOfLayers = table_7_3_1_1_2_2_3_4_5[dci->precod_nbr_layers][12];
-	    pusch_config_pdu_0_1->transform_precoding = table_7_3_1_1_2_2_3_4_5[dci->precod_nbr_layers][13];
-	  }
-	  if (mac->phy_config.config_req.ul_bwp_dedicated.pusch_config_dedicated.codebook_subset == codebook_subset_nonCoherent){
-	    pusch_config_pdu_0_1->nrOfLayers = table_7_3_1_1_2_2_3_4_5[dci->precod_nbr_layers][14];
-	    pusch_config_pdu_0_1->transform_precoding = table_7_3_1_1_2_2_3_4_5[dci->precod_nbr_layers][15];
->>>>>>> 90b10268
+	    pusch_config_pdu_0_1->nrOfLayers = table_7_3_1_1_2_2_3_4_5[dci->precoding_information.val][14];
+	    pusch_config_pdu_0_1->transform_precoding = table_7_3_1_1_2_2_3_4_5[dci->precoding_information.val][15];
 	  }
 	}
 	// Table 7.3.1.1.2-5: transformPrecoder= enabled, or transformPrecoder= disabled and maxRank = 1
@@ -2415,21 +2313,12 @@
 	     || (mac->phy_config.config_req.ul_bwp_dedicated.pusch_config_dedicated.transform_precoder == transform_precoder_disabled))
 	    && (mac->phy_config.config_req.ul_bwp_dedicated.pusch_config_dedicated.max_rank == 1)){
 	  if (mac->phy_config.config_req.ul_bwp_dedicated.pusch_config_dedicated.codebook_subset == codebook_subset_fullyAndPartialAndNonCoherent) {
-<<<<<<< HEAD
-	    ulsch_config_pdu_0_1->n_layers = table_7_3_1_1_2_2_3_4_5[dci->precoding_information.val][16];
-	    ulsch_config_pdu_0_1->tpmi     = table_7_3_1_1_2_2_3_4_5[dci->precoding_information.val][17];
+	    pusch_config_pdu_0_1->nrOfLayers = table_7_3_1_1_2_2_3_4_5[dci->precoding_information.val][16];
+	    pusch_config_pdu_0_1->transform_precoding = table_7_3_1_1_2_2_3_4_5[dci->precoding_information.val][17];
 	  }
 	  if (mac->phy_config.config_req.ul_bwp_dedicated.pusch_config_dedicated.codebook_subset == codebook_subset_nonCoherent){
-	    ulsch_config_pdu_0_1->n_layers = table_7_3_1_1_2_2_3_4_5[dci->precoding_information.val][18];
-	    ulsch_config_pdu_0_1->tpmi     = table_7_3_1_1_2_2_3_4_5[dci->precoding_information.val][19];
-=======
-	    pusch_config_pdu_0_1->nrOfLayers = table_7_3_1_1_2_2_3_4_5[dci->precod_nbr_layers][16];
-	    pusch_config_pdu_0_1->transform_precoding = table_7_3_1_1_2_2_3_4_5[dci->precod_nbr_layers][17];
-	  }
-	  if (mac->phy_config.config_req.ul_bwp_dedicated.pusch_config_dedicated.codebook_subset == codebook_subset_nonCoherent){
-	    pusch_config_pdu_0_1->nrOfLayers = table_7_3_1_1_2_2_3_4_5[dci->precod_nbr_layers][18];
-	    pusch_config_pdu_0_1->transform_precoding = table_7_3_1_1_2_2_3_4_5[dci->precod_nbr_layers][19];
->>>>>>> 90b10268
+	    pusch_config_pdu_0_1->nrOfLayers = table_7_3_1_1_2_2_3_4_5[dci->precoding_information.val][18];
+	    pusch_config_pdu_0_1->transform_precoding = table_7_3_1_1_2_2_3_4_5[dci->precoding_information.val][19];
 	  }
 	}
       }
@@ -2439,49 +2328,28 @@
     if ((mac->phy_config.config_req.ul_bwp_dedicated.pusch_config_dedicated.transform_precoder == transform_precoder_enabled) &&
 	(mac->phy_config.config_req.ul_bwp_dedicated.pusch_config_dedicated.dmrs_ul_for_pusch_mapping_type_a.dmrs_type == 1) &&
 	(mac->phy_config.config_req.ul_bwp_dedicated.pusch_config_dedicated.dmrs_ul_for_pusch_mapping_type_a.max_length == 1)) { // tables 7.3.1.1.2-6
-<<<<<<< HEAD
-      ulsch_config_pdu_0_1->n_dmrs_cdm_groups = 2;
-      ulsch_config_pdu_0_1->dmrs_ports[0] = dci->antenna_ports.val;
-=======
       pusch_config_pdu_0_1->num_dmrs_cdm_grps_no_data = 2; //TBC
-      pusch_config_pdu_0_1->dmrs_ports = dci->antenna_ports; //TBC
->>>>>>> 90b10268
+      pusch_config_pdu_0_1->dmrs_ports = dci->antenna_ports.val; //TBC
     }
     if ((mac->phy_config.config_req.ul_bwp_dedicated.pusch_config_dedicated.transform_precoder == transform_precoder_enabled) &&
 	(mac->phy_config.config_req.ul_bwp_dedicated.pusch_config_dedicated.dmrs_ul_for_pusch_mapping_type_a.dmrs_type == 1) &&
 	(mac->phy_config.config_req.ul_bwp_dedicated.pusch_config_dedicated.dmrs_ul_for_pusch_mapping_type_a.max_length == 2)) { // tables 7.3.1.1.2-7
-<<<<<<< HEAD
-      ulsch_config_pdu_0_1->n_dmrs_cdm_groups = 2;
-      ulsch_config_pdu_0_1->dmrs_ports[0] = (dci->antenna_ports.val > 3)?(dci->antenna_ports.val-4):(dci->antenna_ports.val);
-      ulsch_config_pdu_0_1->n_front_load_symb = (dci->antenna_ports.val > 3)?2:1;
-=======
       pusch_config_pdu_0_1->num_dmrs_cdm_grps_no_data = 2; //TBC
-      pusch_config_pdu_0_1->dmrs_ports = (dci->antenna_ports > 3)?(dci->antenna_ports-4):(dci->antenna_ports); //TBC
+      pusch_config_pdu_0_1->dmrs_ports = (dci->antenna_ports.val > 3)?(dci->antenna_ports.val-4):(dci->antenna_ports.val); //TBC
       //pusch_config_pdu_0_1->n_front_load_symb = (dci->antenna_ports > 3)?2:1; //FIXME
->>>>>>> 90b10268
     }
     if ((mac->phy_config.config_req.ul_bwp_dedicated.pusch_config_dedicated.transform_precoder == transform_precoder_disabled) &&
 	(mac->phy_config.config_req.ul_bwp_dedicated.pusch_config_dedicated.dmrs_ul_for_pusch_mapping_type_a.dmrs_type == 1) &&
 	(mac->phy_config.config_req.ul_bwp_dedicated.pusch_config_dedicated.dmrs_ul_for_pusch_mapping_type_a.max_length == 1)) { // tables 7.3.1.1.2-8/9/10/11
       if (rank == 1){
-<<<<<<< HEAD
-	ulsch_config_pdu_0_1->n_dmrs_cdm_groups = (dci->antenna_ports.val > 1)?2:1;
-	ulsch_config_pdu_0_1->dmrs_ports[0] = (dci->antenna_ports.val > 1)?(dci->antenna_ports.val-2):(dci->antenna_ports.val);
+	pusch_config_pdu_0_1->num_dmrs_cdm_grps_no_data = (dci->antenna_ports.val > 1)?2:1; //TBC
+	pusch_config_pdu_0_1->dmrs_ports = (dci->antenna_ports.val > 1)?(dci->antenna_ports.val-2):(dci->antenna_ports.val); //TBC
       }
       if (rank == 2){
-	ulsch_config_pdu_0_1->n_dmrs_cdm_groups = (dci->antenna_ports.val > 0)?2:1;
-	ulsch_config_pdu_0_1->dmrs_ports[0] = (dci->antenna_ports.val > 1)?(dci->antenna_ports.val > 2 ?0:2):0;
-	ulsch_config_pdu_0_1->dmrs_ports[1] = (dci->antenna_ports.val > 1)?(dci->antenna_ports.val > 2 ?2:3):1;
-=======
-	pusch_config_pdu_0_1->num_dmrs_cdm_grps_no_data = (dci->antenna_ports > 1)?2:1; //TBC
-	pusch_config_pdu_0_1->dmrs_ports = (dci->antenna_ports > 1)?(dci->antenna_ports-2):(dci->antenna_ports); //TBC
-      }
-      if (rank == 2){
-	pusch_config_pdu_0_1->num_dmrs_cdm_grps_no_data = (dci->antenna_ports > 0)?2:1; //TBC
+	pusch_config_pdu_0_1->num_dmrs_cdm_grps_no_data = (dci->antenna_ports.val > 0)?2:1; //TBC
 	pusch_config_pdu_0_1->dmrs_ports = 0; //FIXME
 	//pusch_config_pdu_0_1->dmrs_ports[0] = (dci->antenna_ports > 1)?(dci->antenna_ports > 2 ?0:2):0;
 	//pusch_config_pdu_0_1->dmrs_ports[1] = (dci->antenna_ports > 1)?(dci->antenna_ports > 2 ?2:3):1;
->>>>>>> 90b10268
       }
       if (rank == 3){
 	pusch_config_pdu_0_1->num_dmrs_cdm_grps_no_data = 2; //TBC
@@ -2503,208 +2371,115 @@
 	(mac->phy_config.config_req.ul_bwp_dedicated.pusch_config_dedicated.dmrs_ul_for_pusch_mapping_type_a.dmrs_type == 1) &&
 	(mac->phy_config.config_req.ul_bwp_dedicated.pusch_config_dedicated.dmrs_ul_for_pusch_mapping_type_a.max_length == 2)) { // tables 7.3.1.1.2-12/13/14/15
       if (rank == 1){
-<<<<<<< HEAD
-	ulsch_config_pdu_0_1->n_dmrs_cdm_groups = (dci->antenna_ports.val > 1)?2:1;
-	ulsch_config_pdu_0_1->dmrs_ports[0] = (dci->antenna_ports.val > 1)?(dci->antenna_ports.val > 5 ?(dci->antenna_ports.val-6):(dci->antenna_ports.val-2)):dci->antenna_ports.val;
-	ulsch_config_pdu_0_1->n_front_load_symb = (dci->antenna_ports.val > 6)?2:1;
+	pusch_config_pdu_0_1->num_dmrs_cdm_grps_no_data = (dci->antenna_ports.val > 1)?2:1; //TBC
+	pusch_config_pdu_0_1->dmrs_ports = (dci->antenna_ports.val > 1)?(dci->antenna_ports.val > 5 ?(dci->antenna_ports.val-6):(dci->antenna_ports.val-2)):dci->antenna_ports.val; //TBC
+	//pusch_config_pdu_0_1->n_front_load_symb = (dci->antenna_ports.val > 6)?2:1; //FIXME
       }
       if (rank == 2){
-	ulsch_config_pdu_0_1->n_dmrs_cdm_groups = (dci->antenna_ports.val > 0)?2:1;
-	ulsch_config_pdu_0_1->dmrs_ports[0] = table_7_3_1_1_2_13[dci->antenna_ports.val][1];
-	ulsch_config_pdu_0_1->dmrs_ports[1] = table_7_3_1_1_2_13[dci->antenna_ports.val][2];
-	ulsch_config_pdu_0_1->n_front_load_symb = (dci->antenna_ports.val > 3)?2:1;
-      }
-      if (rank == 3){
-	ulsch_config_pdu_0_1->n_dmrs_cdm_groups = 2;
-	ulsch_config_pdu_0_1->dmrs_ports[0] = table_7_3_1_1_2_14[dci->antenna_ports.val][1];
-	ulsch_config_pdu_0_1->dmrs_ports[1] = table_7_3_1_1_2_14[dci->antenna_ports.val][2];
-	ulsch_config_pdu_0_1->dmrs_ports[2] = table_7_3_1_1_2_14[dci->antenna_ports.val][3];
-	ulsch_config_pdu_0_1->n_front_load_symb = (dci->antenna_ports.val > 1)?2:1;
-      }
-      if (rank == 4){
-	ulsch_config_pdu_0_1->n_dmrs_cdm_groups = 2;
-	ulsch_config_pdu_0_1->dmrs_ports[0] = table_7_3_1_1_2_15[dci->antenna_ports.val][1];
-	ulsch_config_pdu_0_1->dmrs_ports[1] = table_7_3_1_1_2_15[dci->antenna_ports.val][2];
-	ulsch_config_pdu_0_1->dmrs_ports[2] = table_7_3_1_1_2_15[dci->antenna_ports.val][3];
-	ulsch_config_pdu_0_1->dmrs_ports[3] = table_7_3_1_1_2_15[dci->antenna_ports.val][4];
-	ulsch_config_pdu_0_1->n_front_load_symb = (dci->antenna_ports.val > 1)?2:1;
-=======
-	pusch_config_pdu_0_1->num_dmrs_cdm_grps_no_data = (dci->antenna_ports > 1)?2:1; //TBC
-	pusch_config_pdu_0_1->dmrs_ports = (dci->antenna_ports > 1)?(dci->antenna_ports > 5 ?(dci->antenna_ports-6):(dci->antenna_ports-2)):dci->antenna_ports; //TBC
-	//pusch_config_pdu_0_1->n_front_load_symb = (dci->antenna_ports > 6)?2:1; //FIXME
-      }
-      if (rank == 2){
-	pusch_config_pdu_0_1->num_dmrs_cdm_grps_no_data = (dci->antenna_ports > 0)?2:1; //TBC
+	pusch_config_pdu_0_1->num_dmrs_cdm_grps_no_data = (dci->antenna_ports.val > 0)?2:1; //TBC
 	pusch_config_pdu_0_1->dmrs_ports = 0; //FIXME
-	//pusch_config_pdu_0_1->dmrs_ports[0] = table_7_3_1_1_2_13[dci->antenna_ports][1];
-	//pusch_config_pdu_0_1->dmrs_ports[1] = table_7_3_1_1_2_13[dci->antenna_ports][2];
-	//pusch_config_pdu_0_1->n_front_load_symb = (dci->antenna_ports > 3)?2:1; // FIXME
+	//pusch_config_pdu_0_1->dmrs_ports[0] = table_7_3_1_1_2_13[dci->antenna_ports.val][1];
+	//pusch_config_pdu_0_1->dmrs_ports[1] = table_7_3_1_1_2_13[dci->antenna_ports.val][2];
+	//pusch_config_pdu_0_1->n_front_load_symb = (dci->antenna_ports.val > 3)?2:1; // FIXME
       }
       if (rank == 3){
 	pusch_config_pdu_0_1->num_dmrs_cdm_grps_no_data = 2; //TBC
 	pusch_config_pdu_0_1->dmrs_ports = 0; //FIXME
-	//pusch_config_pdu_0_1->dmrs_ports[0] = table_7_3_1_1_2_14[dci->antenna_ports][1];
-	//pusch_config_pdu_0_1->dmrs_ports[1] = table_7_3_1_1_2_14[dci->antenna_ports][2];
-	//pusch_config_pdu_0_1->dmrs_ports[2] = table_7_3_1_1_2_14[dci->antenna_ports][3];
-	//pusch_config_pdu_0_1->n_front_load_symb = (dci->antenna_ports > 1)?2:1; //FIXME
+	//pusch_config_pdu_0_1->dmrs_ports[0] = table_7_3_1_1_2_14[dci->antenna_ports.val][1];
+	//pusch_config_pdu_0_1->dmrs_ports[1] = table_7_3_1_1_2_14[dci->antenna_ports.val][2];
+	//pusch_config_pdu_0_1->dmrs_ports[2] = table_7_3_1_1_2_14[dci->antenna_ports.val][3];
+	//pusch_config_pdu_0_1->n_front_load_symb = (dci->antenna_ports.val > 1)?2:1; //FIXME
       }
       if (rank == 4){
 	pusch_config_pdu_0_1->num_dmrs_cdm_grps_no_data = 2; //TBC
 	pusch_config_pdu_0_1->dmrs_ports = 0; //FIXME
-	//pusch_config_pdu_0_1->dmrs_ports[0] = table_7_3_1_1_2_15[dci->antenna_ports][1];
-	//pusch_config_pdu_0_1->dmrs_ports[1] = table_7_3_1_1_2_15[dci->antenna_ports][2];
-	//pusch_config_pdu_0_1->dmrs_ports[2] = table_7_3_1_1_2_15[dci->antenna_ports][3];
-	//pusch_config_pdu_0_1->dmrs_ports[3] = table_7_3_1_1_2_15[dci->antenna_ports][4];
-	//pusch_config_pdu_0_1->n_front_load_symb = (dci->antenna_ports > 1)?2:1; //FIXME
->>>>>>> 90b10268
+	//pusch_config_pdu_0_1->dmrs_ports[0] = table_7_3_1_1_2_15[dci->antenna_ports.val][1];
+	//pusch_config_pdu_0_1->dmrs_ports[1] = table_7_3_1_1_2_15[dci->antenna_ports.val][2];
+	//pusch_config_pdu_0_1->dmrs_ports[2] = table_7_3_1_1_2_15[dci->antenna_ports.val][3];
+	//pusch_config_pdu_0_1->dmrs_ports[3] = table_7_3_1_1_2_15[dci->antenna_ports.val][4];
+	//pusch_config_pdu_0_1->n_front_load_symb = (dci->antenna_ports.val > 1)?2:1; //FIXME
       }
     }
     if ((mac->phy_config.config_req.ul_bwp_dedicated.pusch_config_dedicated.transform_precoder == transform_precoder_disabled) &&
 	(mac->phy_config.config_req.ul_bwp_dedicated.pusch_config_dedicated.dmrs_ul_for_pusch_mapping_type_a.dmrs_type == 2) &&
 	(mac->phy_config.config_req.ul_bwp_dedicated.pusch_config_dedicated.dmrs_ul_for_pusch_mapping_type_a.max_length == 1)) { // tables 7.3.1.1.2-16/17/18/19
       if (rank == 1){
-<<<<<<< HEAD
-	ulsch_config_pdu_0_1->n_dmrs_cdm_groups = (dci->antenna_ports.val > 1)?((dci->antenna_ports.val > 5)?3:2):1;
-	ulsch_config_pdu_0_1->dmrs_ports[0] = (dci->antenna_ports.val > 1)?(dci->antenna_ports.val > 5 ?(dci->antenna_ports.val-6):(dci->antenna_ports.val-2)):dci->antenna_ports.val;
+	pusch_config_pdu_0_1->num_dmrs_cdm_grps_no_data = (dci->antenna_ports.val > 1)?((dci->antenna_ports.val > 5)?3:2):1; //TBC
+	pusch_config_pdu_0_1->dmrs_ports = (dci->antenna_ports.val > 1)?(dci->antenna_ports.val > 5 ?(dci->antenna_ports.val-6):(dci->antenna_ports.val-2)):dci->antenna_ports.val; //TBC
       }
       if (rank == 2){
-	ulsch_config_pdu_0_1->n_dmrs_cdm_groups = (dci->antenna_ports.val > 0)?((dci->antenna_ports.val > 2)?3:2):1;
-	ulsch_config_pdu_0_1->dmrs_ports[0] = table_7_3_1_1_2_17[dci->antenna_ports.val][1];
-	ulsch_config_pdu_0_1->dmrs_ports[1] = table_7_3_1_1_2_17[dci->antenna_ports.val][2];
+	pusch_config_pdu_0_1->num_dmrs_cdm_grps_no_data = (dci->antenna_ports.val > 0)?((dci->antenna_ports.val > 2)?3:2):1; //TBC
+	pusch_config_pdu_0_1->dmrs_ports = 0; //FIXME
+	//pusch_config_pdu_0_1->dmrs_ports[0] = table_7_3_1_1_2_17[dci->antenna_ports.val][1];
+	//pusch_config_pdu_0_1->dmrs_ports[1] = table_7_3_1_1_2_17[dci->antenna_ports.val][2];
       }
       if (rank == 3){
-	ulsch_config_pdu_0_1->n_dmrs_cdm_groups = (dci->antenna_ports.val > 0)?3:2;
-	ulsch_config_pdu_0_1->dmrs_ports[0] = table_7_3_1_1_2_18[dci->antenna_ports.val][1];
-	ulsch_config_pdu_0_1->dmrs_ports[1] = table_7_3_1_1_2_18[dci->antenna_ports.val][2];
-	ulsch_config_pdu_0_1->dmrs_ports[2] = table_7_3_1_1_2_18[dci->antenna_ports.val][3];
+	pusch_config_pdu_0_1->num_dmrs_cdm_grps_no_data = (dci->antenna_ports.val > 0)?3:2; //TBC
+	pusch_config_pdu_0_1->dmrs_ports = 0; //FIXME
+	//pusch_config_pdu_0_1->dmrs_ports[0] = table_7_3_1_1_2_18[dci->antenna_ports.val][1];
+	//pusch_config_pdu_0_1->dmrs_ports[1] = table_7_3_1_1_2_18[dci->antenna_ports.val][2];
+	//pusch_config_pdu_0_1->dmrs_ports[2] = table_7_3_1_1_2_18[dci->antenna_ports.val][3];
       }
       if (rank == 4){
-	ulsch_config_pdu_0_1->n_dmrs_cdm_groups = dci->antenna_ports.val + 2;
-	ulsch_config_pdu_0_1->dmrs_ports[0] = 0;
-	ulsch_config_pdu_0_1->dmrs_ports[1] = 1;
-	ulsch_config_pdu_0_1->dmrs_ports[2] = 2;
-	ulsch_config_pdu_0_1->dmrs_ports[3] = 3;
-=======
-	pusch_config_pdu_0_1->num_dmrs_cdm_grps_no_data = (dci->antenna_ports > 1)?((dci->antenna_ports > 5)?3:2):1; //TBC
-	pusch_config_pdu_0_1->dmrs_ports = (dci->antenna_ports > 1)?(dci->antenna_ports > 5 ?(dci->antenna_ports-6):(dci->antenna_ports-2)):dci->antenna_ports; //TBC
-      }
-      if (rank == 2){
-	pusch_config_pdu_0_1->num_dmrs_cdm_grps_no_data = (dci->antenna_ports > 0)?((dci->antenna_ports > 2)?3:2):1; //TBC
-	pusch_config_pdu_0_1->dmrs_ports = 0; //FIXME
-	//pusch_config_pdu_0_1->dmrs_ports[0] = table_7_3_1_1_2_17[dci->antenna_ports][1];
-	//pusch_config_pdu_0_1->dmrs_ports[1] = table_7_3_1_1_2_17[dci->antenna_ports][2];
-      }
-      if (rank == 3){
-	pusch_config_pdu_0_1->num_dmrs_cdm_grps_no_data = (dci->antenna_ports > 0)?3:2; //TBC
-	pusch_config_pdu_0_1->dmrs_ports = 0; //FIXME
-	//pusch_config_pdu_0_1->dmrs_ports[0] = table_7_3_1_1_2_18[dci->antenna_ports][1];
-	//pusch_config_pdu_0_1->dmrs_ports[1] = table_7_3_1_1_2_18[dci->antenna_ports][2];
-	//pusch_config_pdu_0_1->dmrs_ports[2] = table_7_3_1_1_2_18[dci->antenna_ports][3];
-      }
-      if (rank == 4){
-	pusch_config_pdu_0_1->num_dmrs_cdm_grps_no_data = dci->antenna_ports + 2; //TBC
+	pusch_config_pdu_0_1->num_dmrs_cdm_grps_no_data = dci->antenna_ports.val + 2; //TBC
 	pusch_config_pdu_0_1->dmrs_ports = 0; //FIXME
 	//pusch_config_pdu_0_1->dmrs_ports[0] = 0;
 	//pusch_config_pdu_0_1->dmrs_ports[1] = 1;
 	//pusch_config_pdu_0_1->dmrs_ports[2] = 2;
 	//pusch_config_pdu_0_1->dmrs_ports[3] = 3;
->>>>>>> 90b10268
       }
     }
     if ((mac->phy_config.config_req.ul_bwp_dedicated.pusch_config_dedicated.transform_precoder == transform_precoder_disabled) &&
 	(mac->phy_config.config_req.ul_bwp_dedicated.pusch_config_dedicated.dmrs_ul_for_pusch_mapping_type_a.dmrs_type == 2) &&
 	(mac->phy_config.config_req.ul_bwp_dedicated.pusch_config_dedicated.dmrs_ul_for_pusch_mapping_type_a.max_length == 2)) { // tables 7.3.1.1.2-20/21/22/23
       if (rank == 1){
-<<<<<<< HEAD
-	ulsch_config_pdu_0_1->n_dmrs_cdm_groups = table_7_3_1_1_2_20[dci->antenna_ports.val][0];
-	ulsch_config_pdu_0_1->dmrs_ports[0] = table_7_3_1_1_2_20[dci->antenna_ports.val][1];
-	ulsch_config_pdu_0_1->n_front_load_symb = table_7_3_1_1_2_20[dci->antenna_ports.val][2];
+	pusch_config_pdu_0_1->num_dmrs_cdm_grps_no_data = table_7_3_1_1_2_20[dci->antenna_ports.val][0]; //TBC
+	pusch_config_pdu_0_1->dmrs_ports = table_7_3_1_1_2_20[dci->antenna_ports.val][1]; //TBC
+	//pusch_config_pdu_0_1->n_front_load_symb = table_7_3_1_1_2_20[dci->antenna_ports.val][2]; //FIXME
       }
       if (rank == 2){
-	ulsch_config_pdu_0_1->n_dmrs_cdm_groups = table_7_3_1_1_2_21[dci->antenna_ports.val][0];
-	ulsch_config_pdu_0_1->dmrs_ports[0] = table_7_3_1_1_2_21[dci->antenna_ports.val][1];
-	ulsch_config_pdu_0_1->dmrs_ports[1] = table_7_3_1_1_2_21[dci->antenna_ports.val][2];
-	ulsch_config_pdu_0_1->n_front_load_symb = table_7_3_1_1_2_21[dci->antenna_ports.val][3];
+	pusch_config_pdu_0_1->num_dmrs_cdm_grps_no_data = table_7_3_1_1_2_21[dci->antenna_ports.val][0]; //TBC
+	pusch_config_pdu_0_1->dmrs_ports = 0; //FIXME
+	//pusch_config_pdu_0_1->dmrs_ports[0] = table_7_3_1_1_2_21[dci->antenna_ports.val][1];
+	//pusch_config_pdu_0_1->dmrs_ports[1] = table_7_3_1_1_2_21[dci->antenna_ports.val][2];
+	//pusch_config_pdu_0_1->n_front_load_symb = table_7_3_1_1_2_21[dci->antenna_ports.val][3]; //FIXME
       }
       if (rank == 3){
-	ulsch_config_pdu_0_1->n_dmrs_cdm_groups = table_7_3_1_1_2_22[dci->antenna_ports.val][0];
-	ulsch_config_pdu_0_1->dmrs_ports[0] = table_7_3_1_1_2_22[dci->antenna_ports.val][1];
-	ulsch_config_pdu_0_1->dmrs_ports[1] = table_7_3_1_1_2_22[dci->antenna_ports.val][2];
-	ulsch_config_pdu_0_1->dmrs_ports[2] = table_7_3_1_1_2_22[dci->antenna_ports.val][3];
-	ulsch_config_pdu_0_1->n_front_load_symb = table_7_3_1_1_2_22[dci->antenna_ports.val][4];
+	pusch_config_pdu_0_1->num_dmrs_cdm_grps_no_data = table_7_3_1_1_2_22[dci->antenna_ports.val][0]; //TBC
+	pusch_config_pdu_0_1->dmrs_ports = 0; //FIXME
+	//pusch_config_pdu_0_1->dmrs_ports[0] = table_7_3_1_1_2_22[dci->antenna_ports.val][1];
+	//pusch_config_pdu_0_1->dmrs_ports[1] = table_7_3_1_1_2_22[dci->antenna_ports.val][2];
+	//pusch_config_pdu_0_1->dmrs_ports[2] = table_7_3_1_1_2_22[dci->antenna_ports.val][3];
+	//pusch_config_pdu_0_1->n_front_load_symb = table_7_3_1_1_2_22[dci->antenna_ports.val][4]; //FIXME
       }
       if (rank == 4){
-	ulsch_config_pdu_0_1->n_dmrs_cdm_groups = table_7_3_1_1_2_23[dci->antenna_ports.val][0];
-	ulsch_config_pdu_0_1->dmrs_ports[0] = table_7_3_1_1_2_23[dci->antenna_ports.val][1];
-	ulsch_config_pdu_0_1->dmrs_ports[1] = table_7_3_1_1_2_23[dci->antenna_ports.val][2];
-	ulsch_config_pdu_0_1->dmrs_ports[2] = table_7_3_1_1_2_23[dci->antenna_ports.val][3];
-	ulsch_config_pdu_0_1->dmrs_ports[3] = table_7_3_1_1_2_23[dci->antenna_ports.val][4];
-	ulsch_config_pdu_0_1->n_front_load_symb = table_7_3_1_1_2_23[dci->antenna_ports.val][5];
-=======
-	pusch_config_pdu_0_1->num_dmrs_cdm_grps_no_data = table_7_3_1_1_2_20[dci->antenna_ports][0]; //TBC
-	pusch_config_pdu_0_1->dmrs_ports = table_7_3_1_1_2_20[dci->antenna_ports][1]; //TBC
-	//pusch_config_pdu_0_1->n_front_load_symb = table_7_3_1_1_2_20[dci->antenna_ports][2]; //FIXME
-      }
-      if (rank == 2){
-	pusch_config_pdu_0_1->num_dmrs_cdm_grps_no_data = table_7_3_1_1_2_21[dci->antenna_ports][0]; //TBC
+	pusch_config_pdu_0_1->num_dmrs_cdm_grps_no_data = table_7_3_1_1_2_23[dci->antenna_ports.val][0]; //TBC
 	pusch_config_pdu_0_1->dmrs_ports = 0; //FIXME
-	//pusch_config_pdu_0_1->dmrs_ports[0] = table_7_3_1_1_2_21[dci->antenna_ports][1];
-	//pusch_config_pdu_0_1->dmrs_ports[1] = table_7_3_1_1_2_21[dci->antenna_ports][2];
-	//pusch_config_pdu_0_1->n_front_load_symb = table_7_3_1_1_2_21[dci->antenna_ports][3]; //FIXME
-      }
-      if (rank == 3){
-	pusch_config_pdu_0_1->num_dmrs_cdm_grps_no_data = table_7_3_1_1_2_22[dci->antenna_ports][0]; //TBC
-	pusch_config_pdu_0_1->dmrs_ports = 0; //FIXME
-	//pusch_config_pdu_0_1->dmrs_ports[0] = table_7_3_1_1_2_22[dci->antenna_ports][1];
-	//pusch_config_pdu_0_1->dmrs_ports[1] = table_7_3_1_1_2_22[dci->antenna_ports][2];
-	//pusch_config_pdu_0_1->dmrs_ports[2] = table_7_3_1_1_2_22[dci->antenna_ports][3];
-	//pusch_config_pdu_0_1->n_front_load_symb = table_7_3_1_1_2_22[dci->antenna_ports][4]; //FIXME
-      }
-      if (rank == 4){
-	pusch_config_pdu_0_1->num_dmrs_cdm_grps_no_data = table_7_3_1_1_2_23[dci->antenna_ports][0]; //TBC
-	pusch_config_pdu_0_1->dmrs_ports = 0; //FIXME
-	//pusch_config_pdu_0_1->dmrs_ports[0] = table_7_3_1_1_2_23[dci->antenna_ports][1];
-	//pusch_config_pdu_0_1->dmrs_ports[1] = table_7_3_1_1_2_23[dci->antenna_ports][2];
-	//pusch_config_pdu_0_1->dmrs_ports[2] = table_7_3_1_1_2_23[dci->antenna_ports][3];
-	//pusch_config_pdu_0_1->dmrs_ports[3] = table_7_3_1_1_2_23[dci->antenna_ports][4];
-	//pusch_config_pdu_0_1->n_front_load_symb = table_7_3_1_1_2_23[dci->antenna_ports][5]; //FIXME
->>>>>>> 90b10268
+	//pusch_config_pdu_0_1->dmrs_ports[0] = table_7_3_1_1_2_23[dci->antenna_ports.val][1];
+	//pusch_config_pdu_0_1->dmrs_ports[1] = table_7_3_1_1_2_23[dci->antenna_ports.val][2];
+	//pusch_config_pdu_0_1->dmrs_ports[2] = table_7_3_1_1_2_23[dci->antenna_ports.val][3];
+	//pusch_config_pdu_0_1->dmrs_ports[3] = table_7_3_1_1_2_23[dci->antenna_ports.val][4];
+	//pusch_config_pdu_0_1->n_front_load_symb = table_7_3_1_1_2_23[dci->antenna_ports.val][5]; //FIXME
       }
     }
     /* SRS_REQUEST */
     // if SUL is supported in the cell, there is an additional bit in thsi field and the value of this bit represents table 7.1.1.1-1 TS 38.212 FIXME!!!
-<<<<<<< HEAD
-    ulsch_config_pdu_0_1->srs_config.aperiodicSRS_ResourceTrigger = (dci->srs_request.val & 0x11); // as per Table 7.3.1.1.2-24 TS 38.212
+    //pusch_config_pdu_0_1->srs_config.aperiodicSRS_ResourceTrigger = (dci->srs_request.val & 0x11); // as per Table 7.3.1.1.2-24 TS 38.212 //FIXME
     /* CSI_REQUEST */
-    ulsch_config_pdu_0_1->csi_reportTriggerSize = dci->csi_request.val;
+    //pusch_config_pdu_0_1->csi_reportTriggerSize = dci->csi_request.val; //FIXME
     /* CBGTI */
-    ulsch_config_pdu_0_1->maxCodeBlockGroupsPerTransportBlock = dci->cbgti.val;
-=======
-    //pusch_config_pdu_0_1->srs_config.aperiodicSRS_ResourceTrigger = (dci->srs_request & 0x11); // as per Table 7.3.1.1.2-24 TS 38.212 //FIXME
-    /* CSI_REQUEST */
-    //pusch_config_pdu_0_1->csi_reportTriggerSize = dci->csi_request; //FIXME
-    /* CBGTI */
-    //pusch_config_pdu_0_1->maxCodeBlockGroupsPerTransportBlock = dci->cbgti; //FIXME
->>>>>>> 90b10268
+    //pusch_config_pdu_0_1->maxCodeBlockGroupsPerTransportBlock = dci->cbgti.val; //FIXME
     /* PTRS_DMRS */
     if (((mac->phy_config.config_req.ul_bwp_dedicated.pusch_config_dedicated.transform_precoder == transform_precoder_disabled) &&
 	 (mac->phy_config.config_req.ul_bwp_dedicated.pusch_config_dedicated.dmrs_ul_for_pusch_mapping_type_a.ptrs_uplink_config == 0)) ||
 	((mac->phy_config.config_req.ul_bwp_dedicated.pusch_config_dedicated.transform_precoder == transform_precoder_enabled) &&
 	 (mac->phy_config.config_req.ul_bwp_dedicated.pusch_config_dedicated.max_rank == 1))){
     } else {
-<<<<<<< HEAD
-      ulsch_config_pdu_0_1->ptrs_dmrs_association_port = dci->ptrs_dmrs_association.val;
+      //pusch_config_pdu_0_1->ptrs_dmrs_association_port = dci->ptrs_dmrs_association.val; //FIXME
     }
     /* BETA_OFFSET_IND */
     // Table 9.3-3 in [5, TS 38.213]
-    ulsch_config_pdu_0_1->beta_offset_ind = dci->beta_offset_indicator.val;
-=======
-      //pusch_config_pdu_0_1->ptrs_dmrs_association_port = dci->ptrs_dmrs; //FIXME
-    }
-    /* BETA_OFFSET_IND */
-    // Table 9.3-3 in [5, TS 38.213]
-    //pusch_config_pdu_0_1->beta_offset_ind = dci->beta_offset_ind; //FIXME
->>>>>>> 90b10268
+    //pusch_config_pdu_0_1->beta_offset_ind = dci->beta_offset_indicator.val; //FIXME
     /* DMRS_SEQ_INI */
     // FIXME!!
     /* UL_SCH_IND */
