/*
 * Licensed to the OpenAirInterface (OAI) Software Alliance under one or more
 * contributor license agreements.  See the NOTICE file distributed with
 * this work for additional information regarding copyright ownership.
 * The OpenAirInterface Software Alliance licenses this file to You under
 * the OAI Public License, Version 1.1  (the "License"); you may not use this file
 * except in compliance with the License.
 * You may obtain a copy of the License at
 *
 *      http://www.openairinterface.org/?page_id=698
 *
 * Unless required by applicable law or agreed to in writing, software
 * distributed under the License is distributed on an "AS IS" BASIS,
 * WITHOUT WARRANTIES OR CONDITIONS OF ANY KIND, either express or implied.
 * See the License for the specific language governing permissions and
 * limitations under the License.
 *-------------------------------------------------------------------------------
 * For more information about the OpenAirInterface (OAI) Software Alliance:
 *      contact@openairinterface.org
 */

/* \file ue_procedures.c
 * \brief procedures related to UE
 * \author R. Knopp, K.H. HSU, G. Casati
 * \date 2018
 * \version 0.1
 * \company Eurecom / NTUST
 * \email: knopp@eurecom.fr, kai-hsiang.hsu@eurecom.fr, guido.casati@iis.fraunhofer.de
 * \note
 * \warning
 */


#include <stdio.h>
#include <math.h>

/* exe */
#include "executables/nr-softmodem.h"

/* RRC*/
#include "RRC/NR_UE/rrc_proto.h"
#include "NR_RACH-ConfigCommon.h"
#include "NR_RACH-ConfigGeneric.h"
#include "NR_FrequencyInfoDL.h"
#include "NR_PDCCH-ConfigCommon.h"

/* MAC */
#include "NR_MAC_COMMON/nr_mac.h"
#include "NR_MAC_UE/mac_proto.h"
#include "NR_MAC_UE/mac_extern.h"
#include "NR_MAC_COMMON/nr_mac_extern.h"
#include "common/utils/nr/nr_common.h"

/* PHY */
#include "PHY/NR_TRANSPORT/nr_dci.h"
#include "executables/softmodem-common.h"
#include "SCHED_NR_UE/defs.h"

/* utils */
#include "assertions.h"
#include "asn1_conversions.h"
#include "common/utils/LOG/log.h"
#include "common/utils/LOG/vcd_signal_dumper.h"

//#define DEBUG_MIB
//#define ENABLE_MAC_PAYLOAD_DEBUG 1
//#define DEBUG_EXTRACT_DCI
//#define DEBUG_RAR

extern uint32_t N_RB_DL;

/* TS 38.213 9.2.5.2 UE procedure for multiplexing HARQ-ACK/SR and CSI in a PUCCH */
/* this is a counter of number of pucch format 4 per subframe */
static int nb_pucch_format_4_in_subframes[LTE_NUMBER_OF_SUBFRAMES_PER_FRAME] = { 0 } ;

/* TS 36.213 Table 9.2.3-3: Mapping of values for one HARQ-ACK bit to sequences */
static const int sequence_cyclic_shift_1_harq_ack_bit[2]
/*        HARQ-ACK Value        0    1 */
/* Sequence cyclic shift */ = { 0,   6 };

/* TS 36.213 Table 9.2.5-1: Mapping of values for one HARQ-ACK bit and positive SR to sequences */
static const int sequence_cyclic_shift_1_harq_ack_bit_positive_sr[2]
/*        HARQ-ACK Value        0    1 */
/* Sequence cyclic shift */ = { 3,   9 };

/* TS 36.213 Table 9.2.5-2: Mapping of values for two HARQ-ACK bits and positive SR to sequences */
static const int sequence_cyclic_shift_2_harq_ack_bits_positive_sr[4]
/*        HARQ-ACK Value      (0,0)  (0,1)   (1,0)  (1,1) */
/* Sequence cyclic shift */ = {  1,     4,     10,     7 };

/* TS 38.213 Table 9.2.3-4: Mapping of values for two HARQ-ACK bits to sequences */
static const int sequence_cyclic_shift_2_harq_ack_bits[4]
/*        HARQ-ACK Value       (0,0)  (0,1)  (1,0)  (1,1) */
/* Sequence cyclic shift */ = {   0,     3,     9,     6 };


/* TS 38.211 Table 6.4.1.3.3.2-1: DM-RS positions for PUCCH format 3 and 4 */
static const int nb_symbols_excluding_dmrs[11][2][2]
= {
/*                     No additional DMRS            Additional DMRS   */
/* PUCCH length      No hopping   hopping         No hopping   hopping */
/* index                  0          1                 0          1    */
/*    4     */    {{      3    ,     2   }   ,  {      3     ,    2    }},
/*    5     */    {{      3    ,     3   }   ,  {      3     ,    3    }},
/*    6     */    {{      4    ,     4   }   ,  {      4     ,    4    }},
/*    7     */    {{      5    ,     5   }   ,  {      5     ,    5    }},
/*    8     */    {{      6    ,     6   }   ,  {      6     ,    6    }},
/*    9     */    {{      7    ,     7   }   ,  {      7     ,    7    }},
/*   10     */    {{      8    ,     8   }   ,  {      6     ,    6    }},
/*   11     */    {{      9    ,     9   }   ,  {      7     ,    7    }},
/*   12     */    {{     10    ,    10   }   ,  {      8     ,    8    }},
/*   13     */    {{     11    ,    11   }   ,  {      9     ,    9    }},
/*   14     */    {{     12    ,    12   }   ,  {     10     ,   10    }},
};

/* TS 36.213 Table 9.2.1-1: PUCCH resource sets before dedicated PUCCH resource configuration */
const initial_pucch_resource_t initial_pucch_resource[16] = {
/*              format           first symbol     Number of symbols        PRB offset    nb index for       set of initial CS */
/*  0  */ {  0,      12,                  2,                   0,            2,       {    0,   3,    0,    0  }   },
/*  1  */ {  0,      12,                  2,                   0,            3,       {    0,   4,    8,    0  }   },
/*  2  */ {  0,      12,                  2,                   3,            3,       {    0,   4,    8,    0  }   },
/*  3  */ {  1,      10,                  4,                   0,            2,       {    0,   6,    0,    0  }   },
/*  4  */ {  1,      10,                  4,                   0,            4,       {    0,   3,    6,    9  }   },
/*  5  */ {  1,      10,                  4,                   2,            4,       {    0,   3,    6,    9  }   },
/*  6  */ {  1,      10,                  4,                   4,            4,       {    0,   3,    6,    9  }   },
/*  7  */ {  1,       4,                 10,                   0,            2,       {    0,   6,    0,    0  }   },
/*  8  */ {  1,       4,                 10,                   0,            4,       {    0,   3,    6,    9  }   },
/*  9  */ {  1,       4,                 10,                   2,            4,       {    0,   3,    6,    9  }   },
/* 10  */ {  1,       4,                 10,                   4,            4,       {    0,   3,    6,    9  }   },
/* 11  */ {  1,       0,                 14,                   0,            2,       {    0,   6,    0,    0  }   },
/* 12  */ {  1,       0,                 14,                   0,            4,       {    0,   3,    6,    9  }   },
/* 13  */ {  1,       0,                 14,                   2,            4,       {    0,   3,    6,    9  }   },
/* 14  */ {  1,       0,                 14,                   4,            4,       {    0,   3,    6,    9  }   },
/* 15  */ {  1,       0,                 14,                   0,            4,       {    0,   3,    6,    9  }   },
};


<<<<<<< HEAD
void nr_ue_init_mac(module_id_t module_idP) {
  int i;

  NR_UE_MAC_INST_t *mac = get_mac_inst(module_idP);
  // default values as deined in 38.331 sec 9.2.2
  LOG_I(NR_MAC, "[UE%d] Applying default macMainConfig\n", module_idP);
  //mac->scheduling_info.macConfig=NULL;
  mac->scheduling_info.retxBSR_Timer = NR_BSR_Config__retxBSR_Timer_sf10240;
  mac->scheduling_info.periodicBSR_Timer = NR_BSR_Config__periodicBSR_Timer_infinity;
//  mac->scheduling_info.periodicPHR_Timer = NR_MAC_MainConfig__phr_Config__setup__periodicPHR_Timer_sf20;
//  mac->scheduling_info.prohibitPHR_Timer = NR_MAC_MainConfig__phr_Config__setup__prohibitPHR_Timer_sf20;
//  mac->scheduling_info.PathlossChange_db = NR_MAC_MainConfig__phr_Config__setup__dl_PathlossChange_dB1;
//  mac->PHR_state = NR_MAC_MainConfig__phr_Config_PR_setup;
  mac->scheduling_info.SR_COUNTER = 0;
  mac->scheduling_info.sr_ProhibitTimer = 0;
  mac->scheduling_info.sr_ProhibitTimer_Running = 0;
//  mac->scheduling_info.maxHARQ_Tx = NR_MAC_MainConfig__ul_SCH_Config__maxHARQ_Tx_n5;
//  mac->scheduling_info.ttiBundling = 0;
//  mac->scheduling_info.extendedBSR_Sizes_r10 = 0;
//  mac->scheduling_info.extendedPHR_r10 = 0;
//  mac->scheduling_info.drx_config = NULL;
//  mac->scheduling_info.phr_config = NULL;
  // set init value 0xFFFF, make sure periodic timer and retx time counters are NOT active, after bsr transmission set the value configured by the NW.
  mac->scheduling_info.periodicBSR_SF = MAC_UE_BSR_TIMER_NOT_RUNNING;
  mac->scheduling_info.retxBSR_SF = MAC_UE_BSR_TIMER_NOT_RUNNING;
  mac->BSR_reporting_active = BSR_TRIGGER_NONE;
//  mac->scheduling_info.periodicPHR_SF = nr_get_sf_perioidicPHR_Timer(mac->scheduling_info.periodicPHR_Timer);
//  mac->scheduling_info.prohibitPHR_SF = nr_get_sf_prohibitPHR_Timer(mac->scheduling_info.prohibitPHR_Timer);
//  mac->scheduling_info.PathlossChange_db = nr_get_db_dl_PathlossChange(mac->scheduling_info.PathlossChange);
//  mac->PHR_reporting_active = 0;

  for (i = 0; i < NR_MAX_NUM_LCID; i++) {
    LOG_D(NR_MAC, "[UE%d] Applying default logical channel config for LCGID %d\n",
		  module_idP, i);
    mac->scheduling_info.Bj[i] = -1;
    mac->scheduling_info.bucket_size[i] = -1;

    if (i < UL_SCH_LCID_DTCH) {   // initialize all control channels lcgid to 0
      mac->scheduling_info.LCGID[i] = 0;
    } else {    // initialize all the data channels lcgid to 1
      mac->scheduling_info.LCGID[i] = 1;
    }

    mac->scheduling_info.LCID_status[i] = LCID_EMPTY;
    mac->scheduling_info.LCID_buffer_remain[i] = 0;
    for (int i=0;i<NR_MAX_HARQ_PROCESSES;i++) mac->first_ul_tx[i]=1;
  }
=======
void get_bwp_info(NR_UE_MAC_INST_t *mac,
                  int dl_bwp_id,
                  int ul_bwp_id,
                  NR_BWP_DownlinkDedicated_t **bwpd,
                  NR_BWP_DownlinkCommon_t **bwpc,
                  NR_BWP_UplinkDedicated_t **ubwpd,
                  NR_BWP_UplinkCommon_t **ubwpc) {

    if (dl_bwp_id > 0) {
       AssertFatal(mac->DLbwp[dl_bwp_id-1]!=NULL,"mac->DLbwp[%d] is null, shouldn't be\n",
                    (int)dl_bwp_id-1);
       *bwpd = mac->DLbwp[dl_bwp_id-1]->bwp_Dedicated;
       if (mac->DLbwp[dl_bwp_id-1]->bwp_Common) *bwpc = mac->DLbwp[dl_bwp_id-1]->bwp_Common;
       else if (mac->scc_SIB) *bwpc = &mac->scc_SIB->downlinkConfigCommon.initialDownlinkBWP;
       else if (mac->scc) *bwpc = mac->scc->downlinkConfigCommon->initialDownlinkBWP;
       AssertFatal(*bwpc!=NULL,"bwpc shouldn't be null\n");
    } else {
       if (mac->cg &&
           mac->cg->spCellConfig &&
           mac->cg->spCellConfig->spCellConfigDedicated &&
           mac->cg->spCellConfig->spCellConfigDedicated->initialDownlinkBWP)
          *bwpd = mac->cg->spCellConfig->spCellConfigDedicated->initialDownlinkBWP;
       if (mac->scc_SIB) *bwpc = &mac->scc_SIB->downlinkConfigCommon.initialDownlinkBWP;
       else if (mac->scc) *bwpc = mac->scc->downlinkConfigCommon->initialDownlinkBWP;
       AssertFatal(*bwpc!=NULL,"bwpc shouldn't be null\n");
    }

    if (ul_bwp_id > 0) {
       AssertFatal(mac->ULbwp[ul_bwp_id-1]!=NULL,"mac->ULbwp[%d] is null, shouldn't be\n",
                   ul_bwp_id-1);
       *ubwpd = mac->ULbwp[ul_bwp_id-1]->bwp_Dedicated;
       if (mac->ULbwp[ul_bwp_id-1]->bwp_Common) *ubwpc = mac->ULbwp[ul_bwp_id-1]->bwp_Common;
       else if (mac->scc_SIB) *ubwpc = &mac->scc_SIB->uplinkConfigCommon->initialUplinkBWP;
       else if (mac->scc) *ubwpc = mac->scc->uplinkConfigCommon->initialUplinkBWP;
       AssertFatal(*bwpc!=NULL,"bwpc shouldn't be null\n");

    }
    else {
       if (mac->cg &&
           mac->cg->spCellConfig &&
           mac->cg->spCellConfig->spCellConfigDedicated &&
           mac->cg->spCellConfig->spCellConfigDedicated->uplinkConfig &&
           mac->cg->spCellConfig->spCellConfigDedicated->uplinkConfig->initialUplinkBWP)
          *ubwpd = mac->cg->spCellConfig->spCellConfigDedicated->uplinkConfig->initialUplinkBWP;
       if (mac->scc_SIB) *ubwpc = &mac->scc_SIB->uplinkConfigCommon->initialUplinkBWP;
       else if (mac->scc) *ubwpc = mac->scc->uplinkConfigCommon->initialUplinkBWP;
       AssertFatal(*ubwpc!=NULL,"ubwpc shouldn't be null\n");
    }
}

NR_PDSCH_TimeDomainResourceAllocationList_t *choose_dl_tda_list(NR_PDSCH_Config_t *pdsch_Config,NR_PDSCH_ConfigCommon_t *pdsch_ConfigCommon) {

    NR_PDSCH_TimeDomainResourceAllocationList_t *pdsch_TimeDomainAllocationList=NULL;

    if (pdsch_Config &&
        pdsch_Config->pdsch_TimeDomainAllocationList)
      pdsch_TimeDomainAllocationList = pdsch_Config->pdsch_TimeDomainAllocationList->choice.setup;
    else if (pdsch_ConfigCommon->pdsch_TimeDomainAllocationList)
      pdsch_TimeDomainAllocationList = pdsch_ConfigCommon->pdsch_TimeDomainAllocationList;

    return(pdsch_TimeDomainAllocationList);
}

NR_PUSCH_TimeDomainResourceAllocationList_t *choose_ul_tda_list(NR_PUSCH_Config_t *pusch_Config,NR_PUSCH_ConfigCommon_t *pusch_ConfigCommon) {

    NR_PUSCH_TimeDomainResourceAllocationList_t *pusch_TimeDomainAllocationList=NULL;

    if (pusch_Config &&
        pusch_Config->pusch_TimeDomainAllocationList)
      pusch_TimeDomainAllocationList = pusch_Config->pusch_TimeDomainAllocationList->choice.setup;
    else if (pusch_ConfigCommon->pusch_TimeDomainAllocationList)
      pusch_TimeDomainAllocationList = pusch_ConfigCommon->pusch_TimeDomainAllocationList;

    return(pusch_TimeDomainAllocationList);
>>>>>>> a7229937
}

int get_rnti_type(NR_UE_MAC_INST_t *mac, uint16_t rnti){

    RA_config_t *ra = &mac->ra;
    int rnti_type;

    if (rnti == ra->ra_rnti) {
      rnti_type = NR_RNTI_RA;
    } else if (rnti == ra->t_crnti && (ra->ra_state == WAIT_RAR || ra->ra_state == WAIT_CONTENTION_RESOLUTION) ) {
      rnti_type = NR_RNTI_TC;
    } else if (rnti == mac->crnti) {
      rnti_type = NR_RNTI_C;
    } else if (rnti == 0xFFFE) {
      rnti_type = NR_RNTI_P;
    } else if (rnti == 0xFFFF) {
      rnti_type = NR_RNTI_SI;
    } else {
      AssertFatal(1 == 0, "In %s: Not identified/handled rnti %d \n", __FUNCTION__, rnti);
    }

    LOG_D(MAC, "In %s: returning rnti_type %s \n", __FUNCTION__, rnti_types[rnti_type]);

    return rnti_type;

}


int8_t nr_ue_decode_mib(module_id_t module_id,
                        int cc_id,
                        uint8_t gNB_index,
                        uint8_t extra_bits,	//	8bits 38.212 c7.1.1
                        uint32_t ssb_length,
                        uint32_t ssb_index,
                        void *pduP,
                        uint16_t ssb_start_subcarrier,
                        uint16_t cell_id)
{
  LOG_D(MAC,"[L2][MAC] decode mib\n");

  NR_UE_MAC_INST_t *mac = get_mac_inst(module_id);
  mac->physCellId = cell_id;

  nr_mac_rrc_data_ind_ue( module_id, cc_id, gNB_index, 0, 0, 0, NR_BCCH_BCH, (uint8_t *) pduP, 3 );    //  fixed 3 bytes MIB PDU
    
  AssertFatal(mac->mib != NULL, "nr_ue_decode_mib() mac->mib == NULL\n");
  //if(mac->mib != NULL){
  uint16_t frame = (mac->mib->systemFrameNumber.buf[0] >> mac->mib->systemFrameNumber.bits_unused);
  uint16_t frame_number_4lsb = 0;

  for (int i=0; i<4; i++)
    frame_number_4lsb |= ((extra_bits>>i)&1)<<(3-i);

  uint8_t ssb_subcarrier_offset_msb = ( extra_bits >> 5 ) & 0x1;    //	extra bits[5]
  uint8_t ssb_subcarrier_offset = (uint8_t)mac->mib->ssb_SubcarrierOffset;

  frame = frame << 4;
  frame = frame | frame_number_4lsb;
  if(ssb_length == 64){
    mac->frequency_range = FR2;
    for (int i=0; i<3; i++)
      ssb_index += (((extra_bits>>(7-i))&0x01)<<(3+i));
  }else{
    mac->frequency_range = FR1;
    if(ssb_subcarrier_offset_msb){
      ssb_subcarrier_offset = ssb_subcarrier_offset | 0x10;
    }
  }

#ifdef DEBUG_MIB
  uint8_t half_frame_bit = ( extra_bits >> 4 ) & 0x1; //	extra bits[4]
  LOG_I(MAC,"system frame number(6 MSB bits): %d\n",  mac->mib->systemFrameNumber.buf[0]);
  LOG_I(MAC,"system frame number(with LSB): %d\n", (int)frame);
  LOG_I(MAC,"subcarrier spacing (0=15or60, 1=30or120): %d\n", (int)mac->mib->subCarrierSpacingCommon);
  LOG_I(MAC,"ssb carrier offset(with MSB):  %d\n", (int)ssb_subcarrier_offset);
  LOG_I(MAC,"dmrs type A position (0=pos2,1=pos3): %d\n", (int)mac->mib->dmrs_TypeA_Position);
  LOG_I(MAC,"controlResourceSetZero: %d\n", (int)mac->mib->pdcch_ConfigSIB1.controlResourceSetZero);
  LOG_I(MAC,"searchSpaceZero: %d\n", (int)mac->mib->pdcch_ConfigSIB1.searchSpaceZero);
  LOG_I(MAC,"cell barred (0=barred,1=notBarred): %d\n", (int)mac->mib->cellBarred);
  LOG_I(MAC,"intra frequency reselection (0=allowed,1=notAllowed): %d\n", (int)mac->mib->intraFreqReselection);
  LOG_I(MAC,"half frame bit(extra bits):    %d\n", (int)half_frame_bit);
  LOG_I(MAC,"ssb index(extra bits):         %d\n", (int)ssb_index);
#endif

  //storing ssb index in the mac structure
  mac->mib_ssb = ssb_index;
  mac->ssb_subcarrier_offset = ssb_subcarrier_offset;

  uint8_t scs_ssb;
  uint32_t band;
  uint16_t ssb_start_symbol;

  if (get_softmodem_params()->sa == 1) {

    scs_ssb = get_softmodem_params()->numerology;
    band = mac->nr_band;
    ssb_start_symbol = get_ssb_start_symbol(band,scs_ssb,ssb_index);

    if (mac->common_configuration_complete == 0)
      nr_ue_sib1_scheduler(module_id,
                           cc_id,
                           ssb_start_symbol,
                           frame,
                           ssb_subcarrier_offset,
                           ssb_index,
                           ssb_start_subcarrier,
                           mac->frequency_range);
  }
  else {
    NR_ServingCellConfigCommon_t *scc = mac->scc;
    scs_ssb = *scc->ssbSubcarrierSpacing;
    band = *scc->downlinkConfigCommon->frequencyInfoDL->frequencyBandList.list.array[0];
    ssb_start_symbol = get_ssb_start_symbol(band,scs_ssb,ssb_index);
  }

  mac->dl_config_request.sfn = frame;
  mac->dl_config_request.slot = ssb_start_symbol/14;

  return 0;
}

int8_t nr_ue_decode_BCCH_DL_SCH(module_id_t module_id,
                                int cc_id,
                                unsigned int gNB_index,
                                uint8_t ack_nack,
                                uint8_t *pduP,
                                uint32_t pdu_len) {
  if(ack_nack) {
    LOG_D(NR_MAC, "Decoding NR-BCCH-DL-SCH-Message (SIB1 or SI)\n");
    nr_mac_rrc_data_ind_ue(module_id, cc_id, gNB_index, 0, 0, 0, NR_BCCH_DL_SCH, (uint8_t *) pduP, pdu_len);
  }
  else
    LOG_E(NR_MAC, "Got NACK on NR-BCCH-DL-SCH-Message (SIB1 or SI)\n");
  return 0;
}

//  TODO: change to UE parameter, scs: 15KHz, slot duration: 1ms
uint32_t get_ssb_frame(uint32_t test){
  return test;
}

/*
 * This code contains all the functions needed to process all dci fields.
 * These tables and functions are going to be called by function nr_ue_process_dci
 */
int8_t nr_ue_process_dci_freq_dom_resource_assignment(nfapi_nr_ue_pusch_pdu_t *pusch_config_pdu,
						      fapi_nr_dl_config_dlsch_pdu_rel15_t *dlsch_config_pdu,
						      uint16_t n_RB_ULBWP,
						      uint16_t n_RB_DLBWP,
						      uint16_t riv
						      ){

  /*
   * TS 38.214 subclause 5.1.2.2 Resource allocation in frequency domain (downlink)
   * when the scheduling grant is received with DCI format 1_0, then downlink resource allocation type 1 is used
   */
  if(dlsch_config_pdu != NULL){

    /*
     * TS 38.214 subclause 5.1.2.2.1 Downlink resource allocation type 0
     */
    /*
     * TS 38.214 subclause 5.1.2.2.2 Downlink resource allocation type 1
     */
    dlsch_config_pdu->number_rbs = NRRIV2BW(riv,n_RB_DLBWP);
    dlsch_config_pdu->start_rb   = NRRIV2PRBOFFSET(riv,n_RB_DLBWP);

    // Sanity check in case a false or erroneous DCI is received
    if ((dlsch_config_pdu->number_rbs < 1 ) || (dlsch_config_pdu->number_rbs > n_RB_DLBWP - dlsch_config_pdu->start_rb)) {
      // DCI is invalid!
      LOG_W(MAC, "Frequency domain assignment values are invalid! #RBs: %d, Start RB: %d, n_RB_DLBWP: %d \n", dlsch_config_pdu->number_rbs, dlsch_config_pdu->start_rb, n_RB_DLBWP);
      return -1;
    }

    LOG_D(MAC,"DLSCH riv = %i\n", riv);
    LOG_D(MAC,"DLSCH n_RB_DLBWP = %i\n", n_RB_DLBWP);
    LOG_D(MAC,"DLSCH number_rbs = %i\n", dlsch_config_pdu->number_rbs);
    LOG_D(MAC,"DLSCH start_rb = %i\n", dlsch_config_pdu->start_rb);

  }
  if(pusch_config_pdu != NULL){
    /*
     * TS 38.214 subclause 6.1.2.2 Resource allocation in frequency domain (uplink)
     */
    /*
     * TS 38.214 subclause 6.1.2.2.1 Uplink resource allocation type 0
     */
    /*
     * TS 38.214 subclause 6.1.2.2.2 Uplink resource allocation type 1
     */

    pusch_config_pdu->rb_size  = NRRIV2BW(riv,n_RB_ULBWP);
    pusch_config_pdu->rb_start = NRRIV2PRBOFFSET(riv,n_RB_ULBWP);

    // Sanity check in case a false or erroneous DCI is received
    if ((pusch_config_pdu->rb_size < 1) || (pusch_config_pdu->rb_size > n_RB_ULBWP - pusch_config_pdu->rb_start)) {
      // DCI is invalid!
      LOG_W(MAC, "Frequency domain assignment values are invalid! #RBs: %d, Start RB: %d, n_RB_ULBWP: %d \n",pusch_config_pdu->rb_size, pusch_config_pdu->rb_start, n_RB_ULBWP);
      return -1;
    }
    LOG_D(MAC,"ULSCH riv = %i\n", riv);
    LOG_D(MAC,"ULSCH n_RB_DLBWP = %i\n", n_RB_ULBWP);
    LOG_D(MAC,"ULSCH number_rbs = %i\n", pusch_config_pdu->rb_size);
    LOG_D(MAC,"ULSCH start_rb = %i\n", pusch_config_pdu->rb_start);
  }
  return 0;
}

int8_t nr_ue_process_dci_time_dom_resource_assignment(NR_UE_MAC_INST_t *mac,
                                                      NR_PUSCH_TimeDomainResourceAllocationList_t *pusch_TimeDomainAllocationList,
                                                      NR_PDSCH_TimeDomainResourceAllocationList_t *pdsch_TimeDomainAllocationList,
						      nfapi_nr_ue_pusch_pdu_t *pusch_config_pdu,
						      fapi_nr_dl_config_dlsch_pdu_rel15_t *dlsch_config_pdu,
						      uint8_t time_domain_ind,
                                                      int default_abc,
                                                      bool use_default){

  int dmrs_typeA_pos = (mac->scc != NULL) ? mac->scc->dmrs_TypeA_Position : mac->mib->dmrs_TypeA_Position;

//  uint8_t k_offset=0;
  int sliv_S=0;
  int sliv_L=0;
  uint8_t mu_pusch = 1;

  // definition table j Table 6.1.2.1.1-4
  uint8_t j = (mu_pusch==3)?3:(mu_pusch==2)?2:1;
  uint8_t table_6_1_2_1_1_2_time_dom_res_alloc_A[16][3]={ // for PUSCH from TS 38.214 subclause 6.1.2.1.1
    {j,  0,14}, // row index 1
    {j,  0,12}, // row index 2
    {j,  0,10}, // row index 3
    {j,  2,10}, // row index 4
    {j,  4,10}, // row index 5
    {j,  4,8},  // row index 6
    {j,  4,6},  // row index 7
    {j+1,0,14}, // row index 8
    {j+1,0,12}, // row index 9
    {j+1,0,10}, // row index 10
    {j+2,0,14}, // row index 11
    {j+2,0,12}, // row index 12
    {j+2,0,10}, // row index 13
    {j,  8,6},  // row index 14
    {j+3,0,14}, // row index 15
    {j+3,0,10}  // row index 16
  };
  /*uint8_t table_6_1_2_1_1_3_time_dom_res_alloc_A_extCP[16][3]={ // for PUSCH from TS 38.214 subclause 6.1.2.1.1
    {j,  0,8},  // row index 1
    {j,  0,12}, // row index 2
    {j,  0,10}, // row index 3
    {j,  2,10}, // row index 4
    {j,  4,4},  // row index 5
    {j,  4,8},  // row index 6
    {j,  4,6},  // row index 7
    {j+1,0,8},  // row index 8
    {j+1,0,12}, // row index 9
    {j+1,0,10}, // row index 10
    {j+2,0,6},  // row index 11
    {j+2,0,12}, // row index 12
    {j+2,0,10}, // row index 13
    {j,  8,4},  // row index 14
    {j+3,0,8},  // row index 15
    {j+3,0,10}  // row index 16
    };*/

  /*
   * TS 38.214 subclause 5.1.2.1 Resource allocation in time domain (downlink)
   */
  if(dlsch_config_pdu != NULL){
    if (pdsch_TimeDomainAllocationList && use_default==false) {

      if (time_domain_ind >= pdsch_TimeDomainAllocationList->list.count) {
        LOG_E(MAC, "time_domain_ind %d >= pdsch->TimeDomainAllocationList->list.count %d\n",
              time_domain_ind, pdsch_TimeDomainAllocationList->list.count);
        dlsch_config_pdu->start_symbol   = 0;
        dlsch_config_pdu->number_symbols = 0;
        return -1;
      }

      int startSymbolAndLength = pdsch_TimeDomainAllocationList->list.array[time_domain_ind]->startSymbolAndLength;
      int S,L;
      SLIV2SL(startSymbolAndLength,&S,&L);
      dlsch_config_pdu->start_symbol=S;
      dlsch_config_pdu->number_symbols=L;

      LOG_D(MAC,"SLIV = %i\n", startSymbolAndLength);
      LOG_D(MAC,"start_symbol = %i\n", dlsch_config_pdu->start_symbol);
      LOG_D(MAC,"number_symbols = %i\n", dlsch_config_pdu->number_symbols);

    }
    else {// Default configuration from tables

      get_info_from_tda_tables(default_abc,
                               time_domain_ind,
                               dmrs_typeA_pos,
                               1, // normal CP
                               &sliv_S,
                               &sliv_L);

      dlsch_config_pdu->number_symbols = sliv_L;
      dlsch_config_pdu->start_symbol = sliv_S;
    }
  }	/*
	 * TS 38.214 subclause 6.1.2.1 Resource allocation in time domain (uplink)
	 */
  if(pusch_config_pdu != NULL){
    if (pusch_TimeDomainAllocationList && use_default==false) {
      if (time_domain_ind >= pusch_TimeDomainAllocationList->list.count) {
        LOG_E(MAC, "time_domain_ind %d >= pusch->TimeDomainAllocationList->list.count %d\n",
              time_domain_ind, pusch_TimeDomainAllocationList->list.count);
        pusch_config_pdu->start_symbol_index=0;
        pusch_config_pdu->nr_of_symbols=0;
        return -1;
      }
      
      LOG_D(NR_MAC,"Filling Time-Domain Allocation from pusch_TimeDomainAllocationList\n");
      int startSymbolAndLength = pusch_TimeDomainAllocationList->list.array[time_domain_ind]->startSymbolAndLength;
      int S,L;
      SLIV2SL(startSymbolAndLength,&S,&L);
      pusch_config_pdu->start_symbol_index=S;
      pusch_config_pdu->nr_of_symbols=L;
    }
    else {
      LOG_D(NR_MAC,"Filling Time-Domain Allocation from tables\n");
//      k_offset = table_6_1_2_1_1_2_time_dom_res_alloc_A[time_domain_ind-1][0];
      sliv_S   = table_6_1_2_1_1_2_time_dom_res_alloc_A[time_domain_ind][1];
      sliv_L   = table_6_1_2_1_1_2_time_dom_res_alloc_A[time_domain_ind][2];
      // k_offset = table_6_1_2_1_1_3_time_dom_res_alloc_A_extCP[nr_pdci_info_extracted->time_dom_resource_assignment][0];
      // sliv_S   = table_6_1_2_1_1_3_time_dom_res_alloc_A_extCP[nr_pdci_info_extracted->time_dom_resource_assignment][1];
      // sliv_L   = table_6_1_2_1_1_3_time_dom_res_alloc_A_extCP[nr_pdci_info_extracted->time_dom_resource_assignment][2];
      pusch_config_pdu->nr_of_symbols = sliv_L;
      pusch_config_pdu->start_symbol_index = sliv_S;
    }
    LOG_D(NR_MAC,"start_symbol = %i\n", pusch_config_pdu->start_symbol_index);
    LOG_D(NR_MAC,"number_symbols = %i\n", pusch_config_pdu->nr_of_symbols);
  }
  return 0;
}

int nr_ue_process_dci_indication_pdu(module_id_t module_id,int cc_id, int gNB_index, frame_t frame, int slot, fapi_nr_dci_indication_pdu_t *dci) {

  NR_UE_MAC_INST_t *mac = get_mac_inst(module_id);
  dci_pdu_rel15_t *def_dci_pdu_rel15 = &mac->def_dci_pdu_rel15[dci->dci_format];

  LOG_D(MAC,"Received dci indication (rnti %x,dci format %d,n_CCE %d,payloadSize %d,payload %llx)\n",
	dci->rnti,dci->dci_format,dci->n_CCE,dci->payloadSize,*(unsigned long long*)dci->payloadBits);
  int8_t ret = nr_extract_dci_info(mac, dci->dci_format, dci->payloadSize, dci->rnti, (uint64_t *)dci->payloadBits, def_dci_pdu_rel15);
  if ((ret&1) == 1) return -1;
  else if (ret == 2) {
    dci->dci_format = NR_UL_DCI_FORMAT_0_0;
    def_dci_pdu_rel15 = &mac->def_dci_pdu_rel15[dci->dci_format];
  }
  int8_t ret_proc = nr_ue_process_dci(module_id, cc_id, gNB_index, frame, slot, def_dci_pdu_rel15, dci);
  memset(def_dci_pdu_rel15, 0, sizeof(dci_pdu_rel15_t));
  return ret_proc;
}

int8_t nr_ue_process_dci(module_id_t module_id, int cc_id, uint8_t gNB_index, frame_t frame, int slot, dci_pdu_rel15_t *dci, fapi_nr_dci_indication_pdu_t *dci_ind) {

  uint16_t rnti = dci_ind->rnti;
  uint8_t dci_format = dci_ind->dci_format;
  int ret = 0;
  int pucch_res_set_cnt = 0, valid = 0;
  frame_t frame_tx = 0;
  int slot_tx = 0;
  bool valid_ptrs_setup = 0;
  NR_UE_MAC_INST_t *mac = get_mac_inst(module_id);
  RA_config_t *ra = &mac->ra;
  fapi_nr_dl_config_request_t *dl_config = &mac->dl_config_request;
  uint8_t is_Msg3 = 0;
  int default_abc = 1;

  uint16_t n_RB_DLBWP;
  if (mac->DLbwp[0]) n_RB_DLBWP = NRRIV2BW(mac->DLbwp[0]->bwp_Common->genericParameters.locationAndBandwidth, MAX_BWP_SIZE);
  else if (mac->scc_SIB) n_RB_DLBWP =  NRRIV2BW(mac->scc_SIB->uplinkConfigCommon->initialUplinkBWP.genericParameters.locationAndBandwidth,MAX_BWP_SIZE);
  else n_RB_DLBWP = mac->type0_PDCCH_CSS_config.num_rbs;

  LOG_D(MAC, "In %s: Processing received DCI format %s (DL BWP %d)\n", __FUNCTION__, dci_formats[dci_format], n_RB_DLBWP);

  switch(dci_format){
  case NR_UL_DCI_FORMAT_0_0: {
    /*
     *  with CRC scrambled by C-RNTI or CS-RNTI or new-RNTI or TC-RNTI
     *    0  IDENTIFIER_DCI_FORMATS:
     *    10 FREQ_DOM_RESOURCE_ASSIGNMENT_UL: PUSCH hopping with resource allocation type 1 not considered
     *    12 TIME_DOM_RESOURCE_ASSIGNMENT: 0, 1, 2, 3, or 4 bits as defined in Subclause 6.1.2.1 of [6, TS 38.214]. The bitwidth for this field is determined as log2(I) bits,
     *    17 FREQ_HOPPING_FLAG: 0 bit if only resource allocation type 0
     *    24 MCS:
     *    25 NDI:
     *    26 RV:
     *    27 HARQ_PROCESS_NUMBER:
     *    32 TPC_PUSCH:
     *    49 PADDING_NR_DCI: (Note 2) If DCI format 0_0 is monitored in common search space
     *    50 SUL_IND_0_0:
     */
    // Calculate the slot in which ULSCH should be scheduled. This is current slot + K2,
    // where K2 is the offset between the slot in which UL DCI is received and the slot
    // in which ULSCH should be scheduled. K2 is configured in RRC configuration.  
    // todo:
    // - SUL_IND_0_0

    // Schedule PUSCH
    ret = nr_ue_pusch_scheduler(mac, is_Msg3, frame, slot, &frame_tx, &slot_tx, dci->time_domain_assignment.val);

    if (ret != -1){

      // Get UL config request corresponding slot_tx
      fapi_nr_ul_config_request_t *ul_config = get_ul_config_request(mac, slot_tx);

      if (!ul_config) {
        LOG_W(MAC, "In %s: ul_config request is NULL. Probably due to unexpected UL DCI in frame.slot %d.%d. Ignoring DCI!\n", __FUNCTION__, frame, slot);
        return -1;
      }

      AssertFatal(ul_config->number_pdus<FAPI_NR_UL_CONFIG_LIST_NUM, "ul_config->number_pdus %d out of bounds\n",ul_config->number_pdus);
      nfapi_nr_ue_pusch_pdu_t *pusch_config_pdu = &ul_config->ul_config_list[ul_config->number_pdus].pusch_config_pdu;

      fill_ul_config(ul_config, frame_tx, slot_tx, FAPI_NR_UL_CONFIG_TYPE_PUSCH);

      // Config PUSCH PDU
      ret = nr_config_pusch_pdu(mac, pusch_config_pdu, dci, NULL, rnti, &dci_format);

    }
    
    break;
  }

  case NR_UL_DCI_FORMAT_0_1: {
    /*
     *  with CRC scrambled by C-RNTI or CS-RNTI or SP-CSI-RNTI or new-RNTI
     *    0  IDENTIFIER_DCI_FORMATS:
     *    1  CARRIER_IND
     *    2  SUL_IND_0_1
     *    7  BANDWIDTH_PART_IND
     *    10 FREQ_DOM_RESOURCE_ASSIGNMENT_UL: PUSCH hopping with resource allocation type 1 not considered
     *    12 TIME_DOM_RESOURCE_ASSIGNMENT: 0, 1, 2, 3, or 4 bits as defined in Subclause 6.1.2.1 of [6, TS 38.214]. The bitwidth for this field is determined as log2(I) bits,
     *    17 FREQ_HOPPING_FLAG: 0 bit if only resource allocation type 0
     *    24 MCS:
     *    25 NDI:
     *    26 RV:
     *    27 HARQ_PROCESS_NUMBER:
     *    29 FIRST_DAI
     *    30 SECOND_DAI
     *    32 TPC_PUSCH:
     *    36 SRS_RESOURCE_IND:
     *    37 PRECOD_NBR_LAYERS:
     *    38 ANTENNA_PORTS:
     *    40 SRS_REQUEST:
     *    42 CSI_REQUEST:
     *    43 CBGTI
     *    45 PTRS_DMRS
     *    46 BETA_OFFSET_IND
     *    47 DMRS_SEQ_INI
     *    48 UL_SCH_IND
     *    49 PADDING_NR_DCI: (Note 2) If DCI format 0_0 is monitored in common search space
     */
    // TODO: 
    // - FIRST_DAI
    // - SECOND_DAI
    // - SRS_RESOURCE_IND

    // Schedule PUSCH
    ret = nr_ue_pusch_scheduler(mac, is_Msg3, frame, slot, &frame_tx, &slot_tx, dci->time_domain_assignment.val);

    if (ret != -1){

      // Get UL config request corresponding slot_tx
      fapi_nr_ul_config_request_t *ul_config = get_ul_config_request(mac, slot_tx);

      if (!ul_config) {
        LOG_W(MAC, "In %s: ul_config request is NULL. Probably due to unexpected UL DCI in frame.slot %d.%d. Ignoring DCI!\n", __FUNCTION__, frame, slot);
        return -1;
      }

      nfapi_nr_ue_pusch_pdu_t *pusch_config_pdu = &ul_config->ul_config_list[ul_config->number_pdus].pusch_config_pdu;

      fill_ul_config(ul_config, frame_tx, slot_tx, FAPI_NR_UL_CONFIG_TYPE_PUSCH);

      // Config PUSCH PDU
      ret = nr_config_pusch_pdu(mac, pusch_config_pdu, dci, NULL, rnti, &dci_format);

    } else AssertFatal(1==0,"Cannot schedule PUSCH\n");
    break;
  }

  case NR_DL_DCI_FORMAT_1_0: {
    /*
     *  with CRC scrambled by C-RNTI or CS-RNTI or new-RNTI
     *    0  IDENTIFIER_DCI_FORMATS:
     *    11 FREQ_DOM_RESOURCE_ASSIGNMENT_DL:
     *    12 TIME_DOM_RESOURCE_ASSIGNMENT: 0, 1, 2, 3, or 4 bits as defined in Subclause 5.1.2.1 of [6, TS 38.214]. The bitwidth for this field is determined as log2(I) bits,
     *    13 VRB_TO_PRB_MAPPING: 0 bit if only resource allocation type 0
     *    24 MCS:
     *    25 NDI:
     *    26 RV:
     *    27 HARQ_PROCESS_NUMBER:
     *    28 DAI_: For format1_1: 4 if more than one serving cell are configured in the DL and the higher layer parameter HARQ-ACK-codebook=dynamic, where the 2 MSB bits are the counter DAI and the 2 LSB bits are the total DAI
     *    33 TPC_PUCCH:
     *    34 PUCCH_RESOURCE_IND:
     *    35 PDSCH_TO_HARQ_FEEDBACK_TIME_IND:
     *    55 RESERVED_NR_DCI
     *  with CRC scrambled by P-RNTI
     *    8  SHORT_MESSAGE_IND
     *    9  SHORT_MESSAGES
     *    11 FREQ_DOM_RESOURCE_ASSIGNMENT_DL:
     *    12 TIME_DOM_RESOURCE_ASSIGNMENT: 0, 1, 2, 3, or 4 bits as defined in Subclause 5.1.2.1 of [6, TS 38.214]. The bitwidth for this field is determined as log2(I) bits,
     *    13 VRB_TO_PRB_MAPPING: 0 bit if only resource allocation type 0
     *    24 MCS:
     *    31 TB_SCALING
     *    55 RESERVED_NR_DCI
     *  with CRC scrambled by SI-RNTI
     *    11 FREQ_DOM_RESOURCE_ASSIGNMENT_DL:
     *    12 TIME_DOM_RESOURCE_ASSIGNMENT: 0, 1, 2, 3, or 4 bits as defined in Subclause 5.1.2.1 of [6, TS 38.214]. The bitwidth for this field is determined as log2(I) bits,
     *    13 VRB_TO_PRB_MAPPING: 0 bit if only resource allocation type 0
     *    24 MCS:
     *    26 RV:
     *    55 RESERVED_NR_DCI
     *  with CRC scrambled by RA-RNTI
     *    11 FREQ_DOM_RESOURCE_ASSIGNMENT_DL:
     *    12 TIME_DOM_RESOURCE_ASSIGNMENT: 0, 1, 2, 3, or 4 bits as defined in Subclause 5.1.2.1 of [6, TS 38.214]. The bitwidth for this field is determined as log2(I) bits,
     *    13 VRB_TO_PRB_MAPPING: 0 bit if only resource allocation type 0
     *    24 MCS:
     *    31 TB_SCALING
     *    55 RESERVED_NR_DCI
     *  with CRC scrambled by TC-RNTI
     *    0  IDENTIFIER_DCI_FORMATS:
     *    11 FREQ_DOM_RESOURCE_ASSIGNMENT_DL:
     *    12 TIME_DOM_RESOURCE_ASSIGNMENT: 0, 1, 2, 3, or 4 bits as defined in Subclause 5.1.2.1 of [6, TS 38.214]. The bitwidth for this field is determined as log2(I) bits,
     *    13 VRB_TO_PRB_MAPPING: 0 bit if only resource allocation type 0
     *    24 MCS:
     *    25 NDI:
     *    26 RV:
     *    27 HARQ_PROCESS_NUMBER:
     *    28 DAI_: For format1_1: 4 if more than one serving cell are configured in the DL and the higher layer parameter HARQ-ACK-codebook=dynamic, where the 2 MSB bits are the counter DAI and the 2 LSB bits are the total DAI
     *    33 TPC_PUCCH:
     */

    dl_config->dl_config_list[dl_config->number_pdus].dlsch_config_pdu.rnti = rnti;
    fapi_nr_dl_config_dlsch_pdu_rel15_t *dlsch_config_pdu_1_0 = &dl_config->dl_config_list[dl_config->number_pdus].dlsch_config_pdu.dlsch_config_rel15;

    NR_PDSCH_Config_t *pdsch_config= (mac->DLbwp[0]) ? mac->DLbwp[0]->bwp_Dedicated->pdsch_Config->choice.setup : NULL;
    int is_common=0;
    if(rnti == SI_RNTI) {
      NR_Type0_PDCCH_CSS_config_t type0_PDCCH_CSS_config = mac->type0_PDCCH_CSS_config;
      default_abc = type0_PDCCH_CSS_config.type0_pdcch_ss_mux_pattern;
      dl_config->dl_config_list[dl_config->number_pdus].pdu_type = FAPI_NR_DL_CONFIG_TYPE_SI_DLSCH;
      dlsch_config_pdu_1_0->BWPSize = mac->type0_PDCCH_CSS_config.num_rbs;
      dlsch_config_pdu_1_0->BWPStart = mac->type0_PDCCH_CSS_config.cset_start_rb;
      dlsch_config_pdu_1_0->SubcarrierSpacing = mac->mib->subCarrierSpacingCommon;
      if (pdsch_config) pdsch_config->dmrs_DownlinkForPDSCH_MappingTypeA->choice.setup->dmrs_AdditionalPosition = NULL; // For PDSCH with mapping type A, the UE shall assume dmrs-AdditionalPosition='pos2'
    } else {
      if (ra->RA_window_cnt >= 0 && rnti == ra->ra_rnti){
        dl_config->dl_config_list[dl_config->number_pdus].pdu_type = FAPI_NR_DL_CONFIG_TYPE_RA_DLSCH;
      } else {
        dl_config->dl_config_list[dl_config->number_pdus].pdu_type = FAPI_NR_DL_CONFIG_TYPE_DLSCH;
      }
      if( (ra->RA_window_cnt >= 0 && rnti == ra->ra_rnti) || (rnti == ra->t_crnti) ) {
        if (mac->scc == NULL) { // use coreset0
          dlsch_config_pdu_1_0->BWPSize = mac->type0_PDCCH_CSS_config.num_rbs;
          dlsch_config_pdu_1_0->BWPStart = mac->type0_PDCCH_CSS_config.cset_start_rb;
          is_common=1;
        }
        else {
          dlsch_config_pdu_1_0->BWPSize = NRRIV2BW(mac->scc->downlinkConfigCommon->initialDownlinkBWP->genericParameters.locationAndBandwidth, MAX_BWP_SIZE);
          dlsch_config_pdu_1_0->BWPStart = NRRIV2PRBOFFSET(mac->scc->downlinkConfigCommon->initialDownlinkBWP->genericParameters.locationAndBandwidth, MAX_BWP_SIZE);
        }
        if (!get_softmodem_params()->sa) { // NSA mode is not using the Initial BWP
          dlsch_config_pdu_1_0->BWPStart = NRRIV2PRBOFFSET(mac->DLbwp[0]->bwp_Common->genericParameters.locationAndBandwidth, MAX_BWP_SIZE);
          pdsch_config = mac->DLbwp[0]->bwp_Dedicated->pdsch_Config->choice.setup;
        }
      } else if (mac->DLbwp[0]) {
        dlsch_config_pdu_1_0->BWPSize = NRRIV2BW(mac->DLbwp[0]->bwp_Common->genericParameters.locationAndBandwidth, MAX_BWP_SIZE);
        dlsch_config_pdu_1_0->BWPStart = NRRIV2PRBOFFSET(mac->DLbwp[0]->bwp_Common->genericParameters.locationAndBandwidth, MAX_BWP_SIZE);
        dlsch_config_pdu_1_0->SubcarrierSpacing = mac->DLbwp[0]->bwp_Common->genericParameters.subcarrierSpacing;
        pdsch_config = mac->DLbwp[0]->bwp_Dedicated->pdsch_Config->choice.setup;
      } else if (mac->scc_SIB) {
        dlsch_config_pdu_1_0->BWPSize = NRRIV2BW(mac->scc_SIB->downlinkConfigCommon.initialDownlinkBWP.genericParameters.locationAndBandwidth, MAX_BWP_SIZE);
        dlsch_config_pdu_1_0->BWPStart = NRRIV2PRBOFFSET(mac->scc_SIB->downlinkConfigCommon.initialDownlinkBWP.genericParameters.locationAndBandwidth, MAX_BWP_SIZE);
        dlsch_config_pdu_1_0->SubcarrierSpacing = mac->scc_SIB->downlinkConfigCommon.initialDownlinkBWP.genericParameters.subcarrierSpacing;
        pdsch_config = NULL;
      }
    }

    /* IDENTIFIER_DCI_FORMATS */
    /* FREQ_DOM_RESOURCE_ASSIGNMENT_DL */
    if (nr_ue_process_dci_freq_dom_resource_assignment(NULL,dlsch_config_pdu_1_0,0,dlsch_config_pdu_1_0->BWPSize,dci->frequency_domain_assignment.val) < 0) {
      LOG_W(MAC, "[%d.%d] Invalid frequency_domain_assignment. Possibly due to false DCI. Ignoring DCI!\n", frame, slot);
      return -1;
    }


    NR_PDSCH_TimeDomainResourceAllocationList_t *pdsch_TimeDomainAllocationList = NULL;
    if (mac->DLbwp[0] &&
        mac->DLbwp[0]->bwp_Dedicated &&
        mac->DLbwp[0]->bwp_Dedicated->pdsch_Config &&
        mac->DLbwp[0]->bwp_Dedicated->pdsch_Config->choice.setup->pdsch_TimeDomainAllocationList)
      pdsch_TimeDomainAllocationList = mac->DLbwp[0]->bwp_Dedicated->pdsch_Config->choice.setup->pdsch_TimeDomainAllocationList->choice.setup;
    else if (mac->DLbwp[0] && mac->DLbwp[0]->bwp_Common->pdsch_ConfigCommon->choice.setup->pdsch_TimeDomainAllocationList)
      pdsch_TimeDomainAllocationList = mac->DLbwp[0]->bwp_Common->pdsch_ConfigCommon->choice.setup->pdsch_TimeDomainAllocationList;
    else if (mac->scc_SIB && mac->scc_SIB->downlinkConfigCommon.initialDownlinkBWP.pdsch_ConfigCommon->choice.setup)
      pdsch_TimeDomainAllocationList = mac->scc_SIB->downlinkConfigCommon.initialDownlinkBWP.pdsch_ConfigCommon->choice.setup->pdsch_TimeDomainAllocationList;

    /* TIME_DOM_RESOURCE_ASSIGNMENT */
    if (nr_ue_process_dci_time_dom_resource_assignment(mac,NULL,pdsch_TimeDomainAllocationList,NULL,dlsch_config_pdu_1_0,dci->time_domain_assignment.val,default_abc,rnti==SI_RNTI) < 0) {
      LOG_W(MAC, "[%d.%d] Invalid time_domain_assignment. Possibly due to false DCI. Ignoring DCI!\n", frame, slot);
      return -1;
    }
    int mappingtype = pdsch_TimeDomainAllocationList ? pdsch_TimeDomainAllocationList->list.array[dci->time_domain_assignment.val]->mappingType : ((dlsch_config_pdu_1_0->start_symbol <= 3)? typeA: typeB);

    /* dmrs symbol positions*/
    dlsch_config_pdu_1_0->dlDmrsSymbPos = fill_dmrs_mask(pdsch_config,
                                                         mac->mib->dmrs_TypeA_Position,
                                                         dlsch_config_pdu_1_0->number_symbols,
                                                         dlsch_config_pdu_1_0->start_symbol,
                                                         mappingtype);
    dlsch_config_pdu_1_0->dmrsConfigType = (mac->DLbwp[0] != NULL) ?
                                           (mac->DLbwp[0]->bwp_Dedicated->pdsch_Config->choice.setup->dmrs_DownlinkForPDSCH_MappingTypeA->choice.setup->dmrs_Type == NULL ? 0 : 1) : 0;
    /* number of DM-RS CDM groups without data according to subclause 5.1.6.2 of 3GPP TS 38.214 version 15.9.0 Release 15 */
    if (dlsch_config_pdu_1_0->number_symbols == 2)
      dlsch_config_pdu_1_0->n_dmrs_cdm_groups = 1;
    else
      dlsch_config_pdu_1_0->n_dmrs_cdm_groups = 2;
    /* VRB_TO_PRB_MAPPING */
    dlsch_config_pdu_1_0->vrb_to_prb_mapping = (dci->vrb_to_prb_mapping.val == 0) ? vrb_to_prb_mapping_non_interleaved:vrb_to_prb_mapping_interleaved;
    /* MCS TABLE INDEX */
    dlsch_config_pdu_1_0->mcs_table = (pdsch_config) ? ((pdsch_config->mcs_Table) ? (*pdsch_config->mcs_Table + 1) : 0) : 0;
    /* MCS */
    dlsch_config_pdu_1_0->mcs = dci->mcs;
    // Basic sanity check for MCS value to check for a false or erroneous DCI
    if (dlsch_config_pdu_1_0->mcs > 28) {
      LOG_W(MAC, "[%d.%d] MCS value %d out of bounds! Possibly due to false DCI. Ignoring DCI!\n", frame, slot, dlsch_config_pdu_1_0->mcs);
      return -1;
    }
    /* NDI (only if CRC scrambled by C-RNTI or CS-RNTI or new-RNTI or TC-RNTI)*/
    dlsch_config_pdu_1_0->ndi = dci->ndi;
    /* RV (only if CRC scrambled by C-RNTI or CS-RNTI or new-RNTI or TC-RNTI)*/
    dlsch_config_pdu_1_0->rv = dci->rv;
    /* HARQ_PROCESS_NUMBER (only if CRC scrambled by C-RNTI or CS-RNTI or new-RNTI or TC-RNTI)*/
    dlsch_config_pdu_1_0->harq_process_nbr = dci->harq_pid;
    /* TB_SCALING (only if CRC scrambled by P-RNTI or RA-RNTI) */
    // according to TS 38.214 Table 5.1.3.2-3
    if (dci->tb_scaling == 0) dlsch_config_pdu_1_0->scaling_factor_S = 1;
    if (dci->tb_scaling == 1) dlsch_config_pdu_1_0->scaling_factor_S = 0.5;
    if (dci->tb_scaling == 2) dlsch_config_pdu_1_0->scaling_factor_S = 0.25;
    if (dci->tb_scaling == 3) dlsch_config_pdu_1_0->scaling_factor_S = 0; // value not defined in table
    /* TPC_PUCCH (only if CRC scrambled by C-RNTI or CS-RNTI or new-RNTI or TC-RNTI)*/
    // according to TS 38.213 Table 7.2.1-1
    if (dci->tpc == 0) dlsch_config_pdu_1_0->accumulated_delta_PUCCH = -1;
    if (dci->tpc == 1) dlsch_config_pdu_1_0->accumulated_delta_PUCCH = 0;
    if (dci->tpc == 2) dlsch_config_pdu_1_0->accumulated_delta_PUCCH = 1;
    if (dci->tpc == 3) dlsch_config_pdu_1_0->accumulated_delta_PUCCH = 3;
    // Sanity check for pucch_resource_indicator value received to check for false DCI.
    valid = 0;
    if (mac->ULbwp[0] &&
        mac->ULbwp[0]->bwp_Dedicated &&
        mac->ULbwp[0]->bwp_Dedicated->pucch_Config &&
        mac->ULbwp[0]->bwp_Dedicated->pucch_Config->choice.setup&&
        mac->ULbwp[0]->bwp_Dedicated->pucch_Config->choice.setup->resourceSetToAddModList) {
      pucch_res_set_cnt = mac->ULbwp[0]->bwp_Dedicated->pucch_Config->choice.setup->resourceSetToAddModList->list.count;
      for (int id = 0; id < pucch_res_set_cnt; id++) {
	if (dci->pucch_resource_indicator < mac->ULbwp[0]->bwp_Dedicated->pucch_Config->choice.setup->resourceSetToAddModList->list.array[id]->resourceList.list.count) {
	  valid = 1;
	  break;
	}
      }
    }
    else if (mac->cg &&
             mac->cg->spCellConfig &&
             mac->cg->spCellConfig->spCellConfigDedicated &&
             mac->cg->spCellConfig->spCellConfigDedicated->uplinkConfig &&
             mac->cg->spCellConfig->spCellConfigDedicated->uplinkConfig->initialUplinkBWP &&
             mac->cg->spCellConfig->spCellConfigDedicated->uplinkConfig->initialUplinkBWP->pucch_Config &&
             mac->cg->spCellConfig->spCellConfigDedicated->uplinkConfig->initialUplinkBWP->pucch_Config->choice.setup &&
             mac->cg->spCellConfig->spCellConfigDedicated->uplinkConfig->initialUplinkBWP->pucch_Config->choice.setup->resourceSetToAddModList){
      pucch_res_set_cnt = mac->cg->spCellConfig->spCellConfigDedicated->uplinkConfig->initialUplinkBWP->pucch_Config->choice.setup->resourceSetToAddModList->list.count;
      for (int id = 0; id < pucch_res_set_cnt; id++) {
        if (dci->pucch_resource_indicator < mac->cg->spCellConfig->spCellConfigDedicated->uplinkConfig->initialUplinkBWP->pucch_Config->choice.setup->resourceSetToAddModList->list.array[id]->resourceList.list.count) {
          valid = 1;
          break;
        }
      }
    } else valid=1;
    if (!valid) {
      LOG_W(MAC, "[%d.%d] pucch_resource_indicator value %d is out of bounds. Possibly due to false DCI. Ignoring DCI!\n", frame, slot, dci->pucch_resource_indicator);
      return -1;
    }

   // set the harq status at MAC for feedback
   set_harq_status(mac,dci->pucch_resource_indicator,
                   dci->harq_pid,
                   dlsch_config_pdu_1_0->accumulated_delta_PUCCH,
                   1+dci->pdsch_to_harq_feedback_timing_indicator.val,
                   dci->dai[0].val,
                   dci_ind->n_CCE,dci_ind->N_CCE,is_common,
                   frame,slot);

    LOG_D(MAC,"(nr_ue_procedures.c) rnti = %x dl_config->number_pdus = %d\n",
	  dl_config->dl_config_list[dl_config->number_pdus].dlsch_config_pdu.rnti,
	  dl_config->number_pdus);
    LOG_D(MAC,"(nr_ue_procedures.c) frequency_domain_resource_assignment=%d \t number_rbs=%d \t start_rb=%d\n",
	  dci->frequency_domain_assignment.val,
	  dlsch_config_pdu_1_0->number_rbs,
	  dlsch_config_pdu_1_0->start_rb);
    LOG_D(MAC,"(nr_ue_procedures.c) time_domain_resource_assignment=%d \t number_symbols=%d \t start_symbol=%d\n",
	  dci->time_domain_assignment.val,
	  dlsch_config_pdu_1_0->number_symbols,
	  dlsch_config_pdu_1_0->start_symbol);
    LOG_D(MAC,"(nr_ue_procedures.c) vrb_to_prb_mapping=%d \n>>> mcs=%d\n>>> ndi=%d\n>>> rv=%d\n>>> harq_process_nbr=%d\n>>> dai=%d\n>>> scaling_factor_S=%f\n>>> tpc_pucch=%d\n>>> pucch_res_ind=%d\n>>> pdsch_to_harq_feedback_time_ind=%d\n",
	  dlsch_config_pdu_1_0->vrb_to_prb_mapping,
	  dlsch_config_pdu_1_0->mcs,
	  dlsch_config_pdu_1_0->ndi,
	  dlsch_config_pdu_1_0->rv,
	  dlsch_config_pdu_1_0->harq_process_nbr,
	  dci->dai[0].val,
	  dlsch_config_pdu_1_0->scaling_factor_S,
	  dlsch_config_pdu_1_0->accumulated_delta_PUCCH,
	  dci->pucch_resource_indicator,
	  1+dci->pdsch_to_harq_feedback_timing_indicator.val);

    //	    dl_config->dl_config_list[dl_config->number_pdus].dci_config_pdu.dci_config_rel15.N_RB_BWP = n_RB_DLBWP;
	    
    LOG_D(MAC,"(nr_ue_procedures.c) pdu_type=%d\n\n",dl_config->dl_config_list[dl_config->number_pdus].pdu_type);
            
    dl_config->number_pdus = dl_config->number_pdus + 1;

    break;
  }

  case NR_DL_DCI_FORMAT_1_1: {
    /*
     *  with CRC scrambled by C-RNTI or CS-RNTI or new-RNTI
     *    0  IDENTIFIER_DCI_FORMATS:
     *    1  CARRIER_IND:
     *    7  BANDWIDTH_PART_IND:
     *    11 FREQ_DOM_RESOURCE_ASSIGNMENT_DL:
     *    12 TIME_DOM_RESOURCE_ASSIGNMENT: 0, 1, 2, 3, or 4 bits as defined in Subclause 5.1.2.1 of [6, TS 38.214]. The bitwidth for this field is determined as log2(I) bits,
     *    13 VRB_TO_PRB_MAPPING: 0 bit if only resource allocation type 0
     *    14 PRB_BUNDLING_SIZE_IND:
     *    15 RATE_MATCHING_IND:
     *    16 ZP_CSI_RS_TRIGGER:
     *    18 TB1_MCS:
     *    19 TB1_NDI:
     *    20 TB1_RV:
     *    21 TB2_MCS:
     *    22 TB2_NDI:
     *    23 TB2_RV:
     *    27 HARQ_PROCESS_NUMBER:
     *    28 DAI_: For format1_1: 4 if more than one serving cell are configured in the DL and the higher layer parameter HARQ-ACK-codebook=dynamic, where the 2 MSB bits are the counter DAI and the 2 LSB bits are the total DAI
     *    33 TPC_PUCCH:
     *    34 PUCCH_RESOURCE_IND:
     *    35 PDSCH_TO_HARQ_FEEDBACK_TIME_IND:
     *    38 ANTENNA_PORTS:
     *    39 TCI:
     *    40 SRS_REQUEST:
     *    43 CBGTI:
     *    44 CBGFI:
     *    47 DMRS_SEQ_INI:
     */

    if (dci->bwp_indicator.val > 1) {
      LOG_W(NR_MAC,"[%d.%d] bwp_indicator %d > 1  Possibly due to false DCI. Ignoring DCI!\n", frame, slot,dci->bwp_indicator.val);
      return -1;
    }
    config_bwp_ue(mac, &dci->bwp_indicator.val, &dci_format);
    NR_BWP_Id_t dl_bwp_id = mac->DL_BWP_Id;
    NR_BWP_Id_t ul_bwp_id = mac->UL_BWP_Id;
    NR_PDSCH_Config_t *pdsch_Config=NULL;
    NR_BWP_DownlinkDedicated_t *bwpd=NULL;
    NR_BWP_DownlinkCommon_t *bwpc=NULL;
    NR_BWP_UplinkDedicated_t *ubwpd=NULL;
    NR_BWP_UplinkCommon_t *ubwpc=NULL;
    get_bwp_info(mac,dl_bwp_id,ul_bwp_id,&bwpd,&bwpc,&ubwpd,&ubwpc);

    pdsch_Config = bwpd->pdsch_Config->choice.setup;
    dl_config->dl_config_list[dl_config->number_pdus].pdu_type = FAPI_NR_DL_CONFIG_TYPE_DLSCH;
    dl_config->dl_config_list[dl_config->number_pdus].dlsch_config_pdu.rnti = rnti;

    fapi_nr_dl_config_dlsch_pdu_rel15_t *dlsch_config_pdu_1_1 = &dl_config->dl_config_list[dl_config->number_pdus].dlsch_config_pdu.dlsch_config_rel15;

    dlsch_config_pdu_1_1->BWPSize = NRRIV2BW(bwpc->genericParameters.locationAndBandwidth, MAX_BWP_SIZE);
    dlsch_config_pdu_1_1->BWPStart = NRRIV2PRBOFFSET(bwpc->genericParameters.locationAndBandwidth, MAX_BWP_SIZE);
    dlsch_config_pdu_1_1->SubcarrierSpacing = bwpc->genericParameters.subcarrierSpacing;

    /* IDENTIFIER_DCI_FORMATS */
    /* CARRIER_IND */
    /* BANDWIDTH_PART_IND */
    //    dlsch_config_pdu_1_1->bandwidth_part_ind = dci->bandwidth_part_ind;
    /* FREQ_DOM_RESOURCE_ASSIGNMENT_DL */
    if (nr_ue_process_dci_freq_dom_resource_assignment(NULL,dlsch_config_pdu_1_1,0,n_RB_DLBWP,dci->frequency_domain_assignment.val) < 0) {
      LOG_W(MAC, "[%d.%d] Invalid frequency_domain_assignment. Possibly due to false DCI. Ignoring DCI!\n", frame, slot);
      return -1;
    }
    /* TIME_DOM_RESOURCE_ASSIGNMENT */
    NR_PDSCH_TimeDomainResourceAllocationList_t *pdsch_TimeDomainAllocationList = choose_dl_tda_list(pdsch_Config,bwpc->pdsch_ConfigCommon->choice.setup);
    if (nr_ue_process_dci_time_dom_resource_assignment(mac,NULL,pdsch_TimeDomainAllocationList,NULL,dlsch_config_pdu_1_1,dci->time_domain_assignment.val,0,false) < 0) {
      LOG_W(MAC, "[%d.%d] Invalid time_domain_assignment. Possibly due to false DCI. Ignoring DCI!\n", frame, slot);
      return -1;
    }

    int mappingtype = pdsch_TimeDomainAllocationList ? pdsch_TimeDomainAllocationList->list.array[dci->time_domain_assignment.val]->mappingType : ((dlsch_config_pdu_1_1->start_symbol <= 3)? typeA: typeB);

    /* dmrs symbol positions*/
    dlsch_config_pdu_1_1->dlDmrsSymbPos = fill_dmrs_mask(pdsch_Config,
							 mac->scc? mac->scc->dmrs_TypeA_Position:mac->mib->dmrs_TypeA_Position,
							 dlsch_config_pdu_1_1->number_symbols,
                                                         dlsch_config_pdu_1_1->start_symbol,
                                                         mappingtype);

    dlsch_config_pdu_1_1->dmrsConfigType = pdsch_Config->dmrs_DownlinkForPDSCH_MappingTypeA->choice.setup->dmrs_Type == NULL ? NFAPI_NR_DMRS_TYPE1 : NFAPI_NR_DMRS_TYPE2;

    /* TODO: fix number of DM-RS CDM groups without data according to subclause 5.1.6.2 of 3GPP TS 38.214,
             using tables 7.3.1.2.2-1, 7.3.1.2.2-2, 7.3.1.2.2-3, 7.3.1.2.2-4 of 3GPP TS 38.212 */
    dlsch_config_pdu_1_1->n_dmrs_cdm_groups = 1;
    /* VRB_TO_PRB_MAPPING */
    if ((pdsch_Config->resourceAllocation == 1) && (pdsch_Config->vrb_ToPRB_Interleaver != NULL))
      dlsch_config_pdu_1_1->vrb_to_prb_mapping = (dci->vrb_to_prb_mapping.val == 0) ? vrb_to_prb_mapping_non_interleaved:vrb_to_prb_mapping_interleaved;
    /* PRB_BUNDLING_SIZE_IND */
    dlsch_config_pdu_1_1->prb_bundling_size_ind = dci->prb_bundling_size_indicator.val;
    /* RATE_MATCHING_IND */
    dlsch_config_pdu_1_1->rate_matching_ind = dci->rate_matching_indicator.val;
    /* ZP_CSI_RS_TRIGGER */
    dlsch_config_pdu_1_1->zp_csi_rs_trigger = dci->zp_csi_rs_trigger.val;
    /* MCS (for transport block 1)*/
    dlsch_config_pdu_1_1->mcs = dci->mcs;
    // Basic sanity check for MCS value to check for a false or erroneous DCI
    if (dlsch_config_pdu_1_1->mcs > 28) {
      LOG_W(MAC, "[%d.%d] MCS value %d out of bounds! Possibly due to false DCI. Ignoring DCI!\n", frame, slot, dlsch_config_pdu_1_1->mcs);
      return -1;
    }
    /* NDI (for transport block 1)*/
    dlsch_config_pdu_1_1->ndi = dci->ndi;
    /* RV (for transport block 1)*/
    dlsch_config_pdu_1_1->rv = dci->rv;
    /* MCS (for transport block 2)*/
    dlsch_config_pdu_1_1->tb2_mcs = dci->mcs2.val;
    // Basic sanity check for MCS value to check for a false or erroneous DCI
    if (dlsch_config_pdu_1_1->tb2_mcs > 28) {
      LOG_W(MAC, "[%d.%d] MCS value %d out of bounds! Possibly due to false DCI. Ignoring DCI!\n", frame, slot, dlsch_config_pdu_1_1->tb2_mcs);
      return -1;
    }
    /* NDI (for transport block 2)*/
    dlsch_config_pdu_1_1->tb2_ndi = dci->ndi2.val;
    /* RV (for transport block 2)*/
    dlsch_config_pdu_1_1->tb2_rv = dci->rv2.val;
    /* HARQ_PROCESS_NUMBER */
    dlsch_config_pdu_1_1->harq_process_nbr = dci->harq_pid;
    /* TPC_PUCCH */
    // according to TS 38.213 Table 7.2.1-1
    if (dci->tpc == 0) dlsch_config_pdu_1_1->accumulated_delta_PUCCH = -1;
    if (dci->tpc == 1) dlsch_config_pdu_1_1->accumulated_delta_PUCCH = 0;
    if (dci->tpc == 2) dlsch_config_pdu_1_1->accumulated_delta_PUCCH = 1;
    if (dci->tpc == 3) dlsch_config_pdu_1_1->accumulated_delta_PUCCH = 3;

    // Sanity check for pucch_resource_indicator value received to check for false DCI.
    valid = 0;
    pucch_res_set_cnt = ubwpd->pucch_Config->choice.setup->resourceSetToAddModList->list.count;
    for (int id = 0; id < pucch_res_set_cnt; id++) {
      if (dci->pucch_resource_indicator < ubwpd->pucch_Config->choice.setup->resourceSetToAddModList->list.array[id]->resourceList.list.count) {
        valid = 1;
        break;
      }
    }
    if (!valid) {
      LOG_W(MAC, "[%d.%d] pucch_resource_indicator value %d is out of bounds. Possibly due to false DCI. Ignoring DCI!\n", frame, slot, dci->pucch_resource_indicator);
      return -1;
    }

    /* ANTENNA_PORTS */
    uint8_t n_codewords = 1; // FIXME!!!
    long *max_length = NULL;
    long *dmrs_type = NULL;
    if (pdsch_Config->dmrs_DownlinkForPDSCH_MappingTypeA) {
      max_length = pdsch_Config->dmrs_DownlinkForPDSCH_MappingTypeA->choice.setup->maxLength;
      dmrs_type = pdsch_Config->dmrs_DownlinkForPDSCH_MappingTypeA->choice.setup->dmrs_Type;
    }
    if (pdsch_Config->dmrs_DownlinkForPDSCH_MappingTypeB) {
      max_length = pdsch_Config->dmrs_DownlinkForPDSCH_MappingTypeB->choice.setup->maxLength;
      dmrs_type = pdsch_Config->dmrs_DownlinkForPDSCH_MappingTypeB->choice.setup->dmrs_Type;
    }
    if ((dmrs_type == NULL) && (max_length == NULL)){
      // Table 7.3.1.2.2-1: Antenna port(s) (1000 + DMRS port), dmrs-Type=1, maxLength=1
      dlsch_config_pdu_1_1->n_dmrs_cdm_groups = table_7_3_2_3_3_1[dci->antenna_ports.val][0];
      dlsch_config_pdu_1_1->dmrs_ports[0]     = table_7_3_2_3_3_1[dci->antenna_ports.val][1];
      dlsch_config_pdu_1_1->dmrs_ports[1]     = table_7_3_2_3_3_1[dci->antenna_ports.val][2];
      dlsch_config_pdu_1_1->dmrs_ports[2]     = table_7_3_2_3_3_1[dci->antenna_ports.val][3];
      dlsch_config_pdu_1_1->dmrs_ports[3]     = table_7_3_2_3_3_1[dci->antenna_ports.val][4];
    }
    if ((dmrs_type == NULL) && (max_length != NULL)){
      // Table 7.3.1.2.2-2: Antenna port(s) (1000 + DMRS port), dmrs-Type=1, maxLength=2
      if (n_codewords == 1) {
	dlsch_config_pdu_1_1->n_dmrs_cdm_groups = table_7_3_2_3_3_2_oneCodeword[dci->antenna_ports.val][0];
	dlsch_config_pdu_1_1->dmrs_ports[0]     = table_7_3_2_3_3_2_oneCodeword[dci->antenna_ports.val][1];
	dlsch_config_pdu_1_1->dmrs_ports[1]     = table_7_3_2_3_3_2_oneCodeword[dci->antenna_ports.val][2];
	dlsch_config_pdu_1_1->dmrs_ports[2]     = table_7_3_2_3_3_2_oneCodeword[dci->antenna_ports.val][3];
	dlsch_config_pdu_1_1->dmrs_ports[3]     = table_7_3_2_3_3_2_oneCodeword[dci->antenna_ports.val][4];
	dlsch_config_pdu_1_1->n_front_load_symb = table_7_3_2_3_3_2_oneCodeword[dci->antenna_ports.val][5];
      }
      if (n_codewords == 2) {
	dlsch_config_pdu_1_1->n_dmrs_cdm_groups = table_7_3_2_3_3_2_twoCodeword[dci->antenna_ports.val][0];
	dlsch_config_pdu_1_1->dmrs_ports[0]     = table_7_3_2_3_3_2_twoCodeword[dci->antenna_ports.val][1];
	dlsch_config_pdu_1_1->dmrs_ports[1]     = table_7_3_2_3_3_2_twoCodeword[dci->antenna_ports.val][2];
	dlsch_config_pdu_1_1->dmrs_ports[2]     = table_7_3_2_3_3_2_twoCodeword[dci->antenna_ports.val][3];
	dlsch_config_pdu_1_1->dmrs_ports[3]     = table_7_3_2_3_3_2_twoCodeword[dci->antenna_ports.val][4];
	dlsch_config_pdu_1_1->dmrs_ports[4]     = table_7_3_2_3_3_2_twoCodeword[dci->antenna_ports.val][5];
	dlsch_config_pdu_1_1->dmrs_ports[5]     = table_7_3_2_3_3_2_twoCodeword[dci->antenna_ports.val][6];
	dlsch_config_pdu_1_1->dmrs_ports[6]     = table_7_3_2_3_3_2_twoCodeword[dci->antenna_ports.val][7];
	dlsch_config_pdu_1_1->dmrs_ports[7]     = table_7_3_2_3_3_2_twoCodeword[dci->antenna_ports.val][8];
	dlsch_config_pdu_1_1->n_front_load_symb = table_7_3_2_3_3_2_twoCodeword[dci->antenna_ports.val][9];
      }
    }
    if ((dmrs_type != NULL) && (max_length == NULL)){
      // Table 7.3.1.2.2-3: Antenna port(s) (1000 + DMRS port), dmrs-Type=2, maxLength=1
      if (n_codewords == 1) {
	dlsch_config_pdu_1_1->n_dmrs_cdm_groups = table_7_3_2_3_3_3_oneCodeword[dci->antenna_ports.val][0];
	dlsch_config_pdu_1_1->dmrs_ports[0]     = table_7_3_2_3_3_3_oneCodeword[dci->antenna_ports.val][1];
	dlsch_config_pdu_1_1->dmrs_ports[1]     = table_7_3_2_3_3_3_oneCodeword[dci->antenna_ports.val][2];
	dlsch_config_pdu_1_1->dmrs_ports[2]     = table_7_3_2_3_3_3_oneCodeword[dci->antenna_ports.val][3];
	dlsch_config_pdu_1_1->dmrs_ports[3]     = table_7_3_2_3_3_3_oneCodeword[dci->antenna_ports.val][4];
      }
      if (n_codewords == 2) {
	dlsch_config_pdu_1_1->n_dmrs_cdm_groups = table_7_3_2_3_3_3_twoCodeword[dci->antenna_ports.val][0];
	dlsch_config_pdu_1_1->dmrs_ports[0]     = table_7_3_2_3_3_3_twoCodeword[dci->antenna_ports.val][1];
	dlsch_config_pdu_1_1->dmrs_ports[1]     = table_7_3_2_3_3_3_twoCodeword[dci->antenna_ports.val][2];
	dlsch_config_pdu_1_1->dmrs_ports[2]     = table_7_3_2_3_3_3_twoCodeword[dci->antenna_ports.val][3];
	dlsch_config_pdu_1_1->dmrs_ports[3]     = table_7_3_2_3_3_3_twoCodeword[dci->antenna_ports.val][4];
	dlsch_config_pdu_1_1->dmrs_ports[4]     = table_7_3_2_3_3_3_twoCodeword[dci->antenna_ports.val][5];
	dlsch_config_pdu_1_1->dmrs_ports[5]     = table_7_3_2_3_3_3_twoCodeword[dci->antenna_ports.val][6];
      }
    }
    if ((dmrs_type != NULL) && (max_length != NULL)){
      // Table 7.3.1.2.2-4: Antenna port(s) (1000 + DMRS port), dmrs-Type=2, maxLength=2
      if (n_codewords == 1) {
	dlsch_config_pdu_1_1->n_dmrs_cdm_groups = table_7_3_2_3_3_4_oneCodeword[dci->antenna_ports.val][0];
	dlsch_config_pdu_1_1->dmrs_ports[0]     = table_7_3_2_3_3_4_oneCodeword[dci->antenna_ports.val][1];
	dlsch_config_pdu_1_1->dmrs_ports[1]     = table_7_3_2_3_3_4_oneCodeword[dci->antenna_ports.val][2];
	dlsch_config_pdu_1_1->dmrs_ports[2]     = table_7_3_2_3_3_4_oneCodeword[dci->antenna_ports.val][3];
	dlsch_config_pdu_1_1->dmrs_ports[3]     = table_7_3_2_3_3_4_oneCodeword[dci->antenna_ports.val][4];
	dlsch_config_pdu_1_1->n_front_load_symb = table_7_3_2_3_3_4_oneCodeword[dci->antenna_ports.val][5];
      }
      if (n_codewords == 2) {
	dlsch_config_pdu_1_1->n_dmrs_cdm_groups = table_7_3_2_3_3_4_twoCodeword[dci->antenna_ports.val][0];
	dlsch_config_pdu_1_1->dmrs_ports[0]     = table_7_3_2_3_3_4_twoCodeword[dci->antenna_ports.val][1];
	dlsch_config_pdu_1_1->dmrs_ports[1]     = table_7_3_2_3_3_4_twoCodeword[dci->antenna_ports.val][2];
	dlsch_config_pdu_1_1->dmrs_ports[2]     = table_7_3_2_3_3_4_twoCodeword[dci->antenna_ports.val][3];
	dlsch_config_pdu_1_1->dmrs_ports[3]     = table_7_3_2_3_3_4_twoCodeword[dci->antenna_ports.val][4];
	dlsch_config_pdu_1_1->dmrs_ports[4]     = table_7_3_2_3_3_4_twoCodeword[dci->antenna_ports.val][5];
	dlsch_config_pdu_1_1->dmrs_ports[5]     = table_7_3_2_3_3_4_twoCodeword[dci->antenna_ports.val][6];
	dlsch_config_pdu_1_1->dmrs_ports[6]     = table_7_3_2_3_3_4_twoCodeword[dci->antenna_ports.val][7];
	dlsch_config_pdu_1_1->dmrs_ports[7]     = table_7_3_2_3_3_4_twoCodeword[dci->antenna_ports.val][8];
	dlsch_config_pdu_1_1->n_front_load_symb = table_7_3_2_3_3_4_twoCodeword[dci->antenna_ports.val][9];
      }
    }
    /* TCI */
    if (mac->dl_config_request.dl_config_list[0].dci_config_pdu.dci_config_rel15.coreset.tci_present_in_dci == 1){
      // 0 bit if higher layer parameter tci-PresentInDCI is not enabled
      // otherwise 3 bits as defined in Subclause 5.1.5 of [6, TS38.214]
      dlsch_config_pdu_1_1->tci_state = dci->transmission_configuration_indication.val;
    }
    /* SRS_REQUEST */
    // if SUL is supported in the cell, there is an additional bit in this field and the value of this bit represents table 7.1.1.1-1 TS 38.212 FIXME!!!
    dlsch_config_pdu_1_1->srs_config.aperiodicSRS_ResourceTrigger = (dci->srs_request.val & 0x11); // as per Table 7.3.1.1.2-24 TS 38.212
    /* CBGTI */
    dlsch_config_pdu_1_1->cbgti = dci->cbgti.val;
    /* CBGFI */
    dlsch_config_pdu_1_1->codeBlockGroupFlushIndicator = dci->cbgfi.val;
    /* DMRS_SEQ_INI */
    //FIXME!!!

    //	    dl_config->dl_config_list[dl_config->number_pdus].dci_config_pdu.dci_config_rel15.N_RB_BWP = n_RB_DLBWP;

    /* PDSCH_TO_HARQ_FEEDBACK_TIME_IND */
    // according to TS 38.213 Table 9.2.3-1
    uint8_t feedback_ti =
      ubwpd->pucch_Config->choice.setup->dl_DataToUL_ACK->list.array[dci->pdsch_to_harq_feedback_timing_indicator.val][0];

   // set the harq status at MAC for feedback
   set_harq_status(mac,dci->pucch_resource_indicator,
                   dci->harq_pid,
                   dlsch_config_pdu_1_1->accumulated_delta_PUCCH,
                   feedback_ti,
                   dci->dai[0].val,
                   dci_ind->n_CCE,dci_ind->N_CCE,0,
                   frame,slot);

    dl_config->dl_config_list[dl_config->number_pdus].pdu_type = FAPI_NR_DL_CONFIG_TYPE_DLSCH;
    LOG_D(MAC,"(nr_ue_procedures.c) pdu_type=%d\n\n",dl_config->dl_config_list[dl_config->number_pdus].pdu_type);
            
    dl_config->number_pdus = dl_config->number_pdus + 1;
    /* TODO same calculation for MCS table as done in UL */
    dlsch_config_pdu_1_1->mcs_table = (pdsch_Config->mcs_Table) ? (*pdsch_Config->mcs_Table + 1) : 0;
    /*PTRS configuration */
    if(pdsch_Config->dmrs_DownlinkForPDSCH_MappingTypeA->choice.setup->phaseTrackingRS != NULL) {
      valid_ptrs_setup = set_dl_ptrs_values(pdsch_Config->dmrs_DownlinkForPDSCH_MappingTypeA->choice.setup->phaseTrackingRS->choice.setup,
                                            dlsch_config_pdu_1_1->number_rbs, dlsch_config_pdu_1_1->mcs, dlsch_config_pdu_1_1->mcs_table,
                                            &dlsch_config_pdu_1_1->PTRSFreqDensity,&dlsch_config_pdu_1_1->PTRSTimeDensity,
                                            &dlsch_config_pdu_1_1->PTRSPortIndex,&dlsch_config_pdu_1_1->nEpreRatioOfPDSCHToPTRS,
                                            &dlsch_config_pdu_1_1->PTRSReOffset, dlsch_config_pdu_1_1->number_symbols);
      if(valid_ptrs_setup==true) {
        dlsch_config_pdu_1_1->pduBitmap |= 0x1;
        LOG_D(MAC, "DL PTRS values: PTRS time den: %d, PTRS freq den: %d\n", dlsch_config_pdu_1_1->PTRSTimeDensity, dlsch_config_pdu_1_1->PTRSFreqDensity);
      }
    }

    break;
  }

  case NR_DL_DCI_FORMAT_2_0:
    break;

  case NR_DL_DCI_FORMAT_2_1:        
    break;

  case NR_DL_DCI_FORMAT_2_2:        
    break;

  case NR_DL_DCI_FORMAT_2_3:
    break;

  default: 
    break;
  }


  if(rnti == SI_RNTI){

    //    }else if(rnti == mac->ra_rnti){

  }else if(rnti == P_RNTI){

  }else{  //  c-rnti

    ///  check if this is pdcch order 
    //dci->random_access_preamble_index;
    //dci->ss_pbch_index;
    //dci->prach_mask_index;

    ///  else normal DL-SCH grant
  }

  return ret;

}

void set_harq_status(NR_UE_MAC_INST_t *mac,
                     uint8_t pucch_id,
                     uint8_t harq_id,
                     int8_t delta_pucch,
                     uint8_t data_toul_fb,
                     uint8_t dai,
                     int n_CCE,
                     int N_CCE,
                     int is_common,
                     frame_t frame,
                     int slot) {

  NR_UE_HARQ_STATUS_t *current_harq = &mac->dl_harq_info[harq_id];

  current_harq->active = true;
  current_harq->ack_received = false;
  current_harq->pucch_resource_indicator = pucch_id;
  current_harq->feedback_to_ul = data_toul_fb;
  current_harq->is_common = is_common;
  current_harq->dai = dai;
  current_harq->n_CCE = n_CCE;
  current_harq->N_CCE = N_CCE;
  current_harq->delta_pucch = delta_pucch;
  // FIXME k0 != 0 currently not taken into consideration
  current_harq->dl_frame = frame;
  current_harq->dl_slot = slot;

  LOG_D(PHY,"Setting harq_status for harq_id %d, dl %d.%d\n",harq_id,frame,slot);
}


void update_harq_status(nr_downlink_indication_t *dl_info, int pdu_id) {

  NR_UE_MAC_INST_t *mac = get_mac_inst(dl_info->module_id);
  uint8_t harq_pid = dl_info->rx_ind->rx_indication_body[pdu_id].pdsch_pdu.harq_pid;
  NR_UE_HARQ_STATUS_t *current_harq = &mac->dl_harq_info[harq_pid];

  if (current_harq->active) {
    current_harq->ack = dl_info->rx_ind->rx_indication_body[pdu_id].pdsch_pdu.ack_nack;
    current_harq->ack_received = true;
    LOG_D(PHY,"Updating harq_status for harq_id %d,ack/nak %d\n",harq_pid,current_harq->ack);

  }
  else {
    //shouldn't get here
    LOG_E(MAC, "Trying to process acknack for an inactive harq process (%d)\n", harq_pid);
  }
}


void nr_ue_configure_pucch(NR_UE_MAC_INST_t *mac,
                           int slot,
                           uint16_t rnti,
                           PUCCH_sched_t *pucch,
                           fapi_nr_ul_config_pucch_pdu *pucch_pdu,
                           int O_SR, int O_ACK, int O_CSI) {

  int O_CRC = 0; //FIXME
  uint16_t O_uci = O_CSI + O_ACK;
  NR_BWP_Id_t bwp_id = mac->UL_BWP_Id;
  NR_PUCCH_FormatConfig_t *pucchfmt;
  long *pusch_id = NULL;
  long *id0 = NULL;
  int scs;
  NR_BWP_UplinkCommon_t *initialUplinkBWP;
  if (mac->scc) initialUplinkBWP = mac->scc->uplinkConfigCommon->initialUplinkBWP;
  else          initialUplinkBWP = &mac->scc_SIB->uplinkConfigCommon->initialUplinkBWP;
  NR_BWP_Uplink_t *ubwp = mac->ULbwp[0];
  if (mac->cg && ubwp &&
      mac->cg->spCellConfig &&
      mac->cg->spCellConfig->spCellConfigDedicated &&
      mac->cg->spCellConfig->spCellConfigDedicated->uplinkConfig &&
      mac->cg->spCellConfig->spCellConfigDedicated->uplinkConfig->initialUplinkBWP) {
    scs = ubwp->bwp_Common->genericParameters.subcarrierSpacing;
  }
  else
    scs = initialUplinkBWP->genericParameters.subcarrierSpacing;

  int subframe_number = slot / (nr_slots_per_frame[scs]/10);
  nb_pucch_format_4_in_subframes[subframe_number] = 0;

  pucch_pdu->rnti = rnti;

  LOG_D(NR_MAC,"initial_pucch_id %d, pucch_resource %p\n",pucch->initial_pucch_id,pucch->pucch_resource);
  // configure pucch from Table 9.2.1-1
  if (pucch->initial_pucch_id > -1 &&
      pucch->pucch_resource == NULL) {

    pucch_pdu->format_type = initial_pucch_resource[pucch->initial_pucch_id].format;
    pucch_pdu->start_symbol_index = initial_pucch_resource[pucch->initial_pucch_id].startingSymbolIndex;
    pucch_pdu->nr_of_symbols = initial_pucch_resource[pucch->initial_pucch_id].nrofSymbols;

    pucch_pdu->bwp_size = NRRIV2BW(mac->scc_SIB->uplinkConfigCommon->initialUplinkBWP.genericParameters.locationAndBandwidth,
                                   MAX_BWP_SIZE);
    pucch_pdu->bwp_start = NRRIV2PRBOFFSET(mac->scc_SIB->uplinkConfigCommon->initialUplinkBWP.genericParameters.locationAndBandwidth,
                                           MAX_BWP_SIZE);

    pucch_pdu->prb_size = 1; // format 0 or 1
    int RB_BWP_offset;
    if (pucch->initial_pucch_id == 15)
      RB_BWP_offset = pucch_pdu->bwp_size>>2;
    else
      RB_BWP_offset = initial_pucch_resource[pucch->initial_pucch_id].PRB_offset;

    int N_CS = initial_pucch_resource[pucch->initial_pucch_id].nb_CS_indexes;
    pucch_pdu->prb_start = RB_BWP_offset + (pucch->initial_pucch_id/N_CS);
    if (pucch->initial_pucch_id>>3 == 0) {
      pucch_pdu->second_hop_prb = pucch_pdu->bwp_size - 1 - RB_BWP_offset - (pucch->initial_pucch_id/N_CS);
      pucch_pdu->initial_cyclic_shift = initial_pucch_resource[pucch->initial_pucch_id].initial_CS_indexes[pucch->initial_pucch_id%N_CS];
    }
    else {
      pucch_pdu->second_hop_prb = pucch_pdu->bwp_size - 1 - RB_BWP_offset - ((pucch->initial_pucch_id - 8)/N_CS);
      pucch_pdu->initial_cyclic_shift =  initial_pucch_resource[pucch->initial_pucch_id].initial_CS_indexes[(pucch->initial_pucch_id - 8)%N_CS];
    }
    pucch_pdu->freq_hop_flag = 1;
    pucch_pdu->time_domain_occ_idx = 0;

    if (O_SR == 0 || pucch->sr_payload == 0) {  /* only ack is transmitted TS 36.213 9.2.3 UE procedure for reporting HARQ-ACK */
      if (O_ACK == 1)
        pucch_pdu->mcs = sequence_cyclic_shift_1_harq_ack_bit[pucch->ack_payload & 0x1];   /* only harq of 1 bit */
      else
        pucch_pdu->mcs = sequence_cyclic_shift_2_harq_ack_bits[pucch->ack_payload & 0x3];  /* only harq with 2 bits */
    }
    else { /* SR + eventually ack are transmitted TS 36.213 9.2.5.1 UE procedure for multiplexing HARQ-ACK or CSI and SR */
      if (pucch->sr_payload == 1) {                /* positive scheduling request */
        if (O_ACK == 1)
          pucch_pdu->mcs = sequence_cyclic_shift_1_harq_ack_bit_positive_sr[pucch->ack_payload & 0x1];   /* positive SR and harq of 1 bit */
        else if (O_ACK == 2)
          pucch_pdu->mcs = sequence_cyclic_shift_2_harq_ack_bits_positive_sr[pucch->ack_payload & 0x3];  /* positive SR and harq with 2 bits */
        else
          pucch_pdu->mcs = 0;  /* only positive SR */
      }
    }

    // TODO verify if SR can be transmitted in this mode
    pucch_pdu->payload = (pucch->sr_payload << O_ACK) | pucch->ack_payload;

  }
  else if (pucch->pucch_resource != NULL) {

    NR_PUCCH_Resource_t *pucchres = pucch->pucch_resource;

    if (mac->cg &&
        mac->cg->physicalCellGroupConfig &&
        (mac->cg->physicalCellGroupConfig->harq_ACK_SpatialBundlingPUCCH != NULL ||
        mac->cg->physicalCellGroupConfig->pdsch_HARQ_ACK_Codebook != 1)) {
      LOG_E(PHY,"PUCCH Unsupported cell group configuration : at line %d in function %s of file %s \n", LINE_FILE , __func__, FILE_NAME);
      return;
    }
    else if (mac->cg &&
             mac->cg->spCellConfig &&
             mac->cg->spCellConfig->spCellConfigDedicated &&
             mac->cg->spCellConfig->spCellConfigDedicated->pdsch_ServingCellConfig &&
             mac->cg->spCellConfig->spCellConfigDedicated->pdsch_ServingCellConfig->choice.setup &&
             mac->cg->spCellConfig->spCellConfigDedicated->pdsch_ServingCellConfig->choice.setup->codeBlockGroupTransmission != NULL) {
      LOG_E(MAC,"PUCCH Unsupported code block group for serving cell config : at line %d in function %s of file %s \n", LINE_FILE , __func__, FILE_NAME);
      return;
    }
    NR_PUCCH_Config_t *pucch_Config;
    if (bwp_id>0 &&
        mac->ULbwp[bwp_id-1] &&
        mac->ULbwp[bwp_id-1]->bwp_Dedicated &&
        mac->ULbwp[bwp_id-1]->bwp_Dedicated->pucch_Config &&
        mac->ULbwp[bwp_id-1]->bwp_Dedicated->pucch_Config->choice.setup) {
      NR_PUSCH_Config_t *pusch_Config = mac->ULbwp[bwp_id-1]->bwp_Dedicated->pusch_Config->choice.setup;
      pusch_id = pusch_Config->dataScramblingIdentityPUSCH;
      if (pusch_Config->dmrs_UplinkForPUSCH_MappingTypeA != NULL)
        id0 = pusch_Config->dmrs_UplinkForPUSCH_MappingTypeA->choice.setup->transformPrecodingDisabled->scramblingID0;
      else if (pusch_Config->dmrs_UplinkForPUSCH_MappingTypeB != NULL)
        id0 = pusch_Config->dmrs_UplinkForPUSCH_MappingTypeB->choice.setup->transformPrecodingDisabled->scramblingID0;
      else *id0 = mac->physCellId;
      pucch_Config =  mac->ULbwp[bwp_id-1]->bwp_Dedicated->pucch_Config->choice.setup;
      pucch_pdu->bwp_size = NRRIV2BW(mac->ULbwp[bwp_id-1]->bwp_Common->genericParameters.locationAndBandwidth,MAX_BWP_SIZE);
      pucch_pdu->bwp_start = NRRIV2PRBOFFSET(mac->ULbwp[bwp_id-1]->bwp_Common->genericParameters.locationAndBandwidth,MAX_BWP_SIZE);
    }
    else if (bwp_id==0 &&
             mac->cg &&
             mac->cg->spCellConfig &&
             mac->cg->spCellConfig->spCellConfigDedicated &&
             mac->cg->spCellConfig->spCellConfigDedicated->uplinkConfig &&
             mac->cg->spCellConfig->spCellConfigDedicated->uplinkConfig->initialUplinkBWP &&
             mac->cg->spCellConfig->spCellConfigDedicated->uplinkConfig->initialUplinkBWP->pucch_Config &&
             mac->cg->spCellConfig->spCellConfigDedicated->uplinkConfig->initialUplinkBWP->pucch_Config->choice.setup) {
      pucch_Config = mac->cg->spCellConfig->spCellConfigDedicated->uplinkConfig->initialUplinkBWP->pucch_Config->choice.setup;
      pucch_pdu->bwp_size = NRRIV2BW(mac->scc_SIB->uplinkConfigCommon->initialUplinkBWP.genericParameters.locationAndBandwidth,MAX_BWP_SIZE);
      pucch_pdu->bwp_start = NRRIV2PRBOFFSET(mac->scc_SIB->uplinkConfigCommon->initialUplinkBWP.genericParameters.locationAndBandwidth,MAX_BWP_SIZE);
    }
    else AssertFatal(1==0,"no pucch_Config\n");


    pucch_pdu->prb_start = pucchres->startingPRB;
    pucch_pdu->freq_hop_flag = pucchres->intraSlotFrequencyHopping!= NULL ?  1 : 0;
    pucch_pdu->second_hop_prb = pucchres->secondHopPRB!= NULL ?  *pucchres->secondHopPRB : 0;
    pucch_pdu->prb_size = 1; // format 0 or 1

    if ((O_SR+O_CSI+O_SR) > (sizeof(uint64_t)*8)) {
      LOG_E(MAC,"PUCCH number of UCI bits exceeds payload size : at line %d in function %s of file %s \n", LINE_FILE , __func__, FILE_NAME);
      return;
    }
    pucch_pdu->payload = (pucch->csi_part1_payload << (O_ACK + O_SR)) |  (pucch->sr_payload << O_ACK) | pucch->ack_payload;

    switch(pucchres->format.present) {
      case NR_PUCCH_Resource__format_PR_format0 :
        pucch_pdu->format_type = 0;
        pucch_pdu->initial_cyclic_shift = pucchres->format.choice.format0->initialCyclicShift;
        pucch_pdu->nr_of_symbols = pucchres->format.choice.format0->nrofSymbols;
        pucch_pdu->start_symbol_index = pucchres->format.choice.format0->startingSymbolIndex;
        if (O_SR == 0 || pucch->sr_payload == 0) {  /* only ack is transmitted TS 36.213 9.2.3 UE procedure for reporting HARQ-ACK */
          if (O_ACK == 1)
            pucch_pdu->mcs = sequence_cyclic_shift_1_harq_ack_bit[pucch->ack_payload & 0x1];   /* only harq of 1 bit */
          else
            pucch_pdu->mcs = sequence_cyclic_shift_2_harq_ack_bits[pucch->ack_payload & 0x3];  /* only harq with 2 bits */
        }
        else { /* SR + eventually ack are transmitted TS 36.213 9.2.5.1 UE procedure for multiplexing HARQ-ACK or CSI and SR */
          if (pucch->sr_payload == 1) {                /* positive scheduling request */
            if (O_ACK == 1)
              pucch_pdu->mcs = sequence_cyclic_shift_1_harq_ack_bit_positive_sr[pucch->ack_payload & 0x1];   /* positive SR and harq of 1 bit */
            else if (O_ACK == 2)
              pucch_pdu->mcs = sequence_cyclic_shift_2_harq_ack_bits_positive_sr[pucch->ack_payload & 0x3];  /* positive SR and harq with 2 bits */
            else
              pucch_pdu->mcs = 0;  /* only positive SR */
          }
        }
        break;
      case NR_PUCCH_Resource__format_PR_format1 :
        pucch_pdu->format_type = 1;
        pucch_pdu->initial_cyclic_shift = pucchres->format.choice.format1->initialCyclicShift;
        pucch_pdu->nr_of_symbols = pucchres->format.choice.format1->nrofSymbols;
        pucch_pdu->start_symbol_index = pucchres->format.choice.format1->startingSymbolIndex;
        pucch_pdu->time_domain_occ_idx = pucchres->format.choice.format1->timeDomainOCC;
        break;
      case NR_PUCCH_Resource__format_PR_format2 :
        pucch_pdu->format_type = 2;
        pucch_pdu->n_bit = O_uci+O_SR;
        pucch_pdu->nr_of_symbols = pucchres->format.choice.format2->nrofSymbols;
        pucch_pdu->start_symbol_index = pucchres->format.choice.format2->startingSymbolIndex;
        pucch_pdu->data_scrambling_id = pusch_id!= NULL ? *pusch_id : mac->physCellId;
        pucch_pdu->dmrs_scrambling_id = id0!= NULL ? *id0 : mac->physCellId;
        pucch_pdu->prb_size = compute_pucch_prb_size(2,pucchres->format.choice.format2->nrofPRBs,
                                                     O_uci+O_SR,O_CSI,pucch_Config->format2->choice.setup->maxCodeRate,
                                                     2,pucchres->format.choice.format2->nrofSymbols,8);
        break;
      case NR_PUCCH_Resource__format_PR_format3 :
        pucch_pdu->format_type = 3;
        pucch_pdu->n_bit = O_uci+O_SR;
        pucch_pdu->nr_of_symbols = pucchres->format.choice.format3->nrofSymbols;
        pucch_pdu->start_symbol_index = pucchres->format.choice.format3->startingSymbolIndex;
        pucch_pdu->data_scrambling_id = pusch_id!= NULL ? *pusch_id : mac->physCellId;
        if (pucch_Config->format3 == NULL) {
          pucch_pdu->pi_2bpsk = 0;
          pucch_pdu->add_dmrs_flag = 0;
        }
        else {
          pucchfmt = pucch_Config->format3->choice.setup;
          pucch_pdu->pi_2bpsk = pucchfmt->pi2BPSK!= NULL ?  1 : 0;
          pucch_pdu->add_dmrs_flag = pucchfmt->additionalDMRS!= NULL ?  1 : 0;
        }
        int f3_dmrs_symbols;
        if (pucchres->format.choice.format3->nrofSymbols==4)
          f3_dmrs_symbols = 1<<pucch_pdu->freq_hop_flag;
        else {
          if(pucchres->format.choice.format3->nrofSymbols<10)
            f3_dmrs_symbols = 2;
          else
            f3_dmrs_symbols = 2<<pucch_pdu->add_dmrs_flag;
        }
        pucch_pdu->prb_size = compute_pucch_prb_size(3,pucchres->format.choice.format3->nrofPRBs,
                                                     O_uci+O_SR,O_CSI,pucch_Config->format3->choice.setup->maxCodeRate,
                                                     2-pucch_pdu->pi_2bpsk,pucchres->format.choice.format3->nrofSymbols-f3_dmrs_symbols,12);
        break;
      case NR_PUCCH_Resource__format_PR_format4 :
        pucch_pdu->format_type = 4;
        pucch_pdu->nr_of_symbols = pucchres->format.choice.format4->nrofSymbols;
        pucch_pdu->start_symbol_index = pucchres->format.choice.format4->startingSymbolIndex;
        pucch_pdu->pre_dft_occ_len = pucchres->format.choice.format4->occ_Length;
        pucch_pdu->pre_dft_occ_idx = pucchres->format.choice.format4->occ_Index;
        pucch_pdu->data_scrambling_id = pusch_id!= NULL ? *pusch_id : mac->physCellId;
        if (pucch_Config->format3 == NULL) {
          pucch_pdu->pi_2bpsk = 0;
          pucch_pdu->add_dmrs_flag = 0;
        }
        else {
          pucchfmt = pucch_Config->format3->choice.setup;
          pucch_pdu->pi_2bpsk = pucchfmt->pi2BPSK!= NULL ?  1 : 0;
          pucch_pdu->add_dmrs_flag = pucchfmt->additionalDMRS!= NULL ?  1 : 0;
        }
        break;
      default :
        AssertFatal(1==0,"Undefined PUCCH format \n");
    }

    pucch_pdu->pucch_tx_power = get_pucch_tx_power_ue(mac,
                                                      pucch_Config,
                                                      pucch,
                                                      pucch_pdu->format_type,
                                                      pucch_pdu->prb_size,
                                                      pucch_pdu->freq_hop_flag,
                                                      pucch_pdu->add_dmrs_flag,
                                                    pucch_pdu->nr_of_symbols,
                                                    subframe_number,
                                                    O_ACK, O_SR,
                                                    O_CSI, O_CRC);
  }
  else AssertFatal(1==0,"problem with pucch configuration\n");

  NR_PUCCH_ConfigCommon_t *pucch_ConfigCommon;
  if (bwp_id>0 &&
      mac->ULbwp[bwp_id-1] &&
      mac->ULbwp[bwp_id-1]->bwp_Common &&
      mac->ULbwp[bwp_id-1]->bwp_Common->pucch_ConfigCommon)
                     pucch_ConfigCommon = mac->ULbwp[bwp_id-1]->bwp_Common->pucch_ConfigCommon->choice.setup;
  else if (mac->scc) pucch_ConfigCommon = mac->scc->uplinkConfigCommon->initialUplinkBWP->pucch_ConfigCommon->choice.setup;
  else               pucch_ConfigCommon = mac->scc_SIB->uplinkConfigCommon->initialUplinkBWP.pucch_ConfigCommon->choice.setup;
  if (pucch_ConfigCommon->hoppingId != NULL)
    pucch_pdu->hopping_id = *pucch_ConfigCommon->hoppingId;
  else
    pucch_pdu->hopping_id = mac->physCellId;

  switch (pucch_ConfigCommon->pucch_GroupHopping){
      case 0 :
      // if neither, both disabled
      pucch_pdu->group_hop_flag = 0;
      pucch_pdu->sequence_hop_flag = 0;
      break;
    case 1 :
      // if enable, group enabled
      pucch_pdu->group_hop_flag = 1;
      pucch_pdu->sequence_hop_flag = 0;
      break;
    case 2 :
      // if disable, sequence disabled
      pucch_pdu->group_hop_flag = 0;
      pucch_pdu->sequence_hop_flag = 1;
      break;
    default:
      AssertFatal(1==0,"Group hopping flag undefined (0,1,2) \n");
    }


}


int16_t get_pucch_tx_power_ue(NR_UE_MAC_INST_t *mac,
                              NR_PUCCH_Config_t *pucch_Config,
                              PUCCH_sched_t *pucch,
                              uint8_t format_type,
                              uint16_t nb_of_prbs,
                              uint8_t  freq_hop_flag,
                              uint8_t  add_dmrs_flag,
                              uint8_t N_symb_PUCCH,
                              int subframe_number,
                              int O_ACK, int O_SR,
                              int O_CSI, int O_CRC) {

  int PUCCH_POWER_DEFAULT = 0;
  int16_t P_O_NOMINAL_PUCCH;
  if (mac->scc) P_O_NOMINAL_PUCCH = *mac->scc->uplinkConfigCommon->initialUplinkBWP->pucch_ConfigCommon->choice.setup->p0_nominal;
  else          P_O_NOMINAL_PUCCH = *mac->scc_SIB->uplinkConfigCommon->initialUplinkBWP.pucch_ConfigCommon->choice.setup->p0_nominal;

  struct NR_PUCCH_PowerControl *power_config = pucch_Config->pucch_PowerControl;

  if (!power_config)
    return (PUCCH_POWER_DEFAULT);

  int16_t P_O_UE_PUCCH;
  int16_t G_b_f_c = 0;

  if (pucch_Config->spatialRelationInfoToAddModList != NULL) {  /* FFS TODO NR */
    LOG_D(MAC,"PUCCH Spatial relation infos are not yet implemented : at line %d in function %s of file %s \n", LINE_FILE , __func__, __FILE__);
    return (PUCCH_POWER_DEFAULT);
  }

  if (power_config->p0_Set != NULL) {
    P_O_UE_PUCCH = power_config->p0_Set->list.array[0]->p0_PUCCH_Value; /* get from index 0 if no spatial relation set */
    G_b_f_c = 0;
  }
  else {
    G_b_f_c = pucch->delta_pucch;
    LOG_D(MAC,"PUCCH Transmit power control command not yet implemented for NR : at line %d in function %s of file %s \n", LINE_FILE , __func__, __FILE__);
    return (PUCCH_POWER_DEFAULT);
  }

  int P_O_PUCCH = P_O_NOMINAL_PUCCH + P_O_UE_PUCCH;

  int16_t delta_F_PUCCH;
  int DELTA_TF;
  uint16_t N_ref_PUCCH;
  int N_sc_ctrl_RB = 0;

  /* computing of pucch transmission power adjustment */
  switch (format_type) {
    case 0:
      N_ref_PUCCH = 2;
      DELTA_TF = 10 * log10(N_ref_PUCCH/N_symb_PUCCH);
      delta_F_PUCCH =  *power_config->deltaF_PUCCH_f0;
      break;
    case 1:
      N_ref_PUCCH = 14;
      DELTA_TF = 10 * log10(N_ref_PUCCH/N_symb_PUCCH);
      delta_F_PUCCH =  *power_config->deltaF_PUCCH_f1;
      break;
    case 2:
      N_sc_ctrl_RB = 10;
      DELTA_TF = get_deltatf(nb_of_prbs,
                             N_symb_PUCCH,
                             freq_hop_flag,
                             add_dmrs_flag,
                             N_sc_ctrl_RB,
                             pucch->n_HARQ_ACK,
                             O_ACK, O_SR,
                             O_CSI, O_CRC);
      delta_F_PUCCH =  *power_config->deltaF_PUCCH_f2;
      break;
    case 3:
      N_sc_ctrl_RB = 14;
      DELTA_TF = get_deltatf(nb_of_prbs,
                             N_symb_PUCCH,
                             freq_hop_flag,
                             add_dmrs_flag,
                             N_sc_ctrl_RB,
                             pucch->n_HARQ_ACK,
                             O_ACK, O_SR,
                             O_CSI, O_CRC);
      delta_F_PUCCH =  *power_config->deltaF_PUCCH_f3;
      break;
    case 4:
      N_sc_ctrl_RB = 14/(nb_pucch_format_4_in_subframes[subframe_number]);
      DELTA_TF = get_deltatf(nb_of_prbs,
                             N_symb_PUCCH,
                             freq_hop_flag,
                             add_dmrs_flag,
                             N_sc_ctrl_RB,
                             pucch->n_HARQ_ACK,
                             O_ACK, O_SR,
                             O_CSI, O_CRC);
      delta_F_PUCCH =  *power_config->deltaF_PUCCH_f4;
      break;
    default:
    {
      LOG_E(MAC,"PUCCH unknown pucch format : at line %d in function %s of file %s \n", LINE_FILE , __func__, __FILE__);
      return (0);
    }
  }

  if (*power_config->twoPUCCH_PC_AdjustmentStates > 1) {
    LOG_E(MAC,"PUCCH power control adjustment states with 2 states not yet implemented : at line %d in function %s of file %s \n", LINE_FILE , __func__, __FILE__);
    return (PUCCH_POWER_DEFAULT);
  }

  int16_t pucch_power = P_O_PUCCH + delta_F_PUCCH + DELTA_TF + G_b_f_c;

  NR_TST_PHY_PRINTF("PUCCH ( Tx power : %d dBm ) ( 10Log(...) : %d ) ( from Path Loss : %d ) ( delta_F_PUCCH : %d ) ( DELTA_TF : %d ) ( G_b_f_c : %d ) \n",
                    pucch_power, contributor, PL, delta_F_PUCCH, DELTA_TF, G_b_f_c);

  return (pucch_power);
}

int get_deltatf(uint16_t nb_of_prbs,
                uint8_t N_symb_PUCCH,
                uint8_t freq_hop_flag,
                uint8_t add_dmrs_flag,
                int N_sc_ctrl_RB,
                int n_HARQ_ACK,
                int O_ACK, int O_SR,
                int O_CSI, int O_CRC){

  int DELTA_TF;
  int O_UCI = O_ACK + O_SR + O_CSI + O_CRC;
  int N_symb = nb_symbols_excluding_dmrs[N_symb_PUCCH-4][add_dmrs_flag][freq_hop_flag];
  float N_RE = nb_of_prbs * N_sc_ctrl_RB * N_symb;
  float K1 = 6;
  if (O_UCI < 12)
    DELTA_TF = 10 * log10((double)(((K1 * (n_HARQ_ACK + O_SR + O_CSI))/N_RE)));
  else {
    float K2 = 2.4;
    float BPRE = O_UCI/N_RE;
    DELTA_TF = 10 * log10((double)(pow(2,(K2*BPRE)) - 1));
  }
  return DELTA_TF;
}

/*******************************************************************
*
* NAME :         find_pucch_resource_set
*
* PARAMETERS :   ue context
*                gNB_id identifier
*
*
* RETURN :       harq process identifier
*
* DESCRIPTION :  return tx harq process identifier for given transmission slot
*                YS 38.213 9.2.2  PUCCH Formats for UCI transmission
*
*********************************************************************/

int find_pucch_resource_set(NR_UE_MAC_INST_t *mac, int uci_size) {
  int pucch_resource_set_id = 0;
  NR_BWP_Id_t bwp_id = mac->DL_BWP_Id;

  //long *pucch_max_pl_bits = NULL;

  /* from TS 38.331 field maxPayloadMinus1
    -- Maximum number of payload bits minus 1 that the UE may transmit using this PUCCH resource set. In a PUCCH occurrence, the UE
    -- chooses the first of its PUCCH-ResourceSet which supports the number of bits that the UE wants to transmit.
    -- The field is not present in the first set (Set0) since the maximum Size of Set0 is specified to be 3 bit.
    -- The field is not present in the last configured set since the UE derives its maximum payload size as specified in 38.213.
    -- This field can take integer values that are multiples of 4. Corresponds to L1 parameter 'N_2' or 'N_3' (see 38.213, section 9.2)
  */
  /* look for the first resource set which supports uci_size number of bits for payload */
  while (pucch_resource_set_id < MAX_NB_OF_PUCCH_RESOURCE_SETS) {
    if ((bwp_id>0 &&
         mac->ULbwp[bwp_id-1] &&
         mac->ULbwp[bwp_id-1]->bwp_Dedicated &&
         mac->ULbwp[bwp_id-1]->bwp_Dedicated->pucch_Config &&
         mac->ULbwp[bwp_id-1]->bwp_Dedicated->pucch_Config->choice.setup &&
         mac->ULbwp[bwp_id-1]->bwp_Dedicated->pucch_Config->choice.setup->resourceSetToAddModList &&
         mac->ULbwp[bwp_id-1]->bwp_Dedicated->pucch_Config->choice.setup->resourceSetToAddModList->list.array[pucch_resource_set_id] != NULL) ||
        (bwp_id==0 &&
         mac->cg &&
         mac->cg->spCellConfig &&
         mac->cg->spCellConfig->spCellConfigDedicated &&
         mac->cg->spCellConfig->spCellConfigDedicated->uplinkConfig &&
         mac->cg->spCellConfig->spCellConfigDedicated->uplinkConfig->initialUplinkBWP &&
         mac->cg->spCellConfig->spCellConfigDedicated->uplinkConfig->initialUplinkBWP->pucch_Config &&
         mac->cg->spCellConfig->spCellConfigDedicated->uplinkConfig->initialUplinkBWP->pucch_Config->choice.setup &&
         mac->cg->spCellConfig->spCellConfigDedicated->uplinkConfig->initialUplinkBWP->pucch_Config->choice.setup->resourceSetToAddModList &&
         mac->cg->spCellConfig->spCellConfigDedicated->uplinkConfig->initialUplinkBWP->pucch_Config->choice.setup->resourceSetToAddModList->list.array[pucch_resource_set_id] != NULL)) {
      if (uci_size <= 2) {
        pucch_resource_set_id = 0;
        return (pucch_resource_set_id);
        break;
      }
      else {
        pucch_resource_set_id = 1;
        return (pucch_resource_set_id);
        break;
      }
    }
    pucch_resource_set_id++;
  }

  pucch_resource_set_id = MAX_NB_OF_PUCCH_RESOURCE_SETS;

  return (pucch_resource_set_id);
}


/*******************************************************************
*
* NAME :         select_pucch_format
*
* PARAMETERS :   ue context
*                processing slots of reception/transmission
*                gNB_id identifier
*
* RETURN :       TRUE a valid resource has been found
*
* DESCRIPTION :  return tx harq process identifier for given transmission slot
*                TS 38.213 9.2.1  PUCCH Resource Sets
*                TS 38.213 9.2.2  PUCCH Formats for UCI transmission
*                In the case of pucch for scheduling request only, resource is already get from scheduling request configuration
*
*********************************************************************/

void select_pucch_resource(NR_UE_MAC_INST_t *mac,
                           PUCCH_sched_t *pucch) {

  NR_PUCCH_ResourceId_t *current_resource_id = NULL;
  NR_BWP_Id_t bwp_id = mac->UL_BWP_Id;
  int n_list;

  if (pucch->is_common == 1 ||
      (bwp_id == 0 &&
       mac->cg == NULL) ||
      (bwp_id == 0 &&
       mac->cg &&
       mac->cg->spCellConfig &&
       mac->cg->spCellConfig->spCellConfigDedicated &&
       mac->cg->spCellConfig->spCellConfigDedicated->uplinkConfig &&
       mac->cg->spCellConfig->spCellConfigDedicated->uplinkConfig->initialUplinkBWP &&
       mac->cg->spCellConfig->spCellConfigDedicated->uplinkConfig->initialUplinkBWP->pucch_Config &&
       mac->cg->spCellConfig->spCellConfigDedicated->uplinkConfig->initialUplinkBWP->pucch_Config->choice.setup &&
       mac->cg->spCellConfig->spCellConfigDedicated->uplinkConfig->initialUplinkBWP->pucch_Config->choice.setup->resourceSetToAddModList &&
       mac->cg->spCellConfig->spCellConfigDedicated->uplinkConfig->initialUplinkBWP->pucch_Config->choice.setup->resourceSetToAddModList->list.array[0] == NULL) ||
      (mac->ULbwp[bwp_id-1] &&
       mac->ULbwp[bwp_id-1]->bwp_Dedicated &&
       mac->ULbwp[bwp_id-1]->bwp_Dedicated->pucch_Config &&
       mac->ULbwp[bwp_id-1]->bwp_Dedicated->pucch_Config->choice.setup &&
       mac->ULbwp[bwp_id-1]->bwp_Dedicated->pucch_Config->choice.setup->resourceSetToAddModList &&
       mac->ULbwp[bwp_id-1]->bwp_Dedicated->pucch_Config->choice.setup->resourceSetToAddModList->list.array[0] == NULL)
      ){

    /* see TS 38.213 9.2.1  PUCCH Resource Sets */
    int delta_PRI = pucch->resource_indicator;
    int n_CCE_0 = pucch->n_CCE;
    int N_CCE_0 = pucch->N_CCE;
    if (N_CCE_0 == 0) {
      AssertFatal(1==0,"PUCCH No compatible pucch format found : at line %d in function %s of file %s \n", LINE_FILE , __func__, FILE_NAME);
    }
    int r_PUCCH = ((2 * n_CCE_0)/N_CCE_0) + (2 * delta_PRI);
    pucch->initial_pucch_id = r_PUCCH;
    pucch->pucch_resource = NULL;
  }
  else {
    struct NR_PUCCH_Config__resourceSetToAddModList *resourceSetToAddModList = NULL;
    struct NR_PUCCH_Config__resourceToAddModList *resourceToAddModList = NULL;
    if (bwp_id > 0 && mac->ULbwp[bwp_id-1]) {
      AssertFatal(mac->ULbwp[bwp_id-1]->bwp_Dedicated->pucch_Config->choice.setup->resourceSetToAddModList!=NULL,
                  "mac->ULbwp[bwp_id-1]->bwp_Dedicated->pucch_Config->choice.setup->resourceSetToAddModList is null\n");
      resourceSetToAddModList = mac->ULbwp[bwp_id-1]->bwp_Dedicated->pucch_Config->choice.setup->resourceSetToAddModList;
      resourceToAddModList = mac->ULbwp[bwp_id-1]->bwp_Dedicated->pucch_Config->choice.setup->resourceToAddModList;
    }
    else if (bwp_id == 0 && mac->cg->spCellConfig->spCellConfigDedicated->uplinkConfig->initialUplinkBWP->pucch_Config->choice.setup->resourceSetToAddModList!=NULL) {
      resourceSetToAddModList = mac->cg->spCellConfig->spCellConfigDedicated->uplinkConfig->initialUplinkBWP->pucch_Config->choice.setup->resourceSetToAddModList;
      resourceToAddModList = mac->cg->spCellConfig->spCellConfigDedicated->uplinkConfig->initialUplinkBWP->pucch_Config->choice.setup->resourceToAddModList;
    }

    n_list = resourceSetToAddModList->list.count;
    if (pucch->resource_set_id > n_list) {
      LOG_E(MAC,"Invalid PUCCH resource set id %d\n",pucch->resource_set_id);
      pucch->pucch_resource = NULL;
      return;
    }
    n_list = resourceSetToAddModList->list.array[pucch->resource_set_id]->resourceList.list.count;
    if (pucch->resource_indicator > n_list) {
      LOG_E(MAC,"Invalid PUCCH resource id %d\n",pucch->resource_indicator);
      pucch->pucch_resource = NULL;
      return;
    }
    current_resource_id = resourceSetToAddModList->list.array[pucch->resource_set_id]->resourceList.list.array[pucch->resource_indicator];
    n_list = resourceToAddModList->list.count;
    int res_found = 0;
    for (int i=0; i<n_list; i++) {
      if (resourceToAddModList->list.array[i]->pucch_ResourceId == *current_resource_id) {
        pucch->pucch_resource = resourceToAddModList->list.array[i];
        res_found = 1;
        break;
      }
    }
    if (res_found == 0) {
      LOG_E(MAC,"Couldn't find PUCCH Resource\n");
      pucch->pucch_resource = NULL;
    }
  }
}

/*******************************************************************
*
* NAME :         get_downlink_ack
*
* PARAMETERS :   ue context
*                processing slots of reception/transmission
*                gNB_id identifier
*
* RETURN :       o_ACK acknowledgment data
*                o_ACK_number_bits number of bits for acknowledgment
*
* DESCRIPTION :  return acknowledgment value
*                TS 38.213 9.1.3 Type-2 HARQ-ACK codebook determination
*
*          --+--------+-------+--------+-------+---  ---+-------+--
*            | PDCCH1 |       | PDCCH2 |PDCCH3 |        | PUCCH |
*          --+--------+-------+--------+-------+---  ---+-------+--
*    DAI_DL      1                 2       3              ACK for
*                V                 V       V        PDCCH1, PDDCH2 and PCCH3
*                |                 |       |               ^
*                +-----------------+-------+---------------+
*
*                PDCCH1, PDCCH2 and PDCCH3 are PDCCH monitoring occasions
*                M is the total of monitoring occasions
*
*********************************************************************/

uint8_t get_downlink_ack(NR_UE_MAC_INST_t *mac,
                         frame_t frame,
                         int slot,
                         PUCCH_sched_t *pucch) {


  uint32_t ack_data[NR_DL_MAX_NB_CW][NR_DL_MAX_DAI] = {{0},{0}};
  uint32_t dai[NR_DL_MAX_NB_CW][NR_DL_MAX_DAI] = {{0},{0}};       /* for serving cell */
  uint32_t dai_total[NR_DL_MAX_NB_CW][NR_DL_MAX_DAI] = {{0},{0}}; /* for multiple cells */
  int number_harq_feedback = 0;
  uint32_t dai_current = 0;
  uint32_t dai_max = 0;
  bool two_transport_blocks = FALSE;
  int number_of_code_word = 1;
  int U_DAI_c = 0;
  int N_m_c_rx = 0;
  int V_DAI_m_DL = 0;
  NR_UE_HARQ_STATUS_t *current_harq;
  int sched_frame,sched_slot;
  int slots_per_frame,scs;

  NR_BWP_Id_t dl_bwp_id = mac->DL_BWP_Id;
  NR_BWP_Id_t ul_bwp_id = mac->UL_BWP_Id;
  NR_BWP_DownlinkDedicated_t *bwpd=NULL;
  NR_BWP_DownlinkCommon_t *bwpc=NULL;
  NR_BWP_UplinkDedicated_t *ubwpd=NULL;
  NR_BWP_UplinkCommon_t *ubwpc=NULL;
  get_bwp_info(mac,dl_bwp_id,ul_bwp_id,&bwpd,&bwpc,&ubwpd,&ubwpc);

  if (bwpd &&
      bwpd->pdsch_Config &&
      bwpd->pdsch_Config->choice.setup &&
      bwpd->pdsch_Config->choice.setup->maxNrofCodeWordsScheduledByDCI &&
      bwpd->pdsch_Config->choice.setup->maxNrofCodeWordsScheduledByDCI[0] == 2) {
    two_transport_blocks = TRUE;
    number_of_code_word = 2;
  }

  scs = ubwpc->genericParameters.subcarrierSpacing;

  slots_per_frame = nr_slots_per_frame[scs];

  /* look for dl acknowledgment which should be done on current uplink slot */
  for (int code_word = 0; code_word < number_of_code_word; code_word++) {

    for (int dl_harq_pid = 0; dl_harq_pid < 16; dl_harq_pid++) {

      current_harq = &mac->dl_harq_info[dl_harq_pid];

      if (current_harq->active) {

        sched_slot = current_harq->dl_slot + current_harq->feedback_to_ul;
        sched_frame = current_harq->dl_frame;
        if (sched_slot>=slots_per_frame){
          sched_slot %= slots_per_frame;
          sched_frame++;
        }
        LOG_D(PHY,"HARQ pid %d is active for %d.%d (dl_slot %d, feedback_to_ul %d, is_common %d\n",dl_harq_pid, sched_frame,sched_slot,current_harq->dl_slot,current_harq->feedback_to_ul,current_harq->is_common);
        /* check if current tx slot should transmit downlink acknowlegment */
        if (sched_frame == frame && sched_slot == slot) {

          if (current_harq->dai > NR_DL_MAX_DAI) {
            LOG_E(MAC,"PUCCH Downlink DAI has an invalid value : at line %d in function %s of file %s \n", LINE_FILE , __func__, FILE_NAME);
          }
          else {

            if ((pucch->resource_indicator != -1) && (pucch->resource_indicator != current_harq->pucch_resource_indicator))
              LOG_E(MAC, "Value of pucch_resource_indicator %d not matching with what set before %d (Possibly due to a false DCI) \n",
                    current_harq->pucch_resource_indicator,pucch->resource_indicator);
            else{
              dai_current = current_harq->dai+1; // DCI DAI to counter DAI conversion

              if (dai_current == 0) {
                LOG_E(MAC,"PUCCH Downlink dai is invalid : at line %d in function %s of file %s \n", LINE_FILE , __func__, FILE_NAME);
                return(0);
              } else if (dai_current > dai_max) {
                dai_max = dai_current;
              }

              number_harq_feedback++;
              if (current_harq->ack_received)
                ack_data[code_word][dai_current - 1] = current_harq->ack;
              else
                ack_data[code_word][dai_current - 1] = 0;
              dai[code_word][dai_current - 1] = dai_current;

              pucch->resource_indicator = current_harq->pucch_resource_indicator;
              pucch->n_CCE = current_harq->n_CCE;
              pucch->N_CCE = current_harq->N_CCE;
              pucch->delta_pucch = current_harq->delta_pucch;
              pucch->is_common = current_harq->is_common;
              current_harq->active = false;
              current_harq->ack_received = false;
            }
          }
        }
      }
    }
  }

  /* no any ack to transmit */
  if (number_harq_feedback == 0) {
    pucch->n_HARQ_ACK = 0;
    return(0);
  }
  else  if (number_harq_feedback > (sizeof(uint32_t)*8)) {
    LOG_E(MAC,"PUCCH number of ack bits exceeds payload size : at line %d in function %s of file %s \n", LINE_FILE , __func__, FILE_NAME);
    return(0);
  }

  /* for computing n_HARQ_ACK for power */
  V_DAI_m_DL = dai_max;
  U_DAI_c = number_harq_feedback/number_of_code_word;
  N_m_c_rx = number_harq_feedback;
  int N_SPS_c = 0; /* FFS TODO_NR multicells and SPS are not supported at the moment */
  if (mac->cg != NULL &&
      mac->cg->physicalCellGroupConfig != NULL &&
      mac->cg->physicalCellGroupConfig->harq_ACK_SpatialBundlingPUCCH != NULL) {
    int N_TB_max_DL = bwpd->pdsch_Config->choice.setup->maxNrofCodeWordsScheduledByDCI[0];
    pucch->n_HARQ_ACK = (((V_DAI_m_DL - U_DAI_c)%4) * N_TB_max_DL) + N_m_c_rx + N_SPS_c;
    NR_TST_PHY_PRINTF("PUCCH power n(%d) = ( V(%d) - U(%d) )mod4 * N_TB(%d) + N(%d) \n", pucch->n_HARQ_ACK, V_DAI_m_DL, U_DAI_c, N_TB_max_DL, N_m_c_rx);
  }

  /*
  * For a monitoring occasion of a PDCCH with DCI format 1_0 or DCI format 1_1 in at least one serving cell,
  * when a UE receives a PDSCH with one transport block and the value of higher layer parameter maxNrofCodeWordsScheduledByDCI is 2,
  * the HARQ-ACK response is associated with the first transport block and the UE generates a NACK for the second transport block
  * if spatial bundling is not applied (HARQ-ACK-spatial-bundling-PUCCH = FALSE) and generates HARQ-ACK value of ACK for the second
  * transport block if spatial bundling is applied.
  */

  for (int code_word = 0; code_word < number_of_code_word; code_word++) {
    for (uint32_t i = 0; i < dai_max ; i++ ) {
      if (dai[code_word][i] != i + 1) { /* fill table with consistent value for each dai */
        dai[code_word][i] = i + 1;      /* it covers case for which PDCCH DCI has not been successfully decoded and so it has been missed */
        ack_data[code_word][i] = 0;     /* nack data transport block which has been missed */
        number_harq_feedback++;
      }
      if (two_transport_blocks == TRUE) {
        dai_total[code_word][i] = dai[code_word][i]; /* for a single cell, dai_total is the same as dai of first cell */
      }
    }
  }

  int M = dai_max;
  int j = 0;
  uint32_t V_temp = 0;
  uint32_t V_temp2 = 0;
  int O_ACK = 0;
  int o_ACK = 0;
  int O_bit_number_cw0 = 0;
  int O_bit_number_cw1 = 0;

  for (int m = 0; m < M ; m++) {

    if (dai[0][m] <= V_temp) {
      j = j + 1;
    }

    V_temp = dai[0][m]; /* value of the counter DAI for format 1_0 and format 1_1 on serving cell c */

    if (dai_total[0][m] == 0) {
      V_temp2 = dai[0][m];
    } else {
      V_temp2 = dai[1][m];         /* second code word has been received */
      O_bit_number_cw1 = (8 * j) + 2*(V_temp - 1) + 1;
      o_ACK = o_ACK | (ack_data[1][m] << O_bit_number_cw1);
    }

    if (two_transport_blocks == TRUE) {
      O_bit_number_cw0 = (8 * j) + 2*(V_temp - 1);
    }
    else {
      O_bit_number_cw0 = (4 * j) + (V_temp - 1);
    }

    o_ACK = o_ACK | (ack_data[0][m] << O_bit_number_cw0);
  }

  if (V_temp2 < V_temp) {
    j = j + 1;
  }

  if (two_transport_blocks == TRUE) {
    O_ACK = 2 * ( 4 * j + V_temp2);  /* for two transport blocks */
  }
  else {
    O_ACK = 4 * j + V_temp2;         /* only one transport block */
  }

  if (number_harq_feedback != O_ACK) {
    LOG_E(MAC,"PUCCH Error for number of bits for acknowledgment : at line %d in function %s of file %s \n", LINE_FILE , __func__, FILE_NAME);
    return (0);
  }

  pucch->ack_payload = o_ACK;

  return(number_harq_feedback);
}


bool trigger_periodic_scheduling_request(NR_UE_MAC_INST_t *mac,
                                         PUCCH_sched_t *pucch,
                                         frame_t frame,
                                         int slot) {

  NR_BWP_Id_t bwp_id = mac->UL_BWP_Id;
  NR_PUCCH_Config_t *pucch_Config = NULL;
  int scs;
  NR_BWP_Uplink_t *ubwp = mac->ULbwp[0];
  NR_BWP_UplinkCommon_t *initialUplinkBWP;
  if (mac->scc) initialUplinkBWP = mac->scc->uplinkConfigCommon->initialUplinkBWP;
  else          initialUplinkBWP = &mac->scc_SIB->uplinkConfigCommon->initialUplinkBWP;

  if (mac->cg && ubwp &&
      mac->cg->spCellConfig &&
      mac->cg->spCellConfig->spCellConfigDedicated &&
      mac->cg->spCellConfig->spCellConfigDedicated->uplinkConfig &&
      mac->cg->spCellConfig->spCellConfigDedicated->uplinkConfig->initialUplinkBWP) {
    scs = ubwp->bwp_Common->genericParameters.subcarrierSpacing;
  }
  else
    scs = initialUplinkBWP->genericParameters.subcarrierSpacing;

  const int n_slots_frame = nr_slots_per_frame[scs];

  if (bwp_id>0 &&
      mac->ULbwp[bwp_id-1] &&
      mac->ULbwp[bwp_id-1]->bwp_Dedicated &&
      mac->ULbwp[bwp_id-1]->bwp_Dedicated->pucch_Config &&
      mac->ULbwp[bwp_id-1]->bwp_Dedicated->pucch_Config->choice.setup) {
    pucch_Config =  mac->ULbwp[bwp_id-1]->bwp_Dedicated->pucch_Config->choice.setup;
  }
  else if (bwp_id==0 &&
           mac->cg &&
           mac->cg->spCellConfig &&
           mac->cg->spCellConfig->spCellConfigDedicated &&
           mac->cg->spCellConfig->spCellConfigDedicated->uplinkConfig &&
           mac->cg->spCellConfig->spCellConfigDedicated->uplinkConfig->initialUplinkBWP &&
           mac->cg->spCellConfig->spCellConfigDedicated->uplinkConfig->initialUplinkBWP->pucch_Config &&
           mac->cg->spCellConfig->spCellConfigDedicated->uplinkConfig->initialUplinkBWP->pucch_Config->choice.setup) {
    pucch_Config = mac->cg->spCellConfig->spCellConfigDedicated->uplinkConfig->initialUplinkBWP->pucch_Config->choice.setup;
  }
  if(!pucch_Config ||
     !pucch_Config->schedulingRequestResourceToAddModList ||
     pucch_Config->schedulingRequestResourceToAddModList->list.count==0)
    return false; // SR not configured

  for (int SR_resource_id =0; SR_resource_id < pucch_Config->schedulingRequestResourceToAddModList->list.count;SR_resource_id++) {
    NR_SchedulingRequestResourceConfig_t *SchedulingRequestResourceConfig = pucch_Config->schedulingRequestResourceToAddModList->list.array[SR_resource_id];
    int SR_period; int SR_offset;

    find_period_offest_SR(SchedulingRequestResourceConfig,&SR_period,&SR_offset);
    int sfn_sf = frame * n_slots_frame + slot;

    if ((sfn_sf - SR_offset) % SR_period == 0) {
      LOG_D(MAC, "Scheduling Request active in frame %d slot %d \n", frame, slot);
      NR_PUCCH_ResourceId_t *PucchResourceId = SchedulingRequestResourceConfig->resource;

      int found = -1;
      NR_PUCCH_ResourceSet_t *pucchresset = pucch_Config->resourceSetToAddModList->list.array[0]; // set with formats 0,1
      int n_list = pucchresset->resourceList.list.count;
       for (int i=0; i<n_list; i++) {
        if (*pucchresset->resourceList.list.array[i] == *PucchResourceId ) {
          found = i;
          break;
        }
      }
      if (found == -1) {
        LOG_E(MAC,"Couldn't find PUCCH resource for SR\n");
        return false;
      }
      pucch->resource_indicator = found;
      return true;
    }
  }
  return false;
}

int8_t nr_ue_get_SR(module_id_t module_idP, frame_t frameP, slot_t slot){
  // no UL-SCH resources available for this tti && UE has a valid PUCCH resources for SR configuration for this tti
  DevCheck(module_idP < (int) NB_UE_INST, module_idP, NB_NR_UE_MAC_INST, 0);
  NR_UE_MAC_INST_t *mac = get_mac_inst(module_idP);
  DSR_TRANSMAX_t dsr_TransMax = sr_n64; // todo
  LOG_D(NR_MAC, "[UE %d] Frame %d slot %d send SR indication (SR_COUNTER/dsr_TransMax %d/%d), SR_pending %d\n",
        module_idP, frameP, slot,
        mac->scheduling_info.SR_COUNTER,
        (1 << (2 + dsr_TransMax)),
        mac->scheduling_info.SR_pending); // todo

  if ((mac->scheduling_info.SR_pending == 1) &&
      (mac->scheduling_info.SR_COUNTER < (1 << (2 + dsr_TransMax)))) {
    LOG_D(NR_MAC, "[UE %d] Frame %d slot %d PHY asks for SR (SR_COUNTER/dsr_TransMax %d/%d), SR_pending %d, increment SR_COUNTER\n",
          module_idP, frameP, slot,
          mac->scheduling_info.SR_COUNTER,
          (1 << (2 + dsr_TransMax)),
          mac->scheduling_info.SR_pending); // todo
    mac->scheduling_info.SR_COUNTER++;

    // start the sr-prohibittimer : rel 9 and above
    if (mac->scheduling_info.sr_ProhibitTimer > 0) { // timer configured
      mac->scheduling_info.sr_ProhibitTimer--;
      mac->scheduling_info.
      sr_ProhibitTimer_Running = 1;
    } else {
      mac->scheduling_info.
      sr_ProhibitTimer_Running = 0;
    }
    //mac->ul_active =1;
    return (1);   //instruct phy to signal SR
  } else {
    // notify RRC to relase PUCCH/SRS
    // clear any configured dl/ul
    // initiate RA
    if (mac->scheduling_info.SR_pending) {
      // release all pucch resource
      //mac->physicalConfigDedicated = NULL; // todo
      //mac->ul_active = 0; // todo
      mac->BSR_reporting_active =
        NR_BSR_TRIGGER_NONE;
      LOG_I(NR_MAC, "[UE %d] Release all SRs \n", module_idP);
    }

    mac->scheduling_info.SR_pending = 0;
    mac->scheduling_info.SR_COUNTER = 0;
    return (0);
  }
}


uint8_t nr_get_csi_measurements(NR_UE_MAC_INST_t *mac,
                                frame_t frame,
                                int slot,
                                PUCCH_sched_t *pucch) {

  NR_BWP_Id_t bwp_id = mac->UL_BWP_Id;
  NR_PUCCH_Config_t *pucch_Config = NULL;
  int csi_bits = 0;

  if(mac->cg &&
     mac->cg->spCellConfig &&
     mac->cg->spCellConfig->spCellConfigDedicated &&
     mac->cg->spCellConfig->spCellConfigDedicated->csi_MeasConfig) {

    NR_CSI_MeasConfig_t *csi_measconfig = mac->cg->spCellConfig->spCellConfigDedicated->csi_MeasConfig->choice.setup;

    for (int csi_report_id = 0; csi_report_id < csi_measconfig->csi_ReportConfigToAddModList->list.count; csi_report_id++){
      NR_CSI_ReportConfig_t *csirep = csi_measconfig->csi_ReportConfigToAddModList->list.array[csi_report_id];

      if(csirep->reportConfigType.present == NR_CSI_ReportConfig__reportConfigType_PR_periodic){
        int period, offset;
        csi_period_offset(csirep, NULL, &period, &offset);

        int scs;
        NR_BWP_Uplink_t *ubwp = mac->ULbwp[0];
        NR_BWP_UplinkCommon_t *initialUplinkBWP;
        if (mac->scc) initialUplinkBWP = mac->scc->uplinkConfigCommon->initialUplinkBWP;
        else          initialUplinkBWP = &mac->scc_SIB->uplinkConfigCommon->initialUplinkBWP;

        if (ubwp &&
            mac->cg->spCellConfig->spCellConfigDedicated->uplinkConfig &&
            mac->cg->spCellConfig->spCellConfigDedicated->uplinkConfig->initialUplinkBWP)
          scs = ubwp->bwp_Common->genericParameters.subcarrierSpacing;
        else
          scs = initialUplinkBWP->genericParameters.subcarrierSpacing;

        if (bwp_id>0 &&
            mac->ULbwp[bwp_id-1] &&
            mac->ULbwp[bwp_id-1]->bwp_Dedicated &&
            mac->ULbwp[bwp_id-1]->bwp_Dedicated->pucch_Config &&
            mac->ULbwp[bwp_id-1]->bwp_Dedicated->pucch_Config->choice.setup) {
          pucch_Config =  mac->ULbwp[bwp_id-1]->bwp_Dedicated->pucch_Config->choice.setup;
        }
        else if (bwp_id==0 &&
                 mac->cg->spCellConfig->spCellConfigDedicated->uplinkConfig &&
                 mac->cg->spCellConfig->spCellConfigDedicated->uplinkConfig->initialUplinkBWP &&
                 mac->cg->spCellConfig->spCellConfigDedicated->uplinkConfig->initialUplinkBWP->pucch_Config &&
                 mac->cg->spCellConfig->spCellConfigDedicated->uplinkConfig->initialUplinkBWP->pucch_Config->choice.setup) {
          pucch_Config = mac->cg->spCellConfig->spCellConfigDedicated->uplinkConfig->initialUplinkBWP->pucch_Config->choice.setup;
        }

        const int n_slots_frame = nr_slots_per_frame[scs];
        if (((n_slots_frame*frame + slot - offset)%period) == 0 && pucch_Config) {

          NR_PUCCH_CSI_Resource_t *pucchcsires = csirep->reportConfigType.choice.periodic->pucch_CSI_ResourceList.list.array[0];
          NR_PUCCH_ResourceSet_t *pucchresset = pucch_Config->resourceSetToAddModList->list.array[1]; // set with formats >1
          int n = pucchresset->resourceList.list.count;

          int res_index;
          int found = -1;
          for (res_index = 0; res_index < n; res_index++) {
            if (*pucchresset->resourceList.list.array[res_index] == pucchcsires->pucch_Resource) {
              found = res_index;
              break;
            }
          }
          AssertFatal(found != -1,
                      "CSI resource not found among PUCCH resources\n");

          pucch->resource_indicator = found;
          csi_bits = nr_get_csi_payload(mac, pucch, csi_measconfig);
        }
      }
      else
        AssertFatal(1==0,"Only periodic CSI reporting is currently implemented\n");
    }
  }

  return csi_bits;
}


uint8_t nr_get_csi_payload(NR_UE_MAC_INST_t *mac,
                           PUCCH_sched_t *pucch,
                           NR_CSI_MeasConfig_t *csi_MeasConfig) {

  int n_csi_bits = 0;

  AssertFatal(csi_MeasConfig->csi_ReportConfigToAddModList->list.count>0,"No CSI Report configuration available\n");

  for (int csi_report_id=0; csi_report_id < csi_MeasConfig->csi_ReportConfigToAddModList->list.count; csi_report_id++){
    struct NR_CSI_ReportConfig *csi_reportconfig = csi_MeasConfig->csi_ReportConfigToAddModList->list.array[csi_report_id];
    NR_CSI_ResourceConfigId_t csi_ResourceConfigId = csi_reportconfig->resourcesForChannelMeasurement;
    switch(csi_reportconfig->reportQuantity.present) {
      case NR_CSI_ReportConfig__reportQuantity_PR_none:
        break;
      case NR_CSI_ReportConfig__reportQuantity_PR_ssb_Index_RSRP:
        n_csi_bits += get_ssb_rsrp_payload(mac,pucch,csi_reportconfig,csi_ResourceConfigId,csi_MeasConfig);
        break;
      case NR_CSI_ReportConfig__reportQuantity_PR_cri_RSRP:
      case NR_CSI_ReportConfig__reportQuantity_PR_cri_RI_PMI_CQI:
      case NR_CSI_ReportConfig__reportQuantity_PR_cri_RI_i1:
      case NR_CSI_ReportConfig__reportQuantity_PR_cri_RI_i1_CQI:
      case NR_CSI_ReportConfig__reportQuantity_PR_cri_RI_CQI:
      case NR_CSI_ReportConfig__reportQuantity_PR_cri_RI_LI_PMI_CQI:
        AssertFatal(1==0,"Measurement report based on CSI-RS not availalble\n");
      default:
        AssertFatal(1==0,"Invalid CSI report quantity type %d\n",csi_reportconfig->reportQuantity.present);
    }
  }
  return (n_csi_bits);
}


uint8_t get_ssb_rsrp_payload(NR_UE_MAC_INST_t *mac,
                             PUCCH_sched_t *pucch,
                             struct NR_CSI_ReportConfig *csi_reportconfig,
                             NR_CSI_ResourceConfigId_t csi_ResourceConfigId,
                             NR_CSI_MeasConfig_t *csi_MeasConfig) {

  int nb_ssb = 0;  // nb of ssb in the resource
  int nb_meas = 0; // nb of ssb to report measurements on
  int bits = 0;
  uint32_t temp_payload = 0;

  for (int csi_resourceidx = 0; csi_resourceidx < csi_MeasConfig->csi_ResourceConfigToAddModList->list.count; csi_resourceidx++) {
    struct NR_CSI_ResourceConfig *csi_resourceconfig = csi_MeasConfig->csi_ResourceConfigToAddModList->list.array[csi_resourceidx];
    if (csi_resourceconfig->csi_ResourceConfigId == csi_ResourceConfigId) {

      if (csi_reportconfig->groupBasedBeamReporting.present == NR_CSI_ReportConfig__groupBasedBeamReporting_PR_disabled) {
        if (csi_reportconfig->groupBasedBeamReporting.choice.disabled->nrofReportedRS != NULL)
          nb_meas = *(csi_reportconfig->groupBasedBeamReporting.choice.disabled->nrofReportedRS)+1;
        else
          nb_meas = 1;
      } else
        nb_meas = 2;

      for (int csi_ssb_idx = 0; csi_ssb_idx < csi_MeasConfig->csi_SSB_ResourceSetToAddModList->list.count; csi_ssb_idx++) {
        if (csi_MeasConfig->csi_SSB_ResourceSetToAddModList->list.array[csi_ssb_idx]->csi_SSB_ResourceSetId ==
            *(csi_resourceconfig->csi_RS_ResourceSetList.choice.nzp_CSI_RS_SSB->csi_SSB_ResourceSetList->list.array[0])){

          ///only one SSB resource set from spec 38.331 IE CSI-ResourceConfig
          nb_ssb = csi_MeasConfig->csi_SSB_ResourceSetToAddModList->list.array[csi_ssb_idx]->csi_SSB_ResourceList.list.count;
          break;
        }
      }

      AssertFatal(nb_ssb>0,"No SSB found in the resource set\n");
      int ssbri_bits = ceil(log2(nb_ssb));

      //TODO measurement of multiple SSBs at PHY and indication to MAC
      if(nb_ssb>1)
        LOG_E(MAC, "In current implementation only the SSB of synchronization is measured at PHY. This works only for a single SSB scenario\n");

      int ssb_rsrp[2][nb_meas]; // the array contains index and RSRP of each SSB to be reported (nb_meas highest RSRPs)

      //TODO replace the following 2 lines with a function to order the nb_meas highest SSB RSRPs
      ssb_rsrp[0][0] = mac->mib_ssb;
      ssb_rsrp[1][0] = mac->ssb_rsrp_dBm;

      uint8_t ssbi;

      if (ssbri_bits > 0) {
        ssbi = ssb_rsrp[0][0];
        reverse_n_bits(&ssbi, ssbri_bits);
        temp_payload = ssbi;
        bits += ssbri_bits;
      }

      uint8_t rsrp_idx = get_rsrp_index(ssb_rsrp[1][0]);
      reverse_n_bits(&rsrp_idx, 7);
      temp_payload |= (rsrp_idx<<bits);
      bits += 7; // 7 bits for highest RSRP

      // from the second SSB, differential report
      for (int i=1; i<nb_meas; i++){
        ssbi = ssb_rsrp[0][i];
        reverse_n_bits(&ssbi, ssbri_bits);
        temp_payload = ssbi;
        bits += ssbri_bits;

        rsrp_idx = get_rsrp_diff_index(ssb_rsrp[1][0],ssb_rsrp[1][i]);
        reverse_n_bits(&rsrp_idx, 4);
        temp_payload |= (rsrp_idx<<bits);
        bits += 4; // 7 bits for highest RSRP
      }
      break; // resorce found
    }
  }
  pucch->csi_part1_payload = temp_payload;
  return bits;
}


// returns index from RSRP
// according to Table 10.1.6.1-1 in 38.133

uint8_t get_rsrp_index(int rsrp) {

  int index = rsrp + 157;
  if (rsrp>-44)
    index = 113;
  if (rsrp<-140)
    index = 16;

  return index;
}


// returns index from differential RSRP
// according to Table 10.1.6.1-2 in 38.133
uint8_t get_rsrp_diff_index(int best_rsrp,int current_rsrp) {

  int diff = best_rsrp-current_rsrp;
  if (diff>30)
    return 15;
  else
    return (diff>>1);

}

void nr_ue_send_sdu(nr_downlink_indication_t *dl_info, NR_UL_TIME_ALIGNMENT_t *ul_time_alignment, int pdu_id){

  VCD_SIGNAL_DUMPER_DUMP_FUNCTION_BY_NAME(VCD_SIGNAL_DUMPER_FUNCTIONS_UE_SEND_SDU, VCD_FUNCTION_IN);

  LOG_D(MAC, "In %s [%d.%d] Handling DLSCH PDU...\n", __FUNCTION__, dl_info->frame, dl_info->slot);

  // Processing MAC PDU
  // it parses MAC CEs subheaders, MAC CEs, SDU subheaderds and SDUs
  switch (dl_info->rx_ind->rx_indication_body[pdu_id].pdu_type){
    case FAPI_NR_RX_PDU_TYPE_DLSCH:
    nr_ue_process_mac_pdu(dl_info, ul_time_alignment, pdu_id);
    break;
    case FAPI_NR_RX_PDU_TYPE_RAR:
    nr_ue_process_rar(dl_info, ul_time_alignment, pdu_id);
    break;
    default:
    break;
  }

  VCD_SIGNAL_DUMPER_DUMP_FUNCTION_BY_NAME(VCD_SIGNAL_DUMPER_FUNCTIONS_UE_SEND_SDU, VCD_FUNCTION_OUT);

}

// N_RB configuration according to 7.3.1.0 (DCI size alignment) of TS 38.212
int get_n_rb(NR_UE_MAC_INST_t *mac, int rnti_type){

  int N_RB = 0, start_RB;
  switch(rnti_type) {
    case NR_RNTI_RA:
    case NR_RNTI_TC:
    case NR_RNTI_P: {
      NR_BWP_Id_t dl_bwp_id = mac->DL_BWP_Id;
      if (mac->DLbwp[dl_bwp_id-1]->bwp_Common->pdcch_ConfigCommon->choice.setup->controlResourceSetZero) {
        uint8_t coreset_id = 0; // assuming controlResourceSetId is 0 for controlResourceSetZero
        NR_ControlResourceSet_t *coreset = mac->coreset[dl_bwp_id-1][coreset_id];
        get_coreset_rballoc(coreset->frequencyDomainResources.buf,&N_RB,&start_RB);
      } else {
        N_RB = NRRIV2BW(mac->scc->downlinkConfigCommon->initialDownlinkBWP->genericParameters.locationAndBandwidth, MAX_BWP_SIZE);
      }
      break;
    }
    case NR_RNTI_SI:
      N_RB = mac->type0_PDCCH_CSS_config.num_rbs;
      break;
    case NR_RNTI_C:
      N_RB = NRRIV2BW(mac->DLbwp[0]->bwp_Common->genericParameters.locationAndBandwidth, MAX_BWP_SIZE);
      break;
  }
  return N_RB;

}

uint8_t nr_extract_dci_info(NR_UE_MAC_INST_t *mac,
                            uint8_t dci_format,
                            uint8_t dci_size,
                            uint16_t rnti,
                            uint64_t *dci_pdu,
                            dci_pdu_rel15_t *dci_pdu_rel15) {

  int N_RB = 0;
  int pos = 0;
  int fsize = 0;

  int rnti_type = get_rnti_type(mac, rnti);

  int N_RB_UL = 0;
  if(mac->scc_SIB) {
    N_RB_UL = NRRIV2BW(mac->scc_SIB->uplinkConfigCommon->initialUplinkBWP.genericParameters.locationAndBandwidth, MAX_BWP_SIZE);
  } else if(mac->ULbwp[0]) {
    N_RB_UL = NRRIV2BW(mac->ULbwp[0]->bwp_Common->genericParameters.locationAndBandwidth, MAX_BWP_SIZE);
  } else if(mac->scc) {
    N_RB_UL = NRRIV2BW(mac->scc->uplinkConfigCommon->initialUplinkBWP->genericParameters.locationAndBandwidth, MAX_BWP_SIZE);
  }

  LOG_D(MAC,"nr_extract_dci_info : dci_pdu %lx, size %d\n",*dci_pdu,dci_size);
  switch(dci_format) {

  case NR_DL_DCI_FORMAT_1_0:
    switch(rnti_type) {
    case NR_RNTI_RA:
      if(mac->scc_SIB) {
        N_RB = mac->type0_PDCCH_CSS_config.num_rbs;
      } else {
        N_RB = get_n_rb(mac, rnti_type);
      }
      // Freq domain assignment
      fsize = (int)ceil( log2( (N_RB*(N_RB+1))>>1 ) );
      pos=fsize;
      dci_pdu_rel15->frequency_domain_assignment.val = *dci_pdu>>(dci_size-pos)&((1<<fsize)-1);
#ifdef DEBUG_EXTRACT_DCI
      LOG_D(MAC,"frequency-domain assignment %d (%d bits) N_RB_BWP %d=> %d (0x%lx)\n",dci_pdu_rel15->frequency_domain_assignment.val,fsize,N_RB,dci_size-pos,*dci_pdu);
#endif
      // Time domain assignment
      pos+=4;
      dci_pdu_rel15->time_domain_assignment.val = (*dci_pdu >> (dci_size-pos))&0xf;
#ifdef DEBUG_EXTRACT_DCI
      LOG_D(MAC,"time-domain assignment %d  (4 bits)=> %d (0x%lx)\n",dci_pdu_rel15->time_domain_assignment.val,dci_size-pos,*dci_pdu);
#endif
      // VRB to PRB mapping
	
      pos++;
      dci_pdu_rel15->vrb_to_prb_mapping.val = (*dci_pdu>>(dci_size-pos))&0x1;
#ifdef DEBUG_EXTRACT_DCI
      LOG_D(MAC,"vrb to prb mapping %d  (1 bits)=> %d (0x%lx)\n",dci_pdu_rel15->vrb_to_prb_mapping.val,dci_size-pos,*dci_pdu);
#endif
      // MCS
      pos+=5;
      dci_pdu_rel15->mcs = (*dci_pdu>>(dci_size-pos))&0x1f;
#ifdef DEBUG_EXTRACT_DCI
      LOG_D(MAC,"mcs %d  (5 bits)=> %d (0x%lx)\n",dci_pdu_rel15->mcs,dci_size-pos,*dci_pdu);
#endif
      // TB scaling
      pos+=2;
      dci_pdu_rel15->tb_scaling = (*dci_pdu>>(dci_size-pos))&0x3;
#ifdef DEBUG_EXTRACT_DCI
      LOG_D(MAC,"tb_scaling %d  (2 bits)=> %d (0x%lx)\n",dci_pdu_rel15->tb_scaling,dci_size-pos,*dci_pdu);
#endif
      break;

    case NR_RNTI_C:

      //Identifier for DCI formats
      pos++;
      dci_pdu_rel15->format_indicator = (*dci_pdu>>(dci_size-pos))&1;

      //switch to DCI_0_0
      if (dci_pdu_rel15->format_indicator == 0) {
        dci_pdu_rel15 = &mac->def_dci_pdu_rel15[NR_UL_DCI_FORMAT_0_0];
        return 2+nr_extract_dci_info(mac, NR_UL_DCI_FORMAT_0_0, dci_size, rnti, dci_pdu, dci_pdu_rel15);
      }
#ifdef DEBUG_EXTRACT_DCI
      LOG_D(MAC,"Format indicator %d (%d bits) N_RB_BWP %d => %d (0x%lx)\n",dci_pdu_rel15->format_indicator,1,N_RB,dci_size-pos,*dci_pdu);
#endif

      // check BWP id
      if (mac->DLbwp[0]) N_RB=NRRIV2BW(mac->DLbwp[0]->bwp_Common->genericParameters.locationAndBandwidth, MAX_BWP_SIZE);
      else         N_RB=NRRIV2BW(mac->scc_SIB->downlinkConfigCommon.initialDownlinkBWP.genericParameters.locationAndBandwidth, MAX_BWP_SIZE);

      // Freq domain assignment (275rb >> fsize = 16)
      fsize = (int)ceil( log2( (N_RB*(N_RB+1))>>1 ) );
      pos+=fsize;
      dci_pdu_rel15->frequency_domain_assignment.val = (*dci_pdu>>(dci_size-pos))&((1<<fsize)-1);
  	
#ifdef DEBUG_EXTRACT_DCI
      LOG_D(MAC,"Freq domain assignment %d (%d bits)=> %d (0x%lx)\n",dci_pdu_rel15->frequency_domain_assignment.val,fsize,dci_size-pos,*dci_pdu);
#endif
    	
      uint16_t is_ra = 1;
      for (int i=0; i<fsize; i++)
	if (!((dci_pdu_rel15->frequency_domain_assignment.val>>i)&1)) {
	  is_ra = 0;
	  break;
	}
      if (is_ra) //fsize are all 1  38.212 p86
	{
	  // ra_preamble_index 6 bits
	  pos+=6;
	  dci_pdu_rel15->ra_preamble_index = (*dci_pdu>>(dci_size-pos))&0x3f;
	    
	  // UL/SUL indicator  1 bit
	  pos++;
	  dci_pdu_rel15->ul_sul_indicator.val = (*dci_pdu>>(dci_size-pos))&1;
	    
	  // SS/PBCH index  6 bits
	  pos+=6;
	  dci_pdu_rel15->ss_pbch_index = (*dci_pdu>>(dci_size-pos))&0x3f;
	    
	  //  prach_mask_index  4 bits
	  pos+=4;
	  dci_pdu_rel15->prach_mask_index = (*dci_pdu>>(dci_size-pos))&0xf;
	    
	}  //end if
      else {
	  
	// Time domain assignment 4bit
		  
	pos+=4;
	dci_pdu_rel15->time_domain_assignment.val = (*dci_pdu>>(dci_size-pos))&0xf;
#ifdef DEBUG_EXTRACT_DCI
	LOG_D(MAC,"Time domain assignment %d (%d bits)=> %d (0x%lx)\n",dci_pdu_rel15->time_domain_assignment.val,4,dci_size-pos,*dci_pdu);
#endif
	  
	// VRB to PRB mapping  1bit
	pos++;
	dci_pdu_rel15->vrb_to_prb_mapping.val = (*dci_pdu>>(dci_size-pos))&1;
#ifdef DEBUG_EXTRACT_DCI
	LOG_D(MAC,"VRB to PRB %d (%d bits)=> %d (0x%lx)\n",dci_pdu_rel15->vrb_to_prb_mapping.val,1,dci_size-pos,*dci_pdu);
#endif
	
	// MCS 5bit  //bit over 32, so dci_pdu ++
	pos+=5;
	dci_pdu_rel15->mcs = (*dci_pdu>>(dci_size-pos))&0x1f;
#ifdef DEBUG_EXTRACT_DCI
	LOG_D(MAC,"MCS %d (%d bits)=> %d (0x%lx)\n",dci_pdu_rel15->mcs,5,dci_size-pos,*dci_pdu);
#endif
	  
	// New data indicator 1bit
	pos++;
	dci_pdu_rel15->ndi = (*dci_pdu>>(dci_size-pos))&1;
#ifdef DEBUG_EXTRACT_DCI
	LOG_D(MAC,"NDI %d (%d bits)=> %d (0x%lx)\n",dci_pdu_rel15->ndi,1,dci_size-pos,*dci_pdu);
#endif      
	  
	// Redundancy version  2bit
	pos+=2;
	dci_pdu_rel15->rv = (*dci_pdu>>(dci_size-pos))&0x3;
#ifdef DEBUG_EXTRACT_DCI
	LOG_D(MAC,"RV %d (%d bits)=> %d (0x%lx)\n",dci_pdu_rel15->rv,2,dci_size-pos,*dci_pdu);
#endif
	  
	// HARQ process number  4bit
	pos+=4;
	dci_pdu_rel15->harq_pid  = (*dci_pdu>>(dci_size-pos))&0xf;
#ifdef DEBUG_EXTRACT_DCI
	LOG_D(MAC,"HARQ_PID %d (%d bits)=> %d (0x%lx)\n",dci_pdu_rel15->harq_pid,4,dci_size-pos,*dci_pdu);
#endif
	  
	// Downlink assignment index  2bit
	pos+=2;
	dci_pdu_rel15->dai[0].val = (*dci_pdu>>(dci_size-pos))&3;
#ifdef DEBUG_EXTRACT_DCI
	LOG_D(MAC,"DAI %d (%d bits)=> %d (0x%lx)\n",dci_pdu_rel15->dai[0].val,2,dci_size-pos,*dci_pdu);
#endif
	  
	// TPC command for scheduled PUCCH  2bit
	pos+=2;
	dci_pdu_rel15->tpc = (*dci_pdu>>(dci_size-pos))&3;
#ifdef DEBUG_EXTRACT_DCI
	LOG_D(MAC,"TPC %d (%d bits)=> %d (0x%lx)\n",dci_pdu_rel15->tpc,2,dci_size-pos,*dci_pdu);
#endif
	  
	// PUCCH resource indicator  3bit
	pos+=3;
	dci_pdu_rel15->pucch_resource_indicator = (*dci_pdu>>(dci_size-pos))&0x7;
#ifdef DEBUG_EXTRACT_DCI
	LOG_D(MAC,"PUCCH RI %d (%d bits)=> %d (0x%lx)\n",dci_pdu_rel15->pucch_resource_indicator,3,dci_size-pos,*dci_pdu);
#endif
	  
	// PDSCH-to-HARQ_feedback timing indicator 3bit
	pos+=3;
	dci_pdu_rel15->pdsch_to_harq_feedback_timing_indicator.val = (*dci_pdu>>(dci_size-pos))&0x7;
#ifdef DEBUG_EXTRACT_DCI
	LOG_D(MAC,"PDSCH to HARQ TI %d (%d bits)=> %d (0x%lx)\n",dci_pdu_rel15->pdsch_to_harq_feedback_timing_indicator.val,3,dci_size-pos,*dci_pdu);
#endif
	  
      } //end else
      break;

    case NR_RNTI_P:
      /*
      // Short Messages Indicator  E2 bits
      for (int i=0; i<2; i++)
      dci_pdu |= (((uint64_t)dci_pdu_rel15->short_messages_indicator>>(1-i))&1)<<(dci_size-pos++);
      // Short Messages  E8 bits
      for (int i=0; i<8; i++)
      *dci_pdu |= (((uint64_t)dci_pdu_rel15->short_messages>>(7-i))&1)<<(dci_size-pos++);
      // Freq domain assignment 0-16 bit
      fsize = (int)ceil( log2( (N_RB*(N_RB+1))>>1 ) );
      for (int i=0; i<fsize; i++)
      *dci_pdu |= (((uint64_t)dci_pdu_rel15->frequency_domain_assignment>>(fsize-i-1))&1)<<(dci_size-pos++);
      // Time domain assignment 4 bit
      for (int i=0; i<4; i++)
      *dci_pdu |= (((uint64_t)dci_pdu_rel15->time_domain_assignment>>(3-i))&1)<<(dci_size-pos++);
      // VRB to PRB mapping 1 bit
      *dci_pdu |= ((uint64_t)dci_pdu_rel15->vrb_to_prb_mapping.val&1)<<(dci_size-pos++);
      // MCS 5 bit
      for (int i=0; i<5; i++)
      *dci_pdu |= (((uint64_t)dci_pdu_rel15->mcs>>(4-i))&1)<<(dci_size-pos++);
	
      // TB scaling 2 bit
      for (int i=0; i<2; i++)
      *dci_pdu |= (((uint64_t)dci_pdu_rel15->tb_scaling>>(1-i))&1)<<(dci_size-pos++);
      */	
	
      break;
  	
    case NR_RNTI_SI:
      N_RB = mac->type0_PDCCH_CSS_config.num_rbs;
      // Freq domain assignment 0-16 bit
      fsize = (int)ceil( log2( (N_RB*(N_RB+1))>>1 ) );
      pos+=fsize;
      dci_pdu_rel15->frequency_domain_assignment.val = (*dci_pdu>>(dci_size-pos))&((1<<fsize)-1);

      // Time domain assignment 4 bit
      pos+=4;
      dci_pdu_rel15->time_domain_assignment.val = (*dci_pdu>>(dci_size-pos))&0xf;

      // VRB to PRB mapping 1 bit
      pos++;
      dci_pdu_rel15->vrb_to_prb_mapping.val = (*dci_pdu>>(dci_size-pos))&0x1;

      // MCS 5bit  //bit over 32, so dci_pdu ++
      pos+=5;
      dci_pdu_rel15->mcs = (*dci_pdu>>(dci_size-pos))&0x1f;

      // Redundancy version  2 bit
      pos+=2;
      dci_pdu_rel15->rv = (*dci_pdu>>(dci_size-pos))&3;

      // System information indicator 1 bit
      pos++;
      dci_pdu_rel15->system_info_indicator = (*dci_pdu>>(dci_size-pos))&0x1;

      LOG_D(MAC,"N_RB = %i\n", N_RB);
      LOG_D(MAC,"dci_size = %i\n", dci_size);
      LOG_D(MAC,"fsize = %i\n", fsize);
      LOG_D(MAC,"dci_pdu_rel15->frequency_domain_assignment.val = %i\n", dci_pdu_rel15->frequency_domain_assignment.val);
      LOG_D(MAC,"dci_pdu_rel15->time_domain_assignment.val = %i\n", dci_pdu_rel15->time_domain_assignment.val);
      LOG_D(MAC,"dci_pdu_rel15->vrb_to_prb_mapping.val = %i\n", dci_pdu_rel15->vrb_to_prb_mapping.val);
      LOG_D(MAC,"dci_pdu_rel15->mcs = %i\n", dci_pdu_rel15->mcs);
      LOG_D(MAC,"dci_pdu_rel15->rv = %i\n", dci_pdu_rel15->rv);
      LOG_D(MAC,"dci_pdu_rel15->system_info_indicator = %i\n", dci_pdu_rel15->system_info_indicator);

      break;
	
    case NR_RNTI_TC:

      // check BWP id
      if (mac->DLbwp[0]) N_RB=NRRIV2BW(mac->DLbwp[0]->bwp_Common->genericParameters.locationAndBandwidth, MAX_BWP_SIZE);
      else         N_RB=mac->type0_PDCCH_CSS_config.num_rbs;
;

      // indicating a DL DCI format 1bit
      pos++;
      dci_pdu_rel15->format_indicator = (*dci_pdu>>(dci_size-pos))&1;

      //switch to DCI_0_0
      if (dci_pdu_rel15->format_indicator == 0) {
        dci_pdu_rel15 = &mac->def_dci_pdu_rel15[NR_UL_DCI_FORMAT_0_0];
        return 2+nr_extract_dci_info(mac, NR_UL_DCI_FORMAT_0_0, dci_size, rnti, dci_pdu, dci_pdu_rel15);
      }

      if (dci_pdu_rel15->format_indicator == 0)
        return 1; // discard dci, format indicator not corresponding to dci_format

        // Freq domain assignment 0-16 bit
      fsize = (int)ceil( log2( (N_RB*(N_RB+1))>>1 ) );
      pos+=fsize;
      dci_pdu_rel15->frequency_domain_assignment.val = (*dci_pdu>>(dci_size-pos))&((1<<fsize)-1);

      // Time domain assignment - 4 bits
      pos+=4;
      dci_pdu_rel15->time_domain_assignment.val = (*dci_pdu>>(dci_size-pos))&0xf;

      // VRB to PRB mapping - 1 bit
      pos++;
      dci_pdu_rel15->vrb_to_prb_mapping.val = (*dci_pdu>>(dci_size-pos))&1;

      // MCS 5bit  //bit over 32, so dci_pdu ++
      pos+=5;
      dci_pdu_rel15->mcs = (*dci_pdu>>(dci_size-pos))&0x1f;

      // New data indicator - 1 bit
      pos++;
      dci_pdu_rel15->ndi = (*dci_pdu>>(dci_size-pos))&1;

      // Redundancy version - 2 bits
      pos+=2;
      dci_pdu_rel15->rv = (*dci_pdu>>(dci_size-pos))&3;

      // HARQ process number - 4 bits
      pos+=4;
      dci_pdu_rel15->harq_pid = (*dci_pdu>>(dci_size-pos))&0xf;

      // Downlink assignment index - 2 bits
      pos+=2;
      dci_pdu_rel15->dai[0].val = (*dci_pdu>>(dci_size-pos))&3;

      // TPC command for scheduled PUCCH - 2 bits
      pos+=2;
      dci_pdu_rel15->tpc  = (*dci_pdu>>(dci_size-pos))&3;

      // PUCCH resource indicator - 3 bits
      pos+=3;
      dci_pdu_rel15->pucch_resource_indicator = (*dci_pdu>>(dci_size-pos))&7;

      // PDSCH-to-HARQ_feedback timing indicator - 3 bits
      pos+=3;
      dci_pdu_rel15->pdsch_to_harq_feedback_timing_indicator.val = (*dci_pdu>>(dci_size-pos))&7;

      LOG_D(NR_MAC,"N_RB = %i\n", N_RB);
      LOG_D(NR_MAC,"dci_size = %i\n", dci_size);
      LOG_D(NR_MAC,"fsize = %i\n", fsize);
      LOG_D(NR_MAC,"dci_pdu_rel15->format_indicator = %i\n", dci_pdu_rel15->format_indicator);
      LOG_D(NR_MAC,"dci_pdu_rel15->frequency_domain_assignment.val = %i\n", dci_pdu_rel15->frequency_domain_assignment.val);
      LOG_D(NR_MAC,"dci_pdu_rel15->time_domain_assignment.val = %i\n", dci_pdu_rel15->time_domain_assignment.val);
      LOG_D(NR_MAC,"dci_pdu_rel15->vrb_to_prb_mapping.val = %i\n", dci_pdu_rel15->vrb_to_prb_mapping.val);
      LOG_D(NR_MAC,"dci_pdu_rel15->mcs = %i\n", dci_pdu_rel15->mcs);
      LOG_D(NR_MAC,"dci_pdu_rel15->rv = %i\n", dci_pdu_rel15->rv);
      LOG_D(NR_MAC,"dci_pdu_rel15->harq_pid = %i\n", dci_pdu_rel15->harq_pid);
      LOG_D(NR_MAC,"dci_pdu_rel15->dai[0].val = %i\n", dci_pdu_rel15->dai[0].val);
      LOG_D(NR_MAC,"dci_pdu_rel15->tpc = %i\n", dci_pdu_rel15->tpc);
      LOG_D(NR_MAC,"dci_pdu_rel15->pucch_resource_indicator = %i\n", dci_pdu_rel15->pucch_resource_indicator);
      LOG_D(NR_MAC,"dci_pdu_rel15->pdsch_to_harq_feedback_timing_indicator.val = %i\n", dci_pdu_rel15->pdsch_to_harq_feedback_timing_indicator.val);

      break;
    }
    break;
  
  case NR_UL_DCI_FORMAT_0_0:
    if (mac->ULbwp[0]) N_RB_UL=NRRIV2BW(mac->ULbwp[0]->bwp_Common->genericParameters.locationAndBandwidth, MAX_BWP_SIZE);
    else         N_RB_UL=NRRIV2BW(mac->scc_SIB->uplinkConfigCommon->initialUplinkBWP.genericParameters.locationAndBandwidth, MAX_BWP_SIZE);

    switch(rnti_type)
      {
      case NR_RNTI_C:
        //Identifier for DCI formats
        pos++;
        dci_pdu_rel15->format_indicator = (*dci_pdu>>(dci_size-pos))&1;
#ifdef DEBUG_EXTRACT_DCI
	LOG_D(MAC,"Format indicator %d (%d bits)=> %d (0x%lx)\n",dci_pdu_rel15->format_indicator,1,dci_size-pos,*dci_pdu);
#endif
        if (dci_pdu_rel15->format_indicator == 1)
          return 1; // discard dci, format indicator not corresponding to dci_format
	fsize = (int)ceil( log2( (N_RB_UL*(N_RB_UL+1))>>1 ) );
	pos+=fsize;
	dci_pdu_rel15->frequency_domain_assignment.val = (*dci_pdu>>(dci_size-pos))&((1<<fsize)-1);
#ifdef DEBUG_EXTRACT_DCI
	LOG_D(MAC,"Freq domain assignment %d (%d bits)=> %d (0x%lx)\n",dci_pdu_rel15->frequency_domain_assignment.val,fsize,dci_size-pos,*dci_pdu);
#endif
	// Time domain assignment 4bit
	pos+=4;
	dci_pdu_rel15->time_domain_assignment.val = (*dci_pdu>>(dci_size-pos))&0xf;
#ifdef DEBUG_EXTRACT_DCI
      LOG_D(MAC,"time-domain assignment %d  (4 bits)=> %d (0x%lx)\n",dci_pdu_rel15->time_domain_assignment.val,dci_size-pos,*dci_pdu);
#endif
	// Frequency hopping flag  E1 bit
	pos++;
	dci_pdu_rel15->frequency_hopping_flag.val= (*dci_pdu>>(dci_size-pos))&1;
#ifdef DEBUG_EXTRACT_DCI
      LOG_D(MAC,"frequency_hopping %d  (1 bit)=> %d (0x%lx)\n",dci_pdu_rel15->frequency_hopping_flag.val,dci_size-pos,*dci_pdu);
#endif
	// MCS  5 bit
	pos+=5;
	dci_pdu_rel15->mcs= (*dci_pdu>>(dci_size-pos))&0x1f;
#ifdef DEBUG_EXTRACT_DCI
      LOG_D(MAC,"mcs %d  (5 bits)=> %d (0x%lx)\n",dci_pdu_rel15->mcs,dci_size-pos,*dci_pdu);
#endif
	// New data indicator 1bit
	pos++;
	dci_pdu_rel15->ndi= (*dci_pdu>>(dci_size-pos))&1;
#ifdef DEBUG_EXTRACT_DCI
	LOG_D(MAC,"NDI %d (%d bits)=> %d (0x%lx)\n",dci_pdu_rel15->ndi,1,dci_size-pos,*dci_pdu);
#endif
	// Redundancy version  2bit
	pos+=2;
	dci_pdu_rel15->rv= (*dci_pdu>>(dci_size-pos))&3;
#ifdef DEBUG_EXTRACT_DCI
	LOG_D(MAC,"RV %d (%d bits)=> %d (0x%lx)\n",dci_pdu_rel15->rv,2,dci_size-pos,*dci_pdu);
#endif
	// HARQ process number  4bit
	pos+=4;
	dci_pdu_rel15->harq_pid = (*dci_pdu>>(dci_size-pos))&0xf;
#ifdef DEBUG_EXTRACT_DCI
	LOG_D(MAC,"HARQ_PID %d (%d bits)=> %d (0x%lx)\n",dci_pdu_rel15->harq_pid,4,dci_size-pos,*dci_pdu);
#endif
	// TPC command for scheduled PUSCH  E2 bits
	pos+=2;
	dci_pdu_rel15->tpc = (*dci_pdu>>(dci_size-pos))&3;
#ifdef DEBUG_EXTRACT_DCI
	LOG_D(MAC,"TPC %d (%d bits)=> %d (0x%lx)\n",dci_pdu_rel15->tpc,2,dci_size-pos,*dci_pdu);
#endif
	// UL/SUL indicator  E1 bit
	/* commented for now (RK): need to get this from BWP descriptor
	   if (cfg->pucch_config.pucch_GroupHopping.value)
	   dci_pdu->= ((uint64_t)*dci_pdu>>(dci_size-pos)ul_sul_indicator&1)<<(dci_size-pos++);
	*/
	break;
	
      case NR_RNTI_TC:
        //Identifier for DCI formats
        pos++;
        dci_pdu_rel15->format_indicator = (*dci_pdu>>(dci_size-pos))&1;
#ifdef DEBUG_EXTRACT_DCI
	LOG_I(MAC,"Format indicator %d (%d bits)=> %d (0x%lx)\n",dci_pdu_rel15->format_indicator,1,dci_size-pos,*dci_pdu);
#endif
        if (dci_pdu_rel15->format_indicator == 1)
          return 1; // discard dci, format indicator not corresponding to dci_format
	fsize = (int)ceil( log2( (N_RB_UL*(N_RB_UL+1))>>1 ) );
	pos+=fsize;
	dci_pdu_rel15->frequency_domain_assignment.val = (*dci_pdu>>(dci_size-pos))&((1<<fsize)-1);
#ifdef DEBUG_EXTRACT_DCI
	LOG_I(MAC,"Freq domain assignment %d (%d bits)=> %d (0x%lx)\n",dci_pdu_rel15->frequency_domain_assignment.val,fsize,dci_size-pos,*dci_pdu);
#endif
	// Time domain assignment 4bit
	pos+=4;
	dci_pdu_rel15->time_domain_assignment.val = (*dci_pdu>>(dci_size-pos))&0xf;
#ifdef DEBUG_EXTRACT_DCI
      LOG_I(MAC,"time-domain assignment %d  (4 bits)=> %d (0x%lx)\n",dci_pdu_rel15->time_domain_assignment.val,dci_size-pos,*dci_pdu);
#endif
	// Frequency hopping flag  E1 bit
	pos++;
	dci_pdu_rel15->frequency_hopping_flag.val= (*dci_pdu>>(dci_size-pos))&1;
#ifdef DEBUG_EXTRACT_DCI
      LOG_I(MAC,"frequency_hopping %d  (1 bit)=> %d (0x%lx)\n",dci_pdu_rel15->frequency_hopping_flag.val,dci_size-pos,*dci_pdu);
#endif
	// MCS  5 bit
	pos+=5;
	dci_pdu_rel15->mcs= (*dci_pdu>>(dci_size-pos))&0x1f;
#ifdef DEBUG_EXTRACT_DCI
      LOG_I(MAC,"mcs %d  (5 bits)=> %d (0x%lx)\n",dci_pdu_rel15->mcs,dci_size-pos,*dci_pdu);
#endif
	// New data indicator 1bit
	pos++;
	dci_pdu_rel15->ndi= (*dci_pdu>>(dci_size-pos))&1;
#ifdef DEBUG_EXTRACT_DCI
	LOG_I(MAC,"NDI %d (%d bits)=> %d (0x%lx)\n",dci_pdu_rel15->ndi,1,dci_size-pos,*dci_pdu);
#endif
	// Redundancy version  2bit
	pos+=2;
	dci_pdu_rel15->rv= (*dci_pdu>>(dci_size-pos))&3;
#ifdef DEBUG_EXTRACT_DCI
	LOG_I(MAC,"RV %d (%d bits)=> %d (0x%lx)\n",dci_pdu_rel15->rv,2,dci_size-pos,*dci_pdu);
#endif
	// HARQ process number  4bit
	pos+=4;
	dci_pdu_rel15->harq_pid = (*dci_pdu>>(dci_size-pos))&0xf;
#ifdef DEBUG_EXTRACT_DCI
	LOG_I(MAC,"HARQ_PID %d (%d bits)=> %d (0x%lx)\n",dci_pdu_rel15->harq_pid,4,dci_size-pos,*dci_pdu);
#endif
	// TPC command for scheduled PUSCH  E2 bits
	pos+=2;
	dci_pdu_rel15->tpc = (*dci_pdu>>(dci_size-pos))&3;
#ifdef DEBUG_EXTRACT_DCI
	LOG_I(MAC,"TPC %d (%d bits)=> %d (0x%lx)\n",dci_pdu_rel15->tpc,2,dci_size-pos,*dci_pdu);
#endif
	break;
	
      }
    break;

  case NR_DL_DCI_FORMAT_1_1:
  switch(rnti_type)
    {
      case NR_RNTI_C:
        //Identifier for DCI formats
        pos++;
        dci_pdu_rel15->format_indicator = (*dci_pdu>>(dci_size-pos))&1;
        if (dci_pdu_rel15->format_indicator == 0)
          return 1; // discard dci, format indicator not corresponding to dci_format
        // Carrier indicator
        pos+=dci_pdu_rel15->carrier_indicator.nbits;
        dci_pdu_rel15->carrier_indicator.val = (*dci_pdu>>(dci_size-pos))&((1<<dci_pdu_rel15->carrier_indicator.nbits)-1);
        // BWP Indicator
        pos+=dci_pdu_rel15->bwp_indicator.nbits;
        dci_pdu_rel15->bwp_indicator.val = (*dci_pdu>>(dci_size-pos))&((1<<dci_pdu_rel15->bwp_indicator.nbits)-1);
        // Frequency domain resource assignment
        pos+=dci_pdu_rel15->frequency_domain_assignment.nbits;
        dci_pdu_rel15->frequency_domain_assignment.val = (*dci_pdu>>(dci_size-pos))&((1<<dci_pdu_rel15->frequency_domain_assignment.nbits)-1);
        // Time domain resource assignment
        pos+=dci_pdu_rel15->time_domain_assignment.nbits;
        dci_pdu_rel15->time_domain_assignment.val = (*dci_pdu>>(dci_size-pos))&((1<<dci_pdu_rel15->time_domain_assignment.nbits)-1);
        // VRB-to-PRB mapping
        pos+=dci_pdu_rel15->vrb_to_prb_mapping.nbits;
        dci_pdu_rel15->vrb_to_prb_mapping.val = (*dci_pdu>>(dci_size-pos))&((1<<dci_pdu_rel15->vrb_to_prb_mapping.nbits)-1);
        // PRB bundling size indicator
        pos+=dci_pdu_rel15->prb_bundling_size_indicator.nbits;
        dci_pdu_rel15->prb_bundling_size_indicator.val = (*dci_pdu>>(dci_size-pos))&((1<<dci_pdu_rel15->prb_bundling_size_indicator.nbits)-1);
        // Rate matching indicator
        pos+=dci_pdu_rel15->rate_matching_indicator.nbits;
        dci_pdu_rel15->rate_matching_indicator.val = (*dci_pdu>>(dci_size-pos))&((1<<dci_pdu_rel15->rate_matching_indicator.nbits)-1);
        // ZP CSI-RS trigger
        pos+=dci_pdu_rel15->zp_csi_rs_trigger.nbits;
        dci_pdu_rel15->zp_csi_rs_trigger.val = (*dci_pdu>>(dci_size-pos))&((1<<dci_pdu_rel15->zp_csi_rs_trigger.nbits)-1);
        //TB1
        // MCS 5bit
        pos+=5;
        dci_pdu_rel15->mcs = (*dci_pdu>>(dci_size-pos))&0x1f;
        // New data indicator 1bit
        pos+=1;
        dci_pdu_rel15->ndi = (*dci_pdu>>(dci_size-pos))&0x1;
        // Redundancy version  2bit
        pos+=2;
        dci_pdu_rel15->rv = (*dci_pdu>>(dci_size-pos))&0x3;
        //TB2
        // MCS 5bit
        pos+=dci_pdu_rel15->mcs2.nbits;
        dci_pdu_rel15->mcs2.val = (*dci_pdu>>(dci_size-pos))&((1<<dci_pdu_rel15->mcs2.nbits)-1);
        // New data indicator 1bit
        pos+=dci_pdu_rel15->ndi2.nbits;
        dci_pdu_rel15->ndi2.val = (*dci_pdu>>(dci_size-pos))&((1<<dci_pdu_rel15->ndi2.nbits)-1);
        // Redundancy version  2bit
        pos+=dci_pdu_rel15->rv2.nbits;
        dci_pdu_rel15->rv2.val = (*dci_pdu>>(dci_size-pos))&((1<<dci_pdu_rel15->rv2.nbits)-1);
        // HARQ process number  4bit
        pos+=4;
        dci_pdu_rel15->harq_pid = (*dci_pdu>>(dci_size-pos))&0xf;
        // Downlink assignment index
        pos+=dci_pdu_rel15->dai[0].nbits;
        dci_pdu_rel15->dai[0].val = (*dci_pdu>>(dci_size-pos))&((1<<dci_pdu_rel15->dai[0].nbits)-1);
        // TPC command for scheduled PUCCH  2bit
        pos+=2;
        dci_pdu_rel15->tpc = (*dci_pdu>>(dci_size-pos))&0x3;
        // PUCCH resource indicator  3bit
        pos+=3;
        dci_pdu_rel15->pucch_resource_indicator = (*dci_pdu>>(dci_size-pos))&0x3;
        // PDSCH-to-HARQ_feedback timing indicator
        pos+=dci_pdu_rel15->pdsch_to_harq_feedback_timing_indicator.nbits;
        dci_pdu_rel15->pdsch_to_harq_feedback_timing_indicator.val = (*dci_pdu>>(dci_size-pos))&((1<<dci_pdu_rel15->pdsch_to_harq_feedback_timing_indicator.nbits)-1);
        // Antenna ports
        pos+=dci_pdu_rel15->antenna_ports.nbits;
        dci_pdu_rel15->antenna_ports.val = (*dci_pdu>>(dci_size-pos))&((1<<dci_pdu_rel15->antenna_ports.nbits)-1);
        // TCI
        pos+=dci_pdu_rel15->transmission_configuration_indication.nbits;
        dci_pdu_rel15->transmission_configuration_indication.val = (*dci_pdu>>(dci_size-pos))&((1<<dci_pdu_rel15->transmission_configuration_indication.nbits)-1);
        // SRS request
        pos+=dci_pdu_rel15->srs_request.nbits;
        dci_pdu_rel15->srs_request.val = (*dci_pdu>>(dci_size-pos))&((1<<dci_pdu_rel15->srs_request.nbits)-1);
        // CBG transmission information
        pos+=dci_pdu_rel15->cbgti.nbits;
        dci_pdu_rel15->cbgti.val = (*dci_pdu>>(dci_size-pos))&((1<<dci_pdu_rel15->cbgti.nbits)-1);
        // CBG flushing out information
        pos+=dci_pdu_rel15->cbgfi.nbits;
        dci_pdu_rel15->cbgfi.val = (*dci_pdu>>(dci_size-pos))&((1<<dci_pdu_rel15->cbgfi.nbits)-1);
        // DMRS sequence init
        pos+=1;
        dci_pdu_rel15->dmrs_sequence_initialization.val = (*dci_pdu>>(dci_size-pos))&0x1;
        break;
      }
      break;

  case NR_UL_DCI_FORMAT_0_1:
    switch(rnti_type)
      {
      case NR_RNTI_C:
        //Identifier for DCI formats
        pos++;
        dci_pdu_rel15->format_indicator = (*dci_pdu>>(dci_size-pos))&1;
        if (dci_pdu_rel15->format_indicator == 1)
          return 1; // discard dci, format indicator not corresponding to dci_format
        // Carrier indicator
        pos+=dci_pdu_rel15->carrier_indicator.nbits;
        dci_pdu_rel15->carrier_indicator.val = (*dci_pdu>>(dci_size-pos))&((1<<dci_pdu_rel15->carrier_indicator.nbits)-1);
        
        // UL/SUL Indicator
        pos+=dci_pdu_rel15->ul_sul_indicator.nbits;
        dci_pdu_rel15->ul_sul_indicator.val = (*dci_pdu>>(dci_size-pos))&((1<<dci_pdu_rel15->ul_sul_indicator.nbits)-1);
        
        // BWP Indicator
        pos+=dci_pdu_rel15->bwp_indicator.nbits;
        dci_pdu_rel15->bwp_indicator.val = (*dci_pdu>>(dci_size-pos))&((1<<dci_pdu_rel15->bwp_indicator.nbits)-1);

        // Freq domain assignment  max 16 bit
        fsize = (int)ceil( log2( (N_RB_UL*(N_RB_UL+1))>>1 ) );
        pos+=fsize;
        dci_pdu_rel15->frequency_domain_assignment.val = (*dci_pdu>>(dci_size-pos))&((1<<fsize)-1);
        
        // Time domain assignment 4bit
        //pos+=4;
        pos+=dci_pdu_rel15->time_domain_assignment.nbits;
        dci_pdu_rel15->time_domain_assignment.val = (*dci_pdu>>(dci_size-pos))&0x3;
        
        // Not supported yet - skip for now
        // Frequency hopping flag – 1 bit 
        //pos++;
        //dci_pdu_rel15->frequency_hopping_flag.val= (*dci_pdu>>(dci_size-pos))&1;

        // MCS  5 bit
        pos+=5;
        dci_pdu_rel15->mcs= (*dci_pdu>>(dci_size-pos))&0x1f;

        // New data indicator 1bit
        pos++;
        dci_pdu_rel15->ndi= (*dci_pdu>>(dci_size-pos))&1;

        // Redundancy version  2bit
        pos+=2;
        dci_pdu_rel15->rv= (*dci_pdu>>(dci_size-pos))&3;

        // HARQ process number  4bit
        pos+=4;
        dci_pdu_rel15->harq_pid = (*dci_pdu>>(dci_size-pos))&0xf;

        // 1st Downlink assignment index
        pos+=dci_pdu_rel15->dai[0].nbits;
        dci_pdu_rel15->dai[0].val = (*dci_pdu>>(dci_size-pos))&((1<<dci_pdu_rel15->dai[0].nbits)-1);

        // 2nd Downlink assignment index
        pos+=dci_pdu_rel15->dai[1].nbits;
        dci_pdu_rel15->dai[1].val = (*dci_pdu>>(dci_size-pos))&((1<<dci_pdu_rel15->dai[1].nbits)-1);

        // TPC command for scheduled PUSCH – 2 bits
        pos+=2;
        dci_pdu_rel15->tpc = (*dci_pdu>>(dci_size-pos))&3;

        // SRS resource indicator
        pos+=dci_pdu_rel15->srs_resource_indicator.nbits;
        dci_pdu_rel15->srs_resource_indicator.val = (*dci_pdu>>(dci_size-pos))&((1<<dci_pdu_rel15->srs_resource_indicator.nbits)-1);

        // Precoding info and n. of layers
        pos+=dci_pdu_rel15->precoding_information.nbits;
        dci_pdu_rel15->precoding_information.val = (*dci_pdu>>(dci_size-pos))&((1<<dci_pdu_rel15->precoding_information.nbits)-1);

        // Antenna ports
        pos+=dci_pdu_rel15->antenna_ports.nbits;
        dci_pdu_rel15->antenna_ports.val = (*dci_pdu>>(dci_size-pos))&((1<<dci_pdu_rel15->antenna_ports.nbits)-1);

        // SRS request
        pos+=dci_pdu_rel15->srs_request.nbits;
        dci_pdu_rel15->srs_request.val = (*dci_pdu>>(dci_size-pos))&((1<<dci_pdu_rel15->srs_request.nbits)-1);

        // CSI request
        pos+=dci_pdu_rel15->csi_request.nbits;
        dci_pdu_rel15->csi_request.val = (*dci_pdu>>(dci_size-pos))&((1<<dci_pdu_rel15->csi_request.nbits)-1);

        // CBG transmission information
        pos+=dci_pdu_rel15->cbgti.nbits;
        dci_pdu_rel15->cbgti.val = (*dci_pdu>>(dci_size-pos))&((1<<dci_pdu_rel15->cbgti.nbits)-1);

        // PTRS DMRS association
        pos+=dci_pdu_rel15->ptrs_dmrs_association.nbits;
        dci_pdu_rel15->ptrs_dmrs_association.val = (*dci_pdu>>(dci_size-pos))&((1<<dci_pdu_rel15->ptrs_dmrs_association.nbits)-1);

        // Beta offset indicator
        pos+=dci_pdu_rel15->beta_offset_indicator.nbits;
        dci_pdu_rel15->beta_offset_indicator.val = (*dci_pdu>>(dci_size-pos))&((1<<dci_pdu_rel15->beta_offset_indicator.nbits)-1);

        // DMRS sequence initialization
        pos+=dci_pdu_rel15->dmrs_sequence_initialization.nbits;
        dci_pdu_rel15->dmrs_sequence_initialization.val = (*dci_pdu>>(dci_size-pos))&((1<<dci_pdu_rel15->dmrs_sequence_initialization.nbits)-1);

        // UL-SCH indicator
        pos+=1;
        dci_pdu_rel15->ulsch_indicator = (*dci_pdu>>(dci_size-pos))&0x1;

        // UL/SUL indicator – 1 bit
        /* commented for now (RK): need to get this from BWP descriptor
          if (cfg->pucch_config.pucch_GroupHopping.value)
          dci_pdu->= ((uint64_t)*dci_pdu>>(dci_size-pos)ul_sul_indicator&1)<<(dci_size-pos++);
        */
        break;
      }
    break;
       }
    
    return 0;
}

///////////////////////////////////
// brief:     nr_ue_process_mac_pdu
// function:  parsing DL PDU header
///////////////////////////////////
//  Header for DLSCH:
//  Except:
//   - DL-SCH: fixed-size MAC CE(known by LCID)
//   - DL-SCH: padding
//
//  |0|1|2|3|4|5|6|7|  bit-wise
//  |R|F|   LCID    |
//  |       L       |
//  |0|1|2|3|4|5|6|7|  bit-wise
//  |R|F|   LCID    |
//  |       L       |
//  |       L       |
////////////////////////////////
//  Header for DLSCH:
//   - DLSCH: fixed-size MAC CE(known by LCID)
//   - DLSCH: padding, for single/multiple 1-oct padding CE(s)
//
//  |0|1|2|3|4|5|6|7|  bit-wise
//  |R|R|   LCID    |
//  LCID: The Logical Channel ID field identifies the logical channel instance of the corresponding MAC SDU or the type of the corresponding MAC CE or padding as described
//         in Tables 6.2.1-1 and 6.2.1-2 for the DL-SCH and UL-SCH respectively. There is one LCID field per MAC subheader. The LCID field size is 6 bits;
//  L:    The Length field indicates the length of the corresponding MAC SDU or variable-sized MAC CE in bytes. There is one L field per MAC subheader except for subheaders
//         corresponding to fixed-sized MAC CEs and padding. The size of the L field is indicated by the F field;
//  F:    lenght of L is 0:8 or 1:16 bits wide
//  R:    Reserved bit, set to zero.
////////////////////////////////
void nr_ue_process_mac_pdu(nr_downlink_indication_t *dl_info,
                           NR_UL_TIME_ALIGNMENT_t *ul_time_alignment,
                           int pdu_id){

  uint8_t rx_lcid;
  uint16_t mac_ce_len;
  uint16_t mac_subheader_len;
  uint16_t mac_sdu_len;
  module_id_t module_idP = dl_info->module_id;
  frame_t frameP         = dl_info->frame;
  int slot               = dl_info->slot;
  uint8_t *pduP          = (dl_info->rx_ind->rx_indication_body + pdu_id)->pdsch_pdu.pdu;
  int32_t pdu_len        = (int32_t)(dl_info->rx_ind->rx_indication_body + pdu_id)->pdsch_pdu.pdu_length;
  uint8_t gNB_index      = dl_info->gNB_index;
  uint8_t CC_id          = dl_info->cc_id;
  uint8_t done           = 0;
  NR_UE_MAC_INST_t *mac = get_mac_inst(module_idP);
  RA_config_t *ra = &mac->ra;

  if (!pduP){
    return;
  }

  LOG_D(MAC, "In %s [%d.%d]: processing PDU %d (with length %d) of %d total number of PDUs...\n", __FUNCTION__, frameP, slot, pdu_id, pdu_len, dl_info->rx_ind->number_pdus);

  while (!done && pdu_len > 0){
    mac_ce_len = 0x0000;
    mac_subheader_len = 0x0001; //  default to fixed-length subheader = 1-oct
    mac_sdu_len = 0x0000;
    rx_lcid = ((NR_MAC_SUBHEADER_FIXED *)pduP)->LCID;

    LOG_D(MAC, "[UE] LCID %d, PDU length %d\n", rx_lcid, pdu_len);
    switch(rx_lcid){
      //  MAC CE
      case DL_SCH_LCID_CCCH:
        //  MSG4 RRC Setup 38.331
        //  variable length
        if(((NR_MAC_SUBHEADER_SHORT *)pduP)->F){
          mac_sdu_len = ((uint16_t)(((NR_MAC_SUBHEADER_LONG *) pduP)->L1 & 0x7f) << 8)
                        | ((uint16_t)((NR_MAC_SUBHEADER_LONG *) pduP)->L2 & 0xff);
          mac_subheader_len = 3;
        } else {
          mac_sdu_len = ((NR_MAC_SUBHEADER_SHORT *) pduP)->L;
          mac_subheader_len = 2;
        }

        // Check if it is a valid CCCH message, we get all 00's messages very often
        int i = 0;
        for(i=0; i<(mac_subheader_len+mac_sdu_len); i++) {
          if(pduP[i] != 0) {
            break;
          }
        }
        if (i == (mac_subheader_len+mac_sdu_len)) {
          LOG_D(NR_MAC, "%s() Invalid CCCH message!, pdu_len: %d\n", __func__, pdu_len);
          done = 1;
          break;
        }

        if ( mac_sdu_len > 0 ) {
          LOG_D(NR_MAC,"DL_SCH_LCID_CCCH (e.g. RRCSetup) with payload len %d\n", mac_sdu_len);
          for (int i = 0; i < mac_subheader_len; i++) {
            LOG_D(NR_MAC, "MAC header %d: 0x%x\n", i, pduP[i]);
          }
          for (int i = 0; i < mac_sdu_len; i++) {
            LOG_D(NR_MAC, "%d: 0x%x\n", i, pduP[mac_subheader_len + i]);
          }
          nr_mac_rrc_data_ind_ue(module_idP, CC_id, gNB_index, frameP, 0, mac->crnti, CCCH, pduP+mac_subheader_len, mac_sdu_len);
        }
        break;
      case DL_SCH_LCID_TCI_STATE_ACT_UE_SPEC_PDSCH:

        //  38.321 Ch6.1.3.14
        //  varialbe length
        mac_ce_len |= (uint16_t)((NR_MAC_SUBHEADER_SHORT *)pduP)->L;
        mac_subheader_len = 2;
        if(((NR_MAC_SUBHEADER_SHORT *)pduP)->F){
          mac_ce_len |= (uint16_t)(((NR_MAC_SUBHEADER_LONG *)pduP)->L2)<<8;
          mac_subheader_len = 3;
        }
        break;
      case DL_SCH_LCID_APERIODIC_CSI_TRI_STATE_SUBSEL:
        //  38.321 Ch6.1.3.13
        //  varialbe length
        mac_ce_len |= (uint16_t)((NR_MAC_SUBHEADER_SHORT *)pduP)->L;
        mac_subheader_len = 2;
        if(((NR_MAC_SUBHEADER_SHORT *)pduP)->F){
          mac_ce_len |= (uint16_t)(((NR_MAC_SUBHEADER_LONG *)pduP)->L2)<<8;
          mac_subheader_len = 3;
        }
        break;
      case DL_SCH_LCID_SP_CSI_RS_CSI_IM_RES_SET_ACT:
        //  38.321 Ch6.1.3.12
        //  varialbe length
        mac_ce_len |= (uint16_t)((NR_MAC_SUBHEADER_SHORT *)pduP)->L;
        mac_subheader_len = 2;
        if(((NR_MAC_SUBHEADER_SHORT *)pduP)->F){
          mac_ce_len |= (uint16_t)(((NR_MAC_SUBHEADER_LONG *)pduP)->L2)<<8;
          mac_subheader_len = 3;
        }
        break;
      case DL_SCH_LCID_SP_SRS_ACTIVATION:
        //  38.321 Ch6.1.3.17
        //  varialbe length
        mac_ce_len |= (uint16_t)((NR_MAC_SUBHEADER_SHORT *)pduP)->L;
        mac_subheader_len = 2;
        if(((NR_MAC_SUBHEADER_SHORT *)pduP)->F){
          mac_ce_len |= (uint16_t)(((NR_MAC_SUBHEADER_LONG *)pduP)->L2)<<8;
          mac_subheader_len = 3;
        }
        break;
      case DL_SCH_LCID_RECOMMENDED_BITRATE:
        //  38.321 Ch6.1.3.20
        mac_ce_len = 2;
        break;
      case DL_SCH_LCID_SP_ZP_CSI_RS_RES_SET_ACT:
        //  38.321 Ch6.1.3.19
        mac_ce_len = 2;
        break;
      case DL_SCH_LCID_PUCCH_SPATIAL_RELATION_ACT:
        //  38.321 Ch6.1.3.18
        mac_ce_len = 3;
        break;
      case DL_SCH_LCID_SP_CSI_REP_PUCCH_ACT:
        //  38.321 Ch6.1.3.16
        mac_ce_len = 2;
        break;
      case DL_SCH_LCID_TCI_STATE_IND_UE_SPEC_PDCCH:
        //  38.321 Ch6.1.3.15
        mac_ce_len = 2;
        break;
      case DL_SCH_LCID_DUPLICATION_ACT:
        //  38.321 Ch6.1.3.11
        mac_ce_len = 1;
        break;
      case DL_SCH_LCID_SCell_ACT_4_OCT:
        //  38.321 Ch6.1.3.10
        mac_ce_len = 4;
        break;
      case DL_SCH_LCID_SCell_ACT_1_OCT:
        //  38.321 Ch6.1.3.10
        mac_ce_len = 1;
        break;
      case DL_SCH_LCID_L_DRX:
        //  38.321 Ch6.1.3.6
        //  fixed length but not yet specify.
        mac_ce_len = 0;
        break;
      case DL_SCH_LCID_DRX:
        //  38.321 Ch6.1.3.5
        //  fixed length but not yet specify.
        mac_ce_len = 0;
        break;
      case DL_SCH_LCID_TA_COMMAND:
        //  38.321 Ch6.1.3.4
        mac_ce_len = 1;

        /*uint8_t ta_command = ((NR_MAC_CE_TA *)pduP)[1].TA_COMMAND;
          uint8_t tag_id = ((NR_MAC_CE_TA *)pduP)[1].TAGID;*/

        ul_time_alignment->apply_ta = 1;
        ul_time_alignment->ta_command = ((NR_MAC_CE_TA *)pduP)[1].TA_COMMAND;
        ul_time_alignment->tag_id = ((NR_MAC_CE_TA *)pduP)[1].TAGID;

        /*
        #ifdef DEBUG_HEADER_PARSING
        LOG_D(MAC, "[UE] CE %d : UE Timing Advance : %d\n", i, pduP[1]);
        #endif
        */

                LOG_I(NR_MAC, "[%d.%d] Received TA_COMMAND %u TAGID %u CC_id %d\n", frameP, slot, ul_time_alignment->ta_command, ul_time_alignment->tag_id, CC_id);

        break;
      case DL_SCH_LCID_CON_RES_ID:
        //  Clause 5.1.5 and 6.1.3.3 of 3GPP TS 38.321 version 16.2.1 Release 16
        // MAC Header: 1 byte (R/R/LCID)
        // MAC SDU: 6 bytes (UE Contention Resolution Identity)
        mac_ce_len = 6;

        if(ra->ra_state == WAIT_CONTENTION_RESOLUTION) {
          LOG_I(MAC, "[UE %d][RAPROC] Frame %d : received contention resolution identity: 0x%02x%02x%02x%02x%02x%02x Terminating RA procedure\n",
                module_idP, frameP, pduP[1], pduP[2], pduP[3], pduP[4], pduP[5], pduP[6]);

          bool ra_success = true;
          for(int i = 0; i<mac_ce_len; i++) {
            if(ra->cont_res_id[i] != pduP[i+1]) {
              ra_success = false;
              break;
            }
          }

          if ( (ra->RA_active == 1) && ra_success) {
            nr_ra_succeeded(module_idP, frameP, slot);
          } else if (!ra_success){
            // TODO: Handle failure of RA procedure @ MAC layer
            //  nr_ra_failed(module_idP, CC_id, prach_resources, frameP, slot); // prach_resources is a PHY structure
            ra->ra_state = RA_UE_IDLE;
            ra->RA_active = 0;
          }
        }
        break;
      case DL_SCH_LCID_PADDING:
        done = 1;
        //  end of MAC PDU, can ignore the rest.
        break;
        //  MAC SDU
      case DL_SCH_LCID_DCCH:
        //  check if LCID is valid at current time.
      case DL_SCH_LCID_DCCH1:
        //  check if LCID is valid at current time.
      default:
        //  check if LCID is valid at current time.
        if(((NR_MAC_SUBHEADER_SHORT *)pduP)->F){
          //mac_sdu_len |= (uint16_t)(((NR_MAC_SUBHEADER_LONG *)pduP)->L2)<<8;
          mac_subheader_len = 3;
          mac_sdu_len = ((uint16_t)(((NR_MAC_SUBHEADER_LONG *) pduP)->L1 & 0x7f) << 8)
                        | ((uint16_t)((NR_MAC_SUBHEADER_LONG *) pduP)->L2 & 0xff);

        } else {
          mac_sdu_len = (uint16_t)((NR_MAC_SUBHEADER_SHORT *)pduP)->L;
          mac_subheader_len = 2;
        }

        LOG_D(MAC, "[UE %d] Frame %d : DLSCH -> DL-DTCH %d (gNB %d, %d bytes)\n", module_idP, frameP, rx_lcid, gNB_index, mac_sdu_len);

        #if defined(ENABLE_MAC_PAYLOAD_DEBUG)
          LOG_T(MAC, "[UE %d] First 32 bytes of DLSCH : \n", module_idP);

          for (i = 0; i < 32; i++)
            LOG_T(MAC, "%x.", (pduP + mac_subheader_len)[i]);

          LOG_T(MAC, "\n");
        #endif

        if (rx_lcid < NB_RB_MAX && rx_lcid >= DL_SCH_LCID_DCCH) {

          mac_rlc_data_ind(module_idP,
                           mac->crnti,
                           gNB_index,
                           frameP,
                           ENB_FLAG_NO,
                           MBMS_FLAG_NO,
                           rx_lcid,
                           (char *) (pduP + mac_subheader_len),
                           mac_sdu_len,
                           1,
                           NULL);
        } else {
          LOG_E(MAC, "[UE %d] Frame %d : unknown LCID %d (gNB %d)\n", module_idP, frameP, rx_lcid, gNB_index);
        }

        break;
      }
      pduP += ( mac_subheader_len + mac_ce_len + mac_sdu_len );
      pdu_len -= ( mac_subheader_len + mac_ce_len + mac_sdu_len );
      if (pdu_len < 0)
        LOG_E(MAC, "[UE %d][%d.%d] nr_ue_process_mac_pdu, residual mac pdu length %d < 0!\n", module_idP, frameP, slot, pdu_len);
    }
}

/**
 * Function:      generating MAC CEs (MAC CE and subheader) for the ULSCH PDU
 * Notes:         TODO: PHR and BSR reporting
 * Parameters:
 * @mac_ce        pointer to the MAC sub-PDUs including the MAC CEs
 * @mac           pointer to the MAC instance
 * Return:        number of written bytes
 */
int nr_write_ce_ulsch_pdu(uint8_t *mac_ce,
                          NR_UE_MAC_INST_t *mac,
                          uint8_t power_headroom,  // todo: NR_POWER_HEADROOM_CMD *power_headroom,
                          uint16_t *crnti,
                          NR_BSR_SHORT *truncated_bsr,
                          NR_BSR_SHORT *short_bsr,
                          NR_BSR_LONG  *long_bsr) {

  int      mac_ce_len = 0;
  uint8_t mac_ce_size = 0;
  uint8_t *pdu = mac_ce;
  if (power_headroom) {

    // MAC CE fixed subheader
    ((NR_MAC_SUBHEADER_FIXED *) mac_ce)->R = 0;
    ((NR_MAC_SUBHEADER_FIXED *) mac_ce)->LCID = UL_SCH_LCID_SINGLE_ENTRY_PHR;
    mac_ce++;

    // PHR MAC CE (1 octet)
    ((NR_SINGLE_ENTRY_PHR_MAC_CE *) mac_ce)->PH = power_headroom;
    ((NR_SINGLE_ENTRY_PHR_MAC_CE *) mac_ce)->R1 = 0;
    ((NR_SINGLE_ENTRY_PHR_MAC_CE *) mac_ce)->PCMAX = 0; // todo
    ((NR_SINGLE_ENTRY_PHR_MAC_CE *) mac_ce)->R2 = 0;

    // update pointer and length
    mac_ce_size = sizeof(NR_SINGLE_ENTRY_PHR_MAC_CE);
    mac_ce += mac_ce_size;
    mac_ce_len += mac_ce_size + sizeof(NR_MAC_SUBHEADER_FIXED);
    LOG_D(NR_MAC, "[UE] Generating ULSCH PDU : power_headroom pdu %p mac_ce %p b\n",
          pdu, mac_ce);
  }

  if (crnti && (!get_softmodem_params()->sa && get_softmodem_params()->do_ra && mac->ra.ra_state != RA_SUCCEEDED)) {

    LOG_D(NR_MAC, "In %s: generating C-RNTI MAC CE with C-RNTI %x\n", __FUNCTION__, (*crnti));

    // MAC CE fixed subheader
    ((NR_MAC_SUBHEADER_FIXED *) mac_ce)->R = 0;
    ((NR_MAC_SUBHEADER_FIXED *) mac_ce)->LCID = UL_SCH_LCID_C_RNTI;
    mac_ce++;

    // C-RNTI MAC CE (2 octets)
    *(uint16_t *) mac_ce = (*crnti);

    // update pointer and length
    mac_ce_size = sizeof(uint16_t);
    mac_ce += mac_ce_size;
    mac_ce_len += mac_ce_size + sizeof(NR_MAC_SUBHEADER_FIXED);

  }

  if (truncated_bsr) {

	// MAC CE fixed subheader
    ((NR_MAC_SUBHEADER_FIXED *) mac_ce)->R = 0;
    ((NR_MAC_SUBHEADER_FIXED *) mac_ce)->LCID = UL_SCH_LCID_S_TRUNCATED_BSR;
    mac_ce++;

    // Short truncated BSR MAC CE (1 octet)
    ((NR_BSR_SHORT_TRUNCATED *) mac_ce)-> Buffer_size = truncated_bsr->Buffer_size;
    ((NR_BSR_SHORT_TRUNCATED *) mac_ce)-> LcgID = truncated_bsr->LcgID;;

    // update pointer and length
    mac_ce_size = sizeof(NR_BSR_SHORT_TRUNCATED);
    mac_ce += mac_ce_size;
    mac_ce_len += mac_ce_size + sizeof(NR_MAC_SUBHEADER_FIXED);
    LOG_D(NR_MAC, "[UE] Generating ULSCH PDU : truncated_bsr Buffer_size %d LcgID %d pdu %p mac_ce %p\n",
          truncated_bsr->Buffer_size, truncated_bsr->LcgID, pdu, mac_ce);

  } else if (short_bsr) {

	// MAC CE fixed subheader
    ((NR_MAC_SUBHEADER_FIXED *) mac_ce)->R = 0;
    ((NR_MAC_SUBHEADER_FIXED *) mac_ce)->LCID = UL_SCH_LCID_S_BSR;
    mac_ce++;

    // Short truncated BSR MAC CE (1 octet)
    ((NR_BSR_SHORT *) mac_ce)->Buffer_size = short_bsr->Buffer_size;
    ((NR_BSR_SHORT *) mac_ce)->LcgID = short_bsr->LcgID;

    // update pointer and length
    mac_ce_size = sizeof(NR_BSR_SHORT);
    mac_ce += mac_ce_size;
    mac_ce_len += mac_ce_size + sizeof(NR_MAC_SUBHEADER_FIXED);
    LOG_D(NR_MAC, "[UE] Generating ULSCH PDU : short_bsr Buffer_size %d LcgID %d pdu %p mac_ce %p\n",
          short_bsr->Buffer_size, short_bsr->LcgID, pdu, mac_ce);
  } else if (long_bsr) {

	// MAC CE variable subheader
    // ch 6.1.3.1. TS 38.321
    ((NR_MAC_SUBHEADER_SHORT *) mac_ce)->R = 0;
    ((NR_MAC_SUBHEADER_SHORT *) mac_ce)->F = 0;
    ((NR_MAC_SUBHEADER_SHORT *) mac_ce)->LCID = UL_SCH_LCID_L_BSR;

    NR_MAC_SUBHEADER_SHORT *mac_pdu_subheader_ptr = (NR_MAC_SUBHEADER_SHORT *) mac_ce;
    mac_ce += 2;

    // Could move to nr_get_sdu()
    uint8_t *Buffer_size_ptr= (uint8_t*) mac_ce + 1;
    //int NR_BSR_LONG_SIZE = 1;
    if (long_bsr->Buffer_size0 == 0) {
      ((NR_BSR_LONG *) mac_ce)->LcgID0 = 0;
    } else {
      ((NR_BSR_LONG *) mac_ce)->LcgID0 = 1;
      *Buffer_size_ptr++ = long_bsr->Buffer_size0;
    }
    if (long_bsr->Buffer_size1 == 0) {
      ((NR_BSR_LONG *) mac_ce)->LcgID1 = 0;
    } else {
      ((NR_BSR_LONG *) mac_ce)->LcgID1 = 1;
      *Buffer_size_ptr++ = long_bsr->Buffer_size1;
    }
    if (long_bsr->Buffer_size2 == 0) {
      ((NR_BSR_LONG *) mac_ce)->LcgID2 = 0;
    } else {
      ((NR_BSR_LONG *) mac_ce)->LcgID2 = 1;
      *Buffer_size_ptr++ = long_bsr->Buffer_size2;
    }
    if (long_bsr->Buffer_size3 == 0) {
      ((NR_BSR_LONG *) mac_ce)->LcgID3 = 0;
    } else {
      ((NR_BSR_LONG *) mac_ce)->LcgID3 = 1;
      *Buffer_size_ptr++ = long_bsr->Buffer_size3;
    }
    if (long_bsr->Buffer_size4 == 0) {
      ((NR_BSR_LONG *) mac_ce)->LcgID4 = 0;
    } else {
      ((NR_BSR_LONG *) mac_ce)->LcgID4 = 1;
      *Buffer_size_ptr++ = long_bsr->Buffer_size4;
    }
    if (long_bsr->Buffer_size5 == 0) {
      ((NR_BSR_LONG *) mac_ce)->LcgID5 = 0;
    } else {
      ((NR_BSR_LONG *) mac_ce)->LcgID5 = 1;
      *Buffer_size_ptr++ = long_bsr->Buffer_size5;
    }
    if (long_bsr->Buffer_size6 == 0) {
      ((NR_BSR_LONG *) mac_ce)->LcgID6 = 0;
    } else {
      ((NR_BSR_LONG *) mac_ce)->LcgID6 = 1;
      *Buffer_size_ptr++ = long_bsr->Buffer_size6;
    }
    if (long_bsr->Buffer_size7 == 0) {
      ((NR_BSR_LONG *) mac_ce)->LcgID7 = 0;
    } else {
      ((NR_BSR_LONG *) mac_ce)->LcgID7 = 1;
      *Buffer_size_ptr++ = long_bsr->Buffer_size7;
    }
    ((NR_MAC_SUBHEADER_SHORT *) mac_pdu_subheader_ptr)->L = mac_ce_size = (uint8_t*) Buffer_size_ptr - (uint8_t*) mac_ce;
    LOG_D(NR_MAC, "[UE] Generating ULSCH PDU : long_bsr size %d Lcgbit 0x%02x Buffer_size %d %d %d %d %d %d %d %d\n", mac_ce_size, *((uint8_t*) mac_ce),
          ((NR_BSR_LONG *) mac_ce)->Buffer_size0, ((NR_BSR_LONG *) mac_ce)->Buffer_size1, ((NR_BSR_LONG *) mac_ce)->Buffer_size2, ((NR_BSR_LONG *) mac_ce)->Buffer_size3,
          ((NR_BSR_LONG *) mac_ce)->Buffer_size4, ((NR_BSR_LONG *) mac_ce)->Buffer_size5, ((NR_BSR_LONG *) mac_ce)->Buffer_size6, ((NR_BSR_LONG *) mac_ce)->Buffer_size7);
    // update pointer and length
    mac_ce = Buffer_size_ptr;
    mac_ce_len += mac_ce_size + sizeof(NR_MAC_SUBHEADER_SHORT);
  }

  return mac_ce_len;

}


/////////////////////////////////////
//    Random Access Response PDU   //
//         TS 38.213 ch 8.2        //
//        TS 38.321 ch 6.2.3       //
/////////////////////////////////////
//| 0 | 1 | 2 | 3 | 4 | 5 | 6 | 7 |// bit-wise
//| E | T |       R A P I D       |//
//| 0 | 1 | 2 | 3 | 4 | 5 | 6 | 7 |//
//| R |           T A             |//
//|       T A         |  UL grant |//
//|            UL grant           |//
//|            UL grant           |//
//|            UL grant           |//
//|         T C - R N T I         |//
//|         T C - R N T I         |//
/////////////////////////////////////
//       UL grant  (27 bits)       //
/////////////////////////////////////
//| 0 | 1 | 2 | 3 | 4 | 5 | 6 | 7 |// bit-wise
//|-------------------|FHF|F_alloc|//
//|        Freq allocation        |//
//|    F_alloc    |Time allocation|//
//|      MCS      |     TPC   |CSI|//
/////////////////////////////////////
// TbD WIP Msg3 development ongoing
// - apply UL grant freq alloc & time alloc as per 8.2 TS 38.213
// - apply tpc command
// WIP fix:
// - time domain indication hardcoded to 0 for k2 offset
// - extend TS 38.213 ch 8.3 Msg3 PUSCH
// - b buffer
// - ulsch power offset
// - optimize: mu_pusch, j and table_6_1_2_1_1_2_time_dom_res_alloc_A are already defined in nr_ue_procedures
int nr_ue_process_rar(nr_downlink_indication_t *dl_info, NR_UL_TIME_ALIGNMENT_t *ul_time_alignment, int pdu_id){

  module_id_t mod_id       = dl_info->module_id;
  frame_t frame            = dl_info->frame;
  int slot                 = dl_info->slot;

  if(dl_info->rx_ind->rx_indication_body[pdu_id].pdsch_pdu.ack_nack == 0) {
    LOG_W(NR_MAC,"[UE %d][RAPROC][%d.%d] CRC check failed on RAR (NAK)\n", mod_id, frame, slot);
    return 0;
  }

  int cc_id                = dl_info->cc_id;
  uint8_t gNB_id           = dl_info->gNB_index;
  NR_UE_MAC_INST_t *mac    = get_mac_inst(mod_id);
  RA_config_t *ra          = &mac->ra;
  uint8_t n_subPDUs        = 0;  // number of RAR payloads
  uint8_t n_subheaders     = 0;  // number of MAC RAR subheaders
  uint8_t *dlsch_buffer    = dl_info->rx_ind->rx_indication_body[pdu_id].pdsch_pdu.pdu;
  uint8_t is_Msg3          = 1;
  frame_t frame_tx         = 0;
  int slot_tx              = 0;
  int ret                  = 0;
  NR_RA_HEADER_RAPID *rarh = (NR_RA_HEADER_RAPID *) dlsch_buffer; // RAR subheader pointer
  NR_MAC_RAR *rar          = (NR_MAC_RAR *) (dlsch_buffer + 1);   // RAR subPDU pointer
  uint8_t preamble_index   = get_ra_PreambleIndex(mod_id, cc_id, gNB_id); //prach_resources->ra_PreambleIndex;

  LOG_D(NR_MAC, "In %s:[%d.%d]: [UE %d][RAPROC] invoking MAC for received RAR (current preamble %d)\n", __FUNCTION__, frame, slot, mod_id, preamble_index);

  while (1) {
    n_subheaders++;
    if (rarh->T == 1) {
      n_subPDUs++;
      LOG_I(NR_MAC, "[UE %d][RAPROC] Got RAPID RAR subPDU\n", mod_id);
    } else {
      ra->RA_backoff_indicator = table_7_2_1[((NR_RA_HEADER_BI *)rarh)->BI];
      ra->RA_BI_found = 1;
      LOG_I(NR_MAC, "[UE %d][RAPROC] Got BI RAR subPDU %d ms\n", mod_id, ra->RA_backoff_indicator);
      if ( ((NR_RA_HEADER_BI *)rarh)->E == 1) {
        rarh += sizeof(NR_RA_HEADER_BI);
        continue;
      } else {
        break;
      }
    }
    if (rarh->RAPID == preamble_index) {
      LOG_I(NR_MAC, "[UE %d][RAPROC][%d.%d] Found RAR with the intended RAPID %d\n", mod_id, frame, slot, rarh->RAPID);
      rar = (NR_MAC_RAR *) (dlsch_buffer + n_subheaders + (n_subPDUs - 1) * sizeof(NR_MAC_RAR));
      ra->RA_RAPID_found = 1;
      break;
    }
    if (rarh->E == 0) {
      LOG_W(NR_MAC,"[UE %d][RAPROC][%d.%d] Received RAR preamble (%d) doesn't match the intended RAPID (%d)\n", mod_id, frame, slot, rarh->RAPID, preamble_index);
      break;
    } else {
      rarh += sizeof(NR_MAC_RAR) + 1;
    }
  }

  #ifdef DEBUG_RAR
  LOG_D(MAC, "[DEBUG_RAR] (%d,%d) number of RAR subheader %d; number of RAR pyloads %d\n", frame, slot, n_subheaders, n_subPDUs);
  LOG_D(MAC, "[DEBUG_RAR] Received RAR (%02x|%02x.%02x.%02x.%02x.%02x.%02x) for preamble %d/%d\n", *(uint8_t *) rarh, rar[0], rar[1], rar[2], rar[3], rar[4], rar[5], rarh->RAPID, preamble_index);
  #endif

  if (ra->RA_RAPID_found) {

    RAR_grant_t rar_grant;

    unsigned char tpc_command;
#ifdef DEBUG_RAR
    unsigned char csi_req;
#endif

    // TA command
    ul_time_alignment->apply_ta = 1;
    ul_time_alignment->ta_command = 31 + rar->TA2 + (rar->TA1 << 5);

#ifdef DEBUG_RAR
    // CSI
    csi_req = (unsigned char) (rar->UL_GRANT_4 & 0x01);
#endif

    // TPC
    tpc_command = (unsigned char) ((rar->UL_GRANT_4 >> 1) & 0x07);
    switch (tpc_command){
      case 0:
        ra->Msg3_TPC = -6;
        break;
      case 1:
        ra->Msg3_TPC = -4;
        break;
      case 2:
        ra->Msg3_TPC = -2;
        break;
      case 3:
        ra->Msg3_TPC = 0;
        break;
      case 4:
        ra->Msg3_TPC = 2;
        break;
      case 5:
        ra->Msg3_TPC = 4;
        break;
      case 6:
        ra->Msg3_TPC = 6;
        break;
      case 7:
        ra->Msg3_TPC = 8;
        break;
    }
    // MCS
    rar_grant.mcs = (unsigned char) (rar->UL_GRANT_4 >> 4);
    // time alloc
    rar_grant.Msg3_t_alloc = (unsigned char) (rar->UL_GRANT_3 & 0x07);
    // frequency alloc
    rar_grant.Msg3_f_alloc = (uint16_t) ((rar->UL_GRANT_3 >> 4) | (rar->UL_GRANT_2 << 4) | ((rar->UL_GRANT_1 & 0x03) << 12));
    // frequency hopping
    rar_grant.freq_hopping = (unsigned char) (rar->UL_GRANT_1 >> 2);

#ifdef DEBUG_RAR
    LOG_I(NR_MAC, "rarh->E = 0x%x\n", rarh->E);
    LOG_I(NR_MAC, "rarh->T = 0x%x\n", rarh->T);
    LOG_I(NR_MAC, "rarh->RAPID = 0x%x (%i)\n", rarh->RAPID, rarh->RAPID);

    LOG_I(NR_MAC, "rar->R = 0x%x\n", rar->R);
    LOG_I(NR_MAC, "rar->TA1 = 0x%x\n", rar->TA1);

    LOG_I(NR_MAC, "rar->TA2 = 0x%x\n", rar->TA2);
    LOG_I(NR_MAC, "rar->UL_GRANT_1 = 0x%x\n", rar->UL_GRANT_1);

    LOG_I(NR_MAC, "rar->UL_GRANT_2 = 0x%x\n", rar->UL_GRANT_2);
    LOG_I(NR_MAC, "rar->UL_GRANT_3 = 0x%x\n", rar->UL_GRANT_3);
    LOG_I(NR_MAC, "rar->UL_GRANT_4 = 0x%x\n", rar->UL_GRANT_4);

    LOG_I(NR_MAC, "rar->TCRNTI_1 = 0x%x\n", rar->TCRNTI_1);
    LOG_I(NR_MAC, "rar->TCRNTI_2 = 0x%x\n", rar->TCRNTI_2);

    LOG_I(NR_MAC, "In %s:[%d.%d]: [UE %d] Received RAR with t_alloc %d f_alloc %d ta_command %d mcs %d freq_hopping %d tpc_command %d t_crnti %x \n",
      __FUNCTION__,
      frame,
      slot,
      mod_id,
      rar_grant.Msg3_t_alloc,
      rar_grant.Msg3_f_alloc,
      ul_time_alignment->ta_command,
      rar_grant.mcs,
      rar_grant.freq_hopping,
      tpc_command,
      ra->t_crnti);
#endif

    // Schedule Msg3
    ret = nr_ue_pusch_scheduler(mac, is_Msg3, frame, slot, &frame_tx, &slot_tx, rar_grant.Msg3_t_alloc);

    if (ret != -1){

      fapi_nr_ul_config_request_t *ul_config = get_ul_config_request(mac, slot_tx);
      uint16_t rnti = mac->crnti;

      if (!ul_config) {
        LOG_W(MAC, "In %s: ul_config request is NULL. Probably due to unexpected UL DCI in frame.slot %d.%d. Ignoring DCI!\n", __FUNCTION__, frame, slot);
        return -1;
      }

      // Upon successful reception, set the T-CRNTI to the RAR value if the RA preamble is selected among the contention-based RA Preambles
      if (!ra->cfra) {
        ra->t_crnti = rar->TCRNTI_2 + (rar->TCRNTI_1 << 8);
        rnti = ra->t_crnti;
      }

      nfapi_nr_ue_pusch_pdu_t *pusch_config_pdu = &ul_config->ul_config_list[ul_config->number_pdus].pusch_config_pdu;

      fill_ul_config(ul_config, frame_tx, slot_tx, FAPI_NR_UL_CONFIG_TYPE_PUSCH);

      // Config Msg3 PDU
      nr_config_pusch_pdu(mac, pusch_config_pdu, NULL, &rar_grant, rnti, NULL);

    }

  } else {

    ra->t_crnti = 0;
    ul_time_alignment->ta_command = (0xffff);

  }

  return ret;

}<|MERGE_RESOLUTION|>--- conflicted
+++ resolved
@@ -135,7 +135,6 @@
 };
 
 
-<<<<<<< HEAD
 void nr_ue_init_mac(module_id_t module_idP) {
   int i;
 
@@ -183,7 +182,8 @@
     mac->scheduling_info.LCID_buffer_remain[i] = 0;
     for (int i=0;i<NR_MAX_HARQ_PROCESSES;i++) mac->first_ul_tx[i]=1;
   }
-=======
+}
+
 void get_bwp_info(NR_UE_MAC_INST_t *mac,
                   int dl_bwp_id,
                   int ul_bwp_id,
@@ -258,7 +258,6 @@
       pusch_TimeDomainAllocationList = pusch_ConfigCommon->pusch_TimeDomainAllocationList;
 
     return(pusch_TimeDomainAllocationList);
->>>>>>> a7229937
 }
 
 int get_rnti_type(NR_UE_MAC_INST_t *mac, uint16_t rnti){
