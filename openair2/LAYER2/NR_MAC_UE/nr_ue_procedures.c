/*
 * Licensed to the OpenAirInterface (OAI) Software Alliance under one or more
 * contributor license agreements.  See the NOTICE file distributed with
 * this work for additional information regarding copyright ownership.
 * The OpenAirInterface Software Alliance licenses this file to You under
 * the OAI Public License, Version 1.1  (the "License"); you may not use this file
 * except in compliance with the License.
 * You may obtain a copy of the License at
 *
 *      http://www.openairinterface.org/?page_id=698
 *
 * Unless required by applicable law or agreed to in writing, software
 * distributed under the License is distributed on an "AS IS" BASIS,
 * WITHOUT WARRANTIES OR CONDITIONS OF ANY KIND, either express or implied.
 * See the License for the specific language governing permissions and
 * limitations under the License.
 *-------------------------------------------------------------------------------
 * For more information about the OpenAirInterface (OAI) Software Alliance:
 *      contact@openairinterface.org
 */

/* \file ue_procedures.c
 * \brief procedures related to UE
 * \author R. Knopp, K.H. HSU, G. Casati
 * \date 2018
 * \version 0.1
 * \company Eurecom / NTUST
 * \email: knopp@eurecom.fr, kai-hsiang.hsu@eurecom.fr, guido.casati@iis.fraunhofer.de
 * \note
 * \warning
 */


#include <stdio.h>
#include <math.h>

/* exe */
#include "executables/nr-softmodem.h"

/* RRC*/
#include "RRC/NR_UE/rrc_proto.h"
#include "NR_RACH-ConfigCommon.h"
#include "NR_RACH-ConfigGeneric.h"
#include "NR_FrequencyInfoDL.h"
#include "NR_PDCCH-ConfigCommon.h"

/* MAC */
#include "NR_MAC_COMMON/nr_mac.h"
#include "NR_MAC_UE/mac_proto.h"
#include "NR_MAC_UE/mac_extern.h"
#include "NR_MAC_COMMON/nr_mac_extern.h"
#include "common/utils/nr/nr_common.h"

/* PHY */
#include "PHY/NR_TRANSPORT/nr_dci.h"
#include "executables/softmodem-common.h"
#include "SCHED_NR_UE/defs.h"

/* utils */
#include "assertions.h"
#include "asn1_conversions.h"
#include "common/utils/LOG/log.h"
#include "common/utils/LOG/vcd_signal_dumper.h"

//#define DEBUG_MIB
//#define ENABLE_MAC_PAYLOAD_DEBUG 1
//#define DEBUG_EXTRACT_DCI
//#define DEBUG_RAR

extern uint32_t N_RB_DL;

/* TS 38.213 9.2.5.2 UE procedure for multiplexing HARQ-ACK/SR and CSI in a PUCCH */
/* this is a counter of number of pucch format 4 per subframe */
static int nb_pucch_format_4_in_subframes[LTE_NUMBER_OF_SUBFRAMES_PER_FRAME] = { 0 } ;

/* TS 36.213 Table 9.2.3-3: Mapping of values for one HARQ-ACK bit to sequences */
static const int sequence_cyclic_shift_1_harq_ack_bit[2]
/*        HARQ-ACK Value        0    1 */
/* Sequence cyclic shift */ = { 0,   6 };

/* TS 36.213 Table 9.2.5-1: Mapping of values for one HARQ-ACK bit and positive SR to sequences */
static const int sequence_cyclic_shift_1_harq_ack_bit_positive_sr[2]
/*        HARQ-ACK Value        0    1 */
/* Sequence cyclic shift */ = { 3,   9 };

/* TS 36.213 Table 9.2.5-2: Mapping of values for two HARQ-ACK bits and positive SR to sequences */
static const int sequence_cyclic_shift_2_harq_ack_bits_positive_sr[4]
/*        HARQ-ACK Value      (0,0)  (0,1)   (1,0)  (1,1) */
/* Sequence cyclic shift */ = {  1,     4,     10,     7 };

/* TS 38.213 Table 9.2.3-4: Mapping of values for two HARQ-ACK bits to sequences */
static const int sequence_cyclic_shift_2_harq_ack_bits[4]
/*        HARQ-ACK Value       (0,0)  (0,1)  (1,0)  (1,1) */
/* Sequence cyclic shift */ = {   0,     3,     9,     6 };


/* TS 38.211 Table 6.4.1.3.3.2-1: DM-RS positions for PUCCH format 3 and 4 */
static const int nb_symbols_excluding_dmrs[11][2][2]
= {
/*                     No additional DMRS            Additional DMRS   */
/* PUCCH length      No hopping   hopping         No hopping   hopping */
/* index                  0          1                 0          1    */
/*    4     */    {{      3    ,     2   }   ,  {      3     ,    2    }},
/*    5     */    {{      3    ,     3   }   ,  {      3     ,    3    }},
/*    6     */    {{      4    ,     4   }   ,  {      4     ,    4    }},
/*    7     */    {{      5    ,     5   }   ,  {      5     ,    5    }},
/*    8     */    {{      6    ,     6   }   ,  {      6     ,    6    }},
/*    9     */    {{      7    ,     7   }   ,  {      7     ,    7    }},
/*   10     */    {{      8    ,     8   }   ,  {      6     ,    6    }},
/*   11     */    {{      9    ,     9   }   ,  {      7     ,    7    }},
/*   12     */    {{     10    ,    10   }   ,  {      8     ,    8    }},
/*   13     */    {{     11    ,    11   }   ,  {      9     ,    9    }},
/*   14     */    {{     12    ,    12   }   ,  {     10     ,   10    }},
};

/* TS 36.213 Table 9.2.1-1: PUCCH resource sets before dedicated PUCCH resource configuration */
const initial_pucch_resource_t initial_pucch_resource[16] = {
/*              format           first symbol     Number of symbols        PRB offset    nb index for       set of initial CS */
/*  0  */ {  0,      12,                  2,                   0,            2,       {    0,   3,    0,    0  }   },
/*  1  */ {  0,      12,                  2,                   0,            3,       {    0,   4,    8,    0  }   },
/*  2  */ {  0,      12,                  2,                   3,            3,       {    0,   4,    8,    0  }   },
/*  3  */ {  1,      10,                  4,                   0,            2,       {    0,   6,    0,    0  }   },
/*  4  */ {  1,      10,                  4,                   0,            4,       {    0,   3,    6,    9  }   },
/*  5  */ {  1,      10,                  4,                   2,            4,       {    0,   3,    6,    9  }   },
/*  6  */ {  1,      10,                  4,                   4,            4,       {    0,   3,    6,    9  }   },
/*  7  */ {  1,       4,                 10,                   0,            2,       {    0,   6,    0,    0  }   },
/*  8  */ {  1,       4,                 10,                   0,            4,       {    0,   3,    6,    9  }   },
/*  9  */ {  1,       4,                 10,                   2,            4,       {    0,   3,    6,    9  }   },
/* 10  */ {  1,       4,                 10,                   4,            4,       {    0,   3,    6,    9  }   },
/* 11  */ {  1,       0,                 14,                   0,            2,       {    0,   6,    0,    0  }   },
/* 12  */ {  1,       0,                 14,                   0,            4,       {    0,   3,    6,    9  }   },
/* 13  */ {  1,       0,                 14,                   2,            4,       {    0,   3,    6,    9  }   },
/* 14  */ {  1,       0,                 14,                   4,            4,       {    0,   3,    6,    9  }   },
/* 15  */ {  1,       0,                 14,                   0,            4,       {    0,   3,    6,    9  }   },
};


void get_bwp_info(NR_UE_MAC_INST_t *mac,
                  int dl_bwp_id,
                  int ul_bwp_id,
                  NR_BWP_DownlinkDedicated_t **bwpd,
                  NR_BWP_DownlinkCommon_t **bwpc,
                  NR_BWP_UplinkDedicated_t **ubwpd,
                  NR_BWP_UplinkCommon_t **ubwpc) {

    if (dl_bwp_id > 0) {
       AssertFatal(mac->DLbwp[dl_bwp_id-1]!=NULL,"mac->DLbwp[%d] is null, shouldn't be\n",
                    (int)dl_bwp_id-1);
       *bwpd = mac->DLbwp[dl_bwp_id-1]->bwp_Dedicated;
       if (mac->DLbwp[dl_bwp_id-1]->bwp_Common) *bwpc = mac->DLbwp[dl_bwp_id-1]->bwp_Common;
       else if (mac->scc_SIB) *bwpc = &mac->scc_SIB->downlinkConfigCommon.initialDownlinkBWP;
       else if (mac->scc) *bwpc = mac->scc->downlinkConfigCommon->initialDownlinkBWP;
       AssertFatal(*bwpc!=NULL,"bwpc shouldn't be null\n");
    } else {
       if (mac->cg &&
           mac->cg->spCellConfig &&
           mac->cg->spCellConfig->spCellConfigDedicated &&
           mac->cg->spCellConfig->spCellConfigDedicated->initialDownlinkBWP)
          *bwpd = mac->cg->spCellConfig->spCellConfigDedicated->initialDownlinkBWP;
       if (mac->scc_SIB) *bwpc = &mac->scc_SIB->downlinkConfigCommon.initialDownlinkBWP;
       else if (mac->scc) *bwpc = mac->scc->downlinkConfigCommon->initialDownlinkBWP;
       AssertFatal(*bwpc!=NULL,"bwpc shouldn't be null\n");
    }

    if (ul_bwp_id > 0) {
       AssertFatal(mac->ULbwp[ul_bwp_id-1]!=NULL,"mac->ULbwp[%d] is null, shouldn't be\n",
                   ul_bwp_id-1);
       *ubwpd = mac->ULbwp[ul_bwp_id-1]->bwp_Dedicated;
       if (mac->ULbwp[ul_bwp_id-1]->bwp_Common) *ubwpc = mac->ULbwp[ul_bwp_id-1]->bwp_Common;
       else if (mac->scc_SIB) *ubwpc = &mac->scc_SIB->uplinkConfigCommon->initialUplinkBWP;
       else if (mac->scc) *ubwpc = mac->scc->uplinkConfigCommon->initialUplinkBWP;
       AssertFatal(*bwpc!=NULL,"bwpc shouldn't be null\n");

    }
    else {
       if (mac->cg &&
           mac->cg->spCellConfig &&
           mac->cg->spCellConfig->spCellConfigDedicated &&
           mac->cg->spCellConfig->spCellConfigDedicated->uplinkConfig &&
           mac->cg->spCellConfig->spCellConfigDedicated->uplinkConfig->initialUplinkBWP)
          *ubwpd = mac->cg->spCellConfig->spCellConfigDedicated->uplinkConfig->initialUplinkBWP;
       if (mac->scc_SIB) *ubwpc = &mac->scc_SIB->uplinkConfigCommon->initialUplinkBWP;
       else if (mac->scc) *ubwpc = mac->scc->uplinkConfigCommon->initialUplinkBWP;
       AssertFatal(*ubwpc!=NULL,"ubwpc shouldn't be null\n");
    }
}

NR_PDSCH_TimeDomainResourceAllocationList_t *choose_dl_tda_list(NR_PDSCH_Config_t *pdsch_Config,NR_PDSCH_ConfigCommon_t *pdsch_ConfigCommon) {

    NR_PDSCH_TimeDomainResourceAllocationList_t *pdsch_TimeDomainAllocationList=NULL;

    if (pdsch_Config &&
        pdsch_Config->pdsch_TimeDomainAllocationList)
      pdsch_TimeDomainAllocationList = pdsch_Config->pdsch_TimeDomainAllocationList->choice.setup;
    else if (pdsch_ConfigCommon->pdsch_TimeDomainAllocationList)
      pdsch_TimeDomainAllocationList = pdsch_ConfigCommon->pdsch_TimeDomainAllocationList;

    return(pdsch_TimeDomainAllocationList);
}

NR_PUSCH_TimeDomainResourceAllocationList_t *choose_ul_tda_list(NR_PUSCH_Config_t *pusch_Config,NR_PUSCH_ConfigCommon_t *pusch_ConfigCommon) {

    NR_PUSCH_TimeDomainResourceAllocationList_t *pusch_TimeDomainAllocationList=NULL;

    if (pusch_Config &&
        pusch_Config->pusch_TimeDomainAllocationList)
      pusch_TimeDomainAllocationList = pusch_Config->pusch_TimeDomainAllocationList->choice.setup;
    else if (pusch_ConfigCommon->pusch_TimeDomainAllocationList)
      pusch_TimeDomainAllocationList = pusch_ConfigCommon->pusch_TimeDomainAllocationList;

    return(pusch_TimeDomainAllocationList);
}

int get_rnti_type(NR_UE_MAC_INST_t *mac, uint16_t rnti){

    RA_config_t *ra = &mac->ra;
    int rnti_type;

    if (rnti == ra->ra_rnti) {
      rnti_type = NR_RNTI_RA;
    } else if (rnti == ra->t_crnti && (ra->ra_state == WAIT_RAR || ra->ra_state == WAIT_CONTENTION_RESOLUTION) ) {
      rnti_type = NR_RNTI_TC;
    } else if (rnti == mac->crnti) {
      rnti_type = NR_RNTI_C;
    } else if (rnti == 0xFFFE) {
      rnti_type = NR_RNTI_P;
    } else if (rnti == 0xFFFF) {
      rnti_type = NR_RNTI_SI;
    } else {
      AssertFatal(1 == 0, "In %s: Not identified/handled rnti %d \n", __FUNCTION__, rnti);
    }

    LOG_D(MAC, "In %s: returning rnti_type %s \n", __FUNCTION__, rnti_types[rnti_type]);

    return rnti_type;

}


int8_t nr_ue_decode_mib(module_id_t module_id,
                        int cc_id,
                        uint8_t gNB_index,
                        uint8_t extra_bits,	//	8bits 38.212 c7.1.1
                        uint32_t ssb_length,
                        uint32_t ssb_index,
                        void *pduP,
                        uint16_t ssb_start_subcarrier,
                        uint16_t cell_id)
{
  LOG_D(MAC,"[L2][MAC] decode mib\n");

  NR_UE_MAC_INST_t *mac = get_mac_inst(module_id);
  mac->physCellId = cell_id;

  nr_mac_rrc_data_ind_ue( module_id, cc_id, gNB_index, 0, 0, 0, NR_BCCH_BCH, (uint8_t *) pduP, 3 );    //  fixed 3 bytes MIB PDU
    
  AssertFatal(mac->mib != NULL, "nr_ue_decode_mib() mac->mib == NULL\n");
  //if(mac->mib != NULL){
  uint16_t frame = (mac->mib->systemFrameNumber.buf[0] >> mac->mib->systemFrameNumber.bits_unused);
  uint16_t frame_number_4lsb = 0;

  for (int i=0; i<4; i++)
    frame_number_4lsb |= ((extra_bits>>i)&1)<<(3-i);

  uint8_t ssb_subcarrier_offset_msb = ( extra_bits >> 5 ) & 0x1;    //	extra bits[5]
  uint8_t ssb_subcarrier_offset = (uint8_t)mac->mib->ssb_SubcarrierOffset;

  frame = frame << 4;
  frame = frame | frame_number_4lsb;
  if(ssb_length == 64){
    mac->frequency_range = FR2;
    for (int i=0; i<3; i++)
      ssb_index += (((extra_bits>>(7-i))&0x01)<<(3+i));
  }else{
    mac->frequency_range = FR1;
    if(ssb_subcarrier_offset_msb){
      ssb_subcarrier_offset = ssb_subcarrier_offset | 0x10;
    }
  }

#ifdef DEBUG_MIB
  uint8_t half_frame_bit = ( extra_bits >> 4 ) & 0x1; //	extra bits[4]
  LOG_I(MAC,"system frame number(6 MSB bits): %d\n",  mac->mib->systemFrameNumber.buf[0]);
  LOG_I(MAC,"system frame number(with LSB): %d\n", (int)frame);
  LOG_I(MAC,"subcarrier spacing (0=15or60, 1=30or120): %d\n", (int)mac->mib->subCarrierSpacingCommon);
  LOG_I(MAC,"ssb carrier offset(with MSB):  %d\n", (int)ssb_subcarrier_offset);
  LOG_I(MAC,"dmrs type A position (0=pos2,1=pos3): %d\n", (int)mac->mib->dmrs_TypeA_Position);
  LOG_I(MAC,"controlResourceSetZero: %d\n", (int)mac->mib->pdcch_ConfigSIB1.controlResourceSetZero);
  LOG_I(MAC,"searchSpaceZero: %d\n", (int)mac->mib->pdcch_ConfigSIB1.searchSpaceZero);
  LOG_I(MAC,"cell barred (0=barred,1=notBarred): %d\n", (int)mac->mib->cellBarred);
  LOG_I(MAC,"intra frequency reselection (0=allowed,1=notAllowed): %d\n", (int)mac->mib->intraFreqReselection);
  LOG_I(MAC,"half frame bit(extra bits):    %d\n", (int)half_frame_bit);
  LOG_I(MAC,"ssb index(extra bits):         %d\n", (int)ssb_index);
#endif

  //storing ssb index in the mac structure
  mac->mib_ssb = ssb_index;
  mac->ssb_subcarrier_offset = ssb_subcarrier_offset;

  uint8_t scs_ssb;
  uint32_t band;
  uint16_t ssb_start_symbol;

  if (get_softmodem_params()->sa == 1) {

    scs_ssb = get_softmodem_params()->numerology;
    band = mac->nr_band;
    ssb_start_symbol = get_ssb_start_symbol(band,scs_ssb,ssb_index);

    if (mac->common_configuration_complete == 0)
      nr_ue_sib1_scheduler(module_id,
                           cc_id,
                           ssb_start_symbol,
                           frame,
                           ssb_subcarrier_offset,
                           ssb_index,
                           ssb_start_subcarrier,
                           mac->frequency_range);
  }
  else {
    NR_ServingCellConfigCommon_t *scc = mac->scc;
    scs_ssb = *scc->ssbSubcarrierSpacing;
    band = *scc->downlinkConfigCommon->frequencyInfoDL->frequencyBandList.list.array[0];
    ssb_start_symbol = get_ssb_start_symbol(band,scs_ssb,ssb_index);
  }

  mac->dl_config_request.sfn = frame;
  mac->dl_config_request.slot = ssb_start_symbol/14;

  return 0;
}

int8_t nr_ue_decode_BCCH_DL_SCH(module_id_t module_id,
                                int cc_id,
                                unsigned int gNB_index,
                                uint8_t ack_nack,
                                uint8_t *pduP,
                                uint32_t pdu_len) {
  if(ack_nack) {
    LOG_D(NR_MAC, "Decoding NR-BCCH-DL-SCH-Message (SIB1 or SI)\n");
    nr_mac_rrc_data_ind_ue(module_id, cc_id, gNB_index, 0, 0, 0, NR_BCCH_DL_SCH, (uint8_t *) pduP, pdu_len);
  }
  else
    LOG_E(NR_MAC, "Got NACK on NR-BCCH-DL-SCH-Message (SIB1 or SI)\n");
  return 0;
}

//  TODO: change to UE parameter, scs: 15KHz, slot duration: 1ms
uint32_t get_ssb_frame(uint32_t test){
  return test;
}

/*
 * This code contains all the functions needed to process all dci fields.
 * These tables and functions are going to be called by function nr_ue_process_dci
 */
int8_t nr_ue_process_dci_freq_dom_resource_assignment(nfapi_nr_ue_pusch_pdu_t *pusch_config_pdu,
						      fapi_nr_dl_config_dlsch_pdu_rel15_t *dlsch_config_pdu,
						      uint16_t n_RB_ULBWP,
						      uint16_t n_RB_DLBWP,
						      uint16_t riv
						      ){

  /*
   * TS 38.214 subclause 5.1.2.2 Resource allocation in frequency domain (downlink)
   * when the scheduling grant is received with DCI format 1_0, then downlink resource allocation type 1 is used
   */
  if(dlsch_config_pdu != NULL){

    /*
     * TS 38.214 subclause 5.1.2.2.1 Downlink resource allocation type 0
     */
    /*
     * TS 38.214 subclause 5.1.2.2.2 Downlink resource allocation type 1
     */
    dlsch_config_pdu->number_rbs = NRRIV2BW(riv,n_RB_DLBWP);
    dlsch_config_pdu->start_rb   = NRRIV2PRBOFFSET(riv,n_RB_DLBWP);

    // Sanity check in case a false or erroneous DCI is received
    if ((dlsch_config_pdu->number_rbs < 1 ) || (dlsch_config_pdu->number_rbs > n_RB_DLBWP - dlsch_config_pdu->start_rb)) {
      // DCI is invalid!
      LOG_W(MAC, "Frequency domain assignment values are invalid! #RBs: %d, Start RB: %d, n_RB_DLBWP: %d \n", dlsch_config_pdu->number_rbs, dlsch_config_pdu->start_rb, n_RB_DLBWP);
      return -1;
    }

    LOG_D(MAC,"DLSCH riv = %i\n", riv);
    LOG_D(MAC,"DLSCH n_RB_DLBWP = %i\n", n_RB_DLBWP);
    LOG_D(MAC,"DLSCH number_rbs = %i\n", dlsch_config_pdu->number_rbs);
    LOG_D(MAC,"DLSCH start_rb = %i\n", dlsch_config_pdu->start_rb);

  }
  if(pusch_config_pdu != NULL){
    /*
     * TS 38.214 subclause 6.1.2.2 Resource allocation in frequency domain (uplink)
     */
    /*
     * TS 38.214 subclause 6.1.2.2.1 Uplink resource allocation type 0
     */
    /*
     * TS 38.214 subclause 6.1.2.2.2 Uplink resource allocation type 1
     */

    pusch_config_pdu->rb_size  = NRRIV2BW(riv,n_RB_ULBWP);
    pusch_config_pdu->rb_start = NRRIV2PRBOFFSET(riv,n_RB_ULBWP);

    // Sanity check in case a false or erroneous DCI is received
    if ((pusch_config_pdu->rb_size < 1) || (pusch_config_pdu->rb_size > n_RB_ULBWP - pusch_config_pdu->rb_start)) {
      // DCI is invalid!
      LOG_W(MAC, "Frequency domain assignment values are invalid! #RBs: %d, Start RB: %d, n_RB_ULBWP: %d \n",pusch_config_pdu->rb_size, pusch_config_pdu->rb_start, n_RB_ULBWP);
      return -1;
    }
    LOG_D(MAC,"ULSCH riv = %i\n", riv);
    LOG_D(MAC,"ULSCH n_RB_DLBWP = %i\n", n_RB_ULBWP);
    LOG_D(MAC,"ULSCH number_rbs = %i\n", pusch_config_pdu->rb_size);
    LOG_D(MAC,"ULSCH start_rb = %i\n", pusch_config_pdu->rb_start);
  }
  return 0;
}

int8_t nr_ue_process_dci_time_dom_resource_assignment(NR_UE_MAC_INST_t *mac,
                                                      NR_PUSCH_TimeDomainResourceAllocationList_t *pusch_TimeDomainAllocationList,
                                                      NR_PDSCH_TimeDomainResourceAllocationList_t *pdsch_TimeDomainAllocationList,
						      nfapi_nr_ue_pusch_pdu_t *pusch_config_pdu,
						      fapi_nr_dl_config_dlsch_pdu_rel15_t *dlsch_config_pdu,
						      uint8_t time_domain_ind,
                                                      int default_abc,
                                                      bool use_default){

  int dmrs_typeA_pos = (mac->scc != NULL) ? mac->scc->dmrs_TypeA_Position : mac->mib->dmrs_TypeA_Position;

//  uint8_t k_offset=0;
  int sliv_S=0;
  int sliv_L=0;
  uint8_t mu_pusch = 1;

  // definition table j Table 6.1.2.1.1-4
  uint8_t j = (mu_pusch==3)?3:(mu_pusch==2)?2:1;
  uint8_t table_6_1_2_1_1_2_time_dom_res_alloc_A[16][3]={ // for PUSCH from TS 38.214 subclause 6.1.2.1.1
    {j,  0,14}, // row index 1
    {j,  0,12}, // row index 2
    {j,  0,10}, // row index 3
    {j,  2,10}, // row index 4
    {j,  4,10}, // row index 5
    {j,  4,8},  // row index 6
    {j,  4,6},  // row index 7
    {j+1,0,14}, // row index 8
    {j+1,0,12}, // row index 9
    {j+1,0,10}, // row index 10
    {j+2,0,14}, // row index 11
    {j+2,0,12}, // row index 12
    {j+2,0,10}, // row index 13
    {j,  8,6},  // row index 14
    {j+3,0,14}, // row index 15
    {j+3,0,10}  // row index 16
  };
  /*uint8_t table_6_1_2_1_1_3_time_dom_res_alloc_A_extCP[16][3]={ // for PUSCH from TS 38.214 subclause 6.1.2.1.1
    {j,  0,8},  // row index 1
    {j,  0,12}, // row index 2
    {j,  0,10}, // row index 3
    {j,  2,10}, // row index 4
    {j,  4,4},  // row index 5
    {j,  4,8},  // row index 6
    {j,  4,6},  // row index 7
    {j+1,0,8},  // row index 8
    {j+1,0,12}, // row index 9
    {j+1,0,10}, // row index 10
    {j+2,0,6},  // row index 11
    {j+2,0,12}, // row index 12
    {j+2,0,10}, // row index 13
    {j,  8,4},  // row index 14
    {j+3,0,8},  // row index 15
    {j+3,0,10}  // row index 16
    };*/

  /*
   * TS 38.214 subclause 5.1.2.1 Resource allocation in time domain (downlink)
   */
  if(dlsch_config_pdu != NULL){
    if (pdsch_TimeDomainAllocationList && use_default==false) {

      if (time_domain_ind >= pdsch_TimeDomainAllocationList->list.count) {
        LOG_E(MAC, "time_domain_ind %d >= pdsch->TimeDomainAllocationList->list.count %d\n",
              time_domain_ind, pdsch_TimeDomainAllocationList->list.count);
        dlsch_config_pdu->start_symbol   = 0;
        dlsch_config_pdu->number_symbols = 0;
        return -1;
      }

      int startSymbolAndLength = pdsch_TimeDomainAllocationList->list.array[time_domain_ind]->startSymbolAndLength;
      int S,L;
      SLIV2SL(startSymbolAndLength,&S,&L);
      dlsch_config_pdu->start_symbol=S;
      dlsch_config_pdu->number_symbols=L;

      LOG_D(MAC,"SLIV = %i\n", startSymbolAndLength);
      LOG_D(MAC,"start_symbol = %i\n", dlsch_config_pdu->start_symbol);
      LOG_D(MAC,"number_symbols = %i\n", dlsch_config_pdu->number_symbols);

    }
    else {// Default configuration from tables

      get_info_from_tda_tables(default_abc,
                               time_domain_ind,
                               dmrs_typeA_pos,
                               1, // normal CP
                               &sliv_S,
                               &sliv_L);

      dlsch_config_pdu->number_symbols = sliv_L;
      dlsch_config_pdu->start_symbol = sliv_S;
    }
  }	/*
	 * TS 38.214 subclause 6.1.2.1 Resource allocation in time domain (uplink)
	 */
  if(pusch_config_pdu != NULL){
    if (pusch_TimeDomainAllocationList && use_default==false) {
      if (time_domain_ind >= pusch_TimeDomainAllocationList->list.count) {
        LOG_E(MAC, "time_domain_ind %d >= pusch->TimeDomainAllocationList->list.count %d\n",
              time_domain_ind, pusch_TimeDomainAllocationList->list.count);
        pusch_config_pdu->start_symbol_index=0;
        pusch_config_pdu->nr_of_symbols=0;
        return -1;
      }
      
      LOG_D(NR_MAC,"Filling Time-Domain Allocation from pusch_TimeDomainAllocationList\n");
      int startSymbolAndLength = pusch_TimeDomainAllocationList->list.array[time_domain_ind]->startSymbolAndLength;
      int S,L;
      SLIV2SL(startSymbolAndLength,&S,&L);
      pusch_config_pdu->start_symbol_index=S;
      pusch_config_pdu->nr_of_symbols=L;
    }
    else {
      LOG_D(NR_MAC,"Filling Time-Domain Allocation from tables\n");
//      k_offset = table_6_1_2_1_1_2_time_dom_res_alloc_A[time_domain_ind-1][0];
      sliv_S   = table_6_1_2_1_1_2_time_dom_res_alloc_A[time_domain_ind][1];
      sliv_L   = table_6_1_2_1_1_2_time_dom_res_alloc_A[time_domain_ind][2];
      // k_offset = table_6_1_2_1_1_3_time_dom_res_alloc_A_extCP[nr_pdci_info_extracted->time_dom_resource_assignment][0];
      // sliv_S   = table_6_1_2_1_1_3_time_dom_res_alloc_A_extCP[nr_pdci_info_extracted->time_dom_resource_assignment][1];
      // sliv_L   = table_6_1_2_1_1_3_time_dom_res_alloc_A_extCP[nr_pdci_info_extracted->time_dom_resource_assignment][2];
      pusch_config_pdu->nr_of_symbols = sliv_L;
      pusch_config_pdu->start_symbol_index = sliv_S;
    }
    LOG_D(NR_MAC,"start_symbol = %i\n", pusch_config_pdu->start_symbol_index);
    LOG_D(NR_MAC,"number_symbols = %i\n", pusch_config_pdu->nr_of_symbols);
  }
  return 0;
}

int nr_ue_process_dci_indication_pdu(module_id_t module_id,int cc_id, int gNB_index, frame_t frame, int slot, fapi_nr_dci_indication_pdu_t *dci) {

  NR_UE_MAC_INST_t *mac = get_mac_inst(module_id);
  dci_pdu_rel15_t *def_dci_pdu_rel15 = &mac->def_dci_pdu_rel15[dci->dci_format];

  LOG_D(MAC,"Received dci indication (rnti %x,dci format %d,n_CCE %d,payloadSize %d,payload %llx)\n",
	dci->rnti,dci->dci_format,dci->n_CCE,dci->payloadSize,*(unsigned long long*)dci->payloadBits);
  int8_t ret = nr_extract_dci_info(mac, dci->dci_format, dci->payloadSize, dci->rnti, (uint64_t *)dci->payloadBits, def_dci_pdu_rel15);
  if ((ret&1) == 1) return -1;
  else if (ret == 2) {
    dci->dci_format = NR_UL_DCI_FORMAT_0_0;
    def_dci_pdu_rel15 = &mac->def_dci_pdu_rel15[dci->dci_format];
  }
  int8_t ret_proc = nr_ue_process_dci(module_id, cc_id, gNB_index, frame, slot, def_dci_pdu_rel15, dci);
  memset(def_dci_pdu_rel15, 0, sizeof(dci_pdu_rel15_t));
  return ret_proc;
}

int8_t nr_ue_process_dci(module_id_t module_id, int cc_id, uint8_t gNB_index, frame_t frame, int slot, dci_pdu_rel15_t *dci, fapi_nr_dci_indication_pdu_t *dci_ind) {

  uint16_t rnti = dci_ind->rnti;
  uint8_t dci_format = dci_ind->dci_format;
  int ret = 0;
  int pucch_res_set_cnt = 0, valid = 0;
  frame_t frame_tx = 0;
  int slot_tx = 0;
  bool valid_ptrs_setup = 0;
  NR_UE_MAC_INST_t *mac = get_mac_inst(module_id);
  RA_config_t *ra = &mac->ra;
  fapi_nr_dl_config_request_t *dl_config = &mac->dl_config_request;
  uint8_t is_Msg3 = 0;
  int default_abc = 1;

  uint16_t n_RB_DLBWP;
  if (mac->DLbwp[0]) n_RB_DLBWP = NRRIV2BW(mac->DLbwp[0]->bwp_Common->genericParameters.locationAndBandwidth, MAX_BWP_SIZE);
  else if (mac->scc_SIB) n_RB_DLBWP =  NRRIV2BW(mac->scc_SIB->uplinkConfigCommon->initialUplinkBWP.genericParameters.locationAndBandwidth,MAX_BWP_SIZE);
  else n_RB_DLBWP = mac->type0_PDCCH_CSS_config.num_rbs;

  LOG_D(MAC, "In %s: Processing received DCI format %s (DL BWP %d)\n", __FUNCTION__, dci_formats[dci_format], n_RB_DLBWP);

  switch(dci_format){
  case NR_UL_DCI_FORMAT_0_0: {
    /*
     *  with CRC scrambled by C-RNTI or CS-RNTI or new-RNTI or TC-RNTI
     *    0  IDENTIFIER_DCI_FORMATS:
     *    10 FREQ_DOM_RESOURCE_ASSIGNMENT_UL: PUSCH hopping with resource allocation type 1 not considered
     *    12 TIME_DOM_RESOURCE_ASSIGNMENT: 0, 1, 2, 3, or 4 bits as defined in Subclause 6.1.2.1 of [6, TS 38.214]. The bitwidth for this field is determined as log2(I) bits,
     *    17 FREQ_HOPPING_FLAG: 0 bit if only resource allocation type 0
     *    24 MCS:
     *    25 NDI:
     *    26 RV:
     *    27 HARQ_PROCESS_NUMBER:
     *    32 TPC_PUSCH:
     *    49 PADDING_NR_DCI: (Note 2) If DCI format 0_0 is monitored in common search space
     *    50 SUL_IND_0_0:
     */
    // Calculate the slot in which ULSCH should be scheduled. This is current slot + K2,
    // where K2 is the offset between the slot in which UL DCI is received and the slot
    // in which ULSCH should be scheduled. K2 is configured in RRC configuration.  
    // todo:
    // - SUL_IND_0_0

    // Schedule PUSCH
    ret = nr_ue_pusch_scheduler(mac, is_Msg3, frame, slot, &frame_tx, &slot_tx, dci->time_domain_assignment.val);

    if (ret != -1){

      // Get UL config request corresponding slot_tx
      fapi_nr_ul_config_request_t *ul_config = get_ul_config_request(mac, slot_tx);

      if (!ul_config) {
        LOG_W(MAC, "In %s: ul_config request is NULL. Probably due to unexpected UL DCI in frame.slot %d.%d. Ignoring DCI!\n", __FUNCTION__, frame, slot);
        return -1;
      }

      AssertFatal(ul_config->number_pdus<FAPI_NR_UL_CONFIG_LIST_NUM, "ul_config->number_pdus %d out of bounds\n",ul_config->number_pdus);
      nfapi_nr_ue_pusch_pdu_t *pusch_config_pdu = &ul_config->ul_config_list[ul_config->number_pdus].pusch_config_pdu;

      fill_ul_config(ul_config, frame_tx, slot_tx, FAPI_NR_UL_CONFIG_TYPE_PUSCH);

      // Config PUSCH PDU
      ret = nr_config_pusch_pdu(mac, pusch_config_pdu, dci, NULL, rnti, &dci_format);

    }
    
    break;
  }

  case NR_UL_DCI_FORMAT_0_1: {
    /*
     *  with CRC scrambled by C-RNTI or CS-RNTI or SP-CSI-RNTI or new-RNTI
     *    0  IDENTIFIER_DCI_FORMATS:
     *    1  CARRIER_IND
     *    2  SUL_IND_0_1
     *    7  BANDWIDTH_PART_IND
     *    10 FREQ_DOM_RESOURCE_ASSIGNMENT_UL: PUSCH hopping with resource allocation type 1 not considered
     *    12 TIME_DOM_RESOURCE_ASSIGNMENT: 0, 1, 2, 3, or 4 bits as defined in Subclause 6.1.2.1 of [6, TS 38.214]. The bitwidth for this field is determined as log2(I) bits,
     *    17 FREQ_HOPPING_FLAG: 0 bit if only resource allocation type 0
     *    24 MCS:
     *    25 NDI:
     *    26 RV:
     *    27 HARQ_PROCESS_NUMBER:
     *    29 FIRST_DAI
     *    30 SECOND_DAI
     *    32 TPC_PUSCH:
     *    36 SRS_RESOURCE_IND:
     *    37 PRECOD_NBR_LAYERS:
     *    38 ANTENNA_PORTS:
     *    40 SRS_REQUEST:
     *    42 CSI_REQUEST:
     *    43 CBGTI
     *    45 PTRS_DMRS
     *    46 BETA_OFFSET_IND
     *    47 DMRS_SEQ_INI
     *    48 UL_SCH_IND
     *    49 PADDING_NR_DCI: (Note 2) If DCI format 0_0 is monitored in common search space
     */
    // TODO: 
    // - FIRST_DAI
    // - SECOND_DAI
    // - SRS_RESOURCE_IND

    // Schedule PUSCH
    ret = nr_ue_pusch_scheduler(mac, is_Msg3, frame, slot, &frame_tx, &slot_tx, dci->time_domain_assignment.val);

    if (ret != -1){

      // Get UL config request corresponding slot_tx
      fapi_nr_ul_config_request_t *ul_config = get_ul_config_request(mac, slot_tx);

      if (!ul_config) {
        LOG_W(MAC, "In %s: ul_config request is NULL. Probably due to unexpected UL DCI in frame.slot %d.%d. Ignoring DCI!\n", __FUNCTION__, frame, slot);
        return -1;
      }

      nfapi_nr_ue_pusch_pdu_t *pusch_config_pdu = &ul_config->ul_config_list[ul_config->number_pdus].pusch_config_pdu;

      fill_ul_config(ul_config, frame_tx, slot_tx, FAPI_NR_UL_CONFIG_TYPE_PUSCH);

      // Config PUSCH PDU
      ret = nr_config_pusch_pdu(mac, pusch_config_pdu, dci, NULL, rnti, &dci_format);

    } else AssertFatal(1==0,"Cannot schedule PUSCH\n");
    break;
  }

  case NR_DL_DCI_FORMAT_1_0: {
    /*
     *  with CRC scrambled by C-RNTI or CS-RNTI or new-RNTI
     *    0  IDENTIFIER_DCI_FORMATS:
     *    11 FREQ_DOM_RESOURCE_ASSIGNMENT_DL:
     *    12 TIME_DOM_RESOURCE_ASSIGNMENT: 0, 1, 2, 3, or 4 bits as defined in Subclause 5.1.2.1 of [6, TS 38.214]. The bitwidth for this field is determined as log2(I) bits,
     *    13 VRB_TO_PRB_MAPPING: 0 bit if only resource allocation type 0
     *    24 MCS:
     *    25 NDI:
     *    26 RV:
     *    27 HARQ_PROCESS_NUMBER:
     *    28 DAI_: For format1_1: 4 if more than one serving cell are configured in the DL and the higher layer parameter HARQ-ACK-codebook=dynamic, where the 2 MSB bits are the counter DAI and the 2 LSB bits are the total DAI
     *    33 TPC_PUCCH:
     *    34 PUCCH_RESOURCE_IND:
     *    35 PDSCH_TO_HARQ_FEEDBACK_TIME_IND:
     *    55 RESERVED_NR_DCI
     *  with CRC scrambled by P-RNTI
     *    8  SHORT_MESSAGE_IND
     *    9  SHORT_MESSAGES
     *    11 FREQ_DOM_RESOURCE_ASSIGNMENT_DL:
     *    12 TIME_DOM_RESOURCE_ASSIGNMENT: 0, 1, 2, 3, or 4 bits as defined in Subclause 5.1.2.1 of [6, TS 38.214]. The bitwidth for this field is determined as log2(I) bits,
     *    13 VRB_TO_PRB_MAPPING: 0 bit if only resource allocation type 0
     *    24 MCS:
     *    31 TB_SCALING
     *    55 RESERVED_NR_DCI
     *  with CRC scrambled by SI-RNTI
     *    11 FREQ_DOM_RESOURCE_ASSIGNMENT_DL:
     *    12 TIME_DOM_RESOURCE_ASSIGNMENT: 0, 1, 2, 3, or 4 bits as defined in Subclause 5.1.2.1 of [6, TS 38.214]. The bitwidth for this field is determined as log2(I) bits,
     *    13 VRB_TO_PRB_MAPPING: 0 bit if only resource allocation type 0
     *    24 MCS:
     *    26 RV:
     *    55 RESERVED_NR_DCI
     *  with CRC scrambled by RA-RNTI
     *    11 FREQ_DOM_RESOURCE_ASSIGNMENT_DL:
     *    12 TIME_DOM_RESOURCE_ASSIGNMENT: 0, 1, 2, 3, or 4 bits as defined in Subclause 5.1.2.1 of [6, TS 38.214]. The bitwidth for this field is determined as log2(I) bits,
     *    13 VRB_TO_PRB_MAPPING: 0 bit if only resource allocation type 0
     *    24 MCS:
     *    31 TB_SCALING
     *    55 RESERVED_NR_DCI
     *  with CRC scrambled by TC-RNTI
     *    0  IDENTIFIER_DCI_FORMATS:
     *    11 FREQ_DOM_RESOURCE_ASSIGNMENT_DL:
     *    12 TIME_DOM_RESOURCE_ASSIGNMENT: 0, 1, 2, 3, or 4 bits as defined in Subclause 5.1.2.1 of [6, TS 38.214]. The bitwidth for this field is determined as log2(I) bits,
     *    13 VRB_TO_PRB_MAPPING: 0 bit if only resource allocation type 0
     *    24 MCS:
     *    25 NDI:
     *    26 RV:
     *    27 HARQ_PROCESS_NUMBER:
     *    28 DAI_: For format1_1: 4 if more than one serving cell are configured in the DL and the higher layer parameter HARQ-ACK-codebook=dynamic, where the 2 MSB bits are the counter DAI and the 2 LSB bits are the total DAI
     *    33 TPC_PUCCH:
     */

    dl_config->dl_config_list[dl_config->number_pdus].dlsch_config_pdu.rnti = rnti;
    fapi_nr_dl_config_dlsch_pdu_rel15_t *dlsch_config_pdu_1_0 = &dl_config->dl_config_list[dl_config->number_pdus].dlsch_config_pdu.dlsch_config_rel15;

    NR_PDSCH_Config_t *pdsch_config= (mac->DLbwp[0]) ? mac->DLbwp[0]->bwp_Dedicated->pdsch_Config->choice.setup : NULL;
    int is_common=0;
    if(rnti == SI_RNTI) {
      NR_Type0_PDCCH_CSS_config_t type0_PDCCH_CSS_config = mac->type0_PDCCH_CSS_config;
      default_abc = type0_PDCCH_CSS_config.type0_pdcch_ss_mux_pattern;
      dl_config->dl_config_list[dl_config->number_pdus].pdu_type = FAPI_NR_DL_CONFIG_TYPE_SI_DLSCH;
      dlsch_config_pdu_1_0->BWPSize = mac->type0_PDCCH_CSS_config.num_rbs;
      dlsch_config_pdu_1_0->BWPStart = mac->type0_PDCCH_CSS_config.cset_start_rb;
      dlsch_config_pdu_1_0->SubcarrierSpacing = mac->mib->subCarrierSpacingCommon;
      if (pdsch_config) pdsch_config->dmrs_DownlinkForPDSCH_MappingTypeA->choice.setup->dmrs_AdditionalPosition = NULL; // For PDSCH with mapping type A, the UE shall assume dmrs-AdditionalPosition='pos2'
    } else {
      if (ra->RA_window_cnt >= 0 && rnti == ra->ra_rnti){
        dl_config->dl_config_list[dl_config->number_pdus].pdu_type = FAPI_NR_DL_CONFIG_TYPE_RA_DLSCH;
      } else {
        dl_config->dl_config_list[dl_config->number_pdus].pdu_type = FAPI_NR_DL_CONFIG_TYPE_DLSCH;
      }
      if( (ra->RA_window_cnt >= 0 && rnti == ra->ra_rnti) || (rnti == ra->t_crnti) ) {
        if (mac->scc == NULL) { // use coreset0
          dlsch_config_pdu_1_0->BWPSize = mac->type0_PDCCH_CSS_config.num_rbs;
          dlsch_config_pdu_1_0->BWPStart = mac->type0_PDCCH_CSS_config.cset_start_rb;
          is_common=1;
        }
        else {
          dlsch_config_pdu_1_0->BWPSize = NRRIV2BW(mac->scc->downlinkConfigCommon->initialDownlinkBWP->genericParameters.locationAndBandwidth, MAX_BWP_SIZE);
          dlsch_config_pdu_1_0->BWPStart = NRRIV2PRBOFFSET(mac->scc->downlinkConfigCommon->initialDownlinkBWP->genericParameters.locationAndBandwidth, MAX_BWP_SIZE);
        }
        if (!get_softmodem_params()->sa) { // NSA mode is not using the Initial BWP
          dlsch_config_pdu_1_0->BWPStart = NRRIV2PRBOFFSET(mac->DLbwp[0]->bwp_Common->genericParameters.locationAndBandwidth, MAX_BWP_SIZE);
          pdsch_config = mac->DLbwp[0]->bwp_Dedicated->pdsch_Config->choice.setup;
        }
      } else if (mac->DLbwp[0]) {
        dlsch_config_pdu_1_0->BWPSize = NRRIV2BW(mac->DLbwp[0]->bwp_Common->genericParameters.locationAndBandwidth, MAX_BWP_SIZE);
        dlsch_config_pdu_1_0->BWPStart = NRRIV2PRBOFFSET(mac->DLbwp[0]->bwp_Common->genericParameters.locationAndBandwidth, MAX_BWP_SIZE);
        dlsch_config_pdu_1_0->SubcarrierSpacing = mac->DLbwp[0]->bwp_Common->genericParameters.subcarrierSpacing;
        pdsch_config = mac->DLbwp[0]->bwp_Dedicated->pdsch_Config->choice.setup;
      } else if (mac->scc_SIB) {
        dlsch_config_pdu_1_0->BWPSize = NRRIV2BW(mac->scc_SIB->downlinkConfigCommon.initialDownlinkBWP.genericParameters.locationAndBandwidth, MAX_BWP_SIZE);
        dlsch_config_pdu_1_0->BWPStart = NRRIV2PRBOFFSET(mac->scc_SIB->downlinkConfigCommon.initialDownlinkBWP.genericParameters.locationAndBandwidth, MAX_BWP_SIZE);
        dlsch_config_pdu_1_0->SubcarrierSpacing = mac->scc_SIB->downlinkConfigCommon.initialDownlinkBWP.genericParameters.subcarrierSpacing;
        pdsch_config = NULL;
      }
    }

    /* IDENTIFIER_DCI_FORMATS */
    /* FREQ_DOM_RESOURCE_ASSIGNMENT_DL */
    if (nr_ue_process_dci_freq_dom_resource_assignment(NULL,dlsch_config_pdu_1_0,0,dlsch_config_pdu_1_0->BWPSize,dci->frequency_domain_assignment.val) < 0) {
      LOG_W(MAC, "[%d.%d] Invalid frequency_domain_assignment. Possibly due to false DCI. Ignoring DCI!\n", frame, slot);
      return -1;
    }


    NR_PDSCH_TimeDomainResourceAllocationList_t *pdsch_TimeDomainAllocationList = NULL;
    if (mac->DLbwp[0] &&
        mac->DLbwp[0]->bwp_Dedicated &&
        mac->DLbwp[0]->bwp_Dedicated->pdsch_Config &&
        mac->DLbwp[0]->bwp_Dedicated->pdsch_Config->choice.setup->pdsch_TimeDomainAllocationList)
      pdsch_TimeDomainAllocationList = mac->DLbwp[0]->bwp_Dedicated->pdsch_Config->choice.setup->pdsch_TimeDomainAllocationList->choice.setup;
    else if (mac->DLbwp[0] && mac->DLbwp[0]->bwp_Common->pdsch_ConfigCommon->choice.setup->pdsch_TimeDomainAllocationList)
      pdsch_TimeDomainAllocationList = mac->DLbwp[0]->bwp_Common->pdsch_ConfigCommon->choice.setup->pdsch_TimeDomainAllocationList;
    else if (mac->scc_SIB && mac->scc_SIB->downlinkConfigCommon.initialDownlinkBWP.pdsch_ConfigCommon->choice.setup)
      pdsch_TimeDomainAllocationList = mac->scc_SIB->downlinkConfigCommon.initialDownlinkBWP.pdsch_ConfigCommon->choice.setup->pdsch_TimeDomainAllocationList;

    /* TIME_DOM_RESOURCE_ASSIGNMENT */
    if (nr_ue_process_dci_time_dom_resource_assignment(mac,NULL,pdsch_TimeDomainAllocationList,NULL,dlsch_config_pdu_1_0,dci->time_domain_assignment.val,default_abc,rnti==SI_RNTI) < 0) {
      LOG_W(MAC, "[%d.%d] Invalid time_domain_assignment. Possibly due to false DCI. Ignoring DCI!\n", frame, slot);
      return -1;
    }
    int mappingtype = pdsch_TimeDomainAllocationList ? pdsch_TimeDomainAllocationList->list.array[dci->time_domain_assignment.val]->mappingType : ((dlsch_config_pdu_1_0->start_symbol <= 3)? typeA: typeB);

    /* dmrs symbol positions*/
    dlsch_config_pdu_1_0->dlDmrsSymbPos = fill_dmrs_mask(pdsch_config,
                                                         mac->mib->dmrs_TypeA_Position,
                                                         dlsch_config_pdu_1_0->number_symbols,
                                                         dlsch_config_pdu_1_0->start_symbol,
                                                         mappingtype);
    dlsch_config_pdu_1_0->dmrsConfigType = (mac->DLbwp[0] != NULL) ?
                                           (mac->DLbwp[0]->bwp_Dedicated->pdsch_Config->choice.setup->dmrs_DownlinkForPDSCH_MappingTypeA->choice.setup->dmrs_Type == NULL ? 0 : 1) : 0;
    /* number of DM-RS CDM groups without data according to subclause 5.1.6.2 of 3GPP TS 38.214 version 15.9.0 Release 15 */
    if (dlsch_config_pdu_1_0->number_symbols == 2)
      dlsch_config_pdu_1_0->n_dmrs_cdm_groups = 1;
    else
      dlsch_config_pdu_1_0->n_dmrs_cdm_groups = 2;
    /* VRB_TO_PRB_MAPPING */
    dlsch_config_pdu_1_0->vrb_to_prb_mapping = (dci->vrb_to_prb_mapping.val == 0) ? vrb_to_prb_mapping_non_interleaved:vrb_to_prb_mapping_interleaved;
    /* MCS TABLE INDEX */
    dlsch_config_pdu_1_0->mcs_table = (pdsch_config) ? ((pdsch_config->mcs_Table) ? (*pdsch_config->mcs_Table + 1) : 0) : 0;
    /* MCS */
    dlsch_config_pdu_1_0->mcs = dci->mcs;
    // Basic sanity check for MCS value to check for a false or erroneous DCI
    if (dlsch_config_pdu_1_0->mcs > 28) {
      LOG_W(MAC, "[%d.%d] MCS value %d out of bounds! Possibly due to false DCI. Ignoring DCI!\n", frame, slot, dlsch_config_pdu_1_0->mcs);
      return -1;
    }
    /* NDI (only if CRC scrambled by C-RNTI or CS-RNTI or new-RNTI or TC-RNTI)*/
    dlsch_config_pdu_1_0->ndi = dci->ndi;
    /* RV (only if CRC scrambled by C-RNTI or CS-RNTI or new-RNTI or TC-RNTI)*/
    dlsch_config_pdu_1_0->rv = dci->rv;
    /* HARQ_PROCESS_NUMBER (only if CRC scrambled by C-RNTI or CS-RNTI or new-RNTI or TC-RNTI)*/
    dlsch_config_pdu_1_0->harq_process_nbr = dci->harq_pid;
    /* TB_SCALING (only if CRC scrambled by P-RNTI or RA-RNTI) */
    // according to TS 38.214 Table 5.1.3.2-3
    if (dci->tb_scaling == 0) dlsch_config_pdu_1_0->scaling_factor_S = 1;
    if (dci->tb_scaling == 1) dlsch_config_pdu_1_0->scaling_factor_S = 0.5;
    if (dci->tb_scaling == 2) dlsch_config_pdu_1_0->scaling_factor_S = 0.25;
    if (dci->tb_scaling == 3) dlsch_config_pdu_1_0->scaling_factor_S = 0; // value not defined in table
    /* TPC_PUCCH (only if CRC scrambled by C-RNTI or CS-RNTI or new-RNTI or TC-RNTI)*/
    // according to TS 38.213 Table 7.2.1-1
    if (dci->tpc == 0) dlsch_config_pdu_1_0->accumulated_delta_PUCCH = -1;
    if (dci->tpc == 1) dlsch_config_pdu_1_0->accumulated_delta_PUCCH = 0;
    if (dci->tpc == 2) dlsch_config_pdu_1_0->accumulated_delta_PUCCH = 1;
    if (dci->tpc == 3) dlsch_config_pdu_1_0->accumulated_delta_PUCCH = 3;
    // Sanity check for pucch_resource_indicator value received to check for false DCI.
    valid = 0;
    if (mac->ULbwp[0] &&
        mac->ULbwp[0]->bwp_Dedicated &&
        mac->ULbwp[0]->bwp_Dedicated->pucch_Config &&
        mac->ULbwp[0]->bwp_Dedicated->pucch_Config->choice.setup&&
        mac->ULbwp[0]->bwp_Dedicated->pucch_Config->choice.setup->resourceSetToAddModList) {
      pucch_res_set_cnt = mac->ULbwp[0]->bwp_Dedicated->pucch_Config->choice.setup->resourceSetToAddModList->list.count;
      for (int id = 0; id < pucch_res_set_cnt; id++) {
	if (dci->pucch_resource_indicator < mac->ULbwp[0]->bwp_Dedicated->pucch_Config->choice.setup->resourceSetToAddModList->list.array[id]->resourceList.list.count) {
	  valid = 1;
	  break;
	}
      }
    }
    else if (mac->cg &&
             mac->cg->spCellConfig &&
             mac->cg->spCellConfig->spCellConfigDedicated &&
             mac->cg->spCellConfig->spCellConfigDedicated->uplinkConfig &&
             mac->cg->spCellConfig->spCellConfigDedicated->uplinkConfig->initialUplinkBWP &&
             mac->cg->spCellConfig->spCellConfigDedicated->uplinkConfig->initialUplinkBWP->pucch_Config &&
             mac->cg->spCellConfig->spCellConfigDedicated->uplinkConfig->initialUplinkBWP->pucch_Config->choice.setup &&
             mac->cg->spCellConfig->spCellConfigDedicated->uplinkConfig->initialUplinkBWP->pucch_Config->choice.setup->resourceSetToAddModList){
      pucch_res_set_cnt = mac->cg->spCellConfig->spCellConfigDedicated->uplinkConfig->initialUplinkBWP->pucch_Config->choice.setup->resourceSetToAddModList->list.count;
      for (int id = 0; id < pucch_res_set_cnt; id++) {
        if (dci->pucch_resource_indicator < mac->cg->spCellConfig->spCellConfigDedicated->uplinkConfig->initialUplinkBWP->pucch_Config->choice.setup->resourceSetToAddModList->list.array[id]->resourceList.list.count) {
          valid = 1;
          break;
        }
      }
    } else valid=1;
    if (!valid) {
      LOG_W(MAC, "[%d.%d] pucch_resource_indicator value %d is out of bounds. Possibly due to false DCI. Ignoring DCI!\n", frame, slot, dci->pucch_resource_indicator);
      return -1;
    }

   // set the harq status at MAC for feedback
   set_harq_status(mac,dci->pucch_resource_indicator,
                   dci->harq_pid,
                   dlsch_config_pdu_1_0->accumulated_delta_PUCCH,
                   1+dci->pdsch_to_harq_feedback_timing_indicator.val,
                   dci->dai[0].val,
                   dci_ind->n_CCE,dci_ind->N_CCE,is_common,
                   frame,slot);

    LOG_D(MAC,"(nr_ue_procedures.c) rnti = %x dl_config->number_pdus = %d\n",
	  dl_config->dl_config_list[dl_config->number_pdus].dlsch_config_pdu.rnti,
	  dl_config->number_pdus);
    LOG_D(MAC,"(nr_ue_procedures.c) frequency_domain_resource_assignment=%d \t number_rbs=%d \t start_rb=%d\n",
	  dci->frequency_domain_assignment.val,
	  dlsch_config_pdu_1_0->number_rbs,
	  dlsch_config_pdu_1_0->start_rb);
    LOG_D(MAC,"(nr_ue_procedures.c) time_domain_resource_assignment=%d \t number_symbols=%d \t start_symbol=%d\n",
	  dci->time_domain_assignment.val,
	  dlsch_config_pdu_1_0->number_symbols,
	  dlsch_config_pdu_1_0->start_symbol);
    LOG_D(MAC,"(nr_ue_procedures.c) vrb_to_prb_mapping=%d \n>>> mcs=%d\n>>> ndi=%d\n>>> rv=%d\n>>> harq_process_nbr=%d\n>>> dai=%d\n>>> scaling_factor_S=%f\n>>> tpc_pucch=%d\n>>> pucch_res_ind=%d\n>>> pdsch_to_harq_feedback_time_ind=%d\n",
	  dlsch_config_pdu_1_0->vrb_to_prb_mapping,
	  dlsch_config_pdu_1_0->mcs,
	  dlsch_config_pdu_1_0->ndi,
	  dlsch_config_pdu_1_0->rv,
	  dlsch_config_pdu_1_0->harq_process_nbr,
	  dci->dai[0].val,
	  dlsch_config_pdu_1_0->scaling_factor_S,
	  dlsch_config_pdu_1_0->accumulated_delta_PUCCH,
	  dci->pucch_resource_indicator,
	  1+dci->pdsch_to_harq_feedback_timing_indicator.val);

    //	    dl_config->dl_config_list[dl_config->number_pdus].dci_config_pdu.dci_config_rel15.N_RB_BWP = n_RB_DLBWP;
	    
    LOG_D(MAC,"(nr_ue_procedures.c) pdu_type=%d\n\n",dl_config->dl_config_list[dl_config->number_pdus].pdu_type);
            
    dl_config->number_pdus = dl_config->number_pdus + 1;

    break;
  }

  case NR_DL_DCI_FORMAT_1_1: {
    /*
     *  with CRC scrambled by C-RNTI or CS-RNTI or new-RNTI
     *    0  IDENTIFIER_DCI_FORMATS:
     *    1  CARRIER_IND:
     *    7  BANDWIDTH_PART_IND:
     *    11 FREQ_DOM_RESOURCE_ASSIGNMENT_DL:
     *    12 TIME_DOM_RESOURCE_ASSIGNMENT: 0, 1, 2, 3, or 4 bits as defined in Subclause 5.1.2.1 of [6, TS 38.214]. The bitwidth for this field is determined as log2(I) bits,
     *    13 VRB_TO_PRB_MAPPING: 0 bit if only resource allocation type 0
     *    14 PRB_BUNDLING_SIZE_IND:
     *    15 RATE_MATCHING_IND:
     *    16 ZP_CSI_RS_TRIGGER:
     *    18 TB1_MCS:
     *    19 TB1_NDI:
     *    20 TB1_RV:
     *    21 TB2_MCS:
     *    22 TB2_NDI:
     *    23 TB2_RV:
     *    27 HARQ_PROCESS_NUMBER:
     *    28 DAI_: For format1_1: 4 if more than one serving cell are configured in the DL and the higher layer parameter HARQ-ACK-codebook=dynamic, where the 2 MSB bits are the counter DAI and the 2 LSB bits are the total DAI
     *    33 TPC_PUCCH:
     *    34 PUCCH_RESOURCE_IND:
     *    35 PDSCH_TO_HARQ_FEEDBACK_TIME_IND:
     *    38 ANTENNA_PORTS:
     *    39 TCI:
     *    40 SRS_REQUEST:
     *    43 CBGTI:
     *    44 CBGFI:
     *    47 DMRS_SEQ_INI:
     */

    if (dci->bwp_indicator.val > 1) {
      LOG_W(NR_MAC,"[%d.%d] bwp_indicator %d > 1  Possibly due to false DCI. Ignoring DCI!\n", frame, slot,dci->bwp_indicator.val);
      return -1;
    }
    config_bwp_ue(mac, &dci->bwp_indicator.val, &dci_format);
    NR_BWP_Id_t dl_bwp_id = mac->DL_BWP_Id;
    NR_BWP_Id_t ul_bwp_id = mac->UL_BWP_Id;
    NR_PDSCH_Config_t *pdsch_Config=NULL;
    NR_BWP_DownlinkDedicated_t *bwpd=NULL;
    NR_BWP_DownlinkCommon_t *bwpc=NULL;
    NR_BWP_UplinkDedicated_t *ubwpd=NULL;
    NR_BWP_UplinkCommon_t *ubwpc=NULL;
    get_bwp_info(mac,dl_bwp_id,ul_bwp_id,&bwpd,&bwpc,&ubwpd,&ubwpc);

    pdsch_Config = bwpd->pdsch_Config->choice.setup;
    dl_config->dl_config_list[dl_config->number_pdus].pdu_type = FAPI_NR_DL_CONFIG_TYPE_DLSCH;
    dl_config->dl_config_list[dl_config->number_pdus].dlsch_config_pdu.rnti = rnti;

    fapi_nr_dl_config_dlsch_pdu_rel15_t *dlsch_config_pdu_1_1 = &dl_config->dl_config_list[dl_config->number_pdus].dlsch_config_pdu.dlsch_config_rel15;

    dlsch_config_pdu_1_1->BWPSize = NRRIV2BW(bwpc->genericParameters.locationAndBandwidth, MAX_BWP_SIZE);
    dlsch_config_pdu_1_1->BWPStart = NRRIV2PRBOFFSET(bwpc->genericParameters.locationAndBandwidth, MAX_BWP_SIZE);
    dlsch_config_pdu_1_1->SubcarrierSpacing = bwpc->genericParameters.subcarrierSpacing;

    /* IDENTIFIER_DCI_FORMATS */
    /* CARRIER_IND */
    /* BANDWIDTH_PART_IND */
    //    dlsch_config_pdu_1_1->bandwidth_part_ind = dci->bandwidth_part_ind;
    /* FREQ_DOM_RESOURCE_ASSIGNMENT_DL */
    if (nr_ue_process_dci_freq_dom_resource_assignment(NULL,dlsch_config_pdu_1_1,0,n_RB_DLBWP,dci->frequency_domain_assignment.val) < 0) {
      LOG_W(MAC, "[%d.%d] Invalid frequency_domain_assignment. Possibly due to false DCI. Ignoring DCI!\n", frame, slot);
      return -1;
    }
    /* TIME_DOM_RESOURCE_ASSIGNMENT */
    NR_PDSCH_TimeDomainResourceAllocationList_t *pdsch_TimeDomainAllocationList = choose_dl_tda_list(pdsch_Config,bwpc->pdsch_ConfigCommon->choice.setup);
    if (nr_ue_process_dci_time_dom_resource_assignment(mac,NULL,pdsch_TimeDomainAllocationList,NULL,dlsch_config_pdu_1_1,dci->time_domain_assignment.val,0,false) < 0) {
      LOG_W(MAC, "[%d.%d] Invalid time_domain_assignment. Possibly due to false DCI. Ignoring DCI!\n", frame, slot);
      return -1;
    }

    int mappingtype = pdsch_TimeDomainAllocationList ? pdsch_TimeDomainAllocationList->list.array[dci->time_domain_assignment.val]->mappingType : ((dlsch_config_pdu_1_1->start_symbol <= 3)? typeA: typeB);

    /* dmrs symbol positions*/
    dlsch_config_pdu_1_1->dlDmrsSymbPos = fill_dmrs_mask(pdsch_Config,
							 mac->scc? mac->scc->dmrs_TypeA_Position:mac->mib->dmrs_TypeA_Position,
							 dlsch_config_pdu_1_1->number_symbols,
                                                         dlsch_config_pdu_1_1->start_symbol,
                                                         mappingtype);

    dlsch_config_pdu_1_1->dmrsConfigType = pdsch_Config->dmrs_DownlinkForPDSCH_MappingTypeA->choice.setup->dmrs_Type == NULL ? NFAPI_NR_DMRS_TYPE1 : NFAPI_NR_DMRS_TYPE2;

    /* TODO: fix number of DM-RS CDM groups without data according to subclause 5.1.6.2 of 3GPP TS 38.214,
             using tables 7.3.1.2.2-1, 7.3.1.2.2-2, 7.3.1.2.2-3, 7.3.1.2.2-4 of 3GPP TS 38.212 */
    dlsch_config_pdu_1_1->n_dmrs_cdm_groups = 1;
    /* VRB_TO_PRB_MAPPING */
    if ((pdsch_Config->resourceAllocation == 1) && (pdsch_Config->vrb_ToPRB_Interleaver != NULL))
      dlsch_config_pdu_1_1->vrb_to_prb_mapping = (dci->vrb_to_prb_mapping.val == 0) ? vrb_to_prb_mapping_non_interleaved:vrb_to_prb_mapping_interleaved;
    /* PRB_BUNDLING_SIZE_IND */
    dlsch_config_pdu_1_1->prb_bundling_size_ind = dci->prb_bundling_size_indicator.val;
    /* RATE_MATCHING_IND */
    dlsch_config_pdu_1_1->rate_matching_ind = dci->rate_matching_indicator.val;
    /* ZP_CSI_RS_TRIGGER */
    dlsch_config_pdu_1_1->zp_csi_rs_trigger = dci->zp_csi_rs_trigger.val;
    /* MCS (for transport block 1)*/
    dlsch_config_pdu_1_1->mcs = dci->mcs;
    // Basic sanity check for MCS value to check for a false or erroneous DCI
    if (dlsch_config_pdu_1_1->mcs > 28) {
      LOG_W(MAC, "[%d.%d] MCS value %d out of bounds! Possibly due to false DCI. Ignoring DCI!\n", frame, slot, dlsch_config_pdu_1_1->mcs);
      return -1;
    }
    /* NDI (for transport block 1)*/
    dlsch_config_pdu_1_1->ndi = dci->ndi;
    /* RV (for transport block 1)*/
    dlsch_config_pdu_1_1->rv = dci->rv;
    /* MCS (for transport block 2)*/
    dlsch_config_pdu_1_1->tb2_mcs = dci->mcs2.val;
    // Basic sanity check for MCS value to check for a false or erroneous DCI
    if (dlsch_config_pdu_1_1->tb2_mcs > 28) {
      LOG_W(MAC, "[%d.%d] MCS value %d out of bounds! Possibly due to false DCI. Ignoring DCI!\n", frame, slot, dlsch_config_pdu_1_1->tb2_mcs);
      return -1;
    }
    /* NDI (for transport block 2)*/
    dlsch_config_pdu_1_1->tb2_ndi = dci->ndi2.val;
    /* RV (for transport block 2)*/
    dlsch_config_pdu_1_1->tb2_rv = dci->rv2.val;
    /* HARQ_PROCESS_NUMBER */
    dlsch_config_pdu_1_1->harq_process_nbr = dci->harq_pid;
    /* TPC_PUCCH */
    // according to TS 38.213 Table 7.2.1-1
    if (dci->tpc == 0) dlsch_config_pdu_1_1->accumulated_delta_PUCCH = -1;
    if (dci->tpc == 1) dlsch_config_pdu_1_1->accumulated_delta_PUCCH = 0;
    if (dci->tpc == 2) dlsch_config_pdu_1_1->accumulated_delta_PUCCH = 1;
    if (dci->tpc == 3) dlsch_config_pdu_1_1->accumulated_delta_PUCCH = 3;

    // Sanity check for pucch_resource_indicator value received to check for false DCI.
    valid = 0;
    pucch_res_set_cnt = ubwpd->pucch_Config->choice.setup->resourceSetToAddModList->list.count;
    for (int id = 0; id < pucch_res_set_cnt; id++) {
      if (dci->pucch_resource_indicator < ubwpd->pucch_Config->choice.setup->resourceSetToAddModList->list.array[id]->resourceList.list.count) {
        valid = 1;
        break;
      }
    }
    if (!valid) {
      LOG_W(MAC, "[%d.%d] pucch_resource_indicator value %d is out of bounds. Possibly due to false DCI. Ignoring DCI!\n", frame, slot, dci->pucch_resource_indicator);
      return -1;
    }

    /* ANTENNA_PORTS */
    uint8_t n_codewords = 1; // FIXME!!!
    long *max_length = NULL;
    long *dmrs_type = NULL;
    if (pdsch_Config->dmrs_DownlinkForPDSCH_MappingTypeA) {
      max_length = pdsch_Config->dmrs_DownlinkForPDSCH_MappingTypeA->choice.setup->maxLength;
      dmrs_type = pdsch_Config->dmrs_DownlinkForPDSCH_MappingTypeA->choice.setup->dmrs_Type;
    }
    if (pdsch_Config->dmrs_DownlinkForPDSCH_MappingTypeB) {
      max_length = pdsch_Config->dmrs_DownlinkForPDSCH_MappingTypeB->choice.setup->maxLength;
      dmrs_type = pdsch_Config->dmrs_DownlinkForPDSCH_MappingTypeB->choice.setup->dmrs_Type;
    }
    if ((dmrs_type == NULL) && (max_length == NULL)){
      // Table 7.3.1.2.2-1: Antenna port(s) (1000 + DMRS port), dmrs-Type=1, maxLength=1
      dlsch_config_pdu_1_1->n_dmrs_cdm_groups = table_7_3_2_3_3_1[dci->antenna_ports.val][0];
      dlsch_config_pdu_1_1->dmrs_ports[0]     = table_7_3_2_3_3_1[dci->antenna_ports.val][1];
      dlsch_config_pdu_1_1->dmrs_ports[1]     = table_7_3_2_3_3_1[dci->antenna_ports.val][2];
      dlsch_config_pdu_1_1->dmrs_ports[2]     = table_7_3_2_3_3_1[dci->antenna_ports.val][3];
      dlsch_config_pdu_1_1->dmrs_ports[3]     = table_7_3_2_3_3_1[dci->antenna_ports.val][4];
    }
    if ((dmrs_type == NULL) && (max_length != NULL)){
      // Table 7.3.1.2.2-2: Antenna port(s) (1000 + DMRS port), dmrs-Type=1, maxLength=2
      if (n_codewords == 1) {
	dlsch_config_pdu_1_1->n_dmrs_cdm_groups = table_7_3_2_3_3_2_oneCodeword[dci->antenna_ports.val][0];
	dlsch_config_pdu_1_1->dmrs_ports[0]     = table_7_3_2_3_3_2_oneCodeword[dci->antenna_ports.val][1];
	dlsch_config_pdu_1_1->dmrs_ports[1]     = table_7_3_2_3_3_2_oneCodeword[dci->antenna_ports.val][2];
	dlsch_config_pdu_1_1->dmrs_ports[2]     = table_7_3_2_3_3_2_oneCodeword[dci->antenna_ports.val][3];
	dlsch_config_pdu_1_1->dmrs_ports[3]     = table_7_3_2_3_3_2_oneCodeword[dci->antenna_ports.val][4];
	dlsch_config_pdu_1_1->n_front_load_symb = table_7_3_2_3_3_2_oneCodeword[dci->antenna_ports.val][5];
      }
      if (n_codewords == 2) {
	dlsch_config_pdu_1_1->n_dmrs_cdm_groups = table_7_3_2_3_3_2_twoCodeword[dci->antenna_ports.val][0];
	dlsch_config_pdu_1_1->dmrs_ports[0]     = table_7_3_2_3_3_2_twoCodeword[dci->antenna_ports.val][1];
	dlsch_config_pdu_1_1->dmrs_ports[1]     = table_7_3_2_3_3_2_twoCodeword[dci->antenna_ports.val][2];
	dlsch_config_pdu_1_1->dmrs_ports[2]     = table_7_3_2_3_3_2_twoCodeword[dci->antenna_ports.val][3];
	dlsch_config_pdu_1_1->dmrs_ports[3]     = table_7_3_2_3_3_2_twoCodeword[dci->antenna_ports.val][4];
	dlsch_config_pdu_1_1->dmrs_ports[4]     = table_7_3_2_3_3_2_twoCodeword[dci->antenna_ports.val][5];
	dlsch_config_pdu_1_1->dmrs_ports[5]     = table_7_3_2_3_3_2_twoCodeword[dci->antenna_ports.val][6];
	dlsch_config_pdu_1_1->dmrs_ports[6]     = table_7_3_2_3_3_2_twoCodeword[dci->antenna_ports.val][7];
	dlsch_config_pdu_1_1->dmrs_ports[7]     = table_7_3_2_3_3_2_twoCodeword[dci->antenna_ports.val][8];
	dlsch_config_pdu_1_1->n_front_load_symb = table_7_3_2_3_3_2_twoCodeword[dci->antenna_ports.val][9];
      }
    }
    if ((dmrs_type != NULL) && (max_length == NULL)){
      // Table 7.3.1.2.2-3: Antenna port(s) (1000 + DMRS port), dmrs-Type=2, maxLength=1
      if (n_codewords == 1) {
	dlsch_config_pdu_1_1->n_dmrs_cdm_groups = table_7_3_2_3_3_3_oneCodeword[dci->antenna_ports.val][0];
	dlsch_config_pdu_1_1->dmrs_ports[0]     = table_7_3_2_3_3_3_oneCodeword[dci->antenna_ports.val][1];
	dlsch_config_pdu_1_1->dmrs_ports[1]     = table_7_3_2_3_3_3_oneCodeword[dci->antenna_ports.val][2];
	dlsch_config_pdu_1_1->dmrs_ports[2]     = table_7_3_2_3_3_3_oneCodeword[dci->antenna_ports.val][3];
	dlsch_config_pdu_1_1->dmrs_ports[3]     = table_7_3_2_3_3_3_oneCodeword[dci->antenna_ports.val][4];
      }
      if (n_codewords == 2) {
	dlsch_config_pdu_1_1->n_dmrs_cdm_groups = table_7_3_2_3_3_3_twoCodeword[dci->antenna_ports.val][0];
	dlsch_config_pdu_1_1->dmrs_ports[0]     = table_7_3_2_3_3_3_twoCodeword[dci->antenna_ports.val][1];
	dlsch_config_pdu_1_1->dmrs_ports[1]     = table_7_3_2_3_3_3_twoCodeword[dci->antenna_ports.val][2];
	dlsch_config_pdu_1_1->dmrs_ports[2]     = table_7_3_2_3_3_3_twoCodeword[dci->antenna_ports.val][3];
	dlsch_config_pdu_1_1->dmrs_ports[3]     = table_7_3_2_3_3_3_twoCodeword[dci->antenna_ports.val][4];
	dlsch_config_pdu_1_1->dmrs_ports[4]     = table_7_3_2_3_3_3_twoCodeword[dci->antenna_ports.val][5];
	dlsch_config_pdu_1_1->dmrs_ports[5]     = table_7_3_2_3_3_3_twoCodeword[dci->antenna_ports.val][6];
      }
    }
    if ((dmrs_type != NULL) && (max_length != NULL)){
      // Table 7.3.1.2.2-4: Antenna port(s) (1000 + DMRS port), dmrs-Type=2, maxLength=2
      if (n_codewords == 1) {
	dlsch_config_pdu_1_1->n_dmrs_cdm_groups = table_7_3_2_3_3_4_oneCodeword[dci->antenna_ports.val][0];
	dlsch_config_pdu_1_1->dmrs_ports[0]     = table_7_3_2_3_3_4_oneCodeword[dci->antenna_ports.val][1];
	dlsch_config_pdu_1_1->dmrs_ports[1]     = table_7_3_2_3_3_4_oneCodeword[dci->antenna_ports.val][2];
	dlsch_config_pdu_1_1->dmrs_ports[2]     = table_7_3_2_3_3_4_oneCodeword[dci->antenna_ports.val][3];
	dlsch_config_pdu_1_1->dmrs_ports[3]     = table_7_3_2_3_3_4_oneCodeword[dci->antenna_ports.val][4];
	dlsch_config_pdu_1_1->n_front_load_symb = table_7_3_2_3_3_4_oneCodeword[dci->antenna_ports.val][5];
      }
      if (n_codewords == 2) {
	dlsch_config_pdu_1_1->n_dmrs_cdm_groups = table_7_3_2_3_3_4_twoCodeword[dci->antenna_ports.val][0];
	dlsch_config_pdu_1_1->dmrs_ports[0]     = table_7_3_2_3_3_4_twoCodeword[dci->antenna_ports.val][1];
	dlsch_config_pdu_1_1->dmrs_ports[1]     = table_7_3_2_3_3_4_twoCodeword[dci->antenna_ports.val][2];
	dlsch_config_pdu_1_1->dmrs_ports[2]     = table_7_3_2_3_3_4_twoCodeword[dci->antenna_ports.val][3];
	dlsch_config_pdu_1_1->dmrs_ports[3]     = table_7_3_2_3_3_4_twoCodeword[dci->antenna_ports.val][4];
	dlsch_config_pdu_1_1->dmrs_ports[4]     = table_7_3_2_3_3_4_twoCodeword[dci->antenna_ports.val][5];
	dlsch_config_pdu_1_1->dmrs_ports[5]     = table_7_3_2_3_3_4_twoCodeword[dci->antenna_ports.val][6];
	dlsch_config_pdu_1_1->dmrs_ports[6]     = table_7_3_2_3_3_4_twoCodeword[dci->antenna_ports.val][7];
	dlsch_config_pdu_1_1->dmrs_ports[7]     = table_7_3_2_3_3_4_twoCodeword[dci->antenna_ports.val][8];
	dlsch_config_pdu_1_1->n_front_load_symb = table_7_3_2_3_3_4_twoCodeword[dci->antenna_ports.val][9];
      }
    }
    /* TCI */
    if (mac->dl_config_request.dl_config_list[0].dci_config_pdu.dci_config_rel15.coreset.tci_present_in_dci == 1){
      // 0 bit if higher layer parameter tci-PresentInDCI is not enabled
      // otherwise 3 bits as defined in Subclause 5.1.5 of [6, TS38.214]
      dlsch_config_pdu_1_1->tci_state = dci->transmission_configuration_indication.val;
    }
    /* SRS_REQUEST */
    // if SUL is supported in the cell, there is an additional bit in this field and the value of this bit represents table 7.1.1.1-1 TS 38.212 FIXME!!!
    dlsch_config_pdu_1_1->srs_config.aperiodicSRS_ResourceTrigger = (dci->srs_request.val & 0x11); // as per Table 7.3.1.1.2-24 TS 38.212
    /* CBGTI */
    dlsch_config_pdu_1_1->cbgti = dci->cbgti.val;
    /* CBGFI */
    dlsch_config_pdu_1_1->codeBlockGroupFlushIndicator = dci->cbgfi.val;
    /* DMRS_SEQ_INI */
    //FIXME!!!

    //	    dl_config->dl_config_list[dl_config->number_pdus].dci_config_pdu.dci_config_rel15.N_RB_BWP = n_RB_DLBWP;

    /* PDSCH_TO_HARQ_FEEDBACK_TIME_IND */
    // according to TS 38.213 Table 9.2.3-1
    uint8_t feedback_ti =
      ubwpd->pucch_Config->choice.setup->dl_DataToUL_ACK->list.array[dci->pdsch_to_harq_feedback_timing_indicator.val][0];

<<<<<<< HEAD
    AssertFatal(feedback_ti>=DURATION_RX_TO_TX,"PDSCH to HARQ feedback time (%d) cannot be less than DURATION_RX_TO_TX (%d)\n",
                feedback_ti,DURATION_RX_TO_TX);

    // set the harq status at MAC for feedback
    set_harq_status(mac,dci->pucch_resource_indicator,
                    dci->harq_pid,
                    dlsch_config_pdu_1_1->accumulated_delta_PUCCH,
                    feedback_ti,
                    dci->dai[0].val,
                    dci_ind->n_CCE,dci_ind->N_CCE,
                    frame,slot);
=======
   // set the harq status at MAC for feedback
   set_harq_status(mac,dci->pucch_resource_indicator,
                   dci->harq_pid,
                   dlsch_config_pdu_1_1->accumulated_delta_PUCCH,
                   feedback_ti,
                   dci->dai[0].val,
                   dci_ind->n_CCE,dci_ind->N_CCE,0,
                   frame,slot);
>>>>>>> a7229937

    dl_config->dl_config_list[dl_config->number_pdus].pdu_type = FAPI_NR_DL_CONFIG_TYPE_DLSCH;
    LOG_D(MAC,"(nr_ue_procedures.c) pdu_type=%d\n\n",dl_config->dl_config_list[dl_config->number_pdus].pdu_type);
            
    dl_config->number_pdus = dl_config->number_pdus + 1;
    /* TODO same calculation for MCS table as done in UL */
    dlsch_config_pdu_1_1->mcs_table = (pdsch_Config->mcs_Table) ? (*pdsch_Config->mcs_Table + 1) : 0;
    /*PTRS configuration */
    if(pdsch_Config->dmrs_DownlinkForPDSCH_MappingTypeA->choice.setup->phaseTrackingRS != NULL) {
      valid_ptrs_setup = set_dl_ptrs_values(pdsch_Config->dmrs_DownlinkForPDSCH_MappingTypeA->choice.setup->phaseTrackingRS->choice.setup,
                                            dlsch_config_pdu_1_1->number_rbs, dlsch_config_pdu_1_1->mcs, dlsch_config_pdu_1_1->mcs_table,
                                            &dlsch_config_pdu_1_1->PTRSFreqDensity,&dlsch_config_pdu_1_1->PTRSTimeDensity,
                                            &dlsch_config_pdu_1_1->PTRSPortIndex,&dlsch_config_pdu_1_1->nEpreRatioOfPDSCHToPTRS,
                                            &dlsch_config_pdu_1_1->PTRSReOffset, dlsch_config_pdu_1_1->number_symbols);
      if(valid_ptrs_setup==true) {
        dlsch_config_pdu_1_1->pduBitmap |= 0x1;
        LOG_D(MAC, "DL PTRS values: PTRS time den: %d, PTRS freq den: %d\n", dlsch_config_pdu_1_1->PTRSTimeDensity, dlsch_config_pdu_1_1->PTRSFreqDensity);
      }
    }

    break;
  }

  case NR_DL_DCI_FORMAT_2_0:
    break;

  case NR_DL_DCI_FORMAT_2_1:        
    break;

  case NR_DL_DCI_FORMAT_2_2:        
    break;

  case NR_DL_DCI_FORMAT_2_3:
    break;

  default: 
    break;
  }


  if(rnti == SI_RNTI){

    //    }else if(rnti == mac->ra_rnti){

  }else if(rnti == P_RNTI){

  }else{  //  c-rnti

    ///  check if this is pdcch order 
    //dci->random_access_preamble_index;
    //dci->ss_pbch_index;
    //dci->prach_mask_index;

    ///  else normal DL-SCH grant
  }

  return ret;

}

void set_harq_status(NR_UE_MAC_INST_t *mac,
                     uint8_t pucch_id,
                     uint8_t harq_id,
                     int8_t delta_pucch,
                     uint8_t data_toul_fb,
                     uint8_t dai,
                     int n_CCE,
                     int N_CCE,
                     int is_common,
                     frame_t frame,
                     int slot) {

  NR_UE_HARQ_STATUS_t *current_harq = &mac->dl_harq_info[harq_id];

  current_harq->active = true;
  current_harq->ack_received = false;
  current_harq->pucch_resource_indicator = pucch_id;
  current_harq->feedback_to_ul = data_toul_fb;
  current_harq->is_common = is_common;
  current_harq->dai = dai;
  current_harq->n_CCE = n_CCE;
  current_harq->N_CCE = N_CCE;
  current_harq->delta_pucch = delta_pucch;
  // FIXME k0 != 0 currently not taken into consideration
  current_harq->dl_frame = frame;
  current_harq->dl_slot = slot;

  LOG_D(PHY,"Setting harq_status for harq_id %d, dl %d.%d\n",harq_id,frame,slot);
}


<<<<<<< HEAD
=======
void update_harq_status(nr_downlink_indication_t *dl_info, int pdu_id) {

  NR_UE_MAC_INST_t *mac = get_mac_inst(dl_info->module_id);
  uint8_t harq_pid = dl_info->rx_ind->rx_indication_body[pdu_id].pdsch_pdu.harq_pid;
  NR_UE_HARQ_STATUS_t *current_harq = &mac->dl_harq_info[harq_pid];

  if (current_harq->active) {
    current_harq->ack = dl_info->rx_ind->rx_indication_body[pdu_id].pdsch_pdu.ack_nack;
    current_harq->ack_received = true;
    LOG_D(PHY,"Updating harq_status for harq_id %d,ack/nak %d\n",harq_pid,current_harq->ack);

  }
  else {
    //shouldn't get here
    LOG_E(MAC, "Trying to process acknack for an inactive harq process (%d)\n", harq_pid);
  }
}


>>>>>>> a7229937
void nr_ue_configure_pucch(NR_UE_MAC_INST_t *mac,
                           int slot,
                           uint16_t rnti,
                           PUCCH_sched_t *pucch,
                           fapi_nr_ul_config_pucch_pdu *pucch_pdu,
                           int O_SR, int O_ACK, int O_CSI) {

  int O_CRC = 0; //FIXME
  uint16_t O_uci = O_CSI + O_ACK;
  NR_BWP_Id_t bwp_id = mac->UL_BWP_Id;
  NR_PUCCH_FormatConfig_t *pucchfmt;
  long *pusch_id = NULL;
  long *id0 = NULL;
  int scs;
  NR_BWP_UplinkCommon_t *initialUplinkBWP;
  if (mac->scc) initialUplinkBWP = mac->scc->uplinkConfigCommon->initialUplinkBWP;
  else          initialUplinkBWP = &mac->scc_SIB->uplinkConfigCommon->initialUplinkBWP;
  NR_BWP_Uplink_t *ubwp = mac->ULbwp[0];
  if (mac->cg && ubwp &&
      mac->cg->spCellConfig &&
      mac->cg->spCellConfig->spCellConfigDedicated &&
      mac->cg->spCellConfig->spCellConfigDedicated->uplinkConfig &&
      mac->cg->spCellConfig->spCellConfigDedicated->uplinkConfig->initialUplinkBWP) {
    scs = ubwp->bwp_Common->genericParameters.subcarrierSpacing;
  }
  else
    scs = initialUplinkBWP->genericParameters.subcarrierSpacing;

  int subframe_number = slot / (nr_slots_per_frame[scs]/10);
  nb_pucch_format_4_in_subframes[subframe_number] = 0;

  pucch_pdu->rnti = rnti;

  LOG_D(NR_MAC,"initial_pucch_id %d, pucch_resource %p\n",pucch->initial_pucch_id,pucch->pucch_resource);
  // configure pucch from Table 9.2.1-1
  if (pucch->initial_pucch_id > -1 &&
      pucch->pucch_resource == NULL) {

    pucch_pdu->format_type = initial_pucch_resource[pucch->initial_pucch_id].format;
    pucch_pdu->start_symbol_index = initial_pucch_resource[pucch->initial_pucch_id].startingSymbolIndex;
    pucch_pdu->nr_of_symbols = initial_pucch_resource[pucch->initial_pucch_id].nrofSymbols;

    pucch_pdu->bwp_size = NRRIV2BW(mac->scc_SIB->uplinkConfigCommon->initialUplinkBWP.genericParameters.locationAndBandwidth,
                                   MAX_BWP_SIZE);
    pucch_pdu->bwp_start = NRRIV2PRBOFFSET(mac->scc_SIB->uplinkConfigCommon->initialUplinkBWP.genericParameters.locationAndBandwidth,
                                           MAX_BWP_SIZE);

    pucch_pdu->prb_size = 1; // format 0 or 1
    int RB_BWP_offset;
    if (pucch->initial_pucch_id == 15)
      RB_BWP_offset = pucch_pdu->bwp_size>>2;
    else
      RB_BWP_offset = initial_pucch_resource[pucch->initial_pucch_id].PRB_offset;

    int N_CS = initial_pucch_resource[pucch->initial_pucch_id].nb_CS_indexes;
    pucch_pdu->prb_start = RB_BWP_offset + (pucch->initial_pucch_id/N_CS);
    if (pucch->initial_pucch_id>>3 == 0) {
      pucch_pdu->second_hop_prb = pucch_pdu->bwp_size - 1 - RB_BWP_offset - (pucch->initial_pucch_id/N_CS);
      pucch_pdu->initial_cyclic_shift = initial_pucch_resource[pucch->initial_pucch_id].initial_CS_indexes[pucch->initial_pucch_id%N_CS];
    }
    else {
      pucch_pdu->second_hop_prb = pucch_pdu->bwp_size - 1 - RB_BWP_offset - ((pucch->initial_pucch_id - 8)/N_CS);
      pucch_pdu->initial_cyclic_shift =  initial_pucch_resource[pucch->initial_pucch_id].initial_CS_indexes[(pucch->initial_pucch_id - 8)%N_CS];
    }
    pucch_pdu->freq_hop_flag = 1;
    pucch_pdu->time_domain_occ_idx = 0;

    if (O_SR == 0 || pucch->sr_payload == 0) {  /* only ack is transmitted TS 36.213 9.2.3 UE procedure for reporting HARQ-ACK */
      if (O_ACK == 1)
        pucch_pdu->mcs = sequence_cyclic_shift_1_harq_ack_bit[pucch->ack_payload & 0x1];   /* only harq of 1 bit */
      else
        pucch_pdu->mcs = sequence_cyclic_shift_2_harq_ack_bits[pucch->ack_payload & 0x3];  /* only harq with 2 bits */
    }
    else { /* SR + eventually ack are transmitted TS 36.213 9.2.5.1 UE procedure for multiplexing HARQ-ACK or CSI and SR */
      if (pucch->sr_payload == 1) {                /* positive scheduling request */
        if (O_ACK == 1)
          pucch_pdu->mcs = sequence_cyclic_shift_1_harq_ack_bit_positive_sr[pucch->ack_payload & 0x1];   /* positive SR and harq of 1 bit */
        else if (O_ACK == 2)
          pucch_pdu->mcs = sequence_cyclic_shift_2_harq_ack_bits_positive_sr[pucch->ack_payload & 0x3];  /* positive SR and harq with 2 bits */
        else
          pucch_pdu->mcs = 0;  /* only positive SR */
      }
    }

    // TODO verify if SR can be transmitted in this mode
    pucch_pdu->payload = (pucch->sr_payload << O_ACK) | pucch->ack_payload;

  }
  else if (pucch->pucch_resource != NULL) {

    NR_PUCCH_Resource_t *pucchres = pucch->pucch_resource;

    if (mac->cg &&
        mac->cg->physicalCellGroupConfig &&
        (mac->cg->physicalCellGroupConfig->harq_ACK_SpatialBundlingPUCCH != NULL ||
        mac->cg->physicalCellGroupConfig->pdsch_HARQ_ACK_Codebook != 1)) {
      LOG_E(PHY,"PUCCH Unsupported cell group configuration : at line %d in function %s of file %s \n", LINE_FILE , __func__, FILE_NAME);
      return;
    }
    else if (mac->cg &&
             mac->cg->spCellConfig &&
             mac->cg->spCellConfig->spCellConfigDedicated &&
             mac->cg->spCellConfig->spCellConfigDedicated->pdsch_ServingCellConfig &&
             mac->cg->spCellConfig->spCellConfigDedicated->pdsch_ServingCellConfig->choice.setup &&
             mac->cg->spCellConfig->spCellConfigDedicated->pdsch_ServingCellConfig->choice.setup->codeBlockGroupTransmission != NULL) {
      LOG_E(MAC,"PUCCH Unsupported code block group for serving cell config : at line %d in function %s of file %s \n", LINE_FILE , __func__, FILE_NAME);
      return;
    }
    NR_PUCCH_Config_t *pucch_Config;
    if (bwp_id>0 &&
        mac->ULbwp[bwp_id-1] &&
        mac->ULbwp[bwp_id-1]->bwp_Dedicated &&
        mac->ULbwp[bwp_id-1]->bwp_Dedicated->pucch_Config &&
        mac->ULbwp[bwp_id-1]->bwp_Dedicated->pucch_Config->choice.setup) {
      NR_PUSCH_Config_t *pusch_Config = mac->ULbwp[bwp_id-1]->bwp_Dedicated->pusch_Config->choice.setup;
      pusch_id = pusch_Config->dataScramblingIdentityPUSCH;
      if (pusch_Config->dmrs_UplinkForPUSCH_MappingTypeA != NULL)
        id0 = pusch_Config->dmrs_UplinkForPUSCH_MappingTypeA->choice.setup->transformPrecodingDisabled->scramblingID0;
      else if (pusch_Config->dmrs_UplinkForPUSCH_MappingTypeB != NULL)
        id0 = pusch_Config->dmrs_UplinkForPUSCH_MappingTypeB->choice.setup->transformPrecodingDisabled->scramblingID0;
      else *id0 = mac->physCellId;
      pucch_Config =  mac->ULbwp[bwp_id-1]->bwp_Dedicated->pucch_Config->choice.setup;
      pucch_pdu->bwp_size = NRRIV2BW(mac->ULbwp[bwp_id-1]->bwp_Common->genericParameters.locationAndBandwidth,MAX_BWP_SIZE);
      pucch_pdu->bwp_start = NRRIV2PRBOFFSET(mac->ULbwp[bwp_id-1]->bwp_Common->genericParameters.locationAndBandwidth,MAX_BWP_SIZE);
    }
    else if (bwp_id==0 &&
             mac->cg &&
             mac->cg->spCellConfig &&
             mac->cg->spCellConfig->spCellConfigDedicated &&
             mac->cg->spCellConfig->spCellConfigDedicated->uplinkConfig &&
             mac->cg->spCellConfig->spCellConfigDedicated->uplinkConfig->initialUplinkBWP &&
             mac->cg->spCellConfig->spCellConfigDedicated->uplinkConfig->initialUplinkBWP->pucch_Config &&
             mac->cg->spCellConfig->spCellConfigDedicated->uplinkConfig->initialUplinkBWP->pucch_Config->choice.setup) {
      pucch_Config = mac->cg->spCellConfig->spCellConfigDedicated->uplinkConfig->initialUplinkBWP->pucch_Config->choice.setup;
      pucch_pdu->bwp_size = NRRIV2BW(mac->scc_SIB->uplinkConfigCommon->initialUplinkBWP.genericParameters.locationAndBandwidth,MAX_BWP_SIZE);
      pucch_pdu->bwp_start = NRRIV2PRBOFFSET(mac->scc_SIB->uplinkConfigCommon->initialUplinkBWP.genericParameters.locationAndBandwidth,MAX_BWP_SIZE);
    }
    else AssertFatal(1==0,"no pucch_Config\n");


    pucch_pdu->prb_start = pucchres->startingPRB;
    pucch_pdu->freq_hop_flag = pucchres->intraSlotFrequencyHopping!= NULL ?  1 : 0;
    pucch_pdu->second_hop_prb = pucchres->secondHopPRB!= NULL ?  *pucchres->secondHopPRB : 0;
    pucch_pdu->prb_size = 1; // format 0 or 1

    if ((O_SR+O_CSI+O_SR) > (sizeof(uint64_t)*8)) {
      LOG_E(MAC,"PUCCH number of UCI bits exceeds payload size : at line %d in function %s of file %s \n", LINE_FILE , __func__, FILE_NAME);
      return;
    }
    pucch_pdu->payload = (pucch->csi_part1_payload << (O_ACK + O_SR)) |  (pucch->sr_payload << O_ACK) | pucch->ack_payload;

    switch(pucchres->format.present) {
      case NR_PUCCH_Resource__format_PR_format0 :
        pucch_pdu->format_type = 0;
        pucch_pdu->initial_cyclic_shift = pucchres->format.choice.format0->initialCyclicShift;
        pucch_pdu->nr_of_symbols = pucchres->format.choice.format0->nrofSymbols;
        pucch_pdu->start_symbol_index = pucchres->format.choice.format0->startingSymbolIndex;
        if (O_SR == 0 || pucch->sr_payload == 0) {  /* only ack is transmitted TS 36.213 9.2.3 UE procedure for reporting HARQ-ACK */
          if (O_ACK == 1)
            pucch_pdu->mcs = sequence_cyclic_shift_1_harq_ack_bit[pucch->ack_payload & 0x1];   /* only harq of 1 bit */
          else
            pucch_pdu->mcs = sequence_cyclic_shift_2_harq_ack_bits[pucch->ack_payload & 0x3];  /* only harq with 2 bits */
        }
        else { /* SR + eventually ack are transmitted TS 36.213 9.2.5.1 UE procedure for multiplexing HARQ-ACK or CSI and SR */
          if (pucch->sr_payload == 1) {                /* positive scheduling request */
            if (O_ACK == 1)
              pucch_pdu->mcs = sequence_cyclic_shift_1_harq_ack_bit_positive_sr[pucch->ack_payload & 0x1];   /* positive SR and harq of 1 bit */
            else if (O_ACK == 2)
              pucch_pdu->mcs = sequence_cyclic_shift_2_harq_ack_bits_positive_sr[pucch->ack_payload & 0x3];  /* positive SR and harq with 2 bits */
            else
              pucch_pdu->mcs = 0;  /* only positive SR */
          }
        }
        break;
      case NR_PUCCH_Resource__format_PR_format1 :
        pucch_pdu->format_type = 1;
        pucch_pdu->initial_cyclic_shift = pucchres->format.choice.format1->initialCyclicShift;
        pucch_pdu->nr_of_symbols = pucchres->format.choice.format1->nrofSymbols;
        pucch_pdu->start_symbol_index = pucchres->format.choice.format1->startingSymbolIndex;
        pucch_pdu->time_domain_occ_idx = pucchres->format.choice.format1->timeDomainOCC;
        break;
      case NR_PUCCH_Resource__format_PR_format2 :
        pucch_pdu->format_type = 2;
        pucch_pdu->n_bit = O_uci+O_SR;
        pucch_pdu->nr_of_symbols = pucchres->format.choice.format2->nrofSymbols;
        pucch_pdu->start_symbol_index = pucchres->format.choice.format2->startingSymbolIndex;
        pucch_pdu->data_scrambling_id = pusch_id!= NULL ? *pusch_id : mac->physCellId;
        pucch_pdu->dmrs_scrambling_id = id0!= NULL ? *id0 : mac->physCellId;
        pucch_pdu->prb_size = compute_pucch_prb_size(2,pucchres->format.choice.format2->nrofPRBs,
                                                     O_uci+O_SR,O_CSI,pucch_Config->format2->choice.setup->maxCodeRate,
                                                     2,pucchres->format.choice.format2->nrofSymbols,8);
        break;
      case NR_PUCCH_Resource__format_PR_format3 :
        pucch_pdu->format_type = 3;
        pucch_pdu->n_bit = O_uci+O_SR;
        pucch_pdu->nr_of_symbols = pucchres->format.choice.format3->nrofSymbols;
        pucch_pdu->start_symbol_index = pucchres->format.choice.format3->startingSymbolIndex;
        pucch_pdu->data_scrambling_id = pusch_id!= NULL ? *pusch_id : mac->physCellId;
        if (pucch_Config->format3 == NULL) {
          pucch_pdu->pi_2bpsk = 0;
          pucch_pdu->add_dmrs_flag = 0;
        }
        else {
          pucchfmt = pucch_Config->format3->choice.setup;
          pucch_pdu->pi_2bpsk = pucchfmt->pi2BPSK!= NULL ?  1 : 0;
          pucch_pdu->add_dmrs_flag = pucchfmt->additionalDMRS!= NULL ?  1 : 0;
        }
        int f3_dmrs_symbols;
        if (pucchres->format.choice.format3->nrofSymbols==4)
          f3_dmrs_symbols = 1<<pucch_pdu->freq_hop_flag;
        else {
          if(pucchres->format.choice.format3->nrofSymbols<10)
            f3_dmrs_symbols = 2;
          else
            f3_dmrs_symbols = 2<<pucch_pdu->add_dmrs_flag;
        }
        pucch_pdu->prb_size = compute_pucch_prb_size(3,pucchres->format.choice.format3->nrofPRBs,
                                                     O_uci+O_SR,O_CSI,pucch_Config->format3->choice.setup->maxCodeRate,
                                                     2-pucch_pdu->pi_2bpsk,pucchres->format.choice.format3->nrofSymbols-f3_dmrs_symbols,12);
        break;
      case NR_PUCCH_Resource__format_PR_format4 :
        pucch_pdu->format_type = 4;
        pucch_pdu->nr_of_symbols = pucchres->format.choice.format4->nrofSymbols;
        pucch_pdu->start_symbol_index = pucchres->format.choice.format4->startingSymbolIndex;
        pucch_pdu->pre_dft_occ_len = pucchres->format.choice.format4->occ_Length;
        pucch_pdu->pre_dft_occ_idx = pucchres->format.choice.format4->occ_Index;
        pucch_pdu->data_scrambling_id = pusch_id!= NULL ? *pusch_id : mac->physCellId;
        if (pucch_Config->format3 == NULL) {
          pucch_pdu->pi_2bpsk = 0;
          pucch_pdu->add_dmrs_flag = 0;
        }
        else {
          pucchfmt = pucch_Config->format3->choice.setup;
          pucch_pdu->pi_2bpsk = pucchfmt->pi2BPSK!= NULL ?  1 : 0;
          pucch_pdu->add_dmrs_flag = pucchfmt->additionalDMRS!= NULL ?  1 : 0;
        }
        break;
      default :
        AssertFatal(1==0,"Undefined PUCCH format \n");
    }

    pucch_pdu->pucch_tx_power = get_pucch_tx_power_ue(mac,
                                                      pucch_Config,
                                                      pucch,
                                                      pucch_pdu->format_type,
                                                      pucch_pdu->prb_size,
                                                      pucch_pdu->freq_hop_flag,
                                                      pucch_pdu->add_dmrs_flag,
                                                    pucch_pdu->nr_of_symbols,
                                                    subframe_number,
                                                    O_ACK, O_SR,
                                                    O_CSI, O_CRC);
  }
  else AssertFatal(1==0,"problem with pucch configuration\n");

  NR_PUCCH_ConfigCommon_t *pucch_ConfigCommon;
  if (bwp_id>0 &&
      mac->ULbwp[bwp_id-1] &&
      mac->ULbwp[bwp_id-1]->bwp_Common &&
      mac->ULbwp[bwp_id-1]->bwp_Common->pucch_ConfigCommon)
                     pucch_ConfigCommon = mac->ULbwp[bwp_id-1]->bwp_Common->pucch_ConfigCommon->choice.setup;
  else if (mac->scc) pucch_ConfigCommon = mac->scc->uplinkConfigCommon->initialUplinkBWP->pucch_ConfigCommon->choice.setup;
  else               pucch_ConfigCommon = mac->scc_SIB->uplinkConfigCommon->initialUplinkBWP.pucch_ConfigCommon->choice.setup;
  if (pucch_ConfigCommon->hoppingId != NULL)
    pucch_pdu->hopping_id = *pucch_ConfigCommon->hoppingId;
  else
    pucch_pdu->hopping_id = mac->physCellId;

  switch (pucch_ConfigCommon->pucch_GroupHopping){
      case 0 :
      // if neither, both disabled
      pucch_pdu->group_hop_flag = 0;
      pucch_pdu->sequence_hop_flag = 0;
      break;
    case 1 :
      // if enable, group enabled
      pucch_pdu->group_hop_flag = 1;
      pucch_pdu->sequence_hop_flag = 0;
      break;
    case 2 :
      // if disable, sequence disabled
      pucch_pdu->group_hop_flag = 0;
      pucch_pdu->sequence_hop_flag = 1;
      break;
    default:
      AssertFatal(1==0,"Group hopping flag undefined (0,1,2) \n");
    }


}


int16_t get_pucch_tx_power_ue(NR_UE_MAC_INST_t *mac,
                              NR_PUCCH_Config_t *pucch_Config,
                              PUCCH_sched_t *pucch,
                              uint8_t format_type,
                              uint16_t nb_of_prbs,
                              uint8_t  freq_hop_flag,
                              uint8_t  add_dmrs_flag,
                              uint8_t N_symb_PUCCH,
                              int subframe_number,
                              int O_ACK, int O_SR,
                              int O_CSI, int O_CRC) {

  int PUCCH_POWER_DEFAULT = 0;
  int16_t P_O_NOMINAL_PUCCH;
  if (mac->scc) P_O_NOMINAL_PUCCH = *mac->scc->uplinkConfigCommon->initialUplinkBWP->pucch_ConfigCommon->choice.setup->p0_nominal;
  else          P_O_NOMINAL_PUCCH = *mac->scc_SIB->uplinkConfigCommon->initialUplinkBWP.pucch_ConfigCommon->choice.setup->p0_nominal;

  struct NR_PUCCH_PowerControl *power_config = pucch_Config->pucch_PowerControl;

  if (!power_config)
    return (PUCCH_POWER_DEFAULT);

  int16_t P_O_UE_PUCCH;
  int16_t G_b_f_c = 0;

  if (pucch_Config->spatialRelationInfoToAddModList != NULL) {  /* FFS TODO NR */
    LOG_D(MAC,"PUCCH Spatial relation infos are not yet implemented : at line %d in function %s of file %s \n", LINE_FILE , __func__, __FILE__);
    return (PUCCH_POWER_DEFAULT);
  }

  if (power_config->p0_Set != NULL) {
    P_O_UE_PUCCH = power_config->p0_Set->list.array[0]->p0_PUCCH_Value; /* get from index 0 if no spatial relation set */
    G_b_f_c = 0;
  }
  else {
    G_b_f_c = pucch->delta_pucch;
    LOG_D(MAC,"PUCCH Transmit power control command not yet implemented for NR : at line %d in function %s of file %s \n", LINE_FILE , __func__, __FILE__);
    return (PUCCH_POWER_DEFAULT);
  }

  int P_O_PUCCH = P_O_NOMINAL_PUCCH + P_O_UE_PUCCH;

  int16_t delta_F_PUCCH;
  int DELTA_TF;
  uint16_t N_ref_PUCCH;
  int N_sc_ctrl_RB = 0;

  /* computing of pucch transmission power adjustment */
  switch (format_type) {
    case 0:
      N_ref_PUCCH = 2;
      DELTA_TF = 10 * log10(N_ref_PUCCH/N_symb_PUCCH);
      delta_F_PUCCH =  *power_config->deltaF_PUCCH_f0;
      break;
    case 1:
      N_ref_PUCCH = 14;
      DELTA_TF = 10 * log10(N_ref_PUCCH/N_symb_PUCCH);
      delta_F_PUCCH =  *power_config->deltaF_PUCCH_f1;
      break;
    case 2:
      N_sc_ctrl_RB = 10;
      DELTA_TF = get_deltatf(nb_of_prbs,
                             N_symb_PUCCH,
                             freq_hop_flag,
                             add_dmrs_flag,
                             N_sc_ctrl_RB,
                             pucch->n_HARQ_ACK,
                             O_ACK, O_SR,
                             O_CSI, O_CRC);
      delta_F_PUCCH =  *power_config->deltaF_PUCCH_f2;
      break;
    case 3:
      N_sc_ctrl_RB = 14;
      DELTA_TF = get_deltatf(nb_of_prbs,
                             N_symb_PUCCH,
                             freq_hop_flag,
                             add_dmrs_flag,
                             N_sc_ctrl_RB,
                             pucch->n_HARQ_ACK,
                             O_ACK, O_SR,
                             O_CSI, O_CRC);
      delta_F_PUCCH =  *power_config->deltaF_PUCCH_f3;
      break;
    case 4:
      N_sc_ctrl_RB = 14/(nb_pucch_format_4_in_subframes[subframe_number]);
      DELTA_TF = get_deltatf(nb_of_prbs,
                             N_symb_PUCCH,
                             freq_hop_flag,
                             add_dmrs_flag,
                             N_sc_ctrl_RB,
                             pucch->n_HARQ_ACK,
                             O_ACK, O_SR,
                             O_CSI, O_CRC);
      delta_F_PUCCH =  *power_config->deltaF_PUCCH_f4;
      break;
    default:
    {
      LOG_E(MAC,"PUCCH unknown pucch format : at line %d in function %s of file %s \n", LINE_FILE , __func__, __FILE__);
      return (0);
    }
  }

  if (*power_config->twoPUCCH_PC_AdjustmentStates > 1) {
    LOG_E(MAC,"PUCCH power control adjustment states with 2 states not yet implemented : at line %d in function %s of file %s \n", LINE_FILE , __func__, __FILE__);
    return (PUCCH_POWER_DEFAULT);
  }

  int16_t pucch_power = P_O_PUCCH + delta_F_PUCCH + DELTA_TF + G_b_f_c;

  NR_TST_PHY_PRINTF("PUCCH ( Tx power : %d dBm ) ( 10Log(...) : %d ) ( from Path Loss : %d ) ( delta_F_PUCCH : %d ) ( DELTA_TF : %d ) ( G_b_f_c : %d ) \n",
                    pucch_power, contributor, PL, delta_F_PUCCH, DELTA_TF, G_b_f_c);

  return (pucch_power);
}

int get_deltatf(uint16_t nb_of_prbs,
                uint8_t N_symb_PUCCH,
                uint8_t freq_hop_flag,
                uint8_t add_dmrs_flag,
                int N_sc_ctrl_RB,
                int n_HARQ_ACK,
                int O_ACK, int O_SR,
                int O_CSI, int O_CRC){

  int DELTA_TF;
  int O_UCI = O_ACK + O_SR + O_CSI + O_CRC;
  int N_symb = nb_symbols_excluding_dmrs[N_symb_PUCCH-4][add_dmrs_flag][freq_hop_flag];
  float N_RE = nb_of_prbs * N_sc_ctrl_RB * N_symb;
  float K1 = 6;
  if (O_UCI < 12)
    DELTA_TF = 10 * log10((double)(((K1 * (n_HARQ_ACK + O_SR + O_CSI))/N_RE)));
  else {
    float K2 = 2.4;
    float BPRE = O_UCI/N_RE;
    DELTA_TF = 10 * log10((double)(pow(2,(K2*BPRE)) - 1));
  }
  return DELTA_TF;
}

/*******************************************************************
*
* NAME :         find_pucch_resource_set
*
* PARAMETERS :   ue context
*                gNB_id identifier
*
*
* RETURN :       harq process identifier
*
* DESCRIPTION :  return tx harq process identifier for given transmission slot
*                YS 38.213 9.2.2  PUCCH Formats for UCI transmission
*
*********************************************************************/

int find_pucch_resource_set(NR_UE_MAC_INST_t *mac, int uci_size) {
  int pucch_resource_set_id = 0;
  NR_BWP_Id_t bwp_id = mac->DL_BWP_Id;

  //long *pucch_max_pl_bits = NULL;

  /* from TS 38.331 field maxPayloadMinus1
    -- Maximum number of payload bits minus 1 that the UE may transmit using this PUCCH resource set. In a PUCCH occurrence, the UE
    -- chooses the first of its PUCCH-ResourceSet which supports the number of bits that the UE wants to transmit.
    -- The field is not present in the first set (Set0) since the maximum Size of Set0 is specified to be 3 bit.
    -- The field is not present in the last configured set since the UE derives its maximum payload size as specified in 38.213.
    -- This field can take integer values that are multiples of 4. Corresponds to L1 parameter 'N_2' or 'N_3' (see 38.213, section 9.2)
  */
  /* look for the first resource set which supports uci_size number of bits for payload */
  while (pucch_resource_set_id < MAX_NB_OF_PUCCH_RESOURCE_SETS) {
    if ((bwp_id>0 &&
         mac->ULbwp[bwp_id-1] &&
         mac->ULbwp[bwp_id-1]->bwp_Dedicated &&
         mac->ULbwp[bwp_id-1]->bwp_Dedicated->pucch_Config &&
         mac->ULbwp[bwp_id-1]->bwp_Dedicated->pucch_Config->choice.setup &&
         mac->ULbwp[bwp_id-1]->bwp_Dedicated->pucch_Config->choice.setup->resourceSetToAddModList &&
         mac->ULbwp[bwp_id-1]->bwp_Dedicated->pucch_Config->choice.setup->resourceSetToAddModList->list.array[pucch_resource_set_id] != NULL) ||
        (bwp_id==0 &&
         mac->cg &&
         mac->cg->spCellConfig &&
         mac->cg->spCellConfig->spCellConfigDedicated &&
         mac->cg->spCellConfig->spCellConfigDedicated->uplinkConfig &&
         mac->cg->spCellConfig->spCellConfigDedicated->uplinkConfig->initialUplinkBWP &&
         mac->cg->spCellConfig->spCellConfigDedicated->uplinkConfig->initialUplinkBWP->pucch_Config &&
         mac->cg->spCellConfig->spCellConfigDedicated->uplinkConfig->initialUplinkBWP->pucch_Config->choice.setup &&
         mac->cg->spCellConfig->spCellConfigDedicated->uplinkConfig->initialUplinkBWP->pucch_Config->choice.setup->resourceSetToAddModList &&
         mac->cg->spCellConfig->spCellConfigDedicated->uplinkConfig->initialUplinkBWP->pucch_Config->choice.setup->resourceSetToAddModList->list.array[pucch_resource_set_id] != NULL)) {
      if (uci_size <= 2) {
        pucch_resource_set_id = 0;
        return (pucch_resource_set_id);
        break;
      }
      else {
        pucch_resource_set_id = 1;
        return (pucch_resource_set_id);
        break;
      }
    }
    pucch_resource_set_id++;
  }

  pucch_resource_set_id = MAX_NB_OF_PUCCH_RESOURCE_SETS;

  return (pucch_resource_set_id);
}


/*******************************************************************
*
* NAME :         select_pucch_format
*
* PARAMETERS :   ue context
*                processing slots of reception/transmission
*                gNB_id identifier
*
* RETURN :       TRUE a valid resource has been found
*
* DESCRIPTION :  return tx harq process identifier for given transmission slot
*                TS 38.213 9.2.1  PUCCH Resource Sets
*                TS 38.213 9.2.2  PUCCH Formats for UCI transmission
*                In the case of pucch for scheduling request only, resource is already get from scheduling request configuration
*
*********************************************************************/

void select_pucch_resource(NR_UE_MAC_INST_t *mac,
                           PUCCH_sched_t *pucch) {

  NR_PUCCH_ResourceId_t *current_resource_id = NULL;
  NR_BWP_Id_t bwp_id = mac->UL_BWP_Id;
  int n_list;

  if (pucch->is_common == 1 ||
      (bwp_id == 0 &&
       mac->cg == NULL) ||
      (bwp_id == 0 &&
       mac->cg &&
       mac->cg->spCellConfig &&
       mac->cg->spCellConfig->spCellConfigDedicated &&
       mac->cg->spCellConfig->spCellConfigDedicated->uplinkConfig &&
       mac->cg->spCellConfig->spCellConfigDedicated->uplinkConfig->initialUplinkBWP &&
       mac->cg->spCellConfig->spCellConfigDedicated->uplinkConfig->initialUplinkBWP->pucch_Config &&
       mac->cg->spCellConfig->spCellConfigDedicated->uplinkConfig->initialUplinkBWP->pucch_Config->choice.setup &&
       mac->cg->spCellConfig->spCellConfigDedicated->uplinkConfig->initialUplinkBWP->pucch_Config->choice.setup->resourceSetToAddModList &&
       mac->cg->spCellConfig->spCellConfigDedicated->uplinkConfig->initialUplinkBWP->pucch_Config->choice.setup->resourceSetToAddModList->list.array[0] == NULL) ||
      (mac->ULbwp[bwp_id-1] &&
       mac->ULbwp[bwp_id-1]->bwp_Dedicated &&
       mac->ULbwp[bwp_id-1]->bwp_Dedicated->pucch_Config &&
       mac->ULbwp[bwp_id-1]->bwp_Dedicated->pucch_Config->choice.setup &&
       mac->ULbwp[bwp_id-1]->bwp_Dedicated->pucch_Config->choice.setup->resourceSetToAddModList &&
       mac->ULbwp[bwp_id-1]->bwp_Dedicated->pucch_Config->choice.setup->resourceSetToAddModList->list.array[0] == NULL)
      ){

    /* see TS 38.213 9.2.1  PUCCH Resource Sets */
    int delta_PRI = pucch->resource_indicator;
    int n_CCE_0 = pucch->n_CCE;
    int N_CCE_0 = pucch->N_CCE;
    if (N_CCE_0 == 0) {
      AssertFatal(1==0,"PUCCH No compatible pucch format found : at line %d in function %s of file %s \n", LINE_FILE , __func__, FILE_NAME);
    }
    int r_PUCCH = ((2 * n_CCE_0)/N_CCE_0) + (2 * delta_PRI);
    pucch->initial_pucch_id = r_PUCCH;
    pucch->pucch_resource = NULL;
  }
  else {
    struct NR_PUCCH_Config__resourceSetToAddModList *resourceSetToAddModList = NULL;
    struct NR_PUCCH_Config__resourceToAddModList *resourceToAddModList = NULL;
    if (bwp_id > 0 && mac->ULbwp[bwp_id-1]) {
      AssertFatal(mac->ULbwp[bwp_id-1]->bwp_Dedicated->pucch_Config->choice.setup->resourceSetToAddModList!=NULL,
                  "mac->ULbwp[bwp_id-1]->bwp_Dedicated->pucch_Config->choice.setup->resourceSetToAddModList is null\n");
      resourceSetToAddModList = mac->ULbwp[bwp_id-1]->bwp_Dedicated->pucch_Config->choice.setup->resourceSetToAddModList;
      resourceToAddModList = mac->ULbwp[bwp_id-1]->bwp_Dedicated->pucch_Config->choice.setup->resourceToAddModList;
    }
    else if (bwp_id == 0 && mac->cg->spCellConfig->spCellConfigDedicated->uplinkConfig->initialUplinkBWP->pucch_Config->choice.setup->resourceSetToAddModList!=NULL) {
      resourceSetToAddModList = mac->cg->spCellConfig->spCellConfigDedicated->uplinkConfig->initialUplinkBWP->pucch_Config->choice.setup->resourceSetToAddModList;
      resourceToAddModList = mac->cg->spCellConfig->spCellConfigDedicated->uplinkConfig->initialUplinkBWP->pucch_Config->choice.setup->resourceToAddModList;
    }

    n_list = resourceSetToAddModList->list.count;
    if (pucch->resource_set_id > n_list) {
      LOG_E(MAC,"Invalid PUCCH resource set id %d\n",pucch->resource_set_id);
      pucch->pucch_resource = NULL;
      return;
    }
    n_list = resourceSetToAddModList->list.array[pucch->resource_set_id]->resourceList.list.count;
    if (pucch->resource_indicator > n_list) {
      LOG_E(MAC,"Invalid PUCCH resource id %d\n",pucch->resource_indicator);
      pucch->pucch_resource = NULL;
      return;
    }
    current_resource_id = resourceSetToAddModList->list.array[pucch->resource_set_id]->resourceList.list.array[pucch->resource_indicator];
    n_list = resourceToAddModList->list.count;
    int res_found = 0;
    for (int i=0; i<n_list; i++) {
      if (resourceToAddModList->list.array[i]->pucch_ResourceId == *current_resource_id) {
        pucch->pucch_resource = resourceToAddModList->list.array[i];
        res_found = 1;
        break;
      }
    }
    if (res_found == 0) {
      LOG_E(MAC,"Couldn't find PUCCH Resource\n");
      pucch->pucch_resource = NULL;
    }
  }
}

/*******************************************************************
*
* NAME :         get_downlink_ack
*
* PARAMETERS :   ue context
*                processing slots of reception/transmission
*                gNB_id identifier
*
* RETURN :       o_ACK acknowledgment data
*                o_ACK_number_bits number of bits for acknowledgment
*
* DESCRIPTION :  return acknowledgment value
*                TS 38.213 9.1.3 Type-2 HARQ-ACK codebook determination
*
*          --+--------+-------+--------+-------+---  ---+-------+--
*            | PDCCH1 |       | PDCCH2 |PDCCH3 |        | PUCCH |
*          --+--------+-------+--------+-------+---  ---+-------+--
*    DAI_DL      1                 2       3              ACK for
*                V                 V       V        PDCCH1, PDDCH2 and PCCH3
*                |                 |       |               ^
*                +-----------------+-------+---------------+
*
*                PDCCH1, PDCCH2 and PDCCH3 are PDCCH monitoring occasions
*                M is the total of monitoring occasions
*
*********************************************************************/

uint8_t get_downlink_ack(NR_UE_MAC_INST_t *mac,
                         frame_t frame,
                         int slot,
                         PUCCH_sched_t *pucch) {


  uint32_t ack_data[NR_DL_MAX_NB_CW][NR_DL_MAX_DAI] = {{0},{0}};
  uint32_t dai[NR_DL_MAX_NB_CW][NR_DL_MAX_DAI] = {{0},{0}};       /* for serving cell */
  uint32_t dai_total[NR_DL_MAX_NB_CW][NR_DL_MAX_DAI] = {{0},{0}}; /* for multiple cells */
  int number_harq_feedback = 0;
  uint32_t dai_current = 0;
  uint32_t dai_max = 0;
  bool two_transport_blocks = FALSE;
  int number_of_code_word = 1;
  int U_DAI_c = 0;
  int N_m_c_rx = 0;
  int V_DAI_m_DL = 0;
  NR_UE_HARQ_STATUS_t *current_harq;
  int sched_frame,sched_slot;
  int slots_per_frame,scs;

  NR_BWP_Id_t dl_bwp_id = mac->DL_BWP_Id;
  NR_BWP_Id_t ul_bwp_id = mac->UL_BWP_Id;
  NR_BWP_DownlinkDedicated_t *bwpd=NULL;
  NR_BWP_DownlinkCommon_t *bwpc=NULL;
  NR_BWP_UplinkDedicated_t *ubwpd=NULL;
  NR_BWP_UplinkCommon_t *ubwpc=NULL;
  get_bwp_info(mac,dl_bwp_id,ul_bwp_id,&bwpd,&bwpc,&ubwpd,&ubwpc);

  if (bwpd &&
      bwpd->pdsch_Config &&
      bwpd->pdsch_Config->choice.setup &&
      bwpd->pdsch_Config->choice.setup->maxNrofCodeWordsScheduledByDCI &&
      bwpd->pdsch_Config->choice.setup->maxNrofCodeWordsScheduledByDCI[0] == 2) {
    two_transport_blocks = TRUE;
    number_of_code_word = 2;
  }

  scs = ubwpc->genericParameters.subcarrierSpacing;

  slots_per_frame = nr_slots_per_frame[scs];

  /* look for dl acknowledgment which should be done on current uplink slot */
  for (int code_word = 0; code_word < number_of_code_word; code_word++) {

    for (int dl_harq_pid = 0; dl_harq_pid < 16; dl_harq_pid++) {

      current_harq = &mac->dl_harq_info[dl_harq_pid];

      if (current_harq->active) {

        sched_slot = current_harq->dl_slot + current_harq->feedback_to_ul;
        sched_frame = current_harq->dl_frame;
        if (sched_slot>=slots_per_frame){
          sched_slot %= slots_per_frame;
          sched_frame++;
        }
        LOG_D(PHY,"HARQ pid %d is active for %d.%d (dl_slot %d, feedback_to_ul %d, is_common %d\n",dl_harq_pid, sched_frame,sched_slot,current_harq->dl_slot,current_harq->feedback_to_ul,current_harq->is_common);
        /* check if current tx slot should transmit downlink acknowlegment */
        if (sched_frame == frame && sched_slot == slot) {

          if (current_harq->dai > NR_DL_MAX_DAI) {
            LOG_E(MAC,"PUCCH Downlink DAI has an invalid value : at line %d in function %s of file %s \n", LINE_FILE , __func__, FILE_NAME);
          }
          else {

            if ((pucch->resource_indicator != -1) && (pucch->resource_indicator != current_harq->pucch_resource_indicator))
              LOG_E(MAC, "Value of pucch_resource_indicator %d not matching with what set before %d (Possibly due to a false DCI) \n",
                    current_harq->pucch_resource_indicator,pucch->resource_indicator);
            else{
              dai_current = current_harq->dai+1; // DCI DAI to counter DAI conversion

              if (dai_current == 0) {
                LOG_E(MAC,"PUCCH Downlink dai is invalid : at line %d in function %s of file %s \n", LINE_FILE , __func__, FILE_NAME);
                return(0);
              } else if (dai_current > dai_max) {
                dai_max = dai_current;
              }

              number_harq_feedback++;
              if (current_harq->ack_received)
                ack_data[code_word][dai_current - 1] = current_harq->ack;
              else
                ack_data[code_word][dai_current - 1] = 0;
              dai[code_word][dai_current - 1] = dai_current;

              pucch->resource_indicator = current_harq->pucch_resource_indicator;
              pucch->n_CCE = current_harq->n_CCE;
              pucch->N_CCE = current_harq->N_CCE;
              pucch->delta_pucch = current_harq->delta_pucch;
              pucch->is_common = current_harq->is_common;
              current_harq->active = false;
              current_harq->ack_received = false;
            }
          }
        }
      }
    }
  }

  /* no any ack to transmit */
  if (number_harq_feedback == 0) {
    pucch->n_HARQ_ACK = 0;
    return(0);
  }
  else  if (number_harq_feedback > (sizeof(uint32_t)*8)) {
    LOG_E(MAC,"PUCCH number of ack bits exceeds payload size : at line %d in function %s of file %s \n", LINE_FILE , __func__, FILE_NAME);
    return(0);
  }

  /* for computing n_HARQ_ACK for power */
  V_DAI_m_DL = dai_max;
  U_DAI_c = number_harq_feedback/number_of_code_word;
  N_m_c_rx = number_harq_feedback;
  int N_SPS_c = 0; /* FFS TODO_NR multicells and SPS are not supported at the moment */
  if (mac->cg != NULL &&
      mac->cg->physicalCellGroupConfig != NULL &&
      mac->cg->physicalCellGroupConfig->harq_ACK_SpatialBundlingPUCCH != NULL) {
    int N_TB_max_DL = bwpd->pdsch_Config->choice.setup->maxNrofCodeWordsScheduledByDCI[0];
    pucch->n_HARQ_ACK = (((V_DAI_m_DL - U_DAI_c)%4) * N_TB_max_DL) + N_m_c_rx + N_SPS_c;
    NR_TST_PHY_PRINTF("PUCCH power n(%d) = ( V(%d) - U(%d) )mod4 * N_TB(%d) + N(%d) \n", pucch->n_HARQ_ACK, V_DAI_m_DL, U_DAI_c, N_TB_max_DL, N_m_c_rx);
  }

  /*
  * For a monitoring occasion of a PDCCH with DCI format 1_0 or DCI format 1_1 in at least one serving cell,
  * when a UE receives a PDSCH with one transport block and the value of higher layer parameter maxNrofCodeWordsScheduledByDCI is 2,
  * the HARQ-ACK response is associated with the first transport block and the UE generates a NACK for the second transport block
  * if spatial bundling is not applied (HARQ-ACK-spatial-bundling-PUCCH = FALSE) and generates HARQ-ACK value of ACK for the second
  * transport block if spatial bundling is applied.
  */

  for (int code_word = 0; code_word < number_of_code_word; code_word++) {
    for (uint32_t i = 0; i < dai_max ; i++ ) {
      if (dai[code_word][i] != i + 1) { /* fill table with consistent value for each dai */
        dai[code_word][i] = i + 1;      /* it covers case for which PDCCH DCI has not been successfully decoded and so it has been missed */
        ack_data[code_word][i] = 0;     /* nack data transport block which has been missed */
        number_harq_feedback++;
      }
      if (two_transport_blocks == TRUE) {
        dai_total[code_word][i] = dai[code_word][i]; /* for a single cell, dai_total is the same as dai of first cell */
      }
    }
  }

  int M = dai_max;
  int j = 0;
  uint32_t V_temp = 0;
  uint32_t V_temp2 = 0;
  int O_ACK = 0;
  uint8_t o_ACK = 0;
  int O_bit_number_cw0 = 0;
  int O_bit_number_cw1 = 0;

  for (int m = 0; m < M ; m++) {

    if (dai[0][m] <= V_temp) {
      j = j + 1;
    }

    V_temp = dai[0][m]; /* value of the counter DAI for format 1_0 and format 1_1 on serving cell c */

    if (dai_total[0][m] == 0) {
      V_temp2 = dai[0][m];
    } else {
      V_temp2 = dai[1][m];         /* second code word has been received */
      O_bit_number_cw1 = (8 * j) + 2*(V_temp - 1) + 1;
      o_ACK = o_ACK | (ack_data[1][m] << O_bit_number_cw1);
    }

    if (two_transport_blocks == TRUE) {
      O_bit_number_cw0 = (8 * j) + 2*(V_temp - 1);
    }
    else {
      O_bit_number_cw0 = (4 * j) + (V_temp - 1);
    }

    o_ACK = o_ACK | (ack_data[0][m] << O_bit_number_cw0);
    LOG_D(MAC,"m %d bit number %d o_ACK %d\n",m,O_bit_number_cw0,o_ACK);
  }

  if (V_temp2 < V_temp) {
    j = j + 1;
  }

  if (two_transport_blocks == TRUE) {
    O_ACK = 2 * ( 4 * j + V_temp2);  /* for two transport blocks */
  }
  else {
    O_ACK = 4 * j + V_temp2;         /* only one transport block */
  }

  if (number_harq_feedback != O_ACK) {
    LOG_E(MAC,"PUCCH Error for number of bits for acknowledgment : at line %d in function %s of file %s \n", LINE_FILE , __func__, FILE_NAME);
    return (0);
  }

  reverse_n_bits(&o_ACK,number_harq_feedback);
  pucch->ack_payload = o_ACK;

  LOG_D(MAC,"frame %d slot %d pucch acknack payload %d\n",frame,slot,o_ACK);

  return(number_harq_feedback);
}


bool trigger_periodic_scheduling_request(NR_UE_MAC_INST_t *mac,
                                         PUCCH_sched_t *pucch,
                                         frame_t frame,
                                         int slot) {

  NR_BWP_Id_t bwp_id = mac->UL_BWP_Id;
  NR_PUCCH_Config_t *pucch_Config = NULL;
  int scs;
  NR_BWP_Uplink_t *ubwp = mac->ULbwp[0];
  NR_BWP_UplinkCommon_t *initialUplinkBWP;
  if (mac->scc) initialUplinkBWP = mac->scc->uplinkConfigCommon->initialUplinkBWP;
  else          initialUplinkBWP = &mac->scc_SIB->uplinkConfigCommon->initialUplinkBWP;

  if (mac->cg && ubwp &&
      mac->cg->spCellConfig &&
      mac->cg->spCellConfig->spCellConfigDedicated &&
      mac->cg->spCellConfig->spCellConfigDedicated->uplinkConfig &&
      mac->cg->spCellConfig->spCellConfigDedicated->uplinkConfig->initialUplinkBWP) {
    scs = ubwp->bwp_Common->genericParameters.subcarrierSpacing;
  }
  else
    scs = initialUplinkBWP->genericParameters.subcarrierSpacing;

  const int n_slots_frame = nr_slots_per_frame[scs];

  if (bwp_id>0 &&
      mac->ULbwp[bwp_id-1] &&
      mac->ULbwp[bwp_id-1]->bwp_Dedicated &&
      mac->ULbwp[bwp_id-1]->bwp_Dedicated->pucch_Config &&
      mac->ULbwp[bwp_id-1]->bwp_Dedicated->pucch_Config->choice.setup) {
    pucch_Config =  mac->ULbwp[bwp_id-1]->bwp_Dedicated->pucch_Config->choice.setup;
  }
  else if (bwp_id==0 &&
           mac->cg &&
           mac->cg->spCellConfig &&
           mac->cg->spCellConfig->spCellConfigDedicated &&
           mac->cg->spCellConfig->spCellConfigDedicated->uplinkConfig &&
           mac->cg->spCellConfig->spCellConfigDedicated->uplinkConfig->initialUplinkBWP &&
           mac->cg->spCellConfig->spCellConfigDedicated->uplinkConfig->initialUplinkBWP->pucch_Config &&
           mac->cg->spCellConfig->spCellConfigDedicated->uplinkConfig->initialUplinkBWP->pucch_Config->choice.setup) {
    pucch_Config = mac->cg->spCellConfig->spCellConfigDedicated->uplinkConfig->initialUplinkBWP->pucch_Config->choice.setup;
  }
  if(!pucch_Config ||
     !pucch_Config->schedulingRequestResourceToAddModList ||
     pucch_Config->schedulingRequestResourceToAddModList->list.count==0)
    return false; // SR not configured

  for (int SR_resource_id =0; SR_resource_id < pucch_Config->schedulingRequestResourceToAddModList->list.count;SR_resource_id++) {
    NR_SchedulingRequestResourceConfig_t *SchedulingRequestResourceConfig = pucch_Config->schedulingRequestResourceToAddModList->list.array[SR_resource_id];
    int SR_period; int SR_offset;

    find_period_offest_SR(SchedulingRequestResourceConfig,&SR_period,&SR_offset);
    int sfn_sf = frame * n_slots_frame + slot;

    if ((sfn_sf - SR_offset) % SR_period == 0) {
      LOG_D(MAC, "Scheduling Request active in frame %d slot %d \n", frame, slot);
      NR_PUCCH_ResourceId_t *PucchResourceId = SchedulingRequestResourceConfig->resource;

      int found = -1;
      NR_PUCCH_ResourceSet_t *pucchresset = pucch_Config->resourceSetToAddModList->list.array[0]; // set with formats 0,1
      int n_list = pucchresset->resourceList.list.count;
       for (int i=0; i<n_list; i++) {
        if (*pucchresset->resourceList.list.array[i] == *PucchResourceId ) {
          found = i;
          break;
        }
      }
      if (found == -1) {
        LOG_E(MAC,"Couldn't find PUCCH resource for SR\n");
        return false;
      }
      pucch->resource_indicator = found;
      return true;
    }
  }
  return false;
}


int8_t nr_ue_get_SR(module_id_t module_idP, frame_t frameP, int slotP){
  return 0;
}


uint8_t nr_get_csi_measurements(NR_UE_MAC_INST_t *mac,
                                frame_t frame,
                                int slot,
                                PUCCH_sched_t *pucch) {

  NR_BWP_Id_t bwp_id = mac->UL_BWP_Id;
  NR_PUCCH_Config_t *pucch_Config = NULL;
  int csi_bits = 0;

  if(mac->cg &&
     mac->cg->spCellConfig &&
     mac->cg->spCellConfig->spCellConfigDedicated &&
     mac->cg->spCellConfig->spCellConfigDedicated->csi_MeasConfig) {

    NR_CSI_MeasConfig_t *csi_measconfig = mac->cg->spCellConfig->spCellConfigDedicated->csi_MeasConfig->choice.setup;

    for (int csi_report_id = 0; csi_report_id < csi_measconfig->csi_ReportConfigToAddModList->list.count; csi_report_id++){
      NR_CSI_ReportConfig_t *csirep = csi_measconfig->csi_ReportConfigToAddModList->list.array[csi_report_id];

      if(csirep->reportConfigType.present == NR_CSI_ReportConfig__reportConfigType_PR_periodic){
        int period, offset;
        csi_period_offset(csirep, NULL, &period, &offset);

        int scs;
        NR_BWP_Uplink_t *ubwp = mac->ULbwp[0];
        NR_BWP_UplinkCommon_t *initialUplinkBWP;
        if (mac->scc) initialUplinkBWP = mac->scc->uplinkConfigCommon->initialUplinkBWP;
        else          initialUplinkBWP = &mac->scc_SIB->uplinkConfigCommon->initialUplinkBWP;

        if (ubwp &&
            mac->cg->spCellConfig->spCellConfigDedicated->uplinkConfig &&
            mac->cg->spCellConfig->spCellConfigDedicated->uplinkConfig->initialUplinkBWP)
          scs = ubwp->bwp_Common->genericParameters.subcarrierSpacing;
        else
          scs = initialUplinkBWP->genericParameters.subcarrierSpacing;

        if (bwp_id>0 &&
            mac->ULbwp[bwp_id-1] &&
            mac->ULbwp[bwp_id-1]->bwp_Dedicated &&
            mac->ULbwp[bwp_id-1]->bwp_Dedicated->pucch_Config &&
            mac->ULbwp[bwp_id-1]->bwp_Dedicated->pucch_Config->choice.setup) {
          pucch_Config =  mac->ULbwp[bwp_id-1]->bwp_Dedicated->pucch_Config->choice.setup;
        }
        else if (bwp_id==0 &&
                 mac->cg->spCellConfig->spCellConfigDedicated->uplinkConfig &&
                 mac->cg->spCellConfig->spCellConfigDedicated->uplinkConfig->initialUplinkBWP &&
                 mac->cg->spCellConfig->spCellConfigDedicated->uplinkConfig->initialUplinkBWP->pucch_Config &&
                 mac->cg->spCellConfig->spCellConfigDedicated->uplinkConfig->initialUplinkBWP->pucch_Config->choice.setup) {
          pucch_Config = mac->cg->spCellConfig->spCellConfigDedicated->uplinkConfig->initialUplinkBWP->pucch_Config->choice.setup;
        }

        const int n_slots_frame = nr_slots_per_frame[scs];
        if (((n_slots_frame*frame + slot - offset)%period) == 0 && pucch_Config) {

          NR_PUCCH_CSI_Resource_t *pucchcsires = csirep->reportConfigType.choice.periodic->pucch_CSI_ResourceList.list.array[0];
          NR_PUCCH_ResourceSet_t *pucchresset = pucch_Config->resourceSetToAddModList->list.array[1]; // set with formats >1
          int n = pucchresset->resourceList.list.count;

          int res_index;
          int found = -1;
          for (res_index = 0; res_index < n; res_index++) {
            if (*pucchresset->resourceList.list.array[res_index] == pucchcsires->pucch_Resource) {
              found = res_index;
              break;
            }
          }
          AssertFatal(found != -1,
                      "CSI resource not found among PUCCH resources\n");

          pucch->resource_indicator = found;
          csi_bits = nr_get_csi_payload(mac, pucch, csi_measconfig);
        }
      }
      else
        AssertFatal(1==0,"Only periodic CSI reporting is currently implemented\n");
    }
  }

  return csi_bits;
}


uint8_t nr_get_csi_payload(NR_UE_MAC_INST_t *mac,
                           PUCCH_sched_t *pucch,
                           NR_CSI_MeasConfig_t *csi_MeasConfig) {

  int n_csi_bits = 0;

  AssertFatal(csi_MeasConfig->csi_ReportConfigToAddModList->list.count>0,"No CSI Report configuration available\n");

  for (int csi_report_id=0; csi_report_id < csi_MeasConfig->csi_ReportConfigToAddModList->list.count; csi_report_id++){
    struct NR_CSI_ReportConfig *csi_reportconfig = csi_MeasConfig->csi_ReportConfigToAddModList->list.array[csi_report_id];
    NR_CSI_ResourceConfigId_t csi_ResourceConfigId = csi_reportconfig->resourcesForChannelMeasurement;
    switch(csi_reportconfig->reportQuantity.present) {
      case NR_CSI_ReportConfig__reportQuantity_PR_none:
        break;
      case NR_CSI_ReportConfig__reportQuantity_PR_ssb_Index_RSRP:
        n_csi_bits += get_ssb_rsrp_payload(mac,pucch,csi_reportconfig,csi_ResourceConfigId,csi_MeasConfig);
        break;
      case NR_CSI_ReportConfig__reportQuantity_PR_cri_RSRP:
      case NR_CSI_ReportConfig__reportQuantity_PR_cri_RI_PMI_CQI:
      case NR_CSI_ReportConfig__reportQuantity_PR_cri_RI_i1:
      case NR_CSI_ReportConfig__reportQuantity_PR_cri_RI_i1_CQI:
      case NR_CSI_ReportConfig__reportQuantity_PR_cri_RI_CQI:
      case NR_CSI_ReportConfig__reportQuantity_PR_cri_RI_LI_PMI_CQI:
        AssertFatal(1==0,"Measurement report based on CSI-RS not availalble\n");
      default:
        AssertFatal(1==0,"Invalid CSI report quantity type %d\n",csi_reportconfig->reportQuantity.present);
    }
  }
  return (n_csi_bits);
}


uint8_t get_ssb_rsrp_payload(NR_UE_MAC_INST_t *mac,
                             PUCCH_sched_t *pucch,
                             struct NR_CSI_ReportConfig *csi_reportconfig,
                             NR_CSI_ResourceConfigId_t csi_ResourceConfigId,
                             NR_CSI_MeasConfig_t *csi_MeasConfig) {

  int nb_ssb = 0;  // nb of ssb in the resource
  int nb_meas = 0; // nb of ssb to report measurements on
  int bits = 0;
  uint32_t temp_payload = 0;

  for (int csi_resourceidx = 0; csi_resourceidx < csi_MeasConfig->csi_ResourceConfigToAddModList->list.count; csi_resourceidx++) {
    struct NR_CSI_ResourceConfig *csi_resourceconfig = csi_MeasConfig->csi_ResourceConfigToAddModList->list.array[csi_resourceidx];
    if (csi_resourceconfig->csi_ResourceConfigId == csi_ResourceConfigId) {

      if (csi_reportconfig->groupBasedBeamReporting.present == NR_CSI_ReportConfig__groupBasedBeamReporting_PR_disabled) {
        if (csi_reportconfig->groupBasedBeamReporting.choice.disabled->nrofReportedRS != NULL)
          nb_meas = *(csi_reportconfig->groupBasedBeamReporting.choice.disabled->nrofReportedRS)+1;
        else
          nb_meas = 1;
      } else
        nb_meas = 2;

      for (int csi_ssb_idx = 0; csi_ssb_idx < csi_MeasConfig->csi_SSB_ResourceSetToAddModList->list.count; csi_ssb_idx++) {
        if (csi_MeasConfig->csi_SSB_ResourceSetToAddModList->list.array[csi_ssb_idx]->csi_SSB_ResourceSetId ==
            *(csi_resourceconfig->csi_RS_ResourceSetList.choice.nzp_CSI_RS_SSB->csi_SSB_ResourceSetList->list.array[0])){

          ///only one SSB resource set from spec 38.331 IE CSI-ResourceConfig
          nb_ssb = csi_MeasConfig->csi_SSB_ResourceSetToAddModList->list.array[csi_ssb_idx]->csi_SSB_ResourceList.list.count;
          break;
        }
      }

      AssertFatal(nb_ssb>0,"No SSB found in the resource set\n");
      int ssbri_bits = ceil(log2(nb_ssb));

      //TODO measurement of multiple SSBs at PHY and indication to MAC
      if(nb_ssb>1)
        LOG_E(MAC, "In current implementation only the SSB of synchronization is measured at PHY. This works only for a single SSB scenario\n");

      int ssb_rsrp[2][nb_meas]; // the array contains index and RSRP of each SSB to be reported (nb_meas highest RSRPs)

      //TODO replace the following 2 lines with a function to order the nb_meas highest SSB RSRPs
      ssb_rsrp[0][0] = mac->mib_ssb;
      ssb_rsrp[1][0] = mac->ssb_rsrp_dBm;

      uint8_t ssbi;

      if (ssbri_bits > 0) {
        ssbi = ssb_rsrp[0][0];
        reverse_n_bits(&ssbi, ssbri_bits);
        temp_payload = ssbi;
        bits += ssbri_bits;
      }

      uint8_t rsrp_idx = get_rsrp_index(ssb_rsrp[1][0]);
      reverse_n_bits(&rsrp_idx, 7);
      temp_payload |= (rsrp_idx<<bits);
      bits += 7; // 7 bits for highest RSRP

      // from the second SSB, differential report
      for (int i=1; i<nb_meas; i++){
        ssbi = ssb_rsrp[0][i];
        reverse_n_bits(&ssbi, ssbri_bits);
        temp_payload = ssbi;
        bits += ssbri_bits;

        rsrp_idx = get_rsrp_diff_index(ssb_rsrp[1][0],ssb_rsrp[1][i]);
        reverse_n_bits(&rsrp_idx, 4);
        temp_payload |= (rsrp_idx<<bits);
        bits += 4; // 7 bits for highest RSRP
      }
      break; // resorce found
    }
  }
  pucch->csi_part1_payload = temp_payload;
  return bits;
}


// returns index from RSRP
// according to Table 10.1.6.1-1 in 38.133

uint8_t get_rsrp_index(int rsrp) {

  int index = rsrp + 157;
  if (rsrp>-44)
    index = 113;
  if (rsrp<-140)
    index = 16;

  return index;
}


// returns index from differential RSRP
// according to Table 10.1.6.1-2 in 38.133
uint8_t get_rsrp_diff_index(int best_rsrp,int current_rsrp) {

  int diff = best_rsrp-current_rsrp;
  if (diff>30)
    return 15;
  else
    return (diff>>1);

}

void nr_ue_send_sdu(nr_downlink_indication_t *dl_info, NR_UL_TIME_ALIGNMENT_t *ul_time_alignment, int pdu_id){

  VCD_SIGNAL_DUMPER_DUMP_FUNCTION_BY_NAME(VCD_SIGNAL_DUMPER_FUNCTIONS_UE_SEND_SDU, VCD_FUNCTION_IN);

  LOG_D(MAC, "In %s [%d.%d] Handling DLSCH PDU...\n", __FUNCTION__, dl_info->frame, dl_info->slot);

  // Processing MAC PDU
  // it parses MAC CEs subheaders, MAC CEs, SDU subheaderds and SDUs
  switch (dl_info->rx_ind->rx_indication_body[pdu_id].pdu_type){
    case FAPI_NR_RX_PDU_TYPE_DLSCH:
    nr_ue_process_mac_pdu(dl_info, ul_time_alignment, pdu_id);
    break;
    case FAPI_NR_RX_PDU_TYPE_RAR:
    nr_ue_process_rar(dl_info, ul_time_alignment, pdu_id);
    break;
    default:
    break;
  }

  VCD_SIGNAL_DUMPER_DUMP_FUNCTION_BY_NAME(VCD_SIGNAL_DUMPER_FUNCTIONS_UE_SEND_SDU, VCD_FUNCTION_OUT);

}

// N_RB configuration according to 7.3.1.0 (DCI size alignment) of TS 38.212
int get_n_rb(NR_UE_MAC_INST_t *mac, int rnti_type){

  int N_RB = 0, start_RB;
  switch(rnti_type) {
    case NR_RNTI_RA:
    case NR_RNTI_TC:
    case NR_RNTI_P: {
      NR_BWP_Id_t dl_bwp_id = mac->DL_BWP_Id;
      if (mac->DLbwp[dl_bwp_id-1]->bwp_Common->pdcch_ConfigCommon->choice.setup->controlResourceSetZero) {
        uint8_t coreset_id = 0; // assuming controlResourceSetId is 0 for controlResourceSetZero
        NR_ControlResourceSet_t *coreset = mac->coreset[dl_bwp_id-1][coreset_id];
        get_coreset_rballoc(coreset->frequencyDomainResources.buf,&N_RB,&start_RB);
      } else {
        N_RB = NRRIV2BW(mac->scc->downlinkConfigCommon->initialDownlinkBWP->genericParameters.locationAndBandwidth, MAX_BWP_SIZE);
      }
      break;
    }
    case NR_RNTI_SI:
      N_RB = mac->type0_PDCCH_CSS_config.num_rbs;
      break;
    case NR_RNTI_C:
      N_RB = NRRIV2BW(mac->DLbwp[0]->bwp_Common->genericParameters.locationAndBandwidth, MAX_BWP_SIZE);
      break;
  }
  return N_RB;

}

uint8_t nr_extract_dci_info(NR_UE_MAC_INST_t *mac,
                            uint8_t dci_format,
                            uint8_t dci_size,
                            uint16_t rnti,
                            uint64_t *dci_pdu,
                            dci_pdu_rel15_t *dci_pdu_rel15) {

  int N_RB = 0;
  int pos = 0;
  int fsize = 0;

  int rnti_type = get_rnti_type(mac, rnti);

  int N_RB_UL = 0;
  if(mac->scc_SIB) {
    N_RB_UL = NRRIV2BW(mac->scc_SIB->uplinkConfigCommon->initialUplinkBWP.genericParameters.locationAndBandwidth, MAX_BWP_SIZE);
  } else if(mac->ULbwp[0]) {
    N_RB_UL = NRRIV2BW(mac->ULbwp[0]->bwp_Common->genericParameters.locationAndBandwidth, MAX_BWP_SIZE);
  } else if(mac->scc) {
    N_RB_UL = NRRIV2BW(mac->scc->uplinkConfigCommon->initialUplinkBWP->genericParameters.locationAndBandwidth, MAX_BWP_SIZE);
  }

  LOG_D(MAC,"nr_extract_dci_info : dci_pdu %lx, size %d\n",*dci_pdu,dci_size);
  switch(dci_format) {

  case NR_DL_DCI_FORMAT_1_0:
    switch(rnti_type) {
    case NR_RNTI_RA:
      if(mac->scc_SIB) {
        N_RB = mac->type0_PDCCH_CSS_config.num_rbs;
      } else {
        N_RB = get_n_rb(mac, rnti_type);
      }
      // Freq domain assignment
      fsize = (int)ceil( log2( (N_RB*(N_RB+1))>>1 ) );
      pos=fsize;
      dci_pdu_rel15->frequency_domain_assignment.val = *dci_pdu>>(dci_size-pos)&((1<<fsize)-1);
#ifdef DEBUG_EXTRACT_DCI
      LOG_D(MAC,"frequency-domain assignment %d (%d bits) N_RB_BWP %d=> %d (0x%lx)\n",dci_pdu_rel15->frequency_domain_assignment.val,fsize,N_RB,dci_size-pos,*dci_pdu);
#endif
      // Time domain assignment
      pos+=4;
      dci_pdu_rel15->time_domain_assignment.val = (*dci_pdu >> (dci_size-pos))&0xf;
#ifdef DEBUG_EXTRACT_DCI
      LOG_D(MAC,"time-domain assignment %d  (4 bits)=> %d (0x%lx)\n",dci_pdu_rel15->time_domain_assignment.val,dci_size-pos,*dci_pdu);
#endif
      // VRB to PRB mapping
	
      pos++;
      dci_pdu_rel15->vrb_to_prb_mapping.val = (*dci_pdu>>(dci_size-pos))&0x1;
#ifdef DEBUG_EXTRACT_DCI
      LOG_D(MAC,"vrb to prb mapping %d  (1 bits)=> %d (0x%lx)\n",dci_pdu_rel15->vrb_to_prb_mapping.val,dci_size-pos,*dci_pdu);
#endif
      // MCS
      pos+=5;
      dci_pdu_rel15->mcs = (*dci_pdu>>(dci_size-pos))&0x1f;
#ifdef DEBUG_EXTRACT_DCI
      LOG_D(MAC,"mcs %d  (5 bits)=> %d (0x%lx)\n",dci_pdu_rel15->mcs,dci_size-pos,*dci_pdu);
#endif
      // TB scaling
      pos+=2;
      dci_pdu_rel15->tb_scaling = (*dci_pdu>>(dci_size-pos))&0x3;
#ifdef DEBUG_EXTRACT_DCI
      LOG_D(MAC,"tb_scaling %d  (2 bits)=> %d (0x%lx)\n",dci_pdu_rel15->tb_scaling,dci_size-pos,*dci_pdu);
#endif
      break;

    case NR_RNTI_C:

      //Identifier for DCI formats
      pos++;
      dci_pdu_rel15->format_indicator = (*dci_pdu>>(dci_size-pos))&1;

      //switch to DCI_0_0
      if (dci_pdu_rel15->format_indicator == 0) {
        dci_pdu_rel15 = &mac->def_dci_pdu_rel15[NR_UL_DCI_FORMAT_0_0];
        return 2+nr_extract_dci_info(mac, NR_UL_DCI_FORMAT_0_0, dci_size, rnti, dci_pdu, dci_pdu_rel15);
      }
#ifdef DEBUG_EXTRACT_DCI
      LOG_D(MAC,"Format indicator %d (%d bits) N_RB_BWP %d => %d (0x%lx)\n",dci_pdu_rel15->format_indicator,1,N_RB,dci_size-pos,*dci_pdu);
#endif

      // check BWP id
      if (mac->DLbwp[0]) N_RB=NRRIV2BW(mac->DLbwp[0]->bwp_Common->genericParameters.locationAndBandwidth, MAX_BWP_SIZE);
      else         N_RB=NRRIV2BW(mac->scc_SIB->downlinkConfigCommon.initialDownlinkBWP.genericParameters.locationAndBandwidth, MAX_BWP_SIZE);

      // Freq domain assignment (275rb >> fsize = 16)
      fsize = (int)ceil( log2( (N_RB*(N_RB+1))>>1 ) );
      pos+=fsize;
      dci_pdu_rel15->frequency_domain_assignment.val = (*dci_pdu>>(dci_size-pos))&((1<<fsize)-1);
  	
#ifdef DEBUG_EXTRACT_DCI
      LOG_D(MAC,"Freq domain assignment %d (%d bits)=> %d (0x%lx)\n",dci_pdu_rel15->frequency_domain_assignment.val,fsize,dci_size-pos,*dci_pdu);
#endif
    	
      uint16_t is_ra = 1;
      for (int i=0; i<fsize; i++)
	if (!((dci_pdu_rel15->frequency_domain_assignment.val>>i)&1)) {
	  is_ra = 0;
	  break;
	}
      if (is_ra) //fsize are all 1  38.212 p86
	{
	  // ra_preamble_index 6 bits
	  pos+=6;
	  dci_pdu_rel15->ra_preamble_index = (*dci_pdu>>(dci_size-pos))&0x3f;
	    
	  // UL/SUL indicator  1 bit
	  pos++;
	  dci_pdu_rel15->ul_sul_indicator.val = (*dci_pdu>>(dci_size-pos))&1;
	    
	  // SS/PBCH index  6 bits
	  pos+=6;
	  dci_pdu_rel15->ss_pbch_index = (*dci_pdu>>(dci_size-pos))&0x3f;
	    
	  //  prach_mask_index  4 bits
	  pos+=4;
	  dci_pdu_rel15->prach_mask_index = (*dci_pdu>>(dci_size-pos))&0xf;
	    
	}  //end if
      else {
	  
	// Time domain assignment 4bit
		  
	pos+=4;
	dci_pdu_rel15->time_domain_assignment.val = (*dci_pdu>>(dci_size-pos))&0xf;
#ifdef DEBUG_EXTRACT_DCI
	LOG_D(MAC,"Time domain assignment %d (%d bits)=> %d (0x%lx)\n",dci_pdu_rel15->time_domain_assignment.val,4,dci_size-pos,*dci_pdu);
#endif
	  
	// VRB to PRB mapping  1bit
	pos++;
	dci_pdu_rel15->vrb_to_prb_mapping.val = (*dci_pdu>>(dci_size-pos))&1;
#ifdef DEBUG_EXTRACT_DCI
	LOG_D(MAC,"VRB to PRB %d (%d bits)=> %d (0x%lx)\n",dci_pdu_rel15->vrb_to_prb_mapping.val,1,dci_size-pos,*dci_pdu);
#endif
	
	// MCS 5bit  //bit over 32, so dci_pdu ++
	pos+=5;
	dci_pdu_rel15->mcs = (*dci_pdu>>(dci_size-pos))&0x1f;
#ifdef DEBUG_EXTRACT_DCI
	LOG_D(MAC,"MCS %d (%d bits)=> %d (0x%lx)\n",dci_pdu_rel15->mcs,5,dci_size-pos,*dci_pdu);
#endif
	  
	// New data indicator 1bit
	pos++;
	dci_pdu_rel15->ndi = (*dci_pdu>>(dci_size-pos))&1;
#ifdef DEBUG_EXTRACT_DCI
	LOG_D(MAC,"NDI %d (%d bits)=> %d (0x%lx)\n",dci_pdu_rel15->ndi,1,dci_size-pos,*dci_pdu);
#endif      
	  
	// Redundancy version  2bit
	pos+=2;
	dci_pdu_rel15->rv = (*dci_pdu>>(dci_size-pos))&0x3;
#ifdef DEBUG_EXTRACT_DCI
	LOG_D(MAC,"RV %d (%d bits)=> %d (0x%lx)\n",dci_pdu_rel15->rv,2,dci_size-pos,*dci_pdu);
#endif
	  
	// HARQ process number  4bit
	pos+=4;
	dci_pdu_rel15->harq_pid  = (*dci_pdu>>(dci_size-pos))&0xf;
#ifdef DEBUG_EXTRACT_DCI
	LOG_D(MAC,"HARQ_PID %d (%d bits)=> %d (0x%lx)\n",dci_pdu_rel15->harq_pid,4,dci_size-pos,*dci_pdu);
#endif
	  
	// Downlink assignment index  2bit
	pos+=2;
	dci_pdu_rel15->dai[0].val = (*dci_pdu>>(dci_size-pos))&3;
#ifdef DEBUG_EXTRACT_DCI
	LOG_D(MAC,"DAI %d (%d bits)=> %d (0x%lx)\n",dci_pdu_rel15->dai[0].val,2,dci_size-pos,*dci_pdu);
#endif
	  
	// TPC command for scheduled PUCCH  2bit
	pos+=2;
	dci_pdu_rel15->tpc = (*dci_pdu>>(dci_size-pos))&3;
#ifdef DEBUG_EXTRACT_DCI
	LOG_D(MAC,"TPC %d (%d bits)=> %d (0x%lx)\n",dci_pdu_rel15->tpc,2,dci_size-pos,*dci_pdu);
#endif
	  
	// PUCCH resource indicator  3bit
	pos+=3;
	dci_pdu_rel15->pucch_resource_indicator = (*dci_pdu>>(dci_size-pos))&0x7;
#ifdef DEBUG_EXTRACT_DCI
	LOG_D(MAC,"PUCCH RI %d (%d bits)=> %d (0x%lx)\n",dci_pdu_rel15->pucch_resource_indicator,3,dci_size-pos,*dci_pdu);
#endif
	  
	// PDSCH-to-HARQ_feedback timing indicator 3bit
	pos+=3;
	dci_pdu_rel15->pdsch_to_harq_feedback_timing_indicator.val = (*dci_pdu>>(dci_size-pos))&0x7;
#ifdef DEBUG_EXTRACT_DCI
	LOG_D(MAC,"PDSCH to HARQ TI %d (%d bits)=> %d (0x%lx)\n",dci_pdu_rel15->pdsch_to_harq_feedback_timing_indicator.val,3,dci_size-pos,*dci_pdu);
#endif
	  
      } //end else
      break;

    case NR_RNTI_P:
      /*
      // Short Messages Indicator  E2 bits
      for (int i=0; i<2; i++)
      dci_pdu |= (((uint64_t)dci_pdu_rel15->short_messages_indicator>>(1-i))&1)<<(dci_size-pos++);
      // Short Messages  E8 bits
      for (int i=0; i<8; i++)
      *dci_pdu |= (((uint64_t)dci_pdu_rel15->short_messages>>(7-i))&1)<<(dci_size-pos++);
      // Freq domain assignment 0-16 bit
      fsize = (int)ceil( log2( (N_RB*(N_RB+1))>>1 ) );
      for (int i=0; i<fsize; i++)
      *dci_pdu |= (((uint64_t)dci_pdu_rel15->frequency_domain_assignment>>(fsize-i-1))&1)<<(dci_size-pos++);
      // Time domain assignment 4 bit
      for (int i=0; i<4; i++)
      *dci_pdu |= (((uint64_t)dci_pdu_rel15->time_domain_assignment>>(3-i))&1)<<(dci_size-pos++);
      // VRB to PRB mapping 1 bit
      *dci_pdu |= ((uint64_t)dci_pdu_rel15->vrb_to_prb_mapping.val&1)<<(dci_size-pos++);
      // MCS 5 bit
      for (int i=0; i<5; i++)
      *dci_pdu |= (((uint64_t)dci_pdu_rel15->mcs>>(4-i))&1)<<(dci_size-pos++);
	
      // TB scaling 2 bit
      for (int i=0; i<2; i++)
      *dci_pdu |= (((uint64_t)dci_pdu_rel15->tb_scaling>>(1-i))&1)<<(dci_size-pos++);
      */	
	
      break;
  	
    case NR_RNTI_SI:
      N_RB = mac->type0_PDCCH_CSS_config.num_rbs;
      // Freq domain assignment 0-16 bit
      fsize = (int)ceil( log2( (N_RB*(N_RB+1))>>1 ) );
      pos+=fsize;
      dci_pdu_rel15->frequency_domain_assignment.val = (*dci_pdu>>(dci_size-pos))&((1<<fsize)-1);

      // Time domain assignment 4 bit
      pos+=4;
      dci_pdu_rel15->time_domain_assignment.val = (*dci_pdu>>(dci_size-pos))&0xf;

      // VRB to PRB mapping 1 bit
      pos++;
      dci_pdu_rel15->vrb_to_prb_mapping.val = (*dci_pdu>>(dci_size-pos))&0x1;

      // MCS 5bit  //bit over 32, so dci_pdu ++
      pos+=5;
      dci_pdu_rel15->mcs = (*dci_pdu>>(dci_size-pos))&0x1f;

      // Redundancy version  2 bit
      pos+=2;
      dci_pdu_rel15->rv = (*dci_pdu>>(dci_size-pos))&3;

      // System information indicator 1 bit
      pos++;
      dci_pdu_rel15->system_info_indicator = (*dci_pdu>>(dci_size-pos))&0x1;

      LOG_D(MAC,"N_RB = %i\n", N_RB);
      LOG_D(MAC,"dci_size = %i\n", dci_size);
      LOG_D(MAC,"fsize = %i\n", fsize);
      LOG_D(MAC,"dci_pdu_rel15->frequency_domain_assignment.val = %i\n", dci_pdu_rel15->frequency_domain_assignment.val);
      LOG_D(MAC,"dci_pdu_rel15->time_domain_assignment.val = %i\n", dci_pdu_rel15->time_domain_assignment.val);
      LOG_D(MAC,"dci_pdu_rel15->vrb_to_prb_mapping.val = %i\n", dci_pdu_rel15->vrb_to_prb_mapping.val);
      LOG_D(MAC,"dci_pdu_rel15->mcs = %i\n", dci_pdu_rel15->mcs);
      LOG_D(MAC,"dci_pdu_rel15->rv = %i\n", dci_pdu_rel15->rv);
      LOG_D(MAC,"dci_pdu_rel15->system_info_indicator = %i\n", dci_pdu_rel15->system_info_indicator);

      break;
	
    case NR_RNTI_TC:

      // check BWP id
      if (mac->DLbwp[0]) N_RB=NRRIV2BW(mac->DLbwp[0]->bwp_Common->genericParameters.locationAndBandwidth, MAX_BWP_SIZE);
      else         N_RB=mac->type0_PDCCH_CSS_config.num_rbs;
;

      // indicating a DL DCI format 1bit
      pos++;
      dci_pdu_rel15->format_indicator = (*dci_pdu>>(dci_size-pos))&1;

      //switch to DCI_0_0
      if (dci_pdu_rel15->format_indicator == 0) {
        dci_pdu_rel15 = &mac->def_dci_pdu_rel15[NR_UL_DCI_FORMAT_0_0];
        return 2+nr_extract_dci_info(mac, NR_UL_DCI_FORMAT_0_0, dci_size, rnti, dci_pdu, dci_pdu_rel15);
      }

      if (dci_pdu_rel15->format_indicator == 0)
        return 1; // discard dci, format indicator not corresponding to dci_format

        // Freq domain assignment 0-16 bit
      fsize = (int)ceil( log2( (N_RB*(N_RB+1))>>1 ) );
      pos+=fsize;
      dci_pdu_rel15->frequency_domain_assignment.val = (*dci_pdu>>(dci_size-pos))&((1<<fsize)-1);

      // Time domain assignment - 4 bits
      pos+=4;
      dci_pdu_rel15->time_domain_assignment.val = (*dci_pdu>>(dci_size-pos))&0xf;

      // VRB to PRB mapping - 1 bit
      pos++;
      dci_pdu_rel15->vrb_to_prb_mapping.val = (*dci_pdu>>(dci_size-pos))&1;

      // MCS 5bit  //bit over 32, so dci_pdu ++
      pos+=5;
      dci_pdu_rel15->mcs = (*dci_pdu>>(dci_size-pos))&0x1f;

      // New data indicator - 1 bit
      pos++;
      dci_pdu_rel15->ndi = (*dci_pdu>>(dci_size-pos))&1;

      // Redundancy version - 2 bits
      pos+=2;
      dci_pdu_rel15->rv = (*dci_pdu>>(dci_size-pos))&3;

      // HARQ process number - 4 bits
      pos+=4;
      dci_pdu_rel15->harq_pid = (*dci_pdu>>(dci_size-pos))&0xf;

      // Downlink assignment index - 2 bits
      pos+=2;
      dci_pdu_rel15->dai[0].val = (*dci_pdu>>(dci_size-pos))&3;

      // TPC command for scheduled PUCCH - 2 bits
      pos+=2;
      dci_pdu_rel15->tpc  = (*dci_pdu>>(dci_size-pos))&3;

      // PUCCH resource indicator - 3 bits
      pos+=3;
      dci_pdu_rel15->pucch_resource_indicator = (*dci_pdu>>(dci_size-pos))&7;

      // PDSCH-to-HARQ_feedback timing indicator - 3 bits
      pos+=3;
      dci_pdu_rel15->pdsch_to_harq_feedback_timing_indicator.val = (*dci_pdu>>(dci_size-pos))&7;

      LOG_D(NR_MAC,"N_RB = %i\n", N_RB);
      LOG_D(NR_MAC,"dci_size = %i\n", dci_size);
      LOG_D(NR_MAC,"fsize = %i\n", fsize);
      LOG_D(NR_MAC,"dci_pdu_rel15->format_indicator = %i\n", dci_pdu_rel15->format_indicator);
      LOG_D(NR_MAC,"dci_pdu_rel15->frequency_domain_assignment.val = %i\n", dci_pdu_rel15->frequency_domain_assignment.val);
      LOG_D(NR_MAC,"dci_pdu_rel15->time_domain_assignment.val = %i\n", dci_pdu_rel15->time_domain_assignment.val);
      LOG_D(NR_MAC,"dci_pdu_rel15->vrb_to_prb_mapping.val = %i\n", dci_pdu_rel15->vrb_to_prb_mapping.val);
      LOG_D(NR_MAC,"dci_pdu_rel15->mcs = %i\n", dci_pdu_rel15->mcs);
      LOG_D(NR_MAC,"dci_pdu_rel15->rv = %i\n", dci_pdu_rel15->rv);
      LOG_D(NR_MAC,"dci_pdu_rel15->harq_pid = %i\n", dci_pdu_rel15->harq_pid);
      LOG_D(NR_MAC,"dci_pdu_rel15->dai[0].val = %i\n", dci_pdu_rel15->dai[0].val);
      LOG_D(NR_MAC,"dci_pdu_rel15->tpc = %i\n", dci_pdu_rel15->tpc);
      LOG_D(NR_MAC,"dci_pdu_rel15->pucch_resource_indicator = %i\n", dci_pdu_rel15->pucch_resource_indicator);
      LOG_D(NR_MAC,"dci_pdu_rel15->pdsch_to_harq_feedback_timing_indicator.val = %i\n", dci_pdu_rel15->pdsch_to_harq_feedback_timing_indicator.val);

      break;
    }
    break;
  
  case NR_UL_DCI_FORMAT_0_0:
    if (mac->ULbwp[0]) N_RB_UL=NRRIV2BW(mac->ULbwp[0]->bwp_Common->genericParameters.locationAndBandwidth, MAX_BWP_SIZE);
    else         N_RB_UL=NRRIV2BW(mac->scc_SIB->uplinkConfigCommon->initialUplinkBWP.genericParameters.locationAndBandwidth, MAX_BWP_SIZE);

    switch(rnti_type)
      {
      case NR_RNTI_C:
        //Identifier for DCI formats
        pos++;
        dci_pdu_rel15->format_indicator = (*dci_pdu>>(dci_size-pos))&1;
#ifdef DEBUG_EXTRACT_DCI
	LOG_D(MAC,"Format indicator %d (%d bits)=> %d (0x%lx)\n",dci_pdu_rel15->format_indicator,1,dci_size-pos,*dci_pdu);
#endif
        if (dci_pdu_rel15->format_indicator == 1)
          return 1; // discard dci, format indicator not corresponding to dci_format
	fsize = (int)ceil( log2( (N_RB_UL*(N_RB_UL+1))>>1 ) );
	pos+=fsize;
	dci_pdu_rel15->frequency_domain_assignment.val = (*dci_pdu>>(dci_size-pos))&((1<<fsize)-1);
#ifdef DEBUG_EXTRACT_DCI
	LOG_D(MAC,"Freq domain assignment %d (%d bits)=> %d (0x%lx)\n",dci_pdu_rel15->frequency_domain_assignment.val,fsize,dci_size-pos,*dci_pdu);
#endif
	// Time domain assignment 4bit
	pos+=4;
	dci_pdu_rel15->time_domain_assignment.val = (*dci_pdu>>(dci_size-pos))&0xf;
#ifdef DEBUG_EXTRACT_DCI
      LOG_D(MAC,"time-domain assignment %d  (4 bits)=> %d (0x%lx)\n",dci_pdu_rel15->time_domain_assignment.val,dci_size-pos,*dci_pdu);
#endif
	// Frequency hopping flag  E1 bit
	pos++;
	dci_pdu_rel15->frequency_hopping_flag.val= (*dci_pdu>>(dci_size-pos))&1;
#ifdef DEBUG_EXTRACT_DCI
      LOG_D(MAC,"frequency_hopping %d  (1 bit)=> %d (0x%lx)\n",dci_pdu_rel15->frequency_hopping_flag.val,dci_size-pos,*dci_pdu);
#endif
	// MCS  5 bit
	pos+=5;
	dci_pdu_rel15->mcs= (*dci_pdu>>(dci_size-pos))&0x1f;
#ifdef DEBUG_EXTRACT_DCI
      LOG_D(MAC,"mcs %d  (5 bits)=> %d (0x%lx)\n",dci_pdu_rel15->mcs,dci_size-pos,*dci_pdu);
#endif
	// New data indicator 1bit
	pos++;
	dci_pdu_rel15->ndi= (*dci_pdu>>(dci_size-pos))&1;
#ifdef DEBUG_EXTRACT_DCI
	LOG_D(MAC,"NDI %d (%d bits)=> %d (0x%lx)\n",dci_pdu_rel15->ndi,1,dci_size-pos,*dci_pdu);
#endif
	// Redundancy version  2bit
	pos+=2;
	dci_pdu_rel15->rv= (*dci_pdu>>(dci_size-pos))&3;
#ifdef DEBUG_EXTRACT_DCI
	LOG_D(MAC,"RV %d (%d bits)=> %d (0x%lx)\n",dci_pdu_rel15->rv,2,dci_size-pos,*dci_pdu);
#endif
	// HARQ process number  4bit
	pos+=4;
	dci_pdu_rel15->harq_pid = (*dci_pdu>>(dci_size-pos))&0xf;
#ifdef DEBUG_EXTRACT_DCI
	LOG_D(MAC,"HARQ_PID %d (%d bits)=> %d (0x%lx)\n",dci_pdu_rel15->harq_pid,4,dci_size-pos,*dci_pdu);
#endif
	// TPC command for scheduled PUSCH  E2 bits
	pos+=2;
	dci_pdu_rel15->tpc = (*dci_pdu>>(dci_size-pos))&3;
#ifdef DEBUG_EXTRACT_DCI
	LOG_D(MAC,"TPC %d (%d bits)=> %d (0x%lx)\n",dci_pdu_rel15->tpc,2,dci_size-pos,*dci_pdu);
#endif
	// UL/SUL indicator  E1 bit
	/* commented for now (RK): need to get this from BWP descriptor
	   if (cfg->pucch_config.pucch_GroupHopping.value)
	   dci_pdu->= ((uint64_t)*dci_pdu>>(dci_size-pos)ul_sul_indicator&1)<<(dci_size-pos++);
	*/
	break;
	
      case NR_RNTI_TC:
        //Identifier for DCI formats
        pos++;
        dci_pdu_rel15->format_indicator = (*dci_pdu>>(dci_size-pos))&1;
#ifdef DEBUG_EXTRACT_DCI
	LOG_I(MAC,"Format indicator %d (%d bits)=> %d (0x%lx)\n",dci_pdu_rel15->format_indicator,1,dci_size-pos,*dci_pdu);
#endif
        if (dci_pdu_rel15->format_indicator == 1)
          return 1; // discard dci, format indicator not corresponding to dci_format
	fsize = (int)ceil( log2( (N_RB_UL*(N_RB_UL+1))>>1 ) );
	pos+=fsize;
	dci_pdu_rel15->frequency_domain_assignment.val = (*dci_pdu>>(dci_size-pos))&((1<<fsize)-1);
#ifdef DEBUG_EXTRACT_DCI
	LOG_I(MAC,"Freq domain assignment %d (%d bits)=> %d (0x%lx)\n",dci_pdu_rel15->frequency_domain_assignment.val,fsize,dci_size-pos,*dci_pdu);
#endif
	// Time domain assignment 4bit
	pos+=4;
	dci_pdu_rel15->time_domain_assignment.val = (*dci_pdu>>(dci_size-pos))&0xf;
#ifdef DEBUG_EXTRACT_DCI
      LOG_I(MAC,"time-domain assignment %d  (4 bits)=> %d (0x%lx)\n",dci_pdu_rel15->time_domain_assignment.val,dci_size-pos,*dci_pdu);
#endif
	// Frequency hopping flag  E1 bit
	pos++;
	dci_pdu_rel15->frequency_hopping_flag.val= (*dci_pdu>>(dci_size-pos))&1;
#ifdef DEBUG_EXTRACT_DCI
      LOG_I(MAC,"frequency_hopping %d  (1 bit)=> %d (0x%lx)\n",dci_pdu_rel15->frequency_hopping_flag.val,dci_size-pos,*dci_pdu);
#endif
	// MCS  5 bit
	pos+=5;
	dci_pdu_rel15->mcs= (*dci_pdu>>(dci_size-pos))&0x1f;
#ifdef DEBUG_EXTRACT_DCI
      LOG_I(MAC,"mcs %d  (5 bits)=> %d (0x%lx)\n",dci_pdu_rel15->mcs,dci_size-pos,*dci_pdu);
#endif
	// New data indicator 1bit
	pos++;
	dci_pdu_rel15->ndi= (*dci_pdu>>(dci_size-pos))&1;
#ifdef DEBUG_EXTRACT_DCI
	LOG_I(MAC,"NDI %d (%d bits)=> %d (0x%lx)\n",dci_pdu_rel15->ndi,1,dci_size-pos,*dci_pdu);
#endif
	// Redundancy version  2bit
	pos+=2;
	dci_pdu_rel15->rv= (*dci_pdu>>(dci_size-pos))&3;
#ifdef DEBUG_EXTRACT_DCI
	LOG_I(MAC,"RV %d (%d bits)=> %d (0x%lx)\n",dci_pdu_rel15->rv,2,dci_size-pos,*dci_pdu);
#endif
	// HARQ process number  4bit
	pos+=4;
	dci_pdu_rel15->harq_pid = (*dci_pdu>>(dci_size-pos))&0xf;
#ifdef DEBUG_EXTRACT_DCI
	LOG_I(MAC,"HARQ_PID %d (%d bits)=> %d (0x%lx)\n",dci_pdu_rel15->harq_pid,4,dci_size-pos,*dci_pdu);
#endif
	// TPC command for scheduled PUSCH  E2 bits
	pos+=2;
	dci_pdu_rel15->tpc = (*dci_pdu>>(dci_size-pos))&3;
#ifdef DEBUG_EXTRACT_DCI
	LOG_I(MAC,"TPC %d (%d bits)=> %d (0x%lx)\n",dci_pdu_rel15->tpc,2,dci_size-pos,*dci_pdu);
#endif
	break;
	
      }
    break;

  case NR_DL_DCI_FORMAT_1_1:
  switch(rnti_type)
    {
      case NR_RNTI_C:
        //Identifier for DCI formats
        pos++;
        dci_pdu_rel15->format_indicator = (*dci_pdu>>(dci_size-pos))&1;
        if (dci_pdu_rel15->format_indicator == 0)
          return 1; // discard dci, format indicator not corresponding to dci_format
        // Carrier indicator
        pos+=dci_pdu_rel15->carrier_indicator.nbits;
        dci_pdu_rel15->carrier_indicator.val = (*dci_pdu>>(dci_size-pos))&((1<<dci_pdu_rel15->carrier_indicator.nbits)-1);
        // BWP Indicator
        pos+=dci_pdu_rel15->bwp_indicator.nbits;
        dci_pdu_rel15->bwp_indicator.val = (*dci_pdu>>(dci_size-pos))&((1<<dci_pdu_rel15->bwp_indicator.nbits)-1);
        // Frequency domain resource assignment
        pos+=dci_pdu_rel15->frequency_domain_assignment.nbits;
        dci_pdu_rel15->frequency_domain_assignment.val = (*dci_pdu>>(dci_size-pos))&((1<<dci_pdu_rel15->frequency_domain_assignment.nbits)-1);
        // Time domain resource assignment
        pos+=dci_pdu_rel15->time_domain_assignment.nbits;
        dci_pdu_rel15->time_domain_assignment.val = (*dci_pdu>>(dci_size-pos))&((1<<dci_pdu_rel15->time_domain_assignment.nbits)-1);
        // VRB-to-PRB mapping
        pos+=dci_pdu_rel15->vrb_to_prb_mapping.nbits;
        dci_pdu_rel15->vrb_to_prb_mapping.val = (*dci_pdu>>(dci_size-pos))&((1<<dci_pdu_rel15->vrb_to_prb_mapping.nbits)-1);
        // PRB bundling size indicator
        pos+=dci_pdu_rel15->prb_bundling_size_indicator.nbits;
        dci_pdu_rel15->prb_bundling_size_indicator.val = (*dci_pdu>>(dci_size-pos))&((1<<dci_pdu_rel15->prb_bundling_size_indicator.nbits)-1);
        // Rate matching indicator
        pos+=dci_pdu_rel15->rate_matching_indicator.nbits;
        dci_pdu_rel15->rate_matching_indicator.val = (*dci_pdu>>(dci_size-pos))&((1<<dci_pdu_rel15->rate_matching_indicator.nbits)-1);
        // ZP CSI-RS trigger
        pos+=dci_pdu_rel15->zp_csi_rs_trigger.nbits;
        dci_pdu_rel15->zp_csi_rs_trigger.val = (*dci_pdu>>(dci_size-pos))&((1<<dci_pdu_rel15->zp_csi_rs_trigger.nbits)-1);
        //TB1
        // MCS 5bit
        pos+=5;
        dci_pdu_rel15->mcs = (*dci_pdu>>(dci_size-pos))&0x1f;
        // New data indicator 1bit
        pos+=1;
        dci_pdu_rel15->ndi = (*dci_pdu>>(dci_size-pos))&0x1;
        // Redundancy version  2bit
        pos+=2;
        dci_pdu_rel15->rv = (*dci_pdu>>(dci_size-pos))&0x3;
        //TB2
        // MCS 5bit
        pos+=dci_pdu_rel15->mcs2.nbits;
        dci_pdu_rel15->mcs2.val = (*dci_pdu>>(dci_size-pos))&((1<<dci_pdu_rel15->mcs2.nbits)-1);
        // New data indicator 1bit
        pos+=dci_pdu_rel15->ndi2.nbits;
        dci_pdu_rel15->ndi2.val = (*dci_pdu>>(dci_size-pos))&((1<<dci_pdu_rel15->ndi2.nbits)-1);
        // Redundancy version  2bit
        pos+=dci_pdu_rel15->rv2.nbits;
        dci_pdu_rel15->rv2.val = (*dci_pdu>>(dci_size-pos))&((1<<dci_pdu_rel15->rv2.nbits)-1);
        // HARQ process number  4bit
        pos+=4;
        dci_pdu_rel15->harq_pid = (*dci_pdu>>(dci_size-pos))&0xf;
        // Downlink assignment index
        pos+=dci_pdu_rel15->dai[0].nbits;
        dci_pdu_rel15->dai[0].val = (*dci_pdu>>(dci_size-pos))&((1<<dci_pdu_rel15->dai[0].nbits)-1);
        // TPC command for scheduled PUCCH  2bit
        pos+=2;
        dci_pdu_rel15->tpc = (*dci_pdu>>(dci_size-pos))&0x3;
        // PUCCH resource indicator  3bit
        pos+=3;
        dci_pdu_rel15->pucch_resource_indicator = (*dci_pdu>>(dci_size-pos))&0x3;
        // PDSCH-to-HARQ_feedback timing indicator
        pos+=dci_pdu_rel15->pdsch_to_harq_feedback_timing_indicator.nbits;
        dci_pdu_rel15->pdsch_to_harq_feedback_timing_indicator.val = (*dci_pdu>>(dci_size-pos))&((1<<dci_pdu_rel15->pdsch_to_harq_feedback_timing_indicator.nbits)-1);
        // Antenna ports
        pos+=dci_pdu_rel15->antenna_ports.nbits;
        dci_pdu_rel15->antenna_ports.val = (*dci_pdu>>(dci_size-pos))&((1<<dci_pdu_rel15->antenna_ports.nbits)-1);
        // TCI
        pos+=dci_pdu_rel15->transmission_configuration_indication.nbits;
        dci_pdu_rel15->transmission_configuration_indication.val = (*dci_pdu>>(dci_size-pos))&((1<<dci_pdu_rel15->transmission_configuration_indication.nbits)-1);
        // SRS request
        pos+=dci_pdu_rel15->srs_request.nbits;
        dci_pdu_rel15->srs_request.val = (*dci_pdu>>(dci_size-pos))&((1<<dci_pdu_rel15->srs_request.nbits)-1);
        // CBG transmission information
        pos+=dci_pdu_rel15->cbgti.nbits;
        dci_pdu_rel15->cbgti.val = (*dci_pdu>>(dci_size-pos))&((1<<dci_pdu_rel15->cbgti.nbits)-1);
        // CBG flushing out information
        pos+=dci_pdu_rel15->cbgfi.nbits;
        dci_pdu_rel15->cbgfi.val = (*dci_pdu>>(dci_size-pos))&((1<<dci_pdu_rel15->cbgfi.nbits)-1);
        // DMRS sequence init
        pos+=1;
        dci_pdu_rel15->dmrs_sequence_initialization.val = (*dci_pdu>>(dci_size-pos))&0x1;
        break;
      }
      break;

  case NR_UL_DCI_FORMAT_0_1:
    switch(rnti_type)
      {
      case NR_RNTI_C:
        //Identifier for DCI formats
        pos++;
        dci_pdu_rel15->format_indicator = (*dci_pdu>>(dci_size-pos))&1;
        if (dci_pdu_rel15->format_indicator == 1)
          return 1; // discard dci, format indicator not corresponding to dci_format
        // Carrier indicator
        pos+=dci_pdu_rel15->carrier_indicator.nbits;
        dci_pdu_rel15->carrier_indicator.val = (*dci_pdu>>(dci_size-pos))&((1<<dci_pdu_rel15->carrier_indicator.nbits)-1);
        
        // UL/SUL Indicator
        pos+=dci_pdu_rel15->ul_sul_indicator.nbits;
        dci_pdu_rel15->ul_sul_indicator.val = (*dci_pdu>>(dci_size-pos))&((1<<dci_pdu_rel15->ul_sul_indicator.nbits)-1);
        
        // BWP Indicator
        pos+=dci_pdu_rel15->bwp_indicator.nbits;
        dci_pdu_rel15->bwp_indicator.val = (*dci_pdu>>(dci_size-pos))&((1<<dci_pdu_rel15->bwp_indicator.nbits)-1);

        // Freq domain assignment  max 16 bit
        fsize = (int)ceil( log2( (N_RB_UL*(N_RB_UL+1))>>1 ) );
        pos+=fsize;
        dci_pdu_rel15->frequency_domain_assignment.val = (*dci_pdu>>(dci_size-pos))&((1<<fsize)-1);
        
        // Time domain assignment 4bit
        //pos+=4;
        pos+=dci_pdu_rel15->time_domain_assignment.nbits;
        dci_pdu_rel15->time_domain_assignment.val = (*dci_pdu>>(dci_size-pos))&0x3;
        
        // Not supported yet - skip for now
        // Frequency hopping flag – 1 bit 
        //pos++;
        //dci_pdu_rel15->frequency_hopping_flag.val= (*dci_pdu>>(dci_size-pos))&1;

        // MCS  5 bit
        pos+=5;
        dci_pdu_rel15->mcs= (*dci_pdu>>(dci_size-pos))&0x1f;

        // New data indicator 1bit
        pos++;
        dci_pdu_rel15->ndi= (*dci_pdu>>(dci_size-pos))&1;

        // Redundancy version  2bit
        pos+=2;
        dci_pdu_rel15->rv= (*dci_pdu>>(dci_size-pos))&3;

        // HARQ process number  4bit
        pos+=4;
        dci_pdu_rel15->harq_pid = (*dci_pdu>>(dci_size-pos))&0xf;

        // 1st Downlink assignment index
        pos+=dci_pdu_rel15->dai[0].nbits;
        dci_pdu_rel15->dai[0].val = (*dci_pdu>>(dci_size-pos))&((1<<dci_pdu_rel15->dai[0].nbits)-1);

        // 2nd Downlink assignment index
        pos+=dci_pdu_rel15->dai[1].nbits;
        dci_pdu_rel15->dai[1].val = (*dci_pdu>>(dci_size-pos))&((1<<dci_pdu_rel15->dai[1].nbits)-1);

        // TPC command for scheduled PUSCH – 2 bits
        pos+=2;
        dci_pdu_rel15->tpc = (*dci_pdu>>(dci_size-pos))&3;

        // SRS resource indicator
        pos+=dci_pdu_rel15->srs_resource_indicator.nbits;
        dci_pdu_rel15->srs_resource_indicator.val = (*dci_pdu>>(dci_size-pos))&((1<<dci_pdu_rel15->srs_resource_indicator.nbits)-1);

        // Precoding info and n. of layers
        pos+=dci_pdu_rel15->precoding_information.nbits;
        dci_pdu_rel15->precoding_information.val = (*dci_pdu>>(dci_size-pos))&((1<<dci_pdu_rel15->precoding_information.nbits)-1);

        // Antenna ports
        pos+=dci_pdu_rel15->antenna_ports.nbits;
        dci_pdu_rel15->antenna_ports.val = (*dci_pdu>>(dci_size-pos))&((1<<dci_pdu_rel15->antenna_ports.nbits)-1);

        // SRS request
        pos+=dci_pdu_rel15->srs_request.nbits;
        dci_pdu_rel15->srs_request.val = (*dci_pdu>>(dci_size-pos))&((1<<dci_pdu_rel15->srs_request.nbits)-1);

        // CSI request
        pos+=dci_pdu_rel15->csi_request.nbits;
        dci_pdu_rel15->csi_request.val = (*dci_pdu>>(dci_size-pos))&((1<<dci_pdu_rel15->csi_request.nbits)-1);

        // CBG transmission information
        pos+=dci_pdu_rel15->cbgti.nbits;
        dci_pdu_rel15->cbgti.val = (*dci_pdu>>(dci_size-pos))&((1<<dci_pdu_rel15->cbgti.nbits)-1);

        // PTRS DMRS association
        pos+=dci_pdu_rel15->ptrs_dmrs_association.nbits;
        dci_pdu_rel15->ptrs_dmrs_association.val = (*dci_pdu>>(dci_size-pos))&((1<<dci_pdu_rel15->ptrs_dmrs_association.nbits)-1);

        // Beta offset indicator
        pos+=dci_pdu_rel15->beta_offset_indicator.nbits;
        dci_pdu_rel15->beta_offset_indicator.val = (*dci_pdu>>(dci_size-pos))&((1<<dci_pdu_rel15->beta_offset_indicator.nbits)-1);

        // DMRS sequence initialization
        pos+=dci_pdu_rel15->dmrs_sequence_initialization.nbits;
        dci_pdu_rel15->dmrs_sequence_initialization.val = (*dci_pdu>>(dci_size-pos))&((1<<dci_pdu_rel15->dmrs_sequence_initialization.nbits)-1);

        // UL-SCH indicator
        pos+=1;
        dci_pdu_rel15->ulsch_indicator = (*dci_pdu>>(dci_size-pos))&0x1;

        // UL/SUL indicator – 1 bit
        /* commented for now (RK): need to get this from BWP descriptor
          if (cfg->pucch_config.pucch_GroupHopping.value)
          dci_pdu->= ((uint64_t)*dci_pdu>>(dci_size-pos)ul_sul_indicator&1)<<(dci_size-pos++);
        */
        break;
      }
    break;
       }
    
    return 0;
}

///////////////////////////////////
// brief:     nr_ue_process_mac_pdu
// function:  parsing DL PDU header
///////////////////////////////////
//  Header for DLSCH:
//  Except:
//   - DL-SCH: fixed-size MAC CE(known by LCID)
//   - DL-SCH: padding
//
//  |0|1|2|3|4|5|6|7|  bit-wise
//  |R|F|   LCID    |
//  |       L       |
//  |0|1|2|3|4|5|6|7|  bit-wise
//  |R|F|   LCID    |
//  |       L       |
//  |       L       |
////////////////////////////////
//  Header for DLSCH:
//   - DLSCH: fixed-size MAC CE(known by LCID)
//   - DLSCH: padding, for single/multiple 1-oct padding CE(s)
//
//  |0|1|2|3|4|5|6|7|  bit-wise
//  |R|R|   LCID    |
//  LCID: The Logical Channel ID field identifies the logical channel instance of the corresponding MAC SDU or the type of the corresponding MAC CE or padding as described
//         in Tables 6.2.1-1 and 6.2.1-2 for the DL-SCH and UL-SCH respectively. There is one LCID field per MAC subheader. The LCID field size is 6 bits;
//  L:    The Length field indicates the length of the corresponding MAC SDU or variable-sized MAC CE in bytes. There is one L field per MAC subheader except for subheaders
//         corresponding to fixed-sized MAC CEs and padding. The size of the L field is indicated by the F field;
//  F:    lenght of L is 0:8 or 1:16 bits wide
//  R:    Reserved bit, set to zero.
////////////////////////////////
void nr_ue_process_mac_pdu(nr_downlink_indication_t *dl_info,
                           NR_UL_TIME_ALIGNMENT_t *ul_time_alignment,
                           int pdu_id){

  uint8_t rx_lcid;
  uint16_t mac_ce_len;
  uint16_t mac_subheader_len;
  uint16_t mac_sdu_len;
  module_id_t module_idP = dl_info->module_id;
  frame_t frameP         = dl_info->frame;
  int slot               = dl_info->slot;
  uint8_t *pduP          = (dl_info->rx_ind->rx_indication_body + pdu_id)->pdsch_pdu.pdu;
  int32_t pdu_len        = (int32_t)(dl_info->rx_ind->rx_indication_body + pdu_id)->pdsch_pdu.pdu_length;
  uint8_t gNB_index      = dl_info->gNB_index;
  uint8_t CC_id          = dl_info->cc_id;
  uint8_t done           = 0;
  NR_UE_MAC_INST_t *mac = get_mac_inst(module_idP);
  RA_config_t *ra = &mac->ra;

  if (!pduP){
    return;
  }

  LOG_D(MAC, "In %s [%d.%d]: processing PDU %d (with length %d) of %d total number of PDUs...\n", __FUNCTION__, frameP, slot, pdu_id, pdu_len, dl_info->rx_ind->number_pdus);

  while (!done && pdu_len > 0){
    mac_ce_len = 0x0000;
    mac_subheader_len = 0x0001; //  default to fixed-length subheader = 1-oct
    mac_sdu_len = 0x0000;
    rx_lcid = ((NR_MAC_SUBHEADER_FIXED *)pduP)->LCID;

    LOG_D(MAC, "[UE] LCID %d, PDU length %d\n", rx_lcid, pdu_len);
    switch(rx_lcid){
      //  MAC CE
      case DL_SCH_LCID_CCCH:
        //  MSG4 RRC Setup 38.331
        //  variable length
        if(((NR_MAC_SUBHEADER_SHORT *)pduP)->F){
          mac_sdu_len = ((uint16_t)(((NR_MAC_SUBHEADER_LONG *) pduP)->L1 & 0x7f) << 8)
                        | ((uint16_t)((NR_MAC_SUBHEADER_LONG *) pduP)->L2 & 0xff);
          mac_subheader_len = 3;
        } else {
          mac_sdu_len = ((NR_MAC_SUBHEADER_SHORT *) pduP)->L;
          mac_subheader_len = 2;
        }

        // Check if it is a valid CCCH message, we get all 00's messages very often
        int i = 0;
        for(i=0; i<(mac_subheader_len+mac_sdu_len); i++) {
          if(pduP[i] != 0) {
            break;
          }
        }
        if (i == (mac_subheader_len+mac_sdu_len)) {
          LOG_D(NR_MAC, "%s() Invalid CCCH message!, pdu_len: %d\n", __func__, pdu_len);
          done = 1;
          break;
        }

        if ( mac_sdu_len > 0 ) {
          LOG_D(NR_MAC,"DL_SCH_LCID_CCCH (e.g. RRCSetup) with payload len %d\n", mac_sdu_len);
          for (int i = 0; i < mac_subheader_len; i++) {
            LOG_D(NR_MAC, "MAC header %d: 0x%x\n", i, pduP[i]);
          }
          for (int i = 0; i < mac_sdu_len; i++) {
            LOG_D(NR_MAC, "%d: 0x%x\n", i, pduP[mac_subheader_len + i]);
          }
          nr_mac_rrc_data_ind_ue(module_idP, CC_id, gNB_index, frameP, 0, mac->crnti, CCCH, pduP+mac_subheader_len, mac_sdu_len);
        }
        break;
      case DL_SCH_LCID_TCI_STATE_ACT_UE_SPEC_PDSCH:

        //  38.321 Ch6.1.3.14
        //  varialbe length
        mac_ce_len |= (uint16_t)((NR_MAC_SUBHEADER_SHORT *)pduP)->L;
        mac_subheader_len = 2;
        if(((NR_MAC_SUBHEADER_SHORT *)pduP)->F){
          mac_ce_len |= (uint16_t)(((NR_MAC_SUBHEADER_LONG *)pduP)->L2)<<8;
          mac_subheader_len = 3;
        }
        break;
      case DL_SCH_LCID_APERIODIC_CSI_TRI_STATE_SUBSEL:
        //  38.321 Ch6.1.3.13
        //  varialbe length
        mac_ce_len |= (uint16_t)((NR_MAC_SUBHEADER_SHORT *)pduP)->L;
        mac_subheader_len = 2;
        if(((NR_MAC_SUBHEADER_SHORT *)pduP)->F){
          mac_ce_len |= (uint16_t)(((NR_MAC_SUBHEADER_LONG *)pduP)->L2)<<8;
          mac_subheader_len = 3;
        }
        break;
      case DL_SCH_LCID_SP_CSI_RS_CSI_IM_RES_SET_ACT:
        //  38.321 Ch6.1.3.12
        //  varialbe length
        mac_ce_len |= (uint16_t)((NR_MAC_SUBHEADER_SHORT *)pduP)->L;
        mac_subheader_len = 2;
        if(((NR_MAC_SUBHEADER_SHORT *)pduP)->F){
          mac_ce_len |= (uint16_t)(((NR_MAC_SUBHEADER_LONG *)pduP)->L2)<<8;
          mac_subheader_len = 3;
        }
        break;
      case DL_SCH_LCID_SP_SRS_ACTIVATION:
        //  38.321 Ch6.1.3.17
        //  varialbe length
        mac_ce_len |= (uint16_t)((NR_MAC_SUBHEADER_SHORT *)pduP)->L;
        mac_subheader_len = 2;
        if(((NR_MAC_SUBHEADER_SHORT *)pduP)->F){
          mac_ce_len |= (uint16_t)(((NR_MAC_SUBHEADER_LONG *)pduP)->L2)<<8;
          mac_subheader_len = 3;
        }
        break;
      case DL_SCH_LCID_RECOMMENDED_BITRATE:
        //  38.321 Ch6.1.3.20
        mac_ce_len = 2;
        break;
      case DL_SCH_LCID_SP_ZP_CSI_RS_RES_SET_ACT:
        //  38.321 Ch6.1.3.19
        mac_ce_len = 2;
        break;
      case DL_SCH_LCID_PUCCH_SPATIAL_RELATION_ACT:
        //  38.321 Ch6.1.3.18
        mac_ce_len = 3;
        break;
      case DL_SCH_LCID_SP_CSI_REP_PUCCH_ACT:
        //  38.321 Ch6.1.3.16
        mac_ce_len = 2;
        break;
      case DL_SCH_LCID_TCI_STATE_IND_UE_SPEC_PDCCH:
        //  38.321 Ch6.1.3.15
        mac_ce_len = 2;
        break;
      case DL_SCH_LCID_DUPLICATION_ACT:
        //  38.321 Ch6.1.3.11
        mac_ce_len = 1;
        break;
      case DL_SCH_LCID_SCell_ACT_4_OCT:
        //  38.321 Ch6.1.3.10
        mac_ce_len = 4;
        break;
      case DL_SCH_LCID_SCell_ACT_1_OCT:
        //  38.321 Ch6.1.3.10
        mac_ce_len = 1;
        break;
      case DL_SCH_LCID_L_DRX:
        //  38.321 Ch6.1.3.6
        //  fixed length but not yet specify.
        mac_ce_len = 0;
        break;
      case DL_SCH_LCID_DRX:
        //  38.321 Ch6.1.3.5
        //  fixed length but not yet specify.
        mac_ce_len = 0;
        break;
      case DL_SCH_LCID_TA_COMMAND:
        //  38.321 Ch6.1.3.4
        mac_ce_len = 1;

        /*uint8_t ta_command = ((NR_MAC_CE_TA *)pduP)[1].TA_COMMAND;
          uint8_t tag_id = ((NR_MAC_CE_TA *)pduP)[1].TAGID;*/

        ul_time_alignment->apply_ta = 1;
        ul_time_alignment->ta_command = ((NR_MAC_CE_TA *)pduP)[1].TA_COMMAND;
        ul_time_alignment->tag_id = ((NR_MAC_CE_TA *)pduP)[1].TAGID;

        /*
        #ifdef DEBUG_HEADER_PARSING
        LOG_D(MAC, "[UE] CE %d : UE Timing Advance : %d\n", i, pduP[1]);
        #endif
        */

                LOG_I(NR_MAC, "[%d.%d] Received TA_COMMAND %u TAGID %u CC_id %d\n", frameP, slot, ul_time_alignment->ta_command, ul_time_alignment->tag_id, CC_id);

        break;
      case DL_SCH_LCID_CON_RES_ID:
        //  Clause 5.1.5 and 6.1.3.3 of 3GPP TS 38.321 version 16.2.1 Release 16
        // MAC Header: 1 byte (R/R/LCID)
        // MAC SDU: 6 bytes (UE Contention Resolution Identity)
        mac_ce_len = 6;

        if(ra->ra_state == WAIT_CONTENTION_RESOLUTION) {
          LOG_I(MAC, "[UE %d][RAPROC] Frame %d : received contention resolution identity: 0x%02x%02x%02x%02x%02x%02x Terminating RA procedure\n",
                module_idP, frameP, pduP[1], pduP[2], pduP[3], pduP[4], pduP[5], pduP[6]);

          bool ra_success = true;
          for(int i = 0; i<mac_ce_len; i++) {
            if(ra->cont_res_id[i] != pduP[i+1]) {
              ra_success = false;
              break;
            }
          }

          if ( (ra->RA_active == 1) && ra_success) {
            nr_ra_succeeded(module_idP, frameP, slot);
          } else if (!ra_success){
            // TODO: Handle failure of RA procedure @ MAC layer
            //  nr_ra_failed(module_idP, CC_id, prach_resources, frameP, slot); // prach_resources is a PHY structure
            ra->ra_state = RA_UE_IDLE;
            ra->RA_active = 0;
          }
        }
        break;
      case DL_SCH_LCID_PADDING:
        done = 1;
        //  end of MAC PDU, can ignore the rest.
        break;
        //  MAC SDU
      case DL_SCH_LCID_DCCH:
        //  check if LCID is valid at current time.
      case DL_SCH_LCID_DCCH1:
        //  check if LCID is valid at current time.
      default:
        //  check if LCID is valid at current time.
        if(((NR_MAC_SUBHEADER_SHORT *)pduP)->F){
          //mac_sdu_len |= (uint16_t)(((NR_MAC_SUBHEADER_LONG *)pduP)->L2)<<8;
          mac_subheader_len = 3;
          mac_sdu_len = ((uint16_t)(((NR_MAC_SUBHEADER_LONG *) pduP)->L1 & 0x7f) << 8)
                        | ((uint16_t)((NR_MAC_SUBHEADER_LONG *) pduP)->L2 & 0xff);

        } else {
          mac_sdu_len = (uint16_t)((NR_MAC_SUBHEADER_SHORT *)pduP)->L;
          mac_subheader_len = 2;
        }

        LOG_D(MAC, "[UE %d] Frame %d : DLSCH -> DL-DTCH %d (gNB %d, %d bytes)\n", module_idP, frameP, rx_lcid, gNB_index, mac_sdu_len);

        #if defined(ENABLE_MAC_PAYLOAD_DEBUG)
          LOG_T(MAC, "[UE %d] First 32 bytes of DLSCH : \n", module_idP);

          for (i = 0; i < 32; i++)
            LOG_T(MAC, "%x.", (pduP + mac_subheader_len)[i]);

          LOG_T(MAC, "\n");
        #endif

        if (rx_lcid < NB_RB_MAX && rx_lcid >= DL_SCH_LCID_DCCH) {

          mac_rlc_data_ind(module_idP,
                           mac->crnti,
                           gNB_index,
                           frameP,
                           ENB_FLAG_NO,
                           MBMS_FLAG_NO,
                           rx_lcid,
                           (char *) (pduP + mac_subheader_len),
                           mac_sdu_len,
                           1,
                           NULL);
        } else {
          LOG_E(MAC, "[UE %d] Frame %d : unknown LCID %d (gNB %d)\n", module_idP, frameP, rx_lcid, gNB_index);
        }

        break;
      }
      pduP += ( mac_subheader_len + mac_ce_len + mac_sdu_len );
      pdu_len -= ( mac_subheader_len + mac_ce_len + mac_sdu_len );
      if (pdu_len < 0)
        LOG_E(MAC, "[UE %d][%d.%d] nr_ue_process_mac_pdu, residual mac pdu length %d < 0!\n", module_idP, frameP, slot, pdu_len);
    }
}

/**
 * Function:      generating MAC CEs (MAC CE and subheader) for the ULSCH PDU
 * Notes:         TODO: PHR and BSR reporting
 * Parameters:
 * @mac_ce        pointer to the MAC sub-PDUs including the MAC CEs
 * @mac           pointer to the MAC instance
 * Return:        number of written bytes
 */
int nr_write_ce_ulsch_pdu(uint8_t *mac_ce,
                          NR_UE_MAC_INST_t *mac) {

  int      mac_ce_len = 0;
  uint8_t mac_ce_size = 0;
  NR_UE_MAC_CE_t *nr_ue_mac_ce = &mac->nr_ue_mac_ce;

  if (nr_ue_mac_ce->phr_reporting && mac->phr_Config != NULL) {

    // MAC CE fixed subheader
    ((NR_MAC_SUBHEADER_FIXED *) mac_ce)->R = 0;
    ((NR_MAC_SUBHEADER_FIXED *) mac_ce)->LCID = UL_SCH_LCID_SINGLE_ENTRY_PHR;
    mac_ce++;

    // PHR MAC CE (1 octet)
    ((NR_SINGLE_ENTRY_PHR_MAC_CE *) mac_ce)->PH = 0;
    ((NR_SINGLE_ENTRY_PHR_MAC_CE *) mac_ce)->R1 = 0;
    ((NR_SINGLE_ENTRY_PHR_MAC_CE *) mac_ce)->PCMAX = 0;
    ((NR_SINGLE_ENTRY_PHR_MAC_CE *) mac_ce)->R2 = 0;

    // update pointer and length
    mac_ce_size = sizeof(NR_SINGLE_ENTRY_PHR_MAC_CE);
    mac_ce += mac_ce_size;
    mac_ce_len += mac_ce_size + sizeof(NR_MAC_SUBHEADER_FIXED);

  }

  if (!get_softmodem_params()->sa && get_softmodem_params()->do_ra && mac->ra.ra_state != RA_SUCCEEDED) {

    LOG_D(NR_MAC, "In %s: generating C-RNTI MAC CE with C-RNTI %x\n", __FUNCTION__, mac->crnti);

    // MAC CE fixed subheader
    ((NR_MAC_SUBHEADER_FIXED *) mac_ce)->R = 0;
    ((NR_MAC_SUBHEADER_FIXED *) mac_ce)->LCID = UL_SCH_LCID_C_RNTI;
    mac_ce++;

    // C-RNTI MAC CE (2 octets)
    *(uint16_t *) mac_ce = mac->crnti;

    // update pointer and length
    mac_ce_size = sizeof(uint16_t);
    mac_ce += mac_ce_size;
    mac_ce_len += mac_ce_size + sizeof(NR_MAC_SUBHEADER_FIXED);

  }

  if (nr_ue_mac_ce->truncated_bsr) {

    LOG_D(NR_MAC, "In %s: generating short truncated BSR MAC CE with command %x\n", __FUNCTION__, nr_ue_mac_ce->truncated_bsr);

    // MAC CE fixed subheader
    ((NR_MAC_SUBHEADER_FIXED *) mac_ce)->R = 0;
    ((NR_MAC_SUBHEADER_FIXED *) mac_ce)->LCID = UL_SCH_LCID_S_TRUNCATED_BSR;
    mac_ce++;

    // Short truncated BSR MAC CE (1 octet)
    ((NR_BSR_SHORT_TRUNCATED *) mac_ce)-> Buffer_size = 0;
    ((NR_BSR_SHORT_TRUNCATED *) mac_ce)-> LcgID = 0;

    // update pointer and length
    mac_ce_size = sizeof(NR_BSR_SHORT_TRUNCATED);
    mac_ce += mac_ce_size;
    mac_ce_len += mac_ce_size + sizeof(NR_MAC_SUBHEADER_FIXED);

  } else if (nr_ue_mac_ce->short_bsr) {

    LOG_D(NR_MAC, "In %s: generating short BSR MAC CE with command %x\n", __FUNCTION__, nr_ue_mac_ce->short_bsr);

    // MAC CE fixed subheader
    ((NR_MAC_SUBHEADER_FIXED *) mac_ce)->R = 0;
    ((NR_MAC_SUBHEADER_FIXED *) mac_ce)->LCID = UL_SCH_LCID_S_BSR;
    mac_ce++;

    // Short truncated BSR MAC CE (1 octet)
    ((NR_BSR_SHORT *) mac_ce)->Buffer_size = nr_ue_mac_ce->short_bsr;
    ((NR_BSR_SHORT *) mac_ce)->LcgID = 0;

    // update pointer and length
    mac_ce_size = sizeof(NR_BSR_SHORT);
    mac_ce += mac_ce_size;
    mac_ce_len += mac_ce_size + sizeof(NR_MAC_SUBHEADER_FIXED);

  } else if (nr_ue_mac_ce->long_bsr) {
    // MAC CE variable subheader
    // todo ch 6.1.3.1. TS 38.321
    // ((NR_MAC_SUBHEADER_SHORT *) mac_pdu_ptr)->R = 0;
    // ((NR_MAC_SUBHEADER_SHORT *) mac_pdu_ptr)->F = 0;
    // ((NR_MAC_SUBHEADER_SHORT *) mac_pdu_ptr)->LCID = UL_SCH_LCID_L_BSR;
    // ((NR_MAC_SUBHEADER_SHORT *) mac_pdu_ptr)->L = 0;
    // sh_size = 2;

    // Short truncated BSR MAC CE (1 octet)
    // ((NR_BSR_LONG *) mac_ce)->Buffer_size0 = short_bsr;
    // ((NR_BSR_LONG *) mac_ce)->LCGID0 = 0;
    // mac_ce_size = sizeof(NR_BSR_LONG); // size is variable
  }

  return mac_ce_len;

}


/////////////////////////////////////
//    Random Access Response PDU   //
//         TS 38.213 ch 8.2        //
//        TS 38.321 ch 6.2.3       //
/////////////////////////////////////
//| 0 | 1 | 2 | 3 | 4 | 5 | 6 | 7 |// bit-wise
//| E | T |       R A P I D       |//
//| 0 | 1 | 2 | 3 | 4 | 5 | 6 | 7 |//
//| R |           T A             |//
//|       T A         |  UL grant |//
//|            UL grant           |//
//|            UL grant           |//
//|            UL grant           |//
//|         T C - R N T I         |//
//|         T C - R N T I         |//
/////////////////////////////////////
//       UL grant  (27 bits)       //
/////////////////////////////////////
//| 0 | 1 | 2 | 3 | 4 | 5 | 6 | 7 |// bit-wise
//|-------------------|FHF|F_alloc|//
//|        Freq allocation        |//
//|    F_alloc    |Time allocation|//
//|      MCS      |     TPC   |CSI|//
/////////////////////////////////////
// TbD WIP Msg3 development ongoing
// - apply UL grant freq alloc & time alloc as per 8.2 TS 38.213
// - apply tpc command
// WIP fix:
// - time domain indication hardcoded to 0 for k2 offset
// - extend TS 38.213 ch 8.3 Msg3 PUSCH
// - b buffer
// - ulsch power offset
// - optimize: mu_pusch, j and table_6_1_2_1_1_2_time_dom_res_alloc_A are already defined in nr_ue_procedures
int nr_ue_process_rar(nr_downlink_indication_t *dl_info, NR_UL_TIME_ALIGNMENT_t *ul_time_alignment, int pdu_id){

  module_id_t mod_id       = dl_info->module_id;
  frame_t frame            = dl_info->frame;
  int slot                 = dl_info->slot;

  if(dl_info->rx_ind->rx_indication_body[pdu_id].pdsch_pdu.ack_nack == 0) {
    LOG_W(NR_MAC,"[UE %d][RAPROC][%d.%d] CRC check failed on RAR (NAK)\n", mod_id, frame, slot);
    return 0;
  }

  int cc_id                = dl_info->cc_id;
  uint8_t gNB_id           = dl_info->gNB_index;
  NR_UE_MAC_INST_t *mac    = get_mac_inst(mod_id);
  RA_config_t *ra          = &mac->ra;
  uint8_t n_subPDUs        = 0;  // number of RAR payloads
  uint8_t n_subheaders     = 0;  // number of MAC RAR subheaders
  uint8_t *dlsch_buffer    = dl_info->rx_ind->rx_indication_body[pdu_id].pdsch_pdu.pdu;
  uint8_t is_Msg3          = 1;
  frame_t frame_tx         = 0;
  int slot_tx              = 0;
  int ret                  = 0;
  NR_RA_HEADER_RAPID *rarh = (NR_RA_HEADER_RAPID *) dlsch_buffer; // RAR subheader pointer
  NR_MAC_RAR *rar          = (NR_MAC_RAR *) (dlsch_buffer + 1);   // RAR subPDU pointer
  uint8_t preamble_index   = get_ra_PreambleIndex(mod_id, cc_id, gNB_id); //prach_resources->ra_PreambleIndex;

  LOG_D(NR_MAC, "In %s:[%d.%d]: [UE %d][RAPROC] invoking MAC for received RAR (current preamble %d)\n", __FUNCTION__, frame, slot, mod_id, preamble_index);

  while (1) {
    n_subheaders++;
    if (rarh->T == 1) {
      n_subPDUs++;
      LOG_I(NR_MAC, "[UE %d][RAPROC] Got RAPID RAR subPDU\n", mod_id);
    } else {
      ra->RA_backoff_indicator = table_7_2_1[((NR_RA_HEADER_BI *)rarh)->BI];
      ra->RA_BI_found = 1;
      LOG_I(NR_MAC, "[UE %d][RAPROC] Got BI RAR subPDU %d ms\n", mod_id, ra->RA_backoff_indicator);
      if ( ((NR_RA_HEADER_BI *)rarh)->E == 1) {
        rarh += sizeof(NR_RA_HEADER_BI);
        continue;
      } else {
        break;
      }
    }
    if (rarh->RAPID == preamble_index) {
      LOG_I(NR_MAC, "[UE %d][RAPROC][%d.%d] Found RAR with the intended RAPID %d\n", mod_id, frame, slot, rarh->RAPID);
      rar = (NR_MAC_RAR *) (dlsch_buffer + n_subheaders + (n_subPDUs - 1) * sizeof(NR_MAC_RAR));
      ra->RA_RAPID_found = 1;
      break;
    }
    if (rarh->E == 0) {
      LOG_W(NR_MAC,"[UE %d][RAPROC][%d.%d] Received RAR preamble (%d) doesn't match the intended RAPID (%d)\n", mod_id, frame, slot, rarh->RAPID, preamble_index);
      break;
    } else {
      rarh += sizeof(NR_MAC_RAR) + 1;
    }
  }

  #ifdef DEBUG_RAR
  LOG_D(MAC, "[DEBUG_RAR] (%d,%d) number of RAR subheader %d; number of RAR pyloads %d\n", frame, slot, n_subheaders, n_subPDUs);
  LOG_D(MAC, "[DEBUG_RAR] Received RAR (%02x|%02x.%02x.%02x.%02x.%02x.%02x) for preamble %d/%d\n", *(uint8_t *) rarh, rar[0], rar[1], rar[2], rar[3], rar[4], rar[5], rarh->RAPID, preamble_index);
  #endif

  if (ra->RA_RAPID_found) {

    RAR_grant_t rar_grant;

    unsigned char tpc_command;
#ifdef DEBUG_RAR
    unsigned char csi_req;
#endif

    // TA command
    ul_time_alignment->apply_ta = 1;
    ul_time_alignment->ta_command = 31 + rar->TA2 + (rar->TA1 << 5);

#ifdef DEBUG_RAR
    // CSI
    csi_req = (unsigned char) (rar->UL_GRANT_4 & 0x01);
#endif

    // TPC
    tpc_command = (unsigned char) ((rar->UL_GRANT_4 >> 1) & 0x07);
    switch (tpc_command){
      case 0:
        ra->Msg3_TPC = -6;
        break;
      case 1:
        ra->Msg3_TPC = -4;
        break;
      case 2:
        ra->Msg3_TPC = -2;
        break;
      case 3:
        ra->Msg3_TPC = 0;
        break;
      case 4:
        ra->Msg3_TPC = 2;
        break;
      case 5:
        ra->Msg3_TPC = 4;
        break;
      case 6:
        ra->Msg3_TPC = 6;
        break;
      case 7:
        ra->Msg3_TPC = 8;
        break;
    }
    // MCS
    rar_grant.mcs = (unsigned char) (rar->UL_GRANT_4 >> 4);
    // time alloc
    rar_grant.Msg3_t_alloc = (unsigned char) (rar->UL_GRANT_3 & 0x07);
    // frequency alloc
    rar_grant.Msg3_f_alloc = (uint16_t) ((rar->UL_GRANT_3 >> 4) | (rar->UL_GRANT_2 << 4) | ((rar->UL_GRANT_1 & 0x03) << 12));
    // frequency hopping
    rar_grant.freq_hopping = (unsigned char) (rar->UL_GRANT_1 >> 2);

#ifdef DEBUG_RAR
    LOG_I(NR_MAC, "rarh->E = 0x%x\n", rarh->E);
    LOG_I(NR_MAC, "rarh->T = 0x%x\n", rarh->T);
    LOG_I(NR_MAC, "rarh->RAPID = 0x%x (%i)\n", rarh->RAPID, rarh->RAPID);

    LOG_I(NR_MAC, "rar->R = 0x%x\n", rar->R);
    LOG_I(NR_MAC, "rar->TA1 = 0x%x\n", rar->TA1);

    LOG_I(NR_MAC, "rar->TA2 = 0x%x\n", rar->TA2);
    LOG_I(NR_MAC, "rar->UL_GRANT_1 = 0x%x\n", rar->UL_GRANT_1);

    LOG_I(NR_MAC, "rar->UL_GRANT_2 = 0x%x\n", rar->UL_GRANT_2);
    LOG_I(NR_MAC, "rar->UL_GRANT_3 = 0x%x\n", rar->UL_GRANT_3);
    LOG_I(NR_MAC, "rar->UL_GRANT_4 = 0x%x\n", rar->UL_GRANT_4);

    LOG_I(NR_MAC, "rar->TCRNTI_1 = 0x%x\n", rar->TCRNTI_1);
    LOG_I(NR_MAC, "rar->TCRNTI_2 = 0x%x\n", rar->TCRNTI_2);

    LOG_I(NR_MAC, "In %s:[%d.%d]: [UE %d] Received RAR with t_alloc %d f_alloc %d ta_command %d mcs %d freq_hopping %d tpc_command %d t_crnti %x \n",
      __FUNCTION__,
      frame,
      slot,
      mod_id,
      rar_grant.Msg3_t_alloc,
      rar_grant.Msg3_f_alloc,
      ul_time_alignment->ta_command,
      rar_grant.mcs,
      rar_grant.freq_hopping,
      tpc_command,
      ra->t_crnti);
#endif

    // Schedule Msg3
    ret = nr_ue_pusch_scheduler(mac, is_Msg3, frame, slot, &frame_tx, &slot_tx, rar_grant.Msg3_t_alloc);

    if (ret != -1){

      fapi_nr_ul_config_request_t *ul_config = get_ul_config_request(mac, slot_tx);
      uint16_t rnti = mac->crnti;

      if (!ul_config) {
        LOG_W(MAC, "In %s: ul_config request is NULL. Probably due to unexpected UL DCI in frame.slot %d.%d. Ignoring DCI!\n", __FUNCTION__, frame, slot);
        return -1;
      }

      // Upon successful reception, set the T-CRNTI to the RAR value if the RA preamble is selected among the contention-based RA Preambles
      if (!ra->cfra) {
        ra->t_crnti = rar->TCRNTI_2 + (rar->TCRNTI_1 << 8);
        rnti = ra->t_crnti;
      }

      nfapi_nr_ue_pusch_pdu_t *pusch_config_pdu = &ul_config->ul_config_list[ul_config->number_pdus].pusch_config_pdu;

      fill_ul_config(ul_config, frame_tx, slot_tx, FAPI_NR_UL_CONFIG_TYPE_PUSCH);

      // Config Msg3 PDU
      nr_config_pusch_pdu(mac, pusch_config_pdu, NULL, &rar_grant, rnti, NULL);

    }

  } else {

    ra->t_crnti = 0;
    ul_time_alignment->ta_command = (0xffff);

  }

  return ret;

}<|MERGE_RESOLUTION|>--- conflicted
+++ resolved
@@ -1182,7 +1182,6 @@
     uint8_t feedback_ti =
       ubwpd->pucch_Config->choice.setup->dl_DataToUL_ACK->list.array[dci->pdsch_to_harq_feedback_timing_indicator.val][0];
 
-<<<<<<< HEAD
     AssertFatal(feedback_ti>=DURATION_RX_TO_TX,"PDSCH to HARQ feedback time (%d) cannot be less than DURATION_RX_TO_TX (%d)\n",
                 feedback_ti,DURATION_RX_TO_TX);
 
@@ -1193,17 +1192,7 @@
                     feedback_ti,
                     dci->dai[0].val,
                     dci_ind->n_CCE,dci_ind->N_CCE,
-                    frame,slot);
-=======
-   // set the harq status at MAC for feedback
-   set_harq_status(mac,dci->pucch_resource_indicator,
-                   dci->harq_pid,
-                   dlsch_config_pdu_1_1->accumulated_delta_PUCCH,
-                   feedback_ti,
-                   dci->dai[0].val,
-                   dci_ind->n_CCE,dci_ind->N_CCE,0,
-                   frame,slot);
->>>>>>> a7229937
+                    0, frame,slot);
 
     dl_config->dl_config_list[dl_config->number_pdus].pdu_type = FAPI_NR_DL_CONFIG_TYPE_DLSCH;
     LOG_D(MAC,"(nr_ue_procedures.c) pdu_type=%d\n\n",dl_config->dl_config_list[dl_config->number_pdus].pdu_type);
@@ -1295,28 +1284,6 @@
 }
 
 
-<<<<<<< HEAD
-=======
-void update_harq_status(nr_downlink_indication_t *dl_info, int pdu_id) {
-
-  NR_UE_MAC_INST_t *mac = get_mac_inst(dl_info->module_id);
-  uint8_t harq_pid = dl_info->rx_ind->rx_indication_body[pdu_id].pdsch_pdu.harq_pid;
-  NR_UE_HARQ_STATUS_t *current_harq = &mac->dl_harq_info[harq_pid];
-
-  if (current_harq->active) {
-    current_harq->ack = dl_info->rx_ind->rx_indication_body[pdu_id].pdsch_pdu.ack_nack;
-    current_harq->ack_received = true;
-    LOG_D(PHY,"Updating harq_status for harq_id %d,ack/nak %d\n",harq_pid,current_harq->ack);
-
-  }
-  else {
-    //shouldn't get here
-    LOG_E(MAC, "Trying to process acknack for an inactive harq process (%d)\n", harq_pid);
-  }
-}
-
-
->>>>>>> a7229937
 void nr_ue_configure_pucch(NR_UE_MAC_INST_t *mac,
                            int slot,
                            uint16_t rnti,
