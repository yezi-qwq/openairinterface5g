/*
 * Licensed to the OpenAirInterface (OAI) Software Alliance under one or more
 * contributor license agreements.  See the NOTICE file distributed with
 * this work for additional information regarding copyright ownership.
 * The OpenAirInterface Software Alliance licenses this file to You under
 * the OAI Public License, Version 1.1  (the "License"); you may not use this file
 * except in compliance with the License.
 * You may obtain a copy of the License at
 *
 *      http://www.openairinterface.org/?page_id=698
 *
 * Unless required by applicable law or agreed to in writing, software
 * distributed under the License is distributed on an "AS IS" BASIS,
 * WITHOUT WARRANTIES OR CONDITIONS OF ANY KIND, either express or implied.
 * See the License for the specific language governing permissions and
 * limitations under the License.
 *-------------------------------------------------------------------------------
 * For more information about the OpenAirInterface (OAI) Software Alliance:
 *      contact@openairinterface.org
 */

/* \file ue_procedures.c
 * \brief procedures related to UE
 * \author R. Knopp, K.H. HSU, G. Casati
 * \date 2018
 * \version 0.1
 * \company Eurecom / NTUST
 * \email: knopp@eurecom.fr, kai-hsiang.hsu@eurecom.fr, guido.casati@iis.fraunhofer.de
 * \note
 * \warning
 */


#include <stdio.h>
#include <math.h>

/* exe */
#include "executables/nr-softmodem.h"

/* RRC*/
#include "RRC/NR_UE/rrc_proto.h"
#include "NR_RACH-ConfigCommon.h"
#include "NR_RACH-ConfigGeneric.h"
#include "NR_FrequencyInfoDL.h"
#include "NR_PDCCH-ConfigCommon.h"

/* MAC */
#include "NR_MAC_COMMON/nr_mac.h"
#include "NR_MAC_UE/mac_proto.h"
#include "NR_MAC_UE/mac_extern.h"
#include "NR_MAC_COMMON/nr_mac_extern.h"
#include "common/utils/nr/nr_common.h"

/* PHY */
#include "PHY/NR_TRANSPORT/nr_dci.h"
#include "executables/softmodem-common.h"
#include "SCHED_NR_UE/defs.h"

/* utils */
#include "assertions.h"
#include "asn1_conversions.h"
#include "common/utils/LOG/log.h"
#include "common/utils/LOG/vcd_signal_dumper.h"

//#define DEBUG_MIB
//#define ENABLE_MAC_PAYLOAD_DEBUG 1
//#define DEBUG_EXTRACT_DCI
//#define DEBUG_RAR

extern uint32_t N_RB_DL;

int get_rnti_type(NR_UE_MAC_INST_t *mac, uint16_t rnti){

    RA_config_t *ra = &mac->ra;
    int rnti_type;

    if (rnti == ra->ra_rnti) {
      rnti_type = NR_RNTI_RA;
    } else if (rnti == ra->t_crnti && (ra->ra_state == WAIT_RAR || ra->ra_state == WAIT_CONTENTION_RESOLUTION) ) {
      rnti_type = NR_RNTI_TC;
    } else if (rnti == mac->crnti) {
      rnti_type = NR_RNTI_C;
    } else if (rnti == 0xFFFE) {
      rnti_type = NR_RNTI_P;
    } else if (rnti == 0xFFFF) {
      rnti_type = NR_RNTI_SI;
    } else {
      AssertFatal(1 == 0, "In %s: Not identified/handled rnti %d \n", __FUNCTION__, rnti);
    }

    LOG_D(MAC, "In %s: returning rnti_type %s \n", __FUNCTION__, rnti_types[rnti_type]);

    return rnti_type;

}


int8_t nr_ue_decode_mib(module_id_t module_id,
                        int cc_id,
                        uint8_t gNB_index,
                        uint8_t extra_bits,	//	8bits 38.212 c7.1.1
                        uint32_t ssb_length,
                        uint32_t ssb_index,
                        void *pduP,
                        uint16_t ssb_start_subcarrier,
                        uint16_t cell_id)
{
  LOG_D(MAC,"[L2][MAC] decode mib\n");

  NR_UE_MAC_INST_t *mac = get_mac_inst(module_id);
  mac->physCellId = cell_id;

  nr_mac_rrc_data_ind_ue( module_id, cc_id, gNB_index, 0, 0, 0, NR_BCCH_BCH, (uint8_t *) pduP, 3 );    //  fixed 3 bytes MIB PDU
    
  AssertFatal(mac->mib != NULL, "nr_ue_decode_mib() mac->mib == NULL\n");
  //if(mac->mib != NULL){
  uint16_t frame = (mac->mib->systemFrameNumber.buf[0] >> mac->mib->systemFrameNumber.bits_unused);
  uint16_t frame_number_4lsb = 0;

  for (int i=0; i<4; i++)
    frame_number_4lsb |= ((extra_bits>>i)&1)<<(3-i);

  uint8_t ssb_subcarrier_offset_msb = ( extra_bits >> 5 ) & 0x1;    //	extra bits[5]
  uint8_t ssb_subcarrier_offset = (uint8_t)mac->mib->ssb_SubcarrierOffset;

  frame = frame << 4;
  frame = frame | frame_number_4lsb;
  if(ssb_length == 64){
    mac->frequency_range = FR2;
    for (int i=0; i<3; i++)
      ssb_index += (((extra_bits>>(7-i))&0x01)<<(3+i));
  }else{
    mac->frequency_range = FR1;
    if(ssb_subcarrier_offset_msb){
      ssb_subcarrier_offset = ssb_subcarrier_offset | 0x10;
    }
  }

#ifdef DEBUG_MIB
  uint8_t half_frame_bit = ( extra_bits >> 4 ) & 0x1; //	extra bits[4]
  LOG_I(MAC,"system frame number(6 MSB bits): %d\n",  mac->mib->systemFrameNumber.buf[0]);
  LOG_I(MAC,"system frame number(with LSB): %d\n", (int)frame);
  LOG_I(MAC,"subcarrier spacing (0=15or60, 1=30or120): %d\n", (int)mac->mib->subCarrierSpacingCommon);
  LOG_I(MAC,"ssb carrier offset(with MSB):  %d\n", (int)ssb_subcarrier_offset);
  LOG_I(MAC,"dmrs type A position (0=pos2,1=pos3): %d\n", (int)mac->mib->dmrs_TypeA_Position);
  LOG_I(MAC,"controlResourceSetZero: %d\n", (int)mac->mib->pdcch_ConfigSIB1.controlResourceSetZero);
  LOG_I(MAC,"searchSpaceZero: %d\n", (int)mac->mib->pdcch_ConfigSIB1.searchSpaceZero);
  LOG_I(MAC,"cell barred (0=barred,1=notBarred): %d\n", (int)mac->mib->cellBarred);
  LOG_I(MAC,"intra frequency reselection (0=allowed,1=notAllowed): %d\n", (int)mac->mib->intraFreqReselection);
  LOG_I(MAC,"half frame bit(extra bits):    %d\n", (int)half_frame_bit);
  LOG_I(MAC,"ssb index(extra bits):         %d\n", (int)ssb_index);
#endif

  //storing ssb index in the mac structure
  mac->mib_ssb = ssb_index;

  if (get_softmodem_params()->sa == 1) {

    // TODO these values shouldn't be taken from SCC in SA
    uint8_t scs_ssb = get_softmodem_params()->numerology;
    uint32_t band   = get_softmodem_params()->band;
    uint16_t ssb_start_symbol = get_ssb_start_symbol(band,scs_ssb,ssb_index);
    uint16_t ssb_offset_point_a = (ssb_start_subcarrier - ssb_subcarrier_offset)/12;

    get_type0_PDCCH_CSS_config_parameters(&mac->type0_PDCCH_CSS_config,
                                          frame,
                                          mac->mib,
                                          nr_slots_per_frame[scs_ssb],
                                          ssb_subcarrier_offset,
                                          ssb_start_symbol,
                                          scs_ssb,
                                          mac->frequency_range,
                                          ssb_index,
                                          ssb_offset_point_a);


    mac->type0_pdcch_ss_mux_pattern = mac->type0_PDCCH_CSS_config.type0_pdcch_ss_mux_pattern;
    mac->type0_pdcch_ss_sfn_c = mac->type0_PDCCH_CSS_config.sfn_c;
    mac->type0_pdcch_ss_n_c = mac->type0_PDCCH_CSS_config.n_c;
  }

  mac->dl_config_request.sfn = mac->type0_PDCCH_CSS_config.frame;
  mac->dl_config_request.slot = (ssb_index>>1) + ((ssb_index>>4)<<1); // not valid for 240kHz SCS

  return 0;
}

int8_t nr_ue_decode_BCCH_DL_SCH(module_id_t module_id,
                                int cc_id,
                                unsigned int gNB_index,
                                uint32_t sibs_mask,
                                uint8_t *pduP,
                                uint32_t pdu_len) {
  LOG_D(NR_MAC, "Decoding NR-BCCH-DL-SCH-Message (SIB1 or SI)\n");
  nr_mac_rrc_data_ind_ue(module_id, cc_id, gNB_index, 0, 0, 0, NR_BCCH_DL_SCH, (uint8_t *) pduP, pdu_len);
  return 0;
}

//  TODO: change to UE parameter, scs: 15KHz, slot duration: 1ms
uint32_t get_ssb_frame(uint32_t test){
  return test;
}

/*
 * This code contains all the functions needed to process all dci fields.
 * These tables and functions are going to be called by function nr_ue_process_dci
 */
int8_t nr_ue_process_dci_freq_dom_resource_assignment(nfapi_nr_ue_pusch_pdu_t *pusch_config_pdu,
						      fapi_nr_dl_config_dlsch_pdu_rel15_t *dlsch_config_pdu,
						      uint16_t n_RB_ULBWP,
						      uint16_t n_RB_DLBWP,
						      uint16_t riv
						      ){

  /*
   * TS 38.214 subclause 5.1.2.2 Resource allocation in frequency domain (downlink)
   * when the scheduling grant is received with DCI format 1_0, then downlink resource allocation type 1 is used
   */
  if(dlsch_config_pdu != NULL){

    /*
     * TS 38.214 subclause 5.1.2.2.1 Downlink resource allocation type 0
     */
    /*
     * TS 38.214 subclause 5.1.2.2.2 Downlink resource allocation type 1
     */
    dlsch_config_pdu->number_rbs = NRRIV2BW(riv,n_RB_DLBWP);
    dlsch_config_pdu->start_rb   = NRRIV2PRBOFFSET(riv,n_RB_DLBWP);

    // Sanity check in case a false or erroneous DCI is received
    if ((dlsch_config_pdu->number_rbs < 1 ) || (dlsch_config_pdu->number_rbs > n_RB_DLBWP - dlsch_config_pdu->start_rb)) {
      // DCI is invalid!
      LOG_W(MAC, "Frequency domain assignment values are invalid! #RBs: %d, Start RB: %d, n_RB_DLBWP: %d \n", dlsch_config_pdu->number_rbs, dlsch_config_pdu->start_rb, n_RB_DLBWP);
      return -1;
    }

    LOG_D(MAC,"DLSCH riv = %i\n", riv);
    LOG_D(MAC,"DLSCH n_RB_DLBWP = %i\n", n_RB_DLBWP);
    LOG_D(MAC,"DLSCH number_rbs = %i\n", dlsch_config_pdu->number_rbs);
    LOG_D(MAC,"DLSCH start_rb = %i\n", dlsch_config_pdu->start_rb);

  }
  if(pusch_config_pdu != NULL){
    /*
     * TS 38.214 subclause 6.1.2.2 Resource allocation in frequency domain (uplink)
     */
    /*
     * TS 38.214 subclause 6.1.2.2.1 Uplink resource allocation type 0
     */
    /*
     * TS 38.214 subclause 6.1.2.2.2 Uplink resource allocation type 1
     */

    pusch_config_pdu->rb_size  = NRRIV2BW(riv,n_RB_ULBWP);
    pusch_config_pdu->rb_start = NRRIV2PRBOFFSET(riv,n_RB_ULBWP);

    // Sanity check in case a false or erroneous DCI is received
    if ((pusch_config_pdu->rb_size < 1) || (pusch_config_pdu->rb_size > n_RB_ULBWP - pusch_config_pdu->rb_start)) {
      // DCI is invalid!
      LOG_W(MAC, "Frequency domain assignment values are invalid! #RBs: %d, Start RB: %d, n_RB_ULBWP: %d \n",pusch_config_pdu->rb_size, pusch_config_pdu->rb_start, n_RB_ULBWP);
      return -1;
    }
    LOG_D(MAC,"ULSCH riv = %i\n", riv);
    LOG_D(MAC,"ULSCH n_RB_DLBWP = %i\n", n_RB_ULBWP);
    LOG_D(MAC,"ULSCH number_rbs = %i\n", pusch_config_pdu->rb_size);
    LOG_D(MAC,"ULSCH start_rb = %i\n", pusch_config_pdu->rb_start);
  }
  return 0;
}

int8_t nr_ue_process_dci_time_dom_resource_assignment(NR_UE_MAC_INST_t *mac,
						      nfapi_nr_ue_pusch_pdu_t *pusch_config_pdu,
						      fapi_nr_dl_config_dlsch_pdu_rel15_t *dlsch_config_pdu,
						      uint8_t time_domain_ind,
						      bool use_default
						      ){
  int dmrs_typeA_pos = (mac->scc != NULL) ? mac->scc->dmrs_TypeA_Position : mac->mib->dmrs_TypeA_Position;

//  uint8_t k_offset=0;
  uint8_t sliv_S=0;
  uint8_t sliv_L=0;
  uint8_t mu_pusch = 1;

  // definition table j Table 6.1.2.1.1-4
  uint8_t j = (mu_pusch==3)?3:(mu_pusch==2)?2:1;
  uint8_t table_6_1_2_1_1_2_time_dom_res_alloc_A[16][3]={ // for PUSCH from TS 38.214 subclause 6.1.2.1.1
    {j,  0,14}, // row index 1
    {j,  0,12}, // row index 2
    {j,  0,10}, // row index 3
    {j,  2,10}, // row index 4
    {j,  4,10}, // row index 5
    {j,  4,8},  // row index 6
    {j,  4,6},  // row index 7
    {j+1,0,14}, // row index 8
    {j+1,0,12}, // row index 9
    {j+1,0,10}, // row index 10
    {j+2,0,14}, // row index 11
    {j+2,0,12}, // row index 12
    {j+2,0,10}, // row index 13
    {j,  8,6},  // row index 14
    {j+3,0,14}, // row index 15
    {j+3,0,10}  // row index 16
  };
  /*uint8_t table_6_1_2_1_1_3_time_dom_res_alloc_A_extCP[16][3]={ // for PUSCH from TS 38.214 subclause 6.1.2.1.1
    {j,  0,8},  // row index 1
    {j,  0,12}, // row index 2
    {j,  0,10}, // row index 3
    {j,  2,10}, // row index 4
    {j,  4,4},  // row index 5
    {j,  4,8},  // row index 6
    {j,  4,6},  // row index 7
    {j+1,0,8},  // row index 8
    {j+1,0,12}, // row index 9
    {j+1,0,10}, // row index 10
    {j+2,0,6},  // row index 11
    {j+2,0,12}, // row index 12
    {j+2,0,10}, // row index 13
    {j,  8,4},  // row index 14
    {j+3,0,8},  // row index 15
    {j+3,0,10}  // row index 16
    };*/

  /*
   * TS 38.214 subclause 5.1.2.1 Resource allocation in time domain (downlink)
   */
  if(dlsch_config_pdu != NULL){
    NR_PDSCH_TimeDomainResourceAllocationList_t *pdsch_TimeDomainAllocationList = NULL;
    if (mac->DLbwp[0] &&
        mac->DLbwp[0]->bwp_Dedicated &&
        mac->DLbwp[0]->bwp_Dedicated->pdsch_Config &&
        mac->DLbwp[0]->bwp_Dedicated->pdsch_Config->choice.setup->pdsch_TimeDomainAllocationList)
      pdsch_TimeDomainAllocationList = mac->DLbwp[0]->bwp_Dedicated->pdsch_Config->choice.setup->pdsch_TimeDomainAllocationList->choice.setup;
    else if (mac->DLbwp[0] && mac->DLbwp[0]->bwp_Common->pdsch_ConfigCommon->choice.setup->pdsch_TimeDomainAllocationList)
      pdsch_TimeDomainAllocationList = mac->DLbwp[0]->bwp_Common->pdsch_ConfigCommon->choice.setup->pdsch_TimeDomainAllocationList;
    else if (mac->scc_SIB && mac->scc_SIB->downlinkConfigCommon.initialDownlinkBWP.pdsch_ConfigCommon->choice.setup)
      pdsch_TimeDomainAllocationList = mac->scc_SIB->downlinkConfigCommon.initialDownlinkBWP.pdsch_ConfigCommon->choice.setup->pdsch_TimeDomainAllocationList;

    if (pdsch_TimeDomainAllocationList && use_default==false) {

      if (time_domain_ind >= pdsch_TimeDomainAllocationList->list.count) {
        LOG_E(MAC, "time_domain_ind %d >= pdsch->TimeDomainAllocationList->list.count %d\n",
              time_domain_ind, pdsch_TimeDomainAllocationList->list.count);
        dlsch_config_pdu->start_symbol   = 0;
        dlsch_config_pdu->number_symbols = 0;
        return -1;
      }

      int startSymbolAndLength = pdsch_TimeDomainAllocationList->list.array[time_domain_ind]->startSymbolAndLength;
      int S,L;
      SLIV2SL(startSymbolAndLength,&S,&L);
      dlsch_config_pdu->start_symbol=S;
      dlsch_config_pdu->number_symbols=L;

      LOG_D(MAC,"SLIV = %i\n", startSymbolAndLength);
      LOG_D(MAC,"start_symbol = %i\n", dlsch_config_pdu->start_symbol);
      LOG_D(MAC,"number_symbols = %i\n", dlsch_config_pdu->number_symbols);

    }
    else {// Default configuration from tables
//      k_offset = table_5_1_2_1_1_2_time_dom_res_alloc_A[time_domain_ind-1][0];

      if(dmrs_typeA_pos == 0) {
        sliv_S = table_5_1_2_1_1_2_time_dom_res_alloc_A_dmrs_typeA_pos2[time_domain_ind][1];
        sliv_L = table_5_1_2_1_1_2_time_dom_res_alloc_A_dmrs_typeA_pos2[time_domain_ind][2];
      } else {
        sliv_S = table_5_1_2_1_1_2_time_dom_res_alloc_A_dmrs_typeA_pos3[time_domain_ind][1];
        sliv_L = table_5_1_2_1_1_2_time_dom_res_alloc_A_dmrs_typeA_pos3[time_domain_ind][2];
      }

      // k_offset = table_5_1_2_1_1_3_time_dom_res_alloc_A_extCP[nr_pdci_info_extracted->time_dom_resource_assignment][0];
      // sliv_S   = table_5_1_2_1_1_3_time_dom_res_alloc_A_extCP[nr_pdci_info_extracted->time_dom_resource_assignment][1];
      // sliv_L   = table_5_1_2_1_1_3_time_dom_res_alloc_A_extCP[nr_pdci_info_extracted->time_dom_resource_assignment][2];
      // k_offset = table_5_1_2_1_1_4_time_dom_res_alloc_B[nr_pdci_info_extracted->time_dom_resource_assignment][0];
      // sliv_S   = table_5_1_2_1_1_4_time_dom_res_alloc_B[nr_pdci_info_extracted->time_dom_resource_assignment][1];
      // sliv_L   = table_5_1_2_1_1_4_time_dom_res_alloc_B[nr_pdci_info_extracted->time_dom_resource_assignment][2];
      // k_offset = table_5_1_2_1_1_5_time_dom_res_alloc_C[nr_pdci_info_extracted->time_dom_resource_assignment][0];
      // sliv_S   = table_5_1_2_1_1_5_time_dom_res_alloc_C[nr_pdci_info_extracted->time_dom_resource_assignment][1];
      // sliv_L   = table_5_1_2_1_1_5_time_dom_res_alloc_C[nr_pdci_info_extracted->time_dom_resource_assignment][2];
      dlsch_config_pdu->number_symbols = sliv_L;
      dlsch_config_pdu->start_symbol = sliv_S;
    }
  }	/*
	 * TS 38.214 subclause 6.1.2.1 Resource allocation in time domain (uplink)
	 */
  if(pusch_config_pdu != NULL){
    NR_PUSCH_TimeDomainResourceAllocationList_t *pusch_TimeDomainAllocationList = NULL;
    if (mac->ULbwp[0] &&
        mac->ULbwp[0]->bwp_Dedicated &&
        mac->ULbwp[0]->bwp_Dedicated->pusch_Config &&
        mac->ULbwp[0]->bwp_Dedicated->pusch_Config->choice.setup &&
        mac->ULbwp[0]->bwp_Dedicated->pusch_Config->choice.setup->pusch_TimeDomainAllocationList) {
      pusch_TimeDomainAllocationList = mac->ULbwp[0]->bwp_Dedicated->pusch_Config->choice.setup->pusch_TimeDomainAllocationList->choice.setup;
    }
    else if (mac->ULbwp[0] &&
      mac->ULbwp[0]->bwp_Common &&
      mac->ULbwp[0]->bwp_Common->pusch_ConfigCommon &&
      mac->ULbwp[0]->bwp_Common->pusch_ConfigCommon->choice.setup &&
      mac->ULbwp[0]->bwp_Common->pusch_ConfigCommon->choice.setup->pusch_TimeDomainAllocationList) {
      pusch_TimeDomainAllocationList = mac->ULbwp[0]->bwp_Common->pusch_ConfigCommon->choice.setup->pusch_TimeDomainAllocationList;
    }
    else pusch_TimeDomainAllocationList = mac->scc_SIB->uplinkConfigCommon->initialUplinkBWP.pusch_ConfigCommon->choice.setup->pusch_TimeDomainAllocationList;

    if (pusch_TimeDomainAllocationList && use_default==false) {
      if (time_domain_ind >= pusch_TimeDomainAllocationList->list.count) {
        LOG_E(MAC, "time_domain_ind %d >= pusch->TimeDomainAllocationList->list.count %d\n",
              time_domain_ind, pusch_TimeDomainAllocationList->list.count);
        pusch_config_pdu->start_symbol_index=0;
        pusch_config_pdu->nr_of_symbols=0;
        return -1;
      }
      
      LOG_D(NR_MAC,"Filling Time-Domain Allocation from pusch_TimeDomainAllocationList\n");
      int startSymbolAndLength = pusch_TimeDomainAllocationList->list.array[time_domain_ind]->startSymbolAndLength;
      int S,L;
      SLIV2SL(startSymbolAndLength,&S,&L);
      pusch_config_pdu->start_symbol_index=S;
      pusch_config_pdu->nr_of_symbols=L;
    }
    else {
      LOG_D(NR_MAC,"Filling Time-Domain Allocation from tables\n");
//      k_offset = table_6_1_2_1_1_2_time_dom_res_alloc_A[time_domain_ind-1][0];
      sliv_S   = table_6_1_2_1_1_2_time_dom_res_alloc_A[time_domain_ind][1];
      sliv_L   = table_6_1_2_1_1_2_time_dom_res_alloc_A[time_domain_ind][2];
      // k_offset = table_6_1_2_1_1_3_time_dom_res_alloc_A_extCP[nr_pdci_info_extracted->time_dom_resource_assignment][0];
      // sliv_S   = table_6_1_2_1_1_3_time_dom_res_alloc_A_extCP[nr_pdci_info_extracted->time_dom_resource_assignment][1];
      // sliv_L   = table_6_1_2_1_1_3_time_dom_res_alloc_A_extCP[nr_pdci_info_extracted->time_dom_resource_assignment][2];
      pusch_config_pdu->nr_of_symbols = sliv_L;
      pusch_config_pdu->start_symbol_index = sliv_S;
    }
    LOG_D(NR_MAC,"start_symbol = %i\n", pusch_config_pdu->start_symbol_index);
    LOG_D(NR_MAC,"number_symbols = %i\n", pusch_config_pdu->nr_of_symbols);
  }
  return 0;
}

int nr_ue_process_dci_indication_pdu(module_id_t module_id,int cc_id, int gNB_index, frame_t frame, int slot, fapi_nr_dci_indication_pdu_t *dci) {

  NR_UE_MAC_INST_t *mac = get_mac_inst(module_id);
  dci_pdu_rel15_t *def_dci_pdu_rel15 = &mac->def_dci_pdu_rel15[dci->dci_format];

  LOG_D(MAC,"Received dci indication (rnti %x,dci format %d,n_CCE %d,payloadSize %d,payload %llx)\n",
	dci->rnti,dci->dci_format,dci->n_CCE,dci->payloadSize,*(unsigned long long*)dci->payloadBits);
  int8_t ret = nr_extract_dci_info(mac, dci->dci_format, dci->payloadSize, dci->rnti, (uint64_t *)dci->payloadBits, def_dci_pdu_rel15);
  if ((ret&1) == 1) return -1;
  else if (ret == 2) dci->dci_format = NR_UL_DCI_FORMAT_0_0;
  return (nr_ue_process_dci(module_id, cc_id, gNB_index, frame, slot, def_dci_pdu_rel15, dci->rnti, dci->dci_format));
}

int8_t nr_ue_process_dci(module_id_t module_id, int cc_id, uint8_t gNB_index, frame_t frame, int slot, dci_pdu_rel15_t *dci, uint16_t rnti, uint8_t dci_format){

  int ret = 0;
  int pucch_res_set_cnt = 0, valid = 0;
  frame_t frame_tx = 0;
  int slot_tx = 0;
  bool valid_ptrs_setup = 0;
  NR_UE_MAC_INST_t *mac = get_mac_inst(module_id);
  RA_config_t *ra = &mac->ra;
  fapi_nr_dl_config_request_t *dl_config = &mac->dl_config_request;
  uint8_t is_Msg3 = 0;

  uint16_t n_RB_DLBWP;
  if (mac->DLbwp[0]) n_RB_DLBWP = NRRIV2BW(mac->DLbwp[0]->bwp_Common->genericParameters.locationAndBandwidth, MAX_BWP_SIZE);
  else if (mac->scc_SIB) n_RB_DLBWP =  NRRIV2BW(mac->scc_SIB->uplinkConfigCommon->initialUplinkBWP.genericParameters.locationAndBandwidth,MAX_BWP_SIZE);
  else n_RB_DLBWP = mac->type0_PDCCH_CSS_config.num_rbs;

  LOG_D(MAC, "In %s: Processing received DCI format %s (DL BWP %d)\n", __FUNCTION__, dci_formats[dci_format], n_RB_DLBWP);

  switch(dci_format){
  case NR_UL_DCI_FORMAT_0_0: {
    /*
     *  with CRC scrambled by C-RNTI or CS-RNTI or new-RNTI or TC-RNTI
     *    0  IDENTIFIER_DCI_FORMATS:
     *    10 FREQ_DOM_RESOURCE_ASSIGNMENT_UL: PUSCH hopping with resource allocation type 1 not considered
     *    12 TIME_DOM_RESOURCE_ASSIGNMENT: 0, 1, 2, 3, or 4 bits as defined in Subclause 6.1.2.1 of [6, TS 38.214]. The bitwidth for this field is determined as log2(I) bits,
     *    17 FREQ_HOPPING_FLAG: 0 bit if only resource allocation type 0
     *    24 MCS:
     *    25 NDI:
     *    26 RV:
     *    27 HARQ_PROCESS_NUMBER:
     *    32 TPC_PUSCH:
     *    49 PADDING_NR_DCI: (Note 2) If DCI format 0_0 is monitored in common search space
     *    50 SUL_IND_0_0:
     */
    // Calculate the slot in which ULSCH should be scheduled. This is current slot + K2,
    // where K2 is the offset between the slot in which UL DCI is received and the slot
    // in which ULSCH should be scheduled. K2 is configured in RRC configuration.  
    // todo:
    // - SUL_IND_0_0

    // Schedule PUSCH
    ret = nr_ue_pusch_scheduler(mac, is_Msg3, frame, slot, &frame_tx, &slot_tx, dci->time_domain_assignment.val);

    if (ret != -1){

      // Get UL config request corresponding slot_tx
      fapi_nr_ul_config_request_t *ul_config = get_ul_config_request(mac, slot_tx);

      if (!ul_config) {
        LOG_W(MAC, "In %s: ul_config request is NULL. Probably due to unexpected UL DCI in frame.slot %d.%d. Ignoring DCI!\n", __FUNCTION__, frame, slot);
        return -1;
      }

      AssertFatal(ul_config->number_pdus<FAPI_NR_UL_CONFIG_LIST_NUM, "ul_config->number_pdus %d out of bounds\n",ul_config->number_pdus);
      nfapi_nr_ue_pusch_pdu_t *pusch_config_pdu = &ul_config->ul_config_list[ul_config->number_pdus].pusch_config_pdu;

      fill_ul_config(ul_config, frame_tx, slot_tx, FAPI_NR_UL_CONFIG_TYPE_PUSCH);

      // Config PUSCH PDU
      ret = nr_config_pusch_pdu(mac, pusch_config_pdu, dci, NULL, rnti, &dci_format);

    }
    
    break;
  }

  case NR_UL_DCI_FORMAT_0_1: {
    /*
     *  with CRC scrambled by C-RNTI or CS-RNTI or SP-CSI-RNTI or new-RNTI
     *    0  IDENTIFIER_DCI_FORMATS:
     *    1  CARRIER_IND
     *    2  SUL_IND_0_1
     *    7  BANDWIDTH_PART_IND
     *    10 FREQ_DOM_RESOURCE_ASSIGNMENT_UL: PUSCH hopping with resource allocation type 1 not considered
     *    12 TIME_DOM_RESOURCE_ASSIGNMENT: 0, 1, 2, 3, or 4 bits as defined in Subclause 6.1.2.1 of [6, TS 38.214]. The bitwidth for this field is determined as log2(I) bits,
     *    17 FREQ_HOPPING_FLAG: 0 bit if only resource allocation type 0
     *    24 MCS:
     *    25 NDI:
     *    26 RV:
     *    27 HARQ_PROCESS_NUMBER:
     *    29 FIRST_DAI
     *    30 SECOND_DAI
     *    32 TPC_PUSCH:
     *    36 SRS_RESOURCE_IND:
     *    37 PRECOD_NBR_LAYERS:
     *    38 ANTENNA_PORTS:
     *    40 SRS_REQUEST:
     *    42 CSI_REQUEST:
     *    43 CBGTI
     *    45 PTRS_DMRS
     *    46 BETA_OFFSET_IND
     *    47 DMRS_SEQ_INI
     *    48 UL_SCH_IND
     *    49 PADDING_NR_DCI: (Note 2) If DCI format 0_0 is monitored in common search space
     */
    // TODO: 
    // - FIRST_DAI
    // - SECOND_DAI
    // - SRS_RESOURCE_IND

    // Schedule PUSCH
    ret = nr_ue_pusch_scheduler(mac, is_Msg3, frame, slot, &frame_tx, &slot_tx, dci->time_domain_assignment.val);

    if (ret != -1){

      // Get UL config request corresponding slot_tx
      fapi_nr_ul_config_request_t *ul_config = get_ul_config_request(mac, slot_tx);

      if (!ul_config) {
        LOG_W(MAC, "In %s: ul_config request is NULL. Probably due to unexpected UL DCI in frame.slot %d.%d. Ignoring DCI!\n", __FUNCTION__, frame, slot);
        return -1;
      }

      nfapi_nr_ue_pusch_pdu_t *pusch_config_pdu = &ul_config->ul_config_list[ul_config->number_pdus].pusch_config_pdu;

      fill_ul_config(ul_config, frame_tx, slot_tx, FAPI_NR_UL_CONFIG_TYPE_PUSCH);

      // Config PUSCH PDU
      ret = nr_config_pusch_pdu(mac, pusch_config_pdu, dci, NULL, rnti, &dci_format);

    }
    break;
  }

  case NR_DL_DCI_FORMAT_1_0: {
    /*
     *  with CRC scrambled by C-RNTI or CS-RNTI or new-RNTI
     *    0  IDENTIFIER_DCI_FORMATS:
     *    11 FREQ_DOM_RESOURCE_ASSIGNMENT_DL:
     *    12 TIME_DOM_RESOURCE_ASSIGNMENT: 0, 1, 2, 3, or 4 bits as defined in Subclause 5.1.2.1 of [6, TS 38.214]. The bitwidth for this field is determined as log2(I) bits,
     *    13 VRB_TO_PRB_MAPPING: 0 bit if only resource allocation type 0
     *    24 MCS:
     *    25 NDI:
     *    26 RV:
     *    27 HARQ_PROCESS_NUMBER:
     *    28 DAI_: For format1_1: 4 if more than one serving cell are configured in the DL and the higher layer parameter HARQ-ACK-codebook=dynamic, where the 2 MSB bits are the counter DAI and the 2 LSB bits are the total DAI
     *    33 TPC_PUCCH:
     *    34 PUCCH_RESOURCE_IND:
     *    35 PDSCH_TO_HARQ_FEEDBACK_TIME_IND:
     *    55 RESERVED_NR_DCI
     *  with CRC scrambled by P-RNTI
     *    8  SHORT_MESSAGE_IND
     *    9  SHORT_MESSAGES
     *    11 FREQ_DOM_RESOURCE_ASSIGNMENT_DL:
     *    12 TIME_DOM_RESOURCE_ASSIGNMENT: 0, 1, 2, 3, or 4 bits as defined in Subclause 5.1.2.1 of [6, TS 38.214]. The bitwidth for this field is determined as log2(I) bits,
     *    13 VRB_TO_PRB_MAPPING: 0 bit if only resource allocation type 0
     *    24 MCS:
     *    31 TB_SCALING
     *    55 RESERVED_NR_DCI
     *  with CRC scrambled by SI-RNTI
     *    11 FREQ_DOM_RESOURCE_ASSIGNMENT_DL:
     *    12 TIME_DOM_RESOURCE_ASSIGNMENT: 0, 1, 2, 3, or 4 bits as defined in Subclause 5.1.2.1 of [6, TS 38.214]. The bitwidth for this field is determined as log2(I) bits,
     *    13 VRB_TO_PRB_MAPPING: 0 bit if only resource allocation type 0
     *    24 MCS:
     *    26 RV:
     *    55 RESERVED_NR_DCI
     *  with CRC scrambled by RA-RNTI
     *    11 FREQ_DOM_RESOURCE_ASSIGNMENT_DL:
     *    12 TIME_DOM_RESOURCE_ASSIGNMENT: 0, 1, 2, 3, or 4 bits as defined in Subclause 5.1.2.1 of [6, TS 38.214]. The bitwidth for this field is determined as log2(I) bits,
     *    13 VRB_TO_PRB_MAPPING: 0 bit if only resource allocation type 0
     *    24 MCS:
     *    31 TB_SCALING
     *    55 RESERVED_NR_DCI
     *  with CRC scrambled by TC-RNTI
     *    0  IDENTIFIER_DCI_FORMATS:
     *    11 FREQ_DOM_RESOURCE_ASSIGNMENT_DL:
     *    12 TIME_DOM_RESOURCE_ASSIGNMENT: 0, 1, 2, 3, or 4 bits as defined in Subclause 5.1.2.1 of [6, TS 38.214]. The bitwidth for this field is determined as log2(I) bits,
     *    13 VRB_TO_PRB_MAPPING: 0 bit if only resource allocation type 0
     *    24 MCS:
     *    25 NDI:
     *    26 RV:
     *    27 HARQ_PROCESS_NUMBER:
     *    28 DAI_: For format1_1: 4 if more than one serving cell are configured in the DL and the higher layer parameter HARQ-ACK-codebook=dynamic, where the 2 MSB bits are the counter DAI and the 2 LSB bits are the total DAI
     *    33 TPC_PUCCH:
     */

    dl_config->dl_config_list[dl_config->number_pdus].dlsch_config_pdu.rnti = rnti;
    fapi_nr_dl_config_dlsch_pdu_rel15_t *dlsch_config_pdu_1_0 = &dl_config->dl_config_list[dl_config->number_pdus].dlsch_config_pdu.dlsch_config_rel15;
    NR_PDSCH_Config_t *pdsch_config= (mac->DLbwp[0]) ? mac->DLbwp[0]->bwp_Dedicated->pdsch_Config->choice.setup : NULL;
    uint16_t BWPSize = n_RB_DLBWP;

    if(rnti == SI_RNTI) {
      dl_config->dl_config_list[dl_config->number_pdus].pdu_type = FAPI_NR_DL_CONFIG_TYPE_SI_DLSCH;
      dlsch_config_pdu_1_0->BWPSize = mac->type0_PDCCH_CSS_config.num_rbs;
      dlsch_config_pdu_1_0->BWPStart = mac->type0_PDCCH_CSS_config.cset_start_rb;
      dlsch_config_pdu_1_0->SubcarrierSpacing = mac->mib->subCarrierSpacingCommon;
      if (pdsch_config) pdsch_config->dmrs_DownlinkForPDSCH_MappingTypeA->choice.setup->dmrs_AdditionalPosition = NULL; // For PDSCH with mapping type A, the UE shall assume dmrs-AdditionalPosition='pos2'
      BWPSize = dlsch_config_pdu_1_0->BWPSize;
    } else {
      if (ra->RA_window_cnt >= 0 && rnti == ra->ra_rnti){
        dl_config->dl_config_list[dl_config->number_pdus].pdu_type = FAPI_NR_DL_CONFIG_TYPE_RA_DLSCH;
      } else {
        dl_config->dl_config_list[dl_config->number_pdus].pdu_type = FAPI_NR_DL_CONFIG_TYPE_DLSCH;
      }
      if( (ra->RA_window_cnt >= 0 && rnti == ra->ra_rnti) || (rnti == ra->t_crnti) ) {
        if (mac->scc == NULL) {
          dlsch_config_pdu_1_0->BWPSize = NRRIV2BW(mac->scc_SIB->downlinkConfigCommon.initialDownlinkBWP.genericParameters.locationAndBandwidth, MAX_BWP_SIZE);
          dlsch_config_pdu_1_0->BWPStart = NRRIV2PRBOFFSET(mac->scc_SIB->downlinkConfigCommon.initialDownlinkBWP.genericParameters.locationAndBandwidth, MAX_BWP_SIZE);
        }
        else {
          dlsch_config_pdu_1_0->BWPSize = NRRIV2BW(mac->scc->downlinkConfigCommon->initialDownlinkBWP->genericParameters.locationAndBandwidth, MAX_BWP_SIZE);
          dlsch_config_pdu_1_0->BWPStart = NRRIV2PRBOFFSET(mac->scc->downlinkConfigCommon->initialDownlinkBWP->genericParameters.locationAndBandwidth, MAX_BWP_SIZE);
        }
        if (!get_softmodem_params()->sa) { // NSA mode is not using the Initial BWP
          dlsch_config_pdu_1_0->BWPStart = NRRIV2PRBOFFSET(mac->DLbwp[0]->bwp_Common->genericParameters.locationAndBandwidth, MAX_BWP_SIZE);
          pdsch_config = mac->DLbwp[0]->bwp_Dedicated->pdsch_Config->choice.setup;
          BWPSize = dlsch_config_pdu_1_0->BWPSize;
        }
      } else if (mac->DLbwp[0]) {
        dlsch_config_pdu_1_0->BWPSize = NRRIV2BW(mac->DLbwp[0]->bwp_Common->genericParameters.locationAndBandwidth, MAX_BWP_SIZE);
        dlsch_config_pdu_1_0->BWPStart = NRRIV2PRBOFFSET(mac->DLbwp[0]->bwp_Common->genericParameters.locationAndBandwidth, MAX_BWP_SIZE);
        dlsch_config_pdu_1_0->SubcarrierSpacing = mac->DLbwp[0]->bwp_Common->genericParameters.subcarrierSpacing;
        pdsch_config = mac->DLbwp[0]->bwp_Dedicated->pdsch_Config->choice.setup;
      } else if (mac->scc_SIB) {
        dlsch_config_pdu_1_0->BWPSize = NRRIV2BW(mac->scc_SIB->downlinkConfigCommon.initialDownlinkBWP.genericParameters.locationAndBandwidth, MAX_BWP_SIZE);
        dlsch_config_pdu_1_0->BWPStart = NRRIV2PRBOFFSET(mac->scc_SIB->downlinkConfigCommon.initialDownlinkBWP.genericParameters.locationAndBandwidth, MAX_BWP_SIZE);
        dlsch_config_pdu_1_0->SubcarrierSpacing = mac->scc_SIB->downlinkConfigCommon.initialDownlinkBWP.genericParameters.subcarrierSpacing;
        pdsch_config = NULL;
      }
    }

    /* IDENTIFIER_DCI_FORMATS */
    /* FREQ_DOM_RESOURCE_ASSIGNMENT_DL */
    if (nr_ue_process_dci_freq_dom_resource_assignment(NULL,dlsch_config_pdu_1_0,0,BWPSize,dci->frequency_domain_assignment.val) < 0) {
      LOG_W(MAC, "[%d.%d] Invalid frequency_domain_assignment. Possibly due to false DCI. Ignoring DCI!\n", frame, slot);
      return -1;
    }
    /* TIME_DOM_RESOURCE_ASSIGNMENT */
    if (nr_ue_process_dci_time_dom_resource_assignment(mac,NULL,dlsch_config_pdu_1_0,dci->time_domain_assignment.val,rnti==SI_RNTI) < 0) {
      LOG_W(MAC, "[%d.%d] Invalid time_domain_assignment. Possibly due to false DCI. Ignoring DCI!\n", frame, slot);
      return -1;
    }

    NR_PDSCH_TimeDomainResourceAllocationList_t *pdsch_TimeDomainAllocationList = NULL;
    if (mac->DLbwp[0] &&
        mac->DLbwp[0]->bwp_Dedicated &&
        mac->DLbwp[0]->bwp_Dedicated->pdsch_Config &&
        mac->DLbwp[0]->bwp_Dedicated->pdsch_Config->choice.setup->pdsch_TimeDomainAllocationList)
      pdsch_TimeDomainAllocationList = mac->DLbwp[0]->bwp_Dedicated->pdsch_Config->choice.setup->pdsch_TimeDomainAllocationList->choice.setup;
    else if (mac->DLbwp[0] && mac->DLbwp[0]->bwp_Common->pdsch_ConfigCommon->choice.setup->pdsch_TimeDomainAllocationList)
      pdsch_TimeDomainAllocationList = mac->DLbwp[0]->bwp_Common->pdsch_ConfigCommon->choice.setup->pdsch_TimeDomainAllocationList;
    else if (mac->scc_SIB && mac->scc_SIB->downlinkConfigCommon.initialDownlinkBWP.pdsch_ConfigCommon->choice.setup)
      pdsch_TimeDomainAllocationList = mac->scc_SIB->downlinkConfigCommon.initialDownlinkBWP.pdsch_ConfigCommon->choice.setup->pdsch_TimeDomainAllocationList;

    int mappingtype = pdsch_TimeDomainAllocationList ? pdsch_TimeDomainAllocationList->list.array[dci->time_domain_assignment.val]->mappingType : ((dlsch_config_pdu_1_0->start_symbol <= 3)? typeA: typeB);

    /* dmrs symbol positions*/
    dlsch_config_pdu_1_0->dlDmrsSymbPos = fill_dmrs_mask(pdsch_config,
                                                         mac->mib->dmrs_TypeA_Position,
                                                         dlsch_config_pdu_1_0->number_symbols,
                                                         dlsch_config_pdu_1_0->start_symbol,
                                                         mappingtype, 1);
    dlsch_config_pdu_1_0->dmrsConfigType = (mac->DLbwp[0] != NULL) ? (mac->DLbwp[0]->bwp_Dedicated->pdsch_Config->choice.setup->dmrs_DownlinkForPDSCH_MappingTypeA->choice.setup->dmrs_Type == NULL ? 0 : 1) : 0;
    /* number of DM-RS CDM groups without data according to subclause 5.1.6.2 of 3GPP TS 38.214 version 15.9.0 Release 15 */
    if (dlsch_config_pdu_1_0->number_symbols == 2)
      dlsch_config_pdu_1_0->n_dmrs_cdm_groups = 1;
    else
      dlsch_config_pdu_1_0->n_dmrs_cdm_groups = 2;
    dlsch_config_pdu_1_0->dmrs_ports = 1; // only port 0 in case of DCI 1_0
    /* VRB_TO_PRB_MAPPING */
    dlsch_config_pdu_1_0->vrb_to_prb_mapping = (dci->vrb_to_prb_mapping.val == 0) ? vrb_to_prb_mapping_non_interleaved:vrb_to_prb_mapping_interleaved;
    /* MCS TABLE INDEX */
    dlsch_config_pdu_1_0->mcs_table = (pdsch_config) ? ((pdsch_config->mcs_Table) ? (*pdsch_config->mcs_Table + 1) : 0) : 0;
    /* MCS */
    dlsch_config_pdu_1_0->mcs = dci->mcs;
    // Basic sanity check for MCS value to check for a false or erroneous DCI
    if (dlsch_config_pdu_1_0->mcs > 28) {
      LOG_W(MAC, "[%d.%d] MCS value %d out of bounds! Possibly due to false DCI. Ignoring DCI!\n", frame, slot, dlsch_config_pdu_1_0->mcs);
      return -1;
    }
    /* NDI (only if CRC scrambled by C-RNTI or CS-RNTI or new-RNTI or TC-RNTI)*/
    dlsch_config_pdu_1_0->ndi = dci->ndi;
    /* RV (only if CRC scrambled by C-RNTI or CS-RNTI or new-RNTI or TC-RNTI)*/
    dlsch_config_pdu_1_0->rv = dci->rv;
    /* HARQ_PROCESS_NUMBER (only if CRC scrambled by C-RNTI or CS-RNTI or new-RNTI or TC-RNTI)*/
    dlsch_config_pdu_1_0->harq_process_nbr = dci->harq_pid;
    /* DAI (only if CRC scrambled by C-RNTI or CS-RNTI or new-RNTI or TC-RNTI)*/
    dlsch_config_pdu_1_0->dai = dci->dai[0].val;
    /* TB_SCALING (only if CRC scrambled by P-RNTI or RA-RNTI) */
    // according to TS 38.214 Table 5.1.3.2-3
    if (dci->tb_scaling == 0) dlsch_config_pdu_1_0->scaling_factor_S = 1;
    if (dci->tb_scaling == 1) dlsch_config_pdu_1_0->scaling_factor_S = 0.5;
    if (dci->tb_scaling == 2) dlsch_config_pdu_1_0->scaling_factor_S = 0.25;
    if (dci->tb_scaling == 3) dlsch_config_pdu_1_0->scaling_factor_S = 0; // value not defined in table
    /* TPC_PUCCH (only if CRC scrambled by C-RNTI or CS-RNTI or new-RNTI or TC-RNTI)*/
    // according to TS 38.213 Table 7.2.1-1
    if (dci->tpc == 0) dlsch_config_pdu_1_0->accumulated_delta_PUCCH = -1;
    if (dci->tpc == 1) dlsch_config_pdu_1_0->accumulated_delta_PUCCH = 0;
    if (dci->tpc == 2) dlsch_config_pdu_1_0->accumulated_delta_PUCCH = 1;
    if (dci->tpc == 3) dlsch_config_pdu_1_0->accumulated_delta_PUCCH = 3;
    /* PUCCH_RESOURCE_IND (only if CRC scrambled by C-RNTI or CS-RNTI or new-RNTI)*/
    //if (dci->pucch_resource_indicator == 0) dlsch_config_pdu_1_0->pucch_resource_id = 1; //pucch-ResourceId obtained from the 1st value of resourceList FIXME!!!
    //if (dci->pucch_resource_indicator == 1) dlsch_config_pdu_1_0->pucch_resource_id = 2; //pucch-ResourceId obtained from the 2nd value of resourceList FIXME!!
    //if (dci->pucch_resource_indicator == 2) dlsch_config_pdu_1_0->pucch_resource_id = 3; //pucch-ResourceId obtained from the 3rd value of resourceList FIXME!!
    //if (dci->pucch_resource_indicator == 3) dlsch_config_pdu_1_0->pucch_resource_id = 4; //pucch-ResourceId obtained from the 4th value of resourceList FIXME!!
    //if (dci->pucch_resource_indicator == 4) dlsch_config_pdu_1_0->pucch_resource_id = 5; //pucch-ResourceId obtained from the 5th value of resourceList FIXME!!
    //if (dci->pucch_resource_indicator == 5) dlsch_config_pdu_1_0->pucch_resource_id = 6; //pucch-ResourceId obtained from the 6th value of resourceList FIXME!!
    //if (dci->pucch_resource_indicator == 6) dlsch_config_pdu_1_0->pucch_resource_id = 7; //pucch-ResourceId obtained from the 7th value of resourceList FIXME!!
    //if (dci->pucch_resource_indicator == 7) dlsch_config_pdu_1_0->pucch_resource_id = 8; //pucch-ResourceId obtained from the 8th value of resourceList FIXME!!
    dlsch_config_pdu_1_0->pucch_resource_id = dci->pucch_resource_indicator;
    // Sanity check for pucch_resource_indicator value received to check for false DCI.
    valid = 0;
    if (mac->ULbwp[0] &&
        mac->ULbwp[0]->bwp_Dedicated &&
        mac->ULbwp[0]->bwp_Dedicated->pucch_Config &&
        mac->ULbwp[0]->bwp_Dedicated->pucch_Config->choice.setup&&
        mac->ULbwp[0]->bwp_Dedicated->pucch_Config->choice.setup->resourceSetToAddModList) {
      pucch_res_set_cnt = mac->ULbwp[0]->bwp_Dedicated->pucch_Config->choice.setup->resourceSetToAddModList->list.count;
      for (int id = 0; id < pucch_res_set_cnt; id++) {
	if (dlsch_config_pdu_1_0->pucch_resource_id < mac->ULbwp[0]->bwp_Dedicated->pucch_Config->choice.setup->resourceSetToAddModList->list.array[id]->resourceList.list.count) {
	  valid = 1;
	  break;
	}
      }
    }
    else if (mac->cg &&
             mac->cg->spCellConfig &&
             mac->cg->spCellConfig->spCellConfigDedicated &&
             mac->cg->spCellConfig->spCellConfigDedicated->uplinkConfig &&
             mac->cg->spCellConfig->spCellConfigDedicated->uplinkConfig->initialUplinkBWP &&
             mac->cg->spCellConfig->spCellConfigDedicated->uplinkConfig->initialUplinkBWP->pucch_Config &&
             mac->cg->spCellConfig->spCellConfigDedicated->uplinkConfig->initialUplinkBWP->pucch_Config->choice.setup &&
             mac->cg->spCellConfig->spCellConfigDedicated->uplinkConfig->initialUplinkBWP->pucch_Config->choice.setup->resourceSetToAddModList){
      pucch_res_set_cnt = mac->cg->spCellConfig->spCellConfigDedicated->uplinkConfig->initialUplinkBWP->pucch_Config->choice.setup->resourceSetToAddModList->list.count;
      for (int id = 0; id < pucch_res_set_cnt; id++) {
        if (dlsch_config_pdu_1_0->pucch_resource_id < mac->cg->spCellConfig->spCellConfigDedicated->uplinkConfig->initialUplinkBWP->pucch_Config->choice.setup->resourceSetToAddModList->list.array[id]->resourceList.list.count) {
          valid = 1;
          break;
        }
      }
    } else valid=1;
    if (!valid) {
      LOG_W(MAC, "[%d.%d] pucch_resource_indicator value %d is out of bounds. Possibly due to false DCI. Ignoring DCI!\n", frame, slot, dlsch_config_pdu_1_0->pucch_resource_id);
      return -1;
    }

    /* PDSCH_TO_HARQ_FEEDBACK_TIME_IND (only if CRC scrambled by C-RNTI or CS-RNTI or new-RNTI)*/
    dlsch_config_pdu_1_0->pdsch_to_harq_feedback_time_ind = 1+dci->pdsch_to_harq_feedback_timing_indicator.val;

    LOG_D(MAC,"(nr_ue_procedures.c) rnti = %x dl_config->number_pdus = %d\n",
	  dl_config->dl_config_list[dl_config->number_pdus].dlsch_config_pdu.rnti,
	  dl_config->number_pdus);
    LOG_D(MAC,"(nr_ue_procedures.c) frequency_domain_resource_assignment=%d \t number_rbs=%d \t start_rb=%d\n",
	  dci->frequency_domain_assignment.val,
	  dlsch_config_pdu_1_0->number_rbs,
	  dlsch_config_pdu_1_0->start_rb);
    LOG_D(MAC,"(nr_ue_procedures.c) time_domain_resource_assignment=%d \t number_symbols=%d \t start_symbol=%d\n",
	  dci->time_domain_assignment.val,
	  dlsch_config_pdu_1_0->number_symbols,
	  dlsch_config_pdu_1_0->start_symbol);
    LOG_D(MAC,"(nr_ue_procedures.c) vrb_to_prb_mapping=%d \n>>> mcs=%d\n>>> ndi=%d\n>>> rv=%d\n>>> harq_process_nbr=%d\n>>> dai=%d\n>>> scaling_factor_S=%f\n>>> tpc_pucch=%d\n>>> pucch_res_ind=%d\n>>> pdsch_to_harq_feedback_time_ind=%d\n",
	  dlsch_config_pdu_1_0->vrb_to_prb_mapping,
	  dlsch_config_pdu_1_0->mcs,
	  dlsch_config_pdu_1_0->ndi,
	  dlsch_config_pdu_1_0->rv,
	  dlsch_config_pdu_1_0->harq_process_nbr,
	  dlsch_config_pdu_1_0->dai,
	  dlsch_config_pdu_1_0->scaling_factor_S,
	  dlsch_config_pdu_1_0->accumulated_delta_PUCCH,
	  dlsch_config_pdu_1_0->pucch_resource_id,
	  dlsch_config_pdu_1_0->pdsch_to_harq_feedback_time_ind);

    //	    dl_config->dl_config_list[dl_config->number_pdus].dci_config_pdu.dci_config_rel15.N_RB_BWP = n_RB_DLBWP;
	    
    LOG_D(MAC,"(nr_ue_procedures.c) pdu_type=%d\n\n",dl_config->dl_config_list[dl_config->number_pdus].pdu_type);
            
    dl_config->number_pdus = dl_config->number_pdus + 1;

    break;
  }

  case NR_DL_DCI_FORMAT_1_1: {
    /*
     *  with CRC scrambled by C-RNTI or CS-RNTI or new-RNTI
     *    0  IDENTIFIER_DCI_FORMATS:
     *    1  CARRIER_IND:
     *    7  BANDWIDTH_PART_IND:
     *    11 FREQ_DOM_RESOURCE_ASSIGNMENT_DL:
     *    12 TIME_DOM_RESOURCE_ASSIGNMENT: 0, 1, 2, 3, or 4 bits as defined in Subclause 5.1.2.1 of [6, TS 38.214]. The bitwidth for this field is determined as log2(I) bits,
     *    13 VRB_TO_PRB_MAPPING: 0 bit if only resource allocation type 0
     *    14 PRB_BUNDLING_SIZE_IND:
     *    15 RATE_MATCHING_IND:
     *    16 ZP_CSI_RS_TRIGGER:
     *    18 TB1_MCS:
     *    19 TB1_NDI:
     *    20 TB1_RV:
     *    21 TB2_MCS:
     *    22 TB2_NDI:
     *    23 TB2_RV:
     *    27 HARQ_PROCESS_NUMBER:
     *    28 DAI_: For format1_1: 4 if more than one serving cell are configured in the DL and the higher layer parameter HARQ-ACK-codebook=dynamic, where the 2 MSB bits are the counter DAI and the 2 LSB bits are the total DAI
     *    33 TPC_PUCCH:
     *    34 PUCCH_RESOURCE_IND:
     *    35 PDSCH_TO_HARQ_FEEDBACK_TIME_IND:
     *    38 ANTENNA_PORTS:
     *    39 TCI:
     *    40 SRS_REQUEST:
     *    43 CBGTI:
     *    44 CBGFI:
     *    47 DMRS_SEQ_INI:
     */

    if (dci->bwp_indicator.val != 1) {
      LOG_W(MAC, "[%d.%d] bwp_indicator != 1! Possibly due to false DCI. Ignoring DCI!\n", frame, slot);
      return -1;
    }
    config_bwp_ue(mac, &dci->bwp_indicator.val, &dci_format);
    NR_BWP_Id_t dl_bwp_id = mac->DL_BWP_Id;
    NR_PDSCH_Config_t *pdsch_config=mac->DLbwp[dl_bwp_id-1]->bwp_Dedicated->pdsch_Config->choice.setup;

    dl_config->dl_config_list[dl_config->number_pdus].pdu_type = FAPI_NR_DL_CONFIG_TYPE_DLSCH;
    dl_config->dl_config_list[dl_config->number_pdus].dlsch_config_pdu.rnti = rnti;

    fapi_nr_dl_config_dlsch_pdu_rel15_t *dlsch_config_pdu_1_1 = &dl_config->dl_config_list[dl_config->number_pdus].dlsch_config_pdu.dlsch_config_rel15;

    dlsch_config_pdu_1_1->BWPSize = NRRIV2BW(mac->DLbwp[0]->bwp_Common->genericParameters.locationAndBandwidth, MAX_BWP_SIZE);
    dlsch_config_pdu_1_1->BWPStart = NRRIV2PRBOFFSET(mac->DLbwp[0]->bwp_Common->genericParameters.locationAndBandwidth, MAX_BWP_SIZE);
    dlsch_config_pdu_1_1->SubcarrierSpacing = mac->DLbwp[0]->bwp_Common->genericParameters.subcarrierSpacing;

    /* IDENTIFIER_DCI_FORMATS */
    /* CARRIER_IND */
    /* BANDWIDTH_PART_IND */
    //    dlsch_config_pdu_1_1->bandwidth_part_ind = dci->bandwidth_part_ind;
    /* FREQ_DOM_RESOURCE_ASSIGNMENT_DL */
    if (nr_ue_process_dci_freq_dom_resource_assignment(NULL,dlsch_config_pdu_1_1,0,n_RB_DLBWP,dci->frequency_domain_assignment.val) < 0) {
      LOG_W(MAC, "[%d.%d] Invalid frequency_domain_assignment. Possibly due to false DCI. Ignoring DCI!\n", frame, slot);
      return -1;
    }
    /* TIME_DOM_RESOURCE_ASSIGNMENT */
    if (nr_ue_process_dci_time_dom_resource_assignment(mac,NULL,dlsch_config_pdu_1_1,dci->time_domain_assignment.val,false) < 0) {
      LOG_W(MAC, "[%d.%d] Invalid time_domain_assignment. Possibly due to false DCI. Ignoring DCI!\n", frame, slot);
      return -1;
    }

    NR_PDSCH_TimeDomainResourceAllocationList_t *pdsch_TimeDomainAllocationList = NULL;
    if (mac->DLbwp[0] &&
        mac->DLbwp[0]->bwp_Dedicated &&
        mac->DLbwp[0]->bwp_Dedicated->pdsch_Config &&
        mac->DLbwp[0]->bwp_Dedicated->pdsch_Config->choice.setup->pdsch_TimeDomainAllocationList)
      pdsch_TimeDomainAllocationList = mac->DLbwp[0]->bwp_Dedicated->pdsch_Config->choice.setup->pdsch_TimeDomainAllocationList->choice.setup;
    else if (mac->DLbwp[0] && mac->DLbwp[0]->bwp_Common->pdsch_ConfigCommon->choice.setup->pdsch_TimeDomainAllocationList)
      pdsch_TimeDomainAllocationList = mac->DLbwp[0]->bwp_Common->pdsch_ConfigCommon->choice.setup->pdsch_TimeDomainAllocationList;
    else if (mac->scc_SIB && mac->scc_SIB->downlinkConfigCommon.initialDownlinkBWP.pdsch_ConfigCommon->choice.setup)
      pdsch_TimeDomainAllocationList = mac->scc_SIB->downlinkConfigCommon.initialDownlinkBWP.pdsch_ConfigCommon->choice.setup->pdsch_TimeDomainAllocationList;

    int mappingtype = pdsch_TimeDomainAllocationList ? pdsch_TimeDomainAllocationList->list.array[dci->time_domain_assignment.val]->mappingType : ((dlsch_config_pdu_1_1->start_symbol <= 3)? typeA: typeB);

<<<<<<< HEAD
    dlsch_config_pdu_1_1->dmrsConfigType = mac->DLbwp[dl_bwp_id-1]->bwp_Dedicated->pdsch_Config->choice.setup->dmrs_DownlinkForPDSCH_MappingTypeA->choice.setup->dmrs_Type == NULL ? 0 : 1;
=======
    /* dmrs symbol positions*/
    dlsch_config_pdu_1_1->dlDmrsSymbPos = fill_dmrs_mask(pdsch_config,
							 mac->scc->dmrs_TypeA_Position,
							 dlsch_config_pdu_1_1->number_symbols,
               dlsch_config_pdu_1_1->start_symbol,
               mappingtype);
    dlsch_config_pdu_1_1->dmrsConfigType = mac->DLbwp[dl_bwp_id-1]->bwp_Dedicated->pdsch_Config->choice.setup->dmrs_DownlinkForPDSCH_MappingTypeA->choice.setup->dmrs_Type == NULL ? NFAPI_NR_DMRS_TYPE1 : NFAPI_NR_DMRS_TYPE2;
>>>>>>> 4bfbb6f1
    /* TODO: fix number of DM-RS CDM groups without data according to subclause 5.1.6.2 of 3GPP TS 38.214,
             using tables 7.3.1.2.2-1, 7.3.1.2.2-2, 7.3.1.2.2-3, 7.3.1.2.2-4 of 3GPP TS 38.212 */
    dlsch_config_pdu_1_1->n_dmrs_cdm_groups = 1;
    /* VRB_TO_PRB_MAPPING */
    if ((pdsch_config->resourceAllocation == 1) && (pdsch_config->vrb_ToPRB_Interleaver != NULL))
      dlsch_config_pdu_1_1->vrb_to_prb_mapping = (dci->vrb_to_prb_mapping.val == 0) ? vrb_to_prb_mapping_non_interleaved:vrb_to_prb_mapping_interleaved;
    /* PRB_BUNDLING_SIZE_IND */
    dlsch_config_pdu_1_1->prb_bundling_size_ind = dci->prb_bundling_size_indicator.val;
    /* RATE_MATCHING_IND */
    dlsch_config_pdu_1_1->rate_matching_ind = dci->rate_matching_indicator.val;
    /* ZP_CSI_RS_TRIGGER */
    dlsch_config_pdu_1_1->zp_csi_rs_trigger = dci->zp_csi_rs_trigger.val;
    /* MCS (for transport block 1)*/
    dlsch_config_pdu_1_1->mcs = dci->mcs;
    // Basic sanity check for MCS value to check for a false or erroneous DCI
    if (dlsch_config_pdu_1_1->mcs > 28) {
      LOG_W(MAC, "[%d.%d] MCS value %d out of bounds! Possibly due to false DCI. Ignoring DCI!\n", frame, slot, dlsch_config_pdu_1_1->mcs);
      return -1;
    }
    /* NDI (for transport block 1)*/
    dlsch_config_pdu_1_1->ndi = dci->ndi;
    /* RV (for transport block 1)*/
    dlsch_config_pdu_1_1->rv = dci->rv;
    /* MCS (for transport block 2)*/
    dlsch_config_pdu_1_1->tb2_mcs = dci->mcs2.val;
    // Basic sanity check for MCS value to check for a false or erroneous DCI
    if (dlsch_config_pdu_1_1->tb2_mcs > 28) {
      LOG_W(MAC, "[%d.%d] MCS value %d out of bounds! Possibly due to false DCI. Ignoring DCI!\n", frame, slot, dlsch_config_pdu_1_1->tb2_mcs);
      return -1;
    }
    /* NDI (for transport block 2)*/
    dlsch_config_pdu_1_1->tb2_ndi = dci->ndi2.val;
    /* RV (for transport block 2)*/
    dlsch_config_pdu_1_1->tb2_rv = dci->rv2.val;
    /* HARQ_PROCESS_NUMBER */
    dlsch_config_pdu_1_1->harq_process_nbr = dci->harq_pid;
    /* DAI */
    dlsch_config_pdu_1_1->dai = dci->dai[0].val;
    /* TPC_PUCCH */
    // according to TS 38.213 Table 7.2.1-1
    if (dci->tpc == 0) dlsch_config_pdu_1_1->accumulated_delta_PUCCH = -1;
    if (dci->tpc == 1) dlsch_config_pdu_1_1->accumulated_delta_PUCCH = 0;
    if (dci->tpc == 2) dlsch_config_pdu_1_1->accumulated_delta_PUCCH = 1;
    if (dci->tpc == 3) dlsch_config_pdu_1_1->accumulated_delta_PUCCH = 3;
    /* PUCCH_RESOURCE_IND */
    dlsch_config_pdu_1_1->pucch_resource_id = dci->pucch_resource_indicator;
    // Sanity check for pucch_resource_indicator value received to check for false DCI.
    valid = 0;
    pucch_res_set_cnt = mac->ULbwp[0]->bwp_Dedicated->pucch_Config->choice.setup->resourceSetToAddModList->list.count;
    for (int id = 0; id < pucch_res_set_cnt; id++) {
      if (dlsch_config_pdu_1_1->pucch_resource_id < mac->ULbwp[0]->bwp_Dedicated->pucch_Config->choice.setup->resourceSetToAddModList->list.array[id]->resourceList.list.count) {
        valid = 1;
        break;
      }
    }
    if (!valid) {
      LOG_W(MAC, "[%d.%d] pucch_resource_indicator value %d is out of bounds. Possibly due to false DCI. Ignoring DCI!\n", frame, slot, dlsch_config_pdu_1_1->pucch_resource_id);
      return -1;
    }

    /* PDSCH_TO_HARQ_FEEDBACK_TIME_IND */
    // according to TS 38.213 Table 9.2.3-1
    NR_BWP_Id_t ul_bwp_id = mac->UL_BWP_Id;
    dlsch_config_pdu_1_1->pdsch_to_harq_feedback_time_ind =
      mac->ULbwp[ul_bwp_id-1]->bwp_Dedicated->pucch_Config->choice.setup->dl_DataToUL_ACK->list.array[dci->pdsch_to_harq_feedback_timing_indicator.val][0];

    /* ANTENNA_PORTS */
    uint8_t n_codewords = 1; // FIXME!!!
    long *max_length = NULL;
    long *dmrs_type = NULL;
    dlsch_config_pdu_1_1->n_front_load_symb = 1; // default value
    if (pdsch_config->dmrs_DownlinkForPDSCH_MappingTypeA) {
      max_length = pdsch_config->dmrs_DownlinkForPDSCH_MappingTypeA->choice.setup->maxLength;
      dmrs_type = pdsch_config->dmrs_DownlinkForPDSCH_MappingTypeA->choice.setup->dmrs_Type;
    }
    if (pdsch_config->dmrs_DownlinkForPDSCH_MappingTypeB) {
      max_length = pdsch_config->dmrs_DownlinkForPDSCH_MappingTypeB->choice.setup->maxLength;
      dmrs_type = pdsch_config->dmrs_DownlinkForPDSCH_MappingTypeB->choice.setup->dmrs_Type;
    }
    if ((dmrs_type == NULL) && (max_length == NULL)){
      // Table 7.3.1.2.2-1: Antenna port(s) (1000 + DMRS port), dmrs-Type=1, maxLength=1
      dlsch_config_pdu_1_1->n_dmrs_cdm_groups = table_7_3_2_3_3_1[dci->antenna_ports.val][0];
      dlsch_config_pdu_1_1->dmrs_ports = (table_7_3_2_3_3_1[dci->antenna_ports.val][1] +
                                          (table_7_3_2_3_3_1[dci->antenna_ports.val][2]<<1) +
                                          (table_7_3_2_3_3_1[dci->antenna_ports.val][2]<<2) +
                                          (table_7_3_2_3_3_1[dci->antenna_ports.val][4]<<3));
    }
    if ((dmrs_type == NULL) && (max_length != NULL)){
      // Table 7.3.1.2.2-2: Antenna port(s) (1000 + DMRS port), dmrs-Type=1, maxLength=2
      if (n_codewords == 1) {
	dlsch_config_pdu_1_1->n_dmrs_cdm_groups = table_7_3_2_3_3_2_oneCodeword[dci->antenna_ports.val][0];
        dlsch_config_pdu_1_1->dmrs_ports = (table_7_3_2_3_3_2_oneCodeword[dci->antenna_ports.val][1] +
                                            (table_7_3_2_3_3_2_oneCodeword[dci->antenna_ports.val][2]<<1) +
                                            (table_7_3_2_3_3_2_oneCodeword[dci->antenna_ports.val][2]<<2) +
                                            (table_7_3_2_3_3_2_oneCodeword[dci->antenna_ports.val][4]<<3) +
                                            (table_7_3_2_3_3_2_oneCodeword[dci->antenna_ports.val][5]<<4) +
                                            (table_7_3_2_3_3_2_oneCodeword[dci->antenna_ports.val][6]<<5) +
                                            (table_7_3_2_3_3_2_oneCodeword[dci->antenna_ports.val][7]<<6) +
                                            (table_7_3_2_3_3_2_oneCodeword[dci->antenna_ports.val][8]<<7));
	dlsch_config_pdu_1_1->n_front_load_symb = table_7_3_2_3_3_2_oneCodeword[dci->antenna_ports.val][9];
      }
      if (n_codewords == 2) {
	dlsch_config_pdu_1_1->n_dmrs_cdm_groups = table_7_3_2_3_3_2_twoCodeword[dci->antenna_ports.val][0];
        dlsch_config_pdu_1_1->dmrs_ports = (table_7_3_2_3_3_2_twoCodeword[dci->antenna_ports.val][1] +
                                            (table_7_3_2_3_3_2_twoCodeword[dci->antenna_ports.val][2]<<1) +
                                            (table_7_3_2_3_3_2_twoCodeword[dci->antenna_ports.val][2]<<2) +
                                            (table_7_3_2_3_3_2_twoCodeword[dci->antenna_ports.val][4]<<3) +
                                            (table_7_3_2_3_3_2_twoCodeword[dci->antenna_ports.val][5]<<4) +
                                            (table_7_3_2_3_3_2_twoCodeword[dci->antenna_ports.val][6]<<5) +
                                            (table_7_3_2_3_3_2_twoCodeword[dci->antenna_ports.val][7]<<6) +
                                            (table_7_3_2_3_3_2_twoCodeword[dci->antenna_ports.val][8]<<7));
	dlsch_config_pdu_1_1->n_front_load_symb = table_7_3_2_3_3_2_twoCodeword[dci->antenna_ports.val][9];
      }
    }
    if ((dmrs_type != NULL) && (max_length == NULL)){
      // Table 7.3.1.2.2-3: Antenna port(s) (1000 + DMRS port), dmrs-Type=2, maxLength=1
      if (n_codewords == 1) {
	dlsch_config_pdu_1_1->n_dmrs_cdm_groups = table_7_3_2_3_3_3_oneCodeword[dci->antenna_ports.val][0];
        dlsch_config_pdu_1_1->dmrs_ports = (table_7_3_2_3_3_3_oneCodeword[dci->antenna_ports.val][1] +
                                            (table_7_3_2_3_3_3_oneCodeword[dci->antenna_ports.val][2]<<1) +
                                            (table_7_3_2_3_3_3_oneCodeword[dci->antenna_ports.val][2]<<2) +
                                            (table_7_3_2_3_3_3_oneCodeword[dci->antenna_ports.val][4]<<3) +
                                            (table_7_3_2_3_3_3_oneCodeword[dci->antenna_ports.val][5]<<4) +
                                            (table_7_3_2_3_3_3_oneCodeword[dci->antenna_ports.val][6]<<5));
      }
      if (n_codewords == 2) {
	dlsch_config_pdu_1_1->n_dmrs_cdm_groups = table_7_3_2_3_3_3_twoCodeword[dci->antenna_ports.val][0];
        dlsch_config_pdu_1_1->dmrs_ports = (table_7_3_2_3_3_3_twoCodeword[dci->antenna_ports.val][1] +
                                            (table_7_3_2_3_3_3_twoCodeword[dci->antenna_ports.val][2]<<1) +
                                            (table_7_3_2_3_3_3_twoCodeword[dci->antenna_ports.val][2]<<2) +
                                            (table_7_3_2_3_3_3_twoCodeword[dci->antenna_ports.val][4]<<3) +
                                            (table_7_3_2_3_3_3_twoCodeword[dci->antenna_ports.val][5]<<4) +
                                            (table_7_3_2_3_3_3_twoCodeword[dci->antenna_ports.val][6]<<5));
      }
    }
    if ((dmrs_type != NULL) && (max_length != NULL)){
      // Table 7.3.1.2.2-4: Antenna port(s) (1000 + DMRS port), dmrs-Type=2, maxLength=2
      if (n_codewords == 1) {
	dlsch_config_pdu_1_1->n_dmrs_cdm_groups = table_7_3_2_3_3_4_oneCodeword[dci->antenna_ports.val][0];
        dlsch_config_pdu_1_1->dmrs_ports = (table_7_3_2_3_3_4_oneCodeword[dci->antenna_ports.val][1] +
                                            (table_7_3_2_3_3_4_oneCodeword[dci->antenna_ports.val][2]<<1) +
                                            (table_7_3_2_3_3_4_oneCodeword[dci->antenna_ports.val][2]<<2) +
                                            (table_7_3_2_3_3_4_oneCodeword[dci->antenna_ports.val][4]<<3) +
                                            (table_7_3_2_3_3_4_oneCodeword[dci->antenna_ports.val][5]<<4) +
                                            (table_7_3_2_3_3_4_oneCodeword[dci->antenna_ports.val][6]<<5) +
                                            (table_7_3_2_3_3_4_oneCodeword[dci->antenna_ports.val][7]<<6) +
                                            (table_7_3_2_3_3_4_oneCodeword[dci->antenna_ports.val][8]<<7) +
                                            (table_7_3_2_3_3_4_oneCodeword[dci->antenna_ports.val][9]<<8) +
                                            (table_7_3_2_3_3_4_oneCodeword[dci->antenna_ports.val][10]<<9) +
                                            (table_7_3_2_3_3_4_oneCodeword[dci->antenna_ports.val][11]<<10) +
                                            (table_7_3_2_3_3_4_oneCodeword[dci->antenna_ports.val][12]<<11));
	dlsch_config_pdu_1_1->n_front_load_symb = table_7_3_2_3_3_4_oneCodeword[dci->antenna_ports.val][13];
      }
      if (n_codewords == 2) {
	dlsch_config_pdu_1_1->n_dmrs_cdm_groups = table_7_3_2_3_3_4_twoCodeword[dci->antenna_ports.val][0];
        dlsch_config_pdu_1_1->dmrs_ports = (table_7_3_2_3_3_4_twoCodeword[dci->antenna_ports.val][1] +
                                            (table_7_3_2_3_3_4_twoCodeword[dci->antenna_ports.val][2]<<1) +
                                            (table_7_3_2_3_3_4_twoCodeword[dci->antenna_ports.val][2]<<2) +
                                            (table_7_3_2_3_3_4_twoCodeword[dci->antenna_ports.val][4]<<3) +
                                            (table_7_3_2_3_3_4_twoCodeword[dci->antenna_ports.val][5]<<4) +
                                            (table_7_3_2_3_3_4_twoCodeword[dci->antenna_ports.val][6]<<5) +
                                            (table_7_3_2_3_3_4_twoCodeword[dci->antenna_ports.val][7]<<6) +
                                            (table_7_3_2_3_3_4_twoCodeword[dci->antenna_ports.val][8]<<7) +
                                            (table_7_3_2_3_3_4_twoCodeword[dci->antenna_ports.val][9]<<8) +
                                            (table_7_3_2_3_3_4_twoCodeword[dci->antenna_ports.val][10]<<9) +
                                            (table_7_3_2_3_3_4_twoCodeword[dci->antenna_ports.val][11]<<10) +
                                            (table_7_3_2_3_3_4_twoCodeword[dci->antenna_ports.val][12]<<11));
	dlsch_config_pdu_1_1->n_front_load_symb = table_7_3_2_3_3_4_twoCodeword[dci->antenna_ports.val][9];
      }
    }

    /* dmrs symbol positions*/
    dlsch_config_pdu_1_1->dlDmrsSymbPos = fill_dmrs_mask(pdsch_config,
							 mac->scc->dmrs_TypeA_Position,
							 dlsch_config_pdu_1_1->number_symbols,
                                                         dlsch_config_pdu_1_1->start_symbol,
                                                         mappingtype,
                                                         dlsch_config_pdu_1_1->n_front_load_symb);

    /* TCI */
    if (mac->dl_config_request.dl_config_list[0].dci_config_pdu.dci_config_rel15.coreset.tci_present_in_dci == 1){
      // 0 bit if higher layer parameter tci-PresentInDCI is not enabled
      // otherwise 3 bits as defined in Subclause 5.1.5 of [6, TS38.214]
      dlsch_config_pdu_1_1->tci_state = dci->transmission_configuration_indication.val;
    }
    /* SRS_REQUEST */
    // if SUL is supported in the cell, there is an additional bit in this field and the value of this bit represents table 7.1.1.1-1 TS 38.212 FIXME!!!
    dlsch_config_pdu_1_1->srs_config.aperiodicSRS_ResourceTrigger = (dci->srs_request.val & 0x11); // as per Table 7.3.1.1.2-24 TS 38.212
    /* CBGTI */
    dlsch_config_pdu_1_1->cbgti = dci->cbgti.val;
    /* CBGFI */
    dlsch_config_pdu_1_1->codeBlockGroupFlushIndicator = dci->cbgfi.val;
    /* DMRS_SEQ_INI */
    //FIXME!!!

    //	    dl_config->dl_config_list[dl_config->number_pdus].dci_config_pdu.dci_config_rel15.N_RB_BWP = n_RB_DLBWP;
	    
    dl_config->dl_config_list[dl_config->number_pdus].pdu_type = FAPI_NR_DL_CONFIG_TYPE_DLSCH;
    LOG_D(MAC,"(nr_ue_procedures.c) pdu_type=%d\n\n",dl_config->dl_config_list[dl_config->number_pdus].pdu_type);
            
    dl_config->number_pdus = dl_config->number_pdus + 1;
    /* TODO same calculation for MCS table as done in UL */
    dlsch_config_pdu_1_1->mcs_table = (pdsch_config->mcs_Table) ? (*pdsch_config->mcs_Table + 1) : 0;
    /*PTRS configuration */
    if(mac->DLbwp[dl_bwp_id-1]->bwp_Dedicated->pdsch_Config->choice.setup->dmrs_DownlinkForPDSCH_MappingTypeA->choice.setup->phaseTrackingRS != NULL) {
      valid_ptrs_setup = set_dl_ptrs_values(mac->DLbwp[dl_bwp_id-1]->bwp_Dedicated->pdsch_Config->choice.setup->dmrs_DownlinkForPDSCH_MappingTypeA->choice.setup->phaseTrackingRS->choice.setup,
                                            dlsch_config_pdu_1_1->number_rbs, dlsch_config_pdu_1_1->mcs, dlsch_config_pdu_1_1->mcs_table,
                                            &dlsch_config_pdu_1_1->PTRSFreqDensity,&dlsch_config_pdu_1_1->PTRSTimeDensity,
                                            &dlsch_config_pdu_1_1->PTRSPortIndex,&dlsch_config_pdu_1_1->nEpreRatioOfPDSCHToPTRS,
                                            &dlsch_config_pdu_1_1->PTRSReOffset, dlsch_config_pdu_1_1->number_symbols);
      if(valid_ptrs_setup==true) {
        dlsch_config_pdu_1_1->pduBitmap |= 0x1;
        LOG_D(MAC, "DL PTRS values: PTRS time den: %d, PTRS freq den: %d\n", dlsch_config_pdu_1_1->PTRSTimeDensity, dlsch_config_pdu_1_1->PTRSFreqDensity);
      }
    }

    break;
  }

  case NR_DL_DCI_FORMAT_2_0:
    break;

  case NR_DL_DCI_FORMAT_2_1:        
    break;

  case NR_DL_DCI_FORMAT_2_2:        
    break;

  case NR_DL_DCI_FORMAT_2_3:
    break;

  default: 
    break;
  }


  if(rnti == SI_RNTI){

    //    }else if(rnti == mac->ra_rnti){

  }else if(rnti == P_RNTI){

  }else{  //  c-rnti

    ///  check if this is pdcch order 
    //dci->random_access_preamble_index;
    //dci->ss_pbch_index;
    //dci->prach_mask_index;

    ///  else normal DL-SCH grant
  }

  return ret;

}

int8_t nr_ue_get_SR(module_id_t module_idP, int CC_id, frame_t frameP, uint8_t eNB_id, uint16_t rnti, sub_frame_t subframe){

  return 0;
}

void nr_ue_send_sdu(nr_downlink_indication_t *dl_info, NR_UL_TIME_ALIGNMENT_t *ul_time_alignment, int pdu_id){

  VCD_SIGNAL_DUMPER_DUMP_FUNCTION_BY_NAME(VCD_SIGNAL_DUMPER_FUNCTIONS_UE_SEND_SDU, VCD_FUNCTION_IN);

  #if defined(ENABLE_MAC_PAYLOAD_DEBUG)
    LOG_T(MAC, "[UE %d] First 32 bytes of DLSCH : \n", module_idP);
    for (i = 0; i < 32; i++) {
      LOG_T(MAC, "%x.", sdu[i]);
    }
    LOG_T(MAC, "\n");
  #endif

  LOG_D(MAC, "In %s [%d.%d] Handling DLSCH PDU...\n", __FUNCTION__, dl_info->frame, dl_info->slot);

  // Processing MAC PDU
  // it parses MAC CEs subheaders, MAC CEs, SDU subheaderds and SDUs
  switch (dl_info->rx_ind->rx_indication_body[pdu_id].pdu_type){
    case FAPI_NR_RX_PDU_TYPE_DLSCH:
    nr_ue_process_mac_pdu(dl_info, ul_time_alignment, pdu_id);
    break;
    case FAPI_NR_RX_PDU_TYPE_RAR:
    nr_ue_process_rar(dl_info, ul_time_alignment, pdu_id);
    break;
    default:
    break;
  }

  VCD_SIGNAL_DUMPER_DUMP_FUNCTION_BY_NAME(VCD_SIGNAL_DUMPER_FUNCTIONS_UE_SEND_SDU, VCD_FUNCTION_OUT);

}

// N_RB configuration according to 7.3.1.0 (DCI size alignment) of TS 38.212
int get_n_rb(NR_UE_MAC_INST_t *mac, int rnti_type){

  int N_RB = 0, start_RB;
  switch(rnti_type) {
    case NR_RNTI_RA:
    case NR_RNTI_TC:
    case NR_RNTI_P: {
      NR_BWP_Id_t dl_bwp_id = mac->DL_BWP_Id;
      if (mac->DLbwp[dl_bwp_id-1]->bwp_Common->pdcch_ConfigCommon->choice.setup->controlResourceSetZero) {
        uint8_t coreset_id = 0; // assuming controlResourceSetId is 0 for controlResourceSetZero
        NR_ControlResourceSet_t *coreset = mac->coreset[dl_bwp_id-1][coreset_id];
        get_coreset_rballoc(coreset->frequencyDomainResources.buf,&N_RB,&start_RB);
      } else {
        N_RB = NRRIV2BW(mac->scc->downlinkConfigCommon->initialDownlinkBWP->genericParameters.locationAndBandwidth, MAX_BWP_SIZE);
      }
      break;
    }
    case NR_RNTI_SI:
      N_RB = mac->type0_PDCCH_CSS_config.num_rbs;
      break;
    case NR_RNTI_C:
      N_RB = NRRIV2BW(mac->DLbwp[0]->bwp_Common->genericParameters.locationAndBandwidth, MAX_BWP_SIZE);
      break;
  }
  return N_RB;

}

uint8_t nr_extract_dci_info(NR_UE_MAC_INST_t *mac,
                            uint8_t dci_format,
                            uint8_t dci_size,
                            uint16_t rnti,
                            uint64_t *dci_pdu,
                            dci_pdu_rel15_t *dci_pdu_rel15) {

  int N_RB = 0;
  int pos = 0;
  int fsize = 0;

  int rnti_type = get_rnti_type(mac, rnti);

  int N_RB_UL = 0;
  if(mac->scc_SIB) {
    N_RB_UL = NRRIV2BW(mac->scc_SIB->uplinkConfigCommon->initialUplinkBWP.genericParameters.locationAndBandwidth, MAX_BWP_SIZE);
  } else if(mac->ULbwp[0]) {
    N_RB_UL = NRRIV2BW(mac->ULbwp[0]->bwp_Common->genericParameters.locationAndBandwidth, MAX_BWP_SIZE);
  } else if(mac->scc) {
    N_RB_UL = NRRIV2BW(mac->scc->uplinkConfigCommon->initialUplinkBWP->genericParameters.locationAndBandwidth, MAX_BWP_SIZE);
  }

  LOG_D(MAC,"nr_extract_dci_info : dci_pdu %lx, size %d\n",*dci_pdu,dci_size);
  switch(dci_format) {

  case NR_DL_DCI_FORMAT_1_0:
    switch(rnti_type) {
    case NR_RNTI_RA:
      if(mac->scc_SIB) {
        N_RB = NRRIV2BW(mac->scc_SIB->downlinkConfigCommon.initialDownlinkBWP.genericParameters.locationAndBandwidth, MAX_BWP_SIZE);
      } else {
        N_RB = get_n_rb(mac, rnti_type);
      }
      // Freq domain assignment
      fsize = (int)ceil( log2( (N_RB*(N_RB+1))>>1 ) );
      pos=fsize;
      dci_pdu_rel15->frequency_domain_assignment.val = *dci_pdu>>(dci_size-pos)&((1<<fsize)-1);
#ifdef DEBUG_EXTRACT_DCI
      LOG_D(MAC,"frequency-domain assignment %d (%d bits) N_RB_BWP %d=> %d (0x%lx)\n",dci_pdu_rel15->frequency_domain_assignment.val,fsize,N_RB,dci_size-pos,*dci_pdu);
#endif
      // Time domain assignment
      pos+=4;
      dci_pdu_rel15->time_domain_assignment.val = (*dci_pdu >> (dci_size-pos))&0xf;
#ifdef DEBUG_EXTRACT_DCI
      LOG_D(MAC,"time-domain assignment %d  (4 bits)=> %d (0x%lx)\n",dci_pdu_rel15->time_domain_assignment.val,dci_size-pos,*dci_pdu);
#endif
      // VRB to PRB mapping
	
      pos++;
      dci_pdu_rel15->vrb_to_prb_mapping.val = (*dci_pdu>>(dci_size-pos))&0x1;
#ifdef DEBUG_EXTRACT_DCI
      LOG_D(MAC,"vrb to prb mapping %d  (1 bits)=> %d (0x%lx)\n",dci_pdu_rel15->vrb_to_prb_mapping.val,dci_size-pos,*dci_pdu);
#endif
      // MCS
      pos+=5;
      dci_pdu_rel15->mcs = (*dci_pdu>>(dci_size-pos))&0x1f;
#ifdef DEBUG_EXTRACT_DCI
      LOG_D(MAC,"mcs %d  (5 bits)=> %d (0x%lx)\n",dci_pdu_rel15->mcs,dci_size-pos,*dci_pdu);
#endif
      // TB scaling
      pos+=2;
      dci_pdu_rel15->tb_scaling = (*dci_pdu>>(dci_size-pos))&0x3;
#ifdef DEBUG_EXTRACT_DCI
      LOG_D(MAC,"tb_scaling %d  (2 bits)=> %d (0x%lx)\n",dci_pdu_rel15->tb_scaling,dci_size-pos,*dci_pdu);
#endif
      break;

    case NR_RNTI_C:

      //Identifier for DCI formats
      pos++;
      dci_pdu_rel15->format_indicator = (*dci_pdu>>(dci_size-pos))&1;

      //switch to DCI_0_0
      if (dci_pdu_rel15->format_indicator == 0)
        return 2+nr_extract_dci_info(mac, NR_UL_DCI_FORMAT_0_0, dci_size, rnti, dci_pdu, dci_pdu_rel15);

#ifdef DEBUG_EXTRACT_DCI
      LOG_D(MAC,"Format indicator %d (%d bits) N_RB_BWP %d => %d (0x%lx)\n",dci_pdu_rel15->format_indicator,1,N_RB,dci_size-pos,*dci_pdu);
#endif

      // check BWP id
      if (mac->DLbwp[0]) N_RB=NRRIV2BW(mac->DLbwp[0]->bwp_Common->genericParameters.locationAndBandwidth, MAX_BWP_SIZE);
      else         N_RB=NRRIV2BW(mac->scc_SIB->downlinkConfigCommon.initialDownlinkBWP.genericParameters.locationAndBandwidth, MAX_BWP_SIZE);

      // Freq domain assignment (275rb >> fsize = 16)
      fsize = (int)ceil( log2( (N_RB*(N_RB+1))>>1 ) );
      pos+=fsize;
      dci_pdu_rel15->frequency_domain_assignment.val = (*dci_pdu>>(dci_size-pos))&((1<<fsize)-1);
  	
#ifdef DEBUG_EXTRACT_DCI
      LOG_D(MAC,"Freq domain assignment %d (%d bits)=> %d (0x%lx)\n",dci_pdu_rel15->frequency_domain_assignment.val,fsize,dci_size-pos,*dci_pdu);
#endif
    	
      uint16_t is_ra = 1;
      for (int i=0; i<fsize; i++)
	if (!((dci_pdu_rel15->frequency_domain_assignment.val>>i)&1)) {
	  is_ra = 0;
	  break;
	}
      if (is_ra) //fsize are all 1  38.212 p86
	{
	  // ra_preamble_index 6 bits
	  pos+=6;
	  dci_pdu_rel15->ra_preamble_index = (*dci_pdu>>(dci_size-pos))&0x3f;
	    
	  // UL/SUL indicator  1 bit
	  pos++;
	  dci_pdu_rel15->ul_sul_indicator.val = (*dci_pdu>>(dci_size-pos))&1;
	    
	  // SS/PBCH index  6 bits
	  pos+=6;
	  dci_pdu_rel15->ss_pbch_index = (*dci_pdu>>(dci_size-pos))&0x3f;
	    
	  //  prach_mask_index  4 bits
	  pos+=4;
	  dci_pdu_rel15->prach_mask_index = (*dci_pdu>>(dci_size-pos))&0xf;
	    
	}  //end if
      else {
	  
	// Time domain assignment 4bit
		  
	pos+=4;
	dci_pdu_rel15->time_domain_assignment.val = (*dci_pdu>>(dci_size-pos))&0xf;
#ifdef DEBUG_EXTRACT_DCI
	LOG_D(MAC,"Time domain assignment %d (%d bits)=> %d (0x%lx)\n",dci_pdu_rel15->time_domain_assignment.val,4,dci_size-pos,*dci_pdu);
#endif
	  
	// VRB to PRB mapping  1bit
	pos++;
	dci_pdu_rel15->vrb_to_prb_mapping.val = (*dci_pdu>>(dci_size-pos))&1;
#ifdef DEBUG_EXTRACT_DCI
	LOG_D(MAC,"VRB to PRB %d (%d bits)=> %d (0x%lx)\n",dci_pdu_rel15->vrb_to_prb_mapping.val,1,dci_size-pos,*dci_pdu);
#endif
	
	// MCS 5bit  //bit over 32, so dci_pdu ++
	pos+=5;
	dci_pdu_rel15->mcs = (*dci_pdu>>(dci_size-pos))&0x1f;
#ifdef DEBUG_EXTRACT_DCI
	LOG_D(MAC,"MCS %d (%d bits)=> %d (0x%lx)\n",dci_pdu_rel15->mcs,5,dci_size-pos,*dci_pdu);
#endif
	  
	// New data indicator 1bit
	pos++;
	dci_pdu_rel15->ndi = (*dci_pdu>>(dci_size-pos))&1;
#ifdef DEBUG_EXTRACT_DCI
	LOG_D(MAC,"NDI %d (%d bits)=> %d (0x%lx)\n",dci_pdu_rel15->ndi,1,dci_size-pos,*dci_pdu);
#endif      
	  
	// Redundancy version  2bit
	pos+=2;
	dci_pdu_rel15->rv = (*dci_pdu>>(dci_size-pos))&0x3;
#ifdef DEBUG_EXTRACT_DCI
	LOG_D(MAC,"RV %d (%d bits)=> %d (0x%lx)\n",dci_pdu_rel15->rv,2,dci_size-pos,*dci_pdu);
#endif
	  
	// HARQ process number  4bit
	pos+=4;
	dci_pdu_rel15->harq_pid  = (*dci_pdu>>(dci_size-pos))&0xf;
#ifdef DEBUG_EXTRACT_DCI
	LOG_D(MAC,"HARQ_PID %d (%d bits)=> %d (0x%lx)\n",dci_pdu_rel15->harq_pid,4,dci_size-pos,*dci_pdu);
#endif
	  
	// Downlink assignment index  2bit
	pos+=2;
	dci_pdu_rel15->dai[0].val = (*dci_pdu>>(dci_size-pos))&3;
#ifdef DEBUG_EXTRACT_DCI
	LOG_D(MAC,"DAI %d (%d bits)=> %d (0x%lx)\n",dci_pdu_rel15->dai[0].val,2,dci_size-pos,*dci_pdu);
#endif
	  
	// TPC command for scheduled PUCCH  2bit
	pos+=2;
	dci_pdu_rel15->tpc = (*dci_pdu>>(dci_size-pos))&3;
#ifdef DEBUG_EXTRACT_DCI
	LOG_D(MAC,"TPC %d (%d bits)=> %d (0x%lx)\n",dci_pdu_rel15->tpc,2,dci_size-pos,*dci_pdu);
#endif
	  
	// PUCCH resource indicator  3bit
	pos+=3;
	dci_pdu_rel15->pucch_resource_indicator = (*dci_pdu>>(dci_size-pos))&0x7;
#ifdef DEBUG_EXTRACT_DCI
	LOG_D(MAC,"PUCCH RI %d (%d bits)=> %d (0x%lx)\n",dci_pdu_rel15->pucch_resource_indicator,3,dci_size-pos,*dci_pdu);
#endif
	  
	// PDSCH-to-HARQ_feedback timing indicator 3bit
	pos+=3;
	dci_pdu_rel15->pdsch_to_harq_feedback_timing_indicator.val = (*dci_pdu>>(dci_size-pos))&0x7;
#ifdef DEBUG_EXTRACT_DCI
	LOG_D(MAC,"PDSCH to HARQ TI %d (%d bits)=> %d (0x%lx)\n",dci_pdu_rel15->pdsch_to_harq_feedback_timing_indicator.val,3,dci_size-pos,*dci_pdu);
#endif
	  
      } //end else
      break;

    case NR_RNTI_P:
      /*
      // Short Messages Indicator  E2 bits
      for (int i=0; i<2; i++)
      dci_pdu |= (((uint64_t)dci_pdu_rel15->short_messages_indicator>>(1-i))&1)<<(dci_size-pos++);
      // Short Messages  E8 bits
      for (int i=0; i<8; i++)
      *dci_pdu |= (((uint64_t)dci_pdu_rel15->short_messages>>(7-i))&1)<<(dci_size-pos++);
      // Freq domain assignment 0-16 bit
      fsize = (int)ceil( log2( (N_RB*(N_RB+1))>>1 ) );
      for (int i=0; i<fsize; i++)
      *dci_pdu |= (((uint64_t)dci_pdu_rel15->frequency_domain_assignment>>(fsize-i-1))&1)<<(dci_size-pos++);
      // Time domain assignment 4 bit
      for (int i=0; i<4; i++)
      *dci_pdu |= (((uint64_t)dci_pdu_rel15->time_domain_assignment>>(3-i))&1)<<(dci_size-pos++);
      // VRB to PRB mapping 1 bit
      *dci_pdu |= ((uint64_t)dci_pdu_rel15->vrb_to_prb_mapping.val&1)<<(dci_size-pos++);
      // MCS 5 bit
      for (int i=0; i<5; i++)
      *dci_pdu |= (((uint64_t)dci_pdu_rel15->mcs>>(4-i))&1)<<(dci_size-pos++);
	
      // TB scaling 2 bit
      for (int i=0; i<2; i++)
      *dci_pdu |= (((uint64_t)dci_pdu_rel15->tb_scaling>>(1-i))&1)<<(dci_size-pos++);
      */	
	
      break;
  	
    case NR_RNTI_SI:
      N_RB = mac->type0_PDCCH_CSS_config.num_rbs;
      // Freq domain assignment 0-16 bit
      fsize = (int)ceil( log2( (N_RB*(N_RB+1))>>1 ) );
      pos+=fsize;
      dci_pdu_rel15->frequency_domain_assignment.val = (*dci_pdu>>(dci_size-pos))&((1<<fsize)-1);

      // Time domain assignment 4 bit
      pos+=4;
      dci_pdu_rel15->time_domain_assignment.val = (*dci_pdu>>(dci_size-pos))&0xf;

      // VRB to PRB mapping 1 bit
      pos++;
      dci_pdu_rel15->vrb_to_prb_mapping.val = (*dci_pdu>>(dci_size-pos))&0x1;

      // MCS 5bit  //bit over 32, so dci_pdu ++
      pos+=5;
      dci_pdu_rel15->mcs = (*dci_pdu>>(dci_size-pos))&0x1f;

      // Redundancy version  2 bit
      pos+=2;
      dci_pdu_rel15->rv = (*dci_pdu>>(dci_size-pos))&3;

      // System information indicator 1 bit
      pos++;
      dci_pdu_rel15->system_info_indicator = (*dci_pdu>>(dci_size-pos))&0x1;

      LOG_D(MAC,"N_RB = %i\n", N_RB);
      LOG_D(MAC,"dci_size = %i\n", dci_size);
      LOG_D(MAC,"fsize = %i\n", fsize);
      LOG_D(MAC,"dci_pdu_rel15->frequency_domain_assignment.val = %i\n", dci_pdu_rel15->frequency_domain_assignment.val);
      LOG_D(MAC,"dci_pdu_rel15->time_domain_assignment.val = %i\n", dci_pdu_rel15->time_domain_assignment.val);
      LOG_D(MAC,"dci_pdu_rel15->vrb_to_prb_mapping.val = %i\n", dci_pdu_rel15->vrb_to_prb_mapping.val);
      LOG_D(MAC,"dci_pdu_rel15->mcs = %i\n", dci_pdu_rel15->mcs);
      LOG_D(MAC,"dci_pdu_rel15->rv = %i\n", dci_pdu_rel15->rv);
      LOG_D(MAC,"dci_pdu_rel15->system_info_indicator = %i\n", dci_pdu_rel15->system_info_indicator);

      break;
	
    case NR_RNTI_TC:

      // check BWP id
      if (mac->DLbwp[0]) N_RB=NRRIV2BW(mac->DLbwp[0]->bwp_Common->genericParameters.locationAndBandwidth, MAX_BWP_SIZE);
      else         N_RB=NRRIV2BW(mac->scc_SIB->downlinkConfigCommon.initialDownlinkBWP.genericParameters.locationAndBandwidth, MAX_BWP_SIZE);

      // indicating a DL DCI format - 1 bit
      pos++;
      dci_pdu_rel15->format_indicator = (*dci_pdu>>(dci_size-pos))&1;

      if (dci_pdu_rel15->format_indicator == 0)
        return 1; // discard dci, format indicator not corresponding to dci_format

        // Freq domain assignment 0-16 bit
      fsize = (int)ceil( log2( (N_RB*(N_RB+1))>>1 ) );
      pos+=fsize;
      dci_pdu_rel15->frequency_domain_assignment.val = (*dci_pdu>>(dci_size-pos))&((1<<fsize)-1);

      // Time domain assignment - 4 bits
      pos+=4;
      dci_pdu_rel15->time_domain_assignment.val = (*dci_pdu>>(dci_size-pos))&0xf;

      // VRB to PRB mapping - 1 bit
      pos++;
      dci_pdu_rel15->vrb_to_prb_mapping.val = (*dci_pdu>>(dci_size-pos))&1;

      // MCS 5bit  //bit over 32, so dci_pdu ++
      pos+=5;
      dci_pdu_rel15->mcs = (*dci_pdu>>(dci_size-pos))&0x1f;

      // New data indicator - 1 bit
      pos++;
      dci_pdu_rel15->ndi = (*dci_pdu>>(dci_size-pos))&1;

      // Redundancy version - 2 bits
      pos+=2;
      dci_pdu_rel15->rv = (*dci_pdu>>(dci_size-pos))&3;

      // HARQ process number - 4 bits
      pos+=4;
      dci_pdu_rel15->harq_pid = (*dci_pdu>>(dci_size-pos))&0xf;

      // Downlink assignment index - 2 bits
      pos+=2;
      dci_pdu_rel15->dai[0].val = (*dci_pdu>>(dci_size-pos))&3;

      // TPC command for scheduled PUCCH - 2 bits
      pos+=2;
      dci_pdu_rel15->tpc  = (*dci_pdu>>(dci_size-pos))&3;

      // PUCCH resource indicator - 3 bits
      pos+=3;
      dci_pdu_rel15->pucch_resource_indicator = (*dci_pdu>>(dci_size-pos))&7;

      // PDSCH-to-HARQ_feedback timing indicator - 3 bits
      pos+=3;
      dci_pdu_rel15->pdsch_to_harq_feedback_timing_indicator.val = (*dci_pdu>>(dci_size-pos))&7;

      LOG_D(NR_MAC,"N_RB = %i\n", N_RB);
      LOG_D(NR_MAC,"dci_size = %i\n", dci_size);
      LOG_D(NR_MAC,"fsize = %i\n", fsize);
      LOG_D(NR_MAC,"dci_pdu_rel15->format_indicator = %i\n", dci_pdu_rel15->format_indicator);
      LOG_D(NR_MAC,"dci_pdu_rel15->frequency_domain_assignment.val = %i\n", dci_pdu_rel15->frequency_domain_assignment.val);
      LOG_D(NR_MAC,"dci_pdu_rel15->time_domain_assignment.val = %i\n", dci_pdu_rel15->time_domain_assignment.val);
      LOG_D(NR_MAC,"dci_pdu_rel15->vrb_to_prb_mapping.val = %i\n", dci_pdu_rel15->vrb_to_prb_mapping.val);
      LOG_D(NR_MAC,"dci_pdu_rel15->mcs = %i\n", dci_pdu_rel15->mcs);
      LOG_D(NR_MAC,"dci_pdu_rel15->rv = %i\n", dci_pdu_rel15->rv);
      LOG_D(NR_MAC,"dci_pdu_rel15->harq_pid = %i\n", dci_pdu_rel15->harq_pid);
      LOG_D(NR_MAC,"dci_pdu_rel15->dai[0].val = %i\n", dci_pdu_rel15->dai[0].val);
      LOG_D(NR_MAC,"dci_pdu_rel15->tpc = %i\n", dci_pdu_rel15->tpc);
      LOG_D(NR_MAC,"dci_pdu_rel15->pucch_resource_indicator = %i\n", dci_pdu_rel15->pucch_resource_indicator);
      LOG_D(NR_MAC,"dci_pdu_rel15->pdsch_to_harq_feedback_timing_indicator.val = %i\n", dci_pdu_rel15->pdsch_to_harq_feedback_timing_indicator.val);

      break;
    }
    break;
  
  case NR_UL_DCI_FORMAT_0_0:
    if (mac->ULbwp[0]) N_RB_UL=NRRIV2BW(mac->ULbwp[0]->bwp_Common->genericParameters.locationAndBandwidth, MAX_BWP_SIZE);
    else         N_RB_UL=NRRIV2BW(mac->scc_SIB->uplinkConfigCommon->initialUplinkBWP.genericParameters.locationAndBandwidth, MAX_BWP_SIZE);

    switch(rnti_type)
      {
      case NR_RNTI_C:
        //Identifier for DCI formats
        pos++;
        dci_pdu_rel15->format_indicator = (*dci_pdu>>(dci_size-pos))&1;
#ifdef DEBUG_EXTRACT_DCI
	LOG_D(MAC,"Format indicator %d (%d bits)=> %d (0x%lx)\n",dci_pdu_rel15->format_indicator,1,dci_size-pos,*dci_pdu);
#endif
        if (dci_pdu_rel15->format_indicator == 1)
          return 1; // discard dci, format indicator not corresponding to dci_format
	fsize = (int)ceil( log2( (N_RB_UL*(N_RB_UL+1))>>1 ) );
	pos+=fsize;
	dci_pdu_rel15->frequency_domain_assignment.val = (*dci_pdu>>(dci_size-pos))&((1<<fsize)-1);
#ifdef DEBUG_EXTRACT_DCI
	LOG_D(MAC,"Freq domain assignment %d (%d bits)=> %d (0x%lx)\n",dci_pdu_rel15->frequency_domain_assignment.val,fsize,dci_size-pos,*dci_pdu);
#endif
	// Time domain assignment 4bit
	pos+=4;
	dci_pdu_rel15->time_domain_assignment.val = (*dci_pdu>>(dci_size-pos))&0xf;
#ifdef DEBUG_EXTRACT_DCI
      LOG_D(MAC,"time-domain assignment %d  (4 bits)=> %d (0x%lx)\n",dci_pdu_rel15->time_domain_assignment.val,dci_size-pos,*dci_pdu);
#endif
	// Frequency hopping flag  E1 bit
	pos++;
	dci_pdu_rel15->frequency_hopping_flag.val= (*dci_pdu>>(dci_size-pos))&1;
#ifdef DEBUG_EXTRACT_DCI
      LOG_D(MAC,"frequency_hopping %d  (1 bit)=> %d (0x%lx)\n",dci_pdu_rel15->frequency_hopping_flag.val,dci_size-pos,*dci_pdu);
#endif
	// MCS  5 bit
	pos+=5;
	dci_pdu_rel15->mcs= (*dci_pdu>>(dci_size-pos))&0x1f;
#ifdef DEBUG_EXTRACT_DCI
      LOG_D(MAC,"mcs %d  (5 bits)=> %d (0x%lx)\n",dci_pdu_rel15->mcs,dci_size-pos,*dci_pdu);
#endif
	// New data indicator 1bit
	pos++;
	dci_pdu_rel15->ndi= (*dci_pdu>>(dci_size-pos))&1;
#ifdef DEBUG_EXTRACT_DCI
	LOG_D(MAC,"NDI %d (%d bits)=> %d (0x%lx)\n",dci_pdu_rel15->ndi,1,dci_size-pos,*dci_pdu);
#endif
	// Redundancy version  2bit
	pos+=2;
	dci_pdu_rel15->rv= (*dci_pdu>>(dci_size-pos))&3;
#ifdef DEBUG_EXTRACT_DCI
	LOG_D(MAC,"RV %d (%d bits)=> %d (0x%lx)\n",dci_pdu_rel15->rv,2,dci_size-pos,*dci_pdu);
#endif
	// HARQ process number  4bit
	pos+=4;
	dci_pdu_rel15->harq_pid = (*dci_pdu>>(dci_size-pos))&0xf;
#ifdef DEBUG_EXTRACT_DCI
	LOG_D(MAC,"HARQ_PID %d (%d bits)=> %d (0x%lx)\n",dci_pdu_rel15->harq_pid,4,dci_size-pos,*dci_pdu);
#endif
	// TPC command for scheduled PUSCH  E2 bits
	pos+=2;
	dci_pdu_rel15->tpc = (*dci_pdu>>(dci_size-pos))&3;
#ifdef DEBUG_EXTRACT_DCI
	LOG_D(MAC,"TPC %d (%d bits)=> %d (0x%lx)\n",dci_pdu_rel15->tpc,2,dci_size-pos,*dci_pdu);
#endif
	// UL/SUL indicator  E1 bit
	/* commented for now (RK): need to get this from BWP descriptor
	   if (cfg->pucch_config.pucch_GroupHopping.value)
	   dci_pdu->= ((uint64_t)*dci_pdu>>(dci_size-pos)ul_sul_indicator&1)<<(dci_size-pos++);
	*/
	break;
	
      case NR_RNTI_TC:
	/*	
	// indicating a DL DCI format 1bit
	dci_pdu->= (*dci_pdu>>(dci_size-pos)format_indicator&1)<<(dci_size-pos++);
	// Freq domain assignment  max 16 bit
	fsize = (int)ceil( log2( (N_RB_UL*(N_RB_UL+1))>>1 ) );
	for (int i=0; i<fsize; i++)
	dci_pdu->= ((*dci_pdu>>(dci_size-pos)frequency_domain_assignment>>(fsize-i-1))&1)<<(dci_size-pos++);
	// Time domain assignment 4bit
	for (int i=0; i<4; i++)
	dci_pdu->= (((uint64_t)*dci_pdu>>(dci_size-pos)time_domain_assignment>>(3-i))&1)<<(dci_size-pos++);
	// Frequency hopping flag  E1 bit
	dci_pdu->= ((uint64_t)*dci_pdu>>(dci_size-pos)frequency_hopping_flag&1)<<(dci_size-pos++);
	// MCS  5 bit
	for (int i=0; i<5; i++)
	dci_pdu->= (((uint64_t)*dci_pdu>>(dci_size-pos)mcs>>(4-i))&1)<<(dci_size-pos++);
	// New data indicator 1bit
	dci_pdu->= ((uint64_t)*dci_pdu>>(dci_size-pos)ndi&1)<<(dci_size-pos++);
	// Redundancy version  2bit
	for (int i=0; i<2; i++)
	dci_pdu->= (((uint64_t)*dci_pdu>>(dci_size-pos)rv>>(1-i))&1)<<(dci_size-pos++);
	// HARQ process number  4bit
	for (int i=0; i<4; i++)
	*dci_pdu  |= (((uint64_t)*dci_pdu>>(dci_size-pos)harq_pid>>(3-i))&1)<<(dci_size-pos++);
	
	// TPC command for scheduled PUSCH  E2 bits
	for (int i=0; i<2; i++)
	dci_pdu->= (((uint64_t)*dci_pdu>>(dci_size-pos)tpc>>(1-i))&1)<<(dci_size-pos++);
	*/	
	// UL/SUL indicator  E1 bit
	/*
	  commented for now (RK): need to get this information from BWP descriptor
	  if (cfg->pucch_config.pucch_GroupHopping.value)
	  dci_pdu->= ((uint64_t)dci_pdu_rel15->ul_sul_indicator&1)<<(dci_size-pos++);
	*/
	break;
	
      }
    break;

  case NR_DL_DCI_FORMAT_1_1:
  switch(rnti_type)
    {
      case NR_RNTI_C:
        //Identifier for DCI formats
        pos++;
        dci_pdu_rel15->format_indicator = (*dci_pdu>>(dci_size-pos))&1;
        if (dci_pdu_rel15->format_indicator == 0)
          return 1; // discard dci, format indicator not corresponding to dci_format
        // Carrier indicator
        pos+=dci_pdu_rel15->carrier_indicator.nbits;
        dci_pdu_rel15->carrier_indicator.val = (*dci_pdu>>(dci_size-pos))&((1<<dci_pdu_rel15->carrier_indicator.nbits)-1);
        // BWP Indicator
        pos+=dci_pdu_rel15->bwp_indicator.nbits;
        dci_pdu_rel15->bwp_indicator.val = (*dci_pdu>>(dci_size-pos))&((1<<dci_pdu_rel15->bwp_indicator.nbits)-1);
        // Frequency domain resource assignment
        pos+=dci_pdu_rel15->frequency_domain_assignment.nbits;
        dci_pdu_rel15->frequency_domain_assignment.val = (*dci_pdu>>(dci_size-pos))&((1<<dci_pdu_rel15->frequency_domain_assignment.nbits)-1);
        // Time domain resource assignment
        pos+=dci_pdu_rel15->time_domain_assignment.nbits;
        dci_pdu_rel15->time_domain_assignment.val = (*dci_pdu>>(dci_size-pos))&((1<<dci_pdu_rel15->time_domain_assignment.nbits)-1);
        // VRB-to-PRB mapping
        pos+=dci_pdu_rel15->vrb_to_prb_mapping.nbits;
        dci_pdu_rel15->vrb_to_prb_mapping.val = (*dci_pdu>>(dci_size-pos))&((1<<dci_pdu_rel15->vrb_to_prb_mapping.nbits)-1);
        // PRB bundling size indicator
        pos+=dci_pdu_rel15->prb_bundling_size_indicator.nbits;
        dci_pdu_rel15->prb_bundling_size_indicator.val = (*dci_pdu>>(dci_size-pos))&((1<<dci_pdu_rel15->prb_bundling_size_indicator.nbits)-1);
        // Rate matching indicator
        pos+=dci_pdu_rel15->rate_matching_indicator.nbits;
        dci_pdu_rel15->rate_matching_indicator.val = (*dci_pdu>>(dci_size-pos))&((1<<dci_pdu_rel15->rate_matching_indicator.nbits)-1);
        // ZP CSI-RS trigger
        pos+=dci_pdu_rel15->zp_csi_rs_trigger.nbits;
        dci_pdu_rel15->zp_csi_rs_trigger.val = (*dci_pdu>>(dci_size-pos))&((1<<dci_pdu_rel15->zp_csi_rs_trigger.nbits)-1);
        //TB1
        // MCS 5bit
        pos+=5;
        dci_pdu_rel15->mcs = (*dci_pdu>>(dci_size-pos))&0x1f;
        // New data indicator 1bit
        pos+=1;
        dci_pdu_rel15->ndi = (*dci_pdu>>(dci_size-pos))&0x1;
        // Redundancy version  2bit
        pos+=2;
        dci_pdu_rel15->rv = (*dci_pdu>>(dci_size-pos))&0x3;
        //TB2
        // MCS 5bit
        pos+=dci_pdu_rel15->mcs2.nbits;
        dci_pdu_rel15->mcs2.val = (*dci_pdu>>(dci_size-pos))&((1<<dci_pdu_rel15->mcs2.nbits)-1);
        // New data indicator 1bit
        pos+=dci_pdu_rel15->ndi2.nbits;
        dci_pdu_rel15->ndi2.val = (*dci_pdu>>(dci_size-pos))&((1<<dci_pdu_rel15->ndi2.nbits)-1);
        // Redundancy version  2bit
        pos+=dci_pdu_rel15->rv2.nbits;
        dci_pdu_rel15->rv2.val = (*dci_pdu>>(dci_size-pos))&((1<<dci_pdu_rel15->rv2.nbits)-1);
        // HARQ process number  4bit
        pos+=4;
        dci_pdu_rel15->harq_pid = (*dci_pdu>>(dci_size-pos))&0xf;
        // Downlink assignment index
        pos+=dci_pdu_rel15->dai[0].nbits;
        dci_pdu_rel15->dai[0].val = (*dci_pdu>>(dci_size-pos))&((1<<dci_pdu_rel15->dai[0].nbits)-1);
        // TPC command for scheduled PUCCH  2bit
        pos+=2;
        dci_pdu_rel15->tpc = (*dci_pdu>>(dci_size-pos))&0x3;
        // PUCCH resource indicator  3bit
        pos+=3;
        dci_pdu_rel15->pucch_resource_indicator = (*dci_pdu>>(dci_size-pos))&0x3;
        // PDSCH-to-HARQ_feedback timing indicator
        pos+=dci_pdu_rel15->pdsch_to_harq_feedback_timing_indicator.nbits;
        dci_pdu_rel15->pdsch_to_harq_feedback_timing_indicator.val = (*dci_pdu>>(dci_size-pos))&((1<<dci_pdu_rel15->pdsch_to_harq_feedback_timing_indicator.nbits)-1);
        // Antenna ports
        pos+=dci_pdu_rel15->antenna_ports.nbits;
        dci_pdu_rel15->antenna_ports.val = (*dci_pdu>>(dci_size-pos))&((1<<dci_pdu_rel15->antenna_ports.nbits)-1);
        // TCI
        pos+=dci_pdu_rel15->transmission_configuration_indication.nbits;
        dci_pdu_rel15->transmission_configuration_indication.val = (*dci_pdu>>(dci_size-pos))&((1<<dci_pdu_rel15->transmission_configuration_indication.nbits)-1);
        // SRS request
        pos+=dci_pdu_rel15->srs_request.nbits;
        dci_pdu_rel15->srs_request.val = (*dci_pdu>>(dci_size-pos))&((1<<dci_pdu_rel15->srs_request.nbits)-1);
        // CBG transmission information
        pos+=dci_pdu_rel15->cbgti.nbits;
        dci_pdu_rel15->cbgti.val = (*dci_pdu>>(dci_size-pos))&((1<<dci_pdu_rel15->cbgti.nbits)-1);
        // CBG flushing out information
        pos+=dci_pdu_rel15->cbgfi.nbits;
        dci_pdu_rel15->cbgfi.val = (*dci_pdu>>(dci_size-pos))&((1<<dci_pdu_rel15->cbgfi.nbits)-1);
        // DMRS sequence init
        pos+=1;
        dci_pdu_rel15->dmrs_sequence_initialization.val = (*dci_pdu>>(dci_size-pos))&0x1;
        break;
      }
      break;

  case NR_UL_DCI_FORMAT_0_1:
    switch(rnti_type)
      {
      case NR_RNTI_C:
        //Identifier for DCI formats
        pos++;
        dci_pdu_rel15->format_indicator = (*dci_pdu>>(dci_size-pos))&1;
        if (dci_pdu_rel15->format_indicator == 1)
          return 1; // discard dci, format indicator not corresponding to dci_format
        // Carrier indicator
        pos+=dci_pdu_rel15->carrier_indicator.nbits;
        dci_pdu_rel15->carrier_indicator.val = (*dci_pdu>>(dci_size-pos))&((1<<dci_pdu_rel15->carrier_indicator.nbits)-1);
        
        // UL/SUL Indicator
        pos+=dci_pdu_rel15->ul_sul_indicator.nbits;
        dci_pdu_rel15->ul_sul_indicator.val = (*dci_pdu>>(dci_size-pos))&((1<<dci_pdu_rel15->ul_sul_indicator.nbits)-1);
        
        // BWP Indicator
        pos+=dci_pdu_rel15->bwp_indicator.nbits;
        dci_pdu_rel15->bwp_indicator.val = (*dci_pdu>>(dci_size-pos))&((1<<dci_pdu_rel15->bwp_indicator.nbits)-1);

        // Freq domain assignment  max 16 bit
        fsize = (int)ceil( log2( (N_RB_UL*(N_RB_UL+1))>>1 ) );
        pos+=fsize;
        dci_pdu_rel15->frequency_domain_assignment.val = (*dci_pdu>>(dci_size-pos))&((1<<fsize)-1);
        
        // Time domain assignment 4bit
        //pos+=4;
        pos+=dci_pdu_rel15->time_domain_assignment.nbits;
        dci_pdu_rel15->time_domain_assignment.val = (*dci_pdu>>(dci_size-pos))&0x3;
        
        // Not supported yet - skip for now
        // Frequency hopping flag – 1 bit 
        //pos++;
        //dci_pdu_rel15->frequency_hopping_flag.val= (*dci_pdu>>(dci_size-pos))&1;

        // MCS  5 bit
        pos+=5;
        dci_pdu_rel15->mcs= (*dci_pdu>>(dci_size-pos))&0x1f;

        // New data indicator 1bit
        pos++;
        dci_pdu_rel15->ndi= (*dci_pdu>>(dci_size-pos))&1;

        // Redundancy version  2bit
        pos+=2;
        dci_pdu_rel15->rv= (*dci_pdu>>(dci_size-pos))&3;

        // HARQ process number  4bit
        pos+=4;
        dci_pdu_rel15->harq_pid = (*dci_pdu>>(dci_size-pos))&0xf;

        // 1st Downlink assignment index
        pos+=dci_pdu_rel15->dai[0].nbits;
        dci_pdu_rel15->dai[0].val = (*dci_pdu>>(dci_size-pos))&((1<<dci_pdu_rel15->dai[0].nbits)-1);

        // 2nd Downlink assignment index
        pos+=dci_pdu_rel15->dai[1].nbits;
        dci_pdu_rel15->dai[1].val = (*dci_pdu>>(dci_size-pos))&((1<<dci_pdu_rel15->dai[1].nbits)-1);

        // TPC command for scheduled PUSCH – 2 bits
        pos+=2;
        dci_pdu_rel15->tpc = (*dci_pdu>>(dci_size-pos))&3;

        // SRS resource indicator
        pos+=dci_pdu_rel15->srs_resource_indicator.nbits;
        dci_pdu_rel15->srs_resource_indicator.val = (*dci_pdu>>(dci_size-pos))&((1<<dci_pdu_rel15->srs_resource_indicator.nbits)-1);

        // Precoding info and n. of layers
        pos+=dci_pdu_rel15->precoding_information.nbits;
        dci_pdu_rel15->precoding_information.val = (*dci_pdu>>(dci_size-pos))&((1<<dci_pdu_rel15->precoding_information.nbits)-1);

        // Antenna ports
        pos+=dci_pdu_rel15->antenna_ports.nbits;
        dci_pdu_rel15->antenna_ports.val = (*dci_pdu>>(dci_size-pos))&((1<<dci_pdu_rel15->antenna_ports.nbits)-1);

        // SRS request
        pos+=dci_pdu_rel15->srs_request.nbits;
        dci_pdu_rel15->srs_request.val = (*dci_pdu>>(dci_size-pos))&((1<<dci_pdu_rel15->srs_request.nbits)-1);

        // CSI request
        pos+=dci_pdu_rel15->csi_request.nbits;
        dci_pdu_rel15->csi_request.val = (*dci_pdu>>(dci_size-pos))&((1<<dci_pdu_rel15->csi_request.nbits)-1);

        // CBG transmission information
        pos+=dci_pdu_rel15->cbgti.nbits;
        dci_pdu_rel15->cbgti.val = (*dci_pdu>>(dci_size-pos))&((1<<dci_pdu_rel15->cbgti.nbits)-1);

        // PTRS DMRS association
        pos+=dci_pdu_rel15->ptrs_dmrs_association.nbits;
        dci_pdu_rel15->ptrs_dmrs_association.val = (*dci_pdu>>(dci_size-pos))&((1<<dci_pdu_rel15->ptrs_dmrs_association.nbits)-1);

        // Beta offset indicator
        pos+=dci_pdu_rel15->beta_offset_indicator.nbits;
        dci_pdu_rel15->beta_offset_indicator.val = (*dci_pdu>>(dci_size-pos))&((1<<dci_pdu_rel15->beta_offset_indicator.nbits)-1);

        // DMRS sequence initialization
        pos+=dci_pdu_rel15->dmrs_sequence_initialization.nbits;
        dci_pdu_rel15->dmrs_sequence_initialization.val = (*dci_pdu>>(dci_size-pos))&((1<<dci_pdu_rel15->dmrs_sequence_initialization.nbits)-1);

        // UL-SCH indicator
        pos+=1;
        dci_pdu_rel15->ulsch_indicator = (*dci_pdu>>(dci_size-pos))&0x1;

        // UL/SUL indicator – 1 bit
        /* commented for now (RK): need to get this from BWP descriptor
          if (cfg->pucch_config.pucch_GroupHopping.value)
          dci_pdu->= ((uint64_t)*dci_pdu>>(dci_size-pos)ul_sul_indicator&1)<<(dci_size-pos++);
        */
        break;
      }
    break;
       }
    
    return 0;
}

///////////////////////////////////
// brief:     nr_ue_process_mac_pdu
// function:  parsing DL PDU header
///////////////////////////////////
//  Header for DLSCH:
//  Except:
//   - DL-SCH: fixed-size MAC CE(known by LCID)
//   - DL-SCH: padding
//
//  |0|1|2|3|4|5|6|7|  bit-wise
//  |R|F|   LCID    |
//  |       L       |
//  |0|1|2|3|4|5|6|7|  bit-wise
//  |R|F|   LCID    |
//  |       L       |
//  |       L       |
////////////////////////////////
//  Header for DLSCH:
//   - DLSCH: fixed-size MAC CE(known by LCID)
//   - DLSCH: padding, for single/multiple 1-oct padding CE(s)
//
//  |0|1|2|3|4|5|6|7|  bit-wise
//  |R|R|   LCID    |
//  LCID: The Logical Channel ID field identifies the logical channel instance of the corresponding MAC SDU or the type of the corresponding MAC CE or padding as described
//         in Tables 6.2.1-1 and 6.2.1-2 for the DL-SCH and UL-SCH respectively. There is one LCID field per MAC subheader. The LCID field size is 6 bits;
//  L:    The Length field indicates the length of the corresponding MAC SDU or variable-sized MAC CE in bytes. There is one L field per MAC subheader except for subheaders
//         corresponding to fixed-sized MAC CEs and padding. The size of the L field is indicated by the F field;
//  F:    lenght of L is 0:8 or 1:16 bits wide
//  R:    Reserved bit, set to zero.
////////////////////////////////
void nr_ue_process_mac_pdu(nr_downlink_indication_t *dl_info,
                           NR_UL_TIME_ALIGNMENT_t *ul_time_alignment,
                           int pdu_id){

  uint8_t rx_lcid;
  uint16_t mac_ce_len;
  uint16_t mac_subheader_len;
  uint16_t mac_sdu_len;
  module_id_t module_idP = dl_info->module_id;
  frame_t frameP         = dl_info->frame;
  int slot               = dl_info->slot;
  uint8_t *pduP          = (dl_info->rx_ind->rx_indication_body + pdu_id)->pdsch_pdu.pdu;
  int16_t pdu_len        = (int16_t)(dl_info->rx_ind->rx_indication_body + pdu_id)->pdsch_pdu.pdu_length;
  uint8_t gNB_index      = dl_info->gNB_index;
  uint8_t CC_id          = dl_info->cc_id;
  uint8_t done           = 0;
  NR_UE_MAC_INST_t *mac = get_mac_inst(module_idP);
  RA_config_t *ra = &mac->ra;

  if (!pduP){
    return;
  }

  LOG_D(MAC, "In %s [%d.%d]: processing PDU %d (with length %d) of %d total number of PDUs...\n", __FUNCTION__, frameP, slot, pdu_id, pdu_len, dl_info->rx_ind->number_pdus);

    while (!done && pdu_len > 0){
        mac_ce_len = 0x0000;
        mac_subheader_len = 0x0001; //  default to fixed-length subheader = 1-oct
        mac_sdu_len = 0x0000;
        rx_lcid = ((NR_MAC_SUBHEADER_FIXED *)pduP)->LCID;

        LOG_D(MAC, "[UE] LCID %d, PDU length %d\n", rx_lcid, pdu_len);
        switch(rx_lcid){
            //  MAC CE

            case DL_SCH_LCID_CCCH:
              //  MSG4 RRC Setup 38.331
              //  variable length
              if(((NR_MAC_SUBHEADER_SHORT *)pduP)->F){
                mac_sdu_len = ((uint16_t)(((NR_MAC_SUBHEADER_LONG *) pduP)->L1 & 0x7f) << 8)
                              | ((uint16_t)((NR_MAC_SUBHEADER_LONG *) pduP)->L2 & 0xff);
                mac_subheader_len = 3;
              } else {
                mac_sdu_len = ((NR_MAC_SUBHEADER_SHORT *) pduP)->L;
                mac_subheader_len = 2;
              }

              // Check if it is a valid CCCH message, we get all 00's messages very often
              int i = 0;
              for(i=0; i<(mac_subheader_len+mac_sdu_len); i++) {
                if(pduP[i] != 0) {
                  break;
                }
              }
              if (i == (mac_subheader_len+mac_sdu_len)) {
                LOG_D(NR_MAC, "%s() Invalid CCCH message!, pdu_len: %d\n", __func__, pdu_len);
                done = 1;
                break;
              }

              if ( mac_sdu_len > 0 ) {
                LOG_D(NR_MAC,"DL_SCH_LCID_CCCH (e.g. RRCSetup) with payload len %d\n", mac_sdu_len);
                for (int i = 0; i < mac_subheader_len; i++) {
                  LOG_D(NR_MAC, "MAC header %d: 0x%x\n", i, pduP[i]);
                }
                for (int i = 0; i < mac_sdu_len; i++) {
                  LOG_D(NR_MAC, "%d: 0x%x\n", i, pduP[mac_subheader_len + i]);
                }
                nr_mac_rrc_data_ind_ue(module_idP, CC_id, gNB_index, frameP, 0, mac->crnti, CCCH, pduP+mac_subheader_len, mac_sdu_len);
              }
              break;

            case DL_SCH_LCID_TCI_STATE_ACT_UE_SPEC_PDSCH:

                //  38.321 Ch6.1.3.14
                //  varialbe length
                mac_ce_len |= (uint16_t)((NR_MAC_SUBHEADER_SHORT *)pduP)->L;
                mac_subheader_len = 2;
                if(((NR_MAC_SUBHEADER_SHORT *)pduP)->F){
                    mac_ce_len |= (uint16_t)(((NR_MAC_SUBHEADER_LONG *)pduP)->L2)<<8;
                    mac_subheader_len = 3;
                }
                break;
            case DL_SCH_LCID_APERIODIC_CSI_TRI_STATE_SUBSEL:
                //  38.321 Ch6.1.3.13
                //  varialbe length
                mac_ce_len |= (uint16_t)((NR_MAC_SUBHEADER_SHORT *)pduP)->L;
                mac_subheader_len = 2;
                if(((NR_MAC_SUBHEADER_SHORT *)pduP)->F){
                    mac_ce_len |= (uint16_t)(((NR_MAC_SUBHEADER_LONG *)pduP)->L2)<<8;
                    mac_subheader_len = 3;
                }
                break;
            case DL_SCH_LCID_SP_CSI_RS_CSI_IM_RES_SET_ACT:
                //  38.321 Ch6.1.3.12
                //  varialbe length
                mac_ce_len |= (uint16_t)((NR_MAC_SUBHEADER_SHORT *)pduP)->L;
                mac_subheader_len = 2;
                if(((NR_MAC_SUBHEADER_SHORT *)pduP)->F){
                    mac_ce_len |= (uint16_t)(((NR_MAC_SUBHEADER_LONG *)pduP)->L2)<<8;
                    mac_subheader_len = 3;
                }
                break;
            case DL_SCH_LCID_SP_SRS_ACTIVATION:
                //  38.321 Ch6.1.3.17
                //  varialbe length
                mac_ce_len |= (uint16_t)((NR_MAC_SUBHEADER_SHORT *)pduP)->L;
                mac_subheader_len = 2;
                if(((NR_MAC_SUBHEADER_SHORT *)pduP)->F){
                    mac_ce_len |= (uint16_t)(((NR_MAC_SUBHEADER_LONG *)pduP)->L2)<<8;
                    mac_subheader_len = 3;
                }
                break;
            
            case DL_SCH_LCID_RECOMMENDED_BITRATE:
                //  38.321 Ch6.1.3.20
                mac_ce_len = 2;
                break;
            case DL_SCH_LCID_SP_ZP_CSI_RS_RES_SET_ACT:
                //  38.321 Ch6.1.3.19
                mac_ce_len = 2;
                break;
            case DL_SCH_LCID_PUCCH_SPATIAL_RELATION_ACT:
                //  38.321 Ch6.1.3.18
                mac_ce_len = 3;
                break;
            case DL_SCH_LCID_SP_CSI_REP_PUCCH_ACT:
                //  38.321 Ch6.1.3.16
                mac_ce_len = 2;
                break;
            case DL_SCH_LCID_TCI_STATE_IND_UE_SPEC_PDCCH:
                //  38.321 Ch6.1.3.15
                mac_ce_len = 2;
                break;
            case DL_SCH_LCID_DUPLICATION_ACT:
                //  38.321 Ch6.1.3.11
                mac_ce_len = 1;
                break;
            case DL_SCH_LCID_SCell_ACT_4_OCT:
                //  38.321 Ch6.1.3.10
                mac_ce_len = 4;
                break;
            case DL_SCH_LCID_SCell_ACT_1_OCT:
                //  38.321 Ch6.1.3.10
                mac_ce_len = 1;
                break;
            case DL_SCH_LCID_L_DRX:
                //  38.321 Ch6.1.3.6
                //  fixed length but not yet specify.
                mac_ce_len = 0;
                break;
            case DL_SCH_LCID_DRX:
                //  38.321 Ch6.1.3.5
                //  fixed length but not yet specify.
                mac_ce_len = 0;
                break;
            case DL_SCH_LCID_TA_COMMAND:
                //  38.321 Ch6.1.3.4
                mac_ce_len = 1;

                /*uint8_t ta_command = ((NR_MAC_CE_TA *)pduP)[1].TA_COMMAND;
                uint8_t tag_id = ((NR_MAC_CE_TA *)pduP)[1].TAGID;*/

                ul_time_alignment->apply_ta = 1;
                ul_time_alignment->ta_command = ((NR_MAC_CE_TA *)pduP)[1].TA_COMMAND;
                ul_time_alignment->tag_id = ((NR_MAC_CE_TA *)pduP)[1].TAGID;

                /*
                #ifdef DEBUG_HEADER_PARSING
                LOG_D(MAC, "[UE] CE %d : UE Timing Advance : %d\n", i, pduP[1]);
                #endif
                */

                LOG_I(MAC, "[%d.%d] Received TA_COMMAND %u TAGID %u CC_id %d\n", frameP, slot, ul_time_alignment->ta_command, ul_time_alignment->tag_id, CC_id);

                break;
            case DL_SCH_LCID_CON_RES_ID:
              //  Clause 5.1.5 and 6.1.3.3 of 3GPP TS 38.321 version 16.2.1 Release 16
              // MAC Header: 1 byte (R/R/LCID)
              // MAC SDU: 6 bytes (UE Contention Resolution Identity)
              mac_ce_len = 6;

              if(ra->ra_state == WAIT_CONTENTION_RESOLUTION) {
                LOG_I(MAC, "[UE %d][RAPROC] Frame %d : received contention resolution identity: 0x%02x%02x%02x%02x%02x%02x Terminating RA procedure\n",
                      module_idP, frameP, pduP[1], pduP[2], pduP[3], pduP[4], pduP[5], pduP[6]);

                bool ra_success = true;
                for(int i = 0; i<mac_ce_len; i++) {
                  if(ra->cont_res_id[i] != pduP[i+1]) {
                    ra_success = false;
                    break;
                  }
                }

                if ( (ra->RA_active == 1) && ra_success) {
                  nr_ra_succeeded(module_idP, frameP, slot);
                } else if (!ra_success){
                  // TODO: Handle failure of RA procedure @ MAC layer
                  //  nr_ra_failed(module_idP, CC_id, prach_resources, frameP, slot); // prach_resources is a PHY structure
                  ra->ra_state = RA_UE_IDLE;
                  ra->RA_active = 0;
                }
              }

              break;
            case DL_SCH_LCID_PADDING:
                done = 1;
                //  end of MAC PDU, can ignore the rest.
                break;

            //  MAC SDU

            case DL_SCH_LCID_DCCH:
                //  check if LCID is valid at current time.

            case DL_SCH_LCID_DCCH1:
                //  check if LCID is valid at current time.

            default:
                //  check if LCID is valid at current time.
                if(((NR_MAC_SUBHEADER_SHORT *)pduP)->F){
                    //mac_sdu_len |= (uint16_t)(((NR_MAC_SUBHEADER_LONG *)pduP)->L2)<<8;
                    mac_subheader_len = 3;
                    mac_sdu_len = ((uint16_t)(((NR_MAC_SUBHEADER_LONG *) pduP)->L1 & 0x7f) << 8)
                    | ((uint16_t)((NR_MAC_SUBHEADER_LONG *) pduP)->L2 & 0xff);

                } else {
                  mac_sdu_len = (uint16_t)((NR_MAC_SUBHEADER_SHORT *)pduP)->L;
                  mac_subheader_len = 2;
                }

                LOG_D(MAC, "[UE %d] Frame %d : DLSCH -> DL-DTCH %d (gNB %d, %d bytes)\n", module_idP, frameP, rx_lcid, gNB_index, mac_sdu_len);

                #if defined(ENABLE_MAC_PAYLOAD_DEBUG)
                    LOG_T(MAC, "[UE %d] First 32 bytes of DLSCH : \n", module_idP);

                    for (i = 0; i < 32; i++)
                      LOG_T(MAC, "%x.", (pduP + mac_subheader_len)[i]);

                    LOG_T(MAC, "\n");
                #endif

//                if (IS_SOFTMODEM_NOS1){
                  if (rx_lcid < NB_RB_MAX && rx_lcid >= DL_SCH_LCID_DCCH) {

                    mac_rlc_data_ind(module_idP,
                                     mac->crnti,
                                     gNB_index,
                                     frameP,
                                     ENB_FLAG_NO,
                                     MBMS_FLAG_NO,
                                     rx_lcid,
                                     (char *) (pduP + mac_subheader_len),
                                     mac_sdu_len,
                                     1,
                                     NULL);
                  } else {
                    LOG_E(MAC, "[UE %d] Frame %d : unknown LCID %d (gNB %d)\n", module_idP, frameP, rx_lcid, gNB_index);
                  }
//                }

            break;
        }
        pduP += ( mac_subheader_len + mac_ce_len + mac_sdu_len );
        pdu_len -= ( mac_subheader_len + mac_ce_len + mac_sdu_len );
        if (pdu_len < 0)
          LOG_E(MAC, "[UE %d][%d.%d] nr_ue_process_mac_pdu, residual mac pdu length %d < 0!\n", module_idP, frameP, slot, pdu_len);
    }
}

////////////////////////////////////////////////////////
/////* ULSCH MAC PDU generation (6.1.2 TS 38.321) */////
////////////////////////////////////////////////////////

uint16_t nr_generate_ulsch_pdu(uint8_t *sdus_payload,
                                    uint8_t *pdu,
                                    uint8_t num_sdus,
                                    uint16_t *sdu_lengths,
                                    uint8_t *sdu_lcids,
                                    uint8_t power_headroom,
                                    uint16_t crnti,
                                    uint16_t truncated_bsr,
                                    uint16_t short_bsr,
                                    uint16_t long_bsr,
                                    unsigned short post_padding,
                                    uint16_t buflen) {

  NR_MAC_SUBHEADER_FIXED *mac_pdu_ptr = (NR_MAC_SUBHEADER_FIXED *) pdu;

  LOG_D(MAC, "[UE] Generating ULSCH PDU : num_sdus %d\n", num_sdus);

  #ifdef DEBUG_HEADER_PARSING

    for (int i = 0; i < num_sdus; i++)
      LOG_D(MAC, "[UE] MAC subPDU %d (lcid %d length %d bytes \n", i, sdu_lcids[i], sdu_lengths[i]);

  #endif

  // Generating UL MAC subPDUs including MAC SDU and subheader

  for (int i = 0; i < num_sdus; i++) {
    LOG_D(MAC, "[UE] Generating UL MAC subPDUs for SDU with lenght %d ( num_sdus %d )\n", sdu_lengths[i], num_sdus);

    if (sdu_lcids[i] != UL_SCH_LCID_CCCH){
      if (sdu_lengths[i] < 128) {
        ((NR_MAC_SUBHEADER_SHORT *) mac_pdu_ptr)->R = 0;
        ((NR_MAC_SUBHEADER_SHORT *) mac_pdu_ptr)->F = 0;
        ((NR_MAC_SUBHEADER_SHORT *) mac_pdu_ptr)->LCID = sdu_lcids[i];
        ((NR_MAC_SUBHEADER_SHORT *) mac_pdu_ptr)->L = (unsigned char) sdu_lengths[i];
        mac_pdu_ptr += sizeof(NR_MAC_SUBHEADER_SHORT);
      } else {
        ((NR_MAC_SUBHEADER_LONG *) mac_pdu_ptr)->R = 0;
        ((NR_MAC_SUBHEADER_LONG *) mac_pdu_ptr)->F = 1;
        ((NR_MAC_SUBHEADER_LONG *) mac_pdu_ptr)->LCID = sdu_lcids[i];
        ((NR_MAC_SUBHEADER_LONG *) mac_pdu_ptr)->L1 = ((unsigned short) sdu_lengths[i] >> 8) & 0x7f;
        ((NR_MAC_SUBHEADER_LONG *) mac_pdu_ptr)->L2 = (unsigned short) sdu_lengths[i] & 0xff;
        mac_pdu_ptr += sizeof(NR_MAC_SUBHEADER_LONG);
      }
    } else { // UL CCCH SDU
      mac_pdu_ptr->R = 0;
      mac_pdu_ptr->LCID = sdu_lcids[i];
      mac_pdu_ptr ++;
    }

    // cycle through SDUs, compute each relevant and place ulsch_buffer in
    memcpy((void *) mac_pdu_ptr, (void *) sdus_payload, sdu_lengths[i]);
    sdus_payload += sdu_lengths[i]; 
    mac_pdu_ptr  += sdu_lengths[i];
  }

  // Generating UL MAC subPDUs including MAC CEs (MAC CE and subheader)

  if (power_headroom) {
    // MAC CE fixed subheader
    mac_pdu_ptr->R = 0;
    mac_pdu_ptr->LCID = UL_SCH_LCID_SINGLE_ENTRY_PHR;
    mac_pdu_ptr++;

    // PHR MAC CE (1 octet)
    ((NR_SINGLE_ENTRY_PHR_MAC_CE *) mac_pdu_ptr)->PH = power_headroom;
    ((NR_SINGLE_ENTRY_PHR_MAC_CE *) mac_pdu_ptr)->R1 = 0;
    ((NR_SINGLE_ENTRY_PHR_MAC_CE *) mac_pdu_ptr)->PCMAX = 0; // todo
    ((NR_SINGLE_ENTRY_PHR_MAC_CE *) mac_pdu_ptr)->R2 = 0;
    mac_pdu_ptr += sizeof(NR_SINGLE_ENTRY_PHR_MAC_CE);
  }

  if (crnti) {
    // MAC CE fixed subheader
    mac_pdu_ptr->R = 0;
    mac_pdu_ptr->LCID = UL_SCH_LCID_C_RNTI;
    mac_pdu_ptr++;

    // C-RNTI MAC CE (2 octets)
    * (uint16_t *) mac_pdu_ptr = crnti;
    mac_pdu_ptr += sizeof(uint16_t);
  }

  if (truncated_bsr) {
    // MAC CE fixed subheader
    mac_pdu_ptr->R = 0;
    mac_pdu_ptr->LCID = UL_SCH_LCID_S_TRUNCATED_BSR;
    mac_pdu_ptr++;

    // Short truncated BSR MAC CE (1 octet)
    ((NR_BSR_SHORT_TRUNCATED *) mac_pdu_ptr)-> Buffer_size = truncated_bsr;
    ((NR_BSR_SHORT_TRUNCATED *) mac_pdu_ptr)-> LcgID = 0; // todo
    mac_pdu_ptr+= sizeof(NR_BSR_SHORT_TRUNCATED);
  } else if (short_bsr) {
    // MAC CE fixed subheader
    mac_pdu_ptr->R = 0;
    mac_pdu_ptr->LCID = UL_SCH_LCID_S_BSR;
    mac_pdu_ptr++;

    // Short truncated BSR MAC CE (1 octet)
    ((NR_BSR_SHORT *) mac_pdu_ptr)->Buffer_size = short_bsr;
    ((NR_BSR_SHORT *) mac_pdu_ptr)->LcgID = 0; // todo
     mac_pdu_ptr+= sizeof(NR_BSR_SHORT);
  } else if (long_bsr) {
    // MAC CE variable subheader
    // todo ch 6.1.3.1. TS 38.321
    // ((NR_MAC_SUBHEADER_SHORT *) mac_pdu_ptr)->R = 0;
    // ((NR_MAC_SUBHEADER_SHORT *) mac_pdu_ptr)->F = 0;
    // ((NR_MAC_SUBHEADER_SHORT *) mac_pdu_ptr)->LCID = UL_SCH_LCID_L_BSR;
    // ((NR_MAC_SUBHEADER_SHORT *) mac_pdu_ptr)->L = 0;
    // last_size = 2;
    // mac_pdu_ptr += last_size;

    // Short truncated BSR MAC CE (1 octet)
    // ((NR_BSR_LONG *) ce_ptr)->Buffer_size0 = short_bsr;
    // ((NR_BSR_LONG *) ce_ptr)->LCGID0 = 0;
    // mac_ce_size = sizeof(NR_BSR_LONG); // size is variable
  }
// compute offset before adding padding (if necessary)
  int padding_bytes = 0; 

  if(buflen > 0) // If the buflen is provided
    padding_bytes = buflen + pdu - (unsigned char *) mac_pdu_ptr;

  AssertFatal(padding_bytes>=0,"");

  // Compute final offset for padding
  if (post_padding || padding_bytes>0) {
    ((NR_MAC_SUBHEADER_FIXED *) mac_pdu_ptr)->R = 0;
    ((NR_MAC_SUBHEADER_FIXED *) mac_pdu_ptr)->LCID = UL_SCH_LCID_PADDING;
    mac_pdu_ptr++;
  } 
  return (uint8_t *)mac_pdu_ptr-pdu;
}

/////////////////////////////////////
//    Random Access Response PDU   //
//         TS 38.213 ch 8.2        //
//        TS 38.321 ch 6.2.3       //
/////////////////////////////////////
//| 0 | 1 | 2 | 3 | 4 | 5 | 6 | 7 |// bit-wise
//| E | T |       R A P I D       |//
//| 0 | 1 | 2 | 3 | 4 | 5 | 6 | 7 |//
//| R |           T A             |//
//|       T A         |  UL grant |//
//|            UL grant           |//
//|            UL grant           |//
//|            UL grant           |//
//|         T C - R N T I         |//
//|         T C - R N T I         |//
/////////////////////////////////////
//       UL grant  (27 bits)       //
/////////////////////////////////////
//| 0 | 1 | 2 | 3 | 4 | 5 | 6 | 7 |// bit-wise
//|-------------------|FHF|F_alloc|//
//|        Freq allocation        |//
//|    F_alloc    |Time allocation|//
//|      MCS      |     TPC   |CSI|//
/////////////////////////////////////
// TbD WIP Msg3 development ongoing
// - apply UL grant freq alloc & time alloc as per 8.2 TS 38.213
// - apply tpc command
// WIP fix:
// - time domain indication hardcoded to 0 for k2 offset
// - extend TS 38.213 ch 8.3 Msg3 PUSCH
// - b buffer
// - ulsch power offset
// - optimize: mu_pusch, j and table_6_1_2_1_1_2_time_dom_res_alloc_A are already defined in nr_ue_procedures
int nr_ue_process_rar(nr_downlink_indication_t *dl_info, NR_UL_TIME_ALIGNMENT_t *ul_time_alignment, int pdu_id){

  module_id_t mod_id       = dl_info->module_id;
  frame_t frame            = dl_info->frame;
  int slot                 = dl_info->slot;
  int cc_id                = dl_info->cc_id;
  uint8_t gNB_id           = dl_info->gNB_index;
  NR_UE_MAC_INST_t *mac    = get_mac_inst(mod_id);
  RA_config_t *ra          = &mac->ra;
  uint8_t n_subPDUs        = 0;  // number of RAR payloads
  uint8_t n_subheaders     = 0;  // number of MAC RAR subheaders
  uint8_t *dlsch_buffer    = dl_info->rx_ind->rx_indication_body[pdu_id].pdsch_pdu.pdu;
  uint8_t is_Msg3          = 1;
  frame_t frame_tx         = 0;
  int slot_tx              = 0;
  uint16_t rnti            = 0;
  int ret                  = 0;
  NR_RA_HEADER_RAPID *rarh = (NR_RA_HEADER_RAPID *) dlsch_buffer; // RAR subheader pointer
  NR_MAC_RAR *rar          = (NR_MAC_RAR *) (dlsch_buffer + 1);   // RAR subPDU pointer
  uint8_t preamble_index   = get_ra_PreambleIndex(mod_id, cc_id, gNB_id); //prach_resources->ra_PreambleIndex;

  LOG_D(NR_MAC, "In %s:[%d.%d]: [UE %d][RAPROC] invoking MAC for received RAR (current preamble %d)\n", __FUNCTION__, frame, slot, mod_id, preamble_index);

  while (1) {
    n_subheaders++;
    if (rarh->T == 1) {
      n_subPDUs++;
      LOG_I(NR_MAC, "[UE %d][RAPROC] Got RAPID RAR subPDU\n", mod_id);
    } else {
      ra->RA_backoff_indicator = table_7_2_1[((NR_RA_HEADER_BI *)rarh)->BI];
      ra->RA_BI_found = 1;
      LOG_I(NR_MAC, "[UE %d][RAPROC] Got BI RAR subPDU %d ms\n", mod_id, ra->RA_backoff_indicator);
      if ( ((NR_RA_HEADER_BI *)rarh)->E == 1) {
        rarh += sizeof(NR_RA_HEADER_BI);
        continue;
      } else {
        break;
      }
    }
    if (rarh->RAPID == preamble_index) {
      LOG_I(NR_MAC, "[UE %d][RAPROC][%d.%d] Found RAR with the intended RAPID %d\n", mod_id, frame, slot, rarh->RAPID);
      rar = (NR_MAC_RAR *) (dlsch_buffer + n_subheaders + (n_subPDUs - 1) * sizeof(NR_MAC_RAR));
      ra->RA_RAPID_found = 1;
      break;
    }
    if (rarh->E == 0) {
      LOG_W(NR_MAC,"[UE %d][RAPROC][%d.%d] Received RAR preamble (%d) doesn't match the intended RAPID (%d)\n", mod_id, frame, slot, rarh->RAPID, preamble_index);
      break;
    } else {
      rarh += sizeof(NR_MAC_RAR) + 1;
    }
  }

  #ifdef DEBUG_RAR
  LOG_D(MAC, "[DEBUG_RAR] (%d,%d) number of RAR subheader %d; number of RAR pyloads %d\n", frame, slot, n_subheaders, n_subPDUs);
  LOG_D(MAC, "[DEBUG_RAR] Received RAR (%02x|%02x.%02x.%02x.%02x.%02x.%02x) for preamble %d/%d\n", *(uint8_t *) rarh, rar[0], rar[1], rar[2], rar[3], rar[4], rar[5], rarh->RAPID, preamble_index);
  #endif

  if (ra->RA_RAPID_found) {

    RAR_grant_t rar_grant;

    unsigned char tpc_command;
#ifdef DEBUG_RAR
    unsigned char csi_req;
#endif

  // TC-RNTI
  ra->t_crnti = rar->TCRNTI_2 + (rar->TCRNTI_1 << 8);

  // TA command
  ul_time_alignment->apply_ta = 1;
  ul_time_alignment->ta_command = 31 + rar->TA2 + (rar->TA1 << 5);

#ifdef DEBUG_RAR
  // CSI
  csi_req = (unsigned char) (rar->UL_GRANT_4 & 0x01);
#endif

  // TPC
  tpc_command = (unsigned char) ((rar->UL_GRANT_4 >> 1) & 0x07);
  switch (tpc_command){
    case 0:
      ra->Msg3_TPC = -6;
      break;
    case 1:
      ra->Msg3_TPC = -4;
      break;
    case 2:
      ra->Msg3_TPC = -2;
      break;
    case 3:
      ra->Msg3_TPC = 0;
      break;
    case 4:
      ra->Msg3_TPC = 2;
      break;
    case 5:
      ra->Msg3_TPC = 4;
      break;
    case 6:
      ra->Msg3_TPC = 6;
      break;
    case 7:
      ra->Msg3_TPC = 8;
      break;
  }
    // MCS
    rar_grant.mcs = (unsigned char) (rar->UL_GRANT_4 >> 4);
    // time alloc
    rar_grant.Msg3_t_alloc = (unsigned char) (rar->UL_GRANT_3 & 0x07);
    // frequency alloc
    rar_grant.Msg3_f_alloc = (uint16_t) ((rar->UL_GRANT_3 >> 4) | (rar->UL_GRANT_2 << 4) | ((rar->UL_GRANT_1 & 0x03) << 12));
    // frequency hopping
    rar_grant.freq_hopping = (unsigned char) (rar->UL_GRANT_1 >> 2);
    // TC-RNTI
    if (ra->t_crnti) {
      rnti = ra->t_crnti;
    } else {
      rnti = mac->crnti;
    }

#ifdef DEBUG_RAR
    LOG_I(NR_MAC, "rarh->E = 0x%x\n", rarh->E);
    LOG_I(NR_MAC, "rarh->T = 0x%x\n", rarh->T);
    LOG_I(NR_MAC, "rarh->RAPID = 0x%x (%i)\n", rarh->RAPID, rarh->RAPID);

    LOG_I(NR_MAC, "rar->R = 0x%x\n", rar->R);
    LOG_I(NR_MAC, "rar->TA1 = 0x%x\n", rar->TA1);

    LOG_I(NR_MAC, "rar->TA2 = 0x%x\n", rar->TA2);
    LOG_I(NR_MAC, "rar->UL_GRANT_1 = 0x%x\n", rar->UL_GRANT_1);

    LOG_I(NR_MAC, "rar->UL_GRANT_2 = 0x%x\n", rar->UL_GRANT_2);
    LOG_I(NR_MAC, "rar->UL_GRANT_3 = 0x%x\n", rar->UL_GRANT_3);
    LOG_I(NR_MAC, "rar->UL_GRANT_4 = 0x%x\n", rar->UL_GRANT_4);

    LOG_I(NR_MAC, "rar->TCRNTI_1 = 0x%x\n", rar->TCRNTI_1);
    LOG_I(NR_MAC, "rar->TCRNTI_2 = 0x%x\n", rar->TCRNTI_2);

    LOG_I(NR_MAC, "In %s:[%d.%d]: [UE %d] Received RAR with t_alloc %d f_alloc %d ta_command %d mcs %d freq_hopping %d tpc_command %d t_crnti %x \n",
      __FUNCTION__,
      frame,
      slot,
      mod_id,
      rar_grant.Msg3_t_alloc,
      rar_grant.Msg3_f_alloc,
      ul_time_alignment->ta_command,
      rar_grant.mcs,
      rar_grant.freq_hopping,
      tpc_command,
      ra->t_crnti);
#endif

    // Schedule Msg3
    ret = nr_ue_pusch_scheduler(mac, is_Msg3, frame, slot, &frame_tx, &slot_tx, rar_grant.Msg3_t_alloc);

    if (ret != -1){

      fapi_nr_ul_config_request_t *ul_config = get_ul_config_request(mac, slot_tx);

      if (!ul_config) {
        LOG_W(MAC, "In %s: ul_config request is NULL. Probably due to unexpected UL DCI in frame.slot %d.%d. Ignoring DCI!\n", __FUNCTION__, frame, slot);
        return -1;
      }

      nfapi_nr_ue_pusch_pdu_t *pusch_config_pdu = &ul_config->ul_config_list[ul_config->number_pdus].pusch_config_pdu;

      fill_ul_config(ul_config, frame_tx, slot_tx, FAPI_NR_UL_CONFIG_TYPE_PUSCH);

      // Config Msg3 PDU
      nr_config_pusch_pdu(mac, pusch_config_pdu, NULL, &rar_grant, rnti, NULL);

    }

  } else {

    ra->t_crnti = 0;
    ul_time_alignment->ta_command = (0xffff);

  }

  return ret;

}<|MERGE_RESOLUTION|>--- conflicted
+++ resolved
@@ -894,17 +894,9 @@
 
     int mappingtype = pdsch_TimeDomainAllocationList ? pdsch_TimeDomainAllocationList->list.array[dci->time_domain_assignment.val]->mappingType : ((dlsch_config_pdu_1_1->start_symbol <= 3)? typeA: typeB);
 
-<<<<<<< HEAD
-    dlsch_config_pdu_1_1->dmrsConfigType = mac->DLbwp[dl_bwp_id-1]->bwp_Dedicated->pdsch_Config->choice.setup->dmrs_DownlinkForPDSCH_MappingTypeA->choice.setup->dmrs_Type == NULL ? 0 : 1;
-=======
-    /* dmrs symbol positions*/
-    dlsch_config_pdu_1_1->dlDmrsSymbPos = fill_dmrs_mask(pdsch_config,
-							 mac->scc->dmrs_TypeA_Position,
-							 dlsch_config_pdu_1_1->number_symbols,
-               dlsch_config_pdu_1_1->start_symbol,
-               mappingtype);
-    dlsch_config_pdu_1_1->dmrsConfigType = mac->DLbwp[dl_bwp_id-1]->bwp_Dedicated->pdsch_Config->choice.setup->dmrs_DownlinkForPDSCH_MappingTypeA->choice.setup->dmrs_Type == NULL ? NFAPI_NR_DMRS_TYPE1 : NFAPI_NR_DMRS_TYPE2;
->>>>>>> 4bfbb6f1
+    dlsch_config_pdu_1_1->dmrsConfigType = mac->DLbwp[dl_bwp_id-1]->bwp_Dedicated->pdsch_Config->choice.setup->dmrs_DownlinkForPDSCH_MappingTypeA->choice.setup->dmrs_Type ==
+                                           NULL ? NFAPI_NR_DMRS_TYPE1 : NFAPI_NR_DMRS_TYPE2;
+
     /* TODO: fix number of DM-RS CDM groups without data according to subclause 5.1.6.2 of 3GPP TS 38.214,
              using tables 7.3.1.2.2-1, 7.3.1.2.2-2, 7.3.1.2.2-3, 7.3.1.2.2-4 of 3GPP TS 38.212 */
     dlsch_config_pdu_1_1->n_dmrs_cdm_groups = 1;
