--- conflicted
+++ resolved
@@ -899,17 +899,10 @@
                                                          (get_softmodem_params()->nsa) ? mac->scc->dmrs_TypeA_Position : mac->mib->dmrs_TypeA_Position,
                                                          dlsch_config_pdu_1_0->number_symbols,
                                                          dlsch_config_pdu_1_0->start_symbol,
-<<<<<<< HEAD
-                                                         mappingtype,
-                                                         1);
-    dlsch_config_pdu_1_0->dmrsConfigType = (dl_bwp_id>0 && mac->DLbwp[dl_bwp_id-1] != NULL) ?
-                                           (mac->DLbwp[dl_bwp_id-1]->bwp_Dedicated->pdsch_Config->choice.setup->dmrs_DownlinkForPDSCH_MappingTypeA->choice.setup->dmrs_Type == NULL ? 0 : 1) : 0;
-=======
                                                          mappingtype, 1);
     dlsch_config_pdu_1_0->dmrsConfigType = (dl_dmrs_config != NULL) ?
                                            (dl_dmrs_config->dmrs_Type == NULL ? 0 : 1) : 0;
 
->>>>>>> cfda6c7b
     /* number of DM-RS CDM groups without data according to subclause 5.1.6.2 of 3GPP TS 38.214 version 15.9.0 Release 15 */
     if (dlsch_config_pdu_1_0->number_symbols == 2)
       dlsch_config_pdu_1_0->n_dmrs_cdm_groups = 1;
