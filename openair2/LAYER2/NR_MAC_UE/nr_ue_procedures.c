/*
 * Licensed to the OpenAirInterface (OAI) Software Alliance under one or more
 * contributor license agreements.  See the NOTICE file distributed with
 * this work for additional information regarding copyright ownership.
 * The OpenAirInterface Software Alliance licenses this file to You under
 * the OAI Public License, Version 1.1  (the "License"); you may not use this file
 * except in compliance with the License.
 * You may obtain a copy of the License at
 *
 *      http://www.openairinterface.org/?page_id=698
 *
 * Unless required by applicable law or agreed to in writing, software
 * distributed under the License is distributed on an "AS IS" BASIS,
 * WITHOUT WARRANTIES OR CONDITIONS OF ANY KIND, either express or implied.
 * See the License for the specific language governing permissions and
 * limitations under the License.
 *-------------------------------------------------------------------------------
 * For more information about the OpenAirInterface (OAI) Software Alliance:
 *      contact@openairinterface.org
 */

/* \file ue_procedures.c
 * \brief procedures related to UE
 * \author R. Knopp, K.H. HSU
 * \date 2018
 * \version 0.1
 * \company Eurecom / NTUST
 * \email: knopp@eurecom.fr, kai-hsiang.hsu@eurecom.fr
 * \note
 * \warning
 */

#include "mac_proto.h"
#include "mac_extern.h"
#include "RRC/NR_UE/rrc_proto.h"
#include "assertions.h"
#include "PHY/defs_nr_UE.h"
#include "common/utils/LOG/log.h"
#include "openair2/LAYER2/MAC/mac.h"

#include <stdio.h>
#include <math.h>

//#define ENABLE_MAC_PAYLOAD_DEBUG 1

extern void mac_rlc_data_ind     (
  const module_id_t         module_idP,
  const rnti_t              rntiP,
  const eNB_index_t         eNB_index,
  const frame_t             frameP,
  const eNB_flag_t          enb_flagP,
  const MBMS_flag_t         MBMS_flagP,
  const logical_chan_id_t   channel_idP,
  char                     *buffer_pP,
  const tb_size_t           tb_sizeP,
  num_tb_t                  num_tbP,
  crc_t                    *crcs_pP);


uint32_t get_ssb_slot(uint32_t ssb_index){
  //  this function now only support f <= 3GHz
  return ssb_index & 0x3 ;

  //  return first_symbol(case, freq, ssb_index) / 14
}

uint8_t table_9_2_2_1[16][8]={
  {0,12,2, 0, 0,3,0,0},
  {0,12,2, 0, 0,4,8,0},
  {0,12,2, 3, 0,4,8,0},
  {1,10,4, 0, 0,6,0,0},
  {1,10,4, 0, 0,3,6,9},
  {1,10,4, 2, 0,3,6,9},
  {1,10,4, 4, 0,3,6,9},
  {1,4, 10,0, 0,6,0,0},
  {1,4, 10,0, 0,3,6,9},
  {1,4, 10,2, 0,3,6,9},
  {1,4, 10,4, 0,3,6,9},
  {1,0, 14,0, 0,6,0,0},
  {1,0, 14,0, 0,3,6,9},
  {1,0, 14,2, 0,3,6,9},
  {1,0, 14,4, 0,3,6,9},
  {1,0, 14,26,0,3,0,0}
};
int8_t nr_ue_process_dlsch(module_id_t module_id,
			   int cc_id,
			   uint8_t gNB_index,
			   fapi_nr_dci_indication_t *dci_ind,
			   void *pduP,
			   uint32_t pdu_len)
{
  NR_UE_MAC_INST_t *mac = get_mac_inst(module_id);
  fapi_nr_ul_config_request_t *ul_config = &mac->ul_config_request;
  //fapi_nr_dl_config_request_t *dl_config = &mac->dl_config_request;
  nr_phy_config_t *phy_config = &mac->phy_config;

  //ul_config->ul_config_list[ul_config->number_pdus].ulsch_config_pdu.rnti = rnti;
  // First we need to verify if DCI ind contains a ul-sch to be perfomred. If it does, we will handle a PUSCH in the UL_CONFIG_REQ.

  /*  
  ul_config->ul_config_list[ul_config->number_pdus].pdu_type = FAPI_NR_UL_CONFIG_TYPE_PUCCH;
  for (int i=0; i<10; i++) {
    if (dci_ind->dci_list[i].dci_format < 2) ul_config->ul_config_list[ul_config->number_pdus].pdu_type = FAPI_NR_UL_CONFIG_TYPE_PUSCH;
  }
  if (ul_config->ul_config_list[ul_config->number_pdus].pdu_type == FAPI_NR_UL_CONFIG_TYPE_PUSCH) {
    // fill in the elements in config request inside P5 message
    ul_config->ul_config_list[ul_config->number_pdus].ulsch_config_pdu.ulsch_pdu_rel15.bandwidth_part_ind = 0;
    ul_config->ul_config_list[ul_config->number_pdus].ulsch_config_pdu.ulsch_pdu_rel15.number_rbs = 0;
    ul_config->ul_config_list[ul_config->number_pdus].ulsch_config_pdu.ulsch_pdu_rel15.start_rb = 0;
    ul_config->ul_config_list[ul_config->number_pdus].ulsch_config_pdu.ulsch_pdu_rel15.frame_offset = 0;
    ul_config->ul_config_list[ul_config->number_pdus].ulsch_config_pdu.ulsch_pdu_rel15.number_symbols = 0;
    ul_config->ul_config_list[ul_config->number_pdus].ulsch_config_pdu.ulsch_pdu_rel15.start_symbol = 0;
    ul_config->ul_config_list[ul_config->number_pdus].ulsch_config_pdu.ulsch_pdu_rel15.pusch_freq_hopping = 0;
    ul_config->ul_config_list[ul_config->number_pdus].ulsch_config_pdu.ulsch_pdu_rel15.mcs = 0;
    ul_config->ul_config_list[ul_config->number_pdus].ulsch_config_pdu.ulsch_pdu_rel15.ndi = 0;
    ul_config->ul_config_list[ul_config->number_pdus].ulsch_config_pdu.ulsch_pdu_rel15.rv = 0;
    ul_config->ul_config_list[ul_config->number_pdus].ulsch_config_pdu.ulsch_pdu_rel15.harq_process_nbr = 0;
    ul_config->ul_config_list[ul_config->number_pdus].ulsch_config_pdu.ulsch_pdu_rel15.accumulated_delta_PUSCH = 0;
    ul_config->ul_config_list[ul_config->number_pdus].ulsch_config_pdu.ulsch_pdu_rel15.absolute_delta_PUSCH = 0;
    ul_config->ul_config_list[ul_config->number_pdus].ulsch_config_pdu.ulsch_pdu_rel15.n_layers = 0;
    ul_config->ul_config_list[ul_config->number_pdus].ulsch_config_pdu.ulsch_pdu_rel15.tpmi = 0;
    ul_config->ul_config_list[ul_config->number_pdus].ulsch_config_pdu.ulsch_pdu_rel15.n_dmrs_cdm_groups = 0;
    for (int i=0;i<4;i++) ul_config->ul_config_list[ul_config->number_pdus].ulsch_config_pdu.ulsch_pdu_rel15.dmrs_ports[i]=0;
    ul_config->ul_config_list[ul_config->number_pdus].ulsch_config_pdu.ulsch_pdu_rel15.n_front_load_symb = 0;
    //ul_config->ul_config_list[ul_config->number_pdus].ulsch_config_pdu.ulsch_pdu_rel15.srs_config = 0;
    ul_config->ul_config_list[ul_config->number_pdus].ulsch_config_pdu.ulsch_pdu_rel15.csi_reportTriggerSize = 0;
    ul_config->ul_config_list[ul_config->number_pdus].ulsch_config_pdu.ulsch_pdu_rel15.maxCodeBlockGroupsPerTransportBlock = 0;
    ul_config->ul_config_list[ul_config->number_pdus].ulsch_config_pdu.ulsch_pdu_rel15.ptrs_dmrs_association_port = 0;
    ul_config->ul_config_list[ul_config->number_pdus].ulsch_config_pdu.ulsch_pdu_rel15.beta_offset_ind = 0;
  } else { // If DCI ind is not format 0_0 or 0_1, we will handle a PUCCH in the UL_CONFIG_REQ
    ul_config->ul_config_list[ul_config->number_pdus].pdu_type = FAPI_NR_UL_CONFIG_TYPE_PUCCH;
<<<<<<< HEAD
    // If we handle PUCCH common
    ul_config->ul_config_list[ul_config->number_pdus].pucch_config_pdu.format              = table_9_2_2_1[phy_config->config_req.pucch_config.pucch_resource_common][0];              // format   0    1    2    3    4    
    ul_config->ul_config_list[ul_config->number_pdus].pucch_config_pdu.initialCyclicShift  = table_9_2_2_1[phy_config->config_req.pucch_config.pucch_resource_common][4];  //          x    x                   
    ul_config->ul_config_list[ul_config->number_pdus].pucch_config_pdu.nrofSymbols         = table_9_2_2_1[phy_config->config_req.pucch_config.pucch_resource_common][2];         //          x    x    x    x    x    
    ul_config->ul_config_list[ul_config->number_pdus].pucch_config_pdu.startingSymbolIndex = table_9_2_2_1[phy_config->config_req.pucch_config.pucch_resource_common][1]; //          x    x    x    x    x    
    ul_config->ul_config_list[ul_config->number_pdus].pucch_config_pdu.timeDomainOCC = 0;       //               x                   
    ul_config->ul_config_list[ul_config->number_pdus].pucch_config_pdu.nrofPRBs = 0;            //                    x    x         
    ul_config->ul_config_list[ul_config->number_pdus].pucch_config_pdu.startingPRB         = table_9_2_2_1[phy_config->config_req.pucch_config.pucch_resource_common][3];         //                                     maxNrofPhysicalResourceBlocks  = 275 
    ul_config->ul_config_list[ul_config->number_pdus].pucch_config_pdu.occ_length = 0;          //                              x    
    ul_config->ul_config_list[ul_config->number_pdus].pucch_config_pdu.occ_Index = 0;           //                              x    
    ul_config->ul_config_list[ul_config->number_pdus].pucch_config_pdu.intraSlotFrequencyHopping = 0;
    ul_config->ul_config_list[ul_config->number_pdus].pucch_config_pdu.secondHopPRB = 0;
    ul_config->ul_config_list[ul_config->number_pdus].pucch_config_pdu.interslotFrequencyHopping = 0;
    ul_config->ul_config_list[ul_config->number_pdus].pucch_config_pdu.additionalDMRS = 0;
    ul_config->ul_config_list[ul_config->number_pdus].pucch_config_pdu.maxCodeRate = 0;
    ul_config->ul_config_list[ul_config->number_pdus].pucch_config_pdu.nrofSlots = 0;
    ul_config->ul_config_list[ul_config->number_pdus].pucch_config_pdu.pi2PBSK = 0;
    ul_config->ul_config_list[ul_config->number_pdus].pucch_config_pdu.simultaneousHARQ_ACK_CSI = 0;
    ul_config->ul_config_list[ul_config->number_pdus].pucch_config_pdu.pucch_GroupHopping  = phy_config->config_req.pucch_config.pucch_group_hopping;
    ul_config->ul_config_list[ul_config->number_pdus].pucch_config_pdu.hoppingId           = phy_config->config_req.pucch_config.hopping_id;
    ul_config->ul_config_list[ul_config->number_pdus].pucch_config_pdu.p0_nominal          = phy_config->config_req.pucch_config.p0_nominal;

    for (int i=0;i<NUMBER_PUCCH_FORMAT_NR;i++) ul_config->ul_config_list[ul_config->number_pdus].pucch_config_pdu.deltaF_PUCCH_f[i] = 0;
    ul_config->ul_config_list[ul_config->number_pdus].pucch_config_pdu.p0_PUCCH_Id = 0;     // INTEGER (1..8)     
    ul_config->ul_config_list[ul_config->number_pdus].pucch_config_pdu.p0_PUCCH_Value = 0;
    ul_config->ul_config_list[ul_config->number_pdus].pucch_config_pdu.twoPUCCH_PC_AdjustmentStates = 0;

    // If we handle PUCCH dedicated
    ul_config->ul_config_list[ul_config->number_pdus].pucch_config_pdu.format              = phy_config->config_req.ul_bwp_dedicated.pucch_config_dedicated.multi_csi_pucch_resources[0].format;              // format   0    1    2    3    4    
    switch (ul_config->ul_config_list[ul_config->number_pdus].pucch_config_pdu.format){
    case pucch_format1_nr:
      ul_config->ul_config_list[ul_config->number_pdus].pucch_config_pdu.interslotFrequencyHopping = phy_config->config_req.ul_bwp_dedicated.pucch_config_dedicated.format1.inter_slot_frequency_hopping;
      ul_config->ul_config_list[ul_config->number_pdus].pucch_config_pdu.additionalDMRS            = phy_config->config_req.ul_bwp_dedicated.pucch_config_dedicated.format1.additional_dmrs;
      ul_config->ul_config_list[ul_config->number_pdus].pucch_config_pdu.maxCodeRate               = phy_config->config_req.ul_bwp_dedicated.pucch_config_dedicated.format1.max_code_rate;
      ul_config->ul_config_list[ul_config->number_pdus].pucch_config_pdu.nrofSlots                 = phy_config->config_req.ul_bwp_dedicated.pucch_config_dedicated.format1.number_of_slots;
      ul_config->ul_config_list[ul_config->number_pdus].pucch_config_pdu.pi2PBSK                   = phy_config->config_req.ul_bwp_dedicated.pucch_config_dedicated.format1.pi2bpsk;
      ul_config->ul_config_list[ul_config->number_pdus].pucch_config_pdu.simultaneousHARQ_ACK_CSI  = phy_config->config_req.ul_bwp_dedicated.pucch_config_dedicated.format1.simultaneous_harq_ack_csi;
      break;
    case pucch_format2_nr:
      ul_config->ul_config_list[ul_config->number_pdus].pucch_config_pdu.interslotFrequencyHopping = phy_config->config_req.ul_bwp_dedicated.pucch_config_dedicated.format2.inter_slot_frequency_hopping;
      ul_config->ul_config_list[ul_config->number_pdus].pucch_config_pdu.additionalDMRS            = phy_config->config_req.ul_bwp_dedicated.pucch_config_dedicated.format2.additional_dmrs;
      ul_config->ul_config_list[ul_config->number_pdus].pucch_config_pdu.maxCodeRate               = phy_config->config_req.ul_bwp_dedicated.pucch_config_dedicated.format2.max_code_rate;
      ul_config->ul_config_list[ul_config->number_pdus].pucch_config_pdu.nrofSlots                 = phy_config->config_req.ul_bwp_dedicated.pucch_config_dedicated.format2.number_of_slots;
      ul_config->ul_config_list[ul_config->number_pdus].pucch_config_pdu.pi2PBSK                   = phy_config->config_req.ul_bwp_dedicated.pucch_config_dedicated.format2.pi2bpsk;
      ul_config->ul_config_list[ul_config->number_pdus].pucch_config_pdu.simultaneousHARQ_ACK_CSI  = phy_config->config_req.ul_bwp_dedicated.pucch_config_dedicated.format2.simultaneous_harq_ack_csi;
      break;
    case pucch_format3_nr:
      ul_config->ul_config_list[ul_config->number_pdus].pucch_config_pdu.interslotFrequencyHopping = phy_config->config_req.ul_bwp_dedicated.pucch_config_dedicated.format3.inter_slot_frequency_hopping;
      ul_config->ul_config_list[ul_config->number_pdus].pucch_config_pdu.additionalDMRS            = phy_config->config_req.ul_bwp_dedicated.pucch_config_dedicated.format3.additional_dmrs;
      ul_config->ul_config_list[ul_config->number_pdus].pucch_config_pdu.maxCodeRate               = phy_config->config_req.ul_bwp_dedicated.pucch_config_dedicated.format3.max_code_rate;
      ul_config->ul_config_list[ul_config->number_pdus].pucch_config_pdu.nrofSlots                 = phy_config->config_req.ul_bwp_dedicated.pucch_config_dedicated.format3.number_of_slots;
      ul_config->ul_config_list[ul_config->number_pdus].pucch_config_pdu.pi2PBSK                   = phy_config->config_req.ul_bwp_dedicated.pucch_config_dedicated.format3.pi2bpsk;
      ul_config->ul_config_list[ul_config->number_pdus].pucch_config_pdu.simultaneousHARQ_ACK_CSI  = phy_config->config_req.ul_bwp_dedicated.pucch_config_dedicated.format3.simultaneous_harq_ack_csi;
      break;
    case pucch_format4_nr:
      ul_config->ul_config_list[ul_config->number_pdus].pucch_config_pdu.interslotFrequencyHopping = phy_config->config_req.ul_bwp_dedicated.pucch_config_dedicated.format4.inter_slot_frequency_hopping;
      ul_config->ul_config_list[ul_config->number_pdus].pucch_config_pdu.additionalDMRS            = phy_config->config_req.ul_bwp_dedicated.pucch_config_dedicated.format4.additional_dmrs;
      ul_config->ul_config_list[ul_config->number_pdus].pucch_config_pdu.maxCodeRate               = phy_config->config_req.ul_bwp_dedicated.pucch_config_dedicated.format4.max_code_rate;
      ul_config->ul_config_list[ul_config->number_pdus].pucch_config_pdu.nrofSlots                 = phy_config->config_req.ul_bwp_dedicated.pucch_config_dedicated.format4.number_of_slots;
      ul_config->ul_config_list[ul_config->number_pdus].pucch_config_pdu.pi2PBSK                   = phy_config->config_req.ul_bwp_dedicated.pucch_config_dedicated.format4.pi2bpsk;
      ul_config->ul_config_list[ul_config->number_pdus].pucch_config_pdu.simultaneousHARQ_ACK_CSI  = phy_config->config_req.ul_bwp_dedicated.pucch_config_dedicated.format4.simultaneous_harq_ack_csi;
      break;
    default:
      break;
=======
    for (int i=0; i<10; i++) {
    	if(dci_ind!=NULL){
    		if (dci_ind->dci_list[i].dci_format < 2) ul_config->ul_config_list[ul_config->number_pdus].pdu_type = FAPI_NR_UL_CONFIG_TYPE_PUSCH;
    	}
>>>>>>> 615f2787
    }
    ul_config->ul_config_list[ul_config->number_pdus].pucch_config_pdu.initialCyclicShift        = phy_config->config_req.ul_bwp_dedicated.pucch_config_dedicated.multi_csi_pucch_resources[0].initial_cyclic_shift;  //          x    x                   
    ul_config->ul_config_list[ul_config->number_pdus].pucch_config_pdu.nrofSymbols               = phy_config->config_req.ul_bwp_dedicated.pucch_config_dedicated.multi_csi_pucch_resources[0].number_of_symbols;         //          x    x    x    x    x    
    ul_config->ul_config_list[ul_config->number_pdus].pucch_config_pdu.startingSymbolIndex       = phy_config->config_req.ul_bwp_dedicated.pucch_config_dedicated.multi_csi_pucch_resources[0].starting_symbol_index; //          x    x    x    x    x    
    ul_config->ul_config_list[ul_config->number_pdus].pucch_config_pdu.timeDomainOCC             = phy_config->config_req.ul_bwp_dedicated.pucch_config_dedicated.multi_csi_pucch_resources[0].time_domain_occ;       //               x                   
    ul_config->ul_config_list[ul_config->number_pdus].pucch_config_pdu.nrofPRBs                  = phy_config->config_req.ul_bwp_dedicated.pucch_config_dedicated.multi_csi_pucch_resources[0].number_of_prbs;            //                    x    x         
    ul_config->ul_config_list[ul_config->number_pdus].pucch_config_pdu.startingPRB               = phy_config->config_req.ul_bwp_dedicated.pucch_config_dedicated.multi_csi_pucch_resources[0].starting_prb;         //                                     maxNrofPhysicalResourceBlocks  = 275 
    ul_config->ul_config_list[ul_config->number_pdus].pucch_config_pdu.occ_length                = phy_config->config_req.ul_bwp_dedicated.pucch_config_dedicated.multi_csi_pucch_resources[0].occ_length;          //                              x    
    ul_config->ul_config_list[ul_config->number_pdus].pucch_config_pdu.occ_Index                 = phy_config->config_req.ul_bwp_dedicated.pucch_config_dedicated.multi_csi_pucch_resources[0].occ_index;           //                              x    
    ul_config->ul_config_list[ul_config->number_pdus].pucch_config_pdu.intraSlotFrequencyHopping = phy_config->config_req.ul_bwp_dedicated.pucch_config_dedicated.multi_csi_pucch_resources[0].intra_slot_frequency_hopping;
    ul_config->ul_config_list[ul_config->number_pdus].pucch_config_pdu.secondHopPRB              = phy_config->config_req.ul_bwp_dedicated.pucch_config_dedicated.multi_csi_pucch_resources[0].second_hop_prb;

    ul_config->ul_config_list[ul_config->number_pdus].pucch_config_pdu.pucch_GroupHopping        = phy_config->config_req.pucch_config.pucch_group_hopping;
    ul_config->ul_config_list[ul_config->number_pdus].pucch_config_pdu.hoppingId                 = phy_config->config_req.pucch_config.hopping_id;
    ul_config->ul_config_list[ul_config->number_pdus].pucch_config_pdu.p0_nominal                = phy_config->config_req.pucch_config.p0_nominal;
    for (int i=0;i<NUMBER_PUCCH_FORMAT_NR; i++) ul_config->ul_config_list[ul_config->number_pdus].pucch_config_pdu.deltaF_PUCCH_f[i] = 0;
    ul_config->ul_config_list[ul_config->number_pdus].pucch_config_pdu.p0_PUCCH_Id = 0;     // INTEGER (1..8)     
    ul_config->ul_config_list[ul_config->number_pdus].pucch_config_pdu.p0_PUCCH_Value = 0;
    ul_config->ul_config_list[ul_config->number_pdus].pucch_config_pdu.twoPUCCH_PC_AdjustmentStates = 0;

  }
  */
  if(mac->if_module != NULL && mac->if_module->scheduled_response != NULL){
    mac->if_module->scheduled_response(&mac->scheduled_response);
  }
  return 0;
}

int8_t nr_ue_decode_mib(
<<<<<<< HEAD
			UE_nr_rxtx_proc_t *proc,
			module_id_t module_id,
			int 		cc_id,
			uint8_t 	gNB_index,
			uint8_t 	extra_bits,	//	8bits 38.212 c7.1.1
			uint32_t    ssb_length,
			uint32_t 	ssb_index,
			void 		*pduP,
			uint16_t    cell_id ){
=======
	UE_nr_rxtx_proc_t *proc,
	module_id_t module_id,
	int 		cc_id,
	uint8_t 	gNB_index,
	uint8_t 	extra_bits,	//	8bits 38.212 c7.1.1
	uint32_t    ssb_length,
	uint32_t 	ssb_index,
	void 		*pduP,
        uint16_t    cell_id ){
>>>>>>> 615f2787

  LOG_I(MAC,"[L2][MAC] decode mib\n");

  NR_UE_MAC_INST_t *mac = get_mac_inst(module_id);

  nr_mac_rrc_data_ind_ue( module_id, cc_id, gNB_index, NR_BCCH_BCH, (uint8_t *) pduP, 3 );    //  fixed 3 bytes MIB PDU
    
  AssertFatal(mac->mib != NULL, "nr_ue_decode_mib() mac->mib == NULL\n");
  //if(mac->mib != NULL){
  uint16_t frame = (mac->mib->systemFrameNumber.buf[0] >> mac->mib->systemFrameNumber.bits_unused);
  uint16_t frame_number_4lsb = 0;
  for (int i=0; i<4; i++)
    frame_number_4lsb |= ((extra_bits>>i)&1)<<(3-i);
  uint8_t half_frame_bit = ( extra_bits >> 4 ) & 0x1;               //	extra bits[4]
  uint8_t ssb_subcarrier_offset_msb = ( extra_bits >> 5 ) & 0x1;    //	extra bits[5]
	    
  uint8_t ssb_subcarrier_offset = (uint8_t)mac->mib->ssb_SubcarrierOffset;

  //uint32_t ssb_index = 0;    //  TODO: ssb_index should obtain from L1 in case Lssb != 64

  frame = frame << 4;
  frame = frame | frame_number_4lsb;

  if(ssb_length == 64){
    ssb_index = ssb_index & (( extra_bits >> 2 ) & 0x1C );    //	{ extra_bits[5:7], ssb_index[2:0] }
  }else{
    if(ssb_subcarrier_offset_msb){
      ssb_subcarrier_offset = ssb_subcarrier_offset | 0x10;
    }
  }

#ifdef DEBUG_MIB
  LOG_I(MAC,"system frame number(6 MSB bits): %d\n",  mac->mib->systemFrameNumber.buf[0]);
  LOG_I(MAC,"system frame number(with LSB): %d\n", (int)frame);
  LOG_I(MAC,"subcarrier spacing (0=15or60, 1=30or120): %d\n", (int)mac->mib->subCarrierSpacingCommon);
  LOG_I(MAC,"ssb carrier offset(with MSB):  %d\n", (int)ssb_subcarrier_offset);
  LOG_I(MAC,"dmrs type A position (0=pos2,1=pos3): %d\n", (int)mac->mib->dmrs_TypeA_Position);
  LOG_I(MAC,"pdcch config sib1:             %d\n", (int)mac->mib->pdcch_ConfigSIB1);
  LOG_I(MAC,"cell barred (0=barred,1=notBarred): %d\n", (int)mac->mib->cellBarred);
  LOG_I(MAC,"intra frequency reselection (0=allowed,1=notAllowed): %d\n", (int)mac->mib->intraFreqReselection);
  LOG_I(MAC,"half frame bit(extra bits):    %d\n", (int)half_frame_bit);
  LOG_I(MAC,"ssb index(extra bits):         %d\n", (int)ssb_index);
#endif

  subcarrier_spacing_t scs_ssb = scs_30kHz;      //  default for 
  //const uint32_t scs_index = 0;
  const uint32_t num_slot_per_frame = 20;
  subcarrier_spacing_t scs_pdcch;

  //  assume carrier frequency < 6GHz
  if(mac->mib->subCarrierSpacingCommon == NR_MIB__subCarrierSpacingCommon_scs15or60){
    scs_pdcch = scs_15kHz;
  }else{  //NR_MIB__subCarrierSpacingCommon_scs30or120
    scs_pdcch = scs_30kHz;
  }

<<<<<<< HEAD
  channel_bandwidth_t min_channel_bw = bw_40MHz;  //  deafult for testing
=======
	channel_bandwidth_t min_channel_bw = bw_10MHz;  //  deafult for testing
>>>>>>> 615f2787
	    
  uint32_t is_condition_A = (ssb_subcarrier_offset == 0);   //  38.213 ch.13
  frequency_range_t frequency_range = FR1;
#if (NR_RRC_VERSION >= MAKE_VERSION(15, 3, 0))
  uint32_t index_4msb = (mac->mib->pdcch_ConfigSIB1.controlResourceSetZero);
  uint32_t index_4lsb = (mac->mib->pdcch_ConfigSIB1.searchSpaceZero);
#else
  uint32_t index_4msb = (mac->mib->pdcch_ConfigSIB1 >> 4) & 0xf;
  uint32_t index_4lsb = (mac->mib->pdcch_ConfigSIB1 & 0xf);
#endif
  int32_t num_rbs = -1;
  int32_t num_symbols = -1;
  int32_t rb_offset = -1;
  //LOG_I(MAC,"<<<<<<<<<configSIB1 %d index_4msb %d index_4lsb %d scs_ssb %d scs_pdcch %d switch %d ",
  //mac->mib->pdcch_ConfigSIB1,index_4msb,index_4lsb,scs_ssb,scs_pdcch, (scs_ssb << 5)|scs_pdcch);

  //  type0-pdcch coreset
  switch( (scs_ssb << 5)|scs_pdcch ){
  case (scs_15kHz << 5) | scs_15kHz :
    AssertFatal(index_4msb < 15, "38.213 Table 13-1 4 MSB out of range\n");
    mac->type0_pdcch_ss_mux_pattern = 1;
    num_rbs     = table_38213_13_1_c2[index_4msb];
    num_symbols = table_38213_13_1_c3[index_4msb];
    rb_offset   = table_38213_13_1_c4[index_4msb];
    break;

  case (scs_15kHz << 5) | scs_30kHz:
    AssertFatal(index_4msb < 14, "38.213 Table 13-2 4 MSB out of range\n");
    mac->type0_pdcch_ss_mux_pattern = 1;
    num_rbs     = table_38213_13_2_c2[index_4msb];
    num_symbols = table_38213_13_2_c3[index_4msb];
    rb_offset   = table_38213_13_2_c4[index_4msb];
    break;

  case (scs_30kHz << 5) | scs_15kHz:
    if((min_channel_bw & bw_5MHz) | (min_channel_bw & bw_10MHz)){
      AssertFatal(index_4msb < 9, "38.213 Table 13-3 4 MSB out of range\n");
      mac->type0_pdcch_ss_mux_pattern = 1;
      num_rbs     = table_38213_13_3_c2[index_4msb];
      num_symbols = table_38213_13_3_c3[index_4msb];
      rb_offset   = table_38213_13_3_c4[index_4msb];
    }else if(min_channel_bw & bw_40MHz){
      AssertFatal(index_4msb < 9, "38.213 Table 13-5 4 MSB out of range\n");
      mac->type0_pdcch_ss_mux_pattern = 1;
      num_rbs     = table_38213_13_5_c2[index_4msb];
      num_symbols = table_38213_13_5_c3[index_4msb];
      rb_offset   = table_38213_13_5_c4[index_4msb];
    }else{ ; }

    break;

  case (scs_30kHz << 5) | scs_30kHz:
    if((min_channel_bw & bw_5MHz) | (min_channel_bw & bw_10MHz)){
      mac->type0_pdcch_ss_mux_pattern = 1;
      num_rbs     = table_38213_13_4_c2[index_4msb];
      num_symbols = table_38213_13_4_c3[index_4msb];
      rb_offset   = table_38213_13_4_c4[index_4msb];
      LOG_I(MAC,"<<<<<<<<<index_4msb %d num_rbs %d num_symb %d rb_offset %d\n",index_4msb,num_rbs,num_symbols,rb_offset );
    }else if(min_channel_bw & bw_40MHz){
      AssertFatal(index_4msb < 10, "38.213 Table 13-6 4 MSB out of range\n");
      mac->type0_pdcch_ss_mux_pattern = 1;
      num_rbs     = table_38213_13_6_c2[index_4msb];
      num_symbols = table_38213_13_6_c3[index_4msb];
      rb_offset   = table_38213_13_6_c4[index_4msb];
    }else{ ; }
    break;

  case (scs_120kHz << 5) | scs_60kHz:
    AssertFatal(index_4msb < 12, "38.213 Table 13-7 4 MSB out of range\n");
    if(index_4msb & 0x7){
      mac->type0_pdcch_ss_mux_pattern = 1;
    }else if(index_4msb & 0x18){
      mac->type0_pdcch_ss_mux_pattern = 2;
    }else{ ; }

    num_rbs     = table_38213_13_7_c2[index_4msb];
    num_symbols = table_38213_13_7_c3[index_4msb];
    if(!is_condition_A && (index_4msb == 8 || index_4msb == 10)){
      rb_offset   = table_38213_13_7_c4[index_4msb] - 1;
    }else{
      rb_offset   = table_38213_13_7_c4[index_4msb];
    }
    break;

  case (scs_120kHz << 5) | scs_120kHz:
    AssertFatal(index_4msb < 8, "38.213 Table 13-8 4 MSB out of range\n");
    if(index_4msb & 0x3){
      mac->type0_pdcch_ss_mux_pattern = 1;
    }else if(index_4msb & 0x0c){
      mac->type0_pdcch_ss_mux_pattern = 3;
    }

    num_rbs     = table_38213_13_8_c2[index_4msb];
    num_symbols = table_38213_13_8_c3[index_4msb];
    if(!is_condition_A && (index_4msb == 4 || index_4msb == 6)){
      rb_offset   = table_38213_13_8_c4[index_4msb] - 1;
    }else{
      rb_offset   = table_38213_13_8_c4[index_4msb];
    }
    break;

  case (scs_240kHz << 5) | scs_60kHz:
    AssertFatal(index_4msb < 4, "38.213 Table 13-9 4 MSB out of range\n");
    mac->type0_pdcch_ss_mux_pattern = 1;
    num_rbs     = table_38213_13_9_c2[index_4msb];
    num_symbols = table_38213_13_9_c3[index_4msb];
    rb_offset   = table_38213_13_9_c4[index_4msb];
    break;

  case (scs_240kHz << 5) | scs_120kHz:
    AssertFatal(index_4msb < 8, "38.213 Table 13-10 4 MSB out of range\n");
    if(index_4msb & 0x3){
      mac->type0_pdcch_ss_mux_pattern = 1;
    }else if(index_4msb & 0x0c){
      mac->type0_pdcch_ss_mux_pattern = 2;
    }
    num_rbs     = table_38213_13_10_c2[index_4msb];
    num_symbols = table_38213_13_10_c3[index_4msb];
    if(!is_condition_A && (index_4msb == 4 || index_4msb == 6)){
      rb_offset   = table_38213_13_10_c4[index_4msb]-1;
    }else{
      rb_offset   = table_38213_13_10_c4[index_4msb];
    }
    break;

  default:
    break;
  }

  AssertFatal(num_rbs != -1, "Type0 PDCCH coreset num_rbs undefined");
  AssertFatal(num_symbols != -1, "Type0 PDCCH coreset num_symbols undefined");
  AssertFatal(rb_offset != -1, "Type0 PDCCH coreset rb_offset undefined");
        
  //uint32_t cell_id = 0;   //  obtain from L1 later

  //mac->type0_pdcch_dci_config.coreset.rb_start = rb_offset;
  //mac->type0_pdcch_dci_config.coreset.rb_end = rb_offset + num_rbs - 1;
  uint64_t mask = 0x0;
  uint8_t i;
  for(i=0; i<(num_rbs/6); ++i){   //  38.331 Each bit corresponds a group of 6 RBs
    mask = mask >> 1;
    mask = mask | 0x100000000000;
  }
  //LOG_I(MAC,">>>>>>>>mask %x num_rbs %d rb_offset %d\n", mask, num_rbs, rb_offset);
  mac->type0_pdcch_dci_config.coreset.frequency_domain_resource = mask;
  mac->type0_pdcch_dci_config.coreset.rb_offset = rb_offset;  //  additional parameter other than coreset

  //mac->type0_pdcch_dci_config.type0_pdcch_coreset.duration = num_symbols;
  mac->type0_pdcch_dci_config.coreset.cce_reg_mapping_type = CCE_REG_MAPPING_TYPE_INTERLEAVED;
  mac->type0_pdcch_dci_config.coreset.cce_reg_interleaved_reg_bundle_size = 6;   //  L 38.211 7.3.2.2
  mac->type0_pdcch_dci_config.coreset.cce_reg_interleaved_interleaver_size = 2;  //  R 38.211 7.3.2.2
  mac->type0_pdcch_dci_config.coreset.cce_reg_interleaved_shift_index = cell_id;
  mac->type0_pdcch_dci_config.coreset.precoder_granularity = PRECODER_GRANULARITY_SAME_AS_REG_BUNDLE;
  mac->type0_pdcch_dci_config.coreset.pdcch_dmrs_scrambling_id = cell_id;



  // type0-pdcch search space
  float big_o;
  float big_m;
  uint32_t temp;
  SFN_C_TYPE sfn_c;   //  only valid for mux=1
  uint32_t n_c;
  uint32_t number_of_search_space_per_slot;
  uint32_t first_symbol_index;
  uint32_t search_space_duration;  //  element of search space
  uint32_t coreset_duration;  //  element of coreset
        
  //  38.213 table 10.1-1

  /// MUX PATTERN 1
  if(mac->type0_pdcch_ss_mux_pattern == 1 && frequency_range == FR1){
    big_o = table_38213_13_11_c1[index_4lsb];
    number_of_search_space_per_slot = table_38213_13_11_c2[index_4lsb];
    big_m = table_38213_13_11_c3[index_4lsb];

    temp = (uint32_t)(big_o*pow(2, scs_pdcch)) + (uint32_t)(ssb_index*big_m);
    n_c = temp / num_slot_per_frame;
    if((temp/num_slot_per_frame) & 0x1){
      sfn_c = SFN_C_MOD_2_EQ_1;
    }else{
      sfn_c = SFN_C_MOD_2_EQ_0;
    }

    if((index_4lsb == 1 || index_4lsb == 3 || index_4lsb == 5 || index_4lsb == 7) && (ssb_index&1)){
      first_symbol_index = num_symbols;
    }else{
      first_symbol_index = table_38213_13_11_c4[index_4lsb];
    }
    //  38.213 chapter 13: over two consecutive slots
    search_space_duration = 2;
  }

  if(mac->type0_pdcch_ss_mux_pattern == 1 && frequency_range == FR2){
    big_o = table_38213_13_12_c1[index_4lsb];
    number_of_search_space_per_slot = table_38213_13_11_c2[index_4lsb];
    big_m = table_38213_13_12_c3[index_4lsb];

    if((index_4lsb == 1 || index_4lsb == 3 || index_4lsb == 5 || index_4lsb == 10) && (ssb_index&1)){
      first_symbol_index = 7;
    }else if((index_4lsb == 6 || index_4lsb == 7 || index_4lsb == 8 || index_4lsb == 11) && (ssb_index&1)){
      first_symbol_index = num_symbols;
    }else{
      first_symbol_index = 0;
    }
    //  38.213 chapter 13: over two consecutive slots
    search_space_duration = 2;
  }

  /// MUX PATTERN 2
  if(mac->type0_pdcch_ss_mux_pattern == 2){
            
    if((scs_ssb == scs_120kHz) && (scs_pdcch == scs_60kHz)){
      //  38.213 Table 13-13
      AssertFatal(index_4lsb == 0, "38.213 Table 13-13 4 LSB out of range\n");
      //  PDCCH monitoring occasions (SFN and slot number) same as SSB frame-slot
      //                sfn_c = SFN_C_EQ_SFN_SSB;
      n_c = get_ssb_slot(ssb_index);
      switch(ssb_index & 0x3){    //  ssb_index(i) mod 4
      case 0: 
	first_symbol_index = 0;
	break;
      case 1: 
	first_symbol_index = 1;
	break;
      case 2: 
	first_symbol_index = 6;
	break;
      case 3: 
	first_symbol_index = 7;
	break;
      default: break; 
      }
                
    }else if((scs_ssb == scs_240kHz) && (scs_pdcch == scs_120kHz)){
      //  38.213 Table 13-14
      AssertFatal(index_4lsb == 0, "38.213 Table 13-14 4 LSB out of range\n");
      //  PDCCH monitoring occasions (SFN and slot number) same as SSB frame-slot
      //                sfn_c = SFN_C_EQ_SFN_SSB;
      n_c = get_ssb_slot(ssb_index);
      switch(ssb_index & 0x7){    //  ssb_index(i) mod 8
      case 0: 
	first_symbol_index = 0;
	break;
      case 1: 
	first_symbol_index = 1;
	break;
      case 2: 
	first_symbol_index = 2;
	break;
      case 3: 
	first_symbol_index = 3;
	break;
      case 4: 
	first_symbol_index = 12;
	n_c = get_ssb_slot(ssb_index) - 1;
	break;
      case 5: 
	first_symbol_index = 13;
	n_c = get_ssb_slot(ssb_index) - 1;
	break;
      case 6: 
	first_symbol_index = 0;
	break;
      case 7: 
	first_symbol_index = 1;
	break;
      default: break; 
      }
    }else{ ; }
    //  38.213 chapter 13: over one slot
    search_space_duration = 1;
  }

  /// MUX PATTERN 3
  if(mac->type0_pdcch_ss_mux_pattern == 3){
    if((scs_ssb == scs_120kHz) && (scs_pdcch == scs_120kHz)){
      //  38.213 Table 13-15
      AssertFatal(index_4lsb == 0, "38.213 Table 13-15 4 LSB out of range\n");
      //  PDCCH monitoring occasions (SFN and slot number) same as SSB frame-slot
      //                sfn_c = SFN_C_EQ_SFN_SSB;
      n_c = get_ssb_slot(ssb_index);
      switch(ssb_index & 0x3){    //  ssb_index(i) mod 4
      case 0: 
	first_symbol_index = 4;
	break;
      case 1: 
	first_symbol_index = 8;
	break;
      case 2: 
	first_symbol_index = 2;
	break;
      case 3: 
	first_symbol_index = 6;
	break;
      default: break; 
      }
    }else{ ; }
    //  38.213 chapter 13: over one slot
    search_space_duration = 1;
  }

  coreset_duration = num_symbols * number_of_search_space_per_slot;

  mac->type0_pdcch_dci_config.number_of_candidates[0] = table_38213_10_1_1_c2[0];
  mac->type0_pdcch_dci_config.number_of_candidates[1] = table_38213_10_1_1_c2[1];
  mac->type0_pdcch_dci_config.number_of_candidates[2] = table_38213_10_1_1_c2[2];   //  CCE aggregation level = 4
  mac->type0_pdcch_dci_config.number_of_candidates[3] = table_38213_10_1_1_c2[3];   //  CCE aggregation level = 8
  mac->type0_pdcch_dci_config.number_of_candidates[4] = table_38213_10_1_1_c2[4];   //  CCE aggregation level = 16
  mac->type0_pdcch_dci_config.duration = search_space_duration;
  mac->type0_pdcch_dci_config.coreset.duration = coreset_duration;   //  coreset
  mac->type0_pdcch_dci_config.monitoring_symbols_within_slot = (0x3fff << first_symbol_index) & (0x3fff >> (14-coreset_duration-first_symbol_index)) & 0x3fff;

  mac->type0_pdcch_ss_sfn_c = sfn_c;
  mac->type0_pdcch_ss_n_c = n_c;
        
  // fill in the elements in config request inside P5 message
  
  //mac->phy_config.config_req.pbch_config.system_frame_number = frame;    //  after calculation
  mac->phy_config.config_req.rf_config.dl_subcarrierspacing      = mac->mib->subCarrierSpacingCommon;
  mac->phy_config.config_req.sch_config.ssb_subcarrier_offset    = ssb_subcarrier_offset;  //  after calculation
  mac->phy_config.config_req.pdsch_config.dmrs_TypeA_Position    = mac->mib->dmrs_TypeA_Position;
  mac->phy_config.config_req.pdcch_config.controlResourceSetZero = (mac->mib->pdcch_ConfigSIB1.controlResourceSetZero);
  mac->phy_config.config_req.pdcch_config.searchSpaceZero        = mac->mib->pdcch_ConfigSIB1.searchSpaceZero;

  if(mac->if_module != NULL && mac->if_module->phy_config_request != NULL){
    mac->if_module->phy_config_request(&mac->phy_config);
  }
  proc->decoded_frame_rx=frame;
  //}
  return 0;
}



//  TODO: change to UE parameter, scs: 15KHz, slot duration: 1ms
uint32_t get_ssb_frame(uint32_t test){
  return test;
}

// Performs :
// 1. TODO: Call RRC for link status return to PHY
// 2. TODO: Perform SR/BSR procedures for scheduling feedback
// 3. TODO: Perform PHR procedures
NR_UE_L2_STATE_t nr_ue_scheduler(
				 const module_id_t module_id,
				 const uint8_t gNB_index,
				 const int cc_id,
				 const frame_t rx_frame,
				 const slot_t rx_slot,
				 const int32_t ssb_index,
				 const frame_t tx_frame,
				 const slot_t tx_slot ){

  uint32_t search_space_mask = 0;
  NR_UE_MAC_INST_t *mac = get_mac_inst(module_id);
    
  //  check type0 from 38.213 13
  if(ssb_index != -1){

    if(mac->type0_pdcch_ss_mux_pattern == 1){
      //	38.213 chapter 13
      if((mac->type0_pdcch_ss_sfn_c == SFN_C_MOD_2_EQ_0) && !(rx_frame & 0x1) && (rx_slot == mac->type0_pdcch_ss_n_c)){
	search_space_mask = search_space_mask | type0_pdcch;
	mac->type0_pdcch_consecutive_slots = mac->type0_pdcch_dci_config.duration;
      }
      if((mac->type0_pdcch_ss_sfn_c == SFN_C_MOD_2_EQ_1) &&  (rx_frame & 0x1) && (rx_slot == mac->type0_pdcch_ss_n_c)){
	search_space_mask = search_space_mask | type0_pdcch;
	mac->type0_pdcch_consecutive_slots = mac->type0_pdcch_dci_config.duration;
      }
    }
    if(mac->type0_pdcch_ss_mux_pattern == 2){
      //	38.213 Table 13-13, 13-14
      if((rx_frame == get_ssb_frame(rx_frame)) && (rx_slot == mac->type0_pdcch_ss_n_c)){
	search_space_mask = search_space_mask | type0_pdcch;
	mac->type0_pdcch_consecutive_slots = mac->type0_pdcch_dci_config.duration;
      }
    }
    if(mac->type0_pdcch_ss_mux_pattern == 3){
      //	38.213 Table 13-15
      if((rx_frame == get_ssb_frame(rx_frame)) && (rx_slot == mac->type0_pdcch_ss_n_c)){
	search_space_mask = search_space_mask | type0_pdcch;
	mac->type0_pdcch_consecutive_slots = mac->type0_pdcch_dci_config.duration;
      }
    }
  }

  fapi_nr_dl_config_request_t *dl_config = &mac->dl_config_request;
  //  Type0 PDCCH search space
  if((search_space_mask & type0_pdcch) || ( mac->type0_pdcch_consecutive_slots != 0 )){
    mac->type0_pdcch_consecutive_slots = mac->type0_pdcch_consecutive_slots - 1;

    dl_config->dl_config_list[dl_config->number_pdus].dci_config_pdu.dci_config_rel15 = mac->type0_pdcch_dci_config;
    dl_config->dl_config_list[dl_config->number_pdus].pdu_type = FAPI_NR_DL_CONFIG_TYPE_DCI;
    	
    /*
      dl_config->dl_config_list[dl_config->number_pdus].dci_config_pdu.dci_config_rel15.rnti = 0xaaaa;	//	to be set
      dl_config->dl_config_list[dl_config->number_pdus].dci_config_pdu.dci_config_rel15.N_RB_BWP = 106;	//	to be set

      LOG_I(MAC,"nr_ue_scheduler Type0 PDCCH with rnti %x, BWP %d\n",
      dl_config->dl_config_list[dl_config->number_pdus].dci_config_pdu.dci_config_rel15.rnti,
      dl_config->dl_config_list[dl_config->number_pdus].dci_config_pdu.dci_config_rel15.N_RB_BWP);  
    */   
    dl_config->number_pdus = dl_config->number_pdus + 1;
  }

  if(search_space_mask & type0a_pdcch){
  }

  if(search_space_mask & type1_pdcch){
  }

  if(search_space_mask & type2_pdcch){
  }

  if(search_space_mask & type3_pdcch){
  }


  mac->scheduled_response.dl_config = dl_config;
    

  return UE_CONNECTION_OK;
}

//////////////
/*
 * This code contains all the functions needed to process all dci fields.
 * These tables and functions are going to be called by function nr_ue_process_dci
 */
// table_7_3_1_1_2_2_3_4_5 contains values for number of layers and precoding information for tables 7.3.1.1.2-2/3/4/5 from TS 38.212 subclause 7.3.1.1.2
// the first 6 columns contain table 7.3.1.1.2-2: Precoding information and number of layers, for 4 antenna ports, if transformPrecoder=disabled and maxRank = 2 or 3 or 4
// next six columns contain table 7.3.1.1.2-3: Precoding information and number of layers for 4 antenna ports, if transformPrecoder= enabled, or if transformPrecoder=disabled and maxRank = 1
// next four columns contain table 7.3.1.1.2-4: Precoding information and number of layers, for 2 antenna ports, if transformPrecoder=disabled and maxRank = 2
// next four columns contain table 7.3.1.1.2-5: Precoding information and number of layers, for 2 antenna ports, if transformPrecoder= enabled, or if transformPrecoder= disabled and maxRank = 1
uint8_t table_7_3_1_1_2_2_3_4_5[64][20] = {
  {1,  0,  1,  0,  1,  0,  1,  0,  1,  0,  1,  0,  1,  0,  1,  0,  1,  0,  1,  0},
  {1,  1,  1,  1,  1,  1,  1,  1,  1,  1,  1,  1,  1,  1,  1,  1,  1,  1,  1,  1},
  {1,  2,  1,  2,  1,  2,  1,  2,  1,  2,  1,  2,  2,  0,  2,  0,  1,  2,  0,  0},
  {1,  3,  1,  3,  1,  3,  1,  3,  1,  3,  1,  3,  1,  2,  0,  0,  1,  3,  0,  0},
  {2,  0,  2,  0,  2,  0,  1,  4,  1,  4,  0,  0,  1,  3,  0,  0,  1,  4,  0,  0},
  {2,  1,  2,  1,  2,  1,  1,  5,  1,  5,  0,  0,  1,  4,  0,  0,  1,  5,  0,  0},
  {2,  2,  2,  2,  2,  2,  1,  6,  1,  6,  0,  0,  1,  5,  0,  0,  0,  0,  0,  0},
  {2,  3,  2,  3,  2,  3,  1,  7,  1,  7,  0,  0,  2,  1,  0,  0,  0,  0,  0,  0},
  {2,  4,  2,  4,  2,  4,  1,  8,  1,  8,  0,  0,  2,  2,  0,  0,  0,  0,  0,  0},
  {2,  5,  2,  5,  2,  5,  1,  9,  1,  9,  0,  0,  0,  0,  0,  0,  0,  0,  0,  0},
  {3,  0,  3,  0,  3,  0,  1,  10, 1,  10, 0,  0,  0,  0,  0,  0,  0,  0,  0,  0},
  {4,  0,  4,  0,  4,  0,  1,  11, 1,  11, 0,  0,  0,  0,  0,  0,  0,  0,  0,  0},
  {1,  4,  1,  4,  0,  0,  1,  12, 0,  0,  0,  0,  0,  0,  0,  0,  0,  0,  0,  0},
  {1,  5,  1,  5,  0,  0,  1,  13, 0,  0,  0,  0,  0,  0,  0,  0,  0,  0,  0,  0},
  {1,  6,  1,  6,  0,  0,  1,  14, 0,  0,  0,  0,  0,  0,  0,  0,  0,  0,  0,  0},
  {1,  7,  1,  7,  0,  0,  1,  15, 0,  0,  0,  0,  0,  0,  0,  0,  0,  0,  0,  0},
  {1,  8,  1,  8,  0,  0,  1,  16, 0,  0,  0,  0,  0,  0,  0,  0,  0,  0,  0,  0},
  {1,  9,  1,  9,  0,  0,  1,  17, 0,  0,  0,  0,  0,  0,  0,  0,  0,  0,  0,  0},
  {1,  10, 1,  10, 0,  0,  1,  18, 0,  0,  0,  0,  0,  0,  0,  0,  0,  0,  0,  0},
  {1,  11, 1,  11, 0,  0,  1,  19, 0,  0,  0,  0,  0,  0,  0,  0,  0,  0,  0,  0},
  {2,  6,  2,  6,  0,  0,  1,  20, 0,  0,  0,  0,  0,  0,  0,  0,  0,  0,  0,  0},
  {2,  7,  2,  7,  0,  0,  1,  21, 0,  0,  0,  0,  0,  0,  0,  0,  0,  0,  0,  0},
  {2,  8,  2,  8,  0,  0,  1,  22, 0,  0,  0,  0,  0,  0,  0,  0,  0,  0,  0,  0},
  {2,  9,  2,  9,  0,  0,  1,  23, 0,  0,  0,  0,  0,  0,  0,  0,  0,  0,  0,  0},
  {2,  10, 2,  10, 0,  0,  1,  24, 0,  0,  0,  0,  0,  0,  0,  0,  0,  0,  0,  0},
  {2,  11, 2,  11, 0,  0,  1,  25, 0,  0,  0,  0,  0,  0,  0,  0,  0,  0,  0,  0},
  {2,  12, 2,  12, 0,  0,  1,  26, 0,  0,  0,  0,  0,  0,  0,  0,  0,  0,  0,  0},
  {2,  13, 2,  13, 0,  0,  1,  27, 0,  0,  0,  0,  0,  0,  0,  0,  0,  0,  0,  0},
  {3,  1,  3,  1,  0,  0,  0,  0,  0,  0,  0,  0,  0,  0,  0,  0,  0,  0,  0,  0},
  {3,  2,  3,  2,  0,  0,  0,  0,  0,  0,  0,  0,  0,  0,  0,  0,  0,  0,  0,  0},
  {4,  1,  4,  1,  0,  0,  0,  0,  0,  0,  0,  0,  0,  0,  0,  0,  0,  0,  0,  0},
  {4,  2,  4,  2,  0,  0,  0,  0,  0,  0,  0,  0,  0,  0,  0,  0,  0,  0,  0,  0},
  {1,  12, 0,  0,  0,  0,  0,  0,  0,  0,  0,  0,  0,  0,  0,  0,  0,  0,  0,  0},
  {1,  13, 0,  0,  0,  0,  0,  0,  0,  0,  0,  0,  0,  0,  0,  0,  0,  0,  0,  0},
  {1,  14, 0,  0,  0,  0,  0,  0,  0,  0,  0,  0,  0,  0,  0,  0,  0,  0,  0,  0},
  {1,  15, 0,  0,  0,  0,  0,  0,  0,  0,  0,  0,  0,  0,  0,  0,  0,  0,  0,  0},
  {1,  16, 0,  0,  0,  0,  0,  0,  0,  0,  0,  0,  0,  0,  0,  0,  0,  0,  0,  0},
  {1,  17, 0,  0,  0,  0,  0,  0,  0,  0,  0,  0,  0,  0,  0,  0,  0,  0,  0,  0},
  {1,  18, 0,  0,  0,  0,  0,  0,  0,  0,  0,  0,  0,  0,  0,  0,  0,  0,  0,  0},
  {1,  19, 0,  0,  0,  0,  0,  0,  0,  0,  0,  0,  0,  0,  0,  0,  0,  0,  0,  0},
  {1,  20, 0,  0,  0,  0,  0,  0,  0,  0,  0,  0,  0,  0,  0,  0,  0,  0,  0,  0},
  {1,  21, 0,  0,  0,  0,  0,  0,  0,  0,  0,  0,  0,  0,  0,  0,  0,  0,  0,  0},
  {1,  22, 0,  0,  0,  0,  0,  0,  0,  0,  0,  0,  0,  0,  0,  0,  0,  0,  0,  0},
  {1,  23, 0,  0,  0,  0,  0,  0,  0,  0,  0,  0,  0,  0,  0,  0,  0,  0,  0,  0},
  {1,  24, 0,  0,  0,  0,  0,  0,  0,  0,  0,  0,  0,  0,  0,  0,  0,  0,  0,  0},
  {1,  25, 0,  0,  0,  0,  0,  0,  0,  0,  0,  0,  0,  0,  0,  0,  0,  0,  0,  0},
  {1,  26, 0,  0,  0,  0,  0,  0,  0,  0,  0,  0,  0,  0,  0,  0,  0,  0,  0,  0},
  {1,  27, 0,  0,  0,  0,  0,  0,  0,  0,  0,  0,  0,  0,  0,  0,  0,  0,  0,  0},
  {2,  14, 0,  0,  0,  0,  0,  0,  0,  0,  0,  0,  0,  0,  0,  0,  0,  0,  0,  0},
  {2,  15, 0,  0,  0,  0,  0,  0,  0,  0,  0,  0,  0,  0,  0,  0,  0,  0,  0,  0},
  {2,  16, 0,  0,  0,  0,  0,  0,  0,  0,  0,  0,  0,  0,  0,  0,  0,  0,  0,  0},
  {2,  17, 0,  0,  0,  0,  0,  0,  0,  0,  0,  0,  0,  0,  0,  0,  0,  0,  0,  0},
  {2,  18, 0,  0,  0,  0,  0,  0,  0,  0,  0,  0,  0,  0,  0,  0,  0,  0,  0,  0},
  {2,  19, 0,  0,  0,  0,  0,  0,  0,  0,  0,  0,  0,  0,  0,  0,  0,  0,  0,  0},
  {2,  20, 0,  0,  0,  0,  0,  0,  0,  0,  0,  0,  0,  0,  0,  0,  0,  0,  0,  0},
  {2,  21, 0,  0,  0,  0,  0,  0,  0,  0,  0,  0,  0,  0,  0,  0,  0,  0,  0,  0},
  {3,  3,  0,  0,  0,  0,  0,  0,  0,  0,  0,  0,  0,  0,  0,  0,  0,  0,  0,  0},
  {3,  4,  0,  0,  0,  0,  0,  0,  0,  0,  0,  0,  0,  0,  0,  0,  0,  0,  0,  0},
  {3,  5,  0,  0,  0,  0,  0,  0,  0,  0,  0,  0,  0,  0,  0,  0,  0,  0,  0,  0},
  {3,  6,  0,  0,  0,  0,  0,  0,  0,  0,  0,  0,  0,  0,  0,  0,  0,  0,  0,  0},
  {4,  3,  0,  0,  0,  0,  0,  0,  0,  0,  0,  0,  0,  0,  0,  0,  0,  0,  0,  0},
  {4,  4,  0,  0,  0,  0,  0,  0,  0,  0,  0,  0,  0,  0,  0,  0,  0,  0,  0,  0},
  {0,  0,  0,  0,  0,  0,  0,  0,  0,  0,  0,  0,  0,  0,  0,  0,  0,  0,  0,  0},
  {0,  0,  0,  0,  0,  0,  0,  0,  0,  0,  0,  0,  0,  0,  0,  0,  0,  0,  0,  0}
};
uint8_t table_7_3_1_1_2_12[14][3] = {
  {1,0,1},
  {1,1,1},
  {2,0,1},
  {2,1,1},
  {2,2,1},
  {2,3,1},
  {2,0,2},
  {2,1,2},
  {2,2,2},
  {2,3,2},
  {2,4,2},
  {2,5,2},
  {2,6,2},
  {2,7,2}
};
uint8_t table_7_3_1_1_2_13[10][4] = {
  {1,0,1,1},
  {2,0,1,1},
  {2,2,3,1},
  {2,0,2,1},
  {2,0,1,2},
  {2,2,3,2},
  {2,4,5,2},
  {2,6,7,2},
  {2,0,4,2},
  {2,2,6,2}
};
uint8_t table_7_3_1_1_2_14[3][5] = {
  {2,0,1,2,1},
  {2,0,1,4,2},
  {2,2,3,6,2}
};
uint8_t table_7_3_1_1_2_15[4][6] = {
  {2,0,1,2,3,1},
  {2,0,1,4,5,2},
  {2,2,3,6,7,2},
  {2,0,2,4,6,2}
};
uint8_t table_7_3_1_1_2_16[12][2] = {
  {1,0},
  {1,1},
  {2,0},
  {2,1},
  {2,2},
  {2,3},
  {3,0},
  {3,1},
  {3,2},
  {3,3},
  {3,4},
  {3,5}
};
uint8_t table_7_3_1_1_2_17[7][3] = {
  {1,0,1},
  {2,0,1},
  {2,2,3},
  {3,0,1},
  {3,2,3},
  {3,4,5},
  {2,0,2}
};
uint8_t table_7_3_1_1_2_18[3][4] = {
  {2,0,1,2},
  {3,0,1,2},
  {3,3,4,5}
};
uint8_t table_7_3_1_1_2_19[2][5] = {
  {2,0,1,2,3},
  {3,0,1,2,3}
};
uint8_t table_7_3_1_1_2_20[28][3] = {
  {1,0,1},
  {1,1,1},
  {2,0,1},
  {2,1,1},
  {2,2,1},
  {2,3,1},
  {3,0,1},
  {3,1,1},
  {3,2,1},
  {3,3,1},
  {3,4,1},
  {3,5,1},
  {3,0,2},
  {3,1,2},
  {3,2,2},
  {3,3,2},
  {3,4,2},
  {3,5,2},
  {3,6,2},
  {3,7,2},
  {3,8,2},
  {3,9,2},
  {3,10,2},
  {3,11,2},
  {1,0,2},
  {1,1,2},
  {1,6,2},
  {1,7,2}
};
uint8_t table_7_3_1_1_2_21[19][4] = {
  {1,0,1,1},
  {2,0,1,1},
  {2,2,3,1},
  {3,0,1,1},
  {3,2,3,1},
  {3,4,5,1},
  {2,0,2,1},
  {3,0,1,2},
  {3,2,3,2},
  {3,4,5,2},
  {3,6,7,2},
  {3,8,9,2},
  {3,10,11,2},
  {1,0,1,2},
  {1,6,7,2},
  {2,0,1,2},
  {2,2,3,2},
  {2,6,7,2},
  {2,8,9,2}
};
uint8_t table_7_3_1_1_2_22[6][5] = {
  {2,0,1,2,1},
  {3,0,1,2,1},
  {3,3,4,5,1},
  {3,0,1,6,2},
  {3,2,3,8,2},
  {3,4,5,10,2}
};
uint8_t table_7_3_1_1_2_23[5][6] = {
  {2,0,1,2,3,1},
  {3,0,1,2,3,1},
  {3,0,1,6,7,2},
  {3,2,3,8,9,2},
  {3,4,5,10,11,2}
};
uint8_t table_7_3_2_3_3_1[12][5] = {
  {1,0,0,0,0},
  {1,1,0,0,0},
  {1,0,1,0,0},
  {2,0,0,0,0},
  {2,1,0,0,0},
  {2,2,0,0,0},
  {2,3,0,0,0},
  {2,0,1,0,0},
  {2,2,3,0,0},
  {2,0,1,2,0},
  {2,0,1,2,3},
  {2,0,2,0,0}
};
uint8_t table_7_3_2_3_3_2_oneCodeword[31][6] = {
  {1,0,0,0,0,1},
  {1,1,0,0,0,1},
  {1,0,1,0,0,1},
  {2,0,0,0,0,1},
  {2,1,0,0,0,1},
  {2,2,0,0,0,1},
  {2,3,0,0,0,1},
  {2,0,1,0,0,1},
  {2,2,3,0,0,1},
  {2,0,1,2,0,1},
  {2,0,1,2,3,1},
  {2,0,2,0,0,1},
  {2,0,0,0,0,2},
  {2,1,0,0,0,2},
  {2,2,0,0,0,2},
  {2,3,0,0,0,2},
  {2,4,0,0,0,2},
  {2,5,0,0,0,2},
  {2,6,0,0,0,2},
  {2,7,0,0,0,2},
  {2,0,1,0,0,2},
  {2,2,3,0,0,2},
  {2,4,5,0,0,2},
  {2,6,7,0,0,2},
  {2,0,4,0,0,2},
  {2,2,6,0,0,2},
  {2,0,1,4,0,2},
  {2,2,3,6,0,2},
  {2,0,1,4,5,2},
  {2,2,3,6,7,2},
  {2,0,2,4,6,2}
};
uint8_t table_7_3_2_3_3_2_twoCodeword[4][10] = {
  {2,0,1,2,3,4,0,0,0,2},
  {2,0,1,2,3,4,6,0,0,2},
  {2,0,1,2,3,4,5,6,0,2},
  {2,0,1,2,3,4,5,6,7,2}
};
uint8_t table_7_3_2_3_3_3_oneCodeword[24][5] = {
  {1,0,0,0,0},
  {1,1,0,0,0},
  {1,0,1,0,0},
  {2,0,0,0,0},
  {2,1,0,0,0},
  {2,2,0,0,0},
  {2,3,0,0,0},
  {2,0,1,0,0},
  {2,2,3,0,0},
  {2,0,1,2,0},
  {2,0,1,2,3},
  {3,0,0,0,0},
  {3,1,0,0,0},
  {3,2,0,0,0},
  {3,3,0,0,0},
  {3,4,0,0,0},
  {3,5,0,0,0},
  {3,0,1,0,0},
  {3,2,3,0,0},
  {3,4,5,0,0},
  {3,0,1,2,0},
  {3,3,4,5,0},
  {3,0,1,2,3},
  {2,0,2,0,0}
};
uint8_t table_7_3_2_3_3_3_twoCodeword[2][7] = {
  {3,0,1,2,3,4,0},
  {3,0,1,2,3,4,5}
};
uint8_t table_7_3_2_3_3_4_oneCodeword[58][6] = {
  {1,0,0,0,0,1},
  {1,1,0,0,0,1},
  {1,0,1,0,0,1},
  {2,0,0,0,0,1},
  {2,1,0,0,0,1},
  {2,2,0,0,0,1},
  {2,3,0,0,0,1},
  {2,0,1,0,0,1},
  {2,2,3,0,0,1},
  {2,0,1,2,0,1},
  {2,0,1,2,3,1},
  {3,0,0,0,0,1},
  {3,1,0,0,0,1},
  {3,2,0,0,0,1},
  {3,3,0,0,0,1},
  {3,4,0,0,0,1},
  {3,5,0,0,0,1},
  {3,0,1,0,0,1},
  {3,2,3,0,0,1},
  {3,4,5,0,0,1},
  {3,0,1,2,0,1},
  {3,3,4,5,0,1},
  {3,0,1,2,3,1},
  {2,0,2,0,0,1},
  {3,0,0,0,0,2},
  {3,1,0,0,0,2},
  {3,2,0,0,0,2},
  {3,3,0,0,0,2},
  {3,4,0,0,0,2},
  {3,5,0,0,0,2},
  {3,6,0,0,0,2},
  {3,7,0,0,0,2},
  {3,8,0,0,0,2},
  {3,9,0,0,0,2},
  {3,10,0,0,0,2},
  {3,11,0,0,0,2},
  {3,0,1,0,0,2},
  {3,2,3,0,0,2},
  {3,4,5,0,0,2},
  {3,6,7,0,0,2},
  {3,8,9,0,0,2},
  {3,10,11,0,0,2},
  {3,0,1,6,0,2},
  {3,2,3,8,0,2},
  {3,4,5,10,0,2},
  {3,0,1,6,7,2},
  {3,2,3,8,9,2},
  {3,4,5,10,11,2},
  {1,0,0,0,0,2},
  {1,1,0,0,0,2},
  {1,6,0,0,0,2},
  {1,7,0,0,0,2},
  {1,0,1,0,0,2},
  {1,6,7,0,0,2},
  {2,0,1,0,0,2},
  {2,2,3,0,0,2},
  {2,6,7,0,0,2},
  {2,8,9,0,0,2}
};
uint8_t table_7_3_2_3_3_4_twoCodeword[6][10] = {
  {3,0,1,2,3,4,0,0,0,1},
  {3,0,1,2,3,4,5,0,0,1},
  {2,0,1,2,3,6,0,0,0,2},
  {2,0,1,2,3,6,8,0,0,2},
  {2,0,1,2,3,6,7,8,0,2},
  {2,0,1,2,3,6,7,8,9,2}
};
int8_t nr_ue_process_dci_freq_dom_resource_assignment(
						      fapi_nr_ul_config_ulsch_pdu_rel15_t *ulsch_config_pdu,
						      fapi_nr_dl_config_dlsch_pdu_rel15_t *dlsch_config_pdu,
						      uint16_t n_RB_ULBWP,
						      uint16_t n_RB_DLBWP,
						      uint16_t riv
						      ){
  uint16_t l_RB;
  uint16_t start_RB;
  uint16_t tmp_RIV;

  /*
   * TS 38.214 subclause 5.1.2.2 Resource allocation in frequency domain (downlink)
   * when the scheduling grant is received with DCI format 1_0, then downlink resource allocation type 1 is used
   */
  if(dlsch_config_pdu != NULL){
    /*
     * TS 38.214 subclause 5.1.2.2.1 Downlink resource allocation type 0
     */
    /*
     * TS 38.214 subclause 5.1.2.2.2 Downlink resource allocation type 1
     */
    // For resource allocation type 1, the resource allocation field consists of a resource indication value (RIV):
    // RIV = n_RB_DLBWP * (l_RB - 1) + start_RB                                  if (l_RB - 1) <= floor (n_RB_DLBWP/2)
    // RIV = n_RB_DLBWP * (n_RB_DLBWP - l_RB + 1) + (n_RB_DLBWP - 1 - start_RB)  if (l_RB - 1)  > floor (n_RB_DLBWP/2)
    // the following two expressions apply only if (l_RB - 1) <= floor (n_RB_DLBWP/2)
    l_RB = floor(riv/n_RB_DLBWP) + 1;
    start_RB = riv%n_RB_DLBWP;
    // if (l_RB - 1)  > floor (n_RB_DLBWP/2) we need to recalculate them using the following lines
    tmp_RIV = n_RB_DLBWP * (l_RB - 1) + start_RB;
    if ((tmp_RIV != riv) || ((start_RB+l_RB)>n_RB_DLBWP)) { // then (l_RB - 1)  > floor (n_RB_DLBWP/2) and we need to recalculate l_RB and start_RB
      l_RB = n_RB_DLBWP - l_RB + 2;
      start_RB = n_RB_DLBWP - start_RB - 1;
    }
    dlsch_config_pdu->number_rbs = l_RB;
    dlsch_config_pdu->start_rb = start_RB;
  }
  if(ulsch_config_pdu != NULL){
    /*
     * TS 38.214 subclause 6.1.2.2 Resource allocation in frequency domain (uplink)
     */
    /*
     * TS 38.214 subclause 6.1.2.2.1 Uplink resource allocation type 0
     */
    /*
     * TS 38.214 subclause 6.1.2.2.2 Uplink resource allocation type 1
     */
    // For resource allocation type 1, the resource allocation field consists of a resource indication value (RIV):
    // RIV = n_RB_ULBWP * (l_RB - 1) + start_RB                                  if (l_RB - 1) <= floor (n_RB_ULBWP/2)
    // RIV = n_RB_ULBWP * (n_RB_ULBWP - l_RB + 1) + (n_RB_ULBWP - 1 - start_RB)  if (l_RB - 1)  > floor (n_RB_ULBWP/2)
    // the following two expressions apply only if (l_RB - 1) <= floor (n_RB_ULBWP/2)
    l_RB = floor(riv/n_RB_ULBWP) + 1;
    start_RB = riv%n_RB_ULBWP;
    // if (l_RB - 1)  > floor (n_RB_ULBWP/2) we need to recalculate them using the following lines
    tmp_RIV = n_RB_ULBWP * (l_RB - 1) + start_RB;
    if (tmp_RIV != riv) { // then (l_RB - 1)  > floor (n_RB_ULBWP/2) and we need to recalculate l_RB and start_RB
      l_RB = n_RB_ULBWP - l_RB + 2;
      start_RB = n_RB_ULBWP - start_RB - 1;
    }
    ulsch_config_pdu->number_rbs = l_RB;
    ulsch_config_pdu->start_rb = start_RB;
  }
  return 0;
}

int8_t nr_ue_process_dci_time_dom_resource_assignment(
						      fapi_nr_ul_config_ulsch_pdu_rel15_t *ulsch_config_pdu,
						      fapi_nr_dl_config_dlsch_pdu_rel15_t *dlsch_config_pdu,
						      uint8_t time_domain_ind,
						      long dmrs_typeA_pos //0=pos2,1=pos3
						      ){
  uint8_t k_offset=0;
  uint8_t sliv_S=0;
  uint8_t sliv_L=0;
  uint8_t table_5_1_2_1_1_2_time_dom_res_alloc_A[16][3]={ // for PDSCH from TS 38.214 subclause 5.1.2.1.1
    {0,(dmrs_typeA_pos == 0)?2:3, (dmrs_typeA_pos == 0)?12:11}, // row index 1
    {0,(dmrs_typeA_pos == 0)?2:3, (dmrs_typeA_pos == 0)?10:9},  // row index 2
    {0,(dmrs_typeA_pos == 0)?2:3, (dmrs_typeA_pos == 0)?9:8},   // row index 3
    {0,(dmrs_typeA_pos == 0)?2:3, (dmrs_typeA_pos == 0)?7:6},   // row index 4
    {0,(dmrs_typeA_pos == 0)?2:3, (dmrs_typeA_pos == 0)?5:4},   // row index 5
    {0,(dmrs_typeA_pos == 0)?9:10,(dmrs_typeA_pos == 0)?4:4},   // row index 6
    {0,(dmrs_typeA_pos == 0)?4:6, (dmrs_typeA_pos == 0)?4:4},   // row index 7
    {0,5,7},  // row index 8
    {0,5,2},  // row index 9
    {0,9,2},  // row index 10
    {0,12,2}, // row index 11
    {0,1,13}, // row index 12
    {0,1,6},  // row index 13
    {0,2,4},  // row index 14
    {0,4,7},  // row index 15
    {0,8,4}   // row index 16
  };
  /*uint8_t table_5_1_2_1_1_3_time_dom_res_alloc_A_extCP[16][3]={ // for PDSCH from TS 38.214 subclause 5.1.2.1.1
    {0,(dmrs_typeA_pos == 0)?2:3, (dmrs_typeA_pos == 0)?6:5},   // row index 1
    {0,(dmrs_typeA_pos == 0)?2:3, (dmrs_typeA_pos == 0)?10:9},  // row index 2
    {0,(dmrs_typeA_pos == 0)?2:3, (dmrs_typeA_pos == 0)?9:8},   // row index 3
    {0,(dmrs_typeA_pos == 0)?2:3, (dmrs_typeA_pos == 0)?7:6},   // row index 4
    {0,(dmrs_typeA_pos == 0)?2:3, (dmrs_typeA_pos == 0)?5:4},   // row index 5
    {0,(dmrs_typeA_pos == 0)?6:8, (dmrs_typeA_pos == 0)?4:2},   // row index 6
    {0,(dmrs_typeA_pos == 0)?4:6, (dmrs_typeA_pos == 0)?4:4},   // row index 7
    {0,5,6},  // row index 8
    {0,5,2},  // row index 9
    {0,9,2},  // row index 10
    {0,10,2}, // row index 11
    {0,1,11}, // row index 12
    {0,1,6},  // row index 13
    {0,2,4},  // row index 14
    {0,4,6},  // row index 15
    {0,8,4}   // row index 16
    };*/
  /*uint8_t table_5_1_2_1_1_4_time_dom_res_alloc_B[16][3]={ // for PDSCH from TS 38.214 subclause 5.1.2.1.1
    {0,2,2},  // row index 1
    {0,4,2},  // row index 2
    {0,6,2},  // row index 3
    {0,8,2},  // row index 4
    {0,10,2}, // row index 5
    {1,2,2},  // row index 6
    {1,4,2},  // row index 7
    {0,2,4},  // row index 8
    {0,4,4},  // row index 9
    {0,6,4},  // row index 10
    {0,8,4},  // row index 11
    {0,10,4}, // row index 12
    {0,2,7},  // row index 13
    {0,(dmrs_typeA_pos == 0)?2:3,(dmrs_typeA_pos == 0)?12:11},  // row index 14
    {1,2,4},  // row index 15
    {0,0,0}   // row index 16
    };*/
  /*uint8_t table_5_1_2_1_1_5_time_dom_res_alloc_C[16][3]={ // for PDSCH from TS 38.214 subclause 5.1.2.1.1
    {0,2,2},  // row index 1
    {0,4,2},  // row index 2
    {0,6,2},  // row index 3
    {0,8,2},  // row index 4
    {0,10,2}, // row index 5
    {0,0,0},  // row index 6
    {0,0,0},  // row index 7
    {0,2,4},  // row index 8
    {0,4,4},  // row index 9
    {0,6,4},  // row index 10
    {0,8,4},  // row index 11
    {0,10,4}, // row index 12
    {0,2,7},  // row index 13
    {0,(dmrs_typeA_pos == 0)?2:3,(dmrs_typeA_pos == 0)?12:11},  // row index 14
    {0,0,6},  // row index 15
    {0,2,6}   // row index 16
    };*/
  uint8_t mu_pusch = 1;
  // definition table j Table 6.1.2.1.1-4
  uint8_t j = (mu_pusch==3)?3:(mu_pusch==2)?2:1;
  uint8_t table_6_1_2_1_1_2_time_dom_res_alloc_A[16][3]={ // for PUSCH from TS 38.214 subclause 6.1.2.1.1
    {j,  0,14}, // row index 1
    {j,  0,12}, // row index 2
    {j,  0,10}, // row index 3
    {j,  2,10}, // row index 4
    {j,  4,10}, // row index 5
    {j,  4,8},  // row index 6
    {j,  4,6},  // row index 7
    {j+1,0,14}, // row index 8
    {j+1,0,12}, // row index 9
    {j+1,0,10}, // row index 10
    {j+2,0,14}, // row index 11
    {j+2,0,12}, // row index 12
    {j+2,0,10}, // row index 13
    {j,  8,6},  // row index 14
    {j+3,0,14}, // row index 15
    {j+3,0,10}  // row index 16
  };
  /*uint8_t table_6_1_2_1_1_3_time_dom_res_alloc_A_extCP[16][3]={ // for PUSCH from TS 38.214 subclause 6.1.2.1.1
    {j,  0,8},  // row index 1
    {j,  0,12}, // row index 2
    {j,  0,10}, // row index 3
    {j,  2,10}, // row index 4
    {j,  4,4},  // row index 5
    {j,  4,8},  // row index 6
    {j,  4,6},  // row index 7
    {j+1,0,8},  // row index 8
    {j+1,0,12}, // row index 9
    {j+1,0,10}, // row index 10
    {j+2,0,6},  // row index 11
    {j+2,0,12}, // row index 12
    {j+2,0,10}, // row index 13
    {j,  8,4},  // row index 14
    {j+3,0,8},  // row index 15
    {j+3,0,10}  // row index 16
    };*/

  /*
   * TS 38.214 subclause 5.1.2.1 Resource allocation in time domain (downlink)
   */
  if(dlsch_config_pdu != NULL){
    k_offset = table_5_1_2_1_1_2_time_dom_res_alloc_A[time_domain_ind-1][0];
    sliv_S   = table_5_1_2_1_1_2_time_dom_res_alloc_A[time_domain_ind-1][1];
    sliv_L   = table_5_1_2_1_1_2_time_dom_res_alloc_A[time_domain_ind-1][2];
    // k_offset = table_5_1_2_1_1_3_time_dom_res_alloc_A_extCP[nr_pdci_info_extracted->time_dom_resource_assignment][0];
    // sliv_S   = table_5_1_2_1_1_3_time_dom_res_alloc_A_extCP[nr_pdci_info_extracted->time_dom_resource_assignment][1];
    // sliv_L   = table_5_1_2_1_1_3_time_dom_res_alloc_A_extCP[nr_pdci_info_extracted->time_dom_resource_assignment][2];
    // k_offset = table_5_1_2_1_1_4_time_dom_res_alloc_B[nr_pdci_info_extracted->time_dom_resource_assignment][0];
    // sliv_S   = table_5_1_2_1_1_4_time_dom_res_alloc_B[nr_pdci_info_extracted->time_dom_resource_assignment][1];
    // sliv_L   = table_5_1_2_1_1_4_time_dom_res_alloc_B[nr_pdci_info_extracted->time_dom_resource_assignment][2];
    // k_offset = table_5_1_2_1_1_5_time_dom_res_alloc_C[nr_pdci_info_extracted->time_dom_resource_assignment][0];
    // sliv_S   = table_5_1_2_1_1_5_time_dom_res_alloc_C[nr_pdci_info_extracted->time_dom_resource_assignment][1];
    // sliv_L   = table_5_1_2_1_1_5_time_dom_res_alloc_C[nr_pdci_info_extracted->time_dom_resource_assignment][2];
    dlsch_config_pdu->frame_offset = k_offset;
    dlsch_config_pdu->number_symbols = sliv_L;
    dlsch_config_pdu->start_symbol = sliv_S;
  }	/*
	 * TS 38.214 subclause 6.1.2.1 Resource allocation in time domain (uplink)
	 */
  if(ulsch_config_pdu != NULL){
    k_offset = table_6_1_2_1_1_2_time_dom_res_alloc_A[time_domain_ind-1][0];
    sliv_S   = table_6_1_2_1_1_2_time_dom_res_alloc_A[time_domain_ind-1][1];
    sliv_L   = table_6_1_2_1_1_2_time_dom_res_alloc_A[time_domain_ind-1][2];
    // k_offset = table_6_1_2_1_1_3_time_dom_res_alloc_A_extCP[nr_pdci_info_extracted->time_dom_resource_assignment][0];
    // sliv_S   = table_6_1_2_1_1_3_time_dom_res_alloc_A_extCP[nr_pdci_info_extracted->time_dom_resource_assignment][1];
    // sliv_L   = table_6_1_2_1_1_3_time_dom_res_alloc_A_extCP[nr_pdci_info_extracted->time_dom_resource_assignment][2];
    ulsch_config_pdu->frame_offset = k_offset;
    ulsch_config_pdu->number_symbols = sliv_L;
    ulsch_config_pdu->start_symbol = sliv_S;
  }
  return 0;
}
//////////////

int8_t nr_ue_process_dci(module_id_t module_id, int cc_id, uint8_t gNB_index, fapi_nr_dci_pdu_rel15_t *dci, uint16_t rnti, uint32_t dci_format){

  NR_UE_MAC_INST_t *mac = get_mac_inst(module_id);
  fapi_nr_dl_config_request_t *dl_config = &mac->dl_config_request;
  fapi_nr_ul_config_request_t *ul_config = &mac->ul_config_request;
    
  //const uint16_t n_RB_DLBWP = dl_config->dl_config_list[dl_config->number_pdus].dci_config_pdu.dci_config_rel15.N_RB_BWP; //make sure this has been set
  const uint16_t n_RB_DLBWP = mac->initial_bwp_dl.N_RB;
  const uint16_t n_RB_ULBWP = mac->initial_bwp_ul.N_RB;

  LOG_I(MAC,"nr_ue_process_dci at MAC layer with dci_format=%d (DL BWP %d, UL BWP %d)\n",dci_format,n_RB_DLBWP,n_RB_ULBWP);

  switch(dci_format){
  case format0_0:
    /*
     *  with CRC scrambled by C-RNTI or CS-RNTI or new-RNTI or TC-RNTI
     *    0  IDENTIFIER_DCI_FORMATS:
     *    10 FREQ_DOM_RESOURCE_ASSIGNMENT_UL: PUSCH hopping with resource allocation type 1 not considered
     *    12 TIME_DOM_RESOURCE_ASSIGNMENT: 0, 1, 2, 3, or 4 bits as defined in Subclause 6.1.2.1 of [6, TS 38.214]. The bitwidth for this field is determined as log2(I) bits,
     *    17 FREQ_HOPPING_FLAG: 0 bit if only resource allocation type 0
     *    24 MCS:
     *    25 NDI:
     *    26 RV:
     *    27 HARQ_PROCESS_NUMBER:
     *    32 TPC_PUSCH:
     *    49 PADDING_NR_DCI: (Note 2) If DCI format 0_0 is monitored in common search space
     *    50 SUL_IND_0_0:
     */
    ul_config->ul_config_list[ul_config->number_pdus].pdu_type = FAPI_NR_UL_CONFIG_ULSCH_PDU_TYPE;
    ul_config->ul_config_list[ul_config->number_pdus].ulsch_config_pdu.rnti = rnti;
    fapi_nr_ul_config_ulsch_pdu_rel15_t *ulsch_config_pdu_0_0 = &ul_config->ul_config_list[ul_config->number_pdus].ulsch_config_pdu.ulsch_pdu_rel15;
    /* IDENTIFIER_DCI_FORMATS */
    /* FREQ_DOM_RESOURCE_ASSIGNMENT_UL */
    nr_ue_process_dci_freq_dom_resource_assignment(ulsch_config_pdu_0_0,NULL,n_RB_ULBWP,0,dci->freq_dom_resource_assignment_UL);
    /* TIME_DOM_RESOURCE_ASSIGNMENT */
    nr_ue_process_dci_time_dom_resource_assignment(ulsch_config_pdu_0_0,NULL,dci->time_dom_resource_assignment,mac->mib->dmrs_TypeA_Position);
    /* FREQ_HOPPING_FLAG */
    /*
    if ((mac->phy_config.config_req.ul_bwp_dedicated.pusch_config_dedicated.resource_allocation != 0) &&
	(mac->phy_config.config_req.ul_bwp_dedicated.pusch_config_dedicated.frequency_hopping !=0))
	ulsch_config_pdu_0_0->pusch_freq_hopping = (dci->freq_hopping_flag == 0)? pusch_freq_hopping_disabled:pusch_freq_hopping_enabled;*/
    /* MCS */
    ulsch_config_pdu_0_0->mcs = dci->mcs;
    /* NDI */
    ulsch_config_pdu_0_0->ndi = dci->ndi;
    /* RV */
    ulsch_config_pdu_0_0->rv = dci->rv;
    /* HARQ_PROCESS_NUMBER */
    ulsch_config_pdu_0_0->harq_process_nbr = dci->harq_process_number;
    /* TPC_PUSCH */
    // according to TS 38.213 Table Table 7.1.1-1
    if (dci->tpc_pusch == 0) {
      ulsch_config_pdu_0_0->accumulated_delta_PUSCH = -1;
      ulsch_config_pdu_0_0->absolute_delta_PUSCH = -4;
    }
    if (dci->tpc_pusch == 1) {
      ulsch_config_pdu_0_0->accumulated_delta_PUSCH = 0;
      ulsch_config_pdu_0_0->absolute_delta_PUSCH = -1;
    }
    if (dci->tpc_pusch == 2) {
      ulsch_config_pdu_0_0->accumulated_delta_PUSCH = 1;
      ulsch_config_pdu_0_0->absolute_delta_PUSCH = 1;
    }
    if (dci->tpc_pusch == 3) {
      ulsch_config_pdu_0_0->accumulated_delta_PUSCH = 3;
      ulsch_config_pdu_0_0->absolute_delta_PUSCH = 4;
    }
    /* SUL_IND_0_0 */ // To be implemented, FIXME!!!

    ul_config->number_pdus = ul_config->number_pdus + 1;
    break;

  case format0_1:
    /*
     *  with CRC scrambled by C-RNTI or CS-RNTI or SP-CSI-RNTI or new-RNTI
     *    0  IDENTIFIER_DCI_FORMATS:
     *    1  CARRIER_IND
     *    2  SUL_IND_0_1
     *    7  BANDWIDTH_PART_IND
     *    10 FREQ_DOM_RESOURCE_ASSIGNMENT_UL: PUSCH hopping with resource allocation type 1 not considered
     *    12 TIME_DOM_RESOURCE_ASSIGNMENT: 0, 1, 2, 3, or 4 bits as defined in Subclause 6.1.2.1 of [6, TS 38.214]. The bitwidth for this field is determined as log2(I) bits,
     *    17 FREQ_HOPPING_FLAG: 0 bit if only resource allocation type 0
     *    24 MCS:
     *    25 NDI:
     *    26 RV:
     *    27 HARQ_PROCESS_NUMBER:
     *    29 FIRST_DAI
     *    30 SECOND_DAI
     *    32 TPC_PUSCH:
     *    36 SRS_RESOURCE_IND:
     *    37 PRECOD_NBR_LAYERS:
     *    38 ANTENNA_PORTS:
     *    40 SRS_REQUEST:
     *    42 CSI_REQUEST:
     *    43 CBGTI
     *    45 PTRS_DMRS
     *    46 BETA_OFFSET_IND
     *    47 DMRS_SEQ_INI
     *    48 UL_SCH_IND
     *    49 PADDING_NR_DCI: (Note 2) If DCI format 0_0 is monitored in common search space
     */
    ul_config->ul_config_list[ul_config->number_pdus].pdu_type = FAPI_NR_UL_CONFIG_ULSCH_PDU_TYPE;
    ul_config->ul_config_list[ul_config->number_pdus].ulsch_config_pdu.rnti = rnti;
    fapi_nr_ul_config_ulsch_pdu_rel15_t *ulsch_config_pdu_0_1 = &ul_config->ul_config_list[ul_config->number_pdus].ulsch_config_pdu.ulsch_pdu_rel15;
    /* IDENTIFIER_DCI_FORMATS */
    /* CARRIER_IND */
    /* SUL_IND_0_1 */
    /* BANDWIDTH_PART_IND */
    ulsch_config_pdu_0_1->bandwidth_part_ind = dci->bandwidth_part_ind;
    /* FREQ_DOM_RESOURCE_ASSIGNMENT_UL */
    nr_ue_process_dci_freq_dom_resource_assignment(ulsch_config_pdu_0_1,NULL,n_RB_ULBWP,0,dci->freq_dom_resource_assignment_UL);
    /* TIME_DOM_RESOURCE_ASSIGNMENT */
    nr_ue_process_dci_time_dom_resource_assignment(ulsch_config_pdu_0_1,NULL,dci->time_dom_resource_assignment,mac->mib->dmrs_TypeA_Position);
    /* FREQ_HOPPING_FLAG */
    /*
    if ((mac->phy_config.config_req.ul_bwp_dedicated.pusch_config_dedicated.resource_allocation != 0) &&
	(mac->phy_config.config_req.ul_bwp_dedicated.pusch_config_dedicated.frequency_hopping !=0))
	ulsch_config_pdu_0_1->pusch_freq_hopping = (dci->freq_hopping_flag == 0)? pusch_freq_hopping_disabled:pusch_freq_hopping_enabled;*/
    /* MCS */
    ulsch_config_pdu_0_1->mcs = dci->mcs;
    /* NDI */
    ulsch_config_pdu_0_1->ndi = dci->ndi;
    /* RV */
    ulsch_config_pdu_0_1->rv = dci->rv;
    /* HARQ_PROCESS_NUMBER */
    ulsch_config_pdu_0_1->harq_process_nbr = dci->harq_process_number;
    /* FIRST_DAI */ //To be implemented, FIXME!!!
    /* SECOND_DAI */ //To be implemented, FIXME!!!
    /* TPC_PUSCH */
    // according to TS 38.213 Table Table 7.1.1-1
    if (dci->tpc_pusch == 0) {
      ulsch_config_pdu_0_1->accumulated_delta_PUSCH = -1;
      ulsch_config_pdu_0_1->absolute_delta_PUSCH = -4;
    }
    if (dci->tpc_pusch == 1) {
      ulsch_config_pdu_0_1->accumulated_delta_PUSCH = 0;
      ulsch_config_pdu_0_1->absolute_delta_PUSCH = -1;
    }
    if (dci->tpc_pusch == 2) {
      ulsch_config_pdu_0_1->accumulated_delta_PUSCH = 1;
      ulsch_config_pdu_0_1->absolute_delta_PUSCH = 1;
    }
    if (dci->tpc_pusch == 3) {
      ulsch_config_pdu_0_1->accumulated_delta_PUSCH = 3;
      ulsch_config_pdu_0_1->absolute_delta_PUSCH = 4;
    }
    /* SRS_RESOURCE_IND */
    //FIXME!!
    /* PRECOD_NBR_LAYERS */
    /*
    if ((mac->phy_config.config_req.ul_bwp_dedicated.pusch_config_dedicated.tx_config == tx_config_nonCodebook));
    // 0 bits if the higher layer parameter txConfig = nonCodeBook
    if ((mac->phy_config.config_req.ul_bwp_dedicated.pusch_config_dedicated.tx_config == tx_config_codebook)){
      uint8_t n_antenna_port = 0; //FIXME!!!
      if (n_antenna_port == 1); // 1 antenna port and the higher layer parameter txConfig = codebook 0 bits
      if (n_antenna_port == 4){ // 4 antenna port and the higher layer parameter txConfig = codebook
	// Table 7.3.1.1.2-2: transformPrecoder=disabled and maxRank = 2 or 3 or 4
	if ((mac->phy_config.config_req.ul_bwp_dedicated.pusch_config_dedicated.transform_precoder == transform_precoder_disabled)
	    && ((mac->phy_config.config_req.ul_bwp_dedicated.pusch_config_dedicated.max_rank == 2) ||
		(mac->phy_config.config_req.ul_bwp_dedicated.pusch_config_dedicated.max_rank == 3) ||
		(mac->phy_config.config_req.ul_bwp_dedicated.pusch_config_dedicated.max_rank == 4))){
	  if (mac->phy_config.config_req.ul_bwp_dedicated.pusch_config_dedicated.codebook_subset == codebook_subset_fullyAndPartialAndNonCoherent) {
	    ulsch_config_pdu_0_1->n_layers = table_7_3_1_1_2_2_3_4_5[dci->precod_nbr_layers][0];
	    ulsch_config_pdu_0_1->tpmi     = table_7_3_1_1_2_2_3_4_5[dci->precod_nbr_layers][1];
	  }
	  if (mac->phy_config.config_req.ul_bwp_dedicated.pusch_config_dedicated.codebook_subset == codebook_subset_partialAndNonCoherent){
	    ulsch_config_pdu_0_1->n_layers = table_7_3_1_1_2_2_3_4_5[dci->precod_nbr_layers][2];
	    ulsch_config_pdu_0_1->tpmi     = table_7_3_1_1_2_2_3_4_5[dci->precod_nbr_layers][3];
	  }
	  if (mac->phy_config.config_req.ul_bwp_dedicated.pusch_config_dedicated.codebook_subset == codebook_subset_nonCoherent){
	    ulsch_config_pdu_0_1->n_layers = table_7_3_1_1_2_2_3_4_5[dci->precod_nbr_layers][4];
	    ulsch_config_pdu_0_1->tpmi     = table_7_3_1_1_2_2_3_4_5[dci->precod_nbr_layers][5];
	  }
	}
	// Table 7.3.1.1.2-3: transformPrecoder= enabled, or transformPrecoder=disabled and maxRank = 1
	if (((mac->phy_config.config_req.ul_bwp_dedicated.pusch_config_dedicated.transform_precoder == transform_precoder_enabled)
	     || (mac->phy_config.config_req.ul_bwp_dedicated.pusch_config_dedicated.transform_precoder == transform_precoder_disabled))
	    && (mac->phy_config.config_req.ul_bwp_dedicated.pusch_config_dedicated.max_rank == 1)){
	  if (mac->phy_config.config_req.ul_bwp_dedicated.pusch_config_dedicated.codebook_subset == codebook_subset_fullyAndPartialAndNonCoherent) {
	    ulsch_config_pdu_0_1->n_layers = table_7_3_1_1_2_2_3_4_5[dci->precod_nbr_layers][6];
	    ulsch_config_pdu_0_1->tpmi     = table_7_3_1_1_2_2_3_4_5[dci->precod_nbr_layers][7];
	  }
	  if (mac->phy_config.config_req.ul_bwp_dedicated.pusch_config_dedicated.codebook_subset == codebook_subset_partialAndNonCoherent){
	    ulsch_config_pdu_0_1->n_layers = table_7_3_1_1_2_2_3_4_5[dci->precod_nbr_layers][8];
	    ulsch_config_pdu_0_1->tpmi     = table_7_3_1_1_2_2_3_4_5[dci->precod_nbr_layers][9];
	  }
	  if (mac->phy_config.config_req.ul_bwp_dedicated.pusch_config_dedicated.codebook_subset == codebook_subset_nonCoherent){
	    ulsch_config_pdu_0_1->n_layers = table_7_3_1_1_2_2_3_4_5[dci->precod_nbr_layers][10];
	    ulsch_config_pdu_0_1->tpmi     = table_7_3_1_1_2_2_3_4_5[dci->precod_nbr_layers][11];
	  }
	}
      }
      if (n_antenna_port == 4){ // 2 antenna port and the higher layer parameter txConfig = codebook
	// Table 7.3.1.1.2-4: transformPrecoder=disabled and maxRank = 2
	if ((mac->phy_config.config_req.ul_bwp_dedicated.pusch_config_dedicated.transform_precoder == transform_precoder_disabled)
	    && (mac->phy_config.config_req.ul_bwp_dedicated.pusch_config_dedicated.max_rank == 2)){
	  if (mac->phy_config.config_req.ul_bwp_dedicated.pusch_config_dedicated.codebook_subset == codebook_subset_fullyAndPartialAndNonCoherent) {
	    ulsch_config_pdu_0_1->n_layers = table_7_3_1_1_2_2_3_4_5[dci->precod_nbr_layers][12];
	    ulsch_config_pdu_0_1->tpmi     = table_7_3_1_1_2_2_3_4_5[dci->precod_nbr_layers][13];
	  }
	  if (mac->phy_config.config_req.ul_bwp_dedicated.pusch_config_dedicated.codebook_subset == codebook_subset_nonCoherent){
	    ulsch_config_pdu_0_1->n_layers = table_7_3_1_1_2_2_3_4_5[dci->precod_nbr_layers][14];
	    ulsch_config_pdu_0_1->tpmi     = table_7_3_1_1_2_2_3_4_5[dci->precod_nbr_layers][15];
	  }
	}
	// Table 7.3.1.1.2-5: transformPrecoder= enabled, or transformPrecoder= disabled and maxRank = 1
	if (((mac->phy_config.config_req.ul_bwp_dedicated.pusch_config_dedicated.transform_precoder == transform_precoder_enabled)
	     || (mac->phy_config.config_req.ul_bwp_dedicated.pusch_config_dedicated.transform_precoder == transform_precoder_disabled))
	    && (mac->phy_config.config_req.ul_bwp_dedicated.pusch_config_dedicated.max_rank == 1)){
	  if (mac->phy_config.config_req.ul_bwp_dedicated.pusch_config_dedicated.codebook_subset == codebook_subset_fullyAndPartialAndNonCoherent) {
	    ulsch_config_pdu_0_1->n_layers = table_7_3_1_1_2_2_3_4_5[dci->precod_nbr_layers][16];
	    ulsch_config_pdu_0_1->tpmi     = table_7_3_1_1_2_2_3_4_5[dci->precod_nbr_layers][17];
	  }
	  if (mac->phy_config.config_req.ul_bwp_dedicated.pusch_config_dedicated.codebook_subset == codebook_subset_nonCoherent){
	    ulsch_config_pdu_0_1->n_layers = table_7_3_1_1_2_2_3_4_5[dci->precod_nbr_layers][18];
	    ulsch_config_pdu_0_1->tpmi     = table_7_3_1_1_2_2_3_4_5[dci->precod_nbr_layers][19];
	  }
	}
      }
    }
    */
    /* ANTENNA_PORTS */
    
    uint8_t rank=0; // We need to initialize rank FIXME!!!
    /*
    if ((mac->phy_config.config_req.ul_bwp_dedicated.pusch_config_dedicated.transform_precoder == transform_precoder_enabled) &&
	(mac->phy_config.config_req.ul_bwp_dedicated.pusch_config_dedicated.dmrs_ul_for_pusch_mapping_type_a.dmrs_type == 1) &&
	(mac->phy_config.config_req.ul_bwp_dedicated.pusch_config_dedicated.dmrs_ul_for_pusch_mapping_type_a.max_length == 1)) { // tables 7.3.1.1.2-6
      ulsch_config_pdu_0_1->n_dmrs_cdm_groups = 2;
      ulsch_config_pdu_0_1->dmrs_ports[0] = dci->antenna_ports;
    }
    if ((mac->phy_config.config_req.ul_bwp_dedicated.pusch_config_dedicated.transform_precoder == transform_precoder_enabled) &&
	(mac->phy_config.config_req.ul_bwp_dedicated.pusch_config_dedicated.dmrs_ul_for_pusch_mapping_type_a.dmrs_type == 1) &&
	(mac->phy_config.config_req.ul_bwp_dedicated.pusch_config_dedicated.dmrs_ul_for_pusch_mapping_type_a.max_length == 2)) { // tables 7.3.1.1.2-7
      ulsch_config_pdu_0_1->n_dmrs_cdm_groups = 2;
      ulsch_config_pdu_0_1->dmrs_ports[0] = (dci->antenna_ports > 3)?(dci->antenna_ports-4):(dci->antenna_ports);
      ulsch_config_pdu_0_1->n_front_load_symb = (dci->antenna_ports > 3)?2:1;
    }
    if ((mac->phy_config.config_req.ul_bwp_dedicated.pusch_config_dedicated.transform_precoder == transform_precoder_disabled) &&
	(mac->phy_config.config_req.ul_bwp_dedicated.pusch_config_dedicated.dmrs_ul_for_pusch_mapping_type_a.dmrs_type == 1) &&
	(mac->phy_config.config_req.ul_bwp_dedicated.pusch_config_dedicated.dmrs_ul_for_pusch_mapping_type_a.max_length == 1)) { // tables 7.3.1.1.2-8/9/10/11
      if (rank == 1){
	ulsch_config_pdu_0_1->n_dmrs_cdm_groups = (dci->antenna_ports > 1)?2:1;
	ulsch_config_pdu_0_1->dmrs_ports[0] = (dci->antenna_ports > 1)?(dci->antenna_ports-2):(dci->antenna_ports);
      }
      if (rank == 2){
	ulsch_config_pdu_0_1->n_dmrs_cdm_groups = (dci->antenna_ports > 0)?2:1;
	ulsch_config_pdu_0_1->dmrs_ports[0] = (dci->antenna_ports > 1)?(dci->antenna_ports > 2 ?0:2):0;
	ulsch_config_pdu_0_1->dmrs_ports[1] = (dci->antenna_ports > 1)?(dci->antenna_ports > 2 ?2:3):1;
      }
      if (rank == 3){
	ulsch_config_pdu_0_1->n_dmrs_cdm_groups = 2;
	ulsch_config_pdu_0_1->dmrs_ports[0] = 0;
	ulsch_config_pdu_0_1->dmrs_ports[1] = 1;
	ulsch_config_pdu_0_1->dmrs_ports[2] = 2;
      }
      if (rank == 4){
	ulsch_config_pdu_0_1->n_dmrs_cdm_groups = 2;
	ulsch_config_pdu_0_1->dmrs_ports[0] = 0;
	ulsch_config_pdu_0_1->dmrs_ports[1] = 1;
	ulsch_config_pdu_0_1->dmrs_ports[2] = 2;
	ulsch_config_pdu_0_1->dmrs_ports[3] = 3;
      }
    }
    if ((mac->phy_config.config_req.ul_bwp_dedicated.pusch_config_dedicated.transform_precoder == transform_precoder_disabled) &&
	(mac->phy_config.config_req.ul_bwp_dedicated.pusch_config_dedicated.dmrs_ul_for_pusch_mapping_type_a.dmrs_type == 1) &&
	(mac->phy_config.config_req.ul_bwp_dedicated.pusch_config_dedicated.dmrs_ul_for_pusch_mapping_type_a.max_length == 2)) { // tables 7.3.1.1.2-12/13/14/15
      if (rank == 1){
	ulsch_config_pdu_0_1->n_dmrs_cdm_groups = (dci->antenna_ports > 1)?2:1;
	ulsch_config_pdu_0_1->dmrs_ports[0] = (dci->antenna_ports > 1)?(dci->antenna_ports > 5 ?(dci->antenna_ports-6):(dci->antenna_ports-2)):dci->antenna_ports;
	ulsch_config_pdu_0_1->n_front_load_symb = (dci->antenna_ports > 6)?2:1;
      }
      if (rank == 2){
	ulsch_config_pdu_0_1->n_dmrs_cdm_groups = (dci->antenna_ports > 0)?2:1;
	ulsch_config_pdu_0_1->dmrs_ports[0] = table_7_3_1_1_2_13[dci->antenna_ports][1];
	ulsch_config_pdu_0_1->dmrs_ports[1] = table_7_3_1_1_2_13[dci->antenna_ports][2];
	ulsch_config_pdu_0_1->n_front_load_symb = (dci->antenna_ports > 3)?2:1;
      }
      if (rank == 3){
	ulsch_config_pdu_0_1->n_dmrs_cdm_groups = 2;
	ulsch_config_pdu_0_1->dmrs_ports[0] = table_7_3_1_1_2_14[dci->antenna_ports][1];
	ulsch_config_pdu_0_1->dmrs_ports[1] = table_7_3_1_1_2_14[dci->antenna_ports][2];
	ulsch_config_pdu_0_1->dmrs_ports[2] = table_7_3_1_1_2_14[dci->antenna_ports][3];
	ulsch_config_pdu_0_1->n_front_load_symb = (dci->antenna_ports > 1)?2:1;
      }
      if (rank == 4){
	ulsch_config_pdu_0_1->n_dmrs_cdm_groups = 2;
	ulsch_config_pdu_0_1->dmrs_ports[0] = table_7_3_1_1_2_15[dci->antenna_ports][1];
	ulsch_config_pdu_0_1->dmrs_ports[1] = table_7_3_1_1_2_15[dci->antenna_ports][2];
	ulsch_config_pdu_0_1->dmrs_ports[2] = table_7_3_1_1_2_15[dci->antenna_ports][3];
	ulsch_config_pdu_0_1->dmrs_ports[3] = table_7_3_1_1_2_15[dci->antenna_ports][4];
	ulsch_config_pdu_0_1->n_front_load_symb = (dci->antenna_ports > 1)?2:1;
      }
    }
    if ((mac->phy_config.config_req.ul_bwp_dedicated.pusch_config_dedicated.transform_precoder == transform_precoder_disabled) &&
	(mac->phy_config.config_req.ul_bwp_dedicated.pusch_config_dedicated.dmrs_ul_for_pusch_mapping_type_a.dmrs_type == 2) &&
	(mac->phy_config.config_req.ul_bwp_dedicated.pusch_config_dedicated.dmrs_ul_for_pusch_mapping_type_a.max_length == 1)) { // tables 7.3.1.1.2-16/17/18/19
      if (rank == 1){
	ulsch_config_pdu_0_1->n_dmrs_cdm_groups = (dci->antenna_ports > 1)?((dci->antenna_ports > 5)?3:2):1;
	ulsch_config_pdu_0_1->dmrs_ports[0] = (dci->antenna_ports > 1)?(dci->antenna_ports > 5 ?(dci->antenna_ports-6):(dci->antenna_ports-2)):dci->antenna_ports;
      }
      if (rank == 2){
	ulsch_config_pdu_0_1->n_dmrs_cdm_groups = (dci->antenna_ports > 0)?((dci->antenna_ports > 2)?3:2):1;
	ulsch_config_pdu_0_1->dmrs_ports[0] = table_7_3_1_1_2_17[dci->antenna_ports][1];
	ulsch_config_pdu_0_1->dmrs_ports[1] = table_7_3_1_1_2_17[dci->antenna_ports][2];
      }
      if (rank == 3){
	ulsch_config_pdu_0_1->n_dmrs_cdm_groups = (dci->antenna_ports > 0)?3:2;
	ulsch_config_pdu_0_1->dmrs_ports[0] = table_7_3_1_1_2_18[dci->antenna_ports][1];
	ulsch_config_pdu_0_1->dmrs_ports[1] = table_7_3_1_1_2_18[dci->antenna_ports][2];
	ulsch_config_pdu_0_1->dmrs_ports[2] = table_7_3_1_1_2_18[dci->antenna_ports][3];
      }
      if (rank == 4){
	ulsch_config_pdu_0_1->n_dmrs_cdm_groups = dci->antenna_ports + 2;
	ulsch_config_pdu_0_1->dmrs_ports[0] = 0;
	ulsch_config_pdu_0_1->dmrs_ports[1] = 1;
	ulsch_config_pdu_0_1->dmrs_ports[2] = 2;
	ulsch_config_pdu_0_1->dmrs_ports[3] = 3;
      }
    }
    if ((mac->phy_config.config_req.ul_bwp_dedicated.pusch_config_dedicated.transform_precoder == transform_precoder_disabled) &&
	(mac->phy_config.config_req.ul_bwp_dedicated.pusch_config_dedicated.dmrs_ul_for_pusch_mapping_type_a.dmrs_type == 2) &&
	(mac->phy_config.config_req.ul_bwp_dedicated.pusch_config_dedicated.dmrs_ul_for_pusch_mapping_type_a.max_length == 2)) { // tables 7.3.1.1.2-20/21/22/23
      if (rank == 1){
	ulsch_config_pdu_0_1->n_dmrs_cdm_groups = table_7_3_1_1_2_20[dci->antenna_ports][0];
	ulsch_config_pdu_0_1->dmrs_ports[0] = table_7_3_1_1_2_20[dci->antenna_ports][1];
	ulsch_config_pdu_0_1->n_front_load_symb = table_7_3_1_1_2_20[dci->antenna_ports][2];
      }
      if (rank == 2){
	ulsch_config_pdu_0_1->n_dmrs_cdm_groups = table_7_3_1_1_2_21[dci->antenna_ports][0];
	ulsch_config_pdu_0_1->dmrs_ports[0] = table_7_3_1_1_2_21[dci->antenna_ports][1];
	ulsch_config_pdu_0_1->dmrs_ports[1] = table_7_3_1_1_2_21[dci->antenna_ports][2];
	ulsch_config_pdu_0_1->n_front_load_symb = table_7_3_1_1_2_21[dci->antenna_ports][3];
      }
      if (rank == 3){
	ulsch_config_pdu_0_1->n_dmrs_cdm_groups = table_7_3_1_1_2_22[dci->antenna_ports][0];
	ulsch_config_pdu_0_1->dmrs_ports[0] = table_7_3_1_1_2_22[dci->antenna_ports][1];
	ulsch_config_pdu_0_1->dmrs_ports[1] = table_7_3_1_1_2_22[dci->antenna_ports][2];
	ulsch_config_pdu_0_1->dmrs_ports[2] = table_7_3_1_1_2_22[dci->antenna_ports][3];
	ulsch_config_pdu_0_1->n_front_load_symb = table_7_3_1_1_2_22[dci->antenna_ports][4];
      }
      if (rank == 4){
	ulsch_config_pdu_0_1->n_dmrs_cdm_groups = table_7_3_1_1_2_23[dci->antenna_ports][0];
	ulsch_config_pdu_0_1->dmrs_ports[0] = table_7_3_1_1_2_23[dci->antenna_ports][1];
	ulsch_config_pdu_0_1->dmrs_ports[1] = table_7_3_1_1_2_23[dci->antenna_ports][2];
	ulsch_config_pdu_0_1->dmrs_ports[2] = table_7_3_1_1_2_23[dci->antenna_ports][3];
	ulsch_config_pdu_0_1->dmrs_ports[3] = table_7_3_1_1_2_23[dci->antenna_ports][4];
	ulsch_config_pdu_0_1->n_front_load_symb = table_7_3_1_1_2_23[dci->antenna_ports][5];
      }
    }
    */
    /* SRS_REQUEST */
    // if SUL is supported in the cell, there is an additional bit in thsi field and the value of this bit represents table 7.1.1.1-1 TS 38.212 FIXME!!!
    ulsch_config_pdu_0_1->srs_config.aperiodicSRS_ResourceTrigger = (dci->srs_request & 0x11); // as per Table 7.3.1.1.2-24 TS 38.212
    /* CSI_REQUEST */
    ulsch_config_pdu_0_1->csi_reportTriggerSize = dci->csi_request;
    /* CBGTI */
    ulsch_config_pdu_0_1->maxCodeBlockGroupsPerTransportBlock = dci->cbgti;
    /* PTRS_DMRS */
    /*
    if (((mac->phy_config.config_req.ul_bwp_dedicated.pusch_config_dedicated.transform_precoder == transform_precoder_disabled) &&
	 (mac->phy_config.config_req.ul_bwp_dedicated.pusch_config_dedicated.dmrs_ul_for_pusch_mapping_type_a.ptrs_uplink_config == 0)) ||
	((mac->phy_config.config_req.ul_bwp_dedicated.pusch_config_dedicated.transform_precoder == transform_precoder_enabled) &&
	 (mac->phy_config.config_req.ul_bwp_dedicated.pusch_config_dedicated.max_rank == 1))){
    } else {
      ulsch_config_pdu_0_1->ptrs_dmrs_association_port = dci->ptrs_dmrs;
    }
    */
    /* BETA_OFFSET_IND */
    // Table 9.3-3 in [5, TS 38.213]
    ulsch_config_pdu_0_1->beta_offset_ind = dci->beta_offset_ind;
    /* DMRS_SEQ_INI */
    // FIXME!!
    /* UL_SCH_IND */
    // A value of "1" indicates UL-SCH shall be transmitted on the PUSCH and
    // a value of "0" indicates UL-SCH shall not be transmitted on the PUSCH

    ul_config->number_pdus = ul_config->number_pdus + 1;
    break;

  case format1_0: 
    /*
     *  with CRC scrambled by C-RNTI or CS-RNTI or new-RNTI
     *    0  IDENTIFIER_DCI_FORMATS:
     *    11 FREQ_DOM_RESOURCE_ASSIGNMENT_DL:
     *    12 TIME_DOM_RESOURCE_ASSIGNMENT: 0, 1, 2, 3, or 4 bits as defined in Subclause 5.1.2.1 of [6, TS 38.214]. The bitwidth for this field is determined as log2(I) bits,
     *    13 VRB_TO_PRB_MAPPING: 0 bit if only resource allocation type 0
     *    24 MCS:
     *    25 NDI:
     *    26 RV:
     *    27 HARQ_PROCESS_NUMBER:
     *    28 DAI_: For format1_1: 4 if more than one serving cell are configured in the DL and the higher layer parameter HARQ-ACK-codebook=dynamic, where the 2 MSB bits are the counter DAI and the 2 LSB bits are the total DAI
     *    33 TPC_PUCCH:
     *    34 PUCCH_RESOURCE_IND:
     *    35 PDSCH_TO_HARQ_FEEDBACK_TIME_IND:
     *    55 RESERVED_NR_DCI
     *  with CRC scrambled by P-RNTI
     *    8  SHORT_MESSAGE_IND
     *    9  SHORT_MESSAGES
     *    11 FREQ_DOM_RESOURCE_ASSIGNMENT_DL:
     *    12 TIME_DOM_RESOURCE_ASSIGNMENT: 0, 1, 2, 3, or 4 bits as defined in Subclause 5.1.2.1 of [6, TS 38.214]. The bitwidth for this field is determined as log2(I) bits,
     *    13 VRB_TO_PRB_MAPPING: 0 bit if only resource allocation type 0
     *    24 MCS:
     *    31 TB_SCALING
     *    55 RESERVED_NR_DCI
     *  with CRC scrambled by SI-RNTI
     *    11 FREQ_DOM_RESOURCE_ASSIGNMENT_DL:
     *    12 TIME_DOM_RESOURCE_ASSIGNMENT: 0, 1, 2, 3, or 4 bits as defined in Subclause 5.1.2.1 of [6, TS 38.214]. The bitwidth for this field is determined as log2(I) bits,
     *    13 VRB_TO_PRB_MAPPING: 0 bit if only resource allocation type 0
     *    24 MCS:
     *    26 RV:
     *    55 RESERVED_NR_DCI
     *  with CRC scrambled by RA-RNTI
     *    11 FREQ_DOM_RESOURCE_ASSIGNMENT_DL:
     *    12 TIME_DOM_RESOURCE_ASSIGNMENT: 0, 1, 2, 3, or 4 bits as defined in Subclause 5.1.2.1 of [6, TS 38.214]. The bitwidth for this field is determined as log2(I) bits,
     *    13 VRB_TO_PRB_MAPPING: 0 bit if only resource allocation type 0
     *    24 MCS:
     *    31 TB_SCALING
     *    55 RESERVED_NR_DCI
     *  with CRC scrambled by TC-RNTI
     *    0  IDENTIFIER_DCI_FORMATS:
     *    11 FREQ_DOM_RESOURCE_ASSIGNMENT_DL:
     *    12 TIME_DOM_RESOURCE_ASSIGNMENT: 0, 1, 2, 3, or 4 bits as defined in Subclause 5.1.2.1 of [6, TS 38.214]. The bitwidth for this field is determined as log2(I) bits,
     *    13 VRB_TO_PRB_MAPPING: 0 bit if only resource allocation type 0
     *    24 MCS:
     *    25 NDI:
     *    26 RV:
     *    27 HARQ_PROCESS_NUMBER:
     *    28 DAI_: For format1_1: 4 if more than one serving cell are configured in the DL and the higher layer parameter HARQ-ACK-codebook=dynamic, where the 2 MSB bits are the counter DAI and the 2 LSB bits are the total DAI
     *    33 TPC_PUCCH:
     */
    dl_config->dl_config_list[dl_config->number_pdus].dlsch_config_pdu.rnti = rnti;
    //fapi_nr_dl_config_dlsch_pdu_rel15_t dlsch_config_pdu_1_0 = dl_config->dl_config_list[dl_config->number_pdus].dlsch_config_pdu.dlsch_config_rel15;
    fapi_nr_dl_config_dlsch_pdu_rel15_t *dlsch_config_pdu_1_0 = &dl_config->dl_config_list[dl_config->number_pdus].dlsch_config_pdu.dlsch_config_rel15;
    /* IDENTIFIER_DCI_FORMATS */
    /* FREQ_DOM_RESOURCE_ASSIGNMENT_DL */
    nr_ue_process_dci_freq_dom_resource_assignment(NULL,dlsch_config_pdu_1_0,0,n_RB_DLBWP,dci->freq_dom_resource_assignment_DL);
    /* TIME_DOM_RESOURCE_ASSIGNMENT */
    nr_ue_process_dci_time_dom_resource_assignment(NULL,dlsch_config_pdu_1_0,dci->time_dom_resource_assignment,mac->mib->dmrs_TypeA_Position);
    /* VRB_TO_PRB_MAPPING */
    dlsch_config_pdu_1_0->vrb_to_prb_mapping = (dci->vrb_to_prb_mapping == 0) ? vrb_to_prb_mapping_non_interleaved:vrb_to_prb_mapping_interleaved;
    /* MCS */
    dlsch_config_pdu_1_0->mcs = dci->mcs;
    /* NDI (only if CRC scrambled by C-RNTI or CS-RNTI or new-RNTI or TC-RNTI)*/
    dlsch_config_pdu_1_0->ndi = dci->ndi;
    /* RV (only if CRC scrambled by C-RNTI or CS-RNTI or new-RNTI or TC-RNTI)*/
    dlsch_config_pdu_1_0->rv = dci->rv;
    /* HARQ_PROCESS_NUMBER (only if CRC scrambled by C-RNTI or CS-RNTI or new-RNTI or TC-RNTI)*/
    dlsch_config_pdu_1_0->harq_process_nbr = dci->harq_process_number;
    /* DAI (only if CRC scrambled by C-RNTI or CS-RNTI or new-RNTI or TC-RNTI)*/
    dlsch_config_pdu_1_0->dai = dci ->dai;
    /* TB_SCALING (only if CRC scrambled by P-RNTI or RA-RNTI) */
    // according to TS 38.214 Table 5.1.3.2-3
    if (dci->tb_scaling == 0) dlsch_config_pdu_1_0->scaling_factor_S = 1;
    if (dci->tb_scaling == 1) dlsch_config_pdu_1_0->scaling_factor_S = 0.5;
    if (dci->tb_scaling == 2) dlsch_config_pdu_1_0->scaling_factor_S = 0.25;
    if (dci->tb_scaling == 3) dlsch_config_pdu_1_0->scaling_factor_S = 0; // value not defined in table
    /* TPC_PUCCH (only if CRC scrambled by C-RNTI or CS-RNTI or new-RNTI or TC-RNTI)*/
    // according to TS 38.213 Table 7.2.1-1
    if (dci->tpc_pucch == 0) dlsch_config_pdu_1_0->accumulated_delta_PUCCH = -1;
    if (dci->tpc_pucch == 1) dlsch_config_pdu_1_0->accumulated_delta_PUCCH = 0;
    if (dci->tpc_pucch == 2) dlsch_config_pdu_1_0->accumulated_delta_PUCCH = 1;
    if (dci->tpc_pucch == 3) dlsch_config_pdu_1_0->accumulated_delta_PUCCH = 3;
    /* PUCCH_RESOURCE_IND (only if CRC scrambled by C-RNTI or CS-RNTI or new-RNTI)*/
    //if (dci->pucch_resource_ind == 0) dlsch_config_pdu_1_0->pucch_resource_id = 1; //pucch-ResourceId obtained from the 1st value of resourceList FIXME!!!
    //if (dci->pucch_resource_ind == 1) dlsch_config_pdu_1_0->pucch_resource_id = 2; //pucch-ResourceId obtained from the 2nd value of resourceList FIXME!!
    //if (dci->pucch_resource_ind == 2) dlsch_config_pdu_1_0->pucch_resource_id = 3; //pucch-ResourceId obtained from the 3rd value of resourceList FIXME!!
    //if (dci->pucch_resource_ind == 3) dlsch_config_pdu_1_0->pucch_resource_id = 4; //pucch-ResourceId obtained from the 4th value of resourceList FIXME!!
    //if (dci->pucch_resource_ind == 4) dlsch_config_pdu_1_0->pucch_resource_id = 5; //pucch-ResourceId obtained from the 5th value of resourceList FIXME!!
    //if (dci->pucch_resource_ind == 5) dlsch_config_pdu_1_0->pucch_resource_id = 6; //pucch-ResourceId obtained from the 6th value of resourceList FIXME!!
    //if (dci->pucch_resource_ind == 6) dlsch_config_pdu_1_0->pucch_resource_id = 7; //pucch-ResourceId obtained from the 7th value of resourceList FIXME!!
    //if (dci->pucch_resource_ind == 7) dlsch_config_pdu_1_0->pucch_resource_id = 8; //pucch-ResourceId obtained from the 8th value of resourceList FIXME!!
    dlsch_config_pdu_1_0->pucch_resource_id = dci->pucch_resource_ind;
    /* PDSCH_TO_HARQ_FEEDBACK_TIME_IND (only if CRC scrambled by C-RNTI or CS-RNTI or new-RNTI)*/
    dlsch_config_pdu_1_0->pdsch_to_harq_feedback_time_ind = dci->pdsch_to_harq_feedback_time_ind;

    LOG_D(MAC,"(nr_ue_procedures.c) rnti=%d dl_config->number_pdus=%d\n",
	  dl_config->dl_config_list[dl_config->number_pdus].dlsch_config_pdu.rnti,
	  dl_config->number_pdus);
    LOG_D(MAC,"(nr_ue_procedures.c) frequency_domain_resource_assignment=%d \t number_rbs=%d \t start_rb=%d\n",
	  dci->freq_dom_resource_assignment_DL,
	  dlsch_config_pdu_1_0->number_rbs,
	  dlsch_config_pdu_1_0->start_rb);
    LOG_D(MAC,"(nr_ue_procedures.c) time_domain_resource_assignment=%d \t number_symbols=%d \t start_symbol=%d\n",
	  dci->time_dom_resource_assignment,
	  dlsch_config_pdu_1_0->number_symbols,
	  dlsch_config_pdu_1_0->start_symbol);
    LOG_D(MAC,"(nr_ue_procedures.c) vrb_to_prb_mapping=%d \n>>> mcs=%d\n>>> ndi=%d\n>>> rv=%d\n>>> harq_process_nbr=%d\n>>> dai=%d\n>>> scaling_factor_S=%f\n>>> tpc_pucch=%d\n>>> pucch_res_ind=%d\n>>> pdsch_to_harq_feedback_time_ind=%d\n",
	  dlsch_config_pdu_1_0->vrb_to_prb_mapping,
	  dlsch_config_pdu_1_0->mcs,
	  dlsch_config_pdu_1_0->ndi,
	  dlsch_config_pdu_1_0->rv,
	  dlsch_config_pdu_1_0->harq_process_nbr,
	  dlsch_config_pdu_1_0->dai,
	  dlsch_config_pdu_1_0->scaling_factor_S,
	  dlsch_config_pdu_1_0->accumulated_delta_PUCCH,
	  dlsch_config_pdu_1_0->pucch_resource_id,
	  dlsch_config_pdu_1_0->pdsch_to_harq_feedback_time_ind);

    dl_config->dl_config_list[dl_config->number_pdus].pdu_type = FAPI_NR_DL_CONFIG_TYPE_DLSCH;
    dl_config->dl_config_list[dl_config->number_pdus].dci_config_pdu.dci_config_rel15.N_RB_BWP = n_RB_DLBWP;
	    
    LOG_D(MAC,"(nr_ue_procedures.c) pdu_type=%d\n\n",dl_config->dl_config_list[dl_config->number_pdus].pdu_type);
            
    dl_config->number_pdus = dl_config->number_pdus + 1;
    break;

  case format1_1:        
    /*
     *  with CRC scrambled by C-RNTI or CS-RNTI or new-RNTI
     *    0  IDENTIFIER_DCI_FORMATS:
     *    1  CARRIER_IND:
     *    7  BANDWIDTH_PART_IND:
     *    11 FREQ_DOM_RESOURCE_ASSIGNMENT_DL:
     *    12 TIME_DOM_RESOURCE_ASSIGNMENT: 0, 1, 2, 3, or 4 bits as defined in Subclause 5.1.2.1 of [6, TS 38.214]. The bitwidth for this field is determined as log2(I) bits,
     *    13 VRB_TO_PRB_MAPPING: 0 bit if only resource allocation type 0
     *    14 PRB_BUNDLING_SIZE_IND:
     *    15 RATE_MATCHING_IND:
     *    16 ZP_CSI_RS_TRIGGER:
     *    18 TB1_MCS:
     *    19 TB1_NDI:
     *    20 TB1_RV:
     *    21 TB2_MCS:
     *    22 TB2_NDI:
     *    23 TB2_RV:
     *    27 HARQ_PROCESS_NUMBER:
     *    28 DAI_: For format1_1: 4 if more than one serving cell are configured in the DL and the higher layer parameter HARQ-ACK-codebook=dynamic, where the 2 MSB bits are the counter DAI and the 2 LSB bits are the total DAI
     *    33 TPC_PUCCH:
     *    34 PUCCH_RESOURCE_IND:
     *    35 PDSCH_TO_HARQ_FEEDBACK_TIME_IND:
     *    38 ANTENNA_PORTS:
     *    39 TCI:
     *    40 SRS_REQUEST:
     *    43 CBGTI:
     *    44 CBGFI:
     *    47 DMRS_SEQ_INI:
     */
    dl_config->dl_config_list[dl_config->number_pdus].pdu_type = FAPI_NR_DL_CONFIG_TYPE_DLSCH;
    dl_config->dl_config_list[dl_config->number_pdus].dlsch_config_pdu.rnti = rnti;
    fapi_nr_dl_config_dlsch_pdu_rel15_t *dlsch_config_pdu_1_1 = &dl_config->dl_config_list[dl_config->number_pdus].dlsch_config_pdu.dlsch_config_rel15;
    /* IDENTIFIER_DCI_FORMATS */
    /* CARRIER_IND */
    /* BANDWIDTH_PART_IND */
    dlsch_config_pdu_1_1->bandwidth_part_ind = dci->bandwidth_part_ind;
    /* FREQ_DOM_RESOURCE_ASSIGNMENT_DL */
    nr_ue_process_dci_freq_dom_resource_assignment(NULL,dlsch_config_pdu_1_1,0,n_RB_DLBWP,dci->freq_dom_resource_assignment_DL);
    /* TIME_DOM_RESOURCE_ASSIGNMENT */
    nr_ue_process_dci_time_dom_resource_assignment(NULL,dlsch_config_pdu_1_1,dci->time_dom_resource_assignment,mac->mib->dmrs_TypeA_Position);
    /* VRB_TO_PRB_MAPPING */
    /*
    if (mac->phy_config.config_req.dl_bwp_dedicated.pdsch_config_dedicated.resource_allocation != 0)
      dlsch_config_pdu_1_1->vrb_to_prb_mapping = (dci->vrb_to_prb_mapping == 0) ? vrb_to_prb_mapping_non_interleaved:vrb_to_prb_mapping_interleaved;
    */
    /* PRB_BUNDLING_SIZE_IND */
    dlsch_config_pdu_1_1->prb_bundling_size_ind = dci->prb_bundling_size_ind;
    /* RATE_MATCHING_IND */
    dlsch_config_pdu_1_1->rate_matching_ind = dci->rate_matching_ind;
    /* ZP_CSI_RS_TRIGGER */
    dlsch_config_pdu_1_1->zp_csi_rs_trigger = dci->zp_csi_rs_trigger;
    /* MCS (for transport block 1)*/
    dlsch_config_pdu_1_1->mcs = dci->tb1_mcs;
    /* NDI (for transport block 1)*/
    dlsch_config_pdu_1_1->ndi = dci->tb1_ndi;
    /* RV (for transport block 1)*/
    dlsch_config_pdu_1_1->rv = dci->tb1_rv;
    /* MCS (for transport block 2)*/
    dlsch_config_pdu_1_1->tb2_mcs = dci->tb2_mcs;
    /* NDI (for transport block 2)*/
    dlsch_config_pdu_1_1->tb2_ndi = dci->tb2_ndi;
    /* RV (for transport block 2)*/
    dlsch_config_pdu_1_1->tb2_rv = dci->tb2_rv;
    /* HARQ_PROCESS_NUMBER */
    dlsch_config_pdu_1_1->harq_process_nbr = dci->harq_process_number;
    /* DAI */
    dlsch_config_pdu_1_1->dai = dci ->dai;
    /* TPC_PUCCH */
    // according to TS 38.213 Table 7.2.1-1
    if (dci->tpc_pucch == 0) dlsch_config_pdu_1_1->accumulated_delta_PUCCH = -1;
    if (dci->tpc_pucch == 1) dlsch_config_pdu_1_1->accumulated_delta_PUCCH = 0;
    if (dci->tpc_pucch == 2) dlsch_config_pdu_1_1->accumulated_delta_PUCCH = 1;
    if (dci->tpc_pucch == 3) dlsch_config_pdu_1_1->accumulated_delta_PUCCH = 3;
    /* PUCCH_RESOURCE_IND */
    if (dci->pucch_resource_ind == 0) dlsch_config_pdu_1_1->pucch_resource_id = 0; //pucch-ResourceId obtained from the 1st value of resourceList FIXME!!!
    if (dci->pucch_resource_ind == 1) dlsch_config_pdu_1_1->pucch_resource_id = 0; //pucch-ResourceId obtained from the 2nd value of resourceList FIXME!!
    if (dci->pucch_resource_ind == 2) dlsch_config_pdu_1_1->pucch_resource_id = 0; //pucch-ResourceId obtained from the 3rd value of resourceList FIXME!!
    if (dci->pucch_resource_ind == 3) dlsch_config_pdu_1_1->pucch_resource_id = 0; //pucch-ResourceId obtained from the 4th value of resourceList FIXME!!
    if (dci->pucch_resource_ind == 4) dlsch_config_pdu_1_1->pucch_resource_id = 0; //pucch-ResourceId obtained from the 5th value of resourceList FIXME!!
    if (dci->pucch_resource_ind == 5) dlsch_config_pdu_1_1->pucch_resource_id = 0; //pucch-ResourceId obtained from the 6th value of resourceList FIXME!!
    if (dci->pucch_resource_ind == 6) dlsch_config_pdu_1_1->pucch_resource_id = 0; //pucch-ResourceId obtained from the 7th value of resourceList FIXME!!
    if (dci->pucch_resource_ind == 7) dlsch_config_pdu_1_1->pucch_resource_id = 0; //pucch-ResourceId obtained from the 8th value of resourceList FIXME!!
    /* PDSCH_TO_HARQ_FEEDBACK_TIME_IND */
    // according to TS 38.213 Table 9.2.3-1
    /*
      dlsch_config_pdu_1_1-> pdsch_to_harq_feedback_time_ind = mac->phy_config.config_req.ul_bwp_dedicated.pucch_config_dedicated.dl_data_to_ul_ack[dci->pdsch_to_harq_feedback_time_ind];*/
    /* ANTENNA_PORTS */
    uint8_t n_codewords = 1; // FIXME!!!
    /*
    if ((mac->phy_config.config_req.dl_bwp_dedicated.pdsch_config_dedicated.dmrs_dl_for_pdsch_mapping_type_a.dmrs_type == 1) &&
	(mac->phy_config.config_req.dl_bwp_dedicated.pdsch_config_dedicated.dmrs_dl_for_pdsch_mapping_type_a.max_length == 1)){
      // Table 7.3.1.2.2-1: Antenna port(s) (1000 + DMRS port), dmrs-Type=1, maxLength=1
      dlsch_config_pdu_1_1->n_dmrs_cdm_groups = table_7_3_2_3_3_1[dci->antenna_ports][0];
      dlsch_config_pdu_1_1->dmrs_ports[0]     = table_7_3_2_3_3_1[dci->antenna_ports][1];
      dlsch_config_pdu_1_1->dmrs_ports[1]     = table_7_3_2_3_3_1[dci->antenna_ports][2];
      dlsch_config_pdu_1_1->dmrs_ports[2]     = table_7_3_2_3_3_1[dci->antenna_ports][3];
      dlsch_config_pdu_1_1->dmrs_ports[3]     = table_7_3_2_3_3_1[dci->antenna_ports][4];
    }
    if ((mac->phy_config.config_req.dl_bwp_dedicated.pdsch_config_dedicated.dmrs_dl_for_pdsch_mapping_type_a.dmrs_type == 1) &&
	(mac->phy_config.config_req.dl_bwp_dedicated.pdsch_config_dedicated.dmrs_dl_for_pdsch_mapping_type_a.max_length == 2)){
      // Table 7.3.1.2.2-2: Antenna port(s) (1000 + DMRS port), dmrs-Type=1, maxLength=2
      if (n_codewords == 1) {
	dlsch_config_pdu_1_1->n_dmrs_cdm_groups = table_7_3_2_3_3_2_oneCodeword[dci->antenna_ports][0];
	dlsch_config_pdu_1_1->dmrs_ports[0]     = table_7_3_2_3_3_2_oneCodeword[dci->antenna_ports][1];
	dlsch_config_pdu_1_1->dmrs_ports[1]     = table_7_3_2_3_3_2_oneCodeword[dci->antenna_ports][2];
	dlsch_config_pdu_1_1->dmrs_ports[2]     = table_7_3_2_3_3_2_oneCodeword[dci->antenna_ports][3];
	dlsch_config_pdu_1_1->dmrs_ports[3]     = table_7_3_2_3_3_2_oneCodeword[dci->antenna_ports][4];
	dlsch_config_pdu_1_1->n_front_load_symb = table_7_3_2_3_3_2_oneCodeword[dci->antenna_ports][5];
      }
      if (n_codewords == 1) {
	dlsch_config_pdu_1_1->n_dmrs_cdm_groups = table_7_3_2_3_3_2_twoCodeword[dci->antenna_ports][0];
	dlsch_config_pdu_1_1->dmrs_ports[0]     = table_7_3_2_3_3_2_twoCodeword[dci->antenna_ports][1];
	dlsch_config_pdu_1_1->dmrs_ports[1]     = table_7_3_2_3_3_2_twoCodeword[dci->antenna_ports][2];
	dlsch_config_pdu_1_1->dmrs_ports[2]     = table_7_3_2_3_3_2_twoCodeword[dci->antenna_ports][3];
	dlsch_config_pdu_1_1->dmrs_ports[3]     = table_7_3_2_3_3_2_twoCodeword[dci->antenna_ports][4];
	dlsch_config_pdu_1_1->dmrs_ports[4]     = table_7_3_2_3_3_2_twoCodeword[dci->antenna_ports][5];
	dlsch_config_pdu_1_1->dmrs_ports[5]     = table_7_3_2_3_3_2_twoCodeword[dci->antenna_ports][6];
	dlsch_config_pdu_1_1->dmrs_ports[6]     = table_7_3_2_3_3_2_twoCodeword[dci->antenna_ports][7];
	dlsch_config_pdu_1_1->dmrs_ports[7]     = table_7_3_2_3_3_2_twoCodeword[dci->antenna_ports][8];
	dlsch_config_pdu_1_1->n_front_load_symb = table_7_3_2_3_3_2_twoCodeword[dci->antenna_ports][9];
      }
    }
    if ((mac->phy_config.config_req.dl_bwp_dedicated.pdsch_config_dedicated.dmrs_dl_for_pdsch_mapping_type_a.dmrs_type == 2) &&
	(mac->phy_config.config_req.dl_bwp_dedicated.pdsch_config_dedicated.dmrs_dl_for_pdsch_mapping_type_a.max_length == 1)){
      // Table 7.3.1.2.2-3: Antenna port(s) (1000 + DMRS port), dmrs-Type=2, maxLength=1
      if (n_codewords == 1) {
	dlsch_config_pdu_1_1->n_dmrs_cdm_groups = table_7_3_2_3_3_3_oneCodeword[dci->antenna_ports][0];
	dlsch_config_pdu_1_1->dmrs_ports[0]     = table_7_3_2_3_3_3_oneCodeword[dci->antenna_ports][1];
	dlsch_config_pdu_1_1->dmrs_ports[1]     = table_7_3_2_3_3_3_oneCodeword[dci->antenna_ports][2];
	dlsch_config_pdu_1_1->dmrs_ports[2]     = table_7_3_2_3_3_3_oneCodeword[dci->antenna_ports][3];
	dlsch_config_pdu_1_1->dmrs_ports[3]     = table_7_3_2_3_3_3_oneCodeword[dci->antenna_ports][4];
      }
      if (n_codewords == 1) {
	dlsch_config_pdu_1_1->n_dmrs_cdm_groups = table_7_3_2_3_3_3_twoCodeword[dci->antenna_ports][0];
	dlsch_config_pdu_1_1->dmrs_ports[0]     = table_7_3_2_3_3_3_twoCodeword[dci->antenna_ports][1];
	dlsch_config_pdu_1_1->dmrs_ports[1]     = table_7_3_2_3_3_3_twoCodeword[dci->antenna_ports][2];
	dlsch_config_pdu_1_1->dmrs_ports[2]     = table_7_3_2_3_3_3_twoCodeword[dci->antenna_ports][3];
	dlsch_config_pdu_1_1->dmrs_ports[3]     = table_7_3_2_3_3_3_twoCodeword[dci->antenna_ports][4];
	dlsch_config_pdu_1_1->dmrs_ports[4]     = table_7_3_2_3_3_3_twoCodeword[dci->antenna_ports][5];
	dlsch_config_pdu_1_1->dmrs_ports[5]     = table_7_3_2_3_3_3_twoCodeword[dci->antenna_ports][6];
      }
    }
    if ((mac->phy_config.config_req.dl_bwp_dedicated.pdsch_config_dedicated.dmrs_dl_for_pdsch_mapping_type_a.dmrs_type == 2) &&
	(mac->phy_config.config_req.dl_bwp_dedicated.pdsch_config_dedicated.dmrs_dl_for_pdsch_mapping_type_a.max_length == 2)){
      // Table 7.3.1.2.2-4: Antenna port(s) (1000 + DMRS port), dmrs-Type=2, maxLength=2
      if (n_codewords == 1) {
	dlsch_config_pdu_1_1->n_dmrs_cdm_groups = table_7_3_2_3_3_4_oneCodeword[dci->antenna_ports][0];
	dlsch_config_pdu_1_1->dmrs_ports[0]     = table_7_3_2_3_3_4_oneCodeword[dci->antenna_ports][1];
	dlsch_config_pdu_1_1->dmrs_ports[1]     = table_7_3_2_3_3_4_oneCodeword[dci->antenna_ports][2];
	dlsch_config_pdu_1_1->dmrs_ports[2]     = table_7_3_2_3_3_4_oneCodeword[dci->antenna_ports][3];
	dlsch_config_pdu_1_1->dmrs_ports[3]     = table_7_3_2_3_3_4_oneCodeword[dci->antenna_ports][4];
	dlsch_config_pdu_1_1->n_front_load_symb = table_7_3_2_3_3_4_oneCodeword[dci->antenna_ports][5];
      }
      if (n_codewords == 1) {
	dlsch_config_pdu_1_1->n_dmrs_cdm_groups = table_7_3_2_3_3_4_twoCodeword[dci->antenna_ports][0];
	dlsch_config_pdu_1_1->dmrs_ports[0]     = table_7_3_2_3_3_4_twoCodeword[dci->antenna_ports][1];
	dlsch_config_pdu_1_1->dmrs_ports[1]     = table_7_3_2_3_3_4_twoCodeword[dci->antenna_ports][2];
	dlsch_config_pdu_1_1->dmrs_ports[2]     = table_7_3_2_3_3_4_twoCodeword[dci->antenna_ports][3];
	dlsch_config_pdu_1_1->dmrs_ports[3]     = table_7_3_2_3_3_4_twoCodeword[dci->antenna_ports][4];
	dlsch_config_pdu_1_1->dmrs_ports[4]     = table_7_3_2_3_3_4_twoCodeword[dci->antenna_ports][5];
	dlsch_config_pdu_1_1->dmrs_ports[5]     = table_7_3_2_3_3_4_twoCodeword[dci->antenna_ports][6];
	dlsch_config_pdu_1_1->dmrs_ports[6]     = table_7_3_2_3_3_4_twoCodeword[dci->antenna_ports][7];
	dlsch_config_pdu_1_1->dmrs_ports[7]     = table_7_3_2_3_3_4_twoCodeword[dci->antenna_ports][8];
	dlsch_config_pdu_1_1->n_front_load_symb = table_7_3_2_3_3_4_twoCodeword[dci->antenna_ports][9];
      }
    }
    */
    /* TCI */
    if (mac->dl_config_request.dl_config_list[0].dci_config_pdu.dci_config_rel15.coreset.tci_present_in_dci == 1){
      // 0 bit if higher layer parameter tci-PresentInDCI is not enabled
      // otherwise 3 bits as defined in Subclause 5.1.5 of [6, TS38.214]
      dlsch_config_pdu_1_1->tci_state = dci->tci;
    }
    /* SRS_REQUEST */
    // if SUL is supported in the cell, there is an additional bit in this field and the value of this bit represents table 7.1.1.1-1 TS 38.212 FIXME!!!
    dlsch_config_pdu_1_1->srs_config.aperiodicSRS_ResourceTrigger = (dci->srs_request & 0x11); // as per Table 7.3.1.1.2-24 TS 38.212
    /* CBGTI */
    dlsch_config_pdu_1_1->cbgti = dci->cbgti;
    /* CBGFI */
    dlsch_config_pdu_1_1->codeBlockGroupFlushIndicator = dci->cbgfi;
    /* DMRS_SEQ_INI */
    //FIXME!!!

    dl_config->dl_config_list[dl_config->number_pdus].dci_config_pdu.dci_config_rel15.N_RB_BWP = n_RB_DLBWP;
	    
    dl_config->dl_config_list[dl_config->number_pdus].pdu_type = FAPI_NR_DL_CONFIG_TYPE_DLSCH;
    LOG_D(MAC,"(nr_ue_procedures.c) pdu_type=%d\n\n",dl_config->dl_config_list[dl_config->number_pdus].pdu_type);
            
    dl_config->number_pdus = dl_config->number_pdus + 1;

    break;

  case format2_0:        
    break;

  case format2_1:        
    break;

  case format2_2:        
    break;

  case format2_3:
    break;

  default: 
    break;
  }


  if(rnti == SI_RNTI){

  }else if(rnti == mac->ra_rnti){

  }else if(rnti == P_RNTI){

  }else{  //  c-rnti

    ///  check if this is pdcch order 
    //dci->random_access_preamble_index;
    //dci->ss_pbch_index;
    //dci->prach_mask_index;

    ///  else normal DL-SCH grant
  }
  return 0;
}

int8_t nr_ue_get_SR(module_id_t module_idP, int CC_id, frame_t frameP, uint8_t eNB_id, uint16_t rnti, sub_frame_t subframe){

  return 0;
}


void nr_ue_process_mac_pdu(
			   module_id_t module_idP,
			   uint8_t CC_id,
			   uint8_t *pduP, 
			   uint16_t mac_pdu_len, 
			   uint8_t eNB_index){

  uint8_t *pdu_ptr = pduP;
  uint16_t pdu_len = mac_pdu_len;

  uint16_t mac_ce_len;
  uint16_t mac_subheader_len;
  uint16_t mac_sdu_len;

  //  For both DL/UL-SCH
  //  Except:
  //   - UL/DL-SCH: fixed-size MAC CE(known by LCID)
  //   - UL/DL-SCH: padding
  //   - UL-SCH:    MSG3 48-bits
  //  |0|1|2|3|4|5|6|7|  bit-wise
  //  |R|F|   LCID    |
  //  |       L       |
  //  |0|1|2|3|4|5|6|7|  bit-wise
  //  |R|F|   LCID    |
  //  |       L       |
  //  |       L       |

  //  For both DL/UL-SCH
  //  For:
  //   - UL/DL-SCH: fixed-size MAC CE(known by LCID)
  //   - UL/DL-SCH: padding, for single/multiple 1-oct padding CE(s)
  //   - UL-SCH:    MSG3 48-bits
  //  |0|1|2|3|4|5|6|7|  bit-wise
  //  |R|R|   LCID    |
  //  LCID: The Logical Channel ID field identifies the logical channel instance of the corresponding MAC SDU or the type of the corresponding MAC CE or padding as described in Tables 6.2.1-1 and 6.2.1-2 for the DL-SCH and UL-SCH respectively. There is one LCID field per MAC subheader. The LCID field size is 6 bits;
  //  L: The Length field indicates the length of the corresponding MAC SDU or variable-sized MAC CE in bytes. There is one L field per MAC subheader except for subheaders corresponding to fixed-sized MAC CEs and padding. The size of the L field is indicated by the F field;
  //  F: lenght of L is 0:8 or 1:16 bits wide
  //  R: Reserved bit, set to zero.

  uint8_t done = 0;
    
  while (!done || pdu_len <= 0){
    mac_ce_len = 0x0000;
    mac_subheader_len = 0x0001; //  default to fixed-length subheader = 1-oct
    mac_sdu_len = 0x0000;
    switch(((NR_MAC_SUBHEADER_FIXED *)pdu_ptr)->LCID){
      //  MAC CE
    case DL_SCH_LCID_CCCH:
      //  MSG4 RRC Connection Setup 38.331
      //  varialbe length
      mac_ce_len |= (uint16_t)((NR_MAC_SUBHEADER_SHORT *)pdu_ptr)->L;
      mac_subheader_len = 2;
      if(((NR_MAC_SUBHEADER_SHORT *)pdu_ptr)->F){
	mac_ce_len |= (uint16_t)(((NR_MAC_SUBHEADER_LONG *)pdu_ptr)->L2)<<8;
	mac_subheader_len = 3;
      }
      break;
    case DL_SCH_LCID_TCI_STATE_ACT_UE_SPEC_PDSCH:
      //  38.321 Ch6.1.3.14
      //  varialbe length
      mac_ce_len |= (uint16_t)((NR_MAC_SUBHEADER_SHORT *)pdu_ptr)->L;
      mac_subheader_len = 2;
      if(((NR_MAC_SUBHEADER_SHORT *)pdu_ptr)->F){
	mac_ce_len |= (uint16_t)(((NR_MAC_SUBHEADER_LONG *)pdu_ptr)->L2)<<8;
	mac_subheader_len = 3;
      }
      break;
    case DL_SCH_LCID_APERIODIC_CSI_TRI_STATE_SUBSEL:
      //  38.321 Ch6.1.3.13
      //  varialbe length
      mac_ce_len |= (uint16_t)((NR_MAC_SUBHEADER_SHORT *)pdu_ptr)->L;
      mac_subheader_len = 2;
      if(((NR_MAC_SUBHEADER_SHORT *)pdu_ptr)->F){
	mac_ce_len |= (uint16_t)(((NR_MAC_SUBHEADER_LONG *)pdu_ptr)->L2)<<8;
	mac_subheader_len = 3;
      }
      break;
    case DL_SCH_LCID_SP_CSI_RS_CSI_IM_RES_SET_ACT:
      //  38.321 Ch6.1.3.12
      //  varialbe length
      mac_ce_len |= (uint16_t)((NR_MAC_SUBHEADER_SHORT *)pdu_ptr)->L;
      mac_subheader_len = 2;
      if(((NR_MAC_SUBHEADER_SHORT *)pdu_ptr)->F){
	mac_ce_len |= (uint16_t)(((NR_MAC_SUBHEADER_LONG *)pdu_ptr)->L2)<<8;
	mac_subheader_len = 3;
      }
      break;
    case DL_SCH_LCID_SP_SRS_ACTIVATION:
      //  38.321 Ch6.1.3.17
      //  varialbe length
      mac_ce_len |= (uint16_t)((NR_MAC_SUBHEADER_SHORT *)pdu_ptr)->L;
      mac_subheader_len = 2;
      if(((NR_MAC_SUBHEADER_SHORT *)pdu_ptr)->F){
	mac_ce_len |= (uint16_t)(((NR_MAC_SUBHEADER_LONG *)pdu_ptr)->L2)<<8;
	mac_subheader_len = 3;
      }
      break;
            
    case DL_SCH_LCID_RECOMMENDED_BITRATE:
      //  38.321 Ch6.1.3.20
      mac_ce_len = 2;
      break;
    case DL_SCH_LCID_SP_ZP_CSI_RS_RES_SET_ACT:
      //  38.321 Ch6.1.3.19
      mac_ce_len = 2;
      break;
    case DL_SCH_LCID_PUCCH_SPATIAL_RELATION_ACT:
      //  38.321 Ch6.1.3.18
      mac_ce_len = 3;
      break;
    case DL_SCH_LCID_SP_CSI_REP_PUCCH_ACT:
      //  38.321 Ch6.1.3.16
      mac_ce_len = 2;
      break;
    case DL_SCH_LCID_TCI_STATE_IND_UE_SPEC_PDCCH:
      //  38.321 Ch6.1.3.15
      mac_ce_len = 2;
      break;
    case DL_SCH_LCID_DUPLICATION_ACT:
      //  38.321 Ch6.1.3.11
      mac_ce_len = 1;
      break;
    case DL_SCH_LCID_SCell_ACT_4_OCT:
      //  38.321 Ch6.1.3.10
      mac_ce_len = 4;
      break;
    case DL_SCH_LCID_SCell_ACT_1_OCT:
      //  38.321 Ch6.1.3.10
      mac_ce_len = 1;
      break;
    case DL_SCH_LCID_L_DRX:
      //  38.321 Ch6.1.3.6
      //  fixed length but not yet specify.
      mac_ce_len = 0;
      break;
    case DL_SCH_LCID_DRX:
      //  38.321 Ch6.1.3.5
      //  fixed length but not yet specify.
      mac_ce_len = 0;
      break;
    case DL_SCH_LCID_TA_COMMAND:
      //  38.321 Ch6.1.3.4
      mac_ce_len = 1;
      break;
    case DL_SCH_LCID_CON_RES_ID:
      //  38.321 Ch6.1.3.3
      mac_ce_len = 6;
      break;
    case DL_SCH_LCID_PADDING:
      done = 1;
      //  end of MAC PDU, can ignore the rest.
      break;

      //  MAC SDU
    case DL_SCH_LCID_SRB1:
      //  check if LCID is valid at current time.
    case UL_SCH_LCID_SRB2:
      //  check if LCID is valid at current time.
    case UL_SCH_LCID_SRB3:
      //  check if LCID is valid at current time.
    default:
      //  check if LCID is valid at current time.
      mac_sdu_len |= (uint16_t)((NR_MAC_SUBHEADER_SHORT *)pdu_ptr)->L;
      mac_subheader_len = 2;
      if(((NR_MAC_SUBHEADER_SHORT *)pdu_ptr)->F){
	mac_sdu_len |= (uint16_t)(((NR_MAC_SUBHEADER_LONG *)pdu_ptr)->L2)<<8;
	mac_subheader_len = 3;
      }
      //  DRB LCID by RRC
      break;
    }
<<<<<<< HEAD
    pdu_ptr += ( mac_subheader_len + mac_ce_len + mac_sdu_len );
    pdu_len -= ( mac_subheader_len + mac_ce_len + mac_sdu_len );
    AssertFatal(pdu_len >= 0, "[MAC] nr_ue_process_mac_pdu, residual mac pdu length < 0!\n");
  }
}
=======
}

//---------------------------------------------------------------------------------


unsigned char *parse_header(unsigned char *mac_header,
			    unsigned char *num_ce,
			    unsigned char *num_sdu,
			    unsigned char *rx_ces,
			    unsigned char *rx_lcids,
			    unsigned short *rx_lengths,
			    unsigned short tb_length)
{

    unsigned char not_done = 1, num_ces = 0, num_cont_res =
	0, num_padding = 0, num_sdus = 0, lcid, num_sdu_cnt;
    unsigned char *mac_header_ptr = mac_header;
    unsigned short length, ce_len = 0;

    while (not_done == 1) {

	if (((SCH_SUBHEADER_FIXED *) mac_header_ptr)->E == 0) {
	    //      printf("E=0\n");
	    not_done = 0;
	}

	lcid = ((SCH_SUBHEADER_FIXED *) mac_header_ptr)->LCID;

	if (lcid < UE_CONT_RES) {
	    //printf("[MAC][UE] header %x.%x.%x\n",mac_header_ptr[0],mac_header_ptr[1],mac_header_ptr[2]);
	    if (not_done == 0) {	// last MAC SDU, length is implicit
		mac_header_ptr++;
		length =
		    tb_length - (mac_header_ptr - mac_header) - ce_len;

		for (num_sdu_cnt = 0; num_sdu_cnt < num_sdus;
		     num_sdu_cnt++) {
		    length -= rx_lengths[num_sdu_cnt];
		}
	    } else {
		if (((SCH_SUBHEADER_LONG *) mac_header_ptr)->F == 1) {
		    length =
			((((SCH_SUBHEADER_LONG *) mac_header_ptr)->
			  L_MSB & 0x7f)
			 << 8) | (((SCH_SUBHEADER_LONG *) mac_header_ptr)->
				  L_LSB & 0xff);
		    mac_header_ptr += 3;
#ifdef DEBUG_HEADER_PARSING
		    LOG_D(MAC, "[UE] parse long sdu, size %x \n", length);
#endif

		} else {	//if (((SCH_SUBHEADER_SHORT *)mac_header_ptr)->F == 0) {
		    length = ((SCH_SUBHEADER_SHORT *) mac_header_ptr)->L;
		    mac_header_ptr += 2;
		}
	    }

#ifdef DEBUG_HEADER_PARSING
	    LOG_D(MAC, "[UE] sdu %d lcid %d length %d (offset now %ld)\n",
		  num_sdus, lcid, length, mac_header_ptr - mac_header);
#endif
	    rx_lcids[num_sdus] = lcid;
	    rx_lengths[num_sdus] = length;
	    num_sdus++;
	} else {		// This is a control element subheader
	    if (lcid == SHORT_PADDING) {
		num_padding++;
		mac_header_ptr++;
	    } else {
		rx_ces[num_ces] = lcid;
		num_ces++;
		mac_header_ptr++;

		if (lcid == TIMING_ADV_CMD) {
		    ce_len++;
		} else if (lcid == UE_CONT_RES) {

		    // FNA: check MAC Header is one of thoses defined in Annex B of 36.321
		    // Check there is only 1 Contention Resolution
		    if (num_cont_res) {
			LOG_W(MAC,
			      "[UE] Msg4 Wrong received format: More than 1 Contention Resolution\n");
			// exit parsing
			return NULL;

		    }
		    // UE_CONT_RES shall never be the last subheader unless this is the only MAC subheader
		    if ((not_done == 0)
			&& ((num_sdus) || (num_ces > 1) || (num_padding))) {
			LOG_W(MAC,
			      "[UE] Msg4 Wrong received format: Contention Resolution after num_ces=%d num_sdus=%d num_padding=%d\n",
			      num_ces, num_sdus, num_padding);
			// exit parsing
			return NULL;
		    }
		    num_cont_res++;
		    ce_len += 6;
		}
	    }

#ifdef DEBUG_HEADER_PARSING
	    LOG_D(MAC, "[UE] ce %d lcid %d (offset now %ld)\n", num_ces,
		  lcid, mac_header_ptr - mac_header);
#endif
	}
    }

    *num_ce = num_ces;
    *num_sdu = num_sdus;

    return (mac_header_ptr);
}


//------------------------------------------------------------------------------
void
nr_ue_send_sdu(module_id_t module_idP,
	    uint8_t CC_id,
	    frame_t frameP,
	    sub_frame_t subframeP,
	    uint8_t * sdu, uint16_t sdu_len, uint8_t eNB_index)
//------------------------------------------------------------------------------
{

    unsigned char rx_ces[MAX_NUM_CE], num_ce, num_sdu, i, *payload_ptr;
    unsigned char rx_lcids[NB_RB_MAX];
    unsigned short rx_lengths[NB_RB_MAX];


  //LOG_D(MAC,"sdu: %x.%x.%x\n",sdu[0],sdu[1],sdu[2]);


    payload_ptr =
	parse_header(sdu, &num_ce, &num_sdu, rx_ces, rx_lcids, rx_lengths,
		     sdu_len);

#ifdef DEBUG_HEADER_PARSING
    LOG_D(MAC,
	  "[UE %d] ue_send_sdu : Frame %d eNB_index %d : num_ce %d num_sdu %d\n",
	  module_idP, frameP, eNB_index, num_ce, num_sdu);
#endif

#if defined(ENABLE_MAC_PAYLOAD_DEBUG)
    LOG_T(MAC, "[UE %d] First 32 bytes of DLSCH : \n", module_idP);

    for (i = 0; i < 32; i++) {
	LOG_T(MAC, "%x.", sdu[i]);
    }

    LOG_T(MAC, "\n");
#endif

    if (payload_ptr != NULL) {

	for (i = 0; i < num_ce; i++) {
	    //    printf("ce %d : %d\n",i,rx_ces[i]);
	    switch (rx_ces[i]) {
	    case UE_CONT_RES:

		break;

	    case TIMING_ADV_CMD:

        break;

	    case DRX_CMD:

		break;
	    }
	}

	for (i = 0; i < num_sdu; i++) {
#ifdef DEBUG_HEADER_PARSING
	    LOG_I(MAC, "[UE] SDU %d : LCID %d, length %d\n", i,
		  rx_lcids[i], rx_lengths[i]);
#endif
	    if ((rx_lcids[i] < NB_RB_MAX) && (rx_lcids[i] > DCCH1)) {

		LOG_D(MAC,
		      "[UE %d] Frame %d : DLSCH -> DL-DTCH%d (eNB %d, %d bytes)\n",
		      module_idP, frameP, rx_lcids[i], eNB_index,
		      rx_lengths[i]);

#if defined(ENABLE_MAC_PAYLOAD_DEBUG)
		LOG_I(MAC, "Printing MAC PDU contents at slot: %d \n", subframeP);
		int j;
		for (j = 0; j < 20; j++) //rx_lengths[i]
			LOG_I(MAC, "%x.", (unsigned char) payload_ptr[j]);
		LOG_I(MAC, "\n");
#endif
		mac_rlc_data_ind(module_idP,
				 4660, //UE_mac_inst[module_idP].crnti //hardcode value corresponding to the one from the eNB
				 eNB_index,
				 frameP,
				 ENB_FLAG_NO,
				 MBMS_FLAG_NO,
				 rx_lcids[i],
				 (char *) payload_ptr, rx_lengths[i], 1,
				 NULL);
	    } else {
		LOG_E(MAC, "[UE %d] Frame %d : unknown LCID %d (eNB %d)\n",
		      module_idP, frameP, rx_lcids[i], eNB_index);
	    }
	    payload_ptr += rx_lengths[i];
	}
    }				// end if (payload_ptr != NULL)

}


>>>>>>> 615f2787
<|MERGE_RESOLUTION|>--- conflicted
+++ resolved
@@ -129,77 +129,11 @@
     ul_config->ul_config_list[ul_config->number_pdus].ulsch_config_pdu.ulsch_pdu_rel15.beta_offset_ind = 0;
   } else { // If DCI ind is not format 0_0 or 0_1, we will handle a PUCCH in the UL_CONFIG_REQ
     ul_config->ul_config_list[ul_config->number_pdus].pdu_type = FAPI_NR_UL_CONFIG_TYPE_PUCCH;
-<<<<<<< HEAD
-    // If we handle PUCCH common
-    ul_config->ul_config_list[ul_config->number_pdus].pucch_config_pdu.format              = table_9_2_2_1[phy_config->config_req.pucch_config.pucch_resource_common][0];              // format   0    1    2    3    4    
-    ul_config->ul_config_list[ul_config->number_pdus].pucch_config_pdu.initialCyclicShift  = table_9_2_2_1[phy_config->config_req.pucch_config.pucch_resource_common][4];  //          x    x                   
-    ul_config->ul_config_list[ul_config->number_pdus].pucch_config_pdu.nrofSymbols         = table_9_2_2_1[phy_config->config_req.pucch_config.pucch_resource_common][2];         //          x    x    x    x    x    
-    ul_config->ul_config_list[ul_config->number_pdus].pucch_config_pdu.startingSymbolIndex = table_9_2_2_1[phy_config->config_req.pucch_config.pucch_resource_common][1]; //          x    x    x    x    x    
-    ul_config->ul_config_list[ul_config->number_pdus].pucch_config_pdu.timeDomainOCC = 0;       //               x                   
-    ul_config->ul_config_list[ul_config->number_pdus].pucch_config_pdu.nrofPRBs = 0;            //                    x    x         
-    ul_config->ul_config_list[ul_config->number_pdus].pucch_config_pdu.startingPRB         = table_9_2_2_1[phy_config->config_req.pucch_config.pucch_resource_common][3];         //                                     maxNrofPhysicalResourceBlocks  = 275 
-    ul_config->ul_config_list[ul_config->number_pdus].pucch_config_pdu.occ_length = 0;          //                              x    
-    ul_config->ul_config_list[ul_config->number_pdus].pucch_config_pdu.occ_Index = 0;           //                              x    
-    ul_config->ul_config_list[ul_config->number_pdus].pucch_config_pdu.intraSlotFrequencyHopping = 0;
-    ul_config->ul_config_list[ul_config->number_pdus].pucch_config_pdu.secondHopPRB = 0;
-    ul_config->ul_config_list[ul_config->number_pdus].pucch_config_pdu.interslotFrequencyHopping = 0;
-    ul_config->ul_config_list[ul_config->number_pdus].pucch_config_pdu.additionalDMRS = 0;
-    ul_config->ul_config_list[ul_config->number_pdus].pucch_config_pdu.maxCodeRate = 0;
-    ul_config->ul_config_list[ul_config->number_pdus].pucch_config_pdu.nrofSlots = 0;
-    ul_config->ul_config_list[ul_config->number_pdus].pucch_config_pdu.pi2PBSK = 0;
-    ul_config->ul_config_list[ul_config->number_pdus].pucch_config_pdu.simultaneousHARQ_ACK_CSI = 0;
-    ul_config->ul_config_list[ul_config->number_pdus].pucch_config_pdu.pucch_GroupHopping  = phy_config->config_req.pucch_config.pucch_group_hopping;
-    ul_config->ul_config_list[ul_config->number_pdus].pucch_config_pdu.hoppingId           = phy_config->config_req.pucch_config.hopping_id;
-    ul_config->ul_config_list[ul_config->number_pdus].pucch_config_pdu.p0_nominal          = phy_config->config_req.pucch_config.p0_nominal;
-
-    for (int i=0;i<NUMBER_PUCCH_FORMAT_NR;i++) ul_config->ul_config_list[ul_config->number_pdus].pucch_config_pdu.deltaF_PUCCH_f[i] = 0;
-    ul_config->ul_config_list[ul_config->number_pdus].pucch_config_pdu.p0_PUCCH_Id = 0;     // INTEGER (1..8)     
-    ul_config->ul_config_list[ul_config->number_pdus].pucch_config_pdu.p0_PUCCH_Value = 0;
-    ul_config->ul_config_list[ul_config->number_pdus].pucch_config_pdu.twoPUCCH_PC_AdjustmentStates = 0;
-
-    // If we handle PUCCH dedicated
-    ul_config->ul_config_list[ul_config->number_pdus].pucch_config_pdu.format              = phy_config->config_req.ul_bwp_dedicated.pucch_config_dedicated.multi_csi_pucch_resources[0].format;              // format   0    1    2    3    4    
-    switch (ul_config->ul_config_list[ul_config->number_pdus].pucch_config_pdu.format){
-    case pucch_format1_nr:
-      ul_config->ul_config_list[ul_config->number_pdus].pucch_config_pdu.interslotFrequencyHopping = phy_config->config_req.ul_bwp_dedicated.pucch_config_dedicated.format1.inter_slot_frequency_hopping;
-      ul_config->ul_config_list[ul_config->number_pdus].pucch_config_pdu.additionalDMRS            = phy_config->config_req.ul_bwp_dedicated.pucch_config_dedicated.format1.additional_dmrs;
-      ul_config->ul_config_list[ul_config->number_pdus].pucch_config_pdu.maxCodeRate               = phy_config->config_req.ul_bwp_dedicated.pucch_config_dedicated.format1.max_code_rate;
-      ul_config->ul_config_list[ul_config->number_pdus].pucch_config_pdu.nrofSlots                 = phy_config->config_req.ul_bwp_dedicated.pucch_config_dedicated.format1.number_of_slots;
-      ul_config->ul_config_list[ul_config->number_pdus].pucch_config_pdu.pi2PBSK                   = phy_config->config_req.ul_bwp_dedicated.pucch_config_dedicated.format1.pi2bpsk;
-      ul_config->ul_config_list[ul_config->number_pdus].pucch_config_pdu.simultaneousHARQ_ACK_CSI  = phy_config->config_req.ul_bwp_dedicated.pucch_config_dedicated.format1.simultaneous_harq_ack_csi;
-      break;
-    case pucch_format2_nr:
-      ul_config->ul_config_list[ul_config->number_pdus].pucch_config_pdu.interslotFrequencyHopping = phy_config->config_req.ul_bwp_dedicated.pucch_config_dedicated.format2.inter_slot_frequency_hopping;
-      ul_config->ul_config_list[ul_config->number_pdus].pucch_config_pdu.additionalDMRS            = phy_config->config_req.ul_bwp_dedicated.pucch_config_dedicated.format2.additional_dmrs;
-      ul_config->ul_config_list[ul_config->number_pdus].pucch_config_pdu.maxCodeRate               = phy_config->config_req.ul_bwp_dedicated.pucch_config_dedicated.format2.max_code_rate;
-      ul_config->ul_config_list[ul_config->number_pdus].pucch_config_pdu.nrofSlots                 = phy_config->config_req.ul_bwp_dedicated.pucch_config_dedicated.format2.number_of_slots;
-      ul_config->ul_config_list[ul_config->number_pdus].pucch_config_pdu.pi2PBSK                   = phy_config->config_req.ul_bwp_dedicated.pucch_config_dedicated.format2.pi2bpsk;
-      ul_config->ul_config_list[ul_config->number_pdus].pucch_config_pdu.simultaneousHARQ_ACK_CSI  = phy_config->config_req.ul_bwp_dedicated.pucch_config_dedicated.format2.simultaneous_harq_ack_csi;
-      break;
-    case pucch_format3_nr:
-      ul_config->ul_config_list[ul_config->number_pdus].pucch_config_pdu.interslotFrequencyHopping = phy_config->config_req.ul_bwp_dedicated.pucch_config_dedicated.format3.inter_slot_frequency_hopping;
-      ul_config->ul_config_list[ul_config->number_pdus].pucch_config_pdu.additionalDMRS            = phy_config->config_req.ul_bwp_dedicated.pucch_config_dedicated.format3.additional_dmrs;
-      ul_config->ul_config_list[ul_config->number_pdus].pucch_config_pdu.maxCodeRate               = phy_config->config_req.ul_bwp_dedicated.pucch_config_dedicated.format3.max_code_rate;
-      ul_config->ul_config_list[ul_config->number_pdus].pucch_config_pdu.nrofSlots                 = phy_config->config_req.ul_bwp_dedicated.pucch_config_dedicated.format3.number_of_slots;
-      ul_config->ul_config_list[ul_config->number_pdus].pucch_config_pdu.pi2PBSK                   = phy_config->config_req.ul_bwp_dedicated.pucch_config_dedicated.format3.pi2bpsk;
-      ul_config->ul_config_list[ul_config->number_pdus].pucch_config_pdu.simultaneousHARQ_ACK_CSI  = phy_config->config_req.ul_bwp_dedicated.pucch_config_dedicated.format3.simultaneous_harq_ack_csi;
-      break;
-    case pucch_format4_nr:
-      ul_config->ul_config_list[ul_config->number_pdus].pucch_config_pdu.interslotFrequencyHopping = phy_config->config_req.ul_bwp_dedicated.pucch_config_dedicated.format4.inter_slot_frequency_hopping;
-      ul_config->ul_config_list[ul_config->number_pdus].pucch_config_pdu.additionalDMRS            = phy_config->config_req.ul_bwp_dedicated.pucch_config_dedicated.format4.additional_dmrs;
-      ul_config->ul_config_list[ul_config->number_pdus].pucch_config_pdu.maxCodeRate               = phy_config->config_req.ul_bwp_dedicated.pucch_config_dedicated.format4.max_code_rate;
-      ul_config->ul_config_list[ul_config->number_pdus].pucch_config_pdu.nrofSlots                 = phy_config->config_req.ul_bwp_dedicated.pucch_config_dedicated.format4.number_of_slots;
-      ul_config->ul_config_list[ul_config->number_pdus].pucch_config_pdu.pi2PBSK                   = phy_config->config_req.ul_bwp_dedicated.pucch_config_dedicated.format4.pi2bpsk;
-      ul_config->ul_config_list[ul_config->number_pdus].pucch_config_pdu.simultaneousHARQ_ACK_CSI  = phy_config->config_req.ul_bwp_dedicated.pucch_config_dedicated.format4.simultaneous_harq_ack_csi;
-      break;
-    default:
-      break;
-=======
+
     for (int i=0; i<10; i++) {
     	if(dci_ind!=NULL){
     		if (dci_ind->dci_list[i].dci_format < 2) ul_config->ul_config_list[ul_config->number_pdus].pdu_type = FAPI_NR_UL_CONFIG_TYPE_PUSCH;
     	}
->>>>>>> 615f2787
     }
     ul_config->ul_config_list[ul_config->number_pdus].pucch_config_pdu.initialCyclicShift        = phy_config->config_req.ul_bwp_dedicated.pucch_config_dedicated.multi_csi_pucch_resources[0].initial_cyclic_shift;  //          x    x                   
     ul_config->ul_config_list[ul_config->number_pdus].pucch_config_pdu.nrofSymbols               = phy_config->config_req.ul_bwp_dedicated.pucch_config_dedicated.multi_csi_pucch_resources[0].number_of_symbols;         //          x    x    x    x    x    
@@ -229,7 +163,6 @@
 }
 
 int8_t nr_ue_decode_mib(
-<<<<<<< HEAD
 			UE_nr_rxtx_proc_t *proc,
 			module_id_t module_id,
 			int 		cc_id,
@@ -239,17 +172,6 @@
 			uint32_t 	ssb_index,
 			void 		*pduP,
 			uint16_t    cell_id ){
-=======
-	UE_nr_rxtx_proc_t *proc,
-	module_id_t module_id,
-	int 		cc_id,
-	uint8_t 	gNB_index,
-	uint8_t 	extra_bits,	//	8bits 38.212 c7.1.1
-	uint32_t    ssb_length,
-	uint32_t 	ssb_index,
-	void 		*pduP,
-        uint16_t    cell_id ){
->>>>>>> 615f2787
 
   LOG_I(MAC,"[L2][MAC] decode mib\n");
 
@@ -306,11 +228,7 @@
     scs_pdcch = scs_30kHz;
   }
 
-<<<<<<< HEAD
-  channel_bandwidth_t min_channel_bw = bw_40MHz;  //  deafult for testing
-=======
-	channel_bandwidth_t min_channel_bw = bw_10MHz;  //  deafult for testing
->>>>>>> 615f2787
+  channel_bandwidth_t min_channel_bw = bw_10MHz;  //  deafult for testing
 	    
   uint32_t is_condition_A = (ssb_subcarrier_offset == 0);   //  38.213 ch.13
   frequency_range_t frequency_range = FR1;
@@ -2235,13 +2153,10 @@
       //  DRB LCID by RRC
       break;
     }
-<<<<<<< HEAD
     pdu_ptr += ( mac_subheader_len + mac_ce_len + mac_sdu_len );
     pdu_len -= ( mac_subheader_len + mac_ce_len + mac_sdu_len );
     AssertFatal(pdu_len >= 0, "[MAC] nr_ue_process_mac_pdu, residual mac pdu length < 0!\n");
   }
-}
-=======
 }
 
 //---------------------------------------------------------------------------------
@@ -2452,4 +2367,3 @@
 }
 
 
->>>>>>> 615f2787
