--- conflicted
+++ resolved
@@ -512,18 +512,13 @@
 	dci->rnti,dci->dci_format,dci->n_CCE,dci->payloadSize,*(unsigned long long*)dci->payloadBits);
   int8_t ret = nr_extract_dci_info(mac, dci->dci_format, dci->payloadSize, dci->rnti, (uint64_t *)dci->payloadBits, def_dci_pdu_rel15);
   if ((ret&1) == 1) return -1;
-<<<<<<< HEAD
-  else if (ret == 2) dci->dci_format = NR_UL_DCI_FORMAT_0_0;
+  else if (ret == 2) {
+    dci->dci_format = NR_UL_DCI_FORMAT_0_0;
+    def_dci_pdu_rel15 = &mac->def_dci_pdu_rel15[dci->dci_format];
+  }
   int8_t ret_proc = nr_ue_process_dci(module_id, cc_id, gNB_index, frame, slot, def_dci_pdu_rel15, dci);
   memset(def_dci_pdu_rel15, 0, sizeof(dci_pdu_rel15_t));
   return ret_proc;
-=======
-  else if (ret == 2) {
-    dci->dci_format = NR_UL_DCI_FORMAT_0_0;
-    def_dci_pdu_rel15 = &mac->def_dci_pdu_rel15[dci->dci_format];
-  }
-  return (nr_ue_process_dci(module_id, cc_id, gNB_index, frame, slot, def_dci_pdu_rel15, dci));
->>>>>>> 11477c7a
 }
 
 int8_t nr_ue_process_dci(module_id_t module_id, int cc_id, uint8_t gNB_index, frame_t frame, int slot, dci_pdu_rel15_t *dci, fapi_nr_dci_indication_pdu_t *dci_ind) {
