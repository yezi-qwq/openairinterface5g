/*
 * Licensed to the OpenAirInterface (OAI) Software Alliance under one or more
 * contributor license agreements.  See the NOTICE file distributed with
 * this work for additional information regarding copyright ownership.
 * The OpenAirInterface Software Alliance licenses this file to You under
 * the OAI Public License, Version 1.1  (the "License"); you may not use this file
 * except in compliance with the License.
 * You may obtain a copy of the License at
 *
 *      http://www.openairinterface.org/?page_id=698
 *
 * Unless required by applicable law or agreed to in writing, software
 * distributed under the License is distributed on an "AS IS" BASIS,
 * WITHOUT WARRANTIES OR CONDITIONS OF ANY KIND, either express or implied.
 * See the License for the specific language governing permissions and
 * limitations under the License.
 *-------------------------------------------------------------------------------
 * For more information about the OpenAirInterface (OAI) Software Alliance:
 *      contact@openairinterface.org
 */

/* \file ue_procedures.c
 * \brief procedures related to UE
 * \author R. Knopp, K.H. HSU, G. Casati
 * \date 2018
 * \version 0.1
 * \company Eurecom / NTUST
 * \email: knopp@eurecom.fr, kai-hsiang.hsu@eurecom.fr, guido.casati@iis.fraunhofer.de
 * \note
 * \warning
 */


#include <stdio.h>
#include <math.h>

/* exe */
#include "executables/nr-softmodem.h"

/* RRC*/
#include "RRC/NR_UE/rrc_proto.h"
#include "NR_RACH-ConfigCommon.h"
#include "NR_RACH-ConfigGeneric.h"
#include "NR_FrequencyInfoDL.h"
#include "NR_PDCCH-ConfigCommon.h"

/* MAC */
#include "NR_MAC_COMMON/nr_mac.h"
#include "NR_MAC_UE/mac_proto.h"
#include "NR_MAC_UE/mac_extern.h"
#include "NR_MAC_COMMON/nr_mac_extern.h"
#include "common/utils/nr/nr_common.h"

/* PHY */
#include "PHY/NR_TRANSPORT/nr_dci.h"
#include "executables/softmodem-common.h"

/* utils */
#include "assertions.h"
#include "asn1_conversions.h"
#include "common/utils/LOG/log.h"
#include "common/utils/LOG/vcd_signal_dumper.h"

//#define DEBUG_MIB
//#define ENABLE_MAC_PAYLOAD_DEBUG 1
//#define DEBUG_EXTRACT_DCI
//#define DEBUG_RAR

extern uint32_t N_RB_DL;

/* TS 38.213 9.2.5.2 UE procedure for multiplexing HARQ-ACK/SR and CSI in a PUCCH */
/* this is a counter of number of pucch format 4 per subframe */
static int nb_pucch_format_4_in_subframes[LTE_NUMBER_OF_SUBFRAMES_PER_FRAME] = { 0 } ;

/* TS 36.213 Table 9.2.3-3: Mapping of values for one HARQ-ACK bit to sequences */
static const int sequence_cyclic_shift_1_harq_ack_bit[2]
/*        HARQ-ACK Value        0    1 */
/* Sequence cyclic shift */ = { 0,   6 };

/* TS 36.213 Table 9.2.5-1: Mapping of values for one HARQ-ACK bit and positive SR to sequences */
static const int sequence_cyclic_shift_1_harq_ack_bit_positive_sr[2]
/*        HARQ-ACK Value        0    1 */
/* Sequence cyclic shift */ = { 3,   9 };

/* TS 36.213 Table 9.2.5-2: Mapping of values for two HARQ-ACK bits and positive SR to sequences */
static const int sequence_cyclic_shift_2_harq_ack_bits_positive_sr[4]
/*        HARQ-ACK Value      (0,0)  (0,1)   (1,0)  (1,1) */
/* Sequence cyclic shift */ = {  1,     4,     10,     7 };

/* TS 38.213 Table 9.2.3-4: Mapping of values for two HARQ-ACK bits to sequences */
static const int sequence_cyclic_shift_2_harq_ack_bits[4]
/*        HARQ-ACK Value       (0,0)  (0,1)  (1,0)  (1,1) */
/* Sequence cyclic shift */ = {   0,     3,     9,     6 };


/* TS 38.211 Table 6.4.1.3.3.2-1: DM-RS positions for PUCCH format 3 and 4 */
static const int nb_symbols_excluding_dmrs[11][2][2]
= {
/*                     No additional DMRS            Additional DMRS   */
/* PUCCH length      No hopping   hopping         No hopping   hopping */
/* index                  0          1                 0          1    */
/*    4     */    {{      3    ,     2   }   ,  {      3     ,    2    }},
/*    5     */    {{      3    ,     3   }   ,  {      3     ,    3    }},
/*    6     */    {{      4    ,     4   }   ,  {      4     ,    4    }},
/*    7     */    {{      5    ,     5   }   ,  {      5     ,    5    }},
/*    8     */    {{      6    ,     6   }   ,  {      6     ,    6    }},
/*    9     */    {{      7    ,     7   }   ,  {      7     ,    7    }},
/*   10     */    {{      8    ,     8   }   ,  {      6     ,    6    }},
/*   11     */    {{      9    ,     9   }   ,  {      7     ,    7    }},
/*   12     */    {{     10    ,    10   }   ,  {      8     ,    8    }},
/*   13     */    {{     11    ,    11   }   ,  {      9     ,    9    }},
/*   14     */    {{     12    ,    12   }   ,  {     10     ,   10    }},
};

/* TS 36.213 Table 9.2.1-1: PUCCH resource sets before dedicated PUCCH resource configuration */
const initial_pucch_resource_t initial_pucch_resource[16] = {
/*              format           first symbol     Number of symbols        PRB offset    nb index for       set of initial CS */
/*  0  */ {  0,      12,                  2,                   0,            2,       {    0,   3,    0,    0  }   },
/*  1  */ {  0,      12,                  2,                   0,            3,       {    0,   4,    8,    0  }   },
/*  2  */ {  0,      12,                  2,                   3,            3,       {    0,   4,    8,    0  }   },
/*  3  */ {  1,      10,                  4,                   0,            2,       {    0,   6,    0,    0  }   },
/*  4  */ {  1,      10,                  4,                   0,            4,       {    0,   3,    6,    9  }   },
/*  5  */ {  1,      10,                  4,                   2,            4,       {    0,   3,    6,    9  }   },
/*  6  */ {  1,      10,                  4,                   4,            4,       {    0,   3,    6,    9  }   },
/*  7  */ {  1,       4,                 10,                   0,            2,       {    0,   6,    0,    0  }   },
/*  8  */ {  1,       4,                 10,                   0,            4,       {    0,   3,    6,    9  }   },
/*  9  */ {  1,       4,                 10,                   2,            4,       {    0,   3,    6,    9  }   },
/* 10  */ {  1,       4,                 10,                   4,            4,       {    0,   3,    6,    9  }   },
/* 11  */ {  1,       0,                 14,                   0,            2,       {    0,   6,    0,    0  }   },
/* 12  */ {  1,       0,                 14,                   0,            4,       {    0,   3,    6,    9  }   },
/* 13  */ {  1,       0,                 14,                   2,            4,       {    0,   3,    6,    9  }   },
/* 14  */ {  1,       0,                 14,                   4,            4,       {    0,   3,    6,    9  }   },
/* 15  */ {  1,       0,                 14,                   0,            4,       {    0,   3,    6,    9  }   },
};


void nr_ue_init_mac(module_id_t module_idP) {
  int i;

  NR_UE_MAC_INST_t *mac = get_mac_inst(module_idP);
  // default values as deined in 38.331 sec 9.2.2
  LOG_I(NR_MAC, "[UE%d] Applying default macMainConfig\n", module_idP);
  //mac->scheduling_info.macConfig=NULL;
  mac->scheduling_info.retxBSR_Timer = NR_BSR_Config__retxBSR_Timer_sf10240;
  mac->scheduling_info.periodicBSR_Timer = NR_BSR_Config__periodicBSR_Timer_infinity;
//  mac->scheduling_info.periodicPHR_Timer = NR_MAC_MainConfig__phr_Config__setup__periodicPHR_Timer_sf20;
//  mac->scheduling_info.prohibitPHR_Timer = NR_MAC_MainConfig__phr_Config__setup__prohibitPHR_Timer_sf20;
//  mac->scheduling_info.PathlossChange_db = NR_MAC_MainConfig__phr_Config__setup__dl_PathlossChange_dB1;
//  mac->PHR_state = NR_MAC_MainConfig__phr_Config_PR_setup;
  mac->scheduling_info.SR_COUNTER = 0;
  mac->scheduling_info.sr_ProhibitTimer = 0;
  mac->scheduling_info.sr_ProhibitTimer_Running = 0;
//  mac->scheduling_info.maxHARQ_Tx = NR_MAC_MainConfig__ul_SCH_Config__maxHARQ_Tx_n5;
//  mac->scheduling_info.ttiBundling = 0;
//  mac->scheduling_info.extendedBSR_Sizes_r10 = 0;
//  mac->scheduling_info.extendedPHR_r10 = 0;
//  mac->scheduling_info.drx_config = NULL;
//  mac->scheduling_info.phr_config = NULL;
  // set init value 0xFFFF, make sure periodic timer and retx time counters are NOT active, after bsr transmission set the value configured by the NW.
  mac->scheduling_info.periodicBSR_SF = MAC_UE_BSR_TIMER_NOT_RUNNING;
  mac->scheduling_info.retxBSR_SF = MAC_UE_BSR_TIMER_NOT_RUNNING;
  mac->BSR_reporting_active = BSR_TRIGGER_NONE;
//  mac->scheduling_info.periodicPHR_SF = nr_get_sf_perioidicPHR_Timer(mac->scheduling_info.periodicPHR_Timer);
//  mac->scheduling_info.prohibitPHR_SF = nr_get_sf_prohibitPHR_Timer(mac->scheduling_info.prohibitPHR_Timer);
//  mac->scheduling_info.PathlossChange_db = nr_get_db_dl_PathlossChange(mac->scheduling_info.PathlossChange);
//  mac->PHR_reporting_active = 0;

  for (i = 0; i < NR_MAX_NUM_LCID; i++) {
    LOG_D(NR_MAC, "[UE%d] Applying default logical channel config for LCGID %d\n",
		  module_idP, i);
    mac->scheduling_info.Bj[i] = -1;
    mac->scheduling_info.bucket_size[i] = -1;

    if (i < UL_SCH_LCID_DTCH) {   // initialize all control channels lcgid to 0
      mac->scheduling_info.LCGID[i] = 0;
    } else {    // initialize all the data channels lcgid to 1
      mac->scheduling_info.LCGID[i] = 1;
    }

    mac->scheduling_info.LCID_status[i] = LCID_EMPTY;
    mac->scheduling_info.LCID_buffer_remain[i] = 0;
    for (int i=0;i<NR_MAX_HARQ_PROCESSES;i++) mac->first_ul_tx[i]=1;
  }
}

void get_bwp_info(NR_UE_MAC_INST_t *mac,
                  int dl_bwp_id,
                  int ul_bwp_id,
                  NR_BWP_DownlinkDedicated_t **bwpd,
                  NR_BWP_DownlinkCommon_t **bwpc,
                  NR_BWP_UplinkDedicated_t **ubwpd,
                  NR_BWP_UplinkCommon_t **ubwpc) {

    if (dl_bwp_id > 0) {
       AssertFatal(mac->DLbwp[dl_bwp_id-1]!=NULL,"mac->DLbwp[%d] is null, shouldn't be\n",
                    (int)dl_bwp_id-1);
       *bwpd = mac->DLbwp[dl_bwp_id-1]->bwp_Dedicated;
       if (mac->DLbwp[dl_bwp_id-1]->bwp_Common) *bwpc = mac->DLbwp[dl_bwp_id-1]->bwp_Common;
       else if (mac->scc_SIB) *bwpc = &mac->scc_SIB->downlinkConfigCommon.initialDownlinkBWP;
       else if (mac->scc) *bwpc = mac->scc->downlinkConfigCommon->initialDownlinkBWP;
       AssertFatal(*bwpc!=NULL,"bwpc shouldn't be null\n");
    } else {
       if (mac->cg &&
           mac->cg->spCellConfig &&
           mac->cg->spCellConfig->spCellConfigDedicated &&
           mac->cg->spCellConfig->spCellConfigDedicated->initialDownlinkBWP)
          *bwpd = mac->cg->spCellConfig->spCellConfigDedicated->initialDownlinkBWP;
       if (mac->scc_SIB) *bwpc = &mac->scc_SIB->downlinkConfigCommon.initialDownlinkBWP;
       else if (mac->scc) *bwpc = mac->scc->downlinkConfigCommon->initialDownlinkBWP;
       AssertFatal(*bwpc!=NULL,"bwpc shouldn't be null\n");
    }

    if (ul_bwp_id > 0) {
       AssertFatal(mac->ULbwp[ul_bwp_id-1]!=NULL,"mac->ULbwp[%d] is null, shouldn't be\n",
                   ul_bwp_id-1);
       *ubwpd = mac->ULbwp[ul_bwp_id-1]->bwp_Dedicated;
       if (mac->ULbwp[ul_bwp_id-1]->bwp_Common) *ubwpc = mac->ULbwp[ul_bwp_id-1]->bwp_Common;
       else if (mac->scc_SIB) *ubwpc = &mac->scc_SIB->uplinkConfigCommon->initialUplinkBWP;
       else if (mac->scc) *ubwpc = mac->scc->uplinkConfigCommon->initialUplinkBWP;
       AssertFatal(*bwpc!=NULL,"bwpc shouldn't be null\n");

    }
    else {
       if (mac->cg &&
           mac->cg->spCellConfig &&
           mac->cg->spCellConfig->spCellConfigDedicated &&
           mac->cg->spCellConfig->spCellConfigDedicated->uplinkConfig &&
           mac->cg->spCellConfig->spCellConfigDedicated->uplinkConfig->initialUplinkBWP)
          *ubwpd = mac->cg->spCellConfig->spCellConfigDedicated->uplinkConfig->initialUplinkBWP;
       if (mac->scc_SIB) *ubwpc = &mac->scc_SIB->uplinkConfigCommon->initialUplinkBWP;
       else if (mac->scc) *ubwpc = mac->scc->uplinkConfigCommon->initialUplinkBWP;
       AssertFatal(*ubwpc!=NULL,"ubwpc shouldn't be null\n");
    }
}

NR_PDSCH_TimeDomainResourceAllocationList_t *choose_dl_tda_list(NR_PDSCH_Config_t *pdsch_Config,NR_PDSCH_ConfigCommon_t *pdsch_ConfigCommon) {

    NR_PDSCH_TimeDomainResourceAllocationList_t *pdsch_TimeDomainAllocationList=NULL;

    if (pdsch_Config &&
        pdsch_Config->pdsch_TimeDomainAllocationList)
      pdsch_TimeDomainAllocationList = pdsch_Config->pdsch_TimeDomainAllocationList->choice.setup;
    else if (pdsch_ConfigCommon->pdsch_TimeDomainAllocationList)
      pdsch_TimeDomainAllocationList = pdsch_ConfigCommon->pdsch_TimeDomainAllocationList;

    return(pdsch_TimeDomainAllocationList);
}

NR_PUSCH_TimeDomainResourceAllocationList_t *choose_ul_tda_list(NR_PUSCH_Config_t *pusch_Config,NR_PUSCH_ConfigCommon_t *pusch_ConfigCommon) {

    NR_PUSCH_TimeDomainResourceAllocationList_t *pusch_TimeDomainAllocationList=NULL;

    if (pusch_Config &&
        pusch_Config->pusch_TimeDomainAllocationList)
      pusch_TimeDomainAllocationList = pusch_Config->pusch_TimeDomainAllocationList->choice.setup;
    else if (pusch_ConfigCommon->pusch_TimeDomainAllocationList)
      pusch_TimeDomainAllocationList = pusch_ConfigCommon->pusch_TimeDomainAllocationList;

    return(pusch_TimeDomainAllocationList);
}

int get_rnti_type(NR_UE_MAC_INST_t *mac, uint16_t rnti){

    RA_config_t *ra = &mac->ra;
    int rnti_type;

    if (rnti == ra->ra_rnti) {
      rnti_type = NR_RNTI_RA;
    } else if (rnti == ra->t_crnti && (ra->ra_state == WAIT_RAR || ra->ra_state == WAIT_CONTENTION_RESOLUTION) ) {
      rnti_type = NR_RNTI_TC;
    } else if (rnti == mac->crnti) {
      rnti_type = NR_RNTI_C;
    } else if (rnti == 0xFFFE) {
      rnti_type = NR_RNTI_P;
    } else if (rnti == 0xFFFF) {
      rnti_type = NR_RNTI_SI;
    } else {
      AssertFatal(1 == 0, "In %s: Not identified/handled rnti %d \n", __FUNCTION__, rnti);
    }

    LOG_D(MAC, "In %s: returning rnti_type %s \n", __FUNCTION__, rnti_types[rnti_type]);

    return rnti_type;

}


int8_t nr_ue_decode_mib(module_id_t module_id,
                        int cc_id,
                        uint8_t gNB_index,
                        uint8_t extra_bits,	//	8bits 38.212 c7.1.1
                        uint32_t ssb_length,
                        uint32_t ssb_index,
                        void *pduP,
                        uint16_t ssb_start_subcarrier,
                        uint16_t cell_id)
{
  LOG_D(MAC,"[L2][MAC] decode mib\n");

  NR_UE_MAC_INST_t *mac = get_mac_inst(module_id);
  mac->physCellId = cell_id;

  nr_mac_rrc_data_ind_ue( module_id, cc_id, gNB_index, 0, 0, 0, NR_BCCH_BCH, (uint8_t *) pduP, 3 );    //  fixed 3 bytes MIB PDU
    
  AssertFatal(mac->mib != NULL, "nr_ue_decode_mib() mac->mib == NULL\n");
  //if(mac->mib != NULL){
  uint16_t frame = (mac->mib->systemFrameNumber.buf[0] >> mac->mib->systemFrameNumber.bits_unused);
  uint16_t frame_number_4lsb = 0;

  for (int i=0; i<4; i++)
    frame_number_4lsb |= ((extra_bits>>i)&1)<<(3-i);

  uint8_t ssb_subcarrier_offset_msb = ( extra_bits >> 5 ) & 0x1;    //	extra bits[5]
  uint8_t ssb_subcarrier_offset = (uint8_t)mac->mib->ssb_SubcarrierOffset;

  frame = frame << 4;
  frame = frame | frame_number_4lsb;
  if(ssb_length == 64){
    mac->frequency_range = FR2;
    for (int i=0; i<3; i++)
      ssb_index += (((extra_bits>>(7-i))&0x01)<<(3+i));
  }else{
    mac->frequency_range = FR1;
    if(ssb_subcarrier_offset_msb){
      ssb_subcarrier_offset = ssb_subcarrier_offset | 0x10;
    }
  }

#ifdef DEBUG_MIB
  uint8_t half_frame_bit = ( extra_bits >> 4 ) & 0x1; //	extra bits[4]
  LOG_I(MAC,"system frame number(6 MSB bits): %d\n",  mac->mib->systemFrameNumber.buf[0]);
  LOG_I(MAC,"system frame number(with LSB): %d\n", (int)frame);
  LOG_I(MAC,"subcarrier spacing (0=15or60, 1=30or120): %d\n", (int)mac->mib->subCarrierSpacingCommon);
  LOG_I(MAC,"ssb carrier offset(with MSB):  %d\n", (int)ssb_subcarrier_offset);
  LOG_I(MAC,"dmrs type A position (0=pos2,1=pos3): %d\n", (int)mac->mib->dmrs_TypeA_Position);
  LOG_I(MAC,"controlResourceSetZero: %d\n", (int)mac->mib->pdcch_ConfigSIB1.controlResourceSetZero);
  LOG_I(MAC,"searchSpaceZero: %d\n", (int)mac->mib->pdcch_ConfigSIB1.searchSpaceZero);
  LOG_I(MAC,"cell barred (0=barred,1=notBarred): %d\n", (int)mac->mib->cellBarred);
  LOG_I(MAC,"intra frequency reselection (0=allowed,1=notAllowed): %d\n", (int)mac->mib->intraFreqReselection);
  LOG_I(MAC,"half frame bit(extra bits):    %d\n", (int)half_frame_bit);
  LOG_I(MAC,"ssb index(extra bits):         %d\n", (int)ssb_index);
#endif

  //storing ssb index in the mac structure
  mac->mib_ssb = ssb_index;
  mac->ssb_subcarrier_offset = ssb_subcarrier_offset;

  uint8_t scs_ssb;
  uint32_t band;
  uint16_t ssb_start_symbol;

  if (get_softmodem_params()->sa == 1) {

    scs_ssb = get_softmodem_params()->numerology;
    band = mac->nr_band;
    ssb_start_symbol = get_ssb_start_symbol(band,scs_ssb,ssb_index);

    if (mac->common_configuration_complete == 0)
      nr_ue_sib1_scheduler(module_id,
                           cc_id,
                           ssb_start_symbol,
                           frame,
                           ssb_subcarrier_offset,
                           ssb_index,
                           ssb_start_subcarrier,
                           mac->frequency_range);
  }
  else {
    NR_ServingCellConfigCommon_t *scc = mac->scc;
    scs_ssb = *scc->ssbSubcarrierSpacing;
    band = *scc->downlinkConfigCommon->frequencyInfoDL->frequencyBandList.list.array[0];
    ssb_start_symbol = get_ssb_start_symbol(band,scs_ssb,ssb_index);
  }

  mac->dl_config_request.sfn = frame;
  mac->dl_config_request.slot = ssb_start_symbol/14;

  return 0;
}

int8_t nr_ue_decode_BCCH_DL_SCH(module_id_t module_id,
                                int cc_id,
                                unsigned int gNB_index,
                                uint8_t ack_nack,
                                uint8_t *pduP,
                                uint32_t pdu_len) {
  if(ack_nack) {
    LOG_D(NR_MAC, "Decoding NR-BCCH-DL-SCH-Message (SIB1 or SI)\n");
    nr_mac_rrc_data_ind_ue(module_id, cc_id, gNB_index, 0, 0, 0, NR_BCCH_DL_SCH, (uint8_t *) pduP, pdu_len);
  }
  else
    LOG_E(NR_MAC, "Got NACK on NR-BCCH-DL-SCH-Message (SIB1 or SI)\n");
  return 0;
}

//  TODO: change to UE parameter, scs: 15KHz, slot duration: 1ms
uint32_t get_ssb_frame(uint32_t test){
  return test;
}

/*
 * This code contains all the functions needed to process all dci fields.
 * These tables and functions are going to be called by function nr_ue_process_dci
 */
int8_t nr_ue_process_dci_freq_dom_resource_assignment(nfapi_nr_ue_pusch_pdu_t *pusch_config_pdu,
						      fapi_nr_dl_config_dlsch_pdu_rel15_t *dlsch_config_pdu,
						      uint16_t n_RB_ULBWP,
						      uint16_t n_RB_DLBWP,
						      uint16_t riv
						      ){

  /*
   * TS 38.214 subclause 5.1.2.2 Resource allocation in frequency domain (downlink)
   * when the scheduling grant is received with DCI format 1_0, then downlink resource allocation type 1 is used
   */
  if(dlsch_config_pdu != NULL){

    /*
     * TS 38.214 subclause 5.1.2.2.1 Downlink resource allocation type 0
     */
    /*
     * TS 38.214 subclause 5.1.2.2.2 Downlink resource allocation type 1
     */
    dlsch_config_pdu->number_rbs = NRRIV2BW(riv,n_RB_DLBWP);
    dlsch_config_pdu->start_rb   = NRRIV2PRBOFFSET(riv,n_RB_DLBWP);

    // Sanity check in case a false or erroneous DCI is received
    if ((dlsch_config_pdu->number_rbs < 1 ) || (dlsch_config_pdu->number_rbs > n_RB_DLBWP - dlsch_config_pdu->start_rb)) {
      // DCI is invalid!
      LOG_W(MAC, "Frequency domain assignment values are invalid! #RBs: %d, Start RB: %d, n_RB_DLBWP: %d \n", dlsch_config_pdu->number_rbs, dlsch_config_pdu->start_rb, n_RB_DLBWP);
      return -1;
    }

    LOG_D(MAC,"DLSCH riv = %i\n", riv);
    LOG_D(MAC,"DLSCH n_RB_DLBWP = %i\n", n_RB_DLBWP);
    LOG_D(MAC,"DLSCH number_rbs = %i\n", dlsch_config_pdu->number_rbs);
    LOG_D(MAC,"DLSCH start_rb = %i\n", dlsch_config_pdu->start_rb);

  }
  if(pusch_config_pdu != NULL){
    /*
     * TS 38.214 subclause 6.1.2.2 Resource allocation in frequency domain (uplink)
     */
    /*
     * TS 38.214 subclause 6.1.2.2.1 Uplink resource allocation type 0
     */
    /*
     * TS 38.214 subclause 6.1.2.2.2 Uplink resource allocation type 1
     */

    pusch_config_pdu->rb_size  = NRRIV2BW(riv,n_RB_ULBWP);
    pusch_config_pdu->rb_start = NRRIV2PRBOFFSET(riv,n_RB_ULBWP);

    // Sanity check in case a false or erroneous DCI is received
    if ((pusch_config_pdu->rb_size < 1) || (pusch_config_pdu->rb_size > n_RB_ULBWP - pusch_config_pdu->rb_start)) {
      // DCI is invalid!
      LOG_W(MAC, "Frequency domain assignment values are invalid! #RBs: %d, Start RB: %d, n_RB_ULBWP: %d \n",pusch_config_pdu->rb_size, pusch_config_pdu->rb_start, n_RB_ULBWP);
      return -1;
    }
    LOG_D(MAC,"ULSCH riv = %i\n", riv);
    LOG_D(MAC,"ULSCH n_RB_DLBWP = %i\n", n_RB_ULBWP);
    LOG_D(MAC,"ULSCH number_rbs = %i\n", pusch_config_pdu->rb_size);
    LOG_D(MAC,"ULSCH start_rb = %i\n", pusch_config_pdu->rb_start);
  }
  return 0;
}

int8_t nr_ue_process_dci_time_dom_resource_assignment(NR_UE_MAC_INST_t *mac,
                                                      NR_PUSCH_TimeDomainResourceAllocationList_t *pusch_TimeDomainAllocationList,
                                                      NR_PDSCH_TimeDomainResourceAllocationList_t *pdsch_TimeDomainAllocationList,
						      nfapi_nr_ue_pusch_pdu_t *pusch_config_pdu,
						      fapi_nr_dl_config_dlsch_pdu_rel15_t *dlsch_config_pdu,
                                                      int *mapping_type,
						      uint8_t time_domain_ind,
                                                      int default_abc,
                                                      bool use_default){

  int dmrs_typeA_pos = (mac->scc != NULL) ? mac->scc->dmrs_TypeA_Position : mac->mib->dmrs_TypeA_Position;

//  uint8_t k_offset=0;
  int sliv_S=0;
  int sliv_L=0;
  uint8_t mu_pusch = 1;

  // definition table j Table 6.1.2.1.1-4
  uint8_t j = (mu_pusch==3)?3:(mu_pusch==2)?2:1;
  uint8_t table_6_1_2_1_1_2_time_dom_res_alloc_A[16][3]={ // for PUSCH from TS 38.214 subclause 6.1.2.1.1
    {j,  0,14}, // row index 1
    {j,  0,12}, // row index 2
    {j,  0,10}, // row index 3
    {j,  2,10}, // row index 4
    {j,  4,10}, // row index 5
    {j,  4,8},  // row index 6
    {j,  4,6},  // row index 7
    {j+1,0,14}, // row index 8
    {j+1,0,12}, // row index 9
    {j+1,0,10}, // row index 10
    {j+2,0,14}, // row index 11
    {j+2,0,12}, // row index 12
    {j+2,0,10}, // row index 13
    {j,  8,6},  // row index 14
    {j+3,0,14}, // row index 15
    {j+3,0,10}  // row index 16
  };
  /*uint8_t table_6_1_2_1_1_3_time_dom_res_alloc_A_extCP[16][3]={ // for PUSCH from TS 38.214 subclause 6.1.2.1.1
    {j,  0,8},  // row index 1
    {j,  0,12}, // row index 2
    {j,  0,10}, // row index 3
    {j,  2,10}, // row index 4
    {j,  4,4},  // row index 5
    {j,  4,8},  // row index 6
    {j,  4,6},  // row index 7
    {j+1,0,8},  // row index 8
    {j+1,0,12}, // row index 9
    {j+1,0,10}, // row index 10
    {j+2,0,6},  // row index 11
    {j+2,0,12}, // row index 12
    {j+2,0,10}, // row index 13
    {j,  8,4},  // row index 14
    {j+3,0,8},  // row index 15
    {j+3,0,10}  // row index 16
    };*/

  /*
   * TS 38.214 subclause 5.1.2.1 Resource allocation in time domain (downlink)
   */
  if(dlsch_config_pdu != NULL){
    if (pdsch_TimeDomainAllocationList && use_default==false) {

      if (time_domain_ind >= pdsch_TimeDomainAllocationList->list.count) {
        LOG_E(MAC, "time_domain_ind %d >= pdsch->TimeDomainAllocationList->list.count %d\n",
              time_domain_ind, pdsch_TimeDomainAllocationList->list.count);
        dlsch_config_pdu->start_symbol   = 0;
        dlsch_config_pdu->number_symbols = 0;
        return -1;
      }

      int startSymbolAndLength = pdsch_TimeDomainAllocationList->list.array[time_domain_ind]->startSymbolAndLength;
      int S,L;
      SLIV2SL(startSymbolAndLength,&S,&L);
      dlsch_config_pdu->start_symbol=S;
      dlsch_config_pdu->number_symbols=L;

      LOG_D(MAC,"SLIV = %i\n", startSymbolAndLength);
      LOG_D(MAC,"start_symbol = %i\n", dlsch_config_pdu->start_symbol);
      LOG_D(MAC,"number_symbols = %i\n", dlsch_config_pdu->number_symbols);

    }
    else {// Default configuration from tables

      bool is_typeA;
      get_info_from_tda_tables(default_abc,
                               time_domain_ind,
                               dmrs_typeA_pos,
                               1, // normal CP
                               &is_typeA,
                               &sliv_S,
                               &sliv_L);
      *mapping_type = is_typeA? typeA : typeB;
      dlsch_config_pdu->number_symbols = sliv_L;
      dlsch_config_pdu->start_symbol = sliv_S;
    }
  }	/*
	 * TS 38.214 subclause 6.1.2.1 Resource allocation in time domain (uplink)
	 */
  if(pusch_config_pdu != NULL){
    if (pusch_TimeDomainAllocationList && use_default==false) {
      if (time_domain_ind >= pusch_TimeDomainAllocationList->list.count) {
        LOG_E(MAC, "time_domain_ind %d >= pusch->TimeDomainAllocationList->list.count %d\n",
              time_domain_ind, pusch_TimeDomainAllocationList->list.count);
        pusch_config_pdu->start_symbol_index=0;
        pusch_config_pdu->nr_of_symbols=0;
        return -1;
      }
      
      LOG_D(NR_MAC,"Filling Time-Domain Allocation from pusch_TimeDomainAllocationList\n");
      int startSymbolAndLength = pusch_TimeDomainAllocationList->list.array[time_domain_ind]->startSymbolAndLength;
      int S,L;
      SLIV2SL(startSymbolAndLength,&S,&L);
      pusch_config_pdu->start_symbol_index=S;
      pusch_config_pdu->nr_of_symbols=L;
    }
    else {
      LOG_D(NR_MAC,"Filling Time-Domain Allocation from tables\n");
//      k_offset = table_6_1_2_1_1_2_time_dom_res_alloc_A[time_domain_ind-1][0];
      sliv_S   = table_6_1_2_1_1_2_time_dom_res_alloc_A[time_domain_ind][1];
      sliv_L   = table_6_1_2_1_1_2_time_dom_res_alloc_A[time_domain_ind][2];
      // k_offset = table_6_1_2_1_1_3_time_dom_res_alloc_A_extCP[nr_pdci_info_extracted->time_dom_resource_assignment][0];
      // sliv_S   = table_6_1_2_1_1_3_time_dom_res_alloc_A_extCP[nr_pdci_info_extracted->time_dom_resource_assignment][1];
      // sliv_L   = table_6_1_2_1_1_3_time_dom_res_alloc_A_extCP[nr_pdci_info_extracted->time_dom_resource_assignment][2];
      pusch_config_pdu->nr_of_symbols = sliv_L;
      pusch_config_pdu->start_symbol_index = sliv_S;
    }
    LOG_D(NR_MAC,"start_symbol = %i\n", pusch_config_pdu->start_symbol_index);
    LOG_D(NR_MAC,"number_symbols = %i\n", pusch_config_pdu->nr_of_symbols);
  }
  return 0;
}

int nr_ue_process_dci_indication_pdu(module_id_t module_id,int cc_id, int gNB_index, frame_t frame, int slot, fapi_nr_dci_indication_pdu_t *dci) {

  NR_UE_MAC_INST_t *mac = get_mac_inst(module_id);
  dci_pdu_rel15_t *def_dci_pdu_rel15 = &mac->def_dci_pdu_rel15[dci->dci_format];

  LOG_D(MAC,"Received dci indication (rnti %x,dci format %d,n_CCE %d,payloadSize %d,payload %llx)\n",
	dci->rnti,dci->dci_format,dci->n_CCE,dci->payloadSize,*(unsigned long long*)dci->payloadBits);
  int8_t ret = nr_extract_dci_info(mac, dci->dci_format, dci->payloadSize, dci->rnti, (uint64_t *)dci->payloadBits, def_dci_pdu_rel15);
  if ((ret&1) == 1) return -1;
  else if (ret == 2) {
    dci->dci_format = NR_UL_DCI_FORMAT_0_0;
    def_dci_pdu_rel15 = &mac->def_dci_pdu_rel15[dci->dci_format];
  }
  int8_t ret_proc = nr_ue_process_dci(module_id, cc_id, gNB_index, frame, slot, def_dci_pdu_rel15, dci);
  return ret_proc;
}

int8_t nr_ue_process_dci(module_id_t module_id, int cc_id, uint8_t gNB_index, frame_t frame, int slot, dci_pdu_rel15_t *dci, fapi_nr_dci_indication_pdu_t *dci_ind) {

  uint16_t rnti = dci_ind->rnti;
  uint8_t dci_format = dci_ind->dci_format;
  int ret = 0;
  int pucch_res_set_cnt = 0, valid = 0;
  frame_t frame_tx = 0;
  int slot_tx = 0;
  bool valid_ptrs_setup = 0;
  NR_UE_MAC_INST_t *mac = get_mac_inst(module_id);
  RA_config_t *ra = &mac->ra;
  fapi_nr_dl_config_request_t *dl_config = &mac->dl_config_request;
  uint8_t is_Msg3 = 0;
  int default_abc = 1;

  uint16_t n_RB_DLBWP;
  if (mac->DLbwp[0]) n_RB_DLBWP = NRRIV2BW(mac->DLbwp[0]->bwp_Common->genericParameters.locationAndBandwidth, MAX_BWP_SIZE);
  else if (mac->scc_SIB) n_RB_DLBWP =  NRRIV2BW(mac->scc_SIB->uplinkConfigCommon->initialUplinkBWP.genericParameters.locationAndBandwidth,MAX_BWP_SIZE);
  else n_RB_DLBWP = mac->type0_PDCCH_CSS_config.num_rbs;

  LOG_D(MAC, "In %s: Processing received DCI format %s (DL BWP %d)\n", __FUNCTION__, dci_formats[dci_format], n_RB_DLBWP);

  switch(dci_format){
  case NR_UL_DCI_FORMAT_0_0: {
    /*
     *  with CRC scrambled by C-RNTI or CS-RNTI or new-RNTI or TC-RNTI
     *    0  IDENTIFIER_DCI_FORMATS:
     *    10 FREQ_DOM_RESOURCE_ASSIGNMENT_UL: PUSCH hopping with resource allocation type 1 not considered
     *    12 TIME_DOM_RESOURCE_ASSIGNMENT: 0, 1, 2, 3, or 4 bits as defined in Subclause 6.1.2.1 of [6, TS 38.214]. The bitwidth for this field is determined as log2(I) bits,
     *    17 FREQ_HOPPING_FLAG: 0 bit if only resource allocation type 0
     *    24 MCS:
     *    25 NDI:
     *    26 RV:
     *    27 HARQ_PROCESS_NUMBER:
     *    32 TPC_PUSCH:
     *    49 PADDING_NR_DCI: (Note 2) If DCI format 0_0 is monitored in common search space
     *    50 SUL_IND_0_0:
     */
    // Calculate the slot in which ULSCH should be scheduled. This is current slot + K2,
    // where K2 is the offset between the slot in which UL DCI is received and the slot
    // in which ULSCH should be scheduled. K2 is configured in RRC configuration.  
    // todo:
    // - SUL_IND_0_0

    // Schedule PUSCH
    ret = nr_ue_pusch_scheduler(mac, is_Msg3, frame, slot, &frame_tx, &slot_tx, dci->time_domain_assignment.val);

    if (ret != -1){

      // Get UL config request corresponding slot_tx
      fapi_nr_ul_config_request_t *ul_config = get_ul_config_request(mac, slot_tx);

      if (!ul_config) {
        LOG_W(MAC, "In %s: ul_config request is NULL. Probably due to unexpected UL DCI in frame.slot %d.%d. Ignoring DCI!\n", __FUNCTION__, frame, slot);
        return -1;
      }
      pthread_mutex_lock(&ul_config->mutex_ul_config);
      AssertFatal(ul_config->number_pdus<FAPI_NR_UL_CONFIG_LIST_NUM, "ul_config->number_pdus %d out of bounds\n",ul_config->number_pdus);
      nfapi_nr_ue_pusch_pdu_t *pusch_config_pdu = &ul_config->ul_config_list[ul_config->number_pdus].pusch_config_pdu;

      fill_ul_config(ul_config, frame_tx, slot_tx, FAPI_NR_UL_CONFIG_TYPE_PUSCH);
      pthread_mutex_unlock(&ul_config->mutex_ul_config);

      // Config PUSCH PDU
      ret = nr_config_pusch_pdu(mac, pusch_config_pdu, dci, NULL, rnti, &dci_format);
    }
    
    break;
  }

  case NR_UL_DCI_FORMAT_0_1: {
    /*
     *  with CRC scrambled by C-RNTI or CS-RNTI or SP-CSI-RNTI or new-RNTI
     *    0  IDENTIFIER_DCI_FORMATS:
     *    1  CARRIER_IND
     *    2  SUL_IND_0_1
     *    7  BANDWIDTH_PART_IND
     *    10 FREQ_DOM_RESOURCE_ASSIGNMENT_UL: PUSCH hopping with resource allocation type 1 not considered
     *    12 TIME_DOM_RESOURCE_ASSIGNMENT: 0, 1, 2, 3, or 4 bits as defined in Subclause 6.1.2.1 of [6, TS 38.214]. The bitwidth for this field is determined as log2(I) bits,
     *    17 FREQ_HOPPING_FLAG: 0 bit if only resource allocation type 0
     *    24 MCS:
     *    25 NDI:
     *    26 RV:
     *    27 HARQ_PROCESS_NUMBER:
     *    29 FIRST_DAI
     *    30 SECOND_DAI
     *    32 TPC_PUSCH:
     *    36 SRS_RESOURCE_IND:
     *    37 PRECOD_NBR_LAYERS:
     *    38 ANTENNA_PORTS:
     *    40 SRS_REQUEST:
     *    42 CSI_REQUEST:
     *    43 CBGTI
     *    45 PTRS_DMRS
     *    46 BETA_OFFSET_IND
     *    47 DMRS_SEQ_INI
     *    48 UL_SCH_IND
     *    49 PADDING_NR_DCI: (Note 2) If DCI format 0_0 is monitored in common search space
     */
    // TODO: 
    // - FIRST_DAI
    // - SECOND_DAI
    // - SRS_RESOURCE_IND

    // Schedule PUSCH
    ret = nr_ue_pusch_scheduler(mac, is_Msg3, frame, slot, &frame_tx, &slot_tx, dci->time_domain_assignment.val);

    if (ret != -1){

      // Get UL config request corresponding slot_tx
      fapi_nr_ul_config_request_t *ul_config = get_ul_config_request(mac, slot_tx);

      if (!ul_config) {
        LOG_W(MAC, "In %s: ul_config request is NULL. Probably due to unexpected UL DCI in frame.slot %d.%d. Ignoring DCI!\n", __FUNCTION__, frame, slot);
        return -1;
      }
      ul_config->number_pdus = 0;

      pthread_mutex_lock(&ul_config->mutex_ul_config);
      AssertFatal(ul_config->number_pdus<FAPI_NR_UL_CONFIG_LIST_NUM, "ul_config->number_pdus %d out of bounds\n",ul_config->number_pdus);
      nfapi_nr_ue_pusch_pdu_t *pusch_config_pdu = &ul_config->ul_config_list[ul_config->number_pdus].pusch_config_pdu;

      fill_ul_config(ul_config, frame_tx, slot_tx, FAPI_NR_UL_CONFIG_TYPE_PUSCH);
      pthread_mutex_unlock(&ul_config->mutex_ul_config);

      // Config PUSCH PDU
      ret = nr_config_pusch_pdu(mac, pusch_config_pdu, dci, NULL, rnti, &dci_format);
    } else AssertFatal(1==0,"Cannot schedule PUSCH\n");
    break;
  }

  case NR_DL_DCI_FORMAT_1_0: {
    /*
     *  with CRC scrambled by C-RNTI or CS-RNTI or new-RNTI
     *    0  IDENTIFIER_DCI_FORMATS:
     *    11 FREQ_DOM_RESOURCE_ASSIGNMENT_DL:
     *    12 TIME_DOM_RESOURCE_ASSIGNMENT: 0, 1, 2, 3, or 4 bits as defined in Subclause 5.1.2.1 of [6, TS 38.214]. The bitwidth for this field is determined as log2(I) bits,
     *    13 VRB_TO_PRB_MAPPING: 0 bit if only resource allocation type 0
     *    24 MCS:
     *    25 NDI:
     *    26 RV:
     *    27 HARQ_PROCESS_NUMBER:
     *    28 DAI_: For format1_1: 4 if more than one serving cell are configured in the DL and the higher layer parameter HARQ-ACK-codebook=dynamic, where the 2 MSB bits are the counter DAI and the 2 LSB bits are the total DAI
     *    33 TPC_PUCCH:
     *    34 PUCCH_RESOURCE_IND:
     *    35 PDSCH_TO_HARQ_FEEDBACK_TIME_IND:
     *    55 RESERVED_NR_DCI
     *  with CRC scrambled by P-RNTI
     *    8  SHORT_MESSAGE_IND
     *    9  SHORT_MESSAGES
     *    11 FREQ_DOM_RESOURCE_ASSIGNMENT_DL:
     *    12 TIME_DOM_RESOURCE_ASSIGNMENT: 0, 1, 2, 3, or 4 bits as defined in Subclause 5.1.2.1 of [6, TS 38.214]. The bitwidth for this field is determined as log2(I) bits,
     *    13 VRB_TO_PRB_MAPPING: 0 bit if only resource allocation type 0
     *    24 MCS:
     *    31 TB_SCALING
     *    55 RESERVED_NR_DCI
     *  with CRC scrambled by SI-RNTI
     *    11 FREQ_DOM_RESOURCE_ASSIGNMENT_DL:
     *    12 TIME_DOM_RESOURCE_ASSIGNMENT: 0, 1, 2, 3, or 4 bits as defined in Subclause 5.1.2.1 of [6, TS 38.214]. The bitwidth for this field is determined as log2(I) bits,
     *    13 VRB_TO_PRB_MAPPING: 0 bit if only resource allocation type 0
     *    24 MCS:
     *    26 RV:
     *    55 RESERVED_NR_DCI
     *  with CRC scrambled by RA-RNTI
     *    11 FREQ_DOM_RESOURCE_ASSIGNMENT_DL:
     *    12 TIME_DOM_RESOURCE_ASSIGNMENT: 0, 1, 2, 3, or 4 bits as defined in Subclause 5.1.2.1 of [6, TS 38.214]. The bitwidth for this field is determined as log2(I) bits,
     *    13 VRB_TO_PRB_MAPPING: 0 bit if only resource allocation type 0
     *    24 MCS:
     *    31 TB_SCALING
     *    55 RESERVED_NR_DCI
     *  with CRC scrambled by TC-RNTI
     *    0  IDENTIFIER_DCI_FORMATS:
     *    11 FREQ_DOM_RESOURCE_ASSIGNMENT_DL:
     *    12 TIME_DOM_RESOURCE_ASSIGNMENT: 0, 1, 2, 3, or 4 bits as defined in Subclause 5.1.2.1 of [6, TS 38.214]. The bitwidth for this field is determined as log2(I) bits,
     *    13 VRB_TO_PRB_MAPPING: 0 bit if only resource allocation type 0
     *    24 MCS:
     *    25 NDI:
     *    26 RV:
     *    27 HARQ_PROCESS_NUMBER:
     *    28 DAI_: For format1_1: 4 if more than one serving cell are configured in the DL and the higher layer parameter HARQ-ACK-codebook=dynamic, where the 2 MSB bits are the counter DAI and the 2 LSB bits are the total DAI
     *    33 TPC_PUCCH:
     */

    dl_config->dl_config_list[dl_config->number_pdus].dlsch_config_pdu.rnti = rnti;
    fapi_nr_dl_config_dlsch_pdu_rel15_t *dlsch_config_pdu_1_0 = &dl_config->dl_config_list[dl_config->number_pdus].dlsch_config_pdu.dlsch_config_rel15;

    NR_PDSCH_Config_t *pdsch_config= (mac->DLbwp[0]) ? mac->DLbwp[0]->bwp_Dedicated->pdsch_Config->choice.setup : NULL;
    int is_common=0;
    if(rnti == SI_RNTI) {
      NR_Type0_PDCCH_CSS_config_t type0_PDCCH_CSS_config = mac->type0_PDCCH_CSS_config;
      default_abc = type0_PDCCH_CSS_config.type0_pdcch_ss_mux_pattern;
      dl_config->dl_config_list[dl_config->number_pdus].pdu_type = FAPI_NR_DL_CONFIG_TYPE_SI_DLSCH;
      dlsch_config_pdu_1_0->BWPSize = mac->type0_PDCCH_CSS_config.num_rbs;
      dlsch_config_pdu_1_0->BWPStart = mac->type0_PDCCH_CSS_config.cset_start_rb;
      dlsch_config_pdu_1_0->SubcarrierSpacing = mac->mib->subCarrierSpacingCommon;
      if (pdsch_config) pdsch_config->dmrs_DownlinkForPDSCH_MappingTypeA->choice.setup->dmrs_AdditionalPosition = NULL; // For PDSCH with mapping type A, the UE shall assume dmrs-AdditionalPosition='pos2'
    } else {
      if (ra->RA_window_cnt >= 0 && rnti == ra->ra_rnti){
        dl_config->dl_config_list[dl_config->number_pdus].pdu_type = FAPI_NR_DL_CONFIG_TYPE_RA_DLSCH;
      } else {
        dl_config->dl_config_list[dl_config->number_pdus].pdu_type = FAPI_NR_DL_CONFIG_TYPE_DLSCH;
      }
      if( (ra->RA_window_cnt >= 0 && rnti == ra->ra_rnti) || (rnti == ra->t_crnti) ) {
        if (mac->scc == NULL) { // use coreset0
          dlsch_config_pdu_1_0->BWPSize = mac->type0_PDCCH_CSS_config.num_rbs;
          dlsch_config_pdu_1_0->BWPStart = mac->type0_PDCCH_CSS_config.cset_start_rb;
          is_common=1;
        }
        else {
          dlsch_config_pdu_1_0->BWPSize = NRRIV2BW(mac->scc->downlinkConfigCommon->initialDownlinkBWP->genericParameters.locationAndBandwidth, MAX_BWP_SIZE);
          dlsch_config_pdu_1_0->BWPStart = NRRIV2PRBOFFSET(mac->scc->downlinkConfigCommon->initialDownlinkBWP->genericParameters.locationAndBandwidth, MAX_BWP_SIZE);
        }
        if (!get_softmodem_params()->sa) { // NSA mode is not using the Initial BWP
          dlsch_config_pdu_1_0->BWPStart = NRRIV2PRBOFFSET(mac->DLbwp[0]->bwp_Common->genericParameters.locationAndBandwidth, MAX_BWP_SIZE);
          pdsch_config = mac->DLbwp[0]->bwp_Dedicated->pdsch_Config->choice.setup;
        }
      } else if (mac->DLbwp[0]) {
        dlsch_config_pdu_1_0->BWPSize = NRRIV2BW(mac->DLbwp[0]->bwp_Common->genericParameters.locationAndBandwidth, MAX_BWP_SIZE);
        dlsch_config_pdu_1_0->BWPStart = NRRIV2PRBOFFSET(mac->DLbwp[0]->bwp_Common->genericParameters.locationAndBandwidth, MAX_BWP_SIZE);
        dlsch_config_pdu_1_0->SubcarrierSpacing = mac->DLbwp[0]->bwp_Common->genericParameters.subcarrierSpacing;
        pdsch_config = mac->DLbwp[0]->bwp_Dedicated->pdsch_Config->choice.setup;
      } else if (mac->scc_SIB) {
        dlsch_config_pdu_1_0->BWPSize = NRRIV2BW(mac->scc_SIB->downlinkConfigCommon.initialDownlinkBWP.genericParameters.locationAndBandwidth, MAX_BWP_SIZE);
        dlsch_config_pdu_1_0->BWPStart = NRRIV2PRBOFFSET(mac->scc_SIB->downlinkConfigCommon.initialDownlinkBWP.genericParameters.locationAndBandwidth, MAX_BWP_SIZE);
        dlsch_config_pdu_1_0->SubcarrierSpacing = mac->scc_SIB->downlinkConfigCommon.initialDownlinkBWP.genericParameters.subcarrierSpacing;
        pdsch_config = NULL;
      }
    }

    /* IDENTIFIER_DCI_FORMATS */
    /* FREQ_DOM_RESOURCE_ASSIGNMENT_DL */
    if (nr_ue_process_dci_freq_dom_resource_assignment(NULL,dlsch_config_pdu_1_0,0,dlsch_config_pdu_1_0->BWPSize,dci->frequency_domain_assignment.val) < 0) {
      LOG_W(MAC, "[%d.%d] Invalid frequency_domain_assignment. Possibly due to false DCI. Ignoring DCI!\n", frame, slot);
      return -1;
    }


    NR_PDSCH_TimeDomainResourceAllocationList_t *pdsch_TimeDomainAllocationList = NULL;
    if (mac->DLbwp[0] &&
        mac->DLbwp[0]->bwp_Dedicated &&
        mac->DLbwp[0]->bwp_Dedicated->pdsch_Config &&
        mac->DLbwp[0]->bwp_Dedicated->pdsch_Config->choice.setup->pdsch_TimeDomainAllocationList)
      pdsch_TimeDomainAllocationList = mac->DLbwp[0]->bwp_Dedicated->pdsch_Config->choice.setup->pdsch_TimeDomainAllocationList->choice.setup;
    else if (mac->DLbwp[0] && mac->DLbwp[0]->bwp_Common->pdsch_ConfigCommon->choice.setup->pdsch_TimeDomainAllocationList)
      pdsch_TimeDomainAllocationList = mac->DLbwp[0]->bwp_Common->pdsch_ConfigCommon->choice.setup->pdsch_TimeDomainAllocationList;
    else if (mac->scc_SIB && mac->scc_SIB->downlinkConfigCommon.initialDownlinkBWP.pdsch_ConfigCommon->choice.setup)
      pdsch_TimeDomainAllocationList = mac->scc_SIB->downlinkConfigCommon.initialDownlinkBWP.pdsch_ConfigCommon->choice.setup->pdsch_TimeDomainAllocationList;

    int mappingtype;
    /* TIME_DOM_RESOURCE_ASSIGNMENT */
    if (nr_ue_process_dci_time_dom_resource_assignment(mac,NULL,pdsch_TimeDomainAllocationList,
                                                       NULL,dlsch_config_pdu_1_0,&mappingtype,
                                                       dci->time_domain_assignment.val,
                                                       default_abc,rnti==SI_RNTI) < 0) {
      LOG_W(MAC, "[%d.%d] Invalid time_domain_assignment. Possibly due to false DCI. Ignoring DCI!\n", frame, slot);
      return -1;
    }
    if(pdsch_TimeDomainAllocationList && rnti!=SI_RNTI)
      mappingtype = pdsch_TimeDomainAllocationList->list.array[dci->time_domain_assignment.val]->mappingType;

    /* dmrs symbol positions*/
    dlsch_config_pdu_1_0->dlDmrsSymbPos = fill_dmrs_mask(pdsch_config,
                                                         (get_softmodem_params()->nsa) ? mac->scc->dmrs_TypeA_Position : mac->mib->dmrs_TypeA_Position,
                                                         dlsch_config_pdu_1_0->number_symbols,
                                                         dlsch_config_pdu_1_0->start_symbol,
                                                         mappingtype, 1);
    dlsch_config_pdu_1_0->dmrsConfigType = (mac->DLbwp[0] != NULL) ?
                                           (mac->DLbwp[0]->bwp_Dedicated->pdsch_Config->choice.setup->dmrs_DownlinkForPDSCH_MappingTypeA->choice.setup->dmrs_Type == NULL ? 0 : 1) : 0;

    /* number of DM-RS CDM groups without data according to subclause 5.1.6.2 of 3GPP TS 38.214 version 15.9.0 Release 15 */
    if (dlsch_config_pdu_1_0->number_symbols == 2)
      dlsch_config_pdu_1_0->n_dmrs_cdm_groups = 1;
    else
      dlsch_config_pdu_1_0->n_dmrs_cdm_groups = 2;
    dlsch_config_pdu_1_0->dmrs_ports = 1; // only port 0 in case of DCI 1_0
    /* VRB_TO_PRB_MAPPING */
    dlsch_config_pdu_1_0->vrb_to_prb_mapping = (dci->vrb_to_prb_mapping.val == 0) ? vrb_to_prb_mapping_non_interleaved:vrb_to_prb_mapping_interleaved;
    /* MCS TABLE INDEX */
    dlsch_config_pdu_1_0->mcs_table = (pdsch_config) ? ((pdsch_config->mcs_Table) ? (*pdsch_config->mcs_Table + 1) : 0) : 0;
    /* MCS */
    dlsch_config_pdu_1_0->mcs = dci->mcs;
    // Basic sanity check for MCS value to check for a false or erroneous DCI
    if (dlsch_config_pdu_1_0->mcs > 28) {
      LOG_W(MAC, "[%d.%d] MCS value %d out of bounds! Possibly due to false DCI. Ignoring DCI!\n", frame, slot, dlsch_config_pdu_1_0->mcs);
      return -1;
    }
    /* NDI (only if CRC scrambled by C-RNTI or CS-RNTI or new-RNTI or TC-RNTI)*/
    dlsch_config_pdu_1_0->ndi = dci->ndi;
    /* RV (only if CRC scrambled by C-RNTI or CS-RNTI or new-RNTI or TC-RNTI)*/
    dlsch_config_pdu_1_0->rv = dci->rv;
    /* HARQ_PROCESS_NUMBER (only if CRC scrambled by C-RNTI or CS-RNTI or new-RNTI or TC-RNTI)*/
    dlsch_config_pdu_1_0->harq_process_nbr = dci->harq_pid;
    /* TB_SCALING (only if CRC scrambled by P-RNTI or RA-RNTI) */
    // according to TS 38.214 Table 5.1.3.2-3
    if (dci->tb_scaling == 0) dlsch_config_pdu_1_0->scaling_factor_S = 1;
    if (dci->tb_scaling == 1) dlsch_config_pdu_1_0->scaling_factor_S = 0.5;
    if (dci->tb_scaling == 2) dlsch_config_pdu_1_0->scaling_factor_S = 0.25;
    if (dci->tb_scaling == 3) dlsch_config_pdu_1_0->scaling_factor_S = 0; // value not defined in table
    /* TPC_PUCCH (only if CRC scrambled by C-RNTI or CS-RNTI or new-RNTI or TC-RNTI)*/
    // according to TS 38.213 Table 7.2.1-1
    if (dci->tpc == 0) dlsch_config_pdu_1_0->accumulated_delta_PUCCH = -1;
    if (dci->tpc == 1) dlsch_config_pdu_1_0->accumulated_delta_PUCCH = 0;
    if (dci->tpc == 2) dlsch_config_pdu_1_0->accumulated_delta_PUCCH = 1;
    if (dci->tpc == 3) dlsch_config_pdu_1_0->accumulated_delta_PUCCH = 3;
    // Sanity check for pucch_resource_indicator value received to check for false DCI.
    valid = 0;
    if (mac->ULbwp[0] &&
        mac->ULbwp[0]->bwp_Dedicated &&
        mac->ULbwp[0]->bwp_Dedicated->pucch_Config &&
        mac->ULbwp[0]->bwp_Dedicated->pucch_Config->choice.setup&&
        mac->ULbwp[0]->bwp_Dedicated->pucch_Config->choice.setup->resourceSetToAddModList) {
      pucch_res_set_cnt = mac->ULbwp[0]->bwp_Dedicated->pucch_Config->choice.setup->resourceSetToAddModList->list.count;
      for (int id = 0; id < pucch_res_set_cnt; id++) {
	if (dci->pucch_resource_indicator < mac->ULbwp[0]->bwp_Dedicated->pucch_Config->choice.setup->resourceSetToAddModList->list.array[id]->resourceList.list.count) {
	  valid = 1;
	  break;
	}
      }
    }
    else if (mac->cg &&
             mac->cg->spCellConfig &&
             mac->cg->spCellConfig->spCellConfigDedicated &&
             mac->cg->spCellConfig->spCellConfigDedicated->uplinkConfig &&
             mac->cg->spCellConfig->spCellConfigDedicated->uplinkConfig->initialUplinkBWP &&
             mac->cg->spCellConfig->spCellConfigDedicated->uplinkConfig->initialUplinkBWP->pucch_Config &&
             mac->cg->spCellConfig->spCellConfigDedicated->uplinkConfig->initialUplinkBWP->pucch_Config->choice.setup &&
             mac->cg->spCellConfig->spCellConfigDedicated->uplinkConfig->initialUplinkBWP->pucch_Config->choice.setup->resourceSetToAddModList){
      pucch_res_set_cnt = mac->cg->spCellConfig->spCellConfigDedicated->uplinkConfig->initialUplinkBWP->pucch_Config->choice.setup->resourceSetToAddModList->list.count;
      for (int id = 0; id < pucch_res_set_cnt; id++) {
        if (dci->pucch_resource_indicator < mac->cg->spCellConfig->spCellConfigDedicated->uplinkConfig->initialUplinkBWP->pucch_Config->choice.setup->resourceSetToAddModList->list.array[id]->resourceList.list.count) {
          valid = 1;
          break;
        }
      }
    } else valid=1;
    if (!valid) {
      LOG_W(MAC, "[%d.%d] pucch_resource_indicator value %d is out of bounds. Possibly due to false DCI. Ignoring DCI!\n", frame, slot, dci->pucch_resource_indicator);
      return -1;
    }

   if(rnti != ra->ra_rnti && rnti != SI_RNTI)
     AssertFatal(1+dci->pdsch_to_harq_feedback_timing_indicator.val>=DURATION_RX_TO_TX,"PDSCH to HARQ feedback time (%d) cannot be less than DURATION_RX_TO_TX (%d).\n",
                 1+dci->pdsch_to_harq_feedback_timing_indicator.val,DURATION_RX_TO_TX);

   // set the harq status at MAC for feedback
   set_harq_status(mac,dci->pucch_resource_indicator,
                   dci->harq_pid,
                   dlsch_config_pdu_1_0->accumulated_delta_PUCCH,
                   1+dci->pdsch_to_harq_feedback_timing_indicator.val,
                   dci->dai[0].val,
                   dci_ind->n_CCE,dci_ind->N_CCE,is_common,
                   frame,slot);

    LOG_D(MAC,"(nr_ue_procedures.c) rnti = %x dl_config->number_pdus = %d\n",
	  dl_config->dl_config_list[dl_config->number_pdus].dlsch_config_pdu.rnti,
	  dl_config->number_pdus);
    LOG_D(MAC,"(nr_ue_procedures.c) frequency_domain_resource_assignment=%d \t number_rbs=%d \t start_rb=%d\n",
	  dci->frequency_domain_assignment.val,
	  dlsch_config_pdu_1_0->number_rbs,
	  dlsch_config_pdu_1_0->start_rb);
    LOG_D(MAC,"(nr_ue_procedures.c) time_domain_resource_assignment=%d \t number_symbols=%d \t start_symbol=%d\n",
	  dci->time_domain_assignment.val,
	  dlsch_config_pdu_1_0->number_symbols,
	  dlsch_config_pdu_1_0->start_symbol);
    LOG_D(MAC,"(nr_ue_procedures.c) vrb_to_prb_mapping=%d \n>>> mcs=%d\n>>> ndi=%d\n>>> rv=%d\n>>> harq_process_nbr=%d\n>>> dai=%d\n>>> scaling_factor_S=%f\n>>> tpc_pucch=%d\n>>> pucch_res_ind=%d\n>>> pdsch_to_harq_feedback_time_ind=%d\n",
	  dlsch_config_pdu_1_0->vrb_to_prb_mapping,
	  dlsch_config_pdu_1_0->mcs,
	  dlsch_config_pdu_1_0->ndi,
	  dlsch_config_pdu_1_0->rv,
	  dlsch_config_pdu_1_0->harq_process_nbr,
	  dci->dai[0].val,
	  dlsch_config_pdu_1_0->scaling_factor_S,
	  dlsch_config_pdu_1_0->accumulated_delta_PUCCH,
	  dci->pucch_resource_indicator,
	  1+dci->pdsch_to_harq_feedback_timing_indicator.val);

    //	    dl_config->dl_config_list[dl_config->number_pdus].dci_config_pdu.dci_config_rel15.N_RB_BWP = n_RB_DLBWP;
	    
    LOG_D(MAC,"(nr_ue_procedures.c) pdu_type=%d\n\n",dl_config->dl_config_list[dl_config->number_pdus].pdu_type);
            
    dl_config->number_pdus = dl_config->number_pdus + 1;

    break;
  }

  case NR_DL_DCI_FORMAT_1_1: {
    /*
     *  with CRC scrambled by C-RNTI or CS-RNTI or new-RNTI
     *    0  IDENTIFIER_DCI_FORMATS:
     *    1  CARRIER_IND:
     *    7  BANDWIDTH_PART_IND:
     *    11 FREQ_DOM_RESOURCE_ASSIGNMENT_DL:
     *    12 TIME_DOM_RESOURCE_ASSIGNMENT: 0, 1, 2, 3, or 4 bits as defined in Subclause 5.1.2.1 of [6, TS 38.214]. The bitwidth for this field is determined as log2(I) bits,
     *    13 VRB_TO_PRB_MAPPING: 0 bit if only resource allocation type 0
     *    14 PRB_BUNDLING_SIZE_IND:
     *    15 RATE_MATCHING_IND:
     *    16 ZP_CSI_RS_TRIGGER:
     *    18 TB1_MCS:
     *    19 TB1_NDI:
     *    20 TB1_RV:
     *    21 TB2_MCS:
     *    22 TB2_NDI:
     *    23 TB2_RV:
     *    27 HARQ_PROCESS_NUMBER:
     *    28 DAI_: For format1_1: 4 if more than one serving cell are configured in the DL and the higher layer parameter HARQ-ACK-codebook=dynamic, where the 2 MSB bits are the counter DAI and the 2 LSB bits are the total DAI
     *    33 TPC_PUCCH:
     *    34 PUCCH_RESOURCE_IND:
     *    35 PDSCH_TO_HARQ_FEEDBACK_TIME_IND:
     *    38 ANTENNA_PORTS:
     *    39 TCI:
     *    40 SRS_REQUEST:
     *    43 CBGTI:
     *    44 CBGFI:
     *    47 DMRS_SEQ_INI:
     */

    if (dci->bwp_indicator.val > 1) {
      LOG_W(NR_MAC,"[%d.%d] bwp_indicator %d > 1  Possibly due to false DCI. Ignoring DCI!\n", frame, slot,dci->bwp_indicator.val);
      return -1;
    }
    config_bwp_ue(mac, &dci->bwp_indicator.val, &dci_format);
    NR_BWP_Id_t dl_bwp_id = mac->DL_BWP_Id;
    NR_BWP_Id_t ul_bwp_id = mac->UL_BWP_Id;
    NR_PDSCH_Config_t *pdsch_Config=NULL;
    NR_BWP_DownlinkDedicated_t *bwpd=NULL;
    NR_BWP_DownlinkCommon_t *bwpc=NULL;
    NR_BWP_UplinkDedicated_t *ubwpd=NULL;
    NR_BWP_UplinkCommon_t *ubwpc=NULL;
    get_bwp_info(mac,dl_bwp_id,ul_bwp_id,&bwpd,&bwpc,&ubwpd,&ubwpc);

    pdsch_Config = bwpd->pdsch_Config->choice.setup;
    dl_config->dl_config_list[dl_config->number_pdus].pdu_type = FAPI_NR_DL_CONFIG_TYPE_DLSCH;
    dl_config->dl_config_list[dl_config->number_pdus].dlsch_config_pdu.rnti = rnti;

    fapi_nr_dl_config_dlsch_pdu_rel15_t *dlsch_config_pdu_1_1 = &dl_config->dl_config_list[dl_config->number_pdus].dlsch_config_pdu.dlsch_config_rel15;

    dlsch_config_pdu_1_1->BWPSize = NRRIV2BW(bwpc->genericParameters.locationAndBandwidth, MAX_BWP_SIZE);
    dlsch_config_pdu_1_1->BWPStart = NRRIV2PRBOFFSET(bwpc->genericParameters.locationAndBandwidth, MAX_BWP_SIZE);
    dlsch_config_pdu_1_1->SubcarrierSpacing = bwpc->genericParameters.subcarrierSpacing;

    /* IDENTIFIER_DCI_FORMATS */
    /* CARRIER_IND */
    /* BANDWIDTH_PART_IND */
    //    dlsch_config_pdu_1_1->bandwidth_part_ind = dci->bandwidth_part_ind;
    /* FREQ_DOM_RESOURCE_ASSIGNMENT_DL */
    if (nr_ue_process_dci_freq_dom_resource_assignment(NULL,dlsch_config_pdu_1_1,0,n_RB_DLBWP,dci->frequency_domain_assignment.val) < 0) {
      LOG_W(MAC, "[%d.%d] Invalid frequency_domain_assignment. Possibly due to false DCI. Ignoring DCI!\n", frame, slot);
      return -1;
    }
    /* TIME_DOM_RESOURCE_ASSIGNMENT */
    int mappingtype;
    NR_PDSCH_TimeDomainResourceAllocationList_t *pdsch_TimeDomainAllocationList = choose_dl_tda_list(pdsch_Config,bwpc->pdsch_ConfigCommon->choice.setup);
    if (nr_ue_process_dci_time_dom_resource_assignment(mac,NULL,pdsch_TimeDomainAllocationList,
                                                       NULL,dlsch_config_pdu_1_1,&mappingtype,
                                                       dci->time_domain_assignment.val,0,false) < 0) {
      LOG_W(MAC, "[%d.%d] Invalid time_domain_assignment. Possibly due to false DCI. Ignoring DCI!\n", frame, slot);
      return -1;
    }
<<<<<<< HEAD

    int mappingtype = pdsch_TimeDomainAllocationList ? pdsch_TimeDomainAllocationList->list.array[dci->time_domain_assignment.val]->mappingType : ((dlsch_config_pdu_1_1->start_symbol <= 3)? typeA: typeB);
=======
    if(pdsch_TimeDomainAllocationList)
      mappingtype = pdsch_TimeDomainAllocationList->list.array[dci->time_domain_assignment.val]->mappingType;
>>>>>>> a45bbd40

    dlsch_config_pdu_1_1->dmrsConfigType = pdsch_Config->dmrs_DownlinkForPDSCH_MappingTypeA->choice.setup->dmrs_Type == NULL ? NFAPI_NR_DMRS_TYPE1 : NFAPI_NR_DMRS_TYPE2;

    /* TODO: fix number of DM-RS CDM groups without data according to subclause 5.1.6.2 of 3GPP TS 38.214,
             using tables 7.3.1.2.2-1, 7.3.1.2.2-2, 7.3.1.2.2-3, 7.3.1.2.2-4 of 3GPP TS 38.212 */
    dlsch_config_pdu_1_1->n_dmrs_cdm_groups = 1;
    /* VRB_TO_PRB_MAPPING */
    if ((pdsch_Config->resourceAllocation == 1) && (pdsch_Config->vrb_ToPRB_Interleaver != NULL))
      dlsch_config_pdu_1_1->vrb_to_prb_mapping = (dci->vrb_to_prb_mapping.val == 0) ? vrb_to_prb_mapping_non_interleaved:vrb_to_prb_mapping_interleaved;
    /* PRB_BUNDLING_SIZE_IND */
    dlsch_config_pdu_1_1->prb_bundling_size_ind = dci->prb_bundling_size_indicator.val;
    /* RATE_MATCHING_IND */
    dlsch_config_pdu_1_1->rate_matching_ind = dci->rate_matching_indicator.val;
    /* ZP_CSI_RS_TRIGGER */
    dlsch_config_pdu_1_1->zp_csi_rs_trigger = dci->zp_csi_rs_trigger.val;
    /* MCS (for transport block 1)*/
    dlsch_config_pdu_1_1->mcs = dci->mcs;
    // Basic sanity check for MCS value to check for a false or erroneous DCI
    if (dlsch_config_pdu_1_1->mcs > 28) {
      LOG_W(MAC, "[%d.%d] MCS value %d out of bounds! Possibly due to false DCI. Ignoring DCI!\n", frame, slot, dlsch_config_pdu_1_1->mcs);
      return -1;
    }
    /* NDI (for transport block 1)*/
    dlsch_config_pdu_1_1->ndi = dci->ndi;
    /* RV (for transport block 1)*/
    dlsch_config_pdu_1_1->rv = dci->rv;
    /* MCS (for transport block 2)*/
    dlsch_config_pdu_1_1->tb2_mcs = dci->mcs2.val;
    // Basic sanity check for MCS value to check for a false or erroneous DCI
    if (dlsch_config_pdu_1_1->tb2_mcs > 28) {
      LOG_W(MAC, "[%d.%d] MCS value %d out of bounds! Possibly due to false DCI. Ignoring DCI!\n", frame, slot, dlsch_config_pdu_1_1->tb2_mcs);
      return -1;
    }
    /* NDI (for transport block 2)*/
    dlsch_config_pdu_1_1->tb2_ndi = dci->ndi2.val;
    /* RV (for transport block 2)*/
    dlsch_config_pdu_1_1->tb2_rv = dci->rv2.val;
    /* HARQ_PROCESS_NUMBER */
    dlsch_config_pdu_1_1->harq_process_nbr = dci->harq_pid;
    /* TPC_PUCCH */
    // according to TS 38.213 Table 7.2.1-1
    if (dci->tpc == 0) dlsch_config_pdu_1_1->accumulated_delta_PUCCH = -1;
    if (dci->tpc == 1) dlsch_config_pdu_1_1->accumulated_delta_PUCCH = 0;
    if (dci->tpc == 2) dlsch_config_pdu_1_1->accumulated_delta_PUCCH = 1;
    if (dci->tpc == 3) dlsch_config_pdu_1_1->accumulated_delta_PUCCH = 3;

    // Sanity check for pucch_resource_indicator value received to check for false DCI.
    valid = 0;
    pucch_res_set_cnt = ubwpd->pucch_Config->choice.setup->resourceSetToAddModList->list.count;
    for (int id = 0; id < pucch_res_set_cnt; id++) {
      if (dci->pucch_resource_indicator < ubwpd->pucch_Config->choice.setup->resourceSetToAddModList->list.array[id]->resourceList.list.count) {
        valid = 1;
        break;
      }
    }
    if (!valid) {
      LOG_W(MAC, "[%d.%d] pucch_resource_indicator value %d is out of bounds. Possibly due to false DCI. Ignoring DCI!\n", frame, slot, dci->pucch_resource_indicator);
      return -1;
    }

    /* ANTENNA_PORTS */
    uint8_t n_codewords = 1; // FIXME!!!
    long *max_length = NULL;
    long *dmrs_type = NULL;
    dlsch_config_pdu_1_1->n_front_load_symb = 1; // default value
    if (pdsch_Config->dmrs_DownlinkForPDSCH_MappingTypeA) {
      max_length = pdsch_Config->dmrs_DownlinkForPDSCH_MappingTypeA->choice.setup->maxLength;
      dmrs_type = pdsch_Config->dmrs_DownlinkForPDSCH_MappingTypeA->choice.setup->dmrs_Type;
    }
    if (pdsch_Config->dmrs_DownlinkForPDSCH_MappingTypeB) {
      max_length = pdsch_Config->dmrs_DownlinkForPDSCH_MappingTypeB->choice.setup->maxLength;
      dmrs_type = pdsch_Config->dmrs_DownlinkForPDSCH_MappingTypeB->choice.setup->dmrs_Type;
    }
    if ((dmrs_type == NULL) && (max_length == NULL)){
      // Table 7.3.1.2.2-1: Antenna port(s) (1000 + DMRS port), dmrs-Type=1, maxLength=1
      dlsch_config_pdu_1_1->n_dmrs_cdm_groups = table_7_3_2_3_3_1[dci->antenna_ports.val][0];
      dlsch_config_pdu_1_1->dmrs_ports = (table_7_3_2_3_3_1[dci->antenna_ports.val][1] +
                                          (table_7_3_2_3_3_1[dci->antenna_ports.val][2]<<1) +
                                          (table_7_3_2_3_3_1[dci->antenna_ports.val][3]<<2) +
                                          (table_7_3_2_3_3_1[dci->antenna_ports.val][4]<<3));
<<<<<<< HEAD
      dlsch_config_pdu_1_1->n_front_load_symb = 1;
=======
>>>>>>> a45bbd40
    }
    if ((dmrs_type == NULL) && (max_length != NULL)){
      // Table 7.3.1.2.2-2: Antenna port(s) (1000 + DMRS port), dmrs-Type=1, maxLength=2
      if (n_codewords == 1) {
	dlsch_config_pdu_1_1->n_dmrs_cdm_groups = table_7_3_2_3_3_2_oneCodeword[dci->antenna_ports.val][0];
        dlsch_config_pdu_1_1->dmrs_ports = (table_7_3_2_3_3_2_oneCodeword[dci->antenna_ports.val][1] +
                                            (table_7_3_2_3_3_2_oneCodeword[dci->antenna_ports.val][2]<<1) +
                                            (table_7_3_2_3_3_2_oneCodeword[dci->antenna_ports.val][3]<<2) +
                                            (table_7_3_2_3_3_2_oneCodeword[dci->antenna_ports.val][4]<<3) +
                                            (table_7_3_2_3_3_2_oneCodeword[dci->antenna_ports.val][5]<<4) +
                                            (table_7_3_2_3_3_2_oneCodeword[dci->antenna_ports.val][6]<<5) +
                                            (table_7_3_2_3_3_2_oneCodeword[dci->antenna_ports.val][7]<<6) +
                                            (table_7_3_2_3_3_2_oneCodeword[dci->antenna_ports.val][8]<<7));
	dlsch_config_pdu_1_1->n_front_load_symb = table_7_3_2_3_3_2_oneCodeword[dci->antenna_ports.val][9];
      }
      if (n_codewords == 2) {
	dlsch_config_pdu_1_1->n_dmrs_cdm_groups = table_7_3_2_3_3_2_twoCodeword[dci->antenna_ports.val][0];
        dlsch_config_pdu_1_1->dmrs_ports = (table_7_3_2_3_3_2_twoCodeword[dci->antenna_ports.val][1] +
                                            (table_7_3_2_3_3_2_twoCodeword[dci->antenna_ports.val][2]<<1) +
                                            (table_7_3_2_3_3_2_twoCodeword[dci->antenna_ports.val][3]<<2) +
                                            (table_7_3_2_3_3_2_twoCodeword[dci->antenna_ports.val][4]<<3) +
                                            (table_7_3_2_3_3_2_twoCodeword[dci->antenna_ports.val][5]<<4) +
                                            (table_7_3_2_3_3_2_twoCodeword[dci->antenna_ports.val][6]<<5) +
                                            (table_7_3_2_3_3_2_twoCodeword[dci->antenna_ports.val][7]<<6) +
                                            (table_7_3_2_3_3_2_twoCodeword[dci->antenna_ports.val][8]<<7));
	dlsch_config_pdu_1_1->n_front_load_symb = table_7_3_2_3_3_2_twoCodeword[dci->antenna_ports.val][9];
      }
    }
    if ((dmrs_type != NULL) && (max_length == NULL)){
      // Table 7.3.1.2.2-3: Antenna port(s) (1000 + DMRS port), dmrs-Type=2, maxLength=1
      if (n_codewords == 1) {
	dlsch_config_pdu_1_1->n_dmrs_cdm_groups = table_7_3_2_3_3_3_oneCodeword[dci->antenna_ports.val][0];
        dlsch_config_pdu_1_1->dmrs_ports = (table_7_3_2_3_3_3_oneCodeword[dci->antenna_ports.val][1] +
                                            (table_7_3_2_3_3_3_oneCodeword[dci->antenna_ports.val][2]<<1) +
                                            (table_7_3_2_3_3_3_oneCodeword[dci->antenna_ports.val][3]<<2) +
                                            (table_7_3_2_3_3_3_oneCodeword[dci->antenna_ports.val][4]<<3) +
                                            (table_7_3_2_3_3_3_oneCodeword[dci->antenna_ports.val][5]<<4) +
                                            (table_7_3_2_3_3_3_oneCodeword[dci->antenna_ports.val][6]<<5));
      }
      if (n_codewords == 2) {
	dlsch_config_pdu_1_1->n_dmrs_cdm_groups = table_7_3_2_3_3_3_twoCodeword[dci->antenna_ports.val][0];
        dlsch_config_pdu_1_1->dmrs_ports = (table_7_3_2_3_3_3_twoCodeword[dci->antenna_ports.val][1] +
                                            (table_7_3_2_3_3_3_twoCodeword[dci->antenna_ports.val][2]<<1) +
                                            (table_7_3_2_3_3_3_twoCodeword[dci->antenna_ports.val][3]<<2) +
                                            (table_7_3_2_3_3_3_twoCodeword[dci->antenna_ports.val][4]<<3) +
                                            (table_7_3_2_3_3_3_twoCodeword[dci->antenna_ports.val][5]<<4) +
                                            (table_7_3_2_3_3_3_twoCodeword[dci->antenna_ports.val][6]<<5));
      }
    }
    if ((dmrs_type != NULL) && (max_length != NULL)){
      // Table 7.3.1.2.2-4: Antenna port(s) (1000 + DMRS port), dmrs-Type=2, maxLength=2
      if (n_codewords == 1) {
	dlsch_config_pdu_1_1->n_dmrs_cdm_groups = table_7_3_2_3_3_4_oneCodeword[dci->antenna_ports.val][0];
        dlsch_config_pdu_1_1->dmrs_ports = (table_7_3_2_3_3_4_oneCodeword[dci->antenna_ports.val][1] +
                                            (table_7_3_2_3_3_4_oneCodeword[dci->antenna_ports.val][2]<<1) +
                                            (table_7_3_2_3_3_4_oneCodeword[dci->antenna_ports.val][3]<<2) +
                                            (table_7_3_2_3_3_4_oneCodeword[dci->antenna_ports.val][4]<<3) +
                                            (table_7_3_2_3_3_4_oneCodeword[dci->antenna_ports.val][5]<<4) +
                                            (table_7_3_2_3_3_4_oneCodeword[dci->antenna_ports.val][6]<<5) +
                                            (table_7_3_2_3_3_4_oneCodeword[dci->antenna_ports.val][7]<<6) +
                                            (table_7_3_2_3_3_4_oneCodeword[dci->antenna_ports.val][8]<<7) +
                                            (table_7_3_2_3_3_4_oneCodeword[dci->antenna_ports.val][9]<<8) +
                                            (table_7_3_2_3_3_4_oneCodeword[dci->antenna_ports.val][10]<<9) +
                                            (table_7_3_2_3_3_4_oneCodeword[dci->antenna_ports.val][11]<<10) +
                                            (table_7_3_2_3_3_4_oneCodeword[dci->antenna_ports.val][12]<<11));
	dlsch_config_pdu_1_1->n_front_load_symb = table_7_3_2_3_3_4_oneCodeword[dci->antenna_ports.val][13];
      }
      if (n_codewords == 2) {
	dlsch_config_pdu_1_1->n_dmrs_cdm_groups = table_7_3_2_3_3_4_twoCodeword[dci->antenna_ports.val][0];
        dlsch_config_pdu_1_1->dmrs_ports = (table_7_3_2_3_3_4_twoCodeword[dci->antenna_ports.val][1] +
                                            (table_7_3_2_3_3_4_twoCodeword[dci->antenna_ports.val][2]<<1) +
                                            (table_7_3_2_3_3_4_twoCodeword[dci->antenna_ports.val][3]<<2) +
                                            (table_7_3_2_3_3_4_twoCodeword[dci->antenna_ports.val][4]<<3) +
                                            (table_7_3_2_3_3_4_twoCodeword[dci->antenna_ports.val][5]<<4) +
                                            (table_7_3_2_3_3_4_twoCodeword[dci->antenna_ports.val][6]<<5) +
                                            (table_7_3_2_3_3_4_twoCodeword[dci->antenna_ports.val][7]<<6) +
                                            (table_7_3_2_3_3_4_twoCodeword[dci->antenna_ports.val][8]<<7) +
                                            (table_7_3_2_3_3_4_twoCodeword[dci->antenna_ports.val][9]<<8) +
                                            (table_7_3_2_3_3_4_twoCodeword[dci->antenna_ports.val][10]<<9) +
                                            (table_7_3_2_3_3_4_twoCodeword[dci->antenna_ports.val][11]<<10) +
                                            (table_7_3_2_3_3_4_twoCodeword[dci->antenna_ports.val][12]<<11));
	dlsch_config_pdu_1_1->n_front_load_symb = table_7_3_2_3_3_4_twoCodeword[dci->antenna_ports.val][9];
      }
    }

    /* dmrs symbol positions*/
    dlsch_config_pdu_1_1->dlDmrsSymbPos = fill_dmrs_mask(pdsch_Config,
							 mac->scc? mac->scc->dmrs_TypeA_Position:mac->mib->dmrs_TypeA_Position,
							 dlsch_config_pdu_1_1->number_symbols,
                                                         dlsch_config_pdu_1_1->start_symbol,
                                                         mappingtype,
                                                         dlsch_config_pdu_1_1->n_front_load_symb);

    /* TCI */
    if (mac->dl_config_request.dl_config_list[0].dci_config_pdu.dci_config_rel15.coreset.tci_present_in_dci == 1){
      // 0 bit if higher layer parameter tci-PresentInDCI is not enabled
      // otherwise 3 bits as defined in Subclause 5.1.5 of [6, TS38.214]
      dlsch_config_pdu_1_1->tci_state = dci->transmission_configuration_indication.val;
    }
    /* SRS_REQUEST */
    // if SUL is supported in the cell, there is an additional bit in this field and the value of this bit represents table 7.1.1.1-1 TS 38.212 FIXME!!!
    dlsch_config_pdu_1_1->srs_config.aperiodicSRS_ResourceTrigger = (dci->srs_request.val & 0x11); // as per Table 7.3.1.1.2-24 TS 38.212
    /* CBGTI */
    dlsch_config_pdu_1_1->cbgti = dci->cbgti.val;
    /* CBGFI */
    dlsch_config_pdu_1_1->codeBlockGroupFlushIndicator = dci->cbgfi.val;
    /* DMRS_SEQ_INI */
    //FIXME!!!

    //	    dl_config->dl_config_list[dl_config->number_pdus].dci_config_pdu.dci_config_rel15.N_RB_BWP = n_RB_DLBWP;

    /* PDSCH_TO_HARQ_FEEDBACK_TIME_IND */
    // according to TS 38.213 Table 9.2.3-1
    uint8_t feedback_ti =
      ubwpd->pucch_Config->choice.setup->dl_DataToUL_ACK->list.array[dci->pdsch_to_harq_feedback_timing_indicator.val][0];

    AssertFatal(feedback_ti>=DURATION_RX_TO_TX,"PDSCH to HARQ feedback time (%d) cannot be less than DURATION_RX_TO_TX (%d). Min feedback time set in config file (min_rxtxtime).\n",
                feedback_ti,DURATION_RX_TO_TX);

    // set the harq status at MAC for feedback
    set_harq_status(mac,dci->pucch_resource_indicator,
                    dci->harq_pid,
                    dlsch_config_pdu_1_1->accumulated_delta_PUCCH,
                    feedback_ti,
                    dci->dai[0].val,
                    dci_ind->n_CCE,dci_ind->N_CCE,
                    0,frame,slot);

    dl_config->dl_config_list[dl_config->number_pdus].pdu_type = FAPI_NR_DL_CONFIG_TYPE_DLSCH;
    LOG_D(MAC,"(nr_ue_procedures.c) pdu_type=%d\n\n",dl_config->dl_config_list[dl_config->number_pdus].pdu_type);
            
    dl_config->number_pdus = dl_config->number_pdus + 1;
    /* TODO same calculation for MCS table as done in UL */
    dlsch_config_pdu_1_1->mcs_table = (pdsch_Config->mcs_Table) ? (*pdsch_Config->mcs_Table + 1) : 0;
    /*PTRS configuration */
    dlsch_config_pdu_1_1->pduBitmap = 0;
    if(pdsch_Config->dmrs_DownlinkForPDSCH_MappingTypeA->choice.setup->phaseTrackingRS != NULL) {
      valid_ptrs_setup = set_dl_ptrs_values(pdsch_Config->dmrs_DownlinkForPDSCH_MappingTypeA->choice.setup->phaseTrackingRS->choice.setup,
                                            dlsch_config_pdu_1_1->number_rbs, dlsch_config_pdu_1_1->mcs, dlsch_config_pdu_1_1->mcs_table,
                                            &dlsch_config_pdu_1_1->PTRSFreqDensity,&dlsch_config_pdu_1_1->PTRSTimeDensity,
                                            &dlsch_config_pdu_1_1->PTRSPortIndex,&dlsch_config_pdu_1_1->nEpreRatioOfPDSCHToPTRS,
                                            &dlsch_config_pdu_1_1->PTRSReOffset, dlsch_config_pdu_1_1->number_symbols);
      if(valid_ptrs_setup==true) {
        dlsch_config_pdu_1_1->pduBitmap |= 0x1;
        LOG_D(MAC, "DL PTRS values: PTRS time den: %d, PTRS freq den: %d\n", dlsch_config_pdu_1_1->PTRSTimeDensity, dlsch_config_pdu_1_1->PTRSFreqDensity);
      }
    }

    break;
  }

  case NR_DL_DCI_FORMAT_2_0:
    break;

  case NR_DL_DCI_FORMAT_2_1:        
    break;

  case NR_DL_DCI_FORMAT_2_2:        
    break;

  case NR_DL_DCI_FORMAT_2_3:
    break;

  default: 
    break;
  }


  if(rnti == SI_RNTI){

    //    }else if(rnti == mac->ra_rnti){

  }else if(rnti == P_RNTI){

  }else{  //  c-rnti

    ///  check if this is pdcch order 
    //dci->random_access_preamble_index;
    //dci->ss_pbch_index;
    //dci->prach_mask_index;

    ///  else normal DL-SCH grant
  }

  return ret;

}

void set_harq_status(NR_UE_MAC_INST_t *mac,
                     uint8_t pucch_id,
                     uint8_t harq_id,
                     int8_t delta_pucch,
                     uint8_t data_toul_fb,
                     uint8_t dai,
                     int n_CCE,
                     int N_CCE,
                     int is_common,
                     frame_t frame,
                     int slot) {

  NR_UE_HARQ_STATUS_t *current_harq = &mac->dl_harq_info[harq_id];

  current_harq->active = true;
  current_harq->ack_received = false;
  current_harq->pucch_resource_indicator = pucch_id;
  current_harq->feedback_to_ul = data_toul_fb;
  current_harq->is_common = is_common;
  current_harq->dai = dai;
  current_harq->n_CCE = n_CCE;
  current_harq->N_CCE = N_CCE;
  current_harq->delta_pucch = delta_pucch;
  // FIXME k0 != 0 currently not taken into consideration
  current_harq->dl_frame = frame;
  current_harq->dl_slot = slot;
  mac->nr_ue_emul_l1.active_harq_sfn_slot = NFAPI_SFNSLOT2HEX(frame, (slot + data_toul_fb));

  LOG_D(NR_PHY,"Setting harq_status for harq_id %d, dl %d.%d, sched ul %d.%d\n",
        harq_id, frame, slot, frame, (slot + data_toul_fb));
}


void nr_ue_configure_pucch(NR_UE_MAC_INST_t *mac,
                           int slot,
                           uint16_t rnti,
                           PUCCH_sched_t *pucch,
                           fapi_nr_ul_config_pucch_pdu *pucch_pdu,
                           int O_SR, int O_ACK, int O_CSI) {

  int O_CRC = 0; //FIXME
  uint16_t O_uci = O_CSI + O_ACK;
  NR_BWP_Id_t bwp_id = mac->UL_BWP_Id;
  NR_PUCCH_FormatConfig_t *pucchfmt;
  long *pusch_id = NULL;
  long *id0 = NULL;
  int scs;
  NR_BWP_UplinkCommon_t *initialUplinkBWP;
  if (mac->scc) initialUplinkBWP = mac->scc->uplinkConfigCommon->initialUplinkBWP;
  else          initialUplinkBWP = &mac->scc_SIB->uplinkConfigCommon->initialUplinkBWP;
  NR_BWP_Uplink_t *ubwp = mac->ULbwp[0];
  if (mac->cg && ubwp &&
      mac->cg->spCellConfig &&
      mac->cg->spCellConfig->spCellConfigDedicated &&
      mac->cg->spCellConfig->spCellConfigDedicated->uplinkConfig &&
      mac->cg->spCellConfig->spCellConfigDedicated->uplinkConfig->initialUplinkBWP) {
    scs = ubwp->bwp_Common->genericParameters.subcarrierSpacing;
  }
  else
    scs = initialUplinkBWP->genericParameters.subcarrierSpacing;

  int subframe_number = slot / (nr_slots_per_frame[scs]/10);
  nb_pucch_format_4_in_subframes[subframe_number] = 0;

  pucch_pdu->rnti = rnti;

  LOG_D(NR_MAC,"initial_pucch_id %d, pucch_resource %p\n",pucch->initial_pucch_id,pucch->pucch_resource);
  // configure pucch from Table 9.2.1-1
  if (pucch->initial_pucch_id > -1 &&
      pucch->pucch_resource == NULL) {

    pucch_pdu->format_type = initial_pucch_resource[pucch->initial_pucch_id].format;
    pucch_pdu->start_symbol_index = initial_pucch_resource[pucch->initial_pucch_id].startingSymbolIndex;
    pucch_pdu->nr_of_symbols = initial_pucch_resource[pucch->initial_pucch_id].nrofSymbols;

    pucch_pdu->bwp_size = NRRIV2BW(mac->scc_SIB->uplinkConfigCommon->initialUplinkBWP.genericParameters.locationAndBandwidth,
                                   MAX_BWP_SIZE);
    pucch_pdu->bwp_start = NRRIV2PRBOFFSET(mac->scc_SIB->uplinkConfigCommon->initialUplinkBWP.genericParameters.locationAndBandwidth,
                                           MAX_BWP_SIZE);

    pucch_pdu->prb_size = 1; // format 0 or 1
    int RB_BWP_offset;
    if (pucch->initial_pucch_id == 15)
      RB_BWP_offset = pucch_pdu->bwp_size>>2;
    else
      RB_BWP_offset = initial_pucch_resource[pucch->initial_pucch_id].PRB_offset;

    int N_CS = initial_pucch_resource[pucch->initial_pucch_id].nb_CS_indexes;
    pucch_pdu->prb_start = RB_BWP_offset + (pucch->initial_pucch_id/N_CS);
    if (pucch->initial_pucch_id>>3 == 0) {
      pucch_pdu->second_hop_prb = pucch_pdu->bwp_size - 1 - RB_BWP_offset - (pucch->initial_pucch_id/N_CS);
      pucch_pdu->initial_cyclic_shift = initial_pucch_resource[pucch->initial_pucch_id].initial_CS_indexes[pucch->initial_pucch_id%N_CS];
    }
    else {
      pucch_pdu->second_hop_prb = pucch_pdu->bwp_size - 1 - RB_BWP_offset - ((pucch->initial_pucch_id - 8)/N_CS);
      pucch_pdu->initial_cyclic_shift =  initial_pucch_resource[pucch->initial_pucch_id].initial_CS_indexes[(pucch->initial_pucch_id - 8)%N_CS];
    }
    pucch_pdu->freq_hop_flag = 1;
    pucch_pdu->time_domain_occ_idx = 0;

    if (O_SR == 0 || pucch->sr_payload == 0) {  /* only ack is transmitted TS 36.213 9.2.3 UE procedure for reporting HARQ-ACK */
      if (O_ACK == 1)
        pucch_pdu->mcs = sequence_cyclic_shift_1_harq_ack_bit[pucch->ack_payload & 0x1];   /* only harq of 1 bit */
      else
        pucch_pdu->mcs = sequence_cyclic_shift_2_harq_ack_bits[pucch->ack_payload & 0x3];  /* only harq with 2 bits */
    }
    else { /* SR + eventually ack are transmitted TS 36.213 9.2.5.1 UE procedure for multiplexing HARQ-ACK or CSI and SR */
      if (pucch->sr_payload == 1) {                /* positive scheduling request */
        if (O_ACK == 1)
          pucch_pdu->mcs = sequence_cyclic_shift_1_harq_ack_bit_positive_sr[pucch->ack_payload & 0x1];   /* positive SR and harq of 1 bit */
        else if (O_ACK == 2)
          pucch_pdu->mcs = sequence_cyclic_shift_2_harq_ack_bits_positive_sr[pucch->ack_payload & 0x3];  /* positive SR and harq with 2 bits */
        else
          pucch_pdu->mcs = 0;  /* only positive SR */
      }
    }

    // TODO verify if SR can be transmitted in this mode
    pucch_pdu->payload = (pucch->sr_payload << O_ACK) | pucch->ack_payload;

  }
  else if (pucch->pucch_resource != NULL) {

    NR_PUCCH_Resource_t *pucchres = pucch->pucch_resource;

    if (mac->cg &&
        mac->cg->physicalCellGroupConfig &&
        (mac->cg->physicalCellGroupConfig->harq_ACK_SpatialBundlingPUCCH != NULL ||
        mac->cg->physicalCellGroupConfig->pdsch_HARQ_ACK_Codebook != 1)) {
      LOG_E(MAC,"PUCCH Unsupported cell group configuration : at line %d in function %s of file %s \n", LINE_FILE , __func__, FILE_NAME);
      return;
    }
    else if (mac->cg &&
             mac->cg->spCellConfig &&
             mac->cg->spCellConfig->spCellConfigDedicated &&
             mac->cg->spCellConfig->spCellConfigDedicated->pdsch_ServingCellConfig &&
             mac->cg->spCellConfig->spCellConfigDedicated->pdsch_ServingCellConfig->choice.setup &&
             mac->cg->spCellConfig->spCellConfigDedicated->pdsch_ServingCellConfig->choice.setup->codeBlockGroupTransmission != NULL) {
      LOG_E(MAC,"PUCCH Unsupported code block group for serving cell config : at line %d in function %s of file %s \n", LINE_FILE , __func__, FILE_NAME);
      return;
    }
    NR_PUCCH_Config_t *pucch_Config;
    if (bwp_id>0 &&
        mac->ULbwp[bwp_id-1] &&
        mac->ULbwp[bwp_id-1]->bwp_Dedicated &&
        mac->ULbwp[bwp_id-1]->bwp_Dedicated->pucch_Config &&
        mac->ULbwp[bwp_id-1]->bwp_Dedicated->pucch_Config->choice.setup) {
      NR_PUSCH_Config_t *pusch_Config = mac->ULbwp[bwp_id-1]->bwp_Dedicated->pusch_Config->choice.setup;
      pusch_id = pusch_Config->dataScramblingIdentityPUSCH;
      if (pusch_Config->dmrs_UplinkForPUSCH_MappingTypeA != NULL)
        id0 = pusch_Config->dmrs_UplinkForPUSCH_MappingTypeA->choice.setup->transformPrecodingDisabled->scramblingID0;
      else if (pusch_Config->dmrs_UplinkForPUSCH_MappingTypeB != NULL)
        id0 = pusch_Config->dmrs_UplinkForPUSCH_MappingTypeB->choice.setup->transformPrecodingDisabled->scramblingID0;
      else *id0 = mac->physCellId;
      pucch_Config =  mac->ULbwp[bwp_id-1]->bwp_Dedicated->pucch_Config->choice.setup;
      pucch_pdu->bwp_size = NRRIV2BW(mac->ULbwp[bwp_id-1]->bwp_Common->genericParameters.locationAndBandwidth,MAX_BWP_SIZE);
      pucch_pdu->bwp_start = NRRIV2PRBOFFSET(mac->ULbwp[bwp_id-1]->bwp_Common->genericParameters.locationAndBandwidth,MAX_BWP_SIZE);
    }
    else if (bwp_id==0 &&
             mac->cg &&
             mac->cg->spCellConfig &&
             mac->cg->spCellConfig->spCellConfigDedicated &&
             mac->cg->spCellConfig->spCellConfigDedicated->uplinkConfig &&
             mac->cg->spCellConfig->spCellConfigDedicated->uplinkConfig->initialUplinkBWP &&
             mac->cg->spCellConfig->spCellConfigDedicated->uplinkConfig->initialUplinkBWP->pucch_Config &&
             mac->cg->spCellConfig->spCellConfigDedicated->uplinkConfig->initialUplinkBWP->pucch_Config->choice.setup) {
      pucch_Config = mac->cg->spCellConfig->spCellConfigDedicated->uplinkConfig->initialUplinkBWP->pucch_Config->choice.setup;
      pucch_pdu->bwp_size = NRRIV2BW(mac->scc_SIB->uplinkConfigCommon->initialUplinkBWP.genericParameters.locationAndBandwidth,MAX_BWP_SIZE);
      pucch_pdu->bwp_start = NRRIV2PRBOFFSET(mac->scc_SIB->uplinkConfigCommon->initialUplinkBWP.genericParameters.locationAndBandwidth,MAX_BWP_SIZE);
    }
    else AssertFatal(1==0,"no pucch_Config\n");


    pucch_pdu->prb_start = pucchres->startingPRB;
    pucch_pdu->freq_hop_flag = pucchres->intraSlotFrequencyHopping!= NULL ?  1 : 0;
    pucch_pdu->second_hop_prb = pucchres->secondHopPRB!= NULL ?  *pucchres->secondHopPRB : 0;
    pucch_pdu->prb_size = 1; // format 0 or 1

    if ((O_SR+O_CSI+O_SR) > (sizeof(uint64_t)*8)) {
      LOG_E(MAC,"PUCCH number of UCI bits exceeds payload size : at line %d in function %s of file %s \n", LINE_FILE , __func__, FILE_NAME);
      return;
    }
    pucch_pdu->payload = (pucch->csi_part1_payload << (O_ACK + O_SR)) |  (pucch->sr_payload << O_ACK) | pucch->ack_payload;

    switch(pucchres->format.present) {
      case NR_PUCCH_Resource__format_PR_format0 :
        pucch_pdu->format_type = 0;
        pucch_pdu->initial_cyclic_shift = pucchres->format.choice.format0->initialCyclicShift;
        pucch_pdu->nr_of_symbols = pucchres->format.choice.format0->nrofSymbols;
        pucch_pdu->start_symbol_index = pucchres->format.choice.format0->startingSymbolIndex;
        if (O_SR == 0 || pucch->sr_payload == 0) {  /* only ack is transmitted TS 36.213 9.2.3 UE procedure for reporting HARQ-ACK */
          if (O_ACK == 1)
            pucch_pdu->mcs = sequence_cyclic_shift_1_harq_ack_bit[pucch->ack_payload & 0x1];   /* only harq of 1 bit */
          else
            pucch_pdu->mcs = sequence_cyclic_shift_2_harq_ack_bits[pucch->ack_payload & 0x3];  /* only harq with 2 bits */
        }
        else { /* SR + eventually ack are transmitted TS 36.213 9.2.5.1 UE procedure for multiplexing HARQ-ACK or CSI and SR */
          if (pucch->sr_payload == 1) {                /* positive scheduling request */
            if (O_ACK == 1)
              pucch_pdu->mcs = sequence_cyclic_shift_1_harq_ack_bit_positive_sr[pucch->ack_payload & 0x1];   /* positive SR and harq of 1 bit */
            else if (O_ACK == 2)
              pucch_pdu->mcs = sequence_cyclic_shift_2_harq_ack_bits_positive_sr[pucch->ack_payload & 0x3];  /* positive SR and harq with 2 bits */
            else
              pucch_pdu->mcs = 0;  /* only positive SR */
          }
        }
        break;
      case NR_PUCCH_Resource__format_PR_format1 :
        pucch_pdu->format_type = 1;
        pucch_pdu->initial_cyclic_shift = pucchres->format.choice.format1->initialCyclicShift;
        pucch_pdu->nr_of_symbols = pucchres->format.choice.format1->nrofSymbols;
        pucch_pdu->start_symbol_index = pucchres->format.choice.format1->startingSymbolIndex;
        pucch_pdu->time_domain_occ_idx = pucchres->format.choice.format1->timeDomainOCC;
        break;
      case NR_PUCCH_Resource__format_PR_format2 :
        pucch_pdu->format_type = 2;
        pucch_pdu->n_bit = O_uci+O_SR;
        pucch_pdu->nr_of_symbols = pucchres->format.choice.format2->nrofSymbols;
        pucch_pdu->start_symbol_index = pucchres->format.choice.format2->startingSymbolIndex;
        pucch_pdu->data_scrambling_id = pusch_id!= NULL ? *pusch_id : mac->physCellId;
        pucch_pdu->dmrs_scrambling_id = id0!= NULL ? *id0 : mac->physCellId;
        pucch_pdu->prb_size = compute_pucch_prb_size(2,pucchres->format.choice.format2->nrofPRBs,
                                                     O_uci+O_SR,O_CSI,pucch_Config->format2->choice.setup->maxCodeRate,
                                                     2,pucchres->format.choice.format2->nrofSymbols,8);
        break;
      case NR_PUCCH_Resource__format_PR_format3 :
        pucch_pdu->format_type = 3;
        pucch_pdu->n_bit = O_uci+O_SR;
        pucch_pdu->nr_of_symbols = pucchres->format.choice.format3->nrofSymbols;
        pucch_pdu->start_symbol_index = pucchres->format.choice.format3->startingSymbolIndex;
        pucch_pdu->data_scrambling_id = pusch_id!= NULL ? *pusch_id : mac->physCellId;
        if (pucch_Config->format3 == NULL) {
          pucch_pdu->pi_2bpsk = 0;
          pucch_pdu->add_dmrs_flag = 0;
        }
        else {
          pucchfmt = pucch_Config->format3->choice.setup;
          pucch_pdu->pi_2bpsk = pucchfmt->pi2BPSK!= NULL ?  1 : 0;
          pucch_pdu->add_dmrs_flag = pucchfmt->additionalDMRS!= NULL ?  1 : 0;
        }
        int f3_dmrs_symbols;
        if (pucchres->format.choice.format3->nrofSymbols==4)
          f3_dmrs_symbols = 1<<pucch_pdu->freq_hop_flag;
        else {
          if(pucchres->format.choice.format3->nrofSymbols<10)
            f3_dmrs_symbols = 2;
          else
            f3_dmrs_symbols = 2<<pucch_pdu->add_dmrs_flag;
        }
        pucch_pdu->prb_size = compute_pucch_prb_size(3,pucchres->format.choice.format3->nrofPRBs,
                                                     O_uci+O_SR,O_CSI,pucch_Config->format3->choice.setup->maxCodeRate,
                                                     2-pucch_pdu->pi_2bpsk,pucchres->format.choice.format3->nrofSymbols-f3_dmrs_symbols,12);
        break;
      case NR_PUCCH_Resource__format_PR_format4 :
        pucch_pdu->format_type = 4;
        pucch_pdu->nr_of_symbols = pucchres->format.choice.format4->nrofSymbols;
        pucch_pdu->start_symbol_index = pucchres->format.choice.format4->startingSymbolIndex;
        pucch_pdu->pre_dft_occ_len = pucchres->format.choice.format4->occ_Length;
        pucch_pdu->pre_dft_occ_idx = pucchres->format.choice.format4->occ_Index;
        pucch_pdu->data_scrambling_id = pusch_id!= NULL ? *pusch_id : mac->physCellId;
        if (pucch_Config->format3 == NULL) {
          pucch_pdu->pi_2bpsk = 0;
          pucch_pdu->add_dmrs_flag = 0;
        }
        else {
          pucchfmt = pucch_Config->format3->choice.setup;
          pucch_pdu->pi_2bpsk = pucchfmt->pi2BPSK!= NULL ?  1 : 0;
          pucch_pdu->add_dmrs_flag = pucchfmt->additionalDMRS!= NULL ?  1 : 0;
        }
        break;
      default :
        AssertFatal(1==0,"Undefined PUCCH format \n");
    }

    pucch_pdu->pucch_tx_power = get_pucch_tx_power_ue(mac,
                                                      pucch_Config,
                                                      pucch,
                                                      pucch_pdu->format_type,
                                                      pucch_pdu->prb_size,
                                                      pucch_pdu->freq_hop_flag,
                                                      pucch_pdu->add_dmrs_flag,
                                                    pucch_pdu->nr_of_symbols,
                                                    subframe_number,
                                                    O_ACK, O_SR,
                                                    O_CSI, O_CRC);
  }
  else AssertFatal(1==0,"problem with pucch configuration\n");

  NR_PUCCH_ConfigCommon_t *pucch_ConfigCommon;
  if (bwp_id>0 &&
      mac->ULbwp[bwp_id-1] &&
      mac->ULbwp[bwp_id-1]->bwp_Common &&
      mac->ULbwp[bwp_id-1]->bwp_Common->pucch_ConfigCommon)
                     pucch_ConfigCommon = mac->ULbwp[bwp_id-1]->bwp_Common->pucch_ConfigCommon->choice.setup;
  else if (mac->scc) pucch_ConfigCommon = mac->scc->uplinkConfigCommon->initialUplinkBWP->pucch_ConfigCommon->choice.setup;
  else               pucch_ConfigCommon = mac->scc_SIB->uplinkConfigCommon->initialUplinkBWP.pucch_ConfigCommon->choice.setup;
  if (pucch_ConfigCommon->hoppingId != NULL)
    pucch_pdu->hopping_id = *pucch_ConfigCommon->hoppingId;
  else
    pucch_pdu->hopping_id = mac->physCellId;

  switch (pucch_ConfigCommon->pucch_GroupHopping){
      case 0 :
      // if neither, both disabled
      pucch_pdu->group_hop_flag = 0;
      pucch_pdu->sequence_hop_flag = 0;
      break;
    case 1 :
      // if enable, group enabled
      pucch_pdu->group_hop_flag = 1;
      pucch_pdu->sequence_hop_flag = 0;
      break;
    case 2 :
      // if disable, sequence disabled
      pucch_pdu->group_hop_flag = 0;
      pucch_pdu->sequence_hop_flag = 1;
      break;
    default:
      AssertFatal(1==0,"Group hopping flag undefined (0,1,2) \n");
    }


}


int16_t get_pucch_tx_power_ue(NR_UE_MAC_INST_t *mac,
                              NR_PUCCH_Config_t *pucch_Config,
                              PUCCH_sched_t *pucch,
                              uint8_t format_type,
                              uint16_t nb_of_prbs,
                              uint8_t  freq_hop_flag,
                              uint8_t  add_dmrs_flag,
                              uint8_t N_symb_PUCCH,
                              int subframe_number,
                              int O_ACK, int O_SR,
                              int O_CSI, int O_CRC) {

  int PUCCH_POWER_DEFAULT = 0;
  int16_t P_O_NOMINAL_PUCCH;
  if (mac->scc) P_O_NOMINAL_PUCCH = *mac->scc->uplinkConfigCommon->initialUplinkBWP->pucch_ConfigCommon->choice.setup->p0_nominal;
  else          P_O_NOMINAL_PUCCH = *mac->scc_SIB->uplinkConfigCommon->initialUplinkBWP.pucch_ConfigCommon->choice.setup->p0_nominal;

  struct NR_PUCCH_PowerControl *power_config = pucch_Config->pucch_PowerControl;

  if (!power_config)
    return (PUCCH_POWER_DEFAULT);

  int16_t P_O_UE_PUCCH;
  int16_t G_b_f_c = 0;

  if (pucch_Config->spatialRelationInfoToAddModList != NULL) {  /* FFS TODO NR */
    LOG_D(MAC,"PUCCH Spatial relation infos are not yet implemented : at line %d in function %s of file %s \n", LINE_FILE , __func__, __FILE__);
    return (PUCCH_POWER_DEFAULT);
  }

  if (power_config->p0_Set != NULL) {
    P_O_UE_PUCCH = power_config->p0_Set->list.array[0]->p0_PUCCH_Value; /* get from index 0 if no spatial relation set */
    G_b_f_c = 0;
  }
  else {
    G_b_f_c = pucch->delta_pucch;
    LOG_D(MAC,"PUCCH Transmit power control command not yet implemented for NR : at line %d in function %s of file %s \n", LINE_FILE , __func__, __FILE__);
    return (PUCCH_POWER_DEFAULT);
  }

  int P_O_PUCCH = P_O_NOMINAL_PUCCH + P_O_UE_PUCCH;

  int16_t delta_F_PUCCH;
  int DELTA_TF;
  uint16_t N_ref_PUCCH;
  int N_sc_ctrl_RB = 0;

  /* computing of pucch transmission power adjustment */
  switch (format_type) {
    case 0:
      N_ref_PUCCH = 2;
      DELTA_TF = 10 * log10(N_ref_PUCCH/N_symb_PUCCH);
      delta_F_PUCCH =  *power_config->deltaF_PUCCH_f0;
      break;
    case 1:
      N_ref_PUCCH = 14;
      DELTA_TF = 10 * log10(N_ref_PUCCH/N_symb_PUCCH);
      delta_F_PUCCH =  *power_config->deltaF_PUCCH_f1;
      break;
    case 2:
      N_sc_ctrl_RB = 10;
      DELTA_TF = get_deltatf(nb_of_prbs,
                             N_symb_PUCCH,
                             freq_hop_flag,
                             add_dmrs_flag,
                             N_sc_ctrl_RB,
                             pucch->n_HARQ_ACK,
                             O_ACK, O_SR,
                             O_CSI, O_CRC);
      delta_F_PUCCH =  *power_config->deltaF_PUCCH_f2;
      break;
    case 3:
      N_sc_ctrl_RB = 14;
      DELTA_TF = get_deltatf(nb_of_prbs,
                             N_symb_PUCCH,
                             freq_hop_flag,
                             add_dmrs_flag,
                             N_sc_ctrl_RB,
                             pucch->n_HARQ_ACK,
                             O_ACK, O_SR,
                             O_CSI, O_CRC);
      delta_F_PUCCH =  *power_config->deltaF_PUCCH_f3;
      break;
    case 4:
      N_sc_ctrl_RB = 14/(nb_pucch_format_4_in_subframes[subframe_number]);
      DELTA_TF = get_deltatf(nb_of_prbs,
                             N_symb_PUCCH,
                             freq_hop_flag,
                             add_dmrs_flag,
                             N_sc_ctrl_RB,
                             pucch->n_HARQ_ACK,
                             O_ACK, O_SR,
                             O_CSI, O_CRC);
      delta_F_PUCCH =  *power_config->deltaF_PUCCH_f4;
      break;
    default:
    {
      LOG_E(MAC,"PUCCH unknown pucch format : at line %d in function %s of file %s \n", LINE_FILE , __func__, __FILE__);
      return (0);
    }
  }

  if (*power_config->twoPUCCH_PC_AdjustmentStates > 1) {
    LOG_E(MAC,"PUCCH power control adjustment states with 2 states not yet implemented : at line %d in function %s of file %s \n", LINE_FILE , __func__, __FILE__);
    return (PUCCH_POWER_DEFAULT);
  }

  int16_t pucch_power = P_O_PUCCH + delta_F_PUCCH + DELTA_TF + G_b_f_c;

  NR_TST_PHY_PRINTF("PUCCH ( Tx power : %d dBm ) ( 10Log(...) : %d ) ( from Path Loss : %d ) ( delta_F_PUCCH : %d ) ( DELTA_TF : %d ) ( G_b_f_c : %d ) \n",
                    pucch_power, contributor, PL, delta_F_PUCCH, DELTA_TF, G_b_f_c);

  return (pucch_power);
}

int get_deltatf(uint16_t nb_of_prbs,
                uint8_t N_symb_PUCCH,
                uint8_t freq_hop_flag,
                uint8_t add_dmrs_flag,
                int N_sc_ctrl_RB,
                int n_HARQ_ACK,
                int O_ACK, int O_SR,
                int O_CSI, int O_CRC){

  int DELTA_TF;
  int O_UCI = O_ACK + O_SR + O_CSI + O_CRC;
  int N_symb = nb_symbols_excluding_dmrs[N_symb_PUCCH-4][add_dmrs_flag][freq_hop_flag];
  float N_RE = nb_of_prbs * N_sc_ctrl_RB * N_symb;
  float K1 = 6;
  if (O_UCI < 12)
    DELTA_TF = 10 * log10((double)(((K1 * (n_HARQ_ACK + O_SR + O_CSI))/N_RE)));
  else {
    float K2 = 2.4;
    float BPRE = O_UCI/N_RE;
    DELTA_TF = 10 * log10((double)(pow(2,(K2*BPRE)) - 1));
  }
  return DELTA_TF;
}

/*******************************************************************
*
* NAME :         find_pucch_resource_set
*
* PARAMETERS :   ue context
*                gNB_id identifier
*
*
* RETURN :       harq process identifier
*
* DESCRIPTION :  return tx harq process identifier for given transmission slot
*                YS 38.213 9.2.2  PUCCH Formats for UCI transmission
*
*********************************************************************/

int find_pucch_resource_set(NR_UE_MAC_INST_t *mac, int uci_size) {
  int pucch_resource_set_id = 0;
  NR_BWP_Id_t bwp_id = mac->DL_BWP_Id;

  //long *pucch_max_pl_bits = NULL;

  /* from TS 38.331 field maxPayloadMinus1
    -- Maximum number of payload bits minus 1 that the UE may transmit using this PUCCH resource set. In a PUCCH occurrence, the UE
    -- chooses the first of its PUCCH-ResourceSet which supports the number of bits that the UE wants to transmit.
    -- The field is not present in the first set (Set0) since the maximum Size of Set0 is specified to be 3 bit.
    -- The field is not present in the last configured set since the UE derives its maximum payload size as specified in 38.213.
    -- This field can take integer values that are multiples of 4. Corresponds to L1 parameter 'N_2' or 'N_3' (see 38.213, section 9.2)
  */
  /* look for the first resource set which supports uci_size number of bits for payload */
  while (pucch_resource_set_id < MAX_NB_OF_PUCCH_RESOURCE_SETS) {
    if ((bwp_id>0 &&
         mac->ULbwp[bwp_id-1] &&
         mac->ULbwp[bwp_id-1]->bwp_Dedicated &&
         mac->ULbwp[bwp_id-1]->bwp_Dedicated->pucch_Config &&
         mac->ULbwp[bwp_id-1]->bwp_Dedicated->pucch_Config->choice.setup &&
         mac->ULbwp[bwp_id-1]->bwp_Dedicated->pucch_Config->choice.setup->resourceSetToAddModList &&
         mac->ULbwp[bwp_id-1]->bwp_Dedicated->pucch_Config->choice.setup->resourceSetToAddModList->list.array[pucch_resource_set_id] != NULL) ||
        (bwp_id==0 &&
         mac->cg &&
         mac->cg->spCellConfig &&
         mac->cg->spCellConfig->spCellConfigDedicated &&
         mac->cg->spCellConfig->spCellConfigDedicated->uplinkConfig &&
         mac->cg->spCellConfig->spCellConfigDedicated->uplinkConfig->initialUplinkBWP &&
         mac->cg->spCellConfig->spCellConfigDedicated->uplinkConfig->initialUplinkBWP->pucch_Config &&
         mac->cg->spCellConfig->spCellConfigDedicated->uplinkConfig->initialUplinkBWP->pucch_Config->choice.setup &&
         mac->cg->spCellConfig->spCellConfigDedicated->uplinkConfig->initialUplinkBWP->pucch_Config->choice.setup->resourceSetToAddModList &&
         mac->cg->spCellConfig->spCellConfigDedicated->uplinkConfig->initialUplinkBWP->pucch_Config->choice.setup->resourceSetToAddModList->list.array[pucch_resource_set_id] != NULL)) {
      if (uci_size <= 2) {
        pucch_resource_set_id = 0;
        return (pucch_resource_set_id);
        break;
      }
      else {
        pucch_resource_set_id = 1;
        return (pucch_resource_set_id);
        break;
      }
    }
    pucch_resource_set_id++;
  }

  pucch_resource_set_id = MAX_NB_OF_PUCCH_RESOURCE_SETS;

  return (pucch_resource_set_id);
}


/*******************************************************************
*
* NAME :         select_pucch_format
*
* PARAMETERS :   ue context
*                processing slots of reception/transmission
*                gNB_id identifier
*
* RETURN :       TRUE a valid resource has been found
*
* DESCRIPTION :  return tx harq process identifier for given transmission slot
*                TS 38.213 9.2.1  PUCCH Resource Sets
*                TS 38.213 9.2.2  PUCCH Formats for UCI transmission
*                In the case of pucch for scheduling request only, resource is already get from scheduling request configuration
*
*********************************************************************/

void select_pucch_resource(NR_UE_MAC_INST_t *mac,
                           PUCCH_sched_t *pucch) {

  NR_PUCCH_ResourceId_t *current_resource_id = NULL;
  NR_BWP_Id_t bwp_id = mac->UL_BWP_Id;
  int n_list;

  if (pucch->is_common == 1 ||
      (bwp_id == 0 &&
       mac->cg == NULL) ||
      (bwp_id == 0 &&
       mac->cg &&
       mac->cg->spCellConfig &&
       mac->cg->spCellConfig->spCellConfigDedicated &&
       mac->cg->spCellConfig->spCellConfigDedicated->uplinkConfig &&
       mac->cg->spCellConfig->spCellConfigDedicated->uplinkConfig->initialUplinkBWP &&
       mac->cg->spCellConfig->spCellConfigDedicated->uplinkConfig->initialUplinkBWP->pucch_Config &&
       mac->cg->spCellConfig->spCellConfigDedicated->uplinkConfig->initialUplinkBWP->pucch_Config->choice.setup &&
       mac->cg->spCellConfig->spCellConfigDedicated->uplinkConfig->initialUplinkBWP->pucch_Config->choice.setup->resourceSetToAddModList &&
       mac->cg->spCellConfig->spCellConfigDedicated->uplinkConfig->initialUplinkBWP->pucch_Config->choice.setup->resourceSetToAddModList->list.array[0] == NULL) ||
      (mac->ULbwp[bwp_id-1] &&
       mac->ULbwp[bwp_id-1]->bwp_Dedicated &&
       mac->ULbwp[bwp_id-1]->bwp_Dedicated->pucch_Config &&
       mac->ULbwp[bwp_id-1]->bwp_Dedicated->pucch_Config->choice.setup &&
       mac->ULbwp[bwp_id-1]->bwp_Dedicated->pucch_Config->choice.setup->resourceSetToAddModList &&
       mac->ULbwp[bwp_id-1]->bwp_Dedicated->pucch_Config->choice.setup->resourceSetToAddModList->list.array[0] == NULL)
      ){

    /* see TS 38.213 9.2.1  PUCCH Resource Sets */
    int delta_PRI = pucch->resource_indicator;
    int n_CCE_0 = pucch->n_CCE;
    int N_CCE_0 = pucch->N_CCE;
    if (N_CCE_0 == 0) {
      AssertFatal(1==0,"PUCCH No compatible pucch format found : at line %d in function %s of file %s \n", LINE_FILE , __func__, FILE_NAME);
    }
    int r_PUCCH = ((2 * n_CCE_0)/N_CCE_0) + (2 * delta_PRI);
    pucch->initial_pucch_id = r_PUCCH;
    pucch->pucch_resource = NULL;
  }
  else {
    struct NR_PUCCH_Config__resourceSetToAddModList *resourceSetToAddModList = NULL;
    struct NR_PUCCH_Config__resourceToAddModList *resourceToAddModList = NULL;
    if (bwp_id > 0 && mac->ULbwp[bwp_id-1]) {
      AssertFatal(mac->ULbwp[bwp_id-1]->bwp_Dedicated->pucch_Config->choice.setup->resourceSetToAddModList!=NULL,
                  "mac->ULbwp[bwp_id-1]->bwp_Dedicated->pucch_Config->choice.setup->resourceSetToAddModList is null\n");
      resourceSetToAddModList = mac->ULbwp[bwp_id-1]->bwp_Dedicated->pucch_Config->choice.setup->resourceSetToAddModList;
      resourceToAddModList = mac->ULbwp[bwp_id-1]->bwp_Dedicated->pucch_Config->choice.setup->resourceToAddModList;
    }
    else if (bwp_id == 0 && mac->cg->spCellConfig->spCellConfigDedicated->uplinkConfig->initialUplinkBWP->pucch_Config->choice.setup->resourceSetToAddModList!=NULL) {
      resourceSetToAddModList = mac->cg->spCellConfig->spCellConfigDedicated->uplinkConfig->initialUplinkBWP->pucch_Config->choice.setup->resourceSetToAddModList;
      resourceToAddModList = mac->cg->spCellConfig->spCellConfigDedicated->uplinkConfig->initialUplinkBWP->pucch_Config->choice.setup->resourceToAddModList;
    }

    n_list = resourceSetToAddModList->list.count;
    if (pucch->resource_set_id > n_list) {
      LOG_E(MAC,"Invalid PUCCH resource set id %d\n",pucch->resource_set_id);
      pucch->pucch_resource = NULL;
      return;
    }
    n_list = resourceSetToAddModList->list.array[pucch->resource_set_id]->resourceList.list.count;
    if (pucch->resource_indicator > n_list) {
      LOG_E(MAC,"Invalid PUCCH resource id %d\n",pucch->resource_indicator);
      pucch->pucch_resource = NULL;
      return;
    }
    current_resource_id = resourceSetToAddModList->list.array[pucch->resource_set_id]->resourceList.list.array[pucch->resource_indicator];
    n_list = resourceToAddModList->list.count;
    int res_found = 0;
    for (int i=0; i<n_list; i++) {
      if (resourceToAddModList->list.array[i]->pucch_ResourceId == *current_resource_id) {
        pucch->pucch_resource = resourceToAddModList->list.array[i];
        res_found = 1;
        break;
      }
    }
    if (res_found == 0) {
      LOG_E(MAC,"Couldn't find PUCCH Resource\n");
      pucch->pucch_resource = NULL;
    }
  }
}

/*******************************************************************
*
* NAME :         get_downlink_ack
*
* PARAMETERS :   ue context
*                processing slots of reception/transmission
*                gNB_id identifier
*
* RETURN :       o_ACK acknowledgment data
*                o_ACK_number_bits number of bits for acknowledgment
*
* DESCRIPTION :  return acknowledgment value
*                TS 38.213 9.1.3 Type-2 HARQ-ACK codebook determination
*
*          --+--------+-------+--------+-------+---  ---+-------+--
*            | PDCCH1 |       | PDCCH2 |PDCCH3 |        | PUCCH |
*          --+--------+-------+--------+-------+---  ---+-------+--
*    DAI_DL      1                 2       3              ACK for
*                V                 V       V        PDCCH1, PDDCH2 and PCCH3
*                |                 |       |               ^
*                +-----------------+-------+---------------+
*
*                PDCCH1, PDCCH2 and PDCCH3 are PDCCH monitoring occasions
*                M is the total of monitoring occasions
*
*********************************************************************/

uint8_t get_downlink_ack(NR_UE_MAC_INST_t *mac,
                         frame_t frame,
                         int slot,
                         PUCCH_sched_t *pucch) {


  uint32_t ack_data[NR_DL_MAX_NB_CW][NR_DL_MAX_DAI] = {{0},{0}};
  uint32_t dai[NR_DL_MAX_NB_CW][NR_DL_MAX_DAI] = {{0},{0}};       /* for serving cell */
  uint32_t dai_total[NR_DL_MAX_NB_CW][NR_DL_MAX_DAI] = {{0},{0}}; /* for multiple cells */
  int number_harq_feedback = 0;
  uint32_t dai_current = 0;
  uint32_t dai_max = 0;
  bool two_transport_blocks = FALSE;
  int number_of_code_word = 1;
  int U_DAI_c = 0;
  int N_m_c_rx = 0;
  int V_DAI_m_DL = 0;
  NR_UE_HARQ_STATUS_t *current_harq;
  int sched_frame,sched_slot;
  int slots_per_frame,scs;

  NR_BWP_Id_t dl_bwp_id = mac->DL_BWP_Id;
  NR_BWP_Id_t ul_bwp_id = mac->UL_BWP_Id;
  NR_BWP_DownlinkDedicated_t *bwpd=NULL;
  NR_BWP_DownlinkCommon_t *bwpc=NULL;
  NR_BWP_UplinkDedicated_t *ubwpd=NULL;
  NR_BWP_UplinkCommon_t *ubwpc=NULL;
  get_bwp_info(mac,dl_bwp_id,ul_bwp_id,&bwpd,&bwpc,&ubwpd,&ubwpc);

  if (bwpd &&
      bwpd->pdsch_Config &&
      bwpd->pdsch_Config->choice.setup &&
      bwpd->pdsch_Config->choice.setup->maxNrofCodeWordsScheduledByDCI &&
      bwpd->pdsch_Config->choice.setup->maxNrofCodeWordsScheduledByDCI[0] == 2) {
    two_transport_blocks = TRUE;
    number_of_code_word = 2;
  }

  scs = ubwpc->genericParameters.subcarrierSpacing;

  slots_per_frame = nr_slots_per_frame[scs];

  /* look for dl acknowledgment which should be done on current uplink slot */
  for (int code_word = 0; code_word < number_of_code_word; code_word++) {

    for (int dl_harq_pid = 0; dl_harq_pid < 16; dl_harq_pid++) {

      current_harq = &mac->dl_harq_info[dl_harq_pid];

      if (current_harq->active) {

        sched_slot = current_harq->dl_slot + current_harq->feedback_to_ul;
        sched_frame = current_harq->dl_frame;
        if (sched_slot>=slots_per_frame){
          sched_slot %= slots_per_frame;
          sched_frame++;
        }
        LOG_D(PHY,"HARQ pid %d is active for %d.%d (dl_slot %d, feedback_to_ul %d, is_common %d\n",dl_harq_pid, sched_frame,sched_slot,current_harq->dl_slot,current_harq->feedback_to_ul,current_harq->is_common);
        /* check if current tx slot should transmit downlink acknowlegment */
        if (sched_frame == frame && sched_slot == slot) {

          if (current_harq->dai > NR_DL_MAX_DAI) {
            LOG_E(MAC,"PUCCH Downlink DAI has an invalid value : at line %d in function %s of file %s \n", LINE_FILE , __func__, FILE_NAME);
          }
          else {

            if ((pucch->resource_indicator != -1) && (pucch->resource_indicator != current_harq->pucch_resource_indicator))
              LOG_E(MAC, "Value of pucch_resource_indicator %d not matching with what set before %d (Possibly due to a false DCI) \n",
                    current_harq->pucch_resource_indicator,pucch->resource_indicator);
            else{
              dai_current = current_harq->dai+1; // DCI DAI to counter DAI conversion

              if (dai_current == 0) {
                LOG_E(MAC,"PUCCH Downlink dai is invalid : at line %d in function %s of file %s \n", LINE_FILE , __func__, FILE_NAME);
                return(0);
              } else if (dai_current > dai_max) {
                dai_max = dai_current;
              }

              number_harq_feedback++;
              if (current_harq->ack_received)
                ack_data[code_word][dai_current - 1] = current_harq->ack;
              else
                ack_data[code_word][dai_current - 1] = 0;
              dai[code_word][dai_current - 1] = dai_current;

              pucch->resource_indicator = current_harq->pucch_resource_indicator;
              pucch->n_CCE = current_harq->n_CCE;
              pucch->N_CCE = current_harq->N_CCE;
              pucch->delta_pucch = current_harq->delta_pucch;
              pucch->is_common = current_harq->is_common;
              current_harq->active = false;
              current_harq->ack_received = false;
            }
          }
        }
      }
    }
  }

  /* no any ack to transmit */
  if (number_harq_feedback == 0) {
    pucch->n_HARQ_ACK = 0;
    return(0);
  }
  else  if (number_harq_feedback > (sizeof(uint32_t)*8)) {
    LOG_E(MAC,"PUCCH number of ack bits exceeds payload size : at line %d in function %s of file %s \n", LINE_FILE , __func__, FILE_NAME);
    return(0);
  }

  /* for computing n_HARQ_ACK for power */
  V_DAI_m_DL = dai_max;
  U_DAI_c = number_harq_feedback/number_of_code_word;
  N_m_c_rx = number_harq_feedback;
  int N_SPS_c = 0; /* FFS TODO_NR multicells and SPS are not supported at the moment */
  if (mac->cg != NULL &&
      mac->cg->physicalCellGroupConfig != NULL &&
      mac->cg->physicalCellGroupConfig->harq_ACK_SpatialBundlingPUCCH != NULL) {
    int N_TB_max_DL = bwpd->pdsch_Config->choice.setup->maxNrofCodeWordsScheduledByDCI[0];
    pucch->n_HARQ_ACK = (((V_DAI_m_DL - U_DAI_c)%4) * N_TB_max_DL) + N_m_c_rx + N_SPS_c;
    NR_TST_PHY_PRINTF("PUCCH power n(%d) = ( V(%d) - U(%d) )mod4 * N_TB(%d) + N(%d) \n", pucch->n_HARQ_ACK, V_DAI_m_DL, U_DAI_c, N_TB_max_DL, N_m_c_rx);
  }

  /*
  * For a monitoring occasion of a PDCCH with DCI format 1_0 or DCI format 1_1 in at least one serving cell,
  * when a UE receives a PDSCH with one transport block and the value of higher layer parameter maxNrofCodeWordsScheduledByDCI is 2,
  * the HARQ-ACK response is associated with the first transport block and the UE generates a NACK for the second transport block
  * if spatial bundling is not applied (HARQ-ACK-spatial-bundling-PUCCH = FALSE) and generates HARQ-ACK value of ACK for the second
  * transport block if spatial bundling is applied.
  */

  for (int code_word = 0; code_word < number_of_code_word; code_word++) {
    for (uint32_t i = 0; i < dai_max ; i++ ) {
      if (dai[code_word][i] != i + 1) { /* fill table with consistent value for each dai */
        dai[code_word][i] = i + 1;      /* it covers case for which PDCCH DCI has not been successfully decoded and so it has been missed */
        ack_data[code_word][i] = 0;     /* nack data transport block which has been missed */
        number_harq_feedback++;
      }
      if (two_transport_blocks == TRUE) {
        dai_total[code_word][i] = dai[code_word][i]; /* for a single cell, dai_total is the same as dai of first cell */
      }
    }
  }

  int M = dai_max;
  int j = 0;
  uint32_t V_temp = 0;
  uint32_t V_temp2 = 0;
  int O_ACK = 0;
  uint8_t o_ACK = 0;
  int O_bit_number_cw0 = 0;
  int O_bit_number_cw1 = 0;

  for (int m = 0; m < M ; m++) {

    if (dai[0][m] <= V_temp) {
      j = j + 1;
    }

    V_temp = dai[0][m]; /* value of the counter DAI for format 1_0 and format 1_1 on serving cell c */

    if (dai_total[0][m] == 0) {
      V_temp2 = dai[0][m];
    } else {
      V_temp2 = dai[1][m];         /* second code word has been received */
      O_bit_number_cw1 = (8 * j) + 2*(V_temp - 1) + 1;
      o_ACK = o_ACK | (ack_data[1][m] << O_bit_number_cw1);
    }

    if (two_transport_blocks == TRUE) {
      O_bit_number_cw0 = (8 * j) + 2*(V_temp - 1);
    }
    else {
      O_bit_number_cw0 = (4 * j) + (V_temp - 1);
    }

    o_ACK = o_ACK | (ack_data[0][m] << O_bit_number_cw0);
    LOG_D(MAC,"m %d bit number %d o_ACK %d\n",m,O_bit_number_cw0,o_ACK);
  }

  if (V_temp2 < V_temp) {
    j = j + 1;
  }

  if (two_transport_blocks == TRUE) {
    O_ACK = 2 * ( 4 * j + V_temp2);  /* for two transport blocks */
  }
  else {
    O_ACK = 4 * j + V_temp2;         /* only one transport block */
  }

  if (number_harq_feedback != O_ACK) {
    LOG_E(MAC,"PUCCH Error for number of bits for acknowledgment : at line %d in function %s of file %s \n", LINE_FILE , __func__, FILE_NAME);
    return (0);
  }

  reverse_n_bits(&o_ACK,number_harq_feedback);
  pucch->ack_payload = o_ACK;

  LOG_D(MAC,"frame %d slot %d pucch acknack payload %d\n",frame,slot,o_ACK);

  return(number_harq_feedback);
}


bool trigger_periodic_scheduling_request(NR_UE_MAC_INST_t *mac,
                                         PUCCH_sched_t *pucch,
                                         frame_t frame,
                                         int slot) {

  NR_BWP_Id_t bwp_id = mac->UL_BWP_Id;
  NR_PUCCH_Config_t *pucch_Config = NULL;
  int scs;
  NR_BWP_Uplink_t *ubwp = mac->ULbwp[0];
  NR_BWP_UplinkCommon_t *initialUplinkBWP;
  if (mac->scc) initialUplinkBWP = mac->scc->uplinkConfigCommon->initialUplinkBWP;
  else          initialUplinkBWP = &mac->scc_SIB->uplinkConfigCommon->initialUplinkBWP;

  if (mac->cg && ubwp &&
      mac->cg->spCellConfig &&
      mac->cg->spCellConfig->spCellConfigDedicated &&
      mac->cg->spCellConfig->spCellConfigDedicated->uplinkConfig &&
      mac->cg->spCellConfig->spCellConfigDedicated->uplinkConfig->initialUplinkBWP) {
    scs = ubwp->bwp_Common->genericParameters.subcarrierSpacing;
  }
  else
    scs = initialUplinkBWP->genericParameters.subcarrierSpacing;

  const int n_slots_frame = nr_slots_per_frame[scs];

  if (bwp_id>0 &&
      mac->ULbwp[bwp_id-1] &&
      mac->ULbwp[bwp_id-1]->bwp_Dedicated &&
      mac->ULbwp[bwp_id-1]->bwp_Dedicated->pucch_Config &&
      mac->ULbwp[bwp_id-1]->bwp_Dedicated->pucch_Config->choice.setup) {
    pucch_Config =  mac->ULbwp[bwp_id-1]->bwp_Dedicated->pucch_Config->choice.setup;
  }
  else if (bwp_id==0 &&
           mac->cg &&
           mac->cg->spCellConfig &&
           mac->cg->spCellConfig->spCellConfigDedicated &&
           mac->cg->spCellConfig->spCellConfigDedicated->uplinkConfig &&
           mac->cg->spCellConfig->spCellConfigDedicated->uplinkConfig->initialUplinkBWP &&
           mac->cg->spCellConfig->spCellConfigDedicated->uplinkConfig->initialUplinkBWP->pucch_Config &&
           mac->cg->spCellConfig->spCellConfigDedicated->uplinkConfig->initialUplinkBWP->pucch_Config->choice.setup) {
    pucch_Config = mac->cg->spCellConfig->spCellConfigDedicated->uplinkConfig->initialUplinkBWP->pucch_Config->choice.setup;
  }
  if(!pucch_Config ||
     !pucch_Config->schedulingRequestResourceToAddModList ||
     pucch_Config->schedulingRequestResourceToAddModList->list.count==0)
    return false; // SR not configured

  for (int SR_resource_id =0; SR_resource_id < pucch_Config->schedulingRequestResourceToAddModList->list.count;SR_resource_id++) {
    NR_SchedulingRequestResourceConfig_t *SchedulingRequestResourceConfig = pucch_Config->schedulingRequestResourceToAddModList->list.array[SR_resource_id];
    int SR_period; int SR_offset;

    find_period_offest_SR(SchedulingRequestResourceConfig,&SR_period,&SR_offset);
    int sfn_sf = frame * n_slots_frame + slot;

    if ((sfn_sf - SR_offset) % SR_period == 0) {
      LOG_D(MAC, "Scheduling Request active in frame %d slot %d \n", frame, slot);
      NR_PUCCH_ResourceId_t *PucchResourceId = SchedulingRequestResourceConfig->resource;

      int found = -1;
      NR_PUCCH_ResourceSet_t *pucchresset = pucch_Config->resourceSetToAddModList->list.array[0]; // set with formats 0,1
      int n_list = pucchresset->resourceList.list.count;
       for (int i=0; i<n_list; i++) {
        if (*pucchresset->resourceList.list.array[i] == *PucchResourceId ) {
          found = i;
          break;
        }
      }
      if (found == -1) {
        LOG_E(MAC,"Couldn't find PUCCH resource for SR\n");
        return false;
      }
      pucch->resource_indicator = found;
      return true;
    }
  }
  return false;
}

int8_t nr_ue_get_SR(module_id_t module_idP, frame_t frameP, slot_t slot){
  // no UL-SCH resources available for this tti && UE has a valid PUCCH resources for SR configuration for this tti
  DevCheck(module_idP < (int) NB_UE_INST, module_idP, NB_NR_UE_MAC_INST, 0);
  NR_UE_MAC_INST_t *mac = get_mac_inst(module_idP);
  DSR_TRANSMAX_t dsr_TransMax = sr_n64; // todo
  LOG_D(NR_MAC, "[UE %d] Frame %d slot %d send SR indication (SR_COUNTER/dsr_TransMax %d/%d), SR_pending %d\n",
        module_idP, frameP, slot,
        mac->scheduling_info.SR_COUNTER,
        (1 << (2 + dsr_TransMax)),
        mac->scheduling_info.SR_pending); // todo

  if ((mac->scheduling_info.SR_pending == 1) &&
      (mac->scheduling_info.SR_COUNTER < (1 << (2 + dsr_TransMax)))) {
    LOG_D(NR_MAC, "[UE %d] Frame %d slot %d PHY asks for SR (SR_COUNTER/dsr_TransMax %d/%d), SR_pending %d, increment SR_COUNTER\n",
          module_idP, frameP, slot,
          mac->scheduling_info.SR_COUNTER,
          (1 << (2 + dsr_TransMax)),
          mac->scheduling_info.SR_pending); // todo
    mac->scheduling_info.SR_COUNTER++;

    // start the sr-prohibittimer : rel 9 and above
    if (mac->scheduling_info.sr_ProhibitTimer > 0) { // timer configured
      mac->scheduling_info.sr_ProhibitTimer--;
      mac->scheduling_info.
      sr_ProhibitTimer_Running = 1;
    } else {
      mac->scheduling_info.
      sr_ProhibitTimer_Running = 0;
    }
    //mac->ul_active =1;
    return (1);   //instruct phy to signal SR
  } else {
    // notify RRC to relase PUCCH/SRS
    // clear any configured dl/ul
    // initiate RA
    if (mac->scheduling_info.SR_pending) {
      // release all pucch resource
      //mac->physicalConfigDedicated = NULL; // todo
      //mac->ul_active = 0; // todo
      mac->BSR_reporting_active =
        NR_BSR_TRIGGER_NONE;
      LOG_I(NR_MAC, "[UE %d] Release all SRs \n", module_idP);
    }

    mac->scheduling_info.SR_pending = 0;
    mac->scheduling_info.SR_COUNTER = 0;
    return (0);
  }
}


uint8_t nr_get_csi_measurements(NR_UE_MAC_INST_t *mac,
                                frame_t frame,
                                int slot,
                                PUCCH_sched_t *pucch) {

  NR_BWP_Id_t bwp_id = mac->UL_BWP_Id;
  NR_PUCCH_Config_t *pucch_Config = NULL;
  int csi_bits = 0;

  if(mac->cg &&
     mac->cg->spCellConfig &&
     mac->cg->spCellConfig->spCellConfigDedicated &&
     mac->cg->spCellConfig->spCellConfigDedicated->csi_MeasConfig) {

    NR_CSI_MeasConfig_t *csi_measconfig = mac->cg->spCellConfig->spCellConfigDedicated->csi_MeasConfig->choice.setup;

    for (int csi_report_id = 0; csi_report_id < csi_measconfig->csi_ReportConfigToAddModList->list.count; csi_report_id++){
      NR_CSI_ReportConfig_t *csirep = csi_measconfig->csi_ReportConfigToAddModList->list.array[csi_report_id];

      if(csirep->reportConfigType.present == NR_CSI_ReportConfig__reportConfigType_PR_periodic){
        int period, offset;
        csi_period_offset(csirep, NULL, &period, &offset);

        int scs;
        NR_BWP_Uplink_t *ubwp = mac->ULbwp[0];
        NR_BWP_UplinkCommon_t *initialUplinkBWP;
        if (mac->scc) initialUplinkBWP = mac->scc->uplinkConfigCommon->initialUplinkBWP;
        else          initialUplinkBWP = &mac->scc_SIB->uplinkConfigCommon->initialUplinkBWP;

        if (ubwp &&
            mac->cg->spCellConfig->spCellConfigDedicated->uplinkConfig &&
            mac->cg->spCellConfig->spCellConfigDedicated->uplinkConfig->initialUplinkBWP)
          scs = ubwp->bwp_Common->genericParameters.subcarrierSpacing;
        else
          scs = initialUplinkBWP->genericParameters.subcarrierSpacing;

        if (bwp_id>0 &&
            mac->ULbwp[bwp_id-1] &&
            mac->ULbwp[bwp_id-1]->bwp_Dedicated &&
            mac->ULbwp[bwp_id-1]->bwp_Dedicated->pucch_Config &&
            mac->ULbwp[bwp_id-1]->bwp_Dedicated->pucch_Config->choice.setup) {
          pucch_Config =  mac->ULbwp[bwp_id-1]->bwp_Dedicated->pucch_Config->choice.setup;
        }
        else if (bwp_id==0 &&
                 mac->cg->spCellConfig->spCellConfigDedicated->uplinkConfig &&
                 mac->cg->spCellConfig->spCellConfigDedicated->uplinkConfig->initialUplinkBWP &&
                 mac->cg->spCellConfig->spCellConfigDedicated->uplinkConfig->initialUplinkBWP->pucch_Config &&
                 mac->cg->spCellConfig->spCellConfigDedicated->uplinkConfig->initialUplinkBWP->pucch_Config->choice.setup) {
          pucch_Config = mac->cg->spCellConfig->spCellConfigDedicated->uplinkConfig->initialUplinkBWP->pucch_Config->choice.setup;
        }

        const int n_slots_frame = nr_slots_per_frame[scs];
        if (((n_slots_frame*frame + slot - offset)%period) == 0 && pucch_Config) {

          NR_PUCCH_CSI_Resource_t *pucchcsires = csirep->reportConfigType.choice.periodic->pucch_CSI_ResourceList.list.array[0];
          NR_PUCCH_ResourceSet_t *pucchresset = pucch_Config->resourceSetToAddModList->list.array[1]; // set with formats >1
          int n = pucchresset->resourceList.list.count;

          int res_index;
          int found = -1;
          for (res_index = 0; res_index < n; res_index++) {
            if (*pucchresset->resourceList.list.array[res_index] == pucchcsires->pucch_Resource) {
              found = res_index;
              break;
            }
          }
          AssertFatal(found != -1,
                      "CSI resource not found among PUCCH resources\n");

          pucch->resource_indicator = found;
          csi_bits += nr_get_csi_payload(mac, pucch, csi_report_id, csi_measconfig);
        }
      }
      else
        AssertFatal(1==0,"Only periodic CSI reporting is currently implemented\n");
    }
  }

  return csi_bits;
}


uint8_t nr_get_csi_payload(NR_UE_MAC_INST_t *mac,
                           PUCCH_sched_t *pucch,
                           int csi_report_id,
                           NR_CSI_MeasConfig_t *csi_MeasConfig) {

  int n_csi_bits = 0;

  AssertFatal(csi_MeasConfig->csi_ReportConfigToAddModList->list.count>0,"No CSI Report configuration available\n");

  struct NR_CSI_ReportConfig *csi_reportconfig = csi_MeasConfig->csi_ReportConfigToAddModList->list.array[csi_report_id];
  NR_CSI_ResourceConfigId_t csi_ResourceConfigId = csi_reportconfig->resourcesForChannelMeasurement;
  switch(csi_reportconfig->reportQuantity.present) {
    case NR_CSI_ReportConfig__reportQuantity_PR_none:
      break;
    case NR_CSI_ReportConfig__reportQuantity_PR_ssb_Index_RSRP:
      n_csi_bits = get_ssb_rsrp_payload(mac,pucch,csi_reportconfig,csi_ResourceConfigId,csi_MeasConfig);
      break;
    case NR_CSI_ReportConfig__reportQuantity_PR_cri_RSRP:
    case NR_CSI_ReportConfig__reportQuantity_PR_cri_RI_PMI_CQI:
    case NR_CSI_ReportConfig__reportQuantity_PR_cri_RI_i1:
    case NR_CSI_ReportConfig__reportQuantity_PR_cri_RI_i1_CQI:
    case NR_CSI_ReportConfig__reportQuantity_PR_cri_RI_CQI:
    case NR_CSI_ReportConfig__reportQuantity_PR_cri_RI_LI_PMI_CQI:
      AssertFatal(1==0,"Measurement report based on CSI-RS not availalble\n");
    default:
      AssertFatal(1==0,"Invalid CSI report quantity type %d\n",csi_reportconfig->reportQuantity.present);
  }
  return (n_csi_bits);
}


uint8_t get_ssb_rsrp_payload(NR_UE_MAC_INST_t *mac,
                             PUCCH_sched_t *pucch,
                             struct NR_CSI_ReportConfig *csi_reportconfig,
                             NR_CSI_ResourceConfigId_t csi_ResourceConfigId,
                             NR_CSI_MeasConfig_t *csi_MeasConfig) {

  int nb_ssb = 0;  // nb of ssb in the resource
  int nb_meas = 0; // nb of ssb to report measurements on
  int bits = 0;
  uint32_t temp_payload = 0;

  for (int csi_resourceidx = 0; csi_resourceidx < csi_MeasConfig->csi_ResourceConfigToAddModList->list.count; csi_resourceidx++) {
    struct NR_CSI_ResourceConfig *csi_resourceconfig = csi_MeasConfig->csi_ResourceConfigToAddModList->list.array[csi_resourceidx];
    if (csi_resourceconfig->csi_ResourceConfigId == csi_ResourceConfigId) {

      if (csi_reportconfig->groupBasedBeamReporting.present == NR_CSI_ReportConfig__groupBasedBeamReporting_PR_disabled) {
        if (csi_reportconfig->groupBasedBeamReporting.choice.disabled->nrofReportedRS != NULL)
          nb_meas = *(csi_reportconfig->groupBasedBeamReporting.choice.disabled->nrofReportedRS)+1;
        else
          nb_meas = 1;
      } else
        nb_meas = 2;

      for (int csi_ssb_idx = 0; csi_ssb_idx < csi_MeasConfig->csi_SSB_ResourceSetToAddModList->list.count; csi_ssb_idx++) {
        if (csi_MeasConfig->csi_SSB_ResourceSetToAddModList->list.array[csi_ssb_idx]->csi_SSB_ResourceSetId ==
            *(csi_resourceconfig->csi_RS_ResourceSetList.choice.nzp_CSI_RS_SSB->csi_SSB_ResourceSetList->list.array[0])){

          ///only one SSB resource set from spec 38.331 IE CSI-ResourceConfig
          nb_ssb = csi_MeasConfig->csi_SSB_ResourceSetToAddModList->list.array[csi_ssb_idx]->csi_SSB_ResourceList.list.count;
          break;
        }
      }

      AssertFatal(nb_ssb>0,"No SSB found in the resource set\n");
      int ssbri_bits = ceil(log2(nb_ssb));

      //TODO measurement of multiple SSBs at PHY and indication to MAC
      if(nb_ssb>1)
        LOG_E(MAC, "In current implementation only the SSB of synchronization is measured at PHY. This works only for a single SSB scenario\n");

      int ssb_rsrp[2][nb_meas]; // the array contains index and RSRP of each SSB to be reported (nb_meas highest RSRPs)

      //TODO replace the following 2 lines with a function to order the nb_meas highest SSB RSRPs
      ssb_rsrp[0][0] = mac->mib_ssb;
      ssb_rsrp[1][0] = mac->ssb_rsrp_dBm;

      uint8_t ssbi;

      if (ssbri_bits > 0) {
        ssbi = ssb_rsrp[0][0];
        reverse_n_bits(&ssbi, ssbri_bits);
        temp_payload = ssbi;
        bits += ssbri_bits;
      }

      uint8_t rsrp_idx = get_rsrp_index(ssb_rsrp[1][0]);
      reverse_n_bits(&rsrp_idx, 7);
      temp_payload |= (rsrp_idx<<bits);
      bits += 7; // 7 bits for highest RSRP

      // from the second SSB, differential report
      for (int i=1; i<nb_meas; i++){
        ssbi = ssb_rsrp[0][i];
        reverse_n_bits(&ssbi, ssbri_bits);
        temp_payload = ssbi;
        bits += ssbri_bits;

        rsrp_idx = get_rsrp_diff_index(ssb_rsrp[1][0],ssb_rsrp[1][i]);
        reverse_n_bits(&rsrp_idx, 4);
        temp_payload |= (rsrp_idx<<bits);
        bits += 4; // 7 bits for highest RSRP
      }
      break; // resorce found
    }
  }
  pucch->csi_part1_payload = temp_payload;
  return bits;
}


// returns index from RSRP
// according to Table 10.1.6.1-1 in 38.133

uint8_t get_rsrp_index(int rsrp) {

  int index = rsrp + 157;
  if (rsrp>-44)
    index = 113;
  if (rsrp<-140)
    index = 16;

  return index;
}


// returns index from differential RSRP
// according to Table 10.1.6.1-2 in 38.133
uint8_t get_rsrp_diff_index(int best_rsrp,int current_rsrp) {

  int diff = best_rsrp-current_rsrp;
  if (diff>30)
    return 15;
  else
    return (diff>>1);

}

void nr_ue_send_sdu(nr_downlink_indication_t *dl_info, NR_UL_TIME_ALIGNMENT_t *ul_time_alignment, int pdu_id){

  VCD_SIGNAL_DUMPER_DUMP_FUNCTION_BY_NAME(VCD_SIGNAL_DUMPER_FUNCTIONS_UE_SEND_SDU, VCD_FUNCTION_IN);

  LOG_D(MAC, "In %s [%d.%d] Handling DLSCH PDU...\n", __FUNCTION__, dl_info->frame, dl_info->slot);

  // Processing MAC PDU
  // it parses MAC CEs subheaders, MAC CEs, SDU subheaderds and SDUs
  switch (dl_info->rx_ind->rx_indication_body[pdu_id].pdu_type){
    case FAPI_NR_RX_PDU_TYPE_DLSCH:
    nr_ue_process_mac_pdu(dl_info, ul_time_alignment, pdu_id);
    break;
    case FAPI_NR_RX_PDU_TYPE_RAR:
    nr_ue_process_rar(dl_info, ul_time_alignment, pdu_id);
    break;
    default:
    break;
  }

  VCD_SIGNAL_DUMPER_DUMP_FUNCTION_BY_NAME(VCD_SIGNAL_DUMPER_FUNCTIONS_UE_SEND_SDU, VCD_FUNCTION_OUT);

}

// N_RB configuration according to 7.3.1.0 (DCI size alignment) of TS 38.212
int get_n_rb(NR_UE_MAC_INST_t *mac, int rnti_type){

  int N_RB = 0, start_RB;
  switch(rnti_type) {
    case NR_RNTI_RA:
    case NR_RNTI_TC:
    case NR_RNTI_P: {
      NR_BWP_Id_t dl_bwp_id = mac->DL_BWP_Id;
      if (mac->DLbwp[dl_bwp_id-1]->bwp_Common->pdcch_ConfigCommon->choice.setup->controlResourceSetZero) {
        uint8_t coreset_id = 0; // assuming controlResourceSetId is 0 for controlResourceSetZero
        NR_ControlResourceSet_t *coreset = mac->coreset[dl_bwp_id-1][coreset_id];
        get_coreset_rballoc(coreset->frequencyDomainResources.buf,&N_RB,&start_RB);
      } else {
        N_RB = NRRIV2BW(mac->scc->downlinkConfigCommon->initialDownlinkBWP->genericParameters.locationAndBandwidth, MAX_BWP_SIZE);
      }
      break;
    }
    case NR_RNTI_SI:
      N_RB = mac->type0_PDCCH_CSS_config.num_rbs;
      break;
    case NR_RNTI_C:
      N_RB = NRRIV2BW(mac->DLbwp[0]->bwp_Common->genericParameters.locationAndBandwidth, MAX_BWP_SIZE);
      break;
  }
  return N_RB;

}

uint8_t nr_extract_dci_info(NR_UE_MAC_INST_t *mac,
                            uint8_t dci_format,
                            uint8_t dci_size,
                            uint16_t rnti,
                            uint64_t *dci_pdu,
                            dci_pdu_rel15_t *dci_pdu_rel15) {

  int N_RB = 0;
  int pos = 0;
  int fsize = 0;

  int rnti_type = get_rnti_type(mac, rnti);

  int N_RB_UL = 0;
  if(mac->scc_SIB) {
    N_RB_UL = NRRIV2BW(mac->scc_SIB->uplinkConfigCommon->initialUplinkBWP.genericParameters.locationAndBandwidth, MAX_BWP_SIZE);
  } else if(mac->ULbwp[0]) {
    N_RB_UL = NRRIV2BW(mac->ULbwp[0]->bwp_Common->genericParameters.locationAndBandwidth, MAX_BWP_SIZE);
  } else if(mac->scc) {
    N_RB_UL = NRRIV2BW(mac->scc->uplinkConfigCommon->initialUplinkBWP->genericParameters.locationAndBandwidth, MAX_BWP_SIZE);
  }

  LOG_D(MAC,"nr_extract_dci_info : dci_pdu %lx, size %d\n",*dci_pdu,dci_size);
  switch(dci_format) {

  case NR_DL_DCI_FORMAT_1_0:
    switch(rnti_type) {
    case NR_RNTI_RA:
      if(mac->scc_SIB) {
        N_RB = mac->type0_PDCCH_CSS_config.num_rbs;
      } else {
        N_RB = get_n_rb(mac, rnti_type);
      }
      // Freq domain assignment
      fsize = (int)ceil( log2( (N_RB*(N_RB+1))>>1 ) );
      pos=fsize;
      dci_pdu_rel15->frequency_domain_assignment.val = *dci_pdu>>(dci_size-pos)&((1<<fsize)-1);
#ifdef DEBUG_EXTRACT_DCI
      LOG_D(MAC,"frequency-domain assignment %d (%d bits) N_RB_BWP %d=> %d (0x%lx)\n",dci_pdu_rel15->frequency_domain_assignment.val,fsize,N_RB,dci_size-pos,*dci_pdu);
#endif
      // Time domain assignment
      pos+=4;
      dci_pdu_rel15->time_domain_assignment.val = (*dci_pdu >> (dci_size-pos))&0xf;
#ifdef DEBUG_EXTRACT_DCI
      LOG_D(MAC,"time-domain assignment %d  (4 bits)=> %d (0x%lx)\n",dci_pdu_rel15->time_domain_assignment.val,dci_size-pos,*dci_pdu);
#endif
      // VRB to PRB mapping
	
      pos++;
      dci_pdu_rel15->vrb_to_prb_mapping.val = (*dci_pdu>>(dci_size-pos))&0x1;
#ifdef DEBUG_EXTRACT_DCI
      LOG_D(MAC,"vrb to prb mapping %d  (1 bits)=> %d (0x%lx)\n",dci_pdu_rel15->vrb_to_prb_mapping.val,dci_size-pos,*dci_pdu);
#endif
      // MCS
      pos+=5;
      dci_pdu_rel15->mcs = (*dci_pdu>>(dci_size-pos))&0x1f;
#ifdef DEBUG_EXTRACT_DCI
      LOG_D(MAC,"mcs %d  (5 bits)=> %d (0x%lx)\n",dci_pdu_rel15->mcs,dci_size-pos,*dci_pdu);
#endif
      // TB scaling
      pos+=2;
      dci_pdu_rel15->tb_scaling = (*dci_pdu>>(dci_size-pos))&0x3;
#ifdef DEBUG_EXTRACT_DCI
      LOG_D(MAC,"tb_scaling %d  (2 bits)=> %d (0x%lx)\n",dci_pdu_rel15->tb_scaling,dci_size-pos,*dci_pdu);
#endif
      break;

    case NR_RNTI_C:

      //Identifier for DCI formats
      pos++;
      dci_pdu_rel15->format_indicator = (*dci_pdu>>(dci_size-pos))&1;

      //switch to DCI_0_0
      if (dci_pdu_rel15->format_indicator == 0) {
        dci_pdu_rel15 = &mac->def_dci_pdu_rel15[NR_UL_DCI_FORMAT_0_0];
        return 2+nr_extract_dci_info(mac, NR_UL_DCI_FORMAT_0_0, dci_size, rnti, dci_pdu, dci_pdu_rel15);
      }
#ifdef DEBUG_EXTRACT_DCI
      LOG_D(MAC,"Format indicator %d (%d bits) N_RB_BWP %d => %d (0x%lx)\n",dci_pdu_rel15->format_indicator,1,N_RB,dci_size-pos,*dci_pdu);
#endif

      // check BWP id
      if (mac->DLbwp[0]) N_RB=NRRIV2BW(mac->DLbwp[0]->bwp_Common->genericParameters.locationAndBandwidth, MAX_BWP_SIZE);
      else         N_RB=NRRIV2BW(mac->scc_SIB->downlinkConfigCommon.initialDownlinkBWP.genericParameters.locationAndBandwidth, MAX_BWP_SIZE);

      // Freq domain assignment (275rb >> fsize = 16)
      fsize = (int)ceil( log2( (N_RB*(N_RB+1))>>1 ) );
      pos+=fsize;
      dci_pdu_rel15->frequency_domain_assignment.val = (*dci_pdu>>(dci_size-pos))&((1<<fsize)-1);
  	
#ifdef DEBUG_EXTRACT_DCI
      LOG_D(MAC,"Freq domain assignment %d (%d bits)=> %d (0x%lx)\n",dci_pdu_rel15->frequency_domain_assignment.val,fsize,dci_size-pos,*dci_pdu);
#endif
    	
      uint16_t is_ra = 1;
      for (int i=0; i<fsize; i++)
	if (!((dci_pdu_rel15->frequency_domain_assignment.val>>i)&1)) {
	  is_ra = 0;
	  break;
	}
      if (is_ra) //fsize are all 1  38.212 p86
	{
	  // ra_preamble_index 6 bits
	  pos+=6;
	  dci_pdu_rel15->ra_preamble_index = (*dci_pdu>>(dci_size-pos))&0x3f;
	    
	  // UL/SUL indicator  1 bit
	  pos++;
	  dci_pdu_rel15->ul_sul_indicator.val = (*dci_pdu>>(dci_size-pos))&1;
	    
	  // SS/PBCH index  6 bits
	  pos+=6;
	  dci_pdu_rel15->ss_pbch_index = (*dci_pdu>>(dci_size-pos))&0x3f;
	    
	  //  prach_mask_index  4 bits
	  pos+=4;
	  dci_pdu_rel15->prach_mask_index = (*dci_pdu>>(dci_size-pos))&0xf;
	    
	}  //end if
      else {
	  
	// Time domain assignment 4bit
		  
	pos+=4;
	dci_pdu_rel15->time_domain_assignment.val = (*dci_pdu>>(dci_size-pos))&0xf;
#ifdef DEBUG_EXTRACT_DCI
	LOG_D(MAC,"Time domain assignment %d (%d bits)=> %d (0x%lx)\n",dci_pdu_rel15->time_domain_assignment.val,4,dci_size-pos,*dci_pdu);
#endif
	  
	// VRB to PRB mapping  1bit
	pos++;
	dci_pdu_rel15->vrb_to_prb_mapping.val = (*dci_pdu>>(dci_size-pos))&1;
#ifdef DEBUG_EXTRACT_DCI
	LOG_D(MAC,"VRB to PRB %d (%d bits)=> %d (0x%lx)\n",dci_pdu_rel15->vrb_to_prb_mapping.val,1,dci_size-pos,*dci_pdu);
#endif
	
	// MCS 5bit  //bit over 32, so dci_pdu ++
	pos+=5;
	dci_pdu_rel15->mcs = (*dci_pdu>>(dci_size-pos))&0x1f;
#ifdef DEBUG_EXTRACT_DCI
	LOG_D(MAC,"MCS %d (%d bits)=> %d (0x%lx)\n",dci_pdu_rel15->mcs,5,dci_size-pos,*dci_pdu);
#endif
	  
	// New data indicator 1bit
	pos++;
	dci_pdu_rel15->ndi = (*dci_pdu>>(dci_size-pos))&1;
#ifdef DEBUG_EXTRACT_DCI
	LOG_D(MAC,"NDI %d (%d bits)=> %d (0x%lx)\n",dci_pdu_rel15->ndi,1,dci_size-pos,*dci_pdu);
#endif      
	  
	// Redundancy version  2bit
	pos+=2;
	dci_pdu_rel15->rv = (*dci_pdu>>(dci_size-pos))&0x3;
#ifdef DEBUG_EXTRACT_DCI
	LOG_D(MAC,"RV %d (%d bits)=> %d (0x%lx)\n",dci_pdu_rel15->rv,2,dci_size-pos,*dci_pdu);
#endif
	  
	// HARQ process number  4bit
	pos+=4;
	dci_pdu_rel15->harq_pid  = (*dci_pdu>>(dci_size-pos))&0xf;
#ifdef DEBUG_EXTRACT_DCI
	LOG_D(MAC,"HARQ_PID %d (%d bits)=> %d (0x%lx)\n",dci_pdu_rel15->harq_pid,4,dci_size-pos,*dci_pdu);
#endif
	  
	// Downlink assignment index  2bit
	pos+=2;
	dci_pdu_rel15->dai[0].val = (*dci_pdu>>(dci_size-pos))&3;
#ifdef DEBUG_EXTRACT_DCI
	LOG_D(MAC,"DAI %d (%d bits)=> %d (0x%lx)\n",dci_pdu_rel15->dai[0].val,2,dci_size-pos,*dci_pdu);
#endif
	  
	// TPC command for scheduled PUCCH  2bit
	pos+=2;
	dci_pdu_rel15->tpc = (*dci_pdu>>(dci_size-pos))&3;
#ifdef DEBUG_EXTRACT_DCI
	LOG_D(MAC,"TPC %d (%d bits)=> %d (0x%lx)\n",dci_pdu_rel15->tpc,2,dci_size-pos,*dci_pdu);
#endif
	  
	// PUCCH resource indicator  3bit
	pos+=3;
	dci_pdu_rel15->pucch_resource_indicator = (*dci_pdu>>(dci_size-pos))&0x7;
#ifdef DEBUG_EXTRACT_DCI
	LOG_D(MAC,"PUCCH RI %d (%d bits)=> %d (0x%lx)\n",dci_pdu_rel15->pucch_resource_indicator,3,dci_size-pos,*dci_pdu);
#endif
	  
	// PDSCH-to-HARQ_feedback timing indicator 3bit
	pos+=3;
	dci_pdu_rel15->pdsch_to_harq_feedback_timing_indicator.val = (*dci_pdu>>(dci_size-pos))&0x7;
#ifdef DEBUG_EXTRACT_DCI
	LOG_D(MAC,"PDSCH to HARQ TI %d (%d bits)=> %d (0x%lx)\n",dci_pdu_rel15->pdsch_to_harq_feedback_timing_indicator.val,3,dci_size-pos,*dci_pdu);
#endif
	  
      } //end else
      break;

    case NR_RNTI_P:
      /*
      // Short Messages Indicator  E2 bits
      for (int i=0; i<2; i++)
      dci_pdu |= (((uint64_t)dci_pdu_rel15->short_messages_indicator>>(1-i))&1)<<(dci_size-pos++);
      // Short Messages  E8 bits
      for (int i=0; i<8; i++)
      *dci_pdu |= (((uint64_t)dci_pdu_rel15->short_messages>>(7-i))&1)<<(dci_size-pos++);
      // Freq domain assignment 0-16 bit
      fsize = (int)ceil( log2( (N_RB*(N_RB+1))>>1 ) );
      for (int i=0; i<fsize; i++)
      *dci_pdu |= (((uint64_t)dci_pdu_rel15->frequency_domain_assignment>>(fsize-i-1))&1)<<(dci_size-pos++);
      // Time domain assignment 4 bit
      for (int i=0; i<4; i++)
      *dci_pdu |= (((uint64_t)dci_pdu_rel15->time_domain_assignment>>(3-i))&1)<<(dci_size-pos++);
      // VRB to PRB mapping 1 bit
      *dci_pdu |= ((uint64_t)dci_pdu_rel15->vrb_to_prb_mapping.val&1)<<(dci_size-pos++);
      // MCS 5 bit
      for (int i=0; i<5; i++)
      *dci_pdu |= (((uint64_t)dci_pdu_rel15->mcs>>(4-i))&1)<<(dci_size-pos++);
	
      // TB scaling 2 bit
      for (int i=0; i<2; i++)
      *dci_pdu |= (((uint64_t)dci_pdu_rel15->tb_scaling>>(1-i))&1)<<(dci_size-pos++);
      */	
	
      break;
  	
    case NR_RNTI_SI:
      N_RB = mac->type0_PDCCH_CSS_config.num_rbs;
      // Freq domain assignment 0-16 bit
      fsize = (int)ceil( log2( (N_RB*(N_RB+1))>>1 ) );
      pos+=fsize;
      dci_pdu_rel15->frequency_domain_assignment.val = (*dci_pdu>>(dci_size-pos))&((1<<fsize)-1);

      // Time domain assignment 4 bit
      pos+=4;
      dci_pdu_rel15->time_domain_assignment.val = (*dci_pdu>>(dci_size-pos))&0xf;

      // VRB to PRB mapping 1 bit
      pos++;
      dci_pdu_rel15->vrb_to_prb_mapping.val = (*dci_pdu>>(dci_size-pos))&0x1;

      // MCS 5bit  //bit over 32, so dci_pdu ++
      pos+=5;
      dci_pdu_rel15->mcs = (*dci_pdu>>(dci_size-pos))&0x1f;

      // Redundancy version  2 bit
      pos+=2;
      dci_pdu_rel15->rv = (*dci_pdu>>(dci_size-pos))&3;

      // System information indicator 1 bit
      pos++;
      dci_pdu_rel15->system_info_indicator = (*dci_pdu>>(dci_size-pos))&0x1;

      LOG_D(MAC,"N_RB = %i\n", N_RB);
      LOG_D(MAC,"dci_size = %i\n", dci_size);
      LOG_D(MAC,"fsize = %i\n", fsize);
      LOG_D(MAC,"dci_pdu_rel15->frequency_domain_assignment.val = %i\n", dci_pdu_rel15->frequency_domain_assignment.val);
      LOG_D(MAC,"dci_pdu_rel15->time_domain_assignment.val = %i\n", dci_pdu_rel15->time_domain_assignment.val);
      LOG_D(MAC,"dci_pdu_rel15->vrb_to_prb_mapping.val = %i\n", dci_pdu_rel15->vrb_to_prb_mapping.val);
      LOG_D(MAC,"dci_pdu_rel15->mcs = %i\n", dci_pdu_rel15->mcs);
      LOG_D(MAC,"dci_pdu_rel15->rv = %i\n", dci_pdu_rel15->rv);
      LOG_D(MAC,"dci_pdu_rel15->system_info_indicator = %i\n", dci_pdu_rel15->system_info_indicator);

      break;
	
    case NR_RNTI_TC:

      // check BWP id
      if (mac->DLbwp[0]) N_RB=NRRIV2BW(mac->DLbwp[0]->bwp_Common->genericParameters.locationAndBandwidth, MAX_BWP_SIZE);
      else         N_RB=mac->type0_PDCCH_CSS_config.num_rbs;


      // indicating a DL DCI format 1bit
      pos++;
      dci_pdu_rel15->format_indicator = (*dci_pdu>>(dci_size-pos))&1;

      //switch to DCI_0_0
      if (dci_pdu_rel15->format_indicator == 0) {
        dci_pdu_rel15 = &mac->def_dci_pdu_rel15[NR_UL_DCI_FORMAT_0_0];
        return 2+nr_extract_dci_info(mac, NR_UL_DCI_FORMAT_0_0, dci_size, rnti, dci_pdu, dci_pdu_rel15);
      }

      if (dci_pdu_rel15->format_indicator == 0)
        return 1; // discard dci, format indicator not corresponding to dci_format

        // Freq domain assignment 0-16 bit
      fsize = (int)ceil( log2( (N_RB*(N_RB+1))>>1 ) );
      pos+=fsize;
      dci_pdu_rel15->frequency_domain_assignment.val = (*dci_pdu>>(dci_size-pos))&((1<<fsize)-1);

      // Time domain assignment - 4 bits
      pos+=4;
      dci_pdu_rel15->time_domain_assignment.val = (*dci_pdu>>(dci_size-pos))&0xf;

      // VRB to PRB mapping - 1 bit
      pos++;
      dci_pdu_rel15->vrb_to_prb_mapping.val = (*dci_pdu>>(dci_size-pos))&1;

      // MCS 5bit  //bit over 32, so dci_pdu ++
      pos+=5;
      dci_pdu_rel15->mcs = (*dci_pdu>>(dci_size-pos))&0x1f;

      // New data indicator - 1 bit
      pos++;
      dci_pdu_rel15->ndi = (*dci_pdu>>(dci_size-pos))&1;

      // Redundancy version - 2 bits
      pos+=2;
      dci_pdu_rel15->rv = (*dci_pdu>>(dci_size-pos))&3;

      // HARQ process number - 4 bits
      pos+=4;
      dci_pdu_rel15->harq_pid = (*dci_pdu>>(dci_size-pos))&0xf;

      // Downlink assignment index - 2 bits
      pos+=2;
      dci_pdu_rel15->dai[0].val = (*dci_pdu>>(dci_size-pos))&3;

      // TPC command for scheduled PUCCH - 2 bits
      pos+=2;
      dci_pdu_rel15->tpc  = (*dci_pdu>>(dci_size-pos))&3;

      // PUCCH resource indicator - 3 bits
      pos+=3;
      dci_pdu_rel15->pucch_resource_indicator = (*dci_pdu>>(dci_size-pos))&7;

      // PDSCH-to-HARQ_feedback timing indicator - 3 bits
      pos+=3;
      dci_pdu_rel15->pdsch_to_harq_feedback_timing_indicator.val = (*dci_pdu>>(dci_size-pos))&7;

      LOG_D(NR_MAC,"N_RB = %i\n", N_RB);
      LOG_D(NR_MAC,"dci_size = %i\n", dci_size);
      LOG_D(NR_MAC,"fsize = %i\n", fsize);
      LOG_D(NR_MAC,"dci_pdu_rel15->format_indicator = %i\n", dci_pdu_rel15->format_indicator);
      LOG_D(NR_MAC,"dci_pdu_rel15->frequency_domain_assignment.val = %i\n", dci_pdu_rel15->frequency_domain_assignment.val);
      LOG_D(NR_MAC,"dci_pdu_rel15->time_domain_assignment.val = %i\n", dci_pdu_rel15->time_domain_assignment.val);
      LOG_D(NR_MAC,"dci_pdu_rel15->vrb_to_prb_mapping.val = %i\n", dci_pdu_rel15->vrb_to_prb_mapping.val);
      LOG_D(NR_MAC,"dci_pdu_rel15->mcs = %i\n", dci_pdu_rel15->mcs);
      LOG_D(NR_MAC,"dci_pdu_rel15->rv = %i\n", dci_pdu_rel15->rv);
      LOG_D(NR_MAC,"dci_pdu_rel15->harq_pid = %i\n", dci_pdu_rel15->harq_pid);
      LOG_D(NR_MAC,"dci_pdu_rel15->dai[0].val = %i\n", dci_pdu_rel15->dai[0].val);
      LOG_D(NR_MAC,"dci_pdu_rel15->tpc = %i\n", dci_pdu_rel15->tpc);
      LOG_D(NR_MAC,"dci_pdu_rel15->pucch_resource_indicator = %i\n", dci_pdu_rel15->pucch_resource_indicator);
      LOG_D(NR_MAC,"dci_pdu_rel15->pdsch_to_harq_feedback_timing_indicator.val = %i\n", dci_pdu_rel15->pdsch_to_harq_feedback_timing_indicator.val);

      break;
    }
    break;
  
  case NR_UL_DCI_FORMAT_0_0:
    if (mac->ULbwp[0]) N_RB_UL=NRRIV2BW(mac->ULbwp[0]->bwp_Common->genericParameters.locationAndBandwidth, MAX_BWP_SIZE);
    else         N_RB_UL=NRRIV2BW(mac->scc_SIB->uplinkConfigCommon->initialUplinkBWP.genericParameters.locationAndBandwidth, MAX_BWP_SIZE);

    switch(rnti_type)
      {
      case NR_RNTI_C:
        //Identifier for DCI formats
        pos++;
        dci_pdu_rel15->format_indicator = (*dci_pdu>>(dci_size-pos))&1;
#ifdef DEBUG_EXTRACT_DCI
	LOG_D(MAC,"Format indicator %d (%d bits)=> %d (0x%lx)\n",dci_pdu_rel15->format_indicator,1,dci_size-pos,*dci_pdu);
#endif
        if (dci_pdu_rel15->format_indicator == 1)
          return 1; // discard dci, format indicator not corresponding to dci_format
	fsize = (int)ceil( log2( (N_RB_UL*(N_RB_UL+1))>>1 ) );
	pos+=fsize;
	dci_pdu_rel15->frequency_domain_assignment.val = (*dci_pdu>>(dci_size-pos))&((1<<fsize)-1);
#ifdef DEBUG_EXTRACT_DCI
	LOG_D(MAC,"Freq domain assignment %d (%d bits)=> %d (0x%lx)\n",dci_pdu_rel15->frequency_domain_assignment.val,fsize,dci_size-pos,*dci_pdu);
#endif
	// Time domain assignment 4bit
	pos+=4;
	dci_pdu_rel15->time_domain_assignment.val = (*dci_pdu>>(dci_size-pos))&0xf;
#ifdef DEBUG_EXTRACT_DCI
      LOG_D(MAC,"time-domain assignment %d  (4 bits)=> %d (0x%lx)\n",dci_pdu_rel15->time_domain_assignment.val,dci_size-pos,*dci_pdu);
#endif
	// Frequency hopping flag  E1 bit
	pos++;
	dci_pdu_rel15->frequency_hopping_flag.val= (*dci_pdu>>(dci_size-pos))&1;
#ifdef DEBUG_EXTRACT_DCI
      LOG_D(MAC,"frequency_hopping %d  (1 bit)=> %d (0x%lx)\n",dci_pdu_rel15->frequency_hopping_flag.val,dci_size-pos,*dci_pdu);
#endif
	// MCS  5 bit
	pos+=5;
	dci_pdu_rel15->mcs= (*dci_pdu>>(dci_size-pos))&0x1f;
#ifdef DEBUG_EXTRACT_DCI
      LOG_D(MAC,"mcs %d  (5 bits)=> %d (0x%lx)\n",dci_pdu_rel15->mcs,dci_size-pos,*dci_pdu);
#endif
	// New data indicator 1bit
	pos++;
	dci_pdu_rel15->ndi= (*dci_pdu>>(dci_size-pos))&1;
#ifdef DEBUG_EXTRACT_DCI
	LOG_D(MAC,"NDI %d (%d bits)=> %d (0x%lx)\n",dci_pdu_rel15->ndi,1,dci_size-pos,*dci_pdu);
#endif
	// Redundancy version  2bit
	pos+=2;
	dci_pdu_rel15->rv= (*dci_pdu>>(dci_size-pos))&3;
#ifdef DEBUG_EXTRACT_DCI
	LOG_D(MAC,"RV %d (%d bits)=> %d (0x%lx)\n",dci_pdu_rel15->rv,2,dci_size-pos,*dci_pdu);
#endif
	// HARQ process number  4bit
	pos+=4;
	dci_pdu_rel15->harq_pid = (*dci_pdu>>(dci_size-pos))&0xf;
#ifdef DEBUG_EXTRACT_DCI
	LOG_D(MAC,"HARQ_PID %d (%d bits)=> %d (0x%lx)\n",dci_pdu_rel15->harq_pid,4,dci_size-pos,*dci_pdu);
#endif
	// TPC command for scheduled PUSCH  E2 bits
	pos+=2;
	dci_pdu_rel15->tpc = (*dci_pdu>>(dci_size-pos))&3;
#ifdef DEBUG_EXTRACT_DCI
	LOG_D(MAC,"TPC %d (%d bits)=> %d (0x%lx)\n",dci_pdu_rel15->tpc,2,dci_size-pos,*dci_pdu);
#endif
	// UL/SUL indicator  E1 bit
	/* commented for now (RK): need to get this from BWP descriptor
	   if (cfg->pucch_config.pucch_GroupHopping.value)
	   dci_pdu->= ((uint64_t)*dci_pdu>>(dci_size-pos)ul_sul_indicator&1)<<(dci_size-pos++);
	*/
	break;
	
      case NR_RNTI_TC:
        //Identifier for DCI formats
        pos++;
        dci_pdu_rel15->format_indicator = (*dci_pdu>>(dci_size-pos))&1;
#ifdef DEBUG_EXTRACT_DCI
	LOG_I(MAC,"Format indicator %d (%d bits)=> %d (0x%lx)\n",dci_pdu_rel15->format_indicator,1,dci_size-pos,*dci_pdu);
#endif
        if (dci_pdu_rel15->format_indicator == 1)
          return 1; // discard dci, format indicator not corresponding to dci_format
	fsize = (int)ceil( log2( (N_RB_UL*(N_RB_UL+1))>>1 ) );
	pos+=fsize;
	dci_pdu_rel15->frequency_domain_assignment.val = (*dci_pdu>>(dci_size-pos))&((1<<fsize)-1);
#ifdef DEBUG_EXTRACT_DCI
	LOG_I(MAC,"Freq domain assignment %d (%d bits)=> %d (0x%lx)\n",dci_pdu_rel15->frequency_domain_assignment.val,fsize,dci_size-pos,*dci_pdu);
#endif
	// Time domain assignment 4bit
	pos+=4;
	dci_pdu_rel15->time_domain_assignment.val = (*dci_pdu>>(dci_size-pos))&0xf;
#ifdef DEBUG_EXTRACT_DCI
      LOG_I(MAC,"time-domain assignment %d  (4 bits)=> %d (0x%lx)\n",dci_pdu_rel15->time_domain_assignment.val,dci_size-pos,*dci_pdu);
#endif
	// Frequency hopping flag  E1 bit
	pos++;
	dci_pdu_rel15->frequency_hopping_flag.val= (*dci_pdu>>(dci_size-pos))&1;
#ifdef DEBUG_EXTRACT_DCI
      LOG_I(MAC,"frequency_hopping %d  (1 bit)=> %d (0x%lx)\n",dci_pdu_rel15->frequency_hopping_flag.val,dci_size-pos,*dci_pdu);
#endif
	// MCS  5 bit
	pos+=5;
	dci_pdu_rel15->mcs= (*dci_pdu>>(dci_size-pos))&0x1f;
#ifdef DEBUG_EXTRACT_DCI
      LOG_I(MAC,"mcs %d  (5 bits)=> %d (0x%lx)\n",dci_pdu_rel15->mcs,dci_size-pos,*dci_pdu);
#endif
	// New data indicator 1bit
	pos++;
	dci_pdu_rel15->ndi= (*dci_pdu>>(dci_size-pos))&1;
#ifdef DEBUG_EXTRACT_DCI
	LOG_I(MAC,"NDI %d (%d bits)=> %d (0x%lx)\n",dci_pdu_rel15->ndi,1,dci_size-pos,*dci_pdu);
#endif
	// Redundancy version  2bit
	pos+=2;
	dci_pdu_rel15->rv= (*dci_pdu>>(dci_size-pos))&3;
#ifdef DEBUG_EXTRACT_DCI
	LOG_I(MAC,"RV %d (%d bits)=> %d (0x%lx)\n",dci_pdu_rel15->rv,2,dci_size-pos,*dci_pdu);
#endif
	// HARQ process number  4bit
	pos+=4;
	dci_pdu_rel15->harq_pid = (*dci_pdu>>(dci_size-pos))&0xf;
#ifdef DEBUG_EXTRACT_DCI
	LOG_I(MAC,"HARQ_PID %d (%d bits)=> %d (0x%lx)\n",dci_pdu_rel15->harq_pid,4,dci_size-pos,*dci_pdu);
#endif
	// TPC command for scheduled PUSCH  E2 bits
	pos+=2;
	dci_pdu_rel15->tpc = (*dci_pdu>>(dci_size-pos))&3;
#ifdef DEBUG_EXTRACT_DCI
	LOG_I(MAC,"TPC %d (%d bits)=> %d (0x%lx)\n",dci_pdu_rel15->tpc,2,dci_size-pos,*dci_pdu);
#endif
	break;
	
      }
    break;

  case NR_DL_DCI_FORMAT_1_1:
  switch(rnti_type)
    {
      case NR_RNTI_C:
        //Identifier for DCI formats
        pos++;
        dci_pdu_rel15->format_indicator = (*dci_pdu>>(dci_size-pos))&1;
        if (dci_pdu_rel15->format_indicator == 0)
          return 1; // discard dci, format indicator not corresponding to dci_format
        // Carrier indicator
        pos+=dci_pdu_rel15->carrier_indicator.nbits;
        dci_pdu_rel15->carrier_indicator.val = (*dci_pdu>>(dci_size-pos))&((1<<dci_pdu_rel15->carrier_indicator.nbits)-1);
        // BWP Indicator
        pos+=dci_pdu_rel15->bwp_indicator.nbits;
        dci_pdu_rel15->bwp_indicator.val = (*dci_pdu>>(dci_size-pos))&((1<<dci_pdu_rel15->bwp_indicator.nbits)-1);
        // Frequency domain resource assignment
        pos+=dci_pdu_rel15->frequency_domain_assignment.nbits;
        dci_pdu_rel15->frequency_domain_assignment.val = (*dci_pdu>>(dci_size-pos))&((1<<dci_pdu_rel15->frequency_domain_assignment.nbits)-1);
        // Time domain resource assignment
        pos+=dci_pdu_rel15->time_domain_assignment.nbits;
        dci_pdu_rel15->time_domain_assignment.val = (*dci_pdu>>(dci_size-pos))&((1<<dci_pdu_rel15->time_domain_assignment.nbits)-1);
        // VRB-to-PRB mapping
        pos+=dci_pdu_rel15->vrb_to_prb_mapping.nbits;
        dci_pdu_rel15->vrb_to_prb_mapping.val = (*dci_pdu>>(dci_size-pos))&((1<<dci_pdu_rel15->vrb_to_prb_mapping.nbits)-1);
        // PRB bundling size indicator
        pos+=dci_pdu_rel15->prb_bundling_size_indicator.nbits;
        dci_pdu_rel15->prb_bundling_size_indicator.val = (*dci_pdu>>(dci_size-pos))&((1<<dci_pdu_rel15->prb_bundling_size_indicator.nbits)-1);
        // Rate matching indicator
        pos+=dci_pdu_rel15->rate_matching_indicator.nbits;
        dci_pdu_rel15->rate_matching_indicator.val = (*dci_pdu>>(dci_size-pos))&((1<<dci_pdu_rel15->rate_matching_indicator.nbits)-1);
        // ZP CSI-RS trigger
        pos+=dci_pdu_rel15->zp_csi_rs_trigger.nbits;
        dci_pdu_rel15->zp_csi_rs_trigger.val = (*dci_pdu>>(dci_size-pos))&((1<<dci_pdu_rel15->zp_csi_rs_trigger.nbits)-1);
        //TB1
        // MCS 5bit
        pos+=5;
        dci_pdu_rel15->mcs = (*dci_pdu>>(dci_size-pos))&0x1f;
        // New data indicator 1bit
        pos+=1;
        dci_pdu_rel15->ndi = (*dci_pdu>>(dci_size-pos))&0x1;
        // Redundancy version  2bit
        pos+=2;
        dci_pdu_rel15->rv = (*dci_pdu>>(dci_size-pos))&0x3;
        //TB2
        // MCS 5bit
        pos+=dci_pdu_rel15->mcs2.nbits;
        dci_pdu_rel15->mcs2.val = (*dci_pdu>>(dci_size-pos))&((1<<dci_pdu_rel15->mcs2.nbits)-1);
        // New data indicator 1bit
        pos+=dci_pdu_rel15->ndi2.nbits;
        dci_pdu_rel15->ndi2.val = (*dci_pdu>>(dci_size-pos))&((1<<dci_pdu_rel15->ndi2.nbits)-1);
        // Redundancy version  2bit
        pos+=dci_pdu_rel15->rv2.nbits;
        dci_pdu_rel15->rv2.val = (*dci_pdu>>(dci_size-pos))&((1<<dci_pdu_rel15->rv2.nbits)-1);
        // HARQ process number  4bit
        pos+=4;
        dci_pdu_rel15->harq_pid = (*dci_pdu>>(dci_size-pos))&0xf;
        // Downlink assignment index
        pos+=dci_pdu_rel15->dai[0].nbits;
        dci_pdu_rel15->dai[0].val = (*dci_pdu>>(dci_size-pos))&((1<<dci_pdu_rel15->dai[0].nbits)-1);
        // TPC command for scheduled PUCCH  2bit
        pos+=2;
        dci_pdu_rel15->tpc = (*dci_pdu>>(dci_size-pos))&0x3;
        // PUCCH resource indicator  3bit
        pos+=3;
        dci_pdu_rel15->pucch_resource_indicator = (*dci_pdu>>(dci_size-pos))&0x3;
        // PDSCH-to-HARQ_feedback timing indicator
        pos+=dci_pdu_rel15->pdsch_to_harq_feedback_timing_indicator.nbits;
        dci_pdu_rel15->pdsch_to_harq_feedback_timing_indicator.val = (*dci_pdu>>(dci_size-pos))&((1<<dci_pdu_rel15->pdsch_to_harq_feedback_timing_indicator.nbits)-1);
        // Antenna ports
        pos+=dci_pdu_rel15->antenna_ports.nbits;
        dci_pdu_rel15->antenna_ports.val = (*dci_pdu>>(dci_size-pos))&((1<<dci_pdu_rel15->antenna_ports.nbits)-1);
        // TCI
        pos+=dci_pdu_rel15->transmission_configuration_indication.nbits;
        dci_pdu_rel15->transmission_configuration_indication.val = (*dci_pdu>>(dci_size-pos))&((1<<dci_pdu_rel15->transmission_configuration_indication.nbits)-1);
        // SRS request
        pos+=dci_pdu_rel15->srs_request.nbits;
        dci_pdu_rel15->srs_request.val = (*dci_pdu>>(dci_size-pos))&((1<<dci_pdu_rel15->srs_request.nbits)-1);
        // CBG transmission information
        pos+=dci_pdu_rel15->cbgti.nbits;
        dci_pdu_rel15->cbgti.val = (*dci_pdu>>(dci_size-pos))&((1<<dci_pdu_rel15->cbgti.nbits)-1);
        // CBG flushing out information
        pos+=dci_pdu_rel15->cbgfi.nbits;
        dci_pdu_rel15->cbgfi.val = (*dci_pdu>>(dci_size-pos))&((1<<dci_pdu_rel15->cbgfi.nbits)-1);
        // DMRS sequence init
        pos+=1;
        dci_pdu_rel15->dmrs_sequence_initialization.val = (*dci_pdu>>(dci_size-pos))&0x1;
        break;
      }
      break;

  case NR_UL_DCI_FORMAT_0_1:
    switch(rnti_type)
      {
      case NR_RNTI_C:
        //Identifier for DCI formats
        pos++;
        dci_pdu_rel15->format_indicator = (*dci_pdu>>(dci_size-pos))&1;
        if (dci_pdu_rel15->format_indicator == 1)
          return 1; // discard dci, format indicator not corresponding to dci_format
        // Carrier indicator
        pos+=dci_pdu_rel15->carrier_indicator.nbits;
        dci_pdu_rel15->carrier_indicator.val = (*dci_pdu>>(dci_size-pos))&((1<<dci_pdu_rel15->carrier_indicator.nbits)-1);
        
        // UL/SUL Indicator
        pos+=dci_pdu_rel15->ul_sul_indicator.nbits;
        dci_pdu_rel15->ul_sul_indicator.val = (*dci_pdu>>(dci_size-pos))&((1<<dci_pdu_rel15->ul_sul_indicator.nbits)-1);
        
        // BWP Indicator
        pos+=dci_pdu_rel15->bwp_indicator.nbits;
        dci_pdu_rel15->bwp_indicator.val = (*dci_pdu>>(dci_size-pos))&((1<<dci_pdu_rel15->bwp_indicator.nbits)-1);

        // Freq domain assignment  max 16 bit
        fsize = (int)ceil( log2( (N_RB_UL*(N_RB_UL+1))>>1 ) );
        pos+=fsize;
        dci_pdu_rel15->frequency_domain_assignment.val = (*dci_pdu>>(dci_size-pos))&((1<<fsize)-1);
        
        // Time domain assignment
        //pos+=4;
        pos+=dci_pdu_rel15->time_domain_assignment.nbits;
        dci_pdu_rel15->time_domain_assignment.val = (*dci_pdu>>(dci_size-pos))&((1<<dci_pdu_rel15->time_domain_assignment.nbits)-1);
        
        // Not supported yet - skip for now
        // Frequency hopping flag – 1 bit 
        //pos++;
        //dci_pdu_rel15->frequency_hopping_flag.val= (*dci_pdu>>(dci_size-pos))&1;

        // MCS  5 bit
        pos+=5;
        dci_pdu_rel15->mcs= (*dci_pdu>>(dci_size-pos))&0x1f;

        // New data indicator 1bit
        pos++;
        dci_pdu_rel15->ndi= (*dci_pdu>>(dci_size-pos))&1;

        // Redundancy version  2bit
        pos+=2;
        dci_pdu_rel15->rv= (*dci_pdu>>(dci_size-pos))&3;

        // HARQ process number  4bit
        pos+=4;
        dci_pdu_rel15->harq_pid = (*dci_pdu>>(dci_size-pos))&0xf;

        // 1st Downlink assignment index
        pos+=dci_pdu_rel15->dai[0].nbits;
        dci_pdu_rel15->dai[0].val = (*dci_pdu>>(dci_size-pos))&((1<<dci_pdu_rel15->dai[0].nbits)-1);

        // 2nd Downlink assignment index
        pos+=dci_pdu_rel15->dai[1].nbits;
        dci_pdu_rel15->dai[1].val = (*dci_pdu>>(dci_size-pos))&((1<<dci_pdu_rel15->dai[1].nbits)-1);

        // TPC command for scheduled PUSCH – 2 bits
        pos+=2;
        dci_pdu_rel15->tpc = (*dci_pdu>>(dci_size-pos))&3;

        // SRS resource indicator
        pos+=dci_pdu_rel15->srs_resource_indicator.nbits;
        dci_pdu_rel15->srs_resource_indicator.val = (*dci_pdu>>(dci_size-pos))&((1<<dci_pdu_rel15->srs_resource_indicator.nbits)-1);

        // Precoding info and n. of layers
        pos+=dci_pdu_rel15->precoding_information.nbits;
        dci_pdu_rel15->precoding_information.val = (*dci_pdu>>(dci_size-pos))&((1<<dci_pdu_rel15->precoding_information.nbits)-1);

        // Antenna ports
        pos+=dci_pdu_rel15->antenna_ports.nbits;
        dci_pdu_rel15->antenna_ports.val = (*dci_pdu>>(dci_size-pos))&((1<<dci_pdu_rel15->antenna_ports.nbits)-1);

        // SRS request
        pos+=dci_pdu_rel15->srs_request.nbits;
        dci_pdu_rel15->srs_request.val = (*dci_pdu>>(dci_size-pos))&((1<<dci_pdu_rel15->srs_request.nbits)-1);

        // CSI request
        pos+=dci_pdu_rel15->csi_request.nbits;
        dci_pdu_rel15->csi_request.val = (*dci_pdu>>(dci_size-pos))&((1<<dci_pdu_rel15->csi_request.nbits)-1);

        // CBG transmission information
        pos+=dci_pdu_rel15->cbgti.nbits;
        dci_pdu_rel15->cbgti.val = (*dci_pdu>>(dci_size-pos))&((1<<dci_pdu_rel15->cbgti.nbits)-1);

        // PTRS DMRS association
        pos+=dci_pdu_rel15->ptrs_dmrs_association.nbits;
        dci_pdu_rel15->ptrs_dmrs_association.val = (*dci_pdu>>(dci_size-pos))&((1<<dci_pdu_rel15->ptrs_dmrs_association.nbits)-1);

        // Beta offset indicator
        pos+=dci_pdu_rel15->beta_offset_indicator.nbits;
        dci_pdu_rel15->beta_offset_indicator.val = (*dci_pdu>>(dci_size-pos))&((1<<dci_pdu_rel15->beta_offset_indicator.nbits)-1);

        // DMRS sequence initialization
        pos+=dci_pdu_rel15->dmrs_sequence_initialization.nbits;
        dci_pdu_rel15->dmrs_sequence_initialization.val = (*dci_pdu>>(dci_size-pos))&((1<<dci_pdu_rel15->dmrs_sequence_initialization.nbits)-1);

        // UL-SCH indicator
        pos+=1;
        dci_pdu_rel15->ulsch_indicator = (*dci_pdu>>(dci_size-pos))&0x1;

        // UL/SUL indicator – 1 bit
        /* commented for now (RK): need to get this from BWP descriptor
          if (cfg->pucch_config.pucch_GroupHopping.value)
          dci_pdu->= ((uint64_t)*dci_pdu>>(dci_size-pos)ul_sul_indicator&1)<<(dci_size-pos++);
        */
        break;
      }
    break;
       }
    
    return 0;
}

///////////////////////////////////
// brief:     nr_ue_process_mac_pdu
// function:  parsing DL PDU header
///////////////////////////////////
//  Header for DLSCH:
//  Except:
//   - DL-SCH: fixed-size MAC CE(known by LCID)
//   - DL-SCH: padding
//
//  |0|1|2|3|4|5|6|7|  bit-wise
//  |R|F|   LCID    |
//  |       L       |
//  |0|1|2|3|4|5|6|7|  bit-wise
//  |R|F|   LCID    |
//  |       L       |
//  |       L       |
////////////////////////////////
//  Header for DLSCH:
//   - DLSCH: fixed-size MAC CE(known by LCID)
//   - DLSCH: padding, for single/multiple 1-oct padding CE(s)
//
//  |0|1|2|3|4|5|6|7|  bit-wise
//  |R|R|   LCID    |
//  LCID: The Logical Channel ID field identifies the logical channel instance of the corresponding MAC SDU or the type of the corresponding MAC CE or padding as described
//         in Tables 6.2.1-1 and 6.2.1-2 for the DL-SCH and UL-SCH respectively. There is one LCID field per MAC subheader. The LCID field size is 6 bits;
//  L:    The Length field indicates the length of the corresponding MAC SDU or variable-sized MAC CE in bytes. There is one L field per MAC subheader except for subheaders
//         corresponding to fixed-sized MAC CEs and padding. The size of the L field is indicated by the F field;
//  F:    lenght of L is 0:8 or 1:16 bits wide
//  R:    Reserved bit, set to zero.
////////////////////////////////
void nr_ue_process_mac_pdu(nr_downlink_indication_t *dl_info,
                           NR_UL_TIME_ALIGNMENT_t *ul_time_alignment,
                           int pdu_id){

  uint8_t rx_lcid;
  uint16_t mac_ce_len;
  uint16_t mac_subheader_len;
  uint16_t mac_sdu_len;
  module_id_t module_idP = dl_info->module_id;
  frame_t frameP         = dl_info->frame;
  int slot               = dl_info->slot;
  uint8_t *pduP          = (dl_info->rx_ind->rx_indication_body + pdu_id)->pdsch_pdu.pdu;
  int32_t pdu_len        = (int32_t)(dl_info->rx_ind->rx_indication_body + pdu_id)->pdsch_pdu.pdu_length;
  uint8_t gNB_index      = dl_info->gNB_index;
  uint8_t CC_id          = dl_info->cc_id;
  uint8_t done           = 0;
  NR_UE_MAC_INST_t *mac = get_mac_inst(module_idP);
  RA_config_t *ra = &mac->ra;

  if (!pduP){
    return;
  }

  LOG_D(MAC, "In %s [%d.%d]: processing PDU %d (with length %d) of %d total number of PDUs...\n", __FUNCTION__, frameP, slot, pdu_id, pdu_len, dl_info->rx_ind->number_pdus);

  while (!done && pdu_len > 0){
    mac_ce_len = 0x0000;
    mac_subheader_len = 0x0001; //  default to fixed-length subheader = 1-oct
    mac_sdu_len = 0x0000;
    rx_lcid = ((NR_MAC_SUBHEADER_FIXED *)pduP)->LCID;

    LOG_D(MAC, "[UE] LCID %d, PDU length %d\n", rx_lcid, pdu_len);
    switch(rx_lcid){
      //  MAC CE
      case DL_SCH_LCID_CCCH:
        //  MSG4 RRC Setup 38.331
        //  variable length
        if(((NR_MAC_SUBHEADER_SHORT *)pduP)->F){
          mac_sdu_len = ((uint16_t)(((NR_MAC_SUBHEADER_LONG *) pduP)->L1 & 0x7f) << 8)
                        | ((uint16_t)((NR_MAC_SUBHEADER_LONG *) pduP)->L2 & 0xff);
          mac_subheader_len = 3;
        } else {
          mac_sdu_len = ((NR_MAC_SUBHEADER_SHORT *) pduP)->L;
          mac_subheader_len = 2;
        }

        AssertFatal(pdu_len > mac_sdu_len, "The mac_sdu_len (%d) has an invalid size. PDU len = %d! \n",
                    mac_sdu_len, pdu_len);

        // Check if it is a valid CCCH message, we get all 00's messages very often
        int i = 0;
        for(i=0; i<(mac_subheader_len+mac_sdu_len); i++) {
          if(pduP[i] != 0) {
            break;
          }
        }
        if (i == (mac_subheader_len+mac_sdu_len)) {
          LOG_D(NR_MAC, "%s() Invalid CCCH message!, pdu_len: %d\n", __func__, pdu_len);
          done = 1;
          break;
        }

        if ( mac_sdu_len > 0 ) {
          LOG_D(NR_MAC,"DL_SCH_LCID_CCCH (e.g. RRCSetup) with payload len %d\n", mac_sdu_len);
          for (int i = 0; i < mac_subheader_len; i++) {
            LOG_D(NR_MAC, "MAC header %d: 0x%x\n", i, pduP[i]);
          }
          for (int i = 0; i < mac_sdu_len; i++) {
            LOG_D(NR_MAC, "%d: 0x%x\n", i, pduP[mac_subheader_len + i]);
          }
          nr_mac_rrc_data_ind_ue(module_idP, CC_id, gNB_index, frameP, 0, mac->crnti, CCCH, pduP+mac_subheader_len, mac_sdu_len);
        }
        break;
      case DL_SCH_LCID_TCI_STATE_ACT_UE_SPEC_PDSCH:

        //  38.321 Ch6.1.3.14
        //  varialbe length
        mac_ce_len |= (uint16_t)((NR_MAC_SUBHEADER_SHORT *)pduP)->L;
        mac_subheader_len = 2;
        if(((NR_MAC_SUBHEADER_SHORT *)pduP)->F){
          mac_ce_len |= (uint16_t)(((NR_MAC_SUBHEADER_LONG *)pduP)->L2)<<8;
          mac_subheader_len = 3;
        }
        break;
      case DL_SCH_LCID_APERIODIC_CSI_TRI_STATE_SUBSEL:
        //  38.321 Ch6.1.3.13
        //  varialbe length
        mac_ce_len |= (uint16_t)((NR_MAC_SUBHEADER_SHORT *)pduP)->L;
        mac_subheader_len = 2;
        if(((NR_MAC_SUBHEADER_SHORT *)pduP)->F){
          mac_ce_len |= (uint16_t)(((NR_MAC_SUBHEADER_LONG *)pduP)->L2)<<8;
          mac_subheader_len = 3;
        }
        break;
      case DL_SCH_LCID_SP_CSI_RS_CSI_IM_RES_SET_ACT:
        //  38.321 Ch6.1.3.12
        //  varialbe length
        mac_ce_len |= (uint16_t)((NR_MAC_SUBHEADER_SHORT *)pduP)->L;
        mac_subheader_len = 2;
        if(((NR_MAC_SUBHEADER_SHORT *)pduP)->F){
          mac_ce_len |= (uint16_t)(((NR_MAC_SUBHEADER_LONG *)pduP)->L2)<<8;
          mac_subheader_len = 3;
        }
        break;
      case DL_SCH_LCID_SP_SRS_ACTIVATION:
        //  38.321 Ch6.1.3.17
        //  varialbe length
        mac_ce_len |= (uint16_t)((NR_MAC_SUBHEADER_SHORT *)pduP)->L;
        mac_subheader_len = 2;
        if(((NR_MAC_SUBHEADER_SHORT *)pduP)->F){
          mac_ce_len |= (uint16_t)(((NR_MAC_SUBHEADER_LONG *)pduP)->L2)<<8;
          mac_subheader_len = 3;
        }
        break;
      case DL_SCH_LCID_RECOMMENDED_BITRATE:
        //  38.321 Ch6.1.3.20
        mac_ce_len = 2;
        break;
      case DL_SCH_LCID_SP_ZP_CSI_RS_RES_SET_ACT:
        //  38.321 Ch6.1.3.19
        mac_ce_len = 2;
        break;
      case DL_SCH_LCID_PUCCH_SPATIAL_RELATION_ACT:
        //  38.321 Ch6.1.3.18
        mac_ce_len = 3;
        break;
      case DL_SCH_LCID_SP_CSI_REP_PUCCH_ACT:
        //  38.321 Ch6.1.3.16
        mac_ce_len = 2;
        break;
      case DL_SCH_LCID_TCI_STATE_IND_UE_SPEC_PDCCH:
        //  38.321 Ch6.1.3.15
        mac_ce_len = 2;
        break;
      case DL_SCH_LCID_DUPLICATION_ACT:
        //  38.321 Ch6.1.3.11
        mac_ce_len = 1;
        break;
      case DL_SCH_LCID_SCell_ACT_4_OCT:
        //  38.321 Ch6.1.3.10
        mac_ce_len = 4;
        break;
      case DL_SCH_LCID_SCell_ACT_1_OCT:
        //  38.321 Ch6.1.3.10
        mac_ce_len = 1;
        break;
      case DL_SCH_LCID_L_DRX:
        //  38.321 Ch6.1.3.6
        //  fixed length but not yet specify.
        mac_ce_len = 0;
        break;
      case DL_SCH_LCID_DRX:
        //  38.321 Ch6.1.3.5
        //  fixed length but not yet specify.
        mac_ce_len = 0;
        break;
      case DL_SCH_LCID_TA_COMMAND:
        //  38.321 Ch6.1.3.4
        mac_ce_len = 1;

        /*uint8_t ta_command = ((NR_MAC_CE_TA *)pduP)[1].TA_COMMAND;
          uint8_t tag_id = ((NR_MAC_CE_TA *)pduP)[1].TAGID;*/

        ul_time_alignment->apply_ta = 1;
        ul_time_alignment->ta_command = ((NR_MAC_CE_TA *)pduP)[1].TA_COMMAND;
        ul_time_alignment->tag_id = ((NR_MAC_CE_TA *)pduP)[1].TAGID;

        /*
        #ifdef DEBUG_HEADER_PARSING
        LOG_D(MAC, "[UE] CE %d : UE Timing Advance : %d\n", i, pduP[1]);
        #endif
        */

                LOG_I(NR_MAC, "[%d.%d] Received TA_COMMAND %u TAGID %u CC_id %d\n", frameP, slot, ul_time_alignment->ta_command, ul_time_alignment->tag_id, CC_id);

        break;
      case DL_SCH_LCID_CON_RES_ID:
        //  Clause 5.1.5 and 6.1.3.3 of 3GPP TS 38.321 version 16.2.1 Release 16
        // MAC Header: 1 byte (R/R/LCID)
        // MAC SDU: 6 bytes (UE Contention Resolution Identity)
        mac_ce_len = 6;

        if(ra->ra_state == WAIT_CONTENTION_RESOLUTION) {
          LOG_I(MAC, "[UE %d][RAPROC] Frame %d : received contention resolution identity: 0x%02x%02x%02x%02x%02x%02x Terminating RA procedure\n",
                module_idP, frameP, pduP[1], pduP[2], pduP[3], pduP[4], pduP[5], pduP[6]);

          bool ra_success = true;
          for(int i = 0; i<mac_ce_len; i++) {
            if(ra->cont_res_id[i] != pduP[i+1]) {
              ra_success = false;
              break;
            }
          }

          if ( (ra->RA_active == 1) && ra_success) {
            nr_ra_succeeded(module_idP, frameP, slot);
          } else if (!ra_success){
            // TODO: Handle failure of RA procedure @ MAC layer
            //  nr_ra_failed(module_idP, CC_id, prach_resources, frameP, slot); // prach_resources is a PHY structure
            ra->ra_state = RA_UE_IDLE;
            ra->RA_active = 0;
          }
        }
        break;
      case DL_SCH_LCID_PADDING:
        done = 1;
        //  end of MAC PDU, can ignore the rest.
        break;
        //  MAC SDU
      case DL_SCH_LCID_DCCH:
        //  check if LCID is valid at current time.
      case DL_SCH_LCID_DCCH1:
        //  check if LCID is valid at current time.
      default:
            {
                //  check if LCID is valid at current time.
                if (pdu_len < sizeof(NR_MAC_SUBHEADER_SHORT))
                  return;
                NR_MAC_SUBHEADER_SHORT *shs = (NR_MAC_SUBHEADER_SHORT *)pduP;
                if (shs->F) {
                    //mac_sdu_len |= (uint16_t)(((NR_MAC_SUBHEADER_LONG *)pduP)->L2)<<8;
                    mac_subheader_len = 3;
                    if (pdu_len < sizeof(NR_MAC_SUBHEADER_LONG))
                      return;
                    NR_MAC_SUBHEADER_LONG *shl = (NR_MAC_SUBHEADER_LONG *)pduP;
                    mac_sdu_len = ((uint16_t)(shl->L1 & 0x7f) << 8) | (uint16_t)(shl->L2 & 0xff);
                } else {
                  if (pdu_len < sizeof(NR_MAC_SUBHEADER_SHORT))
                    return;
                  mac_sdu_len = (uint16_t)((NR_MAC_SUBHEADER_SHORT *)pduP)->L;
                  mac_subheader_len = 2;
                }

                LOG_D(NR_MAC, "[UE %d] Frame %d : DLSCH -> DL-DTCH %d (gNB %d, %d bytes)\n", module_idP, frameP, rx_lcid, gNB_index, mac_sdu_len);

                #if defined(ENABLE_MAC_PAYLOAD_DEBUG)
                    LOG_T(MAC, "[UE %d] First 32 bytes of DLSCH : \n", module_idP);

                    for (i = 0; i < 32; i++)
                      LOG_T(MAC, "%x.", (pduP + mac_subheader_len)[i]);

                    LOG_T(MAC, "\n");
                #endif

                if (rx_lcid < NB_RB_MAX && rx_lcid >= DL_SCH_LCID_DCCH) {

                mac_rlc_data_ind(module_idP,
                                mac->crnti,
                                gNB_index,
                                frameP,
                                ENB_FLAG_NO,
                                MBMS_FLAG_NO,
                                rx_lcid,
                                (char *) (pduP + mac_subheader_len),
                                mac_sdu_len,
                                1,
                                NULL);
                } else {
                  LOG_E(MAC, "[UE %d] Frame %d : unknown LCID %d (gNB %d)\n", module_idP, frameP, rx_lcid, gNB_index);
                }


            break;
            }
      }
      pduP += ( mac_subheader_len + mac_ce_len + mac_sdu_len );
      pdu_len -= ( mac_subheader_len + mac_ce_len + mac_sdu_len );
      if (pdu_len < 0)
        LOG_E(MAC, "[UE %d][%d.%d] nr_ue_process_mac_pdu, residual mac pdu length %d < 0!\n", module_idP, frameP, slot, pdu_len);
    }
}

/**
 * Function:      generating MAC CEs (MAC CE and subheader) for the ULSCH PDU
 * Notes:         TODO: PHR and BSR reporting
 * Parameters:
 * @mac_ce        pointer to the MAC sub-PDUs including the MAC CEs
 * @mac           pointer to the MAC instance
 * Return:        number of written bytes
 */
int nr_write_ce_ulsch_pdu(uint8_t *mac_ce,
                          NR_UE_MAC_INST_t *mac,
                          uint8_t power_headroom,  // todo: NR_POWER_HEADROOM_CMD *power_headroom,
                          uint16_t *crnti,
                          NR_BSR_SHORT *truncated_bsr,
                          NR_BSR_SHORT *short_bsr,
                          NR_BSR_LONG  *long_bsr) {

  int      mac_ce_len = 0;
  uint8_t mac_ce_size = 0;
  uint8_t *pdu = mac_ce;
  if (power_headroom) {

    // MAC CE fixed subheader
    ((NR_MAC_SUBHEADER_FIXED *) mac_ce)->R = 0;
    ((NR_MAC_SUBHEADER_FIXED *) mac_ce)->LCID = UL_SCH_LCID_SINGLE_ENTRY_PHR;
    mac_ce++;

    // PHR MAC CE (1 octet)
    ((NR_SINGLE_ENTRY_PHR_MAC_CE *) mac_ce)->PH = power_headroom;
    ((NR_SINGLE_ENTRY_PHR_MAC_CE *) mac_ce)->R1 = 0;
    ((NR_SINGLE_ENTRY_PHR_MAC_CE *) mac_ce)->PCMAX = 0; // todo
    ((NR_SINGLE_ENTRY_PHR_MAC_CE *) mac_ce)->R2 = 0;

    // update pointer and length
    mac_ce_size = sizeof(NR_SINGLE_ENTRY_PHR_MAC_CE);
    mac_ce += mac_ce_size;
    mac_ce_len += mac_ce_size + sizeof(NR_MAC_SUBHEADER_FIXED);
    LOG_D(NR_MAC, "[UE] Generating ULSCH PDU : power_headroom pdu %p mac_ce %p b\n",
          pdu, mac_ce);
  }

  if (crnti && (!get_softmodem_params()->sa && get_softmodem_params()->do_ra && mac->ra.ra_state != RA_SUCCEEDED)) {

    LOG_D(NR_MAC, "In %s: generating C-RNTI MAC CE with C-RNTI %x\n", __FUNCTION__, (*crnti));

    // MAC CE fixed subheader
    ((NR_MAC_SUBHEADER_FIXED *) mac_ce)->R = 0;
    ((NR_MAC_SUBHEADER_FIXED *) mac_ce)->LCID = UL_SCH_LCID_C_RNTI;
    mac_ce++;

    // C-RNTI MAC CE (2 octets)
    *(uint16_t *) mac_ce = (*crnti);

    // update pointer and length
    mac_ce_size = sizeof(uint16_t);
    mac_ce += mac_ce_size;
    mac_ce_len += mac_ce_size + sizeof(NR_MAC_SUBHEADER_FIXED);

  }

  if (truncated_bsr) {

	// MAC CE fixed subheader
    ((NR_MAC_SUBHEADER_FIXED *) mac_ce)->R = 0;
    ((NR_MAC_SUBHEADER_FIXED *) mac_ce)->LCID = UL_SCH_LCID_S_TRUNCATED_BSR;
    mac_ce++;

    // Short truncated BSR MAC CE (1 octet)
    ((NR_BSR_SHORT_TRUNCATED *) mac_ce)-> Buffer_size = truncated_bsr->Buffer_size;
    ((NR_BSR_SHORT_TRUNCATED *) mac_ce)-> LcgID = truncated_bsr->LcgID;;

    // update pointer and length
    mac_ce_size = sizeof(NR_BSR_SHORT_TRUNCATED);
    mac_ce += mac_ce_size;
    mac_ce_len += mac_ce_size + sizeof(NR_MAC_SUBHEADER_FIXED);
    LOG_D(NR_MAC, "[UE] Generating ULSCH PDU : truncated_bsr Buffer_size %d LcgID %d pdu %p mac_ce %p\n",
          truncated_bsr->Buffer_size, truncated_bsr->LcgID, pdu, mac_ce);

  } else if (short_bsr) {

	// MAC CE fixed subheader
    ((NR_MAC_SUBHEADER_FIXED *) mac_ce)->R = 0;
    ((NR_MAC_SUBHEADER_FIXED *) mac_ce)->LCID = UL_SCH_LCID_S_BSR;
    mac_ce++;

    // Short truncated BSR MAC CE (1 octet)
    ((NR_BSR_SHORT *) mac_ce)->Buffer_size = short_bsr->Buffer_size;
    ((NR_BSR_SHORT *) mac_ce)->LcgID = short_bsr->LcgID;

    // update pointer and length
    mac_ce_size = sizeof(NR_BSR_SHORT);
    mac_ce += mac_ce_size;
    mac_ce_len += mac_ce_size + sizeof(NR_MAC_SUBHEADER_FIXED);
    LOG_D(NR_MAC, "[UE] Generating ULSCH PDU : short_bsr Buffer_size %d LcgID %d pdu %p mac_ce %p\n",
          short_bsr->Buffer_size, short_bsr->LcgID, pdu, mac_ce);
  } else if (long_bsr) {

	// MAC CE variable subheader
    // ch 6.1.3.1. TS 38.321
    ((NR_MAC_SUBHEADER_SHORT *) mac_ce)->R = 0;
    ((NR_MAC_SUBHEADER_SHORT *) mac_ce)->F = 0;
    ((NR_MAC_SUBHEADER_SHORT *) mac_ce)->LCID = UL_SCH_LCID_L_BSR;

    NR_MAC_SUBHEADER_SHORT *mac_pdu_subheader_ptr = (NR_MAC_SUBHEADER_SHORT *) mac_ce;
    mac_ce += 2;

    // Could move to nr_get_sdu()
    uint8_t *Buffer_size_ptr= (uint8_t*) mac_ce + 1;
    //int NR_BSR_LONG_SIZE = 1;
    if (long_bsr->Buffer_size0 == 0) {
      ((NR_BSR_LONG *) mac_ce)->LcgID0 = 0;
    } else {
      ((NR_BSR_LONG *) mac_ce)->LcgID0 = 1;
      *Buffer_size_ptr++ = long_bsr->Buffer_size0;
    }
    if (long_bsr->Buffer_size1 == 0) {
      ((NR_BSR_LONG *) mac_ce)->LcgID1 = 0;
    } else {
      ((NR_BSR_LONG *) mac_ce)->LcgID1 = 1;
      *Buffer_size_ptr++ = long_bsr->Buffer_size1;
    }
    if (long_bsr->Buffer_size2 == 0) {
      ((NR_BSR_LONG *) mac_ce)->LcgID2 = 0;
    } else {
      ((NR_BSR_LONG *) mac_ce)->LcgID2 = 1;
      *Buffer_size_ptr++ = long_bsr->Buffer_size2;
    }
    if (long_bsr->Buffer_size3 == 0) {
      ((NR_BSR_LONG *) mac_ce)->LcgID3 = 0;
    } else {
      ((NR_BSR_LONG *) mac_ce)->LcgID3 = 1;
      *Buffer_size_ptr++ = long_bsr->Buffer_size3;
    }
    if (long_bsr->Buffer_size4 == 0) {
      ((NR_BSR_LONG *) mac_ce)->LcgID4 = 0;
    } else {
      ((NR_BSR_LONG *) mac_ce)->LcgID4 = 1;
      *Buffer_size_ptr++ = long_bsr->Buffer_size4;
    }
    if (long_bsr->Buffer_size5 == 0) {
      ((NR_BSR_LONG *) mac_ce)->LcgID5 = 0;
    } else {
      ((NR_BSR_LONG *) mac_ce)->LcgID5 = 1;
      *Buffer_size_ptr++ = long_bsr->Buffer_size5;
    }
    if (long_bsr->Buffer_size6 == 0) {
      ((NR_BSR_LONG *) mac_ce)->LcgID6 = 0;
    } else {
      ((NR_BSR_LONG *) mac_ce)->LcgID6 = 1;
      *Buffer_size_ptr++ = long_bsr->Buffer_size6;
    }
    if (long_bsr->Buffer_size7 == 0) {
      ((NR_BSR_LONG *) mac_ce)->LcgID7 = 0;
    } else {
      ((NR_BSR_LONG *) mac_ce)->LcgID7 = 1;
      *Buffer_size_ptr++ = long_bsr->Buffer_size7;
    }
    ((NR_MAC_SUBHEADER_SHORT *) mac_pdu_subheader_ptr)->L = mac_ce_size = (uint8_t*) Buffer_size_ptr - (uint8_t*) mac_ce;
    LOG_D(NR_MAC, "[UE] Generating ULSCH PDU : long_bsr size %d Lcgbit 0x%02x Buffer_size %d %d %d %d %d %d %d %d\n", mac_ce_size, *((uint8_t*) mac_ce),
          ((NR_BSR_LONG *) mac_ce)->Buffer_size0, ((NR_BSR_LONG *) mac_ce)->Buffer_size1, ((NR_BSR_LONG *) mac_ce)->Buffer_size2, ((NR_BSR_LONG *) mac_ce)->Buffer_size3,
          ((NR_BSR_LONG *) mac_ce)->Buffer_size4, ((NR_BSR_LONG *) mac_ce)->Buffer_size5, ((NR_BSR_LONG *) mac_ce)->Buffer_size6, ((NR_BSR_LONG *) mac_ce)->Buffer_size7);
    // update pointer and length
    mac_ce = Buffer_size_ptr;
    mac_ce_len += mac_ce_size + sizeof(NR_MAC_SUBHEADER_SHORT);
  }

  return mac_ce_len;

}


/////////////////////////////////////
//    Random Access Response PDU   //
//         TS 38.213 ch 8.2        //
//        TS 38.321 ch 6.2.3       //
/////////////////////////////////////
//| 0 | 1 | 2 | 3 | 4 | 5 | 6 | 7 |// bit-wise
//| E | T |       R A P I D       |//
//| 0 | 1 | 2 | 3 | 4 | 5 | 6 | 7 |//
//| R |           T A             |//
//|       T A         |  UL grant |//
//|            UL grant           |//
//|            UL grant           |//
//|            UL grant           |//
//|         T C - R N T I         |//
//|         T C - R N T I         |//
/////////////////////////////////////
//       UL grant  (27 bits)       //
/////////////////////////////////////
//| 0 | 1 | 2 | 3 | 4 | 5 | 6 | 7 |// bit-wise
//|-------------------|FHF|F_alloc|//
//|        Freq allocation        |//
//|    F_alloc    |Time allocation|//
//|      MCS      |     TPC   |CSI|//
/////////////////////////////////////
// TbD WIP Msg3 development ongoing
// - apply UL grant freq alloc & time alloc as per 8.2 TS 38.213
// - apply tpc command
// WIP fix:
// - time domain indication hardcoded to 0 for k2 offset
// - extend TS 38.213 ch 8.3 Msg3 PUSCH
// - b buffer
// - ulsch power offset
// - optimize: mu_pusch, j and table_6_1_2_1_1_2_time_dom_res_alloc_A are already defined in nr_ue_procedures
int nr_ue_process_rar(nr_downlink_indication_t *dl_info, NR_UL_TIME_ALIGNMENT_t *ul_time_alignment, int pdu_id){

  module_id_t mod_id       = dl_info->module_id;
  frame_t frame            = dl_info->frame;
  int slot                 = dl_info->slot;

  if(dl_info->rx_ind->rx_indication_body[pdu_id].pdsch_pdu.ack_nack == 0) {
    LOG_W(NR_MAC,"[UE %d][RAPROC][%d.%d] CRC check failed on RAR (NAK)\n", mod_id, frame, slot);
    return 0;
  }

  NR_UE_MAC_INST_t *mac    = get_mac_inst(mod_id);
  RA_config_t *ra          = &mac->ra;
  uint8_t n_subPDUs        = 0;  // number of RAR payloads
  uint8_t n_subheaders     = 0;  // number of MAC RAR subheaders
  uint8_t *dlsch_buffer    = dl_info->rx_ind->rx_indication_body[pdu_id].pdsch_pdu.pdu;
  uint8_t is_Msg3          = 1;
  frame_t frame_tx         = 0;
  int slot_tx              = 0;
  int ret                  = 0;
  NR_RA_HEADER_RAPID *rarh = (NR_RA_HEADER_RAPID *) dlsch_buffer; // RAR subheader pointer
  NR_MAC_RAR *rar          = (NR_MAC_RAR *) (dlsch_buffer + 1);   // RAR subPDU pointer
  uint8_t preamble_index   = ra->ra_PreambleIndex;

  LOG_D(NR_MAC, "In %s:[%d.%d]: [UE %d][RAPROC] invoking MAC for received RAR (current preamble %d)\n", __FUNCTION__, frame, slot, mod_id, preamble_index);

  while (1) {
    n_subheaders++;
    if (rarh->T == 1) {
      n_subPDUs++;
      LOG_I(NR_MAC, "[UE %d][RAPROC] Got RAPID RAR subPDU\n", mod_id);
    } else {
      ra->RA_backoff_indicator = table_7_2_1[((NR_RA_HEADER_BI *)rarh)->BI];
      ra->RA_BI_found = 1;
      LOG_I(NR_MAC, "[UE %d][RAPROC] Got BI RAR subPDU %d ms\n", mod_id, ra->RA_backoff_indicator);
      if ( ((NR_RA_HEADER_BI *)rarh)->E == 1) {
        rarh += sizeof(NR_RA_HEADER_BI);
        continue;
      } else {
        break;
      }
    }
    if (rarh->RAPID == preamble_index) {
      LOG_A(NR_MAC, "[UE %d][RAPROC][%d.%d] Found RAR with the intended RAPID %d\n", mod_id, frame, slot, rarh->RAPID);
      rar = (NR_MAC_RAR *) (dlsch_buffer + n_subheaders + (n_subPDUs - 1) * sizeof(NR_MAC_RAR));
      ra->RA_RAPID_found = 1;
      if (get_softmodem_params()->emulate_l1) {
        /* When we are emulating L1 with multiple UEs, the rx_indication will have
           multiple RAR PDUs. The code would previously handle each of these PDUs,
           but it should only be handling the single RAR that matches the current
           UE. */
        LOG_I(NR_MAC, "RAR PDU found for our UE with PDU index %d\n", pdu_id);
        dl_info->rx_ind->number_pdus = 1;
        if (pdu_id != 0) {
          memcpy(&dl_info->rx_ind->rx_indication_body[0],
                &dl_info->rx_ind->rx_indication_body[pdu_id],
                sizeof(fapi_nr_rx_indication_body_t));
        }
        mac->nr_ue_emul_l1.expected_rar = false;
        memset(mac->nr_ue_emul_l1.index_has_rar, 0, sizeof(mac->nr_ue_emul_l1.index_has_rar));
      }
      break;
    }
    if (rarh->E == 0) {
      LOG_W(NR_MAC,"[UE %d][RAPROC][%d.%d] Received RAR preamble (%d) doesn't match the intended RAPID (%d)\n", mod_id, frame, slot, rarh->RAPID, preamble_index);
      break;
    } else {
      rarh += sizeof(NR_MAC_RAR) + 1;
    }
  }

  #ifdef DEBUG_RAR
  LOG_D(MAC, "[DEBUG_RAR] (%d,%d) number of RAR subheader %d; number of RAR pyloads %d\n", frame, slot, n_subheaders, n_subPDUs);
  LOG_D(MAC, "[DEBUG_RAR] Received RAR (%02x|%02x.%02x.%02x.%02x.%02x.%02x) for preamble %d/%d\n", *(uint8_t *) rarh, rar[0], rar[1], rar[2], rar[3], rar[4], rar[5], rarh->RAPID, preamble_index);
  #endif

  if (ra->RA_RAPID_found) {

    RAR_grant_t rar_grant;

    unsigned char tpc_command;
#ifdef DEBUG_RAR
    unsigned char csi_req;
#endif

    // TA command
    ul_time_alignment->apply_ta = 1;
    ul_time_alignment->ta_command = 31 + rar->TA2 + (rar->TA1 << 5);

#ifdef DEBUG_RAR
    // CSI
    csi_req = (unsigned char) (rar->UL_GRANT_4 & 0x01);
#endif

    // TPC
    tpc_command = (unsigned char) ((rar->UL_GRANT_4 >> 1) & 0x07);
    switch (tpc_command){
      case 0:
        ra->Msg3_TPC = -6;
        break;
      case 1:
        ra->Msg3_TPC = -4;
        break;
      case 2:
        ra->Msg3_TPC = -2;
        break;
      case 3:
        ra->Msg3_TPC = 0;
        break;
      case 4:
        ra->Msg3_TPC = 2;
        break;
      case 5:
        ra->Msg3_TPC = 4;
        break;
      case 6:
        ra->Msg3_TPC = 6;
        break;
      case 7:
        ra->Msg3_TPC = 8;
        break;
    }
    // MCS
    rar_grant.mcs = (unsigned char) (rar->UL_GRANT_4 >> 4);
    // time alloc
    rar_grant.Msg3_t_alloc = (unsigned char) (rar->UL_GRANT_3 & 0x07);
    // frequency alloc
    rar_grant.Msg3_f_alloc = (uint16_t) ((rar->UL_GRANT_3 >> 4) | (rar->UL_GRANT_2 << 4) | ((rar->UL_GRANT_1 & 0x03) << 12));
    // frequency hopping
    rar_grant.freq_hopping = (unsigned char) (rar->UL_GRANT_1 >> 2);

#ifdef DEBUG_RAR
    LOG_I(NR_MAC, "rarh->E = 0x%x\n", rarh->E);
    LOG_I(NR_MAC, "rarh->T = 0x%x\n", rarh->T);
    LOG_I(NR_MAC, "rarh->RAPID = 0x%x (%i)\n", rarh->RAPID, rarh->RAPID);

    LOG_I(NR_MAC, "rar->R = 0x%x\n", rar->R);
    LOG_I(NR_MAC, "rar->TA1 = 0x%x\n", rar->TA1);

    LOG_I(NR_MAC, "rar->TA2 = 0x%x\n", rar->TA2);
    LOG_I(NR_MAC, "rar->UL_GRANT_1 = 0x%x\n", rar->UL_GRANT_1);

    LOG_I(NR_MAC, "rar->UL_GRANT_2 = 0x%x\n", rar->UL_GRANT_2);
    LOG_I(NR_MAC, "rar->UL_GRANT_3 = 0x%x\n", rar->UL_GRANT_3);
    LOG_I(NR_MAC, "rar->UL_GRANT_4 = 0x%x\n", rar->UL_GRANT_4);

    LOG_I(NR_MAC, "rar->TCRNTI_1 = 0x%x\n", rar->TCRNTI_1);
    LOG_I(NR_MAC, "rar->TCRNTI_2 = 0x%x\n", rar->TCRNTI_2);

    LOG_I(NR_MAC, "In %s:[%d.%d]: [UE %d] Received RAR with t_alloc %d f_alloc %d ta_command %d mcs %d freq_hopping %d tpc_command %d t_crnti %x \n",
      __FUNCTION__,
      frame,
      slot,
      mod_id,
      rar_grant.Msg3_t_alloc,
      rar_grant.Msg3_f_alloc,
      ul_time_alignment->ta_command,
      rar_grant.mcs,
      rar_grant.freq_hopping,
      tpc_command,
      ra->t_crnti);
#endif

    // Schedule Msg3
    ret = nr_ue_pusch_scheduler(mac, is_Msg3, frame, slot, &frame_tx, &slot_tx, rar_grant.Msg3_t_alloc);

    if (ret != -1){

      fapi_nr_ul_config_request_t *ul_config = get_ul_config_request(mac, slot_tx);
      uint16_t rnti = mac->crnti;

      if (!ul_config) {
        LOG_W(MAC, "In %s: ul_config request is NULL. Probably due to unexpected UL DCI in frame.slot %d.%d. Ignoring DCI!\n", __FUNCTION__, frame, slot);
        return -1;
      }
      AssertFatal(ul_config->number_pdus < sizeof(ul_config->ul_config_list) / sizeof(ul_config->ul_config_list[0]),
                  "Number of PDUS in ul_config = %d > ul_config_list num elements", ul_config->number_pdus);

      // Upon successful reception, set the T-CRNTI to the RAR value if the RA preamble is selected among the contention-based RA Preambles
      if (!ra->cfra) {
        ra->t_crnti = rar->TCRNTI_2 + (rar->TCRNTI_1 << 8);
        rnti = ra->t_crnti;
      }

      pthread_mutex_lock(&ul_config->mutex_ul_config);
      AssertFatal(ul_config->number_pdus<FAPI_NR_UL_CONFIG_LIST_NUM, "ul_config->number_pdus %d out of bounds\n",ul_config->number_pdus);
      nfapi_nr_ue_pusch_pdu_t *pusch_config_pdu = &ul_config->ul_config_list[ul_config->number_pdus].pusch_config_pdu;

      fill_ul_config(ul_config, frame_tx, slot_tx, FAPI_NR_UL_CONFIG_TYPE_PUSCH);
      pthread_mutex_unlock(&ul_config->mutex_ul_config);

      // Config Msg3 PDU
      nr_config_pusch_pdu(mac, pusch_config_pdu, NULL, &rar_grant, rnti, NULL);
    }

  } else {

    ra->t_crnti = 0;
    ul_time_alignment->ta_command = (0xffff);

  }

  return ret;

}<|MERGE_RESOLUTION|>--- conflicted
+++ resolved
@@ -1072,13 +1072,8 @@
       LOG_W(MAC, "[%d.%d] Invalid time_domain_assignment. Possibly due to false DCI. Ignoring DCI!\n", frame, slot);
       return -1;
     }
-<<<<<<< HEAD
-
-    int mappingtype = pdsch_TimeDomainAllocationList ? pdsch_TimeDomainAllocationList->list.array[dci->time_domain_assignment.val]->mappingType : ((dlsch_config_pdu_1_1->start_symbol <= 3)? typeA: typeB);
-=======
     if(pdsch_TimeDomainAllocationList)
       mappingtype = pdsch_TimeDomainAllocationList->list.array[dci->time_domain_assignment.val]->mappingType;
->>>>>>> a45bbd40
 
     dlsch_config_pdu_1_1->dmrsConfigType = pdsch_Config->dmrs_DownlinkForPDSCH_MappingTypeA->choice.setup->dmrs_Type == NULL ? NFAPI_NR_DMRS_TYPE1 : NFAPI_NR_DMRS_TYPE2;
 
@@ -1159,10 +1154,7 @@
                                           (table_7_3_2_3_3_1[dci->antenna_ports.val][2]<<1) +
                                           (table_7_3_2_3_3_1[dci->antenna_ports.val][3]<<2) +
                                           (table_7_3_2_3_3_1[dci->antenna_ports.val][4]<<3));
-<<<<<<< HEAD
       dlsch_config_pdu_1_1->n_front_load_symb = 1;
-=======
->>>>>>> a45bbd40
     }
     if ((dmrs_type == NULL) && (max_length != NULL)){
       // Table 7.3.1.2.2-2: Antenna port(s) (1000 + DMRS port), dmrs-Type=1, maxLength=2
