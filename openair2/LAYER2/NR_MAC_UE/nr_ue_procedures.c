/*
 * Licensed to the OpenAirInterface (OAI) Software Alliance under one or more
 * contributor license agreements.  See the NOTICE file distributed with
 * this work for additional information regarding copyright ownership.
 * The OpenAirInterface Software Alliance licenses this file to You under
 * the OAI Public License, Version 1.1  (the "License"); you may not use this file
 * except in compliance with the License.
 * You may obtain a copy of the License at
 *
 *      http://www.openairinterface.org/?page_id=698
 *
 * Unless required by applicable law or agreed to in writing, software
 * distributed under the License is distributed on an "AS IS" BASIS,
 * WITHOUT WARRANTIES OR CONDITIONS OF ANY KIND, either express or implied.
 * See the License for the specific language governing permissions and
 * limitations under the License.
 *-------------------------------------------------------------------------------
 * For more information about the OpenAirInterface (OAI) Software Alliance:
 *      contact@openairinterface.org
 */

/* \file ue_procedures.c
 * \brief procedures related to UE
 * \author R. Knopp, K.H. HSU
 * \date 2018
 * \version 0.1
 * \company Eurecom / NTUST
 * \email: knopp@eurecom.fr, kai-hsiang.hsu@eurecom.fr
 * \note
 * \warning
 */

#include "mac_proto.h"
#include "mac_extern.h"
#include "RRC/NR_UE/rrc_proto.h"
#include "assertions.h"
#include "PHY/defs_nr_UE.h"
#include "common/utils/LOG/log.h"

#include <stdio.h>
#include <math.h>

uint32_t get_ssb_slot(uint32_t ssb_index){
  //  this function now only support f <= 3GHz
  return ssb_index & 0x3 ;

  //  return first_symbol(case, freq, ssb_index) / 14
}

uint8_t table_9_2_2_1[16][8]={
  {0,12,2, 0, 0,3,0,0},
  {0,12,2, 0, 0,4,8,0},
  {0,12,2, 3, 0,4,8,0},
  {1,10,4, 0, 0,6,0,0},
  {1,10,4, 0, 0,3,6,9},
  {1,10,4, 2, 0,3,6,9},
  {1,10,4, 4, 0,3,6,9},
  {1,4, 10,0, 0,6,0,0},
  {1,4, 10,0, 0,3,6,9},
  {1,4, 10,2, 0,3,6,9},
  {1,4, 10,4, 0,3,6,9},
  {1,0, 14,0, 0,6,0,0},
  {1,0, 14,0, 0,3,6,9},
  {1,0, 14,2, 0,3,6,9},
  {1,0, 14,4, 0,3,6,9},
  {1,0, 14,26,0,3,0,0}
};
int8_t nr_ue_process_dlsch(module_id_t module_id,
			   int cc_id,
			   uint8_t gNB_index,
			   fapi_nr_dci_indication_t *dci_ind,
			   void *pduP,
			   uint32_t pdu_len)
{
  NR_UE_MAC_INST_t *mac = get_mac_inst(module_id);
  fapi_nr_ul_config_request_t *ul_config = &mac->ul_config_request;
  //fapi_nr_dl_config_request_t *dl_config = &mac->dl_config_request;
  nr_phy_config_t *phy_config = &mac->phy_config;

  //ul_config->ul_config_list[ul_config->number_pdus].ulsch_config_pdu.rnti = rnti;
  // First we need to verify if DCI ind contains a ul-sch to be perfomred. If it does, we will handle a PUSCH in the UL_CONFIG_REQ.

  /*  
  ul_config->ul_config_list[ul_config->number_pdus].pdu_type = FAPI_NR_UL_CONFIG_TYPE_PUCCH;
  for (int i=0; i<10; i++) {
    if (dci_ind->dci_list[i].dci_format < 2) ul_config->ul_config_list[ul_config->number_pdus].pdu_type = FAPI_NR_UL_CONFIG_TYPE_PUSCH;
  }
  if (ul_config->ul_config_list[ul_config->number_pdus].pdu_type == FAPI_NR_UL_CONFIG_TYPE_PUSCH) {
    // fill in the elements in config request inside P5 message
    ul_config->ul_config_list[ul_config->number_pdus].ulsch_config_pdu.ulsch_pdu_rel15.bandwidth_part_ind = 0;
    ul_config->ul_config_list[ul_config->number_pdus].ulsch_config_pdu.ulsch_pdu_rel15.number_rbs = 0;
    ul_config->ul_config_list[ul_config->number_pdus].ulsch_config_pdu.ulsch_pdu_rel15.start_rb = 0;
    ul_config->ul_config_list[ul_config->number_pdus].ulsch_config_pdu.ulsch_pdu_rel15.frame_offset = 0;
    ul_config->ul_config_list[ul_config->number_pdus].ulsch_config_pdu.ulsch_pdu_rel15.number_symbols = 0;
    ul_config->ul_config_list[ul_config->number_pdus].ulsch_config_pdu.ulsch_pdu_rel15.start_symbol = 0;
    ul_config->ul_config_list[ul_config->number_pdus].ulsch_config_pdu.ulsch_pdu_rel15.pusch_freq_hopping = 0;
    ul_config->ul_config_list[ul_config->number_pdus].ulsch_config_pdu.ulsch_pdu_rel15.mcs = 0;
    ul_config->ul_config_list[ul_config->number_pdus].ulsch_config_pdu.ulsch_pdu_rel15.ndi = 0;
    ul_config->ul_config_list[ul_config->number_pdus].ulsch_config_pdu.ulsch_pdu_rel15.rv = 0;
    ul_config->ul_config_list[ul_config->number_pdus].ulsch_config_pdu.ulsch_pdu_rel15.harq_process_nbr = 0;
    ul_config->ul_config_list[ul_config->number_pdus].ulsch_config_pdu.ulsch_pdu_rel15.accumulated_delta_PUSCH = 0;
    ul_config->ul_config_list[ul_config->number_pdus].ulsch_config_pdu.ulsch_pdu_rel15.absolute_delta_PUSCH = 0;
    ul_config->ul_config_list[ul_config->number_pdus].ulsch_config_pdu.ulsch_pdu_rel15.n_layers = 0;
    ul_config->ul_config_list[ul_config->number_pdus].ulsch_config_pdu.ulsch_pdu_rel15.tpmi = 0;
    ul_config->ul_config_list[ul_config->number_pdus].ulsch_config_pdu.ulsch_pdu_rel15.n_dmrs_cdm_groups = 0;
    for (int i=0;i<4;i++) ul_config->ul_config_list[ul_config->number_pdus].ulsch_config_pdu.ulsch_pdu_rel15.dmrs_ports[i]=0;
    ul_config->ul_config_list[ul_config->number_pdus].ulsch_config_pdu.ulsch_pdu_rel15.n_front_load_symb = 0;
    //ul_config->ul_config_list[ul_config->number_pdus].ulsch_config_pdu.ulsch_pdu_rel15.srs_config = 0;
    ul_config->ul_config_list[ul_config->number_pdus].ulsch_config_pdu.ulsch_pdu_rel15.csi_reportTriggerSize = 0;
    ul_config->ul_config_list[ul_config->number_pdus].ulsch_config_pdu.ulsch_pdu_rel15.maxCodeBlockGroupsPerTransportBlock = 0;
    ul_config->ul_config_list[ul_config->number_pdus].ulsch_config_pdu.ulsch_pdu_rel15.ptrs_dmrs_association_port = 0;
    ul_config->ul_config_list[ul_config->number_pdus].ulsch_config_pdu.ulsch_pdu_rel15.beta_offset_ind = 0;
  } else { // If DCI ind is not format 0_0 or 0_1, we will handle a PUCCH in the UL_CONFIG_REQ
    ul_config->ul_config_list[ul_config->number_pdus].pdu_type = FAPI_NR_UL_CONFIG_TYPE_PUCCH;
    // If we handle PUCCH common
    ul_config->ul_config_list[ul_config->number_pdus].pucch_config_pdu.format              = table_9_2_2_1[phy_config->config_req.pucch_config.pucch_resource_common][0];              // format   0    1    2    3    4    
    ul_config->ul_config_list[ul_config->number_pdus].pucch_config_pdu.initialCyclicShift  = table_9_2_2_1[phy_config->config_req.pucch_config.pucch_resource_common][4];  //          x    x                   
    ul_config->ul_config_list[ul_config->number_pdus].pucch_config_pdu.nrofSymbols         = table_9_2_2_1[phy_config->config_req.pucch_config.pucch_resource_common][2];         //          x    x    x    x    x    
    ul_config->ul_config_list[ul_config->number_pdus].pucch_config_pdu.startingSymbolIndex = table_9_2_2_1[phy_config->config_req.pucch_config.pucch_resource_common][1]; //          x    x    x    x    x    
    ul_config->ul_config_list[ul_config->number_pdus].pucch_config_pdu.timeDomainOCC = 0;       //               x                   
    ul_config->ul_config_list[ul_config->number_pdus].pucch_config_pdu.nrofPRBs = 0;            //                    x    x         
    ul_config->ul_config_list[ul_config->number_pdus].pucch_config_pdu.startingPRB         = table_9_2_2_1[phy_config->config_req.pucch_config.pucch_resource_common][3];         //                                     maxNrofPhysicalResourceBlocks  = 275 
    ul_config->ul_config_list[ul_config->number_pdus].pucch_config_pdu.occ_length = 0;          //                              x    
    ul_config->ul_config_list[ul_config->number_pdus].pucch_config_pdu.occ_Index = 0;           //                              x    
    ul_config->ul_config_list[ul_config->number_pdus].pucch_config_pdu.intraSlotFrequencyHopping = 0;
    ul_config->ul_config_list[ul_config->number_pdus].pucch_config_pdu.secondHopPRB = 0;
    ul_config->ul_config_list[ul_config->number_pdus].pucch_config_pdu.interslotFrequencyHopping = 0;
    ul_config->ul_config_list[ul_config->number_pdus].pucch_config_pdu.additionalDMRS = 0;
    ul_config->ul_config_list[ul_config->number_pdus].pucch_config_pdu.maxCodeRate = 0;
    ul_config->ul_config_list[ul_config->number_pdus].pucch_config_pdu.nrofSlots = 0;
    ul_config->ul_config_list[ul_config->number_pdus].pucch_config_pdu.pi2PBSK = 0;
    ul_config->ul_config_list[ul_config->number_pdus].pucch_config_pdu.simultaneousHARQ_ACK_CSI = 0;
    ul_config->ul_config_list[ul_config->number_pdus].pucch_config_pdu.pucch_GroupHopping  = phy_config->config_req.pucch_config.pucch_group_hopping;
    ul_config->ul_config_list[ul_config->number_pdus].pucch_config_pdu.hoppingId           = phy_config->config_req.pucch_config.hopping_id;
    ul_config->ul_config_list[ul_config->number_pdus].pucch_config_pdu.p0_nominal          = phy_config->config_req.pucch_config.p0_nominal;

    for (int i=0;i<NUMBER_PUCCH_FORMAT_NR;i++) ul_config->ul_config_list[ul_config->number_pdus].pucch_config_pdu.deltaF_PUCCH_f[i] = 0;
    ul_config->ul_config_list[ul_config->number_pdus].pucch_config_pdu.p0_PUCCH_Id = 0;     // INTEGER (1..8)     
    ul_config->ul_config_list[ul_config->number_pdus].pucch_config_pdu.p0_PUCCH_Value = 0;
    ul_config->ul_config_list[ul_config->number_pdus].pucch_config_pdu.twoPUCCH_PC_AdjustmentStates = 0;

    // If we handle PUCCH dedicated
    ul_config->ul_config_list[ul_config->number_pdus].pucch_config_pdu.format              = phy_config->config_req.ul_bwp_dedicated.pucch_config_dedicated.multi_csi_pucch_resources[0].format;              // format   0    1    2    3    4    
    switch (ul_config->ul_config_list[ul_config->number_pdus].pucch_config_pdu.format){
    case pucch_format1_nr:
      ul_config->ul_config_list[ul_config->number_pdus].pucch_config_pdu.interslotFrequencyHopping = phy_config->config_req.ul_bwp_dedicated.pucch_config_dedicated.format1.inter_slot_frequency_hopping;
      ul_config->ul_config_list[ul_config->number_pdus].pucch_config_pdu.additionalDMRS            = phy_config->config_req.ul_bwp_dedicated.pucch_config_dedicated.format1.additional_dmrs;
      ul_config->ul_config_list[ul_config->number_pdus].pucch_config_pdu.maxCodeRate               = phy_config->config_req.ul_bwp_dedicated.pucch_config_dedicated.format1.max_code_rate;
      ul_config->ul_config_list[ul_config->number_pdus].pucch_config_pdu.nrofSlots                 = phy_config->config_req.ul_bwp_dedicated.pucch_config_dedicated.format1.number_of_slots;
      ul_config->ul_config_list[ul_config->number_pdus].pucch_config_pdu.pi2PBSK                   = phy_config->config_req.ul_bwp_dedicated.pucch_config_dedicated.format1.pi2bpsk;
      ul_config->ul_config_list[ul_config->number_pdus].pucch_config_pdu.simultaneousHARQ_ACK_CSI  = phy_config->config_req.ul_bwp_dedicated.pucch_config_dedicated.format1.simultaneous_harq_ack_csi;
      break;
    case pucch_format2_nr:
      ul_config->ul_config_list[ul_config->number_pdus].pucch_config_pdu.interslotFrequencyHopping = phy_config->config_req.ul_bwp_dedicated.pucch_config_dedicated.format2.inter_slot_frequency_hopping;
      ul_config->ul_config_list[ul_config->number_pdus].pucch_config_pdu.additionalDMRS            = phy_config->config_req.ul_bwp_dedicated.pucch_config_dedicated.format2.additional_dmrs;
      ul_config->ul_config_list[ul_config->number_pdus].pucch_config_pdu.maxCodeRate               = phy_config->config_req.ul_bwp_dedicated.pucch_config_dedicated.format2.max_code_rate;
      ul_config->ul_config_list[ul_config->number_pdus].pucch_config_pdu.nrofSlots                 = phy_config->config_req.ul_bwp_dedicated.pucch_config_dedicated.format2.number_of_slots;
      ul_config->ul_config_list[ul_config->number_pdus].pucch_config_pdu.pi2PBSK                   = phy_config->config_req.ul_bwp_dedicated.pucch_config_dedicated.format2.pi2bpsk;
      ul_config->ul_config_list[ul_config->number_pdus].pucch_config_pdu.simultaneousHARQ_ACK_CSI  = phy_config->config_req.ul_bwp_dedicated.pucch_config_dedicated.format2.simultaneous_harq_ack_csi;
      break;
    case pucch_format3_nr:
      ul_config->ul_config_list[ul_config->number_pdus].pucch_config_pdu.interslotFrequencyHopping = phy_config->config_req.ul_bwp_dedicated.pucch_config_dedicated.format3.inter_slot_frequency_hopping;
      ul_config->ul_config_list[ul_config->number_pdus].pucch_config_pdu.additionalDMRS            = phy_config->config_req.ul_bwp_dedicated.pucch_config_dedicated.format3.additional_dmrs;
      ul_config->ul_config_list[ul_config->number_pdus].pucch_config_pdu.maxCodeRate               = phy_config->config_req.ul_bwp_dedicated.pucch_config_dedicated.format3.max_code_rate;
      ul_config->ul_config_list[ul_config->number_pdus].pucch_config_pdu.nrofSlots                 = phy_config->config_req.ul_bwp_dedicated.pucch_config_dedicated.format3.number_of_slots;
      ul_config->ul_config_list[ul_config->number_pdus].pucch_config_pdu.pi2PBSK                   = phy_config->config_req.ul_bwp_dedicated.pucch_config_dedicated.format3.pi2bpsk;
      ul_config->ul_config_list[ul_config->number_pdus].pucch_config_pdu.simultaneousHARQ_ACK_CSI  = phy_config->config_req.ul_bwp_dedicated.pucch_config_dedicated.format3.simultaneous_harq_ack_csi;
      break;
    case pucch_format4_nr:
      ul_config->ul_config_list[ul_config->number_pdus].pucch_config_pdu.interslotFrequencyHopping = phy_config->config_req.ul_bwp_dedicated.pucch_config_dedicated.format4.inter_slot_frequency_hopping;
      ul_config->ul_config_list[ul_config->number_pdus].pucch_config_pdu.additionalDMRS            = phy_config->config_req.ul_bwp_dedicated.pucch_config_dedicated.format4.additional_dmrs;
      ul_config->ul_config_list[ul_config->number_pdus].pucch_config_pdu.maxCodeRate               = phy_config->config_req.ul_bwp_dedicated.pucch_config_dedicated.format4.max_code_rate;
      ul_config->ul_config_list[ul_config->number_pdus].pucch_config_pdu.nrofSlots                 = phy_config->config_req.ul_bwp_dedicated.pucch_config_dedicated.format4.number_of_slots;
      ul_config->ul_config_list[ul_config->number_pdus].pucch_config_pdu.pi2PBSK                   = phy_config->config_req.ul_bwp_dedicated.pucch_config_dedicated.format4.pi2bpsk;
      ul_config->ul_config_list[ul_config->number_pdus].pucch_config_pdu.simultaneousHARQ_ACK_CSI  = phy_config->config_req.ul_bwp_dedicated.pucch_config_dedicated.format4.simultaneous_harq_ack_csi;
      break;
    default:
      break;
    }
    ul_config->ul_config_list[ul_config->number_pdus].pucch_config_pdu.initialCyclicShift        = phy_config->config_req.ul_bwp_dedicated.pucch_config_dedicated.multi_csi_pucch_resources[0].initial_cyclic_shift;  //          x    x                   
    ul_config->ul_config_list[ul_config->number_pdus].pucch_config_pdu.nrofSymbols               = phy_config->config_req.ul_bwp_dedicated.pucch_config_dedicated.multi_csi_pucch_resources[0].number_of_symbols;         //          x    x    x    x    x    
    ul_config->ul_config_list[ul_config->number_pdus].pucch_config_pdu.startingSymbolIndex       = phy_config->config_req.ul_bwp_dedicated.pucch_config_dedicated.multi_csi_pucch_resources[0].starting_symbol_index; //          x    x    x    x    x    
    ul_config->ul_config_list[ul_config->number_pdus].pucch_config_pdu.timeDomainOCC             = phy_config->config_req.ul_bwp_dedicated.pucch_config_dedicated.multi_csi_pucch_resources[0].time_domain_occ;       //               x                   
    ul_config->ul_config_list[ul_config->number_pdus].pucch_config_pdu.nrofPRBs                  = phy_config->config_req.ul_bwp_dedicated.pucch_config_dedicated.multi_csi_pucch_resources[0].number_of_prbs;            //                    x    x         
    ul_config->ul_config_list[ul_config->number_pdus].pucch_config_pdu.startingPRB               = phy_config->config_req.ul_bwp_dedicated.pucch_config_dedicated.multi_csi_pucch_resources[0].starting_prb;         //                                     maxNrofPhysicalResourceBlocks  = 275 
    ul_config->ul_config_list[ul_config->number_pdus].pucch_config_pdu.occ_length                = phy_config->config_req.ul_bwp_dedicated.pucch_config_dedicated.multi_csi_pucch_resources[0].occ_length;          //                              x    
    ul_config->ul_config_list[ul_config->number_pdus].pucch_config_pdu.occ_Index                 = phy_config->config_req.ul_bwp_dedicated.pucch_config_dedicated.multi_csi_pucch_resources[0].occ_index;           //                              x    
    ul_config->ul_config_list[ul_config->number_pdus].pucch_config_pdu.intraSlotFrequencyHopping = phy_config->config_req.ul_bwp_dedicated.pucch_config_dedicated.multi_csi_pucch_resources[0].intra_slot_frequency_hopping;
    ul_config->ul_config_list[ul_config->number_pdus].pucch_config_pdu.secondHopPRB              = phy_config->config_req.ul_bwp_dedicated.pucch_config_dedicated.multi_csi_pucch_resources[0].second_hop_prb;

    ul_config->ul_config_list[ul_config->number_pdus].pucch_config_pdu.pucch_GroupHopping        = phy_config->config_req.pucch_config.pucch_group_hopping;
    ul_config->ul_config_list[ul_config->number_pdus].pucch_config_pdu.hoppingId                 = phy_config->config_req.pucch_config.hopping_id;
    ul_config->ul_config_list[ul_config->number_pdus].pucch_config_pdu.p0_nominal                = phy_config->config_req.pucch_config.p0_nominal;
    for (int i=0;i<NUMBER_PUCCH_FORMAT_NR; i++) ul_config->ul_config_list[ul_config->number_pdus].pucch_config_pdu.deltaF_PUCCH_f[i] = 0;
    ul_config->ul_config_list[ul_config->number_pdus].pucch_config_pdu.p0_PUCCH_Id = 0;     // INTEGER (1..8)     
    ul_config->ul_config_list[ul_config->number_pdus].pucch_config_pdu.p0_PUCCH_Value = 0;
    ul_config->ul_config_list[ul_config->number_pdus].pucch_config_pdu.twoPUCCH_PC_AdjustmentStates = 0;

  }
  */
  if(mac->if_module != NULL && mac->if_module->scheduled_response != NULL){
    mac->if_module->scheduled_response(&mac->scheduled_response);
  }
  return 0;
}

int8_t nr_ue_decode_mib(
			UE_nr_rxtx_proc_t *proc,
			module_id_t module_id,
			int 		cc_id,
			uint8_t 	gNB_index,
			uint8_t 	extra_bits,	//	8bits 38.212 c7.1.1
			uint32_t    ssb_length,
			uint32_t 	ssb_index,
			void 		*pduP,
			uint16_t    cell_id ){

  LOG_I(MAC,"[L2][MAC] decode mib\n");

  NR_UE_MAC_INST_t *mac = get_mac_inst(module_id);

  nr_mac_rrc_data_ind_ue( module_id, cc_id, gNB_index, NR_BCCH_BCH, (uint8_t *) pduP, 3 );    //  fixed 3 bytes MIB PDU
    
  AssertFatal(mac->mib != NULL, "nr_ue_decode_mib() mac->mib == NULL\n");
  //if(mac->mib != NULL){
  uint16_t frame = (mac->mib->systemFrameNumber.buf[0] >> mac->mib->systemFrameNumber.bits_unused);
  uint16_t frame_number_4lsb = 0;
  for (int i=0; i<4; i++)
    frame_number_4lsb |= ((extra_bits>>i)&1)<<(3-i);
  uint8_t half_frame_bit = ( extra_bits >> 4 ) & 0x1;               //	extra bits[4]
  uint8_t ssb_subcarrier_offset_msb = ( extra_bits >> 5 ) & 0x1;    //	extra bits[5]
	    
  uint8_t ssb_subcarrier_offset = (uint8_t)mac->mib->ssb_SubcarrierOffset;

  //uint32_t ssb_index = 0;    //  TODO: ssb_index should obtain from L1 in case Lssb != 64

  frame = frame << 4;
  frame = frame | frame_number_4lsb;

  if(ssb_length == 64){
    ssb_index = ssb_index & (( extra_bits >> 2 ) & 0x1C );    //	{ extra_bits[5:7], ssb_index[2:0] }
  }else{
    if(ssb_subcarrier_offset_msb){
      ssb_subcarrier_offset = ssb_subcarrier_offset | 0x10;
    }
  }

#ifdef DEBUG_MIB
  LOG_I(MAC,"system frame number(6 MSB bits): %d\n",  mac->mib->systemFrameNumber.buf[0]);
  LOG_I(MAC,"system frame number(with LSB): %d\n", (int)frame);
  LOG_I(MAC,"subcarrier spacing (0=15or60, 1=30or120): %d\n", (int)mac->mib->subCarrierSpacingCommon);
  LOG_I(MAC,"ssb carrier offset(with MSB):  %d\n", (int)ssb_subcarrier_offset);
  LOG_I(MAC,"dmrs type A position (0=pos2,1=pos3): %d\n", (int)mac->mib->dmrs_TypeA_Position);
  LOG_I(MAC,"pdcch config sib1:             %d\n", (int)mac->mib->pdcch_ConfigSIB1);
  LOG_I(MAC,"cell barred (0=barred,1=notBarred): %d\n", (int)mac->mib->cellBarred);
  LOG_I(MAC,"intra frequency reselection (0=allowed,1=notAllowed): %d\n", (int)mac->mib->intraFreqReselection);
  LOG_I(MAC,"half frame bit(extra bits):    %d\n", (int)half_frame_bit);
  LOG_I(MAC,"ssb index(extra bits):         %d\n", (int)ssb_index);
#endif

  subcarrier_spacing_t scs_ssb = scs_30kHz;      //  default for 
  //const uint32_t scs_index = 0;
  const uint32_t num_slot_per_frame = 20;
  subcarrier_spacing_t scs_pdcch;

  //  assume carrier frequency < 6GHz
  if(mac->mib->subCarrierSpacingCommon == NR_MIB__subCarrierSpacingCommon_scs15or60){
    scs_pdcch = scs_15kHz;
  }else{  //NR_MIB__subCarrierSpacingCommon_scs30or120
    scs_pdcch = scs_30kHz;
  }

  channel_bandwidth_t min_channel_bw = bw_40MHz;  //  deafult for testing
	    
<<<<<<< HEAD
  uint32_t is_condition_A = (ssb_subcarrier_offset == 0);   //  38.213 ch.13
  frequency_range_t frequency_range = FR1;
#if (NR_RRC_VERSION >= MAKE_VERSION(15, 3, 0))
  uint32_t index_4msb = (mac->mib->pdcch_ConfigSIB1.controlResourceSetZero);
  uint32_t index_4lsb = (mac->mib->pdcch_ConfigSIB1.searchSpaceZero);
#else
  uint32_t index_4msb = (mac->mib->pdcch_ConfigSIB1 >> 4) & 0xf;
  uint32_t index_4lsb = (mac->mib->pdcch_ConfigSIB1 & 0xf);
#endif
  int32_t num_rbs = -1;
  int32_t num_symbols = -1;
  int32_t rb_offset = -1;
  //LOG_I(MAC,"<<<<<<<<<configSIB1 %d index_4msb %d index_4lsb %d scs_ssb %d scs_pdcch %d switch %d ",
  //mac->mib->pdcch_ConfigSIB1,index_4msb,index_4lsb,scs_ssb,scs_pdcch, (scs_ssb << 5)|scs_pdcch);

  //  type0-pdcch coreset
  switch( (scs_ssb << 5)|scs_pdcch ){
  case (scs_15kHz << 5) | scs_15kHz :
    AssertFatal(index_4msb < 15, "38.213 Table 13-1 4 MSB out of range\n");
    mac->type0_pdcch_ss_mux_pattern = 1;
    num_rbs     = table_38213_13_1_c2[index_4msb];
    num_symbols = table_38213_13_1_c3[index_4msb];
    rb_offset   = table_38213_13_1_c4[index_4msb];
    break;

  case (scs_15kHz << 5) | scs_30kHz:
    AssertFatal(index_4msb < 14, "38.213 Table 13-2 4 MSB out of range\n");
    mac->type0_pdcch_ss_mux_pattern = 1;
    num_rbs     = table_38213_13_2_c2[index_4msb];
    num_symbols = table_38213_13_2_c3[index_4msb];
    rb_offset   = table_38213_13_2_c4[index_4msb];
    break;

  case (scs_30kHz << 5) | scs_15kHz:
    if((min_channel_bw & bw_5MHz) | (min_channel_bw & bw_10MHz)){
      AssertFatal(index_4msb < 9, "38.213 Table 13-3 4 MSB out of range\n");
      mac->type0_pdcch_ss_mux_pattern = 1;
      num_rbs     = table_38213_13_3_c2[index_4msb];
      num_symbols = table_38213_13_3_c3[index_4msb];
      rb_offset   = table_38213_13_3_c4[index_4msb];
    }else if(min_channel_bw & bw_40MHz){
      AssertFatal(index_4msb < 9, "38.213 Table 13-5 4 MSB out of range\n");
      mac->type0_pdcch_ss_mux_pattern = 1;
      num_rbs     = table_38213_13_5_c2[index_4msb];
      num_symbols = table_38213_13_5_c3[index_4msb];
      rb_offset   = table_38213_13_5_c4[index_4msb];
    }else{ ; }

    break;

  case (scs_30kHz << 5) | scs_30kHz:
    if((min_channel_bw & bw_5MHz) | (min_channel_bw & bw_10MHz)){
      mac->type0_pdcch_ss_mux_pattern = 1;
      num_rbs     = table_38213_13_4_c2[index_4msb];
      num_symbols = table_38213_13_4_c3[index_4msb];
      rb_offset   = table_38213_13_4_c4[index_4msb];
      LOG_I(MAC,"<<<<<<<<<index_4msb %d num_rbs %d num_symb %d rb_offset %d\n",index_4msb,num_rbs,num_symbols,rb_offset );
    }else if(min_channel_bw & bw_40MHz){
      AssertFatal(index_4msb < 10, "38.213 Table 13-6 4 MSB out of range\n");
      mac->type0_pdcch_ss_mux_pattern = 1;
      num_rbs     = table_38213_13_6_c2[index_4msb];
      num_symbols = table_38213_13_6_c3[index_4msb];
      rb_offset   = table_38213_13_6_c4[index_4msb];
    }else{ ; }
    break;

  case (scs_120kHz << 5) | scs_60kHz:
    AssertFatal(index_4msb < 12, "38.213 Table 13-7 4 MSB out of range\n");
    if(index_4msb & 0x7){
      mac->type0_pdcch_ss_mux_pattern = 1;
    }else if(index_4msb & 0x18){
      mac->type0_pdcch_ss_mux_pattern = 2;
    }else{ ; }

    num_rbs     = table_38213_13_7_c2[index_4msb];
    num_symbols = table_38213_13_7_c3[index_4msb];
    if(!is_condition_A && (index_4msb == 8 || index_4msb == 10)){
      rb_offset   = table_38213_13_7_c4[index_4msb] - 1;
    }else{
      rb_offset   = table_38213_13_7_c4[index_4msb];
    }
    break;

  case (scs_120kHz << 5) | scs_120kHz:
    AssertFatal(index_4msb < 8, "38.213 Table 13-8 4 MSB out of range\n");
    if(index_4msb & 0x3){
      mac->type0_pdcch_ss_mux_pattern = 1;
    }else if(index_4msb & 0x0c){
      mac->type0_pdcch_ss_mux_pattern = 3;
    }

    num_rbs     = table_38213_13_8_c2[index_4msb];
    num_symbols = table_38213_13_8_c3[index_4msb];
    if(!is_condition_A && (index_4msb == 4 || index_4msb == 6)){
      rb_offset   = table_38213_13_8_c4[index_4msb] - 1;
    }else{
      rb_offset   = table_38213_13_8_c4[index_4msb];
    }
    break;

  case (scs_240kHz << 5) | scs_60kHz:
    AssertFatal(index_4msb < 4, "38.213 Table 13-9 4 MSB out of range\n");
    mac->type0_pdcch_ss_mux_pattern = 1;
    num_rbs     = table_38213_13_9_c2[index_4msb];
    num_symbols = table_38213_13_9_c3[index_4msb];
    rb_offset   = table_38213_13_9_c4[index_4msb];
    break;

  case (scs_240kHz << 5) | scs_120kHz:
    AssertFatal(index_4msb < 8, "38.213 Table 13-10 4 MSB out of range\n");
    if(index_4msb & 0x3){
      mac->type0_pdcch_ss_mux_pattern = 1;
    }else if(index_4msb & 0x0c){
      mac->type0_pdcch_ss_mux_pattern = 2;
    }
    num_rbs     = table_38213_13_10_c2[index_4msb];
    num_symbols = table_38213_13_10_c3[index_4msb];
    if(!is_condition_A && (index_4msb == 4 || index_4msb == 6)){
      rb_offset   = table_38213_13_10_c4[index_4msb]-1;
    }else{
      rb_offset   = table_38213_13_10_c4[index_4msb];
    }
=======
        uint32_t is_condition_A = (ssb_subcarrier_offset == 0);   //  38.213 ch.13
        frequency_range_t frequency_range = FR1;
        uint32_t index_4msb = (mac->mib->pdcch_ConfigSIB1.controlResourceSetZero);
        uint32_t index_4lsb = (mac->mib->pdcch_ConfigSIB1.searchSpaceZero);
        int32_t num_rbs = -1;
        int32_t num_symbols = -1;
        int32_t rb_offset = -1;
        //LOG_I(MAC,"<<<<<<<<<configSIB1 %d index_4msb %d index_4lsb %d scs_ssb %d scs_pdcch %d switch %d ",
        //mac->mib->pdcch_ConfigSIB1,index_4msb,index_4lsb,scs_ssb,scs_pdcch, (scs_ssb << 5)|scs_pdcch);

        //  type0-pdcch coreset
	    switch( (scs_ssb << 5)|scs_pdcch ){
            case (scs_15kHz << 5) | scs_15kHz :
                AssertFatal(index_4msb < 15, "38.213 Table 13-1 4 MSB out of range\n");
                mac->type0_pdcch_ss_mux_pattern = 1;
                num_rbs     = table_38213_13_1_c2[index_4msb];
                num_symbols = table_38213_13_1_c3[index_4msb];
                rb_offset   = table_38213_13_1_c4[index_4msb];
                break;

	        case (scs_15kHz << 5) | scs_30kHz:
                AssertFatal(index_4msb < 14, "38.213 Table 13-2 4 MSB out of range\n");
                mac->type0_pdcch_ss_mux_pattern = 1;
                num_rbs     = table_38213_13_2_c2[index_4msb];
                num_symbols = table_38213_13_2_c3[index_4msb];
                rb_offset   = table_38213_13_2_c4[index_4msb];
                break;

            case (scs_30kHz << 5) | scs_15kHz:
                if((min_channel_bw & bw_5MHz) | (min_channel_bw & bw_10MHz)){
                    AssertFatal(index_4msb < 9, "38.213 Table 13-3 4 MSB out of range\n");
                    mac->type0_pdcch_ss_mux_pattern = 1;
                    num_rbs     = table_38213_13_3_c2[index_4msb];
                    num_symbols = table_38213_13_3_c3[index_4msb];
                    rb_offset   = table_38213_13_3_c4[index_4msb];
                }else if(min_channel_bw & bw_40MHz){
                    AssertFatal(index_4msb < 9, "38.213 Table 13-5 4 MSB out of range\n");
                    mac->type0_pdcch_ss_mux_pattern = 1;
                    num_rbs     = table_38213_13_5_c2[index_4msb];
                    num_symbols = table_38213_13_5_c3[index_4msb];
                    rb_offset   = table_38213_13_5_c4[index_4msb];
                }else{ ; }

                break;

            case (scs_30kHz << 5) | scs_30kHz:
                if((min_channel_bw & bw_5MHz) | (min_channel_bw & bw_10MHz)){
                    mac->type0_pdcch_ss_mux_pattern = 1;
                    num_rbs     = table_38213_13_4_c2[index_4msb];
                    num_symbols = table_38213_13_4_c3[index_4msb];
                    rb_offset   = table_38213_13_4_c4[index_4msb];
                    LOG_I(MAC,"<<<<<<<<<index_4msb %d num_rbs %d num_symb %d rb_offset %d\n",index_4msb,num_rbs,num_symbols,rb_offset );
                }else if(min_channel_bw & bw_40MHz){
                    AssertFatal(index_4msb < 10, "38.213 Table 13-6 4 MSB out of range\n");
                    mac->type0_pdcch_ss_mux_pattern = 1;
                    num_rbs     = table_38213_13_6_c2[index_4msb];
                    num_symbols = table_38213_13_6_c3[index_4msb];
                    rb_offset   = table_38213_13_6_c4[index_4msb];
                }else{ ; }
                break;

            case (scs_120kHz << 5) | scs_60kHz:
                AssertFatal(index_4msb < 12, "38.213 Table 13-7 4 MSB out of range\n");
                if(index_4msb & 0x7){
                    mac->type0_pdcch_ss_mux_pattern = 1;
                }else if(index_4msb & 0x18){
                    mac->type0_pdcch_ss_mux_pattern = 2;
                }else{ ; }

                num_rbs     = table_38213_13_7_c2[index_4msb];
                num_symbols = table_38213_13_7_c3[index_4msb];
                if(!is_condition_A && (index_4msb == 8 || index_4msb == 10)){
                    rb_offset   = table_38213_13_7_c4[index_4msb] - 1;
                }else{
                    rb_offset   = table_38213_13_7_c4[index_4msb];
                }
                break;

            case (scs_120kHz << 5) | scs_120kHz:
                AssertFatal(index_4msb < 8, "38.213 Table 13-8 4 MSB out of range\n");
                if(index_4msb & 0x3){
                    mac->type0_pdcch_ss_mux_pattern = 1;
                }else if(index_4msb & 0x0c){
                    mac->type0_pdcch_ss_mux_pattern = 3;
                }

                num_rbs     = table_38213_13_8_c2[index_4msb];
                num_symbols = table_38213_13_8_c3[index_4msb];
                if(!is_condition_A && (index_4msb == 4 || index_4msb == 6)){
                    rb_offset   = table_38213_13_8_c4[index_4msb] - 1;
                }else{
                    rb_offset   = table_38213_13_8_c4[index_4msb];
                }
                break;

            case (scs_240kHz << 5) | scs_60kHz:
                AssertFatal(index_4msb < 4, "38.213 Table 13-9 4 MSB out of range\n");
                mac->type0_pdcch_ss_mux_pattern = 1;
                num_rbs     = table_38213_13_9_c2[index_4msb];
                num_symbols = table_38213_13_9_c3[index_4msb];
                rb_offset   = table_38213_13_9_c4[index_4msb];
                break;

            case (scs_240kHz << 5) | scs_120kHz:
                AssertFatal(index_4msb < 8, "38.213 Table 13-10 4 MSB out of range\n");
                if(index_4msb & 0x3){
                    mac->type0_pdcch_ss_mux_pattern = 1;
                }else if(index_4msb & 0x0c){
                    mac->type0_pdcch_ss_mux_pattern = 2;
                }
                num_rbs     = table_38213_13_10_c2[index_4msb];
                num_symbols = table_38213_13_10_c3[index_4msb];
                if(!is_condition_A && (index_4msb == 4 || index_4msb == 6)){
                    rb_offset   = table_38213_13_10_c4[index_4msb]-1;
                }else{
                    rb_offset   = table_38213_13_10_c4[index_4msb];
                }
>>>>>>> 6548ae15
                
    break;

  default:
    break;
  }

  AssertFatal(num_rbs != -1, "Type0 PDCCH coreset num_rbs undefined");
  AssertFatal(num_symbols != -1, "Type0 PDCCH coreset num_symbols undefined");
  AssertFatal(rb_offset != -1, "Type0 PDCCH coreset rb_offset undefined");
        
  //uint32_t cell_id = 0;   //  obtain from L1 later

  //mac->type0_pdcch_dci_config.coreset.rb_start = rb_offset;
  //mac->type0_pdcch_dci_config.coreset.rb_end = rb_offset + num_rbs - 1;
  uint64_t mask = 0x0;
  uint8_t i;
  for(i=0; i<(num_rbs/6); ++i){   //  38.331 Each bit corresponds a group of 6 RBs
    mask = mask >> 1;
    mask = mask | 0x100000000000;
  }
  //LOG_I(MAC,">>>>>>>>mask %x num_rbs %d rb_offset %d\n", mask, num_rbs, rb_offset);
  mac->type0_pdcch_dci_config.coreset.frequency_domain_resource = mask;
  mac->type0_pdcch_dci_config.coreset.rb_offset = rb_offset;  //  additional parameter other than coreset

  //mac->type0_pdcch_dci_config.type0_pdcch_coreset.duration = num_symbols;
  mac->type0_pdcch_dci_config.coreset.cce_reg_mapping_type = CCE_REG_MAPPING_TYPE_INTERLEAVED;
  mac->type0_pdcch_dci_config.coreset.cce_reg_interleaved_reg_bundle_size = 6;   //  L 38.211 7.3.2.2
  mac->type0_pdcch_dci_config.coreset.cce_reg_interleaved_interleaver_size = 2;  //  R 38.211 7.3.2.2
  mac->type0_pdcch_dci_config.coreset.cce_reg_interleaved_shift_index = cell_id;
  mac->type0_pdcch_dci_config.coreset.precoder_granularity = PRECODER_GRANULARITY_SAME_AS_REG_BUNDLE;
  mac->type0_pdcch_dci_config.coreset.pdcch_dmrs_scrambling_id = cell_id;



  // type0-pdcch search space
  float big_o;
  float big_m;
  uint32_t temp;
  SFN_C_TYPE sfn_c;   //  only valid for mux=1
  uint32_t n_c;
  uint32_t number_of_search_space_per_slot;
  uint32_t first_symbol_index;
  uint32_t search_space_duration;  //  element of search space
  uint32_t coreset_duration;  //  element of coreset
        
  //  38.213 table 10.1-1

  /// MUX PATTERN 1
  if(mac->type0_pdcch_ss_mux_pattern == 1 && frequency_range == FR1){
    big_o = table_38213_13_11_c1[index_4lsb];
    number_of_search_space_per_slot = table_38213_13_11_c2[index_4lsb];
    big_m = table_38213_13_11_c3[index_4lsb];

    temp = (uint32_t)(big_o*pow(2, scs_pdcch)) + (uint32_t)(ssb_index*big_m);
    n_c = temp / num_slot_per_frame;
    if((temp/num_slot_per_frame) & 0x1){
      sfn_c = SFN_C_MOD_2_EQ_1;
    }else{
      sfn_c = SFN_C_MOD_2_EQ_0;
    }

    if((index_4lsb == 1 || index_4lsb == 3 || index_4lsb == 5 || index_4lsb == 7) && (ssb_index&1)){
      first_symbol_index = num_symbols;
    }else{
      first_symbol_index = table_38213_13_11_c4[index_4lsb];
    }
    //  38.213 chapter 13: over two consecutive slots
    search_space_duration = 2;
  }

  if(mac->type0_pdcch_ss_mux_pattern == 1 && frequency_range == FR2){
    big_o = table_38213_13_12_c1[index_4lsb];
    number_of_search_space_per_slot = table_38213_13_11_c2[index_4lsb];
    big_m = table_38213_13_12_c3[index_4lsb];

    if((index_4lsb == 1 || index_4lsb == 3 || index_4lsb == 5 || index_4lsb == 10) && (ssb_index&1)){
      first_symbol_index = 7;
    }else if((index_4lsb == 6 || index_4lsb == 7 || index_4lsb == 8 || index_4lsb == 11) && (ssb_index&1)){
      first_symbol_index = num_symbols;
    }else{
      first_symbol_index = 0;
    }
    //  38.213 chapter 13: over two consecutive slots
    search_space_duration = 2;
  }

  /// MUX PATTERN 2
  if(mac->type0_pdcch_ss_mux_pattern == 2){
            
    if((scs_ssb == scs_120kHz) && (scs_pdcch == scs_60kHz)){
      //  38.213 Table 13-13
      AssertFatal(index_4lsb == 0, "38.213 Table 13-13 4 LSB out of range\n");
      //  PDCCH monitoring occasions (SFN and slot number) same as SSB frame-slot
      //                sfn_c = SFN_C_EQ_SFN_SSB;
      n_c = get_ssb_slot(ssb_index);
      switch(ssb_index & 0x3){    //  ssb_index(i) mod 4
      case 0: 
	first_symbol_index = 0;
	break;
      case 1: 
	first_symbol_index = 1;
	break;
      case 2: 
	first_symbol_index = 6;
	break;
      case 3: 
	first_symbol_index = 7;
	break;
      default: break; 
      }
                
    }else if((scs_ssb == scs_240kHz) && (scs_pdcch == scs_120kHz)){
      //  38.213 Table 13-14
      AssertFatal(index_4lsb == 0, "38.213 Table 13-14 4 LSB out of range\n");
      //  PDCCH monitoring occasions (SFN and slot number) same as SSB frame-slot
      //                sfn_c = SFN_C_EQ_SFN_SSB;
      n_c = get_ssb_slot(ssb_index);
      switch(ssb_index & 0x7){    //  ssb_index(i) mod 8
      case 0: 
	first_symbol_index = 0;
	break;
      case 1: 
	first_symbol_index = 1;
	break;
      case 2: 
	first_symbol_index = 2;
	break;
      case 3: 
	first_symbol_index = 3;
	break;
      case 4: 
	first_symbol_index = 12;
	n_c = get_ssb_slot(ssb_index) - 1;
	break;
      case 5: 
	first_symbol_index = 13;
	n_c = get_ssb_slot(ssb_index) - 1;
	break;
      case 6: 
	first_symbol_index = 0;
	break;
      case 7: 
	first_symbol_index = 1;
	break;
      default: break; 
      }
    }else{ ; }
    //  38.213 chapter 13: over one slot
    search_space_duration = 1;
  }

  /// MUX PATTERN 3
  if(mac->type0_pdcch_ss_mux_pattern == 3){
    if((scs_ssb == scs_120kHz) && (scs_pdcch == scs_120kHz)){
      //  38.213 Table 13-15
      AssertFatal(index_4lsb == 0, "38.213 Table 13-15 4 LSB out of range\n");
      //  PDCCH monitoring occasions (SFN and slot number) same as SSB frame-slot
      //                sfn_c = SFN_C_EQ_SFN_SSB;
      n_c = get_ssb_slot(ssb_index);
      switch(ssb_index & 0x3){    //  ssb_index(i) mod 4
      case 0: 
	first_symbol_index = 4;
	break;
      case 1: 
	first_symbol_index = 8;
	break;
      case 2: 
	first_symbol_index = 2;
	break;
      case 3: 
	first_symbol_index = 6;
	break;
      default: break; 
      }
    }else{ ; }
    //  38.213 chapter 13: over one slot
    search_space_duration = 1;
  }

  coreset_duration = num_symbols * number_of_search_space_per_slot;

  mac->type0_pdcch_dci_config.number_of_candidates[0] = table_38213_10_1_1_c2[0];
  mac->type0_pdcch_dci_config.number_of_candidates[1] = table_38213_10_1_1_c2[1];
  mac->type0_pdcch_dci_config.number_of_candidates[2] = table_38213_10_1_1_c2[2];   //  CCE aggregation level = 4
  mac->type0_pdcch_dci_config.number_of_candidates[3] = table_38213_10_1_1_c2[3];   //  CCE aggregation level = 8
  mac->type0_pdcch_dci_config.number_of_candidates[4] = table_38213_10_1_1_c2[4];   //  CCE aggregation level = 16
  mac->type0_pdcch_dci_config.duration = search_space_duration;
  mac->type0_pdcch_dci_config.coreset.duration = coreset_duration;   //  coreset
  mac->type0_pdcch_dci_config.monitoring_symbols_within_slot = (0x3fff << first_symbol_index) & (0x3fff >> (14-coreset_duration-first_symbol_index)) & 0x3fff;

  mac->type0_pdcch_ss_sfn_c = sfn_c;
  mac->type0_pdcch_ss_n_c = n_c;
        
<<<<<<< HEAD

  // fill in the elements in config request inside P5 message
  
  //mac->phy_config.config_req.pbch_config.system_frame_number = frame;    //  after calculation
  mac->phy_config.config_req.rf_config.dl_subcarrierspacing      = mac->mib->subCarrierSpacingCommon;
  mac->phy_config.config_req.sch_config.ssb_subcarrier_offset    = ssb_subcarrier_offset;  //  after calculation
  mac->phy_config.config_req.pdsch_config.dmrs_TypeA_Position    = mac->mib->dmrs_TypeA_Position;
  mac->phy_config.config_req.pdcch_config.controlResourceSetZero = (mac->mib->pdcch_ConfigSIB1.controlResourceSetZero);
  mac->phy_config.config_req.pdcch_config.searchSpaceZero        = mac->mib->pdcch_ConfigSIB1.searchSpaceZero;

  if(mac->if_module != NULL && mac->if_module->phy_config_request != NULL){
    mac->if_module->phy_config_request(&mac->phy_config);
  }
  proc->decoded_frame_rx=frame;
  //}
  return 0;
=======
	    // fill in the elements in config request inside P5 message
	mac->phy_config.Mod_id = module_id;
	mac->phy_config.CC_id = cc_id;

	    mac->phy_config.config_req.pbch_config.system_frame_number = frame;    //  after calculation
	    mac->phy_config.config_req.pbch_config.subcarrier_spacing_common = mac->mib->subCarrierSpacingCommon;
	    mac->phy_config.config_req.pbch_config.ssb_subcarrier_offset = ssb_subcarrier_offset;  //  after calculation
	    mac->phy_config.config_req.pbch_config.dmrs_type_a_position = mac->mib->dmrs_TypeA_Position;
	    mac->phy_config.config_req.pbch_config.pdcch_config_sib1 = (mac->mib->pdcch_ConfigSIB1.controlResourceSetZero) * 16 + (mac->mib->pdcch_ConfigSIB1.searchSpaceZero);
	    mac->phy_config.config_req.pbch_config.cell_barred = mac->mib->cellBarred;
	    mac->phy_config.config_req.pbch_config.intra_frequency_reselection = mac->mib->intraFreqReselection;
	    mac->phy_config.config_req.pbch_config.half_frame_bit = half_frame_bit;
	    mac->phy_config.config_req.pbch_config.ssb_index = ssb_index;
	    mac->phy_config.config_req.config_mask |= FAPI_NR_CONFIG_REQUEST_MASK_PBCH;

	    if(mac->if_module != NULL && mac->if_module->phy_config_request != NULL){
		mac->if_module->phy_config_request(&mac->phy_config);
	    }
	    proc->decoded_frame_rx=frame;
    //}
    return 0;
>>>>>>> 6548ae15
}



//  TODO: change to UE parameter, scs: 15KHz, slot duration: 1ms
uint32_t get_ssb_frame(uint32_t test){
  return test;
}

// Performs :
// 1. TODO: Call RRC for link status return to PHY
// 2. TODO: Perform SR/BSR procedures for scheduling feedback
// 3. TODO: Perform PHR procedures
NR_UE_L2_STATE_t nr_ue_scheduler(
				 const module_id_t module_id,
				 const uint8_t gNB_index,
				 const int cc_id,
				 const frame_t rx_frame,
				 const slot_t rx_slot,
				 const int32_t ssb_index,
				 const frame_t tx_frame,
				 const slot_t tx_slot ){

  uint32_t search_space_mask = 0;
  NR_UE_MAC_INST_t *mac = get_mac_inst(module_id);
    
  //  check type0 from 38.213 13
  if(ssb_index != -1){

    if(mac->type0_pdcch_ss_mux_pattern == 1){
      //	38.213 chapter 13
      if((mac->type0_pdcch_ss_sfn_c == SFN_C_MOD_2_EQ_0) && !(rx_frame & 0x1) && (rx_slot == mac->type0_pdcch_ss_n_c)){
	search_space_mask = search_space_mask | type0_pdcch;
	mac->type0_pdcch_consecutive_slots = mac->type0_pdcch_dci_config.duration;
      }
      if((mac->type0_pdcch_ss_sfn_c == SFN_C_MOD_2_EQ_1) &&  (rx_frame & 0x1) && (rx_slot == mac->type0_pdcch_ss_n_c)){
	search_space_mask = search_space_mask | type0_pdcch;
	mac->type0_pdcch_consecutive_slots = mac->type0_pdcch_dci_config.duration;
      }
    }
    if(mac->type0_pdcch_ss_mux_pattern == 2){
      //	38.213 Table 13-13, 13-14
      if((rx_frame == get_ssb_frame(rx_frame)) && (rx_slot == mac->type0_pdcch_ss_n_c)){
	search_space_mask = search_space_mask | type0_pdcch;
	mac->type0_pdcch_consecutive_slots = mac->type0_pdcch_dci_config.duration;
      }
    }
    if(mac->type0_pdcch_ss_mux_pattern == 3){
      //	38.213 Table 13-15
      if((rx_frame == get_ssb_frame(rx_frame)) && (rx_slot == mac->type0_pdcch_ss_n_c)){
	search_space_mask = search_space_mask | type0_pdcch;
	mac->type0_pdcch_consecutive_slots = mac->type0_pdcch_dci_config.duration;
      }
    }
  }

  fapi_nr_dl_config_request_t *dl_config = &mac->dl_config_request;
  //  Type0 PDCCH search space
  if((search_space_mask & type0_pdcch) || ( mac->type0_pdcch_consecutive_slots != 0 )){
    mac->type0_pdcch_consecutive_slots = mac->type0_pdcch_consecutive_slots - 1;

    dl_config->dl_config_list[dl_config->number_pdus].dci_config_pdu.dci_config_rel15 = mac->type0_pdcch_dci_config;
    dl_config->dl_config_list[dl_config->number_pdus].pdu_type = FAPI_NR_DL_CONFIG_TYPE_DCI;
    	
    /*
      dl_config->dl_config_list[dl_config->number_pdus].dci_config_pdu.dci_config_rel15.rnti = 0xaaaa;	//	to be set
      dl_config->dl_config_list[dl_config->number_pdus].dci_config_pdu.dci_config_rel15.N_RB_BWP = 106;	//	to be set

      LOG_I(MAC,"nr_ue_scheduler Type0 PDCCH with rnti %x, BWP %d\n",
      dl_config->dl_config_list[dl_config->number_pdus].dci_config_pdu.dci_config_rel15.rnti,
      dl_config->dl_config_list[dl_config->number_pdus].dci_config_pdu.dci_config_rel15.N_RB_BWP);  
    */   
    dl_config->number_pdus = dl_config->number_pdus + 1;
  }

  if(search_space_mask & type0a_pdcch){
  }

  if(search_space_mask & type1_pdcch){
  }

  if(search_space_mask & type2_pdcch){
  }

  if(search_space_mask & type3_pdcch){
  }


  mac->scheduled_response.dl_config = dl_config;
    

  return UE_CONNECTION_OK;
}

//////////////
/*
 * This code contains all the functions needed to process all dci fields.
 * These tables and functions are going to be called by function nr_ue_process_dci
 */
// table_7_3_1_1_2_2_3_4_5 contains values for number of layers and precoding information for tables 7.3.1.1.2-2/3/4/5 from TS 38.212 subclause 7.3.1.1.2
// the first 6 columns contain table 7.3.1.1.2-2: Precoding information and number of layers, for 4 antenna ports, if transformPrecoder=disabled and maxRank = 2 or 3 or 4
// next six columns contain table 7.3.1.1.2-3: Precoding information and number of layers for 4 antenna ports, if transformPrecoder= enabled, or if transformPrecoder=disabled and maxRank = 1
// next four columns contain table 7.3.1.1.2-4: Precoding information and number of layers, for 2 antenna ports, if transformPrecoder=disabled and maxRank = 2
// next four columns contain table 7.3.1.1.2-5: Precoding information and number of layers, for 2 antenna ports, if transformPrecoder= enabled, or if transformPrecoder= disabled and maxRank = 1
uint8_t table_7_3_1_1_2_2_3_4_5[64][20] = {
  {1,  0,  1,  0,  1,  0,  1,  0,  1,  0,  1,  0,  1,  0,  1,  0,  1,  0,  1,  0},
  {1,  1,  1,  1,  1,  1,  1,  1,  1,  1,  1,  1,  1,  1,  1,  1,  1,  1,  1,  1},
  {1,  2,  1,  2,  1,  2,  1,  2,  1,  2,  1,  2,  2,  0,  2,  0,  1,  2,  0,  0},
  {1,  3,  1,  3,  1,  3,  1,  3,  1,  3,  1,  3,  1,  2,  0,  0,  1,  3,  0,  0},
  {2,  0,  2,  0,  2,  0,  1,  4,  1,  4,  0,  0,  1,  3,  0,  0,  1,  4,  0,  0},
  {2,  1,  2,  1,  2,  1,  1,  5,  1,  5,  0,  0,  1,  4,  0,  0,  1,  5,  0,  0},
  {2,  2,  2,  2,  2,  2,  1,  6,  1,  6,  0,  0,  1,  5,  0,  0,  0,  0,  0,  0},
  {2,  3,  2,  3,  2,  3,  1,  7,  1,  7,  0,  0,  2,  1,  0,  0,  0,  0,  0,  0},
  {2,  4,  2,  4,  2,  4,  1,  8,  1,  8,  0,  0,  2,  2,  0,  0,  0,  0,  0,  0},
  {2,  5,  2,  5,  2,  5,  1,  9,  1,  9,  0,  0,  0,  0,  0,  0,  0,  0,  0,  0},
  {3,  0,  3,  0,  3,  0,  1,  10, 1,  10, 0,  0,  0,  0,  0,  0,  0,  0,  0,  0},
  {4,  0,  4,  0,  4,  0,  1,  11, 1,  11, 0,  0,  0,  0,  0,  0,  0,  0,  0,  0},
  {1,  4,  1,  4,  0,  0,  1,  12, 0,  0,  0,  0,  0,  0,  0,  0,  0,  0,  0,  0},
  {1,  5,  1,  5,  0,  0,  1,  13, 0,  0,  0,  0,  0,  0,  0,  0,  0,  0,  0,  0},
  {1,  6,  1,  6,  0,  0,  1,  14, 0,  0,  0,  0,  0,  0,  0,  0,  0,  0,  0,  0},
  {1,  7,  1,  7,  0,  0,  1,  15, 0,  0,  0,  0,  0,  0,  0,  0,  0,  0,  0,  0},
  {1,  8,  1,  8,  0,  0,  1,  16, 0,  0,  0,  0,  0,  0,  0,  0,  0,  0,  0,  0},
  {1,  9,  1,  9,  0,  0,  1,  17, 0,  0,  0,  0,  0,  0,  0,  0,  0,  0,  0,  0},
  {1,  10, 1,  10, 0,  0,  1,  18, 0,  0,  0,  0,  0,  0,  0,  0,  0,  0,  0,  0},
  {1,  11, 1,  11, 0,  0,  1,  19, 0,  0,  0,  0,  0,  0,  0,  0,  0,  0,  0,  0},
  {2,  6,  2,  6,  0,  0,  1,  20, 0,  0,  0,  0,  0,  0,  0,  0,  0,  0,  0,  0},
  {2,  7,  2,  7,  0,  0,  1,  21, 0,  0,  0,  0,  0,  0,  0,  0,  0,  0,  0,  0},
  {2,  8,  2,  8,  0,  0,  1,  22, 0,  0,  0,  0,  0,  0,  0,  0,  0,  0,  0,  0},
  {2,  9,  2,  9,  0,  0,  1,  23, 0,  0,  0,  0,  0,  0,  0,  0,  0,  0,  0,  0},
  {2,  10, 2,  10, 0,  0,  1,  24, 0,  0,  0,  0,  0,  0,  0,  0,  0,  0,  0,  0},
  {2,  11, 2,  11, 0,  0,  1,  25, 0,  0,  0,  0,  0,  0,  0,  0,  0,  0,  0,  0},
  {2,  12, 2,  12, 0,  0,  1,  26, 0,  0,  0,  0,  0,  0,  0,  0,  0,  0,  0,  0},
  {2,  13, 2,  13, 0,  0,  1,  27, 0,  0,  0,  0,  0,  0,  0,  0,  0,  0,  0,  0},
  {3,  1,  3,  1,  0,  0,  0,  0,  0,  0,  0,  0,  0,  0,  0,  0,  0,  0,  0,  0},
  {3,  2,  3,  2,  0,  0,  0,  0,  0,  0,  0,  0,  0,  0,  0,  0,  0,  0,  0,  0},
  {4,  1,  4,  1,  0,  0,  0,  0,  0,  0,  0,  0,  0,  0,  0,  0,  0,  0,  0,  0},
  {4,  2,  4,  2,  0,  0,  0,  0,  0,  0,  0,  0,  0,  0,  0,  0,  0,  0,  0,  0},
  {1,  12, 0,  0,  0,  0,  0,  0,  0,  0,  0,  0,  0,  0,  0,  0,  0,  0,  0,  0},
  {1,  13, 0,  0,  0,  0,  0,  0,  0,  0,  0,  0,  0,  0,  0,  0,  0,  0,  0,  0},
  {1,  14, 0,  0,  0,  0,  0,  0,  0,  0,  0,  0,  0,  0,  0,  0,  0,  0,  0,  0},
  {1,  15, 0,  0,  0,  0,  0,  0,  0,  0,  0,  0,  0,  0,  0,  0,  0,  0,  0,  0},
  {1,  16, 0,  0,  0,  0,  0,  0,  0,  0,  0,  0,  0,  0,  0,  0,  0,  0,  0,  0},
  {1,  17, 0,  0,  0,  0,  0,  0,  0,  0,  0,  0,  0,  0,  0,  0,  0,  0,  0,  0},
  {1,  18, 0,  0,  0,  0,  0,  0,  0,  0,  0,  0,  0,  0,  0,  0,  0,  0,  0,  0},
  {1,  19, 0,  0,  0,  0,  0,  0,  0,  0,  0,  0,  0,  0,  0,  0,  0,  0,  0,  0},
  {1,  20, 0,  0,  0,  0,  0,  0,  0,  0,  0,  0,  0,  0,  0,  0,  0,  0,  0,  0},
  {1,  21, 0,  0,  0,  0,  0,  0,  0,  0,  0,  0,  0,  0,  0,  0,  0,  0,  0,  0},
  {1,  22, 0,  0,  0,  0,  0,  0,  0,  0,  0,  0,  0,  0,  0,  0,  0,  0,  0,  0},
  {1,  23, 0,  0,  0,  0,  0,  0,  0,  0,  0,  0,  0,  0,  0,  0,  0,  0,  0,  0},
  {1,  24, 0,  0,  0,  0,  0,  0,  0,  0,  0,  0,  0,  0,  0,  0,  0,  0,  0,  0},
  {1,  25, 0,  0,  0,  0,  0,  0,  0,  0,  0,  0,  0,  0,  0,  0,  0,  0,  0,  0},
  {1,  26, 0,  0,  0,  0,  0,  0,  0,  0,  0,  0,  0,  0,  0,  0,  0,  0,  0,  0},
  {1,  27, 0,  0,  0,  0,  0,  0,  0,  0,  0,  0,  0,  0,  0,  0,  0,  0,  0,  0},
  {2,  14, 0,  0,  0,  0,  0,  0,  0,  0,  0,  0,  0,  0,  0,  0,  0,  0,  0,  0},
  {2,  15, 0,  0,  0,  0,  0,  0,  0,  0,  0,  0,  0,  0,  0,  0,  0,  0,  0,  0},
  {2,  16, 0,  0,  0,  0,  0,  0,  0,  0,  0,  0,  0,  0,  0,  0,  0,  0,  0,  0},
  {2,  17, 0,  0,  0,  0,  0,  0,  0,  0,  0,  0,  0,  0,  0,  0,  0,  0,  0,  0},
  {2,  18, 0,  0,  0,  0,  0,  0,  0,  0,  0,  0,  0,  0,  0,  0,  0,  0,  0,  0},
  {2,  19, 0,  0,  0,  0,  0,  0,  0,  0,  0,  0,  0,  0,  0,  0,  0,  0,  0,  0},
  {2,  20, 0,  0,  0,  0,  0,  0,  0,  0,  0,  0,  0,  0,  0,  0,  0,  0,  0,  0},
  {2,  21, 0,  0,  0,  0,  0,  0,  0,  0,  0,  0,  0,  0,  0,  0,  0,  0,  0,  0},
  {3,  3,  0,  0,  0,  0,  0,  0,  0,  0,  0,  0,  0,  0,  0,  0,  0,  0,  0,  0},
  {3,  4,  0,  0,  0,  0,  0,  0,  0,  0,  0,  0,  0,  0,  0,  0,  0,  0,  0,  0},
  {3,  5,  0,  0,  0,  0,  0,  0,  0,  0,  0,  0,  0,  0,  0,  0,  0,  0,  0,  0},
  {3,  6,  0,  0,  0,  0,  0,  0,  0,  0,  0,  0,  0,  0,  0,  0,  0,  0,  0,  0},
  {4,  3,  0,  0,  0,  0,  0,  0,  0,  0,  0,  0,  0,  0,  0,  0,  0,  0,  0,  0},
  {4,  4,  0,  0,  0,  0,  0,  0,  0,  0,  0,  0,  0,  0,  0,  0,  0,  0,  0,  0},
  {0,  0,  0,  0,  0,  0,  0,  0,  0,  0,  0,  0,  0,  0,  0,  0,  0,  0,  0,  0},
  {0,  0,  0,  0,  0,  0,  0,  0,  0,  0,  0,  0,  0,  0,  0,  0,  0,  0,  0,  0}
};
uint8_t table_7_3_1_1_2_12[14][3] = {
  {1,0,1},
  {1,1,1},
  {2,0,1},
  {2,1,1},
  {2,2,1},
  {2,3,1},
  {2,0,2},
  {2,1,2},
  {2,2,2},
  {2,3,2},
  {2,4,2},
  {2,5,2},
  {2,6,2},
  {2,7,2}
};
uint8_t table_7_3_1_1_2_13[10][4] = {
  {1,0,1,1},
  {2,0,1,1},
  {2,2,3,1},
  {2,0,2,1},
  {2,0,1,2},
  {2,2,3,2},
  {2,4,5,2},
  {2,6,7,2},
  {2,0,4,2},
  {2,2,6,2}
};
uint8_t table_7_3_1_1_2_14[3][5] = {
  {2,0,1,2,1},
  {2,0,1,4,2},
  {2,2,3,6,2}
};
uint8_t table_7_3_1_1_2_15[4][6] = {
  {2,0,1,2,3,1},
  {2,0,1,4,5,2},
  {2,2,3,6,7,2},
  {2,0,2,4,6,2}
};
uint8_t table_7_3_1_1_2_16[12][2] = {
  {1,0},
  {1,1},
  {2,0},
  {2,1},
  {2,2},
  {2,3},
  {3,0},
  {3,1},
  {3,2},
  {3,3},
  {3,4},
  {3,5}
};
uint8_t table_7_3_1_1_2_17[7][3] = {
  {1,0,1},
  {2,0,1},
  {2,2,3},
  {3,0,1},
  {3,2,3},
  {3,4,5},
  {2,0,2}
};
uint8_t table_7_3_1_1_2_18[3][4] = {
  {2,0,1,2},
  {3,0,1,2},
  {3,3,4,5}
};
uint8_t table_7_3_1_1_2_19[2][5] = {
  {2,0,1,2,3},
  {3,0,1,2,3}
};
uint8_t table_7_3_1_1_2_20[28][3] = {
  {1,0,1},
  {1,1,1},
  {2,0,1},
  {2,1,1},
  {2,2,1},
  {2,3,1},
  {3,0,1},
  {3,1,1},
  {3,2,1},
  {3,3,1},
  {3,4,1},
  {3,5,1},
  {3,0,2},
  {3,1,2},
  {3,2,2},
  {3,3,2},
  {3,4,2},
  {3,5,2},
  {3,6,2},
  {3,7,2},
  {3,8,2},
  {3,9,2},
  {3,10,2},
  {3,11,2},
  {1,0,2},
  {1,1,2},
  {1,6,2},
  {1,7,2}
};
uint8_t table_7_3_1_1_2_21[19][4] = {
  {1,0,1,1},
  {2,0,1,1},
  {2,2,3,1},
  {3,0,1,1},
  {3,2,3,1},
  {3,4,5,1},
  {2,0,2,1},
  {3,0,1,2},
  {3,2,3,2},
  {3,4,5,2},
  {3,6,7,2},
  {3,8,9,2},
  {3,10,11,2},
  {1,0,1,2},
  {1,6,7,2},
  {2,0,1,2},
  {2,2,3,2},
  {2,6,7,2},
  {2,8,9,2}
};
uint8_t table_7_3_1_1_2_22[6][5] = {
  {2,0,1,2,1},
  {3,0,1,2,1},
  {3,3,4,5,1},
  {3,0,1,6,2},
  {3,2,3,8,2},
  {3,4,5,10,2}
};
uint8_t table_7_3_1_1_2_23[5][6] = {
  {2,0,1,2,3,1},
  {3,0,1,2,3,1},
  {3,0,1,6,7,2},
  {3,2,3,8,9,2},
  {3,4,5,10,11,2}
};
uint8_t table_7_3_2_3_3_1[12][5] = {
  {1,0,0,0,0},
  {1,1,0,0,0},
  {1,0,1,0,0},
  {2,0,0,0,0},
  {2,1,0,0,0},
  {2,2,0,0,0},
  {2,3,0,0,0},
  {2,0,1,0,0},
  {2,2,3,0,0},
  {2,0,1,2,0},
  {2,0,1,2,3},
  {2,0,2,0,0}
};
uint8_t table_7_3_2_3_3_2_oneCodeword[31][6] = {
  {1,0,0,0,0,1},
  {1,1,0,0,0,1},
  {1,0,1,0,0,1},
  {2,0,0,0,0,1},
  {2,1,0,0,0,1},
  {2,2,0,0,0,1},
  {2,3,0,0,0,1},
  {2,0,1,0,0,1},
  {2,2,3,0,0,1},
  {2,0,1,2,0,1},
  {2,0,1,2,3,1},
  {2,0,2,0,0,1},
  {2,0,0,0,0,2},
  {2,1,0,0,0,2},
  {2,2,0,0,0,2},
  {2,3,0,0,0,2},
  {2,4,0,0,0,2},
  {2,5,0,0,0,2},
  {2,6,0,0,0,2},
  {2,7,0,0,0,2},
  {2,0,1,0,0,2},
  {2,2,3,0,0,2},
  {2,4,5,0,0,2},
  {2,6,7,0,0,2},
  {2,0,4,0,0,2},
  {2,2,6,0,0,2},
  {2,0,1,4,0,2},
  {2,2,3,6,0,2},
  {2,0,1,4,5,2},
  {2,2,3,6,7,2},
  {2,0,2,4,6,2}
};
uint8_t table_7_3_2_3_3_2_twoCodeword[4][10] = {
  {2,0,1,2,3,4,0,0,0,2},
  {2,0,1,2,3,4,6,0,0,2},
  {2,0,1,2,3,4,5,6,0,2},
  {2,0,1,2,3,4,5,6,7,2}
};
uint8_t table_7_3_2_3_3_3_oneCodeword[24][5] = {
  {1,0,0,0,0},
  {1,1,0,0,0},
  {1,0,1,0,0},
  {2,0,0,0,0},
  {2,1,0,0,0},
  {2,2,0,0,0},
  {2,3,0,0,0},
  {2,0,1,0,0},
  {2,2,3,0,0},
  {2,0,1,2,0},
  {2,0,1,2,3},
  {3,0,0,0,0},
  {3,1,0,0,0},
  {3,2,0,0,0},
  {3,3,0,0,0},
  {3,4,0,0,0},
  {3,5,0,0,0},
  {3,0,1,0,0},
  {3,2,3,0,0},
  {3,4,5,0,0},
  {3,0,1,2,0},
  {3,3,4,5,0},
  {3,0,1,2,3},
  {2,0,2,0,0}
};
uint8_t table_7_3_2_3_3_3_twoCodeword[2][7] = {
  {3,0,1,2,3,4,0},
  {3,0,1,2,3,4,5}
};
uint8_t table_7_3_2_3_3_4_oneCodeword[58][6] = {
  {1,0,0,0,0,1},
  {1,1,0,0,0,1},
  {1,0,1,0,0,1},
  {2,0,0,0,0,1},
  {2,1,0,0,0,1},
  {2,2,0,0,0,1},
  {2,3,0,0,0,1},
  {2,0,1,0,0,1},
  {2,2,3,0,0,1},
  {2,0,1,2,0,1},
  {2,0,1,2,3,1},
  {3,0,0,0,0,1},
  {3,1,0,0,0,1},
  {3,2,0,0,0,1},
  {3,3,0,0,0,1},
  {3,4,0,0,0,1},
  {3,5,0,0,0,1},
  {3,0,1,0,0,1},
  {3,2,3,0,0,1},
  {3,4,5,0,0,1},
  {3,0,1,2,0,1},
  {3,3,4,5,0,1},
  {3,0,1,2,3,1},
  {2,0,2,0,0,1},
  {3,0,0,0,0,2},
  {3,1,0,0,0,2},
  {3,2,0,0,0,2},
  {3,3,0,0,0,2},
  {3,4,0,0,0,2},
  {3,5,0,0,0,2},
  {3,6,0,0,0,2},
  {3,7,0,0,0,2},
  {3,8,0,0,0,2},
  {3,9,0,0,0,2},
  {3,10,0,0,0,2},
  {3,11,0,0,0,2},
  {3,0,1,0,0,2},
  {3,2,3,0,0,2},
  {3,4,5,0,0,2},
  {3,6,7,0,0,2},
  {3,8,9,0,0,2},
  {3,10,11,0,0,2},
  {3,0,1,6,0,2},
  {3,2,3,8,0,2},
  {3,4,5,10,0,2},
  {3,0,1,6,7,2},
  {3,2,3,8,9,2},
  {3,4,5,10,11,2},
  {1,0,0,0,0,2},
  {1,1,0,0,0,2},
  {1,6,0,0,0,2},
  {1,7,0,0,0,2},
  {1,0,1,0,0,2},
  {1,6,7,0,0,2},
  {2,0,1,0,0,2},
  {2,2,3,0,0,2},
  {2,6,7,0,0,2},
  {2,8,9,0,0,2}
};
uint8_t table_7_3_2_3_3_4_twoCodeword[6][10] = {
  {3,0,1,2,3,4,0,0,0,1},
  {3,0,1,2,3,4,5,0,0,1},
  {2,0,1,2,3,6,0,0,0,2},
  {2,0,1,2,3,6,8,0,0,2},
  {2,0,1,2,3,6,7,8,0,2},
  {2,0,1,2,3,6,7,8,9,2}
};
int8_t nr_ue_process_dci_freq_dom_resource_assignment(
						      fapi_nr_ul_config_ulsch_pdu_rel15_t *ulsch_config_pdu,
						      fapi_nr_dl_config_dlsch_pdu_rel15_t *dlsch_config_pdu,
						      uint16_t n_RB_ULBWP,
						      uint16_t n_RB_DLBWP,
						      uint16_t riv
						      ){
  uint16_t l_RB;
  uint16_t start_RB;
  uint16_t tmp_RIV;

  /*
   * TS 38.214 subclause 5.1.2.2 Resource allocation in frequency domain (downlink)
   * when the scheduling grant is received with DCI format 1_0, then downlink resource allocation type 1 is used
   */
  if(dlsch_config_pdu != NULL){
    /*
     * TS 38.214 subclause 5.1.2.2.1 Downlink resource allocation type 0
     */
    /*
     * TS 38.214 subclause 5.1.2.2.2 Downlink resource allocation type 1
     */
    // For resource allocation type 1, the resource allocation field consists of a resource indication value (RIV):
    // RIV = n_RB_DLBWP * (l_RB - 1) + start_RB                                  if (l_RB - 1) <= floor (n_RB_DLBWP/2)
    // RIV = n_RB_DLBWP * (n_RB_DLBWP - l_RB + 1) + (n_RB_DLBWP - 1 - start_RB)  if (l_RB - 1)  > floor (n_RB_DLBWP/2)
    // the following two expressions apply only if (l_RB - 1) <= floor (n_RB_DLBWP/2)
    l_RB = floor(riv/n_RB_DLBWP) + 1;
    start_RB = riv%n_RB_DLBWP;
    // if (l_RB - 1)  > floor (n_RB_DLBWP/2) we need to recalculate them using the following lines
    tmp_RIV = n_RB_DLBWP * (l_RB - 1) + start_RB;
    if ((tmp_RIV != riv) || ((start_RB+l_RB)>n_RB_DLBWP)) { // then (l_RB - 1)  > floor (n_RB_DLBWP/2) and we need to recalculate l_RB and start_RB
      l_RB = n_RB_DLBWP - l_RB + 2;
      start_RB = n_RB_DLBWP - start_RB - 1;
    }
    dlsch_config_pdu->number_rbs = l_RB;
    dlsch_config_pdu->start_rb = start_RB;
  }
  if(ulsch_config_pdu != NULL){
    /*
     * TS 38.214 subclause 6.1.2.2 Resource allocation in frequency domain (uplink)
     */
    /*
     * TS 38.214 subclause 6.1.2.2.1 Uplink resource allocation type 0
     */
    /*
     * TS 38.214 subclause 6.1.2.2.2 Uplink resource allocation type 1
     */
    // For resource allocation type 1, the resource allocation field consists of a resource indication value (RIV):
    // RIV = n_RB_ULBWP * (l_RB - 1) + start_RB                                  if (l_RB - 1) <= floor (n_RB_ULBWP/2)
    // RIV = n_RB_ULBWP * (n_RB_ULBWP - l_RB + 1) + (n_RB_ULBWP - 1 - start_RB)  if (l_RB - 1)  > floor (n_RB_ULBWP/2)
    // the following two expressions apply only if (l_RB - 1) <= floor (n_RB_ULBWP/2)
    l_RB = floor(riv/n_RB_ULBWP) + 1;
    start_RB = riv%n_RB_ULBWP;
    // if (l_RB - 1)  > floor (n_RB_ULBWP/2) we need to recalculate them using the following lines
    tmp_RIV = n_RB_ULBWP * (l_RB - 1) + start_RB;
    if (tmp_RIV != riv) { // then (l_RB - 1)  > floor (n_RB_ULBWP/2) and we need to recalculate l_RB and start_RB
      l_RB = n_RB_ULBWP - l_RB + 2;
      start_RB = n_RB_ULBWP - start_RB - 1;
    }
    ulsch_config_pdu->number_rbs = l_RB;
    ulsch_config_pdu->start_rb = start_RB;
  }
  return 0;
}

int8_t nr_ue_process_dci_time_dom_resource_assignment(
						      fapi_nr_ul_config_ulsch_pdu_rel15_t *ulsch_config_pdu,
						      fapi_nr_dl_config_dlsch_pdu_rel15_t *dlsch_config_pdu,
						      uint8_t time_domain_ind,
						      long dmrs_typeA_pos //0=pos2,1=pos3
						      ){
  uint8_t k_offset=0;
  uint8_t sliv_S=0;
  uint8_t sliv_L=0;
  uint8_t table_5_1_2_1_1_2_time_dom_res_alloc_A[16][3]={ // for PDSCH from TS 38.214 subclause 5.1.2.1.1
    {0,(dmrs_typeA_pos == 0)?2:3, (dmrs_typeA_pos == 0)?12:11}, // row index 1
    {0,(dmrs_typeA_pos == 0)?2:3, (dmrs_typeA_pos == 0)?10:9},  // row index 2
    {0,(dmrs_typeA_pos == 0)?2:3, (dmrs_typeA_pos == 0)?9:8},   // row index 3
    {0,(dmrs_typeA_pos == 0)?2:3, (dmrs_typeA_pos == 0)?7:6},   // row index 4
    {0,(dmrs_typeA_pos == 0)?2:3, (dmrs_typeA_pos == 0)?5:4},   // row index 5
    {0,(dmrs_typeA_pos == 0)?9:10,(dmrs_typeA_pos == 0)?4:4},   // row index 6
    {0,(dmrs_typeA_pos == 0)?4:6, (dmrs_typeA_pos == 0)?4:4},   // row index 7
    {0,5,7},  // row index 8
    {0,5,2},  // row index 9
    {0,9,2},  // row index 10
    {0,12,2}, // row index 11
    {0,1,13}, // row index 12
    {0,1,6},  // row index 13
    {0,2,4},  // row index 14
    {0,4,7},  // row index 15
    {0,8,4}   // row index 16
  };
  /*uint8_t table_5_1_2_1_1_3_time_dom_res_alloc_A_extCP[16][3]={ // for PDSCH from TS 38.214 subclause 5.1.2.1.1
    {0,(dmrs_typeA_pos == 0)?2:3, (dmrs_typeA_pos == 0)?6:5},   // row index 1
    {0,(dmrs_typeA_pos == 0)?2:3, (dmrs_typeA_pos == 0)?10:9},  // row index 2
    {0,(dmrs_typeA_pos == 0)?2:3, (dmrs_typeA_pos == 0)?9:8},   // row index 3
    {0,(dmrs_typeA_pos == 0)?2:3, (dmrs_typeA_pos == 0)?7:6},   // row index 4
    {0,(dmrs_typeA_pos == 0)?2:3, (dmrs_typeA_pos == 0)?5:4},   // row index 5
    {0,(dmrs_typeA_pos == 0)?6:8, (dmrs_typeA_pos == 0)?4:2},   // row index 6
    {0,(dmrs_typeA_pos == 0)?4:6, (dmrs_typeA_pos == 0)?4:4},   // row index 7
    {0,5,6},  // row index 8
    {0,5,2},  // row index 9
    {0,9,2},  // row index 10
    {0,10,2}, // row index 11
    {0,1,11}, // row index 12
    {0,1,6},  // row index 13
    {0,2,4},  // row index 14
    {0,4,6},  // row index 15
    {0,8,4}   // row index 16
    };*/
  /*uint8_t table_5_1_2_1_1_4_time_dom_res_alloc_B[16][3]={ // for PDSCH from TS 38.214 subclause 5.1.2.1.1
    {0,2,2},  // row index 1
    {0,4,2},  // row index 2
    {0,6,2},  // row index 3
    {0,8,2},  // row index 4
    {0,10,2}, // row index 5
    {1,2,2},  // row index 6
    {1,4,2},  // row index 7
    {0,2,4},  // row index 8
    {0,4,4},  // row index 9
    {0,6,4},  // row index 10
    {0,8,4},  // row index 11
    {0,10,4}, // row index 12
    {0,2,7},  // row index 13
    {0,(dmrs_typeA_pos == 0)?2:3,(dmrs_typeA_pos == 0)?12:11},  // row index 14
    {1,2,4},  // row index 15
    {0,0,0}   // row index 16
    };*/
  /*uint8_t table_5_1_2_1_1_5_time_dom_res_alloc_C[16][3]={ // for PDSCH from TS 38.214 subclause 5.1.2.1.1
    {0,2,2},  // row index 1
    {0,4,2},  // row index 2
    {0,6,2},  // row index 3
    {0,8,2},  // row index 4
    {0,10,2}, // row index 5
    {0,0,0},  // row index 6
    {0,0,0},  // row index 7
    {0,2,4},  // row index 8
    {0,4,4},  // row index 9
    {0,6,4},  // row index 10
    {0,8,4},  // row index 11
    {0,10,4}, // row index 12
    {0,2,7},  // row index 13
    {0,(dmrs_typeA_pos == 0)?2:3,(dmrs_typeA_pos == 0)?12:11},  // row index 14
    {0,0,6},  // row index 15
    {0,2,6}   // row index 16
    };*/
  uint8_t mu_pusch = 1;
  // definition table j Table 6.1.2.1.1-4
  uint8_t j = (mu_pusch==3)?3:(mu_pusch==2)?2:1;
  uint8_t table_6_1_2_1_1_2_time_dom_res_alloc_A[16][3]={ // for PUSCH from TS 38.214 subclause 6.1.2.1.1
    {j,  0,14}, // row index 1
    {j,  0,12}, // row index 2
    {j,  0,10}, // row index 3
    {j,  2,10}, // row index 4
    {j,  4,10}, // row index 5
    {j,  4,8},  // row index 6
    {j,  4,6},  // row index 7
    {j+1,0,14}, // row index 8
    {j+1,0,12}, // row index 9
    {j+1,0,10}, // row index 10
    {j+2,0,14}, // row index 11
    {j+2,0,12}, // row index 12
    {j+2,0,10}, // row index 13
    {j,  8,6},  // row index 14
    {j+3,0,14}, // row index 15
    {j+3,0,10}  // row index 16
  };
  /*uint8_t table_6_1_2_1_1_3_time_dom_res_alloc_A_extCP[16][3]={ // for PUSCH from TS 38.214 subclause 6.1.2.1.1
    {j,  0,8},  // row index 1
    {j,  0,12}, // row index 2
    {j,  0,10}, // row index 3
    {j,  2,10}, // row index 4
    {j,  4,4},  // row index 5
    {j,  4,8},  // row index 6
    {j,  4,6},  // row index 7
    {j+1,0,8},  // row index 8
    {j+1,0,12}, // row index 9
    {j+1,0,10}, // row index 10
    {j+2,0,6},  // row index 11
    {j+2,0,12}, // row index 12
    {j+2,0,10}, // row index 13
    {j,  8,4},  // row index 14
    {j+3,0,8},  // row index 15
    {j+3,0,10}  // row index 16
    };*/

  /*
   * TS 38.214 subclause 5.1.2.1 Resource allocation in time domain (downlink)
   */
  if(dlsch_config_pdu != NULL){
    k_offset = table_5_1_2_1_1_2_time_dom_res_alloc_A[time_domain_ind-1][0];
    sliv_S   = table_5_1_2_1_1_2_time_dom_res_alloc_A[time_domain_ind-1][1];
    sliv_L   = table_5_1_2_1_1_2_time_dom_res_alloc_A[time_domain_ind-1][2];
    // k_offset = table_5_1_2_1_1_3_time_dom_res_alloc_A_extCP[nr_pdci_info_extracted->time_dom_resource_assignment][0];
    // sliv_S   = table_5_1_2_1_1_3_time_dom_res_alloc_A_extCP[nr_pdci_info_extracted->time_dom_resource_assignment][1];
    // sliv_L   = table_5_1_2_1_1_3_time_dom_res_alloc_A_extCP[nr_pdci_info_extracted->time_dom_resource_assignment][2];
    // k_offset = table_5_1_2_1_1_4_time_dom_res_alloc_B[nr_pdci_info_extracted->time_dom_resource_assignment][0];
    // sliv_S   = table_5_1_2_1_1_4_time_dom_res_alloc_B[nr_pdci_info_extracted->time_dom_resource_assignment][1];
    // sliv_L   = table_5_1_2_1_1_4_time_dom_res_alloc_B[nr_pdci_info_extracted->time_dom_resource_assignment][2];
    // k_offset = table_5_1_2_1_1_5_time_dom_res_alloc_C[nr_pdci_info_extracted->time_dom_resource_assignment][0];
    // sliv_S   = table_5_1_2_1_1_5_time_dom_res_alloc_C[nr_pdci_info_extracted->time_dom_resource_assignment][1];
    // sliv_L   = table_5_1_2_1_1_5_time_dom_res_alloc_C[nr_pdci_info_extracted->time_dom_resource_assignment][2];
    dlsch_config_pdu->frame_offset = k_offset;
    dlsch_config_pdu->number_symbols = sliv_L;
    dlsch_config_pdu->start_symbol = sliv_S;
  }	/*
	 * TS 38.214 subclause 6.1.2.1 Resource allocation in time domain (uplink)
	 */
  if(ulsch_config_pdu != NULL){
    k_offset = table_6_1_2_1_1_2_time_dom_res_alloc_A[time_domain_ind-1][0];
    sliv_S   = table_6_1_2_1_1_2_time_dom_res_alloc_A[time_domain_ind-1][1];
    sliv_L   = table_6_1_2_1_1_2_time_dom_res_alloc_A[time_domain_ind-1][2];
    // k_offset = table_6_1_2_1_1_3_time_dom_res_alloc_A_extCP[nr_pdci_info_extracted->time_dom_resource_assignment][0];
    // sliv_S   = table_6_1_2_1_1_3_time_dom_res_alloc_A_extCP[nr_pdci_info_extracted->time_dom_resource_assignment][1];
    // sliv_L   = table_6_1_2_1_1_3_time_dom_res_alloc_A_extCP[nr_pdci_info_extracted->time_dom_resource_assignment][2];
    ulsch_config_pdu->frame_offset = k_offset;
    ulsch_config_pdu->number_symbols = sliv_L;
    ulsch_config_pdu->start_symbol = sliv_S;
  }
  return 0;
}
//////////////

int8_t nr_ue_process_dci(module_id_t module_id, int cc_id, uint8_t gNB_index, fapi_nr_dci_pdu_rel15_t *dci, uint16_t rnti, uint32_t dci_format){

  NR_UE_MAC_INST_t *mac = get_mac_inst(module_id);
  fapi_nr_dl_config_request_t *dl_config = &mac->dl_config_request;
  fapi_nr_ul_config_request_t *ul_config = &mac->ul_config_request;
    
  //const uint16_t n_RB_DLBWP = dl_config->dl_config_list[dl_config->number_pdus].dci_config_pdu.dci_config_rel15.N_RB_BWP; //make sure this has been set
  const uint16_t n_RB_DLBWP = mac->initial_bwp_dl.N_RB;
  const uint16_t n_RB_ULBWP = mac->initial_bwp_ul.N_RB;

  LOG_I(MAC,"nr_ue_process_dci at MAC layer with dci_format=%d (DL BWP %d, UL BWP %d)\n",dci_format,n_RB_DLBWP,n_RB_ULBWP);

  switch(dci_format){
  case format0_0:
    /*
     *  with CRC scrambled by C-RNTI or CS-RNTI or new-RNTI or TC-RNTI
     *    0  IDENTIFIER_DCI_FORMATS:
     *    10 FREQ_DOM_RESOURCE_ASSIGNMENT_UL: PUSCH hopping with resource allocation type 1 not considered
     *    12 TIME_DOM_RESOURCE_ASSIGNMENT: 0, 1, 2, 3, or 4 bits as defined in Subclause 6.1.2.1 of [6, TS 38.214]. The bitwidth for this field is determined as log2(I) bits,
     *    17 FREQ_HOPPING_FLAG: 0 bit if only resource allocation type 0
     *    24 MCS:
     *    25 NDI:
     *    26 RV:
     *    27 HARQ_PROCESS_NUMBER:
     *    32 TPC_PUSCH:
     *    49 PADDING_NR_DCI: (Note 2) If DCI format 0_0 is monitored in common search space
     *    50 SUL_IND_0_0:
     */
    ul_config->ul_config_list[ul_config->number_pdus].pdu_type = FAPI_NR_UL_CONFIG_ULSCH_PDU_TYPE;
    ul_config->ul_config_list[ul_config->number_pdus].ulsch_config_pdu.rnti = rnti;
    fapi_nr_ul_config_ulsch_pdu_rel15_t *ulsch_config_pdu_0_0 = &ul_config->ul_config_list[ul_config->number_pdus].ulsch_config_pdu.ulsch_pdu_rel15;
    /* IDENTIFIER_DCI_FORMATS */
    /* FREQ_DOM_RESOURCE_ASSIGNMENT_UL */
    nr_ue_process_dci_freq_dom_resource_assignment(ulsch_config_pdu_0_0,NULL,n_RB_ULBWP,0,dci->freq_dom_resource_assignment_UL);
    /* TIME_DOM_RESOURCE_ASSIGNMENT */
    nr_ue_process_dci_time_dom_resource_assignment(ulsch_config_pdu_0_0,NULL,dci->time_dom_resource_assignment,mac->mib->dmrs_TypeA_Position);
    /* FREQ_HOPPING_FLAG */
    /*
    if ((mac->phy_config.config_req.ul_bwp_dedicated.pusch_config_dedicated.resource_allocation != 0) &&
	(mac->phy_config.config_req.ul_bwp_dedicated.pusch_config_dedicated.frequency_hopping !=0))
	ulsch_config_pdu_0_0->pusch_freq_hopping = (dci->freq_hopping_flag == 0)? pusch_freq_hopping_disabled:pusch_freq_hopping_enabled;*/
    /* MCS */
    ulsch_config_pdu_0_0->mcs = dci->mcs;
    /* NDI */
    ulsch_config_pdu_0_0->ndi = dci->ndi;
    /* RV */
    ulsch_config_pdu_0_0->rv = dci->rv;
    /* HARQ_PROCESS_NUMBER */
    ulsch_config_pdu_0_0->harq_process_nbr = dci->harq_process_number;
    /* TPC_PUSCH */
    // according to TS 38.213 Table Table 7.1.1-1
    if (dci->tpc_pusch == 0) {
      ulsch_config_pdu_0_0->accumulated_delta_PUSCH = -1;
      ulsch_config_pdu_0_0->absolute_delta_PUSCH = -4;
    }
    if (dci->tpc_pusch == 1) {
      ulsch_config_pdu_0_0->accumulated_delta_PUSCH = 0;
      ulsch_config_pdu_0_0->absolute_delta_PUSCH = -1;
    }
    if (dci->tpc_pusch == 2) {
      ulsch_config_pdu_0_0->accumulated_delta_PUSCH = 1;
      ulsch_config_pdu_0_0->absolute_delta_PUSCH = 1;
    }
    if (dci->tpc_pusch == 3) {
      ulsch_config_pdu_0_0->accumulated_delta_PUSCH = 3;
      ulsch_config_pdu_0_0->absolute_delta_PUSCH = 4;
    }
    /* SUL_IND_0_0 */ // To be implemented, FIXME!!!

    ul_config->number_pdus = ul_config->number_pdus + 1;
    break;

  case format0_1:
    /*
     *  with CRC scrambled by C-RNTI or CS-RNTI or SP-CSI-RNTI or new-RNTI
     *    0  IDENTIFIER_DCI_FORMATS:
     *    1  CARRIER_IND
     *    2  SUL_IND_0_1
     *    7  BANDWIDTH_PART_IND
     *    10 FREQ_DOM_RESOURCE_ASSIGNMENT_UL: PUSCH hopping with resource allocation type 1 not considered
     *    12 TIME_DOM_RESOURCE_ASSIGNMENT: 0, 1, 2, 3, or 4 bits as defined in Subclause 6.1.2.1 of [6, TS 38.214]. The bitwidth for this field is determined as log2(I) bits,
     *    17 FREQ_HOPPING_FLAG: 0 bit if only resource allocation type 0
     *    24 MCS:
     *    25 NDI:
     *    26 RV:
     *    27 HARQ_PROCESS_NUMBER:
     *    29 FIRST_DAI
     *    30 SECOND_DAI
     *    32 TPC_PUSCH:
     *    36 SRS_RESOURCE_IND:
     *    37 PRECOD_NBR_LAYERS:
     *    38 ANTENNA_PORTS:
     *    40 SRS_REQUEST:
     *    42 CSI_REQUEST:
     *    43 CBGTI
     *    45 PTRS_DMRS
     *    46 BETA_OFFSET_IND
     *    47 DMRS_SEQ_INI
     *    48 UL_SCH_IND
     *    49 PADDING_NR_DCI: (Note 2) If DCI format 0_0 is monitored in common search space
     */
    ul_config->ul_config_list[ul_config->number_pdus].pdu_type = FAPI_NR_UL_CONFIG_ULSCH_PDU_TYPE;
    ul_config->ul_config_list[ul_config->number_pdus].ulsch_config_pdu.rnti = rnti;
    fapi_nr_ul_config_ulsch_pdu_rel15_t *ulsch_config_pdu_0_1 = &ul_config->ul_config_list[ul_config->number_pdus].ulsch_config_pdu.ulsch_pdu_rel15;
    /* IDENTIFIER_DCI_FORMATS */
    /* CARRIER_IND */
    /* SUL_IND_0_1 */
    /* BANDWIDTH_PART_IND */
    ulsch_config_pdu_0_1->bandwidth_part_ind = dci->bandwidth_part_ind;
    /* FREQ_DOM_RESOURCE_ASSIGNMENT_UL */
    nr_ue_process_dci_freq_dom_resource_assignment(ulsch_config_pdu_0_1,NULL,n_RB_ULBWP,0,dci->freq_dom_resource_assignment_UL);
    /* TIME_DOM_RESOURCE_ASSIGNMENT */
    nr_ue_process_dci_time_dom_resource_assignment(ulsch_config_pdu_0_1,NULL,dci->time_dom_resource_assignment,mac->mib->dmrs_TypeA_Position);
    /* FREQ_HOPPING_FLAG */
    /*
    if ((mac->phy_config.config_req.ul_bwp_dedicated.pusch_config_dedicated.resource_allocation != 0) &&
	(mac->phy_config.config_req.ul_bwp_dedicated.pusch_config_dedicated.frequency_hopping !=0))
	ulsch_config_pdu_0_1->pusch_freq_hopping = (dci->freq_hopping_flag == 0)? pusch_freq_hopping_disabled:pusch_freq_hopping_enabled;*/
    /* MCS */
    ulsch_config_pdu_0_1->mcs = dci->mcs;
    /* NDI */
    ulsch_config_pdu_0_1->ndi = dci->ndi;
    /* RV */
    ulsch_config_pdu_0_1->rv = dci->rv;
    /* HARQ_PROCESS_NUMBER */
    ulsch_config_pdu_0_1->harq_process_nbr = dci->harq_process_number;
    /* FIRST_DAI */ //To be implemented, FIXME!!!
    /* SECOND_DAI */ //To be implemented, FIXME!!!
    /* TPC_PUSCH */
    // according to TS 38.213 Table Table 7.1.1-1
    if (dci->tpc_pusch == 0) {
      ulsch_config_pdu_0_1->accumulated_delta_PUSCH = -1;
      ulsch_config_pdu_0_1->absolute_delta_PUSCH = -4;
    }
    if (dci->tpc_pusch == 1) {
      ulsch_config_pdu_0_1->accumulated_delta_PUSCH = 0;
      ulsch_config_pdu_0_1->absolute_delta_PUSCH = -1;
    }
    if (dci->tpc_pusch == 2) {
      ulsch_config_pdu_0_1->accumulated_delta_PUSCH = 1;
      ulsch_config_pdu_0_1->absolute_delta_PUSCH = 1;
    }
    if (dci->tpc_pusch == 3) {
      ulsch_config_pdu_0_1->accumulated_delta_PUSCH = 3;
      ulsch_config_pdu_0_1->absolute_delta_PUSCH = 4;
    }
    /* SRS_RESOURCE_IND */
    //FIXME!!
    /* PRECOD_NBR_LAYERS */
    /*
    if ((mac->phy_config.config_req.ul_bwp_dedicated.pusch_config_dedicated.tx_config == tx_config_nonCodebook));
    // 0 bits if the higher layer parameter txConfig = nonCodeBook
    if ((mac->phy_config.config_req.ul_bwp_dedicated.pusch_config_dedicated.tx_config == tx_config_codebook)){
      uint8_t n_antenna_port = 0; //FIXME!!!
      if (n_antenna_port == 1); // 1 antenna port and the higher layer parameter txConfig = codebook 0 bits
      if (n_antenna_port == 4){ // 4 antenna port and the higher layer parameter txConfig = codebook
	// Table 7.3.1.1.2-2: transformPrecoder=disabled and maxRank = 2 or 3 or 4
	if ((mac->phy_config.config_req.ul_bwp_dedicated.pusch_config_dedicated.transform_precoder == transform_precoder_disabled)
	    && ((mac->phy_config.config_req.ul_bwp_dedicated.pusch_config_dedicated.max_rank == 2) ||
		(mac->phy_config.config_req.ul_bwp_dedicated.pusch_config_dedicated.max_rank == 3) ||
		(mac->phy_config.config_req.ul_bwp_dedicated.pusch_config_dedicated.max_rank == 4))){
	  if (mac->phy_config.config_req.ul_bwp_dedicated.pusch_config_dedicated.codebook_subset == codebook_subset_fullyAndPartialAndNonCoherent) {
	    ulsch_config_pdu_0_1->n_layers = table_7_3_1_1_2_2_3_4_5[dci->precod_nbr_layers][0];
	    ulsch_config_pdu_0_1->tpmi     = table_7_3_1_1_2_2_3_4_5[dci->precod_nbr_layers][1];
	  }
	  if (mac->phy_config.config_req.ul_bwp_dedicated.pusch_config_dedicated.codebook_subset == codebook_subset_partialAndNonCoherent){
	    ulsch_config_pdu_0_1->n_layers = table_7_3_1_1_2_2_3_4_5[dci->precod_nbr_layers][2];
	    ulsch_config_pdu_0_1->tpmi     = table_7_3_1_1_2_2_3_4_5[dci->precod_nbr_layers][3];
	  }
	  if (mac->phy_config.config_req.ul_bwp_dedicated.pusch_config_dedicated.codebook_subset == codebook_subset_nonCoherent){
	    ulsch_config_pdu_0_1->n_layers = table_7_3_1_1_2_2_3_4_5[dci->precod_nbr_layers][4];
	    ulsch_config_pdu_0_1->tpmi     = table_7_3_1_1_2_2_3_4_5[dci->precod_nbr_layers][5];
	  }
	}
	// Table 7.3.1.1.2-3: transformPrecoder= enabled, or transformPrecoder=disabled and maxRank = 1
	if (((mac->phy_config.config_req.ul_bwp_dedicated.pusch_config_dedicated.transform_precoder == transform_precoder_enabled)
	     || (mac->phy_config.config_req.ul_bwp_dedicated.pusch_config_dedicated.transform_precoder == transform_precoder_disabled))
	    && (mac->phy_config.config_req.ul_bwp_dedicated.pusch_config_dedicated.max_rank == 1)){
	  if (mac->phy_config.config_req.ul_bwp_dedicated.pusch_config_dedicated.codebook_subset == codebook_subset_fullyAndPartialAndNonCoherent) {
	    ulsch_config_pdu_0_1->n_layers = table_7_3_1_1_2_2_3_4_5[dci->precod_nbr_layers][6];
	    ulsch_config_pdu_0_1->tpmi     = table_7_3_1_1_2_2_3_4_5[dci->precod_nbr_layers][7];
	  }
	  if (mac->phy_config.config_req.ul_bwp_dedicated.pusch_config_dedicated.codebook_subset == codebook_subset_partialAndNonCoherent){
	    ulsch_config_pdu_0_1->n_layers = table_7_3_1_1_2_2_3_4_5[dci->precod_nbr_layers][8];
	    ulsch_config_pdu_0_1->tpmi     = table_7_3_1_1_2_2_3_4_5[dci->precod_nbr_layers][9];
	  }
	  if (mac->phy_config.config_req.ul_bwp_dedicated.pusch_config_dedicated.codebook_subset == codebook_subset_nonCoherent){
	    ulsch_config_pdu_0_1->n_layers = table_7_3_1_1_2_2_3_4_5[dci->precod_nbr_layers][10];
	    ulsch_config_pdu_0_1->tpmi     = table_7_3_1_1_2_2_3_4_5[dci->precod_nbr_layers][11];
	  }
	}
      }
      if (n_antenna_port == 4){ // 2 antenna port and the higher layer parameter txConfig = codebook
	// Table 7.3.1.1.2-4: transformPrecoder=disabled and maxRank = 2
	if ((mac->phy_config.config_req.ul_bwp_dedicated.pusch_config_dedicated.transform_precoder == transform_precoder_disabled)
	    && (mac->phy_config.config_req.ul_bwp_dedicated.pusch_config_dedicated.max_rank == 2)){
	  if (mac->phy_config.config_req.ul_bwp_dedicated.pusch_config_dedicated.codebook_subset == codebook_subset_fullyAndPartialAndNonCoherent) {
	    ulsch_config_pdu_0_1->n_layers = table_7_3_1_1_2_2_3_4_5[dci->precod_nbr_layers][12];
	    ulsch_config_pdu_0_1->tpmi     = table_7_3_1_1_2_2_3_4_5[dci->precod_nbr_layers][13];
	  }
	  if (mac->phy_config.config_req.ul_bwp_dedicated.pusch_config_dedicated.codebook_subset == codebook_subset_nonCoherent){
	    ulsch_config_pdu_0_1->n_layers = table_7_3_1_1_2_2_3_4_5[dci->precod_nbr_layers][14];
	    ulsch_config_pdu_0_1->tpmi     = table_7_3_1_1_2_2_3_4_5[dci->precod_nbr_layers][15];
	  }
	}
	// Table 7.3.1.1.2-5: transformPrecoder= enabled, or transformPrecoder= disabled and maxRank = 1
	if (((mac->phy_config.config_req.ul_bwp_dedicated.pusch_config_dedicated.transform_precoder == transform_precoder_enabled)
	     || (mac->phy_config.config_req.ul_bwp_dedicated.pusch_config_dedicated.transform_precoder == transform_precoder_disabled))
	    && (mac->phy_config.config_req.ul_bwp_dedicated.pusch_config_dedicated.max_rank == 1)){
	  if (mac->phy_config.config_req.ul_bwp_dedicated.pusch_config_dedicated.codebook_subset == codebook_subset_fullyAndPartialAndNonCoherent) {
	    ulsch_config_pdu_0_1->n_layers = table_7_3_1_1_2_2_3_4_5[dci->precod_nbr_layers][16];
	    ulsch_config_pdu_0_1->tpmi     = table_7_3_1_1_2_2_3_4_5[dci->precod_nbr_layers][17];
	  }
	  if (mac->phy_config.config_req.ul_bwp_dedicated.pusch_config_dedicated.codebook_subset == codebook_subset_nonCoherent){
	    ulsch_config_pdu_0_1->n_layers = table_7_3_1_1_2_2_3_4_5[dci->precod_nbr_layers][18];
	    ulsch_config_pdu_0_1->tpmi     = table_7_3_1_1_2_2_3_4_5[dci->precod_nbr_layers][19];
	  }
	}
      }
    }
    */
    /* ANTENNA_PORTS */
    
    uint8_t rank=0; // We need to initialize rank FIXME!!!
    /*
    if ((mac->phy_config.config_req.ul_bwp_dedicated.pusch_config_dedicated.transform_precoder == transform_precoder_enabled) &&
	(mac->phy_config.config_req.ul_bwp_dedicated.pusch_config_dedicated.dmrs_ul_for_pusch_mapping_type_a.dmrs_type == 1) &&
	(mac->phy_config.config_req.ul_bwp_dedicated.pusch_config_dedicated.dmrs_ul_for_pusch_mapping_type_a.max_length == 1)) { // tables 7.3.1.1.2-6
      ulsch_config_pdu_0_1->n_dmrs_cdm_groups = 2;
      ulsch_config_pdu_0_1->dmrs_ports[0] = dci->antenna_ports;
    }
    if ((mac->phy_config.config_req.ul_bwp_dedicated.pusch_config_dedicated.transform_precoder == transform_precoder_enabled) &&
	(mac->phy_config.config_req.ul_bwp_dedicated.pusch_config_dedicated.dmrs_ul_for_pusch_mapping_type_a.dmrs_type == 1) &&
	(mac->phy_config.config_req.ul_bwp_dedicated.pusch_config_dedicated.dmrs_ul_for_pusch_mapping_type_a.max_length == 2)) { // tables 7.3.1.1.2-7
      ulsch_config_pdu_0_1->n_dmrs_cdm_groups = 2;
      ulsch_config_pdu_0_1->dmrs_ports[0] = (dci->antenna_ports > 3)?(dci->antenna_ports-4):(dci->antenna_ports);
      ulsch_config_pdu_0_1->n_front_load_symb = (dci->antenna_ports > 3)?2:1;
    }
    if ((mac->phy_config.config_req.ul_bwp_dedicated.pusch_config_dedicated.transform_precoder == transform_precoder_disabled) &&
	(mac->phy_config.config_req.ul_bwp_dedicated.pusch_config_dedicated.dmrs_ul_for_pusch_mapping_type_a.dmrs_type == 1) &&
	(mac->phy_config.config_req.ul_bwp_dedicated.pusch_config_dedicated.dmrs_ul_for_pusch_mapping_type_a.max_length == 1)) { // tables 7.3.1.1.2-8/9/10/11
      if (rank == 1){
	ulsch_config_pdu_0_1->n_dmrs_cdm_groups = (dci->antenna_ports > 1)?2:1;
	ulsch_config_pdu_0_1->dmrs_ports[0] = (dci->antenna_ports > 1)?(dci->antenna_ports-2):(dci->antenna_ports);
      }
      if (rank == 2){
	ulsch_config_pdu_0_1->n_dmrs_cdm_groups = (dci->antenna_ports > 0)?2:1;
	ulsch_config_pdu_0_1->dmrs_ports[0] = (dci->antenna_ports > 1)?(dci->antenna_ports > 2 ?0:2):0;
	ulsch_config_pdu_0_1->dmrs_ports[1] = (dci->antenna_ports > 1)?(dci->antenna_ports > 2 ?2:3):1;
      }
      if (rank == 3){
	ulsch_config_pdu_0_1->n_dmrs_cdm_groups = 2;
	ulsch_config_pdu_0_1->dmrs_ports[0] = 0;
	ulsch_config_pdu_0_1->dmrs_ports[1] = 1;
	ulsch_config_pdu_0_1->dmrs_ports[2] = 2;
      }
      if (rank == 4){
	ulsch_config_pdu_0_1->n_dmrs_cdm_groups = 2;
	ulsch_config_pdu_0_1->dmrs_ports[0] = 0;
	ulsch_config_pdu_0_1->dmrs_ports[1] = 1;
	ulsch_config_pdu_0_1->dmrs_ports[2] = 2;
	ulsch_config_pdu_0_1->dmrs_ports[3] = 3;
      }
    }
    if ((mac->phy_config.config_req.ul_bwp_dedicated.pusch_config_dedicated.transform_precoder == transform_precoder_disabled) &&
	(mac->phy_config.config_req.ul_bwp_dedicated.pusch_config_dedicated.dmrs_ul_for_pusch_mapping_type_a.dmrs_type == 1) &&
	(mac->phy_config.config_req.ul_bwp_dedicated.pusch_config_dedicated.dmrs_ul_for_pusch_mapping_type_a.max_length == 2)) { // tables 7.3.1.1.2-12/13/14/15
      if (rank == 1){
	ulsch_config_pdu_0_1->n_dmrs_cdm_groups = (dci->antenna_ports > 1)?2:1;
	ulsch_config_pdu_0_1->dmrs_ports[0] = (dci->antenna_ports > 1)?(dci->antenna_ports > 5 ?(dci->antenna_ports-6):(dci->antenna_ports-2)):dci->antenna_ports;
	ulsch_config_pdu_0_1->n_front_load_symb = (dci->antenna_ports > 6)?2:1;
      }
      if (rank == 2){
	ulsch_config_pdu_0_1->n_dmrs_cdm_groups = (dci->antenna_ports > 0)?2:1;
	ulsch_config_pdu_0_1->dmrs_ports[0] = table_7_3_1_1_2_13[dci->antenna_ports][1];
	ulsch_config_pdu_0_1->dmrs_ports[1] = table_7_3_1_1_2_13[dci->antenna_ports][2];
	ulsch_config_pdu_0_1->n_front_load_symb = (dci->antenna_ports > 3)?2:1;
      }
      if (rank == 3){
	ulsch_config_pdu_0_1->n_dmrs_cdm_groups = 2;
	ulsch_config_pdu_0_1->dmrs_ports[0] = table_7_3_1_1_2_14[dci->antenna_ports][1];
	ulsch_config_pdu_0_1->dmrs_ports[1] = table_7_3_1_1_2_14[dci->antenna_ports][2];
	ulsch_config_pdu_0_1->dmrs_ports[2] = table_7_3_1_1_2_14[dci->antenna_ports][3];
	ulsch_config_pdu_0_1->n_front_load_symb = (dci->antenna_ports > 1)?2:1;
      }
      if (rank == 4){
	ulsch_config_pdu_0_1->n_dmrs_cdm_groups = 2;
	ulsch_config_pdu_0_1->dmrs_ports[0] = table_7_3_1_1_2_15[dci->antenna_ports][1];
	ulsch_config_pdu_0_1->dmrs_ports[1] = table_7_3_1_1_2_15[dci->antenna_ports][2];
	ulsch_config_pdu_0_1->dmrs_ports[2] = table_7_3_1_1_2_15[dci->antenna_ports][3];
	ulsch_config_pdu_0_1->dmrs_ports[3] = table_7_3_1_1_2_15[dci->antenna_ports][4];
	ulsch_config_pdu_0_1->n_front_load_symb = (dci->antenna_ports > 1)?2:1;
      }
    }
    if ((mac->phy_config.config_req.ul_bwp_dedicated.pusch_config_dedicated.transform_precoder == transform_precoder_disabled) &&
	(mac->phy_config.config_req.ul_bwp_dedicated.pusch_config_dedicated.dmrs_ul_for_pusch_mapping_type_a.dmrs_type == 2) &&
	(mac->phy_config.config_req.ul_bwp_dedicated.pusch_config_dedicated.dmrs_ul_for_pusch_mapping_type_a.max_length == 1)) { // tables 7.3.1.1.2-16/17/18/19
      if (rank == 1){
	ulsch_config_pdu_0_1->n_dmrs_cdm_groups = (dci->antenna_ports > 1)?((dci->antenna_ports > 5)?3:2):1;
	ulsch_config_pdu_0_1->dmrs_ports[0] = (dci->antenna_ports > 1)?(dci->antenna_ports > 5 ?(dci->antenna_ports-6):(dci->antenna_ports-2)):dci->antenna_ports;
      }
      if (rank == 2){
	ulsch_config_pdu_0_1->n_dmrs_cdm_groups = (dci->antenna_ports > 0)?((dci->antenna_ports > 2)?3:2):1;
	ulsch_config_pdu_0_1->dmrs_ports[0] = table_7_3_1_1_2_17[dci->antenna_ports][1];
	ulsch_config_pdu_0_1->dmrs_ports[1] = table_7_3_1_1_2_17[dci->antenna_ports][2];
      }
      if (rank == 3){
	ulsch_config_pdu_0_1->n_dmrs_cdm_groups = (dci->antenna_ports > 0)?3:2;
	ulsch_config_pdu_0_1->dmrs_ports[0] = table_7_3_1_1_2_18[dci->antenna_ports][1];
	ulsch_config_pdu_0_1->dmrs_ports[1] = table_7_3_1_1_2_18[dci->antenna_ports][2];
	ulsch_config_pdu_0_1->dmrs_ports[2] = table_7_3_1_1_2_18[dci->antenna_ports][3];
      }
      if (rank == 4){
	ulsch_config_pdu_0_1->n_dmrs_cdm_groups = dci->antenna_ports + 2;
	ulsch_config_pdu_0_1->dmrs_ports[0] = 0;
	ulsch_config_pdu_0_1->dmrs_ports[1] = 1;
	ulsch_config_pdu_0_1->dmrs_ports[2] = 2;
	ulsch_config_pdu_0_1->dmrs_ports[3] = 3;
      }
    }
    if ((mac->phy_config.config_req.ul_bwp_dedicated.pusch_config_dedicated.transform_precoder == transform_precoder_disabled) &&
	(mac->phy_config.config_req.ul_bwp_dedicated.pusch_config_dedicated.dmrs_ul_for_pusch_mapping_type_a.dmrs_type == 2) &&
	(mac->phy_config.config_req.ul_bwp_dedicated.pusch_config_dedicated.dmrs_ul_for_pusch_mapping_type_a.max_length == 2)) { // tables 7.3.1.1.2-20/21/22/23
      if (rank == 1){
	ulsch_config_pdu_0_1->n_dmrs_cdm_groups = table_7_3_1_1_2_20[dci->antenna_ports][0];
	ulsch_config_pdu_0_1->dmrs_ports[0] = table_7_3_1_1_2_20[dci->antenna_ports][1];
	ulsch_config_pdu_0_1->n_front_load_symb = table_7_3_1_1_2_20[dci->antenna_ports][2];
      }
      if (rank == 2){
	ulsch_config_pdu_0_1->n_dmrs_cdm_groups = table_7_3_1_1_2_21[dci->antenna_ports][0];
	ulsch_config_pdu_0_1->dmrs_ports[0] = table_7_3_1_1_2_21[dci->antenna_ports][1];
	ulsch_config_pdu_0_1->dmrs_ports[1] = table_7_3_1_1_2_21[dci->antenna_ports][2];
	ulsch_config_pdu_0_1->n_front_load_symb = table_7_3_1_1_2_21[dci->antenna_ports][3];
      }
      if (rank == 3){
	ulsch_config_pdu_0_1->n_dmrs_cdm_groups = table_7_3_1_1_2_22[dci->antenna_ports][0];
	ulsch_config_pdu_0_1->dmrs_ports[0] = table_7_3_1_1_2_22[dci->antenna_ports][1];
	ulsch_config_pdu_0_1->dmrs_ports[1] = table_7_3_1_1_2_22[dci->antenna_ports][2];
	ulsch_config_pdu_0_1->dmrs_ports[2] = table_7_3_1_1_2_22[dci->antenna_ports][3];
	ulsch_config_pdu_0_1->n_front_load_symb = table_7_3_1_1_2_22[dci->antenna_ports][4];
      }
      if (rank == 4){
	ulsch_config_pdu_0_1->n_dmrs_cdm_groups = table_7_3_1_1_2_23[dci->antenna_ports][0];
	ulsch_config_pdu_0_1->dmrs_ports[0] = table_7_3_1_1_2_23[dci->antenna_ports][1];
	ulsch_config_pdu_0_1->dmrs_ports[1] = table_7_3_1_1_2_23[dci->antenna_ports][2];
	ulsch_config_pdu_0_1->dmrs_ports[2] = table_7_3_1_1_2_23[dci->antenna_ports][3];
	ulsch_config_pdu_0_1->dmrs_ports[3] = table_7_3_1_1_2_23[dci->antenna_ports][4];
	ulsch_config_pdu_0_1->n_front_load_symb = table_7_3_1_1_2_23[dci->antenna_ports][5];
      }
    }
    */
    /* SRS_REQUEST */
    // if SUL is supported in the cell, there is an additional bit in thsi field and the value of this bit represents table 7.1.1.1-1 TS 38.212 FIXME!!!
    ulsch_config_pdu_0_1->srs_config.aperiodicSRS_ResourceTrigger = (dci->srs_request & 0x11); // as per Table 7.3.1.1.2-24 TS 38.212
    /* CSI_REQUEST */
    ulsch_config_pdu_0_1->csi_reportTriggerSize = dci->csi_request;
    /* CBGTI */
    ulsch_config_pdu_0_1->maxCodeBlockGroupsPerTransportBlock = dci->cbgti;
    /* PTRS_DMRS */
    /*
    if (((mac->phy_config.config_req.ul_bwp_dedicated.pusch_config_dedicated.transform_precoder == transform_precoder_disabled) &&
	 (mac->phy_config.config_req.ul_bwp_dedicated.pusch_config_dedicated.dmrs_ul_for_pusch_mapping_type_a.ptrs_uplink_config == 0)) ||
	((mac->phy_config.config_req.ul_bwp_dedicated.pusch_config_dedicated.transform_precoder == transform_precoder_enabled) &&
	 (mac->phy_config.config_req.ul_bwp_dedicated.pusch_config_dedicated.max_rank == 1))){
    } else {
      ulsch_config_pdu_0_1->ptrs_dmrs_association_port = dci->ptrs_dmrs;
    }
    */
    /* BETA_OFFSET_IND */
    // Table 9.3-3 in [5, TS 38.213]
    ulsch_config_pdu_0_1->beta_offset_ind = dci->beta_offset_ind;
    /* DMRS_SEQ_INI */
    // FIXME!!
    /* UL_SCH_IND */
    // A value of "1" indicates UL-SCH shall be transmitted on the PUSCH and
    // a value of "0" indicates UL-SCH shall not be transmitted on the PUSCH

    ul_config->number_pdus = ul_config->number_pdus + 1;
    break;

  case format1_0: 
    /*
     *  with CRC scrambled by C-RNTI or CS-RNTI or new-RNTI
     *    0  IDENTIFIER_DCI_FORMATS:
     *    11 FREQ_DOM_RESOURCE_ASSIGNMENT_DL:
     *    12 TIME_DOM_RESOURCE_ASSIGNMENT: 0, 1, 2, 3, or 4 bits as defined in Subclause 5.1.2.1 of [6, TS 38.214]. The bitwidth for this field is determined as log2(I) bits,
     *    13 VRB_TO_PRB_MAPPING: 0 bit if only resource allocation type 0
     *    24 MCS:
     *    25 NDI:
     *    26 RV:
     *    27 HARQ_PROCESS_NUMBER:
     *    28 DAI_: For format1_1: 4 if more than one serving cell are configured in the DL and the higher layer parameter HARQ-ACK-codebook=dynamic, where the 2 MSB bits are the counter DAI and the 2 LSB bits are the total DAI
     *    33 TPC_PUCCH:
     *    34 PUCCH_RESOURCE_IND:
     *    35 PDSCH_TO_HARQ_FEEDBACK_TIME_IND:
     *    55 RESERVED_NR_DCI
     *  with CRC scrambled by P-RNTI
     *    8  SHORT_MESSAGE_IND
     *    9  SHORT_MESSAGES
     *    11 FREQ_DOM_RESOURCE_ASSIGNMENT_DL:
     *    12 TIME_DOM_RESOURCE_ASSIGNMENT: 0, 1, 2, 3, or 4 bits as defined in Subclause 5.1.2.1 of [6, TS 38.214]. The bitwidth for this field is determined as log2(I) bits,
     *    13 VRB_TO_PRB_MAPPING: 0 bit if only resource allocation type 0
     *    24 MCS:
     *    31 TB_SCALING
     *    55 RESERVED_NR_DCI
     *  with CRC scrambled by SI-RNTI
     *    11 FREQ_DOM_RESOURCE_ASSIGNMENT_DL:
     *    12 TIME_DOM_RESOURCE_ASSIGNMENT: 0, 1, 2, 3, or 4 bits as defined in Subclause 5.1.2.1 of [6, TS 38.214]. The bitwidth for this field is determined as log2(I) bits,
     *    13 VRB_TO_PRB_MAPPING: 0 bit if only resource allocation type 0
     *    24 MCS:
     *    26 RV:
     *    55 RESERVED_NR_DCI
     *  with CRC scrambled by RA-RNTI
     *    11 FREQ_DOM_RESOURCE_ASSIGNMENT_DL:
     *    12 TIME_DOM_RESOURCE_ASSIGNMENT: 0, 1, 2, 3, or 4 bits as defined in Subclause 5.1.2.1 of [6, TS 38.214]. The bitwidth for this field is determined as log2(I) bits,
     *    13 VRB_TO_PRB_MAPPING: 0 bit if only resource allocation type 0
     *    24 MCS:
     *    31 TB_SCALING
     *    55 RESERVED_NR_DCI
     *  with CRC scrambled by TC-RNTI
     *    0  IDENTIFIER_DCI_FORMATS:
     *    11 FREQ_DOM_RESOURCE_ASSIGNMENT_DL:
     *    12 TIME_DOM_RESOURCE_ASSIGNMENT: 0, 1, 2, 3, or 4 bits as defined in Subclause 5.1.2.1 of [6, TS 38.214]. The bitwidth for this field is determined as log2(I) bits,
     *    13 VRB_TO_PRB_MAPPING: 0 bit if only resource allocation type 0
     *    24 MCS:
     *    25 NDI:
     *    26 RV:
     *    27 HARQ_PROCESS_NUMBER:
     *    28 DAI_: For format1_1: 4 if more than one serving cell are configured in the DL and the higher layer parameter HARQ-ACK-codebook=dynamic, where the 2 MSB bits are the counter DAI and the 2 LSB bits are the total DAI
     *    33 TPC_PUCCH:
     */
    dl_config->dl_config_list[dl_config->number_pdus].dlsch_config_pdu.rnti = rnti;
    //fapi_nr_dl_config_dlsch_pdu_rel15_t dlsch_config_pdu_1_0 = dl_config->dl_config_list[dl_config->number_pdus].dlsch_config_pdu.dlsch_config_rel15;
    fapi_nr_dl_config_dlsch_pdu_rel15_t *dlsch_config_pdu_1_0 = &dl_config->dl_config_list[dl_config->number_pdus].dlsch_config_pdu.dlsch_config_rel15;
    /* IDENTIFIER_DCI_FORMATS */
    /* FREQ_DOM_RESOURCE_ASSIGNMENT_DL */
    nr_ue_process_dci_freq_dom_resource_assignment(NULL,dlsch_config_pdu_1_0,0,n_RB_DLBWP,dci->freq_dom_resource_assignment_DL);
    /* TIME_DOM_RESOURCE_ASSIGNMENT */
    nr_ue_process_dci_time_dom_resource_assignment(NULL,dlsch_config_pdu_1_0,dci->time_dom_resource_assignment,mac->mib->dmrs_TypeA_Position);
    /* VRB_TO_PRB_MAPPING */
    dlsch_config_pdu_1_0->vrb_to_prb_mapping = (dci->vrb_to_prb_mapping == 0) ? vrb_to_prb_mapping_non_interleaved:vrb_to_prb_mapping_interleaved;
    /* MCS */
    dlsch_config_pdu_1_0->mcs = dci->mcs;
    /* NDI (only if CRC scrambled by C-RNTI or CS-RNTI or new-RNTI or TC-RNTI)*/
    dlsch_config_pdu_1_0->ndi = dci->ndi;
    /* RV (only if CRC scrambled by C-RNTI or CS-RNTI or new-RNTI or TC-RNTI)*/
    dlsch_config_pdu_1_0->rv = dci->rv;
    /* HARQ_PROCESS_NUMBER (only if CRC scrambled by C-RNTI or CS-RNTI or new-RNTI or TC-RNTI)*/
    dlsch_config_pdu_1_0->harq_process_nbr = dci->harq_process_number;
    /* DAI (only if CRC scrambled by C-RNTI or CS-RNTI or new-RNTI or TC-RNTI)*/
    dlsch_config_pdu_1_0->dai = dci ->dai;
    /* TB_SCALING (only if CRC scrambled by P-RNTI or RA-RNTI) */
    // according to TS 38.214 Table 5.1.3.2-3
    if (dci->tb_scaling == 0) dlsch_config_pdu_1_0->scaling_factor_S = 1;
    if (dci->tb_scaling == 1) dlsch_config_pdu_1_0->scaling_factor_S = 0.5;
    if (dci->tb_scaling == 2) dlsch_config_pdu_1_0->scaling_factor_S = 0.25;
    if (dci->tb_scaling == 3) dlsch_config_pdu_1_0->scaling_factor_S = 0; // value not defined in table
    /* TPC_PUCCH (only if CRC scrambled by C-RNTI or CS-RNTI or new-RNTI or TC-RNTI)*/
    // according to TS 38.213 Table 7.2.1-1
    if (dci->tpc_pucch == 0) dlsch_config_pdu_1_0->accumulated_delta_PUCCH = -1;
    if (dci->tpc_pucch == 1) dlsch_config_pdu_1_0->accumulated_delta_PUCCH = 0;
    if (dci->tpc_pucch == 2) dlsch_config_pdu_1_0->accumulated_delta_PUCCH = 1;
    if (dci->tpc_pucch == 3) dlsch_config_pdu_1_0->accumulated_delta_PUCCH = 3;
    /* PUCCH_RESOURCE_IND (only if CRC scrambled by C-RNTI or CS-RNTI or new-RNTI)*/
    //if (dci->pucch_resource_ind == 0) dlsch_config_pdu_1_0->pucch_resource_id = 1; //pucch-ResourceId obtained from the 1st value of resourceList FIXME!!!
    //if (dci->pucch_resource_ind == 1) dlsch_config_pdu_1_0->pucch_resource_id = 2; //pucch-ResourceId obtained from the 2nd value of resourceList FIXME!!
    //if (dci->pucch_resource_ind == 2) dlsch_config_pdu_1_0->pucch_resource_id = 3; //pucch-ResourceId obtained from the 3rd value of resourceList FIXME!!
    //if (dci->pucch_resource_ind == 3) dlsch_config_pdu_1_0->pucch_resource_id = 4; //pucch-ResourceId obtained from the 4th value of resourceList FIXME!!
    //if (dci->pucch_resource_ind == 4) dlsch_config_pdu_1_0->pucch_resource_id = 5; //pucch-ResourceId obtained from the 5th value of resourceList FIXME!!
    //if (dci->pucch_resource_ind == 5) dlsch_config_pdu_1_0->pucch_resource_id = 6; //pucch-ResourceId obtained from the 6th value of resourceList FIXME!!
    //if (dci->pucch_resource_ind == 6) dlsch_config_pdu_1_0->pucch_resource_id = 7; //pucch-ResourceId obtained from the 7th value of resourceList FIXME!!
    //if (dci->pucch_resource_ind == 7) dlsch_config_pdu_1_0->pucch_resource_id = 8; //pucch-ResourceId obtained from the 8th value of resourceList FIXME!!
    dlsch_config_pdu_1_0->pucch_resource_id = dci->pucch_resource_ind;
    /* PDSCH_TO_HARQ_FEEDBACK_TIME_IND (only if CRC scrambled by C-RNTI or CS-RNTI or new-RNTI)*/
    dlsch_config_pdu_1_0->pdsch_to_harq_feedback_time_ind = dci->pdsch_to_harq_feedback_time_ind;

    LOG_D(MAC,"(nr_ue_procedures.c) rnti=%d dl_config->number_pdus=%d\n",
	  dl_config->dl_config_list[dl_config->number_pdus].dlsch_config_pdu.rnti,
	  dl_config->number_pdus);
    LOG_D(MAC,"(nr_ue_procedures.c) frequency_domain_resource_assignment=%d \t number_rbs=%d \t start_rb=%d\n",
	  dci->freq_dom_resource_assignment_DL,
	  dlsch_config_pdu_1_0->number_rbs,
	  dlsch_config_pdu_1_0->start_rb);
    LOG_D(MAC,"(nr_ue_procedures.c) time_domain_resource_assignment=%d \t number_symbols=%d \t start_symbol=%d\n",
	  dci->time_dom_resource_assignment,
	  dlsch_config_pdu_1_0->number_symbols,
	  dlsch_config_pdu_1_0->start_symbol);
    LOG_D(MAC,"(nr_ue_procedures.c) vrb_to_prb_mapping=%d \n>>> mcs=%d\n>>> ndi=%d\n>>> rv=%d\n>>> harq_process_nbr=%d\n>>> dai=%d\n>>> scaling_factor_S=%f\n>>> tpc_pucch=%d\n>>> pucch_res_ind=%d\n>>> pdsch_to_harq_feedback_time_ind=%d\n",
	  dlsch_config_pdu_1_0->vrb_to_prb_mapping,
	  dlsch_config_pdu_1_0->mcs,
	  dlsch_config_pdu_1_0->ndi,
	  dlsch_config_pdu_1_0->rv,
	  dlsch_config_pdu_1_0->harq_process_nbr,
	  dlsch_config_pdu_1_0->dai,
	  dlsch_config_pdu_1_0->scaling_factor_S,
	  dlsch_config_pdu_1_0->accumulated_delta_PUCCH,
	  dlsch_config_pdu_1_0->pucch_resource_id,
	  dlsch_config_pdu_1_0->pdsch_to_harq_feedback_time_ind);

    dl_config->dl_config_list[dl_config->number_pdus].pdu_type = FAPI_NR_DL_CONFIG_TYPE_DLSCH;
    dl_config->dl_config_list[dl_config->number_pdus].dci_config_pdu.dci_config_rel15.N_RB_BWP = n_RB_DLBWP;
	    
    LOG_D(MAC,"(nr_ue_procedures.c) pdu_type=%d\n\n",dl_config->dl_config_list[dl_config->number_pdus].pdu_type);
            
    dl_config->number_pdus = dl_config->number_pdus + 1;
    break;

  case format1_1:        
    /*
     *  with CRC scrambled by C-RNTI or CS-RNTI or new-RNTI
     *    0  IDENTIFIER_DCI_FORMATS:
     *    1  CARRIER_IND:
     *    7  BANDWIDTH_PART_IND:
     *    11 FREQ_DOM_RESOURCE_ASSIGNMENT_DL:
     *    12 TIME_DOM_RESOURCE_ASSIGNMENT: 0, 1, 2, 3, or 4 bits as defined in Subclause 5.1.2.1 of [6, TS 38.214]. The bitwidth for this field is determined as log2(I) bits,
     *    13 VRB_TO_PRB_MAPPING: 0 bit if only resource allocation type 0
     *    14 PRB_BUNDLING_SIZE_IND:
     *    15 RATE_MATCHING_IND:
     *    16 ZP_CSI_RS_TRIGGER:
     *    18 TB1_MCS:
     *    19 TB1_NDI:
     *    20 TB1_RV:
     *    21 TB2_MCS:
     *    22 TB2_NDI:
     *    23 TB2_RV:
     *    27 HARQ_PROCESS_NUMBER:
     *    28 DAI_: For format1_1: 4 if more than one serving cell are configured in the DL and the higher layer parameter HARQ-ACK-codebook=dynamic, where the 2 MSB bits are the counter DAI and the 2 LSB bits are the total DAI
     *    33 TPC_PUCCH:
     *    34 PUCCH_RESOURCE_IND:
     *    35 PDSCH_TO_HARQ_FEEDBACK_TIME_IND:
     *    38 ANTENNA_PORTS:
     *    39 TCI:
     *    40 SRS_REQUEST:
     *    43 CBGTI:
     *    44 CBGFI:
     *    47 DMRS_SEQ_INI:
     */
    dl_config->dl_config_list[dl_config->number_pdus].pdu_type = FAPI_NR_DL_CONFIG_TYPE_DLSCH;
    dl_config->dl_config_list[dl_config->number_pdus].dlsch_config_pdu.rnti = rnti;
    fapi_nr_dl_config_dlsch_pdu_rel15_t *dlsch_config_pdu_1_1 = &dl_config->dl_config_list[dl_config->number_pdus].dlsch_config_pdu.dlsch_config_rel15;
    /* IDENTIFIER_DCI_FORMATS */
    /* CARRIER_IND */
    /* BANDWIDTH_PART_IND */
    dlsch_config_pdu_1_1->bandwidth_part_ind = dci->bandwidth_part_ind;
    /* FREQ_DOM_RESOURCE_ASSIGNMENT_DL */
    nr_ue_process_dci_freq_dom_resource_assignment(NULL,dlsch_config_pdu_1_1,0,n_RB_DLBWP,dci->freq_dom_resource_assignment_DL);
    /* TIME_DOM_RESOURCE_ASSIGNMENT */
    nr_ue_process_dci_time_dom_resource_assignment(NULL,dlsch_config_pdu_1_1,dci->time_dom_resource_assignment,mac->mib->dmrs_TypeA_Position);
    /* VRB_TO_PRB_MAPPING */
    /*
    if (mac->phy_config.config_req.dl_bwp_dedicated.pdsch_config_dedicated.resource_allocation != 0)
      dlsch_config_pdu_1_1->vrb_to_prb_mapping = (dci->vrb_to_prb_mapping == 0) ? vrb_to_prb_mapping_non_interleaved:vrb_to_prb_mapping_interleaved;
    */
    /* PRB_BUNDLING_SIZE_IND */
    dlsch_config_pdu_1_1->prb_bundling_size_ind = dci->prb_bundling_size_ind;
    /* RATE_MATCHING_IND */
    dlsch_config_pdu_1_1->rate_matching_ind = dci->rate_matching_ind;
    /* ZP_CSI_RS_TRIGGER */
    dlsch_config_pdu_1_1->zp_csi_rs_trigger = dci->zp_csi_rs_trigger;
    /* MCS (for transport block 1)*/
    dlsch_config_pdu_1_1->mcs = dci->tb1_mcs;
    /* NDI (for transport block 1)*/
    dlsch_config_pdu_1_1->ndi = dci->tb1_ndi;
    /* RV (for transport block 1)*/
    dlsch_config_pdu_1_1->rv = dci->tb1_rv;
    /* MCS (for transport block 2)*/
    dlsch_config_pdu_1_1->tb2_mcs = dci->tb2_mcs;
    /* NDI (for transport block 2)*/
    dlsch_config_pdu_1_1->tb2_ndi = dci->tb2_ndi;
    /* RV (for transport block 2)*/
    dlsch_config_pdu_1_1->tb2_rv = dci->tb2_rv;
    /* HARQ_PROCESS_NUMBER */
    dlsch_config_pdu_1_1->harq_process_nbr = dci->harq_process_number;
    /* DAI */
    dlsch_config_pdu_1_1->dai = dci ->dai;
    /* TPC_PUCCH */
    // according to TS 38.213 Table 7.2.1-1
    if (dci->tpc_pucch == 0) dlsch_config_pdu_1_1->accumulated_delta_PUCCH = -1;
    if (dci->tpc_pucch == 1) dlsch_config_pdu_1_1->accumulated_delta_PUCCH = 0;
    if (dci->tpc_pucch == 2) dlsch_config_pdu_1_1->accumulated_delta_PUCCH = 1;
    if (dci->tpc_pucch == 3) dlsch_config_pdu_1_1->accumulated_delta_PUCCH = 3;
    /* PUCCH_RESOURCE_IND */
    if (dci->pucch_resource_ind == 0) dlsch_config_pdu_1_1->pucch_resource_id = 0; //pucch-ResourceId obtained from the 1st value of resourceList FIXME!!!
    if (dci->pucch_resource_ind == 1) dlsch_config_pdu_1_1->pucch_resource_id = 0; //pucch-ResourceId obtained from the 2nd value of resourceList FIXME!!
    if (dci->pucch_resource_ind == 2) dlsch_config_pdu_1_1->pucch_resource_id = 0; //pucch-ResourceId obtained from the 3rd value of resourceList FIXME!!
    if (dci->pucch_resource_ind == 3) dlsch_config_pdu_1_1->pucch_resource_id = 0; //pucch-ResourceId obtained from the 4th value of resourceList FIXME!!
    if (dci->pucch_resource_ind == 4) dlsch_config_pdu_1_1->pucch_resource_id = 0; //pucch-ResourceId obtained from the 5th value of resourceList FIXME!!
    if (dci->pucch_resource_ind == 5) dlsch_config_pdu_1_1->pucch_resource_id = 0; //pucch-ResourceId obtained from the 6th value of resourceList FIXME!!
    if (dci->pucch_resource_ind == 6) dlsch_config_pdu_1_1->pucch_resource_id = 0; //pucch-ResourceId obtained from the 7th value of resourceList FIXME!!
    if (dci->pucch_resource_ind == 7) dlsch_config_pdu_1_1->pucch_resource_id = 0; //pucch-ResourceId obtained from the 8th value of resourceList FIXME!!
    /* PDSCH_TO_HARQ_FEEDBACK_TIME_IND */
    // according to TS 38.213 Table 9.2.3-1
    /*
      dlsch_config_pdu_1_1-> pdsch_to_harq_feedback_time_ind = mac->phy_config.config_req.ul_bwp_dedicated.pucch_config_dedicated.dl_data_to_ul_ack[dci->pdsch_to_harq_feedback_time_ind];*/
    /* ANTENNA_PORTS */
    uint8_t n_codewords = 1; // FIXME!!!
    /*
    if ((mac->phy_config.config_req.dl_bwp_dedicated.pdsch_config_dedicated.dmrs_dl_for_pdsch_mapping_type_a.dmrs_type == 1) &&
	(mac->phy_config.config_req.dl_bwp_dedicated.pdsch_config_dedicated.dmrs_dl_for_pdsch_mapping_type_a.max_length == 1)){
      // Table 7.3.1.2.2-1: Antenna port(s) (1000 + DMRS port), dmrs-Type=1, maxLength=1
      dlsch_config_pdu_1_1->n_dmrs_cdm_groups = table_7_3_2_3_3_1[dci->antenna_ports][0];
      dlsch_config_pdu_1_1->dmrs_ports[0]     = table_7_3_2_3_3_1[dci->antenna_ports][1];
      dlsch_config_pdu_1_1->dmrs_ports[1]     = table_7_3_2_3_3_1[dci->antenna_ports][2];
      dlsch_config_pdu_1_1->dmrs_ports[2]     = table_7_3_2_3_3_1[dci->antenna_ports][3];
      dlsch_config_pdu_1_1->dmrs_ports[3]     = table_7_3_2_3_3_1[dci->antenna_ports][4];
    }
    if ((mac->phy_config.config_req.dl_bwp_dedicated.pdsch_config_dedicated.dmrs_dl_for_pdsch_mapping_type_a.dmrs_type == 1) &&
	(mac->phy_config.config_req.dl_bwp_dedicated.pdsch_config_dedicated.dmrs_dl_for_pdsch_mapping_type_a.max_length == 2)){
      // Table 7.3.1.2.2-2: Antenna port(s) (1000 + DMRS port), dmrs-Type=1, maxLength=2
      if (n_codewords == 1) {
	dlsch_config_pdu_1_1->n_dmrs_cdm_groups = table_7_3_2_3_3_2_oneCodeword[dci->antenna_ports][0];
	dlsch_config_pdu_1_1->dmrs_ports[0]     = table_7_3_2_3_3_2_oneCodeword[dci->antenna_ports][1];
	dlsch_config_pdu_1_1->dmrs_ports[1]     = table_7_3_2_3_3_2_oneCodeword[dci->antenna_ports][2];
	dlsch_config_pdu_1_1->dmrs_ports[2]     = table_7_3_2_3_3_2_oneCodeword[dci->antenna_ports][3];
	dlsch_config_pdu_1_1->dmrs_ports[3]     = table_7_3_2_3_3_2_oneCodeword[dci->antenna_ports][4];
	dlsch_config_pdu_1_1->n_front_load_symb = table_7_3_2_3_3_2_oneCodeword[dci->antenna_ports][5];
      }
      if (n_codewords == 1) {
	dlsch_config_pdu_1_1->n_dmrs_cdm_groups = table_7_3_2_3_3_2_twoCodeword[dci->antenna_ports][0];
	dlsch_config_pdu_1_1->dmrs_ports[0]     = table_7_3_2_3_3_2_twoCodeword[dci->antenna_ports][1];
	dlsch_config_pdu_1_1->dmrs_ports[1]     = table_7_3_2_3_3_2_twoCodeword[dci->antenna_ports][2];
	dlsch_config_pdu_1_1->dmrs_ports[2]     = table_7_3_2_3_3_2_twoCodeword[dci->antenna_ports][3];
	dlsch_config_pdu_1_1->dmrs_ports[3]     = table_7_3_2_3_3_2_twoCodeword[dci->antenna_ports][4];
	dlsch_config_pdu_1_1->dmrs_ports[4]     = table_7_3_2_3_3_2_twoCodeword[dci->antenna_ports][5];
	dlsch_config_pdu_1_1->dmrs_ports[5]     = table_7_3_2_3_3_2_twoCodeword[dci->antenna_ports][6];
	dlsch_config_pdu_1_1->dmrs_ports[6]     = table_7_3_2_3_3_2_twoCodeword[dci->antenna_ports][7];
	dlsch_config_pdu_1_1->dmrs_ports[7]     = table_7_3_2_3_3_2_twoCodeword[dci->antenna_ports][8];
	dlsch_config_pdu_1_1->n_front_load_symb = table_7_3_2_3_3_2_twoCodeword[dci->antenna_ports][9];
      }
    }
    if ((mac->phy_config.config_req.dl_bwp_dedicated.pdsch_config_dedicated.dmrs_dl_for_pdsch_mapping_type_a.dmrs_type == 2) &&
	(mac->phy_config.config_req.dl_bwp_dedicated.pdsch_config_dedicated.dmrs_dl_for_pdsch_mapping_type_a.max_length == 1)){
      // Table 7.3.1.2.2-3: Antenna port(s) (1000 + DMRS port), dmrs-Type=2, maxLength=1
      if (n_codewords == 1) {
	dlsch_config_pdu_1_1->n_dmrs_cdm_groups = table_7_3_2_3_3_3_oneCodeword[dci->antenna_ports][0];
	dlsch_config_pdu_1_1->dmrs_ports[0]     = table_7_3_2_3_3_3_oneCodeword[dci->antenna_ports][1];
	dlsch_config_pdu_1_1->dmrs_ports[1]     = table_7_3_2_3_3_3_oneCodeword[dci->antenna_ports][2];
	dlsch_config_pdu_1_1->dmrs_ports[2]     = table_7_3_2_3_3_3_oneCodeword[dci->antenna_ports][3];
	dlsch_config_pdu_1_1->dmrs_ports[3]     = table_7_3_2_3_3_3_oneCodeword[dci->antenna_ports][4];
      }
      if (n_codewords == 1) {
	dlsch_config_pdu_1_1->n_dmrs_cdm_groups = table_7_3_2_3_3_3_twoCodeword[dci->antenna_ports][0];
	dlsch_config_pdu_1_1->dmrs_ports[0]     = table_7_3_2_3_3_3_twoCodeword[dci->antenna_ports][1];
	dlsch_config_pdu_1_1->dmrs_ports[1]     = table_7_3_2_3_3_3_twoCodeword[dci->antenna_ports][2];
	dlsch_config_pdu_1_1->dmrs_ports[2]     = table_7_3_2_3_3_3_twoCodeword[dci->antenna_ports][3];
	dlsch_config_pdu_1_1->dmrs_ports[3]     = table_7_3_2_3_3_3_twoCodeword[dci->antenna_ports][4];
	dlsch_config_pdu_1_1->dmrs_ports[4]     = table_7_3_2_3_3_3_twoCodeword[dci->antenna_ports][5];
	dlsch_config_pdu_1_1->dmrs_ports[5]     = table_7_3_2_3_3_3_twoCodeword[dci->antenna_ports][6];
      }
    }
    if ((mac->phy_config.config_req.dl_bwp_dedicated.pdsch_config_dedicated.dmrs_dl_for_pdsch_mapping_type_a.dmrs_type == 2) &&
	(mac->phy_config.config_req.dl_bwp_dedicated.pdsch_config_dedicated.dmrs_dl_for_pdsch_mapping_type_a.max_length == 2)){
      // Table 7.3.1.2.2-4: Antenna port(s) (1000 + DMRS port), dmrs-Type=2, maxLength=2
      if (n_codewords == 1) {
	dlsch_config_pdu_1_1->n_dmrs_cdm_groups = table_7_3_2_3_3_4_oneCodeword[dci->antenna_ports][0];
	dlsch_config_pdu_1_1->dmrs_ports[0]     = table_7_3_2_3_3_4_oneCodeword[dci->antenna_ports][1];
	dlsch_config_pdu_1_1->dmrs_ports[1]     = table_7_3_2_3_3_4_oneCodeword[dci->antenna_ports][2];
	dlsch_config_pdu_1_1->dmrs_ports[2]     = table_7_3_2_3_3_4_oneCodeword[dci->antenna_ports][3];
	dlsch_config_pdu_1_1->dmrs_ports[3]     = table_7_3_2_3_3_4_oneCodeword[dci->antenna_ports][4];
	dlsch_config_pdu_1_1->n_front_load_symb = table_7_3_2_3_3_4_oneCodeword[dci->antenna_ports][5];
      }
      if (n_codewords == 1) {
	dlsch_config_pdu_1_1->n_dmrs_cdm_groups = table_7_3_2_3_3_4_twoCodeword[dci->antenna_ports][0];
	dlsch_config_pdu_1_1->dmrs_ports[0]     = table_7_3_2_3_3_4_twoCodeword[dci->antenna_ports][1];
	dlsch_config_pdu_1_1->dmrs_ports[1]     = table_7_3_2_3_3_4_twoCodeword[dci->antenna_ports][2];
	dlsch_config_pdu_1_1->dmrs_ports[2]     = table_7_3_2_3_3_4_twoCodeword[dci->antenna_ports][3];
	dlsch_config_pdu_1_1->dmrs_ports[3]     = table_7_3_2_3_3_4_twoCodeword[dci->antenna_ports][4];
	dlsch_config_pdu_1_1->dmrs_ports[4]     = table_7_3_2_3_3_4_twoCodeword[dci->antenna_ports][5];
	dlsch_config_pdu_1_1->dmrs_ports[5]     = table_7_3_2_3_3_4_twoCodeword[dci->antenna_ports][6];
	dlsch_config_pdu_1_1->dmrs_ports[6]     = table_7_3_2_3_3_4_twoCodeword[dci->antenna_ports][7];
	dlsch_config_pdu_1_1->dmrs_ports[7]     = table_7_3_2_3_3_4_twoCodeword[dci->antenna_ports][8];
	dlsch_config_pdu_1_1->n_front_load_symb = table_7_3_2_3_3_4_twoCodeword[dci->antenna_ports][9];
      }
    }
    */
    /* TCI */
    if (mac->dl_config_request.dl_config_list[0].dci_config_pdu.dci_config_rel15.coreset.tci_present_in_dci == 1){
      // 0 bit if higher layer parameter tci-PresentInDCI is not enabled
      // otherwise 3 bits as defined in Subclause 5.1.5 of [6, TS38.214]
      dlsch_config_pdu_1_1->tci_state = dci->tci;
    }
    /* SRS_REQUEST */
    // if SUL is supported in the cell, there is an additional bit in this field and the value of this bit represents table 7.1.1.1-1 TS 38.212 FIXME!!!
    dlsch_config_pdu_1_1->srs_config.aperiodicSRS_ResourceTrigger = (dci->srs_request & 0x11); // as per Table 7.3.1.1.2-24 TS 38.212
    /* CBGTI */
    dlsch_config_pdu_1_1->cbgti = dci->cbgti;
    /* CBGFI */
    dlsch_config_pdu_1_1->codeBlockGroupFlushIndicator = dci->cbgfi;
    /* DMRS_SEQ_INI */
    //FIXME!!!

    dl_config->dl_config_list[dl_config->number_pdus].dci_config_pdu.dci_config_rel15.N_RB_BWP = n_RB_DLBWP;
	    
    dl_config->dl_config_list[dl_config->number_pdus].pdu_type = FAPI_NR_DL_CONFIG_TYPE_DLSCH;
    LOG_D(MAC,"(nr_ue_procedures.c) pdu_type=%d\n\n",dl_config->dl_config_list[dl_config->number_pdus].pdu_type);
            
    dl_config->number_pdus = dl_config->number_pdus + 1;

    break;

  case format2_0:        
    break;

  case format2_1:        
    break;

  case format2_2:        
    break;

  case format2_3:
    break;

  default: 
    break;
  }


  if(rnti == SI_RNTI){

  }else if(rnti == mac->ra_rnti){

  }else if(rnti == P_RNTI){

  }else{  //  c-rnti

    ///  check if this is pdcch order 
    //dci->random_access_preamble_index;
    //dci->ss_pbch_index;
    //dci->prach_mask_index;

    ///  else normal DL-SCH grant
  }
  return 0;
}

int8_t nr_ue_get_SR(module_id_t module_idP, int CC_id, frame_t frameP, uint8_t eNB_id, uint16_t rnti, sub_frame_t subframe){

  return 0;
}


void nr_ue_process_mac_pdu(
			   module_id_t module_idP,
			   uint8_t CC_id,
			   uint8_t *pduP, 
			   uint16_t mac_pdu_len, 
			   uint8_t eNB_index){

  uint8_t *pdu_ptr = pduP;
  uint16_t pdu_len = mac_pdu_len;

  uint16_t mac_ce_len;
  uint16_t mac_subheader_len;
  uint16_t mac_sdu_len;

  //  For both DL/UL-SCH
  //  Except:
  //   - UL/DL-SCH: fixed-size MAC CE(known by LCID)
  //   - UL/DL-SCH: padding
  //   - UL-SCH:    MSG3 48-bits
  //  |0|1|2|3|4|5|6|7|  bit-wise
  //  |R|F|   LCID    |
  //  |       L       |
  //  |0|1|2|3|4|5|6|7|  bit-wise
  //  |R|F|   LCID    |
  //  |       L       |
  //  |       L       |

  //  For both DL/UL-SCH
  //  For:
  //   - UL/DL-SCH: fixed-size MAC CE(known by LCID)
  //   - UL/DL-SCH: padding, for single/multiple 1-oct padding CE(s)
  //   - UL-SCH:    MSG3 48-bits
  //  |0|1|2|3|4|5|6|7|  bit-wise
  //  |R|R|   LCID    |
  //  LCID: The Logical Channel ID field identifies the logical channel instance of the corresponding MAC SDU or the type of the corresponding MAC CE or padding as described in Tables 6.2.1-1 and 6.2.1-2 for the DL-SCH and UL-SCH respectively. There is one LCID field per MAC subheader. The LCID field size is 6 bits;
  //  L: The Length field indicates the length of the corresponding MAC SDU or variable-sized MAC CE in bytes. There is one L field per MAC subheader except for subheaders corresponding to fixed-sized MAC CEs and padding. The size of the L field is indicated by the F field;
  //  F: lenght of L is 0:8 or 1:16 bits wide
  //  R: Reserved bit, set to zero.

  uint8_t done = 0;
    
  while (!done || pdu_len <= 0){
    mac_ce_len = 0x0000;
    mac_subheader_len = 0x0001; //  default to fixed-length subheader = 1-oct
    mac_sdu_len = 0x0000;
    switch(((NR_MAC_SUBHEADER_FIXED *)pdu_ptr)->LCID){
      //  MAC CE
    case DL_SCH_LCID_CCCH:
      //  MSG4 RRC Connection Setup 38.331
      //  varialbe length
      mac_ce_len |= (uint16_t)((NR_MAC_SUBHEADER_SHORT *)pdu_ptr)->L;
      mac_subheader_len = 2;
      if(((NR_MAC_SUBHEADER_SHORT *)pdu_ptr)->F){
	mac_ce_len |= (uint16_t)(((NR_MAC_SUBHEADER_LONG *)pdu_ptr)->L2)<<8;
	mac_subheader_len = 3;
      }
      break;
    case DL_SCH_LCID_TCI_STATE_ACT_UE_SPEC_PDSCH:
      //  38.321 Ch6.1.3.14
      //  varialbe length
      mac_ce_len |= (uint16_t)((NR_MAC_SUBHEADER_SHORT *)pdu_ptr)->L;
      mac_subheader_len = 2;
      if(((NR_MAC_SUBHEADER_SHORT *)pdu_ptr)->F){
	mac_ce_len |= (uint16_t)(((NR_MAC_SUBHEADER_LONG *)pdu_ptr)->L2)<<8;
	mac_subheader_len = 3;
      }
      break;
    case DL_SCH_LCID_APERIODIC_CSI_TRI_STATE_SUBSEL:
      //  38.321 Ch6.1.3.13
      //  varialbe length
      mac_ce_len |= (uint16_t)((NR_MAC_SUBHEADER_SHORT *)pdu_ptr)->L;
      mac_subheader_len = 2;
      if(((NR_MAC_SUBHEADER_SHORT *)pdu_ptr)->F){
	mac_ce_len |= (uint16_t)(((NR_MAC_SUBHEADER_LONG *)pdu_ptr)->L2)<<8;
	mac_subheader_len = 3;
      }
      break;
    case DL_SCH_LCID_SP_CSI_RS_CSI_IM_RES_SET_ACT:
      //  38.321 Ch6.1.3.12
      //  varialbe length
      mac_ce_len |= (uint16_t)((NR_MAC_SUBHEADER_SHORT *)pdu_ptr)->L;
      mac_subheader_len = 2;
      if(((NR_MAC_SUBHEADER_SHORT *)pdu_ptr)->F){
	mac_ce_len |= (uint16_t)(((NR_MAC_SUBHEADER_LONG *)pdu_ptr)->L2)<<8;
	mac_subheader_len = 3;
      }
      break;
    case DL_SCH_LCID_SP_SRS_ACTIVATION:
      //  38.321 Ch6.1.3.17
      //  varialbe length
      mac_ce_len |= (uint16_t)((NR_MAC_SUBHEADER_SHORT *)pdu_ptr)->L;
      mac_subheader_len = 2;
      if(((NR_MAC_SUBHEADER_SHORT *)pdu_ptr)->F){
	mac_ce_len |= (uint16_t)(((NR_MAC_SUBHEADER_LONG *)pdu_ptr)->L2)<<8;
	mac_subheader_len = 3;
      }
      break;
            
    case DL_SCH_LCID_RECOMMENDED_BITRATE:
      //  38.321 Ch6.1.3.20
      mac_ce_len = 2;
      break;
    case DL_SCH_LCID_SP_ZP_CSI_RS_RES_SET_ACT:
      //  38.321 Ch6.1.3.19
      mac_ce_len = 2;
      break;
    case DL_SCH_LCID_PUCCH_SPATIAL_RELATION_ACT:
      //  38.321 Ch6.1.3.18
      mac_ce_len = 3;
      break;
    case DL_SCH_LCID_SP_CSI_REP_PUCCH_ACT:
      //  38.321 Ch6.1.3.16
      mac_ce_len = 2;
      break;
    case DL_SCH_LCID_TCI_STATE_IND_UE_SPEC_PDCCH:
      //  38.321 Ch6.1.3.15
      mac_ce_len = 2;
      break;
    case DL_SCH_LCID_DUPLICATION_ACT:
      //  38.321 Ch6.1.3.11
      mac_ce_len = 1;
      break;
    case DL_SCH_LCID_SCell_ACT_4_OCT:
      //  38.321 Ch6.1.3.10
      mac_ce_len = 4;
      break;
    case DL_SCH_LCID_SCell_ACT_1_OCT:
      //  38.321 Ch6.1.3.10
      mac_ce_len = 1;
      break;
    case DL_SCH_LCID_L_DRX:
      //  38.321 Ch6.1.3.6
      //  fixed length but not yet specify.
      mac_ce_len = 0;
      break;
    case DL_SCH_LCID_DRX:
      //  38.321 Ch6.1.3.5
      //  fixed length but not yet specify.
      mac_ce_len = 0;
      break;
    case DL_SCH_LCID_TA_COMMAND:
      //  38.321 Ch6.1.3.4
      mac_ce_len = 1;
      break;
    case DL_SCH_LCID_CON_RES_ID:
      //  38.321 Ch6.1.3.3
      mac_ce_len = 6;
      break;
    case DL_SCH_LCID_PADDING:
      done = 1;
      //  end of MAC PDU, can ignore the rest.
      break;

      //  MAC SDU
    case DL_SCH_LCID_SRB1:
      //  check if LCID is valid at current time.
    case UL_SCH_LCID_SRB2:
      //  check if LCID is valid at current time.
    case UL_SCH_LCID_SRB3:
      //  check if LCID is valid at current time.
    default:
      //  check if LCID is valid at current time.
      mac_sdu_len |= (uint16_t)((NR_MAC_SUBHEADER_SHORT *)pdu_ptr)->L;
      mac_subheader_len = 2;
      if(((NR_MAC_SUBHEADER_SHORT *)pdu_ptr)->F){
	mac_sdu_len |= (uint16_t)(((NR_MAC_SUBHEADER_LONG *)pdu_ptr)->L2)<<8;
	mac_subheader_len = 3;
      }
      //  DRB LCID by RRC
      break;
    }
    pdu_ptr += ( mac_subheader_len + mac_ce_len + mac_sdu_len );
    pdu_len -= ( mac_subheader_len + mac_ce_len + mac_sdu_len );
    AssertFatal(pdu_len >= 0, "[MAC] nr_ue_process_mac_pdu, residual mac pdu length < 0!\n");
  }
}<|MERGE_RESOLUTION|>--- conflicted
+++ resolved
@@ -272,7 +272,6 @@
 
   channel_bandwidth_t min_channel_bw = bw_40MHz;  //  deafult for testing
 	    
-<<<<<<< HEAD
   uint32_t is_condition_A = (ssb_subcarrier_offset == 0);   //  38.213 ch.13
   frequency_range_t frequency_range = FR1;
 #if (NR_RRC_VERSION >= MAKE_VERSION(15, 3, 0))
@@ -395,126 +394,6 @@
     }else{
       rb_offset   = table_38213_13_10_c4[index_4msb];
     }
-=======
-        uint32_t is_condition_A = (ssb_subcarrier_offset == 0);   //  38.213 ch.13
-        frequency_range_t frequency_range = FR1;
-        uint32_t index_4msb = (mac->mib->pdcch_ConfigSIB1.controlResourceSetZero);
-        uint32_t index_4lsb = (mac->mib->pdcch_ConfigSIB1.searchSpaceZero);
-        int32_t num_rbs = -1;
-        int32_t num_symbols = -1;
-        int32_t rb_offset = -1;
-        //LOG_I(MAC,"<<<<<<<<<configSIB1 %d index_4msb %d index_4lsb %d scs_ssb %d scs_pdcch %d switch %d ",
-        //mac->mib->pdcch_ConfigSIB1,index_4msb,index_4lsb,scs_ssb,scs_pdcch, (scs_ssb << 5)|scs_pdcch);
-
-        //  type0-pdcch coreset
-	    switch( (scs_ssb << 5)|scs_pdcch ){
-            case (scs_15kHz << 5) | scs_15kHz :
-                AssertFatal(index_4msb < 15, "38.213 Table 13-1 4 MSB out of range\n");
-                mac->type0_pdcch_ss_mux_pattern = 1;
-                num_rbs     = table_38213_13_1_c2[index_4msb];
-                num_symbols = table_38213_13_1_c3[index_4msb];
-                rb_offset   = table_38213_13_1_c4[index_4msb];
-                break;
-
-	        case (scs_15kHz << 5) | scs_30kHz:
-                AssertFatal(index_4msb < 14, "38.213 Table 13-2 4 MSB out of range\n");
-                mac->type0_pdcch_ss_mux_pattern = 1;
-                num_rbs     = table_38213_13_2_c2[index_4msb];
-                num_symbols = table_38213_13_2_c3[index_4msb];
-                rb_offset   = table_38213_13_2_c4[index_4msb];
-                break;
-
-            case (scs_30kHz << 5) | scs_15kHz:
-                if((min_channel_bw & bw_5MHz) | (min_channel_bw & bw_10MHz)){
-                    AssertFatal(index_4msb < 9, "38.213 Table 13-3 4 MSB out of range\n");
-                    mac->type0_pdcch_ss_mux_pattern = 1;
-                    num_rbs     = table_38213_13_3_c2[index_4msb];
-                    num_symbols = table_38213_13_3_c3[index_4msb];
-                    rb_offset   = table_38213_13_3_c4[index_4msb];
-                }else if(min_channel_bw & bw_40MHz){
-                    AssertFatal(index_4msb < 9, "38.213 Table 13-5 4 MSB out of range\n");
-                    mac->type0_pdcch_ss_mux_pattern = 1;
-                    num_rbs     = table_38213_13_5_c2[index_4msb];
-                    num_symbols = table_38213_13_5_c3[index_4msb];
-                    rb_offset   = table_38213_13_5_c4[index_4msb];
-                }else{ ; }
-
-                break;
-
-            case (scs_30kHz << 5) | scs_30kHz:
-                if((min_channel_bw & bw_5MHz) | (min_channel_bw & bw_10MHz)){
-                    mac->type0_pdcch_ss_mux_pattern = 1;
-                    num_rbs     = table_38213_13_4_c2[index_4msb];
-                    num_symbols = table_38213_13_4_c3[index_4msb];
-                    rb_offset   = table_38213_13_4_c4[index_4msb];
-                    LOG_I(MAC,"<<<<<<<<<index_4msb %d num_rbs %d num_symb %d rb_offset %d\n",index_4msb,num_rbs,num_symbols,rb_offset );
-                }else if(min_channel_bw & bw_40MHz){
-                    AssertFatal(index_4msb < 10, "38.213 Table 13-6 4 MSB out of range\n");
-                    mac->type0_pdcch_ss_mux_pattern = 1;
-                    num_rbs     = table_38213_13_6_c2[index_4msb];
-                    num_symbols = table_38213_13_6_c3[index_4msb];
-                    rb_offset   = table_38213_13_6_c4[index_4msb];
-                }else{ ; }
-                break;
-
-            case (scs_120kHz << 5) | scs_60kHz:
-                AssertFatal(index_4msb < 12, "38.213 Table 13-7 4 MSB out of range\n");
-                if(index_4msb & 0x7){
-                    mac->type0_pdcch_ss_mux_pattern = 1;
-                }else if(index_4msb & 0x18){
-                    mac->type0_pdcch_ss_mux_pattern = 2;
-                }else{ ; }
-
-                num_rbs     = table_38213_13_7_c2[index_4msb];
-                num_symbols = table_38213_13_7_c3[index_4msb];
-                if(!is_condition_A && (index_4msb == 8 || index_4msb == 10)){
-                    rb_offset   = table_38213_13_7_c4[index_4msb] - 1;
-                }else{
-                    rb_offset   = table_38213_13_7_c4[index_4msb];
-                }
-                break;
-
-            case (scs_120kHz << 5) | scs_120kHz:
-                AssertFatal(index_4msb < 8, "38.213 Table 13-8 4 MSB out of range\n");
-                if(index_4msb & 0x3){
-                    mac->type0_pdcch_ss_mux_pattern = 1;
-                }else if(index_4msb & 0x0c){
-                    mac->type0_pdcch_ss_mux_pattern = 3;
-                }
-
-                num_rbs     = table_38213_13_8_c2[index_4msb];
-                num_symbols = table_38213_13_8_c3[index_4msb];
-                if(!is_condition_A && (index_4msb == 4 || index_4msb == 6)){
-                    rb_offset   = table_38213_13_8_c4[index_4msb] - 1;
-                }else{
-                    rb_offset   = table_38213_13_8_c4[index_4msb];
-                }
-                break;
-
-            case (scs_240kHz << 5) | scs_60kHz:
-                AssertFatal(index_4msb < 4, "38.213 Table 13-9 4 MSB out of range\n");
-                mac->type0_pdcch_ss_mux_pattern = 1;
-                num_rbs     = table_38213_13_9_c2[index_4msb];
-                num_symbols = table_38213_13_9_c3[index_4msb];
-                rb_offset   = table_38213_13_9_c4[index_4msb];
-                break;
-
-            case (scs_240kHz << 5) | scs_120kHz:
-                AssertFatal(index_4msb < 8, "38.213 Table 13-10 4 MSB out of range\n");
-                if(index_4msb & 0x3){
-                    mac->type0_pdcch_ss_mux_pattern = 1;
-                }else if(index_4msb & 0x0c){
-                    mac->type0_pdcch_ss_mux_pattern = 2;
-                }
-                num_rbs     = table_38213_13_10_c2[index_4msb];
-                num_symbols = table_38213_13_10_c3[index_4msb];
-                if(!is_condition_A && (index_4msb == 4 || index_4msb == 6)){
-                    rb_offset   = table_38213_13_10_c4[index_4msb]-1;
-                }else{
-                    rb_offset   = table_38213_13_10_c4[index_4msb];
-                }
->>>>>>> 6548ae15
-                
     break;
 
   default:
@@ -708,8 +587,6 @@
   mac->type0_pdcch_ss_sfn_c = sfn_c;
   mac->type0_pdcch_ss_n_c = n_c;
         
-<<<<<<< HEAD
-
   // fill in the elements in config request inside P5 message
   
   //mac->phy_config.config_req.pbch_config.system_frame_number = frame;    //  after calculation
@@ -725,29 +602,6 @@
   proc->decoded_frame_rx=frame;
   //}
   return 0;
-=======
-	    // fill in the elements in config request inside P5 message
-	mac->phy_config.Mod_id = module_id;
-	mac->phy_config.CC_id = cc_id;
-
-	    mac->phy_config.config_req.pbch_config.system_frame_number = frame;    //  after calculation
-	    mac->phy_config.config_req.pbch_config.subcarrier_spacing_common = mac->mib->subCarrierSpacingCommon;
-	    mac->phy_config.config_req.pbch_config.ssb_subcarrier_offset = ssb_subcarrier_offset;  //  after calculation
-	    mac->phy_config.config_req.pbch_config.dmrs_type_a_position = mac->mib->dmrs_TypeA_Position;
-	    mac->phy_config.config_req.pbch_config.pdcch_config_sib1 = (mac->mib->pdcch_ConfigSIB1.controlResourceSetZero) * 16 + (mac->mib->pdcch_ConfigSIB1.searchSpaceZero);
-	    mac->phy_config.config_req.pbch_config.cell_barred = mac->mib->cellBarred;
-	    mac->phy_config.config_req.pbch_config.intra_frequency_reselection = mac->mib->intraFreqReselection;
-	    mac->phy_config.config_req.pbch_config.half_frame_bit = half_frame_bit;
-	    mac->phy_config.config_req.pbch_config.ssb_index = ssb_index;
-	    mac->phy_config.config_req.config_mask |= FAPI_NR_CONFIG_REQUEST_MASK_PBCH;
-
-	    if(mac->if_module != NULL && mac->if_module->phy_config_request != NULL){
-		mac->if_module->phy_config_request(&mac->phy_config);
-	    }
-	    proc->decoded_frame_rx=frame;
-    //}
-    return 0;
->>>>>>> 6548ae15
 }
 
 
