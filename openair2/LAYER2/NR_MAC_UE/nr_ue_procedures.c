/*
 * Licensed to the OpenAirInterface (OAI) Software Alliance under one or more
 * contributor license agreements.  See the NOTICE file distributed with
 * this work for additional information regarding copyright ownership.
 * The OpenAirInterface Software Alliance licenses this file to You under
 * the OAI Public License, Version 1.1  (the "License"); you may not use this file
 * except in compliance with the License.
 * You may obtain a copy of the License at
 *
 *      http://www.openairinterface.org/?page_id=698
 *
 * Unless required by applicable law or agreed to in writing, software
 * distributed under the License is distributed on an "AS IS" BASIS,
 * WITHOUT WARRANTIES OR CONDITIONS OF ANY KIND, either express or implied.
 * See the License for the specific language governing permissions and
 * limitations under the License.
 *-------------------------------------------------------------------------------
 * For more information about the OpenAirInterface (OAI) Software Alliance:
 *      contact@openairinterface.org
 */

/* \file ue_procedures.c
 * \brief procedures related to UE
 * \author R. Knopp, K.H. HSU, G. Casati
 * \date 2018
 * \version 0.1
 * \company Eurecom / NTUST
 * \email: knopp@eurecom.fr, kai-hsiang.hsu@eurecom.fr, guido.casati@iis.fraunhofer.de
 * \note
 * \warning
 */


#include <stdio.h>
#include <math.h>

/* exe */
#include "executables/nr-softmodem.h"

/* RRC*/
#include "RRC/NR_UE/rrc_proto.h"
#include "NR_RACH-ConfigCommon.h"
#include "NR_RACH-ConfigGeneric.h"
#include "NR_FrequencyInfoDL.h"
#include "NR_PDCCH-ConfigCommon.h"

/* MAC */
#include "mac_defs.h"
#include "NR_MAC_COMMON/nr_mac.h"
#include "NR_MAC_UE/mac_proto.h"
#include "NR_MAC_UE/mac_extern.h"
#include "common/utils/nr/nr_common.h"

/* PHY UE */
#include "SCHED_NR_UE/defs.h"
#include "PHY/defs_nr_UE.h"

/*Openair Packet Tracer */
#include "UTIL/OPT/opt.h"
#include "OCG.h"
#include "executables/softmodem-common.h"

/* utils */
#include "assertions.h"

#include "common/utils/LOG/log.h"
#include "SIMULATION/TOOLS/sim.h" // for taus
#include "openair2/LAYER2/NR_MAC_COMMON/nr_mac.h"
#include "common/utils/LOG/vcd_signal_dumper.h"

#include <stdio.h>
#include <math.h>

//#define ENABLE_MAC_PAYLOAD_DEBUG 1
#define DEBUG_EXTRACT_DCI 1

extern int bwp_id;
extern dci_pdu_rel15_t *def_dci_pdu_rel15;
extern const uint16_t nr_slots_per_frame[5];

extern void mac_rlc_data_ind     (
				  const module_id_t         module_idP,
				  const rnti_t              rntiP,
				  const eNB_index_t         eNB_index,
				  const frame_t             frameP,
				  const eNB_flag_t          enb_flagP,
				  const MBMS_flag_t         MBMS_flagP,
				  const logical_chan_id_t   channel_idP,
				  char                     *buffer_pP,
				  const tb_size_t           tb_sizeP,
				  num_tb_t                  num_tbP,
				  crc_t                    *crcs_pP);


uint32_t get_ssb_slot(uint32_t ssb_index){
  //  this function now only support f <= 3GHz
  return ssb_index & 0x3 ;

  //  return first_symbol(case, freq, ssb_index) / 14
}

uint8_t table_9_2_2_1[16][8]={
  {0,12,2, 0, 0,3,0,0},
  {0,12,2, 0, 0,4,8,0},
  {0,12,2, 3, 0,4,8,0},
  {1,10,4, 0, 0,6,0,0},
  {1,10,4, 0, 0,3,6,9},
  {1,10,4, 2, 0,3,6,9},
  {1,10,4, 4, 0,3,6,9},
  {1,4, 10,0, 0,6,0,0},
  {1,4, 10,0, 0,3,6,9},
  {1,4, 10,2, 0,3,6,9},
  {1,4, 10,4, 0,3,6,9},
  {1,0, 14,0, 0,6,0,0},
  {1,0, 14,0, 0,3,6,9},
  {1,0, 14,2, 0,3,6,9},
  {1,0, 14,4, 0,3,6,9},
  {1,0, 14,26,0,3,0,0}
};


int8_t nr_ue_process_dlsch(module_id_t module_id,
			   int cc_id,
			   uint8_t gNB_index,
			   fapi_nr_dci_indication_t *dci_ind,
			   void *pduP,
			   uint32_t pdu_len)
{
  NR_UE_MAC_INST_t *mac = get_mac_inst(module_id);
  fapi_nr_ul_config_request_t *ul_config = &mac->ul_config_request;
  //fapi_nr_dl_config_request_t *dl_config = &mac->dl_config_request;
  nr_phy_config_t *phy_config = &mac->phy_config;

  //ul_config->ul_config_list[ul_config->number_pdus].pusch_config_pdu.rnti = rnti;
  // First we need to verify if DCI ind contains a ul-sch to be perfomred. If it does, we will handle a PUSCH in the UL_CONFIG_REQ.
  ul_config->ul_config_list[ul_config->number_pdus].pdu_type = FAPI_NR_UL_CONFIG_TYPE_PUCCH;
  for (int i=0; i<10; i++) {
    if(dci_ind!=NULL){
      if (dci_ind->dci_list[i].dci_format < 2) ul_config->ul_config_list[ul_config->number_pdus].pdu_type = FAPI_NR_UL_CONFIG_TYPE_PUSCH;
    }
  }
  if (ul_config->ul_config_list[ul_config->number_pdus].pdu_type == FAPI_NR_UL_CONFIG_TYPE_PUSCH) {
    // fill in the elements in config request inside P5 message
    //ul_config->ul_config_list[ul_config->number_pdus].pusch_config_pdu.bandwidth_part_ind = 0; //FIXME
    ul_config->ul_config_list[ul_config->number_pdus].pusch_config_pdu.rb_size = 0;
    ul_config->ul_config_list[ul_config->number_pdus].pusch_config_pdu.rb_start = 0;
    ul_config->ul_config_list[ul_config->number_pdus].pusch_config_pdu.nr_of_symbols = 0;
    ul_config->ul_config_list[ul_config->number_pdus].pusch_config_pdu.start_symbol_index = 0;
    ul_config->ul_config_list[ul_config->number_pdus].pusch_config_pdu.frequency_hopping = 0;
    ul_config->ul_config_list[ul_config->number_pdus].pusch_config_pdu.mcs_index = 0;
    ul_config->ul_config_list[ul_config->number_pdus].pusch_config_pdu.pusch_data.new_data_indicator = 0;
    ul_config->ul_config_list[ul_config->number_pdus].pusch_config_pdu.pusch_data.rv_index = 0;
    ul_config->ul_config_list[ul_config->number_pdus].pusch_config_pdu.pusch_data.harq_process_id = 0;
    ul_config->ul_config_list[ul_config->number_pdus].pusch_config_pdu.absolute_delta_PUSCH = 0;
    ul_config->ul_config_list[ul_config->number_pdus].pusch_config_pdu.nrOfLayers = 0;
    ul_config->ul_config_list[ul_config->number_pdus].pusch_config_pdu.transform_precoding = 0;
    ul_config->ul_config_list[ul_config->number_pdus].pusch_config_pdu.num_dmrs_cdm_grps_no_data = 0;
    ul_config->ul_config_list[ul_config->number_pdus].pusch_config_pdu.dmrs_ports = 0;
    ul_config->ul_config_list[ul_config->number_pdus].pusch_config_pdu.dmrs_config_type = 0;
    //ul_config->ul_config_list[ul_config->number_pdus].pusch_config_pdu.n_front_load_symb = 0; //FIXME
    //ul_config->ul_config_list[ul_config->number_pdus].pusch_config_pdu.srs_config = 0; //FIXME
    //ul_config->ul_config_list[ul_config->number_pdus].pusch_config_pdu.csi_reportTriggerSize = 0; //FIXME
    //ul_config->ul_config_list[ul_config->number_pdus].pusch_config_pdu.maxCodeBlockGroupsPerTransportBlock = 0; //FIXME
    //ul_config->ul_config_list[ul_config->number_pdus].pusch_config_pdu.ptrs_dmrs_association_port = 0; FIXME
    //ul_config->ul_config_list[ul_config->number_pdus].pusch_config_pdu.beta_offset_ind = 0; //FIXME
  } else { // If DCI ind is not format 0_0 or 0_1, we will handle a PUCCH in the UL_CONFIG_REQ
    ul_config->ul_config_list[ul_config->number_pdus].pdu_type = FAPI_NR_UL_CONFIG_TYPE_PUCCH;
    // If we handle PUCCH common
    ul_config->ul_config_list[ul_config->number_pdus].pucch_config_pdu.format              = table_9_2_2_1[phy_config->config_req.ul_bwp_common.pucch_config_common.pucch_resource_common][0];              /* format   0    1    2    3    4    */
    ul_config->ul_config_list[ul_config->number_pdus].pucch_config_pdu.initialCyclicShift  = table_9_2_2_1[phy_config->config_req.ul_bwp_common.pucch_config_common.pucch_resource_common][4];  /*          x    x                   */
    ul_config->ul_config_list[ul_config->number_pdus].pucch_config_pdu.nrofSymbols         = table_9_2_2_1[phy_config->config_req.ul_bwp_common.pucch_config_common.pucch_resource_common][2];         /*          x    x    x    x    x    */
    ul_config->ul_config_list[ul_config->number_pdus].pucch_config_pdu.startingSymbolIndex = table_9_2_2_1[phy_config->config_req.ul_bwp_common.pucch_config_common.pucch_resource_common][1]; /*          x    x    x    x    x    */
    ul_config->ul_config_list[ul_config->number_pdus].pucch_config_pdu.timeDomainOCC = 0;       /*               x                   */
    ul_config->ul_config_list[ul_config->number_pdus].pucch_config_pdu.nrofPRBs = 0;            /*                    x    x         */
    ul_config->ul_config_list[ul_config->number_pdus].pucch_config_pdu.startingPRB         = table_9_2_2_1[phy_config->config_req.ul_bwp_common.pucch_config_common.pucch_resource_common][3];         /*                                     maxNrofPhysicalResourceBlocks  = 275 */
    ul_config->ul_config_list[ul_config->number_pdus].pucch_config_pdu.occ_length = 0;          /*                              x    */
    ul_config->ul_config_list[ul_config->number_pdus].pucch_config_pdu.occ_Index = 0;           /*                              x    */
    ul_config->ul_config_list[ul_config->number_pdus].pucch_config_pdu.intraSlotFrequencyHopping = 0;
    ul_config->ul_config_list[ul_config->number_pdus].pucch_config_pdu.secondHopPRB = 0;
    ul_config->ul_config_list[ul_config->number_pdus].pucch_config_pdu.interslotFrequencyHopping = 0;
    ul_config->ul_config_list[ul_config->number_pdus].pucch_config_pdu.additionalDMRS = 0;
    ul_config->ul_config_list[ul_config->number_pdus].pucch_config_pdu.maxCodeRate = 0;
    ul_config->ul_config_list[ul_config->number_pdus].pucch_config_pdu.nrofSlots = 0;
    ul_config->ul_config_list[ul_config->number_pdus].pucch_config_pdu.pi2PBSK = 0;
    ul_config->ul_config_list[ul_config->number_pdus].pucch_config_pdu.simultaneousHARQ_ACK_CSI = 0;
    ul_config->ul_config_list[ul_config->number_pdus].pucch_config_pdu.pucch_GroupHopping  = phy_config->config_req.ul_bwp_common.pucch_config_common.pucch_group_hopping;
    ul_config->ul_config_list[ul_config->number_pdus].pucch_config_pdu.hoppingId           = phy_config->config_req.ul_bwp_common.pucch_config_common.hopping_id;
    ul_config->ul_config_list[ul_config->number_pdus].pucch_config_pdu.p0_nominal          = phy_config->config_req.ul_bwp_common.pucch_config_common.p0_nominal;
    for (int i=0;i<NUMBER_PUCCH_FORMAT_NR;i++) ul_config->ul_config_list[ul_config->number_pdus].pucch_config_pdu.deltaF_PUCCH_f[i] = 0;
    ul_config->ul_config_list[ul_config->number_pdus].pucch_config_pdu.p0_PUCCH_Id = 0;     /* INTEGER (1..8)     */
    ul_config->ul_config_list[ul_config->number_pdus].pucch_config_pdu.p0_PUCCH_Value = 0;
    ul_config->ul_config_list[ul_config->number_pdus].pucch_config_pdu.twoPUCCH_PC_AdjustmentStates = 0;
    // If we handle PUCCH dedicated
    ul_config->ul_config_list[ul_config->number_pdus].pucch_config_pdu.format              = phy_config->config_req.ul_bwp_dedicated.pucch_config_dedicated.multi_csi_pucch_resources[0].format;              /* format   0    1    2    3    4    */
    switch (ul_config->ul_config_list[ul_config->number_pdus].pucch_config_pdu.format){
    case pucch_format1_nr:
      ul_config->ul_config_list[ul_config->number_pdus].pucch_config_pdu.interslotFrequencyHopping = phy_config->config_req.ul_bwp_dedicated.pucch_config_dedicated.format1.inter_slot_frequency_hopping;
      ul_config->ul_config_list[ul_config->number_pdus].pucch_config_pdu.additionalDMRS            = phy_config->config_req.ul_bwp_dedicated.pucch_config_dedicated.format1.additional_dmrs;
      ul_config->ul_config_list[ul_config->number_pdus].pucch_config_pdu.maxCodeRate               = phy_config->config_req.ul_bwp_dedicated.pucch_config_dedicated.format1.max_code_rate;
      ul_config->ul_config_list[ul_config->number_pdus].pucch_config_pdu.nrofSlots                 = phy_config->config_req.ul_bwp_dedicated.pucch_config_dedicated.format1.number_of_slots;
      ul_config->ul_config_list[ul_config->number_pdus].pucch_config_pdu.pi2PBSK                   = phy_config->config_req.ul_bwp_dedicated.pucch_config_dedicated.format1.pi2bpsk;
      ul_config->ul_config_list[ul_config->number_pdus].pucch_config_pdu.simultaneousHARQ_ACK_CSI  = phy_config->config_req.ul_bwp_dedicated.pucch_config_dedicated.format1.simultaneous_harq_ack_csi;
      break;
    case pucch_format2_nr:
      ul_config->ul_config_list[ul_config->number_pdus].pucch_config_pdu.interslotFrequencyHopping = phy_config->config_req.ul_bwp_dedicated.pucch_config_dedicated.format2.inter_slot_frequency_hopping;
      ul_config->ul_config_list[ul_config->number_pdus].pucch_config_pdu.additionalDMRS            = phy_config->config_req.ul_bwp_dedicated.pucch_config_dedicated.format2.additional_dmrs;
      ul_config->ul_config_list[ul_config->number_pdus].pucch_config_pdu.maxCodeRate               = phy_config->config_req.ul_bwp_dedicated.pucch_config_dedicated.format2.max_code_rate;
      ul_config->ul_config_list[ul_config->number_pdus].pucch_config_pdu.nrofSlots                 = phy_config->config_req.ul_bwp_dedicated.pucch_config_dedicated.format2.number_of_slots;
      ul_config->ul_config_list[ul_config->number_pdus].pucch_config_pdu.pi2PBSK                   = phy_config->config_req.ul_bwp_dedicated.pucch_config_dedicated.format2.pi2bpsk;
      ul_config->ul_config_list[ul_config->number_pdus].pucch_config_pdu.simultaneousHARQ_ACK_CSI  = phy_config->config_req.ul_bwp_dedicated.pucch_config_dedicated.format2.simultaneous_harq_ack_csi;
      break;
    case pucch_format3_nr:
      ul_config->ul_config_list[ul_config->number_pdus].pucch_config_pdu.interslotFrequencyHopping = phy_config->config_req.ul_bwp_dedicated.pucch_config_dedicated.format3.inter_slot_frequency_hopping;
      ul_config->ul_config_list[ul_config->number_pdus].pucch_config_pdu.additionalDMRS            = phy_config->config_req.ul_bwp_dedicated.pucch_config_dedicated.format3.additional_dmrs;
      ul_config->ul_config_list[ul_config->number_pdus].pucch_config_pdu.maxCodeRate               = phy_config->config_req.ul_bwp_dedicated.pucch_config_dedicated.format3.max_code_rate;
      ul_config->ul_config_list[ul_config->number_pdus].pucch_config_pdu.nrofSlots                 = phy_config->config_req.ul_bwp_dedicated.pucch_config_dedicated.format3.number_of_slots;
      ul_config->ul_config_list[ul_config->number_pdus].pucch_config_pdu.pi2PBSK                   = phy_config->config_req.ul_bwp_dedicated.pucch_config_dedicated.format3.pi2bpsk;
      ul_config->ul_config_list[ul_config->number_pdus].pucch_config_pdu.simultaneousHARQ_ACK_CSI  = phy_config->config_req.ul_bwp_dedicated.pucch_config_dedicated.format3.simultaneous_harq_ack_csi;
      break;
    case pucch_format4_nr:
      ul_config->ul_config_list[ul_config->number_pdus].pucch_config_pdu.interslotFrequencyHopping = phy_config->config_req.ul_bwp_dedicated.pucch_config_dedicated.format4.inter_slot_frequency_hopping;
      ul_config->ul_config_list[ul_config->number_pdus].pucch_config_pdu.additionalDMRS            = phy_config->config_req.ul_bwp_dedicated.pucch_config_dedicated.format4.additional_dmrs;
      ul_config->ul_config_list[ul_config->number_pdus].pucch_config_pdu.maxCodeRate               = phy_config->config_req.ul_bwp_dedicated.pucch_config_dedicated.format4.max_code_rate;
      ul_config->ul_config_list[ul_config->number_pdus].pucch_config_pdu.nrofSlots                 = phy_config->config_req.ul_bwp_dedicated.pucch_config_dedicated.format4.number_of_slots;
      ul_config->ul_config_list[ul_config->number_pdus].pucch_config_pdu.pi2PBSK                   = phy_config->config_req.ul_bwp_dedicated.pucch_config_dedicated.format4.pi2bpsk;
      ul_config->ul_config_list[ul_config->number_pdus].pucch_config_pdu.simultaneousHARQ_ACK_CSI  = phy_config->config_req.ul_bwp_dedicated.pucch_config_dedicated.format4.simultaneous_harq_ack_csi;
      break;
    default:
      break;
    }
    ul_config->ul_config_list[ul_config->number_pdus].pucch_config_pdu.initialCyclicShift        = phy_config->config_req.ul_bwp_dedicated.pucch_config_dedicated.multi_csi_pucch_resources[0].initial_cyclic_shift;  /*          x    x                   */
    ul_config->ul_config_list[ul_config->number_pdus].pucch_config_pdu.nrofSymbols               = phy_config->config_req.ul_bwp_dedicated.pucch_config_dedicated.multi_csi_pucch_resources[0].number_of_symbols;         /*          x    x    x    x    x    */
    ul_config->ul_config_list[ul_config->number_pdus].pucch_config_pdu.startingSymbolIndex       = phy_config->config_req.ul_bwp_dedicated.pucch_config_dedicated.multi_csi_pucch_resources[0].starting_symbol_index; /*          x    x    x    x    x    */
    ul_config->ul_config_list[ul_config->number_pdus].pucch_config_pdu.timeDomainOCC             = phy_config->config_req.ul_bwp_dedicated.pucch_config_dedicated.multi_csi_pucch_resources[0].time_domain_occ;       /*               x                   */
    ul_config->ul_config_list[ul_config->number_pdus].pucch_config_pdu.nrofPRBs                  = phy_config->config_req.ul_bwp_dedicated.pucch_config_dedicated.multi_csi_pucch_resources[0].number_of_prbs;            /*                    x    x         */
    ul_config->ul_config_list[ul_config->number_pdus].pucch_config_pdu.startingPRB               = phy_config->config_req.ul_bwp_dedicated.pucch_config_dedicated.multi_csi_pucch_resources[0].starting_prb;         /*                                     maxNrofPhysicalResourceBlocks  = 275 */
    ul_config->ul_config_list[ul_config->number_pdus].pucch_config_pdu.occ_length                = phy_config->config_req.ul_bwp_dedicated.pucch_config_dedicated.multi_csi_pucch_resources[0].occ_length;          /*                              x    */
    ul_config->ul_config_list[ul_config->number_pdus].pucch_config_pdu.occ_Index                 = phy_config->config_req.ul_bwp_dedicated.pucch_config_dedicated.multi_csi_pucch_resources[0].occ_index;           /*                              x    */
    ul_config->ul_config_list[ul_config->number_pdus].pucch_config_pdu.intraSlotFrequencyHopping = phy_config->config_req.ul_bwp_dedicated.pucch_config_dedicated.multi_csi_pucch_resources[0].intra_slot_frequency_hopping;
    ul_config->ul_config_list[ul_config->number_pdus].pucch_config_pdu.secondHopPRB              = phy_config->config_req.ul_bwp_dedicated.pucch_config_dedicated.multi_csi_pucch_resources[0].second_hop_prb;
    ul_config->ul_config_list[ul_config->number_pdus].pucch_config_pdu.pucch_GroupHopping        = phy_config->config_req.ul_bwp_common.pucch_config_common.pucch_group_hopping;
    ul_config->ul_config_list[ul_config->number_pdus].pucch_config_pdu.hoppingId                 = phy_config->config_req.ul_bwp_common.pucch_config_common.hopping_id;
    ul_config->ul_config_list[ul_config->number_pdus].pucch_config_pdu.p0_nominal                = phy_config->config_req.ul_bwp_common.pucch_config_common.p0_nominal;
    for (int i=0;i<NUMBER_PUCCH_FORMAT_NR; i++) ul_config->ul_config_list[ul_config->number_pdus].pucch_config_pdu.deltaF_PUCCH_f[i] = 0;
    ul_config->ul_config_list[ul_config->number_pdus].pucch_config_pdu.p0_PUCCH_Id = 0;     /* INTEGER (1..8)     */
    ul_config->ul_config_list[ul_config->number_pdus].pucch_config_pdu.p0_PUCCH_Value = 0;
    ul_config->ul_config_list[ul_config->number_pdus].pucch_config_pdu.twoPUCCH_PC_AdjustmentStates = 0;

  }
  if(mac->if_module != NULL && mac->if_module->scheduled_response != NULL){
    mac->if_module->scheduled_response(&mac->scheduled_response);
  }
  return 0;
}

int8_t nr_ue_decode_mib(module_id_t module_id,
                        int cc_id,
                        uint8_t gNB_index,
                        uint8_t extra_bits,	//	8bits 38.212 c7.1.1
                        uint32_t ssb_length,
                        uint32_t ssb_index,
                        void *pduP,
                        uint16_t cell_id)
{
  LOG_I(MAC,"[L2][MAC] decode mib\n");

  NR_UE_MAC_INST_t *mac = get_mac_inst(module_id);

  nr_mac_rrc_data_ind_ue( module_id, cc_id, gNB_index, NR_BCCH_BCH, (uint8_t *) pduP, 3 );    //  fixed 3 bytes MIB PDU
    
  AssertFatal(mac->mib != NULL, "nr_ue_decode_mib() mac->mib == NULL\n");
  //if(mac->mib != NULL){
  uint16_t frame = (mac->mib->systemFrameNumber.buf[0] >> mac->mib->systemFrameNumber.bits_unused);
  uint16_t frame_number_4lsb = 0;
  for (int i=0; i<4; i++)
    frame_number_4lsb |= ((extra_bits>>i)&1)<<(3-i);
  //uint8_t half_frame_bit = ( extra_bits >> 4 ) & 0x1;               //	extra bits[4]
  uint8_t ssb_subcarrier_offset_msb = ( extra_bits >> 5 ) & 0x1;    //	extra bits[5]
  uint8_t ssb_subcarrier_offset = (uint8_t)mac->mib->ssb_SubcarrierOffset;

  //uint32_t ssb_index = 0;    //  TODO: ssb_index should obtain from L1 in case Lssb != 64

  frame = frame << 4;
  frame = frame | frame_number_4lsb;

  if(ssb_length == 64){
    ssb_index = ssb_index & (( extra_bits >> 2 ) & 0x1C );    //	{ extra_bits[5:7], ssb_index[2:0] }
  }else{
    if(ssb_subcarrier_offset_msb){
      ssb_subcarrier_offset = ssb_subcarrier_offset | 0x10;
    }
  }

#ifdef DEBUG_MIB
  LOG_I(MAC,"system frame number(6 MSB bits): %d\n",  mac->mib->systemFrameNumber.buf[0]);
  LOG_I(MAC,"system frame number(with LSB): %d\n", (int)frame);
  LOG_I(MAC,"subcarrier spacing (0=15or60, 1=30or120): %d\n", (int)mac->mib->subCarrierSpacingCommon);
  LOG_I(MAC,"ssb carrier offset(with MSB):  %d\n", (int)ssb_subcarrier_offset);
  LOG_I(MAC,"dmrs type A position (0=pos2,1=pos3): %d\n", (int)mac->mib->dmrs_TypeA_Position);
  LOG_I(MAC,"pdcch config sib1:             %d\n", (int)mac->mib->pdcch_ConfigSIB1);
  LOG_I(MAC,"cell barred (0=barred,1=notBarred): %d\n", (int)mac->mib->cellBarred);
  LOG_I(MAC,"intra frequency reselection (0=allowed,1=notAllowed): %d\n", (int)mac->mib->intraFreqReselection);
  LOG_I(MAC,"half frame bit(extra bits):    %d\n", (int)half_frame_bit);
  LOG_I(MAC,"ssb index(extra bits):         %d\n", (int)ssb_index);
#endif

  subcarrier_spacing_t scs_ssb = scs_30kHz;      //  default for 
  //const uint32_t scs_index = 0;
  const uint32_t num_slot_per_frame = 20;
  subcarrier_spacing_t scs_pdcch;

  //  assume carrier frequency < 6GHz
  if(mac->mib->subCarrierSpacingCommon == NR_MIB__subCarrierSpacingCommon_scs15or60){
    scs_pdcch = scs_15kHz;
  }else{  //NR_MIB__subCarrierSpacingCommon_scs30or120
    scs_pdcch = scs_30kHz;
  }

  channel_bandwidth_t min_channel_bw = bw_10MHz;  //  deafult for testing
	    
  uint32_t is_condition_A = (ssb_subcarrier_offset == 0);   //  38.213 ch.13
  frequency_range_t frequency_range = FR1;
  uint32_t index_4msb = (mac->mib->pdcch_ConfigSIB1.controlResourceSetZero);
  uint32_t index_4lsb = (mac->mib->pdcch_ConfigSIB1.searchSpaceZero);
  int32_t num_rbs = -1;
  int32_t num_symbols = -1;
  int32_t rb_offset = -1;
  //LOG_I(MAC,"<<<<<<<<<configSIB1 %d index_4msb %d index_4lsb %d scs_ssb %d scs_pdcch %d switch %d ",
  //mac->mib->pdcch_ConfigSIB1,index_4msb,index_4lsb,scs_ssb,scs_pdcch, (scs_ssb << 5)|scs_pdcch);

  //  type0-pdcch coreset
  switch( (scs_ssb << 5)|scs_pdcch ){
  case (scs_15kHz << 5) | scs_15kHz :
    AssertFatal(index_4msb < 15, "38.213 Table 13-1 4 MSB out of range\n");
    mac->type0_pdcch_ss_mux_pattern = 1;
    num_rbs     = table_38213_13_1_c2[index_4msb];
    num_symbols = table_38213_13_1_c3[index_4msb];
    rb_offset   = table_38213_13_1_c4[index_4msb];
    break;

  case (scs_15kHz << 5) | scs_30kHz:
    AssertFatal(index_4msb < 14, "38.213 Table 13-2 4 MSB out of range\n");
    mac->type0_pdcch_ss_mux_pattern = 1;
    num_rbs     = table_38213_13_2_c2[index_4msb];
    num_symbols = table_38213_13_2_c3[index_4msb];
    rb_offset   = table_38213_13_2_c4[index_4msb];
    break;

  case (scs_30kHz << 5) | scs_15kHz:
    if((min_channel_bw & bw_5MHz) | (min_channel_bw & bw_10MHz)){
      AssertFatal(index_4msb < 9, "38.213 Table 13-3 4 MSB out of range\n");
      mac->type0_pdcch_ss_mux_pattern = 1;
      num_rbs     = table_38213_13_3_c2[index_4msb];
      num_symbols = table_38213_13_3_c3[index_4msb];
      rb_offset   = table_38213_13_3_c4[index_4msb];
    }else if(min_channel_bw & bw_40MHz){
      AssertFatal(index_4msb < 9, "38.213 Table 13-5 4 MSB out of range\n");
      mac->type0_pdcch_ss_mux_pattern = 1;
      num_rbs     = table_38213_13_5_c2[index_4msb];
      num_symbols = table_38213_13_5_c3[index_4msb];
      rb_offset   = table_38213_13_5_c4[index_4msb];
    }else{ ; }

    break;

  case (scs_30kHz << 5) | scs_30kHz:
    if((min_channel_bw & bw_5MHz) | (min_channel_bw & bw_10MHz)){
      mac->type0_pdcch_ss_mux_pattern = 1;
      num_rbs     = table_38213_13_4_c2[index_4msb];
      num_symbols = table_38213_13_4_c3[index_4msb];
      rb_offset   = table_38213_13_4_c4[index_4msb];
      LOG_I(MAC,"<<<<<<<<<index_4msb %d num_rbs %d num_symb %d rb_offset %d\n",index_4msb,num_rbs,num_symbols,rb_offset );
    }else if(min_channel_bw & bw_40MHz){
      AssertFatal(index_4msb < 10, "38.213 Table 13-6 4 MSB out of range\n");
      mac->type0_pdcch_ss_mux_pattern = 1;
      num_rbs     = table_38213_13_6_c2[index_4msb];
      num_symbols = table_38213_13_6_c3[index_4msb];
      rb_offset   = table_38213_13_6_c4[index_4msb];
    }else{ ; }
    break;

  case (scs_120kHz << 5) | scs_60kHz:
    AssertFatal(index_4msb < 12, "38.213 Table 13-7 4 MSB out of range\n");
    if(index_4msb & 0x7){
      mac->type0_pdcch_ss_mux_pattern = 1;
    }else if(index_4msb & 0x18){
      mac->type0_pdcch_ss_mux_pattern = 2;
    }else{ ; }

    num_rbs     = table_38213_13_7_c2[index_4msb];
    num_symbols = table_38213_13_7_c3[index_4msb];
    if(!is_condition_A && (index_4msb == 8 || index_4msb == 10)){
      rb_offset   = table_38213_13_7_c4[index_4msb] - 1;
    }else{
      rb_offset   = table_38213_13_7_c4[index_4msb];
    }
    break;

  case (scs_120kHz << 5) | scs_120kHz:
    AssertFatal(index_4msb < 8, "38.213 Table 13-8 4 MSB out of range\n");
    if(index_4msb & 0x3){
      mac->type0_pdcch_ss_mux_pattern = 1;
    }else if(index_4msb & 0x0c){
      mac->type0_pdcch_ss_mux_pattern = 3;
    }

    num_rbs     = table_38213_13_8_c2[index_4msb];
    num_symbols = table_38213_13_8_c3[index_4msb];
    if(!is_condition_A && (index_4msb == 4 || index_4msb == 6)){
      rb_offset   = table_38213_13_8_c4[index_4msb] - 1;
    }else{
      rb_offset   = table_38213_13_8_c4[index_4msb];
    }
    break;

  case (scs_240kHz << 5) | scs_60kHz:
    AssertFatal(index_4msb < 4, "38.213 Table 13-9 4 MSB out of range\n");
    mac->type0_pdcch_ss_mux_pattern = 1;
    num_rbs     = table_38213_13_9_c2[index_4msb];
    num_symbols = table_38213_13_9_c3[index_4msb];
    rb_offset   = table_38213_13_9_c4[index_4msb];
    break;

  case (scs_240kHz << 5) | scs_120kHz:
    AssertFatal(index_4msb < 8, "38.213 Table 13-10 4 MSB out of range\n");
    if(index_4msb & 0x3){
      mac->type0_pdcch_ss_mux_pattern = 1;
    }else if(index_4msb & 0x0c){
      mac->type0_pdcch_ss_mux_pattern = 2;
    }
    num_rbs     = table_38213_13_10_c2[index_4msb];
    num_symbols = table_38213_13_10_c3[index_4msb];
    if(!is_condition_A && (index_4msb == 4 || index_4msb == 6)){
      rb_offset   = table_38213_13_10_c4[index_4msb]-1;
    }else{
      rb_offset   = table_38213_13_10_c4[index_4msb];
    }
                
    break;

  default:
    break;
  }

  AssertFatal(num_rbs != -1, "Type0 PDCCH coreset num_rbs undefined");
  AssertFatal(num_symbols != -1, "Type0 PDCCH coreset num_symbols undefined");
  AssertFatal(rb_offset != -1, "Type0 PDCCH coreset rb_offset undefined");
        
  //uint32_t cell_id = 0;   //  obtain from L1 later

  //mac->type0_pdcch_dci_config.coreset.rb_start = rb_offset;
  //mac->type0_pdcch_dci_config.coreset.rb_end = rb_offset + num_rbs - 1;
  uint64_t mask = 0x0;
  uint8_t i;
  for(i=0; i<(num_rbs/6); ++i){   //  38.331 Each bit corresponds a group of 6 RBs
    mask = mask >> 1;
    mask = mask | 0x100000000000;
  }
  //LOG_I(MAC,">>>>>>>>mask %x num_rbs %d rb_offset %d\n", mask, num_rbs, rb_offset);
  /*
    mac->type0_pdcch_dci_config.coreset.frequency_domain_resource = mask;
    mac->type0_pdcch_dci_config.coreset.rb_offset = rb_offset;  //  additional parameter other than coreset

    //mac->type0_pdcch_dci_config.type0_pdcch_coreset.duration = num_symbols;
    mac->type0_pdcch_dci_config.coreset.cce_reg_mapping_type = CCE_REG_MAPPING_TYPE_INTERLEAVED;
    mac->type0_pdcch_dci_config.coreset.cce_reg_interleaved_reg_bundle_size = 6;   //  L 38.211 7.3.2.2
    mac->type0_pdcch_dci_config.coreset.cce_reg_interleaved_interleaver_size = 2;  //  R 38.211 7.3.2.2
    mac->type0_pdcch_dci_config.coreset.cce_reg_interleaved_shift_index = cell_id;
    mac->type0_pdcch_dci_config.coreset.precoder_granularity = PRECODER_GRANULARITY_SAME_AS_REG_BUNDLE;
    mac->type0_pdcch_dci_config.coreset.pdcch_dmrs_scrambling_id = cell_id;
  */


  // type0-pdcch search space
  float big_o;
  float big_m;
  uint32_t temp;
  SFN_C_TYPE sfn_c=SFN_C_IMPOSSIBLE;   //  only valid for mux=1
  uint32_t n_c=UINT_MAX;
  uint32_t number_of_search_space_per_slot=UINT_MAX;
  uint32_t first_symbol_index=UINT_MAX;
  uint32_t search_space_duration;  //  element of search space
  //  38.213 table 10.1-1

  /// MUX PATTERN 1
  if(mac->type0_pdcch_ss_mux_pattern == 1 && frequency_range == FR1){
    big_o = table_38213_13_11_c1[index_4lsb];
    number_of_search_space_per_slot = table_38213_13_11_c2[index_4lsb];
    big_m = table_38213_13_11_c3[index_4lsb];

    temp = (uint32_t)(big_o*pow(2, scs_pdcch)) + (uint32_t)(ssb_index*big_m);
    n_c = temp / num_slot_per_frame;
    if((temp/num_slot_per_frame) & 0x1){
      sfn_c = SFN_C_MOD_2_EQ_1;
    }else{
      sfn_c = SFN_C_MOD_2_EQ_0;
    }

    if((index_4lsb == 1 || index_4lsb == 3 || index_4lsb == 5 || index_4lsb == 7) && (ssb_index&1)){
      first_symbol_index = num_symbols;
    }else{
      first_symbol_index = table_38213_13_11_c4[index_4lsb];
    }
    //  38.213 chapter 13: over two consecutive slots
    search_space_duration = 2;
  }

  if(mac->type0_pdcch_ss_mux_pattern == 1 && frequency_range == FR2){
    big_o = table_38213_13_12_c1[index_4lsb];
    number_of_search_space_per_slot = table_38213_13_11_c2[index_4lsb];
    big_m = table_38213_13_12_c3[index_4lsb];

    if((index_4lsb == 1 || index_4lsb == 3 || index_4lsb == 5 || index_4lsb == 10) && (ssb_index&1)){
      first_symbol_index = 7;
    }else if((index_4lsb == 6 || index_4lsb == 7 || index_4lsb == 8 || index_4lsb == 11) && (ssb_index&1)){
      first_symbol_index = num_symbols;
    }else{
      first_symbol_index = 0;
    }
    //  38.213 chapter 13: over two consecutive slots
    search_space_duration = 2;
  }

  /// MUX PATTERN 2
  if(mac->type0_pdcch_ss_mux_pattern == 2){
            
    if((scs_ssb == scs_120kHz) && (scs_pdcch == scs_60kHz)){
      //  38.213 Table 13-13
      AssertFatal(index_4lsb == 0, "38.213 Table 13-13 4 LSB out of range\n");
      //  PDCCH monitoring occasions (SFN and slot number) same as SSB frame-slot
      //                sfn_c = SFN_C_EQ_SFN_SSB;
      n_c = get_ssb_slot(ssb_index);
      switch(ssb_index & 0x3){    //  ssb_index(i) mod 4
      case 0: 
	first_symbol_index = 0;
	break;
      case 1: 
	first_symbol_index = 1;
	break;
      case 2: 
	first_symbol_index = 6;
	break;
      case 3: 
	first_symbol_index = 7;
	break;
      default: break; 
      }
                
    }else if((scs_ssb == scs_240kHz) && (scs_pdcch == scs_120kHz)){
      //  38.213 Table 13-14
      AssertFatal(index_4lsb == 0, "38.213 Table 13-14 4 LSB out of range\n");
      //  PDCCH monitoring occasions (SFN and slot number) same as SSB frame-slot
      //                sfn_c = SFN_C_EQ_SFN_SSB;
      n_c = get_ssb_slot(ssb_index);
      switch(ssb_index & 0x7){    //  ssb_index(i) mod 8
      case 0: 
	first_symbol_index = 0;
	break;
      case 1: 
	first_symbol_index = 1;
	break;
      case 2: 
	first_symbol_index = 2;
	break;
      case 3: 
	first_symbol_index = 3;
	break;
      case 4: 
	first_symbol_index = 12;
	n_c = get_ssb_slot(ssb_index) - 1;
	break;
      case 5: 
	first_symbol_index = 13;
	n_c = get_ssb_slot(ssb_index) - 1;
	break;
      case 6: 
	first_symbol_index = 0;
	break;
      case 7: 
	first_symbol_index = 1;
	break;
      default: break; 
      }
    }else{ ; }
    //  38.213 chapter 13: over one slot
    search_space_duration = 1;
  }

  /// MUX PATTERN 3
  if(mac->type0_pdcch_ss_mux_pattern == 3){
    if((scs_ssb == scs_120kHz) && (scs_pdcch == scs_120kHz)){
      //  38.213 Table 13-15
      AssertFatal(index_4lsb == 0, "38.213 Table 13-15 4 LSB out of range\n");
      //  PDCCH monitoring occasions (SFN and slot number) same as SSB frame-slot
      //                sfn_c = SFN_C_EQ_SFN_SSB;
      n_c = get_ssb_slot(ssb_index);
      switch(ssb_index & 0x3){    //  ssb_index(i) mod 4
      case 0: 
	first_symbol_index = 4;
	break;
      case 1: 
	first_symbol_index = 8;
	break;
      case 2: 
	first_symbol_index = 2;
	break;
      case 3: 
	first_symbol_index = 6;
	break;
      default: break; 
      }
    }else{ ; }
    //  38.213 chapter 13: over one slot
    search_space_duration = 1;
  }

  AssertFatal(number_of_search_space_per_slot!=UINT_MAX,"");
  /*
  uint32_t coreset_duration = num_symbols * number_of_search_space_per_slot;
    mac->type0_pdcch_dci_config.number_of_candidates[0] = table_38213_10_1_1_c2[0];
    mac->type0_pdcch_dci_config.number_of_candidates[1] = table_38213_10_1_1_c2[1];
    mac->type0_pdcch_dci_config.number_of_candidates[2] = table_38213_10_1_1_c2[2];   //  CCE aggregation level = 4
    mac->type0_pdcch_dci_config.number_of_candidates[3] = table_38213_10_1_1_c2[3];   //  CCE aggregation level = 8
    mac->type0_pdcch_dci_config.number_of_candidates[4] = table_38213_10_1_1_c2[4];   //  CCE aggregation level = 16
    mac->type0_pdcch_dci_config.duration = search_space_duration;
    mac->type0_pdcch_dci_config.coreset.duration = coreset_duration;   //  coreset
    AssertFatal(first_symbol_index!=UINT_MAX,"");
    mac->type0_pdcch_dci_config.monitoring_symbols_within_slot = (0x3fff << first_symbol_index) & (0x3fff >> (14-coreset_duration-first_symbol_index)) & 0x3fff;
  */
  AssertFatal(sfn_c!=SFN_C_IMPOSSIBLE,"");
  AssertFatal(n_c!=UINT_MAX,"");
  mac->type0_pdcch_ss_sfn_c = sfn_c;
  mac->type0_pdcch_ss_n_c = n_c;
        
  // fill in the elements in config request inside P5 message
  mac->phy_config.Mod_id = module_id;
  mac->phy_config.CC_id = cc_id;

  mac->dl_config_request.sfn = frame;
  mac->dl_config_request.slot = (ssb_index>>1) + ((ssb_index>>4)<<1); // not valid for 240kHz SCS 

  //}
  return 0;

}


//  TODO: change to UE parameter, scs: 15KHz, slot duration: 1ms
uint32_t get_ssb_frame(uint32_t test){
  return test;
}

// Performs :
// 1. TODO: Call RRC for link status return to PHY
// 2. TODO: Perform SR/BSR procedures for scheduling feedback
// 3. TODO: Perform PHR procedures
NR_UE_L2_STATE_t nr_ue_scheduler(nr_downlink_indication_t *dl_info, nr_uplink_indication_t *ul_info){

  uint32_t search_space_mask = 0;

  if (dl_info){

    module_id_t mod_id    = dl_info->module_id;
    uint32_t gNB_index    = dl_info->gNB_index;
    int cc_id             = dl_info->cc_id;
    frame_t rx_frame      = dl_info->frame;
    slot_t rx_slot        = dl_info->slot;
    NR_UE_MAC_INST_t *mac = get_mac_inst(mod_id);

    fapi_nr_dl_config_request_t *dl_config = &mac->dl_config_request;
    nr_scheduled_response_t scheduled_response;
    nr_dcireq_t dcireq;

    // check type0 from 38.213 13 if we have no CellGroupConfig
    // TODO: implementation to be completed
    if (mac->scg == NULL) {
      if(dl_info->ssb_index != -1){

        if(mac->type0_pdcch_ss_mux_pattern == 1){
          //  38.213 chapter 13
          if((mac->type0_pdcch_ss_sfn_c == SFN_C_MOD_2_EQ_0) && !(rx_frame & 0x1) && (rx_slot == mac->type0_pdcch_ss_n_c)){
            search_space_mask = search_space_mask | type0_pdcch;
            mac->type0_pdcch_consecutive_slots = mac->type0_pdcch_dci_config.coreset.duration;
          }
          if((mac->type0_pdcch_ss_sfn_c == SFN_C_MOD_2_EQ_1) && (rx_frame & 0x1) && (rx_slot == mac->type0_pdcch_ss_n_c)){
            search_space_mask = search_space_mask | type0_pdcch;
            mac->type0_pdcch_consecutive_slots = mac->type0_pdcch_dci_config.coreset.duration;
          }
        }
        if(mac->type0_pdcch_ss_mux_pattern == 2){
          //  38.213 Table 13-13, 13-14
          if((rx_frame == get_ssb_frame(rx_frame)) && (rx_slot == mac->type0_pdcch_ss_n_c)){
            search_space_mask = search_space_mask | type0_pdcch;
            mac->type0_pdcch_consecutive_slots = mac->type0_pdcch_dci_config.coreset.duration;
          }
        }
        if(mac->type0_pdcch_ss_mux_pattern == 3){
          //  38.213 Table 13-15
          if((rx_frame == get_ssb_frame(rx_frame)) && (rx_slot == mac->type0_pdcch_ss_n_c)){
            search_space_mask = search_space_mask | type0_pdcch;
            mac->type0_pdcch_consecutive_slots = mac->type0_pdcch_dci_config.coreset.duration;
          }
        }
      } // ssb_index != -1

      // Type0 PDCCH search space
      if((search_space_mask & type0_pdcch) || ( mac->type0_pdcch_consecutive_slots != 0 )){
        mac->type0_pdcch_consecutive_slots = mac->type0_pdcch_consecutive_slots - 1;

        dl_config->dl_config_list[dl_config->number_pdus].dci_config_pdu.dci_config_rel15 = mac->type0_pdcch_dci_config;
        dl_config->dl_config_list[dl_config->number_pdus].pdu_type = FAPI_NR_DL_CONFIG_TYPE_DCI;

        /*
        dl_config->dl_config_list[dl_config->number_pdus].dci_config_pdu.dci_config_rel15.rnti = 0xaaaa;	//	to be set
        dl_config->dl_config_list[dl_config->number_pdus].dci_config_pdu.dci_config_rel15.N_RB_BWP = 106;	//	to be set

        LOG_I(MAC,"nr_ue_scheduler Type0 PDCCH with rnti %x, BWP %d\n",
        dl_config->dl_config_list[dl_config->number_pdus].dci_config_pdu.dci_config_rel15.rnti,
        dl_config->dl_config_list[dl_config->number_pdus].dci_config_pdu.dci_config_rel15.N_RB_BWP);
        */
        dl_config->number_pdus = dl_config->number_pdus + 1;
        mac->scheduled_response.dl_config = dl_config;
      }
    } else { // we have an scg

      dcireq.module_id = mod_id;
      dcireq.gNB_index = gNB_index;
      dcireq.cc_id     = cc_id;
      dcireq.frame     = rx_frame;
      dcireq.slot      = rx_slot;
      nr_ue_dcireq(&dcireq); //to be replaced with function pointer later

      // we should have received a DL DCI here, so configure DL accordingly
      scheduled_response.dl_config  = &dcireq.dl_config_req;
      scheduled_response.ul_config  = NULL;
      scheduled_response.tx_request = NULL;
      scheduled_response.module_id  = mod_id;
      scheduled_response.CC_id      = cc_id;
      scheduled_response.frame      = rx_frame;
      scheduled_response.slot       = rx_slot;

      if(mac->if_module != NULL && mac->if_module->scheduled_response != NULL){
        mac->if_module->scheduled_response(&scheduled_response);
      }

      /*
        if(search_space_mask & type0a_pdcch){
        }
        
        if(search_space_mask & type1_pdcch){
        }

        if(search_space_mask & type2_pdcch){
        }

        if(search_space_mask & type3_pdcch){
        }
      */
    }
  } else if (ul_info) {

    if (get_softmodem_params()->phy_test && ul_info->slot_tx == 8) { // ULSCH is handled only in phy-test mode (consistently with OAI gNB)

      uint8_t nb_dmrs_re_per_rb;
      uint8_t ulsch_input_buffer[MAX_ULSCH_PAYLOAD_BYTES];
      uint8_t data_existing = 0;
      uint16_t TBS_bytes;
      uint32_t TBS;
      int i;

      module_id_t mod_id    = ul_info->module_id;
      uint32_t gNB_index    = ul_info->gNB_index;
      int cc_id             = ul_info->cc_id;
      frame_t rx_frame      = ul_info->frame_rx;
      slot_t rx_slot        = ul_info->slot_rx;
      frame_t frame_tx      = ul_info->frame_tx;
      slot_t slot_tx        = ul_info->slot_tx;
      NR_UE_MAC_INST_t *mac = get_mac_inst(mod_id);
      uint8_t access_mode   = SCHEDULED_ACCESS;

      // program PUSCH. this should actually be done upon reception of an UL DCI
      nr_dcireq_t dcireq;
      nr_scheduled_response_t scheduled_response;
      fapi_nr_tx_request_t tx_req;
      fapi_nr_tx_request_body_t tx_req_body;

      //--------------------------Temporary configuration-----------------------------//
      uint16_t rnti               = 0x1234;
      uint32_t rb_size            = 50;
      uint32_t rb_start           = 0;
      uint8_t  nr_of_symbols      = 11;
      uint8_t  start_symbol_index = 0;
      uint8_t  nrOfLayers         = 1;
      uint8_t  mcs_index          = 9;
      uint8_t  mcs_table          = 0;
      uint8_t  harq_process_id    = 0;
      uint8_t  rv_index           = 0;
      uint16_t l_prime_mask       = get_l_prime(nr_of_symbols, typeB, pusch_dmrs_pos0, pusch_len1);
      uint8_t  dmrs_config_type   = 0;
      uint8_t  ptrs_mcs1          = 2;
      uint8_t  ptrs_mcs2          = 4;
      uint8_t  ptrs_mcs3          = 10;
      uint16_t n_rb0              = 25;
      uint16_t n_rb1              = 75;
      uint16_t pdu_bit_map        = PUSCH_PDU_BITMAP_PUSCH_DATA;
      uint8_t  ptrs_time_density  = get_L_ptrs(ptrs_mcs1, ptrs_mcs2, ptrs_mcs3, mcs_index, mcs_table);
      uint8_t  ptrs_freq_density  = get_K_ptrs(n_rb0, n_rb1, rb_size);
      uint8_t  no_data_in_dmrs    = 1;
      uint16_t number_dmrs_symbols = 0;
      uint16_t ul_dmrs_symb_pos   = l_prime_mask << start_symbol_index;
      //------------------------------------------------------------------------------//

        for (i = start_symbol_index; i < start_symbol_index + nr_of_symbols; i++) {
          if((ul_dmrs_symb_pos >> i) & 0x01)
            number_dmrs_symbols += 1;
        }

        if(no_data_in_dmrs)
          nb_dmrs_re_per_rb = 12;
        else
          nb_dmrs_re_per_rb = ((dmrs_config_type == pusch_dmrs_type1) ? 6:4);

        TBS = nr_compute_tbs(nr_get_Qm_ul(mcs_index, 0),
                             nr_get_code_rate_ul(mcs_index, 0),
                             rb_size,
                             nr_of_symbols,
                             nb_dmrs_re_per_rb*number_dmrs_symbols,
                             0,
                             0,
                             nrOfLayers);
        TBS_bytes = TBS/8;

        if (IS_SOFTMODEM_NOS1){
          // Getting IP traffic to be transmitted
          data_existing = nr_ue_get_sdu(mod_id,
                                        cc_id,
                                        frame_tx,
                                        slot_tx,
                                        0,
                                        ulsch_input_buffer,
                                        TBS_bytes,
                                        &access_mode);
        }

        //Random traffic to be transmitted if there is no IP traffic available for this Tx opportunity
        if (!IS_SOFTMODEM_NOS1 || !data_existing) {
          //Use zeros for the header bytes in noS1 mode, in order to make sure that the LCID is not valid
          //and block this traffic from being forwarded to the upper layers at the gNB
          LOG_D(PHY, "Random data to be tranmsitted: \n");

          //Give the first byte a dummy value (a value not corresponding to any valid LCID based on 38.321, Table 6.2.1-2)
          //in order to distinguish the PHY random packets at the MAC layer of the gNB receiver from the normal packets that should
          //have a valid LCID (nr_process_mac_pdu function)
          ulsch_input_buffer[0] = 0x31;

          for (i = 1; i < TBS_bytes; i++) {
            ulsch_input_buffer[i] = (unsigned char) rand();
            //printf(" input encoder a[%d]=0x%02x\n",i,harq_process_ul_ue->a[i]);
          }
        }

#ifdef DEBUG_MAC_PDU

        LOG_D(PHY, "Is data existing ?: %d \n", data_existing);
        LOG_I(PHY, "Printing MAC PDU to be encoded, TBS is: %d \n", TBS_bytes);
        for (i = 0; i < TBS_bytes; i++) {
          printf("%02x", ulsch_input_buffer[i]);
        }
        printf("\n");

#endif

      dcireq.module_id = mod_id;
      dcireq.gNB_index = gNB_index;
      dcireq.cc_id     = cc_id;
      dcireq.frame     = rx_frame;
      dcireq.slot      = rx_slot;

      scheduled_response.dl_config  = NULL;
      scheduled_response.ul_config  = &dcireq.ul_config_req;
      // Config UL TX PDU
      tx_req.slot = slot_tx;
      tx_req.sfn = frame_tx;
      // tx_req->tx_config // TbD
      tx_req.number_of_pdus = 1;
      tx_req_body.pdu_length = TBS_bytes;
      tx_req_body.pdu_index = 0;
      tx_req_body.pdu = ulsch_input_buffer;

      scheduled_response.tx_request = &tx_req;
      scheduled_response.tx_request->tx_request_body = &tx_req_body;
      scheduled_response.module_id  = mod_id;
      scheduled_response.CC_id      = cc_id;
      scheduled_response.frame      = rx_frame;
      scheduled_response.slot       = rx_slot;

      scheduled_response.ul_config->slot = ul_info->slot_tx;
      scheduled_response.ul_config->number_pdus = 1;
      scheduled_response.ul_config->ul_config_list[0].pdu_type = FAPI_NR_UL_CONFIG_TYPE_PUSCH;
      scheduled_response.ul_config->ul_config_list[0].pusch_config_pdu.rnti = rnti;
      scheduled_response.ul_config->ul_config_list[0].pusch_config_pdu.rb_size = rb_size;
      scheduled_response.ul_config->ul_config_list[0].pusch_config_pdu.rb_start = rb_start;
      scheduled_response.ul_config->ul_config_list[0].pusch_config_pdu.nr_of_symbols = nr_of_symbols;
      scheduled_response.ul_config->ul_config_list[0].pusch_config_pdu.start_symbol_index = start_symbol_index;
      scheduled_response.ul_config->ul_config_list[0].pusch_config_pdu.ul_dmrs_symb_pos = ul_dmrs_symb_pos;
      scheduled_response.ul_config->ul_config_list[0].pusch_config_pdu.dmrs_config_type = dmrs_config_type;
      scheduled_response.ul_config->ul_config_list[0].pusch_config_pdu.mcs_index = mcs_index;
      scheduled_response.ul_config->ul_config_list[0].pusch_config_pdu.mcs_table = mcs_table;
      scheduled_response.ul_config->ul_config_list[0].pusch_config_pdu.num_dmrs_cdm_grps_no_data = 1;
      scheduled_response.ul_config->ul_config_list[0].pusch_config_pdu.pusch_data.new_data_indicator = 0;
      scheduled_response.ul_config->ul_config_list[0].pusch_config_pdu.pusch_data.rv_index = rv_index;
      scheduled_response.ul_config->ul_config_list[0].pusch_config_pdu.nrOfLayers = nrOfLayers;
      scheduled_response.ul_config->ul_config_list[0].pusch_config_pdu.pusch_data.harq_process_id = harq_process_id;
      scheduled_response.ul_config->ul_config_list[0].pusch_config_pdu.pdu_bit_map = pdu_bit_map;
      scheduled_response.ul_config->ul_config_list[0].pusch_config_pdu.pusch_ptrs.ptrs_time_density = ptrs_time_density;
      scheduled_response.ul_config->ul_config_list[0].pusch_config_pdu.pusch_ptrs.ptrs_freq_density = ptrs_freq_density;
      scheduled_response.ul_config->ul_config_list[0].pusch_config_pdu.pusch_ptrs.ptrs_ports_list   = (nfapi_nr_ue_ptrs_ports_t *) malloc(2*sizeof(nfapi_nr_ue_ptrs_ports_t));
      scheduled_response.ul_config->ul_config_list[0].pusch_config_pdu.pusch_ptrs.ptrs_ports_list[0].ptrs_re_offset = 0;

      if (1 << ptrs_time_density >= nr_of_symbols) {
        scheduled_response.ul_config->ul_config_list[0].pusch_config_pdu.pdu_bit_map &= ~PUSCH_PDU_BITMAP_PUSCH_PTRS; // disable PUSCH PTRS
      }

      if(mac->if_module != NULL && mac->if_module->scheduled_response != NULL){
        mac->if_module->scheduled_response(&scheduled_response);
      }

      // TODO: expand
      // Note: Contention resolution is currently not active
      if (mac->RA_contention_resolution_timer_active == 1)
        ue_contention_resolution(mod_id, gNB_index, cc_id, ul_info->frame_tx);
    }
  }
  return UE_CONNECTION_OK;
}

// This function schedules the PRACH according to prach_ConfigurationIndex and TS 38.211, tables 6.3.3.2.x
// PRACH formats 9, 10, 11 are corresponding to dual PRACH format configurations A1/B1, A2/B2, A3/B3.
// - todo:
// - Partial configuration is actually already stored in (fapi_nr_prach_config_t) &mac->phy_config.config_req->prach_config
void nr_ue_prach_scheduler(module_id_t module_idP, frame_t frameP, sub_frame_t slotP) {

//  uint8_t config_index, mu, N_dur, N_t_slot, start_symbol;
  uint16_t format, format0, format1, ncs;
//  int msg1_FDM, is_nr_prach_slot, fdm;
  int is_nr_prach_slot;
  prach_occasion_info_t *prach_occasion_info_p;

  NR_UE_MAC_INST_t *mac = get_mac_inst(module_idP);

  fapi_nr_ul_config_request_t *ul_config = &mac->ul_config_request;
  fapi_nr_ul_config_prach_pdu *prach_config_pdu;
  fapi_nr_config_request_t *cfg = &mac->phy_config.config_req;
  fapi_nr_prach_config_t *prach_config = &cfg->prach_config;

  NR_ServingCellConfigCommon_t *scc = mac->scc;
  NR_RACH_ConfigCommon_t *setup = scc->uplinkConfigCommon->initialUplinkBWP->rach_ConfigCommon->choice.setup;
//  NR_FrequencyInfoDL_t *frequencyInfoDL = scc->downlinkConfigCommon->frequencyInfoDL;
  NR_RACH_ConfigGeneric_t *rach_ConfigGeneric = &setup->rach_ConfigGeneric;
//  config_index = rach_ConfigGeneric->prach_ConfigurationIndex;

  mac->RA_offset = 2; // to compensate the rx frame offset at the gNB
  mac->generate_nr_prach = 0; // Reset flag for PRACH generation

  if (is_nr_UL_slot(scc, slotP)) {

//    if (setup->msg1_SubcarrierSpacing)
//      mu = *setup->msg1_SubcarrierSpacing;
//    else
//      mu = frequencyInfoDL->scs_SpecificCarrierList.list.array[0]->subcarrierSpacing;

//    is_nr_prach_slot = get_nr_prach_info_from_index(config_index,
//                                                    (int)frameP,
//                                                    (int)slotP,
//                                                    frequencyInfoDL->absoluteFrequencyPointA,
//                                                    mu,
//                                                    cfg->cell_config.frame_duplex_type,
//                                                    &format,
//                                                    &start_symbol,
//                                                    &N_t_slot,
//                                                    &N_dur);

    // WIP-IDCC Need to get the proper selected ssb_idx
    uint8_t selected_gnb_ssb_idx = 0;

    // Get any valid PRACH occasion in the current slot for the selected SSB index
    is_nr_prach_slot = get_nr_prach_info_from_ssb_index(selected_gnb_ssb_idx,
                                                       (int)frameP,
                                                       (int)slotP,
                                                        &prach_occasion_info_p);

    if (is_nr_prach_slot && mac->ra_state == RA_UE_IDLE) {

      AssertFatal(NULL != prach_occasion_info_p,"PRACH Occasion Info not returned in a valid NR Prach Slot\n");

      mac->generate_nr_prach = 1;

//      fdm = rach_ConfigGeneric->msg1_FDM;
//
//      switch (fdm){
//        case 0:
//        case 1:
//        case 2:
//        case 3:
//          msg1_FDM = 1 << fdm;
//          break;
//        default:
//          AssertFatal(1 == 0, "Unknown msg1_FDM from rach_ConfigGeneric %d\n", fdm);
//      }

      format = prach_occasion_info_p->format;
      format0 = format & 0xff;        // single PRACH format
      format1 = (format >> 8) & 0xff; // dual PRACH format

      ul_config->sfn = frameP;
      ul_config->slot = slotP;

//      for (int n = 0; n < msg1_FDM; n++) { // one structure per frequency domain occasion

        ul_config->ul_config_list[ul_config->number_pdus].pdu_type = FAPI_NR_UL_CONFIG_TYPE_PRACH;
        prach_config_pdu = &ul_config->ul_config_list[ul_config->number_pdus].prach_config_pdu;
        memset(prach_config_pdu, 0, sizeof(fapi_nr_ul_config_prach_pdu));
        ul_config->number_pdus += 1;

        ncs = get_NCS(rach_ConfigGeneric->zeroCorrelationZoneConfig, format0, setup->restrictedSetConfig);

        // filling PRACH PDU for FAPI config request
//      prach_config_pdu->phys_cell_id = *scc->physCellId;
//      prach_config_pdu->num_prach_ocas = N_t_slot;
//      prach_config_pdu->prach_start_symbol = start_symbol;
//      prach_config_pdu->num_ra = n;

        prach_config_pdu->phys_cell_id = *scc->physCellId;
        prach_config_pdu->num_prach_ocas = 1;
        prach_config_pdu->prach_slot = prach_occasion_info_p->slot;
        prach_config_pdu->prach_start_symbol = prach_occasion_info_p->start_symbol;
        prach_config_pdu->num_ra = prach_occasion_info_p->fdm;

        prach_config_pdu->num_cs = ncs;
//      prach_config_pdu->root_seq_id = prach_config->num_prach_fd_occasions_list[n].prach_root_sequence_index;
        prach_config_pdu->root_seq_id = prach_config->num_prach_fd_occasions_list[prach_occasion_info_p->fdm].prach_root_sequence_index;

        prach_config_pdu->restricted_set = prach_config->restricted_set_config;
//      prach_config_pdu->freq_msg1 = prach_config->num_prach_fd_occasions_list[n].k1;
        prach_config_pdu->freq_msg1 = prach_config->num_prach_fd_occasions_list[prach_occasion_info_p->fdm].k1;

        // Search which SSB is mapped in the RO (among all the SSBs mapped to this RO)
        for (prach_config_pdu->ssb_nb_in_ro=0; prach_config_pdu->ssb_nb_in_ro<prach_occasion_info_p->nb_mapped_ssb; prach_config_pdu->ssb_nb_in_ro++) {
          if (prach_occasion_info_p->mapped_ssb_idx[prach_config_pdu->ssb_nb_in_ro] == selected_gnb_ssb_idx)
            break;
        }
        AssertFatal(prach_config_pdu->ssb_nb_in_ro<prach_occasion_info_p->nb_mapped_ssb, "%u not found in the mapped SSBs to the PRACH occasion", selected_gnb_ssb_idx);

        if (format1 != 0xff) {
          switch(format0) { // dual PRACH format
            case 0xa1:
              prach_config_pdu->prach_format = 9;
              break;
            case 0xa2:
              prach_config_pdu->prach_format = 10;
              break;
            case 0xa3:
              prach_config_pdu->prach_format = 11;
              break;
          default:
            AssertFatal(1 == 0, "Only formats A1/B1 A2/B2 A3/B3 are valid for dual format");
          }
        } else {
          switch(format0) { // single PRACH format
            case 0xa1:
              prach_config_pdu->prach_format = 0;
              break;
            case 0xa2:
              prach_config_pdu->prach_format = 1;
              break;
            case 0xa3:
              prach_config_pdu->prach_format = 2;
              break;
            case 0xb1:
              prach_config_pdu->prach_format = 3;
              break;
            case 0xb2:
              prach_config_pdu->prach_format = 4;
              break;
            case 0xb3:
              prach_config_pdu->prach_format = 5;
              break;
            case 0xb4:
              prach_config_pdu->prach_format = 6;
              break;
            case 0xc0:
              prach_config_pdu->prach_format = 7;
              break;
            case 0xc2:
              prach_config_pdu->prach_format = 8;
              break;
            case 0:
              // long formats are handled @ PHY
              break;
            case 1:
              // long formats are handled @ PHY
              break;
            case 2:
              // long formats are handled @ PHY
              break;
            case 3:
              // long formats are handled @ PHY
              break;
            default:
              AssertFatal(1 == 0, "Invalid PRACH format");
          }
<<<<<<< HEAD
        } // if format1
//      } for n
    } else {
      mac->generate_nr_prach = 0;
    } // if-else is_nr_prach_slot

=======
        }
      }
    } else if (mac->ra_state == RA_SUCCEEDED){
      mac->generate_nr_prach = 2;
    }
>>>>>>> 0d9fc950
    mac->scheduled_response.ul_config = ul_config;
  } // if is_nr_UL_slot
}

////////////////////////////////////////////////////////////////////////////
/////////* Random Access Contention Resolution (5.1.35 TS 38.321) */////////
////////////////////////////////////////////////////////////////////////////
// Handling contention resolution timer
// WIP todo:
// - beam failure recovery
// - RA completed

void ue_contention_resolution(module_id_t module_id, uint8_t gNB_index, int cc_id, frame_t tx_frame){
  
  NR_UE_MAC_INST_t *mac = get_mac_inst(module_id);
  NR_ServingCellConfigCommon_t *scc = mac->scc;
  NR_RACH_ConfigCommon_t *nr_rach_ConfigCommon = scc->uplinkConfigCommon->initialUplinkBWP->rach_ConfigCommon->choice.setup;

  if (mac->RA_contention_resolution_timer_active == 1) {
    if (nr_rach_ConfigCommon){
      LOG_I(MAC, "Frame %d: Contention resolution timer %d/%ld\n",
        tx_frame,
        mac->RA_contention_resolution_cnt,
        ((1 + nr_rach_ConfigCommon->ra_ContentionResolutionTimer) << 3));
        mac->RA_contention_resolution_cnt++;

      if (mac->RA_contention_resolution_cnt == ((1 + nr_rach_ConfigCommon->ra_ContentionResolutionTimer) << 3)) {
        mac->t_crnti = 0;
        mac->RA_active = 0;
        mac->RA_contention_resolution_timer_active = 0;
        // Signal PHY to quit RA procedure
        LOG_E(MAC, "[UE %u] [RAPROC] Contention resolution timer expired, RA failed, discarded TC-RNTI\n", module_id);
        nr_ra_failed(module_id, cc_id, gNB_index);
      }
    }
  }
}

#if 0
uint16_t nr_dci_format_size (PHY_VARS_NR_UE *ue,
                             uint8_t slot,
                             int p,
                             crc_scrambled_t crc_scrambled,
                             uint8_t dci_fields_sizes[NBR_NR_DCI_FIELDS][NBR_NR_FORMATS],
                             uint8_t format) {
  LOG_DDD("crc_scrambled=%d, n_RB_ULBWP=%d, n_RB_DLBWP=%d\n",crc_scrambled,n_RB_ULBWP,n_RB_DLBWP);
  /*
   * function nr_dci_format_size calculates and returns the size in bits of a determined format
   * it also returns an bi-dimensional array 'dci_fields_sizes' with x rows and y columns, where:
   * x is the number of fields defined in TS 38.212 subclause 7.3.1 (Each field is mapped in the order in which it appears in the description in the specification)
   * y is the number of formats
   *   e.g.: dci_fields_sizes[10][0] contains the size in bits of the field FREQ_DOM_RESOURCE_ASSIGNMENT_UL for format 0_0
   */
  // pdsch_config contains the PDSCH-Config IE is used to configure the UE specific PDSCH parameters (TS 38.331)
  PDSCH_Config_t pdsch_config       = ue->PDSCH_Config;
  // pusch_config contains the PUSCH-Config IE is used to configure the UE specific PUSCH parameters (TS 38.331)
  PUSCH_Config_t pusch_config       = ue->pusch_config;
  PUCCH_Config_t pucch_config_dedicated       = ue->pucch_config_dedicated_nr[eNB_id];
  crossCarrierSchedulingConfig_t crossCarrierSchedulingConfig = ue->crossCarrierSchedulingConfig;
  dmrs_UplinkConfig_t dmrs_UplinkConfig = ue->dmrs_UplinkConfig;
  dmrs_DownlinkConfig_t dmrs_DownlinkConfig = ue->dmrs_DownlinkConfig;
  csi_MeasConfig_t csi_MeasConfig = ue->csi_MeasConfig;
  PUSCH_ServingCellConfig_t PUSCH_ServingCellConfig= ue->PUSCH_ServingCellConfig;
  PDSCH_ServingCellConfig_t PDSCH_ServingCellConfig= ue->PDSCH_ServingCellConfig;
  NR_UE_PDCCH *pdcch_vars2 = ue->pdcch_vars[ue->current_thread_id[nr_tti_rx]][eNB_id];
  // 1  CARRIER_IN
  // crossCarrierSchedulingConfig from higher layers, variable crossCarrierSchedulingConfig indicates if 'cross carrier scheduling' is enabled or not:
  //      if No cross carrier scheduling: number of bits for CARRIER_IND is 0
  //      if Cross carrier scheduling: number of bits for CARRIER_IND is 3
  // The IE CrossCarrierSchedulingConfig is used to specify the configuration when the cross-carrier scheduling is used in a cell
  uint8_t crossCarrierSchedulingConfig_ind = 0;

  if (crossCarrierSchedulingConfig.schedulingCellInfo.other.cif_InSchedulingCell !=0 ) crossCarrierSchedulingConfig_ind=1;

  // 2  SUL_IND_0_1, // 40 SRS_REQUEST, // 50 SUL_IND_0_0
  // UL/SUL indicator (TS 38.331, supplementary uplink is indicated in higher layer parameter ServCellAdd-SUL from IE ServingCellConfig and ServingCellConfigCommon):
  // 0 bit for UEs not configured with SUL in the cell or UEs configured with SUL in the cell but only PUCCH carrier in the cell is configured for PUSCH transmission
  // 1 bit for UEs configured with SUL in the cell as defined in Table 7.3.1.1.1-1
  // sul_ind indicates whether SUL is configured in cell or not
  uint8_t sul_ind=ue->supplementaryUplink.supplementaryUplink; // this value will be 0 or 1 depending on higher layer parameter ServCellAdd-SUL. FIXME!!!
  // 7  BANDWIDTH_PART_IND
  // number of UL BWPs configured by higher layers
  uint8_t n_UL_BWP_RRC=1; // initialized to 1 but it has to be initialized by higher layers FIXME!!!
  n_UL_BWP_RRC = ((n_UL_BWP_RRC > 3)?n_UL_BWP_RRC:(n_UL_BWP_RRC+1));
  // number of DL BWPs configured by higher layers
  uint8_t n_DL_BWP_RRC=1; // initialized to 1 but it has to be initialized by higher layers FIXME!!!
  n_DL_BWP_RRC = ((n_DL_BWP_RRC > 3)?n_DL_BWP_RRC:(n_DL_BWP_RRC+1));
  // 10 FREQ_DOM_RESOURCE_ASSIGNMENT_UL
  // if format0_0, only resource allocation type 1 is allowed
  // if format0_1, then resource allocation type 0 can be configured and N_RBG is defined in TS 38.214 subclause 6.1.2.2.1
  // for PUSCH hopping with resource allocation type 1
  //      n_UL_hopping = 1 if the higher layer parameter frequencyHoppingOffsetLists contains two  offset values
  //      n_UL_hopping = 2 if the higher layer parameter frequencyHoppingOffsetLists contains four offset values
  uint8_t n_UL_hopping=pusch_config.n_frequencyHoppingOffsetLists;

  if (n_UL_hopping == 2) {
    n_UL_hopping = 1;
  } else if (n_UL_hopping == 4) {
    n_UL_hopping = 2;
  } else {
    n_UL_hopping = 0;
  }

  ul_resourceAllocation_t ul_resource_allocation_type = pusch_config.ul_resourceAllocation;
  uint8_t ul_res_alloc_type_0 = 0;
  uint8_t ul_res_alloc_type_1 = 0;

  if (ul_resource_allocation_type == ul_resourceAllocationType0) ul_res_alloc_type_0 = 1;

  if (ul_resource_allocation_type == ul_resourceAllocationType1) ul_res_alloc_type_1 = 1;

  if (ul_resource_allocation_type == ul_dynamicSwitch) {
    ul_res_alloc_type_0 = 1;
    ul_res_alloc_type_1 = 1;
  }

  uint8_t n_bits_freq_dom_res_assign_ul=0,n_ul_RGB_tmp;

  if (ul_res_alloc_type_0 == 1) { // implementation of Table 6.1.2.2.1-1 TC 38.214 subclause 6.1.2.2.1
    // config1: PUSCH-Config IE contains rbg-Size ENUMERATED {config1 config2}
    ul_rgb_Size_t config = pusch_config.ul_rgbSize;
    uint8_t nominal_RBG_P               = (config==ul_rgb_config1?2:4);

    if (n_RB_ULBWP > 36)  nominal_RBG_P = (config==ul_rgb_config1?4:8);

    if (n_RB_ULBWP > 72)  nominal_RBG_P = (config==ul_rgb_config1?8:16);

    if (n_RB_ULBWP > 144) nominal_RBG_P = 16;

    n_bits_freq_dom_res_assign_ul = (uint8_t)ceil((n_RB_ULBWP+(0%nominal_RBG_P))/nominal_RBG_P);                                   //FIXME!!! what is 0???
    n_ul_RGB_tmp = n_bits_freq_dom_res_assign_ul;
  }

  if (ul_res_alloc_type_1 == 1) n_bits_freq_dom_res_assign_ul = (uint8_t)(ceil(log2(n_RB_ULBWP*(n_RB_ULBWP+1)/2)))-n_UL_hopping;

  if ((ul_res_alloc_type_0 == 1) && (ul_res_alloc_type_1 == 1))
    n_bits_freq_dom_res_assign_ul = ((n_bits_freq_dom_res_assign_ul>n_ul_RGB_tmp)?(n_bits_freq_dom_res_assign_ul+1):(n_ul_RGB_tmp+1));

  // 11 FREQ_DOM_RESOURCE_ASSIGNMENT_DL
  // if format1_0, only resource allocation type 1 is allowed
  // if format1_1, then resource allocation type 0 can be configured and N_RBG is defined in TS 38.214 subclause 5.1.2.2.1
  dl_resourceAllocation_t dl_resource_allocation_type = pdsch_config.dl_resourceAllocation;
  uint8_t dl_res_alloc_type_0 = 0;
  uint8_t dl_res_alloc_type_1 = 0;

  if (dl_resource_allocation_type == dl_resourceAllocationType0) dl_res_alloc_type_0 = 1;

  if (dl_resource_allocation_type == dl_resourceAllocationType1) dl_res_alloc_type_1 = 1;

  if (dl_resource_allocation_type == dl_dynamicSwitch) {
    dl_res_alloc_type_0 = 1;
    dl_res_alloc_type_1 = 1;
  }

  uint8_t n_bits_freq_dom_res_assign_dl=0,n_dl_RGB_tmp;

  if (dl_res_alloc_type_0 == 1) { // implementation of Table 5.1.2.2.1-1 TC 38.214 subclause 6.1.2.2.1
    // config1: PDSCH-Config IE contains rbg-Size ENUMERATED {config1, config2}
    dl_rgb_Size_t config = pdsch_config.dl_rgbSize;
    uint8_t nominal_RBG_P               = (config==dl_rgb_config1?2:4);

    if (n_RB_DLBWP > 36)  nominal_RBG_P = (config==dl_rgb_config1?4:8);

    if (n_RB_DLBWP > 72)  nominal_RBG_P = (config==dl_rgb_config1?8:16);

    if (n_RB_DLBWP > 144) nominal_RBG_P = 16;

    n_bits_freq_dom_res_assign_dl = (uint8_t)ceil((n_RB_DLBWP+(0%nominal_RBG_P))/nominal_RBG_P);                                     //FIXME!!! what is 0???
    n_dl_RGB_tmp = n_bits_freq_dom_res_assign_dl;
  }

  if (dl_res_alloc_type_1 == 1) n_bits_freq_dom_res_assign_dl = (uint8_t)(ceil(log2(n_RB_DLBWP*(n_RB_DLBWP+1)/2)));

  if ((dl_res_alloc_type_0 == 1) && (dl_res_alloc_type_1 == 1))
    n_bits_freq_dom_res_assign_dl = ((n_bits_freq_dom_res_assign_dl>n_dl_RGB_tmp)?(n_bits_freq_dom_res_assign_dl+1):(n_dl_RGB_tmp+1));

  // 12 TIME_DOM_RESOURCE_ASSIGNMENT
  uint8_t pusch_alloc_list = pusch_config.n_push_alloc_list;
  uint8_t pdsch_alloc_list = pdsch_config.n_pdsh_alloc_list;
  // 14 PRB_BUNDLING_SIZE_IND:0 bit if the higher layer parameter PRB_bundling is not configured or is set to 'static', or 1 bit if the higher layer parameter PRB_bundling is set to 'dynamic' according to Subclause 5.1.2.3 of [6, TS 38.214]
  static_bundleSize_t static_prb_BundlingType = pdsch_config.prbBundleType.staticBundling;
  bundleSizeSet1_t dynamic_prb_BundlingType1  = pdsch_config.prbBundleType.dynamicBundlig.bundleSizeSet1;
  bundleSizeSet2_t dynamic_prb_BundlingType2  = pdsch_config.prbBundleType.dynamicBundlig.bundleSizeSet2;
  uint8_t prb_BundlingType_size=0;

  if ((static_prb_BundlingType==st_n4)||(static_prb_BundlingType==st_wideband)) prb_BundlingType_size=0;

  if ((dynamic_prb_BundlingType1==dy_1_n4)||(dynamic_prb_BundlingType1==dy_1_wideband)||(dynamic_prb_BundlingType1==dy_1_n2_wideband)||(dynamic_prb_BundlingType1==dy_1_n4_wideband)||
      (dynamic_prb_BundlingType2==dy_2_n4)||(dynamic_prb_BundlingType2==dy_2_wideband)) prb_BundlingType_size=1;

  // 15 RATE_MATCHING_IND FIXME!!!
  // according to TS 38.212: Rate matching indicator – 0, 1, or 2 bits according to higher layer parameter rateMatchPattern
  uint8_t rateMatching_bits = pdsch_config.n_rateMatchPatterns;
  // 16 ZP_CSI_RS_TRIGGER FIXME!!!
  // 0, 1, or 2 bits as defined in Subclause 5.1.4.2 of [6, TS 38.214].
  // is the number of ZP CSI-RS resource sets in the higher layer parameter zp-CSI-RS-Resource
  uint8_t n_zp_bits = pdsch_config.n_zp_CSI_RS_ResourceId;
  // 17 FREQ_HOPPING_FLAG
  // freqHopping is defined by higher layer parameter frequencyHopping from IE PUSCH-Config. Values are ENUMERATED{mode1, mode2}
  frequencyHopping_t f_hopping = pusch_config.frequencyHopping;
  uint8_t freqHopping = 0;

  if ((f_hopping==f_hop_mode1)||(f_hopping==f_hop_mode2)) freqHopping = 1;

  // 28 DAI
  pdsch_HARQ_ACK_Codebook_t pdsch_HARQ_ACK_Codebook = pdsch_config.pdsch_HARQ_ACK_Codebook;
  uint8_t n_dai = 0;
  uint8_t n_serving_cell_dl = 1; // this is hardcoded to 1 as we need to get this value from RRC higher layers parameters. FIXME!!!

  if ((pdsch_HARQ_ACK_Codebook == dynamic) && (n_serving_cell_dl == 1)) n_dai = 2;

  if ((pdsch_HARQ_ACK_Codebook == dynamic) && (n_serving_cell_dl > 1))  n_dai = 4;

  // 29 FIRST_DAI
  uint8_t codebook_HARQ_ACK = 0;           // We need to get this value to calculate number of bits of fields 1st DAI and 2nd DAI.

  if (pdsch_HARQ_ACK_Codebook == semiStatic) codebook_HARQ_ACK = 1;

  if (pdsch_HARQ_ACK_Codebook == dynamic) codebook_HARQ_ACK = 2;

  // 30 SECOND_DAI
  uint8_t n_HARQ_ACK_sub_codebooks = 0;   // We need to get this value to calculate number of bits of fields 1st DAI and 2nd DAI. FIXME!!!
  // 35 PDSCH_TO_HARQ_FEEDBACK_TIME_IND
  uint8_t pdsch_harq_t_ind = (uint8_t)ceil(log2(pucch_config_dedicated.dl_DataToUL_ACK[0]));
  // 36 SRS_RESOURCE_IND
  // n_SRS is the number of configured SRS resources in the SRS resource set associated with the higher layer parameter usage of value 'codeBook' or 'nonCodeBook'
  // from SRS_ResourceSet_t type we should get the information of the usage parameter (with possible values beamManagement, codebook, nonCodebook, antennaSwitching)
  // at frame_parms->srs_nr->p_SRS_ResourceSetList[]->usage
  uint8_t n_SRS = ue->srs.number_srs_Resource_Set;
  // 37 PRECOD_NBR_LAYERS
  // 38 ANTENNA_PORTS
  txConfig_t txConfig = pusch_config.txConfig;
  transformPrecoder_t transformPrecoder = pusch_config.transformPrecoder;
  codebookSubset_t codebookSubset = pusch_config.codebookSubset;
  uint8_t maxRank = pusch_config.maxRank;
  uint8_t num_antenna_ports = 1; // this is hardcoded. We need to get the real value FIXME!!!
  uint8_t precond_nbr_layers_bits = 0;
  uint8_t antenna_ports_bits_ul = 0;

  // searching number of bits at tables 7.3.1.1.2-2/3/4/5 from TS 38.212 subclause 7.3.1.1.2
  if (txConfig == txConfig_codebook) {
    if (num_antenna_ports == 4) {
      if ((transformPrecoder == transformPrecoder_disabled) && ((maxRank == 2)||(maxRank == 3)||(maxRank == 4))) { // Table 7.3.1.1.2-2
        if (codebookSubset == codebookSubset_fullyAndPartialAndNonCoherent) precond_nbr_layers_bits=6;

        if (codebookSubset == codebookSubset_partialAndNonCoherent) precond_nbr_layers_bits=5;

        if (codebookSubset == codebookSubset_nonCoherent) precond_nbr_layers_bits=4;
      }

      if (((transformPrecoder == transformPrecoder_enabled)||(transformPrecoder == transformPrecoder_disabled)) && (maxRank == 1)) { // Table 7.3.1.1.2-3
        if (codebookSubset == codebookSubset_fullyAndPartialAndNonCoherent) precond_nbr_layers_bits=5;

        if (codebookSubset == codebookSubset_partialAndNonCoherent) precond_nbr_layers_bits=4;

        if (codebookSubset == codebookSubset_nonCoherent) precond_nbr_layers_bits=2;
      }
    }

    if (num_antenna_ports == 2) {
      if ((transformPrecoder == transformPrecoder_disabled) && (maxRank == 2)) { // Table 7.3.1.1.2-4
        if (codebookSubset == codebookSubset_fullyAndPartialAndNonCoherent) precond_nbr_layers_bits=4;

        if (codebookSubset == codebookSubset_nonCoherent) precond_nbr_layers_bits=2;
      }

      if (((transformPrecoder == transformPrecoder_enabled)||(transformPrecoder == transformPrecoder_disabled)) && (maxRank == 1)) { // Table 7.3.1.1.2-5
        if (codebookSubset == codebookSubset_fullyAndPartialAndNonCoherent) precond_nbr_layers_bits=3;

        if (codebookSubset == codebookSubset_nonCoherent) precond_nbr_layers_bits=1;
      }
    }
  }

  if (txConfig == txConfig_nonCodebook) {
  }

  // searching number of bits at tables 7.3.1.1.2-6/7/8/9/10/11/12/13/14/15/16/17/18/19
  if((dmrs_UplinkConfig.pusch_dmrs_type == pusch_dmrs_type1)) {
    if ((transformPrecoder == transformPrecoder_enabled) && (dmrs_UplinkConfig.pusch_maxLength == pusch_len1)) antenna_ports_bits_ul = 2;

    if ((transformPrecoder == transformPrecoder_enabled) && (dmrs_UplinkConfig.pusch_maxLength == pusch_len2)) antenna_ports_bits_ul = 4;

    if ((transformPrecoder == transformPrecoder_disabled) && (dmrs_UplinkConfig.pusch_maxLength == pusch_len1)) antenna_ports_bits_ul = 3;

    if ((transformPrecoder == transformPrecoder_disabled) && (dmrs_UplinkConfig.pusch_maxLength == pusch_len2)) antenna_ports_bits_ul = 4;
  }

  if((dmrs_UplinkConfig.pusch_dmrs_type == pusch_dmrs_type2)) {
    if ((transformPrecoder == transformPrecoder_disabled) && (dmrs_UplinkConfig.pusch_maxLength == pusch_len1)) antenna_ports_bits_ul = 4;

    if ((transformPrecoder == transformPrecoder_disabled) && (dmrs_UplinkConfig.pusch_maxLength == pusch_len2)) antenna_ports_bits_ul = 5;
  }

  // for format 1_1 number of bits as defined by Tables 7.3.1.2.2-1/2/3/4
  uint8_t antenna_ports_bits_dl = 0;

  if((dmrs_DownlinkConfig.pdsch_dmrs_type == pdsch_dmrs_type1) && (dmrs_DownlinkConfig.pdsch_maxLength == pdsch_len1)) antenna_ports_bits_dl = 4; // Table 7.3.1.2.2-1

  if((dmrs_DownlinkConfig.pdsch_dmrs_type == pdsch_dmrs_type1) && (dmrs_DownlinkConfig.pdsch_maxLength == pdsch_len2)) antenna_ports_bits_dl = 5; // Table 7.3.1.2.2-2

  if((dmrs_DownlinkConfig.pdsch_dmrs_type == pdsch_dmrs_type2) && (dmrs_DownlinkConfig.pdsch_maxLength == pdsch_len1)) antenna_ports_bits_dl = 5; // Table 7.3.1.2.2-3

  if((dmrs_DownlinkConfig.pdsch_dmrs_type == pdsch_dmrs_type2) && (dmrs_DownlinkConfig.pdsch_maxLength == pdsch_len2)) antenna_ports_bits_dl = 6; // Table 7.3.1.2.2-4

  // 39 TCI
  uint8_t tci_bits=0;

  if (pdcch_vars2->coreset[p].tciPresentInDCI == tciPresentInDCI_enabled) tci_bits=3;

  // 42 CSI_REQUEST
  // reportTriggerSize is defined in the CSI-MeasConfig IE (TS 38.331).
  // Size of CSI request field in DCI (bits). Corresponds to L1 parameter 'ReportTriggerSize' (see 38.214, section 5.2)
  uint8_t reportTriggerSize = csi_MeasConfig.reportTriggerSize; // value from 0..6
  // 43 CBGTI
  // for format 0_1
  uint8_t maxCodeBlockGroupsPerTransportBlock = 0;

  if (PUSCH_ServingCellConfig.maxCodeBlockGroupsPerTransportBlock != 0)
    maxCodeBlockGroupsPerTransportBlock = (uint8_t)PUSCH_ServingCellConfig.maxCodeBlockGroupsPerTransportBlock;

  // for format 1_1, as defined in Subclause 5.1.7 of [6, TS38.214]
  uint8_t maxCodeBlockGroupsPerTransportBlock_dl = 0;

  if (PDSCH_ServingCellConfig.maxCodeBlockGroupsPerTransportBlock_dl != 0)
    maxCodeBlockGroupsPerTransportBlock_dl = pdsch_config.maxNrofCodeWordsScheduledByDCI; // FIXME!!!

  // 44 CBGFI
  uint8_t cbgfi_bit = PDSCH_ServingCellConfig.codeBlockGroupFlushIndicator;
  // 45 PTRS_DMRS
  // 0 bit if PTRS-UplinkConfig is not configured and transformPrecoder=disabled, or if transformPrecoder=enabled, or if maxRank=1
  // 2 bits otherwise
  uint8_t ptrs_dmrs_bits=0; //FIXME!!!
  // 46 BETA_OFFSET_IND
  // at IE PUSCH-Config, beta_offset indicator – 0 if the higher layer parameter betaOffsets = semiStatic; otherwise 2 bits
  // uci-OnPUSCH
  // Selection between and configuration of dynamic and semi-static beta-offset. If the field is absent or released, the UE applies the value 'semiStatic' and the BetaOffsets
  uint8_t betaOffsets = 0;

  if (pusch_config.uci_onPusch.betaOffset_type == betaOffset_semiStatic);

  if (pusch_config.uci_onPusch.betaOffset_type == betaOffset_dynamic) betaOffsets = 2;

  // 47 DMRS_SEQ_INI
  uint8_t dmrs_seq_ini_bits_ul = 0;
  uint8_t dmrs_seq_ini_bits_dl = 0;

  //1 bit if both scramblingID0 and scramblingID1 are configured in DMRS-UplinkConfig
  if ((transformPrecoder == transformPrecoder_disabled) && (dmrs_UplinkConfig.scramblingID0 != 0) && (dmrs_UplinkConfig.scramblingID1 != 0)) dmrs_seq_ini_bits_ul = 1;

  //1 bit if both scramblingID0 and scramblingID1 are configured in DMRS-DownlinkConfig
  if ((dmrs_DownlinkConfig.scramblingID0 != 0) && (dmrs_DownlinkConfig.scramblingID0 != 0)) dmrs_seq_ini_bits_dl = 1;

  /*
   * For format 2_2
   *
   * This format supports power control commands for semi-persistent scheduling.
   * As we can already support power control commands dynamically with formats 0_0/0_1 (TPC PUSCH) and 1_0/1_1 (TPC PUCCH)
   *
   * This format will be implemented in the future FIXME!!!
   *
   */
  // 5  BLOCK_NUMBER: The parameter tpc-PUSCH or tpc-PUCCH provided by higher layers determines the index to the block number for an UL of a cell
  // The following fields are defined for each block: Closed loop indicator and TPC command
  // 6  CLOSE_LOOP_IND
  // 41 TPC_CMD
  uint8_t tpc_cmd_bit_2_2 = 2;
  /*
   * For format 2_3
   *
   * This format is used for power control of uplink sounding reference signals for devices which have not coupled SRS power control to the PUSCH power control
   * either because independent control is desirable or because the device is configured without PUCCH and PUSCH
   *
   * This format will be implemented in the future FIXME!!!
   *
   */
  // 40 SRS_REQUEST
  // 41 TPC_CMD
  uint8_t tpc_cmd_bit_2_3 = 0;
  uint8_t dci_field_size_table [NBR_NR_DCI_FIELDS][NBR_NR_FORMATS] = { // This table contains the number of bits for each field (row) contained in each dci format (column).
    // The values of the variables indicate field sizes in number of bits
    //Format0_0                     Format0_1                      Format1_0                      Format1_1             Formats2_0/1/2/3
    {
      1,                             1,                             (((crc_scrambled == _p_rnti) || (crc_scrambled == _si_rnti) || (crc_scrambled == _ra_rnti)) ? 0:1),
      1,                             0,0,0,0
    }, // 0  IDENTIFIER_DCI_FORMATS:
    {
      0,                             ((crossCarrierSchedulingConfig_ind == 0) ? 0:3),
      0,                             ((crossCarrierSchedulingConfig_ind == 0) ? 0:3),
      0,0,0,0
    }, // 1  CARRIER_IND: 0 or 3 bits, as defined in Subclause x.x of [5, TS38.213]
    {0,                             (sul_ind == 0)?0:1,            0,                             0,                             0,0,0,0}, // 2  SUL_IND_0_1:
    {0,                             0,                             0,                             0,                             1,0,0,0}, // 3  SLOT_FORMAT_IND: size of DCI format 2_0 is configurable by higher layers up to 128 bits, according to Subclause 11.1.1 of [5, TS 38.213]
    {0,                             0,                             0,                             0,                             0,1,0,0}, // 4  PRE_EMPTION_IND: size of DCI format 2_1 is configurable by higher layers up to 126 bits, according to Subclause 11.2 of [5, TS 38.213]. Each pre-emption indication is 14 bits
    {0,                             0,                             0,                             0,                             0,0,0,0}, // 5  BLOCK_NUMBER: starting position of a block is determined by the parameter startingBitOfFormat2_3
    {0,                             0,                             0,                             0,                             0,0,1,0}, // 6  CLOSE_LOOP_IND
    {
      0,                             (uint8_t)ceil(log2(n_UL_BWP_RRC)),
      0,                             (uint8_t)ceil(log2(n_DL_BWP_RRC)),
      0,0,0,0
    }, // 7  BANDWIDTH_PART_IND:
    {
      0,                             0,                             ((crc_scrambled == _p_rnti) ? 2:0),
      0,                             0,0,0,0
    }, // 8  SHORT_MESSAGE_IND 2 bits if crc scrambled with P-RNTI
    {
      0,                             0,                             ((crc_scrambled == _p_rnti) ? 8:0),
      0,                             0,0,0,0
    }, // 9  SHORT_MESSAGES 8 bit8 if crc scrambled with P-RNTI
    {
      (uint8_t)(ceil(log2(n_RB_ULBWP*(n_RB_ULBWP+1)/2)))-n_UL_hopping,
      n_bits_freq_dom_res_assign_ul,
      0,                             0,                             0,0,0,0
    }, // 10 FREQ_DOM_RESOURCE_ASSIGNMENT_UL: PUSCH hopping with resource allocation type 1 not considered
    //    (NOTE 1) If DCI format 0_0 is monitored in common search space
    //    and if the number of information bits in the DCI format 0_0 prior to padding
    //    is larger than the payload size of the DCI format 1_0 monitored in common search space
    //    the bitwidth of the frequency domain resource allocation field in the DCI format 0_0
    //    is reduced such that the size of DCI format 0_0 equals to the size of the DCI format 1_0
    {
      0,                             0,                             (uint8_t)ceil(log2(n_RB_DLBWP*(n_RB_DLBWP+1)/2)),
      n_bits_freq_dom_res_assign_dl,
      0,0,0,0
    }, // 11 FREQ_DOM_RESOURCE_ASSIGNMENT_DL:
    {
      4,                             (uint8_t)log2(pusch_alloc_list),
      4,                             (uint8_t)log2(pdsch_alloc_list),
      0,0,0,0
    }, // 12 TIME_DOM_RESOURCE_ASSIGNMENT: 0, 1, 2, 3, or 4 bits as defined in Subclause 6.1.2.1 of [6, TS 38.214]. The bitwidth for this field is determined as log2(I) bits,
    //    where I the number of entries in the higher layer parameter pusch-AllocationList
    {
      0,                             0,                             1,                             (((dl_res_alloc_type_0==1) &&(dl_res_alloc_type_1==0))?0:1),
      0,0,0,0
    }, // 13 VRB_TO_PRB_MAPPING: 0 bit if only resource allocation type 0
    {0,                             0,                             0,                             prb_BundlingType_size,         0,0,0,0}, // 14 PRB_BUNDLING_SIZE_IND:0 bit if the higher layer parameter PRB_bundling is not configured or is set to 'static', or 1 bit if the higher layer parameter PRB_bundling is set to 'dynamic' according to Subclause 5.1.2.3 of [6, TS 38.214]
    {0,                             0,                             0,                             rateMatching_bits,             0,0,0,0}, // 15 RATE_MATCHING_IND: 0, 1, or 2 bits according to higher layer parameter rate-match-PDSCH-resource-set
    {0,                             0,                             0,                             n_zp_bits,                     0,0,0,0}, // 16 ZP_CSI_RS_TRIGGER:
    {
      1,                             (((ul_res_alloc_type_0==1) &&(ul_res_alloc_type_1==0))||(freqHopping == 0))?0:1,
      0,                             0,                             0,0,0,0
    }, // 17 FREQ_HOPPING_FLAG: 0 bit if only resource allocation type 0
    {0,                             0,                             0,                             5,                             0,0,0,0}, // 18 TB1_MCS:
    {0,                             0,                             0,                             1,                             0,0,0,0}, // 19 TB1_NDI:
    {0,                             0,                             0,                             2,                             0,0,0,0}, // 20 TB1_RV:
    {0,                             0,                             0,                             5,                             0,0,0,0}, // 21 TB2_MCS:
    {0,                             0,                             0,                             1,                             0,0,0,0}, // 22 TB2_NDI:
    {0,                             0,                             0,                             2,                             0,0,0,0}, // 23 TB2_RV:
    {5,                             5,                             5,                             0,                             0,0,0,0}, // 24 MCS:
    {1,                             1,                             (crc_scrambled == _c_rnti)?1:0,0,                             0,0,0,0}, // 25 NDI:
    {
      2,                             2,                             (((crc_scrambled == _c_rnti) || (crc_scrambled == _si_rnti)) ? 2:0),
      0,                             0,0,0,0
    }, // 26 RV:
    {4,                             4,                             (crc_scrambled == _c_rnti)?4:0,4,                             0,0,0,0}, // 27 HARQ_PROCESS_NUMBER:
    {0,                             0,                             (crc_scrambled == _c_rnti)?2:0,n_dai,                         0,0,0,0}, // 28 DAI: For format1_1: 4 if more than one serving cell are configured in the DL and the higher layer parameter HARQ-ACK-codebook=dynamic, where the 2 MSB bits are the counter DAI and the 2 LSB bits are the total DAI
    //    2 if one serving cell is configured in the DL and the higher layer parameter HARQ-ACK-codebook=dynamic, where the 2 bits are the counter DAI
    //    0 otherwise
    {0,                             codebook_HARQ_ACK,             0,                             0,                             0,0,0,0}, // 29 FIRST_DAI: (1 or 2 bits) 1 bit for semi-static HARQ-ACK // 2 bits for dynamic HARQ-ACK codebook with single HARQ-ACK codebook
    {
      0,                             (((codebook_HARQ_ACK == 2) &&(n_HARQ_ACK_sub_codebooks==2))?2:0),
      0,                             0,                             0,0,0,0
    }, // 30 SECOND_DAI: (0 or 2 bits) 2 bits for dynamic HARQ-ACK codebook with two HARQ-ACK sub-codebooks // 0 bits otherwise
    {
      0,                             0,                             (((crc_scrambled == _p_rnti) || (crc_scrambled == _ra_rnti)) ? 2:0),
      0,                             0,0,0,0
    }, // 31 TB_SCALING
    {2,                             2,                             0,                             0,                             0,0,0,0}, // 32 TPC_PUSCH:
    {0,                             0,                             (crc_scrambled == _c_rnti)?2:0,2,                             0,0,0,0}, // 33 TPC_PUCCH:
    {0,                             0,                             (crc_scrambled == _c_rnti)?3:0,3,                             0,0,0,0}, // 34 PUCCH_RESOURCE_IND:
    {0,                             0,                             (crc_scrambled == _c_rnti)?3:0,pdsch_harq_t_ind,              0,0,0,0}, // 35 PDSCH_TO_HARQ_FEEDBACK_TIME_IND:
    {0,                             (uint8_t)log2(n_SRS),          0,                             0,                             0,0,0,0}, // 36 SRS_RESOURCE_IND:
    {0,                             precond_nbr_layers_bits,       0,                             0,                             0,0,0,0}, // 37 PRECOD_NBR_LAYERS:
    {0,                             antenna_ports_bits_ul,         0,                             antenna_ports_bits_dl,         0,0,0,0}, // 38 ANTENNA_PORTS:
    {0,                             0,                             0,                             tci_bits,                      0,0,0,0}, // 39 TCI: 0 bit if higher layer parameter tci-PresentInDCI is not enabled; otherwise 3 bits
    {0,                             (sul_ind == 0)?2:3,            0,                             (sul_ind == 0)?2:3,            0,0,0,2}, // 40 SRS_REQUEST:
    {
      0,                             0,                             0,                             0,                             0,0,tpc_cmd_bit_2_2,
      tpc_cmd_bit_2_3
    },
    // 41 TPC_CMD:
    {0,                             reportTriggerSize,             0,                             0,                             0,0,0,0}, // 42 CSI_REQUEST:
    {
      0,                             maxCodeBlockGroupsPerTransportBlock,
      0,                             maxCodeBlockGroupsPerTransportBlock_dl,
      0,0,0,0
    }, // 43 CBGTI: 0, 2, 4, 6, or 8 bits determined by higher layer parameter maxCodeBlockGroupsPerTransportBlock for the PDSCH
    {0,                             0,                             0,                             cbgfi_bit,                     0,0,0,0}, // 44 CBGFI: 0 or 1 bit determined by higher layer parameter codeBlockGroupFlushIndicator
    {0,                             ptrs_dmrs_bits,                0,                             0,                             0,0,0,0}, // 45 PTRS_DMRS:
    {0,                             betaOffsets,                   0,                             0,                             0,0,0,0}, // 46 BETA_OFFSET_IND:
    {0,                             dmrs_seq_ini_bits_ul,          0,                             dmrs_seq_ini_bits_dl,          0,0,0,0}, // 47 DMRS_SEQ_INI: 1 bit if the cell has two ULs and the number of bits for DCI format 1_0 before padding
    //    is larger than the number of bits for DCI format 0_0 before padding; 0 bit otherwise
    {0,                             1,                             0,                             0,                             0,0,0,0}, // 48 UL_SCH_IND: value of "1" indicates UL-SCH shall be transmitted on the PUSCH and a value of "0" indicates UL-SCH shall not be transmitted on the PUSCH
    {0,                             0,                             0,                             0,                             0,0,0,0}, // 49 PADDING_NR_DCI:
    //    (NOTE 2) If DCI format 0_0 is monitored in common search space
    //    and if the number of information bits in the DCI format 0_0 prior to padding
    //    is less than the payload size of the DCI format 1_0 monitored in common search space
    //    zeros shall be appended to the DCI format 0_0
    //    until the payload size equals that of the DCI format 1_0
    {(sul_ind == 0)?0:1,            0,                             0,                             0,                             0,0,0,0}, // 50 SUL_IND_0_0:
    {0,                             0,                             0,                             0,                             0,0,0,0}, // 51 RA_PREAMBLE_INDEX (random access procedure initiated by a PDCCH order not implemented, FIXME!!!)
    {0,                             0,                             0,                             0,                             0,0,0,0}, // 52 SUL_IND_1_0 (random access procedure initiated by a PDCCH order not implemented, FIXME!!!)
    {0,                             0,                             0,                             0,                             0,0,0,0}, // 53 SS_PBCH_INDEX (random access procedure initiated by a PDCCH order not implemented, FIXME!!!)
    {0,                             0,                             0,                             0,                             0,0,0,0}, // 54 PRACH_MASK_INDEX (random access procedure initiated by a PDCCH order not implemented, FIXME!!!)
    {
      0,                             0,                             ((crc_scrambled == _p_rnti)?6:(((crc_scrambled == _si_rnti) || (crc_scrambled == _ra_rnti))?16:0)),
      0,                             0,0,0,0
    }  // 55 RESERVED_NR_DCI
  };
  // NOTE 1: adjustments in freq_dom_resource_assignment_UL to be done if necessary
  // NOTE 2: adjustments in padding to be done if necessary
  uint8_t dci_size [8] = {0,0,0,0,0,0,0,0}; // will contain size for each format

  for (int i=0 ; i<NBR_NR_FORMATS ; i++) {
    //#ifdef NR_PDCCH_DCI_DEBUG
    //  LOG_DDD("i=%d, j=%d\n", i, j);
    //#endif
    for (int j=0; j<NBR_NR_DCI_FIELDS; j++) {
      dci_size [i] = dci_size [i] + dci_field_size_table[j][i]; // dci_size[i] contains the size in bits of the dci pdu format i
      //if (i==(int)format-15) {                                  // (int)format-15 indicates the position of each format in the table (e.g. format1_0=17 -> position in table is 2)
      dci_fields_sizes[j][i] = dci_field_size_table[j][i];       // dci_fields_sizes[j] contains the sizes of each field (j) for a determined format i
      //}
    }

    LOG_DDD("(nr_dci_format_size) dci_size[%d]=%d for n_RB_ULBWP=%d\n",
	    i,dci_size[i],n_RB_ULBWP);
  }

  LOG_DDD("(nr_dci_format_size) dci_fields_sizes[][] = { \n");

#ifdef NR_PDCCH_DCI_DEBUG
  for (int j=0; j<NBR_NR_DCI_FIELDS; j++) {
    printf("\t\t");

    for (int i=0; i<NBR_NR_FORMATS ; i++) printf("%d\t",dci_fields_sizes[j][i]);

    printf("\n");
  }

  printf(" }\n");
#endif
  LOG_DNL("(nr_dci_format_size) dci_size[0_0]=%d, dci_size[0_1]=%d, dci_size[1_0]=%d, dci_size[1_1]=%d,\n",dci_size[0],dci_size[1],dci_size[2],dci_size[3]);

  //UL/SUL indicator format0_0 (TS 38.212 subclause 7.3.1.1.1)
  // - 1 bit if the cell has two ULs and the number of bits for DCI format 1_0 before padding is larger than the number of bits for DCI format 0_0 before padding;
  // - 0 bit otherwise.
  // The UL/SUL indicator, if present, locates in the last bit position of DCI format 0_0, after the padding bit(s)
  if ((dci_field_size_table[SUL_IND_0_0][0] == 1) && (dci_size[0] > dci_size[2])) {
    dci_field_size_table[SUL_IND_0_0][0] = 0;
    dci_size[0]=dci_size[0]-1;
  }

  //  if ((format == format0_0) || (format == format1_0)) {
  // According to Section 7.3.1.1.1 in TS 38.212
  // If DCI format 0_0 is monitored in common search space and if the number of information bits in the DCI format 0_0 prior to padding
  // is less than the payload size of the DCI format 1_0 monitored in common search space for scheduling the same serving cell,
  // zeros shall be appended to the DCI format 0_0 until the payload size equals that of the DCI format 1_0.
  if (dci_size[0] < dci_size[2]) { // '0' corresponding to index for format0_0 and '2' corresponding to index of format1_0
    //if (format == format0_0) {
    dci_fields_sizes[PADDING_NR_DCI][0] = dci_size[2] - dci_size[0];
    dci_size[0] = dci_size[2];
    LOG_DDD("(nr_dci_format_size) new dci_size[format0_0]=%d\n",dci_size[0]);
    //}
  }

  // If DCI format 0_0 is monitored in common search space and if the number of information bits in the DCI format 0_0 prior to padding
  // is larger than the payload size of the DCI format 1_0 monitored in common search space for scheduling the same serving cell,
  // the bitwidth of the frequency domain resource allocation field in the DCI format 0_0 is reduced
  // such that the size of DCI format 0_0 equals to the size of the DCI format 1_0..
  if (dci_size[0] > dci_size[2]) {
    //if (format == format0_0) {
    dci_fields_sizes[FREQ_DOM_RESOURCE_ASSIGNMENT_UL][0] -= (dci_size[0] - dci_size[2]);
    dci_size[0] = dci_size[2];
    LOG_DDD("(nr_dci_format_size) new dci_size[format0_0]=%d\n",dci_size[0]);
    //}
  }

  /*
   * TS 38.212 subclause 7.3.1.1.2
   * For a UE configured with SUL in a cell:
   * if PUSCH is configured to be transmitted on both the SUL and the non-SUL of the cell and
   *              if the number of information bits in format 0_1 for the SUL
   * is not equal to the number of information bits in format 0_1 for the non-SUL,
   * zeros shall be appended to smaller format 0_1 until the payload size equals that of the larger format 0_1
   *
   * Not implemented. FIXME!!!
   *
   */
  //  }
  LOG_DDD("(nr_dci_format_size) dci_fields_sizes[][] = { \n");

#ifdef NR_PDCCH_DCI_DEBUG
  for (int j=0; j<NBR_NR_DCI_FIELDS; j++) {
    printf("\t\t");

    for (int i=0; i<NBR_NR_FORMATS ; i++) printf("%d\t",dci_fields_sizes[j][i]);

    printf("\n");
  }

  printf(" }\n");
#endif
  return dci_size[format];
}

#endif

//////////////
/*
 * This code contains all the functions needed to process all dci fields.
 * These tables and functions are going to be called by function nr_ue_process_dci
 */
// table_7_3_1_1_2_2_3_4_5 contains values for number of layers and precoding information for tables 7.3.1.1.2-2/3/4/5 from TS 38.212 subclause 7.3.1.1.2
// the first 6 columns contain table 7.3.1.1.2-2: Precoding information and number of layers, for 4 antenna ports, if transformPrecoder=disabled and maxRank = 2 or 3 or 4
// next six columns contain table 7.3.1.1.2-3: Precoding information and number of layers for 4 antenna ports, if transformPrecoder= enabled, or if transformPrecoder=disabled and maxRank = 1
// next four columns contain table 7.3.1.1.2-4: Precoding information and number of layers, for 2 antenna ports, if transformPrecoder=disabled and maxRank = 2
// next four columns contain table 7.3.1.1.2-5: Precoding information and number of layers, for 2 antenna ports, if transformPrecoder= enabled, or if transformPrecoder= disabled and maxRank = 1
uint8_t table_7_3_1_1_2_2_3_4_5[64][20] = {
  {1,  0,  1,  0,  1,  0,  1,  0,  1,  0,  1,  0,  1,  0,  1,  0,  1,  0,  1,  0},
  {1,  1,  1,  1,  1,  1,  1,  1,  1,  1,  1,  1,  1,  1,  1,  1,  1,  1,  1,  1},
  {1,  2,  1,  2,  1,  2,  1,  2,  1,  2,  1,  2,  2,  0,  2,  0,  1,  2,  0,  0},
  {1,  3,  1,  3,  1,  3,  1,  3,  1,  3,  1,  3,  1,  2,  0,  0,  1,  3,  0,  0},
  {2,  0,  2,  0,  2,  0,  1,  4,  1,  4,  0,  0,  1,  3,  0,  0,  1,  4,  0,  0},
  {2,  1,  2,  1,  2,  1,  1,  5,  1,  5,  0,  0,  1,  4,  0,  0,  1,  5,  0,  0},
  {2,  2,  2,  2,  2,  2,  1,  6,  1,  6,  0,  0,  1,  5,  0,  0,  0,  0,  0,  0},
  {2,  3,  2,  3,  2,  3,  1,  7,  1,  7,  0,  0,  2,  1,  0,  0,  0,  0,  0,  0},
  {2,  4,  2,  4,  2,  4,  1,  8,  1,  8,  0,  0,  2,  2,  0,  0,  0,  0,  0,  0},
  {2,  5,  2,  5,  2,  5,  1,  9,  1,  9,  0,  0,  0,  0,  0,  0,  0,  0,  0,  0},
  {3,  0,  3,  0,  3,  0,  1,  10, 1,  10, 0,  0,  0,  0,  0,  0,  0,  0,  0,  0},
  {4,  0,  4,  0,  4,  0,  1,  11, 1,  11, 0,  0,  0,  0,  0,  0,  0,  0,  0,  0},
  {1,  4,  1,  4,  0,  0,  1,  12, 0,  0,  0,  0,  0,  0,  0,  0,  0,  0,  0,  0},
  {1,  5,  1,  5,  0,  0,  1,  13, 0,  0,  0,  0,  0,  0,  0,  0,  0,  0,  0,  0},
  {1,  6,  1,  6,  0,  0,  1,  14, 0,  0,  0,  0,  0,  0,  0,  0,  0,  0,  0,  0},
  {1,  7,  1,  7,  0,  0,  1,  15, 0,  0,  0,  0,  0,  0,  0,  0,  0,  0,  0,  0},
  {1,  8,  1,  8,  0,  0,  1,  16, 0,  0,  0,  0,  0,  0,  0,  0,  0,  0,  0,  0},
  {1,  9,  1,  9,  0,  0,  1,  17, 0,  0,  0,  0,  0,  0,  0,  0,  0,  0,  0,  0},
  {1,  10, 1,  10, 0,  0,  1,  18, 0,  0,  0,  0,  0,  0,  0,  0,  0,  0,  0,  0},
  {1,  11, 1,  11, 0,  0,  1,  19, 0,  0,  0,  0,  0,  0,  0,  0,  0,  0,  0,  0},
  {2,  6,  2,  6,  0,  0,  1,  20, 0,  0,  0,  0,  0,  0,  0,  0,  0,  0,  0,  0},
  {2,  7,  2,  7,  0,  0,  1,  21, 0,  0,  0,  0,  0,  0,  0,  0,  0,  0,  0,  0},
  {2,  8,  2,  8,  0,  0,  1,  22, 0,  0,  0,  0,  0,  0,  0,  0,  0,  0,  0,  0},
  {2,  9,  2,  9,  0,  0,  1,  23, 0,  0,  0,  0,  0,  0,  0,  0,  0,  0,  0,  0},
  {2,  10, 2,  10, 0,  0,  1,  24, 0,  0,  0,  0,  0,  0,  0,  0,  0,  0,  0,  0},
  {2,  11, 2,  11, 0,  0,  1,  25, 0,  0,  0,  0,  0,  0,  0,  0,  0,  0,  0,  0},
  {2,  12, 2,  12, 0,  0,  1,  26, 0,  0,  0,  0,  0,  0,  0,  0,  0,  0,  0,  0},
  {2,  13, 2,  13, 0,  0,  1,  27, 0,  0,  0,  0,  0,  0,  0,  0,  0,  0,  0,  0},
  {3,  1,  3,  1,  0,  0,  0,  0,  0,  0,  0,  0,  0,  0,  0,  0,  0,  0,  0,  0},
  {3,  2,  3,  2,  0,  0,  0,  0,  0,  0,  0,  0,  0,  0,  0,  0,  0,  0,  0,  0},
  {4,  1,  4,  1,  0,  0,  0,  0,  0,  0,  0,  0,  0,  0,  0,  0,  0,  0,  0,  0},
  {4,  2,  4,  2,  0,  0,  0,  0,  0,  0,  0,  0,  0,  0,  0,  0,  0,  0,  0,  0},
  {1,  12, 0,  0,  0,  0,  0,  0,  0,  0,  0,  0,  0,  0,  0,  0,  0,  0,  0,  0},
  {1,  13, 0,  0,  0,  0,  0,  0,  0,  0,  0,  0,  0,  0,  0,  0,  0,  0,  0,  0},
  {1,  14, 0,  0,  0,  0,  0,  0,  0,  0,  0,  0,  0,  0,  0,  0,  0,  0,  0,  0},
  {1,  15, 0,  0,  0,  0,  0,  0,  0,  0,  0,  0,  0,  0,  0,  0,  0,  0,  0,  0},
  {1,  16, 0,  0,  0,  0,  0,  0,  0,  0,  0,  0,  0,  0,  0,  0,  0,  0,  0,  0},
  {1,  17, 0,  0,  0,  0,  0,  0,  0,  0,  0,  0,  0,  0,  0,  0,  0,  0,  0,  0},
  {1,  18, 0,  0,  0,  0,  0,  0,  0,  0,  0,  0,  0,  0,  0,  0,  0,  0,  0,  0},
  {1,  19, 0,  0,  0,  0,  0,  0,  0,  0,  0,  0,  0,  0,  0,  0,  0,  0,  0,  0},
  {1,  20, 0,  0,  0,  0,  0,  0,  0,  0,  0,  0,  0,  0,  0,  0,  0,  0,  0,  0},
  {1,  21, 0,  0,  0,  0,  0,  0,  0,  0,  0,  0,  0,  0,  0,  0,  0,  0,  0,  0},
  {1,  22, 0,  0,  0,  0,  0,  0,  0,  0,  0,  0,  0,  0,  0,  0,  0,  0,  0,  0},
  {1,  23, 0,  0,  0,  0,  0,  0,  0,  0,  0,  0,  0,  0,  0,  0,  0,  0,  0,  0},
  {1,  24, 0,  0,  0,  0,  0,  0,  0,  0,  0,  0,  0,  0,  0,  0,  0,  0,  0,  0},
  {1,  25, 0,  0,  0,  0,  0,  0,  0,  0,  0,  0,  0,  0,  0,  0,  0,  0,  0,  0},
  {1,  26, 0,  0,  0,  0,  0,  0,  0,  0,  0,  0,  0,  0,  0,  0,  0,  0,  0,  0},
  {1,  27, 0,  0,  0,  0,  0,  0,  0,  0,  0,  0,  0,  0,  0,  0,  0,  0,  0,  0},
  {2,  14, 0,  0,  0,  0,  0,  0,  0,  0,  0,  0,  0,  0,  0,  0,  0,  0,  0,  0},
  {2,  15, 0,  0,  0,  0,  0,  0,  0,  0,  0,  0,  0,  0,  0,  0,  0,  0,  0,  0},
  {2,  16, 0,  0,  0,  0,  0,  0,  0,  0,  0,  0,  0,  0,  0,  0,  0,  0,  0,  0},
  {2,  17, 0,  0,  0,  0,  0,  0,  0,  0,  0,  0,  0,  0,  0,  0,  0,  0,  0,  0},
  {2,  18, 0,  0,  0,  0,  0,  0,  0,  0,  0,  0,  0,  0,  0,  0,  0,  0,  0,  0},
  {2,  19, 0,  0,  0,  0,  0,  0,  0,  0,  0,  0,  0,  0,  0,  0,  0,  0,  0,  0},
  {2,  20, 0,  0,  0,  0,  0,  0,  0,  0,  0,  0,  0,  0,  0,  0,  0,  0,  0,  0},
  {2,  21, 0,  0,  0,  0,  0,  0,  0,  0,  0,  0,  0,  0,  0,  0,  0,  0,  0,  0},
  {3,  3,  0,  0,  0,  0,  0,  0,  0,  0,  0,  0,  0,  0,  0,  0,  0,  0,  0,  0},
  {3,  4,  0,  0,  0,  0,  0,  0,  0,  0,  0,  0,  0,  0,  0,  0,  0,  0,  0,  0},
  {3,  5,  0,  0,  0,  0,  0,  0,  0,  0,  0,  0,  0,  0,  0,  0,  0,  0,  0,  0},
  {3,  6,  0,  0,  0,  0,  0,  0,  0,  0,  0,  0,  0,  0,  0,  0,  0,  0,  0,  0},
  {4,  3,  0,  0,  0,  0,  0,  0,  0,  0,  0,  0,  0,  0,  0,  0,  0,  0,  0,  0},
  {4,  4,  0,  0,  0,  0,  0,  0,  0,  0,  0,  0,  0,  0,  0,  0,  0,  0,  0,  0},
  {0,  0,  0,  0,  0,  0,  0,  0,  0,  0,  0,  0,  0,  0,  0,  0,  0,  0,  0,  0},
  {0,  0,  0,  0,  0,  0,  0,  0,  0,  0,  0,  0,  0,  0,  0,  0,  0,  0,  0,  0}
};
uint8_t table_7_3_1_1_2_12[14][3] = {
  {1,0,1},
  {1,1,1},
  {2,0,1},
  {2,1,1},
  {2,2,1},
  {2,3,1},
  {2,0,2},
  {2,1,2},
  {2,2,2},
  {2,3,2},
  {2,4,2},
  {2,5,2},
  {2,6,2},
  {2,7,2}
};
uint8_t table_7_3_1_1_2_13[10][4] = {
  {1,0,1,1},
  {2,0,1,1},
  {2,2,3,1},
  {2,0,2,1},
  {2,0,1,2},
  {2,2,3,2},
  {2,4,5,2},
  {2,6,7,2},
  {2,0,4,2},
  {2,2,6,2}
};
uint8_t table_7_3_1_1_2_14[3][5] = {
  {2,0,1,2,1},
  {2,0,1,4,2},
  {2,2,3,6,2}
};
uint8_t table_7_3_1_1_2_15[4][6] = {
  {2,0,1,2,3,1},
  {2,0,1,4,5,2},
  {2,2,3,6,7,2},
  {2,0,2,4,6,2}
};
uint8_t table_7_3_1_1_2_16[12][2] = {
  {1,0},
  {1,1},
  {2,0},
  {2,1},
  {2,2},
  {2,3},
  {3,0},
  {3,1},
  {3,2},
  {3,3},
  {3,4},
  {3,5}
};
uint8_t table_7_3_1_1_2_17[7][3] = {
  {1,0,1},
  {2,0,1},
  {2,2,3},
  {3,0,1},
  {3,2,3},
  {3,4,5},
  {2,0,2}
};
uint8_t table_7_3_1_1_2_18[3][4] = {
  {2,0,1,2},
  {3,0,1,2},
  {3,3,4,5}
};
uint8_t table_7_3_1_1_2_19[2][5] = {
  {2,0,1,2,3},
  {3,0,1,2,3}
};
uint8_t table_7_3_1_1_2_20[28][3] = {
  {1,0,1},
  {1,1,1},
  {2,0,1},
  {2,1,1},
  {2,2,1},
  {2,3,1},
  {3,0,1},
  {3,1,1},
  {3,2,1},
  {3,3,1},
  {3,4,1},
  {3,5,1},
  {3,0,2},
  {3,1,2},
  {3,2,2},
  {3,3,2},
  {3,4,2},
  {3,5,2},
  {3,6,2},
  {3,7,2},
  {3,8,2},
  {3,9,2},
  {3,10,2},
  {3,11,2},
  {1,0,2},
  {1,1,2},
  {1,6,2},
  {1,7,2}
};
uint8_t table_7_3_1_1_2_21[19][4] = {
  {1,0,1,1},
  {2,0,1,1},
  {2,2,3,1},
  {3,0,1,1},
  {3,2,3,1},
  {3,4,5,1},
  {2,0,2,1},
  {3,0,1,2},
  {3,2,3,2},
  {3,4,5,2},
  {3,6,7,2},
  {3,8,9,2},
  {3,10,11,2},
  {1,0,1,2},
  {1,6,7,2},
  {2,0,1,2},
  {2,2,3,2},
  {2,6,7,2},
  {2,8,9,2}
};
uint8_t table_7_3_1_1_2_22[6][5] = {
  {2,0,1,2,1},
  {3,0,1,2,1},
  {3,3,4,5,1},
  {3,0,1,6,2},
  {3,2,3,8,2},
  {3,4,5,10,2}
};
uint8_t table_7_3_1_1_2_23[5][6] = {
  {2,0,1,2,3,1},
  {3,0,1,2,3,1},
  {3,0,1,6,7,2},
  {3,2,3,8,9,2},
  {3,4,5,10,11,2}
};
uint8_t table_7_3_2_3_3_1[12][5] = {
  {1,0,0,0,0},
  {1,1,0,0,0},
  {1,0,1,0,0},
  {2,0,0,0,0},
  {2,1,0,0,0},
  {2,2,0,0,0},
  {2,3,0,0,0},
  {2,0,1,0,0},
  {2,2,3,0,0},
  {2,0,1,2,0},
  {2,0,1,2,3},
  {2,0,2,0,0}
};
uint8_t table_7_3_2_3_3_2_oneCodeword[31][6] = {
  {1,0,0,0,0,1},
  {1,1,0,0,0,1},
  {1,0,1,0,0,1},
  {2,0,0,0,0,1},
  {2,1,0,0,0,1},
  {2,2,0,0,0,1},
  {2,3,0,0,0,1},
  {2,0,1,0,0,1},
  {2,2,3,0,0,1},
  {2,0,1,2,0,1},
  {2,0,1,2,3,1},
  {2,0,2,0,0,1},
  {2,0,0,0,0,2},
  {2,1,0,0,0,2},
  {2,2,0,0,0,2},
  {2,3,0,0,0,2},
  {2,4,0,0,0,2},
  {2,5,0,0,0,2},
  {2,6,0,0,0,2},
  {2,7,0,0,0,2},
  {2,0,1,0,0,2},
  {2,2,3,0,0,2},
  {2,4,5,0,0,2},
  {2,6,7,0,0,2},
  {2,0,4,0,0,2},
  {2,2,6,0,0,2},
  {2,0,1,4,0,2},
  {2,2,3,6,0,2},
  {2,0,1,4,5,2},
  {2,2,3,6,7,2},
  {2,0,2,4,6,2}
};
uint8_t table_7_3_2_3_3_2_twoCodeword[4][10] = {
  {2,0,1,2,3,4,0,0,0,2},
  {2,0,1,2,3,4,6,0,0,2},
  {2,0,1,2,3,4,5,6,0,2},
  {2,0,1,2,3,4,5,6,7,2}
};
uint8_t table_7_3_2_3_3_3_oneCodeword[24][5] = {
  {1,0,0,0,0},
  {1,1,0,0,0},
  {1,0,1,0,0},
  {2,0,0,0,0},
  {2,1,0,0,0},
  {2,2,0,0,0},
  {2,3,0,0,0},
  {2,0,1,0,0},
  {2,2,3,0,0},
  {2,0,1,2,0},
  {2,0,1,2,3},
  {3,0,0,0,0},
  {3,1,0,0,0},
  {3,2,0,0,0},
  {3,3,0,0,0},
  {3,4,0,0,0},
  {3,5,0,0,0},
  {3,0,1,0,0},
  {3,2,3,0,0},
  {3,4,5,0,0},
  {3,0,1,2,0},
  {3,3,4,5,0},
  {3,0,1,2,3},
  {2,0,2,0,0}
};
uint8_t table_7_3_2_3_3_3_twoCodeword[2][7] = {
  {3,0,1,2,3,4,0},
  {3,0,1,2,3,4,5}
};
uint8_t table_7_3_2_3_3_4_oneCodeword[58][6] = {
  {1,0,0,0,0,1},
  {1,1,0,0,0,1},
  {1,0,1,0,0,1},
  {2,0,0,0,0,1},
  {2,1,0,0,0,1},
  {2,2,0,0,0,1},
  {2,3,0,0,0,1},
  {2,0,1,0,0,1},
  {2,2,3,0,0,1},
  {2,0,1,2,0,1},
  {2,0,1,2,3,1},
  {3,0,0,0,0,1},
  {3,1,0,0,0,1},
  {3,2,0,0,0,1},
  {3,3,0,0,0,1},
  {3,4,0,0,0,1},
  {3,5,0,0,0,1},
  {3,0,1,0,0,1},
  {3,2,3,0,0,1},
  {3,4,5,0,0,1},
  {3,0,1,2,0,1},
  {3,3,4,5,0,1},
  {3,0,1,2,3,1},
  {2,0,2,0,0,1},
  {3,0,0,0,0,2},
  {3,1,0,0,0,2},
  {3,2,0,0,0,2},
  {3,3,0,0,0,2},
  {3,4,0,0,0,2},
  {3,5,0,0,0,2},
  {3,6,0,0,0,2},
  {3,7,0,0,0,2},
  {3,8,0,0,0,2},
  {3,9,0,0,0,2},
  {3,10,0,0,0,2},
  {3,11,0,0,0,2},
  {3,0,1,0,0,2},
  {3,2,3,0,0,2},
  {3,4,5,0,0,2},
  {3,6,7,0,0,2},
  {3,8,9,0,0,2},
  {3,10,11,0,0,2},
  {3,0,1,6,0,2},
  {3,2,3,8,0,2},
  {3,4,5,10,0,2},
  {3,0,1,6,7,2},
  {3,2,3,8,9,2},
  {3,4,5,10,11,2},
  {1,0,0,0,0,2},
  {1,1,0,0,0,2},
  {1,6,0,0,0,2},
  {1,7,0,0,0,2},
  {1,0,1,0,0,2},
  {1,6,7,0,0,2},
  {2,0,1,0,0,2},
  {2,2,3,0,0,2},
  {2,6,7,0,0,2},
  {2,8,9,0,0,2}
};
uint8_t table_7_3_2_3_3_4_twoCodeword[6][10] = {
  {3,0,1,2,3,4,0,0,0,1},
  {3,0,1,2,3,4,5,0,0,1},
  {2,0,1,2,3,6,0,0,0,2},
  {2,0,1,2,3,6,8,0,0,2},
  {2,0,1,2,3,6,7,8,0,2},
  {2,0,1,2,3,6,7,8,9,2}
};
int8_t nr_ue_process_dci_freq_dom_resource_assignment(nfapi_nr_ue_pusch_pdu_t *pusch_config_pdu,
						      fapi_nr_dl_config_dlsch_pdu_rel15_t *dlsch_config_pdu,
						      uint16_t n_RB_ULBWP,
						      uint16_t n_RB_DLBWP,
						      uint16_t riv
						      ){

  /*
   * TS 38.214 subclause 5.1.2.2 Resource allocation in frequency domain (downlink)
   * when the scheduling grant is received with DCI format 1_0, then downlink resource allocation type 1 is used
   */
  if(dlsch_config_pdu != NULL){

    /*
     * TS 38.214 subclause 5.1.2.2.1 Downlink resource allocation type 0
     */
    /*
     * TS 38.214 subclause 5.1.2.2.2 Downlink resource allocation type 1
     */
    dlsch_config_pdu->number_rbs = NRRIV2BW(riv,n_RB_DLBWP);
    dlsch_config_pdu->start_rb   = NRRIV2PRBOFFSET(riv,n_RB_DLBWP);

  }
  if(pusch_config_pdu != NULL){
    /*
     * TS 38.214 subclause 6.1.2.2 Resource allocation in frequency domain (uplink)
     */
    /*
     * TS 38.214 subclause 6.1.2.2.1 Uplink resource allocation type 0
     */
    /*
     * TS 38.214 subclause 6.1.2.2.2 Uplink resource allocation type 1
     */

    pusch_config_pdu->rb_size  = NRRIV2BW(riv,n_RB_ULBWP);
    pusch_config_pdu->rb_start = NRRIV2PRBOFFSET(riv,n_RB_ULBWP);
  }
  return 0;
}

int8_t nr_ue_process_dci_time_dom_resource_assignment(NR_UE_MAC_INST_t *mac,
						      nfapi_nr_ue_pusch_pdu_t *pusch_config_pdu,
						      fapi_nr_dl_config_dlsch_pdu_rel15_t *dlsch_config_pdu,
						      uint8_t time_domain_ind
						      ){
  int dmrs_typeA_pos = mac->scc->dmrs_TypeA_Position;
  uint8_t k_offset=0;
  uint8_t sliv_S=0;
  uint8_t sliv_L=0;
  uint8_t table_5_1_2_1_1_2_time_dom_res_alloc_A[16][3]={ // for PDSCH from TS 38.214 subclause 5.1.2.1.1
    {0,(dmrs_typeA_pos == 0)?2:3, (dmrs_typeA_pos == 0)?12:11}, // row index 1
    {0,(dmrs_typeA_pos == 0)?2:3, (dmrs_typeA_pos == 0)?10:9},  // row index 2
    {0,(dmrs_typeA_pos == 0)?2:3, (dmrs_typeA_pos == 0)?9:8},   // row index 3
    {0,(dmrs_typeA_pos == 0)?2:3, (dmrs_typeA_pos == 0)?7:6},   // row index 4
    {0,(dmrs_typeA_pos == 0)?2:3, (dmrs_typeA_pos == 0)?5:4},   // row index 5
    {0,(dmrs_typeA_pos == 0)?9:10,(dmrs_typeA_pos == 0)?4:4},   // row index 6
    {0,(dmrs_typeA_pos == 0)?4:6, (dmrs_typeA_pos == 0)?4:4},   // row index 7
    {0,5,7},  // row index 8
    {0,5,2},  // row index 9
    {0,9,2},  // row index 10
    {0,12,2}, // row index 11
    {0,1,13}, // row index 12
    {0,1,6},  // row index 13
    {0,2,4},  // row index 14
    {0,4,7},  // row index 15
    {0,8,4}   // row index 16
  };
  /*uint8_t table_5_1_2_1_1_3_time_dom_res_alloc_A_extCP[16][3]={ // for PDSCH from TS 38.214 subclause 5.1.2.1.1
    {0,(dmrs_typeA_pos == 0)?2:3, (dmrs_typeA_pos == 0)?6:5},   // row index 1
    {0,(dmrs_typeA_pos == 0)?2:3, (dmrs_typeA_pos == 0)?10:9},  // row index 2
    {0,(dmrs_typeA_pos == 0)?2:3, (dmrs_typeA_pos == 0)?9:8},   // row index 3
    {0,(dmrs_typeA_pos == 0)?2:3, (dmrs_typeA_pos == 0)?7:6},   // row index 4
    {0,(dmrs_typeA_pos == 0)?2:3, (dmrs_typeA_pos == 0)?5:4},   // row index 5
    {0,(dmrs_typeA_pos == 0)?6:8, (dmrs_typeA_pos == 0)?4:2},   // row index 6
    {0,(dmrs_typeA_pos == 0)?4:6, (dmrs_typeA_pos == 0)?4:4},   // row index 7
    {0,5,6},  // row index 8
    {0,5,2},  // row index 9
    {0,9,2},  // row index 10
    {0,10,2}, // row index 11
    {0,1,11}, // row index 12
    {0,1,6},  // row index 13
    {0,2,4},  // row index 14
    {0,4,6},  // row index 15
    {0,8,4}   // row index 16
    };*/
  /*uint8_t table_5_1_2_1_1_4_time_dom_res_alloc_B[16][3]={ // for PDSCH from TS 38.214 subclause 5.1.2.1.1
    {0,2,2},  // row index 1
    {0,4,2},  // row index 2
    {0,6,2},  // row index 3
    {0,8,2},  // row index 4
    {0,10,2}, // row index 5
    {1,2,2},  // row index 6
    {1,4,2},  // row index 7
    {0,2,4},  // row index 8
    {0,4,4},  // row index 9
    {0,6,4},  // row index 10
    {0,8,4},  // row index 11
    {0,10,4}, // row index 12
    {0,2,7},  // row index 13
    {0,(dmrs_typeA_pos == 0)?2:3,(dmrs_typeA_pos == 0)?12:11},  // row index 14
    {1,2,4},  // row index 15
    {0,0,0}   // row index 16
    };*/
  /*uint8_t table_5_1_2_1_1_5_time_dom_res_alloc_C[16][3]={ // for PDSCH from TS 38.214 subclause 5.1.2.1.1
    {0,2,2},  // row index 1
    {0,4,2},  // row index 2
    {0,6,2},  // row index 3
    {0,8,2},  // row index 4
    {0,10,2}, // row index 5
    {0,0,0},  // row index 6
    {0,0,0},  // row index 7
    {0,2,4},  // row index 8
    {0,4,4},  // row index 9
    {0,6,4},  // row index 10
    {0,8,4},  // row index 11
    {0,10,4}, // row index 12
    {0,2,7},  // row index 13
    {0,(dmrs_typeA_pos == 0)?2:3,(dmrs_typeA_pos == 0)?12:11},  // row index 14
    {0,0,6},  // row index 15
    {0,2,6}   // row index 16
    };*/
  uint8_t mu_pusch = 1;
  // definition table j Table 6.1.2.1.1-4
  uint8_t j = (mu_pusch==3)?3:(mu_pusch==2)?2:1;
  uint8_t table_6_1_2_1_1_2_time_dom_res_alloc_A[16][3]={ // for PUSCH from TS 38.214 subclause 6.1.2.1.1
    {j,  0,14}, // row index 1
    {j,  0,12}, // row index 2
    {j,  0,10}, // row index 3
    {j,  2,10}, // row index 4
    {j,  4,10}, // row index 5
    {j,  4,8},  // row index 6
    {j,  4,6},  // row index 7
    {j+1,0,14}, // row index 8
    {j+1,0,12}, // row index 9
    {j+1,0,10}, // row index 10
    {j+2,0,14}, // row index 11
    {j+2,0,12}, // row index 12
    {j+2,0,10}, // row index 13
    {j,  8,6},  // row index 14
    {j+3,0,14}, // row index 15
    {j+3,0,10}  // row index 16
  };
  /*uint8_t table_6_1_2_1_1_3_time_dom_res_alloc_A_extCP[16][3]={ // for PUSCH from TS 38.214 subclause 6.1.2.1.1
    {j,  0,8},  // row index 1
    {j,  0,12}, // row index 2
    {j,  0,10}, // row index 3
    {j,  2,10}, // row index 4
    {j,  4,4},  // row index 5
    {j,  4,8},  // row index 6
    {j,  4,6},  // row index 7
    {j+1,0,8},  // row index 8
    {j+1,0,12}, // row index 9
    {j+1,0,10}, // row index 10
    {j+2,0,6},  // row index 11
    {j+2,0,12}, // row index 12
    {j+2,0,10}, // row index 13
    {j,  8,4},  // row index 14
    {j+3,0,8},  // row index 15
    {j+3,0,10}  // row index 16
    };*/

  /*
   * TS 38.214 subclause 5.1.2.1 Resource allocation in time domain (downlink)
   */
  if(dlsch_config_pdu != NULL){
    NR_PDSCH_TimeDomainResourceAllocationList_t *pdsch_TimeDomainAllocationList = NULL;
    if (mac->DLbwp[0]->bwp_Dedicated->pdsch_Config->choice.setup->pdsch_TimeDomainAllocationList)
      pdsch_TimeDomainAllocationList = mac->DLbwp[0]->bwp_Dedicated->pdsch_Config->choice.setup->pdsch_TimeDomainAllocationList->choice.setup;
    else if (mac->DLbwp[0]->bwp_Common->pdsch_ConfigCommon->choice.setup->pdsch_TimeDomainAllocationList)
      pdsch_TimeDomainAllocationList = mac->DLbwp[0]->bwp_Common->pdsch_ConfigCommon->choice.setup->pdsch_TimeDomainAllocationList;
    if (pdsch_TimeDomainAllocationList) {

      if (time_domain_ind >= pdsch_TimeDomainAllocationList->list.count) {
        LOG_E(MAC, "time_domain_ind %d >= pdsch->TimeDomainAllocationList->list.count %d\n",
              time_domain_ind, pdsch_TimeDomainAllocationList->list.count);
        dlsch_config_pdu->start_symbol   = 0;
        dlsch_config_pdu->number_symbols = 0;
        return -1;
      }

      int startSymbolAndLength = pdsch_TimeDomainAllocationList->list.array[time_domain_ind]->startSymbolAndLength;
      int S,L;
      SLIV2SL(startSymbolAndLength,&S,&L);
      dlsch_config_pdu->start_symbol=S;
      dlsch_config_pdu->number_symbols=L;
    }
    else {// Default configuration from tables
      k_offset = table_5_1_2_1_1_2_time_dom_res_alloc_A[time_domain_ind-1][0];
      sliv_S   = table_5_1_2_1_1_2_time_dom_res_alloc_A[time_domain_ind-1][1];
      sliv_L   = table_5_1_2_1_1_2_time_dom_res_alloc_A[time_domain_ind-1][2];
      // k_offset = table_5_1_2_1_1_3_time_dom_res_alloc_A_extCP[nr_pdci_info_extracted->time_dom_resource_assignment][0];
      // sliv_S   = table_5_1_2_1_1_3_time_dom_res_alloc_A_extCP[nr_pdci_info_extracted->time_dom_resource_assignment][1];
      // sliv_L   = table_5_1_2_1_1_3_time_dom_res_alloc_A_extCP[nr_pdci_info_extracted->time_dom_resource_assignment][2];
      // k_offset = table_5_1_2_1_1_4_time_dom_res_alloc_B[nr_pdci_info_extracted->time_dom_resource_assignment][0];
      // sliv_S   = table_5_1_2_1_1_4_time_dom_res_alloc_B[nr_pdci_info_extracted->time_dom_resource_assignment][1];
      // sliv_L   = table_5_1_2_1_1_4_time_dom_res_alloc_B[nr_pdci_info_extracted->time_dom_resource_assignment][2];
      // k_offset = table_5_1_2_1_1_5_time_dom_res_alloc_C[nr_pdci_info_extracted->time_dom_resource_assignment][0];
      // sliv_S   = table_5_1_2_1_1_5_time_dom_res_alloc_C[nr_pdci_info_extracted->time_dom_resource_assignment][1];
      // sliv_L   = table_5_1_2_1_1_5_time_dom_res_alloc_C[nr_pdci_info_extracted->time_dom_resource_assignment][2];
      dlsch_config_pdu->number_symbols = sliv_L;
      dlsch_config_pdu->start_symbol = sliv_S;
    }
  }	/*
	 * TS 38.214 subclause 6.1.2.1 Resource allocation in time domain (uplink)
	 */
  if(pusch_config_pdu != NULL){
    NR_PUSCH_TimeDomainResourceAllocationList_t *pusch_TimeDomainAllocationList = NULL;
    if (mac->ULbwp[0]->bwp_Dedicated->pusch_Config)
      pusch_TimeDomainAllocationList = mac->ULbwp[0]->bwp_Dedicated->pusch_Config->choice.setup->pusch_TimeDomainAllocationList->choice.setup;
	
    if (pusch_TimeDomainAllocationList) {
      AssertFatal(pusch_TimeDomainAllocationList->list.count > time_domain_ind,
		  "time_domain_ind %d >= pdsch->TimeDomainAllocationList->list.count %d\n",
		  time_domain_ind,pusch_TimeDomainAllocationList->list.count);
      int startSymbolAndLength = pusch_TimeDomainAllocationList->list.array[time_domain_ind]->startSymbolAndLength;
      int S,L;
      SLIV2SL(startSymbolAndLength,&S,&L);
      pusch_config_pdu->start_symbol_index=S;
      pusch_config_pdu->nr_of_symbols=L;
    }
    else {
      k_offset = table_6_1_2_1_1_2_time_dom_res_alloc_A[time_domain_ind-1][0];
      sliv_S   = table_6_1_2_1_1_2_time_dom_res_alloc_A[time_domain_ind-1][1];
      sliv_L   = table_6_1_2_1_1_2_time_dom_res_alloc_A[time_domain_ind-1][2];
      // k_offset = table_6_1_2_1_1_3_time_dom_res_alloc_A_extCP[nr_pdci_info_extracted->time_dom_resource_assignment][0];
      // sliv_S   = table_6_1_2_1_1_3_time_dom_res_alloc_A_extCP[nr_pdci_info_extracted->time_dom_resource_assignment][1];
      // sliv_L   = table_6_1_2_1_1_3_time_dom_res_alloc_A_extCP[nr_pdci_info_extracted->time_dom_resource_assignment][2];
      pusch_config_pdu->nr_of_symbols = sliv_L;
      pusch_config_pdu->start_symbol_index = sliv_S;
    }
  }
  return 0;
}
//////////////
int nr_ue_process_dci_indication_pdu(module_id_t module_id,int cc_id, int gNB_index,fapi_nr_dci_indication_pdu_t *dci) {

  NR_UE_MAC_INST_t *mac = get_mac_inst(module_id);

  LOG_D(MAC,"Received dci indication (rnti %x,dci format %d,n_CCE %d,payloadSize %d,payload %llx)\n",
	dci->rnti,dci->dci_format,dci->n_CCE,dci->payloadSize,*(unsigned long long*)dci->payloadBits);

  nr_extract_dci_info(mac,dci->dci_format,dci->payloadSize,dci->rnti,(uint64_t *)dci->payloadBits,def_dci_pdu_rel15);
  return (nr_ue_process_dci(module_id, cc_id, gNB_index, def_dci_pdu_rel15, dci->rnti, dci->dci_format));
}

int8_t nr_ue_process_dci(module_id_t module_id, int cc_id, uint8_t gNB_index, dci_pdu_rel15_t *dci, uint16_t rnti, uint32_t dci_format){

  int bwp_id = 1;

  NR_UE_MAC_INST_t *mac = get_mac_inst(module_id);
  fapi_nr_dl_config_request_t *dl_config = &mac->dl_config_request;
  fapi_nr_ul_config_request_t *ul_config = &mac->ul_config_request;
    
  //const uint16_t n_RB_DLBWP = dl_config->dl_config_list[dl_config->number_pdus].dci_config_pdu.dci_config_rel15.N_RB_BWP; //make sure this has been set
  AssertFatal(mac->DLbwp[0]!=NULL,"DLbwp[0] should not be zero here!\n");
  AssertFatal(mac->ULbwp[0]!=NULL,"DLbwp[0] should not be zero here!\n");

  const uint16_t n_RB_DLBWP = (mac->ra_state == WAIT_RAR) ? NRRIV2BW(mac->scc->downlinkConfigCommon->initialDownlinkBWP->genericParameters.locationAndBandwidth, 275) : NRRIV2BW(mac->DLbwp[0]->bwp_Common->genericParameters.locationAndBandwidth,275);
  const uint16_t n_RB_ULBWP = NRRIV2BW(mac->ULbwp[0]->bwp_Common->genericParameters.locationAndBandwidth,275);

  LOG_D(MAC,"nr_ue_process_dci at MAC layer with dci_format=%d (DL BWP %d, UL BWP %d)\n",dci_format,n_RB_DLBWP,n_RB_ULBWP);

  NR_PDSCH_Config_t *pdsch_config=mac->DLbwp[0]->bwp_Dedicated->pdsch_Config->choice.setup;

  switch(dci_format){
  case NR_UL_DCI_FORMAT_0_0:
    /*
     *  with CRC scrambled by C-RNTI or CS-RNTI or new-RNTI or TC-RNTI
     *    0  IDENTIFIER_DCI_FORMATS:
     *    10 FREQ_DOM_RESOURCE_ASSIGNMENT_UL: PUSCH hopping with resource allocation type 1 not considered
     *    12 TIME_DOM_RESOURCE_ASSIGNMENT: 0, 1, 2, 3, or 4 bits as defined in Subclause 6.1.2.1 of [6, TS 38.214]. The bitwidth for this field is determined as log2(I) bits,
     *    17 FREQ_HOPPING_FLAG: 0 bit if only resource allocation type 0
     *    24 MCS:
     *    25 NDI:
     *    26 RV:
     *    27 HARQ_PROCESS_NUMBER:
     *    32 TPC_PUSCH:
     *    49 PADDING_NR_DCI: (Note 2) If DCI format 0_0 is monitored in common search space
     *    50 SUL_IND_0_0:
     */
    ul_config->ul_config_list[ul_config->number_pdus].pdu_type = FAPI_NR_UL_CONFIG_TYPE_PUSCH;
    ul_config->ul_config_list[ul_config->number_pdus].pusch_config_pdu.rnti = rnti;
    nfapi_nr_ue_pusch_pdu_t *pusch_config_pdu_0_0 = &ul_config->ul_config_list[ul_config->number_pdus].pusch_config_pdu;
    /* IDENTIFIER_DCI_FORMATS */
    /* FREQ_DOM_RESOURCE_ASSIGNMENT_UL */
    nr_ue_process_dci_freq_dom_resource_assignment(pusch_config_pdu_0_0,NULL,n_RB_ULBWP,0,dci->frequency_domain_assignment.val);
    /* TIME_DOM_RESOURCE_ASSIGNMENT */
    if (nr_ue_process_dci_time_dom_resource_assignment(mac,pusch_config_pdu_0_0,NULL,dci->time_domain_assignment.val) < 0)
      return -1;
    /* FREQ_HOPPING_FLAG */
    if ((mac->phy_config.config_req.ul_bwp_dedicated.pusch_config_dedicated.resource_allocation != 0) &&
	(mac->phy_config.config_req.ul_bwp_dedicated.pusch_config_dedicated.frequency_hopping !=0))
      pusch_config_pdu_0_0->frequency_hopping = dci->frequency_hopping_flag.val;

    /* MCS */
    pusch_config_pdu_0_0->mcs_index = dci->mcs;
    /* NDI */
    pusch_config_pdu_0_0->pusch_data.new_data_indicator = dci->ndi;
    /* RV */
    pusch_config_pdu_0_0->pusch_data.rv_index = dci->rv;
    /* HARQ_PROCESS_NUMBER */
    pusch_config_pdu_0_0->pusch_data.harq_process_id = dci->harq_pid;
    /* TPC_PUSCH */
    // according to TS 38.213 Table Table 7.1.1-1
    if (dci->tpc == 0) {
      pusch_config_pdu_0_0->absolute_delta_PUSCH = -4;
    }
    if (dci->tpc == 1) {
      pusch_config_pdu_0_0->absolute_delta_PUSCH = -1;
    }
    if (dci->tpc == 2) {
      pusch_config_pdu_0_0->absolute_delta_PUSCH = 1;
    }
    if (dci->tpc == 3) {
      pusch_config_pdu_0_0->absolute_delta_PUSCH = 4;
    }
    /* SUL_IND_0_0 */ // To be implemented, FIXME!!!

    ul_config->number_pdus = ul_config->number_pdus + 1;
    break;

  case NR_UL_DCI_FORMAT_0_1:
    /*
     *  with CRC scrambled by C-RNTI or CS-RNTI or SP-CSI-RNTI or new-RNTI
     *    0  IDENTIFIER_DCI_FORMATS:
     *    1  CARRIER_IND
     *    2  SUL_IND_0_1
     *    7  BANDWIDTH_PART_IND
     *    10 FREQ_DOM_RESOURCE_ASSIGNMENT_UL: PUSCH hopping with resource allocation type 1 not considered
     *    12 TIME_DOM_RESOURCE_ASSIGNMENT: 0, 1, 2, 3, or 4 bits as defined in Subclause 6.1.2.1 of [6, TS 38.214]. The bitwidth for this field is determined as log2(I) bits,
     *    17 FREQ_HOPPING_FLAG: 0 bit if only resource allocation type 0
     *    24 MCS:
     *    25 NDI:
     *    26 RV:
     *    27 HARQ_PROCESS_NUMBER:
     *    29 FIRST_DAI
     *    30 SECOND_DAI
     *    32 TPC_PUSCH:
     *    36 SRS_RESOURCE_IND:
     *    37 PRECOD_NBR_LAYERS:
     *    38 ANTENNA_PORTS:
     *    40 SRS_REQUEST:
     *    42 CSI_REQUEST:
     *    43 CBGTI
     *    45 PTRS_DMRS
     *    46 BETA_OFFSET_IND
     *    47 DMRS_SEQ_INI
     *    48 UL_SCH_IND
     *    49 PADDING_NR_DCI: (Note 2) If DCI format 0_0 is monitored in common search space
     */
    ul_config->ul_config_list[ul_config->number_pdus].pdu_type = FAPI_NR_UL_CONFIG_TYPE_PUSCH;
    ul_config->ul_config_list[ul_config->number_pdus].pusch_config_pdu.rnti = rnti;
    nfapi_nr_ue_pusch_pdu_t *pusch_config_pdu_0_1 = &ul_config->ul_config_list[ul_config->number_pdus].pusch_config_pdu;
    /* IDENTIFIER_DCI_FORMATS */
    /* CARRIER_IND */
    /* SUL_IND_0_1 */
    /* BANDWIDTH_PART_IND */
    //pusch_config_pdu_0_1->bandwidth_part_ind = dci->bwp_indicator.val;
    /* FREQ_DOM_RESOURCE_ASSIGNMENT_UL */
    nr_ue_process_dci_freq_dom_resource_assignment(pusch_config_pdu_0_1,NULL,n_RB_ULBWP,0,dci->frequency_domain_assignment.val);
    /* TIME_DOM_RESOURCE_ASSIGNMENT */
    if (nr_ue_process_dci_time_dom_resource_assignment(mac,pusch_config_pdu_0_1,NULL,dci->time_domain_assignment.val) < 0)
      return -1;
    /* FREQ_HOPPING_FLAG */
    if ((mac->phy_config.config_req.ul_bwp_dedicated.pusch_config_dedicated.resource_allocation != 0) &&
	(mac->phy_config.config_req.ul_bwp_dedicated.pusch_config_dedicated.frequency_hopping !=0))
      pusch_config_pdu_0_1->frequency_hopping = dci->frequency_hopping_flag.val;
    /* MCS */
    pusch_config_pdu_0_1->mcs_index = dci->mcs;
    /* NDI */
    pusch_config_pdu_0_1->pusch_data.new_data_indicator = dci->ndi;
    /* RV */
    pusch_config_pdu_0_1->pusch_data.rv_index = dci->rv;
    /* HARQ_PROCESS_NUMBER */
    pusch_config_pdu_0_1->pusch_data.harq_process_id = dci->harq_pid;
    /* FIRST_DAI */ //To be implemented, FIXME!!!
    /* SECOND_DAI */ //To be implemented, FIXME!!!
    /* TPC_PUSCH */
    // according to TS 38.213 Table Table 7.1.1-1
    if (dci->tpc == 0) {
      pusch_config_pdu_0_1->absolute_delta_PUSCH = -4;
    }
    if (dci->tpc == 1) {
      pusch_config_pdu_0_1->absolute_delta_PUSCH = -1;
    }
    if (dci->tpc == 2) {
      pusch_config_pdu_0_1->absolute_delta_PUSCH = 1;
    }
    if (dci->tpc == 3) {
      pusch_config_pdu_0_1->absolute_delta_PUSCH = 4;
    }
    /* SRS_RESOURCE_IND */
    //FIXME!!
    /* PRECOD_NBR_LAYERS */
    if ((mac->phy_config.config_req.ul_bwp_dedicated.pusch_config_dedicated.tx_config == tx_config_nonCodebook));
    // 0 bits if the higher layer parameter txConfig = nonCodeBook
    if ((mac->phy_config.config_req.ul_bwp_dedicated.pusch_config_dedicated.tx_config == tx_config_codebook)){
      uint8_t n_antenna_port = 0; //FIXME!!!
      if (n_antenna_port == 1); // 1 antenna port and the higher layer parameter txConfig = codebook 0 bits
      if (n_antenna_port == 4){ // 4 antenna port and the higher layer parameter txConfig = codebook
	// Table 7.3.1.1.2-2: transformPrecoder=disabled and maxRank = 2 or 3 or 4
	if ((mac->phy_config.config_req.ul_bwp_dedicated.pusch_config_dedicated.transform_precoder == transform_precoder_disabled)
	    && ((mac->phy_config.config_req.ul_bwp_dedicated.pusch_config_dedicated.max_rank == 2) ||
		(mac->phy_config.config_req.ul_bwp_dedicated.pusch_config_dedicated.max_rank == 3) ||
		(mac->phy_config.config_req.ul_bwp_dedicated.pusch_config_dedicated.max_rank == 4))){
	  if (mac->phy_config.config_req.ul_bwp_dedicated.pusch_config_dedicated.codebook_subset == codebook_subset_fullyAndPartialAndNonCoherent) {
	    pusch_config_pdu_0_1->nrOfLayers = table_7_3_1_1_2_2_3_4_5[dci->precoding_information.val][0];
	    pusch_config_pdu_0_1->transform_precoding = table_7_3_1_1_2_2_3_4_5[dci->precoding_information.val][1];
	  }
	  if (mac->phy_config.config_req.ul_bwp_dedicated.pusch_config_dedicated.codebook_subset == codebook_subset_partialAndNonCoherent){
	    pusch_config_pdu_0_1->nrOfLayers = table_7_3_1_1_2_2_3_4_5[dci->precoding_information.val][2];
	    pusch_config_pdu_0_1->transform_precoding = table_7_3_1_1_2_2_3_4_5[dci->precoding_information.val][3];
	  }
	  if (mac->phy_config.config_req.ul_bwp_dedicated.pusch_config_dedicated.codebook_subset == codebook_subset_nonCoherent){
	    pusch_config_pdu_0_1->nrOfLayers = table_7_3_1_1_2_2_3_4_5[dci->precoding_information.val][4];
	    pusch_config_pdu_0_1->transform_precoding = table_7_3_1_1_2_2_3_4_5[dci->precoding_information.val][5];
	  }
	}
	// Table 7.3.1.1.2-3: transformPrecoder= enabled, or transformPrecoder=disabled and maxRank = 1
	if (((mac->phy_config.config_req.ul_bwp_dedicated.pusch_config_dedicated.transform_precoder == transform_precoder_enabled)
	     || (mac->phy_config.config_req.ul_bwp_dedicated.pusch_config_dedicated.transform_precoder == transform_precoder_disabled))
	    && (mac->phy_config.config_req.ul_bwp_dedicated.pusch_config_dedicated.max_rank == 1)){
	  if (mac->phy_config.config_req.ul_bwp_dedicated.pusch_config_dedicated.codebook_subset == codebook_subset_fullyAndPartialAndNonCoherent) {
	    pusch_config_pdu_0_1->nrOfLayers = table_7_3_1_1_2_2_3_4_5[dci->precoding_information.val][6];
	    pusch_config_pdu_0_1->transform_precoding = table_7_3_1_1_2_2_3_4_5[dci->precoding_information.val][7];
	  }
	  if (mac->phy_config.config_req.ul_bwp_dedicated.pusch_config_dedicated.codebook_subset == codebook_subset_partialAndNonCoherent){
	    pusch_config_pdu_0_1->nrOfLayers = table_7_3_1_1_2_2_3_4_5[dci->precoding_information.val][8];
	    pusch_config_pdu_0_1->transform_precoding = table_7_3_1_1_2_2_3_4_5[dci->precoding_information.val][9];
	  }
	  if (mac->phy_config.config_req.ul_bwp_dedicated.pusch_config_dedicated.codebook_subset == codebook_subset_nonCoherent){
	    pusch_config_pdu_0_1->nrOfLayers = table_7_3_1_1_2_2_3_4_5[dci->precoding_information.val][10];
	    pusch_config_pdu_0_1->transform_precoding = table_7_3_1_1_2_2_3_4_5[dci->precoding_information.val][11];
	  }
	}
      }
      if (n_antenna_port == 4){ // 2 antenna port and the higher layer parameter txConfig = codebook
	// Table 7.3.1.1.2-4: transformPrecoder=disabled and maxRank = 2
	if ((mac->phy_config.config_req.ul_bwp_dedicated.pusch_config_dedicated.transform_precoder == transform_precoder_disabled)
	    && (mac->phy_config.config_req.ul_bwp_dedicated.pusch_config_dedicated.max_rank == 2)){
	  if (mac->phy_config.config_req.ul_bwp_dedicated.pusch_config_dedicated.codebook_subset == codebook_subset_fullyAndPartialAndNonCoherent) {
	    pusch_config_pdu_0_1->nrOfLayers = table_7_3_1_1_2_2_3_4_5[dci->precoding_information.val][12];
	    pusch_config_pdu_0_1->transform_precoding = table_7_3_1_1_2_2_3_4_5[dci->precoding_information.val][13];
	  }
	  if (mac->phy_config.config_req.ul_bwp_dedicated.pusch_config_dedicated.codebook_subset == codebook_subset_nonCoherent){
	    pusch_config_pdu_0_1->nrOfLayers = table_7_3_1_1_2_2_3_4_5[dci->precoding_information.val][14];
	    pusch_config_pdu_0_1->transform_precoding = table_7_3_1_1_2_2_3_4_5[dci->precoding_information.val][15];
	  }
	}
	// Table 7.3.1.1.2-5: transformPrecoder= enabled, or transformPrecoder= disabled and maxRank = 1
	if (((mac->phy_config.config_req.ul_bwp_dedicated.pusch_config_dedicated.transform_precoder == transform_precoder_enabled)
	     || (mac->phy_config.config_req.ul_bwp_dedicated.pusch_config_dedicated.transform_precoder == transform_precoder_disabled))
	    && (mac->phy_config.config_req.ul_bwp_dedicated.pusch_config_dedicated.max_rank == 1)){
	  if (mac->phy_config.config_req.ul_bwp_dedicated.pusch_config_dedicated.codebook_subset == codebook_subset_fullyAndPartialAndNonCoherent) {
	    pusch_config_pdu_0_1->nrOfLayers = table_7_3_1_1_2_2_3_4_5[dci->precoding_information.val][16];
	    pusch_config_pdu_0_1->transform_precoding = table_7_3_1_1_2_2_3_4_5[dci->precoding_information.val][17];
	  }
	  if (mac->phy_config.config_req.ul_bwp_dedicated.pusch_config_dedicated.codebook_subset == codebook_subset_nonCoherent){
	    pusch_config_pdu_0_1->nrOfLayers = table_7_3_1_1_2_2_3_4_5[dci->precoding_information.val][18];
	    pusch_config_pdu_0_1->transform_precoding = table_7_3_1_1_2_2_3_4_5[dci->precoding_information.val][19];
	  }
	}
      }
    }
    /* ANTENNA_PORTS */
    uint8_t rank=0; // We need to initialize rank FIXME!!!
    if ((mac->phy_config.config_req.ul_bwp_dedicated.pusch_config_dedicated.transform_precoder == transform_precoder_enabled) &&
	(mac->phy_config.config_req.ul_bwp_dedicated.pusch_config_dedicated.dmrs_ul_for_pusch_mapping_type_a.dmrs_type == 1) &&
	(mac->phy_config.config_req.ul_bwp_dedicated.pusch_config_dedicated.dmrs_ul_for_pusch_mapping_type_a.max_length == 1)) { // tables 7.3.1.1.2-6
      pusch_config_pdu_0_1->num_dmrs_cdm_grps_no_data = 2; //TBC
      pusch_config_pdu_0_1->dmrs_ports = dci->antenna_ports.val; //TBC
    }
    if ((mac->phy_config.config_req.ul_bwp_dedicated.pusch_config_dedicated.transform_precoder == transform_precoder_enabled) &&
	(mac->phy_config.config_req.ul_bwp_dedicated.pusch_config_dedicated.dmrs_ul_for_pusch_mapping_type_a.dmrs_type == 1) &&
	(mac->phy_config.config_req.ul_bwp_dedicated.pusch_config_dedicated.dmrs_ul_for_pusch_mapping_type_a.max_length == 2)) { // tables 7.3.1.1.2-7
      pusch_config_pdu_0_1->num_dmrs_cdm_grps_no_data = 2; //TBC
      pusch_config_pdu_0_1->dmrs_ports = (dci->antenna_ports.val > 3)?(dci->antenna_ports.val-4):(dci->antenna_ports.val); //TBC
      //pusch_config_pdu_0_1->n_front_load_symb = (dci->antenna_ports > 3)?2:1; //FIXME
    }
    if ((mac->phy_config.config_req.ul_bwp_dedicated.pusch_config_dedicated.transform_precoder == transform_precoder_disabled) &&
	(mac->phy_config.config_req.ul_bwp_dedicated.pusch_config_dedicated.dmrs_ul_for_pusch_mapping_type_a.dmrs_type == 1) &&
	(mac->phy_config.config_req.ul_bwp_dedicated.pusch_config_dedicated.dmrs_ul_for_pusch_mapping_type_a.max_length == 1)) { // tables 7.3.1.1.2-8/9/10/11
      if (rank == 1){
	pusch_config_pdu_0_1->num_dmrs_cdm_grps_no_data = (dci->antenna_ports.val > 1)?2:1; //TBC
	pusch_config_pdu_0_1->dmrs_ports = (dci->antenna_ports.val > 1)?(dci->antenna_ports.val-2):(dci->antenna_ports.val); //TBC
      }
      if (rank == 2){
	pusch_config_pdu_0_1->num_dmrs_cdm_grps_no_data = (dci->antenna_ports.val > 0)?2:1; //TBC
	pusch_config_pdu_0_1->dmrs_ports = 0; //FIXME
	//pusch_config_pdu_0_1->dmrs_ports[0] = (dci->antenna_ports > 1)?(dci->antenna_ports > 2 ?0:2):0;
	//pusch_config_pdu_0_1->dmrs_ports[1] = (dci->antenna_ports > 1)?(dci->antenna_ports > 2 ?2:3):1;
      }
      if (rank == 3){
	pusch_config_pdu_0_1->num_dmrs_cdm_grps_no_data = 2; //TBC
	pusch_config_pdu_0_1->dmrs_ports = 0; //FIXME
	//pusch_config_pdu_0_1->dmrs_ports[0] = 0;
	//pusch_config_pdu_0_1->dmrs_ports[1] = 1;
	//pusch_config_pdu_0_1->dmrs_ports[2] = 2;
      }
      if (rank == 4){
	pusch_config_pdu_0_1->num_dmrs_cdm_grps_no_data = 2; //TBC
	pusch_config_pdu_0_1->dmrs_ports = 0; //FIXME
	//pusch_config_pdu_0_1->dmrs_ports[0] = 0;
	//pusch_config_pdu_0_1->dmrs_ports[1] = 1;
	//pusch_config_pdu_0_1->dmrs_ports[2] = 2;
	//pusch_config_pdu_0_1->dmrs_ports[3] = 3;
      }
    }
    if ((mac->phy_config.config_req.ul_bwp_dedicated.pusch_config_dedicated.transform_precoder == transform_precoder_disabled) &&
	(mac->phy_config.config_req.ul_bwp_dedicated.pusch_config_dedicated.dmrs_ul_for_pusch_mapping_type_a.dmrs_type == 1) &&
	(mac->phy_config.config_req.ul_bwp_dedicated.pusch_config_dedicated.dmrs_ul_for_pusch_mapping_type_a.max_length == 2)) { // tables 7.3.1.1.2-12/13/14/15
      if (rank == 1){
	pusch_config_pdu_0_1->num_dmrs_cdm_grps_no_data = (dci->antenna_ports.val > 1)?2:1; //TBC
	pusch_config_pdu_0_1->dmrs_ports = (dci->antenna_ports.val > 1)?(dci->antenna_ports.val > 5 ?(dci->antenna_ports.val-6):(dci->antenna_ports.val-2)):dci->antenna_ports.val; //TBC
	//pusch_config_pdu_0_1->n_front_load_symb = (dci->antenna_ports.val > 6)?2:1; //FIXME
      }
      if (rank == 2){
	pusch_config_pdu_0_1->num_dmrs_cdm_grps_no_data = (dci->antenna_ports.val > 0)?2:1; //TBC
	pusch_config_pdu_0_1->dmrs_ports = 0; //FIXME
	//pusch_config_pdu_0_1->dmrs_ports[0] = table_7_3_1_1_2_13[dci->antenna_ports.val][1];
	//pusch_config_pdu_0_1->dmrs_ports[1] = table_7_3_1_1_2_13[dci->antenna_ports.val][2];
	//pusch_config_pdu_0_1->n_front_load_symb = (dci->antenna_ports.val > 3)?2:1; // FIXME
      }
      if (rank == 3){
	pusch_config_pdu_0_1->num_dmrs_cdm_grps_no_data = 2; //TBC
	pusch_config_pdu_0_1->dmrs_ports = 0; //FIXME
	//pusch_config_pdu_0_1->dmrs_ports[0] = table_7_3_1_1_2_14[dci->antenna_ports.val][1];
	//pusch_config_pdu_0_1->dmrs_ports[1] = table_7_3_1_1_2_14[dci->antenna_ports.val][2];
	//pusch_config_pdu_0_1->dmrs_ports[2] = table_7_3_1_1_2_14[dci->antenna_ports.val][3];
	//pusch_config_pdu_0_1->n_front_load_symb = (dci->antenna_ports.val > 1)?2:1; //FIXME
      }
      if (rank == 4){
	pusch_config_pdu_0_1->num_dmrs_cdm_grps_no_data = 2; //TBC
	pusch_config_pdu_0_1->dmrs_ports = 0; //FIXME
	//pusch_config_pdu_0_1->dmrs_ports[0] = table_7_3_1_1_2_15[dci->antenna_ports.val][1];
	//pusch_config_pdu_0_1->dmrs_ports[1] = table_7_3_1_1_2_15[dci->antenna_ports.val][2];
	//pusch_config_pdu_0_1->dmrs_ports[2] = table_7_3_1_1_2_15[dci->antenna_ports.val][3];
	//pusch_config_pdu_0_1->dmrs_ports[3] = table_7_3_1_1_2_15[dci->antenna_ports.val][4];
	//pusch_config_pdu_0_1->n_front_load_symb = (dci->antenna_ports.val > 1)?2:1; //FIXME
      }
    }
    if ((mac->phy_config.config_req.ul_bwp_dedicated.pusch_config_dedicated.transform_precoder == transform_precoder_disabled) &&
	(mac->phy_config.config_req.ul_bwp_dedicated.pusch_config_dedicated.dmrs_ul_for_pusch_mapping_type_a.dmrs_type == 2) &&
	(mac->phy_config.config_req.ul_bwp_dedicated.pusch_config_dedicated.dmrs_ul_for_pusch_mapping_type_a.max_length == 1)) { // tables 7.3.1.1.2-16/17/18/19
      if (rank == 1){
	pusch_config_pdu_0_1->num_dmrs_cdm_grps_no_data = (dci->antenna_ports.val > 1)?((dci->antenna_ports.val > 5)?3:2):1; //TBC
	pusch_config_pdu_0_1->dmrs_ports = (dci->antenna_ports.val > 1)?(dci->antenna_ports.val > 5 ?(dci->antenna_ports.val-6):(dci->antenna_ports.val-2)):dci->antenna_ports.val; //TBC
      }
      if (rank == 2){
	pusch_config_pdu_0_1->num_dmrs_cdm_grps_no_data = (dci->antenna_ports.val > 0)?((dci->antenna_ports.val > 2)?3:2):1; //TBC
	pusch_config_pdu_0_1->dmrs_ports = 0; //FIXME
	//pusch_config_pdu_0_1->dmrs_ports[0] = table_7_3_1_1_2_17[dci->antenna_ports.val][1];
	//pusch_config_pdu_0_1->dmrs_ports[1] = table_7_3_1_1_2_17[dci->antenna_ports.val][2];
      }
      if (rank == 3){
	pusch_config_pdu_0_1->num_dmrs_cdm_grps_no_data = (dci->antenna_ports.val > 0)?3:2; //TBC
	pusch_config_pdu_0_1->dmrs_ports = 0; //FIXME
	//pusch_config_pdu_0_1->dmrs_ports[0] = table_7_3_1_1_2_18[dci->antenna_ports.val][1];
	//pusch_config_pdu_0_1->dmrs_ports[1] = table_7_3_1_1_2_18[dci->antenna_ports.val][2];
	//pusch_config_pdu_0_1->dmrs_ports[2] = table_7_3_1_1_2_18[dci->antenna_ports.val][3];
      }
      if (rank == 4){
	pusch_config_pdu_0_1->num_dmrs_cdm_grps_no_data = dci->antenna_ports.val + 2; //TBC
	pusch_config_pdu_0_1->dmrs_ports = 0; //FIXME
	//pusch_config_pdu_0_1->dmrs_ports[0] = 0;
	//pusch_config_pdu_0_1->dmrs_ports[1] = 1;
	//pusch_config_pdu_0_1->dmrs_ports[2] = 2;
	//pusch_config_pdu_0_1->dmrs_ports[3] = 3;
      }
    }
    if ((mac->phy_config.config_req.ul_bwp_dedicated.pusch_config_dedicated.transform_precoder == transform_precoder_disabled) &&
	(mac->phy_config.config_req.ul_bwp_dedicated.pusch_config_dedicated.dmrs_ul_for_pusch_mapping_type_a.dmrs_type == 2) &&
	(mac->phy_config.config_req.ul_bwp_dedicated.pusch_config_dedicated.dmrs_ul_for_pusch_mapping_type_a.max_length == 2)) { // tables 7.3.1.1.2-20/21/22/23
      if (rank == 1){
	pusch_config_pdu_0_1->num_dmrs_cdm_grps_no_data = table_7_3_1_1_2_20[dci->antenna_ports.val][0]; //TBC
	pusch_config_pdu_0_1->dmrs_ports = table_7_3_1_1_2_20[dci->antenna_ports.val][1]; //TBC
	//pusch_config_pdu_0_1->n_front_load_symb = table_7_3_1_1_2_20[dci->antenna_ports.val][2]; //FIXME
      }
      if (rank == 2){
	pusch_config_pdu_0_1->num_dmrs_cdm_grps_no_data = table_7_3_1_1_2_21[dci->antenna_ports.val][0]; //TBC
	pusch_config_pdu_0_1->dmrs_ports = 0; //FIXME
	//pusch_config_pdu_0_1->dmrs_ports[0] = table_7_3_1_1_2_21[dci->antenna_ports.val][1];
	//pusch_config_pdu_0_1->dmrs_ports[1] = table_7_3_1_1_2_21[dci->antenna_ports.val][2];
	//pusch_config_pdu_0_1->n_front_load_symb = table_7_3_1_1_2_21[dci->antenna_ports.val][3]; //FIXME
      }
      if (rank == 3){
	pusch_config_pdu_0_1->num_dmrs_cdm_grps_no_data = table_7_3_1_1_2_22[dci->antenna_ports.val][0]; //TBC
	pusch_config_pdu_0_1->dmrs_ports = 0; //FIXME
	//pusch_config_pdu_0_1->dmrs_ports[0] = table_7_3_1_1_2_22[dci->antenna_ports.val][1];
	//pusch_config_pdu_0_1->dmrs_ports[1] = table_7_3_1_1_2_22[dci->antenna_ports.val][2];
	//pusch_config_pdu_0_1->dmrs_ports[2] = table_7_3_1_1_2_22[dci->antenna_ports.val][3];
	//pusch_config_pdu_0_1->n_front_load_symb = table_7_3_1_1_2_22[dci->antenna_ports.val][4]; //FIXME
      }
      if (rank == 4){
	pusch_config_pdu_0_1->num_dmrs_cdm_grps_no_data = table_7_3_1_1_2_23[dci->antenna_ports.val][0]; //TBC
	pusch_config_pdu_0_1->dmrs_ports = 0; //FIXME
	//pusch_config_pdu_0_1->dmrs_ports[0] = table_7_3_1_1_2_23[dci->antenna_ports.val][1];
	//pusch_config_pdu_0_1->dmrs_ports[1] = table_7_3_1_1_2_23[dci->antenna_ports.val][2];
	//pusch_config_pdu_0_1->dmrs_ports[2] = table_7_3_1_1_2_23[dci->antenna_ports.val][3];
	//pusch_config_pdu_0_1->dmrs_ports[3] = table_7_3_1_1_2_23[dci->antenna_ports.val][4];
	//pusch_config_pdu_0_1->n_front_load_symb = table_7_3_1_1_2_23[dci->antenna_ports.val][5]; //FIXME
      }
    }
    /* SRS_REQUEST */
    // if SUL is supported in the cell, there is an additional bit in thsi field and the value of this bit represents table 7.1.1.1-1 TS 38.212 FIXME!!!
    //pusch_config_pdu_0_1->srs_config.aperiodicSRS_ResourceTrigger = (dci->srs_request.val & 0x11); // as per Table 7.3.1.1.2-24 TS 38.212 //FIXME
    /* CSI_REQUEST */
    //pusch_config_pdu_0_1->csi_reportTriggerSize = dci->csi_request.val; //FIXME
    /* CBGTI */
    //pusch_config_pdu_0_1->maxCodeBlockGroupsPerTransportBlock = dci->cbgti.val; //FIXME
    /* PTRS_DMRS */
    if (((mac->phy_config.config_req.ul_bwp_dedicated.pusch_config_dedicated.transform_precoder == transform_precoder_disabled) &&
	 (mac->phy_config.config_req.ul_bwp_dedicated.pusch_config_dedicated.dmrs_ul_for_pusch_mapping_type_a.ptrs_uplink_config == 0)) ||
	((mac->phy_config.config_req.ul_bwp_dedicated.pusch_config_dedicated.transform_precoder == transform_precoder_enabled) &&
	 (mac->phy_config.config_req.ul_bwp_dedicated.pusch_config_dedicated.max_rank == 1))){
    } else {
      //pusch_config_pdu_0_1->ptrs_dmrs_association_port = dci->ptrs_dmrs_association.val; //FIXME
    }
    /* BETA_OFFSET_IND */
    // Table 9.3-3 in [5, TS 38.213]
    //pusch_config_pdu_0_1->beta_offset_ind = dci->beta_offset_indicator.val; //FIXME
    /* DMRS_SEQ_INI */
    // FIXME!!
    /* UL_SCH_IND */
    // A value of "1" indicates UL-SCH shall be transmitted on the PUSCH and
    // a value of "0" indicates UL-SCH shall not be transmitted on the PUSCH

    ul_config->number_pdus = ul_config->number_pdus + 1;
    break;

  case NR_DL_DCI_FORMAT_1_0:
    /*
     *  with CRC scrambled by C-RNTI or CS-RNTI or new-RNTI
     *    0  IDENTIFIER_DCI_FORMATS:
     *    11 FREQ_DOM_RESOURCE_ASSIGNMENT_DL:
     *    12 TIME_DOM_RESOURCE_ASSIGNMENT: 0, 1, 2, 3, or 4 bits as defined in Subclause 5.1.2.1 of [6, TS 38.214]. The bitwidth for this field is determined as log2(I) bits,
     *    13 VRB_TO_PRB_MAPPING: 0 bit if only resource allocation type 0
     *    24 MCS:
     *    25 NDI:
     *    26 RV:
     *    27 HARQ_PROCESS_NUMBER:
     *    28 DAI_: For format1_1: 4 if more than one serving cell are configured in the DL and the higher layer parameter HARQ-ACK-codebook=dynamic, where the 2 MSB bits are the counter DAI and the 2 LSB bits are the total DAI
     *    33 TPC_PUCCH:
     *    34 PUCCH_RESOURCE_IND:
     *    35 PDSCH_TO_HARQ_FEEDBACK_TIME_IND:
     *    55 RESERVED_NR_DCI
     *  with CRC scrambled by P-RNTI
     *    8  SHORT_MESSAGE_IND
     *    9  SHORT_MESSAGES
     *    11 FREQ_DOM_RESOURCE_ASSIGNMENT_DL:
     *    12 TIME_DOM_RESOURCE_ASSIGNMENT: 0, 1, 2, 3, or 4 bits as defined in Subclause 5.1.2.1 of [6, TS 38.214]. The bitwidth for this field is determined as log2(I) bits,
     *    13 VRB_TO_PRB_MAPPING: 0 bit if only resource allocation type 0
     *    24 MCS:
     *    31 TB_SCALING
     *    55 RESERVED_NR_DCI
     *  with CRC scrambled by SI-RNTI
     *    11 FREQ_DOM_RESOURCE_ASSIGNMENT_DL:
     *    12 TIME_DOM_RESOURCE_ASSIGNMENT: 0, 1, 2, 3, or 4 bits as defined in Subclause 5.1.2.1 of [6, TS 38.214]. The bitwidth for this field is determined as log2(I) bits,
     *    13 VRB_TO_PRB_MAPPING: 0 bit if only resource allocation type 0
     *    24 MCS:
     *    26 RV:
     *    55 RESERVED_NR_DCI
     *  with CRC scrambled by RA-RNTI
     *    11 FREQ_DOM_RESOURCE_ASSIGNMENT_DL:
     *    12 TIME_DOM_RESOURCE_ASSIGNMENT: 0, 1, 2, 3, or 4 bits as defined in Subclause 5.1.2.1 of [6, TS 38.214]. The bitwidth for this field is determined as log2(I) bits,
     *    13 VRB_TO_PRB_MAPPING: 0 bit if only resource allocation type 0
     *    24 MCS:
     *    31 TB_SCALING
     *    55 RESERVED_NR_DCI
     *  with CRC scrambled by TC-RNTI
     *    0  IDENTIFIER_DCI_FORMATS:
     *    11 FREQ_DOM_RESOURCE_ASSIGNMENT_DL:
     *    12 TIME_DOM_RESOURCE_ASSIGNMENT: 0, 1, 2, 3, or 4 bits as defined in Subclause 5.1.2.1 of [6, TS 38.214]. The bitwidth for this field is determined as log2(I) bits,
     *    13 VRB_TO_PRB_MAPPING: 0 bit if only resource allocation type 0
     *    24 MCS:
     *    25 NDI:
     *    26 RV:
     *    27 HARQ_PROCESS_NUMBER:
     *    28 DAI_: For format1_1: 4 if more than one serving cell are configured in the DL and the higher layer parameter HARQ-ACK-codebook=dynamic, where the 2 MSB bits are the counter DAI and the 2 LSB bits are the total DAI
     *    33 TPC_PUCCH:
     */

    dl_config->dl_config_list[dl_config->number_pdus].dlsch_config_pdu.rnti = rnti;
    //fapi_nr_dl_config_dlsch_pdu_rel15_t dlsch_config_pdu_1_0 = dl_config->dl_config_list[dl_config->number_pdus].dlsch_config_pdu.dlsch_config_rel15;
    fapi_nr_dl_config_dlsch_pdu_rel15_t *dlsch_config_pdu_1_0 = &dl_config->dl_config_list[dl_config->number_pdus].dlsch_config_pdu.dlsch_config_rel15;
    dlsch_config_pdu_1_0->BWPSize = NRRIV2BW(mac->DLbwp[0]->bwp_Common->genericParameters.locationAndBandwidth,275);
    dlsch_config_pdu_1_0->BWPStart = NRRIV2PRBOFFSET(mac->DLbwp[0]->bwp_Common->genericParameters.locationAndBandwidth,275);
    dlsch_config_pdu_1_0->SubcarrierSpacing = mac->DLbwp[0]->bwp_Common->genericParameters.subcarrierSpacing;
    /* IDENTIFIER_DCI_FORMATS */
    /* FREQ_DOM_RESOURCE_ASSIGNMENT_DL */
    nr_ue_process_dci_freq_dom_resource_assignment(NULL,dlsch_config_pdu_1_0,0,n_RB_DLBWP,dci->frequency_domain_assignment.val);
    /* TIME_DOM_RESOURCE_ASSIGNMENT */
    if (nr_ue_process_dci_time_dom_resource_assignment(mac,NULL,dlsch_config_pdu_1_0,dci->time_domain_assignment.val) < 0)
      return -1;
    /* dmrs symbol positions*/
    dlsch_config_pdu_1_0->dlDmrsSymbPos = fill_dmrs_mask(pdsch_config,
							 mac->scc->dmrs_TypeA_Position,
							 dlsch_config_pdu_1_0->number_symbols);
    dlsch_config_pdu_1_0->dmrsConfigType = mac->DLbwp[0]->bwp_Dedicated->pdsch_Config->choice.setup->dmrs_DownlinkForPDSCH_MappingTypeA->choice.setup->dmrs_Type == NULL ? 0 : 1;
    /* number of DM-RS CDM groups without data according to subclause 5.1.6.2 of 3GPP TS 38.214 version 15.9.0 Release 15 */
    if (dlsch_config_pdu_1_0->number_symbols == 2)
      dlsch_config_pdu_1_0->n_dmrs_cdm_groups = 1;
    else
      dlsch_config_pdu_1_0->n_dmrs_cdm_groups = 2;
    /* VRB_TO_PRB_MAPPING */
    dlsch_config_pdu_1_0->vrb_to_prb_mapping = (dci->vrb_to_prb_mapping.val == 0) ? vrb_to_prb_mapping_non_interleaved:vrb_to_prb_mapping_interleaved;
    /* MCS */
    dlsch_config_pdu_1_0->mcs = dci->mcs;
    /* NDI (only if CRC scrambled by C-RNTI or CS-RNTI or new-RNTI or TC-RNTI)*/
    dlsch_config_pdu_1_0->ndi = dci->ndi;
    /* RV (only if CRC scrambled by C-RNTI or CS-RNTI or new-RNTI or TC-RNTI)*/
    dlsch_config_pdu_1_0->rv = dci->rv;
    /* HARQ_PROCESS_NUMBER (only if CRC scrambled by C-RNTI or CS-RNTI or new-RNTI or TC-RNTI)*/
    dlsch_config_pdu_1_0->harq_process_nbr = dci->harq_pid;
    /* DAI (only if CRC scrambled by C-RNTI or CS-RNTI or new-RNTI or TC-RNTI)*/
    dlsch_config_pdu_1_0->dai = dci->dai[0].val;
    /* TB_SCALING (only if CRC scrambled by P-RNTI or RA-RNTI) */
    // according to TS 38.214 Table 5.1.3.2-3
    if (dci->tb_scaling == 0) dlsch_config_pdu_1_0->scaling_factor_S = 1;
    if (dci->tb_scaling == 1) dlsch_config_pdu_1_0->scaling_factor_S = 0.5;
    if (dci->tb_scaling == 2) dlsch_config_pdu_1_0->scaling_factor_S = 0.25;
    if (dci->tb_scaling == 3) dlsch_config_pdu_1_0->scaling_factor_S = 0; // value not defined in table
    /* TPC_PUCCH (only if CRC scrambled by C-RNTI or CS-RNTI or new-RNTI or TC-RNTI)*/
    // according to TS 38.213 Table 7.2.1-1
    if (dci->tpc == 0) dlsch_config_pdu_1_0->accumulated_delta_PUCCH = -1;
    if (dci->tpc == 1) dlsch_config_pdu_1_0->accumulated_delta_PUCCH = 0;
    if (dci->tpc == 2) dlsch_config_pdu_1_0->accumulated_delta_PUCCH = 1;
    if (dci->tpc == 3) dlsch_config_pdu_1_0->accumulated_delta_PUCCH = 3;
    /* PUCCH_RESOURCE_IND (only if CRC scrambled by C-RNTI or CS-RNTI or new-RNTI)*/
    //if (dci->pucch_resource_indicator == 0) dlsch_config_pdu_1_0->pucch_resource_id = 1; //pucch-ResourceId obtained from the 1st value of resourceList FIXME!!!
    //if (dci->pucch_resource_indicator == 1) dlsch_config_pdu_1_0->pucch_resource_id = 2; //pucch-ResourceId obtained from the 2nd value of resourceList FIXME!!
    //if (dci->pucch_resource_indicator == 2) dlsch_config_pdu_1_0->pucch_resource_id = 3; //pucch-ResourceId obtained from the 3rd value of resourceList FIXME!!
    //if (dci->pucch_resource_indicator == 3) dlsch_config_pdu_1_0->pucch_resource_id = 4; //pucch-ResourceId obtained from the 4th value of resourceList FIXME!!
    //if (dci->pucch_resource_indicator == 4) dlsch_config_pdu_1_0->pucch_resource_id = 5; //pucch-ResourceId obtained from the 5th value of resourceList FIXME!!
    //if (dci->pucch_resource_indicator == 5) dlsch_config_pdu_1_0->pucch_resource_id = 6; //pucch-ResourceId obtained from the 6th value of resourceList FIXME!!
    //if (dci->pucch_resource_indicator == 6) dlsch_config_pdu_1_0->pucch_resource_id = 7; //pucch-ResourceId obtained from the 7th value of resourceList FIXME!!
    //if (dci->pucch_resource_indicator == 7) dlsch_config_pdu_1_0->pucch_resource_id = 8; //pucch-ResourceId obtained from the 8th value of resourceList FIXME!!
    dlsch_config_pdu_1_0->pucch_resource_id = dci->pucch_resource_indicator;
    /* PDSCH_TO_HARQ_FEEDBACK_TIME_IND (only if CRC scrambled by C-RNTI or CS-RNTI or new-RNTI)*/
    dlsch_config_pdu_1_0->pdsch_to_harq_feedback_time_ind = dci->pdsch_to_harq_feedback_timing_indicator.val;

    LOG_D(MAC,"(nr_ue_procedures.c) rnti = %x dl_config->number_pdus = %d\n",
	  dl_config->dl_config_list[dl_config->number_pdus].dlsch_config_pdu.rnti,
	  dl_config->number_pdus);
    LOG_D(MAC,"(nr_ue_procedures.c) frequency_domain_resource_assignment=%d \t number_rbs=%d \t start_rb=%d\n",
	  dci->frequency_domain_assignment.val,
	  dlsch_config_pdu_1_0->number_rbs,
	  dlsch_config_pdu_1_0->start_rb);
    LOG_D(MAC,"(nr_ue_procedures.c) time_domain_resource_assignment=%d \t number_symbols=%d \t start_symbol=%d\n",
	  dci->time_domain_assignment.val,
	  dlsch_config_pdu_1_0->number_symbols,
	  dlsch_config_pdu_1_0->start_symbol);
    LOG_D(MAC,"(nr_ue_procedures.c) vrb_to_prb_mapping=%d \n>>> mcs=%d\n>>> ndi=%d\n>>> rv=%d\n>>> harq_process_nbr=%d\n>>> dai=%d\n>>> scaling_factor_S=%f\n>>> tpc_pucch=%d\n>>> pucch_res_ind=%d\n>>> pdsch_to_harq_feedback_time_ind=%d\n",
	  dlsch_config_pdu_1_0->vrb_to_prb_mapping,
	  dlsch_config_pdu_1_0->mcs,
	  dlsch_config_pdu_1_0->ndi,
	  dlsch_config_pdu_1_0->rv,
	  dlsch_config_pdu_1_0->harq_process_nbr,
	  dlsch_config_pdu_1_0->dai,
	  dlsch_config_pdu_1_0->scaling_factor_S,
	  dlsch_config_pdu_1_0->accumulated_delta_PUCCH,
	  dlsch_config_pdu_1_0->pucch_resource_id,
	  dlsch_config_pdu_1_0->pdsch_to_harq_feedback_time_ind);

    if (mac->RA_window_cnt >= 0 && rnti == mac->ra_rnti){
      dl_config->dl_config_list[dl_config->number_pdus].pdu_type = FAPI_NR_DL_CONFIG_TYPE_RA_DLSCH;
    } else {
      dl_config->dl_config_list[dl_config->number_pdus].pdu_type = FAPI_NR_DL_CONFIG_TYPE_DLSCH;
    }

    //	    dl_config->dl_config_list[dl_config->number_pdus].dci_config_pdu.dci_config_rel15.N_RB_BWP = n_RB_DLBWP;
	    
    LOG_D(MAC,"(nr_ue_procedures.c) pdu_type=%d\n\n",dl_config->dl_config_list[dl_config->number_pdus].pdu_type);
            
    dl_config->number_pdus = dl_config->number_pdus + 1;
    break;

  case NR_DL_DCI_FORMAT_1_1:        
    /*
     *  with CRC scrambled by C-RNTI or CS-RNTI or new-RNTI
     *    0  IDENTIFIER_DCI_FORMATS:
     *    1  CARRIER_IND:
     *    7  BANDWIDTH_PART_IND:
     *    11 FREQ_DOM_RESOURCE_ASSIGNMENT_DL:
     *    12 TIME_DOM_RESOURCE_ASSIGNMENT: 0, 1, 2, 3, or 4 bits as defined in Subclause 5.1.2.1 of [6, TS 38.214]. The bitwidth for this field is determined as log2(I) bits,
     *    13 VRB_TO_PRB_MAPPING: 0 bit if only resource allocation type 0
     *    14 PRB_BUNDLING_SIZE_IND:
     *    15 RATE_MATCHING_IND:
     *    16 ZP_CSI_RS_TRIGGER:
     *    18 TB1_MCS:
     *    19 TB1_NDI:
     *    20 TB1_RV:
     *    21 TB2_MCS:
     *    22 TB2_NDI:
     *    23 TB2_RV:
     *    27 HARQ_PROCESS_NUMBER:
     *    28 DAI_: For format1_1: 4 if more than one serving cell are configured in the DL and the higher layer parameter HARQ-ACK-codebook=dynamic, where the 2 MSB bits are the counter DAI and the 2 LSB bits are the total DAI
     *    33 TPC_PUCCH:
     *    34 PUCCH_RESOURCE_IND:
     *    35 PDSCH_TO_HARQ_FEEDBACK_TIME_IND:
     *    38 ANTENNA_PORTS:
     *    39 TCI:
     *    40 SRS_REQUEST:
     *    43 CBGTI:
     *    44 CBGFI:
     *    47 DMRS_SEQ_INI:
     */
    dl_config->dl_config_list[dl_config->number_pdus].pdu_type = FAPI_NR_DL_CONFIG_TYPE_DLSCH;
    dl_config->dl_config_list[dl_config->number_pdus].dlsch_config_pdu.rnti = rnti;
    fapi_nr_dl_config_dlsch_pdu_rel15_t *dlsch_config_pdu_1_1 = &dl_config->dl_config_list[dl_config->number_pdus].dlsch_config_pdu.dlsch_config_rel15;
    /* IDENTIFIER_DCI_FORMATS */
    /* CARRIER_IND */
    /* BANDWIDTH_PART_IND */
    //    dlsch_config_pdu_1_1->bandwidth_part_ind = dci->bandwidth_part_ind;
    /* FREQ_DOM_RESOURCE_ASSIGNMENT_DL */
    nr_ue_process_dci_freq_dom_resource_assignment(NULL,dlsch_config_pdu_1_1,0,n_RB_DLBWP,dci->frequency_domain_assignment.val);
    /* TIME_DOM_RESOURCE_ASSIGNMENT */
    if (nr_ue_process_dci_time_dom_resource_assignment(mac,NULL,dlsch_config_pdu_1_1,dci->time_domain_assignment.val) < 0)
      return -1;
    /* dmrs symbol positions*/
    dlsch_config_pdu_1_1->dlDmrsSymbPos = fill_dmrs_mask(pdsch_config,
							 mac->scc->dmrs_TypeA_Position,
							 dlsch_config_pdu_1_1->number_symbols);
    dlsch_config_pdu_1_1->dmrsConfigType = mac->DLbwp[0]->bwp_Dedicated->pdsch_Config->choice.setup->dmrs_DownlinkForPDSCH_MappingTypeA->choice.setup->dmrs_Type == NULL ? 0 : 1;
    /* TODO: fix number of DM-RS CDM groups without data according to subclause 5.1.6.2 of 3GPP TS 38.214,
             using tables 7.3.1.2.2-1, 7.3.1.2.2-2, 7.3.1.2.2-3, 7.3.1.2.2-4 of 3GPP TS 38.212 */
    dlsch_config_pdu_1_1->n_dmrs_cdm_groups = 1;
    /* VRB_TO_PRB_MAPPING */
    if (mac->phy_config.config_req.dl_bwp_dedicated.pdsch_config_dedicated.resource_allocation != 0)
      dlsch_config_pdu_1_1->vrb_to_prb_mapping = (dci->vrb_to_prb_mapping.val == 0) ? vrb_to_prb_mapping_non_interleaved:vrb_to_prb_mapping_interleaved;
    /* PRB_BUNDLING_SIZE_IND */
    dlsch_config_pdu_1_1->prb_bundling_size_ind = dci->prb_bundling_size_indicator.val;
    /* RATE_MATCHING_IND */
    dlsch_config_pdu_1_1->rate_matching_ind = dci->rate_matching_indicator.val;
    /* ZP_CSI_RS_TRIGGER */
    dlsch_config_pdu_1_1->zp_csi_rs_trigger = dci->zp_csi_rs_trigger.val;
    /* MCS (for transport block 1)*/
    dlsch_config_pdu_1_1->mcs = dci->mcs;
    /* NDI (for transport block 1)*/
    dlsch_config_pdu_1_1->ndi = dci->ndi;
    /* RV (for transport block 1)*/
    dlsch_config_pdu_1_1->rv = dci->rv;
    /* MCS (for transport block 2)*/
    dlsch_config_pdu_1_1->tb2_mcs = dci->mcs2.val;
    /* NDI (for transport block 2)*/
    dlsch_config_pdu_1_1->tb2_ndi = dci->ndi2.val;
    /* RV (for transport block 2)*/
    dlsch_config_pdu_1_1->tb2_rv = dci->rv2.val;
    /* HARQ_PROCESS_NUMBER */
    dlsch_config_pdu_1_1->harq_process_nbr = dci->harq_pid;
    /* DAI */
    dlsch_config_pdu_1_1->dai = dci->dai[0].val;
    /* TPC_PUCCH */
    // according to TS 38.213 Table 7.2.1-1
    if (dci->tpc == 0) dlsch_config_pdu_1_1->accumulated_delta_PUCCH = -1;
    if (dci->tpc == 1) dlsch_config_pdu_1_1->accumulated_delta_PUCCH = 0;
    if (dci->tpc == 2) dlsch_config_pdu_1_1->accumulated_delta_PUCCH = 1;
    if (dci->tpc == 3) dlsch_config_pdu_1_1->accumulated_delta_PUCCH = 3;
    /* PUCCH_RESOURCE_IND */
    dlsch_config_pdu_1_1->pucch_resource_id = dci->pucch_resource_indicator;
    /* PDSCH_TO_HARQ_FEEDBACK_TIME_IND */
    // according to TS 38.213 Table 9.2.3-1
    dlsch_config_pdu_1_1->pdsch_to_harq_feedback_time_ind = mac->ULbwp[bwp_id-1]->bwp_Dedicated->pucch_Config->choice.setup->dl_DataToUL_ACK->list.array[dci->pdsch_to_harq_feedback_timing_indicator.val][0];
    /* ANTENNA_PORTS */
    uint8_t n_codewords = 1; // FIXME!!!
    if ((mac->phy_config.config_req.dl_bwp_dedicated.pdsch_config_dedicated.dmrs_dl_for_pdsch_mapping_type_a.dmrs_type == 1) &&
	(mac->phy_config.config_req.dl_bwp_dedicated.pdsch_config_dedicated.dmrs_dl_for_pdsch_mapping_type_a.max_length == 1)){
      // Table 7.3.1.2.2-1: Antenna port(s) (1000 + DMRS port), dmrs-Type=1, maxLength=1
      dlsch_config_pdu_1_1->n_dmrs_cdm_groups = table_7_3_2_3_3_1[dci->antenna_ports.val][0];
      dlsch_config_pdu_1_1->dmrs_ports[0]     = table_7_3_2_3_3_1[dci->antenna_ports.val][1];
      dlsch_config_pdu_1_1->dmrs_ports[1]     = table_7_3_2_3_3_1[dci->antenna_ports.val][2];
      dlsch_config_pdu_1_1->dmrs_ports[2]     = table_7_3_2_3_3_1[dci->antenna_ports.val][3];
      dlsch_config_pdu_1_1->dmrs_ports[3]     = table_7_3_2_3_3_1[dci->antenna_ports.val][4];
    }
    if ((mac->phy_config.config_req.dl_bwp_dedicated.pdsch_config_dedicated.dmrs_dl_for_pdsch_mapping_type_a.dmrs_type == 1) &&
	(mac->phy_config.config_req.dl_bwp_dedicated.pdsch_config_dedicated.dmrs_dl_for_pdsch_mapping_type_a.max_length == 2)){
      // Table 7.3.1.2.2-2: Antenna port(s) (1000 + DMRS port), dmrs-Type=1, maxLength=2
      if (n_codewords == 1) {
	dlsch_config_pdu_1_1->n_dmrs_cdm_groups = table_7_3_2_3_3_2_oneCodeword[dci->antenna_ports.val][0];
	dlsch_config_pdu_1_1->dmrs_ports[0]     = table_7_3_2_3_3_2_oneCodeword[dci->antenna_ports.val][1];
	dlsch_config_pdu_1_1->dmrs_ports[1]     = table_7_3_2_3_3_2_oneCodeword[dci->antenna_ports.val][2];
	dlsch_config_pdu_1_1->dmrs_ports[2]     = table_7_3_2_3_3_2_oneCodeword[dci->antenna_ports.val][3];
	dlsch_config_pdu_1_1->dmrs_ports[3]     = table_7_3_2_3_3_2_oneCodeword[dci->antenna_ports.val][4];
	dlsch_config_pdu_1_1->n_front_load_symb = table_7_3_2_3_3_2_oneCodeword[dci->antenna_ports.val][5];
      }
      if (n_codewords == 1) {
	dlsch_config_pdu_1_1->n_dmrs_cdm_groups = table_7_3_2_3_3_2_twoCodeword[dci->antenna_ports.val][0];
	dlsch_config_pdu_1_1->dmrs_ports[0]     = table_7_3_2_3_3_2_twoCodeword[dci->antenna_ports.val][1];
	dlsch_config_pdu_1_1->dmrs_ports[1]     = table_7_3_2_3_3_2_twoCodeword[dci->antenna_ports.val][2];
	dlsch_config_pdu_1_1->dmrs_ports[2]     = table_7_3_2_3_3_2_twoCodeword[dci->antenna_ports.val][3];
	dlsch_config_pdu_1_1->dmrs_ports[3]     = table_7_3_2_3_3_2_twoCodeword[dci->antenna_ports.val][4];
	dlsch_config_pdu_1_1->dmrs_ports[4]     = table_7_3_2_3_3_2_twoCodeword[dci->antenna_ports.val][5];
	dlsch_config_pdu_1_1->dmrs_ports[5]     = table_7_3_2_3_3_2_twoCodeword[dci->antenna_ports.val][6];
	dlsch_config_pdu_1_1->dmrs_ports[6]     = table_7_3_2_3_3_2_twoCodeword[dci->antenna_ports.val][7];
	dlsch_config_pdu_1_1->dmrs_ports[7]     = table_7_3_2_3_3_2_twoCodeword[dci->antenna_ports.val][8];
	dlsch_config_pdu_1_1->n_front_load_symb = table_7_3_2_3_3_2_twoCodeword[dci->antenna_ports.val][9];
      }
    }
    if ((mac->phy_config.config_req.dl_bwp_dedicated.pdsch_config_dedicated.dmrs_dl_for_pdsch_mapping_type_a.dmrs_type == 2) &&
	(mac->phy_config.config_req.dl_bwp_dedicated.pdsch_config_dedicated.dmrs_dl_for_pdsch_mapping_type_a.max_length == 1)){
      // Table 7.3.1.2.2-3: Antenna port(s) (1000 + DMRS port), dmrs-Type=2, maxLength=1
      if (n_codewords == 1) {
	dlsch_config_pdu_1_1->n_dmrs_cdm_groups = table_7_3_2_3_3_3_oneCodeword[dci->antenna_ports.val][0];
	dlsch_config_pdu_1_1->dmrs_ports[0]     = table_7_3_2_3_3_3_oneCodeword[dci->antenna_ports.val][1];
	dlsch_config_pdu_1_1->dmrs_ports[1]     = table_7_3_2_3_3_3_oneCodeword[dci->antenna_ports.val][2];
	dlsch_config_pdu_1_1->dmrs_ports[2]     = table_7_3_2_3_3_3_oneCodeword[dci->antenna_ports.val][3];
	dlsch_config_pdu_1_1->dmrs_ports[3]     = table_7_3_2_3_3_3_oneCodeword[dci->antenna_ports.val][4];
      }
      if (n_codewords == 1) {
	dlsch_config_pdu_1_1->n_dmrs_cdm_groups = table_7_3_2_3_3_3_twoCodeword[dci->antenna_ports.val][0];
	dlsch_config_pdu_1_1->dmrs_ports[0]     = table_7_3_2_3_3_3_twoCodeword[dci->antenna_ports.val][1];
	dlsch_config_pdu_1_1->dmrs_ports[1]     = table_7_3_2_3_3_3_twoCodeword[dci->antenna_ports.val][2];
	dlsch_config_pdu_1_1->dmrs_ports[2]     = table_7_3_2_3_3_3_twoCodeword[dci->antenna_ports.val][3];
	dlsch_config_pdu_1_1->dmrs_ports[3]     = table_7_3_2_3_3_3_twoCodeword[dci->antenna_ports.val][4];
	dlsch_config_pdu_1_1->dmrs_ports[4]     = table_7_3_2_3_3_3_twoCodeword[dci->antenna_ports.val][5];
	dlsch_config_pdu_1_1->dmrs_ports[5]     = table_7_3_2_3_3_3_twoCodeword[dci->antenna_ports.val][6];
      }
    }
    if ((mac->phy_config.config_req.dl_bwp_dedicated.pdsch_config_dedicated.dmrs_dl_for_pdsch_mapping_type_a.dmrs_type == 2) &&
	(mac->phy_config.config_req.dl_bwp_dedicated.pdsch_config_dedicated.dmrs_dl_for_pdsch_mapping_type_a.max_length == 2)){
      // Table 7.3.1.2.2-4: Antenna port(s) (1000 + DMRS port), dmrs-Type=2, maxLength=2
      if (n_codewords == 1) {
	dlsch_config_pdu_1_1->n_dmrs_cdm_groups = table_7_3_2_3_3_4_oneCodeword[dci->antenna_ports.val][0];
	dlsch_config_pdu_1_1->dmrs_ports[0]     = table_7_3_2_3_3_4_oneCodeword[dci->antenna_ports.val][1];
	dlsch_config_pdu_1_1->dmrs_ports[1]     = table_7_3_2_3_3_4_oneCodeword[dci->antenna_ports.val][2];
	dlsch_config_pdu_1_1->dmrs_ports[2]     = table_7_3_2_3_3_4_oneCodeword[dci->antenna_ports.val][3];
	dlsch_config_pdu_1_1->dmrs_ports[3]     = table_7_3_2_3_3_4_oneCodeword[dci->antenna_ports.val][4];
	dlsch_config_pdu_1_1->n_front_load_symb = table_7_3_2_3_3_4_oneCodeword[dci->antenna_ports.val][5];
      }
      if (n_codewords == 1) {
	dlsch_config_pdu_1_1->n_dmrs_cdm_groups = table_7_3_2_3_3_4_twoCodeword[dci->antenna_ports.val][0];
	dlsch_config_pdu_1_1->dmrs_ports[0]     = table_7_3_2_3_3_4_twoCodeword[dci->antenna_ports.val][1];
	dlsch_config_pdu_1_1->dmrs_ports[1]     = table_7_3_2_3_3_4_twoCodeword[dci->antenna_ports.val][2];
	dlsch_config_pdu_1_1->dmrs_ports[2]     = table_7_3_2_3_3_4_twoCodeword[dci->antenna_ports.val][3];
	dlsch_config_pdu_1_1->dmrs_ports[3]     = table_7_3_2_3_3_4_twoCodeword[dci->antenna_ports.val][4];
	dlsch_config_pdu_1_1->dmrs_ports[4]     = table_7_3_2_3_3_4_twoCodeword[dci->antenna_ports.val][5];
	dlsch_config_pdu_1_1->dmrs_ports[5]     = table_7_3_2_3_3_4_twoCodeword[dci->antenna_ports.val][6];
	dlsch_config_pdu_1_1->dmrs_ports[6]     = table_7_3_2_3_3_4_twoCodeword[dci->antenna_ports.val][7];
	dlsch_config_pdu_1_1->dmrs_ports[7]     = table_7_3_2_3_3_4_twoCodeword[dci->antenna_ports.val][8];
	dlsch_config_pdu_1_1->n_front_load_symb = table_7_3_2_3_3_4_twoCodeword[dci->antenna_ports.val][9];
      }
    }
    /* TCI */
    if (mac->dl_config_request.dl_config_list[0].dci_config_pdu.dci_config_rel15.coreset.tci_present_in_dci == 1){
      // 0 bit if higher layer parameter tci-PresentInDCI is not enabled
      // otherwise 3 bits as defined in Subclause 5.1.5 of [6, TS38.214]
      dlsch_config_pdu_1_1->tci_state = dci->transmission_configuration_indication.val;
    }
    /* SRS_REQUEST */
    // if SUL is supported in the cell, there is an additional bit in this field and the value of this bit represents table 7.1.1.1-1 TS 38.212 FIXME!!!
    dlsch_config_pdu_1_1->srs_config.aperiodicSRS_ResourceTrigger = (dci->srs_request.val & 0x11); // as per Table 7.3.1.1.2-24 TS 38.212
    /* CBGTI */
    dlsch_config_pdu_1_1->cbgti = dci->cbgti.val;
    /* CBGFI */
    dlsch_config_pdu_1_1->codeBlockGroupFlushIndicator = dci->cbgfi.val;
    /* DMRS_SEQ_INI */
    //FIXME!!!

    //	    dl_config->dl_config_list[dl_config->number_pdus].dci_config_pdu.dci_config_rel15.N_RB_BWP = n_RB_DLBWP;
	    
    dl_config->dl_config_list[dl_config->number_pdus].pdu_type = FAPI_NR_DL_CONFIG_TYPE_DLSCH;
    LOG_D(MAC,"(nr_ue_procedures.c) pdu_type=%d\n\n",dl_config->dl_config_list[dl_config->number_pdus].pdu_type);
            
    dl_config->number_pdus = dl_config->number_pdus + 1;

    break;

  case NR_DL_DCI_FORMAT_2_0:
    break;

  case NR_DL_DCI_FORMAT_2_1:        
    break;

  case NR_DL_DCI_FORMAT_2_2:        
    break;

  case NR_DL_DCI_FORMAT_2_3:
    break;

  default: 
    break;
  }


  if(rnti == SI_RNTI){

    //    }else if(rnti == mac->ra_rnti){

  }else if(rnti == P_RNTI){

  }else{  //  c-rnti

    ///  check if this is pdcch order 
    //dci->random_access_preamble_index;
    //dci->ss_pbch_index;
    //dci->prach_mask_index;

    ///  else normal DL-SCH grant
  }
  return 0;
}

int8_t nr_ue_get_SR(module_id_t module_idP, int CC_id, frame_t frameP, uint8_t eNB_id, uint16_t rnti, sub_frame_t subframe){

  return 0;
}

void nr_ue_send_sdu(module_id_t module_idP,
                    uint8_t CC_id,
                    frame_t frameP,
                    int slotP,
                    uint8_t * pdu, uint16_t pdu_len, uint8_t gNB_index,
                    NR_UL_TIME_ALIGNMENT_t *ul_time_alignment){

  LOG_D(MAC, "Handling PDU frame %d slot %d\n", frameP, slotP);

  uint8_t * pduP = pdu;

  VCD_SIGNAL_DUMPER_DUMP_FUNCTION_BY_NAME(VCD_SIGNAL_DUMPER_FUNCTIONS_UE_SEND_SDU, VCD_FUNCTION_IN);

  //LOG_D(MAC,"sdu: %x.%x.%x\n",sdu[0],sdu[1],sdu[2]);

  /*
  #ifdef DEBUG_HEADER_PARSING
    LOG_D(MAC, "[UE %d] ue_send_sdu : Frame %d gNB_index %d : num_ce %d num_sdu %d\n",
      module_idP, frameP, gNB_index, num_ce, num_sdu);
  #endif
  */

  /*
  #if defined(ENABLE_MAC_PAYLOAD_DEBUG)
    LOG_T(MAC, "[UE %d] First 32 bytes of DLSCH : \n", module_idP);
    for (i = 0; i < 32; i++) {
      LOG_T(MAC, "%x.", sdu[i]);
    }
    LOG_T(MAC, "\n");
  #endif
  */

  // Processing MAC PDU
  // it parses MAC CEs subheaders, MAC CEs, SDU subheaderds and SDUs
  if (pduP != NULL)
    nr_ue_process_mac_pdu(module_idP, CC_id, frameP, pduP, pdu_len, gNB_index, ul_time_alignment);

  VCD_SIGNAL_DUMPER_DUMP_FUNCTION_BY_NAME(VCD_SIGNAL_DUMPER_FUNCTIONS_UE_SEND_SDU, VCD_FUNCTION_OUT);

}

void nr_extract_dci_info(NR_UE_MAC_INST_t *mac,
			 int dci_format,
			 uint8_t dci_size,
			 uint16_t rnti,
			 uint64_t *dci_pdu,
			 dci_pdu_rel15_t *dci_pdu_rel15) {
  int rnti_type=-1;

  if       (rnti == mac->ra_rnti) rnti_type = NR_RNTI_RA;
  else if (rnti == mac->crnti)    rnti_type = NR_RNTI_C;
  else if (rnti == mac->t_crnti)  rnti_type = NR_RNTI_TC;
  else if (rnti == 0xFFFE)        rnti_type = NR_RNTI_P;
  else if (rnti == 0xFFFF)        rnti_type = NR_RNTI_SI;

  AssertFatal(rnti_type!=-1,"no identified/handled rnti\n");
  AssertFatal(mac->DLbwp[0] != NULL, "DLbwp[0] shouldn't be null here!\n");
  AssertFatal(mac->ULbwp[0] != NULL, "ULbwp[0] shouldn't be null here!\n");
  int N_RB = (mac->scg != NULL) ? 
    NRRIV2BW(mac->DLbwp[0]->bwp_Common->genericParameters.locationAndBandwidth,275) :
    NRRIV2BW(mac->scc->downlinkConfigCommon->initialDownlinkBWP->genericParameters.locationAndBandwidth,275);
  int N_RB_UL = (mac->scg != NULL) ? 
    NRRIV2BW(mac->ULbwp[0]->bwp_Common->genericParameters.locationAndBandwidth,275) :
    NRRIV2BW(mac->scc->uplinkConfigCommon->initialUplinkBWP->genericParameters.locationAndBandwidth,275);

  int pos=0;
  int fsize=0;
  switch(dci_format) {

  case NR_DL_DCI_FORMAT_1_0:
    switch(rnti_type) {
    case NR_RNTI_RA:
      N_RB = NRRIV2BW(mac->scc->downlinkConfigCommon->initialDownlinkBWP->genericParameters.locationAndBandwidth, 275); // TBR hotfix
      // Freq domain assignment
      fsize = (int)ceil( log2( (N_RB*(N_RB+1))>>1 ) );
      pos=fsize;
      dci_pdu_rel15->frequency_domain_assignment.val = *dci_pdu>>(dci_size-pos)&((1<<fsize)-1);
#ifdef DEBUG_EXTRACT_DCI
      LOG_D(MAC,"frequency-domain assignment %d (%d bits) N_RB_BWP %d=> %d (0x%lx)\n",dci_pdu_rel15->frequency_domain_assignment.val,fsize,N_RB,dci_size-pos,*dci_pdu);
#endif
      // Time domain assignment
      pos+=4;
      dci_pdu_rel15->time_domain_assignment.val = (*dci_pdu >> (dci_size-pos))&0xf;
#ifdef DEBUG_EXTRACT_DCI
      LOG_D(MAC,"time-domain assignment %d  (4 bits)=> %d (0x%lx)\n",dci_pdu_rel15->time_domain_assignment.val,dci_size-pos,*dci_pdu);
#endif
      // VRB to PRB mapping
	
      pos++;
      dci_pdu_rel15->vrb_to_prb_mapping.val = (*dci_pdu>>(dci_size-pos))&0x1;
#ifdef DEBUG_EXTRACT_DCI
      LOG_D(MAC,"vrb to prb mapping %d  (1 bits)=> %d (0x%lx)\n",dci_pdu_rel15->vrb_to_prb_mapping.val,dci_size-pos,*dci_pdu);
#endif
      // MCS
      pos+=5;
      dci_pdu_rel15->mcs = (*dci_pdu>>(dci_size-pos))&0x1f;
#ifdef DEBUG_EXTRACT_DCI
      LOG_D(MAC,"mcs %d  (5 bits)=> %d (0x%lx)\n",dci_pdu_rel15->mcs,dci_size-pos,*dci_pdu);
#endif
      // TB scaling
      pos+=2;
      dci_pdu_rel15->tb_scaling = (*dci_pdu>>(dci_size-pos))&0x3;
#ifdef DEBUG_EXTRACT_DCI
      LOG_D(MAC,"tb_scaling %d  (2 bits)=> %d (0x%lx)\n",dci_pdu_rel15->tb_scaling,dci_size-pos,*dci_pdu);
#endif
      break;

    case NR_RNTI_C:
	
      // indicating a DL DCI format 1bit
      pos++;
      dci_pdu_rel15->format_indicator = (*dci_pdu>>(dci_size-pos))&1;
#ifdef DEBUG_EXTRACT_DCI
      LOG_D(MAC,"Format indicator %d (%d bits) N_RB_BWP %d => %d (0x%lx)\n",dci_pdu_rel15->format_indicator,1,N_RB,dci_size-pos,*dci_pdu);
#endif
  	
      // Freq domain assignment (275rb >> fsize = 16)
      fsize = (int)ceil( log2( (N_RB*(N_RB+1))>>1 ) );
      pos+=fsize;
      dci_pdu_rel15->frequency_domain_assignment.val = (*dci_pdu>>(dci_size-pos))&((1<<fsize)-1);
  	
#ifdef DEBUG_EXTRACT_DCI
      LOG_D(MAC,"Freq domain assignment %d (%d bits)=> %d (0x%lx)\n",dci_pdu_rel15->frequency_domain_assignment.val,fsize,dci_size-pos,*dci_pdu);
#endif
    	
      uint16_t is_ra = 1;
      for (int i=0; i<fsize; i++)
	if (!((dci_pdu_rel15->frequency_domain_assignment.val>>i)&1)) {
	  is_ra = 0;
	  break;
	}
      if (is_ra) //fsize are all 1  38.212 p86
	{
	  // ra_preamble_index 6 bits
	  pos+=6;
	  dci_pdu_rel15->ra_preamble_index = (*dci_pdu>>(dci_size-pos))&0x3f;
	    
	  // UL/SUL indicator  1 bit
	  pos++;
	  dci_pdu_rel15->ul_sul_indicator.val = (*dci_pdu>>(dci_size-pos))&1;
	    
	  // SS/PBCH index  6 bits
	  pos+=6;
	  dci_pdu_rel15->ss_pbch_index = (*dci_pdu>>(dci_size-pos))&0x3f;
	    
	  //  prach_mask_index  4 bits
	  pos+=4;
	  dci_pdu_rel15->prach_mask_index = (*dci_pdu>>(dci_size-pos))&0xf;
	    
	}  //end if
      else {
	  
	// Time domain assignment 4bit
		  
	pos+=4;
	dci_pdu_rel15->time_domain_assignment.val = (*dci_pdu>>(dci_size-pos))&0xf;
#ifdef DEBUG_EXTRACT_DCI
	LOG_D(MAC,"Time domain assignment %d (%d bits)=> %d (0x%lx)\n",dci_pdu_rel15->time_domain_assignment.val,4,dci_size-pos,*dci_pdu);
#endif
	  
	// VRB to PRB mapping  1bit
	pos++;
	dci_pdu_rel15->vrb_to_prb_mapping.val = (*dci_pdu>>(dci_size-pos))&1;
#ifdef DEBUG_EXTRACT_DCI
	LOG_D(MAC,"VRB to PRB %d (%d bits)=> %d (0x%lx)\n",dci_pdu_rel15->vrb_to_prb_mapping.val,1,dci_size-pos,*dci_pdu);
#endif
	
	// MCS 5bit  //bit over 32, so dci_pdu ++
	pos+=5;
	dci_pdu_rel15->mcs = (*dci_pdu>>(dci_size-pos))&0x1f;
#ifdef DEBUG_EXTRACT_DCI
	LOG_D(MAC,"MCS %d (%d bits)=> %d (0x%lx)\n",dci_pdu_rel15->mcs,5,dci_size-pos,*dci_pdu);
#endif
	  
	// New data indicator 1bit
	pos++;
	dci_pdu_rel15->ndi = (*dci_pdu>>(dci_size-pos))&1;
#ifdef DEBUG_EXTRACT_DCI
	LOG_D(MAC,"NDI %d (%d bits)=> %d (0x%lx)\n",dci_pdu_rel15->ndi,1,dci_size-pos,*dci_pdu);
#endif      
	  
	// Redundancy version  2bit
	pos+=2;
	dci_pdu_rel15->rv = (*dci_pdu>>(dci_size-pos))&0x3;
#ifdef DEBUG_EXTRACT_DCI
	LOG_D(MAC,"RV %d (%d bits)=> %d (0x%lx)\n",dci_pdu_rel15->rv,2,dci_size-pos,*dci_pdu);
#endif
	  
	// HARQ process number  4bit
	pos+=4;
	dci_pdu_rel15->harq_pid  = (*dci_pdu>>(dci_size-pos))&0xf;
#ifdef DEBUG_EXTRACT_DCI
	LOG_D(MAC,"HARQ_PID %d (%d bits)=> %d (0x%lx)\n",dci_pdu_rel15->harq_pid,4,dci_size-pos,*dci_pdu);
#endif
	  
	// Downlink assignment index  2bit
	pos+=2;
	dci_pdu_rel15->dai[0].val = (*dci_pdu>>(dci_size-pos))&3;
#ifdef DEBUG_EXTRACT_DCI
	LOG_D(MAC,"DAI %d (%d bits)=> %d (0x%lx)\n",dci_pdu_rel15->dai[0].val,2,dci_size-pos,*dci_pdu);
#endif
	  
	// TPC command for scheduled PUCCH  2bit
	pos+=2;
	dci_pdu_rel15->tpc = (*dci_pdu>>(dci_size-pos))&3;
#ifdef DEBUG_EXTRACT_DCI
	LOG_D(MAC,"TPC %d (%d bits)=> %d (0x%lx)\n",dci_pdu_rel15->tpc,2,dci_size-pos,*dci_pdu);
#endif
	  
	// PUCCH resource indicator  3bit
	pos+=3;
	dci_pdu_rel15->pucch_resource_indicator = (*dci_pdu>>(dci_size-pos))&0x7;
#ifdef DEBUG_EXTRACT_DCI
	LOG_D(MAC,"PUCCH RI %d (%d bits)=> %d (0x%lx)\n",dci_pdu_rel15->pucch_resource_indicator,3,dci_size-pos,*dci_pdu);
#endif
	  
	// PDSCH-to-HARQ_feedback timing indicator 3bit
	pos+=3;
	dci_pdu_rel15->pdsch_to_harq_feedback_timing_indicator.val = (*dci_pdu>>(dci_size-pos))&0x7;
#ifdef DEBUG_EXTRACT_DCI
	LOG_D(MAC,"PDSCH to HARQ TI %d (%d bits)=> %d (0x%lx)\n",dci_pdu_rel15->pdsch_to_harq_feedback_timing_indicator.val,3,dci_size-pos,*dci_pdu);
#endif
	  
      } //end else
      break;
    	
    case NR_RNTI_P:
      /*
      // Short Messages Indicator – 2 bits
      for (int i=0; i<2; i++)
      dci_pdu |= (((uint64_t)dci_pdu_rel15->short_messages_indicator>>(1-i))&1)<<(dci_size-pos++);
      // Short Messages – 8 bits
      for (int i=0; i<8; i++)
      *dci_pdu |= (((uint64_t)dci_pdu_rel15->short_messages>>(7-i))&1)<<(dci_size-pos++);
      // Freq domain assignment 0-16 bit
      fsize = (int)ceil( log2( (N_RB*(N_RB+1))>>1 ) );
      for (int i=0; i<fsize; i++)
      *dci_pdu |= (((uint64_t)dci_pdu_rel15->frequency_domain_assignment>>(fsize-i-1))&1)<<(dci_size-pos++);
      // Time domain assignment 4 bit
      for (int i=0; i<4; i++)
      *dci_pdu |= (((uint64_t)dci_pdu_rel15->time_domain_assignment>>(3-i))&1)<<(dci_size-pos++);
      // VRB to PRB mapping 1 bit
      *dci_pdu |= ((uint64_t)dci_pdu_rel15->vrb_to_prb_mapping.val&1)<<(dci_size-pos++);
      // MCS 5 bit
      for (int i=0; i<5; i++)
      *dci_pdu |= (((uint64_t)dci_pdu_rel15->mcs>>(4-i))&1)<<(dci_size-pos++);
	
      // TB scaling 2 bit
      for (int i=0; i<2; i++)
      *dci_pdu |= (((uint64_t)dci_pdu_rel15->tb_scaling>>(1-i))&1)<<(dci_size-pos++);
      */	
	
      break;
  	
    case NR_RNTI_SI:
      /*
      // Freq domain assignment 0-16 bit
      fsize = (int)ceil( log2( (N_RB*(N_RB+1))>>1 ) );
      for (int i=0; i<fsize; i++)
      *dci_pdu |= ((dci_pdu_rel15->frequency_domain_assignment>>(fsize-i-1))&1)<<(dci_size-pos++);
      // Time domain assignment 4 bit
      for (int i=0; i<4; i++)
      *dci_pdu |= (((uint64_t)dci_pdu_rel15->time_domain_assignment>>(3-i))&1)<<(dci_size-pos++);
      // VRB to PRB mapping 1 bit
      *dci_pdu |= ((uint64_t)dci_pdu_rel15->vrb_to_prb_mapping.val&1)<<(dci_size-pos++);
      // MCS 5bit  //bit over 32, so dci_pdu ++
      for (int i=0; i<5; i++)
      *dci_pdu |= (((uint64_t)dci_pdu_rel15->mcs>>(4-i))&1)<<(dci_size-pos++);
      // Redundancy version  2bit
      for (int i=0; i<2; i++)
      *dci_pdu |= (((uint64_t)dci_pdu_rel15->rv>>(1-i))&1)<<(dci_size-pos++);
      */	
      break;
	
    case NR_RNTI_TC:
      // indicating a DL DCI format 1bit
      pos++;
      dci_pdu_rel15->format_indicator = (*dci_pdu>>(dci_size-pos))&1;
      // Freq domain assignment 0-16 bit
      fsize = (int)ceil( log2( (N_RB*(N_RB+1))>>1 ) );
      pos+=fsize;
      dci_pdu_rel15->frequency_domain_assignment.val = (*dci_pdu>>(dci_size-pos))&((1<<fsize)-1);
      // Time domain assignment 4 bit
      pos+=4;
      dci_pdu_rel15->time_domain_assignment.val = (*dci_pdu>>(dci_size-pos))&0xf;
      // VRB to PRB mapping 1 bit
      dci_pdu_rel15->vrb_to_prb_mapping.val = (*dci_pdu>>(dci_size-pos))&1;
      // MCS 5bit  //bit over 32, so dci_pdu ++
      pos+=5;
      dci_pdu_rel15->mcs = (*dci_pdu>>(dci_size-pos))&0x1f;
      // New data indicator 1bit
      dci_pdu_rel15->ndi = (*dci_pdu>>(dci_size-pos))&1;
      // Redundancy version  2bit
      pos+=2;
      dci_pdu_rel15->rv = (*dci_pdu>>(dci_size-pos))&3;
      // HARQ process number  4bit
      pos+=4;
      dci_pdu_rel15->harq_pid = (*dci_pdu>>(dci_size-pos))&0xf;
      // Downlink assignment index – 2 bits
      pos+=2;
      dci_pdu_rel15->dai[0].val = (*dci_pdu>>(dci_size-pos))&3;
      // TPC command for scheduled PUCCH – 2 bits
      pos+=2;
      dci_pdu_rel15->tpc  = (*dci_pdu>>(dci_size-pos))&3;
      // PDSCH-to-HARQ_feedback timing indicator – 3 bits
      pos+=3;
      dci_pdu_rel15->pdsch_to_harq_feedback_timing_indicator.val = (*dci_pdu>>(dci_size-pos))&7;
       
      break;
    }
    break;
  
  case NR_UL_DCI_FORMAT_0_0:
    switch(rnti_type)
      {
      case NR_RNTI_C:
	// indicating a DL DCI format 1bit
	dci_pdu_rel15->format_indicator = (*dci_pdu>>(dci_size-pos))&1;
	// Freq domain assignment  max 16 bit
	fsize = (int)ceil( log2( (N_RB_UL*(N_RB_UL+1))>>1 ) );
	pos+=fsize;
	dci_pdu_rel15->frequency_domain_assignment.val = (*dci_pdu>>(dci_size-pos))&((1<<fsize)-1);
	// Time domain assignment 4bit
	pos+=4;
	dci_pdu_rel15->time_domain_assignment.val = (*dci_pdu>>(dci_size-pos))&0xf;
	// Frequency hopping flag – 1 bit
	pos++;
	dci_pdu_rel15->frequency_hopping_flag.val= (*dci_pdu>>(dci_size-pos))&1;
	// MCS  5 bit
	pos+=5;
	dci_pdu_rel15->mcs= (*dci_pdu>>(dci_size-pos))&0x1f;
	// New data indicator 1bit
	pos++;
	dci_pdu_rel15->ndi= (*dci_pdu>>(dci_size-pos))&1;
	// Redundancy version  2bit
	pos+=2;
	dci_pdu_rel15->rv= (*dci_pdu>>(dci_size-pos))&3;
	// HARQ process number  4bit
	pos+=4;
	dci_pdu_rel15->harq_pid = (*dci_pdu>>(dci_size-pos))&0xf;
	// TPC command for scheduled PUSCH – 2 bits
	pos+=2;
	dci_pdu_rel15->tpc = (*dci_pdu>>(dci_size-pos))&3;
	// UL/SUL indicator – 1 bit
	/* commented for now (RK): need to get this from BWP descriptor
	   if (cfg->pucch_config.pucch_GroupHopping.value)
	   dci_pdu->= ((uint64_t)*dci_pdu>>(dci_size-pos)ul_sul_indicator&1)<<(dci_size-pos++);
	*/
	break;
	
      case NR_RNTI_TC:
	/*	
	// indicating a DL DCI format 1bit
	dci_pdu->= (*dci_pdu>>(dci_size-pos)format_indicator&1)<<(dci_size-pos++);
	// Freq domain assignment  max 16 bit
	fsize = (int)ceil( log2( (N_RB_UL*(N_RB_UL+1))>>1 ) );
	for (int i=0; i<fsize; i++)
	dci_pdu->= ((*dci_pdu>>(dci_size-pos)frequency_domain_assignment>>(fsize-i-1))&1)<<(dci_size-pos++);
	// Time domain assignment 4bit
	for (int i=0; i<4; i++)
	dci_pdu->= (((uint64_t)*dci_pdu>>(dci_size-pos)time_domain_assignment>>(3-i))&1)<<(dci_size-pos++);
	// Frequency hopping flag – 1 bit
	dci_pdu->= ((uint64_t)*dci_pdu>>(dci_size-pos)frequency_hopping_flag&1)<<(dci_size-pos++);
	// MCS  5 bit
	for (int i=0; i<5; i++)
	dci_pdu->= (((uint64_t)*dci_pdu>>(dci_size-pos)mcs>>(4-i))&1)<<(dci_size-pos++);
	// New data indicator 1bit
	dci_pdu->= ((uint64_t)*dci_pdu>>(dci_size-pos)ndi&1)<<(dci_size-pos++);
	// Redundancy version  2bit
	for (int i=0; i<2; i++)
	dci_pdu->= (((uint64_t)*dci_pdu>>(dci_size-pos)rv>>(1-i))&1)<<(dci_size-pos++);
	// HARQ process number  4bit
	for (int i=0; i<4; i++)
	*dci_pdu  |= (((uint64_t)*dci_pdu>>(dci_size-pos)harq_pid>>(3-i))&1)<<(dci_size-pos++);
	
	// TPC command for scheduled PUSCH – 2 bits
	for (int i=0; i<2; i++)
	dci_pdu->= (((uint64_t)*dci_pdu>>(dci_size-pos)tpc>>(1-i))&1)<<(dci_size-pos++);
	*/	
	// UL/SUL indicator – 1 bit
	/*
	  commented for now (RK): need to get this information from BWP descriptor
	  if (cfg->pucch_config.pucch_GroupHopping.value)
	  dci_pdu->= ((uint64_t)dci_pdu_rel15->ul_sul_indicator&1)<<(dci_size-pos++);
	*/
	break;
	
      }
    break;

  case NR_DL_DCI_FORMAT_1_1:
    // Format indicator
    pos=1;
    dci_pdu_rel15->format_indicator = (*dci_pdu>>(dci_size-pos))&1;
    // Carrier indicator
    pos+=dci_pdu_rel15->carrier_indicator.nbits;
    dci_pdu_rel15->carrier_indicator.val = (*dci_pdu>>(dci_size-pos))&((1<<dci_pdu_rel15->carrier_indicator.nbits)-1);
    // BWP Indicator
    pos+=dci_pdu_rel15->bwp_indicator.nbits;
    dci_pdu_rel15->bwp_indicator.val = (*dci_pdu>>(dci_size-pos))&((1<<dci_pdu_rel15->bwp_indicator.nbits)-1);
    // Frequency domain resource assignment
    pos+=dci_pdu_rel15->frequency_domain_assignment.nbits;
    dci_pdu_rel15->frequency_domain_assignment.val = (*dci_pdu>>(dci_size-pos))&((1<<dci_pdu_rel15->frequency_domain_assignment.nbits)-1);
    // Time domain resource assignment
    pos+=dci_pdu_rel15->time_domain_assignment.nbits;
    dci_pdu_rel15->time_domain_assignment.val = (*dci_pdu>>(dci_size-pos))&((1<<dci_pdu_rel15->time_domain_assignment.nbits)-1);
    // VRB-to-PRB mapping
    pos+=dci_pdu_rel15->vrb_to_prb_mapping.nbits;
    dci_pdu_rel15->vrb_to_prb_mapping.val = (*dci_pdu>>(dci_size-pos))&((1<<dci_pdu_rel15->vrb_to_prb_mapping.nbits)-1);
    // PRB bundling size indicator
    pos+=dci_pdu_rel15->prb_bundling_size_indicator.nbits;
    dci_pdu_rel15->prb_bundling_size_indicator.val = (*dci_pdu>>(dci_size-pos))&((1<<dci_pdu_rel15->prb_bundling_size_indicator.nbits)-1);
    // Rate matching indicator
    pos+=dci_pdu_rel15->rate_matching_indicator.nbits;
    dci_pdu_rel15->rate_matching_indicator.val = (*dci_pdu>>(dci_size-pos))&((1<<dci_pdu_rel15->rate_matching_indicator.nbits)-1);
    // ZP CSI-RS trigger
    pos+=dci_pdu_rel15->zp_csi_rs_trigger.nbits;
    dci_pdu_rel15->zp_csi_rs_trigger.val = (*dci_pdu>>(dci_size-pos))&((1<<dci_pdu_rel15->zp_csi_rs_trigger.nbits)-1);
    //TB1
    // MCS 5bit
    pos+=5;
    dci_pdu_rel15->mcs = (*dci_pdu>>(dci_size-pos))&0x1f;
    // New data indicator 1bit
    pos+=1;
    dci_pdu_rel15->ndi = (*dci_pdu>>(dci_size-pos))&0x1;
    // Redundancy version  2bit
    pos+=2;
    dci_pdu_rel15->rv = (*dci_pdu>>(dci_size-pos))&0x3;
    //TB2
    // MCS 5bit
    pos+=dci_pdu_rel15->mcs2.nbits;
    dci_pdu_rel15->mcs2.val = (*dci_pdu>>(dci_size-pos))&((1<<dci_pdu_rel15->mcs2.nbits)-1);
    // New data indicator 1bit
    pos+=dci_pdu_rel15->ndi2.nbits;
    dci_pdu_rel15->ndi2.val = (*dci_pdu>>(dci_size-pos))&((1<<dci_pdu_rel15->ndi2.nbits)-1);
    // Redundancy version  2bit
    pos+=dci_pdu_rel15->rv2.nbits;
    dci_pdu_rel15->rv2.val = (*dci_pdu>>(dci_size-pos))&((1<<dci_pdu_rel15->rv2.nbits)-1);
    // HARQ process number  4bit
    pos+=4;
    dci_pdu_rel15->harq_pid = (*dci_pdu>>(dci_size-pos))&0xf;
    // Downlink assignment index
    pos+=dci_pdu_rel15->dai[0].nbits;
    dci_pdu_rel15->dai[0].val = (*dci_pdu>>(dci_size-pos))&((1<<dci_pdu_rel15->dai[0].nbits)-1);
    // TPC command for scheduled PUCCH  2bit
    pos+=2;
    dci_pdu_rel15->tpc = (*dci_pdu>>(dci_size-pos))&0x3;
    // PUCCH resource indicator  3bit
    pos+=3;
    dci_pdu_rel15->pucch_resource_indicator = (*dci_pdu>>(dci_size-pos))&0x3;
    // PDSCH-to-HARQ_feedback timing indicator
    pos+=dci_pdu_rel15->pdsch_to_harq_feedback_timing_indicator.nbits;
    dci_pdu_rel15->pdsch_to_harq_feedback_timing_indicator.val = (*dci_pdu>>(dci_size-pos))&((1<<dci_pdu_rel15->pdsch_to_harq_feedback_timing_indicator.nbits)-1);
    // Antenna ports
    pos+=dci_pdu_rel15->antenna_ports.nbits;
    dci_pdu_rel15->antenna_ports.val = (*dci_pdu>>(dci_size-pos))&((1<<dci_pdu_rel15->antenna_ports.nbits)-1);
    // TCI
    pos+=dci_pdu_rel15->transmission_configuration_indication.nbits;
    dci_pdu_rel15->transmission_configuration_indication.val = (*dci_pdu>>(dci_size-pos))&((1<<dci_pdu_rel15->transmission_configuration_indication.nbits)-1);
    // SRS request
    pos+=dci_pdu_rel15->srs_request.nbits;
    dci_pdu_rel15->srs_request.val = (*dci_pdu>>(dci_size-pos))&((1<<dci_pdu_rel15->srs_request.nbits)-1);
    // CBG transmission information
    pos+=dci_pdu_rel15->cbgti.nbits;
    dci_pdu_rel15->cbgti.val = (*dci_pdu>>(dci_size-pos))&((1<<dci_pdu_rel15->cbgti.nbits)-1);
    // CBG flushing out information
    pos+=dci_pdu_rel15->cbgfi.nbits;
    dci_pdu_rel15->cbgfi.val = (*dci_pdu>>(dci_size-pos))&((1<<dci_pdu_rel15->cbgfi.nbits)-1);
    // DMRS sequence init
    pos+=1;
    dci_pdu_rel15->dmrs_sequence_initialization.val = (*dci_pdu>>(dci_size-pos))&0x1;
    break;

  }
}


void nr_ue_process_mac_pdu(module_id_t module_idP,
                           uint8_t CC_id,
                           frame_t frameP,
                           uint8_t *pduP, 
                           uint16_t mac_pdu_len,
                           uint8_t gNB_index,
                           NR_UL_TIME_ALIGNMENT_t *ul_time_alignment){

    // This function is adapting code from the old
    // parse_header(...) and ue_send_sdu(...) functions of OAI LTE

    uint8_t *pdu_ptr = pduP, rx_lcid, done = 0;
    int pdu_len = mac_pdu_len;
    uint16_t mac_ce_len, mac_subheader_len, mac_sdu_len;
    NR_UE_MAC_INST_t *mac = get_mac_inst(module_idP);

    //NR_UE_MAC_INST_t *UE_mac_inst = get_mac_inst(module_idP);
    //uint8_t scs = UE_mac_inst->mib->subCarrierSpacingCommon;
    //uint16_t bwp_ul_NB_RB = UE_mac_inst->initial_bwp_ul.N_RB;

    //  For both DL/UL-SCH
    //  Except:
    //   - UL/DL-SCH: fixed-size MAC CE(known by LCID)
    //   - UL/DL-SCH: padding
    //   - UL-SCH:    MSG3 48-bits
    //  |0|1|2|3|4|5|6|7|  bit-wise
    //  |R|F|   LCID    |
    //  |       L       |
    //  |0|1|2|3|4|5|6|7|  bit-wise
    //  |R|F|   LCID    |
    //  |       L       |
    //  |       L       |

    //  For both DL/UL-SCH
    //  For:
    //   - UL/DL-SCH: fixed-size MAC CE(known by LCID)
    //   - UL/DL-SCH: padding, for single/multiple 1-oct padding CE(s)
    //   - UL-SCH:    MSG3 48-bits
    //  |0|1|2|3|4|5|6|7|  bit-wise
    //  |R|R|   LCID    |
    //  LCID: The Logical Channel ID field identifies the logical channel instance of the corresponding MAC SDU or the type of the corresponding MAC CE or padding as described in Tables 6.2.1-1 and 6.2.1-2 for the DL-SCH and UL-SCH respectively. There is one LCID field per MAC subheader. The LCID field size is 6 bits;
    //  L: The Length field indicates the length of the corresponding MAC SDU or variable-sized MAC CE in bytes. There is one L field per MAC subheader except for subheaders corresponding to fixed-sized MAC CEs and padding. The size of the L field is indicated by the F field;
    //  F: lenght of L is 0:8 or 1:16 bits wide
    //  R: Reserved bit, set to zero.
    while (!done && pdu_len > 0){
        mac_ce_len = 0x0000;
        mac_subheader_len = 0x0001; //  default to fixed-length subheader = 1-oct
        mac_sdu_len = 0x0000;
        rx_lcid = ((NR_MAC_SUBHEADER_FIXED *)pdu_ptr)->LCID;
	  //#ifdef DEBUG_HEADER_PARSING
              LOG_D(MAC, "[UE] LCID %d, PDU length %d\n", ((NR_MAC_SUBHEADER_FIXED *)pdu_ptr)->LCID, pdu_len);
	      //#endif

        switch(rx_lcid){
            //  MAC CE

            case DL_SCH_LCID_CCCH:
                //  MSG4 RRC Connection Setup 38.331
                //  varialbe length
                mac_ce_len |= (uint16_t)((NR_MAC_SUBHEADER_SHORT *)pdu_ptr)->L;
                mac_subheader_len = 2;
                if(((NR_MAC_SUBHEADER_SHORT *)pdu_ptr)->F){
                    mac_ce_len |= (uint16_t)(((NR_MAC_SUBHEADER_LONG *)pdu_ptr)->L2)<<8;
                    mac_subheader_len = 3;
                }

                break;

            case DL_SCH_LCID_TCI_STATE_ACT_UE_SPEC_PDSCH:

                //  38.321 Ch6.1.3.14
                //  varialbe length
                mac_ce_len |= (uint16_t)((NR_MAC_SUBHEADER_SHORT *)pdu_ptr)->L;
                mac_subheader_len = 2;
                if(((NR_MAC_SUBHEADER_SHORT *)pdu_ptr)->F){
                    mac_ce_len |= (uint16_t)(((NR_MAC_SUBHEADER_LONG *)pdu_ptr)->L2)<<8;
                    mac_subheader_len = 3;
                }
                break;
            case DL_SCH_LCID_APERIODIC_CSI_TRI_STATE_SUBSEL:
                //  38.321 Ch6.1.3.13
                //  varialbe length
                mac_ce_len |= (uint16_t)((NR_MAC_SUBHEADER_SHORT *)pdu_ptr)->L;
                mac_subheader_len = 2;
                if(((NR_MAC_SUBHEADER_SHORT *)pdu_ptr)->F){
                    mac_ce_len |= (uint16_t)(((NR_MAC_SUBHEADER_LONG *)pdu_ptr)->L2)<<8;
                    mac_subheader_len = 3;
                }
                break;
            case DL_SCH_LCID_SP_CSI_RS_CSI_IM_RES_SET_ACT:
                //  38.321 Ch6.1.3.12
                //  varialbe length
                mac_ce_len |= (uint16_t)((NR_MAC_SUBHEADER_SHORT *)pdu_ptr)->L;
                mac_subheader_len = 2;
                if(((NR_MAC_SUBHEADER_SHORT *)pdu_ptr)->F){
                    mac_ce_len |= (uint16_t)(((NR_MAC_SUBHEADER_LONG *)pdu_ptr)->L2)<<8;
                    mac_subheader_len = 3;
                }
                break;
            case DL_SCH_LCID_SP_SRS_ACTIVATION:
                //  38.321 Ch6.1.3.17
                //  varialbe length
                mac_ce_len |= (uint16_t)((NR_MAC_SUBHEADER_SHORT *)pdu_ptr)->L;
                mac_subheader_len = 2;
                if(((NR_MAC_SUBHEADER_SHORT *)pdu_ptr)->F){
                    mac_ce_len |= (uint16_t)(((NR_MAC_SUBHEADER_LONG *)pdu_ptr)->L2)<<8;
                    mac_subheader_len = 3;
                }
                break;
            
            case DL_SCH_LCID_RECOMMENDED_BITRATE:
                //  38.321 Ch6.1.3.20
                mac_ce_len = 2;
                break;
            case DL_SCH_LCID_SP_ZP_CSI_RS_RES_SET_ACT:
                //  38.321 Ch6.1.3.19
                mac_ce_len = 2;
                break;
            case DL_SCH_LCID_PUCCH_SPATIAL_RELATION_ACT:
                //  38.321 Ch6.1.3.18
                mac_ce_len = 3;
                break;
            case DL_SCH_LCID_SP_CSI_REP_PUCCH_ACT:
                //  38.321 Ch6.1.3.16
                mac_ce_len = 2;
                break;
            case DL_SCH_LCID_TCI_STATE_IND_UE_SPEC_PDCCH:
                //  38.321 Ch6.1.3.15
                mac_ce_len = 2;
                break;
            case DL_SCH_LCID_DUPLICATION_ACT:
                //  38.321 Ch6.1.3.11
                mac_ce_len = 1;
                break;
            case DL_SCH_LCID_SCell_ACT_4_OCT:
                //  38.321 Ch6.1.3.10
                mac_ce_len = 4;
                break;
            case DL_SCH_LCID_SCell_ACT_1_OCT:
                //  38.321 Ch6.1.3.10
                mac_ce_len = 1;
                break;
            case DL_SCH_LCID_L_DRX:
                //  38.321 Ch6.1.3.6
                //  fixed length but not yet specify.
                mac_ce_len = 0;
                break;
            case DL_SCH_LCID_DRX:
                //  38.321 Ch6.1.3.5
                //  fixed length but not yet specify.
                mac_ce_len = 0;
                break;
            case DL_SCH_LCID_TA_COMMAND:
                //  38.321 Ch6.1.3.4
                mac_ce_len = 1;

                /*uint8_t ta_command = ((NR_MAC_CE_TA *)pdu_ptr)[1].TA_COMMAND;
                uint8_t tag_id = ((NR_MAC_CE_TA *)pdu_ptr)[1].TAGID;*/

                ul_time_alignment->apply_ta = 1;
                ul_time_alignment->ta_command = ((NR_MAC_CE_TA *)pdu_ptr)[1].TA_COMMAND;
                ul_time_alignment->tag_id = ((NR_MAC_CE_TA *)pdu_ptr)[1].TAGID;

                /*
                #ifdef DEBUG_HEADER_PARSING
                LOG_D(MAC, "[UE] CE %d : UE Timing Advance : %d\n", i, pdu_ptr[1]);
                #endif
                */

                LOG_D(MAC, "Received TA_COMMAND %u TAGID %u CC_id %d\n", ul_time_alignment->ta_command, ul_time_alignment->tag_id, CC_id);

                break;
            case DL_SCH_LCID_CON_RES_ID:
                //  38.321 Ch6.1.3.3
                // WIP todo: handle CCCH_pdu
                mac_ce_len = 6;
                
                LOG_I(MAC, "[UE %d][RAPROC] Frame %d : received contention resolution msg: %x.%x.%x.%x.%x.%x, Terminating RA procedure\n", module_idP, frameP, pdu_ptr[0], pdu_ptr[1], pdu_ptr[2], pdu_ptr[3], pdu_ptr[4], pdu_ptr[5]);

                if (mac->RA_active == 1) {
                  LOG_I(MAC, "[UE %d][RAPROC] Frame %d : Clearing RA_active flag\n", module_idP, frameP);
                  mac->RA_active = 0;
                   // // check if RA procedure has finished completely (no contention)
                   // tx_sdu = &mac->CCCH_pdu.payload[3];
                   // //Note: 3 assumes sizeof(SCH_SUBHEADER_SHORT) + PADDING CE, which is when UL-Grant has TBS >= 9 (64 bits)
                   // // (other possibility is 1 for TBS=7 (SCH_SUBHEADER_FIXED), or 2 for TBS=8 (SCH_SUBHEADER_FIXED+PADDING or //  SCH_SUBHEADER_SHORT)
                   // for (i = 0; i < 6; i++)
                   //   if (tx_sdu[i] != payload_ptr[i]) {
                   //     LOG_E(MAC, "[UE %d][RAPROC] Contention detected, RA failed\n", module_idP);
                   //     nr_ra_failed(module_idP, CC_id, eNB_index);
                   //     mac->RA_contention_resolution_timer_active = 0;
                   //     return;
                   //   }
                  LOG_I(MAC, "[UE %d][RAPROC] Frame %d : Cleared contention resolution timer. Set C-RNTI to TC-RNTI\n",
                    module_idP,
                    frameP);
                  mac->RA_contention_resolution_timer_active = 0;
                  nr_ra_succeeded(module_idP, CC_id, gNB_index);
                  mac->crnti = mac->t_crnti;
                  mac->t_crnti = 0;
                  mac->ra_state = RA_SUCCEEDED;
                }
                break;
            case DL_SCH_LCID_PADDING:
                done = 1;
                //  end of MAC PDU, can ignore the rest.
                break;

            //  MAC SDU

            case DL_SCH_LCID_DCCH:
                //  check if LCID is valid at current time.

            case DL_SCH_LCID_DCCH1:
                //  check if LCID is valid at current time.

            default:
                //  check if LCID is valid at current time.
                if(((NR_MAC_SUBHEADER_SHORT *)pdu_ptr)->F){
                    //mac_sdu_len |= (uint16_t)(((NR_MAC_SUBHEADER_LONG *)pdu_ptr)->L2)<<8;
                    mac_subheader_len = 3;
                    mac_sdu_len = ((uint16_t)(((NR_MAC_SUBHEADER_LONG *) pdu_ptr)->L1 & 0x7f) << 8)
                    | ((uint16_t)((NR_MAC_SUBHEADER_LONG *) pdu_ptr)->L2 & 0xff);

                } else {
                  mac_sdu_len = (uint16_t)((NR_MAC_SUBHEADER_SHORT *)pdu_ptr)->L;
                  mac_subheader_len = 2;
                }

                LOG_D(MAC, "[UE %d] Frame %d : DLSCH -> DL-DTCH %d (gNB %d, %d bytes)\n", module_idP, frameP, rx_lcid, gNB_index, mac_sdu_len);

                #if defined(ENABLE_MAC_PAYLOAD_DEBUG)
                    LOG_T(MAC, "[UE %d] First 32 bytes of DLSCH : \n", module_idP);

                    for (i = 0; i < 32; i++)
                      LOG_T(MAC, "%x.", (pdu_ptr + mac_subheader_len)[i]);

                    LOG_T(MAC, "\n");
                #endif

                if (IS_SOFTMODEM_NOS1){
                  if (rx_lcid < NB_RB_MAX && rx_lcid >= DL_SCH_LCID_DTCH) {

                    mac_rlc_data_ind(module_idP,
                                     0x1234,
                                     gNB_index,
                                     frameP,
                                     ENB_FLAG_NO,
                                     MBMS_FLAG_NO,
                                     rx_lcid,
                                     (char *) (pdu_ptr + mac_subheader_len),
                                     mac_sdu_len,
                                     1,
                                     NULL);
                  } else {
                    LOG_E(MAC, "[UE %d] Frame %d : unknown LCID %d (gNB %d)\n", module_idP, frameP, rx_lcid, gNB_index);
                  }
                }

            break;
        }
        pdu_ptr += ( mac_subheader_len + mac_ce_len + mac_sdu_len );
        pdu_len -= ( mac_subheader_len + mac_ce_len + mac_sdu_len );
        if (pdu_len < 0)
          LOG_E(MAC, "[MAC] nr_ue_process_mac_pdu, residual mac pdu length %d < 0!\n", pdu_len);
    }
}

////////////////////////////////////////////////////////
/////* ULSCH MAC PDU generation (6.1.2 TS 38.321) */////
////////////////////////////////////////////////////////

uint16_t nr_generate_ulsch_pdu(uint8_t *sdus_payload,
                                    uint8_t *pdu,
                                    uint8_t num_sdus,
                                    uint16_t *sdu_lengths,
                                    uint8_t *sdu_lcids,
                                    uint8_t power_headroom,
                                    uint16_t crnti,
                                    uint16_t truncated_bsr,
                                    uint16_t short_bsr,
                                    uint16_t long_bsr,
                                    unsigned short post_padding,
                                    uint16_t buflen) {

  NR_MAC_SUBHEADER_FIXED *mac_pdu_ptr = (NR_MAC_SUBHEADER_FIXED *) pdu;
  unsigned char last_size = 0, i, mac_header_control_elements[16], *ce_ptr, bsr = 0;
  int mac_ce_size;
  uint16_t offset = 0;

  LOG_D(MAC, "[UE] Generating ULSCH PDU : num_sdus %d\n", num_sdus);

  #ifdef DEBUG_HEADER_PARSING

    for (i = 0; i < num_sdus; i++)
      LOG_D(MAC, "[UE] MAC subPDU %d (lcid %d length %d bytes \n", i, sdu_lcids[i], sdu_lengths[i]);

  #endif

  // Generating UL MAC subPDUs including MAC SDU and subheader

  for (i = 0; i < num_sdus; i++) {
    LOG_D(MAC, "[UE] Generating UL MAC subPDUs for SDU with lenght %d ( num_sdus %d )\n", sdu_lengths[i], num_sdus);

    if (sdu_lcids[i] != UL_SCH_LCID_CCCH){
      if (sdu_lengths[i] < 128) {
        ((NR_MAC_SUBHEADER_SHORT *) mac_pdu_ptr)->R = 0;
        ((NR_MAC_SUBHEADER_SHORT *) mac_pdu_ptr)->F = 0;
        ((NR_MAC_SUBHEADER_SHORT *) mac_pdu_ptr)->LCID = sdu_lcids[i];
        ((NR_MAC_SUBHEADER_SHORT *) mac_pdu_ptr)->L = (unsigned char) sdu_lengths[i];
        last_size = 2;
      } else {
        ((NR_MAC_SUBHEADER_LONG *) mac_pdu_ptr)->R = 0;
        ((NR_MAC_SUBHEADER_LONG *) mac_pdu_ptr)->F = 1;
        ((NR_MAC_SUBHEADER_LONG *) mac_pdu_ptr)->LCID = sdu_lcids[i];
        ((NR_MAC_SUBHEADER_LONG *) mac_pdu_ptr)->L1 = ((unsigned short) sdu_lengths[i] >> 8) & 0x7f;
        ((NR_MAC_SUBHEADER_LONG *) mac_pdu_ptr)->L2 = (unsigned short) sdu_lengths[i] & 0xff;
        last_size = 3;
      }
    } else { // UL CCCH SDU
      mac_pdu_ptr->R = 0;
      mac_pdu_ptr->LCID = sdu_lcids[i];
    }

    mac_pdu_ptr += last_size;

    // cycle through SDUs, compute each relevant and place ulsch_buffer in
    memcpy((void *) mac_pdu_ptr, (void *) sdus_payload, sdu_lengths[i]);
    sdus_payload += sdu_lengths[i]; 
    mac_pdu_ptr  += sdu_lengths[i];
  }

  // Generating UL MAC subPDUs including MAC CEs (MAC CE and subheader)

  ce_ptr = &mac_header_control_elements[0];

  if (power_headroom) {
    // MAC CE fixed subheader
    mac_pdu_ptr->R = 0;
    mac_pdu_ptr->LCID = UL_SCH_LCID_SINGLE_ENTRY_PHR;
    mac_pdu_ptr++;

    // PHR MAC CE (1 octet)
    ((NR_SINGLE_ENTRY_PHR_MAC_CE *) ce_ptr)->PH = power_headroom;
    ((NR_SINGLE_ENTRY_PHR_MAC_CE *) ce_ptr)->R1 = 0;
    ((NR_SINGLE_ENTRY_PHR_MAC_CE *) ce_ptr)->PCMAX = 0; // todo
    ((NR_SINGLE_ENTRY_PHR_MAC_CE *) ce_ptr)->R2 = 0;

    mac_ce_size = sizeof(NR_SINGLE_ENTRY_PHR_MAC_CE);

    // Copying bytes for PHR MAC CEs to the mac pdu pointer
    memcpy((void *) mac_pdu_ptr, (void *) ce_ptr, mac_ce_size);
    ce_ptr += mac_ce_size;
    mac_pdu_ptr += (unsigned char) mac_ce_size;
  }

  if (crnti) {
    // MAC CE fixed subheader
    mac_pdu_ptr->R = 0;
    mac_pdu_ptr->LCID = CRNTI;
    mac_pdu_ptr++;

    // C-RNTI MAC CE (2 octets)
    * (uint16_t *) ce_ptr = crnti;
    mac_ce_size = sizeof(uint16_t);

    // Copying bytes for CRNTI MAC CE to the mac pdu pointer
    memcpy((void *) mac_pdu_ptr, (void *) ce_ptr, mac_ce_size);
    ce_ptr += mac_ce_size;
    mac_pdu_ptr += (unsigned char) mac_ce_size;
  }

  if (truncated_bsr) {
    // MAC CE fixed subheader
    mac_pdu_ptr->R = 0;
    mac_pdu_ptr->LCID = UL_SCH_LCID_S_TRUNCATED_BSR;
    mac_pdu_ptr++;

    // Short truncated BSR MAC CE (1 octet)
    ((NR_BSR_SHORT_TRUNCATED *) ce_ptr)-> Buffer_size = truncated_bsr;
    ((NR_BSR_SHORT_TRUNCATED *) ce_ptr)-> LcgID = 0; // todo
    mac_ce_size = sizeof(NR_BSR_SHORT_TRUNCATED);

    bsr = 1 ;
  } else if (short_bsr) {
    // MAC CE fixed subheader
    mac_pdu_ptr->R = 0;
    mac_pdu_ptr->LCID = UL_SCH_LCID_S_BSR;
    mac_pdu_ptr++;

    // Short truncated BSR MAC CE (1 octet)
    ((NR_BSR_SHORT *) ce_ptr)->Buffer_size = short_bsr;
    ((NR_BSR_SHORT *) ce_ptr)->LcgID = 0; // todo
    mac_ce_size = sizeof(NR_BSR_SHORT);

    bsr = 1 ;
  } else if (long_bsr) {
    // MAC CE variable subheader
    // todo ch 6.1.3.1. TS 38.321
    // ((NR_MAC_SUBHEADER_SHORT *) mac_pdu_ptr)->R = 0;
    // ((NR_MAC_SUBHEADER_SHORT *) mac_pdu_ptr)->F = 0;
    // ((NR_MAC_SUBHEADER_SHORT *) mac_pdu_ptr)->LCID = UL_SCH_LCID_L_BSR;
    // ((NR_MAC_SUBHEADER_SHORT *) mac_pdu_ptr)->L = 0;
    // last_size = 2;
    // mac_pdu_ptr += last_size;

    // Short truncated BSR MAC CE (1 octet)
    // ((NR_BSR_LONG *) ce_ptr)->Buffer_size0 = short_bsr;
    // ((NR_BSR_LONG *) ce_ptr)->LCGID0 = 0;
    // mac_ce_size = sizeof(NR_BSR_LONG); // size is variable
  }

  if (bsr){
    // Copying bytes for BSR MAC CE to the mac pdu pointer
    memcpy((void *) mac_pdu_ptr, (void *) ce_ptr, mac_ce_size);
    ce_ptr += mac_ce_size;
    mac_pdu_ptr += (unsigned char) mac_ce_size;
  }

  // compute offset before adding padding (if necessary)
  offset = ((unsigned char *) mac_pdu_ptr - pdu);
  uint16_t padding_bytes = 0; 

  if(buflen > 0) // If the buflen is provided
    padding_bytes = buflen - offset;

  // Compute final offset for padding
  if (post_padding > 0 || padding_bytes>0) {
    ((NR_MAC_SUBHEADER_FIXED *) mac_pdu_ptr)->R = 0;
    ((NR_MAC_SUBHEADER_FIXED *) mac_pdu_ptr)->LCID = UL_SCH_LCID_PADDING;
    mac_pdu_ptr++;
  } else {            
    // no MAC subPDU with padding
  }

  // compute final offset
  offset = ((unsigned char *) mac_pdu_ptr - pdu);

  //printf("Offset %d \n", ((unsigned char *) mac_pdu_ptr - pdu));

  return offset;
}

uint8_t
nr_ue_get_sdu(module_id_t module_idP, int CC_id, frame_t frameP,
           sub_frame_t subframe, uint8_t eNB_index,
           uint8_t *ulsch_buffer, uint16_t buflen, uint8_t *access_mode) {
  uint8_t total_rlc_pdu_header_len = 0;
  int16_t buflen_remain = 0;
  uint8_t lcid = 0;
  uint16_t sdu_lengths[8] = { 0, 0, 0, 0, 0, 0, 0, 0 };
  uint8_t sdu_lcids[8] = { 0, 0, 0, 0, 0, 0, 0, 0 };
  uint16_t payload_offset = 0, num_sdus = 0;
  uint8_t ulsch_sdus[MAX_ULSCH_PAYLOAD_BYTES];
  uint16_t sdu_length_total = 0;
  //unsigned short post_padding = 0;

  rlc_buffer_occupancy_t lcid_buffer_occupancy_old =
    0, lcid_buffer_occupancy_new = 0;
  LOG_D(MAC,
        "[UE %d] MAC PROCESS UL TRANSPORT BLOCK at frame%d subframe %d TBS=%d\n",
        module_idP, frameP, subframe, buflen);
  AssertFatal(CC_id == 0,
              "Transmission on secondary CCs is not supported yet\n");
#if UE_TIMING_TRACE
  start_meas(&UE_mac_inst[module_idP].tx_ulsch_sdu);
#endif

  //NR_UE_MAC_INST_t *nr_ue_mac_inst = get_mac_inst(0);

  // Check for DCCH first
  // TO DO: Multiplex in the order defined by the logical channel prioritization
  for (lcid = UL_SCH_LCID_SRB1;
       lcid < NR_MAX_NUM_LCID; lcid++) {

      lcid_buffer_occupancy_old =
    		  //TODO: Replace static value with CRNTI
        mac_rlc_get_buffer_occupancy_ind(module_idP,
        								 0x1234, eNB_index, frameP, //nr_ue_mac_inst->crnti
                                         subframe, ENB_FLAG_NO,
                                         lcid);
      lcid_buffer_occupancy_new = lcid_buffer_occupancy_old;

      if(lcid_buffer_occupancy_new){

        buflen_remain =
          buflen - (total_rlc_pdu_header_len + sdu_length_total + MAX_RLC_SDU_SUBHEADER_SIZE);
        LOG_D(MAC,
              "[UE %d] Frame %d : UL-DXCH -> ULSCH, RLC %d has %d bytes to "
              "send (Transport Block size %d SDU Length Total %d , mac header len %d, buflen_remain %d )\n", //BSR byte before Tx=%d
              module_idP, frameP, lcid, lcid_buffer_occupancy_new,
              buflen, sdu_length_total,
              total_rlc_pdu_header_len, buflen_remain); // ,nr_ue_mac_inst->scheduling_info.BSR_bytes[nr_ue_mac_inst->scheduling_info.LCGID[lcid]]

        while(buflen_remain > 0 && lcid_buffer_occupancy_new){

        //TODO: Replace static value with CRNTI
        sdu_lengths[num_sdus] = mac_rlc_data_req(module_idP,
        						0x1234, eNB_index, //nr_ue_mac_inst->crnti
                                frameP,
                                ENB_FLAG_NO,
                                MBMS_FLAG_NO,
                                lcid,
                                buflen_remain,
                                (char *)&ulsch_sdus[sdu_length_total],0,
                                0
                                                );
        AssertFatal(buflen_remain >= sdu_lengths[num_sdus],
                    "LCID=%d RLC has segmented %d bytes but MAC has max=%d\n",
                    lcid, sdu_lengths[num_sdus], buflen_remain);

        if (sdu_lengths[num_sdus]) {
          sdu_length_total += sdu_lengths[num_sdus];
          sdu_lcids[num_sdus] = lcid;

          total_rlc_pdu_header_len += MAX_RLC_SDU_SUBHEADER_SIZE; //rlc_pdu_header_len_last;

          //Update number of SDU
          num_sdus++;
        }

        /* Get updated BO after multiplexing this PDU */
        //TODO: Replace static value with CRNTI

        lcid_buffer_occupancy_new =
          mac_rlc_get_buffer_occupancy_ind(module_idP,
                                           0x1234, //nr_ue_mac_inst->crnti
                                           eNB_index, frameP,
                                           subframe, ENB_FLAG_NO,
                                           lcid);
        buflen_remain =
                  buflen - (total_rlc_pdu_header_len + sdu_length_total + MAX_RLC_SDU_SUBHEADER_SIZE);
        }
  }

}

  // Generate ULSCH PDU
  if (num_sdus>0) {
  payload_offset = nr_generate_ulsch_pdu(ulsch_sdus,
                                         ulsch_buffer,  // mac header
                                         num_sdus,  // num sdus
                                         sdu_lengths, // sdu length
                                         sdu_lcids, // sdu lcid
                                         0, // power_headroom
                                         0, // crnti
                                         0, // truncated_bsr
                                         0, // short_bsr
                                         0, // long_bsr
                                         0, // post_padding 
                                         buflen);  // TBS in bytes
  }
  else
	  return 0;

  // Padding: fill remainder of ULSCH with 0
  if (buflen - payload_offset > 0){
  	  for (int j = payload_offset; j < buflen; j++)
  		  ulsch_buffer[j] = 0;
  }

#if defined(ENABLE_MAC_PAYLOAD_DEBUG)
  LOG_I(MAC, "Printing UL MAC payload UE side, payload_offset: %d \n", payload_offset);
  for (int i = 0; i < buflen ; i++) {
	  //harq_process_ul_ue->a[i] = (unsigned char) rand();
	  //printf("a[%d]=0x%02x\n",i,harq_process_ul_ue->a[i]);
	  printf("%02x ",(unsigned char)ulsch_buffer[i]);
  }
  printf("\n");
#endif

  return 1;
}<|MERGE_RESOLUTION|>--- conflicted
+++ resolved
@@ -1109,20 +1109,12 @@
             default:
               AssertFatal(1 == 0, "Invalid PRACH format");
           }
-<<<<<<< HEAD
         } // if format1
 //      } for n
-    } else {
-      mac->generate_nr_prach = 0;
-    } // if-else is_nr_prach_slot
-
-=======
-        }
-      }
     } else if (mac->ra_state == RA_SUCCEEDED){
       mac->generate_nr_prach = 2;
-    }
->>>>>>> 0d9fc950
+    } // if-else is_nr_prach_slot
+
     mac->scheduled_response.ul_config = ul_config;
   } // if is_nr_UL_slot
 }
