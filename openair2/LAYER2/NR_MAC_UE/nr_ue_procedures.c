/*
 * Licensed to the OpenAirInterface (OAI) Software Alliance under one or more
 * contributor license agreements.  See the NOTICE file distributed with
 * this work for additional information regarding copyright ownership.
 * The OpenAirInterface Software Alliance licenses this file to You under
 * the OAI Public License, Version 1.1  (the "License"); you may not use this file
 * except in compliance with the License.
 * You may obtain a copy of the License at
 *
 *      http://www.openairinterface.org/?page_id=698
 *
 * Unless required by applicable law or agreed to in writing, software
 * distributed under the License is distributed on an "AS IS" BASIS,
 * WITHOUT WARRANTIES OR CONDITIONS OF ANY KIND, either express or implied.
 * See the License for the specific language governing permissions and
 * limitations under the License.
 *-------------------------------------------------------------------------------
 * For more information about the OpenAirInterface (OAI) Software Alliance:
 *      contact@openairinterface.org
 */

/* \file ue_procedures.c
 * \brief procedures related to UE
 * \author R. Knopp, K.H. HSU, G. Casati
 * \date 2018
 * \version 0.1
 * \company Eurecom / NTUST
 * \email: knopp@eurecom.fr, kai-hsiang.hsu@eurecom.fr, guido.casati@iis.fraunhofer.de
 * \note
 * \warning
 */


#include <stdio.h>
#include <math.h>

/* exe */
#include "executables/nr-softmodem.h"

/* RRC*/
#include "RRC/NR_UE/rrc_proto.h"
#include "NR_RACH-ConfigCommon.h"
#include "NR_RACH-ConfigGeneric.h"
#include "NR_FrequencyInfoDL.h"
#include "NR_PDCCH-ConfigCommon.h"

/* MAC */
#include "mac_defs.h"
#include "NR_MAC_COMMON/nr_mac.h"
#include "NR_MAC_UE/mac_proto.h"
#include "NR_MAC_UE/mac_extern.h"
#include "common/utils/nr/nr_common.h"

/* PHY */
#include "SCHED_NR_UE/defs.h"
#include "PHY/defs_nr_UE.h"
#include "PHY/NR_TRANSPORT/nr_dci.h"

/*Openair Packet Tracer */
#include "UTIL/OPT/opt.h"
#include "OCG.h"
#include "executables/softmodem-common.h"

/* utils */
#include "assertions.h"

/* Tools */
#include "asn1_conversions.h"
#include "SIMULATION/TOOLS/sim.h" // for taus

#include "common/utils/LOG/log.h"
#include "SIMULATION/TOOLS/sim.h" // for taus
#include "openair2/LAYER2/NR_MAC_COMMON/nr_mac.h"
#include "common/utils/LOG/vcd_signal_dumper.h"

#include <stdio.h>
#include <math.h>

// ================================================
// SSB to RO mapping private defines and structures
// ================================================

#define MAX_NB_PRACH_CONF_PERIOD_IN_ASSOCIATION_PERIOD (16) // Maximum association period is 16
#define MAX_NB_PRACH_CONF_PERIOD_IN_ASSOCIATION_PATTERN_PERIOD (16) // Max association pattern period is 160ms and minimum PRACH configuration period is 10ms
#define MAX_NB_ASSOCIATION_PERIOD_IN_ASSOCIATION_PATTERN_PERIOD (16) // Max nb of association periods in an association pattern period of 160ms
#define MAX_NB_FRAME_IN_PRACH_CONF_PERIOD (16) // Max PRACH configuration period is 160ms and frame is 10ms
#define MAX_NB_SLOT_IN_FRAME (160) // Max number of slots in a frame (@ SCS 240kHz = 160)
#define MAX_NB_FRAME_IN_ASSOCIATION_PATTERN_PERIOD (16) // Maximum number of frames in the maximum association pattern period
#define MAX_NB_SSB (64) // Maximum number of possible SSB indexes
#define MAX_RO_PER_SSB (8) // Maximum number of consecutive ROs that can be mapped to an SSB according to the ssb_per_RACH config

// Maximum number of ROs that can be mapped to an SSB in an association pattern
// This is to reserve enough elements in the SSBs list for each mapped ROs for a single SSB
// An arbitrary maximum number is chosen to be safe: maximum number of slots in an association pattern * maximum number of ROs in a slot
#define MAX_NB_RO_PER_SSB_IN_ASSOCIATION_PATTERN (MAX_TDM*MAX_FDM*MAX_NB_SLOT_IN_FRAME*MAX_NB_FRAME_IN_ASSOCIATION_PATTERN_PERIOD)

// The PRACH Config period is a series of selected slots in one or multiple frames
typedef struct prach_conf_period {
  prach_occasion_slot_t prach_occasion_slot_map[MAX_NB_FRAME_IN_PRACH_CONF_PERIOD][MAX_NB_SLOT_IN_FRAME];
  uint16_t nb_of_prach_occasion; // Total number of PRACH occasions in the PRACH Config period
  uint8_t nb_of_frame; // Size of the PRACH Config period in number of 10ms frames
  uint8_t nb_of_slot; // Nb of slots in each frame
} prach_conf_period_t;

// The association period is a series of PRACH Config periods
typedef struct prach_association_period {
  prach_conf_period_t *prach_conf_period_list[MAX_NB_PRACH_CONF_PERIOD_IN_ASSOCIATION_PERIOD];
  uint8_t nb_of_prach_conf_period; // Nb of PRACH configuration periods within the association period
  uint8_t nb_of_frame; // Total number of frames included in the association period
} prach_association_period_t;

// The association pattern is a series of Association periods
typedef struct prach_association_pattern {
  prach_association_period_t prach_association_period_list[MAX_NB_ASSOCIATION_PERIOD_IN_ASSOCIATION_PATTERN_PERIOD];
  prach_conf_period_t prach_conf_period_list[MAX_NB_PRACH_CONF_PERIOD_IN_ASSOCIATION_PATTERN_PERIOD];
  uint8_t nb_of_assoc_period; // Nb of association periods within the association pattern
  uint8_t nb_of_prach_conf_period_in_max_period; // Nb of PRACH configuration periods within the maximum association pattern period (according to the size of the configured PRACH
  uint8_t nb_of_frame; // Total number of frames included in the association pattern period (after mapping the SSBs and determining the real association pattern length)
} prach_association_pattern_t;

// SSB details
typedef struct ssb_info {
  boolean_t transmitted; // True if the SSB index is transmitted according to the SSB positions map configuration
  prach_occasion_info_t *mapped_ro[MAX_NB_RO_PER_SSB_IN_ASSOCIATION_PATTERN]; // List of mapped RACH Occasions to this SSB index
  uint16_t nb_mapped_ro; // Total number of mapped ROs to this SSB index
} ssb_info_t;

// List of all the possible SSBs and their details
typedef struct ssb_list_info {
  ssb_info_t tx_ssb[MAX_NB_SSB];
  uint8_t   nb_tx_ssb;
} ssb_list_info_t;

static prach_association_pattern_t prach_assoc_pattern;
static ssb_list_info_t ssb_list;

// ===============================================
// ===============================================

//#define ENABLE_MAC_PAYLOAD_DEBUG 1
#define DEBUG_EXTRACT_DCI 1

extern int bwp_id;
extern dci_pdu_rel15_t *def_dci_pdu_rel15;

extern void mac_rlc_data_ind     (
				  const module_id_t         module_idP,
				  const rnti_t              rntiP,
				  const eNB_index_t         eNB_index,
				  const frame_t             frameP,
				  const eNB_flag_t          enb_flagP,
				  const MBMS_flag_t         MBMS_flagP,
				  const logical_chan_id_t   channel_idP,
				  char                     *buffer_pP,
				  const tb_size_t           tb_sizeP,
				  num_tb_t                  num_tbP,
				  crc_t                    *crcs_pP);

// Build the list of all the valid RACH occasions in the maximum association pattern period according to the PRACH config
static void build_ro_list(NR_ServingCellConfigCommon_t *scc, uint8_t unpaired) {

  int x,y; // PRACH Configuration Index table variables used to compute the valid frame numbers
  int y2;  // PRACH Configuration Index table additional variable used to compute the valid frame numbers
  uint8_t slot_shift_for_map;
  uint8_t map_shift;
  boolean_t even_slot_invalid;
  int64_t s_map;
  uint8_t prach_conf_start_symbol; // Starting symbol of the PRACH occasions in the PRACH slot
  uint8_t N_t_slot; // Number of PRACH occasions in a 14-symbols PRACH slot
  uint8_t N_dur; // Duration of a PRACH occasion (nb of symbols)
  uint8_t frame; // Maximum is NB_FRAMES_IN_MAX_ASSOCIATION_PATTERN_PERIOD
  uint8_t slot; // Maximum is the number of slots in a frame @ SCS 240kHz
  uint16_t format = 0xffff;
  uint8_t format2 = 0xff;
  int nb_fdm;

  uint8_t config_index, mu;
  uint32_t pointa;
  int msg1_FDM;

  uint8_t prach_conf_period_idx;
  uint8_t nb_of_frames_per_prach_conf_period;
  uint8_t prach_conf_period_frame_idx;
  int64_t *prach_config_info_p;

  NR_RACH_ConfigCommon_t *setup = scc->uplinkConfigCommon->initialUplinkBWP->rach_ConfigCommon->choice.setup;
  NR_FrequencyInfoDL_t *frequencyInfoDL = scc->downlinkConfigCommon->frequencyInfoDL;
  NR_RACH_ConfigGeneric_t *rach_ConfigGeneric = &setup->rach_ConfigGeneric;

  config_index = rach_ConfigGeneric->prach_ConfigurationIndex;

  if (setup->msg1_SubcarrierSpacing)
    mu = *setup->msg1_SubcarrierSpacing;
  else
    mu = frequencyInfoDL->scs_SpecificCarrierList.list.array[0]->subcarrierSpacing;

  pointa = frequencyInfoDL->absoluteFrequencyPointA;
  msg1_FDM = rach_ConfigGeneric->msg1_FDM;

  switch (msg1_FDM){
    case 0:
    case 1:
    case 2:
    case 3:
      nb_fdm = 1 << msg1_FDM;
      break;
    default:
      AssertFatal(1 == 0, "Unknown msg1_FDM from rach_ConfigGeneric %d\n", msg1_FDM);
  }

  // Create the PRACH occasions map
  // ==============================
  // WIP: For now assume no rejected PRACH occasions because of conflict with SSB or TDD_UL_DL_ConfigurationCommon schedule

  // Identify the proper PRACH Configuration Index table according to the operating frequency
  LOG_D(MAC,"Pointa %u, mu = %u, PRACH config index  = %u, unpaired = %u\n", pointa, mu, config_index, unpaired);

  prach_config_info_p = get_prach_config_info(pointa, config_index, unpaired);

  if (pointa > 2016666) { //FR2

    x = prach_config_info_p[2];
    y = prach_config_info_p[3];
    y2 = prach_config_info_p[4];

    s_map = prach_config_info_p[5];

    prach_conf_start_symbol = prach_config_info_p[6];
    N_t_slot = prach_config_info_p[8];
    N_dur = prach_config_info_p[9];
    if (prach_config_info_p[1] != -1)
      format2 = (uint8_t) prach_config_info_p[1];
    format = ((uint8_t) prach_config_info_p[0]) | (format2<<8);

    slot_shift_for_map = mu-2;
    if ( (mu == 3) && (prach_config_info_p[7] == 1) )
      even_slot_invalid = true;
    else
      even_slot_invalid = false;
  }
  else { // FR1
    x = prach_config_info_p[2];
    y = prach_config_info_p[3];
    y2 = y;

    s_map = prach_config_info_p[4];

    prach_conf_start_symbol = prach_config_info_p[5];
    N_t_slot = prach_config_info_p[7];
    N_dur = prach_config_info_p[8];
    if (prach_config_info_p[1] != -1)
      format2 = (uint8_t) prach_config_info_p[1];
    format = ((uint8_t) prach_config_info_p[0]) | (format2<<8);

    slot_shift_for_map = mu;
    if ( (mu == 1) && (prach_config_info_p[6] <= 1) )
      // no prach in even slots @ 30kHz for 1 prach per subframe
      even_slot_invalid = true;
    else
      even_slot_invalid = false;
  } // FR2 / FR1

  prach_assoc_pattern.nb_of_prach_conf_period_in_max_period = MAX_NB_PRACH_CONF_PERIOD_IN_ASSOCIATION_PATTERN_PERIOD / x;
  nb_of_frames_per_prach_conf_period = x;

  LOG_D(MAC,"nb_of_prach_conf_period_in_max_period %d\n", prach_assoc_pattern.nb_of_prach_conf_period_in_max_period);

  // Fill in the PRACH occasions table for every slot in every frame in every PRACH configuration periods in the maximum association pattern period
  // ----------------------------------------------------------------------------------------------------------------------------------------------
  // ----------------------------------------------------------------------------------------------------------------------------------------------
  // For every PRACH configuration periods
  // -------------------------------------
  for (prach_conf_period_idx=0; prach_conf_period_idx<prach_assoc_pattern.nb_of_prach_conf_period_in_max_period; prach_conf_period_idx++) {
    prach_assoc_pattern.prach_conf_period_list[prach_conf_period_idx].nb_of_prach_occasion = 0;
    prach_assoc_pattern.prach_conf_period_list[prach_conf_period_idx].nb_of_frame = nb_of_frames_per_prach_conf_period;
    prach_assoc_pattern.prach_conf_period_list[prach_conf_period_idx].nb_of_slot = nr_slots_per_frame[mu];

    LOG_D(MAC,"PRACH Conf Period Idx %d\n", prach_conf_period_idx);

    // For every frames in a PRACH configuration period
    // ------------------------------------------------
    for (prach_conf_period_frame_idx=0; prach_conf_period_frame_idx<nb_of_frames_per_prach_conf_period; prach_conf_period_frame_idx++) {
      frame = (prach_conf_period_idx * nb_of_frames_per_prach_conf_period) + prach_conf_period_frame_idx;

      LOG_D(MAC,"PRACH Conf Period Frame Idx %d - Frame %d\n", prach_conf_period_frame_idx, frame);
      // Is it a valid frame for this PRACH configuration index? (n_sfn mod x = y)
      if ( (frame%x)==y || (frame%x)==y2 ) {

        // For every slot in a frame
        // -------------------------
        for (slot=0; slot<nr_slots_per_frame[mu]; slot++) {
          // Is it a valid slot?
          map_shift = slot >> slot_shift_for_map; // in PRACH configuration index table slots are numbered wrt 60kHz
          if ( (s_map>>map_shift)&0x01 ) {
            // Valid slot

            // Additionally, for 30kHz/120kHz, we must check for the n_RA_Slot param also
            if ( even_slot_invalid && (slot%2 == 0) )
                continue; // no prach in even slots @ 30kHz/120kHz for 1 prach per 60khz slot/subframe

            // We're good: valid frame and valid slot
            // Compute all the PRACH occasions in the slot

            uint8_t n_prach_occ_in_time;
            uint8_t n_prach_occ_in_freq;

            prach_assoc_pattern.prach_conf_period_list[prach_conf_period_idx].prach_occasion_slot_map[prach_conf_period_frame_idx][slot].nb_of_prach_occasion_in_time = N_t_slot;
            prach_assoc_pattern.prach_conf_period_list[prach_conf_period_idx].prach_occasion_slot_map[prach_conf_period_frame_idx][slot].nb_of_prach_occasion_in_freq = nb_fdm;

            for (n_prach_occ_in_time=0; n_prach_occ_in_time<N_t_slot; n_prach_occ_in_time++) {
              uint8_t start_symbol = prach_conf_start_symbol + n_prach_occ_in_time * N_dur;
              LOG_D(MAC,"PRACH Occ in time %d\n", n_prach_occ_in_time);

              for (n_prach_occ_in_freq=0; n_prach_occ_in_freq<nb_fdm; n_prach_occ_in_freq++) {
                prach_occasion_info_t *prach_occasion_p = &prach_assoc_pattern.prach_conf_period_list[prach_conf_period_idx].prach_occasion_slot_map[prach_conf_period_frame_idx][slot].prach_occasion[n_prach_occ_in_time][n_prach_occ_in_freq];

                prach_occasion_p->start_symbol = start_symbol;
                prach_occasion_p->fdm = n_prach_occ_in_freq;
                prach_occasion_p->frame = frame;
                prach_occasion_p->slot = slot;
                prach_occasion_p->format = format;
                prach_assoc_pattern.prach_conf_period_list[prach_conf_period_idx].nb_of_prach_occasion++;

                LOG_D(MAC,"Adding a PRACH occasion: frame %u, slot-symbol %d-%d, occ_in_time-occ_in-freq %d-%d, nb ROs in conf period %d, for this slot: RO# in time %d, RO# in freq %d\n",
                    frame, slot, start_symbol, n_prach_occ_in_time, n_prach_occ_in_freq, prach_assoc_pattern.prach_conf_period_list[prach_conf_period_idx].nb_of_prach_occasion,
                    prach_assoc_pattern.prach_conf_period_list[prach_conf_period_idx].prach_occasion_slot_map[prach_conf_period_frame_idx][slot].nb_of_prach_occasion_in_time,
                    prach_assoc_pattern.prach_conf_period_list[prach_conf_period_idx].prach_occasion_slot_map[prach_conf_period_frame_idx][slot].nb_of_prach_occasion_in_freq);
              } // For every freq in the slot
            } // For every time occasions in the slot
          } // Valid slot?
        } // For every slots in a frame
      } // Valid frame?
    } // For every frames in a prach configuration period
  } // For every prach configuration periods in the maximum association pattern period (160ms)
}

// Build the list of all the valid/transmitted SSBs according to the config
static void build_ssb_list(NR_ServingCellConfigCommon_t *scc) {

  // Create the list of transmitted SSBs
  // ===================================
  BIT_STRING_t *ssb_bitmap;
  uint64_t ssb_positionsInBurst;
  uint8_t ssb_idx = 0;

  switch (scc->ssb_PositionsInBurst->present) {
    case NR_ServingCellConfigCommon__ssb_PositionsInBurst_PR_shortBitmap:
      ssb_bitmap = &scc->ssb_PositionsInBurst->choice.shortBitmap;

      ssb_positionsInBurst = BIT_STRING_to_uint8(ssb_bitmap);
      LOG_D(MAC,"SSB config: SSB_positions_in_burst 0x%lx\n", ssb_positionsInBurst);

      for (uint8_t bit_nb=3; bit_nb<=3; bit_nb--) {
        // If SSB is transmitted
        if ((ssb_positionsInBurst>>bit_nb) & 0x01) {
          ssb_list.nb_tx_ssb++;
          ssb_list.tx_ssb[ssb_idx].transmitted = true;
          LOG_D(MAC,"SSB idx %d transmitted\n", ssb_idx);
        }
        ssb_idx++;
      }
      break;
    case NR_ServingCellConfigCommon__ssb_PositionsInBurst_PR_mediumBitmap:
      ssb_bitmap = &scc->ssb_PositionsInBurst->choice.mediumBitmap;

      ssb_positionsInBurst = BIT_STRING_to_uint8(ssb_bitmap);
      LOG_D(MAC,"SSB config: SSB_positions_in_burst 0x%lx\n", ssb_positionsInBurst);

      for (uint8_t bit_nb=7; bit_nb<=7; bit_nb--) {
        // If SSB is transmitted
        if ((ssb_positionsInBurst>>bit_nb) & 0x01) {
          ssb_list.nb_tx_ssb++;
          ssb_list.tx_ssb[ssb_idx].transmitted = true;
          LOG_D(MAC,"SSB idx %d transmitted\n", ssb_idx);
        }
        ssb_idx++;
      }
      break;
    case NR_ServingCellConfigCommon__ssb_PositionsInBurst_PR_longBitmap:
      ssb_bitmap = &scc->ssb_PositionsInBurst->choice.longBitmap;

      ssb_positionsInBurst = BIT_STRING_to_uint64(ssb_bitmap);
      LOG_D(MAC,"SSB config: SSB_positions_in_burst 0x%lx\n", ssb_positionsInBurst);

      for (uint8_t bit_nb=63; bit_nb<=63; bit_nb--) {
        // If SSB is transmitted
        if ((ssb_positionsInBurst>>bit_nb) & 0x01) {
          ssb_list.nb_tx_ssb++;
          ssb_list.tx_ssb[ssb_idx].transmitted = true;
          LOG_D(MAC,"SSB idx %d transmitted\n", ssb_idx);
        }
        ssb_idx++;
      }
      break;
    default:
      AssertFatal(false,"ssb_PositionsInBurst not present\n");
      break;
  }
}

// Map the transmitted SSBs to the ROs and create the association pattern according to the config
static void map_ssb_to_ro(NR_ServingCellConfigCommon_t *scc) {

  // Map SSBs to PRACH occasions
  // ===========================
  // WIP: Assumption: No PRACH occasion is rejected because of a conflict with SSBs or TDD_UL_DL_ConfigurationCommon schedule
  NR_RACH_ConfigCommon_t *setup = scc->uplinkConfigCommon->initialUplinkBWP->rach_ConfigCommon->choice.setup;
  NR_RACH_ConfigCommon__ssb_perRACH_OccasionAndCB_PreamblesPerSSB_PR ssb_perRACH_config = setup->ssb_perRACH_OccasionAndCB_PreamblesPerSSB->present;

  boolean_t multiple_ssb_per_ro; // true if more than one or exactly one SSB per RACH occasion, false if more than one RO per SSB
  uint8_t ssb_rach_ratio; // Nb of SSBs per RACH or RACHs per SSB
  uint16_t required_nb_of_prach_occasion; // Nb of RACH occasions required to map all the SSBs
  uint8_t required_nb_of_prach_conf_period; // Nb of PRACH configuration periods required to map all the SSBs

  // Determine the SSB to RACH mapping ratio
  // =======================================
  switch (ssb_perRACH_config){
    case NR_RACH_ConfigCommon__ssb_perRACH_OccasionAndCB_PreamblesPerSSB_PR_oneEighth:
      multiple_ssb_per_ro = false;
      ssb_rach_ratio = 8;
      break;
    case NR_RACH_ConfigCommon__ssb_perRACH_OccasionAndCB_PreamblesPerSSB_PR_oneFourth:
      multiple_ssb_per_ro = false;
      ssb_rach_ratio = 4;
      break;
    case NR_RACH_ConfigCommon__ssb_perRACH_OccasionAndCB_PreamblesPerSSB_PR_oneHalf:
      multiple_ssb_per_ro = false;
      ssb_rach_ratio = 2;
      break;
    case NR_RACH_ConfigCommon__ssb_perRACH_OccasionAndCB_PreamblesPerSSB_PR_one:
      multiple_ssb_per_ro = true;
      ssb_rach_ratio = 1;
      break;
    case NR_RACH_ConfigCommon__ssb_perRACH_OccasionAndCB_PreamblesPerSSB_PR_two:
      multiple_ssb_per_ro = true;
      ssb_rach_ratio = 2;
      break;
    case NR_RACH_ConfigCommon__ssb_perRACH_OccasionAndCB_PreamblesPerSSB_PR_four:
      multiple_ssb_per_ro = true;
      ssb_rach_ratio = 4;
      break;
    case NR_RACH_ConfigCommon__ssb_perRACH_OccasionAndCB_PreamblesPerSSB_PR_eight:
      multiple_ssb_per_ro = true;
      ssb_rach_ratio = 8;
      break;
    case NR_RACH_ConfigCommon__ssb_perRACH_OccasionAndCB_PreamblesPerSSB_PR_sixteen:
      multiple_ssb_per_ro = true;
      ssb_rach_ratio = 16;
      break;
    default:
      AssertFatal(1 == 0, "Unsupported ssb_perRACH_config %d\n", ssb_perRACH_config);
      break;
  }
  LOG_D(MAC,"SSB rach ratio %d, Multiple SSB per RO %d\n", ssb_rach_ratio, multiple_ssb_per_ro);

  // Evaluate the number of PRACH configuration periods required to map all the SSBs and set the association period
  // ==============================================================================================================
  // WIP: Assumption for now is that all the PRACH configuration periods within a maximum association pattern period have the same number of PRACH occasions
  //      (No PRACH occasions are conflicting with SSBs nor TDD_UL_DL_ConfigurationCommon schedule)
  //      There is only one possible association period which can contain up to 16 PRACH configuration periods
  LOG_D(MAC,"Evaluate the number of PRACH configuration periods required to map all the SSBs and set the association period\n");
  if (true == multiple_ssb_per_ro) {
    required_nb_of_prach_occasion = ((ssb_list.nb_tx_ssb-1) + ssb_rach_ratio) / ssb_rach_ratio;
  }
  else {
    required_nb_of_prach_occasion = ssb_list.nb_tx_ssb * ssb_rach_ratio;
  }

  required_nb_of_prach_conf_period = ((required_nb_of_prach_occasion-1) + prach_assoc_pattern.prach_conf_period_list[0].nb_of_prach_occasion) / prach_assoc_pattern.prach_conf_period_list[0].nb_of_prach_occasion;

  if (required_nb_of_prach_conf_period == 1) {
    prach_assoc_pattern.prach_association_period_list[0].nb_of_prach_conf_period = 1;
  }
  else if (required_nb_of_prach_conf_period == 2) {
    prach_assoc_pattern.prach_association_period_list[0].nb_of_prach_conf_period = 2;
  }
  else if (required_nb_of_prach_conf_period <= 4) {
    prach_assoc_pattern.prach_association_period_list[0].nb_of_prach_conf_period = 4;
  }
  else if (required_nb_of_prach_conf_period <= 8) {
    prach_assoc_pattern.prach_association_period_list[0].nb_of_prach_conf_period = 8;
  }
  else if (required_nb_of_prach_conf_period <= 16) {
    prach_assoc_pattern.prach_association_period_list[0].nb_of_prach_conf_period = 16;
  }
  else {
    AssertFatal(1 == 0, "Invalid number of PRACH config periods within an association period %d\n", required_nb_of_prach_conf_period);
  }

  prach_assoc_pattern.nb_of_assoc_period = 1; // WIP: only one possible association period
  prach_assoc_pattern.prach_association_period_list[0].nb_of_frame = prach_assoc_pattern.prach_association_period_list[0].nb_of_prach_conf_period * prach_assoc_pattern.prach_conf_period_list[0].nb_of_frame;
  prach_assoc_pattern.nb_of_frame = prach_assoc_pattern.prach_association_period_list[0].nb_of_frame;

  LOG_D(MAC,"Assoc period %d, Nb of frames in assoc period %d\n",
        prach_assoc_pattern.prach_association_period_list[0].nb_of_prach_conf_period,
        prach_assoc_pattern.prach_association_period_list[0].nb_of_frame);

  // Proceed to the SSB to RO mapping
  // ================================
  uint8_t association_period_idx; // Association period index within the association pattern
  uint8_t ssb_idx = 0;
  uint8_t prach_configuration_period_idx; // PRACH Configuration period index within the association pattern
  prach_conf_period_t *prach_conf_period_p;

  // Map all the association periods within the association pattern period
  LOG_D(MAC,"Proceed to the SSB to RO mapping\n");
  for (association_period_idx=0; association_period_idx<prach_assoc_pattern.nb_of_assoc_period; association_period_idx++) {
    uint8_t n_prach_conf=0; // PRACH Configuration period index within the association period
    uint8_t frame=0;
    uint8_t slot=0;
    uint8_t ro_in_time=0;
    uint8_t ro_in_freq=0;

    // Set the starting PRACH Configuration period index in the association_pattern map for this particular association period
    prach_configuration_period_idx = 0;  // WIP: only one possible association period so the starting PRACH configuration period is automatically 0

    // Check if we need to map multiple SSBs per RO or multiple ROs per SSB
    if (true == multiple_ssb_per_ro) {
      // --------------------
      // --------------------
      // Multiple SSBs per RO
      // --------------------
      // --------------------

      // WIP: For the moment, only map each SSB idx once per association period if configuration is multiple SSBs per RO
      //      this is true if no PRACH occasions are conflicting with SSBs nor TDD_UL_DL_ConfigurationCommon schedule
      ssb_idx = 0;

      // Go through the list of PRACH config periods within this association period
      for (n_prach_conf=0; n_prach_conf<prach_assoc_pattern.prach_association_period_list[association_period_idx].nb_of_prach_conf_period; n_prach_conf++, prach_configuration_period_idx++) {
        // Build the association period with its association PRACH Configuration indexes
        prach_conf_period_p = &prach_assoc_pattern.prach_conf_period_list[prach_configuration_period_idx];
        prach_assoc_pattern.prach_association_period_list[association_period_idx].prach_conf_period_list[n_prach_conf] = prach_conf_period_p;

        // Go through all the ROs within the PRACH config period
        for (frame=0; frame<prach_conf_period_p->nb_of_frame; frame++) {
          for (slot=0; slot<prach_conf_period_p->nb_of_slot; slot++) {
            for (ro_in_time=0; ro_in_time<prach_conf_period_p->prach_occasion_slot_map[frame][slot].nb_of_prach_occasion_in_time; ro_in_time++) {
              for (ro_in_freq=0; ro_in_freq<prach_conf_period_p->prach_occasion_slot_map[frame][slot].nb_of_prach_occasion_in_freq; ro_in_freq++) {
                prach_occasion_info_t *ro_p = &prach_conf_period_p->prach_occasion_slot_map[frame][slot].prach_occasion[ro_in_time][ro_in_freq];

                // Go through the list of transmitted SSBs and map the required amount of SSBs to this RO
                // WIP: For the moment, only map each SSB idx once per association period if configuration is multiple SSBs per RO
                //      this is true if no PRACH occasions are conflicting with SSBs nor TDD_UL_DL_ConfigurationCommon schedule
                for (; ssb_idx<MAX_NB_SSB; ssb_idx++) {
                  // Map only the transmitted ssb_idx
                  if (true == ssb_list.tx_ssb[ssb_idx].transmitted) {
                    ro_p->mapped_ssb_idx[ro_p->nb_mapped_ssb] = ssb_idx;
                    ro_p->nb_mapped_ssb++;
                    ssb_list.tx_ssb[ssb_idx].mapped_ro[ssb_list.tx_ssb[ssb_idx].nb_mapped_ro] = ro_p;
                    ssb_list.tx_ssb[ssb_idx].nb_mapped_ro++;
                    AssertFatal(MAX_NB_RO_PER_SSB_IN_ASSOCIATION_PATTERN > ssb_list.tx_ssb[ssb_idx].nb_mapped_ro,"Too many mapped ROs (%d) to a single SSB\n", ssb_list.tx_ssb[ssb_idx].nb_mapped_ro);

                    LOG_D(MAC,"Mapped ssb_idx %u to RO slot-symbol %u-%u, %u-%u-%u/%u\n", ssb_idx, ro_p->slot, ro_p->start_symbol, slot, ro_in_time, ro_in_freq, prach_conf_period_p->prach_occasion_slot_map[frame][slot].nb_of_prach_occasion_in_freq);
                    LOG_D(MAC,"Nb mapped ROs for this ssb idx: in the association period only %u\n", ssb_list.tx_ssb[ssb_idx].nb_mapped_ro);

                    // If all the required SSBs are mapped to this RO, exit the loop of SSBs
                    if (ro_p->nb_mapped_ssb == ssb_rach_ratio) {
                      ssb_idx++;
                      break;
                    }
                  } // if ssb_idx is transmitted
                } // for ssb_idx

                // Exit the loop of ROs if there is no more SSB to map
                if (MAX_NB_SSB == ssb_idx) break;
              } // for ro_in_freq

              // Exit the loop of ROs if there is no more SSB to map
              if (MAX_NB_SSB == ssb_idx) break;
            } // for ro_in_time

            // Exit the loop of slots if there is no more SSB to map
            if (MAX_NB_SSB == ssb_idx) break;
          } // for slot

          // Exit the loop frames if there is no more SSB to map
          if (MAX_NB_SSB == ssb_idx) break;
        } // for frame

        // Exit the loop of PRACH configurations if there is no more SSB to map
        if (MAX_NB_SSB == ssb_idx) break;
      } // for n_prach_conf

      // WIP: note that there is no re-mapping of the SSBs within the association period since there is no invalid ROs in the PRACH config periods that would create this situation

    } // if multiple_ssbs_per_ro

    else {
      // --------------------
      // --------------------
      // Multiple ROs per SSB
      // --------------------
      // --------------------

      n_prach_conf = 0;

      // Go through the list of transmitted SSBs
      for (ssb_idx=0; ssb_idx<MAX_NB_SSB; ssb_idx++) {
        uint8_t nb_mapped_ro_in_association_period=0; // Reset the nb of mapped ROs for the new SSB index

        // Map only the transmitted ssb_idx
        if (true == ssb_list.tx_ssb[ssb_idx].transmitted) {

          // Map all the required ROs to this SSB
          // Go through the list of PRACH config periods within this association period
          for (; n_prach_conf<prach_assoc_pattern.prach_association_period_list[association_period_idx].nb_of_prach_conf_period; n_prach_conf++, prach_configuration_period_idx++) {

            // Build the association period with its association PRACH Configuration indexes
            prach_conf_period_p = &prach_assoc_pattern.prach_conf_period_list[prach_configuration_period_idx];
            prach_assoc_pattern.prach_association_period_list[association_period_idx].prach_conf_period_list[n_prach_conf] = prach_conf_period_p;

            for (; frame<prach_conf_period_p->nb_of_frame; frame++) {
              for (; slot<prach_conf_period_p->nb_of_slot; slot++) {
                for (; ro_in_time<prach_conf_period_p->prach_occasion_slot_map[frame][slot].nb_of_prach_occasion_in_time; ro_in_time++) {
                  for (; ro_in_freq<prach_conf_period_p->prach_occasion_slot_map[frame][slot].nb_of_prach_occasion_in_freq; ro_in_freq++) {
                    prach_occasion_info_t *ro_p = &prach_conf_period_p->prach_occasion_slot_map[frame][slot].prach_occasion[ro_in_time][ro_in_freq];

                    ro_p->mapped_ssb_idx[0] = ssb_idx;
                    ro_p->nb_mapped_ssb = 1;
                    ssb_list.tx_ssb[ssb_idx].mapped_ro[ssb_list.tx_ssb[ssb_idx].nb_mapped_ro] = ro_p;
                    ssb_list.tx_ssb[ssb_idx].nb_mapped_ro++;
                    AssertFatal(MAX_NB_RO_PER_SSB_IN_ASSOCIATION_PATTERN > ssb_list.tx_ssb[ssb_idx].nb_mapped_ro,"Too many mapped ROs (%d) to a single SSB\n", ssb_list.tx_ssb[ssb_idx].nb_mapped_ro);
                    nb_mapped_ro_in_association_period++;

                    LOG_D(MAC,"Mapped ssb_idx %u to RO slot-symbol %u-%u, %u-%u-%u/%u\n", ssb_idx, ro_p->slot, ro_p->start_symbol, slot, ro_in_time, ro_in_freq, prach_conf_period_p->prach_occasion_slot_map[frame][slot].nb_of_prach_occasion_in_freq);
                    LOG_D(MAC,"Nb mapped ROs for this ssb idx: in the association period only %u / total %u\n", ssb_list.tx_ssb[ssb_idx].nb_mapped_ro, nb_mapped_ro_in_association_period);

                    // Exit the loop if this SSB has been mapped to all the required ROs
                    // WIP: Assuming that ssb_rach_ratio equals the maximum nb of times a given ssb_idx is mapped within an association period:
                    //      this is true if no PRACH occasions are conflicting with SSBs nor TDD_UL_DL_ConfigurationCommon schedule
                    if (nb_mapped_ro_in_association_period == ssb_rach_ratio) {
                      ro_in_freq++;
                      break;
                    }
                  } // for ro_in_freq

                  // Exit the loop if this SSB has been mapped to all the required ROs
                  if (nb_mapped_ro_in_association_period == ssb_rach_ratio) {
                    break;
                  }
                  else ro_in_freq = 0; // else go to the next time symbol in that slot and reset the freq index
                } // for ro_in_time

                // Exit the loop if this SSB has been mapped to all the required ROs
                if (nb_mapped_ro_in_association_period == ssb_rach_ratio) {
                  break;
                }
                else ro_in_time = 0; // else go to the next slot in that PRACH config period and reset the symbol index
              } // for slot

              // Exit the loop if this SSB has been mapped to all the required ROs
              if (nb_mapped_ro_in_association_period == ssb_rach_ratio) {
                break;
              }
              else slot = 0; // else go to the next frame in that PRACH config period and reset the slot index
            } // for frame

            // Exit the loop if this SSB has been mapped to all the required ROs
            if (nb_mapped_ro_in_association_period == ssb_rach_ratio) {
              break;
            }
            else frame = 0; // else go to the next PRACH config period in that association period and reset the frame index
          } // for n_prach_conf

        } // if ssb_idx is transmitted
      } // for ssb_idx
    } // else if multiple_ssbs_per_ro

  } // for association_period_index
}

// Returns a RACH occasion if any matches the SSB idx, the frame and the slot
static int get_nr_prach_info_from_ssb_index(uint8_t ssb_idx,
                                            int frame,
                                            int slot,
                                            prach_occasion_info_t **prach_occasion_info_pp) {

  ssb_info_t *ssb_info_p;
  prach_occasion_slot_t *prach_occasion_slot_p = NULL;

  *prach_occasion_info_pp = NULL;

  // Search for a matching RO slot in the SSB_to_RO map
  // A valid RO slot will match:
  //      - ssb_idx mapped to one of the ROs in that RO slot
  //      - exact slot number
  //      - frame offset
  ssb_info_p = &ssb_list.tx_ssb[ssb_idx];
  for (uint8_t n_mapped_ro=0; n_mapped_ro<ssb_info_p->nb_mapped_ro; n_mapped_ro++) {
    if ((slot == ssb_info_p->mapped_ro[n_mapped_ro]->slot) &&
        (ssb_info_p->mapped_ro[n_mapped_ro]->frame == (frame % prach_assoc_pattern.nb_of_frame))) {

      uint8_t prach_config_period_nb = ssb_info_p->mapped_ro[n_mapped_ro]->frame / prach_assoc_pattern.prach_conf_period_list[0].nb_of_frame;
      uint8_t frame_nb_in_prach_config_period = ssb_info_p->mapped_ro[n_mapped_ro]->frame % prach_assoc_pattern.prach_conf_period_list[0].nb_of_frame;
      prach_occasion_slot_p = &prach_assoc_pattern.prach_conf_period_list[prach_config_period_nb].prach_occasion_slot_map[frame_nb_in_prach_config_period][slot];
    }
  }

  // If there is a matching RO slot in the SSB_to_RO map
  if (NULL != prach_occasion_slot_p)
  {
    // A random RO mapped to the SSB index should be selected in the slot

    // First count the number of times the SSB index is found in that RO
    uint8_t nb_mapped_ssb = 0;

    for (int ro_in_time=0; ro_in_time < prach_occasion_slot_p->nb_of_prach_occasion_in_time; ro_in_time++) {
      for (int ro_in_freq=0; ro_in_freq < prach_occasion_slot_p->nb_of_prach_occasion_in_freq; ro_in_freq++) {
        prach_occasion_info_t *prach_occasion_info_p = &prach_occasion_slot_p->prach_occasion[ro_in_time][ro_in_freq];

        for (uint8_t ssb_nb=0; ssb_nb<prach_occasion_info_p->nb_mapped_ssb; ssb_nb++) {
          if (prach_occasion_info_p->mapped_ssb_idx[ssb_nb] == ssb_idx) {
            nb_mapped_ssb++;
          }
        }
      }
    }

    // Choose a random SSB nb
    uint8_t random_ssb_nb = 0;

    random_ssb_nb = ((taus()) % nb_mapped_ssb);

    // Select the RO according to the chosen random SSB nb
    nb_mapped_ssb=0;
    for (int ro_in_time=0; ro_in_time < prach_occasion_slot_p->nb_of_prach_occasion_in_time; ro_in_time++) {
      for (int ro_in_freq=0; ro_in_freq < prach_occasion_slot_p->nb_of_prach_occasion_in_freq; ro_in_freq++) {
        prach_occasion_info_t *prach_occasion_info_p = &prach_occasion_slot_p->prach_occasion[ro_in_time][ro_in_freq];

        for (uint8_t ssb_nb=0; ssb_nb<prach_occasion_info_p->nb_mapped_ssb; ssb_nb++) {
          if (prach_occasion_info_p->mapped_ssb_idx[ssb_nb] == ssb_idx) {
            if (nb_mapped_ssb == random_ssb_nb) {
              *prach_occasion_info_pp = prach_occasion_info_p;
              return 1;
            }
            else {
              nb_mapped_ssb++;
            }
          }
        }
      }
    }
  }

  return 0;
}

// Build the SSB to RO mapping upon RRC configuration update
void build_ssb_to_ro_map(NR_ServingCellConfigCommon_t *scc, uint8_t unpaired){

  // Clear all the lists and maps
  memset(&prach_assoc_pattern, 0, sizeof(prach_association_pattern_t));
  memset(&ssb_list, 0, sizeof(ssb_list_info_t));

  // Build the list of all the valid RACH occasions in the maximum association pattern period according to the PRACH config
  LOG_D(MAC,"Build RO list\n");
  build_ro_list(scc, unpaired);

  // Build the list of all the valid/transmitted SSBs according to the config
  LOG_D(MAC,"Build SSB list\n");
  build_ssb_list(scc);

  // Map the transmitted SSBs to the ROs and create the association pattern according to the config
  LOG_D(MAC,"Map SSB to RO\n");
  map_ssb_to_ro(scc);
  LOG_D(MAC,"Map SSB to RO done\n");
}

void fill_scheduled_response(nr_scheduled_response_t *scheduled_response,
                             fapi_nr_dl_config_request_t *dl_config,
                             fapi_nr_ul_config_request_t *ul_config,
                             fapi_nr_tx_request_t *tx_request,
                             module_id_t mod_id,
                             int cc_id,
                             frame_t frame,
                             int slot,
                             int thread_id){

  scheduled_response->dl_config  = dl_config;
  scheduled_response->ul_config  = ul_config;
  scheduled_response->tx_request = tx_request;
  scheduled_response->module_id  = mod_id;
  scheduled_response->CC_id      = cc_id;
  scheduled_response->frame      = frame;
  scheduled_response->slot       = slot;
  scheduled_response->thread_id  = thread_id;
}

uint32_t get_ssb_slot(uint32_t ssb_index){
  //  this function now only support f <= 3GHz
  return ssb_index & 0x3 ;

  //  return first_symbol(case, freq, ssb_index) / 14
}

uint8_t table_9_2_2_1[16][8]={
  {0,12,2, 0, 0,3,0,0},
  {0,12,2, 0, 0,4,8,0},
  {0,12,2, 3, 0,4,8,0},
  {1,10,4, 0, 0,6,0,0},
  {1,10,4, 0, 0,3,6,9},
  {1,10,4, 2, 0,3,6,9},
  {1,10,4, 4, 0,3,6,9},
  {1,4, 10,0, 0,6,0,0},
  {1,4, 10,0, 0,3,6,9},
  {1,4, 10,2, 0,3,6,9},
  {1,4, 10,4, 0,3,6,9},
  {1,0, 14,0, 0,6,0,0},
  {1,0, 14,0, 0,3,6,9},
  {1,0, 14,2, 0,3,6,9},
  {1,0, 14,4, 0,3,6,9},
  {1,0, 14,26,0,3,0,0}
};

#if 0 // Not in use. In case of use, please adapt the schedule_response (no longer in MAC)
int8_t nr_ue_process_dlsch(module_id_t module_id,
			   int cc_id,
			   uint8_t gNB_index,
			   fapi_nr_dci_indication_t *dci_ind,
			   void *pduP,
			   uint32_t pdu_len)
{
  NR_UE_MAC_INST_t *mac = get_mac_inst(module_id);
  fapi_nr_ul_config_request_t *ul_config = &mac->ul_config_request;
  //fapi_nr_dl_config_request_t *dl_config = &mac->dl_config_request;
  nr_phy_config_t *phy_config = &mac->phy_config;

  //ul_config->ul_config_list[ul_config->number_pdus].pusch_config_pdu.rnti = rnti;
  // First we need to verify if DCI ind contains a ul-sch to be perfomred. If it does, we will handle a PUSCH in the UL_CONFIG_REQ.
  ul_config->ul_config_list[ul_config->number_pdus].pdu_type = FAPI_NR_UL_CONFIG_TYPE_PUCCH;
  for (int i=0; i<10; i++) {
    if(dci_ind!=NULL){
      if (dci_ind->dci_list[i].dci_format < 2) ul_config->ul_config_list[ul_config->number_pdus].pdu_type = FAPI_NR_UL_CONFIG_TYPE_PUSCH;
    }
  }
  if (ul_config->ul_config_list[ul_config->number_pdus].pdu_type == FAPI_NR_UL_CONFIG_TYPE_PUSCH) {
    // fill in the elements in config request inside P5 message
    //ul_config->ul_config_list[ul_config->number_pdus].pusch_config_pdu.bandwidth_part_ind = 0; //FIXME
    ul_config->ul_config_list[ul_config->number_pdus].pusch_config_pdu.rb_size = 0;
    ul_config->ul_config_list[ul_config->number_pdus].pusch_config_pdu.rb_start = 0;
    ul_config->ul_config_list[ul_config->number_pdus].pusch_config_pdu.nr_of_symbols = 0;
    ul_config->ul_config_list[ul_config->number_pdus].pusch_config_pdu.start_symbol_index = 0;
    ul_config->ul_config_list[ul_config->number_pdus].pusch_config_pdu.frequency_hopping = 0;
    ul_config->ul_config_list[ul_config->number_pdus].pusch_config_pdu.mcs_index = 0;
    ul_config->ul_config_list[ul_config->number_pdus].pusch_config_pdu.pusch_data.new_data_indicator = 0;
    ul_config->ul_config_list[ul_config->number_pdus].pusch_config_pdu.pusch_data.rv_index = 0;
    ul_config->ul_config_list[ul_config->number_pdus].pusch_config_pdu.pusch_data.harq_process_id = 0;
    ul_config->ul_config_list[ul_config->number_pdus].pusch_config_pdu.absolute_delta_PUSCH = 0;
    ul_config->ul_config_list[ul_config->number_pdus].pusch_config_pdu.nrOfLayers = 0;
    ul_config->ul_config_list[ul_config->number_pdus].pusch_config_pdu.transform_precoding = 0;
    ul_config->ul_config_list[ul_config->number_pdus].pusch_config_pdu.num_dmrs_cdm_grps_no_data = 0;
    ul_config->ul_config_list[ul_config->number_pdus].pusch_config_pdu.dmrs_ports = 0;
    ul_config->ul_config_list[ul_config->number_pdus].pusch_config_pdu.dmrs_config_type = 0;
    //ul_config->ul_config_list[ul_config->number_pdus].pusch_config_pdu.n_front_load_symb = 0; //FIXME
    //ul_config->ul_config_list[ul_config->number_pdus].pusch_config_pdu.srs_config = 0; //FIXME
    //ul_config->ul_config_list[ul_config->number_pdus].pusch_config_pdu.csi_reportTriggerSize = 0; //FIXME
    //ul_config->ul_config_list[ul_config->number_pdus].pusch_config_pdu.maxCodeBlockGroupsPerTransportBlock = 0; //FIXME
    //ul_config->ul_config_list[ul_config->number_pdus].pusch_config_pdu.ptrs_dmrs_association_port = 0; FIXME
    //ul_config->ul_config_list[ul_config->number_pdus].pusch_config_pdu.beta_offset_ind = 0; //FIXME
  } else { // If DCI ind is not format 0_0 or 0_1, we will handle a PUCCH in the UL_CONFIG_REQ
    ul_config->ul_config_list[ul_config->number_pdus].pdu_type = FAPI_NR_UL_CONFIG_TYPE_PUCCH;
    // If we handle PUCCH common
    ul_config->ul_config_list[ul_config->number_pdus].pucch_config_pdu.format              = table_9_2_2_1[phy_config->config_req.ul_bwp_common.pucch_config_common.pucch_resource_common][0];              /* format   0    1    2    3    4    */
    ul_config->ul_config_list[ul_config->number_pdus].pucch_config_pdu.initialCyclicShift  = table_9_2_2_1[phy_config->config_req.ul_bwp_common.pucch_config_common.pucch_resource_common][4];  /*          x    x                   */
    ul_config->ul_config_list[ul_config->number_pdus].pucch_config_pdu.nrofSymbols         = table_9_2_2_1[phy_config->config_req.ul_bwp_common.pucch_config_common.pucch_resource_common][2];         /*          x    x    x    x    x    */
    ul_config->ul_config_list[ul_config->number_pdus].pucch_config_pdu.startingSymbolIndex = table_9_2_2_1[phy_config->config_req.ul_bwp_common.pucch_config_common.pucch_resource_common][1]; /*          x    x    x    x    x    */
    ul_config->ul_config_list[ul_config->number_pdus].pucch_config_pdu.timeDomainOCC = 0;       /*               x                   */
    ul_config->ul_config_list[ul_config->number_pdus].pucch_config_pdu.nrofPRBs = 0;            /*                    x    x         */
    ul_config->ul_config_list[ul_config->number_pdus].pucch_config_pdu.startingPRB         = table_9_2_2_1[phy_config->config_req.ul_bwp_common.pucch_config_common.pucch_resource_common][3];         /*                                     maxNrofPhysicalResourceBlocks  = 275 */
    ul_config->ul_config_list[ul_config->number_pdus].pucch_config_pdu.occ_length = 0;          /*                              x    */
    ul_config->ul_config_list[ul_config->number_pdus].pucch_config_pdu.occ_Index = 0;           /*                              x    */
    ul_config->ul_config_list[ul_config->number_pdus].pucch_config_pdu.intraSlotFrequencyHopping = 0;
    ul_config->ul_config_list[ul_config->number_pdus].pucch_config_pdu.secondHopPRB = 0;
    ul_config->ul_config_list[ul_config->number_pdus].pucch_config_pdu.interslotFrequencyHopping = 0;
    ul_config->ul_config_list[ul_config->number_pdus].pucch_config_pdu.additionalDMRS = 0;
    ul_config->ul_config_list[ul_config->number_pdus].pucch_config_pdu.maxCodeRate = 0;
    ul_config->ul_config_list[ul_config->number_pdus].pucch_config_pdu.nrofSlots = 0;
    ul_config->ul_config_list[ul_config->number_pdus].pucch_config_pdu.pi2PBSK = 0;
    ul_config->ul_config_list[ul_config->number_pdus].pucch_config_pdu.simultaneousHARQ_ACK_CSI = 0;
    ul_config->ul_config_list[ul_config->number_pdus].pucch_config_pdu.pucch_GroupHopping  = phy_config->config_req.ul_bwp_common.pucch_config_common.pucch_group_hopping;
    ul_config->ul_config_list[ul_config->number_pdus].pucch_config_pdu.hoppingId           = phy_config->config_req.ul_bwp_common.pucch_config_common.hopping_id;
    ul_config->ul_config_list[ul_config->number_pdus].pucch_config_pdu.p0_nominal          = phy_config->config_req.ul_bwp_common.pucch_config_common.p0_nominal;
    for (int i=0;i<NUMBER_PUCCH_FORMAT_NR;i++) ul_config->ul_config_list[ul_config->number_pdus].pucch_config_pdu.deltaF_PUCCH_f[i] = 0;
    ul_config->ul_config_list[ul_config->number_pdus].pucch_config_pdu.p0_PUCCH_Id = 0;     /* INTEGER (1..8)     */
    ul_config->ul_config_list[ul_config->number_pdus].pucch_config_pdu.p0_PUCCH_Value = 0;
    ul_config->ul_config_list[ul_config->number_pdus].pucch_config_pdu.twoPUCCH_PC_AdjustmentStates = 0;
    // If we handle PUCCH dedicated
    ul_config->ul_config_list[ul_config->number_pdus].pucch_config_pdu.format              = phy_config->config_req.ul_bwp_dedicated.pucch_config_dedicated.multi_csi_pucch_resources[0].format;              /* format   0    1    2    3    4    */
    switch (ul_config->ul_config_list[ul_config->number_pdus].pucch_config_pdu.format){
    case pucch_format1_nr:
      ul_config->ul_config_list[ul_config->number_pdus].pucch_config_pdu.interslotFrequencyHopping = phy_config->config_req.ul_bwp_dedicated.pucch_config_dedicated.format1.inter_slot_frequency_hopping;
      ul_config->ul_config_list[ul_config->number_pdus].pucch_config_pdu.additionalDMRS            = phy_config->config_req.ul_bwp_dedicated.pucch_config_dedicated.format1.additional_dmrs;
      ul_config->ul_config_list[ul_config->number_pdus].pucch_config_pdu.maxCodeRate               = phy_config->config_req.ul_bwp_dedicated.pucch_config_dedicated.format1.max_code_rate;
      ul_config->ul_config_list[ul_config->number_pdus].pucch_config_pdu.nrofSlots                 = phy_config->config_req.ul_bwp_dedicated.pucch_config_dedicated.format1.number_of_slots;
      ul_config->ul_config_list[ul_config->number_pdus].pucch_config_pdu.pi2PBSK                   = phy_config->config_req.ul_bwp_dedicated.pucch_config_dedicated.format1.pi2bpsk;
      ul_config->ul_config_list[ul_config->number_pdus].pucch_config_pdu.simultaneousHARQ_ACK_CSI  = phy_config->config_req.ul_bwp_dedicated.pucch_config_dedicated.format1.simultaneous_harq_ack_csi;
      break;
    case pucch_format2_nr:
      ul_config->ul_config_list[ul_config->number_pdus].pucch_config_pdu.interslotFrequencyHopping = phy_config->config_req.ul_bwp_dedicated.pucch_config_dedicated.format2.inter_slot_frequency_hopping;
      ul_config->ul_config_list[ul_config->number_pdus].pucch_config_pdu.additionalDMRS            = phy_config->config_req.ul_bwp_dedicated.pucch_config_dedicated.format2.additional_dmrs;
      ul_config->ul_config_list[ul_config->number_pdus].pucch_config_pdu.maxCodeRate               = phy_config->config_req.ul_bwp_dedicated.pucch_config_dedicated.format2.max_code_rate;
      ul_config->ul_config_list[ul_config->number_pdus].pucch_config_pdu.nrofSlots                 = phy_config->config_req.ul_bwp_dedicated.pucch_config_dedicated.format2.number_of_slots;
      ul_config->ul_config_list[ul_config->number_pdus].pucch_config_pdu.pi2PBSK                   = phy_config->config_req.ul_bwp_dedicated.pucch_config_dedicated.format2.pi2bpsk;
      ul_config->ul_config_list[ul_config->number_pdus].pucch_config_pdu.simultaneousHARQ_ACK_CSI  = phy_config->config_req.ul_bwp_dedicated.pucch_config_dedicated.format2.simultaneous_harq_ack_csi;
      break;
    case pucch_format3_nr:
      ul_config->ul_config_list[ul_config->number_pdus].pucch_config_pdu.interslotFrequencyHopping = phy_config->config_req.ul_bwp_dedicated.pucch_config_dedicated.format3.inter_slot_frequency_hopping;
      ul_config->ul_config_list[ul_config->number_pdus].pucch_config_pdu.additionalDMRS            = phy_config->config_req.ul_bwp_dedicated.pucch_config_dedicated.format3.additional_dmrs;
      ul_config->ul_config_list[ul_config->number_pdus].pucch_config_pdu.maxCodeRate               = phy_config->config_req.ul_bwp_dedicated.pucch_config_dedicated.format3.max_code_rate;
      ul_config->ul_config_list[ul_config->number_pdus].pucch_config_pdu.nrofSlots                 = phy_config->config_req.ul_bwp_dedicated.pucch_config_dedicated.format3.number_of_slots;
      ul_config->ul_config_list[ul_config->number_pdus].pucch_config_pdu.pi2PBSK                   = phy_config->config_req.ul_bwp_dedicated.pucch_config_dedicated.format3.pi2bpsk;
      ul_config->ul_config_list[ul_config->number_pdus].pucch_config_pdu.simultaneousHARQ_ACK_CSI  = phy_config->config_req.ul_bwp_dedicated.pucch_config_dedicated.format3.simultaneous_harq_ack_csi;
      break;
    case pucch_format4_nr:
      ul_config->ul_config_list[ul_config->number_pdus].pucch_config_pdu.interslotFrequencyHopping = phy_config->config_req.ul_bwp_dedicated.pucch_config_dedicated.format4.inter_slot_frequency_hopping;
      ul_config->ul_config_list[ul_config->number_pdus].pucch_config_pdu.additionalDMRS            = phy_config->config_req.ul_bwp_dedicated.pucch_config_dedicated.format4.additional_dmrs;
      ul_config->ul_config_list[ul_config->number_pdus].pucch_config_pdu.maxCodeRate               = phy_config->config_req.ul_bwp_dedicated.pucch_config_dedicated.format4.max_code_rate;
      ul_config->ul_config_list[ul_config->number_pdus].pucch_config_pdu.nrofSlots                 = phy_config->config_req.ul_bwp_dedicated.pucch_config_dedicated.format4.number_of_slots;
      ul_config->ul_config_list[ul_config->number_pdus].pucch_config_pdu.pi2PBSK                   = phy_config->config_req.ul_bwp_dedicated.pucch_config_dedicated.format4.pi2bpsk;
      ul_config->ul_config_list[ul_config->number_pdus].pucch_config_pdu.simultaneousHARQ_ACK_CSI  = phy_config->config_req.ul_bwp_dedicated.pucch_config_dedicated.format4.simultaneous_harq_ack_csi;
      break;
    default:
      break;
    }
    ul_config->ul_config_list[ul_config->number_pdus].pucch_config_pdu.initialCyclicShift        = phy_config->config_req.ul_bwp_dedicated.pucch_config_dedicated.multi_csi_pucch_resources[0].initial_cyclic_shift;  /*          x    x                   */
    ul_config->ul_config_list[ul_config->number_pdus].pucch_config_pdu.nrofSymbols               = phy_config->config_req.ul_bwp_dedicated.pucch_config_dedicated.multi_csi_pucch_resources[0].number_of_symbols;         /*          x    x    x    x    x    */
    ul_config->ul_config_list[ul_config->number_pdus].pucch_config_pdu.startingSymbolIndex       = phy_config->config_req.ul_bwp_dedicated.pucch_config_dedicated.multi_csi_pucch_resources[0].starting_symbol_index; /*          x    x    x    x    x    */
    ul_config->ul_config_list[ul_config->number_pdus].pucch_config_pdu.timeDomainOCC             = phy_config->config_req.ul_bwp_dedicated.pucch_config_dedicated.multi_csi_pucch_resources[0].time_domain_occ;       /*               x                   */
    ul_config->ul_config_list[ul_config->number_pdus].pucch_config_pdu.nrofPRBs                  = phy_config->config_req.ul_bwp_dedicated.pucch_config_dedicated.multi_csi_pucch_resources[0].number_of_prbs;            /*                    x    x         */
    ul_config->ul_config_list[ul_config->number_pdus].pucch_config_pdu.startingPRB               = phy_config->config_req.ul_bwp_dedicated.pucch_config_dedicated.multi_csi_pucch_resources[0].starting_prb;         /*                                     maxNrofPhysicalResourceBlocks  = 275 */
    ul_config->ul_config_list[ul_config->number_pdus].pucch_config_pdu.occ_length                = phy_config->config_req.ul_bwp_dedicated.pucch_config_dedicated.multi_csi_pucch_resources[0].occ_length;          /*                              x    */
    ul_config->ul_config_list[ul_config->number_pdus].pucch_config_pdu.occ_Index                 = phy_config->config_req.ul_bwp_dedicated.pucch_config_dedicated.multi_csi_pucch_resources[0].occ_index;           /*                              x    */
    ul_config->ul_config_list[ul_config->number_pdus].pucch_config_pdu.intraSlotFrequencyHopping = phy_config->config_req.ul_bwp_dedicated.pucch_config_dedicated.multi_csi_pucch_resources[0].intra_slot_frequency_hopping;
    ul_config->ul_config_list[ul_config->number_pdus].pucch_config_pdu.secondHopPRB              = phy_config->config_req.ul_bwp_dedicated.pucch_config_dedicated.multi_csi_pucch_resources[0].second_hop_prb;
    ul_config->ul_config_list[ul_config->number_pdus].pucch_config_pdu.pucch_GroupHopping        = phy_config->config_req.ul_bwp_common.pucch_config_common.pucch_group_hopping;
    ul_config->ul_config_list[ul_config->number_pdus].pucch_config_pdu.hoppingId                 = phy_config->config_req.ul_bwp_common.pucch_config_common.hopping_id;
    ul_config->ul_config_list[ul_config->number_pdus].pucch_config_pdu.p0_nominal                = phy_config->config_req.ul_bwp_common.pucch_config_common.p0_nominal;
    for (int i=0;i<NUMBER_PUCCH_FORMAT_NR; i++) ul_config->ul_config_list[ul_config->number_pdus].pucch_config_pdu.deltaF_PUCCH_f[i] = 0;
    ul_config->ul_config_list[ul_config->number_pdus].pucch_config_pdu.p0_PUCCH_Id = 0;     /* INTEGER (1..8)     */
    ul_config->ul_config_list[ul_config->number_pdus].pucch_config_pdu.p0_PUCCH_Value = 0;
    ul_config->ul_config_list[ul_config->number_pdus].pucch_config_pdu.twoPUCCH_PC_AdjustmentStates = 0;

  }
  if(mac->if_module != NULL && mac->if_module->scheduled_response != NULL){
    mac->if_module->scheduled_response(&mac->scheduled_response);
  }
  return 0;
}
#endif

int8_t nr_ue_decode_mib(module_id_t module_id,
                        int cc_id,
                        uint8_t gNB_index,
                        uint8_t extra_bits,	//	8bits 38.212 c7.1.1
                        uint32_t ssb_length,
                        uint32_t ssb_index,
                        void *pduP,
                        uint16_t cell_id)
{
  LOG_I(MAC,"[L2][MAC] decode mib\n");

  NR_UE_MAC_INST_t *mac = get_mac_inst(module_id);

  nr_mac_rrc_data_ind_ue( module_id, cc_id, gNB_index, NR_BCCH_BCH, (uint8_t *) pduP, 3 );    //  fixed 3 bytes MIB PDU
    
  AssertFatal(mac->mib != NULL, "nr_ue_decode_mib() mac->mib == NULL\n");
  //if(mac->mib != NULL){
  uint16_t frame = (mac->mib->systemFrameNumber.buf[0] >> mac->mib->systemFrameNumber.bits_unused);
  uint16_t frame_number_4lsb = 0;
  for (int i=0; i<4; i++)
    frame_number_4lsb |= ((extra_bits>>i)&1)<<(3-i);
  uint8_t half_frame_bit = ( extra_bits >> 4 ) & 0x1;               //	extra bits[4]
  uint8_t ssb_subcarrier_offset_msb = ( extra_bits >> 5 ) & 0x1;    //	extra bits[5]
  uint8_t ssb_subcarrier_offset = (uint8_t)mac->mib->ssb_SubcarrierOffset;

  frame = frame << 4;
  frame = frame | frame_number_4lsb;
  if(ssb_length == 64){
    for (int i=0; i<3; i++)
      ssb_index += (((extra_bits>>(7-i))&0x01)<<(3+i));
  }else{
    if(ssb_subcarrier_offset_msb){
      ssb_subcarrier_offset = ssb_subcarrier_offset | 0x10;
    }
  }

  LOG_D(MAC,"system frame number(6 MSB bits): %d\n",  mac->mib->systemFrameNumber.buf[0]);
  LOG_D(MAC,"system frame number(with LSB): %d\n", (int)frame);
  LOG_D(MAC,"subcarrier spacing (0=15or60, 1=30or120): %d\n", (int)mac->mib->subCarrierSpacingCommon);
  LOG_D(MAC,"ssb carrier offset(with MSB):  %d\n", (int)ssb_subcarrier_offset);
  LOG_D(MAC,"dmrs type A position (0=pos2,1=pos3): %d\n", (int)mac->mib->dmrs_TypeA_Position);
  LOG_D(MAC,"cell barred (0=barred,1=notBarred): %d\n", (int)mac->mib->cellBarred);
  LOG_D(MAC,"intra frequency reselection (0=allowed,1=notAllowed): %d\n", (int)mac->mib->intraFreqReselection);
  LOG_D(MAC,"half frame bit(extra bits):    %d\n", (int)half_frame_bit);
<<<<<<< HEAD
  LOG_I(MAC,"ssb index(extra bits):         %d\n", (int)ssb_index);

  //storing ssb index in the mac structure
  mac->mib_ssb = ssb_index;
=======
  LOG_D(MAC,"ssb index(extra bits):         %d\n", (int)ssb_index);
>>>>>>> b9b2f289

  subcarrier_spacing_t scs_ssb = scs_30kHz;      //  default for 
  //const uint32_t scs_index = 0;
  const uint32_t num_slot_per_frame = 20;
  subcarrier_spacing_t scs_pdcch;

  //  assume carrier frequency < 6GHz
  if(mac->mib->subCarrierSpacingCommon == NR_MIB__subCarrierSpacingCommon_scs15or60){
    scs_pdcch = scs_15kHz;
  }else{  //NR_MIB__subCarrierSpacingCommon_scs30or120
    scs_pdcch = scs_30kHz;
  }

  channel_bandwidth_t min_channel_bw = bw_10MHz;  //  deafult for testing
	    
  uint32_t is_condition_A = (ssb_subcarrier_offset == 0);   //  38.213 ch.13
  frequency_range_t frequency_range = FR1;
  uint32_t index_4msb = (mac->mib->pdcch_ConfigSIB1.controlResourceSetZero);
  uint32_t index_4lsb = (mac->mib->pdcch_ConfigSIB1.searchSpaceZero);
  int32_t num_rbs = -1;
  int32_t num_symbols = -1;
  int32_t rb_offset = -1;
  LOG_D(MAC,"<<<<<<<<<configSIB1: controlResourceSetZero %d searchSpaceZero %d scs_ssb %d scs_pdcch %d switch %d ",
        index_4msb,index_4lsb,scs_ssb,scs_pdcch, (scs_ssb << 5)|scs_pdcch);

  //  type0-pdcch coreset
  switch( (scs_ssb << 5)|scs_pdcch ){
  case (scs_15kHz << 5) | scs_15kHz :
    AssertFatal(index_4msb < 15, "38.213 Table 13-1 4 MSB out of range\n");
    mac->type0_pdcch_ss_mux_pattern = 1;
    num_rbs     = table_38213_13_1_c2[index_4msb];
    num_symbols = table_38213_13_1_c3[index_4msb];
    rb_offset   = table_38213_13_1_c4[index_4msb];
    break;

  case (scs_15kHz << 5) | scs_30kHz:
    AssertFatal(index_4msb < 14, "38.213 Table 13-2 4 MSB out of range\n");
    mac->type0_pdcch_ss_mux_pattern = 1;
    num_rbs     = table_38213_13_2_c2[index_4msb];
    num_symbols = table_38213_13_2_c3[index_4msb];
    rb_offset   = table_38213_13_2_c4[index_4msb];
    break;

  case (scs_30kHz << 5) | scs_15kHz:
    if((min_channel_bw & bw_5MHz) | (min_channel_bw & bw_10MHz)){
      AssertFatal(index_4msb < 9, "38.213 Table 13-3 4 MSB out of range\n");
      mac->type0_pdcch_ss_mux_pattern = 1;
      num_rbs     = table_38213_13_3_c2[index_4msb];
      num_symbols = table_38213_13_3_c3[index_4msb];
      rb_offset   = table_38213_13_3_c4[index_4msb];
    }else if(min_channel_bw & bw_40MHz){
      AssertFatal(index_4msb < 9, "38.213 Table 13-5 4 MSB out of range\n");
      mac->type0_pdcch_ss_mux_pattern = 1;
      num_rbs     = table_38213_13_5_c2[index_4msb];
      num_symbols = table_38213_13_5_c3[index_4msb];
      rb_offset   = table_38213_13_5_c4[index_4msb];
    }else{ ; }

    break;

  case (scs_30kHz << 5) | scs_30kHz:
    if((min_channel_bw & bw_5MHz) | (min_channel_bw & bw_10MHz)){
      mac->type0_pdcch_ss_mux_pattern = 1;
      num_rbs     = table_38213_13_4_c2[index_4msb];
      num_symbols = table_38213_13_4_c3[index_4msb];
      rb_offset   = table_38213_13_4_c4[index_4msb];
      LOG_I(MAC,"<<<<<<<<<index_4msb %d num_rbs %d num_symb %d rb_offset %d\n",index_4msb,num_rbs,num_symbols,rb_offset );
    }else if(min_channel_bw & bw_40MHz){
      AssertFatal(index_4msb < 10, "38.213 Table 13-6 4 MSB out of range\n");
      mac->type0_pdcch_ss_mux_pattern = 1;
      num_rbs     = table_38213_13_6_c2[index_4msb];
      num_symbols = table_38213_13_6_c3[index_4msb];
      rb_offset   = table_38213_13_6_c4[index_4msb];
    }else{ ; }
    break;

  case (scs_120kHz << 5) | scs_60kHz:
    AssertFatal(index_4msb < 12, "38.213 Table 13-7 4 MSB out of range\n");
    if(index_4msb & 0x7){
      mac->type0_pdcch_ss_mux_pattern = 1;
    }else if(index_4msb & 0x18){
      mac->type0_pdcch_ss_mux_pattern = 2;
    }else{ ; }

    num_rbs     = table_38213_13_7_c2[index_4msb];
    num_symbols = table_38213_13_7_c3[index_4msb];
    if(!is_condition_A && (index_4msb == 8 || index_4msb == 10)){
      rb_offset   = table_38213_13_7_c4[index_4msb] - 1;
    }else{
      rb_offset   = table_38213_13_7_c4[index_4msb];
    }
    break;

  case (scs_120kHz << 5) | scs_120kHz:
    AssertFatal(index_4msb < 8, "38.213 Table 13-8 4 MSB out of range\n");
    if(index_4msb & 0x3){
      mac->type0_pdcch_ss_mux_pattern = 1;
    }else if(index_4msb & 0x0c){
      mac->type0_pdcch_ss_mux_pattern = 3;
    }

    num_rbs     = table_38213_13_8_c2[index_4msb];
    num_symbols = table_38213_13_8_c3[index_4msb];
    if(!is_condition_A && (index_4msb == 4 || index_4msb == 6)){
      rb_offset   = table_38213_13_8_c4[index_4msb] - 1;
    }else{
      rb_offset   = table_38213_13_8_c4[index_4msb];
    }
    break;

  case (scs_240kHz << 5) | scs_60kHz:
    AssertFatal(index_4msb < 4, "38.213 Table 13-9 4 MSB out of range\n");
    mac->type0_pdcch_ss_mux_pattern = 1;
    num_rbs     = table_38213_13_9_c2[index_4msb];
    num_symbols = table_38213_13_9_c3[index_4msb];
    rb_offset   = table_38213_13_9_c4[index_4msb];
    break;

  case (scs_240kHz << 5) | scs_120kHz:
    AssertFatal(index_4msb < 8, "38.213 Table 13-10 4 MSB out of range\n");
    if(index_4msb & 0x3){
      mac->type0_pdcch_ss_mux_pattern = 1;
    }else if(index_4msb & 0x0c){
      mac->type0_pdcch_ss_mux_pattern = 2;
    }
    num_rbs     = table_38213_13_10_c2[index_4msb];
    num_symbols = table_38213_13_10_c3[index_4msb];
    if(!is_condition_A && (index_4msb == 4 || index_4msb == 6)){
      rb_offset   = table_38213_13_10_c4[index_4msb]-1;
    }else{
      rb_offset   = table_38213_13_10_c4[index_4msb];
    }
                
    break;

  default:
    break;
  }

  AssertFatal(num_rbs != -1, "Type0 PDCCH coreset num_rbs undefined");
  AssertFatal(num_symbols != -1, "Type0 PDCCH coreset num_symbols undefined");
  AssertFatal(rb_offset != -1, "Type0 PDCCH coreset rb_offset undefined");
        
  //uint32_t cell_id = 0;   //  obtain from L1 later

  //mac->type0_pdcch_dci_config.coreset.rb_start = rb_offset;
  //mac->type0_pdcch_dci_config.coreset.rb_end = rb_offset + num_rbs - 1;
  uint64_t mask = 0x0;
  uint8_t i;
  for(i=0; i<(num_rbs/6); ++i){   //  38.331 Each bit corresponds a group of 6 RBs
    mask = mask >> 1;
    mask = mask | 0x100000000000;
  }
  //LOG_I(MAC,">>>>>>>>mask %x num_rbs %d rb_offset %d\n", mask, num_rbs, rb_offset);
  /*
    mac->type0_pdcch_dci_config.coreset.frequency_domain_resource = mask;
    mac->type0_pdcch_dci_config.coreset.rb_offset = rb_offset;  //  additional parameter other than coreset

    //mac->type0_pdcch_dci_config.type0_pdcch_coreset.duration = num_symbols;
    mac->type0_pdcch_dci_config.coreset.cce_reg_mapping_type = CCE_REG_MAPPING_TYPE_INTERLEAVED;
    mac->type0_pdcch_dci_config.coreset.cce_reg_interleaved_reg_bundle_size = 6;   //  L 38.211 7.3.2.2
    mac->type0_pdcch_dci_config.coreset.cce_reg_interleaved_interleaver_size = 2;  //  R 38.211 7.3.2.2
    mac->type0_pdcch_dci_config.coreset.cce_reg_interleaved_shift_index = cell_id;
    mac->type0_pdcch_dci_config.coreset.precoder_granularity = PRECODER_GRANULARITY_SAME_AS_REG_BUNDLE;
    mac->type0_pdcch_dci_config.coreset.pdcch_dmrs_scrambling_id = cell_id;
  */


  // type0-pdcch search space
  float big_o;
  float big_m;
  uint32_t temp;
  SFN_C_TYPE sfn_c=SFN_C_IMPOSSIBLE;   //  only valid for mux=1
  uint32_t n_c=UINT_MAX;
  uint32_t number_of_search_space_per_slot=UINT_MAX;
//  uint32_t first_symbol_index=UINT_MAX;
//  uint32_t search_space_duration;  //  element of search space
  //  38.213 table 10.1-1

  /// MUX PATTERN 1
  if(mac->type0_pdcch_ss_mux_pattern == 1 && frequency_range == FR1){
    big_o = table_38213_13_11_c1[index_4lsb];
    number_of_search_space_per_slot = table_38213_13_11_c2[index_4lsb];
    big_m = table_38213_13_11_c3[index_4lsb];

    temp = (uint32_t)(big_o*pow(2, scs_pdcch)) + (uint32_t)(ssb_index*big_m);
    n_c = temp / num_slot_per_frame;
    if((temp/num_slot_per_frame) & 0x1){
      sfn_c = SFN_C_MOD_2_EQ_1;
    }else{
      sfn_c = SFN_C_MOD_2_EQ_0;
    }

//    if((index_4lsb == 1 || index_4lsb == 3 || index_4lsb == 5 || index_4lsb == 7) && (ssb_index&1)){
//      first_symbol_index = num_symbols;
//    }else{
//      first_symbol_index = table_38213_13_11_c4[index_4lsb];
//    }
    //  38.213 chapter 13: over two consecutive slots
//    search_space_duration = 2;
  }

  if(mac->type0_pdcch_ss_mux_pattern == 1 && frequency_range == FR2){
    big_o = table_38213_13_12_c1[index_4lsb];
    number_of_search_space_per_slot = table_38213_13_11_c2[index_4lsb];
    big_m = table_38213_13_12_c3[index_4lsb];

//    if((index_4lsb == 1 || index_4lsb == 3 || index_4lsb == 5 || index_4lsb == 10) && (ssb_index&1)){
//      first_symbol_index = 7;
//    }else if((index_4lsb == 6 || index_4lsb == 7 || index_4lsb == 8 || index_4lsb == 11) && (ssb_index&1)){
//      first_symbol_index = num_symbols;
//    }else{
//      first_symbol_index = 0;
//    }
    //  38.213 chapter 13: over two consecutive slots
    //search_space_duration = 2;
  }

  /// MUX PATTERN 2
  if(mac->type0_pdcch_ss_mux_pattern == 2){
            
    if((scs_ssb == scs_120kHz) && (scs_pdcch == scs_60kHz)){
      //  38.213 Table 13-13
      AssertFatal(index_4lsb == 0, "38.213 Table 13-13 4 LSB out of range\n");
      //  PDCCH monitoring occasions (SFN and slot number) same as SSB frame-slot
      //                sfn_c = SFN_C_EQ_SFN_SSB;
      n_c = get_ssb_slot(ssb_index);
//      switch(ssb_index & 0x3){    //  ssb_index(i) mod 4
//      case 0:
//	first_symbol_index = 0;
//	break;
//      case 1:
//	first_symbol_index = 1;
//	break;
//      case 2:
//	first_symbol_index = 6;
//	break;
//      case 3:
//	first_symbol_index = 7;
//	break;
//      default: break;
//      }
                
    }else if((scs_ssb == scs_240kHz) && (scs_pdcch == scs_120kHz)){
      //  38.213 Table 13-14
      AssertFatal(index_4lsb == 0, "38.213 Table 13-14 4 LSB out of range\n");
      //  PDCCH monitoring occasions (SFN and slot number) same as SSB frame-slot
      //                sfn_c = SFN_C_EQ_SFN_SSB;
      n_c = get_ssb_slot(ssb_index);
      switch(ssb_index & 0x7){    //  ssb_index(i) mod 8
      case 0: 
//	first_symbol_index = 0;
	break;
      case 1: 
//	first_symbol_index = 1;
	break;
      case 2: 
//	first_symbol_index = 2;
	break;
      case 3: 
//	first_symbol_index = 3;
	break;
      case 4: 
//	first_symbol_index = 12;
	n_c = get_ssb_slot(ssb_index) - 1;
	break;
      case 5: 
//	first_symbol_index = 13;
	n_c = get_ssb_slot(ssb_index) - 1;
	break;
      case 6: 
//	first_symbol_index = 0;
	break;
      case 7: 
//	first_symbol_index = 1;
	break;
      default: break; 
      }
    }else{ ; }
    //  38.213 chapter 13: over one slot
//    search_space_duration = 1;
  }

  /// MUX PATTERN 3
  if(mac->type0_pdcch_ss_mux_pattern == 3){
    if((scs_ssb == scs_120kHz) && (scs_pdcch == scs_120kHz)){
      //  38.213 Table 13-15
      AssertFatal(index_4lsb == 0, "38.213 Table 13-15 4 LSB out of range\n");
      //  PDCCH monitoring occasions (SFN and slot number) same as SSB frame-slot
      //                sfn_c = SFN_C_EQ_SFN_SSB;
      n_c = get_ssb_slot(ssb_index);
//      switch(ssb_index & 0x3){    //  ssb_index(i) mod 4
//      case 0:
//	first_symbol_index = 4;
//	break;
//      case 1:
//	first_symbol_index = 8;
//	break;
//      case 2:
//	first_symbol_index = 2;
//	break;
//      case 3:
//	first_symbol_index = 6;
//	break;
//      default: break;
//      }
    }else{ ; }
    //  38.213 chapter 13: over one slot
//    search_space_duration = 1;
  }

  AssertFatal(number_of_search_space_per_slot!=UINT_MAX,"");
  /*
  uint32_t coreset_duration = num_symbols * number_of_search_space_per_slot;
    mac->type0_pdcch_dci_config.number_of_candidates[0] = table_38213_10_1_1_c2[0];
    mac->type0_pdcch_dci_config.number_of_candidates[1] = table_38213_10_1_1_c2[1];
    mac->type0_pdcch_dci_config.number_of_candidates[2] = table_38213_10_1_1_c2[2];   //  CCE aggregation level = 4
    mac->type0_pdcch_dci_config.number_of_candidates[3] = table_38213_10_1_1_c2[3];   //  CCE aggregation level = 8
    mac->type0_pdcch_dci_config.number_of_candidates[4] = table_38213_10_1_1_c2[4];   //  CCE aggregation level = 16
    mac->type0_pdcch_dci_config.duration = search_space_duration;
    mac->type0_pdcch_dci_config.coreset.duration = coreset_duration;   //  coreset
    AssertFatal(first_symbol_index!=UINT_MAX,"");
    mac->type0_pdcch_dci_config.monitoring_symbols_within_slot = (0x3fff << first_symbol_index) & (0x3fff >> (14-coreset_duration-first_symbol_index)) & 0x3fff;
  */
  AssertFatal(sfn_c!=SFN_C_IMPOSSIBLE,"");
  AssertFatal(n_c!=UINT_MAX,"");
  mac->type0_pdcch_ss_sfn_c = sfn_c;
  mac->type0_pdcch_ss_n_c = n_c;
        
  // fill in the elements in config request inside P5 message
  mac->phy_config.Mod_id = module_id;
  mac->phy_config.CC_id = cc_id;

  mac->dl_config_request.sfn = frame;
  mac->dl_config_request.slot = (ssb_index>>1) + ((ssb_index>>4)<<1); // not valid for 240kHz SCS 

  //}
  return 0;

}


//  TODO: change to UE parameter, scs: 15KHz, slot duration: 1ms
uint32_t get_ssb_frame(uint32_t test){
  return test;
}

/*
 * This function returns the slot offset K2 corresponding to a given time domain
 * indication value from RRC configuration.
 */
long get_k2(NR_UE_MAC_INST_t *mac, uint8_t time_domain_ind) {
  long k2 = -1;
  // Get K2 from RRC configuration
  NR_PUSCH_Config_t *pusch_config=mac->ULbwp[0]->bwp_Dedicated->pusch_Config->choice.setup;
  NR_PUSCH_TimeDomainResourceAllocationList_t *pusch_TimeDomainAllocationList = NULL;
  if (pusch_config->pusch_TimeDomainAllocationList) {
    pusch_TimeDomainAllocationList = pusch_config->pusch_TimeDomainAllocationList->choice.setup;
  }
  else if (mac->ULbwp[0]->bwp_Common->pusch_ConfigCommon->choice.setup->pusch_TimeDomainAllocationList) {
    pusch_TimeDomainAllocationList = mac->ULbwp[0]->bwp_Common->pusch_ConfigCommon->choice.setup->pusch_TimeDomainAllocationList;
  }
  if (pusch_TimeDomainAllocationList) {
    if (time_domain_ind >= pusch_TimeDomainAllocationList->list.count) {
      LOG_E(MAC, "time_domain_ind %d >= pusch->TimeDomainAllocationList->list.count %d\n",
            time_domain_ind, pusch_TimeDomainAllocationList->list.count);
      return -1;
    }
    k2 = *pusch_TimeDomainAllocationList->list.array[time_domain_ind]->k2;
  }
  
  LOG_D(MAC, "get_k2(): k2 is %ld\n", k2);
  return k2;
}

/*
 * This function returns the UL config corresponding to a given UL slot
 * from MAC instance .
 */
fapi_nr_ul_config_request_t *get_ul_config_request(NR_UE_MAC_INST_t *mac, int slot) {
  //Check if request to access ul_config is for a UL slot
  if (is_nr_UL_slot(mac->scc, slot) == 0) {
    LOG_W(MAC, "Slot %d is not a UL slot. get_ul_config_request() called for wrong slot!!!\n", slot);
    return NULL;
  }
  
  // Calculate the index of the UL slot in mac->ul_config_request list. This is
  // based on the TDD pattern (slot configuration period) and number of UL+mixed
  // slots in the period. TS 38.213 Sec 11.1
  int mu = mac->ULbwp[0]->bwp_Common->genericParameters.subcarrierSpacing;
  NR_TDD_UL_DL_Pattern_t *tdd_pattern = &mac->scc->tdd_UL_DL_ConfigurationCommon->pattern1;
  const int num_slots_per_tdd = nr_slots_per_frame[mu] >> (7 - tdd_pattern->dl_UL_TransmissionPeriodicity);
  const int num_slots_ul = tdd_pattern->nrofUplinkSlots + (tdd_pattern->nrofUplinkSymbols!=0);
  int index = (slot + num_slots_ul - num_slots_per_tdd) % num_slots_per_tdd;
  LOG_D(MAC, "nr_ue_procedures: get_ul_config_request() slots per tdd %d, num_slots_ul %d, index %d\n", 
                num_slots_per_tdd,
                num_slots_ul,
                index);

  return &mac->ul_config_request[index];
}

// Performs :
// 1. TODO: Call RRC for link status return to PHY
// 2. TODO: Perform SR/BSR procedures for scheduling feedback
// 3. TODO: Perform PHR procedures
NR_UE_L2_STATE_t nr_ue_scheduler(nr_downlink_indication_t *dl_info, nr_uplink_indication_t *ul_info){

  uint32_t search_space_mask = 0;

  if (dl_info){

    module_id_t mod_id    = dl_info->module_id;
    uint32_t gNB_index    = dl_info->gNB_index;
    int cc_id             = dl_info->cc_id;
    frame_t rx_frame      = dl_info->frame;
    slot_t rx_slot        = dl_info->slot;
    NR_UE_MAC_INST_t *mac = get_mac_inst(mod_id);

    fapi_nr_dl_config_request_t *dl_config = &mac->dl_config_request;
    nr_scheduled_response_t scheduled_response;
    nr_dcireq_t dcireq;

    // check type0 from 38.213 13 if we have no CellGroupConfig
    // TODO: implementation to be completed
    if (mac->scg == NULL) {
      if(dl_info->ssb_index != -1){

        if(mac->type0_pdcch_ss_mux_pattern == 1){
          //  38.213 chapter 13
          if((mac->type0_pdcch_ss_sfn_c == SFN_C_MOD_2_EQ_0) && !(rx_frame & 0x1) && (rx_slot == mac->type0_pdcch_ss_n_c)){
            search_space_mask = search_space_mask | type0_pdcch;
            mac->type0_pdcch_consecutive_slots = mac->type0_pdcch_dci_config.coreset.duration;
          }
          if((mac->type0_pdcch_ss_sfn_c == SFN_C_MOD_2_EQ_1) && (rx_frame & 0x1) && (rx_slot == mac->type0_pdcch_ss_n_c)){
            search_space_mask = search_space_mask | type0_pdcch;
            mac->type0_pdcch_consecutive_slots = mac->type0_pdcch_dci_config.coreset.duration;
          }
        }
        if(mac->type0_pdcch_ss_mux_pattern == 2){
          //  38.213 Table 13-13, 13-14
          if((rx_frame == get_ssb_frame(rx_frame)) && (rx_slot == mac->type0_pdcch_ss_n_c)){
            search_space_mask = search_space_mask | type0_pdcch;
            mac->type0_pdcch_consecutive_slots = mac->type0_pdcch_dci_config.coreset.duration;
          }
        }
        if(mac->type0_pdcch_ss_mux_pattern == 3){
          //  38.213 Table 13-15
          if((rx_frame == get_ssb_frame(rx_frame)) && (rx_slot == mac->type0_pdcch_ss_n_c)){
            search_space_mask = search_space_mask | type0_pdcch;
            mac->type0_pdcch_consecutive_slots = mac->type0_pdcch_dci_config.coreset.duration;
          }
        }
      } // ssb_index != -1

      // Type0 PDCCH search space
      if((search_space_mask & type0_pdcch) || ( mac->type0_pdcch_consecutive_slots != 0 )){
        mac->type0_pdcch_consecutive_slots = mac->type0_pdcch_consecutive_slots - 1;

        dl_config->dl_config_list[dl_config->number_pdus].dci_config_pdu.dci_config_rel15 = mac->type0_pdcch_dci_config;
        dl_config->dl_config_list[dl_config->number_pdus].pdu_type = FAPI_NR_DL_CONFIG_TYPE_DCI;

        /*
        dl_config->dl_config_list[dl_config->number_pdus].dci_config_pdu.dci_config_rel15.rnti = 0xaaaa;	//	to be set
        dl_config->dl_config_list[dl_config->number_pdus].dci_config_pdu.dci_config_rel15.N_RB_BWP = 106;	//	to be set

        LOG_I(MAC,"nr_ue_scheduler Type0 PDCCH with rnti %x, BWP %d\n",
        dl_config->dl_config_list[dl_config->number_pdus].dci_config_pdu.dci_config_rel15.rnti,
        dl_config->dl_config_list[dl_config->number_pdus].dci_config_pdu.dci_config_rel15.N_RB_BWP);
        */
        dl_config->number_pdus = dl_config->number_pdus + 1;

        fill_scheduled_response(&scheduled_response, dl_config, NULL, NULL, mod_id, cc_id, rx_frame, rx_slot, dl_info->thread_id);
        if(mac->if_module != NULL && mac->if_module->scheduled_response != NULL)
          mac->if_module->scheduled_response(&scheduled_response);
      }
    } else { // we have an scg

      dcireq.module_id = mod_id;
      dcireq.gNB_index = gNB_index;
      dcireq.cc_id     = cc_id;
      dcireq.frame     = rx_frame;
      dcireq.slot      = rx_slot;
      dcireq.dl_config_req.number_pdus = 0;
      nr_ue_dcireq(&dcireq); //to be replaced with function pointer later

      fill_scheduled_response(&scheduled_response, &dcireq.dl_config_req, NULL, NULL, mod_id, cc_id, rx_frame, rx_slot, dl_info->thread_id);
      if(mac->if_module != NULL && mac->if_module->scheduled_response != NULL){
        mac->if_module->scheduled_response(&scheduled_response);
      }

      /*
        if(search_space_mask & type0a_pdcch){
        }
        
        if(search_space_mask & type1_pdcch){
        }

        if(search_space_mask & type2_pdcch){
        }

        if(search_space_mask & type3_pdcch){
        }
      */
    }
  } else if (ul_info) {

    // ULSCH is handled only in phy-test mode (consistently with OAI gNB)
    if (get_softmodem_params()->phy_test) {

      uint8_t nb_dmrs_re_per_rb;
      uint8_t ulsch_input_buffer[MAX_ULSCH_PAYLOAD_BYTES];
      uint8_t data_existing = 0;
      uint16_t TBS_bytes;
      uint32_t TBS;
      int i, N_PRB_oh;

      module_id_t mod_id    = ul_info->module_id;
      uint32_t gNB_index    = ul_info->gNB_index;
      int cc_id             = ul_info->cc_id;
      frame_t rx_frame      = ul_info->frame_rx;
      slot_t rx_slot        = ul_info->slot_rx;
      frame_t frame_tx      = ul_info->frame_tx;
      slot_t slot_tx        = ul_info->slot_tx;
      NR_UE_MAC_INST_t *mac = get_mac_inst(mod_id);
      uint8_t access_mode   = SCHEDULED_ACCESS;

      fapi_nr_ul_config_request_t *ul_config_req = get_ul_config_request(mac, slot_tx);

      // Schedule ULSCH only if the current frame and slot match those in ul_config_req
      // AND if a UL DCI has been received (as indicated by num_pdus).
      if ((frame_tx == ul_config_req->sfn && slot_tx == ul_config_req->slot) &&
          ul_config_req->number_pdus > 0) {
      
        // program PUSCH with UL DCI parameters
        nr_scheduled_response_t scheduled_response;
        fapi_nr_tx_request_t tx_req;
        nfapi_nr_ue_ptrs_ports_t ptrs_ports_list;

        for (int j = 0; j < ul_config_req->number_pdus; j++) {
          fapi_nr_ul_config_request_pdu_t *ulcfg_pdu = &ul_config_req->ul_config_list[j];

          if (ulcfg_pdu->pdu_type == FAPI_NR_UL_CONFIG_TYPE_PUSCH) {

            // These should come from RRC config!!!
            uint8_t  ptrs_mcs1          = 2;
            uint8_t  ptrs_mcs2          = 4;
            uint8_t  ptrs_mcs3          = 10;
            uint16_t n_rb0              = 25;
            uint16_t n_rb1              = 75;
            uint8_t  ptrs_time_density  = get_L_ptrs(ptrs_mcs1, ptrs_mcs2, ptrs_mcs3, ulcfg_pdu->pusch_config_pdu.mcs_index, ulcfg_pdu->pusch_config_pdu.mcs_table);
            uint8_t  ptrs_freq_density  = get_K_ptrs(n_rb0, n_rb1, ulcfg_pdu->pusch_config_pdu.rb_size);
            uint16_t l_prime_mask       = get_l_prime(ulcfg_pdu->pusch_config_pdu.nr_of_symbols, typeB, pusch_dmrs_pos0, pusch_len1);
            uint16_t ul_dmrs_symb_pos   = l_prime_mask << ulcfg_pdu->pusch_config_pdu.start_symbol_index;

            uint8_t  dmrs_config_type   = 0;
            uint16_t number_dmrs_symbols = 0;

            // PTRS ports configuration
            // TbD: ptrs_dmrs_port and ptrs_port_index are not initialised!
            ptrs_ports_list.ptrs_re_offset = 0;

            // Num PRB Overhead from PUSCH-ServingCellConfig
            if (mac->scg->spCellConfig->spCellConfigDedicated->uplinkConfig->pusch_ServingCellConfig->choice.setup->xOverhead == NULL)
              N_PRB_oh = 0;
            else
              N_PRB_oh = *mac->scg->spCellConfig->spCellConfigDedicated->uplinkConfig->pusch_ServingCellConfig->choice.setup->xOverhead;

            ulcfg_pdu->pusch_config_pdu.ul_dmrs_symb_pos = ul_dmrs_symb_pos;
            ulcfg_pdu->pusch_config_pdu.dmrs_config_type = dmrs_config_type;
            ulcfg_pdu->pusch_config_pdu.num_dmrs_cdm_grps_no_data = 1;
            ulcfg_pdu->pusch_config_pdu.nrOfLayers = 1;
            ulcfg_pdu->pusch_config_pdu.pusch_data.new_data_indicator = 0;
            ulcfg_pdu->pusch_config_pdu.pdu_bit_map = PUSCH_PDU_BITMAP_PUSCH_DATA;
            ulcfg_pdu->pusch_config_pdu.pusch_ptrs.ptrs_time_density = ptrs_time_density;
            ulcfg_pdu->pusch_config_pdu.pusch_ptrs.ptrs_freq_density = ptrs_freq_density;
            ulcfg_pdu->pusch_config_pdu.pusch_ptrs.ptrs_ports_list   = &ptrs_ports_list;
            //ulcfg_pdu->pusch_config_pdu.target_code_rate = nr_get_code_rate_ul(ulcfg_pdu->pusch_config_pdu.mcs_index, ulcfg_pdu->pusch_config_pdu.mcs_table);
            //ulcfg_pdu->pusch_config_pdu.qam_mod_order = nr_get_Qm_ul(ulcfg_pdu->pusch_config_pdu.mcs_index, ulcfg_pdu->pusch_config_pdu.mcs_table);

            if (1 << ulcfg_pdu->pusch_config_pdu.pusch_ptrs.ptrs_time_density >= ulcfg_pdu->pusch_config_pdu.nr_of_symbols) {
              ulcfg_pdu->pusch_config_pdu.pdu_bit_map &= ~PUSCH_PDU_BITMAP_PUSCH_PTRS; // disable PUSCH PTRS
            }

            get_num_re_dmrs(&ulcfg_pdu->pusch_config_pdu,
                            &nb_dmrs_re_per_rb,
                            &number_dmrs_symbols);

            TBS = nr_compute_tbs(ulcfg_pdu->pusch_config_pdu.qam_mod_order,
                                ulcfg_pdu->pusch_config_pdu.target_code_rate,
                                ulcfg_pdu->pusch_config_pdu.rb_size,
                                ulcfg_pdu->pusch_config_pdu.nr_of_symbols,
                                nb_dmrs_re_per_rb*number_dmrs_symbols,
                                N_PRB_oh,
                                0,
                                ulcfg_pdu->pusch_config_pdu.nrOfLayers);
            TBS_bytes = TBS/8;
            ulcfg_pdu->pusch_config_pdu.pusch_data.tb_size = TBS_bytes;

            if (IS_SOFTMODEM_NOS1){
              // Getting IP traffic to be transmitted
              data_existing = nr_ue_get_sdu(mod_id,
                                            cc_id,
                                            frame_tx,
                                            slot_tx,
                                            0,
                                            ulsch_input_buffer,
                                            TBS_bytes,
                                            &access_mode);
            }

            //Random traffic to be transmitted if there is no IP traffic available for this Tx opportunity
            if (!IS_SOFTMODEM_NOS1 || !data_existing) {
              //Use zeros for the header bytes in noS1 mode, in order to make sure that the LCID is not valid
              //and block this traffic from being forwarded to the upper layers at the gNB
              LOG_D(PHY, "Random data to be tranmsitted: \n");

              //Give the first byte a dummy value (a value not corresponding to any valid LCID based on 38.321, Table 6.2.1-2)
              //in order to distinguish the PHY random packets at the MAC layer of the gNB receiver from the normal packets that should
              //have a valid LCID (nr_process_mac_pdu function)
              ulsch_input_buffer[0] = 0x31;

              for (i = 1; i < TBS_bytes; i++) {
                ulsch_input_buffer[i] = (unsigned char) rand();
                //printf(" input encoder a[%d]=0x%02x\n",i,harq_process_ul_ue->a[i]);
              }
            }

    #ifdef DEBUG_MAC_PDU

            LOG_D(PHY, "Is data existing ?: %d \n", data_existing);
            LOG_I(PHY, "Printing MAC PDU to be encoded, TBS is: %d \n", TBS_bytes);
            for (i = 0; i < TBS_bytes; i++) {
              printf("%02x", ulsch_input_buffer[i]);
            }
            printf("\n");

    #endif

            // Config UL TX PDU
            tx_req.slot = slot_tx;
            tx_req.sfn = frame_tx;
            // tx_req->tx_config // TbD
            tx_req.number_of_pdus++;
            tx_req.tx_request_body[j].pdu_length = TBS_bytes;
            tx_req.tx_request_body[j].pdu_index = j;
            tx_req.tx_request_body[j].pdu = ulsch_input_buffer;
          }
        }

        fill_scheduled_response(&scheduled_response, NULL, ul_config_req, &tx_req, mod_id, cc_id, rx_frame, rx_slot, ul_info->thread_id);
        if(mac->if_module != NULL && mac->if_module->scheduled_response != NULL){
          mac->if_module->scheduled_response(&scheduled_response);
        }

        // TODO: expand
        // Note: Contention resolution is currently not active
        if (mac->RA_contention_resolution_timer_active == 1)
          ue_contention_resolution(mod_id, gNB_index, cc_id, ul_info->frame_tx);

      }

    } else if (get_softmodem_params()->do_ra){

      NR_UE_MAC_INST_t *mac = get_mac_inst(ul_info->module_id);

      if (ul_info->slot_tx == mac->msg3_slot && ul_info->frame_tx == mac->msg3_frame){

        uint8_t ulsch_input_buffer[MAX_ULSCH_PAYLOAD_BYTES];
        nr_scheduled_response_t scheduled_response;
        fapi_nr_tx_request_t tx_req;
        //fapi_nr_ul_config_request_t *ul_config = get_ul_config_request(mac, ul_info->slot_tx);
        fapi_nr_ul_config_request_t *ul_config = &mac->ul_config_request[0];
        fapi_nr_ul_config_request_pdu_t *ul_config_list = &ul_config->ul_config_list[ul_config->number_pdus];
        uint16_t TBS_bytes = ul_config_list->pusch_config_pdu.pusch_data.tb_size;

        //if (IS_SOFTMODEM_NOS1){
        //  // Getting IP traffic to be transmitted
        //  data_existing = nr_ue_get_sdu(mod_id,
        //                                cc_id,
        //                                frame_tx,
        //                                slot_tx,
        //                                0,
        //                                ulsch_input_buffer,
        //                                TBS_bytes,
        //                                &access_mode);
        //}

        //Random traffic to be transmitted if there is no IP traffic available for this Tx opportunity
        //if (!IS_SOFTMODEM_NOS1 || !data_existing) {
          //Use zeros for the header bytes in noS1 mode, in order to make sure that the LCID is not valid
          //and block this traffic from being forwarded to the upper layers at the gNB
          LOG_D(MAC, "Random data to be tranmsitted (TBS_bytes %d): \n", TBS_bytes);
          //Give the first byte a dummy value (a value not corresponding to any valid LCID based on 38.321, Table 6.2.1-2)
          //in order to distinguish the PHY random packets at the MAC layer of the gNB receiver from the normal packets that should
          //have a valid LCID (nr_process_mac_pdu function)
          ulsch_input_buffer[0] = 0x31;
          for (int i = 1; i < TBS_bytes; i++) {
            ulsch_input_buffer[i] = (unsigned char) rand();
            //printf(" input encoder a[%d]=0x%02x\n",i,harq_process_ul_ue->a[i]);
          }
        //}

        LOG_I(MAC, "[UE %d] Frame %d, Subframe %d Adding Msg3 UL Config Request for rnti: %x\n",
          ul_info->module_id,
          ul_info->frame_tx,
          ul_info->slot_tx,
          mac->t_crnti);

        // Config UL TX PDU
        tx_req.slot = ul_info->slot_tx;
        tx_req.sfn = ul_info->frame_tx;
        tx_req.number_of_pdus = 1;
        tx_req.tx_request_body[0].pdu_length = TBS_bytes;
        tx_req.tx_request_body[0].pdu_index = 0;
        tx_req.tx_request_body[0].pdu = ulsch_input_buffer;
        ul_config_list->pdu_type = FAPI_NR_UL_CONFIG_TYPE_PUSCH;
        ul_config->number_pdus++;
        // scheduled_response
        fill_scheduled_response(&scheduled_response, NULL, ul_config, &tx_req, ul_info->module_id, ul_info->cc_id, ul_info->frame_rx, ul_info->slot_rx, ul_info->thread_id);
        if(mac->if_module != NULL && mac->if_module->scheduled_response != NULL){
          mac->if_module->scheduled_response(&scheduled_response);
        }
        mac->msg3_frame = -1; // re-initialize to an invalid value after scheduling
        mac->msg3_slot = -1;
      }
    }
  }
  return UE_CONNECTION_OK;
}

// PUSCH Msg3 scheduled by RAR UL grant according to 8.3 of TS 38.213
// Note: Msg3 tx in the uplink symbols of mixed slot
void nr_ue_msg3_scheduler(NR_UE_MAC_INST_t *mac,
                          frame_t current_frame,
                          sub_frame_t current_slot,
                          uint8_t Msg3_tda_id){

  int delta = 0;
  NR_BWP_Uplink_t *ubwp = mac->ULbwp[0];
  int mu = ubwp->bwp_Common->genericParameters.subcarrierSpacing;
  struct NR_PUSCH_TimeDomainResourceAllocationList *pusch_TimeDomainAllocationList = ubwp->bwp_Common->pusch_ConfigCommon->choice.setup->pusch_TimeDomainAllocationList;
  // k2 as per 3GPP TS 38.214 version 15.9.0 Release 15 ch 6.1.2.1.1
  // PUSCH time domain resource allocation is higher layer configured from uschTimeDomainAllocationList in either pusch-ConfigCommon
  uint8_t k2 = *pusch_TimeDomainAllocationList->list.array[Msg3_tda_id]->k2;

  switch (mu) {
    case 0:
      delta = 2;
      break;
    case 1:
      delta = 3;
      break;
    case 2:
      delta = 4;
      break;
    case 3:
      delta = 6;
      break;
  }

  mac->msg3_slot = (current_slot + k2 + delta) % nr_slots_per_frame[mu];
  if (current_slot + k2 + delta > nr_slots_per_frame[mu])
    mac->msg3_frame = (current_frame + 1) % 1024;
  else
    mac->msg3_frame = current_frame;

  LOG_D(MAC, "[DEBUG_MSG3] current_slot %d k2 %d delta %d temp_slot %d mac->msg3_frame %d mac->msg3_slot %d \n", current_slot, k2, delta, current_slot + k2 + delta, mac->msg3_frame, mac->msg3_slot);
}

// This function schedules the PRACH according to prach_ConfigurationIndex and TS 38.211, tables 6.3.3.2.x
// PRACH formats 9, 10, 11 are corresponding to dual PRACH format configurations A1/B1, A2/B2, A3/B3.
// - todo:
// - Partial configuration is actually already stored in (fapi_nr_prach_config_t) &mac->phy_config.config_req->prach_config
void nr_ue_prach_scheduler(module_id_t module_idP, frame_t frameP, sub_frame_t slotP, int thread_id) {

  uint16_t format, format0, format1, ncs;
  int is_nr_prach_slot;
  prach_occasion_info_t *prach_occasion_info_p;

  NR_UE_MAC_INST_t *mac = get_mac_inst(module_idP);

  //fapi_nr_ul_config_request_t *ul_config = get_ul_config_request(mac, slotP);
  fapi_nr_ul_config_request_t *ul_config = &mac->ul_config_request[0];
  fapi_nr_ul_config_prach_pdu *prach_config_pdu;
  fapi_nr_config_request_t *cfg = &mac->phy_config.config_req;
  fapi_nr_prach_config_t *prach_config = &cfg->prach_config;
  nr_scheduled_response_t scheduled_response;

  NR_ServingCellConfigCommon_t *scc = mac->scc;
  NR_RACH_ConfigCommon_t *setup = scc->uplinkConfigCommon->initialUplinkBWP->rach_ConfigCommon->choice.setup;
  NR_RACH_ConfigGeneric_t *rach_ConfigGeneric = &setup->rach_ConfigGeneric;

  mac->RA_offset = 2; // to compensate the rx frame offset at the gNB
  mac->generate_nr_prach = 0; // Reset flag for PRACH generation

  if (is_nr_UL_slot(scc, slotP)) {

    uint8_t selected_gnb_ssb_idx = mac->mib_ssb;

    // Get any valid PRACH occasion in the current slot for the selected SSB index
    is_nr_prach_slot = get_nr_prach_info_from_ssb_index(selected_gnb_ssb_idx,
                                                       (int)frameP,
                                                       (int)slotP,
                                                        &prach_occasion_info_p);

    if (is_nr_prach_slot && mac->ra_state == RA_UE_IDLE) {
      AssertFatal(NULL != prach_occasion_info_p,"PRACH Occasion Info not returned in a valid NR Prach Slot\n");

      mac->generate_nr_prach = 1;

      format = prach_occasion_info_p->format;
      format0 = format & 0xff;        // single PRACH format
      format1 = (format >> 8) & 0xff; // dual PRACH format

      ul_config->sfn = frameP;
      ul_config->slot = slotP;

      ul_config->ul_config_list[ul_config->number_pdus].pdu_type = FAPI_NR_UL_CONFIG_TYPE_PRACH;
      prach_config_pdu = &ul_config->ul_config_list[ul_config->number_pdus].prach_config_pdu;
      memset(prach_config_pdu, 0, sizeof(fapi_nr_ul_config_prach_pdu));
      ul_config->number_pdus += 1;

      ncs = get_NCS(rach_ConfigGeneric->zeroCorrelationZoneConfig, format0, setup->restrictedSetConfig);

      prach_config_pdu->phys_cell_id = *scc->physCellId;
      prach_config_pdu->num_prach_ocas = 1;
      prach_config_pdu->prach_slot = prach_occasion_info_p->slot;
      prach_config_pdu->prach_start_symbol = prach_occasion_info_p->start_symbol;
      prach_config_pdu->num_ra = prach_occasion_info_p->fdm;

      prach_config_pdu->num_cs = ncs;
      prach_config_pdu->root_seq_id = prach_config->num_prach_fd_occasions_list[prach_occasion_info_p->fdm].prach_root_sequence_index;
      prach_config_pdu->restricted_set = prach_config->restricted_set_config;
      prach_config_pdu->freq_msg1 = prach_config->num_prach_fd_occasions_list[prach_occasion_info_p->fdm].k1;

      LOG_D(MAC,"Selected RO Frame %u, Slot %u, Symbol %u, Fdm %u\n", frameP, prach_config_pdu->prach_slot, prach_config_pdu->prach_start_symbol, prach_config_pdu->num_ra);

      // Search which SSB is mapped in the RO (among all the SSBs mapped to this RO)
      for (prach_config_pdu->ssb_nb_in_ro=0; prach_config_pdu->ssb_nb_in_ro<prach_occasion_info_p->nb_mapped_ssb; prach_config_pdu->ssb_nb_in_ro++) {
        if (prach_occasion_info_p->mapped_ssb_idx[prach_config_pdu->ssb_nb_in_ro] == selected_gnb_ssb_idx)
          break;
      }
      AssertFatal(prach_config_pdu->ssb_nb_in_ro<prach_occasion_info_p->nb_mapped_ssb, "%u not found in the mapped SSBs to the PRACH occasion", selected_gnb_ssb_idx);

      if (format1 != 0xff) {
        switch(format0) { // dual PRACH format
          case 0xa1:
            prach_config_pdu->prach_format = 11;
            break;
          case 0xa2:
            prach_config_pdu->prach_format = 12;
            break;
          case 0xa3:
            prach_config_pdu->prach_format = 13;
            break;
        default:
          AssertFatal(1 == 0, "Only formats A1/B1 A2/B2 A3/B3 are valid for dual format");
        }
      } else {
        switch(format0) { // single PRACH format
          case 0:
            prach_config_pdu->prach_format = 0;
            break;
          case 1:
            prach_config_pdu->prach_format = 1;
            break;
          case 2:
            prach_config_pdu->prach_format = 2;
            break;
          case 3:
            prach_config_pdu->prach_format = 3;
            break;
          case 0xa1:
            prach_config_pdu->prach_format = 4;
            break;
          case 0xa2:
            prach_config_pdu->prach_format = 5;
            break;
          case 0xa3:
            prach_config_pdu->prach_format = 6;
            break;
          case 0xb1:
            prach_config_pdu->prach_format = 7;
            break;
          case 0xb4:
            prach_config_pdu->prach_format = 8;
            break;
          case 0xc0:
            prach_config_pdu->prach_format = 9;
            break;
          case 0xc2:
            prach_config_pdu->prach_format = 10;
            break;
          default:
            AssertFatal(1 == 0, "Invalid PRACH format");
        }
      } // if format1
    } // is_nr_prach_slot

    fill_scheduled_response(&scheduled_response, NULL, ul_config, NULL, module_idP, 0 /*TBR fix*/, frameP, slotP, thread_id);
    if(mac->if_module != NULL && mac->if_module->scheduled_response != NULL)
      mac->if_module->scheduled_response(&scheduled_response);
  } // if is_nr_UL_slot
}

////////////////////////////////////////////////////////////////////////////
/////////* Random Access Contention Resolution (5.1.35 TS 38.321) */////////
////////////////////////////////////////////////////////////////////////////
// Handling contention resolution timer
// WIP todo:
// - beam failure recovery
// - RA completed

void ue_contention_resolution(module_id_t module_id, uint8_t gNB_index, int cc_id, frame_t tx_frame){
  
  NR_UE_MAC_INST_t *mac = get_mac_inst(module_id);
  NR_ServingCellConfigCommon_t *scc = mac->scc;
  NR_RACH_ConfigCommon_t *nr_rach_ConfigCommon = scc->uplinkConfigCommon->initialUplinkBWP->rach_ConfigCommon->choice.setup;

  if (mac->RA_contention_resolution_timer_active == 1) {
    if (nr_rach_ConfigCommon){
      LOG_I(MAC, "Frame %d: Contention resolution timer %d/%ld\n",
        tx_frame,
        mac->RA_contention_resolution_cnt,
        ((1 + nr_rach_ConfigCommon->ra_ContentionResolutionTimer) << 3));
        mac->RA_contention_resolution_cnt++;

      if (mac->RA_contention_resolution_cnt == ((1 + nr_rach_ConfigCommon->ra_ContentionResolutionTimer) << 3)) {
        mac->t_crnti = 0;
        mac->RA_active = 0;
        mac->RA_contention_resolution_timer_active = 0;
        // Signal PHY to quit RA procedure
        LOG_E(MAC, "[UE %u] [RAPROC] Contention resolution timer expired, RA failed, discarded TC-RNTI\n", module_id);
        nr_ra_failed(module_id, cc_id, gNB_index);
      }
    }
  }
}

#if 0
uint16_t nr_dci_format_size (PHY_VARS_NR_UE *ue,
                             uint8_t slot,
                             int p,
                             crc_scrambled_t crc_scrambled,
                             uint8_t dci_fields_sizes[NBR_NR_DCI_FIELDS][NBR_NR_FORMATS],
                             uint8_t format) {
  LOG_DDD("crc_scrambled=%d, n_RB_ULBWP=%d, n_RB_DLBWP=%d\n",crc_scrambled,n_RB_ULBWP,n_RB_DLBWP);
  /*
   * function nr_dci_format_size calculates and returns the size in bits of a determined format
   * it also returns an bi-dimensional array 'dci_fields_sizes' with x rows and y columns, where:
   * x is the number of fields defined in TS 38.212 subclause 7.3.1 (Each field is mapped in the order in which it appears in the description in the specification)
   * y is the number of formats
   *   e.g.: dci_fields_sizes[10][0] contains the size in bits of the field FREQ_DOM_RESOURCE_ASSIGNMENT_UL for format 0_0
   */
  // pdsch_config contains the PDSCH-Config IE is used to configure the UE specific PDSCH parameters (TS 38.331)
  PDSCH_Config_t pdsch_config       = ue->PDSCH_Config;
  // pusch_config contains the PUSCH-Config IE is used to configure the UE specific PUSCH parameters (TS 38.331)
  PUSCH_Config_t pusch_config       = ue->pusch_config;
  PUCCH_Config_t pucch_config_dedicated       = ue->pucch_config_dedicated_nr[eNB_id];
  crossCarrierSchedulingConfig_t crossCarrierSchedulingConfig = ue->crossCarrierSchedulingConfig;
  dmrs_UplinkConfig_t dmrs_UplinkConfig = ue->dmrs_UplinkConfig;
  dmrs_DownlinkConfig_t dmrs_DownlinkConfig = ue->dmrs_DownlinkConfig;
  csi_MeasConfig_t csi_MeasConfig = ue->csi_MeasConfig;
  PUSCH_ServingCellConfig_t PUSCH_ServingCellConfig= ue->PUSCH_ServingCellConfig;
  PDSCH_ServingCellConfig_t PDSCH_ServingCellConfig= ue->PDSCH_ServingCellConfig;
  NR_UE_PDCCH *pdcch_vars2 = ue->pdcch_vars[proc->thread_id][eNB_id];
  // 1  CARRIER_IN
  // crossCarrierSchedulingConfig from higher layers, variable crossCarrierSchedulingConfig indicates if 'cross carrier scheduling' is enabled or not:
  //      if No cross carrier scheduling: number of bits for CARRIER_IND is 0
  //      if Cross carrier scheduling: number of bits for CARRIER_IND is 3
  // The IE CrossCarrierSchedulingConfig is used to specify the configuration when the cross-carrier scheduling is used in a cell
  uint8_t crossCarrierSchedulingConfig_ind = 0;

  if (crossCarrierSchedulingConfig.schedulingCellInfo.other.cif_InSchedulingCell !=0 ) crossCarrierSchedulingConfig_ind=1;

  // 2  SUL_IND_0_1, // 40 SRS_REQUEST, // 50 SUL_IND_0_0
  // UL/SUL indicator (TS 38.331, supplementary uplink is indicated in higher layer parameter ServCellAdd-SUL from IE ServingCellConfig and ServingCellConfigCommon):
  // 0 bit for UEs not configured with SUL in the cell or UEs configured with SUL in the cell but only PUCCH carrier in the cell is configured for PUSCH transmission
  // 1 bit for UEs configured with SUL in the cell as defined in Table 7.3.1.1.1-1
  // sul_ind indicates whether SUL is configured in cell or not
  uint8_t sul_ind=ue->supplementaryUplink.supplementaryUplink; // this value will be 0 or 1 depending on higher layer parameter ServCellAdd-SUL. FIXME!!!
  // 7  BANDWIDTH_PART_IND
  // number of UL BWPs configured by higher layers
  uint8_t n_UL_BWP_RRC=1; // initialized to 1 but it has to be initialized by higher layers FIXME!!!
  n_UL_BWP_RRC = ((n_UL_BWP_RRC > 3)?n_UL_BWP_RRC:(n_UL_BWP_RRC+1));
  // number of DL BWPs configured by higher layers
  uint8_t n_DL_BWP_RRC=1; // initialized to 1 but it has to be initialized by higher layers FIXME!!!
  n_DL_BWP_RRC = ((n_DL_BWP_RRC > 3)?n_DL_BWP_RRC:(n_DL_BWP_RRC+1));
  // 10 FREQ_DOM_RESOURCE_ASSIGNMENT_UL
  // if format0_0, only resource allocation type 1 is allowed
  // if format0_1, then resource allocation type 0 can be configured and N_RBG is defined in TS 38.214 subclause 6.1.2.2.1
  // for PUSCH hopping with resource allocation type 1
  //      n_UL_hopping = 1 if the higher layer parameter frequencyHoppingOffsetLists contains two  offset values
  //      n_UL_hopping = 2 if the higher layer parameter frequencyHoppingOffsetLists contains four offset values
  uint8_t n_UL_hopping=pusch_config.n_frequencyHoppingOffsetLists;

  if (n_UL_hopping == 2) {
    n_UL_hopping = 1;
  } else if (n_UL_hopping == 4) {
    n_UL_hopping = 2;
  } else {
    n_UL_hopping = 0;
  }

  ul_resourceAllocation_t ul_resource_allocation_type = pusch_config.ul_resourceAllocation;
  uint8_t ul_res_alloc_type_0 = 0;
  uint8_t ul_res_alloc_type_1 = 0;

  if (ul_resource_allocation_type == ul_resourceAllocationType0) ul_res_alloc_type_0 = 1;

  if (ul_resource_allocation_type == ul_resourceAllocationType1) ul_res_alloc_type_1 = 1;

  if (ul_resource_allocation_type == ul_dynamicSwitch) {
    ul_res_alloc_type_0 = 1;
    ul_res_alloc_type_1 = 1;
  }

  uint8_t n_bits_freq_dom_res_assign_ul=0,n_ul_RGB_tmp;

  if (ul_res_alloc_type_0 == 1) { // implementation of Table 6.1.2.2.1-1 TC 38.214 subclause 6.1.2.2.1
    // config1: PUSCH-Config IE contains rbg-Size ENUMERATED {config1 config2}
    ul_rgb_Size_t config = pusch_config.ul_rgbSize;
    uint8_t nominal_RBG_P               = (config==ul_rgb_config1?2:4);

    if (n_RB_ULBWP > 36)  nominal_RBG_P = (config==ul_rgb_config1?4:8);

    if (n_RB_ULBWP > 72)  nominal_RBG_P = (config==ul_rgb_config1?8:16);

    if (n_RB_ULBWP > 144) nominal_RBG_P = 16;

    n_bits_freq_dom_res_assign_ul = (uint8_t)ceil((n_RB_ULBWP+(0%nominal_RBG_P))/nominal_RBG_P);                                   //FIXME!!! what is 0???
    n_ul_RGB_tmp = n_bits_freq_dom_res_assign_ul;
  }

  if (ul_res_alloc_type_1 == 1) n_bits_freq_dom_res_assign_ul = (uint8_t)(ceil(log2(n_RB_ULBWP*(n_RB_ULBWP+1)/2)))-n_UL_hopping;

  if ((ul_res_alloc_type_0 == 1) && (ul_res_alloc_type_1 == 1))
    n_bits_freq_dom_res_assign_ul = ((n_bits_freq_dom_res_assign_ul>n_ul_RGB_tmp)?(n_bits_freq_dom_res_assign_ul+1):(n_ul_RGB_tmp+1));

  // 11 FREQ_DOM_RESOURCE_ASSIGNMENT_DL
  // if format1_0, only resource allocation type 1 is allowed
  // if format1_1, then resource allocation type 0 can be configured and N_RBG is defined in TS 38.214 subclause 5.1.2.2.1
  dl_resourceAllocation_t dl_resource_allocation_type = pdsch_config.dl_resourceAllocation;
  uint8_t dl_res_alloc_type_0 = 0;
  uint8_t dl_res_alloc_type_1 = 0;

  if (dl_resource_allocation_type == dl_resourceAllocationType0) dl_res_alloc_type_0 = 1;

  if (dl_resource_allocation_type == dl_resourceAllocationType1) dl_res_alloc_type_1 = 1;

  if (dl_resource_allocation_type == dl_dynamicSwitch) {
    dl_res_alloc_type_0 = 1;
    dl_res_alloc_type_1 = 1;
  }

  uint8_t n_bits_freq_dom_res_assign_dl=0,n_dl_RGB_tmp;

  if (dl_res_alloc_type_0 == 1) { // implementation of Table 5.1.2.2.1-1 TC 38.214 subclause 6.1.2.2.1
    // config1: PDSCH-Config IE contains rbg-Size ENUMERATED {config1, config2}
    dl_rgb_Size_t config = pdsch_config.dl_rgbSize;
    uint8_t nominal_RBG_P               = (config==dl_rgb_config1?2:4);

    if (n_RB_DLBWP > 36)  nominal_RBG_P = (config==dl_rgb_config1?4:8);

    if (n_RB_DLBWP > 72)  nominal_RBG_P = (config==dl_rgb_config1?8:16);

    if (n_RB_DLBWP > 144) nominal_RBG_P = 16;

    n_bits_freq_dom_res_assign_dl = (uint8_t)ceil((n_RB_DLBWP+(0%nominal_RBG_P))/nominal_RBG_P);                                     //FIXME!!! what is 0???
    n_dl_RGB_tmp = n_bits_freq_dom_res_assign_dl;
  }

  if (dl_res_alloc_type_1 == 1) n_bits_freq_dom_res_assign_dl = (uint8_t)(ceil(log2(n_RB_DLBWP*(n_RB_DLBWP+1)/2)));

  if ((dl_res_alloc_type_0 == 1) && (dl_res_alloc_type_1 == 1))
    n_bits_freq_dom_res_assign_dl = ((n_bits_freq_dom_res_assign_dl>n_dl_RGB_tmp)?(n_bits_freq_dom_res_assign_dl+1):(n_dl_RGB_tmp+1));

  // 12 TIME_DOM_RESOURCE_ASSIGNMENT
  uint8_t pusch_alloc_list = pusch_config.n_push_alloc_list;
  uint8_t pdsch_alloc_list = pdsch_config.n_pdsh_alloc_list;
  // 14 PRB_BUNDLING_SIZE_IND:0 bit if the higher layer parameter PRB_bundling is not configured or is set to 'static', or 1 bit if the higher layer parameter PRB_bundling is set to 'dynamic' according to Subclause 5.1.2.3 of [6, TS 38.214]
  static_bundleSize_t static_prb_BundlingType = pdsch_config.prbBundleType.staticBundling;
  bundleSizeSet1_t dynamic_prb_BundlingType1  = pdsch_config.prbBundleType.dynamicBundlig.bundleSizeSet1;
  bundleSizeSet2_t dynamic_prb_BundlingType2  = pdsch_config.prbBundleType.dynamicBundlig.bundleSizeSet2;
  uint8_t prb_BundlingType_size=0;

  if ((static_prb_BundlingType==st_n4)||(static_prb_BundlingType==st_wideband)) prb_BundlingType_size=0;

  if ((dynamic_prb_BundlingType1==dy_1_n4)||(dynamic_prb_BundlingType1==dy_1_wideband)||(dynamic_prb_BundlingType1==dy_1_n2_wideband)||(dynamic_prb_BundlingType1==dy_1_n4_wideband)||
      (dynamic_prb_BundlingType2==dy_2_n4)||(dynamic_prb_BundlingType2==dy_2_wideband)) prb_BundlingType_size=1;

  // 15 RATE_MATCHING_IND FIXME!!!
  // according to TS 38.212: Rate matching indicator  E0, 1, or 2 bits according to higher layer parameter rateMatchPattern
  uint8_t rateMatching_bits = pdsch_config.n_rateMatchPatterns;
  // 16 ZP_CSI_RS_TRIGGER FIXME!!!
  // 0, 1, or 2 bits as defined in Subclause 5.1.4.2 of [6, TS 38.214].
  // is the number of ZP CSI-RS resource sets in the higher layer parameter zp-CSI-RS-Resource
  uint8_t n_zp_bits = pdsch_config.n_zp_CSI_RS_ResourceId;
  // 17 FREQ_HOPPING_FLAG
  // freqHopping is defined by higher layer parameter frequencyHopping from IE PUSCH-Config. Values are ENUMERATED{mode1, mode2}
  frequencyHopping_t f_hopping = pusch_config.frequencyHopping;
  uint8_t freqHopping = 0;

  if ((f_hopping==f_hop_mode1)||(f_hopping==f_hop_mode2)) freqHopping = 1;

  // 28 DAI
  pdsch_HARQ_ACK_Codebook_t pdsch_HARQ_ACK_Codebook = pdsch_config.pdsch_HARQ_ACK_Codebook;
  uint8_t n_dai = 0;
  uint8_t n_serving_cell_dl = 1; // this is hardcoded to 1 as we need to get this value from RRC higher layers parameters. FIXME!!!

  if ((pdsch_HARQ_ACK_Codebook == dynamic) && (n_serving_cell_dl == 1)) n_dai = 2;

  if ((pdsch_HARQ_ACK_Codebook == dynamic) && (n_serving_cell_dl > 1))  n_dai = 4;

  // 29 FIRST_DAI
  uint8_t codebook_HARQ_ACK = 0;           // We need to get this value to calculate number of bits of fields 1st DAI and 2nd DAI.

  if (pdsch_HARQ_ACK_Codebook == semiStatic) codebook_HARQ_ACK = 1;

  if (pdsch_HARQ_ACK_Codebook == dynamic) codebook_HARQ_ACK = 2;

  // 30 SECOND_DAI
  uint8_t n_HARQ_ACK_sub_codebooks = 0;   // We need to get this value to calculate number of bits of fields 1st DAI and 2nd DAI. FIXME!!!
  // 35 PDSCH_TO_HARQ_FEEDBACK_TIME_IND
  uint8_t pdsch_harq_t_ind = (uint8_t)ceil(log2(pucch_config_dedicated.dl_DataToUL_ACK[0]));
  // 36 SRS_RESOURCE_IND
  // n_SRS is the number of configured SRS resources in the SRS resource set associated with the higher layer parameter usage of value 'codeBook' or 'nonCodeBook'
  // from SRS_ResourceSet_t type we should get the information of the usage parameter (with possible values beamManagement, codebook, nonCodebook, antennaSwitching)
  // at frame_parms->srs_nr->p_SRS_ResourceSetList[]->usage
  uint8_t n_SRS = ue->srs.number_srs_Resource_Set;
  // 37 PRECOD_NBR_LAYERS
  // 38 ANTENNA_PORTS
  txConfig_t txConfig = pusch_config.txConfig;
  transformPrecoder_t transformPrecoder = pusch_config.transformPrecoder;
  codebookSubset_t codebookSubset = pusch_config.codebookSubset;
  uint8_t maxRank = pusch_config.maxRank;
  uint8_t num_antenna_ports = 1; // this is hardcoded. We need to get the real value FIXME!!!
  uint8_t precond_nbr_layers_bits = 0;
  uint8_t antenna_ports_bits_ul = 0;

  // searching number of bits at tables 7.3.1.1.2-2/3/4/5 from TS 38.212 subclause 7.3.1.1.2
  if (txConfig == txConfig_codebook) {
    if (num_antenna_ports == 4) {
      if ((transformPrecoder == transformPrecoder_disabled) && ((maxRank == 2)||(maxRank == 3)||(maxRank == 4))) { // Table 7.3.1.1.2-2
        if (codebookSubset == codebookSubset_fullyAndPartialAndNonCoherent) precond_nbr_layers_bits=6;

        if (codebookSubset == codebookSubset_partialAndNonCoherent) precond_nbr_layers_bits=5;

        if (codebookSubset == codebookSubset_nonCoherent) precond_nbr_layers_bits=4;
      }

      if (((transformPrecoder == transformPrecoder_enabled)||(transformPrecoder == transformPrecoder_disabled)) && (maxRank == 1)) { // Table 7.3.1.1.2-3
        if (codebookSubset == codebookSubset_fullyAndPartialAndNonCoherent) precond_nbr_layers_bits=5;

        if (codebookSubset == codebookSubset_partialAndNonCoherent) precond_nbr_layers_bits=4;

        if (codebookSubset == codebookSubset_nonCoherent) precond_nbr_layers_bits=2;
      }
    }

    if (num_antenna_ports == 2) {
      if ((transformPrecoder == transformPrecoder_disabled) && (maxRank == 2)) { // Table 7.3.1.1.2-4
        if (codebookSubset == codebookSubset_fullyAndPartialAndNonCoherent) precond_nbr_layers_bits=4;

        if (codebookSubset == codebookSubset_nonCoherent) precond_nbr_layers_bits=2;
      }

      if (((transformPrecoder == transformPrecoder_enabled)||(transformPrecoder == transformPrecoder_disabled)) && (maxRank == 1)) { // Table 7.3.1.1.2-5
        if (codebookSubset == codebookSubset_fullyAndPartialAndNonCoherent) precond_nbr_layers_bits=3;

        if (codebookSubset == codebookSubset_nonCoherent) precond_nbr_layers_bits=1;
      }
    }
  }

  if (txConfig == txConfig_nonCodebook) {
  }

  // searching number of bits at tables 7.3.1.1.2-6/7/8/9/10/11/12/13/14/15/16/17/18/19
  if((dmrs_UplinkConfig.pusch_dmrs_type == pusch_dmrs_type1)) {
    if ((transformPrecoder == transformPrecoder_enabled) && (dmrs_UplinkConfig.pusch_maxLength == pusch_len1)) antenna_ports_bits_ul = 2;

    if ((transformPrecoder == transformPrecoder_enabled) && (dmrs_UplinkConfig.pusch_maxLength == pusch_len2)) antenna_ports_bits_ul = 4;

    if ((transformPrecoder == transformPrecoder_disabled) && (dmrs_UplinkConfig.pusch_maxLength == pusch_len1)) antenna_ports_bits_ul = 3;

    if ((transformPrecoder == transformPrecoder_disabled) && (dmrs_UplinkConfig.pusch_maxLength == pusch_len2)) antenna_ports_bits_ul = 4;
  }

  if((dmrs_UplinkConfig.pusch_dmrs_type == pusch_dmrs_type2)) {
    if ((transformPrecoder == transformPrecoder_disabled) && (dmrs_UplinkConfig.pusch_maxLength == pusch_len1)) antenna_ports_bits_ul = 4;

    if ((transformPrecoder == transformPrecoder_disabled) && (dmrs_UplinkConfig.pusch_maxLength == pusch_len2)) antenna_ports_bits_ul = 5;
  }

  // for format 1_1 number of bits as defined by Tables 7.3.1.2.2-1/2/3/4
  uint8_t antenna_ports_bits_dl = 0;

  if((dmrs_DownlinkConfig.pdsch_dmrs_type == pdsch_dmrs_type1) && (dmrs_DownlinkConfig.pdsch_maxLength == pdsch_len1)) antenna_ports_bits_dl = 4; // Table 7.3.1.2.2-1

  if((dmrs_DownlinkConfig.pdsch_dmrs_type == pdsch_dmrs_type1) && (dmrs_DownlinkConfig.pdsch_maxLength == pdsch_len2)) antenna_ports_bits_dl = 5; // Table 7.3.1.2.2-2

  if((dmrs_DownlinkConfig.pdsch_dmrs_type == pdsch_dmrs_type2) && (dmrs_DownlinkConfig.pdsch_maxLength == pdsch_len1)) antenna_ports_bits_dl = 5; // Table 7.3.1.2.2-3

  if((dmrs_DownlinkConfig.pdsch_dmrs_type == pdsch_dmrs_type2) && (dmrs_DownlinkConfig.pdsch_maxLength == pdsch_len2)) antenna_ports_bits_dl = 6; // Table 7.3.1.2.2-4

  // 39 TCI
  uint8_t tci_bits=0;

  if (pdcch_vars2->coreset[p].tciPresentInDCI == tciPresentInDCI_enabled) tci_bits=3;

  // 42 CSI_REQUEST
  // reportTriggerSize is defined in the CSI-MeasConfig IE (TS 38.331).
  // Size of CSI request field in DCI (bits). Corresponds to L1 parameter 'ReportTriggerSize' (see 38.214, section 5.2)
  uint8_t reportTriggerSize = csi_MeasConfig.reportTriggerSize; // value from 0..6
  // 43 CBGTI
  // for format 0_1
  uint8_t maxCodeBlockGroupsPerTransportBlock = 0;

  if (PUSCH_ServingCellConfig.maxCodeBlockGroupsPerTransportBlock != 0)
    maxCodeBlockGroupsPerTransportBlock = (uint8_t)PUSCH_ServingCellConfig.maxCodeBlockGroupsPerTransportBlock;

  // for format 1_1, as defined in Subclause 5.1.7 of [6, TS38.214]
  uint8_t maxCodeBlockGroupsPerTransportBlock_dl = 0;

  if (PDSCH_ServingCellConfig.maxCodeBlockGroupsPerTransportBlock_dl != 0)
    maxCodeBlockGroupsPerTransportBlock_dl = pdsch_config.maxNrofCodeWordsScheduledByDCI; // FIXME!!!

  // 44 CBGFI
  uint8_t cbgfi_bit = PDSCH_ServingCellConfig.codeBlockGroupFlushIndicator;
  // 45 PTRS_DMRS
  // 0 bit if PTRS-UplinkConfig is not configured and transformPrecoder=disabled, or if transformPrecoder=enabled, or if maxRank=1
  // 2 bits otherwise
  uint8_t ptrs_dmrs_bits=0; //FIXME!!!
  // 46 BETA_OFFSET_IND
  // at IE PUSCH-Config, beta_offset indicator  E0 if the higher layer parameter betaOffsets = semiStatic; otherwise 2 bits
  // uci-OnPUSCH
  // Selection between and configuration of dynamic and semi-static beta-offset. If the field is absent or released, the UE applies the value 'semiStatic' and the BetaOffsets
  uint8_t betaOffsets = 0;

  if (pusch_config.uci_onPusch.betaOffset_type == betaOffset_semiStatic);

  if (pusch_config.uci_onPusch.betaOffset_type == betaOffset_dynamic) betaOffsets = 2;

  // 47 DMRS_SEQ_INI
  uint8_t dmrs_seq_ini_bits_ul = 0;
  uint8_t dmrs_seq_ini_bits_dl = 0;

  //1 bit if both scramblingID0 and scramblingID1 are configured in DMRS-UplinkConfig
  if ((transformPrecoder == transformPrecoder_disabled) && (dmrs_UplinkConfig.scramblingID0 != 0) && (dmrs_UplinkConfig.scramblingID1 != 0)) dmrs_seq_ini_bits_ul = 1;

  //1 bit if both scramblingID0 and scramblingID1 are configured in DMRS-DownlinkConfig
  if ((dmrs_DownlinkConfig.scramblingID0 != 0) && (dmrs_DownlinkConfig.scramblingID0 != 0)) dmrs_seq_ini_bits_dl = 1;

  /*
   * For format 2_2
   *
   * This format supports power control commands for semi-persistent scheduling.
   * As we can already support power control commands dynamically with formats 0_0/0_1 (TPC PUSCH) and 1_0/1_1 (TPC PUCCH)
   *
   * This format will be implemented in the future FIXME!!!
   *
   */
  // 5  BLOCK_NUMBER: The parameter tpc-PUSCH or tpc-PUCCH provided by higher layers determines the index to the block number for an UL of a cell
  // The following fields are defined for each block: Closed loop indicator and TPC command
  // 6  CLOSE_LOOP_IND
  // 41 TPC_CMD
  uint8_t tpc_cmd_bit_2_2 = 2;
  /*
   * For format 2_3
   *
   * This format is used for power control of uplink sounding reference signals for devices which have not coupled SRS power control to the PUSCH power control
   * either because independent control is desirable or because the device is configured without PUCCH and PUSCH
   *
   * This format will be implemented in the future FIXME!!!
   *
   */
  // 40 SRS_REQUEST
  // 41 TPC_CMD
  uint8_t tpc_cmd_bit_2_3 = 0;
  uint8_t dci_field_size_table [NBR_NR_DCI_FIELDS][NBR_NR_FORMATS] = { // This table contains the number of bits for each field (row) contained in each dci format (column).
    // The values of the variables indicate field sizes in number of bits
    //Format0_0                     Format0_1                      Format1_0                      Format1_1             Formats2_0/1/2/3
    {
      1,                             1,                             (((crc_scrambled == _p_rnti) || (crc_scrambled == _si_rnti) || (crc_scrambled == _ra_rnti)) ? 0:1),
      1,                             0,0,0,0
    }, // 0  IDENTIFIER_DCI_FORMATS:
    {
      0,                             ((crossCarrierSchedulingConfig_ind == 0) ? 0:3),
      0,                             ((crossCarrierSchedulingConfig_ind == 0) ? 0:3),
      0,0,0,0
    }, // 1  CARRIER_IND: 0 or 3 bits, as defined in Subclause x.x of [5, TS38.213]
    {0,                             (sul_ind == 0)?0:1,            0,                             0,                             0,0,0,0}, // 2  SUL_IND_0_1:
    {0,                             0,                             0,                             0,                             1,0,0,0}, // 3  SLOT_FORMAT_IND: size of DCI format 2_0 is configurable by higher layers up to 128 bits, according to Subclause 11.1.1 of [5, TS 38.213]
    {0,                             0,                             0,                             0,                             0,1,0,0}, // 4  PRE_EMPTION_IND: size of DCI format 2_1 is configurable by higher layers up to 126 bits, according to Subclause 11.2 of [5, TS 38.213]. Each pre-emption indication is 14 bits
    {0,                             0,                             0,                             0,                             0,0,0,0}, // 5  BLOCK_NUMBER: starting position of a block is determined by the parameter startingBitOfFormat2_3
    {0,                             0,                             0,                             0,                             0,0,1,0}, // 6  CLOSE_LOOP_IND
    {
      0,                             (uint8_t)ceil(log2(n_UL_BWP_RRC)),
      0,                             (uint8_t)ceil(log2(n_DL_BWP_RRC)),
      0,0,0,0
    }, // 7  BANDWIDTH_PART_IND:
    {
      0,                             0,                             ((crc_scrambled == _p_rnti) ? 2:0),
      0,                             0,0,0,0
    }, // 8  SHORT_MESSAGE_IND 2 bits if crc scrambled with P-RNTI
    {
      0,                             0,                             ((crc_scrambled == _p_rnti) ? 8:0),
      0,                             0,0,0,0
    }, // 9  SHORT_MESSAGES 8 bit8 if crc scrambled with P-RNTI
    {
      (uint8_t)(ceil(log2(n_RB_ULBWP*(n_RB_ULBWP+1)/2)))-n_UL_hopping,
      n_bits_freq_dom_res_assign_ul,
      0,                             0,                             0,0,0,0
    }, // 10 FREQ_DOM_RESOURCE_ASSIGNMENT_UL: PUSCH hopping with resource allocation type 1 not considered
    //    (NOTE 1) If DCI format 0_0 is monitored in common search space
    //    and if the number of information bits in the DCI format 0_0 prior to padding
    //    is larger than the payload size of the DCI format 1_0 monitored in common search space
    //    the bitwidth of the frequency domain resource allocation field in the DCI format 0_0
    //    is reduced such that the size of DCI format 0_0 equals to the size of the DCI format 1_0
    {
      0,                             0,                             (uint8_t)ceil(log2(n_RB_DLBWP*(n_RB_DLBWP+1)/2)),
      n_bits_freq_dom_res_assign_dl,
      0,0,0,0
    }, // 11 FREQ_DOM_RESOURCE_ASSIGNMENT_DL:
    {
      4,                             (uint8_t)log2(pusch_alloc_list),
      4,                             (uint8_t)log2(pdsch_alloc_list),
      0,0,0,0
    }, // 12 TIME_DOM_RESOURCE_ASSIGNMENT: 0, 1, 2, 3, or 4 bits as defined in Subclause 6.1.2.1 of [6, TS 38.214]. The bitwidth for this field is determined as log2(I) bits,
    //    where I the number of entries in the higher layer parameter pusch-AllocationList
    {
      0,                             0,                             1,                             (((dl_res_alloc_type_0==1) &&(dl_res_alloc_type_1==0))?0:1),
      0,0,0,0
    }, // 13 VRB_TO_PRB_MAPPING: 0 bit if only resource allocation type 0
    {0,                             0,                             0,                             prb_BundlingType_size,         0,0,0,0}, // 14 PRB_BUNDLING_SIZE_IND:0 bit if the higher layer parameter PRB_bundling is not configured or is set to 'static', or 1 bit if the higher layer parameter PRB_bundling is set to 'dynamic' according to Subclause 5.1.2.3 of [6, TS 38.214]
    {0,                             0,                             0,                             rateMatching_bits,             0,0,0,0}, // 15 RATE_MATCHING_IND: 0, 1, or 2 bits according to higher layer parameter rate-match-PDSCH-resource-set
    {0,                             0,                             0,                             n_zp_bits,                     0,0,0,0}, // 16 ZP_CSI_RS_TRIGGER:
    {
      1,                             (((ul_res_alloc_type_0==1) &&(ul_res_alloc_type_1==0))||(freqHopping == 0))?0:1,
      0,                             0,                             0,0,0,0
    }, // 17 FREQ_HOPPING_FLAG: 0 bit if only resource allocation type 0
    {0,                             0,                             0,                             5,                             0,0,0,0}, // 18 TB1_MCS:
    {0,                             0,                             0,                             1,                             0,0,0,0}, // 19 TB1_NDI:
    {0,                             0,                             0,                             2,                             0,0,0,0}, // 20 TB1_RV:
    {0,                             0,                             0,                             5,                             0,0,0,0}, // 21 TB2_MCS:
    {0,                             0,                             0,                             1,                             0,0,0,0}, // 22 TB2_NDI:
    {0,                             0,                             0,                             2,                             0,0,0,0}, // 23 TB2_RV:
    {5,                             5,                             5,                             0,                             0,0,0,0}, // 24 MCS:
    {1,                             1,                             (crc_scrambled == _c_rnti)?1:0,0,                             0,0,0,0}, // 25 NDI:
    {
      2,                             2,                             (((crc_scrambled == _c_rnti) || (crc_scrambled == _si_rnti)) ? 2:0),
      0,                             0,0,0,0
    }, // 26 RV:
    {4,                             4,                             (crc_scrambled == _c_rnti)?4:0,4,                             0,0,0,0}, // 27 HARQ_PROCESS_NUMBER:
    {0,                             0,                             (crc_scrambled == _c_rnti)?2:0,n_dai,                         0,0,0,0}, // 28 DAI: For format1_1: 4 if more than one serving cell are configured in the DL and the higher layer parameter HARQ-ACK-codebook=dynamic, where the 2 MSB bits are the counter DAI and the 2 LSB bits are the total DAI
    //    2 if one serving cell is configured in the DL and the higher layer parameter HARQ-ACK-codebook=dynamic, where the 2 bits are the counter DAI
    //    0 otherwise
    {0,                             codebook_HARQ_ACK,             0,                             0,                             0,0,0,0}, // 29 FIRST_DAI: (1 or 2 bits) 1 bit for semi-static HARQ-ACK // 2 bits for dynamic HARQ-ACK codebook with single HARQ-ACK codebook
    {
      0,                             (((codebook_HARQ_ACK == 2) &&(n_HARQ_ACK_sub_codebooks==2))?2:0),
      0,                             0,                             0,0,0,0
    }, // 30 SECOND_DAI: (0 or 2 bits) 2 bits for dynamic HARQ-ACK codebook with two HARQ-ACK sub-codebooks // 0 bits otherwise
    {
      0,                             0,                             (((crc_scrambled == _p_rnti) || (crc_scrambled == _ra_rnti)) ? 2:0),
      0,                             0,0,0,0
    }, // 31 TB_SCALING
    {2,                             2,                             0,                             0,                             0,0,0,0}, // 32 TPC_PUSCH:
    {0,                             0,                             (crc_scrambled == _c_rnti)?2:0,2,                             0,0,0,0}, // 33 TPC_PUCCH:
    {0,                             0,                             (crc_scrambled == _c_rnti)?3:0,3,                             0,0,0,0}, // 34 PUCCH_RESOURCE_IND:
    {0,                             0,                             (crc_scrambled == _c_rnti)?3:0,pdsch_harq_t_ind,              0,0,0,0}, // 35 PDSCH_TO_HARQ_FEEDBACK_TIME_IND:
    {0,                             (uint8_t)log2(n_SRS),          0,                             0,                             0,0,0,0}, // 36 SRS_RESOURCE_IND:
    {0,                             precond_nbr_layers_bits,       0,                             0,                             0,0,0,0}, // 37 PRECOD_NBR_LAYERS:
    {0,                             antenna_ports_bits_ul,         0,                             antenna_ports_bits_dl,         0,0,0,0}, // 38 ANTENNA_PORTS:
    {0,                             0,                             0,                             tci_bits,                      0,0,0,0}, // 39 TCI: 0 bit if higher layer parameter tci-PresentInDCI is not enabled; otherwise 3 bits
    {0,                             (sul_ind == 0)?2:3,            0,                             (sul_ind == 0)?2:3,            0,0,0,2}, // 40 SRS_REQUEST:
    {
      0,                             0,                             0,                             0,                             0,0,tpc_cmd_bit_2_2,
      tpc_cmd_bit_2_3
    },
    // 41 TPC_CMD:
    {0,                             reportTriggerSize,             0,                             0,                             0,0,0,0}, // 42 CSI_REQUEST:
    {
      0,                             maxCodeBlockGroupsPerTransportBlock,
      0,                             maxCodeBlockGroupsPerTransportBlock_dl,
      0,0,0,0
    }, // 43 CBGTI: 0, 2, 4, 6, or 8 bits determined by higher layer parameter maxCodeBlockGroupsPerTransportBlock for the PDSCH
    {0,                             0,                             0,                             cbgfi_bit,                     0,0,0,0}, // 44 CBGFI: 0 or 1 bit determined by higher layer parameter codeBlockGroupFlushIndicator
    {0,                             ptrs_dmrs_bits,                0,                             0,                             0,0,0,0}, // 45 PTRS_DMRS:
    {0,                             betaOffsets,                   0,                             0,                             0,0,0,0}, // 46 BETA_OFFSET_IND:
    {0,                             dmrs_seq_ini_bits_ul,          0,                             dmrs_seq_ini_bits_dl,          0,0,0,0}, // 47 DMRS_SEQ_INI: 1 bit if the cell has two ULs and the number of bits for DCI format 1_0 before padding
    //    is larger than the number of bits for DCI format 0_0 before padding; 0 bit otherwise
    {0,                             1,                             0,                             0,                             0,0,0,0}, // 48 UL_SCH_IND: value of "1" indicates UL-SCH shall be transmitted on the PUSCH and a value of "0" indicates UL-SCH shall not be transmitted on the PUSCH
    {0,                             0,                             0,                             0,                             0,0,0,0}, // 49 PADDING_NR_DCI:
    //    (NOTE 2) If DCI format 0_0 is monitored in common search space
    //    and if the number of information bits in the DCI format 0_0 prior to padding
    //    is less than the payload size of the DCI format 1_0 monitored in common search space
    //    zeros shall be appended to the DCI format 0_0
    //    until the payload size equals that of the DCI format 1_0
    {(sul_ind == 0)?0:1,            0,                             0,                             0,                             0,0,0,0}, // 50 SUL_IND_0_0:
    {0,                             0,                             0,                             0,                             0,0,0,0}, // 51 RA_PREAMBLE_INDEX (random access procedure initiated by a PDCCH order not implemented, FIXME!!!)
    {0,                             0,                             0,                             0,                             0,0,0,0}, // 52 SUL_IND_1_0 (random access procedure initiated by a PDCCH order not implemented, FIXME!!!)
    {0,                             0,                             0,                             0,                             0,0,0,0}, // 53 SS_PBCH_INDEX (random access procedure initiated by a PDCCH order not implemented, FIXME!!!)
    {0,                             0,                             0,                             0,                             0,0,0,0}, // 54 PRACH_MASK_INDEX (random access procedure initiated by a PDCCH order not implemented, FIXME!!!)
    {
      0,                             0,                             ((crc_scrambled == _p_rnti)?6:(((crc_scrambled == _si_rnti) || (crc_scrambled == _ra_rnti))?16:0)),
      0,                             0,0,0,0
    }  // 55 RESERVED_NR_DCI
  };
  // NOTE 1: adjustments in freq_dom_resource_assignment_UL to be done if necessary
  // NOTE 2: adjustments in padding to be done if necessary
  uint8_t dci_size [8] = {0,0,0,0,0,0,0,0}; // will contain size for each format

  for (int i=0 ; i<NBR_NR_FORMATS ; i++) {
    //#ifdef NR_PDCCH_DCI_DEBUG
    //  LOG_DDD("i=%d, j=%d\n", i, j);
    //#endif
    for (int j=0; j<NBR_NR_DCI_FIELDS; j++) {
      dci_size [i] = dci_size [i] + dci_field_size_table[j][i]; // dci_size[i] contains the size in bits of the dci pdu format i
      //if (i==(int)format-15) {                                  // (int)format-15 indicates the position of each format in the table (e.g. format1_0=17 -> position in table is 2)
      dci_fields_sizes[j][i] = dci_field_size_table[j][i];       // dci_fields_sizes[j] contains the sizes of each field (j) for a determined format i
      //}
    }

    LOG_DDD("(nr_dci_format_size) dci_size[%d]=%d for n_RB_ULBWP=%d\n",
	    i,dci_size[i],n_RB_ULBWP);
  }

  LOG_DDD("(nr_dci_format_size) dci_fields_sizes[][] = { \n");

#ifdef NR_PDCCH_DCI_DEBUG
  for (int j=0; j<NBR_NR_DCI_FIELDS; j++) {
    printf("\t\t");

    for (int i=0; i<NBR_NR_FORMATS ; i++) printf("%d\t",dci_fields_sizes[j][i]);

    printf("\n");
  }

  printf(" }\n");
#endif
  LOG_DNL("(nr_dci_format_size) dci_size[0_0]=%d, dci_size[0_1]=%d, dci_size[1_0]=%d, dci_size[1_1]=%d,\n",dci_size[0],dci_size[1],dci_size[2],dci_size[3]);

  //UL/SUL indicator format0_0 (TS 38.212 subclause 7.3.1.1.1)
  // - 1 bit if the cell has two ULs and the number of bits for DCI format 1_0 before padding is larger than the number of bits for DCI format 0_0 before padding;
  // - 0 bit otherwise.
  // The UL/SUL indicator, if present, locates in the last bit position of DCI format 0_0, after the padding bit(s)
  if ((dci_field_size_table[SUL_IND_0_0][0] == 1) && (dci_size[0] > dci_size[2])) {
    dci_field_size_table[SUL_IND_0_0][0] = 0;
    dci_size[0]=dci_size[0]-1;
  }

  //  if ((format == format0_0) || (format == format1_0)) {
  // According to Section 7.3.1.1.1 in TS 38.212
  // If DCI format 0_0 is monitored in common search space and if the number of information bits in the DCI format 0_0 prior to padding
  // is less than the payload size of the DCI format 1_0 monitored in common search space for scheduling the same serving cell,
  // zeros shall be appended to the DCI format 0_0 until the payload size equals that of the DCI format 1_0.
  if (dci_size[0] < dci_size[2]) { // '0' corresponding to index for format0_0 and '2' corresponding to index of format1_0
    //if (format == format0_0) {
    dci_fields_sizes[PADDING_NR_DCI][0] = dci_size[2] - dci_size[0];
    dci_size[0] = dci_size[2];
    LOG_DDD("(nr_dci_format_size) new dci_size[format0_0]=%d\n",dci_size[0]);
    //}
  }

  // If DCI format 0_0 is monitored in common search space and if the number of information bits in the DCI format 0_0 prior to padding
  // is larger than the payload size of the DCI format 1_0 monitored in common search space for scheduling the same serving cell,
  // the bitwidth of the frequency domain resource allocation field in the DCI format 0_0 is reduced
  // such that the size of DCI format 0_0 equals to the size of the DCI format 1_0..
  if (dci_size[0] > dci_size[2]) {
    //if (format == format0_0) {
    dci_fields_sizes[FREQ_DOM_RESOURCE_ASSIGNMENT_UL][0] -= (dci_size[0] - dci_size[2]);
    dci_size[0] = dci_size[2];
    LOG_DDD("(nr_dci_format_size) new dci_size[format0_0]=%d\n",dci_size[0]);
    //}
  }

  /*
   * TS 38.212 subclause 7.3.1.1.2
   * For a UE configured with SUL in a cell:
   * if PUSCH is configured to be transmitted on both the SUL and the non-SUL of the cell and
   *              if the number of information bits in format 0_1 for the SUL
   * is not equal to the number of information bits in format 0_1 for the non-SUL,
   * zeros shall be appended to smaller format 0_1 until the payload size equals that of the larger format 0_1
   *
   * Not implemented. FIXME!!!
   *
   */
  //  }
  LOG_DDD("(nr_dci_format_size) dci_fields_sizes[][] = { \n");

#ifdef NR_PDCCH_DCI_DEBUG
  for (int j=0; j<NBR_NR_DCI_FIELDS; j++) {
    printf("\t\t");

    for (int i=0; i<NBR_NR_FORMATS ; i++) printf("%d\t",dci_fields_sizes[j][i]);

    printf("\n");
  }

  printf(" }\n");
#endif
  return dci_size[format];
}

#endif

//////////////
/*
 * This code contains all the functions needed to process all dci fields.
 * These tables and functions are going to be called by function nr_ue_process_dci
 */
// table_7_3_1_1_2_2_3_4_5 contains values for number of layers and precoding information for tables 7.3.1.1.2-2/3/4/5 from TS 38.212 subclause 7.3.1.1.2
// the first 6 columns contain table 7.3.1.1.2-2: Precoding information and number of layers, for 4 antenna ports, if transformPrecoder=disabled and maxRank = 2 or 3 or 4
// next six columns contain table 7.3.1.1.2-3: Precoding information and number of layers for 4 antenna ports, if transformPrecoder= enabled, or if transformPrecoder=disabled and maxRank = 1
// next four columns contain table 7.3.1.1.2-4: Precoding information and number of layers, for 2 antenna ports, if transformPrecoder=disabled and maxRank = 2
// next four columns contain table 7.3.1.1.2-5: Precoding information and number of layers, for 2 antenna ports, if transformPrecoder= enabled, or if transformPrecoder= disabled and maxRank = 1
uint8_t table_7_3_1_1_2_2_3_4_5[64][20] = {
  {1,  0,  1,  0,  1,  0,  1,  0,  1,  0,  1,  0,  1,  0,  1,  0,  1,  0,  1,  0},
  {1,  1,  1,  1,  1,  1,  1,  1,  1,  1,  1,  1,  1,  1,  1,  1,  1,  1,  1,  1},
  {1,  2,  1,  2,  1,  2,  1,  2,  1,  2,  1,  2,  2,  0,  2,  0,  1,  2,  0,  0},
  {1,  3,  1,  3,  1,  3,  1,  3,  1,  3,  1,  3,  1,  2,  0,  0,  1,  3,  0,  0},
  {2,  0,  2,  0,  2,  0,  1,  4,  1,  4,  0,  0,  1,  3,  0,  0,  1,  4,  0,  0},
  {2,  1,  2,  1,  2,  1,  1,  5,  1,  5,  0,  0,  1,  4,  0,  0,  1,  5,  0,  0},
  {2,  2,  2,  2,  2,  2,  1,  6,  1,  6,  0,  0,  1,  5,  0,  0,  0,  0,  0,  0},
  {2,  3,  2,  3,  2,  3,  1,  7,  1,  7,  0,  0,  2,  1,  0,  0,  0,  0,  0,  0},
  {2,  4,  2,  4,  2,  4,  1,  8,  1,  8,  0,  0,  2,  2,  0,  0,  0,  0,  0,  0},
  {2,  5,  2,  5,  2,  5,  1,  9,  1,  9,  0,  0,  0,  0,  0,  0,  0,  0,  0,  0},
  {3,  0,  3,  0,  3,  0,  1,  10, 1,  10, 0,  0,  0,  0,  0,  0,  0,  0,  0,  0},
  {4,  0,  4,  0,  4,  0,  1,  11, 1,  11, 0,  0,  0,  0,  0,  0,  0,  0,  0,  0},
  {1,  4,  1,  4,  0,  0,  1,  12, 0,  0,  0,  0,  0,  0,  0,  0,  0,  0,  0,  0},
  {1,  5,  1,  5,  0,  0,  1,  13, 0,  0,  0,  0,  0,  0,  0,  0,  0,  0,  0,  0},
  {1,  6,  1,  6,  0,  0,  1,  14, 0,  0,  0,  0,  0,  0,  0,  0,  0,  0,  0,  0},
  {1,  7,  1,  7,  0,  0,  1,  15, 0,  0,  0,  0,  0,  0,  0,  0,  0,  0,  0,  0},
  {1,  8,  1,  8,  0,  0,  1,  16, 0,  0,  0,  0,  0,  0,  0,  0,  0,  0,  0,  0},
  {1,  9,  1,  9,  0,  0,  1,  17, 0,  0,  0,  0,  0,  0,  0,  0,  0,  0,  0,  0},
  {1,  10, 1,  10, 0,  0,  1,  18, 0,  0,  0,  0,  0,  0,  0,  0,  0,  0,  0,  0},
  {1,  11, 1,  11, 0,  0,  1,  19, 0,  0,  0,  0,  0,  0,  0,  0,  0,  0,  0,  0},
  {2,  6,  2,  6,  0,  0,  1,  20, 0,  0,  0,  0,  0,  0,  0,  0,  0,  0,  0,  0},
  {2,  7,  2,  7,  0,  0,  1,  21, 0,  0,  0,  0,  0,  0,  0,  0,  0,  0,  0,  0},
  {2,  8,  2,  8,  0,  0,  1,  22, 0,  0,  0,  0,  0,  0,  0,  0,  0,  0,  0,  0},
  {2,  9,  2,  9,  0,  0,  1,  23, 0,  0,  0,  0,  0,  0,  0,  0,  0,  0,  0,  0},
  {2,  10, 2,  10, 0,  0,  1,  24, 0,  0,  0,  0,  0,  0,  0,  0,  0,  0,  0,  0},
  {2,  11, 2,  11, 0,  0,  1,  25, 0,  0,  0,  0,  0,  0,  0,  0,  0,  0,  0,  0},
  {2,  12, 2,  12, 0,  0,  1,  26, 0,  0,  0,  0,  0,  0,  0,  0,  0,  0,  0,  0},
  {2,  13, 2,  13, 0,  0,  1,  27, 0,  0,  0,  0,  0,  0,  0,  0,  0,  0,  0,  0},
  {3,  1,  3,  1,  0,  0,  0,  0,  0,  0,  0,  0,  0,  0,  0,  0,  0,  0,  0,  0},
  {3,  2,  3,  2,  0,  0,  0,  0,  0,  0,  0,  0,  0,  0,  0,  0,  0,  0,  0,  0},
  {4,  1,  4,  1,  0,  0,  0,  0,  0,  0,  0,  0,  0,  0,  0,  0,  0,  0,  0,  0},
  {4,  2,  4,  2,  0,  0,  0,  0,  0,  0,  0,  0,  0,  0,  0,  0,  0,  0,  0,  0},
  {1,  12, 0,  0,  0,  0,  0,  0,  0,  0,  0,  0,  0,  0,  0,  0,  0,  0,  0,  0},
  {1,  13, 0,  0,  0,  0,  0,  0,  0,  0,  0,  0,  0,  0,  0,  0,  0,  0,  0,  0},
  {1,  14, 0,  0,  0,  0,  0,  0,  0,  0,  0,  0,  0,  0,  0,  0,  0,  0,  0,  0},
  {1,  15, 0,  0,  0,  0,  0,  0,  0,  0,  0,  0,  0,  0,  0,  0,  0,  0,  0,  0},
  {1,  16, 0,  0,  0,  0,  0,  0,  0,  0,  0,  0,  0,  0,  0,  0,  0,  0,  0,  0},
  {1,  17, 0,  0,  0,  0,  0,  0,  0,  0,  0,  0,  0,  0,  0,  0,  0,  0,  0,  0},
  {1,  18, 0,  0,  0,  0,  0,  0,  0,  0,  0,  0,  0,  0,  0,  0,  0,  0,  0,  0},
  {1,  19, 0,  0,  0,  0,  0,  0,  0,  0,  0,  0,  0,  0,  0,  0,  0,  0,  0,  0},
  {1,  20, 0,  0,  0,  0,  0,  0,  0,  0,  0,  0,  0,  0,  0,  0,  0,  0,  0,  0},
  {1,  21, 0,  0,  0,  0,  0,  0,  0,  0,  0,  0,  0,  0,  0,  0,  0,  0,  0,  0},
  {1,  22, 0,  0,  0,  0,  0,  0,  0,  0,  0,  0,  0,  0,  0,  0,  0,  0,  0,  0},
  {1,  23, 0,  0,  0,  0,  0,  0,  0,  0,  0,  0,  0,  0,  0,  0,  0,  0,  0,  0},
  {1,  24, 0,  0,  0,  0,  0,  0,  0,  0,  0,  0,  0,  0,  0,  0,  0,  0,  0,  0},
  {1,  25, 0,  0,  0,  0,  0,  0,  0,  0,  0,  0,  0,  0,  0,  0,  0,  0,  0,  0},
  {1,  26, 0,  0,  0,  0,  0,  0,  0,  0,  0,  0,  0,  0,  0,  0,  0,  0,  0,  0},
  {1,  27, 0,  0,  0,  0,  0,  0,  0,  0,  0,  0,  0,  0,  0,  0,  0,  0,  0,  0},
  {2,  14, 0,  0,  0,  0,  0,  0,  0,  0,  0,  0,  0,  0,  0,  0,  0,  0,  0,  0},
  {2,  15, 0,  0,  0,  0,  0,  0,  0,  0,  0,  0,  0,  0,  0,  0,  0,  0,  0,  0},
  {2,  16, 0,  0,  0,  0,  0,  0,  0,  0,  0,  0,  0,  0,  0,  0,  0,  0,  0,  0},
  {2,  17, 0,  0,  0,  0,  0,  0,  0,  0,  0,  0,  0,  0,  0,  0,  0,  0,  0,  0},
  {2,  18, 0,  0,  0,  0,  0,  0,  0,  0,  0,  0,  0,  0,  0,  0,  0,  0,  0,  0},
  {2,  19, 0,  0,  0,  0,  0,  0,  0,  0,  0,  0,  0,  0,  0,  0,  0,  0,  0,  0},
  {2,  20, 0,  0,  0,  0,  0,  0,  0,  0,  0,  0,  0,  0,  0,  0,  0,  0,  0,  0},
  {2,  21, 0,  0,  0,  0,  0,  0,  0,  0,  0,  0,  0,  0,  0,  0,  0,  0,  0,  0},
  {3,  3,  0,  0,  0,  0,  0,  0,  0,  0,  0,  0,  0,  0,  0,  0,  0,  0,  0,  0},
  {3,  4,  0,  0,  0,  0,  0,  0,  0,  0,  0,  0,  0,  0,  0,  0,  0,  0,  0,  0},
  {3,  5,  0,  0,  0,  0,  0,  0,  0,  0,  0,  0,  0,  0,  0,  0,  0,  0,  0,  0},
  {3,  6,  0,  0,  0,  0,  0,  0,  0,  0,  0,  0,  0,  0,  0,  0,  0,  0,  0,  0},
  {4,  3,  0,  0,  0,  0,  0,  0,  0,  0,  0,  0,  0,  0,  0,  0,  0,  0,  0,  0},
  {4,  4,  0,  0,  0,  0,  0,  0,  0,  0,  0,  0,  0,  0,  0,  0,  0,  0,  0,  0},
  {0,  0,  0,  0,  0,  0,  0,  0,  0,  0,  0,  0,  0,  0,  0,  0,  0,  0,  0,  0},
  {0,  0,  0,  0,  0,  0,  0,  0,  0,  0,  0,  0,  0,  0,  0,  0,  0,  0,  0,  0}
};
uint8_t table_7_3_1_1_2_12[14][3] = {
  {1,0,1},
  {1,1,1},
  {2,0,1},
  {2,1,1},
  {2,2,1},
  {2,3,1},
  {2,0,2},
  {2,1,2},
  {2,2,2},
  {2,3,2},
  {2,4,2},
  {2,5,2},
  {2,6,2},
  {2,7,2}
};
uint8_t table_7_3_1_1_2_13[10][4] = {
  {1,0,1,1},
  {2,0,1,1},
  {2,2,3,1},
  {2,0,2,1},
  {2,0,1,2},
  {2,2,3,2},
  {2,4,5,2},
  {2,6,7,2},
  {2,0,4,2},
  {2,2,6,2}
};
uint8_t table_7_3_1_1_2_14[3][5] = {
  {2,0,1,2,1},
  {2,0,1,4,2},
  {2,2,3,6,2}
};
uint8_t table_7_3_1_1_2_15[4][6] = {
  {2,0,1,2,3,1},
  {2,0,1,4,5,2},
  {2,2,3,6,7,2},
  {2,0,2,4,6,2}
};
uint8_t table_7_3_1_1_2_16[12][2] = {
  {1,0},
  {1,1},
  {2,0},
  {2,1},
  {2,2},
  {2,3},
  {3,0},
  {3,1},
  {3,2},
  {3,3},
  {3,4},
  {3,5}
};
uint8_t table_7_3_1_1_2_17[7][3] = {
  {1,0,1},
  {2,0,1},
  {2,2,3},
  {3,0,1},
  {3,2,3},
  {3,4,5},
  {2,0,2}
};
uint8_t table_7_3_1_1_2_18[3][4] = {
  {2,0,1,2},
  {3,0,1,2},
  {3,3,4,5}
};
uint8_t table_7_3_1_1_2_19[2][5] = {
  {2,0,1,2,3},
  {3,0,1,2,3}
};
uint8_t table_7_3_1_1_2_20[28][3] = {
  {1,0,1},
  {1,1,1},
  {2,0,1},
  {2,1,1},
  {2,2,1},
  {2,3,1},
  {3,0,1},
  {3,1,1},
  {3,2,1},
  {3,3,1},
  {3,4,1},
  {3,5,1},
  {3,0,2},
  {3,1,2},
  {3,2,2},
  {3,3,2},
  {3,4,2},
  {3,5,2},
  {3,6,2},
  {3,7,2},
  {3,8,2},
  {3,9,2},
  {3,10,2},
  {3,11,2},
  {1,0,2},
  {1,1,2},
  {1,6,2},
  {1,7,2}
};
uint8_t table_7_3_1_1_2_21[19][4] = {
  {1,0,1,1},
  {2,0,1,1},
  {2,2,3,1},
  {3,0,1,1},
  {3,2,3,1},
  {3,4,5,1},
  {2,0,2,1},
  {3,0,1,2},
  {3,2,3,2},
  {3,4,5,2},
  {3,6,7,2},
  {3,8,9,2},
  {3,10,11,2},
  {1,0,1,2},
  {1,6,7,2},
  {2,0,1,2},
  {2,2,3,2},
  {2,6,7,2},
  {2,8,9,2}
};
uint8_t table_7_3_1_1_2_22[6][5] = {
  {2,0,1,2,1},
  {3,0,1,2,1},
  {3,3,4,5,1},
  {3,0,1,6,2},
  {3,2,3,8,2},
  {3,4,5,10,2}
};
uint8_t table_7_3_1_1_2_23[5][6] = {
  {2,0,1,2,3,1},
  {3,0,1,2,3,1},
  {3,0,1,6,7,2},
  {3,2,3,8,9,2},
  {3,4,5,10,11,2}
};
uint8_t table_7_3_2_3_3_1[12][5] = {
  {1,0,0,0,0},
  {1,1,0,0,0},
  {1,0,1,0,0},
  {2,0,0,0,0},
  {2,1,0,0,0},
  {2,2,0,0,0},
  {2,3,0,0,0},
  {2,0,1,0,0},
  {2,2,3,0,0},
  {2,0,1,2,0},
  {2,0,1,2,3},
  {2,0,2,0,0}
};
uint8_t table_7_3_2_3_3_2_oneCodeword[31][6] = {
  {1,0,0,0,0,1},
  {1,1,0,0,0,1},
  {1,0,1,0,0,1},
  {2,0,0,0,0,1},
  {2,1,0,0,0,1},
  {2,2,0,0,0,1},
  {2,3,0,0,0,1},
  {2,0,1,0,0,1},
  {2,2,3,0,0,1},
  {2,0,1,2,0,1},
  {2,0,1,2,3,1},
  {2,0,2,0,0,1},
  {2,0,0,0,0,2},
  {2,1,0,0,0,2},
  {2,2,0,0,0,2},
  {2,3,0,0,0,2},
  {2,4,0,0,0,2},
  {2,5,0,0,0,2},
  {2,6,0,0,0,2},
  {2,7,0,0,0,2},
  {2,0,1,0,0,2},
  {2,2,3,0,0,2},
  {2,4,5,0,0,2},
  {2,6,7,0,0,2},
  {2,0,4,0,0,2},
  {2,2,6,0,0,2},
  {2,0,1,4,0,2},
  {2,2,3,6,0,2},
  {2,0,1,4,5,2},
  {2,2,3,6,7,2},
  {2,0,2,4,6,2}
};
uint8_t table_7_3_2_3_3_2_twoCodeword[4][10] = {
  {2,0,1,2,3,4,0,0,0,2},
  {2,0,1,2,3,4,6,0,0,2},
  {2,0,1,2,3,4,5,6,0,2},
  {2,0,1,2,3,4,5,6,7,2}
};
uint8_t table_7_3_2_3_3_3_oneCodeword[24][5] = {
  {1,0,0,0,0},
  {1,1,0,0,0},
  {1,0,1,0,0},
  {2,0,0,0,0},
  {2,1,0,0,0},
  {2,2,0,0,0},
  {2,3,0,0,0},
  {2,0,1,0,0},
  {2,2,3,0,0},
  {2,0,1,2,0},
  {2,0,1,2,3},
  {3,0,0,0,0},
  {3,1,0,0,0},
  {3,2,0,0,0},
  {3,3,0,0,0},
  {3,4,0,0,0},
  {3,5,0,0,0},
  {3,0,1,0,0},
  {3,2,3,0,0},
  {3,4,5,0,0},
  {3,0,1,2,0},
  {3,3,4,5,0},
  {3,0,1,2,3},
  {2,0,2,0,0}
};
uint8_t table_7_3_2_3_3_3_twoCodeword[2][7] = {
  {3,0,1,2,3,4,0},
  {3,0,1,2,3,4,5}
};
uint8_t table_7_3_2_3_3_4_oneCodeword[58][6] = {
  {1,0,0,0,0,1},
  {1,1,0,0,0,1},
  {1,0,1,0,0,1},
  {2,0,0,0,0,1},
  {2,1,0,0,0,1},
  {2,2,0,0,0,1},
  {2,3,0,0,0,1},
  {2,0,1,0,0,1},
  {2,2,3,0,0,1},
  {2,0,1,2,0,1},
  {2,0,1,2,3,1},
  {3,0,0,0,0,1},
  {3,1,0,0,0,1},
  {3,2,0,0,0,1},
  {3,3,0,0,0,1},
  {3,4,0,0,0,1},
  {3,5,0,0,0,1},
  {3,0,1,0,0,1},
  {3,2,3,0,0,1},
  {3,4,5,0,0,1},
  {3,0,1,2,0,1},
  {3,3,4,5,0,1},
  {3,0,1,2,3,1},
  {2,0,2,0,0,1},
  {3,0,0,0,0,2},
  {3,1,0,0,0,2},
  {3,2,0,0,0,2},
  {3,3,0,0,0,2},
  {3,4,0,0,0,2},
  {3,5,0,0,0,2},
  {3,6,0,0,0,2},
  {3,7,0,0,0,2},
  {3,8,0,0,0,2},
  {3,9,0,0,0,2},
  {3,10,0,0,0,2},
  {3,11,0,0,0,2},
  {3,0,1,0,0,2},
  {3,2,3,0,0,2},
  {3,4,5,0,0,2},
  {3,6,7,0,0,2},
  {3,8,9,0,0,2},
  {3,10,11,0,0,2},
  {3,0,1,6,0,2},
  {3,2,3,8,0,2},
  {3,4,5,10,0,2},
  {3,0,1,6,7,2},
  {3,2,3,8,9,2},
  {3,4,5,10,11,2},
  {1,0,0,0,0,2},
  {1,1,0,0,0,2},
  {1,6,0,0,0,2},
  {1,7,0,0,0,2},
  {1,0,1,0,0,2},
  {1,6,7,0,0,2},
  {2,0,1,0,0,2},
  {2,2,3,0,0,2},
  {2,6,7,0,0,2},
  {2,8,9,0,0,2}
};
uint8_t table_7_3_2_3_3_4_twoCodeword[6][10] = {
  {3,0,1,2,3,4,0,0,0,1},
  {3,0,1,2,3,4,5,0,0,1},
  {2,0,1,2,3,6,0,0,0,2},
  {2,0,1,2,3,6,8,0,0,2},
  {2,0,1,2,3,6,7,8,0,2},
  {2,0,1,2,3,6,7,8,9,2}
};
int8_t nr_ue_process_dci_freq_dom_resource_assignment(nfapi_nr_ue_pusch_pdu_t *pusch_config_pdu,
						      fapi_nr_dl_config_dlsch_pdu_rel15_t *dlsch_config_pdu,
						      uint16_t n_RB_ULBWP,
						      uint16_t n_RB_DLBWP,
						      uint16_t riv
						      ){

  /*
   * TS 38.214 subclause 5.1.2.2 Resource allocation in frequency domain (downlink)
   * when the scheduling grant is received with DCI format 1_0, then downlink resource allocation type 1 is used
   */
  if(dlsch_config_pdu != NULL){

    /*
     * TS 38.214 subclause 5.1.2.2.1 Downlink resource allocation type 0
     */
    /*
     * TS 38.214 subclause 5.1.2.2.2 Downlink resource allocation type 1
     */
    dlsch_config_pdu->number_rbs = NRRIV2BW(riv,n_RB_DLBWP);
    dlsch_config_pdu->start_rb   = NRRIV2PRBOFFSET(riv,n_RB_DLBWP);

    // Sanity check in case a false or erroneous DCI is received
    if ((dlsch_config_pdu->number_rbs < 1 ) || (dlsch_config_pdu->number_rbs > n_RB_DLBWP - dlsch_config_pdu->start_rb)) {
      // DCI is invalid!
      LOG_W(MAC, "Frequency domain assignment values are invalid! #RBs: %d, Start RB: %d, n_RB_DLBWP: %d \n", dlsch_config_pdu->number_rbs, dlsch_config_pdu->start_rb, n_RB_DLBWP);
      return -1;
    }

  }
  if(pusch_config_pdu != NULL){
    /*
     * TS 38.214 subclause 6.1.2.2 Resource allocation in frequency domain (uplink)
     */
    /*
     * TS 38.214 subclause 6.1.2.2.1 Uplink resource allocation type 0
     */
    /*
     * TS 38.214 subclause 6.1.2.2.2 Uplink resource allocation type 1
     */

    pusch_config_pdu->rb_size  = NRRIV2BW(riv,n_RB_ULBWP);
    pusch_config_pdu->rb_start = NRRIV2PRBOFFSET(riv,n_RB_ULBWP);

    // Sanity check in case a false or erroneous DCI is received
    if ((pusch_config_pdu->rb_size < 1) || (pusch_config_pdu->rb_size > n_RB_ULBWP - pusch_config_pdu->rb_start)) {
      // DCI is invalid!
      LOG_W(MAC, "Frequency domain assignment values are invalid! #RBs: %d, Start RB: %d, n_RB_ULBWP: %d \n",pusch_config_pdu->rb_size, pusch_config_pdu->rb_start, n_RB_ULBWP);
      return -1;
    }

  }
  return 0;
}

int8_t nr_ue_process_dci_time_dom_resource_assignment(NR_UE_MAC_INST_t *mac,
						      nfapi_nr_ue_pusch_pdu_t *pusch_config_pdu,
						      fapi_nr_dl_config_dlsch_pdu_rel15_t *dlsch_config_pdu,
						      uint8_t time_domain_ind
						      ){
  int dmrs_typeA_pos = mac->scc->dmrs_TypeA_Position;
//  uint8_t k_offset=0;
  uint8_t sliv_S=0;
  uint8_t sliv_L=0;
  uint8_t table_5_1_2_1_1_2_time_dom_res_alloc_A[16][3]={ // for PDSCH from TS 38.214 subclause 5.1.2.1.1
    {0,(dmrs_typeA_pos == 0)?2:3, (dmrs_typeA_pos == 0)?12:11}, // row index 1
    {0,(dmrs_typeA_pos == 0)?2:3, (dmrs_typeA_pos == 0)?10:9},  // row index 2
    {0,(dmrs_typeA_pos == 0)?2:3, (dmrs_typeA_pos == 0)?9:8},   // row index 3
    {0,(dmrs_typeA_pos == 0)?2:3, (dmrs_typeA_pos == 0)?7:6},   // row index 4
    {0,(dmrs_typeA_pos == 0)?2:3, (dmrs_typeA_pos == 0)?5:4},   // row index 5
    {0,(dmrs_typeA_pos == 0)?9:10,(dmrs_typeA_pos == 0)?4:4},   // row index 6
    {0,(dmrs_typeA_pos == 0)?4:6, (dmrs_typeA_pos == 0)?4:4},   // row index 7
    {0,5,7},  // row index 8
    {0,5,2},  // row index 9
    {0,9,2},  // row index 10
    {0,12,2}, // row index 11
    {0,1,13}, // row index 12
    {0,1,6},  // row index 13
    {0,2,4},  // row index 14
    {0,4,7},  // row index 15
    {0,8,4}   // row index 16
  };
  /*uint8_t table_5_1_2_1_1_3_time_dom_res_alloc_A_extCP[16][3]={ // for PDSCH from TS 38.214 subclause 5.1.2.1.1
    {0,(dmrs_typeA_pos == 0)?2:3, (dmrs_typeA_pos == 0)?6:5},   // row index 1
    {0,(dmrs_typeA_pos == 0)?2:3, (dmrs_typeA_pos == 0)?10:9},  // row index 2
    {0,(dmrs_typeA_pos == 0)?2:3, (dmrs_typeA_pos == 0)?9:8},   // row index 3
    {0,(dmrs_typeA_pos == 0)?2:3, (dmrs_typeA_pos == 0)?7:6},   // row index 4
    {0,(dmrs_typeA_pos == 0)?2:3, (dmrs_typeA_pos == 0)?5:4},   // row index 5
    {0,(dmrs_typeA_pos == 0)?6:8, (dmrs_typeA_pos == 0)?4:2},   // row index 6
    {0,(dmrs_typeA_pos == 0)?4:6, (dmrs_typeA_pos == 0)?4:4},   // row index 7
    {0,5,6},  // row index 8
    {0,5,2},  // row index 9
    {0,9,2},  // row index 10
    {0,10,2}, // row index 11
    {0,1,11}, // row index 12
    {0,1,6},  // row index 13
    {0,2,4},  // row index 14
    {0,4,6},  // row index 15
    {0,8,4}   // row index 16
    };*/
  /*uint8_t table_5_1_2_1_1_4_time_dom_res_alloc_B[16][3]={ // for PDSCH from TS 38.214 subclause 5.1.2.1.1
    {0,2,2},  // row index 1
    {0,4,2},  // row index 2
    {0,6,2},  // row index 3
    {0,8,2},  // row index 4
    {0,10,2}, // row index 5
    {1,2,2},  // row index 6
    {1,4,2},  // row index 7
    {0,2,4},  // row index 8
    {0,4,4},  // row index 9
    {0,6,4},  // row index 10
    {0,8,4},  // row index 11
    {0,10,4}, // row index 12
    {0,2,7},  // row index 13
    {0,(dmrs_typeA_pos == 0)?2:3,(dmrs_typeA_pos == 0)?12:11},  // row index 14
    {1,2,4},  // row index 15
    {0,0,0}   // row index 16
    };*/
  /*uint8_t table_5_1_2_1_1_5_time_dom_res_alloc_C[16][3]={ // for PDSCH from TS 38.214 subclause 5.1.2.1.1
    {0,2,2},  // row index 1
    {0,4,2},  // row index 2
    {0,6,2},  // row index 3
    {0,8,2},  // row index 4
    {0,10,2}, // row index 5
    {0,0,0},  // row index 6
    {0,0,0},  // row index 7
    {0,2,4},  // row index 8
    {0,4,4},  // row index 9
    {0,6,4},  // row index 10
    {0,8,4},  // row index 11
    {0,10,4}, // row index 12
    {0,2,7},  // row index 13
    {0,(dmrs_typeA_pos == 0)?2:3,(dmrs_typeA_pos == 0)?12:11},  // row index 14
    {0,0,6},  // row index 15
    {0,2,6}   // row index 16
    };*/
  uint8_t mu_pusch = 1;
  // definition table j Table 6.1.2.1.1-4
  uint8_t j = (mu_pusch==3)?3:(mu_pusch==2)?2:1;
  uint8_t table_6_1_2_1_1_2_time_dom_res_alloc_A[16][3]={ // for PUSCH from TS 38.214 subclause 6.1.2.1.1
    {j,  0,14}, // row index 1
    {j,  0,12}, // row index 2
    {j,  0,10}, // row index 3
    {j,  2,10}, // row index 4
    {j,  4,10}, // row index 5
    {j,  4,8},  // row index 6
    {j,  4,6},  // row index 7
    {j+1,0,14}, // row index 8
    {j+1,0,12}, // row index 9
    {j+1,0,10}, // row index 10
    {j+2,0,14}, // row index 11
    {j+2,0,12}, // row index 12
    {j+2,0,10}, // row index 13
    {j,  8,6},  // row index 14
    {j+3,0,14}, // row index 15
    {j+3,0,10}  // row index 16
  };
  /*uint8_t table_6_1_2_1_1_3_time_dom_res_alloc_A_extCP[16][3]={ // for PUSCH from TS 38.214 subclause 6.1.2.1.1
    {j,  0,8},  // row index 1
    {j,  0,12}, // row index 2
    {j,  0,10}, // row index 3
    {j,  2,10}, // row index 4
    {j,  4,4},  // row index 5
    {j,  4,8},  // row index 6
    {j,  4,6},  // row index 7
    {j+1,0,8},  // row index 8
    {j+1,0,12}, // row index 9
    {j+1,0,10}, // row index 10
    {j+2,0,6},  // row index 11
    {j+2,0,12}, // row index 12
    {j+2,0,10}, // row index 13
    {j,  8,4},  // row index 14
    {j+3,0,8},  // row index 15
    {j+3,0,10}  // row index 16
    };*/

  /*
   * TS 38.214 subclause 5.1.2.1 Resource allocation in time domain (downlink)
   */
  if(dlsch_config_pdu != NULL){
    NR_PDSCH_TimeDomainResourceAllocationList_t *pdsch_TimeDomainAllocationList = NULL;
    if (mac->DLbwp[0]->bwp_Dedicated->pdsch_Config->choice.setup->pdsch_TimeDomainAllocationList)
      pdsch_TimeDomainAllocationList = mac->DLbwp[0]->bwp_Dedicated->pdsch_Config->choice.setup->pdsch_TimeDomainAllocationList->choice.setup;
    else if (mac->DLbwp[0]->bwp_Common->pdsch_ConfigCommon->choice.setup->pdsch_TimeDomainAllocationList)
      pdsch_TimeDomainAllocationList = mac->DLbwp[0]->bwp_Common->pdsch_ConfigCommon->choice.setup->pdsch_TimeDomainAllocationList;
    if (pdsch_TimeDomainAllocationList) {

      if (time_domain_ind >= pdsch_TimeDomainAllocationList->list.count) {
        LOG_E(MAC, "time_domain_ind %d >= pdsch->TimeDomainAllocationList->list.count %d\n",
              time_domain_ind, pdsch_TimeDomainAllocationList->list.count);
        dlsch_config_pdu->start_symbol   = 0;
        dlsch_config_pdu->number_symbols = 0;
        return -1;
      }

      int startSymbolAndLength = pdsch_TimeDomainAllocationList->list.array[time_domain_ind]->startSymbolAndLength;
      int S,L;
      SLIV2SL(startSymbolAndLength,&S,&L);
      dlsch_config_pdu->start_symbol=S;
      dlsch_config_pdu->number_symbols=L;
    }
    else {// Default configuration from tables
//      k_offset = table_5_1_2_1_1_2_time_dom_res_alloc_A[time_domain_ind-1][0];
      sliv_S   = table_5_1_2_1_1_2_time_dom_res_alloc_A[time_domain_ind-1][1];
      sliv_L   = table_5_1_2_1_1_2_time_dom_res_alloc_A[time_domain_ind-1][2];
      // k_offset = table_5_1_2_1_1_3_time_dom_res_alloc_A_extCP[nr_pdci_info_extracted->time_dom_resource_assignment][0];
      // sliv_S   = table_5_1_2_1_1_3_time_dom_res_alloc_A_extCP[nr_pdci_info_extracted->time_dom_resource_assignment][1];
      // sliv_L   = table_5_1_2_1_1_3_time_dom_res_alloc_A_extCP[nr_pdci_info_extracted->time_dom_resource_assignment][2];
      // k_offset = table_5_1_2_1_1_4_time_dom_res_alloc_B[nr_pdci_info_extracted->time_dom_resource_assignment][0];
      // sliv_S   = table_5_1_2_1_1_4_time_dom_res_alloc_B[nr_pdci_info_extracted->time_dom_resource_assignment][1];
      // sliv_L   = table_5_1_2_1_1_4_time_dom_res_alloc_B[nr_pdci_info_extracted->time_dom_resource_assignment][2];
      // k_offset = table_5_1_2_1_1_5_time_dom_res_alloc_C[nr_pdci_info_extracted->time_dom_resource_assignment][0];
      // sliv_S   = table_5_1_2_1_1_5_time_dom_res_alloc_C[nr_pdci_info_extracted->time_dom_resource_assignment][1];
      // sliv_L   = table_5_1_2_1_1_5_time_dom_res_alloc_C[nr_pdci_info_extracted->time_dom_resource_assignment][2];
      dlsch_config_pdu->number_symbols = sliv_L;
      dlsch_config_pdu->start_symbol = sliv_S;
    }
  }	/*
	 * TS 38.214 subclause 6.1.2.1 Resource allocation in time domain (uplink)
	 */
  if(pusch_config_pdu != NULL){
    NR_PUSCH_TimeDomainResourceAllocationList_t *pusch_TimeDomainAllocationList = NULL;
    if (mac->ULbwp[0]->bwp_Dedicated->pusch_Config->choice.setup->pusch_TimeDomainAllocationList) {
      pusch_TimeDomainAllocationList = mac->ULbwp[0]->bwp_Dedicated->pusch_Config->choice.setup->pusch_TimeDomainAllocationList->choice.setup;
    }
    else if (mac->ULbwp[0]->bwp_Common->pusch_ConfigCommon->choice.setup->pusch_TimeDomainAllocationList) {
      pusch_TimeDomainAllocationList = mac->ULbwp[0]->bwp_Common->pusch_ConfigCommon->choice.setup->pusch_TimeDomainAllocationList;
    }
    	
    if (pusch_TimeDomainAllocationList) {
      if (time_domain_ind >= pusch_TimeDomainAllocationList->list.count) {
        LOG_E(MAC, "time_domain_ind %d >= pusch->TimeDomainAllocationList->list.count %d\n",
              time_domain_ind, pusch_TimeDomainAllocationList->list.count);
        pusch_config_pdu->start_symbol_index=0;
        pusch_config_pdu->nr_of_symbols=0;
        return -1;
      }
      
      int startSymbolAndLength = pusch_TimeDomainAllocationList->list.array[time_domain_ind]->startSymbolAndLength;
      int S,L;
      SLIV2SL(startSymbolAndLength,&S,&L);
      pusch_config_pdu->start_symbol_index=S;
      pusch_config_pdu->nr_of_symbols=L;
    }
    else {
//      k_offset = table_6_1_2_1_1_2_time_dom_res_alloc_A[time_domain_ind-1][0];
      sliv_S   = table_6_1_2_1_1_2_time_dom_res_alloc_A[time_domain_ind-1][1];
      sliv_L   = table_6_1_2_1_1_2_time_dom_res_alloc_A[time_domain_ind-1][2];
      // k_offset = table_6_1_2_1_1_3_time_dom_res_alloc_A_extCP[nr_pdci_info_extracted->time_dom_resource_assignment][0];
      // sliv_S   = table_6_1_2_1_1_3_time_dom_res_alloc_A_extCP[nr_pdci_info_extracted->time_dom_resource_assignment][1];
      // sliv_L   = table_6_1_2_1_1_3_time_dom_res_alloc_A_extCP[nr_pdci_info_extracted->time_dom_resource_assignment][2];
      pusch_config_pdu->nr_of_symbols = sliv_L;
      pusch_config_pdu->start_symbol_index = sliv_S;
    }
  }
  return 0;
}
//////////////
int nr_ue_process_dci_indication_pdu(module_id_t module_id,int cc_id, int gNB_index, frame_t frame, int slot, fapi_nr_dci_indication_pdu_t *dci) {

  NR_UE_MAC_INST_t *mac = get_mac_inst(module_id);

  LOG_D(MAC,"Received dci indication (rnti %x,dci format %d,n_CCE %d,payloadSize %d,payload %llx)\n",
	dci->rnti,dci->dci_format,dci->n_CCE,dci->payloadSize,*(unsigned long long*)dci->payloadBits);

  int dci_format = nr_extract_dci_info(mac,dci->dci_format,dci->payloadSize,dci->rnti,(uint64_t *)dci->payloadBits,def_dci_pdu_rel15);
  return (nr_ue_process_dci(module_id, cc_id, gNB_index, frame, slot, def_dci_pdu_rel15, dci->rnti, dci_format));
}

int8_t nr_ue_process_dci(module_id_t module_id, int cc_id, uint8_t gNB_index, frame_t frame, int slot, dci_pdu_rel15_t *dci, uint16_t rnti, uint32_t dci_format){

  int bwp_id = 1;
  int mu = 0;
  long k2 = 0;
  int pucch_res_set_cnt = 0, valid = 0;
  uint16_t frame_tx = 0, slot_tx = 0;
  bool valid_ptrs_setup = 0;
  NR_UE_MAC_INST_t *mac = get_mac_inst(module_id);
  fapi_nr_dl_config_request_t *dl_config = &mac->dl_config_request;
  fapi_nr_ul_config_request_t *ul_config = NULL;
    
  //const uint16_t n_RB_DLBWP = dl_config->dl_config_list[dl_config->number_pdus].dci_config_pdu.dci_config_rel15.N_RB_BWP; //make sure this has been set
  AssertFatal(mac->DLbwp[0]!=NULL,"DLbwp[0] should not be zero here!\n");
  AssertFatal(mac->ULbwp[0]!=NULL,"DLbwp[0] should not be zero here!\n");

  const uint16_t n_RB_DLBWP = (mac->ra_state == WAIT_RAR) ? NRRIV2BW(mac->scc->downlinkConfigCommon->initialDownlinkBWP->genericParameters.locationAndBandwidth, 275) : NRRIV2BW(mac->DLbwp[0]->bwp_Common->genericParameters.locationAndBandwidth,275);
  const uint16_t n_RB_ULBWP = NRRIV2BW(mac->ULbwp[0]->bwp_Common->genericParameters.locationAndBandwidth,275);

  LOG_D(MAC,"nr_ue_process_dci at MAC layer with dci_format=%d (DL BWP %d, UL BWP %d)\n",dci_format,n_RB_DLBWP,n_RB_ULBWP);

  NR_PDSCH_Config_t *pdsch_config=mac->DLbwp[0]->bwp_Dedicated->pdsch_Config->choice.setup;
  NR_PUSCH_Config_t *pusch_config=mac->ULbwp[0]->bwp_Dedicated->pusch_Config->choice.setup;

  switch(dci_format){
  case NR_UL_DCI_FORMAT_0_0:
    /*
     *  with CRC scrambled by C-RNTI or CS-RNTI or new-RNTI or TC-RNTI
     *    0  IDENTIFIER_DCI_FORMATS:
     *    10 FREQ_DOM_RESOURCE_ASSIGNMENT_UL: PUSCH hopping with resource allocation type 1 not considered
     *    12 TIME_DOM_RESOURCE_ASSIGNMENT: 0, 1, 2, 3, or 4 bits as defined in Subclause 6.1.2.1 of [6, TS 38.214]. The bitwidth for this field is determined as log2(I) bits,
     *    17 FREQ_HOPPING_FLAG: 0 bit if only resource allocation type 0
     *    24 MCS:
     *    25 NDI:
     *    26 RV:
     *    27 HARQ_PROCESS_NUMBER:
     *    32 TPC_PUSCH:
     *    49 PADDING_NR_DCI: (Note 2) If DCI format 0_0 is monitored in common search space
     *    50 SUL_IND_0_0:
     */
    // Calculate the slot in which ULSCH should be scheduled. This is current slot + K2,
    // where K2 is the offset between the slot in which UL DCI is received and the slot
    // in which ULSCH should be scheduled. K2 is configured in RRC configuration.  
    
    // Get the numerology to calculate the Tx frame and slot
    mu = mac->ULbwp[0]->bwp_Common->genericParameters.subcarrierSpacing;
    // Get slot offset K2 which will be used to calculate TX slot
    k2 = get_k2(mac, dci->time_domain_assignment.val);
    if (k2 < 0)           // This can happen when a false DCI is received
      return -1;
    // Calculate TX slot and frame
    slot_tx = (slot + k2) % nr_slots_per_frame[mu];
    frame_tx = ((slot + k2) > nr_slots_per_frame[mu]) ? (frame + 1) % 1024 : frame;
    
    // Get UL config request corresponding slot_tx 
    ul_config = get_ul_config_request(mac, slot_tx);
    //AssertFatal(ul_config != NULL, "nr_ue_process_dci(): ul_config is NULL\n");
    if (!ul_config) {
      LOG_W(MAC, "nr_ue_process_dci(): ul_config request is NULL. Probably due to unexpected UL DCI in frame.slot %d.%d. Ignoring DCI!\n",frame,slot);
      return -1;
    }

    ul_config->ul_config_list[ul_config->number_pdus].pdu_type = FAPI_NR_UL_CONFIG_TYPE_PUSCH;
    ul_config->ul_config_list[ul_config->number_pdus].pusch_config_pdu.rnti = rnti;
    nfapi_nr_ue_pusch_pdu_t *pusch_config_pdu_0_0 = &ul_config->ul_config_list[ul_config->number_pdus].pusch_config_pdu;
    /* IDENTIFIER_DCI_FORMATS */
    /* FREQ_DOM_RESOURCE_ASSIGNMENT_UL */
    if (nr_ue_process_dci_freq_dom_resource_assignment(pusch_config_pdu_0_0,NULL,n_RB_ULBWP,0,dci->frequency_domain_assignment.val) < 0)
      return -1;
    /* TIME_DOM_RESOURCE_ASSIGNMENT */
    if (nr_ue_process_dci_time_dom_resource_assignment(mac,pusch_config_pdu_0_0,NULL,dci->time_domain_assignment.val) < 0)
      return -1;
    /* FREQ_HOPPING_FLAG */
    if ((mac->phy_config.config_req.ul_bwp_dedicated.pusch_config_dedicated.resource_allocation != 0) &&
	(mac->phy_config.config_req.ul_bwp_dedicated.pusch_config_dedicated.frequency_hopping !=0))
      pusch_config_pdu_0_0->frequency_hopping = dci->frequency_hopping_flag.val;

    /* MCS */
    pusch_config_pdu_0_0->mcs_index = dci->mcs;

    /* MCS TABLE */
    if (mac->scc->uplinkConfigCommon->initialUplinkBWP->rach_ConfigCommon->choice.setup->msg3_transformPrecoder == NULL)
      pusch_config_pdu_0_0->transform_precoding = 1;
    else
      pusch_config_pdu_0_0->transform_precoding = 0;
      
    if (pusch_config_pdu_0_0->transform_precoding == transform_precoder_disabled) 
      pusch_config_pdu_0_0->mcs_table = get_pusch_mcs_table(pusch_config->mcs_Table, 0,
                                                 dci_format, NR_RNTI_TC, NR_SearchSpace__searchSpaceType_PR_common, false);
    else
      pusch_config_pdu_0_0->mcs_table = get_pusch_mcs_table(pusch_config->mcs_TableTransformPrecoder, 1,
                                                 dci_format, NR_RNTI_TC, NR_SearchSpace__searchSpaceType_PR_common, false);
    
    pusch_config_pdu_0_0->target_code_rate = nr_get_code_rate_ul(pusch_config_pdu_0_0->mcs_index, pusch_config_pdu_0_0->mcs_table);
    pusch_config_pdu_0_0->qam_mod_order = nr_get_Qm_ul(pusch_config_pdu_0_0->mcs_index, pusch_config_pdu_0_0->mcs_table);
    if (pusch_config_pdu_0_0->target_code_rate == 0 || pusch_config_pdu_0_0->qam_mod_order == 0) {
      LOG_W(MAC, "Invalid code rate or Mod order, likely due to unexpected UL DCI. Ignoring DCI! \n");
      return -1;
    }

    /* NDI */
    pusch_config_pdu_0_0->pusch_data.new_data_indicator = dci->ndi;
    /* RV */
    pusch_config_pdu_0_0->pusch_data.rv_index = dci->rv;
    /* HARQ_PROCESS_NUMBER */
    pusch_config_pdu_0_0->pusch_data.harq_process_id = dci->harq_pid;
    /* TPC_PUSCH */
    // according to TS 38.213 Table Table 7.1.1-1
    if (dci->tpc == 0) {
      pusch_config_pdu_0_0->absolute_delta_PUSCH = -4;
    }
    if (dci->tpc == 1) {
      pusch_config_pdu_0_0->absolute_delta_PUSCH = -1;
    }
    if (dci->tpc == 2) {
      pusch_config_pdu_0_0->absolute_delta_PUSCH = 1;
    }
    if (dci->tpc == 3) {
      pusch_config_pdu_0_0->absolute_delta_PUSCH = 4;
    }
    /* SUL_IND_0_0 */ // To be implemented, FIXME!!!

    ul_config->slot = slot_tx;
    ul_config->sfn = frame_tx;
    ul_config->number_pdus = ul_config->number_pdus + 1;
    LOG_D(MAC, "nr_ue_process_dci(): Calculated frame and slot for pusch Tx: %d.%d, number of pdus %d\n", ul_config->sfn, ul_config->slot, ul_config->number_pdus);
    break;

  case NR_UL_DCI_FORMAT_0_1:
    /*
     *  with CRC scrambled by C-RNTI or CS-RNTI or SP-CSI-RNTI or new-RNTI
     *    0  IDENTIFIER_DCI_FORMATS:
     *    1  CARRIER_IND
     *    2  SUL_IND_0_1
     *    7  BANDWIDTH_PART_IND
     *    10 FREQ_DOM_RESOURCE_ASSIGNMENT_UL: PUSCH hopping with resource allocation type 1 not considered
     *    12 TIME_DOM_RESOURCE_ASSIGNMENT: 0, 1, 2, 3, or 4 bits as defined in Subclause 6.1.2.1 of [6, TS 38.214]. The bitwidth for this field is determined as log2(I) bits,
     *    17 FREQ_HOPPING_FLAG: 0 bit if only resource allocation type 0
     *    24 MCS:
     *    25 NDI:
     *    26 RV:
     *    27 HARQ_PROCESS_NUMBER:
     *    29 FIRST_DAI
     *    30 SECOND_DAI
     *    32 TPC_PUSCH:
     *    36 SRS_RESOURCE_IND:
     *    37 PRECOD_NBR_LAYERS:
     *    38 ANTENNA_PORTS:
     *    40 SRS_REQUEST:
     *    42 CSI_REQUEST:
     *    43 CBGTI
     *    45 PTRS_DMRS
     *    46 BETA_OFFSET_IND
     *    47 DMRS_SEQ_INI
     *    48 UL_SCH_IND
     *    49 PADDING_NR_DCI: (Note 2) If DCI format 0_0 is monitored in common search space
     */
    // Calculate the slot in which ULSCH should be scheduled. This is current slot + K2,
    // where K2 is the offset between the slot in which UL DCI is received and the slot
    // in which ULSCH should be scheduled. K2 is configured in RRC configuration.  
    
    // Get the numerology to calculate the Tx frame and slot
    mu = mac->ULbwp[0]->bwp_Common->genericParameters.subcarrierSpacing;
    // Get slot offset K2 which will be used to calculate TX slot
    k2 = get_k2(mac, dci->time_domain_assignment.val);
    if (k2 < 0)           // This can happen when a false DCI is received
      return -1;
    // Calculate TX slot and frame
    slot_tx = (slot + k2) % nr_slots_per_frame[mu];
    frame_tx = ((slot + k2) > nr_slots_per_frame[mu]) ? (frame + 1) % 1024 : frame;
    
    // Get UL config request corresponding slot_tx 
    ul_config = get_ul_config_request(mac, slot_tx);
    //AssertFatal(ul_config != NULL, "nr_ue_process_dci(): ul_config is NULL\n");
    if (!ul_config) {
      LOG_W(MAC, "nr_ue_process_dci(): ul_config request is NULL. Probably due to unexpected UL DCI in frame.slot %d.%d. Ignoring DCI!\n",frame,slot);
      return -1;
    }

    ul_config->ul_config_list[ul_config->number_pdus].pdu_type = FAPI_NR_UL_CONFIG_TYPE_PUSCH;
    ul_config->ul_config_list[ul_config->number_pdus].pusch_config_pdu.rnti = rnti;
    nfapi_nr_ue_pusch_pdu_t *pusch_config_pdu_0_1 = &ul_config->ul_config_list[ul_config->number_pdus].pusch_config_pdu;
    /* IDENTIFIER_DCI_FORMATS */
    /* CARRIER_IND */
    /* SUL_IND_0_1 */
    /* BANDWIDTH_PART_IND */
    //pusch_config_pdu_0_1->bandwidth_part_ind = dci->bwp_indicator.val;
    /* FREQ_DOM_RESOURCE_ASSIGNMENT_UL */
    if (nr_ue_process_dci_freq_dom_resource_assignment(pusch_config_pdu_0_1,NULL,n_RB_ULBWP,0,dci->frequency_domain_assignment.val) < 0)
      return -1;
    /* TIME_DOM_RESOURCE_ASSIGNMENT */
    if (nr_ue_process_dci_time_dom_resource_assignment(mac,pusch_config_pdu_0_1,NULL,dci->time_domain_assignment.val) < 0)
      return -1;
    /* FREQ_HOPPING_FLAG */
    if ((mac->phy_config.config_req.ul_bwp_dedicated.pusch_config_dedicated.resource_allocation != 0) &&
	(mac->phy_config.config_req.ul_bwp_dedicated.pusch_config_dedicated.frequency_hopping !=0))
      pusch_config_pdu_0_1->frequency_hopping = dci->frequency_hopping_flag.val;
    /* MCS */
    pusch_config_pdu_0_1->mcs_index = dci->mcs;
    /* MCS TABLE */
    if (pusch_config->transformPrecoder == NULL) {
      if (mac->scc->uplinkConfigCommon->initialUplinkBWP->rach_ConfigCommon->choice.setup->msg3_transformPrecoder == NULL)
        pusch_config_pdu_0_1->transform_precoding = 1;
      else
        pusch_config_pdu_0_1->transform_precoding = 0;
    }
    else
      pusch_config_pdu_0_1->transform_precoding = *pusch_config->transformPrecoder;
      
    if (pusch_config_pdu_0_1->transform_precoding == transform_precoder_disabled) 
      pusch_config_pdu_0_1->mcs_table = get_pusch_mcs_table(pusch_config->mcs_Table, 0,
                                                 dci_format, NR_RNTI_C, NR_SearchSpace__searchSpaceType_PR_ue_Specific, false);
    else
      pusch_config_pdu_0_1->mcs_table = get_pusch_mcs_table(pusch_config->mcs_TableTransformPrecoder, 1,
                                                 dci_format, NR_RNTI_C, NR_SearchSpace__searchSpaceType_PR_ue_Specific, false);
    
    pusch_config_pdu_0_1->target_code_rate = nr_get_code_rate_ul(pusch_config_pdu_0_1->mcs_index, pusch_config_pdu_0_1->mcs_table);
    pusch_config_pdu_0_1->qam_mod_order = nr_get_Qm_ul(pusch_config_pdu_0_1->mcs_index, pusch_config_pdu_0_1->mcs_table);
    if (pusch_config_pdu_0_1->target_code_rate == 0 || pusch_config_pdu_0_1->qam_mod_order == 0) {
      LOG_W(MAC, "Invalid code rate or Mod order, likely due to unexpected UL DCI. Ignoring DCI! \n");
      return -1;
    }

    /* NDI */
    pusch_config_pdu_0_1->pusch_data.new_data_indicator = dci->ndi;
    /* RV */
    pusch_config_pdu_0_1->pusch_data.rv_index = dci->rv;
    /* HARQ_PROCESS_NUMBER */
    pusch_config_pdu_0_1->pusch_data.harq_process_id = dci->harq_pid;
    /* FIRST_DAI */ //To be implemented, FIXME!!!
    /* SECOND_DAI */ //To be implemented, FIXME!!!
    /* TPC_PUSCH */
    // according to TS 38.213 Table Table 7.1.1-1
    if (dci->tpc == 0) {
      pusch_config_pdu_0_1->absolute_delta_PUSCH = -4;
    }
    if (dci->tpc == 1) {
      pusch_config_pdu_0_1->absolute_delta_PUSCH = -1;
    }
    if (dci->tpc == 2) {
      pusch_config_pdu_0_1->absolute_delta_PUSCH = 1;
    }
    if (dci->tpc == 3) {
      pusch_config_pdu_0_1->absolute_delta_PUSCH = 4;
    }
    /* SRS_RESOURCE_IND */
    //FIXME!!
    /* PRECOD_NBR_LAYERS */
    if ((mac->phy_config.config_req.ul_bwp_dedicated.pusch_config_dedicated.tx_config == tx_config_nonCodebook));
    // 0 bits if the higher layer parameter txConfig = nonCodeBook
    if ((mac->phy_config.config_req.ul_bwp_dedicated.pusch_config_dedicated.tx_config == tx_config_codebook)){
      uint8_t n_antenna_port = 0; //FIXME!!!
      if (n_antenna_port == 1); // 1 antenna port and the higher layer parameter txConfig = codebook 0 bits
      if (n_antenna_port == 4){ // 4 antenna port and the higher layer parameter txConfig = codebook
	// Table 7.3.1.1.2-2: transformPrecoder=disabled and maxRank = 2 or 3 or 4
	if ((mac->phy_config.config_req.ul_bwp_dedicated.pusch_config_dedicated.transform_precoder == transform_precoder_disabled)
	    && ((mac->phy_config.config_req.ul_bwp_dedicated.pusch_config_dedicated.max_rank == 2) ||
		(mac->phy_config.config_req.ul_bwp_dedicated.pusch_config_dedicated.max_rank == 3) ||
		(mac->phy_config.config_req.ul_bwp_dedicated.pusch_config_dedicated.max_rank == 4))){
	  if (mac->phy_config.config_req.ul_bwp_dedicated.pusch_config_dedicated.codebook_subset == codebook_subset_fullyAndPartialAndNonCoherent) {
	    pusch_config_pdu_0_1->nrOfLayers = table_7_3_1_1_2_2_3_4_5[dci->precoding_information.val][0];
	    pusch_config_pdu_0_1->transform_precoding = table_7_3_1_1_2_2_3_4_5[dci->precoding_information.val][1];
	  }
	  if (mac->phy_config.config_req.ul_bwp_dedicated.pusch_config_dedicated.codebook_subset == codebook_subset_partialAndNonCoherent){
	    pusch_config_pdu_0_1->nrOfLayers = table_7_3_1_1_2_2_3_4_5[dci->precoding_information.val][2];
	    pusch_config_pdu_0_1->transform_precoding = table_7_3_1_1_2_2_3_4_5[dci->precoding_information.val][3];
	  }
	  if (mac->phy_config.config_req.ul_bwp_dedicated.pusch_config_dedicated.codebook_subset == codebook_subset_nonCoherent){
	    pusch_config_pdu_0_1->nrOfLayers = table_7_3_1_1_2_2_3_4_5[dci->precoding_information.val][4];
	    pusch_config_pdu_0_1->transform_precoding = table_7_3_1_1_2_2_3_4_5[dci->precoding_information.val][5];
	  }
	}
	// Table 7.3.1.1.2-3: transformPrecoder= enabled, or transformPrecoder=disabled and maxRank = 1
	if (((mac->phy_config.config_req.ul_bwp_dedicated.pusch_config_dedicated.transform_precoder == transform_precoder_enabled)
	     || (mac->phy_config.config_req.ul_bwp_dedicated.pusch_config_dedicated.transform_precoder == transform_precoder_disabled))
	    && (mac->phy_config.config_req.ul_bwp_dedicated.pusch_config_dedicated.max_rank == 1)){
	  if (mac->phy_config.config_req.ul_bwp_dedicated.pusch_config_dedicated.codebook_subset == codebook_subset_fullyAndPartialAndNonCoherent) {
	    pusch_config_pdu_0_1->nrOfLayers = table_7_3_1_1_2_2_3_4_5[dci->precoding_information.val][6];
	    pusch_config_pdu_0_1->transform_precoding = table_7_3_1_1_2_2_3_4_5[dci->precoding_information.val][7];
	  }
	  if (mac->phy_config.config_req.ul_bwp_dedicated.pusch_config_dedicated.codebook_subset == codebook_subset_partialAndNonCoherent){
	    pusch_config_pdu_0_1->nrOfLayers = table_7_3_1_1_2_2_3_4_5[dci->precoding_information.val][8];
	    pusch_config_pdu_0_1->transform_precoding = table_7_3_1_1_2_2_3_4_5[dci->precoding_information.val][9];
	  }
	  if (mac->phy_config.config_req.ul_bwp_dedicated.pusch_config_dedicated.codebook_subset == codebook_subset_nonCoherent){
	    pusch_config_pdu_0_1->nrOfLayers = table_7_3_1_1_2_2_3_4_5[dci->precoding_information.val][10];
	    pusch_config_pdu_0_1->transform_precoding = table_7_3_1_1_2_2_3_4_5[dci->precoding_information.val][11];
	  }
	}
      }
      if (n_antenna_port == 4){ // 2 antenna port and the higher layer parameter txConfig = codebook
	// Table 7.3.1.1.2-4: transformPrecoder=disabled and maxRank = 2
	if ((mac->phy_config.config_req.ul_bwp_dedicated.pusch_config_dedicated.transform_precoder == transform_precoder_disabled)
	    && (mac->phy_config.config_req.ul_bwp_dedicated.pusch_config_dedicated.max_rank == 2)){
	  if (mac->phy_config.config_req.ul_bwp_dedicated.pusch_config_dedicated.codebook_subset == codebook_subset_fullyAndPartialAndNonCoherent) {
	    pusch_config_pdu_0_1->nrOfLayers = table_7_3_1_1_2_2_3_4_5[dci->precoding_information.val][12];
	    pusch_config_pdu_0_1->transform_precoding = table_7_3_1_1_2_2_3_4_5[dci->precoding_information.val][13];
	  }
	  if (mac->phy_config.config_req.ul_bwp_dedicated.pusch_config_dedicated.codebook_subset == codebook_subset_nonCoherent){
	    pusch_config_pdu_0_1->nrOfLayers = table_7_3_1_1_2_2_3_4_5[dci->precoding_information.val][14];
	    pusch_config_pdu_0_1->transform_precoding = table_7_3_1_1_2_2_3_4_5[dci->precoding_information.val][15];
	  }
	}
	// Table 7.3.1.1.2-5: transformPrecoder= enabled, or transformPrecoder= disabled and maxRank = 1
	if (((mac->phy_config.config_req.ul_bwp_dedicated.pusch_config_dedicated.transform_precoder == transform_precoder_enabled)
	     || (mac->phy_config.config_req.ul_bwp_dedicated.pusch_config_dedicated.transform_precoder == transform_precoder_disabled))
	    && (mac->phy_config.config_req.ul_bwp_dedicated.pusch_config_dedicated.max_rank == 1)){
	  if (mac->phy_config.config_req.ul_bwp_dedicated.pusch_config_dedicated.codebook_subset == codebook_subset_fullyAndPartialAndNonCoherent) {
	    pusch_config_pdu_0_1->nrOfLayers = table_7_3_1_1_2_2_3_4_5[dci->precoding_information.val][16];
	    pusch_config_pdu_0_1->transform_precoding = table_7_3_1_1_2_2_3_4_5[dci->precoding_information.val][17];
	  }
	  if (mac->phy_config.config_req.ul_bwp_dedicated.pusch_config_dedicated.codebook_subset == codebook_subset_nonCoherent){
	    pusch_config_pdu_0_1->nrOfLayers = table_7_3_1_1_2_2_3_4_5[dci->precoding_information.val][18];
	    pusch_config_pdu_0_1->transform_precoding = table_7_3_1_1_2_2_3_4_5[dci->precoding_information.val][19];
	  }
	}
      }
    }
    /* ANTENNA_PORTS */
    uint8_t rank=0; // We need to initialize rank FIXME!!!
    if ((mac->phy_config.config_req.ul_bwp_dedicated.pusch_config_dedicated.transform_precoder == transform_precoder_enabled) &&
	(mac->phy_config.config_req.ul_bwp_dedicated.pusch_config_dedicated.dmrs_ul_for_pusch_mapping_type_a.dmrs_type == 1) &&
	(mac->phy_config.config_req.ul_bwp_dedicated.pusch_config_dedicated.dmrs_ul_for_pusch_mapping_type_a.max_length == 1)) { // tables 7.3.1.1.2-6
      pusch_config_pdu_0_1->num_dmrs_cdm_grps_no_data = 2; //TBC
      pusch_config_pdu_0_1->dmrs_ports = dci->antenna_ports.val; //TBC
    }
    if ((mac->phy_config.config_req.ul_bwp_dedicated.pusch_config_dedicated.transform_precoder == transform_precoder_enabled) &&
	(mac->phy_config.config_req.ul_bwp_dedicated.pusch_config_dedicated.dmrs_ul_for_pusch_mapping_type_a.dmrs_type == 1) &&
	(mac->phy_config.config_req.ul_bwp_dedicated.pusch_config_dedicated.dmrs_ul_for_pusch_mapping_type_a.max_length == 2)) { // tables 7.3.1.1.2-7
      pusch_config_pdu_0_1->num_dmrs_cdm_grps_no_data = 2; //TBC
      pusch_config_pdu_0_1->dmrs_ports = (dci->antenna_ports.val > 3)?(dci->antenna_ports.val-4):(dci->antenna_ports.val); //TBC
      //pusch_config_pdu_0_1->n_front_load_symb = (dci->antenna_ports > 3)?2:1; //FIXME
    }
    if ((mac->phy_config.config_req.ul_bwp_dedicated.pusch_config_dedicated.transform_precoder == transform_precoder_disabled) &&
	(mac->phy_config.config_req.ul_bwp_dedicated.pusch_config_dedicated.dmrs_ul_for_pusch_mapping_type_a.dmrs_type == 1) &&
	(mac->phy_config.config_req.ul_bwp_dedicated.pusch_config_dedicated.dmrs_ul_for_pusch_mapping_type_a.max_length == 1)) { // tables 7.3.1.1.2-8/9/10/11
      if (rank == 1){
	pusch_config_pdu_0_1->num_dmrs_cdm_grps_no_data = (dci->antenna_ports.val > 1)?2:1; //TBC
	pusch_config_pdu_0_1->dmrs_ports = (dci->antenna_ports.val > 1)?(dci->antenna_ports.val-2):(dci->antenna_ports.val); //TBC
      }
      if (rank == 2){
	pusch_config_pdu_0_1->num_dmrs_cdm_grps_no_data = (dci->antenna_ports.val > 0)?2:1; //TBC
	pusch_config_pdu_0_1->dmrs_ports = 0; //FIXME
	//pusch_config_pdu_0_1->dmrs_ports[0] = (dci->antenna_ports > 1)?(dci->antenna_ports > 2 ?0:2):0;
	//pusch_config_pdu_0_1->dmrs_ports[1] = (dci->antenna_ports > 1)?(dci->antenna_ports > 2 ?2:3):1;
      }
      if (rank == 3){
	pusch_config_pdu_0_1->num_dmrs_cdm_grps_no_data = 2; //TBC
	pusch_config_pdu_0_1->dmrs_ports = 0; //FIXME
	//pusch_config_pdu_0_1->dmrs_ports[0] = 0;
	//pusch_config_pdu_0_1->dmrs_ports[1] = 1;
	//pusch_config_pdu_0_1->dmrs_ports[2] = 2;
      }
      if (rank == 4){
	pusch_config_pdu_0_1->num_dmrs_cdm_grps_no_data = 2; //TBC
	pusch_config_pdu_0_1->dmrs_ports = 0; //FIXME
	//pusch_config_pdu_0_1->dmrs_ports[0] = 0;
	//pusch_config_pdu_0_1->dmrs_ports[1] = 1;
	//pusch_config_pdu_0_1->dmrs_ports[2] = 2;
	//pusch_config_pdu_0_1->dmrs_ports[3] = 3;
      }
    }
    if ((mac->phy_config.config_req.ul_bwp_dedicated.pusch_config_dedicated.transform_precoder == transform_precoder_disabled) &&
	(mac->phy_config.config_req.ul_bwp_dedicated.pusch_config_dedicated.dmrs_ul_for_pusch_mapping_type_a.dmrs_type == 1) &&
	(mac->phy_config.config_req.ul_bwp_dedicated.pusch_config_dedicated.dmrs_ul_for_pusch_mapping_type_a.max_length == 2)) { // tables 7.3.1.1.2-12/13/14/15
      if (rank == 1){
	pusch_config_pdu_0_1->num_dmrs_cdm_grps_no_data = (dci->antenna_ports.val > 1)?2:1; //TBC
	pusch_config_pdu_0_1->dmrs_ports = (dci->antenna_ports.val > 1)?(dci->antenna_ports.val > 5 ?(dci->antenna_ports.val-6):(dci->antenna_ports.val-2)):dci->antenna_ports.val; //TBC
	//pusch_config_pdu_0_1->n_front_load_symb = (dci->antenna_ports.val > 6)?2:1; //FIXME
      }
      if (rank == 2){
	pusch_config_pdu_0_1->num_dmrs_cdm_grps_no_data = (dci->antenna_ports.val > 0)?2:1; //TBC
	pusch_config_pdu_0_1->dmrs_ports = 0; //FIXME
	//pusch_config_pdu_0_1->dmrs_ports[0] = table_7_3_1_1_2_13[dci->antenna_ports.val][1];
	//pusch_config_pdu_0_1->dmrs_ports[1] = table_7_3_1_1_2_13[dci->antenna_ports.val][2];
	//pusch_config_pdu_0_1->n_front_load_symb = (dci->antenna_ports.val > 3)?2:1; // FIXME
      }
      if (rank == 3){
	pusch_config_pdu_0_1->num_dmrs_cdm_grps_no_data = 2; //TBC
	pusch_config_pdu_0_1->dmrs_ports = 0; //FIXME
	//pusch_config_pdu_0_1->dmrs_ports[0] = table_7_3_1_1_2_14[dci->antenna_ports.val][1];
	//pusch_config_pdu_0_1->dmrs_ports[1] = table_7_3_1_1_2_14[dci->antenna_ports.val][2];
	//pusch_config_pdu_0_1->dmrs_ports[2] = table_7_3_1_1_2_14[dci->antenna_ports.val][3];
	//pusch_config_pdu_0_1->n_front_load_symb = (dci->antenna_ports.val > 1)?2:1; //FIXME
      }
      if (rank == 4){
	pusch_config_pdu_0_1->num_dmrs_cdm_grps_no_data = 2; //TBC
	pusch_config_pdu_0_1->dmrs_ports = 0; //FIXME
	//pusch_config_pdu_0_1->dmrs_ports[0] = table_7_3_1_1_2_15[dci->antenna_ports.val][1];
	//pusch_config_pdu_0_1->dmrs_ports[1] = table_7_3_1_1_2_15[dci->antenna_ports.val][2];
	//pusch_config_pdu_0_1->dmrs_ports[2] = table_7_3_1_1_2_15[dci->antenna_ports.val][3];
	//pusch_config_pdu_0_1->dmrs_ports[3] = table_7_3_1_1_2_15[dci->antenna_ports.val][4];
	//pusch_config_pdu_0_1->n_front_load_symb = (dci->antenna_ports.val > 1)?2:1; //FIXME
      }
    }
    if ((mac->phy_config.config_req.ul_bwp_dedicated.pusch_config_dedicated.transform_precoder == transform_precoder_disabled) &&
	(mac->phy_config.config_req.ul_bwp_dedicated.pusch_config_dedicated.dmrs_ul_for_pusch_mapping_type_a.dmrs_type == 2) &&
	(mac->phy_config.config_req.ul_bwp_dedicated.pusch_config_dedicated.dmrs_ul_for_pusch_mapping_type_a.max_length == 1)) { // tables 7.3.1.1.2-16/17/18/19
      if (rank == 1){
	pusch_config_pdu_0_1->num_dmrs_cdm_grps_no_data = (dci->antenna_ports.val > 1)?((dci->antenna_ports.val > 5)?3:2):1; //TBC
	pusch_config_pdu_0_1->dmrs_ports = (dci->antenna_ports.val > 1)?(dci->antenna_ports.val > 5 ?(dci->antenna_ports.val-6):(dci->antenna_ports.val-2)):dci->antenna_ports.val; //TBC
      }
      if (rank == 2){
	pusch_config_pdu_0_1->num_dmrs_cdm_grps_no_data = (dci->antenna_ports.val > 0)?((dci->antenna_ports.val > 2)?3:2):1; //TBC
	pusch_config_pdu_0_1->dmrs_ports = 0; //FIXME
	//pusch_config_pdu_0_1->dmrs_ports[0] = table_7_3_1_1_2_17[dci->antenna_ports.val][1];
	//pusch_config_pdu_0_1->dmrs_ports[1] = table_7_3_1_1_2_17[dci->antenna_ports.val][2];
      }
      if (rank == 3){
	pusch_config_pdu_0_1->num_dmrs_cdm_grps_no_data = (dci->antenna_ports.val > 0)?3:2; //TBC
	pusch_config_pdu_0_1->dmrs_ports = 0; //FIXME
	//pusch_config_pdu_0_1->dmrs_ports[0] = table_7_3_1_1_2_18[dci->antenna_ports.val][1];
	//pusch_config_pdu_0_1->dmrs_ports[1] = table_7_3_1_1_2_18[dci->antenna_ports.val][2];
	//pusch_config_pdu_0_1->dmrs_ports[2] = table_7_3_1_1_2_18[dci->antenna_ports.val][3];
      }
      if (rank == 4){
	pusch_config_pdu_0_1->num_dmrs_cdm_grps_no_data = dci->antenna_ports.val + 2; //TBC
	pusch_config_pdu_0_1->dmrs_ports = 0; //FIXME
	//pusch_config_pdu_0_1->dmrs_ports[0] = 0;
	//pusch_config_pdu_0_1->dmrs_ports[1] = 1;
	//pusch_config_pdu_0_1->dmrs_ports[2] = 2;
	//pusch_config_pdu_0_1->dmrs_ports[3] = 3;
      }
    }
    if ((mac->phy_config.config_req.ul_bwp_dedicated.pusch_config_dedicated.transform_precoder == transform_precoder_disabled) &&
	(mac->phy_config.config_req.ul_bwp_dedicated.pusch_config_dedicated.dmrs_ul_for_pusch_mapping_type_a.dmrs_type == 2) &&
	(mac->phy_config.config_req.ul_bwp_dedicated.pusch_config_dedicated.dmrs_ul_for_pusch_mapping_type_a.max_length == 2)) { // tables 7.3.1.1.2-20/21/22/23
      if (rank == 1){
	pusch_config_pdu_0_1->num_dmrs_cdm_grps_no_data = table_7_3_1_1_2_20[dci->antenna_ports.val][0]; //TBC
	pusch_config_pdu_0_1->dmrs_ports = table_7_3_1_1_2_20[dci->antenna_ports.val][1]; //TBC
	//pusch_config_pdu_0_1->n_front_load_symb = table_7_3_1_1_2_20[dci->antenna_ports.val][2]; //FIXME
      }
      if (rank == 2){
	pusch_config_pdu_0_1->num_dmrs_cdm_grps_no_data = table_7_3_1_1_2_21[dci->antenna_ports.val][0]; //TBC
	pusch_config_pdu_0_1->dmrs_ports = 0; //FIXME
	//pusch_config_pdu_0_1->dmrs_ports[0] = table_7_3_1_1_2_21[dci->antenna_ports.val][1];
	//pusch_config_pdu_0_1->dmrs_ports[1] = table_7_3_1_1_2_21[dci->antenna_ports.val][2];
	//pusch_config_pdu_0_1->n_front_load_symb = table_7_3_1_1_2_21[dci->antenna_ports.val][3]; //FIXME
      }
      if (rank == 3){
	pusch_config_pdu_0_1->num_dmrs_cdm_grps_no_data = table_7_3_1_1_2_22[dci->antenna_ports.val][0]; //TBC
	pusch_config_pdu_0_1->dmrs_ports = 0; //FIXME
	//pusch_config_pdu_0_1->dmrs_ports[0] = table_7_3_1_1_2_22[dci->antenna_ports.val][1];
	//pusch_config_pdu_0_1->dmrs_ports[1] = table_7_3_1_1_2_22[dci->antenna_ports.val][2];
	//pusch_config_pdu_0_1->dmrs_ports[2] = table_7_3_1_1_2_22[dci->antenna_ports.val][3];
	//pusch_config_pdu_0_1->n_front_load_symb = table_7_3_1_1_2_22[dci->antenna_ports.val][4]; //FIXME
      }
      if (rank == 4){
	pusch_config_pdu_0_1->num_dmrs_cdm_grps_no_data = table_7_3_1_1_2_23[dci->antenna_ports.val][0]; //TBC
	pusch_config_pdu_0_1->dmrs_ports = 0; //FIXME
	//pusch_config_pdu_0_1->dmrs_ports[0] = table_7_3_1_1_2_23[dci->antenna_ports.val][1];
	//pusch_config_pdu_0_1->dmrs_ports[1] = table_7_3_1_1_2_23[dci->antenna_ports.val][2];
	//pusch_config_pdu_0_1->dmrs_ports[2] = table_7_3_1_1_2_23[dci->antenna_ports.val][3];
	//pusch_config_pdu_0_1->dmrs_ports[3] = table_7_3_1_1_2_23[dci->antenna_ports.val][4];
	//pusch_config_pdu_0_1->n_front_load_symb = table_7_3_1_1_2_23[dci->antenna_ports.val][5]; //FIXME
      }
    }
    /* SRS_REQUEST */
    // if SUL is supported in the cell, there is an additional bit in thsi field and the value of this bit represents table 7.1.1.1-1 TS 38.212 FIXME!!!
    //pusch_config_pdu_0_1->srs_config.aperiodicSRS_ResourceTrigger = (dci->srs_request.val & 0x11); // as per Table 7.3.1.1.2-24 TS 38.212 //FIXME
    /* CSI_REQUEST */
    //pusch_config_pdu_0_1->csi_reportTriggerSize = dci->csi_request.val; //FIXME
    /* CBGTI */
    //pusch_config_pdu_0_1->maxCodeBlockGroupsPerTransportBlock = dci->cbgti.val; //FIXME
    /* PTRS_DMRS */
    if (((mac->phy_config.config_req.ul_bwp_dedicated.pusch_config_dedicated.transform_precoder == transform_precoder_disabled) &&
	 (mac->phy_config.config_req.ul_bwp_dedicated.pusch_config_dedicated.dmrs_ul_for_pusch_mapping_type_a.ptrs_uplink_config == 0)) ||
	((mac->phy_config.config_req.ul_bwp_dedicated.pusch_config_dedicated.transform_precoder == transform_precoder_enabled) &&
	 (mac->phy_config.config_req.ul_bwp_dedicated.pusch_config_dedicated.max_rank == 1))){
    } else {
      //pusch_config_pdu_0_1->ptrs_dmrs_association_port = dci->ptrs_dmrs_association.val; //FIXME
    }
    /* BETA_OFFSET_IND */
    // Table 9.3-3 in [5, TS 38.213]
    //pusch_config_pdu_0_1->beta_offset_ind = dci->beta_offset_indicator.val; //FIXME
    /* DMRS_SEQ_INI */
    // FIXME!!
    /* UL_SCH_IND */
    // A value of "1" indicates UL-SCH shall be transmitted on the PUSCH and
    // a value of "0" indicates UL-SCH shall not be transmitted on the PUSCH
    
    ul_config->slot = slot_tx;
    ul_config->sfn = frame_tx;
    ul_config->number_pdus = ul_config->number_pdus + 1;
    LOG_D(MAC, "nr_ue_process_dci(): Calculated frame and slot for pusch Tx: %d.%d, number of pdus %d\n", ul_config->sfn, ul_config->slot, ul_config->number_pdus);
    break;

  case NR_DL_DCI_FORMAT_1_0:
    /*
     *  with CRC scrambled by C-RNTI or CS-RNTI or new-RNTI
     *    0  IDENTIFIER_DCI_FORMATS:
     *    11 FREQ_DOM_RESOURCE_ASSIGNMENT_DL:
     *    12 TIME_DOM_RESOURCE_ASSIGNMENT: 0, 1, 2, 3, or 4 bits as defined in Subclause 5.1.2.1 of [6, TS 38.214]. The bitwidth for this field is determined as log2(I) bits,
     *    13 VRB_TO_PRB_MAPPING: 0 bit if only resource allocation type 0
     *    24 MCS:
     *    25 NDI:
     *    26 RV:
     *    27 HARQ_PROCESS_NUMBER:
     *    28 DAI_: For format1_1: 4 if more than one serving cell are configured in the DL and the higher layer parameter HARQ-ACK-codebook=dynamic, where the 2 MSB bits are the counter DAI and the 2 LSB bits are the total DAI
     *    33 TPC_PUCCH:
     *    34 PUCCH_RESOURCE_IND:
     *    35 PDSCH_TO_HARQ_FEEDBACK_TIME_IND:
     *    55 RESERVED_NR_DCI
     *  with CRC scrambled by P-RNTI
     *    8  SHORT_MESSAGE_IND
     *    9  SHORT_MESSAGES
     *    11 FREQ_DOM_RESOURCE_ASSIGNMENT_DL:
     *    12 TIME_DOM_RESOURCE_ASSIGNMENT: 0, 1, 2, 3, or 4 bits as defined in Subclause 5.1.2.1 of [6, TS 38.214]. The bitwidth for this field is determined as log2(I) bits,
     *    13 VRB_TO_PRB_MAPPING: 0 bit if only resource allocation type 0
     *    24 MCS:
     *    31 TB_SCALING
     *    55 RESERVED_NR_DCI
     *  with CRC scrambled by SI-RNTI
     *    11 FREQ_DOM_RESOURCE_ASSIGNMENT_DL:
     *    12 TIME_DOM_RESOURCE_ASSIGNMENT: 0, 1, 2, 3, or 4 bits as defined in Subclause 5.1.2.1 of [6, TS 38.214]. The bitwidth for this field is determined as log2(I) bits,
     *    13 VRB_TO_PRB_MAPPING: 0 bit if only resource allocation type 0
     *    24 MCS:
     *    26 RV:
     *    55 RESERVED_NR_DCI
     *  with CRC scrambled by RA-RNTI
     *    11 FREQ_DOM_RESOURCE_ASSIGNMENT_DL:
     *    12 TIME_DOM_RESOURCE_ASSIGNMENT: 0, 1, 2, 3, or 4 bits as defined in Subclause 5.1.2.1 of [6, TS 38.214]. The bitwidth for this field is determined as log2(I) bits,
     *    13 VRB_TO_PRB_MAPPING: 0 bit if only resource allocation type 0
     *    24 MCS:
     *    31 TB_SCALING
     *    55 RESERVED_NR_DCI
     *  with CRC scrambled by TC-RNTI
     *    0  IDENTIFIER_DCI_FORMATS:
     *    11 FREQ_DOM_RESOURCE_ASSIGNMENT_DL:
     *    12 TIME_DOM_RESOURCE_ASSIGNMENT: 0, 1, 2, 3, or 4 bits as defined in Subclause 5.1.2.1 of [6, TS 38.214]. The bitwidth for this field is determined as log2(I) bits,
     *    13 VRB_TO_PRB_MAPPING: 0 bit if only resource allocation type 0
     *    24 MCS:
     *    25 NDI:
     *    26 RV:
     *    27 HARQ_PROCESS_NUMBER:
     *    28 DAI_: For format1_1: 4 if more than one serving cell are configured in the DL and the higher layer parameter HARQ-ACK-codebook=dynamic, where the 2 MSB bits are the counter DAI and the 2 LSB bits are the total DAI
     *    33 TPC_PUCCH:
     */

    dl_config->dl_config_list[dl_config->number_pdus].dlsch_config_pdu.rnti = rnti;
    //fapi_nr_dl_config_dlsch_pdu_rel15_t dlsch_config_pdu_1_0 = dl_config->dl_config_list[dl_config->number_pdus].dlsch_config_pdu.dlsch_config_rel15;
    fapi_nr_dl_config_dlsch_pdu_rel15_t *dlsch_config_pdu_1_0 = &dl_config->dl_config_list[dl_config->number_pdus].dlsch_config_pdu.dlsch_config_rel15;
    dlsch_config_pdu_1_0->BWPSize = NRRIV2BW(mac->DLbwp[0]->bwp_Common->genericParameters.locationAndBandwidth,275);
    dlsch_config_pdu_1_0->BWPStart = NRRIV2PRBOFFSET(mac->DLbwp[0]->bwp_Common->genericParameters.locationAndBandwidth,275);
    dlsch_config_pdu_1_0->SubcarrierSpacing = mac->DLbwp[0]->bwp_Common->genericParameters.subcarrierSpacing;
    /* IDENTIFIER_DCI_FORMATS */
    /* FREQ_DOM_RESOURCE_ASSIGNMENT_DL */
    if (nr_ue_process_dci_freq_dom_resource_assignment(NULL,dlsch_config_pdu_1_0,0,n_RB_DLBWP,dci->frequency_domain_assignment.val) < 0)
      return -1;
    /* TIME_DOM_RESOURCE_ASSIGNMENT */
    if (nr_ue_process_dci_time_dom_resource_assignment(mac,NULL,dlsch_config_pdu_1_0,dci->time_domain_assignment.val) < 0)
      return -1;
    /* dmrs symbol positions*/
    dlsch_config_pdu_1_0->dlDmrsSymbPos = fill_dmrs_mask(pdsch_config,
							 mac->scc->dmrs_TypeA_Position,
							 dlsch_config_pdu_1_0->number_symbols);
    dlsch_config_pdu_1_0->dmrsConfigType = mac->DLbwp[0]->bwp_Dedicated->pdsch_Config->choice.setup->dmrs_DownlinkForPDSCH_MappingTypeA->choice.setup->dmrs_Type == NULL ? 0 : 1;
    /* number of DM-RS CDM groups without data according to subclause 5.1.6.2 of 3GPP TS 38.214 version 15.9.0 Release 15 */
    if (dlsch_config_pdu_1_0->number_symbols == 2)
      dlsch_config_pdu_1_0->n_dmrs_cdm_groups = 1;
    else
      dlsch_config_pdu_1_0->n_dmrs_cdm_groups = 2;
    /* VRB_TO_PRB_MAPPING */
    dlsch_config_pdu_1_0->vrb_to_prb_mapping = (dci->vrb_to_prb_mapping.val == 0) ? vrb_to_prb_mapping_non_interleaved:vrb_to_prb_mapping_interleaved;
    /* MCS */
    dlsch_config_pdu_1_0->mcs = dci->mcs;
    // Basic sanity check for MCS value to check for a false or erroneous DCI
    if (dlsch_config_pdu_1_0->mcs > 28) {
      LOG_W(MAC, "MCS value % d out of bounds! Possibly due to false DCI. Ignoring DCI!!\n", dlsch_config_pdu_1_0->mcs);
      return -1;
    }
    /* NDI (only if CRC scrambled by C-RNTI or CS-RNTI or new-RNTI or TC-RNTI)*/
    dlsch_config_pdu_1_0->ndi = dci->ndi;
    /* RV (only if CRC scrambled by C-RNTI or CS-RNTI or new-RNTI or TC-RNTI)*/
    dlsch_config_pdu_1_0->rv = dci->rv;
    /* HARQ_PROCESS_NUMBER (only if CRC scrambled by C-RNTI or CS-RNTI or new-RNTI or TC-RNTI)*/
    dlsch_config_pdu_1_0->harq_process_nbr = dci->harq_pid;
    /* DAI (only if CRC scrambled by C-RNTI or CS-RNTI or new-RNTI or TC-RNTI)*/
    dlsch_config_pdu_1_0->dai = dci->dai[0].val;
    /* TB_SCALING (only if CRC scrambled by P-RNTI or RA-RNTI) */
    // according to TS 38.214 Table 5.1.3.2-3
    if (dci->tb_scaling == 0) dlsch_config_pdu_1_0->scaling_factor_S = 1;
    if (dci->tb_scaling == 1) dlsch_config_pdu_1_0->scaling_factor_S = 0.5;
    if (dci->tb_scaling == 2) dlsch_config_pdu_1_0->scaling_factor_S = 0.25;
    if (dci->tb_scaling == 3) dlsch_config_pdu_1_0->scaling_factor_S = 0; // value not defined in table
    /* TPC_PUCCH (only if CRC scrambled by C-RNTI or CS-RNTI or new-RNTI or TC-RNTI)*/
    // according to TS 38.213 Table 7.2.1-1
    if (dci->tpc == 0) dlsch_config_pdu_1_0->accumulated_delta_PUCCH = -1;
    if (dci->tpc == 1) dlsch_config_pdu_1_0->accumulated_delta_PUCCH = 0;
    if (dci->tpc == 2) dlsch_config_pdu_1_0->accumulated_delta_PUCCH = 1;
    if (dci->tpc == 3) dlsch_config_pdu_1_0->accumulated_delta_PUCCH = 3;
    /* PUCCH_RESOURCE_IND (only if CRC scrambled by C-RNTI or CS-RNTI or new-RNTI)*/
    //if (dci->pucch_resource_indicator == 0) dlsch_config_pdu_1_0->pucch_resource_id = 1; //pucch-ResourceId obtained from the 1st value of resourceList FIXME!!!
    //if (dci->pucch_resource_indicator == 1) dlsch_config_pdu_1_0->pucch_resource_id = 2; //pucch-ResourceId obtained from the 2nd value of resourceList FIXME!!
    //if (dci->pucch_resource_indicator == 2) dlsch_config_pdu_1_0->pucch_resource_id = 3; //pucch-ResourceId obtained from the 3rd value of resourceList FIXME!!
    //if (dci->pucch_resource_indicator == 3) dlsch_config_pdu_1_0->pucch_resource_id = 4; //pucch-ResourceId obtained from the 4th value of resourceList FIXME!!
    //if (dci->pucch_resource_indicator == 4) dlsch_config_pdu_1_0->pucch_resource_id = 5; //pucch-ResourceId obtained from the 5th value of resourceList FIXME!!
    //if (dci->pucch_resource_indicator == 5) dlsch_config_pdu_1_0->pucch_resource_id = 6; //pucch-ResourceId obtained from the 6th value of resourceList FIXME!!
    //if (dci->pucch_resource_indicator == 6) dlsch_config_pdu_1_0->pucch_resource_id = 7; //pucch-ResourceId obtained from the 7th value of resourceList FIXME!!
    //if (dci->pucch_resource_indicator == 7) dlsch_config_pdu_1_0->pucch_resource_id = 8; //pucch-ResourceId obtained from the 8th value of resourceList FIXME!!
    dlsch_config_pdu_1_0->pucch_resource_id = dci->pucch_resource_indicator;
    // Sanity check for pucch_resource_indicator value received to check for false DCI.
    valid = 0;
    pucch_res_set_cnt = mac->ULbwp[0]->bwp_Dedicated->pucch_Config->choice.setup->resourceSetToAddModList->list.count;
    for (int id = 0; id < pucch_res_set_cnt; id++) {
      if (dlsch_config_pdu_1_0->pucch_resource_id < mac->ULbwp[0]->bwp_Dedicated->pucch_Config->choice.setup->resourceSetToAddModList->list.array[id]->resourceList.list.count) {
        valid = 1;
        break;
      }
    }
    if (!valid) {
      LOG_W(MAC, "pucch_resource_indicator value %d is out of bounds. Possibly due to false DCI. Ignoring DCI!\n", dlsch_config_pdu_1_0->pucch_resource_id);
      return -1;
    }

    /* PDSCH_TO_HARQ_FEEDBACK_TIME_IND (only if CRC scrambled by C-RNTI or CS-RNTI or new-RNTI)*/
    dlsch_config_pdu_1_0->pdsch_to_harq_feedback_time_ind = dci->pdsch_to_harq_feedback_timing_indicator.val;

    LOG_D(MAC,"(nr_ue_procedures.c) rnti = %x dl_config->number_pdus = %d\n",
	  dl_config->dl_config_list[dl_config->number_pdus].dlsch_config_pdu.rnti,
	  dl_config->number_pdus);
    LOG_D(MAC,"(nr_ue_procedures.c) frequency_domain_resource_assignment=%d \t number_rbs=%d \t start_rb=%d\n",
	  dci->frequency_domain_assignment.val,
	  dlsch_config_pdu_1_0->number_rbs,
	  dlsch_config_pdu_1_0->start_rb);
    LOG_D(MAC,"(nr_ue_procedures.c) time_domain_resource_assignment=%d \t number_symbols=%d \t start_symbol=%d\n",
	  dci->time_domain_assignment.val,
	  dlsch_config_pdu_1_0->number_symbols,
	  dlsch_config_pdu_1_0->start_symbol);
    LOG_D(MAC,"(nr_ue_procedures.c) vrb_to_prb_mapping=%d \n>>> mcs=%d\n>>> ndi=%d\n>>> rv=%d\n>>> harq_process_nbr=%d\n>>> dai=%d\n>>> scaling_factor_S=%f\n>>> tpc_pucch=%d\n>>> pucch_res_ind=%d\n>>> pdsch_to_harq_feedback_time_ind=%d\n",
	  dlsch_config_pdu_1_0->vrb_to_prb_mapping,
	  dlsch_config_pdu_1_0->mcs,
	  dlsch_config_pdu_1_0->ndi,
	  dlsch_config_pdu_1_0->rv,
	  dlsch_config_pdu_1_0->harq_process_nbr,
	  dlsch_config_pdu_1_0->dai,
	  dlsch_config_pdu_1_0->scaling_factor_S,
	  dlsch_config_pdu_1_0->accumulated_delta_PUCCH,
	  dlsch_config_pdu_1_0->pucch_resource_id,
	  dlsch_config_pdu_1_0->pdsch_to_harq_feedback_time_ind);

    if (mac->RA_window_cnt >= 0 && rnti == mac->ra_rnti){
      dl_config->dl_config_list[dl_config->number_pdus].pdu_type = FAPI_NR_DL_CONFIG_TYPE_RA_DLSCH;
    } else {
      dl_config->dl_config_list[dl_config->number_pdus].pdu_type = FAPI_NR_DL_CONFIG_TYPE_DLSCH;
    }

    //	    dl_config->dl_config_list[dl_config->number_pdus].dci_config_pdu.dci_config_rel15.N_RB_BWP = n_RB_DLBWP;
	    
    LOG_D(MAC,"(nr_ue_procedures.c) pdu_type=%d\n\n",dl_config->dl_config_list[dl_config->number_pdus].pdu_type);
            
    dl_config->number_pdus = dl_config->number_pdus + 1;
    break;

  case NR_DL_DCI_FORMAT_1_1:        
    /*
     *  with CRC scrambled by C-RNTI or CS-RNTI or new-RNTI
     *    0  IDENTIFIER_DCI_FORMATS:
     *    1  CARRIER_IND:
     *    7  BANDWIDTH_PART_IND:
     *    11 FREQ_DOM_RESOURCE_ASSIGNMENT_DL:
     *    12 TIME_DOM_RESOURCE_ASSIGNMENT: 0, 1, 2, 3, or 4 bits as defined in Subclause 5.1.2.1 of [6, TS 38.214]. The bitwidth for this field is determined as log2(I) bits,
     *    13 VRB_TO_PRB_MAPPING: 0 bit if only resource allocation type 0
     *    14 PRB_BUNDLING_SIZE_IND:
     *    15 RATE_MATCHING_IND:
     *    16 ZP_CSI_RS_TRIGGER:
     *    18 TB1_MCS:
     *    19 TB1_NDI:
     *    20 TB1_RV:
     *    21 TB2_MCS:
     *    22 TB2_NDI:
     *    23 TB2_RV:
     *    27 HARQ_PROCESS_NUMBER:
     *    28 DAI_: For format1_1: 4 if more than one serving cell are configured in the DL and the higher layer parameter HARQ-ACK-codebook=dynamic, where the 2 MSB bits are the counter DAI and the 2 LSB bits are the total DAI
     *    33 TPC_PUCCH:
     *    34 PUCCH_RESOURCE_IND:
     *    35 PDSCH_TO_HARQ_FEEDBACK_TIME_IND:
     *    38 ANTENNA_PORTS:
     *    39 TCI:
     *    40 SRS_REQUEST:
     *    43 CBGTI:
     *    44 CBGFI:
     *    47 DMRS_SEQ_INI:
     */
    dl_config->dl_config_list[dl_config->number_pdus].pdu_type = FAPI_NR_DL_CONFIG_TYPE_DLSCH;
    dl_config->dl_config_list[dl_config->number_pdus].dlsch_config_pdu.rnti = rnti;
    fapi_nr_dl_config_dlsch_pdu_rel15_t *dlsch_config_pdu_1_1 = &dl_config->dl_config_list[dl_config->number_pdus].dlsch_config_pdu.dlsch_config_rel15;
    /* IDENTIFIER_DCI_FORMATS */
    /* CARRIER_IND */
    /* BANDWIDTH_PART_IND */
    //    dlsch_config_pdu_1_1->bandwidth_part_ind = dci->bandwidth_part_ind;
    /* FREQ_DOM_RESOURCE_ASSIGNMENT_DL */
    if (nr_ue_process_dci_freq_dom_resource_assignment(NULL,dlsch_config_pdu_1_1,0,n_RB_DLBWP,dci->frequency_domain_assignment.val) < 0)
      return -1;
    /* TIME_DOM_RESOURCE_ASSIGNMENT */
    if (nr_ue_process_dci_time_dom_resource_assignment(mac,NULL,dlsch_config_pdu_1_1,dci->time_domain_assignment.val) < 0)
      return -1;
    /* dmrs symbol positions*/
    dlsch_config_pdu_1_1->dlDmrsSymbPos = fill_dmrs_mask(pdsch_config,
							 mac->scc->dmrs_TypeA_Position,
							 dlsch_config_pdu_1_1->number_symbols);
    dlsch_config_pdu_1_1->dmrsConfigType = mac->DLbwp[0]->bwp_Dedicated->pdsch_Config->choice.setup->dmrs_DownlinkForPDSCH_MappingTypeA->choice.setup->dmrs_Type == NULL ? 0 : 1;
    /* TODO: fix number of DM-RS CDM groups without data according to subclause 5.1.6.2 of 3GPP TS 38.214,
             using tables 7.3.1.2.2-1, 7.3.1.2.2-2, 7.3.1.2.2-3, 7.3.1.2.2-4 of 3GPP TS 38.212 */
    dlsch_config_pdu_1_1->n_dmrs_cdm_groups = 1;
    /* VRB_TO_PRB_MAPPING */
    if (mac->phy_config.config_req.dl_bwp_dedicated.pdsch_config_dedicated.resource_allocation != 0)
      dlsch_config_pdu_1_1->vrb_to_prb_mapping = (dci->vrb_to_prb_mapping.val == 0) ? vrb_to_prb_mapping_non_interleaved:vrb_to_prb_mapping_interleaved;
    /* PRB_BUNDLING_SIZE_IND */
    dlsch_config_pdu_1_1->prb_bundling_size_ind = dci->prb_bundling_size_indicator.val;
    /* RATE_MATCHING_IND */
    dlsch_config_pdu_1_1->rate_matching_ind = dci->rate_matching_indicator.val;
    /* ZP_CSI_RS_TRIGGER */
    dlsch_config_pdu_1_1->zp_csi_rs_trigger = dci->zp_csi_rs_trigger.val;
    /* MCS (for transport block 1)*/
    dlsch_config_pdu_1_1->mcs = dci->mcs;
    // Basic sanity check for MCS value to check for a false or erroneous DCI
    if (dlsch_config_pdu_1_1->mcs > 28) {
      LOG_W(MAC, "MCS value % d out of bounds! Possibly due to false DCI. Ignoring DCI!!\n", dlsch_config_pdu_1_1->mcs);
      return -1;
    }
    /* NDI (for transport block 1)*/
    dlsch_config_pdu_1_1->ndi = dci->ndi;
    /* RV (for transport block 1)*/
    dlsch_config_pdu_1_1->rv = dci->rv;
    /* MCS (for transport block 2)*/
    dlsch_config_pdu_1_1->tb2_mcs = dci->mcs2.val;
    // Basic sanity check for MCS value to check for a false or erroneous DCI
    if (dlsch_config_pdu_1_1->tb2_mcs > 28) {
      LOG_W(MAC, "MCS value % d out of bounds! Possibly due to false DCI. Ignoring DCI!!\n", dlsch_config_pdu_1_1->tb2_mcs);
      return -1;
    }
    /* NDI (for transport block 2)*/
    dlsch_config_pdu_1_1->tb2_ndi = dci->ndi2.val;
    /* RV (for transport block 2)*/
    dlsch_config_pdu_1_1->tb2_rv = dci->rv2.val;
    /* HARQ_PROCESS_NUMBER */
    dlsch_config_pdu_1_1->harq_process_nbr = dci->harq_pid;
    /* DAI */
    dlsch_config_pdu_1_1->dai = dci->dai[0].val;
    /* TPC_PUCCH */
    // according to TS 38.213 Table 7.2.1-1
    if (dci->tpc == 0) dlsch_config_pdu_1_1->accumulated_delta_PUCCH = -1;
    if (dci->tpc == 1) dlsch_config_pdu_1_1->accumulated_delta_PUCCH = 0;
    if (dci->tpc == 2) dlsch_config_pdu_1_1->accumulated_delta_PUCCH = 1;
    if (dci->tpc == 3) dlsch_config_pdu_1_1->accumulated_delta_PUCCH = 3;
    /* PUCCH_RESOURCE_IND */
    dlsch_config_pdu_1_1->pucch_resource_id = dci->pucch_resource_indicator;
    // Sanity check for pucch_resource_indicator value received to check for false DCI.
    valid = 0;
    pucch_res_set_cnt = mac->ULbwp[0]->bwp_Dedicated->pucch_Config->choice.setup->resourceSetToAddModList->list.count;
    for (int id = 0; id < pucch_res_set_cnt; id++) {
      if (dlsch_config_pdu_1_1->pucch_resource_id < mac->ULbwp[0]->bwp_Dedicated->pucch_Config->choice.setup->resourceSetToAddModList->list.array[id]->resourceList.list.count) {
        valid = 1;
        break;
      }
    }
    if (!valid) {
      LOG_W(MAC, "pucch_resource_indicator value %d is out of bounds. Possibly due to false DCI. Ignoring DCI!\n", dlsch_config_pdu_1_1->pucch_resource_id);
      return -1;
    }

    /* PDSCH_TO_HARQ_FEEDBACK_TIME_IND */
    // according to TS 38.213 Table 9.2.3-1
    dlsch_config_pdu_1_1->pdsch_to_harq_feedback_time_ind = mac->ULbwp[bwp_id-1]->bwp_Dedicated->pucch_Config->choice.setup->dl_DataToUL_ACK->list.array[dci->pdsch_to_harq_feedback_timing_indicator.val][0];
    /* ANTENNA_PORTS */
    uint8_t n_codewords = 1; // FIXME!!!
    if ((mac->phy_config.config_req.dl_bwp_dedicated.pdsch_config_dedicated.dmrs_dl_for_pdsch_mapping_type_a.dmrs_type == 1) &&
	(mac->phy_config.config_req.dl_bwp_dedicated.pdsch_config_dedicated.dmrs_dl_for_pdsch_mapping_type_a.max_length == 1)){
      // Table 7.3.1.2.2-1: Antenna port(s) (1000 + DMRS port), dmrs-Type=1, maxLength=1
      dlsch_config_pdu_1_1->n_dmrs_cdm_groups = table_7_3_2_3_3_1[dci->antenna_ports.val][0];
      dlsch_config_pdu_1_1->dmrs_ports[0]     = table_7_3_2_3_3_1[dci->antenna_ports.val][1];
      dlsch_config_pdu_1_1->dmrs_ports[1]     = table_7_3_2_3_3_1[dci->antenna_ports.val][2];
      dlsch_config_pdu_1_1->dmrs_ports[2]     = table_7_3_2_3_3_1[dci->antenna_ports.val][3];
      dlsch_config_pdu_1_1->dmrs_ports[3]     = table_7_3_2_3_3_1[dci->antenna_ports.val][4];
    }
    if ((mac->phy_config.config_req.dl_bwp_dedicated.pdsch_config_dedicated.dmrs_dl_for_pdsch_mapping_type_a.dmrs_type == 1) &&
	(mac->phy_config.config_req.dl_bwp_dedicated.pdsch_config_dedicated.dmrs_dl_for_pdsch_mapping_type_a.max_length == 2)){
      // Table 7.3.1.2.2-2: Antenna port(s) (1000 + DMRS port), dmrs-Type=1, maxLength=2
      if (n_codewords == 1) {
	dlsch_config_pdu_1_1->n_dmrs_cdm_groups = table_7_3_2_3_3_2_oneCodeword[dci->antenna_ports.val][0];
	dlsch_config_pdu_1_1->dmrs_ports[0]     = table_7_3_2_3_3_2_oneCodeword[dci->antenna_ports.val][1];
	dlsch_config_pdu_1_1->dmrs_ports[1]     = table_7_3_2_3_3_2_oneCodeword[dci->antenna_ports.val][2];
	dlsch_config_pdu_1_1->dmrs_ports[2]     = table_7_3_2_3_3_2_oneCodeword[dci->antenna_ports.val][3];
	dlsch_config_pdu_1_1->dmrs_ports[3]     = table_7_3_2_3_3_2_oneCodeword[dci->antenna_ports.val][4];
	dlsch_config_pdu_1_1->n_front_load_symb = table_7_3_2_3_3_2_oneCodeword[dci->antenna_ports.val][5];
      }
      if (n_codewords == 1) {
	dlsch_config_pdu_1_1->n_dmrs_cdm_groups = table_7_3_2_3_3_2_twoCodeword[dci->antenna_ports.val][0];
	dlsch_config_pdu_1_1->dmrs_ports[0]     = table_7_3_2_3_3_2_twoCodeword[dci->antenna_ports.val][1];
	dlsch_config_pdu_1_1->dmrs_ports[1]     = table_7_3_2_3_3_2_twoCodeword[dci->antenna_ports.val][2];
	dlsch_config_pdu_1_1->dmrs_ports[2]     = table_7_3_2_3_3_2_twoCodeword[dci->antenna_ports.val][3];
	dlsch_config_pdu_1_1->dmrs_ports[3]     = table_7_3_2_3_3_2_twoCodeword[dci->antenna_ports.val][4];
	dlsch_config_pdu_1_1->dmrs_ports[4]     = table_7_3_2_3_3_2_twoCodeword[dci->antenna_ports.val][5];
	dlsch_config_pdu_1_1->dmrs_ports[5]     = table_7_3_2_3_3_2_twoCodeword[dci->antenna_ports.val][6];
	dlsch_config_pdu_1_1->dmrs_ports[6]     = table_7_3_2_3_3_2_twoCodeword[dci->antenna_ports.val][7];
	dlsch_config_pdu_1_1->dmrs_ports[7]     = table_7_3_2_3_3_2_twoCodeword[dci->antenna_ports.val][8];
	dlsch_config_pdu_1_1->n_front_load_symb = table_7_3_2_3_3_2_twoCodeword[dci->antenna_ports.val][9];
      }
    }
    if ((mac->phy_config.config_req.dl_bwp_dedicated.pdsch_config_dedicated.dmrs_dl_for_pdsch_mapping_type_a.dmrs_type == 2) &&
	(mac->phy_config.config_req.dl_bwp_dedicated.pdsch_config_dedicated.dmrs_dl_for_pdsch_mapping_type_a.max_length == 1)){
      // Table 7.3.1.2.2-3: Antenna port(s) (1000 + DMRS port), dmrs-Type=2, maxLength=1
      if (n_codewords == 1) {
	dlsch_config_pdu_1_1->n_dmrs_cdm_groups = table_7_3_2_3_3_3_oneCodeword[dci->antenna_ports.val][0];
	dlsch_config_pdu_1_1->dmrs_ports[0]     = table_7_3_2_3_3_3_oneCodeword[dci->antenna_ports.val][1];
	dlsch_config_pdu_1_1->dmrs_ports[1]     = table_7_3_2_3_3_3_oneCodeword[dci->antenna_ports.val][2];
	dlsch_config_pdu_1_1->dmrs_ports[2]     = table_7_3_2_3_3_3_oneCodeword[dci->antenna_ports.val][3];
	dlsch_config_pdu_1_1->dmrs_ports[3]     = table_7_3_2_3_3_3_oneCodeword[dci->antenna_ports.val][4];
      }
      if (n_codewords == 1) {
	dlsch_config_pdu_1_1->n_dmrs_cdm_groups = table_7_3_2_3_3_3_twoCodeword[dci->antenna_ports.val][0];
	dlsch_config_pdu_1_1->dmrs_ports[0]     = table_7_3_2_3_3_3_twoCodeword[dci->antenna_ports.val][1];
	dlsch_config_pdu_1_1->dmrs_ports[1]     = table_7_3_2_3_3_3_twoCodeword[dci->antenna_ports.val][2];
	dlsch_config_pdu_1_1->dmrs_ports[2]     = table_7_3_2_3_3_3_twoCodeword[dci->antenna_ports.val][3];
	dlsch_config_pdu_1_1->dmrs_ports[3]     = table_7_3_2_3_3_3_twoCodeword[dci->antenna_ports.val][4];
	dlsch_config_pdu_1_1->dmrs_ports[4]     = table_7_3_2_3_3_3_twoCodeword[dci->antenna_ports.val][5];
	dlsch_config_pdu_1_1->dmrs_ports[5]     = table_7_3_2_3_3_3_twoCodeword[dci->antenna_ports.val][6];
      }
    }
    if ((mac->phy_config.config_req.dl_bwp_dedicated.pdsch_config_dedicated.dmrs_dl_for_pdsch_mapping_type_a.dmrs_type == 2) &&
	(mac->phy_config.config_req.dl_bwp_dedicated.pdsch_config_dedicated.dmrs_dl_for_pdsch_mapping_type_a.max_length == 2)){
      // Table 7.3.1.2.2-4: Antenna port(s) (1000 + DMRS port), dmrs-Type=2, maxLength=2
      if (n_codewords == 1) {
	dlsch_config_pdu_1_1->n_dmrs_cdm_groups = table_7_3_2_3_3_4_oneCodeword[dci->antenna_ports.val][0];
	dlsch_config_pdu_1_1->dmrs_ports[0]     = table_7_3_2_3_3_4_oneCodeword[dci->antenna_ports.val][1];
	dlsch_config_pdu_1_1->dmrs_ports[1]     = table_7_3_2_3_3_4_oneCodeword[dci->antenna_ports.val][2];
	dlsch_config_pdu_1_1->dmrs_ports[2]     = table_7_3_2_3_3_4_oneCodeword[dci->antenna_ports.val][3];
	dlsch_config_pdu_1_1->dmrs_ports[3]     = table_7_3_2_3_3_4_oneCodeword[dci->antenna_ports.val][4];
	dlsch_config_pdu_1_1->n_front_load_symb = table_7_3_2_3_3_4_oneCodeword[dci->antenna_ports.val][5];
      }
      if (n_codewords == 1) {
	dlsch_config_pdu_1_1->n_dmrs_cdm_groups = table_7_3_2_3_3_4_twoCodeword[dci->antenna_ports.val][0];
	dlsch_config_pdu_1_1->dmrs_ports[0]     = table_7_3_2_3_3_4_twoCodeword[dci->antenna_ports.val][1];
	dlsch_config_pdu_1_1->dmrs_ports[1]     = table_7_3_2_3_3_4_twoCodeword[dci->antenna_ports.val][2];
	dlsch_config_pdu_1_1->dmrs_ports[2]     = table_7_3_2_3_3_4_twoCodeword[dci->antenna_ports.val][3];
	dlsch_config_pdu_1_1->dmrs_ports[3]     = table_7_3_2_3_3_4_twoCodeword[dci->antenna_ports.val][4];
	dlsch_config_pdu_1_1->dmrs_ports[4]     = table_7_3_2_3_3_4_twoCodeword[dci->antenna_ports.val][5];
	dlsch_config_pdu_1_1->dmrs_ports[5]     = table_7_3_2_3_3_4_twoCodeword[dci->antenna_ports.val][6];
	dlsch_config_pdu_1_1->dmrs_ports[6]     = table_7_3_2_3_3_4_twoCodeword[dci->antenna_ports.val][7];
	dlsch_config_pdu_1_1->dmrs_ports[7]     = table_7_3_2_3_3_4_twoCodeword[dci->antenna_ports.val][8];
	dlsch_config_pdu_1_1->n_front_load_symb = table_7_3_2_3_3_4_twoCodeword[dci->antenna_ports.val][9];
      }
    }
    /* TCI */
    if (mac->dl_config_request.dl_config_list[0].dci_config_pdu.dci_config_rel15.coreset.tci_present_in_dci == 1){
      // 0 bit if higher layer parameter tci-PresentInDCI is not enabled
      // otherwise 3 bits as defined in Subclause 5.1.5 of [6, TS38.214]
      dlsch_config_pdu_1_1->tci_state = dci->transmission_configuration_indication.val;
    }
    /* SRS_REQUEST */
    // if SUL is supported in the cell, there is an additional bit in this field and the value of this bit represents table 7.1.1.1-1 TS 38.212 FIXME!!!
    dlsch_config_pdu_1_1->srs_config.aperiodicSRS_ResourceTrigger = (dci->srs_request.val & 0x11); // as per Table 7.3.1.1.2-24 TS 38.212
    /* CBGTI */
    dlsch_config_pdu_1_1->cbgti = dci->cbgti.val;
    /* CBGFI */
    dlsch_config_pdu_1_1->codeBlockGroupFlushIndicator = dci->cbgfi.val;
    /* DMRS_SEQ_INI */
    //FIXME!!!

    //	    dl_config->dl_config_list[dl_config->number_pdus].dci_config_pdu.dci_config_rel15.N_RB_BWP = n_RB_DLBWP;
	    
    dl_config->dl_config_list[dl_config->number_pdus].pdu_type = FAPI_NR_DL_CONFIG_TYPE_DLSCH;
    LOG_D(MAC,"(nr_ue_procedures.c) pdu_type=%d\n\n",dl_config->dl_config_list[dl_config->number_pdus].pdu_type);
            
    dl_config->number_pdus = dl_config->number_pdus + 1;
    /* TODO same calculation for MCS table as done in UL */
    dlsch_config_pdu_1_1->mcs_table = 0;
    /*PTRS configuration */
    if(mac->DLbwp[0]->bwp_Dedicated->pdsch_Config->choice.setup->dmrs_DownlinkForPDSCH_MappingTypeA->choice.setup->phaseTrackingRS != NULL) {
      valid_ptrs_setup = set_dl_ptrs_values(mac->DLbwp[0]->bwp_Dedicated->pdsch_Config->choice.setup->dmrs_DownlinkForPDSCH_MappingTypeA->choice.setup->phaseTrackingRS->choice.setup,
                                            dlsch_config_pdu_1_1->number_rbs, dlsch_config_pdu_1_1->mcs, dlsch_config_pdu_1_1->mcs_table,
                                            &dlsch_config_pdu_1_1->PTRSFreqDensity,&dlsch_config_pdu_1_1->PTRSTimeDensity,
                                            &dlsch_config_pdu_1_1->PTRSPortIndex,&dlsch_config_pdu_1_1->nEpreRatioOfPDSCHToPTRS,
                                            &dlsch_config_pdu_1_1->PTRSReOffset, dlsch_config_pdu_1_1->number_symbols);
      if(valid_ptrs_setup==true) {
        dlsch_config_pdu_1_1->pduBitmap |= 0x1;
      }
    }

    break;

  case NR_DL_DCI_FORMAT_2_0:
    break;

  case NR_DL_DCI_FORMAT_2_1:        
    break;

  case NR_DL_DCI_FORMAT_2_2:        
    break;

  case NR_DL_DCI_FORMAT_2_3:
    break;

  default: 
    break;
  }


  if(rnti == SI_RNTI){

    //    }else if(rnti == mac->ra_rnti){

  }else if(rnti == P_RNTI){

  }else{  //  c-rnti

    ///  check if this is pdcch order 
    //dci->random_access_preamble_index;
    //dci->ss_pbch_index;
    //dci->prach_mask_index;

    ///  else normal DL-SCH grant
  }
  return 0;
}

int8_t nr_ue_get_SR(module_id_t module_idP, int CC_id, frame_t frameP, uint8_t eNB_id, uint16_t rnti, sub_frame_t subframe){

  return 0;
}

void nr_ue_send_sdu(module_id_t module_idP,
                    uint8_t CC_id,
                    frame_t frameP,
                    int slotP,
                    uint8_t * pdu, uint16_t pdu_len, uint8_t gNB_index,
                    NR_UL_TIME_ALIGNMENT_t *ul_time_alignment){

  LOG_D(MAC, "Handling PDU frame %d slot %d\n", frameP, slotP);

  uint8_t * pduP = pdu;

  VCD_SIGNAL_DUMPER_DUMP_FUNCTION_BY_NAME(VCD_SIGNAL_DUMPER_FUNCTIONS_UE_SEND_SDU, VCD_FUNCTION_IN);

  //LOG_D(MAC,"sdu: %x.%x.%x\n",sdu[0],sdu[1],sdu[2]);

  /*
  #ifdef DEBUG_HEADER_PARSING
    LOG_D(MAC, "[UE %d] ue_send_sdu : Frame %d gNB_index %d : num_ce %d num_sdu %d\n",
      module_idP, frameP, gNB_index, num_ce, num_sdu);
  #endif
  */

  #if defined(ENABLE_MAC_PAYLOAD_DEBUG)
    LOG_T(MAC, "[UE %d] First 32 bytes of DLSCH : \n", module_idP);
    for (i = 0; i < 32; i++) {
      LOG_T(MAC, "%x.", sdu[i]);
    }
    LOG_T(MAC, "\n");
  #endif

  // Processing MAC PDU
  // it parses MAC CEs subheaders, MAC CEs, SDU subheaderds and SDUs
  if (pduP != NULL)
    nr_ue_process_mac_pdu(module_idP, CC_id, frameP, pduP, pdu_len, gNB_index, ul_time_alignment);

  VCD_SIGNAL_DUMPER_DUMP_FUNCTION_BY_NAME(VCD_SIGNAL_DUMPER_FUNCTIONS_UE_SEND_SDU, VCD_FUNCTION_OUT);

}

// N_RB configuration according to 7.3.1.0 (DCI size alignment) of TS 38.212
int get_n_rb(NR_UE_MAC_INST_t *mac, int rnti_type){

  int N_RB = 0, start_RB;
  switch(rnti_type) {
    case NR_RNTI_RA:
    case NR_RNTI_TC:
    case NR_RNTI_P:
    case NR_RNTI_SI:
      if (mac->DLbwp[0]->bwp_Common->pdcch_ConfigCommon->choice.setup->controlResourceSetZero) {
        uint8_t bwp_id = 1;
        uint8_t coreset_id = 0; // assuming controlResourceSetId is 0 for controlResourceSetZero
        NR_ControlResourceSet_t *coreset = mac->coreset[bwp_id - 1][coreset_id];
        get_coreset_rballoc(coreset->frequencyDomainResources.buf,&N_RB,&start_RB);
      } else {
        N_RB = NRRIV2BW(mac->scc->downlinkConfigCommon->initialDownlinkBWP->genericParameters.locationAndBandwidth, 275);
      }
      break;
    case NR_RNTI_C:
    N_RB = NRRIV2BW(mac->DLbwp[0]->bwp_Common->genericParameters.locationAndBandwidth, 275);
    break;
  }
  return N_RB;

}

int nr_extract_dci_info(NR_UE_MAC_INST_t *mac,
			 int dci_format,
			 uint8_t dci_size,
			 uint16_t rnti,
			 uint64_t *dci_pdu,
			 dci_pdu_rel15_t *dci_pdu_rel15) {
  int rnti_type=-1;

  if       (rnti == mac->ra_rnti) rnti_type = NR_RNTI_RA;
  else if (rnti == mac->crnti)    rnti_type = NR_RNTI_C;
  else if (rnti == mac->t_crnti)  rnti_type = NR_RNTI_TC;
  else if (rnti == 0xFFFE)        rnti_type = NR_RNTI_P;
  else if (rnti == 0xFFFF)        rnti_type = NR_RNTI_SI;

  AssertFatal(rnti_type!=-1,"no identified/handled rnti\n");
  AssertFatal(mac->DLbwp[0] != NULL, "DLbwp[0] shouldn't be null here!\n");
  AssertFatal(mac->ULbwp[0] != NULL, "ULbwp[0] shouldn't be null here!\n");
  int N_RB = get_n_rb(mac, rnti_type);
  int N_RB_UL = (mac->scg != NULL) ? 
    NRRIV2BW(mac->ULbwp[0]->bwp_Common->genericParameters.locationAndBandwidth,275) :
    NRRIV2BW(mac->scc->uplinkConfigCommon->initialUplinkBWP->genericParameters.locationAndBandwidth,275);

  int pos=0;
  int fsize=0;

  if (rnti_type == NR_RNTI_C) {
    // First find out the DCI format from the first bit (UE performed blind decoding)
    pos++;
    dci_pdu_rel15->format_indicator = (*dci_pdu>>(dci_size-pos))&1;
#ifdef DEBUG_EXTRACT_DCI
    LOG_D(MAC,"Format indicator %d (%d bits) N_RB_BWP %d => %d (0x%lx)\n",dci_pdu_rel15->format_indicator,1,N_RB,dci_size-pos,*dci_pdu);
#endif

    if (dci_format == NR_UL_DCI_FORMAT_0_0 || dci_format == NR_DL_DCI_FORMAT_1_0) {
      if (dci_pdu_rel15->format_indicator == 0) 
        dci_format = NR_UL_DCI_FORMAT_0_0;
      else
        dci_format = NR_DL_DCI_FORMAT_1_0;
    }
    else if (dci_format == NR_UL_DCI_FORMAT_0_1 || dci_format == NR_DL_DCI_FORMAT_1_1) {
      // In case the sizes of formats 0_1 and 1_1 happen to be the same
      if (dci_pdu_rel15->format_indicator == 0) 
        dci_format = NR_UL_DCI_FORMAT_0_1;
      else
        dci_format = NR_DL_DCI_FORMAT_1_1;
    }
  }
#ifdef DEBUG_EXTRACT_DCI
  LOG_D(MAC, "DCI format is %d\n", dci_format);
#endif
  
  switch(dci_format) {

  case NR_DL_DCI_FORMAT_1_0:
    switch(rnti_type) {
    case NR_RNTI_RA:
      // Freq domain assignment
      fsize = (int)ceil( log2( (N_RB*(N_RB+1))>>1 ) );
      pos=fsize;
      dci_pdu_rel15->frequency_domain_assignment.val = *dci_pdu>>(dci_size-pos)&((1<<fsize)-1);
#ifdef DEBUG_EXTRACT_DCI
      LOG_D(MAC,"frequency-domain assignment %d (%d bits) N_RB_BWP %d=> %d (0x%lx)\n",dci_pdu_rel15->frequency_domain_assignment.val,fsize,N_RB,dci_size-pos,*dci_pdu);
#endif
      // Time domain assignment
      pos+=4;
      dci_pdu_rel15->time_domain_assignment.val = (*dci_pdu >> (dci_size-pos))&0xf;
#ifdef DEBUG_EXTRACT_DCI
      LOG_D(MAC,"time-domain assignment %d  (4 bits)=> %d (0x%lx)\n",dci_pdu_rel15->time_domain_assignment.val,dci_size-pos,*dci_pdu);
#endif
      // VRB to PRB mapping
	
      pos++;
      dci_pdu_rel15->vrb_to_prb_mapping.val = (*dci_pdu>>(dci_size-pos))&0x1;
#ifdef DEBUG_EXTRACT_DCI
      LOG_D(MAC,"vrb to prb mapping %d  (1 bits)=> %d (0x%lx)\n",dci_pdu_rel15->vrb_to_prb_mapping.val,dci_size-pos,*dci_pdu);
#endif
      // MCS
      pos+=5;
      dci_pdu_rel15->mcs = (*dci_pdu>>(dci_size-pos))&0x1f;
#ifdef DEBUG_EXTRACT_DCI
      LOG_D(MAC,"mcs %d  (5 bits)=> %d (0x%lx)\n",dci_pdu_rel15->mcs,dci_size-pos,*dci_pdu);
#endif
      // TB scaling
      pos+=2;
      dci_pdu_rel15->tb_scaling = (*dci_pdu>>(dci_size-pos))&0x3;
#ifdef DEBUG_EXTRACT_DCI
      LOG_D(MAC,"tb_scaling %d  (2 bits)=> %d (0x%lx)\n",dci_pdu_rel15->tb_scaling,dci_size-pos,*dci_pdu);
#endif
      break;

    case NR_RNTI_C:
	
      // Freq domain assignment (275rb >> fsize = 16)
      fsize = (int)ceil( log2( (N_RB*(N_RB+1))>>1 ) );
      pos+=fsize;
      dci_pdu_rel15->frequency_domain_assignment.val = (*dci_pdu>>(dci_size-pos))&((1<<fsize)-1);
  	
#ifdef DEBUG_EXTRACT_DCI
      LOG_D(MAC,"Freq domain assignment %d (%d bits)=> %d (0x%lx)\n",dci_pdu_rel15->frequency_domain_assignment.val,fsize,dci_size-pos,*dci_pdu);
#endif
    	
      uint16_t is_ra = 1;
      for (int i=0; i<fsize; i++)
	if (!((dci_pdu_rel15->frequency_domain_assignment.val>>i)&1)) {
	  is_ra = 0;
	  break;
	}
      if (is_ra) //fsize are all 1  38.212 p86
	{
	  // ra_preamble_index 6 bits
	  pos+=6;
	  dci_pdu_rel15->ra_preamble_index = (*dci_pdu>>(dci_size-pos))&0x3f;
	    
	  // UL/SUL indicator  1 bit
	  pos++;
	  dci_pdu_rel15->ul_sul_indicator.val = (*dci_pdu>>(dci_size-pos))&1;
	    
	  // SS/PBCH index  6 bits
	  pos+=6;
	  dci_pdu_rel15->ss_pbch_index = (*dci_pdu>>(dci_size-pos))&0x3f;
	    
	  //  prach_mask_index  4 bits
	  pos+=4;
	  dci_pdu_rel15->prach_mask_index = (*dci_pdu>>(dci_size-pos))&0xf;
	    
	}  //end if
      else {
	  
	// Time domain assignment 4bit
		  
	pos+=4;
	dci_pdu_rel15->time_domain_assignment.val = (*dci_pdu>>(dci_size-pos))&0xf;
#ifdef DEBUG_EXTRACT_DCI
	LOG_D(MAC,"Time domain assignment %d (%d bits)=> %d (0x%lx)\n",dci_pdu_rel15->time_domain_assignment.val,4,dci_size-pos,*dci_pdu);
#endif
	  
	// VRB to PRB mapping  1bit
	pos++;
	dci_pdu_rel15->vrb_to_prb_mapping.val = (*dci_pdu>>(dci_size-pos))&1;
#ifdef DEBUG_EXTRACT_DCI
	LOG_D(MAC,"VRB to PRB %d (%d bits)=> %d (0x%lx)\n",dci_pdu_rel15->vrb_to_prb_mapping.val,1,dci_size-pos,*dci_pdu);
#endif
	
	// MCS 5bit  //bit over 32, so dci_pdu ++
	pos+=5;
	dci_pdu_rel15->mcs = (*dci_pdu>>(dci_size-pos))&0x1f;
#ifdef DEBUG_EXTRACT_DCI
	LOG_D(MAC,"MCS %d (%d bits)=> %d (0x%lx)\n",dci_pdu_rel15->mcs,5,dci_size-pos,*dci_pdu);
#endif
	  
	// New data indicator 1bit
	pos++;
	dci_pdu_rel15->ndi = (*dci_pdu>>(dci_size-pos))&1;
#ifdef DEBUG_EXTRACT_DCI
	LOG_D(MAC,"NDI %d (%d bits)=> %d (0x%lx)\n",dci_pdu_rel15->ndi,1,dci_size-pos,*dci_pdu);
#endif      
	  
	// Redundancy version  2bit
	pos+=2;
	dci_pdu_rel15->rv = (*dci_pdu>>(dci_size-pos))&0x3;
#ifdef DEBUG_EXTRACT_DCI
	LOG_D(MAC,"RV %d (%d bits)=> %d (0x%lx)\n",dci_pdu_rel15->rv,2,dci_size-pos,*dci_pdu);
#endif
	  
	// HARQ process number  4bit
	pos+=4;
	dci_pdu_rel15->harq_pid  = (*dci_pdu>>(dci_size-pos))&0xf;
#ifdef DEBUG_EXTRACT_DCI
	LOG_D(MAC,"HARQ_PID %d (%d bits)=> %d (0x%lx)\n",dci_pdu_rel15->harq_pid,4,dci_size-pos,*dci_pdu);
#endif
	  
	// Downlink assignment index  2bit
	pos+=2;
	dci_pdu_rel15->dai[0].val = (*dci_pdu>>(dci_size-pos))&3;
#ifdef DEBUG_EXTRACT_DCI
	LOG_D(MAC,"DAI %d (%d bits)=> %d (0x%lx)\n",dci_pdu_rel15->dai[0].val,2,dci_size-pos,*dci_pdu);
#endif
	  
	// TPC command for scheduled PUCCH  2bit
	pos+=2;
	dci_pdu_rel15->tpc = (*dci_pdu>>(dci_size-pos))&3;
#ifdef DEBUG_EXTRACT_DCI
	LOG_D(MAC,"TPC %d (%d bits)=> %d (0x%lx)\n",dci_pdu_rel15->tpc,2,dci_size-pos,*dci_pdu);
#endif
	  
	// PUCCH resource indicator  3bit
	pos+=3;
	dci_pdu_rel15->pucch_resource_indicator = (*dci_pdu>>(dci_size-pos))&0x7;
#ifdef DEBUG_EXTRACT_DCI
	LOG_D(MAC,"PUCCH RI %d (%d bits)=> %d (0x%lx)\n",dci_pdu_rel15->pucch_resource_indicator,3,dci_size-pos,*dci_pdu);
#endif
	  
	// PDSCH-to-HARQ_feedback timing indicator 3bit
	pos+=3;
	dci_pdu_rel15->pdsch_to_harq_feedback_timing_indicator.val = (*dci_pdu>>(dci_size-pos))&0x7;
#ifdef DEBUG_EXTRACT_DCI
	LOG_D(MAC,"PDSCH to HARQ TI %d (%d bits)=> %d (0x%lx)\n",dci_pdu_rel15->pdsch_to_harq_feedback_timing_indicator.val,3,dci_size-pos,*dci_pdu);
#endif
	  
      } //end else
      break;
    	
    case NR_RNTI_P:
      /*
      // Short Messages Indicator  E2 bits
      for (int i=0; i<2; i++)
      dci_pdu |= (((uint64_t)dci_pdu_rel15->short_messages_indicator>>(1-i))&1)<<(dci_size-pos++);
      // Short Messages  E8 bits
      for (int i=0; i<8; i++)
      *dci_pdu |= (((uint64_t)dci_pdu_rel15->short_messages>>(7-i))&1)<<(dci_size-pos++);
      // Freq domain assignment 0-16 bit
      fsize = (int)ceil( log2( (N_RB*(N_RB+1))>>1 ) );
      for (int i=0; i<fsize; i++)
      *dci_pdu |= (((uint64_t)dci_pdu_rel15->frequency_domain_assignment>>(fsize-i-1))&1)<<(dci_size-pos++);
      // Time domain assignment 4 bit
      for (int i=0; i<4; i++)
      *dci_pdu |= (((uint64_t)dci_pdu_rel15->time_domain_assignment>>(3-i))&1)<<(dci_size-pos++);
      // VRB to PRB mapping 1 bit
      *dci_pdu |= ((uint64_t)dci_pdu_rel15->vrb_to_prb_mapping.val&1)<<(dci_size-pos++);
      // MCS 5 bit
      for (int i=0; i<5; i++)
      *dci_pdu |= (((uint64_t)dci_pdu_rel15->mcs>>(4-i))&1)<<(dci_size-pos++);
	
      // TB scaling 2 bit
      for (int i=0; i<2; i++)
      *dci_pdu |= (((uint64_t)dci_pdu_rel15->tb_scaling>>(1-i))&1)<<(dci_size-pos++);
      */	
	
      break;
  	
    case NR_RNTI_SI:
      /*
      // Freq domain assignment 0-16 bit
      fsize = (int)ceil( log2( (N_RB*(N_RB+1))>>1 ) );
      for (int i=0; i<fsize; i++)
      *dci_pdu |= ((dci_pdu_rel15->frequency_domain_assignment>>(fsize-i-1))&1)<<(dci_size-pos++);
      // Time domain assignment 4 bit
      for (int i=0; i<4; i++)
      *dci_pdu |= (((uint64_t)dci_pdu_rel15->time_domain_assignment>>(3-i))&1)<<(dci_size-pos++);
      // VRB to PRB mapping 1 bit
      *dci_pdu |= ((uint64_t)dci_pdu_rel15->vrb_to_prb_mapping.val&1)<<(dci_size-pos++);
      // MCS 5bit  //bit over 32, so dci_pdu ++
      for (int i=0; i<5; i++)
      *dci_pdu |= (((uint64_t)dci_pdu_rel15->mcs>>(4-i))&1)<<(dci_size-pos++);
      // Redundancy version  2bit
      for (int i=0; i<2; i++)
      *dci_pdu |= (((uint64_t)dci_pdu_rel15->rv>>(1-i))&1)<<(dci_size-pos++);
      */	
      break;
	
    case NR_RNTI_TC:
      // indicating a DL DCI format 1bit
      pos++;
      dci_pdu_rel15->format_indicator = (*dci_pdu>>(dci_size-pos))&1;
      // Freq domain assignment 0-16 bit
      fsize = (int)ceil( log2( (N_RB*(N_RB+1))>>1 ) );
      pos+=fsize;
      dci_pdu_rel15->frequency_domain_assignment.val = (*dci_pdu>>(dci_size-pos))&((1<<fsize)-1);
      // Time domain assignment 4 bit
      pos+=4;
      dci_pdu_rel15->time_domain_assignment.val = (*dci_pdu>>(dci_size-pos))&0xf;
      // VRB to PRB mapping 1 bit
      dci_pdu_rel15->vrb_to_prb_mapping.val = (*dci_pdu>>(dci_size-pos))&1;
      // MCS 5bit  //bit over 32, so dci_pdu ++
      pos+=5;
      dci_pdu_rel15->mcs = (*dci_pdu>>(dci_size-pos))&0x1f;
      // New data indicator 1bit
      dci_pdu_rel15->ndi = (*dci_pdu>>(dci_size-pos))&1;
      // Redundancy version  2bit
      pos+=2;
      dci_pdu_rel15->rv = (*dci_pdu>>(dci_size-pos))&3;
      // HARQ process number  4bit
      pos+=4;
      dci_pdu_rel15->harq_pid = (*dci_pdu>>(dci_size-pos))&0xf;
      // Downlink assignment index  E2 bits
      pos+=2;
      dci_pdu_rel15->dai[0].val = (*dci_pdu>>(dci_size-pos))&3;
      // TPC command for scheduled PUCCH  E2 bits
      pos+=2;
      dci_pdu_rel15->tpc  = (*dci_pdu>>(dci_size-pos))&3;
      // PDSCH-to-HARQ_feedback timing indicator  E3 bits
      pos+=3;
      dci_pdu_rel15->pdsch_to_harq_feedback_timing_indicator.val = (*dci_pdu>>(dci_size-pos))&7;
       
      break;
    }
    break;
  
  case NR_UL_DCI_FORMAT_0_0:
    switch(rnti_type)
      {
      case NR_RNTI_C:
	fsize = (int)ceil( log2( (N_RB_UL*(N_RB_UL+1))>>1 ) );
	pos+=fsize;
	dci_pdu_rel15->frequency_domain_assignment.val = (*dci_pdu>>(dci_size-pos))&((1<<fsize)-1);
	// Time domain assignment 4bit
	pos+=4;
	dci_pdu_rel15->time_domain_assignment.val = (*dci_pdu>>(dci_size-pos))&0xf;
	// Frequency hopping flag  E1 bit
	pos++;
	dci_pdu_rel15->frequency_hopping_flag.val= (*dci_pdu>>(dci_size-pos))&1;
	// MCS  5 bit
	pos+=5;
	dci_pdu_rel15->mcs= (*dci_pdu>>(dci_size-pos))&0x1f;
	// New data indicator 1bit
	pos++;
	dci_pdu_rel15->ndi= (*dci_pdu>>(dci_size-pos))&1;
	// Redundancy version  2bit
	pos+=2;
	dci_pdu_rel15->rv= (*dci_pdu>>(dci_size-pos))&3;
	// HARQ process number  4bit
	pos+=4;
	dci_pdu_rel15->harq_pid = (*dci_pdu>>(dci_size-pos))&0xf;
	// TPC command for scheduled PUSCH  E2 bits
	pos+=2;
	dci_pdu_rel15->tpc = (*dci_pdu>>(dci_size-pos))&3;
	// UL/SUL indicator  E1 bit
	/* commented for now (RK): need to get this from BWP descriptor
	   if (cfg->pucch_config.pucch_GroupHopping.value)
	   dci_pdu->= ((uint64_t)*dci_pdu>>(dci_size-pos)ul_sul_indicator&1)<<(dci_size-pos++);
	*/
	break;
	
      case NR_RNTI_TC:
	/*	
	// indicating a DL DCI format 1bit
	dci_pdu->= (*dci_pdu>>(dci_size-pos)format_indicator&1)<<(dci_size-pos++);
	// Freq domain assignment  max 16 bit
	fsize = (int)ceil( log2( (N_RB_UL*(N_RB_UL+1))>>1 ) );
	for (int i=0; i<fsize; i++)
	dci_pdu->= ((*dci_pdu>>(dci_size-pos)frequency_domain_assignment>>(fsize-i-1))&1)<<(dci_size-pos++);
	// Time domain assignment 4bit
	for (int i=0; i<4; i++)
	dci_pdu->= (((uint64_t)*dci_pdu>>(dci_size-pos)time_domain_assignment>>(3-i))&1)<<(dci_size-pos++);
	// Frequency hopping flag  E1 bit
	dci_pdu->= ((uint64_t)*dci_pdu>>(dci_size-pos)frequency_hopping_flag&1)<<(dci_size-pos++);
	// MCS  5 bit
	for (int i=0; i<5; i++)
	dci_pdu->= (((uint64_t)*dci_pdu>>(dci_size-pos)mcs>>(4-i))&1)<<(dci_size-pos++);
	// New data indicator 1bit
	dci_pdu->= ((uint64_t)*dci_pdu>>(dci_size-pos)ndi&1)<<(dci_size-pos++);
	// Redundancy version  2bit
	for (int i=0; i<2; i++)
	dci_pdu->= (((uint64_t)*dci_pdu>>(dci_size-pos)rv>>(1-i))&1)<<(dci_size-pos++);
	// HARQ process number  4bit
	for (int i=0; i<4; i++)
	*dci_pdu  |= (((uint64_t)*dci_pdu>>(dci_size-pos)harq_pid>>(3-i))&1)<<(dci_size-pos++);
	
	// TPC command for scheduled PUSCH  E2 bits
	for (int i=0; i<2; i++)
	dci_pdu->= (((uint64_t)*dci_pdu>>(dci_size-pos)tpc>>(1-i))&1)<<(dci_size-pos++);
	*/	
	// UL/SUL indicator  E1 bit
	/*
	  commented for now (RK): need to get this information from BWP descriptor
	  if (cfg->pucch_config.pucch_GroupHopping.value)
	  dci_pdu->= ((uint64_t)dci_pdu_rel15->ul_sul_indicator&1)<<(dci_size-pos++);
	*/
	break;
	
      }
    break;

  case NR_DL_DCI_FORMAT_1_1:
  switch(rnti_type)
    {
      case NR_RNTI_C:
        // Carrier indicator
        pos+=dci_pdu_rel15->carrier_indicator.nbits;
        dci_pdu_rel15->carrier_indicator.val = (*dci_pdu>>(dci_size-pos))&((1<<dci_pdu_rel15->carrier_indicator.nbits)-1);
        // BWP Indicator
        pos+=dci_pdu_rel15->bwp_indicator.nbits;
        dci_pdu_rel15->bwp_indicator.val = (*dci_pdu>>(dci_size-pos))&((1<<dci_pdu_rel15->bwp_indicator.nbits)-1);
        // Frequency domain resource assignment
        pos+=dci_pdu_rel15->frequency_domain_assignment.nbits;
        dci_pdu_rel15->frequency_domain_assignment.val = (*dci_pdu>>(dci_size-pos))&((1<<dci_pdu_rel15->frequency_domain_assignment.nbits)-1);
        // Time domain resource assignment
        pos+=dci_pdu_rel15->time_domain_assignment.nbits;
        dci_pdu_rel15->time_domain_assignment.val = (*dci_pdu>>(dci_size-pos))&((1<<dci_pdu_rel15->time_domain_assignment.nbits)-1);
        // VRB-to-PRB mapping
        pos+=dci_pdu_rel15->vrb_to_prb_mapping.nbits;
        dci_pdu_rel15->vrb_to_prb_mapping.val = (*dci_pdu>>(dci_size-pos))&((1<<dci_pdu_rel15->vrb_to_prb_mapping.nbits)-1);
        // PRB bundling size indicator
        pos+=dci_pdu_rel15->prb_bundling_size_indicator.nbits;
        dci_pdu_rel15->prb_bundling_size_indicator.val = (*dci_pdu>>(dci_size-pos))&((1<<dci_pdu_rel15->prb_bundling_size_indicator.nbits)-1);
        // Rate matching indicator
        pos+=dci_pdu_rel15->rate_matching_indicator.nbits;
        dci_pdu_rel15->rate_matching_indicator.val = (*dci_pdu>>(dci_size-pos))&((1<<dci_pdu_rel15->rate_matching_indicator.nbits)-1);
        // ZP CSI-RS trigger
        pos+=dci_pdu_rel15->zp_csi_rs_trigger.nbits;
        dci_pdu_rel15->zp_csi_rs_trigger.val = (*dci_pdu>>(dci_size-pos))&((1<<dci_pdu_rel15->zp_csi_rs_trigger.nbits)-1);
        //TB1
        // MCS 5bit
        pos+=5;
        dci_pdu_rel15->mcs = (*dci_pdu>>(dci_size-pos))&0x1f;
        // New data indicator 1bit
        pos+=1;
        dci_pdu_rel15->ndi = (*dci_pdu>>(dci_size-pos))&0x1;
        // Redundancy version  2bit
        pos+=2;
        dci_pdu_rel15->rv = (*dci_pdu>>(dci_size-pos))&0x3;
        //TB2
        // MCS 5bit
        pos+=dci_pdu_rel15->mcs2.nbits;
        dci_pdu_rel15->mcs2.val = (*dci_pdu>>(dci_size-pos))&((1<<dci_pdu_rel15->mcs2.nbits)-1);
        // New data indicator 1bit
        pos+=dci_pdu_rel15->ndi2.nbits;
        dci_pdu_rel15->ndi2.val = (*dci_pdu>>(dci_size-pos))&((1<<dci_pdu_rel15->ndi2.nbits)-1);
        // Redundancy version  2bit
        pos+=dci_pdu_rel15->rv2.nbits;
        dci_pdu_rel15->rv2.val = (*dci_pdu>>(dci_size-pos))&((1<<dci_pdu_rel15->rv2.nbits)-1);
        // HARQ process number  4bit
        pos+=4;
        dci_pdu_rel15->harq_pid = (*dci_pdu>>(dci_size-pos))&0xf;
        // Downlink assignment index
        pos+=dci_pdu_rel15->dai[0].nbits;
        dci_pdu_rel15->dai[0].val = (*dci_pdu>>(dci_size-pos))&((1<<dci_pdu_rel15->dai[0].nbits)-1);
        // TPC command for scheduled PUCCH  2bit
        pos+=2;
        dci_pdu_rel15->tpc = (*dci_pdu>>(dci_size-pos))&0x3;
        // PUCCH resource indicator  3bit
        pos+=3;
        dci_pdu_rel15->pucch_resource_indicator = (*dci_pdu>>(dci_size-pos))&0x3;
        // PDSCH-to-HARQ_feedback timing indicator
        pos+=dci_pdu_rel15->pdsch_to_harq_feedback_timing_indicator.nbits;
        dci_pdu_rel15->pdsch_to_harq_feedback_timing_indicator.val = (*dci_pdu>>(dci_size-pos))&((1<<dci_pdu_rel15->pdsch_to_harq_feedback_timing_indicator.nbits)-1);
        // Antenna ports
        pos+=dci_pdu_rel15->antenna_ports.nbits;
        dci_pdu_rel15->antenna_ports.val = (*dci_pdu>>(dci_size-pos))&((1<<dci_pdu_rel15->antenna_ports.nbits)-1);
        // TCI
        pos+=dci_pdu_rel15->transmission_configuration_indication.nbits;
        dci_pdu_rel15->transmission_configuration_indication.val = (*dci_pdu>>(dci_size-pos))&((1<<dci_pdu_rel15->transmission_configuration_indication.nbits)-1);
        // SRS request
        pos+=dci_pdu_rel15->srs_request.nbits;
        dci_pdu_rel15->srs_request.val = (*dci_pdu>>(dci_size-pos))&((1<<dci_pdu_rel15->srs_request.nbits)-1);
        // CBG transmission information
        pos+=dci_pdu_rel15->cbgti.nbits;
        dci_pdu_rel15->cbgti.val = (*dci_pdu>>(dci_size-pos))&((1<<dci_pdu_rel15->cbgti.nbits)-1);
        // CBG flushing out information
        pos+=dci_pdu_rel15->cbgfi.nbits;
        dci_pdu_rel15->cbgfi.val = (*dci_pdu>>(dci_size-pos))&((1<<dci_pdu_rel15->cbgfi.nbits)-1);
        // DMRS sequence init
        pos+=1;
        dci_pdu_rel15->dmrs_sequence_initialization.val = (*dci_pdu>>(dci_size-pos))&0x1;
        break;
      }
      break;

  case NR_UL_DCI_FORMAT_0_1:
    switch(rnti_type)
      {
      case NR_RNTI_C:
        // Carrier indicator
        pos+=dci_pdu_rel15->carrier_indicator.nbits;
        dci_pdu_rel15->carrier_indicator.val = (*dci_pdu>>(dci_size-pos))&((1<<dci_pdu_rel15->carrier_indicator.nbits)-1);
        
        // UL/SUL Indicator
        pos+=dci_pdu_rel15->ul_sul_indicator.nbits;
        dci_pdu_rel15->ul_sul_indicator.val = (*dci_pdu>>(dci_size-pos))&((1<<dci_pdu_rel15->ul_sul_indicator.nbits)-1);
        
        // BWP Indicator
        pos+=dci_pdu_rel15->bwp_indicator.nbits;
        dci_pdu_rel15->bwp_indicator.val = (*dci_pdu>>(dci_size-pos))&((1<<dci_pdu_rel15->bwp_indicator.nbits)-1);
        
        // Freq domain assignment  max 16 bit
        fsize = (int)ceil( log2( (N_RB_UL*(N_RB_UL+1))>>1 ) );
        //pos+=dci_pdu_rel15->frequency_domain_assignment.nbits;
        pos+=fsize;
        
        //pos+=dci_pdu_rel15->frequency_domain_assignment.nbits;
        dci_pdu_rel15->frequency_domain_assignment.val = (*dci_pdu>>(dci_size-pos))&((1<<fsize)-1);
        
        // Time domain assignment 4bit
        //pos+=4;
        pos+=dci_pdu_rel15->time_domain_assignment.nbits;
        dci_pdu_rel15->time_domain_assignment.val = (*dci_pdu>>(dci_size-pos))&0x3;
        
        // Not supported yet - skip for now
        // Frequency hopping flag – 1 bit 
        //pos++;
        //dci_pdu_rel15->frequency_hopping_flag.val= (*dci_pdu>>(dci_size-pos))&1;

        // MCS  5 bit
        pos+=5;
        dci_pdu_rel15->mcs= (*dci_pdu>>(dci_size-pos))&0x1f;

        // New data indicator 1bit
        pos++;
        dci_pdu_rel15->ndi= (*dci_pdu>>(dci_size-pos))&1;

        // Redundancy version  2bit
        pos+=2;
        dci_pdu_rel15->rv= (*dci_pdu>>(dci_size-pos))&3;

        // HARQ process number  4bit
        pos+=4;
        dci_pdu_rel15->harq_pid = (*dci_pdu>>(dci_size-pos))&0xf;

        // 1st Downlink assignment index
        pos+=dci_pdu_rel15->dai[0].nbits;
        dci_pdu_rel15->dai[0].val = (*dci_pdu>>(dci_size-pos))&((1<<dci_pdu_rel15->dai[0].nbits)-1);

        // 2nd Downlink assignment index
        pos+=dci_pdu_rel15->dai[1].nbits;
        dci_pdu_rel15->dai[1].val = (*dci_pdu>>(dci_size-pos))&((1<<dci_pdu_rel15->dai[1].nbits)-1);

        // TPC command for scheduled PUSCH – 2 bits
        pos+=2;
        dci_pdu_rel15->tpc = (*dci_pdu>>(dci_size-pos))&3;

        // SRS resource indicator
        pos+=dci_pdu_rel15->srs_resource_indicator.nbits;
        dci_pdu_rel15->srs_resource_indicator.val = (*dci_pdu>>(dci_size-pos))&((1<<dci_pdu_rel15->srs_resource_indicator.nbits)-1);

        // Precoding info and n. of layers
        pos+=dci_pdu_rel15->precoding_information.nbits;
        dci_pdu_rel15->precoding_information.val = (*dci_pdu>>(dci_size-pos))&((1<<dci_pdu_rel15->precoding_information.nbits)-1);

        // Antenna ports
        pos+=dci_pdu_rel15->antenna_ports.nbits;
        dci_pdu_rel15->antenna_ports.val = (*dci_pdu>>(dci_size-pos))&((1<<dci_pdu_rel15->antenna_ports.nbits)-1);

        // SRS request
        pos+=dci_pdu_rel15->srs_request.nbits;
        dci_pdu_rel15->srs_request.val = (*dci_pdu>>(dci_size-pos))&((1<<dci_pdu_rel15->srs_request.nbits)-1);

        // CSI request
        pos+=dci_pdu_rel15->csi_request.nbits;
        dci_pdu_rel15->csi_request.val = (*dci_pdu>>(dci_size-pos))&((1<<dci_pdu_rel15->csi_request.nbits)-1);

        // CBG transmission information
        pos+=dci_pdu_rel15->cbgti.nbits;
        dci_pdu_rel15->cbgti.val = (*dci_pdu>>(dci_size-pos))&((1<<dci_pdu_rel15->cbgti.nbits)-1);

        // PTRS DMRS association
        pos+=dci_pdu_rel15->ptrs_dmrs_association.nbits;
        dci_pdu_rel15->ptrs_dmrs_association.val = (*dci_pdu>>(dci_size-pos))&((1<<dci_pdu_rel15->ptrs_dmrs_association.nbits)-1);

        // Beta offset indicator
        pos+=dci_pdu_rel15->beta_offset_indicator.nbits;
        dci_pdu_rel15->beta_offset_indicator.val = (*dci_pdu>>(dci_size-pos))&((1<<dci_pdu_rel15->beta_offset_indicator.nbits)-1);

        // DMRS sequence initialization
        pos+=dci_pdu_rel15->dmrs_sequence_initialization.nbits;
        dci_pdu_rel15->dmrs_sequence_initialization.val = (*dci_pdu>>(dci_size-pos))&((1<<dci_pdu_rel15->dmrs_sequence_initialization.nbits)-1);

        // UL-SCH indicator
        pos+=1;
        dci_pdu_rel15->ulsch_indicator = (*dci_pdu>>(dci_size-pos))&0x1;

        // UL/SUL indicator – 1 bit
        /* commented for now (RK): need to get this from BWP descriptor
          if (cfg->pucch_config.pucch_GroupHopping.value)
          dci_pdu->= ((uint64_t)*dci_pdu>>(dci_size-pos)ul_sul_indicator&1)<<(dci_size-pos++);
        */
        break;
      }
    break;
       }
    
    return dci_format;
}


void nr_ue_process_mac_pdu(module_id_t module_idP,
                           uint8_t CC_id,
                           frame_t frameP,
                           uint8_t *pduP, 
                           uint16_t mac_pdu_len,
                           uint8_t gNB_index,
                           NR_UL_TIME_ALIGNMENT_t *ul_time_alignment){

    // This function is adapting code from the old
    // parse_header(...) and ue_send_sdu(...) functions of OAI LTE

    uint8_t *pdu_ptr = pduP, rx_lcid, done = 0;
    int pdu_len = mac_pdu_len;
    uint16_t mac_ce_len, mac_subheader_len, mac_sdu_len;
    NR_UE_MAC_INST_t *mac = get_mac_inst(module_idP);

    //NR_UE_MAC_INST_t *UE_mac_inst = get_mac_inst(module_idP);
    //uint8_t scs = UE_mac_inst->mib->subCarrierSpacingCommon;
    //uint16_t bwp_ul_NB_RB = UE_mac_inst->initial_bwp_ul.N_RB;

    //  For both DL/UL-SCH
    //  Except:
    //   - UL/DL-SCH: fixed-size MAC CE(known by LCID)
    //   - UL/DL-SCH: padding
    //   - UL-SCH:    MSG3 48-bits
    //  |0|1|2|3|4|5|6|7|  bit-wise
    //  |R|F|   LCID    |
    //  |       L       |
    //  |0|1|2|3|4|5|6|7|  bit-wise
    //  |R|F|   LCID    |
    //  |       L       |
    //  |       L       |

    //  For both DL/UL-SCH
    //  For:
    //   - UL/DL-SCH: fixed-size MAC CE(known by LCID)
    //   - UL/DL-SCH: padding, for single/multiple 1-oct padding CE(s)
    //   - UL-SCH:    MSG3 48-bits
    //  |0|1|2|3|4|5|6|7|  bit-wise
    //  |R|R|   LCID    |
    //  LCID: The Logical Channel ID field identifies the logical channel instance of the corresponding MAC SDU or the type of the corresponding MAC CE or padding as described in Tables 6.2.1-1 and 6.2.1-2 for the DL-SCH and UL-SCH respectively. There is one LCID field per MAC subheader. The LCID field size is 6 bits;
    //  L: The Length field indicates the length of the corresponding MAC SDU or variable-sized MAC CE in bytes. There is one L field per MAC subheader except for subheaders corresponding to fixed-sized MAC CEs and padding. The size of the L field is indicated by the F field;
    //  F: lenght of L is 0:8 or 1:16 bits wide
    //  R: Reserved bit, set to zero.
    while (!done && pdu_len > 0){
        mac_ce_len = 0x0000;
        mac_subheader_len = 0x0001; //  default to fixed-length subheader = 1-oct
        mac_sdu_len = 0x0000;
        rx_lcid = ((NR_MAC_SUBHEADER_FIXED *)pdu_ptr)->LCID;
	  //#ifdef DEBUG_HEADER_PARSING
              LOG_D(MAC, "[UE] LCID %d, PDU length %d\n", ((NR_MAC_SUBHEADER_FIXED *)pdu_ptr)->LCID, pdu_len);
	      //#endif

        LOG_D(MAC, "[UE] LCID %d, PDU length %d\n", rx_lcid, pdu_len);
        switch(rx_lcid){
            //  MAC CE

            case DL_SCH_LCID_CCCH:
                //  MSG4 RRC Connection Setup 38.331
                //  varialbe length
                mac_ce_len |= (uint16_t)((NR_MAC_SUBHEADER_SHORT *)pdu_ptr)->L;
                mac_subheader_len = 2;
                if(((NR_MAC_SUBHEADER_SHORT *)pdu_ptr)->F){
                    mac_ce_len |= (uint16_t)(((NR_MAC_SUBHEADER_LONG *)pdu_ptr)->L2)<<8;
                    mac_subheader_len = 3;
                }

                break;

            case DL_SCH_LCID_TCI_STATE_ACT_UE_SPEC_PDSCH:

                //  38.321 Ch6.1.3.14
                //  varialbe length
                mac_ce_len |= (uint16_t)((NR_MAC_SUBHEADER_SHORT *)pdu_ptr)->L;
                mac_subheader_len = 2;
                if(((NR_MAC_SUBHEADER_SHORT *)pdu_ptr)->F){
                    mac_ce_len |= (uint16_t)(((NR_MAC_SUBHEADER_LONG *)pdu_ptr)->L2)<<8;
                    mac_subheader_len = 3;
                }
                break;
            case DL_SCH_LCID_APERIODIC_CSI_TRI_STATE_SUBSEL:
                //  38.321 Ch6.1.3.13
                //  varialbe length
                mac_ce_len |= (uint16_t)((NR_MAC_SUBHEADER_SHORT *)pdu_ptr)->L;
                mac_subheader_len = 2;
                if(((NR_MAC_SUBHEADER_SHORT *)pdu_ptr)->F){
                    mac_ce_len |= (uint16_t)(((NR_MAC_SUBHEADER_LONG *)pdu_ptr)->L2)<<8;
                    mac_subheader_len = 3;
                }
                break;
            case DL_SCH_LCID_SP_CSI_RS_CSI_IM_RES_SET_ACT:
                //  38.321 Ch6.1.3.12
                //  varialbe length
                mac_ce_len |= (uint16_t)((NR_MAC_SUBHEADER_SHORT *)pdu_ptr)->L;
                mac_subheader_len = 2;
                if(((NR_MAC_SUBHEADER_SHORT *)pdu_ptr)->F){
                    mac_ce_len |= (uint16_t)(((NR_MAC_SUBHEADER_LONG *)pdu_ptr)->L2)<<8;
                    mac_subheader_len = 3;
                }
                break;
            case DL_SCH_LCID_SP_SRS_ACTIVATION:
                //  38.321 Ch6.1.3.17
                //  varialbe length
                mac_ce_len |= (uint16_t)((NR_MAC_SUBHEADER_SHORT *)pdu_ptr)->L;
                mac_subheader_len = 2;
                if(((NR_MAC_SUBHEADER_SHORT *)pdu_ptr)->F){
                    mac_ce_len |= (uint16_t)(((NR_MAC_SUBHEADER_LONG *)pdu_ptr)->L2)<<8;
                    mac_subheader_len = 3;
                }
                break;
            
            case DL_SCH_LCID_RECOMMENDED_BITRATE:
                //  38.321 Ch6.1.3.20
                mac_ce_len = 2;
                break;
            case DL_SCH_LCID_SP_ZP_CSI_RS_RES_SET_ACT:
                //  38.321 Ch6.1.3.19
                mac_ce_len = 2;
                break;
            case DL_SCH_LCID_PUCCH_SPATIAL_RELATION_ACT:
                //  38.321 Ch6.1.3.18
                mac_ce_len = 3;
                break;
            case DL_SCH_LCID_SP_CSI_REP_PUCCH_ACT:
                //  38.321 Ch6.1.3.16
                mac_ce_len = 2;
                break;
            case DL_SCH_LCID_TCI_STATE_IND_UE_SPEC_PDCCH:
                //  38.321 Ch6.1.3.15
                mac_ce_len = 2;
                break;
            case DL_SCH_LCID_DUPLICATION_ACT:
                //  38.321 Ch6.1.3.11
                mac_ce_len = 1;
                break;
            case DL_SCH_LCID_SCell_ACT_4_OCT:
                //  38.321 Ch6.1.3.10
                mac_ce_len = 4;
                break;
            case DL_SCH_LCID_SCell_ACT_1_OCT:
                //  38.321 Ch6.1.3.10
                mac_ce_len = 1;
                break;
            case DL_SCH_LCID_L_DRX:
                //  38.321 Ch6.1.3.6
                //  fixed length but not yet specify.
                mac_ce_len = 0;
                break;
            case DL_SCH_LCID_DRX:
                //  38.321 Ch6.1.3.5
                //  fixed length but not yet specify.
                mac_ce_len = 0;
                break;
            case DL_SCH_LCID_TA_COMMAND:
                //  38.321 Ch6.1.3.4
                mac_ce_len = 1;

                /*uint8_t ta_command = ((NR_MAC_CE_TA *)pdu_ptr)[1].TA_COMMAND;
                uint8_t tag_id = ((NR_MAC_CE_TA *)pdu_ptr)[1].TAGID;*/

                ul_time_alignment->apply_ta = 1;
                ul_time_alignment->ta_command = ((NR_MAC_CE_TA *)pdu_ptr)[1].TA_COMMAND;
                ul_time_alignment->tag_id = ((NR_MAC_CE_TA *)pdu_ptr)[1].TAGID;

                /*
                #ifdef DEBUG_HEADER_PARSING
                LOG_D(MAC, "[UE] CE %d : UE Timing Advance : %d\n", i, pdu_ptr[1]);
                #endif
                */

                LOG_D(MAC, "Received TA_COMMAND %u TAGID %u CC_id %d\n", ul_time_alignment->ta_command, ul_time_alignment->tag_id, CC_id);

                break;
            case DL_SCH_LCID_CON_RES_ID:
                //  38.321 Ch6.1.3.3
                // WIP todo: handle CCCH_pdu
                mac_ce_len = 6;
                
                LOG_I(MAC, "[UE %d][RAPROC] Frame %d : received contention resolution msg: %x.%x.%x.%x.%x.%x, Terminating RA procedure\n", module_idP, frameP, pdu_ptr[0], pdu_ptr[1], pdu_ptr[2], pdu_ptr[3], pdu_ptr[4], pdu_ptr[5]);

                if (mac->RA_active == 1) {
                  LOG_I(MAC, "[UE %d][RAPROC] Frame %d : Clearing RA_active flag\n", module_idP, frameP);
                  mac->RA_active = 0;
                   // // check if RA procedure has finished completely (no contention)
                   // tx_sdu = &mac->CCCH_pdu.payload[3];
                   // //Note: 3 assumes sizeof(SCH_SUBHEADER_SHORT) + PADDING CE, which is when UL-Grant has TBS >= 9 (64 bits)
                   // // (other possibility is 1 for TBS=7 (SCH_SUBHEADER_FIXED), or 2 for TBS=8 (SCH_SUBHEADER_FIXED+PADDING or //  SCH_SUBHEADER_SHORT)
                   // for (i = 0; i < 6; i++)
                   //   if (tx_sdu[i] != payload_ptr[i]) {
                   //     LOG_E(MAC, "[UE %d][RAPROC] Contention detected, RA failed\n", module_idP);
                   //     nr_ra_failed(module_idP, CC_id, eNB_index);
                   //     mac->RA_contention_resolution_timer_active = 0;
                   //     return;
                   //   }
                  LOG_I(MAC, "[UE %d][RAPROC] Frame %d : Cleared contention resolution timer. Set C-RNTI to TC-RNTI\n",
                    module_idP,
                    frameP);
                  mac->RA_contention_resolution_timer_active = 0;
                  nr_ra_succeeded(module_idP, CC_id, gNB_index);
                  mac->crnti = mac->t_crnti;
                  mac->t_crnti = 0;
                  mac->ra_state = RA_SUCCEEDED;
                }
                break;
            case DL_SCH_LCID_PADDING:
                done = 1;
                //  end of MAC PDU, can ignore the rest.
                break;

            //  MAC SDU

            case DL_SCH_LCID_DCCH:
                //  check if LCID is valid at current time.

            case DL_SCH_LCID_DCCH1:
                //  check if LCID is valid at current time.

            default:
                //  check if LCID is valid at current time.
                if(((NR_MAC_SUBHEADER_SHORT *)pdu_ptr)->F){
                    //mac_sdu_len |= (uint16_t)(((NR_MAC_SUBHEADER_LONG *)pdu_ptr)->L2)<<8;
                    mac_subheader_len = 3;
                    mac_sdu_len = ((uint16_t)(((NR_MAC_SUBHEADER_LONG *) pdu_ptr)->L1 & 0x7f) << 8)
                    | ((uint16_t)((NR_MAC_SUBHEADER_LONG *) pdu_ptr)->L2 & 0xff);

                } else {
                  mac_sdu_len = (uint16_t)((NR_MAC_SUBHEADER_SHORT *)pdu_ptr)->L;
                  mac_subheader_len = 2;
                }

                LOG_D(MAC, "[UE %d] Frame %d : DLSCH -> DL-DTCH %d (gNB %d, %d bytes)\n", module_idP, frameP, rx_lcid, gNB_index, mac_sdu_len);

                #if defined(ENABLE_MAC_PAYLOAD_DEBUG)
                    LOG_T(MAC, "[UE %d] First 32 bytes of DLSCH : \n", module_idP);

                    for (i = 0; i < 32; i++)
                      LOG_T(MAC, "%x.", (pdu_ptr + mac_subheader_len)[i]);

                    LOG_T(MAC, "\n");
                #endif

                if (IS_SOFTMODEM_NOS1){
                  if (rx_lcid < NB_RB_MAX && rx_lcid >= DL_SCH_LCID_DTCH) {

                    mac_rlc_data_ind(module_idP,
                                     0x1234,
                                     gNB_index,
                                     frameP,
                                     ENB_FLAG_NO,
                                     MBMS_FLAG_NO,
                                     rx_lcid,
                                     (char *) (pdu_ptr + mac_subheader_len),
                                     mac_sdu_len,
                                     1,
                                     NULL);
                  } else {
                    LOG_E(MAC, "[UE %d] Frame %d : unknown LCID %d (gNB %d)\n", module_idP, frameP, rx_lcid, gNB_index);
                  }
                }

            break;
        }
        pdu_ptr += ( mac_subheader_len + mac_ce_len + mac_sdu_len );
        pdu_len -= ( mac_subheader_len + mac_ce_len + mac_sdu_len );
        if (pdu_len < 0)
          LOG_E(MAC, "[MAC] nr_ue_process_mac_pdu, residual mac pdu length %d < 0!\n", pdu_len);
    }
}

////////////////////////////////////////////////////////
/////* ULSCH MAC PDU generation (6.1.2 TS 38.321) */////
////////////////////////////////////////////////////////

uint16_t nr_generate_ulsch_pdu(uint8_t *sdus_payload,
                                    uint8_t *pdu,
                                    uint8_t num_sdus,
                                    uint16_t *sdu_lengths,
                                    uint8_t *sdu_lcids,
                                    uint8_t power_headroom,
                                    uint16_t crnti,
                                    uint16_t truncated_bsr,
                                    uint16_t short_bsr,
                                    uint16_t long_bsr,
                                    unsigned short post_padding,
                                    uint16_t buflen) {

  NR_MAC_SUBHEADER_FIXED *mac_pdu_ptr = (NR_MAC_SUBHEADER_FIXED *) pdu;
  unsigned char last_size = 0, i, mac_header_control_elements[16], *ce_ptr, bsr = 0;
  int mac_ce_size;
  uint16_t offset = 0;

  LOG_D(MAC, "[UE] Generating ULSCH PDU : num_sdus %d\n", num_sdus);

  #ifdef DEBUG_HEADER_PARSING

    for (i = 0; i < num_sdus; i++)
      LOG_D(MAC, "[UE] MAC subPDU %d (lcid %d length %d bytes \n", i, sdu_lcids[i], sdu_lengths[i]);

  #endif

  // Generating UL MAC subPDUs including MAC SDU and subheader

  for (i = 0; i < num_sdus; i++) {
    LOG_D(MAC, "[UE] Generating UL MAC subPDUs for SDU with lenght %d ( num_sdus %d )\n", sdu_lengths[i], num_sdus);

    if (sdu_lcids[i] != UL_SCH_LCID_CCCH){
      if (sdu_lengths[i] < 128) {
        ((NR_MAC_SUBHEADER_SHORT *) mac_pdu_ptr)->R = 0;
        ((NR_MAC_SUBHEADER_SHORT *) mac_pdu_ptr)->F = 0;
        ((NR_MAC_SUBHEADER_SHORT *) mac_pdu_ptr)->LCID = sdu_lcids[i];
        ((NR_MAC_SUBHEADER_SHORT *) mac_pdu_ptr)->L = (unsigned char) sdu_lengths[i];
        last_size = 2;
      } else {
        ((NR_MAC_SUBHEADER_LONG *) mac_pdu_ptr)->R = 0;
        ((NR_MAC_SUBHEADER_LONG *) mac_pdu_ptr)->F = 1;
        ((NR_MAC_SUBHEADER_LONG *) mac_pdu_ptr)->LCID = sdu_lcids[i];
        ((NR_MAC_SUBHEADER_LONG *) mac_pdu_ptr)->L1 = ((unsigned short) sdu_lengths[i] >> 8) & 0x7f;
        ((NR_MAC_SUBHEADER_LONG *) mac_pdu_ptr)->L2 = (unsigned short) sdu_lengths[i] & 0xff;
        last_size = 3;
      }
    } else { // UL CCCH SDU
      mac_pdu_ptr->R = 0;
      mac_pdu_ptr->LCID = sdu_lcids[i];
    }

    mac_pdu_ptr += last_size;

    // cycle through SDUs, compute each relevant and place ulsch_buffer in
    memcpy((void *) mac_pdu_ptr, (void *) sdus_payload, sdu_lengths[i]);
    sdus_payload += sdu_lengths[i]; 
    mac_pdu_ptr  += sdu_lengths[i];
  }

  // Generating UL MAC subPDUs including MAC CEs (MAC CE and subheader)

  ce_ptr = &mac_header_control_elements[0];

  if (power_headroom) {
    // MAC CE fixed subheader
    mac_pdu_ptr->R = 0;
    mac_pdu_ptr->LCID = UL_SCH_LCID_SINGLE_ENTRY_PHR;
    mac_pdu_ptr++;

    // PHR MAC CE (1 octet)
    ((NR_SINGLE_ENTRY_PHR_MAC_CE *) ce_ptr)->PH = power_headroom;
    ((NR_SINGLE_ENTRY_PHR_MAC_CE *) ce_ptr)->R1 = 0;
    ((NR_SINGLE_ENTRY_PHR_MAC_CE *) ce_ptr)->PCMAX = 0; // todo
    ((NR_SINGLE_ENTRY_PHR_MAC_CE *) ce_ptr)->R2 = 0;

    mac_ce_size = sizeof(NR_SINGLE_ENTRY_PHR_MAC_CE);

    // Copying bytes for PHR MAC CEs to the mac pdu pointer
    memcpy((void *) mac_pdu_ptr, (void *) ce_ptr, mac_ce_size);
    ce_ptr += mac_ce_size;
    mac_pdu_ptr += (unsigned char) mac_ce_size;
  }

  if (crnti) {
    // MAC CE fixed subheader
    mac_pdu_ptr->R = 0;
    mac_pdu_ptr->LCID = CRNTI;
    mac_pdu_ptr++;

    // C-RNTI MAC CE (2 octets)
    * (uint16_t *) ce_ptr = crnti;
    mac_ce_size = sizeof(uint16_t);

    // Copying bytes for CRNTI MAC CE to the mac pdu pointer
    memcpy((void *) mac_pdu_ptr, (void *) ce_ptr, mac_ce_size);
    ce_ptr += mac_ce_size;
    mac_pdu_ptr += (unsigned char) mac_ce_size;
  }

  if (truncated_bsr) {
    // MAC CE fixed subheader
    mac_pdu_ptr->R = 0;
    mac_pdu_ptr->LCID = UL_SCH_LCID_S_TRUNCATED_BSR;
    mac_pdu_ptr++;

    // Short truncated BSR MAC CE (1 octet)
    ((NR_BSR_SHORT_TRUNCATED *) ce_ptr)-> Buffer_size = truncated_bsr;
    ((NR_BSR_SHORT_TRUNCATED *) ce_ptr)-> LcgID = 0; // todo
    mac_ce_size = sizeof(NR_BSR_SHORT_TRUNCATED);

    bsr = 1 ;
  } else if (short_bsr) {
    // MAC CE fixed subheader
    mac_pdu_ptr->R = 0;
    mac_pdu_ptr->LCID = UL_SCH_LCID_S_BSR;
    mac_pdu_ptr++;

    // Short truncated BSR MAC CE (1 octet)
    ((NR_BSR_SHORT *) ce_ptr)->Buffer_size = short_bsr;
    ((NR_BSR_SHORT *) ce_ptr)->LcgID = 0; // todo
    mac_ce_size = sizeof(NR_BSR_SHORT);

    bsr = 1 ;
  } else if (long_bsr) {
    // MAC CE variable subheader
    // todo ch 6.1.3.1. TS 38.321
    // ((NR_MAC_SUBHEADER_SHORT *) mac_pdu_ptr)->R = 0;
    // ((NR_MAC_SUBHEADER_SHORT *) mac_pdu_ptr)->F = 0;
    // ((NR_MAC_SUBHEADER_SHORT *) mac_pdu_ptr)->LCID = UL_SCH_LCID_L_BSR;
    // ((NR_MAC_SUBHEADER_SHORT *) mac_pdu_ptr)->L = 0;
    // last_size = 2;
    // mac_pdu_ptr += last_size;

    // Short truncated BSR MAC CE (1 octet)
    // ((NR_BSR_LONG *) ce_ptr)->Buffer_size0 = short_bsr;
    // ((NR_BSR_LONG *) ce_ptr)->LCGID0 = 0;
    // mac_ce_size = sizeof(NR_BSR_LONG); // size is variable
  }

  if (bsr){
    // Copying bytes for BSR MAC CE to the mac pdu pointer
    memcpy((void *) mac_pdu_ptr, (void *) ce_ptr, mac_ce_size);
    ce_ptr += mac_ce_size;
    mac_pdu_ptr += (unsigned char) mac_ce_size;
  }

  // compute offset before adding padding (if necessary)
  offset = ((unsigned char *) mac_pdu_ptr - pdu);
  uint16_t padding_bytes = 0; 

  if(buflen > 0) // If the buflen is provided
    padding_bytes = buflen - offset;

  // Compute final offset for padding
  if (post_padding > 0 || padding_bytes>0) {
    ((NR_MAC_SUBHEADER_FIXED *) mac_pdu_ptr)->R = 0;
    ((NR_MAC_SUBHEADER_FIXED *) mac_pdu_ptr)->LCID = UL_SCH_LCID_PADDING;
    mac_pdu_ptr++;
  } else {            
    // no MAC subPDU with padding
  }

  // compute final offset
  offset = ((unsigned char *) mac_pdu_ptr - pdu);

  //printf("Offset %d \n", ((unsigned char *) mac_pdu_ptr - pdu));

  return offset;
}

uint8_t
nr_ue_get_sdu(module_id_t module_idP, int CC_id, frame_t frameP,
           sub_frame_t subframe, uint8_t eNB_index,
           uint8_t *ulsch_buffer, uint16_t buflen, uint8_t *access_mode) {
  uint8_t total_rlc_pdu_header_len = 0;
  int16_t buflen_remain = 0;
  uint8_t lcid = 0;
  uint16_t sdu_lengths[8] = { 0, 0, 0, 0, 0, 0, 0, 0 };
  uint8_t sdu_lcids[8] = { 0, 0, 0, 0, 0, 0, 0, 0 };
  uint16_t payload_offset = 0, num_sdus = 0;
  uint8_t ulsch_sdus[MAX_ULSCH_PAYLOAD_BYTES];
  uint16_t sdu_length_total = 0;
  //unsigned short post_padding = 0;

  rlc_buffer_occupancy_t lcid_buffer_occupancy_old =
    0, lcid_buffer_occupancy_new = 0;
  LOG_D(MAC,
        "[UE %d] MAC PROCESS UL TRANSPORT BLOCK at frame%d subframe %d TBS=%d\n",
        module_idP, frameP, subframe, buflen);
  AssertFatal(CC_id == 0,
              "Transmission on secondary CCs is not supported yet\n");
#if UE_TIMING_TRACE
  start_meas(&UE_mac_inst[module_idP].tx_ulsch_sdu);
#endif

  //NR_UE_MAC_INST_t *nr_ue_mac_inst = get_mac_inst(0);

  // Check for DCCH first
  // TO DO: Multiplex in the order defined by the logical channel prioritization
  for (lcid = UL_SCH_LCID_SRB1;
       lcid < NR_MAX_NUM_LCID; lcid++) {

      lcid_buffer_occupancy_old =
    		  //TODO: Replace static value with CRNTI
        mac_rlc_get_buffer_occupancy_ind(module_idP,
        								 0x1234, eNB_index, frameP, //nr_ue_mac_inst->crnti
                                         subframe, ENB_FLAG_NO,
                                         lcid);
      lcid_buffer_occupancy_new = lcid_buffer_occupancy_old;

      if(lcid_buffer_occupancy_new){

        buflen_remain =
          buflen - (total_rlc_pdu_header_len + sdu_length_total + MAX_RLC_SDU_SUBHEADER_SIZE);
        LOG_D(MAC,
              "[UE %d] Frame %d : UL-DXCH -> ULSCH, RLC %d has %d bytes to "
              "send (Transport Block size %d SDU Length Total %d , mac header len %d, buflen_remain %d )\n", //BSR byte before Tx=%d
              module_idP, frameP, lcid, lcid_buffer_occupancy_new,
              buflen, sdu_length_total,
              total_rlc_pdu_header_len, buflen_remain); // ,nr_ue_mac_inst->scheduling_info.BSR_bytes[nr_ue_mac_inst->scheduling_info.LCGID[lcid]]

        while(buflen_remain > 0 && lcid_buffer_occupancy_new){

        //TODO: Replace static value with CRNTI
        sdu_lengths[num_sdus] = mac_rlc_data_req(module_idP,
        						0x1234, eNB_index, //nr_ue_mac_inst->crnti
                                frameP,
                                ENB_FLAG_NO,
                                MBMS_FLAG_NO,
                                lcid,
                                buflen_remain,
                                (char *)&ulsch_sdus[sdu_length_total],0,
                                0
                                                );
        AssertFatal(buflen_remain >= sdu_lengths[num_sdus],
                    "LCID=%d RLC has segmented %d bytes but MAC has max=%d\n",
                    lcid, sdu_lengths[num_sdus], buflen_remain);

        if (sdu_lengths[num_sdus]) {
          sdu_length_total += sdu_lengths[num_sdus];
          sdu_lcids[num_sdus] = lcid;

          total_rlc_pdu_header_len += MAX_RLC_SDU_SUBHEADER_SIZE; //rlc_pdu_header_len_last;

          //Update number of SDU
          num_sdus++;
        }

        /* Get updated BO after multiplexing this PDU */
        //TODO: Replace static value with CRNTI

        lcid_buffer_occupancy_new =
          mac_rlc_get_buffer_occupancy_ind(module_idP,
                                           0x1234, //nr_ue_mac_inst->crnti
                                           eNB_index, frameP,
                                           subframe, ENB_FLAG_NO,
                                           lcid);
        buflen_remain =
                  buflen - (total_rlc_pdu_header_len + sdu_length_total + MAX_RLC_SDU_SUBHEADER_SIZE);
        }
  }

}

  // Generate ULSCH PDU
  if (num_sdus>0) {
  payload_offset = nr_generate_ulsch_pdu(ulsch_sdus,
                                         ulsch_buffer,  // mac header
                                         num_sdus,  // num sdus
                                         sdu_lengths, // sdu length
                                         sdu_lcids, // sdu lcid
                                         0, // power_headroom
                                         0, // crnti
                                         0, // truncated_bsr
                                         0, // short_bsr
                                         0, // long_bsr
                                         0, // post_padding 
                                         buflen);  // TBS in bytes
  }
  else
	  return 0;

  // Padding: fill remainder of ULSCH with 0
  if (buflen - payload_offset > 0){
  	  for (int j = payload_offset; j < buflen; j++)
  		  ulsch_buffer[j] = 0;
  }

#if defined(ENABLE_MAC_PAYLOAD_DEBUG)
  LOG_I(MAC, "Printing UL MAC payload UE side, payload_offset: %d \n", payload_offset);
  for (int i = 0; i < buflen ; i++) {
	  //harq_process_ul_ue->a[i] = (unsigned char) rand();
	  //printf("a[%d]=0x%02x\n",i,harq_process_ul_ue->a[i]);
	  printf("%02x ",(unsigned char)ulsch_buffer[i]);
  }
  printf("\n");
#endif

  return 1;
}<|MERGE_RESOLUTION|>--- conflicted
+++ resolved
@@ -993,14 +993,10 @@
   LOG_D(MAC,"cell barred (0=barred,1=notBarred): %d\n", (int)mac->mib->cellBarred);
   LOG_D(MAC,"intra frequency reselection (0=allowed,1=notAllowed): %d\n", (int)mac->mib->intraFreqReselection);
   LOG_D(MAC,"half frame bit(extra bits):    %d\n", (int)half_frame_bit);
-<<<<<<< HEAD
   LOG_I(MAC,"ssb index(extra bits):         %d\n", (int)ssb_index);
 
   //storing ssb index in the mac structure
   mac->mib_ssb = ssb_index;
-=======
-  LOG_D(MAC,"ssb index(extra bits):         %d\n", (int)ssb_index);
->>>>>>> b9b2f289
 
   subcarrier_spacing_t scs_ssb = scs_30kHz;      //  default for 
   //const uint32_t scs_index = 0;
