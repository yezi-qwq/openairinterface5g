/*
 * Licensed to the OpenAirInterface (OAI) Software Alliance under one or more
 * contributor license agreements.  See the NOTICE file distributed with
 * this work for additional information regarding copyright ownership.
 * The OpenAirInterface Software Alliance licenses this file to You under
 * the OAI Public License, Version 1.1  (the "License"); you may not use this file
 * except in compliance with the License.
 * You may obtain a copy of the License at
 *
 *      http://www.openairinterface.org/?page_id=698
 *
 * Unless required by applicable law or agreed to in writing, software
 * distributed under the License is distributed on an "AS IS" BASIS,
 * WITHOUT WARRANTIES OR CONDITIONS OF ANY KIND, either express or implied.
 * See the License for the specific language governing permissions and
 * limitations under the License.
 *-------------------------------------------------------------------------------
 * For more information about the OpenAirInterface (OAI) Software Alliance:
 *      contact@openairinterface.org
 */

/* \file ue_procedures.c
 * \brief procedures related to UE
 * \author R. Knopp, K.H. HSU, G. Casati
 * \date 2018
 * \version 0.1
 * \company Eurecom / NTUST
 * \email: knopp@eurecom.fr, kai-hsiang.hsu@eurecom.fr, guido.casati@iis.fraunhofer.de
 * \note
 * \warning
 */


#include <stdio.h>
#include <math.h>

/* exe */
#include "executables/nr-softmodem.h"

/* RRC*/
#include "RRC/NR_UE/rrc_proto.h"
#include "NR_RACH-ConfigCommon.h"
#include "NR_RACH-ConfigGeneric.h"
#include "NR_FrequencyInfoDL.h"
#include "NR_PDCCH-ConfigCommon.h"

/* MAC */
#include "NR_MAC_COMMON/nr_mac.h"
#include "NR_MAC_UE/mac_proto.h"
#include "NR_MAC_UE/mac_extern.h"
#include "NR_MAC_COMMON/nr_mac_extern.h"
#include "common/utils/nr/nr_common.h"

/* PHY */
#include "PHY/NR_TRANSPORT/nr_dci.h"
#include "executables/softmodem-common.h"
#include "SCHED_NR_UE/defs.h"

/* utils */
#include "assertions.h"
#include "asn1_conversions.h"
#include "common/utils/LOG/log.h"
#include "common/utils/LOG/vcd_signal_dumper.h"

//#define ENABLE_MAC_PAYLOAD_DEBUG 1
//#define DEBUG_EXTRACT_DCI
//#define DEBUG_RAR

int get_rnti_type(NR_UE_MAC_INST_t *mac, uint16_t rnti){

    RA_config_t *ra = &mac->ra;
    int rnti_type;

    if (rnti == ra->ra_rnti) {
      rnti_type = NR_RNTI_RA;
    } else if (rnti == ra->t_crnti && (ra->ra_state == WAIT_RAR || ra->ra_state == WAIT_CONTENTION_RESOLUTION) ) {
      rnti_type = NR_RNTI_TC;
    } else if (rnti == mac->crnti) {
      rnti_type = NR_RNTI_C;
    } else if (rnti == 0xFFFE) {
      rnti_type = NR_RNTI_P;
    } else if (rnti == 0xFFFF) {
      rnti_type = NR_RNTI_SI;
    } else {
      AssertFatal(1 == 0, "In %s: Not identified/handled rnti %d \n", __FUNCTION__, rnti);
    }

    LOG_D(MAC, "In %s: returning rnti_type %s \n", __FUNCTION__, rnti_types[rnti_type]);

    return rnti_type;

}


int8_t nr_ue_decode_mib(module_id_t module_id,
                        int cc_id,
                        uint8_t gNB_index,
                        uint8_t extra_bits,	//	8bits 38.212 c7.1.1
                        uint32_t ssb_length,
                        uint32_t ssb_index,
                        void *pduP,
                        uint16_t cell_id)
{
  LOG_D(MAC,"[L2][MAC] decode mib\n");

  NR_UE_MAC_INST_t *mac = get_mac_inst(module_id);

  nr_mac_rrc_data_ind_ue( module_id, cc_id, gNB_index, 0, 0, 0, NR_BCCH_BCH, (uint8_t *) pduP, 3 );    //  fixed 3 bytes MIB PDU
    
  AssertFatal(mac->mib != NULL, "nr_ue_decode_mib() mac->mib == NULL\n");
  //if(mac->mib != NULL){
  uint16_t frame = (mac->mib->systemFrameNumber.buf[0] >> mac->mib->systemFrameNumber.bits_unused);
  uint16_t frame_number_4lsb = 0;
  for (int i=0; i<4; i++)
    frame_number_4lsb |= ((extra_bits>>i)&1)<<(3-i);
  uint8_t half_frame_bit = ( extra_bits >> 4 ) & 0x1;               //	extra bits[4]
  uint8_t ssb_subcarrier_offset_msb = ( extra_bits >> 5 ) & 0x1;    //	extra bits[5]
  uint8_t ssb_subcarrier_offset = (uint8_t)mac->mib->ssb_SubcarrierOffset;

  frame = frame << 4;
  frame = frame | frame_number_4lsb;
  if(ssb_length == 64){
    for (int i=0; i<3; i++)
      ssb_index += (((extra_bits>>(7-i))&0x01)<<(3+i));
  }else{
    if(ssb_subcarrier_offset_msb){
      ssb_subcarrier_offset = ssb_subcarrier_offset | 0x10;
    }
  }

  LOG_D(MAC,"system frame number(6 MSB bits): %d\n",  mac->mib->systemFrameNumber.buf[0]);
  LOG_D(MAC,"system frame number(with LSB): %d\n", (int)frame);
  LOG_D(MAC,"subcarrier spacing (0=15or60, 1=30or120): %d\n", (int)mac->mib->subCarrierSpacingCommon);
  LOG_D(MAC,"ssb carrier offset(with MSB):  %d\n", (int)ssb_subcarrier_offset);
  LOG_D(MAC,"dmrs type A position (0=pos2,1=pos3): %d\n", (int)mac->mib->dmrs_TypeA_Position);
  LOG_D(MAC,"cell barred (0=barred,1=notBarred): %d\n", (int)mac->mib->cellBarred);
  LOG_D(MAC,"intra frequency reselection (0=allowed,1=notAllowed): %d\n", (int)mac->mib->intraFreqReselection);
  LOG_D(MAC,"half frame bit(extra bits):    %d\n", (int)half_frame_bit);
  LOG_D(MAC,"ssb index(extra bits):         %d\n", (int)ssb_index);

  //storing ssb index in the mac structure
  mac->mib_ssb = ssb_index;

  get_type0_PDCCH_CSS_config_parameters(&mac->type0_PDCCH_CSS_config, mac->mib, extra_bits, ssb_length, ssb_index,
                                        mac->phy_config.config_req.ssb_table.ssb_offset_point_a);

  ssb_index = mac->type0_PDCCH_CSS_config.ssb_index; //  TODO: ssb_index should obtain from L1 in case Lssb != 64
  mac->type0_pdcch_ss_mux_pattern = mac->type0_PDCCH_CSS_config.type0_pdcch_ss_mux_pattern;
  mac->type0_pdcch_ss_sfn_c = mac->type0_PDCCH_CSS_config.sfn_c;
  mac->type0_pdcch_ss_n_c = mac->type0_PDCCH_CSS_config.n_c;
  mac->dl_config_request.sfn = mac->type0_PDCCH_CSS_config.frame;
  mac->dl_config_request.slot = (ssb_index>>1) + ((ssb_index>>4)<<1); // not valid for 240kHz SCS

  return 0;
}

int8_t nr_ue_decode_BCCH_DL_SCH(module_id_t module_id,
                                int cc_id,
                                unsigned int gNB_index,
                                uint32_t sibs_mask,
                                uint8_t *pduP,
                                uint32_t pdu_len) {
  LOG_D(NR_MAC, "Decoding NR-BCCH-DL-SCH-Message (SIB1 or SI)\n");
  nr_mac_rrc_data_ind_ue(module_id, cc_id, gNB_index, 0, 0, 0, NR_BCCH_DL_SCH, (uint8_t *) pduP, pdu_len);
  return 0;
}

//  TODO: change to UE parameter, scs: 15KHz, slot duration: 1ms
uint32_t get_ssb_frame(uint32_t test){
  return test;
}

/*
 * This code contains all the functions needed to process all dci fields.
 * These tables and functions are going to be called by function nr_ue_process_dci
 */
int8_t nr_ue_process_dci_freq_dom_resource_assignment(nfapi_nr_ue_pusch_pdu_t *pusch_config_pdu,
						      fapi_nr_dl_config_dlsch_pdu_rel15_t *dlsch_config_pdu,
						      uint16_t n_RB_ULBWP,
						      uint16_t n_RB_DLBWP,
						      uint16_t riv
						      ){

  /*
   * TS 38.214 subclause 5.1.2.2 Resource allocation in frequency domain (downlink)
   * when the scheduling grant is received with DCI format 1_0, then downlink resource allocation type 1 is used
   */
  if(dlsch_config_pdu != NULL){

    /*
     * TS 38.214 subclause 5.1.2.2.1 Downlink resource allocation type 0
     */
    /*
     * TS 38.214 subclause 5.1.2.2.2 Downlink resource allocation type 1
     */
    dlsch_config_pdu->number_rbs = NRRIV2BW(riv,n_RB_DLBWP);
    dlsch_config_pdu->start_rb   = NRRIV2PRBOFFSET(riv,n_RB_DLBWP);

    // Sanity check in case a false or erroneous DCI is received
    if ((dlsch_config_pdu->number_rbs < 1 ) || (dlsch_config_pdu->number_rbs > n_RB_DLBWP - dlsch_config_pdu->start_rb)) {
      // DCI is invalid!
      LOG_W(MAC, "Frequency domain assignment values are invalid! #RBs: %d, Start RB: %d, n_RB_DLBWP: %d \n", dlsch_config_pdu->number_rbs, dlsch_config_pdu->start_rb, n_RB_DLBWP);
      return -1;
    }

    LOG_D(MAC,"riv = %i\n", riv);
    LOG_D(MAC,"n_RB_DLBWP = %i\n", n_RB_DLBWP);
    LOG_D(MAC,"number_rbs = %i\n", dlsch_config_pdu->number_rbs);
    LOG_D(MAC,"start_rb = %i\n", dlsch_config_pdu->start_rb);

  }
  if(pusch_config_pdu != NULL){
    /*
     * TS 38.214 subclause 6.1.2.2 Resource allocation in frequency domain (uplink)
     */
    /*
     * TS 38.214 subclause 6.1.2.2.1 Uplink resource allocation type 0
     */
    /*
     * TS 38.214 subclause 6.1.2.2.2 Uplink resource allocation type 1
     */

    pusch_config_pdu->rb_size  = NRRIV2BW(riv,n_RB_ULBWP);
    pusch_config_pdu->rb_start = NRRIV2PRBOFFSET(riv,n_RB_ULBWP);

    // Sanity check in case a false or erroneous DCI is received
    if ((pusch_config_pdu->rb_size < 1) || (pusch_config_pdu->rb_size > n_RB_ULBWP - pusch_config_pdu->rb_start)) {
      // DCI is invalid!
      LOG_W(MAC, "Frequency domain assignment values are invalid! #RBs: %d, Start RB: %d, n_RB_ULBWP: %d \n",pusch_config_pdu->rb_size, pusch_config_pdu->rb_start, n_RB_ULBWP);
      return -1;
    }

  }
  return 0;
}

int8_t nr_ue_process_dci_time_dom_resource_assignment(NR_UE_MAC_INST_t *mac,
						      nfapi_nr_ue_pusch_pdu_t *pusch_config_pdu,
						      fapi_nr_dl_config_dlsch_pdu_rel15_t *dlsch_config_pdu,
						      uint8_t time_domain_ind
						      ){
  int dmrs_typeA_pos = mac->scc->dmrs_TypeA_Position;
//  uint8_t k_offset=0;
  uint8_t sliv_S=0;
  uint8_t sliv_L=0;
  uint8_t table_5_1_2_1_1_2_time_dom_res_alloc_A[16][3]={ // for PDSCH from TS 38.214 subclause 5.1.2.1.1
    {0,(dmrs_typeA_pos == 0)?2:3, (dmrs_typeA_pos == 0)?12:11}, // row index 1
    {0,(dmrs_typeA_pos == 0)?2:3, (dmrs_typeA_pos == 0)?10:9},  // row index 2
    {0,(dmrs_typeA_pos == 0)?2:3, (dmrs_typeA_pos == 0)?9:8},   // row index 3
    {0,(dmrs_typeA_pos == 0)?2:3, (dmrs_typeA_pos == 0)?7:6},   // row index 4
    {0,(dmrs_typeA_pos == 0)?2:3, (dmrs_typeA_pos == 0)?5:4},   // row index 5
    {0,(dmrs_typeA_pos == 0)?9:10,(dmrs_typeA_pos == 0)?4:4},   // row index 6
    {0,(dmrs_typeA_pos == 0)?4:6, (dmrs_typeA_pos == 0)?4:4},   // row index 7
    {0,5,7},  // row index 8
    {0,5,2},  // row index 9
    {0,9,2},  // row index 10
    {0,12,2}, // row index 11
    {0,1,13}, // row index 12
    {0,1,6},  // row index 13
    {0,2,4},  // row index 14
    {0,4,7},  // row index 15
    {0,8,4}   // row index 16
  };
  /*uint8_t table_5_1_2_1_1_3_time_dom_res_alloc_A_extCP[16][3]={ // for PDSCH from TS 38.214 subclause 5.1.2.1.1
    {0,(dmrs_typeA_pos == 0)?2:3, (dmrs_typeA_pos == 0)?6:5},   // row index 1
    {0,(dmrs_typeA_pos == 0)?2:3, (dmrs_typeA_pos == 0)?10:9},  // row index 2
    {0,(dmrs_typeA_pos == 0)?2:3, (dmrs_typeA_pos == 0)?9:8},   // row index 3
    {0,(dmrs_typeA_pos == 0)?2:3, (dmrs_typeA_pos == 0)?7:6},   // row index 4
    {0,(dmrs_typeA_pos == 0)?2:3, (dmrs_typeA_pos == 0)?5:4},   // row index 5
    {0,(dmrs_typeA_pos == 0)?6:8, (dmrs_typeA_pos == 0)?4:2},   // row index 6
    {0,(dmrs_typeA_pos == 0)?4:6, (dmrs_typeA_pos == 0)?4:4},   // row index 7
    {0,5,6},  // row index 8
    {0,5,2},  // row index 9
    {0,9,2},  // row index 10
    {0,10,2}, // row index 11
    {0,1,11}, // row index 12
    {0,1,6},  // row index 13
    {0,2,4},  // row index 14
    {0,4,6},  // row index 15
    {0,8,4}   // row index 16
    };*/
  /*uint8_t table_5_1_2_1_1_4_time_dom_res_alloc_B[16][3]={ // for PDSCH from TS 38.214 subclause 5.1.2.1.1
    {0,2,2},  // row index 1
    {0,4,2},  // row index 2
    {0,6,2},  // row index 3
    {0,8,2},  // row index 4
    {0,10,2}, // row index 5
    {1,2,2},  // row index 6
    {1,4,2},  // row index 7
    {0,2,4},  // row index 8
    {0,4,4},  // row index 9
    {0,6,4},  // row index 10
    {0,8,4},  // row index 11
    {0,10,4}, // row index 12
    {0,2,7},  // row index 13
    {0,(dmrs_typeA_pos == 0)?2:3,(dmrs_typeA_pos == 0)?12:11},  // row index 14
    {1,2,4},  // row index 15
    {0,0,0}   // row index 16
    };*/
  /*uint8_t table_5_1_2_1_1_5_time_dom_res_alloc_C[16][3]={ // for PDSCH from TS 38.214 subclause 5.1.2.1.1
    {0,2,2},  // row index 1
    {0,4,2},  // row index 2
    {0,6,2},  // row index 3
    {0,8,2},  // row index 4
    {0,10,2}, // row index 5
    {0,0,0},  // row index 6
    {0,0,0},  // row index 7
    {0,2,4},  // row index 8
    {0,4,4},  // row index 9
    {0,6,4},  // row index 10
    {0,8,4},  // row index 11
    {0,10,4}, // row index 12
    {0,2,7},  // row index 13
    {0,(dmrs_typeA_pos == 0)?2:3,(dmrs_typeA_pos == 0)?12:11},  // row index 14
    {0,0,6},  // row index 15
    {0,2,6}   // row index 16
    };*/
  uint8_t mu_pusch = 1;
  // definition table j Table 6.1.2.1.1-4
  uint8_t j = (mu_pusch==3)?3:(mu_pusch==2)?2:1;
  uint8_t table_6_1_2_1_1_2_time_dom_res_alloc_A[16][3]={ // for PUSCH from TS 38.214 subclause 6.1.2.1.1
    {j,  0,14}, // row index 1
    {j,  0,12}, // row index 2
    {j,  0,10}, // row index 3
    {j,  2,10}, // row index 4
    {j,  4,10}, // row index 5
    {j,  4,8},  // row index 6
    {j,  4,6},  // row index 7
    {j+1,0,14}, // row index 8
    {j+1,0,12}, // row index 9
    {j+1,0,10}, // row index 10
    {j+2,0,14}, // row index 11
    {j+2,0,12}, // row index 12
    {j+2,0,10}, // row index 13
    {j,  8,6},  // row index 14
    {j+3,0,14}, // row index 15
    {j+3,0,10}  // row index 16
  };
  /*uint8_t table_6_1_2_1_1_3_time_dom_res_alloc_A_extCP[16][3]={ // for PUSCH from TS 38.214 subclause 6.1.2.1.1
    {j,  0,8},  // row index 1
    {j,  0,12}, // row index 2
    {j,  0,10}, // row index 3
    {j,  2,10}, // row index 4
    {j,  4,4},  // row index 5
    {j,  4,8},  // row index 6
    {j,  4,6},  // row index 7
    {j+1,0,8},  // row index 8
    {j+1,0,12}, // row index 9
    {j+1,0,10}, // row index 10
    {j+2,0,6},  // row index 11
    {j+2,0,12}, // row index 12
    {j+2,0,10}, // row index 13
    {j,  8,4},  // row index 14
    {j+3,0,8},  // row index 15
    {j+3,0,10}  // row index 16
    };*/

  /*
   * TS 38.214 subclause 5.1.2.1 Resource allocation in time domain (downlink)
   */
  if(dlsch_config_pdu != NULL){
    NR_PDSCH_TimeDomainResourceAllocationList_t *pdsch_TimeDomainAllocationList = NULL;
    if (mac->DLbwp[0]->bwp_Dedicated->pdsch_Config->choice.setup->pdsch_TimeDomainAllocationList)
      pdsch_TimeDomainAllocationList = mac->DLbwp[0]->bwp_Dedicated->pdsch_Config->choice.setup->pdsch_TimeDomainAllocationList->choice.setup;
    else if (mac->DLbwp[0]->bwp_Common->pdsch_ConfigCommon->choice.setup->pdsch_TimeDomainAllocationList)
      pdsch_TimeDomainAllocationList = mac->DLbwp[0]->bwp_Common->pdsch_ConfigCommon->choice.setup->pdsch_TimeDomainAllocationList;
    if (pdsch_TimeDomainAllocationList) {

      if (time_domain_ind >= pdsch_TimeDomainAllocationList->list.count) {
        LOG_E(MAC, "time_domain_ind %d >= pdsch->TimeDomainAllocationList->list.count %d\n",
              time_domain_ind, pdsch_TimeDomainAllocationList->list.count);
        dlsch_config_pdu->start_symbol   = 0;
        dlsch_config_pdu->number_symbols = 0;
        return -1;
      }

      int startSymbolAndLength = pdsch_TimeDomainAllocationList->list.array[time_domain_ind]->startSymbolAndLength;
      int S,L;
      SLIV2SL(startSymbolAndLength,&S,&L);
      dlsch_config_pdu->start_symbol=S;
      dlsch_config_pdu->number_symbols=L;

      LOG_D(MAC,"SLIV = %i\n", startSymbolAndLength);
      LOG_D(MAC,"start_symbol = %i\n", dlsch_config_pdu->start_symbol);
      LOG_D(MAC,"number_symbols = %i\n", dlsch_config_pdu->number_symbols);

    }
    else {// Default configuration from tables
//      k_offset = table_5_1_2_1_1_2_time_dom_res_alloc_A[time_domain_ind-1][0];
      sliv_S   = table_5_1_2_1_1_2_time_dom_res_alloc_A[time_domain_ind-1][1];
      sliv_L   = table_5_1_2_1_1_2_time_dom_res_alloc_A[time_domain_ind-1][2];
      // k_offset = table_5_1_2_1_1_3_time_dom_res_alloc_A_extCP[nr_pdci_info_extracted->time_dom_resource_assignment][0];
      // sliv_S   = table_5_1_2_1_1_3_time_dom_res_alloc_A_extCP[nr_pdci_info_extracted->time_dom_resource_assignment][1];
      // sliv_L   = table_5_1_2_1_1_3_time_dom_res_alloc_A_extCP[nr_pdci_info_extracted->time_dom_resource_assignment][2];
      // k_offset = table_5_1_2_1_1_4_time_dom_res_alloc_B[nr_pdci_info_extracted->time_dom_resource_assignment][0];
      // sliv_S   = table_5_1_2_1_1_4_time_dom_res_alloc_B[nr_pdci_info_extracted->time_dom_resource_assignment][1];
      // sliv_L   = table_5_1_2_1_1_4_time_dom_res_alloc_B[nr_pdci_info_extracted->time_dom_resource_assignment][2];
      // k_offset = table_5_1_2_1_1_5_time_dom_res_alloc_C[nr_pdci_info_extracted->time_dom_resource_assignment][0];
      // sliv_S   = table_5_1_2_1_1_5_time_dom_res_alloc_C[nr_pdci_info_extracted->time_dom_resource_assignment][1];
      // sliv_L   = table_5_1_2_1_1_5_time_dom_res_alloc_C[nr_pdci_info_extracted->time_dom_resource_assignment][2];
      dlsch_config_pdu->number_symbols = sliv_L;
      dlsch_config_pdu->start_symbol = sliv_S;
    }
  }	/*
	 * TS 38.214 subclause 6.1.2.1 Resource allocation in time domain (uplink)
	 */
  if(pusch_config_pdu != NULL){
    NR_PUSCH_TimeDomainResourceAllocationList_t *pusch_TimeDomainAllocationList = NULL;
    if (mac->ULbwp[0]->bwp_Dedicated->pusch_Config->choice.setup->pusch_TimeDomainAllocationList) {
      pusch_TimeDomainAllocationList = mac->ULbwp[0]->bwp_Dedicated->pusch_Config->choice.setup->pusch_TimeDomainAllocationList->choice.setup;
    }
    else if (mac->ULbwp[0]->bwp_Common->pusch_ConfigCommon->choice.setup->pusch_TimeDomainAllocationList) {
      pusch_TimeDomainAllocationList = mac->ULbwp[0]->bwp_Common->pusch_ConfigCommon->choice.setup->pusch_TimeDomainAllocationList;
    }
    	
    if (pusch_TimeDomainAllocationList) {
      if (time_domain_ind >= pusch_TimeDomainAllocationList->list.count) {
        LOG_E(MAC, "time_domain_ind %d >= pusch->TimeDomainAllocationList->list.count %d\n",
              time_domain_ind, pusch_TimeDomainAllocationList->list.count);
        pusch_config_pdu->start_symbol_index=0;
        pusch_config_pdu->nr_of_symbols=0;
        return -1;
      }
      
      int startSymbolAndLength = pusch_TimeDomainAllocationList->list.array[time_domain_ind]->startSymbolAndLength;
      int S,L;
      SLIV2SL(startSymbolAndLength,&S,&L);
      pusch_config_pdu->start_symbol_index=S;
      pusch_config_pdu->nr_of_symbols=L;
    }
    else {
//      k_offset = table_6_1_2_1_1_2_time_dom_res_alloc_A[time_domain_ind-1][0];
      sliv_S   = table_6_1_2_1_1_2_time_dom_res_alloc_A[time_domain_ind-1][1];
      sliv_L   = table_6_1_2_1_1_2_time_dom_res_alloc_A[time_domain_ind-1][2];
      // k_offset = table_6_1_2_1_1_3_time_dom_res_alloc_A_extCP[nr_pdci_info_extracted->time_dom_resource_assignment][0];
      // sliv_S   = table_6_1_2_1_1_3_time_dom_res_alloc_A_extCP[nr_pdci_info_extracted->time_dom_resource_assignment][1];
      // sliv_L   = table_6_1_2_1_1_3_time_dom_res_alloc_A_extCP[nr_pdci_info_extracted->time_dom_resource_assignment][2];
      pusch_config_pdu->nr_of_symbols = sliv_L;
      pusch_config_pdu->start_symbol_index = sliv_S;
    }
  }
  return 0;
}

int nr_ue_process_dci_indication_pdu(module_id_t module_id,int cc_id, int gNB_index, frame_t frame, int slot, fapi_nr_dci_indication_pdu_t *dci) {

  NR_UE_MAC_INST_t *mac = get_mac_inst(module_id);

  LOG_D(MAC,"Received dci indication (rnti %x,dci format %d,n_CCE %d,payloadSize %d,payload %llx)\n",
	dci->rnti,dci->dci_format,dci->n_CCE,dci->payloadSize,*(unsigned long long*)dci->payloadBits);

  if (nr_extract_dci_info(mac, dci->dci_format, dci->payloadSize, dci->rnti, (uint64_t *)dci->payloadBits, def_dci_pdu_rel15))
    return -1;
  return (nr_ue_process_dci(module_id, cc_id, gNB_index, frame, slot, def_dci_pdu_rel15, dci->rnti, dci->dci_format));
}

int8_t nr_ue_process_dci(module_id_t module_id, int cc_id, uint8_t gNB_index, frame_t frame, int slot, dci_pdu_rel15_t *dci, uint16_t rnti, uint8_t dci_format){

  int ret = 0;
  int pucch_res_set_cnt = 0, valid = 0;
  frame_t frame_tx = 0;
  int slot_tx = 0;
  bool valid_ptrs_setup = 0;
  NR_UE_MAC_INST_t *mac = get_mac_inst(module_id);
  RA_config_t *ra = &mac->ra;
  fapi_nr_dl_config_request_t *dl_config = &mac->dl_config_request;
  uint8_t is_Msg3 = 0;

  //const uint16_t n_RB_DLBWP = dl_config->dl_config_list[dl_config->number_pdus].dci_config_pdu.dci_config_rel15.N_RB_BWP; //make sure this has been set
  AssertFatal(mac->DLbwp[0]!=NULL,"DLbwp[0] should not be zero here!\n");
  AssertFatal(mac->ULbwp[0]!=NULL,"DLbwp[0] should not be zero here!\n");

  const uint16_t n_RB_DLBWP = (ra->ra_state == WAIT_RAR || ra->ra_state == WAIT_CONTENTION_RESOLUTION) ? NRRIV2BW(mac->scc->downlinkConfigCommon->initialDownlinkBWP->genericParameters.locationAndBandwidth, MAX_BWP_SIZE) : NRRIV2BW(mac->DLbwp[0]->bwp_Common->genericParameters.locationAndBandwidth, MAX_BWP_SIZE);

  LOG_D(MAC, "In %s: Processing received DCI format %s (DL BWP %d)\n", __FUNCTION__, dci_formats[dci_format], n_RB_DLBWP);

  switch(dci_format){
  case NR_UL_DCI_FORMAT_0_0: {
    /*
     *  with CRC scrambled by C-RNTI or CS-RNTI or new-RNTI or TC-RNTI
     *    0  IDENTIFIER_DCI_FORMATS:
     *    10 FREQ_DOM_RESOURCE_ASSIGNMENT_UL: PUSCH hopping with resource allocation type 1 not considered
     *    12 TIME_DOM_RESOURCE_ASSIGNMENT: 0, 1, 2, 3, or 4 bits as defined in Subclause 6.1.2.1 of [6, TS 38.214]. The bitwidth for this field is determined as log2(I) bits,
     *    17 FREQ_HOPPING_FLAG: 0 bit if only resource allocation type 0
     *    24 MCS:
     *    25 NDI:
     *    26 RV:
     *    27 HARQ_PROCESS_NUMBER:
     *    32 TPC_PUSCH:
     *    49 PADDING_NR_DCI: (Note 2) If DCI format 0_0 is monitored in common search space
     *    50 SUL_IND_0_0:
     */
    // Calculate the slot in which ULSCH should be scheduled. This is current slot + K2,
    // where K2 is the offset between the slot in which UL DCI is received and the slot
    // in which ULSCH should be scheduled. K2 is configured in RRC configuration.  
    // todo:
    // - SUL_IND_0_0

    // Schedule PUSCH
    ret = nr_ue_pusch_scheduler(mac, is_Msg3, frame, slot, &frame_tx, &slot_tx, dci->time_domain_assignment.val);

    if (ret != -1){

      // Get UL config request corresponding slot_tx
      fapi_nr_ul_config_request_t *ul_config = get_ul_config_request(mac, slot_tx);

      if (!ul_config) {
        LOG_W(MAC, "In %s: ul_config request is NULL. Probably due to unexpected UL DCI in frame.slot %d.%d. Ignoring DCI!\n", __FUNCTION__, frame, slot);
        return -1;
      }

      nfapi_nr_ue_pusch_pdu_t *pusch_config_pdu = &ul_config->ul_config_list[ul_config->number_pdus].pusch_config_pdu;

      fill_ul_config(ul_config, frame_tx, slot_tx, FAPI_NR_UL_CONFIG_TYPE_PUSCH);

      // Config PUSCH PDU
      ret = nr_config_pusch_pdu(mac, pusch_config_pdu, dci, NULL, rnti, &dci_format);

    }
    
    break;
  }

  case NR_UL_DCI_FORMAT_0_1: {
    /*
     *  with CRC scrambled by C-RNTI or CS-RNTI or SP-CSI-RNTI or new-RNTI
     *    0  IDENTIFIER_DCI_FORMATS:
     *    1  CARRIER_IND
     *    2  SUL_IND_0_1
     *    7  BANDWIDTH_PART_IND
     *    10 FREQ_DOM_RESOURCE_ASSIGNMENT_UL: PUSCH hopping with resource allocation type 1 not considered
     *    12 TIME_DOM_RESOURCE_ASSIGNMENT: 0, 1, 2, 3, or 4 bits as defined in Subclause 6.1.2.1 of [6, TS 38.214]. The bitwidth for this field is determined as log2(I) bits,
     *    17 FREQ_HOPPING_FLAG: 0 bit if only resource allocation type 0
     *    24 MCS:
     *    25 NDI:
     *    26 RV:
     *    27 HARQ_PROCESS_NUMBER:
     *    29 FIRST_DAI
     *    30 SECOND_DAI
     *    32 TPC_PUSCH:
     *    36 SRS_RESOURCE_IND:
     *    37 PRECOD_NBR_LAYERS:
     *    38 ANTENNA_PORTS:
     *    40 SRS_REQUEST:
     *    42 CSI_REQUEST:
     *    43 CBGTI
     *    45 PTRS_DMRS
     *    46 BETA_OFFSET_IND
     *    47 DMRS_SEQ_INI
     *    48 UL_SCH_IND
     *    49 PADDING_NR_DCI: (Note 2) If DCI format 0_0 is monitored in common search space
     */
    // TODO: 
    // - FIRST_DAI
    // - SECOND_DAI
    // - SRS_RESOURCE_IND

    // Schedule PUSCH
    ret = nr_ue_pusch_scheduler(mac, is_Msg3, frame, slot, &frame_tx, &slot_tx, dci->time_domain_assignment.val);

    if (ret != -1){

      // Get UL config request corresponding slot_tx
      fapi_nr_ul_config_request_t *ul_config = get_ul_config_request(mac, slot_tx);

      if (!ul_config) {
        LOG_W(MAC, "In %s: ul_config request is NULL. Probably due to unexpected UL DCI in frame.slot %d.%d. Ignoring DCI!\n", __FUNCTION__, frame, slot);
        return -1;
      }

      nfapi_nr_ue_pusch_pdu_t *pusch_config_pdu = &ul_config->ul_config_list[ul_config->number_pdus].pusch_config_pdu;

      fill_ul_config(ul_config, frame_tx, slot_tx, FAPI_NR_UL_CONFIG_TYPE_PUSCH);

      // Config PUSCH PDU
      ret = nr_config_pusch_pdu(mac, pusch_config_pdu, dci, NULL, rnti, &dci_format);

    }
    break;
  }

  case NR_DL_DCI_FORMAT_1_0: {
    /*
     *  with CRC scrambled by C-RNTI or CS-RNTI or new-RNTI
     *    0  IDENTIFIER_DCI_FORMATS:
     *    11 FREQ_DOM_RESOURCE_ASSIGNMENT_DL:
     *    12 TIME_DOM_RESOURCE_ASSIGNMENT: 0, 1, 2, 3, or 4 bits as defined in Subclause 5.1.2.1 of [6, TS 38.214]. The bitwidth for this field is determined as log2(I) bits,
     *    13 VRB_TO_PRB_MAPPING: 0 bit if only resource allocation type 0
     *    24 MCS:
     *    25 NDI:
     *    26 RV:
     *    27 HARQ_PROCESS_NUMBER:
     *    28 DAI_: For format1_1: 4 if more than one serving cell are configured in the DL and the higher layer parameter HARQ-ACK-codebook=dynamic, where the 2 MSB bits are the counter DAI and the 2 LSB bits are the total DAI
     *    33 TPC_PUCCH:
     *    34 PUCCH_RESOURCE_IND:
     *    35 PDSCH_TO_HARQ_FEEDBACK_TIME_IND:
     *    55 RESERVED_NR_DCI
     *  with CRC scrambled by P-RNTI
     *    8  SHORT_MESSAGE_IND
     *    9  SHORT_MESSAGES
     *    11 FREQ_DOM_RESOURCE_ASSIGNMENT_DL:
     *    12 TIME_DOM_RESOURCE_ASSIGNMENT: 0, 1, 2, 3, or 4 bits as defined in Subclause 5.1.2.1 of [6, TS 38.214]. The bitwidth for this field is determined as log2(I) bits,
     *    13 VRB_TO_PRB_MAPPING: 0 bit if only resource allocation type 0
     *    24 MCS:
     *    31 TB_SCALING
     *    55 RESERVED_NR_DCI
     *  with CRC scrambled by SI-RNTI
     *    11 FREQ_DOM_RESOURCE_ASSIGNMENT_DL:
     *    12 TIME_DOM_RESOURCE_ASSIGNMENT: 0, 1, 2, 3, or 4 bits as defined in Subclause 5.1.2.1 of [6, TS 38.214]. The bitwidth for this field is determined as log2(I) bits,
     *    13 VRB_TO_PRB_MAPPING: 0 bit if only resource allocation type 0
     *    24 MCS:
     *    26 RV:
     *    55 RESERVED_NR_DCI
     *  with CRC scrambled by RA-RNTI
     *    11 FREQ_DOM_RESOURCE_ASSIGNMENT_DL:
     *    12 TIME_DOM_RESOURCE_ASSIGNMENT: 0, 1, 2, 3, or 4 bits as defined in Subclause 5.1.2.1 of [6, TS 38.214]. The bitwidth for this field is determined as log2(I) bits,
     *    13 VRB_TO_PRB_MAPPING: 0 bit if only resource allocation type 0
     *    24 MCS:
     *    31 TB_SCALING
     *    55 RESERVED_NR_DCI
     *  with CRC scrambled by TC-RNTI
     *    0  IDENTIFIER_DCI_FORMATS:
     *    11 FREQ_DOM_RESOURCE_ASSIGNMENT_DL:
     *    12 TIME_DOM_RESOURCE_ASSIGNMENT: 0, 1, 2, 3, or 4 bits as defined in Subclause 5.1.2.1 of [6, TS 38.214]. The bitwidth for this field is determined as log2(I) bits,
     *    13 VRB_TO_PRB_MAPPING: 0 bit if only resource allocation type 0
     *    24 MCS:
     *    25 NDI:
     *    26 RV:
     *    27 HARQ_PROCESS_NUMBER:
     *    28 DAI_: For format1_1: 4 if more than one serving cell are configured in the DL and the higher layer parameter HARQ-ACK-codebook=dynamic, where the 2 MSB bits are the counter DAI and the 2 LSB bits are the total DAI
     *    33 TPC_PUCCH:
     */

    dl_config->dl_config_list[dl_config->number_pdus].dlsch_config_pdu.rnti = rnti;
    fapi_nr_dl_config_dlsch_pdu_rel15_t *dlsch_config_pdu_1_0 = &dl_config->dl_config_list[dl_config->number_pdus].dlsch_config_pdu.dlsch_config_rel15;
    NR_PDSCH_Config_t *pdsch_config=mac->DLbwp[0]->bwp_Dedicated->pdsch_Config->choice.setup;
    uint16_t BWPSize = 0;

    if(rnti == SI_RNTI) {
      dl_config->dl_config_list[dl_config->number_pdus].pdu_type = FAPI_NR_DL_CONFIG_TYPE_SI_DLSCH;
      dlsch_config_pdu_1_0->BWPSize = mac->type0_PDCCH_CSS_config.num_rbs;
      dlsch_config_pdu_1_0->BWPStart = mac->type0_PDCCH_CSS_config.cset_start_rb;
      dlsch_config_pdu_1_0->SubcarrierSpacing = mac->mib->subCarrierSpacingCommon;
      pdsch_config->dmrs_DownlinkForPDSCH_MappingTypeA->choice.setup->dmrs_AdditionalPosition = NULL; // For PDSCH with mapping type A, the UE shall assume dmrs-AdditionalPosition='pos2'
      BWPSize = dlsch_config_pdu_1_0->BWPSize;
    } else {
      if (ra->RA_window_cnt >= 0 && rnti == ra->ra_rnti){
        dl_config->dl_config_list[dl_config->number_pdus].pdu_type = FAPI_NR_DL_CONFIG_TYPE_RA_DLSCH;
      } else {
        dl_config->dl_config_list[dl_config->number_pdus].pdu_type = FAPI_NR_DL_CONFIG_TYPE_DLSCH;
      }

      if( (ra->RA_window_cnt >= 0 && rnti == ra->ra_rnti) || (rnti == ra->t_crnti) ) {
        dlsch_config_pdu_1_0->BWPSize = NRRIV2BW(mac->scc->downlinkConfigCommon->initialDownlinkBWP->genericParameters.locationAndBandwidth, MAX_BWP_SIZE);
        if (get_softmodem_params()->sa) {
          dlsch_config_pdu_1_0->BWPStart = NRRIV2PRBOFFSET(mac->scc->downlinkConfigCommon->initialDownlinkBWP->genericParameters.locationAndBandwidth, MAX_BWP_SIZE);
          pdsch_config->dmrs_DownlinkForPDSCH_MappingTypeA->choice.setup->dmrs_AdditionalPosition = NULL;
        } else { // NSA mode is not using the Initial BWP
          dlsch_config_pdu_1_0->BWPStart = NRRIV2PRBOFFSET(mac->DLbwp[0]->bwp_Common->genericParameters.locationAndBandwidth, MAX_BWP_SIZE);
          if(pdsch_config->dmrs_DownlinkForPDSCH_MappingTypeA->choice.setup->dmrs_AdditionalPosition == NULL)
            pdsch_config->dmrs_DownlinkForPDSCH_MappingTypeA->choice.setup->dmrs_AdditionalPosition=calloc(1,sizeof(*pdsch_config->dmrs_DownlinkForPDSCH_MappingTypeA->choice.setup->dmrs_AdditionalPosition));
        }
      } else {
        dlsch_config_pdu_1_0->BWPSize = NRRIV2BW(mac->DLbwp[0]->bwp_Common->genericParameters.locationAndBandwidth, MAX_BWP_SIZE);
        dlsch_config_pdu_1_0->BWPStart = NRRIV2PRBOFFSET(mac->DLbwp[0]->bwp_Common->genericParameters.locationAndBandwidth, MAX_BWP_SIZE);
        dlsch_config_pdu_1_0->SubcarrierSpacing = mac->DLbwp[0]->bwp_Common->genericParameters.subcarrierSpacing;
        if(pdsch_config->dmrs_DownlinkForPDSCH_MappingTypeA->choice.setup->dmrs_AdditionalPosition == NULL)
          pdsch_config->dmrs_DownlinkForPDSCH_MappingTypeA->choice.setup->dmrs_AdditionalPosition=calloc(1,sizeof(*pdsch_config->dmrs_DownlinkForPDSCH_MappingTypeA->choice.setup->dmrs_AdditionalPosition));
      }

      BWPSize = n_RB_DLBWP;
    }

    /* IDENTIFIER_DCI_FORMATS */
    /* FREQ_DOM_RESOURCE_ASSIGNMENT_DL */
    if (nr_ue_process_dci_freq_dom_resource_assignment(NULL,dlsch_config_pdu_1_0,0,BWPSize,dci->frequency_domain_assignment.val) < 0) {
      LOG_W(MAC, "[%d.%d] Invalid frequency_domain_assignment. Possibly due to false DCI. Ignoring DCI!\n", frame, slot);
      return -1;
    }
    /* TIME_DOM_RESOURCE_ASSIGNMENT */
    if (nr_ue_process_dci_time_dom_resource_assignment(mac,NULL,dlsch_config_pdu_1_0,dci->time_domain_assignment.val) < 0) {
      LOG_W(MAC, "[%d.%d] Invalid time_domain_assignment. Possibly due to false DCI. Ignoring DCI!\n", frame, slot);
      return -1;
    }
    /* dmrs symbol positions*/
    dlsch_config_pdu_1_0->dlDmrsSymbPos = fill_dmrs_mask(pdsch_config,
							 mac->scc->dmrs_TypeA_Position,
               dlsch_config_pdu_1_0->number_symbols,
               dlsch_config_pdu_1_0->start_symbol);
    dlsch_config_pdu_1_0->dmrsConfigType = mac->DLbwp[0]->bwp_Dedicated->pdsch_Config->choice.setup->dmrs_DownlinkForPDSCH_MappingTypeA->choice.setup->dmrs_Type == NULL ? 0 : 1;
    /* number of DM-RS CDM groups without data according to subclause 5.1.6.2 of 3GPP TS 38.214 version 15.9.0 Release 15 */
    if (dlsch_config_pdu_1_0->number_symbols == 2)
      dlsch_config_pdu_1_0->n_dmrs_cdm_groups = 1;
    else
      dlsch_config_pdu_1_0->n_dmrs_cdm_groups = 2;
    /* VRB_TO_PRB_MAPPING */
    dlsch_config_pdu_1_0->vrb_to_prb_mapping = (dci->vrb_to_prb_mapping.val == 0) ? vrb_to_prb_mapping_non_interleaved:vrb_to_prb_mapping_interleaved;
    /* MCS TABLE INDEX */
    dlsch_config_pdu_1_0->mcs_table = (pdsch_config->mcs_Table) ? (*pdsch_config->mcs_Table + 1) : 0;
    /* MCS */
    dlsch_config_pdu_1_0->mcs = dci->mcs;
    // Basic sanity check for MCS value to check for a false or erroneous DCI
    if (dlsch_config_pdu_1_0->mcs > 28) {
      LOG_W(MAC, "[%d.%d] MCS value %d out of bounds! Possibly due to false DCI. Ignoring DCI!\n", frame, slot, dlsch_config_pdu_1_0->mcs);
      return -1;
    }
    /* NDI (only if CRC scrambled by C-RNTI or CS-RNTI or new-RNTI or TC-RNTI)*/
    dlsch_config_pdu_1_0->ndi = dci->ndi;
    /* RV (only if CRC scrambled by C-RNTI or CS-RNTI or new-RNTI or TC-RNTI)*/
    dlsch_config_pdu_1_0->rv = dci->rv;
    /* HARQ_PROCESS_NUMBER (only if CRC scrambled by C-RNTI or CS-RNTI or new-RNTI or TC-RNTI)*/
    dlsch_config_pdu_1_0->harq_process_nbr = dci->harq_pid;
    /* DAI (only if CRC scrambled by C-RNTI or CS-RNTI or new-RNTI or TC-RNTI)*/
    dlsch_config_pdu_1_0->dai = dci->dai[0].val;
    /* TB_SCALING (only if CRC scrambled by P-RNTI or RA-RNTI) */
    // according to TS 38.214 Table 5.1.3.2-3
    if (dci->tb_scaling == 0) dlsch_config_pdu_1_0->scaling_factor_S = 1;
    if (dci->tb_scaling == 1) dlsch_config_pdu_1_0->scaling_factor_S = 0.5;
    if (dci->tb_scaling == 2) dlsch_config_pdu_1_0->scaling_factor_S = 0.25;
    if (dci->tb_scaling == 3) dlsch_config_pdu_1_0->scaling_factor_S = 0; // value not defined in table
    /* TPC_PUCCH (only if CRC scrambled by C-RNTI or CS-RNTI or new-RNTI or TC-RNTI)*/
    // according to TS 38.213 Table 7.2.1-1
    if (dci->tpc == 0) dlsch_config_pdu_1_0->accumulated_delta_PUCCH = -1;
    if (dci->tpc == 1) dlsch_config_pdu_1_0->accumulated_delta_PUCCH = 0;
    if (dci->tpc == 2) dlsch_config_pdu_1_0->accumulated_delta_PUCCH = 1;
    if (dci->tpc == 3) dlsch_config_pdu_1_0->accumulated_delta_PUCCH = 3;
    /* PUCCH_RESOURCE_IND (only if CRC scrambled by C-RNTI or CS-RNTI or new-RNTI)*/
    //if (dci->pucch_resource_indicator == 0) dlsch_config_pdu_1_0->pucch_resource_id = 1; //pucch-ResourceId obtained from the 1st value of resourceList FIXME!!!
    //if (dci->pucch_resource_indicator == 1) dlsch_config_pdu_1_0->pucch_resource_id = 2; //pucch-ResourceId obtained from the 2nd value of resourceList FIXME!!
    //if (dci->pucch_resource_indicator == 2) dlsch_config_pdu_1_0->pucch_resource_id = 3; //pucch-ResourceId obtained from the 3rd value of resourceList FIXME!!
    //if (dci->pucch_resource_indicator == 3) dlsch_config_pdu_1_0->pucch_resource_id = 4; //pucch-ResourceId obtained from the 4th value of resourceList FIXME!!
    //if (dci->pucch_resource_indicator == 4) dlsch_config_pdu_1_0->pucch_resource_id = 5; //pucch-ResourceId obtained from the 5th value of resourceList FIXME!!
    //if (dci->pucch_resource_indicator == 5) dlsch_config_pdu_1_0->pucch_resource_id = 6; //pucch-ResourceId obtained from the 6th value of resourceList FIXME!!
    //if (dci->pucch_resource_indicator == 6) dlsch_config_pdu_1_0->pucch_resource_id = 7; //pucch-ResourceId obtained from the 7th value of resourceList FIXME!!
    //if (dci->pucch_resource_indicator == 7) dlsch_config_pdu_1_0->pucch_resource_id = 8; //pucch-ResourceId obtained from the 8th value of resourceList FIXME!!
    dlsch_config_pdu_1_0->pucch_resource_id = dci->pucch_resource_indicator;
    // Sanity check for pucch_resource_indicator value received to check for false DCI.
    valid = 0;
    pucch_res_set_cnt = mac->ULbwp[0]->bwp_Dedicated->pucch_Config->choice.setup->resourceSetToAddModList->list.count;
    for (int id = 0; id < pucch_res_set_cnt; id++) {
      if (dlsch_config_pdu_1_0->pucch_resource_id < mac->ULbwp[0]->bwp_Dedicated->pucch_Config->choice.setup->resourceSetToAddModList->list.array[id]->resourceList.list.count) {
        valid = 1;
        break;
      }
    }
    if (!valid) {
      LOG_W(MAC, "[%d.%d] pucch_resource_indicator value %d is out of bounds. Possibly due to false DCI. Ignoring DCI!\n", frame, slot, dlsch_config_pdu_1_0->pucch_resource_id);
      return -1;
    }

    /* PDSCH_TO_HARQ_FEEDBACK_TIME_IND (only if CRC scrambled by C-RNTI or CS-RNTI or new-RNTI)*/
    dlsch_config_pdu_1_0->pdsch_to_harq_feedback_time_ind = mac->ULbwp[mac->UL_BWP_Id-1]->bwp_Dedicated->pucch_Config->choice.setup->dl_DataToUL_ACK->list.array[dci->pdsch_to_harq_feedback_timing_indicator.val][0];

    LOG_D(MAC,"(nr_ue_procedures.c) rnti = %x dl_config->number_pdus = %d\n",
	  dl_config->dl_config_list[dl_config->number_pdus].dlsch_config_pdu.rnti,
	  dl_config->number_pdus);
    LOG_D(MAC,"(nr_ue_procedures.c) frequency_domain_resource_assignment=%d \t number_rbs=%d \t start_rb=%d\n",
	  dci->frequency_domain_assignment.val,
	  dlsch_config_pdu_1_0->number_rbs,
	  dlsch_config_pdu_1_0->start_rb);
    LOG_D(MAC,"(nr_ue_procedures.c) time_domain_resource_assignment=%d \t number_symbols=%d \t start_symbol=%d\n",
	  dci->time_domain_assignment.val,
	  dlsch_config_pdu_1_0->number_symbols,
	  dlsch_config_pdu_1_0->start_symbol);
    LOG_D(MAC,"(nr_ue_procedures.c) vrb_to_prb_mapping=%d \n>>> mcs=%d\n>>> ndi=%d\n>>> rv=%d\n>>> harq_process_nbr=%d\n>>> dai=%d\n>>> scaling_factor_S=%f\n>>> tpc_pucch=%d\n>>> pucch_res_ind=%d\n>>> pdsch_to_harq_feedback_time_ind=%d\n",
	  dlsch_config_pdu_1_0->vrb_to_prb_mapping,
	  dlsch_config_pdu_1_0->mcs,
	  dlsch_config_pdu_1_0->ndi,
	  dlsch_config_pdu_1_0->rv,
	  dlsch_config_pdu_1_0->harq_process_nbr,
	  dlsch_config_pdu_1_0->dai,
	  dlsch_config_pdu_1_0->scaling_factor_S,
	  dlsch_config_pdu_1_0->accumulated_delta_PUCCH,
	  dlsch_config_pdu_1_0->pucch_resource_id,
	  dlsch_config_pdu_1_0->pdsch_to_harq_feedback_time_ind);

    //	    dl_config->dl_config_list[dl_config->number_pdus].dci_config_pdu.dci_config_rel15.N_RB_BWP = n_RB_DLBWP;
	    
    LOG_D(MAC,"(nr_ue_procedures.c) pdu_type=%d\n\n",dl_config->dl_config_list[dl_config->number_pdus].pdu_type);
            
    dl_config->number_pdus = dl_config->number_pdus + 1;

    break;
  }

  case NR_DL_DCI_FORMAT_1_1: {
    /*
     *  with CRC scrambled by C-RNTI or CS-RNTI or new-RNTI
     *    0  IDENTIFIER_DCI_FORMATS:
     *    1  CARRIER_IND:
     *    7  BANDWIDTH_PART_IND:
     *    11 FREQ_DOM_RESOURCE_ASSIGNMENT_DL:
     *    12 TIME_DOM_RESOURCE_ASSIGNMENT: 0, 1, 2, 3, or 4 bits as defined in Subclause 5.1.2.1 of [6, TS 38.214]. The bitwidth for this field is determined as log2(I) bits,
     *    13 VRB_TO_PRB_MAPPING: 0 bit if only resource allocation type 0
     *    14 PRB_BUNDLING_SIZE_IND:
     *    15 RATE_MATCHING_IND:
     *    16 ZP_CSI_RS_TRIGGER:
     *    18 TB1_MCS:
     *    19 TB1_NDI:
     *    20 TB1_RV:
     *    21 TB2_MCS:
     *    22 TB2_NDI:
     *    23 TB2_RV:
     *    27 HARQ_PROCESS_NUMBER:
     *    28 DAI_: For format1_1: 4 if more than one serving cell are configured in the DL and the higher layer parameter HARQ-ACK-codebook=dynamic, where the 2 MSB bits are the counter DAI and the 2 LSB bits are the total DAI
     *    33 TPC_PUCCH:
     *    34 PUCCH_RESOURCE_IND:
     *    35 PDSCH_TO_HARQ_FEEDBACK_TIME_IND:
     *    38 ANTENNA_PORTS:
     *    39 TCI:
     *    40 SRS_REQUEST:
     *    43 CBGTI:
     *    44 CBGFI:
     *    47 DMRS_SEQ_INI:
     */

    if (dci->bwp_indicator.val != 1) {
      LOG_W(MAC, "[%d.%d] bwp_indicator != 1! Possibly due to false DCI. Ignoring DCI!\n", frame, slot);
      return -1;
    }
    config_bwp_ue(mac, &dci->bwp_indicator.val, &dci_format);
    NR_BWP_Id_t dl_bwp_id = mac->DL_BWP_Id;
    NR_PDSCH_Config_t *pdsch_config=mac->DLbwp[dl_bwp_id-1]->bwp_Dedicated->pdsch_Config->choice.setup;

    dl_config->dl_config_list[dl_config->number_pdus].pdu_type = FAPI_NR_DL_CONFIG_TYPE_DLSCH;
    dl_config->dl_config_list[dl_config->number_pdus].dlsch_config_pdu.rnti = rnti;

    // FIXME: fix number of additional dmrs
    if(pdsch_config->dmrs_DownlinkForPDSCH_MappingTypeA->choice.setup->dmrs_AdditionalPosition == NULL)
      pdsch_config->dmrs_DownlinkForPDSCH_MappingTypeA->choice.setup->dmrs_AdditionalPosition=calloc(1,sizeof(*pdsch_config->dmrs_DownlinkForPDSCH_MappingTypeA->choice.setup->dmrs_AdditionalPosition));

    fapi_nr_dl_config_dlsch_pdu_rel15_t *dlsch_config_pdu_1_1 = &dl_config->dl_config_list[dl_config->number_pdus].dlsch_config_pdu.dlsch_config_rel15;

    dlsch_config_pdu_1_1->BWPSize = NRRIV2BW(mac->DLbwp[0]->bwp_Common->genericParameters.locationAndBandwidth, MAX_BWP_SIZE);
    dlsch_config_pdu_1_1->BWPStart = NRRIV2PRBOFFSET(mac->DLbwp[0]->bwp_Common->genericParameters.locationAndBandwidth, MAX_BWP_SIZE);
    dlsch_config_pdu_1_1->SubcarrierSpacing = mac->DLbwp[0]->bwp_Common->genericParameters.subcarrierSpacing;

    /* IDENTIFIER_DCI_FORMATS */
    /* CARRIER_IND */
    /* BANDWIDTH_PART_IND */
    //    dlsch_config_pdu_1_1->bandwidth_part_ind = dci->bandwidth_part_ind;
    /* FREQ_DOM_RESOURCE_ASSIGNMENT_DL */
    if (nr_ue_process_dci_freq_dom_resource_assignment(NULL,dlsch_config_pdu_1_1,0,n_RB_DLBWP,dci->frequency_domain_assignment.val) < 0) {
      LOG_W(MAC, "[%d.%d] Invalid frequency_domain_assignment. Possibly due to false DCI. Ignoring DCI!\n", frame, slot);
      return -1;
    }
    /* TIME_DOM_RESOURCE_ASSIGNMENT */
    if (nr_ue_process_dci_time_dom_resource_assignment(mac,NULL,dlsch_config_pdu_1_1,dci->time_domain_assignment.val) < 0) {
      LOG_W(MAC, "[%d.%d] Invalid time_domain_assignment. Possibly due to false DCI. Ignoring DCI!\n", frame, slot);
      return -1;
    }
    /* dmrs symbol positions*/
    dlsch_config_pdu_1_1->dlDmrsSymbPos = fill_dmrs_mask(pdsch_config,
							 mac->scc->dmrs_TypeA_Position,
							 dlsch_config_pdu_1_1->number_symbols,
               dlsch_config_pdu_1_1->start_symbol);
    dlsch_config_pdu_1_1->dmrsConfigType = mac->DLbwp[dl_bwp_id-1]->bwp_Dedicated->pdsch_Config->choice.setup->dmrs_DownlinkForPDSCH_MappingTypeA->choice.setup->dmrs_Type == NULL ? 0 : 1;
    /* TODO: fix number of DM-RS CDM groups without data according to subclause 5.1.6.2 of 3GPP TS 38.214,
             using tables 7.3.1.2.2-1, 7.3.1.2.2-2, 7.3.1.2.2-3, 7.3.1.2.2-4 of 3GPP TS 38.212 */
    dlsch_config_pdu_1_1->n_dmrs_cdm_groups = 1;
    /* VRB_TO_PRB_MAPPING */
    if (mac->phy_config.config_req.dl_bwp_dedicated.pdsch_config_dedicated.resource_allocation != 0)
      dlsch_config_pdu_1_1->vrb_to_prb_mapping = (dci->vrb_to_prb_mapping.val == 0) ? vrb_to_prb_mapping_non_interleaved:vrb_to_prb_mapping_interleaved;
    /* PRB_BUNDLING_SIZE_IND */
    dlsch_config_pdu_1_1->prb_bundling_size_ind = dci->prb_bundling_size_indicator.val;
    /* RATE_MATCHING_IND */
    dlsch_config_pdu_1_1->rate_matching_ind = dci->rate_matching_indicator.val;
    /* ZP_CSI_RS_TRIGGER */
    dlsch_config_pdu_1_1->zp_csi_rs_trigger = dci->zp_csi_rs_trigger.val;
    /* MCS (for transport block 1)*/
    dlsch_config_pdu_1_1->mcs = dci->mcs;
    // Basic sanity check for MCS value to check for a false or erroneous DCI
    if (dlsch_config_pdu_1_1->mcs > 28) {
      LOG_W(MAC, "[%d.%d] MCS value %d out of bounds! Possibly due to false DCI. Ignoring DCI!\n", frame, slot, dlsch_config_pdu_1_1->mcs);
      return -1;
    }
    /* NDI (for transport block 1)*/
    dlsch_config_pdu_1_1->ndi = dci->ndi;
    /* RV (for transport block 1)*/
    dlsch_config_pdu_1_1->rv = dci->rv;
    /* MCS (for transport block 2)*/
    dlsch_config_pdu_1_1->tb2_mcs = dci->mcs2.val;
    // Basic sanity check for MCS value to check for a false or erroneous DCI
    if (dlsch_config_pdu_1_1->tb2_mcs > 28) {
      LOG_W(MAC, "[%d.%d] MCS value %d out of bounds! Possibly due to false DCI. Ignoring DCI!\n", frame, slot, dlsch_config_pdu_1_1->tb2_mcs);
      return -1;
    }
    /* NDI (for transport block 2)*/
    dlsch_config_pdu_1_1->tb2_ndi = dci->ndi2.val;
    /* RV (for transport block 2)*/
    dlsch_config_pdu_1_1->tb2_rv = dci->rv2.val;
    /* HARQ_PROCESS_NUMBER */
    dlsch_config_pdu_1_1->harq_process_nbr = dci->harq_pid;
    /* DAI */
    dlsch_config_pdu_1_1->dai = dci->dai[0].val;
    /* TPC_PUCCH */
    // according to TS 38.213 Table 7.2.1-1
    if (dci->tpc == 0) dlsch_config_pdu_1_1->accumulated_delta_PUCCH = -1;
    if (dci->tpc == 1) dlsch_config_pdu_1_1->accumulated_delta_PUCCH = 0;
    if (dci->tpc == 2) dlsch_config_pdu_1_1->accumulated_delta_PUCCH = 1;
    if (dci->tpc == 3) dlsch_config_pdu_1_1->accumulated_delta_PUCCH = 3;
    /* PUCCH_RESOURCE_IND */
    dlsch_config_pdu_1_1->pucch_resource_id = dci->pucch_resource_indicator;
    // Sanity check for pucch_resource_indicator value received to check for false DCI.
    valid = 0;
    pucch_res_set_cnt = mac->ULbwp[0]->bwp_Dedicated->pucch_Config->choice.setup->resourceSetToAddModList->list.count;
    for (int id = 0; id < pucch_res_set_cnt; id++) {
      if (dlsch_config_pdu_1_1->pucch_resource_id < mac->ULbwp[0]->bwp_Dedicated->pucch_Config->choice.setup->resourceSetToAddModList->list.array[id]->resourceList.list.count) {
        valid = 1;
        break;
      }
    }
    if (!valid) {
      LOG_W(MAC, "[%d.%d] pucch_resource_indicator value %d is out of bounds. Possibly due to false DCI. Ignoring DCI!\n", frame, slot, dlsch_config_pdu_1_1->pucch_resource_id);
      return -1;
    }

    /* PDSCH_TO_HARQ_FEEDBACK_TIME_IND */
    // according to TS 38.213 Table 9.2.3-1
    NR_BWP_Id_t ul_bwp_id = mac->UL_BWP_Id;
    dlsch_config_pdu_1_1->pdsch_to_harq_feedback_time_ind = mac->ULbwp[ul_bwp_id-1]->bwp_Dedicated->pucch_Config->choice.setup->dl_DataToUL_ACK->list.array[dci->pdsch_to_harq_feedback_timing_indicator.val][0];
    /* ANTENNA_PORTS */
    uint8_t n_codewords = 1; // FIXME!!!
    if ((mac->phy_config.config_req.dl_bwp_dedicated.pdsch_config_dedicated.dmrs_dl_for_pdsch_mapping_type_a.dmrs_type == 1) &&
	(mac->phy_config.config_req.dl_bwp_dedicated.pdsch_config_dedicated.dmrs_dl_for_pdsch_mapping_type_a.max_length == 1)){
      // Table 7.3.1.2.2-1: Antenna port(s) (1000 + DMRS port), dmrs-Type=1, maxLength=1
      dlsch_config_pdu_1_1->n_dmrs_cdm_groups = table_7_3_2_3_3_1[dci->antenna_ports.val][0];
      dlsch_config_pdu_1_1->dmrs_ports[0]     = table_7_3_2_3_3_1[dci->antenna_ports.val][1];
      dlsch_config_pdu_1_1->dmrs_ports[1]     = table_7_3_2_3_3_1[dci->antenna_ports.val][2];
      dlsch_config_pdu_1_1->dmrs_ports[2]     = table_7_3_2_3_3_1[dci->antenna_ports.val][3];
      dlsch_config_pdu_1_1->dmrs_ports[3]     = table_7_3_2_3_3_1[dci->antenna_ports.val][4];
    }
    if ((mac->phy_config.config_req.dl_bwp_dedicated.pdsch_config_dedicated.dmrs_dl_for_pdsch_mapping_type_a.dmrs_type == 1) &&
	(mac->phy_config.config_req.dl_bwp_dedicated.pdsch_config_dedicated.dmrs_dl_for_pdsch_mapping_type_a.max_length == 2)){
      // Table 7.3.1.2.2-2: Antenna port(s) (1000 + DMRS port), dmrs-Type=1, maxLength=2
      if (n_codewords == 1) {
	dlsch_config_pdu_1_1->n_dmrs_cdm_groups = table_7_3_2_3_3_2_oneCodeword[dci->antenna_ports.val][0];
	dlsch_config_pdu_1_1->dmrs_ports[0]     = table_7_3_2_3_3_2_oneCodeword[dci->antenna_ports.val][1];
	dlsch_config_pdu_1_1->dmrs_ports[1]     = table_7_3_2_3_3_2_oneCodeword[dci->antenna_ports.val][2];
	dlsch_config_pdu_1_1->dmrs_ports[2]     = table_7_3_2_3_3_2_oneCodeword[dci->antenna_ports.val][3];
	dlsch_config_pdu_1_1->dmrs_ports[3]     = table_7_3_2_3_3_2_oneCodeword[dci->antenna_ports.val][4];
	dlsch_config_pdu_1_1->n_front_load_symb = table_7_3_2_3_3_2_oneCodeword[dci->antenna_ports.val][5];
      }
      if (n_codewords == 1) {
	dlsch_config_pdu_1_1->n_dmrs_cdm_groups = table_7_3_2_3_3_2_twoCodeword[dci->antenna_ports.val][0];
	dlsch_config_pdu_1_1->dmrs_ports[0]     = table_7_3_2_3_3_2_twoCodeword[dci->antenna_ports.val][1];
	dlsch_config_pdu_1_1->dmrs_ports[1]     = table_7_3_2_3_3_2_twoCodeword[dci->antenna_ports.val][2];
	dlsch_config_pdu_1_1->dmrs_ports[2]     = table_7_3_2_3_3_2_twoCodeword[dci->antenna_ports.val][3];
	dlsch_config_pdu_1_1->dmrs_ports[3]     = table_7_3_2_3_3_2_twoCodeword[dci->antenna_ports.val][4];
	dlsch_config_pdu_1_1->dmrs_ports[4]     = table_7_3_2_3_3_2_twoCodeword[dci->antenna_ports.val][5];
	dlsch_config_pdu_1_1->dmrs_ports[5]     = table_7_3_2_3_3_2_twoCodeword[dci->antenna_ports.val][6];
	dlsch_config_pdu_1_1->dmrs_ports[6]     = table_7_3_2_3_3_2_twoCodeword[dci->antenna_ports.val][7];
	dlsch_config_pdu_1_1->dmrs_ports[7]     = table_7_3_2_3_3_2_twoCodeword[dci->antenna_ports.val][8];
	dlsch_config_pdu_1_1->n_front_load_symb = table_7_3_2_3_3_2_twoCodeword[dci->antenna_ports.val][9];
      }
    }
    if ((mac->phy_config.config_req.dl_bwp_dedicated.pdsch_config_dedicated.dmrs_dl_for_pdsch_mapping_type_a.dmrs_type == 2) &&
	(mac->phy_config.config_req.dl_bwp_dedicated.pdsch_config_dedicated.dmrs_dl_for_pdsch_mapping_type_a.max_length == 1)){
      // Table 7.3.1.2.2-3: Antenna port(s) (1000 + DMRS port), dmrs-Type=2, maxLength=1
      if (n_codewords == 1) {
	dlsch_config_pdu_1_1->n_dmrs_cdm_groups = table_7_3_2_3_3_3_oneCodeword[dci->antenna_ports.val][0];
	dlsch_config_pdu_1_1->dmrs_ports[0]     = table_7_3_2_3_3_3_oneCodeword[dci->antenna_ports.val][1];
	dlsch_config_pdu_1_1->dmrs_ports[1]     = table_7_3_2_3_3_3_oneCodeword[dci->antenna_ports.val][2];
	dlsch_config_pdu_1_1->dmrs_ports[2]     = table_7_3_2_3_3_3_oneCodeword[dci->antenna_ports.val][3];
	dlsch_config_pdu_1_1->dmrs_ports[3]     = table_7_3_2_3_3_3_oneCodeword[dci->antenna_ports.val][4];
      }
      if (n_codewords == 1) {
	dlsch_config_pdu_1_1->n_dmrs_cdm_groups = table_7_3_2_3_3_3_twoCodeword[dci->antenna_ports.val][0];
	dlsch_config_pdu_1_1->dmrs_ports[0]     = table_7_3_2_3_3_3_twoCodeword[dci->antenna_ports.val][1];
	dlsch_config_pdu_1_1->dmrs_ports[1]     = table_7_3_2_3_3_3_twoCodeword[dci->antenna_ports.val][2];
	dlsch_config_pdu_1_1->dmrs_ports[2]     = table_7_3_2_3_3_3_twoCodeword[dci->antenna_ports.val][3];
	dlsch_config_pdu_1_1->dmrs_ports[3]     = table_7_3_2_3_3_3_twoCodeword[dci->antenna_ports.val][4];
	dlsch_config_pdu_1_1->dmrs_ports[4]     = table_7_3_2_3_3_3_twoCodeword[dci->antenna_ports.val][5];
	dlsch_config_pdu_1_1->dmrs_ports[5]     = table_7_3_2_3_3_3_twoCodeword[dci->antenna_ports.val][6];
      }
    }
    if ((mac->phy_config.config_req.dl_bwp_dedicated.pdsch_config_dedicated.dmrs_dl_for_pdsch_mapping_type_a.dmrs_type == 2) &&
	(mac->phy_config.config_req.dl_bwp_dedicated.pdsch_config_dedicated.dmrs_dl_for_pdsch_mapping_type_a.max_length == 2)){
      // Table 7.3.1.2.2-4: Antenna port(s) (1000 + DMRS port), dmrs-Type=2, maxLength=2
      if (n_codewords == 1) {
	dlsch_config_pdu_1_1->n_dmrs_cdm_groups = table_7_3_2_3_3_4_oneCodeword[dci->antenna_ports.val][0];
	dlsch_config_pdu_1_1->dmrs_ports[0]     = table_7_3_2_3_3_4_oneCodeword[dci->antenna_ports.val][1];
	dlsch_config_pdu_1_1->dmrs_ports[1]     = table_7_3_2_3_3_4_oneCodeword[dci->antenna_ports.val][2];
	dlsch_config_pdu_1_1->dmrs_ports[2]     = table_7_3_2_3_3_4_oneCodeword[dci->antenna_ports.val][3];
	dlsch_config_pdu_1_1->dmrs_ports[3]     = table_7_3_2_3_3_4_oneCodeword[dci->antenna_ports.val][4];
	dlsch_config_pdu_1_1->n_front_load_symb = table_7_3_2_3_3_4_oneCodeword[dci->antenna_ports.val][5];
      }
      if (n_codewords == 1) {
	dlsch_config_pdu_1_1->n_dmrs_cdm_groups = table_7_3_2_3_3_4_twoCodeword[dci->antenna_ports.val][0];
	dlsch_config_pdu_1_1->dmrs_ports[0]     = table_7_3_2_3_3_4_twoCodeword[dci->antenna_ports.val][1];
	dlsch_config_pdu_1_1->dmrs_ports[1]     = table_7_3_2_3_3_4_twoCodeword[dci->antenna_ports.val][2];
	dlsch_config_pdu_1_1->dmrs_ports[2]     = table_7_3_2_3_3_4_twoCodeword[dci->antenna_ports.val][3];
	dlsch_config_pdu_1_1->dmrs_ports[3]     = table_7_3_2_3_3_4_twoCodeword[dci->antenna_ports.val][4];
	dlsch_config_pdu_1_1->dmrs_ports[4]     = table_7_3_2_3_3_4_twoCodeword[dci->antenna_ports.val][5];
	dlsch_config_pdu_1_1->dmrs_ports[5]     = table_7_3_2_3_3_4_twoCodeword[dci->antenna_ports.val][6];
	dlsch_config_pdu_1_1->dmrs_ports[6]     = table_7_3_2_3_3_4_twoCodeword[dci->antenna_ports.val][7];
	dlsch_config_pdu_1_1->dmrs_ports[7]     = table_7_3_2_3_3_4_twoCodeword[dci->antenna_ports.val][8];
	dlsch_config_pdu_1_1->n_front_load_symb = table_7_3_2_3_3_4_twoCodeword[dci->antenna_ports.val][9];
      }
    }
    /* TCI */
    if (mac->dl_config_request.dl_config_list[0].dci_config_pdu.dci_config_rel15.coreset.tci_present_in_dci == 1){
      // 0 bit if higher layer parameter tci-PresentInDCI is not enabled
      // otherwise 3 bits as defined in Subclause 5.1.5 of [6, TS38.214]
      dlsch_config_pdu_1_1->tci_state = dci->transmission_configuration_indication.val;
    }
    /* SRS_REQUEST */
    // if SUL is supported in the cell, there is an additional bit in this field and the value of this bit represents table 7.1.1.1-1 TS 38.212 FIXME!!!
    dlsch_config_pdu_1_1->srs_config.aperiodicSRS_ResourceTrigger = (dci->srs_request.val & 0x11); // as per Table 7.3.1.1.2-24 TS 38.212
    /* CBGTI */
    dlsch_config_pdu_1_1->cbgti = dci->cbgti.val;
    /* CBGFI */
    dlsch_config_pdu_1_1->codeBlockGroupFlushIndicator = dci->cbgfi.val;
    /* DMRS_SEQ_INI */
    //FIXME!!!

    //	    dl_config->dl_config_list[dl_config->number_pdus].dci_config_pdu.dci_config_rel15.N_RB_BWP = n_RB_DLBWP;
	    
    dl_config->dl_config_list[dl_config->number_pdus].pdu_type = FAPI_NR_DL_CONFIG_TYPE_DLSCH;
    LOG_D(MAC,"(nr_ue_procedures.c) pdu_type=%d\n\n",dl_config->dl_config_list[dl_config->number_pdus].pdu_type);
            
    dl_config->number_pdus = dl_config->number_pdus + 1;
    /* TODO same calculation for MCS table as done in UL */
    dlsch_config_pdu_1_1->mcs_table = (pdsch_config->mcs_Table) ? (*pdsch_config->mcs_Table + 1) : 0;
    /*PTRS configuration */
    if(mac->DLbwp[dl_bwp_id-1]->bwp_Dedicated->pdsch_Config->choice.setup->dmrs_DownlinkForPDSCH_MappingTypeA->choice.setup->phaseTrackingRS != NULL) {
      valid_ptrs_setup = set_dl_ptrs_values(mac->DLbwp[dl_bwp_id-1]->bwp_Dedicated->pdsch_Config->choice.setup->dmrs_DownlinkForPDSCH_MappingTypeA->choice.setup->phaseTrackingRS->choice.setup,
                                            dlsch_config_pdu_1_1->number_rbs, dlsch_config_pdu_1_1->mcs, dlsch_config_pdu_1_1->mcs_table,
                                            &dlsch_config_pdu_1_1->PTRSFreqDensity,&dlsch_config_pdu_1_1->PTRSTimeDensity,
                                            &dlsch_config_pdu_1_1->PTRSPortIndex,&dlsch_config_pdu_1_1->nEpreRatioOfPDSCHToPTRS,
                                            &dlsch_config_pdu_1_1->PTRSReOffset, dlsch_config_pdu_1_1->number_symbols);
      if(valid_ptrs_setup==true) {
        dlsch_config_pdu_1_1->pduBitmap |= 0x1;
        LOG_D(MAC, "DL PTRS values: PTRS time den: %d, PTRS freq den: %d\n", dlsch_config_pdu_1_1->PTRSTimeDensity, dlsch_config_pdu_1_1->PTRSFreqDensity);
      }
    }

    break;
  }

  case NR_DL_DCI_FORMAT_2_0:
    break;

  case NR_DL_DCI_FORMAT_2_1:        
    break;

  case NR_DL_DCI_FORMAT_2_2:        
    break;

  case NR_DL_DCI_FORMAT_2_3:
    break;

  default: 
    break;
  }


  if(rnti == SI_RNTI){

    //    }else if(rnti == mac->ra_rnti){

  }else if(rnti == P_RNTI){

  }else{  //  c-rnti

    ///  check if this is pdcch order 
    //dci->random_access_preamble_index;
    //dci->ss_pbch_index;
    //dci->prach_mask_index;

    ///  else normal DL-SCH grant
  }

  return ret;

}

int8_t nr_ue_get_SR(module_id_t module_idP, int CC_id, frame_t frameP, uint8_t eNB_id, uint16_t rnti, sub_frame_t subframe){

  return 0;
}

void nr_ue_send_sdu(nr_downlink_indication_t *dl_info, NR_UL_TIME_ALIGNMENT_t *ul_time_alignment, int pdu_id){

  VCD_SIGNAL_DUMPER_DUMP_FUNCTION_BY_NAME(VCD_SIGNAL_DUMPER_FUNCTIONS_UE_SEND_SDU, VCD_FUNCTION_IN);

  #if defined(ENABLE_MAC_PAYLOAD_DEBUG)
    LOG_T(MAC, "[UE %d] First 32 bytes of DLSCH : \n", module_idP);
    for (i = 0; i < 32; i++) {
      LOG_T(MAC, "%x.", sdu[i]);
    }
    LOG_T(MAC, "\n");
  #endif

  LOG_D(MAC, "In %s [%d.%d] Handling DLSCH PDU...\n", __FUNCTION__, dl_info->frame, dl_info->slot);

  // Processing MAC PDU
  // it parses MAC CEs subheaders, MAC CEs, SDU subheaderds and SDUs
  switch (dl_info->rx_ind->rx_indication_body[pdu_id].pdu_type){
    case FAPI_NR_RX_PDU_TYPE_DLSCH:
    nr_ue_process_mac_pdu(dl_info, ul_time_alignment, pdu_id);
    break;
    case FAPI_NR_RX_PDU_TYPE_RAR:
    nr_ue_process_rar(dl_info, ul_time_alignment, pdu_id);
    break;
    default:
    break;
  }

  VCD_SIGNAL_DUMPER_DUMP_FUNCTION_BY_NAME(VCD_SIGNAL_DUMPER_FUNCTIONS_UE_SEND_SDU, VCD_FUNCTION_OUT);

}

// N_RB configuration according to 7.3.1.0 (DCI size alignment) of TS 38.212
int get_n_rb(NR_UE_MAC_INST_t *mac, int rnti_type){

  int N_RB = 0, start_RB;
  switch(rnti_type) {
    case NR_RNTI_RA:
    case NR_RNTI_TC:
    case NR_RNTI_P: {
      NR_BWP_Id_t dl_bwp_id = mac->DL_BWP_Id;
      if (mac->DLbwp[dl_bwp_id-1]->bwp_Common->pdcch_ConfigCommon->choice.setup->controlResourceSetZero) {
        uint8_t coreset_id = 0; // assuming controlResourceSetId is 0 for controlResourceSetZero
        NR_ControlResourceSet_t *coreset = mac->coreset[dl_bwp_id-1][coreset_id];
        get_coreset_rballoc(coreset->frequencyDomainResources.buf,&N_RB,&start_RB);
      } else {
        N_RB = NRRIV2BW(mac->scc->downlinkConfigCommon->initialDownlinkBWP->genericParameters.locationAndBandwidth, MAX_BWP_SIZE);
      }
      break;
    }
    case NR_RNTI_SI:
      N_RB = mac->type0_PDCCH_CSS_config.num_rbs;
      break;
    case NR_RNTI_C:
      N_RB = NRRIV2BW(mac->DLbwp[0]->bwp_Common->genericParameters.locationAndBandwidth, MAX_BWP_SIZE);
      break;
  }
  return N_RB;

}

uint8_t nr_extract_dci_info(NR_UE_MAC_INST_t *mac,
                            uint8_t dci_format,
                            uint8_t dci_size,
                            uint16_t rnti,
                            uint64_t *dci_pdu,
                            dci_pdu_rel15_t *dci_pdu_rel15) {

  int rnti_type = get_rnti_type(mac, rnti);

  AssertFatal(mac->DLbwp[0] != NULL, "DLbwp[0] shouldn't be null here!\n");
  AssertFatal(mac->ULbwp[0] != NULL, "ULbwp[0] shouldn't be null here!\n");
  int N_RB = get_n_rb(mac, rnti_type);
  int N_RB_UL = (mac->scg != NULL) ? 
    NRRIV2BW(mac->ULbwp[0]->bwp_Common->genericParameters.locationAndBandwidth, MAX_BWP_SIZE) :
    NRRIV2BW(mac->scc->uplinkConfigCommon->initialUplinkBWP->genericParameters.locationAndBandwidth, MAX_BWP_SIZE);

  int pos=0;
  int fsize=0;

  switch(dci_format) {

  case NR_DL_DCI_FORMAT_1_0:
    switch(rnti_type) {
    case NR_RNTI_RA:
      // Freq domain assignment
      fsize = (int)ceil( log2( (N_RB*(N_RB+1))>>1 ) );
      pos=fsize;
      dci_pdu_rel15->frequency_domain_assignment.val = *dci_pdu>>(dci_size-pos)&((1<<fsize)-1);
#ifdef DEBUG_EXTRACT_DCI
      LOG_D(MAC,"frequency-domain assignment %d (%d bits) N_RB_BWP %d=> %d (0x%lx)\n",dci_pdu_rel15->frequency_domain_assignment.val,fsize,N_RB,dci_size-pos,*dci_pdu);
#endif
      // Time domain assignment
      pos+=4;
      dci_pdu_rel15->time_domain_assignment.val = (*dci_pdu >> (dci_size-pos))&0xf;
#ifdef DEBUG_EXTRACT_DCI
      LOG_D(MAC,"time-domain assignment %d  (4 bits)=> %d (0x%lx)\n",dci_pdu_rel15->time_domain_assignment.val,dci_size-pos,*dci_pdu);
#endif
      // VRB to PRB mapping
	
      pos++;
      dci_pdu_rel15->vrb_to_prb_mapping.val = (*dci_pdu>>(dci_size-pos))&0x1;
#ifdef DEBUG_EXTRACT_DCI
      LOG_D(MAC,"vrb to prb mapping %d  (1 bits)=> %d (0x%lx)\n",dci_pdu_rel15->vrb_to_prb_mapping.val,dci_size-pos,*dci_pdu);
#endif
      // MCS
      pos+=5;
      dci_pdu_rel15->mcs = (*dci_pdu>>(dci_size-pos))&0x1f;
#ifdef DEBUG_EXTRACT_DCI
      LOG_D(MAC,"mcs %d  (5 bits)=> %d (0x%lx)\n",dci_pdu_rel15->mcs,dci_size-pos,*dci_pdu);
#endif
      // TB scaling
      pos+=2;
      dci_pdu_rel15->tb_scaling = (*dci_pdu>>(dci_size-pos))&0x3;
#ifdef DEBUG_EXTRACT_DCI
      LOG_D(MAC,"tb_scaling %d  (2 bits)=> %d (0x%lx)\n",dci_pdu_rel15->tb_scaling,dci_size-pos,*dci_pdu);
#endif
      break;

    case NR_RNTI_C:

      //Identifier for DCI formats
      pos++;
      dci_pdu_rel15->format_indicator = (*dci_pdu>>(dci_size-pos))&1;
      if (dci_pdu_rel15->format_indicator == 0)
        return 1; // discard dci, format indicator not corresponding to dci_format
#ifdef DEBUG_EXTRACT_DCI
      LOG_D(MAC,"Format indicator %d (%d bits) N_RB_BWP %d => %d (0x%lx)\n",dci_pdu_rel15->format_indicator,1,N_RB,dci_size-pos,*dci_pdu);
#endif
      // Freq domain assignment (275rb >> fsize = 16)
      fsize = (int)ceil( log2( (N_RB*(N_RB+1))>>1 ) );
      pos+=fsize;
      dci_pdu_rel15->frequency_domain_assignment.val = (*dci_pdu>>(dci_size-pos))&((1<<fsize)-1);
  	
#ifdef DEBUG_EXTRACT_DCI
      LOG_D(MAC,"Freq domain assignment %d (%d bits)=> %d (0x%lx)\n",dci_pdu_rel15->frequency_domain_assignment.val,fsize,dci_size-pos,*dci_pdu);
#endif
    	
      uint16_t is_ra = 1;
      for (int i=0; i<fsize; i++)
	if (!((dci_pdu_rel15->frequency_domain_assignment.val>>i)&1)) {
	  is_ra = 0;
	  break;
	}
      if (is_ra) //fsize are all 1  38.212 p86
	{
	  // ra_preamble_index 6 bits
	  pos+=6;
	  dci_pdu_rel15->ra_preamble_index = (*dci_pdu>>(dci_size-pos))&0x3f;
	    
	  // UL/SUL indicator  1 bit
	  pos++;
	  dci_pdu_rel15->ul_sul_indicator.val = (*dci_pdu>>(dci_size-pos))&1;
	    
	  // SS/PBCH index  6 bits
	  pos+=6;
	  dci_pdu_rel15->ss_pbch_index = (*dci_pdu>>(dci_size-pos))&0x3f;
	    
	  //  prach_mask_index  4 bits
	  pos+=4;
	  dci_pdu_rel15->prach_mask_index = (*dci_pdu>>(dci_size-pos))&0xf;
	    
	}  //end if
      else {
	  
	// Time domain assignment 4bit
		  
	pos+=4;
	dci_pdu_rel15->time_domain_assignment.val = (*dci_pdu>>(dci_size-pos))&0xf;
#ifdef DEBUG_EXTRACT_DCI
	LOG_D(MAC,"Time domain assignment %d (%d bits)=> %d (0x%lx)\n",dci_pdu_rel15->time_domain_assignment.val,4,dci_size-pos,*dci_pdu);
#endif
	  
	// VRB to PRB mapping  1bit
	pos++;
	dci_pdu_rel15->vrb_to_prb_mapping.val = (*dci_pdu>>(dci_size-pos))&1;
#ifdef DEBUG_EXTRACT_DCI
	LOG_D(MAC,"VRB to PRB %d (%d bits)=> %d (0x%lx)\n",dci_pdu_rel15->vrb_to_prb_mapping.val,1,dci_size-pos,*dci_pdu);
#endif
	
	// MCS 5bit  //bit over 32, so dci_pdu ++
	pos+=5;
	dci_pdu_rel15->mcs = (*dci_pdu>>(dci_size-pos))&0x1f;
#ifdef DEBUG_EXTRACT_DCI
	LOG_D(MAC,"MCS %d (%d bits)=> %d (0x%lx)\n",dci_pdu_rel15->mcs,5,dci_size-pos,*dci_pdu);
#endif
	  
	// New data indicator 1bit
	pos++;
	dci_pdu_rel15->ndi = (*dci_pdu>>(dci_size-pos))&1;
#ifdef DEBUG_EXTRACT_DCI
	LOG_D(MAC,"NDI %d (%d bits)=> %d (0x%lx)\n",dci_pdu_rel15->ndi,1,dci_size-pos,*dci_pdu);
#endif      
	  
	// Redundancy version  2bit
	pos+=2;
	dci_pdu_rel15->rv = (*dci_pdu>>(dci_size-pos))&0x3;
#ifdef DEBUG_EXTRACT_DCI
	LOG_D(MAC,"RV %d (%d bits)=> %d (0x%lx)\n",dci_pdu_rel15->rv,2,dci_size-pos,*dci_pdu);
#endif
	  
	// HARQ process number  4bit
	pos+=4;
	dci_pdu_rel15->harq_pid  = (*dci_pdu>>(dci_size-pos))&0xf;
#ifdef DEBUG_EXTRACT_DCI
	LOG_D(MAC,"HARQ_PID %d (%d bits)=> %d (0x%lx)\n",dci_pdu_rel15->harq_pid,4,dci_size-pos,*dci_pdu);
#endif
	  
	// Downlink assignment index  2bit
	pos+=2;
	dci_pdu_rel15->dai[0].val = (*dci_pdu>>(dci_size-pos))&3;
#ifdef DEBUG_EXTRACT_DCI
	LOG_D(MAC,"DAI %d (%d bits)=> %d (0x%lx)\n",dci_pdu_rel15->dai[0].val,2,dci_size-pos,*dci_pdu);
#endif
	  
	// TPC command for scheduled PUCCH  2bit
	pos+=2;
	dci_pdu_rel15->tpc = (*dci_pdu>>(dci_size-pos))&3;
#ifdef DEBUG_EXTRACT_DCI
	LOG_D(MAC,"TPC %d (%d bits)=> %d (0x%lx)\n",dci_pdu_rel15->tpc,2,dci_size-pos,*dci_pdu);
#endif
	  
	// PUCCH resource indicator  3bit
	pos+=3;
	dci_pdu_rel15->pucch_resource_indicator = (*dci_pdu>>(dci_size-pos))&0x7;
#ifdef DEBUG_EXTRACT_DCI
	LOG_D(MAC,"PUCCH RI %d (%d bits)=> %d (0x%lx)\n",dci_pdu_rel15->pucch_resource_indicator,3,dci_size-pos,*dci_pdu);
#endif
	  
	// PDSCH-to-HARQ_feedback timing indicator 3bit
	pos+=3;
	dci_pdu_rel15->pdsch_to_harq_feedback_timing_indicator.val = (*dci_pdu>>(dci_size-pos))&0x7;
#ifdef DEBUG_EXTRACT_DCI
	LOG_D(MAC,"PDSCH to HARQ TI %d (%d bits)=> %d (0x%lx)\n",dci_pdu_rel15->pdsch_to_harq_feedback_timing_indicator.val,3,dci_size-pos,*dci_pdu);
#endif
	  
      } //end else
      break;

    case NR_RNTI_P:
      /*
      // Short Messages Indicator  E2 bits
      for (int i=0; i<2; i++)
      dci_pdu |= (((uint64_t)dci_pdu_rel15->short_messages_indicator>>(1-i))&1)<<(dci_size-pos++);
      // Short Messages  E8 bits
      for (int i=0; i<8; i++)
      *dci_pdu |= (((uint64_t)dci_pdu_rel15->short_messages>>(7-i))&1)<<(dci_size-pos++);
      // Freq domain assignment 0-16 bit
      fsize = (int)ceil( log2( (N_RB*(N_RB+1))>>1 ) );
      for (int i=0; i<fsize; i++)
      *dci_pdu |= (((uint64_t)dci_pdu_rel15->frequency_domain_assignment>>(fsize-i-1))&1)<<(dci_size-pos++);
      // Time domain assignment 4 bit
      for (int i=0; i<4; i++)
      *dci_pdu |= (((uint64_t)dci_pdu_rel15->time_domain_assignment>>(3-i))&1)<<(dci_size-pos++);
      // VRB to PRB mapping 1 bit
      *dci_pdu |= ((uint64_t)dci_pdu_rel15->vrb_to_prb_mapping.val&1)<<(dci_size-pos++);
      // MCS 5 bit
      for (int i=0; i<5; i++)
      *dci_pdu |= (((uint64_t)dci_pdu_rel15->mcs>>(4-i))&1)<<(dci_size-pos++);
	
      // TB scaling 2 bit
      for (int i=0; i<2; i++)
      *dci_pdu |= (((uint64_t)dci_pdu_rel15->tb_scaling>>(1-i))&1)<<(dci_size-pos++);
      */	
	
      break;
  	
    case NR_RNTI_SI:

        // Freq domain assignment 0-16 bit
        fsize = (int)ceil( log2( (N_RB*(N_RB+1))>>1 ) );
        pos+=fsize;
        dci_pdu_rel15->frequency_domain_assignment.val = (*dci_pdu>>(dci_size-pos))&((1<<fsize)-1);

        // Time domain assignment 4 bit
        pos+=4;
        dci_pdu_rel15->time_domain_assignment.val = (*dci_pdu>>(dci_size-pos))&0xf;

        // VRB to PRB mapping 1 bit
        pos++;
        dci_pdu_rel15->vrb_to_prb_mapping.val = (*dci_pdu>>(dci_size-pos))&0x1;

        // MCS 5bit  //bit over 32, so dci_pdu ++
        pos+=5;
        dci_pdu_rel15->mcs = (*dci_pdu>>(dci_size-pos))&0x1f;

        // Redundancy version  2 bit
        pos+=2;
        dci_pdu_rel15->rv = (*dci_pdu>>(dci_size-pos))&3;

        // System information indicator 1 bit
        pos++;
        dci_pdu_rel15->system_info_indicator = (*dci_pdu>>(dci_size-pos))&0x1;

        LOG_D(MAC,"N_RB = %i\n", N_RB);
        LOG_D(MAC,"dci_size = %i\n", dci_size);
        LOG_D(MAC,"fsize = %i\n", fsize);
        LOG_D(MAC,"dci_pdu_rel15->frequency_domain_assignment.val = %i\n", dci_pdu_rel15->frequency_domain_assignment.val);
        LOG_D(MAC,"dci_pdu_rel15->time_domain_assignment.val = %i\n", dci_pdu_rel15->time_domain_assignment.val);
        LOG_D(MAC,"dci_pdu_rel15->vrb_to_prb_mapping.val = %i\n", dci_pdu_rel15->vrb_to_prb_mapping.val);
        LOG_D(MAC,"dci_pdu_rel15->mcs = %i\n", dci_pdu_rel15->mcs);
        LOG_D(MAC,"dci_pdu_rel15->rv = %i\n", dci_pdu_rel15->rv);
        LOG_D(MAC,"dci_pdu_rel15->system_info_indicator = %i\n", dci_pdu_rel15->system_info_indicator);

      break;
	
    case NR_RNTI_TC:

      // indicating a DL DCI format - 1 bit
      pos++;
      dci_pdu_rel15->format_indicator = (*dci_pdu>>(dci_size-pos))&1;
<<<<<<< HEAD

=======
      if (dci_pdu_rel15->format_indicator == 0)
        return 1; // discard dci, format indicator not corresponding to dci_format
>>>>>>> 77c36950
      // Freq domain assignment 0-16 bit
      fsize = (int)ceil( log2( (N_RB*(N_RB+1))>>1 ) );
      pos+=fsize;
      dci_pdu_rel15->frequency_domain_assignment.val = (*dci_pdu>>(dci_size-pos))&((1<<fsize)-1);

      // Time domain assignment - 4 bits
      pos+=4;
      dci_pdu_rel15->time_domain_assignment.val = (*dci_pdu>>(dci_size-pos))&0xf;

      // VRB to PRB mapping - 1 bit
      pos++;
      dci_pdu_rel15->vrb_to_prb_mapping.val = (*dci_pdu>>(dci_size-pos))&1;

      // MCS 5bit  //bit over 32, so dci_pdu ++
      pos+=5;
      dci_pdu_rel15->mcs = (*dci_pdu>>(dci_size-pos))&0x1f;

      // New data indicator - 1 bit
      pos++;
      dci_pdu_rel15->ndi = (*dci_pdu>>(dci_size-pos))&1;

      // Redundancy version - 2 bits
      pos+=2;
      dci_pdu_rel15->rv = (*dci_pdu>>(dci_size-pos))&3;

      // HARQ process number - 4 bits
      pos+=4;
      dci_pdu_rel15->harq_pid = (*dci_pdu>>(dci_size-pos))&0xf;

      // Downlink assignment index - 2 bits
      pos+=2;
      dci_pdu_rel15->dai[0].val = (*dci_pdu>>(dci_size-pos))&3;

      // TPC command for scheduled PUCCH - 2 bits
      pos+=2;
      dci_pdu_rel15->tpc  = (*dci_pdu>>(dci_size-pos))&3;

      // PUCCH resource indicator - 3 bits
      pos+=3;
      dci_pdu_rel15->pucch_resource_indicator = (*dci_pdu>>(dci_size-pos))&7;

      // PDSCH-to-HARQ_feedback timing indicator - 3 bits
      pos+=3;
      dci_pdu_rel15->pdsch_to_harq_feedback_timing_indicator.val = (*dci_pdu>>(dci_size-pos))&7;

      LOG_D(NR_MAC,"N_RB = %i\n", N_RB);
      LOG_D(NR_MAC,"dci_size = %i\n", dci_size);
      LOG_D(NR_MAC,"fsize = %i\n", fsize);
      LOG_D(NR_MAC,"dci_pdu_rel15->format_indicator = %i\n", dci_pdu_rel15->format_indicator);
      LOG_D(NR_MAC,"dci_pdu_rel15->frequency_domain_assignment.val = %i\n", dci_pdu_rel15->frequency_domain_assignment.val);
      LOG_D(NR_MAC,"dci_pdu_rel15->time_domain_assignment.val = %i\n", dci_pdu_rel15->time_domain_assignment.val);
      LOG_D(NR_MAC,"dci_pdu_rel15->vrb_to_prb_mapping.val = %i\n", dci_pdu_rel15->vrb_to_prb_mapping.val);
      LOG_D(NR_MAC,"dci_pdu_rel15->mcs = %i\n", dci_pdu_rel15->mcs);
      LOG_D(NR_MAC,"dci_pdu_rel15->rv = %i\n", dci_pdu_rel15->rv);
      LOG_D(NR_MAC,"dci_pdu_rel15->harq_pid = %i\n", dci_pdu_rel15->harq_pid);
      LOG_D(NR_MAC,"dci_pdu_rel15->dai[0].val = %i\n", dci_pdu_rel15->dai[0].val);
      LOG_D(NR_MAC,"dci_pdu_rel15->tpc = %i\n", dci_pdu_rel15->tpc);
      LOG_D(NR_MAC,"dci_pdu_rel15->pucch_resource_indicator = %i\n", dci_pdu_rel15->pucch_resource_indicator);
      LOG_D(NR_MAC,"dci_pdu_rel15->pdsch_to_harq_feedback_timing_indicator.val = %i\n", dci_pdu_rel15->pdsch_to_harq_feedback_timing_indicator.val);

      break;
    }
    break;
  
  case NR_UL_DCI_FORMAT_0_0:
    switch(rnti_type)
      {
      case NR_RNTI_C:
        //Identifier for DCI formats
        pos++;
        dci_pdu_rel15->format_indicator = (*dci_pdu>>(dci_size-pos))&1;
        if (dci_pdu_rel15->format_indicator == 1)
          return 1; // discard dci, format indicator not corresponding to dci_format
	fsize = (int)ceil( log2( (N_RB_UL*(N_RB_UL+1))>>1 ) );
	pos+=fsize;
	dci_pdu_rel15->frequency_domain_assignment.val = (*dci_pdu>>(dci_size-pos))&((1<<fsize)-1);
	// Time domain assignment 4bit
	pos+=4;
	dci_pdu_rel15->time_domain_assignment.val = (*dci_pdu>>(dci_size-pos))&0xf;
	// Frequency hopping flag  E1 bit
	pos++;
	dci_pdu_rel15->frequency_hopping_flag.val= (*dci_pdu>>(dci_size-pos))&1;
	// MCS  5 bit
	pos+=5;
	dci_pdu_rel15->mcs= (*dci_pdu>>(dci_size-pos))&0x1f;
	// New data indicator 1bit
	pos++;
	dci_pdu_rel15->ndi= (*dci_pdu>>(dci_size-pos))&1;
	// Redundancy version  2bit
	pos+=2;
	dci_pdu_rel15->rv= (*dci_pdu>>(dci_size-pos))&3;
	// HARQ process number  4bit
	pos+=4;
	dci_pdu_rel15->harq_pid = (*dci_pdu>>(dci_size-pos))&0xf;
	// TPC command for scheduled PUSCH  E2 bits
	pos+=2;
	dci_pdu_rel15->tpc = (*dci_pdu>>(dci_size-pos))&3;
	// UL/SUL indicator  E1 bit
	/* commented for now (RK): need to get this from BWP descriptor
	   if (cfg->pucch_config.pucch_GroupHopping.value)
	   dci_pdu->= ((uint64_t)*dci_pdu>>(dci_size-pos)ul_sul_indicator&1)<<(dci_size-pos++);
	*/
	break;
	
      case NR_RNTI_TC:
	/*	
	// indicating a DL DCI format 1bit
	dci_pdu->= (*dci_pdu>>(dci_size-pos)format_indicator&1)<<(dci_size-pos++);
	// Freq domain assignment  max 16 bit
	fsize = (int)ceil( log2( (N_RB_UL*(N_RB_UL+1))>>1 ) );
	for (int i=0; i<fsize; i++)
	dci_pdu->= ((*dci_pdu>>(dci_size-pos)frequency_domain_assignment>>(fsize-i-1))&1)<<(dci_size-pos++);
	// Time domain assignment 4bit
	for (int i=0; i<4; i++)
	dci_pdu->= (((uint64_t)*dci_pdu>>(dci_size-pos)time_domain_assignment>>(3-i))&1)<<(dci_size-pos++);
	// Frequency hopping flag  E1 bit
	dci_pdu->= ((uint64_t)*dci_pdu>>(dci_size-pos)frequency_hopping_flag&1)<<(dci_size-pos++);
	// MCS  5 bit
	for (int i=0; i<5; i++)
	dci_pdu->= (((uint64_t)*dci_pdu>>(dci_size-pos)mcs>>(4-i))&1)<<(dci_size-pos++);
	// New data indicator 1bit
	dci_pdu->= ((uint64_t)*dci_pdu>>(dci_size-pos)ndi&1)<<(dci_size-pos++);
	// Redundancy version  2bit
	for (int i=0; i<2; i++)
	dci_pdu->= (((uint64_t)*dci_pdu>>(dci_size-pos)rv>>(1-i))&1)<<(dci_size-pos++);
	// HARQ process number  4bit
	for (int i=0; i<4; i++)
	*dci_pdu  |= (((uint64_t)*dci_pdu>>(dci_size-pos)harq_pid>>(3-i))&1)<<(dci_size-pos++);
	
	// TPC command for scheduled PUSCH  E2 bits
	for (int i=0; i<2; i++)
	dci_pdu->= (((uint64_t)*dci_pdu>>(dci_size-pos)tpc>>(1-i))&1)<<(dci_size-pos++);
	*/	
	// UL/SUL indicator  E1 bit
	/*
	  commented for now (RK): need to get this information from BWP descriptor
	  if (cfg->pucch_config.pucch_GroupHopping.value)
	  dci_pdu->= ((uint64_t)dci_pdu_rel15->ul_sul_indicator&1)<<(dci_size-pos++);
	*/
	break;
	
      }
    break;

  case NR_DL_DCI_FORMAT_1_1:
  switch(rnti_type)
    {
      case NR_RNTI_C:
        //Identifier for DCI formats
        pos++;
        dci_pdu_rel15->format_indicator = (*dci_pdu>>(dci_size-pos))&1;
        if (dci_pdu_rel15->format_indicator == 0)
          return 1; // discard dci, format indicator not corresponding to dci_format
        // Carrier indicator
        pos+=dci_pdu_rel15->carrier_indicator.nbits;
        dci_pdu_rel15->carrier_indicator.val = (*dci_pdu>>(dci_size-pos))&((1<<dci_pdu_rel15->carrier_indicator.nbits)-1);
        // BWP Indicator
        pos+=dci_pdu_rel15->bwp_indicator.nbits;
        dci_pdu_rel15->bwp_indicator.val = (*dci_pdu>>(dci_size-pos))&((1<<dci_pdu_rel15->bwp_indicator.nbits)-1);
        // Frequency domain resource assignment
        pos+=dci_pdu_rel15->frequency_domain_assignment.nbits;
        dci_pdu_rel15->frequency_domain_assignment.val = (*dci_pdu>>(dci_size-pos))&((1<<dci_pdu_rel15->frequency_domain_assignment.nbits)-1);
        // Time domain resource assignment
        pos+=dci_pdu_rel15->time_domain_assignment.nbits;
        dci_pdu_rel15->time_domain_assignment.val = (*dci_pdu>>(dci_size-pos))&((1<<dci_pdu_rel15->time_domain_assignment.nbits)-1);
        // VRB-to-PRB mapping
        pos+=dci_pdu_rel15->vrb_to_prb_mapping.nbits;
        dci_pdu_rel15->vrb_to_prb_mapping.val = (*dci_pdu>>(dci_size-pos))&((1<<dci_pdu_rel15->vrb_to_prb_mapping.nbits)-1);
        // PRB bundling size indicator
        pos+=dci_pdu_rel15->prb_bundling_size_indicator.nbits;
        dci_pdu_rel15->prb_bundling_size_indicator.val = (*dci_pdu>>(dci_size-pos))&((1<<dci_pdu_rel15->prb_bundling_size_indicator.nbits)-1);
        // Rate matching indicator
        pos+=dci_pdu_rel15->rate_matching_indicator.nbits;
        dci_pdu_rel15->rate_matching_indicator.val = (*dci_pdu>>(dci_size-pos))&((1<<dci_pdu_rel15->rate_matching_indicator.nbits)-1);
        // ZP CSI-RS trigger
        pos+=dci_pdu_rel15->zp_csi_rs_trigger.nbits;
        dci_pdu_rel15->zp_csi_rs_trigger.val = (*dci_pdu>>(dci_size-pos))&((1<<dci_pdu_rel15->zp_csi_rs_trigger.nbits)-1);
        //TB1
        // MCS 5bit
        pos+=5;
        dci_pdu_rel15->mcs = (*dci_pdu>>(dci_size-pos))&0x1f;
        // New data indicator 1bit
        pos+=1;
        dci_pdu_rel15->ndi = (*dci_pdu>>(dci_size-pos))&0x1;
        // Redundancy version  2bit
        pos+=2;
        dci_pdu_rel15->rv = (*dci_pdu>>(dci_size-pos))&0x3;
        //TB2
        // MCS 5bit
        pos+=dci_pdu_rel15->mcs2.nbits;
        dci_pdu_rel15->mcs2.val = (*dci_pdu>>(dci_size-pos))&((1<<dci_pdu_rel15->mcs2.nbits)-1);
        // New data indicator 1bit
        pos+=dci_pdu_rel15->ndi2.nbits;
        dci_pdu_rel15->ndi2.val = (*dci_pdu>>(dci_size-pos))&((1<<dci_pdu_rel15->ndi2.nbits)-1);
        // Redundancy version  2bit
        pos+=dci_pdu_rel15->rv2.nbits;
        dci_pdu_rel15->rv2.val = (*dci_pdu>>(dci_size-pos))&((1<<dci_pdu_rel15->rv2.nbits)-1);
        // HARQ process number  4bit
        pos+=4;
        dci_pdu_rel15->harq_pid = (*dci_pdu>>(dci_size-pos))&0xf;
        // Downlink assignment index
        pos+=dci_pdu_rel15->dai[0].nbits;
        dci_pdu_rel15->dai[0].val = (*dci_pdu>>(dci_size-pos))&((1<<dci_pdu_rel15->dai[0].nbits)-1);
        // TPC command for scheduled PUCCH  2bit
        pos+=2;
        dci_pdu_rel15->tpc = (*dci_pdu>>(dci_size-pos))&0x3;
        // PUCCH resource indicator  3bit
        pos+=3;
        dci_pdu_rel15->pucch_resource_indicator = (*dci_pdu>>(dci_size-pos))&0x3;
        // PDSCH-to-HARQ_feedback timing indicator
        pos+=dci_pdu_rel15->pdsch_to_harq_feedback_timing_indicator.nbits;
        dci_pdu_rel15->pdsch_to_harq_feedback_timing_indicator.val = (*dci_pdu>>(dci_size-pos))&((1<<dci_pdu_rel15->pdsch_to_harq_feedback_timing_indicator.nbits)-1);
        // Antenna ports
        pos+=dci_pdu_rel15->antenna_ports.nbits;
        dci_pdu_rel15->antenna_ports.val = (*dci_pdu>>(dci_size-pos))&((1<<dci_pdu_rel15->antenna_ports.nbits)-1);
        // TCI
        pos+=dci_pdu_rel15->transmission_configuration_indication.nbits;
        dci_pdu_rel15->transmission_configuration_indication.val = (*dci_pdu>>(dci_size-pos))&((1<<dci_pdu_rel15->transmission_configuration_indication.nbits)-1);
        // SRS request
        pos+=dci_pdu_rel15->srs_request.nbits;
        dci_pdu_rel15->srs_request.val = (*dci_pdu>>(dci_size-pos))&((1<<dci_pdu_rel15->srs_request.nbits)-1);
        // CBG transmission information
        pos+=dci_pdu_rel15->cbgti.nbits;
        dci_pdu_rel15->cbgti.val = (*dci_pdu>>(dci_size-pos))&((1<<dci_pdu_rel15->cbgti.nbits)-1);
        // CBG flushing out information
        pos+=dci_pdu_rel15->cbgfi.nbits;
        dci_pdu_rel15->cbgfi.val = (*dci_pdu>>(dci_size-pos))&((1<<dci_pdu_rel15->cbgfi.nbits)-1);
        // DMRS sequence init
        pos+=1;
        dci_pdu_rel15->dmrs_sequence_initialization.val = (*dci_pdu>>(dci_size-pos))&0x1;
        break;
      }
      break;

  case NR_UL_DCI_FORMAT_0_1:
    switch(rnti_type)
      {
      case NR_RNTI_C:
        //Identifier for DCI formats
        pos++;
        dci_pdu_rel15->format_indicator = (*dci_pdu>>(dci_size-pos))&1;
        if (dci_pdu_rel15->format_indicator == 1)
          return 1; // discard dci, format indicator not corresponding to dci_format
        // Carrier indicator
        pos+=dci_pdu_rel15->carrier_indicator.nbits;
        dci_pdu_rel15->carrier_indicator.val = (*dci_pdu>>(dci_size-pos))&((1<<dci_pdu_rel15->carrier_indicator.nbits)-1);
        
        // UL/SUL Indicator
        pos+=dci_pdu_rel15->ul_sul_indicator.nbits;
        dci_pdu_rel15->ul_sul_indicator.val = (*dci_pdu>>(dci_size-pos))&((1<<dci_pdu_rel15->ul_sul_indicator.nbits)-1);
        
        // BWP Indicator
        pos+=dci_pdu_rel15->bwp_indicator.nbits;
        dci_pdu_rel15->bwp_indicator.val = (*dci_pdu>>(dci_size-pos))&((1<<dci_pdu_rel15->bwp_indicator.nbits)-1);

        // Freq domain assignment  max 16 bit
        fsize = (int)ceil( log2( (N_RB_UL*(N_RB_UL+1))>>1 ) );
        //pos+=dci_pdu_rel15->frequency_domain_assignment.nbits;
        pos+=fsize;
        
        //pos+=dci_pdu_rel15->frequency_domain_assignment.nbits;
        dci_pdu_rel15->frequency_domain_assignment.val = (*dci_pdu>>(dci_size-pos))&((1<<fsize)-1);
        
        // Time domain assignment 4bit
        //pos+=4;
        pos+=dci_pdu_rel15->time_domain_assignment.nbits;
        dci_pdu_rel15->time_domain_assignment.val = (*dci_pdu>>(dci_size-pos))&0x3;
        
        // Not supported yet - skip for now
        // Frequency hopping flag – 1 bit 
        //pos++;
        //dci_pdu_rel15->frequency_hopping_flag.val= (*dci_pdu>>(dci_size-pos))&1;

        // MCS  5 bit
        pos+=5;
        dci_pdu_rel15->mcs= (*dci_pdu>>(dci_size-pos))&0x1f;

        // New data indicator 1bit
        pos++;
        dci_pdu_rel15->ndi= (*dci_pdu>>(dci_size-pos))&1;

        // Redundancy version  2bit
        pos+=2;
        dci_pdu_rel15->rv= (*dci_pdu>>(dci_size-pos))&3;

        // HARQ process number  4bit
        pos+=4;
        dci_pdu_rel15->harq_pid = (*dci_pdu>>(dci_size-pos))&0xf;

        // 1st Downlink assignment index
        pos+=dci_pdu_rel15->dai[0].nbits;
        dci_pdu_rel15->dai[0].val = (*dci_pdu>>(dci_size-pos))&((1<<dci_pdu_rel15->dai[0].nbits)-1);

        // 2nd Downlink assignment index
        pos+=dci_pdu_rel15->dai[1].nbits;
        dci_pdu_rel15->dai[1].val = (*dci_pdu>>(dci_size-pos))&((1<<dci_pdu_rel15->dai[1].nbits)-1);

        // TPC command for scheduled PUSCH – 2 bits
        pos+=2;
        dci_pdu_rel15->tpc = (*dci_pdu>>(dci_size-pos))&3;

        // SRS resource indicator
        pos+=dci_pdu_rel15->srs_resource_indicator.nbits;
        dci_pdu_rel15->srs_resource_indicator.val = (*dci_pdu>>(dci_size-pos))&((1<<dci_pdu_rel15->srs_resource_indicator.nbits)-1);

        // Precoding info and n. of layers
        pos+=dci_pdu_rel15->precoding_information.nbits;
        dci_pdu_rel15->precoding_information.val = (*dci_pdu>>(dci_size-pos))&((1<<dci_pdu_rel15->precoding_information.nbits)-1);

        // Antenna ports
        pos+=dci_pdu_rel15->antenna_ports.nbits;
        dci_pdu_rel15->antenna_ports.val = (*dci_pdu>>(dci_size-pos))&((1<<dci_pdu_rel15->antenna_ports.nbits)-1);

        // SRS request
        pos+=dci_pdu_rel15->srs_request.nbits;
        dci_pdu_rel15->srs_request.val = (*dci_pdu>>(dci_size-pos))&((1<<dci_pdu_rel15->srs_request.nbits)-1);

        // CSI request
        pos+=dci_pdu_rel15->csi_request.nbits;
        dci_pdu_rel15->csi_request.val = (*dci_pdu>>(dci_size-pos))&((1<<dci_pdu_rel15->csi_request.nbits)-1);

        // CBG transmission information
        pos+=dci_pdu_rel15->cbgti.nbits;
        dci_pdu_rel15->cbgti.val = (*dci_pdu>>(dci_size-pos))&((1<<dci_pdu_rel15->cbgti.nbits)-1);

        // PTRS DMRS association
        pos+=dci_pdu_rel15->ptrs_dmrs_association.nbits;
        dci_pdu_rel15->ptrs_dmrs_association.val = (*dci_pdu>>(dci_size-pos))&((1<<dci_pdu_rel15->ptrs_dmrs_association.nbits)-1);

        // Beta offset indicator
        pos+=dci_pdu_rel15->beta_offset_indicator.nbits;
        dci_pdu_rel15->beta_offset_indicator.val = (*dci_pdu>>(dci_size-pos))&((1<<dci_pdu_rel15->beta_offset_indicator.nbits)-1);

        // DMRS sequence initialization
        pos+=dci_pdu_rel15->dmrs_sequence_initialization.nbits;
        dci_pdu_rel15->dmrs_sequence_initialization.val = (*dci_pdu>>(dci_size-pos))&((1<<dci_pdu_rel15->dmrs_sequence_initialization.nbits)-1);

        // UL-SCH indicator
        pos+=1;
        dci_pdu_rel15->ulsch_indicator = (*dci_pdu>>(dci_size-pos))&0x1;

        // UL/SUL indicator – 1 bit
        /* commented for now (RK): need to get this from BWP descriptor
          if (cfg->pucch_config.pucch_GroupHopping.value)
          dci_pdu->= ((uint64_t)*dci_pdu>>(dci_size-pos)ul_sul_indicator&1)<<(dci_size-pos++);
        */
        break;
      }
    break;
       }
    
    return 0;
}

///////////////////////////////////
// brief:     nr_ue_process_mac_pdu
// function:  parsing DL PDU header
///////////////////////////////////
//  Header for DLSCH:
//  Except:
//   - DL-SCH: fixed-size MAC CE(known by LCID)
//   - DL-SCH: padding
//
//  |0|1|2|3|4|5|6|7|  bit-wise
//  |R|F|   LCID    |
//  |       L       |
//  |0|1|2|3|4|5|6|7|  bit-wise
//  |R|F|   LCID    |
//  |       L       |
//  |       L       |
////////////////////////////////
//  Header for DLSCH:
//   - DLSCH: fixed-size MAC CE(known by LCID)
//   - DLSCH: padding, for single/multiple 1-oct padding CE(s)
//
//  |0|1|2|3|4|5|6|7|  bit-wise
//  |R|R|   LCID    |
//  LCID: The Logical Channel ID field identifies the logical channel instance of the corresponding MAC SDU or the type of the corresponding MAC CE or padding as described
//         in Tables 6.2.1-1 and 6.2.1-2 for the DL-SCH and UL-SCH respectively. There is one LCID field per MAC subheader. The LCID field size is 6 bits;
//  L:    The Length field indicates the length of the corresponding MAC SDU or variable-sized MAC CE in bytes. There is one L field per MAC subheader except for subheaders
//         corresponding to fixed-sized MAC CEs and padding. The size of the L field is indicated by the F field;
//  F:    lenght of L is 0:8 or 1:16 bits wide
//  R:    Reserved bit, set to zero.
////////////////////////////////
void nr_ue_process_mac_pdu(nr_downlink_indication_t *dl_info,
                           NR_UL_TIME_ALIGNMENT_t *ul_time_alignment,
                           int pdu_id){

  uint8_t rx_lcid;
  uint16_t mac_ce_len;
  uint16_t mac_subheader_len;
  uint16_t mac_sdu_len;
  module_id_t module_idP = dl_info->module_id;
  frame_t frameP         = dl_info->frame;
  int slot               = dl_info->slot;
  uint8_t *pduP          = (dl_info->rx_ind->rx_indication_body + pdu_id)->pdsch_pdu.pdu;
  int32_t pdu_len        = (dl_info->rx_ind->rx_indication_body + pdu_id)->pdsch_pdu.pdu_length;
  uint8_t gNB_index      = dl_info->gNB_index;
  uint8_t CC_id          = dl_info->cc_id;
  uint8_t done           = 0;
  NR_UE_MAC_INST_t *mac = get_mac_inst(module_idP);
  RA_config_t *ra = &mac->ra;

  if (!pduP){
    return;
  }

  LOG_D(MAC, "In %s [%d.%d]: processing PDU %d (with length %d) of %d total number of PDUs...\n", __FUNCTION__, frameP, slot, pdu_id, pdu_len, dl_info->rx_ind->number_pdus);

    while (!done && pdu_len > 0){
        mac_ce_len = 0x0000;
        mac_subheader_len = 0x0001; //  default to fixed-length subheader = 1-oct
        mac_sdu_len = 0x0000;
        rx_lcid = ((NR_MAC_SUBHEADER_FIXED *)pduP)->LCID;
	  //#ifdef DEBUG_HEADER_PARSING
              LOG_D(MAC, "[UE] LCID %d, PDU length %d\n", ((NR_MAC_SUBHEADER_FIXED *)pduP)->LCID, pdu_len);
	      //#endif

        LOG_D(MAC, "[UE] LCID %d, PDU length %d\n", rx_lcid, pdu_len);
        switch(rx_lcid){
            //  MAC CE

            case DL_SCH_LCID_CCCH:
              //  MSG4 RRC Setup 38.331
              //  variable length
              if(((NR_MAC_SUBHEADER_SHORT *)pduP)->F){
                mac_sdu_len = ((uint16_t)(((NR_MAC_SUBHEADER_LONG *) pduP)->L1 & 0x7f) << 8)
                              | ((uint16_t)((NR_MAC_SUBHEADER_LONG *) pduP)->L2 & 0xff);
                mac_subheader_len = 3;
              } else {
                mac_sdu_len = ((NR_MAC_SUBHEADER_LONG *) pduP)->L1;
                mac_subheader_len = 2;
              }

              // Check if it is a valid CCCH message, we get all 00's messages very often
              if ( pdu_len != (mac_subheader_len+mac_sdu_len) ) {
                LOG_D(NR_MAC, "%s() Invalid CCCH message!, pdu_len: %d\n", __func__, pdu_len);
                return;
              }

              if ( mac_sdu_len > 0 ) {

                LOG_D(NR_MAC,"DL_SCH_LCID_CCCH with payload len %d: bits\n", mac_sdu_len);

                LOG_D(NR_MAC,"RRCSetup received at nr_ue_process_mac_pdu with payload len %d: \n bits, rx bytes: \n", mac_sdu_len);
                for (int i = 0; i < mac_subheader_len; i++) {
                  LOG_D(NR_MAC, "MAC header %d: 0x%x\n", i, pduP[i]);
                }
                for (int i = 0; i < mac_sdu_len/8; i++) {
                  LOG_D(NR_MAC, "%d: 0x%x\n", i, pduP[mac_subheader_len + i]);
                }

                nr_mac_rrc_data_ind_ue(module_idP, CC_id, gNB_index, frameP, 0, mac->crnti, CCCH, pduP+mac_subheader_len, mac_sdu_len);
              }
              break;

            case DL_SCH_LCID_TCI_STATE_ACT_UE_SPEC_PDSCH:

                //  38.321 Ch6.1.3.14
                //  varialbe length
                mac_ce_len |= (uint16_t)((NR_MAC_SUBHEADER_SHORT *)pduP)->L;
                mac_subheader_len = 2;
                if(((NR_MAC_SUBHEADER_SHORT *)pduP)->F){
                    mac_ce_len |= (uint16_t)(((NR_MAC_SUBHEADER_LONG *)pduP)->L2)<<8;
                    mac_subheader_len = 3;
                }
                break;
            case DL_SCH_LCID_APERIODIC_CSI_TRI_STATE_SUBSEL:
                //  38.321 Ch6.1.3.13
                //  varialbe length
                mac_ce_len |= (uint16_t)((NR_MAC_SUBHEADER_SHORT *)pduP)->L;
                mac_subheader_len = 2;
                if(((NR_MAC_SUBHEADER_SHORT *)pduP)->F){
                    mac_ce_len |= (uint16_t)(((NR_MAC_SUBHEADER_LONG *)pduP)->L2)<<8;
                    mac_subheader_len = 3;
                }
                break;
            case DL_SCH_LCID_SP_CSI_RS_CSI_IM_RES_SET_ACT:
                //  38.321 Ch6.1.3.12
                //  varialbe length
                mac_ce_len |= (uint16_t)((NR_MAC_SUBHEADER_SHORT *)pduP)->L;
                mac_subheader_len = 2;
                if(((NR_MAC_SUBHEADER_SHORT *)pduP)->F){
                    mac_ce_len |= (uint16_t)(((NR_MAC_SUBHEADER_LONG *)pduP)->L2)<<8;
                    mac_subheader_len = 3;
                }
                break;
            case DL_SCH_LCID_SP_SRS_ACTIVATION:
                //  38.321 Ch6.1.3.17
                //  varialbe length
                mac_ce_len |= (uint16_t)((NR_MAC_SUBHEADER_SHORT *)pduP)->L;
                mac_subheader_len = 2;
                if(((NR_MAC_SUBHEADER_SHORT *)pduP)->F){
                    mac_ce_len |= (uint16_t)(((NR_MAC_SUBHEADER_LONG *)pduP)->L2)<<8;
                    mac_subheader_len = 3;
                }
                break;
            
            case DL_SCH_LCID_RECOMMENDED_BITRATE:
                //  38.321 Ch6.1.3.20
                mac_ce_len = 2;
                break;
            case DL_SCH_LCID_SP_ZP_CSI_RS_RES_SET_ACT:
                //  38.321 Ch6.1.3.19
                mac_ce_len = 2;
                break;
            case DL_SCH_LCID_PUCCH_SPATIAL_RELATION_ACT:
                //  38.321 Ch6.1.3.18
                mac_ce_len = 3;
                break;
            case DL_SCH_LCID_SP_CSI_REP_PUCCH_ACT:
                //  38.321 Ch6.1.3.16
                mac_ce_len = 2;
                break;
            case DL_SCH_LCID_TCI_STATE_IND_UE_SPEC_PDCCH:
                //  38.321 Ch6.1.3.15
                mac_ce_len = 2;
                break;
            case DL_SCH_LCID_DUPLICATION_ACT:
                //  38.321 Ch6.1.3.11
                mac_ce_len = 1;
                break;
            case DL_SCH_LCID_SCell_ACT_4_OCT:
                //  38.321 Ch6.1.3.10
                mac_ce_len = 4;
                break;
            case DL_SCH_LCID_SCell_ACT_1_OCT:
                //  38.321 Ch6.1.3.10
                mac_ce_len = 1;
                break;
            case DL_SCH_LCID_L_DRX:
                //  38.321 Ch6.1.3.6
                //  fixed length but not yet specify.
                mac_ce_len = 0;
                break;
            case DL_SCH_LCID_DRX:
                //  38.321 Ch6.1.3.5
                //  fixed length but not yet specify.
                mac_ce_len = 0;
                break;
            case DL_SCH_LCID_TA_COMMAND:
                //  38.321 Ch6.1.3.4
                mac_ce_len = 1;

                /*uint8_t ta_command = ((NR_MAC_CE_TA *)pduP)[1].TA_COMMAND;
                uint8_t tag_id = ((NR_MAC_CE_TA *)pduP)[1].TAGID;*/

                ul_time_alignment->apply_ta = 1;
                ul_time_alignment->ta_command = ((NR_MAC_CE_TA *)pduP)[1].TA_COMMAND;
                ul_time_alignment->tag_id = ((NR_MAC_CE_TA *)pduP)[1].TAGID;

                /*
                #ifdef DEBUG_HEADER_PARSING
                LOG_D(MAC, "[UE] CE %d : UE Timing Advance : %d\n", i, pduP[1]);
                #endif
                */

                LOG_I(MAC, "[%d.%d] Received TA_COMMAND %u TAGID %u CC_id %d\n", frameP, slot, ul_time_alignment->ta_command, ul_time_alignment->tag_id, CC_id);

                break;
            case DL_SCH_LCID_CON_RES_ID:
              //  Clause 5.1.5 and 6.1.3.3 of 3GPP TS 38.321 version 16.2.1 Release 16
              // MAC Header: 1 byte (R/R/LCID)
              // MAC SDU: 6 bytes (UE Contention Resolution Identity)
              mac_ce_len = 6;

              if(ra->ra_state == WAIT_CONTENTION_RESOLUTION) {
                LOG_I(MAC, "[UE %d][RAPROC] Frame %d : received contention resolution identity: 0x%02x%02x%02x%02x%02x%02x Terminating RA procedure\n",
                      module_idP, frameP, pduP[1], pduP[2], pduP[3], pduP[4], pduP[5], pduP[6]);

                bool ra_success = true;
                for(int i = 0; i<mac_ce_len; i++) {
                  if(ra->cont_res_id[i] != pduP[i+1]) {
                    ra_success = false;
                    break;
                  }
                }

                if ( (ra->RA_active == 1) && ra_success) {
                  nr_ra_succeeded(module_idP, frameP, slot);
                } else if (!ra_success){
                  // TODO: Handle failure of RA procedure @ MAC layer
                  //  nr_ra_failed(module_idP, CC_id, prach_resources, frameP, slot); // prach_resources is a PHY structure
                  ra->ra_state = RA_UE_IDLE;
                  ra->RA_active = 0;
                }
              }

              break;
            case DL_SCH_LCID_PADDING:
                done = 1;
                //  end of MAC PDU, can ignore the rest.
                break;

            //  MAC SDU

            case DL_SCH_LCID_DCCH:
                //  check if LCID is valid at current time.

            case DL_SCH_LCID_DCCH1:
                //  check if LCID is valid at current time.

            default:
                //  check if LCID is valid at current time.
                if(((NR_MAC_SUBHEADER_SHORT *)pduP)->F){
                    //mac_sdu_len |= (uint16_t)(((NR_MAC_SUBHEADER_LONG *)pduP)->L2)<<8;
                    mac_subheader_len = 3;
                    mac_sdu_len = ((uint16_t)(((NR_MAC_SUBHEADER_LONG *) pduP)->L1 & 0x7f) << 8)
                    | ((uint16_t)((NR_MAC_SUBHEADER_LONG *) pduP)->L2 & 0xff);

                } else {
                  mac_sdu_len = (uint16_t)((NR_MAC_SUBHEADER_SHORT *)pduP)->L;
                  mac_subheader_len = 2;
                }

                LOG_D(MAC, "[UE %d] Frame %d : DLSCH -> DL-DTCH %d (gNB %d, %d bytes)\n", module_idP, frameP, rx_lcid, gNB_index, mac_sdu_len);

                #if defined(ENABLE_MAC_PAYLOAD_DEBUG)
                    LOG_T(MAC, "[UE %d] First 32 bytes of DLSCH : \n", module_idP);

                    for (i = 0; i < 32; i++)
                      LOG_T(MAC, "%x.", (pduP + mac_subheader_len)[i]);

                    LOG_T(MAC, "\n");
                #endif

                if (IS_SOFTMODEM_NOS1){
                  if (rx_lcid < NB_RB_MAX && rx_lcid >= DL_SCH_LCID_DTCH) {

                    mac_rlc_data_ind(module_idP,
                                     mac->crnti,
                                     gNB_index,
                                     frameP,
                                     ENB_FLAG_NO,
                                     MBMS_FLAG_NO,
                                     rx_lcid,
                                     (char *) (pduP + mac_subheader_len),
                                     mac_sdu_len,
                                     1,
                                     NULL);
                  } else {
                    LOG_E(MAC, "[UE %d] Frame %d : unknown LCID %d (gNB %d)\n", module_idP, frameP, rx_lcid, gNB_index);
                  }
                }

            break;
        }
        pduP += ( mac_subheader_len + mac_ce_len + mac_sdu_len );
        pdu_len -= ( mac_subheader_len + mac_ce_len + mac_sdu_len );
        if (pdu_len < 0)
          LOG_E(MAC, "[UE %d][%d.%d] nr_ue_process_mac_pdu, residual mac pdu length %d < 0!\n", module_idP, frameP, slot, pdu_len);
    }
}

////////////////////////////////////////////////////////
/////* ULSCH MAC PDU generation (6.1.2 TS 38.321) */////
////////////////////////////////////////////////////////

uint16_t nr_generate_ulsch_pdu(uint8_t *sdus_payload,
                                    uint8_t *pdu,
                                    uint8_t num_sdus,
                                    uint16_t *sdu_lengths,
                                    uint8_t *sdu_lcids,
                                    uint8_t power_headroom,
                                    uint16_t crnti,
                                    uint16_t truncated_bsr,
                                    uint16_t short_bsr,
                                    uint16_t long_bsr,
                                    unsigned short post_padding,
                                    uint16_t buflen) {

  NR_MAC_SUBHEADER_FIXED *mac_pdu_ptr = (NR_MAC_SUBHEADER_FIXED *) pdu;
  unsigned char last_size = 0, i, mac_header_control_elements[16], *ce_ptr, bsr = 0;
  int mac_ce_size;
  uint16_t offset = 0;

  LOG_D(MAC, "[UE] Generating ULSCH PDU : num_sdus %d\n", num_sdus);

  #ifdef DEBUG_HEADER_PARSING

    for (i = 0; i < num_sdus; i++)
      LOG_D(MAC, "[UE] MAC subPDU %d (lcid %d length %d bytes \n", i, sdu_lcids[i], sdu_lengths[i]);

  #endif

  // Generating UL MAC subPDUs including MAC SDU and subheader

  for (i = 0; i < num_sdus; i++) {
    LOG_D(MAC, "[UE] Generating UL MAC subPDUs for SDU with lenght %d ( num_sdus %d )\n", sdu_lengths[i], num_sdus);

    if (sdu_lcids[i] != UL_SCH_LCID_CCCH){
      if (sdu_lengths[i] < 128) {
        ((NR_MAC_SUBHEADER_SHORT *) mac_pdu_ptr)->R = 0;
        ((NR_MAC_SUBHEADER_SHORT *) mac_pdu_ptr)->F = 0;
        ((NR_MAC_SUBHEADER_SHORT *) mac_pdu_ptr)->LCID = sdu_lcids[i];
        ((NR_MAC_SUBHEADER_SHORT *) mac_pdu_ptr)->L = (unsigned char) sdu_lengths[i];
        last_size = 2;
      } else {
        ((NR_MAC_SUBHEADER_LONG *) mac_pdu_ptr)->R = 0;
        ((NR_MAC_SUBHEADER_LONG *) mac_pdu_ptr)->F = 1;
        ((NR_MAC_SUBHEADER_LONG *) mac_pdu_ptr)->LCID = sdu_lcids[i];
        ((NR_MAC_SUBHEADER_LONG *) mac_pdu_ptr)->L1 = ((unsigned short) sdu_lengths[i] >> 8) & 0x7f;
        ((NR_MAC_SUBHEADER_LONG *) mac_pdu_ptr)->L2 = (unsigned short) sdu_lengths[i] & 0xff;
        last_size = 3;
      }
    } else { // UL CCCH SDU
      ((NR_MAC_SUBHEADER_FIXED *) mac_pdu_ptr)->R = 0;
      ((NR_MAC_SUBHEADER_FIXED *) mac_pdu_ptr)->LCID = sdu_lcids[i];
      last_size = 1;
    }

    mac_pdu_ptr += last_size;

    // cycle through SDUs, compute each relevant and place ulsch_buffer in
    memcpy((void *) mac_pdu_ptr, (void *) sdus_payload, sdu_lengths[i]);
    sdus_payload += sdu_lengths[i]; 
    mac_pdu_ptr  += sdu_lengths[i];
  }

  // Generating UL MAC subPDUs including MAC CEs (MAC CE and subheader)

  ce_ptr = &mac_header_control_elements[0];

  if (power_headroom) {
    // MAC CE fixed subheader
    mac_pdu_ptr->R = 0;
    mac_pdu_ptr->LCID = UL_SCH_LCID_SINGLE_ENTRY_PHR;
    mac_pdu_ptr++;

    // PHR MAC CE (1 octet)
    ((NR_SINGLE_ENTRY_PHR_MAC_CE *) ce_ptr)->PH = power_headroom;
    ((NR_SINGLE_ENTRY_PHR_MAC_CE *) ce_ptr)->R1 = 0;
    ((NR_SINGLE_ENTRY_PHR_MAC_CE *) ce_ptr)->PCMAX = 0; // todo
    ((NR_SINGLE_ENTRY_PHR_MAC_CE *) ce_ptr)->R2 = 0;

    mac_ce_size = sizeof(NR_SINGLE_ENTRY_PHR_MAC_CE);

    // Copying bytes for PHR MAC CEs to the mac pdu pointer
    memcpy((void *) mac_pdu_ptr, (void *) ce_ptr, mac_ce_size);
    ce_ptr += mac_ce_size;
    mac_pdu_ptr += (unsigned char) mac_ce_size;
  }

  if (crnti) {
    // MAC CE fixed subheader
    mac_pdu_ptr->R = 0;
    mac_pdu_ptr->LCID = UL_SCH_LCID_C_RNTI;
    mac_pdu_ptr++;

    // C-RNTI MAC CE (2 octets)
    * (uint16_t *) ce_ptr = crnti;
    mac_ce_size = sizeof(uint16_t);

    // Copying bytes for CRNTI MAC CE to the mac pdu pointer
    memcpy((void *) mac_pdu_ptr, (void *) ce_ptr, mac_ce_size);
    ce_ptr += mac_ce_size;
    mac_pdu_ptr += (unsigned char) mac_ce_size;
  }

  if (truncated_bsr) {
    // MAC CE fixed subheader
    mac_pdu_ptr->R = 0;
    mac_pdu_ptr->LCID = UL_SCH_LCID_S_TRUNCATED_BSR;
    mac_pdu_ptr++;

    // Short truncated BSR MAC CE (1 octet)
    ((NR_BSR_SHORT_TRUNCATED *) ce_ptr)-> Buffer_size = truncated_bsr;
    ((NR_BSR_SHORT_TRUNCATED *) ce_ptr)-> LcgID = 0; // todo
    mac_ce_size = sizeof(NR_BSR_SHORT_TRUNCATED);

    bsr = 1 ;
  } else if (short_bsr) {
    // MAC CE fixed subheader
    mac_pdu_ptr->R = 0;
    mac_pdu_ptr->LCID = UL_SCH_LCID_S_BSR;
    mac_pdu_ptr++;

    // Short truncated BSR MAC CE (1 octet)
    ((NR_BSR_SHORT *) ce_ptr)->Buffer_size = short_bsr;
    ((NR_BSR_SHORT *) ce_ptr)->LcgID = 0; // todo
    mac_ce_size = sizeof(NR_BSR_SHORT);

    bsr = 1 ;
  } else if (long_bsr) {
    // MAC CE variable subheader
    // todo ch 6.1.3.1. TS 38.321
    // ((NR_MAC_SUBHEADER_SHORT *) mac_pdu_ptr)->R = 0;
    // ((NR_MAC_SUBHEADER_SHORT *) mac_pdu_ptr)->F = 0;
    // ((NR_MAC_SUBHEADER_SHORT *) mac_pdu_ptr)->LCID = UL_SCH_LCID_L_BSR;
    // ((NR_MAC_SUBHEADER_SHORT *) mac_pdu_ptr)->L = 0;
    // last_size = 2;
    // mac_pdu_ptr += last_size;

    // Short truncated BSR MAC CE (1 octet)
    // ((NR_BSR_LONG *) ce_ptr)->Buffer_size0 = short_bsr;
    // ((NR_BSR_LONG *) ce_ptr)->LCGID0 = 0;
    // mac_ce_size = sizeof(NR_BSR_LONG); // size is variable
  }

  if (bsr){
    // Copying bytes for BSR MAC CE to the mac pdu pointer
    memcpy((void *) mac_pdu_ptr, (void *) ce_ptr, mac_ce_size);
    ce_ptr += mac_ce_size;
    mac_pdu_ptr += (unsigned char) mac_ce_size;
  }

  // compute offset before adding padding (if necessary)
  offset = ((unsigned char *) mac_pdu_ptr - pdu);
  uint16_t padding_bytes = 0; 

  if(buflen > 0) // If the buflen is provided
    padding_bytes = buflen - offset;

  // Compute final offset for padding
  if (post_padding > 0 || padding_bytes>0) {
    ((NR_MAC_SUBHEADER_FIXED *) mac_pdu_ptr)->R = 0;
    ((NR_MAC_SUBHEADER_FIXED *) mac_pdu_ptr)->LCID = UL_SCH_LCID_PADDING;
    mac_pdu_ptr++;
  } else {            
    // no MAC subPDU with padding
  }

  // compute final offset
  offset = ((unsigned char *) mac_pdu_ptr - pdu);

  //printf("Offset %d \n", ((unsigned char *) mac_pdu_ptr - pdu));

  return offset;
}

/////////////////////////////////////
//    Random Access Response PDU   //
//         TS 38.213 ch 8.2        //
//        TS 38.321 ch 6.2.3       //
/////////////////////////////////////
//| 0 | 1 | 2 | 3 | 4 | 5 | 6 | 7 |// bit-wise
//| E | T |       R A P I D       |//
//| 0 | 1 | 2 | 3 | 4 | 5 | 6 | 7 |//
//| R |           T A             |//
//|       T A         |  UL grant |//
//|            UL grant           |//
//|            UL grant           |//
//|            UL grant           |//
//|         T C - R N T I         |//
//|         T C - R N T I         |//
/////////////////////////////////////
//       UL grant  (27 bits)       //
/////////////////////////////////////
//| 0 | 1 | 2 | 3 | 4 | 5 | 6 | 7 |// bit-wise
//|-------------------|FHF|F_alloc|//
//|        Freq allocation        |//
//|    F_alloc    |Time allocation|//
//|      MCS      |     TPC   |CSI|//
/////////////////////////////////////
// TbD WIP Msg3 development ongoing
// - apply UL grant freq alloc & time alloc as per 8.2 TS 38.213
// - apply tpc command
// WIP fix:
// - time domain indication hardcoded to 0 for k2 offset
// - extend TS 38.213 ch 8.3 Msg3 PUSCH
// - b buffer
// - ulsch power offset
// - optimize: mu_pusch, j and table_6_1_2_1_1_2_time_dom_res_alloc_A are already defined in nr_ue_procedures
int nr_ue_process_rar(nr_downlink_indication_t *dl_info, NR_UL_TIME_ALIGNMENT_t *ul_time_alignment, int pdu_id){

  module_id_t mod_id       = dl_info->module_id;
  frame_t frame            = dl_info->frame;
  int slot                 = dl_info->slot;
  int cc_id                = dl_info->cc_id;
  uint8_t gNB_id           = dl_info->gNB_index;
  NR_UE_MAC_INST_t *mac    = get_mac_inst(mod_id);
  RA_config_t *ra          = &mac->ra;
  uint8_t n_subPDUs        = 0;  // number of RAR payloads
  uint8_t n_subheaders     = 0;  // number of MAC RAR subheaders
  uint8_t *dlsch_buffer    = dl_info->rx_ind->rx_indication_body[pdu_id].pdsch_pdu.pdu;
  uint8_t is_Msg3          = 1;
  frame_t frame_tx         = 0;
  int slot_tx              = 0;
  uint16_t rnti            = 0;
  int ret                  = 0;
  NR_RA_HEADER_RAPID *rarh = (NR_RA_HEADER_RAPID *) dlsch_buffer; // RAR subheader pointer
  NR_MAC_RAR *rar          = (NR_MAC_RAR *) (dlsch_buffer + 1);   // RAR subPDU pointer
  uint8_t preamble_index   = get_ra_PreambleIndex(mod_id, cc_id, gNB_id); //prach_resources->ra_PreambleIndex;

  LOG_D(NR_MAC, "In %s:[%d.%d]: [UE %d][RAPROC] invoking MAC for received RAR (current preamble %d)\n", __FUNCTION__, frame, slot, mod_id, preamble_index);

  while (1) {
    n_subheaders++;
    if (rarh->T == 1) {
      n_subPDUs++;
      LOG_I(NR_MAC, "[UE %d][RAPROC] Got RAPID RAR subPDU\n", mod_id);
    } else {
      ra->RA_backoff_indicator = table_7_2_1[((NR_RA_HEADER_BI *)rarh)->BI];
      ra->RA_BI_found = 1;
      LOG_I(NR_MAC, "[UE %d][RAPROC] Got BI RAR subPDU %d ms\n", mod_id, ra->RA_backoff_indicator);
      if ( ((NR_RA_HEADER_BI *)rarh)->E == 1) {
        rarh += sizeof(NR_RA_HEADER_BI);
        continue;
      } else {
        break;
      }
    }
    if (rarh->RAPID == preamble_index) {
      LOG_I(NR_MAC, "[UE %d][RAPROC][%d.%d] Found RAR with the intended RAPID %d\n", mod_id, frame, slot, rarh->RAPID);
      rar = (NR_MAC_RAR *) (dlsch_buffer + n_subheaders + (n_subPDUs - 1) * sizeof(NR_MAC_RAR));
      ra->RA_RAPID_found = 1;
      break;
    }
    if (rarh->E == 0) {
      LOG_W(NR_MAC,"[UE %d][RAPROC][%d.%d] Received RAR preamble (%d) doesn't match the intended RAPID (%d)\n", mod_id, frame, slot, rarh->RAPID, preamble_index);
      break;
    } else {
      rarh += sizeof(NR_MAC_RAR) + 1;
    }
  }

  #ifdef DEBUG_RAR
  LOG_D(MAC, "[DEBUG_RAR] (%d,%d) number of RAR subheader %d; number of RAR pyloads %d\n", frame, slot, n_subheaders, n_subPDUs);
  LOG_D(MAC, "[DEBUG_RAR] Received RAR (%02x|%02x.%02x.%02x.%02x.%02x.%02x) for preamble %d/%d\n", *(uint8_t *) rarh, rar[0], rar[1], rar[2], rar[3], rar[4], rar[5], rarh->RAPID, preamble_index);
  #endif

  if (ra->RA_RAPID_found) {

    RAR_grant_t rar_grant;

    unsigned char tpc_command;
#ifdef DEBUG_RAR
    unsigned char csi_req;
#endif

  // TC-RNTI
  ra->t_crnti = rar->TCRNTI_2 + (rar->TCRNTI_1 << 8);

  // TA command
  ul_time_alignment->apply_ta = 1;
  ul_time_alignment->ta_command = 31 + rar->TA2 + (rar->TA1 << 5);

#ifdef DEBUG_RAR
  // CSI
  csi_req = (unsigned char) (rar->UL_GRANT_4 & 0x01);
#endif

  // TPC
  tpc_command = (unsigned char) ((rar->UL_GRANT_4 >> 1) & 0x07);
  switch (tpc_command){
    case 0:
      ra->Msg3_TPC = -6;
      break;
    case 1:
      ra->Msg3_TPC = -4;
      break;
    case 2:
      ra->Msg3_TPC = -2;
      break;
    case 3:
      ra->Msg3_TPC = 0;
      break;
    case 4:
      ra->Msg3_TPC = 2;
      break;
    case 5:
      ra->Msg3_TPC = 4;
      break;
    case 6:
      ra->Msg3_TPC = 6;
      break;
    case 7:
      ra->Msg3_TPC = 8;
      break;
  }
    // MCS
    rar_grant.mcs = (unsigned char) (rar->UL_GRANT_4 >> 4);
    // time alloc
    rar_grant.Msg3_t_alloc = (unsigned char) (rar->UL_GRANT_3 & 0x07);
    // frequency alloc
    rar_grant.Msg3_f_alloc = (uint16_t) ((rar->UL_GRANT_3 >> 4) | (rar->UL_GRANT_2 << 4) | ((rar->UL_GRANT_1 & 0x03) << 12));
    // frequency hopping
    rar_grant.freq_hopping = (unsigned char) (rar->UL_GRANT_1 >> 2);
    // TC-RNTI
    if (ra->t_crnti) {
      rnti = ra->t_crnti;
    } else {
      rnti = mac->crnti;
    }

#ifdef DEBUG_RAR
    LOG_I(NR_MAC, "rarh->E = 0x%x\n", rarh->E);
    LOG_I(NR_MAC, "rarh->T = 0x%x\n", rarh->T);
    LOG_I(NR_MAC, "rarh->RAPID = 0x%x (%i)\n", rarh->RAPID, rarh->RAPID);

    LOG_I(NR_MAC, "rar->R = 0x%x\n", rar->R);
    LOG_I(NR_MAC, "rar->TA1 = 0x%x\n", rar->TA1);

    LOG_I(NR_MAC, "rar->TA2 = 0x%x\n", rar->TA2);
    LOG_I(NR_MAC, "rar->UL_GRANT_1 = 0x%x\n", rar->UL_GRANT_1);

    LOG_I(NR_MAC, "rar->UL_GRANT_2 = 0x%x\n", rar->UL_GRANT_2);
    LOG_I(NR_MAC, "rar->UL_GRANT_3 = 0x%x\n", rar->UL_GRANT_3);
    LOG_I(NR_MAC, "rar->UL_GRANT_4 = 0x%x\n", rar->UL_GRANT_4);

    LOG_I(NR_MAC, "rar->TCRNTI_1 = 0x%x\n", rar->TCRNTI_1);
    LOG_I(NR_MAC, "rar->TCRNTI_2 = 0x%x\n", rar->TCRNTI_2);

    LOG_I(NR_MAC, "In %s:[%d.%d]: [UE %d] Received RAR with t_alloc %d f_alloc %d ta_command %d mcs %d freq_hopping %d tpc_command %d t_crnti %x \n",
      __FUNCTION__,
      frame,
      slot,
      mod_id,
      rar_grant.Msg3_t_alloc,
      rar_grant.Msg3_f_alloc,
      ul_time_alignment->ta_command,
      rar_grant.mcs,
      rar_grant.freq_hopping,
      tpc_command,
      ra->t_crnti);
#endif

    // Schedule Msg3
    ret = nr_ue_pusch_scheduler(mac, is_Msg3, frame, slot, &frame_tx, &slot_tx, rar_grant.Msg3_t_alloc);

    if (ret != -1){

      fapi_nr_ul_config_request_t *ul_config = get_ul_config_request(mac, slot_tx);

      if (!ul_config) {
        LOG_W(MAC, "In %s: ul_config request is NULL. Probably due to unexpected UL DCI in frame.slot %d.%d. Ignoring DCI!\n", __FUNCTION__, frame, slot);
        return -1;
      }

      nfapi_nr_ue_pusch_pdu_t *pusch_config_pdu = &ul_config->ul_config_list[ul_config->number_pdus].pusch_config_pdu;

      fill_ul_config(ul_config, frame_tx, slot_tx, FAPI_NR_UL_CONFIG_TYPE_PUSCH);

      // Config Msg3 PDU
      nr_config_pusch_pdu(mac, pusch_config_pdu, NULL, &rar_grant, rnti, NULL);

    }

  } else {

    ra->t_crnti = 0;
    ul_time_alignment->ta_command = (0xffff);

  }

  return ret;

}<|MERGE_RESOLUTION|>--- conflicted
+++ resolved
@@ -1390,13 +1390,11 @@
       // indicating a DL DCI format - 1 bit
       pos++;
       dci_pdu_rel15->format_indicator = (*dci_pdu>>(dci_size-pos))&1;
-<<<<<<< HEAD
-
-=======
+
       if (dci_pdu_rel15->format_indicator == 0)
         return 1; // discard dci, format indicator not corresponding to dci_format
->>>>>>> 77c36950
-      // Freq domain assignment 0-16 bit
+
+        // Freq domain assignment 0-16 bit
       fsize = (int)ceil( log2( (N_RB*(N_RB+1))>>1 ) );
       pos+=fsize;
       dci_pdu_rel15->frequency_domain_assignment.val = (*dci_pdu>>(dci_size-pos))&((1<<fsize)-1);
