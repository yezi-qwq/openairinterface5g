/*
 * Licensed to the OpenAirInterface (OAI) Software Alliance under one or more
 * contributor license agreements.  See the NOTICE file distributed with
 * this work for additional information regarding copyright ownership.
 * The OpenAirInterface Software Alliance licenses this file to You under
 * the OAI Public License, Version 1.1  (the "License"); you may not use this file
 * except in compliance with the License.
 * You may obtain a copy of the License at
 *
 *      http://www.openairinterface.org/?page_id=698
 *
 * Unless required by applicable law or agreed to in writing, software
 * distributed under the License is distributed on an "AS IS" BASIS,
 * WITHOUT WARRANTIES OR CONDITIONS OF ANY KIND, either express or implied.
 * See the License for the specific language governing permissions and
 * limitations under the License.
 *-------------------------------------------------------------------------------
 * For more information about the OpenAirInterface (OAI) Software Alliance:
 *      contact@openairinterface.org
 */

/* \file ue_procedures.c
 * \brief procedures related to UE
 * \author R. Knopp, K.H. HSU, G. Casati
 * \date 2018
 * \version 0.1
 * \company Eurecom / NTUST
 * \email: knopp@eurecom.fr, kai-hsiang.hsu@eurecom.fr, guido.casati@iis.fraunhofer.de
 * \note
 * \warning
 */


#include <stdio.h>
#include <math.h>

/* exe */
#include "executables/nr-softmodem.h"

/* RRC*/
#include "RRC/NR_UE/rrc_proto.h"
#include "NR_RACH-ConfigCommon.h"
#include "NR_RACH-ConfigGeneric.h"
#include "NR_FrequencyInfoDL.h"
#include "NR_PDCCH-ConfigCommon.h"

/* MAC */
#include "mac_defs.h"
#include "NR_MAC_COMMON/nr_mac.h"
#include "NR_MAC_UE/mac_proto.h"
#include "NR_MAC_UE/mac_extern.h"
#include "NR_MAC_COMMON/nr_mac_extern.h"
#include "common/utils/nr/nr_common.h"

/* PHY */
#include "SCHED_NR_UE/defs.h"
#include "PHY/defs_nr_UE.h"
#include "PHY/NR_TRANSPORT/nr_dci.h"

/*Openair Packet Tracer */
#include "UTIL/OPT/opt.h"
#include "OCG.h"
#include "executables/softmodem-common.h"

/* utils */
#include "assertions.h"

/* Tools */
#include "asn1_conversions.h"
#include "SIMULATION/TOOLS/sim.h" // for taus

#include "common/utils/LOG/log.h"
#include "SIMULATION/TOOLS/sim.h" // for taus
#include "openair2/LAYER2/NR_MAC_COMMON/nr_mac.h"
#include "common/utils/LOG/vcd_signal_dumper.h"

#include <stdio.h>
#include <math.h>

// ================================================
// SSB to RO mapping private defines and structures
// ================================================

#define MAX_NB_PRACH_CONF_PERIOD_IN_ASSOCIATION_PERIOD (16) // Maximum association period is 16
#define MAX_NB_PRACH_CONF_PERIOD_IN_ASSOCIATION_PATTERN_PERIOD (16) // Max association pattern period is 160ms and minimum PRACH configuration period is 10ms
#define MAX_NB_ASSOCIATION_PERIOD_IN_ASSOCIATION_PATTERN_PERIOD (16) // Max nb of association periods in an association pattern period of 160ms
#define MAX_NB_FRAME_IN_PRACH_CONF_PERIOD (16) // Max PRACH configuration period is 160ms and frame is 10ms
#define MAX_NB_SLOT_IN_FRAME (160) // Max number of slots in a frame (@ SCS 240kHz = 160)
#define MAX_NB_FRAME_IN_ASSOCIATION_PATTERN_PERIOD (16) // Maximum number of frames in the maximum association pattern period
#define MAX_NB_SSB (64) // Maximum number of possible SSB indexes
#define MAX_RO_PER_SSB (8) // Maximum number of consecutive ROs that can be mapped to an SSB according to the ssb_per_RACH config

// Maximum number of ROs that can be mapped to an SSB in an association pattern
// This is to reserve enough elements in the SSBs list for each mapped ROs for a single SSB
// An arbitrary maximum number is chosen to be safe: maximum number of slots in an association pattern * maximum number of ROs in a slot
#define MAX_NB_RO_PER_SSB_IN_ASSOCIATION_PATTERN (MAX_TDM*MAX_FDM*MAX_NB_SLOT_IN_FRAME*MAX_NB_FRAME_IN_ASSOCIATION_PATTERN_PERIOD)

// The PRACH Config period is a series of selected slots in one or multiple frames
typedef struct prach_conf_period {
  prach_occasion_slot_t prach_occasion_slot_map[MAX_NB_FRAME_IN_PRACH_CONF_PERIOD][MAX_NB_SLOT_IN_FRAME];
  uint16_t nb_of_prach_occasion; // Total number of PRACH occasions in the PRACH Config period
  uint8_t nb_of_frame; // Size of the PRACH Config period in number of 10ms frames
  uint8_t nb_of_slot; // Nb of slots in each frame
} prach_conf_period_t;

// The association period is a series of PRACH Config periods
typedef struct prach_association_period {
  prach_conf_period_t *prach_conf_period_list[MAX_NB_PRACH_CONF_PERIOD_IN_ASSOCIATION_PERIOD];
  uint8_t nb_of_prach_conf_period; // Nb of PRACH configuration periods within the association period
  uint8_t nb_of_frame; // Total number of frames included in the association period
} prach_association_period_t;

// The association pattern is a series of Association periods
typedef struct prach_association_pattern {
  prach_association_period_t prach_association_period_list[MAX_NB_ASSOCIATION_PERIOD_IN_ASSOCIATION_PATTERN_PERIOD];
  prach_conf_period_t prach_conf_period_list[MAX_NB_PRACH_CONF_PERIOD_IN_ASSOCIATION_PATTERN_PERIOD];
  uint8_t nb_of_assoc_period; // Nb of association periods within the association pattern
  uint8_t nb_of_prach_conf_period_in_max_period; // Nb of PRACH configuration periods within the maximum association pattern period (according to the size of the configured PRACH
  uint8_t nb_of_frame; // Total number of frames included in the association pattern period (after mapping the SSBs and determining the real association pattern length)
} prach_association_pattern_t;

// SSB details
typedef struct ssb_info {
  boolean_t transmitted; // True if the SSB index is transmitted according to the SSB positions map configuration
  prach_occasion_info_t *mapped_ro[MAX_NB_RO_PER_SSB_IN_ASSOCIATION_PATTERN]; // List of mapped RACH Occasions to this SSB index
  uint16_t nb_mapped_ro; // Total number of mapped ROs to this SSB index
} ssb_info_t;

// List of all the possible SSBs and their details
typedef struct ssb_list_info {
  ssb_info_t tx_ssb[MAX_NB_SSB];
  uint8_t   nb_tx_ssb;
} ssb_list_info_t;

static prach_association_pattern_t prach_assoc_pattern;
static ssb_list_info_t ssb_list;

// ===============================================
// ===============================================

//#define ENABLE_MAC_PAYLOAD_DEBUG 1
#define DEBUG_EXTRACT_DCI 1

extern int bwp_id;
extern dci_pdu_rel15_t *def_dci_pdu_rel15;

extern void mac_rlc_data_ind     (
				  const module_id_t         module_idP,
				  const rnti_t              rntiP,
				  const eNB_index_t         eNB_index,
				  const frame_t             frameP,
				  const eNB_flag_t          enb_flagP,
				  const MBMS_flag_t         MBMS_flagP,
				  const logical_chan_id_t   channel_idP,
				  char                     *buffer_pP,
				  const tb_size_t           tb_sizeP,
				  num_tb_t                  num_tbP,
				  crc_t                    *crcs_pP);

// Build the list of all the valid RACH occasions in the maximum association pattern period according to the PRACH config
static void build_ro_list(NR_ServingCellConfigCommon_t *scc, uint8_t unpaired) {

  int x,y; // PRACH Configuration Index table variables used to compute the valid frame numbers
  int y2;  // PRACH Configuration Index table additional variable used to compute the valid frame numbers
  uint8_t slot_shift_for_map;
  uint8_t map_shift;
  boolean_t even_slot_invalid;
  int64_t s_map;
  uint8_t prach_conf_start_symbol; // Starting symbol of the PRACH occasions in the PRACH slot
  uint8_t N_t_slot; // Number of PRACH occasions in a 14-symbols PRACH slot
  uint8_t N_dur; // Duration of a PRACH occasion (nb of symbols)
  uint8_t frame; // Maximum is NB_FRAMES_IN_MAX_ASSOCIATION_PATTERN_PERIOD
  uint8_t slot; // Maximum is the number of slots in a frame @ SCS 240kHz
  uint16_t format = 0xffff;
  uint8_t format2 = 0xff;
  int nb_fdm;

  uint8_t config_index, mu;
  uint32_t pointa;
  int msg1_FDM;

  uint8_t prach_conf_period_idx;
  uint8_t nb_of_frames_per_prach_conf_period;
  uint8_t prach_conf_period_frame_idx;
  int64_t *prach_config_info_p;

  NR_RACH_ConfigCommon_t *setup = scc->uplinkConfigCommon->initialUplinkBWP->rach_ConfigCommon->choice.setup;
  NR_FrequencyInfoDL_t *frequencyInfoDL = scc->downlinkConfigCommon->frequencyInfoDL;
  NR_RACH_ConfigGeneric_t *rach_ConfigGeneric = &setup->rach_ConfigGeneric;

  config_index = rach_ConfigGeneric->prach_ConfigurationIndex;

  if (setup->msg1_SubcarrierSpacing)
    mu = *setup->msg1_SubcarrierSpacing;
  else
    mu = frequencyInfoDL->scs_SpecificCarrierList.list.array[0]->subcarrierSpacing;

  pointa = frequencyInfoDL->absoluteFrequencyPointA;
  msg1_FDM = rach_ConfigGeneric->msg1_FDM;

  switch (msg1_FDM){
    case 0:
    case 1:
    case 2:
    case 3:
      nb_fdm = 1 << msg1_FDM;
      break;
    default:
      AssertFatal(1 == 0, "Unknown msg1_FDM from rach_ConfigGeneric %d\n", msg1_FDM);
  }

  // Create the PRACH occasions map
  // ==============================
  // WIP: For now assume no rejected PRACH occasions because of conflict with SSB or TDD_UL_DL_ConfigurationCommon schedule

  // Identify the proper PRACH Configuration Index table according to the operating frequency
  LOG_D(MAC,"Pointa %u, mu = %u, PRACH config index  = %u, unpaired = %u\n", pointa, mu, config_index, unpaired);

  prach_config_info_p = get_prach_config_info(pointa, config_index, unpaired);

  if (pointa > 2016666) { //FR2

    x = prach_config_info_p[2];
    y = prach_config_info_p[3];
    y2 = prach_config_info_p[4];

    s_map = prach_config_info_p[5];

    prach_conf_start_symbol = prach_config_info_p[6];
    N_t_slot = prach_config_info_p[8];
    N_dur = prach_config_info_p[9];
    if (prach_config_info_p[1] != -1)
      format2 = (uint8_t) prach_config_info_p[1];
    format = ((uint8_t) prach_config_info_p[0]) | (format2<<8);

    slot_shift_for_map = mu-2;
    if ( (mu == 3) && (prach_config_info_p[7] == 1) )
      even_slot_invalid = true;
    else
      even_slot_invalid = false;
  }
  else { // FR1
    x = prach_config_info_p[2];
    y = prach_config_info_p[3];
    y2 = y;

    s_map = prach_config_info_p[4];

    prach_conf_start_symbol = prach_config_info_p[5];
    N_t_slot = prach_config_info_p[7];
    N_dur = prach_config_info_p[8];
    if (prach_config_info_p[1] != -1)
      format2 = (uint8_t) prach_config_info_p[1];
    format = ((uint8_t) prach_config_info_p[0]) | (format2<<8);

    slot_shift_for_map = mu;
    if ( (mu == 1) && (prach_config_info_p[6] <= 1) )
      // no prach in even slots @ 30kHz for 1 prach per subframe
      even_slot_invalid = true;
    else
      even_slot_invalid = false;
  } // FR2 / FR1

  prach_assoc_pattern.nb_of_prach_conf_period_in_max_period = MAX_NB_PRACH_CONF_PERIOD_IN_ASSOCIATION_PATTERN_PERIOD / x;
  nb_of_frames_per_prach_conf_period = x;

  LOG_D(MAC,"nb_of_prach_conf_period_in_max_period %d\n", prach_assoc_pattern.nb_of_prach_conf_period_in_max_period);

  // Fill in the PRACH occasions table for every slot in every frame in every PRACH configuration periods in the maximum association pattern period
  // ----------------------------------------------------------------------------------------------------------------------------------------------
  // ----------------------------------------------------------------------------------------------------------------------------------------------
  // For every PRACH configuration periods
  // -------------------------------------
  for (prach_conf_period_idx=0; prach_conf_period_idx<prach_assoc_pattern.nb_of_prach_conf_period_in_max_period; prach_conf_period_idx++) {
    prach_assoc_pattern.prach_conf_period_list[prach_conf_period_idx].nb_of_prach_occasion = 0;
    prach_assoc_pattern.prach_conf_period_list[prach_conf_period_idx].nb_of_frame = nb_of_frames_per_prach_conf_period;
    prach_assoc_pattern.prach_conf_period_list[prach_conf_period_idx].nb_of_slot = nr_slots_per_frame[mu];

    LOG_D(MAC,"PRACH Conf Period Idx %d\n", prach_conf_period_idx);

    // For every frames in a PRACH configuration period
    // ------------------------------------------------
    for (prach_conf_period_frame_idx=0; prach_conf_period_frame_idx<nb_of_frames_per_prach_conf_period; prach_conf_period_frame_idx++) {
      frame = (prach_conf_period_idx * nb_of_frames_per_prach_conf_period) + prach_conf_period_frame_idx;

      LOG_D(MAC,"PRACH Conf Period Frame Idx %d - Frame %d\n", prach_conf_period_frame_idx, frame);
      // Is it a valid frame for this PRACH configuration index? (n_sfn mod x = y)
      if ( (frame%x)==y || (frame%x)==y2 ) {

        // For every slot in a frame
        // -------------------------
        for (slot=0; slot<nr_slots_per_frame[mu]; slot++) {
          // Is it a valid slot?
          map_shift = slot >> slot_shift_for_map; // in PRACH configuration index table slots are numbered wrt 60kHz
          if ( (s_map>>map_shift)&0x01 ) {
            // Valid slot

            // Additionally, for 30kHz/120kHz, we must check for the n_RA_Slot param also
            if ( even_slot_invalid && (slot%2 == 0) )
                continue; // no prach in even slots @ 30kHz/120kHz for 1 prach per 60khz slot/subframe

            // We're good: valid frame and valid slot
            // Compute all the PRACH occasions in the slot

            uint8_t n_prach_occ_in_time;
            uint8_t n_prach_occ_in_freq;

            prach_assoc_pattern.prach_conf_period_list[prach_conf_period_idx].prach_occasion_slot_map[prach_conf_period_frame_idx][slot].nb_of_prach_occasion_in_time = N_t_slot;
            prach_assoc_pattern.prach_conf_period_list[prach_conf_period_idx].prach_occasion_slot_map[prach_conf_period_frame_idx][slot].nb_of_prach_occasion_in_freq = nb_fdm;

            for (n_prach_occ_in_time=0; n_prach_occ_in_time<N_t_slot; n_prach_occ_in_time++) {
              uint8_t start_symbol = prach_conf_start_symbol + n_prach_occ_in_time * N_dur;
              LOG_D(MAC,"PRACH Occ in time %d\n", n_prach_occ_in_time);

              for (n_prach_occ_in_freq=0; n_prach_occ_in_freq<nb_fdm; n_prach_occ_in_freq++) {
                prach_occasion_info_t *prach_occasion_p = &prach_assoc_pattern.prach_conf_period_list[prach_conf_period_idx].prach_occasion_slot_map[prach_conf_period_frame_idx][slot].prach_occasion[n_prach_occ_in_time][n_prach_occ_in_freq];

                prach_occasion_p->start_symbol = start_symbol;
                prach_occasion_p->fdm = n_prach_occ_in_freq;
                prach_occasion_p->frame = frame;
                prach_occasion_p->slot = slot;
                prach_occasion_p->format = format;
                prach_assoc_pattern.prach_conf_period_list[prach_conf_period_idx].nb_of_prach_occasion++;

                LOG_D(MAC,"Adding a PRACH occasion: frame %u, slot-symbol %d-%d, occ_in_time-occ_in-freq %d-%d, nb ROs in conf period %d, for this slot: RO# in time %d, RO# in freq %d\n",
                    frame, slot, start_symbol, n_prach_occ_in_time, n_prach_occ_in_freq, prach_assoc_pattern.prach_conf_period_list[prach_conf_period_idx].nb_of_prach_occasion,
                    prach_assoc_pattern.prach_conf_period_list[prach_conf_period_idx].prach_occasion_slot_map[prach_conf_period_frame_idx][slot].nb_of_prach_occasion_in_time,
                    prach_assoc_pattern.prach_conf_period_list[prach_conf_period_idx].prach_occasion_slot_map[prach_conf_period_frame_idx][slot].nb_of_prach_occasion_in_freq);
              } // For every freq in the slot
            } // For every time occasions in the slot
          } // Valid slot?
        } // For every slots in a frame
      } // Valid frame?
    } // For every frames in a prach configuration period
  } // For every prach configuration periods in the maximum association pattern period (160ms)
}

// Build the list of all the valid/transmitted SSBs according to the config
static void build_ssb_list(NR_ServingCellConfigCommon_t *scc) {

  // Create the list of transmitted SSBs
  // ===================================
  BIT_STRING_t *ssb_bitmap;
  uint64_t ssb_positionsInBurst;
  uint8_t ssb_idx = 0;

  switch (scc->ssb_PositionsInBurst->present) {
    case NR_ServingCellConfigCommon__ssb_PositionsInBurst_PR_shortBitmap:
      ssb_bitmap = &scc->ssb_PositionsInBurst->choice.shortBitmap;

      ssb_positionsInBurst = BIT_STRING_to_uint8(ssb_bitmap);
      LOG_D(MAC,"SSB config: SSB_positions_in_burst 0x%lx\n", ssb_positionsInBurst);

      for (uint8_t bit_nb=3; bit_nb<=3; bit_nb--) {
        // If SSB is transmitted
        if ((ssb_positionsInBurst>>bit_nb) & 0x01) {
          ssb_list.nb_tx_ssb++;
          ssb_list.tx_ssb[ssb_idx].transmitted = true;
          LOG_D(MAC,"SSB idx %d transmitted\n", ssb_idx);
        }
        ssb_idx++;
      }
      break;
    case NR_ServingCellConfigCommon__ssb_PositionsInBurst_PR_mediumBitmap:
      ssb_bitmap = &scc->ssb_PositionsInBurst->choice.mediumBitmap;

      ssb_positionsInBurst = BIT_STRING_to_uint8(ssb_bitmap);
      LOG_D(MAC,"SSB config: SSB_positions_in_burst 0x%lx\n", ssb_positionsInBurst);

      for (uint8_t bit_nb=7; bit_nb<=7; bit_nb--) {
        // If SSB is transmitted
        if ((ssb_positionsInBurst>>bit_nb) & 0x01) {
          ssb_list.nb_tx_ssb++;
          ssb_list.tx_ssb[ssb_idx].transmitted = true;
          LOG_D(MAC,"SSB idx %d transmitted\n", ssb_idx);
        }
        ssb_idx++;
      }
      break;
    case NR_ServingCellConfigCommon__ssb_PositionsInBurst_PR_longBitmap:
      ssb_bitmap = &scc->ssb_PositionsInBurst->choice.longBitmap;

      ssb_positionsInBurst = BIT_STRING_to_uint64(ssb_bitmap);
      LOG_D(MAC,"SSB config: SSB_positions_in_burst 0x%lx\n", ssb_positionsInBurst);

      for (uint8_t bit_nb=63; bit_nb<=63; bit_nb--) {
        // If SSB is transmitted
        if ((ssb_positionsInBurst>>bit_nb) & 0x01) {
          ssb_list.nb_tx_ssb++;
          ssb_list.tx_ssb[ssb_idx].transmitted = true;
          LOG_D(MAC,"SSB idx %d transmitted\n", ssb_idx);
        }
        ssb_idx++;
      }
      break;
    default:
      AssertFatal(false,"ssb_PositionsInBurst not present\n");
      break;
  }
}

// Map the transmitted SSBs to the ROs and create the association pattern according to the config
static void map_ssb_to_ro(NR_ServingCellConfigCommon_t *scc) {

  // Map SSBs to PRACH occasions
  // ===========================
  // WIP: Assumption: No PRACH occasion is rejected because of a conflict with SSBs or TDD_UL_DL_ConfigurationCommon schedule
  NR_RACH_ConfigCommon_t *setup = scc->uplinkConfigCommon->initialUplinkBWP->rach_ConfigCommon->choice.setup;
  NR_RACH_ConfigCommon__ssb_perRACH_OccasionAndCB_PreamblesPerSSB_PR ssb_perRACH_config = setup->ssb_perRACH_OccasionAndCB_PreamblesPerSSB->present;

  boolean_t multiple_ssb_per_ro; // true if more than one or exactly one SSB per RACH occasion, false if more than one RO per SSB
  uint8_t ssb_rach_ratio; // Nb of SSBs per RACH or RACHs per SSB
  uint16_t required_nb_of_prach_occasion; // Nb of RACH occasions required to map all the SSBs
  uint8_t required_nb_of_prach_conf_period; // Nb of PRACH configuration periods required to map all the SSBs

  // Determine the SSB to RACH mapping ratio
  // =======================================
  switch (ssb_perRACH_config){
    case NR_RACH_ConfigCommon__ssb_perRACH_OccasionAndCB_PreamblesPerSSB_PR_oneEighth:
      multiple_ssb_per_ro = false;
      ssb_rach_ratio = 8;
      break;
    case NR_RACH_ConfigCommon__ssb_perRACH_OccasionAndCB_PreamblesPerSSB_PR_oneFourth:
      multiple_ssb_per_ro = false;
      ssb_rach_ratio = 4;
      break;
    case NR_RACH_ConfigCommon__ssb_perRACH_OccasionAndCB_PreamblesPerSSB_PR_oneHalf:
      multiple_ssb_per_ro = false;
      ssb_rach_ratio = 2;
      break;
    case NR_RACH_ConfigCommon__ssb_perRACH_OccasionAndCB_PreamblesPerSSB_PR_one:
      multiple_ssb_per_ro = true;
      ssb_rach_ratio = 1;
      break;
    case NR_RACH_ConfigCommon__ssb_perRACH_OccasionAndCB_PreamblesPerSSB_PR_two:
      multiple_ssb_per_ro = true;
      ssb_rach_ratio = 2;
      break;
    case NR_RACH_ConfigCommon__ssb_perRACH_OccasionAndCB_PreamblesPerSSB_PR_four:
      multiple_ssb_per_ro = true;
      ssb_rach_ratio = 4;
      break;
    case NR_RACH_ConfigCommon__ssb_perRACH_OccasionAndCB_PreamblesPerSSB_PR_eight:
      multiple_ssb_per_ro = true;
      ssb_rach_ratio = 8;
      break;
    case NR_RACH_ConfigCommon__ssb_perRACH_OccasionAndCB_PreamblesPerSSB_PR_sixteen:
      multiple_ssb_per_ro = true;
      ssb_rach_ratio = 16;
      break;
    default:
      AssertFatal(1 == 0, "Unsupported ssb_perRACH_config %d\n", ssb_perRACH_config);
      break;
  }
  LOG_D(MAC,"SSB rach ratio %d, Multiple SSB per RO %d\n", ssb_rach_ratio, multiple_ssb_per_ro);

  // Evaluate the number of PRACH configuration periods required to map all the SSBs and set the association period
  // ==============================================================================================================
  // WIP: Assumption for now is that all the PRACH configuration periods within a maximum association pattern period have the same number of PRACH occasions
  //      (No PRACH occasions are conflicting with SSBs nor TDD_UL_DL_ConfigurationCommon schedule)
  //      There is only one possible association period which can contain up to 16 PRACH configuration periods
  LOG_D(MAC,"Evaluate the number of PRACH configuration periods required to map all the SSBs and set the association period\n");
  if (true == multiple_ssb_per_ro) {
    required_nb_of_prach_occasion = ((ssb_list.nb_tx_ssb-1) + ssb_rach_ratio) / ssb_rach_ratio;
  }
  else {
    required_nb_of_prach_occasion = ssb_list.nb_tx_ssb * ssb_rach_ratio;
  }

  required_nb_of_prach_conf_period = ((required_nb_of_prach_occasion-1) + prach_assoc_pattern.prach_conf_period_list[0].nb_of_prach_occasion) / prach_assoc_pattern.prach_conf_period_list[0].nb_of_prach_occasion;

  if (required_nb_of_prach_conf_period == 1) {
    prach_assoc_pattern.prach_association_period_list[0].nb_of_prach_conf_period = 1;
  }
  else if (required_nb_of_prach_conf_period == 2) {
    prach_assoc_pattern.prach_association_period_list[0].nb_of_prach_conf_period = 2;
  }
  else if (required_nb_of_prach_conf_period <= 4) {
    prach_assoc_pattern.prach_association_period_list[0].nb_of_prach_conf_period = 4;
  }
  else if (required_nb_of_prach_conf_period <= 8) {
    prach_assoc_pattern.prach_association_period_list[0].nb_of_prach_conf_period = 8;
  }
  else if (required_nb_of_prach_conf_period <= 16) {
    prach_assoc_pattern.prach_association_period_list[0].nb_of_prach_conf_period = 16;
  }
  else {
    AssertFatal(1 == 0, "Invalid number of PRACH config periods within an association period %d\n", required_nb_of_prach_conf_period);
  }

  prach_assoc_pattern.nb_of_assoc_period = 1; // WIP: only one possible association period
  prach_assoc_pattern.prach_association_period_list[0].nb_of_frame = prach_assoc_pattern.prach_association_period_list[0].nb_of_prach_conf_period * prach_assoc_pattern.prach_conf_period_list[0].nb_of_frame;
  prach_assoc_pattern.nb_of_frame = prach_assoc_pattern.prach_association_period_list[0].nb_of_frame;

  LOG_D(MAC,"Assoc period %d, Nb of frames in assoc period %d\n",
        prach_assoc_pattern.prach_association_period_list[0].nb_of_prach_conf_period,
        prach_assoc_pattern.prach_association_period_list[0].nb_of_frame);

  // Proceed to the SSB to RO mapping
  // ================================
  uint8_t association_period_idx; // Association period index within the association pattern
  uint8_t ssb_idx = 0;
  uint8_t prach_configuration_period_idx; // PRACH Configuration period index within the association pattern
  prach_conf_period_t *prach_conf_period_p;

  // Map all the association periods within the association pattern period
  LOG_D(MAC,"Proceed to the SSB to RO mapping\n");
  for (association_period_idx=0; association_period_idx<prach_assoc_pattern.nb_of_assoc_period; association_period_idx++) {
    uint8_t n_prach_conf=0; // PRACH Configuration period index within the association period
    uint8_t frame=0;
    uint8_t slot=0;
    uint8_t ro_in_time=0;
    uint8_t ro_in_freq=0;

    // Set the starting PRACH Configuration period index in the association_pattern map for this particular association period
    prach_configuration_period_idx = 0;  // WIP: only one possible association period so the starting PRACH configuration period is automatically 0

    // Check if we need to map multiple SSBs per RO or multiple ROs per SSB
    if (true == multiple_ssb_per_ro) {
      // --------------------
      // --------------------
      // Multiple SSBs per RO
      // --------------------
      // --------------------

      // WIP: For the moment, only map each SSB idx once per association period if configuration is multiple SSBs per RO
      //      this is true if no PRACH occasions are conflicting with SSBs nor TDD_UL_DL_ConfigurationCommon schedule
      ssb_idx = 0;

      // Go through the list of PRACH config periods within this association period
      for (n_prach_conf=0; n_prach_conf<prach_assoc_pattern.prach_association_period_list[association_period_idx].nb_of_prach_conf_period; n_prach_conf++, prach_configuration_period_idx++) {
        // Build the association period with its association PRACH Configuration indexes
        prach_conf_period_p = &prach_assoc_pattern.prach_conf_period_list[prach_configuration_period_idx];
        prach_assoc_pattern.prach_association_period_list[association_period_idx].prach_conf_period_list[n_prach_conf] = prach_conf_period_p;

        // Go through all the ROs within the PRACH config period
        for (frame=0; frame<prach_conf_period_p->nb_of_frame; frame++) {
          for (slot=0; slot<prach_conf_period_p->nb_of_slot; slot++) {
            for (ro_in_time=0; ro_in_time<prach_conf_period_p->prach_occasion_slot_map[frame][slot].nb_of_prach_occasion_in_time; ro_in_time++) {
              for (ro_in_freq=0; ro_in_freq<prach_conf_period_p->prach_occasion_slot_map[frame][slot].nb_of_prach_occasion_in_freq; ro_in_freq++) {
                prach_occasion_info_t *ro_p = &prach_conf_period_p->prach_occasion_slot_map[frame][slot].prach_occasion[ro_in_time][ro_in_freq];

                // Go through the list of transmitted SSBs and map the required amount of SSBs to this RO
                // WIP: For the moment, only map each SSB idx once per association period if configuration is multiple SSBs per RO
                //      this is true if no PRACH occasions are conflicting with SSBs nor TDD_UL_DL_ConfigurationCommon schedule
                for (; ssb_idx<MAX_NB_SSB; ssb_idx++) {
                  // Map only the transmitted ssb_idx
                  if (true == ssb_list.tx_ssb[ssb_idx].transmitted) {
                    ro_p->mapped_ssb_idx[ro_p->nb_mapped_ssb] = ssb_idx;
                    ro_p->nb_mapped_ssb++;
                    ssb_list.tx_ssb[ssb_idx].mapped_ro[ssb_list.tx_ssb[ssb_idx].nb_mapped_ro] = ro_p;
                    ssb_list.tx_ssb[ssb_idx].nb_mapped_ro++;
                    AssertFatal(MAX_NB_RO_PER_SSB_IN_ASSOCIATION_PATTERN > ssb_list.tx_ssb[ssb_idx].nb_mapped_ro,"Too many mapped ROs (%d) to a single SSB\n", ssb_list.tx_ssb[ssb_idx].nb_mapped_ro);

                    LOG_D(MAC,"Mapped ssb_idx %u to RO slot-symbol %u-%u, %u-%u-%u/%u\n", ssb_idx, ro_p->slot, ro_p->start_symbol, slot, ro_in_time, ro_in_freq, prach_conf_period_p->prach_occasion_slot_map[frame][slot].nb_of_prach_occasion_in_freq);
                    LOG_D(MAC,"Nb mapped ROs for this ssb idx: in the association period only %u\n", ssb_list.tx_ssb[ssb_idx].nb_mapped_ro);

                    // If all the required SSBs are mapped to this RO, exit the loop of SSBs
                    if (ro_p->nb_mapped_ssb == ssb_rach_ratio) {
                      ssb_idx++;
                      break;
                    }
                  } // if ssb_idx is transmitted
                } // for ssb_idx

                // Exit the loop of ROs if there is no more SSB to map
                if (MAX_NB_SSB == ssb_idx) break;
              } // for ro_in_freq

              // Exit the loop of ROs if there is no more SSB to map
              if (MAX_NB_SSB == ssb_idx) break;
            } // for ro_in_time

            // Exit the loop of slots if there is no more SSB to map
            if (MAX_NB_SSB == ssb_idx) break;
          } // for slot

          // Exit the loop frames if there is no more SSB to map
          if (MAX_NB_SSB == ssb_idx) break;
        } // for frame

        // Exit the loop of PRACH configurations if there is no more SSB to map
        if (MAX_NB_SSB == ssb_idx) break;
      } // for n_prach_conf

      // WIP: note that there is no re-mapping of the SSBs within the association period since there is no invalid ROs in the PRACH config periods that would create this situation

    } // if multiple_ssbs_per_ro

    else {
      // --------------------
      // --------------------
      // Multiple ROs per SSB
      // --------------------
      // --------------------

      n_prach_conf = 0;

      // Go through the list of transmitted SSBs
      for (ssb_idx=0; ssb_idx<MAX_NB_SSB; ssb_idx++) {
        uint8_t nb_mapped_ro_in_association_period=0; // Reset the nb of mapped ROs for the new SSB index

        // Map only the transmitted ssb_idx
        if (true == ssb_list.tx_ssb[ssb_idx].transmitted) {

          // Map all the required ROs to this SSB
          // Go through the list of PRACH config periods within this association period
          for (; n_prach_conf<prach_assoc_pattern.prach_association_period_list[association_period_idx].nb_of_prach_conf_period; n_prach_conf++, prach_configuration_period_idx++) {

            // Build the association period with its association PRACH Configuration indexes
            prach_conf_period_p = &prach_assoc_pattern.prach_conf_period_list[prach_configuration_period_idx];
            prach_assoc_pattern.prach_association_period_list[association_period_idx].prach_conf_period_list[n_prach_conf] = prach_conf_period_p;

            for (; frame<prach_conf_period_p->nb_of_frame; frame++) {
              for (; slot<prach_conf_period_p->nb_of_slot; slot++) {
                for (; ro_in_time<prach_conf_period_p->prach_occasion_slot_map[frame][slot].nb_of_prach_occasion_in_time; ro_in_time++) {
                  for (; ro_in_freq<prach_conf_period_p->prach_occasion_slot_map[frame][slot].nb_of_prach_occasion_in_freq; ro_in_freq++) {
                    prach_occasion_info_t *ro_p = &prach_conf_period_p->prach_occasion_slot_map[frame][slot].prach_occasion[ro_in_time][ro_in_freq];

                    ro_p->mapped_ssb_idx[0] = ssb_idx;
                    ro_p->nb_mapped_ssb = 1;
                    ssb_list.tx_ssb[ssb_idx].mapped_ro[ssb_list.tx_ssb[ssb_idx].nb_mapped_ro] = ro_p;
                    ssb_list.tx_ssb[ssb_idx].nb_mapped_ro++;
                    AssertFatal(MAX_NB_RO_PER_SSB_IN_ASSOCIATION_PATTERN > ssb_list.tx_ssb[ssb_idx].nb_mapped_ro,"Too many mapped ROs (%d) to a single SSB\n", ssb_list.tx_ssb[ssb_idx].nb_mapped_ro);
                    nb_mapped_ro_in_association_period++;

                    LOG_D(MAC,"Mapped ssb_idx %u to RO slot-symbol %u-%u, %u-%u-%u/%u\n", ssb_idx, ro_p->slot, ro_p->start_symbol, slot, ro_in_time, ro_in_freq, prach_conf_period_p->prach_occasion_slot_map[frame][slot].nb_of_prach_occasion_in_freq);
                    LOG_D(MAC,"Nb mapped ROs for this ssb idx: in the association period only %u / total %u\n", ssb_list.tx_ssb[ssb_idx].nb_mapped_ro, nb_mapped_ro_in_association_period);

                    // Exit the loop if this SSB has been mapped to all the required ROs
                    // WIP: Assuming that ssb_rach_ratio equals the maximum nb of times a given ssb_idx is mapped within an association period:
                    //      this is true if no PRACH occasions are conflicting with SSBs nor TDD_UL_DL_ConfigurationCommon schedule
                    if (nb_mapped_ro_in_association_period == ssb_rach_ratio) {
                      ro_in_freq++;
                      break;
                    }
                  } // for ro_in_freq

                  // Exit the loop if this SSB has been mapped to all the required ROs
                  if (nb_mapped_ro_in_association_period == ssb_rach_ratio) {
                    break;
                  }
                  else ro_in_freq = 0; // else go to the next time symbol in that slot and reset the freq index
                } // for ro_in_time

                // Exit the loop if this SSB has been mapped to all the required ROs
                if (nb_mapped_ro_in_association_period == ssb_rach_ratio) {
                  break;
                }
                else ro_in_time = 0; // else go to the next slot in that PRACH config period and reset the symbol index
              } // for slot

              // Exit the loop if this SSB has been mapped to all the required ROs
              if (nb_mapped_ro_in_association_period == ssb_rach_ratio) {
                break;
              }
              else slot = 0; // else go to the next frame in that PRACH config period and reset the slot index
            } // for frame

            // Exit the loop if this SSB has been mapped to all the required ROs
            if (nb_mapped_ro_in_association_period == ssb_rach_ratio) {
              break;
            }
            else frame = 0; // else go to the next PRACH config period in that association period and reset the frame index
          } // for n_prach_conf

        } // if ssb_idx is transmitted
      } // for ssb_idx
    } // else if multiple_ssbs_per_ro

  } // for association_period_index
}

// Returns a RACH occasion if any matches the SSB idx, the frame and the slot
static int get_nr_prach_info_from_ssb_index(uint8_t ssb_idx,
                                            int frame,
                                            int slot,
                                            prach_occasion_info_t **prach_occasion_info_pp) {

  ssb_info_t *ssb_info_p;
  prach_occasion_slot_t *prach_occasion_slot_p = NULL;

  *prach_occasion_info_pp = NULL;

  // Search for a matching RO slot in the SSB_to_RO map
  // A valid RO slot will match:
  //      - ssb_idx mapped to one of the ROs in that RO slot
  //      - exact slot number
  //      - frame offset
  ssb_info_p = &ssb_list.tx_ssb[ssb_idx];
  for (uint8_t n_mapped_ro=0; n_mapped_ro<ssb_info_p->nb_mapped_ro; n_mapped_ro++) {
    if ((slot == ssb_info_p->mapped_ro[n_mapped_ro]->slot) &&
        (ssb_info_p->mapped_ro[n_mapped_ro]->frame == (frame % prach_assoc_pattern.nb_of_frame))) {

      uint8_t prach_config_period_nb = ssb_info_p->mapped_ro[n_mapped_ro]->frame / prach_assoc_pattern.prach_conf_period_list[0].nb_of_frame;
      uint8_t frame_nb_in_prach_config_period = ssb_info_p->mapped_ro[n_mapped_ro]->frame % prach_assoc_pattern.prach_conf_period_list[0].nb_of_frame;
      prach_occasion_slot_p = &prach_assoc_pattern.prach_conf_period_list[prach_config_period_nb].prach_occasion_slot_map[frame_nb_in_prach_config_period][slot];
    }
  }

  // If there is a matching RO slot in the SSB_to_RO map
  if (NULL != prach_occasion_slot_p)
  {
    // A random RO mapped to the SSB index should be selected in the slot

    // First count the number of times the SSB index is found in that RO
    uint8_t nb_mapped_ssb = 0;

    for (int ro_in_time=0; ro_in_time < prach_occasion_slot_p->nb_of_prach_occasion_in_time; ro_in_time++) {
      for (int ro_in_freq=0; ro_in_freq < prach_occasion_slot_p->nb_of_prach_occasion_in_freq; ro_in_freq++) {
        prach_occasion_info_t *prach_occasion_info_p = &prach_occasion_slot_p->prach_occasion[ro_in_time][ro_in_freq];

        for (uint8_t ssb_nb=0; ssb_nb<prach_occasion_info_p->nb_mapped_ssb; ssb_nb++) {
          if (prach_occasion_info_p->mapped_ssb_idx[ssb_nb] == ssb_idx) {
            nb_mapped_ssb++;
          }
        }
      }
    }

    // Choose a random SSB nb
    uint8_t random_ssb_nb = 0;

    random_ssb_nb = ((taus()) % nb_mapped_ssb);

    // Select the RO according to the chosen random SSB nb
    nb_mapped_ssb=0;
    for (int ro_in_time=0; ro_in_time < prach_occasion_slot_p->nb_of_prach_occasion_in_time; ro_in_time++) {
      for (int ro_in_freq=0; ro_in_freq < prach_occasion_slot_p->nb_of_prach_occasion_in_freq; ro_in_freq++) {
        prach_occasion_info_t *prach_occasion_info_p = &prach_occasion_slot_p->prach_occasion[ro_in_time][ro_in_freq];

        for (uint8_t ssb_nb=0; ssb_nb<prach_occasion_info_p->nb_mapped_ssb; ssb_nb++) {
          if (prach_occasion_info_p->mapped_ssb_idx[ssb_nb] == ssb_idx) {
            if (nb_mapped_ssb == random_ssb_nb) {
              *prach_occasion_info_pp = prach_occasion_info_p;
              return 1;
            }
            else {
              nb_mapped_ssb++;
            }
          }
        }
      }
    }
  }

  return 0;
}

// Build the SSB to RO mapping upon RRC configuration update
void build_ssb_to_ro_map(NR_ServingCellConfigCommon_t *scc, uint8_t unpaired){

  // Clear all the lists and maps
  memset(&prach_assoc_pattern, 0, sizeof(prach_association_pattern_t));
  memset(&ssb_list, 0, sizeof(ssb_list_info_t));

  // Build the list of all the valid RACH occasions in the maximum association pattern period according to the PRACH config
  LOG_D(MAC,"Build RO list\n");
  build_ro_list(scc, unpaired);

  // Build the list of all the valid/transmitted SSBs according to the config
  LOG_D(MAC,"Build SSB list\n");
  build_ssb_list(scc);

  // Map the transmitted SSBs to the ROs and create the association pattern according to the config
  LOG_D(MAC,"Map SSB to RO\n");
  map_ssb_to_ro(scc);
  LOG_D(MAC,"Map SSB to RO done\n");
}

void fill_scheduled_response(nr_scheduled_response_t *scheduled_response,
                             fapi_nr_dl_config_request_t *dl_config,
                             fapi_nr_ul_config_request_t *ul_config,
                             fapi_nr_tx_request_t *tx_request,
                             module_id_t mod_id,
                             int cc_id,
                             frame_t frame,
                             int slot,
                             int thread_id){

  scheduled_response->dl_config  = dl_config;
  scheduled_response->ul_config  = ul_config;
  scheduled_response->tx_request = tx_request;
  scheduled_response->module_id  = mod_id;
  scheduled_response->CC_id      = cc_id;
  scheduled_response->frame      = frame;
  scheduled_response->slot       = slot;
  scheduled_response->thread_id  = thread_id;
}

uint8_t table_9_2_2_1[16][8]={
  {0,12,2, 0, 0,3,0,0},
  {0,12,2, 0, 0,4,8,0},
  {0,12,2, 3, 0,4,8,0},
  {1,10,4, 0, 0,6,0,0},
  {1,10,4, 0, 0,3,6,9},
  {1,10,4, 2, 0,3,6,9},
  {1,10,4, 4, 0,3,6,9},
  {1,4, 10,0, 0,6,0,0},
  {1,4, 10,0, 0,3,6,9},
  {1,4, 10,2, 0,3,6,9},
  {1,4, 10,4, 0,3,6,9},
  {1,0, 14,0, 0,6,0,0},
  {1,0, 14,0, 0,3,6,9},
  {1,0, 14,2, 0,3,6,9},
  {1,0, 14,4, 0,3,6,9},
  {1,0, 14,26,0,3,0,0}
};

#if 0 // Not in use. In case of use, please adapt the schedule_response (no longer in MAC)
int8_t nr_ue_process_dlsch(module_id_t module_id,
			   int cc_id,
			   uint8_t gNB_index,
			   fapi_nr_dci_indication_t *dci_ind,
			   void *pduP,
			   uint32_t pdu_len)
{
  NR_UE_MAC_INST_t *mac = get_mac_inst(module_id);
  fapi_nr_ul_config_request_t *ul_config = &mac->ul_config_request;
  //fapi_nr_dl_config_request_t *dl_config = &mac->dl_config_request;
  nr_phy_config_t *phy_config = &mac->phy_config;

  //ul_config->ul_config_list[ul_config->number_pdus].pusch_config_pdu.rnti = rnti;
  // First we need to verify if DCI ind contains a ul-sch to be perfomred. If it does, we will handle a PUSCH in the UL_CONFIG_REQ.
  ul_config->ul_config_list[ul_config->number_pdus].pdu_type = FAPI_NR_UL_CONFIG_TYPE_PUCCH;
  for (int i=0; i<10; i++) {
    if(dci_ind!=NULL){
      if (dci_ind->dci_list[i].dci_format < 2) ul_config->ul_config_list[ul_config->number_pdus].pdu_type = FAPI_NR_UL_CONFIG_TYPE_PUSCH;
    }
  }
  if (ul_config->ul_config_list[ul_config->number_pdus].pdu_type == FAPI_NR_UL_CONFIG_TYPE_PUSCH) {
    // fill in the elements in config request inside P5 message
    //ul_config->ul_config_list[ul_config->number_pdus].pusch_config_pdu.bandwidth_part_ind = 0; //FIXME
    ul_config->ul_config_list[ul_config->number_pdus].pusch_config_pdu.rb_size = 0;
    ul_config->ul_config_list[ul_config->number_pdus].pusch_config_pdu.rb_start = 0;
    ul_config->ul_config_list[ul_config->number_pdus].pusch_config_pdu.nr_of_symbols = 0;
    ul_config->ul_config_list[ul_config->number_pdus].pusch_config_pdu.start_symbol_index = 0;
    ul_config->ul_config_list[ul_config->number_pdus].pusch_config_pdu.frequency_hopping = 0;
    ul_config->ul_config_list[ul_config->number_pdus].pusch_config_pdu.mcs_index = 0;
    ul_config->ul_config_list[ul_config->number_pdus].pusch_config_pdu.pusch_data.new_data_indicator = 0;
    ul_config->ul_config_list[ul_config->number_pdus].pusch_config_pdu.pusch_data.rv_index = 0;
    ul_config->ul_config_list[ul_config->number_pdus].pusch_config_pdu.pusch_data.harq_process_id = 0;
    ul_config->ul_config_list[ul_config->number_pdus].pusch_config_pdu.absolute_delta_PUSCH = 0;
    ul_config->ul_config_list[ul_config->number_pdus].pusch_config_pdu.nrOfLayers = 0;
    ul_config->ul_config_list[ul_config->number_pdus].pusch_config_pdu.transform_precoding = 0;
    ul_config->ul_config_list[ul_config->number_pdus].pusch_config_pdu.num_dmrs_cdm_grps_no_data = 0;
    ul_config->ul_config_list[ul_config->number_pdus].pusch_config_pdu.dmrs_ports = 0;
    ul_config->ul_config_list[ul_config->number_pdus].pusch_config_pdu.dmrs_config_type = 0;
    //ul_config->ul_config_list[ul_config->number_pdus].pusch_config_pdu.n_front_load_symb = 0; //FIXME
    //ul_config->ul_config_list[ul_config->number_pdus].pusch_config_pdu.srs_config = 0; //FIXME
    //ul_config->ul_config_list[ul_config->number_pdus].pusch_config_pdu.csi_reportTriggerSize = 0; //FIXME
    //ul_config->ul_config_list[ul_config->number_pdus].pusch_config_pdu.maxCodeBlockGroupsPerTransportBlock = 0; //FIXME
    //ul_config->ul_config_list[ul_config->number_pdus].pusch_config_pdu.ptrs_dmrs_association_port = 0; FIXME
    //ul_config->ul_config_list[ul_config->number_pdus].pusch_config_pdu.beta_offset_ind = 0; //FIXME
  } else { // If DCI ind is not format 0_0 or 0_1, we will handle a PUCCH in the UL_CONFIG_REQ
    ul_config->ul_config_list[ul_config->number_pdus].pdu_type = FAPI_NR_UL_CONFIG_TYPE_PUCCH;
    // If we handle PUCCH common
    ul_config->ul_config_list[ul_config->number_pdus].pucch_config_pdu.format              = table_9_2_2_1[phy_config->config_req.ul_bwp_common.pucch_config_common.pucch_resource_common][0];              /* format   0    1    2    3    4    */
    ul_config->ul_config_list[ul_config->number_pdus].pucch_config_pdu.initialCyclicShift  = table_9_2_2_1[phy_config->config_req.ul_bwp_common.pucch_config_common.pucch_resource_common][4];  /*          x    x                   */
    ul_config->ul_config_list[ul_config->number_pdus].pucch_config_pdu.nrofSymbols         = table_9_2_2_1[phy_config->config_req.ul_bwp_common.pucch_config_common.pucch_resource_common][2];         /*          x    x    x    x    x    */
    ul_config->ul_config_list[ul_config->number_pdus].pucch_config_pdu.startingSymbolIndex = table_9_2_2_1[phy_config->config_req.ul_bwp_common.pucch_config_common.pucch_resource_common][1]; /*          x    x    x    x    x    */
    ul_config->ul_config_list[ul_config->number_pdus].pucch_config_pdu.timeDomainOCC = 0;       /*               x                   */
    ul_config->ul_config_list[ul_config->number_pdus].pucch_config_pdu.nrofPRBs = 0;            /*                    x    x         */
    ul_config->ul_config_list[ul_config->number_pdus].pucch_config_pdu.startingPRB         = table_9_2_2_1[phy_config->config_req.ul_bwp_common.pucch_config_common.pucch_resource_common][3];         /*                                     maxNrofPhysicalResourceBlocks  = 275 */
    ul_config->ul_config_list[ul_config->number_pdus].pucch_config_pdu.occ_length = 0;          /*                              x    */
    ul_config->ul_config_list[ul_config->number_pdus].pucch_config_pdu.occ_Index = 0;           /*                              x    */
    ul_config->ul_config_list[ul_config->number_pdus].pucch_config_pdu.intraSlotFrequencyHopping = 0;
    ul_config->ul_config_list[ul_config->number_pdus].pucch_config_pdu.secondHopPRB = 0;
    ul_config->ul_config_list[ul_config->number_pdus].pucch_config_pdu.interslotFrequencyHopping = 0;
    ul_config->ul_config_list[ul_config->number_pdus].pucch_config_pdu.additionalDMRS = 0;
    ul_config->ul_config_list[ul_config->number_pdus].pucch_config_pdu.maxCodeRate = 0;
    ul_config->ul_config_list[ul_config->number_pdus].pucch_config_pdu.nrofSlots = 0;
    ul_config->ul_config_list[ul_config->number_pdus].pucch_config_pdu.pi2PBSK = 0;
    ul_config->ul_config_list[ul_config->number_pdus].pucch_config_pdu.simultaneousHARQ_ACK_CSI = 0;
    ul_config->ul_config_list[ul_config->number_pdus].pucch_config_pdu.pucch_GroupHopping  = phy_config->config_req.ul_bwp_common.pucch_config_common.pucch_group_hopping;
    ul_config->ul_config_list[ul_config->number_pdus].pucch_config_pdu.hoppingId           = phy_config->config_req.ul_bwp_common.pucch_config_common.hopping_id;
    ul_config->ul_config_list[ul_config->number_pdus].pucch_config_pdu.p0_nominal          = phy_config->config_req.ul_bwp_common.pucch_config_common.p0_nominal;
    for (int i=0;i<NUMBER_PUCCH_FORMAT_NR;i++) ul_config->ul_config_list[ul_config->number_pdus].pucch_config_pdu.deltaF_PUCCH_f[i] = 0;
    ul_config->ul_config_list[ul_config->number_pdus].pucch_config_pdu.p0_PUCCH_Id = 0;     /* INTEGER (1..8)     */
    ul_config->ul_config_list[ul_config->number_pdus].pucch_config_pdu.p0_PUCCH_Value = 0;
    ul_config->ul_config_list[ul_config->number_pdus].pucch_config_pdu.twoPUCCH_PC_AdjustmentStates = 0;
    // If we handle PUCCH dedicated
    ul_config->ul_config_list[ul_config->number_pdus].pucch_config_pdu.format              = phy_config->config_req.ul_bwp_dedicated.pucch_config_dedicated.multi_csi_pucch_resources[0].format;              /* format   0    1    2    3    4    */
    switch (ul_config->ul_config_list[ul_config->number_pdus].pucch_config_pdu.format){
    case pucch_format1_nr:
      ul_config->ul_config_list[ul_config->number_pdus].pucch_config_pdu.interslotFrequencyHopping = phy_config->config_req.ul_bwp_dedicated.pucch_config_dedicated.format1.inter_slot_frequency_hopping;
      ul_config->ul_config_list[ul_config->number_pdus].pucch_config_pdu.additionalDMRS            = phy_config->config_req.ul_bwp_dedicated.pucch_config_dedicated.format1.additional_dmrs;
      ul_config->ul_config_list[ul_config->number_pdus].pucch_config_pdu.maxCodeRate               = phy_config->config_req.ul_bwp_dedicated.pucch_config_dedicated.format1.max_code_rate;
      ul_config->ul_config_list[ul_config->number_pdus].pucch_config_pdu.nrofSlots                 = phy_config->config_req.ul_bwp_dedicated.pucch_config_dedicated.format1.number_of_slots;
      ul_config->ul_config_list[ul_config->number_pdus].pucch_config_pdu.pi2PBSK                   = phy_config->config_req.ul_bwp_dedicated.pucch_config_dedicated.format1.pi2bpsk;
      ul_config->ul_config_list[ul_config->number_pdus].pucch_config_pdu.simultaneousHARQ_ACK_CSI  = phy_config->config_req.ul_bwp_dedicated.pucch_config_dedicated.format1.simultaneous_harq_ack_csi;
      break;
    case pucch_format2_nr:
      ul_config->ul_config_list[ul_config->number_pdus].pucch_config_pdu.interslotFrequencyHopping = phy_config->config_req.ul_bwp_dedicated.pucch_config_dedicated.format2.inter_slot_frequency_hopping;
      ul_config->ul_config_list[ul_config->number_pdus].pucch_config_pdu.additionalDMRS            = phy_config->config_req.ul_bwp_dedicated.pucch_config_dedicated.format2.additional_dmrs;
      ul_config->ul_config_list[ul_config->number_pdus].pucch_config_pdu.maxCodeRate               = phy_config->config_req.ul_bwp_dedicated.pucch_config_dedicated.format2.max_code_rate;
      ul_config->ul_config_list[ul_config->number_pdus].pucch_config_pdu.nrofSlots                 = phy_config->config_req.ul_bwp_dedicated.pucch_config_dedicated.format2.number_of_slots;
      ul_config->ul_config_list[ul_config->number_pdus].pucch_config_pdu.pi2PBSK                   = phy_config->config_req.ul_bwp_dedicated.pucch_config_dedicated.format2.pi2bpsk;
      ul_config->ul_config_list[ul_config->number_pdus].pucch_config_pdu.simultaneousHARQ_ACK_CSI  = phy_config->config_req.ul_bwp_dedicated.pucch_config_dedicated.format2.simultaneous_harq_ack_csi;
      break;
    case pucch_format3_nr:
      ul_config->ul_config_list[ul_config->number_pdus].pucch_config_pdu.interslotFrequencyHopping = phy_config->config_req.ul_bwp_dedicated.pucch_config_dedicated.format3.inter_slot_frequency_hopping;
      ul_config->ul_config_list[ul_config->number_pdus].pucch_config_pdu.additionalDMRS            = phy_config->config_req.ul_bwp_dedicated.pucch_config_dedicated.format3.additional_dmrs;
      ul_config->ul_config_list[ul_config->number_pdus].pucch_config_pdu.maxCodeRate               = phy_config->config_req.ul_bwp_dedicated.pucch_config_dedicated.format3.max_code_rate;
      ul_config->ul_config_list[ul_config->number_pdus].pucch_config_pdu.nrofSlots                 = phy_config->config_req.ul_bwp_dedicated.pucch_config_dedicated.format3.number_of_slots;
      ul_config->ul_config_list[ul_config->number_pdus].pucch_config_pdu.pi2PBSK                   = phy_config->config_req.ul_bwp_dedicated.pucch_config_dedicated.format3.pi2bpsk;
      ul_config->ul_config_list[ul_config->number_pdus].pucch_config_pdu.simultaneousHARQ_ACK_CSI  = phy_config->config_req.ul_bwp_dedicated.pucch_config_dedicated.format3.simultaneous_harq_ack_csi;
      break;
    case pucch_format4_nr:
      ul_config->ul_config_list[ul_config->number_pdus].pucch_config_pdu.interslotFrequencyHopping = phy_config->config_req.ul_bwp_dedicated.pucch_config_dedicated.format4.inter_slot_frequency_hopping;
      ul_config->ul_config_list[ul_config->number_pdus].pucch_config_pdu.additionalDMRS            = phy_config->config_req.ul_bwp_dedicated.pucch_config_dedicated.format4.additional_dmrs;
      ul_config->ul_config_list[ul_config->number_pdus].pucch_config_pdu.maxCodeRate               = phy_config->config_req.ul_bwp_dedicated.pucch_config_dedicated.format4.max_code_rate;
      ul_config->ul_config_list[ul_config->number_pdus].pucch_config_pdu.nrofSlots                 = phy_config->config_req.ul_bwp_dedicated.pucch_config_dedicated.format4.number_of_slots;
      ul_config->ul_config_list[ul_config->number_pdus].pucch_config_pdu.pi2PBSK                   = phy_config->config_req.ul_bwp_dedicated.pucch_config_dedicated.format4.pi2bpsk;
      ul_config->ul_config_list[ul_config->number_pdus].pucch_config_pdu.simultaneousHARQ_ACK_CSI  = phy_config->config_req.ul_bwp_dedicated.pucch_config_dedicated.format4.simultaneous_harq_ack_csi;
      break;
    default:
      break;
    }
    ul_config->ul_config_list[ul_config->number_pdus].pucch_config_pdu.initialCyclicShift        = phy_config->config_req.ul_bwp_dedicated.pucch_config_dedicated.multi_csi_pucch_resources[0].initial_cyclic_shift;  /*          x    x                   */
    ul_config->ul_config_list[ul_config->number_pdus].pucch_config_pdu.nrofSymbols               = phy_config->config_req.ul_bwp_dedicated.pucch_config_dedicated.multi_csi_pucch_resources[0].number_of_symbols;         /*          x    x    x    x    x    */
    ul_config->ul_config_list[ul_config->number_pdus].pucch_config_pdu.startingSymbolIndex       = phy_config->config_req.ul_bwp_dedicated.pucch_config_dedicated.multi_csi_pucch_resources[0].starting_symbol_index; /*          x    x    x    x    x    */
    ul_config->ul_config_list[ul_config->number_pdus].pucch_config_pdu.timeDomainOCC             = phy_config->config_req.ul_bwp_dedicated.pucch_config_dedicated.multi_csi_pucch_resources[0].time_domain_occ;       /*               x                   */
    ul_config->ul_config_list[ul_config->number_pdus].pucch_config_pdu.nrofPRBs                  = phy_config->config_req.ul_bwp_dedicated.pucch_config_dedicated.multi_csi_pucch_resources[0].number_of_prbs;            /*                    x    x         */
    ul_config->ul_config_list[ul_config->number_pdus].pucch_config_pdu.startingPRB               = phy_config->config_req.ul_bwp_dedicated.pucch_config_dedicated.multi_csi_pucch_resources[0].starting_prb;         /*                                     maxNrofPhysicalResourceBlocks  = 275 */
    ul_config->ul_config_list[ul_config->number_pdus].pucch_config_pdu.occ_length                = phy_config->config_req.ul_bwp_dedicated.pucch_config_dedicated.multi_csi_pucch_resources[0].occ_length;          /*                              x    */
    ul_config->ul_config_list[ul_config->number_pdus].pucch_config_pdu.occ_Index                 = phy_config->config_req.ul_bwp_dedicated.pucch_config_dedicated.multi_csi_pucch_resources[0].occ_index;           /*                              x    */
    ul_config->ul_config_list[ul_config->number_pdus].pucch_config_pdu.intraSlotFrequencyHopping = phy_config->config_req.ul_bwp_dedicated.pucch_config_dedicated.multi_csi_pucch_resources[0].intra_slot_frequency_hopping;
    ul_config->ul_config_list[ul_config->number_pdus].pucch_config_pdu.secondHopPRB              = phy_config->config_req.ul_bwp_dedicated.pucch_config_dedicated.multi_csi_pucch_resources[0].second_hop_prb;
    ul_config->ul_config_list[ul_config->number_pdus].pucch_config_pdu.pucch_GroupHopping        = phy_config->config_req.ul_bwp_common.pucch_config_common.pucch_group_hopping;
    ul_config->ul_config_list[ul_config->number_pdus].pucch_config_pdu.hoppingId                 = phy_config->config_req.ul_bwp_common.pucch_config_common.hopping_id;
    ul_config->ul_config_list[ul_config->number_pdus].pucch_config_pdu.p0_nominal                = phy_config->config_req.ul_bwp_common.pucch_config_common.p0_nominal;
    for (int i=0;i<NUMBER_PUCCH_FORMAT_NR; i++) ul_config->ul_config_list[ul_config->number_pdus].pucch_config_pdu.deltaF_PUCCH_f[i] = 0;
    ul_config->ul_config_list[ul_config->number_pdus].pucch_config_pdu.p0_PUCCH_Id = 0;     /* INTEGER (1..8)     */
    ul_config->ul_config_list[ul_config->number_pdus].pucch_config_pdu.p0_PUCCH_Value = 0;
    ul_config->ul_config_list[ul_config->number_pdus].pucch_config_pdu.twoPUCCH_PC_AdjustmentStates = 0;

  }
  if(mac->if_module != NULL && mac->if_module->scheduled_response != NULL){
    mac->if_module->scheduled_response(&mac->scheduled_response);
  }
  return 0;
}
#endif

int8_t nr_ue_decode_mib(module_id_t module_id,
                        int cc_id,
                        uint8_t gNB_index,
                        uint8_t extra_bits,	//	8bits 38.212 c7.1.1
                        uint32_t ssb_length,
                        uint32_t ssb_index,
                        void *pduP,
                        uint16_t cell_id)
{
  LOG_I(MAC,"[L2][MAC] decode mib\n");

  NR_UE_MAC_INST_t *mac = get_mac_inst(module_id);

  nr_mac_rrc_data_ind_ue( module_id, cc_id, gNB_index, NR_BCCH_BCH, (uint8_t *) pduP, 3 );    //  fixed 3 bytes MIB PDU
    
  AssertFatal(mac->mib != NULL, "nr_ue_decode_mib() mac->mib == NULL\n");
  //if(mac->mib != NULL){
  uint16_t frame = (mac->mib->systemFrameNumber.buf[0] >> mac->mib->systemFrameNumber.bits_unused);
  uint16_t frame_number_4lsb = 0;
  for (int i=0; i<4; i++)
    frame_number_4lsb |= ((extra_bits>>i)&1)<<(3-i);
  uint8_t half_frame_bit = ( extra_bits >> 4 ) & 0x1;               //	extra bits[4]
  uint8_t ssb_subcarrier_offset_msb = ( extra_bits >> 5 ) & 0x1;    //	extra bits[5]
  uint8_t ssb_subcarrier_offset = (uint8_t)mac->mib->ssb_SubcarrierOffset;

  frame = frame << 4;
  frame = frame | frame_number_4lsb;
  if(ssb_length == 64){
    for (int i=0; i<3; i++)
      ssb_index += (((extra_bits>>(7-i))&0x01)<<(3+i));
  }else{
    if(ssb_subcarrier_offset_msb){
      ssb_subcarrier_offset = ssb_subcarrier_offset | 0x10;
    }
  }

  LOG_D(MAC,"system frame number(6 MSB bits): %d\n",  mac->mib->systemFrameNumber.buf[0]);
  LOG_D(MAC,"system frame number(with LSB): %d\n", (int)frame);
  LOG_D(MAC,"subcarrier spacing (0=15or60, 1=30or120): %d\n", (int)mac->mib->subCarrierSpacingCommon);
  LOG_D(MAC,"ssb carrier offset(with MSB):  %d\n", (int)ssb_subcarrier_offset);
  LOG_D(MAC,"dmrs type A position (0=pos2,1=pos3): %d\n", (int)mac->mib->dmrs_TypeA_Position);
  LOG_D(MAC,"cell barred (0=barred,1=notBarred): %d\n", (int)mac->mib->cellBarred);
  LOG_D(MAC,"intra frequency reselection (0=allowed,1=notAllowed): %d\n", (int)mac->mib->intraFreqReselection);
  LOG_D(MAC,"half frame bit(extra bits):    %d\n", (int)half_frame_bit);
  LOG_I(MAC,"ssb index(extra bits):         %d\n", (int)ssb_index);

  //storing ssb index in the mac structure
  mac->mib_ssb = ssb_index;

  get_type0_PDCCH_CSS_config_parameters(&mac->type0_PDCCH_CSS_config, mac->mib, extra_bits, ssb_length, ssb_index,
                                        mac->phy_config.config_req.ssb_table.ssb_offset_point_a);

  ssb_index = mac->type0_PDCCH_CSS_config.ssb_index; //  TODO: ssb_index should obtain from L1 in case Lssb != 64
  mac->type0_pdcch_ss_mux_pattern = mac->type0_PDCCH_CSS_config.type0_pdcch_ss_mux_pattern;
  mac->type0_pdcch_ss_sfn_c = mac->type0_PDCCH_CSS_config.sfn_c;
  mac->type0_pdcch_ss_n_c = mac->type0_PDCCH_CSS_config.n_c;
  mac->dl_config_request.sfn = mac->type0_PDCCH_CSS_config.frame;
  mac->dl_config_request.slot = (ssb_index>>1) + ((ssb_index>>4)<<1); // not valid for 240kHz SCS

  return 0;
}

int8_t nr_ue_decode_sib1(module_id_t module_id,
                         int cc_id,
                         unsigned int gNB_index,
                         uint32_t sibs_mask,
                         uint8_t *pduP,
                         uint32_t pdu_len) {
  LOG_D(MAC, "Decode sib1\n");
  nr_mac_rrc_data_ind_ue(module_id, cc_id, gNB_index, NR_BCCH_DL_SCH, (uint8_t *) pduP, pdu_len);
  return 0;
}

//  TODO: change to UE parameter, scs: 15KHz, slot duration: 1ms
uint32_t get_ssb_frame(uint32_t test){
  return test;
}

/*
 * This function returns the slot offset K2 corresponding to a given time domain
 * indication value from RRC configuration.
 */
long get_k2(NR_UE_MAC_INST_t *mac, uint8_t time_domain_ind) {
  long k2 = -1;
  // Get K2 from RRC configuration
  NR_PUSCH_Config_t *pusch_config=mac->ULbwp[0]->bwp_Dedicated->pusch_Config->choice.setup;
  NR_PUSCH_TimeDomainResourceAllocationList_t *pusch_TimeDomainAllocationList = NULL;
  if (pusch_config->pusch_TimeDomainAllocationList) {
    pusch_TimeDomainAllocationList = pusch_config->pusch_TimeDomainAllocationList->choice.setup;
  }
  else if (mac->ULbwp[0]->bwp_Common->pusch_ConfigCommon->choice.setup->pusch_TimeDomainAllocationList) {
    pusch_TimeDomainAllocationList = mac->ULbwp[0]->bwp_Common->pusch_ConfigCommon->choice.setup->pusch_TimeDomainAllocationList;
  }
  if (pusch_TimeDomainAllocationList) {
    if (time_domain_ind >= pusch_TimeDomainAllocationList->list.count) {
      LOG_E(MAC, "time_domain_ind %d >= pusch->TimeDomainAllocationList->list.count %d\n",
            time_domain_ind, pusch_TimeDomainAllocationList->list.count);
      return -1;
    }
    k2 = *pusch_TimeDomainAllocationList->list.array[time_domain_ind]->k2;
  }
  
  LOG_D(MAC, "get_k2(): k2 is %ld\n", k2);
  return k2;
}

/*
 * This function returns the UL config corresponding to a given UL slot
 * from MAC instance .
 */
fapi_nr_ul_config_request_t *get_ul_config_request(NR_UE_MAC_INST_t *mac, int slot) {
  //Check if request to access ul_config is for a UL slot
  if (is_nr_UL_slot(mac->scc, slot) == 0) {
    LOG_W(MAC, "Slot %d is not a UL slot. get_ul_config_request() called for wrong slot!!!\n", slot);
    return NULL;
  }
  
  // Calculate the index of the UL slot in mac->ul_config_request list. This is
  // based on the TDD pattern (slot configuration period) and number of UL+mixed
  // slots in the period. TS 38.213 Sec 11.1
  int mu = mac->ULbwp[0]->bwp_Common->genericParameters.subcarrierSpacing;
  NR_TDD_UL_DL_Pattern_t *tdd_pattern = &mac->scc->tdd_UL_DL_ConfigurationCommon->pattern1;
  const int num_slots_per_tdd = nr_slots_per_frame[mu] >> (7 - tdd_pattern->dl_UL_TransmissionPeriodicity);
  const int num_slots_ul = tdd_pattern->nrofUplinkSlots + (tdd_pattern->nrofUplinkSymbols!=0);
  int index = (slot + num_slots_ul - num_slots_per_tdd) % num_slots_per_tdd;
  LOG_D(MAC, "nr_ue_procedures: get_ul_config_request() slots per tdd %d, num_slots_ul %d, index %d\n", 
                num_slots_per_tdd,
                num_slots_ul,
                index);

  return &mac->ul_config_request[index];
}

// Performs :
// 1. TODO: Call RRC for link status return to PHY
// 2. TODO: Perform SR/BSR procedures for scheduling feedback
// 3. TODO: Perform PHR procedures
NR_UE_L2_STATE_t nr_ue_scheduler(nr_downlink_indication_t *dl_info, nr_uplink_indication_t *ul_info){

  uint32_t search_space_mask = 0;

  if (dl_info){

    module_id_t mod_id    = dl_info->module_id;
    uint32_t gNB_index    = dl_info->gNB_index;
    int cc_id             = dl_info->cc_id;
    frame_t rx_frame      = dl_info->frame;
    slot_t rx_slot        = dl_info->slot;
    NR_UE_MAC_INST_t *mac = get_mac_inst(mod_id);

    fapi_nr_dl_config_request_t *dl_config = &mac->dl_config_request;
    nr_scheduled_response_t scheduled_response;
    nr_dcireq_t dcireq;

    // check type0 from 38.213 13 if we have no CellGroupConfig
    // TODO: implementation to be completed
    if (mac->scg == NULL) {

      if(dl_info->ssb_index != -1){

        if(mac->type0_pdcch_ss_mux_pattern == 1){
          //  38.213 chapter 13
          if((mac->type0_pdcch_ss_sfn_c == SFN_C_MOD_2_EQ_0) && !(rx_frame & 0x1) && (rx_slot == mac->type0_pdcch_ss_n_c)){
            search_space_mask = search_space_mask | type0_pdcch;
            mac->type0_pdcch_consecutive_slots = mac->type0_pdcch_dci_config.coreset.duration;
          }
          if((mac->type0_pdcch_ss_sfn_c == SFN_C_MOD_2_EQ_1) && (rx_frame & 0x1) && (rx_slot == mac->type0_pdcch_ss_n_c)){
            search_space_mask = search_space_mask | type0_pdcch;
            mac->type0_pdcch_consecutive_slots = mac->type0_pdcch_dci_config.coreset.duration;
          }
        }
        if(mac->type0_pdcch_ss_mux_pattern == 2){
          //  38.213 Table 13-13, 13-14
          if((rx_frame == get_ssb_frame(rx_frame)) && (rx_slot == mac->type0_pdcch_ss_n_c)){
            search_space_mask = search_space_mask | type0_pdcch;
            mac->type0_pdcch_consecutive_slots = mac->type0_pdcch_dci_config.coreset.duration;
          }
        }
        if(mac->type0_pdcch_ss_mux_pattern == 3){
          //  38.213 Table 13-15
          if((rx_frame == get_ssb_frame(rx_frame)) && (rx_slot == mac->type0_pdcch_ss_n_c)){
            search_space_mask = search_space_mask | type0_pdcch;
            mac->type0_pdcch_consecutive_slots = mac->type0_pdcch_dci_config.coreset.duration;
          }
        }
      } // ssb_index != -1

      // Type0 PDCCH search space
      if((search_space_mask & type0_pdcch) || ( mac->type0_pdcch_consecutive_slots != 0 )){
        mac->type0_pdcch_consecutive_slots = mac->type0_pdcch_consecutive_slots - 1;

        dl_config->dl_config_list[dl_config->number_pdus].dci_config_pdu.dci_config_rel15 = mac->type0_pdcch_dci_config;
        dl_config->dl_config_list[dl_config->number_pdus].pdu_type = FAPI_NR_DL_CONFIG_TYPE_DCI;

        /*
        dl_config->dl_config_list[dl_config->number_pdus].dci_config_pdu.dci_config_rel15.rnti = 0xaaaa;	//	to be set
        dl_config->dl_config_list[dl_config->number_pdus].dci_config_pdu.dci_config_rel15.N_RB_BWP = 106;	//	to be set

        LOG_I(MAC,"nr_ue_scheduler Type0 PDCCH with rnti %x, BWP %d\n",
        dl_config->dl_config_list[dl_config->number_pdus].dci_config_pdu.dci_config_rel15.rnti,
        dl_config->dl_config_list[dl_config->number_pdus].dci_config_pdu.dci_config_rel15.N_RB_BWP);
        */
        dl_config->number_pdus = dl_config->number_pdus + 1;

        fill_scheduled_response(&scheduled_response, dl_config, NULL, NULL, mod_id, cc_id, rx_frame, rx_slot, dl_info->thread_id);
        if(mac->if_module != NULL && mac->if_module->scheduled_response != NULL)
          mac->if_module->scheduled_response(&scheduled_response);
      }
    } else { // we have an scg

      dcireq.module_id = mod_id;
      dcireq.gNB_index = gNB_index;
      dcireq.cc_id     = cc_id;
      dcireq.frame     = rx_frame;
      dcireq.slot      = rx_slot;
      dcireq.dl_config_req.number_pdus = 0;
      nr_ue_dcireq(&dcireq); //to be replaced with function pointer later

      fill_scheduled_response(&scheduled_response, &dcireq.dl_config_req, NULL, NULL, mod_id, cc_id, rx_frame, rx_slot, dl_info->thread_id);
      if(mac->if_module != NULL && mac->if_module->scheduled_response != NULL){
        mac->if_module->scheduled_response(&scheduled_response);
      }

      /*
        if(search_space_mask & type0a_pdcch){
        }
        
        if(search_space_mask & type1_pdcch){
        }

        if(search_space_mask & type2_pdcch){
        }

        if(search_space_mask & type3_pdcch){
        }
      */
    }
  } else if (ul_info) {

    module_id_t mod_id    = ul_info->module_id;
    NR_UE_MAC_INST_t *mac = get_mac_inst(mod_id);

    if (mac->ra_state == RA_SUCCEEDED || get_softmodem_params()->phy_test) {

      uint8_t nb_dmrs_re_per_rb;
      uint8_t ulsch_input_buffer[MAX_ULSCH_PAYLOAD_BYTES];
      uint8_t data_existing = 0;
      uint16_t TBS_bytes;
      uint32_t TBS;
      int i, N_PRB_oh;

      uint32_t gNB_index    = ul_info->gNB_index;
      int cc_id             = ul_info->cc_id;
      frame_t rx_frame      = ul_info->frame_rx;
      slot_t rx_slot        = ul_info->slot_rx;
      frame_t frame_tx      = ul_info->frame_tx;
      slot_t slot_tx        = ul_info->slot_tx;
      uint8_t access_mode   = SCHEDULED_ACCESS;

      fapi_nr_ul_config_request_t *ul_config_req = get_ul_config_request(mac, slot_tx);

      // Schedule ULSCH only if the current frame and slot match those in ul_config_req
      // AND if a UL DCI has been received (as indicated by num_pdus).
      if ((frame_tx == ul_config_req->sfn && slot_tx == ul_config_req->slot) &&
          ul_config_req->number_pdus > 0) {
      
        // program PUSCH with UL DCI parameters
        nr_scheduled_response_t scheduled_response;
        fapi_nr_tx_request_t tx_req;
        nfapi_nr_ue_ptrs_ports_t ptrs_ports_list;

        for (int j = 0; j < ul_config_req->number_pdus; j++) {
          fapi_nr_ul_config_request_pdu_t *ulcfg_pdu = &ul_config_req->ul_config_list[j];

          if (ulcfg_pdu->pdu_type == FAPI_NR_UL_CONFIG_TYPE_PUSCH) {

            // These should come from RRC config!!!
            uint8_t  ptrs_mcs1          = 2;
            uint8_t  ptrs_mcs2          = 4;
            uint8_t  ptrs_mcs3          = 10;
            uint16_t n_rb0              = 25;
            uint16_t n_rb1              = 75;
            uint8_t  ptrs_time_density  = get_L_ptrs(ptrs_mcs1, ptrs_mcs2, ptrs_mcs3, ulcfg_pdu->pusch_config_pdu.mcs_index, ulcfg_pdu->pusch_config_pdu.mcs_table);
            uint8_t  ptrs_freq_density  = get_K_ptrs(n_rb0, n_rb1, ulcfg_pdu->pusch_config_pdu.rb_size);
            uint16_t l_prime_mask       = get_l_prime(ulcfg_pdu->pusch_config_pdu.nr_of_symbols, typeB, pusch_dmrs_pos0, pusch_len1);
            uint16_t ul_dmrs_symb_pos   = l_prime_mask << ulcfg_pdu->pusch_config_pdu.start_symbol_index;

            uint8_t  dmrs_config_type   = 0;
            uint16_t number_dmrs_symbols = 0;

            // PTRS ports configuration
            // TbD: ptrs_dmrs_port and ptrs_port_index are not initialised!
            ptrs_ports_list.ptrs_re_offset = 0;

            // Num PRB Overhead from PUSCH-ServingCellConfig
            if (mac->scg->spCellConfig->spCellConfigDedicated->uplinkConfig->pusch_ServingCellConfig->choice.setup->xOverhead == NULL)
              N_PRB_oh = 0;
            else
              N_PRB_oh = *mac->scg->spCellConfig->spCellConfigDedicated->uplinkConfig->pusch_ServingCellConfig->choice.setup->xOverhead;

            ulcfg_pdu->pusch_config_pdu.ul_dmrs_symb_pos = ul_dmrs_symb_pos;
            ulcfg_pdu->pusch_config_pdu.dmrs_config_type = dmrs_config_type;
            ulcfg_pdu->pusch_config_pdu.num_dmrs_cdm_grps_no_data = 1;
            ulcfg_pdu->pusch_config_pdu.nrOfLayers = 1;
            ulcfg_pdu->pusch_config_pdu.pusch_data.new_data_indicator = 0;
            ulcfg_pdu->pusch_config_pdu.pdu_bit_map = PUSCH_PDU_BITMAP_PUSCH_DATA;
            ulcfg_pdu->pusch_config_pdu.pusch_ptrs.ptrs_time_density = ptrs_time_density;
            ulcfg_pdu->pusch_config_pdu.pusch_ptrs.ptrs_freq_density = ptrs_freq_density;
            ulcfg_pdu->pusch_config_pdu.pusch_ptrs.ptrs_ports_list   = &ptrs_ports_list;
            //ulcfg_pdu->pusch_config_pdu.target_code_rate = nr_get_code_rate_ul(ulcfg_pdu->pusch_config_pdu.mcs_index, ulcfg_pdu->pusch_config_pdu.mcs_table);
            //ulcfg_pdu->pusch_config_pdu.qam_mod_order = nr_get_Qm_ul(ulcfg_pdu->pusch_config_pdu.mcs_index, ulcfg_pdu->pusch_config_pdu.mcs_table);

            if (1 << ulcfg_pdu->pusch_config_pdu.pusch_ptrs.ptrs_time_density >= ulcfg_pdu->pusch_config_pdu.nr_of_symbols) {
              ulcfg_pdu->pusch_config_pdu.pdu_bit_map &= ~PUSCH_PDU_BITMAP_PUSCH_PTRS; // disable PUSCH PTRS
            }

            /* TRANSFORM PRECODING ------------------------------------------------------------------------------------------*/                                    
           
            if (ulcfg_pdu->pusch_config_pdu.transform_precoding == transform_precoder_enabled) { 

              uint32_t n_RS_Id = 0;

              NR_PUSCH_Config_t *pusch_config=mac->ULbwp[0]->bwp_Dedicated->pusch_Config->choice.setup;
              NR_DMRS_UplinkConfig_t *NR_DMRS_ulconfig = NULL;    

              ulcfg_pdu->pusch_config_pdu.num_dmrs_cdm_grps_no_data = 2; 

              if(pusch_config->dmrs_UplinkForPUSCH_MappingTypeA != NULL) 
                NR_DMRS_ulconfig = pusch_config->dmrs_UplinkForPUSCH_MappingTypeA->choice.setup; 
              else 
                NR_DMRS_ulconfig = pusch_config->dmrs_UplinkForPUSCH_MappingTypeB->choice.setup;
              

              if (NR_DMRS_ulconfig->transformPrecodingEnabled->nPUSCH_Identity != NULL)
                n_RS_Id = *NR_DMRS_ulconfig->transformPrecodingEnabled->nPUSCH_Identity;
              else
                n_RS_Id = *mac->scc->physCellId;

              // U as specified in section 6.4.1.1.1.2 in 38.211, if sequence hopping and group hopping are disabled 
              ulcfg_pdu->pusch_config_pdu.dfts_ofdm.low_papr_group_number = n_RS_Id % 30; 

              // V as specified in section 6.4.1.1.1.2 in 38.211 V = 0 if sequence hopping and group hopping are disabled
              if ((NR_DMRS_ulconfig->transformPrecodingEnabled->sequenceGroupHopping == NULL) && 
                    (NR_DMRS_ulconfig->transformPrecodingEnabled->sequenceHopping == NULL))
    	          ulcfg_pdu->pusch_config_pdu.dfts_ofdm.low_papr_sequence_number = 0; 
              else 
                AssertFatal(1==0,"SequenceGroupHopping or sequenceHopping are NOT Supported\n");

              LOG_D(MAC,"TRANSFORM PRECODING IS ENABLED. CDM groups: %d, U: %d \n", ulcfg_pdu->pusch_config_pdu.num_dmrs_cdm_grps_no_data, 
                        ulcfg_pdu->pusch_config_pdu.dfts_ofdm.low_papr_group_number);
            }

            /* TRANSFORM PRECODING --------------------------------------------------------------------------------------------------------*/                                    

            get_num_re_dmrs(&ulcfg_pdu->pusch_config_pdu,
                            &nb_dmrs_re_per_rb,
                            &number_dmrs_symbols);

            TBS = nr_compute_tbs(ulcfg_pdu->pusch_config_pdu.qam_mod_order,
                                ulcfg_pdu->pusch_config_pdu.target_code_rate,
                                ulcfg_pdu->pusch_config_pdu.rb_size,
                                ulcfg_pdu->pusch_config_pdu.nr_of_symbols,
                                nb_dmrs_re_per_rb*number_dmrs_symbols,
                                N_PRB_oh,
                                0,
                                ulcfg_pdu->pusch_config_pdu.nrOfLayers);
            TBS_bytes = TBS/8;
            ulcfg_pdu->pusch_config_pdu.pusch_data.tb_size = TBS_bytes;

            if (IS_SOFTMODEM_NOS1){
              // Getting IP traffic to be transmitted
              data_existing = nr_ue_get_sdu(mod_id,
                                            cc_id,
                                            frame_tx,
                                            slot_tx,
                                            0,
                                            ulsch_input_buffer,
                                            TBS_bytes,
                                            &access_mode);
            }

            //Random traffic to be transmitted if there is no IP traffic available for this Tx opportunity
            if (!IS_SOFTMODEM_NOS1 || !data_existing) {
              //Use zeros for the header bytes in noS1 mode, in order to make sure that the LCID is not valid
              //and block this traffic from being forwarded to the upper layers at the gNB
              LOG_D(PHY, "Random data to be tranmsitted: \n");

              //Give the first byte a dummy value (a value not corresponding to any valid LCID based on 38.321, Table 6.2.1-2)
              //in order to distinguish the PHY random packets at the MAC layer of the gNB receiver from the normal packets that should
              //have a valid LCID (nr_process_mac_pdu function)
              ulsch_input_buffer[0] = 0x31;

              for (i = 1; i < TBS_bytes; i++) {
                ulsch_input_buffer[i] = (unsigned char) rand();
                //printf(" input encoder a[%d]=0x%02x\n",i,harq_process_ul_ue->a[i]);
              }
            }

    #ifdef DEBUG_MAC_PDU

            LOG_D(PHY, "Is data existing ?: %d \n", data_existing);
            LOG_I(PHY, "Printing MAC PDU to be encoded, TBS is: %d \n", TBS_bytes);
            for (i = 0; i < TBS_bytes; i++) {
              printf("%02x", ulsch_input_buffer[i]);
            }
            printf("\n");

    #endif

            // Config UL TX PDU
            tx_req.slot = slot_tx;
            tx_req.sfn = frame_tx;
            // tx_req->tx_config // TbD
            tx_req.number_of_pdus++;
            tx_req.tx_request_body[j].pdu_length = TBS_bytes;
            tx_req.tx_request_body[j].pdu_index = j;
            tx_req.tx_request_body[j].pdu = ulsch_input_buffer;
          }
        }

        fill_scheduled_response(&scheduled_response, NULL, ul_config_req, &tx_req, mod_id, cc_id, rx_frame, rx_slot, ul_info->thread_id);
        if(mac->if_module != NULL && mac->if_module->scheduled_response != NULL){
          mac->if_module->scheduled_response(&scheduled_response);
        }

        // TODO: expand
        // Note: Contention resolution is currently not active
        if (mac->RA_contention_resolution_timer_active == 1)
          ue_contention_resolution(mod_id, gNB_index, cc_id, ul_info->frame_tx);

      }

    } else if (get_softmodem_params()->do_ra){

      NR_UE_MAC_INST_t *mac = get_mac_inst(ul_info->module_id);

      if (ul_info->slot_tx == mac->msg3_slot && ul_info->frame_tx == mac->msg3_frame){

        uint8_t ulsch_input_buffer[MAX_ULSCH_PAYLOAD_BYTES];
        nr_scheduled_response_t scheduled_response;
        fapi_nr_tx_request_t tx_req;
        //fapi_nr_ul_config_request_t *ul_config = get_ul_config_request(mac, ul_info->slot_tx);
        fapi_nr_ul_config_request_t *ul_config = &mac->ul_config_request[0];
        fapi_nr_ul_config_request_pdu_t *ul_config_list = &ul_config->ul_config_list[ul_config->number_pdus];
        uint16_t TBS_bytes = ul_config_list->pusch_config_pdu.pusch_data.tb_size;

        //if (IS_SOFTMODEM_NOS1){
        //  // Getting IP traffic to be transmitted
        //  data_existing = nr_ue_get_sdu(mod_id,
        //                                cc_id,
        //                                frame_tx,
        //                                slot_tx,
        //                                0,
        //                                ulsch_input_buffer,
        //                                TBS_bytes,
        //                                &access_mode);
        //}

        //Random traffic to be transmitted if there is no IP traffic available for this Tx opportunity
        //if (!IS_SOFTMODEM_NOS1 || !data_existing) {
          //Use zeros for the header bytes in noS1 mode, in order to make sure that the LCID is not valid
          //and block this traffic from being forwarded to the upper layers at the gNB
          LOG_D(MAC, "Random data to be tranmsitted (TBS_bytes %d): \n", TBS_bytes);
          //Give the first byte a dummy value (a value not corresponding to any valid LCID based on 38.321, Table 6.2.1-2)
          //in order to distinguish the PHY random packets at the MAC layer of the gNB receiver from the normal packets that should
          //have a valid LCID (nr_process_mac_pdu function)
          ulsch_input_buffer[0] = 0x31;
          for (int i = 1; i < TBS_bytes; i++) {
            ulsch_input_buffer[i] = (unsigned char) rand();
            //printf(" input encoder a[%d]=0x%02x\n",i,harq_process_ul_ue->a[i]);
          }
        //}

        LOG_I(MAC, "[UE %d] Frame %d, Subframe %d Adding Msg3 UL Config Request for rnti: %x\n",
          ul_info->module_id,
          ul_info->frame_tx,
          ul_info->slot_tx,
          mac->t_crnti);

        // Config UL TX PDU
        tx_req.slot = ul_info->slot_tx;
        tx_req.sfn = ul_info->frame_tx;
        tx_req.number_of_pdus = 1;
        tx_req.tx_request_body[0].pdu_length = TBS_bytes;
        tx_req.tx_request_body[0].pdu_index = 0;
        tx_req.tx_request_body[0].pdu = ulsch_input_buffer;
        ul_config_list->pdu_type = FAPI_NR_UL_CONFIG_TYPE_PUSCH;
        ul_config->number_pdus++;
        // scheduled_response
        fill_scheduled_response(&scheduled_response, NULL, ul_config, &tx_req, ul_info->module_id, ul_info->cc_id, ul_info->frame_rx, ul_info->slot_rx, ul_info->thread_id);
        if(mac->if_module != NULL && mac->if_module->scheduled_response != NULL){
          mac->if_module->scheduled_response(&scheduled_response);
        }
        mac->msg3_frame = -1; // re-initialize to an invalid value after scheduling
        mac->msg3_slot = -1;
      }
    }
  }
  return UE_CONNECTION_OK;
}

// PUSCH Msg3 scheduled by RAR UL grant according to 8.3 of TS 38.213
// Note: Msg3 tx in the uplink symbols of mixed slot
void nr_ue_msg3_scheduler(NR_UE_MAC_INST_t *mac,
                          frame_t current_frame,
                          sub_frame_t current_slot,
                          uint8_t Msg3_tda_id){

  int delta = 0;
  NR_BWP_Uplink_t *ubwp = mac->ULbwp[0];
  int mu = ubwp->bwp_Common->genericParameters.subcarrierSpacing;
  struct NR_PUSCH_TimeDomainResourceAllocationList *pusch_TimeDomainAllocationList = ubwp->bwp_Common->pusch_ConfigCommon->choice.setup->pusch_TimeDomainAllocationList;
  // k2 as per 3GPP TS 38.214 version 15.9.0 Release 15 ch 6.1.2.1.1
  // PUSCH time domain resource allocation is higher layer configured from uschTimeDomainAllocationList in either pusch-ConfigCommon
  uint8_t k2 = *pusch_TimeDomainAllocationList->list.array[Msg3_tda_id]->k2;

  switch (mu) {
    case 0:
      delta = 2;
      break;
    case 1:
      delta = 3;
      break;
    case 2:
      delta = 4;
      break;
    case 3:
      delta = 6;
      break;
  }

  mac->msg3_slot = (current_slot + k2 + delta) % nr_slots_per_frame[mu];
  if (current_slot + k2 + delta > nr_slots_per_frame[mu])
    mac->msg3_frame = (current_frame + 1) % 1024;
  else
    mac->msg3_frame = current_frame;

  LOG_D(MAC, "[DEBUG_MSG3] current_slot %d k2 %d delta %d temp_slot %d mac->msg3_frame %d mac->msg3_slot %d \n", current_slot, k2, delta, current_slot + k2 + delta, mac->msg3_frame, mac->msg3_slot);
}

// This function schedules the PRACH according to prach_ConfigurationIndex and TS 38.211, tables 6.3.3.2.x
// PRACH formats 9, 10, 11 are corresponding to dual PRACH format configurations A1/B1, A2/B2, A3/B3.
// - todo:
// - Partial configuration is actually already stored in (fapi_nr_prach_config_t) &mac->phy_config.config_req->prach_config
void nr_ue_prach_scheduler(module_id_t module_idP, frame_t frameP, sub_frame_t slotP, int thread_id) {

  uint16_t format, format0, format1, ncs;
  int is_nr_prach_slot;
  prach_occasion_info_t *prach_occasion_info_p;

  NR_UE_MAC_INST_t *mac = get_mac_inst(module_idP);

  //fapi_nr_ul_config_request_t *ul_config = get_ul_config_request(mac, slotP);
  fapi_nr_ul_config_request_t *ul_config = &mac->ul_config_request[0];
  fapi_nr_ul_config_prach_pdu *prach_config_pdu;
  fapi_nr_config_request_t *cfg = &mac->phy_config.config_req;
  fapi_nr_prach_config_t *prach_config = &cfg->prach_config;
  nr_scheduled_response_t scheduled_response;

  NR_ServingCellConfigCommon_t *scc = mac->scc;
  NR_RACH_ConfigCommon_t *setup = scc->uplinkConfigCommon->initialUplinkBWP->rach_ConfigCommon->choice.setup;
  NR_RACH_ConfigGeneric_t *rach_ConfigGeneric = &setup->rach_ConfigGeneric;

  mac->RA_offset = 2; // to compensate the rx frame offset at the gNB
  mac->generate_nr_prach = 0; // Reset flag for PRACH generation

  if (is_nr_UL_slot(scc, slotP)) {

    uint8_t selected_gnb_ssb_idx = mac->mib_ssb;

    // Get any valid PRACH occasion in the current slot for the selected SSB index
    is_nr_prach_slot = get_nr_prach_info_from_ssb_index(selected_gnb_ssb_idx,
                                                       (int)frameP,
                                                       (int)slotP,
                                                        &prach_occasion_info_p);

    if (is_nr_prach_slot && mac->ra_state == RA_UE_IDLE) {
      AssertFatal(NULL != prach_occasion_info_p,"PRACH Occasion Info not returned in a valid NR Prach Slot\n");

      mac->generate_nr_prach = 1;

      format = prach_occasion_info_p->format;
      format0 = format & 0xff;        // single PRACH format
      format1 = (format >> 8) & 0xff; // dual PRACH format

      ul_config->sfn = frameP;
      ul_config->slot = slotP;

      ul_config->ul_config_list[ul_config->number_pdus].pdu_type = FAPI_NR_UL_CONFIG_TYPE_PRACH;
      prach_config_pdu = &ul_config->ul_config_list[ul_config->number_pdus].prach_config_pdu;
      memset(prach_config_pdu, 0, sizeof(fapi_nr_ul_config_prach_pdu));
      ul_config->number_pdus += 1;

      ncs = get_NCS(rach_ConfigGeneric->zeroCorrelationZoneConfig, format0, setup->restrictedSetConfig);

      prach_config_pdu->phys_cell_id = *scc->physCellId;
      prach_config_pdu->num_prach_ocas = 1;
      prach_config_pdu->prach_slot = prach_occasion_info_p->slot;
      prach_config_pdu->prach_start_symbol = prach_occasion_info_p->start_symbol;
      prach_config_pdu->num_ra = prach_occasion_info_p->fdm;

      prach_config_pdu->num_cs = ncs;
      prach_config_pdu->root_seq_id = prach_config->num_prach_fd_occasions_list[prach_occasion_info_p->fdm].prach_root_sequence_index;
      prach_config_pdu->restricted_set = prach_config->restricted_set_config;
      prach_config_pdu->freq_msg1 = prach_config->num_prach_fd_occasions_list[prach_occasion_info_p->fdm].k1;

      LOG_D(MAC,"Selected RO Frame %u, Slot %u, Symbol %u, Fdm %u\n", frameP, prach_config_pdu->prach_slot, prach_config_pdu->prach_start_symbol, prach_config_pdu->num_ra);

      // Search which SSB is mapped in the RO (among all the SSBs mapped to this RO)
      for (prach_config_pdu->ssb_nb_in_ro=0; prach_config_pdu->ssb_nb_in_ro<prach_occasion_info_p->nb_mapped_ssb; prach_config_pdu->ssb_nb_in_ro++) {
        if (prach_occasion_info_p->mapped_ssb_idx[prach_config_pdu->ssb_nb_in_ro] == selected_gnb_ssb_idx)
          break;
      }
      AssertFatal(prach_config_pdu->ssb_nb_in_ro<prach_occasion_info_p->nb_mapped_ssb, "%u not found in the mapped SSBs to the PRACH occasion", selected_gnb_ssb_idx);

      if (format1 != 0xff) {
        switch(format0) { // dual PRACH format
          case 0xa1:
            prach_config_pdu->prach_format = 11;
            break;
          case 0xa2:
            prach_config_pdu->prach_format = 12;
            break;
          case 0xa3:
            prach_config_pdu->prach_format = 13;
            break;
        default:
          AssertFatal(1 == 0, "Only formats A1/B1 A2/B2 A3/B3 are valid for dual format");
        }
      } else {
        switch(format0) { // single PRACH format
          case 0:
            prach_config_pdu->prach_format = 0;
            break;
          case 1:
            prach_config_pdu->prach_format = 1;
            break;
          case 2:
            prach_config_pdu->prach_format = 2;
            break;
          case 3:
            prach_config_pdu->prach_format = 3;
            break;
          case 0xa1:
            prach_config_pdu->prach_format = 4;
            break;
          case 0xa2:
            prach_config_pdu->prach_format = 5;
            break;
          case 0xa3:
            prach_config_pdu->prach_format = 6;
            break;
          case 0xb1:
            prach_config_pdu->prach_format = 7;
            break;
          case 0xb4:
            prach_config_pdu->prach_format = 8;
            break;
          case 0xc0:
            prach_config_pdu->prach_format = 9;
            break;
          case 0xc2:
            prach_config_pdu->prach_format = 10;
            break;
          default:
            AssertFatal(1 == 0, "Invalid PRACH format");
        }
      } // if format1
    } // is_nr_prach_slot

    fill_scheduled_response(&scheduled_response, NULL, ul_config, NULL, module_idP, 0 /*TBR fix*/, frameP, slotP, thread_id);
    if(mac->if_module != NULL && mac->if_module->scheduled_response != NULL)
      mac->if_module->scheduled_response(&scheduled_response);
  } // if is_nr_UL_slot
}

////////////////////////////////////////////////////////////////////////////
/////////* Random Access Contention Resolution (5.1.35 TS 38.321) */////////
////////////////////////////////////////////////////////////////////////////
// Handling contention resolution timer
// WIP todo:
// - beam failure recovery
// - RA completed

void ue_contention_resolution(module_id_t module_id, uint8_t gNB_index, int cc_id, frame_t tx_frame){
  
  NR_UE_MAC_INST_t *mac = get_mac_inst(module_id);
  NR_ServingCellConfigCommon_t *scc = mac->scc;
  NR_RACH_ConfigCommon_t *nr_rach_ConfigCommon = scc->uplinkConfigCommon->initialUplinkBWP->rach_ConfigCommon->choice.setup;

  if (mac->RA_contention_resolution_timer_active == 1) {
    if (nr_rach_ConfigCommon){
      LOG_I(MAC, "Frame %d: Contention resolution timer %d/%ld\n",
        tx_frame,
        mac->RA_contention_resolution_cnt,
        ((1 + nr_rach_ConfigCommon->ra_ContentionResolutionTimer) << 3));
        mac->RA_contention_resolution_cnt++;

      if (mac->RA_contention_resolution_cnt == ((1 + nr_rach_ConfigCommon->ra_ContentionResolutionTimer) << 3)) {
        mac->t_crnti = 0;
        mac->RA_active = 0;
        mac->RA_contention_resolution_timer_active = 0;
        // Signal PHY to quit RA procedure
        LOG_E(MAC, "[UE %u] [RAPROC] Contention resolution timer expired, RA failed, discarded TC-RNTI\n", module_id);
        nr_ra_failed(module_id, cc_id, gNB_index);
      }
    }
  }
}

#if 0
uint16_t nr_dci_format_size (PHY_VARS_NR_UE *ue,
                             uint8_t slot,
                             int p,
                             crc_scrambled_t crc_scrambled,
                             uint8_t dci_fields_sizes[NBR_NR_DCI_FIELDS][NBR_NR_FORMATS],
                             uint8_t format) {
  LOG_DDD("crc_scrambled=%d, n_RB_ULBWP=%d, n_RB_DLBWP=%d\n",crc_scrambled,n_RB_ULBWP,n_RB_DLBWP);
  /*
   * function nr_dci_format_size calculates and returns the size in bits of a determined format
   * it also returns an bi-dimensional array 'dci_fields_sizes' with x rows and y columns, where:
   * x is the number of fields defined in TS 38.212 subclause 7.3.1 (Each field is mapped in the order in which it appears in the description in the specification)
   * y is the number of formats
   *   e.g.: dci_fields_sizes[10][0] contains the size in bits of the field FREQ_DOM_RESOURCE_ASSIGNMENT_UL for format 0_0
   */
  // pdsch_config contains the PDSCH-Config IE is used to configure the UE specific PDSCH parameters (TS 38.331)
  PDSCH_Config_t pdsch_config       = ue->PDSCH_Config;
  // pusch_config contains the PUSCH-Config IE is used to configure the UE specific PUSCH parameters (TS 38.331)
  PUSCH_Config_t pusch_config       = ue->pusch_config;
  PUCCH_Config_t pucch_config_dedicated       = ue->pucch_config_dedicated_nr[eNB_id];
  crossCarrierSchedulingConfig_t crossCarrierSchedulingConfig = ue->crossCarrierSchedulingConfig;
  dmrs_UplinkConfig_t dmrs_UplinkConfig = ue->dmrs_UplinkConfig;
  dmrs_DownlinkConfig_t dmrs_DownlinkConfig = ue->dmrs_DownlinkConfig;
  csi_MeasConfig_t csi_MeasConfig = ue->csi_MeasConfig;
  PUSCH_ServingCellConfig_t PUSCH_ServingCellConfig= ue->PUSCH_ServingCellConfig;
  PDSCH_ServingCellConfig_t PDSCH_ServingCellConfig= ue->PDSCH_ServingCellConfig;
  NR_UE_PDCCH *pdcch_vars2 = ue->pdcch_vars[proc->thread_id][eNB_id];
  // 1  CARRIER_IN
  // crossCarrierSchedulingConfig from higher layers, variable crossCarrierSchedulingConfig indicates if 'cross carrier scheduling' is enabled or not:
  //      if No cross carrier scheduling: number of bits for CARRIER_IND is 0
  //      if Cross carrier scheduling: number of bits for CARRIER_IND is 3
  // The IE CrossCarrierSchedulingConfig is used to specify the configuration when the cross-carrier scheduling is used in a cell
  uint8_t crossCarrierSchedulingConfig_ind = 0;

  if (crossCarrierSchedulingConfig.schedulingCellInfo.other.cif_InSchedulingCell !=0 ) crossCarrierSchedulingConfig_ind=1;

  // 2  SUL_IND_0_1, // 40 SRS_REQUEST, // 50 SUL_IND_0_0
  // UL/SUL indicator (TS 38.331, supplementary uplink is indicated in higher layer parameter ServCellAdd-SUL from IE ServingCellConfig and ServingCellConfigCommon):
  // 0 bit for UEs not configured with SUL in the cell or UEs configured with SUL in the cell but only PUCCH carrier in the cell is configured for PUSCH transmission
  // 1 bit for UEs configured with SUL in the cell as defined in Table 7.3.1.1.1-1
  // sul_ind indicates whether SUL is configured in cell or not
  uint8_t sul_ind=ue->supplementaryUplink.supplementaryUplink; // this value will be 0 or 1 depending on higher layer parameter ServCellAdd-SUL. FIXME!!!
  // 7  BANDWIDTH_PART_IND
  // number of UL BWPs configured by higher layers
  uint8_t n_UL_BWP_RRC=1; // initialized to 1 but it has to be initialized by higher layers FIXME!!!
  n_UL_BWP_RRC = ((n_UL_BWP_RRC > 3)?n_UL_BWP_RRC:(n_UL_BWP_RRC+1));
  // number of DL BWPs configured by higher layers
  uint8_t n_DL_BWP_RRC=1; // initialized to 1 but it has to be initialized by higher layers FIXME!!!
  n_DL_BWP_RRC = ((n_DL_BWP_RRC > 3)?n_DL_BWP_RRC:(n_DL_BWP_RRC+1));
  // 10 FREQ_DOM_RESOURCE_ASSIGNMENT_UL
  // if format0_0, only resource allocation type 1 is allowed
  // if format0_1, then resource allocation type 0 can be configured and N_RBG is defined in TS 38.214 subclause 6.1.2.2.1
  // for PUSCH hopping with resource allocation type 1
  //      n_UL_hopping = 1 if the higher layer parameter frequencyHoppingOffsetLists contains two  offset values
  //      n_UL_hopping = 2 if the higher layer parameter frequencyHoppingOffsetLists contains four offset values
  uint8_t n_UL_hopping=pusch_config.n_frequencyHoppingOffsetLists;

  if (n_UL_hopping == 2) {
    n_UL_hopping = 1;
  } else if (n_UL_hopping == 4) {
    n_UL_hopping = 2;
  } else {
    n_UL_hopping = 0;
  }

  ul_resourceAllocation_t ul_resource_allocation_type = pusch_config.ul_resourceAllocation;
  uint8_t ul_res_alloc_type_0 = 0;
  uint8_t ul_res_alloc_type_1 = 0;

  if (ul_resource_allocation_type == ul_resourceAllocationType0) ul_res_alloc_type_0 = 1;

  if (ul_resource_allocation_type == ul_resourceAllocationType1) ul_res_alloc_type_1 = 1;

  if (ul_resource_allocation_type == ul_dynamicSwitch) {
    ul_res_alloc_type_0 = 1;
    ul_res_alloc_type_1 = 1;
  }

  uint8_t n_bits_freq_dom_res_assign_ul=0,n_ul_RGB_tmp;

  if (ul_res_alloc_type_0 == 1) { // implementation of Table 6.1.2.2.1-1 TC 38.214 subclause 6.1.2.2.1
    // config1: PUSCH-Config IE contains rbg-Size ENUMERATED {config1 config2}
    ul_rgb_Size_t config = pusch_config.ul_rgbSize;
    uint8_t nominal_RBG_P               = (config==ul_rgb_config1?2:4);

    if (n_RB_ULBWP > 36)  nominal_RBG_P = (config==ul_rgb_config1?4:8);

    if (n_RB_ULBWP > 72)  nominal_RBG_P = (config==ul_rgb_config1?8:16);

    if (n_RB_ULBWP > 144) nominal_RBG_P = 16;

    n_bits_freq_dom_res_assign_ul = (uint8_t)ceil((n_RB_ULBWP+(0%nominal_RBG_P))/nominal_RBG_P);                                   //FIXME!!! what is 0???
    n_ul_RGB_tmp = n_bits_freq_dom_res_assign_ul;
  }

  if (ul_res_alloc_type_1 == 1) n_bits_freq_dom_res_assign_ul = (uint8_t)(ceil(log2(n_RB_ULBWP*(n_RB_ULBWP+1)/2)))-n_UL_hopping;

  if ((ul_res_alloc_type_0 == 1) && (ul_res_alloc_type_1 == 1))
    n_bits_freq_dom_res_assign_ul = ((n_bits_freq_dom_res_assign_ul>n_ul_RGB_tmp)?(n_bits_freq_dom_res_assign_ul+1):(n_ul_RGB_tmp+1));

  // 11 FREQ_DOM_RESOURCE_ASSIGNMENT_DL
  // if format1_0, only resource allocation type 1 is allowed
  // if format1_1, then resource allocation type 0 can be configured and N_RBG is defined in TS 38.214 subclause 5.1.2.2.1
  dl_resourceAllocation_t dl_resource_allocation_type = pdsch_config.dl_resourceAllocation;
  uint8_t dl_res_alloc_type_0 = 0;
  uint8_t dl_res_alloc_type_1 = 0;

  if (dl_resource_allocation_type == dl_resourceAllocationType0) dl_res_alloc_type_0 = 1;

  if (dl_resource_allocation_type == dl_resourceAllocationType1) dl_res_alloc_type_1 = 1;

  if (dl_resource_allocation_type == dl_dynamicSwitch) {
    dl_res_alloc_type_0 = 1;
    dl_res_alloc_type_1 = 1;
  }

  uint8_t n_bits_freq_dom_res_assign_dl=0,n_dl_RGB_tmp;

  if (dl_res_alloc_type_0 == 1) { // implementation of Table 5.1.2.2.1-1 TC 38.214 subclause 6.1.2.2.1
    // config1: PDSCH-Config IE contains rbg-Size ENUMERATED {config1, config2}
    dl_rgb_Size_t config = pdsch_config.dl_rgbSize;
    uint8_t nominal_RBG_P               = (config==dl_rgb_config1?2:4);

    if (n_RB_DLBWP > 36)  nominal_RBG_P = (config==dl_rgb_config1?4:8);

    if (n_RB_DLBWP > 72)  nominal_RBG_P = (config==dl_rgb_config1?8:16);

    if (n_RB_DLBWP > 144) nominal_RBG_P = 16;

    n_bits_freq_dom_res_assign_dl = (uint8_t)ceil((n_RB_DLBWP+(0%nominal_RBG_P))/nominal_RBG_P);                                     //FIXME!!! what is 0???
    n_dl_RGB_tmp = n_bits_freq_dom_res_assign_dl;
  }

  if (dl_res_alloc_type_1 == 1) n_bits_freq_dom_res_assign_dl = (uint8_t)(ceil(log2(n_RB_DLBWP*(n_RB_DLBWP+1)/2)));

  if ((dl_res_alloc_type_0 == 1) && (dl_res_alloc_type_1 == 1))
    n_bits_freq_dom_res_assign_dl = ((n_bits_freq_dom_res_assign_dl>n_dl_RGB_tmp)?(n_bits_freq_dom_res_assign_dl+1):(n_dl_RGB_tmp+1));

  // 12 TIME_DOM_RESOURCE_ASSIGNMENT
  uint8_t pusch_alloc_list = pusch_config.n_push_alloc_list;
  uint8_t pdsch_alloc_list = pdsch_config.n_pdsh_alloc_list;
  // 14 PRB_BUNDLING_SIZE_IND:0 bit if the higher layer parameter PRB_bundling is not configured or is set to 'static', or 1 bit if the higher layer parameter PRB_bundling is set to 'dynamic' according to Subclause 5.1.2.3 of [6, TS 38.214]
  static_bundleSize_t static_prb_BundlingType = pdsch_config.prbBundleType.staticBundling;
  bundleSizeSet1_t dynamic_prb_BundlingType1  = pdsch_config.prbBundleType.dynamicBundlig.bundleSizeSet1;
  bundleSizeSet2_t dynamic_prb_BundlingType2  = pdsch_config.prbBundleType.dynamicBundlig.bundleSizeSet2;
  uint8_t prb_BundlingType_size=0;

  if ((static_prb_BundlingType==st_n4)||(static_prb_BundlingType==st_wideband)) prb_BundlingType_size=0;

  if ((dynamic_prb_BundlingType1==dy_1_n4)||(dynamic_prb_BundlingType1==dy_1_wideband)||(dynamic_prb_BundlingType1==dy_1_n2_wideband)||(dynamic_prb_BundlingType1==dy_1_n4_wideband)||
      (dynamic_prb_BundlingType2==dy_2_n4)||(dynamic_prb_BundlingType2==dy_2_wideband)) prb_BundlingType_size=1;

  // 15 RATE_MATCHING_IND FIXME!!!
  // according to TS 38.212: Rate matching indicator  E0, 1, or 2 bits according to higher layer parameter rateMatchPattern
  uint8_t rateMatching_bits = pdsch_config.n_rateMatchPatterns;
  // 16 ZP_CSI_RS_TRIGGER FIXME!!!
  // 0, 1, or 2 bits as defined in Subclause 5.1.4.2 of [6, TS 38.214].
  // is the number of ZP CSI-RS resource sets in the higher layer parameter zp-CSI-RS-Resource
  uint8_t n_zp_bits = pdsch_config.n_zp_CSI_RS_ResourceId;
  // 17 FREQ_HOPPING_FLAG
  // freqHopping is defined by higher layer parameter frequencyHopping from IE PUSCH-Config. Values are ENUMERATED{mode1, mode2}
  frequencyHopping_t f_hopping = pusch_config.frequencyHopping;
  uint8_t freqHopping = 0;

  if ((f_hopping==f_hop_mode1)||(f_hopping==f_hop_mode2)) freqHopping = 1;

  // 28 DAI
  pdsch_HARQ_ACK_Codebook_t pdsch_HARQ_ACK_Codebook = pdsch_config.pdsch_HARQ_ACK_Codebook;
  uint8_t n_dai = 0;
  uint8_t n_serving_cell_dl = 1; // this is hardcoded to 1 as we need to get this value from RRC higher layers parameters. FIXME!!!

  if ((pdsch_HARQ_ACK_Codebook == dynamic) && (n_serving_cell_dl == 1)) n_dai = 2;

  if ((pdsch_HARQ_ACK_Codebook == dynamic) && (n_serving_cell_dl > 1))  n_dai = 4;

  // 29 FIRST_DAI
  uint8_t codebook_HARQ_ACK = 0;           // We need to get this value to calculate number of bits of fields 1st DAI and 2nd DAI.

  if (pdsch_HARQ_ACK_Codebook == semiStatic) codebook_HARQ_ACK = 1;

  if (pdsch_HARQ_ACK_Codebook == dynamic) codebook_HARQ_ACK = 2;

  // 30 SECOND_DAI
  uint8_t n_HARQ_ACK_sub_codebooks = 0;   // We need to get this value to calculate number of bits of fields 1st DAI and 2nd DAI. FIXME!!!
  // 35 PDSCH_TO_HARQ_FEEDBACK_TIME_IND
  uint8_t pdsch_harq_t_ind = (uint8_t)ceil(log2(pucch_config_dedicated.dl_DataToUL_ACK[0]));
  // 36 SRS_RESOURCE_IND
  // n_SRS is the number of configured SRS resources in the SRS resource set associated with the higher layer parameter usage of value 'codeBook' or 'nonCodeBook'
  // from SRS_ResourceSet_t type we should get the information of the usage parameter (with possible values beamManagement, codebook, nonCodebook, antennaSwitching)
  // at frame_parms->srs_nr->p_SRS_ResourceSetList[]->usage
  uint8_t n_SRS = ue->srs.number_srs_Resource_Set;
  // 37 PRECOD_NBR_LAYERS
  // 38 ANTENNA_PORTS
  txConfig_t txConfig = pusch_config.txConfig;
  transformPrecoder_t transformPrecoder = pusch_config.transformPrecoder;
  codebookSubset_t codebookSubset = pusch_config.codebookSubset;
  uint8_t maxRank = pusch_config.maxRank;
  uint8_t num_antenna_ports = 1; // this is hardcoded. We need to get the real value FIXME!!!
  uint8_t precond_nbr_layers_bits = 0;
  uint8_t antenna_ports_bits_ul = 0;

  // searching number of bits at tables 7.3.1.1.2-2/3/4/5 from TS 38.212 subclause 7.3.1.1.2
  if (txConfig == txConfig_codebook) {
    if (num_antenna_ports == 4) {
      if ((transformPrecoder == transformPrecoder_disabled) && ((maxRank == 2)||(maxRank == 3)||(maxRank == 4))) { // Table 7.3.1.1.2-2
        if (codebookSubset == codebookSubset_fullyAndPartialAndNonCoherent) precond_nbr_layers_bits=6;

        if (codebookSubset == codebookSubset_partialAndNonCoherent) precond_nbr_layers_bits=5;

        if (codebookSubset == codebookSubset_nonCoherent) precond_nbr_layers_bits=4;
      }

      if (((transformPrecoder == transformPrecoder_enabled)||(transformPrecoder == transformPrecoder_disabled)) && (maxRank == 1)) { // Table 7.3.1.1.2-3
        if (codebookSubset == codebookSubset_fullyAndPartialAndNonCoherent) precond_nbr_layers_bits=5;

        if (codebookSubset == codebookSubset_partialAndNonCoherent) precond_nbr_layers_bits=4;

        if (codebookSubset == codebookSubset_nonCoherent) precond_nbr_layers_bits=2;
      }
    }

    if (num_antenna_ports == 2) {
      if ((transformPrecoder == transformPrecoder_disabled) && (maxRank == 2)) { // Table 7.3.1.1.2-4
        if (codebookSubset == codebookSubset_fullyAndPartialAndNonCoherent) precond_nbr_layers_bits=4;

        if (codebookSubset == codebookSubset_nonCoherent) precond_nbr_layers_bits=2;
      }

      if (((transformPrecoder == transformPrecoder_enabled)||(transformPrecoder == transformPrecoder_disabled)) && (maxRank == 1)) { // Table 7.3.1.1.2-5
        if (codebookSubset == codebookSubset_fullyAndPartialAndNonCoherent) precond_nbr_layers_bits=3;

        if (codebookSubset == codebookSubset_nonCoherent) precond_nbr_layers_bits=1;
      }
    }
  }

  if (txConfig == txConfig_nonCodebook) {
  }

  // searching number of bits at tables 7.3.1.1.2-6/7/8/9/10/11/12/13/14/15/16/17/18/19
  if((dmrs_UplinkConfig.pusch_dmrs_type == pusch_dmrs_type1)) {
    if ((transformPrecoder == transformPrecoder_enabled) && (dmrs_UplinkConfig.pusch_maxLength == pusch_len1)) antenna_ports_bits_ul = 2;

    if ((transformPrecoder == transformPrecoder_enabled) && (dmrs_UplinkConfig.pusch_maxLength == pusch_len2)) antenna_ports_bits_ul = 4;

    if ((transformPrecoder == transformPrecoder_disabled) && (dmrs_UplinkConfig.pusch_maxLength == pusch_len1)) antenna_ports_bits_ul = 3;

    if ((transformPrecoder == transformPrecoder_disabled) && (dmrs_UplinkConfig.pusch_maxLength == pusch_len2)) antenna_ports_bits_ul = 4;
  }

  if((dmrs_UplinkConfig.pusch_dmrs_type == pusch_dmrs_type2)) {
    if ((transformPrecoder == transformPrecoder_disabled) && (dmrs_UplinkConfig.pusch_maxLength == pusch_len1)) antenna_ports_bits_ul = 4;

    if ((transformPrecoder == transformPrecoder_disabled) && (dmrs_UplinkConfig.pusch_maxLength == pusch_len2)) antenna_ports_bits_ul = 5;
  }

  // for format 1_1 number of bits as defined by Tables 7.3.1.2.2-1/2/3/4
  uint8_t antenna_ports_bits_dl = 0;

  if((dmrs_DownlinkConfig.pdsch_dmrs_type == pdsch_dmrs_type1) && (dmrs_DownlinkConfig.pdsch_maxLength == pdsch_len1)) antenna_ports_bits_dl = 4; // Table 7.3.1.2.2-1

  if((dmrs_DownlinkConfig.pdsch_dmrs_type == pdsch_dmrs_type1) && (dmrs_DownlinkConfig.pdsch_maxLength == pdsch_len2)) antenna_ports_bits_dl = 5; // Table 7.3.1.2.2-2

  if((dmrs_DownlinkConfig.pdsch_dmrs_type == pdsch_dmrs_type2) && (dmrs_DownlinkConfig.pdsch_maxLength == pdsch_len1)) antenna_ports_bits_dl = 5; // Table 7.3.1.2.2-3

  if((dmrs_DownlinkConfig.pdsch_dmrs_type == pdsch_dmrs_type2) && (dmrs_DownlinkConfig.pdsch_maxLength == pdsch_len2)) antenna_ports_bits_dl = 6; // Table 7.3.1.2.2-4

  // 39 TCI
  uint8_t tci_bits=0;

  if (pdcch_vars2->coreset[p].tciPresentInDCI == tciPresentInDCI_enabled) tci_bits=3;

  // 42 CSI_REQUEST
  // reportTriggerSize is defined in the CSI-MeasConfig IE (TS 38.331).
  // Size of CSI request field in DCI (bits). Corresponds to L1 parameter 'ReportTriggerSize' (see 38.214, section 5.2)
  uint8_t reportTriggerSize = csi_MeasConfig.reportTriggerSize; // value from 0..6
  // 43 CBGTI
  // for format 0_1
  uint8_t maxCodeBlockGroupsPerTransportBlock = 0;

  if (PUSCH_ServingCellConfig.maxCodeBlockGroupsPerTransportBlock != 0)
    maxCodeBlockGroupsPerTransportBlock = (uint8_t)PUSCH_ServingCellConfig.maxCodeBlockGroupsPerTransportBlock;

  // for format 1_1, as defined in Subclause 5.1.7 of [6, TS38.214]
  uint8_t maxCodeBlockGroupsPerTransportBlock_dl = 0;

  if (PDSCH_ServingCellConfig.maxCodeBlockGroupsPerTransportBlock_dl != 0)
    maxCodeBlockGroupsPerTransportBlock_dl = pdsch_config.maxNrofCodeWordsScheduledByDCI; // FIXME!!!

  // 44 CBGFI
  uint8_t cbgfi_bit = PDSCH_ServingCellConfig.codeBlockGroupFlushIndicator;
  // 45 PTRS_DMRS
  // 0 bit if PTRS-UplinkConfig is not configured and transformPrecoder=disabled, or if transformPrecoder=enabled, or if maxRank=1
  // 2 bits otherwise
  uint8_t ptrs_dmrs_bits=0; //FIXME!!!
  // 46 BETA_OFFSET_IND
  // at IE PUSCH-Config, beta_offset indicator  E0 if the higher layer parameter betaOffsets = semiStatic; otherwise 2 bits
  // uci-OnPUSCH
  // Selection between and configuration of dynamic and semi-static beta-offset. If the field is absent or released, the UE applies the value 'semiStatic' and the BetaOffsets
  uint8_t betaOffsets = 0;

  if (pusch_config.uci_onPusch.betaOffset_type == betaOffset_semiStatic);

  if (pusch_config.uci_onPusch.betaOffset_type == betaOffset_dynamic) betaOffsets = 2;

  // 47 DMRS_SEQ_INI
  uint8_t dmrs_seq_ini_bits_ul = 0;
  uint8_t dmrs_seq_ini_bits_dl = 0;

  //1 bit if both scramblingID0 and scramblingID1 are configured in DMRS-UplinkConfig
  if ((transformPrecoder == transformPrecoder_disabled) && (dmrs_UplinkConfig.scramblingID0 != 0) && (dmrs_UplinkConfig.scramblingID1 != 0)) dmrs_seq_ini_bits_ul = 1;

  //1 bit if both scramblingID0 and scramblingID1 are configured in DMRS-DownlinkConfig
  if ((dmrs_DownlinkConfig.scramblingID0 != 0) && (dmrs_DownlinkConfig.scramblingID0 != 0)) dmrs_seq_ini_bits_dl = 1;

  /*
   * For format 2_2
   *
   * This format supports power control commands for semi-persistent scheduling.
   * As we can already support power control commands dynamically with formats 0_0/0_1 (TPC PUSCH) and 1_0/1_1 (TPC PUCCH)
   *
   * This format will be implemented in the future FIXME!!!
   *
   */
  // 5  BLOCK_NUMBER: The parameter tpc-PUSCH or tpc-PUCCH provided by higher layers determines the index to the block number for an UL of a cell
  // The following fields are defined for each block: Closed loop indicator and TPC command
  // 6  CLOSE_LOOP_IND
  // 41 TPC_CMD
  uint8_t tpc_cmd_bit_2_2 = 2;
  /*
   * For format 2_3
   *
   * This format is used for power control of uplink sounding reference signals for devices which have not coupled SRS power control to the PUSCH power control
   * either because independent control is desirable or because the device is configured without PUCCH and PUSCH
   *
   * This format will be implemented in the future FIXME!!!
   *
   */
  // 40 SRS_REQUEST
  // 41 TPC_CMD
  uint8_t tpc_cmd_bit_2_3 = 0;
  uint8_t dci_field_size_table [NBR_NR_DCI_FIELDS][NBR_NR_FORMATS] = { // This table contains the number of bits for each field (row) contained in each dci format (column).
    // The values of the variables indicate field sizes in number of bits
    //Format0_0                     Format0_1                      Format1_0                      Format1_1             Formats2_0/1/2/3
    {
      1,                             1,                             (((crc_scrambled == _p_rnti) || (crc_scrambled == _si_rnti) || (crc_scrambled == _ra_rnti)) ? 0:1),
      1,                             0,0,0,0
    }, // 0  IDENTIFIER_DCI_FORMATS:
    {
      0,                             ((crossCarrierSchedulingConfig_ind == 0) ? 0:3),
      0,                             ((crossCarrierSchedulingConfig_ind == 0) ? 0:3),
      0,0,0,0
    }, // 1  CARRIER_IND: 0 or 3 bits, as defined in Subclause x.x of [5, TS38.213]
    {0,                             (sul_ind == 0)?0:1,            0,                             0,                             0,0,0,0}, // 2  SUL_IND_0_1:
    {0,                             0,                             0,                             0,                             1,0,0,0}, // 3  SLOT_FORMAT_IND: size of DCI format 2_0 is configurable by higher layers up to 128 bits, according to Subclause 11.1.1 of [5, TS 38.213]
    {0,                             0,                             0,                             0,                             0,1,0,0}, // 4  PRE_EMPTION_IND: size of DCI format 2_1 is configurable by higher layers up to 126 bits, according to Subclause 11.2 of [5, TS 38.213]. Each pre-emption indication is 14 bits
    {0,                             0,                             0,                             0,                             0,0,0,0}, // 5  BLOCK_NUMBER: starting position of a block is determined by the parameter startingBitOfFormat2_3
    {0,                             0,                             0,                             0,                             0,0,1,0}, // 6  CLOSE_LOOP_IND
    {
      0,                             (uint8_t)ceil(log2(n_UL_BWP_RRC)),
      0,                             (uint8_t)ceil(log2(n_DL_BWP_RRC)),
      0,0,0,0
    }, // 7  BANDWIDTH_PART_IND:
    {
      0,                             0,                             ((crc_scrambled == _p_rnti) ? 2:0),
      0,                             0,0,0,0
    }, // 8  SHORT_MESSAGE_IND 2 bits if crc scrambled with P-RNTI
    {
      0,                             0,                             ((crc_scrambled == _p_rnti) ? 8:0),
      0,                             0,0,0,0
    }, // 9  SHORT_MESSAGES 8 bit8 if crc scrambled with P-RNTI
    {
      (uint8_t)(ceil(log2(n_RB_ULBWP*(n_RB_ULBWP+1)/2)))-n_UL_hopping,
      n_bits_freq_dom_res_assign_ul,
      0,                             0,                             0,0,0,0
    }, // 10 FREQ_DOM_RESOURCE_ASSIGNMENT_UL: PUSCH hopping with resource allocation type 1 not considered
    //    (NOTE 1) If DCI format 0_0 is monitored in common search space
    //    and if the number of information bits in the DCI format 0_0 prior to padding
    //    is larger than the payload size of the DCI format 1_0 monitored in common search space
    //    the bitwidth of the frequency domain resource allocation field in the DCI format 0_0
    //    is reduced such that the size of DCI format 0_0 equals to the size of the DCI format 1_0
    {
      0,                             0,                             (uint8_t)ceil(log2(n_RB_DLBWP*(n_RB_DLBWP+1)/2)),
      n_bits_freq_dom_res_assign_dl,
      0,0,0,0
    }, // 11 FREQ_DOM_RESOURCE_ASSIGNMENT_DL:
    {
      4,                             (uint8_t)log2(pusch_alloc_list),
      4,                             (uint8_t)log2(pdsch_alloc_list),
      0,0,0,0
    }, // 12 TIME_DOM_RESOURCE_ASSIGNMENT: 0, 1, 2, 3, or 4 bits as defined in Subclause 6.1.2.1 of [6, TS 38.214]. The bitwidth for this field is determined as log2(I) bits,
    //    where I the number of entries in the higher layer parameter pusch-AllocationList
    {
      0,                             0,                             1,                             (((dl_res_alloc_type_0==1) &&(dl_res_alloc_type_1==0))?0:1),
      0,0,0,0
    }, // 13 VRB_TO_PRB_MAPPING: 0 bit if only resource allocation type 0
    {0,                             0,                             0,                             prb_BundlingType_size,         0,0,0,0}, // 14 PRB_BUNDLING_SIZE_IND:0 bit if the higher layer parameter PRB_bundling is not configured or is set to 'static', or 1 bit if the higher layer parameter PRB_bundling is set to 'dynamic' according to Subclause 5.1.2.3 of [6, TS 38.214]
    {0,                             0,                             0,                             rateMatching_bits,             0,0,0,0}, // 15 RATE_MATCHING_IND: 0, 1, or 2 bits according to higher layer parameter rate-match-PDSCH-resource-set
    {0,                             0,                             0,                             n_zp_bits,                     0,0,0,0}, // 16 ZP_CSI_RS_TRIGGER:
    {
      1,                             (((ul_res_alloc_type_0==1) &&(ul_res_alloc_type_1==0))||(freqHopping == 0))?0:1,
      0,                             0,                             0,0,0,0
    }, // 17 FREQ_HOPPING_FLAG: 0 bit if only resource allocation type 0
    {0,                             0,                             0,                             5,                             0,0,0,0}, // 18 TB1_MCS:
    {0,                             0,                             0,                             1,                             0,0,0,0}, // 19 TB1_NDI:
    {0,                             0,                             0,                             2,                             0,0,0,0}, // 20 TB1_RV:
    {0,                             0,                             0,                             5,                             0,0,0,0}, // 21 TB2_MCS:
    {0,                             0,                             0,                             1,                             0,0,0,0}, // 22 TB2_NDI:
    {0,                             0,                             0,                             2,                             0,0,0,0}, // 23 TB2_RV:
    {5,                             5,                             5,                             0,                             0,0,0,0}, // 24 MCS:
    {1,                             1,                             (crc_scrambled == _c_rnti)?1:0,0,                             0,0,0,0}, // 25 NDI:
    {
      2,                             2,                             (((crc_scrambled == _c_rnti) || (crc_scrambled == _si_rnti)) ? 2:0),
      0,                             0,0,0,0
    }, // 26 RV:
    {4,                             4,                             (crc_scrambled == _c_rnti)?4:0,4,                             0,0,0,0}, // 27 HARQ_PROCESS_NUMBER:
    {0,                             0,                             (crc_scrambled == _c_rnti)?2:0,n_dai,                         0,0,0,0}, // 28 DAI: For format1_1: 4 if more than one serving cell are configured in the DL and the higher layer parameter HARQ-ACK-codebook=dynamic, where the 2 MSB bits are the counter DAI and the 2 LSB bits are the total DAI
    //    2 if one serving cell is configured in the DL and the higher layer parameter HARQ-ACK-codebook=dynamic, where the 2 bits are the counter DAI
    //    0 otherwise
    {0,                             codebook_HARQ_ACK,             0,                             0,                             0,0,0,0}, // 29 FIRST_DAI: (1 or 2 bits) 1 bit for semi-static HARQ-ACK // 2 bits for dynamic HARQ-ACK codebook with single HARQ-ACK codebook
    {
      0,                             (((codebook_HARQ_ACK == 2) &&(n_HARQ_ACK_sub_codebooks==2))?2:0),
      0,                             0,                             0,0,0,0
    }, // 30 SECOND_DAI: (0 or 2 bits) 2 bits for dynamic HARQ-ACK codebook with two HARQ-ACK sub-codebooks // 0 bits otherwise
    {
      0,                             0,                             (((crc_scrambled == _p_rnti) || (crc_scrambled == _ra_rnti)) ? 2:0),
      0,                             0,0,0,0
    }, // 31 TB_SCALING
    {2,                             2,                             0,                             0,                             0,0,0,0}, // 32 TPC_PUSCH:
    {0,                             0,                             (crc_scrambled == _c_rnti)?2:0,2,                             0,0,0,0}, // 33 TPC_PUCCH:
    {0,                             0,                             (crc_scrambled == _c_rnti)?3:0,3,                             0,0,0,0}, // 34 PUCCH_RESOURCE_IND:
    {0,                             0,                             (crc_scrambled == _c_rnti)?3:0,pdsch_harq_t_ind,              0,0,0,0}, // 35 PDSCH_TO_HARQ_FEEDBACK_TIME_IND:
    {0,                             (uint8_t)log2(n_SRS),          0,                             0,                             0,0,0,0}, // 36 SRS_RESOURCE_IND:
    {0,                             precond_nbr_layers_bits,       0,                             0,                             0,0,0,0}, // 37 PRECOD_NBR_LAYERS:
    {0,                             antenna_ports_bits_ul,         0,                             antenna_ports_bits_dl,         0,0,0,0}, // 38 ANTENNA_PORTS:
    {0,                             0,                             0,                             tci_bits,                      0,0,0,0}, // 39 TCI: 0 bit if higher layer parameter tci-PresentInDCI is not enabled; otherwise 3 bits
    {0,                             (sul_ind == 0)?2:3,            0,                             (sul_ind == 0)?2:3,            0,0,0,2}, // 40 SRS_REQUEST:
    {
      0,                             0,                             0,                             0,                             0,0,tpc_cmd_bit_2_2,
      tpc_cmd_bit_2_3
    },
    // 41 TPC_CMD:
    {0,                             reportTriggerSize,             0,                             0,                             0,0,0,0}, // 42 CSI_REQUEST:
    {
      0,                             maxCodeBlockGroupsPerTransportBlock,
      0,                             maxCodeBlockGroupsPerTransportBlock_dl,
      0,0,0,0
    }, // 43 CBGTI: 0, 2, 4, 6, or 8 bits determined by higher layer parameter maxCodeBlockGroupsPerTransportBlock for the PDSCH
    {0,                             0,                             0,                             cbgfi_bit,                     0,0,0,0}, // 44 CBGFI: 0 or 1 bit determined by higher layer parameter codeBlockGroupFlushIndicator
    {0,                             ptrs_dmrs_bits,                0,                             0,                             0,0,0,0}, // 45 PTRS_DMRS:
    {0,                             betaOffsets,                   0,                             0,                             0,0,0,0}, // 46 BETA_OFFSET_IND:
    {0,                             dmrs_seq_ini_bits_ul,          0,                             dmrs_seq_ini_bits_dl,          0,0,0,0}, // 47 DMRS_SEQ_INI: 1 bit if the cell has two ULs and the number of bits for DCI format 1_0 before padding
    //    is larger than the number of bits for DCI format 0_0 before padding; 0 bit otherwise
    {0,                             1,                             0,                             0,                             0,0,0,0}, // 48 UL_SCH_IND: value of "1" indicates UL-SCH shall be transmitted on the PUSCH and a value of "0" indicates UL-SCH shall not be transmitted on the PUSCH
    {0,                             0,                             0,                             0,                             0,0,0,0}, // 49 PADDING_NR_DCI:
    //    (NOTE 2) If DCI format 0_0 is monitored in common search space
    //    and if the number of information bits in the DCI format 0_0 prior to padding
    //    is less than the payload size of the DCI format 1_0 monitored in common search space
    //    zeros shall be appended to the DCI format 0_0
    //    until the payload size equals that of the DCI format 1_0
    {(sul_ind == 0)?0:1,            0,                             0,                             0,                             0,0,0,0}, // 50 SUL_IND_0_0:
    {0,                             0,                             0,                             0,                             0,0,0,0}, // 51 RA_PREAMBLE_INDEX (random access procedure initiated by a PDCCH order not implemented, FIXME!!!)
    {0,                             0,                             0,                             0,                             0,0,0,0}, // 52 SUL_IND_1_0 (random access procedure initiated by a PDCCH order not implemented, FIXME!!!)
    {0,                             0,                             0,                             0,                             0,0,0,0}, // 53 SS_PBCH_INDEX (random access procedure initiated by a PDCCH order not implemented, FIXME!!!)
    {0,                             0,                             0,                             0,                             0,0,0,0}, // 54 PRACH_MASK_INDEX (random access procedure initiated by a PDCCH order not implemented, FIXME!!!)
    {
      0,                             0,                             ((crc_scrambled == _p_rnti)?6:(((crc_scrambled == _si_rnti) || (crc_scrambled == _ra_rnti))?16:0)),
      0,                             0,0,0,0
    }  // 55 RESERVED_NR_DCI
  };
  // NOTE 1: adjustments in freq_dom_resource_assignment_UL to be done if necessary
  // NOTE 2: adjustments in padding to be done if necessary
  uint8_t dci_size [8] = {0,0,0,0,0,0,0,0}; // will contain size for each format

  for (int i=0 ; i<NBR_NR_FORMATS ; i++) {
    //#ifdef NR_PDCCH_DCI_DEBUG
    //  LOG_DDD("i=%d, j=%d\n", i, j);
    //#endif
    for (int j=0; j<NBR_NR_DCI_FIELDS; j++) {
      dci_size [i] = dci_size [i] + dci_field_size_table[j][i]; // dci_size[i] contains the size in bits of the dci pdu format i
      //if (i==(int)format-15) {                                  // (int)format-15 indicates the position of each format in the table (e.g. format1_0=17 -> position in table is 2)
      dci_fields_sizes[j][i] = dci_field_size_table[j][i];       // dci_fields_sizes[j] contains the sizes of each field (j) for a determined format i
      //}
    }

    LOG_DDD("(nr_dci_format_size) dci_size[%d]=%d for n_RB_ULBWP=%d\n",
	    i,dci_size[i],n_RB_ULBWP);
  }

  LOG_DDD("(nr_dci_format_size) dci_fields_sizes[][] = { \n");

#ifdef NR_PDCCH_DCI_DEBUG
  for (int j=0; j<NBR_NR_DCI_FIELDS; j++) {
    printf("\t\t");

    for (int i=0; i<NBR_NR_FORMATS ; i++) printf("%d\t",dci_fields_sizes[j][i]);

    printf("\n");
  }

  printf(" }\n");
#endif
  LOG_DNL("(nr_dci_format_size) dci_size[0_0]=%d, dci_size[0_1]=%d, dci_size[1_0]=%d, dci_size[1_1]=%d,\n",dci_size[0],dci_size[1],dci_size[2],dci_size[3]);

  //UL/SUL indicator format0_0 (TS 38.212 subclause 7.3.1.1.1)
  // - 1 bit if the cell has two ULs and the number of bits for DCI format 1_0 before padding is larger than the number of bits for DCI format 0_0 before padding;
  // - 0 bit otherwise.
  // The UL/SUL indicator, if present, locates in the last bit position of DCI format 0_0, after the padding bit(s)
  if ((dci_field_size_table[SUL_IND_0_0][0] == 1) && (dci_size[0] > dci_size[2])) {
    dci_field_size_table[SUL_IND_0_0][0] = 0;
    dci_size[0]=dci_size[0]-1;
  }

  //  if ((format == format0_0) || (format == format1_0)) {
  // According to Section 7.3.1.1.1 in TS 38.212
  // If DCI format 0_0 is monitored in common search space and if the number of information bits in the DCI format 0_0 prior to padding
  // is less than the payload size of the DCI format 1_0 monitored in common search space for scheduling the same serving cell,
  // zeros shall be appended to the DCI format 0_0 until the payload size equals that of the DCI format 1_0.
  if (dci_size[0] < dci_size[2]) { // '0' corresponding to index for format0_0 and '2' corresponding to index of format1_0
    //if (format == format0_0) {
    dci_fields_sizes[PADDING_NR_DCI][0] = dci_size[2] - dci_size[0];
    dci_size[0] = dci_size[2];
    LOG_DDD("(nr_dci_format_size) new dci_size[format0_0]=%d\n",dci_size[0]);
    //}
  }

  // If DCI format 0_0 is monitored in common search space and if the number of information bits in the DCI format 0_0 prior to padding
  // is larger than the payload size of the DCI format 1_0 monitored in common search space for scheduling the same serving cell,
  // the bitwidth of the frequency domain resource allocation field in the DCI format 0_0 is reduced
  // such that the size of DCI format 0_0 equals to the size of the DCI format 1_0..
  if (dci_size[0] > dci_size[2]) {
    //if (format == format0_0) {
    dci_fields_sizes[FREQ_DOM_RESOURCE_ASSIGNMENT_UL][0] -= (dci_size[0] - dci_size[2]);
    dci_size[0] = dci_size[2];
    LOG_DDD("(nr_dci_format_size) new dci_size[format0_0]=%d\n",dci_size[0]);
    //}
  }

  /*
   * TS 38.212 subclause 7.3.1.1.2
   * For a UE configured with SUL in a cell:
   * if PUSCH is configured to be transmitted on both the SUL and the non-SUL of the cell and
   *              if the number of information bits in format 0_1 for the SUL
   * is not equal to the number of information bits in format 0_1 for the non-SUL,
   * zeros shall be appended to smaller format 0_1 until the payload size equals that of the larger format 0_1
   *
   * Not implemented. FIXME!!!
   *
   */
  //  }
  LOG_DDD("(nr_dci_format_size) dci_fields_sizes[][] = { \n");

#ifdef NR_PDCCH_DCI_DEBUG
  for (int j=0; j<NBR_NR_DCI_FIELDS; j++) {
    printf("\t\t");

    for (int i=0; i<NBR_NR_FORMATS ; i++) printf("%d\t",dci_fields_sizes[j][i]);

    printf("\n");
  }

  printf(" }\n");
#endif
  return dci_size[format];
}

#endif

//////////////
/*
 * This code contains all the functions needed to process all dci fields.
 * These tables and functions are going to be called by function nr_ue_process_dci
 */
// table_7_3_1_1_2_2_3_4_5 contains values for number of layers and precoding information for tables 7.3.1.1.2-2/3/4/5 from TS 38.212 subclause 7.3.1.1.2
// the first 6 columns contain table 7.3.1.1.2-2: Precoding information and number of layers, for 4 antenna ports, if transformPrecoder=disabled and maxRank = 2 or 3 or 4
// next six columns contain table 7.3.1.1.2-3: Precoding information and number of layers for 4 antenna ports, if transformPrecoder= enabled, or if transformPrecoder=disabled and maxRank = 1
// next four columns contain table 7.3.1.1.2-4: Precoding information and number of layers, for 2 antenna ports, if transformPrecoder=disabled and maxRank = 2
// next four columns contain table 7.3.1.1.2-5: Precoding information and number of layers, for 2 antenna ports, if transformPrecoder= enabled, or if transformPrecoder= disabled and maxRank = 1
uint8_t table_7_3_1_1_2_2_3_4_5[64][20] = {
  {1,  0,  1,  0,  1,  0,  1,  0,  1,  0,  1,  0,  1,  0,  1,  0,  1,  0,  1,  0},
  {1,  1,  1,  1,  1,  1,  1,  1,  1,  1,  1,  1,  1,  1,  1,  1,  1,  1,  1,  1},
  {1,  2,  1,  2,  1,  2,  1,  2,  1,  2,  1,  2,  2,  0,  2,  0,  1,  2,  0,  0},
  {1,  3,  1,  3,  1,  3,  1,  3,  1,  3,  1,  3,  1,  2,  0,  0,  1,  3,  0,  0},
  {2,  0,  2,  0,  2,  0,  1,  4,  1,  4,  0,  0,  1,  3,  0,  0,  1,  4,  0,  0},
  {2,  1,  2,  1,  2,  1,  1,  5,  1,  5,  0,  0,  1,  4,  0,  0,  1,  5,  0,  0},
  {2,  2,  2,  2,  2,  2,  1,  6,  1,  6,  0,  0,  1,  5,  0,  0,  0,  0,  0,  0},
  {2,  3,  2,  3,  2,  3,  1,  7,  1,  7,  0,  0,  2,  1,  0,  0,  0,  0,  0,  0},
  {2,  4,  2,  4,  2,  4,  1,  8,  1,  8,  0,  0,  2,  2,  0,  0,  0,  0,  0,  0},
  {2,  5,  2,  5,  2,  5,  1,  9,  1,  9,  0,  0,  0,  0,  0,  0,  0,  0,  0,  0},
  {3,  0,  3,  0,  3,  0,  1,  10, 1,  10, 0,  0,  0,  0,  0,  0,  0,  0,  0,  0},
  {4,  0,  4,  0,  4,  0,  1,  11, 1,  11, 0,  0,  0,  0,  0,  0,  0,  0,  0,  0},
  {1,  4,  1,  4,  0,  0,  1,  12, 0,  0,  0,  0,  0,  0,  0,  0,  0,  0,  0,  0},
  {1,  5,  1,  5,  0,  0,  1,  13, 0,  0,  0,  0,  0,  0,  0,  0,  0,  0,  0,  0},
  {1,  6,  1,  6,  0,  0,  1,  14, 0,  0,  0,  0,  0,  0,  0,  0,  0,  0,  0,  0},
  {1,  7,  1,  7,  0,  0,  1,  15, 0,  0,  0,  0,  0,  0,  0,  0,  0,  0,  0,  0},
  {1,  8,  1,  8,  0,  0,  1,  16, 0,  0,  0,  0,  0,  0,  0,  0,  0,  0,  0,  0},
  {1,  9,  1,  9,  0,  0,  1,  17, 0,  0,  0,  0,  0,  0,  0,  0,  0,  0,  0,  0},
  {1,  10, 1,  10, 0,  0,  1,  18, 0,  0,  0,  0,  0,  0,  0,  0,  0,  0,  0,  0},
  {1,  11, 1,  11, 0,  0,  1,  19, 0,  0,  0,  0,  0,  0,  0,  0,  0,  0,  0,  0},
  {2,  6,  2,  6,  0,  0,  1,  20, 0,  0,  0,  0,  0,  0,  0,  0,  0,  0,  0,  0},
  {2,  7,  2,  7,  0,  0,  1,  21, 0,  0,  0,  0,  0,  0,  0,  0,  0,  0,  0,  0},
  {2,  8,  2,  8,  0,  0,  1,  22, 0,  0,  0,  0,  0,  0,  0,  0,  0,  0,  0,  0},
  {2,  9,  2,  9,  0,  0,  1,  23, 0,  0,  0,  0,  0,  0,  0,  0,  0,  0,  0,  0},
  {2,  10, 2,  10, 0,  0,  1,  24, 0,  0,  0,  0,  0,  0,  0,  0,  0,  0,  0,  0},
  {2,  11, 2,  11, 0,  0,  1,  25, 0,  0,  0,  0,  0,  0,  0,  0,  0,  0,  0,  0},
  {2,  12, 2,  12, 0,  0,  1,  26, 0,  0,  0,  0,  0,  0,  0,  0,  0,  0,  0,  0},
  {2,  13, 2,  13, 0,  0,  1,  27, 0,  0,  0,  0,  0,  0,  0,  0,  0,  0,  0,  0},
  {3,  1,  3,  1,  0,  0,  0,  0,  0,  0,  0,  0,  0,  0,  0,  0,  0,  0,  0,  0},
  {3,  2,  3,  2,  0,  0,  0,  0,  0,  0,  0,  0,  0,  0,  0,  0,  0,  0,  0,  0},
  {4,  1,  4,  1,  0,  0,  0,  0,  0,  0,  0,  0,  0,  0,  0,  0,  0,  0,  0,  0},
  {4,  2,  4,  2,  0,  0,  0,  0,  0,  0,  0,  0,  0,  0,  0,  0,  0,  0,  0,  0},
  {1,  12, 0,  0,  0,  0,  0,  0,  0,  0,  0,  0,  0,  0,  0,  0,  0,  0,  0,  0},
  {1,  13, 0,  0,  0,  0,  0,  0,  0,  0,  0,  0,  0,  0,  0,  0,  0,  0,  0,  0},
  {1,  14, 0,  0,  0,  0,  0,  0,  0,  0,  0,  0,  0,  0,  0,  0,  0,  0,  0,  0},
  {1,  15, 0,  0,  0,  0,  0,  0,  0,  0,  0,  0,  0,  0,  0,  0,  0,  0,  0,  0},
  {1,  16, 0,  0,  0,  0,  0,  0,  0,  0,  0,  0,  0,  0,  0,  0,  0,  0,  0,  0},
  {1,  17, 0,  0,  0,  0,  0,  0,  0,  0,  0,  0,  0,  0,  0,  0,  0,  0,  0,  0},
  {1,  18, 0,  0,  0,  0,  0,  0,  0,  0,  0,  0,  0,  0,  0,  0,  0,  0,  0,  0},
  {1,  19, 0,  0,  0,  0,  0,  0,  0,  0,  0,  0,  0,  0,  0,  0,  0,  0,  0,  0},
  {1,  20, 0,  0,  0,  0,  0,  0,  0,  0,  0,  0,  0,  0,  0,  0,  0,  0,  0,  0},
  {1,  21, 0,  0,  0,  0,  0,  0,  0,  0,  0,  0,  0,  0,  0,  0,  0,  0,  0,  0},
  {1,  22, 0,  0,  0,  0,  0,  0,  0,  0,  0,  0,  0,  0,  0,  0,  0,  0,  0,  0},
  {1,  23, 0,  0,  0,  0,  0,  0,  0,  0,  0,  0,  0,  0,  0,  0,  0,  0,  0,  0},
  {1,  24, 0,  0,  0,  0,  0,  0,  0,  0,  0,  0,  0,  0,  0,  0,  0,  0,  0,  0},
  {1,  25, 0,  0,  0,  0,  0,  0,  0,  0,  0,  0,  0,  0,  0,  0,  0,  0,  0,  0},
  {1,  26, 0,  0,  0,  0,  0,  0,  0,  0,  0,  0,  0,  0,  0,  0,  0,  0,  0,  0},
  {1,  27, 0,  0,  0,  0,  0,  0,  0,  0,  0,  0,  0,  0,  0,  0,  0,  0,  0,  0},
  {2,  14, 0,  0,  0,  0,  0,  0,  0,  0,  0,  0,  0,  0,  0,  0,  0,  0,  0,  0},
  {2,  15, 0,  0,  0,  0,  0,  0,  0,  0,  0,  0,  0,  0,  0,  0,  0,  0,  0,  0},
  {2,  16, 0,  0,  0,  0,  0,  0,  0,  0,  0,  0,  0,  0,  0,  0,  0,  0,  0,  0},
  {2,  17, 0,  0,  0,  0,  0,  0,  0,  0,  0,  0,  0,  0,  0,  0,  0,  0,  0,  0},
  {2,  18, 0,  0,  0,  0,  0,  0,  0,  0,  0,  0,  0,  0,  0,  0,  0,  0,  0,  0},
  {2,  19, 0,  0,  0,  0,  0,  0,  0,  0,  0,  0,  0,  0,  0,  0,  0,  0,  0,  0},
  {2,  20, 0,  0,  0,  0,  0,  0,  0,  0,  0,  0,  0,  0,  0,  0,  0,  0,  0,  0},
  {2,  21, 0,  0,  0,  0,  0,  0,  0,  0,  0,  0,  0,  0,  0,  0,  0,  0,  0,  0},
  {3,  3,  0,  0,  0,  0,  0,  0,  0,  0,  0,  0,  0,  0,  0,  0,  0,  0,  0,  0},
  {3,  4,  0,  0,  0,  0,  0,  0,  0,  0,  0,  0,  0,  0,  0,  0,  0,  0,  0,  0},
  {3,  5,  0,  0,  0,  0,  0,  0,  0,  0,  0,  0,  0,  0,  0,  0,  0,  0,  0,  0},
  {3,  6,  0,  0,  0,  0,  0,  0,  0,  0,  0,  0,  0,  0,  0,  0,  0,  0,  0,  0},
  {4,  3,  0,  0,  0,  0,  0,  0,  0,  0,  0,  0,  0,  0,  0,  0,  0,  0,  0,  0},
  {4,  4,  0,  0,  0,  0,  0,  0,  0,  0,  0,  0,  0,  0,  0,  0,  0,  0,  0,  0},
  {0,  0,  0,  0,  0,  0,  0,  0,  0,  0,  0,  0,  0,  0,  0,  0,  0,  0,  0,  0},
  {0,  0,  0,  0,  0,  0,  0,  0,  0,  0,  0,  0,  0,  0,  0,  0,  0,  0,  0,  0}
};
uint8_t table_7_3_1_1_2_12[14][3] = {
  {1,0,1},
  {1,1,1},
  {2,0,1},
  {2,1,1},
  {2,2,1},
  {2,3,1},
  {2,0,2},
  {2,1,2},
  {2,2,2},
  {2,3,2},
  {2,4,2},
  {2,5,2},
  {2,6,2},
  {2,7,2}
};
uint8_t table_7_3_1_1_2_13[10][4] = {
  {1,0,1,1},
  {2,0,1,1},
  {2,2,3,1},
  {2,0,2,1},
  {2,0,1,2},
  {2,2,3,2},
  {2,4,5,2},
  {2,6,7,2},
  {2,0,4,2},
  {2,2,6,2}
};
uint8_t table_7_3_1_1_2_14[3][5] = {
  {2,0,1,2,1},
  {2,0,1,4,2},
  {2,2,3,6,2}
};
uint8_t table_7_3_1_1_2_15[4][6] = {
  {2,0,1,2,3,1},
  {2,0,1,4,5,2},
  {2,2,3,6,7,2},
  {2,0,2,4,6,2}
};
uint8_t table_7_3_1_1_2_16[12][2] = {
  {1,0},
  {1,1},
  {2,0},
  {2,1},
  {2,2},
  {2,3},
  {3,0},
  {3,1},
  {3,2},
  {3,3},
  {3,4},
  {3,5}
};
uint8_t table_7_3_1_1_2_17[7][3] = {
  {1,0,1},
  {2,0,1},
  {2,2,3},
  {3,0,1},
  {3,2,3},
  {3,4,5},
  {2,0,2}
};
uint8_t table_7_3_1_1_2_18[3][4] = {
  {2,0,1,2},
  {3,0,1,2},
  {3,3,4,5}
};
uint8_t table_7_3_1_1_2_19[2][5] = {
  {2,0,1,2,3},
  {3,0,1,2,3}
};
uint8_t table_7_3_1_1_2_20[28][3] = {
  {1,0,1},
  {1,1,1},
  {2,0,1},
  {2,1,1},
  {2,2,1},
  {2,3,1},
  {3,0,1},
  {3,1,1},
  {3,2,1},
  {3,3,1},
  {3,4,1},
  {3,5,1},
  {3,0,2},
  {3,1,2},
  {3,2,2},
  {3,3,2},
  {3,4,2},
  {3,5,2},
  {3,6,2},
  {3,7,2},
  {3,8,2},
  {3,9,2},
  {3,10,2},
  {3,11,2},
  {1,0,2},
  {1,1,2},
  {1,6,2},
  {1,7,2}
};
uint8_t table_7_3_1_1_2_21[19][4] = {
  {1,0,1,1},
  {2,0,1,1},
  {2,2,3,1},
  {3,0,1,1},
  {3,2,3,1},
  {3,4,5,1},
  {2,0,2,1},
  {3,0,1,2},
  {3,2,3,2},
  {3,4,5,2},
  {3,6,7,2},
  {3,8,9,2},
  {3,10,11,2},
  {1,0,1,2},
  {1,6,7,2},
  {2,0,1,2},
  {2,2,3,2},
  {2,6,7,2},
  {2,8,9,2}
};
uint8_t table_7_3_1_1_2_22[6][5] = {
  {2,0,1,2,1},
  {3,0,1,2,1},
  {3,3,4,5,1},
  {3,0,1,6,2},
  {3,2,3,8,2},
  {3,4,5,10,2}
};
uint8_t table_7_3_1_1_2_23[5][6] = {
  {2,0,1,2,3,1},
  {3,0,1,2,3,1},
  {3,0,1,6,7,2},
  {3,2,3,8,9,2},
  {3,4,5,10,11,2}
};
uint8_t table_7_3_2_3_3_1[12][5] = {
  {1,0,0,0,0},
  {1,1,0,0,0},
  {1,0,1,0,0},
  {2,0,0,0,0},
  {2,1,0,0,0},
  {2,2,0,0,0},
  {2,3,0,0,0},
  {2,0,1,0,0},
  {2,2,3,0,0},
  {2,0,1,2,0},
  {2,0,1,2,3},
  {2,0,2,0,0}
};
uint8_t table_7_3_2_3_3_2_oneCodeword[31][6] = {
  {1,0,0,0,0,1},
  {1,1,0,0,0,1},
  {1,0,1,0,0,1},
  {2,0,0,0,0,1},
  {2,1,0,0,0,1},
  {2,2,0,0,0,1},
  {2,3,0,0,0,1},
  {2,0,1,0,0,1},
  {2,2,3,0,0,1},
  {2,0,1,2,0,1},
  {2,0,1,2,3,1},
  {2,0,2,0,0,1},
  {2,0,0,0,0,2},
  {2,1,0,0,0,2},
  {2,2,0,0,0,2},
  {2,3,0,0,0,2},
  {2,4,0,0,0,2},
  {2,5,0,0,0,2},
  {2,6,0,0,0,2},
  {2,7,0,0,0,2},
  {2,0,1,0,0,2},
  {2,2,3,0,0,2},
  {2,4,5,0,0,2},
  {2,6,7,0,0,2},
  {2,0,4,0,0,2},
  {2,2,6,0,0,2},
  {2,0,1,4,0,2},
  {2,2,3,6,0,2},
  {2,0,1,4,5,2},
  {2,2,3,6,7,2},
  {2,0,2,4,6,2}
};
uint8_t table_7_3_2_3_3_2_twoCodeword[4][10] = {
  {2,0,1,2,3,4,0,0,0,2},
  {2,0,1,2,3,4,6,0,0,2},
  {2,0,1,2,3,4,5,6,0,2},
  {2,0,1,2,3,4,5,6,7,2}
};
uint8_t table_7_3_2_3_3_3_oneCodeword[24][5] = {
  {1,0,0,0,0},
  {1,1,0,0,0},
  {1,0,1,0,0},
  {2,0,0,0,0},
  {2,1,0,0,0},
  {2,2,0,0,0},
  {2,3,0,0,0},
  {2,0,1,0,0},
  {2,2,3,0,0},
  {2,0,1,2,0},
  {2,0,1,2,3},
  {3,0,0,0,0},
  {3,1,0,0,0},
  {3,2,0,0,0},
  {3,3,0,0,0},
  {3,4,0,0,0},
  {3,5,0,0,0},
  {3,0,1,0,0},
  {3,2,3,0,0},
  {3,4,5,0,0},
  {3,0,1,2,0},
  {3,3,4,5,0},
  {3,0,1,2,3},
  {2,0,2,0,0}
};
uint8_t table_7_3_2_3_3_3_twoCodeword[2][7] = {
  {3,0,1,2,3,4,0},
  {3,0,1,2,3,4,5}
};
uint8_t table_7_3_2_3_3_4_oneCodeword[58][6] = {
  {1,0,0,0,0,1},
  {1,1,0,0,0,1},
  {1,0,1,0,0,1},
  {2,0,0,0,0,1},
  {2,1,0,0,0,1},
  {2,2,0,0,0,1},
  {2,3,0,0,0,1},
  {2,0,1,0,0,1},
  {2,2,3,0,0,1},
  {2,0,1,2,0,1},
  {2,0,1,2,3,1},
  {3,0,0,0,0,1},
  {3,1,0,0,0,1},
  {3,2,0,0,0,1},
  {3,3,0,0,0,1},
  {3,4,0,0,0,1},
  {3,5,0,0,0,1},
  {3,0,1,0,0,1},
  {3,2,3,0,0,1},
  {3,4,5,0,0,1},
  {3,0,1,2,0,1},
  {3,3,4,5,0,1},
  {3,0,1,2,3,1},
  {2,0,2,0,0,1},
  {3,0,0,0,0,2},
  {3,1,0,0,0,2},
  {3,2,0,0,0,2},
  {3,3,0,0,0,2},
  {3,4,0,0,0,2},
  {3,5,0,0,0,2},
  {3,6,0,0,0,2},
  {3,7,0,0,0,2},
  {3,8,0,0,0,2},
  {3,9,0,0,0,2},
  {3,10,0,0,0,2},
  {3,11,0,0,0,2},
  {3,0,1,0,0,2},
  {3,2,3,0,0,2},
  {3,4,5,0,0,2},
  {3,6,7,0,0,2},
  {3,8,9,0,0,2},
  {3,10,11,0,0,2},
  {3,0,1,6,0,2},
  {3,2,3,8,0,2},
  {3,4,5,10,0,2},
  {3,0,1,6,7,2},
  {3,2,3,8,9,2},
  {3,4,5,10,11,2},
  {1,0,0,0,0,2},
  {1,1,0,0,0,2},
  {1,6,0,0,0,2},
  {1,7,0,0,0,2},
  {1,0,1,0,0,2},
  {1,6,7,0,0,2},
  {2,0,1,0,0,2},
  {2,2,3,0,0,2},
  {2,6,7,0,0,2},
  {2,8,9,0,0,2}
};
uint8_t table_7_3_2_3_3_4_twoCodeword[6][10] = {
  {3,0,1,2,3,4,0,0,0,1},
  {3,0,1,2,3,4,5,0,0,1},
  {2,0,1,2,3,6,0,0,0,2},
  {2,0,1,2,3,6,8,0,0,2},
  {2,0,1,2,3,6,7,8,0,2},
  {2,0,1,2,3,6,7,8,9,2}
};
int8_t nr_ue_process_dci_freq_dom_resource_assignment(nfapi_nr_ue_pusch_pdu_t *pusch_config_pdu,
						      fapi_nr_dl_config_dlsch_pdu_rel15_t *dlsch_config_pdu,
						      uint16_t n_RB_ULBWP,
						      uint16_t n_RB_DLBWP,
						      uint16_t riv
						      ){

  /*
   * TS 38.214 subclause 5.1.2.2 Resource allocation in frequency domain (downlink)
   * when the scheduling grant is received with DCI format 1_0, then downlink resource allocation type 1 is used
   */
  if(dlsch_config_pdu != NULL){

    /*
     * TS 38.214 subclause 5.1.2.2.1 Downlink resource allocation type 0
     */
    /*
     * TS 38.214 subclause 5.1.2.2.2 Downlink resource allocation type 1
     */
    dlsch_config_pdu->number_rbs = NRRIV2BW(riv,n_RB_DLBWP);
    dlsch_config_pdu->start_rb   = NRRIV2PRBOFFSET(riv,n_RB_DLBWP);

    // Sanity check in case a false or erroneous DCI is received
    if ((dlsch_config_pdu->number_rbs < 1 ) || (dlsch_config_pdu->number_rbs > n_RB_DLBWP - dlsch_config_pdu->start_rb)) {
      // DCI is invalid!
      LOG_W(MAC, "Frequency domain assignment values are invalid! #RBs: %d, Start RB: %d, n_RB_DLBWP: %d \n", dlsch_config_pdu->number_rbs, dlsch_config_pdu->start_rb, n_RB_DLBWP);
      return -1;
    }

    LOG_D(MAC,"riv = %i\n", riv);
    LOG_D(MAC,"n_RB_DLBWP = %i\n", n_RB_DLBWP);
    LOG_D(MAC,"number_rbs = %i\n", dlsch_config_pdu->number_rbs);
    LOG_D(MAC,"start_rb = %i\n", dlsch_config_pdu->start_rb);

  }
  if(pusch_config_pdu != NULL){
    /*
     * TS 38.214 subclause 6.1.2.2 Resource allocation in frequency domain (uplink)
     */
    /*
     * TS 38.214 subclause 6.1.2.2.1 Uplink resource allocation type 0
     */
    /*
     * TS 38.214 subclause 6.1.2.2.2 Uplink resource allocation type 1
     */

    pusch_config_pdu->rb_size  = NRRIV2BW(riv,n_RB_ULBWP);
    pusch_config_pdu->rb_start = NRRIV2PRBOFFSET(riv,n_RB_ULBWP);

    // Sanity check in case a false or erroneous DCI is received
    if ((pusch_config_pdu->rb_size < 1) || (pusch_config_pdu->rb_size > n_RB_ULBWP - pusch_config_pdu->rb_start)) {
      // DCI is invalid!
      LOG_W(MAC, "Frequency domain assignment values are invalid! #RBs: %d, Start RB: %d, n_RB_ULBWP: %d \n",pusch_config_pdu->rb_size, pusch_config_pdu->rb_start, n_RB_ULBWP);
      return -1;
    }

  }
  return 0;
}

int8_t nr_ue_process_dci_time_dom_resource_assignment(NR_UE_MAC_INST_t *mac,
						      nfapi_nr_ue_pusch_pdu_t *pusch_config_pdu,
						      fapi_nr_dl_config_dlsch_pdu_rel15_t *dlsch_config_pdu,
						      uint8_t time_domain_ind
						      ){
  int dmrs_typeA_pos = mac->scc->dmrs_TypeA_Position;
//  uint8_t k_offset=0;
  uint8_t sliv_S=0;
  uint8_t sliv_L=0;
  uint8_t table_5_1_2_1_1_2_time_dom_res_alloc_A[16][3]={ // for PDSCH from TS 38.214 subclause 5.1.2.1.1
    {0,(dmrs_typeA_pos == 0)?2:3, (dmrs_typeA_pos == 0)?12:11}, // row index 1
    {0,(dmrs_typeA_pos == 0)?2:3, (dmrs_typeA_pos == 0)?10:9},  // row index 2
    {0,(dmrs_typeA_pos == 0)?2:3, (dmrs_typeA_pos == 0)?9:8},   // row index 3
    {0,(dmrs_typeA_pos == 0)?2:3, (dmrs_typeA_pos == 0)?7:6},   // row index 4
    {0,(dmrs_typeA_pos == 0)?2:3, (dmrs_typeA_pos == 0)?5:4},   // row index 5
    {0,(dmrs_typeA_pos == 0)?9:10,(dmrs_typeA_pos == 0)?4:4},   // row index 6
    {0,(dmrs_typeA_pos == 0)?4:6, (dmrs_typeA_pos == 0)?4:4},   // row index 7
    {0,5,7},  // row index 8
    {0,5,2},  // row index 9
    {0,9,2},  // row index 10
    {0,12,2}, // row index 11
    {0,1,13}, // row index 12
    {0,1,6},  // row index 13
    {0,2,4},  // row index 14
    {0,4,7},  // row index 15
    {0,8,4}   // row index 16
  };
  /*uint8_t table_5_1_2_1_1_3_time_dom_res_alloc_A_extCP[16][3]={ // for PDSCH from TS 38.214 subclause 5.1.2.1.1
    {0,(dmrs_typeA_pos == 0)?2:3, (dmrs_typeA_pos == 0)?6:5},   // row index 1
    {0,(dmrs_typeA_pos == 0)?2:3, (dmrs_typeA_pos == 0)?10:9},  // row index 2
    {0,(dmrs_typeA_pos == 0)?2:3, (dmrs_typeA_pos == 0)?9:8},   // row index 3
    {0,(dmrs_typeA_pos == 0)?2:3, (dmrs_typeA_pos == 0)?7:6},   // row index 4
    {0,(dmrs_typeA_pos == 0)?2:3, (dmrs_typeA_pos == 0)?5:4},   // row index 5
    {0,(dmrs_typeA_pos == 0)?6:8, (dmrs_typeA_pos == 0)?4:2},   // row index 6
    {0,(dmrs_typeA_pos == 0)?4:6, (dmrs_typeA_pos == 0)?4:4},   // row index 7
    {0,5,6},  // row index 8
    {0,5,2},  // row index 9
    {0,9,2},  // row index 10
    {0,10,2}, // row index 11
    {0,1,11}, // row index 12
    {0,1,6},  // row index 13
    {0,2,4},  // row index 14
    {0,4,6},  // row index 15
    {0,8,4}   // row index 16
    };*/
  /*uint8_t table_5_1_2_1_1_4_time_dom_res_alloc_B[16][3]={ // for PDSCH from TS 38.214 subclause 5.1.2.1.1
    {0,2,2},  // row index 1
    {0,4,2},  // row index 2
    {0,6,2},  // row index 3
    {0,8,2},  // row index 4
    {0,10,2}, // row index 5
    {1,2,2},  // row index 6
    {1,4,2},  // row index 7
    {0,2,4},  // row index 8
    {0,4,4},  // row index 9
    {0,6,4},  // row index 10
    {0,8,4},  // row index 11
    {0,10,4}, // row index 12
    {0,2,7},  // row index 13
    {0,(dmrs_typeA_pos == 0)?2:3,(dmrs_typeA_pos == 0)?12:11},  // row index 14
    {1,2,4},  // row index 15
    {0,0,0}   // row index 16
    };*/
  /*uint8_t table_5_1_2_1_1_5_time_dom_res_alloc_C[16][3]={ // for PDSCH from TS 38.214 subclause 5.1.2.1.1
    {0,2,2},  // row index 1
    {0,4,2},  // row index 2
    {0,6,2},  // row index 3
    {0,8,2},  // row index 4
    {0,10,2}, // row index 5
    {0,0,0},  // row index 6
    {0,0,0},  // row index 7
    {0,2,4},  // row index 8
    {0,4,4},  // row index 9
    {0,6,4},  // row index 10
    {0,8,4},  // row index 11
    {0,10,4}, // row index 12
    {0,2,7},  // row index 13
    {0,(dmrs_typeA_pos == 0)?2:3,(dmrs_typeA_pos == 0)?12:11},  // row index 14
    {0,0,6},  // row index 15
    {0,2,6}   // row index 16
    };*/
  uint8_t mu_pusch = 1;
  // definition table j Table 6.1.2.1.1-4
  uint8_t j = (mu_pusch==3)?3:(mu_pusch==2)?2:1;
  uint8_t table_6_1_2_1_1_2_time_dom_res_alloc_A[16][3]={ // for PUSCH from TS 38.214 subclause 6.1.2.1.1
    {j,  0,14}, // row index 1
    {j,  0,12}, // row index 2
    {j,  0,10}, // row index 3
    {j,  2,10}, // row index 4
    {j,  4,10}, // row index 5
    {j,  4,8},  // row index 6
    {j,  4,6},  // row index 7
    {j+1,0,14}, // row index 8
    {j+1,0,12}, // row index 9
    {j+1,0,10}, // row index 10
    {j+2,0,14}, // row index 11
    {j+2,0,12}, // row index 12
    {j+2,0,10}, // row index 13
    {j,  8,6},  // row index 14
    {j+3,0,14}, // row index 15
    {j+3,0,10}  // row index 16
  };
  /*uint8_t table_6_1_2_1_1_3_time_dom_res_alloc_A_extCP[16][3]={ // for PUSCH from TS 38.214 subclause 6.1.2.1.1
    {j,  0,8},  // row index 1
    {j,  0,12}, // row index 2
    {j,  0,10}, // row index 3
    {j,  2,10}, // row index 4
    {j,  4,4},  // row index 5
    {j,  4,8},  // row index 6
    {j,  4,6},  // row index 7
    {j+1,0,8},  // row index 8
    {j+1,0,12}, // row index 9
    {j+1,0,10}, // row index 10
    {j+2,0,6},  // row index 11
    {j+2,0,12}, // row index 12
    {j+2,0,10}, // row index 13
    {j,  8,4},  // row index 14
    {j+3,0,8},  // row index 15
    {j+3,0,10}  // row index 16
    };*/

  /*
   * TS 38.214 subclause 5.1.2.1 Resource allocation in time domain (downlink)
   */
  if(dlsch_config_pdu != NULL){
    NR_PDSCH_TimeDomainResourceAllocationList_t *pdsch_TimeDomainAllocationList = NULL;
    if (mac->DLbwp[0]->bwp_Dedicated->pdsch_Config->choice.setup->pdsch_TimeDomainAllocationList)
      pdsch_TimeDomainAllocationList = mac->DLbwp[0]->bwp_Dedicated->pdsch_Config->choice.setup->pdsch_TimeDomainAllocationList->choice.setup;
    else if (mac->DLbwp[0]->bwp_Common->pdsch_ConfigCommon->choice.setup->pdsch_TimeDomainAllocationList)
      pdsch_TimeDomainAllocationList = mac->DLbwp[0]->bwp_Common->pdsch_ConfigCommon->choice.setup->pdsch_TimeDomainAllocationList;
    if (pdsch_TimeDomainAllocationList) {

      if (time_domain_ind >= pdsch_TimeDomainAllocationList->list.count) {
        LOG_E(MAC, "time_domain_ind %d >= pdsch->TimeDomainAllocationList->list.count %d\n",
              time_domain_ind, pdsch_TimeDomainAllocationList->list.count);
        dlsch_config_pdu->start_symbol   = 0;
        dlsch_config_pdu->number_symbols = 0;
        return -1;
      }

      int startSymbolAndLength = pdsch_TimeDomainAllocationList->list.array[time_domain_ind]->startSymbolAndLength;
      int S,L;
      SLIV2SL(startSymbolAndLength,&S,&L);
      dlsch_config_pdu->start_symbol=S;
      dlsch_config_pdu->number_symbols=L;

      LOG_D(MAC,"SLIV = %i\n", startSymbolAndLength);
      LOG_D(MAC,"start_symbol = %i\n", dlsch_config_pdu->start_symbol);
      LOG_D(MAC,"number_symbols = %i\n", dlsch_config_pdu->number_symbols);

    }
    else {// Default configuration from tables
//      k_offset = table_5_1_2_1_1_2_time_dom_res_alloc_A[time_domain_ind-1][0];
      sliv_S   = table_5_1_2_1_1_2_time_dom_res_alloc_A[time_domain_ind-1][1];
      sliv_L   = table_5_1_2_1_1_2_time_dom_res_alloc_A[time_domain_ind-1][2];
      // k_offset = table_5_1_2_1_1_3_time_dom_res_alloc_A_extCP[nr_pdci_info_extracted->time_dom_resource_assignment][0];
      // sliv_S   = table_5_1_2_1_1_3_time_dom_res_alloc_A_extCP[nr_pdci_info_extracted->time_dom_resource_assignment][1];
      // sliv_L   = table_5_1_2_1_1_3_time_dom_res_alloc_A_extCP[nr_pdci_info_extracted->time_dom_resource_assignment][2];
      // k_offset = table_5_1_2_1_1_4_time_dom_res_alloc_B[nr_pdci_info_extracted->time_dom_resource_assignment][0];
      // sliv_S   = table_5_1_2_1_1_4_time_dom_res_alloc_B[nr_pdci_info_extracted->time_dom_resource_assignment][1];
      // sliv_L   = table_5_1_2_1_1_4_time_dom_res_alloc_B[nr_pdci_info_extracted->time_dom_resource_assignment][2];
      // k_offset = table_5_1_2_1_1_5_time_dom_res_alloc_C[nr_pdci_info_extracted->time_dom_resource_assignment][0];
      // sliv_S   = table_5_1_2_1_1_5_time_dom_res_alloc_C[nr_pdci_info_extracted->time_dom_resource_assignment][1];
      // sliv_L   = table_5_1_2_1_1_5_time_dom_res_alloc_C[nr_pdci_info_extracted->time_dom_resource_assignment][2];
      dlsch_config_pdu->number_symbols = sliv_L;
      dlsch_config_pdu->start_symbol = sliv_S;
    }
  }	/*
	 * TS 38.214 subclause 6.1.2.1 Resource allocation in time domain (uplink)
	 */
  if(pusch_config_pdu != NULL){
    NR_PUSCH_TimeDomainResourceAllocationList_t *pusch_TimeDomainAllocationList = NULL;
    if (mac->ULbwp[0]->bwp_Dedicated->pusch_Config->choice.setup->pusch_TimeDomainAllocationList) {
      pusch_TimeDomainAllocationList = mac->ULbwp[0]->bwp_Dedicated->pusch_Config->choice.setup->pusch_TimeDomainAllocationList->choice.setup;
    }
    else if (mac->ULbwp[0]->bwp_Common->pusch_ConfigCommon->choice.setup->pusch_TimeDomainAllocationList) {
      pusch_TimeDomainAllocationList = mac->ULbwp[0]->bwp_Common->pusch_ConfigCommon->choice.setup->pusch_TimeDomainAllocationList;
    }
    	
    if (pusch_TimeDomainAllocationList) {
      if (time_domain_ind >= pusch_TimeDomainAllocationList->list.count) {
        LOG_E(MAC, "time_domain_ind %d >= pusch->TimeDomainAllocationList->list.count %d\n",
              time_domain_ind, pusch_TimeDomainAllocationList->list.count);
        pusch_config_pdu->start_symbol_index=0;
        pusch_config_pdu->nr_of_symbols=0;
        return -1;
      }
      
      int startSymbolAndLength = pusch_TimeDomainAllocationList->list.array[time_domain_ind]->startSymbolAndLength;
      int S,L;
      SLIV2SL(startSymbolAndLength,&S,&L);
      pusch_config_pdu->start_symbol_index=S;
      pusch_config_pdu->nr_of_symbols=L;
    }
    else {
//      k_offset = table_6_1_2_1_1_2_time_dom_res_alloc_A[time_domain_ind-1][0];
      sliv_S   = table_6_1_2_1_1_2_time_dom_res_alloc_A[time_domain_ind-1][1];
      sliv_L   = table_6_1_2_1_1_2_time_dom_res_alloc_A[time_domain_ind-1][2];
      // k_offset = table_6_1_2_1_1_3_time_dom_res_alloc_A_extCP[nr_pdci_info_extracted->time_dom_resource_assignment][0];
      // sliv_S   = table_6_1_2_1_1_3_time_dom_res_alloc_A_extCP[nr_pdci_info_extracted->time_dom_resource_assignment][1];
      // sliv_L   = table_6_1_2_1_1_3_time_dom_res_alloc_A_extCP[nr_pdci_info_extracted->time_dom_resource_assignment][2];
      pusch_config_pdu->nr_of_symbols = sliv_L;
      pusch_config_pdu->start_symbol_index = sliv_S;
    }
  }
  return 0;
}
//////////////
int nr_ue_process_dci_indication_pdu(module_id_t module_id,int cc_id, int gNB_index, frame_t frame, int slot, fapi_nr_dci_indication_pdu_t *dci) {

  NR_UE_MAC_INST_t *mac = get_mac_inst(module_id);

  LOG_D(MAC,"Received dci indication (rnti %x,dci format %d,n_CCE %d,payloadSize %d,payload %llx)\n",
	dci->rnti,dci->dci_format,dci->n_CCE,dci->payloadSize,*(unsigned long long*)dci->payloadBits);

  int dci_format = nr_extract_dci_info(mac,dci->dci_format,dci->payloadSize,dci->rnti,(uint64_t *)dci->payloadBits,def_dci_pdu_rel15);
  return (nr_ue_process_dci(module_id, cc_id, gNB_index, frame, slot, def_dci_pdu_rel15, dci->rnti, dci_format));
}

int8_t nr_ue_process_dci(module_id_t module_id, int cc_id, uint8_t gNB_index, frame_t frame, int slot, dci_pdu_rel15_t *dci, uint16_t rnti, uint32_t dci_format){

  int bwp_id = 1;
  int mu = 0;
  long k2 = 0;
  int pucch_res_set_cnt = 0, valid = 0;
  uint16_t frame_tx = 0, slot_tx = 0;
  bool valid_ptrs_setup = 0;
  NR_UE_MAC_INST_t *mac = get_mac_inst(module_id);
  fapi_nr_dl_config_request_t *dl_config = &mac->dl_config_request;
  fapi_nr_ul_config_request_t *ul_config = NULL;
    
  //const uint16_t n_RB_DLBWP = dl_config->dl_config_list[dl_config->number_pdus].dci_config_pdu.dci_config_rel15.N_RB_BWP; //make sure this has been set
  AssertFatal(mac->DLbwp[0]!=NULL,"DLbwp[0] should not be zero here!\n");
  AssertFatal(mac->ULbwp[0]!=NULL,"DLbwp[0] should not be zero here!\n");

  const uint16_t n_RB_DLBWP = (mac->ra_state == WAIT_RAR) ? NRRIV2BW(mac->scc->downlinkConfigCommon->initialDownlinkBWP->genericParameters.locationAndBandwidth, 275) : NRRIV2BW(mac->DLbwp[0]->bwp_Common->genericParameters.locationAndBandwidth,275);
  const uint16_t n_RB_ULBWP = NRRIV2BW(mac->ULbwp[0]->bwp_Common->genericParameters.locationAndBandwidth,275);

  LOG_D(MAC,"nr_ue_process_dci at MAC layer with dci_format=%d (DL BWP %d, UL BWP %d)\n",dci_format,n_RB_DLBWP,n_RB_ULBWP);

  NR_PDSCH_Config_t *pdsch_config=mac->DLbwp[0]->bwp_Dedicated->pdsch_Config->choice.setup;
  NR_PUSCH_Config_t *pusch_config=mac->ULbwp[0]->bwp_Dedicated->pusch_Config->choice.setup;

  switch(dci_format){
  case NR_UL_DCI_FORMAT_0_0:
    /*
     *  with CRC scrambled by C-RNTI or CS-RNTI or new-RNTI or TC-RNTI
     *    0  IDENTIFIER_DCI_FORMATS:
     *    10 FREQ_DOM_RESOURCE_ASSIGNMENT_UL: PUSCH hopping with resource allocation type 1 not considered
     *    12 TIME_DOM_RESOURCE_ASSIGNMENT: 0, 1, 2, 3, or 4 bits as defined in Subclause 6.1.2.1 of [6, TS 38.214]. The bitwidth for this field is determined as log2(I) bits,
     *    17 FREQ_HOPPING_FLAG: 0 bit if only resource allocation type 0
     *    24 MCS:
     *    25 NDI:
     *    26 RV:
     *    27 HARQ_PROCESS_NUMBER:
     *    32 TPC_PUSCH:
     *    49 PADDING_NR_DCI: (Note 2) If DCI format 0_0 is monitored in common search space
     *    50 SUL_IND_0_0:
     */
    // Calculate the slot in which ULSCH should be scheduled. This is current slot + K2,
    // where K2 is the offset between the slot in which UL DCI is received and the slot
    // in which ULSCH should be scheduled. K2 is configured in RRC configuration.  
    
    // Get the numerology to calculate the Tx frame and slot
    mu = mac->ULbwp[0]->bwp_Common->genericParameters.subcarrierSpacing;
    // Get slot offset K2 which will be used to calculate TX slot
    k2 = get_k2(mac, dci->time_domain_assignment.val);
    if (k2 < 0)           // This can happen when a false DCI is received
      return -1;
    // Calculate TX slot and frame
    slot_tx = (slot + k2) % nr_slots_per_frame[mu];
    frame_tx = ((slot + k2) > nr_slots_per_frame[mu]) ? (frame + 1) % 1024 : frame;
    
    // Get UL config request corresponding slot_tx 
    ul_config = get_ul_config_request(mac, slot_tx);
    //AssertFatal(ul_config != NULL, "nr_ue_process_dci(): ul_config is NULL\n");
    if (!ul_config) {
      LOG_W(MAC, "nr_ue_process_dci(): ul_config request is NULL. Probably due to unexpected UL DCI in frame.slot %d.%d. Ignoring DCI!\n",frame,slot);
      return -1;
    }

    ul_config->ul_config_list[ul_config->number_pdus].pdu_type = FAPI_NR_UL_CONFIG_TYPE_PUSCH;
    ul_config->ul_config_list[ul_config->number_pdus].pusch_config_pdu.rnti = rnti;
    nfapi_nr_ue_pusch_pdu_t *pusch_config_pdu_0_0 = &ul_config->ul_config_list[ul_config->number_pdus].pusch_config_pdu;
    /* IDENTIFIER_DCI_FORMATS */
    /* FREQ_DOM_RESOURCE_ASSIGNMENT_UL */
    if (nr_ue_process_dci_freq_dom_resource_assignment(pusch_config_pdu_0_0,NULL,n_RB_ULBWP,0,dci->frequency_domain_assignment.val) < 0)
      return -1;
    /* TIME_DOM_RESOURCE_ASSIGNMENT */
    if (nr_ue_process_dci_time_dom_resource_assignment(mac,pusch_config_pdu_0_0,NULL,dci->time_domain_assignment.val) < 0)
      return -1;
    /* FREQ_HOPPING_FLAG */
    if ((mac->phy_config.config_req.ul_bwp_dedicated.pusch_config_dedicated.resource_allocation != 0) &&
	(mac->phy_config.config_req.ul_bwp_dedicated.pusch_config_dedicated.frequency_hopping !=0))
      pusch_config_pdu_0_0->frequency_hopping = dci->frequency_hopping_flag.val;

    /* MCS */
    pusch_config_pdu_0_0->mcs_index = dci->mcs;

    /* MCS TABLE */
    if (mac->scc->uplinkConfigCommon->initialUplinkBWP->rach_ConfigCommon->choice.setup->msg3_transformPrecoder == NULL)
      pusch_config_pdu_0_0->transform_precoding = transform_precoder_disabled;
    else
<<<<<<< HEAD
      pusch_config_pdu_0_0->transform_precoding = transform_precoder_enabled;
      
    if (pusch_config_pdu_0_0->transform_precoding == transform_precoder_disabled) 
=======
      pusch_config_pdu_0_0->transform_precoding = 0;

    if (pusch_config_pdu_0_0->transform_precoding == transform_precoder_disabled)
>>>>>>> 951fdfef
      pusch_config_pdu_0_0->mcs_table = get_pusch_mcs_table(pusch_config->mcs_Table, 0,
                                                 dci_format, NR_RNTI_TC, NR_SearchSpace__searchSpaceType_PR_common, false);
    else
      pusch_config_pdu_0_0->mcs_table = get_pusch_mcs_table(pusch_config->mcs_TableTransformPrecoder, 1,
                                                 dci_format, NR_RNTI_TC, NR_SearchSpace__searchSpaceType_PR_common, false);

    pusch_config_pdu_0_0->target_code_rate = nr_get_code_rate_ul(pusch_config_pdu_0_0->mcs_index, pusch_config_pdu_0_0->mcs_table);
    pusch_config_pdu_0_0->qam_mod_order = nr_get_Qm_ul(pusch_config_pdu_0_0->mcs_index, pusch_config_pdu_0_0->mcs_table);
    if (pusch_config_pdu_0_0->target_code_rate == 0 || pusch_config_pdu_0_0->qam_mod_order == 0) {
      LOG_W(MAC, "Invalid code rate or Mod order, likely due to unexpected UL DCI. Ignoring DCI! \n");
      return -1;
    }

    /* NDI */
    pusch_config_pdu_0_0->pusch_data.new_data_indicator = dci->ndi;
    /* RV */
    pusch_config_pdu_0_0->pusch_data.rv_index = dci->rv;
    /* HARQ_PROCESS_NUMBER */
    pusch_config_pdu_0_0->pusch_data.harq_process_id = dci->harq_pid;
    /* TPC_PUSCH */
    // according to TS 38.213 Table Table 7.1.1-1
    if (dci->tpc == 0) {
      pusch_config_pdu_0_0->absolute_delta_PUSCH = -4;
    }
    if (dci->tpc == 1) {
      pusch_config_pdu_0_0->absolute_delta_PUSCH = -1;
    }
    if (dci->tpc == 2) {
      pusch_config_pdu_0_0->absolute_delta_PUSCH = 1;
    }
    if (dci->tpc == 3) {
      pusch_config_pdu_0_0->absolute_delta_PUSCH = 4;
    }
    /* SUL_IND_0_0 */ // To be implemented, FIXME!!!

    ul_config->slot = slot_tx;
    ul_config->sfn = frame_tx;
    ul_config->number_pdus = ul_config->number_pdus + 1;
    LOG_D(MAC, "nr_ue_process_dci(): Calculated frame and slot for pusch Tx: %d.%d, number of pdus %d\n", ul_config->sfn, ul_config->slot, ul_config->number_pdus);
    break;

  case NR_UL_DCI_FORMAT_0_1:
    /*
     *  with CRC scrambled by C-RNTI or CS-RNTI or SP-CSI-RNTI or new-RNTI
     *    0  IDENTIFIER_DCI_FORMATS:
     *    1  CARRIER_IND
     *    2  SUL_IND_0_1
     *    7  BANDWIDTH_PART_IND
     *    10 FREQ_DOM_RESOURCE_ASSIGNMENT_UL: PUSCH hopping with resource allocation type 1 not considered
     *    12 TIME_DOM_RESOURCE_ASSIGNMENT: 0, 1, 2, 3, or 4 bits as defined in Subclause 6.1.2.1 of [6, TS 38.214]. The bitwidth for this field is determined as log2(I) bits,
     *    17 FREQ_HOPPING_FLAG: 0 bit if only resource allocation type 0
     *    24 MCS:
     *    25 NDI:
     *    26 RV:
     *    27 HARQ_PROCESS_NUMBER:
     *    29 FIRST_DAI
     *    30 SECOND_DAI
     *    32 TPC_PUSCH:
     *    36 SRS_RESOURCE_IND:
     *    37 PRECOD_NBR_LAYERS:
     *    38 ANTENNA_PORTS:
     *    40 SRS_REQUEST:
     *    42 CSI_REQUEST:
     *    43 CBGTI
     *    45 PTRS_DMRS
     *    46 BETA_OFFSET_IND
     *    47 DMRS_SEQ_INI
     *    48 UL_SCH_IND
     *    49 PADDING_NR_DCI: (Note 2) If DCI format 0_0 is monitored in common search space
     */
    // Calculate the slot in which ULSCH should be scheduled. This is current slot + K2,
    // where K2 is the offset between the slot in which UL DCI is received and the slot
    // in which ULSCH should be scheduled. K2 is configured in RRC configuration.  
    
    // Get the numerology to calculate the Tx frame and slot
    mu = mac->ULbwp[0]->bwp_Common->genericParameters.subcarrierSpacing;
    // Get slot offset K2 which will be used to calculate TX slot
    k2 = get_k2(mac, dci->time_domain_assignment.val);
    if (k2 < 0)           // This can happen when a false DCI is received
      return -1;
    // Calculate TX slot and frame
    slot_tx = (slot + k2) % nr_slots_per_frame[mu];
    frame_tx = ((slot + k2) > nr_slots_per_frame[mu]) ? (frame + 1) % 1024 : frame;
    
    // Get UL config request corresponding slot_tx 
    ul_config = get_ul_config_request(mac, slot_tx);
    //AssertFatal(ul_config != NULL, "nr_ue_process_dci(): ul_config is NULL\n");
    if (!ul_config) {
      LOG_W(MAC, "nr_ue_process_dci(): ul_config request is NULL. Probably due to unexpected UL DCI in frame.slot %d.%d. Ignoring DCI!\n",frame,slot);
      return -1;
    }

    ul_config->ul_config_list[ul_config->number_pdus].pdu_type = FAPI_NR_UL_CONFIG_TYPE_PUSCH;
    ul_config->ul_config_list[ul_config->number_pdus].pusch_config_pdu.rnti = rnti;
    nfapi_nr_ue_pusch_pdu_t *pusch_config_pdu_0_1 = &ul_config->ul_config_list[ul_config->number_pdus].pusch_config_pdu;
    /* IDENTIFIER_DCI_FORMATS */
    /* CARRIER_IND */
    /* SUL_IND_0_1 */
    /* BANDWIDTH_PART_IND */
    //pusch_config_pdu_0_1->bandwidth_part_ind = dci->bwp_indicator.val;
    /* FREQ_DOM_RESOURCE_ASSIGNMENT_UL */
    if (nr_ue_process_dci_freq_dom_resource_assignment(pusch_config_pdu_0_1,NULL,n_RB_ULBWP,0,dci->frequency_domain_assignment.val) < 0)
      return -1;
    /* TIME_DOM_RESOURCE_ASSIGNMENT */
    if (nr_ue_process_dci_time_dom_resource_assignment(mac,pusch_config_pdu_0_1,NULL,dci->time_domain_assignment.val) < 0)
      return -1;
    /* FREQ_HOPPING_FLAG */
    if ((mac->phy_config.config_req.ul_bwp_dedicated.pusch_config_dedicated.resource_allocation != 0) &&
	(mac->phy_config.config_req.ul_bwp_dedicated.pusch_config_dedicated.frequency_hopping !=0))
      pusch_config_pdu_0_1->frequency_hopping = dci->frequency_hopping_flag.val;
    /* MCS */
    pusch_config_pdu_0_1->mcs_index = dci->mcs;
    /* MCS TABLE */
    if (pusch_config->transformPrecoder == NULL) {
      if (mac->scc->uplinkConfigCommon->initialUplinkBWP->rach_ConfigCommon->choice.setup->msg3_transformPrecoder == NULL)
        pusch_config_pdu_0_1->transform_precoding = transform_precoder_disabled;
      else
        pusch_config_pdu_0_1->transform_precoding = transform_precoder_enabled;
    }
    else
      pusch_config_pdu_0_1->transform_precoding = *pusch_config->transformPrecoder;
      
    if (pusch_config_pdu_0_1->transform_precoding == transform_precoder_disabled) 
      pusch_config_pdu_0_1->mcs_table = get_pusch_mcs_table(pusch_config->mcs_Table, 0,
                                                 dci_format, NR_RNTI_C, NR_SearchSpace__searchSpaceType_PR_ue_Specific, false);
    else
      pusch_config_pdu_0_1->mcs_table = get_pusch_mcs_table(pusch_config->mcs_TableTransformPrecoder, 1,
                                                 dci_format, NR_RNTI_C, NR_SearchSpace__searchSpaceType_PR_ue_Specific, false);
    
    pusch_config_pdu_0_1->target_code_rate = nr_get_code_rate_ul(pusch_config_pdu_0_1->mcs_index, pusch_config_pdu_0_1->mcs_table);
    pusch_config_pdu_0_1->qam_mod_order = nr_get_Qm_ul(pusch_config_pdu_0_1->mcs_index, pusch_config_pdu_0_1->mcs_table);
    if (pusch_config_pdu_0_1->target_code_rate == 0 || pusch_config_pdu_0_1->qam_mod_order == 0) {
      LOG_W(MAC, "Invalid code rate or Mod order, likely due to unexpected UL DCI. Ignoring DCI! \n");
      return -1;
    }

    /* NDI */
    pusch_config_pdu_0_1->pusch_data.new_data_indicator = dci->ndi;
    /* RV */
    pusch_config_pdu_0_1->pusch_data.rv_index = dci->rv;
    /* HARQ_PROCESS_NUMBER */
    pusch_config_pdu_0_1->pusch_data.harq_process_id = dci->harq_pid;
    /* FIRST_DAI */ //To be implemented, FIXME!!!
    /* SECOND_DAI */ //To be implemented, FIXME!!!
    /* TPC_PUSCH */
    // according to TS 38.213 Table Table 7.1.1-1
    if (dci->tpc == 0) {
      pusch_config_pdu_0_1->absolute_delta_PUSCH = -4;
    }
    if (dci->tpc == 1) {
      pusch_config_pdu_0_1->absolute_delta_PUSCH = -1;
    }
    if (dci->tpc == 2) {
      pusch_config_pdu_0_1->absolute_delta_PUSCH = 1;
    }
    if (dci->tpc == 3) {
      pusch_config_pdu_0_1->absolute_delta_PUSCH = 4;
    }
    /* SRS_RESOURCE_IND */
    //FIXME!!
    /* PRECOD_NBR_LAYERS */
    if ((mac->phy_config.config_req.ul_bwp_dedicated.pusch_config_dedicated.tx_config == tx_config_nonCodebook));
    // 0 bits if the higher layer parameter txConfig = nonCodeBook
    if ((mac->phy_config.config_req.ul_bwp_dedicated.pusch_config_dedicated.tx_config == tx_config_codebook)){
      uint8_t n_antenna_port = 0; //FIXME!!!
      if (n_antenna_port == 1); // 1 antenna port and the higher layer parameter txConfig = codebook 0 bits
      if (n_antenna_port == 4){ // 4 antenna port and the higher layer parameter txConfig = codebook
	// Table 7.3.1.1.2-2: transformPrecoder=disabled and maxRank = 2 or 3 or 4
	if ((mac->phy_config.config_req.ul_bwp_dedicated.pusch_config_dedicated.transform_precoder == transform_precoder_disabled)
	    && ((mac->phy_config.config_req.ul_bwp_dedicated.pusch_config_dedicated.max_rank == 2) ||
		(mac->phy_config.config_req.ul_bwp_dedicated.pusch_config_dedicated.max_rank == 3) ||
		(mac->phy_config.config_req.ul_bwp_dedicated.pusch_config_dedicated.max_rank == 4))){
	  if (mac->phy_config.config_req.ul_bwp_dedicated.pusch_config_dedicated.codebook_subset == codebook_subset_fullyAndPartialAndNonCoherent) {
	    pusch_config_pdu_0_1->nrOfLayers = table_7_3_1_1_2_2_3_4_5[dci->precoding_information.val][0];
	    pusch_config_pdu_0_1->transform_precoding = table_7_3_1_1_2_2_3_4_5[dci->precoding_information.val][1];
	  }
	  if (mac->phy_config.config_req.ul_bwp_dedicated.pusch_config_dedicated.codebook_subset == codebook_subset_partialAndNonCoherent){
	    pusch_config_pdu_0_1->nrOfLayers = table_7_3_1_1_2_2_3_4_5[dci->precoding_information.val][2];
	    pusch_config_pdu_0_1->transform_precoding = table_7_3_1_1_2_2_3_4_5[dci->precoding_information.val][3];
	  }
	  if (mac->phy_config.config_req.ul_bwp_dedicated.pusch_config_dedicated.codebook_subset == codebook_subset_nonCoherent){
	    pusch_config_pdu_0_1->nrOfLayers = table_7_3_1_1_2_2_3_4_5[dci->precoding_information.val][4];
	    pusch_config_pdu_0_1->transform_precoding = table_7_3_1_1_2_2_3_4_5[dci->precoding_information.val][5];
	  }
	}
	// Table 7.3.1.1.2-3: transformPrecoder= enabled, or transformPrecoder=disabled and maxRank = 1
	if (((mac->phy_config.config_req.ul_bwp_dedicated.pusch_config_dedicated.transform_precoder == transform_precoder_enabled)
	     || (mac->phy_config.config_req.ul_bwp_dedicated.pusch_config_dedicated.transform_precoder == transform_precoder_disabled))
	    && (mac->phy_config.config_req.ul_bwp_dedicated.pusch_config_dedicated.max_rank == 1)){
	  if (mac->phy_config.config_req.ul_bwp_dedicated.pusch_config_dedicated.codebook_subset == codebook_subset_fullyAndPartialAndNonCoherent) {
	    pusch_config_pdu_0_1->nrOfLayers = table_7_3_1_1_2_2_3_4_5[dci->precoding_information.val][6];
	    pusch_config_pdu_0_1->transform_precoding = table_7_3_1_1_2_2_3_4_5[dci->precoding_information.val][7];
	  }
	  if (mac->phy_config.config_req.ul_bwp_dedicated.pusch_config_dedicated.codebook_subset == codebook_subset_partialAndNonCoherent){
	    pusch_config_pdu_0_1->nrOfLayers = table_7_3_1_1_2_2_3_4_5[dci->precoding_information.val][8];
	    pusch_config_pdu_0_1->transform_precoding = table_7_3_1_1_2_2_3_4_5[dci->precoding_information.val][9];
	  }
	  if (mac->phy_config.config_req.ul_bwp_dedicated.pusch_config_dedicated.codebook_subset == codebook_subset_nonCoherent){
	    pusch_config_pdu_0_1->nrOfLayers = table_7_3_1_1_2_2_3_4_5[dci->precoding_information.val][10];
	    pusch_config_pdu_0_1->transform_precoding = table_7_3_1_1_2_2_3_4_5[dci->precoding_information.val][11];
	  }
	}
      }
      if (n_antenna_port == 4){ // 2 antenna port and the higher layer parameter txConfig = codebook
	// Table 7.3.1.1.2-4: transformPrecoder=disabled and maxRank = 2
	if ((mac->phy_config.config_req.ul_bwp_dedicated.pusch_config_dedicated.transform_precoder == transform_precoder_disabled)
	    && (mac->phy_config.config_req.ul_bwp_dedicated.pusch_config_dedicated.max_rank == 2)){
	  if (mac->phy_config.config_req.ul_bwp_dedicated.pusch_config_dedicated.codebook_subset == codebook_subset_fullyAndPartialAndNonCoherent) {
	    pusch_config_pdu_0_1->nrOfLayers = table_7_3_1_1_2_2_3_4_5[dci->precoding_information.val][12];
	    pusch_config_pdu_0_1->transform_precoding = table_7_3_1_1_2_2_3_4_5[dci->precoding_information.val][13];
	  }
	  if (mac->phy_config.config_req.ul_bwp_dedicated.pusch_config_dedicated.codebook_subset == codebook_subset_nonCoherent){
	    pusch_config_pdu_0_1->nrOfLayers = table_7_3_1_1_2_2_3_4_5[dci->precoding_information.val][14];
	    pusch_config_pdu_0_1->transform_precoding = table_7_3_1_1_2_2_3_4_5[dci->precoding_information.val][15];
	  }
	}
	// Table 7.3.1.1.2-5: transformPrecoder= enabled, or transformPrecoder= disabled and maxRank = 1
	if (((mac->phy_config.config_req.ul_bwp_dedicated.pusch_config_dedicated.transform_precoder == transform_precoder_enabled)
	     || (mac->phy_config.config_req.ul_bwp_dedicated.pusch_config_dedicated.transform_precoder == transform_precoder_disabled))
	    && (mac->phy_config.config_req.ul_bwp_dedicated.pusch_config_dedicated.max_rank == 1)){
	  if (mac->phy_config.config_req.ul_bwp_dedicated.pusch_config_dedicated.codebook_subset == codebook_subset_fullyAndPartialAndNonCoherent) {
	    pusch_config_pdu_0_1->nrOfLayers = table_7_3_1_1_2_2_3_4_5[dci->precoding_information.val][16];
	    pusch_config_pdu_0_1->transform_precoding = table_7_3_1_1_2_2_3_4_5[dci->precoding_information.val][17];
	  }
	  if (mac->phy_config.config_req.ul_bwp_dedicated.pusch_config_dedicated.codebook_subset == codebook_subset_nonCoherent){
	    pusch_config_pdu_0_1->nrOfLayers = table_7_3_1_1_2_2_3_4_5[dci->precoding_information.val][18];
	    pusch_config_pdu_0_1->transform_precoding = table_7_3_1_1_2_2_3_4_5[dci->precoding_information.val][19];
	  }
	}
      }
    }

/*-------------------- Changed to enable Transform precoding in RF SIM------------------------------------------------*/
    
    NR_DMRS_UplinkConfig_t *NR_DMRS_ulconfig = NULL;  

    if (pusch_config_pdu_0_1->transform_precoding == transform_precoder_enabled) {       

      mac->phy_config.config_req.ul_bwp_dedicated.pusch_config_dedicated.transform_precoder = transform_precoder_enabled;        
      
      if(pusch_config->dmrs_UplinkForPUSCH_MappingTypeA != NULL) {

        NR_DMRS_ulconfig = pusch_config->dmrs_UplinkForPUSCH_MappingTypeA->choice.setup;  
        
        if (NR_DMRS_ulconfig->dmrs_Type == NULL)
          mac->phy_config.config_req.ul_bwp_dedicated.pusch_config_dedicated.dmrs_ul_for_pusch_mapping_type_a.dmrs_type = 1;
        if (NR_DMRS_ulconfig->maxLength == NULL)
          mac->phy_config.config_req.ul_bwp_dedicated.pusch_config_dedicated.dmrs_ul_for_pusch_mapping_type_a.max_length = 1;         

      } else if(pusch_config->dmrs_UplinkForPUSCH_MappingTypeB != NULL) {
        
        NR_DMRS_ulconfig = pusch_config->dmrs_UplinkForPUSCH_MappingTypeB->choice.setup;        

        if (NR_DMRS_ulconfig->dmrs_Type == NULL)
          mac->phy_config.config_req.ul_bwp_dedicated.pusch_config_dedicated.dmrs_ul_for_pusch_mapping_type_b.dmrs_type = 1;
        if (NR_DMRS_ulconfig->maxLength == NULL)
          mac->phy_config.config_req.ul_bwp_dedicated.pusch_config_dedicated.dmrs_ul_for_pusch_mapping_type_b.max_length = 1; 

      }
    } else
        mac->phy_config.config_req.ul_bwp_dedicated.pusch_config_dedicated.transform_precoder = transform_precoder_disabled;
    
    // mapping type b configured from RRC. TBD: Mapping type b is not handled in this function. 
    if ((mac->phy_config.config_req.ul_bwp_dedicated.pusch_config_dedicated.transform_precoder == transform_precoder_enabled) &&
	      (mac->phy_config.config_req.ul_bwp_dedicated.pusch_config_dedicated.dmrs_ul_for_pusch_mapping_type_b.dmrs_type == 1) &&
	      (mac->phy_config.config_req.ul_bwp_dedicated.pusch_config_dedicated.dmrs_ul_for_pusch_mapping_type_b.max_length == 1)) { // tables 7.3.1.1.2-6
      pusch_config_pdu_0_1->num_dmrs_cdm_grps_no_data = 2;
      pusch_config_pdu_0_1->dmrs_ports = dci->antenna_ports.val;     
    }
  
  /*-------------------- ---------------------------------------------------------------------------------------------------------------*/


    /* ANTENNA_PORTS */
    uint8_t rank=0; // We need to initialize rank FIXME!!!

    if ((mac->phy_config.config_req.ul_bwp_dedicated.pusch_config_dedicated.transform_precoder == transform_precoder_enabled) &&
	(mac->phy_config.config_req.ul_bwp_dedicated.pusch_config_dedicated.dmrs_ul_for_pusch_mapping_type_a.dmrs_type == 1) &&
	(mac->phy_config.config_req.ul_bwp_dedicated.pusch_config_dedicated.dmrs_ul_for_pusch_mapping_type_a.max_length == 1)) { // tables 7.3.1.1.2-6
      pusch_config_pdu_0_1->num_dmrs_cdm_grps_no_data = 2; //TBC
      pusch_config_pdu_0_1->dmrs_ports = dci->antenna_ports.val; //TBC
    }

    if ((mac->phy_config.config_req.ul_bwp_dedicated.pusch_config_dedicated.transform_precoder == transform_precoder_enabled) &&
	(mac->phy_config.config_req.ul_bwp_dedicated.pusch_config_dedicated.dmrs_ul_for_pusch_mapping_type_a.dmrs_type == 1) &&
	(mac->phy_config.config_req.ul_bwp_dedicated.pusch_config_dedicated.dmrs_ul_for_pusch_mapping_type_a.max_length == 2)) { // tables 7.3.1.1.2-7
      pusch_config_pdu_0_1->num_dmrs_cdm_grps_no_data = 2; //TBC
      pusch_config_pdu_0_1->dmrs_ports = (dci->antenna_ports.val > 3)?(dci->antenna_ports.val-4):(dci->antenna_ports.val); //TBC
      //pusch_config_pdu_0_1->n_front_load_symb = (dci->antenna_ports > 3)?2:1; //FIXME
    }
    if ((mac->phy_config.config_req.ul_bwp_dedicated.pusch_config_dedicated.transform_precoder == transform_precoder_disabled) &&
	(mac->phy_config.config_req.ul_bwp_dedicated.pusch_config_dedicated.dmrs_ul_for_pusch_mapping_type_a.dmrs_type == 1) &&
	(mac->phy_config.config_req.ul_bwp_dedicated.pusch_config_dedicated.dmrs_ul_for_pusch_mapping_type_a.max_length == 1)) { // tables 7.3.1.1.2-8/9/10/11
      if (rank == 1){
	pusch_config_pdu_0_1->num_dmrs_cdm_grps_no_data = (dci->antenna_ports.val > 1)?2:1; //TBC
	pusch_config_pdu_0_1->dmrs_ports = (dci->antenna_ports.val > 1)?(dci->antenna_ports.val-2):(dci->antenna_ports.val); //TBC
      }
      if (rank == 2){
	pusch_config_pdu_0_1->num_dmrs_cdm_grps_no_data = (dci->antenna_ports.val > 0)?2:1; //TBC
	pusch_config_pdu_0_1->dmrs_ports = 0; //FIXME
	//pusch_config_pdu_0_1->dmrs_ports[0] = (dci->antenna_ports > 1)?(dci->antenna_ports > 2 ?0:2):0;
	//pusch_config_pdu_0_1->dmrs_ports[1] = (dci->antenna_ports > 1)?(dci->antenna_ports > 2 ?2:3):1;
      }
      if (rank == 3){
	pusch_config_pdu_0_1->num_dmrs_cdm_grps_no_data = 2; //TBC
	pusch_config_pdu_0_1->dmrs_ports = 0; //FIXME
	//pusch_config_pdu_0_1->dmrs_ports[0] = 0;
	//pusch_config_pdu_0_1->dmrs_ports[1] = 1;
	//pusch_config_pdu_0_1->dmrs_ports[2] = 2;
      }
      if (rank == 4){
	pusch_config_pdu_0_1->num_dmrs_cdm_grps_no_data = 2; //TBC
	pusch_config_pdu_0_1->dmrs_ports = 0; //FIXME
	//pusch_config_pdu_0_1->dmrs_ports[0] = 0;
	//pusch_config_pdu_0_1->dmrs_ports[1] = 1;
	//pusch_config_pdu_0_1->dmrs_ports[2] = 2;
	//pusch_config_pdu_0_1->dmrs_ports[3] = 3;
      }
    }
    if ((mac->phy_config.config_req.ul_bwp_dedicated.pusch_config_dedicated.transform_precoder == transform_precoder_disabled) &&
	(mac->phy_config.config_req.ul_bwp_dedicated.pusch_config_dedicated.dmrs_ul_for_pusch_mapping_type_a.dmrs_type == 1) &&
	(mac->phy_config.config_req.ul_bwp_dedicated.pusch_config_dedicated.dmrs_ul_for_pusch_mapping_type_a.max_length == 2)) { // tables 7.3.1.1.2-12/13/14/15
      if (rank == 1){
	pusch_config_pdu_0_1->num_dmrs_cdm_grps_no_data = (dci->antenna_ports.val > 1)?2:1; //TBC
	pusch_config_pdu_0_1->dmrs_ports = (dci->antenna_ports.val > 1)?(dci->antenna_ports.val > 5 ?(dci->antenna_ports.val-6):(dci->antenna_ports.val-2)):dci->antenna_ports.val; //TBC
	//pusch_config_pdu_0_1->n_front_load_symb = (dci->antenna_ports.val > 6)?2:1; //FIXME
      }
      if (rank == 2){
	pusch_config_pdu_0_1->num_dmrs_cdm_grps_no_data = (dci->antenna_ports.val > 0)?2:1; //TBC
	pusch_config_pdu_0_1->dmrs_ports = 0; //FIXME
	//pusch_config_pdu_0_1->dmrs_ports[0] = table_7_3_1_1_2_13[dci->antenna_ports.val][1];
	//pusch_config_pdu_0_1->dmrs_ports[1] = table_7_3_1_1_2_13[dci->antenna_ports.val][2];
	//pusch_config_pdu_0_1->n_front_load_symb = (dci->antenna_ports.val > 3)?2:1; // FIXME
      }
      if (rank == 3){
	pusch_config_pdu_0_1->num_dmrs_cdm_grps_no_data = 2; //TBC
	pusch_config_pdu_0_1->dmrs_ports = 0; //FIXME
	//pusch_config_pdu_0_1->dmrs_ports[0] = table_7_3_1_1_2_14[dci->antenna_ports.val][1];
	//pusch_config_pdu_0_1->dmrs_ports[1] = table_7_3_1_1_2_14[dci->antenna_ports.val][2];
	//pusch_config_pdu_0_1->dmrs_ports[2] = table_7_3_1_1_2_14[dci->antenna_ports.val][3];
	//pusch_config_pdu_0_1->n_front_load_symb = (dci->antenna_ports.val > 1)?2:1; //FIXME
      }
      if (rank == 4){
	pusch_config_pdu_0_1->num_dmrs_cdm_grps_no_data = 2; //TBC
	pusch_config_pdu_0_1->dmrs_ports = 0; //FIXME
	//pusch_config_pdu_0_1->dmrs_ports[0] = table_7_3_1_1_2_15[dci->antenna_ports.val][1];
	//pusch_config_pdu_0_1->dmrs_ports[1] = table_7_3_1_1_2_15[dci->antenna_ports.val][2];
	//pusch_config_pdu_0_1->dmrs_ports[2] = table_7_3_1_1_2_15[dci->antenna_ports.val][3];
	//pusch_config_pdu_0_1->dmrs_ports[3] = table_7_3_1_1_2_15[dci->antenna_ports.val][4];
	//pusch_config_pdu_0_1->n_front_load_symb = (dci->antenna_ports.val > 1)?2:1; //FIXME
      }
    }
    if ((mac->phy_config.config_req.ul_bwp_dedicated.pusch_config_dedicated.transform_precoder == transform_precoder_disabled) &&
	(mac->phy_config.config_req.ul_bwp_dedicated.pusch_config_dedicated.dmrs_ul_for_pusch_mapping_type_a.dmrs_type == 2) &&
	(mac->phy_config.config_req.ul_bwp_dedicated.pusch_config_dedicated.dmrs_ul_for_pusch_mapping_type_a.max_length == 1)) { // tables 7.3.1.1.2-16/17/18/19
      if (rank == 1){
	pusch_config_pdu_0_1->num_dmrs_cdm_grps_no_data = (dci->antenna_ports.val > 1)?((dci->antenna_ports.val > 5)?3:2):1; //TBC
	pusch_config_pdu_0_1->dmrs_ports = (dci->antenna_ports.val > 1)?(dci->antenna_ports.val > 5 ?(dci->antenna_ports.val-6):(dci->antenna_ports.val-2)):dci->antenna_ports.val; //TBC
      }
      if (rank == 2){
	pusch_config_pdu_0_1->num_dmrs_cdm_grps_no_data = (dci->antenna_ports.val > 0)?((dci->antenna_ports.val > 2)?3:2):1; //TBC
	pusch_config_pdu_0_1->dmrs_ports = 0; //FIXME
	//pusch_config_pdu_0_1->dmrs_ports[0] = table_7_3_1_1_2_17[dci->antenna_ports.val][1];
	//pusch_config_pdu_0_1->dmrs_ports[1] = table_7_3_1_1_2_17[dci->antenna_ports.val][2];
      }
      if (rank == 3){
	pusch_config_pdu_0_1->num_dmrs_cdm_grps_no_data = (dci->antenna_ports.val > 0)?3:2; //TBC
	pusch_config_pdu_0_1->dmrs_ports = 0; //FIXME
	//pusch_config_pdu_0_1->dmrs_ports[0] = table_7_3_1_1_2_18[dci->antenna_ports.val][1];
	//pusch_config_pdu_0_1->dmrs_ports[1] = table_7_3_1_1_2_18[dci->antenna_ports.val][2];
	//pusch_config_pdu_0_1->dmrs_ports[2] = table_7_3_1_1_2_18[dci->antenna_ports.val][3];
      }
      if (rank == 4){
	pusch_config_pdu_0_1->num_dmrs_cdm_grps_no_data = dci->antenna_ports.val + 2; //TBC
	pusch_config_pdu_0_1->dmrs_ports = 0; //FIXME
	//pusch_config_pdu_0_1->dmrs_ports[0] = 0;
	//pusch_config_pdu_0_1->dmrs_ports[1] = 1;
	//pusch_config_pdu_0_1->dmrs_ports[2] = 2;
	//pusch_config_pdu_0_1->dmrs_ports[3] = 3;
      }
    }
    if ((mac->phy_config.config_req.ul_bwp_dedicated.pusch_config_dedicated.transform_precoder == transform_precoder_disabled) &&
	(mac->phy_config.config_req.ul_bwp_dedicated.pusch_config_dedicated.dmrs_ul_for_pusch_mapping_type_a.dmrs_type == 2) &&
	(mac->phy_config.config_req.ul_bwp_dedicated.pusch_config_dedicated.dmrs_ul_for_pusch_mapping_type_a.max_length == 2)) { // tables 7.3.1.1.2-20/21/22/23
      if (rank == 1){
	pusch_config_pdu_0_1->num_dmrs_cdm_grps_no_data = table_7_3_1_1_2_20[dci->antenna_ports.val][0]; //TBC
	pusch_config_pdu_0_1->dmrs_ports = table_7_3_1_1_2_20[dci->antenna_ports.val][1]; //TBC
	//pusch_config_pdu_0_1->n_front_load_symb = table_7_3_1_1_2_20[dci->antenna_ports.val][2]; //FIXME
      }
      if (rank == 2){
	pusch_config_pdu_0_1->num_dmrs_cdm_grps_no_data = table_7_3_1_1_2_21[dci->antenna_ports.val][0]; //TBC
	pusch_config_pdu_0_1->dmrs_ports = 0; //FIXME
	//pusch_config_pdu_0_1->dmrs_ports[0] = table_7_3_1_1_2_21[dci->antenna_ports.val][1];
	//pusch_config_pdu_0_1->dmrs_ports[1] = table_7_3_1_1_2_21[dci->antenna_ports.val][2];
	//pusch_config_pdu_0_1->n_front_load_symb = table_7_3_1_1_2_21[dci->antenna_ports.val][3]; //FIXME
      }
      if (rank == 3){
	pusch_config_pdu_0_1->num_dmrs_cdm_grps_no_data = table_7_3_1_1_2_22[dci->antenna_ports.val][0]; //TBC
	pusch_config_pdu_0_1->dmrs_ports = 0; //FIXME
	//pusch_config_pdu_0_1->dmrs_ports[0] = table_7_3_1_1_2_22[dci->antenna_ports.val][1];
	//pusch_config_pdu_0_1->dmrs_ports[1] = table_7_3_1_1_2_22[dci->antenna_ports.val][2];
	//pusch_config_pdu_0_1->dmrs_ports[2] = table_7_3_1_1_2_22[dci->antenna_ports.val][3];
	//pusch_config_pdu_0_1->n_front_load_symb = table_7_3_1_1_2_22[dci->antenna_ports.val][4]; //FIXME
      }
      if (rank == 4){
	pusch_config_pdu_0_1->num_dmrs_cdm_grps_no_data = table_7_3_1_1_2_23[dci->antenna_ports.val][0]; //TBC
	pusch_config_pdu_0_1->dmrs_ports = 0; //FIXME
	//pusch_config_pdu_0_1->dmrs_ports[0] = table_7_3_1_1_2_23[dci->antenna_ports.val][1];
	//pusch_config_pdu_0_1->dmrs_ports[1] = table_7_3_1_1_2_23[dci->antenna_ports.val][2];
	//pusch_config_pdu_0_1->dmrs_ports[2] = table_7_3_1_1_2_23[dci->antenna_ports.val][3];
	//pusch_config_pdu_0_1->dmrs_ports[3] = table_7_3_1_1_2_23[dci->antenna_ports.val][4];
	//pusch_config_pdu_0_1->n_front_load_symb = table_7_3_1_1_2_23[dci->antenna_ports.val][5]; //FIXME
      }
    }
    /* SRS_REQUEST */
    // if SUL is supported in the cell, there is an additional bit in thsi field and the value of this bit represents table 7.1.1.1-1 TS 38.212 FIXME!!!
    //pusch_config_pdu_0_1->srs_config.aperiodicSRS_ResourceTrigger = (dci->srs_request.val & 0x11); // as per Table 7.3.1.1.2-24 TS 38.212 //FIXME
    /* CSI_REQUEST */
    //pusch_config_pdu_0_1->csi_reportTriggerSize = dci->csi_request.val; //FIXME
    /* CBGTI */
    //pusch_config_pdu_0_1->maxCodeBlockGroupsPerTransportBlock = dci->cbgti.val; //FIXME
    /* PTRS_DMRS */
    if (((mac->phy_config.config_req.ul_bwp_dedicated.pusch_config_dedicated.transform_precoder == transform_precoder_disabled) &&
	 (mac->phy_config.config_req.ul_bwp_dedicated.pusch_config_dedicated.dmrs_ul_for_pusch_mapping_type_a.ptrs_uplink_config == 0)) ||
	((mac->phy_config.config_req.ul_bwp_dedicated.pusch_config_dedicated.transform_precoder == transform_precoder_enabled) &&
	 (mac->phy_config.config_req.ul_bwp_dedicated.pusch_config_dedicated.max_rank == 1))){
    } else {
      //pusch_config_pdu_0_1->ptrs_dmrs_association_port = dci->ptrs_dmrs_association.val; //FIXME
    }
    /* BETA_OFFSET_IND */
    // Table 9.3-3 in [5, TS 38.213]
    //pusch_config_pdu_0_1->beta_offset_ind = dci->beta_offset_indicator.val; //FIXME
    /* DMRS_SEQ_INI */
    // FIXME!!
    /* UL_SCH_IND */
    // A value of "1" indicates UL-SCH shall be transmitted on the PUSCH and
    // a value of "0" indicates UL-SCH shall not be transmitted on the PUSCH
    
    ul_config->slot = slot_tx;
    ul_config->sfn = frame_tx;
    ul_config->number_pdus = ul_config->number_pdus + 1;
    LOG_D(MAC, "nr_ue_process_dci(): Calculated frame and slot for pusch Tx: %d.%d, number of pdus %d\n", ul_config->sfn, ul_config->slot, ul_config->number_pdus);
    break;

  case NR_DL_DCI_FORMAT_1_0:
    /*
     *  with CRC scrambled by C-RNTI or CS-RNTI or new-RNTI
     *    0  IDENTIFIER_DCI_FORMATS:
     *    11 FREQ_DOM_RESOURCE_ASSIGNMENT_DL:
     *    12 TIME_DOM_RESOURCE_ASSIGNMENT: 0, 1, 2, 3, or 4 bits as defined in Subclause 5.1.2.1 of [6, TS 38.214]. The bitwidth for this field is determined as log2(I) bits,
     *    13 VRB_TO_PRB_MAPPING: 0 bit if only resource allocation type 0
     *    24 MCS:
     *    25 NDI:
     *    26 RV:
     *    27 HARQ_PROCESS_NUMBER:
     *    28 DAI_: For format1_1: 4 if more than one serving cell are configured in the DL and the higher layer parameter HARQ-ACK-codebook=dynamic, where the 2 MSB bits are the counter DAI and the 2 LSB bits are the total DAI
     *    33 TPC_PUCCH:
     *    34 PUCCH_RESOURCE_IND:
     *    35 PDSCH_TO_HARQ_FEEDBACK_TIME_IND:
     *    55 RESERVED_NR_DCI
     *  with CRC scrambled by P-RNTI
     *    8  SHORT_MESSAGE_IND
     *    9  SHORT_MESSAGES
     *    11 FREQ_DOM_RESOURCE_ASSIGNMENT_DL:
     *    12 TIME_DOM_RESOURCE_ASSIGNMENT: 0, 1, 2, 3, or 4 bits as defined in Subclause 5.1.2.1 of [6, TS 38.214]. The bitwidth for this field is determined as log2(I) bits,
     *    13 VRB_TO_PRB_MAPPING: 0 bit if only resource allocation type 0
     *    24 MCS:
     *    31 TB_SCALING
     *    55 RESERVED_NR_DCI
     *  with CRC scrambled by SI-RNTI
     *    11 FREQ_DOM_RESOURCE_ASSIGNMENT_DL:
     *    12 TIME_DOM_RESOURCE_ASSIGNMENT: 0, 1, 2, 3, or 4 bits as defined in Subclause 5.1.2.1 of [6, TS 38.214]. The bitwidth for this field is determined as log2(I) bits,
     *    13 VRB_TO_PRB_MAPPING: 0 bit if only resource allocation type 0
     *    24 MCS:
     *    26 RV:
     *    55 RESERVED_NR_DCI
     *  with CRC scrambled by RA-RNTI
     *    11 FREQ_DOM_RESOURCE_ASSIGNMENT_DL:
     *    12 TIME_DOM_RESOURCE_ASSIGNMENT: 0, 1, 2, 3, or 4 bits as defined in Subclause 5.1.2.1 of [6, TS 38.214]. The bitwidth for this field is determined as log2(I) bits,
     *    13 VRB_TO_PRB_MAPPING: 0 bit if only resource allocation type 0
     *    24 MCS:
     *    31 TB_SCALING
     *    55 RESERVED_NR_DCI
     *  with CRC scrambled by TC-RNTI
     *    0  IDENTIFIER_DCI_FORMATS:
     *    11 FREQ_DOM_RESOURCE_ASSIGNMENT_DL:
     *    12 TIME_DOM_RESOURCE_ASSIGNMENT: 0, 1, 2, 3, or 4 bits as defined in Subclause 5.1.2.1 of [6, TS 38.214]. The bitwidth for this field is determined as log2(I) bits,
     *    13 VRB_TO_PRB_MAPPING: 0 bit if only resource allocation type 0
     *    24 MCS:
     *    25 NDI:
     *    26 RV:
     *    27 HARQ_PROCESS_NUMBER:
     *    28 DAI_: For format1_1: 4 if more than one serving cell are configured in the DL and the higher layer parameter HARQ-ACK-codebook=dynamic, where the 2 MSB bits are the counter DAI and the 2 LSB bits are the total DAI
     *    33 TPC_PUCCH:
     */

    dl_config->dl_config_list[dl_config->number_pdus].dlsch_config_pdu.rnti = rnti;
    fapi_nr_dl_config_dlsch_pdu_rel15_t *dlsch_config_pdu_1_0 = &dl_config->dl_config_list[dl_config->number_pdus].dlsch_config_pdu.dlsch_config_rel15;
    uint16_t BWPSize = 0;

    if(rnti == SI_RNTI) {
      dl_config->dl_config_list[dl_config->number_pdus].pdu_type = FAPI_NR_DL_CONFIG_TYPE_SI_DLSCH;
      dlsch_config_pdu_1_0->BWPSize = mac->type0_PDCCH_CSS_config.num_rbs;
      dlsch_config_pdu_1_0->BWPStart = mac->type0_PDCCH_CSS_config.cset_start_rb;
      dlsch_config_pdu_1_0->SubcarrierSpacing = mac->mib->subCarrierSpacingCommon;
      pdsch_config->dmrs_DownlinkForPDSCH_MappingTypeA->choice.setup->dmrs_AdditionalPosition = NULL; // For PDSCH with mapping type A, the UE shall assume dmrs-AdditionalPosition='pos2'
      BWPSize = dlsch_config_pdu_1_0->BWPSize;
    } else {
      if (mac->RA_window_cnt >= 0 && rnti == mac->ra_rnti){
        dl_config->dl_config_list[dl_config->number_pdus].pdu_type = FAPI_NR_DL_CONFIG_TYPE_RA_DLSCH;
      } else {
        dl_config->dl_config_list[dl_config->number_pdus].pdu_type = FAPI_NR_DL_CONFIG_TYPE_DLSCH;
      }
      dlsch_config_pdu_1_0->BWPSize = NRRIV2BW(mac->DLbwp[0]->bwp_Common->genericParameters.locationAndBandwidth,275);
      dlsch_config_pdu_1_0->BWPStart = NRRIV2PRBOFFSET(mac->DLbwp[0]->bwp_Common->genericParameters.locationAndBandwidth,275);
      dlsch_config_pdu_1_0->SubcarrierSpacing = mac->DLbwp[0]->bwp_Common->genericParameters.subcarrierSpacing;
      BWPSize = n_RB_DLBWP;
    }

    /* IDENTIFIER_DCI_FORMATS */
    /* FREQ_DOM_RESOURCE_ASSIGNMENT_DL */
    if (nr_ue_process_dci_freq_dom_resource_assignment(NULL,dlsch_config_pdu_1_0,0,BWPSize,dci->frequency_domain_assignment.val) < 0)
      return -1;
    /* TIME_DOM_RESOURCE_ASSIGNMENT */
    if (nr_ue_process_dci_time_dom_resource_assignment(mac,NULL,dlsch_config_pdu_1_0,dci->time_domain_assignment.val) < 0)
      return -1;
    /* dmrs symbol positions*/
    dlsch_config_pdu_1_0->dlDmrsSymbPos = fill_dmrs_mask(pdsch_config,
							 mac->scc->dmrs_TypeA_Position,
               dlsch_config_pdu_1_0->start_symbol+dlsch_config_pdu_1_0->number_symbols);
    dlsch_config_pdu_1_0->dmrsConfigType = mac->DLbwp[0]->bwp_Dedicated->pdsch_Config->choice.setup->dmrs_DownlinkForPDSCH_MappingTypeA->choice.setup->dmrs_Type == NULL ? 0 : 1;
    /* number of DM-RS CDM groups without data according to subclause 5.1.6.2 of 3GPP TS 38.214 version 15.9.0 Release 15 */
    if (dlsch_config_pdu_1_0->number_symbols == 2)
      dlsch_config_pdu_1_0->n_dmrs_cdm_groups = 1;
    else
      dlsch_config_pdu_1_0->n_dmrs_cdm_groups = 2;
    /* VRB_TO_PRB_MAPPING */
    dlsch_config_pdu_1_0->vrb_to_prb_mapping = (dci->vrb_to_prb_mapping.val == 0) ? vrb_to_prb_mapping_non_interleaved:vrb_to_prb_mapping_interleaved;
    /* MCS TABLE INDEX */
    dlsch_config_pdu_1_0->mcs_table = (pdsch_config->mcs_Table) ? (*pdsch_config->mcs_Table + 1) : 0;
    /* MCS */
    dlsch_config_pdu_1_0->mcs = dci->mcs;
    // Basic sanity check for MCS value to check for a false or erroneous DCI
    if (dlsch_config_pdu_1_0->mcs > 28) {
      LOG_W(MAC, "MCS value % d out of bounds! Possibly due to false DCI. Ignoring DCI!!\n", dlsch_config_pdu_1_0->mcs);
      return -1;
    }
    /* NDI (only if CRC scrambled by C-RNTI or CS-RNTI or new-RNTI or TC-RNTI)*/
    dlsch_config_pdu_1_0->ndi = dci->ndi;
    /* RV (only if CRC scrambled by C-RNTI or CS-RNTI or new-RNTI or TC-RNTI)*/
    dlsch_config_pdu_1_0->rv = dci->rv;
    /* HARQ_PROCESS_NUMBER (only if CRC scrambled by C-RNTI or CS-RNTI or new-RNTI or TC-RNTI)*/
    dlsch_config_pdu_1_0->harq_process_nbr = dci->harq_pid;
    /* DAI (only if CRC scrambled by C-RNTI or CS-RNTI or new-RNTI or TC-RNTI)*/
    dlsch_config_pdu_1_0->dai = dci->dai[0].val;
    /* TB_SCALING (only if CRC scrambled by P-RNTI or RA-RNTI) */
    // according to TS 38.214 Table 5.1.3.2-3
    if (dci->tb_scaling == 0) dlsch_config_pdu_1_0->scaling_factor_S = 1;
    if (dci->tb_scaling == 1) dlsch_config_pdu_1_0->scaling_factor_S = 0.5;
    if (dci->tb_scaling == 2) dlsch_config_pdu_1_0->scaling_factor_S = 0.25;
    if (dci->tb_scaling == 3) dlsch_config_pdu_1_0->scaling_factor_S = 0; // value not defined in table
    /* TPC_PUCCH (only if CRC scrambled by C-RNTI or CS-RNTI or new-RNTI or TC-RNTI)*/
    // according to TS 38.213 Table 7.2.1-1
    if (dci->tpc == 0) dlsch_config_pdu_1_0->accumulated_delta_PUCCH = -1;
    if (dci->tpc == 1) dlsch_config_pdu_1_0->accumulated_delta_PUCCH = 0;
    if (dci->tpc == 2) dlsch_config_pdu_1_0->accumulated_delta_PUCCH = 1;
    if (dci->tpc == 3) dlsch_config_pdu_1_0->accumulated_delta_PUCCH = 3;
    /* PUCCH_RESOURCE_IND (only if CRC scrambled by C-RNTI or CS-RNTI or new-RNTI)*/
    //if (dci->pucch_resource_indicator == 0) dlsch_config_pdu_1_0->pucch_resource_id = 1; //pucch-ResourceId obtained from the 1st value of resourceList FIXME!!!
    //if (dci->pucch_resource_indicator == 1) dlsch_config_pdu_1_0->pucch_resource_id = 2; //pucch-ResourceId obtained from the 2nd value of resourceList FIXME!!
    //if (dci->pucch_resource_indicator == 2) dlsch_config_pdu_1_0->pucch_resource_id = 3; //pucch-ResourceId obtained from the 3rd value of resourceList FIXME!!
    //if (dci->pucch_resource_indicator == 3) dlsch_config_pdu_1_0->pucch_resource_id = 4; //pucch-ResourceId obtained from the 4th value of resourceList FIXME!!
    //if (dci->pucch_resource_indicator == 4) dlsch_config_pdu_1_0->pucch_resource_id = 5; //pucch-ResourceId obtained from the 5th value of resourceList FIXME!!
    //if (dci->pucch_resource_indicator == 5) dlsch_config_pdu_1_0->pucch_resource_id = 6; //pucch-ResourceId obtained from the 6th value of resourceList FIXME!!
    //if (dci->pucch_resource_indicator == 6) dlsch_config_pdu_1_0->pucch_resource_id = 7; //pucch-ResourceId obtained from the 7th value of resourceList FIXME!!
    //if (dci->pucch_resource_indicator == 7) dlsch_config_pdu_1_0->pucch_resource_id = 8; //pucch-ResourceId obtained from the 8th value of resourceList FIXME!!
    dlsch_config_pdu_1_0->pucch_resource_id = dci->pucch_resource_indicator;
    // Sanity check for pucch_resource_indicator value received to check for false DCI.
    valid = 0;
    pucch_res_set_cnt = mac->ULbwp[0]->bwp_Dedicated->pucch_Config->choice.setup->resourceSetToAddModList->list.count;
    for (int id = 0; id < pucch_res_set_cnt; id++) {
      if (dlsch_config_pdu_1_0->pucch_resource_id < mac->ULbwp[0]->bwp_Dedicated->pucch_Config->choice.setup->resourceSetToAddModList->list.array[id]->resourceList.list.count) {
        valid = 1;
        break;
      }
    }
    if (!valid) {
      LOG_W(MAC, "pucch_resource_indicator value %d is out of bounds. Possibly due to false DCI. Ignoring DCI!\n", dlsch_config_pdu_1_0->pucch_resource_id);
      return -1;
    }

    /* PDSCH_TO_HARQ_FEEDBACK_TIME_IND (only if CRC scrambled by C-RNTI or CS-RNTI or new-RNTI)*/
    dlsch_config_pdu_1_0->pdsch_to_harq_feedback_time_ind = dci->pdsch_to_harq_feedback_timing_indicator.val;

    LOG_D(MAC,"(nr_ue_procedures.c) rnti = %x dl_config->number_pdus = %d\n",
	  dl_config->dl_config_list[dl_config->number_pdus].dlsch_config_pdu.rnti,
	  dl_config->number_pdus);
    LOG_D(MAC,"(nr_ue_procedures.c) frequency_domain_resource_assignment=%d \t number_rbs=%d \t start_rb=%d\n",
	  dci->frequency_domain_assignment.val,
	  dlsch_config_pdu_1_0->number_rbs,
	  dlsch_config_pdu_1_0->start_rb);
    LOG_D(MAC,"(nr_ue_procedures.c) time_domain_resource_assignment=%d \t number_symbols=%d \t start_symbol=%d\n",
	  dci->time_domain_assignment.val,
	  dlsch_config_pdu_1_0->number_symbols,
	  dlsch_config_pdu_1_0->start_symbol);
    LOG_D(MAC,"(nr_ue_procedures.c) vrb_to_prb_mapping=%d \n>>> mcs=%d\n>>> ndi=%d\n>>> rv=%d\n>>> harq_process_nbr=%d\n>>> dai=%d\n>>> scaling_factor_S=%f\n>>> tpc_pucch=%d\n>>> pucch_res_ind=%d\n>>> pdsch_to_harq_feedback_time_ind=%d\n",
	  dlsch_config_pdu_1_0->vrb_to_prb_mapping,
	  dlsch_config_pdu_1_0->mcs,
	  dlsch_config_pdu_1_0->ndi,
	  dlsch_config_pdu_1_0->rv,
	  dlsch_config_pdu_1_0->harq_process_nbr,
	  dlsch_config_pdu_1_0->dai,
	  dlsch_config_pdu_1_0->scaling_factor_S,
	  dlsch_config_pdu_1_0->accumulated_delta_PUCCH,
	  dlsch_config_pdu_1_0->pucch_resource_id,
	  dlsch_config_pdu_1_0->pdsch_to_harq_feedback_time_ind);

    //	    dl_config->dl_config_list[dl_config->number_pdus].dci_config_pdu.dci_config_rel15.N_RB_BWP = n_RB_DLBWP;
	    
    LOG_D(MAC,"(nr_ue_procedures.c) pdu_type=%d\n\n",dl_config->dl_config_list[dl_config->number_pdus].pdu_type);
            
    dl_config->number_pdus = dl_config->number_pdus + 1;
    break;

  case NR_DL_DCI_FORMAT_1_1:        
    /*
     *  with CRC scrambled by C-RNTI or CS-RNTI or new-RNTI
     *    0  IDENTIFIER_DCI_FORMATS:
     *    1  CARRIER_IND:
     *    7  BANDWIDTH_PART_IND:
     *    11 FREQ_DOM_RESOURCE_ASSIGNMENT_DL:
     *    12 TIME_DOM_RESOURCE_ASSIGNMENT: 0, 1, 2, 3, or 4 bits as defined in Subclause 5.1.2.1 of [6, TS 38.214]. The bitwidth for this field is determined as log2(I) bits,
     *    13 VRB_TO_PRB_MAPPING: 0 bit if only resource allocation type 0
     *    14 PRB_BUNDLING_SIZE_IND:
     *    15 RATE_MATCHING_IND:
     *    16 ZP_CSI_RS_TRIGGER:
     *    18 TB1_MCS:
     *    19 TB1_NDI:
     *    20 TB1_RV:
     *    21 TB2_MCS:
     *    22 TB2_NDI:
     *    23 TB2_RV:
     *    27 HARQ_PROCESS_NUMBER:
     *    28 DAI_: For format1_1: 4 if more than one serving cell are configured in the DL and the higher layer parameter HARQ-ACK-codebook=dynamic, where the 2 MSB bits are the counter DAI and the 2 LSB bits are the total DAI
     *    33 TPC_PUCCH:
     *    34 PUCCH_RESOURCE_IND:
     *    35 PDSCH_TO_HARQ_FEEDBACK_TIME_IND:
     *    38 ANTENNA_PORTS:
     *    39 TCI:
     *    40 SRS_REQUEST:
     *    43 CBGTI:
     *    44 CBGFI:
     *    47 DMRS_SEQ_INI:
     */
    dl_config->dl_config_list[dl_config->number_pdus].pdu_type = FAPI_NR_DL_CONFIG_TYPE_DLSCH;
    dl_config->dl_config_list[dl_config->number_pdus].dlsch_config_pdu.rnti = rnti;
    fapi_nr_dl_config_dlsch_pdu_rel15_t *dlsch_config_pdu_1_1 = &dl_config->dl_config_list[dl_config->number_pdus].dlsch_config_pdu.dlsch_config_rel15;
    /* IDENTIFIER_DCI_FORMATS */
    /* CARRIER_IND */
    /* BANDWIDTH_PART_IND */
    //    dlsch_config_pdu_1_1->bandwidth_part_ind = dci->bandwidth_part_ind;
    /* FREQ_DOM_RESOURCE_ASSIGNMENT_DL */
    if (nr_ue_process_dci_freq_dom_resource_assignment(NULL,dlsch_config_pdu_1_1,0,n_RB_DLBWP,dci->frequency_domain_assignment.val) < 0)
      return -1;
    /* TIME_DOM_RESOURCE_ASSIGNMENT */
    if (nr_ue_process_dci_time_dom_resource_assignment(mac,NULL,dlsch_config_pdu_1_1,dci->time_domain_assignment.val) < 0)
      return -1;
    /* dmrs symbol positions*/
    dlsch_config_pdu_1_1->dlDmrsSymbPos = fill_dmrs_mask(pdsch_config,
							 mac->scc->dmrs_TypeA_Position,
							 dlsch_config_pdu_1_1->number_symbols);
    dlsch_config_pdu_1_1->dmrsConfigType = mac->DLbwp[0]->bwp_Dedicated->pdsch_Config->choice.setup->dmrs_DownlinkForPDSCH_MappingTypeA->choice.setup->dmrs_Type == NULL ? 0 : 1;
    /* TODO: fix number of DM-RS CDM groups without data according to subclause 5.1.6.2 of 3GPP TS 38.214,
             using tables 7.3.1.2.2-1, 7.3.1.2.2-2, 7.3.1.2.2-3, 7.3.1.2.2-4 of 3GPP TS 38.212 */
    dlsch_config_pdu_1_1->n_dmrs_cdm_groups = 1;
    /* VRB_TO_PRB_MAPPING */
    if (mac->phy_config.config_req.dl_bwp_dedicated.pdsch_config_dedicated.resource_allocation != 0)
      dlsch_config_pdu_1_1->vrb_to_prb_mapping = (dci->vrb_to_prb_mapping.val == 0) ? vrb_to_prb_mapping_non_interleaved:vrb_to_prb_mapping_interleaved;
    /* PRB_BUNDLING_SIZE_IND */
    dlsch_config_pdu_1_1->prb_bundling_size_ind = dci->prb_bundling_size_indicator.val;
    /* RATE_MATCHING_IND */
    dlsch_config_pdu_1_1->rate_matching_ind = dci->rate_matching_indicator.val;
    /* ZP_CSI_RS_TRIGGER */
    dlsch_config_pdu_1_1->zp_csi_rs_trigger = dci->zp_csi_rs_trigger.val;
    /* MCS (for transport block 1)*/
    dlsch_config_pdu_1_1->mcs = dci->mcs;
    // Basic sanity check for MCS value to check for a false or erroneous DCI
    if (dlsch_config_pdu_1_1->mcs > 28) {
      LOG_W(MAC, "MCS value % d out of bounds! Possibly due to false DCI. Ignoring DCI!!\n", dlsch_config_pdu_1_1->mcs);
      return -1;
    }
    /* NDI (for transport block 1)*/
    dlsch_config_pdu_1_1->ndi = dci->ndi;
    /* RV (for transport block 1)*/
    dlsch_config_pdu_1_1->rv = dci->rv;
    /* MCS (for transport block 2)*/
    dlsch_config_pdu_1_1->tb2_mcs = dci->mcs2.val;
    // Basic sanity check for MCS value to check for a false or erroneous DCI
    if (dlsch_config_pdu_1_1->tb2_mcs > 28) {
      LOG_W(MAC, "MCS value % d out of bounds! Possibly due to false DCI. Ignoring DCI!!\n", dlsch_config_pdu_1_1->tb2_mcs);
      return -1;
    }
    /* NDI (for transport block 2)*/
    dlsch_config_pdu_1_1->tb2_ndi = dci->ndi2.val;
    /* RV (for transport block 2)*/
    dlsch_config_pdu_1_1->tb2_rv = dci->rv2.val;
    /* HARQ_PROCESS_NUMBER */
    dlsch_config_pdu_1_1->harq_process_nbr = dci->harq_pid;
    /* DAI */
    dlsch_config_pdu_1_1->dai = dci->dai[0].val;
    /* TPC_PUCCH */
    // according to TS 38.213 Table 7.2.1-1
    if (dci->tpc == 0) dlsch_config_pdu_1_1->accumulated_delta_PUCCH = -1;
    if (dci->tpc == 1) dlsch_config_pdu_1_1->accumulated_delta_PUCCH = 0;
    if (dci->tpc == 2) dlsch_config_pdu_1_1->accumulated_delta_PUCCH = 1;
    if (dci->tpc == 3) dlsch_config_pdu_1_1->accumulated_delta_PUCCH = 3;
    /* PUCCH_RESOURCE_IND */
    dlsch_config_pdu_1_1->pucch_resource_id = dci->pucch_resource_indicator;
    // Sanity check for pucch_resource_indicator value received to check for false DCI.
    valid = 0;
    pucch_res_set_cnt = mac->ULbwp[0]->bwp_Dedicated->pucch_Config->choice.setup->resourceSetToAddModList->list.count;
    for (int id = 0; id < pucch_res_set_cnt; id++) {
      if (dlsch_config_pdu_1_1->pucch_resource_id < mac->ULbwp[0]->bwp_Dedicated->pucch_Config->choice.setup->resourceSetToAddModList->list.array[id]->resourceList.list.count) {
        valid = 1;
        break;
      }
    }
    if (!valid) {
      LOG_W(MAC, "pucch_resource_indicator value %d is out of bounds. Possibly due to false DCI. Ignoring DCI!\n", dlsch_config_pdu_1_1->pucch_resource_id);
      return -1;
    }

    /* PDSCH_TO_HARQ_FEEDBACK_TIME_IND */
    // according to TS 38.213 Table 9.2.3-1
    dlsch_config_pdu_1_1->pdsch_to_harq_feedback_time_ind = mac->ULbwp[bwp_id-1]->bwp_Dedicated->pucch_Config->choice.setup->dl_DataToUL_ACK->list.array[dci->pdsch_to_harq_feedback_timing_indicator.val][0];
    /* ANTENNA_PORTS */
    uint8_t n_codewords = 1; // FIXME!!!
    if ((mac->phy_config.config_req.dl_bwp_dedicated.pdsch_config_dedicated.dmrs_dl_for_pdsch_mapping_type_a.dmrs_type == 1) &&
	(mac->phy_config.config_req.dl_bwp_dedicated.pdsch_config_dedicated.dmrs_dl_for_pdsch_mapping_type_a.max_length == 1)){
      // Table 7.3.1.2.2-1: Antenna port(s) (1000 + DMRS port), dmrs-Type=1, maxLength=1
      dlsch_config_pdu_1_1->n_dmrs_cdm_groups = table_7_3_2_3_3_1[dci->antenna_ports.val][0];
      dlsch_config_pdu_1_1->dmrs_ports[0]     = table_7_3_2_3_3_1[dci->antenna_ports.val][1];
      dlsch_config_pdu_1_1->dmrs_ports[1]     = table_7_3_2_3_3_1[dci->antenna_ports.val][2];
      dlsch_config_pdu_1_1->dmrs_ports[2]     = table_7_3_2_3_3_1[dci->antenna_ports.val][3];
      dlsch_config_pdu_1_1->dmrs_ports[3]     = table_7_3_2_3_3_1[dci->antenna_ports.val][4];
    }
    if ((mac->phy_config.config_req.dl_bwp_dedicated.pdsch_config_dedicated.dmrs_dl_for_pdsch_mapping_type_a.dmrs_type == 1) &&
	(mac->phy_config.config_req.dl_bwp_dedicated.pdsch_config_dedicated.dmrs_dl_for_pdsch_mapping_type_a.max_length == 2)){
      // Table 7.3.1.2.2-2: Antenna port(s) (1000 + DMRS port), dmrs-Type=1, maxLength=2
      if (n_codewords == 1) {
	dlsch_config_pdu_1_1->n_dmrs_cdm_groups = table_7_3_2_3_3_2_oneCodeword[dci->antenna_ports.val][0];
	dlsch_config_pdu_1_1->dmrs_ports[0]     = table_7_3_2_3_3_2_oneCodeword[dci->antenna_ports.val][1];
	dlsch_config_pdu_1_1->dmrs_ports[1]     = table_7_3_2_3_3_2_oneCodeword[dci->antenna_ports.val][2];
	dlsch_config_pdu_1_1->dmrs_ports[2]     = table_7_3_2_3_3_2_oneCodeword[dci->antenna_ports.val][3];
	dlsch_config_pdu_1_1->dmrs_ports[3]     = table_7_3_2_3_3_2_oneCodeword[dci->antenna_ports.val][4];
	dlsch_config_pdu_1_1->n_front_load_symb = table_7_3_2_3_3_2_oneCodeword[dci->antenna_ports.val][5];
      }
      if (n_codewords == 1) {
	dlsch_config_pdu_1_1->n_dmrs_cdm_groups = table_7_3_2_3_3_2_twoCodeword[dci->antenna_ports.val][0];
	dlsch_config_pdu_1_1->dmrs_ports[0]     = table_7_3_2_3_3_2_twoCodeword[dci->antenna_ports.val][1];
	dlsch_config_pdu_1_1->dmrs_ports[1]     = table_7_3_2_3_3_2_twoCodeword[dci->antenna_ports.val][2];
	dlsch_config_pdu_1_1->dmrs_ports[2]     = table_7_3_2_3_3_2_twoCodeword[dci->antenna_ports.val][3];
	dlsch_config_pdu_1_1->dmrs_ports[3]     = table_7_3_2_3_3_2_twoCodeword[dci->antenna_ports.val][4];
	dlsch_config_pdu_1_1->dmrs_ports[4]     = table_7_3_2_3_3_2_twoCodeword[dci->antenna_ports.val][5];
	dlsch_config_pdu_1_1->dmrs_ports[5]     = table_7_3_2_3_3_2_twoCodeword[dci->antenna_ports.val][6];
	dlsch_config_pdu_1_1->dmrs_ports[6]     = table_7_3_2_3_3_2_twoCodeword[dci->antenna_ports.val][7];
	dlsch_config_pdu_1_1->dmrs_ports[7]     = table_7_3_2_3_3_2_twoCodeword[dci->antenna_ports.val][8];
	dlsch_config_pdu_1_1->n_front_load_symb = table_7_3_2_3_3_2_twoCodeword[dci->antenna_ports.val][9];
      }
    }
    if ((mac->phy_config.config_req.dl_bwp_dedicated.pdsch_config_dedicated.dmrs_dl_for_pdsch_mapping_type_a.dmrs_type == 2) &&
	(mac->phy_config.config_req.dl_bwp_dedicated.pdsch_config_dedicated.dmrs_dl_for_pdsch_mapping_type_a.max_length == 1)){
      // Table 7.3.1.2.2-3: Antenna port(s) (1000 + DMRS port), dmrs-Type=2, maxLength=1
      if (n_codewords == 1) {
	dlsch_config_pdu_1_1->n_dmrs_cdm_groups = table_7_3_2_3_3_3_oneCodeword[dci->antenna_ports.val][0];
	dlsch_config_pdu_1_1->dmrs_ports[0]     = table_7_3_2_3_3_3_oneCodeword[dci->antenna_ports.val][1];
	dlsch_config_pdu_1_1->dmrs_ports[1]     = table_7_3_2_3_3_3_oneCodeword[dci->antenna_ports.val][2];
	dlsch_config_pdu_1_1->dmrs_ports[2]     = table_7_3_2_3_3_3_oneCodeword[dci->antenna_ports.val][3];
	dlsch_config_pdu_1_1->dmrs_ports[3]     = table_7_3_2_3_3_3_oneCodeword[dci->antenna_ports.val][4];
      }
      if (n_codewords == 1) {
	dlsch_config_pdu_1_1->n_dmrs_cdm_groups = table_7_3_2_3_3_3_twoCodeword[dci->antenna_ports.val][0];
	dlsch_config_pdu_1_1->dmrs_ports[0]     = table_7_3_2_3_3_3_twoCodeword[dci->antenna_ports.val][1];
	dlsch_config_pdu_1_1->dmrs_ports[1]     = table_7_3_2_3_3_3_twoCodeword[dci->antenna_ports.val][2];
	dlsch_config_pdu_1_1->dmrs_ports[2]     = table_7_3_2_3_3_3_twoCodeword[dci->antenna_ports.val][3];
	dlsch_config_pdu_1_1->dmrs_ports[3]     = table_7_3_2_3_3_3_twoCodeword[dci->antenna_ports.val][4];
	dlsch_config_pdu_1_1->dmrs_ports[4]     = table_7_3_2_3_3_3_twoCodeword[dci->antenna_ports.val][5];
	dlsch_config_pdu_1_1->dmrs_ports[5]     = table_7_3_2_3_3_3_twoCodeword[dci->antenna_ports.val][6];
      }
    }
    if ((mac->phy_config.config_req.dl_bwp_dedicated.pdsch_config_dedicated.dmrs_dl_for_pdsch_mapping_type_a.dmrs_type == 2) &&
	(mac->phy_config.config_req.dl_bwp_dedicated.pdsch_config_dedicated.dmrs_dl_for_pdsch_mapping_type_a.max_length == 2)){
      // Table 7.3.1.2.2-4: Antenna port(s) (1000 + DMRS port), dmrs-Type=2, maxLength=2
      if (n_codewords == 1) {
	dlsch_config_pdu_1_1->n_dmrs_cdm_groups = table_7_3_2_3_3_4_oneCodeword[dci->antenna_ports.val][0];
	dlsch_config_pdu_1_1->dmrs_ports[0]     = table_7_3_2_3_3_4_oneCodeword[dci->antenna_ports.val][1];
	dlsch_config_pdu_1_1->dmrs_ports[1]     = table_7_3_2_3_3_4_oneCodeword[dci->antenna_ports.val][2];
	dlsch_config_pdu_1_1->dmrs_ports[2]     = table_7_3_2_3_3_4_oneCodeword[dci->antenna_ports.val][3];
	dlsch_config_pdu_1_1->dmrs_ports[3]     = table_7_3_2_3_3_4_oneCodeword[dci->antenna_ports.val][4];
	dlsch_config_pdu_1_1->n_front_load_symb = table_7_3_2_3_3_4_oneCodeword[dci->antenna_ports.val][5];
      }
      if (n_codewords == 1) {
	dlsch_config_pdu_1_1->n_dmrs_cdm_groups = table_7_3_2_3_3_4_twoCodeword[dci->antenna_ports.val][0];
	dlsch_config_pdu_1_1->dmrs_ports[0]     = table_7_3_2_3_3_4_twoCodeword[dci->antenna_ports.val][1];
	dlsch_config_pdu_1_1->dmrs_ports[1]     = table_7_3_2_3_3_4_twoCodeword[dci->antenna_ports.val][2];
	dlsch_config_pdu_1_1->dmrs_ports[2]     = table_7_3_2_3_3_4_twoCodeword[dci->antenna_ports.val][3];
	dlsch_config_pdu_1_1->dmrs_ports[3]     = table_7_3_2_3_3_4_twoCodeword[dci->antenna_ports.val][4];
	dlsch_config_pdu_1_1->dmrs_ports[4]     = table_7_3_2_3_3_4_twoCodeword[dci->antenna_ports.val][5];
	dlsch_config_pdu_1_1->dmrs_ports[5]     = table_7_3_2_3_3_4_twoCodeword[dci->antenna_ports.val][6];
	dlsch_config_pdu_1_1->dmrs_ports[6]     = table_7_3_2_3_3_4_twoCodeword[dci->antenna_ports.val][7];
	dlsch_config_pdu_1_1->dmrs_ports[7]     = table_7_3_2_3_3_4_twoCodeword[dci->antenna_ports.val][8];
	dlsch_config_pdu_1_1->n_front_load_symb = table_7_3_2_3_3_4_twoCodeword[dci->antenna_ports.val][9];
      }
    }
    /* TCI */
    if (mac->dl_config_request.dl_config_list[0].dci_config_pdu.dci_config_rel15.coreset.tci_present_in_dci == 1){
      // 0 bit if higher layer parameter tci-PresentInDCI is not enabled
      // otherwise 3 bits as defined in Subclause 5.1.5 of [6, TS38.214]
      dlsch_config_pdu_1_1->tci_state = dci->transmission_configuration_indication.val;
    }
    /* SRS_REQUEST */
    // if SUL is supported in the cell, there is an additional bit in this field and the value of this bit represents table 7.1.1.1-1 TS 38.212 FIXME!!!
    dlsch_config_pdu_1_1->srs_config.aperiodicSRS_ResourceTrigger = (dci->srs_request.val & 0x11); // as per Table 7.3.1.1.2-24 TS 38.212
    /* CBGTI */
    dlsch_config_pdu_1_1->cbgti = dci->cbgti.val;
    /* CBGFI */
    dlsch_config_pdu_1_1->codeBlockGroupFlushIndicator = dci->cbgfi.val;
    /* DMRS_SEQ_INI */
    //FIXME!!!

    //	    dl_config->dl_config_list[dl_config->number_pdus].dci_config_pdu.dci_config_rel15.N_RB_BWP = n_RB_DLBWP;
	    
    dl_config->dl_config_list[dl_config->number_pdus].pdu_type = FAPI_NR_DL_CONFIG_TYPE_DLSCH;
    LOG_D(MAC,"(nr_ue_procedures.c) pdu_type=%d\n\n",dl_config->dl_config_list[dl_config->number_pdus].pdu_type);
            
    dl_config->number_pdus = dl_config->number_pdus + 1;
    /* TODO same calculation for MCS table as done in UL */
    dlsch_config_pdu_1_1->mcs_table = (pdsch_config->mcs_Table) ? (*pdsch_config->mcs_Table + 1) : 0;
    /*PTRS configuration */
    if(mac->DLbwp[0]->bwp_Dedicated->pdsch_Config->choice.setup->dmrs_DownlinkForPDSCH_MappingTypeA->choice.setup->phaseTrackingRS != NULL) {
      valid_ptrs_setup = set_dl_ptrs_values(mac->DLbwp[0]->bwp_Dedicated->pdsch_Config->choice.setup->dmrs_DownlinkForPDSCH_MappingTypeA->choice.setup->phaseTrackingRS->choice.setup,
                                            dlsch_config_pdu_1_1->number_rbs, dlsch_config_pdu_1_1->mcs, dlsch_config_pdu_1_1->mcs_table,
                                            &dlsch_config_pdu_1_1->PTRSFreqDensity,&dlsch_config_pdu_1_1->PTRSTimeDensity,
                                            &dlsch_config_pdu_1_1->PTRSPortIndex,&dlsch_config_pdu_1_1->nEpreRatioOfPDSCHToPTRS,
                                            &dlsch_config_pdu_1_1->PTRSReOffset, dlsch_config_pdu_1_1->number_symbols);
      if(valid_ptrs_setup==true) {
        dlsch_config_pdu_1_1->pduBitmap |= 0x1;
      }
    }

    break;

  case NR_DL_DCI_FORMAT_2_0:
    break;

  case NR_DL_DCI_FORMAT_2_1:        
    break;

  case NR_DL_DCI_FORMAT_2_2:        
    break;

  case NR_DL_DCI_FORMAT_2_3:
    break;

  default: 
    break;
  }


  if(rnti == SI_RNTI){

    //    }else if(rnti == mac->ra_rnti){

  }else if(rnti == P_RNTI){

  }else{  //  c-rnti

    ///  check if this is pdcch order 
    //dci->random_access_preamble_index;
    //dci->ss_pbch_index;
    //dci->prach_mask_index;

    ///  else normal DL-SCH grant
  }
  return 0;
}

int8_t nr_ue_get_SR(module_id_t module_idP, int CC_id, frame_t frameP, uint8_t eNB_id, uint16_t rnti, sub_frame_t subframe){

  return 0;
}

void nr_ue_send_sdu(module_id_t module_idP,
                    uint8_t CC_id,
                    frame_t frameP,
                    int slotP,
                    uint8_t * pdu, uint16_t pdu_len, uint8_t gNB_index,
                    NR_UL_TIME_ALIGNMENT_t *ul_time_alignment){

  LOG_D(MAC, "Handling PDU frame %d slot %d\n", frameP, slotP);

  uint8_t * pduP = pdu;

  VCD_SIGNAL_DUMPER_DUMP_FUNCTION_BY_NAME(VCD_SIGNAL_DUMPER_FUNCTIONS_UE_SEND_SDU, VCD_FUNCTION_IN);

  //LOG_D(MAC,"sdu: %x.%x.%x\n",sdu[0],sdu[1],sdu[2]);

  /*
  #ifdef DEBUG_HEADER_PARSING
    LOG_D(MAC, "[UE %d] ue_send_sdu : Frame %d gNB_index %d : num_ce %d num_sdu %d\n",
      module_idP, frameP, gNB_index, num_ce, num_sdu);
  #endif
  */

  #if defined(ENABLE_MAC_PAYLOAD_DEBUG)
    LOG_T(MAC, "[UE %d] First 32 bytes of DLSCH : \n", module_idP);
    for (i = 0; i < 32; i++) {
      LOG_T(MAC, "%x.", sdu[i]);
    }
    LOG_T(MAC, "\n");
  #endif

  // Processing MAC PDU
  // it parses MAC CEs subheaders, MAC CEs, SDU subheaderds and SDUs
  if (pduP != NULL)
    nr_ue_process_mac_pdu(module_idP, CC_id, frameP, pduP, pdu_len, gNB_index, ul_time_alignment);

  VCD_SIGNAL_DUMPER_DUMP_FUNCTION_BY_NAME(VCD_SIGNAL_DUMPER_FUNCTIONS_UE_SEND_SDU, VCD_FUNCTION_OUT);

}

// N_RB configuration according to 7.3.1.0 (DCI size alignment) of TS 38.212
int get_n_rb(NR_UE_MAC_INST_t *mac, int rnti_type){

  int N_RB = 0, start_RB;
  switch(rnti_type) {
    case NR_RNTI_RA:
    case NR_RNTI_TC:
    case NR_RNTI_P:
      if (mac->DLbwp[0]->bwp_Common->pdcch_ConfigCommon->choice.setup->controlResourceSetZero) {
        uint8_t bwp_id = 1;
        uint8_t coreset_id = 0; // assuming controlResourceSetId is 0 for controlResourceSetZero
        NR_ControlResourceSet_t *coreset = mac->coreset[bwp_id - 1][coreset_id];
        get_coreset_rballoc(coreset->frequencyDomainResources.buf,&N_RB,&start_RB);
      } else {
        N_RB = NRRIV2BW(mac->scc->downlinkConfigCommon->initialDownlinkBWP->genericParameters.locationAndBandwidth, 275);
      }
      break;
    case NR_RNTI_SI:
      N_RB = mac->type0_PDCCH_CSS_config.num_rbs;
      break;
    case NR_RNTI_C:
      N_RB = NRRIV2BW(mac->DLbwp[0]->bwp_Common->genericParameters.locationAndBandwidth, 275);
    break;
  }
  return N_RB;

}

int nr_extract_dci_info(NR_UE_MAC_INST_t *mac,
			 int dci_format,
			 uint8_t dci_size,
			 uint16_t rnti,
			 uint64_t *dci_pdu,
			 dci_pdu_rel15_t *dci_pdu_rel15) {
  int rnti_type=-1;

  if       (rnti == mac->ra_rnti) rnti_type = NR_RNTI_RA;
  else if (rnti == mac->crnti)    rnti_type = NR_RNTI_C;
  else if (rnti == mac->t_crnti)  rnti_type = NR_RNTI_TC;
  else if (rnti == 0xFFFE)        rnti_type = NR_RNTI_P;
  else if (rnti == 0xFFFF)        rnti_type = NR_RNTI_SI;

  AssertFatal(rnti_type!=-1,"no identified/handled rnti\n");
  AssertFatal(mac->DLbwp[0] != NULL, "DLbwp[0] shouldn't be null here!\n");
  AssertFatal(mac->ULbwp[0] != NULL, "ULbwp[0] shouldn't be null here!\n");
  int N_RB = get_n_rb(mac, rnti_type);
  int N_RB_UL = (mac->scg != NULL) ? 
    NRRIV2BW(mac->ULbwp[0]->bwp_Common->genericParameters.locationAndBandwidth,275) :
    NRRIV2BW(mac->scc->uplinkConfigCommon->initialUplinkBWP->genericParameters.locationAndBandwidth,275);

  int pos=0;
  int fsize=0;

  if (rnti_type == NR_RNTI_C) {
    // First find out the DCI format from the first bit (UE performed blind decoding)
    pos++;
    dci_pdu_rel15->format_indicator = (*dci_pdu>>(dci_size-pos))&1;
#ifdef DEBUG_EXTRACT_DCI
    LOG_D(MAC,"Format indicator %d (%d bits) N_RB_BWP %d => %d (0x%lx)\n",dci_pdu_rel15->format_indicator,1,N_RB,dci_size-pos,*dci_pdu);
#endif

    if (dci_format == NR_UL_DCI_FORMAT_0_0 || dci_format == NR_DL_DCI_FORMAT_1_0) {
      if (dci_pdu_rel15->format_indicator == 0) 
        dci_format = NR_UL_DCI_FORMAT_0_0;
      else
        dci_format = NR_DL_DCI_FORMAT_1_0;
    }
    else if (dci_format == NR_UL_DCI_FORMAT_0_1 || dci_format == NR_DL_DCI_FORMAT_1_1) {
      // In case the sizes of formats 0_1 and 1_1 happen to be the same
      if (dci_pdu_rel15->format_indicator == 0) 
        dci_format = NR_UL_DCI_FORMAT_0_1;
      else
        dci_format = NR_DL_DCI_FORMAT_1_1;
    }
  }
#ifdef DEBUG_EXTRACT_DCI
  LOG_D(MAC, "DCI format is %d\n", dci_format);
#endif
  
  switch(dci_format) {

  case NR_DL_DCI_FORMAT_1_0:
    switch(rnti_type) {
    case NR_RNTI_RA:
      // Freq domain assignment
      fsize = (int)ceil( log2( (N_RB*(N_RB+1))>>1 ) );
      pos=fsize;
      dci_pdu_rel15->frequency_domain_assignment.val = *dci_pdu>>(dci_size-pos)&((1<<fsize)-1);
#ifdef DEBUG_EXTRACT_DCI
      LOG_D(MAC,"frequency-domain assignment %d (%d bits) N_RB_BWP %d=> %d (0x%lx)\n",dci_pdu_rel15->frequency_domain_assignment.val,fsize,N_RB,dci_size-pos,*dci_pdu);
#endif
      // Time domain assignment
      pos+=4;
      dci_pdu_rel15->time_domain_assignment.val = (*dci_pdu >> (dci_size-pos))&0xf;
#ifdef DEBUG_EXTRACT_DCI
      LOG_D(MAC,"time-domain assignment %d  (4 bits)=> %d (0x%lx)\n",dci_pdu_rel15->time_domain_assignment.val,dci_size-pos,*dci_pdu);
#endif
      // VRB to PRB mapping
	
      pos++;
      dci_pdu_rel15->vrb_to_prb_mapping.val = (*dci_pdu>>(dci_size-pos))&0x1;
#ifdef DEBUG_EXTRACT_DCI
      LOG_D(MAC,"vrb to prb mapping %d  (1 bits)=> %d (0x%lx)\n",dci_pdu_rel15->vrb_to_prb_mapping.val,dci_size-pos,*dci_pdu);
#endif
      // MCS
      pos+=5;
      dci_pdu_rel15->mcs = (*dci_pdu>>(dci_size-pos))&0x1f;
#ifdef DEBUG_EXTRACT_DCI
      LOG_D(MAC,"mcs %d  (5 bits)=> %d (0x%lx)\n",dci_pdu_rel15->mcs,dci_size-pos,*dci_pdu);
#endif
      // TB scaling
      pos+=2;
      dci_pdu_rel15->tb_scaling = (*dci_pdu>>(dci_size-pos))&0x3;
#ifdef DEBUG_EXTRACT_DCI
      LOG_D(MAC,"tb_scaling %d  (2 bits)=> %d (0x%lx)\n",dci_pdu_rel15->tb_scaling,dci_size-pos,*dci_pdu);
#endif
      break;

    case NR_RNTI_C:
	
      // Freq domain assignment (275rb >> fsize = 16)
      fsize = (int)ceil( log2( (N_RB*(N_RB+1))>>1 ) );
      pos+=fsize;
      dci_pdu_rel15->frequency_domain_assignment.val = (*dci_pdu>>(dci_size-pos))&((1<<fsize)-1);
  	
#ifdef DEBUG_EXTRACT_DCI
      LOG_D(MAC,"Freq domain assignment %d (%d bits)=> %d (0x%lx)\n",dci_pdu_rel15->frequency_domain_assignment.val,fsize,dci_size-pos,*dci_pdu);
#endif
    	
      uint16_t is_ra = 1;
      for (int i=0; i<fsize; i++)
	if (!((dci_pdu_rel15->frequency_domain_assignment.val>>i)&1)) {
	  is_ra = 0;
	  break;
	}
      if (is_ra) //fsize are all 1  38.212 p86
	{
	  // ra_preamble_index 6 bits
	  pos+=6;
	  dci_pdu_rel15->ra_preamble_index = (*dci_pdu>>(dci_size-pos))&0x3f;
	    
	  // UL/SUL indicator  1 bit
	  pos++;
	  dci_pdu_rel15->ul_sul_indicator.val = (*dci_pdu>>(dci_size-pos))&1;
	    
	  // SS/PBCH index  6 bits
	  pos+=6;
	  dci_pdu_rel15->ss_pbch_index = (*dci_pdu>>(dci_size-pos))&0x3f;
	    
	  //  prach_mask_index  4 bits
	  pos+=4;
	  dci_pdu_rel15->prach_mask_index = (*dci_pdu>>(dci_size-pos))&0xf;
	    
	}  //end if
      else {
	  
	// Time domain assignment 4bit
		  
	pos+=4;
	dci_pdu_rel15->time_domain_assignment.val = (*dci_pdu>>(dci_size-pos))&0xf;
#ifdef DEBUG_EXTRACT_DCI
	LOG_D(MAC,"Time domain assignment %d (%d bits)=> %d (0x%lx)\n",dci_pdu_rel15->time_domain_assignment.val,4,dci_size-pos,*dci_pdu);
#endif
	  
	// VRB to PRB mapping  1bit
	pos++;
	dci_pdu_rel15->vrb_to_prb_mapping.val = (*dci_pdu>>(dci_size-pos))&1;
#ifdef DEBUG_EXTRACT_DCI
	LOG_D(MAC,"VRB to PRB %d (%d bits)=> %d (0x%lx)\n",dci_pdu_rel15->vrb_to_prb_mapping.val,1,dci_size-pos,*dci_pdu);
#endif
	
	// MCS 5bit  //bit over 32, so dci_pdu ++
	pos+=5;
	dci_pdu_rel15->mcs = (*dci_pdu>>(dci_size-pos))&0x1f;
#ifdef DEBUG_EXTRACT_DCI
	LOG_D(MAC,"MCS %d (%d bits)=> %d (0x%lx)\n",dci_pdu_rel15->mcs,5,dci_size-pos,*dci_pdu);
#endif
	  
	// New data indicator 1bit
	pos++;
	dci_pdu_rel15->ndi = (*dci_pdu>>(dci_size-pos))&1;
#ifdef DEBUG_EXTRACT_DCI
	LOG_D(MAC,"NDI %d (%d bits)=> %d (0x%lx)\n",dci_pdu_rel15->ndi,1,dci_size-pos,*dci_pdu);
#endif      
	  
	// Redundancy version  2bit
	pos+=2;
	dci_pdu_rel15->rv = (*dci_pdu>>(dci_size-pos))&0x3;
#ifdef DEBUG_EXTRACT_DCI
	LOG_D(MAC,"RV %d (%d bits)=> %d (0x%lx)\n",dci_pdu_rel15->rv,2,dci_size-pos,*dci_pdu);
#endif
	  
	// HARQ process number  4bit
	pos+=4;
	dci_pdu_rel15->harq_pid  = (*dci_pdu>>(dci_size-pos))&0xf;
#ifdef DEBUG_EXTRACT_DCI
	LOG_D(MAC,"HARQ_PID %d (%d bits)=> %d (0x%lx)\n",dci_pdu_rel15->harq_pid,4,dci_size-pos,*dci_pdu);
#endif
	  
	// Downlink assignment index  2bit
	pos+=2;
	dci_pdu_rel15->dai[0].val = (*dci_pdu>>(dci_size-pos))&3;
#ifdef DEBUG_EXTRACT_DCI
	LOG_D(MAC,"DAI %d (%d bits)=> %d (0x%lx)\n",dci_pdu_rel15->dai[0].val,2,dci_size-pos,*dci_pdu);
#endif
	  
	// TPC command for scheduled PUCCH  2bit
	pos+=2;
	dci_pdu_rel15->tpc = (*dci_pdu>>(dci_size-pos))&3;
#ifdef DEBUG_EXTRACT_DCI
	LOG_D(MAC,"TPC %d (%d bits)=> %d (0x%lx)\n",dci_pdu_rel15->tpc,2,dci_size-pos,*dci_pdu);
#endif
	  
	// PUCCH resource indicator  3bit
	pos+=3;
	dci_pdu_rel15->pucch_resource_indicator = (*dci_pdu>>(dci_size-pos))&0x7;
#ifdef DEBUG_EXTRACT_DCI
	LOG_D(MAC,"PUCCH RI %d (%d bits)=> %d (0x%lx)\n",dci_pdu_rel15->pucch_resource_indicator,3,dci_size-pos,*dci_pdu);
#endif
	  
	// PDSCH-to-HARQ_feedback timing indicator 3bit
	pos+=3;
	dci_pdu_rel15->pdsch_to_harq_feedback_timing_indicator.val = (*dci_pdu>>(dci_size-pos))&0x7;
#ifdef DEBUG_EXTRACT_DCI
	LOG_D(MAC,"PDSCH to HARQ TI %d (%d bits)=> %d (0x%lx)\n",dci_pdu_rel15->pdsch_to_harq_feedback_timing_indicator.val,3,dci_size-pos,*dci_pdu);
#endif
	  
      } //end else
      break;
    	
    case NR_RNTI_P:
      /*
      // Short Messages Indicator  E2 bits
      for (int i=0; i<2; i++)
      dci_pdu |= (((uint64_t)dci_pdu_rel15->short_messages_indicator>>(1-i))&1)<<(dci_size-pos++);
      // Short Messages  E8 bits
      for (int i=0; i<8; i++)
      *dci_pdu |= (((uint64_t)dci_pdu_rel15->short_messages>>(7-i))&1)<<(dci_size-pos++);
      // Freq domain assignment 0-16 bit
      fsize = (int)ceil( log2( (N_RB*(N_RB+1))>>1 ) );
      for (int i=0; i<fsize; i++)
      *dci_pdu |= (((uint64_t)dci_pdu_rel15->frequency_domain_assignment>>(fsize-i-1))&1)<<(dci_size-pos++);
      // Time domain assignment 4 bit
      for (int i=0; i<4; i++)
      *dci_pdu |= (((uint64_t)dci_pdu_rel15->time_domain_assignment>>(3-i))&1)<<(dci_size-pos++);
      // VRB to PRB mapping 1 bit
      *dci_pdu |= ((uint64_t)dci_pdu_rel15->vrb_to_prb_mapping.val&1)<<(dci_size-pos++);
      // MCS 5 bit
      for (int i=0; i<5; i++)
      *dci_pdu |= (((uint64_t)dci_pdu_rel15->mcs>>(4-i))&1)<<(dci_size-pos++);
	
      // TB scaling 2 bit
      for (int i=0; i<2; i++)
      *dci_pdu |= (((uint64_t)dci_pdu_rel15->tb_scaling>>(1-i))&1)<<(dci_size-pos++);
      */	
	
      break;
  	
    case NR_RNTI_SI:

        // Freq domain assignment 0-16 bit
        fsize = (int)ceil( log2( (N_RB*(N_RB+1))>>1 ) );
        pos+=fsize;
        dci_pdu_rel15->frequency_domain_assignment.val = (*dci_pdu>>(dci_size-pos))&((1<<fsize)-1);

        // Time domain assignment 4 bit
        pos+=4;
        dci_pdu_rel15->time_domain_assignment.val = (*dci_pdu>>(dci_size-pos))&0xf;

        // VRB to PRB mapping 1 bit
        pos++;
        dci_pdu_rel15->vrb_to_prb_mapping.val = (*dci_pdu>>(dci_size-pos))&0x1;

        // MCS 5bit  //bit over 32, so dci_pdu ++
        pos+=5;
        dci_pdu_rel15->mcs = (*dci_pdu>>(dci_size-pos))&0x1f;

        // Redundancy version  2 bit
        pos+=2;
        dci_pdu_rel15->rv = (*dci_pdu>>(dci_size-pos))&3;

        // System information indicator 1 bit
        pos++;
        dci_pdu_rel15->system_info_indicator = (*dci_pdu>>(dci_size-pos))&0x1;

        LOG_D(MAC,"N_RB = %i\n", N_RB);
        LOG_D(MAC,"dci_size = %i\n", dci_size);
        LOG_D(MAC,"fsize = %i\n", fsize);
        LOG_D(MAC,"dci_pdu_rel15->frequency_domain_assignment.val = %i\n", dci_pdu_rel15->frequency_domain_assignment.val);
        LOG_D(MAC,"dci_pdu_rel15->time_domain_assignment.val = %i\n", dci_pdu_rel15->time_domain_assignment.val);
        LOG_D(MAC,"dci_pdu_rel15->vrb_to_prb_mapping.val = %i\n", dci_pdu_rel15->vrb_to_prb_mapping.val);
        LOG_D(MAC,"dci_pdu_rel15->mcs = %i\n", dci_pdu_rel15->mcs);
        LOG_D(MAC,"dci_pdu_rel15->rv = %i\n", dci_pdu_rel15->rv);
        LOG_D(MAC,"dci_pdu_rel15->system_info_indicator = %i\n", dci_pdu_rel15->system_info_indicator);

      break;
	
    case NR_RNTI_TC:
      // indicating a DL DCI format 1bit
      pos++;
      dci_pdu_rel15->format_indicator = (*dci_pdu>>(dci_size-pos))&1;
      // Freq domain assignment 0-16 bit
      fsize = (int)ceil( log2( (N_RB*(N_RB+1))>>1 ) );
      pos+=fsize;
      dci_pdu_rel15->frequency_domain_assignment.val = (*dci_pdu>>(dci_size-pos))&((1<<fsize)-1);
      // Time domain assignment 4 bit
      pos+=4;
      dci_pdu_rel15->time_domain_assignment.val = (*dci_pdu>>(dci_size-pos))&0xf;
      // VRB to PRB mapping 1 bit
      dci_pdu_rel15->vrb_to_prb_mapping.val = (*dci_pdu>>(dci_size-pos))&1;
      // MCS 5bit  //bit over 32, so dci_pdu ++
      pos+=5;
      dci_pdu_rel15->mcs = (*dci_pdu>>(dci_size-pos))&0x1f;
      // New data indicator 1bit
      dci_pdu_rel15->ndi = (*dci_pdu>>(dci_size-pos))&1;
      // Redundancy version  2bit
      pos+=2;
      dci_pdu_rel15->rv = (*dci_pdu>>(dci_size-pos))&3;
      // HARQ process number  4bit
      pos+=4;
      dci_pdu_rel15->harq_pid = (*dci_pdu>>(dci_size-pos))&0xf;
      // Downlink assignment index  E2 bits
      pos+=2;
      dci_pdu_rel15->dai[0].val = (*dci_pdu>>(dci_size-pos))&3;
      // TPC command for scheduled PUCCH  E2 bits
      pos+=2;
      dci_pdu_rel15->tpc  = (*dci_pdu>>(dci_size-pos))&3;
      // PDSCH-to-HARQ_feedback timing indicator  E3 bits
      pos+=3;
      dci_pdu_rel15->pdsch_to_harq_feedback_timing_indicator.val = (*dci_pdu>>(dci_size-pos))&7;
       
      break;
    }
    break;
  
  case NR_UL_DCI_FORMAT_0_0:
    switch(rnti_type)
      {
      case NR_RNTI_C:
	fsize = (int)ceil( log2( (N_RB_UL*(N_RB_UL+1))>>1 ) );
	pos+=fsize;
	dci_pdu_rel15->frequency_domain_assignment.val = (*dci_pdu>>(dci_size-pos))&((1<<fsize)-1);
	// Time domain assignment 4bit
	pos+=4;
	dci_pdu_rel15->time_domain_assignment.val = (*dci_pdu>>(dci_size-pos))&0xf;
	// Frequency hopping flag  E1 bit
	pos++;
	dci_pdu_rel15->frequency_hopping_flag.val= (*dci_pdu>>(dci_size-pos))&1;
	// MCS  5 bit
	pos+=5;
	dci_pdu_rel15->mcs= (*dci_pdu>>(dci_size-pos))&0x1f;
	// New data indicator 1bit
	pos++;
	dci_pdu_rel15->ndi= (*dci_pdu>>(dci_size-pos))&1;
	// Redundancy version  2bit
	pos+=2;
	dci_pdu_rel15->rv= (*dci_pdu>>(dci_size-pos))&3;
	// HARQ process number  4bit
	pos+=4;
	dci_pdu_rel15->harq_pid = (*dci_pdu>>(dci_size-pos))&0xf;
	// TPC command for scheduled PUSCH  E2 bits
	pos+=2;
	dci_pdu_rel15->tpc = (*dci_pdu>>(dci_size-pos))&3;
	// UL/SUL indicator  E1 bit
	/* commented for now (RK): need to get this from BWP descriptor
	   if (cfg->pucch_config.pucch_GroupHopping.value)
	   dci_pdu->= ((uint64_t)*dci_pdu>>(dci_size-pos)ul_sul_indicator&1)<<(dci_size-pos++);
	*/
	break;
	
      case NR_RNTI_TC:
	/*	
	// indicating a DL DCI format 1bit
	dci_pdu->= (*dci_pdu>>(dci_size-pos)format_indicator&1)<<(dci_size-pos++);
	// Freq domain assignment  max 16 bit
	fsize = (int)ceil( log2( (N_RB_UL*(N_RB_UL+1))>>1 ) );
	for (int i=0; i<fsize; i++)
	dci_pdu->= ((*dci_pdu>>(dci_size-pos)frequency_domain_assignment>>(fsize-i-1))&1)<<(dci_size-pos++);
	// Time domain assignment 4bit
	for (int i=0; i<4; i++)
	dci_pdu->= (((uint64_t)*dci_pdu>>(dci_size-pos)time_domain_assignment>>(3-i))&1)<<(dci_size-pos++);
	// Frequency hopping flag  E1 bit
	dci_pdu->= ((uint64_t)*dci_pdu>>(dci_size-pos)frequency_hopping_flag&1)<<(dci_size-pos++);
	// MCS  5 bit
	for (int i=0; i<5; i++)
	dci_pdu->= (((uint64_t)*dci_pdu>>(dci_size-pos)mcs>>(4-i))&1)<<(dci_size-pos++);
	// New data indicator 1bit
	dci_pdu->= ((uint64_t)*dci_pdu>>(dci_size-pos)ndi&1)<<(dci_size-pos++);
	// Redundancy version  2bit
	for (int i=0; i<2; i++)
	dci_pdu->= (((uint64_t)*dci_pdu>>(dci_size-pos)rv>>(1-i))&1)<<(dci_size-pos++);
	// HARQ process number  4bit
	for (int i=0; i<4; i++)
	*dci_pdu  |= (((uint64_t)*dci_pdu>>(dci_size-pos)harq_pid>>(3-i))&1)<<(dci_size-pos++);
	
	// TPC command for scheduled PUSCH  E2 bits
	for (int i=0; i<2; i++)
	dci_pdu->= (((uint64_t)*dci_pdu>>(dci_size-pos)tpc>>(1-i))&1)<<(dci_size-pos++);
	*/	
	// UL/SUL indicator  E1 bit
	/*
	  commented for now (RK): need to get this information from BWP descriptor
	  if (cfg->pucch_config.pucch_GroupHopping.value)
	  dci_pdu->= ((uint64_t)dci_pdu_rel15->ul_sul_indicator&1)<<(dci_size-pos++);
	*/
	break;
	
      }
    break;

  case NR_DL_DCI_FORMAT_1_1:
  switch(rnti_type)
    {
      case NR_RNTI_C:
        // Carrier indicator
        pos+=dci_pdu_rel15->carrier_indicator.nbits;
        dci_pdu_rel15->carrier_indicator.val = (*dci_pdu>>(dci_size-pos))&((1<<dci_pdu_rel15->carrier_indicator.nbits)-1);
        // BWP Indicator
        pos+=dci_pdu_rel15->bwp_indicator.nbits;
        dci_pdu_rel15->bwp_indicator.val = (*dci_pdu>>(dci_size-pos))&((1<<dci_pdu_rel15->bwp_indicator.nbits)-1);
        // Frequency domain resource assignment
        pos+=dci_pdu_rel15->frequency_domain_assignment.nbits;
        dci_pdu_rel15->frequency_domain_assignment.val = (*dci_pdu>>(dci_size-pos))&((1<<dci_pdu_rel15->frequency_domain_assignment.nbits)-1);
        // Time domain resource assignment
        pos+=dci_pdu_rel15->time_domain_assignment.nbits;
        dci_pdu_rel15->time_domain_assignment.val = (*dci_pdu>>(dci_size-pos))&((1<<dci_pdu_rel15->time_domain_assignment.nbits)-1);
        // VRB-to-PRB mapping
        pos+=dci_pdu_rel15->vrb_to_prb_mapping.nbits;
        dci_pdu_rel15->vrb_to_prb_mapping.val = (*dci_pdu>>(dci_size-pos))&((1<<dci_pdu_rel15->vrb_to_prb_mapping.nbits)-1);
        // PRB bundling size indicator
        pos+=dci_pdu_rel15->prb_bundling_size_indicator.nbits;
        dci_pdu_rel15->prb_bundling_size_indicator.val = (*dci_pdu>>(dci_size-pos))&((1<<dci_pdu_rel15->prb_bundling_size_indicator.nbits)-1);
        // Rate matching indicator
        pos+=dci_pdu_rel15->rate_matching_indicator.nbits;
        dci_pdu_rel15->rate_matching_indicator.val = (*dci_pdu>>(dci_size-pos))&((1<<dci_pdu_rel15->rate_matching_indicator.nbits)-1);
        // ZP CSI-RS trigger
        pos+=dci_pdu_rel15->zp_csi_rs_trigger.nbits;
        dci_pdu_rel15->zp_csi_rs_trigger.val = (*dci_pdu>>(dci_size-pos))&((1<<dci_pdu_rel15->zp_csi_rs_trigger.nbits)-1);
        //TB1
        // MCS 5bit
        pos+=5;
        dci_pdu_rel15->mcs = (*dci_pdu>>(dci_size-pos))&0x1f;
        // New data indicator 1bit
        pos+=1;
        dci_pdu_rel15->ndi = (*dci_pdu>>(dci_size-pos))&0x1;
        // Redundancy version  2bit
        pos+=2;
        dci_pdu_rel15->rv = (*dci_pdu>>(dci_size-pos))&0x3;
        //TB2
        // MCS 5bit
        pos+=dci_pdu_rel15->mcs2.nbits;
        dci_pdu_rel15->mcs2.val = (*dci_pdu>>(dci_size-pos))&((1<<dci_pdu_rel15->mcs2.nbits)-1);
        // New data indicator 1bit
        pos+=dci_pdu_rel15->ndi2.nbits;
        dci_pdu_rel15->ndi2.val = (*dci_pdu>>(dci_size-pos))&((1<<dci_pdu_rel15->ndi2.nbits)-1);
        // Redundancy version  2bit
        pos+=dci_pdu_rel15->rv2.nbits;
        dci_pdu_rel15->rv2.val = (*dci_pdu>>(dci_size-pos))&((1<<dci_pdu_rel15->rv2.nbits)-1);
        // HARQ process number  4bit
        pos+=4;
        dci_pdu_rel15->harq_pid = (*dci_pdu>>(dci_size-pos))&0xf;
        // Downlink assignment index
        pos+=dci_pdu_rel15->dai[0].nbits;
        dci_pdu_rel15->dai[0].val = (*dci_pdu>>(dci_size-pos))&((1<<dci_pdu_rel15->dai[0].nbits)-1);
        // TPC command for scheduled PUCCH  2bit
        pos+=2;
        dci_pdu_rel15->tpc = (*dci_pdu>>(dci_size-pos))&0x3;
        // PUCCH resource indicator  3bit
        pos+=3;
        dci_pdu_rel15->pucch_resource_indicator = (*dci_pdu>>(dci_size-pos))&0x3;
        // PDSCH-to-HARQ_feedback timing indicator
        pos+=dci_pdu_rel15->pdsch_to_harq_feedback_timing_indicator.nbits;
        dci_pdu_rel15->pdsch_to_harq_feedback_timing_indicator.val = (*dci_pdu>>(dci_size-pos))&((1<<dci_pdu_rel15->pdsch_to_harq_feedback_timing_indicator.nbits)-1);
        // Antenna ports
        pos+=dci_pdu_rel15->antenna_ports.nbits;
        dci_pdu_rel15->antenna_ports.val = (*dci_pdu>>(dci_size-pos))&((1<<dci_pdu_rel15->antenna_ports.nbits)-1);
        // TCI
        pos+=dci_pdu_rel15->transmission_configuration_indication.nbits;
        dci_pdu_rel15->transmission_configuration_indication.val = (*dci_pdu>>(dci_size-pos))&((1<<dci_pdu_rel15->transmission_configuration_indication.nbits)-1);
        // SRS request
        pos+=dci_pdu_rel15->srs_request.nbits;
        dci_pdu_rel15->srs_request.val = (*dci_pdu>>(dci_size-pos))&((1<<dci_pdu_rel15->srs_request.nbits)-1);
        // CBG transmission information
        pos+=dci_pdu_rel15->cbgti.nbits;
        dci_pdu_rel15->cbgti.val = (*dci_pdu>>(dci_size-pos))&((1<<dci_pdu_rel15->cbgti.nbits)-1);
        // CBG flushing out information
        pos+=dci_pdu_rel15->cbgfi.nbits;
        dci_pdu_rel15->cbgfi.val = (*dci_pdu>>(dci_size-pos))&((1<<dci_pdu_rel15->cbgfi.nbits)-1);
        // DMRS sequence init
        pos+=1;
        dci_pdu_rel15->dmrs_sequence_initialization.val = (*dci_pdu>>(dci_size-pos))&0x1;
        break;
      }
      break;

  case NR_UL_DCI_FORMAT_0_1:
    switch(rnti_type)
      {
      case NR_RNTI_C:
        // Carrier indicator
        pos+=dci_pdu_rel15->carrier_indicator.nbits;
        dci_pdu_rel15->carrier_indicator.val = (*dci_pdu>>(dci_size-pos))&((1<<dci_pdu_rel15->carrier_indicator.nbits)-1);
        
        // UL/SUL Indicator
        pos+=dci_pdu_rel15->ul_sul_indicator.nbits;
        dci_pdu_rel15->ul_sul_indicator.val = (*dci_pdu>>(dci_size-pos))&((1<<dci_pdu_rel15->ul_sul_indicator.nbits)-1);
        
        // BWP Indicator
        pos+=dci_pdu_rel15->bwp_indicator.nbits;
        dci_pdu_rel15->bwp_indicator.val = (*dci_pdu>>(dci_size-pos))&((1<<dci_pdu_rel15->bwp_indicator.nbits)-1);
        
        // Freq domain assignment  max 16 bit
        fsize = (int)ceil( log2( (N_RB_UL*(N_RB_UL+1))>>1 ) );
        //pos+=dci_pdu_rel15->frequency_domain_assignment.nbits;
        pos+=fsize;
        
        //pos+=dci_pdu_rel15->frequency_domain_assignment.nbits;
        dci_pdu_rel15->frequency_domain_assignment.val = (*dci_pdu>>(dci_size-pos))&((1<<fsize)-1);
        
        // Time domain assignment 4bit
        //pos+=4;
        pos+=dci_pdu_rel15->time_domain_assignment.nbits;
        dci_pdu_rel15->time_domain_assignment.val = (*dci_pdu>>(dci_size-pos))&0x3;
        
        // Not supported yet - skip for now
        // Frequency hopping flag – 1 bit 
        //pos++;
        //dci_pdu_rel15->frequency_hopping_flag.val= (*dci_pdu>>(dci_size-pos))&1;

        // MCS  5 bit
        pos+=5;
        dci_pdu_rel15->mcs= (*dci_pdu>>(dci_size-pos))&0x1f;

        // New data indicator 1bit
        pos++;
        dci_pdu_rel15->ndi= (*dci_pdu>>(dci_size-pos))&1;

        // Redundancy version  2bit
        pos+=2;
        dci_pdu_rel15->rv= (*dci_pdu>>(dci_size-pos))&3;

        // HARQ process number  4bit
        pos+=4;
        dci_pdu_rel15->harq_pid = (*dci_pdu>>(dci_size-pos))&0xf;

        // 1st Downlink assignment index
        pos+=dci_pdu_rel15->dai[0].nbits;
        dci_pdu_rel15->dai[0].val = (*dci_pdu>>(dci_size-pos))&((1<<dci_pdu_rel15->dai[0].nbits)-1);

        // 2nd Downlink assignment index
        pos+=dci_pdu_rel15->dai[1].nbits;
        dci_pdu_rel15->dai[1].val = (*dci_pdu>>(dci_size-pos))&((1<<dci_pdu_rel15->dai[1].nbits)-1);

        // TPC command for scheduled PUSCH – 2 bits
        pos+=2;
        dci_pdu_rel15->tpc = (*dci_pdu>>(dci_size-pos))&3;

        // SRS resource indicator
        pos+=dci_pdu_rel15->srs_resource_indicator.nbits;
        dci_pdu_rel15->srs_resource_indicator.val = (*dci_pdu>>(dci_size-pos))&((1<<dci_pdu_rel15->srs_resource_indicator.nbits)-1);

        // Precoding info and n. of layers
        pos+=dci_pdu_rel15->precoding_information.nbits;
        dci_pdu_rel15->precoding_information.val = (*dci_pdu>>(dci_size-pos))&((1<<dci_pdu_rel15->precoding_information.nbits)-1);

        // Antenna ports
        pos+=dci_pdu_rel15->antenna_ports.nbits;
        dci_pdu_rel15->antenna_ports.val = (*dci_pdu>>(dci_size-pos))&((1<<dci_pdu_rel15->antenna_ports.nbits)-1);

        // SRS request
        pos+=dci_pdu_rel15->srs_request.nbits;
        dci_pdu_rel15->srs_request.val = (*dci_pdu>>(dci_size-pos))&((1<<dci_pdu_rel15->srs_request.nbits)-1);

        // CSI request
        pos+=dci_pdu_rel15->csi_request.nbits;
        dci_pdu_rel15->csi_request.val = (*dci_pdu>>(dci_size-pos))&((1<<dci_pdu_rel15->csi_request.nbits)-1);

        // CBG transmission information
        pos+=dci_pdu_rel15->cbgti.nbits;
        dci_pdu_rel15->cbgti.val = (*dci_pdu>>(dci_size-pos))&((1<<dci_pdu_rel15->cbgti.nbits)-1);

        // PTRS DMRS association
        pos+=dci_pdu_rel15->ptrs_dmrs_association.nbits;
        dci_pdu_rel15->ptrs_dmrs_association.val = (*dci_pdu>>(dci_size-pos))&((1<<dci_pdu_rel15->ptrs_dmrs_association.nbits)-1);

        // Beta offset indicator
        pos+=dci_pdu_rel15->beta_offset_indicator.nbits;
        dci_pdu_rel15->beta_offset_indicator.val = (*dci_pdu>>(dci_size-pos))&((1<<dci_pdu_rel15->beta_offset_indicator.nbits)-1);

        // DMRS sequence initialization
        pos+=dci_pdu_rel15->dmrs_sequence_initialization.nbits;
        dci_pdu_rel15->dmrs_sequence_initialization.val = (*dci_pdu>>(dci_size-pos))&((1<<dci_pdu_rel15->dmrs_sequence_initialization.nbits)-1);

        // UL-SCH indicator
        pos+=1;
        dci_pdu_rel15->ulsch_indicator = (*dci_pdu>>(dci_size-pos))&0x1;

        // UL/SUL indicator – 1 bit
        /* commented for now (RK): need to get this from BWP descriptor
          if (cfg->pucch_config.pucch_GroupHopping.value)
          dci_pdu->= ((uint64_t)*dci_pdu>>(dci_size-pos)ul_sul_indicator&1)<<(dci_size-pos++);
        */
        break;
      }
    break;
       }
    
    return dci_format;
}


void nr_ue_process_mac_pdu(module_id_t module_idP,
                           uint8_t CC_id,
                           frame_t frameP,
                           uint8_t *pduP, 
                           uint16_t mac_pdu_len,
                           uint8_t gNB_index,
                           NR_UL_TIME_ALIGNMENT_t *ul_time_alignment){

    // This function is adapting code from the old
    // parse_header(...) and ue_send_sdu(...) functions of OAI LTE

    uint8_t *pdu_ptr = pduP, rx_lcid, done = 0;
    int pdu_len = mac_pdu_len;
    uint16_t mac_ce_len, mac_subheader_len, mac_sdu_len;
    NR_UE_MAC_INST_t *mac = get_mac_inst(module_idP);

    //NR_UE_MAC_INST_t *UE_mac_inst = get_mac_inst(module_idP);
    //uint8_t scs = UE_mac_inst->mib->subCarrierSpacingCommon;
    //uint16_t bwp_ul_NB_RB = UE_mac_inst->initial_bwp_ul.N_RB;

    //  For both DL/UL-SCH
    //  Except:
    //   - UL/DL-SCH: fixed-size MAC CE(known by LCID)
    //   - UL/DL-SCH: padding
    //   - UL-SCH:    MSG3 48-bits
    //  |0|1|2|3|4|5|6|7|  bit-wise
    //  |R|F|   LCID    |
    //  |       L       |
    //  |0|1|2|3|4|5|6|7|  bit-wise
    //  |R|F|   LCID    |
    //  |       L       |
    //  |       L       |

    //  For both DL/UL-SCH
    //  For:
    //   - UL/DL-SCH: fixed-size MAC CE(known by LCID)
    //   - UL/DL-SCH: padding, for single/multiple 1-oct padding CE(s)
    //   - UL-SCH:    MSG3 48-bits
    //  |0|1|2|3|4|5|6|7|  bit-wise
    //  |R|R|   LCID    |
    //  LCID: The Logical Channel ID field identifies the logical channel instance of the corresponding MAC SDU or the type of the corresponding MAC CE or padding as described in Tables 6.2.1-1 and 6.2.1-2 for the DL-SCH and UL-SCH respectively. There is one LCID field per MAC subheader. The LCID field size is 6 bits;
    //  L: The Length field indicates the length of the corresponding MAC SDU or variable-sized MAC CE in bytes. There is one L field per MAC subheader except for subheaders corresponding to fixed-sized MAC CEs and padding. The size of the L field is indicated by the F field;
    //  F: lenght of L is 0:8 or 1:16 bits wide
    //  R: Reserved bit, set to zero.
    while (!done && pdu_len > 0){
        mac_ce_len = 0x0000;
        mac_subheader_len = 0x0001; //  default to fixed-length subheader = 1-oct
        mac_sdu_len = 0x0000;
        rx_lcid = ((NR_MAC_SUBHEADER_FIXED *)pdu_ptr)->LCID;
	  //#ifdef DEBUG_HEADER_PARSING
              LOG_D(MAC, "[UE] LCID %d, PDU length %d\n", ((NR_MAC_SUBHEADER_FIXED *)pdu_ptr)->LCID, pdu_len);
	      //#endif

        LOG_D(MAC, "[UE] LCID %d, PDU length %d\n", rx_lcid, pdu_len);
        switch(rx_lcid){
            //  MAC CE

            case DL_SCH_LCID_CCCH:
                //  MSG4 RRC Connection Setup 38.331
                //  varialbe length
                mac_ce_len |= (uint16_t)((NR_MAC_SUBHEADER_SHORT *)pdu_ptr)->L;
                mac_subheader_len = 2;
                if(((NR_MAC_SUBHEADER_SHORT *)pdu_ptr)->F){
                    mac_ce_len |= (uint16_t)(((NR_MAC_SUBHEADER_LONG *)pdu_ptr)->L2)<<8;
                    mac_subheader_len = 3;
                }

                break;

            case DL_SCH_LCID_TCI_STATE_ACT_UE_SPEC_PDSCH:

                //  38.321 Ch6.1.3.14
                //  varialbe length
                mac_ce_len |= (uint16_t)((NR_MAC_SUBHEADER_SHORT *)pdu_ptr)->L;
                mac_subheader_len = 2;
                if(((NR_MAC_SUBHEADER_SHORT *)pdu_ptr)->F){
                    mac_ce_len |= (uint16_t)(((NR_MAC_SUBHEADER_LONG *)pdu_ptr)->L2)<<8;
                    mac_subheader_len = 3;
                }
                break;
            case DL_SCH_LCID_APERIODIC_CSI_TRI_STATE_SUBSEL:
                //  38.321 Ch6.1.3.13
                //  varialbe length
                mac_ce_len |= (uint16_t)((NR_MAC_SUBHEADER_SHORT *)pdu_ptr)->L;
                mac_subheader_len = 2;
                if(((NR_MAC_SUBHEADER_SHORT *)pdu_ptr)->F){
                    mac_ce_len |= (uint16_t)(((NR_MAC_SUBHEADER_LONG *)pdu_ptr)->L2)<<8;
                    mac_subheader_len = 3;
                }
                break;
            case DL_SCH_LCID_SP_CSI_RS_CSI_IM_RES_SET_ACT:
                //  38.321 Ch6.1.3.12
                //  varialbe length
                mac_ce_len |= (uint16_t)((NR_MAC_SUBHEADER_SHORT *)pdu_ptr)->L;
                mac_subheader_len = 2;
                if(((NR_MAC_SUBHEADER_SHORT *)pdu_ptr)->F){
                    mac_ce_len |= (uint16_t)(((NR_MAC_SUBHEADER_LONG *)pdu_ptr)->L2)<<8;
                    mac_subheader_len = 3;
                }
                break;
            case DL_SCH_LCID_SP_SRS_ACTIVATION:
                //  38.321 Ch6.1.3.17
                //  varialbe length
                mac_ce_len |= (uint16_t)((NR_MAC_SUBHEADER_SHORT *)pdu_ptr)->L;
                mac_subheader_len = 2;
                if(((NR_MAC_SUBHEADER_SHORT *)pdu_ptr)->F){
                    mac_ce_len |= (uint16_t)(((NR_MAC_SUBHEADER_LONG *)pdu_ptr)->L2)<<8;
                    mac_subheader_len = 3;
                }
                break;
            
            case DL_SCH_LCID_RECOMMENDED_BITRATE:
                //  38.321 Ch6.1.3.20
                mac_ce_len = 2;
                break;
            case DL_SCH_LCID_SP_ZP_CSI_RS_RES_SET_ACT:
                //  38.321 Ch6.1.3.19
                mac_ce_len = 2;
                break;
            case DL_SCH_LCID_PUCCH_SPATIAL_RELATION_ACT:
                //  38.321 Ch6.1.3.18
                mac_ce_len = 3;
                break;
            case DL_SCH_LCID_SP_CSI_REP_PUCCH_ACT:
                //  38.321 Ch6.1.3.16
                mac_ce_len = 2;
                break;
            case DL_SCH_LCID_TCI_STATE_IND_UE_SPEC_PDCCH:
                //  38.321 Ch6.1.3.15
                mac_ce_len = 2;
                break;
            case DL_SCH_LCID_DUPLICATION_ACT:
                //  38.321 Ch6.1.3.11
                mac_ce_len = 1;
                break;
            case DL_SCH_LCID_SCell_ACT_4_OCT:
                //  38.321 Ch6.1.3.10
                mac_ce_len = 4;
                break;
            case DL_SCH_LCID_SCell_ACT_1_OCT:
                //  38.321 Ch6.1.3.10
                mac_ce_len = 1;
                break;
            case DL_SCH_LCID_L_DRX:
                //  38.321 Ch6.1.3.6
                //  fixed length but not yet specify.
                mac_ce_len = 0;
                break;
            case DL_SCH_LCID_DRX:
                //  38.321 Ch6.1.3.5
                //  fixed length but not yet specify.
                mac_ce_len = 0;
                break;
            case DL_SCH_LCID_TA_COMMAND:
                //  38.321 Ch6.1.3.4
                mac_ce_len = 1;

                /*uint8_t ta_command = ((NR_MAC_CE_TA *)pdu_ptr)[1].TA_COMMAND;
                uint8_t tag_id = ((NR_MAC_CE_TA *)pdu_ptr)[1].TAGID;*/

                ul_time_alignment->apply_ta = 1;
                ul_time_alignment->ta_command = ((NR_MAC_CE_TA *)pdu_ptr)[1].TA_COMMAND;
                ul_time_alignment->tag_id = ((NR_MAC_CE_TA *)pdu_ptr)[1].TAGID;

                /*
                #ifdef DEBUG_HEADER_PARSING
                LOG_D(MAC, "[UE] CE %d : UE Timing Advance : %d\n", i, pdu_ptr[1]);
                #endif
                */

                LOG_D(MAC, "Received TA_COMMAND %u TAGID %u CC_id %d\n", ul_time_alignment->ta_command, ul_time_alignment->tag_id, CC_id);

                break;
            case DL_SCH_LCID_CON_RES_ID:
                //  38.321 Ch6.1.3.3
                // WIP todo: handle CCCH_pdu
                mac_ce_len = 6;
                
                LOG_I(MAC, "[UE %d][RAPROC] Frame %d : received contention resolution msg: %x.%x.%x.%x.%x.%x, Terminating RA procedure\n", module_idP, frameP, pdu_ptr[0], pdu_ptr[1], pdu_ptr[2], pdu_ptr[3], pdu_ptr[4], pdu_ptr[5]);

                if (mac->RA_active == 1) {
                  LOG_I(MAC, "[UE %d][RAPROC] Frame %d : Clearing RA_active flag\n", module_idP, frameP);
                  mac->RA_active = 0;
                   // // check if RA procedure has finished completely (no contention)
                   // tx_sdu = &mac->CCCH_pdu.payload[3];
                   // //Note: 3 assumes sizeof(SCH_SUBHEADER_SHORT) + PADDING CE, which is when UL-Grant has TBS >= 9 (64 bits)
                   // // (other possibility is 1 for TBS=7 (SCH_SUBHEADER_FIXED), or 2 for TBS=8 (SCH_SUBHEADER_FIXED+PADDING or //  SCH_SUBHEADER_SHORT)
                   // for (i = 0; i < 6; i++)
                   //   if (tx_sdu[i] != payload_ptr[i]) {
                   //     LOG_E(MAC, "[UE %d][RAPROC] Contention detected, RA failed\n", module_idP);
                   //     nr_ra_failed(module_idP, CC_id, eNB_index);
                   //     mac->RA_contention_resolution_timer_active = 0;
                   //     return;
                   //   }
                  LOG_I(MAC, "[UE %d][RAPROC] Frame %d : Cleared contention resolution timer. Set C-RNTI to TC-RNTI\n",
                    module_idP,
                    frameP);
                  mac->RA_contention_resolution_timer_active = 0;
                  nr_ra_succeeded(module_idP, CC_id, gNB_index);
                  mac->crnti = mac->t_crnti;
                  mac->t_crnti = 0;
                  mac->ra_state = RA_SUCCEEDED;
                }
                break;
            case DL_SCH_LCID_PADDING:
                done = 1;
                //  end of MAC PDU, can ignore the rest.
                break;

            //  MAC SDU

            case DL_SCH_LCID_DCCH:
                //  check if LCID is valid at current time.

            case DL_SCH_LCID_DCCH1:
                //  check if LCID is valid at current time.

            default:
                //  check if LCID is valid at current time.
                if(((NR_MAC_SUBHEADER_SHORT *)pdu_ptr)->F){
                    //mac_sdu_len |= (uint16_t)(((NR_MAC_SUBHEADER_LONG *)pdu_ptr)->L2)<<8;
                    mac_subheader_len = 3;
                    mac_sdu_len = ((uint16_t)(((NR_MAC_SUBHEADER_LONG *) pdu_ptr)->L1 & 0x7f) << 8)
                    | ((uint16_t)((NR_MAC_SUBHEADER_LONG *) pdu_ptr)->L2 & 0xff);

                } else {
                  mac_sdu_len = (uint16_t)((NR_MAC_SUBHEADER_SHORT *)pdu_ptr)->L;
                  mac_subheader_len = 2;
                }

                LOG_D(MAC, "[UE %d] Frame %d : DLSCH -> DL-DTCH %d (gNB %d, %d bytes)\n", module_idP, frameP, rx_lcid, gNB_index, mac_sdu_len);

                #if defined(ENABLE_MAC_PAYLOAD_DEBUG)
                    LOG_T(MAC, "[UE %d] First 32 bytes of DLSCH : \n", module_idP);

                    for (i = 0; i < 32; i++)
                      LOG_T(MAC, "%x.", (pdu_ptr + mac_subheader_len)[i]);

                    LOG_T(MAC, "\n");
                #endif

                if (IS_SOFTMODEM_NOS1){
                  if (rx_lcid < NB_RB_MAX && rx_lcid >= DL_SCH_LCID_DTCH) {

                    mac_rlc_data_ind(module_idP,
                                     mac->crnti,
                                     gNB_index,
                                     frameP,
                                     ENB_FLAG_NO,
                                     MBMS_FLAG_NO,
                                     rx_lcid,
                                     (char *) (pdu_ptr + mac_subheader_len),
                                     mac_sdu_len,
                                     1,
                                     NULL);
                  } else {
                    LOG_E(MAC, "[UE %d] Frame %d : unknown LCID %d (gNB %d)\n", module_idP, frameP, rx_lcid, gNB_index);
                  }
                }

            break;
        }
        pdu_ptr += ( mac_subheader_len + mac_ce_len + mac_sdu_len );
        pdu_len -= ( mac_subheader_len + mac_ce_len + mac_sdu_len );
        if (pdu_len < 0)
          LOG_E(MAC, "[MAC] nr_ue_process_mac_pdu, residual mac pdu length %d < 0!\n", pdu_len);
    }
}

////////////////////////////////////////////////////////
/////* ULSCH MAC PDU generation (6.1.2 TS 38.321) */////
////////////////////////////////////////////////////////

uint16_t nr_generate_ulsch_pdu(uint8_t *sdus_payload,
                                    uint8_t *pdu,
                                    uint8_t num_sdus,
                                    uint16_t *sdu_lengths,
                                    uint8_t *sdu_lcids,
                                    uint8_t power_headroom,
                                    uint16_t crnti,
                                    uint16_t truncated_bsr,
                                    uint16_t short_bsr,
                                    uint16_t long_bsr,
                                    unsigned short post_padding,
                                    uint16_t buflen) {

  NR_MAC_SUBHEADER_FIXED *mac_pdu_ptr = (NR_MAC_SUBHEADER_FIXED *) pdu;
  unsigned char last_size = 0, i, mac_header_control_elements[16], *ce_ptr, bsr = 0;
  int mac_ce_size;
  uint16_t offset = 0;

  LOG_D(MAC, "[UE] Generating ULSCH PDU : num_sdus %d\n", num_sdus);

  #ifdef DEBUG_HEADER_PARSING

    for (i = 0; i < num_sdus; i++)
      LOG_D(MAC, "[UE] MAC subPDU %d (lcid %d length %d bytes \n", i, sdu_lcids[i], sdu_lengths[i]);

  #endif

  // Generating UL MAC subPDUs including MAC SDU and subheader

  for (i = 0; i < num_sdus; i++) {
    LOG_D(MAC, "[UE] Generating UL MAC subPDUs for SDU with lenght %d ( num_sdus %d )\n", sdu_lengths[i], num_sdus);

    if (sdu_lcids[i] != UL_SCH_LCID_CCCH){
      if (sdu_lengths[i] < 128) {
        ((NR_MAC_SUBHEADER_SHORT *) mac_pdu_ptr)->R = 0;
        ((NR_MAC_SUBHEADER_SHORT *) mac_pdu_ptr)->F = 0;
        ((NR_MAC_SUBHEADER_SHORT *) mac_pdu_ptr)->LCID = sdu_lcids[i];
        ((NR_MAC_SUBHEADER_SHORT *) mac_pdu_ptr)->L = (unsigned char) sdu_lengths[i];
        last_size = 2;
      } else {
        ((NR_MAC_SUBHEADER_LONG *) mac_pdu_ptr)->R = 0;
        ((NR_MAC_SUBHEADER_LONG *) mac_pdu_ptr)->F = 1;
        ((NR_MAC_SUBHEADER_LONG *) mac_pdu_ptr)->LCID = sdu_lcids[i];
        ((NR_MAC_SUBHEADER_LONG *) mac_pdu_ptr)->L1 = ((unsigned short) sdu_lengths[i] >> 8) & 0x7f;
        ((NR_MAC_SUBHEADER_LONG *) mac_pdu_ptr)->L2 = (unsigned short) sdu_lengths[i] & 0xff;
        last_size = 3;
      }
    } else { // UL CCCH SDU
      mac_pdu_ptr->R = 0;
      mac_pdu_ptr->LCID = sdu_lcids[i];
    }

    mac_pdu_ptr += last_size;

    // cycle through SDUs, compute each relevant and place ulsch_buffer in
    memcpy((void *) mac_pdu_ptr, (void *) sdus_payload, sdu_lengths[i]);
    sdus_payload += sdu_lengths[i]; 
    mac_pdu_ptr  += sdu_lengths[i];
  }

  // Generating UL MAC subPDUs including MAC CEs (MAC CE and subheader)

  ce_ptr = &mac_header_control_elements[0];

  if (power_headroom) {
    // MAC CE fixed subheader
    mac_pdu_ptr->R = 0;
    mac_pdu_ptr->LCID = UL_SCH_LCID_SINGLE_ENTRY_PHR;
    mac_pdu_ptr++;

    // PHR MAC CE (1 octet)
    ((NR_SINGLE_ENTRY_PHR_MAC_CE *) ce_ptr)->PH = power_headroom;
    ((NR_SINGLE_ENTRY_PHR_MAC_CE *) ce_ptr)->R1 = 0;
    ((NR_SINGLE_ENTRY_PHR_MAC_CE *) ce_ptr)->PCMAX = 0; // todo
    ((NR_SINGLE_ENTRY_PHR_MAC_CE *) ce_ptr)->R2 = 0;

    mac_ce_size = sizeof(NR_SINGLE_ENTRY_PHR_MAC_CE);

    // Copying bytes for PHR MAC CEs to the mac pdu pointer
    memcpy((void *) mac_pdu_ptr, (void *) ce_ptr, mac_ce_size);
    ce_ptr += mac_ce_size;
    mac_pdu_ptr += (unsigned char) mac_ce_size;
  }

  if (crnti) {
    // MAC CE fixed subheader
    mac_pdu_ptr->R = 0;
    mac_pdu_ptr->LCID = CRNTI;
    mac_pdu_ptr++;

    // C-RNTI MAC CE (2 octets)
    * (uint16_t *) ce_ptr = crnti;
    mac_ce_size = sizeof(uint16_t);

    // Copying bytes for CRNTI MAC CE to the mac pdu pointer
    memcpy((void *) mac_pdu_ptr, (void *) ce_ptr, mac_ce_size);
    ce_ptr += mac_ce_size;
    mac_pdu_ptr += (unsigned char) mac_ce_size;
  }

  if (truncated_bsr) {
    // MAC CE fixed subheader
    mac_pdu_ptr->R = 0;
    mac_pdu_ptr->LCID = UL_SCH_LCID_S_TRUNCATED_BSR;
    mac_pdu_ptr++;

    // Short truncated BSR MAC CE (1 octet)
    ((NR_BSR_SHORT_TRUNCATED *) ce_ptr)-> Buffer_size = truncated_bsr;
    ((NR_BSR_SHORT_TRUNCATED *) ce_ptr)-> LcgID = 0; // todo
    mac_ce_size = sizeof(NR_BSR_SHORT_TRUNCATED);

    bsr = 1 ;
  } else if (short_bsr) {
    // MAC CE fixed subheader
    mac_pdu_ptr->R = 0;
    mac_pdu_ptr->LCID = UL_SCH_LCID_S_BSR;
    mac_pdu_ptr++;

    // Short truncated BSR MAC CE (1 octet)
    ((NR_BSR_SHORT *) ce_ptr)->Buffer_size = short_bsr;
    ((NR_BSR_SHORT *) ce_ptr)->LcgID = 0; // todo
    mac_ce_size = sizeof(NR_BSR_SHORT);

    bsr = 1 ;
  } else if (long_bsr) {
    // MAC CE variable subheader
    // todo ch 6.1.3.1. TS 38.321
    // ((NR_MAC_SUBHEADER_SHORT *) mac_pdu_ptr)->R = 0;
    // ((NR_MAC_SUBHEADER_SHORT *) mac_pdu_ptr)->F = 0;
    // ((NR_MAC_SUBHEADER_SHORT *) mac_pdu_ptr)->LCID = UL_SCH_LCID_L_BSR;
    // ((NR_MAC_SUBHEADER_SHORT *) mac_pdu_ptr)->L = 0;
    // last_size = 2;
    // mac_pdu_ptr += last_size;

    // Short truncated BSR MAC CE (1 octet)
    // ((NR_BSR_LONG *) ce_ptr)->Buffer_size0 = short_bsr;
    // ((NR_BSR_LONG *) ce_ptr)->LCGID0 = 0;
    // mac_ce_size = sizeof(NR_BSR_LONG); // size is variable
  }

  if (bsr){
    // Copying bytes for BSR MAC CE to the mac pdu pointer
    memcpy((void *) mac_pdu_ptr, (void *) ce_ptr, mac_ce_size);
    ce_ptr += mac_ce_size;
    mac_pdu_ptr += (unsigned char) mac_ce_size;
  }

  // compute offset before adding padding (if necessary)
  offset = ((unsigned char *) mac_pdu_ptr - pdu);
  uint16_t padding_bytes = 0; 

  if(buflen > 0) // If the buflen is provided
    padding_bytes = buflen - offset;

  // Compute final offset for padding
  if (post_padding > 0 || padding_bytes>0) {
    ((NR_MAC_SUBHEADER_FIXED *) mac_pdu_ptr)->R = 0;
    ((NR_MAC_SUBHEADER_FIXED *) mac_pdu_ptr)->LCID = UL_SCH_LCID_PADDING;
    mac_pdu_ptr++;
  } else {            
    // no MAC subPDU with padding
  }

  // compute final offset
  offset = ((unsigned char *) mac_pdu_ptr - pdu);

  //printf("Offset %d \n", ((unsigned char *) mac_pdu_ptr - pdu));

  return offset;
}

uint8_t
nr_ue_get_sdu(module_id_t module_idP, int CC_id, frame_t frameP,
           sub_frame_t subframe, uint8_t eNB_index,
           uint8_t *ulsch_buffer, uint16_t buflen, uint8_t *access_mode) {
  uint8_t total_rlc_pdu_header_len = 0;
  int16_t buflen_remain = 0;
  uint8_t lcid = 0;
  uint16_t sdu_lengths[8] = { 0, 0, 0, 0, 0, 0, 0, 0 };
  uint8_t sdu_lcids[8] = { 0, 0, 0, 0, 0, 0, 0, 0 };
  uint16_t payload_offset = 0, num_sdus = 0;
  uint8_t ulsch_sdus[MAX_ULSCH_PAYLOAD_BYTES];
  uint16_t sdu_length_total = 0;
  //unsigned short post_padding = 0;
  NR_UE_MAC_INST_t *mac = get_mac_inst(module_idP);

  rlc_buffer_occupancy_t lcid_buffer_occupancy_old =
    0, lcid_buffer_occupancy_new = 0;
  LOG_D(MAC,
        "[UE %d] MAC PROCESS UL TRANSPORT BLOCK at frame%d subframe %d TBS=%d\n",
        module_idP, frameP, subframe, buflen);
  AssertFatal(CC_id == 0,
              "Transmission on secondary CCs is not supported yet\n");

  // Check for DCCH first
  // TO DO: Multiplex in the order defined by the logical channel prioritization
  for (lcid = UL_SCH_LCID_SRB1;
       lcid < NR_MAX_NUM_LCID; lcid++) {

      lcid_buffer_occupancy_old = mac_rlc_get_buffer_occupancy_ind(module_idP, mac->crnti, eNB_index, frameP, subframe, ENB_FLAG_NO, lcid);
      lcid_buffer_occupancy_new = lcid_buffer_occupancy_old;

      if(lcid_buffer_occupancy_new){

        buflen_remain =
          buflen - (total_rlc_pdu_header_len + sdu_length_total + MAX_RLC_SDU_SUBHEADER_SIZE);
        LOG_D(MAC,
              "[UE %d] Frame %d : UL-DXCH -> ULSCH, RLC %d has %d bytes to "
              "send (Transport Block size %d SDU Length Total %d , mac header len %d, buflen_remain %d )\n", //BSR byte before Tx=%d
              module_idP, frameP, lcid, lcid_buffer_occupancy_new,
              buflen, sdu_length_total,
              total_rlc_pdu_header_len, buflen_remain); // ,nr_ue_mac_inst->scheduling_info.BSR_bytes[nr_ue_mac_inst->scheduling_info.LCGID[lcid]]

        while(buflen_remain > 0 && lcid_buffer_occupancy_new){

        sdu_lengths[num_sdus] = mac_rlc_data_req(module_idP,
                                mac->crnti,
                                eNB_index,
                                frameP,
                                ENB_FLAG_NO,
                                MBMS_FLAG_NO,
                                lcid,
                                buflen_remain,
                                (char *)&ulsch_sdus[sdu_length_total],0,
                                0);

        AssertFatal(buflen_remain >= sdu_lengths[num_sdus],
                    "LCID=%d RLC has segmented %d bytes but MAC has max=%d\n",
                    lcid, sdu_lengths[num_sdus], buflen_remain);

        if (sdu_lengths[num_sdus]) {
          sdu_length_total += sdu_lengths[num_sdus];
          sdu_lcids[num_sdus] = lcid;

          total_rlc_pdu_header_len += MAX_RLC_SDU_SUBHEADER_SIZE; //rlc_pdu_header_len_last;

          //Update number of SDU
          num_sdus++;
        }

        /* Get updated BO after multiplexing this PDU */
        lcid_buffer_occupancy_new = mac_rlc_get_buffer_occupancy_ind(module_idP,
                                                                     mac->crnti,
                                                                     eNB_index,
                                                                     frameP,
                                                                     subframe,
                                                                     ENB_FLAG_NO,
                                                                     lcid);
        buflen_remain =
                  buflen - (total_rlc_pdu_header_len + sdu_length_total + MAX_RLC_SDU_SUBHEADER_SIZE);
        }
  }

}

  // Generate ULSCH PDU
  if (num_sdus>0) {
  payload_offset = nr_generate_ulsch_pdu(ulsch_sdus,
                                         ulsch_buffer,  // mac header
                                         num_sdus,  // num sdus
                                         sdu_lengths, // sdu length
                                         sdu_lcids, // sdu lcid
                                         0, // power_headroom
                                         mac->crnti, // crnti
                                         0, // truncated_bsr
                                         0, // short_bsr
                                         0, // long_bsr
                                         0, // post_padding 
                                         buflen);  // TBS in bytes
  }
  else
	  return 0;

  // Padding: fill remainder of ULSCH with 0
  if (buflen - payload_offset > 0){
  	  for (int j = payload_offset; j < buflen; j++)
  		  ulsch_buffer[j] = 0;
  }

#if defined(ENABLE_MAC_PAYLOAD_DEBUG)
  LOG_I(MAC, "Printing UL MAC payload UE side, payload_offset: %d \n", payload_offset);
  for (int i = 0; i < buflen ; i++) {
	  //harq_process_ul_ue->a[i] = (unsigned char) rand();
	  //printf("a[%d]=0x%02x\n",i,harq_process_ul_ue->a[i]);
	  printf("%02x ",(unsigned char)ulsch_buffer[i]);
  }
  printf("\n");
#endif

  return 1;
}<|MERGE_RESOLUTION|>--- conflicted
+++ resolved
@@ -2948,15 +2948,9 @@
     if (mac->scc->uplinkConfigCommon->initialUplinkBWP->rach_ConfigCommon->choice.setup->msg3_transformPrecoder == NULL)
       pusch_config_pdu_0_0->transform_precoding = transform_precoder_disabled;
     else
-<<<<<<< HEAD
       pusch_config_pdu_0_0->transform_precoding = transform_precoder_enabled;
-      
-    if (pusch_config_pdu_0_0->transform_precoding == transform_precoder_disabled) 
-=======
-      pusch_config_pdu_0_0->transform_precoding = 0;
 
     if (pusch_config_pdu_0_0->transform_precoding == transform_precoder_disabled)
->>>>>>> 951fdfef
       pusch_config_pdu_0_0->mcs_table = get_pusch_mcs_table(pusch_config->mcs_Table, 0,
                                                  dci_format, NR_RNTI_TC, NR_SearchSpace__searchSpaceType_PR_common, false);
     else
