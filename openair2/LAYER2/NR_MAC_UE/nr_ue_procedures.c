/*
 * Licensed to the OpenAirInterface (OAI) Software Alliance under one or more
 * contributor license agreements.  See the NOTICE file distributed with
 * this work for additional information regarding copyright ownership.
 * The OpenAirInterface Software Alliance licenses this file to You under
 * the OAI Public License, Version 1.1  (the "License"); you may not use this file
 * except in compliance with the License.
 * You may obtain a copy of the License at
 *
 *      http://www.openairinterface.org/?page_id=698
 *
 * Unless required by applicable law or agreed to in writing, software
 * distributed under the License is distributed on an "AS IS" BASIS,
 * WITHOUT WARRANTIES OR CONDITIONS OF ANY KIND, either express or implied.
 * See the License for the specific language governing permissions and
 * limitations under the License.
 *-------------------------------------------------------------------------------
 * For more information about the OpenAirInterface (OAI) Software Alliance:
 *      contact@openairinterface.org
 */

/* \file ue_procedures.c
 * \brief procedures related to UE
 * \author R. Knopp, K.H. HSU, G. Casati
 * \date 2018
 * \version 0.1
 * \company Eurecom / NTUST
 * \email: knopp@eurecom.fr, kai-hsiang.hsu@eurecom.fr, guido.casati@iis.fraunhofer.de
 * \note
 * \warning
 */


#include <stdio.h>
#include <math.h>

/* exe */
#include "executables/nr-softmodem.h"

/* RRC*/
#include "RRC/NR_UE/rrc_proto.h"
#include "NR_RACH-ConfigCommon.h"
#include "NR_RACH-ConfigGeneric.h"
#include "NR_FrequencyInfoDL.h"
#include "NR_PDCCH-ConfigCommon.h"

/* MAC */
#include "mac_defs.h"
#include "NR_MAC_COMMON/nr_mac.h"
#include "NR_MAC_UE/mac_proto.h"
#include "NR_MAC_UE/mac_extern.h"
#include "common/utils/nr/nr_common.h"

/* PHY UE */
#include "SCHED_NR_UE/defs.h"
#include "PHY/defs_nr_UE.h"

/*Openair Packet Tracer */
#include "UTIL/OPT/opt.h"
#include "OCG.h"
#include "executables/softmodem-common.h"

/* utils */
#include "assertions.h"

#include "common/utils/LOG/log.h"
#include "SIMULATION/TOOLS/sim.h" // for taus
#include "openair2/LAYER2/NR_MAC_COMMON/nr_mac.h"
#include "common/utils/LOG/vcd_signal_dumper.h"

#include <stdio.h>
#include <math.h>

//#define ENABLE_MAC_PAYLOAD_DEBUG 1
#define DEBUG_EXTRACT_DCI 1

extern int bwp_id;
extern dci_pdu_rel15_t *def_dci_pdu_rel15;
extern const uint16_t nr_slots_per_frame[5];

extern void mac_rlc_data_ind     (
				  const module_id_t         module_idP,
				  const rnti_t              rntiP,
				  const eNB_index_t         eNB_index,
				  const frame_t             frameP,
				  const eNB_flag_t          enb_flagP,
				  const MBMS_flag_t         MBMS_flagP,
				  const logical_chan_id_t   channel_idP,
				  char                     *buffer_pP,
				  const tb_size_t           tb_sizeP,
				  num_tb_t                  num_tbP,
				  crc_t                    *crcs_pP);


uint32_t get_ssb_slot(uint32_t ssb_index){
  //  this function now only support f <= 3GHz
  return ssb_index & 0x3 ;

  //  return first_symbol(case, freq, ssb_index) / 14
}

uint8_t table_9_2_2_1[16][8]={
  {0,12,2, 0, 0,3,0,0},
  {0,12,2, 0, 0,4,8,0},
  {0,12,2, 3, 0,4,8,0},
  {1,10,4, 0, 0,6,0,0},
  {1,10,4, 0, 0,3,6,9},
  {1,10,4, 2, 0,3,6,9},
  {1,10,4, 4, 0,3,6,9},
  {1,4, 10,0, 0,6,0,0},
  {1,4, 10,0, 0,3,6,9},
  {1,4, 10,2, 0,3,6,9},
  {1,4, 10,4, 0,3,6,9},
  {1,0, 14,0, 0,6,0,0},
  {1,0, 14,0, 0,3,6,9},
  {1,0, 14,2, 0,3,6,9},
  {1,0, 14,4, 0,3,6,9},
  {1,0, 14,26,0,3,0,0}
};


int8_t nr_ue_process_dlsch(module_id_t module_id,
			   int cc_id,
			   uint8_t gNB_index,
			   fapi_nr_dci_indication_t *dci_ind,
			   void *pduP,
			   uint32_t pdu_len)
{
  NR_UE_MAC_INST_t *mac = get_mac_inst(module_id);
  fapi_nr_ul_config_request_t *ul_config = &mac->ul_config_request;
  //fapi_nr_dl_config_request_t *dl_config = &mac->dl_config_request;
  nr_phy_config_t *phy_config = &mac->phy_config;

  //ul_config->ul_config_list[ul_config->number_pdus].pusch_config_pdu.rnti = rnti;
  // First we need to verify if DCI ind contains a ul-sch to be perfomred. If it does, we will handle a PUSCH in the UL_CONFIG_REQ.
  ul_config->ul_config_list[ul_config->number_pdus].pdu_type = FAPI_NR_UL_CONFIG_TYPE_PUCCH;
  for (int i=0; i<10; i++) {
    if(dci_ind!=NULL){
      if (dci_ind->dci_list[i].dci_format < 2) ul_config->ul_config_list[ul_config->number_pdus].pdu_type = FAPI_NR_UL_CONFIG_TYPE_PUSCH;
    }
  }
  if (ul_config->ul_config_list[ul_config->number_pdus].pdu_type == FAPI_NR_UL_CONFIG_TYPE_PUSCH) {
    // fill in the elements in config request inside P5 message
    //ul_config->ul_config_list[ul_config->number_pdus].pusch_config_pdu.bandwidth_part_ind = 0; //FIXME
    ul_config->ul_config_list[ul_config->number_pdus].pusch_config_pdu.rb_size = 0;
    ul_config->ul_config_list[ul_config->number_pdus].pusch_config_pdu.rb_start = 0;
    ul_config->ul_config_list[ul_config->number_pdus].pusch_config_pdu.nr_of_symbols = 0;
    ul_config->ul_config_list[ul_config->number_pdus].pusch_config_pdu.start_symbol_index = 0;
    ul_config->ul_config_list[ul_config->number_pdus].pusch_config_pdu.frequency_hopping = 0;
    ul_config->ul_config_list[ul_config->number_pdus].pusch_config_pdu.mcs_index = 0;
    ul_config->ul_config_list[ul_config->number_pdus].pusch_config_pdu.pusch_data.new_data_indicator = 0;
    ul_config->ul_config_list[ul_config->number_pdus].pusch_config_pdu.pusch_data.rv_index = 0;
    ul_config->ul_config_list[ul_config->number_pdus].pusch_config_pdu.pusch_data.harq_process_id = 0;
    ul_config->ul_config_list[ul_config->number_pdus].pusch_config_pdu.absolute_delta_PUSCH = 0;
    ul_config->ul_config_list[ul_config->number_pdus].pusch_config_pdu.nrOfLayers = 0;
    ul_config->ul_config_list[ul_config->number_pdus].pusch_config_pdu.transform_precoding = 0;
    ul_config->ul_config_list[ul_config->number_pdus].pusch_config_pdu.num_dmrs_cdm_grps_no_data = 0;
    ul_config->ul_config_list[ul_config->number_pdus].pusch_config_pdu.dmrs_ports = 0;
    ul_config->ul_config_list[ul_config->number_pdus].pusch_config_pdu.dmrs_config_type = 0;
    //ul_config->ul_config_list[ul_config->number_pdus].pusch_config_pdu.n_front_load_symb = 0; //FIXME
    //ul_config->ul_config_list[ul_config->number_pdus].pusch_config_pdu.srs_config = 0; //FIXME
    //ul_config->ul_config_list[ul_config->number_pdus].pusch_config_pdu.csi_reportTriggerSize = 0; //FIXME
    //ul_config->ul_config_list[ul_config->number_pdus].pusch_config_pdu.maxCodeBlockGroupsPerTransportBlock = 0; //FIXME
    //ul_config->ul_config_list[ul_config->number_pdus].pusch_config_pdu.ptrs_dmrs_association_port = 0; FIXME
    //ul_config->ul_config_list[ul_config->number_pdus].pusch_config_pdu.beta_offset_ind = 0; //FIXME
  } else { // If DCI ind is not format 0_0 or 0_1, we will handle a PUCCH in the UL_CONFIG_REQ
    ul_config->ul_config_list[ul_config->number_pdus].pdu_type = FAPI_NR_UL_CONFIG_TYPE_PUCCH;
    // If we handle PUCCH common
    ul_config->ul_config_list[ul_config->number_pdus].pucch_config_pdu.format              = table_9_2_2_1[phy_config->config_req.ul_bwp_common.pucch_config_common.pucch_resource_common][0];              /* format   0    1    2    3    4    */
    ul_config->ul_config_list[ul_config->number_pdus].pucch_config_pdu.initialCyclicShift  = table_9_2_2_1[phy_config->config_req.ul_bwp_common.pucch_config_common.pucch_resource_common][4];  /*          x    x                   */
    ul_config->ul_config_list[ul_config->number_pdus].pucch_config_pdu.nrofSymbols         = table_9_2_2_1[phy_config->config_req.ul_bwp_common.pucch_config_common.pucch_resource_common][2];         /*          x    x    x    x    x    */
    ul_config->ul_config_list[ul_config->number_pdus].pucch_config_pdu.startingSymbolIndex = table_9_2_2_1[phy_config->config_req.ul_bwp_common.pucch_config_common.pucch_resource_common][1]; /*          x    x    x    x    x    */
    ul_config->ul_config_list[ul_config->number_pdus].pucch_config_pdu.timeDomainOCC = 0;       /*               x                   */
    ul_config->ul_config_list[ul_config->number_pdus].pucch_config_pdu.nrofPRBs = 0;            /*                    x    x         */
    ul_config->ul_config_list[ul_config->number_pdus].pucch_config_pdu.startingPRB         = table_9_2_2_1[phy_config->config_req.ul_bwp_common.pucch_config_common.pucch_resource_common][3];         /*                                     maxNrofPhysicalResourceBlocks  = 275 */
    ul_config->ul_config_list[ul_config->number_pdus].pucch_config_pdu.occ_length = 0;          /*                              x    */
    ul_config->ul_config_list[ul_config->number_pdus].pucch_config_pdu.occ_Index = 0;           /*                              x    */
    ul_config->ul_config_list[ul_config->number_pdus].pucch_config_pdu.intraSlotFrequencyHopping = 0;
    ul_config->ul_config_list[ul_config->number_pdus].pucch_config_pdu.secondHopPRB = 0;
    ul_config->ul_config_list[ul_config->number_pdus].pucch_config_pdu.interslotFrequencyHopping = 0;
    ul_config->ul_config_list[ul_config->number_pdus].pucch_config_pdu.additionalDMRS = 0;
    ul_config->ul_config_list[ul_config->number_pdus].pucch_config_pdu.maxCodeRate = 0;
    ul_config->ul_config_list[ul_config->number_pdus].pucch_config_pdu.nrofSlots = 0;
    ul_config->ul_config_list[ul_config->number_pdus].pucch_config_pdu.pi2PBSK = 0;
    ul_config->ul_config_list[ul_config->number_pdus].pucch_config_pdu.simultaneousHARQ_ACK_CSI = 0;
    ul_config->ul_config_list[ul_config->number_pdus].pucch_config_pdu.pucch_GroupHopping  = phy_config->config_req.ul_bwp_common.pucch_config_common.pucch_group_hopping;
    ul_config->ul_config_list[ul_config->number_pdus].pucch_config_pdu.hoppingId           = phy_config->config_req.ul_bwp_common.pucch_config_common.hopping_id;
    ul_config->ul_config_list[ul_config->number_pdus].pucch_config_pdu.p0_nominal          = phy_config->config_req.ul_bwp_common.pucch_config_common.p0_nominal;
    for (int i=0;i<NUMBER_PUCCH_FORMAT_NR;i++) ul_config->ul_config_list[ul_config->number_pdus].pucch_config_pdu.deltaF_PUCCH_f[i] = 0;
    ul_config->ul_config_list[ul_config->number_pdus].pucch_config_pdu.p0_PUCCH_Id = 0;     /* INTEGER (1..8)     */
    ul_config->ul_config_list[ul_config->number_pdus].pucch_config_pdu.p0_PUCCH_Value = 0;
    ul_config->ul_config_list[ul_config->number_pdus].pucch_config_pdu.twoPUCCH_PC_AdjustmentStates = 0;
    // If we handle PUCCH dedicated
    ul_config->ul_config_list[ul_config->number_pdus].pucch_config_pdu.format              = phy_config->config_req.ul_bwp_dedicated.pucch_config_dedicated.multi_csi_pucch_resources[0].format;              /* format   0    1    2    3    4    */
    switch (ul_config->ul_config_list[ul_config->number_pdus].pucch_config_pdu.format){
    case pucch_format1_nr:
      ul_config->ul_config_list[ul_config->number_pdus].pucch_config_pdu.interslotFrequencyHopping = phy_config->config_req.ul_bwp_dedicated.pucch_config_dedicated.format1.inter_slot_frequency_hopping;
      ul_config->ul_config_list[ul_config->number_pdus].pucch_config_pdu.additionalDMRS            = phy_config->config_req.ul_bwp_dedicated.pucch_config_dedicated.format1.additional_dmrs;
      ul_config->ul_config_list[ul_config->number_pdus].pucch_config_pdu.maxCodeRate               = phy_config->config_req.ul_bwp_dedicated.pucch_config_dedicated.format1.max_code_rate;
      ul_config->ul_config_list[ul_config->number_pdus].pucch_config_pdu.nrofSlots                 = phy_config->config_req.ul_bwp_dedicated.pucch_config_dedicated.format1.number_of_slots;
      ul_config->ul_config_list[ul_config->number_pdus].pucch_config_pdu.pi2PBSK                   = phy_config->config_req.ul_bwp_dedicated.pucch_config_dedicated.format1.pi2bpsk;
      ul_config->ul_config_list[ul_config->number_pdus].pucch_config_pdu.simultaneousHARQ_ACK_CSI  = phy_config->config_req.ul_bwp_dedicated.pucch_config_dedicated.format1.simultaneous_harq_ack_csi;
      break;
    case pucch_format2_nr:
      ul_config->ul_config_list[ul_config->number_pdus].pucch_config_pdu.interslotFrequencyHopping = phy_config->config_req.ul_bwp_dedicated.pucch_config_dedicated.format2.inter_slot_frequency_hopping;
      ul_config->ul_config_list[ul_config->number_pdus].pucch_config_pdu.additionalDMRS            = phy_config->config_req.ul_bwp_dedicated.pucch_config_dedicated.format2.additional_dmrs;
      ul_config->ul_config_list[ul_config->number_pdus].pucch_config_pdu.maxCodeRate               = phy_config->config_req.ul_bwp_dedicated.pucch_config_dedicated.format2.max_code_rate;
      ul_config->ul_config_list[ul_config->number_pdus].pucch_config_pdu.nrofSlots                 = phy_config->config_req.ul_bwp_dedicated.pucch_config_dedicated.format2.number_of_slots;
      ul_config->ul_config_list[ul_config->number_pdus].pucch_config_pdu.pi2PBSK                   = phy_config->config_req.ul_bwp_dedicated.pucch_config_dedicated.format2.pi2bpsk;
      ul_config->ul_config_list[ul_config->number_pdus].pucch_config_pdu.simultaneousHARQ_ACK_CSI  = phy_config->config_req.ul_bwp_dedicated.pucch_config_dedicated.format2.simultaneous_harq_ack_csi;
      break;
    case pucch_format3_nr:
      ul_config->ul_config_list[ul_config->number_pdus].pucch_config_pdu.interslotFrequencyHopping = phy_config->config_req.ul_bwp_dedicated.pucch_config_dedicated.format3.inter_slot_frequency_hopping;
      ul_config->ul_config_list[ul_config->number_pdus].pucch_config_pdu.additionalDMRS            = phy_config->config_req.ul_bwp_dedicated.pucch_config_dedicated.format3.additional_dmrs;
      ul_config->ul_config_list[ul_config->number_pdus].pucch_config_pdu.maxCodeRate               = phy_config->config_req.ul_bwp_dedicated.pucch_config_dedicated.format3.max_code_rate;
      ul_config->ul_config_list[ul_config->number_pdus].pucch_config_pdu.nrofSlots                 = phy_config->config_req.ul_bwp_dedicated.pucch_config_dedicated.format3.number_of_slots;
      ul_config->ul_config_list[ul_config->number_pdus].pucch_config_pdu.pi2PBSK                   = phy_config->config_req.ul_bwp_dedicated.pucch_config_dedicated.format3.pi2bpsk;
      ul_config->ul_config_list[ul_config->number_pdus].pucch_config_pdu.simultaneousHARQ_ACK_CSI  = phy_config->config_req.ul_bwp_dedicated.pucch_config_dedicated.format3.simultaneous_harq_ack_csi;
      break;
    case pucch_format4_nr:
      ul_config->ul_config_list[ul_config->number_pdus].pucch_config_pdu.interslotFrequencyHopping = phy_config->config_req.ul_bwp_dedicated.pucch_config_dedicated.format4.inter_slot_frequency_hopping;
      ul_config->ul_config_list[ul_config->number_pdus].pucch_config_pdu.additionalDMRS            = phy_config->config_req.ul_bwp_dedicated.pucch_config_dedicated.format4.additional_dmrs;
      ul_config->ul_config_list[ul_config->number_pdus].pucch_config_pdu.maxCodeRate               = phy_config->config_req.ul_bwp_dedicated.pucch_config_dedicated.format4.max_code_rate;
      ul_config->ul_config_list[ul_config->number_pdus].pucch_config_pdu.nrofSlots                 = phy_config->config_req.ul_bwp_dedicated.pucch_config_dedicated.format4.number_of_slots;
      ul_config->ul_config_list[ul_config->number_pdus].pucch_config_pdu.pi2PBSK                   = phy_config->config_req.ul_bwp_dedicated.pucch_config_dedicated.format4.pi2bpsk;
      ul_config->ul_config_list[ul_config->number_pdus].pucch_config_pdu.simultaneousHARQ_ACK_CSI  = phy_config->config_req.ul_bwp_dedicated.pucch_config_dedicated.format4.simultaneous_harq_ack_csi;
      break;
    default:
      break;
    }
    ul_config->ul_config_list[ul_config->number_pdus].pucch_config_pdu.initialCyclicShift        = phy_config->config_req.ul_bwp_dedicated.pucch_config_dedicated.multi_csi_pucch_resources[0].initial_cyclic_shift;  /*          x    x                   */
    ul_config->ul_config_list[ul_config->number_pdus].pucch_config_pdu.nrofSymbols               = phy_config->config_req.ul_bwp_dedicated.pucch_config_dedicated.multi_csi_pucch_resources[0].number_of_symbols;         /*          x    x    x    x    x    */
    ul_config->ul_config_list[ul_config->number_pdus].pucch_config_pdu.startingSymbolIndex       = phy_config->config_req.ul_bwp_dedicated.pucch_config_dedicated.multi_csi_pucch_resources[0].starting_symbol_index; /*          x    x    x    x    x    */
    ul_config->ul_config_list[ul_config->number_pdus].pucch_config_pdu.timeDomainOCC             = phy_config->config_req.ul_bwp_dedicated.pucch_config_dedicated.multi_csi_pucch_resources[0].time_domain_occ;       /*               x                   */
    ul_config->ul_config_list[ul_config->number_pdus].pucch_config_pdu.nrofPRBs                  = phy_config->config_req.ul_bwp_dedicated.pucch_config_dedicated.multi_csi_pucch_resources[0].number_of_prbs;            /*                    x    x         */
    ul_config->ul_config_list[ul_config->number_pdus].pucch_config_pdu.startingPRB               = phy_config->config_req.ul_bwp_dedicated.pucch_config_dedicated.multi_csi_pucch_resources[0].starting_prb;         /*                                     maxNrofPhysicalResourceBlocks  = 275 */
    ul_config->ul_config_list[ul_config->number_pdus].pucch_config_pdu.occ_length                = phy_config->config_req.ul_bwp_dedicated.pucch_config_dedicated.multi_csi_pucch_resources[0].occ_length;          /*                              x    */
    ul_config->ul_config_list[ul_config->number_pdus].pucch_config_pdu.occ_Index                 = phy_config->config_req.ul_bwp_dedicated.pucch_config_dedicated.multi_csi_pucch_resources[0].occ_index;           /*                              x    */
    ul_config->ul_config_list[ul_config->number_pdus].pucch_config_pdu.intraSlotFrequencyHopping = phy_config->config_req.ul_bwp_dedicated.pucch_config_dedicated.multi_csi_pucch_resources[0].intra_slot_frequency_hopping;
    ul_config->ul_config_list[ul_config->number_pdus].pucch_config_pdu.secondHopPRB              = phy_config->config_req.ul_bwp_dedicated.pucch_config_dedicated.multi_csi_pucch_resources[0].second_hop_prb;
    ul_config->ul_config_list[ul_config->number_pdus].pucch_config_pdu.pucch_GroupHopping        = phy_config->config_req.ul_bwp_common.pucch_config_common.pucch_group_hopping;
    ul_config->ul_config_list[ul_config->number_pdus].pucch_config_pdu.hoppingId                 = phy_config->config_req.ul_bwp_common.pucch_config_common.hopping_id;
    ul_config->ul_config_list[ul_config->number_pdus].pucch_config_pdu.p0_nominal                = phy_config->config_req.ul_bwp_common.pucch_config_common.p0_nominal;
    for (int i=0;i<NUMBER_PUCCH_FORMAT_NR; i++) ul_config->ul_config_list[ul_config->number_pdus].pucch_config_pdu.deltaF_PUCCH_f[i] = 0;
    ul_config->ul_config_list[ul_config->number_pdus].pucch_config_pdu.p0_PUCCH_Id = 0;     /* INTEGER (1..8)     */
    ul_config->ul_config_list[ul_config->number_pdus].pucch_config_pdu.p0_PUCCH_Value = 0;
    ul_config->ul_config_list[ul_config->number_pdus].pucch_config_pdu.twoPUCCH_PC_AdjustmentStates = 0;

  }
  if(mac->if_module != NULL && mac->if_module->scheduled_response != NULL){
    mac->if_module->scheduled_response(&mac->scheduled_response);
  }
  return 0;
}

int8_t nr_ue_decode_mib(module_id_t module_id,
                        int cc_id,
                        uint8_t gNB_index,
                        uint8_t extra_bits,	//	8bits 38.212 c7.1.1
                        uint32_t ssb_length,
                        uint32_t ssb_index,
                        void *pduP,
                        uint16_t cell_id)
{
  LOG_I(MAC,"[L2][MAC] decode mib\n");

  NR_UE_MAC_INST_t *mac = get_mac_inst(module_id);

  nr_mac_rrc_data_ind_ue( module_id, cc_id, gNB_index, NR_BCCH_BCH, (uint8_t *) pduP, 3 );    //  fixed 3 bytes MIB PDU
    
  AssertFatal(mac->mib != NULL, "nr_ue_decode_mib() mac->mib == NULL\n");
  //if(mac->mib != NULL){
  uint16_t frame = (mac->mib->systemFrameNumber.buf[0] >> mac->mib->systemFrameNumber.bits_unused);
  uint16_t frame_number_4lsb = 0;
  for (int i=0; i<4; i++)
    frame_number_4lsb |= ((extra_bits>>i)&1)<<(3-i);
  //uint8_t half_frame_bit = ( extra_bits >> 4 ) & 0x1;               //	extra bits[4]
  uint8_t ssb_subcarrier_offset_msb = ( extra_bits >> 5 ) & 0x1;    //	extra bits[5]
  uint8_t ssb_subcarrier_offset = (uint8_t)mac->mib->ssb_SubcarrierOffset;

  //uint32_t ssb_index = 0;    //  TODO: ssb_index should obtain from L1 in case Lssb != 64

  frame = frame << 4;
  frame = frame | frame_number_4lsb;

  if(ssb_length == 64){
    ssb_index = ssb_index & (( extra_bits >> 2 ) & 0x1C );    //	{ extra_bits[5:7], ssb_index[2:0] }
  }else{
    if(ssb_subcarrier_offset_msb){
      ssb_subcarrier_offset = ssb_subcarrier_offset | 0x10;
    }
  }

#ifdef DEBUG_MIB
  LOG_I(MAC,"system frame number(6 MSB bits): %d\n",  mac->mib->systemFrameNumber.buf[0]);
  LOG_I(MAC,"system frame number(with LSB): %d\n", (int)frame);
  LOG_I(MAC,"subcarrier spacing (0=15or60, 1=30or120): %d\n", (int)mac->mib->subCarrierSpacingCommon);
  LOG_I(MAC,"ssb carrier offset(with MSB):  %d\n", (int)ssb_subcarrier_offset);
  LOG_I(MAC,"dmrs type A position (0=pos2,1=pos3): %d\n", (int)mac->mib->dmrs_TypeA_Position);
  LOG_I(MAC,"pdcch config sib1:             %d\n", (int)mac->mib->pdcch_ConfigSIB1);
  LOG_I(MAC,"cell barred (0=barred,1=notBarred): %d\n", (int)mac->mib->cellBarred);
  LOG_I(MAC,"intra frequency reselection (0=allowed,1=notAllowed): %d\n", (int)mac->mib->intraFreqReselection);
  LOG_I(MAC,"half frame bit(extra bits):    %d\n", (int)half_frame_bit);
  LOG_I(MAC,"ssb index(extra bits):         %d\n", (int)ssb_index);
#endif

  subcarrier_spacing_t scs_ssb = scs_30kHz;      //  default for 
  //const uint32_t scs_index = 0;
  const uint32_t num_slot_per_frame = 20;
  subcarrier_spacing_t scs_pdcch;

  //  assume carrier frequency < 6GHz
  if(mac->mib->subCarrierSpacingCommon == NR_MIB__subCarrierSpacingCommon_scs15or60){
    scs_pdcch = scs_15kHz;
  }else{  //NR_MIB__subCarrierSpacingCommon_scs30or120
    scs_pdcch = scs_30kHz;
  }

  channel_bandwidth_t min_channel_bw = bw_10MHz;  //  deafult for testing
	    
  uint32_t is_condition_A = (ssb_subcarrier_offset == 0);   //  38.213 ch.13
  frequency_range_t frequency_range = FR1;
  uint32_t index_4msb = (mac->mib->pdcch_ConfigSIB1.controlResourceSetZero);
  uint32_t index_4lsb = (mac->mib->pdcch_ConfigSIB1.searchSpaceZero);
  int32_t num_rbs = -1;
  int32_t num_symbols = -1;
  int32_t rb_offset = -1;
  //LOG_I(MAC,"<<<<<<<<<configSIB1 %d index_4msb %d index_4lsb %d scs_ssb %d scs_pdcch %d switch %d ",
  //mac->mib->pdcch_ConfigSIB1,index_4msb,index_4lsb,scs_ssb,scs_pdcch, (scs_ssb << 5)|scs_pdcch);

  //  type0-pdcch coreset
  switch( (scs_ssb << 5)|scs_pdcch ){
  case (scs_15kHz << 5) | scs_15kHz :
    AssertFatal(index_4msb < 15, "38.213 Table 13-1 4 MSB out of range\n");
    mac->type0_pdcch_ss_mux_pattern = 1;
    num_rbs     = table_38213_13_1_c2[index_4msb];
    num_symbols = table_38213_13_1_c3[index_4msb];
    rb_offset   = table_38213_13_1_c4[index_4msb];
    break;

  case (scs_15kHz << 5) | scs_30kHz:
    AssertFatal(index_4msb < 14, "38.213 Table 13-2 4 MSB out of range\n");
    mac->type0_pdcch_ss_mux_pattern = 1;
    num_rbs     = table_38213_13_2_c2[index_4msb];
    num_symbols = table_38213_13_2_c3[index_4msb];
    rb_offset   = table_38213_13_2_c4[index_4msb];
    break;

  case (scs_30kHz << 5) | scs_15kHz:
    if((min_channel_bw & bw_5MHz) | (min_channel_bw & bw_10MHz)){
      AssertFatal(index_4msb < 9, "38.213 Table 13-3 4 MSB out of range\n");
      mac->type0_pdcch_ss_mux_pattern = 1;
      num_rbs     = table_38213_13_3_c2[index_4msb];
      num_symbols = table_38213_13_3_c3[index_4msb];
      rb_offset   = table_38213_13_3_c4[index_4msb];
    }else if(min_channel_bw & bw_40MHz){
      AssertFatal(index_4msb < 9, "38.213 Table 13-5 4 MSB out of range\n");
      mac->type0_pdcch_ss_mux_pattern = 1;
      num_rbs     = table_38213_13_5_c2[index_4msb];
      num_symbols = table_38213_13_5_c3[index_4msb];
      rb_offset   = table_38213_13_5_c4[index_4msb];
    }else{ ; }

    break;

  case (scs_30kHz << 5) | scs_30kHz:
    if((min_channel_bw & bw_5MHz) | (min_channel_bw & bw_10MHz)){
      mac->type0_pdcch_ss_mux_pattern = 1;
      num_rbs     = table_38213_13_4_c2[index_4msb];
      num_symbols = table_38213_13_4_c3[index_4msb];
      rb_offset   = table_38213_13_4_c4[index_4msb];
      LOG_I(MAC,"<<<<<<<<<index_4msb %d num_rbs %d num_symb %d rb_offset %d\n",index_4msb,num_rbs,num_symbols,rb_offset );
    }else if(min_channel_bw & bw_40MHz){
      AssertFatal(index_4msb < 10, "38.213 Table 13-6 4 MSB out of range\n");
      mac->type0_pdcch_ss_mux_pattern = 1;
      num_rbs     = table_38213_13_6_c2[index_4msb];
      num_symbols = table_38213_13_6_c3[index_4msb];
      rb_offset   = table_38213_13_6_c4[index_4msb];
    }else{ ; }
    break;

  case (scs_120kHz << 5) | scs_60kHz:
    AssertFatal(index_4msb < 12, "38.213 Table 13-7 4 MSB out of range\n");
    if(index_4msb & 0x7){
      mac->type0_pdcch_ss_mux_pattern = 1;
    }else if(index_4msb & 0x18){
      mac->type0_pdcch_ss_mux_pattern = 2;
    }else{ ; }

    num_rbs     = table_38213_13_7_c2[index_4msb];
    num_symbols = table_38213_13_7_c3[index_4msb];
    if(!is_condition_A && (index_4msb == 8 || index_4msb == 10)){
      rb_offset   = table_38213_13_7_c4[index_4msb] - 1;
    }else{
      rb_offset   = table_38213_13_7_c4[index_4msb];
    }
    break;

  case (scs_120kHz << 5) | scs_120kHz:
    AssertFatal(index_4msb < 8, "38.213 Table 13-8 4 MSB out of range\n");
    if(index_4msb & 0x3){
      mac->type0_pdcch_ss_mux_pattern = 1;
    }else if(index_4msb & 0x0c){
      mac->type0_pdcch_ss_mux_pattern = 3;
    }

    num_rbs     = table_38213_13_8_c2[index_4msb];
    num_symbols = table_38213_13_8_c3[index_4msb];
    if(!is_condition_A && (index_4msb == 4 || index_4msb == 6)){
      rb_offset   = table_38213_13_8_c4[index_4msb] - 1;
    }else{
      rb_offset   = table_38213_13_8_c4[index_4msb];
    }
    break;

  case (scs_240kHz << 5) | scs_60kHz:
    AssertFatal(index_4msb < 4, "38.213 Table 13-9 4 MSB out of range\n");
    mac->type0_pdcch_ss_mux_pattern = 1;
    num_rbs     = table_38213_13_9_c2[index_4msb];
    num_symbols = table_38213_13_9_c3[index_4msb];
    rb_offset   = table_38213_13_9_c4[index_4msb];
    break;

  case (scs_240kHz << 5) | scs_120kHz:
    AssertFatal(index_4msb < 8, "38.213 Table 13-10 4 MSB out of range\n");
    if(index_4msb & 0x3){
      mac->type0_pdcch_ss_mux_pattern = 1;
    }else if(index_4msb & 0x0c){
      mac->type0_pdcch_ss_mux_pattern = 2;
    }
    num_rbs     = table_38213_13_10_c2[index_4msb];
    num_symbols = table_38213_13_10_c3[index_4msb];
    if(!is_condition_A && (index_4msb == 4 || index_4msb == 6)){
      rb_offset   = table_38213_13_10_c4[index_4msb]-1;
    }else{
      rb_offset   = table_38213_13_10_c4[index_4msb];
    }
                
    break;

  default:
    break;
  }

  AssertFatal(num_rbs != -1, "Type0 PDCCH coreset num_rbs undefined");
  AssertFatal(num_symbols != -1, "Type0 PDCCH coreset num_symbols undefined");
  AssertFatal(rb_offset != -1, "Type0 PDCCH coreset rb_offset undefined");
        
  //uint32_t cell_id = 0;   //  obtain from L1 later

  //mac->type0_pdcch_dci_config.coreset.rb_start = rb_offset;
  //mac->type0_pdcch_dci_config.coreset.rb_end = rb_offset + num_rbs - 1;
  uint64_t mask = 0x0;
  uint8_t i;
  for(i=0; i<(num_rbs/6); ++i){   //  38.331 Each bit corresponds a group of 6 RBs
    mask = mask >> 1;
    mask = mask | 0x100000000000;
  }
  //LOG_I(MAC,">>>>>>>>mask %x num_rbs %d rb_offset %d\n", mask, num_rbs, rb_offset);
  /*
    mac->type0_pdcch_dci_config.coreset.frequency_domain_resource = mask;
    mac->type0_pdcch_dci_config.coreset.rb_offset = rb_offset;  //  additional parameter other than coreset

    //mac->type0_pdcch_dci_config.type0_pdcch_coreset.duration = num_symbols;
    mac->type0_pdcch_dci_config.coreset.cce_reg_mapping_type = CCE_REG_MAPPING_TYPE_INTERLEAVED;
    mac->type0_pdcch_dci_config.coreset.cce_reg_interleaved_reg_bundle_size = 6;   //  L 38.211 7.3.2.2
    mac->type0_pdcch_dci_config.coreset.cce_reg_interleaved_interleaver_size = 2;  //  R 38.211 7.3.2.2
    mac->type0_pdcch_dci_config.coreset.cce_reg_interleaved_shift_index = cell_id;
    mac->type0_pdcch_dci_config.coreset.precoder_granularity = PRECODER_GRANULARITY_SAME_AS_REG_BUNDLE;
    mac->type0_pdcch_dci_config.coreset.pdcch_dmrs_scrambling_id = cell_id;
  */


  // type0-pdcch search space
  float big_o;
  float big_m;
  uint32_t temp;
  SFN_C_TYPE sfn_c=SFN_C_IMPOSSIBLE;   //  only valid for mux=1
  uint32_t n_c=UINT_MAX;
  uint32_t number_of_search_space_per_slot=UINT_MAX;
  uint32_t first_symbol_index=UINT_MAX;
  uint32_t search_space_duration;  //  element of search space
  //  38.213 table 10.1-1

  /// MUX PATTERN 1
  if(mac->type0_pdcch_ss_mux_pattern == 1 && frequency_range == FR1){
    big_o = table_38213_13_11_c1[index_4lsb];
    number_of_search_space_per_slot = table_38213_13_11_c2[index_4lsb];
    big_m = table_38213_13_11_c3[index_4lsb];

    temp = (uint32_t)(big_o*pow(2, scs_pdcch)) + (uint32_t)(ssb_index*big_m);
    n_c = temp / num_slot_per_frame;
    if((temp/num_slot_per_frame) & 0x1){
      sfn_c = SFN_C_MOD_2_EQ_1;
    }else{
      sfn_c = SFN_C_MOD_2_EQ_0;
    }

    if((index_4lsb == 1 || index_4lsb == 3 || index_4lsb == 5 || index_4lsb == 7) && (ssb_index&1)){
      first_symbol_index = num_symbols;
    }else{
      first_symbol_index = table_38213_13_11_c4[index_4lsb];
    }
    //  38.213 chapter 13: over two consecutive slots
    search_space_duration = 2;
  }

  if(mac->type0_pdcch_ss_mux_pattern == 1 && frequency_range == FR2){
    big_o = table_38213_13_12_c1[index_4lsb];
    number_of_search_space_per_slot = table_38213_13_11_c2[index_4lsb];
    big_m = table_38213_13_12_c3[index_4lsb];

    if((index_4lsb == 1 || index_4lsb == 3 || index_4lsb == 5 || index_4lsb == 10) && (ssb_index&1)){
      first_symbol_index = 7;
    }else if((index_4lsb == 6 || index_4lsb == 7 || index_4lsb == 8 || index_4lsb == 11) && (ssb_index&1)){
      first_symbol_index = num_symbols;
    }else{
      first_symbol_index = 0;
    }
    //  38.213 chapter 13: over two consecutive slots
    search_space_duration = 2;
  }

  /// MUX PATTERN 2
  if(mac->type0_pdcch_ss_mux_pattern == 2){
            
    if((scs_ssb == scs_120kHz) && (scs_pdcch == scs_60kHz)){
      //  38.213 Table 13-13
      AssertFatal(index_4lsb == 0, "38.213 Table 13-13 4 LSB out of range\n");
      //  PDCCH monitoring occasions (SFN and slot number) same as SSB frame-slot
      //                sfn_c = SFN_C_EQ_SFN_SSB;
      n_c = get_ssb_slot(ssb_index);
      switch(ssb_index & 0x3){    //  ssb_index(i) mod 4
      case 0: 
	first_symbol_index = 0;
	break;
      case 1: 
	first_symbol_index = 1;
	break;
      case 2: 
	first_symbol_index = 6;
	break;
      case 3: 
	first_symbol_index = 7;
	break;
      default: break; 
      }
                
    }else if((scs_ssb == scs_240kHz) && (scs_pdcch == scs_120kHz)){
      //  38.213 Table 13-14
      AssertFatal(index_4lsb == 0, "38.213 Table 13-14 4 LSB out of range\n");
      //  PDCCH monitoring occasions (SFN and slot number) same as SSB frame-slot
      //                sfn_c = SFN_C_EQ_SFN_SSB;
      n_c = get_ssb_slot(ssb_index);
      switch(ssb_index & 0x7){    //  ssb_index(i) mod 8
      case 0: 
	first_symbol_index = 0;
	break;
      case 1: 
	first_symbol_index = 1;
	break;
      case 2: 
	first_symbol_index = 2;
	break;
      case 3: 
	first_symbol_index = 3;
	break;
      case 4: 
	first_symbol_index = 12;
	n_c = get_ssb_slot(ssb_index) - 1;
	break;
      case 5: 
	first_symbol_index = 13;
	n_c = get_ssb_slot(ssb_index) - 1;
	break;
      case 6: 
	first_symbol_index = 0;
	break;
      case 7: 
	first_symbol_index = 1;
	break;
      default: break; 
      }
    }else{ ; }
    //  38.213 chapter 13: over one slot
    search_space_duration = 1;
  }

  /// MUX PATTERN 3
  if(mac->type0_pdcch_ss_mux_pattern == 3){
    if((scs_ssb == scs_120kHz) && (scs_pdcch == scs_120kHz)){
      //  38.213 Table 13-15
      AssertFatal(index_4lsb == 0, "38.213 Table 13-15 4 LSB out of range\n");
      //  PDCCH monitoring occasions (SFN and slot number) same as SSB frame-slot
      //                sfn_c = SFN_C_EQ_SFN_SSB;
      n_c = get_ssb_slot(ssb_index);
      switch(ssb_index & 0x3){    //  ssb_index(i) mod 4
      case 0: 
	first_symbol_index = 4;
	break;
      case 1: 
	first_symbol_index = 8;
	break;
      case 2: 
	first_symbol_index = 2;
	break;
      case 3: 
	first_symbol_index = 6;
	break;
      default: break; 
      }
    }else{ ; }
    //  38.213 chapter 13: over one slot
    search_space_duration = 1;
  }

  AssertFatal(number_of_search_space_per_slot!=UINT_MAX,"");
  /*
  uint32_t coreset_duration = num_symbols * number_of_search_space_per_slot;
    mac->type0_pdcch_dci_config.number_of_candidates[0] = table_38213_10_1_1_c2[0];
    mac->type0_pdcch_dci_config.number_of_candidates[1] = table_38213_10_1_1_c2[1];
    mac->type0_pdcch_dci_config.number_of_candidates[2] = table_38213_10_1_1_c2[2];   //  CCE aggregation level = 4
    mac->type0_pdcch_dci_config.number_of_candidates[3] = table_38213_10_1_1_c2[3];   //  CCE aggregation level = 8
    mac->type0_pdcch_dci_config.number_of_candidates[4] = table_38213_10_1_1_c2[4];   //  CCE aggregation level = 16
    mac->type0_pdcch_dci_config.duration = search_space_duration;
    mac->type0_pdcch_dci_config.coreset.duration = coreset_duration;   //  coreset
    AssertFatal(first_symbol_index!=UINT_MAX,"");
    mac->type0_pdcch_dci_config.monitoring_symbols_within_slot = (0x3fff << first_symbol_index) & (0x3fff >> (14-coreset_duration-first_symbol_index)) & 0x3fff;
  */
  AssertFatal(sfn_c!=SFN_C_IMPOSSIBLE,"");
  AssertFatal(n_c!=UINT_MAX,"");
  mac->type0_pdcch_ss_sfn_c = sfn_c;
  mac->type0_pdcch_ss_n_c = n_c;
        
  // fill in the elements in config request inside P5 message
  mac->phy_config.Mod_id = module_id;
  mac->phy_config.CC_id = cc_id;

  mac->dl_config_request.sfn = frame;
  mac->dl_config_request.slot = (ssb_index>>1) + ((ssb_index>>4)<<1); // not valid for 240kHz SCS 

  //}
  return 0;

}


//  TODO: change to UE parameter, scs: 15KHz, slot duration: 1ms
uint32_t get_ssb_frame(uint32_t test){
  return test;
}

// Performs :
// 1. TODO: Call RRC for link status return to PHY
// 2. TODO: Perform SR/BSR procedures for scheduling feedback
// 3. TODO: Perform PHR procedures
NR_UE_L2_STATE_t nr_ue_scheduler(nr_downlink_indication_t *dl_info, nr_uplink_indication_t *ul_info){

  uint32_t search_space_mask = 0;

  if (dl_info){

    module_id_t mod_id    = dl_info->module_id;
    uint32_t gNB_index    = dl_info->gNB_index;
    int cc_id             = dl_info->cc_id;
    frame_t rx_frame      = dl_info->frame;
    slot_t rx_slot        = dl_info->slot;
    NR_UE_MAC_INST_t *mac = get_mac_inst(mod_id);

    fapi_nr_dl_config_request_t *dl_config = &mac->dl_config_request;
    nr_scheduled_response_t scheduled_response;
    nr_dcireq_t dcireq;

    // check type0 from 38.213 13 if we have no CellGroupConfig
    // TODO: implementation to be completed
    if (mac->scg == NULL) {
      if(dl_info->ssb_index != -1){

        if(mac->type0_pdcch_ss_mux_pattern == 1){
          //  38.213 chapter 13
          if((mac->type0_pdcch_ss_sfn_c == SFN_C_MOD_2_EQ_0) && !(rx_frame & 0x1) && (rx_slot == mac->type0_pdcch_ss_n_c)){
            search_space_mask = search_space_mask | type0_pdcch;
            mac->type0_pdcch_consecutive_slots = mac->type0_pdcch_dci_config.coreset.duration;
          }
          if((mac->type0_pdcch_ss_sfn_c == SFN_C_MOD_2_EQ_1) && (rx_frame & 0x1) && (rx_slot == mac->type0_pdcch_ss_n_c)){
            search_space_mask = search_space_mask | type0_pdcch;
            mac->type0_pdcch_consecutive_slots = mac->type0_pdcch_dci_config.coreset.duration;
          }
        }
        if(mac->type0_pdcch_ss_mux_pattern == 2){
          //  38.213 Table 13-13, 13-14
          if((rx_frame == get_ssb_frame(rx_frame)) && (rx_slot == mac->type0_pdcch_ss_n_c)){
            search_space_mask = search_space_mask | type0_pdcch;
            mac->type0_pdcch_consecutive_slots = mac->type0_pdcch_dci_config.coreset.duration;
          }
        }
        if(mac->type0_pdcch_ss_mux_pattern == 3){
          //  38.213 Table 13-15
          if((rx_frame == get_ssb_frame(rx_frame)) && (rx_slot == mac->type0_pdcch_ss_n_c)){
            search_space_mask = search_space_mask | type0_pdcch;
            mac->type0_pdcch_consecutive_slots = mac->type0_pdcch_dci_config.coreset.duration;
          }
        }
      } // ssb_index != -1

      // Type0 PDCCH search space
      if((search_space_mask & type0_pdcch) || ( mac->type0_pdcch_consecutive_slots != 0 )){
        mac->type0_pdcch_consecutive_slots = mac->type0_pdcch_consecutive_slots - 1;

        dl_config->dl_config_list[dl_config->number_pdus].dci_config_pdu.dci_config_rel15 = mac->type0_pdcch_dci_config;
        dl_config->dl_config_list[dl_config->number_pdus].pdu_type = FAPI_NR_DL_CONFIG_TYPE_DCI;

        /*
        dl_config->dl_config_list[dl_config->number_pdus].dci_config_pdu.dci_config_rel15.rnti = 0xaaaa;	//	to be set
        dl_config->dl_config_list[dl_config->number_pdus].dci_config_pdu.dci_config_rel15.N_RB_BWP = 106;	//	to be set

        LOG_I(MAC,"nr_ue_scheduler Type0 PDCCH with rnti %x, BWP %d\n",
        dl_config->dl_config_list[dl_config->number_pdus].dci_config_pdu.dci_config_rel15.rnti,
        dl_config->dl_config_list[dl_config->number_pdus].dci_config_pdu.dci_config_rel15.N_RB_BWP);
        */
        dl_config->number_pdus = dl_config->number_pdus + 1;
        mac->scheduled_response.dl_config = dl_config;
      }
    } else { // we have an scg

      dcireq.module_id = mod_id;
      dcireq.gNB_index = gNB_index;
      dcireq.cc_id     = cc_id;
      dcireq.frame     = rx_frame;
      dcireq.slot      = rx_slot;
      nr_ue_dcireq(&dcireq); //to be replaced with function pointer later

      // we should have received a DL DCI here, so configure DL accordingly
      scheduled_response.dl_config  = &dcireq.dl_config_req;
      scheduled_response.ul_config  = NULL;
      scheduled_response.tx_request = NULL;
      scheduled_response.module_id  = mod_id;
      scheduled_response.CC_id      = cc_id;
      scheduled_response.frame      = rx_frame;
      scheduled_response.slot       = rx_slot;

      if(mac->if_module != NULL && mac->if_module->scheduled_response != NULL){
        mac->if_module->scheduled_response(&scheduled_response);
      }

      /*
        if(search_space_mask & type0a_pdcch){
        }
        
        if(search_space_mask & type1_pdcch){
        }

        if(search_space_mask & type2_pdcch){
        }

        if(search_space_mask & type3_pdcch){
        }
      */
    }
  } else if (ul_info) {

    if (get_softmodem_params()->phy_test && ul_info->slot_tx == 8) { // ULSCH is handled only in phy-test mode (consistently with OAI gNB)

      uint8_t nb_dmrs_re_per_rb;
      uint8_t ulsch_input_buffer[MAX_ULSCH_PAYLOAD_BYTES];
      uint8_t data_existing = 0;
      uint16_t TBS_bytes;
      uint32_t TBS;
      int i;

      module_id_t mod_id    = ul_info->module_id;
      uint32_t gNB_index    = ul_info->gNB_index;
      int cc_id             = ul_info->cc_id;
      frame_t rx_frame      = ul_info->frame_rx;
      slot_t rx_slot        = ul_info->slot_rx;
      frame_t frame_tx      = ul_info->frame_tx;
      slot_t slot_tx        = ul_info->slot_tx;
      NR_UE_MAC_INST_t *mac = get_mac_inst(mod_id);
      uint8_t access_mode   = SCHEDULED_ACCESS;

      // program PUSCH. this should actually be done upon reception of an UL DCI
      nr_dcireq_t dcireq;
      nr_scheduled_response_t scheduled_response;
      fapi_nr_tx_request_t tx_req;
      fapi_nr_tx_request_body_t tx_req_body;

      //--------------------------Temporary configuration-----------------------------//
      uint16_t rnti               = 0x1234;
      uint32_t rb_size            = 50;
      uint32_t rb_start           = 0;
      uint8_t  nr_of_symbols      = 12;
      uint8_t  start_symbol_index = 2;
      uint8_t  nrOfLayers         = 1;
      uint8_t  mcs_index          = 9;
      uint8_t  mcs_table          = 0;
      uint8_t  harq_process_id    = 0;
      uint8_t  rv_index           = 0;
      uint16_t l_prime_mask       = get_l_prime(nr_of_symbols, typeB, pusch_dmrs_pos0, pusch_len1);
      uint8_t  dmrs_config_type   = 0;
      uint8_t  ptrs_mcs1          = 2;
      uint8_t  ptrs_mcs2          = 4;
      uint8_t  ptrs_mcs3          = 10;
      uint16_t n_rb0              = 25;
      uint16_t n_rb1              = 75;
      uint16_t pdu_bit_map        = PUSCH_PDU_BITMAP_PUSCH_DATA;
      uint8_t  ptrs_time_density  = get_L_ptrs(ptrs_mcs1, ptrs_mcs2, ptrs_mcs3, mcs_index, mcs_table);
      uint8_t  ptrs_freq_density  = get_K_ptrs(n_rb0, n_rb1, rb_size);
      uint8_t  no_data_in_dmrs    = 1;
      uint16_t number_dmrs_symbols = 0;
      uint16_t ul_dmrs_symb_pos   = l_prime_mask << start_symbol_index;
      //------------------------------------------------------------------------------//

        for (i = start_symbol_index; i < start_symbol_index + nr_of_symbols; i++) {
          if((ul_dmrs_symb_pos >> i) & 0x01)
            number_dmrs_symbols += 1;
        }

        if(no_data_in_dmrs)
          nb_dmrs_re_per_rb = 12;
        else
          nb_dmrs_re_per_rb = ((dmrs_config_type == pusch_dmrs_type1) ? 6:4);

        TBS = nr_compute_tbs(nr_get_Qm_ul(mcs_index, 0),
                             nr_get_code_rate_ul(mcs_index, 0),
                             rb_size,
                             nr_of_symbols,
                             nb_dmrs_re_per_rb*number_dmrs_symbols,
                             0,
                             0,
                             nrOfLayers);
        TBS_bytes = TBS/8;

        if (IS_SOFTMODEM_NOS1){
          // Getting IP traffic to be transmitted
          data_existing = nr_ue_get_sdu(mod_id,
                                        cc_id,
                                        frame_tx,
                                        slot_tx,
                                        0,
                                        ulsch_input_buffer,
                                        TBS_bytes,
                                        &access_mode);
        }

<<<<<<< HEAD
        //Random traffic to be transmitted if there is no IP traffic available for this Tx opportunity
        if (!IS_SOFTMODEM_NOS1 || !data_existing) {
          //Use zeros for the header bytes in noS1 mode, in order to make sure that the LCID is not valid
          //and block this traffic from being forwarded to the upper layers at the gNB
          LOG_D(PHY, "Random data to be tranmsitted: \n");
=======
    //--------------------------Temporary configuration-----------------------------//
    uint16_t rnti               = 0x1234;
    uint32_t rb_size            = 50;
    uint32_t rb_start           = 0;
    uint8_t  nr_of_symbols      = 11;
    uint8_t  start_symbol_index = 0;
    uint8_t  nrOfLayers         = 1;
    uint8_t  mcs_index          = 9;
    uint8_t  mcs_table          = 0;
    uint8_t  harq_process_id    = 0;
    uint8_t  rv_index           = 0;
    uint16_t l_prime_mask       = get_l_prime(nr_of_symbols, typeB, pusch_dmrs_pos0, pusch_len1);
    uint8_t  dmrs_config_type   = 0;
    uint8_t  ptrs_mcs1          = 2;
    uint8_t  ptrs_mcs2          = 4;
    uint8_t  ptrs_mcs3          = 10;
    uint16_t n_rb0              = 25;
    uint16_t n_rb1              = 75;
    uint16_t pdu_bit_map        = PUSCH_PDU_BITMAP_PUSCH_DATA;
    uint8_t  ptrs_time_density  = get_L_ptrs(ptrs_mcs1, ptrs_mcs2, ptrs_mcs3, mcs_index, mcs_table);
    uint8_t  ptrs_freq_density  = get_K_ptrs(n_rb0, n_rb1, rb_size);
    //------------------------------------------------------------------------------//

    dcireq.module_id = mod_id;
    dcireq.gNB_index = gNB_index;
    dcireq.cc_id     = cc_id;
    dcireq.frame     = rx_frame;
    dcireq.slot      = rx_slot;

    scheduled_response.dl_config  = NULL;
    scheduled_response.ul_config  = &dcireq.ul_config_req;
    scheduled_response.tx_request = NULL;
    scheduled_response.module_id  = mod_id;
    scheduled_response.CC_id      = cc_id;
    scheduled_response.frame      = rx_frame;
    scheduled_response.slot       = rx_slot;

    scheduled_response.ul_config->slot = ul_info->slot_tx;
    scheduled_response.ul_config->number_pdus = 1;
    scheduled_response.ul_config->ul_config_list[0].pdu_type = FAPI_NR_UL_CONFIG_TYPE_PUSCH;
    scheduled_response.ul_config->ul_config_list[0].pusch_config_pdu.rnti = rnti;
    scheduled_response.ul_config->ul_config_list[0].pusch_config_pdu.rb_size = rb_size;
    scheduled_response.ul_config->ul_config_list[0].pusch_config_pdu.rb_start = rb_start;
    scheduled_response.ul_config->ul_config_list[0].pusch_config_pdu.nr_of_symbols = nr_of_symbols;
    scheduled_response.ul_config->ul_config_list[0].pusch_config_pdu.start_symbol_index = start_symbol_index;
    scheduled_response.ul_config->ul_config_list[0].pusch_config_pdu.ul_dmrs_symb_pos = l_prime_mask << start_symbol_index;
    scheduled_response.ul_config->ul_config_list[0].pusch_config_pdu.dmrs_config_type = dmrs_config_type;
    scheduled_response.ul_config->ul_config_list[0].pusch_config_pdu.mcs_index = mcs_index;
    scheduled_response.ul_config->ul_config_list[0].pusch_config_pdu.mcs_table = mcs_table;
    scheduled_response.ul_config->ul_config_list[0].pusch_config_pdu.num_dmrs_cdm_grps_no_data = 1;
    scheduled_response.ul_config->ul_config_list[0].pusch_config_pdu.pusch_data.new_data_indicator = 0;
    scheduled_response.ul_config->ul_config_list[0].pusch_config_pdu.pusch_data.rv_index = rv_index;
    scheduled_response.ul_config->ul_config_list[0].pusch_config_pdu.nrOfLayers = nrOfLayers;
    scheduled_response.ul_config->ul_config_list[0].pusch_config_pdu.pusch_data.harq_process_id = harq_process_id;
    scheduled_response.ul_config->ul_config_list[0].pusch_config_pdu.pdu_bit_map = pdu_bit_map;
    scheduled_response.ul_config->ul_config_list[0].pusch_config_pdu.pusch_ptrs.ptrs_time_density = ptrs_time_density;
    scheduled_response.ul_config->ul_config_list[0].pusch_config_pdu.pusch_ptrs.ptrs_freq_density = ptrs_freq_density;
    scheduled_response.ul_config->ul_config_list[0].pusch_config_pdu.pusch_ptrs.ptrs_ports_list   = (nfapi_nr_ue_ptrs_ports_t *) malloc(2*sizeof(nfapi_nr_ue_ptrs_ports_t));
    scheduled_response.ul_config->ul_config_list[0].pusch_config_pdu.pusch_ptrs.ptrs_ports_list[0].ptrs_re_offset = 0;

    if (1 << ptrs_time_density >= nr_of_symbols) {
      scheduled_response.ul_config->ul_config_list[0].pusch_config_pdu.pdu_bit_map &= ~PUSCH_PDU_BITMAP_PUSCH_PTRS; // disable PUSCH PTRS
    }
>>>>>>> f7dc17ec

          //Give the first byte a dummy value (a value not corresponding to any valid LCID based on 38.321, Table 6.2.1-2)
          //in order to distinguish the PHY random packets at the MAC layer of the gNB receiver from the normal packets that should
          //have a valid LCID (nr_process_mac_pdu function)
          ulsch_input_buffer[0] = 0x31;

          for (i = 1; i < TBS_bytes; i++) {
            ulsch_input_buffer[i] = (unsigned char) rand();
            //printf(" input encoder a[%d]=0x%02x\n",i,harq_process_ul_ue->a[i]);
          }
        }

#ifdef DEBUG_MAC_PDU

        LOG_D(PHY, "Is data existing ?: %d \n", data_existing);
        LOG_I(PHY, "Printing MAC PDU to be encoded, TBS is: %d \n", TBS_bytes);
        for (i = 0; i < TBS_bytes; i++) {
          printf("%02x", ulsch_input_buffer[i]);
        }
        printf("\n");

#endif

      dcireq.module_id = mod_id;
      dcireq.gNB_index = gNB_index;
      dcireq.cc_id     = cc_id;
      dcireq.frame     = rx_frame;
      dcireq.slot      = rx_slot;

      scheduled_response.dl_config  = NULL;
      scheduled_response.ul_config  = &dcireq.ul_config_req;
      // Config UL TX PDU
      tx_req.slot = slot_tx;
      tx_req.sfn = frame_tx;
      // tx_req->tx_config // TbD
      tx_req.number_of_pdus = 1;
      tx_req_body.pdu_length = TBS_bytes;
      tx_req_body.pdu_index = 0;
      tx_req_body.pdu = ulsch_input_buffer;

      scheduled_response.tx_request = &tx_req;
      scheduled_response.tx_request->tx_request_body = &tx_req_body;
      scheduled_response.module_id  = mod_id;
      scheduled_response.CC_id      = cc_id;
      scheduled_response.frame      = rx_frame;
      scheduled_response.slot       = rx_slot;

      scheduled_response.ul_config->slot = ul_info->slot_tx;
      scheduled_response.ul_config->number_pdus = 1;
      scheduled_response.ul_config->ul_config_list[0].pdu_type = FAPI_NR_UL_CONFIG_TYPE_PUSCH;
      scheduled_response.ul_config->ul_config_list[0].pusch_config_pdu.rnti = rnti;
      scheduled_response.ul_config->ul_config_list[0].pusch_config_pdu.rb_size = rb_size;
      scheduled_response.ul_config->ul_config_list[0].pusch_config_pdu.rb_start = rb_start;
      scheduled_response.ul_config->ul_config_list[0].pusch_config_pdu.nr_of_symbols = nr_of_symbols;
      scheduled_response.ul_config->ul_config_list[0].pusch_config_pdu.start_symbol_index = start_symbol_index;
      scheduled_response.ul_config->ul_config_list[0].pusch_config_pdu.ul_dmrs_symb_pos = ul_dmrs_symb_pos;
      scheduled_response.ul_config->ul_config_list[0].pusch_config_pdu.dmrs_config_type = dmrs_config_type;
      scheduled_response.ul_config->ul_config_list[0].pusch_config_pdu.mcs_index = mcs_index;
      scheduled_response.ul_config->ul_config_list[0].pusch_config_pdu.mcs_table = mcs_table;
      scheduled_response.ul_config->ul_config_list[0].pusch_config_pdu.num_dmrs_cdm_grps_no_data = 1;
      scheduled_response.ul_config->ul_config_list[0].pusch_config_pdu.pusch_data.new_data_indicator = 0;
      scheduled_response.ul_config->ul_config_list[0].pusch_config_pdu.pusch_data.rv_index = rv_index;
      scheduled_response.ul_config->ul_config_list[0].pusch_config_pdu.nrOfLayers = nrOfLayers;
      scheduled_response.ul_config->ul_config_list[0].pusch_config_pdu.pusch_data.harq_process_id = harq_process_id;
      scheduled_response.ul_config->ul_config_list[0].pusch_config_pdu.pdu_bit_map = pdu_bit_map;
      scheduled_response.ul_config->ul_config_list[0].pusch_config_pdu.pusch_ptrs.ptrs_time_density = ptrs_time_density;
      scheduled_response.ul_config->ul_config_list[0].pusch_config_pdu.pusch_ptrs.ptrs_freq_density = ptrs_freq_density;
      scheduled_response.ul_config->ul_config_list[0].pusch_config_pdu.pusch_ptrs.ptrs_ports_list   = (nfapi_nr_ue_ptrs_ports_t *) malloc(2*sizeof(nfapi_nr_ue_ptrs_ports_t));
      scheduled_response.ul_config->ul_config_list[0].pusch_config_pdu.pusch_ptrs.ptrs_ports_list[0].ptrs_re_offset = 0;

      if (1 << ptrs_time_density >= nr_of_symbols) {
        scheduled_response.ul_config->ul_config_list[0].pusch_config_pdu.pdu_bit_map &= ~PUSCH_PDU_BITMAP_PUSCH_PTRS; // disable PUSCH PTRS
      }

      if(mac->if_module != NULL && mac->if_module->scheduled_response != NULL){
        mac->if_module->scheduled_response(&scheduled_response);
      }

      // TODO: expand
      // Note: Contention resolution is currently not active
      if (mac->RA_contention_resolution_timer_active == 1)
        ue_contention_resolution(mod_id, gNB_index, cc_id, ul_info->frame_tx);
    }
  }
  return UE_CONNECTION_OK;
}

// This function schedules the PRACH according to prach_ConfigurationIndex and TS 38.211, tables 6.3.3.2.x
// It fills the PRACH PDU per each FD occasion.
// PRACH formats 9, 10, 11 are corresponding to dual PRACH format configurations A1/B1, A2/B2, A3/B3.
// - todo:
// - Partial configuration is actually already stored in (fapi_nr_prach_config_t) &mac->phy_config.config_req->prach_config
void nr_ue_prach_scheduler(module_id_t module_idP, frame_t frameP, sub_frame_t slotP) {

  uint8_t config_index, mu, N_dur, N_t_slot, start_symbol;
  uint16_t format, format0, format1, ncs;
  int msg1_FDM, is_nr_prach_slot, fdm;

  NR_UE_MAC_INST_t *mac = get_mac_inst(module_idP);

  fapi_nr_ul_config_request_t *ul_config = &mac->ul_config_request;
  fapi_nr_ul_config_prach_pdu *prach_config_pdu;
  fapi_nr_config_request_t *cfg = &mac->phy_config.config_req;
  fapi_nr_prach_config_t *prach_config = &cfg->prach_config;

  NR_ServingCellConfigCommon_t *scc = mac->scc;
  NR_RACH_ConfigCommon_t *setup = scc->uplinkConfigCommon->initialUplinkBWP->rach_ConfigCommon->choice.setup;
  NR_FrequencyInfoDL_t *frequencyInfoDL = scc->downlinkConfigCommon->frequencyInfoDL;
  NR_RACH_ConfigGeneric_t *rach_ConfigGeneric = &setup->rach_ConfigGeneric;
  config_index = rach_ConfigGeneric->prach_ConfigurationIndex;

  mac->RA_offset = 2; // to compensate the rx frame offset at the gNB
  mac->generate_nr_prach = 0; // Reset flag for PRACH generation

  if (is_nr_UL_slot(scc, slotP)) {

    if (setup->msg1_SubcarrierSpacing)
      mu = *setup->msg1_SubcarrierSpacing;
    else
      mu = frequencyInfoDL->scs_SpecificCarrierList.list.array[0]->subcarrierSpacing;

    is_nr_prach_slot = get_nr_prach_info_from_index(config_index,
                                                    (int)frameP,
                                                    (int)slotP,
                                                    frequencyInfoDL->absoluteFrequencyPointA,
                                                    mu,
                                                    cfg->cell_config.frame_duplex_type,
                                                    &format,
                                                    &start_symbol,
                                                    &N_t_slot,
                                                    &N_dur);

    if (is_nr_prach_slot && mac->ra_state == RA_UE_IDLE) {

      mac->generate_nr_prach = 1;

      fdm = rach_ConfigGeneric->msg1_FDM;

      switch (fdm){
        case 0:
        case 1:
        case 2:
        case 3:
          msg1_FDM = 1 << fdm;
          break;
        default:
          AssertFatal(1 == 0, "Unknown msg1_FDM from rach_ConfigGeneric %d\n", fdm);
      }

      format0 = format & 0xff;        // single PRACH format
      format1 = (format >> 8) & 0xff; // dual PRACH format

      ul_config->sfn = frameP;
      ul_config->slot = slotP;

      for (int n = 0; n < msg1_FDM; n++) { // one structure per frequency domain occasion

        ul_config->ul_config_list[ul_config->number_pdus].pdu_type = FAPI_NR_UL_CONFIG_TYPE_PRACH;
        prach_config_pdu = &ul_config->ul_config_list[ul_config->number_pdus].prach_config_pdu;
        memset(prach_config_pdu, 0, sizeof(fapi_nr_ul_config_prach_pdu));
        ul_config->number_pdus += 1;

        ncs = get_NCS(rach_ConfigGeneric->zeroCorrelationZoneConfig, format0, setup->restrictedSetConfig);

        // filling PRACH PDU for FAPI config request
        prach_config_pdu->phys_cell_id = *scc->physCellId;
        prach_config_pdu->num_prach_ocas = N_t_slot;
        prach_config_pdu->prach_start_symbol = start_symbol;
        prach_config_pdu->num_ra = n;
        prach_config_pdu->num_cs = ncs;
        prach_config_pdu->root_seq_id = prach_config->num_prach_fd_occasions_list[n].prach_root_sequence_index;
        prach_config_pdu->restricted_set = prach_config->restricted_set_config;
        prach_config_pdu->freq_msg1 = prach_config->num_prach_fd_occasions_list[n].k1;

        if (format1 != 0xff) {
          switch(format0) { // dual PRACH format
            case 0xa1:
              prach_config_pdu->prach_format = 9;
              break;
            case 0xa2:
              prach_config_pdu->prach_format = 10;
              break;
            case 0xa3:
              prach_config_pdu->prach_format = 11;
              break;
          default:
            AssertFatal(1 == 0, "Only formats A1/B1 A2/B2 A3/B3 are valid for dual format");
          }
        } else {
          switch(format0) { // single PRACH format
            case 0xa1:
              prach_config_pdu->prach_format = 0;
              break;
            case 0xa2:
              prach_config_pdu->prach_format = 1;
              break;
            case 0xa3:
              prach_config_pdu->prach_format = 2;
              break;
            case 0xb1:
              prach_config_pdu->prach_format = 3;
              break;
            case 0xb2:
              prach_config_pdu->prach_format = 4;
              break;
            case 0xb3:
              prach_config_pdu->prach_format = 5;
              break;
            case 0xb4:
              prach_config_pdu->prach_format = 6;
              break;
            case 0xc0:
              prach_config_pdu->prach_format = 7;
              break;
            case 0xc2:
              prach_config_pdu->prach_format = 8;
              break;
            case 0:
              // long formats are handled @ PHY
              break;
            case 1:
              // long formats are handled @ PHY
              break;
            case 2:
              // long formats are handled @ PHY
              break;
            case 3:
              // long formats are handled @ PHY
              break;
            default:
              AssertFatal(1 == 0, "Invalid PRACH format");
          }
        }
      }
    } else if (mac->ra_state == RA_SUCCEEDED){
      mac->generate_nr_prach = 2;
    }
    mac->scheduled_response.ul_config = ul_config;
  }
}

////////////////////////////////////////////////////////////////////////////
/////////* Random Access Contention Resolution (5.1.35 TS 38.321) */////////
////////////////////////////////////////////////////////////////////////////
// Handling contention resolution timer
// WIP todo:
// - beam failure recovery
// - RA completed

void ue_contention_resolution(module_id_t module_id, uint8_t gNB_index, int cc_id, frame_t tx_frame){
  
  NR_UE_MAC_INST_t *mac = get_mac_inst(module_id);
  NR_ServingCellConfigCommon_t *scc = mac->scc;
  NR_RACH_ConfigCommon_t *nr_rach_ConfigCommon = scc->uplinkConfigCommon->initialUplinkBWP->rach_ConfigCommon->choice.setup;

  if (mac->RA_contention_resolution_timer_active == 1) {
    if (nr_rach_ConfigCommon){
      LOG_I(MAC, "Frame %d: Contention resolution timer %d/%ld\n",
        tx_frame,
        mac->RA_contention_resolution_cnt,
        ((1 + nr_rach_ConfigCommon->ra_ContentionResolutionTimer) << 3));
        mac->RA_contention_resolution_cnt++;

      if (mac->RA_contention_resolution_cnt == ((1 + nr_rach_ConfigCommon->ra_ContentionResolutionTimer) << 3)) {
        mac->t_crnti = 0;
        mac->RA_active = 0;
        mac->RA_contention_resolution_timer_active = 0;
        // Signal PHY to quit RA procedure
        LOG_E(MAC, "[UE %u] [RAPROC] Contention resolution timer expired, RA failed, discarded TC-RNTI\n", module_id);
        nr_ra_failed(module_id, cc_id, gNB_index);
      }
    }
  }
}

#if 0
uint16_t nr_dci_format_size (PHY_VARS_NR_UE *ue,
                             uint8_t slot,
                             int p,
                             crc_scrambled_t crc_scrambled,
                             uint8_t dci_fields_sizes[NBR_NR_DCI_FIELDS][NBR_NR_FORMATS],
                             uint8_t format) {
  LOG_DDD("crc_scrambled=%d, n_RB_ULBWP=%d, n_RB_DLBWP=%d\n",crc_scrambled,n_RB_ULBWP,n_RB_DLBWP);
  /*
   * function nr_dci_format_size calculates and returns the size in bits of a determined format
   * it also returns an bi-dimensional array 'dci_fields_sizes' with x rows and y columns, where:
   * x is the number of fields defined in TS 38.212 subclause 7.3.1 (Each field is mapped in the order in which it appears in the description in the specification)
   * y is the number of formats
   *   e.g.: dci_fields_sizes[10][0] contains the size in bits of the field FREQ_DOM_RESOURCE_ASSIGNMENT_UL for format 0_0
   */
  // pdsch_config contains the PDSCH-Config IE is used to configure the UE specific PDSCH parameters (TS 38.331)
  PDSCH_Config_t pdsch_config       = ue->PDSCH_Config;
  // pusch_config contains the PUSCH-Config IE is used to configure the UE specific PUSCH parameters (TS 38.331)
  PUSCH_Config_t pusch_config       = ue->pusch_config;
  PUCCH_Config_t pucch_config_dedicated       = ue->pucch_config_dedicated_nr[eNB_id];
  crossCarrierSchedulingConfig_t crossCarrierSchedulingConfig = ue->crossCarrierSchedulingConfig;
  dmrs_UplinkConfig_t dmrs_UplinkConfig = ue->dmrs_UplinkConfig;
  dmrs_DownlinkConfig_t dmrs_DownlinkConfig = ue->dmrs_DownlinkConfig;
  csi_MeasConfig_t csi_MeasConfig = ue->csi_MeasConfig;
  PUSCH_ServingCellConfig_t PUSCH_ServingCellConfig= ue->PUSCH_ServingCellConfig;
  PDSCH_ServingCellConfig_t PDSCH_ServingCellConfig= ue->PDSCH_ServingCellConfig;
  NR_UE_PDCCH *pdcch_vars2 = ue->pdcch_vars[ue->current_thread_id[nr_tti_rx]][eNB_id];
  // 1  CARRIER_IN
  // crossCarrierSchedulingConfig from higher layers, variable crossCarrierSchedulingConfig indicates if 'cross carrier scheduling' is enabled or not:
  //      if No cross carrier scheduling: number of bits for CARRIER_IND is 0
  //      if Cross carrier scheduling: number of bits for CARRIER_IND is 3
  // The IE CrossCarrierSchedulingConfig is used to specify the configuration when the cross-carrier scheduling is used in a cell
  uint8_t crossCarrierSchedulingConfig_ind = 0;

  if (crossCarrierSchedulingConfig.schedulingCellInfo.other.cif_InSchedulingCell !=0 ) crossCarrierSchedulingConfig_ind=1;

  // 2  SUL_IND_0_1, // 40 SRS_REQUEST, // 50 SUL_IND_0_0
  // UL/SUL indicator (TS 38.331, supplementary uplink is indicated in higher layer parameter ServCellAdd-SUL from IE ServingCellConfig and ServingCellConfigCommon):
  // 0 bit for UEs not configured with SUL in the cell or UEs configured with SUL in the cell but only PUCCH carrier in the cell is configured for PUSCH transmission
  // 1 bit for UEs configured with SUL in the cell as defined in Table 7.3.1.1.1-1
  // sul_ind indicates whether SUL is configured in cell or not
  uint8_t sul_ind=ue->supplementaryUplink.supplementaryUplink; // this value will be 0 or 1 depending on higher layer parameter ServCellAdd-SUL. FIXME!!!
  // 7  BANDWIDTH_PART_IND
  // number of UL BWPs configured by higher layers
  uint8_t n_UL_BWP_RRC=1; // initialized to 1 but it has to be initialized by higher layers FIXME!!!
  n_UL_BWP_RRC = ((n_UL_BWP_RRC > 3)?n_UL_BWP_RRC:(n_UL_BWP_RRC+1));
  // number of DL BWPs configured by higher layers
  uint8_t n_DL_BWP_RRC=1; // initialized to 1 but it has to be initialized by higher layers FIXME!!!
  n_DL_BWP_RRC = ((n_DL_BWP_RRC > 3)?n_DL_BWP_RRC:(n_DL_BWP_RRC+1));
  // 10 FREQ_DOM_RESOURCE_ASSIGNMENT_UL
  // if format0_0, only resource allocation type 1 is allowed
  // if format0_1, then resource allocation type 0 can be configured and N_RBG is defined in TS 38.214 subclause 6.1.2.2.1
  // for PUSCH hopping with resource allocation type 1
  //      n_UL_hopping = 1 if the higher layer parameter frequencyHoppingOffsetLists contains two  offset values
  //      n_UL_hopping = 2 if the higher layer parameter frequencyHoppingOffsetLists contains four offset values
  uint8_t n_UL_hopping=pusch_config.n_frequencyHoppingOffsetLists;

  if (n_UL_hopping == 2) {
    n_UL_hopping = 1;
  } else if (n_UL_hopping == 4) {
    n_UL_hopping = 2;
  } else {
    n_UL_hopping = 0;
  }

  ul_resourceAllocation_t ul_resource_allocation_type = pusch_config.ul_resourceAllocation;
  uint8_t ul_res_alloc_type_0 = 0;
  uint8_t ul_res_alloc_type_1 = 0;

  if (ul_resource_allocation_type == ul_resourceAllocationType0) ul_res_alloc_type_0 = 1;

  if (ul_resource_allocation_type == ul_resourceAllocationType1) ul_res_alloc_type_1 = 1;

  if (ul_resource_allocation_type == ul_dynamicSwitch) {
    ul_res_alloc_type_0 = 1;
    ul_res_alloc_type_1 = 1;
  }

  uint8_t n_bits_freq_dom_res_assign_ul=0,n_ul_RGB_tmp;

  if (ul_res_alloc_type_0 == 1) { // implementation of Table 6.1.2.2.1-1 TC 38.214 subclause 6.1.2.2.1
    // config1: PUSCH-Config IE contains rbg-Size ENUMERATED {config1 config2}
    ul_rgb_Size_t config = pusch_config.ul_rgbSize;
    uint8_t nominal_RBG_P               = (config==ul_rgb_config1?2:4);

    if (n_RB_ULBWP > 36)  nominal_RBG_P = (config==ul_rgb_config1?4:8);

    if (n_RB_ULBWP > 72)  nominal_RBG_P = (config==ul_rgb_config1?8:16);

    if (n_RB_ULBWP > 144) nominal_RBG_P = 16;

    n_bits_freq_dom_res_assign_ul = (uint8_t)ceil((n_RB_ULBWP+(0%nominal_RBG_P))/nominal_RBG_P);                                   //FIXME!!! what is 0???
    n_ul_RGB_tmp = n_bits_freq_dom_res_assign_ul;
  }

  if (ul_res_alloc_type_1 == 1) n_bits_freq_dom_res_assign_ul = (uint8_t)(ceil(log2(n_RB_ULBWP*(n_RB_ULBWP+1)/2)))-n_UL_hopping;

  if ((ul_res_alloc_type_0 == 1) && (ul_res_alloc_type_1 == 1))
    n_bits_freq_dom_res_assign_ul = ((n_bits_freq_dom_res_assign_ul>n_ul_RGB_tmp)?(n_bits_freq_dom_res_assign_ul+1):(n_ul_RGB_tmp+1));

  // 11 FREQ_DOM_RESOURCE_ASSIGNMENT_DL
  // if format1_0, only resource allocation type 1 is allowed
  // if format1_1, then resource allocation type 0 can be configured and N_RBG is defined in TS 38.214 subclause 5.1.2.2.1
  dl_resourceAllocation_t dl_resource_allocation_type = pdsch_config.dl_resourceAllocation;
  uint8_t dl_res_alloc_type_0 = 0;
  uint8_t dl_res_alloc_type_1 = 0;

  if (dl_resource_allocation_type == dl_resourceAllocationType0) dl_res_alloc_type_0 = 1;

  if (dl_resource_allocation_type == dl_resourceAllocationType1) dl_res_alloc_type_1 = 1;

  if (dl_resource_allocation_type == dl_dynamicSwitch) {
    dl_res_alloc_type_0 = 1;
    dl_res_alloc_type_1 = 1;
  }

  uint8_t n_bits_freq_dom_res_assign_dl=0,n_dl_RGB_tmp;

  if (dl_res_alloc_type_0 == 1) { // implementation of Table 5.1.2.2.1-1 TC 38.214 subclause 6.1.2.2.1
    // config1: PDSCH-Config IE contains rbg-Size ENUMERATED {config1, config2}
    dl_rgb_Size_t config = pdsch_config.dl_rgbSize;
    uint8_t nominal_RBG_P               = (config==dl_rgb_config1?2:4);

    if (n_RB_DLBWP > 36)  nominal_RBG_P = (config==dl_rgb_config1?4:8);

    if (n_RB_DLBWP > 72)  nominal_RBG_P = (config==dl_rgb_config1?8:16);

    if (n_RB_DLBWP > 144) nominal_RBG_P = 16;

    n_bits_freq_dom_res_assign_dl = (uint8_t)ceil((n_RB_DLBWP+(0%nominal_RBG_P))/nominal_RBG_P);                                     //FIXME!!! what is 0???
    n_dl_RGB_tmp = n_bits_freq_dom_res_assign_dl;
  }

  if (dl_res_alloc_type_1 == 1) n_bits_freq_dom_res_assign_dl = (uint8_t)(ceil(log2(n_RB_DLBWP*(n_RB_DLBWP+1)/2)));

  if ((dl_res_alloc_type_0 == 1) && (dl_res_alloc_type_1 == 1))
    n_bits_freq_dom_res_assign_dl = ((n_bits_freq_dom_res_assign_dl>n_dl_RGB_tmp)?(n_bits_freq_dom_res_assign_dl+1):(n_dl_RGB_tmp+1));

  // 12 TIME_DOM_RESOURCE_ASSIGNMENT
  uint8_t pusch_alloc_list = pusch_config.n_push_alloc_list;
  uint8_t pdsch_alloc_list = pdsch_config.n_pdsh_alloc_list;
  // 14 PRB_BUNDLING_SIZE_IND:0 bit if the higher layer parameter PRB_bundling is not configured or is set to 'static', or 1 bit if the higher layer parameter PRB_bundling is set to 'dynamic' according to Subclause 5.1.2.3 of [6, TS 38.214]
  static_bundleSize_t static_prb_BundlingType = pdsch_config.prbBundleType.staticBundling;
  bundleSizeSet1_t dynamic_prb_BundlingType1  = pdsch_config.prbBundleType.dynamicBundlig.bundleSizeSet1;
  bundleSizeSet2_t dynamic_prb_BundlingType2  = pdsch_config.prbBundleType.dynamicBundlig.bundleSizeSet2;
  uint8_t prb_BundlingType_size=0;

  if ((static_prb_BundlingType==st_n4)||(static_prb_BundlingType==st_wideband)) prb_BundlingType_size=0;

  if ((dynamic_prb_BundlingType1==dy_1_n4)||(dynamic_prb_BundlingType1==dy_1_wideband)||(dynamic_prb_BundlingType1==dy_1_n2_wideband)||(dynamic_prb_BundlingType1==dy_1_n4_wideband)||
      (dynamic_prb_BundlingType2==dy_2_n4)||(dynamic_prb_BundlingType2==dy_2_wideband)) prb_BundlingType_size=1;

  // 15 RATE_MATCHING_IND FIXME!!!
  // according to TS 38.212: Rate matching indicator – 0, 1, or 2 bits according to higher layer parameter rateMatchPattern
  uint8_t rateMatching_bits = pdsch_config.n_rateMatchPatterns;
  // 16 ZP_CSI_RS_TRIGGER FIXME!!!
  // 0, 1, or 2 bits as defined in Subclause 5.1.4.2 of [6, TS 38.214].
  // is the number of ZP CSI-RS resource sets in the higher layer parameter zp-CSI-RS-Resource
  uint8_t n_zp_bits = pdsch_config.n_zp_CSI_RS_ResourceId;
  // 17 FREQ_HOPPING_FLAG
  // freqHopping is defined by higher layer parameter frequencyHopping from IE PUSCH-Config. Values are ENUMERATED{mode1, mode2}
  frequencyHopping_t f_hopping = pusch_config.frequencyHopping;
  uint8_t freqHopping = 0;

  if ((f_hopping==f_hop_mode1)||(f_hopping==f_hop_mode2)) freqHopping = 1;

  // 28 DAI
  pdsch_HARQ_ACK_Codebook_t pdsch_HARQ_ACK_Codebook = pdsch_config.pdsch_HARQ_ACK_Codebook;
  uint8_t n_dai = 0;
  uint8_t n_serving_cell_dl = 1; // this is hardcoded to 1 as we need to get this value from RRC higher layers parameters. FIXME!!!

  if ((pdsch_HARQ_ACK_Codebook == dynamic) && (n_serving_cell_dl == 1)) n_dai = 2;

  if ((pdsch_HARQ_ACK_Codebook == dynamic) && (n_serving_cell_dl > 1))  n_dai = 4;

  // 29 FIRST_DAI
  uint8_t codebook_HARQ_ACK = 0;           // We need to get this value to calculate number of bits of fields 1st DAI and 2nd DAI.

  if (pdsch_HARQ_ACK_Codebook == semiStatic) codebook_HARQ_ACK = 1;

  if (pdsch_HARQ_ACK_Codebook == dynamic) codebook_HARQ_ACK = 2;

  // 30 SECOND_DAI
  uint8_t n_HARQ_ACK_sub_codebooks = 0;   // We need to get this value to calculate number of bits of fields 1st DAI and 2nd DAI. FIXME!!!
  // 35 PDSCH_TO_HARQ_FEEDBACK_TIME_IND
  uint8_t pdsch_harq_t_ind = (uint8_t)ceil(log2(pucch_config_dedicated.dl_DataToUL_ACK[0]));
  // 36 SRS_RESOURCE_IND
  // n_SRS is the number of configured SRS resources in the SRS resource set associated with the higher layer parameter usage of value 'codeBook' or 'nonCodeBook'
  // from SRS_ResourceSet_t type we should get the information of the usage parameter (with possible values beamManagement, codebook, nonCodebook, antennaSwitching)
  // at frame_parms->srs_nr->p_SRS_ResourceSetList[]->usage
  uint8_t n_SRS = ue->srs.number_srs_Resource_Set;
  // 37 PRECOD_NBR_LAYERS
  // 38 ANTENNA_PORTS
  txConfig_t txConfig = pusch_config.txConfig;
  transformPrecoder_t transformPrecoder = pusch_config.transformPrecoder;
  codebookSubset_t codebookSubset = pusch_config.codebookSubset;
  uint8_t maxRank = pusch_config.maxRank;
  uint8_t num_antenna_ports = 1; // this is hardcoded. We need to get the real value FIXME!!!
  uint8_t precond_nbr_layers_bits = 0;
  uint8_t antenna_ports_bits_ul = 0;

  // searching number of bits at tables 7.3.1.1.2-2/3/4/5 from TS 38.212 subclause 7.3.1.1.2
  if (txConfig == txConfig_codebook) {
    if (num_antenna_ports == 4) {
      if ((transformPrecoder == transformPrecoder_disabled) && ((maxRank == 2)||(maxRank == 3)||(maxRank == 4))) { // Table 7.3.1.1.2-2
        if (codebookSubset == codebookSubset_fullyAndPartialAndNonCoherent) precond_nbr_layers_bits=6;

        if (codebookSubset == codebookSubset_partialAndNonCoherent) precond_nbr_layers_bits=5;

        if (codebookSubset == codebookSubset_nonCoherent) precond_nbr_layers_bits=4;
      }

      if (((transformPrecoder == transformPrecoder_enabled)||(transformPrecoder == transformPrecoder_disabled)) && (maxRank == 1)) { // Table 7.3.1.1.2-3
        if (codebookSubset == codebookSubset_fullyAndPartialAndNonCoherent) precond_nbr_layers_bits=5;

        if (codebookSubset == codebookSubset_partialAndNonCoherent) precond_nbr_layers_bits=4;

        if (codebookSubset == codebookSubset_nonCoherent) precond_nbr_layers_bits=2;
      }
    }

    if (num_antenna_ports == 2) {
      if ((transformPrecoder == transformPrecoder_disabled) && (maxRank == 2)) { // Table 7.3.1.1.2-4
        if (codebookSubset == codebookSubset_fullyAndPartialAndNonCoherent) precond_nbr_layers_bits=4;

        if (codebookSubset == codebookSubset_nonCoherent) precond_nbr_layers_bits=2;
      }

      if (((transformPrecoder == transformPrecoder_enabled)||(transformPrecoder == transformPrecoder_disabled)) && (maxRank == 1)) { // Table 7.3.1.1.2-5
        if (codebookSubset == codebookSubset_fullyAndPartialAndNonCoherent) precond_nbr_layers_bits=3;

        if (codebookSubset == codebookSubset_nonCoherent) precond_nbr_layers_bits=1;
      }
    }
  }

  if (txConfig == txConfig_nonCodebook) {
  }

  // searching number of bits at tables 7.3.1.1.2-6/7/8/9/10/11/12/13/14/15/16/17/18/19
  if((dmrs_UplinkConfig.pusch_dmrs_type == pusch_dmrs_type1)) {
    if ((transformPrecoder == transformPrecoder_enabled) && (dmrs_UplinkConfig.pusch_maxLength == pusch_len1)) antenna_ports_bits_ul = 2;

    if ((transformPrecoder == transformPrecoder_enabled) && (dmrs_UplinkConfig.pusch_maxLength == pusch_len2)) antenna_ports_bits_ul = 4;

    if ((transformPrecoder == transformPrecoder_disabled) && (dmrs_UplinkConfig.pusch_maxLength == pusch_len1)) antenna_ports_bits_ul = 3;

    if ((transformPrecoder == transformPrecoder_disabled) && (dmrs_UplinkConfig.pusch_maxLength == pusch_len2)) antenna_ports_bits_ul = 4;
  }

  if((dmrs_UplinkConfig.pusch_dmrs_type == pusch_dmrs_type2)) {
    if ((transformPrecoder == transformPrecoder_disabled) && (dmrs_UplinkConfig.pusch_maxLength == pusch_len1)) antenna_ports_bits_ul = 4;

    if ((transformPrecoder == transformPrecoder_disabled) && (dmrs_UplinkConfig.pusch_maxLength == pusch_len2)) antenna_ports_bits_ul = 5;
  }

  // for format 1_1 number of bits as defined by Tables 7.3.1.2.2-1/2/3/4
  uint8_t antenna_ports_bits_dl = 0;

  if((dmrs_DownlinkConfig.pdsch_dmrs_type == pdsch_dmrs_type1) && (dmrs_DownlinkConfig.pdsch_maxLength == pdsch_len1)) antenna_ports_bits_dl = 4; // Table 7.3.1.2.2-1

  if((dmrs_DownlinkConfig.pdsch_dmrs_type == pdsch_dmrs_type1) && (dmrs_DownlinkConfig.pdsch_maxLength == pdsch_len2)) antenna_ports_bits_dl = 5; // Table 7.3.1.2.2-2

  if((dmrs_DownlinkConfig.pdsch_dmrs_type == pdsch_dmrs_type2) && (dmrs_DownlinkConfig.pdsch_maxLength == pdsch_len1)) antenna_ports_bits_dl = 5; // Table 7.3.1.2.2-3

  if((dmrs_DownlinkConfig.pdsch_dmrs_type == pdsch_dmrs_type2) && (dmrs_DownlinkConfig.pdsch_maxLength == pdsch_len2)) antenna_ports_bits_dl = 6; // Table 7.3.1.2.2-4

  // 39 TCI
  uint8_t tci_bits=0;

  if (pdcch_vars2->coreset[p].tciPresentInDCI == tciPresentInDCI_enabled) tci_bits=3;

  // 42 CSI_REQUEST
  // reportTriggerSize is defined in the CSI-MeasConfig IE (TS 38.331).
  // Size of CSI request field in DCI (bits). Corresponds to L1 parameter 'ReportTriggerSize' (see 38.214, section 5.2)
  uint8_t reportTriggerSize = csi_MeasConfig.reportTriggerSize; // value from 0..6
  // 43 CBGTI
  // for format 0_1
  uint8_t maxCodeBlockGroupsPerTransportBlock = 0;

  if (PUSCH_ServingCellConfig.maxCodeBlockGroupsPerTransportBlock != 0)
    maxCodeBlockGroupsPerTransportBlock = (uint8_t)PUSCH_ServingCellConfig.maxCodeBlockGroupsPerTransportBlock;

  // for format 1_1, as defined in Subclause 5.1.7 of [6, TS38.214]
  uint8_t maxCodeBlockGroupsPerTransportBlock_dl = 0;

  if (PDSCH_ServingCellConfig.maxCodeBlockGroupsPerTransportBlock_dl != 0)
    maxCodeBlockGroupsPerTransportBlock_dl = pdsch_config.maxNrofCodeWordsScheduledByDCI; // FIXME!!!

  // 44 CBGFI
  uint8_t cbgfi_bit = PDSCH_ServingCellConfig.codeBlockGroupFlushIndicator;
  // 45 PTRS_DMRS
  // 0 bit if PTRS-UplinkConfig is not configured and transformPrecoder=disabled, or if transformPrecoder=enabled, or if maxRank=1
  // 2 bits otherwise
  uint8_t ptrs_dmrs_bits=0; //FIXME!!!
  // 46 BETA_OFFSET_IND
  // at IE PUSCH-Config, beta_offset indicator – 0 if the higher layer parameter betaOffsets = semiStatic; otherwise 2 bits
  // uci-OnPUSCH
  // Selection between and configuration of dynamic and semi-static beta-offset. If the field is absent or released, the UE applies the value 'semiStatic' and the BetaOffsets
  uint8_t betaOffsets = 0;

  if (pusch_config.uci_onPusch.betaOffset_type == betaOffset_semiStatic);

  if (pusch_config.uci_onPusch.betaOffset_type == betaOffset_dynamic) betaOffsets = 2;

  // 47 DMRS_SEQ_INI
  uint8_t dmrs_seq_ini_bits_ul = 0;
  uint8_t dmrs_seq_ini_bits_dl = 0;

  //1 bit if both scramblingID0 and scramblingID1 are configured in DMRS-UplinkConfig
  if ((transformPrecoder == transformPrecoder_disabled) && (dmrs_UplinkConfig.scramblingID0 != 0) && (dmrs_UplinkConfig.scramblingID1 != 0)) dmrs_seq_ini_bits_ul = 1;

  //1 bit if both scramblingID0 and scramblingID1 are configured in DMRS-DownlinkConfig
  if ((dmrs_DownlinkConfig.scramblingID0 != 0) && (dmrs_DownlinkConfig.scramblingID0 != 0)) dmrs_seq_ini_bits_dl = 1;

  /*
   * For format 2_2
   *
   * This format supports power control commands for semi-persistent scheduling.
   * As we can already support power control commands dynamically with formats 0_0/0_1 (TPC PUSCH) and 1_0/1_1 (TPC PUCCH)
   *
   * This format will be implemented in the future FIXME!!!
   *
   */
  // 5  BLOCK_NUMBER: The parameter tpc-PUSCH or tpc-PUCCH provided by higher layers determines the index to the block number for an UL of a cell
  // The following fields are defined for each block: Closed loop indicator and TPC command
  // 6  CLOSE_LOOP_IND
  // 41 TPC_CMD
  uint8_t tpc_cmd_bit_2_2 = 2;
  /*
   * For format 2_3
   *
   * This format is used for power control of uplink sounding reference signals for devices which have not coupled SRS power control to the PUSCH power control
   * either because independent control is desirable or because the device is configured without PUCCH and PUSCH
   *
   * This format will be implemented in the future FIXME!!!
   *
   */
  // 40 SRS_REQUEST
  // 41 TPC_CMD
  uint8_t tpc_cmd_bit_2_3 = 0;
  uint8_t dci_field_size_table [NBR_NR_DCI_FIELDS][NBR_NR_FORMATS] = { // This table contains the number of bits for each field (row) contained in each dci format (column).
    // The values of the variables indicate field sizes in number of bits
    //Format0_0                     Format0_1                      Format1_0                      Format1_1             Formats2_0/1/2/3
    {
      1,                             1,                             (((crc_scrambled == _p_rnti) || (crc_scrambled == _si_rnti) || (crc_scrambled == _ra_rnti)) ? 0:1),
      1,                             0,0,0,0
    }, // 0  IDENTIFIER_DCI_FORMATS:
    {
      0,                             ((crossCarrierSchedulingConfig_ind == 0) ? 0:3),
      0,                             ((crossCarrierSchedulingConfig_ind == 0) ? 0:3),
      0,0,0,0
    }, // 1  CARRIER_IND: 0 or 3 bits, as defined in Subclause x.x of [5, TS38.213]
    {0,                             (sul_ind == 0)?0:1,            0,                             0,                             0,0,0,0}, // 2  SUL_IND_0_1:
    {0,                             0,                             0,                             0,                             1,0,0,0}, // 3  SLOT_FORMAT_IND: size of DCI format 2_0 is configurable by higher layers up to 128 bits, according to Subclause 11.1.1 of [5, TS 38.213]
    {0,                             0,                             0,                             0,                             0,1,0,0}, // 4  PRE_EMPTION_IND: size of DCI format 2_1 is configurable by higher layers up to 126 bits, according to Subclause 11.2 of [5, TS 38.213]. Each pre-emption indication is 14 bits
    {0,                             0,                             0,                             0,                             0,0,0,0}, // 5  BLOCK_NUMBER: starting position of a block is determined by the parameter startingBitOfFormat2_3
    {0,                             0,                             0,                             0,                             0,0,1,0}, // 6  CLOSE_LOOP_IND
    {
      0,                             (uint8_t)ceil(log2(n_UL_BWP_RRC)),
      0,                             (uint8_t)ceil(log2(n_DL_BWP_RRC)),
      0,0,0,0
    }, // 7  BANDWIDTH_PART_IND:
    {
      0,                             0,                             ((crc_scrambled == _p_rnti) ? 2:0),
      0,                             0,0,0,0
    }, // 8  SHORT_MESSAGE_IND 2 bits if crc scrambled with P-RNTI
    {
      0,                             0,                             ((crc_scrambled == _p_rnti) ? 8:0),
      0,                             0,0,0,0
    }, // 9  SHORT_MESSAGES 8 bit8 if crc scrambled with P-RNTI
    {
      (uint8_t)(ceil(log2(n_RB_ULBWP*(n_RB_ULBWP+1)/2)))-n_UL_hopping,
      n_bits_freq_dom_res_assign_ul,
      0,                             0,                             0,0,0,0
    }, // 10 FREQ_DOM_RESOURCE_ASSIGNMENT_UL: PUSCH hopping with resource allocation type 1 not considered
    //    (NOTE 1) If DCI format 0_0 is monitored in common search space
    //    and if the number of information bits in the DCI format 0_0 prior to padding
    //    is larger than the payload size of the DCI format 1_0 monitored in common search space
    //    the bitwidth of the frequency domain resource allocation field in the DCI format 0_0
    //    is reduced such that the size of DCI format 0_0 equals to the size of the DCI format 1_0
    {
      0,                             0,                             (uint8_t)ceil(log2(n_RB_DLBWP*(n_RB_DLBWP+1)/2)),
      n_bits_freq_dom_res_assign_dl,
      0,0,0,0
    }, // 11 FREQ_DOM_RESOURCE_ASSIGNMENT_DL:
    {
      4,                             (uint8_t)log2(pusch_alloc_list),
      4,                             (uint8_t)log2(pdsch_alloc_list),
      0,0,0,0
    }, // 12 TIME_DOM_RESOURCE_ASSIGNMENT: 0, 1, 2, 3, or 4 bits as defined in Subclause 6.1.2.1 of [6, TS 38.214]. The bitwidth for this field is determined as log2(I) bits,
    //    where I the number of entries in the higher layer parameter pusch-AllocationList
    {
      0,                             0,                             1,                             (((dl_res_alloc_type_0==1) &&(dl_res_alloc_type_1==0))?0:1),
      0,0,0,0
    }, // 13 VRB_TO_PRB_MAPPING: 0 bit if only resource allocation type 0
    {0,                             0,                             0,                             prb_BundlingType_size,         0,0,0,0}, // 14 PRB_BUNDLING_SIZE_IND:0 bit if the higher layer parameter PRB_bundling is not configured or is set to 'static', or 1 bit if the higher layer parameter PRB_bundling is set to 'dynamic' according to Subclause 5.1.2.3 of [6, TS 38.214]
    {0,                             0,                             0,                             rateMatching_bits,             0,0,0,0}, // 15 RATE_MATCHING_IND: 0, 1, or 2 bits according to higher layer parameter rate-match-PDSCH-resource-set
    {0,                             0,                             0,                             n_zp_bits,                     0,0,0,0}, // 16 ZP_CSI_RS_TRIGGER:
    {
      1,                             (((ul_res_alloc_type_0==1) &&(ul_res_alloc_type_1==0))||(freqHopping == 0))?0:1,
      0,                             0,                             0,0,0,0
    }, // 17 FREQ_HOPPING_FLAG: 0 bit if only resource allocation type 0
    {0,                             0,                             0,                             5,                             0,0,0,0}, // 18 TB1_MCS:
    {0,                             0,                             0,                             1,                             0,0,0,0}, // 19 TB1_NDI:
    {0,                             0,                             0,                             2,                             0,0,0,0}, // 20 TB1_RV:
    {0,                             0,                             0,                             5,                             0,0,0,0}, // 21 TB2_MCS:
    {0,                             0,                             0,                             1,                             0,0,0,0}, // 22 TB2_NDI:
    {0,                             0,                             0,                             2,                             0,0,0,0}, // 23 TB2_RV:
    {5,                             5,                             5,                             0,                             0,0,0,0}, // 24 MCS:
    {1,                             1,                             (crc_scrambled == _c_rnti)?1:0,0,                             0,0,0,0}, // 25 NDI:
    {
      2,                             2,                             (((crc_scrambled == _c_rnti) || (crc_scrambled == _si_rnti)) ? 2:0),
      0,                             0,0,0,0
    }, // 26 RV:
    {4,                             4,                             (crc_scrambled == _c_rnti)?4:0,4,                             0,0,0,0}, // 27 HARQ_PROCESS_NUMBER:
    {0,                             0,                             (crc_scrambled == _c_rnti)?2:0,n_dai,                         0,0,0,0}, // 28 DAI: For format1_1: 4 if more than one serving cell are configured in the DL and the higher layer parameter HARQ-ACK-codebook=dynamic, where the 2 MSB bits are the counter DAI and the 2 LSB bits are the total DAI
    //    2 if one serving cell is configured in the DL and the higher layer parameter HARQ-ACK-codebook=dynamic, where the 2 bits are the counter DAI
    //    0 otherwise
    {0,                             codebook_HARQ_ACK,             0,                             0,                             0,0,0,0}, // 29 FIRST_DAI: (1 or 2 bits) 1 bit for semi-static HARQ-ACK // 2 bits for dynamic HARQ-ACK codebook with single HARQ-ACK codebook
    {
      0,                             (((codebook_HARQ_ACK == 2) &&(n_HARQ_ACK_sub_codebooks==2))?2:0),
      0,                             0,                             0,0,0,0
    }, // 30 SECOND_DAI: (0 or 2 bits) 2 bits for dynamic HARQ-ACK codebook with two HARQ-ACK sub-codebooks // 0 bits otherwise
    {
      0,                             0,                             (((crc_scrambled == _p_rnti) || (crc_scrambled == _ra_rnti)) ? 2:0),
      0,                             0,0,0,0
    }, // 31 TB_SCALING
    {2,                             2,                             0,                             0,                             0,0,0,0}, // 32 TPC_PUSCH:
    {0,                             0,                             (crc_scrambled == _c_rnti)?2:0,2,                             0,0,0,0}, // 33 TPC_PUCCH:
    {0,                             0,                             (crc_scrambled == _c_rnti)?3:0,3,                             0,0,0,0}, // 34 PUCCH_RESOURCE_IND:
    {0,                             0,                             (crc_scrambled == _c_rnti)?3:0,pdsch_harq_t_ind,              0,0,0,0}, // 35 PDSCH_TO_HARQ_FEEDBACK_TIME_IND:
    {0,                             (uint8_t)log2(n_SRS),          0,                             0,                             0,0,0,0}, // 36 SRS_RESOURCE_IND:
    {0,                             precond_nbr_layers_bits,       0,                             0,                             0,0,0,0}, // 37 PRECOD_NBR_LAYERS:
    {0,                             antenna_ports_bits_ul,         0,                             antenna_ports_bits_dl,         0,0,0,0}, // 38 ANTENNA_PORTS:
    {0,                             0,                             0,                             tci_bits,                      0,0,0,0}, // 39 TCI: 0 bit if higher layer parameter tci-PresentInDCI is not enabled; otherwise 3 bits
    {0,                             (sul_ind == 0)?2:3,            0,                             (sul_ind == 0)?2:3,            0,0,0,2}, // 40 SRS_REQUEST:
    {
      0,                             0,                             0,                             0,                             0,0,tpc_cmd_bit_2_2,
      tpc_cmd_bit_2_3
    },
    // 41 TPC_CMD:
    {0,                             reportTriggerSize,             0,                             0,                             0,0,0,0}, // 42 CSI_REQUEST:
    {
      0,                             maxCodeBlockGroupsPerTransportBlock,
      0,                             maxCodeBlockGroupsPerTransportBlock_dl,
      0,0,0,0
    }, // 43 CBGTI: 0, 2, 4, 6, or 8 bits determined by higher layer parameter maxCodeBlockGroupsPerTransportBlock for the PDSCH
    {0,                             0,                             0,                             cbgfi_bit,                     0,0,0,0}, // 44 CBGFI: 0 or 1 bit determined by higher layer parameter codeBlockGroupFlushIndicator
    {0,                             ptrs_dmrs_bits,                0,                             0,                             0,0,0,0}, // 45 PTRS_DMRS:
    {0,                             betaOffsets,                   0,                             0,                             0,0,0,0}, // 46 BETA_OFFSET_IND:
    {0,                             dmrs_seq_ini_bits_ul,          0,                             dmrs_seq_ini_bits_dl,          0,0,0,0}, // 47 DMRS_SEQ_INI: 1 bit if the cell has two ULs and the number of bits for DCI format 1_0 before padding
    //    is larger than the number of bits for DCI format 0_0 before padding; 0 bit otherwise
    {0,                             1,                             0,                             0,                             0,0,0,0}, // 48 UL_SCH_IND: value of "1" indicates UL-SCH shall be transmitted on the PUSCH and a value of "0" indicates UL-SCH shall not be transmitted on the PUSCH
    {0,                             0,                             0,                             0,                             0,0,0,0}, // 49 PADDING_NR_DCI:
    //    (NOTE 2) If DCI format 0_0 is monitored in common search space
    //    and if the number of information bits in the DCI format 0_0 prior to padding
    //    is less than the payload size of the DCI format 1_0 monitored in common search space
    //    zeros shall be appended to the DCI format 0_0
    //    until the payload size equals that of the DCI format 1_0
    {(sul_ind == 0)?0:1,            0,                             0,                             0,                             0,0,0,0}, // 50 SUL_IND_0_0:
    {0,                             0,                             0,                             0,                             0,0,0,0}, // 51 RA_PREAMBLE_INDEX (random access procedure initiated by a PDCCH order not implemented, FIXME!!!)
    {0,                             0,                             0,                             0,                             0,0,0,0}, // 52 SUL_IND_1_0 (random access procedure initiated by a PDCCH order not implemented, FIXME!!!)
    {0,                             0,                             0,                             0,                             0,0,0,0}, // 53 SS_PBCH_INDEX (random access procedure initiated by a PDCCH order not implemented, FIXME!!!)
    {0,                             0,                             0,                             0,                             0,0,0,0}, // 54 PRACH_MASK_INDEX (random access procedure initiated by a PDCCH order not implemented, FIXME!!!)
    {
      0,                             0,                             ((crc_scrambled == _p_rnti)?6:(((crc_scrambled == _si_rnti) || (crc_scrambled == _ra_rnti))?16:0)),
      0,                             0,0,0,0
    }  // 55 RESERVED_NR_DCI
  };
  // NOTE 1: adjustments in freq_dom_resource_assignment_UL to be done if necessary
  // NOTE 2: adjustments in padding to be done if necessary
  uint8_t dci_size [8] = {0,0,0,0,0,0,0,0}; // will contain size for each format

  for (int i=0 ; i<NBR_NR_FORMATS ; i++) {
    //#ifdef NR_PDCCH_DCI_DEBUG
    //  LOG_DDD("i=%d, j=%d\n", i, j);
    //#endif
    for (int j=0; j<NBR_NR_DCI_FIELDS; j++) {
      dci_size [i] = dci_size [i] + dci_field_size_table[j][i]; // dci_size[i] contains the size in bits of the dci pdu format i
      //if (i==(int)format-15) {                                  // (int)format-15 indicates the position of each format in the table (e.g. format1_0=17 -> position in table is 2)
      dci_fields_sizes[j][i] = dci_field_size_table[j][i];       // dci_fields_sizes[j] contains the sizes of each field (j) for a determined format i
      //}
    }

    LOG_DDD("(nr_dci_format_size) dci_size[%d]=%d for n_RB_ULBWP=%d\n",
	    i,dci_size[i],n_RB_ULBWP);
  }

  LOG_DDD("(nr_dci_format_size) dci_fields_sizes[][] = { \n");

#ifdef NR_PDCCH_DCI_DEBUG
  for (int j=0; j<NBR_NR_DCI_FIELDS; j++) {
    printf("\t\t");

    for (int i=0; i<NBR_NR_FORMATS ; i++) printf("%d\t",dci_fields_sizes[j][i]);

    printf("\n");
  }

  printf(" }\n");
#endif
  LOG_DNL("(nr_dci_format_size) dci_size[0_0]=%d, dci_size[0_1]=%d, dci_size[1_0]=%d, dci_size[1_1]=%d,\n",dci_size[0],dci_size[1],dci_size[2],dci_size[3]);

  //UL/SUL indicator format0_0 (TS 38.212 subclause 7.3.1.1.1)
  // - 1 bit if the cell has two ULs and the number of bits for DCI format 1_0 before padding is larger than the number of bits for DCI format 0_0 before padding;
  // - 0 bit otherwise.
  // The UL/SUL indicator, if present, locates in the last bit position of DCI format 0_0, after the padding bit(s)
  if ((dci_field_size_table[SUL_IND_0_0][0] == 1) && (dci_size[0] > dci_size[2])) {
    dci_field_size_table[SUL_IND_0_0][0] = 0;
    dci_size[0]=dci_size[0]-1;
  }

  //  if ((format == format0_0) || (format == format1_0)) {
  // According to Section 7.3.1.1.1 in TS 38.212
  // If DCI format 0_0 is monitored in common search space and if the number of information bits in the DCI format 0_0 prior to padding
  // is less than the payload size of the DCI format 1_0 monitored in common search space for scheduling the same serving cell,
  // zeros shall be appended to the DCI format 0_0 until the payload size equals that of the DCI format 1_0.
  if (dci_size[0] < dci_size[2]) { // '0' corresponding to index for format0_0 and '2' corresponding to index of format1_0
    //if (format == format0_0) {
    dci_fields_sizes[PADDING_NR_DCI][0] = dci_size[2] - dci_size[0];
    dci_size[0] = dci_size[2];
    LOG_DDD("(nr_dci_format_size) new dci_size[format0_0]=%d\n",dci_size[0]);
    //}
  }

  // If DCI format 0_0 is monitored in common search space and if the number of information bits in the DCI format 0_0 prior to padding
  // is larger than the payload size of the DCI format 1_0 monitored in common search space for scheduling the same serving cell,
  // the bitwidth of the frequency domain resource allocation field in the DCI format 0_0 is reduced
  // such that the size of DCI format 0_0 equals to the size of the DCI format 1_0..
  if (dci_size[0] > dci_size[2]) {
    //if (format == format0_0) {
    dci_fields_sizes[FREQ_DOM_RESOURCE_ASSIGNMENT_UL][0] -= (dci_size[0] - dci_size[2]);
    dci_size[0] = dci_size[2];
    LOG_DDD("(nr_dci_format_size) new dci_size[format0_0]=%d\n",dci_size[0]);
    //}
  }

  /*
   * TS 38.212 subclause 7.3.1.1.2
   * For a UE configured with SUL in a cell:
   * if PUSCH is configured to be transmitted on both the SUL and the non-SUL of the cell and
   *              if the number of information bits in format 0_1 for the SUL
   * is not equal to the number of information bits in format 0_1 for the non-SUL,
   * zeros shall be appended to smaller format 0_1 until the payload size equals that of the larger format 0_1
   *
   * Not implemented. FIXME!!!
   *
   */
  //  }
  LOG_DDD("(nr_dci_format_size) dci_fields_sizes[][] = { \n");

#ifdef NR_PDCCH_DCI_DEBUG
  for (int j=0; j<NBR_NR_DCI_FIELDS; j++) {
    printf("\t\t");

    for (int i=0; i<NBR_NR_FORMATS ; i++) printf("%d\t",dci_fields_sizes[j][i]);

    printf("\n");
  }

  printf(" }\n");
#endif
  return dci_size[format];
}

#endif

//////////////
/*
 * This code contains all the functions needed to process all dci fields.
 * These tables and functions are going to be called by function nr_ue_process_dci
 */
// table_7_3_1_1_2_2_3_4_5 contains values for number of layers and precoding information for tables 7.3.1.1.2-2/3/4/5 from TS 38.212 subclause 7.3.1.1.2
// the first 6 columns contain table 7.3.1.1.2-2: Precoding information and number of layers, for 4 antenna ports, if transformPrecoder=disabled and maxRank = 2 or 3 or 4
// next six columns contain table 7.3.1.1.2-3: Precoding information and number of layers for 4 antenna ports, if transformPrecoder= enabled, or if transformPrecoder=disabled and maxRank = 1
// next four columns contain table 7.3.1.1.2-4: Precoding information and number of layers, for 2 antenna ports, if transformPrecoder=disabled and maxRank = 2
// next four columns contain table 7.3.1.1.2-5: Precoding information and number of layers, for 2 antenna ports, if transformPrecoder= enabled, or if transformPrecoder= disabled and maxRank = 1
uint8_t table_7_3_1_1_2_2_3_4_5[64][20] = {
  {1,  0,  1,  0,  1,  0,  1,  0,  1,  0,  1,  0,  1,  0,  1,  0,  1,  0,  1,  0},
  {1,  1,  1,  1,  1,  1,  1,  1,  1,  1,  1,  1,  1,  1,  1,  1,  1,  1,  1,  1},
  {1,  2,  1,  2,  1,  2,  1,  2,  1,  2,  1,  2,  2,  0,  2,  0,  1,  2,  0,  0},
  {1,  3,  1,  3,  1,  3,  1,  3,  1,  3,  1,  3,  1,  2,  0,  0,  1,  3,  0,  0},
  {2,  0,  2,  0,  2,  0,  1,  4,  1,  4,  0,  0,  1,  3,  0,  0,  1,  4,  0,  0},
  {2,  1,  2,  1,  2,  1,  1,  5,  1,  5,  0,  0,  1,  4,  0,  0,  1,  5,  0,  0},
  {2,  2,  2,  2,  2,  2,  1,  6,  1,  6,  0,  0,  1,  5,  0,  0,  0,  0,  0,  0},
  {2,  3,  2,  3,  2,  3,  1,  7,  1,  7,  0,  0,  2,  1,  0,  0,  0,  0,  0,  0},
  {2,  4,  2,  4,  2,  4,  1,  8,  1,  8,  0,  0,  2,  2,  0,  0,  0,  0,  0,  0},
  {2,  5,  2,  5,  2,  5,  1,  9,  1,  9,  0,  0,  0,  0,  0,  0,  0,  0,  0,  0},
  {3,  0,  3,  0,  3,  0,  1,  10, 1,  10, 0,  0,  0,  0,  0,  0,  0,  0,  0,  0},
  {4,  0,  4,  0,  4,  0,  1,  11, 1,  11, 0,  0,  0,  0,  0,  0,  0,  0,  0,  0},
  {1,  4,  1,  4,  0,  0,  1,  12, 0,  0,  0,  0,  0,  0,  0,  0,  0,  0,  0,  0},
  {1,  5,  1,  5,  0,  0,  1,  13, 0,  0,  0,  0,  0,  0,  0,  0,  0,  0,  0,  0},
  {1,  6,  1,  6,  0,  0,  1,  14, 0,  0,  0,  0,  0,  0,  0,  0,  0,  0,  0,  0},
  {1,  7,  1,  7,  0,  0,  1,  15, 0,  0,  0,  0,  0,  0,  0,  0,  0,  0,  0,  0},
  {1,  8,  1,  8,  0,  0,  1,  16, 0,  0,  0,  0,  0,  0,  0,  0,  0,  0,  0,  0},
  {1,  9,  1,  9,  0,  0,  1,  17, 0,  0,  0,  0,  0,  0,  0,  0,  0,  0,  0,  0},
  {1,  10, 1,  10, 0,  0,  1,  18, 0,  0,  0,  0,  0,  0,  0,  0,  0,  0,  0,  0},
  {1,  11, 1,  11, 0,  0,  1,  19, 0,  0,  0,  0,  0,  0,  0,  0,  0,  0,  0,  0},
  {2,  6,  2,  6,  0,  0,  1,  20, 0,  0,  0,  0,  0,  0,  0,  0,  0,  0,  0,  0},
  {2,  7,  2,  7,  0,  0,  1,  21, 0,  0,  0,  0,  0,  0,  0,  0,  0,  0,  0,  0},
  {2,  8,  2,  8,  0,  0,  1,  22, 0,  0,  0,  0,  0,  0,  0,  0,  0,  0,  0,  0},
  {2,  9,  2,  9,  0,  0,  1,  23, 0,  0,  0,  0,  0,  0,  0,  0,  0,  0,  0,  0},
  {2,  10, 2,  10, 0,  0,  1,  24, 0,  0,  0,  0,  0,  0,  0,  0,  0,  0,  0,  0},
  {2,  11, 2,  11, 0,  0,  1,  25, 0,  0,  0,  0,  0,  0,  0,  0,  0,  0,  0,  0},
  {2,  12, 2,  12, 0,  0,  1,  26, 0,  0,  0,  0,  0,  0,  0,  0,  0,  0,  0,  0},
  {2,  13, 2,  13, 0,  0,  1,  27, 0,  0,  0,  0,  0,  0,  0,  0,  0,  0,  0,  0},
  {3,  1,  3,  1,  0,  0,  0,  0,  0,  0,  0,  0,  0,  0,  0,  0,  0,  0,  0,  0},
  {3,  2,  3,  2,  0,  0,  0,  0,  0,  0,  0,  0,  0,  0,  0,  0,  0,  0,  0,  0},
  {4,  1,  4,  1,  0,  0,  0,  0,  0,  0,  0,  0,  0,  0,  0,  0,  0,  0,  0,  0},
  {4,  2,  4,  2,  0,  0,  0,  0,  0,  0,  0,  0,  0,  0,  0,  0,  0,  0,  0,  0},
  {1,  12, 0,  0,  0,  0,  0,  0,  0,  0,  0,  0,  0,  0,  0,  0,  0,  0,  0,  0},
  {1,  13, 0,  0,  0,  0,  0,  0,  0,  0,  0,  0,  0,  0,  0,  0,  0,  0,  0,  0},
  {1,  14, 0,  0,  0,  0,  0,  0,  0,  0,  0,  0,  0,  0,  0,  0,  0,  0,  0,  0},
  {1,  15, 0,  0,  0,  0,  0,  0,  0,  0,  0,  0,  0,  0,  0,  0,  0,  0,  0,  0},
  {1,  16, 0,  0,  0,  0,  0,  0,  0,  0,  0,  0,  0,  0,  0,  0,  0,  0,  0,  0},
  {1,  17, 0,  0,  0,  0,  0,  0,  0,  0,  0,  0,  0,  0,  0,  0,  0,  0,  0,  0},
  {1,  18, 0,  0,  0,  0,  0,  0,  0,  0,  0,  0,  0,  0,  0,  0,  0,  0,  0,  0},
  {1,  19, 0,  0,  0,  0,  0,  0,  0,  0,  0,  0,  0,  0,  0,  0,  0,  0,  0,  0},
  {1,  20, 0,  0,  0,  0,  0,  0,  0,  0,  0,  0,  0,  0,  0,  0,  0,  0,  0,  0},
  {1,  21, 0,  0,  0,  0,  0,  0,  0,  0,  0,  0,  0,  0,  0,  0,  0,  0,  0,  0},
  {1,  22, 0,  0,  0,  0,  0,  0,  0,  0,  0,  0,  0,  0,  0,  0,  0,  0,  0,  0},
  {1,  23, 0,  0,  0,  0,  0,  0,  0,  0,  0,  0,  0,  0,  0,  0,  0,  0,  0,  0},
  {1,  24, 0,  0,  0,  0,  0,  0,  0,  0,  0,  0,  0,  0,  0,  0,  0,  0,  0,  0},
  {1,  25, 0,  0,  0,  0,  0,  0,  0,  0,  0,  0,  0,  0,  0,  0,  0,  0,  0,  0},
  {1,  26, 0,  0,  0,  0,  0,  0,  0,  0,  0,  0,  0,  0,  0,  0,  0,  0,  0,  0},
  {1,  27, 0,  0,  0,  0,  0,  0,  0,  0,  0,  0,  0,  0,  0,  0,  0,  0,  0,  0},
  {2,  14, 0,  0,  0,  0,  0,  0,  0,  0,  0,  0,  0,  0,  0,  0,  0,  0,  0,  0},
  {2,  15, 0,  0,  0,  0,  0,  0,  0,  0,  0,  0,  0,  0,  0,  0,  0,  0,  0,  0},
  {2,  16, 0,  0,  0,  0,  0,  0,  0,  0,  0,  0,  0,  0,  0,  0,  0,  0,  0,  0},
  {2,  17, 0,  0,  0,  0,  0,  0,  0,  0,  0,  0,  0,  0,  0,  0,  0,  0,  0,  0},
  {2,  18, 0,  0,  0,  0,  0,  0,  0,  0,  0,  0,  0,  0,  0,  0,  0,  0,  0,  0},
  {2,  19, 0,  0,  0,  0,  0,  0,  0,  0,  0,  0,  0,  0,  0,  0,  0,  0,  0,  0},
  {2,  20, 0,  0,  0,  0,  0,  0,  0,  0,  0,  0,  0,  0,  0,  0,  0,  0,  0,  0},
  {2,  21, 0,  0,  0,  0,  0,  0,  0,  0,  0,  0,  0,  0,  0,  0,  0,  0,  0,  0},
  {3,  3,  0,  0,  0,  0,  0,  0,  0,  0,  0,  0,  0,  0,  0,  0,  0,  0,  0,  0},
  {3,  4,  0,  0,  0,  0,  0,  0,  0,  0,  0,  0,  0,  0,  0,  0,  0,  0,  0,  0},
  {3,  5,  0,  0,  0,  0,  0,  0,  0,  0,  0,  0,  0,  0,  0,  0,  0,  0,  0,  0},
  {3,  6,  0,  0,  0,  0,  0,  0,  0,  0,  0,  0,  0,  0,  0,  0,  0,  0,  0,  0},
  {4,  3,  0,  0,  0,  0,  0,  0,  0,  0,  0,  0,  0,  0,  0,  0,  0,  0,  0,  0},
  {4,  4,  0,  0,  0,  0,  0,  0,  0,  0,  0,  0,  0,  0,  0,  0,  0,  0,  0,  0},
  {0,  0,  0,  0,  0,  0,  0,  0,  0,  0,  0,  0,  0,  0,  0,  0,  0,  0,  0,  0},
  {0,  0,  0,  0,  0,  0,  0,  0,  0,  0,  0,  0,  0,  0,  0,  0,  0,  0,  0,  0}
};
uint8_t table_7_3_1_1_2_12[14][3] = {
  {1,0,1},
  {1,1,1},
  {2,0,1},
  {2,1,1},
  {2,2,1},
  {2,3,1},
  {2,0,2},
  {2,1,2},
  {2,2,2},
  {2,3,2},
  {2,4,2},
  {2,5,2},
  {2,6,2},
  {2,7,2}
};
uint8_t table_7_3_1_1_2_13[10][4] = {
  {1,0,1,1},
  {2,0,1,1},
  {2,2,3,1},
  {2,0,2,1},
  {2,0,1,2},
  {2,2,3,2},
  {2,4,5,2},
  {2,6,7,2},
  {2,0,4,2},
  {2,2,6,2}
};
uint8_t table_7_3_1_1_2_14[3][5] = {
  {2,0,1,2,1},
  {2,0,1,4,2},
  {2,2,3,6,2}
};
uint8_t table_7_3_1_1_2_15[4][6] = {
  {2,0,1,2,3,1},
  {2,0,1,4,5,2},
  {2,2,3,6,7,2},
  {2,0,2,4,6,2}
};
uint8_t table_7_3_1_1_2_16[12][2] = {
  {1,0},
  {1,1},
  {2,0},
  {2,1},
  {2,2},
  {2,3},
  {3,0},
  {3,1},
  {3,2},
  {3,3},
  {3,4},
  {3,5}
};
uint8_t table_7_3_1_1_2_17[7][3] = {
  {1,0,1},
  {2,0,1},
  {2,2,3},
  {3,0,1},
  {3,2,3},
  {3,4,5},
  {2,0,2}
};
uint8_t table_7_3_1_1_2_18[3][4] = {
  {2,0,1,2},
  {3,0,1,2},
  {3,3,4,5}
};
uint8_t table_7_3_1_1_2_19[2][5] = {
  {2,0,1,2,3},
  {3,0,1,2,3}
};
uint8_t table_7_3_1_1_2_20[28][3] = {
  {1,0,1},
  {1,1,1},
  {2,0,1},
  {2,1,1},
  {2,2,1},
  {2,3,1},
  {3,0,1},
  {3,1,1},
  {3,2,1},
  {3,3,1},
  {3,4,1},
  {3,5,1},
  {3,0,2},
  {3,1,2},
  {3,2,2},
  {3,3,2},
  {3,4,2},
  {3,5,2},
  {3,6,2},
  {3,7,2},
  {3,8,2},
  {3,9,2},
  {3,10,2},
  {3,11,2},
  {1,0,2},
  {1,1,2},
  {1,6,2},
  {1,7,2}
};
uint8_t table_7_3_1_1_2_21[19][4] = {
  {1,0,1,1},
  {2,0,1,1},
  {2,2,3,1},
  {3,0,1,1},
  {3,2,3,1},
  {3,4,5,1},
  {2,0,2,1},
  {3,0,1,2},
  {3,2,3,2},
  {3,4,5,2},
  {3,6,7,2},
  {3,8,9,2},
  {3,10,11,2},
  {1,0,1,2},
  {1,6,7,2},
  {2,0,1,2},
  {2,2,3,2},
  {2,6,7,2},
  {2,8,9,2}
};
uint8_t table_7_3_1_1_2_22[6][5] = {
  {2,0,1,2,1},
  {3,0,1,2,1},
  {3,3,4,5,1},
  {3,0,1,6,2},
  {3,2,3,8,2},
  {3,4,5,10,2}
};
uint8_t table_7_3_1_1_2_23[5][6] = {
  {2,0,1,2,3,1},
  {3,0,1,2,3,1},
  {3,0,1,6,7,2},
  {3,2,3,8,9,2},
  {3,4,5,10,11,2}
};
uint8_t table_7_3_2_3_3_1[12][5] = {
  {1,0,0,0,0},
  {1,1,0,0,0},
  {1,0,1,0,0},
  {2,0,0,0,0},
  {2,1,0,0,0},
  {2,2,0,0,0},
  {2,3,0,0,0},
  {2,0,1,0,0},
  {2,2,3,0,0},
  {2,0,1,2,0},
  {2,0,1,2,3},
  {2,0,2,0,0}
};
uint8_t table_7_3_2_3_3_2_oneCodeword[31][6] = {
  {1,0,0,0,0,1},
  {1,1,0,0,0,1},
  {1,0,1,0,0,1},
  {2,0,0,0,0,1},
  {2,1,0,0,0,1},
  {2,2,0,0,0,1},
  {2,3,0,0,0,1},
  {2,0,1,0,0,1},
  {2,2,3,0,0,1},
  {2,0,1,2,0,1},
  {2,0,1,2,3,1},
  {2,0,2,0,0,1},
  {2,0,0,0,0,2},
  {2,1,0,0,0,2},
  {2,2,0,0,0,2},
  {2,3,0,0,0,2},
  {2,4,0,0,0,2},
  {2,5,0,0,0,2},
  {2,6,0,0,0,2},
  {2,7,0,0,0,2},
  {2,0,1,0,0,2},
  {2,2,3,0,0,2},
  {2,4,5,0,0,2},
  {2,6,7,0,0,2},
  {2,0,4,0,0,2},
  {2,2,6,0,0,2},
  {2,0,1,4,0,2},
  {2,2,3,6,0,2},
  {2,0,1,4,5,2},
  {2,2,3,6,7,2},
  {2,0,2,4,6,2}
};
uint8_t table_7_3_2_3_3_2_twoCodeword[4][10] = {
  {2,0,1,2,3,4,0,0,0,2},
  {2,0,1,2,3,4,6,0,0,2},
  {2,0,1,2,3,4,5,6,0,2},
  {2,0,1,2,3,4,5,6,7,2}
};
uint8_t table_7_3_2_3_3_3_oneCodeword[24][5] = {
  {1,0,0,0,0},
  {1,1,0,0,0},
  {1,0,1,0,0},
  {2,0,0,0,0},
  {2,1,0,0,0},
  {2,2,0,0,0},
  {2,3,0,0,0},
  {2,0,1,0,0},
  {2,2,3,0,0},
  {2,0,1,2,0},
  {2,0,1,2,3},
  {3,0,0,0,0},
  {3,1,0,0,0},
  {3,2,0,0,0},
  {3,3,0,0,0},
  {3,4,0,0,0},
  {3,5,0,0,0},
  {3,0,1,0,0},
  {3,2,3,0,0},
  {3,4,5,0,0},
  {3,0,1,2,0},
  {3,3,4,5,0},
  {3,0,1,2,3},
  {2,0,2,0,0}
};
uint8_t table_7_3_2_3_3_3_twoCodeword[2][7] = {
  {3,0,1,2,3,4,0},
  {3,0,1,2,3,4,5}
};
uint8_t table_7_3_2_3_3_4_oneCodeword[58][6] = {
  {1,0,0,0,0,1},
  {1,1,0,0,0,1},
  {1,0,1,0,0,1},
  {2,0,0,0,0,1},
  {2,1,0,0,0,1},
  {2,2,0,0,0,1},
  {2,3,0,0,0,1},
  {2,0,1,0,0,1},
  {2,2,3,0,0,1},
  {2,0,1,2,0,1},
  {2,0,1,2,3,1},
  {3,0,0,0,0,1},
  {3,1,0,0,0,1},
  {3,2,0,0,0,1},
  {3,3,0,0,0,1},
  {3,4,0,0,0,1},
  {3,5,0,0,0,1},
  {3,0,1,0,0,1},
  {3,2,3,0,0,1},
  {3,4,5,0,0,1},
  {3,0,1,2,0,1},
  {3,3,4,5,0,1},
  {3,0,1,2,3,1},
  {2,0,2,0,0,1},
  {3,0,0,0,0,2},
  {3,1,0,0,0,2},
  {3,2,0,0,0,2},
  {3,3,0,0,0,2},
  {3,4,0,0,0,2},
  {3,5,0,0,0,2},
  {3,6,0,0,0,2},
  {3,7,0,0,0,2},
  {3,8,0,0,0,2},
  {3,9,0,0,0,2},
  {3,10,0,0,0,2},
  {3,11,0,0,0,2},
  {3,0,1,0,0,2},
  {3,2,3,0,0,2},
  {3,4,5,0,0,2},
  {3,6,7,0,0,2},
  {3,8,9,0,0,2},
  {3,10,11,0,0,2},
  {3,0,1,6,0,2},
  {3,2,3,8,0,2},
  {3,4,5,10,0,2},
  {3,0,1,6,7,2},
  {3,2,3,8,9,2},
  {3,4,5,10,11,2},
  {1,0,0,0,0,2},
  {1,1,0,0,0,2},
  {1,6,0,0,0,2},
  {1,7,0,0,0,2},
  {1,0,1,0,0,2},
  {1,6,7,0,0,2},
  {2,0,1,0,0,2},
  {2,2,3,0,0,2},
  {2,6,7,0,0,2},
  {2,8,9,0,0,2}
};
uint8_t table_7_3_2_3_3_4_twoCodeword[6][10] = {
  {3,0,1,2,3,4,0,0,0,1},
  {3,0,1,2,3,4,5,0,0,1},
  {2,0,1,2,3,6,0,0,0,2},
  {2,0,1,2,3,6,8,0,0,2},
  {2,0,1,2,3,6,7,8,0,2},
  {2,0,1,2,3,6,7,8,9,2}
};
int8_t nr_ue_process_dci_freq_dom_resource_assignment(nfapi_nr_ue_pusch_pdu_t *pusch_config_pdu,
						      fapi_nr_dl_config_dlsch_pdu_rel15_t *dlsch_config_pdu,
						      uint16_t n_RB_ULBWP,
						      uint16_t n_RB_DLBWP,
						      uint16_t riv
						      ){

  /*
   * TS 38.214 subclause 5.1.2.2 Resource allocation in frequency domain (downlink)
   * when the scheduling grant is received with DCI format 1_0, then downlink resource allocation type 1 is used
   */
  if(dlsch_config_pdu != NULL){

    /*
     * TS 38.214 subclause 5.1.2.2.1 Downlink resource allocation type 0
     */
    /*
     * TS 38.214 subclause 5.1.2.2.2 Downlink resource allocation type 1
     */
    dlsch_config_pdu->number_rbs = NRRIV2BW(riv,n_RB_DLBWP);
    dlsch_config_pdu->start_rb   = NRRIV2PRBOFFSET(riv,n_RB_DLBWP);

  }
  if(pusch_config_pdu != NULL){
    /*
     * TS 38.214 subclause 6.1.2.2 Resource allocation in frequency domain (uplink)
     */
    /*
     * TS 38.214 subclause 6.1.2.2.1 Uplink resource allocation type 0
     */
    /*
     * TS 38.214 subclause 6.1.2.2.2 Uplink resource allocation type 1
     */

    pusch_config_pdu->rb_size  = NRRIV2BW(riv,n_RB_ULBWP);
    pusch_config_pdu->rb_start = NRRIV2PRBOFFSET(riv,n_RB_ULBWP);
  }
  return 0;
}

int8_t nr_ue_process_dci_time_dom_resource_assignment(NR_UE_MAC_INST_t *mac,
						      nfapi_nr_ue_pusch_pdu_t *pusch_config_pdu,
						      fapi_nr_dl_config_dlsch_pdu_rel15_t *dlsch_config_pdu,
						      uint8_t time_domain_ind
						      ){
  int dmrs_typeA_pos = mac->scc->dmrs_TypeA_Position;
  uint8_t k_offset=0;
  uint8_t sliv_S=0;
  uint8_t sliv_L=0;
  uint8_t table_5_1_2_1_1_2_time_dom_res_alloc_A[16][3]={ // for PDSCH from TS 38.214 subclause 5.1.2.1.1
    {0,(dmrs_typeA_pos == 0)?2:3, (dmrs_typeA_pos == 0)?12:11}, // row index 1
    {0,(dmrs_typeA_pos == 0)?2:3, (dmrs_typeA_pos == 0)?10:9},  // row index 2
    {0,(dmrs_typeA_pos == 0)?2:3, (dmrs_typeA_pos == 0)?9:8},   // row index 3
    {0,(dmrs_typeA_pos == 0)?2:3, (dmrs_typeA_pos == 0)?7:6},   // row index 4
    {0,(dmrs_typeA_pos == 0)?2:3, (dmrs_typeA_pos == 0)?5:4},   // row index 5
    {0,(dmrs_typeA_pos == 0)?9:10,(dmrs_typeA_pos == 0)?4:4},   // row index 6
    {0,(dmrs_typeA_pos == 0)?4:6, (dmrs_typeA_pos == 0)?4:4},   // row index 7
    {0,5,7},  // row index 8
    {0,5,2},  // row index 9
    {0,9,2},  // row index 10
    {0,12,2}, // row index 11
    {0,1,13}, // row index 12
    {0,1,6},  // row index 13
    {0,2,4},  // row index 14
    {0,4,7},  // row index 15
    {0,8,4}   // row index 16
  };
  /*uint8_t table_5_1_2_1_1_3_time_dom_res_alloc_A_extCP[16][3]={ // for PDSCH from TS 38.214 subclause 5.1.2.1.1
    {0,(dmrs_typeA_pos == 0)?2:3, (dmrs_typeA_pos == 0)?6:5},   // row index 1
    {0,(dmrs_typeA_pos == 0)?2:3, (dmrs_typeA_pos == 0)?10:9},  // row index 2
    {0,(dmrs_typeA_pos == 0)?2:3, (dmrs_typeA_pos == 0)?9:8},   // row index 3
    {0,(dmrs_typeA_pos == 0)?2:3, (dmrs_typeA_pos == 0)?7:6},   // row index 4
    {0,(dmrs_typeA_pos == 0)?2:3, (dmrs_typeA_pos == 0)?5:4},   // row index 5
    {0,(dmrs_typeA_pos == 0)?6:8, (dmrs_typeA_pos == 0)?4:2},   // row index 6
    {0,(dmrs_typeA_pos == 0)?4:6, (dmrs_typeA_pos == 0)?4:4},   // row index 7
    {0,5,6},  // row index 8
    {0,5,2},  // row index 9
    {0,9,2},  // row index 10
    {0,10,2}, // row index 11
    {0,1,11}, // row index 12
    {0,1,6},  // row index 13
    {0,2,4},  // row index 14
    {0,4,6},  // row index 15
    {0,8,4}   // row index 16
    };*/
  /*uint8_t table_5_1_2_1_1_4_time_dom_res_alloc_B[16][3]={ // for PDSCH from TS 38.214 subclause 5.1.2.1.1
    {0,2,2},  // row index 1
    {0,4,2},  // row index 2
    {0,6,2},  // row index 3
    {0,8,2},  // row index 4
    {0,10,2}, // row index 5
    {1,2,2},  // row index 6
    {1,4,2},  // row index 7
    {0,2,4},  // row index 8
    {0,4,4},  // row index 9
    {0,6,4},  // row index 10
    {0,8,4},  // row index 11
    {0,10,4}, // row index 12
    {0,2,7},  // row index 13
    {0,(dmrs_typeA_pos == 0)?2:3,(dmrs_typeA_pos == 0)?12:11},  // row index 14
    {1,2,4},  // row index 15
    {0,0,0}   // row index 16
    };*/
  /*uint8_t table_5_1_2_1_1_5_time_dom_res_alloc_C[16][3]={ // for PDSCH from TS 38.214 subclause 5.1.2.1.1
    {0,2,2},  // row index 1
    {0,4,2},  // row index 2
    {0,6,2},  // row index 3
    {0,8,2},  // row index 4
    {0,10,2}, // row index 5
    {0,0,0},  // row index 6
    {0,0,0},  // row index 7
    {0,2,4},  // row index 8
    {0,4,4},  // row index 9
    {0,6,4},  // row index 10
    {0,8,4},  // row index 11
    {0,10,4}, // row index 12
    {0,2,7},  // row index 13
    {0,(dmrs_typeA_pos == 0)?2:3,(dmrs_typeA_pos == 0)?12:11},  // row index 14
    {0,0,6},  // row index 15
    {0,2,6}   // row index 16
    };*/
  uint8_t mu_pusch = 1;
  // definition table j Table 6.1.2.1.1-4
  uint8_t j = (mu_pusch==3)?3:(mu_pusch==2)?2:1;
  uint8_t table_6_1_2_1_1_2_time_dom_res_alloc_A[16][3]={ // for PUSCH from TS 38.214 subclause 6.1.2.1.1
    {j,  0,14}, // row index 1
    {j,  0,12}, // row index 2
    {j,  0,10}, // row index 3
    {j,  2,10}, // row index 4
    {j,  4,10}, // row index 5
    {j,  4,8},  // row index 6
    {j,  4,6},  // row index 7
    {j+1,0,14}, // row index 8
    {j+1,0,12}, // row index 9
    {j+1,0,10}, // row index 10
    {j+2,0,14}, // row index 11
    {j+2,0,12}, // row index 12
    {j+2,0,10}, // row index 13
    {j,  8,6},  // row index 14
    {j+3,0,14}, // row index 15
    {j+3,0,10}  // row index 16
  };
  /*uint8_t table_6_1_2_1_1_3_time_dom_res_alloc_A_extCP[16][3]={ // for PUSCH from TS 38.214 subclause 6.1.2.1.1
    {j,  0,8},  // row index 1
    {j,  0,12}, // row index 2
    {j,  0,10}, // row index 3
    {j,  2,10}, // row index 4
    {j,  4,4},  // row index 5
    {j,  4,8},  // row index 6
    {j,  4,6},  // row index 7
    {j+1,0,8},  // row index 8
    {j+1,0,12}, // row index 9
    {j+1,0,10}, // row index 10
    {j+2,0,6},  // row index 11
    {j+2,0,12}, // row index 12
    {j+2,0,10}, // row index 13
    {j,  8,4},  // row index 14
    {j+3,0,8},  // row index 15
    {j+3,0,10}  // row index 16
    };*/

  /*
   * TS 38.214 subclause 5.1.2.1 Resource allocation in time domain (downlink)
   */
  if(dlsch_config_pdu != NULL){
    NR_PDSCH_TimeDomainResourceAllocationList_t *pdsch_TimeDomainAllocationList = NULL;
    if (mac->DLbwp[0]->bwp_Dedicated->pdsch_Config->choice.setup->pdsch_TimeDomainAllocationList)
      pdsch_TimeDomainAllocationList = mac->DLbwp[0]->bwp_Dedicated->pdsch_Config->choice.setup->pdsch_TimeDomainAllocationList->choice.setup;
    else if (mac->DLbwp[0]->bwp_Common->pdsch_ConfigCommon->choice.setup->pdsch_TimeDomainAllocationList)
      pdsch_TimeDomainAllocationList = mac->DLbwp[0]->bwp_Common->pdsch_ConfigCommon->choice.setup->pdsch_TimeDomainAllocationList;
    if (pdsch_TimeDomainAllocationList) {

      if (time_domain_ind >= pdsch_TimeDomainAllocationList->list.count) {
        LOG_E(MAC, "time_domain_ind %d >= pdsch->TimeDomainAllocationList->list.count %d\n",
              time_domain_ind, pdsch_TimeDomainAllocationList->list.count);
        dlsch_config_pdu->start_symbol   = 0;
        dlsch_config_pdu->number_symbols = 0;
        return -1;
      }

      int startSymbolAndLength = pdsch_TimeDomainAllocationList->list.array[time_domain_ind]->startSymbolAndLength;
      int S,L;
      SLIV2SL(startSymbolAndLength,&S,&L);
      dlsch_config_pdu->start_symbol=S;
      dlsch_config_pdu->number_symbols=L;
    }
    else {// Default configuration from tables
      k_offset = table_5_1_2_1_1_2_time_dom_res_alloc_A[time_domain_ind-1][0];
      sliv_S   = table_5_1_2_1_1_2_time_dom_res_alloc_A[time_domain_ind-1][1];
      sliv_L   = table_5_1_2_1_1_2_time_dom_res_alloc_A[time_domain_ind-1][2];
      // k_offset = table_5_1_2_1_1_3_time_dom_res_alloc_A_extCP[nr_pdci_info_extracted->time_dom_resource_assignment][0];
      // sliv_S   = table_5_1_2_1_1_3_time_dom_res_alloc_A_extCP[nr_pdci_info_extracted->time_dom_resource_assignment][1];
      // sliv_L   = table_5_1_2_1_1_3_time_dom_res_alloc_A_extCP[nr_pdci_info_extracted->time_dom_resource_assignment][2];
      // k_offset = table_5_1_2_1_1_4_time_dom_res_alloc_B[nr_pdci_info_extracted->time_dom_resource_assignment][0];
      // sliv_S   = table_5_1_2_1_1_4_time_dom_res_alloc_B[nr_pdci_info_extracted->time_dom_resource_assignment][1];
      // sliv_L   = table_5_1_2_1_1_4_time_dom_res_alloc_B[nr_pdci_info_extracted->time_dom_resource_assignment][2];
      // k_offset = table_5_1_2_1_1_5_time_dom_res_alloc_C[nr_pdci_info_extracted->time_dom_resource_assignment][0];
      // sliv_S   = table_5_1_2_1_1_5_time_dom_res_alloc_C[nr_pdci_info_extracted->time_dom_resource_assignment][1];
      // sliv_L   = table_5_1_2_1_1_5_time_dom_res_alloc_C[nr_pdci_info_extracted->time_dom_resource_assignment][2];
      dlsch_config_pdu->number_symbols = sliv_L;
      dlsch_config_pdu->start_symbol = sliv_S;
    }
  }	/*
	 * TS 38.214 subclause 6.1.2.1 Resource allocation in time domain (uplink)
	 */
  if(pusch_config_pdu != NULL){
    NR_PUSCH_TimeDomainResourceAllocationList_t *pusch_TimeDomainAllocationList = NULL;
    if (mac->ULbwp[0]->bwp_Dedicated->pusch_Config)
      pusch_TimeDomainAllocationList = mac->ULbwp[0]->bwp_Dedicated->pusch_Config->choice.setup->pusch_TimeDomainAllocationList->choice.setup;
	
    if (pusch_TimeDomainAllocationList) {
      AssertFatal(pusch_TimeDomainAllocationList->list.count > time_domain_ind,
		  "time_domain_ind %d >= pdsch->TimeDomainAllocationList->list.count %d\n",
		  time_domain_ind,pusch_TimeDomainAllocationList->list.count);
      int startSymbolAndLength = pusch_TimeDomainAllocationList->list.array[time_domain_ind]->startSymbolAndLength;
      int S,L;
      SLIV2SL(startSymbolAndLength,&S,&L);
      pusch_config_pdu->start_symbol_index=S;
      pusch_config_pdu->nr_of_symbols=L;
    }
    else {
      k_offset = table_6_1_2_1_1_2_time_dom_res_alloc_A[time_domain_ind-1][0];
      sliv_S   = table_6_1_2_1_1_2_time_dom_res_alloc_A[time_domain_ind-1][1];
      sliv_L   = table_6_1_2_1_1_2_time_dom_res_alloc_A[time_domain_ind-1][2];
      // k_offset = table_6_1_2_1_1_3_time_dom_res_alloc_A_extCP[nr_pdci_info_extracted->time_dom_resource_assignment][0];
      // sliv_S   = table_6_1_2_1_1_3_time_dom_res_alloc_A_extCP[nr_pdci_info_extracted->time_dom_resource_assignment][1];
      // sliv_L   = table_6_1_2_1_1_3_time_dom_res_alloc_A_extCP[nr_pdci_info_extracted->time_dom_resource_assignment][2];
      pusch_config_pdu->nr_of_symbols = sliv_L;
      pusch_config_pdu->start_symbol_index = sliv_S;
    }
  }
  return 0;
}
//////////////
int nr_ue_process_dci_indication_pdu(module_id_t module_id,int cc_id, int gNB_index,fapi_nr_dci_indication_pdu_t *dci) {

  NR_UE_MAC_INST_t *mac = get_mac_inst(module_id);

  LOG_D(MAC,"Received dci indication (rnti %x,dci format %d,n_CCE %d,payloadSize %d,payload %llx)\n",
	dci->rnti,dci->dci_format,dci->n_CCE,dci->payloadSize,*(unsigned long long*)dci->payloadBits);

  nr_extract_dci_info(mac,dci->dci_format,dci->payloadSize,dci->rnti,(uint64_t *)dci->payloadBits,def_dci_pdu_rel15);
  return (nr_ue_process_dci(module_id, cc_id, gNB_index, def_dci_pdu_rel15, dci->rnti, dci->dci_format));
}

int8_t nr_ue_process_dci(module_id_t module_id, int cc_id, uint8_t gNB_index, dci_pdu_rel15_t *dci, uint16_t rnti, uint32_t dci_format){

  int bwp_id = 1;

  NR_UE_MAC_INST_t *mac = get_mac_inst(module_id);
  fapi_nr_dl_config_request_t *dl_config = &mac->dl_config_request;
  fapi_nr_ul_config_request_t *ul_config = &mac->ul_config_request;
    
  //const uint16_t n_RB_DLBWP = dl_config->dl_config_list[dl_config->number_pdus].dci_config_pdu.dci_config_rel15.N_RB_BWP; //make sure this has been set
  AssertFatal(mac->DLbwp[0]!=NULL,"DLbwp[0] should not be zero here!\n");
  AssertFatal(mac->ULbwp[0]!=NULL,"DLbwp[0] should not be zero here!\n");

  const uint16_t n_RB_DLBWP = (mac->ra_state == WAIT_RAR) ? NRRIV2BW(mac->scc->downlinkConfigCommon->initialDownlinkBWP->genericParameters.locationAndBandwidth, 275) : NRRIV2BW(mac->DLbwp[0]->bwp_Common->genericParameters.locationAndBandwidth,275);
  const uint16_t n_RB_ULBWP = NRRIV2BW(mac->ULbwp[0]->bwp_Common->genericParameters.locationAndBandwidth,275);

  LOG_D(MAC,"nr_ue_process_dci at MAC layer with dci_format=%d (DL BWP %d, UL BWP %d)\n",dci_format,n_RB_DLBWP,n_RB_ULBWP);

  NR_PDSCH_Config_t *pdsch_config=mac->DLbwp[0]->bwp_Dedicated->pdsch_Config->choice.setup;

  switch(dci_format){
  case NR_UL_DCI_FORMAT_0_0:
    /*
     *  with CRC scrambled by C-RNTI or CS-RNTI or new-RNTI or TC-RNTI
     *    0  IDENTIFIER_DCI_FORMATS:
     *    10 FREQ_DOM_RESOURCE_ASSIGNMENT_UL: PUSCH hopping with resource allocation type 1 not considered
     *    12 TIME_DOM_RESOURCE_ASSIGNMENT: 0, 1, 2, 3, or 4 bits as defined in Subclause 6.1.2.1 of [6, TS 38.214]. The bitwidth for this field is determined as log2(I) bits,
     *    17 FREQ_HOPPING_FLAG: 0 bit if only resource allocation type 0
     *    24 MCS:
     *    25 NDI:
     *    26 RV:
     *    27 HARQ_PROCESS_NUMBER:
     *    32 TPC_PUSCH:
     *    49 PADDING_NR_DCI: (Note 2) If DCI format 0_0 is monitored in common search space
     *    50 SUL_IND_0_0:
     */
    ul_config->ul_config_list[ul_config->number_pdus].pdu_type = FAPI_NR_UL_CONFIG_TYPE_PUSCH;
    ul_config->ul_config_list[ul_config->number_pdus].pusch_config_pdu.rnti = rnti;
    nfapi_nr_ue_pusch_pdu_t *pusch_config_pdu_0_0 = &ul_config->ul_config_list[ul_config->number_pdus].pusch_config_pdu;
    /* IDENTIFIER_DCI_FORMATS */
    /* FREQ_DOM_RESOURCE_ASSIGNMENT_UL */
    nr_ue_process_dci_freq_dom_resource_assignment(pusch_config_pdu_0_0,NULL,n_RB_ULBWP,0,dci->frequency_domain_assignment.val);
    /* TIME_DOM_RESOURCE_ASSIGNMENT */
    if (nr_ue_process_dci_time_dom_resource_assignment(mac,pusch_config_pdu_0_0,NULL,dci->time_domain_assignment.val) < 0)
      break;
    /* FREQ_HOPPING_FLAG */
    if ((mac->phy_config.config_req.ul_bwp_dedicated.pusch_config_dedicated.resource_allocation != 0) &&
	(mac->phy_config.config_req.ul_bwp_dedicated.pusch_config_dedicated.frequency_hopping !=0))
      pusch_config_pdu_0_0->frequency_hopping = dci->frequency_hopping_flag.val;

    /* MCS */
    pusch_config_pdu_0_0->mcs_index = dci->mcs;
    /* NDI */
    pusch_config_pdu_0_0->pusch_data.new_data_indicator = dci->ndi;
    /* RV */
    pusch_config_pdu_0_0->pusch_data.rv_index = dci->rv;
    /* HARQ_PROCESS_NUMBER */
    pusch_config_pdu_0_0->pusch_data.harq_process_id = dci->harq_pid;
    /* TPC_PUSCH */
    // according to TS 38.213 Table Table 7.1.1-1
    if (dci->tpc == 0) {
      pusch_config_pdu_0_0->absolute_delta_PUSCH = -4;
    }
    if (dci->tpc == 1) {
      pusch_config_pdu_0_0->absolute_delta_PUSCH = -1;
    }
    if (dci->tpc == 2) {
      pusch_config_pdu_0_0->absolute_delta_PUSCH = 1;
    }
    if (dci->tpc == 3) {
      pusch_config_pdu_0_0->absolute_delta_PUSCH = 4;
    }
    /* SUL_IND_0_0 */ // To be implemented, FIXME!!!

    ul_config->number_pdus = ul_config->number_pdus + 1;
    break;

  case NR_UL_DCI_FORMAT_0_1:
    /*
     *  with CRC scrambled by C-RNTI or CS-RNTI or SP-CSI-RNTI or new-RNTI
     *    0  IDENTIFIER_DCI_FORMATS:
     *    1  CARRIER_IND
     *    2  SUL_IND_0_1
     *    7  BANDWIDTH_PART_IND
     *    10 FREQ_DOM_RESOURCE_ASSIGNMENT_UL: PUSCH hopping with resource allocation type 1 not considered
     *    12 TIME_DOM_RESOURCE_ASSIGNMENT: 0, 1, 2, 3, or 4 bits as defined in Subclause 6.1.2.1 of [6, TS 38.214]. The bitwidth for this field is determined as log2(I) bits,
     *    17 FREQ_HOPPING_FLAG: 0 bit if only resource allocation type 0
     *    24 MCS:
     *    25 NDI:
     *    26 RV:
     *    27 HARQ_PROCESS_NUMBER:
     *    29 FIRST_DAI
     *    30 SECOND_DAI
     *    32 TPC_PUSCH:
     *    36 SRS_RESOURCE_IND:
     *    37 PRECOD_NBR_LAYERS:
     *    38 ANTENNA_PORTS:
     *    40 SRS_REQUEST:
     *    42 CSI_REQUEST:
     *    43 CBGTI
     *    45 PTRS_DMRS
     *    46 BETA_OFFSET_IND
     *    47 DMRS_SEQ_INI
     *    48 UL_SCH_IND
     *    49 PADDING_NR_DCI: (Note 2) If DCI format 0_0 is monitored in common search space
     */
    ul_config->ul_config_list[ul_config->number_pdus].pdu_type = FAPI_NR_UL_CONFIG_TYPE_PUSCH;
    ul_config->ul_config_list[ul_config->number_pdus].pusch_config_pdu.rnti = rnti;
    nfapi_nr_ue_pusch_pdu_t *pusch_config_pdu_0_1 = &ul_config->ul_config_list[ul_config->number_pdus].pusch_config_pdu;
    /* IDENTIFIER_DCI_FORMATS */
    /* CARRIER_IND */
    /* SUL_IND_0_1 */
    /* BANDWIDTH_PART_IND */
    //pusch_config_pdu_0_1->bandwidth_part_ind = dci->bwp_indicator.val;
    /* FREQ_DOM_RESOURCE_ASSIGNMENT_UL */
    nr_ue_process_dci_freq_dom_resource_assignment(pusch_config_pdu_0_1,NULL,n_RB_ULBWP,0,dci->frequency_domain_assignment.val);
    /* TIME_DOM_RESOURCE_ASSIGNMENT */
    if (nr_ue_process_dci_time_dom_resource_assignment(mac,pusch_config_pdu_0_1,NULL,dci->time_domain_assignment.val) < 0)
      break;
    /* FREQ_HOPPING_FLAG */
    if ((mac->phy_config.config_req.ul_bwp_dedicated.pusch_config_dedicated.resource_allocation != 0) &&
	(mac->phy_config.config_req.ul_bwp_dedicated.pusch_config_dedicated.frequency_hopping !=0))
      pusch_config_pdu_0_1->frequency_hopping = dci->frequency_hopping_flag.val;
    /* MCS */
    pusch_config_pdu_0_1->mcs_index = dci->mcs;
    /* NDI */
    pusch_config_pdu_0_1->pusch_data.new_data_indicator = dci->ndi;
    /* RV */
    pusch_config_pdu_0_1->pusch_data.rv_index = dci->rv;
    /* HARQ_PROCESS_NUMBER */
    pusch_config_pdu_0_1->pusch_data.harq_process_id = dci->harq_pid;
    /* FIRST_DAI */ //To be implemented, FIXME!!!
    /* SECOND_DAI */ //To be implemented, FIXME!!!
    /* TPC_PUSCH */
    // according to TS 38.213 Table Table 7.1.1-1
    if (dci->tpc == 0) {
      pusch_config_pdu_0_1->absolute_delta_PUSCH = -4;
    }
    if (dci->tpc == 1) {
      pusch_config_pdu_0_1->absolute_delta_PUSCH = -1;
    }
    if (dci->tpc == 2) {
      pusch_config_pdu_0_1->absolute_delta_PUSCH = 1;
    }
    if (dci->tpc == 3) {
      pusch_config_pdu_0_1->absolute_delta_PUSCH = 4;
    }
    /* SRS_RESOURCE_IND */
    //FIXME!!
    /* PRECOD_NBR_LAYERS */
    if ((mac->phy_config.config_req.ul_bwp_dedicated.pusch_config_dedicated.tx_config == tx_config_nonCodebook));
    // 0 bits if the higher layer parameter txConfig = nonCodeBook
    if ((mac->phy_config.config_req.ul_bwp_dedicated.pusch_config_dedicated.tx_config == tx_config_codebook)){
      uint8_t n_antenna_port = 0; //FIXME!!!
      if (n_antenna_port == 1); // 1 antenna port and the higher layer parameter txConfig = codebook 0 bits
      if (n_antenna_port == 4){ // 4 antenna port and the higher layer parameter txConfig = codebook
	// Table 7.3.1.1.2-2: transformPrecoder=disabled and maxRank = 2 or 3 or 4
	if ((mac->phy_config.config_req.ul_bwp_dedicated.pusch_config_dedicated.transform_precoder == transform_precoder_disabled)
	    && ((mac->phy_config.config_req.ul_bwp_dedicated.pusch_config_dedicated.max_rank == 2) ||
		(mac->phy_config.config_req.ul_bwp_dedicated.pusch_config_dedicated.max_rank == 3) ||
		(mac->phy_config.config_req.ul_bwp_dedicated.pusch_config_dedicated.max_rank == 4))){
	  if (mac->phy_config.config_req.ul_bwp_dedicated.pusch_config_dedicated.codebook_subset == codebook_subset_fullyAndPartialAndNonCoherent) {
	    pusch_config_pdu_0_1->nrOfLayers = table_7_3_1_1_2_2_3_4_5[dci->precoding_information.val][0];
	    pusch_config_pdu_0_1->transform_precoding = table_7_3_1_1_2_2_3_4_5[dci->precoding_information.val][1];
	  }
	  if (mac->phy_config.config_req.ul_bwp_dedicated.pusch_config_dedicated.codebook_subset == codebook_subset_partialAndNonCoherent){
	    pusch_config_pdu_0_1->nrOfLayers = table_7_3_1_1_2_2_3_4_5[dci->precoding_information.val][2];
	    pusch_config_pdu_0_1->transform_precoding = table_7_3_1_1_2_2_3_4_5[dci->precoding_information.val][3];
	  }
	  if (mac->phy_config.config_req.ul_bwp_dedicated.pusch_config_dedicated.codebook_subset == codebook_subset_nonCoherent){
	    pusch_config_pdu_0_1->nrOfLayers = table_7_3_1_1_2_2_3_4_5[dci->precoding_information.val][4];
	    pusch_config_pdu_0_1->transform_precoding = table_7_3_1_1_2_2_3_4_5[dci->precoding_information.val][5];
	  }
	}
	// Table 7.3.1.1.2-3: transformPrecoder= enabled, or transformPrecoder=disabled and maxRank = 1
	if (((mac->phy_config.config_req.ul_bwp_dedicated.pusch_config_dedicated.transform_precoder == transform_precoder_enabled)
	     || (mac->phy_config.config_req.ul_bwp_dedicated.pusch_config_dedicated.transform_precoder == transform_precoder_disabled))
	    && (mac->phy_config.config_req.ul_bwp_dedicated.pusch_config_dedicated.max_rank == 1)){
	  if (mac->phy_config.config_req.ul_bwp_dedicated.pusch_config_dedicated.codebook_subset == codebook_subset_fullyAndPartialAndNonCoherent) {
	    pusch_config_pdu_0_1->nrOfLayers = table_7_3_1_1_2_2_3_4_5[dci->precoding_information.val][6];
	    pusch_config_pdu_0_1->transform_precoding = table_7_3_1_1_2_2_3_4_5[dci->precoding_information.val][7];
	  }
	  if (mac->phy_config.config_req.ul_bwp_dedicated.pusch_config_dedicated.codebook_subset == codebook_subset_partialAndNonCoherent){
	    pusch_config_pdu_0_1->nrOfLayers = table_7_3_1_1_2_2_3_4_5[dci->precoding_information.val][8];
	    pusch_config_pdu_0_1->transform_precoding = table_7_3_1_1_2_2_3_4_5[dci->precoding_information.val][9];
	  }
	  if (mac->phy_config.config_req.ul_bwp_dedicated.pusch_config_dedicated.codebook_subset == codebook_subset_nonCoherent){
	    pusch_config_pdu_0_1->nrOfLayers = table_7_3_1_1_2_2_3_4_5[dci->precoding_information.val][10];
	    pusch_config_pdu_0_1->transform_precoding = table_7_3_1_1_2_2_3_4_5[dci->precoding_information.val][11];
	  }
	}
      }
      if (n_antenna_port == 4){ // 2 antenna port and the higher layer parameter txConfig = codebook
	// Table 7.3.1.1.2-4: transformPrecoder=disabled and maxRank = 2
	if ((mac->phy_config.config_req.ul_bwp_dedicated.pusch_config_dedicated.transform_precoder == transform_precoder_disabled)
	    && (mac->phy_config.config_req.ul_bwp_dedicated.pusch_config_dedicated.max_rank == 2)){
	  if (mac->phy_config.config_req.ul_bwp_dedicated.pusch_config_dedicated.codebook_subset == codebook_subset_fullyAndPartialAndNonCoherent) {
	    pusch_config_pdu_0_1->nrOfLayers = table_7_3_1_1_2_2_3_4_5[dci->precoding_information.val][12];
	    pusch_config_pdu_0_1->transform_precoding = table_7_3_1_1_2_2_3_4_5[dci->precoding_information.val][13];
	  }
	  if (mac->phy_config.config_req.ul_bwp_dedicated.pusch_config_dedicated.codebook_subset == codebook_subset_nonCoherent){
	    pusch_config_pdu_0_1->nrOfLayers = table_7_3_1_1_2_2_3_4_5[dci->precoding_information.val][14];
	    pusch_config_pdu_0_1->transform_precoding = table_7_3_1_1_2_2_3_4_5[dci->precoding_information.val][15];
	  }
	}
	// Table 7.3.1.1.2-5: transformPrecoder= enabled, or transformPrecoder= disabled and maxRank = 1
	if (((mac->phy_config.config_req.ul_bwp_dedicated.pusch_config_dedicated.transform_precoder == transform_precoder_enabled)
	     || (mac->phy_config.config_req.ul_bwp_dedicated.pusch_config_dedicated.transform_precoder == transform_precoder_disabled))
	    && (mac->phy_config.config_req.ul_bwp_dedicated.pusch_config_dedicated.max_rank == 1)){
	  if (mac->phy_config.config_req.ul_bwp_dedicated.pusch_config_dedicated.codebook_subset == codebook_subset_fullyAndPartialAndNonCoherent) {
	    pusch_config_pdu_0_1->nrOfLayers = table_7_3_1_1_2_2_3_4_5[dci->precoding_information.val][16];
	    pusch_config_pdu_0_1->transform_precoding = table_7_3_1_1_2_2_3_4_5[dci->precoding_information.val][17];
	  }
	  if (mac->phy_config.config_req.ul_bwp_dedicated.pusch_config_dedicated.codebook_subset == codebook_subset_nonCoherent){
	    pusch_config_pdu_0_1->nrOfLayers = table_7_3_1_1_2_2_3_4_5[dci->precoding_information.val][18];
	    pusch_config_pdu_0_1->transform_precoding = table_7_3_1_1_2_2_3_4_5[dci->precoding_information.val][19];
	  }
	}
      }
    }
    /* ANTENNA_PORTS */
    uint8_t rank=0; // We need to initialize rank FIXME!!!
    if ((mac->phy_config.config_req.ul_bwp_dedicated.pusch_config_dedicated.transform_precoder == transform_precoder_enabled) &&
	(mac->phy_config.config_req.ul_bwp_dedicated.pusch_config_dedicated.dmrs_ul_for_pusch_mapping_type_a.dmrs_type == 1) &&
	(mac->phy_config.config_req.ul_bwp_dedicated.pusch_config_dedicated.dmrs_ul_for_pusch_mapping_type_a.max_length == 1)) { // tables 7.3.1.1.2-6
      pusch_config_pdu_0_1->num_dmrs_cdm_grps_no_data = 2; //TBC
      pusch_config_pdu_0_1->dmrs_ports = dci->antenna_ports.val; //TBC
    }
    if ((mac->phy_config.config_req.ul_bwp_dedicated.pusch_config_dedicated.transform_precoder == transform_precoder_enabled) &&
	(mac->phy_config.config_req.ul_bwp_dedicated.pusch_config_dedicated.dmrs_ul_for_pusch_mapping_type_a.dmrs_type == 1) &&
	(mac->phy_config.config_req.ul_bwp_dedicated.pusch_config_dedicated.dmrs_ul_for_pusch_mapping_type_a.max_length == 2)) { // tables 7.3.1.1.2-7
      pusch_config_pdu_0_1->num_dmrs_cdm_grps_no_data = 2; //TBC
      pusch_config_pdu_0_1->dmrs_ports = (dci->antenna_ports.val > 3)?(dci->antenna_ports.val-4):(dci->antenna_ports.val); //TBC
      //pusch_config_pdu_0_1->n_front_load_symb = (dci->antenna_ports > 3)?2:1; //FIXME
    }
    if ((mac->phy_config.config_req.ul_bwp_dedicated.pusch_config_dedicated.transform_precoder == transform_precoder_disabled) &&
	(mac->phy_config.config_req.ul_bwp_dedicated.pusch_config_dedicated.dmrs_ul_for_pusch_mapping_type_a.dmrs_type == 1) &&
	(mac->phy_config.config_req.ul_bwp_dedicated.pusch_config_dedicated.dmrs_ul_for_pusch_mapping_type_a.max_length == 1)) { // tables 7.3.1.1.2-8/9/10/11
      if (rank == 1){
	pusch_config_pdu_0_1->num_dmrs_cdm_grps_no_data = (dci->antenna_ports.val > 1)?2:1; //TBC
	pusch_config_pdu_0_1->dmrs_ports = (dci->antenna_ports.val > 1)?(dci->antenna_ports.val-2):(dci->antenna_ports.val); //TBC
      }
      if (rank == 2){
	pusch_config_pdu_0_1->num_dmrs_cdm_grps_no_data = (dci->antenna_ports.val > 0)?2:1; //TBC
	pusch_config_pdu_0_1->dmrs_ports = 0; //FIXME
	//pusch_config_pdu_0_1->dmrs_ports[0] = (dci->antenna_ports > 1)?(dci->antenna_ports > 2 ?0:2):0;
	//pusch_config_pdu_0_1->dmrs_ports[1] = (dci->antenna_ports > 1)?(dci->antenna_ports > 2 ?2:3):1;
      }
      if (rank == 3){
	pusch_config_pdu_0_1->num_dmrs_cdm_grps_no_data = 2; //TBC
	pusch_config_pdu_0_1->dmrs_ports = 0; //FIXME
	//pusch_config_pdu_0_1->dmrs_ports[0] = 0;
	//pusch_config_pdu_0_1->dmrs_ports[1] = 1;
	//pusch_config_pdu_0_1->dmrs_ports[2] = 2;
      }
      if (rank == 4){
	pusch_config_pdu_0_1->num_dmrs_cdm_grps_no_data = 2; //TBC
	pusch_config_pdu_0_1->dmrs_ports = 0; //FIXME
	//pusch_config_pdu_0_1->dmrs_ports[0] = 0;
	//pusch_config_pdu_0_1->dmrs_ports[1] = 1;
	//pusch_config_pdu_0_1->dmrs_ports[2] = 2;
	//pusch_config_pdu_0_1->dmrs_ports[3] = 3;
      }
    }
    if ((mac->phy_config.config_req.ul_bwp_dedicated.pusch_config_dedicated.transform_precoder == transform_precoder_disabled) &&
	(mac->phy_config.config_req.ul_bwp_dedicated.pusch_config_dedicated.dmrs_ul_for_pusch_mapping_type_a.dmrs_type == 1) &&
	(mac->phy_config.config_req.ul_bwp_dedicated.pusch_config_dedicated.dmrs_ul_for_pusch_mapping_type_a.max_length == 2)) { // tables 7.3.1.1.2-12/13/14/15
      if (rank == 1){
	pusch_config_pdu_0_1->num_dmrs_cdm_grps_no_data = (dci->antenna_ports.val > 1)?2:1; //TBC
	pusch_config_pdu_0_1->dmrs_ports = (dci->antenna_ports.val > 1)?(dci->antenna_ports.val > 5 ?(dci->antenna_ports.val-6):(dci->antenna_ports.val-2)):dci->antenna_ports.val; //TBC
	//pusch_config_pdu_0_1->n_front_load_symb = (dci->antenna_ports.val > 6)?2:1; //FIXME
      }
      if (rank == 2){
	pusch_config_pdu_0_1->num_dmrs_cdm_grps_no_data = (dci->antenna_ports.val > 0)?2:1; //TBC
	pusch_config_pdu_0_1->dmrs_ports = 0; //FIXME
	//pusch_config_pdu_0_1->dmrs_ports[0] = table_7_3_1_1_2_13[dci->antenna_ports.val][1];
	//pusch_config_pdu_0_1->dmrs_ports[1] = table_7_3_1_1_2_13[dci->antenna_ports.val][2];
	//pusch_config_pdu_0_1->n_front_load_symb = (dci->antenna_ports.val > 3)?2:1; // FIXME
      }
      if (rank == 3){
	pusch_config_pdu_0_1->num_dmrs_cdm_grps_no_data = 2; //TBC
	pusch_config_pdu_0_1->dmrs_ports = 0; //FIXME
	//pusch_config_pdu_0_1->dmrs_ports[0] = table_7_3_1_1_2_14[dci->antenna_ports.val][1];
	//pusch_config_pdu_0_1->dmrs_ports[1] = table_7_3_1_1_2_14[dci->antenna_ports.val][2];
	//pusch_config_pdu_0_1->dmrs_ports[2] = table_7_3_1_1_2_14[dci->antenna_ports.val][3];
	//pusch_config_pdu_0_1->n_front_load_symb = (dci->antenna_ports.val > 1)?2:1; //FIXME
      }
      if (rank == 4){
	pusch_config_pdu_0_1->num_dmrs_cdm_grps_no_data = 2; //TBC
	pusch_config_pdu_0_1->dmrs_ports = 0; //FIXME
	//pusch_config_pdu_0_1->dmrs_ports[0] = table_7_3_1_1_2_15[dci->antenna_ports.val][1];
	//pusch_config_pdu_0_1->dmrs_ports[1] = table_7_3_1_1_2_15[dci->antenna_ports.val][2];
	//pusch_config_pdu_0_1->dmrs_ports[2] = table_7_3_1_1_2_15[dci->antenna_ports.val][3];
	//pusch_config_pdu_0_1->dmrs_ports[3] = table_7_3_1_1_2_15[dci->antenna_ports.val][4];
	//pusch_config_pdu_0_1->n_front_load_symb = (dci->antenna_ports.val > 1)?2:1; //FIXME
      }
    }
    if ((mac->phy_config.config_req.ul_bwp_dedicated.pusch_config_dedicated.transform_precoder == transform_precoder_disabled) &&
	(mac->phy_config.config_req.ul_bwp_dedicated.pusch_config_dedicated.dmrs_ul_for_pusch_mapping_type_a.dmrs_type == 2) &&
	(mac->phy_config.config_req.ul_bwp_dedicated.pusch_config_dedicated.dmrs_ul_for_pusch_mapping_type_a.max_length == 1)) { // tables 7.3.1.1.2-16/17/18/19
      if (rank == 1){
	pusch_config_pdu_0_1->num_dmrs_cdm_grps_no_data = (dci->antenna_ports.val > 1)?((dci->antenna_ports.val > 5)?3:2):1; //TBC
	pusch_config_pdu_0_1->dmrs_ports = (dci->antenna_ports.val > 1)?(dci->antenna_ports.val > 5 ?(dci->antenna_ports.val-6):(dci->antenna_ports.val-2)):dci->antenna_ports.val; //TBC
      }
      if (rank == 2){
	pusch_config_pdu_0_1->num_dmrs_cdm_grps_no_data = (dci->antenna_ports.val > 0)?((dci->antenna_ports.val > 2)?3:2):1; //TBC
	pusch_config_pdu_0_1->dmrs_ports = 0; //FIXME
	//pusch_config_pdu_0_1->dmrs_ports[0] = table_7_3_1_1_2_17[dci->antenna_ports.val][1];
	//pusch_config_pdu_0_1->dmrs_ports[1] = table_7_3_1_1_2_17[dci->antenna_ports.val][2];
      }
      if (rank == 3){
	pusch_config_pdu_0_1->num_dmrs_cdm_grps_no_data = (dci->antenna_ports.val > 0)?3:2; //TBC
	pusch_config_pdu_0_1->dmrs_ports = 0; //FIXME
	//pusch_config_pdu_0_1->dmrs_ports[0] = table_7_3_1_1_2_18[dci->antenna_ports.val][1];
	//pusch_config_pdu_0_1->dmrs_ports[1] = table_7_3_1_1_2_18[dci->antenna_ports.val][2];
	//pusch_config_pdu_0_1->dmrs_ports[2] = table_7_3_1_1_2_18[dci->antenna_ports.val][3];
      }
      if (rank == 4){
	pusch_config_pdu_0_1->num_dmrs_cdm_grps_no_data = dci->antenna_ports.val + 2; //TBC
	pusch_config_pdu_0_1->dmrs_ports = 0; //FIXME
	//pusch_config_pdu_0_1->dmrs_ports[0] = 0;
	//pusch_config_pdu_0_1->dmrs_ports[1] = 1;
	//pusch_config_pdu_0_1->dmrs_ports[2] = 2;
	//pusch_config_pdu_0_1->dmrs_ports[3] = 3;
      }
    }
    if ((mac->phy_config.config_req.ul_bwp_dedicated.pusch_config_dedicated.transform_precoder == transform_precoder_disabled) &&
	(mac->phy_config.config_req.ul_bwp_dedicated.pusch_config_dedicated.dmrs_ul_for_pusch_mapping_type_a.dmrs_type == 2) &&
	(mac->phy_config.config_req.ul_bwp_dedicated.pusch_config_dedicated.dmrs_ul_for_pusch_mapping_type_a.max_length == 2)) { // tables 7.3.1.1.2-20/21/22/23
      if (rank == 1){
	pusch_config_pdu_0_1->num_dmrs_cdm_grps_no_data = table_7_3_1_1_2_20[dci->antenna_ports.val][0]; //TBC
	pusch_config_pdu_0_1->dmrs_ports = table_7_3_1_1_2_20[dci->antenna_ports.val][1]; //TBC
	//pusch_config_pdu_0_1->n_front_load_symb = table_7_3_1_1_2_20[dci->antenna_ports.val][2]; //FIXME
      }
      if (rank == 2){
	pusch_config_pdu_0_1->num_dmrs_cdm_grps_no_data = table_7_3_1_1_2_21[dci->antenna_ports.val][0]; //TBC
	pusch_config_pdu_0_1->dmrs_ports = 0; //FIXME
	//pusch_config_pdu_0_1->dmrs_ports[0] = table_7_3_1_1_2_21[dci->antenna_ports.val][1];
	//pusch_config_pdu_0_1->dmrs_ports[1] = table_7_3_1_1_2_21[dci->antenna_ports.val][2];
	//pusch_config_pdu_0_1->n_front_load_symb = table_7_3_1_1_2_21[dci->antenna_ports.val][3]; //FIXME
      }
      if (rank == 3){
	pusch_config_pdu_0_1->num_dmrs_cdm_grps_no_data = table_7_3_1_1_2_22[dci->antenna_ports.val][0]; //TBC
	pusch_config_pdu_0_1->dmrs_ports = 0; //FIXME
	//pusch_config_pdu_0_1->dmrs_ports[0] = table_7_3_1_1_2_22[dci->antenna_ports.val][1];
	//pusch_config_pdu_0_1->dmrs_ports[1] = table_7_3_1_1_2_22[dci->antenna_ports.val][2];
	//pusch_config_pdu_0_1->dmrs_ports[2] = table_7_3_1_1_2_22[dci->antenna_ports.val][3];
	//pusch_config_pdu_0_1->n_front_load_symb = table_7_3_1_1_2_22[dci->antenna_ports.val][4]; //FIXME
      }
      if (rank == 4){
	pusch_config_pdu_0_1->num_dmrs_cdm_grps_no_data = table_7_3_1_1_2_23[dci->antenna_ports.val][0]; //TBC
	pusch_config_pdu_0_1->dmrs_ports = 0; //FIXME
	//pusch_config_pdu_0_1->dmrs_ports[0] = table_7_3_1_1_2_23[dci->antenna_ports.val][1];
	//pusch_config_pdu_0_1->dmrs_ports[1] = table_7_3_1_1_2_23[dci->antenna_ports.val][2];
	//pusch_config_pdu_0_1->dmrs_ports[2] = table_7_3_1_1_2_23[dci->antenna_ports.val][3];
	//pusch_config_pdu_0_1->dmrs_ports[3] = table_7_3_1_1_2_23[dci->antenna_ports.val][4];
	//pusch_config_pdu_0_1->n_front_load_symb = table_7_3_1_1_2_23[dci->antenna_ports.val][5]; //FIXME
      }
    }
    /* SRS_REQUEST */
    // if SUL is supported in the cell, there is an additional bit in thsi field and the value of this bit represents table 7.1.1.1-1 TS 38.212 FIXME!!!
    //pusch_config_pdu_0_1->srs_config.aperiodicSRS_ResourceTrigger = (dci->srs_request.val & 0x11); // as per Table 7.3.1.1.2-24 TS 38.212 //FIXME
    /* CSI_REQUEST */
    //pusch_config_pdu_0_1->csi_reportTriggerSize = dci->csi_request.val; //FIXME
    /* CBGTI */
    //pusch_config_pdu_0_1->maxCodeBlockGroupsPerTransportBlock = dci->cbgti.val; //FIXME
    /* PTRS_DMRS */
    if (((mac->phy_config.config_req.ul_bwp_dedicated.pusch_config_dedicated.transform_precoder == transform_precoder_disabled) &&
	 (mac->phy_config.config_req.ul_bwp_dedicated.pusch_config_dedicated.dmrs_ul_for_pusch_mapping_type_a.ptrs_uplink_config == 0)) ||
	((mac->phy_config.config_req.ul_bwp_dedicated.pusch_config_dedicated.transform_precoder == transform_precoder_enabled) &&
	 (mac->phy_config.config_req.ul_bwp_dedicated.pusch_config_dedicated.max_rank == 1))){
    } else {
      //pusch_config_pdu_0_1->ptrs_dmrs_association_port = dci->ptrs_dmrs_association.val; //FIXME
    }
    /* BETA_OFFSET_IND */
    // Table 9.3-3 in [5, TS 38.213]
    //pusch_config_pdu_0_1->beta_offset_ind = dci->beta_offset_indicator.val; //FIXME
    /* DMRS_SEQ_INI */
    // FIXME!!
    /* UL_SCH_IND */
    // A value of "1" indicates UL-SCH shall be transmitted on the PUSCH and
    // a value of "0" indicates UL-SCH shall not be transmitted on the PUSCH

    ul_config->number_pdus = ul_config->number_pdus + 1;
    break;

  case NR_DL_DCI_FORMAT_1_0:
    /*
     *  with CRC scrambled by C-RNTI or CS-RNTI or new-RNTI
     *    0  IDENTIFIER_DCI_FORMATS:
     *    11 FREQ_DOM_RESOURCE_ASSIGNMENT_DL:
     *    12 TIME_DOM_RESOURCE_ASSIGNMENT: 0, 1, 2, 3, or 4 bits as defined in Subclause 5.1.2.1 of [6, TS 38.214]. The bitwidth for this field is determined as log2(I) bits,
     *    13 VRB_TO_PRB_MAPPING: 0 bit if only resource allocation type 0
     *    24 MCS:
     *    25 NDI:
     *    26 RV:
     *    27 HARQ_PROCESS_NUMBER:
     *    28 DAI_: For format1_1: 4 if more than one serving cell are configured in the DL and the higher layer parameter HARQ-ACK-codebook=dynamic, where the 2 MSB bits are the counter DAI and the 2 LSB bits are the total DAI
     *    33 TPC_PUCCH:
     *    34 PUCCH_RESOURCE_IND:
     *    35 PDSCH_TO_HARQ_FEEDBACK_TIME_IND:
     *    55 RESERVED_NR_DCI
     *  with CRC scrambled by P-RNTI
     *    8  SHORT_MESSAGE_IND
     *    9  SHORT_MESSAGES
     *    11 FREQ_DOM_RESOURCE_ASSIGNMENT_DL:
     *    12 TIME_DOM_RESOURCE_ASSIGNMENT: 0, 1, 2, 3, or 4 bits as defined in Subclause 5.1.2.1 of [6, TS 38.214]. The bitwidth for this field is determined as log2(I) bits,
     *    13 VRB_TO_PRB_MAPPING: 0 bit if only resource allocation type 0
     *    24 MCS:
     *    31 TB_SCALING
     *    55 RESERVED_NR_DCI
     *  with CRC scrambled by SI-RNTI
     *    11 FREQ_DOM_RESOURCE_ASSIGNMENT_DL:
     *    12 TIME_DOM_RESOURCE_ASSIGNMENT: 0, 1, 2, 3, or 4 bits as defined in Subclause 5.1.2.1 of [6, TS 38.214]. The bitwidth for this field is determined as log2(I) bits,
     *    13 VRB_TO_PRB_MAPPING: 0 bit if only resource allocation type 0
     *    24 MCS:
     *    26 RV:
     *    55 RESERVED_NR_DCI
     *  with CRC scrambled by RA-RNTI
     *    11 FREQ_DOM_RESOURCE_ASSIGNMENT_DL:
     *    12 TIME_DOM_RESOURCE_ASSIGNMENT: 0, 1, 2, 3, or 4 bits as defined in Subclause 5.1.2.1 of [6, TS 38.214]. The bitwidth for this field is determined as log2(I) bits,
     *    13 VRB_TO_PRB_MAPPING: 0 bit if only resource allocation type 0
     *    24 MCS:
     *    31 TB_SCALING
     *    55 RESERVED_NR_DCI
     *  with CRC scrambled by TC-RNTI
     *    0  IDENTIFIER_DCI_FORMATS:
     *    11 FREQ_DOM_RESOURCE_ASSIGNMENT_DL:
     *    12 TIME_DOM_RESOURCE_ASSIGNMENT: 0, 1, 2, 3, or 4 bits as defined in Subclause 5.1.2.1 of [6, TS 38.214]. The bitwidth for this field is determined as log2(I) bits,
     *    13 VRB_TO_PRB_MAPPING: 0 bit if only resource allocation type 0
     *    24 MCS:
     *    25 NDI:
     *    26 RV:
     *    27 HARQ_PROCESS_NUMBER:
     *    28 DAI_: For format1_1: 4 if more than one serving cell are configured in the DL and the higher layer parameter HARQ-ACK-codebook=dynamic, where the 2 MSB bits are the counter DAI and the 2 LSB bits are the total DAI
     *    33 TPC_PUCCH:
     */

    dl_config->dl_config_list[dl_config->number_pdus].dlsch_config_pdu.rnti = rnti;
    //fapi_nr_dl_config_dlsch_pdu_rel15_t dlsch_config_pdu_1_0 = dl_config->dl_config_list[dl_config->number_pdus].dlsch_config_pdu.dlsch_config_rel15;
    fapi_nr_dl_config_dlsch_pdu_rel15_t *dlsch_config_pdu_1_0 = &dl_config->dl_config_list[dl_config->number_pdus].dlsch_config_pdu.dlsch_config_rel15;
    dlsch_config_pdu_1_0->BWPSize = NRRIV2BW(mac->DLbwp[0]->bwp_Common->genericParameters.locationAndBandwidth,275);
    dlsch_config_pdu_1_0->BWPStart = NRRIV2PRBOFFSET(mac->DLbwp[0]->bwp_Common->genericParameters.locationAndBandwidth,275);
    dlsch_config_pdu_1_0->SubcarrierSpacing = mac->DLbwp[0]->bwp_Common->genericParameters.subcarrierSpacing;
    /* IDENTIFIER_DCI_FORMATS */
    /* FREQ_DOM_RESOURCE_ASSIGNMENT_DL */
    nr_ue_process_dci_freq_dom_resource_assignment(NULL,dlsch_config_pdu_1_0,0,n_RB_DLBWP,dci->frequency_domain_assignment.val);
    /* TIME_DOM_RESOURCE_ASSIGNMENT */
    if (nr_ue_process_dci_time_dom_resource_assignment(mac,NULL,dlsch_config_pdu_1_0,dci->time_domain_assignment.val) < 0)
      break;
    /* dmrs symbol positions*/
    dlsch_config_pdu_1_0->dlDmrsSymbPos = fill_dmrs_mask(pdsch_config,
							 mac->scc->dmrs_TypeA_Position,
							 dlsch_config_pdu_1_0->number_symbols);
    dlsch_config_pdu_1_0->dmrsConfigType = mac->DLbwp[0]->bwp_Dedicated->pdsch_Config->choice.setup->dmrs_DownlinkForPDSCH_MappingTypeA->choice.setup->dmrs_Type == NULL ? 0 : 1;
    /* number of DM-RS CDM groups without data according to subclause 5.1.6.2 of 3GPP TS 38.214 version 15.9.0 Release 15 */
    if (dlsch_config_pdu_1_0->number_symbols == 2)
      dlsch_config_pdu_1_0->n_dmrs_cdm_groups = 1;
    else
      dlsch_config_pdu_1_0->n_dmrs_cdm_groups = 2;
    /* VRB_TO_PRB_MAPPING */
    dlsch_config_pdu_1_0->vrb_to_prb_mapping = (dci->vrb_to_prb_mapping.val == 0) ? vrb_to_prb_mapping_non_interleaved:vrb_to_prb_mapping_interleaved;
    /* MCS */
    dlsch_config_pdu_1_0->mcs = dci->mcs;
    /* NDI (only if CRC scrambled by C-RNTI or CS-RNTI or new-RNTI or TC-RNTI)*/
    dlsch_config_pdu_1_0->ndi = dci->ndi;
    /* RV (only if CRC scrambled by C-RNTI or CS-RNTI or new-RNTI or TC-RNTI)*/
    dlsch_config_pdu_1_0->rv = dci->rv;
    /* HARQ_PROCESS_NUMBER (only if CRC scrambled by C-RNTI or CS-RNTI or new-RNTI or TC-RNTI)*/
    dlsch_config_pdu_1_0->harq_process_nbr = dci->harq_pid;
    /* DAI (only if CRC scrambled by C-RNTI or CS-RNTI or new-RNTI or TC-RNTI)*/
    dlsch_config_pdu_1_0->dai = dci->dai[0].val;
    /* TB_SCALING (only if CRC scrambled by P-RNTI or RA-RNTI) */
    // according to TS 38.214 Table 5.1.3.2-3
    if (dci->tb_scaling == 0) dlsch_config_pdu_1_0->scaling_factor_S = 1;
    if (dci->tb_scaling == 1) dlsch_config_pdu_1_0->scaling_factor_S = 0.5;
    if (dci->tb_scaling == 2) dlsch_config_pdu_1_0->scaling_factor_S = 0.25;
    if (dci->tb_scaling == 3) dlsch_config_pdu_1_0->scaling_factor_S = 0; // value not defined in table
    /* TPC_PUCCH (only if CRC scrambled by C-RNTI or CS-RNTI or new-RNTI or TC-RNTI)*/
    // according to TS 38.213 Table 7.2.1-1
    if (dci->tpc == 0) dlsch_config_pdu_1_0->accumulated_delta_PUCCH = -1;
    if (dci->tpc == 1) dlsch_config_pdu_1_0->accumulated_delta_PUCCH = 0;
    if (dci->tpc == 2) dlsch_config_pdu_1_0->accumulated_delta_PUCCH = 1;
    if (dci->tpc == 3) dlsch_config_pdu_1_0->accumulated_delta_PUCCH = 3;
    /* PUCCH_RESOURCE_IND (only if CRC scrambled by C-RNTI or CS-RNTI or new-RNTI)*/
    //if (dci->pucch_resource_indicator == 0) dlsch_config_pdu_1_0->pucch_resource_id = 1; //pucch-ResourceId obtained from the 1st value of resourceList FIXME!!!
    //if (dci->pucch_resource_indicator == 1) dlsch_config_pdu_1_0->pucch_resource_id = 2; //pucch-ResourceId obtained from the 2nd value of resourceList FIXME!!
    //if (dci->pucch_resource_indicator == 2) dlsch_config_pdu_1_0->pucch_resource_id = 3; //pucch-ResourceId obtained from the 3rd value of resourceList FIXME!!
    //if (dci->pucch_resource_indicator == 3) dlsch_config_pdu_1_0->pucch_resource_id = 4; //pucch-ResourceId obtained from the 4th value of resourceList FIXME!!
    //if (dci->pucch_resource_indicator == 4) dlsch_config_pdu_1_0->pucch_resource_id = 5; //pucch-ResourceId obtained from the 5th value of resourceList FIXME!!
    //if (dci->pucch_resource_indicator == 5) dlsch_config_pdu_1_0->pucch_resource_id = 6; //pucch-ResourceId obtained from the 6th value of resourceList FIXME!!
    //if (dci->pucch_resource_indicator == 6) dlsch_config_pdu_1_0->pucch_resource_id = 7; //pucch-ResourceId obtained from the 7th value of resourceList FIXME!!
    //if (dci->pucch_resource_indicator == 7) dlsch_config_pdu_1_0->pucch_resource_id = 8; //pucch-ResourceId obtained from the 8th value of resourceList FIXME!!
    dlsch_config_pdu_1_0->pucch_resource_id = dci->pucch_resource_indicator;
    /* PDSCH_TO_HARQ_FEEDBACK_TIME_IND (only if CRC scrambled by C-RNTI or CS-RNTI or new-RNTI)*/
    dlsch_config_pdu_1_0->pdsch_to_harq_feedback_time_ind = dci->pdsch_to_harq_feedback_timing_indicator.val;

    LOG_D(MAC,"(nr_ue_procedures.c) rnti = %x dl_config->number_pdus = %d\n",
	  dl_config->dl_config_list[dl_config->number_pdus].dlsch_config_pdu.rnti,
	  dl_config->number_pdus);
    LOG_D(MAC,"(nr_ue_procedures.c) frequency_domain_resource_assignment=%d \t number_rbs=%d \t start_rb=%d\n",
	  dci->frequency_domain_assignment.val,
	  dlsch_config_pdu_1_0->number_rbs,
	  dlsch_config_pdu_1_0->start_rb);
    LOG_D(MAC,"(nr_ue_procedures.c) time_domain_resource_assignment=%d \t number_symbols=%d \t start_symbol=%d\n",
	  dci->time_domain_assignment.val,
	  dlsch_config_pdu_1_0->number_symbols,
	  dlsch_config_pdu_1_0->start_symbol);
    LOG_D(MAC,"(nr_ue_procedures.c) vrb_to_prb_mapping=%d \n>>> mcs=%d\n>>> ndi=%d\n>>> rv=%d\n>>> harq_process_nbr=%d\n>>> dai=%d\n>>> scaling_factor_S=%f\n>>> tpc_pucch=%d\n>>> pucch_res_ind=%d\n>>> pdsch_to_harq_feedback_time_ind=%d\n",
	  dlsch_config_pdu_1_0->vrb_to_prb_mapping,
	  dlsch_config_pdu_1_0->mcs,
	  dlsch_config_pdu_1_0->ndi,
	  dlsch_config_pdu_1_0->rv,
	  dlsch_config_pdu_1_0->harq_process_nbr,
	  dlsch_config_pdu_1_0->dai,
	  dlsch_config_pdu_1_0->scaling_factor_S,
	  dlsch_config_pdu_1_0->accumulated_delta_PUCCH,
	  dlsch_config_pdu_1_0->pucch_resource_id,
	  dlsch_config_pdu_1_0->pdsch_to_harq_feedback_time_ind);

    if (mac->RA_window_cnt >= 0 && rnti == mac->ra_rnti){
      dl_config->dl_config_list[dl_config->number_pdus].pdu_type = FAPI_NR_DL_CONFIG_TYPE_RA_DLSCH;
    } else {
      dl_config->dl_config_list[dl_config->number_pdus].pdu_type = FAPI_NR_DL_CONFIG_TYPE_DLSCH;
    }

    //	    dl_config->dl_config_list[dl_config->number_pdus].dci_config_pdu.dci_config_rel15.N_RB_BWP = n_RB_DLBWP;
	    
    LOG_D(MAC,"(nr_ue_procedures.c) pdu_type=%d\n\n",dl_config->dl_config_list[dl_config->number_pdus].pdu_type);
            
    dl_config->number_pdus = dl_config->number_pdus + 1;
    break;

  case NR_DL_DCI_FORMAT_1_1:        
    /*
     *  with CRC scrambled by C-RNTI or CS-RNTI or new-RNTI
     *    0  IDENTIFIER_DCI_FORMATS:
     *    1  CARRIER_IND:
     *    7  BANDWIDTH_PART_IND:
     *    11 FREQ_DOM_RESOURCE_ASSIGNMENT_DL:
     *    12 TIME_DOM_RESOURCE_ASSIGNMENT: 0, 1, 2, 3, or 4 bits as defined in Subclause 5.1.2.1 of [6, TS 38.214]. The bitwidth for this field is determined as log2(I) bits,
     *    13 VRB_TO_PRB_MAPPING: 0 bit if only resource allocation type 0
     *    14 PRB_BUNDLING_SIZE_IND:
     *    15 RATE_MATCHING_IND:
     *    16 ZP_CSI_RS_TRIGGER:
     *    18 TB1_MCS:
     *    19 TB1_NDI:
     *    20 TB1_RV:
     *    21 TB2_MCS:
     *    22 TB2_NDI:
     *    23 TB2_RV:
     *    27 HARQ_PROCESS_NUMBER:
     *    28 DAI_: For format1_1: 4 if more than one serving cell are configured in the DL and the higher layer parameter HARQ-ACK-codebook=dynamic, where the 2 MSB bits are the counter DAI and the 2 LSB bits are the total DAI
     *    33 TPC_PUCCH:
     *    34 PUCCH_RESOURCE_IND:
     *    35 PDSCH_TO_HARQ_FEEDBACK_TIME_IND:
     *    38 ANTENNA_PORTS:
     *    39 TCI:
     *    40 SRS_REQUEST:
     *    43 CBGTI:
     *    44 CBGFI:
     *    47 DMRS_SEQ_INI:
     */
    dl_config->dl_config_list[dl_config->number_pdus].pdu_type = FAPI_NR_DL_CONFIG_TYPE_DLSCH;
    dl_config->dl_config_list[dl_config->number_pdus].dlsch_config_pdu.rnti = rnti;
    fapi_nr_dl_config_dlsch_pdu_rel15_t *dlsch_config_pdu_1_1 = &dl_config->dl_config_list[dl_config->number_pdus].dlsch_config_pdu.dlsch_config_rel15;
    /* IDENTIFIER_DCI_FORMATS */
    /* CARRIER_IND */
    /* BANDWIDTH_PART_IND */
    //    dlsch_config_pdu_1_1->bandwidth_part_ind = dci->bandwidth_part_ind;
    /* FREQ_DOM_RESOURCE_ASSIGNMENT_DL */
    nr_ue_process_dci_freq_dom_resource_assignment(NULL,dlsch_config_pdu_1_1,0,n_RB_DLBWP,dci->frequency_domain_assignment.val);
    /* TIME_DOM_RESOURCE_ASSIGNMENT */
    if (nr_ue_process_dci_time_dom_resource_assignment(mac,NULL,dlsch_config_pdu_1_1,dci->time_domain_assignment.val) < 0)
      break;
    /* dmrs symbol positions*/
    dlsch_config_pdu_1_1->dlDmrsSymbPos = fill_dmrs_mask(pdsch_config,
							 mac->scc->dmrs_TypeA_Position,
							 dlsch_config_pdu_1_1->number_symbols);
    dlsch_config_pdu_1_1->dmrsConfigType = mac->DLbwp[0]->bwp_Dedicated->pdsch_Config->choice.setup->dmrs_DownlinkForPDSCH_MappingTypeA->choice.setup->dmrs_Type == NULL ? 0 : 1;
    /* VRB_TO_PRB_MAPPING */
    if (mac->phy_config.config_req.dl_bwp_dedicated.pdsch_config_dedicated.resource_allocation != 0)
      dlsch_config_pdu_1_1->vrb_to_prb_mapping = (dci->vrb_to_prb_mapping.val == 0) ? vrb_to_prb_mapping_non_interleaved:vrb_to_prb_mapping_interleaved;
    /* PRB_BUNDLING_SIZE_IND */
    dlsch_config_pdu_1_1->prb_bundling_size_ind = dci->prb_bundling_size_indicator.val;
    /* RATE_MATCHING_IND */
    dlsch_config_pdu_1_1->rate_matching_ind = dci->rate_matching_indicator.val;
    /* ZP_CSI_RS_TRIGGER */
    dlsch_config_pdu_1_1->zp_csi_rs_trigger = dci->zp_csi_rs_trigger.val;
    /* MCS (for transport block 1)*/
    dlsch_config_pdu_1_1->mcs = dci->mcs;
    /* NDI (for transport block 1)*/
    dlsch_config_pdu_1_1->ndi = dci->ndi;
    /* RV (for transport block 1)*/
    dlsch_config_pdu_1_1->rv = dci->rv;
    /* MCS (for transport block 2)*/
    dlsch_config_pdu_1_1->tb2_mcs = dci->mcs2.val;
    /* NDI (for transport block 2)*/
    dlsch_config_pdu_1_1->tb2_ndi = dci->ndi2.val;
    /* RV (for transport block 2)*/
    dlsch_config_pdu_1_1->tb2_rv = dci->rv2.val;
    /* HARQ_PROCESS_NUMBER */
    dlsch_config_pdu_1_1->harq_process_nbr = dci->harq_pid;
    /* DAI */
    dlsch_config_pdu_1_1->dai = dci->dai[0].val;
    /* TPC_PUCCH */
    // according to TS 38.213 Table 7.2.1-1
    if (dci->tpc == 0) dlsch_config_pdu_1_1->accumulated_delta_PUCCH = -1;
    if (dci->tpc == 1) dlsch_config_pdu_1_1->accumulated_delta_PUCCH = 0;
    if (dci->tpc == 2) dlsch_config_pdu_1_1->accumulated_delta_PUCCH = 1;
    if (dci->tpc == 3) dlsch_config_pdu_1_1->accumulated_delta_PUCCH = 3;
    /* PUCCH_RESOURCE_IND */
    dlsch_config_pdu_1_1->pucch_resource_id = dci->pucch_resource_indicator;
    /* PDSCH_TO_HARQ_FEEDBACK_TIME_IND */
    // according to TS 38.213 Table 9.2.3-1
    dlsch_config_pdu_1_1->pdsch_to_harq_feedback_time_ind = mac->ULbwp[bwp_id-1]->bwp_Dedicated->pucch_Config->choice.setup->dl_DataToUL_ACK->list.array[dci->pdsch_to_harq_feedback_timing_indicator.val][0];
    /* ANTENNA_PORTS */
    uint8_t n_codewords = 1; // FIXME!!!
    if ((mac->phy_config.config_req.dl_bwp_dedicated.pdsch_config_dedicated.dmrs_dl_for_pdsch_mapping_type_a.dmrs_type == 1) &&
	(mac->phy_config.config_req.dl_bwp_dedicated.pdsch_config_dedicated.dmrs_dl_for_pdsch_mapping_type_a.max_length == 1)){
      // Table 7.3.1.2.2-1: Antenna port(s) (1000 + DMRS port), dmrs-Type=1, maxLength=1
      dlsch_config_pdu_1_1->n_dmrs_cdm_groups = table_7_3_2_3_3_1[dci->antenna_ports.val][0];
      dlsch_config_pdu_1_1->dmrs_ports[0]     = table_7_3_2_3_3_1[dci->antenna_ports.val][1];
      dlsch_config_pdu_1_1->dmrs_ports[1]     = table_7_3_2_3_3_1[dci->antenna_ports.val][2];
      dlsch_config_pdu_1_1->dmrs_ports[2]     = table_7_3_2_3_3_1[dci->antenna_ports.val][3];
      dlsch_config_pdu_1_1->dmrs_ports[3]     = table_7_3_2_3_3_1[dci->antenna_ports.val][4];
    }
    if ((mac->phy_config.config_req.dl_bwp_dedicated.pdsch_config_dedicated.dmrs_dl_for_pdsch_mapping_type_a.dmrs_type == 1) &&
	(mac->phy_config.config_req.dl_bwp_dedicated.pdsch_config_dedicated.dmrs_dl_for_pdsch_mapping_type_a.max_length == 2)){
      // Table 7.3.1.2.2-2: Antenna port(s) (1000 + DMRS port), dmrs-Type=1, maxLength=2
      if (n_codewords == 1) {
	dlsch_config_pdu_1_1->n_dmrs_cdm_groups = table_7_3_2_3_3_2_oneCodeword[dci->antenna_ports.val][0];
	dlsch_config_pdu_1_1->dmrs_ports[0]     = table_7_3_2_3_3_2_oneCodeword[dci->antenna_ports.val][1];
	dlsch_config_pdu_1_1->dmrs_ports[1]     = table_7_3_2_3_3_2_oneCodeword[dci->antenna_ports.val][2];
	dlsch_config_pdu_1_1->dmrs_ports[2]     = table_7_3_2_3_3_2_oneCodeword[dci->antenna_ports.val][3];
	dlsch_config_pdu_1_1->dmrs_ports[3]     = table_7_3_2_3_3_2_oneCodeword[dci->antenna_ports.val][4];
	dlsch_config_pdu_1_1->n_front_load_symb = table_7_3_2_3_3_2_oneCodeword[dci->antenna_ports.val][5];
      }
      if (n_codewords == 1) {
	dlsch_config_pdu_1_1->n_dmrs_cdm_groups = table_7_3_2_3_3_2_twoCodeword[dci->antenna_ports.val][0];
	dlsch_config_pdu_1_1->dmrs_ports[0]     = table_7_3_2_3_3_2_twoCodeword[dci->antenna_ports.val][1];
	dlsch_config_pdu_1_1->dmrs_ports[1]     = table_7_3_2_3_3_2_twoCodeword[dci->antenna_ports.val][2];
	dlsch_config_pdu_1_1->dmrs_ports[2]     = table_7_3_2_3_3_2_twoCodeword[dci->antenna_ports.val][3];
	dlsch_config_pdu_1_1->dmrs_ports[3]     = table_7_3_2_3_3_2_twoCodeword[dci->antenna_ports.val][4];
	dlsch_config_pdu_1_1->dmrs_ports[4]     = table_7_3_2_3_3_2_twoCodeword[dci->antenna_ports.val][5];
	dlsch_config_pdu_1_1->dmrs_ports[5]     = table_7_3_2_3_3_2_twoCodeword[dci->antenna_ports.val][6];
	dlsch_config_pdu_1_1->dmrs_ports[6]     = table_7_3_2_3_3_2_twoCodeword[dci->antenna_ports.val][7];
	dlsch_config_pdu_1_1->dmrs_ports[7]     = table_7_3_2_3_3_2_twoCodeword[dci->antenna_ports.val][8];
	dlsch_config_pdu_1_1->n_front_load_symb = table_7_3_2_3_3_2_twoCodeword[dci->antenna_ports.val][9];
      }
    }
    if ((mac->phy_config.config_req.dl_bwp_dedicated.pdsch_config_dedicated.dmrs_dl_for_pdsch_mapping_type_a.dmrs_type == 2) &&
	(mac->phy_config.config_req.dl_bwp_dedicated.pdsch_config_dedicated.dmrs_dl_for_pdsch_mapping_type_a.max_length == 1)){
      // Table 7.3.1.2.2-3: Antenna port(s) (1000 + DMRS port), dmrs-Type=2, maxLength=1
      if (n_codewords == 1) {
	dlsch_config_pdu_1_1->n_dmrs_cdm_groups = table_7_3_2_3_3_3_oneCodeword[dci->antenna_ports.val][0];
	dlsch_config_pdu_1_1->dmrs_ports[0]     = table_7_3_2_3_3_3_oneCodeword[dci->antenna_ports.val][1];
	dlsch_config_pdu_1_1->dmrs_ports[1]     = table_7_3_2_3_3_3_oneCodeword[dci->antenna_ports.val][2];
	dlsch_config_pdu_1_1->dmrs_ports[2]     = table_7_3_2_3_3_3_oneCodeword[dci->antenna_ports.val][3];
	dlsch_config_pdu_1_1->dmrs_ports[3]     = table_7_3_2_3_3_3_oneCodeword[dci->antenna_ports.val][4];
      }
      if (n_codewords == 1) {
	dlsch_config_pdu_1_1->n_dmrs_cdm_groups = table_7_3_2_3_3_3_twoCodeword[dci->antenna_ports.val][0];
	dlsch_config_pdu_1_1->dmrs_ports[0]     = table_7_3_2_3_3_3_twoCodeword[dci->antenna_ports.val][1];
	dlsch_config_pdu_1_1->dmrs_ports[1]     = table_7_3_2_3_3_3_twoCodeword[dci->antenna_ports.val][2];
	dlsch_config_pdu_1_1->dmrs_ports[2]     = table_7_3_2_3_3_3_twoCodeword[dci->antenna_ports.val][3];
	dlsch_config_pdu_1_1->dmrs_ports[3]     = table_7_3_2_3_3_3_twoCodeword[dci->antenna_ports.val][4];
	dlsch_config_pdu_1_1->dmrs_ports[4]     = table_7_3_2_3_3_3_twoCodeword[dci->antenna_ports.val][5];
	dlsch_config_pdu_1_1->dmrs_ports[5]     = table_7_3_2_3_3_3_twoCodeword[dci->antenna_ports.val][6];
      }
    }
    if ((mac->phy_config.config_req.dl_bwp_dedicated.pdsch_config_dedicated.dmrs_dl_for_pdsch_mapping_type_a.dmrs_type == 2) &&
	(mac->phy_config.config_req.dl_bwp_dedicated.pdsch_config_dedicated.dmrs_dl_for_pdsch_mapping_type_a.max_length == 2)){
      // Table 7.3.1.2.2-4: Antenna port(s) (1000 + DMRS port), dmrs-Type=2, maxLength=2
      if (n_codewords == 1) {
	dlsch_config_pdu_1_1->n_dmrs_cdm_groups = table_7_3_2_3_3_4_oneCodeword[dci->antenna_ports.val][0];
	dlsch_config_pdu_1_1->dmrs_ports[0]     = table_7_3_2_3_3_4_oneCodeword[dci->antenna_ports.val][1];
	dlsch_config_pdu_1_1->dmrs_ports[1]     = table_7_3_2_3_3_4_oneCodeword[dci->antenna_ports.val][2];
	dlsch_config_pdu_1_1->dmrs_ports[2]     = table_7_3_2_3_3_4_oneCodeword[dci->antenna_ports.val][3];
	dlsch_config_pdu_1_1->dmrs_ports[3]     = table_7_3_2_3_3_4_oneCodeword[dci->antenna_ports.val][4];
	dlsch_config_pdu_1_1->n_front_load_symb = table_7_3_2_3_3_4_oneCodeword[dci->antenna_ports.val][5];
      }
      if (n_codewords == 1) {
	dlsch_config_pdu_1_1->n_dmrs_cdm_groups = table_7_3_2_3_3_4_twoCodeword[dci->antenna_ports.val][0];
	dlsch_config_pdu_1_1->dmrs_ports[0]     = table_7_3_2_3_3_4_twoCodeword[dci->antenna_ports.val][1];
	dlsch_config_pdu_1_1->dmrs_ports[1]     = table_7_3_2_3_3_4_twoCodeword[dci->antenna_ports.val][2];
	dlsch_config_pdu_1_1->dmrs_ports[2]     = table_7_3_2_3_3_4_twoCodeword[dci->antenna_ports.val][3];
	dlsch_config_pdu_1_1->dmrs_ports[3]     = table_7_3_2_3_3_4_twoCodeword[dci->antenna_ports.val][4];
	dlsch_config_pdu_1_1->dmrs_ports[4]     = table_7_3_2_3_3_4_twoCodeword[dci->antenna_ports.val][5];
	dlsch_config_pdu_1_1->dmrs_ports[5]     = table_7_3_2_3_3_4_twoCodeword[dci->antenna_ports.val][6];
	dlsch_config_pdu_1_1->dmrs_ports[6]     = table_7_3_2_3_3_4_twoCodeword[dci->antenna_ports.val][7];
	dlsch_config_pdu_1_1->dmrs_ports[7]     = table_7_3_2_3_3_4_twoCodeword[dci->antenna_ports.val][8];
	dlsch_config_pdu_1_1->n_front_load_symb = table_7_3_2_3_3_4_twoCodeword[dci->antenna_ports.val][9];
      }
    }
    /* TCI */
    if (mac->dl_config_request.dl_config_list[0].dci_config_pdu.dci_config_rel15.coreset.tci_present_in_dci == 1){
      // 0 bit if higher layer parameter tci-PresentInDCI is not enabled
      // otherwise 3 bits as defined in Subclause 5.1.5 of [6, TS38.214]
      dlsch_config_pdu_1_1->tci_state = dci->transmission_configuration_indication.val;
    }
    /* SRS_REQUEST */
    // if SUL is supported in the cell, there is an additional bit in this field and the value of this bit represents table 7.1.1.1-1 TS 38.212 FIXME!!!
    dlsch_config_pdu_1_1->srs_config.aperiodicSRS_ResourceTrigger = (dci->srs_request.val & 0x11); // as per Table 7.3.1.1.2-24 TS 38.212
    /* CBGTI */
    dlsch_config_pdu_1_1->cbgti = dci->cbgti.val;
    /* CBGFI */
    dlsch_config_pdu_1_1->codeBlockGroupFlushIndicator = dci->cbgfi.val;
    /* DMRS_SEQ_INI */
    //FIXME!!!

    //	    dl_config->dl_config_list[dl_config->number_pdus].dci_config_pdu.dci_config_rel15.N_RB_BWP = n_RB_DLBWP;
	    
    dl_config->dl_config_list[dl_config->number_pdus].pdu_type = FAPI_NR_DL_CONFIG_TYPE_DLSCH;
    LOG_D(MAC,"(nr_ue_procedures.c) pdu_type=%d\n\n",dl_config->dl_config_list[dl_config->number_pdus].pdu_type);
            
    dl_config->number_pdus = dl_config->number_pdus + 1;

    break;

  case NR_DL_DCI_FORMAT_2_0:
    break;

  case NR_DL_DCI_FORMAT_2_1:        
    break;

  case NR_DL_DCI_FORMAT_2_2:        
    break;

  case NR_DL_DCI_FORMAT_2_3:
    break;

  default: 
    break;
  }


  if(rnti == SI_RNTI){

    //    }else if(rnti == mac->ra_rnti){

  }else if(rnti == P_RNTI){

  }else{  //  c-rnti

    ///  check if this is pdcch order 
    //dci->random_access_preamble_index;
    //dci->ss_pbch_index;
    //dci->prach_mask_index;

    ///  else normal DL-SCH grant
  }
  return 0;
}

int8_t nr_ue_get_SR(module_id_t module_idP, int CC_id, frame_t frameP, uint8_t eNB_id, uint16_t rnti, sub_frame_t subframe){

  return 0;
}

void nr_ue_send_sdu(module_id_t module_idP,
                    uint8_t CC_id,
                    frame_t frameP,
                    int slotP,
                    uint8_t * pdu, uint16_t pdu_len, uint8_t gNB_index,
                    NR_UL_TIME_ALIGNMENT_t *ul_time_alignment){

  LOG_D(MAC, "Handling PDU frame %d slot %d\n", frameP, slotP);

  uint8_t * pduP = pdu;

  VCD_SIGNAL_DUMPER_DUMP_FUNCTION_BY_NAME(VCD_SIGNAL_DUMPER_FUNCTIONS_UE_SEND_SDU, VCD_FUNCTION_IN);

  //LOG_D(MAC,"sdu: %x.%x.%x\n",sdu[0],sdu[1],sdu[2]);

  /*
  #ifdef DEBUG_HEADER_PARSING
    LOG_D(MAC, "[UE %d] ue_send_sdu : Frame %d gNB_index %d : num_ce %d num_sdu %d\n",
      module_idP, frameP, gNB_index, num_ce, num_sdu);
  #endif
  */

  /*
  #if defined(ENABLE_MAC_PAYLOAD_DEBUG)
    LOG_T(MAC, "[UE %d] First 32 bytes of DLSCH : \n", module_idP);
    for (i = 0; i < 32; i++) {
      LOG_T(MAC, "%x.", sdu[i]);
    }
    LOG_T(MAC, "\n");
  #endif
  */

  // Processing MAC PDU
  // it parses MAC CEs subheaders, MAC CEs, SDU subheaderds and SDUs
  if (pduP != NULL)
    nr_ue_process_mac_pdu(module_idP, CC_id, frameP, pduP, pdu_len, gNB_index, ul_time_alignment);

  VCD_SIGNAL_DUMPER_DUMP_FUNCTION_BY_NAME(VCD_SIGNAL_DUMPER_FUNCTIONS_UE_SEND_SDU, VCD_FUNCTION_OUT);

}

void nr_extract_dci_info(NR_UE_MAC_INST_t *mac,
			 int dci_format,
			 uint8_t dci_size,
			 uint16_t rnti,
			 uint64_t *dci_pdu,
			 dci_pdu_rel15_t *dci_pdu_rel15) {
  int rnti_type=-1;

  if       (rnti == mac->ra_rnti) rnti_type = NR_RNTI_RA;
  else if (rnti == mac->crnti)    rnti_type = NR_RNTI_C;
  else if (rnti == mac->t_crnti)  rnti_type = NR_RNTI_TC;
  else if (rnti == 0xFFFE)        rnti_type = NR_RNTI_P;
  else if (rnti == 0xFFFF)        rnti_type = NR_RNTI_SI;

  AssertFatal(rnti_type!=-1,"no identified/handled rnti\n");
  AssertFatal(mac->DLbwp[0] != NULL, "DLbwp[0] shouldn't be null here!\n");
  AssertFatal(mac->ULbwp[0] != NULL, "ULbwp[0] shouldn't be null here!\n");
  int N_RB = (mac->scg != NULL) ? 
    NRRIV2BW(mac->DLbwp[0]->bwp_Common->genericParameters.locationAndBandwidth,275) :
    NRRIV2BW(mac->scc->downlinkConfigCommon->initialDownlinkBWP->genericParameters.locationAndBandwidth,275);
  int N_RB_UL = (mac->scg != NULL) ? 
    NRRIV2BW(mac->ULbwp[0]->bwp_Common->genericParameters.locationAndBandwidth,275) :
    NRRIV2BW(mac->scc->uplinkConfigCommon->initialUplinkBWP->genericParameters.locationAndBandwidth,275);

  int pos=0;
  int fsize=0;
  switch(dci_format) {

  case NR_DL_DCI_FORMAT_1_0:
    switch(rnti_type) {
    case NR_RNTI_RA:
      N_RB = NRRIV2BW(mac->scc->downlinkConfigCommon->initialDownlinkBWP->genericParameters.locationAndBandwidth, 275); // TBR hotfix
      // Freq domain assignment
      fsize = (int)ceil( log2( (N_RB*(N_RB+1))>>1 ) );
      pos=fsize;
      dci_pdu_rel15->frequency_domain_assignment.val = *dci_pdu>>(dci_size-pos)&((1<<fsize)-1);
#ifdef DEBUG_EXTRACT_DCI
      LOG_D(MAC,"frequency-domain assignment %d (%d bits) N_RB_BWP %d=> %d (0x%lx)\n",dci_pdu_rel15->frequency_domain_assignment.val,fsize,N_RB,dci_size-pos,*dci_pdu);
#endif
      // Time domain assignment
      pos+=4;
      dci_pdu_rel15->time_domain_assignment.val = (*dci_pdu >> (dci_size-pos))&0xf;
#ifdef DEBUG_EXTRACT_DCI
      LOG_D(MAC,"time-domain assignment %d  (4 bits)=> %d (0x%lx)\n",dci_pdu_rel15->time_domain_assignment.val,dci_size-pos,*dci_pdu);
#endif
      // VRB to PRB mapping
	
      pos++;
      dci_pdu_rel15->vrb_to_prb_mapping.val = (*dci_pdu>>(dci_size-pos))&0x1;
#ifdef DEBUG_EXTRACT_DCI
      LOG_D(MAC,"vrb to prb mapping %d  (1 bits)=> %d (0x%lx)\n",dci_pdu_rel15->vrb_to_prb_mapping.val,dci_size-pos,*dci_pdu);
#endif
      // MCS
      pos+=5;
      dci_pdu_rel15->mcs = (*dci_pdu>>(dci_size-pos))&0x1f;
#ifdef DEBUG_EXTRACT_DCI
      LOG_D(MAC,"mcs %d  (5 bits)=> %d (0x%lx)\n",dci_pdu_rel15->mcs,dci_size-pos,*dci_pdu);
#endif
      // TB scaling
      pos+=2;
      dci_pdu_rel15->tb_scaling = (*dci_pdu>>(dci_size-pos))&0x3;
#ifdef DEBUG_EXTRACT_DCI
      LOG_D(MAC,"tb_scaling %d  (2 bits)=> %d (0x%lx)\n",dci_pdu_rel15->tb_scaling,dci_size-pos,*dci_pdu);
#endif
      break;

    case NR_RNTI_C:
	
      // indicating a DL DCI format 1bit
      pos++;
      dci_pdu_rel15->format_indicator = (*dci_pdu>>(dci_size-pos))&1;
#ifdef DEBUG_EXTRACT_DCI
      LOG_D(MAC,"Format indicator %d (%d bits) N_RB_BWP %d => %d (0x%lx)\n",dci_pdu_rel15->format_indicator,1,N_RB,dci_size-pos,*dci_pdu);
#endif
  	
      // Freq domain assignment (275rb >> fsize = 16)
      fsize = (int)ceil( log2( (N_RB*(N_RB+1))>>1 ) );
      pos+=fsize;
      dci_pdu_rel15->frequency_domain_assignment.val = (*dci_pdu>>(dci_size-pos))&((1<<fsize)-1);
  	
#ifdef DEBUG_EXTRACT_DCI
      LOG_D(MAC,"Freq domain assignment %d (%d bits)=> %d (0x%lx)\n",dci_pdu_rel15->frequency_domain_assignment.val,fsize,dci_size-pos,*dci_pdu);
#endif
    	
      uint16_t is_ra = 1;
      for (int i=0; i<fsize; i++)
	if (!((dci_pdu_rel15->frequency_domain_assignment.val>>i)&1)) {
	  is_ra = 0;
	  break;
	}
      if (is_ra) //fsize are all 1  38.212 p86
	{
	  // ra_preamble_index 6 bits
	  pos+=6;
	  dci_pdu_rel15->ra_preamble_index = (*dci_pdu>>(dci_size-pos))&0x3f;
	    
	  // UL/SUL indicator  1 bit
	  pos++;
	  dci_pdu_rel15->ul_sul_indicator.val = (*dci_pdu>>(dci_size-pos))&1;
	    
	  // SS/PBCH index  6 bits
	  pos+=6;
	  dci_pdu_rel15->ss_pbch_index = (*dci_pdu>>(dci_size-pos))&0x3f;
	    
	  //  prach_mask_index  4 bits
	  pos+=4;
	  dci_pdu_rel15->prach_mask_index = (*dci_pdu>>(dci_size-pos))&0xf;
	    
	}  //end if
      else {
	  
	// Time domain assignment 4bit
		  
	pos+=4;
	dci_pdu_rel15->time_domain_assignment.val = (*dci_pdu>>(dci_size-pos))&0xf;
#ifdef DEBUG_EXTRACT_DCI
	LOG_D(MAC,"Time domain assignment %d (%d bits)=> %d (0x%lx)\n",dci_pdu_rel15->time_domain_assignment.val,4,dci_size-pos,*dci_pdu);
#endif
	  
	// VRB to PRB mapping  1bit
	pos++;
	dci_pdu_rel15->vrb_to_prb_mapping.val = (*dci_pdu>>(dci_size-pos))&1;
#ifdef DEBUG_EXTRACT_DCI
	LOG_D(MAC,"VRB to PRB %d (%d bits)=> %d (0x%lx)\n",dci_pdu_rel15->vrb_to_prb_mapping.val,1,dci_size-pos,*dci_pdu);
#endif
	
	// MCS 5bit  //bit over 32, so dci_pdu ++
	pos+=5;
	dci_pdu_rel15->mcs = (*dci_pdu>>(dci_size-pos))&0x1f;
#ifdef DEBUG_EXTRACT_DCI
	LOG_D(MAC,"MCS %d (%d bits)=> %d (0x%lx)\n",dci_pdu_rel15->mcs,5,dci_size-pos,*dci_pdu);
#endif
	  
	// New data indicator 1bit
	pos++;
	dci_pdu_rel15->ndi = (*dci_pdu>>(dci_size-pos))&1;
#ifdef DEBUG_EXTRACT_DCI
	LOG_D(MAC,"NDI %d (%d bits)=> %d (0x%lx)\n",dci_pdu_rel15->ndi,1,dci_size-pos,*dci_pdu);
#endif      
	  
	// Redundancy version  2bit
	pos+=2;
	dci_pdu_rel15->rv = (*dci_pdu>>(dci_size-pos))&0x3;
#ifdef DEBUG_EXTRACT_DCI
	LOG_D(MAC,"RV %d (%d bits)=> %d (0x%lx)\n",dci_pdu_rel15->rv,2,dci_size-pos,*dci_pdu);
#endif
	  
	// HARQ process number  4bit
	pos+=4;
	dci_pdu_rel15->harq_pid  = (*dci_pdu>>(dci_size-pos))&0xf;
#ifdef DEBUG_EXTRACT_DCI
	LOG_D(MAC,"HARQ_PID %d (%d bits)=> %d (0x%lx)\n",dci_pdu_rel15->harq_pid,4,dci_size-pos,*dci_pdu);
#endif
	  
	// Downlink assignment index  2bit
	pos+=2;
	dci_pdu_rel15->dai[0].val = (*dci_pdu>>(dci_size-pos))&3;
#ifdef DEBUG_EXTRACT_DCI
	LOG_D(MAC,"DAI %d (%d bits)=> %d (0x%lx)\n",dci_pdu_rel15->dai[0].val,2,dci_size-pos,*dci_pdu);
#endif
	  
	// TPC command for scheduled PUCCH  2bit
	pos+=2;
	dci_pdu_rel15->tpc = (*dci_pdu>>(dci_size-pos))&3;
#ifdef DEBUG_EXTRACT_DCI
	LOG_D(MAC,"TPC %d (%d bits)=> %d (0x%lx)\n",dci_pdu_rel15->tpc,2,dci_size-pos,*dci_pdu);
#endif
	  
	// PUCCH resource indicator  3bit
	pos+=3;
	dci_pdu_rel15->pucch_resource_indicator = (*dci_pdu>>(dci_size-pos))&0x7;
#ifdef DEBUG_EXTRACT_DCI
	LOG_D(MAC,"PUCCH RI %d (%d bits)=> %d (0x%lx)\n",dci_pdu_rel15->pucch_resource_indicator,3,dci_size-pos,*dci_pdu);
#endif
	  
	// PDSCH-to-HARQ_feedback timing indicator 3bit
	pos+=3;
	dci_pdu_rel15->pdsch_to_harq_feedback_timing_indicator.val = (*dci_pdu>>(dci_size-pos))&0x7;
#ifdef DEBUG_EXTRACT_DCI
	LOG_D(MAC,"PDSCH to HARQ TI %d (%d bits)=> %d (0x%lx)\n",dci_pdu_rel15->pdsch_to_harq_feedback_timing_indicator.val,3,dci_size-pos,*dci_pdu);
#endif
	  
      } //end else
      break;
    	
    case NR_RNTI_P:
      /*
      // Short Messages Indicator – 2 bits
      for (int i=0; i<2; i++)
      dci_pdu |= (((uint64_t)dci_pdu_rel15->short_messages_indicator>>(1-i))&1)<<(dci_size-pos++);
      // Short Messages – 8 bits
      for (int i=0; i<8; i++)
      *dci_pdu |= (((uint64_t)dci_pdu_rel15->short_messages>>(7-i))&1)<<(dci_size-pos++);
      // Freq domain assignment 0-16 bit
      fsize = (int)ceil( log2( (N_RB*(N_RB+1))>>1 ) );
      for (int i=0; i<fsize; i++)
      *dci_pdu |= (((uint64_t)dci_pdu_rel15->frequency_domain_assignment>>(fsize-i-1))&1)<<(dci_size-pos++);
      // Time domain assignment 4 bit
      for (int i=0; i<4; i++)
      *dci_pdu |= (((uint64_t)dci_pdu_rel15->time_domain_assignment>>(3-i))&1)<<(dci_size-pos++);
      // VRB to PRB mapping 1 bit
      *dci_pdu |= ((uint64_t)dci_pdu_rel15->vrb_to_prb_mapping.val&1)<<(dci_size-pos++);
      // MCS 5 bit
      for (int i=0; i<5; i++)
      *dci_pdu |= (((uint64_t)dci_pdu_rel15->mcs>>(4-i))&1)<<(dci_size-pos++);
	
      // TB scaling 2 bit
      for (int i=0; i<2; i++)
      *dci_pdu |= (((uint64_t)dci_pdu_rel15->tb_scaling>>(1-i))&1)<<(dci_size-pos++);
      */	
	
      break;
  	
    case NR_RNTI_SI:
      /*
      // Freq domain assignment 0-16 bit
      fsize = (int)ceil( log2( (N_RB*(N_RB+1))>>1 ) );
      for (int i=0; i<fsize; i++)
      *dci_pdu |= ((dci_pdu_rel15->frequency_domain_assignment>>(fsize-i-1))&1)<<(dci_size-pos++);
      // Time domain assignment 4 bit
      for (int i=0; i<4; i++)
      *dci_pdu |= (((uint64_t)dci_pdu_rel15->time_domain_assignment>>(3-i))&1)<<(dci_size-pos++);
      // VRB to PRB mapping 1 bit
      *dci_pdu |= ((uint64_t)dci_pdu_rel15->vrb_to_prb_mapping.val&1)<<(dci_size-pos++);
      // MCS 5bit  //bit over 32, so dci_pdu ++
      for (int i=0; i<5; i++)
      *dci_pdu |= (((uint64_t)dci_pdu_rel15->mcs>>(4-i))&1)<<(dci_size-pos++);
      // Redundancy version  2bit
      for (int i=0; i<2; i++)
      *dci_pdu |= (((uint64_t)dci_pdu_rel15->rv>>(1-i))&1)<<(dci_size-pos++);
      */	
      break;
	
    case NR_RNTI_TC:
      // indicating a DL DCI format 1bit
      pos++;
      dci_pdu_rel15->format_indicator = (*dci_pdu>>(dci_size-pos))&1;
      // Freq domain assignment 0-16 bit
      fsize = (int)ceil( log2( (N_RB*(N_RB+1))>>1 ) );
      pos+=fsize;
      dci_pdu_rel15->frequency_domain_assignment.val = (*dci_pdu>>(dci_size-pos))&((1<<fsize)-1);
      // Time domain assignment 4 bit
      pos+=4;
      dci_pdu_rel15->time_domain_assignment.val = (*dci_pdu>>(dci_size-pos))&0xf;
      // VRB to PRB mapping 1 bit
      dci_pdu_rel15->vrb_to_prb_mapping.val = (*dci_pdu>>(dci_size-pos))&1;
      // MCS 5bit  //bit over 32, so dci_pdu ++
      pos+=5;
      dci_pdu_rel15->mcs = (*dci_pdu>>(dci_size-pos))&0x1f;
      // New data indicator 1bit
      dci_pdu_rel15->ndi = (*dci_pdu>>(dci_size-pos))&1;
      // Redundancy version  2bit
      pos+=2;
      dci_pdu_rel15->rv = (*dci_pdu>>(dci_size-pos))&3;
      // HARQ process number  4bit
      pos+=4;
      dci_pdu_rel15->harq_pid = (*dci_pdu>>(dci_size-pos))&0xf;
      // Downlink assignment index – 2 bits
      pos+=2;
      dci_pdu_rel15->dai[0].val = (*dci_pdu>>(dci_size-pos))&3;
      // TPC command for scheduled PUCCH – 2 bits
      pos+=2;
      dci_pdu_rel15->tpc  = (*dci_pdu>>(dci_size-pos))&3;
      // PDSCH-to-HARQ_feedback timing indicator – 3 bits
      pos+=3;
      dci_pdu_rel15->pdsch_to_harq_feedback_timing_indicator.val = (*dci_pdu>>(dci_size-pos))&7;
       
      break;
    }
    break;
  
  case NR_UL_DCI_FORMAT_0_0:
    switch(rnti_type)
      {
      case NR_RNTI_C:
	// indicating a DL DCI format 1bit
	dci_pdu_rel15->format_indicator = (*dci_pdu>>(dci_size-pos))&1;
	// Freq domain assignment  max 16 bit
	fsize = (int)ceil( log2( (N_RB_UL*(N_RB_UL+1))>>1 ) );
	pos+=fsize;
	dci_pdu_rel15->frequency_domain_assignment.val = (*dci_pdu>>(dci_size-pos))&((1<<fsize)-1);
	// Time domain assignment 4bit
	pos+=4;
	dci_pdu_rel15->time_domain_assignment.val = (*dci_pdu>>(dci_size-pos))&0xf;
	// Frequency hopping flag – 1 bit
	pos++;
	dci_pdu_rel15->frequency_hopping_flag.val= (*dci_pdu>>(dci_size-pos))&1;
	// MCS  5 bit
	pos+=5;
	dci_pdu_rel15->mcs= (*dci_pdu>>(dci_size-pos))&0x1f;
	// New data indicator 1bit
	pos++;
	dci_pdu_rel15->ndi= (*dci_pdu>>(dci_size-pos))&1;
	// Redundancy version  2bit
	pos+=2;
	dci_pdu_rel15->rv= (*dci_pdu>>(dci_size-pos))&3;
	// HARQ process number  4bit
	pos+=4;
	dci_pdu_rel15->harq_pid = (*dci_pdu>>(dci_size-pos))&0xf;
	// TPC command for scheduled PUSCH – 2 bits
	pos+=2;
	dci_pdu_rel15->tpc = (*dci_pdu>>(dci_size-pos))&3;
	// UL/SUL indicator – 1 bit
	/* commented for now (RK): need to get this from BWP descriptor
	   if (cfg->pucch_config.pucch_GroupHopping.value)
	   dci_pdu->= ((uint64_t)*dci_pdu>>(dci_size-pos)ul_sul_indicator&1)<<(dci_size-pos++);
	*/
	break;
	
      case NR_RNTI_TC:
	/*	
	// indicating a DL DCI format 1bit
	dci_pdu->= (*dci_pdu>>(dci_size-pos)format_indicator&1)<<(dci_size-pos++);
	// Freq domain assignment  max 16 bit
	fsize = (int)ceil( log2( (N_RB_UL*(N_RB_UL+1))>>1 ) );
	for (int i=0; i<fsize; i++)
	dci_pdu->= ((*dci_pdu>>(dci_size-pos)frequency_domain_assignment>>(fsize-i-1))&1)<<(dci_size-pos++);
	// Time domain assignment 4bit
	for (int i=0; i<4; i++)
	dci_pdu->= (((uint64_t)*dci_pdu>>(dci_size-pos)time_domain_assignment>>(3-i))&1)<<(dci_size-pos++);
	// Frequency hopping flag – 1 bit
	dci_pdu->= ((uint64_t)*dci_pdu>>(dci_size-pos)frequency_hopping_flag&1)<<(dci_size-pos++);
	// MCS  5 bit
	for (int i=0; i<5; i++)
	dci_pdu->= (((uint64_t)*dci_pdu>>(dci_size-pos)mcs>>(4-i))&1)<<(dci_size-pos++);
	// New data indicator 1bit
	dci_pdu->= ((uint64_t)*dci_pdu>>(dci_size-pos)ndi&1)<<(dci_size-pos++);
	// Redundancy version  2bit
	for (int i=0; i<2; i++)
	dci_pdu->= (((uint64_t)*dci_pdu>>(dci_size-pos)rv>>(1-i))&1)<<(dci_size-pos++);
	// HARQ process number  4bit
	for (int i=0; i<4; i++)
	*dci_pdu  |= (((uint64_t)*dci_pdu>>(dci_size-pos)harq_pid>>(3-i))&1)<<(dci_size-pos++);
	
	// TPC command for scheduled PUSCH – 2 bits
	for (int i=0; i<2; i++)
	dci_pdu->= (((uint64_t)*dci_pdu>>(dci_size-pos)tpc>>(1-i))&1)<<(dci_size-pos++);
	*/	
	// UL/SUL indicator – 1 bit
	/*
	  commented for now (RK): need to get this information from BWP descriptor
	  if (cfg->pucch_config.pucch_GroupHopping.value)
	  dci_pdu->= ((uint64_t)dci_pdu_rel15->ul_sul_indicator&1)<<(dci_size-pos++);
	*/
	break;
	
      }
    break;

  case NR_DL_DCI_FORMAT_1_1:
    // Format indicator
    pos=1;
    dci_pdu_rel15->format_indicator = (*dci_pdu>>(dci_size-pos))&1;
    // Carrier indicator
    pos+=dci_pdu_rel15->carrier_indicator.nbits;
    dci_pdu_rel15->carrier_indicator.val = (*dci_pdu>>(dci_size-pos))&((1<<dci_pdu_rel15->carrier_indicator.nbits)-1);
    // BWP Indicator
    pos+=dci_pdu_rel15->bwp_indicator.nbits;
    dci_pdu_rel15->bwp_indicator.val = (*dci_pdu>>(dci_size-pos))&((1<<dci_pdu_rel15->bwp_indicator.nbits)-1);
    // Frequency domain resource assignment
    pos+=dci_pdu_rel15->frequency_domain_assignment.nbits;
    dci_pdu_rel15->frequency_domain_assignment.val = (*dci_pdu>>(dci_size-pos))&((1<<dci_pdu_rel15->frequency_domain_assignment.nbits)-1);
    // Time domain resource assignment
    pos+=dci_pdu_rel15->time_domain_assignment.nbits;
    dci_pdu_rel15->time_domain_assignment.val = (*dci_pdu>>(dci_size-pos))&((1<<dci_pdu_rel15->time_domain_assignment.nbits)-1);
    // VRB-to-PRB mapping
    pos+=dci_pdu_rel15->vrb_to_prb_mapping.nbits;
    dci_pdu_rel15->vrb_to_prb_mapping.val = (*dci_pdu>>(dci_size-pos))&((1<<dci_pdu_rel15->vrb_to_prb_mapping.nbits)-1);
    // PRB bundling size indicator
    pos+=dci_pdu_rel15->prb_bundling_size_indicator.nbits;
    dci_pdu_rel15->prb_bundling_size_indicator.val = (*dci_pdu>>(dci_size-pos))&((1<<dci_pdu_rel15->prb_bundling_size_indicator.nbits)-1);
    // Rate matching indicator
    pos+=dci_pdu_rel15->rate_matching_indicator.nbits;
    dci_pdu_rel15->rate_matching_indicator.val = (*dci_pdu>>(dci_size-pos))&((1<<dci_pdu_rel15->rate_matching_indicator.nbits)-1);
    // ZP CSI-RS trigger
    pos+=dci_pdu_rel15->zp_csi_rs_trigger.nbits;
    dci_pdu_rel15->zp_csi_rs_trigger.val = (*dci_pdu>>(dci_size-pos))&((1<<dci_pdu_rel15->zp_csi_rs_trigger.nbits)-1);
    //TB1
    // MCS 5bit
    pos+=5;
    dci_pdu_rel15->mcs = (*dci_pdu>>(dci_size-pos))&0x1f;
    // New data indicator 1bit
    pos+=1;
    dci_pdu_rel15->ndi = (*dci_pdu>>(dci_size-pos))&0x1;
    // Redundancy version  2bit
    pos+=2;
    dci_pdu_rel15->rv = (*dci_pdu>>(dci_size-pos))&0x3;
    //TB2
    // MCS 5bit
    pos+=dci_pdu_rel15->mcs2.nbits;
    dci_pdu_rel15->mcs2.val = (*dci_pdu>>(dci_size-pos))&((1<<dci_pdu_rel15->mcs2.nbits)-1);
    // New data indicator 1bit
    pos+=dci_pdu_rel15->ndi2.nbits;
    dci_pdu_rel15->ndi2.val = (*dci_pdu>>(dci_size-pos))&((1<<dci_pdu_rel15->ndi2.nbits)-1);
    // Redundancy version  2bit
    pos+=dci_pdu_rel15->rv2.nbits;
    dci_pdu_rel15->rv2.val = (*dci_pdu>>(dci_size-pos))&((1<<dci_pdu_rel15->rv2.nbits)-1);
    // HARQ process number  4bit
    pos+=4;
    dci_pdu_rel15->harq_pid = (*dci_pdu>>(dci_size-pos))&0xf;
    // Downlink assignment index
    pos+=dci_pdu_rel15->dai[0].nbits;
    dci_pdu_rel15->dai[0].val = (*dci_pdu>>(dci_size-pos))&((1<<dci_pdu_rel15->dai[0].nbits)-1);
    // TPC command for scheduled PUCCH  2bit
    pos+=2;
    dci_pdu_rel15->tpc = (*dci_pdu>>(dci_size-pos))&0x3;
    // PUCCH resource indicator  3bit
    pos+=3;
    dci_pdu_rel15->pucch_resource_indicator = (*dci_pdu>>(dci_size-pos))&0x3;
    // PDSCH-to-HARQ_feedback timing indicator
    pos+=dci_pdu_rel15->pdsch_to_harq_feedback_timing_indicator.nbits;
    dci_pdu_rel15->pdsch_to_harq_feedback_timing_indicator.val = (*dci_pdu>>(dci_size-pos))&((1<<dci_pdu_rel15->pdsch_to_harq_feedback_timing_indicator.nbits)-1);
    // Antenna ports
    pos+=dci_pdu_rel15->antenna_ports.nbits;
    dci_pdu_rel15->antenna_ports.val = (*dci_pdu>>(dci_size-pos))&((1<<dci_pdu_rel15->antenna_ports.nbits)-1);
    // TCI
    pos+=dci_pdu_rel15->transmission_configuration_indication.nbits;
    dci_pdu_rel15->transmission_configuration_indication.val = (*dci_pdu>>(dci_size-pos))&((1<<dci_pdu_rel15->transmission_configuration_indication.nbits)-1);
    // SRS request
    pos+=dci_pdu_rel15->srs_request.nbits;
    dci_pdu_rel15->srs_request.val = (*dci_pdu>>(dci_size-pos))&((1<<dci_pdu_rel15->srs_request.nbits)-1);
    // CBG transmission information
    pos+=dci_pdu_rel15->cbgti.nbits;
    dci_pdu_rel15->cbgti.val = (*dci_pdu>>(dci_size-pos))&((1<<dci_pdu_rel15->cbgti.nbits)-1);
    // CBG flushing out information
    pos+=dci_pdu_rel15->cbgfi.nbits;
    dci_pdu_rel15->cbgfi.val = (*dci_pdu>>(dci_size-pos))&((1<<dci_pdu_rel15->cbgfi.nbits)-1);
    // DMRS sequence init
    pos+=1;
    dci_pdu_rel15->dmrs_sequence_initialization.val = (*dci_pdu>>(dci_size-pos))&0x1;
    break;

  }
}


void nr_ue_process_mac_pdu(module_id_t module_idP,
                           uint8_t CC_id,
                           frame_t frameP,
                           uint8_t *pduP, 
                           uint16_t mac_pdu_len,
                           uint8_t gNB_index,
                           NR_UL_TIME_ALIGNMENT_t *ul_time_alignment){

    // This function is adapting code from the old
    // parse_header(...) and ue_send_sdu(...) functions of OAI LTE

    uint8_t *pdu_ptr = pduP, rx_lcid, done = 0;
    int pdu_len = mac_pdu_len;
    uint16_t mac_ce_len, mac_subheader_len, mac_sdu_len;
    NR_UE_MAC_INST_t *mac = get_mac_inst(module_idP);

    //NR_UE_MAC_INST_t *UE_mac_inst = get_mac_inst(module_idP);
    //uint8_t scs = UE_mac_inst->mib->subCarrierSpacingCommon;
    //uint16_t bwp_ul_NB_RB = UE_mac_inst->initial_bwp_ul.N_RB;

    //  For both DL/UL-SCH
    //  Except:
    //   - UL/DL-SCH: fixed-size MAC CE(known by LCID)
    //   - UL/DL-SCH: padding
    //   - UL-SCH:    MSG3 48-bits
    //  |0|1|2|3|4|5|6|7|  bit-wise
    //  |R|F|   LCID    |
    //  |       L       |
    //  |0|1|2|3|4|5|6|7|  bit-wise
    //  |R|F|   LCID    |
    //  |       L       |
    //  |       L       |

    //  For both DL/UL-SCH
    //  For:
    //   - UL/DL-SCH: fixed-size MAC CE(known by LCID)
    //   - UL/DL-SCH: padding, for single/multiple 1-oct padding CE(s)
    //   - UL-SCH:    MSG3 48-bits
    //  |0|1|2|3|4|5|6|7|  bit-wise
    //  |R|R|   LCID    |
    //  LCID: The Logical Channel ID field identifies the logical channel instance of the corresponding MAC SDU or the type of the corresponding MAC CE or padding as described in Tables 6.2.1-1 and 6.2.1-2 for the DL-SCH and UL-SCH respectively. There is one LCID field per MAC subheader. The LCID field size is 6 bits;
    //  L: The Length field indicates the length of the corresponding MAC SDU or variable-sized MAC CE in bytes. There is one L field per MAC subheader except for subheaders corresponding to fixed-sized MAC CEs and padding. The size of the L field is indicated by the F field;
    //  F: lenght of L is 0:8 or 1:16 bits wide
    //  R: Reserved bit, set to zero.
    
    while (!done && pdu_len > 0){
        mac_ce_len = 0x0000;
        mac_subheader_len = 0x0001; //  default to fixed-length subheader = 1-oct
        mac_sdu_len = 0x0000;
        rx_lcid = ((NR_MAC_SUBHEADER_FIXED *)pdu_ptr)->LCID;

        switch(rx_lcid){
            //  MAC CE

            /*#ifdef DEBUG_HEADER_PARSING
              LOG_D(MAC, "[UE] LCID %d, PDU length %d\n", ((NR_MAC_SUBHEADER_FIXED *)pdu_ptr)->LCID, pdu_len);
            #endif*/
            case DL_SCH_LCID_CCCH:
                //  MSG4 RRC Connection Setup 38.331
                //  varialbe length
                mac_ce_len |= (uint16_t)((NR_MAC_SUBHEADER_SHORT *)pdu_ptr)->L;
                mac_subheader_len = 2;
                if(((NR_MAC_SUBHEADER_SHORT *)pdu_ptr)->F){
                    mac_ce_len |= (uint16_t)(((NR_MAC_SUBHEADER_LONG *)pdu_ptr)->L2)<<8;
                    mac_subheader_len = 3;
                }

                break;

            case DL_SCH_LCID_TCI_STATE_ACT_UE_SPEC_PDSCH:

                //  38.321 Ch6.1.3.14
                //  varialbe length
                mac_ce_len |= (uint16_t)((NR_MAC_SUBHEADER_SHORT *)pdu_ptr)->L;
                mac_subheader_len = 2;
                if(((NR_MAC_SUBHEADER_SHORT *)pdu_ptr)->F){
                    mac_ce_len |= (uint16_t)(((NR_MAC_SUBHEADER_LONG *)pdu_ptr)->L2)<<8;
                    mac_subheader_len = 3;
                }
                break;
            case DL_SCH_LCID_APERIODIC_CSI_TRI_STATE_SUBSEL:
                //  38.321 Ch6.1.3.13
                //  varialbe length
                mac_ce_len |= (uint16_t)((NR_MAC_SUBHEADER_SHORT *)pdu_ptr)->L;
                mac_subheader_len = 2;
                if(((NR_MAC_SUBHEADER_SHORT *)pdu_ptr)->F){
                    mac_ce_len |= (uint16_t)(((NR_MAC_SUBHEADER_LONG *)pdu_ptr)->L2)<<8;
                    mac_subheader_len = 3;
                }
                break;
            case DL_SCH_LCID_SP_CSI_RS_CSI_IM_RES_SET_ACT:
                //  38.321 Ch6.1.3.12
                //  varialbe length
                mac_ce_len |= (uint16_t)((NR_MAC_SUBHEADER_SHORT *)pdu_ptr)->L;
                mac_subheader_len = 2;
                if(((NR_MAC_SUBHEADER_SHORT *)pdu_ptr)->F){
                    mac_ce_len |= (uint16_t)(((NR_MAC_SUBHEADER_LONG *)pdu_ptr)->L2)<<8;
                    mac_subheader_len = 3;
                }
                break;
            case DL_SCH_LCID_SP_SRS_ACTIVATION:
                //  38.321 Ch6.1.3.17
                //  varialbe length
                mac_ce_len |= (uint16_t)((NR_MAC_SUBHEADER_SHORT *)pdu_ptr)->L;
                mac_subheader_len = 2;
                if(((NR_MAC_SUBHEADER_SHORT *)pdu_ptr)->F){
                    mac_ce_len |= (uint16_t)(((NR_MAC_SUBHEADER_LONG *)pdu_ptr)->L2)<<8;
                    mac_subheader_len = 3;
                }
                break;
            
            case DL_SCH_LCID_RECOMMENDED_BITRATE:
                //  38.321 Ch6.1.3.20
                mac_ce_len = 2;
                break;
            case DL_SCH_LCID_SP_ZP_CSI_RS_RES_SET_ACT:
                //  38.321 Ch6.1.3.19
                mac_ce_len = 2;
                break;
            case DL_SCH_LCID_PUCCH_SPATIAL_RELATION_ACT:
                //  38.321 Ch6.1.3.18
                mac_ce_len = 3;
                break;
            case DL_SCH_LCID_SP_CSI_REP_PUCCH_ACT:
                //  38.321 Ch6.1.3.16
                mac_ce_len = 2;
                break;
            case DL_SCH_LCID_TCI_STATE_IND_UE_SPEC_PDCCH:
                //  38.321 Ch6.1.3.15
                mac_ce_len = 2;
                break;
            case DL_SCH_LCID_DUPLICATION_ACT:
                //  38.321 Ch6.1.3.11
                mac_ce_len = 1;
                break;
            case DL_SCH_LCID_SCell_ACT_4_OCT:
                //  38.321 Ch6.1.3.10
                mac_ce_len = 4;
                break;
            case DL_SCH_LCID_SCell_ACT_1_OCT:
                //  38.321 Ch6.1.3.10
                mac_ce_len = 1;
                break;
            case DL_SCH_LCID_L_DRX:
                //  38.321 Ch6.1.3.6
                //  fixed length but not yet specify.
                mac_ce_len = 0;
                break;
            case DL_SCH_LCID_DRX:
                //  38.321 Ch6.1.3.5
                //  fixed length but not yet specify.
                mac_ce_len = 0;
                break;
            case DL_SCH_LCID_TA_COMMAND:
                //  38.321 Ch6.1.3.4
                mac_ce_len = 1;

                /*uint8_t ta_command = ((NR_MAC_CE_TA *)pdu_ptr)[1].TA_COMMAND;
                uint8_t tag_id = ((NR_MAC_CE_TA *)pdu_ptr)[1].TAGID;*/

                ul_time_alignment->apply_ta = 1;
                ul_time_alignment->ta_command = ((NR_MAC_CE_TA *)pdu_ptr)[1].TA_COMMAND;
                ul_time_alignment->tag_id = ((NR_MAC_CE_TA *)pdu_ptr)[1].TAGID;

                /*
                #ifdef DEBUG_HEADER_PARSING
                LOG_D(MAC, "[UE] CE %d : UE Timing Advance : %d\n", i, pdu_ptr[1]);
                #endif
                */

                LOG_D(MAC, "Received TA_COMMAND %u TAGID %u CC_id %d\n", ul_time_alignment->ta_command, ul_time_alignment->tag_id, CC_id);

                break;
            case DL_SCH_LCID_CON_RES_ID:
                //  38.321 Ch6.1.3.3
                // WIP todo: handle CCCH_pdu
                mac_ce_len = 6;
                
                LOG_I(MAC, "[UE %d][RAPROC] Frame %d : received contention resolution msg: %x.%x.%x.%x.%x.%x, Terminating RA procedure\n", module_idP, frameP, pdu_ptr[0], pdu_ptr[1], pdu_ptr[2], pdu_ptr[3], pdu_ptr[4], pdu_ptr[5]);

                if (mac->RA_active == 1) {
                  LOG_I(MAC, "[UE %d][RAPROC] Frame %d : Clearing RA_active flag\n", module_idP, frameP);
                  mac->RA_active = 0;
                   // // check if RA procedure has finished completely (no contention)
                   // tx_sdu = &mac->CCCH_pdu.payload[3];
                   // //Note: 3 assumes sizeof(SCH_SUBHEADER_SHORT) + PADDING CE, which is when UL-Grant has TBS >= 9 (64 bits)
                   // // (other possibility is 1 for TBS=7 (SCH_SUBHEADER_FIXED), or 2 for TBS=8 (SCH_SUBHEADER_FIXED+PADDING or //  SCH_SUBHEADER_SHORT)
                   // for (i = 0; i < 6; i++)
                   //   if (tx_sdu[i] != payload_ptr[i]) {
                   //     LOG_E(MAC, "[UE %d][RAPROC] Contention detected, RA failed\n", module_idP);
                   //     nr_ra_failed(module_idP, CC_id, eNB_index);
                   //     mac->RA_contention_resolution_timer_active = 0;
                   //     return;
                   //   }
                  LOG_I(MAC, "[UE %d][RAPROC] Frame %d : Cleared contention resolution timer. Set C-RNTI to TC-RNTI\n",
                    module_idP,
                    frameP);
                  mac->RA_contention_resolution_timer_active = 0;
                  nr_ra_succeeded(module_idP, CC_id, gNB_index);
                  mac->crnti = mac->t_crnti;
                  mac->t_crnti = 0;
                  mac->ra_state = RA_SUCCEEDED;
                }
                break;
            case DL_SCH_LCID_PADDING:
                done = 1;
                //  end of MAC PDU, can ignore the rest.
                break;

            //  MAC SDU

            case DL_SCH_LCID_DCCH:
                //  check if LCID is valid at current time.

            case DL_SCH_LCID_DCCH1:
                //  check if LCID is valid at current time.

            default:
                //  check if LCID is valid at current time.
                if(((NR_MAC_SUBHEADER_SHORT *)pdu_ptr)->F){
                    //mac_sdu_len |= (uint16_t)(((NR_MAC_SUBHEADER_LONG *)pdu_ptr)->L2)<<8;
                    mac_subheader_len = 3;
                    mac_sdu_len = ((uint16_t)(((NR_MAC_SUBHEADER_LONG *) pdu_ptr)->L1 & 0x7f) << 8)
                    | ((uint16_t)((NR_MAC_SUBHEADER_LONG *) pdu_ptr)->L2 & 0xff);

                } else {
                  mac_sdu_len = (uint16_t)((NR_MAC_SUBHEADER_SHORT *)pdu_ptr)->L;
                  mac_subheader_len = 2;
                }

                LOG_D(MAC, "[UE %d] Frame %d : DLSCH -> DL-DTCH %d (gNB %d, %d bytes)\n", module_idP, frameP, rx_lcid, gNB_index, mac_sdu_len);

                #if defined(ENABLE_MAC_PAYLOAD_DEBUG)
                    LOG_T(MAC, "[UE %d] First 32 bytes of DLSCH : \n", module_idP);

                    for (i = 0; i < 32; i++)
                      LOG_T(MAC, "%x.", (pdu_ptr + mac_subheader_len)[i]);

                    LOG_T(MAC, "\n");
                #endif

                if (IS_SOFTMODEM_NOS1){
                  if (rx_lcid < NB_RB_MAX && rx_lcid >= DL_SCH_LCID_DTCH) {

                    mac_rlc_data_ind(module_idP,
                                     0x1234,
                                     gNB_index,
                                     frameP,
                                     ENB_FLAG_NO,
                                     MBMS_FLAG_NO,
                                     rx_lcid,
                                     (char *) (pdu_ptr + mac_subheader_len),
                                     mac_sdu_len,
                                     1,
                                     NULL);
                  } else {
                    LOG_E(MAC, "[UE %d] Frame %d : unknown LCID %d (gNB %d)\n", module_idP, frameP, rx_lcid, gNB_index);
                  }
                }

            break;
        }
        pdu_ptr += ( mac_subheader_len + mac_ce_len + mac_sdu_len );
        pdu_len -= ( mac_subheader_len + mac_ce_len + mac_sdu_len );
        AssertFatal(pdu_len >= 0, "[MAC] nr_ue_process_mac_pdu, residual mac pdu length < 0!\n");
    }
}

////////////////////////////////////////////////////////
/////* ULSCH MAC PDU generation (6.1.2 TS 38.321) */////
////////////////////////////////////////////////////////

uint16_t nr_generate_ulsch_pdu(uint8_t *sdus_payload,
                                    uint8_t *pdu,
                                    uint8_t num_sdus,
                                    uint16_t *sdu_lengths,
                                    uint8_t *sdu_lcids,
                                    uint8_t power_headroom,
                                    uint16_t crnti,
                                    uint16_t truncated_bsr,
                                    uint16_t short_bsr,
                                    uint16_t long_bsr,
                                    unsigned short post_padding,
                                    uint16_t buflen) {

  NR_MAC_SUBHEADER_FIXED *mac_pdu_ptr = (NR_MAC_SUBHEADER_FIXED *) pdu;
  unsigned char last_size = 0, i, mac_header_control_elements[16], *ce_ptr, bsr = 0;
  int mac_ce_size;
  uint16_t offset = 0;

  LOG_D(MAC, "[UE] Generating ULSCH PDU : num_sdus %d\n", num_sdus);

  #ifdef DEBUG_HEADER_PARSING

    for (i = 0; i < num_sdus; i++)
      LOG_D(MAC, "[UE] MAC subPDU %d (lcid %d length %d bytes \n", i, sdu_lcids[i], sdu_lengths[i]);

  #endif

  // Generating UL MAC subPDUs including MAC SDU and subheader

  for (i = 0; i < num_sdus; i++) {
    LOG_D(MAC, "[UE] Generating UL MAC subPDUs for SDU with lenght %d ( num_sdus %d )\n", sdu_lengths[i], num_sdus);

    if (sdu_lcids[i] != UL_SCH_LCID_CCCH){
      if (sdu_lengths[i] < 128) {
        ((NR_MAC_SUBHEADER_SHORT *) mac_pdu_ptr)->R = 0;
        ((NR_MAC_SUBHEADER_SHORT *) mac_pdu_ptr)->F = 0;
        ((NR_MAC_SUBHEADER_SHORT *) mac_pdu_ptr)->LCID = sdu_lcids[i];
        ((NR_MAC_SUBHEADER_SHORT *) mac_pdu_ptr)->L = (unsigned char) sdu_lengths[i];
        last_size = 2;
      } else {
        ((NR_MAC_SUBHEADER_LONG *) mac_pdu_ptr)->R = 0;
        ((NR_MAC_SUBHEADER_LONG *) mac_pdu_ptr)->F = 1;
        ((NR_MAC_SUBHEADER_LONG *) mac_pdu_ptr)->LCID = sdu_lcids[i];
        ((NR_MAC_SUBHEADER_LONG *) mac_pdu_ptr)->L1 = ((unsigned short) sdu_lengths[i] >> 8) & 0x7f;
        ((NR_MAC_SUBHEADER_LONG *) mac_pdu_ptr)->L2 = (unsigned short) sdu_lengths[i] & 0xff;
        last_size = 3;
      }
    } else { // UL CCCH SDU
      mac_pdu_ptr->R = 0;
      mac_pdu_ptr->LCID = sdu_lcids[i];
    }

    mac_pdu_ptr += last_size;

    // cycle through SDUs, compute each relevant and place ulsch_buffer in
    memcpy((void *) mac_pdu_ptr, (void *) sdus_payload, sdu_lengths[i]);
    sdus_payload += sdu_lengths[i]; 
    mac_pdu_ptr  += sdu_lengths[i];
  }

  // Generating UL MAC subPDUs including MAC CEs (MAC CE and subheader)

  ce_ptr = &mac_header_control_elements[0];

  if (power_headroom) {
    // MAC CE fixed subheader
    mac_pdu_ptr->R = 0;
    mac_pdu_ptr->LCID = UL_SCH_LCID_SINGLE_ENTRY_PHR;
    mac_pdu_ptr++;

    // PHR MAC CE (1 octet)
    ((NR_SINGLE_ENTRY_PHR_MAC_CE *) ce_ptr)->PH = power_headroom;
    ((NR_SINGLE_ENTRY_PHR_MAC_CE *) ce_ptr)->R1 = 0;
    ((NR_SINGLE_ENTRY_PHR_MAC_CE *) ce_ptr)->PCMAX = 0; // todo
    ((NR_SINGLE_ENTRY_PHR_MAC_CE *) ce_ptr)->R2 = 0;

    mac_ce_size = sizeof(NR_SINGLE_ENTRY_PHR_MAC_CE);

    // Copying bytes for PHR MAC CEs to the mac pdu pointer
    memcpy((void *) mac_pdu_ptr, (void *) ce_ptr, mac_ce_size);
    ce_ptr += mac_ce_size;
    mac_pdu_ptr += (unsigned char) mac_ce_size;
  }

  if (crnti) {
    // MAC CE fixed subheader
    mac_pdu_ptr->R = 0;
    mac_pdu_ptr->LCID = CRNTI;
    mac_pdu_ptr++;

    // C-RNTI MAC CE (2 octets)
    * (uint16_t *) ce_ptr = crnti;
    mac_ce_size = sizeof(uint16_t);

    // Copying bytes for CRNTI MAC CE to the mac pdu pointer
    memcpy((void *) mac_pdu_ptr, (void *) ce_ptr, mac_ce_size);
    ce_ptr += mac_ce_size;
    mac_pdu_ptr += (unsigned char) mac_ce_size;
  }

  if (truncated_bsr) {
    // MAC CE fixed subheader
    mac_pdu_ptr->R = 0;
    mac_pdu_ptr->LCID = UL_SCH_LCID_S_TRUNCATED_BSR;
    mac_pdu_ptr++;

    // Short truncated BSR MAC CE (1 octet)
    ((NR_BSR_SHORT_TRUNCATED *) ce_ptr)-> Buffer_size = truncated_bsr;
    ((NR_BSR_SHORT_TRUNCATED *) ce_ptr)-> LcgID = 0; // todo
    mac_ce_size = sizeof(NR_BSR_SHORT_TRUNCATED);

    bsr = 1 ;
  } else if (short_bsr) {
    // MAC CE fixed subheader
    mac_pdu_ptr->R = 0;
    mac_pdu_ptr->LCID = UL_SCH_LCID_S_BSR;
    mac_pdu_ptr++;

    // Short truncated BSR MAC CE (1 octet)
    ((NR_BSR_SHORT *) ce_ptr)->Buffer_size = short_bsr;
    ((NR_BSR_SHORT *) ce_ptr)->LcgID = 0; // todo
    mac_ce_size = sizeof(NR_BSR_SHORT);

    bsr = 1 ;
  } else if (long_bsr) {
    // MAC CE variable subheader
    // todo ch 6.1.3.1. TS 38.321
    // ((NR_MAC_SUBHEADER_SHORT *) mac_pdu_ptr)->R = 0;
    // ((NR_MAC_SUBHEADER_SHORT *) mac_pdu_ptr)->F = 0;
    // ((NR_MAC_SUBHEADER_SHORT *) mac_pdu_ptr)->LCID = UL_SCH_LCID_L_BSR;
    // ((NR_MAC_SUBHEADER_SHORT *) mac_pdu_ptr)->L = 0;
    // last_size = 2;
    // mac_pdu_ptr += last_size;

    // Short truncated BSR MAC CE (1 octet)
    // ((NR_BSR_LONG *) ce_ptr)->Buffer_size0 = short_bsr;
    // ((NR_BSR_LONG *) ce_ptr)->LCGID0 = 0;
    // mac_ce_size = sizeof(NR_BSR_LONG); // size is variable
  }

  if (bsr){
    // Copying bytes for BSR MAC CE to the mac pdu pointer
    memcpy((void *) mac_pdu_ptr, (void *) ce_ptr, mac_ce_size);
    ce_ptr += mac_ce_size;
    mac_pdu_ptr += (unsigned char) mac_ce_size;
  }

  // compute offset before adding padding (if necessary)
  offset = ((unsigned char *) mac_pdu_ptr - pdu);
  uint16_t padding_bytes = 0; 

  if(buflen > 0) // If the buflen is provided
    padding_bytes = buflen - offset;

  // Compute final offset for padding
  if (post_padding > 0 || padding_bytes>0) {
    ((NR_MAC_SUBHEADER_FIXED *) mac_pdu_ptr)->R = 0;
    ((NR_MAC_SUBHEADER_FIXED *) mac_pdu_ptr)->LCID = UL_SCH_LCID_PADDING;
    mac_pdu_ptr++;
  } else {            
    // no MAC subPDU with padding
  }

  // compute final offset
  offset = ((unsigned char *) mac_pdu_ptr - pdu);

  //printf("Offset %d \n", ((unsigned char *) mac_pdu_ptr - pdu));

  return offset;
}

uint8_t
nr_ue_get_sdu(module_id_t module_idP, int CC_id, frame_t frameP,
           sub_frame_t subframe, uint8_t eNB_index,
           uint8_t *ulsch_buffer, uint16_t buflen, uint8_t *access_mode) {
  uint8_t total_rlc_pdu_header_len = 0;
  int16_t buflen_remain = 0;
  uint8_t lcid = 0;
  uint16_t sdu_lengths[8] = { 0, 0, 0, 0, 0, 0, 0, 0 };
  uint8_t sdu_lcids[8] = { 0, 0, 0, 0, 0, 0, 0, 0 };
  uint16_t payload_offset = 0, num_sdus = 0;
  uint8_t ulsch_sdus[MAX_ULSCH_PAYLOAD_BYTES];
  uint16_t sdu_length_total = 0;
  //unsigned short post_padding = 0;

  rlc_buffer_occupancy_t lcid_buffer_occupancy_old =
    0, lcid_buffer_occupancy_new = 0;
  LOG_D(MAC,
        "[UE %d] MAC PROCESS UL TRANSPORT BLOCK at frame%d subframe %d TBS=%d\n",
        module_idP, frameP, subframe, buflen);
  AssertFatal(CC_id == 0,
              "Transmission on secondary CCs is not supported yet\n");
#if UE_TIMING_TRACE
  start_meas(&UE_mac_inst[module_idP].tx_ulsch_sdu);
#endif

  //NR_UE_MAC_INST_t *nr_ue_mac_inst = get_mac_inst(0);

  // Check for DCCH first
  // TO DO: Multiplex in the order defined by the logical channel prioritization
  for (lcid = UL_SCH_LCID_SRB1;
       lcid < NR_MAX_NUM_LCID; lcid++) {

      lcid_buffer_occupancy_old =
    		  //TODO: Replace static value with CRNTI
        mac_rlc_get_buffer_occupancy_ind(module_idP,
        								 0x1234, eNB_index, frameP, //nr_ue_mac_inst->crnti
                                         subframe, ENB_FLAG_NO,
                                         lcid);
      lcid_buffer_occupancy_new = lcid_buffer_occupancy_old;

      if(lcid_buffer_occupancy_new){

        buflen_remain =
          buflen - (total_rlc_pdu_header_len + sdu_length_total + MAX_RLC_SDU_SUBHEADER_SIZE);
        LOG_D(MAC,
              "[UE %d] Frame %d : UL-DXCH -> ULSCH, RLC %d has %d bytes to "
              "send (Transport Block size %d SDU Length Total %d , mac header len %d, buflen_remain %d )\n", //BSR byte before Tx=%d
              module_idP, frameP, lcid, lcid_buffer_occupancy_new,
              buflen, sdu_length_total,
              total_rlc_pdu_header_len, buflen_remain); // ,nr_ue_mac_inst->scheduling_info.BSR_bytes[nr_ue_mac_inst->scheduling_info.LCGID[lcid]]

        while(buflen_remain > 0 && lcid_buffer_occupancy_new){

        //TODO: Replace static value with CRNTI
        sdu_lengths[num_sdus] = mac_rlc_data_req(module_idP,
        						0x1234, eNB_index, //nr_ue_mac_inst->crnti
                                frameP,
                                ENB_FLAG_NO,
                                MBMS_FLAG_NO,
                                lcid,
                                buflen_remain,
                                (char *)&ulsch_sdus[sdu_length_total],0,
                                0
                                                );
        AssertFatal(buflen_remain >= sdu_lengths[num_sdus],
                    "LCID=%d RLC has segmented %d bytes but MAC has max=%d\n",
                    lcid, sdu_lengths[num_sdus], buflen_remain);

        if (sdu_lengths[num_sdus]) {
          sdu_length_total += sdu_lengths[num_sdus];
          sdu_lcids[num_sdus] = lcid;

          total_rlc_pdu_header_len += MAX_RLC_SDU_SUBHEADER_SIZE; //rlc_pdu_header_len_last;

          //Update number of SDU
          num_sdus++;
        }

        /* Get updated BO after multiplexing this PDU */
        //TODO: Replace static value with CRNTI

        lcid_buffer_occupancy_new =
          mac_rlc_get_buffer_occupancy_ind(module_idP,
                                           0x1234, //nr_ue_mac_inst->crnti
                                           eNB_index, frameP,
                                           subframe, ENB_FLAG_NO,
                                           lcid);
        buflen_remain =
                  buflen - (total_rlc_pdu_header_len + sdu_length_total + MAX_RLC_SDU_SUBHEADER_SIZE);
        }
  }

}

  // Generate ULSCH PDU
  if (num_sdus>0) {
  payload_offset = nr_generate_ulsch_pdu(ulsch_sdus,
                                         ulsch_buffer,  // mac header
                                         num_sdus,  // num sdus
                                         sdu_lengths, // sdu length
                                         sdu_lcids, // sdu lcid
                                         0, // power_headroom
                                         0, // crnti
                                         0, // truncated_bsr
                                         0, // short_bsr
                                         0, // long_bsr
                                         0, // post_padding 
                                         buflen);  // TBS in bytes
  }
  else
	  return 0;

  // Padding: fill remainder of ULSCH with 0
  if (buflen - payload_offset > 0){
  	  for (int j = payload_offset; j < buflen; j++)
  		  ulsch_buffer[j] = 0;
  }

#if defined(ENABLE_MAC_PAYLOAD_DEBUG)
  LOG_I(MAC, "Printing UL MAC payload UE side, payload_offset: %d \n", payload_offset);
  for (int i = 0; i < buflen ; i++) {
	  //harq_process_ul_ue->a[i] = (unsigned char) rand();
	  //printf("a[%d]=0x%02x\n",i,harq_process_ul_ue->a[i]);
	  printf("%02x ",(unsigned char)ulsch_buffer[i]);
  }
  printf("\n");
#endif

  return 1;
}<|MERGE_RESOLUTION|>--- conflicted
+++ resolved
@@ -788,8 +788,8 @@
       uint16_t rnti               = 0x1234;
       uint32_t rb_size            = 50;
       uint32_t rb_start           = 0;
-      uint8_t  nr_of_symbols      = 12;
-      uint8_t  start_symbol_index = 2;
+      uint8_t  nr_of_symbols      = 11;
+      uint8_t  start_symbol_index = 0;
       uint8_t  nrOfLayers         = 1;
       uint8_t  mcs_index          = 9;
       uint8_t  mcs_table          = 0;
@@ -842,77 +842,11 @@
                                         &access_mode);
         }
 
-<<<<<<< HEAD
         //Random traffic to be transmitted if there is no IP traffic available for this Tx opportunity
         if (!IS_SOFTMODEM_NOS1 || !data_existing) {
           //Use zeros for the header bytes in noS1 mode, in order to make sure that the LCID is not valid
           //and block this traffic from being forwarded to the upper layers at the gNB
           LOG_D(PHY, "Random data to be tranmsitted: \n");
-=======
-    //--------------------------Temporary configuration-----------------------------//
-    uint16_t rnti               = 0x1234;
-    uint32_t rb_size            = 50;
-    uint32_t rb_start           = 0;
-    uint8_t  nr_of_symbols      = 11;
-    uint8_t  start_symbol_index = 0;
-    uint8_t  nrOfLayers         = 1;
-    uint8_t  mcs_index          = 9;
-    uint8_t  mcs_table          = 0;
-    uint8_t  harq_process_id    = 0;
-    uint8_t  rv_index           = 0;
-    uint16_t l_prime_mask       = get_l_prime(nr_of_symbols, typeB, pusch_dmrs_pos0, pusch_len1);
-    uint8_t  dmrs_config_type   = 0;
-    uint8_t  ptrs_mcs1          = 2;
-    uint8_t  ptrs_mcs2          = 4;
-    uint8_t  ptrs_mcs3          = 10;
-    uint16_t n_rb0              = 25;
-    uint16_t n_rb1              = 75;
-    uint16_t pdu_bit_map        = PUSCH_PDU_BITMAP_PUSCH_DATA;
-    uint8_t  ptrs_time_density  = get_L_ptrs(ptrs_mcs1, ptrs_mcs2, ptrs_mcs3, mcs_index, mcs_table);
-    uint8_t  ptrs_freq_density  = get_K_ptrs(n_rb0, n_rb1, rb_size);
-    //------------------------------------------------------------------------------//
-
-    dcireq.module_id = mod_id;
-    dcireq.gNB_index = gNB_index;
-    dcireq.cc_id     = cc_id;
-    dcireq.frame     = rx_frame;
-    dcireq.slot      = rx_slot;
-
-    scheduled_response.dl_config  = NULL;
-    scheduled_response.ul_config  = &dcireq.ul_config_req;
-    scheduled_response.tx_request = NULL;
-    scheduled_response.module_id  = mod_id;
-    scheduled_response.CC_id      = cc_id;
-    scheduled_response.frame      = rx_frame;
-    scheduled_response.slot       = rx_slot;
-
-    scheduled_response.ul_config->slot = ul_info->slot_tx;
-    scheduled_response.ul_config->number_pdus = 1;
-    scheduled_response.ul_config->ul_config_list[0].pdu_type = FAPI_NR_UL_CONFIG_TYPE_PUSCH;
-    scheduled_response.ul_config->ul_config_list[0].pusch_config_pdu.rnti = rnti;
-    scheduled_response.ul_config->ul_config_list[0].pusch_config_pdu.rb_size = rb_size;
-    scheduled_response.ul_config->ul_config_list[0].pusch_config_pdu.rb_start = rb_start;
-    scheduled_response.ul_config->ul_config_list[0].pusch_config_pdu.nr_of_symbols = nr_of_symbols;
-    scheduled_response.ul_config->ul_config_list[0].pusch_config_pdu.start_symbol_index = start_symbol_index;
-    scheduled_response.ul_config->ul_config_list[0].pusch_config_pdu.ul_dmrs_symb_pos = l_prime_mask << start_symbol_index;
-    scheduled_response.ul_config->ul_config_list[0].pusch_config_pdu.dmrs_config_type = dmrs_config_type;
-    scheduled_response.ul_config->ul_config_list[0].pusch_config_pdu.mcs_index = mcs_index;
-    scheduled_response.ul_config->ul_config_list[0].pusch_config_pdu.mcs_table = mcs_table;
-    scheduled_response.ul_config->ul_config_list[0].pusch_config_pdu.num_dmrs_cdm_grps_no_data = 1;
-    scheduled_response.ul_config->ul_config_list[0].pusch_config_pdu.pusch_data.new_data_indicator = 0;
-    scheduled_response.ul_config->ul_config_list[0].pusch_config_pdu.pusch_data.rv_index = rv_index;
-    scheduled_response.ul_config->ul_config_list[0].pusch_config_pdu.nrOfLayers = nrOfLayers;
-    scheduled_response.ul_config->ul_config_list[0].pusch_config_pdu.pusch_data.harq_process_id = harq_process_id;
-    scheduled_response.ul_config->ul_config_list[0].pusch_config_pdu.pdu_bit_map = pdu_bit_map;
-    scheduled_response.ul_config->ul_config_list[0].pusch_config_pdu.pusch_ptrs.ptrs_time_density = ptrs_time_density;
-    scheduled_response.ul_config->ul_config_list[0].pusch_config_pdu.pusch_ptrs.ptrs_freq_density = ptrs_freq_density;
-    scheduled_response.ul_config->ul_config_list[0].pusch_config_pdu.pusch_ptrs.ptrs_ports_list   = (nfapi_nr_ue_ptrs_ports_t *) malloc(2*sizeof(nfapi_nr_ue_ptrs_ports_t));
-    scheduled_response.ul_config->ul_config_list[0].pusch_config_pdu.pusch_ptrs.ptrs_ports_list[0].ptrs_re_offset = 0;
-
-    if (1 << ptrs_time_density >= nr_of_symbols) {
-      scheduled_response.ul_config->ul_config_list[0].pusch_config_pdu.pdu_bit_map &= ~PUSCH_PDU_BITMAP_PUSCH_PTRS; // disable PUSCH PTRS
-    }
->>>>>>> f7dc17ec
 
           //Give the first byte a dummy value (a value not corresponding to any valid LCID based on 38.321, Table 6.2.1-2)
           //in order to distinguish the PHY random packets at the MAC layer of the gNB receiver from the normal packets that should
