/*
 * Licensed to the OpenAirInterface (OAI) Software Alliance under one or more
 * contributor license agreements.  See the NOTICE file distributed with
 * this work for additional information regarding copyright ownership.
 * The OpenAirInterface Software Alliance licenses this file to You under
 * the OAI Public License, Version 1.1  (the "License"); you may not use this file
 * except in compliance with the License.
 * You may obtain a copy of the License at
 *
 *      http://www.openairinterface.org/?page_id=698
 *
 * Unless required by applicable law or agreed to in writing, software
 * distributed under the License is distributed on an "AS IS" BASIS,
 * WITHOUT WARRANTIES OR CONDITIONS OF ANY KIND, either express or implied.
 * See the License for the specific language governing permissions and
 * limitations under the License.
 *-------------------------------------------------------------------------------
 * For more information about the OpenAirInterface (OAI) Software Alliance:
 *      contact@openairinterface.org
 */

/* \file ue_procedures.c
 * \brief procedures related to UE
 * \author R. Knopp, K.H. HSU, G. Casati
 * \date 2018
 * \version 0.1
 * \company Eurecom / NTUST
 * \email: knopp@eurecom.fr, kai-hsiang.hsu@eurecom.fr, guido.casati@iis.fraunhofer.de
 * \note
 * \warning
 */


#include <stdio.h>
#include <math.h>

/* exe */
#include "executables/nr-softmodem.h"

/* RRC*/
#include "RRC/NR_UE/rrc_proto.h"
#include "NR_RACH-ConfigCommon.h"
#include "NR_RACH-ConfigGeneric.h"
#include "NR_FrequencyInfoDL.h"
#include "NR_PDCCH-ConfigCommon.h"

/* MAC */
#include "mac_defs.h"
#include "NR_MAC_COMMON/nr_mac.h"
#include "NR_MAC_UE/mac_proto.h"
#include "NR_MAC_UE/mac_extern.h"
#include "common/utils/nr/nr_common.h"

/* PHY UE */
#include "SCHED_NR_UE/defs.h"
#include "PHY/defs_nr_UE.h"

/*Openair Packet Tracer */
#include "UTIL/OPT/opt.h"
#include "OCG.h"
#include "executables/softmodem-common.h"

/* utils */
#include "assertions.h"

#include "common/utils/LOG/log.h"
#include "SIMULATION/TOOLS/sim.h" // for taus
#include "openair2/LAYER2/NR_MAC_COMMON/nr_mac.h"
#include "common/utils/LOG/vcd_signal_dumper.h"

#include <stdio.h>
#include <math.h>

//#define ENABLE_MAC_PAYLOAD_DEBUG 1
#define DEBUG_EXTRACT_DCI 1

extern int bwp_id;
extern dci_pdu_rel15_t *def_dci_pdu_rel15;
extern const uint16_t nr_slots_per_frame[5];

extern void mac_rlc_data_ind     (
				  const module_id_t         module_idP,
				  const rnti_t              rntiP,
				  const eNB_index_t         eNB_index,
				  const frame_t             frameP,
				  const eNB_flag_t          enb_flagP,
				  const MBMS_flag_t         MBMS_flagP,
				  const logical_chan_id_t   channel_idP,
				  char                     *buffer_pP,
				  const tb_size_t           tb_sizeP,
				  num_tb_t                  num_tbP,
				  crc_t                    *crcs_pP);


uint32_t get_ssb_slot(uint32_t ssb_index){
  //  this function now only support f <= 3GHz
  return ssb_index & 0x3 ;

  //  return first_symbol(case, freq, ssb_index) / 14
}

uint8_t table_9_2_2_1[16][8]={
  {0,12,2, 0, 0,3,0,0},
  {0,12,2, 0, 0,4,8,0},
  {0,12,2, 3, 0,4,8,0},
  {1,10,4, 0, 0,6,0,0},
  {1,10,4, 0, 0,3,6,9},
  {1,10,4, 2, 0,3,6,9},
  {1,10,4, 4, 0,3,6,9},
  {1,4, 10,0, 0,6,0,0},
  {1,4, 10,0, 0,3,6,9},
  {1,4, 10,2, 0,3,6,9},
  {1,4, 10,4, 0,3,6,9},
  {1,0, 14,0, 0,6,0,0},
  {1,0, 14,0, 0,3,6,9},
  {1,0, 14,2, 0,3,6,9},
  {1,0, 14,4, 0,3,6,9},
  {1,0, 14,26,0,3,0,0}
};


int8_t nr_ue_process_dlsch(module_id_t module_id,
			   int cc_id,
			   uint8_t gNB_index,
			   fapi_nr_dci_indication_t *dci_ind,
			   void *pduP,
			   uint32_t pdu_len)
{
  NR_UE_MAC_INST_t *mac = get_mac_inst(module_id);
  fapi_nr_ul_config_request_t *ul_config = &mac->ul_config_request;
  //fapi_nr_dl_config_request_t *dl_config = &mac->dl_config_request;
  nr_phy_config_t *phy_config = &mac->phy_config;

  //ul_config->ul_config_list[ul_config->number_pdus].pusch_config_pdu.rnti = rnti;
  // First we need to verify if DCI ind contains a ul-sch to be perfomred. If it does, we will handle a PUSCH in the UL_CONFIG_REQ.
  ul_config->ul_config_list[ul_config->number_pdus].pdu_type = FAPI_NR_UL_CONFIG_TYPE_PUCCH;
  for (int i=0; i<10; i++) {
    if(dci_ind!=NULL){
      if (dci_ind->dci_list[i].dci_format < 2) ul_config->ul_config_list[ul_config->number_pdus].pdu_type = FAPI_NR_UL_CONFIG_TYPE_PUSCH;
    }
  }
  if (ul_config->ul_config_list[ul_config->number_pdus].pdu_type == FAPI_NR_UL_CONFIG_TYPE_PUSCH) {
    // fill in the elements in config request inside P5 message
    //ul_config->ul_config_list[ul_config->number_pdus].pusch_config_pdu.bandwidth_part_ind = 0; //FIXME
    ul_config->ul_config_list[ul_config->number_pdus].pusch_config_pdu.rb_size = 0;
    ul_config->ul_config_list[ul_config->number_pdus].pusch_config_pdu.rb_start = 0;
    ul_config->ul_config_list[ul_config->number_pdus].pusch_config_pdu.nr_of_symbols = 0;
    ul_config->ul_config_list[ul_config->number_pdus].pusch_config_pdu.start_symbol_index = 0;
    ul_config->ul_config_list[ul_config->number_pdus].pusch_config_pdu.frequency_hopping = 0;
    ul_config->ul_config_list[ul_config->number_pdus].pusch_config_pdu.mcs_index = 0;
    ul_config->ul_config_list[ul_config->number_pdus].pusch_config_pdu.pusch_data.new_data_indicator = 0;
    ul_config->ul_config_list[ul_config->number_pdus].pusch_config_pdu.pusch_data.rv_index = 0;
    ul_config->ul_config_list[ul_config->number_pdus].pusch_config_pdu.pusch_data.harq_process_id = 0;
    ul_config->ul_config_list[ul_config->number_pdus].pusch_config_pdu.absolute_delta_PUSCH = 0;
    ul_config->ul_config_list[ul_config->number_pdus].pusch_config_pdu.nrOfLayers = 0;
    ul_config->ul_config_list[ul_config->number_pdus].pusch_config_pdu.transform_precoding = 0;
    ul_config->ul_config_list[ul_config->number_pdus].pusch_config_pdu.num_dmrs_cdm_grps_no_data = 0;
    ul_config->ul_config_list[ul_config->number_pdus].pusch_config_pdu.dmrs_ports = 0;
    ul_config->ul_config_list[ul_config->number_pdus].pusch_config_pdu.dmrs_config_type = 0;
    //ul_config->ul_config_list[ul_config->number_pdus].pusch_config_pdu.n_front_load_symb = 0; //FIXME
    //ul_config->ul_config_list[ul_config->number_pdus].pusch_config_pdu.srs_config = 0; //FIXME
    //ul_config->ul_config_list[ul_config->number_pdus].pusch_config_pdu.csi_reportTriggerSize = 0; //FIXME
    //ul_config->ul_config_list[ul_config->number_pdus].pusch_config_pdu.maxCodeBlockGroupsPerTransportBlock = 0; //FIXME
    //ul_config->ul_config_list[ul_config->number_pdus].pusch_config_pdu.ptrs_dmrs_association_port = 0; FIXME
    //ul_config->ul_config_list[ul_config->number_pdus].pusch_config_pdu.beta_offset_ind = 0; //FIXME
  } else { // If DCI ind is not format 0_0 or 0_1, we will handle a PUCCH in the UL_CONFIG_REQ
    ul_config->ul_config_list[ul_config->number_pdus].pdu_type = FAPI_NR_UL_CONFIG_TYPE_PUCCH;
    // If we handle PUCCH common
    ul_config->ul_config_list[ul_config->number_pdus].pucch_config_pdu.format              = table_9_2_2_1[phy_config->config_req.ul_bwp_common.pucch_config_common.pucch_resource_common][0];              /* format   0    1    2    3    4    */
    ul_config->ul_config_list[ul_config->number_pdus].pucch_config_pdu.initialCyclicShift  = table_9_2_2_1[phy_config->config_req.ul_bwp_common.pucch_config_common.pucch_resource_common][4];  /*          x    x                   */
    ul_config->ul_config_list[ul_config->number_pdus].pucch_config_pdu.nrofSymbols         = table_9_2_2_1[phy_config->config_req.ul_bwp_common.pucch_config_common.pucch_resource_common][2];         /*          x    x    x    x    x    */
    ul_config->ul_config_list[ul_config->number_pdus].pucch_config_pdu.startingSymbolIndex = table_9_2_2_1[phy_config->config_req.ul_bwp_common.pucch_config_common.pucch_resource_common][1]; /*          x    x    x    x    x    */
    ul_config->ul_config_list[ul_config->number_pdus].pucch_config_pdu.timeDomainOCC = 0;       /*               x                   */
    ul_config->ul_config_list[ul_config->number_pdus].pucch_config_pdu.nrofPRBs = 0;            /*                    x    x         */
    ul_config->ul_config_list[ul_config->number_pdus].pucch_config_pdu.startingPRB         = table_9_2_2_1[phy_config->config_req.ul_bwp_common.pucch_config_common.pucch_resource_common][3];         /*                                     maxNrofPhysicalResourceBlocks  = 275 */
    ul_config->ul_config_list[ul_config->number_pdus].pucch_config_pdu.occ_length = 0;          /*                              x    */
    ul_config->ul_config_list[ul_config->number_pdus].pucch_config_pdu.occ_Index = 0;           /*                              x    */
    ul_config->ul_config_list[ul_config->number_pdus].pucch_config_pdu.intraSlotFrequencyHopping = 0;
    ul_config->ul_config_list[ul_config->number_pdus].pucch_config_pdu.secondHopPRB = 0;
    ul_config->ul_config_list[ul_config->number_pdus].pucch_config_pdu.interslotFrequencyHopping = 0;
    ul_config->ul_config_list[ul_config->number_pdus].pucch_config_pdu.additionalDMRS = 0;
    ul_config->ul_config_list[ul_config->number_pdus].pucch_config_pdu.maxCodeRate = 0;
    ul_config->ul_config_list[ul_config->number_pdus].pucch_config_pdu.nrofSlots = 0;
    ul_config->ul_config_list[ul_config->number_pdus].pucch_config_pdu.pi2PBSK = 0;
    ul_config->ul_config_list[ul_config->number_pdus].pucch_config_pdu.simultaneousHARQ_ACK_CSI = 0;
    ul_config->ul_config_list[ul_config->number_pdus].pucch_config_pdu.pucch_GroupHopping  = phy_config->config_req.ul_bwp_common.pucch_config_common.pucch_group_hopping;
    ul_config->ul_config_list[ul_config->number_pdus].pucch_config_pdu.hoppingId           = phy_config->config_req.ul_bwp_common.pucch_config_common.hopping_id;
    ul_config->ul_config_list[ul_config->number_pdus].pucch_config_pdu.p0_nominal          = phy_config->config_req.ul_bwp_common.pucch_config_common.p0_nominal;
    for (int i=0;i<NUMBER_PUCCH_FORMAT_NR;i++) ul_config->ul_config_list[ul_config->number_pdus].pucch_config_pdu.deltaF_PUCCH_f[i] = 0;
    ul_config->ul_config_list[ul_config->number_pdus].pucch_config_pdu.p0_PUCCH_Id = 0;     /* INTEGER (1..8)     */
    ul_config->ul_config_list[ul_config->number_pdus].pucch_config_pdu.p0_PUCCH_Value = 0;
    ul_config->ul_config_list[ul_config->number_pdus].pucch_config_pdu.twoPUCCH_PC_AdjustmentStates = 0;
    // If we handle PUCCH dedicated
    ul_config->ul_config_list[ul_config->number_pdus].pucch_config_pdu.format              = phy_config->config_req.ul_bwp_dedicated.pucch_config_dedicated.multi_csi_pucch_resources[0].format;              /* format   0    1    2    3    4    */
    switch (ul_config->ul_config_list[ul_config->number_pdus].pucch_config_pdu.format){
    case pucch_format1_nr:
      ul_config->ul_config_list[ul_config->number_pdus].pucch_config_pdu.interslotFrequencyHopping = phy_config->config_req.ul_bwp_dedicated.pucch_config_dedicated.format1.inter_slot_frequency_hopping;
      ul_config->ul_config_list[ul_config->number_pdus].pucch_config_pdu.additionalDMRS            = phy_config->config_req.ul_bwp_dedicated.pucch_config_dedicated.format1.additional_dmrs;
      ul_config->ul_config_list[ul_config->number_pdus].pucch_config_pdu.maxCodeRate               = phy_config->config_req.ul_bwp_dedicated.pucch_config_dedicated.format1.max_code_rate;
      ul_config->ul_config_list[ul_config->number_pdus].pucch_config_pdu.nrofSlots                 = phy_config->config_req.ul_bwp_dedicated.pucch_config_dedicated.format1.number_of_slots;
      ul_config->ul_config_list[ul_config->number_pdus].pucch_config_pdu.pi2PBSK                   = phy_config->config_req.ul_bwp_dedicated.pucch_config_dedicated.format1.pi2bpsk;
      ul_config->ul_config_list[ul_config->number_pdus].pucch_config_pdu.simultaneousHARQ_ACK_CSI  = phy_config->config_req.ul_bwp_dedicated.pucch_config_dedicated.format1.simultaneous_harq_ack_csi;
      break;
    case pucch_format2_nr:
      ul_config->ul_config_list[ul_config->number_pdus].pucch_config_pdu.interslotFrequencyHopping = phy_config->config_req.ul_bwp_dedicated.pucch_config_dedicated.format2.inter_slot_frequency_hopping;
      ul_config->ul_config_list[ul_config->number_pdus].pucch_config_pdu.additionalDMRS            = phy_config->config_req.ul_bwp_dedicated.pucch_config_dedicated.format2.additional_dmrs;
      ul_config->ul_config_list[ul_config->number_pdus].pucch_config_pdu.maxCodeRate               = phy_config->config_req.ul_bwp_dedicated.pucch_config_dedicated.format2.max_code_rate;
      ul_config->ul_config_list[ul_config->number_pdus].pucch_config_pdu.nrofSlots                 = phy_config->config_req.ul_bwp_dedicated.pucch_config_dedicated.format2.number_of_slots;
      ul_config->ul_config_list[ul_config->number_pdus].pucch_config_pdu.pi2PBSK                   = phy_config->config_req.ul_bwp_dedicated.pucch_config_dedicated.format2.pi2bpsk;
      ul_config->ul_config_list[ul_config->number_pdus].pucch_config_pdu.simultaneousHARQ_ACK_CSI  = phy_config->config_req.ul_bwp_dedicated.pucch_config_dedicated.format2.simultaneous_harq_ack_csi;
      break;
    case pucch_format3_nr:
      ul_config->ul_config_list[ul_config->number_pdus].pucch_config_pdu.interslotFrequencyHopping = phy_config->config_req.ul_bwp_dedicated.pucch_config_dedicated.format3.inter_slot_frequency_hopping;
      ul_config->ul_config_list[ul_config->number_pdus].pucch_config_pdu.additionalDMRS            = phy_config->config_req.ul_bwp_dedicated.pucch_config_dedicated.format3.additional_dmrs;
      ul_config->ul_config_list[ul_config->number_pdus].pucch_config_pdu.maxCodeRate               = phy_config->config_req.ul_bwp_dedicated.pucch_config_dedicated.format3.max_code_rate;
      ul_config->ul_config_list[ul_config->number_pdus].pucch_config_pdu.nrofSlots                 = phy_config->config_req.ul_bwp_dedicated.pucch_config_dedicated.format3.number_of_slots;
      ul_config->ul_config_list[ul_config->number_pdus].pucch_config_pdu.pi2PBSK                   = phy_config->config_req.ul_bwp_dedicated.pucch_config_dedicated.format3.pi2bpsk;
      ul_config->ul_config_list[ul_config->number_pdus].pucch_config_pdu.simultaneousHARQ_ACK_CSI  = phy_config->config_req.ul_bwp_dedicated.pucch_config_dedicated.format3.simultaneous_harq_ack_csi;
      break;
    case pucch_format4_nr:
      ul_config->ul_config_list[ul_config->number_pdus].pucch_config_pdu.interslotFrequencyHopping = phy_config->config_req.ul_bwp_dedicated.pucch_config_dedicated.format4.inter_slot_frequency_hopping;
      ul_config->ul_config_list[ul_config->number_pdus].pucch_config_pdu.additionalDMRS            = phy_config->config_req.ul_bwp_dedicated.pucch_config_dedicated.format4.additional_dmrs;
      ul_config->ul_config_list[ul_config->number_pdus].pucch_config_pdu.maxCodeRate               = phy_config->config_req.ul_bwp_dedicated.pucch_config_dedicated.format4.max_code_rate;
      ul_config->ul_config_list[ul_config->number_pdus].pucch_config_pdu.nrofSlots                 = phy_config->config_req.ul_bwp_dedicated.pucch_config_dedicated.format4.number_of_slots;
      ul_config->ul_config_list[ul_config->number_pdus].pucch_config_pdu.pi2PBSK                   = phy_config->config_req.ul_bwp_dedicated.pucch_config_dedicated.format4.pi2bpsk;
      ul_config->ul_config_list[ul_config->number_pdus].pucch_config_pdu.simultaneousHARQ_ACK_CSI  = phy_config->config_req.ul_bwp_dedicated.pucch_config_dedicated.format4.simultaneous_harq_ack_csi;
      break;
    default:
      break;
    }
    ul_config->ul_config_list[ul_config->number_pdus].pucch_config_pdu.initialCyclicShift        = phy_config->config_req.ul_bwp_dedicated.pucch_config_dedicated.multi_csi_pucch_resources[0].initial_cyclic_shift;  /*          x    x                   */
    ul_config->ul_config_list[ul_config->number_pdus].pucch_config_pdu.nrofSymbols               = phy_config->config_req.ul_bwp_dedicated.pucch_config_dedicated.multi_csi_pucch_resources[0].number_of_symbols;         /*          x    x    x    x    x    */
    ul_config->ul_config_list[ul_config->number_pdus].pucch_config_pdu.startingSymbolIndex       = phy_config->config_req.ul_bwp_dedicated.pucch_config_dedicated.multi_csi_pucch_resources[0].starting_symbol_index; /*          x    x    x    x    x    */
    ul_config->ul_config_list[ul_config->number_pdus].pucch_config_pdu.timeDomainOCC             = phy_config->config_req.ul_bwp_dedicated.pucch_config_dedicated.multi_csi_pucch_resources[0].time_domain_occ;       /*               x                   */
    ul_config->ul_config_list[ul_config->number_pdus].pucch_config_pdu.nrofPRBs                  = phy_config->config_req.ul_bwp_dedicated.pucch_config_dedicated.multi_csi_pucch_resources[0].number_of_prbs;            /*                    x    x         */
    ul_config->ul_config_list[ul_config->number_pdus].pucch_config_pdu.startingPRB               = phy_config->config_req.ul_bwp_dedicated.pucch_config_dedicated.multi_csi_pucch_resources[0].starting_prb;         /*                                     maxNrofPhysicalResourceBlocks  = 275 */
    ul_config->ul_config_list[ul_config->number_pdus].pucch_config_pdu.occ_length                = phy_config->config_req.ul_bwp_dedicated.pucch_config_dedicated.multi_csi_pucch_resources[0].occ_length;          /*                              x    */
    ul_config->ul_config_list[ul_config->number_pdus].pucch_config_pdu.occ_Index                 = phy_config->config_req.ul_bwp_dedicated.pucch_config_dedicated.multi_csi_pucch_resources[0].occ_index;           /*                              x    */
    ul_config->ul_config_list[ul_config->number_pdus].pucch_config_pdu.intraSlotFrequencyHopping = phy_config->config_req.ul_bwp_dedicated.pucch_config_dedicated.multi_csi_pucch_resources[0].intra_slot_frequency_hopping;
    ul_config->ul_config_list[ul_config->number_pdus].pucch_config_pdu.secondHopPRB              = phy_config->config_req.ul_bwp_dedicated.pucch_config_dedicated.multi_csi_pucch_resources[0].second_hop_prb;
    ul_config->ul_config_list[ul_config->number_pdus].pucch_config_pdu.pucch_GroupHopping        = phy_config->config_req.ul_bwp_common.pucch_config_common.pucch_group_hopping;
    ul_config->ul_config_list[ul_config->number_pdus].pucch_config_pdu.hoppingId                 = phy_config->config_req.ul_bwp_common.pucch_config_common.hopping_id;
    ul_config->ul_config_list[ul_config->number_pdus].pucch_config_pdu.p0_nominal                = phy_config->config_req.ul_bwp_common.pucch_config_common.p0_nominal;
    for (int i=0;i<NUMBER_PUCCH_FORMAT_NR; i++) ul_config->ul_config_list[ul_config->number_pdus].pucch_config_pdu.deltaF_PUCCH_f[i] = 0;
    ul_config->ul_config_list[ul_config->number_pdus].pucch_config_pdu.p0_PUCCH_Id = 0;     /* INTEGER (1..8)     */
    ul_config->ul_config_list[ul_config->number_pdus].pucch_config_pdu.p0_PUCCH_Value = 0;
    ul_config->ul_config_list[ul_config->number_pdus].pucch_config_pdu.twoPUCCH_PC_AdjustmentStates = 0;

  }
  if(mac->if_module != NULL && mac->if_module->scheduled_response != NULL){
    mac->if_module->scheduled_response(&mac->scheduled_response);
  }
  return 0;
}

int8_t nr_ue_decode_mib(module_id_t module_id,
                        int cc_id,
                        uint8_t gNB_index,
                        uint8_t extra_bits,	//	8bits 38.212 c7.1.1
                        uint32_t ssb_length,
                        uint32_t ssb_index,
                        void *pduP,
                        uint16_t cell_id)
{
  LOG_I(MAC,"[L2][MAC] decode mib\n");

  NR_UE_MAC_INST_t *mac = get_mac_inst(module_id);

  nr_mac_rrc_data_ind_ue( module_id, cc_id, gNB_index, NR_BCCH_BCH, (uint8_t *) pduP, 3 );    //  fixed 3 bytes MIB PDU
    
  AssertFatal(mac->mib != NULL, "nr_ue_decode_mib() mac->mib == NULL\n");
  //if(mac->mib != NULL){
  uint16_t frame = (mac->mib->systemFrameNumber.buf[0] >> mac->mib->systemFrameNumber.bits_unused);
  uint16_t frame_number_4lsb = 0;
  for (int i=0; i<4; i++)
    frame_number_4lsb |= ((extra_bits>>i)&1)<<(3-i);
  uint8_t half_frame_bit = ( extra_bits >> 4 ) & 0x1;               //	extra bits[4]
  uint8_t ssb_subcarrier_offset_msb = ( extra_bits >> 5 ) & 0x1;    //	extra bits[5]
  uint8_t ssb_subcarrier_offset = (uint8_t)mac->mib->ssb_SubcarrierOffset;

  //uint32_t ssb_index = 0;    //  TODO: ssb_index should obtain from L1 in case Lssb != 64

  frame = frame << 4;
  frame = frame | frame_number_4lsb;

  if(ssb_length == 64){
    ssb_index = ssb_index & (( extra_bits >> 2 ) & 0x1C );    //	{ extra_bits[5:7], ssb_index[2:0] }
  }else{
    if(ssb_subcarrier_offset_msb){
      ssb_subcarrier_offset = ssb_subcarrier_offset | 0x10;
    }
  }

#ifdef DEBUG_MIB
  LOG_I(MAC,"system frame number(6 MSB bits): %d\n",  mac->mib->systemFrameNumber.buf[0]);
  LOG_I(MAC,"system frame number(with LSB): %d\n", (int)frame);
  LOG_I(MAC,"subcarrier spacing (0=15or60, 1=30or120): %d\n", (int)mac->mib->subCarrierSpacingCommon);
  LOG_I(MAC,"ssb carrier offset(with MSB):  %d\n", (int)ssb_subcarrier_offset);
  LOG_I(MAC,"dmrs type A position (0=pos2,1=pos3): %d\n", (int)mac->mib->dmrs_TypeA_Position);
  LOG_I(MAC,"pdcch config sib1:             %d\n", (int)mac->mib->pdcch_ConfigSIB1);
  LOG_I(MAC,"cell barred (0=barred,1=notBarred): %d\n", (int)mac->mib->cellBarred);
  LOG_I(MAC,"intra frequency reselection (0=allowed,1=notAllowed): %d\n", (int)mac->mib->intraFreqReselection);
  LOG_I(MAC,"half frame bit(extra bits):    %d\n", (int)half_frame_bit);
  LOG_I(MAC,"ssb index(extra bits):         %d\n", (int)ssb_index);
#endif

  subcarrier_spacing_t scs_ssb = scs_30kHz;      //  default for 
  //const uint32_t scs_index = 0;
  const uint32_t num_slot_per_frame = 20;
  subcarrier_spacing_t scs_pdcch;

  //  assume carrier frequency < 6GHz
  if(mac->mib->subCarrierSpacingCommon == NR_MIB__subCarrierSpacingCommon_scs15or60){
    scs_pdcch = scs_15kHz;
  }else{  //NR_MIB__subCarrierSpacingCommon_scs30or120
    scs_pdcch = scs_30kHz;
  }

  channel_bandwidth_t min_channel_bw = bw_10MHz;  //  deafult for testing
	    
  uint32_t is_condition_A = (ssb_subcarrier_offset == 0);   //  38.213 ch.13
  frequency_range_t frequency_range = FR1;
  uint32_t index_4msb = (mac->mib->pdcch_ConfigSIB1.controlResourceSetZero);
  uint32_t index_4lsb = (mac->mib->pdcch_ConfigSIB1.searchSpaceZero);
  int32_t num_rbs = -1;
  int32_t num_symbols = -1;
  int32_t rb_offset = -1;
  //LOG_I(MAC,"<<<<<<<<<configSIB1 %d index_4msb %d index_4lsb %d scs_ssb %d scs_pdcch %d switch %d ",
  //mac->mib->pdcch_ConfigSIB1,index_4msb,index_4lsb,scs_ssb,scs_pdcch, (scs_ssb << 5)|scs_pdcch);

  //  type0-pdcch coreset
  switch( (scs_ssb << 5)|scs_pdcch ){
  case (scs_15kHz << 5) | scs_15kHz :
    AssertFatal(index_4msb < 15, "38.213 Table 13-1 4 MSB out of range\n");
    mac->type0_pdcch_ss_mux_pattern = 1;
    num_rbs     = table_38213_13_1_c2[index_4msb];
    num_symbols = table_38213_13_1_c3[index_4msb];
    rb_offset   = table_38213_13_1_c4[index_4msb];
    break;

  case (scs_15kHz << 5) | scs_30kHz:
    AssertFatal(index_4msb < 14, "38.213 Table 13-2 4 MSB out of range\n");
    mac->type0_pdcch_ss_mux_pattern = 1;
    num_rbs     = table_38213_13_2_c2[index_4msb];
    num_symbols = table_38213_13_2_c3[index_4msb];
    rb_offset   = table_38213_13_2_c4[index_4msb];
    break;

  case (scs_30kHz << 5) | scs_15kHz:
    if((min_channel_bw & bw_5MHz) | (min_channel_bw & bw_10MHz)){
      AssertFatal(index_4msb < 9, "38.213 Table 13-3 4 MSB out of range\n");
      mac->type0_pdcch_ss_mux_pattern = 1;
      num_rbs     = table_38213_13_3_c2[index_4msb];
      num_symbols = table_38213_13_3_c3[index_4msb];
      rb_offset   = table_38213_13_3_c4[index_4msb];
    }else if(min_channel_bw & bw_40MHz){
      AssertFatal(index_4msb < 9, "38.213 Table 13-5 4 MSB out of range\n");
      mac->type0_pdcch_ss_mux_pattern = 1;
      num_rbs     = table_38213_13_5_c2[index_4msb];
      num_symbols = table_38213_13_5_c3[index_4msb];
      rb_offset   = table_38213_13_5_c4[index_4msb];
    }else{ ; }

    break;

  case (scs_30kHz << 5) | scs_30kHz:
    if((min_channel_bw & bw_5MHz) | (min_channel_bw & bw_10MHz)){
      mac->type0_pdcch_ss_mux_pattern = 1;
      num_rbs     = table_38213_13_4_c2[index_4msb];
      num_symbols = table_38213_13_4_c3[index_4msb];
      rb_offset   = table_38213_13_4_c4[index_4msb];
      LOG_I(MAC,"<<<<<<<<<index_4msb %d num_rbs %d num_symb %d rb_offset %d\n",index_4msb,num_rbs,num_symbols,rb_offset );
    }else if(min_channel_bw & bw_40MHz){
      AssertFatal(index_4msb < 10, "38.213 Table 13-6 4 MSB out of range\n");
      mac->type0_pdcch_ss_mux_pattern = 1;
      num_rbs     = table_38213_13_6_c2[index_4msb];
      num_symbols = table_38213_13_6_c3[index_4msb];
      rb_offset   = table_38213_13_6_c4[index_4msb];
    }else{ ; }
    break;

  case (scs_120kHz << 5) | scs_60kHz:
    AssertFatal(index_4msb < 12, "38.213 Table 13-7 4 MSB out of range\n");
    if(index_4msb & 0x7){
      mac->type0_pdcch_ss_mux_pattern = 1;
    }else if(index_4msb & 0x18){
      mac->type0_pdcch_ss_mux_pattern = 2;
    }else{ ; }

    num_rbs     = table_38213_13_7_c2[index_4msb];
    num_symbols = table_38213_13_7_c3[index_4msb];
    if(!is_condition_A && (index_4msb == 8 || index_4msb == 10)){
      rb_offset   = table_38213_13_7_c4[index_4msb] - 1;
    }else{
      rb_offset   = table_38213_13_7_c4[index_4msb];
    }
    break;

  case (scs_120kHz << 5) | scs_120kHz:
    AssertFatal(index_4msb < 8, "38.213 Table 13-8 4 MSB out of range\n");
    if(index_4msb & 0x3){
      mac->type0_pdcch_ss_mux_pattern = 1;
    }else if(index_4msb & 0x0c){
      mac->type0_pdcch_ss_mux_pattern = 3;
    }

    num_rbs     = table_38213_13_8_c2[index_4msb];
    num_symbols = table_38213_13_8_c3[index_4msb];
    if(!is_condition_A && (index_4msb == 4 || index_4msb == 6)){
      rb_offset   = table_38213_13_8_c4[index_4msb] - 1;
    }else{
      rb_offset   = table_38213_13_8_c4[index_4msb];
    }
    break;

  case (scs_240kHz << 5) | scs_60kHz:
    AssertFatal(index_4msb < 4, "38.213 Table 13-9 4 MSB out of range\n");
    mac->type0_pdcch_ss_mux_pattern = 1;
    num_rbs     = table_38213_13_9_c2[index_4msb];
    num_symbols = table_38213_13_9_c3[index_4msb];
    rb_offset   = table_38213_13_9_c4[index_4msb];
    break;

  case (scs_240kHz << 5) | scs_120kHz:
    AssertFatal(index_4msb < 8, "38.213 Table 13-10 4 MSB out of range\n");
    if(index_4msb & 0x3){
      mac->type0_pdcch_ss_mux_pattern = 1;
    }else if(index_4msb & 0x0c){
      mac->type0_pdcch_ss_mux_pattern = 2;
    }
    num_rbs     = table_38213_13_10_c2[index_4msb];
    num_symbols = table_38213_13_10_c3[index_4msb];
    if(!is_condition_A && (index_4msb == 4 || index_4msb == 6)){
      rb_offset   = table_38213_13_10_c4[index_4msb]-1;
    }else{
      rb_offset   = table_38213_13_10_c4[index_4msb];
    }
                
    break;

  default:
    break;
  }

  AssertFatal(num_rbs != -1, "Type0 PDCCH coreset num_rbs undefined");
  AssertFatal(num_symbols != -1, "Type0 PDCCH coreset num_symbols undefined");
  AssertFatal(rb_offset != -1, "Type0 PDCCH coreset rb_offset undefined");
        
  //uint32_t cell_id = 0;   //  obtain from L1 later

  //mac->type0_pdcch_dci_config.coreset.rb_start = rb_offset;
  //mac->type0_pdcch_dci_config.coreset.rb_end = rb_offset + num_rbs - 1;
  uint64_t mask = 0x0;
  uint8_t i;
  for(i=0; i<(num_rbs/6); ++i){   //  38.331 Each bit corresponds a group of 6 RBs
    mask = mask >> 1;
    mask = mask | 0x100000000000;
  }
  //LOG_I(MAC,">>>>>>>>mask %x num_rbs %d rb_offset %d\n", mask, num_rbs, rb_offset);
  /*
    mac->type0_pdcch_dci_config.coreset.frequency_domain_resource = mask;
    mac->type0_pdcch_dci_config.coreset.rb_offset = rb_offset;  //  additional parameter other than coreset

    //mac->type0_pdcch_dci_config.type0_pdcch_coreset.duration = num_symbols;
    mac->type0_pdcch_dci_config.coreset.cce_reg_mapping_type = CCE_REG_MAPPING_TYPE_INTERLEAVED;
    mac->type0_pdcch_dci_config.coreset.cce_reg_interleaved_reg_bundle_size = 6;   //  L 38.211 7.3.2.2
    mac->type0_pdcch_dci_config.coreset.cce_reg_interleaved_interleaver_size = 2;  //  R 38.211 7.3.2.2
    mac->type0_pdcch_dci_config.coreset.cce_reg_interleaved_shift_index = cell_id;
    mac->type0_pdcch_dci_config.coreset.precoder_granularity = PRECODER_GRANULARITY_SAME_AS_REG_BUNDLE;
    mac->type0_pdcch_dci_config.coreset.pdcch_dmrs_scrambling_id = cell_id;
  */


  // type0-pdcch search space
  float big_o;
  float big_m;
  uint32_t temp;
  SFN_C_TYPE sfn_c=SFN_C_IMPOSSIBLE;   //  only valid for mux=1
  uint32_t n_c=UINT_MAX;
  uint32_t number_of_search_space_per_slot=UINT_MAX;
  uint32_t first_symbol_index=UINT_MAX;
  uint32_t search_space_duration;  //  element of search space
  //  38.213 table 10.1-1

  /// MUX PATTERN 1
  if(mac->type0_pdcch_ss_mux_pattern == 1 && frequency_range == FR1){
    big_o = table_38213_13_11_c1[index_4lsb];
    number_of_search_space_per_slot = table_38213_13_11_c2[index_4lsb];
    big_m = table_38213_13_11_c3[index_4lsb];

    temp = (uint32_t)(big_o*pow(2, scs_pdcch)) + (uint32_t)(ssb_index*big_m);
    n_c = temp / num_slot_per_frame;
    if((temp/num_slot_per_frame) & 0x1){
      sfn_c = SFN_C_MOD_2_EQ_1;
    }else{
      sfn_c = SFN_C_MOD_2_EQ_0;
    }

    if((index_4lsb == 1 || index_4lsb == 3 || index_4lsb == 5 || index_4lsb == 7) && (ssb_index&1)){
      first_symbol_index = num_symbols;
    }else{
      first_symbol_index = table_38213_13_11_c4[index_4lsb];
    }
    //  38.213 chapter 13: over two consecutive slots
    search_space_duration = 2;
  }

  if(mac->type0_pdcch_ss_mux_pattern == 1 && frequency_range == FR2){
    big_o = table_38213_13_12_c1[index_4lsb];
    number_of_search_space_per_slot = table_38213_13_11_c2[index_4lsb];
    big_m = table_38213_13_12_c3[index_4lsb];

    if((index_4lsb == 1 || index_4lsb == 3 || index_4lsb == 5 || index_4lsb == 10) && (ssb_index&1)){
      first_symbol_index = 7;
    }else if((index_4lsb == 6 || index_4lsb == 7 || index_4lsb == 8 || index_4lsb == 11) && (ssb_index&1)){
      first_symbol_index = num_symbols;
    }else{
      first_symbol_index = 0;
    }
    //  38.213 chapter 13: over two consecutive slots
    search_space_duration = 2;
  }

  /// MUX PATTERN 2
  if(mac->type0_pdcch_ss_mux_pattern == 2){
            
    if((scs_ssb == scs_120kHz) && (scs_pdcch == scs_60kHz)){
      //  38.213 Table 13-13
      AssertFatal(index_4lsb == 0, "38.213 Table 13-13 4 LSB out of range\n");
      //  PDCCH monitoring occasions (SFN and slot number) same as SSB frame-slot
      //                sfn_c = SFN_C_EQ_SFN_SSB;
      n_c = get_ssb_slot(ssb_index);
      switch(ssb_index & 0x3){    //  ssb_index(i) mod 4
      case 0: 
	first_symbol_index = 0;
	break;
      case 1: 
	first_symbol_index = 1;
	break;
      case 2: 
	first_symbol_index = 6;
	break;
      case 3: 
	first_symbol_index = 7;
	break;
      default: break; 
      }
                
    }else if((scs_ssb == scs_240kHz) && (scs_pdcch == scs_120kHz)){
      //  38.213 Table 13-14
      AssertFatal(index_4lsb == 0, "38.213 Table 13-14 4 LSB out of range\n");
      //  PDCCH monitoring occasions (SFN and slot number) same as SSB frame-slot
      //                sfn_c = SFN_C_EQ_SFN_SSB;
      n_c = get_ssb_slot(ssb_index);
      switch(ssb_index & 0x7){    //  ssb_index(i) mod 8
      case 0: 
	first_symbol_index = 0;
	break;
      case 1: 
	first_symbol_index = 1;
	break;
      case 2: 
	first_symbol_index = 2;
	break;
      case 3: 
	first_symbol_index = 3;
	break;
      case 4: 
	first_symbol_index = 12;
	n_c = get_ssb_slot(ssb_index) - 1;
	break;
      case 5: 
	first_symbol_index = 13;
	n_c = get_ssb_slot(ssb_index) - 1;
	break;
      case 6: 
	first_symbol_index = 0;
	break;
      case 7: 
	first_symbol_index = 1;
	break;
      default: break; 
      }
    }else{ ; }
    //  38.213 chapter 13: over one slot
    search_space_duration = 1;
  }

  /// MUX PATTERN 3
  if(mac->type0_pdcch_ss_mux_pattern == 3){
    if((scs_ssb == scs_120kHz) && (scs_pdcch == scs_120kHz)){
      //  38.213 Table 13-15
      AssertFatal(index_4lsb == 0, "38.213 Table 13-15 4 LSB out of range\n");
      //  PDCCH monitoring occasions (SFN and slot number) same as SSB frame-slot
      //                sfn_c = SFN_C_EQ_SFN_SSB;
      n_c = get_ssb_slot(ssb_index);
      switch(ssb_index & 0x3){    //  ssb_index(i) mod 4
      case 0: 
	first_symbol_index = 4;
	break;
      case 1: 
	first_symbol_index = 8;
	break;
      case 2: 
	first_symbol_index = 2;
	break;
      case 3: 
	first_symbol_index = 6;
	break;
      default: break; 
      }
    }else{ ; }
    //  38.213 chapter 13: over one slot
    search_space_duration = 1;
  }

  AssertFatal(number_of_search_space_per_slot!=UINT_MAX,"");
  /*
  uint32_t coreset_duration = num_symbols * number_of_search_space_per_slot;
    mac->type0_pdcch_dci_config.number_of_candidates[0] = table_38213_10_1_1_c2[0];
    mac->type0_pdcch_dci_config.number_of_candidates[1] = table_38213_10_1_1_c2[1];
    mac->type0_pdcch_dci_config.number_of_candidates[2] = table_38213_10_1_1_c2[2];   //  CCE aggregation level = 4
    mac->type0_pdcch_dci_config.number_of_candidates[3] = table_38213_10_1_1_c2[3];   //  CCE aggregation level = 8
    mac->type0_pdcch_dci_config.number_of_candidates[4] = table_38213_10_1_1_c2[4];   //  CCE aggregation level = 16
    mac->type0_pdcch_dci_config.duration = search_space_duration;
    mac->type0_pdcch_dci_config.coreset.duration = coreset_duration;   //  coreset
    AssertFatal(first_symbol_index!=UINT_MAX,"");
    mac->type0_pdcch_dci_config.monitoring_symbols_within_slot = (0x3fff << first_symbol_index) & (0x3fff >> (14-coreset_duration-first_symbol_index)) & 0x3fff;
  */
  AssertFatal(sfn_c!=SFN_C_IMPOSSIBLE,"");
  AssertFatal(n_c!=UINT_MAX,"");
  mac->type0_pdcch_ss_sfn_c = sfn_c;
  mac->type0_pdcch_ss_n_c = n_c;
        
  // fill in the elements in config request inside P5 message
  mac->phy_config.Mod_id = module_id;
  mac->phy_config.CC_id = cc_id;

  mac->dl_config_request.sfn = frame;
  mac->dl_config_request.slot = (ssb_index>>1) + ((ssb_index>>4)<<1); // not valid for 240kHz SCS 

  //}
  return 0;

}


//  TODO: change to UE parameter, scs: 15KHz, slot duration: 1ms
uint32_t get_ssb_frame(uint32_t test){
  return test;
}

// Performs :
// 1. TODO: Call RRC for link status return to PHY
// 2. TODO: Perform SR/BSR procedures for scheduling feedback
// 3. TODO: Perform PHR procedures
NR_UE_L2_STATE_t nr_ue_scheduler(nr_downlink_indication_t *dl_info, nr_uplink_indication_t *ul_info){

  uint32_t search_space_mask = 0;

  if (dl_info){

    module_id_t mod_id    = dl_info->module_id;
    uint32_t gNB_index    = dl_info->gNB_index;
    int cc_id             = dl_info->cc_id;
    frame_t rx_frame      = dl_info->frame;
    slot_t rx_slot        = dl_info->slot;
    NR_UE_MAC_INST_t *mac = get_mac_inst(mod_id);

    fapi_nr_dl_config_request_t *dl_config = &mac->dl_config_request;
    nr_scheduled_response_t scheduled_response;
    nr_dcireq_t dcireq;

    // check type0 from 38.213 13 if we have no CellGroupConfig
    // TODO: implementation to be completed
    if (mac->scg == NULL) {
      if(dl_info->ssb_index != -1){

        if(mac->type0_pdcch_ss_mux_pattern == 1){
          //  38.213 chapter 13
          if((mac->type0_pdcch_ss_sfn_c == SFN_C_MOD_2_EQ_0) && !(rx_frame & 0x1) && (rx_slot == mac->type0_pdcch_ss_n_c)){
            search_space_mask = search_space_mask | type0_pdcch;
            mac->type0_pdcch_consecutive_slots = mac->type0_pdcch_dci_config.coreset.duration;
          }
          if((mac->type0_pdcch_ss_sfn_c == SFN_C_MOD_2_EQ_1) && (rx_frame & 0x1) && (rx_slot == mac->type0_pdcch_ss_n_c)){
            search_space_mask = search_space_mask | type0_pdcch;
            mac->type0_pdcch_consecutive_slots = mac->type0_pdcch_dci_config.coreset.duration;
          }
        }
        if(mac->type0_pdcch_ss_mux_pattern == 2){
          //  38.213 Table 13-13, 13-14
          if((rx_frame == get_ssb_frame(rx_frame)) && (rx_slot == mac->type0_pdcch_ss_n_c)){
            search_space_mask = search_space_mask | type0_pdcch;
            mac->type0_pdcch_consecutive_slots = mac->type0_pdcch_dci_config.coreset.duration;
          }
        }
        if(mac->type0_pdcch_ss_mux_pattern == 3){
          //  38.213 Table 13-15
          if((rx_frame == get_ssb_frame(rx_frame)) && (rx_slot == mac->type0_pdcch_ss_n_c)){
            search_space_mask = search_space_mask | type0_pdcch;
            mac->type0_pdcch_consecutive_slots = mac->type0_pdcch_dci_config.coreset.duration;
          }
        }
      } // ssb_index != -1

      // Type0 PDCCH search space
      if((search_space_mask & type0_pdcch) || ( mac->type0_pdcch_consecutive_slots != 0 )){
        mac->type0_pdcch_consecutive_slots = mac->type0_pdcch_consecutive_slots - 1;

        dl_config->dl_config_list[dl_config->number_pdus].dci_config_pdu.dci_config_rel15 = mac->type0_pdcch_dci_config;
        dl_config->dl_config_list[dl_config->number_pdus].pdu_type = FAPI_NR_DL_CONFIG_TYPE_DCI;

        /*
        dl_config->dl_config_list[dl_config->number_pdus].dci_config_pdu.dci_config_rel15.rnti = 0xaaaa;	//	to be set
        dl_config->dl_config_list[dl_config->number_pdus].dci_config_pdu.dci_config_rel15.N_RB_BWP = 106;	//	to be set

        LOG_I(MAC,"nr_ue_scheduler Type0 PDCCH with rnti %x, BWP %d\n",
        dl_config->dl_config_list[dl_config->number_pdus].dci_config_pdu.dci_config_rel15.rnti,
        dl_config->dl_config_list[dl_config->number_pdus].dci_config_pdu.dci_config_rel15.N_RB_BWP);
        */
        dl_config->number_pdus = dl_config->number_pdus + 1;
        mac->scheduled_response.dl_config = dl_config;
      }
    } else { // we have an scg

      dcireq.module_id = mod_id;
      dcireq.gNB_index = gNB_index;
      dcireq.cc_id     = cc_id;
      dcireq.frame     = rx_frame;
      dcireq.slot      = rx_slot;
      nr_ue_dcireq(&dcireq); //to be replaced with function pointer later

      // we should have received a DL DCI here, so configure DL accordingly
      scheduled_response.dl_config  = &dcireq.dl_config_req;
      scheduled_response.ul_config  = NULL;
      scheduled_response.tx_request = NULL;
      scheduled_response.module_id  = mod_id;
      scheduled_response.CC_id      = cc_id;
      scheduled_response.frame      = rx_frame;
      scheduled_response.slot       = rx_slot;

      if(mac->if_module != NULL && mac->if_module->scheduled_response != NULL){
        mac->if_module->scheduled_response(&scheduled_response);
      }

      /*
        if(search_space_mask & type0a_pdcch){
        }
        
        if(search_space_mask & type1_pdcch){
        }

        if(search_space_mask & type2_pdcch){
        }

        if(search_space_mask & type3_pdcch){
        }
      */
    }
  } else if (ul_info) {

    if (get_softmodem_params()->phy_test && ul_info->slot_tx == 8) { // ULSCH is handled only in phy-test mode (consistently with OAI gNB)

      uint8_t nb_dmrs_re_per_rb;
      uint8_t ulsch_input_buffer[MAX_ULSCH_PAYLOAD_BYTES];
      uint8_t data_existing = 0;
      uint16_t TBS_bytes;
      uint32_t TBS;
      int i;

      module_id_t mod_id    = ul_info->module_id;
      uint32_t gNB_index    = ul_info->gNB_index;
      int cc_id             = ul_info->cc_id;
      frame_t rx_frame      = ul_info->frame_rx;
      slot_t rx_slot        = ul_info->slot_rx;
      frame_t frame_tx      = ul_info->frame_tx;
      slot_t slot_tx        = ul_info->slot_tx;
      NR_UE_MAC_INST_t *mac = get_mac_inst(mod_id);
      uint8_t access_mode   = SCHEDULED_ACCESS;

      // program PUSCH. this should actually be done upon reception of an UL DCI
      nr_dcireq_t dcireq;
      nr_scheduled_response_t scheduled_response;
      fapi_nr_tx_request_t tx_req;
      fapi_nr_tx_request_body_t tx_req_body;

      //--------------------------Temporary configuration-----------------------------//
      uint16_t rnti               = 0x1234;
      uint32_t rb_size            = 50;
      uint32_t rb_start           = 0;
      uint8_t  nr_of_symbols      = 12;
      uint8_t  start_symbol_index = 2;
      uint8_t  nrOfLayers         = 1;
      uint8_t  mcs_index          = 9;
      uint8_t  mcs_table          = 0;
      uint8_t  harq_process_id    = 0;
      uint8_t  rv_index           = 0;
      uint16_t l_prime_mask       = get_l_prime(nr_of_symbols, typeB, pusch_dmrs_pos0, pusch_len1);
      uint8_t  dmrs_config_type   = 0;
      uint8_t  ptrs_mcs1          = 2;
      uint8_t  ptrs_mcs2          = 4;
      uint8_t  ptrs_mcs3          = 10;
      uint16_t n_rb0              = 25;
      uint16_t n_rb1              = 75;
      uint16_t pdu_bit_map        = PUSCH_PDU_BITMAP_PUSCH_DATA;
      uint8_t  ptrs_time_density  = get_L_ptrs(ptrs_mcs1, ptrs_mcs2, ptrs_mcs3, mcs_index, mcs_table);
      uint8_t  ptrs_freq_density  = get_K_ptrs(n_rb0, n_rb1, rb_size);
      uint8_t  no_data_in_dmrs    = 1;
      uint16_t number_dmrs_symbols = 0;
      uint16_t ul_dmrs_symb_pos   = l_prime_mask << start_symbol_index;
      //------------------------------------------------------------------------------//

        for (i = start_symbol_index; i < start_symbol_index + nr_of_symbols; i++) {
          if((ul_dmrs_symb_pos >> i) & 0x01)
            number_dmrs_symbols += 1;
        }

        if(no_data_in_dmrs)
          nb_dmrs_re_per_rb = 12;
        else
          nb_dmrs_re_per_rb = ((dmrs_config_type == pusch_dmrs_type1) ? 6:4);

        TBS = nr_compute_tbs(nr_get_Qm_ul(mcs_index, 0),
                             nr_get_code_rate_ul(mcs_index, 0),
                             rb_size,
                             nr_of_symbols,
                             nb_dmrs_re_per_rb*number_dmrs_symbols,
                             0,
                             0,
                             nrOfLayers);
        TBS_bytes = TBS/8;

        if (IS_SOFTMODEM_NOS1){
          // Getting IP traffic to be transmitted
          data_existing = nr_ue_get_sdu(mod_id,
                                        cc_id,
                                        frame_tx,
                                        slot_tx,
                                        0,
                                        ulsch_input_buffer,
                                        TBS_bytes,
                                        &access_mode);
        }

<<<<<<< HEAD
        //Random traffic to be transmitted if there is no IP traffic available for this Tx opportunity
        if (!IS_SOFTMODEM_NOS1 || !data_existing) {
          //Use zeros for the header bytes in noS1 mode, in order to make sure that the LCID is not valid
          //and block this traffic from being forwarded to the upper layers at the gNB
          LOG_D(PHY, "Random data to be tranmsitted: \n");
=======
    //--------------------------Temporary configuration-----------------------------//
    uint16_t rnti               = 0x1234;
    uint32_t rb_size            = 50;
    uint32_t rb_start           = 0;
    uint8_t  nr_of_symbols      = 12;
    uint8_t  start_symbol_index = 2;
    uint8_t  nrOfLayers         = 1;
    uint8_t  mcs_index          = 9;
    uint8_t  mcs_table          = 0;
    uint8_t  harq_process_id    = 0;
    uint8_t  rv_index           = 0;
    uint16_t l_prime_mask       = get_l_prime(nr_of_symbols, typeB, pusch_dmrs_pos0, pusch_len1);
    uint8_t  dmrs_config_type   = 0;
    uint8_t  ptrs_mcs1          = 2;
    uint8_t  ptrs_mcs2          = 4;
    uint8_t  ptrs_mcs3          = 10;
    uint16_t n_rb0              = 25;
    uint16_t n_rb1              = 75;
    uint16_t pdu_bit_map        = PUSCH_PDU_BITMAP_PUSCH_DATA;
    uint8_t  ptrs_time_density  = get_L_ptrs(ptrs_mcs1, ptrs_mcs2, ptrs_mcs3, mcs_index, mcs_table);
    uint8_t  ptrs_freq_density  = get_K_ptrs(n_rb0, n_rb1, rb_size);
    //------------------------------------------------------------------------------//

    dcireq.module_id = mod_id;
    dcireq.gNB_index = gNB_index;
    dcireq.cc_id     = cc_id;
    dcireq.frame     = rx_frame;
    dcireq.slot      = rx_slot;

    scheduled_response.dl_config  = NULL;
    scheduled_response.ul_config  = &dcireq.ul_config_req;
    scheduled_response.tx_request = NULL;
    scheduled_response.module_id  = mod_id;
    scheduled_response.CC_id      = cc_id;
    scheduled_response.frame      = rx_frame;
    scheduled_response.slot       = rx_slot;

    scheduled_response.ul_config->slot = ul_info->slot_tx;
    scheduled_response.ul_config->number_pdus = 1;
    scheduled_response.ul_config->ul_config_list[0].pdu_type = FAPI_NR_UL_CONFIG_TYPE_PUSCH;
    scheduled_response.ul_config->ul_config_list[0].pusch_config_pdu.rnti = rnti;
    scheduled_response.ul_config->ul_config_list[0].pusch_config_pdu.rb_size = rb_size;
    scheduled_response.ul_config->ul_config_list[0].pusch_config_pdu.rb_start = rb_start;
    scheduled_response.ul_config->ul_config_list[0].pusch_config_pdu.nr_of_symbols = nr_of_symbols;
    scheduled_response.ul_config->ul_config_list[0].pusch_config_pdu.start_symbol_index = start_symbol_index;
    scheduled_response.ul_config->ul_config_list[0].pusch_config_pdu.ul_dmrs_symb_pos = l_prime_mask << start_symbol_index;
    scheduled_response.ul_config->ul_config_list[0].pusch_config_pdu.dmrs_config_type = dmrs_config_type;
    scheduled_response.ul_config->ul_config_list[0].pusch_config_pdu.mcs_index = mcs_index;
    scheduled_response.ul_config->ul_config_list[0].pusch_config_pdu.mcs_table = mcs_table;
    scheduled_response.ul_config->ul_config_list[0].pusch_config_pdu.num_dmrs_cdm_grps_no_data = 1;
    scheduled_response.ul_config->ul_config_list[0].pusch_config_pdu.pusch_data.new_data_indicator = 0;
    scheduled_response.ul_config->ul_config_list[0].pusch_config_pdu.pusch_data.rv_index = rv_index;
    scheduled_response.ul_config->ul_config_list[0].pusch_config_pdu.nrOfLayers = nrOfLayers;
    scheduled_response.ul_config->ul_config_list[0].pusch_config_pdu.pusch_data.harq_process_id = harq_process_id;
    scheduled_response.ul_config->ul_config_list[0].pusch_config_pdu.pdu_bit_map = pdu_bit_map;
    scheduled_response.ul_config->ul_config_list[0].pusch_config_pdu.pusch_ptrs.ptrs_time_density = ptrs_time_density;
    scheduled_response.ul_config->ul_config_list[0].pusch_config_pdu.pusch_ptrs.ptrs_freq_density = ptrs_freq_density;
    scheduled_response.ul_config->ul_config_list[0].pusch_config_pdu.pusch_ptrs.ptrs_ports_list   = (nfapi_nr_ue_ptrs_ports_t *) malloc(2*sizeof(nfapi_nr_ue_ptrs_ports_t));
    scheduled_response.ul_config->ul_config_list[0].pusch_config_pdu.pusch_ptrs.ptrs_ports_list[0].ptrs_re_offset = 0;

    if (1 << ptrs_time_density >= nr_of_symbols) {
      scheduled_response.ul_config->ul_config_list[0].pusch_config_pdu.pdu_bit_map &= ~PUSCH_PDU_BITMAP_PUSCH_PTRS; // disable PUSCH PTRS
    }
>>>>>>> 614af997

          //Give the first byte a dummy value (a value not corresponding to any valid LCID based on 38.321, Table 6.2.1-2)
          //in order to distinguish the PHY random packets at the MAC layer of the gNB receiver from the normal packets that should
          //have a valid LCID (nr_process_mac_pdu function)
          ulsch_input_buffer[0] = 0x31;

          for (i = 1; i < TBS_bytes; i++) {
            ulsch_input_buffer[i] = (unsigned char) rand();
            //printf(" input encoder a[%d]=0x%02x\n",i,harq_process_ul_ue->a[i]);
          }
        }

#ifdef DEBUG_MAC_PDU

<<<<<<< HEAD
        LOG_D(PHY, "Is data existing ?: %d \n", data_existing);
        LOG_I(PHY, "Printing MAC PDU to be encoded, TBS is: %d \n", TBS_bytes);
        for (i = 0; i < TBS_bytes; i++) {
          printf("%02x", ulsch_input_buffer[i]);
        }
        printf("\n");
=======
// Notes:
// - Type1-PDCCH CSS configuration from ra-SearchSpace.
// - Msg2 is scheduled in the mixed slot or in the last dl slot if they are allowed by the Type 1 Common Search Space configuration
// todo:
// - if Type1-PDCCH CSS is not configured in RRC message (Coreset and SearchSpace), UE searches in Type 0 PDCCH CSS.
void nr_ue_msg2_scheduler(module_id_t mod_id,
                          uint16_t rach_frame,
                          uint16_t rach_slot,
                          uint16_t *msg2_frame,
                          uint16_t *msg2_slot){

  uint8_t bwp_id = 1;
  NR_UE_MAC_INST_t *mac = get_mac_inst(mod_id);
  NR_CellGroupConfig_t *scg = mac->scg;
  NR_ServingCellConfigCommon_t *scc = mac->scc;
  NR_BWP_Downlink_t *bwp = scg->spCellConfig->spCellConfigDedicated->downlinkBWP_ToAddModList->list.array[bwp_id - 1];
  NR_SearchSpace_t *ss;
  struct NR_PDCCH_ConfigCommon__commonSearchSpaceList *commonSearchSpaceList = bwp->bwp_Common->pdcch_ConfigCommon->choice.setup->commonSearchSpaceList;
  uint8_t mu = *scc->ssbSubcarrierSpacing;
  uint8_t response_window = scc->uplinkConfigCommon->initialUplinkBWP->rach_ConfigCommon->choice.setup->rach_ConfigGeneric.ra_ResponseWindow;
  uint8_t slot_window, slot_limit, frame_limit;
  uint16_t start_next_period, monitoring_slot_period, monitoring_offset;

  // number of mixed slot or of last dl slot if there is no mixed slot
  uint16_t last_dl_slot_period = scc->tdd_UL_DL_ConfigurationCommon->pattern1.nrofDownlinkSlots;
  uint16_t nr_dl_symbols = scc->tdd_UL_DL_ConfigurationCommon->pattern1.nrofDownlinkSymbols;
  uint16_t nr_ul_symbols = scc->tdd_UL_DL_ConfigurationCommon->pattern1.nrofUplinkSymbols;

  // lenght of tdd period in slots
  uint16_t tdd_period_slot = last_dl_slot_period + scc->tdd_UL_DL_ConfigurationCommon->pattern1.nrofUplinkSlots;

  AssertFatal(commonSearchSpaceList->list.count > 0, "PDCCH common SearchSpace list has 0 elements\n");
  
  LOG_D(MAC, "Frame %d, Slot %d: Scheduling Msg2 reception \n", rach_frame, rach_slot);

  // Common searchspace list
  for (int i = 0; i < commonSearchSpaceList->list.count; i++) {
    ss = commonSearchSpaceList->list.array[i];
    if(ss->searchSpaceId == *bwp->bwp_Common->pdcch_ConfigCommon->choice.setup->ra_SearchSpace)
    // retrieving ra pdcch monitoring period and offset
    find_monitoring_periodicity_offset_common(ss, &monitoring_slot_period, &monitoring_offset);
  }
>>>>>>> 614af997

#endif

      dcireq.module_id = mod_id;
      dcireq.gNB_index = gNB_index;
      dcireq.cc_id     = cc_id;
      dcireq.frame     = rx_frame;
      dcireq.slot      = rx_slot;

      scheduled_response.dl_config  = NULL;
      scheduled_response.ul_config  = &dcireq.ul_config_req;
      // Config UL TX PDU
      tx_req.slot = slot_tx;
      tx_req.sfn = frame_tx;
      // tx_req->tx_config // TbD
      tx_req.number_of_pdus = 1;
      tx_req_body.pdu_length = TBS_bytes;
      tx_req_body.pdu_index = 0;
      tx_req_body.pdu = ulsch_input_buffer;

      scheduled_response.tx_request = &tx_req;
      scheduled_response.tx_request->tx_request_body = &tx_req_body;
      scheduled_response.module_id  = mod_id;
      scheduled_response.CC_id      = cc_id;
      scheduled_response.frame      = rx_frame;
      scheduled_response.slot       = rx_slot;

      scheduled_response.ul_config->slot = ul_info->slot_tx;
      scheduled_response.ul_config->number_pdus = 1;
      scheduled_response.ul_config->ul_config_list[0].pdu_type = FAPI_NR_UL_CONFIG_TYPE_PUSCH;
      scheduled_response.ul_config->ul_config_list[0].pusch_config_pdu.rnti = rnti;
      scheduled_response.ul_config->ul_config_list[0].pusch_config_pdu.rb_size = rb_size;
      scheduled_response.ul_config->ul_config_list[0].pusch_config_pdu.rb_start = rb_start;
      scheduled_response.ul_config->ul_config_list[0].pusch_config_pdu.nr_of_symbols = nr_of_symbols;
      scheduled_response.ul_config->ul_config_list[0].pusch_config_pdu.start_symbol_index = start_symbol_index;
      scheduled_response.ul_config->ul_config_list[0].pusch_config_pdu.ul_dmrs_symb_pos = ul_dmrs_symb_pos;
      scheduled_response.ul_config->ul_config_list[0].pusch_config_pdu.dmrs_config_type = dmrs_config_type;
      scheduled_response.ul_config->ul_config_list[0].pusch_config_pdu.mcs_index = mcs_index;
      scheduled_response.ul_config->ul_config_list[0].pusch_config_pdu.mcs_table = mcs_table;
      scheduled_response.ul_config->ul_config_list[0].pusch_config_pdu.pusch_data.new_data_indicator = 0;
      scheduled_response.ul_config->ul_config_list[0].pusch_config_pdu.pusch_data.rv_index = rv_index;
      scheduled_response.ul_config->ul_config_list[0].pusch_config_pdu.nrOfLayers = nrOfLayers;
      scheduled_response.ul_config->ul_config_list[0].pusch_config_pdu.pusch_data.harq_process_id = harq_process_id;
      scheduled_response.ul_config->ul_config_list[0].pusch_config_pdu.pdu_bit_map = pdu_bit_map;
      scheduled_response.ul_config->ul_config_list[0].pusch_config_pdu.pusch_ptrs.ptrs_time_density = ptrs_time_density;
      scheduled_response.ul_config->ul_config_list[0].pusch_config_pdu.pusch_ptrs.ptrs_freq_density = ptrs_freq_density;
      scheduled_response.ul_config->ul_config_list[0].pusch_config_pdu.pusch_ptrs.ptrs_ports_list   = (nfapi_nr_ue_ptrs_ports_t *) malloc(2*sizeof(nfapi_nr_ue_ptrs_ports_t));
      scheduled_response.ul_config->ul_config_list[0].pusch_config_pdu.pusch_ptrs.ptrs_ports_list[0].ptrs_re_offset = 0;

      if (1 << ptrs_time_density >= nr_of_symbols) {
        scheduled_response.ul_config->ul_config_list[0].pusch_config_pdu.pdu_bit_map &= ~PUSCH_PDU_BITMAP_PUSCH_PTRS; // disable PUSCH PTRS
      }

      if(mac->if_module != NULL && mac->if_module->scheduled_response != NULL){
        mac->if_module->scheduled_response(&scheduled_response);
      }

      // TODO: expand
      // Note: Contention resolution is currently not active
      if (mac->RA_contention_resolution_timer_active == 1)
        ue_contention_resolution(mod_id, gNB_index, cc_id, ul_info->frame_tx);
    }
  }
  return UE_CONNECTION_OK;
}

// This function schedules the PRACH according to prach_ConfigurationIndex and TS 38.211, tables 6.3.3.2.x
// It fills the PRACH PDU per each FD occasion.
// PRACH formats 9, 10, 11 are corresponding to dual PRACH format configurations A1/B1, A2/B2, A3/B3.
// - todo:
// - Partial configuration is actually already stored in (fapi_nr_prach_config_t) &mac->phy_config.config_req->prach_config
void nr_ue_prach_scheduler(module_id_t module_idP, frame_t frameP, sub_frame_t slotP) {

  uint8_t config_index, mu, N_dur, N_t_slot, start_symbol;
  uint16_t format, format0, format1, ncs;
  int msg1_FDM, is_nr_prach_slot, fdm;

  NR_UE_MAC_INST_t *mac = get_mac_inst(module_idP);

  fapi_nr_ul_config_request_t *ul_config = &mac->ul_config_request;
  fapi_nr_ul_config_prach_pdu *prach_config_pdu;
  fapi_nr_config_request_t *cfg = &mac->phy_config.config_req;
  fapi_nr_prach_config_t *prach_config = &cfg->prach_config;

  NR_ServingCellConfigCommon_t *scc = mac->scc;
  NR_RACH_ConfigCommon_t *setup = scc->uplinkConfigCommon->initialUplinkBWP->rach_ConfigCommon->choice.setup;
  NR_FrequencyInfoDL_t *frequencyInfoDL = scc->downlinkConfigCommon->frequencyInfoDL;
  NR_RACH_ConfigGeneric_t *rach_ConfigGeneric = &setup->rach_ConfigGeneric;
  config_index = rach_ConfigGeneric->prach_ConfigurationIndex;

  mac->RA_offset = 2; // to compensate the rx frame offset at the gNB

  if (is_nr_UL_slot(scc, slotP)) {

    if (setup->msg1_SubcarrierSpacing)
      mu = *setup->msg1_SubcarrierSpacing;
    else
      mu = frequencyInfoDL->scs_SpecificCarrierList.list.array[0]->subcarrierSpacing;

    is_nr_prach_slot = get_nr_prach_info_from_index(config_index,
                                                    (int)frameP,
                                                    (int)slotP,
                                                    frequencyInfoDL->absoluteFrequencyPointA,
                                                    mu,
                                                    cfg->cell_config.frame_duplex_type,
                                                    &format,
                                                    &start_symbol,
                                                    &N_t_slot,
                                                    &N_dur);

    if (is_nr_prach_slot && mac->ra_state == RA_UE_IDLE) {

      mac->generate_nr_prach = 1;

      fdm = rach_ConfigGeneric->msg1_FDM;

      switch (fdm){
        case 0:
        case 1:
        case 2:
        case 3:
          msg1_FDM = 1 << fdm;
          break;
        default:
          AssertFatal(1 == 0, "Unknown msg1_FDM from rach_ConfigGeneric %d\n", fdm);
      }

      format0 = format & 0xff;        // single PRACH format
      format1 = (format >> 8) & 0xff; // dual PRACH format

      ul_config->sfn = frameP;
      ul_config->slot = slotP;

      for (int n = 0; n < msg1_FDM; n++) { // one structure per frequency domain occasion

        ul_config->ul_config_list[ul_config->number_pdus].pdu_type = FAPI_NR_UL_CONFIG_TYPE_PRACH;
        prach_config_pdu = &ul_config->ul_config_list[ul_config->number_pdus].prach_config_pdu;
        memset(prach_config_pdu, 0, sizeof(fapi_nr_ul_config_prach_pdu));
        ul_config->number_pdus += 1;

        ncs = get_NCS(rach_ConfigGeneric->zeroCorrelationZoneConfig, format0, setup->restrictedSetConfig);

        // filling PRACH PDU for FAPI config request
        prach_config_pdu->phys_cell_id = *scc->physCellId;
        prach_config_pdu->num_prach_ocas = N_t_slot;
        prach_config_pdu->prach_start_symbol = start_symbol;
        prach_config_pdu->num_ra = n;
        prach_config_pdu->num_cs = ncs;
        prach_config_pdu->root_seq_id = prach_config->num_prach_fd_occasions_list[n].prach_root_sequence_index;
        prach_config_pdu->restricted_set = prach_config->restricted_set_config;
        prach_config_pdu->freq_msg1 = prach_config->num_prach_fd_occasions_list[n].k1;

        if (format1 != 0xff) {
          switch(format0) { // dual PRACH format
            case 0xa1:
              prach_config_pdu->prach_format = 9;
              break;
            case 0xa2:
              prach_config_pdu->prach_format = 10;
              break;
            case 0xa3:
              prach_config_pdu->prach_format = 11;
              break;
          default:
            AssertFatal(1 == 0, "Only formats A1/B1 A2/B2 A3/B3 are valid for dual format");
          }
        } else {
          switch(format0) { // single PRACH format
            case 0xa1:
              prach_config_pdu->prach_format = 0;
              break;
            case 0xa2:
              prach_config_pdu->prach_format = 1;
              break;
            case 0xa3:
              prach_config_pdu->prach_format = 2;
              break;
            case 0xb1:
              prach_config_pdu->prach_format = 3;
              break;
            case 0xb2:
              prach_config_pdu->prach_format = 4;
              break;
            case 0xb3:
              prach_config_pdu->prach_format = 5;
              break;
            case 0xb4:
              prach_config_pdu->prach_format = 6;
              break;
            case 0xc0:
              prach_config_pdu->prach_format = 7;
              break;
            case 0xc2:
              prach_config_pdu->prach_format = 8;
              break;
            case 0:
              // long formats are handled @ PHY
              break;
            case 1:
              // long formats are handled @ PHY
              break;
            case 2:
              // long formats are handled @ PHY
              break;
            case 3:
              // long formats are handled @ PHY
              break;
            default:
              AssertFatal(1 == 0, "Invalid PRACH format");
          }
        }
      }
    } else {
      mac->generate_nr_prach = 0;
    }
    mac->scheduled_response.ul_config = ul_config;
  }
}

////////////////////////////////////////////////////////////////////////////
/////////* Random Access Contention Resolution (5.1.35 TS 38.321) */////////
////////////////////////////////////////////////////////////////////////////
// Handling contention resolution timer
// WIP todo:
// - beam failure recovery
// - RA completed

void ue_contention_resolution(module_id_t module_id, uint8_t gNB_index, int cc_id, frame_t tx_frame){
  
  NR_UE_MAC_INST_t *mac = get_mac_inst(module_id);
  NR_ServingCellConfigCommon_t *scc = mac->scc;
  NR_RACH_ConfigCommon_t *nr_rach_ConfigCommon = scc->uplinkConfigCommon->initialUplinkBWP->rach_ConfigCommon->choice.setup;

  if (mac->RA_contention_resolution_timer_active == 1) {
    if (nr_rach_ConfigCommon){
      LOG_I(MAC, "Frame %d: Contention resolution timer %d/%ld\n",
        tx_frame,
        mac->RA_contention_resolution_cnt,
        ((1 + nr_rach_ConfigCommon->ra_ContentionResolutionTimer) << 3));
        mac->RA_contention_resolution_cnt++;

      if (mac->RA_contention_resolution_cnt == ((1 + nr_rach_ConfigCommon->ra_ContentionResolutionTimer) << 3)) {
        mac->t_crnti = 0;
        mac->RA_active = 0;
        mac->RA_contention_resolution_timer_active = 0;
        // Signal PHY to quit RA procedure
        LOG_E(MAC, "[UE %u] [RAPROC] Contention resolution timer expired, RA failed, discarded TC-RNTI\n", module_id);
        nr_ra_failed(module_id, cc_id, gNB_index);
      }
    }
  }
}

#if 0
uint16_t nr_dci_format_size (PHY_VARS_NR_UE *ue,
                             uint8_t slot,
                             int p,
                             crc_scrambled_t crc_scrambled,
                             uint8_t dci_fields_sizes[NBR_NR_DCI_FIELDS][NBR_NR_FORMATS],
                             uint8_t format) {
  LOG_DDD("crc_scrambled=%d, n_RB_ULBWP=%d, n_RB_DLBWP=%d\n",crc_scrambled,n_RB_ULBWP,n_RB_DLBWP);
  /*
   * function nr_dci_format_size calculates and returns the size in bits of a determined format
   * it also returns an bi-dimensional array 'dci_fields_sizes' with x rows and y columns, where:
   * x is the number of fields defined in TS 38.212 subclause 7.3.1 (Each field is mapped in the order in which it appears in the description in the specification)
   * y is the number of formats
   *   e.g.: dci_fields_sizes[10][0] contains the size in bits of the field FREQ_DOM_RESOURCE_ASSIGNMENT_UL for format 0_0
   */
  // pdsch_config contains the PDSCH-Config IE is used to configure the UE specific PDSCH parameters (TS 38.331)
  PDSCH_Config_t pdsch_config       = ue->PDSCH_Config;
  // pusch_config contains the PUSCH-Config IE is used to configure the UE specific PUSCH parameters (TS 38.331)
  PUSCH_Config_t pusch_config       = ue->pusch_config;
  PUCCH_Config_t pucch_config_dedicated       = ue->pucch_config_dedicated_nr[eNB_id];
  crossCarrierSchedulingConfig_t crossCarrierSchedulingConfig = ue->crossCarrierSchedulingConfig;
  dmrs_UplinkConfig_t dmrs_UplinkConfig = ue->dmrs_UplinkConfig;
  dmrs_DownlinkConfig_t dmrs_DownlinkConfig = ue->dmrs_DownlinkConfig;
  csi_MeasConfig_t csi_MeasConfig = ue->csi_MeasConfig;
  PUSCH_ServingCellConfig_t PUSCH_ServingCellConfig= ue->PUSCH_ServingCellConfig;
  PDSCH_ServingCellConfig_t PDSCH_ServingCellConfig= ue->PDSCH_ServingCellConfig;
  NR_UE_PDCCH *pdcch_vars2 = ue->pdcch_vars[ue->current_thread_id[nr_tti_rx]][eNB_id];
  // 1  CARRIER_IN
  // crossCarrierSchedulingConfig from higher layers, variable crossCarrierSchedulingConfig indicates if 'cross carrier scheduling' is enabled or not:
  //      if No cross carrier scheduling: number of bits for CARRIER_IND is 0
  //      if Cross carrier scheduling: number of bits for CARRIER_IND is 3
  // The IE CrossCarrierSchedulingConfig is used to specify the configuration when the cross-carrier scheduling is used in a cell
  uint8_t crossCarrierSchedulingConfig_ind = 0;

  if (crossCarrierSchedulingConfig.schedulingCellInfo.other.cif_InSchedulingCell !=0 ) crossCarrierSchedulingConfig_ind=1;

  // 2  SUL_IND_0_1, // 40 SRS_REQUEST, // 50 SUL_IND_0_0
  // UL/SUL indicator (TS 38.331, supplementary uplink is indicated in higher layer parameter ServCellAdd-SUL from IE ServingCellConfig and ServingCellConfigCommon):
  // 0 bit for UEs not configured with SUL in the cell or UEs configured with SUL in the cell but only PUCCH carrier in the cell is configured for PUSCH transmission
  // 1 bit for UEs configured with SUL in the cell as defined in Table 7.3.1.1.1-1
  // sul_ind indicates whether SUL is configured in cell or not
  uint8_t sul_ind=ue->supplementaryUplink.supplementaryUplink; // this value will be 0 or 1 depending on higher layer parameter ServCellAdd-SUL. FIXME!!!
  // 7  BANDWIDTH_PART_IND
  // number of UL BWPs configured by higher layers
  uint8_t n_UL_BWP_RRC=1; // initialized to 1 but it has to be initialized by higher layers FIXME!!!
  n_UL_BWP_RRC = ((n_UL_BWP_RRC > 3)?n_UL_BWP_RRC:(n_UL_BWP_RRC+1));
  // number of DL BWPs configured by higher layers
  uint8_t n_DL_BWP_RRC=1; // initialized to 1 but it has to be initialized by higher layers FIXME!!!
  n_DL_BWP_RRC = ((n_DL_BWP_RRC > 3)?n_DL_BWP_RRC:(n_DL_BWP_RRC+1));
  // 10 FREQ_DOM_RESOURCE_ASSIGNMENT_UL
  // if format0_0, only resource allocation type 1 is allowed
  // if format0_1, then resource allocation type 0 can be configured and N_RBG is defined in TS 38.214 subclause 6.1.2.2.1
  // for PUSCH hopping with resource allocation type 1
  //      n_UL_hopping = 1 if the higher layer parameter frequencyHoppingOffsetLists contains two  offset values
  //      n_UL_hopping = 2 if the higher layer parameter frequencyHoppingOffsetLists contains four offset values
  uint8_t n_UL_hopping=pusch_config.n_frequencyHoppingOffsetLists;

  if (n_UL_hopping == 2) {
    n_UL_hopping = 1;
  } else if (n_UL_hopping == 4) {
    n_UL_hopping = 2;
  } else {
    n_UL_hopping = 0;
  }

  ul_resourceAllocation_t ul_resource_allocation_type = pusch_config.ul_resourceAllocation;
  uint8_t ul_res_alloc_type_0 = 0;
  uint8_t ul_res_alloc_type_1 = 0;

  if (ul_resource_allocation_type == ul_resourceAllocationType0) ul_res_alloc_type_0 = 1;

  if (ul_resource_allocation_type == ul_resourceAllocationType1) ul_res_alloc_type_1 = 1;

  if (ul_resource_allocation_type == ul_dynamicSwitch) {
    ul_res_alloc_type_0 = 1;
    ul_res_alloc_type_1 = 1;
  }

  uint8_t n_bits_freq_dom_res_assign_ul=0,n_ul_RGB_tmp;

  if (ul_res_alloc_type_0 == 1) { // implementation of Table 6.1.2.2.1-1 TC 38.214 subclause 6.1.2.2.1
    // config1: PUSCH-Config IE contains rbg-Size ENUMERATED {config1 config2}
    ul_rgb_Size_t config = pusch_config.ul_rgbSize;
    uint8_t nominal_RBG_P               = (config==ul_rgb_config1?2:4);

    if (n_RB_ULBWP > 36)  nominal_RBG_P = (config==ul_rgb_config1?4:8);

    if (n_RB_ULBWP > 72)  nominal_RBG_P = (config==ul_rgb_config1?8:16);

    if (n_RB_ULBWP > 144) nominal_RBG_P = 16;

    n_bits_freq_dom_res_assign_ul = (uint8_t)ceil((n_RB_ULBWP+(0%nominal_RBG_P))/nominal_RBG_P);                                   //FIXME!!! what is 0???
    n_ul_RGB_tmp = n_bits_freq_dom_res_assign_ul;
  }

  if (ul_res_alloc_type_1 == 1) n_bits_freq_dom_res_assign_ul = (uint8_t)(ceil(log2(n_RB_ULBWP*(n_RB_ULBWP+1)/2)))-n_UL_hopping;

  if ((ul_res_alloc_type_0 == 1) && (ul_res_alloc_type_1 == 1))
    n_bits_freq_dom_res_assign_ul = ((n_bits_freq_dom_res_assign_ul>n_ul_RGB_tmp)?(n_bits_freq_dom_res_assign_ul+1):(n_ul_RGB_tmp+1));

  // 11 FREQ_DOM_RESOURCE_ASSIGNMENT_DL
  // if format1_0, only resource allocation type 1 is allowed
  // if format1_1, then resource allocation type 0 can be configured and N_RBG is defined in TS 38.214 subclause 5.1.2.2.1
  dl_resourceAllocation_t dl_resource_allocation_type = pdsch_config.dl_resourceAllocation;
  uint8_t dl_res_alloc_type_0 = 0;
  uint8_t dl_res_alloc_type_1 = 0;

  if (dl_resource_allocation_type == dl_resourceAllocationType0) dl_res_alloc_type_0 = 1;

  if (dl_resource_allocation_type == dl_resourceAllocationType1) dl_res_alloc_type_1 = 1;

  if (dl_resource_allocation_type == dl_dynamicSwitch) {
    dl_res_alloc_type_0 = 1;
    dl_res_alloc_type_1 = 1;
  }

  uint8_t n_bits_freq_dom_res_assign_dl=0,n_dl_RGB_tmp;

  if (dl_res_alloc_type_0 == 1) { // implementation of Table 5.1.2.2.1-1 TC 38.214 subclause 6.1.2.2.1
    // config1: PDSCH-Config IE contains rbg-Size ENUMERATED {config1, config2}
    dl_rgb_Size_t config = pdsch_config.dl_rgbSize;
    uint8_t nominal_RBG_P               = (config==dl_rgb_config1?2:4);

    if (n_RB_DLBWP > 36)  nominal_RBG_P = (config==dl_rgb_config1?4:8);

    if (n_RB_DLBWP > 72)  nominal_RBG_P = (config==dl_rgb_config1?8:16);

    if (n_RB_DLBWP > 144) nominal_RBG_P = 16;

    n_bits_freq_dom_res_assign_dl = (uint8_t)ceil((n_RB_DLBWP+(0%nominal_RBG_P))/nominal_RBG_P);                                     //FIXME!!! what is 0???
    n_dl_RGB_tmp = n_bits_freq_dom_res_assign_dl;
  }

  if (dl_res_alloc_type_1 == 1) n_bits_freq_dom_res_assign_dl = (uint8_t)(ceil(log2(n_RB_DLBWP*(n_RB_DLBWP+1)/2)));

  if ((dl_res_alloc_type_0 == 1) && (dl_res_alloc_type_1 == 1))
    n_bits_freq_dom_res_assign_dl = ((n_bits_freq_dom_res_assign_dl>n_dl_RGB_tmp)?(n_bits_freq_dom_res_assign_dl+1):(n_dl_RGB_tmp+1));

  // 12 TIME_DOM_RESOURCE_ASSIGNMENT
  uint8_t pusch_alloc_list = pusch_config.n_push_alloc_list;
  uint8_t pdsch_alloc_list = pdsch_config.n_pdsh_alloc_list;
  // 14 PRB_BUNDLING_SIZE_IND:0 bit if the higher layer parameter PRB_bundling is not configured or is set to 'static', or 1 bit if the higher layer parameter PRB_bundling is set to 'dynamic' according to Subclause 5.1.2.3 of [6, TS 38.214]
  static_bundleSize_t static_prb_BundlingType = pdsch_config.prbBundleType.staticBundling;
  bundleSizeSet1_t dynamic_prb_BundlingType1  = pdsch_config.prbBundleType.dynamicBundlig.bundleSizeSet1;
  bundleSizeSet2_t dynamic_prb_BundlingType2  = pdsch_config.prbBundleType.dynamicBundlig.bundleSizeSet2;
  uint8_t prb_BundlingType_size=0;

  if ((static_prb_BundlingType==st_n4)||(static_prb_BundlingType==st_wideband)) prb_BundlingType_size=0;

  if ((dynamic_prb_BundlingType1==dy_1_n4)||(dynamic_prb_BundlingType1==dy_1_wideband)||(dynamic_prb_BundlingType1==dy_1_n2_wideband)||(dynamic_prb_BundlingType1==dy_1_n4_wideband)||
      (dynamic_prb_BundlingType2==dy_2_n4)||(dynamic_prb_BundlingType2==dy_2_wideband)) prb_BundlingType_size=1;

  // 15 RATE_MATCHING_IND FIXME!!!
  // according to TS 38.212: Rate matching indicator – 0, 1, or 2 bits according to higher layer parameter rateMatchPattern
  uint8_t rateMatching_bits = pdsch_config.n_rateMatchPatterns;
  // 16 ZP_CSI_RS_TRIGGER FIXME!!!
  // 0, 1, or 2 bits as defined in Subclause 5.1.4.2 of [6, TS 38.214].
  // is the number of ZP CSI-RS resource sets in the higher layer parameter zp-CSI-RS-Resource
  uint8_t n_zp_bits = pdsch_config.n_zp_CSI_RS_ResourceId;
  // 17 FREQ_HOPPING_FLAG
  // freqHopping is defined by higher layer parameter frequencyHopping from IE PUSCH-Config. Values are ENUMERATED{mode1, mode2}
  frequencyHopping_t f_hopping = pusch_config.frequencyHopping;
  uint8_t freqHopping = 0;

  if ((f_hopping==f_hop_mode1)||(f_hopping==f_hop_mode2)) freqHopping = 1;

  // 28 DAI
  pdsch_HARQ_ACK_Codebook_t pdsch_HARQ_ACK_Codebook = pdsch_config.pdsch_HARQ_ACK_Codebook;
  uint8_t n_dai = 0;
  uint8_t n_serving_cell_dl = 1; // this is hardcoded to 1 as we need to get this value from RRC higher layers parameters. FIXME!!!

  if ((pdsch_HARQ_ACK_Codebook == dynamic) && (n_serving_cell_dl == 1)) n_dai = 2;

  if ((pdsch_HARQ_ACK_Codebook == dynamic) && (n_serving_cell_dl > 1))  n_dai = 4;

  // 29 FIRST_DAI
  uint8_t codebook_HARQ_ACK = 0;           // We need to get this value to calculate number of bits of fields 1st DAI and 2nd DAI.

  if (pdsch_HARQ_ACK_Codebook == semiStatic) codebook_HARQ_ACK = 1;

  if (pdsch_HARQ_ACK_Codebook == dynamic) codebook_HARQ_ACK = 2;

  // 30 SECOND_DAI
  uint8_t n_HARQ_ACK_sub_codebooks = 0;   // We need to get this value to calculate number of bits of fields 1st DAI and 2nd DAI. FIXME!!!
  // 35 PDSCH_TO_HARQ_FEEDBACK_TIME_IND
  uint8_t pdsch_harq_t_ind = (uint8_t)ceil(log2(pucch_config_dedicated.dl_DataToUL_ACK[0]));
  // 36 SRS_RESOURCE_IND
  // n_SRS is the number of configured SRS resources in the SRS resource set associated with the higher layer parameter usage of value 'codeBook' or 'nonCodeBook'
  // from SRS_ResourceSet_t type we should get the information of the usage parameter (with possible values beamManagement, codebook, nonCodebook, antennaSwitching)
  // at frame_parms->srs_nr->p_SRS_ResourceSetList[]->usage
  uint8_t n_SRS = ue->srs.number_srs_Resource_Set;
  // 37 PRECOD_NBR_LAYERS
  // 38 ANTENNA_PORTS
  txConfig_t txConfig = pusch_config.txConfig;
  transformPrecoder_t transformPrecoder = pusch_config.transformPrecoder;
  codebookSubset_t codebookSubset = pusch_config.codebookSubset;
  uint8_t maxRank = pusch_config.maxRank;
  uint8_t num_antenna_ports = 1; // this is hardcoded. We need to get the real value FIXME!!!
  uint8_t precond_nbr_layers_bits = 0;
  uint8_t antenna_ports_bits_ul = 0;

  // searching number of bits at tables 7.3.1.1.2-2/3/4/5 from TS 38.212 subclause 7.3.1.1.2
  if (txConfig == txConfig_codebook) {
    if (num_antenna_ports == 4) {
      if ((transformPrecoder == transformPrecoder_disabled) && ((maxRank == 2)||(maxRank == 3)||(maxRank == 4))) { // Table 7.3.1.1.2-2
        if (codebookSubset == codebookSubset_fullyAndPartialAndNonCoherent) precond_nbr_layers_bits=6;

        if (codebookSubset == codebookSubset_partialAndNonCoherent) precond_nbr_layers_bits=5;

        if (codebookSubset == codebookSubset_nonCoherent) precond_nbr_layers_bits=4;
      }

      if (((transformPrecoder == transformPrecoder_enabled)||(transformPrecoder == transformPrecoder_disabled)) && (maxRank == 1)) { // Table 7.3.1.1.2-3
        if (codebookSubset == codebookSubset_fullyAndPartialAndNonCoherent) precond_nbr_layers_bits=5;

        if (codebookSubset == codebookSubset_partialAndNonCoherent) precond_nbr_layers_bits=4;

        if (codebookSubset == codebookSubset_nonCoherent) precond_nbr_layers_bits=2;
      }
    }

    if (num_antenna_ports == 2) {
      if ((transformPrecoder == transformPrecoder_disabled) && (maxRank == 2)) { // Table 7.3.1.1.2-4
        if (codebookSubset == codebookSubset_fullyAndPartialAndNonCoherent) precond_nbr_layers_bits=4;

        if (codebookSubset == codebookSubset_nonCoherent) precond_nbr_layers_bits=2;
      }

      if (((transformPrecoder == transformPrecoder_enabled)||(transformPrecoder == transformPrecoder_disabled)) && (maxRank == 1)) { // Table 7.3.1.1.2-5
        if (codebookSubset == codebookSubset_fullyAndPartialAndNonCoherent) precond_nbr_layers_bits=3;

        if (codebookSubset == codebookSubset_nonCoherent) precond_nbr_layers_bits=1;
      }
    }
  }

  if (txConfig == txConfig_nonCodebook) {
  }

  // searching number of bits at tables 7.3.1.1.2-6/7/8/9/10/11/12/13/14/15/16/17/18/19
  if((dmrs_UplinkConfig.pusch_dmrs_type == pusch_dmrs_type1)) {
    if ((transformPrecoder == transformPrecoder_enabled) && (dmrs_UplinkConfig.pusch_maxLength == pusch_len1)) antenna_ports_bits_ul = 2;

    if ((transformPrecoder == transformPrecoder_enabled) && (dmrs_UplinkConfig.pusch_maxLength == pusch_len2)) antenna_ports_bits_ul = 4;

    if ((transformPrecoder == transformPrecoder_disabled) && (dmrs_UplinkConfig.pusch_maxLength == pusch_len1)) antenna_ports_bits_ul = 3;

    if ((transformPrecoder == transformPrecoder_disabled) && (dmrs_UplinkConfig.pusch_maxLength == pusch_len2)) antenna_ports_bits_ul = 4;
  }

  if((dmrs_UplinkConfig.pusch_dmrs_type == pusch_dmrs_type2)) {
    if ((transformPrecoder == transformPrecoder_disabled) && (dmrs_UplinkConfig.pusch_maxLength == pusch_len1)) antenna_ports_bits_ul = 4;

    if ((transformPrecoder == transformPrecoder_disabled) && (dmrs_UplinkConfig.pusch_maxLength == pusch_len2)) antenna_ports_bits_ul = 5;
  }

  // for format 1_1 number of bits as defined by Tables 7.3.1.2.2-1/2/3/4
  uint8_t antenna_ports_bits_dl = 0;

  if((dmrs_DownlinkConfig.pdsch_dmrs_type == pdsch_dmrs_type1) && (dmrs_DownlinkConfig.pdsch_maxLength == pdsch_len1)) antenna_ports_bits_dl = 4; // Table 7.3.1.2.2-1

  if((dmrs_DownlinkConfig.pdsch_dmrs_type == pdsch_dmrs_type1) && (dmrs_DownlinkConfig.pdsch_maxLength == pdsch_len2)) antenna_ports_bits_dl = 5; // Table 7.3.1.2.2-2

  if((dmrs_DownlinkConfig.pdsch_dmrs_type == pdsch_dmrs_type2) && (dmrs_DownlinkConfig.pdsch_maxLength == pdsch_len1)) antenna_ports_bits_dl = 5; // Table 7.3.1.2.2-3

  if((dmrs_DownlinkConfig.pdsch_dmrs_type == pdsch_dmrs_type2) && (dmrs_DownlinkConfig.pdsch_maxLength == pdsch_len2)) antenna_ports_bits_dl = 6; // Table 7.3.1.2.2-4

  // 39 TCI
  uint8_t tci_bits=0;

  if (pdcch_vars2->coreset[p].tciPresentInDCI == tciPresentInDCI_enabled) tci_bits=3;

  // 42 CSI_REQUEST
  // reportTriggerSize is defined in the CSI-MeasConfig IE (TS 38.331).
  // Size of CSI request field in DCI (bits). Corresponds to L1 parameter 'ReportTriggerSize' (see 38.214, section 5.2)
  uint8_t reportTriggerSize = csi_MeasConfig.reportTriggerSize; // value from 0..6
  // 43 CBGTI
  // for format 0_1
  uint8_t maxCodeBlockGroupsPerTransportBlock = 0;

  if (PUSCH_ServingCellConfig.maxCodeBlockGroupsPerTransportBlock != 0)
    maxCodeBlockGroupsPerTransportBlock = (uint8_t)PUSCH_ServingCellConfig.maxCodeBlockGroupsPerTransportBlock;

  // for format 1_1, as defined in Subclause 5.1.7 of [6, TS38.214]
  uint8_t maxCodeBlockGroupsPerTransportBlock_dl = 0;

  if (PDSCH_ServingCellConfig.maxCodeBlockGroupsPerTransportBlock_dl != 0)
    maxCodeBlockGroupsPerTransportBlock_dl = pdsch_config.maxNrofCodeWordsScheduledByDCI; // FIXME!!!

  // 44 CBGFI
  uint8_t cbgfi_bit = PDSCH_ServingCellConfig.codeBlockGroupFlushIndicator;
  // 45 PTRS_DMRS
  // 0 bit if PTRS-UplinkConfig is not configured and transformPrecoder=disabled, or if transformPrecoder=enabled, or if maxRank=1
  // 2 bits otherwise
  uint8_t ptrs_dmrs_bits=0; //FIXME!!!
  // 46 BETA_OFFSET_IND
  // at IE PUSCH-Config, beta_offset indicator – 0 if the higher layer parameter betaOffsets = semiStatic; otherwise 2 bits
  // uci-OnPUSCH
  // Selection between and configuration of dynamic and semi-static beta-offset. If the field is absent or released, the UE applies the value 'semiStatic' and the BetaOffsets
  uint8_t betaOffsets = 0;

  if (pusch_config.uci_onPusch.betaOffset_type == betaOffset_semiStatic);

  if (pusch_config.uci_onPusch.betaOffset_type == betaOffset_dynamic) betaOffsets = 2;

  // 47 DMRS_SEQ_INI
  uint8_t dmrs_seq_ini_bits_ul = 0;
  uint8_t dmrs_seq_ini_bits_dl = 0;

  //1 bit if both scramblingID0 and scramblingID1 are configured in DMRS-UplinkConfig
  if ((transformPrecoder == transformPrecoder_disabled) && (dmrs_UplinkConfig.scramblingID0 != 0) && (dmrs_UplinkConfig.scramblingID1 != 0)) dmrs_seq_ini_bits_ul = 1;

  //1 bit if both scramblingID0 and scramblingID1 are configured in DMRS-DownlinkConfig
  if ((dmrs_DownlinkConfig.scramblingID0 != 0) && (dmrs_DownlinkConfig.scramblingID0 != 0)) dmrs_seq_ini_bits_dl = 1;

  /*
   * For format 2_2
   *
   * This format supports power control commands for semi-persistent scheduling.
   * As we can already support power control commands dynamically with formats 0_0/0_1 (TPC PUSCH) and 1_0/1_1 (TPC PUCCH)
   *
   * This format will be implemented in the future FIXME!!!
   *
   */
  // 5  BLOCK_NUMBER: The parameter tpc-PUSCH or tpc-PUCCH provided by higher layers determines the index to the block number for an UL of a cell
  // The following fields are defined for each block: Closed loop indicator and TPC command
  // 6  CLOSE_LOOP_IND
  // 41 TPC_CMD
  uint8_t tpc_cmd_bit_2_2 = 2;
  /*
   * For format 2_3
   *
   * This format is used for power control of uplink sounding reference signals for devices which have not coupled SRS power control to the PUSCH power control
   * either because independent control is desirable or because the device is configured without PUCCH and PUSCH
   *
   * This format will be implemented in the future FIXME!!!
   *
   */
  // 40 SRS_REQUEST
  // 41 TPC_CMD
  uint8_t tpc_cmd_bit_2_3 = 0;
  uint8_t dci_field_size_table [NBR_NR_DCI_FIELDS][NBR_NR_FORMATS] = { // This table contains the number of bits for each field (row) contained in each dci format (column).
    // The values of the variables indicate field sizes in number of bits
    //Format0_0                     Format0_1                      Format1_0                      Format1_1             Formats2_0/1/2/3
    {
      1,                             1,                             (((crc_scrambled == _p_rnti) || (crc_scrambled == _si_rnti) || (crc_scrambled == _ra_rnti)) ? 0:1),
      1,                             0,0,0,0
    }, // 0  IDENTIFIER_DCI_FORMATS:
    {
      0,                             ((crossCarrierSchedulingConfig_ind == 0) ? 0:3),
      0,                             ((crossCarrierSchedulingConfig_ind == 0) ? 0:3),
      0,0,0,0
    }, // 1  CARRIER_IND: 0 or 3 bits, as defined in Subclause x.x of [5, TS38.213]
    {0,                             (sul_ind == 0)?0:1,            0,                             0,                             0,0,0,0}, // 2  SUL_IND_0_1:
    {0,                             0,                             0,                             0,                             1,0,0,0}, // 3  SLOT_FORMAT_IND: size of DCI format 2_0 is configurable by higher layers up to 128 bits, according to Subclause 11.1.1 of [5, TS 38.213]
    {0,                             0,                             0,                             0,                             0,1,0,0}, // 4  PRE_EMPTION_IND: size of DCI format 2_1 is configurable by higher layers up to 126 bits, according to Subclause 11.2 of [5, TS 38.213]. Each pre-emption indication is 14 bits
    {0,                             0,                             0,                             0,                             0,0,0,0}, // 5  BLOCK_NUMBER: starting position of a block is determined by the parameter startingBitOfFormat2_3
    {0,                             0,                             0,                             0,                             0,0,1,0}, // 6  CLOSE_LOOP_IND
    {
      0,                             (uint8_t)ceil(log2(n_UL_BWP_RRC)),
      0,                             (uint8_t)ceil(log2(n_DL_BWP_RRC)),
      0,0,0,0
    }, // 7  BANDWIDTH_PART_IND:
    {
      0,                             0,                             ((crc_scrambled == _p_rnti) ? 2:0),
      0,                             0,0,0,0
    }, // 8  SHORT_MESSAGE_IND 2 bits if crc scrambled with P-RNTI
    {
      0,                             0,                             ((crc_scrambled == _p_rnti) ? 8:0),
      0,                             0,0,0,0
    }, // 9  SHORT_MESSAGES 8 bit8 if crc scrambled with P-RNTI
    {
      (uint8_t)(ceil(log2(n_RB_ULBWP*(n_RB_ULBWP+1)/2)))-n_UL_hopping,
      n_bits_freq_dom_res_assign_ul,
      0,                             0,                             0,0,0,0
    }, // 10 FREQ_DOM_RESOURCE_ASSIGNMENT_UL: PUSCH hopping with resource allocation type 1 not considered
    //    (NOTE 1) If DCI format 0_0 is monitored in common search space
    //    and if the number of information bits in the DCI format 0_0 prior to padding
    //    is larger than the payload size of the DCI format 1_0 monitored in common search space
    //    the bitwidth of the frequency domain resource allocation field in the DCI format 0_0
    //    is reduced such that the size of DCI format 0_0 equals to the size of the DCI format 1_0
    {
      0,                             0,                             (uint8_t)ceil(log2(n_RB_DLBWP*(n_RB_DLBWP+1)/2)),
      n_bits_freq_dom_res_assign_dl,
      0,0,0,0
    }, // 11 FREQ_DOM_RESOURCE_ASSIGNMENT_DL:
    {
      4,                             (uint8_t)log2(pusch_alloc_list),
      4,                             (uint8_t)log2(pdsch_alloc_list),
      0,0,0,0
    }, // 12 TIME_DOM_RESOURCE_ASSIGNMENT: 0, 1, 2, 3, or 4 bits as defined in Subclause 6.1.2.1 of [6, TS 38.214]. The bitwidth for this field is determined as log2(I) bits,
    //    where I the number of entries in the higher layer parameter pusch-AllocationList
    {
      0,                             0,                             1,                             (((dl_res_alloc_type_0==1) &&(dl_res_alloc_type_1==0))?0:1),
      0,0,0,0
    }, // 13 VRB_TO_PRB_MAPPING: 0 bit if only resource allocation type 0
    {0,                             0,                             0,                             prb_BundlingType_size,         0,0,0,0}, // 14 PRB_BUNDLING_SIZE_IND:0 bit if the higher layer parameter PRB_bundling is not configured or is set to 'static', or 1 bit if the higher layer parameter PRB_bundling is set to 'dynamic' according to Subclause 5.1.2.3 of [6, TS 38.214]
    {0,                             0,                             0,                             rateMatching_bits,             0,0,0,0}, // 15 RATE_MATCHING_IND: 0, 1, or 2 bits according to higher layer parameter rate-match-PDSCH-resource-set
    {0,                             0,                             0,                             n_zp_bits,                     0,0,0,0}, // 16 ZP_CSI_RS_TRIGGER:
    {
      1,                             (((ul_res_alloc_type_0==1) &&(ul_res_alloc_type_1==0))||(freqHopping == 0))?0:1,
      0,                             0,                             0,0,0,0
    }, // 17 FREQ_HOPPING_FLAG: 0 bit if only resource allocation type 0
    {0,                             0,                             0,                             5,                             0,0,0,0}, // 18 TB1_MCS:
    {0,                             0,                             0,                             1,                             0,0,0,0}, // 19 TB1_NDI:
    {0,                             0,                             0,                             2,                             0,0,0,0}, // 20 TB1_RV:
    {0,                             0,                             0,                             5,                             0,0,0,0}, // 21 TB2_MCS:
    {0,                             0,                             0,                             1,                             0,0,0,0}, // 22 TB2_NDI:
    {0,                             0,                             0,                             2,                             0,0,0,0}, // 23 TB2_RV:
    {5,                             5,                             5,                             0,                             0,0,0,0}, // 24 MCS:
    {1,                             1,                             (crc_scrambled == _c_rnti)?1:0,0,                             0,0,0,0}, // 25 NDI:
    {
      2,                             2,                             (((crc_scrambled == _c_rnti) || (crc_scrambled == _si_rnti)) ? 2:0),
      0,                             0,0,0,0
    }, // 26 RV:
    {4,                             4,                             (crc_scrambled == _c_rnti)?4:0,4,                             0,0,0,0}, // 27 HARQ_PROCESS_NUMBER:
    {0,                             0,                             (crc_scrambled == _c_rnti)?2:0,n_dai,                         0,0,0,0}, // 28 DAI: For format1_1: 4 if more than one serving cell are configured in the DL and the higher layer parameter HARQ-ACK-codebook=dynamic, where the 2 MSB bits are the counter DAI and the 2 LSB bits are the total DAI
    //    2 if one serving cell is configured in the DL and the higher layer parameter HARQ-ACK-codebook=dynamic, where the 2 bits are the counter DAI
    //    0 otherwise
    {0,                             codebook_HARQ_ACK,             0,                             0,                             0,0,0,0}, // 29 FIRST_DAI: (1 or 2 bits) 1 bit for semi-static HARQ-ACK // 2 bits for dynamic HARQ-ACK codebook with single HARQ-ACK codebook
    {
      0,                             (((codebook_HARQ_ACK == 2) &&(n_HARQ_ACK_sub_codebooks==2))?2:0),
      0,                             0,                             0,0,0,0
    }, // 30 SECOND_DAI: (0 or 2 bits) 2 bits for dynamic HARQ-ACK codebook with two HARQ-ACK sub-codebooks // 0 bits otherwise
    {
      0,                             0,                             (((crc_scrambled == _p_rnti) || (crc_scrambled == _ra_rnti)) ? 2:0),
      0,                             0,0,0,0
    }, // 31 TB_SCALING
    {2,                             2,                             0,                             0,                             0,0,0,0}, // 32 TPC_PUSCH:
    {0,                             0,                             (crc_scrambled == _c_rnti)?2:0,2,                             0,0,0,0}, // 33 TPC_PUCCH:
    {0,                             0,                             (crc_scrambled == _c_rnti)?3:0,3,                             0,0,0,0}, // 34 PUCCH_RESOURCE_IND:
    {0,                             0,                             (crc_scrambled == _c_rnti)?3:0,pdsch_harq_t_ind,              0,0,0,0}, // 35 PDSCH_TO_HARQ_FEEDBACK_TIME_IND:
    {0,                             (uint8_t)log2(n_SRS),          0,                             0,                             0,0,0,0}, // 36 SRS_RESOURCE_IND:
    {0,                             precond_nbr_layers_bits,       0,                             0,                             0,0,0,0}, // 37 PRECOD_NBR_LAYERS:
    {0,                             antenna_ports_bits_ul,         0,                             antenna_ports_bits_dl,         0,0,0,0}, // 38 ANTENNA_PORTS:
    {0,                             0,                             0,                             tci_bits,                      0,0,0,0}, // 39 TCI: 0 bit if higher layer parameter tci-PresentInDCI is not enabled; otherwise 3 bits
    {0,                             (sul_ind == 0)?2:3,            0,                             (sul_ind == 0)?2:3,            0,0,0,2}, // 40 SRS_REQUEST:
    {
      0,                             0,                             0,                             0,                             0,0,tpc_cmd_bit_2_2,
      tpc_cmd_bit_2_3
    },
    // 41 TPC_CMD:
    {0,                             reportTriggerSize,             0,                             0,                             0,0,0,0}, // 42 CSI_REQUEST:
    {
      0,                             maxCodeBlockGroupsPerTransportBlock,
      0,                             maxCodeBlockGroupsPerTransportBlock_dl,
      0,0,0,0
    }, // 43 CBGTI: 0, 2, 4, 6, or 8 bits determined by higher layer parameter maxCodeBlockGroupsPerTransportBlock for the PDSCH
    {0,                             0,                             0,                             cbgfi_bit,                     0,0,0,0}, // 44 CBGFI: 0 or 1 bit determined by higher layer parameter codeBlockGroupFlushIndicator
    {0,                             ptrs_dmrs_bits,                0,                             0,                             0,0,0,0}, // 45 PTRS_DMRS:
    {0,                             betaOffsets,                   0,                             0,                             0,0,0,0}, // 46 BETA_OFFSET_IND:
    {0,                             dmrs_seq_ini_bits_ul,          0,                             dmrs_seq_ini_bits_dl,          0,0,0,0}, // 47 DMRS_SEQ_INI: 1 bit if the cell has two ULs and the number of bits for DCI format 1_0 before padding
    //    is larger than the number of bits for DCI format 0_0 before padding; 0 bit otherwise
    {0,                             1,                             0,                             0,                             0,0,0,0}, // 48 UL_SCH_IND: value of "1" indicates UL-SCH shall be transmitted on the PUSCH and a value of "0" indicates UL-SCH shall not be transmitted on the PUSCH
    {0,                             0,                             0,                             0,                             0,0,0,0}, // 49 PADDING_NR_DCI:
    //    (NOTE 2) If DCI format 0_0 is monitored in common search space
    //    and if the number of information bits in the DCI format 0_0 prior to padding
    //    is less than the payload size of the DCI format 1_0 monitored in common search space
    //    zeros shall be appended to the DCI format 0_0
    //    until the payload size equals that of the DCI format 1_0
    {(sul_ind == 0)?0:1,            0,                             0,                             0,                             0,0,0,0}, // 50 SUL_IND_0_0:
    {0,                             0,                             0,                             0,                             0,0,0,0}, // 51 RA_PREAMBLE_INDEX (random access procedure initiated by a PDCCH order not implemented, FIXME!!!)
    {0,                             0,                             0,                             0,                             0,0,0,0}, // 52 SUL_IND_1_0 (random access procedure initiated by a PDCCH order not implemented, FIXME!!!)
    {0,                             0,                             0,                             0,                             0,0,0,0}, // 53 SS_PBCH_INDEX (random access procedure initiated by a PDCCH order not implemented, FIXME!!!)
    {0,                             0,                             0,                             0,                             0,0,0,0}, // 54 PRACH_MASK_INDEX (random access procedure initiated by a PDCCH order not implemented, FIXME!!!)
    {
      0,                             0,                             ((crc_scrambled == _p_rnti)?6:(((crc_scrambled == _si_rnti) || (crc_scrambled == _ra_rnti))?16:0)),
      0,                             0,0,0,0
    }  // 55 RESERVED_NR_DCI
  };
  // NOTE 1: adjustments in freq_dom_resource_assignment_UL to be done if necessary
  // NOTE 2: adjustments in padding to be done if necessary
  uint8_t dci_size [8] = {0,0,0,0,0,0,0,0}; // will contain size for each format

  for (int i=0 ; i<NBR_NR_FORMATS ; i++) {
    //#ifdef NR_PDCCH_DCI_DEBUG
    //  LOG_DDD("i=%d, j=%d\n", i, j);
    //#endif
    for (int j=0; j<NBR_NR_DCI_FIELDS; j++) {
      dci_size [i] = dci_size [i] + dci_field_size_table[j][i]; // dci_size[i] contains the size in bits of the dci pdu format i
      //if (i==(int)format-15) {                                  // (int)format-15 indicates the position of each format in the table (e.g. format1_0=17 -> position in table is 2)
      dci_fields_sizes[j][i] = dci_field_size_table[j][i];       // dci_fields_sizes[j] contains the sizes of each field (j) for a determined format i
      //}
    }

    LOG_DDD("(nr_dci_format_size) dci_size[%d]=%d for n_RB_ULBWP=%d\n",
	    i,dci_size[i],n_RB_ULBWP);
  }

  LOG_DDD("(nr_dci_format_size) dci_fields_sizes[][] = { \n");

#ifdef NR_PDCCH_DCI_DEBUG
  for (int j=0; j<NBR_NR_DCI_FIELDS; j++) {
    printf("\t\t");

    for (int i=0; i<NBR_NR_FORMATS ; i++) printf("%d\t",dci_fields_sizes[j][i]);

    printf("\n");
  }

  printf(" }\n");
#endif
  LOG_DNL("(nr_dci_format_size) dci_size[0_0]=%d, dci_size[0_1]=%d, dci_size[1_0]=%d, dci_size[1_1]=%d,\n",dci_size[0],dci_size[1],dci_size[2],dci_size[3]);

  //UL/SUL indicator format0_0 (TS 38.212 subclause 7.3.1.1.1)
  // - 1 bit if the cell has two ULs and the number of bits for DCI format 1_0 before padding is larger than the number of bits for DCI format 0_0 before padding;
  // - 0 bit otherwise.
  // The UL/SUL indicator, if present, locates in the last bit position of DCI format 0_0, after the padding bit(s)
  if ((dci_field_size_table[SUL_IND_0_0][0] == 1) && (dci_size[0] > dci_size[2])) {
    dci_field_size_table[SUL_IND_0_0][0] = 0;
    dci_size[0]=dci_size[0]-1;
  }

  //  if ((format == format0_0) || (format == format1_0)) {
  // According to Section 7.3.1.1.1 in TS 38.212
  // If DCI format 0_0 is monitored in common search space and if the number of information bits in the DCI format 0_0 prior to padding
  // is less than the payload size of the DCI format 1_0 monitored in common search space for scheduling the same serving cell,
  // zeros shall be appended to the DCI format 0_0 until the payload size equals that of the DCI format 1_0.
  if (dci_size[0] < dci_size[2]) { // '0' corresponding to index for format0_0 and '2' corresponding to index of format1_0
    //if (format == format0_0) {
    dci_fields_sizes[PADDING_NR_DCI][0] = dci_size[2] - dci_size[0];
    dci_size[0] = dci_size[2];
    LOG_DDD("(nr_dci_format_size) new dci_size[format0_0]=%d\n",dci_size[0]);
    //}
  }

  // If DCI format 0_0 is monitored in common search space and if the number of information bits in the DCI format 0_0 prior to padding
  // is larger than the payload size of the DCI format 1_0 monitored in common search space for scheduling the same serving cell,
  // the bitwidth of the frequency domain resource allocation field in the DCI format 0_0 is reduced
  // such that the size of DCI format 0_0 equals to the size of the DCI format 1_0..
  if (dci_size[0] > dci_size[2]) {
    //if (format == format0_0) {
    dci_fields_sizes[FREQ_DOM_RESOURCE_ASSIGNMENT_UL][0] -= (dci_size[0] - dci_size[2]);
    dci_size[0] = dci_size[2];
    LOG_DDD("(nr_dci_format_size) new dci_size[format0_0]=%d\n",dci_size[0]);
    //}
  }

  /*
   * TS 38.212 subclause 7.3.1.1.2
   * For a UE configured with SUL in a cell:
   * if PUSCH is configured to be transmitted on both the SUL and the non-SUL of the cell and
   *              if the number of information bits in format 0_1 for the SUL
   * is not equal to the number of information bits in format 0_1 for the non-SUL,
   * zeros shall be appended to smaller format 0_1 until the payload size equals that of the larger format 0_1
   *
   * Not implemented. FIXME!!!
   *
   */
  //  }
  LOG_DDD("(nr_dci_format_size) dci_fields_sizes[][] = { \n");

#ifdef NR_PDCCH_DCI_DEBUG
  for (int j=0; j<NBR_NR_DCI_FIELDS; j++) {
    printf("\t\t");

    for (int i=0; i<NBR_NR_FORMATS ; i++) printf("%d\t",dci_fields_sizes[j][i]);

    printf("\n");
  }

  printf(" }\n");
#endif
  return dci_size[format];
}

#endif

//////////////
/*
 * This code contains all the functions needed to process all dci fields.
 * These tables and functions are going to be called by function nr_ue_process_dci
 */
// table_7_3_1_1_2_2_3_4_5 contains values for number of layers and precoding information for tables 7.3.1.1.2-2/3/4/5 from TS 38.212 subclause 7.3.1.1.2
// the first 6 columns contain table 7.3.1.1.2-2: Precoding information and number of layers, for 4 antenna ports, if transformPrecoder=disabled and maxRank = 2 or 3 or 4
// next six columns contain table 7.3.1.1.2-3: Precoding information and number of layers for 4 antenna ports, if transformPrecoder= enabled, or if transformPrecoder=disabled and maxRank = 1
// next four columns contain table 7.3.1.1.2-4: Precoding information and number of layers, for 2 antenna ports, if transformPrecoder=disabled and maxRank = 2
// next four columns contain table 7.3.1.1.2-5: Precoding information and number of layers, for 2 antenna ports, if transformPrecoder= enabled, or if transformPrecoder= disabled and maxRank = 1
uint8_t table_7_3_1_1_2_2_3_4_5[64][20] = {
  {1,  0,  1,  0,  1,  0,  1,  0,  1,  0,  1,  0,  1,  0,  1,  0,  1,  0,  1,  0},
  {1,  1,  1,  1,  1,  1,  1,  1,  1,  1,  1,  1,  1,  1,  1,  1,  1,  1,  1,  1},
  {1,  2,  1,  2,  1,  2,  1,  2,  1,  2,  1,  2,  2,  0,  2,  0,  1,  2,  0,  0},
  {1,  3,  1,  3,  1,  3,  1,  3,  1,  3,  1,  3,  1,  2,  0,  0,  1,  3,  0,  0},
  {2,  0,  2,  0,  2,  0,  1,  4,  1,  4,  0,  0,  1,  3,  0,  0,  1,  4,  0,  0},
  {2,  1,  2,  1,  2,  1,  1,  5,  1,  5,  0,  0,  1,  4,  0,  0,  1,  5,  0,  0},
  {2,  2,  2,  2,  2,  2,  1,  6,  1,  6,  0,  0,  1,  5,  0,  0,  0,  0,  0,  0},
  {2,  3,  2,  3,  2,  3,  1,  7,  1,  7,  0,  0,  2,  1,  0,  0,  0,  0,  0,  0},
  {2,  4,  2,  4,  2,  4,  1,  8,  1,  8,  0,  0,  2,  2,  0,  0,  0,  0,  0,  0},
  {2,  5,  2,  5,  2,  5,  1,  9,  1,  9,  0,  0,  0,  0,  0,  0,  0,  0,  0,  0},
  {3,  0,  3,  0,  3,  0,  1,  10, 1,  10, 0,  0,  0,  0,  0,  0,  0,  0,  0,  0},
  {4,  0,  4,  0,  4,  0,  1,  11, 1,  11, 0,  0,  0,  0,  0,  0,  0,  0,  0,  0},
  {1,  4,  1,  4,  0,  0,  1,  12, 0,  0,  0,  0,  0,  0,  0,  0,  0,  0,  0,  0},
  {1,  5,  1,  5,  0,  0,  1,  13, 0,  0,  0,  0,  0,  0,  0,  0,  0,  0,  0,  0},
  {1,  6,  1,  6,  0,  0,  1,  14, 0,  0,  0,  0,  0,  0,  0,  0,  0,  0,  0,  0},
  {1,  7,  1,  7,  0,  0,  1,  15, 0,  0,  0,  0,  0,  0,  0,  0,  0,  0,  0,  0},
  {1,  8,  1,  8,  0,  0,  1,  16, 0,  0,  0,  0,  0,  0,  0,  0,  0,  0,  0,  0},
  {1,  9,  1,  9,  0,  0,  1,  17, 0,  0,  0,  0,  0,  0,  0,  0,  0,  0,  0,  0},
  {1,  10, 1,  10, 0,  0,  1,  18, 0,  0,  0,  0,  0,  0,  0,  0,  0,  0,  0,  0},
  {1,  11, 1,  11, 0,  0,  1,  19, 0,  0,  0,  0,  0,  0,  0,  0,  0,  0,  0,  0},
  {2,  6,  2,  6,  0,  0,  1,  20, 0,  0,  0,  0,  0,  0,  0,  0,  0,  0,  0,  0},
  {2,  7,  2,  7,  0,  0,  1,  21, 0,  0,  0,  0,  0,  0,  0,  0,  0,  0,  0,  0},
  {2,  8,  2,  8,  0,  0,  1,  22, 0,  0,  0,  0,  0,  0,  0,  0,  0,  0,  0,  0},
  {2,  9,  2,  9,  0,  0,  1,  23, 0,  0,  0,  0,  0,  0,  0,  0,  0,  0,  0,  0},
  {2,  10, 2,  10, 0,  0,  1,  24, 0,  0,  0,  0,  0,  0,  0,  0,  0,  0,  0,  0},
  {2,  11, 2,  11, 0,  0,  1,  25, 0,  0,  0,  0,  0,  0,  0,  0,  0,  0,  0,  0},
  {2,  12, 2,  12, 0,  0,  1,  26, 0,  0,  0,  0,  0,  0,  0,  0,  0,  0,  0,  0},
  {2,  13, 2,  13, 0,  0,  1,  27, 0,  0,  0,  0,  0,  0,  0,  0,  0,  0,  0,  0},
  {3,  1,  3,  1,  0,  0,  0,  0,  0,  0,  0,  0,  0,  0,  0,  0,  0,  0,  0,  0},
  {3,  2,  3,  2,  0,  0,  0,  0,  0,  0,  0,  0,  0,  0,  0,  0,  0,  0,  0,  0},
  {4,  1,  4,  1,  0,  0,  0,  0,  0,  0,  0,  0,  0,  0,  0,  0,  0,  0,  0,  0},
  {4,  2,  4,  2,  0,  0,  0,  0,  0,  0,  0,  0,  0,  0,  0,  0,  0,  0,  0,  0},
  {1,  12, 0,  0,  0,  0,  0,  0,  0,  0,  0,  0,  0,  0,  0,  0,  0,  0,  0,  0},
  {1,  13, 0,  0,  0,  0,  0,  0,  0,  0,  0,  0,  0,  0,  0,  0,  0,  0,  0,  0},
  {1,  14, 0,  0,  0,  0,  0,  0,  0,  0,  0,  0,  0,  0,  0,  0,  0,  0,  0,  0},
  {1,  15, 0,  0,  0,  0,  0,  0,  0,  0,  0,  0,  0,  0,  0,  0,  0,  0,  0,  0},
  {1,  16, 0,  0,  0,  0,  0,  0,  0,  0,  0,  0,  0,  0,  0,  0,  0,  0,  0,  0},
  {1,  17, 0,  0,  0,  0,  0,  0,  0,  0,  0,  0,  0,  0,  0,  0,  0,  0,  0,  0},
  {1,  18, 0,  0,  0,  0,  0,  0,  0,  0,  0,  0,  0,  0,  0,  0,  0,  0,  0,  0},
  {1,  19, 0,  0,  0,  0,  0,  0,  0,  0,  0,  0,  0,  0,  0,  0,  0,  0,  0,  0},
  {1,  20, 0,  0,  0,  0,  0,  0,  0,  0,  0,  0,  0,  0,  0,  0,  0,  0,  0,  0},
  {1,  21, 0,  0,  0,  0,  0,  0,  0,  0,  0,  0,  0,  0,  0,  0,  0,  0,  0,  0},
  {1,  22, 0,  0,  0,  0,  0,  0,  0,  0,  0,  0,  0,  0,  0,  0,  0,  0,  0,  0},
  {1,  23, 0,  0,  0,  0,  0,  0,  0,  0,  0,  0,  0,  0,  0,  0,  0,  0,  0,  0},
  {1,  24, 0,  0,  0,  0,  0,  0,  0,  0,  0,  0,  0,  0,  0,  0,  0,  0,  0,  0},
  {1,  25, 0,  0,  0,  0,  0,  0,  0,  0,  0,  0,  0,  0,  0,  0,  0,  0,  0,  0},
  {1,  26, 0,  0,  0,  0,  0,  0,  0,  0,  0,  0,  0,  0,  0,  0,  0,  0,  0,  0},
  {1,  27, 0,  0,  0,  0,  0,  0,  0,  0,  0,  0,  0,  0,  0,  0,  0,  0,  0,  0},
  {2,  14, 0,  0,  0,  0,  0,  0,  0,  0,  0,  0,  0,  0,  0,  0,  0,  0,  0,  0},
  {2,  15, 0,  0,  0,  0,  0,  0,  0,  0,  0,  0,  0,  0,  0,  0,  0,  0,  0,  0},
  {2,  16, 0,  0,  0,  0,  0,  0,  0,  0,  0,  0,  0,  0,  0,  0,  0,  0,  0,  0},
  {2,  17, 0,  0,  0,  0,  0,  0,  0,  0,  0,  0,  0,  0,  0,  0,  0,  0,  0,  0},
  {2,  18, 0,  0,  0,  0,  0,  0,  0,  0,  0,  0,  0,  0,  0,  0,  0,  0,  0,  0},
  {2,  19, 0,  0,  0,  0,  0,  0,  0,  0,  0,  0,  0,  0,  0,  0,  0,  0,  0,  0},
  {2,  20, 0,  0,  0,  0,  0,  0,  0,  0,  0,  0,  0,  0,  0,  0,  0,  0,  0,  0},
  {2,  21, 0,  0,  0,  0,  0,  0,  0,  0,  0,  0,  0,  0,  0,  0,  0,  0,  0,  0},
  {3,  3,  0,  0,  0,  0,  0,  0,  0,  0,  0,  0,  0,  0,  0,  0,  0,  0,  0,  0},
  {3,  4,  0,  0,  0,  0,  0,  0,  0,  0,  0,  0,  0,  0,  0,  0,  0,  0,  0,  0},
  {3,  5,  0,  0,  0,  0,  0,  0,  0,  0,  0,  0,  0,  0,  0,  0,  0,  0,  0,  0},
  {3,  6,  0,  0,  0,  0,  0,  0,  0,  0,  0,  0,  0,  0,  0,  0,  0,  0,  0,  0},
  {4,  3,  0,  0,  0,  0,  0,  0,  0,  0,  0,  0,  0,  0,  0,  0,  0,  0,  0,  0},
  {4,  4,  0,  0,  0,  0,  0,  0,  0,  0,  0,  0,  0,  0,  0,  0,  0,  0,  0,  0},
  {0,  0,  0,  0,  0,  0,  0,  0,  0,  0,  0,  0,  0,  0,  0,  0,  0,  0,  0,  0},
  {0,  0,  0,  0,  0,  0,  0,  0,  0,  0,  0,  0,  0,  0,  0,  0,  0,  0,  0,  0}
};
uint8_t table_7_3_1_1_2_12[14][3] = {
  {1,0,1},
  {1,1,1},
  {2,0,1},
  {2,1,1},
  {2,2,1},
  {2,3,1},
  {2,0,2},
  {2,1,2},
  {2,2,2},
  {2,3,2},
  {2,4,2},
  {2,5,2},
  {2,6,2},
  {2,7,2}
};
uint8_t table_7_3_1_1_2_13[10][4] = {
  {1,0,1,1},
  {2,0,1,1},
  {2,2,3,1},
  {2,0,2,1},
  {2,0,1,2},
  {2,2,3,2},
  {2,4,5,2},
  {2,6,7,2},
  {2,0,4,2},
  {2,2,6,2}
};
uint8_t table_7_3_1_1_2_14[3][5] = {
  {2,0,1,2,1},
  {2,0,1,4,2},
  {2,2,3,6,2}
};
uint8_t table_7_3_1_1_2_15[4][6] = {
  {2,0,1,2,3,1},
  {2,0,1,4,5,2},
  {2,2,3,6,7,2},
  {2,0,2,4,6,2}
};
uint8_t table_7_3_1_1_2_16[12][2] = {
  {1,0},
  {1,1},
  {2,0},
  {2,1},
  {2,2},
  {2,3},
  {3,0},
  {3,1},
  {3,2},
  {3,3},
  {3,4},
  {3,5}
};
uint8_t table_7_3_1_1_2_17[7][3] = {
  {1,0,1},
  {2,0,1},
  {2,2,3},
  {3,0,1},
  {3,2,3},
  {3,4,5},
  {2,0,2}
};
uint8_t table_7_3_1_1_2_18[3][4] = {
  {2,0,1,2},
  {3,0,1,2},
  {3,3,4,5}
};
uint8_t table_7_3_1_1_2_19[2][5] = {
  {2,0,1,2,3},
  {3,0,1,2,3}
};
uint8_t table_7_3_1_1_2_20[28][3] = {
  {1,0,1},
  {1,1,1},
  {2,0,1},
  {2,1,1},
  {2,2,1},
  {2,3,1},
  {3,0,1},
  {3,1,1},
  {3,2,1},
  {3,3,1},
  {3,4,1},
  {3,5,1},
  {3,0,2},
  {3,1,2},
  {3,2,2},
  {3,3,2},
  {3,4,2},
  {3,5,2},
  {3,6,2},
  {3,7,2},
  {3,8,2},
  {3,9,2},
  {3,10,2},
  {3,11,2},
  {1,0,2},
  {1,1,2},
  {1,6,2},
  {1,7,2}
};
uint8_t table_7_3_1_1_2_21[19][4] = {
  {1,0,1,1},
  {2,0,1,1},
  {2,2,3,1},
  {3,0,1,1},
  {3,2,3,1},
  {3,4,5,1},
  {2,0,2,1},
  {3,0,1,2},
  {3,2,3,2},
  {3,4,5,2},
  {3,6,7,2},
  {3,8,9,2},
  {3,10,11,2},
  {1,0,1,2},
  {1,6,7,2},
  {2,0,1,2},
  {2,2,3,2},
  {2,6,7,2},
  {2,8,9,2}
};
uint8_t table_7_3_1_1_2_22[6][5] = {
  {2,0,1,2,1},
  {3,0,1,2,1},
  {3,3,4,5,1},
  {3,0,1,6,2},
  {3,2,3,8,2},
  {3,4,5,10,2}
};
uint8_t table_7_3_1_1_2_23[5][6] = {
  {2,0,1,2,3,1},
  {3,0,1,2,3,1},
  {3,0,1,6,7,2},
  {3,2,3,8,9,2},
  {3,4,5,10,11,2}
};
uint8_t table_7_3_2_3_3_1[12][5] = {
  {1,0,0,0,0},
  {1,1,0,0,0},
  {1,0,1,0,0},
  {2,0,0,0,0},
  {2,1,0,0,0},
  {2,2,0,0,0},
  {2,3,0,0,0},
  {2,0,1,0,0},
  {2,2,3,0,0},
  {2,0,1,2,0},
  {2,0,1,2,3},
  {2,0,2,0,0}
};
uint8_t table_7_3_2_3_3_2_oneCodeword[31][6] = {
  {1,0,0,0,0,1},
  {1,1,0,0,0,1},
  {1,0,1,0,0,1},
  {2,0,0,0,0,1},
  {2,1,0,0,0,1},
  {2,2,0,0,0,1},
  {2,3,0,0,0,1},
  {2,0,1,0,0,1},
  {2,2,3,0,0,1},
  {2,0,1,2,0,1},
  {2,0,1,2,3,1},
  {2,0,2,0,0,1},
  {2,0,0,0,0,2},
  {2,1,0,0,0,2},
  {2,2,0,0,0,2},
  {2,3,0,0,0,2},
  {2,4,0,0,0,2},
  {2,5,0,0,0,2},
  {2,6,0,0,0,2},
  {2,7,0,0,0,2},
  {2,0,1,0,0,2},
  {2,2,3,0,0,2},
  {2,4,5,0,0,2},
  {2,6,7,0,0,2},
  {2,0,4,0,0,2},
  {2,2,6,0,0,2},
  {2,0,1,4,0,2},
  {2,2,3,6,0,2},
  {2,0,1,4,5,2},
  {2,2,3,6,7,2},
  {2,0,2,4,6,2}
};
uint8_t table_7_3_2_3_3_2_twoCodeword[4][10] = {
  {2,0,1,2,3,4,0,0,0,2},
  {2,0,1,2,3,4,6,0,0,2},
  {2,0,1,2,3,4,5,6,0,2},
  {2,0,1,2,3,4,5,6,7,2}
};
uint8_t table_7_3_2_3_3_3_oneCodeword[24][5] = {
  {1,0,0,0,0},
  {1,1,0,0,0},
  {1,0,1,0,0},
  {2,0,0,0,0},
  {2,1,0,0,0},
  {2,2,0,0,0},
  {2,3,0,0,0},
  {2,0,1,0,0},
  {2,2,3,0,0},
  {2,0,1,2,0},
  {2,0,1,2,3},
  {3,0,0,0,0},
  {3,1,0,0,0},
  {3,2,0,0,0},
  {3,3,0,0,0},
  {3,4,0,0,0},
  {3,5,0,0,0},
  {3,0,1,0,0},
  {3,2,3,0,0},
  {3,4,5,0,0},
  {3,0,1,2,0},
  {3,3,4,5,0},
  {3,0,1,2,3},
  {2,0,2,0,0}
};
uint8_t table_7_3_2_3_3_3_twoCodeword[2][7] = {
  {3,0,1,2,3,4,0},
  {3,0,1,2,3,4,5}
};
uint8_t table_7_3_2_3_3_4_oneCodeword[58][6] = {
  {1,0,0,0,0,1},
  {1,1,0,0,0,1},
  {1,0,1,0,0,1},
  {2,0,0,0,0,1},
  {2,1,0,0,0,1},
  {2,2,0,0,0,1},
  {2,3,0,0,0,1},
  {2,0,1,0,0,1},
  {2,2,3,0,0,1},
  {2,0,1,2,0,1},
  {2,0,1,2,3,1},
  {3,0,0,0,0,1},
  {3,1,0,0,0,1},
  {3,2,0,0,0,1},
  {3,3,0,0,0,1},
  {3,4,0,0,0,1},
  {3,5,0,0,0,1},
  {3,0,1,0,0,1},
  {3,2,3,0,0,1},
  {3,4,5,0,0,1},
  {3,0,1,2,0,1},
  {3,3,4,5,0,1},
  {3,0,1,2,3,1},
  {2,0,2,0,0,1},
  {3,0,0,0,0,2},
  {3,1,0,0,0,2},
  {3,2,0,0,0,2},
  {3,3,0,0,0,2},
  {3,4,0,0,0,2},
  {3,5,0,0,0,2},
  {3,6,0,0,0,2},
  {3,7,0,0,0,2},
  {3,8,0,0,0,2},
  {3,9,0,0,0,2},
  {3,10,0,0,0,2},
  {3,11,0,0,0,2},
  {3,0,1,0,0,2},
  {3,2,3,0,0,2},
  {3,4,5,0,0,2},
  {3,6,7,0,0,2},
  {3,8,9,0,0,2},
  {3,10,11,0,0,2},
  {3,0,1,6,0,2},
  {3,2,3,8,0,2},
  {3,4,5,10,0,2},
  {3,0,1,6,7,2},
  {3,2,3,8,9,2},
  {3,4,5,10,11,2},
  {1,0,0,0,0,2},
  {1,1,0,0,0,2},
  {1,6,0,0,0,2},
  {1,7,0,0,0,2},
  {1,0,1,0,0,2},
  {1,6,7,0,0,2},
  {2,0,1,0,0,2},
  {2,2,3,0,0,2},
  {2,6,7,0,0,2},
  {2,8,9,0,0,2}
};
uint8_t table_7_3_2_3_3_4_twoCodeword[6][10] = {
  {3,0,1,2,3,4,0,0,0,1},
  {3,0,1,2,3,4,5,0,0,1},
  {2,0,1,2,3,6,0,0,0,2},
  {2,0,1,2,3,6,8,0,0,2},
  {2,0,1,2,3,6,7,8,0,2},
  {2,0,1,2,3,6,7,8,9,2}
};
int8_t nr_ue_process_dci_freq_dom_resource_assignment(nfapi_nr_ue_pusch_pdu_t *pusch_config_pdu,
						      fapi_nr_dl_config_dlsch_pdu_rel15_t *dlsch_config_pdu,
						      uint16_t n_RB_ULBWP,
						      uint16_t n_RB_DLBWP,
						      uint16_t riv
						      ){

  /*
   * TS 38.214 subclause 5.1.2.2 Resource allocation in frequency domain (downlink)
   * when the scheduling grant is received with DCI format 1_0, then downlink resource allocation type 1 is used
   */
  if(dlsch_config_pdu != NULL){

    /*
     * TS 38.214 subclause 5.1.2.2.1 Downlink resource allocation type 0
     */
    /*
     * TS 38.214 subclause 5.1.2.2.2 Downlink resource allocation type 1
     */
    dlsch_config_pdu->number_rbs = NRRIV2BW(riv,n_RB_DLBWP);
    dlsch_config_pdu->start_rb   = NRRIV2PRBOFFSET(riv,n_RB_DLBWP);

  }
  if(pusch_config_pdu != NULL){
    /*
     * TS 38.214 subclause 6.1.2.2 Resource allocation in frequency domain (uplink)
     */
    /*
     * TS 38.214 subclause 6.1.2.2.1 Uplink resource allocation type 0
     */
    /*
     * TS 38.214 subclause 6.1.2.2.2 Uplink resource allocation type 1
     */

    pusch_config_pdu->rb_size  = NRRIV2BW(riv,n_RB_ULBWP);
    pusch_config_pdu->rb_start = NRRIV2PRBOFFSET(riv,n_RB_ULBWP);
  }
  return 0;
}

int8_t nr_ue_process_dci_time_dom_resource_assignment(NR_UE_MAC_INST_t *mac,
						      nfapi_nr_ue_pusch_pdu_t *pusch_config_pdu,
						      fapi_nr_dl_config_dlsch_pdu_rel15_t *dlsch_config_pdu,
						      uint8_t time_domain_ind
						      ){
  int dmrs_typeA_pos = mac->scc->dmrs_TypeA_Position;
  uint8_t k_offset=0;
  uint8_t sliv_S=0;
  uint8_t sliv_L=0;
  uint8_t table_5_1_2_1_1_2_time_dom_res_alloc_A[16][3]={ // for PDSCH from TS 38.214 subclause 5.1.2.1.1
    {0,(dmrs_typeA_pos == 0)?2:3, (dmrs_typeA_pos == 0)?12:11}, // row index 1
    {0,(dmrs_typeA_pos == 0)?2:3, (dmrs_typeA_pos == 0)?10:9},  // row index 2
    {0,(dmrs_typeA_pos == 0)?2:3, (dmrs_typeA_pos == 0)?9:8},   // row index 3
    {0,(dmrs_typeA_pos == 0)?2:3, (dmrs_typeA_pos == 0)?7:6},   // row index 4
    {0,(dmrs_typeA_pos == 0)?2:3, (dmrs_typeA_pos == 0)?5:4},   // row index 5
    {0,(dmrs_typeA_pos == 0)?9:10,(dmrs_typeA_pos == 0)?4:4},   // row index 6
    {0,(dmrs_typeA_pos == 0)?4:6, (dmrs_typeA_pos == 0)?4:4},   // row index 7
    {0,5,7},  // row index 8
    {0,5,2},  // row index 9
    {0,9,2},  // row index 10
    {0,12,2}, // row index 11
    {0,1,13}, // row index 12
    {0,1,6},  // row index 13
    {0,2,4},  // row index 14
    {0,4,7},  // row index 15
    {0,8,4}   // row index 16
  };
  /*uint8_t table_5_1_2_1_1_3_time_dom_res_alloc_A_extCP[16][3]={ // for PDSCH from TS 38.214 subclause 5.1.2.1.1
    {0,(dmrs_typeA_pos == 0)?2:3, (dmrs_typeA_pos == 0)?6:5},   // row index 1
    {0,(dmrs_typeA_pos == 0)?2:3, (dmrs_typeA_pos == 0)?10:9},  // row index 2
    {0,(dmrs_typeA_pos == 0)?2:3, (dmrs_typeA_pos == 0)?9:8},   // row index 3
    {0,(dmrs_typeA_pos == 0)?2:3, (dmrs_typeA_pos == 0)?7:6},   // row index 4
    {0,(dmrs_typeA_pos == 0)?2:3, (dmrs_typeA_pos == 0)?5:4},   // row index 5
    {0,(dmrs_typeA_pos == 0)?6:8, (dmrs_typeA_pos == 0)?4:2},   // row index 6
    {0,(dmrs_typeA_pos == 0)?4:6, (dmrs_typeA_pos == 0)?4:4},   // row index 7
    {0,5,6},  // row index 8
    {0,5,2},  // row index 9
    {0,9,2},  // row index 10
    {0,10,2}, // row index 11
    {0,1,11}, // row index 12
    {0,1,6},  // row index 13
    {0,2,4},  // row index 14
    {0,4,6},  // row index 15
    {0,8,4}   // row index 16
    };*/
  /*uint8_t table_5_1_2_1_1_4_time_dom_res_alloc_B[16][3]={ // for PDSCH from TS 38.214 subclause 5.1.2.1.1
    {0,2,2},  // row index 1
    {0,4,2},  // row index 2
    {0,6,2},  // row index 3
    {0,8,2},  // row index 4
    {0,10,2}, // row index 5
    {1,2,2},  // row index 6
    {1,4,2},  // row index 7
    {0,2,4},  // row index 8
    {0,4,4},  // row index 9
    {0,6,4},  // row index 10
    {0,8,4},  // row index 11
    {0,10,4}, // row index 12
    {0,2,7},  // row index 13
    {0,(dmrs_typeA_pos == 0)?2:3,(dmrs_typeA_pos == 0)?12:11},  // row index 14
    {1,2,4},  // row index 15
    {0,0,0}   // row index 16
    };*/
  /*uint8_t table_5_1_2_1_1_5_time_dom_res_alloc_C[16][3]={ // for PDSCH from TS 38.214 subclause 5.1.2.1.1
    {0,2,2},  // row index 1
    {0,4,2},  // row index 2
    {0,6,2},  // row index 3
    {0,8,2},  // row index 4
    {0,10,2}, // row index 5
    {0,0,0},  // row index 6
    {0,0,0},  // row index 7
    {0,2,4},  // row index 8
    {0,4,4},  // row index 9
    {0,6,4},  // row index 10
    {0,8,4},  // row index 11
    {0,10,4}, // row index 12
    {0,2,7},  // row index 13
    {0,(dmrs_typeA_pos == 0)?2:3,(dmrs_typeA_pos == 0)?12:11},  // row index 14
    {0,0,6},  // row index 15
    {0,2,6}   // row index 16
    };*/
  uint8_t mu_pusch = 1;
  // definition table j Table 6.1.2.1.1-4
  uint8_t j = (mu_pusch==3)?3:(mu_pusch==2)?2:1;
  uint8_t table_6_1_2_1_1_2_time_dom_res_alloc_A[16][3]={ // for PUSCH from TS 38.214 subclause 6.1.2.1.1
    {j,  0,14}, // row index 1
    {j,  0,12}, // row index 2
    {j,  0,10}, // row index 3
    {j,  2,10}, // row index 4
    {j,  4,10}, // row index 5
    {j,  4,8},  // row index 6
    {j,  4,6},  // row index 7
    {j+1,0,14}, // row index 8
    {j+1,0,12}, // row index 9
    {j+1,0,10}, // row index 10
    {j+2,0,14}, // row index 11
    {j+2,0,12}, // row index 12
    {j+2,0,10}, // row index 13
    {j,  8,6},  // row index 14
    {j+3,0,14}, // row index 15
    {j+3,0,10}  // row index 16
  };
  /*uint8_t table_6_1_2_1_1_3_time_dom_res_alloc_A_extCP[16][3]={ // for PUSCH from TS 38.214 subclause 6.1.2.1.1
    {j,  0,8},  // row index 1
    {j,  0,12}, // row index 2
    {j,  0,10}, // row index 3
    {j,  2,10}, // row index 4
    {j,  4,4},  // row index 5
    {j,  4,8},  // row index 6
    {j,  4,6},  // row index 7
    {j+1,0,8},  // row index 8
    {j+1,0,12}, // row index 9
    {j+1,0,10}, // row index 10
    {j+2,0,6},  // row index 11
    {j+2,0,12}, // row index 12
    {j+2,0,10}, // row index 13
    {j,  8,4},  // row index 14
    {j+3,0,8},  // row index 15
    {j+3,0,10}  // row index 16
    };*/

  /*
   * TS 38.214 subclause 5.1.2.1 Resource allocation in time domain (downlink)
   */
  if(dlsch_config_pdu != NULL){
    NR_PDSCH_TimeDomainResourceAllocationList_t *pdsch_TimeDomainAllocationList = NULL;
    if (mac->DLbwp[0]->bwp_Dedicated->pdsch_Config->choice.setup->pdsch_TimeDomainAllocationList)
      pdsch_TimeDomainAllocationList = mac->DLbwp[0]->bwp_Dedicated->pdsch_Config->choice.setup->pdsch_TimeDomainAllocationList->choice.setup;
    else if (mac->DLbwp[0]->bwp_Common->pdsch_ConfigCommon->choice.setup->pdsch_TimeDomainAllocationList)
      pdsch_TimeDomainAllocationList = mac->DLbwp[0]->bwp_Common->pdsch_ConfigCommon->choice.setup->pdsch_TimeDomainAllocationList;
    if (pdsch_TimeDomainAllocationList) {

      AssertFatal(pdsch_TimeDomainAllocationList->list.count > time_domain_ind,
		  "time_domain_ind %d >= pdsch->TimeDomainAllocationList->list.count %d\n",
		  time_domain_ind,pdsch_TimeDomainAllocationList->list.count);
      int startSymbolAndLength = pdsch_TimeDomainAllocationList->list.array[time_domain_ind]->startSymbolAndLength;
      int S,L;
      SLIV2SL(startSymbolAndLength,&S,&L);
      dlsch_config_pdu->start_symbol=S;
      dlsch_config_pdu->number_symbols=L;
    }
    else {// Default configuration from tables
      k_offset = table_5_1_2_1_1_2_time_dom_res_alloc_A[time_domain_ind-1][0];
      sliv_S   = table_5_1_2_1_1_2_time_dom_res_alloc_A[time_domain_ind-1][1];
      sliv_L   = table_5_1_2_1_1_2_time_dom_res_alloc_A[time_domain_ind-1][2];
      // k_offset = table_5_1_2_1_1_3_time_dom_res_alloc_A_extCP[nr_pdci_info_extracted->time_dom_resource_assignment][0];
      // sliv_S   = table_5_1_2_1_1_3_time_dom_res_alloc_A_extCP[nr_pdci_info_extracted->time_dom_resource_assignment][1];
      // sliv_L   = table_5_1_2_1_1_3_time_dom_res_alloc_A_extCP[nr_pdci_info_extracted->time_dom_resource_assignment][2];
      // k_offset = table_5_1_2_1_1_4_time_dom_res_alloc_B[nr_pdci_info_extracted->time_dom_resource_assignment][0];
      // sliv_S   = table_5_1_2_1_1_4_time_dom_res_alloc_B[nr_pdci_info_extracted->time_dom_resource_assignment][1];
      // sliv_L   = table_5_1_2_1_1_4_time_dom_res_alloc_B[nr_pdci_info_extracted->time_dom_resource_assignment][2];
      // k_offset = table_5_1_2_1_1_5_time_dom_res_alloc_C[nr_pdci_info_extracted->time_dom_resource_assignment][0];
      // sliv_S   = table_5_1_2_1_1_5_time_dom_res_alloc_C[nr_pdci_info_extracted->time_dom_resource_assignment][1];
      // sliv_L   = table_5_1_2_1_1_5_time_dom_res_alloc_C[nr_pdci_info_extracted->time_dom_resource_assignment][2];
      dlsch_config_pdu->number_symbols = sliv_L;
      dlsch_config_pdu->start_symbol = sliv_S;
    }
  }	/*
	 * TS 38.214 subclause 6.1.2.1 Resource allocation in time domain (uplink)
	 */
  if(pusch_config_pdu != NULL){
    NR_PUSCH_TimeDomainResourceAllocationList_t *pusch_TimeDomainAllocationList = NULL;
    if (mac->ULbwp[0]->bwp_Dedicated->pusch_Config)
      pusch_TimeDomainAllocationList = mac->ULbwp[0]->bwp_Dedicated->pusch_Config->choice.setup->pusch_TimeDomainAllocationList->choice.setup;
	
    if (pusch_TimeDomainAllocationList) {
      AssertFatal(pusch_TimeDomainAllocationList->list.count > time_domain_ind,
		  "time_domain_ind %d >= pdsch->TimeDomainAllocationList->list.count %d\n",
		  time_domain_ind,pusch_TimeDomainAllocationList->list.count);
      int startSymbolAndLength = pusch_TimeDomainAllocationList->list.array[time_domain_ind]->startSymbolAndLength;
      int S,L;
      SLIV2SL(startSymbolAndLength,&S,&L);
      pusch_config_pdu->start_symbol_index=S;
      pusch_config_pdu->nr_of_symbols=L;
    }
    else {
      k_offset = table_6_1_2_1_1_2_time_dom_res_alloc_A[time_domain_ind-1][0];
      sliv_S   = table_6_1_2_1_1_2_time_dom_res_alloc_A[time_domain_ind-1][1];
      sliv_L   = table_6_1_2_1_1_2_time_dom_res_alloc_A[time_domain_ind-1][2];
      // k_offset = table_6_1_2_1_1_3_time_dom_res_alloc_A_extCP[nr_pdci_info_extracted->time_dom_resource_assignment][0];
      // sliv_S   = table_6_1_2_1_1_3_time_dom_res_alloc_A_extCP[nr_pdci_info_extracted->time_dom_resource_assignment][1];
      // sliv_L   = table_6_1_2_1_1_3_time_dom_res_alloc_A_extCP[nr_pdci_info_extracted->time_dom_resource_assignment][2];
      pusch_config_pdu->nr_of_symbols = sliv_L;
      pusch_config_pdu->start_symbol_index = sliv_S;
    }
  }
  return 0;
}
//////////////
int nr_ue_process_dci_indication_pdu(module_id_t module_id,int cc_id, int gNB_index,fapi_nr_dci_indication_pdu_t *dci) {

  NR_UE_MAC_INST_t *mac = get_mac_inst(module_id);

  LOG_D(MAC,"Received dci indication (rnti %x,dci format %d,n_CCE %d,payloadSize %d,payload %llx)\n",
	dci->rnti,dci->dci_format,dci->n_CCE,dci->payloadSize,*(unsigned long long*)dci->payloadBits);

  nr_extract_dci_info(mac,dci->dci_format,dci->payloadSize,dci->rnti,(uint64_t *)dci->payloadBits,def_dci_pdu_rel15);
  return (nr_ue_process_dci(module_id, cc_id, gNB_index, def_dci_pdu_rel15, dci->rnti, dci->dci_format));
}

int8_t nr_ue_process_dci(module_id_t module_id, int cc_id, uint8_t gNB_index, dci_pdu_rel15_t *dci, uint16_t rnti, uint32_t dci_format){

  int bwp_id = 1;

  NR_UE_MAC_INST_t *mac = get_mac_inst(module_id);
  fapi_nr_dl_config_request_t *dl_config = &mac->dl_config_request;
  fapi_nr_ul_config_request_t *ul_config = &mac->ul_config_request;
    
  //const uint16_t n_RB_DLBWP = dl_config->dl_config_list[dl_config->number_pdus].dci_config_pdu.dci_config_rel15.N_RB_BWP; //make sure this has been set
  AssertFatal(mac->DLbwp[0]!=NULL,"DLbwp[0] should not be zero here!\n");
  AssertFatal(mac->ULbwp[0]!=NULL,"DLbwp[0] should not be zero here!\n");

  const uint16_t n_RB_DLBWP = (mac->ra_state == WAIT_RAR) ? NRRIV2BW(mac->scc->downlinkConfigCommon->initialDownlinkBWP->genericParameters.locationAndBandwidth, 275) : NRRIV2BW(mac->DLbwp[0]->bwp_Common->genericParameters.locationAndBandwidth,275);
  const uint16_t n_RB_ULBWP = NRRIV2BW(mac->ULbwp[0]->bwp_Common->genericParameters.locationAndBandwidth,275);

  LOG_D(MAC,"nr_ue_process_dci at MAC layer with dci_format=%d (DL BWP %d, UL BWP %d)\n",dci_format,n_RB_DLBWP,n_RB_ULBWP);

  NR_PDSCH_Config_t *pdsch_config=mac->DLbwp[0]->bwp_Dedicated->pdsch_Config->choice.setup;

  switch(dci_format){
  case NR_UL_DCI_FORMAT_0_0:
    /*
     *  with CRC scrambled by C-RNTI or CS-RNTI or new-RNTI or TC-RNTI
     *    0  IDENTIFIER_DCI_FORMATS:
     *    10 FREQ_DOM_RESOURCE_ASSIGNMENT_UL: PUSCH hopping with resource allocation type 1 not considered
     *    12 TIME_DOM_RESOURCE_ASSIGNMENT: 0, 1, 2, 3, or 4 bits as defined in Subclause 6.1.2.1 of [6, TS 38.214]. The bitwidth for this field is determined as log2(I) bits,
     *    17 FREQ_HOPPING_FLAG: 0 bit if only resource allocation type 0
     *    24 MCS:
     *    25 NDI:
     *    26 RV:
     *    27 HARQ_PROCESS_NUMBER:
     *    32 TPC_PUSCH:
     *    49 PADDING_NR_DCI: (Note 2) If DCI format 0_0 is monitored in common search space
     *    50 SUL_IND_0_0:
     */
    ul_config->ul_config_list[ul_config->number_pdus].pdu_type = FAPI_NR_UL_CONFIG_TYPE_PUSCH;
    ul_config->ul_config_list[ul_config->number_pdus].pusch_config_pdu.rnti = rnti;
    nfapi_nr_ue_pusch_pdu_t *pusch_config_pdu_0_0 = &ul_config->ul_config_list[ul_config->number_pdus].pusch_config_pdu;
    /* IDENTIFIER_DCI_FORMATS */
    /* FREQ_DOM_RESOURCE_ASSIGNMENT_UL */
    nr_ue_process_dci_freq_dom_resource_assignment(pusch_config_pdu_0_0,NULL,n_RB_ULBWP,0,dci->frequency_domain_assignment.val);
    /* TIME_DOM_RESOURCE_ASSIGNMENT */
    nr_ue_process_dci_time_dom_resource_assignment(mac,
						   pusch_config_pdu_0_0,NULL,
						   dci->time_domain_assignment.val);

    /* FREQ_HOPPING_FLAG */
    if ((mac->phy_config.config_req.ul_bwp_dedicated.pusch_config_dedicated.resource_allocation != 0) &&
	(mac->phy_config.config_req.ul_bwp_dedicated.pusch_config_dedicated.frequency_hopping !=0))
      pusch_config_pdu_0_0->frequency_hopping = dci->frequency_hopping_flag.val;

    /* MCS */
    pusch_config_pdu_0_0->mcs_index = dci->mcs;
    /* NDI */
    pusch_config_pdu_0_0->pusch_data.new_data_indicator = dci->ndi;
    /* RV */
    pusch_config_pdu_0_0->pusch_data.rv_index = dci->rv;
    /* HARQ_PROCESS_NUMBER */
    pusch_config_pdu_0_0->pusch_data.harq_process_id = dci->harq_pid;
    /* TPC_PUSCH */
    // according to TS 38.213 Table Table 7.1.1-1
    if (dci->tpc == 0) {
      pusch_config_pdu_0_0->absolute_delta_PUSCH = -4;
    }
    if (dci->tpc == 1) {
      pusch_config_pdu_0_0->absolute_delta_PUSCH = -1;
    }
    if (dci->tpc == 2) {
      pusch_config_pdu_0_0->absolute_delta_PUSCH = 1;
    }
    if (dci->tpc == 3) {
      pusch_config_pdu_0_0->absolute_delta_PUSCH = 4;
    }
    /* SUL_IND_0_0 */ // To be implemented, FIXME!!!

    ul_config->number_pdus = ul_config->number_pdus + 1;
    break;

  case NR_UL_DCI_FORMAT_0_1:
    /*
     *  with CRC scrambled by C-RNTI or CS-RNTI or SP-CSI-RNTI or new-RNTI
     *    0  IDENTIFIER_DCI_FORMATS:
     *    1  CARRIER_IND
     *    2  SUL_IND_0_1
     *    7  BANDWIDTH_PART_IND
     *    10 FREQ_DOM_RESOURCE_ASSIGNMENT_UL: PUSCH hopping with resource allocation type 1 not considered
     *    12 TIME_DOM_RESOURCE_ASSIGNMENT: 0, 1, 2, 3, or 4 bits as defined in Subclause 6.1.2.1 of [6, TS 38.214]. The bitwidth for this field is determined as log2(I) bits,
     *    17 FREQ_HOPPING_FLAG: 0 bit if only resource allocation type 0
     *    24 MCS:
     *    25 NDI:
     *    26 RV:
     *    27 HARQ_PROCESS_NUMBER:
     *    29 FIRST_DAI
     *    30 SECOND_DAI
     *    32 TPC_PUSCH:
     *    36 SRS_RESOURCE_IND:
     *    37 PRECOD_NBR_LAYERS:
     *    38 ANTENNA_PORTS:
     *    40 SRS_REQUEST:
     *    42 CSI_REQUEST:
     *    43 CBGTI
     *    45 PTRS_DMRS
     *    46 BETA_OFFSET_IND
     *    47 DMRS_SEQ_INI
     *    48 UL_SCH_IND
     *    49 PADDING_NR_DCI: (Note 2) If DCI format 0_0 is monitored in common search space
     */
    ul_config->ul_config_list[ul_config->number_pdus].pdu_type = FAPI_NR_UL_CONFIG_TYPE_PUSCH;
    ul_config->ul_config_list[ul_config->number_pdus].pusch_config_pdu.rnti = rnti;
    nfapi_nr_ue_pusch_pdu_t *pusch_config_pdu_0_1 = &ul_config->ul_config_list[ul_config->number_pdus].pusch_config_pdu;
    /* IDENTIFIER_DCI_FORMATS */
    /* CARRIER_IND */
    /* SUL_IND_0_1 */
    /* BANDWIDTH_PART_IND */
    //pusch_config_pdu_0_1->bandwidth_part_ind = dci->bwp_indicator.val;
    /* FREQ_DOM_RESOURCE_ASSIGNMENT_UL */
    nr_ue_process_dci_freq_dom_resource_assignment(pusch_config_pdu_0_1,NULL,n_RB_ULBWP,0,dci->frequency_domain_assignment.val);
    /* TIME_DOM_RESOURCE_ASSIGNMENT */
    nr_ue_process_dci_time_dom_resource_assignment(mac,pusch_config_pdu_0_1,NULL,
						   dci->time_domain_assignment.val);
    /* FREQ_HOPPING_FLAG */
    if ((mac->phy_config.config_req.ul_bwp_dedicated.pusch_config_dedicated.resource_allocation != 0) &&
	(mac->phy_config.config_req.ul_bwp_dedicated.pusch_config_dedicated.frequency_hopping !=0))
      pusch_config_pdu_0_1->frequency_hopping = dci->frequency_hopping_flag.val;
    /* MCS */
    pusch_config_pdu_0_1->mcs_index = dci->mcs;
    /* NDI */
    pusch_config_pdu_0_1->pusch_data.new_data_indicator = dci->ndi;
    /* RV */
    pusch_config_pdu_0_1->pusch_data.rv_index = dci->rv;
    /* HARQ_PROCESS_NUMBER */
    pusch_config_pdu_0_1->pusch_data.harq_process_id = dci->harq_pid;
    /* FIRST_DAI */ //To be implemented, FIXME!!!
    /* SECOND_DAI */ //To be implemented, FIXME!!!
    /* TPC_PUSCH */
    // according to TS 38.213 Table Table 7.1.1-1
    if (dci->tpc == 0) {
      pusch_config_pdu_0_1->absolute_delta_PUSCH = -4;
    }
    if (dci->tpc == 1) {
      pusch_config_pdu_0_1->absolute_delta_PUSCH = -1;
    }
    if (dci->tpc == 2) {
      pusch_config_pdu_0_1->absolute_delta_PUSCH = 1;
    }
    if (dci->tpc == 3) {
      pusch_config_pdu_0_1->absolute_delta_PUSCH = 4;
    }
    /* SRS_RESOURCE_IND */
    //FIXME!!
    /* PRECOD_NBR_LAYERS */
    if ((mac->phy_config.config_req.ul_bwp_dedicated.pusch_config_dedicated.tx_config == tx_config_nonCodebook));
    // 0 bits if the higher layer parameter txConfig = nonCodeBook
    if ((mac->phy_config.config_req.ul_bwp_dedicated.pusch_config_dedicated.tx_config == tx_config_codebook)){
      uint8_t n_antenna_port = 0; //FIXME!!!
      if (n_antenna_port == 1); // 1 antenna port and the higher layer parameter txConfig = codebook 0 bits
      if (n_antenna_port == 4){ // 4 antenna port and the higher layer parameter txConfig = codebook
	// Table 7.3.1.1.2-2: transformPrecoder=disabled and maxRank = 2 or 3 or 4
	if ((mac->phy_config.config_req.ul_bwp_dedicated.pusch_config_dedicated.transform_precoder == transform_precoder_disabled)
	    && ((mac->phy_config.config_req.ul_bwp_dedicated.pusch_config_dedicated.max_rank == 2) ||
		(mac->phy_config.config_req.ul_bwp_dedicated.pusch_config_dedicated.max_rank == 3) ||
		(mac->phy_config.config_req.ul_bwp_dedicated.pusch_config_dedicated.max_rank == 4))){
	  if (mac->phy_config.config_req.ul_bwp_dedicated.pusch_config_dedicated.codebook_subset == codebook_subset_fullyAndPartialAndNonCoherent) {
	    pusch_config_pdu_0_1->nrOfLayers = table_7_3_1_1_2_2_3_4_5[dci->precoding_information.val][0];
	    pusch_config_pdu_0_1->transform_precoding = table_7_3_1_1_2_2_3_4_5[dci->precoding_information.val][1];
	  }
	  if (mac->phy_config.config_req.ul_bwp_dedicated.pusch_config_dedicated.codebook_subset == codebook_subset_partialAndNonCoherent){
	    pusch_config_pdu_0_1->nrOfLayers = table_7_3_1_1_2_2_3_4_5[dci->precoding_information.val][2];
	    pusch_config_pdu_0_1->transform_precoding = table_7_3_1_1_2_2_3_4_5[dci->precoding_information.val][3];
	  }
	  if (mac->phy_config.config_req.ul_bwp_dedicated.pusch_config_dedicated.codebook_subset == codebook_subset_nonCoherent){
	    pusch_config_pdu_0_1->nrOfLayers = table_7_3_1_1_2_2_3_4_5[dci->precoding_information.val][4];
	    pusch_config_pdu_0_1->transform_precoding = table_7_3_1_1_2_2_3_4_5[dci->precoding_information.val][5];
	  }
	}
	// Table 7.3.1.1.2-3: transformPrecoder= enabled, or transformPrecoder=disabled and maxRank = 1
	if (((mac->phy_config.config_req.ul_bwp_dedicated.pusch_config_dedicated.transform_precoder == transform_precoder_enabled)
	     || (mac->phy_config.config_req.ul_bwp_dedicated.pusch_config_dedicated.transform_precoder == transform_precoder_disabled))
	    && (mac->phy_config.config_req.ul_bwp_dedicated.pusch_config_dedicated.max_rank == 1)){
	  if (mac->phy_config.config_req.ul_bwp_dedicated.pusch_config_dedicated.codebook_subset == codebook_subset_fullyAndPartialAndNonCoherent) {
	    pusch_config_pdu_0_1->nrOfLayers = table_7_3_1_1_2_2_3_4_5[dci->precoding_information.val][6];
	    pusch_config_pdu_0_1->transform_precoding = table_7_3_1_1_2_2_3_4_5[dci->precoding_information.val][7];
	  }
	  if (mac->phy_config.config_req.ul_bwp_dedicated.pusch_config_dedicated.codebook_subset == codebook_subset_partialAndNonCoherent){
	    pusch_config_pdu_0_1->nrOfLayers = table_7_3_1_1_2_2_3_4_5[dci->precoding_information.val][8];
	    pusch_config_pdu_0_1->transform_precoding = table_7_3_1_1_2_2_3_4_5[dci->precoding_information.val][9];
	  }
	  if (mac->phy_config.config_req.ul_bwp_dedicated.pusch_config_dedicated.codebook_subset == codebook_subset_nonCoherent){
	    pusch_config_pdu_0_1->nrOfLayers = table_7_3_1_1_2_2_3_4_5[dci->precoding_information.val][10];
	    pusch_config_pdu_0_1->transform_precoding = table_7_3_1_1_2_2_3_4_5[dci->precoding_information.val][11];
	  }
	}
      }
      if (n_antenna_port == 4){ // 2 antenna port and the higher layer parameter txConfig = codebook
	// Table 7.3.1.1.2-4: transformPrecoder=disabled and maxRank = 2
	if ((mac->phy_config.config_req.ul_bwp_dedicated.pusch_config_dedicated.transform_precoder == transform_precoder_disabled)
	    && (mac->phy_config.config_req.ul_bwp_dedicated.pusch_config_dedicated.max_rank == 2)){
	  if (mac->phy_config.config_req.ul_bwp_dedicated.pusch_config_dedicated.codebook_subset == codebook_subset_fullyAndPartialAndNonCoherent) {
	    pusch_config_pdu_0_1->nrOfLayers = table_7_3_1_1_2_2_3_4_5[dci->precoding_information.val][12];
	    pusch_config_pdu_0_1->transform_precoding = table_7_3_1_1_2_2_3_4_5[dci->precoding_information.val][13];
	  }
	  if (mac->phy_config.config_req.ul_bwp_dedicated.pusch_config_dedicated.codebook_subset == codebook_subset_nonCoherent){
	    pusch_config_pdu_0_1->nrOfLayers = table_7_3_1_1_2_2_3_4_5[dci->precoding_information.val][14];
	    pusch_config_pdu_0_1->transform_precoding = table_7_3_1_1_2_2_3_4_5[dci->precoding_information.val][15];
	  }
	}
	// Table 7.3.1.1.2-5: transformPrecoder= enabled, or transformPrecoder= disabled and maxRank = 1
	if (((mac->phy_config.config_req.ul_bwp_dedicated.pusch_config_dedicated.transform_precoder == transform_precoder_enabled)
	     || (mac->phy_config.config_req.ul_bwp_dedicated.pusch_config_dedicated.transform_precoder == transform_precoder_disabled))
	    && (mac->phy_config.config_req.ul_bwp_dedicated.pusch_config_dedicated.max_rank == 1)){
	  if (mac->phy_config.config_req.ul_bwp_dedicated.pusch_config_dedicated.codebook_subset == codebook_subset_fullyAndPartialAndNonCoherent) {
	    pusch_config_pdu_0_1->nrOfLayers = table_7_3_1_1_2_2_3_4_5[dci->precoding_information.val][16];
	    pusch_config_pdu_0_1->transform_precoding = table_7_3_1_1_2_2_3_4_5[dci->precoding_information.val][17];
	  }
	  if (mac->phy_config.config_req.ul_bwp_dedicated.pusch_config_dedicated.codebook_subset == codebook_subset_nonCoherent){
	    pusch_config_pdu_0_1->nrOfLayers = table_7_3_1_1_2_2_3_4_5[dci->precoding_information.val][18];
	    pusch_config_pdu_0_1->transform_precoding = table_7_3_1_1_2_2_3_4_5[dci->precoding_information.val][19];
	  }
	}
      }
    }
    /* ANTENNA_PORTS */
    uint8_t rank=0; // We need to initialize rank FIXME!!!
    if ((mac->phy_config.config_req.ul_bwp_dedicated.pusch_config_dedicated.transform_precoder == transform_precoder_enabled) &&
	(mac->phy_config.config_req.ul_bwp_dedicated.pusch_config_dedicated.dmrs_ul_for_pusch_mapping_type_a.dmrs_type == 1) &&
	(mac->phy_config.config_req.ul_bwp_dedicated.pusch_config_dedicated.dmrs_ul_for_pusch_mapping_type_a.max_length == 1)) { // tables 7.3.1.1.2-6
      pusch_config_pdu_0_1->num_dmrs_cdm_grps_no_data = 2; //TBC
      pusch_config_pdu_0_1->dmrs_ports = dci->antenna_ports.val; //TBC
    }
    if ((mac->phy_config.config_req.ul_bwp_dedicated.pusch_config_dedicated.transform_precoder == transform_precoder_enabled) &&
	(mac->phy_config.config_req.ul_bwp_dedicated.pusch_config_dedicated.dmrs_ul_for_pusch_mapping_type_a.dmrs_type == 1) &&
	(mac->phy_config.config_req.ul_bwp_dedicated.pusch_config_dedicated.dmrs_ul_for_pusch_mapping_type_a.max_length == 2)) { // tables 7.3.1.1.2-7
      pusch_config_pdu_0_1->num_dmrs_cdm_grps_no_data = 2; //TBC
      pusch_config_pdu_0_1->dmrs_ports = (dci->antenna_ports.val > 3)?(dci->antenna_ports.val-4):(dci->antenna_ports.val); //TBC
      //pusch_config_pdu_0_1->n_front_load_symb = (dci->antenna_ports > 3)?2:1; //FIXME
    }
    if ((mac->phy_config.config_req.ul_bwp_dedicated.pusch_config_dedicated.transform_precoder == transform_precoder_disabled) &&
	(mac->phy_config.config_req.ul_bwp_dedicated.pusch_config_dedicated.dmrs_ul_for_pusch_mapping_type_a.dmrs_type == 1) &&
	(mac->phy_config.config_req.ul_bwp_dedicated.pusch_config_dedicated.dmrs_ul_for_pusch_mapping_type_a.max_length == 1)) { // tables 7.3.1.1.2-8/9/10/11
      if (rank == 1){
	pusch_config_pdu_0_1->num_dmrs_cdm_grps_no_data = (dci->antenna_ports.val > 1)?2:1; //TBC
	pusch_config_pdu_0_1->dmrs_ports = (dci->antenna_ports.val > 1)?(dci->antenna_ports.val-2):(dci->antenna_ports.val); //TBC
      }
      if (rank == 2){
	pusch_config_pdu_0_1->num_dmrs_cdm_grps_no_data = (dci->antenna_ports.val > 0)?2:1; //TBC
	pusch_config_pdu_0_1->dmrs_ports = 0; //FIXME
	//pusch_config_pdu_0_1->dmrs_ports[0] = (dci->antenna_ports > 1)?(dci->antenna_ports > 2 ?0:2):0;
	//pusch_config_pdu_0_1->dmrs_ports[1] = (dci->antenna_ports > 1)?(dci->antenna_ports > 2 ?2:3):1;
      }
      if (rank == 3){
	pusch_config_pdu_0_1->num_dmrs_cdm_grps_no_data = 2; //TBC
	pusch_config_pdu_0_1->dmrs_ports = 0; //FIXME
	//pusch_config_pdu_0_1->dmrs_ports[0] = 0;
	//pusch_config_pdu_0_1->dmrs_ports[1] = 1;
	//pusch_config_pdu_0_1->dmrs_ports[2] = 2;
      }
      if (rank == 4){
	pusch_config_pdu_0_1->num_dmrs_cdm_grps_no_data = 2; //TBC
	pusch_config_pdu_0_1->dmrs_ports = 0; //FIXME
	//pusch_config_pdu_0_1->dmrs_ports[0] = 0;
	//pusch_config_pdu_0_1->dmrs_ports[1] = 1;
	//pusch_config_pdu_0_1->dmrs_ports[2] = 2;
	//pusch_config_pdu_0_1->dmrs_ports[3] = 3;
      }
    }
    if ((mac->phy_config.config_req.ul_bwp_dedicated.pusch_config_dedicated.transform_precoder == transform_precoder_disabled) &&
	(mac->phy_config.config_req.ul_bwp_dedicated.pusch_config_dedicated.dmrs_ul_for_pusch_mapping_type_a.dmrs_type == 1) &&
	(mac->phy_config.config_req.ul_bwp_dedicated.pusch_config_dedicated.dmrs_ul_for_pusch_mapping_type_a.max_length == 2)) { // tables 7.3.1.1.2-12/13/14/15
      if (rank == 1){
	pusch_config_pdu_0_1->num_dmrs_cdm_grps_no_data = (dci->antenna_ports.val > 1)?2:1; //TBC
	pusch_config_pdu_0_1->dmrs_ports = (dci->antenna_ports.val > 1)?(dci->antenna_ports.val > 5 ?(dci->antenna_ports.val-6):(dci->antenna_ports.val-2)):dci->antenna_ports.val; //TBC
	//pusch_config_pdu_0_1->n_front_load_symb = (dci->antenna_ports.val > 6)?2:1; //FIXME
      }
      if (rank == 2){
	pusch_config_pdu_0_1->num_dmrs_cdm_grps_no_data = (dci->antenna_ports.val > 0)?2:1; //TBC
	pusch_config_pdu_0_1->dmrs_ports = 0; //FIXME
	//pusch_config_pdu_0_1->dmrs_ports[0] = table_7_3_1_1_2_13[dci->antenna_ports.val][1];
	//pusch_config_pdu_0_1->dmrs_ports[1] = table_7_3_1_1_2_13[dci->antenna_ports.val][2];
	//pusch_config_pdu_0_1->n_front_load_symb = (dci->antenna_ports.val > 3)?2:1; // FIXME
      }
      if (rank == 3){
	pusch_config_pdu_0_1->num_dmrs_cdm_grps_no_data = 2; //TBC
	pusch_config_pdu_0_1->dmrs_ports = 0; //FIXME
	//pusch_config_pdu_0_1->dmrs_ports[0] = table_7_3_1_1_2_14[dci->antenna_ports.val][1];
	//pusch_config_pdu_0_1->dmrs_ports[1] = table_7_3_1_1_2_14[dci->antenna_ports.val][2];
	//pusch_config_pdu_0_1->dmrs_ports[2] = table_7_3_1_1_2_14[dci->antenna_ports.val][3];
	//pusch_config_pdu_0_1->n_front_load_symb = (dci->antenna_ports.val > 1)?2:1; //FIXME
      }
      if (rank == 4){
	pusch_config_pdu_0_1->num_dmrs_cdm_grps_no_data = 2; //TBC
	pusch_config_pdu_0_1->dmrs_ports = 0; //FIXME
	//pusch_config_pdu_0_1->dmrs_ports[0] = table_7_3_1_1_2_15[dci->antenna_ports.val][1];
	//pusch_config_pdu_0_1->dmrs_ports[1] = table_7_3_1_1_2_15[dci->antenna_ports.val][2];
	//pusch_config_pdu_0_1->dmrs_ports[2] = table_7_3_1_1_2_15[dci->antenna_ports.val][3];
	//pusch_config_pdu_0_1->dmrs_ports[3] = table_7_3_1_1_2_15[dci->antenna_ports.val][4];
	//pusch_config_pdu_0_1->n_front_load_symb = (dci->antenna_ports.val > 1)?2:1; //FIXME
      }
    }
    if ((mac->phy_config.config_req.ul_bwp_dedicated.pusch_config_dedicated.transform_precoder == transform_precoder_disabled) &&
	(mac->phy_config.config_req.ul_bwp_dedicated.pusch_config_dedicated.dmrs_ul_for_pusch_mapping_type_a.dmrs_type == 2) &&
	(mac->phy_config.config_req.ul_bwp_dedicated.pusch_config_dedicated.dmrs_ul_for_pusch_mapping_type_a.max_length == 1)) { // tables 7.3.1.1.2-16/17/18/19
      if (rank == 1){
	pusch_config_pdu_0_1->num_dmrs_cdm_grps_no_data = (dci->antenna_ports.val > 1)?((dci->antenna_ports.val > 5)?3:2):1; //TBC
	pusch_config_pdu_0_1->dmrs_ports = (dci->antenna_ports.val > 1)?(dci->antenna_ports.val > 5 ?(dci->antenna_ports.val-6):(dci->antenna_ports.val-2)):dci->antenna_ports.val; //TBC
      }
      if (rank == 2){
	pusch_config_pdu_0_1->num_dmrs_cdm_grps_no_data = (dci->antenna_ports.val > 0)?((dci->antenna_ports.val > 2)?3:2):1; //TBC
	pusch_config_pdu_0_1->dmrs_ports = 0; //FIXME
	//pusch_config_pdu_0_1->dmrs_ports[0] = table_7_3_1_1_2_17[dci->antenna_ports.val][1];
	//pusch_config_pdu_0_1->dmrs_ports[1] = table_7_3_1_1_2_17[dci->antenna_ports.val][2];
      }
      if (rank == 3){
	pusch_config_pdu_0_1->num_dmrs_cdm_grps_no_data = (dci->antenna_ports.val > 0)?3:2; //TBC
	pusch_config_pdu_0_1->dmrs_ports = 0; //FIXME
	//pusch_config_pdu_0_1->dmrs_ports[0] = table_7_3_1_1_2_18[dci->antenna_ports.val][1];
	//pusch_config_pdu_0_1->dmrs_ports[1] = table_7_3_1_1_2_18[dci->antenna_ports.val][2];
	//pusch_config_pdu_0_1->dmrs_ports[2] = table_7_3_1_1_2_18[dci->antenna_ports.val][3];
      }
      if (rank == 4){
	pusch_config_pdu_0_1->num_dmrs_cdm_grps_no_data = dci->antenna_ports.val + 2; //TBC
	pusch_config_pdu_0_1->dmrs_ports = 0; //FIXME
	//pusch_config_pdu_0_1->dmrs_ports[0] = 0;
	//pusch_config_pdu_0_1->dmrs_ports[1] = 1;
	//pusch_config_pdu_0_1->dmrs_ports[2] = 2;
	//pusch_config_pdu_0_1->dmrs_ports[3] = 3;
      }
    }
    if ((mac->phy_config.config_req.ul_bwp_dedicated.pusch_config_dedicated.transform_precoder == transform_precoder_disabled) &&
	(mac->phy_config.config_req.ul_bwp_dedicated.pusch_config_dedicated.dmrs_ul_for_pusch_mapping_type_a.dmrs_type == 2) &&
	(mac->phy_config.config_req.ul_bwp_dedicated.pusch_config_dedicated.dmrs_ul_for_pusch_mapping_type_a.max_length == 2)) { // tables 7.3.1.1.2-20/21/22/23
      if (rank == 1){
	pusch_config_pdu_0_1->num_dmrs_cdm_grps_no_data = table_7_3_1_1_2_20[dci->antenna_ports.val][0]; //TBC
	pusch_config_pdu_0_1->dmrs_ports = table_7_3_1_1_2_20[dci->antenna_ports.val][1]; //TBC
	//pusch_config_pdu_0_1->n_front_load_symb = table_7_3_1_1_2_20[dci->antenna_ports.val][2]; //FIXME
      }
      if (rank == 2){
	pusch_config_pdu_0_1->num_dmrs_cdm_grps_no_data = table_7_3_1_1_2_21[dci->antenna_ports.val][0]; //TBC
	pusch_config_pdu_0_1->dmrs_ports = 0; //FIXME
	//pusch_config_pdu_0_1->dmrs_ports[0] = table_7_3_1_1_2_21[dci->antenna_ports.val][1];
	//pusch_config_pdu_0_1->dmrs_ports[1] = table_7_3_1_1_2_21[dci->antenna_ports.val][2];
	//pusch_config_pdu_0_1->n_front_load_symb = table_7_3_1_1_2_21[dci->antenna_ports.val][3]; //FIXME
      }
      if (rank == 3){
	pusch_config_pdu_0_1->num_dmrs_cdm_grps_no_data = table_7_3_1_1_2_22[dci->antenna_ports.val][0]; //TBC
	pusch_config_pdu_0_1->dmrs_ports = 0; //FIXME
	//pusch_config_pdu_0_1->dmrs_ports[0] = table_7_3_1_1_2_22[dci->antenna_ports.val][1];
	//pusch_config_pdu_0_1->dmrs_ports[1] = table_7_3_1_1_2_22[dci->antenna_ports.val][2];
	//pusch_config_pdu_0_1->dmrs_ports[2] = table_7_3_1_1_2_22[dci->antenna_ports.val][3];
	//pusch_config_pdu_0_1->n_front_load_symb = table_7_3_1_1_2_22[dci->antenna_ports.val][4]; //FIXME
      }
      if (rank == 4){
	pusch_config_pdu_0_1->num_dmrs_cdm_grps_no_data = table_7_3_1_1_2_23[dci->antenna_ports.val][0]; //TBC
	pusch_config_pdu_0_1->dmrs_ports = 0; //FIXME
	//pusch_config_pdu_0_1->dmrs_ports[0] = table_7_3_1_1_2_23[dci->antenna_ports.val][1];
	//pusch_config_pdu_0_1->dmrs_ports[1] = table_7_3_1_1_2_23[dci->antenna_ports.val][2];
	//pusch_config_pdu_0_1->dmrs_ports[2] = table_7_3_1_1_2_23[dci->antenna_ports.val][3];
	//pusch_config_pdu_0_1->dmrs_ports[3] = table_7_3_1_1_2_23[dci->antenna_ports.val][4];
	//pusch_config_pdu_0_1->n_front_load_symb = table_7_3_1_1_2_23[dci->antenna_ports.val][5]; //FIXME
      }
    }
    /* SRS_REQUEST */
    // if SUL is supported in the cell, there is an additional bit in thsi field and the value of this bit represents table 7.1.1.1-1 TS 38.212 FIXME!!!
    //pusch_config_pdu_0_1->srs_config.aperiodicSRS_ResourceTrigger = (dci->srs_request.val & 0x11); // as per Table 7.3.1.1.2-24 TS 38.212 //FIXME
    /* CSI_REQUEST */
    //pusch_config_pdu_0_1->csi_reportTriggerSize = dci->csi_request.val; //FIXME
    /* CBGTI */
    //pusch_config_pdu_0_1->maxCodeBlockGroupsPerTransportBlock = dci->cbgti.val; //FIXME
    /* PTRS_DMRS */
    if (((mac->phy_config.config_req.ul_bwp_dedicated.pusch_config_dedicated.transform_precoder == transform_precoder_disabled) &&
	 (mac->phy_config.config_req.ul_bwp_dedicated.pusch_config_dedicated.dmrs_ul_for_pusch_mapping_type_a.ptrs_uplink_config == 0)) ||
	((mac->phy_config.config_req.ul_bwp_dedicated.pusch_config_dedicated.transform_precoder == transform_precoder_enabled) &&
	 (mac->phy_config.config_req.ul_bwp_dedicated.pusch_config_dedicated.max_rank == 1))){
    } else {
      //pusch_config_pdu_0_1->ptrs_dmrs_association_port = dci->ptrs_dmrs_association.val; //FIXME
    }
    /* BETA_OFFSET_IND */
    // Table 9.3-3 in [5, TS 38.213]
    //pusch_config_pdu_0_1->beta_offset_ind = dci->beta_offset_indicator.val; //FIXME
    /* DMRS_SEQ_INI */
    // FIXME!!
    /* UL_SCH_IND */
    // A value of "1" indicates UL-SCH shall be transmitted on the PUSCH and
    // a value of "0" indicates UL-SCH shall not be transmitted on the PUSCH

    ul_config->number_pdus = ul_config->number_pdus + 1;
    break;

  case NR_DL_DCI_FORMAT_1_0:
    /*
     *  with CRC scrambled by C-RNTI or CS-RNTI or new-RNTI
     *    0  IDENTIFIER_DCI_FORMATS:
     *    11 FREQ_DOM_RESOURCE_ASSIGNMENT_DL:
     *    12 TIME_DOM_RESOURCE_ASSIGNMENT: 0, 1, 2, 3, or 4 bits as defined in Subclause 5.1.2.1 of [6, TS 38.214]. The bitwidth for this field is determined as log2(I) bits,
     *    13 VRB_TO_PRB_MAPPING: 0 bit if only resource allocation type 0
     *    24 MCS:
     *    25 NDI:
     *    26 RV:
     *    27 HARQ_PROCESS_NUMBER:
     *    28 DAI_: For format1_1: 4 if more than one serving cell are configured in the DL and the higher layer parameter HARQ-ACK-codebook=dynamic, where the 2 MSB bits are the counter DAI and the 2 LSB bits are the total DAI
     *    33 TPC_PUCCH:
     *    34 PUCCH_RESOURCE_IND:
     *    35 PDSCH_TO_HARQ_FEEDBACK_TIME_IND:
     *    55 RESERVED_NR_DCI
     *  with CRC scrambled by P-RNTI
     *    8  SHORT_MESSAGE_IND
     *    9  SHORT_MESSAGES
     *    11 FREQ_DOM_RESOURCE_ASSIGNMENT_DL:
     *    12 TIME_DOM_RESOURCE_ASSIGNMENT: 0, 1, 2, 3, or 4 bits as defined in Subclause 5.1.2.1 of [6, TS 38.214]. The bitwidth for this field is determined as log2(I) bits,
     *    13 VRB_TO_PRB_MAPPING: 0 bit if only resource allocation type 0
     *    24 MCS:
     *    31 TB_SCALING
     *    55 RESERVED_NR_DCI
     *  with CRC scrambled by SI-RNTI
     *    11 FREQ_DOM_RESOURCE_ASSIGNMENT_DL:
     *    12 TIME_DOM_RESOURCE_ASSIGNMENT: 0, 1, 2, 3, or 4 bits as defined in Subclause 5.1.2.1 of [6, TS 38.214]. The bitwidth for this field is determined as log2(I) bits,
     *    13 VRB_TO_PRB_MAPPING: 0 bit if only resource allocation type 0
     *    24 MCS:
     *    26 RV:
     *    55 RESERVED_NR_DCI
     *  with CRC scrambled by RA-RNTI
     *    11 FREQ_DOM_RESOURCE_ASSIGNMENT_DL:
     *    12 TIME_DOM_RESOURCE_ASSIGNMENT: 0, 1, 2, 3, or 4 bits as defined in Subclause 5.1.2.1 of [6, TS 38.214]. The bitwidth for this field is determined as log2(I) bits,
     *    13 VRB_TO_PRB_MAPPING: 0 bit if only resource allocation type 0
     *    24 MCS:
     *    31 TB_SCALING
     *    55 RESERVED_NR_DCI
     *  with CRC scrambled by TC-RNTI
     *    0  IDENTIFIER_DCI_FORMATS:
     *    11 FREQ_DOM_RESOURCE_ASSIGNMENT_DL:
     *    12 TIME_DOM_RESOURCE_ASSIGNMENT: 0, 1, 2, 3, or 4 bits as defined in Subclause 5.1.2.1 of [6, TS 38.214]. The bitwidth for this field is determined as log2(I) bits,
     *    13 VRB_TO_PRB_MAPPING: 0 bit if only resource allocation type 0
     *    24 MCS:
     *    25 NDI:
     *    26 RV:
     *    27 HARQ_PROCESS_NUMBER:
     *    28 DAI_: For format1_1: 4 if more than one serving cell are configured in the DL and the higher layer parameter HARQ-ACK-codebook=dynamic, where the 2 MSB bits are the counter DAI and the 2 LSB bits are the total DAI
     *    33 TPC_PUCCH:
     */

    dl_config->dl_config_list[dl_config->number_pdus].dlsch_config_pdu.rnti = rnti;
    //fapi_nr_dl_config_dlsch_pdu_rel15_t dlsch_config_pdu_1_0 = dl_config->dl_config_list[dl_config->number_pdus].dlsch_config_pdu.dlsch_config_rel15;
    fapi_nr_dl_config_dlsch_pdu_rel15_t *dlsch_config_pdu_1_0 = &dl_config->dl_config_list[dl_config->number_pdus].dlsch_config_pdu.dlsch_config_rel15;
    dlsch_config_pdu_1_0->BWPSize = NRRIV2BW(mac->DLbwp[0]->bwp_Common->genericParameters.locationAndBandwidth,275);
    dlsch_config_pdu_1_0->BWPStart = NRRIV2PRBOFFSET(mac->DLbwp[0]->bwp_Common->genericParameters.locationAndBandwidth,275);
    dlsch_config_pdu_1_0->SubcarrierSpacing = mac->DLbwp[0]->bwp_Common->genericParameters.subcarrierSpacing;
    /* IDENTIFIER_DCI_FORMATS */
    /* FREQ_DOM_RESOURCE_ASSIGNMENT_DL */
    nr_ue_process_dci_freq_dom_resource_assignment(NULL,dlsch_config_pdu_1_0,0,n_RB_DLBWP,dci->frequency_domain_assignment.val);
    /* TIME_DOM_RESOURCE_ASSIGNMENT */
    nr_ue_process_dci_time_dom_resource_assignment(mac,NULL,dlsch_config_pdu_1_0,
						   dci->time_domain_assignment.val);

    /* dmrs symbol positions*/
    dlsch_config_pdu_1_0->dlDmrsSymbPos = fill_dmrs_mask(pdsch_config,
							 mac->scc->dmrs_TypeA_Position,
							 dlsch_config_pdu_1_0->number_symbols);
    dlsch_config_pdu_1_0->dmrsConfigType = mac->DLbwp[0]->bwp_Dedicated->pdsch_Config->choice.setup->dmrs_DownlinkForPDSCH_MappingTypeA->choice.setup->dmrs_Type == NULL ? 1 : 2;
    /* VRB_TO_PRB_MAPPING */
    dlsch_config_pdu_1_0->vrb_to_prb_mapping = (dci->vrb_to_prb_mapping.val == 0) ? vrb_to_prb_mapping_non_interleaved:vrb_to_prb_mapping_interleaved;
    /* MCS */
    dlsch_config_pdu_1_0->mcs = dci->mcs;
    /* NDI (only if CRC scrambled by C-RNTI or CS-RNTI or new-RNTI or TC-RNTI)*/
    dlsch_config_pdu_1_0->ndi = dci->ndi;
    /* RV (only if CRC scrambled by C-RNTI or CS-RNTI or new-RNTI or TC-RNTI)*/
    dlsch_config_pdu_1_0->rv = dci->rv;
    /* HARQ_PROCESS_NUMBER (only if CRC scrambled by C-RNTI or CS-RNTI or new-RNTI or TC-RNTI)*/
    dlsch_config_pdu_1_0->harq_process_nbr = dci->harq_pid;
    /* DAI (only if CRC scrambled by C-RNTI or CS-RNTI or new-RNTI or TC-RNTI)*/
<<<<<<< HEAD
    dlsch_config_pdu_1_0->dai = dci->dai;
=======
    dlsch_config_pdu_1_0->dai = dci->dai[0].val;
>>>>>>> 614af997
    /* TB_SCALING (only if CRC scrambled by P-RNTI or RA-RNTI) */
    // according to TS 38.214 Table 5.1.3.2-3
    if (dci->tb_scaling == 0) dlsch_config_pdu_1_0->scaling_factor_S = 1;
    if (dci->tb_scaling == 1) dlsch_config_pdu_1_0->scaling_factor_S = 0.5;
    if (dci->tb_scaling == 2) dlsch_config_pdu_1_0->scaling_factor_S = 0.25;
    if (dci->tb_scaling == 3) dlsch_config_pdu_1_0->scaling_factor_S = 0; // value not defined in table
    /* TPC_PUCCH (only if CRC scrambled by C-RNTI or CS-RNTI or new-RNTI or TC-RNTI)*/
    // according to TS 38.213 Table 7.2.1-1
    if (dci->tpc == 0) dlsch_config_pdu_1_0->accumulated_delta_PUCCH = -1;
    if (dci->tpc == 1) dlsch_config_pdu_1_0->accumulated_delta_PUCCH = 0;
    if (dci->tpc == 2) dlsch_config_pdu_1_0->accumulated_delta_PUCCH = 1;
    if (dci->tpc == 3) dlsch_config_pdu_1_0->accumulated_delta_PUCCH = 3;
    /* PUCCH_RESOURCE_IND (only if CRC scrambled by C-RNTI or CS-RNTI or new-RNTI)*/
    //if (dci->pucch_resource_indicator == 0) dlsch_config_pdu_1_0->pucch_resource_id = 1; //pucch-ResourceId obtained from the 1st value of resourceList FIXME!!!
    //if (dci->pucch_resource_indicator == 1) dlsch_config_pdu_1_0->pucch_resource_id = 2; //pucch-ResourceId obtained from the 2nd value of resourceList FIXME!!
    //if (dci->pucch_resource_indicator == 2) dlsch_config_pdu_1_0->pucch_resource_id = 3; //pucch-ResourceId obtained from the 3rd value of resourceList FIXME!!
    //if (dci->pucch_resource_indicator == 3) dlsch_config_pdu_1_0->pucch_resource_id = 4; //pucch-ResourceId obtained from the 4th value of resourceList FIXME!!
    //if (dci->pucch_resource_indicator == 4) dlsch_config_pdu_1_0->pucch_resource_id = 5; //pucch-ResourceId obtained from the 5th value of resourceList FIXME!!
    //if (dci->pucch_resource_indicator == 5) dlsch_config_pdu_1_0->pucch_resource_id = 6; //pucch-ResourceId obtained from the 6th value of resourceList FIXME!!
    //if (dci->pucch_resource_indicator == 6) dlsch_config_pdu_1_0->pucch_resource_id = 7; //pucch-ResourceId obtained from the 7th value of resourceList FIXME!!
    //if (dci->pucch_resource_indicator == 7) dlsch_config_pdu_1_0->pucch_resource_id = 8; //pucch-ResourceId obtained from the 8th value of resourceList FIXME!!
    dlsch_config_pdu_1_0->pucch_resource_id = dci->pucch_resource_indicator;
    /* PDSCH_TO_HARQ_FEEDBACK_TIME_IND (only if CRC scrambled by C-RNTI or CS-RNTI or new-RNTI)*/
    dlsch_config_pdu_1_0->pdsch_to_harq_feedback_time_ind = dci->pdsch_to_harq_feedback_timing_indicator.val;

    LOG_D(MAC,"(nr_ue_procedures.c) rnti = %x dl_config->number_pdus = %d\n",
	  dl_config->dl_config_list[dl_config->number_pdus].dlsch_config_pdu.rnti,
	  dl_config->number_pdus);
    LOG_D(MAC,"(nr_ue_procedures.c) frequency_domain_resource_assignment=%d \t number_rbs=%d \t start_rb=%d\n",
	  dci->frequency_domain_assignment.val,
	  dlsch_config_pdu_1_0->number_rbs,
	  dlsch_config_pdu_1_0->start_rb);
    LOG_D(MAC,"(nr_ue_procedures.c) time_domain_resource_assignment=%d \t number_symbols=%d \t start_symbol=%d\n",
	  dci->time_domain_assignment.val,
	  dlsch_config_pdu_1_0->number_symbols,
	  dlsch_config_pdu_1_0->start_symbol);
    LOG_D(MAC,"(nr_ue_procedures.c) vrb_to_prb_mapping=%d \n>>> mcs=%d\n>>> ndi=%d\n>>> rv=%d\n>>> harq_process_nbr=%d\n>>> dai=%d\n>>> scaling_factor_S=%f\n>>> tpc_pucch=%d\n>>> pucch_res_ind=%d\n>>> pdsch_to_harq_feedback_time_ind=%d\n",
	  dlsch_config_pdu_1_0->vrb_to_prb_mapping,
	  dlsch_config_pdu_1_0->mcs,
	  dlsch_config_pdu_1_0->ndi,
	  dlsch_config_pdu_1_0->rv,
	  dlsch_config_pdu_1_0->harq_process_nbr,
	  dlsch_config_pdu_1_0->dai,
	  dlsch_config_pdu_1_0->scaling_factor_S,
	  dlsch_config_pdu_1_0->accumulated_delta_PUCCH,
	  dlsch_config_pdu_1_0->pucch_resource_id,
	  dlsch_config_pdu_1_0->pdsch_to_harq_feedback_time_ind);

    if (mac->RA_window_cnt >= 0 && rnti == mac->ra_rnti){
      dl_config->dl_config_list[dl_config->number_pdus].pdu_type = FAPI_NR_DL_CONFIG_TYPE_RA_DLSCH;
    } else {
      dl_config->dl_config_list[dl_config->number_pdus].pdu_type = FAPI_NR_DL_CONFIG_TYPE_DLSCH;
    }

    //	    dl_config->dl_config_list[dl_config->number_pdus].dci_config_pdu.dci_config_rel15.N_RB_BWP = n_RB_DLBWP;
	    
    LOG_D(MAC,"(nr_ue_procedures.c) pdu_type=%d\n\n",dl_config->dl_config_list[dl_config->number_pdus].pdu_type);
            
    dl_config->number_pdus = dl_config->number_pdus + 1;
    break;

  case NR_DL_DCI_FORMAT_1_1:        
    /*
     *  with CRC scrambled by C-RNTI or CS-RNTI or new-RNTI
     *    0  IDENTIFIER_DCI_FORMATS:
     *    1  CARRIER_IND:
     *    7  BANDWIDTH_PART_IND:
     *    11 FREQ_DOM_RESOURCE_ASSIGNMENT_DL:
     *    12 TIME_DOM_RESOURCE_ASSIGNMENT: 0, 1, 2, 3, or 4 bits as defined in Subclause 5.1.2.1 of [6, TS 38.214]. The bitwidth for this field is determined as log2(I) bits,
     *    13 VRB_TO_PRB_MAPPING: 0 bit if only resource allocation type 0
     *    14 PRB_BUNDLING_SIZE_IND:
     *    15 RATE_MATCHING_IND:
     *    16 ZP_CSI_RS_TRIGGER:
     *    18 TB1_MCS:
     *    19 TB1_NDI:
     *    20 TB1_RV:
     *    21 TB2_MCS:
     *    22 TB2_NDI:
     *    23 TB2_RV:
     *    27 HARQ_PROCESS_NUMBER:
     *    28 DAI_: For format1_1: 4 if more than one serving cell are configured in the DL and the higher layer parameter HARQ-ACK-codebook=dynamic, where the 2 MSB bits are the counter DAI and the 2 LSB bits are the total DAI
     *    33 TPC_PUCCH:
     *    34 PUCCH_RESOURCE_IND:
     *    35 PDSCH_TO_HARQ_FEEDBACK_TIME_IND:
     *    38 ANTENNA_PORTS:
     *    39 TCI:
     *    40 SRS_REQUEST:
     *    43 CBGTI:
     *    44 CBGFI:
     *    47 DMRS_SEQ_INI:
     */
    dl_config->dl_config_list[dl_config->number_pdus].pdu_type = FAPI_NR_DL_CONFIG_TYPE_DLSCH;
    dl_config->dl_config_list[dl_config->number_pdus].dlsch_config_pdu.rnti = rnti;
    fapi_nr_dl_config_dlsch_pdu_rel15_t *dlsch_config_pdu_1_1 = &dl_config->dl_config_list[dl_config->number_pdus].dlsch_config_pdu.dlsch_config_rel15;
    /* IDENTIFIER_DCI_FORMATS */
    /* CARRIER_IND */
    /* BANDWIDTH_PART_IND */
    //    dlsch_config_pdu_1_1->bandwidth_part_ind = dci->bandwidth_part_ind;
    /* FREQ_DOM_RESOURCE_ASSIGNMENT_DL */
    nr_ue_process_dci_freq_dom_resource_assignment(NULL,dlsch_config_pdu_1_1,0,n_RB_DLBWP,dci->frequency_domain_assignment.val);
    /* TIME_DOM_RESOURCE_ASSIGNMENT */
    nr_ue_process_dci_time_dom_resource_assignment(mac,NULL,dlsch_config_pdu_1_1,
						   dci->time_domain_assignment.val);
    /* dmrs symbol positions*/
    dlsch_config_pdu_1_1->dlDmrsSymbPos = fill_dmrs_mask(pdsch_config,
							 mac->scc->dmrs_TypeA_Position,
							 dlsch_config_pdu_1_1->number_symbols);
    dlsch_config_pdu_1_1->dmrsConfigType = mac->DLbwp[0]->bwp_Dedicated->pdsch_Config->choice.setup->dmrs_DownlinkForPDSCH_MappingTypeA->choice.setup->dmrs_Type == NULL ? 1 : 2;
    /* VRB_TO_PRB_MAPPING */
    if (mac->phy_config.config_req.dl_bwp_dedicated.pdsch_config_dedicated.resource_allocation != 0)
      dlsch_config_pdu_1_1->vrb_to_prb_mapping = (dci->vrb_to_prb_mapping.val == 0) ? vrb_to_prb_mapping_non_interleaved:vrb_to_prb_mapping_interleaved;
    /* PRB_BUNDLING_SIZE_IND */
    dlsch_config_pdu_1_1->prb_bundling_size_ind = dci->prb_bundling_size_indicator.val;
    /* RATE_MATCHING_IND */
    dlsch_config_pdu_1_1->rate_matching_ind = dci->rate_matching_indicator.val;
    /* ZP_CSI_RS_TRIGGER */
    dlsch_config_pdu_1_1->zp_csi_rs_trigger = dci->zp_csi_rs_trigger.val;
    /* MCS (for transport block 1)*/
    dlsch_config_pdu_1_1->mcs = dci->mcs;
    /* NDI (for transport block 1)*/
    dlsch_config_pdu_1_1->ndi = dci->ndi;
    /* RV (for transport block 1)*/
    dlsch_config_pdu_1_1->rv = dci->rv;
    /* MCS (for transport block 2)*/
    dlsch_config_pdu_1_1->tb2_mcs = dci->mcs2.val;
    /* NDI (for transport block 2)*/
    dlsch_config_pdu_1_1->tb2_ndi = dci->ndi2.val;
    /* RV (for transport block 2)*/
    dlsch_config_pdu_1_1->tb2_rv = dci->rv2.val;
    /* HARQ_PROCESS_NUMBER */
    dlsch_config_pdu_1_1->harq_process_nbr = dci->harq_pid;
    /* DAI */
    dlsch_config_pdu_1_1->dai = dci->dai[0].val;
    /* TPC_PUCCH */
    // according to TS 38.213 Table 7.2.1-1
    if (dci->tpc == 0) dlsch_config_pdu_1_1->accumulated_delta_PUCCH = -1;
    if (dci->tpc == 1) dlsch_config_pdu_1_1->accumulated_delta_PUCCH = 0;
    if (dci->tpc == 2) dlsch_config_pdu_1_1->accumulated_delta_PUCCH = 1;
    if (dci->tpc == 3) dlsch_config_pdu_1_1->accumulated_delta_PUCCH = 3;
    /* PUCCH_RESOURCE_IND */
    dlsch_config_pdu_1_1->pucch_resource_id = dci->pucch_resource_indicator;
    /* PDSCH_TO_HARQ_FEEDBACK_TIME_IND */
    // according to TS 38.213 Table 9.2.3-1
    dlsch_config_pdu_1_1->pdsch_to_harq_feedback_time_ind = mac->ULbwp[bwp_id-1]->bwp_Dedicated->pucch_Config->choice.setup->dl_DataToUL_ACK->list.array[dci->pdsch_to_harq_feedback_timing_indicator.val][0];
    /* ANTENNA_PORTS */
    uint8_t n_codewords = 1; // FIXME!!!
    if ((mac->phy_config.config_req.dl_bwp_dedicated.pdsch_config_dedicated.dmrs_dl_for_pdsch_mapping_type_a.dmrs_type == 1) &&
	(mac->phy_config.config_req.dl_bwp_dedicated.pdsch_config_dedicated.dmrs_dl_for_pdsch_mapping_type_a.max_length == 1)){
      // Table 7.3.1.2.2-1: Antenna port(s) (1000 + DMRS port), dmrs-Type=1, maxLength=1
      dlsch_config_pdu_1_1->n_dmrs_cdm_groups = table_7_3_2_3_3_1[dci->antenna_ports.val][0];
      dlsch_config_pdu_1_1->dmrs_ports[0]     = table_7_3_2_3_3_1[dci->antenna_ports.val][1];
      dlsch_config_pdu_1_1->dmrs_ports[1]     = table_7_3_2_3_3_1[dci->antenna_ports.val][2];
      dlsch_config_pdu_1_1->dmrs_ports[2]     = table_7_3_2_3_3_1[dci->antenna_ports.val][3];
      dlsch_config_pdu_1_1->dmrs_ports[3]     = table_7_3_2_3_3_1[dci->antenna_ports.val][4];
    }
    if ((mac->phy_config.config_req.dl_bwp_dedicated.pdsch_config_dedicated.dmrs_dl_for_pdsch_mapping_type_a.dmrs_type == 1) &&
	(mac->phy_config.config_req.dl_bwp_dedicated.pdsch_config_dedicated.dmrs_dl_for_pdsch_mapping_type_a.max_length == 2)){
      // Table 7.3.1.2.2-2: Antenna port(s) (1000 + DMRS port), dmrs-Type=1, maxLength=2
      if (n_codewords == 1) {
	dlsch_config_pdu_1_1->n_dmrs_cdm_groups = table_7_3_2_3_3_2_oneCodeword[dci->antenna_ports.val][0];
	dlsch_config_pdu_1_1->dmrs_ports[0]     = table_7_3_2_3_3_2_oneCodeword[dci->antenna_ports.val][1];
	dlsch_config_pdu_1_1->dmrs_ports[1]     = table_7_3_2_3_3_2_oneCodeword[dci->antenna_ports.val][2];
	dlsch_config_pdu_1_1->dmrs_ports[2]     = table_7_3_2_3_3_2_oneCodeword[dci->antenna_ports.val][3];
	dlsch_config_pdu_1_1->dmrs_ports[3]     = table_7_3_2_3_3_2_oneCodeword[dci->antenna_ports.val][4];
	dlsch_config_pdu_1_1->n_front_load_symb = table_7_3_2_3_3_2_oneCodeword[dci->antenna_ports.val][5];
      }
      if (n_codewords == 1) {
	dlsch_config_pdu_1_1->n_dmrs_cdm_groups = table_7_3_2_3_3_2_twoCodeword[dci->antenna_ports.val][0];
	dlsch_config_pdu_1_1->dmrs_ports[0]     = table_7_3_2_3_3_2_twoCodeword[dci->antenna_ports.val][1];
	dlsch_config_pdu_1_1->dmrs_ports[1]     = table_7_3_2_3_3_2_twoCodeword[dci->antenna_ports.val][2];
	dlsch_config_pdu_1_1->dmrs_ports[2]     = table_7_3_2_3_3_2_twoCodeword[dci->antenna_ports.val][3];
	dlsch_config_pdu_1_1->dmrs_ports[3]     = table_7_3_2_3_3_2_twoCodeword[dci->antenna_ports.val][4];
	dlsch_config_pdu_1_1->dmrs_ports[4]     = table_7_3_2_3_3_2_twoCodeword[dci->antenna_ports.val][5];
	dlsch_config_pdu_1_1->dmrs_ports[5]     = table_7_3_2_3_3_2_twoCodeword[dci->antenna_ports.val][6];
	dlsch_config_pdu_1_1->dmrs_ports[6]     = table_7_3_2_3_3_2_twoCodeword[dci->antenna_ports.val][7];
	dlsch_config_pdu_1_1->dmrs_ports[7]     = table_7_3_2_3_3_2_twoCodeword[dci->antenna_ports.val][8];
	dlsch_config_pdu_1_1->n_front_load_symb = table_7_3_2_3_3_2_twoCodeword[dci->antenna_ports.val][9];
      }
    }
    if ((mac->phy_config.config_req.dl_bwp_dedicated.pdsch_config_dedicated.dmrs_dl_for_pdsch_mapping_type_a.dmrs_type == 2) &&
	(mac->phy_config.config_req.dl_bwp_dedicated.pdsch_config_dedicated.dmrs_dl_for_pdsch_mapping_type_a.max_length == 1)){
      // Table 7.3.1.2.2-3: Antenna port(s) (1000 + DMRS port), dmrs-Type=2, maxLength=1
      if (n_codewords == 1) {
	dlsch_config_pdu_1_1->n_dmrs_cdm_groups = table_7_3_2_3_3_3_oneCodeword[dci->antenna_ports.val][0];
	dlsch_config_pdu_1_1->dmrs_ports[0]     = table_7_3_2_3_3_3_oneCodeword[dci->antenna_ports.val][1];
	dlsch_config_pdu_1_1->dmrs_ports[1]     = table_7_3_2_3_3_3_oneCodeword[dci->antenna_ports.val][2];
	dlsch_config_pdu_1_1->dmrs_ports[2]     = table_7_3_2_3_3_3_oneCodeword[dci->antenna_ports.val][3];
	dlsch_config_pdu_1_1->dmrs_ports[3]     = table_7_3_2_3_3_3_oneCodeword[dci->antenna_ports.val][4];
      }
      if (n_codewords == 1) {
	dlsch_config_pdu_1_1->n_dmrs_cdm_groups = table_7_3_2_3_3_3_twoCodeword[dci->antenna_ports.val][0];
	dlsch_config_pdu_1_1->dmrs_ports[0]     = table_7_3_2_3_3_3_twoCodeword[dci->antenna_ports.val][1];
	dlsch_config_pdu_1_1->dmrs_ports[1]     = table_7_3_2_3_3_3_twoCodeword[dci->antenna_ports.val][2];
	dlsch_config_pdu_1_1->dmrs_ports[2]     = table_7_3_2_3_3_3_twoCodeword[dci->antenna_ports.val][3];
	dlsch_config_pdu_1_1->dmrs_ports[3]     = table_7_3_2_3_3_3_twoCodeword[dci->antenna_ports.val][4];
	dlsch_config_pdu_1_1->dmrs_ports[4]     = table_7_3_2_3_3_3_twoCodeword[dci->antenna_ports.val][5];
	dlsch_config_pdu_1_1->dmrs_ports[5]     = table_7_3_2_3_3_3_twoCodeword[dci->antenna_ports.val][6];
      }
    }
    if ((mac->phy_config.config_req.dl_bwp_dedicated.pdsch_config_dedicated.dmrs_dl_for_pdsch_mapping_type_a.dmrs_type == 2) &&
	(mac->phy_config.config_req.dl_bwp_dedicated.pdsch_config_dedicated.dmrs_dl_for_pdsch_mapping_type_a.max_length == 2)){
      // Table 7.3.1.2.2-4: Antenna port(s) (1000 + DMRS port), dmrs-Type=2, maxLength=2
      if (n_codewords == 1) {
	dlsch_config_pdu_1_1->n_dmrs_cdm_groups = table_7_3_2_3_3_4_oneCodeword[dci->antenna_ports.val][0];
	dlsch_config_pdu_1_1->dmrs_ports[0]     = table_7_3_2_3_3_4_oneCodeword[dci->antenna_ports.val][1];
	dlsch_config_pdu_1_1->dmrs_ports[1]     = table_7_3_2_3_3_4_oneCodeword[dci->antenna_ports.val][2];
	dlsch_config_pdu_1_1->dmrs_ports[2]     = table_7_3_2_3_3_4_oneCodeword[dci->antenna_ports.val][3];
	dlsch_config_pdu_1_1->dmrs_ports[3]     = table_7_3_2_3_3_4_oneCodeword[dci->antenna_ports.val][4];
	dlsch_config_pdu_1_1->n_front_load_symb = table_7_3_2_3_3_4_oneCodeword[dci->antenna_ports.val][5];
      }
      if (n_codewords == 1) {
	dlsch_config_pdu_1_1->n_dmrs_cdm_groups = table_7_3_2_3_3_4_twoCodeword[dci->antenna_ports.val][0];
	dlsch_config_pdu_1_1->dmrs_ports[0]     = table_7_3_2_3_3_4_twoCodeword[dci->antenna_ports.val][1];
	dlsch_config_pdu_1_1->dmrs_ports[1]     = table_7_3_2_3_3_4_twoCodeword[dci->antenna_ports.val][2];
	dlsch_config_pdu_1_1->dmrs_ports[2]     = table_7_3_2_3_3_4_twoCodeword[dci->antenna_ports.val][3];
	dlsch_config_pdu_1_1->dmrs_ports[3]     = table_7_3_2_3_3_4_twoCodeword[dci->antenna_ports.val][4];
	dlsch_config_pdu_1_1->dmrs_ports[4]     = table_7_3_2_3_3_4_twoCodeword[dci->antenna_ports.val][5];
	dlsch_config_pdu_1_1->dmrs_ports[5]     = table_7_3_2_3_3_4_twoCodeword[dci->antenna_ports.val][6];
	dlsch_config_pdu_1_1->dmrs_ports[6]     = table_7_3_2_3_3_4_twoCodeword[dci->antenna_ports.val][7];
	dlsch_config_pdu_1_1->dmrs_ports[7]     = table_7_3_2_3_3_4_twoCodeword[dci->antenna_ports.val][8];
	dlsch_config_pdu_1_1->n_front_load_symb = table_7_3_2_3_3_4_twoCodeword[dci->antenna_ports.val][9];
      }
    }
    /* TCI */
    if (mac->dl_config_request.dl_config_list[0].dci_config_pdu.dci_config_rel15.coreset.tci_present_in_dci == 1){
      // 0 bit if higher layer parameter tci-PresentInDCI is not enabled
      // otherwise 3 bits as defined in Subclause 5.1.5 of [6, TS38.214]
      dlsch_config_pdu_1_1->tci_state = dci->transmission_configuration_indication.val;
    }
    /* SRS_REQUEST */
    // if SUL is supported in the cell, there is an additional bit in this field and the value of this bit represents table 7.1.1.1-1 TS 38.212 FIXME!!!
    dlsch_config_pdu_1_1->srs_config.aperiodicSRS_ResourceTrigger = (dci->srs_request.val & 0x11); // as per Table 7.3.1.1.2-24 TS 38.212
    /* CBGTI */
    dlsch_config_pdu_1_1->cbgti = dci->cbgti.val;
    /* CBGFI */
    dlsch_config_pdu_1_1->codeBlockGroupFlushIndicator = dci->cbgfi.val;
    /* DMRS_SEQ_INI */
    //FIXME!!!

    //	    dl_config->dl_config_list[dl_config->number_pdus].dci_config_pdu.dci_config_rel15.N_RB_BWP = n_RB_DLBWP;
	    
    dl_config->dl_config_list[dl_config->number_pdus].pdu_type = FAPI_NR_DL_CONFIG_TYPE_DLSCH;
    LOG_D(MAC,"(nr_ue_procedures.c) pdu_type=%d\n\n",dl_config->dl_config_list[dl_config->number_pdus].pdu_type);
            
    dl_config->number_pdus = dl_config->number_pdus + 1;

    break;

  case NR_DL_DCI_FORMAT_2_0:
    break;

  case NR_DL_DCI_FORMAT_2_1:        
    break;

  case NR_DL_DCI_FORMAT_2_2:        
    break;

  case NR_DL_DCI_FORMAT_2_3:
    break;

  default: 
    break;
  }


  if(rnti == SI_RNTI){

    //    }else if(rnti == mac->ra_rnti){

  }else if(rnti == P_RNTI){

  }else{  //  c-rnti

    ///  check if this is pdcch order 
    //dci->random_access_preamble_index;
    //dci->ss_pbch_index;
    //dci->prach_mask_index;

    ///  else normal DL-SCH grant
  }
  return 0;
}

int8_t nr_ue_get_SR(module_id_t module_idP, int CC_id, frame_t frameP, uint8_t eNB_id, uint16_t rnti, sub_frame_t subframe){

  return 0;
}

void nr_ue_send_sdu(module_id_t module_idP,
                    uint8_t CC_id,
                    frame_t frameP,
                    int slotP,
                    uint8_t * pdu, uint16_t pdu_len, uint8_t gNB_index,
                    NR_UL_TIME_ALIGNMENT_t *ul_time_alignment){

  LOG_D(MAC, "Handling PDU frame %d slot %d\n", frameP, slotP);

  uint8_t * pduP = pdu;

  VCD_SIGNAL_DUMPER_DUMP_FUNCTION_BY_NAME(VCD_SIGNAL_DUMPER_FUNCTIONS_UE_SEND_SDU, VCD_FUNCTION_IN);

  //LOG_D(MAC,"sdu: %x.%x.%x\n",sdu[0],sdu[1],sdu[2]);

  /*
  #ifdef DEBUG_HEADER_PARSING
    LOG_D(MAC, "[UE %d] ue_send_sdu : Frame %d gNB_index %d : num_ce %d num_sdu %d\n",
      module_idP, frameP, gNB_index, num_ce, num_sdu);
  #endif
  */

  /*
  #if defined(ENABLE_MAC_PAYLOAD_DEBUG)
    LOG_T(MAC, "[UE %d] First 32 bytes of DLSCH : \n", module_idP);
    for (i = 0; i < 32; i++) {
      LOG_T(MAC, "%x.", sdu[i]);
    }
    LOG_T(MAC, "\n");
  #endif
  */

  // Processing MAC PDU
  // it parses MAC CEs subheaders, MAC CEs, SDU subheaderds and SDUs
  if (pduP != NULL)
    nr_ue_process_mac_pdu(module_idP, CC_id, frameP, pduP, pdu_len, gNB_index, ul_time_alignment);

  VCD_SIGNAL_DUMPER_DUMP_FUNCTION_BY_NAME(VCD_SIGNAL_DUMPER_FUNCTIONS_UE_SEND_SDU, VCD_FUNCTION_OUT);

}

void nr_extract_dci_info(NR_UE_MAC_INST_t *mac,
			 int dci_format,
			 uint8_t dci_size,
			 uint16_t rnti,
			 uint64_t *dci_pdu,
			 dci_pdu_rel15_t *dci_pdu_rel15) {
  int rnti_type=-1;

  if       (rnti == mac->ra_rnti) rnti_type = NR_RNTI_RA;
  else if (rnti == mac->crnti)    rnti_type = NR_RNTI_C;
  else if (rnti == mac->t_crnti)  rnti_type = NR_RNTI_TC;
  else if (rnti == 0xFFFE)        rnti_type = NR_RNTI_P;
  else if (rnti == 0xFFFF)        rnti_type = NR_RNTI_SI;

  AssertFatal(rnti_type!=-1,"no identified/handled rnti\n");
  AssertFatal(mac->DLbwp[0] != NULL, "DLbwp[0] shouldn't be null here!\n");
  AssertFatal(mac->ULbwp[0] != NULL, "ULbwp[0] shouldn't be null here!\n");
  int N_RB = (mac->scg != NULL) ? 
    NRRIV2BW(mac->DLbwp[0]->bwp_Common->genericParameters.locationAndBandwidth,275) :
    NRRIV2BW(mac->scc->downlinkConfigCommon->initialDownlinkBWP->genericParameters.locationAndBandwidth,275);
  int N_RB_UL = (mac->scg != NULL) ? 
    NRRIV2BW(mac->ULbwp[0]->bwp_Common->genericParameters.locationAndBandwidth,275) :
    NRRIV2BW(mac->scc->uplinkConfigCommon->initialUplinkBWP->genericParameters.locationAndBandwidth,275);

  int pos=0;
  int fsize=0;
  switch(dci_format) {

  case NR_DL_DCI_FORMAT_1_0:
    switch(rnti_type) {
    case NR_RNTI_RA:
      N_RB = NRRIV2BW(mac->scc->downlinkConfigCommon->initialDownlinkBWP->genericParameters.locationAndBandwidth, 275); // TBR hotfix
      // Freq domain assignment
      fsize = (int)ceil( log2( (N_RB*(N_RB+1))>>1 ) );
      pos=fsize;
      dci_pdu_rel15->frequency_domain_assignment.val = *dci_pdu>>(dci_size-pos)&((1<<fsize)-1);
#ifdef DEBUG_EXTRACT_DCI
      LOG_D(MAC,"frequency-domain assignment %d (%d bits) N_RB_BWP %d=> %d (0x%lx)\n",dci_pdu_rel15->frequency_domain_assignment.val,fsize,N_RB,dci_size-pos,*dci_pdu);
#endif
      // Time domain assignment
      pos+=4;
      dci_pdu_rel15->time_domain_assignment.val = (*dci_pdu >> (dci_size-pos))&0xf;
#ifdef DEBUG_EXTRACT_DCI
      LOG_D(MAC,"time-domain assignment %d  (3 bits)=> %d (0x%lx)\n",dci_pdu_rel15->time_domain_assignment.val,dci_size-pos,*dci_pdu);
#endif
      // VRB to PRB mapping
	
      pos++;
      dci_pdu_rel15->vrb_to_prb_mapping.val = (*dci_pdu>>(dci_size-pos))&0x1;
#ifdef DEBUG_EXTRACT_DCI
      LOG_D(MAC,"vrb to prb mapping %d  (1 bits)=> %d (0x%lx)\n",dci_pdu_rel15->vrb_to_prb_mapping.val,dci_size-pos,*dci_pdu);
#endif
      // MCS
      pos+=5;
      dci_pdu_rel15->mcs = (*dci_pdu>>(dci_size-pos))&0x1f;
#ifdef DEBUG_EXTRACT_DCI
      LOG_D(MAC,"mcs %d  (5 bits)=> %d (0x%lx)\n",dci_pdu_rel15->mcs,dci_size-pos,*dci_pdu);
#endif
      // TB scaling
      pos+=2;
      dci_pdu_rel15->tb_scaling = (*dci_pdu>>(dci_size-pos))&0x3;
#ifdef DEBUG_EXTRACT_DCI
      LOG_D(MAC,"tb_scaling %d  (2 bits)=> %d (0x%lx)\n",dci_pdu_rel15->tb_scaling,dci_size-pos,*dci_pdu);
#endif
      break;

    mac->rnti_type = rnti_type;

    case NR_RNTI_C:
	
      // indicating a DL DCI format 1bit
      pos++;
      dci_pdu_rel15->format_indicator = (*dci_pdu>>(dci_size-pos))&1;
#ifdef DEBUG_EXTRACT_DCI
      LOG_D(MAC,"Format indicator %d (%d bits) N_RB_BWP %d => %d (0x%lx)\n",dci_pdu_rel15->format_indicator,1,N_RB,dci_size-pos,*dci_pdu);
#endif
  	
      // Freq domain assignment (275rb >> fsize = 16)
      fsize = (int)ceil( log2( (N_RB*(N_RB+1))>>1 ) );
      pos+=fsize;
      dci_pdu_rel15->frequency_domain_assignment.val = (*dci_pdu>>(dci_size-pos))&((1<<fsize)-1);
  	
#ifdef DEBUG_EXTRACT_DCI
      LOG_D(MAC,"Freq domain assignment %d (%d bits)=> %d (0x%lx)\n",dci_pdu_rel15->frequency_domain_assignment.val,fsize,dci_size-pos,*dci_pdu);
#endif
    	
      uint16_t is_ra = 1;
      for (int i=0; i<fsize; i++)
	if (!((dci_pdu_rel15->frequency_domain_assignment.val>>i)&1)) {
	  is_ra = 0;
	  break;
	}
      if (is_ra) //fsize are all 1  38.212 p86
	{
	  // ra_preamble_index 6 bits
	  pos+=6;
	  dci_pdu_rel15->ra_preamble_index = (*dci_pdu>>(dci_size-pos))&0x3f;
	    
	  // UL/SUL indicator  1 bit
	  pos++;
	  dci_pdu_rel15->ul_sul_indicator.val = (*dci_pdu>>(dci_size-pos))&1;
	    
	  // SS/PBCH index  6 bits
	  pos+=6;
	  dci_pdu_rel15->ss_pbch_index = (*dci_pdu>>(dci_size-pos))&0x3f;
	    
	  //  prach_mask_index  4 bits
	  pos+=4;
	  dci_pdu_rel15->prach_mask_index = (*dci_pdu>>(dci_size-pos))&0xf;
	    
	}  //end if
      else {
	  
	// Time domain assignment 4bit
		  
	pos+=4;
	dci_pdu_rel15->time_domain_assignment.val = (*dci_pdu>>(dci_size-pos))&0xf;
#ifdef DEBUG_EXTRACT_DCI
	LOG_D(MAC,"Time domain assignment %d (%d bits)=> %d (0x%lx)\n",dci_pdu_rel15->time_domain_assignment.val,4,dci_size-pos,*dci_pdu);
#endif
	  
	// VRB to PRB mapping  1bit
	pos++;
	dci_pdu_rel15->vrb_to_prb_mapping.val = (*dci_pdu>>(dci_size-pos))&1;
#ifdef DEBUG_EXTRACT_DCI
	LOG_D(MAC,"VRB to PRB %d (%d bits)=> %d (0x%lx)\n",dci_pdu_rel15->vrb_to_prb_mapping.val,1,dci_size-pos,*dci_pdu);
#endif
	
	// MCS 5bit  //bit over 32, so dci_pdu ++
	pos+=5;
	dci_pdu_rel15->mcs = (*dci_pdu>>(dci_size-pos))&0x1f;
#ifdef DEBUG_EXTRACT_DCI
	LOG_D(MAC,"MCS %d (%d bits)=> %d (0x%lx)\n",dci_pdu_rel15->mcs,5,dci_size-pos,*dci_pdu);
#endif
	  
	// New data indicator 1bit
	pos++;
	dci_pdu_rel15->ndi = (*dci_pdu>>(dci_size-pos))&1;
#ifdef DEBUG_EXTRACT_DCI
	LOG_D(MAC,"NDI %d (%d bits)=> %d (0x%lx)\n",dci_pdu_rel15->ndi,1,dci_size-pos,*dci_pdu);
#endif      
	  
	// Redundancy version  2bit
	pos+=2;
	dci_pdu_rel15->rv = (*dci_pdu>>(dci_size-pos))&0x3;
#ifdef DEBUG_EXTRACT_DCI
	LOG_D(MAC,"RV %d (%d bits)=> %d (0x%lx)\n",dci_pdu_rel15->rv,2,dci_size-pos,*dci_pdu);
#endif
	  
	// HARQ process number  4bit
	pos+=4;
	dci_pdu_rel15->harq_pid  = (*dci_pdu>>(dci_size-pos))&0xf;
#ifdef DEBUG_EXTRACT_DCI
	LOG_D(MAC,"HARQ_PID %d (%d bits)=> %d (0x%lx)\n",dci_pdu_rel15->harq_pid,4,dci_size-pos,*dci_pdu);
#endif
	  
	// Downlink assignment index  2bit
	pos+=2;
	dci_pdu_rel15->dai[0].val = (*dci_pdu>>(dci_size-pos))&3;
#ifdef DEBUG_EXTRACT_DCI
	LOG_D(MAC,"DAI %d (%d bits)=> %d (0x%lx)\n",dci_pdu_rel15->dai[0].val,2,dci_size-pos,*dci_pdu);
#endif
	  
	// TPC command for scheduled PUCCH  2bit
	pos+=2;
	dci_pdu_rel15->tpc = (*dci_pdu>>(dci_size-pos))&3;
#ifdef DEBUG_EXTRACT_DCI
	LOG_D(MAC,"TPC %d (%d bits)=> %d (0x%lx)\n",dci_pdu_rel15->tpc,2,dci_size-pos,*dci_pdu);
#endif
	  
	// PUCCH resource indicator  3bit
	pos+=3;
	dci_pdu_rel15->pucch_resource_indicator = (*dci_pdu>>(dci_size-pos))&0x7;
#ifdef DEBUG_EXTRACT_DCI
	LOG_D(MAC,"PUCCH RI %d (%d bits)=> %d (0x%lx)\n",dci_pdu_rel15->pucch_resource_indicator,3,dci_size-pos,*dci_pdu);
#endif
	  
	// PDSCH-to-HARQ_feedback timing indicator 3bit
	pos+=3;
	dci_pdu_rel15->pdsch_to_harq_feedback_timing_indicator.val = (*dci_pdu>>(dci_size-pos))&0x7;
#ifdef DEBUG_EXTRACT_DCI
	LOG_D(MAC,"PDSCH to HARQ TI %d (%d bits)=> %d (0x%lx)\n",dci_pdu_rel15->pdsch_to_harq_feedback_timing_indicator.val,3,dci_size-pos,*dci_pdu);
#endif
	  
      } //end else
      break;
    	
    case NR_RNTI_P:
      /*
      // Short Messages Indicator – 2 bits
      for (int i=0; i<2; i++)
      dci_pdu |= (((uint64_t)dci_pdu_rel15->short_messages_indicator>>(1-i))&1)<<(dci_size-pos++);
      // Short Messages – 8 bits
      for (int i=0; i<8; i++)
      *dci_pdu |= (((uint64_t)dci_pdu_rel15->short_messages>>(7-i))&1)<<(dci_size-pos++);
      // Freq domain assignment 0-16 bit
      fsize = (int)ceil( log2( (N_RB*(N_RB+1))>>1 ) );
      for (int i=0; i<fsize; i++)
      *dci_pdu |= (((uint64_t)dci_pdu_rel15->frequency_domain_assignment>>(fsize-i-1))&1)<<(dci_size-pos++);
      // Time domain assignment 4 bit
      for (int i=0; i<4; i++)
      *dci_pdu |= (((uint64_t)dci_pdu_rel15->time_domain_assignment>>(3-i))&1)<<(dci_size-pos++);
      // VRB to PRB mapping 1 bit
      *dci_pdu |= ((uint64_t)dci_pdu_rel15->vrb_to_prb_mapping.val&1)<<(dci_size-pos++);
      // MCS 5 bit
      for (int i=0; i<5; i++)
      *dci_pdu |= (((uint64_t)dci_pdu_rel15->mcs>>(4-i))&1)<<(dci_size-pos++);
	
      // TB scaling 2 bit
      for (int i=0; i<2; i++)
      *dci_pdu |= (((uint64_t)dci_pdu_rel15->tb_scaling>>(1-i))&1)<<(dci_size-pos++);
      */	
	
      break;
  	
    case NR_RNTI_SI:
      /*
      // Freq domain assignment 0-16 bit
      fsize = (int)ceil( log2( (N_RB*(N_RB+1))>>1 ) );
      for (int i=0; i<fsize; i++)
      *dci_pdu |= ((dci_pdu_rel15->frequency_domain_assignment>>(fsize-i-1))&1)<<(dci_size-pos++);
      // Time domain assignment 4 bit
      for (int i=0; i<4; i++)
      *dci_pdu |= (((uint64_t)dci_pdu_rel15->time_domain_assignment>>(3-i))&1)<<(dci_size-pos++);
      // VRB to PRB mapping 1 bit
      *dci_pdu |= ((uint64_t)dci_pdu_rel15->vrb_to_prb_mapping.val&1)<<(dci_size-pos++);
      // MCS 5bit  //bit over 32, so dci_pdu ++
      for (int i=0; i<5; i++)
      *dci_pdu |= (((uint64_t)dci_pdu_rel15->mcs>>(4-i))&1)<<(dci_size-pos++);
      // Redundancy version  2bit
      for (int i=0; i<2; i++)
      *dci_pdu |= (((uint64_t)dci_pdu_rel15->rv>>(1-i))&1)<<(dci_size-pos++);
      */	
      break;
	
    case NR_RNTI_TC:
      // indicating a DL DCI format 1bit
      pos++;
      dci_pdu_rel15->format_indicator = (*dci_pdu>>(dci_size-pos))&1;
      // Freq domain assignment 0-16 bit
      fsize = (int)ceil( log2( (N_RB*(N_RB+1))>>1 ) );
      pos+=fsize;
      dci_pdu_rel15->frequency_domain_assignment.val = (*dci_pdu>>(dci_size-pos))&((1<<fsize)-1);
      // Time domain assignment 4 bit
      pos+=4;
      dci_pdu_rel15->time_domain_assignment.val = (*dci_pdu>>(dci_size-pos))&0xf;
      // VRB to PRB mapping 1 bit
      dci_pdu_rel15->vrb_to_prb_mapping.val = (*dci_pdu>>(dci_size-pos))&1;
      // MCS 5bit  //bit over 32, so dci_pdu ++
      pos+=5;
      dci_pdu_rel15->mcs = (*dci_pdu>>(dci_size-pos))&0x1f;
      // New data indicator 1bit
      dci_pdu_rel15->ndi = (*dci_pdu>>(dci_size-pos))&1;
      // Redundancy version  2bit
      pos+=2;
      dci_pdu_rel15->rv = (*dci_pdu>>(dci_size-pos))&3;
      // HARQ process number  4bit
      pos+=4;
      dci_pdu_rel15->harq_pid = (*dci_pdu>>(dci_size-pos))&0xf;
      // Downlink assignment index – 2 bits
      pos+=2;
      dci_pdu_rel15->dai[0].val = (*dci_pdu>>(dci_size-pos))&3;
      // TPC command for scheduled PUCCH – 2 bits
      pos+=2;
      dci_pdu_rel15->tpc  = (*dci_pdu>>(dci_size-pos))&3;
      // PDSCH-to-HARQ_feedback timing indicator – 3 bits
      pos+=3;
      dci_pdu_rel15->pdsch_to_harq_feedback_timing_indicator.val = (*dci_pdu>>(dci_size-pos))&7;
       
      break;
    }
    break;
  
  case NR_UL_DCI_FORMAT_0_0:
    switch(rnti_type)
      {
      case NR_RNTI_C:
	// indicating a DL DCI format 1bit
	dci_pdu_rel15->format_indicator = (*dci_pdu>>(dci_size-pos))&1;
	// Freq domain assignment  max 16 bit
	fsize = (int)ceil( log2( (N_RB_UL*(N_RB_UL+1))>>1 ) );
	pos+=fsize;
	dci_pdu_rel15->frequency_domain_assignment.val = (*dci_pdu>>(dci_size-pos))&((1<<fsize)-1);
	// Time domain assignment 4bit
	pos+=4;
	dci_pdu_rel15->time_domain_assignment.val = (*dci_pdu>>(dci_size-pos))&0xf;
	// Frequency hopping flag – 1 bit
	pos++;
	dci_pdu_rel15->frequency_hopping_flag.val= (*dci_pdu>>(dci_size-pos))&1;
	// MCS  5 bit
	pos+=5;
	dci_pdu_rel15->mcs= (*dci_pdu>>(dci_size-pos))&0x1f;
	// New data indicator 1bit
	pos++;
	dci_pdu_rel15->ndi= (*dci_pdu>>(dci_size-pos))&1;
	// Redundancy version  2bit
	pos+=2;
	dci_pdu_rel15->rv= (*dci_pdu>>(dci_size-pos))&3;
	// HARQ process number  4bit
	pos+=4;
	dci_pdu_rel15->harq_pid = (*dci_pdu>>(dci_size-pos))&0xf;
	// TPC command for scheduled PUSCH – 2 bits
	pos+=2;
	dci_pdu_rel15->tpc = (*dci_pdu>>(dci_size-pos))&3;
	// UL/SUL indicator – 1 bit
	/* commented for now (RK): need to get this from BWP descriptor
	   if (cfg->pucch_config.pucch_GroupHopping.value)
	   dci_pdu->= ((uint64_t)*dci_pdu>>(dci_size-pos)ul_sul_indicator&1)<<(dci_size-pos++);
	*/
	break;
	
      case NR_RNTI_TC:
	/*	
	// indicating a DL DCI format 1bit
	dci_pdu->= (*dci_pdu>>(dci_size-pos)format_indicator&1)<<(dci_size-pos++);
	// Freq domain assignment  max 16 bit
	fsize = (int)ceil( log2( (N_RB_UL*(N_RB_UL+1))>>1 ) );
	for (int i=0; i<fsize; i++)
	dci_pdu->= ((*dci_pdu>>(dci_size-pos)frequency_domain_assignment>>(fsize-i-1))&1)<<(dci_size-pos++);
	// Time domain assignment 4bit
	for (int i=0; i<4; i++)
	dci_pdu->= (((uint64_t)*dci_pdu>>(dci_size-pos)time_domain_assignment>>(3-i))&1)<<(dci_size-pos++);
	// Frequency hopping flag – 1 bit
	dci_pdu->= ((uint64_t)*dci_pdu>>(dci_size-pos)frequency_hopping_flag&1)<<(dci_size-pos++);
	// MCS  5 bit
	for (int i=0; i<5; i++)
	dci_pdu->= (((uint64_t)*dci_pdu>>(dci_size-pos)mcs>>(4-i))&1)<<(dci_size-pos++);
	// New data indicator 1bit
	dci_pdu->= ((uint64_t)*dci_pdu>>(dci_size-pos)ndi&1)<<(dci_size-pos++);
	// Redundancy version  2bit
	for (int i=0; i<2; i++)
	dci_pdu->= (((uint64_t)*dci_pdu>>(dci_size-pos)rv>>(1-i))&1)<<(dci_size-pos++);
	// HARQ process number  4bit
	for (int i=0; i<4; i++)
	*dci_pdu  |= (((uint64_t)*dci_pdu>>(dci_size-pos)harq_pid>>(3-i))&1)<<(dci_size-pos++);
	
	// TPC command for scheduled PUSCH – 2 bits
	for (int i=0; i<2; i++)
	dci_pdu->= (((uint64_t)*dci_pdu>>(dci_size-pos)tpc>>(1-i))&1)<<(dci_size-pos++);
	*/	
	// UL/SUL indicator – 1 bit
	/*
	  commented for now (RK): need to get this information from BWP descriptor
	  if (cfg->pucch_config.pucch_GroupHopping.value)
	  dci_pdu->= ((uint64_t)dci_pdu_rel15->ul_sul_indicator&1)<<(dci_size-pos++);
	*/
	break;
	
      }
    break;

  case NR_DL_DCI_FORMAT_1_1:
    // Format indicator
    pos=1;
    dci_pdu_rel15->format_indicator = (*dci_pdu>>(dci_size-pos))&1;
    // Carrier indicator
    pos+=dci_pdu_rel15->carrier_indicator.nbits;
    dci_pdu_rel15->carrier_indicator.val = (*dci_pdu>>(dci_size-pos))&((1<<dci_pdu_rel15->carrier_indicator.nbits)-1);
    // BWP Indicator
    pos+=dci_pdu_rel15->bwp_indicator.nbits;
    dci_pdu_rel15->bwp_indicator.val = (*dci_pdu>>(dci_size-pos))&((1<<dci_pdu_rel15->bwp_indicator.nbits)-1);
    // Frequency domain resource assignment
    pos+=dci_pdu_rel15->frequency_domain_assignment.nbits;
    dci_pdu_rel15->frequency_domain_assignment.val = (*dci_pdu>>(dci_size-pos))&((1<<dci_pdu_rel15->frequency_domain_assignment.nbits)-1);
    // Time domain resource assignment
    pos+=dci_pdu_rel15->time_domain_assignment.nbits;
    dci_pdu_rel15->time_domain_assignment.val = (*dci_pdu>>(dci_size-pos))&((1<<dci_pdu_rel15->time_domain_assignment.nbits)-1);
    // VRB-to-PRB mapping
    pos+=dci_pdu_rel15->vrb_to_prb_mapping.nbits;
    dci_pdu_rel15->vrb_to_prb_mapping.val = (*dci_pdu>>(dci_size-pos))&((1<<dci_pdu_rel15->vrb_to_prb_mapping.nbits)-1);
    // PRB bundling size indicator
    pos+=dci_pdu_rel15->prb_bundling_size_indicator.nbits;
    dci_pdu_rel15->prb_bundling_size_indicator.val = (*dci_pdu>>(dci_size-pos))&((1<<dci_pdu_rel15->prb_bundling_size_indicator.nbits)-1);
    // Rate matching indicator
    pos+=dci_pdu_rel15->rate_matching_indicator.nbits;
    dci_pdu_rel15->rate_matching_indicator.val = (*dci_pdu>>(dci_size-pos))&((1<<dci_pdu_rel15->rate_matching_indicator.nbits)-1);
    // ZP CSI-RS trigger
    pos+=dci_pdu_rel15->zp_csi_rs_trigger.nbits;
    dci_pdu_rel15->zp_csi_rs_trigger.val = (*dci_pdu>>(dci_size-pos))&((1<<dci_pdu_rel15->zp_csi_rs_trigger.nbits)-1);
    //TB1
    // MCS 5bit
    pos+=5;
    dci_pdu_rel15->mcs = (*dci_pdu>>(dci_size-pos))&0x1f;
    // New data indicator 1bit
    pos+=1;
    dci_pdu_rel15->ndi = (*dci_pdu>>(dci_size-pos))&0x1;
    // Redundancy version  2bit
    pos+=2;
    dci_pdu_rel15->rv = (*dci_pdu>>(dci_size-pos))&0x3;
    //TB2
    // MCS 5bit
    pos+=dci_pdu_rel15->mcs2.nbits;
    dci_pdu_rel15->mcs2.val = (*dci_pdu>>(dci_size-pos))&((1<<dci_pdu_rel15->mcs2.nbits)-1);
    // New data indicator 1bit
    pos+=dci_pdu_rel15->ndi2.nbits;
    dci_pdu_rel15->ndi2.val = (*dci_pdu>>(dci_size-pos))&((1<<dci_pdu_rel15->ndi2.nbits)-1);
    // Redundancy version  2bit
    pos+=dci_pdu_rel15->rv2.nbits;
    dci_pdu_rel15->rv2.val = (*dci_pdu>>(dci_size-pos))&((1<<dci_pdu_rel15->rv2.nbits)-1);
    // HARQ process number  4bit
    pos+=4;
    dci_pdu_rel15->harq_pid = (*dci_pdu>>(dci_size-pos))&0xf;
    // Downlink assignment index
    pos+=dci_pdu_rel15->dai[0].nbits;
    dci_pdu_rel15->dai[0].val = (*dci_pdu>>(dci_size-pos))&((1<<dci_pdu_rel15->dai[0].nbits)-1);
    // TPC command for scheduled PUCCH  2bit
    pos+=2;
    dci_pdu_rel15->tpc = (*dci_pdu>>(dci_size-pos))&0x3;
    // PUCCH resource indicator  3bit
    pos+=3;
    dci_pdu_rel15->pucch_resource_indicator = (*dci_pdu>>(dci_size-pos))&0x3;
    // PDSCH-to-HARQ_feedback timing indicator
    pos+=dci_pdu_rel15->pdsch_to_harq_feedback_timing_indicator.nbits;
    dci_pdu_rel15->pdsch_to_harq_feedback_timing_indicator.val = (*dci_pdu>>(dci_size-pos))&((1<<dci_pdu_rel15->pdsch_to_harq_feedback_timing_indicator.nbits)-1);
    // Antenna ports
    pos+=dci_pdu_rel15->antenna_ports.nbits;
    dci_pdu_rel15->antenna_ports.val = (*dci_pdu>>(dci_size-pos))&((1<<dci_pdu_rel15->antenna_ports.nbits)-1);
    // TCI
    pos+=dci_pdu_rel15->transmission_configuration_indication.nbits;
    dci_pdu_rel15->transmission_configuration_indication.val = (*dci_pdu>>(dci_size-pos))&((1<<dci_pdu_rel15->transmission_configuration_indication.nbits)-1);
    // SRS request
    pos+=dci_pdu_rel15->srs_request.nbits;
    dci_pdu_rel15->srs_request.val = (*dci_pdu>>(dci_size-pos))&((1<<dci_pdu_rel15->srs_request.nbits)-1);
    // CBG transmission information
    pos+=dci_pdu_rel15->cbgti.nbits;
    dci_pdu_rel15->cbgti.val = (*dci_pdu>>(dci_size-pos))&((1<<dci_pdu_rel15->cbgti.nbits)-1);
    // CBG flushing out information
    pos+=dci_pdu_rel15->cbgfi.nbits;
    dci_pdu_rel15->cbgfi.val = (*dci_pdu>>(dci_size-pos))&((1<<dci_pdu_rel15->cbgfi.nbits)-1);
    // DMRS sequence init
    pos+=1;
    dci_pdu_rel15->dmrs_sequence_initialization = (*dci_pdu>>(dci_size-pos))&0x1;
    break;

  }
}


void nr_ue_process_mac_pdu(module_id_t module_idP,
                           uint8_t CC_id,
                           frame_t frameP,
                           uint8_t *pduP, 
                           uint16_t mac_pdu_len,
                           uint8_t gNB_index,
                           NR_UL_TIME_ALIGNMENT_t *ul_time_alignment){

    // This function is adapting code from the old
    // parse_header(...) and ue_send_sdu(...) functions of OAI LTE

    uint8_t *pdu_ptr = pduP, rx_lcid, done = 0;
    int pdu_len = mac_pdu_len;
    uint16_t mac_ce_len, mac_subheader_len, mac_sdu_len;
    NR_UE_MAC_INST_t *mac = get_mac_inst(module_idP);

    //NR_UE_MAC_INST_t *UE_mac_inst = get_mac_inst(module_idP);
    //uint8_t scs = UE_mac_inst->mib->subCarrierSpacingCommon;
    //uint16_t bwp_ul_NB_RB = UE_mac_inst->initial_bwp_ul.N_RB;

    //  For both DL/UL-SCH
    //  Except:
    //   - UL/DL-SCH: fixed-size MAC CE(known by LCID)
    //   - UL/DL-SCH: padding
    //   - UL-SCH:    MSG3 48-bits
    //  |0|1|2|3|4|5|6|7|  bit-wise
    //  |R|F|   LCID    |
    //  |       L       |
    //  |0|1|2|3|4|5|6|7|  bit-wise
    //  |R|F|   LCID    |
    //  |       L       |
    //  |       L       |

    //  For both DL/UL-SCH
    //  For:
    //   - UL/DL-SCH: fixed-size MAC CE(known by LCID)
    //   - UL/DL-SCH: padding, for single/multiple 1-oct padding CE(s)
    //   - UL-SCH:    MSG3 48-bits
    //  |0|1|2|3|4|5|6|7|  bit-wise
    //  |R|R|   LCID    |
    //  LCID: The Logical Channel ID field identifies the logical channel instance of the corresponding MAC SDU or the type of the corresponding MAC CE or padding as described in Tables 6.2.1-1 and 6.2.1-2 for the DL-SCH and UL-SCH respectively. There is one LCID field per MAC subheader. The LCID field size is 6 bits;
    //  L: The Length field indicates the length of the corresponding MAC SDU or variable-sized MAC CE in bytes. There is one L field per MAC subheader except for subheaders corresponding to fixed-sized MAC CEs and padding. The size of the L field is indicated by the F field;
    //  F: lenght of L is 0:8 or 1:16 bits wide
    //  R: Reserved bit, set to zero.
    
    while (!done && pdu_len > 0){
        mac_ce_len = 0x0000;
        mac_subheader_len = 0x0001; //  default to fixed-length subheader = 1-oct
        mac_sdu_len = 0x0000;
        rx_lcid = ((NR_MAC_SUBHEADER_FIXED *)pdu_ptr)->LCID;

        switch(rx_lcid){
            //  MAC CE

            /*#ifdef DEBUG_HEADER_PARSING
              LOG_D(MAC, "[UE] LCID %d, PDU length %d\n", ((NR_MAC_SUBHEADER_FIXED *)pdu_ptr)->LCID, pdu_len);
            #endif*/
            case DL_SCH_LCID_CCCH:
                //  MSG4 RRC Connection Setup 38.331
                //  varialbe length
                mac_ce_len |= (uint16_t)((NR_MAC_SUBHEADER_SHORT *)pdu_ptr)->L;
                mac_subheader_len = 2;
                if(((NR_MAC_SUBHEADER_SHORT *)pdu_ptr)->F){
                    mac_ce_len |= (uint16_t)(((NR_MAC_SUBHEADER_LONG *)pdu_ptr)->L2)<<8;
                    mac_subheader_len = 3;
                }

                break;

            case DL_SCH_LCID_TCI_STATE_ACT_UE_SPEC_PDSCH:

                //  38.321 Ch6.1.3.14
                //  varialbe length
                mac_ce_len |= (uint16_t)((NR_MAC_SUBHEADER_SHORT *)pdu_ptr)->L;
                mac_subheader_len = 2;
                if(((NR_MAC_SUBHEADER_SHORT *)pdu_ptr)->F){
                    mac_ce_len |= (uint16_t)(((NR_MAC_SUBHEADER_LONG *)pdu_ptr)->L2)<<8;
                    mac_subheader_len = 3;
                }
                break;
            case DL_SCH_LCID_APERIODIC_CSI_TRI_STATE_SUBSEL:
                //  38.321 Ch6.1.3.13
                //  varialbe length
                mac_ce_len |= (uint16_t)((NR_MAC_SUBHEADER_SHORT *)pdu_ptr)->L;
                mac_subheader_len = 2;
                if(((NR_MAC_SUBHEADER_SHORT *)pdu_ptr)->F){
                    mac_ce_len |= (uint16_t)(((NR_MAC_SUBHEADER_LONG *)pdu_ptr)->L2)<<8;
                    mac_subheader_len = 3;
                }
                break;
            case DL_SCH_LCID_SP_CSI_RS_CSI_IM_RES_SET_ACT:
                //  38.321 Ch6.1.3.12
                //  varialbe length
                mac_ce_len |= (uint16_t)((NR_MAC_SUBHEADER_SHORT *)pdu_ptr)->L;
                mac_subheader_len = 2;
                if(((NR_MAC_SUBHEADER_SHORT *)pdu_ptr)->F){
                    mac_ce_len |= (uint16_t)(((NR_MAC_SUBHEADER_LONG *)pdu_ptr)->L2)<<8;
                    mac_subheader_len = 3;
                }
                break;
            case DL_SCH_LCID_SP_SRS_ACTIVATION:
                //  38.321 Ch6.1.3.17
                //  varialbe length
                mac_ce_len |= (uint16_t)((NR_MAC_SUBHEADER_SHORT *)pdu_ptr)->L;
                mac_subheader_len = 2;
                if(((NR_MAC_SUBHEADER_SHORT *)pdu_ptr)->F){
                    mac_ce_len |= (uint16_t)(((NR_MAC_SUBHEADER_LONG *)pdu_ptr)->L2)<<8;
                    mac_subheader_len = 3;
                }
                break;
            
            case DL_SCH_LCID_RECOMMENDED_BITRATE:
                //  38.321 Ch6.1.3.20
                mac_ce_len = 2;
                break;
            case DL_SCH_LCID_SP_ZP_CSI_RS_RES_SET_ACT:
                //  38.321 Ch6.1.3.19
                mac_ce_len = 2;
                break;
            case DL_SCH_LCID_PUCCH_SPATIAL_RELATION_ACT:
                //  38.321 Ch6.1.3.18
                mac_ce_len = 3;
                break;
            case DL_SCH_LCID_SP_CSI_REP_PUCCH_ACT:
                //  38.321 Ch6.1.3.16
                mac_ce_len = 2;
                break;
            case DL_SCH_LCID_TCI_STATE_IND_UE_SPEC_PDCCH:
                //  38.321 Ch6.1.3.15
                mac_ce_len = 2;
                break;
            case DL_SCH_LCID_DUPLICATION_ACT:
                //  38.321 Ch6.1.3.11
                mac_ce_len = 1;
                break;
            case DL_SCH_LCID_SCell_ACT_4_OCT:
                //  38.321 Ch6.1.3.10
                mac_ce_len = 4;
                break;
            case DL_SCH_LCID_SCell_ACT_1_OCT:
                //  38.321 Ch6.1.3.10
                mac_ce_len = 1;
                break;
            case DL_SCH_LCID_L_DRX:
                //  38.321 Ch6.1.3.6
                //  fixed length but not yet specify.
                mac_ce_len = 0;
                break;
            case DL_SCH_LCID_DRX:
                //  38.321 Ch6.1.3.5
                //  fixed length but not yet specify.
                mac_ce_len = 0;
                break;
            case DL_SCH_LCID_TA_COMMAND:
                //  38.321 Ch6.1.3.4
                mac_ce_len = 1;

                /*uint8_t ta_command = ((NR_MAC_CE_TA *)pdu_ptr)[1].TA_COMMAND;
                uint8_t tag_id = ((NR_MAC_CE_TA *)pdu_ptr)[1].TAGID;*/

                ul_time_alignment->apply_ta = 1;
                ul_time_alignment->ta_command = ((NR_MAC_CE_TA *)pdu_ptr)[1].TA_COMMAND;
                ul_time_alignment->tag_id = ((NR_MAC_CE_TA *)pdu_ptr)[1].TAGID;

                /*
                #ifdef DEBUG_HEADER_PARSING
                LOG_D(MAC, "[UE] CE %d : UE Timing Advance : %d\n", i, pdu_ptr[1]);
                #endif
                */

                LOG_D(MAC, "Received TA_COMMAND %u TAGID %u CC_id %d\n", ul_time_alignment->ta_command, ul_time_alignment->tag_id, CC_id);

                break;
            case DL_SCH_LCID_CON_RES_ID:
                //  38.321 Ch6.1.3.3
                // WIP todo: handle CCCH_pdu
                mac_ce_len = 6;
                
                LOG_I(MAC, "[UE %d][RAPROC] Frame %d : received contention resolution msg: %x.%x.%x.%x.%x.%x, Terminating RA procedure\n", module_idP, frameP, pdu_ptr[0], pdu_ptr[1], pdu_ptr[2], pdu_ptr[3], pdu_ptr[4], pdu_ptr[5]);

                if (mac->RA_active == 1) {
                  LOG_I(MAC, "[UE %d][RAPROC] Frame %d : Clearing RA_active flag\n", module_idP, frameP);
                  mac->RA_active = 0;
                   // // check if RA procedure has finished completely (no contention)
                   // tx_sdu = &mac->CCCH_pdu.payload[3];
                   // //Note: 3 assumes sizeof(SCH_SUBHEADER_SHORT) + PADDING CE, which is when UL-Grant has TBS >= 9 (64 bits)
                   // // (other possibility is 1 for TBS=7 (SCH_SUBHEADER_FIXED), or 2 for TBS=8 (SCH_SUBHEADER_FIXED+PADDING or //  SCH_SUBHEADER_SHORT)
                   // for (i = 0; i < 6; i++)
                   //   if (tx_sdu[i] != payload_ptr[i]) {
                   //     LOG_E(MAC, "[UE %d][RAPROC] Contention detected, RA failed\n", module_idP);
                   //     nr_ra_failed(module_idP, CC_id, eNB_index);
                   //     mac->RA_contention_resolution_timer_active = 0;
                   //     return;
                   //   }
                  LOG_I(MAC, "[UE %d][RAPROC] Frame %d : Cleared contention resolution timer. Set C-RNTI to TC-RNTI\n",
                    module_idP,
                    frameP);
                  mac->RA_contention_resolution_timer_active = 0;
                  nr_ra_succeeded(module_idP, CC_id, gNB_index);
                  mac->crnti = mac->t_crnti;
                  mac->t_crnti = 0;
                  mac->ra_state = RA_SUCCEEDED;
                }
                break;
            case DL_SCH_LCID_PADDING:
                done = 1;
                //  end of MAC PDU, can ignore the rest.
                break;

            //  MAC SDU

            case DL_SCH_LCID_DCCH:
                //  check if LCID is valid at current time.

            case DL_SCH_LCID_DCCH1:
                //  check if LCID is valid at current time.

            default:
                //  check if LCID is valid at current time.
                if(((NR_MAC_SUBHEADER_SHORT *)pdu_ptr)->F){
                    //mac_sdu_len |= (uint16_t)(((NR_MAC_SUBHEADER_LONG *)pdu_ptr)->L2)<<8;
                    mac_subheader_len = 3;
                    mac_sdu_len = ((uint16_t)(((NR_MAC_SUBHEADER_LONG *) pdu_ptr)->L1 & 0x7f) << 8)
                    | ((uint16_t)((NR_MAC_SUBHEADER_LONG *) pdu_ptr)->L2 & 0xff);

                } else {
                  mac_sdu_len = (uint16_t)((NR_MAC_SUBHEADER_SHORT *)pdu_ptr)->L;
                  mac_subheader_len = 2;
                }

                LOG_D(MAC, "[UE %d] Frame %d : DLSCH -> DL-DTCH %d (gNB %d, %d bytes)\n", module_idP, frameP, rx_lcid, gNB_index, mac_sdu_len);

                #if defined(ENABLE_MAC_PAYLOAD_DEBUG)
                    LOG_T(MAC, "[UE %d] First 32 bytes of DLSCH : \n", module_idP);

                    for (i = 0; i < 32; i++)
                      LOG_T(MAC, "%x.", (pdu_ptr + mac_subheader_len)[i]);

                    LOG_T(MAC, "\n");
                #endif

                if (IS_SOFTMODEM_NOS1){
                  if (rx_lcid < NB_RB_MAX && rx_lcid >= DL_SCH_LCID_DTCH) {

                    mac_rlc_data_ind(module_idP,
                                     0x1234,
                                     gNB_index,
                                     frameP,
                                     ENB_FLAG_NO,
                                     MBMS_FLAG_NO,
                                     rx_lcid,
                                     (char *) (pdu_ptr + mac_subheader_len),
                                     mac_sdu_len,
                                     1,
                                     NULL);
                  } else {
                    LOG_E(MAC, "[UE %d] Frame %d : unknown LCID %d (gNB %d)\n", module_idP, frameP, rx_lcid, gNB_index);
                  }
                }

            break;
        }
        pdu_ptr += ( mac_subheader_len + mac_ce_len + mac_sdu_len );
        pdu_len -= ( mac_subheader_len + mac_ce_len + mac_sdu_len );
        AssertFatal(pdu_len >= 0, "[MAC] nr_ue_process_mac_pdu, residual mac pdu length < 0!\n");
    }
}

////////////////////////////////////////////////////////
/////* ULSCH MAC PDU generation (6.1.2 TS 38.321) */////
////////////////////////////////////////////////////////

uint16_t nr_generate_ulsch_pdu(uint8_t *sdus_payload,
                                    uint8_t *pdu,
                                    uint8_t num_sdus,
                                    uint16_t *sdu_lengths,
                                    uint8_t *sdu_lcids,
                                    uint8_t power_headroom,
                                    uint16_t crnti,
                                    uint16_t truncated_bsr,
                                    uint16_t short_bsr,
                                    uint16_t long_bsr,
                                    unsigned short post_padding,
                                    uint16_t buflen) {

  NR_MAC_SUBHEADER_FIXED *mac_pdu_ptr = (NR_MAC_SUBHEADER_FIXED *) pdu;
  unsigned char last_size = 0, i, mac_header_control_elements[16], *ce_ptr, bsr = 0;
  int mac_ce_size;
  uint16_t offset = 0;

  LOG_D(MAC, "[UE] Generating ULSCH PDU : num_sdus %d\n", num_sdus);

  #ifdef DEBUG_HEADER_PARSING

    for (i = 0; i < num_sdus; i++)
      LOG_D(MAC, "[UE] MAC subPDU %d (lcid %d length %d bytes \n", i, sdu_lcids[i], sdu_lengths[i]);

  #endif

  // Generating UL MAC subPDUs including MAC SDU and subheader

  for (i = 0; i < num_sdus; i++) {
    LOG_D(MAC, "[UE] Generating UL MAC subPDUs for SDU with lenght %d ( num_sdus %d )\n", sdu_lengths[i], num_sdus);

    if (sdu_lcids[i] != UL_SCH_LCID_CCCH){
      if (sdu_lengths[i] < 128) {
        ((NR_MAC_SUBHEADER_SHORT *) mac_pdu_ptr)->R = 0;
        ((NR_MAC_SUBHEADER_SHORT *) mac_pdu_ptr)->F = 0;
        ((NR_MAC_SUBHEADER_SHORT *) mac_pdu_ptr)->LCID = sdu_lcids[i];
        ((NR_MAC_SUBHEADER_SHORT *) mac_pdu_ptr)->L = (unsigned char) sdu_lengths[i];
        last_size = 2;
      } else {
        ((NR_MAC_SUBHEADER_LONG *) mac_pdu_ptr)->R = 0;
        ((NR_MAC_SUBHEADER_LONG *) mac_pdu_ptr)->F = 1;
        ((NR_MAC_SUBHEADER_LONG *) mac_pdu_ptr)->LCID = sdu_lcids[i];
        ((NR_MAC_SUBHEADER_LONG *) mac_pdu_ptr)->L1 = ((unsigned short) sdu_lengths[i] >> 8) & 0x7f;
        ((NR_MAC_SUBHEADER_LONG *) mac_pdu_ptr)->L2 = (unsigned short) sdu_lengths[i] & 0xff;
        last_size = 3;
      }
    } else { // UL CCCH SDU
      mac_pdu_ptr->R = 0;
      mac_pdu_ptr->LCID = sdu_lcids[i];
    }

    mac_pdu_ptr += last_size;

    // cycle through SDUs, compute each relevant and place ulsch_buffer in
    memcpy((void *) mac_pdu_ptr, (void *) sdus_payload, sdu_lengths[i]);
    sdus_payload += sdu_lengths[i]; 
    mac_pdu_ptr  += sdu_lengths[i];
  }

  // Generating UL MAC subPDUs including MAC CEs (MAC CE and subheader)

  ce_ptr = &mac_header_control_elements[0];

  if (power_headroom) {
    // MAC CE fixed subheader
    mac_pdu_ptr->R = 0;
    mac_pdu_ptr->LCID = UL_SCH_LCID_SINGLE_ENTRY_PHR;
    mac_pdu_ptr++;

    // PHR MAC CE (1 octet)
    ((NR_SINGLE_ENTRY_PHR_MAC_CE *) ce_ptr)->PH = power_headroom;
    ((NR_SINGLE_ENTRY_PHR_MAC_CE *) ce_ptr)->R1 = 0;
    ((NR_SINGLE_ENTRY_PHR_MAC_CE *) ce_ptr)->PCMAX = 0; // todo
    ((NR_SINGLE_ENTRY_PHR_MAC_CE *) ce_ptr)->R2 = 0;

    mac_ce_size = sizeof(NR_SINGLE_ENTRY_PHR_MAC_CE);

    // Copying bytes for PHR MAC CEs to the mac pdu pointer
    memcpy((void *) mac_pdu_ptr, (void *) ce_ptr, mac_ce_size);
    ce_ptr += mac_ce_size;
    mac_pdu_ptr += (unsigned char) mac_ce_size;
  }

  if (crnti) {
    // MAC CE fixed subheader
    mac_pdu_ptr->R = 0;
    mac_pdu_ptr->LCID = CRNTI;
    mac_pdu_ptr++;

    // C-RNTI MAC CE (2 octets)
    * (uint16_t *) ce_ptr = crnti;
    mac_ce_size = sizeof(uint16_t);

    // Copying bytes for CRNTI MAC CE to the mac pdu pointer
    memcpy((void *) mac_pdu_ptr, (void *) ce_ptr, mac_ce_size);
    ce_ptr += mac_ce_size;
    mac_pdu_ptr += (unsigned char) mac_ce_size;
  }

  if (truncated_bsr) {
    // MAC CE fixed subheader
    mac_pdu_ptr->R = 0;
    mac_pdu_ptr->LCID = UL_SCH_LCID_S_TRUNCATED_BSR;
    mac_pdu_ptr++;

    // Short truncated BSR MAC CE (1 octet)
    ((NR_BSR_SHORT_TRUNCATED *) ce_ptr)-> Buffer_size = truncated_bsr;
    ((NR_BSR_SHORT_TRUNCATED *) ce_ptr)-> LcgID = 0; // todo
    mac_ce_size = sizeof(NR_BSR_SHORT_TRUNCATED);

    bsr = 1 ;
  } else if (short_bsr) {
    // MAC CE fixed subheader
    mac_pdu_ptr->R = 0;
    mac_pdu_ptr->LCID = UL_SCH_LCID_S_BSR;
    mac_pdu_ptr++;

    // Short truncated BSR MAC CE (1 octet)
    ((NR_BSR_SHORT *) ce_ptr)->Buffer_size = short_bsr;
    ((NR_BSR_SHORT *) ce_ptr)->LcgID = 0; // todo
    mac_ce_size = sizeof(NR_BSR_SHORT);

    bsr = 1 ;
  } else if (long_bsr) {
    // MAC CE variable subheader
    // todo ch 6.1.3.1. TS 38.321
    // ((NR_MAC_SUBHEADER_SHORT *) mac_pdu_ptr)->R = 0;
    // ((NR_MAC_SUBHEADER_SHORT *) mac_pdu_ptr)->F = 0;
    // ((NR_MAC_SUBHEADER_SHORT *) mac_pdu_ptr)->LCID = UL_SCH_LCID_L_BSR;
    // ((NR_MAC_SUBHEADER_SHORT *) mac_pdu_ptr)->L = 0;
    // last_size = 2;
    // mac_pdu_ptr += last_size;

    // Short truncated BSR MAC CE (1 octet)
    // ((NR_BSR_LONG *) ce_ptr)->Buffer_size0 = short_bsr;
    // ((NR_BSR_LONG *) ce_ptr)->LCGID0 = 0;
    // mac_ce_size = sizeof(NR_BSR_LONG); // size is variable
  }

  if (bsr){
    // Copying bytes for BSR MAC CE to the mac pdu pointer
    memcpy((void *) mac_pdu_ptr, (void *) ce_ptr, mac_ce_size);
    ce_ptr += mac_ce_size;
    mac_pdu_ptr += (unsigned char) mac_ce_size;
  }

  // compute offset before adding padding (if necessary)
  offset = ((unsigned char *) mac_pdu_ptr - pdu);
  uint16_t padding_bytes = 0; 

  if(buflen > 0) // If the buflen is provided
    padding_bytes = buflen - offset;

  // Compute final offset for padding
  if (post_padding > 0 || padding_bytes>0) {
    ((NR_MAC_SUBHEADER_FIXED *) mac_pdu_ptr)->R = 0;
    ((NR_MAC_SUBHEADER_FIXED *) mac_pdu_ptr)->LCID = UL_SCH_LCID_PADDING;
    mac_pdu_ptr++;
  } else {            
    // no MAC subPDU with padding
  }

  // compute final offset
  offset = ((unsigned char *) mac_pdu_ptr - pdu);

  //printf("Offset %d \n", ((unsigned char *) mac_pdu_ptr - pdu));

  return offset;
}

uint8_t
nr_ue_get_sdu(module_id_t module_idP, int CC_id, frame_t frameP,
           sub_frame_t subframe, uint8_t eNB_index,
           uint8_t *ulsch_buffer, uint16_t buflen, uint8_t *access_mode) {
  uint8_t total_rlc_pdu_header_len = 0;
  int16_t buflen_remain = 0;
  uint8_t lcid = 0;
  uint16_t sdu_lengths[8] = { 0, 0, 0, 0, 0, 0, 0, 0 };
  uint8_t sdu_lcids[8] = { 0, 0, 0, 0, 0, 0, 0, 0 };
  uint16_t payload_offset = 0, num_sdus = 0;
  uint8_t ulsch_sdus[MAX_ULSCH_PAYLOAD_BYTES];
  uint16_t sdu_length_total = 0;
  //unsigned short post_padding = 0;

  rlc_buffer_occupancy_t lcid_buffer_occupancy_old =
    0, lcid_buffer_occupancy_new = 0;
  LOG_D(MAC,
        "[UE %d] MAC PROCESS UL TRANSPORT BLOCK at frame%d subframe %d TBS=%d\n",
        module_idP, frameP, subframe, buflen);
  AssertFatal(CC_id == 0,
              "Transmission on secondary CCs is not supported yet\n");
#if UE_TIMING_TRACE
  start_meas(&UE_mac_inst[module_idP].tx_ulsch_sdu);
#endif

  //NR_UE_MAC_INST_t *nr_ue_mac_inst = get_mac_inst(0);

  // Check for DCCH first
  // TO DO: Multiplex in the order defined by the logical channel prioritization
  for (lcid = UL_SCH_LCID_SRB1;
       lcid < NR_MAX_NUM_LCID; lcid++) {

      lcid_buffer_occupancy_old =
    		  //TODO: Replace static value with CRNTI
        mac_rlc_get_buffer_occupancy_ind(module_idP,
        								 0x1234, eNB_index, frameP, //nr_ue_mac_inst->crnti
                                         subframe, ENB_FLAG_NO,
                                         lcid);
      lcid_buffer_occupancy_new = lcid_buffer_occupancy_old;

      if(lcid_buffer_occupancy_new){

        buflen_remain =
          buflen - (total_rlc_pdu_header_len + sdu_length_total + MAX_RLC_SDU_SUBHEADER_SIZE);
        LOG_D(MAC,
              "[UE %d] Frame %d : UL-DXCH -> ULSCH, RLC %d has %d bytes to "
              "send (Transport Block size %d SDU Length Total %d , mac header len %d, buflen_remain %d )\n", //BSR byte before Tx=%d
              module_idP, frameP, lcid, lcid_buffer_occupancy_new,
              buflen, sdu_length_total,
              total_rlc_pdu_header_len, buflen_remain); // ,nr_ue_mac_inst->scheduling_info.BSR_bytes[nr_ue_mac_inst->scheduling_info.LCGID[lcid]]

        while(buflen_remain > 0 && lcid_buffer_occupancy_new){

        //TODO: Replace static value with CRNTI
        sdu_lengths[num_sdus] = mac_rlc_data_req(module_idP,
        						0x1234, eNB_index, //nr_ue_mac_inst->crnti
                                frameP,
                                ENB_FLAG_NO,
                                MBMS_FLAG_NO,
                                lcid,
                                buflen_remain,
                                (char *)&ulsch_sdus[sdu_length_total],0,
                                0
                                                );
        AssertFatal(buflen_remain >= sdu_lengths[num_sdus],
                    "LCID=%d RLC has segmented %d bytes but MAC has max=%d\n",
                    lcid, sdu_lengths[num_sdus], buflen_remain);

        if (sdu_lengths[num_sdus]) {
          sdu_length_total += sdu_lengths[num_sdus];
          sdu_lcids[num_sdus] = lcid;

          total_rlc_pdu_header_len += MAX_RLC_SDU_SUBHEADER_SIZE; //rlc_pdu_header_len_last;

          //Update number of SDU
          num_sdus++;
        }

        /* Get updated BO after multiplexing this PDU */
        //TODO: Replace static value with CRNTI

        lcid_buffer_occupancy_new =
          mac_rlc_get_buffer_occupancy_ind(module_idP,
                                           0x1234, //nr_ue_mac_inst->crnti
                                           eNB_index, frameP,
                                           subframe, ENB_FLAG_NO,
                                           lcid);
        buflen_remain =
                  buflen - (total_rlc_pdu_header_len + sdu_length_total + MAX_RLC_SDU_SUBHEADER_SIZE);
        }
  }

}

  // Generate ULSCH PDU
  if (num_sdus>0) {
  payload_offset = nr_generate_ulsch_pdu(ulsch_sdus,
                                         ulsch_buffer,  // mac header
                                         num_sdus,  // num sdus
                                         sdu_lengths, // sdu length
                                         sdu_lcids, // sdu lcid
                                         0, // power_headroom
                                         0, // crnti
                                         0, // truncated_bsr
                                         0, // short_bsr
                                         0, // long_bsr
                                         0, // post_padding 
                                         buflen);  // TBS in bytes
  }
  else
	  return 0;

  // Padding: fill remainder of ULSCH with 0
  if (buflen - payload_offset > 0){
  	  for (int j = payload_offset; j < buflen; j++)
  		  ulsch_buffer[j] = 0;
  }

#if defined(ENABLE_MAC_PAYLOAD_DEBUG)
  LOG_I(MAC, "Printing UL MAC payload UE side, payload_offset: %d \n", payload_offset);
  for (int i = 0; i < buflen ; i++) {
	  //harq_process_ul_ue->a[i] = (unsigned char) rand();
	  //printf("a[%d]=0x%02x\n",i,harq_process_ul_ue->a[i]);
	  printf("%02x ",(unsigned char)ulsch_buffer[i]);
  }
  printf("\n");
#endif

  return 1;
}<|MERGE_RESOLUTION|>--- conflicted
+++ resolved
@@ -842,77 +842,11 @@
                                         &access_mode);
         }
 
-<<<<<<< HEAD
         //Random traffic to be transmitted if there is no IP traffic available for this Tx opportunity
         if (!IS_SOFTMODEM_NOS1 || !data_existing) {
           //Use zeros for the header bytes in noS1 mode, in order to make sure that the LCID is not valid
           //and block this traffic from being forwarded to the upper layers at the gNB
           LOG_D(PHY, "Random data to be tranmsitted: \n");
-=======
-    //--------------------------Temporary configuration-----------------------------//
-    uint16_t rnti               = 0x1234;
-    uint32_t rb_size            = 50;
-    uint32_t rb_start           = 0;
-    uint8_t  nr_of_symbols      = 12;
-    uint8_t  start_symbol_index = 2;
-    uint8_t  nrOfLayers         = 1;
-    uint8_t  mcs_index          = 9;
-    uint8_t  mcs_table          = 0;
-    uint8_t  harq_process_id    = 0;
-    uint8_t  rv_index           = 0;
-    uint16_t l_prime_mask       = get_l_prime(nr_of_symbols, typeB, pusch_dmrs_pos0, pusch_len1);
-    uint8_t  dmrs_config_type   = 0;
-    uint8_t  ptrs_mcs1          = 2;
-    uint8_t  ptrs_mcs2          = 4;
-    uint8_t  ptrs_mcs3          = 10;
-    uint16_t n_rb0              = 25;
-    uint16_t n_rb1              = 75;
-    uint16_t pdu_bit_map        = PUSCH_PDU_BITMAP_PUSCH_DATA;
-    uint8_t  ptrs_time_density  = get_L_ptrs(ptrs_mcs1, ptrs_mcs2, ptrs_mcs3, mcs_index, mcs_table);
-    uint8_t  ptrs_freq_density  = get_K_ptrs(n_rb0, n_rb1, rb_size);
-    //------------------------------------------------------------------------------//
-
-    dcireq.module_id = mod_id;
-    dcireq.gNB_index = gNB_index;
-    dcireq.cc_id     = cc_id;
-    dcireq.frame     = rx_frame;
-    dcireq.slot      = rx_slot;
-
-    scheduled_response.dl_config  = NULL;
-    scheduled_response.ul_config  = &dcireq.ul_config_req;
-    scheduled_response.tx_request = NULL;
-    scheduled_response.module_id  = mod_id;
-    scheduled_response.CC_id      = cc_id;
-    scheduled_response.frame      = rx_frame;
-    scheduled_response.slot       = rx_slot;
-
-    scheduled_response.ul_config->slot = ul_info->slot_tx;
-    scheduled_response.ul_config->number_pdus = 1;
-    scheduled_response.ul_config->ul_config_list[0].pdu_type = FAPI_NR_UL_CONFIG_TYPE_PUSCH;
-    scheduled_response.ul_config->ul_config_list[0].pusch_config_pdu.rnti = rnti;
-    scheduled_response.ul_config->ul_config_list[0].pusch_config_pdu.rb_size = rb_size;
-    scheduled_response.ul_config->ul_config_list[0].pusch_config_pdu.rb_start = rb_start;
-    scheduled_response.ul_config->ul_config_list[0].pusch_config_pdu.nr_of_symbols = nr_of_symbols;
-    scheduled_response.ul_config->ul_config_list[0].pusch_config_pdu.start_symbol_index = start_symbol_index;
-    scheduled_response.ul_config->ul_config_list[0].pusch_config_pdu.ul_dmrs_symb_pos = l_prime_mask << start_symbol_index;
-    scheduled_response.ul_config->ul_config_list[0].pusch_config_pdu.dmrs_config_type = dmrs_config_type;
-    scheduled_response.ul_config->ul_config_list[0].pusch_config_pdu.mcs_index = mcs_index;
-    scheduled_response.ul_config->ul_config_list[0].pusch_config_pdu.mcs_table = mcs_table;
-    scheduled_response.ul_config->ul_config_list[0].pusch_config_pdu.num_dmrs_cdm_grps_no_data = 1;
-    scheduled_response.ul_config->ul_config_list[0].pusch_config_pdu.pusch_data.new_data_indicator = 0;
-    scheduled_response.ul_config->ul_config_list[0].pusch_config_pdu.pusch_data.rv_index = rv_index;
-    scheduled_response.ul_config->ul_config_list[0].pusch_config_pdu.nrOfLayers = nrOfLayers;
-    scheduled_response.ul_config->ul_config_list[0].pusch_config_pdu.pusch_data.harq_process_id = harq_process_id;
-    scheduled_response.ul_config->ul_config_list[0].pusch_config_pdu.pdu_bit_map = pdu_bit_map;
-    scheduled_response.ul_config->ul_config_list[0].pusch_config_pdu.pusch_ptrs.ptrs_time_density = ptrs_time_density;
-    scheduled_response.ul_config->ul_config_list[0].pusch_config_pdu.pusch_ptrs.ptrs_freq_density = ptrs_freq_density;
-    scheduled_response.ul_config->ul_config_list[0].pusch_config_pdu.pusch_ptrs.ptrs_ports_list   = (nfapi_nr_ue_ptrs_ports_t *) malloc(2*sizeof(nfapi_nr_ue_ptrs_ports_t));
-    scheduled_response.ul_config->ul_config_list[0].pusch_config_pdu.pusch_ptrs.ptrs_ports_list[0].ptrs_re_offset = 0;
-
-    if (1 << ptrs_time_density >= nr_of_symbols) {
-      scheduled_response.ul_config->ul_config_list[0].pusch_config_pdu.pdu_bit_map &= ~PUSCH_PDU_BITMAP_PUSCH_PTRS; // disable PUSCH PTRS
-    }
->>>>>>> 614af997
 
           //Give the first byte a dummy value (a value not corresponding to any valid LCID based on 38.321, Table 6.2.1-2)
           //in order to distinguish the PHY random packets at the MAC layer of the gNB receiver from the normal packets that should
@@ -927,57 +861,12 @@
 
 #ifdef DEBUG_MAC_PDU
 
-<<<<<<< HEAD
         LOG_D(PHY, "Is data existing ?: %d \n", data_existing);
         LOG_I(PHY, "Printing MAC PDU to be encoded, TBS is: %d \n", TBS_bytes);
         for (i = 0; i < TBS_bytes; i++) {
           printf("%02x", ulsch_input_buffer[i]);
         }
         printf("\n");
-=======
-// Notes:
-// - Type1-PDCCH CSS configuration from ra-SearchSpace.
-// - Msg2 is scheduled in the mixed slot or in the last dl slot if they are allowed by the Type 1 Common Search Space configuration
-// todo:
-// - if Type1-PDCCH CSS is not configured in RRC message (Coreset and SearchSpace), UE searches in Type 0 PDCCH CSS.
-void nr_ue_msg2_scheduler(module_id_t mod_id,
-                          uint16_t rach_frame,
-                          uint16_t rach_slot,
-                          uint16_t *msg2_frame,
-                          uint16_t *msg2_slot){
-
-  uint8_t bwp_id = 1;
-  NR_UE_MAC_INST_t *mac = get_mac_inst(mod_id);
-  NR_CellGroupConfig_t *scg = mac->scg;
-  NR_ServingCellConfigCommon_t *scc = mac->scc;
-  NR_BWP_Downlink_t *bwp = scg->spCellConfig->spCellConfigDedicated->downlinkBWP_ToAddModList->list.array[bwp_id - 1];
-  NR_SearchSpace_t *ss;
-  struct NR_PDCCH_ConfigCommon__commonSearchSpaceList *commonSearchSpaceList = bwp->bwp_Common->pdcch_ConfigCommon->choice.setup->commonSearchSpaceList;
-  uint8_t mu = *scc->ssbSubcarrierSpacing;
-  uint8_t response_window = scc->uplinkConfigCommon->initialUplinkBWP->rach_ConfigCommon->choice.setup->rach_ConfigGeneric.ra_ResponseWindow;
-  uint8_t slot_window, slot_limit, frame_limit;
-  uint16_t start_next_period, monitoring_slot_period, monitoring_offset;
-
-  // number of mixed slot or of last dl slot if there is no mixed slot
-  uint16_t last_dl_slot_period = scc->tdd_UL_DL_ConfigurationCommon->pattern1.nrofDownlinkSlots;
-  uint16_t nr_dl_symbols = scc->tdd_UL_DL_ConfigurationCommon->pattern1.nrofDownlinkSymbols;
-  uint16_t nr_ul_symbols = scc->tdd_UL_DL_ConfigurationCommon->pattern1.nrofUplinkSymbols;
-
-  // lenght of tdd period in slots
-  uint16_t tdd_period_slot = last_dl_slot_period + scc->tdd_UL_DL_ConfigurationCommon->pattern1.nrofUplinkSlots;
-
-  AssertFatal(commonSearchSpaceList->list.count > 0, "PDCCH common SearchSpace list has 0 elements\n");
-  
-  LOG_D(MAC, "Frame %d, Slot %d: Scheduling Msg2 reception \n", rach_frame, rach_slot);
-
-  // Common searchspace list
-  for (int i = 0; i < commonSearchSpaceList->list.count; i++) {
-    ss = commonSearchSpaceList->list.array[i];
-    if(ss->searchSpaceId == *bwp->bwp_Common->pdcch_ConfigCommon->choice.setup->ra_SearchSpace)
-    // retrieving ra pdcch monitoring period and offset
-    find_monitoring_periodicity_offset_common(ss, &monitoring_slot_period, &monitoring_offset);
-  }
->>>>>>> 614af997
 
 #endif
 
@@ -1017,6 +906,7 @@
       scheduled_response.ul_config->ul_config_list[0].pusch_config_pdu.dmrs_config_type = dmrs_config_type;
       scheduled_response.ul_config->ul_config_list[0].pusch_config_pdu.mcs_index = mcs_index;
       scheduled_response.ul_config->ul_config_list[0].pusch_config_pdu.mcs_table = mcs_table;
+      scheduled_response.ul_config->ul_config_list[0].pusch_config_pdu.num_dmrs_cdm_grps_no_data = 1;
       scheduled_response.ul_config->ul_config_list[0].pusch_config_pdu.pusch_data.new_data_indicator = 0;
       scheduled_response.ul_config->ul_config_list[0].pusch_config_pdu.pusch_data.rv_index = rv_index;
       scheduled_response.ul_config->ul_config_list[0].pusch_config_pdu.nrOfLayers = nrOfLayers;
@@ -2871,11 +2761,7 @@
     /* HARQ_PROCESS_NUMBER (only if CRC scrambled by C-RNTI or CS-RNTI or new-RNTI or TC-RNTI)*/
     dlsch_config_pdu_1_0->harq_process_nbr = dci->harq_pid;
     /* DAI (only if CRC scrambled by C-RNTI or CS-RNTI or new-RNTI or TC-RNTI)*/
-<<<<<<< HEAD
-    dlsch_config_pdu_1_0->dai = dci->dai;
-=======
     dlsch_config_pdu_1_0->dai = dci->dai[0].val;
->>>>>>> 614af997
     /* TB_SCALING (only if CRC scrambled by P-RNTI or RA-RNTI) */
     // according to TS 38.214 Table 5.1.3.2-3
     if (dci->tb_scaling == 0) dlsch_config_pdu_1_0->scaling_factor_S = 1;
