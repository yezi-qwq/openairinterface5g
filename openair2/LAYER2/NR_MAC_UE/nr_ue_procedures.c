--- conflicted
+++ resolved
@@ -67,13 +67,9 @@
 #include "openair2/LAYER2/NR_MAC_COMMON/nr_mac.h"
 #include "common/utils/LOG/vcd_signal_dumper.h"
 
-<<<<<<< HEAD
-=======
 #include <stdio.h>
 #include <math.h>
-//int mbms_rab_id = 2047;
-
->>>>>>> b630a983
+
 //#define ENABLE_MAC_PAYLOAD_DEBUG 1
 #define DEBUG_EXTRACT_DCI 1
 
@@ -3524,7 +3520,6 @@
     }
 }
 
-<<<<<<< HEAD
 ////////////////////////////////////////////////////////
 /////* ULSCH MAC PDU generation (6.1.2 TS 38.321) */////
 ////////////////////////////////////////////////////////
@@ -3539,7 +3534,8 @@
                                     uint16_t truncated_bsr,
                                     uint16_t short_bsr,
                                     uint16_t long_bsr,
-                                    unsigned short post_padding) {
+                                    unsigned short post_padding,
+                                    uint16_t buflen) {
 
   NR_MAC_SUBHEADER_FIXED *mac_pdu_ptr = (NR_MAC_SUBHEADER_FIXED *) pdu;
   unsigned char last_size = 0, i, mac_header_control_elements[16], *ce_ptr, bsr = 0;
@@ -3674,8 +3670,15 @@
     mac_pdu_ptr += (unsigned char) mac_ce_size;
   }
 
+  // compute offset before adding padding (if necessary)
+  offset = ((unsigned char *) mac_pdu_ptr - pdu);
+  uint16_t padding_bytes = 0; 
+
+  if(buflen > 0) // If the buflen is provided
+    padding_bytes = buflen - offset;
+
   // Compute final offset for padding
-  if (post_padding > 0) {
+  if (post_padding > 0 || padding_bytes>0) {
     ((NR_MAC_SUBHEADER_FIXED *) mac_pdu_ptr)->R = 0;
     ((NR_MAC_SUBHEADER_FIXED *) mac_pdu_ptr)->LCID = UL_SCH_LCID_PADDING;
     mac_pdu_ptr++;
@@ -3689,71 +3692,7 @@
   //printf("Offset %d \n", ((unsigned char *) mac_pdu_ptr - mac_pdu));
 
   return offset;
-=======
-//---------------------------------------------------------------------------------
-
-
-uint16_t
-nr_generate_ulsch_pdu(uint8_t *mac_pdu,
-					  uint8_t *sdus_payload,
-                      uint8_t num_sdus,
-                      uint16_t *sdu_lengths,
-                      uint8_t *sdu_lcids,
-                      uint16_t *crnti,
-                      uint16_t buflen) {
-
-	NR_MAC_SUBHEADER_FIXED *mac_pdu_ptr = (NR_MAC_SUBHEADER_FIXED *) mac_pdu;
-	unsigned char * ulsch_buffer_ptr = sdus_payload;
-	uint8_t last_size=0;
-	uint16_t sdu_length_total=0;
-	int i;
-	int offset=0;
-
-	  // 2) Generation of ULSCH MAC SDU subheaders
-	  for (i = 0; i < num_sdus; i++) {
-	    LOG_D(MAC, "[gNB] Generate ULSCH header num sdu %d len sdu %d\n", num_sdus, sdu_lengths[i]);
-
-	    if (sdu_lengths[i] < 128) {
-	      ((NR_MAC_SUBHEADER_SHORT *) mac_pdu_ptr)->R = 0;
-	      ((NR_MAC_SUBHEADER_SHORT *) mac_pdu_ptr)->F = 0;
-	      ((NR_MAC_SUBHEADER_SHORT *) mac_pdu_ptr)->LCID = sdu_lcids[i];
-	      ((NR_MAC_SUBHEADER_SHORT *) mac_pdu_ptr)->L = (unsigned char) sdu_lengths[i];
-	      last_size = 2;
-	    } else {
-	      ((NR_MAC_SUBHEADER_LONG *) mac_pdu_ptr)->R = 0;
-	      ((NR_MAC_SUBHEADER_LONG *) mac_pdu_ptr)->F = 1;
-	      ((NR_MAC_SUBHEADER_LONG *) mac_pdu_ptr)->LCID = sdu_lcids[i];
-	      ((NR_MAC_SUBHEADER_LONG *) mac_pdu_ptr)->L1 = ((unsigned short) sdu_lengths[i] >> 8) & 0x7f;
-	      ((NR_MAC_SUBHEADER_LONG *) mac_pdu_ptr)->L2 = (unsigned short) sdu_lengths[i] & 0xff;
-	      last_size = 3;
-	    }
-
-	    mac_pdu_ptr += last_size;
-
-	    // 3) cycle through SDUs, compute each relevant and place dlsch_buffer in
-	    memcpy((void *) mac_pdu_ptr, (void *) ulsch_buffer_ptr, sdu_lengths[i]);
-	    ulsch_buffer_ptr+= sdu_lengths[i];
-	    sdu_length_total+= sdu_lengths[i];
-	    mac_pdu_ptr += sdu_lengths[i];
-	  }
-
-	  offset = ((unsigned char *) mac_pdu_ptr - mac_pdu);
-
-	  // 4) Compute final offset for padding
-	  uint16_t padding_bytes = buflen - offset;
-	  LOG_D(MAC, "Number of padding bytes: %d \n", padding_bytes);
-	  if (padding_bytes > 0) {
-	    ((NR_MAC_SUBHEADER_FIXED *) mac_pdu_ptr)->R = 0;
-	    ((NR_MAC_SUBHEADER_FIXED *) mac_pdu_ptr)->LCID = UL_SCH_LCID_PADDING;
-	    mac_pdu_ptr++;
-
-	  } else {
-	    // no MAC subPDU with padding
-	  }
-
-  return offset;
 }
-
 
 uint8_t
 nr_ue_get_sdu(module_id_t module_idP, int CC_id, frame_t frameP,
@@ -3827,13 +3766,6 @@
           sdu_length_total += sdu_lengths[num_sdus];
           sdu_lcids[num_sdus] = lcid;
 
-
-          //Update total MAC Header size for RLC PDUs
-          /*if(sdu_lengths[num_sdus]<128)
-        	  total_rlc_pdu_header_len += 2;
-          else
-        	  total_rlc_pdu_header_len += 3;*/
-
           total_rlc_pdu_header_len += MAX_RLC_SDU_SUBHEADER_SIZE; //rlc_pdu_header_len_last;
 
           //Update number of SDU
@@ -3858,13 +3790,18 @@
 
   // Generate ULSCH PDU
   if (num_sdus>0) {
-  payload_offset = nr_generate_ulsch_pdu(ulsch_buffer,  // mac header
-		  	  	  	  	  	  	  	  	 ulsch_sdus,
+  payload_offset = nr_generate_ulsch_pdu(ulsch_sdus,
+                                         ulsch_buffer,  // mac header
                                          num_sdus,  // num sdus
                                          sdu_lengths, // sdu length
                                          sdu_lcids, // sdu lcid
-                                         NULL,  // crnti
-                                         buflen);  // long_bsr
+                                         0, // power_headroom
+                                         0, // crnti
+                                         0, // truncated_bsr
+                                         0, // short_bsr
+                                         0, // long_bsr
+                                         0, // post_padding 
+                                         buflen);  // TBS in bytes
   }
   else
 	  return 0;
@@ -3886,5 +3823,4 @@
 #endif
 
   return 1;
->>>>>>> b630a983
 }