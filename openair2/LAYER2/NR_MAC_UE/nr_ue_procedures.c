/*
 * Licensed to the OpenAirInterface (OAI) Software Alliance under one or more
 * contributor license agreements.  See the NOTICE file distributed with
 * this work for additional information regarding copyright ownership.
 * The OpenAirInterface Software Alliance licenses this file to You under
 * the OAI Public License, Version 1.1  (the "License"); you may not use this file
 * except in compliance with the License.
 * You may obtain a copy of the License at
 *
 *      http://www.openairinterface.org/?page_id=698
 *
 * Unless required by applicable law or agreed to in writing, software
 * distributed under the License is distributed on an "AS IS" BASIS,
 * WITHOUT WARRANTIES OR CONDITIONS OF ANY KIND, either express or implied.
 * See the License for the specific language governing permissions and
 * limitations under the License.
 *-------------------------------------------------------------------------------
 * For more information about the OpenAirInterface (OAI) Software Alliance:
 *      contact@openairinterface.org
 */

/* \file ue_procedures.c
 * \brief procedures related to UE
 * \author R. Knopp, K.H. HSU, G. Casati
 * \date 2018
 * \version 0.1
 * \company Eurecom / NTUST
 * \email: knopp@eurecom.fr, kai-hsiang.hsu@eurecom.fr, guido.casati@iis.fraunhofer.de
 * \note
 * \warning
 */


#include <stdio.h>
#include <math.h>

/* exe */
#include "executables/nr-softmodem.h"

/* RRC*/
#include "RRC/NR_UE/rrc_proto.h"
#include "NR_RACH-ConfigCommon.h"
#include "NR_RACH-ConfigGeneric.h"
#include "NR_FrequencyInfoDL.h"
#include "NR_PDCCH-ConfigCommon.h"

/* MAC */
#include "mac_defs.h"
#include "NR_MAC_COMMON/nr_mac.h"
#include "NR_MAC_UE/mac_proto.h"
#include "NR_MAC_UE/mac_extern.h"
#include "NR_MAC_COMMON/nr_mac_extern.h"
#include "common/utils/nr/nr_common.h"

/* PHY */
#include "SCHED_NR_UE/defs.h"
#include "PHY/defs_nr_UE.h"
#include "PHY/NR_TRANSPORT/nr_dci.h"

/*Openair Packet Tracer */
#include "UTIL/OPT/opt.h"
#include "OCG.h"
#include "executables/softmodem-common.h"

/* utils */
#include "assertions.h"

/* Tools */
#include "asn1_conversions.h"
#include "SIMULATION/TOOLS/sim.h" // for taus

#include "common/utils/LOG/log.h"
#include "SIMULATION/TOOLS/sim.h" // for taus
#include "openair2/LAYER2/NR_MAC_COMMON/nr_mac.h"
#include "common/utils/LOG/vcd_signal_dumper.h"

#include <stdio.h>
#include <math.h>

// ================================================
// SSB to RO mapping private defines and structures
// ================================================

#define MAX_NB_PRACH_CONF_PERIOD_IN_ASSOCIATION_PERIOD (16) // Maximum association period is 16
#define MAX_NB_PRACH_CONF_PERIOD_IN_ASSOCIATION_PATTERN_PERIOD (16) // Max association pattern period is 160ms and minimum PRACH configuration period is 10ms
#define MAX_NB_ASSOCIATION_PERIOD_IN_ASSOCIATION_PATTERN_PERIOD (16) // Max nb of association periods in an association pattern period of 160ms
#define MAX_NB_FRAME_IN_PRACH_CONF_PERIOD (16) // Max PRACH configuration period is 160ms and frame is 10ms
#define MAX_NB_SLOT_IN_FRAME (160) // Max number of slots in a frame (@ SCS 240kHz = 160)
#define MAX_NB_FRAME_IN_ASSOCIATION_PATTERN_PERIOD (16) // Maximum number of frames in the maximum association pattern period
#define MAX_NB_SSB (64) // Maximum number of possible SSB indexes
#define MAX_RO_PER_SSB (8) // Maximum number of consecutive ROs that can be mapped to an SSB according to the ssb_per_RACH config
#define DURATION_RX_TO_TX (6)

// Maximum number of ROs that can be mapped to an SSB in an association pattern
// This is to reserve enough elements in the SSBs list for each mapped ROs for a single SSB
// An arbitrary maximum number is chosen to be safe: maximum number of slots in an association pattern * maximum number of ROs in a slot
#define MAX_NB_RO_PER_SSB_IN_ASSOCIATION_PATTERN (MAX_TDM*MAX_FDM*MAX_NB_SLOT_IN_FRAME*MAX_NB_FRAME_IN_ASSOCIATION_PATTERN_PERIOD)

// The PRACH Config period is a series of selected slots in one or multiple frames
typedef struct prach_conf_period {
  prach_occasion_slot_t prach_occasion_slot_map[MAX_NB_FRAME_IN_PRACH_CONF_PERIOD][MAX_NB_SLOT_IN_FRAME];
  uint16_t nb_of_prach_occasion; // Total number of PRACH occasions in the PRACH Config period
  uint8_t nb_of_frame; // Size of the PRACH Config period in number of 10ms frames
  uint8_t nb_of_slot; // Nb of slots in each frame
} prach_conf_period_t;

// The association period is a series of PRACH Config periods
typedef struct prach_association_period {
  prach_conf_period_t *prach_conf_period_list[MAX_NB_PRACH_CONF_PERIOD_IN_ASSOCIATION_PERIOD];
  uint8_t nb_of_prach_conf_period; // Nb of PRACH configuration periods within the association period
  uint8_t nb_of_frame; // Total number of frames included in the association period
} prach_association_period_t;

// The association pattern is a series of Association periods
typedef struct prach_association_pattern {
  prach_association_period_t prach_association_period_list[MAX_NB_ASSOCIATION_PERIOD_IN_ASSOCIATION_PATTERN_PERIOD];
  prach_conf_period_t prach_conf_period_list[MAX_NB_PRACH_CONF_PERIOD_IN_ASSOCIATION_PATTERN_PERIOD];
  uint8_t nb_of_assoc_period; // Nb of association periods within the association pattern
  uint8_t nb_of_prach_conf_period_in_max_period; // Nb of PRACH configuration periods within the maximum association pattern period (according to the size of the configured PRACH
  uint8_t nb_of_frame; // Total number of frames included in the association pattern period (after mapping the SSBs and determining the real association pattern length)
} prach_association_pattern_t;

// SSB details
typedef struct ssb_info {
  boolean_t transmitted; // True if the SSB index is transmitted according to the SSB positions map configuration
  prach_occasion_info_t *mapped_ro[MAX_NB_RO_PER_SSB_IN_ASSOCIATION_PATTERN]; // List of mapped RACH Occasions to this SSB index
  uint16_t nb_mapped_ro; // Total number of mapped ROs to this SSB index
} ssb_info_t;

// List of all the possible SSBs and their details
typedef struct ssb_list_info {
  ssb_info_t tx_ssb[MAX_NB_SSB];
  uint8_t   nb_tx_ssb;
} ssb_list_info_t;

static prach_association_pattern_t prach_assoc_pattern;
static ssb_list_info_t ssb_list;

// ===============================================
// ===============================================

//#define ENABLE_MAC_PAYLOAD_DEBUG 1
#define DEBUG_EXTRACT_DCI 1

extern int bwp_id;
extern dci_pdu_rel15_t *def_dci_pdu_rel15;

extern void mac_rlc_data_ind     (
				  const module_id_t         module_idP,
				  const rnti_t              rntiP,
				  const eNB_index_t         eNB_index,
				  const frame_t             frameP,
				  const eNB_flag_t          enb_flagP,
				  const MBMS_flag_t         MBMS_flagP,
				  const logical_chan_id_t   channel_idP,
				  char                     *buffer_pP,
				  const tb_size_t           tb_sizeP,
				  num_tb_t                  num_tbP,
				  crc_t                    *crcs_pP);

// Build the list of all the valid RACH occasions in the maximum association pattern period according to the PRACH config
static void build_ro_list(NR_ServingCellConfigCommon_t *scc, uint8_t unpaired) {

  int x,y; // PRACH Configuration Index table variables used to compute the valid frame numbers
  int y2;  // PRACH Configuration Index table additional variable used to compute the valid frame numbers
  uint8_t slot_shift_for_map;
  uint8_t map_shift;
  boolean_t even_slot_invalid;
  int64_t s_map;
  uint8_t prach_conf_start_symbol; // Starting symbol of the PRACH occasions in the PRACH slot
  uint8_t N_t_slot; // Number of PRACH occasions in a 14-symbols PRACH slot
  uint8_t N_dur; // Duration of a PRACH occasion (nb of symbols)
  uint8_t frame; // Maximum is NB_FRAMES_IN_MAX_ASSOCIATION_PATTERN_PERIOD
  uint8_t slot; // Maximum is the number of slots in a frame @ SCS 240kHz
  uint16_t format = 0xffff;
  uint8_t format2 = 0xff;
  int nb_fdm;

  uint8_t config_index, mu;
  uint32_t pointa;
  int msg1_FDM;

  uint8_t prach_conf_period_idx;
  uint8_t nb_of_frames_per_prach_conf_period;
  uint8_t prach_conf_period_frame_idx;
  int64_t *prach_config_info_p;

  NR_RACH_ConfigCommon_t *setup = scc->uplinkConfigCommon->initialUplinkBWP->rach_ConfigCommon->choice.setup;
  NR_FrequencyInfoDL_t *frequencyInfoDL = scc->downlinkConfigCommon->frequencyInfoDL;
  NR_RACH_ConfigGeneric_t *rach_ConfigGeneric = &setup->rach_ConfigGeneric;

  config_index = rach_ConfigGeneric->prach_ConfigurationIndex;

  if (setup->msg1_SubcarrierSpacing)
    mu = *setup->msg1_SubcarrierSpacing;
  else
    mu = frequencyInfoDL->scs_SpecificCarrierList.list.array[0]->subcarrierSpacing;

  pointa = frequencyInfoDL->absoluteFrequencyPointA;
  msg1_FDM = rach_ConfigGeneric->msg1_FDM;

  switch (msg1_FDM){
    case 0:
    case 1:
    case 2:
    case 3:
      nb_fdm = 1 << msg1_FDM;
      break;
    default:
      AssertFatal(1 == 0, "Unknown msg1_FDM from rach_ConfigGeneric %d\n", msg1_FDM);
  }

  // Create the PRACH occasions map
  // ==============================
  // WIP: For now assume no rejected PRACH occasions because of conflict with SSB or TDD_UL_DL_ConfigurationCommon schedule

  // Identify the proper PRACH Configuration Index table according to the operating frequency
  LOG_D(MAC,"Pointa %u, mu = %u, PRACH config index  = %u, unpaired = %u\n", pointa, mu, config_index, unpaired);

  prach_config_info_p = get_prach_config_info(pointa, config_index, unpaired);

  if (pointa > 2016666) { //FR2

    x = prach_config_info_p[2];
    y = prach_config_info_p[3];
    y2 = prach_config_info_p[4];

    s_map = prach_config_info_p[5];

    prach_conf_start_symbol = prach_config_info_p[6];
    N_t_slot = prach_config_info_p[8];
    N_dur = prach_config_info_p[9];
    if (prach_config_info_p[1] != -1)
      format2 = (uint8_t) prach_config_info_p[1];
    format = ((uint8_t) prach_config_info_p[0]) | (format2<<8);

    slot_shift_for_map = mu-2;
    if ( (mu == 3) && (prach_config_info_p[7] == 1) )
      even_slot_invalid = true;
    else
      even_slot_invalid = false;
  }
  else { // FR1
    x = prach_config_info_p[2];
    y = prach_config_info_p[3];
    y2 = y;

    s_map = prach_config_info_p[4];

    prach_conf_start_symbol = prach_config_info_p[5];
    N_t_slot = prach_config_info_p[7];
    N_dur = prach_config_info_p[8];
    if (prach_config_info_p[1] != -1)
      format2 = (uint8_t) prach_config_info_p[1];
    format = ((uint8_t) prach_config_info_p[0]) | (format2<<8);

    slot_shift_for_map = mu;
    if ( (mu == 1) && (prach_config_info_p[6] <= 1) )
      // no prach in even slots @ 30kHz for 1 prach per subframe
      even_slot_invalid = true;
    else
      even_slot_invalid = false;
  } // FR2 / FR1

  prach_assoc_pattern.nb_of_prach_conf_period_in_max_period = MAX_NB_PRACH_CONF_PERIOD_IN_ASSOCIATION_PATTERN_PERIOD / x;
  nb_of_frames_per_prach_conf_period = x;

  LOG_D(MAC,"nb_of_prach_conf_period_in_max_period %d\n", prach_assoc_pattern.nb_of_prach_conf_period_in_max_period);

  // Fill in the PRACH occasions table for every slot in every frame in every PRACH configuration periods in the maximum association pattern period
  // ----------------------------------------------------------------------------------------------------------------------------------------------
  // ----------------------------------------------------------------------------------------------------------------------------------------------
  // For every PRACH configuration periods
  // -------------------------------------
  for (prach_conf_period_idx=0; prach_conf_period_idx<prach_assoc_pattern.nb_of_prach_conf_period_in_max_period; prach_conf_period_idx++) {
    prach_assoc_pattern.prach_conf_period_list[prach_conf_period_idx].nb_of_prach_occasion = 0;
    prach_assoc_pattern.prach_conf_period_list[prach_conf_period_idx].nb_of_frame = nb_of_frames_per_prach_conf_period;
    prach_assoc_pattern.prach_conf_period_list[prach_conf_period_idx].nb_of_slot = nr_slots_per_frame[mu];

    LOG_D(MAC,"PRACH Conf Period Idx %d\n", prach_conf_period_idx);

    // For every frames in a PRACH configuration period
    // ------------------------------------------------
    for (prach_conf_period_frame_idx=0; prach_conf_period_frame_idx<nb_of_frames_per_prach_conf_period; prach_conf_period_frame_idx++) {
      frame = (prach_conf_period_idx * nb_of_frames_per_prach_conf_period) + prach_conf_period_frame_idx;

      LOG_D(MAC,"PRACH Conf Period Frame Idx %d - Frame %d\n", prach_conf_period_frame_idx, frame);
      // Is it a valid frame for this PRACH configuration index? (n_sfn mod x = y)
      if ( (frame%x)==y || (frame%x)==y2 ) {

        // For every slot in a frame
        // -------------------------
        for (slot=0; slot<nr_slots_per_frame[mu]; slot++) {
          // Is it a valid slot?
          map_shift = slot >> slot_shift_for_map; // in PRACH configuration index table slots are numbered wrt 60kHz
          if ( (s_map>>map_shift)&0x01 ) {
            // Valid slot

            // Additionally, for 30kHz/120kHz, we must check for the n_RA_Slot param also
            if ( even_slot_invalid && (slot%2 == 0) )
                continue; // no prach in even slots @ 30kHz/120kHz for 1 prach per 60khz slot/subframe

            // We're good: valid frame and valid slot
            // Compute all the PRACH occasions in the slot

            uint8_t n_prach_occ_in_time;
            uint8_t n_prach_occ_in_freq;

            prach_assoc_pattern.prach_conf_period_list[prach_conf_period_idx].prach_occasion_slot_map[prach_conf_period_frame_idx][slot].nb_of_prach_occasion_in_time = N_t_slot;
            prach_assoc_pattern.prach_conf_period_list[prach_conf_period_idx].prach_occasion_slot_map[prach_conf_period_frame_idx][slot].nb_of_prach_occasion_in_freq = nb_fdm;

            for (n_prach_occ_in_time=0; n_prach_occ_in_time<N_t_slot; n_prach_occ_in_time++) {
              uint8_t start_symbol = prach_conf_start_symbol + n_prach_occ_in_time * N_dur;
              LOG_D(MAC,"PRACH Occ in time %d\n", n_prach_occ_in_time);

              for (n_prach_occ_in_freq=0; n_prach_occ_in_freq<nb_fdm; n_prach_occ_in_freq++) {
                prach_occasion_info_t *prach_occasion_p = &prach_assoc_pattern.prach_conf_period_list[prach_conf_period_idx].prach_occasion_slot_map[prach_conf_period_frame_idx][slot].prach_occasion[n_prach_occ_in_time][n_prach_occ_in_freq];

                prach_occasion_p->start_symbol = start_symbol;
                prach_occasion_p->fdm = n_prach_occ_in_freq;
                prach_occasion_p->frame = frame;
                prach_occasion_p->slot = slot;
                prach_occasion_p->format = format;
                prach_assoc_pattern.prach_conf_period_list[prach_conf_period_idx].nb_of_prach_occasion++;

                LOG_D(MAC,"Adding a PRACH occasion: frame %u, slot-symbol %d-%d, occ_in_time-occ_in-freq %d-%d, nb ROs in conf period %d, for this slot: RO# in time %d, RO# in freq %d\n",
                    frame, slot, start_symbol, n_prach_occ_in_time, n_prach_occ_in_freq, prach_assoc_pattern.prach_conf_period_list[prach_conf_period_idx].nb_of_prach_occasion,
                    prach_assoc_pattern.prach_conf_period_list[prach_conf_period_idx].prach_occasion_slot_map[prach_conf_period_frame_idx][slot].nb_of_prach_occasion_in_time,
                    prach_assoc_pattern.prach_conf_period_list[prach_conf_period_idx].prach_occasion_slot_map[prach_conf_period_frame_idx][slot].nb_of_prach_occasion_in_freq);
              } // For every freq in the slot
            } // For every time occasions in the slot
          } // Valid slot?
        } // For every slots in a frame
      } // Valid frame?
    } // For every frames in a prach configuration period
  } // For every prach configuration periods in the maximum association pattern period (160ms)
}

// Build the list of all the valid/transmitted SSBs according to the config
static void build_ssb_list(NR_ServingCellConfigCommon_t *scc) {

  // Create the list of transmitted SSBs
  // ===================================
  BIT_STRING_t *ssb_bitmap;
  uint64_t ssb_positionsInBurst;
  uint8_t ssb_idx = 0;

  switch (scc->ssb_PositionsInBurst->present) {
    case NR_ServingCellConfigCommon__ssb_PositionsInBurst_PR_shortBitmap:
      ssb_bitmap = &scc->ssb_PositionsInBurst->choice.shortBitmap;

      ssb_positionsInBurst = BIT_STRING_to_uint8(ssb_bitmap);
      LOG_D(MAC,"SSB config: SSB_positions_in_burst 0x%lx\n", ssb_positionsInBurst);

      for (uint8_t bit_nb=3; bit_nb<=3; bit_nb--) {
        // If SSB is transmitted
        if ((ssb_positionsInBurst>>bit_nb) & 0x01) {
          ssb_list.nb_tx_ssb++;
          ssb_list.tx_ssb[ssb_idx].transmitted = true;
          LOG_D(MAC,"SSB idx %d transmitted\n", ssb_idx);
        }
        ssb_idx++;
      }
      break;
    case NR_ServingCellConfigCommon__ssb_PositionsInBurst_PR_mediumBitmap:
      ssb_bitmap = &scc->ssb_PositionsInBurst->choice.mediumBitmap;

      ssb_positionsInBurst = BIT_STRING_to_uint8(ssb_bitmap);
      LOG_D(MAC,"SSB config: SSB_positions_in_burst 0x%lx\n", ssb_positionsInBurst);

      for (uint8_t bit_nb=7; bit_nb<=7; bit_nb--) {
        // If SSB is transmitted
        if ((ssb_positionsInBurst>>bit_nb) & 0x01) {
          ssb_list.nb_tx_ssb++;
          ssb_list.tx_ssb[ssb_idx].transmitted = true;
          LOG_D(MAC,"SSB idx %d transmitted\n", ssb_idx);
        }
        ssb_idx++;
      }
      break;
    case NR_ServingCellConfigCommon__ssb_PositionsInBurst_PR_longBitmap:
      ssb_bitmap = &scc->ssb_PositionsInBurst->choice.longBitmap;

      ssb_positionsInBurst = BIT_STRING_to_uint64(ssb_bitmap);
      LOG_D(MAC,"SSB config: SSB_positions_in_burst 0x%lx\n", ssb_positionsInBurst);

      for (uint8_t bit_nb=63; bit_nb<=63; bit_nb--) {
        // If SSB is transmitted
        if ((ssb_positionsInBurst>>bit_nb) & 0x01) {
          ssb_list.nb_tx_ssb++;
          ssb_list.tx_ssb[ssb_idx].transmitted = true;
          LOG_D(MAC,"SSB idx %d transmitted\n", ssb_idx);
        }
        ssb_idx++;
      }
      break;
    default:
      AssertFatal(false,"ssb_PositionsInBurst not present\n");
      break;
  }
}

// Map the transmitted SSBs to the ROs and create the association pattern according to the config
static void map_ssb_to_ro(NR_ServingCellConfigCommon_t *scc) {

  // Map SSBs to PRACH occasions
  // ===========================
  // WIP: Assumption: No PRACH occasion is rejected because of a conflict with SSBs or TDD_UL_DL_ConfigurationCommon schedule
  NR_RACH_ConfigCommon_t *setup = scc->uplinkConfigCommon->initialUplinkBWP->rach_ConfigCommon->choice.setup;
  NR_RACH_ConfigCommon__ssb_perRACH_OccasionAndCB_PreamblesPerSSB_PR ssb_perRACH_config = setup->ssb_perRACH_OccasionAndCB_PreamblesPerSSB->present;

  boolean_t multiple_ssb_per_ro; // true if more than one or exactly one SSB per RACH occasion, false if more than one RO per SSB
  uint8_t ssb_rach_ratio; // Nb of SSBs per RACH or RACHs per SSB
  uint16_t required_nb_of_prach_occasion; // Nb of RACH occasions required to map all the SSBs
  uint8_t required_nb_of_prach_conf_period; // Nb of PRACH configuration periods required to map all the SSBs

  // Determine the SSB to RACH mapping ratio
  // =======================================
  switch (ssb_perRACH_config){
    case NR_RACH_ConfigCommon__ssb_perRACH_OccasionAndCB_PreamblesPerSSB_PR_oneEighth:
      multiple_ssb_per_ro = false;
      ssb_rach_ratio = 8;
      break;
    case NR_RACH_ConfigCommon__ssb_perRACH_OccasionAndCB_PreamblesPerSSB_PR_oneFourth:
      multiple_ssb_per_ro = false;
      ssb_rach_ratio = 4;
      break;
    case NR_RACH_ConfigCommon__ssb_perRACH_OccasionAndCB_PreamblesPerSSB_PR_oneHalf:
      multiple_ssb_per_ro = false;
      ssb_rach_ratio = 2;
      break;
    case NR_RACH_ConfigCommon__ssb_perRACH_OccasionAndCB_PreamblesPerSSB_PR_one:
      multiple_ssb_per_ro = true;
      ssb_rach_ratio = 1;
      break;
    case NR_RACH_ConfigCommon__ssb_perRACH_OccasionAndCB_PreamblesPerSSB_PR_two:
      multiple_ssb_per_ro = true;
      ssb_rach_ratio = 2;
      break;
    case NR_RACH_ConfigCommon__ssb_perRACH_OccasionAndCB_PreamblesPerSSB_PR_four:
      multiple_ssb_per_ro = true;
      ssb_rach_ratio = 4;
      break;
    case NR_RACH_ConfigCommon__ssb_perRACH_OccasionAndCB_PreamblesPerSSB_PR_eight:
      multiple_ssb_per_ro = true;
      ssb_rach_ratio = 8;
      break;
    case NR_RACH_ConfigCommon__ssb_perRACH_OccasionAndCB_PreamblesPerSSB_PR_sixteen:
      multiple_ssb_per_ro = true;
      ssb_rach_ratio = 16;
      break;
    default:
      AssertFatal(1 == 0, "Unsupported ssb_perRACH_config %d\n", ssb_perRACH_config);
      break;
  }
  LOG_D(MAC,"SSB rach ratio %d, Multiple SSB per RO %d\n", ssb_rach_ratio, multiple_ssb_per_ro);

  // Evaluate the number of PRACH configuration periods required to map all the SSBs and set the association period
  // ==============================================================================================================
  // WIP: Assumption for now is that all the PRACH configuration periods within a maximum association pattern period have the same number of PRACH occasions
  //      (No PRACH occasions are conflicting with SSBs nor TDD_UL_DL_ConfigurationCommon schedule)
  //      There is only one possible association period which can contain up to 16 PRACH configuration periods
  LOG_D(MAC,"Evaluate the number of PRACH configuration periods required to map all the SSBs and set the association period\n");
  if (true == multiple_ssb_per_ro) {
    required_nb_of_prach_occasion = ((ssb_list.nb_tx_ssb-1) + ssb_rach_ratio) / ssb_rach_ratio;
  }
  else {
    required_nb_of_prach_occasion = ssb_list.nb_tx_ssb * ssb_rach_ratio;
  }

  required_nb_of_prach_conf_period = ((required_nb_of_prach_occasion-1) + prach_assoc_pattern.prach_conf_period_list[0].nb_of_prach_occasion) / prach_assoc_pattern.prach_conf_period_list[0].nb_of_prach_occasion;

  if (required_nb_of_prach_conf_period == 1) {
    prach_assoc_pattern.prach_association_period_list[0].nb_of_prach_conf_period = 1;
  }
  else if (required_nb_of_prach_conf_period == 2) {
    prach_assoc_pattern.prach_association_period_list[0].nb_of_prach_conf_period = 2;
  }
  else if (required_nb_of_prach_conf_period <= 4) {
    prach_assoc_pattern.prach_association_period_list[0].nb_of_prach_conf_period = 4;
  }
  else if (required_nb_of_prach_conf_period <= 8) {
    prach_assoc_pattern.prach_association_period_list[0].nb_of_prach_conf_period = 8;
  }
  else if (required_nb_of_prach_conf_period <= 16) {
    prach_assoc_pattern.prach_association_period_list[0].nb_of_prach_conf_period = 16;
  }
  else {
    AssertFatal(1 == 0, "Invalid number of PRACH config periods within an association period %d\n", required_nb_of_prach_conf_period);
  }

  prach_assoc_pattern.nb_of_assoc_period = 1; // WIP: only one possible association period
  prach_assoc_pattern.prach_association_period_list[0].nb_of_frame = prach_assoc_pattern.prach_association_period_list[0].nb_of_prach_conf_period * prach_assoc_pattern.prach_conf_period_list[0].nb_of_frame;
  prach_assoc_pattern.nb_of_frame = prach_assoc_pattern.prach_association_period_list[0].nb_of_frame;

  LOG_D(MAC,"Assoc period %d, Nb of frames in assoc period %d\n",
        prach_assoc_pattern.prach_association_period_list[0].nb_of_prach_conf_period,
        prach_assoc_pattern.prach_association_period_list[0].nb_of_frame);

  // Proceed to the SSB to RO mapping
  // ================================
  uint8_t association_period_idx; // Association period index within the association pattern
  uint8_t ssb_idx = 0;
  uint8_t prach_configuration_period_idx; // PRACH Configuration period index within the association pattern
  prach_conf_period_t *prach_conf_period_p;

  // Map all the association periods within the association pattern period
  LOG_D(MAC,"Proceed to the SSB to RO mapping\n");
  for (association_period_idx=0; association_period_idx<prach_assoc_pattern.nb_of_assoc_period; association_period_idx++) {
    uint8_t n_prach_conf=0; // PRACH Configuration period index within the association period
    uint8_t frame=0;
    uint8_t slot=0;
    uint8_t ro_in_time=0;
    uint8_t ro_in_freq=0;

    // Set the starting PRACH Configuration period index in the association_pattern map for this particular association period
    prach_configuration_period_idx = 0;  // WIP: only one possible association period so the starting PRACH configuration period is automatically 0

    // Check if we need to map multiple SSBs per RO or multiple ROs per SSB
    if (true == multiple_ssb_per_ro) {
      // --------------------
      // --------------------
      // Multiple SSBs per RO
      // --------------------
      // --------------------

      // WIP: For the moment, only map each SSB idx once per association period if configuration is multiple SSBs per RO
      //      this is true if no PRACH occasions are conflicting with SSBs nor TDD_UL_DL_ConfigurationCommon schedule
      ssb_idx = 0;

      // Go through the list of PRACH config periods within this association period
      for (n_prach_conf=0; n_prach_conf<prach_assoc_pattern.prach_association_period_list[association_period_idx].nb_of_prach_conf_period; n_prach_conf++, prach_configuration_period_idx++) {
        // Build the association period with its association PRACH Configuration indexes
        prach_conf_period_p = &prach_assoc_pattern.prach_conf_period_list[prach_configuration_period_idx];
        prach_assoc_pattern.prach_association_period_list[association_period_idx].prach_conf_period_list[n_prach_conf] = prach_conf_period_p;

        // Go through all the ROs within the PRACH config period
        for (frame=0; frame<prach_conf_period_p->nb_of_frame; frame++) {
          for (slot=0; slot<prach_conf_period_p->nb_of_slot; slot++) {
            for (ro_in_time=0; ro_in_time<prach_conf_period_p->prach_occasion_slot_map[frame][slot].nb_of_prach_occasion_in_time; ro_in_time++) {
              for (ro_in_freq=0; ro_in_freq<prach_conf_period_p->prach_occasion_slot_map[frame][slot].nb_of_prach_occasion_in_freq; ro_in_freq++) {
                prach_occasion_info_t *ro_p = &prach_conf_period_p->prach_occasion_slot_map[frame][slot].prach_occasion[ro_in_time][ro_in_freq];

                // Go through the list of transmitted SSBs and map the required amount of SSBs to this RO
                // WIP: For the moment, only map each SSB idx once per association period if configuration is multiple SSBs per RO
                //      this is true if no PRACH occasions are conflicting with SSBs nor TDD_UL_DL_ConfigurationCommon schedule
                for (; ssb_idx<MAX_NB_SSB; ssb_idx++) {
                  // Map only the transmitted ssb_idx
                  if (true == ssb_list.tx_ssb[ssb_idx].transmitted) {
                    ro_p->mapped_ssb_idx[ro_p->nb_mapped_ssb] = ssb_idx;
                    ro_p->nb_mapped_ssb++;
                    ssb_list.tx_ssb[ssb_idx].mapped_ro[ssb_list.tx_ssb[ssb_idx].nb_mapped_ro] = ro_p;
                    ssb_list.tx_ssb[ssb_idx].nb_mapped_ro++;
                    AssertFatal(MAX_NB_RO_PER_SSB_IN_ASSOCIATION_PATTERN > ssb_list.tx_ssb[ssb_idx].nb_mapped_ro,"Too many mapped ROs (%d) to a single SSB\n", ssb_list.tx_ssb[ssb_idx].nb_mapped_ro);

                    LOG_D(MAC,"Mapped ssb_idx %u to RO slot-symbol %u-%u, %u-%u-%u/%u\n", ssb_idx, ro_p->slot, ro_p->start_symbol, slot, ro_in_time, ro_in_freq, prach_conf_period_p->prach_occasion_slot_map[frame][slot].nb_of_prach_occasion_in_freq);
                    LOG_D(MAC,"Nb mapped ROs for this ssb idx: in the association period only %u\n", ssb_list.tx_ssb[ssb_idx].nb_mapped_ro);

                    // If all the required SSBs are mapped to this RO, exit the loop of SSBs
                    if (ro_p->nb_mapped_ssb == ssb_rach_ratio) {
                      ssb_idx++;
                      break;
                    }
                  } // if ssb_idx is transmitted
                } // for ssb_idx

                // Exit the loop of ROs if there is no more SSB to map
                if (MAX_NB_SSB == ssb_idx) break;
              } // for ro_in_freq

              // Exit the loop of ROs if there is no more SSB to map
              if (MAX_NB_SSB == ssb_idx) break;
            } // for ro_in_time

            // Exit the loop of slots if there is no more SSB to map
            if (MAX_NB_SSB == ssb_idx) break;
          } // for slot

          // Exit the loop frames if there is no more SSB to map
          if (MAX_NB_SSB == ssb_idx) break;
        } // for frame

        // Exit the loop of PRACH configurations if there is no more SSB to map
        if (MAX_NB_SSB == ssb_idx) break;
      } // for n_prach_conf

      // WIP: note that there is no re-mapping of the SSBs within the association period since there is no invalid ROs in the PRACH config periods that would create this situation

    } // if multiple_ssbs_per_ro

    else {
      // --------------------
      // --------------------
      // Multiple ROs per SSB
      // --------------------
      // --------------------

      n_prach_conf = 0;

      // Go through the list of transmitted SSBs
      for (ssb_idx=0; ssb_idx<MAX_NB_SSB; ssb_idx++) {
        uint8_t nb_mapped_ro_in_association_period=0; // Reset the nb of mapped ROs for the new SSB index

        // Map only the transmitted ssb_idx
        if (true == ssb_list.tx_ssb[ssb_idx].transmitted) {

          // Map all the required ROs to this SSB
          // Go through the list of PRACH config periods within this association period
          for (; n_prach_conf<prach_assoc_pattern.prach_association_period_list[association_period_idx].nb_of_prach_conf_period; n_prach_conf++, prach_configuration_period_idx++) {

            // Build the association period with its association PRACH Configuration indexes
            prach_conf_period_p = &prach_assoc_pattern.prach_conf_period_list[prach_configuration_period_idx];
            prach_assoc_pattern.prach_association_period_list[association_period_idx].prach_conf_period_list[n_prach_conf] = prach_conf_period_p;

            for (; frame<prach_conf_period_p->nb_of_frame; frame++) {
              for (; slot<prach_conf_period_p->nb_of_slot; slot++) {
                for (; ro_in_time<prach_conf_period_p->prach_occasion_slot_map[frame][slot].nb_of_prach_occasion_in_time; ro_in_time++) {
                  for (; ro_in_freq<prach_conf_period_p->prach_occasion_slot_map[frame][slot].nb_of_prach_occasion_in_freq; ro_in_freq++) {
                    prach_occasion_info_t *ro_p = &prach_conf_period_p->prach_occasion_slot_map[frame][slot].prach_occasion[ro_in_time][ro_in_freq];

                    ro_p->mapped_ssb_idx[0] = ssb_idx;
                    ro_p->nb_mapped_ssb = 1;
                    ssb_list.tx_ssb[ssb_idx].mapped_ro[ssb_list.tx_ssb[ssb_idx].nb_mapped_ro] = ro_p;
                    ssb_list.tx_ssb[ssb_idx].nb_mapped_ro++;
                    AssertFatal(MAX_NB_RO_PER_SSB_IN_ASSOCIATION_PATTERN > ssb_list.tx_ssb[ssb_idx].nb_mapped_ro,"Too many mapped ROs (%d) to a single SSB\n", ssb_list.tx_ssb[ssb_idx].nb_mapped_ro);
                    nb_mapped_ro_in_association_period++;

                    LOG_D(MAC,"Mapped ssb_idx %u to RO slot-symbol %u-%u, %u-%u-%u/%u\n", ssb_idx, ro_p->slot, ro_p->start_symbol, slot, ro_in_time, ro_in_freq, prach_conf_period_p->prach_occasion_slot_map[frame][slot].nb_of_prach_occasion_in_freq);
                    LOG_D(MAC,"Nb mapped ROs for this ssb idx: in the association period only %u / total %u\n", ssb_list.tx_ssb[ssb_idx].nb_mapped_ro, nb_mapped_ro_in_association_period);

                    // Exit the loop if this SSB has been mapped to all the required ROs
                    // WIP: Assuming that ssb_rach_ratio equals the maximum nb of times a given ssb_idx is mapped within an association period:
                    //      this is true if no PRACH occasions are conflicting with SSBs nor TDD_UL_DL_ConfigurationCommon schedule
                    if (nb_mapped_ro_in_association_period == ssb_rach_ratio) {
                      ro_in_freq++;
                      break;
                    }
                  } // for ro_in_freq

                  // Exit the loop if this SSB has been mapped to all the required ROs
                  if (nb_mapped_ro_in_association_period == ssb_rach_ratio) {
                    break;
                  }
                  else ro_in_freq = 0; // else go to the next time symbol in that slot and reset the freq index
                } // for ro_in_time

                // Exit the loop if this SSB has been mapped to all the required ROs
                if (nb_mapped_ro_in_association_period == ssb_rach_ratio) {
                  break;
                }
                else ro_in_time = 0; // else go to the next slot in that PRACH config period and reset the symbol index
              } // for slot

              // Exit the loop if this SSB has been mapped to all the required ROs
              if (nb_mapped_ro_in_association_period == ssb_rach_ratio) {
                break;
              }
              else slot = 0; // else go to the next frame in that PRACH config period and reset the slot index
            } // for frame

            // Exit the loop if this SSB has been mapped to all the required ROs
            if (nb_mapped_ro_in_association_period == ssb_rach_ratio) {
              break;
            }
            else frame = 0; // else go to the next PRACH config period in that association period and reset the frame index
          } // for n_prach_conf

        } // if ssb_idx is transmitted
      } // for ssb_idx
    } // else if multiple_ssbs_per_ro

  } // for association_period_index
}

// Returns a RACH occasion if any matches the SSB idx, the frame and the slot
static int get_nr_prach_info_from_ssb_index(uint8_t ssb_idx,
                                            int frame,
                                            int slot,
                                            prach_occasion_info_t **prach_occasion_info_pp) {

  ssb_info_t *ssb_info_p;
  prach_occasion_slot_t *prach_occasion_slot_p = NULL;

  *prach_occasion_info_pp = NULL;

  // Search for a matching RO slot in the SSB_to_RO map
  // A valid RO slot will match:
  //      - ssb_idx mapped to one of the ROs in that RO slot
  //      - exact slot number
  //      - frame offset
  ssb_info_p = &ssb_list.tx_ssb[ssb_idx];
  for (uint8_t n_mapped_ro=0; n_mapped_ro<ssb_info_p->nb_mapped_ro; n_mapped_ro++) {
    if ((slot == ssb_info_p->mapped_ro[n_mapped_ro]->slot) &&
        (ssb_info_p->mapped_ro[n_mapped_ro]->frame == (frame % prach_assoc_pattern.nb_of_frame))) {

      uint8_t prach_config_period_nb = ssb_info_p->mapped_ro[n_mapped_ro]->frame / prach_assoc_pattern.prach_conf_period_list[0].nb_of_frame;
      uint8_t frame_nb_in_prach_config_period = ssb_info_p->mapped_ro[n_mapped_ro]->frame % prach_assoc_pattern.prach_conf_period_list[0].nb_of_frame;
      prach_occasion_slot_p = &prach_assoc_pattern.prach_conf_period_list[prach_config_period_nb].prach_occasion_slot_map[frame_nb_in_prach_config_period][slot];
    }
  }

  // If there is a matching RO slot in the SSB_to_RO map
  if (NULL != prach_occasion_slot_p)
  {
    // A random RO mapped to the SSB index should be selected in the slot

    // First count the number of times the SSB index is found in that RO
    uint8_t nb_mapped_ssb = 0;

    for (int ro_in_time=0; ro_in_time < prach_occasion_slot_p->nb_of_prach_occasion_in_time; ro_in_time++) {
      for (int ro_in_freq=0; ro_in_freq < prach_occasion_slot_p->nb_of_prach_occasion_in_freq; ro_in_freq++) {
        prach_occasion_info_t *prach_occasion_info_p = &prach_occasion_slot_p->prach_occasion[ro_in_time][ro_in_freq];

        for (uint8_t ssb_nb=0; ssb_nb<prach_occasion_info_p->nb_mapped_ssb; ssb_nb++) {
          if (prach_occasion_info_p->mapped_ssb_idx[ssb_nb] == ssb_idx) {
            nb_mapped_ssb++;
          }
        }
      }
    }

    // Choose a random SSB nb
    uint8_t random_ssb_nb = 0;

    random_ssb_nb = ((taus()) % nb_mapped_ssb);

    // Select the RO according to the chosen random SSB nb
    nb_mapped_ssb=0;
    for (int ro_in_time=0; ro_in_time < prach_occasion_slot_p->nb_of_prach_occasion_in_time; ro_in_time++) {
      for (int ro_in_freq=0; ro_in_freq < prach_occasion_slot_p->nb_of_prach_occasion_in_freq; ro_in_freq++) {
        prach_occasion_info_t *prach_occasion_info_p = &prach_occasion_slot_p->prach_occasion[ro_in_time][ro_in_freq];

        for (uint8_t ssb_nb=0; ssb_nb<prach_occasion_info_p->nb_mapped_ssb; ssb_nb++) {
          if (prach_occasion_info_p->mapped_ssb_idx[ssb_nb] == ssb_idx) {
            if (nb_mapped_ssb == random_ssb_nb) {
              *prach_occasion_info_pp = prach_occasion_info_p;
              return 1;
            }
            else {
              nb_mapped_ssb++;
            }
          }
        }
      }
    }
  }

  return 0;
}

// Build the SSB to RO mapping upon RRC configuration update
void build_ssb_to_ro_map(NR_ServingCellConfigCommon_t *scc, uint8_t unpaired){

  // Clear all the lists and maps
  memset(&prach_assoc_pattern, 0, sizeof(prach_association_pattern_t));
  memset(&ssb_list, 0, sizeof(ssb_list_info_t));

  // Build the list of all the valid RACH occasions in the maximum association pattern period according to the PRACH config
  LOG_D(MAC,"Build RO list\n");
  build_ro_list(scc, unpaired);

  // Build the list of all the valid/transmitted SSBs according to the config
  LOG_D(MAC,"Build SSB list\n");
  build_ssb_list(scc);

  // Map the transmitted SSBs to the ROs and create the association pattern according to the config
  LOG_D(MAC,"Map SSB to RO\n");
  map_ssb_to_ro(scc);
  LOG_D(MAC,"Map SSB to RO done\n");
}

void fill_scheduled_response(nr_scheduled_response_t *scheduled_response,
                             fapi_nr_dl_config_request_t *dl_config,
                             fapi_nr_ul_config_request_t *ul_config,
                             fapi_nr_tx_request_t *tx_request,
                             module_id_t mod_id,
                             int cc_id,
                             frame_t frame,
                             int slot,
                             int thread_id){

  scheduled_response->dl_config  = dl_config;
  scheduled_response->ul_config  = ul_config;
  scheduled_response->tx_request = tx_request;
  scheduled_response->module_id  = mod_id;
  scheduled_response->CC_id      = cc_id;
  scheduled_response->frame      = frame;
  scheduled_response->slot       = slot;
  scheduled_response->thread_id  = thread_id;
}

uint8_t table_9_2_2_1[16][8]={
  {0,12,2, 0, 0,3,0,0},
  {0,12,2, 0, 0,4,8,0},
  {0,12,2, 3, 0,4,8,0},
  {1,10,4, 0, 0,6,0,0},
  {1,10,4, 0, 0,3,6,9},
  {1,10,4, 2, 0,3,6,9},
  {1,10,4, 4, 0,3,6,9},
  {1,4, 10,0, 0,6,0,0},
  {1,4, 10,0, 0,3,6,9},
  {1,4, 10,2, 0,3,6,9},
  {1,4, 10,4, 0,3,6,9},
  {1,0, 14,0, 0,6,0,0},
  {1,0, 14,0, 0,3,6,9},
  {1,0, 14,2, 0,3,6,9},
  {1,0, 14,4, 0,3,6,9},
  {1,0, 14,26,0,3,0,0}
};

#if 0 // Not in use. In case of use, please adapt the schedule_response (no longer in MAC)
int8_t nr_ue_process_dlsch(module_id_t module_id,
			   int cc_id,
			   uint8_t gNB_index,
			   fapi_nr_dci_indication_t *dci_ind,
			   void *pduP,
			   uint32_t pdu_len)
{
  NR_UE_MAC_INST_t *mac = get_mac_inst(module_id);
  fapi_nr_ul_config_request_t *ul_config = &mac->ul_config_request;
  //fapi_nr_dl_config_request_t *dl_config = &mac->dl_config_request;
  nr_phy_config_t *phy_config = &mac->phy_config;

  //ul_config->ul_config_list[ul_config->number_pdus].pusch_config_pdu.rnti = rnti;
  // First we need to verify if DCI ind contains a ul-sch to be perfomred. If it does, we will handle a PUSCH in the UL_CONFIG_REQ.
  ul_config->ul_config_list[ul_config->number_pdus].pdu_type = FAPI_NR_UL_CONFIG_TYPE_PUCCH;
  for (int i=0; i<10; i++) {
    if(dci_ind!=NULL){
      if (dci_ind->dci_list[i].dci_format < 2) ul_config->ul_config_list[ul_config->number_pdus].pdu_type = FAPI_NR_UL_CONFIG_TYPE_PUSCH;
    }
  }
  if (ul_config->ul_config_list[ul_config->number_pdus].pdu_type == FAPI_NR_UL_CONFIG_TYPE_PUSCH) {
    // fill in the elements in config request inside P5 message
    //ul_config->ul_config_list[ul_config->number_pdus].pusch_config_pdu.bandwidth_part_ind = 0; //FIXME
    ul_config->ul_config_list[ul_config->number_pdus].pusch_config_pdu.rb_size = 0;
    ul_config->ul_config_list[ul_config->number_pdus].pusch_config_pdu.rb_start = 0;
    ul_config->ul_config_list[ul_config->number_pdus].pusch_config_pdu.nr_of_symbols = 0;
    ul_config->ul_config_list[ul_config->number_pdus].pusch_config_pdu.start_symbol_index = 0;
    ul_config->ul_config_list[ul_config->number_pdus].pusch_config_pdu.frequency_hopping = 0;
    ul_config->ul_config_list[ul_config->number_pdus].pusch_config_pdu.mcs_index = 0;
    ul_config->ul_config_list[ul_config->number_pdus].pusch_config_pdu.pusch_data.new_data_indicator = 0;
    ul_config->ul_config_list[ul_config->number_pdus].pusch_config_pdu.pusch_data.rv_index = 0;
    ul_config->ul_config_list[ul_config->number_pdus].pusch_config_pdu.pusch_data.harq_process_id = 0;
    ul_config->ul_config_list[ul_config->number_pdus].pusch_config_pdu.absolute_delta_PUSCH = 0;
    ul_config->ul_config_list[ul_config->number_pdus].pusch_config_pdu.nrOfLayers = 0;
    ul_config->ul_config_list[ul_config->number_pdus].pusch_config_pdu.transform_precoding = 0;
    ul_config->ul_config_list[ul_config->number_pdus].pusch_config_pdu.num_dmrs_cdm_grps_no_data = 0;
    ul_config->ul_config_list[ul_config->number_pdus].pusch_config_pdu.dmrs_ports = 0;
    ul_config->ul_config_list[ul_config->number_pdus].pusch_config_pdu.dmrs_config_type = 0;
    //ul_config->ul_config_list[ul_config->number_pdus].pusch_config_pdu.n_front_load_symb = 0; //FIXME
    //ul_config->ul_config_list[ul_config->number_pdus].pusch_config_pdu.srs_config = 0; //FIXME
    //ul_config->ul_config_list[ul_config->number_pdus].pusch_config_pdu.csi_reportTriggerSize = 0; //FIXME
    //ul_config->ul_config_list[ul_config->number_pdus].pusch_config_pdu.maxCodeBlockGroupsPerTransportBlock = 0; //FIXME
    //ul_config->ul_config_list[ul_config->number_pdus].pusch_config_pdu.ptrs_dmrs_association_port = 0; FIXME
    //ul_config->ul_config_list[ul_config->number_pdus].pusch_config_pdu.beta_offset_ind = 0; //FIXME
  } else { // If DCI ind is not format 0_0 or 0_1, we will handle a PUCCH in the UL_CONFIG_REQ
    ul_config->ul_config_list[ul_config->number_pdus].pdu_type = FAPI_NR_UL_CONFIG_TYPE_PUCCH;
    // If we handle PUCCH common
    ul_config->ul_config_list[ul_config->number_pdus].pucch_config_pdu.format              = table_9_2_2_1[phy_config->config_req.ul_bwp_common.pucch_config_common.pucch_resource_common][0];              /* format   0    1    2    3    4    */
    ul_config->ul_config_list[ul_config->number_pdus].pucch_config_pdu.initialCyclicShift  = table_9_2_2_1[phy_config->config_req.ul_bwp_common.pucch_config_common.pucch_resource_common][4];  /*          x    x                   */
    ul_config->ul_config_list[ul_config->number_pdus].pucch_config_pdu.nrofSymbols         = table_9_2_2_1[phy_config->config_req.ul_bwp_common.pucch_config_common.pucch_resource_common][2];         /*          x    x    x    x    x    */
    ul_config->ul_config_list[ul_config->number_pdus].pucch_config_pdu.startingSymbolIndex = table_9_2_2_1[phy_config->config_req.ul_bwp_common.pucch_config_common.pucch_resource_common][1]; /*          x    x    x    x    x    */
    ul_config->ul_config_list[ul_config->number_pdus].pucch_config_pdu.timeDomainOCC = 0;       /*               x                   */
    ul_config->ul_config_list[ul_config->number_pdus].pucch_config_pdu.nrofPRBs = 0;            /*                    x    x         */
    ul_config->ul_config_list[ul_config->number_pdus].pucch_config_pdu.startingPRB         = table_9_2_2_1[phy_config->config_req.ul_bwp_common.pucch_config_common.pucch_resource_common][3];         /*                                     maxNrofPhysicalResourceBlocks  = 275 */
    ul_config->ul_config_list[ul_config->number_pdus].pucch_config_pdu.occ_length = 0;          /*                              x    */
    ul_config->ul_config_list[ul_config->number_pdus].pucch_config_pdu.occ_Index = 0;           /*                              x    */
    ul_config->ul_config_list[ul_config->number_pdus].pucch_config_pdu.intraSlotFrequencyHopping = 0;
    ul_config->ul_config_list[ul_config->number_pdus].pucch_config_pdu.secondHopPRB = 0;
    ul_config->ul_config_list[ul_config->number_pdus].pucch_config_pdu.interslotFrequencyHopping = 0;
    ul_config->ul_config_list[ul_config->number_pdus].pucch_config_pdu.additionalDMRS = 0;
    ul_config->ul_config_list[ul_config->number_pdus].pucch_config_pdu.maxCodeRate = 0;
    ul_config->ul_config_list[ul_config->number_pdus].pucch_config_pdu.nrofSlots = 0;
    ul_config->ul_config_list[ul_config->number_pdus].pucch_config_pdu.pi2PBSK = 0;
    ul_config->ul_config_list[ul_config->number_pdus].pucch_config_pdu.simultaneousHARQ_ACK_CSI = 0;
    ul_config->ul_config_list[ul_config->number_pdus].pucch_config_pdu.pucch_GroupHopping  = phy_config->config_req.ul_bwp_common.pucch_config_common.pucch_group_hopping;
    ul_config->ul_config_list[ul_config->number_pdus].pucch_config_pdu.hoppingId           = phy_config->config_req.ul_bwp_common.pucch_config_common.hopping_id;
    ul_config->ul_config_list[ul_config->number_pdus].pucch_config_pdu.p0_nominal          = phy_config->config_req.ul_bwp_common.pucch_config_common.p0_nominal;
    for (int i=0;i<NUMBER_PUCCH_FORMAT_NR;i++) ul_config->ul_config_list[ul_config->number_pdus].pucch_config_pdu.deltaF_PUCCH_f[i] = 0;
    ul_config->ul_config_list[ul_config->number_pdus].pucch_config_pdu.p0_PUCCH_Id = 0;     /* INTEGER (1..8)     */
    ul_config->ul_config_list[ul_config->number_pdus].pucch_config_pdu.p0_PUCCH_Value = 0;
    ul_config->ul_config_list[ul_config->number_pdus].pucch_config_pdu.twoPUCCH_PC_AdjustmentStates = 0;
    // If we handle PUCCH dedicated
    ul_config->ul_config_list[ul_config->number_pdus].pucch_config_pdu.format              = phy_config->config_req.ul_bwp_dedicated.pucch_config_dedicated.multi_csi_pucch_resources[0].format;              /* format   0    1    2    3    4    */
    switch (ul_config->ul_config_list[ul_config->number_pdus].pucch_config_pdu.format){
    case pucch_format1_nr:
      ul_config->ul_config_list[ul_config->number_pdus].pucch_config_pdu.interslotFrequencyHopping = phy_config->config_req.ul_bwp_dedicated.pucch_config_dedicated.format1.inter_slot_frequency_hopping;
      ul_config->ul_config_list[ul_config->number_pdus].pucch_config_pdu.additionalDMRS            = phy_config->config_req.ul_bwp_dedicated.pucch_config_dedicated.format1.additional_dmrs;
      ul_config->ul_config_list[ul_config->number_pdus].pucch_config_pdu.maxCodeRate               = phy_config->config_req.ul_bwp_dedicated.pucch_config_dedicated.format1.max_code_rate;
      ul_config->ul_config_list[ul_config->number_pdus].pucch_config_pdu.nrofSlots                 = phy_config->config_req.ul_bwp_dedicated.pucch_config_dedicated.format1.number_of_slots;
      ul_config->ul_config_list[ul_config->number_pdus].pucch_config_pdu.pi2PBSK                   = phy_config->config_req.ul_bwp_dedicated.pucch_config_dedicated.format1.pi2bpsk;
      ul_config->ul_config_list[ul_config->number_pdus].pucch_config_pdu.simultaneousHARQ_ACK_CSI  = phy_config->config_req.ul_bwp_dedicated.pucch_config_dedicated.format1.simultaneous_harq_ack_csi;
      break;
    case pucch_format2_nr:
      ul_config->ul_config_list[ul_config->number_pdus].pucch_config_pdu.interslotFrequencyHopping = phy_config->config_req.ul_bwp_dedicated.pucch_config_dedicated.format2.inter_slot_frequency_hopping;
      ul_config->ul_config_list[ul_config->number_pdus].pucch_config_pdu.additionalDMRS            = phy_config->config_req.ul_bwp_dedicated.pucch_config_dedicated.format2.additional_dmrs;
      ul_config->ul_config_list[ul_config->number_pdus].pucch_config_pdu.maxCodeRate               = phy_config->config_req.ul_bwp_dedicated.pucch_config_dedicated.format2.max_code_rate;
      ul_config->ul_config_list[ul_config->number_pdus].pucch_config_pdu.nrofSlots                 = phy_config->config_req.ul_bwp_dedicated.pucch_config_dedicated.format2.number_of_slots;
      ul_config->ul_config_list[ul_config->number_pdus].pucch_config_pdu.pi2PBSK                   = phy_config->config_req.ul_bwp_dedicated.pucch_config_dedicated.format2.pi2bpsk;
      ul_config->ul_config_list[ul_config->number_pdus].pucch_config_pdu.simultaneousHARQ_ACK_CSI  = phy_config->config_req.ul_bwp_dedicated.pucch_config_dedicated.format2.simultaneous_harq_ack_csi;
      break;
    case pucch_format3_nr:
      ul_config->ul_config_list[ul_config->number_pdus].pucch_config_pdu.interslotFrequencyHopping = phy_config->config_req.ul_bwp_dedicated.pucch_config_dedicated.format3.inter_slot_frequency_hopping;
      ul_config->ul_config_list[ul_config->number_pdus].pucch_config_pdu.additionalDMRS            = phy_config->config_req.ul_bwp_dedicated.pucch_config_dedicated.format3.additional_dmrs;
      ul_config->ul_config_list[ul_config->number_pdus].pucch_config_pdu.maxCodeRate               = phy_config->config_req.ul_bwp_dedicated.pucch_config_dedicated.format3.max_code_rate;
      ul_config->ul_config_list[ul_config->number_pdus].pucch_config_pdu.nrofSlots                 = phy_config->config_req.ul_bwp_dedicated.pucch_config_dedicated.format3.number_of_slots;
      ul_config->ul_config_list[ul_config->number_pdus].pucch_config_pdu.pi2PBSK                   = phy_config->config_req.ul_bwp_dedicated.pucch_config_dedicated.format3.pi2bpsk;
      ul_config->ul_config_list[ul_config->number_pdus].pucch_config_pdu.simultaneousHARQ_ACK_CSI  = phy_config->config_req.ul_bwp_dedicated.pucch_config_dedicated.format3.simultaneous_harq_ack_csi;
      break;
    case pucch_format4_nr:
      ul_config->ul_config_list[ul_config->number_pdus].pucch_config_pdu.interslotFrequencyHopping = phy_config->config_req.ul_bwp_dedicated.pucch_config_dedicated.format4.inter_slot_frequency_hopping;
      ul_config->ul_config_list[ul_config->number_pdus].pucch_config_pdu.additionalDMRS            = phy_config->config_req.ul_bwp_dedicated.pucch_config_dedicated.format4.additional_dmrs;
      ul_config->ul_config_list[ul_config->number_pdus].pucch_config_pdu.maxCodeRate               = phy_config->config_req.ul_bwp_dedicated.pucch_config_dedicated.format4.max_code_rate;
      ul_config->ul_config_list[ul_config->number_pdus].pucch_config_pdu.nrofSlots                 = phy_config->config_req.ul_bwp_dedicated.pucch_config_dedicated.format4.number_of_slots;
      ul_config->ul_config_list[ul_config->number_pdus].pucch_config_pdu.pi2PBSK                   = phy_config->config_req.ul_bwp_dedicated.pucch_config_dedicated.format4.pi2bpsk;
      ul_config->ul_config_list[ul_config->number_pdus].pucch_config_pdu.simultaneousHARQ_ACK_CSI  = phy_config->config_req.ul_bwp_dedicated.pucch_config_dedicated.format4.simultaneous_harq_ack_csi;
      break;
    default:
      break;
    }
    ul_config->ul_config_list[ul_config->number_pdus].pucch_config_pdu.initialCyclicShift        = phy_config->config_req.ul_bwp_dedicated.pucch_config_dedicated.multi_csi_pucch_resources[0].initial_cyclic_shift;  /*          x    x                   */
    ul_config->ul_config_list[ul_config->number_pdus].pucch_config_pdu.nrofSymbols               = phy_config->config_req.ul_bwp_dedicated.pucch_config_dedicated.multi_csi_pucch_resources[0].number_of_symbols;         /*          x    x    x    x    x    */
    ul_config->ul_config_list[ul_config->number_pdus].pucch_config_pdu.startingSymbolIndex       = phy_config->config_req.ul_bwp_dedicated.pucch_config_dedicated.multi_csi_pucch_resources[0].starting_symbol_index; /*          x    x    x    x    x    */
    ul_config->ul_config_list[ul_config->number_pdus].pucch_config_pdu.timeDomainOCC             = phy_config->config_req.ul_bwp_dedicated.pucch_config_dedicated.multi_csi_pucch_resources[0].time_domain_occ;       /*               x                   */
    ul_config->ul_config_list[ul_config->number_pdus].pucch_config_pdu.nrofPRBs                  = phy_config->config_req.ul_bwp_dedicated.pucch_config_dedicated.multi_csi_pucch_resources[0].number_of_prbs;            /*                    x    x         */
    ul_config->ul_config_list[ul_config->number_pdus].pucch_config_pdu.startingPRB               = phy_config->config_req.ul_bwp_dedicated.pucch_config_dedicated.multi_csi_pucch_resources[0].starting_prb;         /*                                     maxNrofPhysicalResourceBlocks  = 275 */
    ul_config->ul_config_list[ul_config->number_pdus].pucch_config_pdu.occ_length                = phy_config->config_req.ul_bwp_dedicated.pucch_config_dedicated.multi_csi_pucch_resources[0].occ_length;          /*                              x    */
    ul_config->ul_config_list[ul_config->number_pdus].pucch_config_pdu.occ_Index                 = phy_config->config_req.ul_bwp_dedicated.pucch_config_dedicated.multi_csi_pucch_resources[0].occ_index;           /*                              x    */
    ul_config->ul_config_list[ul_config->number_pdus].pucch_config_pdu.intraSlotFrequencyHopping = phy_config->config_req.ul_bwp_dedicated.pucch_config_dedicated.multi_csi_pucch_resources[0].intra_slot_frequency_hopping;
    ul_config->ul_config_list[ul_config->number_pdus].pucch_config_pdu.secondHopPRB              = phy_config->config_req.ul_bwp_dedicated.pucch_config_dedicated.multi_csi_pucch_resources[0].second_hop_prb;
    ul_config->ul_config_list[ul_config->number_pdus].pucch_config_pdu.pucch_GroupHopping        = phy_config->config_req.ul_bwp_common.pucch_config_common.pucch_group_hopping;
    ul_config->ul_config_list[ul_config->number_pdus].pucch_config_pdu.hoppingId                 = phy_config->config_req.ul_bwp_common.pucch_config_common.hopping_id;
    ul_config->ul_config_list[ul_config->number_pdus].pucch_config_pdu.p0_nominal                = phy_config->config_req.ul_bwp_common.pucch_config_common.p0_nominal;
    for (int i=0;i<NUMBER_PUCCH_FORMAT_NR; i++) ul_config->ul_config_list[ul_config->number_pdus].pucch_config_pdu.deltaF_PUCCH_f[i] = 0;
    ul_config->ul_config_list[ul_config->number_pdus].pucch_config_pdu.p0_PUCCH_Id = 0;     /* INTEGER (1..8)     */
    ul_config->ul_config_list[ul_config->number_pdus].pucch_config_pdu.p0_PUCCH_Value = 0;
    ul_config->ul_config_list[ul_config->number_pdus].pucch_config_pdu.twoPUCCH_PC_AdjustmentStates = 0;

  }
  if(mac->if_module != NULL && mac->if_module->scheduled_response != NULL){
    mac->if_module->scheduled_response(&mac->scheduled_response);
  }
  return 0;
}
#endif

int8_t nr_ue_decode_mib(module_id_t module_id,
                        int cc_id,
                        uint8_t gNB_index,
                        uint8_t extra_bits,	//	8bits 38.212 c7.1.1
                        uint32_t ssb_length,
                        uint32_t ssb_index,
                        void *pduP,
                        uint16_t cell_id)
{
  LOG_I(MAC,"[L2][MAC] decode mib\n");

  NR_UE_MAC_INST_t *mac = get_mac_inst(module_id);

  nr_mac_rrc_data_ind_ue( module_id, cc_id, gNB_index, NR_BCCH_BCH, (uint8_t *) pduP, 3 );    //  fixed 3 bytes MIB PDU
    
  AssertFatal(mac->mib != NULL, "nr_ue_decode_mib() mac->mib == NULL\n");
  //if(mac->mib != NULL){
  uint16_t frame = (mac->mib->systemFrameNumber.buf[0] >> mac->mib->systemFrameNumber.bits_unused);
  uint16_t frame_number_4lsb = 0;
  for (int i=0; i<4; i++)
    frame_number_4lsb |= ((extra_bits>>i)&1)<<(3-i);
  uint8_t half_frame_bit = ( extra_bits >> 4 ) & 0x1;               //	extra bits[4]
  uint8_t ssb_subcarrier_offset_msb = ( extra_bits >> 5 ) & 0x1;    //	extra bits[5]
  uint8_t ssb_subcarrier_offset = (uint8_t)mac->mib->ssb_SubcarrierOffset;

  frame = frame << 4;
  frame = frame | frame_number_4lsb;
  if(ssb_length == 64){
    for (int i=0; i<3; i++)
      ssb_index += (((extra_bits>>(7-i))&0x01)<<(3+i));
  }else{
    if(ssb_subcarrier_offset_msb){
      ssb_subcarrier_offset = ssb_subcarrier_offset | 0x10;
    }
  }

  LOG_D(MAC,"system frame number(6 MSB bits): %d\n",  mac->mib->systemFrameNumber.buf[0]);
  LOG_D(MAC,"system frame number(with LSB): %d\n", (int)frame);
  LOG_D(MAC,"subcarrier spacing (0=15or60, 1=30or120): %d\n", (int)mac->mib->subCarrierSpacingCommon);
  LOG_D(MAC,"ssb carrier offset(with MSB):  %d\n", (int)ssb_subcarrier_offset);
  LOG_D(MAC,"dmrs type A position (0=pos2,1=pos3): %d\n", (int)mac->mib->dmrs_TypeA_Position);
  LOG_D(MAC,"cell barred (0=barred,1=notBarred): %d\n", (int)mac->mib->cellBarred);
  LOG_D(MAC,"intra frequency reselection (0=allowed,1=notAllowed): %d\n", (int)mac->mib->intraFreqReselection);
  LOG_D(MAC,"half frame bit(extra bits):    %d\n", (int)half_frame_bit);
  LOG_I(MAC,"ssb index(extra bits):         %d\n", (int)ssb_index);
<<<<<<< HEAD

  //storing ssb index in the mac structure
  mac->mib_ssb = ssb_index;

  subcarrier_spacing_t scs_ssb = scs_30kHz;      //  default for 
  //const uint32_t scs_index = 0;
  const uint32_t num_slot_per_frame = 20;
  subcarrier_spacing_t scs_pdcch;

  //  assume carrier frequency < 6GHz
  if(mac->mib->subCarrierSpacingCommon == NR_MIB__subCarrierSpacingCommon_scs15or60){
    scs_pdcch = scs_15kHz;
  }else{  //NR_MIB__subCarrierSpacingCommon_scs30or120
    scs_pdcch = scs_30kHz;
  }

  channel_bandwidth_t min_channel_bw = bw_10MHz;  //  deafult for testing
	    
  uint32_t is_condition_A = (ssb_subcarrier_offset == 0);   //  38.213 ch.13
  frequency_range_t frequency_range = FR1;
  uint32_t index_4msb = (mac->mib->pdcch_ConfigSIB1.controlResourceSetZero);
  uint32_t index_4lsb = (mac->mib->pdcch_ConfigSIB1.searchSpaceZero);
  int32_t num_rbs = -1;
  int32_t num_symbols = -1;
  int32_t rb_offset = -1;
  LOG_D(MAC,"<<<<<<<<<configSIB1: controlResourceSetZero %d searchSpaceZero %d scs_ssb %d scs_pdcch %d switch %d ",
        index_4msb,index_4lsb,scs_ssb,scs_pdcch, (scs_ssb << 5)|scs_pdcch);

  //  type0-pdcch coreset
  switch( (scs_ssb << 5)|scs_pdcch ){
  case (scs_15kHz << 5) | scs_15kHz :
    AssertFatal(index_4msb < 15, "38.213 Table 13-1 4 MSB out of range\n");
    mac->type0_pdcch_ss_mux_pattern = 1;
    num_rbs     = table_38213_13_1_c2[index_4msb];
    num_symbols = table_38213_13_1_c3[index_4msb];
    rb_offset   = table_38213_13_1_c4[index_4msb];
    break;

  case (scs_15kHz << 5) | scs_30kHz:
    AssertFatal(index_4msb < 14, "38.213 Table 13-2 4 MSB out of range\n");
    mac->type0_pdcch_ss_mux_pattern = 1;
    num_rbs     = table_38213_13_2_c2[index_4msb];
    num_symbols = table_38213_13_2_c3[index_4msb];
    rb_offset   = table_38213_13_2_c4[index_4msb];
    break;

  case (scs_30kHz << 5) | scs_15kHz:
    if((min_channel_bw & bw_5MHz) | (min_channel_bw & bw_10MHz)){
      AssertFatal(index_4msb < 9, "38.213 Table 13-3 4 MSB out of range\n");
      mac->type0_pdcch_ss_mux_pattern = 1;
      num_rbs     = table_38213_13_3_c2[index_4msb];
      num_symbols = table_38213_13_3_c3[index_4msb];
      rb_offset   = table_38213_13_3_c4[index_4msb];
    }else if(min_channel_bw & bw_40MHz){
      AssertFatal(index_4msb < 9, "38.213 Table 13-5 4 MSB out of range\n");
      mac->type0_pdcch_ss_mux_pattern = 1;
      num_rbs     = table_38213_13_5_c2[index_4msb];
      num_symbols = table_38213_13_5_c3[index_4msb];
      rb_offset   = table_38213_13_5_c4[index_4msb];
    }else{ ; }

    break;

  case (scs_30kHz << 5) | scs_30kHz:
    if((min_channel_bw & bw_5MHz) | (min_channel_bw & bw_10MHz)){
      mac->type0_pdcch_ss_mux_pattern = 1;
      num_rbs     = table_38213_13_4_c2[index_4msb];
      num_symbols = table_38213_13_4_c3[index_4msb];
      rb_offset   = table_38213_13_4_c4[index_4msb];
      LOG_I(MAC,"<<<<<<<<<index_4msb %d num_rbs %d num_symb %d rb_offset %d\n",index_4msb,num_rbs,num_symbols,rb_offset );
    }else if(min_channel_bw & bw_40MHz){
      AssertFatal(index_4msb < 10, "38.213 Table 13-6 4 MSB out of range\n");
      mac->type0_pdcch_ss_mux_pattern = 1;
      num_rbs     = table_38213_13_6_c2[index_4msb];
      num_symbols = table_38213_13_6_c3[index_4msb];
      rb_offset   = table_38213_13_6_c4[index_4msb];
    }else{ ; }
    break;

  case (scs_120kHz << 5) | scs_60kHz:
    AssertFatal(index_4msb < 12, "38.213 Table 13-7 4 MSB out of range\n");
    if(index_4msb & 0x7){
      mac->type0_pdcch_ss_mux_pattern = 1;
    }else if(index_4msb & 0x18){
      mac->type0_pdcch_ss_mux_pattern = 2;
    }else{ ; }

    num_rbs     = table_38213_13_7_c2[index_4msb];
    num_symbols = table_38213_13_7_c3[index_4msb];
    if(!is_condition_A && (index_4msb == 8 || index_4msb == 10)){
      rb_offset   = table_38213_13_7_c4[index_4msb] - 1;
    }else{
      rb_offset   = table_38213_13_7_c4[index_4msb];
    }
    break;

  case (scs_120kHz << 5) | scs_120kHz:
    AssertFatal(index_4msb < 8, "38.213 Table 13-8 4 MSB out of range\n");
    if(index_4msb & 0x3){
      mac->type0_pdcch_ss_mux_pattern = 1;
    }else if(index_4msb & 0x0c){
      mac->type0_pdcch_ss_mux_pattern = 3;
    }

    num_rbs     = table_38213_13_8_c2[index_4msb];
    num_symbols = table_38213_13_8_c3[index_4msb];
    if(!is_condition_A && (index_4msb == 4 || index_4msb == 6)){
      rb_offset   = table_38213_13_8_c4[index_4msb] - 1;
    }else{
      rb_offset   = table_38213_13_8_c4[index_4msb];
    }
    break;

  case (scs_240kHz << 5) | scs_60kHz:
    AssertFatal(index_4msb < 4, "38.213 Table 13-9 4 MSB out of range\n");
    mac->type0_pdcch_ss_mux_pattern = 1;
    num_rbs     = table_38213_13_9_c2[index_4msb];
    num_symbols = table_38213_13_9_c3[index_4msb];
    rb_offset   = table_38213_13_9_c4[index_4msb];
    break;

  case (scs_240kHz << 5) | scs_120kHz:
    AssertFatal(index_4msb < 8, "38.213 Table 13-10 4 MSB out of range\n");
    if(index_4msb & 0x3){
      mac->type0_pdcch_ss_mux_pattern = 1;
    }else if(index_4msb & 0x0c){
      mac->type0_pdcch_ss_mux_pattern = 2;
    }
    num_rbs     = table_38213_13_10_c2[index_4msb];
    num_symbols = table_38213_13_10_c3[index_4msb];
    if(!is_condition_A && (index_4msb == 4 || index_4msb == 6)){
      rb_offset   = table_38213_13_10_c4[index_4msb]-1;
    }else{
      rb_offset   = table_38213_13_10_c4[index_4msb];
    }
                
    break;
=======
>>>>>>> 951fdfef

  //storing ssb index in the mac structure
  mac->mib_ssb = ssb_index;

  get_type0_PDCCH_CSS_config_parameters(&mac->type0_PDCCH_CSS_config, mac->mib, extra_bits, ssb_length, ssb_index,
                                        mac->phy_config.config_req.ssb_table.ssb_offset_point_a);

  ssb_index = mac->type0_PDCCH_CSS_config.ssb_index; //  TODO: ssb_index should obtain from L1 in case Lssb != 64
  mac->type0_pdcch_ss_mux_pattern = mac->type0_PDCCH_CSS_config.type0_pdcch_ss_mux_pattern;
  mac->type0_pdcch_ss_sfn_c = mac->type0_PDCCH_CSS_config.sfn_c;
  mac->type0_pdcch_ss_n_c = mac->type0_PDCCH_CSS_config.n_c;
  mac->dl_config_request.sfn = mac->type0_PDCCH_CSS_config.frame;
  mac->dl_config_request.slot = (ssb_index>>1) + ((ssb_index>>4)<<1); // not valid for 240kHz SCS

  return 0;
}

int8_t nr_ue_decode_sib1(module_id_t module_id,
                         int cc_id,
                         unsigned int gNB_index,
                         uint32_t sibs_mask,
                         uint8_t *pduP,
                         uint32_t pdu_len) {
  LOG_D(MAC, "Decode sib1\n");
  nr_mac_rrc_data_ind_ue(module_id, cc_id, gNB_index, NR_BCCH_DL_SCH, (uint8_t *) pduP, pdu_len);
  return 0;
}

//  TODO: change to UE parameter, scs: 15KHz, slot duration: 1ms
uint32_t get_ssb_frame(uint32_t test){
  return test;
}

/*
 * This function returns the slot offset K2 corresponding to a given time domain
 * indication value from RRC configuration.
 */
long get_k2(NR_UE_MAC_INST_t *mac, uint8_t time_domain_ind) {
  long k2 = -1;
  // Get K2 from RRC configuration
  NR_PUSCH_Config_t *pusch_config=mac->ULbwp[0]->bwp_Dedicated->pusch_Config->choice.setup;
  NR_PUSCH_TimeDomainResourceAllocationList_t *pusch_TimeDomainAllocationList = NULL;
  if (pusch_config->pusch_TimeDomainAllocationList) {
    pusch_TimeDomainAllocationList = pusch_config->pusch_TimeDomainAllocationList->choice.setup;
  }
  else if (mac->ULbwp[0]->bwp_Common->pusch_ConfigCommon->choice.setup->pusch_TimeDomainAllocationList) {
    pusch_TimeDomainAllocationList = mac->ULbwp[0]->bwp_Common->pusch_ConfigCommon->choice.setup->pusch_TimeDomainAllocationList;
  }
  if (pusch_TimeDomainAllocationList) {
    if (time_domain_ind >= pusch_TimeDomainAllocationList->list.count) {
      LOG_E(MAC, "time_domain_ind %d >= pusch->TimeDomainAllocationList->list.count %d\n",
            time_domain_ind, pusch_TimeDomainAllocationList->list.count);
      return -1;
    }
    k2 = *pusch_TimeDomainAllocationList->list.array[time_domain_ind]->k2;
  }

  AssertFatal(k2 >= DURATION_RX_TO_TX,
              "Slot offset K2 (%ld) cannot be less than DURATION_RX_TO_TX (%d)\n",
              k2,DURATION_RX_TO_TX);

  LOG_D(MAC, "get_k2(): k2 is %ld\n", k2);
  return k2;
}

/*
 * This function returns the UL config corresponding to a given UL slot
 * from MAC instance .
 */
fapi_nr_ul_config_request_t *get_ul_config_request(NR_UE_MAC_INST_t *mac, int slot) {
  //Check if request to access ul_config is for a UL slot
  if (is_nr_UL_slot(mac->scc, slot) == 0) {
    LOG_W(MAC, "Slot %d is not a UL slot. get_ul_config_request() called for wrong slot!!!\n", slot);
    return NULL;
  }
  
  // Calculate the index of the UL slot in mac->ul_config_request list. This is
  // based on the TDD pattern (slot configuration period) and number of UL+mixed
  // slots in the period. TS 38.213 Sec 11.1
  int mu = mac->ULbwp[0]->bwp_Common->genericParameters.subcarrierSpacing;
  NR_TDD_UL_DL_Pattern_t *tdd_pattern = &mac->scc->tdd_UL_DL_ConfigurationCommon->pattern1;
  const int num_slots_per_tdd = nr_slots_per_frame[mu] >> (7 - tdd_pattern->dl_UL_TransmissionPeriodicity);
  const int num_slots_ul = tdd_pattern->nrofUplinkSlots + (tdd_pattern->nrofUplinkSymbols!=0);
  int index = (slot + num_slots_ul - num_slots_per_tdd) % num_slots_per_tdd;
  LOG_D(MAC, "nr_ue_procedures: get_ul_config_request() slots per tdd %d, num_slots_ul %d, index %d\n", 
                num_slots_per_tdd,
                num_slots_ul,
                index);

  return &mac->ul_config_request[index];
}

// Performs :
// 1. TODO: Call RRC for link status return to PHY
// 2. TODO: Perform SR/BSR procedures for scheduling feedback
// 3. TODO: Perform PHR procedures
NR_UE_L2_STATE_t nr_ue_scheduler(nr_downlink_indication_t *dl_info, nr_uplink_indication_t *ul_info){

  uint32_t search_space_mask = 0;

  if (dl_info){

    module_id_t mod_id    = dl_info->module_id;
    uint32_t gNB_index    = dl_info->gNB_index;
    int cc_id             = dl_info->cc_id;
    frame_t rx_frame      = dl_info->frame;
    slot_t rx_slot        = dl_info->slot;
    NR_UE_MAC_INST_t *mac = get_mac_inst(mod_id);

    fapi_nr_dl_config_request_t *dl_config = &mac->dl_config_request;
    nr_scheduled_response_t scheduled_response;
    nr_dcireq_t dcireq;

    // check type0 from 38.213 13 if we have no CellGroupConfig
    // TODO: implementation to be completed
    if (mac->scg == NULL) {

      if(dl_info->ssb_index != -1){

        if(mac->type0_pdcch_ss_mux_pattern == 1){
          //  38.213 chapter 13
          if((mac->type0_pdcch_ss_sfn_c == SFN_C_MOD_2_EQ_0) && !(rx_frame & 0x1) && (rx_slot == mac->type0_pdcch_ss_n_c)){
            search_space_mask = search_space_mask | type0_pdcch;
            mac->type0_pdcch_consecutive_slots = mac->type0_pdcch_dci_config.coreset.duration;
          }
          if((mac->type0_pdcch_ss_sfn_c == SFN_C_MOD_2_EQ_1) && (rx_frame & 0x1) && (rx_slot == mac->type0_pdcch_ss_n_c)){
            search_space_mask = search_space_mask | type0_pdcch;
            mac->type0_pdcch_consecutive_slots = mac->type0_pdcch_dci_config.coreset.duration;
          }
        }
        if(mac->type0_pdcch_ss_mux_pattern == 2){
          //  38.213 Table 13-13, 13-14
          if((rx_frame == get_ssb_frame(rx_frame)) && (rx_slot == mac->type0_pdcch_ss_n_c)){
            search_space_mask = search_space_mask | type0_pdcch;
            mac->type0_pdcch_consecutive_slots = mac->type0_pdcch_dci_config.coreset.duration;
          }
        }
        if(mac->type0_pdcch_ss_mux_pattern == 3){
          //  38.213 Table 13-15
          if((rx_frame == get_ssb_frame(rx_frame)) && (rx_slot == mac->type0_pdcch_ss_n_c)){
            search_space_mask = search_space_mask | type0_pdcch;
            mac->type0_pdcch_consecutive_slots = mac->type0_pdcch_dci_config.coreset.duration;
          }
        }
      } // ssb_index != -1

      // Type0 PDCCH search space
      if((search_space_mask & type0_pdcch) || ( mac->type0_pdcch_consecutive_slots != 0 )){
        mac->type0_pdcch_consecutive_slots = mac->type0_pdcch_consecutive_slots - 1;

        dl_config->dl_config_list[dl_config->number_pdus].dci_config_pdu.dci_config_rel15 = mac->type0_pdcch_dci_config;
        dl_config->dl_config_list[dl_config->number_pdus].pdu_type = FAPI_NR_DL_CONFIG_TYPE_DCI;

        /*
        dl_config->dl_config_list[dl_config->number_pdus].dci_config_pdu.dci_config_rel15.rnti = 0xaaaa;	//	to be set
        dl_config->dl_config_list[dl_config->number_pdus].dci_config_pdu.dci_config_rel15.N_RB_BWP = 106;	//	to be set

        LOG_I(MAC,"nr_ue_scheduler Type0 PDCCH with rnti %x, BWP %d\n",
        dl_config->dl_config_list[dl_config->number_pdus].dci_config_pdu.dci_config_rel15.rnti,
        dl_config->dl_config_list[dl_config->number_pdus].dci_config_pdu.dci_config_rel15.N_RB_BWP);
        */
        dl_config->number_pdus = dl_config->number_pdus + 1;

        fill_scheduled_response(&scheduled_response, dl_config, NULL, NULL, mod_id, cc_id, rx_frame, rx_slot, dl_info->thread_id);
        if(mac->if_module != NULL && mac->if_module->scheduled_response != NULL)
          mac->if_module->scheduled_response(&scheduled_response);
      }
    } else { // we have an scg

      dcireq.module_id = mod_id;
      dcireq.gNB_index = gNB_index;
      dcireq.cc_id     = cc_id;
      dcireq.frame     = rx_frame;
      dcireq.slot      = rx_slot;
      dcireq.dl_config_req.number_pdus = 0;
      nr_ue_dcireq(&dcireq); //to be replaced with function pointer later

      fill_scheduled_response(&scheduled_response, &dcireq.dl_config_req, NULL, NULL, mod_id, cc_id, rx_frame, rx_slot, dl_info->thread_id);
      if(mac->if_module != NULL && mac->if_module->scheduled_response != NULL){
        mac->if_module->scheduled_response(&scheduled_response);
      }

      /*
        if(search_space_mask & type0a_pdcch){
        }
        
        if(search_space_mask & type1_pdcch){
        }

        if(search_space_mask & type2_pdcch){
        }

        if(search_space_mask & type3_pdcch){
        }
      */
    }
  } else if (ul_info) {

    module_id_t mod_id    = ul_info->module_id;
    NR_UE_MAC_INST_t *mac = get_mac_inst(mod_id);

    if (mac->ra_state == RA_SUCCEEDED || get_softmodem_params()->phy_test) {

      uint8_t nb_dmrs_re_per_rb;
      uint8_t ulsch_input_buffer[MAX_ULSCH_PAYLOAD_BYTES];
      uint8_t data_existing = 0;
      uint16_t TBS_bytes;
      uint32_t TBS;
      int i, N_PRB_oh;

      uint32_t gNB_index    = ul_info->gNB_index;
      int cc_id             = ul_info->cc_id;
      frame_t rx_frame      = ul_info->frame_rx;
      slot_t rx_slot        = ul_info->slot_rx;
      frame_t frame_tx      = ul_info->frame_tx;
      slot_t slot_tx        = ul_info->slot_tx;
      uint8_t access_mode   = SCHEDULED_ACCESS;

      fapi_nr_ul_config_request_t *ul_config_req = get_ul_config_request(mac, slot_tx);

      // Schedule ULSCH only if the current frame and slot match those in ul_config_req
      // AND if a UL DCI has been received (as indicated by num_pdus).
      if ((frame_tx == ul_config_req->sfn && slot_tx == ul_config_req->slot) &&
          ul_config_req->number_pdus > 0) {
      
        // program PUSCH with UL DCI parameters
        nr_scheduled_response_t scheduled_response;
        fapi_nr_tx_request_t tx_req;
        nfapi_nr_ue_ptrs_ports_t ptrs_ports_list;

        for (int j = 0; j < ul_config_req->number_pdus; j++) {
          fapi_nr_ul_config_request_pdu_t *ulcfg_pdu = &ul_config_req->ul_config_list[j];

          if (ulcfg_pdu->pdu_type == FAPI_NR_UL_CONFIG_TYPE_PUSCH) {

            // These should come from RRC config!!!
            uint8_t  ptrs_mcs1          = 2;
            uint8_t  ptrs_mcs2          = 4;
            uint8_t  ptrs_mcs3          = 10;
            uint16_t n_rb0              = 25;
            uint16_t n_rb1              = 75;
            uint8_t  ptrs_time_density  = get_L_ptrs(ptrs_mcs1, ptrs_mcs2, ptrs_mcs3, ulcfg_pdu->pusch_config_pdu.mcs_index, ulcfg_pdu->pusch_config_pdu.mcs_table);
            uint8_t  ptrs_freq_density  = get_K_ptrs(n_rb0, n_rb1, ulcfg_pdu->pusch_config_pdu.rb_size);
            uint16_t l_prime_mask       = get_l_prime(ulcfg_pdu->pusch_config_pdu.nr_of_symbols, typeB, pusch_dmrs_pos0, pusch_len1);
            uint16_t ul_dmrs_symb_pos   = l_prime_mask << ulcfg_pdu->pusch_config_pdu.start_symbol_index;

            uint8_t  dmrs_config_type   = 0;
            uint16_t number_dmrs_symbols = 0;

            // PTRS ports configuration
            // TbD: ptrs_dmrs_port and ptrs_port_index are not initialised!
            ptrs_ports_list.ptrs_re_offset = 0;

            // Num PRB Overhead from PUSCH-ServingCellConfig
            if (mac->scg->spCellConfig->spCellConfigDedicated->uplinkConfig->pusch_ServingCellConfig->choice.setup->xOverhead == NULL)
              N_PRB_oh = 0;
            else
              N_PRB_oh = *mac->scg->spCellConfig->spCellConfigDedicated->uplinkConfig->pusch_ServingCellConfig->choice.setup->xOverhead;

            ulcfg_pdu->pusch_config_pdu.ul_dmrs_symb_pos = ul_dmrs_symb_pos;
            ulcfg_pdu->pusch_config_pdu.dmrs_config_type = dmrs_config_type;
            ulcfg_pdu->pusch_config_pdu.num_dmrs_cdm_grps_no_data = 1;
            ulcfg_pdu->pusch_config_pdu.nrOfLayers = 1;
            ulcfg_pdu->pusch_config_pdu.pusch_data.new_data_indicator = 0;
            ulcfg_pdu->pusch_config_pdu.pdu_bit_map = PUSCH_PDU_BITMAP_PUSCH_DATA;
            ulcfg_pdu->pusch_config_pdu.pusch_ptrs.ptrs_time_density = ptrs_time_density;
            ulcfg_pdu->pusch_config_pdu.pusch_ptrs.ptrs_freq_density = ptrs_freq_density;
            ulcfg_pdu->pusch_config_pdu.pusch_ptrs.ptrs_ports_list   = &ptrs_ports_list;
            //ulcfg_pdu->pusch_config_pdu.target_code_rate = nr_get_code_rate_ul(ulcfg_pdu->pusch_config_pdu.mcs_index, ulcfg_pdu->pusch_config_pdu.mcs_table);
            //ulcfg_pdu->pusch_config_pdu.qam_mod_order = nr_get_Qm_ul(ulcfg_pdu->pusch_config_pdu.mcs_index, ulcfg_pdu->pusch_config_pdu.mcs_table);

            if (1 << ulcfg_pdu->pusch_config_pdu.pusch_ptrs.ptrs_time_density >= ulcfg_pdu->pusch_config_pdu.nr_of_symbols) {
              ulcfg_pdu->pusch_config_pdu.pdu_bit_map &= ~PUSCH_PDU_BITMAP_PUSCH_PTRS; // disable PUSCH PTRS
            }

            get_num_re_dmrs(&ulcfg_pdu->pusch_config_pdu,
                            &nb_dmrs_re_per_rb,
                            &number_dmrs_symbols);

            TBS = nr_compute_tbs(ulcfg_pdu->pusch_config_pdu.qam_mod_order,
                                ulcfg_pdu->pusch_config_pdu.target_code_rate,
                                ulcfg_pdu->pusch_config_pdu.rb_size,
                                ulcfg_pdu->pusch_config_pdu.nr_of_symbols,
                                nb_dmrs_re_per_rb*number_dmrs_symbols,
                                N_PRB_oh,
                                0,
                                ulcfg_pdu->pusch_config_pdu.nrOfLayers);
            TBS_bytes = TBS/8;
            ulcfg_pdu->pusch_config_pdu.pusch_data.tb_size = TBS_bytes;

            if (IS_SOFTMODEM_NOS1){
              // Getting IP traffic to be transmitted
              data_existing = nr_ue_get_sdu(mod_id,
                                            cc_id,
                                            frame_tx,
                                            slot_tx,
                                            0,
                                            ulsch_input_buffer,
                                            TBS_bytes,
                                            &access_mode);
            }

            //Random traffic to be transmitted if there is no IP traffic available for this Tx opportunity
            if (!IS_SOFTMODEM_NOS1 || !data_existing) {
              //Use zeros for the header bytes in noS1 mode, in order to make sure that the LCID is not valid
              //and block this traffic from being forwarded to the upper layers at the gNB
              LOG_D(PHY, "Random data to be tranmsitted: \n");

              //Give the first byte a dummy value (a value not corresponding to any valid LCID based on 38.321, Table 6.2.1-2)
              //in order to distinguish the PHY random packets at the MAC layer of the gNB receiver from the normal packets that should
              //have a valid LCID (nr_process_mac_pdu function)
              ulsch_input_buffer[0] = 0x31;

              for (i = 1; i < TBS_bytes; i++) {
                ulsch_input_buffer[i] = (unsigned char) rand();
                //printf(" input encoder a[%d]=0x%02x\n",i,harq_process_ul_ue->a[i]);
              }
            }

    #ifdef DEBUG_MAC_PDU

            LOG_D(PHY, "Is data existing ?: %d \n", data_existing);
            LOG_I(PHY, "Printing MAC PDU to be encoded, TBS is: %d \n", TBS_bytes);
            for (i = 0; i < TBS_bytes; i++) {
              printf("%02x", ulsch_input_buffer[i]);
            }
            printf("\n");

    #endif

            // Config UL TX PDU
            tx_req.slot = slot_tx;
            tx_req.sfn = frame_tx;
            // tx_req->tx_config // TbD
            tx_req.number_of_pdus++;
            tx_req.tx_request_body[j].pdu_length = TBS_bytes;
            tx_req.tx_request_body[j].pdu_index = j;
            tx_req.tx_request_body[j].pdu = ulsch_input_buffer;
          }
        }

        fill_scheduled_response(&scheduled_response, NULL, ul_config_req, &tx_req, mod_id, cc_id, rx_frame, rx_slot, ul_info->thread_id);
        if(mac->if_module != NULL && mac->if_module->scheduled_response != NULL){
          mac->if_module->scheduled_response(&scheduled_response);
        }

        // TODO: expand
        // Note: Contention resolution is currently not active
        if (mac->RA_contention_resolution_timer_active == 1)
          ue_contention_resolution(mod_id, gNB_index, cc_id, ul_info->frame_tx);

      }

    } else if (get_softmodem_params()->do_ra){

      NR_UE_MAC_INST_t *mac = get_mac_inst(ul_info->module_id);

      if (ul_info->slot_tx == mac->msg3_slot && ul_info->frame_tx == mac->msg3_frame){
<<<<<<< HEAD
=======

>>>>>>> 951fdfef
        uint8_t ulsch_input_buffer[MAX_ULSCH_PAYLOAD_BYTES];
        nr_scheduled_response_t scheduled_response;
        fapi_nr_tx_request_t tx_req;
        //fapi_nr_ul_config_request_t *ul_config = get_ul_config_request(mac, ul_info->slot_tx);
        fapi_nr_ul_config_request_t *ul_config = &mac->ul_config_request[0];
        fapi_nr_ul_config_request_pdu_t *ul_config_list = &ul_config->ul_config_list[ul_config->number_pdus];
        uint16_t TBS_bytes = ul_config_list->pusch_config_pdu.pusch_data.tb_size;

        //if (IS_SOFTMODEM_NOS1){
        //  // Getting IP traffic to be transmitted
        //  data_existing = nr_ue_get_sdu(mod_id,
        //                                cc_id,
        //                                frame_tx,
        //                                slot_tx,
        //                                0,
        //                                ulsch_input_buffer,
        //                                TBS_bytes,
        //                                &access_mode);
        //}

        //Random traffic to be transmitted if there is no IP traffic available for this Tx opportunity
        //if (!IS_SOFTMODEM_NOS1 || !data_existing) {
          //Use zeros for the header bytes in noS1 mode, in order to make sure that the LCID is not valid
          //and block this traffic from being forwarded to the upper layers at the gNB
          LOG_D(MAC, "Random data to be tranmsitted (TBS_bytes %d): \n", TBS_bytes);
          //Give the first byte a dummy value (a value not corresponding to any valid LCID based on 38.321, Table 6.2.1-2)
          //in order to distinguish the PHY random packets at the MAC layer of the gNB receiver from the normal packets that should
          //have a valid LCID (nr_process_mac_pdu function)
          ulsch_input_buffer[0] = 0x31;
          for (int i = 1; i < TBS_bytes; i++) {
            ulsch_input_buffer[i] = (unsigned char) rand();
            //printf(" input encoder a[%d]=0x%02x\n",i,harq_process_ul_ue->a[i]);
          }
        //}

        LOG_I(MAC, "[UE %d] Frame %d, Subframe %d Adding Msg3 UL Config Request for rnti: %x\n",
          ul_info->module_id,
          ul_info->frame_tx,
          ul_info->slot_tx,
          mac->t_crnti);

        // Config UL TX PDU
        tx_req.slot = ul_info->slot_tx;
        tx_req.sfn = ul_info->frame_tx;
        tx_req.number_of_pdus = 1;
        tx_req.tx_request_body[0].pdu_length = TBS_bytes;
        tx_req.tx_request_body[0].pdu_index = 0;
        tx_req.tx_request_body[0].pdu = ulsch_input_buffer;
        ul_config_list->pdu_type = FAPI_NR_UL_CONFIG_TYPE_PUSCH;
        ul_config->number_pdus++;
        // scheduled_response
        fill_scheduled_response(&scheduled_response, NULL, ul_config, &tx_req, ul_info->module_id, ul_info->cc_id, ul_info->frame_rx, ul_info->slot_rx, ul_info->thread_id);
        if(mac->if_module != NULL && mac->if_module->scheduled_response != NULL){
          mac->if_module->scheduled_response(&scheduled_response);
        }
        mac->msg3_frame = -1; // re-initialize to an invalid value after scheduling
        mac->msg3_slot = -1;
      }
    }
  }
  return UE_CONNECTION_OK;
}

// PUSCH Msg3 scheduled by RAR UL grant according to 8.3 of TS 38.213
// Note: Msg3 tx in the uplink symbols of mixed slot
void nr_ue_msg3_scheduler(NR_UE_MAC_INST_t *mac,
                          frame_t current_frame,
                          sub_frame_t current_slot,
                          uint8_t Msg3_tda_id){

  int delta = 0;
  NR_BWP_Uplink_t *ubwp = mac->ULbwp[0];
  int mu = ubwp->bwp_Common->genericParameters.subcarrierSpacing;
  struct NR_PUSCH_TimeDomainResourceAllocationList *pusch_TimeDomainAllocationList = ubwp->bwp_Common->pusch_ConfigCommon->choice.setup->pusch_TimeDomainAllocationList;
  // k2 as per 3GPP TS 38.214 version 15.9.0 Release 15 ch 6.1.2.1.1
  // PUSCH time domain resource allocation is higher layer configured from uschTimeDomainAllocationList in either pusch-ConfigCommon
  uint8_t k2 = *pusch_TimeDomainAllocationList->list.array[Msg3_tda_id]->k2;

  switch (mu) {
    case 0:
      delta = 2;
      break;
    case 1:
      delta = 3;
      break;
    case 2:
      delta = 4;
      break;
    case 3:
      delta = 6;
      break;
  }

  AssertFatal((k2+delta) >= DURATION_RX_TO_TX,
              "Slot offset (%d) for Msg3 cannot be less than DURATION_RX_TO_TX (%d)\n",
              k2+delta,DURATION_RX_TO_TX);

  mac->msg3_slot = (current_slot + k2 + delta) % nr_slots_per_frame[mu];
  if (current_slot + k2 + delta > nr_slots_per_frame[mu])
    mac->msg3_frame = (current_frame + 1) % 1024;
  else
    mac->msg3_frame = current_frame;

<<<<<<< HEAD
  LOG_I(MAC, "[DEBUG_MSG3] current_slot %d k2 %d delta %d temp_slot %d mac->msg3_frame %d mac->msg3_slot %d \n", current_slot, k2, delta, current_slot + k2 + delta, mac->msg3_frame, mac->msg3_slot);
=======
  LOG_D(MAC, "[DEBUG_MSG3] current_slot %d k2 %d delta %d temp_slot %d mac->msg3_frame %d mac->msg3_slot %d \n", current_slot, k2, delta, current_slot + k2 + delta, mac->msg3_frame, mac->msg3_slot);
>>>>>>> 951fdfef
}

// This function schedules the PRACH according to prach_ConfigurationIndex and TS 38.211, tables 6.3.3.2.x
// PRACH formats 9, 10, 11 are corresponding to dual PRACH format configurations A1/B1, A2/B2, A3/B3.
// - todo:
// - Partial configuration is actually already stored in (fapi_nr_prach_config_t) &mac->phy_config.config_req->prach_config
void nr_ue_prach_scheduler(module_id_t module_idP, frame_t frameP, sub_frame_t slotP, int thread_id) {

  uint16_t format, format0, format1, ncs;
  int is_nr_prach_slot;
  prach_occasion_info_t *prach_occasion_info_p;

  NR_UE_MAC_INST_t *mac = get_mac_inst(module_idP);

  //fapi_nr_ul_config_request_t *ul_config = get_ul_config_request(mac, slotP);
  fapi_nr_ul_config_request_t *ul_config = &mac->ul_config_request[0];
  fapi_nr_ul_config_prach_pdu *prach_config_pdu;
  fapi_nr_config_request_t *cfg = &mac->phy_config.config_req;
  fapi_nr_prach_config_t *prach_config = &cfg->prach_config;
  nr_scheduled_response_t scheduled_response;

  NR_ServingCellConfigCommon_t *scc = mac->scc;
  NR_RACH_ConfigCommon_t *setup = scc->uplinkConfigCommon->initialUplinkBWP->rach_ConfigCommon->choice.setup;
  NR_RACH_ConfigGeneric_t *rach_ConfigGeneric = &setup->rach_ConfigGeneric;

  mac->RA_offset = 2; // to compensate the rx frame offset at the gNB
  mac->generate_nr_prach = 0; // Reset flag for PRACH generation

  if (is_nr_UL_slot(scc, slotP)) {

    uint8_t selected_gnb_ssb_idx = mac->mib_ssb;

    // Get any valid PRACH occasion in the current slot for the selected SSB index
    is_nr_prach_slot = get_nr_prach_info_from_ssb_index(selected_gnb_ssb_idx,
                                                       (int)frameP,
                                                       (int)slotP,
                                                        &prach_occasion_info_p);

    if (is_nr_prach_slot && mac->ra_state == RA_UE_IDLE) {
      AssertFatal(NULL != prach_occasion_info_p,"PRACH Occasion Info not returned in a valid NR Prach Slot\n");

      mac->generate_nr_prach = 1;

      format = prach_occasion_info_p->format;
      format0 = format & 0xff;        // single PRACH format
      format1 = (format >> 8) & 0xff; // dual PRACH format

      ul_config->sfn = frameP;
      ul_config->slot = slotP;

      ul_config->ul_config_list[ul_config->number_pdus].pdu_type = FAPI_NR_UL_CONFIG_TYPE_PRACH;
      prach_config_pdu = &ul_config->ul_config_list[ul_config->number_pdus].prach_config_pdu;
      memset(prach_config_pdu, 0, sizeof(fapi_nr_ul_config_prach_pdu));
      ul_config->number_pdus += 1;

      ncs = get_NCS(rach_ConfigGeneric->zeroCorrelationZoneConfig, format0, setup->restrictedSetConfig);

      prach_config_pdu->phys_cell_id = *scc->physCellId;
      prach_config_pdu->num_prach_ocas = 1;
      prach_config_pdu->prach_slot = prach_occasion_info_p->slot;
      prach_config_pdu->prach_start_symbol = prach_occasion_info_p->start_symbol;
      prach_config_pdu->num_ra = prach_occasion_info_p->fdm;

      prach_config_pdu->num_cs = ncs;
      prach_config_pdu->root_seq_id = prach_config->num_prach_fd_occasions_list[prach_occasion_info_p->fdm].prach_root_sequence_index;
      prach_config_pdu->restricted_set = prach_config->restricted_set_config;
      prach_config_pdu->freq_msg1 = prach_config->num_prach_fd_occasions_list[prach_occasion_info_p->fdm].k1;

      LOG_D(MAC,"Selected RO Frame %u, Slot %u, Symbol %u, Fdm %u\n", frameP, prach_config_pdu->prach_slot, prach_config_pdu->prach_start_symbol, prach_config_pdu->num_ra);

      // Search which SSB is mapped in the RO (among all the SSBs mapped to this RO)
      for (prach_config_pdu->ssb_nb_in_ro=0; prach_config_pdu->ssb_nb_in_ro<prach_occasion_info_p->nb_mapped_ssb; prach_config_pdu->ssb_nb_in_ro++) {
        if (prach_occasion_info_p->mapped_ssb_idx[prach_config_pdu->ssb_nb_in_ro] == selected_gnb_ssb_idx)
          break;
      }
      AssertFatal(prach_config_pdu->ssb_nb_in_ro<prach_occasion_info_p->nb_mapped_ssb, "%u not found in the mapped SSBs to the PRACH occasion", selected_gnb_ssb_idx);

      if (format1 != 0xff) {
        switch(format0) { // dual PRACH format
          case 0xa1:
            prach_config_pdu->prach_format = 11;
            break;
          case 0xa2:
            prach_config_pdu->prach_format = 12;
            break;
          case 0xa3:
            prach_config_pdu->prach_format = 13;
            break;
        default:
          AssertFatal(1 == 0, "Only formats A1/B1 A2/B2 A3/B3 are valid for dual format");
        }
      } else {
        switch(format0) { // single PRACH format
          case 0:
            prach_config_pdu->prach_format = 0;
            break;
          case 1:
            prach_config_pdu->prach_format = 1;
            break;
          case 2:
            prach_config_pdu->prach_format = 2;
            break;
          case 3:
            prach_config_pdu->prach_format = 3;
            break;
          case 0xa1:
            prach_config_pdu->prach_format = 4;
            break;
          case 0xa2:
            prach_config_pdu->prach_format = 5;
            break;
          case 0xa3:
            prach_config_pdu->prach_format = 6;
            break;
          case 0xb1:
            prach_config_pdu->prach_format = 7;
            break;
          case 0xb4:
            prach_config_pdu->prach_format = 8;
            break;
          case 0xc0:
            prach_config_pdu->prach_format = 9;
            break;
          case 0xc2:
            prach_config_pdu->prach_format = 10;
            break;
          default:
            AssertFatal(1 == 0, "Invalid PRACH format");
        }
      } // if format1
    } // is_nr_prach_slot

    fill_scheduled_response(&scheduled_response, NULL, ul_config, NULL, module_idP, 0 /*TBR fix*/, frameP, slotP, thread_id);
    if(mac->if_module != NULL && mac->if_module->scheduled_response != NULL)
      mac->if_module->scheduled_response(&scheduled_response);
  } // if is_nr_UL_slot
}

////////////////////////////////////////////////////////////////////////////
/////////* Random Access Contention Resolution (5.1.35 TS 38.321) */////////
////////////////////////////////////////////////////////////////////////////
// Handling contention resolution timer
// WIP todo:
// - beam failure recovery
// - RA completed

void ue_contention_resolution(module_id_t module_id, uint8_t gNB_index, int cc_id, frame_t tx_frame){
  
  NR_UE_MAC_INST_t *mac = get_mac_inst(module_id);
  NR_ServingCellConfigCommon_t *scc = mac->scc;
  NR_RACH_ConfigCommon_t *nr_rach_ConfigCommon = scc->uplinkConfigCommon->initialUplinkBWP->rach_ConfigCommon->choice.setup;

  if (mac->RA_contention_resolution_timer_active == 1) {
    if (nr_rach_ConfigCommon){
      LOG_I(MAC, "Frame %d: Contention resolution timer %d/%ld\n",
        tx_frame,
        mac->RA_contention_resolution_cnt,
        ((1 + nr_rach_ConfigCommon->ra_ContentionResolutionTimer) << 3));
        mac->RA_contention_resolution_cnt++;

      if (mac->RA_contention_resolution_cnt == ((1 + nr_rach_ConfigCommon->ra_ContentionResolutionTimer) << 3)) {
        mac->t_crnti = 0;
        mac->RA_active = 0;
        mac->RA_contention_resolution_timer_active = 0;
        // Signal PHY to quit RA procedure
        LOG_E(MAC, "[UE %u] [RAPROC] Contention resolution timer expired, RA failed, discarded TC-RNTI\n", module_id);
        nr_ra_failed(module_id, cc_id, gNB_index);
      }
    }
  }
}

#if 0
uint16_t nr_dci_format_size (PHY_VARS_NR_UE *ue,
                             uint8_t slot,
                             int p,
                             crc_scrambled_t crc_scrambled,
                             uint8_t dci_fields_sizes[NBR_NR_DCI_FIELDS][NBR_NR_FORMATS],
                             uint8_t format) {
  LOG_DDD("crc_scrambled=%d, n_RB_ULBWP=%d, n_RB_DLBWP=%d\n",crc_scrambled,n_RB_ULBWP,n_RB_DLBWP);
  /*
   * function nr_dci_format_size calculates and returns the size in bits of a determined format
   * it also returns an bi-dimensional array 'dci_fields_sizes' with x rows and y columns, where:
   * x is the number of fields defined in TS 38.212 subclause 7.3.1 (Each field is mapped in the order in which it appears in the description in the specification)
   * y is the number of formats
   *   e.g.: dci_fields_sizes[10][0] contains the size in bits of the field FREQ_DOM_RESOURCE_ASSIGNMENT_UL for format 0_0
   */
  // pdsch_config contains the PDSCH-Config IE is used to configure the UE specific PDSCH parameters (TS 38.331)
  PDSCH_Config_t pdsch_config       = ue->PDSCH_Config;
  // pusch_config contains the PUSCH-Config IE is used to configure the UE specific PUSCH parameters (TS 38.331)
  PUSCH_Config_t pusch_config       = ue->pusch_config;
  PUCCH_Config_t pucch_config_dedicated       = ue->pucch_config_dedicated_nr[eNB_id];
  crossCarrierSchedulingConfig_t crossCarrierSchedulingConfig = ue->crossCarrierSchedulingConfig;
  dmrs_UplinkConfig_t dmrs_UplinkConfig = ue->dmrs_UplinkConfig;
  dmrs_DownlinkConfig_t dmrs_DownlinkConfig = ue->dmrs_DownlinkConfig;
  csi_MeasConfig_t csi_MeasConfig = ue->csi_MeasConfig;
  PUSCH_ServingCellConfig_t PUSCH_ServingCellConfig= ue->PUSCH_ServingCellConfig;
  PDSCH_ServingCellConfig_t PDSCH_ServingCellConfig= ue->PDSCH_ServingCellConfig;
  NR_UE_PDCCH *pdcch_vars2 = ue->pdcch_vars[proc->thread_id][eNB_id];
  // 1  CARRIER_IN
  // crossCarrierSchedulingConfig from higher layers, variable crossCarrierSchedulingConfig indicates if 'cross carrier scheduling' is enabled or not:
  //      if No cross carrier scheduling: number of bits for CARRIER_IND is 0
  //      if Cross carrier scheduling: number of bits for CARRIER_IND is 3
  // The IE CrossCarrierSchedulingConfig is used to specify the configuration when the cross-carrier scheduling is used in a cell
  uint8_t crossCarrierSchedulingConfig_ind = 0;

  if (crossCarrierSchedulingConfig.schedulingCellInfo.other.cif_InSchedulingCell !=0 ) crossCarrierSchedulingConfig_ind=1;

  // 2  SUL_IND_0_1, // 40 SRS_REQUEST, // 50 SUL_IND_0_0
  // UL/SUL indicator (TS 38.331, supplementary uplink is indicated in higher layer parameter ServCellAdd-SUL from IE ServingCellConfig and ServingCellConfigCommon):
  // 0 bit for UEs not configured with SUL in the cell or UEs configured with SUL in the cell but only PUCCH carrier in the cell is configured for PUSCH transmission
  // 1 bit for UEs configured with SUL in the cell as defined in Table 7.3.1.1.1-1
  // sul_ind indicates whether SUL is configured in cell or not
  uint8_t sul_ind=ue->supplementaryUplink.supplementaryUplink; // this value will be 0 or 1 depending on higher layer parameter ServCellAdd-SUL. FIXME!!!
  // 7  BANDWIDTH_PART_IND
  // number of UL BWPs configured by higher layers
  uint8_t n_UL_BWP_RRC=1; // initialized to 1 but it has to be initialized by higher layers FIXME!!!
  n_UL_BWP_RRC = ((n_UL_BWP_RRC > 3)?n_UL_BWP_RRC:(n_UL_BWP_RRC+1));
  // number of DL BWPs configured by higher layers
  uint8_t n_DL_BWP_RRC=1; // initialized to 1 but it has to be initialized by higher layers FIXME!!!
  n_DL_BWP_RRC = ((n_DL_BWP_RRC > 3)?n_DL_BWP_RRC:(n_DL_BWP_RRC+1));
  // 10 FREQ_DOM_RESOURCE_ASSIGNMENT_UL
  // if format0_0, only resource allocation type 1 is allowed
  // if format0_1, then resource allocation type 0 can be configured and N_RBG is defined in TS 38.214 subclause 6.1.2.2.1
  // for PUSCH hopping with resource allocation type 1
  //      n_UL_hopping = 1 if the higher layer parameter frequencyHoppingOffsetLists contains two  offset values
  //      n_UL_hopping = 2 if the higher layer parameter frequencyHoppingOffsetLists contains four offset values
  uint8_t n_UL_hopping=pusch_config.n_frequencyHoppingOffsetLists;

  if (n_UL_hopping == 2) {
    n_UL_hopping = 1;
  } else if (n_UL_hopping == 4) {
    n_UL_hopping = 2;
  } else {
    n_UL_hopping = 0;
  }

  ul_resourceAllocation_t ul_resource_allocation_type = pusch_config.ul_resourceAllocation;
  uint8_t ul_res_alloc_type_0 = 0;
  uint8_t ul_res_alloc_type_1 = 0;

  if (ul_resource_allocation_type == ul_resourceAllocationType0) ul_res_alloc_type_0 = 1;

  if (ul_resource_allocation_type == ul_resourceAllocationType1) ul_res_alloc_type_1 = 1;

  if (ul_resource_allocation_type == ul_dynamicSwitch) {
    ul_res_alloc_type_0 = 1;
    ul_res_alloc_type_1 = 1;
  }

  uint8_t n_bits_freq_dom_res_assign_ul=0,n_ul_RGB_tmp;

  if (ul_res_alloc_type_0 == 1) { // implementation of Table 6.1.2.2.1-1 TC 38.214 subclause 6.1.2.2.1
    // config1: PUSCH-Config IE contains rbg-Size ENUMERATED {config1 config2}
    ul_rgb_Size_t config = pusch_config.ul_rgbSize;
    uint8_t nominal_RBG_P               = (config==ul_rgb_config1?2:4);

    if (n_RB_ULBWP > 36)  nominal_RBG_P = (config==ul_rgb_config1?4:8);

    if (n_RB_ULBWP > 72)  nominal_RBG_P = (config==ul_rgb_config1?8:16);

    if (n_RB_ULBWP > 144) nominal_RBG_P = 16;

    n_bits_freq_dom_res_assign_ul = (uint8_t)ceil((n_RB_ULBWP+(0%nominal_RBG_P))/nominal_RBG_P);                                   //FIXME!!! what is 0???
    n_ul_RGB_tmp = n_bits_freq_dom_res_assign_ul;
  }

  if (ul_res_alloc_type_1 == 1) n_bits_freq_dom_res_assign_ul = (uint8_t)(ceil(log2(n_RB_ULBWP*(n_RB_ULBWP+1)/2)))-n_UL_hopping;

  if ((ul_res_alloc_type_0 == 1) && (ul_res_alloc_type_1 == 1))
    n_bits_freq_dom_res_assign_ul = ((n_bits_freq_dom_res_assign_ul>n_ul_RGB_tmp)?(n_bits_freq_dom_res_assign_ul+1):(n_ul_RGB_tmp+1));

  // 11 FREQ_DOM_RESOURCE_ASSIGNMENT_DL
  // if format1_0, only resource allocation type 1 is allowed
  // if format1_1, then resource allocation type 0 can be configured and N_RBG is defined in TS 38.214 subclause 5.1.2.2.1
  dl_resourceAllocation_t dl_resource_allocation_type = pdsch_config.dl_resourceAllocation;
  uint8_t dl_res_alloc_type_0 = 0;
  uint8_t dl_res_alloc_type_1 = 0;

  if (dl_resource_allocation_type == dl_resourceAllocationType0) dl_res_alloc_type_0 = 1;

  if (dl_resource_allocation_type == dl_resourceAllocationType1) dl_res_alloc_type_1 = 1;

  if (dl_resource_allocation_type == dl_dynamicSwitch) {
    dl_res_alloc_type_0 = 1;
    dl_res_alloc_type_1 = 1;
  }

  uint8_t n_bits_freq_dom_res_assign_dl=0,n_dl_RGB_tmp;

  if (dl_res_alloc_type_0 == 1) { // implementation of Table 5.1.2.2.1-1 TC 38.214 subclause 6.1.2.2.1
    // config1: PDSCH-Config IE contains rbg-Size ENUMERATED {config1, config2}
    dl_rgb_Size_t config = pdsch_config.dl_rgbSize;
    uint8_t nominal_RBG_P               = (config==dl_rgb_config1?2:4);

    if (n_RB_DLBWP > 36)  nominal_RBG_P = (config==dl_rgb_config1?4:8);

    if (n_RB_DLBWP > 72)  nominal_RBG_P = (config==dl_rgb_config1?8:16);

    if (n_RB_DLBWP > 144) nominal_RBG_P = 16;

    n_bits_freq_dom_res_assign_dl = (uint8_t)ceil((n_RB_DLBWP+(0%nominal_RBG_P))/nominal_RBG_P);                                     //FIXME!!! what is 0???
    n_dl_RGB_tmp = n_bits_freq_dom_res_assign_dl;
  }

  if (dl_res_alloc_type_1 == 1) n_bits_freq_dom_res_assign_dl = (uint8_t)(ceil(log2(n_RB_DLBWP*(n_RB_DLBWP+1)/2)));

  if ((dl_res_alloc_type_0 == 1) && (dl_res_alloc_type_1 == 1))
    n_bits_freq_dom_res_assign_dl = ((n_bits_freq_dom_res_assign_dl>n_dl_RGB_tmp)?(n_bits_freq_dom_res_assign_dl+1):(n_dl_RGB_tmp+1));

  // 12 TIME_DOM_RESOURCE_ASSIGNMENT
  uint8_t pusch_alloc_list = pusch_config.n_push_alloc_list;
  uint8_t pdsch_alloc_list = pdsch_config.n_pdsh_alloc_list;
  // 14 PRB_BUNDLING_SIZE_IND:0 bit if the higher layer parameter PRB_bundling is not configured or is set to 'static', or 1 bit if the higher layer parameter PRB_bundling is set to 'dynamic' according to Subclause 5.1.2.3 of [6, TS 38.214]
  static_bundleSize_t static_prb_BundlingType = pdsch_config.prbBundleType.staticBundling;
  bundleSizeSet1_t dynamic_prb_BundlingType1  = pdsch_config.prbBundleType.dynamicBundlig.bundleSizeSet1;
  bundleSizeSet2_t dynamic_prb_BundlingType2  = pdsch_config.prbBundleType.dynamicBundlig.bundleSizeSet2;
  uint8_t prb_BundlingType_size=0;

  if ((static_prb_BundlingType==st_n4)||(static_prb_BundlingType==st_wideband)) prb_BundlingType_size=0;

  if ((dynamic_prb_BundlingType1==dy_1_n4)||(dynamic_prb_BundlingType1==dy_1_wideband)||(dynamic_prb_BundlingType1==dy_1_n2_wideband)||(dynamic_prb_BundlingType1==dy_1_n4_wideband)||
      (dynamic_prb_BundlingType2==dy_2_n4)||(dynamic_prb_BundlingType2==dy_2_wideband)) prb_BundlingType_size=1;

  // 15 RATE_MATCHING_IND FIXME!!!
  // according to TS 38.212: Rate matching indicator  E0, 1, or 2 bits according to higher layer parameter rateMatchPattern
  uint8_t rateMatching_bits = pdsch_config.n_rateMatchPatterns;
  // 16 ZP_CSI_RS_TRIGGER FIXME!!!
  // 0, 1, or 2 bits as defined in Subclause 5.1.4.2 of [6, TS 38.214].
  // is the number of ZP CSI-RS resource sets in the higher layer parameter zp-CSI-RS-Resource
  uint8_t n_zp_bits = pdsch_config.n_zp_CSI_RS_ResourceId;
  // 17 FREQ_HOPPING_FLAG
  // freqHopping is defined by higher layer parameter frequencyHopping from IE PUSCH-Config. Values are ENUMERATED{mode1, mode2}
  frequencyHopping_t f_hopping = pusch_config.frequencyHopping;
  uint8_t freqHopping = 0;

  if ((f_hopping==f_hop_mode1)||(f_hopping==f_hop_mode2)) freqHopping = 1;

  // 28 DAI
  pdsch_HARQ_ACK_Codebook_t pdsch_HARQ_ACK_Codebook = pdsch_config.pdsch_HARQ_ACK_Codebook;
  uint8_t n_dai = 0;
  uint8_t n_serving_cell_dl = 1; // this is hardcoded to 1 as we need to get this value from RRC higher layers parameters. FIXME!!!

  if ((pdsch_HARQ_ACK_Codebook == dynamic) && (n_serving_cell_dl == 1)) n_dai = 2;

  if ((pdsch_HARQ_ACK_Codebook == dynamic) && (n_serving_cell_dl > 1))  n_dai = 4;

  // 29 FIRST_DAI
  uint8_t codebook_HARQ_ACK = 0;           // We need to get this value to calculate number of bits of fields 1st DAI and 2nd DAI.

  if (pdsch_HARQ_ACK_Codebook == semiStatic) codebook_HARQ_ACK = 1;

  if (pdsch_HARQ_ACK_Codebook == dynamic) codebook_HARQ_ACK = 2;

  // 30 SECOND_DAI
  uint8_t n_HARQ_ACK_sub_codebooks = 0;   // We need to get this value to calculate number of bits of fields 1st DAI and 2nd DAI. FIXME!!!
  // 35 PDSCH_TO_HARQ_FEEDBACK_TIME_IND
  uint8_t pdsch_harq_t_ind = (uint8_t)ceil(log2(pucch_config_dedicated.dl_DataToUL_ACK[0]));
  // 36 SRS_RESOURCE_IND
  // n_SRS is the number of configured SRS resources in the SRS resource set associated with the higher layer parameter usage of value 'codeBook' or 'nonCodeBook'
  // from SRS_ResourceSet_t type we should get the information of the usage parameter (with possible values beamManagement, codebook, nonCodebook, antennaSwitching)
  // at frame_parms->srs_nr->p_SRS_ResourceSetList[]->usage
  uint8_t n_SRS = ue->srs.number_srs_Resource_Set;
  // 37 PRECOD_NBR_LAYERS
  // 38 ANTENNA_PORTS
  txConfig_t txConfig = pusch_config.txConfig;
  transformPrecoder_t transformPrecoder = pusch_config.transformPrecoder;
  codebookSubset_t codebookSubset = pusch_config.codebookSubset;
  uint8_t maxRank = pusch_config.maxRank;
  uint8_t num_antenna_ports = 1; // this is hardcoded. We need to get the real value FIXME!!!
  uint8_t precond_nbr_layers_bits = 0;
  uint8_t antenna_ports_bits_ul = 0;

  // searching number of bits at tables 7.3.1.1.2-2/3/4/5 from TS 38.212 subclause 7.3.1.1.2
  if (txConfig == txConfig_codebook) {
    if (num_antenna_ports == 4) {
      if ((transformPrecoder == transformPrecoder_disabled) && ((maxRank == 2)||(maxRank == 3)||(maxRank == 4))) { // Table 7.3.1.1.2-2
        if (codebookSubset == codebookSubset_fullyAndPartialAndNonCoherent) precond_nbr_layers_bits=6;

        if (codebookSubset == codebookSubset_partialAndNonCoherent) precond_nbr_layers_bits=5;

        if (codebookSubset == codebookSubset_nonCoherent) precond_nbr_layers_bits=4;
      }

      if (((transformPrecoder == transformPrecoder_enabled)||(transformPrecoder == transformPrecoder_disabled)) && (maxRank == 1)) { // Table 7.3.1.1.2-3
        if (codebookSubset == codebookSubset_fullyAndPartialAndNonCoherent) precond_nbr_layers_bits=5;

        if (codebookSubset == codebookSubset_partialAndNonCoherent) precond_nbr_layers_bits=4;

        if (codebookSubset == codebookSubset_nonCoherent) precond_nbr_layers_bits=2;
      }
    }

    if (num_antenna_ports == 2) {
      if ((transformPrecoder == transformPrecoder_disabled) && (maxRank == 2)) { // Table 7.3.1.1.2-4
        if (codebookSubset == codebookSubset_fullyAndPartialAndNonCoherent) precond_nbr_layers_bits=4;

        if (codebookSubset == codebookSubset_nonCoherent) precond_nbr_layers_bits=2;
      }

      if (((transformPrecoder == transformPrecoder_enabled)||(transformPrecoder == transformPrecoder_disabled)) && (maxRank == 1)) { // Table 7.3.1.1.2-5
        if (codebookSubset == codebookSubset_fullyAndPartialAndNonCoherent) precond_nbr_layers_bits=3;

        if (codebookSubset == codebookSubset_nonCoherent) precond_nbr_layers_bits=1;
      }
    }
  }

  if (txConfig == txConfig_nonCodebook) {
  }

  // searching number of bits at tables 7.3.1.1.2-6/7/8/9/10/11/12/13/14/15/16/17/18/19
  if((dmrs_UplinkConfig.pusch_dmrs_type == pusch_dmrs_type1)) {
    if ((transformPrecoder == transformPrecoder_enabled) && (dmrs_UplinkConfig.pusch_maxLength == pusch_len1)) antenna_ports_bits_ul = 2;

    if ((transformPrecoder == transformPrecoder_enabled) && (dmrs_UplinkConfig.pusch_maxLength == pusch_len2)) antenna_ports_bits_ul = 4;

    if ((transformPrecoder == transformPrecoder_disabled) && (dmrs_UplinkConfig.pusch_maxLength == pusch_len1)) antenna_ports_bits_ul = 3;

    if ((transformPrecoder == transformPrecoder_disabled) && (dmrs_UplinkConfig.pusch_maxLength == pusch_len2)) antenna_ports_bits_ul = 4;
  }

  if((dmrs_UplinkConfig.pusch_dmrs_type == pusch_dmrs_type2)) {
    if ((transformPrecoder == transformPrecoder_disabled) && (dmrs_UplinkConfig.pusch_maxLength == pusch_len1)) antenna_ports_bits_ul = 4;

    if ((transformPrecoder == transformPrecoder_disabled) && (dmrs_UplinkConfig.pusch_maxLength == pusch_len2)) antenna_ports_bits_ul = 5;
  }

  // for format 1_1 number of bits as defined by Tables 7.3.1.2.2-1/2/3/4
  uint8_t antenna_ports_bits_dl = 0;

  if((dmrs_DownlinkConfig.pdsch_dmrs_type == pdsch_dmrs_type1) && (dmrs_DownlinkConfig.pdsch_maxLength == pdsch_len1)) antenna_ports_bits_dl = 4; // Table 7.3.1.2.2-1

  if((dmrs_DownlinkConfig.pdsch_dmrs_type == pdsch_dmrs_type1) && (dmrs_DownlinkConfig.pdsch_maxLength == pdsch_len2)) antenna_ports_bits_dl = 5; // Table 7.3.1.2.2-2

  if((dmrs_DownlinkConfig.pdsch_dmrs_type == pdsch_dmrs_type2) && (dmrs_DownlinkConfig.pdsch_maxLength == pdsch_len1)) antenna_ports_bits_dl = 5; // Table 7.3.1.2.2-3

  if((dmrs_DownlinkConfig.pdsch_dmrs_type == pdsch_dmrs_type2) && (dmrs_DownlinkConfig.pdsch_maxLength == pdsch_len2)) antenna_ports_bits_dl = 6; // Table 7.3.1.2.2-4

  // 39 TCI
  uint8_t tci_bits=0;

  if (pdcch_vars2->coreset[p].tciPresentInDCI == tciPresentInDCI_enabled) tci_bits=3;

  // 42 CSI_REQUEST
  // reportTriggerSize is defined in the CSI-MeasConfig IE (TS 38.331).
  // Size of CSI request field in DCI (bits). Corresponds to L1 parameter 'ReportTriggerSize' (see 38.214, section 5.2)
  uint8_t reportTriggerSize = csi_MeasConfig.reportTriggerSize; // value from 0..6
  // 43 CBGTI
  // for format 0_1
  uint8_t maxCodeBlockGroupsPerTransportBlock = 0;

  if (PUSCH_ServingCellConfig.maxCodeBlockGroupsPerTransportBlock != 0)
    maxCodeBlockGroupsPerTransportBlock = (uint8_t)PUSCH_ServingCellConfig.maxCodeBlockGroupsPerTransportBlock;

  // for format 1_1, as defined in Subclause 5.1.7 of [6, TS38.214]
  uint8_t maxCodeBlockGroupsPerTransportBlock_dl = 0;

  if (PDSCH_ServingCellConfig.maxCodeBlockGroupsPerTransportBlock_dl != 0)
    maxCodeBlockGroupsPerTransportBlock_dl = pdsch_config.maxNrofCodeWordsScheduledByDCI; // FIXME!!!

  // 44 CBGFI
  uint8_t cbgfi_bit = PDSCH_ServingCellConfig.codeBlockGroupFlushIndicator;
  // 45 PTRS_DMRS
  // 0 bit if PTRS-UplinkConfig is not configured and transformPrecoder=disabled, or if transformPrecoder=enabled, or if maxRank=1
  // 2 bits otherwise
  uint8_t ptrs_dmrs_bits=0; //FIXME!!!
  // 46 BETA_OFFSET_IND
  // at IE PUSCH-Config, beta_offset indicator  E0 if the higher layer parameter betaOffsets = semiStatic; otherwise 2 bits
  // uci-OnPUSCH
  // Selection between and configuration of dynamic and semi-static beta-offset. If the field is absent or released, the UE applies the value 'semiStatic' and the BetaOffsets
  uint8_t betaOffsets = 0;

  if (pusch_config.uci_onPusch.betaOffset_type == betaOffset_semiStatic);

  if (pusch_config.uci_onPusch.betaOffset_type == betaOffset_dynamic) betaOffsets = 2;

  // 47 DMRS_SEQ_INI
  uint8_t dmrs_seq_ini_bits_ul = 0;
  uint8_t dmrs_seq_ini_bits_dl = 0;

  //1 bit if both scramblingID0 and scramblingID1 are configured in DMRS-UplinkConfig
  if ((transformPrecoder == transformPrecoder_disabled) && (dmrs_UplinkConfig.scramblingID0 != 0) && (dmrs_UplinkConfig.scramblingID1 != 0)) dmrs_seq_ini_bits_ul = 1;

  //1 bit if both scramblingID0 and scramblingID1 are configured in DMRS-DownlinkConfig
  if ((dmrs_DownlinkConfig.scramblingID0 != 0) && (dmrs_DownlinkConfig.scramblingID0 != 0)) dmrs_seq_ini_bits_dl = 1;

  /*
   * For format 2_2
   *
   * This format supports power control commands for semi-persistent scheduling.
   * As we can already support power control commands dynamically with formats 0_0/0_1 (TPC PUSCH) and 1_0/1_1 (TPC PUCCH)
   *
   * This format will be implemented in the future FIXME!!!
   *
   */
  // 5  BLOCK_NUMBER: The parameter tpc-PUSCH or tpc-PUCCH provided by higher layers determines the index to the block number for an UL of a cell
  // The following fields are defined for each block: Closed loop indicator and TPC command
  // 6  CLOSE_LOOP_IND
  // 41 TPC_CMD
  uint8_t tpc_cmd_bit_2_2 = 2;
  /*
   * For format 2_3
   *
   * This format is used for power control of uplink sounding reference signals for devices which have not coupled SRS power control to the PUSCH power control
   * either because independent control is desirable or because the device is configured without PUCCH and PUSCH
   *
   * This format will be implemented in the future FIXME!!!
   *
   */
  // 40 SRS_REQUEST
  // 41 TPC_CMD
  uint8_t tpc_cmd_bit_2_3 = 0;
  uint8_t dci_field_size_table [NBR_NR_DCI_FIELDS][NBR_NR_FORMATS] = { // This table contains the number of bits for each field (row) contained in each dci format (column).
    // The values of the variables indicate field sizes in number of bits
    //Format0_0                     Format0_1                      Format1_0                      Format1_1             Formats2_0/1/2/3
    {
      1,                             1,                             (((crc_scrambled == _p_rnti) || (crc_scrambled == _si_rnti) || (crc_scrambled == _ra_rnti)) ? 0:1),
      1,                             0,0,0,0
    }, // 0  IDENTIFIER_DCI_FORMATS:
    {
      0,                             ((crossCarrierSchedulingConfig_ind == 0) ? 0:3),
      0,                             ((crossCarrierSchedulingConfig_ind == 0) ? 0:3),
      0,0,0,0
    }, // 1  CARRIER_IND: 0 or 3 bits, as defined in Subclause x.x of [5, TS38.213]
    {0,                             (sul_ind == 0)?0:1,            0,                             0,                             0,0,0,0}, // 2  SUL_IND_0_1:
    {0,                             0,                             0,                             0,                             1,0,0,0}, // 3  SLOT_FORMAT_IND: size of DCI format 2_0 is configurable by higher layers up to 128 bits, according to Subclause 11.1.1 of [5, TS 38.213]
    {0,                             0,                             0,                             0,                             0,1,0,0}, // 4  PRE_EMPTION_IND: size of DCI format 2_1 is configurable by higher layers up to 126 bits, according to Subclause 11.2 of [5, TS 38.213]. Each pre-emption indication is 14 bits
    {0,                             0,                             0,                             0,                             0,0,0,0}, // 5  BLOCK_NUMBER: starting position of a block is determined by the parameter startingBitOfFormat2_3
    {0,                             0,                             0,                             0,                             0,0,1,0}, // 6  CLOSE_LOOP_IND
    {
      0,                             (uint8_t)ceil(log2(n_UL_BWP_RRC)),
      0,                             (uint8_t)ceil(log2(n_DL_BWP_RRC)),
      0,0,0,0
    }, // 7  BANDWIDTH_PART_IND:
    {
      0,                             0,                             ((crc_scrambled == _p_rnti) ? 2:0),
      0,                             0,0,0,0
    }, // 8  SHORT_MESSAGE_IND 2 bits if crc scrambled with P-RNTI
    {
      0,                             0,                             ((crc_scrambled == _p_rnti) ? 8:0),
      0,                             0,0,0,0
    }, // 9  SHORT_MESSAGES 8 bit8 if crc scrambled with P-RNTI
    {
      (uint8_t)(ceil(log2(n_RB_ULBWP*(n_RB_ULBWP+1)/2)))-n_UL_hopping,
      n_bits_freq_dom_res_assign_ul,
      0,                             0,                             0,0,0,0
    }, // 10 FREQ_DOM_RESOURCE_ASSIGNMENT_UL: PUSCH hopping with resource allocation type 1 not considered
    //    (NOTE 1) If DCI format 0_0 is monitored in common search space
    //    and if the number of information bits in the DCI format 0_0 prior to padding
    //    is larger than the payload size of the DCI format 1_0 monitored in common search space
    //    the bitwidth of the frequency domain resource allocation field in the DCI format 0_0
    //    is reduced such that the size of DCI format 0_0 equals to the size of the DCI format 1_0
    {
      0,                             0,                             (uint8_t)ceil(log2(n_RB_DLBWP*(n_RB_DLBWP+1)/2)),
      n_bits_freq_dom_res_assign_dl,
      0,0,0,0
    }, // 11 FREQ_DOM_RESOURCE_ASSIGNMENT_DL:
    {
      4,                             (uint8_t)log2(pusch_alloc_list),
      4,                             (uint8_t)log2(pdsch_alloc_list),
      0,0,0,0
    }, // 12 TIME_DOM_RESOURCE_ASSIGNMENT: 0, 1, 2, 3, or 4 bits as defined in Subclause 6.1.2.1 of [6, TS 38.214]. The bitwidth for this field is determined as log2(I) bits,
    //    where I the number of entries in the higher layer parameter pusch-AllocationList
    {
      0,                             0,                             1,                             (((dl_res_alloc_type_0==1) &&(dl_res_alloc_type_1==0))?0:1),
      0,0,0,0
    }, // 13 VRB_TO_PRB_MAPPING: 0 bit if only resource allocation type 0
    {0,                             0,                             0,                             prb_BundlingType_size,         0,0,0,0}, // 14 PRB_BUNDLING_SIZE_IND:0 bit if the higher layer parameter PRB_bundling is not configured or is set to 'static', or 1 bit if the higher layer parameter PRB_bundling is set to 'dynamic' according to Subclause 5.1.2.3 of [6, TS 38.214]
    {0,                             0,                             0,                             rateMatching_bits,             0,0,0,0}, // 15 RATE_MATCHING_IND: 0, 1, or 2 bits according to higher layer parameter rate-match-PDSCH-resource-set
    {0,                             0,                             0,                             n_zp_bits,                     0,0,0,0}, // 16 ZP_CSI_RS_TRIGGER:
    {
      1,                             (((ul_res_alloc_type_0==1) &&(ul_res_alloc_type_1==0))||(freqHopping == 0))?0:1,
      0,                             0,                             0,0,0,0
    }, // 17 FREQ_HOPPING_FLAG: 0 bit if only resource allocation type 0
    {0,                             0,                             0,                             5,                             0,0,0,0}, // 18 TB1_MCS:
    {0,                             0,                             0,                             1,                             0,0,0,0}, // 19 TB1_NDI:
    {0,                             0,                             0,                             2,                             0,0,0,0}, // 20 TB1_RV:
    {0,                             0,                             0,                             5,                             0,0,0,0}, // 21 TB2_MCS:
    {0,                             0,                             0,                             1,                             0,0,0,0}, // 22 TB2_NDI:
    {0,                             0,                             0,                             2,                             0,0,0,0}, // 23 TB2_RV:
    {5,                             5,                             5,                             0,                             0,0,0,0}, // 24 MCS:
    {1,                             1,                             (crc_scrambled == _c_rnti)?1:0,0,                             0,0,0,0}, // 25 NDI:
    {
      2,                             2,                             (((crc_scrambled == _c_rnti) || (crc_scrambled == _si_rnti)) ? 2:0),
      0,                             0,0,0,0
    }, // 26 RV:
    {4,                             4,                             (crc_scrambled == _c_rnti)?4:0,4,                             0,0,0,0}, // 27 HARQ_PROCESS_NUMBER:
    {0,                             0,                             (crc_scrambled == _c_rnti)?2:0,n_dai,                         0,0,0,0}, // 28 DAI: For format1_1: 4 if more than one serving cell are configured in the DL and the higher layer parameter HARQ-ACK-codebook=dynamic, where the 2 MSB bits are the counter DAI and the 2 LSB bits are the total DAI
    //    2 if one serving cell is configured in the DL and the higher layer parameter HARQ-ACK-codebook=dynamic, where the 2 bits are the counter DAI
    //    0 otherwise
    {0,                             codebook_HARQ_ACK,             0,                             0,                             0,0,0,0}, // 29 FIRST_DAI: (1 or 2 bits) 1 bit for semi-static HARQ-ACK // 2 bits for dynamic HARQ-ACK codebook with single HARQ-ACK codebook
    {
      0,                             (((codebook_HARQ_ACK == 2) &&(n_HARQ_ACK_sub_codebooks==2))?2:0),
      0,                             0,                             0,0,0,0
    }, // 30 SECOND_DAI: (0 or 2 bits) 2 bits for dynamic HARQ-ACK codebook with two HARQ-ACK sub-codebooks // 0 bits otherwise
    {
      0,                             0,                             (((crc_scrambled == _p_rnti) || (crc_scrambled == _ra_rnti)) ? 2:0),
      0,                             0,0,0,0
    }, // 31 TB_SCALING
    {2,                             2,                             0,                             0,                             0,0,0,0}, // 32 TPC_PUSCH:
    {0,                             0,                             (crc_scrambled == _c_rnti)?2:0,2,                             0,0,0,0}, // 33 TPC_PUCCH:
    {0,                             0,                             (crc_scrambled == _c_rnti)?3:0,3,                             0,0,0,0}, // 34 PUCCH_RESOURCE_IND:
    {0,                             0,                             (crc_scrambled == _c_rnti)?3:0,pdsch_harq_t_ind,              0,0,0,0}, // 35 PDSCH_TO_HARQ_FEEDBACK_TIME_IND:
    {0,                             (uint8_t)log2(n_SRS),          0,                             0,                             0,0,0,0}, // 36 SRS_RESOURCE_IND:
    {0,                             precond_nbr_layers_bits,       0,                             0,                             0,0,0,0}, // 37 PRECOD_NBR_LAYERS:
    {0,                             antenna_ports_bits_ul,         0,                             antenna_ports_bits_dl,         0,0,0,0}, // 38 ANTENNA_PORTS:
    {0,                             0,                             0,                             tci_bits,                      0,0,0,0}, // 39 TCI: 0 bit if higher layer parameter tci-PresentInDCI is not enabled; otherwise 3 bits
    {0,                             (sul_ind == 0)?2:3,            0,                             (sul_ind == 0)?2:3,            0,0,0,2}, // 40 SRS_REQUEST:
    {
      0,                             0,                             0,                             0,                             0,0,tpc_cmd_bit_2_2,
      tpc_cmd_bit_2_3
    },
    // 41 TPC_CMD:
    {0,                             reportTriggerSize,             0,                             0,                             0,0,0,0}, // 42 CSI_REQUEST:
    {
      0,                             maxCodeBlockGroupsPerTransportBlock,
      0,                             maxCodeBlockGroupsPerTransportBlock_dl,
      0,0,0,0
    }, // 43 CBGTI: 0, 2, 4, 6, or 8 bits determined by higher layer parameter maxCodeBlockGroupsPerTransportBlock for the PDSCH
    {0,                             0,                             0,                             cbgfi_bit,                     0,0,0,0}, // 44 CBGFI: 0 or 1 bit determined by higher layer parameter codeBlockGroupFlushIndicator
    {0,                             ptrs_dmrs_bits,                0,                             0,                             0,0,0,0}, // 45 PTRS_DMRS:
    {0,                             betaOffsets,                   0,                             0,                             0,0,0,0}, // 46 BETA_OFFSET_IND:
    {0,                             dmrs_seq_ini_bits_ul,          0,                             dmrs_seq_ini_bits_dl,          0,0,0,0}, // 47 DMRS_SEQ_INI: 1 bit if the cell has two ULs and the number of bits for DCI format 1_0 before padding
    //    is larger than the number of bits for DCI format 0_0 before padding; 0 bit otherwise
    {0,                             1,                             0,                             0,                             0,0,0,0}, // 48 UL_SCH_IND: value of "1" indicates UL-SCH shall be transmitted on the PUSCH and a value of "0" indicates UL-SCH shall not be transmitted on the PUSCH
    {0,                             0,                             0,                             0,                             0,0,0,0}, // 49 PADDING_NR_DCI:
    //    (NOTE 2) If DCI format 0_0 is monitored in common search space
    //    and if the number of information bits in the DCI format 0_0 prior to padding
    //    is less than the payload size of the DCI format 1_0 monitored in common search space
    //    zeros shall be appended to the DCI format 0_0
    //    until the payload size equals that of the DCI format 1_0
    {(sul_ind == 0)?0:1,            0,                             0,                             0,                             0,0,0,0}, // 50 SUL_IND_0_0:
    {0,                             0,                             0,                             0,                             0,0,0,0}, // 51 RA_PREAMBLE_INDEX (random access procedure initiated by a PDCCH order not implemented, FIXME!!!)
    {0,                             0,                             0,                             0,                             0,0,0,0}, // 52 SUL_IND_1_0 (random access procedure initiated by a PDCCH order not implemented, FIXME!!!)
    {0,                             0,                             0,                             0,                             0,0,0,0}, // 53 SS_PBCH_INDEX (random access procedure initiated by a PDCCH order not implemented, FIXME!!!)
    {0,                             0,                             0,                             0,                             0,0,0,0}, // 54 PRACH_MASK_INDEX (random access procedure initiated by a PDCCH order not implemented, FIXME!!!)
    {
      0,                             0,                             ((crc_scrambled == _p_rnti)?6:(((crc_scrambled == _si_rnti) || (crc_scrambled == _ra_rnti))?16:0)),
      0,                             0,0,0,0
    }  // 55 RESERVED_NR_DCI
  };
  // NOTE 1: adjustments in freq_dom_resource_assignment_UL to be done if necessary
  // NOTE 2: adjustments in padding to be done if necessary
  uint8_t dci_size [8] = {0,0,0,0,0,0,0,0}; // will contain size for each format

  for (int i=0 ; i<NBR_NR_FORMATS ; i++) {
    //#ifdef NR_PDCCH_DCI_DEBUG
    //  LOG_DDD("i=%d, j=%d\n", i, j);
    //#endif
    for (int j=0; j<NBR_NR_DCI_FIELDS; j++) {
      dci_size [i] = dci_size [i] + dci_field_size_table[j][i]; // dci_size[i] contains the size in bits of the dci pdu format i
      //if (i==(int)format-15) {                                  // (int)format-15 indicates the position of each format in the table (e.g. format1_0=17 -> position in table is 2)
      dci_fields_sizes[j][i] = dci_field_size_table[j][i];       // dci_fields_sizes[j] contains the sizes of each field (j) for a determined format i
      //}
    }

    LOG_DDD("(nr_dci_format_size) dci_size[%d]=%d for n_RB_ULBWP=%d\n",
	    i,dci_size[i],n_RB_ULBWP);
  }

  LOG_DDD("(nr_dci_format_size) dci_fields_sizes[][] = { \n");

#ifdef NR_PDCCH_DCI_DEBUG
  for (int j=0; j<NBR_NR_DCI_FIELDS; j++) {
    printf("\t\t");

    for (int i=0; i<NBR_NR_FORMATS ; i++) printf("%d\t",dci_fields_sizes[j][i]);

    printf("\n");
  }

  printf(" }\n");
#endif
  LOG_DNL("(nr_dci_format_size) dci_size[0_0]=%d, dci_size[0_1]=%d, dci_size[1_0]=%d, dci_size[1_1]=%d,\n",dci_size[0],dci_size[1],dci_size[2],dci_size[3]);

  //UL/SUL indicator format0_0 (TS 38.212 subclause 7.3.1.1.1)
  // - 1 bit if the cell has two ULs and the number of bits for DCI format 1_0 before padding is larger than the number of bits for DCI format 0_0 before padding;
  // - 0 bit otherwise.
  // The UL/SUL indicator, if present, locates in the last bit position of DCI format 0_0, after the padding bit(s)
  if ((dci_field_size_table[SUL_IND_0_0][0] == 1) && (dci_size[0] > dci_size[2])) {
    dci_field_size_table[SUL_IND_0_0][0] = 0;
    dci_size[0]=dci_size[0]-1;
  }

  //  if ((format == format0_0) || (format == format1_0)) {
  // According to Section 7.3.1.1.1 in TS 38.212
  // If DCI format 0_0 is monitored in common search space and if the number of information bits in the DCI format 0_0 prior to padding
  // is less than the payload size of the DCI format 1_0 monitored in common search space for scheduling the same serving cell,
  // zeros shall be appended to the DCI format 0_0 until the payload size equals that of the DCI format 1_0.
  if (dci_size[0] < dci_size[2]) { // '0' corresponding to index for format0_0 and '2' corresponding to index of format1_0
    //if (format == format0_0) {
    dci_fields_sizes[PADDING_NR_DCI][0] = dci_size[2] - dci_size[0];
    dci_size[0] = dci_size[2];
    LOG_DDD("(nr_dci_format_size) new dci_size[format0_0]=%d\n",dci_size[0]);
    //}
  }

  // If DCI format 0_0 is monitored in common search space and if the number of information bits in the DCI format 0_0 prior to padding
  // is larger than the payload size of the DCI format 1_0 monitored in common search space for scheduling the same serving cell,
  // the bitwidth of the frequency domain resource allocation field in the DCI format 0_0 is reduced
  // such that the size of DCI format 0_0 equals to the size of the DCI format 1_0..
  if (dci_size[0] > dci_size[2]) {
    //if (format == format0_0) {
    dci_fields_sizes[FREQ_DOM_RESOURCE_ASSIGNMENT_UL][0] -= (dci_size[0] - dci_size[2]);
    dci_size[0] = dci_size[2];
    LOG_DDD("(nr_dci_format_size) new dci_size[format0_0]=%d\n",dci_size[0]);
    //}
  }

  /*
   * TS 38.212 subclause 7.3.1.1.2
   * For a UE configured with SUL in a cell:
   * if PUSCH is configured to be transmitted on both the SUL and the non-SUL of the cell and
   *              if the number of information bits in format 0_1 for the SUL
   * is not equal to the number of information bits in format 0_1 for the non-SUL,
   * zeros shall be appended to smaller format 0_1 until the payload size equals that of the larger format 0_1
   *
   * Not implemented. FIXME!!!
   *
   */
  //  }
  LOG_DDD("(nr_dci_format_size) dci_fields_sizes[][] = { \n");

#ifdef NR_PDCCH_DCI_DEBUG
  for (int j=0; j<NBR_NR_DCI_FIELDS; j++) {
    printf("\t\t");

    for (int i=0; i<NBR_NR_FORMATS ; i++) printf("%d\t",dci_fields_sizes[j][i]);

    printf("\n");
  }

  printf(" }\n");
#endif
  return dci_size[format];
}

#endif

//////////////
/*
 * This code contains all the functions needed to process all dci fields.
 * These tables and functions are going to be called by function nr_ue_process_dci
 */
// table_7_3_1_1_2_2_3_4_5 contains values for number of layers and precoding information for tables 7.3.1.1.2-2/3/4/5 from TS 38.212 subclause 7.3.1.1.2
// the first 6 columns contain table 7.3.1.1.2-2: Precoding information and number of layers, for 4 antenna ports, if transformPrecoder=disabled and maxRank = 2 or 3 or 4
// next six columns contain table 7.3.1.1.2-3: Precoding information and number of layers for 4 antenna ports, if transformPrecoder= enabled, or if transformPrecoder=disabled and maxRank = 1
// next four columns contain table 7.3.1.1.2-4: Precoding information and number of layers, for 2 antenna ports, if transformPrecoder=disabled and maxRank = 2
// next four columns contain table 7.3.1.1.2-5: Precoding information and number of layers, for 2 antenna ports, if transformPrecoder= enabled, or if transformPrecoder= disabled and maxRank = 1
uint8_t table_7_3_1_1_2_2_3_4_5[64][20] = {
  {1,  0,  1,  0,  1,  0,  1,  0,  1,  0,  1,  0,  1,  0,  1,  0,  1,  0,  1,  0},
  {1,  1,  1,  1,  1,  1,  1,  1,  1,  1,  1,  1,  1,  1,  1,  1,  1,  1,  1,  1},
  {1,  2,  1,  2,  1,  2,  1,  2,  1,  2,  1,  2,  2,  0,  2,  0,  1,  2,  0,  0},
  {1,  3,  1,  3,  1,  3,  1,  3,  1,  3,  1,  3,  1,  2,  0,  0,  1,  3,  0,  0},
  {2,  0,  2,  0,  2,  0,  1,  4,  1,  4,  0,  0,  1,  3,  0,  0,  1,  4,  0,  0},
  {2,  1,  2,  1,  2,  1,  1,  5,  1,  5,  0,  0,  1,  4,  0,  0,  1,  5,  0,  0},
  {2,  2,  2,  2,  2,  2,  1,  6,  1,  6,  0,  0,  1,  5,  0,  0,  0,  0,  0,  0},
  {2,  3,  2,  3,  2,  3,  1,  7,  1,  7,  0,  0,  2,  1,  0,  0,  0,  0,  0,  0},
  {2,  4,  2,  4,  2,  4,  1,  8,  1,  8,  0,  0,  2,  2,  0,  0,  0,  0,  0,  0},
  {2,  5,  2,  5,  2,  5,  1,  9,  1,  9,  0,  0,  0,  0,  0,  0,  0,  0,  0,  0},
  {3,  0,  3,  0,  3,  0,  1,  10, 1,  10, 0,  0,  0,  0,  0,  0,  0,  0,  0,  0},
  {4,  0,  4,  0,  4,  0,  1,  11, 1,  11, 0,  0,  0,  0,  0,  0,  0,  0,  0,  0},
  {1,  4,  1,  4,  0,  0,  1,  12, 0,  0,  0,  0,  0,  0,  0,  0,  0,  0,  0,  0},
  {1,  5,  1,  5,  0,  0,  1,  13, 0,  0,  0,  0,  0,  0,  0,  0,  0,  0,  0,  0},
  {1,  6,  1,  6,  0,  0,  1,  14, 0,  0,  0,  0,  0,  0,  0,  0,  0,  0,  0,  0},
  {1,  7,  1,  7,  0,  0,  1,  15, 0,  0,  0,  0,  0,  0,  0,  0,  0,  0,  0,  0},
  {1,  8,  1,  8,  0,  0,  1,  16, 0,  0,  0,  0,  0,  0,  0,  0,  0,  0,  0,  0},
  {1,  9,  1,  9,  0,  0,  1,  17, 0,  0,  0,  0,  0,  0,  0,  0,  0,  0,  0,  0},
  {1,  10, 1,  10, 0,  0,  1,  18, 0,  0,  0,  0,  0,  0,  0,  0,  0,  0,  0,  0},
  {1,  11, 1,  11, 0,  0,  1,  19, 0,  0,  0,  0,  0,  0,  0,  0,  0,  0,  0,  0},
  {2,  6,  2,  6,  0,  0,  1,  20, 0,  0,  0,  0,  0,  0,  0,  0,  0,  0,  0,  0},
  {2,  7,  2,  7,  0,  0,  1,  21, 0,  0,  0,  0,  0,  0,  0,  0,  0,  0,  0,  0},
  {2,  8,  2,  8,  0,  0,  1,  22, 0,  0,  0,  0,  0,  0,  0,  0,  0,  0,  0,  0},
  {2,  9,  2,  9,  0,  0,  1,  23, 0,  0,  0,  0,  0,  0,  0,  0,  0,  0,  0,  0},
  {2,  10, 2,  10, 0,  0,  1,  24, 0,  0,  0,  0,  0,  0,  0,  0,  0,  0,  0,  0},
  {2,  11, 2,  11, 0,  0,  1,  25, 0,  0,  0,  0,  0,  0,  0,  0,  0,  0,  0,  0},
  {2,  12, 2,  12, 0,  0,  1,  26, 0,  0,  0,  0,  0,  0,  0,  0,  0,  0,  0,  0},
  {2,  13, 2,  13, 0,  0,  1,  27, 0,  0,  0,  0,  0,  0,  0,  0,  0,  0,  0,  0},
  {3,  1,  3,  1,  0,  0,  0,  0,  0,  0,  0,  0,  0,  0,  0,  0,  0,  0,  0,  0},
  {3,  2,  3,  2,  0,  0,  0,  0,  0,  0,  0,  0,  0,  0,  0,  0,  0,  0,  0,  0},
  {4,  1,  4,  1,  0,  0,  0,  0,  0,  0,  0,  0,  0,  0,  0,  0,  0,  0,  0,  0},
  {4,  2,  4,  2,  0,  0,  0,  0,  0,  0,  0,  0,  0,  0,  0,  0,  0,  0,  0,  0},
  {1,  12, 0,  0,  0,  0,  0,  0,  0,  0,  0,  0,  0,  0,  0,  0,  0,  0,  0,  0},
  {1,  13, 0,  0,  0,  0,  0,  0,  0,  0,  0,  0,  0,  0,  0,  0,  0,  0,  0,  0},
  {1,  14, 0,  0,  0,  0,  0,  0,  0,  0,  0,  0,  0,  0,  0,  0,  0,  0,  0,  0},
  {1,  15, 0,  0,  0,  0,  0,  0,  0,  0,  0,  0,  0,  0,  0,  0,  0,  0,  0,  0},
  {1,  16, 0,  0,  0,  0,  0,  0,  0,  0,  0,  0,  0,  0,  0,  0,  0,  0,  0,  0},
  {1,  17, 0,  0,  0,  0,  0,  0,  0,  0,  0,  0,  0,  0,  0,  0,  0,  0,  0,  0},
  {1,  18, 0,  0,  0,  0,  0,  0,  0,  0,  0,  0,  0,  0,  0,  0,  0,  0,  0,  0},
  {1,  19, 0,  0,  0,  0,  0,  0,  0,  0,  0,  0,  0,  0,  0,  0,  0,  0,  0,  0},
  {1,  20, 0,  0,  0,  0,  0,  0,  0,  0,  0,  0,  0,  0,  0,  0,  0,  0,  0,  0},
  {1,  21, 0,  0,  0,  0,  0,  0,  0,  0,  0,  0,  0,  0,  0,  0,  0,  0,  0,  0},
  {1,  22, 0,  0,  0,  0,  0,  0,  0,  0,  0,  0,  0,  0,  0,  0,  0,  0,  0,  0},
  {1,  23, 0,  0,  0,  0,  0,  0,  0,  0,  0,  0,  0,  0,  0,  0,  0,  0,  0,  0},
  {1,  24, 0,  0,  0,  0,  0,  0,  0,  0,  0,  0,  0,  0,  0,  0,  0,  0,  0,  0},
  {1,  25, 0,  0,  0,  0,  0,  0,  0,  0,  0,  0,  0,  0,  0,  0,  0,  0,  0,  0},
  {1,  26, 0,  0,  0,  0,  0,  0,  0,  0,  0,  0,  0,  0,  0,  0,  0,  0,  0,  0},
  {1,  27, 0,  0,  0,  0,  0,  0,  0,  0,  0,  0,  0,  0,  0,  0,  0,  0,  0,  0},
  {2,  14, 0,  0,  0,  0,  0,  0,  0,  0,  0,  0,  0,  0,  0,  0,  0,  0,  0,  0},
  {2,  15, 0,  0,  0,  0,  0,  0,  0,  0,  0,  0,  0,  0,  0,  0,  0,  0,  0,  0},
  {2,  16, 0,  0,  0,  0,  0,  0,  0,  0,  0,  0,  0,  0,  0,  0,  0,  0,  0,  0},
  {2,  17, 0,  0,  0,  0,  0,  0,  0,  0,  0,  0,  0,  0,  0,  0,  0,  0,  0,  0},
  {2,  18, 0,  0,  0,  0,  0,  0,  0,  0,  0,  0,  0,  0,  0,  0,  0,  0,  0,  0},
  {2,  19, 0,  0,  0,  0,  0,  0,  0,  0,  0,  0,  0,  0,  0,  0,  0,  0,  0,  0},
  {2,  20, 0,  0,  0,  0,  0,  0,  0,  0,  0,  0,  0,  0,  0,  0,  0,  0,  0,  0},
  {2,  21, 0,  0,  0,  0,  0,  0,  0,  0,  0,  0,  0,  0,  0,  0,  0,  0,  0,  0},
  {3,  3,  0,  0,  0,  0,  0,  0,  0,  0,  0,  0,  0,  0,  0,  0,  0,  0,  0,  0},
  {3,  4,  0,  0,  0,  0,  0,  0,  0,  0,  0,  0,  0,  0,  0,  0,  0,  0,  0,  0},
  {3,  5,  0,  0,  0,  0,  0,  0,  0,  0,  0,  0,  0,  0,  0,  0,  0,  0,  0,  0},
  {3,  6,  0,  0,  0,  0,  0,  0,  0,  0,  0,  0,  0,  0,  0,  0,  0,  0,  0,  0},
  {4,  3,  0,  0,  0,  0,  0,  0,  0,  0,  0,  0,  0,  0,  0,  0,  0,  0,  0,  0},
  {4,  4,  0,  0,  0,  0,  0,  0,  0,  0,  0,  0,  0,  0,  0,  0,  0,  0,  0,  0},
  {0,  0,  0,  0,  0,  0,  0,  0,  0,  0,  0,  0,  0,  0,  0,  0,  0,  0,  0,  0},
  {0,  0,  0,  0,  0,  0,  0,  0,  0,  0,  0,  0,  0,  0,  0,  0,  0,  0,  0,  0}
};
uint8_t table_7_3_1_1_2_12[14][3] = {
  {1,0,1},
  {1,1,1},
  {2,0,1},
  {2,1,1},
  {2,2,1},
  {2,3,1},
  {2,0,2},
  {2,1,2},
  {2,2,2},
  {2,3,2},
  {2,4,2},
  {2,5,2},
  {2,6,2},
  {2,7,2}
};
uint8_t table_7_3_1_1_2_13[10][4] = {
  {1,0,1,1},
  {2,0,1,1},
  {2,2,3,1},
  {2,0,2,1},
  {2,0,1,2},
  {2,2,3,2},
  {2,4,5,2},
  {2,6,7,2},
  {2,0,4,2},
  {2,2,6,2}
};
uint8_t table_7_3_1_1_2_14[3][5] = {
  {2,0,1,2,1},
  {2,0,1,4,2},
  {2,2,3,6,2}
};
uint8_t table_7_3_1_1_2_15[4][6] = {
  {2,0,1,2,3,1},
  {2,0,1,4,5,2},
  {2,2,3,6,7,2},
  {2,0,2,4,6,2}
};
uint8_t table_7_3_1_1_2_16[12][2] = {
  {1,0},
  {1,1},
  {2,0},
  {2,1},
  {2,2},
  {2,3},
  {3,0},
  {3,1},
  {3,2},
  {3,3},
  {3,4},
  {3,5}
};
uint8_t table_7_3_1_1_2_17[7][3] = {
  {1,0,1},
  {2,0,1},
  {2,2,3},
  {3,0,1},
  {3,2,3},
  {3,4,5},
  {2,0,2}
};
uint8_t table_7_3_1_1_2_18[3][4] = {
  {2,0,1,2},
  {3,0,1,2},
  {3,3,4,5}
};
uint8_t table_7_3_1_1_2_19[2][5] = {
  {2,0,1,2,3},
  {3,0,1,2,3}
};
uint8_t table_7_3_1_1_2_20[28][3] = {
  {1,0,1},
  {1,1,1},
  {2,0,1},
  {2,1,1},
  {2,2,1},
  {2,3,1},
  {3,0,1},
  {3,1,1},
  {3,2,1},
  {3,3,1},
  {3,4,1},
  {3,5,1},
  {3,0,2},
  {3,1,2},
  {3,2,2},
  {3,3,2},
  {3,4,2},
  {3,5,2},
  {3,6,2},
  {3,7,2},
  {3,8,2},
  {3,9,2},
  {3,10,2},
  {3,11,2},
  {1,0,2},
  {1,1,2},
  {1,6,2},
  {1,7,2}
};
uint8_t table_7_3_1_1_2_21[19][4] = {
  {1,0,1,1},
  {2,0,1,1},
  {2,2,3,1},
  {3,0,1,1},
  {3,2,3,1},
  {3,4,5,1},
  {2,0,2,1},
  {3,0,1,2},
  {3,2,3,2},
  {3,4,5,2},
  {3,6,7,2},
  {3,8,9,2},
  {3,10,11,2},
  {1,0,1,2},
  {1,6,7,2},
  {2,0,1,2},
  {2,2,3,2},
  {2,6,7,2},
  {2,8,9,2}
};
uint8_t table_7_3_1_1_2_22[6][5] = {
  {2,0,1,2,1},
  {3,0,1,2,1},
  {3,3,4,5,1},
  {3,0,1,6,2},
  {3,2,3,8,2},
  {3,4,5,10,2}
};
uint8_t table_7_3_1_1_2_23[5][6] = {
  {2,0,1,2,3,1},
  {3,0,1,2,3,1},
  {3,0,1,6,7,2},
  {3,2,3,8,9,2},
  {3,4,5,10,11,2}
};
uint8_t table_7_3_2_3_3_1[12][5] = {
  {1,0,0,0,0},
  {1,1,0,0,0},
  {1,0,1,0,0},
  {2,0,0,0,0},
  {2,1,0,0,0},
  {2,2,0,0,0},
  {2,3,0,0,0},
  {2,0,1,0,0},
  {2,2,3,0,0},
  {2,0,1,2,0},
  {2,0,1,2,3},
  {2,0,2,0,0}
};
uint8_t table_7_3_2_3_3_2_oneCodeword[31][6] = {
  {1,0,0,0,0,1},
  {1,1,0,0,0,1},
  {1,0,1,0,0,1},
  {2,0,0,0,0,1},
  {2,1,0,0,0,1},
  {2,2,0,0,0,1},
  {2,3,0,0,0,1},
  {2,0,1,0,0,1},
  {2,2,3,0,0,1},
  {2,0,1,2,0,1},
  {2,0,1,2,3,1},
  {2,0,2,0,0,1},
  {2,0,0,0,0,2},
  {2,1,0,0,0,2},
  {2,2,0,0,0,2},
  {2,3,0,0,0,2},
  {2,4,0,0,0,2},
  {2,5,0,0,0,2},
  {2,6,0,0,0,2},
  {2,7,0,0,0,2},
  {2,0,1,0,0,2},
  {2,2,3,0,0,2},
  {2,4,5,0,0,2},
  {2,6,7,0,0,2},
  {2,0,4,0,0,2},
  {2,2,6,0,0,2},
  {2,0,1,4,0,2},
  {2,2,3,6,0,2},
  {2,0,1,4,5,2},
  {2,2,3,6,7,2},
  {2,0,2,4,6,2}
};
uint8_t table_7_3_2_3_3_2_twoCodeword[4][10] = {
  {2,0,1,2,3,4,0,0,0,2},
  {2,0,1,2,3,4,6,0,0,2},
  {2,0,1,2,3,4,5,6,0,2},
  {2,0,1,2,3,4,5,6,7,2}
};
uint8_t table_7_3_2_3_3_3_oneCodeword[24][5] = {
  {1,0,0,0,0},
  {1,1,0,0,0},
  {1,0,1,0,0},
  {2,0,0,0,0},
  {2,1,0,0,0},
  {2,2,0,0,0},
  {2,3,0,0,0},
  {2,0,1,0,0},
  {2,2,3,0,0},
  {2,0,1,2,0},
  {2,0,1,2,3},
  {3,0,0,0,0},
  {3,1,0,0,0},
  {3,2,0,0,0},
  {3,3,0,0,0},
  {3,4,0,0,0},
  {3,5,0,0,0},
  {3,0,1,0,0},
  {3,2,3,0,0},
  {3,4,5,0,0},
  {3,0,1,2,0},
  {3,3,4,5,0},
  {3,0,1,2,3},
  {2,0,2,0,0}
};
uint8_t table_7_3_2_3_3_3_twoCodeword[2][7] = {
  {3,0,1,2,3,4,0},
  {3,0,1,2,3,4,5}
};
uint8_t table_7_3_2_3_3_4_oneCodeword[58][6] = {
  {1,0,0,0,0,1},
  {1,1,0,0,0,1},
  {1,0,1,0,0,1},
  {2,0,0,0,0,1},
  {2,1,0,0,0,1},
  {2,2,0,0,0,1},
  {2,3,0,0,0,1},
  {2,0,1,0,0,1},
  {2,2,3,0,0,1},
  {2,0,1,2,0,1},
  {2,0,1,2,3,1},
  {3,0,0,0,0,1},
  {3,1,0,0,0,1},
  {3,2,0,0,0,1},
  {3,3,0,0,0,1},
  {3,4,0,0,0,1},
  {3,5,0,0,0,1},
  {3,0,1,0,0,1},
  {3,2,3,0,0,1},
  {3,4,5,0,0,1},
  {3,0,1,2,0,1},
  {3,3,4,5,0,1},
  {3,0,1,2,3,1},
  {2,0,2,0,0,1},
  {3,0,0,0,0,2},
  {3,1,0,0,0,2},
  {3,2,0,0,0,2},
  {3,3,0,0,0,2},
  {3,4,0,0,0,2},
  {3,5,0,0,0,2},
  {3,6,0,0,0,2},
  {3,7,0,0,0,2},
  {3,8,0,0,0,2},
  {3,9,0,0,0,2},
  {3,10,0,0,0,2},
  {3,11,0,0,0,2},
  {3,0,1,0,0,2},
  {3,2,3,0,0,2},
  {3,4,5,0,0,2},
  {3,6,7,0,0,2},
  {3,8,9,0,0,2},
  {3,10,11,0,0,2},
  {3,0,1,6,0,2},
  {3,2,3,8,0,2},
  {3,4,5,10,0,2},
  {3,0,1,6,7,2},
  {3,2,3,8,9,2},
  {3,4,5,10,11,2},
  {1,0,0,0,0,2},
  {1,1,0,0,0,2},
  {1,6,0,0,0,2},
  {1,7,0,0,0,2},
  {1,0,1,0,0,2},
  {1,6,7,0,0,2},
  {2,0,1,0,0,2},
  {2,2,3,0,0,2},
  {2,6,7,0,0,2},
  {2,8,9,0,0,2}
};
uint8_t table_7_3_2_3_3_4_twoCodeword[6][10] = {
  {3,0,1,2,3,4,0,0,0,1},
  {3,0,1,2,3,4,5,0,0,1},
  {2,0,1,2,3,6,0,0,0,2},
  {2,0,1,2,3,6,8,0,0,2},
  {2,0,1,2,3,6,7,8,0,2},
  {2,0,1,2,3,6,7,8,9,2}
};
int8_t nr_ue_process_dci_freq_dom_resource_assignment(nfapi_nr_ue_pusch_pdu_t *pusch_config_pdu,
						      fapi_nr_dl_config_dlsch_pdu_rel15_t *dlsch_config_pdu,
						      uint16_t n_RB_ULBWP,
						      uint16_t n_RB_DLBWP,
						      uint16_t riv
						      ){

  /*
   * TS 38.214 subclause 5.1.2.2 Resource allocation in frequency domain (downlink)
   * when the scheduling grant is received with DCI format 1_0, then downlink resource allocation type 1 is used
   */
  if(dlsch_config_pdu != NULL){

    /*
     * TS 38.214 subclause 5.1.2.2.1 Downlink resource allocation type 0
     */
    /*
     * TS 38.214 subclause 5.1.2.2.2 Downlink resource allocation type 1
     */
    dlsch_config_pdu->number_rbs = NRRIV2BW(riv,n_RB_DLBWP);
    dlsch_config_pdu->start_rb   = NRRIV2PRBOFFSET(riv,n_RB_DLBWP);

    // Sanity check in case a false or erroneous DCI is received
    if ((dlsch_config_pdu->number_rbs < 1 ) || (dlsch_config_pdu->number_rbs > n_RB_DLBWP - dlsch_config_pdu->start_rb)) {
      // DCI is invalid!
      LOG_W(MAC, "Frequency domain assignment values are invalid! #RBs: %d, Start RB: %d, n_RB_DLBWP: %d \n", dlsch_config_pdu->number_rbs, dlsch_config_pdu->start_rb, n_RB_DLBWP);
      return -1;
    }

    LOG_D(MAC,"riv = %i\n", riv);
    LOG_D(MAC,"n_RB_DLBWP = %i\n", n_RB_DLBWP);
    LOG_D(MAC,"number_rbs = %i\n", dlsch_config_pdu->number_rbs);
    LOG_D(MAC,"start_rb = %i\n", dlsch_config_pdu->start_rb);

  }
  if(pusch_config_pdu != NULL){
    /*
     * TS 38.214 subclause 6.1.2.2 Resource allocation in frequency domain (uplink)
     */
    /*
     * TS 38.214 subclause 6.1.2.2.1 Uplink resource allocation type 0
     */
    /*
     * TS 38.214 subclause 6.1.2.2.2 Uplink resource allocation type 1
     */

    pusch_config_pdu->rb_size  = NRRIV2BW(riv,n_RB_ULBWP);
    pusch_config_pdu->rb_start = NRRIV2PRBOFFSET(riv,n_RB_ULBWP);

    // Sanity check in case a false or erroneous DCI is received
    if ((pusch_config_pdu->rb_size < 1) || (pusch_config_pdu->rb_size > n_RB_ULBWP - pusch_config_pdu->rb_start)) {
      // DCI is invalid!
      LOG_W(MAC, "Frequency domain assignment values are invalid! #RBs: %d, Start RB: %d, n_RB_ULBWP: %d \n",pusch_config_pdu->rb_size, pusch_config_pdu->rb_start, n_RB_ULBWP);
      return -1;
    }

  }
  return 0;
}

int8_t nr_ue_process_dci_time_dom_resource_assignment(NR_UE_MAC_INST_t *mac,
						      nfapi_nr_ue_pusch_pdu_t *pusch_config_pdu,
						      fapi_nr_dl_config_dlsch_pdu_rel15_t *dlsch_config_pdu,
						      uint8_t time_domain_ind
						      ){
  int dmrs_typeA_pos = mac->scc->dmrs_TypeA_Position;
//  uint8_t k_offset=0;
  uint8_t sliv_S=0;
  uint8_t sliv_L=0;
  uint8_t table_5_1_2_1_1_2_time_dom_res_alloc_A[16][3]={ // for PDSCH from TS 38.214 subclause 5.1.2.1.1
    {0,(dmrs_typeA_pos == 0)?2:3, (dmrs_typeA_pos == 0)?12:11}, // row index 1
    {0,(dmrs_typeA_pos == 0)?2:3, (dmrs_typeA_pos == 0)?10:9},  // row index 2
    {0,(dmrs_typeA_pos == 0)?2:3, (dmrs_typeA_pos == 0)?9:8},   // row index 3
    {0,(dmrs_typeA_pos == 0)?2:3, (dmrs_typeA_pos == 0)?7:6},   // row index 4
    {0,(dmrs_typeA_pos == 0)?2:3, (dmrs_typeA_pos == 0)?5:4},   // row index 5
    {0,(dmrs_typeA_pos == 0)?9:10,(dmrs_typeA_pos == 0)?4:4},   // row index 6
    {0,(dmrs_typeA_pos == 0)?4:6, (dmrs_typeA_pos == 0)?4:4},   // row index 7
    {0,5,7},  // row index 8
    {0,5,2},  // row index 9
    {0,9,2},  // row index 10
    {0,12,2}, // row index 11
    {0,1,13}, // row index 12
    {0,1,6},  // row index 13
    {0,2,4},  // row index 14
    {0,4,7},  // row index 15
    {0,8,4}   // row index 16
  };
  /*uint8_t table_5_1_2_1_1_3_time_dom_res_alloc_A_extCP[16][3]={ // for PDSCH from TS 38.214 subclause 5.1.2.1.1
    {0,(dmrs_typeA_pos == 0)?2:3, (dmrs_typeA_pos == 0)?6:5},   // row index 1
    {0,(dmrs_typeA_pos == 0)?2:3, (dmrs_typeA_pos == 0)?10:9},  // row index 2
    {0,(dmrs_typeA_pos == 0)?2:3, (dmrs_typeA_pos == 0)?9:8},   // row index 3
    {0,(dmrs_typeA_pos == 0)?2:3, (dmrs_typeA_pos == 0)?7:6},   // row index 4
    {0,(dmrs_typeA_pos == 0)?2:3, (dmrs_typeA_pos == 0)?5:4},   // row index 5
    {0,(dmrs_typeA_pos == 0)?6:8, (dmrs_typeA_pos == 0)?4:2},   // row index 6
    {0,(dmrs_typeA_pos == 0)?4:6, (dmrs_typeA_pos == 0)?4:4},   // row index 7
    {0,5,6},  // row index 8
    {0,5,2},  // row index 9
    {0,9,2},  // row index 10
    {0,10,2}, // row index 11
    {0,1,11}, // row index 12
    {0,1,6},  // row index 13
    {0,2,4},  // row index 14
    {0,4,6},  // row index 15
    {0,8,4}   // row index 16
    };*/
  /*uint8_t table_5_1_2_1_1_4_time_dom_res_alloc_B[16][3]={ // for PDSCH from TS 38.214 subclause 5.1.2.1.1
    {0,2,2},  // row index 1
    {0,4,2},  // row index 2
    {0,6,2},  // row index 3
    {0,8,2},  // row index 4
    {0,10,2}, // row index 5
    {1,2,2},  // row index 6
    {1,4,2},  // row index 7
    {0,2,4},  // row index 8
    {0,4,4},  // row index 9
    {0,6,4},  // row index 10
    {0,8,4},  // row index 11
    {0,10,4}, // row index 12
    {0,2,7},  // row index 13
    {0,(dmrs_typeA_pos == 0)?2:3,(dmrs_typeA_pos == 0)?12:11},  // row index 14
    {1,2,4},  // row index 15
    {0,0,0}   // row index 16
    };*/
  /*uint8_t table_5_1_2_1_1_5_time_dom_res_alloc_C[16][3]={ // for PDSCH from TS 38.214 subclause 5.1.2.1.1
    {0,2,2},  // row index 1
    {0,4,2},  // row index 2
    {0,6,2},  // row index 3
    {0,8,2},  // row index 4
    {0,10,2}, // row index 5
    {0,0,0},  // row index 6
    {0,0,0},  // row index 7
    {0,2,4},  // row index 8
    {0,4,4},  // row index 9
    {0,6,4},  // row index 10
    {0,8,4},  // row index 11
    {0,10,4}, // row index 12
    {0,2,7},  // row index 13
    {0,(dmrs_typeA_pos == 0)?2:3,(dmrs_typeA_pos == 0)?12:11},  // row index 14
    {0,0,6},  // row index 15
    {0,2,6}   // row index 16
    };*/
  uint8_t mu_pusch = 1;
  // definition table j Table 6.1.2.1.1-4
  uint8_t j = (mu_pusch==3)?3:(mu_pusch==2)?2:1;
  uint8_t table_6_1_2_1_1_2_time_dom_res_alloc_A[16][3]={ // for PUSCH from TS 38.214 subclause 6.1.2.1.1
    {j,  0,14}, // row index 1
    {j,  0,12}, // row index 2
    {j,  0,10}, // row index 3
    {j,  2,10}, // row index 4
    {j,  4,10}, // row index 5
    {j,  4,8},  // row index 6
    {j,  4,6},  // row index 7
    {j+1,0,14}, // row index 8
    {j+1,0,12}, // row index 9
    {j+1,0,10}, // row index 10
    {j+2,0,14}, // row index 11
    {j+2,0,12}, // row index 12
    {j+2,0,10}, // row index 13
    {j,  8,6},  // row index 14
    {j+3,0,14}, // row index 15
    {j+3,0,10}  // row index 16
  };
  /*uint8_t table_6_1_2_1_1_3_time_dom_res_alloc_A_extCP[16][3]={ // for PUSCH from TS 38.214 subclause 6.1.2.1.1
    {j,  0,8},  // row index 1
    {j,  0,12}, // row index 2
    {j,  0,10}, // row index 3
    {j,  2,10}, // row index 4
    {j,  4,4},  // row index 5
    {j,  4,8},  // row index 6
    {j,  4,6},  // row index 7
    {j+1,0,8},  // row index 8
    {j+1,0,12}, // row index 9
    {j+1,0,10}, // row index 10
    {j+2,0,6},  // row index 11
    {j+2,0,12}, // row index 12
    {j+2,0,10}, // row index 13
    {j,  8,4},  // row index 14
    {j+3,0,8},  // row index 15
    {j+3,0,10}  // row index 16
    };*/

  /*
   * TS 38.214 subclause 5.1.2.1 Resource allocation in time domain (downlink)
   */
  if(dlsch_config_pdu != NULL){
    NR_PDSCH_TimeDomainResourceAllocationList_t *pdsch_TimeDomainAllocationList = NULL;
    if (mac->DLbwp[0]->bwp_Dedicated->pdsch_Config->choice.setup->pdsch_TimeDomainAllocationList)
      pdsch_TimeDomainAllocationList = mac->DLbwp[0]->bwp_Dedicated->pdsch_Config->choice.setup->pdsch_TimeDomainAllocationList->choice.setup;
    else if (mac->DLbwp[0]->bwp_Common->pdsch_ConfigCommon->choice.setup->pdsch_TimeDomainAllocationList)
      pdsch_TimeDomainAllocationList = mac->DLbwp[0]->bwp_Common->pdsch_ConfigCommon->choice.setup->pdsch_TimeDomainAllocationList;
    if (pdsch_TimeDomainAllocationList) {

      if (time_domain_ind >= pdsch_TimeDomainAllocationList->list.count) {
        LOG_E(MAC, "time_domain_ind %d >= pdsch->TimeDomainAllocationList->list.count %d\n",
              time_domain_ind, pdsch_TimeDomainAllocationList->list.count);
        dlsch_config_pdu->start_symbol   = 0;
        dlsch_config_pdu->number_symbols = 0;
        return -1;
      }

      int startSymbolAndLength = pdsch_TimeDomainAllocationList->list.array[time_domain_ind]->startSymbolAndLength;
      int S,L;
      SLIV2SL(startSymbolAndLength,&S,&L);
      dlsch_config_pdu->start_symbol=S;
      dlsch_config_pdu->number_symbols=L;

      LOG_D(MAC,"SLIV = %i\n", startSymbolAndLength);
      LOG_D(MAC,"start_symbol = %i\n", dlsch_config_pdu->start_symbol);
      LOG_D(MAC,"number_symbols = %i\n", dlsch_config_pdu->number_symbols);

    }
    else {// Default configuration from tables
//      k_offset = table_5_1_2_1_1_2_time_dom_res_alloc_A[time_domain_ind-1][0];
      sliv_S   = table_5_1_2_1_1_2_time_dom_res_alloc_A[time_domain_ind-1][1];
      sliv_L   = table_5_1_2_1_1_2_time_dom_res_alloc_A[time_domain_ind-1][2];
      // k_offset = table_5_1_2_1_1_3_time_dom_res_alloc_A_extCP[nr_pdci_info_extracted->time_dom_resource_assignment][0];
      // sliv_S   = table_5_1_2_1_1_3_time_dom_res_alloc_A_extCP[nr_pdci_info_extracted->time_dom_resource_assignment][1];
      // sliv_L   = table_5_1_2_1_1_3_time_dom_res_alloc_A_extCP[nr_pdci_info_extracted->time_dom_resource_assignment][2];
      // k_offset = table_5_1_2_1_1_4_time_dom_res_alloc_B[nr_pdci_info_extracted->time_dom_resource_assignment][0];
      // sliv_S   = table_5_1_2_1_1_4_time_dom_res_alloc_B[nr_pdci_info_extracted->time_dom_resource_assignment][1];
      // sliv_L   = table_5_1_2_1_1_4_time_dom_res_alloc_B[nr_pdci_info_extracted->time_dom_resource_assignment][2];
      // k_offset = table_5_1_2_1_1_5_time_dom_res_alloc_C[nr_pdci_info_extracted->time_dom_resource_assignment][0];
      // sliv_S   = table_5_1_2_1_1_5_time_dom_res_alloc_C[nr_pdci_info_extracted->time_dom_resource_assignment][1];
      // sliv_L   = table_5_1_2_1_1_5_time_dom_res_alloc_C[nr_pdci_info_extracted->time_dom_resource_assignment][2];
      dlsch_config_pdu->number_symbols = sliv_L;
      dlsch_config_pdu->start_symbol = sliv_S;
    }
  }	/*
	 * TS 38.214 subclause 6.1.2.1 Resource allocation in time domain (uplink)
	 */
  if(pusch_config_pdu != NULL){
    NR_PUSCH_TimeDomainResourceAllocationList_t *pusch_TimeDomainAllocationList = NULL;
    if (mac->ULbwp[0]->bwp_Dedicated->pusch_Config->choice.setup->pusch_TimeDomainAllocationList) {
      pusch_TimeDomainAllocationList = mac->ULbwp[0]->bwp_Dedicated->pusch_Config->choice.setup->pusch_TimeDomainAllocationList->choice.setup;
    }
    else if (mac->ULbwp[0]->bwp_Common->pusch_ConfigCommon->choice.setup->pusch_TimeDomainAllocationList) {
      pusch_TimeDomainAllocationList = mac->ULbwp[0]->bwp_Common->pusch_ConfigCommon->choice.setup->pusch_TimeDomainAllocationList;
    }
    	
    if (pusch_TimeDomainAllocationList) {
      if (time_domain_ind >= pusch_TimeDomainAllocationList->list.count) {
        LOG_E(MAC, "time_domain_ind %d >= pusch->TimeDomainAllocationList->list.count %d\n",
              time_domain_ind, pusch_TimeDomainAllocationList->list.count);
        pusch_config_pdu->start_symbol_index=0;
        pusch_config_pdu->nr_of_symbols=0;
        return -1;
      }
      
      int startSymbolAndLength = pusch_TimeDomainAllocationList->list.array[time_domain_ind]->startSymbolAndLength;
      int S,L;
      SLIV2SL(startSymbolAndLength,&S,&L);
      pusch_config_pdu->start_symbol_index=S;
      pusch_config_pdu->nr_of_symbols=L;
    }
    else {
//      k_offset = table_6_1_2_1_1_2_time_dom_res_alloc_A[time_domain_ind-1][0];
      sliv_S   = table_6_1_2_1_1_2_time_dom_res_alloc_A[time_domain_ind-1][1];
      sliv_L   = table_6_1_2_1_1_2_time_dom_res_alloc_A[time_domain_ind-1][2];
      // k_offset = table_6_1_2_1_1_3_time_dom_res_alloc_A_extCP[nr_pdci_info_extracted->time_dom_resource_assignment][0];
      // sliv_S   = table_6_1_2_1_1_3_time_dom_res_alloc_A_extCP[nr_pdci_info_extracted->time_dom_resource_assignment][1];
      // sliv_L   = table_6_1_2_1_1_3_time_dom_res_alloc_A_extCP[nr_pdci_info_extracted->time_dom_resource_assignment][2];
      pusch_config_pdu->nr_of_symbols = sliv_L;
      pusch_config_pdu->start_symbol_index = sliv_S;
    }
  }
  return 0;
}
//////////////
int nr_ue_process_dci_indication_pdu(module_id_t module_id,int cc_id, int gNB_index, frame_t frame, int slot, fapi_nr_dci_indication_pdu_t *dci) {

  NR_UE_MAC_INST_t *mac = get_mac_inst(module_id);

  LOG_D(MAC,"Received dci indication (rnti %x,dci format %d,n_CCE %d,payloadSize %d,payload %llx)\n",
	dci->rnti,dci->dci_format,dci->n_CCE,dci->payloadSize,*(unsigned long long*)dci->payloadBits);

  int dci_format = nr_extract_dci_info(mac,dci->dci_format,dci->payloadSize,dci->rnti,(uint64_t *)dci->payloadBits,def_dci_pdu_rel15);
  return (nr_ue_process_dci(module_id, cc_id, gNB_index, frame, slot, def_dci_pdu_rel15, dci->rnti, dci_format));
}

int8_t nr_ue_process_dci(module_id_t module_id, int cc_id, uint8_t gNB_index, frame_t frame, int slot, dci_pdu_rel15_t *dci, uint16_t rnti, uint32_t dci_format){

  int bwp_id = 1;
  int mu = 0;
  long k2 = 0;
  int pucch_res_set_cnt = 0, valid = 0;
  uint16_t frame_tx = 0, slot_tx = 0;
  bool valid_ptrs_setup = 0;
  NR_UE_MAC_INST_t *mac = get_mac_inst(module_id);
  fapi_nr_dl_config_request_t *dl_config = &mac->dl_config_request;
  fapi_nr_ul_config_request_t *ul_config = NULL;
    
  //const uint16_t n_RB_DLBWP = dl_config->dl_config_list[dl_config->number_pdus].dci_config_pdu.dci_config_rel15.N_RB_BWP; //make sure this has been set
  AssertFatal(mac->DLbwp[0]!=NULL,"DLbwp[0] should not be zero here!\n");
  AssertFatal(mac->ULbwp[0]!=NULL,"DLbwp[0] should not be zero here!\n");

  const uint16_t n_RB_DLBWP = (mac->ra_state == WAIT_RAR) ? NRRIV2BW(mac->scc->downlinkConfigCommon->initialDownlinkBWP->genericParameters.locationAndBandwidth, 275) : NRRIV2BW(mac->DLbwp[0]->bwp_Common->genericParameters.locationAndBandwidth,275);
  const uint16_t n_RB_ULBWP = NRRIV2BW(mac->ULbwp[0]->bwp_Common->genericParameters.locationAndBandwidth,275);

  LOG_D(MAC,"nr_ue_process_dci at MAC layer with dci_format=%d (DL BWP %d, UL BWP %d)\n",dci_format,n_RB_DLBWP,n_RB_ULBWP);

  NR_PDSCH_Config_t *pdsch_config=mac->DLbwp[0]->bwp_Dedicated->pdsch_Config->choice.setup;
  NR_PUSCH_Config_t *pusch_config=mac->ULbwp[0]->bwp_Dedicated->pusch_Config->choice.setup;

  switch(dci_format){
  case NR_UL_DCI_FORMAT_0_0:
    /*
     *  with CRC scrambled by C-RNTI or CS-RNTI or new-RNTI or TC-RNTI
     *    0  IDENTIFIER_DCI_FORMATS:
     *    10 FREQ_DOM_RESOURCE_ASSIGNMENT_UL: PUSCH hopping with resource allocation type 1 not considered
     *    12 TIME_DOM_RESOURCE_ASSIGNMENT: 0, 1, 2, 3, or 4 bits as defined in Subclause 6.1.2.1 of [6, TS 38.214]. The bitwidth for this field is determined as log2(I) bits,
     *    17 FREQ_HOPPING_FLAG: 0 bit if only resource allocation type 0
     *    24 MCS:
     *    25 NDI:
     *    26 RV:
     *    27 HARQ_PROCESS_NUMBER:
     *    32 TPC_PUSCH:
     *    49 PADDING_NR_DCI: (Note 2) If DCI format 0_0 is monitored in common search space
     *    50 SUL_IND_0_0:
     */
    // Calculate the slot in which ULSCH should be scheduled. This is current slot + K2,
    // where K2 is the offset between the slot in which UL DCI is received and the slot
    // in which ULSCH should be scheduled. K2 is configured in RRC configuration.  
    
    // Get the numerology to calculate the Tx frame and slot
    mu = mac->ULbwp[0]->bwp_Common->genericParameters.subcarrierSpacing;
    // Get slot offset K2 which will be used to calculate TX slot
    k2 = get_k2(mac, dci->time_domain_assignment.val);
    if (k2 < 0)           // This can happen when a false DCI is received
      return -1;
    // Calculate TX slot and frame
    slot_tx = (slot + k2) % nr_slots_per_frame[mu];
    frame_tx = ((slot + k2) > nr_slots_per_frame[mu]) ? (frame + 1) % 1024 : frame;
    
    // Get UL config request corresponding slot_tx 
    ul_config = get_ul_config_request(mac, slot_tx);
    //AssertFatal(ul_config != NULL, "nr_ue_process_dci(): ul_config is NULL\n");
    if (!ul_config) {
      LOG_W(MAC, "nr_ue_process_dci(): ul_config request is NULL. Probably due to unexpected UL DCI in frame.slot %d.%d. Ignoring DCI!\n",frame,slot);
      return -1;
    }

    ul_config->ul_config_list[ul_config->number_pdus].pdu_type = FAPI_NR_UL_CONFIG_TYPE_PUSCH;
    ul_config->ul_config_list[ul_config->number_pdus].pusch_config_pdu.rnti = rnti;
    nfapi_nr_ue_pusch_pdu_t *pusch_config_pdu_0_0 = &ul_config->ul_config_list[ul_config->number_pdus].pusch_config_pdu;
    /* IDENTIFIER_DCI_FORMATS */
    /* FREQ_DOM_RESOURCE_ASSIGNMENT_UL */
    if (nr_ue_process_dci_freq_dom_resource_assignment(pusch_config_pdu_0_0,NULL,n_RB_ULBWP,0,dci->frequency_domain_assignment.val) < 0)
      return -1;
    /* TIME_DOM_RESOURCE_ASSIGNMENT */
    if (nr_ue_process_dci_time_dom_resource_assignment(mac,pusch_config_pdu_0_0,NULL,dci->time_domain_assignment.val) < 0)
      return -1;
    /* FREQ_HOPPING_FLAG */
    if ((mac->phy_config.config_req.ul_bwp_dedicated.pusch_config_dedicated.resource_allocation != 0) &&
	(mac->phy_config.config_req.ul_bwp_dedicated.pusch_config_dedicated.frequency_hopping !=0))
      pusch_config_pdu_0_0->frequency_hopping = dci->frequency_hopping_flag.val;

    /* MCS */
    pusch_config_pdu_0_0->mcs_index = dci->mcs;

    /* MCS TABLE */
    if (mac->scc->uplinkConfigCommon->initialUplinkBWP->rach_ConfigCommon->choice.setup->msg3_transformPrecoder == NULL)
      pusch_config_pdu_0_0->transform_precoding = 1;
    else
      pusch_config_pdu_0_0->transform_precoding = 0;

    if (pusch_config_pdu_0_0->transform_precoding == transform_precoder_disabled)
      pusch_config_pdu_0_0->mcs_table = get_pusch_mcs_table(pusch_config->mcs_Table, 0,
                                                 dci_format, NR_RNTI_TC, NR_SearchSpace__searchSpaceType_PR_common, false);
    else
      pusch_config_pdu_0_0->mcs_table = get_pusch_mcs_table(pusch_config->mcs_TableTransformPrecoder, 1,
                                                 dci_format, NR_RNTI_TC, NR_SearchSpace__searchSpaceType_PR_common, false);

    pusch_config_pdu_0_0->target_code_rate = nr_get_code_rate_ul(pusch_config_pdu_0_0->mcs_index, pusch_config_pdu_0_0->mcs_table);
    pusch_config_pdu_0_0->qam_mod_order = nr_get_Qm_ul(pusch_config_pdu_0_0->mcs_index, pusch_config_pdu_0_0->mcs_table);
    if (pusch_config_pdu_0_0->target_code_rate == 0 || pusch_config_pdu_0_0->qam_mod_order == 0) {
      LOG_W(MAC, "Invalid code rate or Mod order, likely due to unexpected UL DCI. Ignoring DCI! \n");
      return -1;
    }

    /* NDI */
    pusch_config_pdu_0_0->pusch_data.new_data_indicator = dci->ndi;
    /* RV */
    pusch_config_pdu_0_0->pusch_data.rv_index = dci->rv;
    /* HARQ_PROCESS_NUMBER */
    pusch_config_pdu_0_0->pusch_data.harq_process_id = dci->harq_pid;
    /* TPC_PUSCH */
    // according to TS 38.213 Table Table 7.1.1-1
    if (dci->tpc == 0) {
      pusch_config_pdu_0_0->absolute_delta_PUSCH = -4;
    }
    if (dci->tpc == 1) {
      pusch_config_pdu_0_0->absolute_delta_PUSCH = -1;
    }
    if (dci->tpc == 2) {
      pusch_config_pdu_0_0->absolute_delta_PUSCH = 1;
    }
    if (dci->tpc == 3) {
      pusch_config_pdu_0_0->absolute_delta_PUSCH = 4;
    }
    /* SUL_IND_0_0 */ // To be implemented, FIXME!!!

    ul_config->slot = slot_tx;
    ul_config->sfn = frame_tx;
    ul_config->number_pdus = ul_config->number_pdus + 1;
    LOG_D(MAC, "nr_ue_process_dci(): Calculated frame and slot for pusch Tx: %d.%d, number of pdus %d\n", ul_config->sfn, ul_config->slot, ul_config->number_pdus);
    break;

  case NR_UL_DCI_FORMAT_0_1:
    /*
     *  with CRC scrambled by C-RNTI or CS-RNTI or SP-CSI-RNTI or new-RNTI
     *    0  IDENTIFIER_DCI_FORMATS:
     *    1  CARRIER_IND
     *    2  SUL_IND_0_1
     *    7  BANDWIDTH_PART_IND
     *    10 FREQ_DOM_RESOURCE_ASSIGNMENT_UL: PUSCH hopping with resource allocation type 1 not considered
     *    12 TIME_DOM_RESOURCE_ASSIGNMENT: 0, 1, 2, 3, or 4 bits as defined in Subclause 6.1.2.1 of [6, TS 38.214]. The bitwidth for this field is determined as log2(I) bits,
     *    17 FREQ_HOPPING_FLAG: 0 bit if only resource allocation type 0
     *    24 MCS:
     *    25 NDI:
     *    26 RV:
     *    27 HARQ_PROCESS_NUMBER:
     *    29 FIRST_DAI
     *    30 SECOND_DAI
     *    32 TPC_PUSCH:
     *    36 SRS_RESOURCE_IND:
     *    37 PRECOD_NBR_LAYERS:
     *    38 ANTENNA_PORTS:
     *    40 SRS_REQUEST:
     *    42 CSI_REQUEST:
     *    43 CBGTI
     *    45 PTRS_DMRS
     *    46 BETA_OFFSET_IND
     *    47 DMRS_SEQ_INI
     *    48 UL_SCH_IND
     *    49 PADDING_NR_DCI: (Note 2) If DCI format 0_0 is monitored in common search space
     */
    // Calculate the slot in which ULSCH should be scheduled. This is current slot + K2,
    // where K2 is the offset between the slot in which UL DCI is received and the slot
    // in which ULSCH should be scheduled. K2 is configured in RRC configuration.  
    
    // Get the numerology to calculate the Tx frame and slot
    mu = mac->ULbwp[0]->bwp_Common->genericParameters.subcarrierSpacing;
    // Get slot offset K2 which will be used to calculate TX slot
    k2 = get_k2(mac, dci->time_domain_assignment.val);
    if (k2 < 0)           // This can happen when a false DCI is received
      return -1;
    // Calculate TX slot and frame
    slot_tx = (slot + k2) % nr_slots_per_frame[mu];
    frame_tx = ((slot + k2) > nr_slots_per_frame[mu]) ? (frame + 1) % 1024 : frame;
    
    // Get UL config request corresponding slot_tx 
    ul_config = get_ul_config_request(mac, slot_tx);
    //AssertFatal(ul_config != NULL, "nr_ue_process_dci(): ul_config is NULL\n");
    if (!ul_config) {
      LOG_W(MAC, "nr_ue_process_dci(): ul_config request is NULL. Probably due to unexpected UL DCI in frame.slot %d.%d. Ignoring DCI!\n",frame,slot);
      return -1;
    }

    ul_config->ul_config_list[ul_config->number_pdus].pdu_type = FAPI_NR_UL_CONFIG_TYPE_PUSCH;
    ul_config->ul_config_list[ul_config->number_pdus].pusch_config_pdu.rnti = rnti;
    nfapi_nr_ue_pusch_pdu_t *pusch_config_pdu_0_1 = &ul_config->ul_config_list[ul_config->number_pdus].pusch_config_pdu;
    /* IDENTIFIER_DCI_FORMATS */
    /* CARRIER_IND */
    /* SUL_IND_0_1 */
    /* BANDWIDTH_PART_IND */
    //pusch_config_pdu_0_1->bandwidth_part_ind = dci->bwp_indicator.val;
    /* FREQ_DOM_RESOURCE_ASSIGNMENT_UL */
    if (nr_ue_process_dci_freq_dom_resource_assignment(pusch_config_pdu_0_1,NULL,n_RB_ULBWP,0,dci->frequency_domain_assignment.val) < 0)
      return -1;
    /* TIME_DOM_RESOURCE_ASSIGNMENT */
    if (nr_ue_process_dci_time_dom_resource_assignment(mac,pusch_config_pdu_0_1,NULL,dci->time_domain_assignment.val) < 0)
      return -1;
    /* FREQ_HOPPING_FLAG */
    if ((mac->phy_config.config_req.ul_bwp_dedicated.pusch_config_dedicated.resource_allocation != 0) &&
	(mac->phy_config.config_req.ul_bwp_dedicated.pusch_config_dedicated.frequency_hopping !=0))
      pusch_config_pdu_0_1->frequency_hopping = dci->frequency_hopping_flag.val;
    /* MCS */
    pusch_config_pdu_0_1->mcs_index = dci->mcs;
    /* MCS TABLE */
    if (pusch_config->transformPrecoder == NULL) {
      if (mac->scc->uplinkConfigCommon->initialUplinkBWP->rach_ConfigCommon->choice.setup->msg3_transformPrecoder == NULL)
        pusch_config_pdu_0_1->transform_precoding = 1;
      else
        pusch_config_pdu_0_1->transform_precoding = 0;
    }
    else
      pusch_config_pdu_0_1->transform_precoding = *pusch_config->transformPrecoder;
      
    if (pusch_config_pdu_0_1->transform_precoding == transform_precoder_disabled) 
      pusch_config_pdu_0_1->mcs_table = get_pusch_mcs_table(pusch_config->mcs_Table, 0,
                                                 dci_format, NR_RNTI_C, NR_SearchSpace__searchSpaceType_PR_ue_Specific, false);
    else
      pusch_config_pdu_0_1->mcs_table = get_pusch_mcs_table(pusch_config->mcs_TableTransformPrecoder, 1,
                                                 dci_format, NR_RNTI_C, NR_SearchSpace__searchSpaceType_PR_ue_Specific, false);
    
    pusch_config_pdu_0_1->target_code_rate = nr_get_code_rate_ul(pusch_config_pdu_0_1->mcs_index, pusch_config_pdu_0_1->mcs_table);
    pusch_config_pdu_0_1->qam_mod_order = nr_get_Qm_ul(pusch_config_pdu_0_1->mcs_index, pusch_config_pdu_0_1->mcs_table);
    if (pusch_config_pdu_0_1->target_code_rate == 0 || pusch_config_pdu_0_1->qam_mod_order == 0) {
      LOG_W(MAC, "Invalid code rate or Mod order, likely due to unexpected UL DCI. Ignoring DCI! \n");
      return -1;
    }

    /* NDI */
    pusch_config_pdu_0_1->pusch_data.new_data_indicator = dci->ndi;
    /* RV */
    pusch_config_pdu_0_1->pusch_data.rv_index = dci->rv;
    /* HARQ_PROCESS_NUMBER */
    pusch_config_pdu_0_1->pusch_data.harq_process_id = dci->harq_pid;
    /* FIRST_DAI */ //To be implemented, FIXME!!!
    /* SECOND_DAI */ //To be implemented, FIXME!!!
    /* TPC_PUSCH */
    // according to TS 38.213 Table Table 7.1.1-1
    if (dci->tpc == 0) {
      pusch_config_pdu_0_1->absolute_delta_PUSCH = -4;
    }
    if (dci->tpc == 1) {
      pusch_config_pdu_0_1->absolute_delta_PUSCH = -1;
    }
    if (dci->tpc == 2) {
      pusch_config_pdu_0_1->absolute_delta_PUSCH = 1;
    }
    if (dci->tpc == 3) {
      pusch_config_pdu_0_1->absolute_delta_PUSCH = 4;
    }
    /* SRS_RESOURCE_IND */
    //FIXME!!
    /* PRECOD_NBR_LAYERS */
    if ((mac->phy_config.config_req.ul_bwp_dedicated.pusch_config_dedicated.tx_config == tx_config_nonCodebook));
    // 0 bits if the higher layer parameter txConfig = nonCodeBook
    if ((mac->phy_config.config_req.ul_bwp_dedicated.pusch_config_dedicated.tx_config == tx_config_codebook)){
      uint8_t n_antenna_port = 0; //FIXME!!!
      if (n_antenna_port == 1); // 1 antenna port and the higher layer parameter txConfig = codebook 0 bits
      if (n_antenna_port == 4){ // 4 antenna port and the higher layer parameter txConfig = codebook
	// Table 7.3.1.1.2-2: transformPrecoder=disabled and maxRank = 2 or 3 or 4
	if ((mac->phy_config.config_req.ul_bwp_dedicated.pusch_config_dedicated.transform_precoder == transform_precoder_disabled)
	    && ((mac->phy_config.config_req.ul_bwp_dedicated.pusch_config_dedicated.max_rank == 2) ||
		(mac->phy_config.config_req.ul_bwp_dedicated.pusch_config_dedicated.max_rank == 3) ||
		(mac->phy_config.config_req.ul_bwp_dedicated.pusch_config_dedicated.max_rank == 4))){
	  if (mac->phy_config.config_req.ul_bwp_dedicated.pusch_config_dedicated.codebook_subset == codebook_subset_fullyAndPartialAndNonCoherent) {
	    pusch_config_pdu_0_1->nrOfLayers = table_7_3_1_1_2_2_3_4_5[dci->precoding_information.val][0];
	    pusch_config_pdu_0_1->transform_precoding = table_7_3_1_1_2_2_3_4_5[dci->precoding_information.val][1];
	  }
	  if (mac->phy_config.config_req.ul_bwp_dedicated.pusch_config_dedicated.codebook_subset == codebook_subset_partialAndNonCoherent){
	    pusch_config_pdu_0_1->nrOfLayers = table_7_3_1_1_2_2_3_4_5[dci->precoding_information.val][2];
	    pusch_config_pdu_0_1->transform_precoding = table_7_3_1_1_2_2_3_4_5[dci->precoding_information.val][3];
	  }
	  if (mac->phy_config.config_req.ul_bwp_dedicated.pusch_config_dedicated.codebook_subset == codebook_subset_nonCoherent){
	    pusch_config_pdu_0_1->nrOfLayers = table_7_3_1_1_2_2_3_4_5[dci->precoding_information.val][4];
	    pusch_config_pdu_0_1->transform_precoding = table_7_3_1_1_2_2_3_4_5[dci->precoding_information.val][5];
	  }
	}
	// Table 7.3.1.1.2-3: transformPrecoder= enabled, or transformPrecoder=disabled and maxRank = 1
	if (((mac->phy_config.config_req.ul_bwp_dedicated.pusch_config_dedicated.transform_precoder == transform_precoder_enabled)
	     || (mac->phy_config.config_req.ul_bwp_dedicated.pusch_config_dedicated.transform_precoder == transform_precoder_disabled))
	    && (mac->phy_config.config_req.ul_bwp_dedicated.pusch_config_dedicated.max_rank == 1)){
	  if (mac->phy_config.config_req.ul_bwp_dedicated.pusch_config_dedicated.codebook_subset == codebook_subset_fullyAndPartialAndNonCoherent) {
	    pusch_config_pdu_0_1->nrOfLayers = table_7_3_1_1_2_2_3_4_5[dci->precoding_information.val][6];
	    pusch_config_pdu_0_1->transform_precoding = table_7_3_1_1_2_2_3_4_5[dci->precoding_information.val][7];
	  }
	  if (mac->phy_config.config_req.ul_bwp_dedicated.pusch_config_dedicated.codebook_subset == codebook_subset_partialAndNonCoherent){
	    pusch_config_pdu_0_1->nrOfLayers = table_7_3_1_1_2_2_3_4_5[dci->precoding_information.val][8];
	    pusch_config_pdu_0_1->transform_precoding = table_7_3_1_1_2_2_3_4_5[dci->precoding_information.val][9];
	  }
	  if (mac->phy_config.config_req.ul_bwp_dedicated.pusch_config_dedicated.codebook_subset == codebook_subset_nonCoherent){
	    pusch_config_pdu_0_1->nrOfLayers = table_7_3_1_1_2_2_3_4_5[dci->precoding_information.val][10];
	    pusch_config_pdu_0_1->transform_precoding = table_7_3_1_1_2_2_3_4_5[dci->precoding_information.val][11];
	  }
	}
      }
      if (n_antenna_port == 4){ // 2 antenna port and the higher layer parameter txConfig = codebook
	// Table 7.3.1.1.2-4: transformPrecoder=disabled and maxRank = 2
	if ((mac->phy_config.config_req.ul_bwp_dedicated.pusch_config_dedicated.transform_precoder == transform_precoder_disabled)
	    && (mac->phy_config.config_req.ul_bwp_dedicated.pusch_config_dedicated.max_rank == 2)){
	  if (mac->phy_config.config_req.ul_bwp_dedicated.pusch_config_dedicated.codebook_subset == codebook_subset_fullyAndPartialAndNonCoherent) {
	    pusch_config_pdu_0_1->nrOfLayers = table_7_3_1_1_2_2_3_4_5[dci->precoding_information.val][12];
	    pusch_config_pdu_0_1->transform_precoding = table_7_3_1_1_2_2_3_4_5[dci->precoding_information.val][13];
	  }
	  if (mac->phy_config.config_req.ul_bwp_dedicated.pusch_config_dedicated.codebook_subset == codebook_subset_nonCoherent){
	    pusch_config_pdu_0_1->nrOfLayers = table_7_3_1_1_2_2_3_4_5[dci->precoding_information.val][14];
	    pusch_config_pdu_0_1->transform_precoding = table_7_3_1_1_2_2_3_4_5[dci->precoding_information.val][15];
	  }
	}
	// Table 7.3.1.1.2-5: transformPrecoder= enabled, or transformPrecoder= disabled and maxRank = 1
	if (((mac->phy_config.config_req.ul_bwp_dedicated.pusch_config_dedicated.transform_precoder == transform_precoder_enabled)
	     || (mac->phy_config.config_req.ul_bwp_dedicated.pusch_config_dedicated.transform_precoder == transform_precoder_disabled))
	    && (mac->phy_config.config_req.ul_bwp_dedicated.pusch_config_dedicated.max_rank == 1)){
	  if (mac->phy_config.config_req.ul_bwp_dedicated.pusch_config_dedicated.codebook_subset == codebook_subset_fullyAndPartialAndNonCoherent) {
	    pusch_config_pdu_0_1->nrOfLayers = table_7_3_1_1_2_2_3_4_5[dci->precoding_information.val][16];
	    pusch_config_pdu_0_1->transform_precoding = table_7_3_1_1_2_2_3_4_5[dci->precoding_information.val][17];
	  }
	  if (mac->phy_config.config_req.ul_bwp_dedicated.pusch_config_dedicated.codebook_subset == codebook_subset_nonCoherent){
	    pusch_config_pdu_0_1->nrOfLayers = table_7_3_1_1_2_2_3_4_5[dci->precoding_information.val][18];
	    pusch_config_pdu_0_1->transform_precoding = table_7_3_1_1_2_2_3_4_5[dci->precoding_information.val][19];
	  }
	}
      }
    }
    /* ANTENNA_PORTS */
    uint8_t rank=0; // We need to initialize rank FIXME!!!
    if ((mac->phy_config.config_req.ul_bwp_dedicated.pusch_config_dedicated.transform_precoder == transform_precoder_enabled) &&
	(mac->phy_config.config_req.ul_bwp_dedicated.pusch_config_dedicated.dmrs_ul_for_pusch_mapping_type_a.dmrs_type == 1) &&
	(mac->phy_config.config_req.ul_bwp_dedicated.pusch_config_dedicated.dmrs_ul_for_pusch_mapping_type_a.max_length == 1)) { // tables 7.3.1.1.2-6
      pusch_config_pdu_0_1->num_dmrs_cdm_grps_no_data = 2; //TBC
      pusch_config_pdu_0_1->dmrs_ports = dci->antenna_ports.val; //TBC
    }
    if ((mac->phy_config.config_req.ul_bwp_dedicated.pusch_config_dedicated.transform_precoder == transform_precoder_enabled) &&
	(mac->phy_config.config_req.ul_bwp_dedicated.pusch_config_dedicated.dmrs_ul_for_pusch_mapping_type_a.dmrs_type == 1) &&
	(mac->phy_config.config_req.ul_bwp_dedicated.pusch_config_dedicated.dmrs_ul_for_pusch_mapping_type_a.max_length == 2)) { // tables 7.3.1.1.2-7
      pusch_config_pdu_0_1->num_dmrs_cdm_grps_no_data = 2; //TBC
      pusch_config_pdu_0_1->dmrs_ports = (dci->antenna_ports.val > 3)?(dci->antenna_ports.val-4):(dci->antenna_ports.val); //TBC
      //pusch_config_pdu_0_1->n_front_load_symb = (dci->antenna_ports > 3)?2:1; //FIXME
    }
    if ((mac->phy_config.config_req.ul_bwp_dedicated.pusch_config_dedicated.transform_precoder == transform_precoder_disabled) &&
	(mac->phy_config.config_req.ul_bwp_dedicated.pusch_config_dedicated.dmrs_ul_for_pusch_mapping_type_a.dmrs_type == 1) &&
	(mac->phy_config.config_req.ul_bwp_dedicated.pusch_config_dedicated.dmrs_ul_for_pusch_mapping_type_a.max_length == 1)) { // tables 7.3.1.1.2-8/9/10/11
      if (rank == 1){
	pusch_config_pdu_0_1->num_dmrs_cdm_grps_no_data = (dci->antenna_ports.val > 1)?2:1; //TBC
	pusch_config_pdu_0_1->dmrs_ports = (dci->antenna_ports.val > 1)?(dci->antenna_ports.val-2):(dci->antenna_ports.val); //TBC
      }
      if (rank == 2){
	pusch_config_pdu_0_1->num_dmrs_cdm_grps_no_data = (dci->antenna_ports.val > 0)?2:1; //TBC
	pusch_config_pdu_0_1->dmrs_ports = 0; //FIXME
	//pusch_config_pdu_0_1->dmrs_ports[0] = (dci->antenna_ports > 1)?(dci->antenna_ports > 2 ?0:2):0;
	//pusch_config_pdu_0_1->dmrs_ports[1] = (dci->antenna_ports > 1)?(dci->antenna_ports > 2 ?2:3):1;
      }
      if (rank == 3){
	pusch_config_pdu_0_1->num_dmrs_cdm_grps_no_data = 2; //TBC
	pusch_config_pdu_0_1->dmrs_ports = 0; //FIXME
	//pusch_config_pdu_0_1->dmrs_ports[0] = 0;
	//pusch_config_pdu_0_1->dmrs_ports[1] = 1;
	//pusch_config_pdu_0_1->dmrs_ports[2] = 2;
      }
      if (rank == 4){
	pusch_config_pdu_0_1->num_dmrs_cdm_grps_no_data = 2; //TBC
	pusch_config_pdu_0_1->dmrs_ports = 0; //FIXME
	//pusch_config_pdu_0_1->dmrs_ports[0] = 0;
	//pusch_config_pdu_0_1->dmrs_ports[1] = 1;
	//pusch_config_pdu_0_1->dmrs_ports[2] = 2;
	//pusch_config_pdu_0_1->dmrs_ports[3] = 3;
      }
    }
    if ((mac->phy_config.config_req.ul_bwp_dedicated.pusch_config_dedicated.transform_precoder == transform_precoder_disabled) &&
	(mac->phy_config.config_req.ul_bwp_dedicated.pusch_config_dedicated.dmrs_ul_for_pusch_mapping_type_a.dmrs_type == 1) &&
	(mac->phy_config.config_req.ul_bwp_dedicated.pusch_config_dedicated.dmrs_ul_for_pusch_mapping_type_a.max_length == 2)) { // tables 7.3.1.1.2-12/13/14/15
      if (rank == 1){
	pusch_config_pdu_0_1->num_dmrs_cdm_grps_no_data = (dci->antenna_ports.val > 1)?2:1; //TBC
	pusch_config_pdu_0_1->dmrs_ports = (dci->antenna_ports.val > 1)?(dci->antenna_ports.val > 5 ?(dci->antenna_ports.val-6):(dci->antenna_ports.val-2)):dci->antenna_ports.val; //TBC
	//pusch_config_pdu_0_1->n_front_load_symb = (dci->antenna_ports.val > 6)?2:1; //FIXME
      }
      if (rank == 2){
	pusch_config_pdu_0_1->num_dmrs_cdm_grps_no_data = (dci->antenna_ports.val > 0)?2:1; //TBC
	pusch_config_pdu_0_1->dmrs_ports = 0; //FIXME
	//pusch_config_pdu_0_1->dmrs_ports[0] = table_7_3_1_1_2_13[dci->antenna_ports.val][1];
	//pusch_config_pdu_0_1->dmrs_ports[1] = table_7_3_1_1_2_13[dci->antenna_ports.val][2];
	//pusch_config_pdu_0_1->n_front_load_symb = (dci->antenna_ports.val > 3)?2:1; // FIXME
      }
      if (rank == 3){
	pusch_config_pdu_0_1->num_dmrs_cdm_grps_no_data = 2; //TBC
	pusch_config_pdu_0_1->dmrs_ports = 0; //FIXME
	//pusch_config_pdu_0_1->dmrs_ports[0] = table_7_3_1_1_2_14[dci->antenna_ports.val][1];
	//pusch_config_pdu_0_1->dmrs_ports[1] = table_7_3_1_1_2_14[dci->antenna_ports.val][2];
	//pusch_config_pdu_0_1->dmrs_ports[2] = table_7_3_1_1_2_14[dci->antenna_ports.val][3];
	//pusch_config_pdu_0_1->n_front_load_symb = (dci->antenna_ports.val > 1)?2:1; //FIXME
      }
      if (rank == 4){
	pusch_config_pdu_0_1->num_dmrs_cdm_grps_no_data = 2; //TBC
	pusch_config_pdu_0_1->dmrs_ports = 0; //FIXME
	//pusch_config_pdu_0_1->dmrs_ports[0] = table_7_3_1_1_2_15[dci->antenna_ports.val][1];
	//pusch_config_pdu_0_1->dmrs_ports[1] = table_7_3_1_1_2_15[dci->antenna_ports.val][2];
	//pusch_config_pdu_0_1->dmrs_ports[2] = table_7_3_1_1_2_15[dci->antenna_ports.val][3];
	//pusch_config_pdu_0_1->dmrs_ports[3] = table_7_3_1_1_2_15[dci->antenna_ports.val][4];
	//pusch_config_pdu_0_1->n_front_load_symb = (dci->antenna_ports.val > 1)?2:1; //FIXME
      }
    }
    if ((mac->phy_config.config_req.ul_bwp_dedicated.pusch_config_dedicated.transform_precoder == transform_precoder_disabled) &&
	(mac->phy_config.config_req.ul_bwp_dedicated.pusch_config_dedicated.dmrs_ul_for_pusch_mapping_type_a.dmrs_type == 2) &&
	(mac->phy_config.config_req.ul_bwp_dedicated.pusch_config_dedicated.dmrs_ul_for_pusch_mapping_type_a.max_length == 1)) { // tables 7.3.1.1.2-16/17/18/19
      if (rank == 1){
	pusch_config_pdu_0_1->num_dmrs_cdm_grps_no_data = (dci->antenna_ports.val > 1)?((dci->antenna_ports.val > 5)?3:2):1; //TBC
	pusch_config_pdu_0_1->dmrs_ports = (dci->antenna_ports.val > 1)?(dci->antenna_ports.val > 5 ?(dci->antenna_ports.val-6):(dci->antenna_ports.val-2)):dci->antenna_ports.val; //TBC
      }
      if (rank == 2){
	pusch_config_pdu_0_1->num_dmrs_cdm_grps_no_data = (dci->antenna_ports.val > 0)?((dci->antenna_ports.val > 2)?3:2):1; //TBC
	pusch_config_pdu_0_1->dmrs_ports = 0; //FIXME
	//pusch_config_pdu_0_1->dmrs_ports[0] = table_7_3_1_1_2_17[dci->antenna_ports.val][1];
	//pusch_config_pdu_0_1->dmrs_ports[1] = table_7_3_1_1_2_17[dci->antenna_ports.val][2];
      }
      if (rank == 3){
	pusch_config_pdu_0_1->num_dmrs_cdm_grps_no_data = (dci->antenna_ports.val > 0)?3:2; //TBC
	pusch_config_pdu_0_1->dmrs_ports = 0; //FIXME
	//pusch_config_pdu_0_1->dmrs_ports[0] = table_7_3_1_1_2_18[dci->antenna_ports.val][1];
	//pusch_config_pdu_0_1->dmrs_ports[1] = table_7_3_1_1_2_18[dci->antenna_ports.val][2];
	//pusch_config_pdu_0_1->dmrs_ports[2] = table_7_3_1_1_2_18[dci->antenna_ports.val][3];
      }
      if (rank == 4){
	pusch_config_pdu_0_1->num_dmrs_cdm_grps_no_data = dci->antenna_ports.val + 2; //TBC
	pusch_config_pdu_0_1->dmrs_ports = 0; //FIXME
	//pusch_config_pdu_0_1->dmrs_ports[0] = 0;
	//pusch_config_pdu_0_1->dmrs_ports[1] = 1;
	//pusch_config_pdu_0_1->dmrs_ports[2] = 2;
	//pusch_config_pdu_0_1->dmrs_ports[3] = 3;
      }
    }
    if ((mac->phy_config.config_req.ul_bwp_dedicated.pusch_config_dedicated.transform_precoder == transform_precoder_disabled) &&
	(mac->phy_config.config_req.ul_bwp_dedicated.pusch_config_dedicated.dmrs_ul_for_pusch_mapping_type_a.dmrs_type == 2) &&
	(mac->phy_config.config_req.ul_bwp_dedicated.pusch_config_dedicated.dmrs_ul_for_pusch_mapping_type_a.max_length == 2)) { // tables 7.3.1.1.2-20/21/22/23
      if (rank == 1){
	pusch_config_pdu_0_1->num_dmrs_cdm_grps_no_data = table_7_3_1_1_2_20[dci->antenna_ports.val][0]; //TBC
	pusch_config_pdu_0_1->dmrs_ports = table_7_3_1_1_2_20[dci->antenna_ports.val][1]; //TBC
	//pusch_config_pdu_0_1->n_front_load_symb = table_7_3_1_1_2_20[dci->antenna_ports.val][2]; //FIXME
      }
      if (rank == 2){
	pusch_config_pdu_0_1->num_dmrs_cdm_grps_no_data = table_7_3_1_1_2_21[dci->antenna_ports.val][0]; //TBC
	pusch_config_pdu_0_1->dmrs_ports = 0; //FIXME
	//pusch_config_pdu_0_1->dmrs_ports[0] = table_7_3_1_1_2_21[dci->antenna_ports.val][1];
	//pusch_config_pdu_0_1->dmrs_ports[1] = table_7_3_1_1_2_21[dci->antenna_ports.val][2];
	//pusch_config_pdu_0_1->n_front_load_symb = table_7_3_1_1_2_21[dci->antenna_ports.val][3]; //FIXME
      }
      if (rank == 3){
	pusch_config_pdu_0_1->num_dmrs_cdm_grps_no_data = table_7_3_1_1_2_22[dci->antenna_ports.val][0]; //TBC
	pusch_config_pdu_0_1->dmrs_ports = 0; //FIXME
	//pusch_config_pdu_0_1->dmrs_ports[0] = table_7_3_1_1_2_22[dci->antenna_ports.val][1];
	//pusch_config_pdu_0_1->dmrs_ports[1] = table_7_3_1_1_2_22[dci->antenna_ports.val][2];
	//pusch_config_pdu_0_1->dmrs_ports[2] = table_7_3_1_1_2_22[dci->antenna_ports.val][3];
	//pusch_config_pdu_0_1->n_front_load_symb = table_7_3_1_1_2_22[dci->antenna_ports.val][4]; //FIXME
      }
      if (rank == 4){
	pusch_config_pdu_0_1->num_dmrs_cdm_grps_no_data = table_7_3_1_1_2_23[dci->antenna_ports.val][0]; //TBC
	pusch_config_pdu_0_1->dmrs_ports = 0; //FIXME
	//pusch_config_pdu_0_1->dmrs_ports[0] = table_7_3_1_1_2_23[dci->antenna_ports.val][1];
	//pusch_config_pdu_0_1->dmrs_ports[1] = table_7_3_1_1_2_23[dci->antenna_ports.val][2];
	//pusch_config_pdu_0_1->dmrs_ports[2] = table_7_3_1_1_2_23[dci->antenna_ports.val][3];
	//pusch_config_pdu_0_1->dmrs_ports[3] = table_7_3_1_1_2_23[dci->antenna_ports.val][4];
	//pusch_config_pdu_0_1->n_front_load_symb = table_7_3_1_1_2_23[dci->antenna_ports.val][5]; //FIXME
      }
    }
    /* SRS_REQUEST */
    // if SUL is supported in the cell, there is an additional bit in thsi field and the value of this bit represents table 7.1.1.1-1 TS 38.212 FIXME!!!
    //pusch_config_pdu_0_1->srs_config.aperiodicSRS_ResourceTrigger = (dci->srs_request.val & 0x11); // as per Table 7.3.1.1.2-24 TS 38.212 //FIXME
    /* CSI_REQUEST */
    //pusch_config_pdu_0_1->csi_reportTriggerSize = dci->csi_request.val; //FIXME
    /* CBGTI */
    //pusch_config_pdu_0_1->maxCodeBlockGroupsPerTransportBlock = dci->cbgti.val; //FIXME
    /* PTRS_DMRS */
    if (((mac->phy_config.config_req.ul_bwp_dedicated.pusch_config_dedicated.transform_precoder == transform_precoder_disabled) &&
	 (mac->phy_config.config_req.ul_bwp_dedicated.pusch_config_dedicated.dmrs_ul_for_pusch_mapping_type_a.ptrs_uplink_config == 0)) ||
	((mac->phy_config.config_req.ul_bwp_dedicated.pusch_config_dedicated.transform_precoder == transform_precoder_enabled) &&
	 (mac->phy_config.config_req.ul_bwp_dedicated.pusch_config_dedicated.max_rank == 1))){
    } else {
      //pusch_config_pdu_0_1->ptrs_dmrs_association_port = dci->ptrs_dmrs_association.val; //FIXME
    }
    /* BETA_OFFSET_IND */
    // Table 9.3-3 in [5, TS 38.213]
    //pusch_config_pdu_0_1->beta_offset_ind = dci->beta_offset_indicator.val; //FIXME
    /* DMRS_SEQ_INI */
    // FIXME!!
    /* UL_SCH_IND */
    // A value of "1" indicates UL-SCH shall be transmitted on the PUSCH and
    // a value of "0" indicates UL-SCH shall not be transmitted on the PUSCH
    
    ul_config->slot = slot_tx;
    ul_config->sfn = frame_tx;
    ul_config->number_pdus = ul_config->number_pdus + 1;
    LOG_D(MAC, "nr_ue_process_dci(): Calculated frame and slot for pusch Tx: %d.%d, number of pdus %d\n", ul_config->sfn, ul_config->slot, ul_config->number_pdus);
    break;

  case NR_DL_DCI_FORMAT_1_0:
    /*
     *  with CRC scrambled by C-RNTI or CS-RNTI or new-RNTI
     *    0  IDENTIFIER_DCI_FORMATS:
     *    11 FREQ_DOM_RESOURCE_ASSIGNMENT_DL:
     *    12 TIME_DOM_RESOURCE_ASSIGNMENT: 0, 1, 2, 3, or 4 bits as defined in Subclause 5.1.2.1 of [6, TS 38.214]. The bitwidth for this field is determined as log2(I) bits,
     *    13 VRB_TO_PRB_MAPPING: 0 bit if only resource allocation type 0
     *    24 MCS:
     *    25 NDI:
     *    26 RV:
     *    27 HARQ_PROCESS_NUMBER:
     *    28 DAI_: For format1_1: 4 if more than one serving cell are configured in the DL and the higher layer parameter HARQ-ACK-codebook=dynamic, where the 2 MSB bits are the counter DAI and the 2 LSB bits are the total DAI
     *    33 TPC_PUCCH:
     *    34 PUCCH_RESOURCE_IND:
     *    35 PDSCH_TO_HARQ_FEEDBACK_TIME_IND:
     *    55 RESERVED_NR_DCI
     *  with CRC scrambled by P-RNTI
     *    8  SHORT_MESSAGE_IND
     *    9  SHORT_MESSAGES
     *    11 FREQ_DOM_RESOURCE_ASSIGNMENT_DL:
     *    12 TIME_DOM_RESOURCE_ASSIGNMENT: 0, 1, 2, 3, or 4 bits as defined in Subclause 5.1.2.1 of [6, TS 38.214]. The bitwidth for this field is determined as log2(I) bits,
     *    13 VRB_TO_PRB_MAPPING: 0 bit if only resource allocation type 0
     *    24 MCS:
     *    31 TB_SCALING
     *    55 RESERVED_NR_DCI
     *  with CRC scrambled by SI-RNTI
     *    11 FREQ_DOM_RESOURCE_ASSIGNMENT_DL:
     *    12 TIME_DOM_RESOURCE_ASSIGNMENT: 0, 1, 2, 3, or 4 bits as defined in Subclause 5.1.2.1 of [6, TS 38.214]. The bitwidth for this field is determined as log2(I) bits,
     *    13 VRB_TO_PRB_MAPPING: 0 bit if only resource allocation type 0
     *    24 MCS:
     *    26 RV:
     *    55 RESERVED_NR_DCI
     *  with CRC scrambled by RA-RNTI
     *    11 FREQ_DOM_RESOURCE_ASSIGNMENT_DL:
     *    12 TIME_DOM_RESOURCE_ASSIGNMENT: 0, 1, 2, 3, or 4 bits as defined in Subclause 5.1.2.1 of [6, TS 38.214]. The bitwidth for this field is determined as log2(I) bits,
     *    13 VRB_TO_PRB_MAPPING: 0 bit if only resource allocation type 0
     *    24 MCS:
     *    31 TB_SCALING
     *    55 RESERVED_NR_DCI
     *  with CRC scrambled by TC-RNTI
     *    0  IDENTIFIER_DCI_FORMATS:
     *    11 FREQ_DOM_RESOURCE_ASSIGNMENT_DL:
     *    12 TIME_DOM_RESOURCE_ASSIGNMENT: 0, 1, 2, 3, or 4 bits as defined in Subclause 5.1.2.1 of [6, TS 38.214]. The bitwidth for this field is determined as log2(I) bits,
     *    13 VRB_TO_PRB_MAPPING: 0 bit if only resource allocation type 0
     *    24 MCS:
     *    25 NDI:
     *    26 RV:
     *    27 HARQ_PROCESS_NUMBER:
     *    28 DAI_: For format1_1: 4 if more than one serving cell are configured in the DL and the higher layer parameter HARQ-ACK-codebook=dynamic, where the 2 MSB bits are the counter DAI and the 2 LSB bits are the total DAI
     *    33 TPC_PUCCH:
     */

    dl_config->dl_config_list[dl_config->number_pdus].dlsch_config_pdu.rnti = rnti;
    fapi_nr_dl_config_dlsch_pdu_rel15_t *dlsch_config_pdu_1_0 = &dl_config->dl_config_list[dl_config->number_pdus].dlsch_config_pdu.dlsch_config_rel15;
    uint16_t BWPSize = 0;

    if(rnti == SI_RNTI) {
      dl_config->dl_config_list[dl_config->number_pdus].pdu_type = FAPI_NR_DL_CONFIG_TYPE_SI_DLSCH;
      dlsch_config_pdu_1_0->BWPSize = mac->type0_PDCCH_CSS_config.num_rbs;
      dlsch_config_pdu_1_0->BWPStart = mac->type0_PDCCH_CSS_config.cset_start_rb;
      dlsch_config_pdu_1_0->SubcarrierSpacing = mac->mib->subCarrierSpacingCommon;
      pdsch_config->dmrs_DownlinkForPDSCH_MappingTypeA->choice.setup->dmrs_AdditionalPosition = NULL; // For PDSCH with mapping type A, the UE shall assume dmrs-AdditionalPosition='pos2'
      BWPSize = dlsch_config_pdu_1_0->BWPSize;
    } else {
      if (mac->RA_window_cnt >= 0 && rnti == mac->ra_rnti){
        dl_config->dl_config_list[dl_config->number_pdus].pdu_type = FAPI_NR_DL_CONFIG_TYPE_RA_DLSCH;
      } else {
        dl_config->dl_config_list[dl_config->number_pdus].pdu_type = FAPI_NR_DL_CONFIG_TYPE_DLSCH;
      }
      dlsch_config_pdu_1_0->BWPSize = NRRIV2BW(mac->DLbwp[0]->bwp_Common->genericParameters.locationAndBandwidth,275);
      dlsch_config_pdu_1_0->BWPStart = NRRIV2PRBOFFSET(mac->DLbwp[0]->bwp_Common->genericParameters.locationAndBandwidth,275);
      dlsch_config_pdu_1_0->SubcarrierSpacing = mac->DLbwp[0]->bwp_Common->genericParameters.subcarrierSpacing;
      BWPSize = n_RB_DLBWP;
    }

    /* IDENTIFIER_DCI_FORMATS */
    /* FREQ_DOM_RESOURCE_ASSIGNMENT_DL */
    if (nr_ue_process_dci_freq_dom_resource_assignment(NULL,dlsch_config_pdu_1_0,0,BWPSize,dci->frequency_domain_assignment.val) < 0)
      return -1;
    /* TIME_DOM_RESOURCE_ASSIGNMENT */
    if (nr_ue_process_dci_time_dom_resource_assignment(mac,NULL,dlsch_config_pdu_1_0,dci->time_domain_assignment.val) < 0)
      return -1;
    /* dmrs symbol positions*/
    dlsch_config_pdu_1_0->dlDmrsSymbPos = fill_dmrs_mask(pdsch_config,
							 mac->scc->dmrs_TypeA_Position,
               dlsch_config_pdu_1_0->start_symbol+dlsch_config_pdu_1_0->number_symbols);
    dlsch_config_pdu_1_0->dmrsConfigType = mac->DLbwp[0]->bwp_Dedicated->pdsch_Config->choice.setup->dmrs_DownlinkForPDSCH_MappingTypeA->choice.setup->dmrs_Type == NULL ? 0 : 1;
    /* number of DM-RS CDM groups without data according to subclause 5.1.6.2 of 3GPP TS 38.214 version 15.9.0 Release 15 */
    if (dlsch_config_pdu_1_0->number_symbols == 2)
      dlsch_config_pdu_1_0->n_dmrs_cdm_groups = 1;
    else
      dlsch_config_pdu_1_0->n_dmrs_cdm_groups = 2;
    /* VRB_TO_PRB_MAPPING */
    dlsch_config_pdu_1_0->vrb_to_prb_mapping = (dci->vrb_to_prb_mapping.val == 0) ? vrb_to_prb_mapping_non_interleaved:vrb_to_prb_mapping_interleaved;
    /* MCS TABLE INDEX */
    dlsch_config_pdu_1_0->mcs_table = (pdsch_config->mcs_Table) ? (*pdsch_config->mcs_Table + 1) : 0;
    /* MCS */
    dlsch_config_pdu_1_0->mcs = dci->mcs;
    // Basic sanity check for MCS value to check for a false or erroneous DCI
    if (dlsch_config_pdu_1_0->mcs > 28) {
      LOG_W(MAC, "MCS value % d out of bounds! Possibly due to false DCI. Ignoring DCI!!\n", dlsch_config_pdu_1_0->mcs);
      return -1;
    }
    /* NDI (only if CRC scrambled by C-RNTI or CS-RNTI or new-RNTI or TC-RNTI)*/
    dlsch_config_pdu_1_0->ndi = dci->ndi;
    /* RV (only if CRC scrambled by C-RNTI or CS-RNTI or new-RNTI or TC-RNTI)*/
    dlsch_config_pdu_1_0->rv = dci->rv;
    /* HARQ_PROCESS_NUMBER (only if CRC scrambled by C-RNTI or CS-RNTI or new-RNTI or TC-RNTI)*/
    dlsch_config_pdu_1_0->harq_process_nbr = dci->harq_pid;
    /* DAI (only if CRC scrambled by C-RNTI or CS-RNTI or new-RNTI or TC-RNTI)*/
    dlsch_config_pdu_1_0->dai = dci->dai[0].val;
    /* TB_SCALING (only if CRC scrambled by P-RNTI or RA-RNTI) */
    // according to TS 38.214 Table 5.1.3.2-3
    if (dci->tb_scaling == 0) dlsch_config_pdu_1_0->scaling_factor_S = 1;
    if (dci->tb_scaling == 1) dlsch_config_pdu_1_0->scaling_factor_S = 0.5;
    if (dci->tb_scaling == 2) dlsch_config_pdu_1_0->scaling_factor_S = 0.25;
    if (dci->tb_scaling == 3) dlsch_config_pdu_1_0->scaling_factor_S = 0; // value not defined in table
    /* TPC_PUCCH (only if CRC scrambled by C-RNTI or CS-RNTI or new-RNTI or TC-RNTI)*/
    // according to TS 38.213 Table 7.2.1-1
    if (dci->tpc == 0) dlsch_config_pdu_1_0->accumulated_delta_PUCCH = -1;
    if (dci->tpc == 1) dlsch_config_pdu_1_0->accumulated_delta_PUCCH = 0;
    if (dci->tpc == 2) dlsch_config_pdu_1_0->accumulated_delta_PUCCH = 1;
    if (dci->tpc == 3) dlsch_config_pdu_1_0->accumulated_delta_PUCCH = 3;
    /* PUCCH_RESOURCE_IND (only if CRC scrambled by C-RNTI or CS-RNTI or new-RNTI)*/
    //if (dci->pucch_resource_indicator == 0) dlsch_config_pdu_1_0->pucch_resource_id = 1; //pucch-ResourceId obtained from the 1st value of resourceList FIXME!!!
    //if (dci->pucch_resource_indicator == 1) dlsch_config_pdu_1_0->pucch_resource_id = 2; //pucch-ResourceId obtained from the 2nd value of resourceList FIXME!!
    //if (dci->pucch_resource_indicator == 2) dlsch_config_pdu_1_0->pucch_resource_id = 3; //pucch-ResourceId obtained from the 3rd value of resourceList FIXME!!
    //if (dci->pucch_resource_indicator == 3) dlsch_config_pdu_1_0->pucch_resource_id = 4; //pucch-ResourceId obtained from the 4th value of resourceList FIXME!!
    //if (dci->pucch_resource_indicator == 4) dlsch_config_pdu_1_0->pucch_resource_id = 5; //pucch-ResourceId obtained from the 5th value of resourceList FIXME!!
    //if (dci->pucch_resource_indicator == 5) dlsch_config_pdu_1_0->pucch_resource_id = 6; //pucch-ResourceId obtained from the 6th value of resourceList FIXME!!
    //if (dci->pucch_resource_indicator == 6) dlsch_config_pdu_1_0->pucch_resource_id = 7; //pucch-ResourceId obtained from the 7th value of resourceList FIXME!!
    //if (dci->pucch_resource_indicator == 7) dlsch_config_pdu_1_0->pucch_resource_id = 8; //pucch-ResourceId obtained from the 8th value of resourceList FIXME!!
    dlsch_config_pdu_1_0->pucch_resource_id = dci->pucch_resource_indicator;
    // Sanity check for pucch_resource_indicator value received to check for false DCI.
    valid = 0;
    pucch_res_set_cnt = mac->ULbwp[0]->bwp_Dedicated->pucch_Config->choice.setup->resourceSetToAddModList->list.count;
    for (int id = 0; id < pucch_res_set_cnt; id++) {
      if (dlsch_config_pdu_1_0->pucch_resource_id < mac->ULbwp[0]->bwp_Dedicated->pucch_Config->choice.setup->resourceSetToAddModList->list.array[id]->resourceList.list.count) {
        valid = 1;
        break;
      }
    }
    if (!valid) {
      LOG_W(MAC, "pucch_resource_indicator value %d is out of bounds. Possibly due to false DCI. Ignoring DCI!\n", dlsch_config_pdu_1_0->pucch_resource_id);
      return -1;
    }

    /* PDSCH_TO_HARQ_FEEDBACK_TIME_IND (only if CRC scrambled by C-RNTI or CS-RNTI or new-RNTI)*/
    dlsch_config_pdu_1_0->pdsch_to_harq_feedback_time_ind = dci->pdsch_to_harq_feedback_timing_indicator.val;

    LOG_D(MAC,"(nr_ue_procedures.c) rnti = %x dl_config->number_pdus = %d\n",
	  dl_config->dl_config_list[dl_config->number_pdus].dlsch_config_pdu.rnti,
	  dl_config->number_pdus);
    LOG_D(MAC,"(nr_ue_procedures.c) frequency_domain_resource_assignment=%d \t number_rbs=%d \t start_rb=%d\n",
	  dci->frequency_domain_assignment.val,
	  dlsch_config_pdu_1_0->number_rbs,
	  dlsch_config_pdu_1_0->start_rb);
    LOG_D(MAC,"(nr_ue_procedures.c) time_domain_resource_assignment=%d \t number_symbols=%d \t start_symbol=%d\n",
	  dci->time_domain_assignment.val,
	  dlsch_config_pdu_1_0->number_symbols,
	  dlsch_config_pdu_1_0->start_symbol);
    LOG_D(MAC,"(nr_ue_procedures.c) vrb_to_prb_mapping=%d \n>>> mcs=%d\n>>> ndi=%d\n>>> rv=%d\n>>> harq_process_nbr=%d\n>>> dai=%d\n>>> scaling_factor_S=%f\n>>> tpc_pucch=%d\n>>> pucch_res_ind=%d\n>>> pdsch_to_harq_feedback_time_ind=%d\n",
	  dlsch_config_pdu_1_0->vrb_to_prb_mapping,
	  dlsch_config_pdu_1_0->mcs,
	  dlsch_config_pdu_1_0->ndi,
	  dlsch_config_pdu_1_0->rv,
	  dlsch_config_pdu_1_0->harq_process_nbr,
	  dlsch_config_pdu_1_0->dai,
	  dlsch_config_pdu_1_0->scaling_factor_S,
	  dlsch_config_pdu_1_0->accumulated_delta_PUCCH,
	  dlsch_config_pdu_1_0->pucch_resource_id,
	  dlsch_config_pdu_1_0->pdsch_to_harq_feedback_time_ind);

    //	    dl_config->dl_config_list[dl_config->number_pdus].dci_config_pdu.dci_config_rel15.N_RB_BWP = n_RB_DLBWP;
	    
    LOG_D(MAC,"(nr_ue_procedures.c) pdu_type=%d\n\n",dl_config->dl_config_list[dl_config->number_pdus].pdu_type);
            
    dl_config->number_pdus = dl_config->number_pdus + 1;
    break;

  case NR_DL_DCI_FORMAT_1_1:        
    /*
     *  with CRC scrambled by C-RNTI or CS-RNTI or new-RNTI
     *    0  IDENTIFIER_DCI_FORMATS:
     *    1  CARRIER_IND:
     *    7  BANDWIDTH_PART_IND:
     *    11 FREQ_DOM_RESOURCE_ASSIGNMENT_DL:
     *    12 TIME_DOM_RESOURCE_ASSIGNMENT: 0, 1, 2, 3, or 4 bits as defined in Subclause 5.1.2.1 of [6, TS 38.214]. The bitwidth for this field is determined as log2(I) bits,
     *    13 VRB_TO_PRB_MAPPING: 0 bit if only resource allocation type 0
     *    14 PRB_BUNDLING_SIZE_IND:
     *    15 RATE_MATCHING_IND:
     *    16 ZP_CSI_RS_TRIGGER:
     *    18 TB1_MCS:
     *    19 TB1_NDI:
     *    20 TB1_RV:
     *    21 TB2_MCS:
     *    22 TB2_NDI:
     *    23 TB2_RV:
     *    27 HARQ_PROCESS_NUMBER:
     *    28 DAI_: For format1_1: 4 if more than one serving cell are configured in the DL and the higher layer parameter HARQ-ACK-codebook=dynamic, where the 2 MSB bits are the counter DAI and the 2 LSB bits are the total DAI
     *    33 TPC_PUCCH:
     *    34 PUCCH_RESOURCE_IND:
     *    35 PDSCH_TO_HARQ_FEEDBACK_TIME_IND:
     *    38 ANTENNA_PORTS:
     *    39 TCI:
     *    40 SRS_REQUEST:
     *    43 CBGTI:
     *    44 CBGFI:
     *    47 DMRS_SEQ_INI:
     */
    dl_config->dl_config_list[dl_config->number_pdus].pdu_type = FAPI_NR_DL_CONFIG_TYPE_DLSCH;
    dl_config->dl_config_list[dl_config->number_pdus].dlsch_config_pdu.rnti = rnti;
    fapi_nr_dl_config_dlsch_pdu_rel15_t *dlsch_config_pdu_1_1 = &dl_config->dl_config_list[dl_config->number_pdus].dlsch_config_pdu.dlsch_config_rel15;
    /* IDENTIFIER_DCI_FORMATS */
    /* CARRIER_IND */
    /* BANDWIDTH_PART_IND */
    //    dlsch_config_pdu_1_1->bandwidth_part_ind = dci->bandwidth_part_ind;
    /* FREQ_DOM_RESOURCE_ASSIGNMENT_DL */
    if (nr_ue_process_dci_freq_dom_resource_assignment(NULL,dlsch_config_pdu_1_1,0,n_RB_DLBWP,dci->frequency_domain_assignment.val) < 0)
      return -1;
    /* TIME_DOM_RESOURCE_ASSIGNMENT */
    if (nr_ue_process_dci_time_dom_resource_assignment(mac,NULL,dlsch_config_pdu_1_1,dci->time_domain_assignment.val) < 0)
      return -1;
    /* dmrs symbol positions*/
    dlsch_config_pdu_1_1->dlDmrsSymbPos = fill_dmrs_mask(pdsch_config,
							 mac->scc->dmrs_TypeA_Position,
							 dlsch_config_pdu_1_1->number_symbols);
    dlsch_config_pdu_1_1->dmrsConfigType = mac->DLbwp[0]->bwp_Dedicated->pdsch_Config->choice.setup->dmrs_DownlinkForPDSCH_MappingTypeA->choice.setup->dmrs_Type == NULL ? 0 : 1;
    /* TODO: fix number of DM-RS CDM groups without data according to subclause 5.1.6.2 of 3GPP TS 38.214,
             using tables 7.3.1.2.2-1, 7.3.1.2.2-2, 7.3.1.2.2-3, 7.3.1.2.2-4 of 3GPP TS 38.212 */
    dlsch_config_pdu_1_1->n_dmrs_cdm_groups = 1;
    /* VRB_TO_PRB_MAPPING */
    if (mac->phy_config.config_req.dl_bwp_dedicated.pdsch_config_dedicated.resource_allocation != 0)
      dlsch_config_pdu_1_1->vrb_to_prb_mapping = (dci->vrb_to_prb_mapping.val == 0) ? vrb_to_prb_mapping_non_interleaved:vrb_to_prb_mapping_interleaved;
    /* PRB_BUNDLING_SIZE_IND */
    dlsch_config_pdu_1_1->prb_bundling_size_ind = dci->prb_bundling_size_indicator.val;
    /* RATE_MATCHING_IND */
    dlsch_config_pdu_1_1->rate_matching_ind = dci->rate_matching_indicator.val;
    /* ZP_CSI_RS_TRIGGER */
    dlsch_config_pdu_1_1->zp_csi_rs_trigger = dci->zp_csi_rs_trigger.val;
    /* MCS (for transport block 1)*/
    dlsch_config_pdu_1_1->mcs = dci->mcs;
    // Basic sanity check for MCS value to check for a false or erroneous DCI
    if (dlsch_config_pdu_1_1->mcs > 28) {
      LOG_W(MAC, "MCS value % d out of bounds! Possibly due to false DCI. Ignoring DCI!!\n", dlsch_config_pdu_1_1->mcs);
      return -1;
    }
    /* NDI (for transport block 1)*/
    dlsch_config_pdu_1_1->ndi = dci->ndi;
    /* RV (for transport block 1)*/
    dlsch_config_pdu_1_1->rv = dci->rv;
    /* MCS (for transport block 2)*/
    dlsch_config_pdu_1_1->tb2_mcs = dci->mcs2.val;
    // Basic sanity check for MCS value to check for a false or erroneous DCI
    if (dlsch_config_pdu_1_1->tb2_mcs > 28) {
      LOG_W(MAC, "MCS value % d out of bounds! Possibly due to false DCI. Ignoring DCI!!\n", dlsch_config_pdu_1_1->tb2_mcs);
      return -1;
    }
    /* NDI (for transport block 2)*/
    dlsch_config_pdu_1_1->tb2_ndi = dci->ndi2.val;
    /* RV (for transport block 2)*/
    dlsch_config_pdu_1_1->tb2_rv = dci->rv2.val;
    /* HARQ_PROCESS_NUMBER */
    dlsch_config_pdu_1_1->harq_process_nbr = dci->harq_pid;
    /* DAI */
    dlsch_config_pdu_1_1->dai = dci->dai[0].val;
    /* TPC_PUCCH */
    // according to TS 38.213 Table 7.2.1-1
    if (dci->tpc == 0) dlsch_config_pdu_1_1->accumulated_delta_PUCCH = -1;
    if (dci->tpc == 1) dlsch_config_pdu_1_1->accumulated_delta_PUCCH = 0;
    if (dci->tpc == 2) dlsch_config_pdu_1_1->accumulated_delta_PUCCH = 1;
    if (dci->tpc == 3) dlsch_config_pdu_1_1->accumulated_delta_PUCCH = 3;
    /* PUCCH_RESOURCE_IND */
    dlsch_config_pdu_1_1->pucch_resource_id = dci->pucch_resource_indicator;
    // Sanity check for pucch_resource_indicator value received to check for false DCI.
    valid = 0;
    pucch_res_set_cnt = mac->ULbwp[0]->bwp_Dedicated->pucch_Config->choice.setup->resourceSetToAddModList->list.count;
    for (int id = 0; id < pucch_res_set_cnt; id++) {
      if (dlsch_config_pdu_1_1->pucch_resource_id < mac->ULbwp[0]->bwp_Dedicated->pucch_Config->choice.setup->resourceSetToAddModList->list.array[id]->resourceList.list.count) {
        valid = 1;
        break;
      }
    }
    if (!valid) {
      LOG_W(MAC, "pucch_resource_indicator value %d is out of bounds. Possibly due to false DCI. Ignoring DCI!\n", dlsch_config_pdu_1_1->pucch_resource_id);
      return -1;
    }

    /* PDSCH_TO_HARQ_FEEDBACK_TIME_IND */
    // according to TS 38.213 Table 9.2.3-1
    dlsch_config_pdu_1_1->pdsch_to_harq_feedback_time_ind = mac->ULbwp[bwp_id-1]->bwp_Dedicated->pucch_Config->choice.setup->dl_DataToUL_ACK->list.array[dci->pdsch_to_harq_feedback_timing_indicator.val][0];
    /* ANTENNA_PORTS */
    uint8_t n_codewords = 1; // FIXME!!!
    if ((mac->phy_config.config_req.dl_bwp_dedicated.pdsch_config_dedicated.dmrs_dl_for_pdsch_mapping_type_a.dmrs_type == 1) &&
	(mac->phy_config.config_req.dl_bwp_dedicated.pdsch_config_dedicated.dmrs_dl_for_pdsch_mapping_type_a.max_length == 1)){
      // Table 7.3.1.2.2-1: Antenna port(s) (1000 + DMRS port), dmrs-Type=1, maxLength=1
      dlsch_config_pdu_1_1->n_dmrs_cdm_groups = table_7_3_2_3_3_1[dci->antenna_ports.val][0];
      dlsch_config_pdu_1_1->dmrs_ports[0]     = table_7_3_2_3_3_1[dci->antenna_ports.val][1];
      dlsch_config_pdu_1_1->dmrs_ports[1]     = table_7_3_2_3_3_1[dci->antenna_ports.val][2];
      dlsch_config_pdu_1_1->dmrs_ports[2]     = table_7_3_2_3_3_1[dci->antenna_ports.val][3];
      dlsch_config_pdu_1_1->dmrs_ports[3]     = table_7_3_2_3_3_1[dci->antenna_ports.val][4];
    }
    if ((mac->phy_config.config_req.dl_bwp_dedicated.pdsch_config_dedicated.dmrs_dl_for_pdsch_mapping_type_a.dmrs_type == 1) &&
	(mac->phy_config.config_req.dl_bwp_dedicated.pdsch_config_dedicated.dmrs_dl_for_pdsch_mapping_type_a.max_length == 2)){
      // Table 7.3.1.2.2-2: Antenna port(s) (1000 + DMRS port), dmrs-Type=1, maxLength=2
      if (n_codewords == 1) {
	dlsch_config_pdu_1_1->n_dmrs_cdm_groups = table_7_3_2_3_3_2_oneCodeword[dci->antenna_ports.val][0];
	dlsch_config_pdu_1_1->dmrs_ports[0]     = table_7_3_2_3_3_2_oneCodeword[dci->antenna_ports.val][1];
	dlsch_config_pdu_1_1->dmrs_ports[1]     = table_7_3_2_3_3_2_oneCodeword[dci->antenna_ports.val][2];
	dlsch_config_pdu_1_1->dmrs_ports[2]     = table_7_3_2_3_3_2_oneCodeword[dci->antenna_ports.val][3];
	dlsch_config_pdu_1_1->dmrs_ports[3]     = table_7_3_2_3_3_2_oneCodeword[dci->antenna_ports.val][4];
	dlsch_config_pdu_1_1->n_front_load_symb = table_7_3_2_3_3_2_oneCodeword[dci->antenna_ports.val][5];
      }
      if (n_codewords == 1) {
	dlsch_config_pdu_1_1->n_dmrs_cdm_groups = table_7_3_2_3_3_2_twoCodeword[dci->antenna_ports.val][0];
	dlsch_config_pdu_1_1->dmrs_ports[0]     = table_7_3_2_3_3_2_twoCodeword[dci->antenna_ports.val][1];
	dlsch_config_pdu_1_1->dmrs_ports[1]     = table_7_3_2_3_3_2_twoCodeword[dci->antenna_ports.val][2];
	dlsch_config_pdu_1_1->dmrs_ports[2]     = table_7_3_2_3_3_2_twoCodeword[dci->antenna_ports.val][3];
	dlsch_config_pdu_1_1->dmrs_ports[3]     = table_7_3_2_3_3_2_twoCodeword[dci->antenna_ports.val][4];
	dlsch_config_pdu_1_1->dmrs_ports[4]     = table_7_3_2_3_3_2_twoCodeword[dci->antenna_ports.val][5];
	dlsch_config_pdu_1_1->dmrs_ports[5]     = table_7_3_2_3_3_2_twoCodeword[dci->antenna_ports.val][6];
	dlsch_config_pdu_1_1->dmrs_ports[6]     = table_7_3_2_3_3_2_twoCodeword[dci->antenna_ports.val][7];
	dlsch_config_pdu_1_1->dmrs_ports[7]     = table_7_3_2_3_3_2_twoCodeword[dci->antenna_ports.val][8];
	dlsch_config_pdu_1_1->n_front_load_symb = table_7_3_2_3_3_2_twoCodeword[dci->antenna_ports.val][9];
      }
    }
    if ((mac->phy_config.config_req.dl_bwp_dedicated.pdsch_config_dedicated.dmrs_dl_for_pdsch_mapping_type_a.dmrs_type == 2) &&
	(mac->phy_config.config_req.dl_bwp_dedicated.pdsch_config_dedicated.dmrs_dl_for_pdsch_mapping_type_a.max_length == 1)){
      // Table 7.3.1.2.2-3: Antenna port(s) (1000 + DMRS port), dmrs-Type=2, maxLength=1
      if (n_codewords == 1) {
	dlsch_config_pdu_1_1->n_dmrs_cdm_groups = table_7_3_2_3_3_3_oneCodeword[dci->antenna_ports.val][0];
	dlsch_config_pdu_1_1->dmrs_ports[0]     = table_7_3_2_3_3_3_oneCodeword[dci->antenna_ports.val][1];
	dlsch_config_pdu_1_1->dmrs_ports[1]     = table_7_3_2_3_3_3_oneCodeword[dci->antenna_ports.val][2];
	dlsch_config_pdu_1_1->dmrs_ports[2]     = table_7_3_2_3_3_3_oneCodeword[dci->antenna_ports.val][3];
	dlsch_config_pdu_1_1->dmrs_ports[3]     = table_7_3_2_3_3_3_oneCodeword[dci->antenna_ports.val][4];
      }
      if (n_codewords == 1) {
	dlsch_config_pdu_1_1->n_dmrs_cdm_groups = table_7_3_2_3_3_3_twoCodeword[dci->antenna_ports.val][0];
	dlsch_config_pdu_1_1->dmrs_ports[0]     = table_7_3_2_3_3_3_twoCodeword[dci->antenna_ports.val][1];
	dlsch_config_pdu_1_1->dmrs_ports[1]     = table_7_3_2_3_3_3_twoCodeword[dci->antenna_ports.val][2];
	dlsch_config_pdu_1_1->dmrs_ports[2]     = table_7_3_2_3_3_3_twoCodeword[dci->antenna_ports.val][3];
	dlsch_config_pdu_1_1->dmrs_ports[3]     = table_7_3_2_3_3_3_twoCodeword[dci->antenna_ports.val][4];
	dlsch_config_pdu_1_1->dmrs_ports[4]     = table_7_3_2_3_3_3_twoCodeword[dci->antenna_ports.val][5];
	dlsch_config_pdu_1_1->dmrs_ports[5]     = table_7_3_2_3_3_3_twoCodeword[dci->antenna_ports.val][6];
      }
    }
    if ((mac->phy_config.config_req.dl_bwp_dedicated.pdsch_config_dedicated.dmrs_dl_for_pdsch_mapping_type_a.dmrs_type == 2) &&
	(mac->phy_config.config_req.dl_bwp_dedicated.pdsch_config_dedicated.dmrs_dl_for_pdsch_mapping_type_a.max_length == 2)){
      // Table 7.3.1.2.2-4: Antenna port(s) (1000 + DMRS port), dmrs-Type=2, maxLength=2
      if (n_codewords == 1) {
	dlsch_config_pdu_1_1->n_dmrs_cdm_groups = table_7_3_2_3_3_4_oneCodeword[dci->antenna_ports.val][0];
	dlsch_config_pdu_1_1->dmrs_ports[0]     = table_7_3_2_3_3_4_oneCodeword[dci->antenna_ports.val][1];
	dlsch_config_pdu_1_1->dmrs_ports[1]     = table_7_3_2_3_3_4_oneCodeword[dci->antenna_ports.val][2];
	dlsch_config_pdu_1_1->dmrs_ports[2]     = table_7_3_2_3_3_4_oneCodeword[dci->antenna_ports.val][3];
	dlsch_config_pdu_1_1->dmrs_ports[3]     = table_7_3_2_3_3_4_oneCodeword[dci->antenna_ports.val][4];
	dlsch_config_pdu_1_1->n_front_load_symb = table_7_3_2_3_3_4_oneCodeword[dci->antenna_ports.val][5];
      }
      if (n_codewords == 1) {
	dlsch_config_pdu_1_1->n_dmrs_cdm_groups = table_7_3_2_3_3_4_twoCodeword[dci->antenna_ports.val][0];
	dlsch_config_pdu_1_1->dmrs_ports[0]     = table_7_3_2_3_3_4_twoCodeword[dci->antenna_ports.val][1];
	dlsch_config_pdu_1_1->dmrs_ports[1]     = table_7_3_2_3_3_4_twoCodeword[dci->antenna_ports.val][2];
	dlsch_config_pdu_1_1->dmrs_ports[2]     = table_7_3_2_3_3_4_twoCodeword[dci->antenna_ports.val][3];
	dlsch_config_pdu_1_1->dmrs_ports[3]     = table_7_3_2_3_3_4_twoCodeword[dci->antenna_ports.val][4];
	dlsch_config_pdu_1_1->dmrs_ports[4]     = table_7_3_2_3_3_4_twoCodeword[dci->antenna_ports.val][5];
	dlsch_config_pdu_1_1->dmrs_ports[5]     = table_7_3_2_3_3_4_twoCodeword[dci->antenna_ports.val][6];
	dlsch_config_pdu_1_1->dmrs_ports[6]     = table_7_3_2_3_3_4_twoCodeword[dci->antenna_ports.val][7];
	dlsch_config_pdu_1_1->dmrs_ports[7]     = table_7_3_2_3_3_4_twoCodeword[dci->antenna_ports.val][8];
	dlsch_config_pdu_1_1->n_front_load_symb = table_7_3_2_3_3_4_twoCodeword[dci->antenna_ports.val][9];
      }
    }
    /* TCI */
    if (mac->dl_config_request.dl_config_list[0].dci_config_pdu.dci_config_rel15.coreset.tci_present_in_dci == 1){
      // 0 bit if higher layer parameter tci-PresentInDCI is not enabled
      // otherwise 3 bits as defined in Subclause 5.1.5 of [6, TS38.214]
      dlsch_config_pdu_1_1->tci_state = dci->transmission_configuration_indication.val;
    }
    /* SRS_REQUEST */
    // if SUL is supported in the cell, there is an additional bit in this field and the value of this bit represents table 7.1.1.1-1 TS 38.212 FIXME!!!
    dlsch_config_pdu_1_1->srs_config.aperiodicSRS_ResourceTrigger = (dci->srs_request.val & 0x11); // as per Table 7.3.1.1.2-24 TS 38.212
    /* CBGTI */
    dlsch_config_pdu_1_1->cbgti = dci->cbgti.val;
    /* CBGFI */
    dlsch_config_pdu_1_1->codeBlockGroupFlushIndicator = dci->cbgfi.val;
    /* DMRS_SEQ_INI */
    //FIXME!!!

    //	    dl_config->dl_config_list[dl_config->number_pdus].dci_config_pdu.dci_config_rel15.N_RB_BWP = n_RB_DLBWP;
	    
    dl_config->dl_config_list[dl_config->number_pdus].pdu_type = FAPI_NR_DL_CONFIG_TYPE_DLSCH;
    LOG_D(MAC,"(nr_ue_procedures.c) pdu_type=%d\n\n",dl_config->dl_config_list[dl_config->number_pdus].pdu_type);
            
    dl_config->number_pdus = dl_config->number_pdus + 1;
    /* TODO same calculation for MCS table as done in UL */
    dlsch_config_pdu_1_1->mcs_table = (pdsch_config->mcs_Table) ? (*pdsch_config->mcs_Table + 1) : 0;
    /*PTRS configuration */
    if(mac->DLbwp[0]->bwp_Dedicated->pdsch_Config->choice.setup->dmrs_DownlinkForPDSCH_MappingTypeA->choice.setup->phaseTrackingRS != NULL) {
      valid_ptrs_setup = set_dl_ptrs_values(mac->DLbwp[0]->bwp_Dedicated->pdsch_Config->choice.setup->dmrs_DownlinkForPDSCH_MappingTypeA->choice.setup->phaseTrackingRS->choice.setup,
                                            dlsch_config_pdu_1_1->number_rbs, dlsch_config_pdu_1_1->mcs, dlsch_config_pdu_1_1->mcs_table,
                                            &dlsch_config_pdu_1_1->PTRSFreqDensity,&dlsch_config_pdu_1_1->PTRSTimeDensity,
                                            &dlsch_config_pdu_1_1->PTRSPortIndex,&dlsch_config_pdu_1_1->nEpreRatioOfPDSCHToPTRS,
                                            &dlsch_config_pdu_1_1->PTRSReOffset, dlsch_config_pdu_1_1->number_symbols);
      if(valid_ptrs_setup==true) {
        dlsch_config_pdu_1_1->pduBitmap |= 0x1;
      }
    }

    break;

  case NR_DL_DCI_FORMAT_2_0:
    break;

  case NR_DL_DCI_FORMAT_2_1:        
    break;

  case NR_DL_DCI_FORMAT_2_2:        
    break;

  case NR_DL_DCI_FORMAT_2_3:
    break;

  default: 
    break;
  }


  if(rnti == SI_RNTI){

    //    }else if(rnti == mac->ra_rnti){

  }else if(rnti == P_RNTI){

  }else{  //  c-rnti

    ///  check if this is pdcch order 
    //dci->random_access_preamble_index;
    //dci->ss_pbch_index;
    //dci->prach_mask_index;

    ///  else normal DL-SCH grant
  }
  return 0;
}

int8_t nr_ue_get_SR(module_id_t module_idP, int CC_id, frame_t frameP, uint8_t eNB_id, uint16_t rnti, sub_frame_t subframe){

  return 0;
}

void nr_ue_send_sdu(module_id_t module_idP,
                    uint8_t CC_id,
                    frame_t frameP,
                    int slotP,
                    uint8_t * pdu, uint16_t pdu_len, uint8_t gNB_index,
                    NR_UL_TIME_ALIGNMENT_t *ul_time_alignment){

  LOG_D(MAC, "Handling PDU frame %d slot %d\n", frameP, slotP);

  uint8_t * pduP = pdu;

  VCD_SIGNAL_DUMPER_DUMP_FUNCTION_BY_NAME(VCD_SIGNAL_DUMPER_FUNCTIONS_UE_SEND_SDU, VCD_FUNCTION_IN);

  //LOG_D(MAC,"sdu: %x.%x.%x\n",sdu[0],sdu[1],sdu[2]);

  /*
  #ifdef DEBUG_HEADER_PARSING
    LOG_D(MAC, "[UE %d] ue_send_sdu : Frame %d gNB_index %d : num_ce %d num_sdu %d\n",
      module_idP, frameP, gNB_index, num_ce, num_sdu);
  #endif
  */

  #if defined(ENABLE_MAC_PAYLOAD_DEBUG)
    LOG_T(MAC, "[UE %d] First 32 bytes of DLSCH : \n", module_idP);
    for (i = 0; i < 32; i++) {
      LOG_T(MAC, "%x.", sdu[i]);
    }
    LOG_T(MAC, "\n");
  #endif

  // Processing MAC PDU
  // it parses MAC CEs subheaders, MAC CEs, SDU subheaderds and SDUs
  if (pduP != NULL)
    nr_ue_process_mac_pdu(module_idP, CC_id, frameP, pduP, pdu_len, gNB_index, ul_time_alignment);

  VCD_SIGNAL_DUMPER_DUMP_FUNCTION_BY_NAME(VCD_SIGNAL_DUMPER_FUNCTIONS_UE_SEND_SDU, VCD_FUNCTION_OUT);

}

// N_RB configuration according to 7.3.1.0 (DCI size alignment) of TS 38.212
int get_n_rb(NR_UE_MAC_INST_t *mac, int rnti_type){

  int N_RB = 0, start_RB;
  switch(rnti_type) {
    case NR_RNTI_RA:
    case NR_RNTI_TC:
    case NR_RNTI_P:
      if (mac->DLbwp[0]->bwp_Common->pdcch_ConfigCommon->choice.setup->controlResourceSetZero) {
        uint8_t bwp_id = 1;
        uint8_t coreset_id = 0; // assuming controlResourceSetId is 0 for controlResourceSetZero
        NR_ControlResourceSet_t *coreset = mac->coreset[bwp_id - 1][coreset_id];
        get_coreset_rballoc(coreset->frequencyDomainResources.buf,&N_RB,&start_RB);
      } else {
        N_RB = NRRIV2BW(mac->scc->downlinkConfigCommon->initialDownlinkBWP->genericParameters.locationAndBandwidth, 275);
      }
      break;
    case NR_RNTI_SI:
      N_RB = mac->type0_PDCCH_CSS_config.num_rbs;
      break;
    case NR_RNTI_C:
      N_RB = NRRIV2BW(mac->DLbwp[0]->bwp_Common->genericParameters.locationAndBandwidth, 275);
    break;
  }
  return N_RB;

}

int nr_extract_dci_info(NR_UE_MAC_INST_t *mac,
			 int dci_format,
			 uint8_t dci_size,
			 uint16_t rnti,
			 uint64_t *dci_pdu,
			 dci_pdu_rel15_t *dci_pdu_rel15) {
  int rnti_type=-1;

  if       (rnti == mac->ra_rnti) rnti_type = NR_RNTI_RA;
  else if (rnti == mac->crnti)    rnti_type = NR_RNTI_C;
  else if (rnti == mac->t_crnti)  rnti_type = NR_RNTI_TC;
  else if (rnti == 0xFFFE)        rnti_type = NR_RNTI_P;
  else if (rnti == 0xFFFF)        rnti_type = NR_RNTI_SI;

  AssertFatal(rnti_type!=-1,"no identified/handled rnti\n");
  AssertFatal(mac->DLbwp[0] != NULL, "DLbwp[0] shouldn't be null here!\n");
  AssertFatal(mac->ULbwp[0] != NULL, "ULbwp[0] shouldn't be null here!\n");
  int N_RB = get_n_rb(mac, rnti_type);
  int N_RB_UL = (mac->scg != NULL) ? 
    NRRIV2BW(mac->ULbwp[0]->bwp_Common->genericParameters.locationAndBandwidth,275) :
    NRRIV2BW(mac->scc->uplinkConfigCommon->initialUplinkBWP->genericParameters.locationAndBandwidth,275);

  int pos=0;
  int fsize=0;

  if (rnti_type == NR_RNTI_C) {
    // First find out the DCI format from the first bit (UE performed blind decoding)
    pos++;
    dci_pdu_rel15->format_indicator = (*dci_pdu>>(dci_size-pos))&1;
#ifdef DEBUG_EXTRACT_DCI
    LOG_D(MAC,"Format indicator %d (%d bits) N_RB_BWP %d => %d (0x%lx)\n",dci_pdu_rel15->format_indicator,1,N_RB,dci_size-pos,*dci_pdu);
#endif

    if (dci_format == NR_UL_DCI_FORMAT_0_0 || dci_format == NR_DL_DCI_FORMAT_1_0) {
      if (dci_pdu_rel15->format_indicator == 0) 
        dci_format = NR_UL_DCI_FORMAT_0_0;
      else
        dci_format = NR_DL_DCI_FORMAT_1_0;
    }
    else if (dci_format == NR_UL_DCI_FORMAT_0_1 || dci_format == NR_DL_DCI_FORMAT_1_1) {
      // In case the sizes of formats 0_1 and 1_1 happen to be the same
      if (dci_pdu_rel15->format_indicator == 0) 
        dci_format = NR_UL_DCI_FORMAT_0_1;
      else
        dci_format = NR_DL_DCI_FORMAT_1_1;
    }
  }
#ifdef DEBUG_EXTRACT_DCI
  LOG_D(MAC, "DCI format is %d\n", dci_format);
#endif
  
  switch(dci_format) {

  case NR_DL_DCI_FORMAT_1_0:
    switch(rnti_type) {
    case NR_RNTI_RA:
      // Freq domain assignment
      fsize = (int)ceil( log2( (N_RB*(N_RB+1))>>1 ) );
      pos=fsize;
      dci_pdu_rel15->frequency_domain_assignment.val = *dci_pdu>>(dci_size-pos)&((1<<fsize)-1);
#ifdef DEBUG_EXTRACT_DCI
      LOG_D(MAC,"frequency-domain assignment %d (%d bits) N_RB_BWP %d=> %d (0x%lx)\n",dci_pdu_rel15->frequency_domain_assignment.val,fsize,N_RB,dci_size-pos,*dci_pdu);
#endif
      // Time domain assignment
      pos+=4;
      dci_pdu_rel15->time_domain_assignment.val = (*dci_pdu >> (dci_size-pos))&0xf;
#ifdef DEBUG_EXTRACT_DCI
      LOG_D(MAC,"time-domain assignment %d  (4 bits)=> %d (0x%lx)\n",dci_pdu_rel15->time_domain_assignment.val,dci_size-pos,*dci_pdu);
#endif
      // VRB to PRB mapping
	
      pos++;
      dci_pdu_rel15->vrb_to_prb_mapping.val = (*dci_pdu>>(dci_size-pos))&0x1;
#ifdef DEBUG_EXTRACT_DCI
      LOG_D(MAC,"vrb to prb mapping %d  (1 bits)=> %d (0x%lx)\n",dci_pdu_rel15->vrb_to_prb_mapping.val,dci_size-pos,*dci_pdu);
#endif
      // MCS
      pos+=5;
      dci_pdu_rel15->mcs = (*dci_pdu>>(dci_size-pos))&0x1f;
#ifdef DEBUG_EXTRACT_DCI
      LOG_D(MAC,"mcs %d  (5 bits)=> %d (0x%lx)\n",dci_pdu_rel15->mcs,dci_size-pos,*dci_pdu);
#endif
      // TB scaling
      pos+=2;
      dci_pdu_rel15->tb_scaling = (*dci_pdu>>(dci_size-pos))&0x3;
#ifdef DEBUG_EXTRACT_DCI
      LOG_D(MAC,"tb_scaling %d  (2 bits)=> %d (0x%lx)\n",dci_pdu_rel15->tb_scaling,dci_size-pos,*dci_pdu);
#endif
      break;

    case NR_RNTI_C:
	
      // Freq domain assignment (275rb >> fsize = 16)
      fsize = (int)ceil( log2( (N_RB*(N_RB+1))>>1 ) );
      pos+=fsize;
      dci_pdu_rel15->frequency_domain_assignment.val = (*dci_pdu>>(dci_size-pos))&((1<<fsize)-1);
  	
#ifdef DEBUG_EXTRACT_DCI
      LOG_D(MAC,"Freq domain assignment %d (%d bits)=> %d (0x%lx)\n",dci_pdu_rel15->frequency_domain_assignment.val,fsize,dci_size-pos,*dci_pdu);
#endif
    	
      uint16_t is_ra = 1;
      for (int i=0; i<fsize; i++)
	if (!((dci_pdu_rel15->frequency_domain_assignment.val>>i)&1)) {
	  is_ra = 0;
	  break;
	}
      if (is_ra) //fsize are all 1  38.212 p86
	{
	  // ra_preamble_index 6 bits
	  pos+=6;
	  dci_pdu_rel15->ra_preamble_index = (*dci_pdu>>(dci_size-pos))&0x3f;
	    
	  // UL/SUL indicator  1 bit
	  pos++;
	  dci_pdu_rel15->ul_sul_indicator.val = (*dci_pdu>>(dci_size-pos))&1;
	    
	  // SS/PBCH index  6 bits
	  pos+=6;
	  dci_pdu_rel15->ss_pbch_index = (*dci_pdu>>(dci_size-pos))&0x3f;
	    
	  //  prach_mask_index  4 bits
	  pos+=4;
	  dci_pdu_rel15->prach_mask_index = (*dci_pdu>>(dci_size-pos))&0xf;
	    
	}  //end if
      else {
	  
	// Time domain assignment 4bit
		  
	pos+=4;
	dci_pdu_rel15->time_domain_assignment.val = (*dci_pdu>>(dci_size-pos))&0xf;
#ifdef DEBUG_EXTRACT_DCI
	LOG_D(MAC,"Time domain assignment %d (%d bits)=> %d (0x%lx)\n",dci_pdu_rel15->time_domain_assignment.val,4,dci_size-pos,*dci_pdu);
#endif
	  
	// VRB to PRB mapping  1bit
	pos++;
	dci_pdu_rel15->vrb_to_prb_mapping.val = (*dci_pdu>>(dci_size-pos))&1;
#ifdef DEBUG_EXTRACT_DCI
	LOG_D(MAC,"VRB to PRB %d (%d bits)=> %d (0x%lx)\n",dci_pdu_rel15->vrb_to_prb_mapping.val,1,dci_size-pos,*dci_pdu);
#endif
	
	// MCS 5bit  //bit over 32, so dci_pdu ++
	pos+=5;
	dci_pdu_rel15->mcs = (*dci_pdu>>(dci_size-pos))&0x1f;
#ifdef DEBUG_EXTRACT_DCI
	LOG_D(MAC,"MCS %d (%d bits)=> %d (0x%lx)\n",dci_pdu_rel15->mcs,5,dci_size-pos,*dci_pdu);
#endif
	  
	// New data indicator 1bit
	pos++;
	dci_pdu_rel15->ndi = (*dci_pdu>>(dci_size-pos))&1;
#ifdef DEBUG_EXTRACT_DCI
	LOG_D(MAC,"NDI %d (%d bits)=> %d (0x%lx)\n",dci_pdu_rel15->ndi,1,dci_size-pos,*dci_pdu);
#endif      
	  
	// Redundancy version  2bit
	pos+=2;
	dci_pdu_rel15->rv = (*dci_pdu>>(dci_size-pos))&0x3;
#ifdef DEBUG_EXTRACT_DCI
	LOG_D(MAC,"RV %d (%d bits)=> %d (0x%lx)\n",dci_pdu_rel15->rv,2,dci_size-pos,*dci_pdu);
#endif
	  
	// HARQ process number  4bit
	pos+=4;
	dci_pdu_rel15->harq_pid  = (*dci_pdu>>(dci_size-pos))&0xf;
#ifdef DEBUG_EXTRACT_DCI
	LOG_D(MAC,"HARQ_PID %d (%d bits)=> %d (0x%lx)\n",dci_pdu_rel15->harq_pid,4,dci_size-pos,*dci_pdu);
#endif
	  
	// Downlink assignment index  2bit
	pos+=2;
	dci_pdu_rel15->dai[0].val = (*dci_pdu>>(dci_size-pos))&3;
#ifdef DEBUG_EXTRACT_DCI
	LOG_D(MAC,"DAI %d (%d bits)=> %d (0x%lx)\n",dci_pdu_rel15->dai[0].val,2,dci_size-pos,*dci_pdu);
#endif
	  
	// TPC command for scheduled PUCCH  2bit
	pos+=2;
	dci_pdu_rel15->tpc = (*dci_pdu>>(dci_size-pos))&3;
#ifdef DEBUG_EXTRACT_DCI
	LOG_D(MAC,"TPC %d (%d bits)=> %d (0x%lx)\n",dci_pdu_rel15->tpc,2,dci_size-pos,*dci_pdu);
#endif
	  
	// PUCCH resource indicator  3bit
	pos+=3;
	dci_pdu_rel15->pucch_resource_indicator = (*dci_pdu>>(dci_size-pos))&0x7;
#ifdef DEBUG_EXTRACT_DCI
	LOG_D(MAC,"PUCCH RI %d (%d bits)=> %d (0x%lx)\n",dci_pdu_rel15->pucch_resource_indicator,3,dci_size-pos,*dci_pdu);
#endif
	  
	// PDSCH-to-HARQ_feedback timing indicator 3bit
	pos+=3;
	dci_pdu_rel15->pdsch_to_harq_feedback_timing_indicator.val = (*dci_pdu>>(dci_size-pos))&0x7;
#ifdef DEBUG_EXTRACT_DCI
	LOG_D(MAC,"PDSCH to HARQ TI %d (%d bits)=> %d (0x%lx)\n",dci_pdu_rel15->pdsch_to_harq_feedback_timing_indicator.val,3,dci_size-pos,*dci_pdu);
#endif
	  
      } //end else
      break;
    	
    case NR_RNTI_P:
      /*
      // Short Messages Indicator  E2 bits
      for (int i=0; i<2; i++)
      dci_pdu |= (((uint64_t)dci_pdu_rel15->short_messages_indicator>>(1-i))&1)<<(dci_size-pos++);
      // Short Messages  E8 bits
      for (int i=0; i<8; i++)
      *dci_pdu |= (((uint64_t)dci_pdu_rel15->short_messages>>(7-i))&1)<<(dci_size-pos++);
      // Freq domain assignment 0-16 bit
      fsize = (int)ceil( log2( (N_RB*(N_RB+1))>>1 ) );
      for (int i=0; i<fsize; i++)
      *dci_pdu |= (((uint64_t)dci_pdu_rel15->frequency_domain_assignment>>(fsize-i-1))&1)<<(dci_size-pos++);
      // Time domain assignment 4 bit
      for (int i=0; i<4; i++)
      *dci_pdu |= (((uint64_t)dci_pdu_rel15->time_domain_assignment>>(3-i))&1)<<(dci_size-pos++);
      // VRB to PRB mapping 1 bit
      *dci_pdu |= ((uint64_t)dci_pdu_rel15->vrb_to_prb_mapping.val&1)<<(dci_size-pos++);
      // MCS 5 bit
      for (int i=0; i<5; i++)
      *dci_pdu |= (((uint64_t)dci_pdu_rel15->mcs>>(4-i))&1)<<(dci_size-pos++);
	
      // TB scaling 2 bit
      for (int i=0; i<2; i++)
      *dci_pdu |= (((uint64_t)dci_pdu_rel15->tb_scaling>>(1-i))&1)<<(dci_size-pos++);
      */	
	
      break;
  	
    case NR_RNTI_SI:

        // Freq domain assignment 0-16 bit
        fsize = (int)ceil( log2( (N_RB*(N_RB+1))>>1 ) );
        pos+=fsize;
        dci_pdu_rel15->frequency_domain_assignment.val = (*dci_pdu>>(dci_size-pos))&((1<<fsize)-1);

        // Time domain assignment 4 bit
        pos+=4;
        dci_pdu_rel15->time_domain_assignment.val = (*dci_pdu>>(dci_size-pos))&0xf;

        // VRB to PRB mapping 1 bit
        pos++;
        dci_pdu_rel15->vrb_to_prb_mapping.val = (*dci_pdu>>(dci_size-pos))&0x1;

        // MCS 5bit  //bit over 32, so dci_pdu ++
        pos+=5;
        dci_pdu_rel15->mcs = (*dci_pdu>>(dci_size-pos))&0x1f;

        // Redundancy version  2 bit
        pos+=2;
        dci_pdu_rel15->rv = (*dci_pdu>>(dci_size-pos))&3;

        // System information indicator 1 bit
        pos++;
        dci_pdu_rel15->system_info_indicator = (*dci_pdu>>(dci_size-pos))&0x1;

        LOG_D(MAC,"N_RB = %i\n", N_RB);
        LOG_D(MAC,"dci_size = %i\n", dci_size);
        LOG_D(MAC,"fsize = %i\n", fsize);
        LOG_D(MAC,"dci_pdu_rel15->frequency_domain_assignment.val = %i\n", dci_pdu_rel15->frequency_domain_assignment.val);
        LOG_D(MAC,"dci_pdu_rel15->time_domain_assignment.val = %i\n", dci_pdu_rel15->time_domain_assignment.val);
        LOG_D(MAC,"dci_pdu_rel15->vrb_to_prb_mapping.val = %i\n", dci_pdu_rel15->vrb_to_prb_mapping.val);
        LOG_D(MAC,"dci_pdu_rel15->mcs = %i\n", dci_pdu_rel15->mcs);
        LOG_D(MAC,"dci_pdu_rel15->rv = %i\n", dci_pdu_rel15->rv);
        LOG_D(MAC,"dci_pdu_rel15->system_info_indicator = %i\n", dci_pdu_rel15->system_info_indicator);

      break;
	
    case NR_RNTI_TC:
      // indicating a DL DCI format 1bit
      pos++;
      dci_pdu_rel15->format_indicator = (*dci_pdu>>(dci_size-pos))&1;
      // Freq domain assignment 0-16 bit
      fsize = (int)ceil( log2( (N_RB*(N_RB+1))>>1 ) );
      pos+=fsize;
      dci_pdu_rel15->frequency_domain_assignment.val = (*dci_pdu>>(dci_size-pos))&((1<<fsize)-1);
      // Time domain assignment 4 bit
      pos+=4;
      dci_pdu_rel15->time_domain_assignment.val = (*dci_pdu>>(dci_size-pos))&0xf;
      // VRB to PRB mapping 1 bit
      dci_pdu_rel15->vrb_to_prb_mapping.val = (*dci_pdu>>(dci_size-pos))&1;
      // MCS 5bit  //bit over 32, so dci_pdu ++
      pos+=5;
      dci_pdu_rel15->mcs = (*dci_pdu>>(dci_size-pos))&0x1f;
      // New data indicator 1bit
      dci_pdu_rel15->ndi = (*dci_pdu>>(dci_size-pos))&1;
      // Redundancy version  2bit
      pos+=2;
      dci_pdu_rel15->rv = (*dci_pdu>>(dci_size-pos))&3;
      // HARQ process number  4bit
      pos+=4;
      dci_pdu_rel15->harq_pid = (*dci_pdu>>(dci_size-pos))&0xf;
      // Downlink assignment index  E2 bits
      pos+=2;
      dci_pdu_rel15->dai[0].val = (*dci_pdu>>(dci_size-pos))&3;
      // TPC command for scheduled PUCCH  E2 bits
      pos+=2;
      dci_pdu_rel15->tpc  = (*dci_pdu>>(dci_size-pos))&3;
      // PDSCH-to-HARQ_feedback timing indicator  E3 bits
      pos+=3;
      dci_pdu_rel15->pdsch_to_harq_feedback_timing_indicator.val = (*dci_pdu>>(dci_size-pos))&7;
       
      break;
    }
    break;
  
  case NR_UL_DCI_FORMAT_0_0:
    switch(rnti_type)
      {
      case NR_RNTI_C:
	fsize = (int)ceil( log2( (N_RB_UL*(N_RB_UL+1))>>1 ) );
	pos+=fsize;
	dci_pdu_rel15->frequency_domain_assignment.val = (*dci_pdu>>(dci_size-pos))&((1<<fsize)-1);
	// Time domain assignment 4bit
	pos+=4;
	dci_pdu_rel15->time_domain_assignment.val = (*dci_pdu>>(dci_size-pos))&0xf;
	// Frequency hopping flag  E1 bit
	pos++;
	dci_pdu_rel15->frequency_hopping_flag.val= (*dci_pdu>>(dci_size-pos))&1;
	// MCS  5 bit
	pos+=5;
	dci_pdu_rel15->mcs= (*dci_pdu>>(dci_size-pos))&0x1f;
	// New data indicator 1bit
	pos++;
	dci_pdu_rel15->ndi= (*dci_pdu>>(dci_size-pos))&1;
	// Redundancy version  2bit
	pos+=2;
	dci_pdu_rel15->rv= (*dci_pdu>>(dci_size-pos))&3;
	// HARQ process number  4bit
	pos+=4;
	dci_pdu_rel15->harq_pid = (*dci_pdu>>(dci_size-pos))&0xf;
	// TPC command for scheduled PUSCH  E2 bits
	pos+=2;
	dci_pdu_rel15->tpc = (*dci_pdu>>(dci_size-pos))&3;
	// UL/SUL indicator  E1 bit
	/* commented for now (RK): need to get this from BWP descriptor
	   if (cfg->pucch_config.pucch_GroupHopping.value)
	   dci_pdu->= ((uint64_t)*dci_pdu>>(dci_size-pos)ul_sul_indicator&1)<<(dci_size-pos++);
	*/
	break;
	
      case NR_RNTI_TC:
	/*	
	// indicating a DL DCI format 1bit
	dci_pdu->= (*dci_pdu>>(dci_size-pos)format_indicator&1)<<(dci_size-pos++);
	// Freq domain assignment  max 16 bit
	fsize = (int)ceil( log2( (N_RB_UL*(N_RB_UL+1))>>1 ) );
	for (int i=0; i<fsize; i++)
	dci_pdu->= ((*dci_pdu>>(dci_size-pos)frequency_domain_assignment>>(fsize-i-1))&1)<<(dci_size-pos++);
	// Time domain assignment 4bit
	for (int i=0; i<4; i++)
	dci_pdu->= (((uint64_t)*dci_pdu>>(dci_size-pos)time_domain_assignment>>(3-i))&1)<<(dci_size-pos++);
	// Frequency hopping flag  E1 bit
	dci_pdu->= ((uint64_t)*dci_pdu>>(dci_size-pos)frequency_hopping_flag&1)<<(dci_size-pos++);
	// MCS  5 bit
	for (int i=0; i<5; i++)
	dci_pdu->= (((uint64_t)*dci_pdu>>(dci_size-pos)mcs>>(4-i))&1)<<(dci_size-pos++);
	// New data indicator 1bit
	dci_pdu->= ((uint64_t)*dci_pdu>>(dci_size-pos)ndi&1)<<(dci_size-pos++);
	// Redundancy version  2bit
	for (int i=0; i<2; i++)
	dci_pdu->= (((uint64_t)*dci_pdu>>(dci_size-pos)rv>>(1-i))&1)<<(dci_size-pos++);
	// HARQ process number  4bit
	for (int i=0; i<4; i++)
	*dci_pdu  |= (((uint64_t)*dci_pdu>>(dci_size-pos)harq_pid>>(3-i))&1)<<(dci_size-pos++);
	
	// TPC command for scheduled PUSCH  E2 bits
	for (int i=0; i<2; i++)
	dci_pdu->= (((uint64_t)*dci_pdu>>(dci_size-pos)tpc>>(1-i))&1)<<(dci_size-pos++);
	*/	
	// UL/SUL indicator  E1 bit
	/*
	  commented for now (RK): need to get this information from BWP descriptor
	  if (cfg->pucch_config.pucch_GroupHopping.value)
	  dci_pdu->= ((uint64_t)dci_pdu_rel15->ul_sul_indicator&1)<<(dci_size-pos++);
	*/
	break;
	
      }
    break;

  case NR_DL_DCI_FORMAT_1_1:
  switch(rnti_type)
    {
      case NR_RNTI_C:
        // Carrier indicator
        pos+=dci_pdu_rel15->carrier_indicator.nbits;
        dci_pdu_rel15->carrier_indicator.val = (*dci_pdu>>(dci_size-pos))&((1<<dci_pdu_rel15->carrier_indicator.nbits)-1);
        // BWP Indicator
        pos+=dci_pdu_rel15->bwp_indicator.nbits;
        dci_pdu_rel15->bwp_indicator.val = (*dci_pdu>>(dci_size-pos))&((1<<dci_pdu_rel15->bwp_indicator.nbits)-1);
        // Frequency domain resource assignment
        pos+=dci_pdu_rel15->frequency_domain_assignment.nbits;
        dci_pdu_rel15->frequency_domain_assignment.val = (*dci_pdu>>(dci_size-pos))&((1<<dci_pdu_rel15->frequency_domain_assignment.nbits)-1);
        // Time domain resource assignment
        pos+=dci_pdu_rel15->time_domain_assignment.nbits;
        dci_pdu_rel15->time_domain_assignment.val = (*dci_pdu>>(dci_size-pos))&((1<<dci_pdu_rel15->time_domain_assignment.nbits)-1);
        // VRB-to-PRB mapping
        pos+=dci_pdu_rel15->vrb_to_prb_mapping.nbits;
        dci_pdu_rel15->vrb_to_prb_mapping.val = (*dci_pdu>>(dci_size-pos))&((1<<dci_pdu_rel15->vrb_to_prb_mapping.nbits)-1);
        // PRB bundling size indicator
        pos+=dci_pdu_rel15->prb_bundling_size_indicator.nbits;
        dci_pdu_rel15->prb_bundling_size_indicator.val = (*dci_pdu>>(dci_size-pos))&((1<<dci_pdu_rel15->prb_bundling_size_indicator.nbits)-1);
        // Rate matching indicator
        pos+=dci_pdu_rel15->rate_matching_indicator.nbits;
        dci_pdu_rel15->rate_matching_indicator.val = (*dci_pdu>>(dci_size-pos))&((1<<dci_pdu_rel15->rate_matching_indicator.nbits)-1);
        // ZP CSI-RS trigger
        pos+=dci_pdu_rel15->zp_csi_rs_trigger.nbits;
        dci_pdu_rel15->zp_csi_rs_trigger.val = (*dci_pdu>>(dci_size-pos))&((1<<dci_pdu_rel15->zp_csi_rs_trigger.nbits)-1);
        //TB1
        // MCS 5bit
        pos+=5;
        dci_pdu_rel15->mcs = (*dci_pdu>>(dci_size-pos))&0x1f;
        // New data indicator 1bit
        pos+=1;
        dci_pdu_rel15->ndi = (*dci_pdu>>(dci_size-pos))&0x1;
        // Redundancy version  2bit
        pos+=2;
        dci_pdu_rel15->rv = (*dci_pdu>>(dci_size-pos))&0x3;
        //TB2
        // MCS 5bit
        pos+=dci_pdu_rel15->mcs2.nbits;
        dci_pdu_rel15->mcs2.val = (*dci_pdu>>(dci_size-pos))&((1<<dci_pdu_rel15->mcs2.nbits)-1);
        // New data indicator 1bit
        pos+=dci_pdu_rel15->ndi2.nbits;
        dci_pdu_rel15->ndi2.val = (*dci_pdu>>(dci_size-pos))&((1<<dci_pdu_rel15->ndi2.nbits)-1);
        // Redundancy version  2bit
        pos+=dci_pdu_rel15->rv2.nbits;
        dci_pdu_rel15->rv2.val = (*dci_pdu>>(dci_size-pos))&((1<<dci_pdu_rel15->rv2.nbits)-1);
        // HARQ process number  4bit
        pos+=4;
        dci_pdu_rel15->harq_pid = (*dci_pdu>>(dci_size-pos))&0xf;
        // Downlink assignment index
        pos+=dci_pdu_rel15->dai[0].nbits;
        dci_pdu_rel15->dai[0].val = (*dci_pdu>>(dci_size-pos))&((1<<dci_pdu_rel15->dai[0].nbits)-1);
        // TPC command for scheduled PUCCH  2bit
        pos+=2;
        dci_pdu_rel15->tpc = (*dci_pdu>>(dci_size-pos))&0x3;
        // PUCCH resource indicator  3bit
        pos+=3;
        dci_pdu_rel15->pucch_resource_indicator = (*dci_pdu>>(dci_size-pos))&0x3;
        // PDSCH-to-HARQ_feedback timing indicator
        pos+=dci_pdu_rel15->pdsch_to_harq_feedback_timing_indicator.nbits;
        dci_pdu_rel15->pdsch_to_harq_feedback_timing_indicator.val = (*dci_pdu>>(dci_size-pos))&((1<<dci_pdu_rel15->pdsch_to_harq_feedback_timing_indicator.nbits)-1);
        // Antenna ports
        pos+=dci_pdu_rel15->antenna_ports.nbits;
        dci_pdu_rel15->antenna_ports.val = (*dci_pdu>>(dci_size-pos))&((1<<dci_pdu_rel15->antenna_ports.nbits)-1);
        // TCI
        pos+=dci_pdu_rel15->transmission_configuration_indication.nbits;
        dci_pdu_rel15->transmission_configuration_indication.val = (*dci_pdu>>(dci_size-pos))&((1<<dci_pdu_rel15->transmission_configuration_indication.nbits)-1);
        // SRS request
        pos+=dci_pdu_rel15->srs_request.nbits;
        dci_pdu_rel15->srs_request.val = (*dci_pdu>>(dci_size-pos))&((1<<dci_pdu_rel15->srs_request.nbits)-1);
        // CBG transmission information
        pos+=dci_pdu_rel15->cbgti.nbits;
        dci_pdu_rel15->cbgti.val = (*dci_pdu>>(dci_size-pos))&((1<<dci_pdu_rel15->cbgti.nbits)-1);
        // CBG flushing out information
        pos+=dci_pdu_rel15->cbgfi.nbits;
        dci_pdu_rel15->cbgfi.val = (*dci_pdu>>(dci_size-pos))&((1<<dci_pdu_rel15->cbgfi.nbits)-1);
        // DMRS sequence init
        pos+=1;
        dci_pdu_rel15->dmrs_sequence_initialization.val = (*dci_pdu>>(dci_size-pos))&0x1;
        break;
      }
      break;

  case NR_UL_DCI_FORMAT_0_1:
    switch(rnti_type)
      {
      case NR_RNTI_C:
        // Carrier indicator
        pos+=dci_pdu_rel15->carrier_indicator.nbits;
        dci_pdu_rel15->carrier_indicator.val = (*dci_pdu>>(dci_size-pos))&((1<<dci_pdu_rel15->carrier_indicator.nbits)-1);
        
        // UL/SUL Indicator
        pos+=dci_pdu_rel15->ul_sul_indicator.nbits;
        dci_pdu_rel15->ul_sul_indicator.val = (*dci_pdu>>(dci_size-pos))&((1<<dci_pdu_rel15->ul_sul_indicator.nbits)-1);
        
        // BWP Indicator
        pos+=dci_pdu_rel15->bwp_indicator.nbits;
        dci_pdu_rel15->bwp_indicator.val = (*dci_pdu>>(dci_size-pos))&((1<<dci_pdu_rel15->bwp_indicator.nbits)-1);
        
        // Freq domain assignment  max 16 bit
        fsize = (int)ceil( log2( (N_RB_UL*(N_RB_UL+1))>>1 ) );
        //pos+=dci_pdu_rel15->frequency_domain_assignment.nbits;
        pos+=fsize;
        
        //pos+=dci_pdu_rel15->frequency_domain_assignment.nbits;
        dci_pdu_rel15->frequency_domain_assignment.val = (*dci_pdu>>(dci_size-pos))&((1<<fsize)-1);
        
        // Time domain assignment 4bit
        //pos+=4;
        pos+=dci_pdu_rel15->time_domain_assignment.nbits;
        dci_pdu_rel15->time_domain_assignment.val = (*dci_pdu>>(dci_size-pos))&0x3;
        
        // Not supported yet - skip for now
        // Frequency hopping flag – 1 bit 
        //pos++;
        //dci_pdu_rel15->frequency_hopping_flag.val= (*dci_pdu>>(dci_size-pos))&1;

        // MCS  5 bit
        pos+=5;
        dci_pdu_rel15->mcs= (*dci_pdu>>(dci_size-pos))&0x1f;

        // New data indicator 1bit
        pos++;
        dci_pdu_rel15->ndi= (*dci_pdu>>(dci_size-pos))&1;

        // Redundancy version  2bit
        pos+=2;
        dci_pdu_rel15->rv= (*dci_pdu>>(dci_size-pos))&3;

        // HARQ process number  4bit
        pos+=4;
        dci_pdu_rel15->harq_pid = (*dci_pdu>>(dci_size-pos))&0xf;

        // 1st Downlink assignment index
        pos+=dci_pdu_rel15->dai[0].nbits;
        dci_pdu_rel15->dai[0].val = (*dci_pdu>>(dci_size-pos))&((1<<dci_pdu_rel15->dai[0].nbits)-1);

        // 2nd Downlink assignment index
        pos+=dci_pdu_rel15->dai[1].nbits;
        dci_pdu_rel15->dai[1].val = (*dci_pdu>>(dci_size-pos))&((1<<dci_pdu_rel15->dai[1].nbits)-1);

        // TPC command for scheduled PUSCH – 2 bits
        pos+=2;
        dci_pdu_rel15->tpc = (*dci_pdu>>(dci_size-pos))&3;

        // SRS resource indicator
        pos+=dci_pdu_rel15->srs_resource_indicator.nbits;
        dci_pdu_rel15->srs_resource_indicator.val = (*dci_pdu>>(dci_size-pos))&((1<<dci_pdu_rel15->srs_resource_indicator.nbits)-1);

        // Precoding info and n. of layers
        pos+=dci_pdu_rel15->precoding_information.nbits;
        dci_pdu_rel15->precoding_information.val = (*dci_pdu>>(dci_size-pos))&((1<<dci_pdu_rel15->precoding_information.nbits)-1);

        // Antenna ports
        pos+=dci_pdu_rel15->antenna_ports.nbits;
        dci_pdu_rel15->antenna_ports.val = (*dci_pdu>>(dci_size-pos))&((1<<dci_pdu_rel15->antenna_ports.nbits)-1);

        // SRS request
        pos+=dci_pdu_rel15->srs_request.nbits;
        dci_pdu_rel15->srs_request.val = (*dci_pdu>>(dci_size-pos))&((1<<dci_pdu_rel15->srs_request.nbits)-1);

        // CSI request
        pos+=dci_pdu_rel15->csi_request.nbits;
        dci_pdu_rel15->csi_request.val = (*dci_pdu>>(dci_size-pos))&((1<<dci_pdu_rel15->csi_request.nbits)-1);

        // CBG transmission information
        pos+=dci_pdu_rel15->cbgti.nbits;
        dci_pdu_rel15->cbgti.val = (*dci_pdu>>(dci_size-pos))&((1<<dci_pdu_rel15->cbgti.nbits)-1);

        // PTRS DMRS association
        pos+=dci_pdu_rel15->ptrs_dmrs_association.nbits;
        dci_pdu_rel15->ptrs_dmrs_association.val = (*dci_pdu>>(dci_size-pos))&((1<<dci_pdu_rel15->ptrs_dmrs_association.nbits)-1);

        // Beta offset indicator
        pos+=dci_pdu_rel15->beta_offset_indicator.nbits;
        dci_pdu_rel15->beta_offset_indicator.val = (*dci_pdu>>(dci_size-pos))&((1<<dci_pdu_rel15->beta_offset_indicator.nbits)-1);

        // DMRS sequence initialization
        pos+=dci_pdu_rel15->dmrs_sequence_initialization.nbits;
        dci_pdu_rel15->dmrs_sequence_initialization.val = (*dci_pdu>>(dci_size-pos))&((1<<dci_pdu_rel15->dmrs_sequence_initialization.nbits)-1);

        // UL-SCH indicator
        pos+=1;
        dci_pdu_rel15->ulsch_indicator = (*dci_pdu>>(dci_size-pos))&0x1;

        // UL/SUL indicator – 1 bit
        /* commented for now (RK): need to get this from BWP descriptor
          if (cfg->pucch_config.pucch_GroupHopping.value)
          dci_pdu->= ((uint64_t)*dci_pdu>>(dci_size-pos)ul_sul_indicator&1)<<(dci_size-pos++);
        */
        break;
      }
    break;
       }
    
    return dci_format;
}


void nr_ue_process_mac_pdu(module_id_t module_idP,
                           uint8_t CC_id,
                           frame_t frameP,
                           uint8_t *pduP, 
                           uint16_t mac_pdu_len,
                           uint8_t gNB_index,
                           NR_UL_TIME_ALIGNMENT_t *ul_time_alignment){

    // This function is adapting code from the old
    // parse_header(...) and ue_send_sdu(...) functions of OAI LTE

    uint8_t *pdu_ptr = pduP, rx_lcid, done = 0;
    int pdu_len = mac_pdu_len;
    uint16_t mac_ce_len, mac_subheader_len, mac_sdu_len;
    NR_UE_MAC_INST_t *mac = get_mac_inst(module_idP);

    //NR_UE_MAC_INST_t *UE_mac_inst = get_mac_inst(module_idP);
    //uint8_t scs = UE_mac_inst->mib->subCarrierSpacingCommon;
    //uint16_t bwp_ul_NB_RB = UE_mac_inst->initial_bwp_ul.N_RB;

    //  For both DL/UL-SCH
    //  Except:
    //   - UL/DL-SCH: fixed-size MAC CE(known by LCID)
    //   - UL/DL-SCH: padding
    //   - UL-SCH:    MSG3 48-bits
    //  |0|1|2|3|4|5|6|7|  bit-wise
    //  |R|F|   LCID    |
    //  |       L       |
    //  |0|1|2|3|4|5|6|7|  bit-wise
    //  |R|F|   LCID    |
    //  |       L       |
    //  |       L       |

    //  For both DL/UL-SCH
    //  For:
    //   - UL/DL-SCH: fixed-size MAC CE(known by LCID)
    //   - UL/DL-SCH: padding, for single/multiple 1-oct padding CE(s)
    //   - UL-SCH:    MSG3 48-bits
    //  |0|1|2|3|4|5|6|7|  bit-wise
    //  |R|R|   LCID    |
    //  LCID: The Logical Channel ID field identifies the logical channel instance of the corresponding MAC SDU or the type of the corresponding MAC CE or padding as described in Tables 6.2.1-1 and 6.2.1-2 for the DL-SCH and UL-SCH respectively. There is one LCID field per MAC subheader. The LCID field size is 6 bits;
    //  L: The Length field indicates the length of the corresponding MAC SDU or variable-sized MAC CE in bytes. There is one L field per MAC subheader except for subheaders corresponding to fixed-sized MAC CEs and padding. The size of the L field is indicated by the F field;
    //  F: lenght of L is 0:8 or 1:16 bits wide
    //  R: Reserved bit, set to zero.
    while (!done && pdu_len > 0){
        mac_ce_len = 0x0000;
        mac_subheader_len = 0x0001; //  default to fixed-length subheader = 1-oct
        mac_sdu_len = 0x0000;
        rx_lcid = ((NR_MAC_SUBHEADER_FIXED *)pdu_ptr)->LCID;
	  //#ifdef DEBUG_HEADER_PARSING
              LOG_D(MAC, "[UE] LCID %d, PDU length %d\n", ((NR_MAC_SUBHEADER_FIXED *)pdu_ptr)->LCID, pdu_len);
	      //#endif

        LOG_D(MAC, "[UE] LCID %d, PDU length %d\n", rx_lcid, pdu_len);
        switch(rx_lcid){
            //  MAC CE

            case DL_SCH_LCID_CCCH:
                //  MSG4 RRC Connection Setup 38.331
                //  varialbe length
                mac_ce_len |= (uint16_t)((NR_MAC_SUBHEADER_SHORT *)pdu_ptr)->L;
                mac_subheader_len = 2;
                if(((NR_MAC_SUBHEADER_SHORT *)pdu_ptr)->F){
                    mac_ce_len |= (uint16_t)(((NR_MAC_SUBHEADER_LONG *)pdu_ptr)->L2)<<8;
                    mac_subheader_len = 3;
                }

                break;

            case DL_SCH_LCID_TCI_STATE_ACT_UE_SPEC_PDSCH:

                //  38.321 Ch6.1.3.14
                //  varialbe length
                mac_ce_len |= (uint16_t)((NR_MAC_SUBHEADER_SHORT *)pdu_ptr)->L;
                mac_subheader_len = 2;
                if(((NR_MAC_SUBHEADER_SHORT *)pdu_ptr)->F){
                    mac_ce_len |= (uint16_t)(((NR_MAC_SUBHEADER_LONG *)pdu_ptr)->L2)<<8;
                    mac_subheader_len = 3;
                }
                break;
            case DL_SCH_LCID_APERIODIC_CSI_TRI_STATE_SUBSEL:
                //  38.321 Ch6.1.3.13
                //  varialbe length
                mac_ce_len |= (uint16_t)((NR_MAC_SUBHEADER_SHORT *)pdu_ptr)->L;
                mac_subheader_len = 2;
                if(((NR_MAC_SUBHEADER_SHORT *)pdu_ptr)->F){
                    mac_ce_len |= (uint16_t)(((NR_MAC_SUBHEADER_LONG *)pdu_ptr)->L2)<<8;
                    mac_subheader_len = 3;
                }
                break;
            case DL_SCH_LCID_SP_CSI_RS_CSI_IM_RES_SET_ACT:
                //  38.321 Ch6.1.3.12
                //  varialbe length
                mac_ce_len |= (uint16_t)((NR_MAC_SUBHEADER_SHORT *)pdu_ptr)->L;
                mac_subheader_len = 2;
                if(((NR_MAC_SUBHEADER_SHORT *)pdu_ptr)->F){
                    mac_ce_len |= (uint16_t)(((NR_MAC_SUBHEADER_LONG *)pdu_ptr)->L2)<<8;
                    mac_subheader_len = 3;
                }
                break;
            case DL_SCH_LCID_SP_SRS_ACTIVATION:
                //  38.321 Ch6.1.3.17
                //  varialbe length
                mac_ce_len |= (uint16_t)((NR_MAC_SUBHEADER_SHORT *)pdu_ptr)->L;
                mac_subheader_len = 2;
                if(((NR_MAC_SUBHEADER_SHORT *)pdu_ptr)->F){
                    mac_ce_len |= (uint16_t)(((NR_MAC_SUBHEADER_LONG *)pdu_ptr)->L2)<<8;
                    mac_subheader_len = 3;
                }
                break;
            
            case DL_SCH_LCID_RECOMMENDED_BITRATE:
                //  38.321 Ch6.1.3.20
                mac_ce_len = 2;
                break;
            case DL_SCH_LCID_SP_ZP_CSI_RS_RES_SET_ACT:
                //  38.321 Ch6.1.3.19
                mac_ce_len = 2;
                break;
            case DL_SCH_LCID_PUCCH_SPATIAL_RELATION_ACT:
                //  38.321 Ch6.1.3.18
                mac_ce_len = 3;
                break;
            case DL_SCH_LCID_SP_CSI_REP_PUCCH_ACT:
                //  38.321 Ch6.1.3.16
                mac_ce_len = 2;
                break;
            case DL_SCH_LCID_TCI_STATE_IND_UE_SPEC_PDCCH:
                //  38.321 Ch6.1.3.15
                mac_ce_len = 2;
                break;
            case DL_SCH_LCID_DUPLICATION_ACT:
                //  38.321 Ch6.1.3.11
                mac_ce_len = 1;
                break;
            case DL_SCH_LCID_SCell_ACT_4_OCT:
                //  38.321 Ch6.1.3.10
                mac_ce_len = 4;
                break;
            case DL_SCH_LCID_SCell_ACT_1_OCT:
                //  38.321 Ch6.1.3.10
                mac_ce_len = 1;
                break;
            case DL_SCH_LCID_L_DRX:
                //  38.321 Ch6.1.3.6
                //  fixed length but not yet specify.
                mac_ce_len = 0;
                break;
            case DL_SCH_LCID_DRX:
                //  38.321 Ch6.1.3.5
                //  fixed length but not yet specify.
                mac_ce_len = 0;
                break;
            case DL_SCH_LCID_TA_COMMAND:
                //  38.321 Ch6.1.3.4
                mac_ce_len = 1;

                /*uint8_t ta_command = ((NR_MAC_CE_TA *)pdu_ptr)[1].TA_COMMAND;
                uint8_t tag_id = ((NR_MAC_CE_TA *)pdu_ptr)[1].TAGID;*/

                ul_time_alignment->apply_ta = 1;
                ul_time_alignment->ta_command = ((NR_MAC_CE_TA *)pdu_ptr)[1].TA_COMMAND;
                ul_time_alignment->tag_id = ((NR_MAC_CE_TA *)pdu_ptr)[1].TAGID;

                /*
                #ifdef DEBUG_HEADER_PARSING
                LOG_D(MAC, "[UE] CE %d : UE Timing Advance : %d\n", i, pdu_ptr[1]);
                #endif
                */

                LOG_D(MAC, "Received TA_COMMAND %u TAGID %u CC_id %d\n", ul_time_alignment->ta_command, ul_time_alignment->tag_id, CC_id);

                break;
            case DL_SCH_LCID_CON_RES_ID:
                //  38.321 Ch6.1.3.3
                // WIP todo: handle CCCH_pdu
                mac_ce_len = 6;
                
                LOG_I(MAC, "[UE %d][RAPROC] Frame %d : received contention resolution msg: %x.%x.%x.%x.%x.%x, Terminating RA procedure\n", module_idP, frameP, pdu_ptr[0], pdu_ptr[1], pdu_ptr[2], pdu_ptr[3], pdu_ptr[4], pdu_ptr[5]);

                if (mac->RA_active == 1) {
                  LOG_I(MAC, "[UE %d][RAPROC] Frame %d : Clearing RA_active flag\n", module_idP, frameP);
                  mac->RA_active = 0;
                   // // check if RA procedure has finished completely (no contention)
                   // tx_sdu = &mac->CCCH_pdu.payload[3];
                   // //Note: 3 assumes sizeof(SCH_SUBHEADER_SHORT) + PADDING CE, which is when UL-Grant has TBS >= 9 (64 bits)
                   // // (other possibility is 1 for TBS=7 (SCH_SUBHEADER_FIXED), or 2 for TBS=8 (SCH_SUBHEADER_FIXED+PADDING or //  SCH_SUBHEADER_SHORT)
                   // for (i = 0; i < 6; i++)
                   //   if (tx_sdu[i] != payload_ptr[i]) {
                   //     LOG_E(MAC, "[UE %d][RAPROC] Contention detected, RA failed\n", module_idP);
                   //     nr_ra_failed(module_idP, CC_id, eNB_index);
                   //     mac->RA_contention_resolution_timer_active = 0;
                   //     return;
                   //   }
                  LOG_I(MAC, "[UE %d][RAPROC] Frame %d : Cleared contention resolution timer. Set C-RNTI to TC-RNTI\n",
                    module_idP,
                    frameP);
                  mac->RA_contention_resolution_timer_active = 0;
                  nr_ra_succeeded(module_idP, CC_id, gNB_index);
                  mac->crnti = mac->t_crnti;
                  mac->t_crnti = 0;
                  mac->ra_state = RA_SUCCEEDED;
                }
                break;
            case DL_SCH_LCID_PADDING:
                done = 1;
                //  end of MAC PDU, can ignore the rest.
                break;

            //  MAC SDU

            case DL_SCH_LCID_DCCH:
                //  check if LCID is valid at current time.

            case DL_SCH_LCID_DCCH1:
                //  check if LCID is valid at current time.

            default:
                //  check if LCID is valid at current time.
                if(((NR_MAC_SUBHEADER_SHORT *)pdu_ptr)->F){
                    //mac_sdu_len |= (uint16_t)(((NR_MAC_SUBHEADER_LONG *)pdu_ptr)->L2)<<8;
                    mac_subheader_len = 3;
                    mac_sdu_len = ((uint16_t)(((NR_MAC_SUBHEADER_LONG *) pdu_ptr)->L1 & 0x7f) << 8)
                    | ((uint16_t)((NR_MAC_SUBHEADER_LONG *) pdu_ptr)->L2 & 0xff);

                } else {
                  mac_sdu_len = (uint16_t)((NR_MAC_SUBHEADER_SHORT *)pdu_ptr)->L;
                  mac_subheader_len = 2;
                }

                LOG_D(MAC, "[UE %d] Frame %d : DLSCH -> DL-DTCH %d (gNB %d, %d bytes)\n", module_idP, frameP, rx_lcid, gNB_index, mac_sdu_len);

                #if defined(ENABLE_MAC_PAYLOAD_DEBUG)
                    LOG_T(MAC, "[UE %d] First 32 bytes of DLSCH : \n", module_idP);

                    for (i = 0; i < 32; i++)
                      LOG_T(MAC, "%x.", (pdu_ptr + mac_subheader_len)[i]);

                    LOG_T(MAC, "\n");
                #endif

                if (IS_SOFTMODEM_NOS1){
                  if (rx_lcid < NB_RB_MAX && rx_lcid >= DL_SCH_LCID_DTCH) {

                    mac_rlc_data_ind(module_idP,
                                     mac->crnti,
                                     gNB_index,
                                     frameP,
                                     ENB_FLAG_NO,
                                     MBMS_FLAG_NO,
                                     rx_lcid,
                                     (char *) (pdu_ptr + mac_subheader_len),
                                     mac_sdu_len,
                                     1,
                                     NULL);
                  } else {
                    LOG_E(MAC, "[UE %d] Frame %d : unknown LCID %d (gNB %d)\n", module_idP, frameP, rx_lcid, gNB_index);
                  }
                }

            break;
        }
        pdu_ptr += ( mac_subheader_len + mac_ce_len + mac_sdu_len );
        pdu_len -= ( mac_subheader_len + mac_ce_len + mac_sdu_len );
        if (pdu_len < 0)
          LOG_E(MAC, "[MAC] nr_ue_process_mac_pdu, residual mac pdu length %d < 0!\n", pdu_len);
    }
}

////////////////////////////////////////////////////////
/////* ULSCH MAC PDU generation (6.1.2 TS 38.321) */////
////////////////////////////////////////////////////////

uint16_t nr_generate_ulsch_pdu(uint8_t *sdus_payload,
                                    uint8_t *pdu,
                                    uint8_t num_sdus,
                                    uint16_t *sdu_lengths,
                                    uint8_t *sdu_lcids,
                                    uint8_t power_headroom,
                                    uint16_t crnti,
                                    uint16_t truncated_bsr,
                                    uint16_t short_bsr,
                                    uint16_t long_bsr,
                                    unsigned short post_padding,
                                    uint16_t buflen) {

  NR_MAC_SUBHEADER_FIXED *mac_pdu_ptr = (NR_MAC_SUBHEADER_FIXED *) pdu;
  unsigned char last_size = 0, i, mac_header_control_elements[16], *ce_ptr, bsr = 0;
  int mac_ce_size;
  uint16_t offset = 0;

  LOG_D(MAC, "[UE] Generating ULSCH PDU : num_sdus %d\n", num_sdus);

  #ifdef DEBUG_HEADER_PARSING

    for (i = 0; i < num_sdus; i++)
      LOG_D(MAC, "[UE] MAC subPDU %d (lcid %d length %d bytes \n", i, sdu_lcids[i], sdu_lengths[i]);

  #endif

  // Generating UL MAC subPDUs including MAC SDU and subheader

  for (i = 0; i < num_sdus; i++) {
    LOG_D(MAC, "[UE] Generating UL MAC subPDUs for SDU with lenght %d ( num_sdus %d )\n", sdu_lengths[i], num_sdus);

    if (sdu_lcids[i] != UL_SCH_LCID_CCCH){
      if (sdu_lengths[i] < 128) {
        ((NR_MAC_SUBHEADER_SHORT *) mac_pdu_ptr)->R = 0;
        ((NR_MAC_SUBHEADER_SHORT *) mac_pdu_ptr)->F = 0;
        ((NR_MAC_SUBHEADER_SHORT *) mac_pdu_ptr)->LCID = sdu_lcids[i];
        ((NR_MAC_SUBHEADER_SHORT *) mac_pdu_ptr)->L = (unsigned char) sdu_lengths[i];
        last_size = 2;
      } else {
        ((NR_MAC_SUBHEADER_LONG *) mac_pdu_ptr)->R = 0;
        ((NR_MAC_SUBHEADER_LONG *) mac_pdu_ptr)->F = 1;
        ((NR_MAC_SUBHEADER_LONG *) mac_pdu_ptr)->LCID = sdu_lcids[i];
        ((NR_MAC_SUBHEADER_LONG *) mac_pdu_ptr)->L1 = ((unsigned short) sdu_lengths[i] >> 8) & 0x7f;
        ((NR_MAC_SUBHEADER_LONG *) mac_pdu_ptr)->L2 = (unsigned short) sdu_lengths[i] & 0xff;
        last_size = 3;
      }
    } else { // UL CCCH SDU
      mac_pdu_ptr->R = 0;
      mac_pdu_ptr->LCID = sdu_lcids[i];
    }

    mac_pdu_ptr += last_size;

    // cycle through SDUs, compute each relevant and place ulsch_buffer in
    memcpy((void *) mac_pdu_ptr, (void *) sdus_payload, sdu_lengths[i]);
    sdus_payload += sdu_lengths[i]; 
    mac_pdu_ptr  += sdu_lengths[i];
  }

  // Generating UL MAC subPDUs including MAC CEs (MAC CE and subheader)

  ce_ptr = &mac_header_control_elements[0];

  if (power_headroom) {
    // MAC CE fixed subheader
    mac_pdu_ptr->R = 0;
    mac_pdu_ptr->LCID = UL_SCH_LCID_SINGLE_ENTRY_PHR;
    mac_pdu_ptr++;

    // PHR MAC CE (1 octet)
    ((NR_SINGLE_ENTRY_PHR_MAC_CE *) ce_ptr)->PH = power_headroom;
    ((NR_SINGLE_ENTRY_PHR_MAC_CE *) ce_ptr)->R1 = 0;
    ((NR_SINGLE_ENTRY_PHR_MAC_CE *) ce_ptr)->PCMAX = 0; // todo
    ((NR_SINGLE_ENTRY_PHR_MAC_CE *) ce_ptr)->R2 = 0;

    mac_ce_size = sizeof(NR_SINGLE_ENTRY_PHR_MAC_CE);

    // Copying bytes for PHR MAC CEs to the mac pdu pointer
    memcpy((void *) mac_pdu_ptr, (void *) ce_ptr, mac_ce_size);
    ce_ptr += mac_ce_size;
    mac_pdu_ptr += (unsigned char) mac_ce_size;
  }

  if (crnti) {
    // MAC CE fixed subheader
    mac_pdu_ptr->R = 0;
    mac_pdu_ptr->LCID = CRNTI;
    mac_pdu_ptr++;

    // C-RNTI MAC CE (2 octets)
    * (uint16_t *) ce_ptr = crnti;
    mac_ce_size = sizeof(uint16_t);

    // Copying bytes for CRNTI MAC CE to the mac pdu pointer
    memcpy((void *) mac_pdu_ptr, (void *) ce_ptr, mac_ce_size);
    ce_ptr += mac_ce_size;
    mac_pdu_ptr += (unsigned char) mac_ce_size;
  }

  if (truncated_bsr) {
    // MAC CE fixed subheader
    mac_pdu_ptr->R = 0;
    mac_pdu_ptr->LCID = UL_SCH_LCID_S_TRUNCATED_BSR;
    mac_pdu_ptr++;

    // Short truncated BSR MAC CE (1 octet)
    ((NR_BSR_SHORT_TRUNCATED *) ce_ptr)-> Buffer_size = truncated_bsr;
    ((NR_BSR_SHORT_TRUNCATED *) ce_ptr)-> LcgID = 0; // todo
    mac_ce_size = sizeof(NR_BSR_SHORT_TRUNCATED);

    bsr = 1 ;
  } else if (short_bsr) {
    // MAC CE fixed subheader
    mac_pdu_ptr->R = 0;
    mac_pdu_ptr->LCID = UL_SCH_LCID_S_BSR;
    mac_pdu_ptr++;

    // Short truncated BSR MAC CE (1 octet)
    ((NR_BSR_SHORT *) ce_ptr)->Buffer_size = short_bsr;
    ((NR_BSR_SHORT *) ce_ptr)->LcgID = 0; // todo
    mac_ce_size = sizeof(NR_BSR_SHORT);

    bsr = 1 ;
  } else if (long_bsr) {
    // MAC CE variable subheader
    // todo ch 6.1.3.1. TS 38.321
    // ((NR_MAC_SUBHEADER_SHORT *) mac_pdu_ptr)->R = 0;
    // ((NR_MAC_SUBHEADER_SHORT *) mac_pdu_ptr)->F = 0;
    // ((NR_MAC_SUBHEADER_SHORT *) mac_pdu_ptr)->LCID = UL_SCH_LCID_L_BSR;
    // ((NR_MAC_SUBHEADER_SHORT *) mac_pdu_ptr)->L = 0;
    // last_size = 2;
    // mac_pdu_ptr += last_size;

    // Short truncated BSR MAC CE (1 octet)
    // ((NR_BSR_LONG *) ce_ptr)->Buffer_size0 = short_bsr;
    // ((NR_BSR_LONG *) ce_ptr)->LCGID0 = 0;
    // mac_ce_size = sizeof(NR_BSR_LONG); // size is variable
  }

  if (bsr){
    // Copying bytes for BSR MAC CE to the mac pdu pointer
    memcpy((void *) mac_pdu_ptr, (void *) ce_ptr, mac_ce_size);
    ce_ptr += mac_ce_size;
    mac_pdu_ptr += (unsigned char) mac_ce_size;
  }

  // compute offset before adding padding (if necessary)
  offset = ((unsigned char *) mac_pdu_ptr - pdu);
  uint16_t padding_bytes = 0; 

  if(buflen > 0) // If the buflen is provided
    padding_bytes = buflen - offset;

  // Compute final offset for padding
  if (post_padding > 0 || padding_bytes>0) {
    ((NR_MAC_SUBHEADER_FIXED *) mac_pdu_ptr)->R = 0;
    ((NR_MAC_SUBHEADER_FIXED *) mac_pdu_ptr)->LCID = UL_SCH_LCID_PADDING;
    mac_pdu_ptr++;
  } else {            
    // no MAC subPDU with padding
  }

  // compute final offset
  offset = ((unsigned char *) mac_pdu_ptr - pdu);

  //printf("Offset %d \n", ((unsigned char *) mac_pdu_ptr - pdu));

  return offset;
}

uint8_t
nr_ue_get_sdu(module_id_t module_idP, int CC_id, frame_t frameP,
           sub_frame_t subframe, uint8_t eNB_index,
           uint8_t *ulsch_buffer, uint16_t buflen, uint8_t *access_mode) {
  uint8_t total_rlc_pdu_header_len = 0;
  int16_t buflen_remain = 0;
  uint8_t lcid = 0;
  uint16_t sdu_lengths[8] = { 0, 0, 0, 0, 0, 0, 0, 0 };
  uint8_t sdu_lcids[8] = { 0, 0, 0, 0, 0, 0, 0, 0 };
  uint16_t payload_offset = 0, num_sdus = 0;
  uint8_t ulsch_sdus[MAX_ULSCH_PAYLOAD_BYTES];
  uint16_t sdu_length_total = 0;
  //unsigned short post_padding = 0;
  NR_UE_MAC_INST_t *mac = get_mac_inst(module_idP);

  rlc_buffer_occupancy_t lcid_buffer_occupancy_old =
    0, lcid_buffer_occupancy_new = 0;
  LOG_D(MAC,
        "[UE %d] MAC PROCESS UL TRANSPORT BLOCK at frame%d subframe %d TBS=%d\n",
        module_idP, frameP, subframe, buflen);
  AssertFatal(CC_id == 0,
              "Transmission on secondary CCs is not supported yet\n");

  // Check for DCCH first
  // TO DO: Multiplex in the order defined by the logical channel prioritization
  for (lcid = UL_SCH_LCID_SRB1;
       lcid < NR_MAX_NUM_LCID; lcid++) {

      lcid_buffer_occupancy_old = mac_rlc_get_buffer_occupancy_ind(module_idP, mac->crnti, eNB_index, frameP, subframe, ENB_FLAG_NO, lcid);
      lcid_buffer_occupancy_new = lcid_buffer_occupancy_old;

      if(lcid_buffer_occupancy_new){

        buflen_remain =
          buflen - (total_rlc_pdu_header_len + sdu_length_total + MAX_RLC_SDU_SUBHEADER_SIZE);
        LOG_D(MAC,
              "[UE %d] Frame %d : UL-DXCH -> ULSCH, RLC %d has %d bytes to "
              "send (Transport Block size %d SDU Length Total %d , mac header len %d, buflen_remain %d )\n", //BSR byte before Tx=%d
              module_idP, frameP, lcid, lcid_buffer_occupancy_new,
              buflen, sdu_length_total,
              total_rlc_pdu_header_len, buflen_remain); // ,nr_ue_mac_inst->scheduling_info.BSR_bytes[nr_ue_mac_inst->scheduling_info.LCGID[lcid]]

        while(buflen_remain > 0 && lcid_buffer_occupancy_new){

        sdu_lengths[num_sdus] = mac_rlc_data_req(module_idP,
                                mac->crnti,
                                eNB_index,
                                frameP,
                                ENB_FLAG_NO,
                                MBMS_FLAG_NO,
                                lcid,
                                buflen_remain,
                                (char *)&ulsch_sdus[sdu_length_total],0,
                                0);

        AssertFatal(buflen_remain >= sdu_lengths[num_sdus],
                    "LCID=%d RLC has segmented %d bytes but MAC has max=%d\n",
                    lcid, sdu_lengths[num_sdus], buflen_remain);

        if (sdu_lengths[num_sdus]) {
          sdu_length_total += sdu_lengths[num_sdus];
          sdu_lcids[num_sdus] = lcid;

          total_rlc_pdu_header_len += MAX_RLC_SDU_SUBHEADER_SIZE; //rlc_pdu_header_len_last;

          //Update number of SDU
          num_sdus++;
        }

        /* Get updated BO after multiplexing this PDU */
        lcid_buffer_occupancy_new = mac_rlc_get_buffer_occupancy_ind(module_idP,
                                                                     mac->crnti,
                                                                     eNB_index,
                                                                     frameP,
                                                                     subframe,
                                                                     ENB_FLAG_NO,
                                                                     lcid);
        buflen_remain =
                  buflen - (total_rlc_pdu_header_len + sdu_length_total + MAX_RLC_SDU_SUBHEADER_SIZE);
        }
  }

}

  // Generate ULSCH PDU
  if (num_sdus>0) {
  payload_offset = nr_generate_ulsch_pdu(ulsch_sdus,
                                         ulsch_buffer,  // mac header
                                         num_sdus,  // num sdus
                                         sdu_lengths, // sdu length
                                         sdu_lcids, // sdu lcid
                                         0, // power_headroom
                                         mac->crnti, // crnti
                                         0, // truncated_bsr
                                         0, // short_bsr
                                         0, // long_bsr
                                         0, // post_padding 
                                         buflen);  // TBS in bytes
  }
  else
	  return 0;

  // Padding: fill remainder of ULSCH with 0
  if (buflen - payload_offset > 0){
  	  for (int j = payload_offset; j < buflen; j++)
  		  ulsch_buffer[j] = 0;
  }

#if defined(ENABLE_MAC_PAYLOAD_DEBUG)
  LOG_I(MAC, "Printing UL MAC payload UE side, payload_offset: %d \n", payload_offset);
  for (int i = 0; i < buflen ; i++) {
	  //harq_process_ul_ue->a[i] = (unsigned char) rand();
	  //printf("a[%d]=0x%02x\n",i,harq_process_ul_ue->a[i]);
	  printf("%02x ",(unsigned char)ulsch_buffer[i]);
  }
  printf("\n");
#endif

  return 1;
}<|MERGE_RESOLUTION|>--- conflicted
+++ resolved
@@ -989,146 +989,6 @@
   LOG_D(MAC,"intra frequency reselection (0=allowed,1=notAllowed): %d\n", (int)mac->mib->intraFreqReselection);
   LOG_D(MAC,"half frame bit(extra bits):    %d\n", (int)half_frame_bit);
   LOG_I(MAC,"ssb index(extra bits):         %d\n", (int)ssb_index);
-<<<<<<< HEAD
-
-  //storing ssb index in the mac structure
-  mac->mib_ssb = ssb_index;
-
-  subcarrier_spacing_t scs_ssb = scs_30kHz;      //  default for 
-  //const uint32_t scs_index = 0;
-  const uint32_t num_slot_per_frame = 20;
-  subcarrier_spacing_t scs_pdcch;
-
-  //  assume carrier frequency < 6GHz
-  if(mac->mib->subCarrierSpacingCommon == NR_MIB__subCarrierSpacingCommon_scs15or60){
-    scs_pdcch = scs_15kHz;
-  }else{  //NR_MIB__subCarrierSpacingCommon_scs30or120
-    scs_pdcch = scs_30kHz;
-  }
-
-  channel_bandwidth_t min_channel_bw = bw_10MHz;  //  deafult for testing
-	    
-  uint32_t is_condition_A = (ssb_subcarrier_offset == 0);   //  38.213 ch.13
-  frequency_range_t frequency_range = FR1;
-  uint32_t index_4msb = (mac->mib->pdcch_ConfigSIB1.controlResourceSetZero);
-  uint32_t index_4lsb = (mac->mib->pdcch_ConfigSIB1.searchSpaceZero);
-  int32_t num_rbs = -1;
-  int32_t num_symbols = -1;
-  int32_t rb_offset = -1;
-  LOG_D(MAC,"<<<<<<<<<configSIB1: controlResourceSetZero %d searchSpaceZero %d scs_ssb %d scs_pdcch %d switch %d ",
-        index_4msb,index_4lsb,scs_ssb,scs_pdcch, (scs_ssb << 5)|scs_pdcch);
-
-  //  type0-pdcch coreset
-  switch( (scs_ssb << 5)|scs_pdcch ){
-  case (scs_15kHz << 5) | scs_15kHz :
-    AssertFatal(index_4msb < 15, "38.213 Table 13-1 4 MSB out of range\n");
-    mac->type0_pdcch_ss_mux_pattern = 1;
-    num_rbs     = table_38213_13_1_c2[index_4msb];
-    num_symbols = table_38213_13_1_c3[index_4msb];
-    rb_offset   = table_38213_13_1_c4[index_4msb];
-    break;
-
-  case (scs_15kHz << 5) | scs_30kHz:
-    AssertFatal(index_4msb < 14, "38.213 Table 13-2 4 MSB out of range\n");
-    mac->type0_pdcch_ss_mux_pattern = 1;
-    num_rbs     = table_38213_13_2_c2[index_4msb];
-    num_symbols = table_38213_13_2_c3[index_4msb];
-    rb_offset   = table_38213_13_2_c4[index_4msb];
-    break;
-
-  case (scs_30kHz << 5) | scs_15kHz:
-    if((min_channel_bw & bw_5MHz) | (min_channel_bw & bw_10MHz)){
-      AssertFatal(index_4msb < 9, "38.213 Table 13-3 4 MSB out of range\n");
-      mac->type0_pdcch_ss_mux_pattern = 1;
-      num_rbs     = table_38213_13_3_c2[index_4msb];
-      num_symbols = table_38213_13_3_c3[index_4msb];
-      rb_offset   = table_38213_13_3_c4[index_4msb];
-    }else if(min_channel_bw & bw_40MHz){
-      AssertFatal(index_4msb < 9, "38.213 Table 13-5 4 MSB out of range\n");
-      mac->type0_pdcch_ss_mux_pattern = 1;
-      num_rbs     = table_38213_13_5_c2[index_4msb];
-      num_symbols = table_38213_13_5_c3[index_4msb];
-      rb_offset   = table_38213_13_5_c4[index_4msb];
-    }else{ ; }
-
-    break;
-
-  case (scs_30kHz << 5) | scs_30kHz:
-    if((min_channel_bw & bw_5MHz) | (min_channel_bw & bw_10MHz)){
-      mac->type0_pdcch_ss_mux_pattern = 1;
-      num_rbs     = table_38213_13_4_c2[index_4msb];
-      num_symbols = table_38213_13_4_c3[index_4msb];
-      rb_offset   = table_38213_13_4_c4[index_4msb];
-      LOG_I(MAC,"<<<<<<<<<index_4msb %d num_rbs %d num_symb %d rb_offset %d\n",index_4msb,num_rbs,num_symbols,rb_offset );
-    }else if(min_channel_bw & bw_40MHz){
-      AssertFatal(index_4msb < 10, "38.213 Table 13-6 4 MSB out of range\n");
-      mac->type0_pdcch_ss_mux_pattern = 1;
-      num_rbs     = table_38213_13_6_c2[index_4msb];
-      num_symbols = table_38213_13_6_c3[index_4msb];
-      rb_offset   = table_38213_13_6_c4[index_4msb];
-    }else{ ; }
-    break;
-
-  case (scs_120kHz << 5) | scs_60kHz:
-    AssertFatal(index_4msb < 12, "38.213 Table 13-7 4 MSB out of range\n");
-    if(index_4msb & 0x7){
-      mac->type0_pdcch_ss_mux_pattern = 1;
-    }else if(index_4msb & 0x18){
-      mac->type0_pdcch_ss_mux_pattern = 2;
-    }else{ ; }
-
-    num_rbs     = table_38213_13_7_c2[index_4msb];
-    num_symbols = table_38213_13_7_c3[index_4msb];
-    if(!is_condition_A && (index_4msb == 8 || index_4msb == 10)){
-      rb_offset   = table_38213_13_7_c4[index_4msb] - 1;
-    }else{
-      rb_offset   = table_38213_13_7_c4[index_4msb];
-    }
-    break;
-
-  case (scs_120kHz << 5) | scs_120kHz:
-    AssertFatal(index_4msb < 8, "38.213 Table 13-8 4 MSB out of range\n");
-    if(index_4msb & 0x3){
-      mac->type0_pdcch_ss_mux_pattern = 1;
-    }else if(index_4msb & 0x0c){
-      mac->type0_pdcch_ss_mux_pattern = 3;
-    }
-
-    num_rbs     = table_38213_13_8_c2[index_4msb];
-    num_symbols = table_38213_13_8_c3[index_4msb];
-    if(!is_condition_A && (index_4msb == 4 || index_4msb == 6)){
-      rb_offset   = table_38213_13_8_c4[index_4msb] - 1;
-    }else{
-      rb_offset   = table_38213_13_8_c4[index_4msb];
-    }
-    break;
-
-  case (scs_240kHz << 5) | scs_60kHz:
-    AssertFatal(index_4msb < 4, "38.213 Table 13-9 4 MSB out of range\n");
-    mac->type0_pdcch_ss_mux_pattern = 1;
-    num_rbs     = table_38213_13_9_c2[index_4msb];
-    num_symbols = table_38213_13_9_c3[index_4msb];
-    rb_offset   = table_38213_13_9_c4[index_4msb];
-    break;
-
-  case (scs_240kHz << 5) | scs_120kHz:
-    AssertFatal(index_4msb < 8, "38.213 Table 13-10 4 MSB out of range\n");
-    if(index_4msb & 0x3){
-      mac->type0_pdcch_ss_mux_pattern = 1;
-    }else if(index_4msb & 0x0c){
-      mac->type0_pdcch_ss_mux_pattern = 2;
-    }
-    num_rbs     = table_38213_13_10_c2[index_4msb];
-    num_symbols = table_38213_13_10_c3[index_4msb];
-    if(!is_condition_A && (index_4msb == 4 || index_4msb == 6)){
-      rb_offset   = table_38213_13_10_c4[index_4msb]-1;
-    }else{
-      rb_offset   = table_38213_13_10_c4[index_4msb];
-    }
-                
-    break;
-=======
->>>>>>> 951fdfef
 
   //storing ssb index in the mac structure
   mac->mib_ssb = ssb_index;
@@ -1487,10 +1347,6 @@
       NR_UE_MAC_INST_t *mac = get_mac_inst(ul_info->module_id);
 
       if (ul_info->slot_tx == mac->msg3_slot && ul_info->frame_tx == mac->msg3_frame){
-<<<<<<< HEAD
-=======
-
->>>>>>> 951fdfef
         uint8_t ulsch_input_buffer[MAX_ULSCH_PAYLOAD_BYTES];
         nr_scheduled_response_t scheduled_response;
         fapi_nr_tx_request_t tx_req;
@@ -1594,11 +1450,7 @@
   else
     mac->msg3_frame = current_frame;
 
-<<<<<<< HEAD
   LOG_I(MAC, "[DEBUG_MSG3] current_slot %d k2 %d delta %d temp_slot %d mac->msg3_frame %d mac->msg3_slot %d \n", current_slot, k2, delta, current_slot + k2 + delta, mac->msg3_frame, mac->msg3_slot);
-=======
-  LOG_D(MAC, "[DEBUG_MSG3] current_slot %d k2 %d delta %d temp_slot %d mac->msg3_frame %d mac->msg3_slot %d \n", current_slot, k2, delta, current_slot + k2 + delta, mac->msg3_frame, mac->msg3_slot);
->>>>>>> 951fdfef
 }
 
 // This function schedules the PRACH according to prach_ConfigurationIndex and TS 38.211, tables 6.3.3.2.x
