/*
 * Licensed to the OpenAirInterface (OAI) Software Alliance under one or more
 * contributor license agreements.  See the NOTICE file distributed with
 * this work for additional information regarding copyright ownership.
 * The OpenAirInterface Software Alliance licenses this file to You under
 * the OAI Public License, Version 1.1  (the "License"); you may not use this file
 * except in compliance with the License.
 * You may obtain a copy of the License at
 *
 *      http://www.openairinterface.org/?page_id=698
 *
 * Unless required by applicable law or agreed to in writing, software
 * distributed under the License is distributed on an "AS IS" BASIS,
 * WITHOUT WARRANTIES OR CONDITIONS OF ANY KIND, either express or implied.
 * See the License for the specific language governing permissions and
 * limitations under the License.
 *-------------------------------------------------------------------------------
 * For more information about the OpenAirInterface (OAI) Software Alliance:
 *      contact@openairinterface.org
 */

/* \file ue_procedures.c
 * \brief procedures related to UE
 * \author R. Knopp, K.H. HSU
 * \date 2018
 * \version 0.1
 * \company Eurecom / NTUST
 * \email: knopp@eurecom.fr, kai-hsiang.hsu@eurecom.fr
 * \note
 * \warning
 */

#include "mac_proto.h"
#include "mac_extern.h"
#include "RRC/NR_UE/rrc_proto.h"
#include "assertions.h"
#include "PHY/defs_nr_UE.h"

#include <stdio.h>
#include <math.h>

uint32_t get_ssb_slot(uint32_t ssb_index){
    //  this function now only support f <= 3GHz
    return ssb_index & 0x3 ;

    //  return first_symbol(case, freq, ssb_index) / 14
}

int8_t nr_ue_decode_mib(
	module_id_t module_id,
	int 		cc_id,
	uint8_t 	gNB_index,
	uint8_t 	extra_bits,	//	8bits 38.212 c7.1.1
	uint32_t    ssb_length,
	uint32_t 	ssb_index,
	void 		*pduP,
    uint16_t    cell_id ){

    printf("[L2][MAC] decode mib\n");

	NR_UE_MAC_INST_t *mac = get_mac_inst(module_id);

    nr_mac_rrc_data_ind_ue( module_id, cc_id, gNB_index, NR_BCCH_BCH, (uint8_t *) pduP, 3 );    //  fixed 3 bytes MIB PDU
    
    AssertFatal(mac->mib != NULL, "nr_ue_decode_mib() mac->mib == NULL\n");
    //if(mac->mib != NULL){
	    uint32_t frame = (mac->mib->systemFrameNumber.buf[0] >> mac->mib->systemFrameNumber.bits_unused);
	    uint32_t frame_number_4lsb = (uint32_t)(extra_bits & 0xf);                      //	extra bits[0:3]
	    uint32_t half_frame_bit = (uint32_t)(( extra_bits >> 4 ) & 0x1 );               //	extra bits[4]
	    uint32_t ssb_subcarrier_offset_msb = (uint32_t)(( extra_bits >> 5 ) & 0x1 );    //	extra bits[5]
	    
	    uint32_t ssb_subcarrier_offset = mac->mib->ssb_SubcarrierOffset;

	    //uint32_t ssb_index = 0;    //  TODO: ssb_index should obtain from L1 in case Lssb != 64

	    frame = frame << 4;
	    frame = frame | frame_number_4lsb;

	    if(ssb_length == 64){
	    	ssb_index = ssb_index & (( extra_bits >> 2 ) & 0x1C );    //	{ extra_bits[5:7], ssb_index[2:0] }
	    }else{
			if(ssb_subcarrier_offset_msb){
			    ssb_subcarrier_offset = ssb_subcarrier_offset | 0x10;
			}
	    }

#ifdef DEBUG_MIB
		printf("system frame number(6 MSB bits): %d\n",  mac->mib->systemFrameNumber.buf[0]);
		printf("system frame number(with LSB): %d\n", (int)frame);
		printf("subcarrier spacing:            %d\n", (int)mac->mib->subCarrierSpacingCommon);
		printf("ssb carrier offset(with MSB):  %d\n", (int)ssb_subcarrier_offset);
		printf("dmrs type A position:          %d\n", (int)mac->mib->dmrs_TypeA_Position);
		printf("pdcch config sib1:             %d\n", (int)mac->mib->pdcch_ConfigSIB1);
		printf("cell barred:                   %d\n", (int)mac->mib->cellBarred);
		printf("intra frequcney reselection:   %d\n", (int)mac->mib->intraFreqReselection);
		printf("half frame bit(extra bits):    %d\n", (int)half_frame_bit);
		printf("ssb index(extra bits):         %d\n", (int)ssb_index);
#endif

	    subcarrier_spacing_t scs_ssb = scs_30kHz;      //  default for 
        //const uint32_t scs_index = 0;
        const uint32_t num_slot_per_frame = 20;
	    subcarrier_spacing_t scs_pdcch;

        //  assume carrier frequency < 6GHz
        if(mac->mib->subCarrierSpacingCommon == NR_MIB__subCarrierSpacingCommon_scs15or60){
            scs_pdcch = scs_15kHz;
        }else{  //NR_MIB__subCarrierSpacingCommon_scs30or120
            scs_pdcch = scs_30kHz;
        }
        scs_pdcch = 2;

	    channel_bandwidth_t min_channel_bw = bw_40MHz;  //  deafult for testing
	    
        uint32_t is_condition_A = (ssb_subcarrier_offset == 0);   //  38.213 ch.13
        frequency_range_t frequency_range = FR1;
        uint32_t index_4msb = (mac->mib->pdcch_ConfigSIB1 >> 4) & 0xf;
        uint32_t index_4lsb = (mac->mib->pdcch_ConfigSIB1 & 0xf);
        int32_t num_rbs = -1;
        int32_t num_symbols = -1;
        int32_t rb_offset = -1;
        //printf("<<<<<<<<<configSIB1 %d index_4msb %d index_4lsb %d scs_ssb %d scs_pdcch %d switch %d ",
        //mac->mib->pdcch_ConfigSIB1,index_4msb,index_4lsb,scs_ssb,scs_pdcch, (scs_ssb << 5)|scs_pdcch);

        //  type0-pdcch coreset
	    switch( (scs_ssb << 5)|scs_pdcch ){
            case (scs_15kHz << 5) | scs_15kHz :
                AssertFatal(index_4msb < 15, "38.213 Table 13-1 4 MSB out of range\n");
                mac->type0_pdcch_ss_mux_pattern = 1;
                num_rbs     = table_38213_13_1_c2[index_4msb];
                num_symbols = table_38213_13_1_c3[index_4msb];
                rb_offset   = table_38213_13_1_c4[index_4msb];
                break;

	        case (scs_15kHz << 5) | scs_30kHz:
                AssertFatal(index_4msb < 14, "38.213 Table 13-2 4 MSB out of range\n");
                mac->type0_pdcch_ss_mux_pattern = 1;
                num_rbs     = table_38213_13_2_c2[index_4msb];
                num_symbols = table_38213_13_2_c3[index_4msb];
                rb_offset   = table_38213_13_2_c4[index_4msb];
                break;

            case (scs_30kHz << 5) | scs_15kHz:
                if((min_channel_bw & bw_5MHz) | (min_channel_bw & bw_10MHz)){
                    AssertFatal(index_4msb < 9, "38.213 Table 13-3 4 MSB out of range\n");
                    mac->type0_pdcch_ss_mux_pattern = 1;
                    num_rbs     = table_38213_13_3_c2[index_4msb];
                    num_symbols = table_38213_13_3_c3[index_4msb];
                    rb_offset   = table_38213_13_3_c4[index_4msb];
                }else if(min_channel_bw & bw_40MHz){
                    AssertFatal(index_4msb < 9, "38.213 Table 13-5 4 MSB out of range\n");
                    mac->type0_pdcch_ss_mux_pattern = 1;
                    num_rbs     = table_38213_13_5_c2[index_4msb];
                    num_symbols = table_38213_13_5_c3[index_4msb];
                    rb_offset   = table_38213_13_5_c4[index_4msb];
                }else{ ; }

                break;

            case (scs_30kHz << 5) | scs_30kHz:
                if((min_channel_bw & bw_5MHz) | (min_channel_bw & bw_10MHz)){
                    mac->type0_pdcch_ss_mux_pattern = 1;
                    num_rbs     = table_38213_13_4_c2[index_4msb];
                    num_symbols = table_38213_13_4_c3[index_4msb];
                    rb_offset   = table_38213_13_4_c4[index_4msb];
                    printf("<<<<<<<<<index_4msb %d num_rbs %d num_symb %d rb_offset %d\n",index_4msb,num_rbs,num_symbols,rb_offset );
                }else if(min_channel_bw & bw_40MHz){
                    AssertFatal(index_4msb < 10, "38.213 Table 13-6 4 MSB out of range\n");
                    mac->type0_pdcch_ss_mux_pattern = 1;
                    num_rbs     = table_38213_13_6_c2[index_4msb];
                    num_symbols = table_38213_13_6_c3[index_4msb];
                    rb_offset   = table_38213_13_6_c4[index_4msb];
                }else{ ; }
                break;

            case (scs_120kHz << 5) | scs_60kHz:
                AssertFatal(index_4msb < 12, "38.213 Table 13-7 4 MSB out of range\n");
                if(index_4msb & 0x7){
                    mac->type0_pdcch_ss_mux_pattern = 1;
                }else if(index_4msb & 0x18){
                    mac->type0_pdcch_ss_mux_pattern = 2;
                }else{ ; }

                num_rbs     = table_38213_13_7_c2[index_4msb];
                num_symbols = table_38213_13_7_c3[index_4msb];
                if(!is_condition_A && (index_4msb == 8 || index_4msb == 10)){
                    rb_offset   = table_38213_13_7_c4[index_4msb] - 1;
                }else{
                    rb_offset   = table_38213_13_7_c4[index_4msb];
                }
                break;

            case (scs_120kHz << 5) | scs_120kHz:
                AssertFatal(index_4msb < 8, "38.213 Table 13-8 4 MSB out of range\n");
                if(index_4msb & 0x3){
                    mac->type0_pdcch_ss_mux_pattern = 1;
                }else if(index_4msb & 0x0c){
                    mac->type0_pdcch_ss_mux_pattern = 3;
                }

                num_rbs     = table_38213_13_8_c2[index_4msb];
                num_symbols = table_38213_13_8_c3[index_4msb];
                if(!is_condition_A && (index_4msb == 4 || index_4msb == 6)){
                    rb_offset   = table_38213_13_8_c4[index_4msb] - 1;
                }else{
                    rb_offset   = table_38213_13_8_c4[index_4msb];
                }
                break;

            case (scs_240kHz << 5) | scs_60kHz:
                AssertFatal(index_4msb < 4, "38.213 Table 13-9 4 MSB out of range\n");
                mac->type0_pdcch_ss_mux_pattern = 1;
                num_rbs     = table_38213_13_9_c2[index_4msb];
                num_symbols = table_38213_13_9_c3[index_4msb];
                rb_offset   = table_38213_13_9_c4[index_4msb];
                break;

            case (scs_240kHz << 5) | scs_120kHz:
                AssertFatal(index_4msb < 8, "38.213 Table 13-10 4 MSB out of range\n");
                if(index_4msb & 0x3){
                    mac->type0_pdcch_ss_mux_pattern = 1;
                }else if(index_4msb & 0x0c){
                    mac->type0_pdcch_ss_mux_pattern = 2;
                }
                num_rbs     = table_38213_13_10_c2[index_4msb];
                num_symbols = table_38213_13_10_c3[index_4msb];
                if(!is_condition_A && (index_4msb == 4 || index_4msb == 6)){
                    rb_offset   = table_38213_13_10_c4[index_4msb]-1;
                }else{
                    rb_offset   = table_38213_13_10_c4[index_4msb];
                }
                
                break;

	        default:
	            break;
	    }

        AssertFatal(num_rbs != -1, "Type0 PDCCH coreset num_rbs undefined");
        AssertFatal(num_symbols != -1, "Type0 PDCCH coreset num_symbols undefined");
        AssertFatal(rb_offset != -1, "Type0 PDCCH coreset rb_offset undefined");
        
        //uint32_t cell_id = 0;   //  obtain from L1 later

        //mac->type0_pdcch_dci_config.coreset.rb_start = rb_offset;
        //mac->type0_pdcch_dci_config.coreset.rb_end = rb_offset + num_rbs - 1;
        uint64_t mask = 0x0;
        uint8_t i;
        for(i=0; i<(num_rbs/6); ++i){   //  38.331 Each bit corresponds a group of 6 RBs
            mask = mask >> 1;
            mask = mask | 0x100000000000;
        }
        //printf(">>>>>>>>mask %x num_rbs %d rb_offset %d\n", mask, num_rbs, rb_offset);
        mac->type0_pdcch_dci_config.coreset.frequency_domain_resource = mask;
        mac->type0_pdcch_dci_config.coreset.rb_offset = rb_offset;  //  additional parameter other than coreset

        //mac->type0_pdcch_dci_config.type0_pdcch_coreset.duration = num_symbols;
        mac->type0_pdcch_dci_config.coreset.cce_reg_mapping_type = CCE_REG_MAPPING_TYPE_INTERLEAVED;
        mac->type0_pdcch_dci_config.coreset.cce_reg_interleaved_reg_bundle_size = 6;   //  L 38.211 7.3.2.2
        mac->type0_pdcch_dci_config.coreset.cce_reg_interleaved_interleaver_size = 2;  //  R 38.211 7.3.2.2
        mac->type0_pdcch_dci_config.coreset.cce_reg_interleaved_shift_index = cell_id;
        mac->type0_pdcch_dci_config.coreset.precoder_granularity = PRECODER_GRANULARITY_SAME_AS_REG_BUNDLE;
        mac->type0_pdcch_dci_config.coreset.pdcch_dmrs_scrambling_id = cell_id;



        // type0-pdcch search space
        float big_o;
        float big_m;
        uint32_t temp;
        SFN_C_TYPE sfn_c;   //  only valid for mux=1
        uint32_t n_c;
        uint32_t number_of_search_space_per_slot;
        uint32_t first_symbol_index;
        uint32_t search_space_duration;  //  element of search space
        uint32_t coreset_duration;  //  element of coreset
        
        //  38.213 table 10.1-1

        /// MUX PATTERN 1
        if(mac->type0_pdcch_ss_mux_pattern == 1 && frequency_range == FR1){
            big_o = table_38213_13_11_c1[index_4lsb];
            number_of_search_space_per_slot = table_38213_13_11_c2[index_4lsb];
            big_m = table_38213_13_11_c3[index_4lsb];

            temp = (uint32_t)(big_o*pow(2, scs_pdcch)) + (uint32_t)(ssb_index*big_m);
            n_c = temp / num_slot_per_frame;
            if((temp/num_slot_per_frame) & 0x1){
                sfn_c = SFN_C_MOD_2_EQ_1;
            }else{
                sfn_c = SFN_C_MOD_2_EQ_0;
            }

            if((index_4lsb == 1 || index_4lsb == 3 || index_4lsb == 5 || index_4lsb == 7) && (ssb_index&1)){
                first_symbol_index = num_symbols;
            }else{
                first_symbol_index = table_38213_13_11_c4[index_4lsb];
            }
            //  38.213 chapter 13: over two consecutive slots
            search_space_duration = 2;
        }

        if(mac->type0_pdcch_ss_mux_pattern == 1 && frequency_range == FR2){
            big_o = table_38213_13_12_c1[index_4lsb];
            number_of_search_space_per_slot = table_38213_13_11_c2[index_4lsb];
            big_m = table_38213_13_12_c3[index_4lsb];

            if((index_4lsb == 1 || index_4lsb == 3 || index_4lsb == 5 || index_4lsb == 10) && (ssb_index&1)){
                first_symbol_index = 7;
            }else if((index_4lsb == 6 || index_4lsb == 7 || index_4lsb == 8 || index_4lsb == 11) && (ssb_index&1)){
                first_symbol_index = num_symbols;
            }else{
                first_symbol_index = 0;
            }
            //  38.213 chapter 13: over two consecutive slots
            search_space_duration = 2;
        }

        /// MUX PATTERN 2
        if(mac->type0_pdcch_ss_mux_pattern == 2){
            
            if((scs_ssb == scs_120kHz) && (scs_pdcch == scs_60kHz)){
                //  38.213 Table 13-13
                AssertFatal(index_4lsb == 0, "38.213 Table 13-13 4 LSB out of range\n");
                //  PDCCH monitoring occasions (SFN and slot number) same as SSB frame-slot
//                sfn_c = SFN_C_EQ_SFN_SSB;
                n_c = get_ssb_slot(ssb_index);
                switch(ssb_index & 0x3){    //  ssb_index(i) mod 4
                    case 0: 
                        first_symbol_index = 0;
                        break;
                    case 1: 
                        first_symbol_index = 1;
                        break;
                    case 2: 
                        first_symbol_index = 6;
                        break;
                    case 3: 
                        first_symbol_index = 7;
                        break;
                    default: break; 
                }
                
            }else if((scs_ssb == scs_240kHz) && (scs_pdcch == scs_120kHz)){
                //  38.213 Table 13-14
                AssertFatal(index_4lsb == 0, "38.213 Table 13-14 4 LSB out of range\n");
                //  PDCCH monitoring occasions (SFN and slot number) same as SSB frame-slot
//                sfn_c = SFN_C_EQ_SFN_SSB;
                n_c = get_ssb_slot(ssb_index);
                switch(ssb_index & 0x7){    //  ssb_index(i) mod 8
                    case 0: 
                        first_symbol_index = 0;
                        break;
                    case 1: 
                        first_symbol_index = 1;
                        break;
                    case 2: 
                        first_symbol_index = 2;
                        break;
                    case 3: 
                        first_symbol_index = 3;
                        break;
                    case 4: 
                        first_symbol_index = 12;
                        n_c = get_ssb_slot(ssb_index) - 1;
                        break;
                    case 5: 
                        first_symbol_index = 13;
                        n_c = get_ssb_slot(ssb_index) - 1;
                        break;
                    case 6: 
                        first_symbol_index = 0;
                        break;
                    case 7: 
                        first_symbol_index = 1;
                        break;
                    default: break; 
                }
            }else{ ; }
            //  38.213 chapter 13: over one slot
            search_space_duration = 1;
        }

        /// MUX PATTERN 3
        if(mac->type0_pdcch_ss_mux_pattern == 3){
            if((scs_ssb == scs_120kHz) && (scs_pdcch == scs_120kHz)){
                //  38.213 Table 13-15
                AssertFatal(index_4lsb == 0, "38.213 Table 13-15 4 LSB out of range\n");
                //  PDCCH monitoring occasions (SFN and slot number) same as SSB frame-slot
//                sfn_c = SFN_C_EQ_SFN_SSB;
                n_c = get_ssb_slot(ssb_index);
                switch(ssb_index & 0x3){    //  ssb_index(i) mod 4
                    case 0: 
                        first_symbol_index = 4;
                        break;
                    case 1: 
                        first_symbol_index = 8;
                        break;
                    case 2: 
                        first_symbol_index = 2;
                        break;
                    case 3: 
                        first_symbol_index = 6;
                        break;
                    default: break; 
                }
            }else{ ; }
            //  38.213 chapter 13: over one slot
            search_space_duration = 1;
        }

        coreset_duration = num_symbols * number_of_search_space_per_slot;

        mac->type0_pdcch_dci_config.number_of_candidates[0] = table_38213_10_1_1_c2[0];
        mac->type0_pdcch_dci_config.number_of_candidates[1] = table_38213_10_1_1_c2[1];
        mac->type0_pdcch_dci_config.number_of_candidates[2] = table_38213_10_1_1_c2[2];   //  CCE aggregation level = 4
        mac->type0_pdcch_dci_config.number_of_candidates[3] = table_38213_10_1_1_c2[3];   //  CCE aggregation level = 8
        mac->type0_pdcch_dci_config.number_of_candidates[4] = table_38213_10_1_1_c2[4];   //  CCE aggregation level = 16
        mac->type0_pdcch_dci_config.duration = search_space_duration;
        mac->type0_pdcch_dci_config.coreset.duration = coreset_duration;   //  coreset
        mac->type0_pdcch_dci_config.monitoring_symbols_within_slot = (0x3fff << first_symbol_index) & (0x3fff >> (14-coreset_duration-first_symbol_index)) & 0x3fff;

        mac->type0_pdcch_ss_sfn_c = sfn_c;
        mac->type0_pdcch_ss_n_c = n_c;
        
	    // fill in the elements in config request inside P5 message
	    mac->phy_config.config_req.pbch_config.system_frame_number = frame;    //  after calculation
	    mac->phy_config.config_req.pbch_config.subcarrier_spacing_common = mac->mib->subCarrierSpacingCommon;
	    mac->phy_config.config_req.pbch_config.ssb_subcarrier_offset = ssb_subcarrier_offset;  //  after calculation
	    mac->phy_config.config_req.pbch_config.dmrs_type_a_position = mac->mib->dmrs_TypeA_Position;
	    mac->phy_config.config_req.pbch_config.pdcch_config_sib1 = mac->mib->pdcch_ConfigSIB1;
	    mac->phy_config.config_req.pbch_config.cell_barred = mac->mib->cellBarred;
	    mac->phy_config.config_req.pbch_config.intra_frequency_reselection = mac->mib->intraFreqReselection;
	    mac->phy_config.config_req.pbch_config.half_frame_bit = half_frame_bit;
	    mac->phy_config.config_req.pbch_config.ssb_index = ssb_index;
	    mac->phy_config.config_req.config_mask |= FAPI_NR_CONFIG_REQUEST_MASK_PBCH;

	    if(mac->if_module != NULL && mac->if_module->phy_config_request != NULL){
		mac->if_module->phy_config_request(&mac->phy_config);
	    }
    //}
    return 0;
}



//  TODO: change to UE parameter, scs: 15KHz, slot duration: 1ms
uint32_t get_ssb_frame(uint32_t test){
	return test;
}

// Performs :
// 1. TODO: Call RRC for link status return to PHY
// 2. TODO: Perform SR/BSR procedures for scheduling feedback
// 3. TODO: Perform PHR procedures
NR_UE_L2_STATE_t nr_ue_scheduler(
    const module_id_t module_id,
    const uint8_t gNB_index,
    const int cc_id,
    const frame_t rx_frame,
    const slot_t rx_slot,
    const int32_t ssb_index,
    const frame_t tx_frame,
    const slot_t tx_slot ){

    uint32_t search_space_mask = 0;
    NR_UE_MAC_INST_t *mac = get_mac_inst(module_id);
    
    //  check type0 from 38.213 13
    if(ssb_index != -1){

        if(mac->type0_pdcch_ss_mux_pattern == 1){
            //	38.213 chapter 13
            if((mac->type0_pdcch_ss_sfn_c == SFN_C_MOD_2_EQ_0) && !(rx_frame & 0x1) && (rx_slot == mac->type0_pdcch_ss_n_c)){
            	search_space_mask = search_space_mask | type0_pdcch;
                mac->type0_pdcch_consecutive_slots = mac->type0_pdcch_dci_config.duration;
            }
            if((mac->type0_pdcch_ss_sfn_c == SFN_C_MOD_2_EQ_1) &&  (rx_frame & 0x1) && (rx_slot == mac->type0_pdcch_ss_n_c)){
            	search_space_mask = search_space_mask | type0_pdcch;
                mac->type0_pdcch_consecutive_slots = mac->type0_pdcch_dci_config.duration;
            }
        }
        if(mac->type0_pdcch_ss_mux_pattern == 2){
            //	38.213 Table 13-13, 13-14
            if((rx_frame == get_ssb_frame(rx_frame)) && (rx_slot == mac->type0_pdcch_ss_n_c)){
                search_space_mask = search_space_mask | type0_pdcch;
                mac->type0_pdcch_consecutive_slots = mac->type0_pdcch_dci_config.duration;
            }
        }
        if(mac->type0_pdcch_ss_mux_pattern == 3){
        	//	38.213 Table 13-15
            if((rx_frame == get_ssb_frame(rx_frame)) && (rx_slot == mac->type0_pdcch_ss_n_c)){
                search_space_mask = search_space_mask | type0_pdcch;
                mac->type0_pdcch_consecutive_slots = mac->type0_pdcch_dci_config.duration;
            }
        }
    }

    fapi_nr_dl_config_request_t *dl_config = &mac->dl_config_request;
    //  Type0 PDCCH search space
    if((search_space_mask & type0_pdcch) || ( mac->type0_pdcch_consecutive_slots != 0 )){
        mac->type0_pdcch_consecutive_slots = mac->type0_pdcch_consecutive_slots - 1;

        dl_config->dl_config_list[dl_config->number_pdus].dci_config_pdu.dci_config_rel15 = mac->type0_pdcch_dci_config;
        dl_config->dl_config_list[dl_config->number_pdus].pdu_type = FAPI_NR_DL_CONFIG_TYPE_DCI;
        dl_config->number_pdus = dl_config->number_pdus + 1;
    	
    	dl_config->dl_config_list[dl_config->number_pdus].dci_config_pdu.dci_config_rel15.rnti = 0xaaaa;	//	to be set
    }

    if(search_space_mask & type0a_pdcch){
    }

    if(search_space_mask & type1_pdcch){
    }

    if(search_space_mask & type2_pdcch){
    }

    if(search_space_mask & type3_pdcch){
    }


    mac->scheduled_response.dl_config = dl_config;
    

	return CONNECTION_OK;
}

//////////////
/*
 * This code contains all the functions needed to process all dci fields.
 * These tables and functions are going to be called by function nr_ue_process_dci
 */
// table_7_3_1_1_2_2_3_4_5 contains values for number of layers and precoding information for tables 7.3.1.1.2-2/3/4/5 from TS 38.212 subclause 7.3.1.1.2
// the first 6 columns contain table 7.3.1.1.2-2: Precoding information and number of layers, for 4 antenna ports, if transformPrecoder=disabled and maxRank = 2 or 3 or 4
// next six columns contain table 7.3.1.1.2-3: Precoding information and number of layers for 4 antenna ports, if transformPrecoder= enabled, or if transformPrecoder=disabled and maxRank = 1
// next four columns contain table 7.3.1.1.2-4: Precoding information and number of layers, for 2 antenna ports, if transformPrecoder=disabled and maxRank = 2
// next four columns contain table 7.3.1.1.2-5: Precoding information and number of layers, for 2 antenna ports, if transformPrecoder= enabled, or if transformPrecoder= disabled and maxRank = 1
uint8_t table_7_3_1_1_2_2_3_4_5[64][20] = {
{1,  0,  1,  0,  1,  0,  1,  0,  1,  0,  1,  0,  1,  0,  1,  0,  1,  0,  1,  0},
{1,  1,  1,  1,  1,  1,  1,  1,  1,  1,  1,  1,  1,  1,  1,  1,  1,  1,  1,  1},
{1,  2,  1,  2,  1,  2,  1,  2,  1,  2,  1,  2,  2,  0,  2,  0,  1,  2,  0,  0},
{1,  3,  1,  3,  1,  3,  1,  3,  1,  3,  1,  3,  1,  2,  0,  0,  1,  3,  0,  0},
{2,  0,  2,  0,  2,  0,  1,  4,  1,  4,  0,  0,  1,  3,  0,  0,  1,  4,  0,  0},
{2,  1,  2,  1,  2,  1,  1,  5,  1,  5,  0,  0,  1,  4,  0,  0,  1,  5,  0,  0},
{2,  2,  2,  2,  2,  2,  1,  6,  1,  6,  0,  0,  1,  5,  0,  0,  0,  0,  0,  0},
{2,  3,  2,  3,  2,  3,  1,  7,  1,  7,  0,  0,  2,  1,  0,  0,  0,  0,  0,  0},
{2,  4,  2,  4,  2,  4,  1,  8,  1,  8,  0,  0,  2,  2,  0,  0,  0,  0,  0,  0},
{2,  5,  2,  5,  2,  5,  1,  9,  1,  9,  0,  0,  0,  0,  0,  0,  0,  0,  0,  0},
{3,  0,  3,  0,  3,  0,  1,  10, 1,  10, 0,  0,  0,  0,  0,  0,  0,  0,  0,  0},
{4,  0,  4,  0,  4,  0,  1,  11, 1,  11, 0,  0,  0,  0,  0,  0,  0,  0,  0,  0},
{1,  4,  1,  4,  0,  0,  1,  12, 0,  0,  0,  0,  0,  0,  0,  0,  0,  0,  0,  0},
{1,  5,  1,  5,  0,  0,  1,  13, 0,  0,  0,  0,  0,  0,  0,  0,  0,  0,  0,  0},
{1,  6,  1,  6,  0,  0,  1,  14, 0,  0,  0,  0,  0,  0,  0,  0,  0,  0,  0,  0},
{1,  7,  1,  7,  0,  0,  1,  15, 0,  0,  0,  0,  0,  0,  0,  0,  0,  0,  0,  0},
{1,  8,  1,  8,  0,  0,  1,  16, 0,  0,  0,  0,  0,  0,  0,  0,  0,  0,  0,  0},
{1,  9,  1,  9,  0,  0,  1,  17, 0,  0,  0,  0,  0,  0,  0,  0,  0,  0,  0,  0},
{1,  10, 1,  10, 0,  0,  1,  18, 0,  0,  0,  0,  0,  0,  0,  0,  0,  0,  0,  0},
{1,  11, 1,  11, 0,  0,  1,  19, 0,  0,  0,  0,  0,  0,  0,  0,  0,  0,  0,  0},
{2,  6,  2,  6,  0,  0,  1,  20, 0,  0,  0,  0,  0,  0,  0,  0,  0,  0,  0,  0},
{2,  7,  2,  7,  0,  0,  1,  21, 0,  0,  0,  0,  0,  0,  0,  0,  0,  0,  0,  0},
{2,  8,  2,  8,  0,  0,  1,  22, 0,  0,  0,  0,  0,  0,  0,  0,  0,  0,  0,  0},
{2,  9,  2,  9,  0,  0,  1,  23, 0,  0,  0,  0,  0,  0,  0,  0,  0,  0,  0,  0},
{2,  10, 2,  10, 0,  0,  1,  24, 0,  0,  0,  0,  0,  0,  0,  0,  0,  0,  0,  0},
{2,  11, 2,  11, 0,  0,  1,  25, 0,  0,  0,  0,  0,  0,  0,  0,  0,  0,  0,  0},
{2,  12, 2,  12, 0,  0,  1,  26, 0,  0,  0,  0,  0,  0,  0,  0,  0,  0,  0,  0},
{2,  13, 2,  13, 0,  0,  1,  27, 0,  0,  0,  0,  0,  0,  0,  0,  0,  0,  0,  0},
{3,  1,  3,  1,  0,  0,  0,  0,  0,  0,  0,  0,  0,  0,  0,  0,  0,  0,  0,  0},
{3,  2,  3,  2,  0,  0,  0,  0,  0,  0,  0,  0,  0,  0,  0,  0,  0,  0,  0,  0},
{4,  1,  4,  1,  0,  0,  0,  0,  0,  0,  0,  0,  0,  0,  0,  0,  0,  0,  0,  0},
{4,  2,  4,  2,  0,  0,  0,  0,  0,  0,  0,  0,  0,  0,  0,  0,  0,  0,  0,  0},
{1,  12, 0,  0,  0,  0,  0,  0,  0,  0,  0,  0,  0,  0,  0,  0,  0,  0,  0,  0},
{1,  13, 0,  0,  0,  0,  0,  0,  0,  0,  0,  0,  0,  0,  0,  0,  0,  0,  0,  0},
{1,  14, 0,  0,  0,  0,  0,  0,  0,  0,  0,  0,  0,  0,  0,  0,  0,  0,  0,  0},
{1,  15, 0,  0,  0,  0,  0,  0,  0,  0,  0,  0,  0,  0,  0,  0,  0,  0,  0,  0},
{1,  16, 0,  0,  0,  0,  0,  0,  0,  0,  0,  0,  0,  0,  0,  0,  0,  0,  0,  0},
{1,  17, 0,  0,  0,  0,  0,  0,  0,  0,  0,  0,  0,  0,  0,  0,  0,  0,  0,  0},
{1,  18, 0,  0,  0,  0,  0,  0,  0,  0,  0,  0,  0,  0,  0,  0,  0,  0,  0,  0},
{1,  19, 0,  0,  0,  0,  0,  0,  0,  0,  0,  0,  0,  0,  0,  0,  0,  0,  0,  0},
{1,  20, 0,  0,  0,  0,  0,  0,  0,  0,  0,  0,  0,  0,  0,  0,  0,  0,  0,  0},
{1,  21, 0,  0,  0,  0,  0,  0,  0,  0,  0,  0,  0,  0,  0,  0,  0,  0,  0,  0},
{1,  22, 0,  0,  0,  0,  0,  0,  0,  0,  0,  0,  0,  0,  0,  0,  0,  0,  0,  0},
{1,  23, 0,  0,  0,  0,  0,  0,  0,  0,  0,  0,  0,  0,  0,  0,  0,  0,  0,  0},
{1,  24, 0,  0,  0,  0,  0,  0,  0,  0,  0,  0,  0,  0,  0,  0,  0,  0,  0,  0},
{1,  25, 0,  0,  0,  0,  0,  0,  0,  0,  0,  0,  0,  0,  0,  0,  0,  0,  0,  0},
{1,  26, 0,  0,  0,  0,  0,  0,  0,  0,  0,  0,  0,  0,  0,  0,  0,  0,  0,  0},
{1,  27, 0,  0,  0,  0,  0,  0,  0,  0,  0,  0,  0,  0,  0,  0,  0,  0,  0,  0},
{2,  14, 0,  0,  0,  0,  0,  0,  0,  0,  0,  0,  0,  0,  0,  0,  0,  0,  0,  0},
{2,  15, 0,  0,  0,  0,  0,  0,  0,  0,  0,  0,  0,  0,  0,  0,  0,  0,  0,  0},
{2,  16, 0,  0,  0,  0,  0,  0,  0,  0,  0,  0,  0,  0,  0,  0,  0,  0,  0,  0},
{2,  17, 0,  0,  0,  0,  0,  0,  0,  0,  0,  0,  0,  0,  0,  0,  0,  0,  0,  0},
{2,  18, 0,  0,  0,  0,  0,  0,  0,  0,  0,  0,  0,  0,  0,  0,  0,  0,  0,  0},
{2,  19, 0,  0,  0,  0,  0,  0,  0,  0,  0,  0,  0,  0,  0,  0,  0,  0,  0,  0},
{2,  20, 0,  0,  0,  0,  0,  0,  0,  0,  0,  0,  0,  0,  0,  0,  0,  0,  0,  0},
{2,  21, 0,  0,  0,  0,  0,  0,  0,  0,  0,  0,  0,  0,  0,  0,  0,  0,  0,  0},
{3,  3,  0,  0,  0,  0,  0,  0,  0,  0,  0,  0,  0,  0,  0,  0,  0,  0,  0,  0},
{3,  4,  0,  0,  0,  0,  0,  0,  0,  0,  0,  0,  0,  0,  0,  0,  0,  0,  0,  0},
{3,  5,  0,  0,  0,  0,  0,  0,  0,  0,  0,  0,  0,  0,  0,  0,  0,  0,  0,  0},
{3,  6,  0,  0,  0,  0,  0,  0,  0,  0,  0,  0,  0,  0,  0,  0,  0,  0,  0,  0},
{4,  3,  0,  0,  0,  0,  0,  0,  0,  0,  0,  0,  0,  0,  0,  0,  0,  0,  0,  0},
{4,  4,  0,  0,  0,  0,  0,  0,  0,  0,  0,  0,  0,  0,  0,  0,  0,  0,  0,  0},
{0,  0,  0,  0,  0,  0,  0,  0,  0,  0,  0,  0,  0,  0,  0,  0,  0,  0,  0,  0},
{0,  0,  0,  0,  0,  0,  0,  0,  0,  0,  0,  0,  0,  0,  0,  0,  0,  0,  0,  0}
};
uint8_t table_7_3_1_1_2_12[14][3] = {
{1,0,1},
{1,1,1},
{2,0,1},
{2,1,1},
{2,2,1},
{2,3,1},
{2,0,2},
{2,1,2},
{2,2,2},
{2,3,2},
{2,4,2},
{2,5,2},
{2,6,2},
{2,7,2}
};
uint8_t table_7_3_1_1_2_13[10][4] = {
{1,0,1,1},
{2,0,1,1},
{2,2,3,1},
{2,0,2,1},
{2,0,1,2},
{2,2,3,2},
{2,4,5,2},
{2,6,7,2},
{2,0,4,2},
{2,2,6,2}
};
uint8_t table_7_3_1_1_2_14[3][5] = {
{2,0,1,2,1},
{2,0,1,4,2},
{2,2,3,6,2}
};
uint8_t table_7_3_1_1_2_15[4][6] = {
{2,0,1,2,3,1},
{2,0,1,4,5,2},
{2,2,3,6,7,2},
{2,0,2,4,6,2}
};
uint8_t table_7_3_1_1_2_16[12][2] = {
{1,0},
{1,1},
{2,0},
{2,1},
{2,2},
{2,3},
{3,0},
{3,1},
{3,2},
{3,3},
{3,4},
{3,5}
};
uint8_t table_7_3_1_1_2_17[7][3] = {
{1,0,1},
{2,0,1},
{2,2,3},
{3,0,1},
{3,2,3},
{3,4,5},
{2,0,2}
};
uint8_t table_7_3_1_1_2_18[3][4] = {
{2,0,1,2},
{3,0,1,2},
{3,3,4,5}
};
uint8_t table_7_3_1_1_2_19[2][5] = {
{2,0,1,2,3},
{3,0,1,2,3}
};
uint8_t table_7_3_1_1_2_20[28][3] = {
{1,0,1},
{1,1,1},
{2,0,1},
{2,1,1},
{2,2,1},
{2,3,1},
{3,0,1},
{3,1,1},
{3,2,1},
{3,3,1},
{3,4,1},
{3,5,1},
{3,0,2},
{3,1,2},
{3,2,2},
{3,3,2},
{3,4,2},
{3,5,2},
{3,6,2},
{3,7,2},
{3,8,2},
{3,9,2},
{3,10,2},
{3,11,2},
{1,0,2},
{1,1,2},
{1,6,2},
{1,7,2}
};
uint8_t table_7_3_1_1_2_21[19][4] = {
{1,0,1,1},
{2,0,1,1},
{2,2,3,1},
{3,0,1,1},
{3,2,3,1},
{3,4,5,1},
{2,0,2,1},
{3,0,1,2},
{3,2,3,2},
{3,4,5,2},
{3,6,7,2},
{3,8,9,2},
{3,10,11,2},
{1,0,1,2},
{1,6,7,2},
{2,0,1,2},
{2,2,3,2},
{2,6,7,2},
{2,8,9,2}
};
uint8_t table_7_3_1_1_2_22[6][5] = {
{2,0,1,2,1},
{3,0,1,2,1},
{3,3,4,5,1},
{3,0,1,6,2},
{3,2,3,8,2},
{3,4,5,10,2}
};
uint8_t table_7_3_1_1_2_23[5][6] = {
{2,0,1,2,3,1},
{3,0,1,2,3,1},
{3,0,1,6,7,2},
{3,2,3,8,9,2},
{3,4,5,10,11,2}
};
uint8_t table_7_3_2_3_3_1[12][5] = {
{1,0,0,0,0},
{1,1,0,0,0},
{1,0,1,0,0},
{2,0,0,0,0},
{2,1,0,0,0},
{2,2,0,0,0},
{2,3,0,0,0},
{2,0,1,0,0},
{2,2,3,0,0},
{2,0,1,2,0},
{2,0,1,2,3},
{2,0,2,0,0}
};
uint8_t table_7_3_2_3_3_2_oneCodeword[31][6] = {
{1,0,0,0,0,1},
{1,1,0,0,0,1},
{1,0,1,0,0,1},
{2,0,0,0,0,1},
{2,1,0,0,0,1},
{2,2,0,0,0,1},
{2,3,0,0,0,1},
{2,0,1,0,0,1},
{2,2,3,0,0,1},
{2,0,1,2,0,1},
{2,0,1,2,3,1},
{2,0,2,0,0,1},
{2,0,0,0,0,2},
{2,1,0,0,0,2},
{2,2,0,0,0,2},
{2,3,0,0,0,2},
{2,4,0,0,0,2},
{2,5,0,0,0,2},
{2,6,0,0,0,2},
{2,7,0,0,0,2},
{2,0,1,0,0,2},
{2,2,3,0,0,2},
{2,4,5,0,0,2},
{2,6,7,0,0,2},
{2,0,4,0,0,2},
{2,2,6,0,0,2},
{2,0,1,4,0,2},
{2,2,3,6,0,2},
{2,0,1,4,5,2},
{2,2,3,6,7,2},
{2,0,2,4,6,2}
};
uint8_t table_7_3_2_3_3_2_twoCodeword[4][10] = {
{2,0,1,2,3,4,0,0,0,2},
{2,0,1,2,3,4,6,0,0,2},
{2,0,1,2,3,4,5,6,0,2},
{2,0,1,2,3,4,5,6,7,2}
};
uint8_t table_7_3_2_3_3_3_oneCodeword[24][5] = {
{1,0,0,0,0},
{1,1,0,0,0},
{1,0,1,0,0},
{2,0,0,0,0},
{2,1,0,0,0},
{2,2,0,0,0},
{2,3,0,0,0},
{2,0,1,0,0},
{2,2,3,0,0},
{2,0,1,2,0},
{2,0,1,2,3},
{3,0,0,0,0},
{3,1,0,0,0},
{3,2,0,0,0},
{3,3,0,0,0},
{3,4,0,0,0},
{3,5,0,0,0},
{3,0,1,0,0},
{3,2,3,0,0},
{3,4,5,0,0},
{3,0,1,2,0},
{3,3,4,5,0},
{3,0,1,2,3},
{2,0,2,0,0}
};
uint8_t table_7_3_2_3_3_3_twoCodeword[2][7] = {
{3,0,1,2,3,4,0},
{3,0,1,2,3,4,5}
};
uint8_t table_7_3_2_3_3_4_oneCodeword[58][6] = {
{1,0,0,0,0,1},
{1,1,0,0,0,1},
{1,0,1,0,0,1},
{2,0,0,0,0,1},
{2,1,0,0,0,1},
{2,2,0,0,0,1},
{2,3,0,0,0,1},
{2,0,1,0,0,1},
{2,2,3,0,0,1},
{2,0,1,2,0,1},
{2,0,1,2,3,1},
{3,0,0,0,0,1},
{3,1,0,0,0,1},
{3,2,0,0,0,1},
{3,3,0,0,0,1},
{3,4,0,0,0,1},
{3,5,0,0,0,1},
{3,0,1,0,0,1},
{3,2,3,0,0,1},
{3,4,5,0,0,1},
{3,0,1,2,0,1},
{3,3,4,5,0,1},
{3,0,1,2,3,1},
{2,0,2,0,0,1},
{3,0,0,0,0,2},
{3,1,0,0,0,2},
{3,2,0,0,0,2},
{3,3,0,0,0,2},
{3,4,0,0,0,2},
{3,5,0,0,0,2},
{3,6,0,0,0,2},
{3,7,0,0,0,2},
{3,8,0,0,0,2},
{3,9,0,0,0,2},
{3,10,0,0,0,2},
{3,11,0,0,0,2},
{3,0,1,0,0,2},
{3,2,3,0,0,2},
{3,4,5,0,0,2},
{3,6,7,0,0,2},
{3,8,9,0,0,2},
{3,10,11,0,0,2},
{3,0,1,6,0,2},
{3,2,3,8,0,2},
{3,4,5,10,0,2},
{3,0,1,6,7,2},
{3,2,3,8,9,2},
{3,4,5,10,11,2},
{1,0,0,0,0,2},
{1,1,0,0,0,2},
{1,6,0,0,0,2},
{1,7,0,0,0,2},
{1,0,1,0,0,2},
{1,6,7,0,0,2},
{2,0,1,0,0,2},
{2,2,3,0,0,2},
{2,6,7,0,0,2},
{2,8,9,0,0,2}
};
uint8_t table_7_3_2_3_3_4_twoCodeword[6][10] = {
{3,0,1,2,3,4,0,0,0,1},
{3,0,1,2,3,4,5,0,0,1},
{2,0,1,2,3,6,0,0,0,2},
{2,0,1,2,3,6,8,0,0,2},
{2,0,1,2,3,6,7,8,0,2},
{2,0,1,2,3,6,7,8,9,2}
};
int8_t nr_ue_process_dci_freq_dom_resource_assignment(
  fapi_nr_ul_config_pusch_pdu_rel15_t *ulsch_config_pdu,
  fapi_nr_dl_config_dlsch_pdu_rel15_t *dlsch_config_pdu,
  uint16_t n_RB_ULBWP,
  uint16_t n_RB_DLBWP,
  uint16_t riv
){
  uint16_t l_RB;
  uint16_t start_RB;
  uint16_t tmp_RIV;

/*
 * TS 38.214 subclause 5.1.2.2 Resource allocation in frequency domain (downlink)
 * when the scheduling grant is received with DCI format 1_0, then downlink resource allocation type 1 is used
 */
  if(dlsch_config_pdu != NULL){
  /*
   * TS 38.214 subclause 5.1.2.2.1 Downlink resource allocation type 0
   */
  /*
   * TS 38.214 subclause 5.1.2.2.2 Downlink resource allocation type 1
   */
    // For resource allocation type 1, the resource allocation field consists of a resource indication value (RIV):
    // RIV = n_RB_DLBWP * (l_RB - 1) + start_RB                                  if (l_RB - 1) <= floor (n_RB_DLBWP/2)
    // RIV = n_RB_DLBWP * (n_RB_DLBWP - l_RB + 1) + (n_RB_DLBWP - 1 - start_RB)  if (l_RB - 1)  > floor (n_RB_DLBWP/2)
    // the following two expressions apply only if (l_RB - 1) <= floor (n_RB_DLBWP/2)
    l_RB = floor(riv/n_RB_DLBWP) + 1;
    start_RB = riv%n_RB_DLBWP;
    // if (l_RB - 1)  > floor (n_RB_DLBWP/2) we need to recalculate them using the following lines
    tmp_RIV = n_RB_DLBWP * (l_RB - 1) + start_RB;
    if (tmp_RIV != riv) { // then (l_RB - 1)  > floor (n_RB_DLBWP/2) and we need to recalculate l_RB and start_RB
      l_RB = n_RB_DLBWP - l_RB + 2;
      start_RB = n_RB_DLBWP - start_RB - 1;
    }
    dlsch_config_pdu->number_rbs = l_RB;
    dlsch_config_pdu->start_rb = start_RB;
  }
  if(ulsch_config_pdu != NULL){
/*
 * TS 38.214 subclause 6.1.2.2 Resource allocation in frequency domain (uplink)
 */
  /*
   * TS 38.214 subclause 6.1.2.2.1 Uplink resource allocation type 0
   */
  /*
   * TS 38.214 subclause 6.1.2.2.2 Uplink resource allocation type 1
   */
    // For resource allocation type 1, the resource allocation field consists of a resource indication value (RIV):
    // RIV = n_RB_ULBWP * (l_RB - 1) + start_RB                                  if (l_RB - 1) <= floor (n_RB_ULBWP/2)
    // RIV = n_RB_ULBWP * (n_RB_ULBWP - l_RB + 1) + (n_RB_ULBWP - 1 - start_RB)  if (l_RB - 1)  > floor (n_RB_ULBWP/2)
    // the following two expressions apply only if (l_RB - 1) <= floor (n_RB_ULBWP/2)
    l_RB = floor(riv/n_RB_ULBWP) + 1;
    start_RB = riv%n_RB_ULBWP;
    // if (l_RB - 1)  > floor (n_RB_ULBWP/2) we need to recalculate them using the following lines
    tmp_RIV = n_RB_ULBWP * (l_RB - 1) + start_RB;
    if (tmp_RIV != riv) { // then (l_RB - 1)  > floor (n_RB_ULBWP/2) and we need to recalculate l_RB and start_RB
        l_RB = n_RB_ULBWP - l_RB + 2;
        start_RB = n_RB_ULBWP - start_RB - 1;
    }
    ulsch_config_pdu->number_rbs = l_RB;
    ulsch_config_pdu->start_rb = start_RB;
  }
  return 0;
}

int8_t nr_ue_process_dci_time_dom_resource_assignment(
  fapi_nr_ul_config_pusch_pdu_rel15_t *ulsch_config_pdu,
  fapi_nr_dl_config_dlsch_pdu_rel15_t *dlsch_config_pdu,
  uint8_t time_domain_ind,
  long dmrs_typeA_pos
){
  uint8_t k_offset=0;
  uint8_t sliv_S=0;
  uint8_t sliv_L=0;
  uint8_t table_5_1_2_1_1_2_time_dom_res_alloc_A[16][3]={ // for PDSCH from TS 38.214 subclause 5.1.2.1.1
  {0,(dmrs_typeA_pos == 2)?2:3, (dmrs_typeA_pos == 2)?12:11}, // row index 1
  {0,(dmrs_typeA_pos == 2)?2:3, (dmrs_typeA_pos == 2)?10:9},  // row index 2
  {0,(dmrs_typeA_pos == 2)?2:3, (dmrs_typeA_pos == 2)?9:8},   // row index 3
  {0,(dmrs_typeA_pos == 2)?2:3, (dmrs_typeA_pos == 2)?7:6},   // row index 4
  {0,(dmrs_typeA_pos == 2)?2:3, (dmrs_typeA_pos == 2)?5:4},   // row index 5
  {0,(dmrs_typeA_pos == 2)?9:10,(dmrs_typeA_pos == 2)?4:4},   // row index 6
  {0,(dmrs_typeA_pos == 2)?4:6, (dmrs_typeA_pos == 2)?4:4},   // row index 7
  {0,5,7},  // row index 8
  {0,5,2},  // row index 9
  {0,9,2},  // row index 10
  {0,12,2}, // row index 11
  {0,1,13}, // row index 12
  {0,1,6},  // row index 13
  {0,2,4},  // row index 14
  {0,4,7},  // row index 15
  {0,8,4}   // row index 16
  };
  uint8_t table_5_1_2_1_1_3_time_dom_res_alloc_A_extCP[16][3]={ // for PDSCH from TS 38.214 subclause 5.1.2.1.1
  {0,(dmrs_typeA_pos == 2)?2:3, (dmrs_typeA_pos == 2)?6:5},   // row index 1
  {0,(dmrs_typeA_pos == 2)?2:3, (dmrs_typeA_pos == 2)?10:9},  // row index 2
  {0,(dmrs_typeA_pos == 2)?2:3, (dmrs_typeA_pos == 2)?9:8},   // row index 3
  {0,(dmrs_typeA_pos == 2)?2:3, (dmrs_typeA_pos == 2)?7:6},   // row index 4
  {0,(dmrs_typeA_pos == 2)?2:3, (dmrs_typeA_pos == 2)?5:4},   // row index 5
  {0,(dmrs_typeA_pos == 2)?6:8, (dmrs_typeA_pos == 2)?4:2},   // row index 6
  {0,(dmrs_typeA_pos == 2)?4:6, (dmrs_typeA_pos == 2)?4:4},   // row index 7
  {0,5,6},  // row index 8
  {0,5,2},  // row index 9
  {0,9,2},  // row index 10
  {0,10,2}, // row index 11
  {0,1,11}, // row index 12
  {0,1,6},  // row index 13
  {0,2,4},  // row index 14
  {0,4,6},  // row index 15
  {0,8,4}   // row index 16
  };
  uint8_t table_5_1_2_1_1_4_time_dom_res_alloc_B[16][3]={ // for PDSCH from TS 38.214 subclause 5.1.2.1.1
  {0,2,2},  // row index 1
  {0,4,2},  // row index 2
  {0,6,2},  // row index 3
  {0,8,2},  // row index 4
  {0,10,2}, // row index 5
  {1,2,2},  // row index 6
  {1,4,2},  // row index 7
  {0,2,4},  // row index 8
  {0,4,4},  // row index 9
  {0,6,4},  // row index 10
  {0,8,4},  // row index 11
  {0,10,4}, // row index 12
  {0,2,7},  // row index 13
  {0,(dmrs_typeA_pos == 2)?2:3,(dmrs_typeA_pos == 2)?12:11},  // row index 14
  {1,2,4},  // row index 15
  {0,0,0}   // row index 16
  };
  uint8_t table_5_1_2_1_1_5_time_dom_res_alloc_C[16][3]={ // for PDSCH from TS 38.214 subclause 5.1.2.1.1
  {0,2,2},  // row index 1
  {0,4,2},  // row index 2
  {0,6,2},  // row index 3
  {0,8,2},  // row index 4
  {0,10,2}, // row index 5
  {0,0,0},  // row index 6
  {0,0,0},  // row index 7
  {0,2,4},  // row index 8
  {0,4,4},  // row index 9
  {0,6,4},  // row index 10
  {0,8,4},  // row index 11
  {0,10,4}, // row index 12
  {0,2,7},  // row index 13
  {0,(dmrs_typeA_pos == 2)?2:3,(dmrs_typeA_pos == 2)?12:11},  // row index 14
  {0,0,6},  // row index 15
  {0,2,6}   // row index 16
  };
  uint8_t mu_pusch = 1;
  // definition table j Table 6.1.2.1.1-4
  uint8_t j = (mu_pusch==3)?3:(mu_pusch==2)?2:1;
  uint8_t table_6_1_2_1_1_2_time_dom_res_alloc_A[16][3]={ // for PUSCH from TS 38.214 subclause 6.1.2.1.1
  {j,  0,14}, // row index 1
  {j,  0,12}, // row index 2
  {j,  0,10}, // row index 3
  {j,  2,10}, // row index 4
  {j,  4,10}, // row index 5
  {j,  4,8},  // row index 6
  {j,  4,6},  // row index 7
  {j+1,0,14}, // row index 8
  {j+1,0,12}, // row index 9
  {j+1,0,10}, // row index 10
  {j+2,0,14}, // row index 11
  {j+2,0,12}, // row index 12
  {j+2,0,10}, // row index 13
  {j,  8,6},  // row index 14
  {j+3,0,14}, // row index 15
  {j+3,0,10}  // row index 16
  };
  uint8_t table_6_1_2_1_1_3_time_dom_res_alloc_A_extCP[16][3]={ // for PUSCH from TS 38.214 subclause 6.1.2.1.1
  {j,  0,8},  // row index 1
  {j,  0,12}, // row index 2
  {j,  0,10}, // row index 3
  {j,  2,10}, // row index 4
  {j,  4,4},  // row index 5
  {j,  4,8},  // row index 6
  {j,  4,6},  // row index 7
  {j+1,0,8},  // row index 8
  {j+1,0,12}, // row index 9
  {j+1,0,10}, // row index 10
  {j+2,0,6},  // row index 11
  {j+2,0,12}, // row index 12
  {j+2,0,10}, // row index 13
  {j,  8,4},  // row index 14
  {j+3,0,8},  // row index 15
  {j+3,0,10}  // row index 16
  };

/*
 * TS 38.214 subclause 5.1.2.1 Resource allocation in time domain (downlink)
 */
  if(dlsch_config_pdu != NULL){
      k_offset = table_5_1_2_1_1_2_time_dom_res_alloc_A[time_domain_ind][0];
      sliv_S   = table_5_1_2_1_1_2_time_dom_res_alloc_A[time_domain_ind][1];
      sliv_L   = table_5_1_2_1_1_2_time_dom_res_alloc_A[time_domain_ind][2];
      // k_offset = table_5_1_2_1_1_3_time_dom_res_alloc_A_extCP[nr_pdci_info_extracted->time_dom_resource_assignment][0];
      // sliv_S   = table_5_1_2_1_1_3_time_dom_res_alloc_A_extCP[nr_pdci_info_extracted->time_dom_resource_assignment][1];
      // sliv_L   = table_5_1_2_1_1_3_time_dom_res_alloc_A_extCP[nr_pdci_info_extracted->time_dom_resource_assignment][2];
      // k_offset = table_5_1_2_1_1_4_time_dom_res_alloc_B[nr_pdci_info_extracted->time_dom_resource_assignment][0];
      // sliv_S   = table_5_1_2_1_1_4_time_dom_res_alloc_B[nr_pdci_info_extracted->time_dom_resource_assignment][1];
      // sliv_L   = table_5_1_2_1_1_4_time_dom_res_alloc_B[nr_pdci_info_extracted->time_dom_resource_assignment][2];
      // k_offset = table_5_1_2_1_1_5_time_dom_res_alloc_C[nr_pdci_info_extracted->time_dom_resource_assignment][0];
      // sliv_S   = table_5_1_2_1_1_5_time_dom_res_alloc_C[nr_pdci_info_extracted->time_dom_resource_assignment][1];
      // sliv_L   = table_5_1_2_1_1_5_time_dom_res_alloc_C[nr_pdci_info_extracted->time_dom_resource_assignment][2];
      dlsch_config_pdu->frame_offset = k_offset;
      dlsch_config_pdu->number_symbols = sliv_L;
      dlsch_config_pdu->start_symbol = sliv_S;
  }	/*
 * TS 38.214 subclause 6.1.2.1 Resource allocation in time domain (uplink)
 */
  if(ulsch_config_pdu != NULL){
      k_offset = table_6_1_2_1_1_2_time_dom_res_alloc_A[time_domain_ind][0];
      sliv_S   = table_6_1_2_1_1_2_time_dom_res_alloc_A[time_domain_ind][1];
      sliv_L   = table_6_1_2_1_1_2_time_dom_res_alloc_A[time_domain_ind][2];
      // k_offset = table_6_1_2_1_1_3_time_dom_res_alloc_A_extCP[nr_pdci_info_extracted->time_dom_resource_assignment][0];
      // sliv_S   = table_6_1_2_1_1_3_time_dom_res_alloc_A_extCP[nr_pdci_info_extracted->time_dom_resource_assignment][1];
      // sliv_L   = table_6_1_2_1_1_3_time_dom_res_alloc_A_extCP[nr_pdci_info_extracted->time_dom_resource_assignment][2];
      ulsch_config_pdu->frame_offset = k_offset;
      ulsch_config_pdu->number_symbols = sliv_L;
      ulsch_config_pdu->start_symbol = sliv_S;
  }
  return 0;
}
//////////////

int8_t nr_ue_process_dci(module_id_t module_id, int cc_id, uint8_t gNB_index, fapi_nr_dci_pdu_rel15_t *dci, uint16_t rnti, uint32_t dci_format){

    NR_UE_MAC_INST_t *mac = get_mac_inst(module_id);
    fapi_nr_dl_config_request_t *dl_config = &mac->dl_config_request;
    fapi_nr_ul_config_request_t *ul_config = &mac->ul_config_request;
    const uint16_t n_RB_ULBWP = 106;
    const uint16_t n_RB_DLBWP = 106;

printf("\n>>> nr_ue_process_dci at MAC layer with dci_format=%d\n",dci_format);

    switch(dci_format){
        case format0_0:
<<<<<<< HEAD
            /* TIME_DOM_RESOURCE_ASSIGNMENT */
            // 0, 1, 2, 3, or 4 bits as defined in:
            //         Subclause 6.1.2.1 of [6, TS 38.214] for formats format0_0,format0_1
            //         Subclause 5.1.2.1 of [6, TS 38.214] for formats format1_0,format1_1
            // The bitwidth for this field is determined as log2(I) bits,
            // where I the number of entries in the higher layer parameter pusch-AllocationList
            k_offset = table_6_1_2_1_1_2_time_dom_res_alloc_A[dci->time_dom_resource_assignment][0];
            sliv_S   = table_6_1_2_1_1_2_time_dom_res_alloc_A[dci->time_dom_resource_assignment][1];
            sliv_L   = table_6_1_2_1_1_2_time_dom_res_alloc_A[dci->time_dom_resource_assignment][2];

            /* FREQ_DOM_RESOURCE_ASSIGNMENT_UL */
            // At the moment we are supporting only format 1_0 (and not format 1_1), so we only support resource allocation type 1 (and not type 0).
            // For resource allocation type 1, the resource allocation field consists of a resource indication value (RIV):
            // RIV = n_RB_ULBWP * (l_RB - 1) + start_RB                                  if (l_RB - 1) <= floor (n_RB_ULBWP/2)
            // RIV = n_RB_ULBWP * (n_RB_ULBWP - l_RB + 1) + (n_RB_ULBWP - 1 - start_RB)  if (l_RB - 1)  > floor (n_RB_ULBWP/2)
            // the following two expressions apply only if (l_RB - 1) <= floor (n_RB_ULBWP/2)
            l_RB = floor(dci->freq_dom_resource_assignment_DL/n_RB_ULBWP) + 1;
            start_RB = dci->freq_dom_resource_assignment_DL%n_RB_ULBWP;
            // if (l_RB - 1)  > floor (n_RB_ULBWP/2) we need to recalculate them using the following lines
            tmp_RIV = n_RB_ULBWP * (l_RB - 1) + start_RB;
            if (tmp_RIV != dci->freq_dom_resource_assignment_DL) { // then (l_RB - 1)  > floor (n_RB_ULBWP/2) and we need to recalculate l_RB and start_RB
                l_RB = n_RB_ULBWP - l_RB + 2;
                start_RB = n_RB_ULBWP - start_RB - 1;
            }

            //  UL_CONFIG_REQ
            ul_config->ul_config_list[ul_config->number_pdus].pdu_type = FAPI_NR_UL_CONFIG_TYPE_PUSCH;
            ul_config->ul_config_list[ul_config->number_pdus].ulsch_config_pdu.rnti = rnti;
            fapi_nr_ul_config_pusch_pdu_rel15_t *ulsch_config_pdu = &ul_config->ul_config_list[ul_config->number_pdus].ulsch_config_pdu.ulsch_pdu_rel15;
            ulsch_config_pdu->number_rbs = l_RB;
            ulsch_config_pdu->start_rb = start_RB;
            ulsch_config_pdu->number_symbols = sliv_L;
            ulsch_config_pdu->start_symbol = sliv_S;
            ulsch_config_pdu->mcs = dci->mcs;
            
            //ulsch0->harq_processes[dci->harq_process_number]->first_rb = start_RB;
            //ulsch0->harq_processes[dci->harq_process_number]->nb_rb    = l_RB;
            //ulsch0->harq_processes[dci->harq_process_number]->mcs = dci->mcs;
            //ulsch0->harq_processes[nr_pdci_info_extracted->harq_process_number]->DCINdi= nr_pdci_info_extracted->ndi;
=======
/*
 *  with CRC scrambled by C-RNTI or CS-RNTI or new-RNTI or TC-RNTI
 *    0  IDENTIFIER_DCI_FORMATS:
 *    10 FREQ_DOM_RESOURCE_ASSIGNMENT_UL: PUSCH hopping with resource allocation type 1 not considered
 *    12 TIME_DOM_RESOURCE_ASSIGNMENT: 0, 1, 2, 3, or 4 bits as defined in Subclause 6.1.2.1 of [6, TS 38.214]. The bitwidth for this field is determined as log2(I) bits,
 *    17 FREQ_HOPPING_FLAG: 0 bit if only resource allocation type 0
 *    24 MCS:
 *    25 NDI:
 *    26 RV:
 *    27 HARQ_PROCESS_NUMBER:
 *    32 TPC_PUSCH:
 *    49 PADDING_NR_DCI: (Note 2) If DCI format 0_0 is monitored in common search space
 *    50 SUL_IND_0_0:
 */
            ul_config->ul_config_list[ul_config->number_pdus].pdu_type = FAPI_NR_DL_CONFIG_TYPE_PUSCH;
            ul_config->ul_config_list[ul_config->number_pdus].ulsch_config_pdu.rnti = rnti;
            fapi_nr_ul_config_pusch_pdu_rel15_t *ulsch_config_pdu_0_0 = &ul_config->ul_config_list[ul_config->number_pdus].ulsch_config_pdu.ulsch_pdu_rel15;
        /* IDENTIFIER_DCI_FORMATS */
        /* FREQ_DOM_RESOURCE_ASSIGNMENT_UL */
            nr_ue_process_dci_freq_dom_resource_assignment(&ulsch_config_pdu_0_0,NULL,n_RB_ULBWP,0,dci->freq_dom_resource_assignment_UL);
        /* TIME_DOM_RESOURCE_ASSIGNMENT */
            nr_ue_process_dci_time_dom_resource_assignment(&ulsch_config_pdu_0_0,NULL,dci->time_dom_resource_assignment,mac->mib->dmrs_TypeA_Position);
        /* FREQ_HOPPING_FLAG */
            if ((mac->phy_config.config_req.ul_bwp_dedicated.pusch_config_dedicated.resource_allocation != 0) &&
                (mac->phy_config.config_req.ul_bwp_dedicated.pusch_config_dedicated.frequency_hopping !=0))
              ulsch_config_pdu_0_0->pusch_freq_hopping = (dci->freq_hopping_flag == 0)? pusch_freq_hopping_disabled:pusch_freq_hopping_enabled;
        /* MCS */
            ulsch_config_pdu_0_0->mcs = dci->mcs;
        /* NDI */
            ulsch_config_pdu_0_0->ndi = dci->ndi;
        /* RV */
            ulsch_config_pdu_0_0->rv = dci->rv;
        /* HARQ_PROCESS_NUMBER */
            ulsch_config_pdu_0_0->harq_process_nbr = dci->harq_process_number;
        /* TPC_PUSCH */
            // according to TS 38.213 Table Table 7.1.1-1
            if (dci->tpc_pusch == 0) {
              ulsch_config_pdu_0_0->accumulated_delta_PUSCH = -1;
              ulsch_config_pdu_0_0->absolute_delta_PUSCH = -4;
            }
            if (dci->tpc_pusch == 1) {
              ulsch_config_pdu_0_0->accumulated_delta_PUSCH = 0;
              ulsch_config_pdu_0_0->absolute_delta_PUSCH = -1;
            }
            if (dci->tpc_pusch == 2) {
              ulsch_config_pdu_0_0->accumulated_delta_PUSCH = 1;
              ulsch_config_pdu_0_0->absolute_delta_PUSCH = 1;
            }
            if (dci->tpc_pusch == 3) {
              ulsch_config_pdu_0_0->accumulated_delta_PUSCH = 3;
              ulsch_config_pdu_0_0->absolute_delta_PUSCH = 4;
            }
        /* SUL_IND_0_0 */ // To be implemented, FIXME!!!

            ul_config->number_pdus = ul_config->number_pdus + 1;
>>>>>>> 3f48a5d9
            break;

        case format0_1:
/*
 *  with CRC scrambled by C-RNTI or CS-RNTI or SP-CSI-RNTI or new-RNTI
 *    0  IDENTIFIER_DCI_FORMATS:
 *    1  CARRIER_IND
 *    2  SUL_IND_0_1
 *    7  BANDWIDTH_PART_IND
 *    10 FREQ_DOM_RESOURCE_ASSIGNMENT_UL: PUSCH hopping with resource allocation type 1 not considered
 *    12 TIME_DOM_RESOURCE_ASSIGNMENT: 0, 1, 2, 3, or 4 bits as defined in Subclause 6.1.2.1 of [6, TS 38.214]. The bitwidth for this field is determined as log2(I) bits,
 *    17 FREQ_HOPPING_FLAG: 0 bit if only resource allocation type 0
 *    24 MCS:
 *    25 NDI:
 *    26 RV:
 *    27 HARQ_PROCESS_NUMBER:
 *    29 FIRST_DAI
 *    30 SECOND_DAI
 *    32 TPC_PUSCH:
 *    36 SRS_RESOURCE_IND:
 *    37 PRECOD_NBR_LAYERS:
 *    38 ANTENNA_PORTS:
 *    40 SRS_REQUEST:
 *    42 CSI_REQUEST:
 *    43 CBGTI
 *    45 PTRS_DMRS
 *    46 BETA_OFFSET_IND
 *    47 DMRS_SEQ_INI
 *    48 UL_SCH_IND
 *    49 PADDING_NR_DCI: (Note 2) If DCI format 0_0 is monitored in common search space
 */
            ul_config->ul_config_list[ul_config->number_pdus].pdu_type = FAPI_NR_DL_CONFIG_TYPE_PUSCH;
            ul_config->ul_config_list[ul_config->number_pdus].ulsch_config_pdu.rnti = rnti;
            fapi_nr_ul_config_pusch_pdu_rel15_t *ulsch_config_pdu_0_1 = &ul_config->ul_config_list[ul_config->number_pdus].ulsch_config_pdu.ulsch_pdu_rel15;
        /* IDENTIFIER_DCI_FORMATS */
        /* CARRIER_IND */
        /* SUL_IND_0_1 */
        /* BANDWIDTH_PART_IND */
            ulsch_config_pdu_0_1->bandwidth_part_ind = dci->bandwidth_part_ind;
        /* FREQ_DOM_RESOURCE_ASSIGNMENT_UL */
            nr_ue_process_dci_freq_dom_resource_assignment(&ulsch_config_pdu_0_1,NULL,n_RB_ULBWP,0,dci->freq_dom_resource_assignment_UL);
        /* TIME_DOM_RESOURCE_ASSIGNMENT */
            nr_ue_process_dci_time_dom_resource_assignment(&ulsch_config_pdu_0_1,NULL,dci->time_dom_resource_assignment,mac->mib->dmrs_TypeA_Position);
        /* FREQ_HOPPING_FLAG */
            if ((mac->phy_config.config_req.ul_bwp_dedicated.pusch_config_dedicated.resource_allocation != 0) &&
                (mac->phy_config.config_req.ul_bwp_dedicated.pusch_config_dedicated.frequency_hopping !=0))
              ulsch_config_pdu_0_1->pusch_freq_hopping = (dci->freq_hopping_flag == 0)? pusch_freq_hopping_disabled:pusch_freq_hopping_enabled;
        /* MCS */
            ulsch_config_pdu_0_1->mcs = dci->mcs;
        /* NDI */
            ulsch_config_pdu_0_1->ndi = dci->ndi;
        /* RV */
            ulsch_config_pdu_0_1->rv = dci->rv;
        /* HARQ_PROCESS_NUMBER */
            ulsch_config_pdu_0_1->harq_process_nbr = dci->harq_process_number;
        /* FIRST_DAI */ //To be implemented, FIXME!!!
        /* SECOND_DAI */ //To be implemented, FIXME!!!
        /* TPC_PUSCH */
            // according to TS 38.213 Table Table 7.1.1-1
            if (dci->tpc_pusch == 0) {
              ulsch_config_pdu_0_1->accumulated_delta_PUSCH = -1;
              ulsch_config_pdu_0_1->absolute_delta_PUSCH = -4;
            }
            if (dci->tpc_pusch == 1) {
              ulsch_config_pdu_0_1->accumulated_delta_PUSCH = 0;
              ulsch_config_pdu_0_1->absolute_delta_PUSCH = -1;
            }
            if (dci->tpc_pusch == 2) {
              ulsch_config_pdu_0_1->accumulated_delta_PUSCH = 1;
              ulsch_config_pdu_0_1->absolute_delta_PUSCH = 1;
            }
            if (dci->tpc_pusch == 3) {
              ulsch_config_pdu_0_1->accumulated_delta_PUSCH = 3;
              ulsch_config_pdu_0_1->absolute_delta_PUSCH = 4;
            }
        /* SRS_RESOURCE_IND */
            //FIXME!!
        /* PRECOD_NBR_LAYERS */
            if ((mac->phy_config.config_req.ul_bwp_dedicated.pusch_config_dedicated.tx_config == tx_config_nonCodebook));
              // 0 bits if the higher layer parameter txConfig = nonCodeBook
            if ((mac->phy_config.config_req.ul_bwp_dedicated.pusch_config_dedicated.tx_config == tx_config_codebook)){
              uint8_t n_antenna_port = 0; //FIXME!!!
              if (n_antenna_port == 1); // 1 antenna port and the higher layer parameter txConfig = codebook 0 bits
              if (n_antenna_port == 4){ // 4 antenna port and the higher layer parameter txConfig = codebook
                // Table 7.3.1.1.2-2: transformPrecoder=disabled and maxRank = 2 or 3 or 4
                if ((mac->phy_config.config_req.ul_bwp_dedicated.pusch_config_dedicated.transform_precoder == transform_precoder_disabled)
                     && ((mac->phy_config.config_req.ul_bwp_dedicated.pusch_config_dedicated.max_rank == 2) ||
                         (mac->phy_config.config_req.ul_bwp_dedicated.pusch_config_dedicated.max_rank == 3) ||
                         (mac->phy_config.config_req.ul_bwp_dedicated.pusch_config_dedicated.max_rank == 4))){
                    if (mac->phy_config.config_req.ul_bwp_dedicated.pusch_config_dedicated.codebook_subset == codebook_subset_fullyAndPartialAndNonCoherent) {
                      ulsch_config_pdu_0_1->n_layers = table_7_3_1_1_2_2_3_4_5[dci->precod_nbr_layers][0];
                      ulsch_config_pdu_0_1->tpmi     = table_7_3_1_1_2_2_3_4_5[dci->precod_nbr_layers][1];
                    }
                    if (mac->phy_config.config_req.ul_bwp_dedicated.pusch_config_dedicated.codebook_subset == codebook_subset_partialAndNonCoherent){
                      ulsch_config_pdu_0_1->n_layers = table_7_3_1_1_2_2_3_4_5[dci->precod_nbr_layers][2];
                      ulsch_config_pdu_0_1->tpmi     = table_7_3_1_1_2_2_3_4_5[dci->precod_nbr_layers][3];
                    }
                    if (mac->phy_config.config_req.ul_bwp_dedicated.pusch_config_dedicated.codebook_subset == codebook_subset_nonCoherent){
                      ulsch_config_pdu_0_1->n_layers = table_7_3_1_1_2_2_3_4_5[dci->precod_nbr_layers][4];
                      ulsch_config_pdu_0_1->tpmi     = table_7_3_1_1_2_2_3_4_5[dci->precod_nbr_layers][5];
                    }
                }
                // Table 7.3.1.1.2-3: transformPrecoder= enabled, or transformPrecoder=disabled and maxRank = 1
                if (((mac->phy_config.config_req.ul_bwp_dedicated.pusch_config_dedicated.transform_precoder == transform_precoder_enabled)
                  || (mac->phy_config.config_req.ul_bwp_dedicated.pusch_config_dedicated.transform_precoder == transform_precoder_disabled))
                  && (mac->phy_config.config_req.ul_bwp_dedicated.pusch_config_dedicated.max_rank == 1)){
                  if (mac->phy_config.config_req.ul_bwp_dedicated.pusch_config_dedicated.codebook_subset == codebook_subset_fullyAndPartialAndNonCoherent) {
                    ulsch_config_pdu_0_1->n_layers = table_7_3_1_1_2_2_3_4_5[dci->precod_nbr_layers][6];
                    ulsch_config_pdu_0_1->tpmi     = table_7_3_1_1_2_2_3_4_5[dci->precod_nbr_layers][7];
                  }
                  if (mac->phy_config.config_req.ul_bwp_dedicated.pusch_config_dedicated.codebook_subset == codebook_subset_partialAndNonCoherent){
                    ulsch_config_pdu_0_1->n_layers = table_7_3_1_1_2_2_3_4_5[dci->precod_nbr_layers][8];
                    ulsch_config_pdu_0_1->tpmi     = table_7_3_1_1_2_2_3_4_5[dci->precod_nbr_layers][9];
                  }
                  if (mac->phy_config.config_req.ul_bwp_dedicated.pusch_config_dedicated.codebook_subset == codebook_subset_nonCoherent){
                    ulsch_config_pdu_0_1->n_layers = table_7_3_1_1_2_2_3_4_5[dci->precod_nbr_layers][10];
                    ulsch_config_pdu_0_1->tpmi     = table_7_3_1_1_2_2_3_4_5[dci->precod_nbr_layers][11];
                  }
                }
              }
              if (n_antenna_port == 4){ // 2 antenna port and the higher layer parameter txConfig = codebook
                // Table 7.3.1.1.2-4: transformPrecoder=disabled and maxRank = 2
                if ((mac->phy_config.config_req.ul_bwp_dedicated.pusch_config_dedicated.transform_precoder == transform_precoder_disabled)
                  && (mac->phy_config.config_req.ul_bwp_dedicated.pusch_config_dedicated.max_rank == 2)){
                  if (mac->phy_config.config_req.ul_bwp_dedicated.pusch_config_dedicated.codebook_subset == codebook_subset_fullyAndPartialAndNonCoherent) {
                    ulsch_config_pdu_0_1->n_layers = table_7_3_1_1_2_2_3_4_5[dci->precod_nbr_layers][12];
                    ulsch_config_pdu_0_1->tpmi     = table_7_3_1_1_2_2_3_4_5[dci->precod_nbr_layers][13];
                  }
                  if (mac->phy_config.config_req.ul_bwp_dedicated.pusch_config_dedicated.codebook_subset == codebook_subset_nonCoherent){
                    ulsch_config_pdu_0_1->n_layers = table_7_3_1_1_2_2_3_4_5[dci->precod_nbr_layers][14];
                    ulsch_config_pdu_0_1->tpmi     = table_7_3_1_1_2_2_3_4_5[dci->precod_nbr_layers][15];
                  }
                }
                // Table 7.3.1.1.2-5: transformPrecoder= enabled, or transformPrecoder= disabled and maxRank = 1
                if (((mac->phy_config.config_req.ul_bwp_dedicated.pusch_config_dedicated.transform_precoder == transform_precoder_enabled)
                  || (mac->phy_config.config_req.ul_bwp_dedicated.pusch_config_dedicated.transform_precoder == transform_precoder_disabled))
                  && (mac->phy_config.config_req.ul_bwp_dedicated.pusch_config_dedicated.max_rank == 1)){
                  if (mac->phy_config.config_req.ul_bwp_dedicated.pusch_config_dedicated.codebook_subset == codebook_subset_fullyAndPartialAndNonCoherent) {
                    ulsch_config_pdu_0_1->n_layers = table_7_3_1_1_2_2_3_4_5[dci->precod_nbr_layers][16];
                    ulsch_config_pdu_0_1->tpmi     = table_7_3_1_1_2_2_3_4_5[dci->precod_nbr_layers][17];
                  }
                  if (mac->phy_config.config_req.ul_bwp_dedicated.pusch_config_dedicated.codebook_subset == codebook_subset_nonCoherent){
                    ulsch_config_pdu_0_1->n_layers = table_7_3_1_1_2_2_3_4_5[dci->precod_nbr_layers][18];
                    ulsch_config_pdu_0_1->tpmi     = table_7_3_1_1_2_2_3_4_5[dci->precod_nbr_layers][19];
                  }
                }
              }
            }
        /* ANTENNA_PORTS */
            uint8_t rank=0; // We need to initialize rank FIXME!!!
            if ((mac->phy_config.config_req.ul_bwp_dedicated.pusch_config_dedicated.transform_precoder == transform_precoder_enabled) &&
            (mac->phy_config.config_req.ul_bwp_dedicated.pusch_config_dedicated.dmrs_ul_for_pusch_mapping_type_a.dmrs_type == 1) &&
            (mac->phy_config.config_req.ul_bwp_dedicated.pusch_config_dedicated.dmrs_ul_for_pusch_mapping_type_a.max_length == 1)) { // tables 7.3.1.1.2-6
              ulsch_config_pdu_0_1->n_dmrs_cdm_groups = 2;
              ulsch_config_pdu_0_1->dmrs_ports[0] = dci->antenna_ports;
            }
            if ((mac->phy_config.config_req.ul_bwp_dedicated.pusch_config_dedicated.transform_precoder == transform_precoder_enabled) &&
            (mac->phy_config.config_req.ul_bwp_dedicated.pusch_config_dedicated.dmrs_ul_for_pusch_mapping_type_a.dmrs_type == 1) &&
            (mac->phy_config.config_req.ul_bwp_dedicated.pusch_config_dedicated.dmrs_ul_for_pusch_mapping_type_a.max_length == 2)) { // tables 7.3.1.1.2-7
              ulsch_config_pdu_0_1->n_dmrs_cdm_groups = 2;
              ulsch_config_pdu_0_1->dmrs_ports[0] = (dci->antenna_ports > 3)?(dci->antenna_ports-4):(dci->antenna_ports);
              ulsch_config_pdu_0_1->n_front_load_symb = (dci->antenna_ports > 3)?2:1;
            }
            if ((mac->phy_config.config_req.ul_bwp_dedicated.pusch_config_dedicated.transform_precoder == transform_precoder_disabled) &&
            (mac->phy_config.config_req.ul_bwp_dedicated.pusch_config_dedicated.dmrs_ul_for_pusch_mapping_type_a.dmrs_type == 1) &&
            (mac->phy_config.config_req.ul_bwp_dedicated.pusch_config_dedicated.dmrs_ul_for_pusch_mapping_type_a.max_length == 1)) { // tables 7.3.1.1.2-8/9/10/11
              if (rank == 1){
                ulsch_config_pdu_0_1->n_dmrs_cdm_groups = (dci->antenna_ports > 1)?2:1;
                ulsch_config_pdu_0_1->dmrs_ports[0] = (dci->antenna_ports > 1)?(dci->antenna_ports-2):(dci->antenna_ports);
              }
              if (rank == 2){
                ulsch_config_pdu_0_1->n_dmrs_cdm_groups = (dci->antenna_ports > 0)?2:1;
                ulsch_config_pdu_0_1->dmrs_ports[0] = (dci->antenna_ports > 1)?(dci->antenna_ports > 2 ?0:2):0;
                ulsch_config_pdu_0_1->dmrs_ports[1] = (dci->antenna_ports > 1)?(dci->antenna_ports > 2 ?2:3):1;
              }
              if (rank == 3){
                ulsch_config_pdu_0_1->n_dmrs_cdm_groups = 2;
                ulsch_config_pdu_0_1->dmrs_ports[0] = 0;
                ulsch_config_pdu_0_1->dmrs_ports[1] = 1;
                ulsch_config_pdu_0_1->dmrs_ports[2] = 2;
              }
              if (rank == 4){
                ulsch_config_pdu_0_1->n_dmrs_cdm_groups = 2;
                ulsch_config_pdu_0_1->dmrs_ports[0] = 0;
                ulsch_config_pdu_0_1->dmrs_ports[1] = 1;
                ulsch_config_pdu_0_1->dmrs_ports[2] = 2;
                ulsch_config_pdu_0_1->dmrs_ports[3] = 3;
              }
            }
            if ((mac->phy_config.config_req.ul_bwp_dedicated.pusch_config_dedicated.transform_precoder == transform_precoder_disabled) &&
            (mac->phy_config.config_req.ul_bwp_dedicated.pusch_config_dedicated.dmrs_ul_for_pusch_mapping_type_a.dmrs_type == 1) &&
            (mac->phy_config.config_req.ul_bwp_dedicated.pusch_config_dedicated.dmrs_ul_for_pusch_mapping_type_a.max_length == 2)) { // tables 7.3.1.1.2-12/13/14/15
              if (rank == 1){
                ulsch_config_pdu_0_1->n_dmrs_cdm_groups = (dci->antenna_ports > 1)?2:1;
                ulsch_config_pdu_0_1->dmrs_ports[0] = (dci->antenna_ports > 1)?(dci->antenna_ports > 5 ?(dci->antenna_ports-6):(dci->antenna_ports-2)):dci->antenna_ports;
                ulsch_config_pdu_0_1->n_front_load_symb = (dci->antenna_ports > 6)?2:1;
              }
              if (rank == 2){
                ulsch_config_pdu_0_1->n_dmrs_cdm_groups = (dci->antenna_ports > 0)?2:1;
                ulsch_config_pdu_0_1->dmrs_ports[0] = table_7_3_1_1_2_13[dci->antenna_ports][1];
                ulsch_config_pdu_0_1->dmrs_ports[1] = table_7_3_1_1_2_13[dci->antenna_ports][2];
                ulsch_config_pdu_0_1->n_front_load_symb = (dci->antenna_ports > 3)?2:1;
              }
              if (rank == 3){
                ulsch_config_pdu_0_1->n_dmrs_cdm_groups = 2;
                ulsch_config_pdu_0_1->dmrs_ports[0] = table_7_3_1_1_2_14[dci->antenna_ports][1];
                ulsch_config_pdu_0_1->dmrs_ports[1] = table_7_3_1_1_2_14[dci->antenna_ports][2];
                ulsch_config_pdu_0_1->dmrs_ports[2] = table_7_3_1_1_2_14[dci->antenna_ports][3];
                ulsch_config_pdu_0_1->n_front_load_symb = (dci->antenna_ports > 1)?2:1;
              }
              if (rank == 4){
                ulsch_config_pdu_0_1->n_dmrs_cdm_groups = 2;
                ulsch_config_pdu_0_1->dmrs_ports[0] = table_7_3_1_1_2_15[dci->antenna_ports][1];
                ulsch_config_pdu_0_1->dmrs_ports[1] = table_7_3_1_1_2_15[dci->antenna_ports][2];
                ulsch_config_pdu_0_1->dmrs_ports[2] = table_7_3_1_1_2_15[dci->antenna_ports][3];
                ulsch_config_pdu_0_1->dmrs_ports[3] = table_7_3_1_1_2_15[dci->antenna_ports][4];
                ulsch_config_pdu_0_1->n_front_load_symb = (dci->antenna_ports > 1)?2:1;
              }
            }
            if ((mac->phy_config.config_req.ul_bwp_dedicated.pusch_config_dedicated.transform_precoder == transform_precoder_disabled) &&
            (mac->phy_config.config_req.ul_bwp_dedicated.pusch_config_dedicated.dmrs_ul_for_pusch_mapping_type_a.dmrs_type == 2) &&
            (mac->phy_config.config_req.ul_bwp_dedicated.pusch_config_dedicated.dmrs_ul_for_pusch_mapping_type_a.max_length == 1)) { // tables 7.3.1.1.2-16/17/18/19
              if (rank == 1){
                ulsch_config_pdu_0_1->n_dmrs_cdm_groups = (dci->antenna_ports > 1)?((dci->antenna_ports > 5)?3:2):1;
                ulsch_config_pdu_0_1->dmrs_ports[0] = (dci->antenna_ports > 1)?(dci->antenna_ports > 5 ?(dci->antenna_ports-6):(dci->antenna_ports-2)):dci->antenna_ports;
              }
              if (rank == 2){
                ulsch_config_pdu_0_1->n_dmrs_cdm_groups = (dci->antenna_ports > 0)?((dci->antenna_ports > 2)?3:2):1;
                ulsch_config_pdu_0_1->dmrs_ports[0] = table_7_3_1_1_2_17[dci->antenna_ports][1];
                ulsch_config_pdu_0_1->dmrs_ports[1] = table_7_3_1_1_2_17[dci->antenna_ports][2];
              }
              if (rank == 3){
                ulsch_config_pdu_0_1->n_dmrs_cdm_groups = (dci->antenna_ports > 0)?3:2;
                ulsch_config_pdu_0_1->dmrs_ports[0] = table_7_3_1_1_2_18[dci->antenna_ports][1];
                ulsch_config_pdu_0_1->dmrs_ports[1] = table_7_3_1_1_2_18[dci->antenna_ports][2];
                ulsch_config_pdu_0_1->dmrs_ports[2] = table_7_3_1_1_2_18[dci->antenna_ports][3];
              }
              if (rank == 4){
                ulsch_config_pdu_0_1->n_dmrs_cdm_groups = dci->antenna_ports + 2;
                ulsch_config_pdu_0_1->dmrs_ports[0] = 0;
                ulsch_config_pdu_0_1->dmrs_ports[1] = 1;
                ulsch_config_pdu_0_1->dmrs_ports[2] = 2;
                ulsch_config_pdu_0_1->dmrs_ports[3] = 3;
              }
            }
            if ((mac->phy_config.config_req.ul_bwp_dedicated.pusch_config_dedicated.transform_precoder == transform_precoder_disabled) &&
            (mac->phy_config.config_req.ul_bwp_dedicated.pusch_config_dedicated.dmrs_ul_for_pusch_mapping_type_a.dmrs_type == 2) &&
            (mac->phy_config.config_req.ul_bwp_dedicated.pusch_config_dedicated.dmrs_ul_for_pusch_mapping_type_a.max_length == 2)) { // tables 7.3.1.1.2-20/21/22/23
              if (rank == 1){
                ulsch_config_pdu_0_1->n_dmrs_cdm_groups = table_7_3_1_1_2_20[dci->antenna_ports][0];
                ulsch_config_pdu_0_1->dmrs_ports[0] = table_7_3_1_1_2_20[dci->antenna_ports][1];
                ulsch_config_pdu_0_1->n_front_load_symb = table_7_3_1_1_2_20[dci->antenna_ports][2];
              }
              if (rank == 2){
                ulsch_config_pdu_0_1->n_dmrs_cdm_groups = table_7_3_1_1_2_21[dci->antenna_ports][0];
                ulsch_config_pdu_0_1->dmrs_ports[0] = table_7_3_1_1_2_21[dci->antenna_ports][1];
                ulsch_config_pdu_0_1->dmrs_ports[1] = table_7_3_1_1_2_21[dci->antenna_ports][2];
                ulsch_config_pdu_0_1->n_front_load_symb = table_7_3_1_1_2_21[dci->antenna_ports][3];
              }
              if (rank == 3){
                ulsch_config_pdu_0_1->n_dmrs_cdm_groups = table_7_3_1_1_2_22[dci->antenna_ports][0];
                ulsch_config_pdu_0_1->dmrs_ports[0] = table_7_3_1_1_2_22[dci->antenna_ports][1];
                ulsch_config_pdu_0_1->dmrs_ports[1] = table_7_3_1_1_2_22[dci->antenna_ports][2];
                ulsch_config_pdu_0_1->dmrs_ports[2] = table_7_3_1_1_2_22[dci->antenna_ports][3];
                ulsch_config_pdu_0_1->n_front_load_symb = table_7_3_1_1_2_22[dci->antenna_ports][4];
                }
              if (rank == 4){
                ulsch_config_pdu_0_1->n_dmrs_cdm_groups = table_7_3_1_1_2_23[dci->antenna_ports][0];
                ulsch_config_pdu_0_1->dmrs_ports[0] = table_7_3_1_1_2_23[dci->antenna_ports][1];
                ulsch_config_pdu_0_1->dmrs_ports[1] = table_7_3_1_1_2_23[dci->antenna_ports][2];
                ulsch_config_pdu_0_1->dmrs_ports[2] = table_7_3_1_1_2_23[dci->antenna_ports][3];
                ulsch_config_pdu_0_1->dmrs_ports[3] = table_7_3_1_1_2_23[dci->antenna_ports][4];
                ulsch_config_pdu_0_1->n_front_load_symb = table_7_3_1_1_2_23[dci->antenna_ports][5];
              }
            }
        /* SRS_REQUEST */
            // if SUL is supported in the cell, there is an additional bit in thsi field and the value of this bit represents table 7.1.1.1-1 TS 38.212 FIXME!!!
            ulsch_config_pdu_0_1->srs_config.aperiodicSRS_ResourceTrigger = (dci->srs_request & 0x11); // as per Table 7.3.1.1.2-24 TS 38.212
        /* CSI_REQUEST */
            ulsch_config_pdu_0_1->csi_reportTriggerSize = dci->csi_request;
        /* CBGTI */
            ulsch_config_pdu_0_1->maxCodeBlockGroupsPerTransportBlock = dci->cbgti;
        /* PTRS_DMRS */
            if (((mac->phy_config.config_req.ul_bwp_dedicated.pusch_config_dedicated.transform_precoder == transform_precoder_disabled) &&
                 (mac->phy_config.config_req.ul_bwp_dedicated.pusch_config_dedicated.dmrs_ul_for_pusch_mapping_type_a.ptrs_uplink_config == 0)) ||
                ((mac->phy_config.config_req.ul_bwp_dedicated.pusch_config_dedicated.transform_precoder == transform_precoder_enabled) &&
                 (mac->phy_config.config_req.ul_bwp_dedicated.pusch_config_dedicated.max_rank == 1))){
            } else {
              ulsch_config_pdu_0_1->ptrs_dmrs_association_port = dci->ptrs_dmrs;
            }
        /* BETA_OFFSET_IND */
            // Table 9.3-3 in [5, TS 38.213]
            ulsch_config_pdu_0_1->beta_offset_ind = dci->beta_offset_ind;
        /* DMRS_SEQ_INI */
            // FIXME!!
        /* UL_SCH_IND */
            // A value of "1" indicates UL-SCH shall be transmitted on the PUSCH and
            // a value of "0" indicates UL-SCH shall not be transmitted on the PUSCH

            ul_config->number_pdus = ul_config->number_pdus + 1;
            break;

        case format1_0: 
/*
 *  with CRC scrambled by C-RNTI or CS-RNTI or new-RNTI
 *    0  IDENTIFIER_DCI_FORMATS:
 *    11 FREQ_DOM_RESOURCE_ASSIGNMENT_DL:
 *    12 TIME_DOM_RESOURCE_ASSIGNMENT: 0, 1, 2, 3, or 4 bits as defined in Subclause 5.1.2.1 of [6, TS 38.214]. The bitwidth for this field is determined as log2(I) bits,
 *    13 VRB_TO_PRB_MAPPING: 0 bit if only resource allocation type 0
 *    24 MCS:
 *    25 NDI:
 *    26 RV:
 *    27 HARQ_PROCESS_NUMBER:
 *    28 DAI_: For format1_1: 4 if more than one serving cell are configured in the DL and the higher layer parameter HARQ-ACK-codebook=dynamic, where the 2 MSB bits are the counter DAI and the 2 LSB bits are the total DAI
 *    33 TPC_PUCCH:
 *    34 PUCCH_RESOURCE_IND:
 *    35 PDSCH_TO_HARQ_FEEDBACK_TIME_IND:
 *    55 RESERVED_NR_DCI
 *  with CRC scrambled by P-RNTI
 *    8  SHORT_MESSAGE_IND
 *    9  SHORT_MESSAGES
 *    11 FREQ_DOM_RESOURCE_ASSIGNMENT_DL:
 *    12 TIME_DOM_RESOURCE_ASSIGNMENT: 0, 1, 2, 3, or 4 bits as defined in Subclause 5.1.2.1 of [6, TS 38.214]. The bitwidth for this field is determined as log2(I) bits,
 *    13 VRB_TO_PRB_MAPPING: 0 bit if only resource allocation type 0
 *    24 MCS:
 *    31 TB_SCALING
 *    55 RESERVED_NR_DCI
 *  with CRC scrambled by SI-RNTI
 *    11 FREQ_DOM_RESOURCE_ASSIGNMENT_DL:
 *    12 TIME_DOM_RESOURCE_ASSIGNMENT: 0, 1, 2, 3, or 4 bits as defined in Subclause 5.1.2.1 of [6, TS 38.214]. The bitwidth for this field is determined as log2(I) bits,
 *    13 VRB_TO_PRB_MAPPING: 0 bit if only resource allocation type 0
 *    24 MCS:
 *    26 RV:
 *    55 RESERVED_NR_DCI
 *  with CRC scrambled by RA-RNTI
 *    11 FREQ_DOM_RESOURCE_ASSIGNMENT_DL:
 *    12 TIME_DOM_RESOURCE_ASSIGNMENT: 0, 1, 2, 3, or 4 bits as defined in Subclause 5.1.2.1 of [6, TS 38.214]. The bitwidth for this field is determined as log2(I) bits,
 *    13 VRB_TO_PRB_MAPPING: 0 bit if only resource allocation type 0
 *    24 MCS:
 *    31 TB_SCALING
 *    55 RESERVED_NR_DCI
 *  with CRC scrambled by TC-RNTI
 *    0  IDENTIFIER_DCI_FORMATS:
 *    11 FREQ_DOM_RESOURCE_ASSIGNMENT_DL:
 *    12 TIME_DOM_RESOURCE_ASSIGNMENT: 0, 1, 2, 3, or 4 bits as defined in Subclause 5.1.2.1 of [6, TS 38.214]. The bitwidth for this field is determined as log2(I) bits,
 *    13 VRB_TO_PRB_MAPPING: 0 bit if only resource allocation type 0
 *    24 MCS:
 *    25 NDI:
 *    26 RV:
 *    27 HARQ_PROCESS_NUMBER:
 *    28 DAI_: For format1_1: 4 if more than one serving cell are configured in the DL and the higher layer parameter HARQ-ACK-codebook=dynamic, where the 2 MSB bits are the counter DAI and the 2 LSB bits are the total DAI
 *    33 TPC_PUCCH:
 */
            dl_config->dl_config_list[dl_config->number_pdus].dlsch_config_pdu.rnti = rnti;
            //fapi_nr_dl_config_dlsch_pdu_rel15_t dlsch_config_pdu_1_0 = dl_config->dl_config_list[dl_config->number_pdus].dlsch_config_pdu.dlsch_config_rel15;
            fapi_nr_dl_config_dlsch_pdu_rel15_t *dlsch_config_pdu_1_0 = &dl_config->dl_config_list[dl_config->number_pdus].dlsch_config_pdu.dlsch_config_rel15;
        /* IDENTIFIER_DCI_FORMATS */
        /* FREQ_DOM_RESOURCE_ASSIGNMENT_DL */
           nr_ue_process_dci_freq_dom_resource_assignment(NULL,dlsch_config_pdu_1_0,0,n_RB_DLBWP,dci->freq_dom_resource_assignment_DL);
        /* TIME_DOM_RESOURCE_ASSIGNMENT */
            nr_ue_process_dci_time_dom_resource_assignment(NULL,dlsch_config_pdu_1_0,dci->time_dom_resource_assignment,mac->mib->dmrs_TypeA_Position);
        /* VRB_TO_PRB_MAPPING */
            dlsch_config_pdu_1_0->vrb_to_prb_mapping = (dci->vrb_to_prb_mapping == 0) ? vrb_to_prb_mapping_non_interleaved:vrb_to_prb_mapping_interleaved;
        /* MCS */
            dlsch_config_pdu_1_0->mcs = dci->mcs;
       /* NDI (only if CRC scrambled by C-RNTI or CS-RNTI or new-RNTI or TC-RNTI)*/
            dlsch_config_pdu_1_0->ndi = dci->ndi;
        /* RV (only if CRC scrambled by C-RNTI or CS-RNTI or new-RNTI or TC-RNTI)*/
            dlsch_config_pdu_1_0->rv = dci->rv;
        /* HARQ_PROCESS_NUMBER (only if CRC scrambled by C-RNTI or CS-RNTI or new-RNTI or TC-RNTI)*/
            dlsch_config_pdu_1_0->harq_process_nbr = dci->harq_process_number;
        /* DAI (only if CRC scrambled by C-RNTI or CS-RNTI or new-RNTI or TC-RNTI)*/
            dlsch_config_pdu_1_0->dai = dci ->dai;
        /* TB_SCALING (only if CRC scrambled by P-RNTI or RA-RNTI) */
            // according to TS 38.214 Table 5.1.3.2-3
            if (dci->tb_scaling == 0) dlsch_config_pdu_1_0->scaling_factor_S = 1;
            if (dci->tb_scaling == 1) dlsch_config_pdu_1_0->scaling_factor_S = 0.5;
            if (dci->tb_scaling == 2) dlsch_config_pdu_1_0->scaling_factor_S = 0.25;
            if (dci->tb_scaling == 3) dlsch_config_pdu_1_0->scaling_factor_S = 0; // value not defined in table
        /* TPC_PUCCH (only if CRC scrambled by C-RNTI or CS-RNTI or new-RNTI or TC-RNTI)*/
            // according to TS 38.213 Table 7.2.1-1
            if (dci->tpc_pucch == 0) dlsch_config_pdu_1_0->accumulated_delta_PUCCH = -1;
            if (dci->tpc_pucch == 1) dlsch_config_pdu_1_0->accumulated_delta_PUCCH = 0;
            if (dci->tpc_pucch == 2) dlsch_config_pdu_1_0->accumulated_delta_PUCCH = 1;
            if (dci->tpc_pucch == 3) dlsch_config_pdu_1_0->accumulated_delta_PUCCH = 3;
        /* PUCCH_RESOURCE_IND (only if CRC scrambled by C-RNTI or CS-RNTI or new-RNTI)*/
            //if (dci->pucch_resource_ind == 0) dlsch_config_pdu_1_0->pucch_resource_id = 1; //pucch-ResourceId obtained from the 1st value of resourceList FIXME!!!
            //if (dci->pucch_resource_ind == 1) dlsch_config_pdu_1_0->pucch_resource_id = 2; //pucch-ResourceId obtained from the 2nd value of resourceList FIXME!!
            //if (dci->pucch_resource_ind == 2) dlsch_config_pdu_1_0->pucch_resource_id = 3; //pucch-ResourceId obtained from the 3rd value of resourceList FIXME!!
            //if (dci->pucch_resource_ind == 3) dlsch_config_pdu_1_0->pucch_resource_id = 4; //pucch-ResourceId obtained from the 4th value of resourceList FIXME!!
            //if (dci->pucch_resource_ind == 4) dlsch_config_pdu_1_0->pucch_resource_id = 5; //pucch-ResourceId obtained from the 5th value of resourceList FIXME!!
            //if (dci->pucch_resource_ind == 5) dlsch_config_pdu_1_0->pucch_resource_id = 6; //pucch-ResourceId obtained from the 6th value of resourceList FIXME!!
            //if (dci->pucch_resource_ind == 6) dlsch_config_pdu_1_0->pucch_resource_id = 7; //pucch-ResourceId obtained from the 7th value of resourceList FIXME!!
            //if (dci->pucch_resource_ind == 7) dlsch_config_pdu_1_0->pucch_resource_id = 8; //pucch-ResourceId obtained from the 8th value of resourceList FIXME!!
            dlsch_config_pdu_1_0->pucch_resource_id = dci->pucch_resource_ind;
        /* PDSCH_TO_HARQ_FEEDBACK_TIME_IND (only if CRC scrambled by C-RNTI or CS-RNTI or new-RNTI)*/
            dlsch_config_pdu_1_0->pdsch_to_harq_feedback_time_ind = dci->pdsch_to_harq_feedback_time_ind;

            dl_config->number_pdus = dl_config->number_pdus + 1;
            
            printf("\n>>> (nr_ue_procedures.c) rnti=%d dl_config->number_pdus=%d\n",
                    dl_config->dl_config_list[dl_config->number_pdus].dlsch_config_pdu.rnti,
                    dl_config->number_pdus);
            printf(">>> (nr_ue_procedures.c) frequency_domain_resource_assignment=%d \t number_rbs=%d \t start_rb=%d\n",
                    dci->freq_dom_resource_assignment_DL,
                    dlsch_config_pdu_1_0->number_rbs,
                    dlsch_config_pdu_1_0->start_rb);
            printf(">>> (nr_ue_procedures.c) time_domain_resource_assignment=%d \t number_symbols=%d \t start_symbol=%d\n",
                    dci->time_dom_resource_assignment,
                    dlsch_config_pdu_1_0->number_symbols,
                    dlsch_config_pdu_1_0->start_symbol);
            printf(">>> (nr_ue_procedures.c) vrb_to_prb_mapping=%d \n>>> mcs=%d\n>>> ndi=%d\n>>> rv=%d\n>>> harq_process_nbr=%d\n>>> dai=%d\n>>> scaling_factor_S=%d\n>>> tpc_pucch=%d\n>>> pucch_res_ind=%d\n>>> pdsch_to_harq_feedback_time_ind=%d\n",
                  dlsch_config_pdu_1_0->vrb_to_prb_mapping,
                  dlsch_config_pdu_1_0->mcs,
                  dlsch_config_pdu_1_0->ndi,
                  dlsch_config_pdu_1_0->rv,
                  dlsch_config_pdu_1_0->harq_process_nbr,
                  dlsch_config_pdu_1_0->dai,
                  dlsch_config_pdu_1_0->scaling_factor_S,
                  dlsch_config_pdu_1_0->accumulated_delta_PUCCH,
                  dlsch_config_pdu_1_0->pucch_resource_id,
                  dlsch_config_pdu_1_0->pdsch_to_harq_feedback_time_ind);

            dl_config->dl_config_list[dl_config->number_pdus].pdu_type = FAPI_NR_DL_CONFIG_TYPE_DLSCH;
<<<<<<< HEAD
            dl_config->dl_config_list[dl_config->number_pdus].dlsch_config_pdu.rnti = rnti;
            fapi_nr_dl_config_dlsch_pdu_rel15_t *dlsch_config_pdu = &dl_config->dl_config_list[dl_config->number_pdus].dlsch_config_pdu.dlsch_config_rel15;
            dlsch_config_pdu->number_rbs = l_RB;
            dlsch_config_pdu->start_rb = start_RB;
            dlsch_config_pdu->number_symbols = sliv_L;
            dlsch_config_pdu->start_symbol = sliv_S;
            dlsch_config_pdu->mcs = dci->mcs;
            dlsch_config_pdu->ndi = dci->ndi;
            dlsch_config_pdu->harq_pid = dci->harq_process_number;
=======
            printf(">>> (nr_ue_procedures.c) pdu_type=%d\n\n",dl_config->dl_config_list[dl_config->number_pdus].pdu_type);
            
            if(mac->if_module != NULL && mac->if_module->dl_indication != NULL)
              //printf(">>> mac->if_module->dl_indication(&mac->phy_config); \n");
              //for (int k=0;k<1000;k++) printf(">>> %d ",k); 
              //mac->if_module->dl_indication(&mac->dl_info);       
              //mac->if_module->dl_indication(&mac->dl_config_request);       
		      mac->if_module->dl_indication(&mac->phy_config);

            
>>>>>>> 3f48a5d9

            break;

        case format1_1:        
/*
 *  with CRC scrambled by C-RNTI or CS-RNTI or new-RNTI
 *    0  IDENTIFIER_DCI_FORMATS:
 *    1  CARRIER_IND:
 *    7  BANDWIDTH_PART_IND:
 *    11 FREQ_DOM_RESOURCE_ASSIGNMENT_DL:
 *    12 TIME_DOM_RESOURCE_ASSIGNMENT: 0, 1, 2, 3, or 4 bits as defined in Subclause 5.1.2.1 of [6, TS 38.214]. The bitwidth for this field is determined as log2(I) bits,
 *    13 VRB_TO_PRB_MAPPING: 0 bit if only resource allocation type 0
 *    14 PRB_BUNDLING_SIZE_IND:
 *    15 RATE_MATCHING_IND:
 *    16 ZP_CSI_RS_TRIGGER:
 *    18 TB1_MCS:
 *    19 TB1_NDI:
 *    20 TB1_RV:
 *    21 TB2_MCS:
 *    22 TB2_NDI:
 *    23 TB2_RV:
 *    27 HARQ_PROCESS_NUMBER:
 *    28 DAI_: For format1_1: 4 if more than one serving cell are configured in the DL and the higher layer parameter HARQ-ACK-codebook=dynamic, where the 2 MSB bits are the counter DAI and the 2 LSB bits are the total DAI
 *    33 TPC_PUCCH:
 *    34 PUCCH_RESOURCE_IND:
 *    35 PDSCH_TO_HARQ_FEEDBACK_TIME_IND:
 *    38 ANTENNA_PORTS:
 *    39 TCI:
 *    40 SRS_REQUEST:
 *    43 CBGTI:
 *    44 CBGFI:
 *    47 DMRS_SEQ_INI:
 */
            dl_config->dl_config_list[dl_config->number_pdus].pdu_type = FAPI_NR_DL_CONFIG_TYPE_DLSCH;
            dl_config->dl_config_list[dl_config->number_pdus].dlsch_config_pdu.rnti = rnti;
            fapi_nr_dl_config_dlsch_pdu_rel15_t *dlsch_config_pdu_1_1 = &dl_config->dl_config_list[dl_config->number_pdus].dlsch_config_pdu.dlsch_config_rel15;
        /* IDENTIFIER_DCI_FORMATS */
        /* CARRIER_IND */
        /* BANDWIDTH_PART_IND */
            dlsch_config_pdu_1_1->bandwidth_part_ind = dci->bandwidth_part_ind;
        /* FREQ_DOM_RESOURCE_ASSIGNMENT_DL */
            nr_ue_process_dci_freq_dom_resource_assignment(NULL,dlsch_config_pdu_1_1,0,n_RB_DLBWP,dci->freq_dom_resource_assignment_DL);
        /* TIME_DOM_RESOURCE_ASSIGNMENT */
            nr_ue_process_dci_time_dom_resource_assignment(NULL,dlsch_config_pdu_1_1,dci->time_dom_resource_assignment,mac->mib->dmrs_TypeA_Position);
        /* VRB_TO_PRB_MAPPING */
            if (mac->phy_config.config_req.dl_bwp_dedicated.pdsch_config_dedicated.resource_allocation != 0)
              dlsch_config_pdu_1_1->vrb_to_prb_mapping = (dci->vrb_to_prb_mapping == 0) ? vrb_to_prb_mapping_non_interleaved:vrb_to_prb_mapping_interleaved;
        /* PRB_BUNDLING_SIZE_IND */
            dlsch_config_pdu_1_1->prb_bundling_size_ind = dci->prb_bundling_size_ind;
        /* RATE_MATCHING_IND */
            dlsch_config_pdu_1_1->rate_matching_ind = dci->rate_matching_ind;
        /* ZP_CSI_RS_TRIGGER */
            dlsch_config_pdu_1_1->zp_csi_rs_trigger = dci->zp_csi_rs_trigger;
        /* MCS (for transport block 1)*/
            dlsch_config_pdu_1_1->mcs = dci->tb1_mcs;
        /* NDI (for transport block 1)*/
            dlsch_config_pdu_1_1->ndi = dci->tb1_ndi;
        /* RV (for transport block 1)*/
            dlsch_config_pdu_1_1->rv = dci->tb1_rv;
        /* MCS (for transport block 2)*/
            dlsch_config_pdu_1_1->tb2_mcs = dci->tb2_mcs;
        /* NDI (for transport block 2)*/
            dlsch_config_pdu_1_1->tb2_ndi = dci->tb2_ndi;
        /* RV (for transport block 2)*/
            dlsch_config_pdu_1_1->tb2_rv = dci->tb2_rv;
        /* HARQ_PROCESS_NUMBER */
            dlsch_config_pdu_1_1->harq_process_nbr = dci->harq_process_number;
        /* DAI */
            dlsch_config_pdu_1_1->dai = dci ->dai;
        /* TPC_PUCCH */
            // according to TS 38.213 Table 7.2.1-1
            if (dci->tpc_pucch == 0) dlsch_config_pdu_1_1->accumulated_delta_PUCCH = -1;
            if (dci->tpc_pucch == 1) dlsch_config_pdu_1_1->accumulated_delta_PUCCH = 0;
            if (dci->tpc_pucch == 2) dlsch_config_pdu_1_1->accumulated_delta_PUCCH = 1;
            if (dci->tpc_pucch == 3) dlsch_config_pdu_1_1->accumulated_delta_PUCCH = 3;
        /* PUCCH_RESOURCE_IND */
            if (dci->pucch_resource_ind == 0) dlsch_config_pdu_1_1->pucch_resource_id = 0; //pucch-ResourceId obtained from the 1st value of resourceList FIXME!!!
            if (dci->pucch_resource_ind == 1) dlsch_config_pdu_1_1->pucch_resource_id = 0; //pucch-ResourceId obtained from the 2nd value of resourceList FIXME!!
            if (dci->pucch_resource_ind == 2) dlsch_config_pdu_1_1->pucch_resource_id = 0; //pucch-ResourceId obtained from the 3rd value of resourceList FIXME!!
            if (dci->pucch_resource_ind == 3) dlsch_config_pdu_1_1->pucch_resource_id = 0; //pucch-ResourceId obtained from the 4th value of resourceList FIXME!!
            if (dci->pucch_resource_ind == 4) dlsch_config_pdu_1_1->pucch_resource_id = 0; //pucch-ResourceId obtained from the 5th value of resourceList FIXME!!
            if (dci->pucch_resource_ind == 5) dlsch_config_pdu_1_1->pucch_resource_id = 0; //pucch-ResourceId obtained from the 6th value of resourceList FIXME!!
            if (dci->pucch_resource_ind == 6) dlsch_config_pdu_1_1->pucch_resource_id = 0; //pucch-ResourceId obtained from the 7th value of resourceList FIXME!!
            if (dci->pucch_resource_ind == 7) dlsch_config_pdu_1_1->pucch_resource_id = 0; //pucch-ResourceId obtained from the 8th value of resourceList FIXME!!
        /* PDSCH_TO_HARQ_FEEDBACK_TIME_IND */
            // according to TS 38.213 Table 9.2.3-1
            dlsch_config_pdu_1_1-> pdsch_to_harq_feedback_time_ind = mac->phy_config.config_req.ul_bwp_dedicated.pucch_config_dedicated.dl_data_to_ul_ack[dci->pdsch_to_harq_feedback_time_ind];
        /* ANTENNA_PORTS */
            uint8_t n_codewords = 1; // FIXME!!!
            if ((mac->phy_config.config_req.dl_bwp_dedicated.pdsch_config_dedicated.dmrs_dl_for_pdsch_mapping_type_a.dmrs_type == 1) &&
                (mac->phy_config.config_req.dl_bwp_dedicated.pdsch_config_dedicated.dmrs_dl_for_pdsch_mapping_type_a.max_length == 1)){
            // Table 7.3.1.2.2-1: Antenna port(s) (1000 + DMRS port), dmrs-Type=1, maxLength=1
              dlsch_config_pdu_1_1->n_dmrs_cdm_groups = table_7_3_2_3_3_1[dci->antenna_ports][0];
              dlsch_config_pdu_1_1->dmrs_ports[0]     = table_7_3_2_3_3_1[dci->antenna_ports][1];
              dlsch_config_pdu_1_1->dmrs_ports[1]     = table_7_3_2_3_3_1[dci->antenna_ports][2];
              dlsch_config_pdu_1_1->dmrs_ports[2]     = table_7_3_2_3_3_1[dci->antenna_ports][3];
              dlsch_config_pdu_1_1->dmrs_ports[3]     = table_7_3_2_3_3_1[dci->antenna_ports][4];
            }
            if ((mac->phy_config.config_req.dl_bwp_dedicated.pdsch_config_dedicated.dmrs_dl_for_pdsch_mapping_type_a.dmrs_type == 1) &&
                (mac->phy_config.config_req.dl_bwp_dedicated.pdsch_config_dedicated.dmrs_dl_for_pdsch_mapping_type_a.max_length == 2)){
            // Table 7.3.1.2.2-2: Antenna port(s) (1000 + DMRS port), dmrs-Type=1, maxLength=2
              if (n_codewords == 1) {
                dlsch_config_pdu_1_1->n_dmrs_cdm_groups = table_7_3_2_3_3_2_oneCodeword[dci->antenna_ports][0];
                dlsch_config_pdu_1_1->dmrs_ports[0]     = table_7_3_2_3_3_2_oneCodeword[dci->antenna_ports][1];
                dlsch_config_pdu_1_1->dmrs_ports[1]     = table_7_3_2_3_3_2_oneCodeword[dci->antenna_ports][2];
                dlsch_config_pdu_1_1->dmrs_ports[2]     = table_7_3_2_3_3_2_oneCodeword[dci->antenna_ports][3];
                dlsch_config_pdu_1_1->dmrs_ports[3]     = table_7_3_2_3_3_2_oneCodeword[dci->antenna_ports][4];
                dlsch_config_pdu_1_1->n_front_load_symb = table_7_3_2_3_3_2_oneCodeword[dci->antenna_ports][5];
              }
              if (n_codewords == 1) {
                dlsch_config_pdu_1_1->n_dmrs_cdm_groups = table_7_3_2_3_3_2_twoCodeword[dci->antenna_ports][0];
                dlsch_config_pdu_1_1->dmrs_ports[0]     = table_7_3_2_3_3_2_twoCodeword[dci->antenna_ports][1];
                dlsch_config_pdu_1_1->dmrs_ports[1]     = table_7_3_2_3_3_2_twoCodeword[dci->antenna_ports][2];
                dlsch_config_pdu_1_1->dmrs_ports[2]     = table_7_3_2_3_3_2_twoCodeword[dci->antenna_ports][3];
                dlsch_config_pdu_1_1->dmrs_ports[3]     = table_7_3_2_3_3_2_twoCodeword[dci->antenna_ports][4];
                dlsch_config_pdu_1_1->dmrs_ports[4]     = table_7_3_2_3_3_2_twoCodeword[dci->antenna_ports][5];
                dlsch_config_pdu_1_1->dmrs_ports[5]     = table_7_3_2_3_3_2_twoCodeword[dci->antenna_ports][6];
                dlsch_config_pdu_1_1->dmrs_ports[6]     = table_7_3_2_3_3_2_twoCodeword[dci->antenna_ports][7];
                dlsch_config_pdu_1_1->dmrs_ports[7]     = table_7_3_2_3_3_2_twoCodeword[dci->antenna_ports][8];
                dlsch_config_pdu_1_1->n_front_load_symb = table_7_3_2_3_3_2_twoCodeword[dci->antenna_ports][9];
              }
            }
            if ((mac->phy_config.config_req.dl_bwp_dedicated.pdsch_config_dedicated.dmrs_dl_for_pdsch_mapping_type_a.dmrs_type == 2) &&
                (mac->phy_config.config_req.dl_bwp_dedicated.pdsch_config_dedicated.dmrs_dl_for_pdsch_mapping_type_a.max_length == 1)){
            // Table 7.3.1.2.2-3: Antenna port(s) (1000 + DMRS port), dmrs-Type=2, maxLength=1
                if (n_codewords == 1) {
                  dlsch_config_pdu_1_1->n_dmrs_cdm_groups = table_7_3_2_3_3_3_oneCodeword[dci->antenna_ports][0];
                  dlsch_config_pdu_1_1->dmrs_ports[0]     = table_7_3_2_3_3_3_oneCodeword[dci->antenna_ports][1];
                  dlsch_config_pdu_1_1->dmrs_ports[1]     = table_7_3_2_3_3_3_oneCodeword[dci->antenna_ports][2];
                  dlsch_config_pdu_1_1->dmrs_ports[2]     = table_7_3_2_3_3_3_oneCodeword[dci->antenna_ports][3];
                  dlsch_config_pdu_1_1->dmrs_ports[3]     = table_7_3_2_3_3_3_oneCodeword[dci->antenna_ports][4];
                }
                if (n_codewords == 1) {
                  dlsch_config_pdu_1_1->n_dmrs_cdm_groups = table_7_3_2_3_3_3_twoCodeword[dci->antenna_ports][0];
                  dlsch_config_pdu_1_1->dmrs_ports[0]     = table_7_3_2_3_3_3_twoCodeword[dci->antenna_ports][1];
                  dlsch_config_pdu_1_1->dmrs_ports[1]     = table_7_3_2_3_3_3_twoCodeword[dci->antenna_ports][2];
                  dlsch_config_pdu_1_1->dmrs_ports[2]     = table_7_3_2_3_3_3_twoCodeword[dci->antenna_ports][3];
                  dlsch_config_pdu_1_1->dmrs_ports[3]     = table_7_3_2_3_3_3_twoCodeword[dci->antenna_ports][4];
                  dlsch_config_pdu_1_1->dmrs_ports[4]     = table_7_3_2_3_3_3_twoCodeword[dci->antenna_ports][5];
                  dlsch_config_pdu_1_1->dmrs_ports[5]     = table_7_3_2_3_3_3_twoCodeword[dci->antenna_ports][6];
                }
            }
            if ((mac->phy_config.config_req.dl_bwp_dedicated.pdsch_config_dedicated.dmrs_dl_for_pdsch_mapping_type_a.dmrs_type == 2) &&
                (mac->phy_config.config_req.dl_bwp_dedicated.pdsch_config_dedicated.dmrs_dl_for_pdsch_mapping_type_a.max_length == 2)){
            // Table 7.3.1.2.2-4: Antenna port(s) (1000 + DMRS port), dmrs-Type=2, maxLength=2
                if (n_codewords == 1) {
                  dlsch_config_pdu_1_1->n_dmrs_cdm_groups = table_7_3_2_3_3_4_oneCodeword[dci->antenna_ports][0];
                  dlsch_config_pdu_1_1->dmrs_ports[0]     = table_7_3_2_3_3_4_oneCodeword[dci->antenna_ports][1];
                  dlsch_config_pdu_1_1->dmrs_ports[1]     = table_7_3_2_3_3_4_oneCodeword[dci->antenna_ports][2];
                  dlsch_config_pdu_1_1->dmrs_ports[2]     = table_7_3_2_3_3_4_oneCodeword[dci->antenna_ports][3];
                  dlsch_config_pdu_1_1->dmrs_ports[3]     = table_7_3_2_3_3_4_oneCodeword[dci->antenna_ports][4];
                  dlsch_config_pdu_1_1->n_front_load_symb = table_7_3_2_3_3_4_oneCodeword[dci->antenna_ports][5];
                }
                if (n_codewords == 1) {
                  dlsch_config_pdu_1_1->n_dmrs_cdm_groups = table_7_3_2_3_3_4_twoCodeword[dci->antenna_ports][0];
                  dlsch_config_pdu_1_1->dmrs_ports[0]     = table_7_3_2_3_3_4_twoCodeword[dci->antenna_ports][1];
                  dlsch_config_pdu_1_1->dmrs_ports[1]     = table_7_3_2_3_3_4_twoCodeword[dci->antenna_ports][2];
                  dlsch_config_pdu_1_1->dmrs_ports[2]     = table_7_3_2_3_3_4_twoCodeword[dci->antenna_ports][3];
                  dlsch_config_pdu_1_1->dmrs_ports[3]     = table_7_3_2_3_3_4_twoCodeword[dci->antenna_ports][4];
                  dlsch_config_pdu_1_1->dmrs_ports[4]     = table_7_3_2_3_3_4_twoCodeword[dci->antenna_ports][5];
                  dlsch_config_pdu_1_1->dmrs_ports[5]     = table_7_3_2_3_3_4_twoCodeword[dci->antenna_ports][6];
                  dlsch_config_pdu_1_1->dmrs_ports[6]     = table_7_3_2_3_3_4_twoCodeword[dci->antenna_ports][7];
                  dlsch_config_pdu_1_1->dmrs_ports[7]     = table_7_3_2_3_3_4_twoCodeword[dci->antenna_ports][8];
                  dlsch_config_pdu_1_1->n_front_load_symb = table_7_3_2_3_3_4_twoCodeword[dci->antenna_ports][9];
                }
            }
        /* TCI */
            if (mac->dl_config_request.dl_config_list[0].dci_config_pdu.dci_config_rel15.coreset.tci_present_in_dci == 1){
              // 0 bit if higher layer parameter tci-PresentInDCI is not enabled
              // otherwise 3 bits as defined in Subclause 5.1.5 of [6, TS38.214]
              dlsch_config_pdu_1_1->tci_state = dci->tci;
            }
        /* SRS_REQUEST */
            // if SUL is supported in the cell, there is an additional bit in this field and the value of this bit represents table 7.1.1.1-1 TS 38.212 FIXME!!!
            dlsch_config_pdu_1_1->srs_config.aperiodicSRS_ResourceTrigger = (dci->srs_request & 0x11); // as per Table 7.3.1.1.2-24 TS 38.212
        /* CBGTI */
            dlsch_config_pdu_1_1->cbgti = dci->cbgti;
        /* CBGFI */
            dlsch_config_pdu_1_1->codeBlockGroupFlushIndicator = dci->cbgfi;
        /* DMRS_SEQ_INI */
            //FIXME!!!

            dl_config->number_pdus = dl_config->number_pdus + 1;
            
            dl_config->dl_config_list[dl_config->number_pdus].pdu_type = FAPI_NR_DL_CONFIG_TYPE_DLSCH;
            printf(">>> (nr_ue_procedures.c) pdu_type=%d\n\n",dl_config->dl_config_list[dl_config->number_pdus].pdu_type);
            
            if(mac->if_module != NULL && mac->if_module->dl_indication != NULL)
		      mac->if_module->dl_indication(&mac->phy_config);
		      
            break;

        case format2_0:        
            break;

        case format2_1:        
            break;

        case format2_2:        
            break;

        case format2_3:
            break;

        default: 
            break;
    }



    if(rnti == SI_RNTI){

    }else if(rnti == mac->ra_rnti){

    }else if(rnti == P_RNTI){

    }else{  //  c-rnti

        ///  check if this is pdcch order 
        //dci->random_access_preamble_index;
        //dci->ss_pbch_index;
        //dci->prach_mask_index;

        ///  else normal DL-SCH grant
    }
    return 0;
}

int8_t nr_ue_get_SR(module_id_t module_idP, int CC_id, frame_t frameP, uint8_t eNB_id, uint16_t rnti, sub_frame_t subframe){

    return 0;
}



void nr_ue_process_mac_pdu(
    module_id_t module_idP,
    uint8_t CC_id,
    uint8_t *pduP, 
    uint16_t mac_pdu_len, 
    uint8_t eNB_index){

    uint8_t *pdu_ptr = pduP;
    uint16_t pdu_len = mac_pdu_len;

    uint16_t mac_ce_len;
    uint16_t mac_subheader_len;
    uint16_t mac_sdu_len;

    //  For both DL/UL-SCH
    //  Except:
    //   - UL/DL-SCH: fixed-size MAC CE(known by LCID)
    //   - UL/DL-SCH: padding
    //   - UL-SCH:    MSG3 48-bits
    //  |0|1|2|3|4|5|6|7|  bit-wise
    //  |R|F|   LCID    |
    //  |       L       |
    //  |0|1|2|3|4|5|6|7|  bit-wise
    //  |R|F|   LCID    |
    //  |       L       |
    //  |       L       |

    //  For both DL/UL-SCH
    //  For:
    //   - UL/DL-SCH: fixed-size MAC CE(known by LCID)
    //   - UL/DL-SCH: padding, for single/multiple 1-oct padding CE(s)
    //   - UL-SCH:    MSG3 48-bits
    //  |0|1|2|3|4|5|6|7|  bit-wise
    //  |R|R|   LCID    |
    //  LCID: The Logical Channel ID field identifies the logical channel instance of the corresponding MAC SDU or the type of the corresponding MAC CE or padding as described in Tables 6.2.1-1 and 6.2.1-2 for the DL-SCH and UL-SCH respectively. There is one LCID field per MAC subheader. The LCID field size is 6 bits;
    //  L: The Length field indicates the length of the corresponding MAC SDU or variable-sized MAC CE in bytes. There is one L field per MAC subheader except for subheaders corresponding to fixed-sized MAC CEs and padding. The size of the L field is indicated by the F field;
    //  F: lenght of L is 0:8 or 1:16 bits wide
    //  R: Reserved bit, set to zero.

    uint8_t done = 0;
    
    while (!done || pdu_len <= 0){
        mac_ce_len = 0x0000;
        mac_subheader_len = 0x0001; //  default to fixed-length subheader = 1-oct
        mac_sdu_len = 0x0000;
        switch(((NR_MAC_SUBHEADER_FIXED *)pdu_ptr)->LCID){
            //  MAC CE
            case DL_SCH_LCID_CCCH:
                //  MSG4 RRC Connection Setup 38.331
                //  varialbe length
                mac_ce_len |= (uint16_t)((NR_MAC_SUBHEADER_SHORT *)pdu_ptr)->L;
                mac_subheader_len = 2;
                if(((NR_MAC_SUBHEADER_SHORT *)pdu_ptr)->F){
                    mac_ce_len |= (uint16_t)(((NR_MAC_SUBHEADER_LONG *)pdu_ptr)->L2)<<8;
                    mac_subheader_len = 3;
                }
                break;
            case DL_SCH_LCID_TCI_STATE_ACT_UE_SPEC_PDSCH:
                //  38.321 Ch6.1.3.14
                //  varialbe length
                mac_ce_len |= (uint16_t)((NR_MAC_SUBHEADER_SHORT *)pdu_ptr)->L;
                mac_subheader_len = 2;
                if(((NR_MAC_SUBHEADER_SHORT *)pdu_ptr)->F){
                    mac_ce_len |= (uint16_t)(((NR_MAC_SUBHEADER_LONG *)pdu_ptr)->L2)<<8;
                    mac_subheader_len = 3;
                }
                break;
            case DL_SCH_LCID_APERIODIC_CSI_TRI_STATE_SUBSEL:
                //  38.321 Ch6.1.3.13
                //  varialbe length
                mac_ce_len |= (uint16_t)((NR_MAC_SUBHEADER_SHORT *)pdu_ptr)->L;
                mac_subheader_len = 2;
                if(((NR_MAC_SUBHEADER_SHORT *)pdu_ptr)->F){
                    mac_ce_len |= (uint16_t)(((NR_MAC_SUBHEADER_LONG *)pdu_ptr)->L2)<<8;
                    mac_subheader_len = 3;
                }
                break;
            case DL_SCH_LCID_SP_CSI_RS_CSI_IM_RES_SET_ACT:
                //  38.321 Ch6.1.3.12
                //  varialbe length
                mac_ce_len |= (uint16_t)((NR_MAC_SUBHEADER_SHORT *)pdu_ptr)->L;
                mac_subheader_len = 2;
                if(((NR_MAC_SUBHEADER_SHORT *)pdu_ptr)->F){
                    mac_ce_len |= (uint16_t)(((NR_MAC_SUBHEADER_LONG *)pdu_ptr)->L2)<<8;
                    mac_subheader_len = 3;
                }
                break;
            case DL_SCH_LCID_SP_SRS_ACTIVATION:
                //  38.321 Ch6.1.3.17
                //  varialbe length
                mac_ce_len |= (uint16_t)((NR_MAC_SUBHEADER_SHORT *)pdu_ptr)->L;
                mac_subheader_len = 2;
                if(((NR_MAC_SUBHEADER_SHORT *)pdu_ptr)->F){
                    mac_ce_len |= (uint16_t)(((NR_MAC_SUBHEADER_LONG *)pdu_ptr)->L2)<<8;
                    mac_subheader_len = 3;
                }
                break;
            
            case DL_SCH_LCID_RECOMMENDED_BITRATE:
                //  38.321 Ch6.1.3.20
                mac_ce_len = 2;
                break;
            case DL_SCH_LCID_SP_ZP_CSI_RS_RES_SET_ACT:
                //  38.321 Ch6.1.3.19
                mac_ce_len = 2;
                break;
            case DL_SCH_LCID_PUCCH_SPATIAL_RELATION_ACT:
                //  38.321 Ch6.1.3.18
                mac_ce_len = 3;
                break;
            case DL_SCH_LCID_SP_CSI_REP_PUCCH_ACT:
                //  38.321 Ch6.1.3.16
                mac_ce_len = 2;
                break;
            case DL_SCH_LCID_TCI_STATE_IND_UE_SPEC_PDCCH:
                //  38.321 Ch6.1.3.15
                mac_ce_len = 2;
                break;
            case DL_SCH_LCID_DUPLICATION_ACT:
                //  38.321 Ch6.1.3.11
                mac_ce_len = 1;
                break;
            case DL_SCH_LCID_SCell_ACT_4_OCT:
                //  38.321 Ch6.1.3.10
                mac_ce_len = 4;
                break;
            case DL_SCH_LCID_SCell_ACT_1_OCT:
                //  38.321 Ch6.1.3.10
                mac_ce_len = 1;
                break;
            case DL_SCH_LCID_L_DRX:
                //  38.321 Ch6.1.3.6
                //  fixed length but not yet specify.
                mac_ce_len = 0;
                break;
            case DL_SCH_LCID_DRX:
                //  38.321 Ch6.1.3.5
                //  fixed length but not yet specify.
                mac_ce_len = 0;
                break;
            case DL_SCH_LCID_TA_COMMAND:
                //  38.321 Ch6.1.3.4
                mac_ce_len = 1;
                break;
            case DL_SCH_LCID_CON_RES_ID:
                //  38.321 Ch6.1.3.3
                mac_ce_len = 6;
                break;
            case DL_SCH_LCID_PADDING:
                done = 1;
                //  end of MAC PDU, can ignore the rest.
                break;

            //  MAC SDU
            case DL_SCH_LCID_SRB1:
                //  check if LCID is valid at current time.
            case UL_SCH_LCID_SRB2:
                //  check if LCID is valid at current time.
            case UL_SCH_LCID_SRB3:
                //  check if LCID is valid at current time.
            default:
                //  check if LCID is valid at current time.
                mac_sdu_len |= (uint16_t)((NR_MAC_SUBHEADER_SHORT *)pdu_ptr)->L;
                mac_subheader_len = 2;
                if(((NR_MAC_SUBHEADER_SHORT *)pdu_ptr)->F){
                    mac_sdu_len |= (uint16_t)(((NR_MAC_SUBHEADER_LONG *)pdu_ptr)->L2)<<8;
                    mac_subheader_len = 3;
                }
                //  DRB LCID by RRC
                break;
        }
        pdu_ptr += ( mac_subheader_len + mac_ce_len + mac_sdu_len );
        pdu_len -= ( mac_subheader_len + mac_ce_len + mac_sdu_len );
        AssertFatal(pdu_len >= 0, "[MAC] nr_ue_process_mac_pdu, residual mac pdu length < 0!\n");
    }
}<|MERGE_RESOLUTION|>--- conflicted
+++ resolved
@@ -1126,47 +1126,6 @@
 
     switch(dci_format){
         case format0_0:
-<<<<<<< HEAD
-            /* TIME_DOM_RESOURCE_ASSIGNMENT */
-            // 0, 1, 2, 3, or 4 bits as defined in:
-            //         Subclause 6.1.2.1 of [6, TS 38.214] for formats format0_0,format0_1
-            //         Subclause 5.1.2.1 of [6, TS 38.214] for formats format1_0,format1_1
-            // The bitwidth for this field is determined as log2(I) bits,
-            // where I the number of entries in the higher layer parameter pusch-AllocationList
-            k_offset = table_6_1_2_1_1_2_time_dom_res_alloc_A[dci->time_dom_resource_assignment][0];
-            sliv_S   = table_6_1_2_1_1_2_time_dom_res_alloc_A[dci->time_dom_resource_assignment][1];
-            sliv_L   = table_6_1_2_1_1_2_time_dom_res_alloc_A[dci->time_dom_resource_assignment][2];
-
-            /* FREQ_DOM_RESOURCE_ASSIGNMENT_UL */
-            // At the moment we are supporting only format 1_0 (and not format 1_1), so we only support resource allocation type 1 (and not type 0).
-            // For resource allocation type 1, the resource allocation field consists of a resource indication value (RIV):
-            // RIV = n_RB_ULBWP * (l_RB - 1) + start_RB                                  if (l_RB - 1) <= floor (n_RB_ULBWP/2)
-            // RIV = n_RB_ULBWP * (n_RB_ULBWP - l_RB + 1) + (n_RB_ULBWP - 1 - start_RB)  if (l_RB - 1)  > floor (n_RB_ULBWP/2)
-            // the following two expressions apply only if (l_RB - 1) <= floor (n_RB_ULBWP/2)
-            l_RB = floor(dci->freq_dom_resource_assignment_DL/n_RB_ULBWP) + 1;
-            start_RB = dci->freq_dom_resource_assignment_DL%n_RB_ULBWP;
-            // if (l_RB - 1)  > floor (n_RB_ULBWP/2) we need to recalculate them using the following lines
-            tmp_RIV = n_RB_ULBWP * (l_RB - 1) + start_RB;
-            if (tmp_RIV != dci->freq_dom_resource_assignment_DL) { // then (l_RB - 1)  > floor (n_RB_ULBWP/2) and we need to recalculate l_RB and start_RB
-                l_RB = n_RB_ULBWP - l_RB + 2;
-                start_RB = n_RB_ULBWP - start_RB - 1;
-            }
-
-            //  UL_CONFIG_REQ
-            ul_config->ul_config_list[ul_config->number_pdus].pdu_type = FAPI_NR_UL_CONFIG_TYPE_PUSCH;
-            ul_config->ul_config_list[ul_config->number_pdus].ulsch_config_pdu.rnti = rnti;
-            fapi_nr_ul_config_pusch_pdu_rel15_t *ulsch_config_pdu = &ul_config->ul_config_list[ul_config->number_pdus].ulsch_config_pdu.ulsch_pdu_rel15;
-            ulsch_config_pdu->number_rbs = l_RB;
-            ulsch_config_pdu->start_rb = start_RB;
-            ulsch_config_pdu->number_symbols = sliv_L;
-            ulsch_config_pdu->start_symbol = sliv_S;
-            ulsch_config_pdu->mcs = dci->mcs;
-            
-            //ulsch0->harq_processes[dci->harq_process_number]->first_rb = start_RB;
-            //ulsch0->harq_processes[dci->harq_process_number]->nb_rb    = l_RB;
-            //ulsch0->harq_processes[dci->harq_process_number]->mcs = dci->mcs;
-            //ulsch0->harq_processes[nr_pdci_info_extracted->harq_process_number]->DCINdi= nr_pdci_info_extracted->ndi;
-=======
 /*
  *  with CRC scrambled by C-RNTI or CS-RNTI or new-RNTI or TC-RNTI
  *    0  IDENTIFIER_DCI_FORMATS:
@@ -1222,7 +1181,6 @@
         /* SUL_IND_0_0 */ // To be implemented, FIXME!!!
 
             ul_config->number_pdus = ul_config->number_pdus + 1;
->>>>>>> 3f48a5d9
             break;
 
         case format0_1:
@@ -1647,17 +1605,7 @@
                   dlsch_config_pdu_1_0->pdsch_to_harq_feedback_time_ind);
 
             dl_config->dl_config_list[dl_config->number_pdus].pdu_type = FAPI_NR_DL_CONFIG_TYPE_DLSCH;
-<<<<<<< HEAD
-            dl_config->dl_config_list[dl_config->number_pdus].dlsch_config_pdu.rnti = rnti;
-            fapi_nr_dl_config_dlsch_pdu_rel15_t *dlsch_config_pdu = &dl_config->dl_config_list[dl_config->number_pdus].dlsch_config_pdu.dlsch_config_rel15;
-            dlsch_config_pdu->number_rbs = l_RB;
-            dlsch_config_pdu->start_rb = start_RB;
-            dlsch_config_pdu->number_symbols = sliv_L;
-            dlsch_config_pdu->start_symbol = sliv_S;
-            dlsch_config_pdu->mcs = dci->mcs;
-            dlsch_config_pdu->ndi = dci->ndi;
-            dlsch_config_pdu->harq_pid = dci->harq_process_number;
-=======
+
             printf(">>> (nr_ue_procedures.c) pdu_type=%d\n\n",dl_config->dl_config_list[dl_config->number_pdus].pdu_type);
             
             if(mac->if_module != NULL && mac->if_module->dl_indication != NULL)
@@ -1668,7 +1616,6 @@
 		      mac->if_module->dl_indication(&mac->phy_config);
 
             
->>>>>>> 3f48a5d9
 
             break;
 
