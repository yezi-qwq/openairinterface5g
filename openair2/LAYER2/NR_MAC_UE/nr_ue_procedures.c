/*
 * Licensed to the OpenAirInterface (OAI) Software Alliance under one or more
 * contributor license agreements.  See the NOTICE file distributed with
 * this work for additional information regarding copyright ownership.
 * The OpenAirInterface Software Alliance licenses this file to You under
 * the OAI Public License, Version 1.1  (the "License"); you may not use this file
 * except in compliance with the License.
 * You may obtain a copy of the License at
 *
 *      http://www.openairinterface.org/?page_id=698
 *
 * Unless required by applicable law or agreed to in writing, software
 * distributed under the License is distributed on an "AS IS" BASIS,
 * WITHOUT WARRANTIES OR CONDITIONS OF ANY KIND, either express or implied.
 * See the License for the specific language governing permissions and
 * limitations under the License.
 *-------------------------------------------------------------------------------
 * For more information about the OpenAirInterface (OAI) Software Alliance:
 *      contact@openairinterface.org
 */

/* \file ue_procedures.c
 * \brief procedures related to UE
 * \author R. Knopp, K.H. HSU, G. Casati
 * \date 2018
 * \version 0.1
 * \company Eurecom / NTUST
 * \email: knopp@eurecom.fr, kai-hsiang.hsu@eurecom.fr, guido.casati@iis.fraunhofer.de
 * \note
 * \warning
 */

#include "executables/nr-softmodem.h"

/* MAC related headers */
#include "mac_proto.h"
#include "mac_defs.h"
#include "LAYER2/NR_MAC_COMMON/nr_mac.h"
#include "mac_extern.h"
#include "common/utils/nr/nr_common.h"

//#include "LAYER2/MAC/mac_vars.h" // TODO Note that mac_vars.h is not NR specific and this should be updated
                                 // also, the use of the same should be updated in nr-softmodem and nr-uesoftmodem

/* PHY UE related headers*/
#include "SCHED_NR_UE/defs.h"

#include "RRC/NR_UE/rrc_proto.h"
#include "assertions.h"
#include "PHY/defs_nr_UE.h"

/*Openair Packet Tracer */
#include "UTIL/OPT/opt.h"
#include "OCG.h"

/* log utils */
#include "common/utils/LOG/log.h"
#include "common/utils/LOG/vcd_signal_dumper.h"

#include <stdio.h>
#include <math.h>

//#define ENABLE_MAC_PAYLOAD_DEBUG 1
#define DEBUG_EXTRACT_DCI 1

extern void mac_rlc_data_ind     (
				  const module_id_t         module_idP,
				  const rnti_t              rntiP,
				  const eNB_index_t         eNB_index,
				  const frame_t             frameP,
				  const eNB_flag_t          enb_flagP,
				  const MBMS_flag_t         MBMS_flagP,
				  const logical_chan_id_t   channel_idP,
				  char                     *buffer_pP,
				  const tb_size_t           tb_sizeP,
				  num_tb_t                  num_tbP,
				  crc_t                    *crcs_pP);


uint32_t get_ssb_slot(uint32_t ssb_index){
  //  this function now only support f <= 3GHz
  return ssb_index & 0x3 ;

  //  return first_symbol(case, freq, ssb_index) / 14
}

uint8_t table_9_2_2_1[16][8]={
  {0,12,2, 0, 0,3,0,0},
  {0,12,2, 0, 0,4,8,0},
  {0,12,2, 3, 0,4,8,0},
  {1,10,4, 0, 0,6,0,0},
  {1,10,4, 0, 0,3,6,9},
  {1,10,4, 2, 0,3,6,9},
  {1,10,4, 4, 0,3,6,9},
  {1,4, 10,0, 0,6,0,0},
  {1,4, 10,0, 0,3,6,9},
  {1,4, 10,2, 0,3,6,9},
  {1,4, 10,4, 0,3,6,9},
  {1,0, 14,0, 0,6,0,0},
  {1,0, 14,0, 0,3,6,9},
  {1,0, 14,2, 0,3,6,9},
  {1,0, 14,4, 0,3,6,9},
  {1,0, 14,26,0,3,0,0}
};


int8_t nr_ue_process_dlsch(module_id_t module_id,
			   int cc_id,
			   uint8_t gNB_index,
			   fapi_nr_dci_indication_t *dci_ind,
			   void *pduP,
			   uint32_t pdu_len)
{
  NR_UE_MAC_INST_t *mac = get_mac_inst(module_id);
  fapi_nr_ul_config_request_t *ul_config = &mac->ul_config_request;
  //fapi_nr_dl_config_request_t *dl_config = &mac->dl_config_request;
  nr_phy_config_t *phy_config = &mac->phy_config;

  //ul_config->ul_config_list[ul_config->number_pdus].ulsch_config_pdu.rnti = rnti;
  // First we need to verify if DCI ind contains a ul-sch to be perfomred. If it does, we will handle a PUSCH in the UL_CONFIG_REQ.
  ul_config->ul_config_list[ul_config->number_pdus].pdu_type = FAPI_NR_UL_CONFIG_TYPE_PUCCH;
  for (int i=0; i<10; i++) {
    if(dci_ind!=NULL){
      if (dci_ind->dci_list[i].dci_format < 2) ul_config->ul_config_list[ul_config->number_pdus].pdu_type = FAPI_NR_UL_CONFIG_TYPE_PUSCH;
    }
  }
  if (ul_config->ul_config_list[ul_config->number_pdus].pdu_type == FAPI_NR_UL_CONFIG_TYPE_PUSCH) {
    // fill in the elements in config request inside P5 message
    ul_config->ul_config_list[ul_config->number_pdus].ulsch_config_pdu.ulsch_pdu_rel15.bandwidth_part_ind = 0;
    ul_config->ul_config_list[ul_config->number_pdus].ulsch_config_pdu.ulsch_pdu_rel15.number_rbs = 0;
    ul_config->ul_config_list[ul_config->number_pdus].ulsch_config_pdu.ulsch_pdu_rel15.start_rb = 0;
    ul_config->ul_config_list[ul_config->number_pdus].ulsch_config_pdu.ulsch_pdu_rel15.frame_offset = 0;
    ul_config->ul_config_list[ul_config->number_pdus].ulsch_config_pdu.ulsch_pdu_rel15.number_symbols = 0;
    ul_config->ul_config_list[ul_config->number_pdus].ulsch_config_pdu.ulsch_pdu_rel15.start_symbol = 0;
    ul_config->ul_config_list[ul_config->number_pdus].ulsch_config_pdu.ulsch_pdu_rel15.pusch_freq_hopping = 0;
    ul_config->ul_config_list[ul_config->number_pdus].ulsch_config_pdu.ulsch_pdu_rel15.mcs = 0;
    ul_config->ul_config_list[ul_config->number_pdus].ulsch_config_pdu.ulsch_pdu_rel15.ndi = 0;
    ul_config->ul_config_list[ul_config->number_pdus].ulsch_config_pdu.ulsch_pdu_rel15.rv = 0;
    ul_config->ul_config_list[ul_config->number_pdus].ulsch_config_pdu.ulsch_pdu_rel15.harq_process_nbr = 0;
    ul_config->ul_config_list[ul_config->number_pdus].ulsch_config_pdu.ulsch_pdu_rel15.accumulated_delta_PUSCH = 0;
    ul_config->ul_config_list[ul_config->number_pdus].ulsch_config_pdu.ulsch_pdu_rel15.absolute_delta_PUSCH = 0;
    ul_config->ul_config_list[ul_config->number_pdus].ulsch_config_pdu.ulsch_pdu_rel15.n_layers = 0;
    ul_config->ul_config_list[ul_config->number_pdus].ulsch_config_pdu.ulsch_pdu_rel15.tpmi = 0;
    ul_config->ul_config_list[ul_config->number_pdus].ulsch_config_pdu.ulsch_pdu_rel15.n_dmrs_cdm_groups = 0;
    for (int i=0;i<4;i++) ul_config->ul_config_list[ul_config->number_pdus].ulsch_config_pdu.ulsch_pdu_rel15.dmrs_ports[i]=0;
    ul_config->ul_config_list[ul_config->number_pdus].ulsch_config_pdu.ulsch_pdu_rel15.n_front_load_symb = 0;
    //ul_config->ul_config_list[ul_config->number_pdus].ulsch_config_pdu.ulsch_pdu_rel15.srs_config = 0;
    ul_config->ul_config_list[ul_config->number_pdus].ulsch_config_pdu.ulsch_pdu_rel15.csi_reportTriggerSize = 0;
    ul_config->ul_config_list[ul_config->number_pdus].ulsch_config_pdu.ulsch_pdu_rel15.maxCodeBlockGroupsPerTransportBlock = 0;
    ul_config->ul_config_list[ul_config->number_pdus].ulsch_config_pdu.ulsch_pdu_rel15.ptrs_dmrs_association_port = 0;
    ul_config->ul_config_list[ul_config->number_pdus].ulsch_config_pdu.ulsch_pdu_rel15.beta_offset_ind = 0;
  } else { // If DCI ind is not format 0_0 or 0_1, we will handle a PUCCH in the UL_CONFIG_REQ
    ul_config->ul_config_list[ul_config->number_pdus].pdu_type = FAPI_NR_UL_CONFIG_TYPE_PUCCH;
    // If we handle PUCCH common
    ul_config->ul_config_list[ul_config->number_pdus].pucch_config_pdu.format              = table_9_2_2_1[phy_config->config_req.ul_bwp_common.pucch_config_common.pucch_resource_common][0];              /* format   0    1    2    3    4    */
    ul_config->ul_config_list[ul_config->number_pdus].pucch_config_pdu.initialCyclicShift  = table_9_2_2_1[phy_config->config_req.ul_bwp_common.pucch_config_common.pucch_resource_common][4];  /*          x    x                   */
    ul_config->ul_config_list[ul_config->number_pdus].pucch_config_pdu.nrofSymbols         = table_9_2_2_1[phy_config->config_req.ul_bwp_common.pucch_config_common.pucch_resource_common][2];         /*          x    x    x    x    x    */
    ul_config->ul_config_list[ul_config->number_pdus].pucch_config_pdu.startingSymbolIndex = table_9_2_2_1[phy_config->config_req.ul_bwp_common.pucch_config_common.pucch_resource_common][1]; /*          x    x    x    x    x    */
    ul_config->ul_config_list[ul_config->number_pdus].pucch_config_pdu.timeDomainOCC = 0;       /*               x                   */
    ul_config->ul_config_list[ul_config->number_pdus].pucch_config_pdu.nrofPRBs = 0;            /*                    x    x         */
    ul_config->ul_config_list[ul_config->number_pdus].pucch_config_pdu.startingPRB         = table_9_2_2_1[phy_config->config_req.ul_bwp_common.pucch_config_common.pucch_resource_common][3];         /*                                     maxNrofPhysicalResourceBlocks  = 275 */
    ul_config->ul_config_list[ul_config->number_pdus].pucch_config_pdu.occ_length = 0;          /*                              x    */
    ul_config->ul_config_list[ul_config->number_pdus].pucch_config_pdu.occ_Index = 0;           /*                              x    */
    ul_config->ul_config_list[ul_config->number_pdus].pucch_config_pdu.intraSlotFrequencyHopping = 0;
    ul_config->ul_config_list[ul_config->number_pdus].pucch_config_pdu.secondHopPRB = 0;
    ul_config->ul_config_list[ul_config->number_pdus].pucch_config_pdu.interslotFrequencyHopping = 0;
    ul_config->ul_config_list[ul_config->number_pdus].pucch_config_pdu.additionalDMRS = 0;
    ul_config->ul_config_list[ul_config->number_pdus].pucch_config_pdu.maxCodeRate = 0;
    ul_config->ul_config_list[ul_config->number_pdus].pucch_config_pdu.nrofSlots = 0;
    ul_config->ul_config_list[ul_config->number_pdus].pucch_config_pdu.pi2PBSK = 0;
    ul_config->ul_config_list[ul_config->number_pdus].pucch_config_pdu.simultaneousHARQ_ACK_CSI = 0;
    ul_config->ul_config_list[ul_config->number_pdus].pucch_config_pdu.pucch_GroupHopping  = phy_config->config_req.ul_bwp_common.pucch_config_common.pucch_group_hopping;
    ul_config->ul_config_list[ul_config->number_pdus].pucch_config_pdu.hoppingId           = phy_config->config_req.ul_bwp_common.pucch_config_common.hopping_id;
    ul_config->ul_config_list[ul_config->number_pdus].pucch_config_pdu.p0_nominal          = phy_config->config_req.ul_bwp_common.pucch_config_common.p0_nominal;
    for (int i=0;i<NUMBER_PUCCH_FORMAT_NR;i++) ul_config->ul_config_list[ul_config->number_pdus].pucch_config_pdu.deltaF_PUCCH_f[i] = 0;
    ul_config->ul_config_list[ul_config->number_pdus].pucch_config_pdu.p0_PUCCH_Id = 0;     /* INTEGER (1..8)     */
    ul_config->ul_config_list[ul_config->number_pdus].pucch_config_pdu.p0_PUCCH_Value = 0;
    ul_config->ul_config_list[ul_config->number_pdus].pucch_config_pdu.twoPUCCH_PC_AdjustmentStates = 0;
    // If we handle PUCCH dedicated
    ul_config->ul_config_list[ul_config->number_pdus].pucch_config_pdu.format              = phy_config->config_req.ul_bwp_dedicated.pucch_config_dedicated.multi_csi_pucch_resources[0].format;              /* format   0    1    2    3    4    */
    switch (ul_config->ul_config_list[ul_config->number_pdus].pucch_config_pdu.format){
    case pucch_format1_nr:
      ul_config->ul_config_list[ul_config->number_pdus].pucch_config_pdu.interslotFrequencyHopping = phy_config->config_req.ul_bwp_dedicated.pucch_config_dedicated.format1.inter_slot_frequency_hopping;
      ul_config->ul_config_list[ul_config->number_pdus].pucch_config_pdu.additionalDMRS            = phy_config->config_req.ul_bwp_dedicated.pucch_config_dedicated.format1.additional_dmrs;
      ul_config->ul_config_list[ul_config->number_pdus].pucch_config_pdu.maxCodeRate               = phy_config->config_req.ul_bwp_dedicated.pucch_config_dedicated.format1.max_code_rate;
      ul_config->ul_config_list[ul_config->number_pdus].pucch_config_pdu.nrofSlots                 = phy_config->config_req.ul_bwp_dedicated.pucch_config_dedicated.format1.number_of_slots;
      ul_config->ul_config_list[ul_config->number_pdus].pucch_config_pdu.pi2PBSK                   = phy_config->config_req.ul_bwp_dedicated.pucch_config_dedicated.format1.pi2bpsk;
      ul_config->ul_config_list[ul_config->number_pdus].pucch_config_pdu.simultaneousHARQ_ACK_CSI  = phy_config->config_req.ul_bwp_dedicated.pucch_config_dedicated.format1.simultaneous_harq_ack_csi;
      break;
    case pucch_format2_nr:
      ul_config->ul_config_list[ul_config->number_pdus].pucch_config_pdu.interslotFrequencyHopping = phy_config->config_req.ul_bwp_dedicated.pucch_config_dedicated.format2.inter_slot_frequency_hopping;
      ul_config->ul_config_list[ul_config->number_pdus].pucch_config_pdu.additionalDMRS            = phy_config->config_req.ul_bwp_dedicated.pucch_config_dedicated.format2.additional_dmrs;
      ul_config->ul_config_list[ul_config->number_pdus].pucch_config_pdu.maxCodeRate               = phy_config->config_req.ul_bwp_dedicated.pucch_config_dedicated.format2.max_code_rate;
      ul_config->ul_config_list[ul_config->number_pdus].pucch_config_pdu.nrofSlots                 = phy_config->config_req.ul_bwp_dedicated.pucch_config_dedicated.format2.number_of_slots;
      ul_config->ul_config_list[ul_config->number_pdus].pucch_config_pdu.pi2PBSK                   = phy_config->config_req.ul_bwp_dedicated.pucch_config_dedicated.format2.pi2bpsk;
      ul_config->ul_config_list[ul_config->number_pdus].pucch_config_pdu.simultaneousHARQ_ACK_CSI  = phy_config->config_req.ul_bwp_dedicated.pucch_config_dedicated.format2.simultaneous_harq_ack_csi;
      break;
    case pucch_format3_nr:
      ul_config->ul_config_list[ul_config->number_pdus].pucch_config_pdu.interslotFrequencyHopping = phy_config->config_req.ul_bwp_dedicated.pucch_config_dedicated.format3.inter_slot_frequency_hopping;
      ul_config->ul_config_list[ul_config->number_pdus].pucch_config_pdu.additionalDMRS            = phy_config->config_req.ul_bwp_dedicated.pucch_config_dedicated.format3.additional_dmrs;
      ul_config->ul_config_list[ul_config->number_pdus].pucch_config_pdu.maxCodeRate               = phy_config->config_req.ul_bwp_dedicated.pucch_config_dedicated.format3.max_code_rate;
      ul_config->ul_config_list[ul_config->number_pdus].pucch_config_pdu.nrofSlots                 = phy_config->config_req.ul_bwp_dedicated.pucch_config_dedicated.format3.number_of_slots;
      ul_config->ul_config_list[ul_config->number_pdus].pucch_config_pdu.pi2PBSK                   = phy_config->config_req.ul_bwp_dedicated.pucch_config_dedicated.format3.pi2bpsk;
      ul_config->ul_config_list[ul_config->number_pdus].pucch_config_pdu.simultaneousHARQ_ACK_CSI  = phy_config->config_req.ul_bwp_dedicated.pucch_config_dedicated.format3.simultaneous_harq_ack_csi;
      break;
    case pucch_format4_nr:
      ul_config->ul_config_list[ul_config->number_pdus].pucch_config_pdu.interslotFrequencyHopping = phy_config->config_req.ul_bwp_dedicated.pucch_config_dedicated.format4.inter_slot_frequency_hopping;
      ul_config->ul_config_list[ul_config->number_pdus].pucch_config_pdu.additionalDMRS            = phy_config->config_req.ul_bwp_dedicated.pucch_config_dedicated.format4.additional_dmrs;
      ul_config->ul_config_list[ul_config->number_pdus].pucch_config_pdu.maxCodeRate               = phy_config->config_req.ul_bwp_dedicated.pucch_config_dedicated.format4.max_code_rate;
      ul_config->ul_config_list[ul_config->number_pdus].pucch_config_pdu.nrofSlots                 = phy_config->config_req.ul_bwp_dedicated.pucch_config_dedicated.format4.number_of_slots;
      ul_config->ul_config_list[ul_config->number_pdus].pucch_config_pdu.pi2PBSK                   = phy_config->config_req.ul_bwp_dedicated.pucch_config_dedicated.format4.pi2bpsk;
      ul_config->ul_config_list[ul_config->number_pdus].pucch_config_pdu.simultaneousHARQ_ACK_CSI  = phy_config->config_req.ul_bwp_dedicated.pucch_config_dedicated.format4.simultaneous_harq_ack_csi;
      break;
    default:
      break;
    }
    ul_config->ul_config_list[ul_config->number_pdus].pucch_config_pdu.initialCyclicShift        = phy_config->config_req.ul_bwp_dedicated.pucch_config_dedicated.multi_csi_pucch_resources[0].initial_cyclic_shift;  /*          x    x                   */
    ul_config->ul_config_list[ul_config->number_pdus].pucch_config_pdu.nrofSymbols               = phy_config->config_req.ul_bwp_dedicated.pucch_config_dedicated.multi_csi_pucch_resources[0].number_of_symbols;         /*          x    x    x    x    x    */
    ul_config->ul_config_list[ul_config->number_pdus].pucch_config_pdu.startingSymbolIndex       = phy_config->config_req.ul_bwp_dedicated.pucch_config_dedicated.multi_csi_pucch_resources[0].starting_symbol_index; /*          x    x    x    x    x    */
    ul_config->ul_config_list[ul_config->number_pdus].pucch_config_pdu.timeDomainOCC             = phy_config->config_req.ul_bwp_dedicated.pucch_config_dedicated.multi_csi_pucch_resources[0].time_domain_occ;       /*               x                   */
    ul_config->ul_config_list[ul_config->number_pdus].pucch_config_pdu.nrofPRBs                  = phy_config->config_req.ul_bwp_dedicated.pucch_config_dedicated.multi_csi_pucch_resources[0].number_of_prbs;            /*                    x    x         */
    ul_config->ul_config_list[ul_config->number_pdus].pucch_config_pdu.startingPRB               = phy_config->config_req.ul_bwp_dedicated.pucch_config_dedicated.multi_csi_pucch_resources[0].starting_prb;         /*                                     maxNrofPhysicalResourceBlocks  = 275 */
    ul_config->ul_config_list[ul_config->number_pdus].pucch_config_pdu.occ_length                = phy_config->config_req.ul_bwp_dedicated.pucch_config_dedicated.multi_csi_pucch_resources[0].occ_length;          /*                              x    */
    ul_config->ul_config_list[ul_config->number_pdus].pucch_config_pdu.occ_Index                 = phy_config->config_req.ul_bwp_dedicated.pucch_config_dedicated.multi_csi_pucch_resources[0].occ_index;           /*                              x    */
    ul_config->ul_config_list[ul_config->number_pdus].pucch_config_pdu.intraSlotFrequencyHopping = phy_config->config_req.ul_bwp_dedicated.pucch_config_dedicated.multi_csi_pucch_resources[0].intra_slot_frequency_hopping;
    ul_config->ul_config_list[ul_config->number_pdus].pucch_config_pdu.secondHopPRB              = phy_config->config_req.ul_bwp_dedicated.pucch_config_dedicated.multi_csi_pucch_resources[0].second_hop_prb;
    ul_config->ul_config_list[ul_config->number_pdus].pucch_config_pdu.pucch_GroupHopping        = phy_config->config_req.ul_bwp_common.pucch_config_common.pucch_group_hopping;
    ul_config->ul_config_list[ul_config->number_pdus].pucch_config_pdu.hoppingId                 = phy_config->config_req.ul_bwp_common.pucch_config_common.hopping_id;
    ul_config->ul_config_list[ul_config->number_pdus].pucch_config_pdu.p0_nominal                = phy_config->config_req.ul_bwp_common.pucch_config_common.p0_nominal;
    for (int i=0;i<NUMBER_PUCCH_FORMAT_NR; i++) ul_config->ul_config_list[ul_config->number_pdus].pucch_config_pdu.deltaF_PUCCH_f[i] = 0;
    ul_config->ul_config_list[ul_config->number_pdus].pucch_config_pdu.p0_PUCCH_Id = 0;     /* INTEGER (1..8)     */
    ul_config->ul_config_list[ul_config->number_pdus].pucch_config_pdu.p0_PUCCH_Value = 0;
    ul_config->ul_config_list[ul_config->number_pdus].pucch_config_pdu.twoPUCCH_PC_AdjustmentStates = 0;

  }
  if(mac->if_module != NULL && mac->if_module->scheduled_response != NULL){
    mac->if_module->scheduled_response(&mac->scheduled_response);
  }
  return 0;
}

int8_t nr_ue_decode_mib(module_id_t module_id,
                        int cc_id,
                        uint8_t gNB_index,
                        uint8_t extra_bits,	//	8bits 38.212 c7.1.1
                        uint32_t ssb_length,
                        uint32_t ssb_index,
                        void *pduP,
                        uint16_t cell_id)
{
  LOG_I(MAC,"[L2][MAC] decode mib\n");

  NR_UE_MAC_INST_t *mac = get_mac_inst(module_id);

  nr_mac_rrc_data_ind_ue( module_id, cc_id, gNB_index, NR_BCCH_BCH, (uint8_t *) pduP, 3 );    //  fixed 3 bytes MIB PDU
    
  AssertFatal(mac->mib != NULL, "nr_ue_decode_mib() mac->mib == NULL\n");
  //if(mac->mib != NULL){
  uint16_t frame = (mac->mib->systemFrameNumber.buf[0] >> mac->mib->systemFrameNumber.bits_unused);
  uint16_t frame_number_4lsb = 0;
  for (int i=0; i<4; i++)
    frame_number_4lsb |= ((extra_bits>>i)&1)<<(3-i);
  uint8_t half_frame_bit = ( extra_bits >> 4 ) & 0x1;               //	extra bits[4]
  uint8_t ssb_subcarrier_offset_msb = ( extra_bits >> 5 ) & 0x1;    //	extra bits[5]
  uint8_t ssb_subcarrier_offset = (uint8_t)mac->mib->ssb_SubcarrierOffset;

  //uint32_t ssb_index = 0;    //  TODO: ssb_index should obtain from L1 in case Lssb != 64

  frame = frame << 4;
  frame = frame | frame_number_4lsb;

  if(ssb_length == 64){
    ssb_index = ssb_index & (( extra_bits >> 2 ) & 0x1C );    //	{ extra_bits[5:7], ssb_index[2:0] }
  }else{
    if(ssb_subcarrier_offset_msb){
      ssb_subcarrier_offset = ssb_subcarrier_offset | 0x10;
    }
  }

#ifdef DEBUG_MIB
  LOG_I(MAC,"system frame number(6 MSB bits): %d\n",  mac->mib->systemFrameNumber.buf[0]);
  LOG_I(MAC,"system frame number(with LSB): %d\n", (int)frame);
  LOG_I(MAC,"subcarrier spacing (0=15or60, 1=30or120): %d\n", (int)mac->mib->subCarrierSpacingCommon);
  LOG_I(MAC,"ssb carrier offset(with MSB):  %d\n", (int)ssb_subcarrier_offset);
  LOG_I(MAC,"dmrs type A position (0=pos2,1=pos3): %d\n", (int)mac->mib->dmrs_TypeA_Position);
  LOG_I(MAC,"pdcch config sib1:             %d\n", (int)mac->mib->pdcch_ConfigSIB1);
  LOG_I(MAC,"cell barred (0=barred,1=notBarred): %d\n", (int)mac->mib->cellBarred);
  LOG_I(MAC,"intra frequency reselection (0=allowed,1=notAllowed): %d\n", (int)mac->mib->intraFreqReselection);
  LOG_I(MAC,"half frame bit(extra bits):    %d\n", (int)half_frame_bit);
  LOG_I(MAC,"ssb index(extra bits):         %d\n", (int)ssb_index);
#endif

  subcarrier_spacing_t scs_ssb = scs_30kHz;      //  default for 
  //const uint32_t scs_index = 0;
  const uint32_t num_slot_per_frame = 20;
  subcarrier_spacing_t scs_pdcch;

  //  assume carrier frequency < 6GHz
  if(mac->mib->subCarrierSpacingCommon == NR_MIB__subCarrierSpacingCommon_scs15or60){
    scs_pdcch = scs_15kHz;
  }else{  //NR_MIB__subCarrierSpacingCommon_scs30or120
    scs_pdcch = scs_30kHz;
  }

  channel_bandwidth_t min_channel_bw = bw_10MHz;  //  deafult for testing
	    
  uint32_t is_condition_A = (ssb_subcarrier_offset == 0);   //  38.213 ch.13
  frequency_range_t frequency_range = FR1;
  uint32_t index_4msb = (mac->mib->pdcch_ConfigSIB1.controlResourceSetZero);
  uint32_t index_4lsb = (mac->mib->pdcch_ConfigSIB1.searchSpaceZero);
  int32_t num_rbs = -1;
  int32_t num_symbols = -1;
  int32_t rb_offset = -1;
  //LOG_I(MAC,"<<<<<<<<<configSIB1 %d index_4msb %d index_4lsb %d scs_ssb %d scs_pdcch %d switch %d ",
  //mac->mib->pdcch_ConfigSIB1,index_4msb,index_4lsb,scs_ssb,scs_pdcch, (scs_ssb << 5)|scs_pdcch);

  //  type0-pdcch coreset
  switch( (scs_ssb << 5)|scs_pdcch ){
  case (scs_15kHz << 5) | scs_15kHz :
    AssertFatal(index_4msb < 15, "38.213 Table 13-1 4 MSB out of range\n");
    mac->type0_pdcch_ss_mux_pattern = 1;
    num_rbs     = table_38213_13_1_c2[index_4msb];
    num_symbols = table_38213_13_1_c3[index_4msb];
    rb_offset   = table_38213_13_1_c4[index_4msb];
    break;

  case (scs_15kHz << 5) | scs_30kHz:
    AssertFatal(index_4msb < 14, "38.213 Table 13-2 4 MSB out of range\n");
    mac->type0_pdcch_ss_mux_pattern = 1;
    num_rbs     = table_38213_13_2_c2[index_4msb];
    num_symbols = table_38213_13_2_c3[index_4msb];
    rb_offset   = table_38213_13_2_c4[index_4msb];
    break;

  case (scs_30kHz << 5) | scs_15kHz:
    if((min_channel_bw & bw_5MHz) | (min_channel_bw & bw_10MHz)){
      AssertFatal(index_4msb < 9, "38.213 Table 13-3 4 MSB out of range\n");
      mac->type0_pdcch_ss_mux_pattern = 1;
      num_rbs     = table_38213_13_3_c2[index_4msb];
      num_symbols = table_38213_13_3_c3[index_4msb];
      rb_offset   = table_38213_13_3_c4[index_4msb];
    }else if(min_channel_bw & bw_40MHz){
      AssertFatal(index_4msb < 9, "38.213 Table 13-5 4 MSB out of range\n");
      mac->type0_pdcch_ss_mux_pattern = 1;
      num_rbs     = table_38213_13_5_c2[index_4msb];
      num_symbols = table_38213_13_5_c3[index_4msb];
      rb_offset   = table_38213_13_5_c4[index_4msb];
    }else{ ; }

    break;

  case (scs_30kHz << 5) | scs_30kHz:
    if((min_channel_bw & bw_5MHz) | (min_channel_bw & bw_10MHz)){
      mac->type0_pdcch_ss_mux_pattern = 1;
      num_rbs     = table_38213_13_4_c2[index_4msb];
      num_symbols = table_38213_13_4_c3[index_4msb];
      rb_offset   = table_38213_13_4_c4[index_4msb];
      LOG_I(MAC,"<<<<<<<<<index_4msb %d num_rbs %d num_symb %d rb_offset %d\n",index_4msb,num_rbs,num_symbols,rb_offset );
    }else if(min_channel_bw & bw_40MHz){
      AssertFatal(index_4msb < 10, "38.213 Table 13-6 4 MSB out of range\n");
      mac->type0_pdcch_ss_mux_pattern = 1;
      num_rbs     = table_38213_13_6_c2[index_4msb];
      num_symbols = table_38213_13_6_c3[index_4msb];
      rb_offset   = table_38213_13_6_c4[index_4msb];
    }else{ ; }
    break;

  case (scs_120kHz << 5) | scs_60kHz:
    AssertFatal(index_4msb < 12, "38.213 Table 13-7 4 MSB out of range\n");
    if(index_4msb & 0x7){
      mac->type0_pdcch_ss_mux_pattern = 1;
    }else if(index_4msb & 0x18){
      mac->type0_pdcch_ss_mux_pattern = 2;
    }else{ ; }

    num_rbs     = table_38213_13_7_c2[index_4msb];
    num_symbols = table_38213_13_7_c3[index_4msb];
    if(!is_condition_A && (index_4msb == 8 || index_4msb == 10)){
      rb_offset   = table_38213_13_7_c4[index_4msb] - 1;
    }else{
      rb_offset   = table_38213_13_7_c4[index_4msb];
    }
    break;

  case (scs_120kHz << 5) | scs_120kHz:
    AssertFatal(index_4msb < 8, "38.213 Table 13-8 4 MSB out of range\n");
    if(index_4msb & 0x3){
      mac->type0_pdcch_ss_mux_pattern = 1;
    }else if(index_4msb & 0x0c){
      mac->type0_pdcch_ss_mux_pattern = 3;
    }

    num_rbs     = table_38213_13_8_c2[index_4msb];
    num_symbols = table_38213_13_8_c3[index_4msb];
    if(!is_condition_A && (index_4msb == 4 || index_4msb == 6)){
      rb_offset   = table_38213_13_8_c4[index_4msb] - 1;
    }else{
      rb_offset   = table_38213_13_8_c4[index_4msb];
    }
    break;

  case (scs_240kHz << 5) | scs_60kHz:
    AssertFatal(index_4msb < 4, "38.213 Table 13-9 4 MSB out of range\n");
    mac->type0_pdcch_ss_mux_pattern = 1;
    num_rbs     = table_38213_13_9_c2[index_4msb];
    num_symbols = table_38213_13_9_c3[index_4msb];
    rb_offset   = table_38213_13_9_c4[index_4msb];
    break;

  case (scs_240kHz << 5) | scs_120kHz:
    AssertFatal(index_4msb < 8, "38.213 Table 13-10 4 MSB out of range\n");
    if(index_4msb & 0x3){
      mac->type0_pdcch_ss_mux_pattern = 1;
    }else if(index_4msb & 0x0c){
      mac->type0_pdcch_ss_mux_pattern = 2;
    }
    num_rbs     = table_38213_13_10_c2[index_4msb];
    num_symbols = table_38213_13_10_c3[index_4msb];
    if(!is_condition_A && (index_4msb == 4 || index_4msb == 6)){
      rb_offset   = table_38213_13_10_c4[index_4msb]-1;
    }else{
      rb_offset   = table_38213_13_10_c4[index_4msb];
    }
                
    break;

  default:
    break;
  }

  AssertFatal(num_rbs != -1, "Type0 PDCCH coreset num_rbs undefined");
  AssertFatal(num_symbols != -1, "Type0 PDCCH coreset num_symbols undefined");
  AssertFatal(rb_offset != -1, "Type0 PDCCH coreset rb_offset undefined");
        
  //uint32_t cell_id = 0;   //  obtain from L1 later

  //mac->type0_pdcch_dci_config.coreset.rb_start = rb_offset;
  //mac->type0_pdcch_dci_config.coreset.rb_end = rb_offset + num_rbs - 1;
  uint64_t mask = 0x0;
  uint8_t i;
  for(i=0; i<(num_rbs/6); ++i){   //  38.331 Each bit corresponds a group of 6 RBs
    mask = mask >> 1;
    mask = mask | 0x100000000000;
  }
  //LOG_I(MAC,">>>>>>>>mask %x num_rbs %d rb_offset %d\n", mask, num_rbs, rb_offset);
  /*
    mac->type0_pdcch_dci_config.coreset.frequency_domain_resource = mask;
    mac->type0_pdcch_dci_config.coreset.rb_offset = rb_offset;  //  additional parameter other than coreset

    //mac->type0_pdcch_dci_config.type0_pdcch_coreset.duration = num_symbols;
    mac->type0_pdcch_dci_config.coreset.cce_reg_mapping_type = CCE_REG_MAPPING_TYPE_INTERLEAVED;
    mac->type0_pdcch_dci_config.coreset.cce_reg_interleaved_reg_bundle_size = 6;   //  L 38.211 7.3.2.2
    mac->type0_pdcch_dci_config.coreset.cce_reg_interleaved_interleaver_size = 2;  //  R 38.211 7.3.2.2
    mac->type0_pdcch_dci_config.coreset.cce_reg_interleaved_shift_index = cell_id;
    mac->type0_pdcch_dci_config.coreset.precoder_granularity = PRECODER_GRANULARITY_SAME_AS_REG_BUNDLE;
    mac->type0_pdcch_dci_config.coreset.pdcch_dmrs_scrambling_id = cell_id;
  */


  // type0-pdcch search space
  float big_o;
  float big_m;
  uint32_t temp;
  SFN_C_TYPE sfn_c=SFN_C_IMPOSSIBLE;   //  only valid for mux=1
  uint32_t n_c=UINT_MAX;
  uint32_t number_of_search_space_per_slot=UINT_MAX;
  uint32_t first_symbol_index=UINT_MAX;
  uint32_t search_space_duration;  //  element of search space
  uint32_t coreset_duration;  //  element of coreset
  //  38.213 table 10.1-1

  /// MUX PATTERN 1
  if(mac->type0_pdcch_ss_mux_pattern == 1 && frequency_range == FR1){
    big_o = table_38213_13_11_c1[index_4lsb];
    number_of_search_space_per_slot = table_38213_13_11_c2[index_4lsb];
    big_m = table_38213_13_11_c3[index_4lsb];

    temp = (uint32_t)(big_o*pow(2, scs_pdcch)) + (uint32_t)(ssb_index*big_m);
    n_c = temp / num_slot_per_frame;
    if((temp/num_slot_per_frame) & 0x1){
      sfn_c = SFN_C_MOD_2_EQ_1;
    }else{
      sfn_c = SFN_C_MOD_2_EQ_0;
    }

    if((index_4lsb == 1 || index_4lsb == 3 || index_4lsb == 5 || index_4lsb == 7) && (ssb_index&1)){
      first_symbol_index = num_symbols;
    }else{
      first_symbol_index = table_38213_13_11_c4[index_4lsb];
    }
    //  38.213 chapter 13: over two consecutive slots
    search_space_duration = 2;
  }

  if(mac->type0_pdcch_ss_mux_pattern == 1 && frequency_range == FR2){
    big_o = table_38213_13_12_c1[index_4lsb];
    number_of_search_space_per_slot = table_38213_13_11_c2[index_4lsb];
    big_m = table_38213_13_12_c3[index_4lsb];

    if((index_4lsb == 1 || index_4lsb == 3 || index_4lsb == 5 || index_4lsb == 10) && (ssb_index&1)){
      first_symbol_index = 7;
    }else if((index_4lsb == 6 || index_4lsb == 7 || index_4lsb == 8 || index_4lsb == 11) && (ssb_index&1)){
      first_symbol_index = num_symbols;
    }else{
      first_symbol_index = 0;
    }
    //  38.213 chapter 13: over two consecutive slots
    search_space_duration = 2;
  }

  /// MUX PATTERN 2
  if(mac->type0_pdcch_ss_mux_pattern == 2){
            
    if((scs_ssb == scs_120kHz) && (scs_pdcch == scs_60kHz)){
      //  38.213 Table 13-13
      AssertFatal(index_4lsb == 0, "38.213 Table 13-13 4 LSB out of range\n");
      //  PDCCH monitoring occasions (SFN and slot number) same as SSB frame-slot
      //                sfn_c = SFN_C_EQ_SFN_SSB;
      n_c = get_ssb_slot(ssb_index);
      switch(ssb_index & 0x3){    //  ssb_index(i) mod 4
      case 0: 
	first_symbol_index = 0;
	break;
      case 1: 
	first_symbol_index = 1;
	break;
      case 2: 
	first_symbol_index = 6;
	break;
      case 3: 
	first_symbol_index = 7;
	break;
      default: break; 
      }
                
    }else if((scs_ssb == scs_240kHz) && (scs_pdcch == scs_120kHz)){
      //  38.213 Table 13-14
      AssertFatal(index_4lsb == 0, "38.213 Table 13-14 4 LSB out of range\n");
      //  PDCCH monitoring occasions (SFN and slot number) same as SSB frame-slot
      //                sfn_c = SFN_C_EQ_SFN_SSB;
      n_c = get_ssb_slot(ssb_index);
      switch(ssb_index & 0x7){    //  ssb_index(i) mod 8
      case 0: 
	first_symbol_index = 0;
	break;
      case 1: 
	first_symbol_index = 1;
	break;
      case 2: 
	first_symbol_index = 2;
	break;
      case 3: 
	first_symbol_index = 3;
	break;
      case 4: 
	first_symbol_index = 12;
	n_c = get_ssb_slot(ssb_index) - 1;
	break;
      case 5: 
	first_symbol_index = 13;
	n_c = get_ssb_slot(ssb_index) - 1;
	break;
      case 6: 
	first_symbol_index = 0;
	break;
      case 7: 
	first_symbol_index = 1;
	break;
      default: break; 
      }
    }else{ ; }
    //  38.213 chapter 13: over one slot
    search_space_duration = 1;
  }

  /// MUX PATTERN 3
  if(mac->type0_pdcch_ss_mux_pattern == 3){
    if((scs_ssb == scs_120kHz) && (scs_pdcch == scs_120kHz)){
      //  38.213 Table 13-15
      AssertFatal(index_4lsb == 0, "38.213 Table 13-15 4 LSB out of range\n");
      //  PDCCH monitoring occasions (SFN and slot number) same as SSB frame-slot
      //                sfn_c = SFN_C_EQ_SFN_SSB;
      n_c = get_ssb_slot(ssb_index);
      switch(ssb_index & 0x3){    //  ssb_index(i) mod 4
      case 0: 
	first_symbol_index = 4;
	break;
      case 1: 
	first_symbol_index = 8;
	break;
      case 2: 
	first_symbol_index = 2;
	break;
      case 3: 
	first_symbol_index = 6;
	break;
      default: break; 
      }
    }else{ ; }
    //  38.213 chapter 13: over one slot
    search_space_duration = 1;
  }

  AssertFatal(number_of_search_space_per_slot!=UINT_MAX,"");
  coreset_duration = num_symbols * number_of_search_space_per_slot;
  /*
    mac->type0_pdcch_dci_config.number_of_candidates[0] = table_38213_10_1_1_c2[0];
    mac->type0_pdcch_dci_config.number_of_candidates[1] = table_38213_10_1_1_c2[1];
    mac->type0_pdcch_dci_config.number_of_candidates[2] = table_38213_10_1_1_c2[2];   //  CCE aggregation level = 4
    mac->type0_pdcch_dci_config.number_of_candidates[3] = table_38213_10_1_1_c2[3];   //  CCE aggregation level = 8
    mac->type0_pdcch_dci_config.number_of_candidates[4] = table_38213_10_1_1_c2[4];   //  CCE aggregation level = 16
    mac->type0_pdcch_dci_config.duration = search_space_duration;
    mac->type0_pdcch_dci_config.coreset.duration = coreset_duration;   //  coreset
    AssertFatal(first_symbol_index!=UINT_MAX,"");
    mac->type0_pdcch_dci_config.monitoring_symbols_within_slot = (0x3fff << first_symbol_index) & (0x3fff >> (14-coreset_duration-first_symbol_index)) & 0x3fff;
  */
  AssertFatal(sfn_c!=SFN_C_IMPOSSIBLE,"");
  AssertFatal(n_c!=UINT_MAX,"");
  mac->type0_pdcch_ss_sfn_c = sfn_c;
  mac->type0_pdcch_ss_n_c = n_c;
        
  // fill in the elements in config request inside P5 message
  mac->phy_config.Mod_id = module_id;
  mac->phy_config.CC_id = cc_id;

  mac->dl_config_request.sfn = frame;
  mac->dl_config_request.slot = (ssb_index>>1) + ((ssb_index>>4)<<1); // not valid for 240kHz SCS 

  //}
  return 0;

}


//  TODO: change to UE parameter, scs: 15KHz, slot duration: 1ms
uint32_t get_ssb_frame(uint32_t test){
  return test;
}

// Performs :
// 1. TODO: Call RRC for link status return to PHY
// 2. TODO: Perform SR/BSR procedures for scheduling feedback
// 3. TODO: Perform PHR procedures
NR_UE_L2_STATE_t nr_ue_scheduler(const module_id_t module_id,
				 const uint8_t gNB_index,
				 const int cc_id,
				 const frame_t rx_frame,
				 const slot_t rx_slot,
				 const int32_t ssb_index,
				 const frame_t tx_frame,
				 const slot_t tx_slot ){

  uint32_t search_space_mask = 0;
  NR_UE_MAC_INST_t *mac = get_mac_inst(module_id);

  fapi_nr_dl_config_request_t *dl_config = &mac->dl_config_request;
    
  //  check type0 from 38.213 13 if we have no CellGroupConfig
  if ( mac->scd == NULL) {
    if( ssb_index != -1){
	
      if(mac->type0_pdcch_ss_mux_pattern == 1){
	//	38.213 chapter 13
	if((mac->type0_pdcch_ss_sfn_c == SFN_C_MOD_2_EQ_0) && !(rx_frame & 0x1) && (rx_slot == mac->type0_pdcch_ss_n_c)){
	  search_space_mask = search_space_mask | type0_pdcch;
	  mac->type0_pdcch_consecutive_slots = mac->type0_pdcch_dci_config.coreset.duration;
	}
	if((mac->type0_pdcch_ss_sfn_c == SFN_C_MOD_2_EQ_1) &&  (rx_frame & 0x1) && (rx_slot == mac->type0_pdcch_ss_n_c)){
	  search_space_mask = search_space_mask | type0_pdcch;
	  mac->type0_pdcch_consecutive_slots = mac->type0_pdcch_dci_config.coreset.duration;
	}
      }
      if(mac->type0_pdcch_ss_mux_pattern == 2){
	//	38.213 Table 13-13, 13-14
	if((rx_frame == get_ssb_frame(rx_frame)) && (rx_slot == mac->type0_pdcch_ss_n_c)){
	  search_space_mask = search_space_mask | type0_pdcch;
	  mac->type0_pdcch_consecutive_slots = mac->type0_pdcch_dci_config.coreset.duration;
	}
      }
      if(mac->type0_pdcch_ss_mux_pattern == 3){
	//	38.213 Table 13-15
	if((rx_frame == get_ssb_frame(rx_frame)) && (rx_slot == mac->type0_pdcch_ss_n_c)){
	  search_space_mask = search_space_mask | type0_pdcch;
	  mac->type0_pdcch_consecutive_slots = mac->type0_pdcch_dci_config.coreset.duration;
	}
      }
    } // ssb_index != -1
      
      //  Type0 PDCCH search space
    if((search_space_mask & type0_pdcch) || ( mac->type0_pdcch_consecutive_slots != 0 )){
      mac->type0_pdcch_consecutive_slots = mac->type0_pdcch_consecutive_slots - 1;
	
      dl_config->dl_config_list[dl_config->number_pdus].dci_config_pdu.dci_config_rel15 = mac->type0_pdcch_dci_config;
      dl_config->dl_config_list[dl_config->number_pdus].pdu_type = FAPI_NR_DL_CONFIG_TYPE_DCI;
    	
      /*
	dl_config->dl_config_list[dl_config->number_pdus].dci_config_pdu.dci_config_rel15.rnti = 0xaaaa;	//	to be set
	dl_config->dl_config_list[dl_config->number_pdus].dci_config_pdu.dci_config_rel15.N_RB_BWP = 106;	//	to be set
	  
	LOG_I(MAC,"nr_ue_scheduler Type0 PDCCH with rnti %x, BWP %d\n",
	dl_config->dl_config_list[dl_config->number_pdus].dci_config_pdu.dci_config_rel15.rnti,
	dl_config->dl_config_list[dl_config->number_pdus].dci_config_pdu.dci_config_rel15.N_RB_BWP);  
      */   
      dl_config->number_pdus = dl_config->number_pdus + 1;
    }
  }
  else { // get PDCCH configuration(s) from SCGConfig
      

	

    // get Coreset and SearchSpace Information from spCellConfigDedicated
    
	
	
    /*
      if(search_space_mask & type0a_pdcch){
      }
      
      if(search_space_mask & type1_pdcch){
      }
      
      if(search_space_mask & type2_pdcch){
      }
      
      if(search_space_mask & type3_pdcch){
      }
    */
  }


  mac->scheduled_response.dl_config = dl_config;
    

  return UE_CONNECTION_OK;
}

#if 0
uint16_t nr_dci_format_size (PHY_VARS_NR_UE *ue,
                             uint8_t slot,
                             int p,
                             crc_scrambled_t crc_scrambled,
                             uint8_t dci_fields_sizes[NBR_NR_DCI_FIELDS][NBR_NR_FORMATS],
                             uint8_t format) {
  LOG_DDD("crc_scrambled=%d, n_RB_ULBWP=%d, n_RB_DLBWP=%d\n",crc_scrambled,n_RB_ULBWP,n_RB_DLBWP);
  /*
   * function nr_dci_format_size calculates and returns the size in bits of a determined format
   * it also returns an bi-dimensional array 'dci_fields_sizes' with x rows and y columns, where:
   * x is the number of fields defined in TS 38.212 subclause 7.3.1 (Each field is mapped in the order in which it appears in the description in the specification)
   * y is the number of formats
   *   e.g.: dci_fields_sizes[10][0] contains the size in bits of the field FREQ_DOM_RESOURCE_ASSIGNMENT_UL for format 0_0
   */
  // pdsch_config contains the PDSCH-Config IE is used to configure the UE specific PDSCH parameters (TS 38.331)
  PDSCH_Config_t pdsch_config       = ue->PDSCH_Config;
  // pusch_config contains the PUSCH-Config IE is used to configure the UE specific PUSCH parameters (TS 38.331)
  PUSCH_Config_t pusch_config       = ue->pusch_config;
  PUCCH_Config_t pucch_config_dedicated       = ue->pucch_config_dedicated_nr[eNB_id];
  crossCarrierSchedulingConfig_t crossCarrierSchedulingConfig = ue->crossCarrierSchedulingConfig;
  dmrs_UplinkConfig_t dmrs_UplinkConfig = ue->dmrs_UplinkConfig;
  dmrs_DownlinkConfig_t dmrs_DownlinkConfig = ue->dmrs_DownlinkConfig;
  csi_MeasConfig_t csi_MeasConfig = ue->csi_MeasConfig;
  PUSCH_ServingCellConfig_t PUSCH_ServingCellConfig= ue->PUSCH_ServingCellConfig;
  PDSCH_ServingCellConfig_t PDSCH_ServingCellConfig= ue->PDSCH_ServingCellConfig;
  NR_UE_PDCCH *pdcch_vars2 = ue->pdcch_vars[ue->current_thread_id[nr_tti_rx]][eNB_id];
  // 1  CARRIER_IN
  // crossCarrierSchedulingConfig from higher layers, variable crossCarrierSchedulingConfig indicates if 'cross carrier scheduling' is enabled or not:
  //      if No cross carrier scheduling: number of bits for CARRIER_IND is 0
  //      if Cross carrier scheduling: number of bits for CARRIER_IND is 3
  // The IE CrossCarrierSchedulingConfig is used to specify the configuration when the cross-carrier scheduling is used in a cell
  uint8_t crossCarrierSchedulingConfig_ind = 0;

  if (crossCarrierSchedulingConfig.schedulingCellInfo.other.cif_InSchedulingCell !=0 ) crossCarrierSchedulingConfig_ind=1;

  // 2  SUL_IND_0_1, // 40 SRS_REQUEST, // 50 SUL_IND_0_0
  // UL/SUL indicator (TS 38.331, supplementary uplink is indicated in higher layer parameter ServCellAdd-SUL from IE ServingCellConfig and ServingCellConfigCommon):
  // 0 bit for UEs not configured with SUL in the cell or UEs configured with SUL in the cell but only PUCCH carrier in the cell is configured for PUSCH transmission
  // 1 bit for UEs configured with SUL in the cell as defined in Table 7.3.1.1.1-1
  // sul_ind indicates whether SUL is configured in cell or not
  uint8_t sul_ind=ue->supplementaryUplink.supplementaryUplink; // this value will be 0 or 1 depending on higher layer parameter ServCellAdd-SUL. FIXME!!!
  // 7  BANDWIDTH_PART_IND
  // number of UL BWPs configured by higher layers
  uint8_t n_UL_BWP_RRC=1; // initialized to 1 but it has to be initialized by higher layers FIXME!!!
  n_UL_BWP_RRC = ((n_UL_BWP_RRC > 3)?n_UL_BWP_RRC:(n_UL_BWP_RRC+1));
  // number of DL BWPs configured by higher layers
  uint8_t n_DL_BWP_RRC=1; // initialized to 1 but it has to be initialized by higher layers FIXME!!!
  n_DL_BWP_RRC = ((n_DL_BWP_RRC > 3)?n_DL_BWP_RRC:(n_DL_BWP_RRC+1));
  // 10 FREQ_DOM_RESOURCE_ASSIGNMENT_UL
  // if format0_0, only resource allocation type 1 is allowed
  // if format0_1, then resource allocation type 0 can be configured and N_RBG is defined in TS 38.214 subclause 6.1.2.2.1
  // for PUSCH hopping with resource allocation type 1
  //      n_UL_hopping = 1 if the higher layer parameter frequencyHoppingOffsetLists contains two  offset values
  //      n_UL_hopping = 2 if the higher layer parameter frequencyHoppingOffsetLists contains four offset values
  uint8_t n_UL_hopping=pusch_config.n_frequencyHoppingOffsetLists;

  if (n_UL_hopping == 2) {
    n_UL_hopping = 1;
  } else if (n_UL_hopping == 4) {
    n_UL_hopping = 2;
  } else {
    n_UL_hopping = 0;
  }

  ul_resourceAllocation_t ul_resource_allocation_type = pusch_config.ul_resourceAllocation;
  uint8_t ul_res_alloc_type_0 = 0;
  uint8_t ul_res_alloc_type_1 = 0;

  if (ul_resource_allocation_type == ul_resourceAllocationType0) ul_res_alloc_type_0 = 1;

  if (ul_resource_allocation_type == ul_resourceAllocationType1) ul_res_alloc_type_1 = 1;

  if (ul_resource_allocation_type == ul_dynamicSwitch) {
    ul_res_alloc_type_0 = 1;
    ul_res_alloc_type_1 = 1;
  }

  uint8_t n_bits_freq_dom_res_assign_ul=0,n_ul_RGB_tmp;

  if (ul_res_alloc_type_0 == 1) { // implementation of Table 6.1.2.2.1-1 TC 38.214 subclause 6.1.2.2.1
    // config1: PUSCH-Config IE contains rbg-Size ENUMERATED {config1 config2}
    ul_rgb_Size_t config = pusch_config.ul_rgbSize;
    uint8_t nominal_RBG_P               = (config==ul_rgb_config1?2:4);

    if (n_RB_ULBWP > 36)  nominal_RBG_P = (config==ul_rgb_config1?4:8);

    if (n_RB_ULBWP > 72)  nominal_RBG_P = (config==ul_rgb_config1?8:16);

    if (n_RB_ULBWP > 144) nominal_RBG_P = 16;

    n_bits_freq_dom_res_assign_ul = (uint8_t)ceil((n_RB_ULBWP+(0%nominal_RBG_P))/nominal_RBG_P);                                   //FIXME!!! what is 0???
    n_ul_RGB_tmp = n_bits_freq_dom_res_assign_ul;
  }

  if (ul_res_alloc_type_1 == 1) n_bits_freq_dom_res_assign_ul = (uint8_t)(ceil(log2(n_RB_ULBWP*(n_RB_ULBWP+1)/2)))-n_UL_hopping;

  if ((ul_res_alloc_type_0 == 1) && (ul_res_alloc_type_1 == 1))
    n_bits_freq_dom_res_assign_ul = ((n_bits_freq_dom_res_assign_ul>n_ul_RGB_tmp)?(n_bits_freq_dom_res_assign_ul+1):(n_ul_RGB_tmp+1));

  // 11 FREQ_DOM_RESOURCE_ASSIGNMENT_DL
  // if format1_0, only resource allocation type 1 is allowed
  // if format1_1, then resource allocation type 0 can be configured and N_RBG is defined in TS 38.214 subclause 5.1.2.2.1
  dl_resourceAllocation_t dl_resource_allocation_type = pdsch_config.dl_resourceAllocation;
  uint8_t dl_res_alloc_type_0 = 0;
  uint8_t dl_res_alloc_type_1 = 0;

  if (dl_resource_allocation_type == dl_resourceAllocationType0) dl_res_alloc_type_0 = 1;

  if (dl_resource_allocation_type == dl_resourceAllocationType1) dl_res_alloc_type_1 = 1;

  if (dl_resource_allocation_type == dl_dynamicSwitch) {
    dl_res_alloc_type_0 = 1;
    dl_res_alloc_type_1 = 1;
  }

  uint8_t n_bits_freq_dom_res_assign_dl=0,n_dl_RGB_tmp;

  if (dl_res_alloc_type_0 == 1) { // implementation of Table 5.1.2.2.1-1 TC 38.214 subclause 6.1.2.2.1
    // config1: PDSCH-Config IE contains rbg-Size ENUMERATED {config1, config2}
    dl_rgb_Size_t config = pdsch_config.dl_rgbSize;
    uint8_t nominal_RBG_P               = (config==dl_rgb_config1?2:4);

    if (n_RB_DLBWP > 36)  nominal_RBG_P = (config==dl_rgb_config1?4:8);

    if (n_RB_DLBWP > 72)  nominal_RBG_P = (config==dl_rgb_config1?8:16);

    if (n_RB_DLBWP > 144) nominal_RBG_P = 16;

    n_bits_freq_dom_res_assign_dl = (uint8_t)ceil((n_RB_DLBWP+(0%nominal_RBG_P))/nominal_RBG_P);                                     //FIXME!!! what is 0???
    n_dl_RGB_tmp = n_bits_freq_dom_res_assign_dl;
  }

  if (dl_res_alloc_type_1 == 1) n_bits_freq_dom_res_assign_dl = (uint8_t)(ceil(log2(n_RB_DLBWP*(n_RB_DLBWP+1)/2)));

  if ((dl_res_alloc_type_0 == 1) && (dl_res_alloc_type_1 == 1))
    n_bits_freq_dom_res_assign_dl = ((n_bits_freq_dom_res_assign_dl>n_dl_RGB_tmp)?(n_bits_freq_dom_res_assign_dl+1):(n_dl_RGB_tmp+1));

  // 12 TIME_DOM_RESOURCE_ASSIGNMENT
  uint8_t pusch_alloc_list = pusch_config.n_push_alloc_list;
  uint8_t pdsch_alloc_list = pdsch_config.n_pdsh_alloc_list;
  // 14 PRB_BUNDLING_SIZE_IND:0 bit if the higher layer parameter PRB_bundling is not configured or is set to 'static', or 1 bit if the higher layer parameter PRB_bundling is set to 'dynamic' according to Subclause 5.1.2.3 of [6, TS 38.214]
  static_bundleSize_t static_prb_BundlingType = pdsch_config.prbBundleType.staticBundling;
  bundleSizeSet1_t dynamic_prb_BundlingType1  = pdsch_config.prbBundleType.dynamicBundlig.bundleSizeSet1;
  bundleSizeSet2_t dynamic_prb_BundlingType2  = pdsch_config.prbBundleType.dynamicBundlig.bundleSizeSet2;
  uint8_t prb_BundlingType_size=0;

  if ((static_prb_BundlingType==st_n4)||(static_prb_BundlingType==st_wideband)) prb_BundlingType_size=0;

  if ((dynamic_prb_BundlingType1==dy_1_n4)||(dynamic_prb_BundlingType1==dy_1_wideband)||(dynamic_prb_BundlingType1==dy_1_n2_wideband)||(dynamic_prb_BundlingType1==dy_1_n4_wideband)||
      (dynamic_prb_BundlingType2==dy_2_n4)||(dynamic_prb_BundlingType2==dy_2_wideband)) prb_BundlingType_size=1;

  // 15 RATE_MATCHING_IND FIXME!!!
  // according to TS 38.212: Rate matching indicator – 0, 1, or 2 bits according to higher layer parameter rateMatchPattern
  uint8_t rateMatching_bits = pdsch_config.n_rateMatchPatterns;
  // 16 ZP_CSI_RS_TRIGGER FIXME!!!
  // 0, 1, or 2 bits as defined in Subclause 5.1.4.2 of [6, TS 38.214].
  // is the number of ZP CSI-RS resource sets in the higher layer parameter zp-CSI-RS-Resource
  uint8_t n_zp_bits = pdsch_config.n_zp_CSI_RS_ResourceId;
  // 17 FREQ_HOPPING_FLAG
  // freqHopping is defined by higher layer parameter frequencyHopping from IE PUSCH-Config. Values are ENUMERATED{mode1, mode2}
  frequencyHopping_t f_hopping = pusch_config.frequencyHopping;
  uint8_t freqHopping = 0;

  if ((f_hopping==f_hop_mode1)||(f_hopping==f_hop_mode2)) freqHopping = 1;

  // 28 DAI
  pdsch_HARQ_ACK_Codebook_t pdsch_HARQ_ACK_Codebook = pdsch_config.pdsch_HARQ_ACK_Codebook;
  uint8_t n_dai = 0;
  uint8_t n_serving_cell_dl = 1; // this is hardcoded to 1 as we need to get this value from RRC higher layers parameters. FIXME!!!

  if ((pdsch_HARQ_ACK_Codebook == dynamic) && (n_serving_cell_dl == 1)) n_dai = 2;

  if ((pdsch_HARQ_ACK_Codebook == dynamic) && (n_serving_cell_dl > 1))  n_dai = 4;

  // 29 FIRST_DAI
  uint8_t codebook_HARQ_ACK = 0;           // We need to get this value to calculate number of bits of fields 1st DAI and 2nd DAI.

  if (pdsch_HARQ_ACK_Codebook == semiStatic) codebook_HARQ_ACK = 1;

  if (pdsch_HARQ_ACK_Codebook == dynamic) codebook_HARQ_ACK = 2;

  // 30 SECOND_DAI
  uint8_t n_HARQ_ACK_sub_codebooks = 0;   // We need to get this value to calculate number of bits of fields 1st DAI and 2nd DAI. FIXME!!!
  // 35 PDSCH_TO_HARQ_FEEDBACK_TIME_IND
  uint8_t pdsch_harq_t_ind = (uint8_t)ceil(log2(pucch_config_dedicated.dl_DataToUL_ACK[0]));
  // 36 SRS_RESOURCE_IND
  // n_SRS is the number of configured SRS resources in the SRS resource set associated with the higher layer parameter usage of value 'codeBook' or 'nonCodeBook'
  // from SRS_ResourceSet_t type we should get the information of the usage parameter (with possible values beamManagement, codebook, nonCodebook, antennaSwitching)
  // at frame_parms->srs_nr->p_SRS_ResourceSetList[]->usage
  uint8_t n_SRS = ue->srs.number_srs_Resource_Set;
  // 37 PRECOD_NBR_LAYERS
  // 38 ANTENNA_PORTS
  txConfig_t txConfig = pusch_config.txConfig;
  transformPrecoder_t transformPrecoder = pusch_config.transformPrecoder;
  codebookSubset_t codebookSubset = pusch_config.codebookSubset;
  uint8_t maxRank = pusch_config.maxRank;
  uint8_t num_antenna_ports = 1; // this is hardcoded. We need to get the real value FIXME!!!
  uint8_t precond_nbr_layers_bits = 0;
  uint8_t antenna_ports_bits_ul = 0;

  // searching number of bits at tables 7.3.1.1.2-2/3/4/5 from TS 38.212 subclause 7.3.1.1.2
  if (txConfig == txConfig_codebook) {
    if (num_antenna_ports == 4) {
      if ((transformPrecoder == transformPrecoder_disabled) && ((maxRank == 2)||(maxRank == 3)||(maxRank == 4))) { // Table 7.3.1.1.2-2
        if (codebookSubset == codebookSubset_fullyAndPartialAndNonCoherent) precond_nbr_layers_bits=6;

        if (codebookSubset == codebookSubset_partialAndNonCoherent) precond_nbr_layers_bits=5;

        if (codebookSubset == codebookSubset_nonCoherent) precond_nbr_layers_bits=4;
      }

      if (((transformPrecoder == transformPrecoder_enabled)||(transformPrecoder == transformPrecoder_disabled)) && (maxRank == 1)) { // Table 7.3.1.1.2-3
        if (codebookSubset == codebookSubset_fullyAndPartialAndNonCoherent) precond_nbr_layers_bits=5;

        if (codebookSubset == codebookSubset_partialAndNonCoherent) precond_nbr_layers_bits=4;

        if (codebookSubset == codebookSubset_nonCoherent) precond_nbr_layers_bits=2;
      }
    }

    if (num_antenna_ports == 2) {
      if ((transformPrecoder == transformPrecoder_disabled) && (maxRank == 2)) { // Table 7.3.1.1.2-4
        if (codebookSubset == codebookSubset_fullyAndPartialAndNonCoherent) precond_nbr_layers_bits=4;

        if (codebookSubset == codebookSubset_nonCoherent) precond_nbr_layers_bits=2;
      }

      if (((transformPrecoder == transformPrecoder_enabled)||(transformPrecoder == transformPrecoder_disabled)) && (maxRank == 1)) { // Table 7.3.1.1.2-5
        if (codebookSubset == codebookSubset_fullyAndPartialAndNonCoherent) precond_nbr_layers_bits=3;

        if (codebookSubset == codebookSubset_nonCoherent) precond_nbr_layers_bits=1;
      }
    }
  }

  if (txConfig == txConfig_nonCodebook) {
  }

  // searching number of bits at tables 7.3.1.1.2-6/7/8/9/10/11/12/13/14/15/16/17/18/19
  if((dmrs_UplinkConfig.pusch_dmrs_type == pusch_dmrs_type1)) {
    if ((transformPrecoder == transformPrecoder_enabled) && (dmrs_UplinkConfig.pusch_maxLength == pusch_len1)) antenna_ports_bits_ul = 2;

    if ((transformPrecoder == transformPrecoder_enabled) && (dmrs_UplinkConfig.pusch_maxLength == pusch_len2)) antenna_ports_bits_ul = 4;

    if ((transformPrecoder == transformPrecoder_disabled) && (dmrs_UplinkConfig.pusch_maxLength == pusch_len1)) antenna_ports_bits_ul = 3;

    if ((transformPrecoder == transformPrecoder_disabled) && (dmrs_UplinkConfig.pusch_maxLength == pusch_len2)) antenna_ports_bits_ul = 4;
  }

  if((dmrs_UplinkConfig.pusch_dmrs_type == pusch_dmrs_type2)) {
    if ((transformPrecoder == transformPrecoder_disabled) && (dmrs_UplinkConfig.pusch_maxLength == pusch_len1)) antenna_ports_bits_ul = 4;

    if ((transformPrecoder == transformPrecoder_disabled) && (dmrs_UplinkConfig.pusch_maxLength == pusch_len2)) antenna_ports_bits_ul = 5;
  }

  // for format 1_1 number of bits as defined by Tables 7.3.1.2.2-1/2/3/4
  uint8_t antenna_ports_bits_dl = 0;

  if((dmrs_DownlinkConfig.pdsch_dmrs_type == pdsch_dmrs_type1) && (dmrs_DownlinkConfig.pdsch_maxLength == pdsch_len1)) antenna_ports_bits_dl = 4; // Table 7.3.1.2.2-1

  if((dmrs_DownlinkConfig.pdsch_dmrs_type == pdsch_dmrs_type1) && (dmrs_DownlinkConfig.pdsch_maxLength == pdsch_len2)) antenna_ports_bits_dl = 5; // Table 7.3.1.2.2-2

  if((dmrs_DownlinkConfig.pdsch_dmrs_type == pdsch_dmrs_type2) && (dmrs_DownlinkConfig.pdsch_maxLength == pdsch_len1)) antenna_ports_bits_dl = 5; // Table 7.3.1.2.2-3

  if((dmrs_DownlinkConfig.pdsch_dmrs_type == pdsch_dmrs_type2) && (dmrs_DownlinkConfig.pdsch_maxLength == pdsch_len2)) antenna_ports_bits_dl = 6; // Table 7.3.1.2.2-4

  // 39 TCI
  uint8_t tci_bits=0;

  if (pdcch_vars2->coreset[p].tciPresentInDCI == tciPresentInDCI_enabled) tci_bits=3;

  // 42 CSI_REQUEST
  // reportTriggerSize is defined in the CSI-MeasConfig IE (TS 38.331).
  // Size of CSI request field in DCI (bits). Corresponds to L1 parameter 'ReportTriggerSize' (see 38.214, section 5.2)
  uint8_t reportTriggerSize = csi_MeasConfig.reportTriggerSize; // value from 0..6
  // 43 CBGTI
  // for format 0_1
  uint8_t maxCodeBlockGroupsPerTransportBlock = 0;

  if (PUSCH_ServingCellConfig.maxCodeBlockGroupsPerTransportBlock != 0)
    maxCodeBlockGroupsPerTransportBlock = (uint8_t)PUSCH_ServingCellConfig.maxCodeBlockGroupsPerTransportBlock;

  // for format 1_1, as defined in Subclause 5.1.7 of [6, TS38.214]
  uint8_t maxCodeBlockGroupsPerTransportBlock_dl = 0;

  if (PDSCH_ServingCellConfig.maxCodeBlockGroupsPerTransportBlock_dl != 0)
    maxCodeBlockGroupsPerTransportBlock_dl = pdsch_config.maxNrofCodeWordsScheduledByDCI; // FIXME!!!

  // 44 CBGFI
  uint8_t cbgfi_bit = PDSCH_ServingCellConfig.codeBlockGroupFlushIndicator;
  // 45 PTRS_DMRS
  // 0 bit if PTRS-UplinkConfig is not configured and transformPrecoder=disabled, or if transformPrecoder=enabled, or if maxRank=1
  // 2 bits otherwise
  uint8_t ptrs_dmrs_bits=0; //FIXME!!!
  // 46 BETA_OFFSET_IND
  // at IE PUSCH-Config, beta_offset indicator – 0 if the higher layer parameter betaOffsets = semiStatic; otherwise 2 bits
  // uci-OnPUSCH
  // Selection between and configuration of dynamic and semi-static beta-offset. If the field is absent or released, the UE applies the value 'semiStatic' and the BetaOffsets
  uint8_t betaOffsets = 0;

  if (pusch_config.uci_onPusch.betaOffset_type == betaOffset_semiStatic);

  if (pusch_config.uci_onPusch.betaOffset_type == betaOffset_dynamic) betaOffsets = 2;

  // 47 DMRS_SEQ_INI
  uint8_t dmrs_seq_ini_bits_ul = 0;
  uint8_t dmrs_seq_ini_bits_dl = 0;

  //1 bit if both scramblingID0 and scramblingID1 are configured in DMRS-UplinkConfig
  if ((transformPrecoder == transformPrecoder_disabled) && (dmrs_UplinkConfig.scramblingID0 != 0) && (dmrs_UplinkConfig.scramblingID1 != 0)) dmrs_seq_ini_bits_ul = 1;

  //1 bit if both scramblingID0 and scramblingID1 are configured in DMRS-DownlinkConfig
  if ((dmrs_DownlinkConfig.scramblingID0 != 0) && (dmrs_DownlinkConfig.scramblingID0 != 0)) dmrs_seq_ini_bits_dl = 1;

  /*
   * For format 2_2
   *
   * This format supports power control commands for semi-persistent scheduling.
   * As we can already support power control commands dynamically with formats 0_0/0_1 (TPC PUSCH) and 1_0/1_1 (TPC PUCCH)
   *
   * This format will be implemented in the future FIXME!!!
   *
   */
  // 5  BLOCK_NUMBER: The parameter tpc-PUSCH or tpc-PUCCH provided by higher layers determines the index to the block number for an UL of a cell
  // The following fields are defined for each block: Closed loop indicator and TPC command
  // 6  CLOSE_LOOP_IND
  // 41 TPC_CMD
  uint8_t tpc_cmd_bit_2_2 = 2;
  /*
   * For format 2_3
   *
   * This format is used for power control of uplink sounding reference signals for devices which have not coupled SRS power control to the PUSCH power control
   * either because independent control is desirable or because the device is configured without PUCCH and PUSCH
   *
   * This format will be implemented in the future FIXME!!!
   *
   */
  // 40 SRS_REQUEST
  // 41 TPC_CMD
  uint8_t tpc_cmd_bit_2_3 = 0;
  uint8_t dci_field_size_table [NBR_NR_DCI_FIELDS][NBR_NR_FORMATS] = { // This table contains the number of bits for each field (row) contained in each dci format (column).
    // The values of the variables indicate field sizes in number of bits
    //Format0_0                     Format0_1                      Format1_0                      Format1_1             Formats2_0/1/2/3
    {
      1,                             1,                             (((crc_scrambled == _p_rnti) || (crc_scrambled == _si_rnti) || (crc_scrambled == _ra_rnti)) ? 0:1),
      1,                             0,0,0,0
    }, // 0  IDENTIFIER_DCI_FORMATS:
    {
      0,                             ((crossCarrierSchedulingConfig_ind == 0) ? 0:3),
      0,                             ((crossCarrierSchedulingConfig_ind == 0) ? 0:3),
      0,0,0,0
    }, // 1  CARRIER_IND: 0 or 3 bits, as defined in Subclause x.x of [5, TS38.213]
    {0,                             (sul_ind == 0)?0:1,            0,                             0,                             0,0,0,0}, // 2  SUL_IND_0_1:
    {0,                             0,                             0,                             0,                             1,0,0,0}, // 3  SLOT_FORMAT_IND: size of DCI format 2_0 is configurable by higher layers up to 128 bits, according to Subclause 11.1.1 of [5, TS 38.213]
    {0,                             0,                             0,                             0,                             0,1,0,0}, // 4  PRE_EMPTION_IND: size of DCI format 2_1 is configurable by higher layers up to 126 bits, according to Subclause 11.2 of [5, TS 38.213]. Each pre-emption indication is 14 bits
    {0,                             0,                             0,                             0,                             0,0,0,0}, // 5  BLOCK_NUMBER: starting position of a block is determined by the parameter startingBitOfFormat2_3
    {0,                             0,                             0,                             0,                             0,0,1,0}, // 6  CLOSE_LOOP_IND
    {
      0,                             (uint8_t)ceil(log2(n_UL_BWP_RRC)),
      0,                             (uint8_t)ceil(log2(n_DL_BWP_RRC)),
      0,0,0,0
    }, // 7  BANDWIDTH_PART_IND:
    {
      0,                             0,                             ((crc_scrambled == _p_rnti) ? 2:0),
      0,                             0,0,0,0
    }, // 8  SHORT_MESSAGE_IND 2 bits if crc scrambled with P-RNTI
    {
      0,                             0,                             ((crc_scrambled == _p_rnti) ? 8:0),
      0,                             0,0,0,0
    }, // 9  SHORT_MESSAGES 8 bit8 if crc scrambled with P-RNTI
    {
      (uint8_t)(ceil(log2(n_RB_ULBWP*(n_RB_ULBWP+1)/2)))-n_UL_hopping,
      n_bits_freq_dom_res_assign_ul,
      0,                             0,                             0,0,0,0
    }, // 10 FREQ_DOM_RESOURCE_ASSIGNMENT_UL: PUSCH hopping with resource allocation type 1 not considered
    //    (NOTE 1) If DCI format 0_0 is monitored in common search space
    //    and if the number of information bits in the DCI format 0_0 prior to padding
    //    is larger than the payload size of the DCI format 1_0 monitored in common search space
    //    the bitwidth of the frequency domain resource allocation field in the DCI format 0_0
    //    is reduced such that the size of DCI format 0_0 equals to the size of the DCI format 1_0
    {
      0,                             0,                             (uint8_t)ceil(log2(n_RB_DLBWP*(n_RB_DLBWP+1)/2)),
      n_bits_freq_dom_res_assign_dl,
      0,0,0,0
    }, // 11 FREQ_DOM_RESOURCE_ASSIGNMENT_DL:
    {
      4,                             (uint8_t)log2(pusch_alloc_list),
      4,                             (uint8_t)log2(pdsch_alloc_list),
      0,0,0,0
    }, // 12 TIME_DOM_RESOURCE_ASSIGNMENT: 0, 1, 2, 3, or 4 bits as defined in Subclause 6.1.2.1 of [6, TS 38.214]. The bitwidth for this field is determined as log2(I) bits,
    //    where I the number of entries in the higher layer parameter pusch-AllocationList
    {
      0,                             0,                             1,                             (((dl_res_alloc_type_0==1) &&(dl_res_alloc_type_1==0))?0:1),
      0,0,0,0
    }, // 13 VRB_TO_PRB_MAPPING: 0 bit if only resource allocation type 0
    {0,                             0,                             0,                             prb_BundlingType_size,         0,0,0,0}, // 14 PRB_BUNDLING_SIZE_IND:0 bit if the higher layer parameter PRB_bundling is not configured or is set to 'static', or 1 bit if the higher layer parameter PRB_bundling is set to 'dynamic' according to Subclause 5.1.2.3 of [6, TS 38.214]
    {0,                             0,                             0,                             rateMatching_bits,             0,0,0,0}, // 15 RATE_MATCHING_IND: 0, 1, or 2 bits according to higher layer parameter rate-match-PDSCH-resource-set
    {0,                             0,                             0,                             n_zp_bits,                     0,0,0,0}, // 16 ZP_CSI_RS_TRIGGER:
    {
      1,                             (((ul_res_alloc_type_0==1) &&(ul_res_alloc_type_1==0))||(freqHopping == 0))?0:1,
      0,                             0,                             0,0,0,0
    }, // 17 FREQ_HOPPING_FLAG: 0 bit if only resource allocation type 0
    {0,                             0,                             0,                             5,                             0,0,0,0}, // 18 TB1_MCS:
    {0,                             0,                             0,                             1,                             0,0,0,0}, // 19 TB1_NDI:
    {0,                             0,                             0,                             2,                             0,0,0,0}, // 20 TB1_RV:
    {0,                             0,                             0,                             5,                             0,0,0,0}, // 21 TB2_MCS:
    {0,                             0,                             0,                             1,                             0,0,0,0}, // 22 TB2_NDI:
    {0,                             0,                             0,                             2,                             0,0,0,0}, // 23 TB2_RV:
    {5,                             5,                             5,                             0,                             0,0,0,0}, // 24 MCS:
    {1,                             1,                             (crc_scrambled == _c_rnti)?1:0,0,                             0,0,0,0}, // 25 NDI:
    {
      2,                             2,                             (((crc_scrambled == _c_rnti) || (crc_scrambled == _si_rnti)) ? 2:0),
      0,                             0,0,0,0
    }, // 26 RV:
    {4,                             4,                             (crc_scrambled == _c_rnti)?4:0,4,                             0,0,0,0}, // 27 HARQ_PROCESS_NUMBER:
    {0,                             0,                             (crc_scrambled == _c_rnti)?2:0,n_dai,                         0,0,0,0}, // 28 DAI: For format1_1: 4 if more than one serving cell are configured in the DL and the higher layer parameter HARQ-ACK-codebook=dynamic, where the 2 MSB bits are the counter DAI and the 2 LSB bits are the total DAI
    //    2 if one serving cell is configured in the DL and the higher layer parameter HARQ-ACK-codebook=dynamic, where the 2 bits are the counter DAI
    //    0 otherwise
    {0,                             codebook_HARQ_ACK,             0,                             0,                             0,0,0,0}, // 29 FIRST_DAI: (1 or 2 bits) 1 bit for semi-static HARQ-ACK // 2 bits for dynamic HARQ-ACK codebook with single HARQ-ACK codebook
    {
      0,                             (((codebook_HARQ_ACK == 2) &&(n_HARQ_ACK_sub_codebooks==2))?2:0),
      0,                             0,                             0,0,0,0
    }, // 30 SECOND_DAI: (0 or 2 bits) 2 bits for dynamic HARQ-ACK codebook with two HARQ-ACK sub-codebooks // 0 bits otherwise
    {
      0,                             0,                             (((crc_scrambled == _p_rnti) || (crc_scrambled == _ra_rnti)) ? 2:0),
      0,                             0,0,0,0
    }, // 31 TB_SCALING
    {2,                             2,                             0,                             0,                             0,0,0,0}, // 32 TPC_PUSCH:
    {0,                             0,                             (crc_scrambled == _c_rnti)?2:0,2,                             0,0,0,0}, // 33 TPC_PUCCH:
    {0,                             0,                             (crc_scrambled == _c_rnti)?3:0,3,                             0,0,0,0}, // 34 PUCCH_RESOURCE_IND:
    {0,                             0,                             (crc_scrambled == _c_rnti)?3:0,pdsch_harq_t_ind,              0,0,0,0}, // 35 PDSCH_TO_HARQ_FEEDBACK_TIME_IND:
    {0,                             (uint8_t)log2(n_SRS),          0,                             0,                             0,0,0,0}, // 36 SRS_RESOURCE_IND:
    {0,                             precond_nbr_layers_bits,       0,                             0,                             0,0,0,0}, // 37 PRECOD_NBR_LAYERS:
    {0,                             antenna_ports_bits_ul,         0,                             antenna_ports_bits_dl,         0,0,0,0}, // 38 ANTENNA_PORTS:
    {0,                             0,                             0,                             tci_bits,                      0,0,0,0}, // 39 TCI: 0 bit if higher layer parameter tci-PresentInDCI is not enabled; otherwise 3 bits
    {0,                             (sul_ind == 0)?2:3,            0,                             (sul_ind == 0)?2:3,            0,0,0,2}, // 40 SRS_REQUEST:
    {
      0,                             0,                             0,                             0,                             0,0,tpc_cmd_bit_2_2,
      tpc_cmd_bit_2_3
    },
    // 41 TPC_CMD:
    {0,                             reportTriggerSize,             0,                             0,                             0,0,0,0}, // 42 CSI_REQUEST:
    {
      0,                             maxCodeBlockGroupsPerTransportBlock,
      0,                             maxCodeBlockGroupsPerTransportBlock_dl,
      0,0,0,0
    }, // 43 CBGTI: 0, 2, 4, 6, or 8 bits determined by higher layer parameter maxCodeBlockGroupsPerTransportBlock for the PDSCH
    {0,                             0,                             0,                             cbgfi_bit,                     0,0,0,0}, // 44 CBGFI: 0 or 1 bit determined by higher layer parameter codeBlockGroupFlushIndicator
    {0,                             ptrs_dmrs_bits,                0,                             0,                             0,0,0,0}, // 45 PTRS_DMRS:
    {0,                             betaOffsets,                   0,                             0,                             0,0,0,0}, // 46 BETA_OFFSET_IND:
    {0,                             dmrs_seq_ini_bits_ul,          0,                             dmrs_seq_ini_bits_dl,          0,0,0,0}, // 47 DMRS_SEQ_INI: 1 bit if the cell has two ULs and the number of bits for DCI format 1_0 before padding
    //    is larger than the number of bits for DCI format 0_0 before padding; 0 bit otherwise
    {0,                             1,                             0,                             0,                             0,0,0,0}, // 48 UL_SCH_IND: value of "1" indicates UL-SCH shall be transmitted on the PUSCH and a value of "0" indicates UL-SCH shall not be transmitted on the PUSCH
    {0,                             0,                             0,                             0,                             0,0,0,0}, // 49 PADDING_NR_DCI:
    //    (NOTE 2) If DCI format 0_0 is monitored in common search space
    //    and if the number of information bits in the DCI format 0_0 prior to padding
    //    is less than the payload size of the DCI format 1_0 monitored in common search space
    //    zeros shall be appended to the DCI format 0_0
    //    until the payload size equals that of the DCI format 1_0
    {(sul_ind == 0)?0:1,            0,                             0,                             0,                             0,0,0,0}, // 50 SUL_IND_0_0:
    {0,                             0,                             0,                             0,                             0,0,0,0}, // 51 RA_PREAMBLE_INDEX (random access procedure initiated by a PDCCH order not implemented, FIXME!!!)
    {0,                             0,                             0,                             0,                             0,0,0,0}, // 52 SUL_IND_1_0 (random access procedure initiated by a PDCCH order not implemented, FIXME!!!)
    {0,                             0,                             0,                             0,                             0,0,0,0}, // 53 SS_PBCH_INDEX (random access procedure initiated by a PDCCH order not implemented, FIXME!!!)
    {0,                             0,                             0,                             0,                             0,0,0,0}, // 54 PRACH_MASK_INDEX (random access procedure initiated by a PDCCH order not implemented, FIXME!!!)
    {
      0,                             0,                             ((crc_scrambled == _p_rnti)?6:(((crc_scrambled == _si_rnti) || (crc_scrambled == _ra_rnti))?16:0)),
      0,                             0,0,0,0
    }  // 55 RESERVED_NR_DCI
  };
  // NOTE 1: adjustments in freq_dom_resource_assignment_UL to be done if necessary
  // NOTE 2: adjustments in padding to be done if necessary
  uint8_t dci_size [8] = {0,0,0,0,0,0,0,0}; // will contain size for each format

  for (int i=0 ; i<NBR_NR_FORMATS ; i++) {
    //#ifdef NR_PDCCH_DCI_DEBUG
    //  LOG_DDD("i=%d, j=%d\n", i, j);
    //#endif
    for (int j=0; j<NBR_NR_DCI_FIELDS; j++) {
      dci_size [i] = dci_size [i] + dci_field_size_table[j][i]; // dci_size[i] contains the size in bits of the dci pdu format i
      //if (i==(int)format-15) {                                  // (int)format-15 indicates the position of each format in the table (e.g. format1_0=17 -> position in table is 2)
      dci_fields_sizes[j][i] = dci_field_size_table[j][i];       // dci_fields_sizes[j] contains the sizes of each field (j) for a determined format i
      //}
    }

    LOG_DDD("(nr_dci_format_size) dci_size[%d]=%d for n_RB_ULBWP=%d\n",
	    i,dci_size[i],n_RB_ULBWP);
  }

  LOG_DDD("(nr_dci_format_size) dci_fields_sizes[][] = { \n");

#ifdef NR_PDCCH_DCI_DEBUG
  for (int j=0; j<NBR_NR_DCI_FIELDS; j++) {
    printf("\t\t");

    for (int i=0; i<NBR_NR_FORMATS ; i++) printf("%d\t",dci_fields_sizes[j][i]);

    printf("\n");
  }

  printf(" }\n");
#endif
  LOG_DNL("(nr_dci_format_size) dci_size[0_0]=%d, dci_size[0_1]=%d, dci_size[1_0]=%d, dci_size[1_1]=%d,\n",dci_size[0],dci_size[1],dci_size[2],dci_size[3]);

  //UL/SUL indicator format0_0 (TS 38.212 subclause 7.3.1.1.1)
  // - 1 bit if the cell has two ULs and the number of bits for DCI format 1_0 before padding is larger than the number of bits for DCI format 0_0 before padding;
  // - 0 bit otherwise.
  // The UL/SUL indicator, if present, locates in the last bit position of DCI format 0_0, after the padding bit(s)
  if ((dci_field_size_table[SUL_IND_0_0][0] == 1) && (dci_size[0] > dci_size[2])) {
    dci_field_size_table[SUL_IND_0_0][0] = 0;
    dci_size[0]=dci_size[0]-1;
  }

  //  if ((format == format0_0) || (format == format1_0)) {
  // According to Section 7.3.1.1.1 in TS 38.212
  // If DCI format 0_0 is monitored in common search space and if the number of information bits in the DCI format 0_0 prior to padding
  // is less than the payload size of the DCI format 1_0 monitored in common search space for scheduling the same serving cell,
  // zeros shall be appended to the DCI format 0_0 until the payload size equals that of the DCI format 1_0.
  if (dci_size[0] < dci_size[2]) { // '0' corresponding to index for format0_0 and '2' corresponding to index of format1_0
    //if (format == format0_0) {
    dci_fields_sizes[PADDING_NR_DCI][0] = dci_size[2] - dci_size[0];
    dci_size[0] = dci_size[2];
    LOG_DDD("(nr_dci_format_size) new dci_size[format0_0]=%d\n",dci_size[0]);
    //}
  }

  // If DCI format 0_0 is monitored in common search space and if the number of information bits in the DCI format 0_0 prior to padding
  // is larger than the payload size of the DCI format 1_0 monitored in common search space for scheduling the same serving cell,
  // the bitwidth of the frequency domain resource allocation field in the DCI format 0_0 is reduced
  // such that the size of DCI format 0_0 equals to the size of the DCI format 1_0..
  if (dci_size[0] > dci_size[2]) {
    //if (format == format0_0) {
    dci_fields_sizes[FREQ_DOM_RESOURCE_ASSIGNMENT_UL][0] -= (dci_size[0] - dci_size[2]);
    dci_size[0] = dci_size[2];
    LOG_DDD("(nr_dci_format_size) new dci_size[format0_0]=%d\n",dci_size[0]);
    //}
  }

  /*
   * TS 38.212 subclause 7.3.1.1.2
   * For a UE configured with SUL in a cell:
   * if PUSCH is configured to be transmitted on both the SUL and the non-SUL of the cell and
   *              if the number of information bits in format 0_1 for the SUL
   * is not equal to the number of information bits in format 0_1 for the non-SUL,
   * zeros shall be appended to smaller format 0_1 until the payload size equals that of the larger format 0_1
   *
   * Not implemented. FIXME!!!
   *
   */
  //  }
  LOG_DDD("(nr_dci_format_size) dci_fields_sizes[][] = { \n");

#ifdef NR_PDCCH_DCI_DEBUG
  for (int j=0; j<NBR_NR_DCI_FIELDS; j++) {
    printf("\t\t");

    for (int i=0; i<NBR_NR_FORMATS ; i++) printf("%d\t",dci_fields_sizes[j][i]);

    printf("\n");
  }

  printf(" }\n");
#endif
  return dci_size[format];
}

#endif

//////////////
/*
 * This code contains all the functions needed to process all dci fields.
 * These tables and functions are going to be called by function nr_ue_process_dci
 */
// table_7_3_1_1_2_2_3_4_5 contains values for number of layers and precoding information for tables 7.3.1.1.2-2/3/4/5 from TS 38.212 subclause 7.3.1.1.2
// the first 6 columns contain table 7.3.1.1.2-2: Precoding information and number of layers, for 4 antenna ports, if transformPrecoder=disabled and maxRank = 2 or 3 or 4
// next six columns contain table 7.3.1.1.2-3: Precoding information and number of layers for 4 antenna ports, if transformPrecoder= enabled, or if transformPrecoder=disabled and maxRank = 1
// next four columns contain table 7.3.1.1.2-4: Precoding information and number of layers, for 2 antenna ports, if transformPrecoder=disabled and maxRank = 2
// next four columns contain table 7.3.1.1.2-5: Precoding information and number of layers, for 2 antenna ports, if transformPrecoder= enabled, or if transformPrecoder= disabled and maxRank = 1
uint8_t table_7_3_1_1_2_2_3_4_5[64][20] = {
  {1,  0,  1,  0,  1,  0,  1,  0,  1,  0,  1,  0,  1,  0,  1,  0,  1,  0,  1,  0},
  {1,  1,  1,  1,  1,  1,  1,  1,  1,  1,  1,  1,  1,  1,  1,  1,  1,  1,  1,  1},
  {1,  2,  1,  2,  1,  2,  1,  2,  1,  2,  1,  2,  2,  0,  2,  0,  1,  2,  0,  0},
  {1,  3,  1,  3,  1,  3,  1,  3,  1,  3,  1,  3,  1,  2,  0,  0,  1,  3,  0,  0},
  {2,  0,  2,  0,  2,  0,  1,  4,  1,  4,  0,  0,  1,  3,  0,  0,  1,  4,  0,  0},
  {2,  1,  2,  1,  2,  1,  1,  5,  1,  5,  0,  0,  1,  4,  0,  0,  1,  5,  0,  0},
  {2,  2,  2,  2,  2,  2,  1,  6,  1,  6,  0,  0,  1,  5,  0,  0,  0,  0,  0,  0},
  {2,  3,  2,  3,  2,  3,  1,  7,  1,  7,  0,  0,  2,  1,  0,  0,  0,  0,  0,  0},
  {2,  4,  2,  4,  2,  4,  1,  8,  1,  8,  0,  0,  2,  2,  0,  0,  0,  0,  0,  0},
  {2,  5,  2,  5,  2,  5,  1,  9,  1,  9,  0,  0,  0,  0,  0,  0,  0,  0,  0,  0},
  {3,  0,  3,  0,  3,  0,  1,  10, 1,  10, 0,  0,  0,  0,  0,  0,  0,  0,  0,  0},
  {4,  0,  4,  0,  4,  0,  1,  11, 1,  11, 0,  0,  0,  0,  0,  0,  0,  0,  0,  0},
  {1,  4,  1,  4,  0,  0,  1,  12, 0,  0,  0,  0,  0,  0,  0,  0,  0,  0,  0,  0},
  {1,  5,  1,  5,  0,  0,  1,  13, 0,  0,  0,  0,  0,  0,  0,  0,  0,  0,  0,  0},
  {1,  6,  1,  6,  0,  0,  1,  14, 0,  0,  0,  0,  0,  0,  0,  0,  0,  0,  0,  0},
  {1,  7,  1,  7,  0,  0,  1,  15, 0,  0,  0,  0,  0,  0,  0,  0,  0,  0,  0,  0},
  {1,  8,  1,  8,  0,  0,  1,  16, 0,  0,  0,  0,  0,  0,  0,  0,  0,  0,  0,  0},
  {1,  9,  1,  9,  0,  0,  1,  17, 0,  0,  0,  0,  0,  0,  0,  0,  0,  0,  0,  0},
  {1,  10, 1,  10, 0,  0,  1,  18, 0,  0,  0,  0,  0,  0,  0,  0,  0,  0,  0,  0},
  {1,  11, 1,  11, 0,  0,  1,  19, 0,  0,  0,  0,  0,  0,  0,  0,  0,  0,  0,  0},
  {2,  6,  2,  6,  0,  0,  1,  20, 0,  0,  0,  0,  0,  0,  0,  0,  0,  0,  0,  0},
  {2,  7,  2,  7,  0,  0,  1,  21, 0,  0,  0,  0,  0,  0,  0,  0,  0,  0,  0,  0},
  {2,  8,  2,  8,  0,  0,  1,  22, 0,  0,  0,  0,  0,  0,  0,  0,  0,  0,  0,  0},
  {2,  9,  2,  9,  0,  0,  1,  23, 0,  0,  0,  0,  0,  0,  0,  0,  0,  0,  0,  0},
  {2,  10, 2,  10, 0,  0,  1,  24, 0,  0,  0,  0,  0,  0,  0,  0,  0,  0,  0,  0},
  {2,  11, 2,  11, 0,  0,  1,  25, 0,  0,  0,  0,  0,  0,  0,  0,  0,  0,  0,  0},
  {2,  12, 2,  12, 0,  0,  1,  26, 0,  0,  0,  0,  0,  0,  0,  0,  0,  0,  0,  0},
  {2,  13, 2,  13, 0,  0,  1,  27, 0,  0,  0,  0,  0,  0,  0,  0,  0,  0,  0,  0},
  {3,  1,  3,  1,  0,  0,  0,  0,  0,  0,  0,  0,  0,  0,  0,  0,  0,  0,  0,  0},
  {3,  2,  3,  2,  0,  0,  0,  0,  0,  0,  0,  0,  0,  0,  0,  0,  0,  0,  0,  0},
  {4,  1,  4,  1,  0,  0,  0,  0,  0,  0,  0,  0,  0,  0,  0,  0,  0,  0,  0,  0},
  {4,  2,  4,  2,  0,  0,  0,  0,  0,  0,  0,  0,  0,  0,  0,  0,  0,  0,  0,  0},
  {1,  12, 0,  0,  0,  0,  0,  0,  0,  0,  0,  0,  0,  0,  0,  0,  0,  0,  0,  0},
  {1,  13, 0,  0,  0,  0,  0,  0,  0,  0,  0,  0,  0,  0,  0,  0,  0,  0,  0,  0},
  {1,  14, 0,  0,  0,  0,  0,  0,  0,  0,  0,  0,  0,  0,  0,  0,  0,  0,  0,  0},
  {1,  15, 0,  0,  0,  0,  0,  0,  0,  0,  0,  0,  0,  0,  0,  0,  0,  0,  0,  0},
  {1,  16, 0,  0,  0,  0,  0,  0,  0,  0,  0,  0,  0,  0,  0,  0,  0,  0,  0,  0},
  {1,  17, 0,  0,  0,  0,  0,  0,  0,  0,  0,  0,  0,  0,  0,  0,  0,  0,  0,  0},
  {1,  18, 0,  0,  0,  0,  0,  0,  0,  0,  0,  0,  0,  0,  0,  0,  0,  0,  0,  0},
  {1,  19, 0,  0,  0,  0,  0,  0,  0,  0,  0,  0,  0,  0,  0,  0,  0,  0,  0,  0},
  {1,  20, 0,  0,  0,  0,  0,  0,  0,  0,  0,  0,  0,  0,  0,  0,  0,  0,  0,  0},
  {1,  21, 0,  0,  0,  0,  0,  0,  0,  0,  0,  0,  0,  0,  0,  0,  0,  0,  0,  0},
  {1,  22, 0,  0,  0,  0,  0,  0,  0,  0,  0,  0,  0,  0,  0,  0,  0,  0,  0,  0},
  {1,  23, 0,  0,  0,  0,  0,  0,  0,  0,  0,  0,  0,  0,  0,  0,  0,  0,  0,  0},
  {1,  24, 0,  0,  0,  0,  0,  0,  0,  0,  0,  0,  0,  0,  0,  0,  0,  0,  0,  0},
  {1,  25, 0,  0,  0,  0,  0,  0,  0,  0,  0,  0,  0,  0,  0,  0,  0,  0,  0,  0},
  {1,  26, 0,  0,  0,  0,  0,  0,  0,  0,  0,  0,  0,  0,  0,  0,  0,  0,  0,  0},
  {1,  27, 0,  0,  0,  0,  0,  0,  0,  0,  0,  0,  0,  0,  0,  0,  0,  0,  0,  0},
  {2,  14, 0,  0,  0,  0,  0,  0,  0,  0,  0,  0,  0,  0,  0,  0,  0,  0,  0,  0},
  {2,  15, 0,  0,  0,  0,  0,  0,  0,  0,  0,  0,  0,  0,  0,  0,  0,  0,  0,  0},
  {2,  16, 0,  0,  0,  0,  0,  0,  0,  0,  0,  0,  0,  0,  0,  0,  0,  0,  0,  0},
  {2,  17, 0,  0,  0,  0,  0,  0,  0,  0,  0,  0,  0,  0,  0,  0,  0,  0,  0,  0},
  {2,  18, 0,  0,  0,  0,  0,  0,  0,  0,  0,  0,  0,  0,  0,  0,  0,  0,  0,  0},
  {2,  19, 0,  0,  0,  0,  0,  0,  0,  0,  0,  0,  0,  0,  0,  0,  0,  0,  0,  0},
  {2,  20, 0,  0,  0,  0,  0,  0,  0,  0,  0,  0,  0,  0,  0,  0,  0,  0,  0,  0},
  {2,  21, 0,  0,  0,  0,  0,  0,  0,  0,  0,  0,  0,  0,  0,  0,  0,  0,  0,  0},
  {3,  3,  0,  0,  0,  0,  0,  0,  0,  0,  0,  0,  0,  0,  0,  0,  0,  0,  0,  0},
  {3,  4,  0,  0,  0,  0,  0,  0,  0,  0,  0,  0,  0,  0,  0,  0,  0,  0,  0,  0},
  {3,  5,  0,  0,  0,  0,  0,  0,  0,  0,  0,  0,  0,  0,  0,  0,  0,  0,  0,  0},
  {3,  6,  0,  0,  0,  0,  0,  0,  0,  0,  0,  0,  0,  0,  0,  0,  0,  0,  0,  0},
  {4,  3,  0,  0,  0,  0,  0,  0,  0,  0,  0,  0,  0,  0,  0,  0,  0,  0,  0,  0},
  {4,  4,  0,  0,  0,  0,  0,  0,  0,  0,  0,  0,  0,  0,  0,  0,  0,  0,  0,  0},
  {0,  0,  0,  0,  0,  0,  0,  0,  0,  0,  0,  0,  0,  0,  0,  0,  0,  0,  0,  0},
  {0,  0,  0,  0,  0,  0,  0,  0,  0,  0,  0,  0,  0,  0,  0,  0,  0,  0,  0,  0}
};
uint8_t table_7_3_1_1_2_12[14][3] = {
  {1,0,1},
  {1,1,1},
  {2,0,1},
  {2,1,1},
  {2,2,1},
  {2,3,1},
  {2,0,2},
  {2,1,2},
  {2,2,2},
  {2,3,2},
  {2,4,2},
  {2,5,2},
  {2,6,2},
  {2,7,2}
};
uint8_t table_7_3_1_1_2_13[10][4] = {
  {1,0,1,1},
  {2,0,1,1},
  {2,2,3,1},
  {2,0,2,1},
  {2,0,1,2},
  {2,2,3,2},
  {2,4,5,2},
  {2,6,7,2},
  {2,0,4,2},
  {2,2,6,2}
};
uint8_t table_7_3_1_1_2_14[3][5] = {
  {2,0,1,2,1},
  {2,0,1,4,2},
  {2,2,3,6,2}
};
uint8_t table_7_3_1_1_2_15[4][6] = {
  {2,0,1,2,3,1},
  {2,0,1,4,5,2},
  {2,2,3,6,7,2},
  {2,0,2,4,6,2}
};
uint8_t table_7_3_1_1_2_16[12][2] = {
  {1,0},
  {1,1},
  {2,0},
  {2,1},
  {2,2},
  {2,3},
  {3,0},
  {3,1},
  {3,2},
  {3,3},
  {3,4},
  {3,5}
};
uint8_t table_7_3_1_1_2_17[7][3] = {
  {1,0,1},
  {2,0,1},
  {2,2,3},
  {3,0,1},
  {3,2,3},
  {3,4,5},
  {2,0,2}
};
uint8_t table_7_3_1_1_2_18[3][4] = {
  {2,0,1,2},
  {3,0,1,2},
  {3,3,4,5}
};
uint8_t table_7_3_1_1_2_19[2][5] = {
  {2,0,1,2,3},
  {3,0,1,2,3}
};
uint8_t table_7_3_1_1_2_20[28][3] = {
  {1,0,1},
  {1,1,1},
  {2,0,1},
  {2,1,1},
  {2,2,1},
  {2,3,1},
  {3,0,1},
  {3,1,1},
  {3,2,1},
  {3,3,1},
  {3,4,1},
  {3,5,1},
  {3,0,2},
  {3,1,2},
  {3,2,2},
  {3,3,2},
  {3,4,2},
  {3,5,2},
  {3,6,2},
  {3,7,2},
  {3,8,2},
  {3,9,2},
  {3,10,2},
  {3,11,2},
  {1,0,2},
  {1,1,2},
  {1,6,2},
  {1,7,2}
};
uint8_t table_7_3_1_1_2_21[19][4] = {
  {1,0,1,1},
  {2,0,1,1},
  {2,2,3,1},
  {3,0,1,1},
  {3,2,3,1},
  {3,4,5,1},
  {2,0,2,1},
  {3,0,1,2},
  {3,2,3,2},
  {3,4,5,2},
  {3,6,7,2},
  {3,8,9,2},
  {3,10,11,2},
  {1,0,1,2},
  {1,6,7,2},
  {2,0,1,2},
  {2,2,3,2},
  {2,6,7,2},
  {2,8,9,2}
};
uint8_t table_7_3_1_1_2_22[6][5] = {
  {2,0,1,2,1},
  {3,0,1,2,1},
  {3,3,4,5,1},
  {3,0,1,6,2},
  {3,2,3,8,2},
  {3,4,5,10,2}
};
uint8_t table_7_3_1_1_2_23[5][6] = {
  {2,0,1,2,3,1},
  {3,0,1,2,3,1},
  {3,0,1,6,7,2},
  {3,2,3,8,9,2},
  {3,4,5,10,11,2}
};
uint8_t table_7_3_2_3_3_1[12][5] = {
  {1,0,0,0,0},
  {1,1,0,0,0},
  {1,0,1,0,0},
  {2,0,0,0,0},
  {2,1,0,0,0},
  {2,2,0,0,0},
  {2,3,0,0,0},
  {2,0,1,0,0},
  {2,2,3,0,0},
  {2,0,1,2,0},
  {2,0,1,2,3},
  {2,0,2,0,0}
};
uint8_t table_7_3_2_3_3_2_oneCodeword[31][6] = {
  {1,0,0,0,0,1},
  {1,1,0,0,0,1},
  {1,0,1,0,0,1},
  {2,0,0,0,0,1},
  {2,1,0,0,0,1},
  {2,2,0,0,0,1},
  {2,3,0,0,0,1},
  {2,0,1,0,0,1},
  {2,2,3,0,0,1},
  {2,0,1,2,0,1},
  {2,0,1,2,3,1},
  {2,0,2,0,0,1},
  {2,0,0,0,0,2},
  {2,1,0,0,0,2},
  {2,2,0,0,0,2},
  {2,3,0,0,0,2},
  {2,4,0,0,0,2},
  {2,5,0,0,0,2},
  {2,6,0,0,0,2},
  {2,7,0,0,0,2},
  {2,0,1,0,0,2},
  {2,2,3,0,0,2},
  {2,4,5,0,0,2},
  {2,6,7,0,0,2},
  {2,0,4,0,0,2},
  {2,2,6,0,0,2},
  {2,0,1,4,0,2},
  {2,2,3,6,0,2},
  {2,0,1,4,5,2},
  {2,2,3,6,7,2},
  {2,0,2,4,6,2}
};
uint8_t table_7_3_2_3_3_2_twoCodeword[4][10] = {
  {2,0,1,2,3,4,0,0,0,2},
  {2,0,1,2,3,4,6,0,0,2},
  {2,0,1,2,3,4,5,6,0,2},
  {2,0,1,2,3,4,5,6,7,2}
};
uint8_t table_7_3_2_3_3_3_oneCodeword[24][5] = {
  {1,0,0,0,0},
  {1,1,0,0,0},
  {1,0,1,0,0},
  {2,0,0,0,0},
  {2,1,0,0,0},
  {2,2,0,0,0},
  {2,3,0,0,0},
  {2,0,1,0,0},
  {2,2,3,0,0},
  {2,0,1,2,0},
  {2,0,1,2,3},
  {3,0,0,0,0},
  {3,1,0,0,0},
  {3,2,0,0,0},
  {3,3,0,0,0},
  {3,4,0,0,0},
  {3,5,0,0,0},
  {3,0,1,0,0},
  {3,2,3,0,0},
  {3,4,5,0,0},
  {3,0,1,2,0},
  {3,3,4,5,0},
  {3,0,1,2,3},
  {2,0,2,0,0}
};
uint8_t table_7_3_2_3_3_3_twoCodeword[2][7] = {
  {3,0,1,2,3,4,0},
  {3,0,1,2,3,4,5}
};
uint8_t table_7_3_2_3_3_4_oneCodeword[58][6] = {
  {1,0,0,0,0,1},
  {1,1,0,0,0,1},
  {1,0,1,0,0,1},
  {2,0,0,0,0,1},
  {2,1,0,0,0,1},
  {2,2,0,0,0,1},
  {2,3,0,0,0,1},
  {2,0,1,0,0,1},
  {2,2,3,0,0,1},
  {2,0,1,2,0,1},
  {2,0,1,2,3,1},
  {3,0,0,0,0,1},
  {3,1,0,0,0,1},
  {3,2,0,0,0,1},
  {3,3,0,0,0,1},
  {3,4,0,0,0,1},
  {3,5,0,0,0,1},
  {3,0,1,0,0,1},
  {3,2,3,0,0,1},
  {3,4,5,0,0,1},
  {3,0,1,2,0,1},
  {3,3,4,5,0,1},
  {3,0,1,2,3,1},
  {2,0,2,0,0,1},
  {3,0,0,0,0,2},
  {3,1,0,0,0,2},
  {3,2,0,0,0,2},
  {3,3,0,0,0,2},
  {3,4,0,0,0,2},
  {3,5,0,0,0,2},
  {3,6,0,0,0,2},
  {3,7,0,0,0,2},
  {3,8,0,0,0,2},
  {3,9,0,0,0,2},
  {3,10,0,0,0,2},
  {3,11,0,0,0,2},
  {3,0,1,0,0,2},
  {3,2,3,0,0,2},
  {3,4,5,0,0,2},
  {3,6,7,0,0,2},
  {3,8,9,0,0,2},
  {3,10,11,0,0,2},
  {3,0,1,6,0,2},
  {3,2,3,8,0,2},
  {3,4,5,10,0,2},
  {3,0,1,6,7,2},
  {3,2,3,8,9,2},
  {3,4,5,10,11,2},
  {1,0,0,0,0,2},
  {1,1,0,0,0,2},
  {1,6,0,0,0,2},
  {1,7,0,0,0,2},
  {1,0,1,0,0,2},
  {1,6,7,0,0,2},
  {2,0,1,0,0,2},
  {2,2,3,0,0,2},
  {2,6,7,0,0,2},
  {2,8,9,0,0,2}
};
uint8_t table_7_3_2_3_3_4_twoCodeword[6][10] = {
  {3,0,1,2,3,4,0,0,0,1},
  {3,0,1,2,3,4,5,0,0,1},
  {2,0,1,2,3,6,0,0,0,2},
  {2,0,1,2,3,6,8,0,0,2},
  {2,0,1,2,3,6,7,8,0,2},
  {2,0,1,2,3,6,7,8,9,2}
};
int8_t nr_ue_process_dci_freq_dom_resource_assignment(fapi_nr_ul_config_pusch_pdu_rel15_t *ulsch_config_pdu,
						      fapi_nr_dl_config_dlsch_pdu_rel15_t *dlsch_config_pdu,
						      uint16_t n_RB_ULBWP,
						      uint16_t n_RB_DLBWP,
						      uint16_t riv
						      ){

  /*
   * TS 38.214 subclause 5.1.2.2 Resource allocation in frequency domain (downlink)
   * when the scheduling grant is received with DCI format 1_0, then downlink resource allocation type 1 is used
   */
  if(dlsch_config_pdu != NULL){

    /*
     * TS 38.214 subclause 5.1.2.2.1 Downlink resource allocation type 0
     */
    /*
     * TS 38.214 subclause 5.1.2.2.2 Downlink resource allocation type 1
     */
    
    dlsch_config_pdu->number_rbs = NRRIV2BW(riv,n_RB_DLBWP);
    dlsch_config_pdu->start_rb   = NRRIV2PRBOFFSET(riv,n_RB_DLBWP);

  }
  if(ulsch_config_pdu != NULL){
    /*
     * TS 38.214 subclause 6.1.2.2 Resource allocation in frequency domain (uplink)
     */
    /*
     * TS 38.214 subclause 6.1.2.2.1 Uplink resource allocation type 0
     */
    /*
     * TS 38.214 subclause 6.1.2.2.2 Uplink resource allocation type 1
     */

    ulsch_config_pdu->number_rbs = NRRIV2BW(riv,n_RB_ULBWP);
    ulsch_config_pdu->start_rb   = NRRIV2PRBOFFSET(riv,n_RB_ULBWP);
  }
  return 0;
}

int8_t nr_ue_process_dci_time_dom_resource_assignment(NR_UE_MAC_INST_t *mac,
						      fapi_nr_ul_config_pusch_pdu_rel15_t *ulsch_config_pdu,
						      fapi_nr_dl_config_dlsch_pdu_rel15_t *dlsch_config_pdu,
						      uint8_t time_domain_ind
						      ){
  int dmrs_typeA_pos = mac->scc->dmrs_TypeA_Position;
  uint8_t k_offset=0;
  uint8_t sliv_S=0;
  uint8_t sliv_L=0;
  uint8_t table_5_1_2_1_1_2_time_dom_res_alloc_A[16][3]={ // for PDSCH from TS 38.214 subclause 5.1.2.1.1
    {0,(dmrs_typeA_pos == 0)?2:3, (dmrs_typeA_pos == 0)?12:11}, // row index 1
    {0,(dmrs_typeA_pos == 0)?2:3, (dmrs_typeA_pos == 0)?10:9},  // row index 2
    {0,(dmrs_typeA_pos == 0)?2:3, (dmrs_typeA_pos == 0)?9:8},   // row index 3
    {0,(dmrs_typeA_pos == 0)?2:3, (dmrs_typeA_pos == 0)?7:6},   // row index 4
    {0,(dmrs_typeA_pos == 0)?2:3, (dmrs_typeA_pos == 0)?5:4},   // row index 5
    {0,(dmrs_typeA_pos == 0)?9:10,(dmrs_typeA_pos == 0)?4:4},   // row index 6
    {0,(dmrs_typeA_pos == 0)?4:6, (dmrs_typeA_pos == 0)?4:4},   // row index 7
    {0,5,7},  // row index 8
    {0,5,2},  // row index 9
    {0,9,2},  // row index 10
    {0,12,2}, // row index 11
    {0,1,13}, // row index 12
    {0,1,6},  // row index 13
    {0,2,4},  // row index 14
    {0,4,7},  // row index 15
    {0,8,4}   // row index 16
  };
  /*uint8_t table_5_1_2_1_1_3_time_dom_res_alloc_A_extCP[16][3]={ // for PDSCH from TS 38.214 subclause 5.1.2.1.1
    {0,(dmrs_typeA_pos == 0)?2:3, (dmrs_typeA_pos == 0)?6:5},   // row index 1
    {0,(dmrs_typeA_pos == 0)?2:3, (dmrs_typeA_pos == 0)?10:9},  // row index 2
    {0,(dmrs_typeA_pos == 0)?2:3, (dmrs_typeA_pos == 0)?9:8},   // row index 3
    {0,(dmrs_typeA_pos == 0)?2:3, (dmrs_typeA_pos == 0)?7:6},   // row index 4
    {0,(dmrs_typeA_pos == 0)?2:3, (dmrs_typeA_pos == 0)?5:4},   // row index 5
    {0,(dmrs_typeA_pos == 0)?6:8, (dmrs_typeA_pos == 0)?4:2},   // row index 6
    {0,(dmrs_typeA_pos == 0)?4:6, (dmrs_typeA_pos == 0)?4:4},   // row index 7
    {0,5,6},  // row index 8
    {0,5,2},  // row index 9
    {0,9,2},  // row index 10
    {0,10,2}, // row index 11
    {0,1,11}, // row index 12
    {0,1,6},  // row index 13
    {0,2,4},  // row index 14
    {0,4,6},  // row index 15
    {0,8,4}   // row index 16
    };*/
  /*uint8_t table_5_1_2_1_1_4_time_dom_res_alloc_B[16][3]={ // for PDSCH from TS 38.214 subclause 5.1.2.1.1
    {0,2,2},  // row index 1
    {0,4,2},  // row index 2
    {0,6,2},  // row index 3
    {0,8,2},  // row index 4
    {0,10,2}, // row index 5
    {1,2,2},  // row index 6
    {1,4,2},  // row index 7
    {0,2,4},  // row index 8
    {0,4,4},  // row index 9
    {0,6,4},  // row index 10
    {0,8,4},  // row index 11
    {0,10,4}, // row index 12
    {0,2,7},  // row index 13
    {0,(dmrs_typeA_pos == 0)?2:3,(dmrs_typeA_pos == 0)?12:11},  // row index 14
    {1,2,4},  // row index 15
    {0,0,0}   // row index 16
    };*/
  /*uint8_t table_5_1_2_1_1_5_time_dom_res_alloc_C[16][3]={ // for PDSCH from TS 38.214 subclause 5.1.2.1.1
    {0,2,2},  // row index 1
    {0,4,2},  // row index 2
    {0,6,2},  // row index 3
    {0,8,2},  // row index 4
    {0,10,2}, // row index 5
    {0,0,0},  // row index 6
    {0,0,0},  // row index 7
    {0,2,4},  // row index 8
    {0,4,4},  // row index 9
    {0,6,4},  // row index 10
    {0,8,4},  // row index 11
    {0,10,4}, // row index 12
    {0,2,7},  // row index 13
    {0,(dmrs_typeA_pos == 0)?2:3,(dmrs_typeA_pos == 0)?12:11},  // row index 14
    {0,0,6},  // row index 15
    {0,2,6}   // row index 16
    };*/
  uint8_t mu_pusch = 1;
  // definition table j Table 6.1.2.1.1-4
  uint8_t j = (mu_pusch==3)?3:(mu_pusch==2)?2:1;
  uint8_t table_6_1_2_1_1_2_time_dom_res_alloc_A[16][3]={ // for PUSCH from TS 38.214 subclause 6.1.2.1.1
    {j,  0,14}, // row index 1
    {j,  0,12}, // row index 2
    {j,  0,10}, // row index 3
    {j,  2,10}, // row index 4
    {j,  4,10}, // row index 5
    {j,  4,8},  // row index 6
    {j,  4,6},  // row index 7
    {j+1,0,14}, // row index 8
    {j+1,0,12}, // row index 9
    {j+1,0,10}, // row index 10
    {j+2,0,14}, // row index 11
    {j+2,0,12}, // row index 12
    {j+2,0,10}, // row index 13
    {j,  8,6},  // row index 14
    {j+3,0,14}, // row index 15
    {j+3,0,10}  // row index 16
  };
  /*uint8_t table_6_1_2_1_1_3_time_dom_res_alloc_A_extCP[16][3]={ // for PUSCH from TS 38.214 subclause 6.1.2.1.1
    {j,  0,8},  // row index 1
    {j,  0,12}, // row index 2
    {j,  0,10}, // row index 3
    {j,  2,10}, // row index 4
    {j,  4,4},  // row index 5
    {j,  4,8},  // row index 6
    {j,  4,6},  // row index 7
    {j+1,0,8},  // row index 8
    {j+1,0,12}, // row index 9
    {j+1,0,10}, // row index 10
    {j+2,0,6},  // row index 11
    {j+2,0,12}, // row index 12
    {j+2,0,10}, // row index 13
    {j,  8,4},  // row index 14
    {j+3,0,8},  // row index 15
    {j+3,0,10}  // row index 16
    };*/

  /*
   * TS 38.214 subclause 5.1.2.1 Resource allocation in time domain (downlink)
   */
  if(dlsch_config_pdu != NULL){
    NR_PDSCH_TimeDomainResourceAllocationList_t *pdsch_TimeDomainAllocationList = NULL;
    if (mac->DLbwp[0]->bwp_Dedicated->pdsch_Config->choice.setup->pdsch_TimeDomainAllocationList)
      pdsch_TimeDomainAllocationList = mac->DLbwp[0]->bwp_Dedicated->pdsch_Config->choice.setup->pdsch_TimeDomainAllocationList->choice.setup;
    else if (mac->DLbwp[0]->bwp_Common->pdsch_ConfigCommon->choice.setup->pdsch_TimeDomainAllocationList)
      pdsch_TimeDomainAllocationList = mac->DLbwp[0]->bwp_Common->pdsch_ConfigCommon->choice.setup->pdsch_TimeDomainAllocationList;
    if (pdsch_TimeDomainAllocationList) {

      AssertFatal(pdsch_TimeDomainAllocationList->list.count > time_domain_ind,
		  "time_domain_ind %d >= pdsch->TimeDomainAllocationList->list.count %d\n",
		  time_domain_ind,pdsch_TimeDomainAllocationList->list.count);
      int startSymbolAndLength = pdsch_TimeDomainAllocationList->list.array[time_domain_ind]->startSymbolAndLength;
      int S,L;
      SLIV2SL(startSymbolAndLength,&S,&L);
      dlsch_config_pdu->start_symbol=S;
      dlsch_config_pdu->number_symbols=L;
      dlsch_config_pdu->frame_offset = pdsch_TimeDomainAllocationList->list.array[time_domain_ind]->k0!=NULL ?
	*pdsch_TimeDomainAllocationList->list.array[time_domain_ind]->k0 : 
	0;
    }
    else {// Default configuration from tables
      k_offset = table_5_1_2_1_1_2_time_dom_res_alloc_A[time_domain_ind-1][0];
      sliv_S   = table_5_1_2_1_1_2_time_dom_res_alloc_A[time_domain_ind-1][1];
      sliv_L   = table_5_1_2_1_1_2_time_dom_res_alloc_A[time_domain_ind-1][2];
      // k_offset = table_5_1_2_1_1_3_time_dom_res_alloc_A_extCP[nr_pdci_info_extracted->time_dom_resource_assignment][0];
      // sliv_S   = table_5_1_2_1_1_3_time_dom_res_alloc_A_extCP[nr_pdci_info_extracted->time_dom_resource_assignment][1];
      // sliv_L   = table_5_1_2_1_1_3_time_dom_res_alloc_A_extCP[nr_pdci_info_extracted->time_dom_resource_assignment][2];
      // k_offset = table_5_1_2_1_1_4_time_dom_res_alloc_B[nr_pdci_info_extracted->time_dom_resource_assignment][0];
      // sliv_S   = table_5_1_2_1_1_4_time_dom_res_alloc_B[nr_pdci_info_extracted->time_dom_resource_assignment][1];
      // sliv_L   = table_5_1_2_1_1_4_time_dom_res_alloc_B[nr_pdci_info_extracted->time_dom_resource_assignment][2];
      // k_offset = table_5_1_2_1_1_5_time_dom_res_alloc_C[nr_pdci_info_extracted->time_dom_resource_assignment][0];
      // sliv_S   = table_5_1_2_1_1_5_time_dom_res_alloc_C[nr_pdci_info_extracted->time_dom_resource_assignment][1];
      // sliv_L   = table_5_1_2_1_1_5_time_dom_res_alloc_C[nr_pdci_info_extracted->time_dom_resource_assignment][2];
      dlsch_config_pdu->frame_offset = k_offset;
      dlsch_config_pdu->number_symbols = sliv_L;
      dlsch_config_pdu->start_symbol = sliv_S;
    }
  }	/*
	 * TS 38.214 subclause 6.1.2.1 Resource allocation in time domain (uplink)
	 */
  if(ulsch_config_pdu != NULL){
    NR_PUSCH_TimeDomainResourceAllocationList_t *pusch_TimeDomainAllocationList = NULL;
    if (mac->ULbwp[0]->bwp_Dedicated->pusch_Config)
      pusch_TimeDomainAllocationList = mac->ULbwp[0]->bwp_Dedicated->pusch_Config->choice.setup->pusch_TimeDomainAllocationList->choice.setup;
	
    if (pusch_TimeDomainAllocationList) {
      AssertFatal(pusch_TimeDomainAllocationList->list.count > time_domain_ind,
		  "time_domain_ind %d >= pdsch->TimeDomainAllocationList->list.count %d\n",
		  time_domain_ind,pusch_TimeDomainAllocationList->list.count);
      int startSymbolAndLength = pusch_TimeDomainAllocationList->list.array[time_domain_ind]->startSymbolAndLength;
      int S,L;
      SLIV2SL(startSymbolAndLength,&S,&L);
      ulsch_config_pdu->start_symbol=S;
      ulsch_config_pdu->number_symbols=L;
      ulsch_config_pdu->frame_offset = pusch_TimeDomainAllocationList->list.array[time_domain_ind]->k2!=NULL ?
	*pusch_TimeDomainAllocationList->list.array[time_domain_ind]->k2 : 
	 mac->ULbwp[0]->bwp_Common->genericParameters.subcarrierSpacing < NR_SubcarrierSpacing_kHz60 ? 1 :
	mac->ULbwp[0]->bwp_Common->genericParameters.subcarrierSpacing < NR_SubcarrierSpacing_kHz120 ? 2 : 3;
    }
    else {
      k_offset = table_6_1_2_1_1_2_time_dom_res_alloc_A[time_domain_ind-1][0];
      sliv_S   = table_6_1_2_1_1_2_time_dom_res_alloc_A[time_domain_ind-1][1];
      sliv_L   = table_6_1_2_1_1_2_time_dom_res_alloc_A[time_domain_ind-1][2];
      // k_offset = table_6_1_2_1_1_3_time_dom_res_alloc_A_extCP[nr_pdci_info_extracted->time_dom_resource_assignment][0];
      // sliv_S   = table_6_1_2_1_1_3_time_dom_res_alloc_A_extCP[nr_pdci_info_extracted->time_dom_resource_assignment][1];
      // sliv_L   = table_6_1_2_1_1_3_time_dom_res_alloc_A_extCP[nr_pdci_info_extracted->time_dom_resource_assignment][2];
      ulsch_config_pdu->frame_offset = k_offset;
      ulsch_config_pdu->number_symbols = sliv_L;
      ulsch_config_pdu->start_symbol = sliv_S;
    }
  }
  return 0;
}
//////////////
int nr_ue_process_dci_indication_pdu(module_id_t module_id,int cc_id, int gNB_index,fapi_nr_dci_indication_pdu_t *dci) {

  NR_UE_MAC_INST_t *mac = get_mac_inst(module_id);
  nr_dci_pdu_rel15_t dci_pdu_rel15;

  LOG_D(MAC,"Received dci indication (rnti %x,dci format %d,n_CCE %d,payloadSize %d,payload %llx)\n",
	dci->rnti,dci->dci_format,dci->n_CCE,dci->payloadSize,*(unsigned long long*)dci->payloadBits);

  nr_extract_dci_info(mac,dci->dci_format,dci->payloadSize,dci->rnti,(uint64_t *)dci->payloadBits,&dci_pdu_rel15);
  nr_ue_process_dci(module_id, cc_id, gNB_index, &dci_pdu_rel15, dci->rnti, dci->dci_format);
}

int8_t nr_ue_process_dci(module_id_t module_id, int cc_id, uint8_t gNB_index, nr_dci_pdu_rel15_t *dci, uint16_t rnti, uint32_t dci_format){

  NR_UE_MAC_INST_t *mac = get_mac_inst(module_id);
  fapi_nr_dl_config_request_t *dl_config = &mac->dl_config_request;
  fapi_nr_ul_config_request_t *ul_config = &mac->ul_config_request;
    
  //const uint16_t n_RB_DLBWP = dl_config->dl_config_list[dl_config->number_pdus].dci_config_pdu.dci_config_rel15.N_RB_BWP; //make sure this has been set
  AssertFatal(mac->DLbwp[0]!=NULL,"DLbwp[0] should not be zero here!\n");
  AssertFatal(mac->ULbwp[0]!=NULL,"DLbwp[0] should not be zero here!\n");

  const uint16_t n_RB_DLBWP = NRRIV2BW(mac->DLbwp[0]->bwp_Common->genericParameters.locationAndBandwidth,275);
  const uint16_t n_RB_ULBWP = NRRIV2BW(mac->ULbwp[0]->bwp_Common->genericParameters.locationAndBandwidth,275);

  LOG_D(MAC,"nr_ue_process_dci at MAC layer with dci_format=%d (DL BWP %d, UL BWP %d)\n",dci_format,n_RB_DLBWP,n_RB_ULBWP);

  NR_PDSCH_Config_t *pdsch_config=mac->DLbwp[0]->bwp_Dedicated->pdsch_Config->choice.setup;

  switch(dci_format){
  case NR_UL_DCI_FORMAT_0_0:
    /*
     *  with CRC scrambled by C-RNTI or CS-RNTI or new-RNTI or TC-RNTI
     *    0  IDENTIFIER_DCI_FORMATS:
     *    10 FREQ_DOM_RESOURCE_ASSIGNMENT_UL: PUSCH hopping with resource allocation type 1 not considered
     *    12 TIME_DOM_RESOURCE_ASSIGNMENT: 0, 1, 2, 3, or 4 bits as defined in Subclause 6.1.2.1 of [6, TS 38.214]. The bitwidth for this field is determined as log2(I) bits,
     *    17 FREQ_HOPPING_FLAG: 0 bit if only resource allocation type 0
     *    24 MCS:
     *    25 NDI:
     *    26 RV:
     *    27 HARQ_PROCESS_NUMBER:
     *    32 TPC_PUSCH:
     *    49 PADDING_NR_DCI: (Note 2) If DCI format 0_0 is monitored in common search space
     *    50 SUL_IND_0_0:
     */
    ul_config->ul_config_list[ul_config->number_pdus].pdu_type = FAPI_NR_UL_CONFIG_TYPE_PUSCH;
    ul_config->ul_config_list[ul_config->number_pdus].ulsch_config_pdu.rnti = rnti;
    fapi_nr_ul_config_pusch_pdu_rel15_t *ulsch_config_pdu_0_0 = &ul_config->ul_config_list[ul_config->number_pdus].ulsch_config_pdu.ulsch_pdu_rel15;
    /* IDENTIFIER_DCI_FORMATS */
    /* FREQ_DOM_RESOURCE_ASSIGNMENT_UL */
    nr_ue_process_dci_freq_dom_resource_assignment(ulsch_config_pdu_0_0,NULL,n_RB_ULBWP,0,dci->freq_dom_resource_assignment_UL);
    /* TIME_DOM_RESOURCE_ASSIGNMENT */
    nr_ue_process_dci_time_dom_resource_assignment(mac,
						   ulsch_config_pdu_0_0,NULL,
						   dci->time_dom_resource_assignment);

    /* FREQ_HOPPING_FLAG */
    if ((mac->phy_config.config_req.ul_bwp_dedicated.pusch_config_dedicated.resource_allocation != 0) &&
	(mac->phy_config.config_req.ul_bwp_dedicated.pusch_config_dedicated.frequency_hopping !=0))
      ulsch_config_pdu_0_0->pusch_freq_hopping = (dci->freq_hopping_flag == 0)? pusch_freq_hopping_disabled:pusch_freq_hopping_enabled;
    /* MCS */
    ulsch_config_pdu_0_0->mcs = dci->mcs;
    /* NDI */
    ulsch_config_pdu_0_0->ndi = dci->ndi;
    /* RV */
    ulsch_config_pdu_0_0->rv = dci->rv;
    /* HARQ_PROCESS_NUMBER */
    ulsch_config_pdu_0_0->harq_process_nbr = dci->harq_process_number;
    /* TPC_PUSCH */
    // according to TS 38.213 Table Table 7.1.1-1
    if (dci->tpc_pusch == 0) {
      ulsch_config_pdu_0_0->accumulated_delta_PUSCH = -1;
      ulsch_config_pdu_0_0->absolute_delta_PUSCH = -4;
    }
    if (dci->tpc_pusch == 1) {
      ulsch_config_pdu_0_0->accumulated_delta_PUSCH = 0;
      ulsch_config_pdu_0_0->absolute_delta_PUSCH = -1;
    }
    if (dci->tpc_pusch == 2) {
      ulsch_config_pdu_0_0->accumulated_delta_PUSCH = 1;
      ulsch_config_pdu_0_0->absolute_delta_PUSCH = 1;
    }
    if (dci->tpc_pusch == 3) {
      ulsch_config_pdu_0_0->accumulated_delta_PUSCH = 3;
      ulsch_config_pdu_0_0->absolute_delta_PUSCH = 4;
    }
    /* SUL_IND_0_0 */ // To be implemented, FIXME!!!

    ul_config->number_pdus = ul_config->number_pdus + 1;
    break;

  case NR_UL_DCI_FORMAT_0_1:
    /*
     *  with CRC scrambled by C-RNTI or CS-RNTI or SP-CSI-RNTI or new-RNTI
     *    0  IDENTIFIER_DCI_FORMATS:
     *    1  CARRIER_IND
     *    2  SUL_IND_0_1
     *    7  BANDWIDTH_PART_IND
     *    10 FREQ_DOM_RESOURCE_ASSIGNMENT_UL: PUSCH hopping with resource allocation type 1 not considered
     *    12 TIME_DOM_RESOURCE_ASSIGNMENT: 0, 1, 2, 3, or 4 bits as defined in Subclause 6.1.2.1 of [6, TS 38.214]. The bitwidth for this field is determined as log2(I) bits,
     *    17 FREQ_HOPPING_FLAG: 0 bit if only resource allocation type 0
     *    24 MCS:
     *    25 NDI:
     *    26 RV:
     *    27 HARQ_PROCESS_NUMBER:
     *    29 FIRST_DAI
     *    30 SECOND_DAI
     *    32 TPC_PUSCH:
     *    36 SRS_RESOURCE_IND:
     *    37 PRECOD_NBR_LAYERS:
     *    38 ANTENNA_PORTS:
     *    40 SRS_REQUEST:
     *    42 CSI_REQUEST:
     *    43 CBGTI
     *    45 PTRS_DMRS
     *    46 BETA_OFFSET_IND
     *    47 DMRS_SEQ_INI
     *    48 UL_SCH_IND
     *    49 PADDING_NR_DCI: (Note 2) If DCI format 0_0 is monitored in common search space
     */
    ul_config->ul_config_list[ul_config->number_pdus].pdu_type = FAPI_NR_UL_CONFIG_TYPE_PUSCH;
    ul_config->ul_config_list[ul_config->number_pdus].ulsch_config_pdu.rnti = rnti;
    fapi_nr_ul_config_pusch_pdu_rel15_t *ulsch_config_pdu_0_1 = &ul_config->ul_config_list[ul_config->number_pdus].ulsch_config_pdu.ulsch_pdu_rel15;
    /* IDENTIFIER_DCI_FORMATS */
    /* CARRIER_IND */
    /* SUL_IND_0_1 */
    /* BANDWIDTH_PART_IND */
    ulsch_config_pdu_0_1->bandwidth_part_ind = dci->bandwidth_part_ind;
    /* FREQ_DOM_RESOURCE_ASSIGNMENT_UL */
    nr_ue_process_dci_freq_dom_resource_assignment(ulsch_config_pdu_0_1,NULL,n_RB_ULBWP,0,dci->freq_dom_resource_assignment_UL);
    /* TIME_DOM_RESOURCE_ASSIGNMENT */
    nr_ue_process_dci_time_dom_resource_assignment(mac,ulsch_config_pdu_0_1,NULL,
						   dci->time_dom_resource_assignment);
    /* FREQ_HOPPING_FLAG */
    if ((mac->phy_config.config_req.ul_bwp_dedicated.pusch_config_dedicated.resource_allocation != 0) &&
	(mac->phy_config.config_req.ul_bwp_dedicated.pusch_config_dedicated.frequency_hopping !=0))
      ulsch_config_pdu_0_1->pusch_freq_hopping = (dci->freq_hopping_flag == 0)? pusch_freq_hopping_disabled:pusch_freq_hopping_enabled;
    /* MCS */
    ulsch_config_pdu_0_1->mcs = dci->mcs;
    /* NDI */
    ulsch_config_pdu_0_1->ndi = dci->ndi;
    /* RV */
    ulsch_config_pdu_0_1->rv = dci->rv;
    /* HARQ_PROCESS_NUMBER */
    ulsch_config_pdu_0_1->harq_process_nbr = dci->harq_process_number;
    /* FIRST_DAI */ //To be implemented, FIXME!!!
    /* SECOND_DAI */ //To be implemented, FIXME!!!
    /* TPC_PUSCH */
    // according to TS 38.213 Table Table 7.1.1-1
    if (dci->tpc_pusch == 0) {
      ulsch_config_pdu_0_1->accumulated_delta_PUSCH = -1;
      ulsch_config_pdu_0_1->absolute_delta_PUSCH = -4;
    }
    if (dci->tpc_pusch == 1) {
      ulsch_config_pdu_0_1->accumulated_delta_PUSCH = 0;
      ulsch_config_pdu_0_1->absolute_delta_PUSCH = -1;
    }
    if (dci->tpc_pusch == 2) {
      ulsch_config_pdu_0_1->accumulated_delta_PUSCH = 1;
      ulsch_config_pdu_0_1->absolute_delta_PUSCH = 1;
    }
    if (dci->tpc_pusch == 3) {
      ulsch_config_pdu_0_1->accumulated_delta_PUSCH = 3;
      ulsch_config_pdu_0_1->absolute_delta_PUSCH = 4;
    }
    /* SRS_RESOURCE_IND */
    //FIXME!!
    /* PRECOD_NBR_LAYERS */
    if ((mac->phy_config.config_req.ul_bwp_dedicated.pusch_config_dedicated.tx_config == tx_config_nonCodebook));
    // 0 bits if the higher layer parameter txConfig = nonCodeBook
    if ((mac->phy_config.config_req.ul_bwp_dedicated.pusch_config_dedicated.tx_config == tx_config_codebook)){
      uint8_t n_antenna_port = 0; //FIXME!!!
      if (n_antenna_port == 1); // 1 antenna port and the higher layer parameter txConfig = codebook 0 bits
      if (n_antenna_port == 4){ // 4 antenna port and the higher layer parameter txConfig = codebook
	// Table 7.3.1.1.2-2: transformPrecoder=disabled and maxRank = 2 or 3 or 4
	if ((mac->phy_config.config_req.ul_bwp_dedicated.pusch_config_dedicated.transform_precoder == transform_precoder_disabled)
	    && ((mac->phy_config.config_req.ul_bwp_dedicated.pusch_config_dedicated.max_rank == 2) ||
		(mac->phy_config.config_req.ul_bwp_dedicated.pusch_config_dedicated.max_rank == 3) ||
		(mac->phy_config.config_req.ul_bwp_dedicated.pusch_config_dedicated.max_rank == 4))){
	  if (mac->phy_config.config_req.ul_bwp_dedicated.pusch_config_dedicated.codebook_subset == codebook_subset_fullyAndPartialAndNonCoherent) {
	    ulsch_config_pdu_0_1->n_layers = table_7_3_1_1_2_2_3_4_5[dci->precod_nbr_layers][0];
	    ulsch_config_pdu_0_1->tpmi     = table_7_3_1_1_2_2_3_4_5[dci->precod_nbr_layers][1];
	  }
	  if (mac->phy_config.config_req.ul_bwp_dedicated.pusch_config_dedicated.codebook_subset == codebook_subset_partialAndNonCoherent){
	    ulsch_config_pdu_0_1->n_layers = table_7_3_1_1_2_2_3_4_5[dci->precod_nbr_layers][2];
	    ulsch_config_pdu_0_1->tpmi     = table_7_3_1_1_2_2_3_4_5[dci->precod_nbr_layers][3];
	  }
	  if (mac->phy_config.config_req.ul_bwp_dedicated.pusch_config_dedicated.codebook_subset == codebook_subset_nonCoherent){
	    ulsch_config_pdu_0_1->n_layers = table_7_3_1_1_2_2_3_4_5[dci->precod_nbr_layers][4];
	    ulsch_config_pdu_0_1->tpmi     = table_7_3_1_1_2_2_3_4_5[dci->precod_nbr_layers][5];
	  }
	}
	// Table 7.3.1.1.2-3: transformPrecoder= enabled, or transformPrecoder=disabled and maxRank = 1
	if (((mac->phy_config.config_req.ul_bwp_dedicated.pusch_config_dedicated.transform_precoder == transform_precoder_enabled)
	     || (mac->phy_config.config_req.ul_bwp_dedicated.pusch_config_dedicated.transform_precoder == transform_precoder_disabled))
	    && (mac->phy_config.config_req.ul_bwp_dedicated.pusch_config_dedicated.max_rank == 1)){
	  if (mac->phy_config.config_req.ul_bwp_dedicated.pusch_config_dedicated.codebook_subset == codebook_subset_fullyAndPartialAndNonCoherent) {
	    ulsch_config_pdu_0_1->n_layers = table_7_3_1_1_2_2_3_4_5[dci->precod_nbr_layers][6];
	    ulsch_config_pdu_0_1->tpmi     = table_7_3_1_1_2_2_3_4_5[dci->precod_nbr_layers][7];
	  }
	  if (mac->phy_config.config_req.ul_bwp_dedicated.pusch_config_dedicated.codebook_subset == codebook_subset_partialAndNonCoherent){
	    ulsch_config_pdu_0_1->n_layers = table_7_3_1_1_2_2_3_4_5[dci->precod_nbr_layers][8];
	    ulsch_config_pdu_0_1->tpmi     = table_7_3_1_1_2_2_3_4_5[dci->precod_nbr_layers][9];
	  }
	  if (mac->phy_config.config_req.ul_bwp_dedicated.pusch_config_dedicated.codebook_subset == codebook_subset_nonCoherent){
	    ulsch_config_pdu_0_1->n_layers = table_7_3_1_1_2_2_3_4_5[dci->precod_nbr_layers][10];
	    ulsch_config_pdu_0_1->tpmi     = table_7_3_1_1_2_2_3_4_5[dci->precod_nbr_layers][11];
	  }
	}
      }
      if (n_antenna_port == 4){ // 2 antenna port and the higher layer parameter txConfig = codebook
	// Table 7.3.1.1.2-4: transformPrecoder=disabled and maxRank = 2
	if ((mac->phy_config.config_req.ul_bwp_dedicated.pusch_config_dedicated.transform_precoder == transform_precoder_disabled)
	    && (mac->phy_config.config_req.ul_bwp_dedicated.pusch_config_dedicated.max_rank == 2)){
	  if (mac->phy_config.config_req.ul_bwp_dedicated.pusch_config_dedicated.codebook_subset == codebook_subset_fullyAndPartialAndNonCoherent) {
	    ulsch_config_pdu_0_1->n_layers = table_7_3_1_1_2_2_3_4_5[dci->precod_nbr_layers][12];
	    ulsch_config_pdu_0_1->tpmi     = table_7_3_1_1_2_2_3_4_5[dci->precod_nbr_layers][13];
	  }
	  if (mac->phy_config.config_req.ul_bwp_dedicated.pusch_config_dedicated.codebook_subset == codebook_subset_nonCoherent){
	    ulsch_config_pdu_0_1->n_layers = table_7_3_1_1_2_2_3_4_5[dci->precod_nbr_layers][14];
	    ulsch_config_pdu_0_1->tpmi     = table_7_3_1_1_2_2_3_4_5[dci->precod_nbr_layers][15];
	  }
	}
	// Table 7.3.1.1.2-5: transformPrecoder= enabled, or transformPrecoder= disabled and maxRank = 1
	if (((mac->phy_config.config_req.ul_bwp_dedicated.pusch_config_dedicated.transform_precoder == transform_precoder_enabled)
	     || (mac->phy_config.config_req.ul_bwp_dedicated.pusch_config_dedicated.transform_precoder == transform_precoder_disabled))
	    && (mac->phy_config.config_req.ul_bwp_dedicated.pusch_config_dedicated.max_rank == 1)){
	  if (mac->phy_config.config_req.ul_bwp_dedicated.pusch_config_dedicated.codebook_subset == codebook_subset_fullyAndPartialAndNonCoherent) {
	    ulsch_config_pdu_0_1->n_layers = table_7_3_1_1_2_2_3_4_5[dci->precod_nbr_layers][16];
	    ulsch_config_pdu_0_1->tpmi     = table_7_3_1_1_2_2_3_4_5[dci->precod_nbr_layers][17];
	  }
	  if (mac->phy_config.config_req.ul_bwp_dedicated.pusch_config_dedicated.codebook_subset == codebook_subset_nonCoherent){
	    ulsch_config_pdu_0_1->n_layers = table_7_3_1_1_2_2_3_4_5[dci->precod_nbr_layers][18];
	    ulsch_config_pdu_0_1->tpmi     = table_7_3_1_1_2_2_3_4_5[dci->precod_nbr_layers][19];
	  }
	}
      }
    }
    /* ANTENNA_PORTS */
    uint8_t rank=0; // We need to initialize rank FIXME!!!
    if ((mac->phy_config.config_req.ul_bwp_dedicated.pusch_config_dedicated.transform_precoder == transform_precoder_enabled) &&
	(mac->phy_config.config_req.ul_bwp_dedicated.pusch_config_dedicated.dmrs_ul_for_pusch_mapping_type_a.dmrs_type == 1) &&
	(mac->phy_config.config_req.ul_bwp_dedicated.pusch_config_dedicated.dmrs_ul_for_pusch_mapping_type_a.max_length == 1)) { // tables 7.3.1.1.2-6
      ulsch_config_pdu_0_1->n_dmrs_cdm_groups = 2;
      ulsch_config_pdu_0_1->dmrs_ports[0] = dci->antenna_ports;
    }
    if ((mac->phy_config.config_req.ul_bwp_dedicated.pusch_config_dedicated.transform_precoder == transform_precoder_enabled) &&
	(mac->phy_config.config_req.ul_bwp_dedicated.pusch_config_dedicated.dmrs_ul_for_pusch_mapping_type_a.dmrs_type == 1) &&
	(mac->phy_config.config_req.ul_bwp_dedicated.pusch_config_dedicated.dmrs_ul_for_pusch_mapping_type_a.max_length == 2)) { // tables 7.3.1.1.2-7
      ulsch_config_pdu_0_1->n_dmrs_cdm_groups = 2;
      ulsch_config_pdu_0_1->dmrs_ports[0] = (dci->antenna_ports > 3)?(dci->antenna_ports-4):(dci->antenna_ports);
      ulsch_config_pdu_0_1->n_front_load_symb = (dci->antenna_ports > 3)?2:1;
    }
    if ((mac->phy_config.config_req.ul_bwp_dedicated.pusch_config_dedicated.transform_precoder == transform_precoder_disabled) &&
	(mac->phy_config.config_req.ul_bwp_dedicated.pusch_config_dedicated.dmrs_ul_for_pusch_mapping_type_a.dmrs_type == 1) &&
	(mac->phy_config.config_req.ul_bwp_dedicated.pusch_config_dedicated.dmrs_ul_for_pusch_mapping_type_a.max_length == 1)) { // tables 7.3.1.1.2-8/9/10/11
      if (rank == 1){
	ulsch_config_pdu_0_1->n_dmrs_cdm_groups = (dci->antenna_ports > 1)?2:1;
	ulsch_config_pdu_0_1->dmrs_ports[0] = (dci->antenna_ports > 1)?(dci->antenna_ports-2):(dci->antenna_ports);
      }
      if (rank == 2){
	ulsch_config_pdu_0_1->n_dmrs_cdm_groups = (dci->antenna_ports > 0)?2:1;
	ulsch_config_pdu_0_1->dmrs_ports[0] = (dci->antenna_ports > 1)?(dci->antenna_ports > 2 ?0:2):0;
	ulsch_config_pdu_0_1->dmrs_ports[1] = (dci->antenna_ports > 1)?(dci->antenna_ports > 2 ?2:3):1;
      }
      if (rank == 3){
	ulsch_config_pdu_0_1->n_dmrs_cdm_groups = 2;
	ulsch_config_pdu_0_1->dmrs_ports[0] = 0;
	ulsch_config_pdu_0_1->dmrs_ports[1] = 1;
	ulsch_config_pdu_0_1->dmrs_ports[2] = 2;
      }
      if (rank == 4){
	ulsch_config_pdu_0_1->n_dmrs_cdm_groups = 2;
	ulsch_config_pdu_0_1->dmrs_ports[0] = 0;
	ulsch_config_pdu_0_1->dmrs_ports[1] = 1;
	ulsch_config_pdu_0_1->dmrs_ports[2] = 2;
	ulsch_config_pdu_0_1->dmrs_ports[3] = 3;
      }
    }
    if ((mac->phy_config.config_req.ul_bwp_dedicated.pusch_config_dedicated.transform_precoder == transform_precoder_disabled) &&
	(mac->phy_config.config_req.ul_bwp_dedicated.pusch_config_dedicated.dmrs_ul_for_pusch_mapping_type_a.dmrs_type == 1) &&
	(mac->phy_config.config_req.ul_bwp_dedicated.pusch_config_dedicated.dmrs_ul_for_pusch_mapping_type_a.max_length == 2)) { // tables 7.3.1.1.2-12/13/14/15
      if (rank == 1){
	ulsch_config_pdu_0_1->n_dmrs_cdm_groups = (dci->antenna_ports > 1)?2:1;
	ulsch_config_pdu_0_1->dmrs_ports[0] = (dci->antenna_ports > 1)?(dci->antenna_ports > 5 ?(dci->antenna_ports-6):(dci->antenna_ports-2)):dci->antenna_ports;
	ulsch_config_pdu_0_1->n_front_load_symb = (dci->antenna_ports > 6)?2:1;
      }
      if (rank == 2){
	ulsch_config_pdu_0_1->n_dmrs_cdm_groups = (dci->antenna_ports > 0)?2:1;
	ulsch_config_pdu_0_1->dmrs_ports[0] = table_7_3_1_1_2_13[dci->antenna_ports][1];
	ulsch_config_pdu_0_1->dmrs_ports[1] = table_7_3_1_1_2_13[dci->antenna_ports][2];
	ulsch_config_pdu_0_1->n_front_load_symb = (dci->antenna_ports > 3)?2:1;
      }
      if (rank == 3){
	ulsch_config_pdu_0_1->n_dmrs_cdm_groups = 2;
	ulsch_config_pdu_0_1->dmrs_ports[0] = table_7_3_1_1_2_14[dci->antenna_ports][1];
	ulsch_config_pdu_0_1->dmrs_ports[1] = table_7_3_1_1_2_14[dci->antenna_ports][2];
	ulsch_config_pdu_0_1->dmrs_ports[2] = table_7_3_1_1_2_14[dci->antenna_ports][3];
	ulsch_config_pdu_0_1->n_front_load_symb = (dci->antenna_ports > 1)?2:1;
      }
      if (rank == 4){
	ulsch_config_pdu_0_1->n_dmrs_cdm_groups = 2;
	ulsch_config_pdu_0_1->dmrs_ports[0] = table_7_3_1_1_2_15[dci->antenna_ports][1];
	ulsch_config_pdu_0_1->dmrs_ports[1] = table_7_3_1_1_2_15[dci->antenna_ports][2];
	ulsch_config_pdu_0_1->dmrs_ports[2] = table_7_3_1_1_2_15[dci->antenna_ports][3];
	ulsch_config_pdu_0_1->dmrs_ports[3] = table_7_3_1_1_2_15[dci->antenna_ports][4];
	ulsch_config_pdu_0_1->n_front_load_symb = (dci->antenna_ports > 1)?2:1;
      }
    }
    if ((mac->phy_config.config_req.ul_bwp_dedicated.pusch_config_dedicated.transform_precoder == transform_precoder_disabled) &&
	(mac->phy_config.config_req.ul_bwp_dedicated.pusch_config_dedicated.dmrs_ul_for_pusch_mapping_type_a.dmrs_type == 2) &&
	(mac->phy_config.config_req.ul_bwp_dedicated.pusch_config_dedicated.dmrs_ul_for_pusch_mapping_type_a.max_length == 1)) { // tables 7.3.1.1.2-16/17/18/19
      if (rank == 1){
	ulsch_config_pdu_0_1->n_dmrs_cdm_groups = (dci->antenna_ports > 1)?((dci->antenna_ports > 5)?3:2):1;
	ulsch_config_pdu_0_1->dmrs_ports[0] = (dci->antenna_ports > 1)?(dci->antenna_ports > 5 ?(dci->antenna_ports-6):(dci->antenna_ports-2)):dci->antenna_ports;
      }
      if (rank == 2){
	ulsch_config_pdu_0_1->n_dmrs_cdm_groups = (dci->antenna_ports > 0)?((dci->antenna_ports > 2)?3:2):1;
	ulsch_config_pdu_0_1->dmrs_ports[0] = table_7_3_1_1_2_17[dci->antenna_ports][1];
	ulsch_config_pdu_0_1->dmrs_ports[1] = table_7_3_1_1_2_17[dci->antenna_ports][2];
      }
      if (rank == 3){
	ulsch_config_pdu_0_1->n_dmrs_cdm_groups = (dci->antenna_ports > 0)?3:2;
	ulsch_config_pdu_0_1->dmrs_ports[0] = table_7_3_1_1_2_18[dci->antenna_ports][1];
	ulsch_config_pdu_0_1->dmrs_ports[1] = table_7_3_1_1_2_18[dci->antenna_ports][2];
	ulsch_config_pdu_0_1->dmrs_ports[2] = table_7_3_1_1_2_18[dci->antenna_ports][3];
      }
      if (rank == 4){
	ulsch_config_pdu_0_1->n_dmrs_cdm_groups = dci->antenna_ports + 2;
	ulsch_config_pdu_0_1->dmrs_ports[0] = 0;
	ulsch_config_pdu_0_1->dmrs_ports[1] = 1;
	ulsch_config_pdu_0_1->dmrs_ports[2] = 2;
	ulsch_config_pdu_0_1->dmrs_ports[3] = 3;
      }
    }
    if ((mac->phy_config.config_req.ul_bwp_dedicated.pusch_config_dedicated.transform_precoder == transform_precoder_disabled) &&
	(mac->phy_config.config_req.ul_bwp_dedicated.pusch_config_dedicated.dmrs_ul_for_pusch_mapping_type_a.dmrs_type == 2) &&
	(mac->phy_config.config_req.ul_bwp_dedicated.pusch_config_dedicated.dmrs_ul_for_pusch_mapping_type_a.max_length == 2)) { // tables 7.3.1.1.2-20/21/22/23
      if (rank == 1){
	ulsch_config_pdu_0_1->n_dmrs_cdm_groups = table_7_3_1_1_2_20[dci->antenna_ports][0];
	ulsch_config_pdu_0_1->dmrs_ports[0] = table_7_3_1_1_2_20[dci->antenna_ports][1];
	ulsch_config_pdu_0_1->n_front_load_symb = table_7_3_1_1_2_20[dci->antenna_ports][2];
      }
      if (rank == 2){
	ulsch_config_pdu_0_1->n_dmrs_cdm_groups = table_7_3_1_1_2_21[dci->antenna_ports][0];
	ulsch_config_pdu_0_1->dmrs_ports[0] = table_7_3_1_1_2_21[dci->antenna_ports][1];
	ulsch_config_pdu_0_1->dmrs_ports[1] = table_7_3_1_1_2_21[dci->antenna_ports][2];
	ulsch_config_pdu_0_1->n_front_load_symb = table_7_3_1_1_2_21[dci->antenna_ports][3];
      }
      if (rank == 3){
	ulsch_config_pdu_0_1->n_dmrs_cdm_groups = table_7_3_1_1_2_22[dci->antenna_ports][0];
	ulsch_config_pdu_0_1->dmrs_ports[0] = table_7_3_1_1_2_22[dci->antenna_ports][1];
	ulsch_config_pdu_0_1->dmrs_ports[1] = table_7_3_1_1_2_22[dci->antenna_ports][2];
	ulsch_config_pdu_0_1->dmrs_ports[2] = table_7_3_1_1_2_22[dci->antenna_ports][3];
	ulsch_config_pdu_0_1->n_front_load_symb = table_7_3_1_1_2_22[dci->antenna_ports][4];
      }
      if (rank == 4){
	ulsch_config_pdu_0_1->n_dmrs_cdm_groups = table_7_3_1_1_2_23[dci->antenna_ports][0];
	ulsch_config_pdu_0_1->dmrs_ports[0] = table_7_3_1_1_2_23[dci->antenna_ports][1];
	ulsch_config_pdu_0_1->dmrs_ports[1] = table_7_3_1_1_2_23[dci->antenna_ports][2];
	ulsch_config_pdu_0_1->dmrs_ports[2] = table_7_3_1_1_2_23[dci->antenna_ports][3];
	ulsch_config_pdu_0_1->dmrs_ports[3] = table_7_3_1_1_2_23[dci->antenna_ports][4];
	ulsch_config_pdu_0_1->n_front_load_symb = table_7_3_1_1_2_23[dci->antenna_ports][5];
      }
    }
    /* SRS_REQUEST */
    // if SUL is supported in the cell, there is an additional bit in thsi field and the value of this bit represents table 7.1.1.1-1 TS 38.212 FIXME!!!
    ulsch_config_pdu_0_1->srs_config.aperiodicSRS_ResourceTrigger = (dci->srs_request & 0x11); // as per Table 7.3.1.1.2-24 TS 38.212
    /* CSI_REQUEST */
    ulsch_config_pdu_0_1->csi_reportTriggerSize = dci->csi_request;
    /* CBGTI */
    ulsch_config_pdu_0_1->maxCodeBlockGroupsPerTransportBlock = dci->cbgti;
    /* PTRS_DMRS */
    if (((mac->phy_config.config_req.ul_bwp_dedicated.pusch_config_dedicated.transform_precoder == transform_precoder_disabled) &&
	 (mac->phy_config.config_req.ul_bwp_dedicated.pusch_config_dedicated.dmrs_ul_for_pusch_mapping_type_a.ptrs_uplink_config == 0)) ||
	((mac->phy_config.config_req.ul_bwp_dedicated.pusch_config_dedicated.transform_precoder == transform_precoder_enabled) &&
	 (mac->phy_config.config_req.ul_bwp_dedicated.pusch_config_dedicated.max_rank == 1))){
    } else {
      ulsch_config_pdu_0_1->ptrs_dmrs_association_port = dci->ptrs_dmrs;
    }
    /* BETA_OFFSET_IND */
    // Table 9.3-3 in [5, TS 38.213]
    ulsch_config_pdu_0_1->beta_offset_ind = dci->beta_offset_ind;
    /* DMRS_SEQ_INI */
    // FIXME!!
    /* UL_SCH_IND */
    // A value of "1" indicates UL-SCH shall be transmitted on the PUSCH and
    // a value of "0" indicates UL-SCH shall not be transmitted on the PUSCH

    ul_config->number_pdus = ul_config->number_pdus + 1;
    break;

  case NR_DL_DCI_FORMAT_1_0:
    /*
     *  with CRC scrambled by C-RNTI or CS-RNTI or new-RNTI
     *    0  IDENTIFIER_DCI_FORMATS:
     *    11 FREQ_DOM_RESOURCE_ASSIGNMENT_DL:
     *    12 TIME_DOM_RESOURCE_ASSIGNMENT: 0, 1, 2, 3, or 4 bits as defined in Subclause 5.1.2.1 of [6, TS 38.214]. The bitwidth for this field is determined as log2(I) bits,
     *    13 VRB_TO_PRB_MAPPING: 0 bit if only resource allocation type 0
     *    24 MCS:
     *    25 NDI:
     *    26 RV:
     *    27 HARQ_PROCESS_NUMBER:
     *    28 DAI_: For format1_1: 4 if more than one serving cell are configured in the DL and the higher layer parameter HARQ-ACK-codebook=dynamic, where the 2 MSB bits are the counter DAI and the 2 LSB bits are the total DAI
     *    33 TPC_PUCCH:
     *    34 PUCCH_RESOURCE_IND:
     *    35 PDSCH_TO_HARQ_FEEDBACK_TIME_IND:
     *    55 RESERVED_NR_DCI
     *  with CRC scrambled by P-RNTI
     *    8  SHORT_MESSAGE_IND
     *    9  SHORT_MESSAGES
     *    11 FREQ_DOM_RESOURCE_ASSIGNMENT_DL:
     *    12 TIME_DOM_RESOURCE_ASSIGNMENT: 0, 1, 2, 3, or 4 bits as defined in Subclause 5.1.2.1 of [6, TS 38.214]. The bitwidth for this field is determined as log2(I) bits,
     *    13 VRB_TO_PRB_MAPPING: 0 bit if only resource allocation type 0
     *    24 MCS:
     *    31 TB_SCALING
     *    55 RESERVED_NR_DCI
     *  with CRC scrambled by SI-RNTI
     *    11 FREQ_DOM_RESOURCE_ASSIGNMENT_DL:
     *    12 TIME_DOM_RESOURCE_ASSIGNMENT: 0, 1, 2, 3, or 4 bits as defined in Subclause 5.1.2.1 of [6, TS 38.214]. The bitwidth for this field is determined as log2(I) bits,
     *    13 VRB_TO_PRB_MAPPING: 0 bit if only resource allocation type 0
     *    24 MCS:
     *    26 RV:
     *    55 RESERVED_NR_DCI
     *  with CRC scrambled by RA-RNTI
     *    11 FREQ_DOM_RESOURCE_ASSIGNMENT_DL:
     *    12 TIME_DOM_RESOURCE_ASSIGNMENT: 0, 1, 2, 3, or 4 bits as defined in Subclause 5.1.2.1 of [6, TS 38.214]. The bitwidth for this field is determined as log2(I) bits,
     *    13 VRB_TO_PRB_MAPPING: 0 bit if only resource allocation type 0
     *    24 MCS:
     *    31 TB_SCALING
     *    55 RESERVED_NR_DCI
     *  with CRC scrambled by TC-RNTI
     *    0  IDENTIFIER_DCI_FORMATS:
     *    11 FREQ_DOM_RESOURCE_ASSIGNMENT_DL:
     *    12 TIME_DOM_RESOURCE_ASSIGNMENT: 0, 1, 2, 3, or 4 bits as defined in Subclause 5.1.2.1 of [6, TS 38.214]. The bitwidth for this field is determined as log2(I) bits,
     *    13 VRB_TO_PRB_MAPPING: 0 bit if only resource allocation type 0
     *    24 MCS:
     *    25 NDI:
     *    26 RV:
     *    27 HARQ_PROCESS_NUMBER:
     *    28 DAI_: For format1_1: 4 if more than one serving cell are configured in the DL and the higher layer parameter HARQ-ACK-codebook=dynamic, where the 2 MSB bits are the counter DAI and the 2 LSB bits are the total DAI
     *    33 TPC_PUCCH:
     */

    dl_config->dl_config_list[dl_config->number_pdus].dlsch_config_pdu.rnti = rnti;
    //fapi_nr_dl_config_dlsch_pdu_rel15_t dlsch_config_pdu_1_0 = dl_config->dl_config_list[dl_config->number_pdus].dlsch_config_pdu.dlsch_config_rel15;
    fapi_nr_dl_config_dlsch_pdu_rel15_t *dlsch_config_pdu_1_0 = &dl_config->dl_config_list[dl_config->number_pdus].dlsch_config_pdu.dlsch_config_rel15;
    dlsch_config_pdu_1_0->BWPSize = NRRIV2BW(mac->DLbwp[0]->bwp_Common->genericParameters.locationAndBandwidth,275);
    dlsch_config_pdu_1_0->BWPStart = NRRIV2PRBOFFSET(mac->DLbwp[0]->bwp_Common->genericParameters.locationAndBandwidth,275);
    dlsch_config_pdu_1_0->SubcarrierSpacing = mac->DLbwp[0]->bwp_Common->genericParameters.subcarrierSpacing;
    /* IDENTIFIER_DCI_FORMATS */
    /* FREQ_DOM_RESOURCE_ASSIGNMENT_DL */
    nr_ue_process_dci_freq_dom_resource_assignment(NULL,dlsch_config_pdu_1_0,0,n_RB_DLBWP,dci->freq_dom_resource_assignment_DL);
    /* TIME_DOM_RESOURCE_ASSIGNMENT */
    nr_ue_process_dci_time_dom_resource_assignment(mac,NULL,dlsch_config_pdu_1_0,
						   dci->time_dom_resource_assignment);

    /* dmrs symbol positions*/
    dlsch_config_pdu_1_0->dlDmrsSymbPos = fill_dmrs_mask(pdsch_config,
							 mac->scc->dmrs_TypeA_Position,
							 dlsch_config_pdu_1_0->number_symbols);
    dlsch_config_pdu_1_0->dmrsConfigType = mac->DLbwp[0]->bwp_Dedicated->pdsch_Config->choice.setup->dmrs_DownlinkForPDSCH_MappingTypeA->choice.setup->dmrs_Type == NULL ? 1 : 2;
    /* VRB_TO_PRB_MAPPING */
    dlsch_config_pdu_1_0->vrb_to_prb_mapping = (dci->vrb_to_prb_mapping == 0) ? vrb_to_prb_mapping_non_interleaved:vrb_to_prb_mapping_interleaved;
    /* MCS */
    dlsch_config_pdu_1_0->mcs = dci->mcs;
    /* NDI (only if CRC scrambled by C-RNTI or CS-RNTI or new-RNTI or TC-RNTI)*/
    dlsch_config_pdu_1_0->ndi = dci->ndi;
    /* RV (only if CRC scrambled by C-RNTI or CS-RNTI or new-RNTI or TC-RNTI)*/
    dlsch_config_pdu_1_0->rv = dci->rv;
    /* HARQ_PROCESS_NUMBER (only if CRC scrambled by C-RNTI or CS-RNTI or new-RNTI or TC-RNTI)*/
    dlsch_config_pdu_1_0->harq_process_nbr = dci->harq_process_number;
    /* DAI (only if CRC scrambled by C-RNTI or CS-RNTI or new-RNTI or TC-RNTI)*/
    dlsch_config_pdu_1_0->dai = dci ->dai;
    /* TB_SCALING (only if CRC scrambled by P-RNTI or RA-RNTI) */
    // according to TS 38.214 Table 5.1.3.2-3
    if (dci->tb_scaling == 0) dlsch_config_pdu_1_0->scaling_factor_S = 1;
    if (dci->tb_scaling == 1) dlsch_config_pdu_1_0->scaling_factor_S = 0.5;
    if (dci->tb_scaling == 2) dlsch_config_pdu_1_0->scaling_factor_S = 0.25;
    if (dci->tb_scaling == 3) dlsch_config_pdu_1_0->scaling_factor_S = 0; // value not defined in table
    /* TPC_PUCCH (only if CRC scrambled by C-RNTI or CS-RNTI or new-RNTI or TC-RNTI)*/
    // according to TS 38.213 Table 7.2.1-1
    if (dci->tpc_pucch == 0) dlsch_config_pdu_1_0->accumulated_delta_PUCCH = -1;
    if (dci->tpc_pucch == 1) dlsch_config_pdu_1_0->accumulated_delta_PUCCH = 0;
    if (dci->tpc_pucch == 2) dlsch_config_pdu_1_0->accumulated_delta_PUCCH = 1;
    if (dci->tpc_pucch == 3) dlsch_config_pdu_1_0->accumulated_delta_PUCCH = 3;
    /* PUCCH_RESOURCE_IND (only if CRC scrambled by C-RNTI or CS-RNTI or new-RNTI)*/
    //if (dci->pucch_resource_ind == 0) dlsch_config_pdu_1_0->pucch_resource_id = 1; //pucch-ResourceId obtained from the 1st value of resourceList FIXME!!!
    //if (dci->pucch_resource_ind == 1) dlsch_config_pdu_1_0->pucch_resource_id = 2; //pucch-ResourceId obtained from the 2nd value of resourceList FIXME!!
    //if (dci->pucch_resource_ind == 2) dlsch_config_pdu_1_0->pucch_resource_id = 3; //pucch-ResourceId obtained from the 3rd value of resourceList FIXME!!
    //if (dci->pucch_resource_ind == 3) dlsch_config_pdu_1_0->pucch_resource_id = 4; //pucch-ResourceId obtained from the 4th value of resourceList FIXME!!
    //if (dci->pucch_resource_ind == 4) dlsch_config_pdu_1_0->pucch_resource_id = 5; //pucch-ResourceId obtained from the 5th value of resourceList FIXME!!
    //if (dci->pucch_resource_ind == 5) dlsch_config_pdu_1_0->pucch_resource_id = 6; //pucch-ResourceId obtained from the 6th value of resourceList FIXME!!
    //if (dci->pucch_resource_ind == 6) dlsch_config_pdu_1_0->pucch_resource_id = 7; //pucch-ResourceId obtained from the 7th value of resourceList FIXME!!
    //if (dci->pucch_resource_ind == 7) dlsch_config_pdu_1_0->pucch_resource_id = 8; //pucch-ResourceId obtained from the 8th value of resourceList FIXME!!
    dlsch_config_pdu_1_0->pucch_resource_id = dci->pucch_resource_ind;
    /* PDSCH_TO_HARQ_FEEDBACK_TIME_IND (only if CRC scrambled by C-RNTI or CS-RNTI or new-RNTI)*/
    dlsch_config_pdu_1_0->pdsch_to_harq_feedback_time_ind = dci->pdsch_to_harq_feedback_time_ind;

    LOG_D(MAC,"(nr_ue_procedures.c) rnti=%d dl_config->number_pdus=%d\n",
	  dl_config->dl_config_list[dl_config->number_pdus].dlsch_config_pdu.rnti,
	  dl_config->number_pdus);
    LOG_D(MAC,"(nr_ue_procedures.c) frequency_domain_resource_assignment=%d \t number_rbs=%d \t start_rb=%d\n",
	  dci->freq_dom_resource_assignment_DL,
	  dlsch_config_pdu_1_0->number_rbs,
	  dlsch_config_pdu_1_0->start_rb);
    LOG_D(MAC,"(nr_ue_procedures.c) time_domain_resource_assignment=%d \t number_symbols=%d \t start_symbol=%d\n",
	  dci->time_dom_resource_assignment,
	  dlsch_config_pdu_1_0->number_symbols,
	  dlsch_config_pdu_1_0->start_symbol);
    LOG_D(MAC,"(nr_ue_procedures.c) vrb_to_prb_mapping=%d \n>>> mcs=%d\n>>> ndi=%d\n>>> rv=%d\n>>> harq_process_nbr=%d\n>>> dai=%d\n>>> scaling_factor_S=%f\n>>> tpc_pucch=%d\n>>> pucch_res_ind=%d\n>>> pdsch_to_harq_feedback_time_ind=%d\n",
	  dlsch_config_pdu_1_0->vrb_to_prb_mapping,
	  dlsch_config_pdu_1_0->mcs,
	  dlsch_config_pdu_1_0->ndi,
	  dlsch_config_pdu_1_0->rv,
	  dlsch_config_pdu_1_0->harq_process_nbr,
	  dlsch_config_pdu_1_0->dai,
	  dlsch_config_pdu_1_0->scaling_factor_S,
	  dlsch_config_pdu_1_0->accumulated_delta_PUCCH,
	  dlsch_config_pdu_1_0->pucch_resource_id,
	  dlsch_config_pdu_1_0->pdsch_to_harq_feedback_time_ind);

    dl_config->dl_config_list[dl_config->number_pdus].pdu_type = FAPI_NR_DL_CONFIG_TYPE_DLSCH;
    //	    dl_config->dl_config_list[dl_config->number_pdus].dci_config_pdu.dci_config_rel15.N_RB_BWP = n_RB_DLBWP;
	    
    LOG_D(MAC,"(nr_ue_procedures.c) pdu_type=%d\n\n",dl_config->dl_config_list[dl_config->number_pdus].pdu_type);
            
    dl_config->number_pdus = dl_config->number_pdus + 1;
    break;

  case NR_DL_DCI_FORMAT_1_1:        
    /*
     *  with CRC scrambled by C-RNTI or CS-RNTI or new-RNTI
     *    0  IDENTIFIER_DCI_FORMATS:
     *    1  CARRIER_IND:
     *    7  BANDWIDTH_PART_IND:
     *    11 FREQ_DOM_RESOURCE_ASSIGNMENT_DL:
     *    12 TIME_DOM_RESOURCE_ASSIGNMENT: 0, 1, 2, 3, or 4 bits as defined in Subclause 5.1.2.1 of [6, TS 38.214]. The bitwidth for this field is determined as log2(I) bits,
     *    13 VRB_TO_PRB_MAPPING: 0 bit if only resource allocation type 0
     *    14 PRB_BUNDLING_SIZE_IND:
     *    15 RATE_MATCHING_IND:
     *    16 ZP_CSI_RS_TRIGGER:
     *    18 TB1_MCS:
     *    19 TB1_NDI:
     *    20 TB1_RV:
     *    21 TB2_MCS:
     *    22 TB2_NDI:
     *    23 TB2_RV:
     *    27 HARQ_PROCESS_NUMBER:
     *    28 DAI_: For format1_1: 4 if more than one serving cell are configured in the DL and the higher layer parameter HARQ-ACK-codebook=dynamic, where the 2 MSB bits are the counter DAI and the 2 LSB bits are the total DAI
     *    33 TPC_PUCCH:
     *    34 PUCCH_RESOURCE_IND:
     *    35 PDSCH_TO_HARQ_FEEDBACK_TIME_IND:
     *    38 ANTENNA_PORTS:
     *    39 TCI:
     *    40 SRS_REQUEST:
     *    43 CBGTI:
     *    44 CBGFI:
     *    47 DMRS_SEQ_INI:
     */
    dl_config->dl_config_list[dl_config->number_pdus].pdu_type = FAPI_NR_DL_CONFIG_TYPE_DLSCH;
    dl_config->dl_config_list[dl_config->number_pdus].dlsch_config_pdu.rnti = rnti;
    fapi_nr_dl_config_dlsch_pdu_rel15_t *dlsch_config_pdu_1_1 = &dl_config->dl_config_list[dl_config->number_pdus].dlsch_config_pdu.dlsch_config_rel15;
    /* IDENTIFIER_DCI_FORMATS */
    /* CARRIER_IND */
    /* BANDWIDTH_PART_IND */
    //    dlsch_config_pdu_1_1->bandwidth_part_ind = dci->bandwidth_part_ind;
    /* FREQ_DOM_RESOURCE_ASSIGNMENT_DL */
    nr_ue_process_dci_freq_dom_resource_assignment(NULL,dlsch_config_pdu_1_1,0,n_RB_DLBWP,dci->freq_dom_resource_assignment_DL);
    /* TIME_DOM_RESOURCE_ASSIGNMENT */
    nr_ue_process_dci_time_dom_resource_assignment(mac,NULL,dlsch_config_pdu_1_1,
						   dci->time_dom_resource_assignment);
    /* VRB_TO_PRB_MAPPING */
    if (mac->phy_config.config_req.dl_bwp_dedicated.pdsch_config_dedicated.resource_allocation != 0)
      dlsch_config_pdu_1_1->vrb_to_prb_mapping = (dci->vrb_to_prb_mapping == 0) ? vrb_to_prb_mapping_non_interleaved:vrb_to_prb_mapping_interleaved;
    /* PRB_BUNDLING_SIZE_IND */
    dlsch_config_pdu_1_1->prb_bundling_size_ind = dci->prb_bundling_size_ind;
    /* RATE_MATCHING_IND */
    dlsch_config_pdu_1_1->rate_matching_ind = dci->rate_matching_ind;
    /* ZP_CSI_RS_TRIGGER */
    dlsch_config_pdu_1_1->zp_csi_rs_trigger = dci->zp_csi_rs_trigger;
    /* MCS (for transport block 1)*/
    dlsch_config_pdu_1_1->mcs = dci->tb1_mcs;
    /* NDI (for transport block 1)*/
    dlsch_config_pdu_1_1->ndi = dci->tb1_ndi;
    /* RV (for transport block 1)*/
    dlsch_config_pdu_1_1->rv = dci->tb1_rv;
    /* MCS (for transport block 2)*/
    dlsch_config_pdu_1_1->tb2_mcs = dci->tb2_mcs;
    /* NDI (for transport block 2)*/
    dlsch_config_pdu_1_1->tb2_ndi = dci->tb2_ndi;
    /* RV (for transport block 2)*/
    dlsch_config_pdu_1_1->tb2_rv = dci->tb2_rv;
    /* HARQ_PROCESS_NUMBER */
    dlsch_config_pdu_1_1->harq_process_nbr = dci->harq_process_number;
    /* DAI */
    dlsch_config_pdu_1_1->dai = dci ->dai;
    /* TPC_PUCCH */
    // according to TS 38.213 Table 7.2.1-1
    if (dci->tpc_pucch == 0) dlsch_config_pdu_1_1->accumulated_delta_PUCCH = -1;
    if (dci->tpc_pucch == 1) dlsch_config_pdu_1_1->accumulated_delta_PUCCH = 0;
    if (dci->tpc_pucch == 2) dlsch_config_pdu_1_1->accumulated_delta_PUCCH = 1;
    if (dci->tpc_pucch == 3) dlsch_config_pdu_1_1->accumulated_delta_PUCCH = 3;
    /* PUCCH_RESOURCE_IND */
    if (dci->pucch_resource_ind == 0) dlsch_config_pdu_1_1->pucch_resource_id = 0; //pucch-ResourceId obtained from the 1st value of resourceList FIXME!!!
    if (dci->pucch_resource_ind == 1) dlsch_config_pdu_1_1->pucch_resource_id = 0; //pucch-ResourceId obtained from the 2nd value of resourceList FIXME!!
    if (dci->pucch_resource_ind == 2) dlsch_config_pdu_1_1->pucch_resource_id = 0; //pucch-ResourceId obtained from the 3rd value of resourceList FIXME!!
    if (dci->pucch_resource_ind == 3) dlsch_config_pdu_1_1->pucch_resource_id = 0; //pucch-ResourceId obtained from the 4th value of resourceList FIXME!!
    if (dci->pucch_resource_ind == 4) dlsch_config_pdu_1_1->pucch_resource_id = 0; //pucch-ResourceId obtained from the 5th value of resourceList FIXME!!
    if (dci->pucch_resource_ind == 5) dlsch_config_pdu_1_1->pucch_resource_id = 0; //pucch-ResourceId obtained from the 6th value of resourceList FIXME!!
    if (dci->pucch_resource_ind == 6) dlsch_config_pdu_1_1->pucch_resource_id = 0; //pucch-ResourceId obtained from the 7th value of resourceList FIXME!!
    if (dci->pucch_resource_ind == 7) dlsch_config_pdu_1_1->pucch_resource_id = 0; //pucch-ResourceId obtained from the 8th value of resourceList FIXME!!
    /* PDSCH_TO_HARQ_FEEDBACK_TIME_IND */
    // according to TS 38.213 Table 9.2.3-1
    dlsch_config_pdu_1_1-> pdsch_to_harq_feedback_time_ind = mac->phy_config.config_req.ul_bwp_dedicated.pucch_config_dedicated.dl_data_to_ul_ack[dci->pdsch_to_harq_feedback_time_ind];
    /* ANTENNA_PORTS */
    uint8_t n_codewords = 1; // FIXME!!!
    if ((mac->phy_config.config_req.dl_bwp_dedicated.pdsch_config_dedicated.dmrs_dl_for_pdsch_mapping_type_a.dmrs_type == 1) &&
	(mac->phy_config.config_req.dl_bwp_dedicated.pdsch_config_dedicated.dmrs_dl_for_pdsch_mapping_type_a.max_length == 1)){
      // Table 7.3.1.2.2-1: Antenna port(s) (1000 + DMRS port), dmrs-Type=1, maxLength=1
      dlsch_config_pdu_1_1->n_dmrs_cdm_groups = table_7_3_2_3_3_1[dci->antenna_ports][0];
      dlsch_config_pdu_1_1->dmrs_ports[0]     = table_7_3_2_3_3_1[dci->antenna_ports][1];
      dlsch_config_pdu_1_1->dmrs_ports[1]     = table_7_3_2_3_3_1[dci->antenna_ports][2];
      dlsch_config_pdu_1_1->dmrs_ports[2]     = table_7_3_2_3_3_1[dci->antenna_ports][3];
      dlsch_config_pdu_1_1->dmrs_ports[3]     = table_7_3_2_3_3_1[dci->antenna_ports][4];
    }
    if ((mac->phy_config.config_req.dl_bwp_dedicated.pdsch_config_dedicated.dmrs_dl_for_pdsch_mapping_type_a.dmrs_type == 1) &&
	(mac->phy_config.config_req.dl_bwp_dedicated.pdsch_config_dedicated.dmrs_dl_for_pdsch_mapping_type_a.max_length == 2)){
      // Table 7.3.1.2.2-2: Antenna port(s) (1000 + DMRS port), dmrs-Type=1, maxLength=2
      if (n_codewords == 1) {
	dlsch_config_pdu_1_1->n_dmrs_cdm_groups = table_7_3_2_3_3_2_oneCodeword[dci->antenna_ports][0];
	dlsch_config_pdu_1_1->dmrs_ports[0]     = table_7_3_2_3_3_2_oneCodeword[dci->antenna_ports][1];
	dlsch_config_pdu_1_1->dmrs_ports[1]     = table_7_3_2_3_3_2_oneCodeword[dci->antenna_ports][2];
	dlsch_config_pdu_1_1->dmrs_ports[2]     = table_7_3_2_3_3_2_oneCodeword[dci->antenna_ports][3];
	dlsch_config_pdu_1_1->dmrs_ports[3]     = table_7_3_2_3_3_2_oneCodeword[dci->antenna_ports][4];
	dlsch_config_pdu_1_1->n_front_load_symb = table_7_3_2_3_3_2_oneCodeword[dci->antenna_ports][5];
      }
      if (n_codewords == 1) {
	dlsch_config_pdu_1_1->n_dmrs_cdm_groups = table_7_3_2_3_3_2_twoCodeword[dci->antenna_ports][0];
	dlsch_config_pdu_1_1->dmrs_ports[0]     = table_7_3_2_3_3_2_twoCodeword[dci->antenna_ports][1];
	dlsch_config_pdu_1_1->dmrs_ports[1]     = table_7_3_2_3_3_2_twoCodeword[dci->antenna_ports][2];
	dlsch_config_pdu_1_1->dmrs_ports[2]     = table_7_3_2_3_3_2_twoCodeword[dci->antenna_ports][3];
	dlsch_config_pdu_1_1->dmrs_ports[3]     = table_7_3_2_3_3_2_twoCodeword[dci->antenna_ports][4];
	dlsch_config_pdu_1_1->dmrs_ports[4]     = table_7_3_2_3_3_2_twoCodeword[dci->antenna_ports][5];
	dlsch_config_pdu_1_1->dmrs_ports[5]     = table_7_3_2_3_3_2_twoCodeword[dci->antenna_ports][6];
	dlsch_config_pdu_1_1->dmrs_ports[6]     = table_7_3_2_3_3_2_twoCodeword[dci->antenna_ports][7];
	dlsch_config_pdu_1_1->dmrs_ports[7]     = table_7_3_2_3_3_2_twoCodeword[dci->antenna_ports][8];
	dlsch_config_pdu_1_1->n_front_load_symb = table_7_3_2_3_3_2_twoCodeword[dci->antenna_ports][9];
      }
    }
    if ((mac->phy_config.config_req.dl_bwp_dedicated.pdsch_config_dedicated.dmrs_dl_for_pdsch_mapping_type_a.dmrs_type == 2) &&
	(mac->phy_config.config_req.dl_bwp_dedicated.pdsch_config_dedicated.dmrs_dl_for_pdsch_mapping_type_a.max_length == 1)){
      // Table 7.3.1.2.2-3: Antenna port(s) (1000 + DMRS port), dmrs-Type=2, maxLength=1
      if (n_codewords == 1) {
	dlsch_config_pdu_1_1->n_dmrs_cdm_groups = table_7_3_2_3_3_3_oneCodeword[dci->antenna_ports][0];
	dlsch_config_pdu_1_1->dmrs_ports[0]     = table_7_3_2_3_3_3_oneCodeword[dci->antenna_ports][1];
	dlsch_config_pdu_1_1->dmrs_ports[1]     = table_7_3_2_3_3_3_oneCodeword[dci->antenna_ports][2];
	dlsch_config_pdu_1_1->dmrs_ports[2]     = table_7_3_2_3_3_3_oneCodeword[dci->antenna_ports][3];
	dlsch_config_pdu_1_1->dmrs_ports[3]     = table_7_3_2_3_3_3_oneCodeword[dci->antenna_ports][4];
      }
      if (n_codewords == 1) {
	dlsch_config_pdu_1_1->n_dmrs_cdm_groups = table_7_3_2_3_3_3_twoCodeword[dci->antenna_ports][0];
	dlsch_config_pdu_1_1->dmrs_ports[0]     = table_7_3_2_3_3_3_twoCodeword[dci->antenna_ports][1];
	dlsch_config_pdu_1_1->dmrs_ports[1]     = table_7_3_2_3_3_3_twoCodeword[dci->antenna_ports][2];
	dlsch_config_pdu_1_1->dmrs_ports[2]     = table_7_3_2_3_3_3_twoCodeword[dci->antenna_ports][3];
	dlsch_config_pdu_1_1->dmrs_ports[3]     = table_7_3_2_3_3_3_twoCodeword[dci->antenna_ports][4];
	dlsch_config_pdu_1_1->dmrs_ports[4]     = table_7_3_2_3_3_3_twoCodeword[dci->antenna_ports][5];
	dlsch_config_pdu_1_1->dmrs_ports[5]     = table_7_3_2_3_3_3_twoCodeword[dci->antenna_ports][6];
      }
    }
    if ((mac->phy_config.config_req.dl_bwp_dedicated.pdsch_config_dedicated.dmrs_dl_for_pdsch_mapping_type_a.dmrs_type == 2) &&
	(mac->phy_config.config_req.dl_bwp_dedicated.pdsch_config_dedicated.dmrs_dl_for_pdsch_mapping_type_a.max_length == 2)){
      // Table 7.3.1.2.2-4: Antenna port(s) (1000 + DMRS port), dmrs-Type=2, maxLength=2
      if (n_codewords == 1) {
	dlsch_config_pdu_1_1->n_dmrs_cdm_groups = table_7_3_2_3_3_4_oneCodeword[dci->antenna_ports][0];
	dlsch_config_pdu_1_1->dmrs_ports[0]     = table_7_3_2_3_3_4_oneCodeword[dci->antenna_ports][1];
	dlsch_config_pdu_1_1->dmrs_ports[1]     = table_7_3_2_3_3_4_oneCodeword[dci->antenna_ports][2];
	dlsch_config_pdu_1_1->dmrs_ports[2]     = table_7_3_2_3_3_4_oneCodeword[dci->antenna_ports][3];
	dlsch_config_pdu_1_1->dmrs_ports[3]     = table_7_3_2_3_3_4_oneCodeword[dci->antenna_ports][4];
	dlsch_config_pdu_1_1->n_front_load_symb = table_7_3_2_3_3_4_oneCodeword[dci->antenna_ports][5];
      }
      if (n_codewords == 1) {
	dlsch_config_pdu_1_1->n_dmrs_cdm_groups = table_7_3_2_3_3_4_twoCodeword[dci->antenna_ports][0];
	dlsch_config_pdu_1_1->dmrs_ports[0]     = table_7_3_2_3_3_4_twoCodeword[dci->antenna_ports][1];
	dlsch_config_pdu_1_1->dmrs_ports[1]     = table_7_3_2_3_3_4_twoCodeword[dci->antenna_ports][2];
	dlsch_config_pdu_1_1->dmrs_ports[2]     = table_7_3_2_3_3_4_twoCodeword[dci->antenna_ports][3];
	dlsch_config_pdu_1_1->dmrs_ports[3]     = table_7_3_2_3_3_4_twoCodeword[dci->antenna_ports][4];
	dlsch_config_pdu_1_1->dmrs_ports[4]     = table_7_3_2_3_3_4_twoCodeword[dci->antenna_ports][5];
	dlsch_config_pdu_1_1->dmrs_ports[5]     = table_7_3_2_3_3_4_twoCodeword[dci->antenna_ports][6];
	dlsch_config_pdu_1_1->dmrs_ports[6]     = table_7_3_2_3_3_4_twoCodeword[dci->antenna_ports][7];
	dlsch_config_pdu_1_1->dmrs_ports[7]     = table_7_3_2_3_3_4_twoCodeword[dci->antenna_ports][8];
	dlsch_config_pdu_1_1->n_front_load_symb = table_7_3_2_3_3_4_twoCodeword[dci->antenna_ports][9];
      }
    }
    /* TCI */
    if (mac->dl_config_request.dl_config_list[0].dci_config_pdu.dci_config_rel15.coreset.tci_present_in_dci == 1){
      // 0 bit if higher layer parameter tci-PresentInDCI is not enabled
      // otherwise 3 bits as defined in Subclause 5.1.5 of [6, TS38.214]
      dlsch_config_pdu_1_1->tci_state = dci->tci;
    }
    /* SRS_REQUEST */
    // if SUL is supported in the cell, there is an additional bit in this field and the value of this bit represents table 7.1.1.1-1 TS 38.212 FIXME!!!
    dlsch_config_pdu_1_1->srs_config.aperiodicSRS_ResourceTrigger = (dci->srs_request & 0x11); // as per Table 7.3.1.1.2-24 TS 38.212
    /* CBGTI */
    dlsch_config_pdu_1_1->cbgti = dci->cbgti;
    /* CBGFI */
    dlsch_config_pdu_1_1->codeBlockGroupFlushIndicator = dci->cbgfi;
    /* DMRS_SEQ_INI */
    //FIXME!!!

    //	    dl_config->dl_config_list[dl_config->number_pdus].dci_config_pdu.dci_config_rel15.N_RB_BWP = n_RB_DLBWP;
	    
    dl_config->dl_config_list[dl_config->number_pdus].pdu_type = FAPI_NR_DL_CONFIG_TYPE_DLSCH;
    LOG_D(MAC,"(nr_ue_procedures.c) pdu_type=%d\n\n",dl_config->dl_config_list[dl_config->number_pdus].pdu_type);
            
    dl_config->number_pdus = dl_config->number_pdus + 1;

    break;

  case NR_DL_DCI_FORMAT_2_0:
    break;

  case NR_DL_DCI_FORMAT_2_1:        
    break;

  case NR_DL_DCI_FORMAT_2_2:        
    break;

  case NR_DL_DCI_FORMAT_2_3:
    break;

  default: 
    break;
  }


  if(rnti == SI_RNTI){

    //    }else if(rnti == mac->ra_rnti){

  }else if(rnti == P_RNTI){

  }else{  //  c-rnti

    ///  check if this is pdcch order 
    //dci->random_access_preamble_index;
    //dci->ss_pbch_index;
    //dci->prach_mask_index;

    ///  else normal DL-SCH grant
  }
  return 0;
}

int8_t nr_ue_get_SR(module_id_t module_idP, int CC_id, frame_t frameP, uint8_t eNB_id, uint16_t rnti, sub_frame_t subframe){

  return 0;
}

void nr_ue_send_sdu(module_id_t module_idP,
                    uint8_t CC_id,
                    frame_t frameP,
                    int slotP,
                    uint8_t * pdu, uint16_t pdu_len, uint8_t gNB_index,
                    NR_UL_TIME_ALIGNMENT_t *ul_time_alignment){

  LOG_D(MAC, "Handling PDU frame %d slot %d\n", frameP, slotP);

  uint8_t * pduP = pdu;
  NR_UE_MAC_INST_t *UE_mac_inst = get_mac_inst(module_idP);

  VCD_SIGNAL_DUMPER_DUMP_FUNCTION_BY_NAME(VCD_SIGNAL_DUMPER_FUNCTIONS_UE_SEND_SDU, VCD_FUNCTION_IN);

<<<<<<< HEAD
=======
  //LOG_D(MAC,"sdu: %x.%x.%x\n",sdu[0],sdu[1],sdu[2]);

  if (opt_enabled) {
    trace_pdu(DIRECTION_DOWNLINK, pduP, pdu_len, module_idP, WS_C_RNTI,
    (int) UE_mac_inst[module_idP].cs_RNTI, frameP, ttiP, 0, 0); //subframeP
    LOG_D(OPT, "[UE %d][DLSCH] Frame %d trace pdu for rnti %p  with size %d\n",
      module_idP, frameP, UE_mac_inst[module_idP].cs_RNTI, pdu_len);
    }

  /*
  #ifdef DEBUG_HEADER_PARSING
    LOG_D(MAC, "[UE %d] ue_send_sdu : Frame %d gNB_index %d : num_ce %d num_sdu %d\n",
      module_idP, frameP, gNB_index, num_ce, num_sdu);
  #endif
  */

  /*
  #if defined(ENABLE_MAC_PAYLOAD_DEBUG)
    LOG_T(MAC, "[UE %d] First 32 bytes of DLSCH : \n", module_idP);
    for (i = 0; i < 32; i++) {
      LOG_T(MAC, "%x.", sdu[i]);
    }
    LOG_T(MAC, "\n");
  #endif
  */

>>>>>>> cae94677
  // Processing MAC PDU
  // it parses MAC CEs subheaders, MAC CEs, SDU subheaderds and SDUs
  if (pduP != NULL)
    nr_ue_process_mac_pdu(module_idP, CC_id, frameP, pduP, pdu_len, gNB_index, ul_time_alignment);

  VCD_SIGNAL_DUMPER_DUMP_FUNCTION_BY_NAME(VCD_SIGNAL_DUMPER_FUNCTIONS_UE_SEND_SDU, VCD_FUNCTION_OUT);

}

void nr_extract_dci_info(NR_UE_MAC_INST_t *mac,
			 int dci_format,
			 uint8_t dci_size,
			 uint16_t rnti,
			 uint64_t *dci_pdu,
			 nr_dci_pdu_rel15_t *dci_pdu_rel15) {
  int rnti_type=-1;

  if       (rnti == mac->ra_rnti) rnti_type = NR_RNTI_RA;
  else if (rnti == mac->crnti)    rnti_type = NR_RNTI_C;
  else if (rnti == mac->t_crnti)  rnti_type = NR_RNTI_TC;
  else if (rnti == 0xFFFE)        rnti_type = NR_RNTI_P;
  else if (rnti == 0xFFFF)        rnti_type = NR_RNTI_SI;

  AssertFatal(rnti_type!=-1,"no identified/handled rnti\n");
  AssertFatal(mac->DLbwp[0] != NULL, "DLbwp[0] shouldn't be null here!\n");
  AssertFatal(mac->ULbwp[0] != NULL, "ULbwp[0] shouldn't be null here!\n");
  int N_RB = (mac->scd != NULL) ? 
    NRRIV2BW(mac->DLbwp[0]->bwp_Common->genericParameters.locationAndBandwidth,275) :
    NRRIV2BW(mac->scc->downlinkConfigCommon->initialDownlinkBWP->genericParameters.locationAndBandwidth,275);
  int N_RB_UL = (mac->scd != NULL) ? 
    NRRIV2BW(mac->ULbwp[0]->bwp_Common->genericParameters.locationAndBandwidth,275) :
    NRRIV2BW(mac->scc->uplinkConfigCommon->initialUplinkBWP->genericParameters.locationAndBandwidth,275);

  int pos;
  int fsize=0;
  switch(dci_format) {

  case NR_DL_DCI_FORMAT_1_0:
    switch(rnti_type) {
    case NR_RNTI_RA:
      // Freq domain assignment
      fsize = (int)ceil( log2( (N_RB*(N_RB+1))>>1 ) );
      pos=fsize;
      dci_pdu_rel15->freq_dom_resource_assignment_DL = *dci_pdu>>(dci_size-pos)&((1<<fsize)-1);
#ifdef DEBUG_EXTRACT_DCI
      LOG_D(MAC,"frequency-domain assignment %d (%d bits) N_RB_BWP %d=> %d (0x%lx)\n",dci_pdu_rel15->freq_dom_resource_assignment_DL,fsize,N_RB,dci_size-pos,*dci_pdu);
#endif
      // Time domain assignment
      pos+=4;
      dci_pdu_rel15->time_dom_resource_assignment = (*dci_pdu >> (dci_size-pos))&0xf;
#ifdef DEBUG_EXTRACT_DCI
      LOG_D(MAC,"time-domain assignment %d  (3 bits)=> %d (0x%lx)\n",dci_pdu_rel15->time_dom_resource_assignment,dci_size-pos,*dci_pdu);
#endif
      // VRB to PRB mapping
	
      pos++;
      dci_pdu_rel15->vrb_to_prb_mapping = (*dci_pdu>>(dci_size-pos))&0x1;
#ifdef DEBUG_EXTRACT_DCI
      LOG_D(MAC,"vrb to prb mapping %d  (1 bits)=> %d (0x%lx)\n",dci_pdu_rel15->vrb_to_prb_mapping,dci_size-pos,*dci_pdu);
#endif
      // MCS
      pos+=5;
      dci_pdu_rel15->mcs = (*dci_pdu>>(dci_size-pos))&0x1f;
#ifdef DEBUG_EXTRACT_DCI
      LOG_D(MAC,"mcs %d  (5 bits)=> %d (0x%lx)\n",dci_pdu_rel15->mcs,dci_size-pos,*dci_pdu);
#endif
      // TB scaling
      pos+=2;
      dci_pdu_rel15->tb_scaling = (*dci_pdu>>(dci_size-pos))&0x3;
#ifdef DEBUG_EXTRACT_DCI
      LOG_D(MAC,"tb_scaling %d  (2 bits)=> %d (0x%lx)\n",dci_pdu_rel15->tb_scaling,dci_size-pos,*dci_pdu);
#endif
      break;
  	
    case NR_RNTI_C:
	
      // indicating a DL DCI format 1bit
      pos++;
      dci_pdu_rel15->identifier_dci_formats = (*dci_pdu>>(dci_size-pos))&1;
#ifdef DEBUG_EXTRACT_DCI
      LOG_D(MAC,"Format indicator %d (%d bits) N_RB_BWP %d => %d (0x%lx)\n",dci_pdu_rel15->identifier_dci_formats,1,N_RB,dci_size-pos,*dci_pdu);
#endif
  	
      // Freq domain assignment (275rb >> fsize = 16)
      fsize = (int)ceil( log2( (N_RB*(N_RB+1))>>1 ) );
      pos+=fsize;
      dci_pdu_rel15->freq_dom_resource_assignment_DL = (*dci_pdu>>(dci_size-pos))&((1<<fsize)-1);
  	
#ifdef DEBUG_EXTRACT_DCI
      LOG_D(MAC,"Freq domain assignment %d (%d bits)=> %d (0x%lx)\n",dci_pdu_rel15->freq_dom_resource_assignment_DL,fsize,dci_size-pos,*dci_pdu);
#endif
    	
      uint16_t is_ra = 1;
      for (int i=0; i<fsize; i++)
	if (!((dci_pdu_rel15->freq_dom_resource_assignment_DL>>i)&1)) {
	  is_ra = 0;
	  break;
	}
      if (is_ra) //fsize are all 1  38.212 p86
	{
	  // ra_preamble_index 6 bits
	  pos+=6;
	  dci_pdu_rel15->ra_preamble_index = (*dci_pdu>>(dci_size-pos))&0x3f;
	    
	  // UL/SUL indicator  1 bit
	  pos++;
	  dci_pdu_rel15->sul_ind_0_1 = (*dci_pdu>>(dci_size-pos))&1;
	    
	  // SS/PBCH index  6 bits
	  pos+=6;
	  dci_pdu_rel15->ss_pbch_index = (*dci_pdu>>(dci_size-pos))&0x3f;
	    
	  //  prach_mask_index  4 bits
	  pos+=4;
	  dci_pdu_rel15->prach_mask_index = (*dci_pdu>>(dci_size-pos))&0xf;
	    
	}  //end if
      else {
	  
	// Time domain assignment 4bit
		  
	pos+=4;
	dci_pdu_rel15->time_dom_resource_assignment = (*dci_pdu>>(dci_size-pos))&0xf;
#ifdef DEBUG_EXTRACT_DCI
	LOG_D(MAC,"Time domain assignment %d (%d bits)=> %d (0x%lx)\n",dci_pdu_rel15->time_dom_resource_assignment,4,dci_size-pos,*dci_pdu);
#endif
	  
	// VRB to PRB mapping  1bit
	pos++;
	dci_pdu_rel15->vrb_to_prb_mapping = (*dci_pdu>>(dci_size-pos))&1;
#ifdef DEBUG_EXTRACT_DCI
	LOG_D(MAC,"VRB to PRB %d (%d bits)=> %d (0x%lx)\n",dci_pdu_rel15->vrb_to_prb_mapping,1,dci_size-pos,*dci_pdu);
#endif
	
	// MCS 5bit  //bit over 32, so dci_pdu ++
	pos+=5;
	dci_pdu_rel15->mcs = (*dci_pdu>>(dci_size-pos))&0x1f;
#ifdef DEBUG_EXTRACT_DCI
	LOG_D(MAC,"MCS %d (%d bits)=> %d (0x%lx)\n",dci_pdu_rel15->mcs,5,dci_size-pos,*dci_pdu);
#endif
	  
	// New data indicator 1bit
	pos++;
	dci_pdu_rel15->ndi = (*dci_pdu>>(dci_size-pos))&1;
#ifdef DEBUG_EXTRACT_DCI
	LOG_D(MAC,"NDI %d (%d bits)=> %d (0x%lx)\n",dci_pdu_rel15->ndi,1,dci_size-pos,*dci_pdu);
#endif      
	  
	// Redundancy version  2bit
	pos+=2;
	dci_pdu_rel15->rv = (*dci_pdu>>(dci_size-pos))&0x3;
#ifdef DEBUG_EXTRACT_DCI
	LOG_D(MAC,"RV %d (%d bits)=> %d (0x%lx)\n",dci_pdu_rel15->rv,2,dci_size-pos,*dci_pdu);
#endif
	  
	// HARQ process number  4bit
	pos+=4;
	dci_pdu_rel15->harq_process_number  = (*dci_pdu>>(dci_size-pos))&0xf;
#ifdef DEBUG_EXTRACT_DCI
	LOG_D(MAC,"HARQ_PID %d (%d bits)=> %d (0x%lx)\n",dci_pdu_rel15->harq_process_number,4,dci_size-pos,*dci_pdu);
#endif
	  
	// Downlink assignment index  2bit
	pos+=2;
	dci_pdu_rel15->dai = (*dci_pdu>>(dci_size-pos))&3;
#ifdef DEBUG_EXTRACT_DCI
	LOG_D(MAC,"DAI %d (%d bits)=> %d (0x%lx)\n",dci_pdu_rel15->dai,2,dci_size-pos,*dci_pdu);
#endif
	  
	// TPC command for scheduled PUCCH  2bit
	pos+=2;
	dci_pdu_rel15->tpc_pucch = (*dci_pdu>>(dci_size-pos))&3;
#ifdef DEBUG_EXTRACT_DCI
	LOG_D(MAC,"TPC %d (%d bits)=> %d (0x%lx)\n",dci_pdu_rel15->tpc_pucch,2,dci_size-pos,*dci_pdu);
#endif
	  
	// PUCCH resource indicator  3bit
	pos+=3;
	dci_pdu_rel15->pucch_resource_ind = (*dci_pdu>>(dci_size-pos))&0x7;
#ifdef DEBUG_EXTRACT_DCI
	LOG_D(MAC,"PUCCH RI %d (%d bits)=> %d (0x%lx)\n",dci_pdu_rel15->pucch_resource_ind,3,dci_size-pos,*dci_pdu);
#endif
	  
	// PDSCH-to-HARQ_feedback timing indicator 3bit
	pos+=3;
	dci_pdu_rel15->pdsch_to_harq_feedback_time_ind = (*dci_pdu>>(dci_size-pos))&0x7;
#ifdef DEBUG_EXTRACT_DCI
	LOG_D(MAC,"PDSCH to HARQ TI %d (%d bits)=> %d (0x%lx)\n",dci_pdu_rel15->pdsch_to_harq_feedback_time_ind,3,dci_size-pos,*dci_pdu);
#endif
	  
      } //end else
      break;
    	
    case NR_RNTI_P:
      /*
      // Short Messages Indicator – 2 bits
      for (int i=0; i<2; i++)
      dci_pdu |= (((uint64_t)dci_pdu_rel15->short_messages_indicator>>(1-i))&1)<<(dci_size-pos++);
      // Short Messages – 8 bits
      for (int i=0; i<8; i++)
      *dci_pdu |= (((uint64_t)dci_pdu_rel15->short_messages>>(7-i))&1)<<(dci_size-pos++);
      // Freq domain assignment 0-16 bit
      fsize = (int)ceil( log2( (N_RB*(N_RB+1))>>1 ) );
      for (int i=0; i<fsize; i++)
      *dci_pdu |= (((uint64_t)dci_pdu_rel15->frequency_domain_assignment>>(fsize-i-1))&1)<<(dci_size-pos++);
      // Time domain assignment 4 bit
      for (int i=0; i<4; i++)
      *dci_pdu |= (((uint64_t)dci_pdu_rel15->time_domain_assignment>>(3-i))&1)<<(dci_size-pos++);
      // VRB to PRB mapping 1 bit
      *dci_pdu |= ((uint64_t)dci_pdu_rel15->vrb_to_prb_mapping&1)<<(dci_size-pos++);
      // MCS 5 bit
      for (int i=0; i<5; i++)
      *dci_pdu |= (((uint64_t)dci_pdu_rel15->mcs>>(4-i))&1)<<(dci_size-pos++);
	
      // TB scaling 2 bit
      for (int i=0; i<2; i++)
      *dci_pdu |= (((uint64_t)dci_pdu_rel15->tb_scaling>>(1-i))&1)<<(dci_size-pos++);
      */	
	
      break;
  	
    case NR_RNTI_SI:
      /*
      // Freq domain assignment 0-16 bit
      fsize = (int)ceil( log2( (N_RB*(N_RB+1))>>1 ) );
      for (int i=0; i<fsize; i++)
      *dci_pdu |= ((dci_pdu_rel15->frequency_domain_assignment>>(fsize-i-1))&1)<<(dci_size-pos++);
      // Time domain assignment 4 bit
      for (int i=0; i<4; i++)
      *dci_pdu |= (((uint64_t)dci_pdu_rel15->time_domain_assignment>>(3-i))&1)<<(dci_size-pos++);
      // VRB to PRB mapping 1 bit
      *dci_pdu |= ((uint64_t)dci_pdu_rel15->vrb_to_prb_mapping&1)<<(dci_size-pos++);
      // MCS 5bit  //bit over 32, so dci_pdu ++
      for (int i=0; i<5; i++)
      *dci_pdu |= (((uint64_t)dci_pdu_rel15->mcs>>(4-i))&1)<<(dci_size-pos++);
      // Redundancy version  2bit
      for (int i=0; i<2; i++)
      *dci_pdu |= (((uint64_t)dci_pdu_rel15->rv>>(1-i))&1)<<(dci_size-pos++);
      */	
      break;
	
    case NR_RNTI_TC:
      // indicating a DL DCI format 1bit
      pos++;
      dci_pdu_rel15->identifier_dci_formats = (*dci_pdu>>(dci_size-pos))&1;
      // Freq domain assignment 0-16 bit
      fsize = (int)ceil( log2( (N_RB*(N_RB+1))>>1 ) );
      pos+=fsize;
      dci_pdu_rel15->freq_dom_resource_assignment_DL = (*dci_pdu>>(dci_size-pos))&((1<<fsize)-1);
      // Time domain assignment 4 bit
      pos+=4;
      dci_pdu_rel15->time_dom_resource_assignment = (*dci_pdu>>(dci_size-pos))&0xf;
      // VRB to PRB mapping 1 bit
      dci_pdu_rel15->vrb_to_prb_mapping = (*dci_pdu>>(dci_size-pos))&1;
      // MCS 5bit  //bit over 32, so dci_pdu ++
      pos+=5;
      dci_pdu_rel15->mcs = (*dci_pdu>>(dci_size-pos))&0x1f;
      // New data indicator 1bit
      dci_pdu_rel15->ndi = (*dci_pdu>>(dci_size-pos))&1;
      // Redundancy version  2bit
      pos+=2;
      dci_pdu_rel15->rv = (*dci_pdu>>(dci_size-pos))&3;
      // HARQ process number  4bit
      pos+=4;
      dci_pdu_rel15->harq_process_number = (*dci_pdu>>(dci_size-pos))&0xf;
      // Downlink assignment index – 2 bits
      pos+=2;
      dci_pdu_rel15->dai = (*dci_pdu>>(dci_size-pos))&3;
      // TPC command for scheduled PUCCH – 2 bits
      pos+=2;
      dci_pdu_rel15->tpc_pucch  = (*dci_pdu>>(dci_size-pos))&3;
      // PDSCH-to-HARQ_feedback timing indicator – 3 bits
      pos+=3;
      dci_pdu_rel15->pdsch_to_harq_feedback_time_ind = (*dci_pdu>>(dci_size-pos))&7;
       
      break;
    }
    break;
  
  case NR_UL_DCI_FORMAT_0_0:
    switch(rnti_type)
      {
      case NR_RNTI_C:
	// indicating a DL DCI format 1bit
	dci_pdu_rel15->identifier_dci_formats = (*dci_pdu>>(dci_size-pos))&1;
	// Freq domain assignment  max 16 bit
	fsize = (int)ceil( log2( (N_RB_UL*(N_RB_UL+1))>>1 ) );
	pos+=fsize;
	dci_pdu_rel15->freq_dom_resource_assignment_UL = (*dci_pdu>>(dci_size-pos))&((1<<fsize)-1);
	// Time domain assignment 4bit
	pos+=4;
	dci_pdu_rel15->time_dom_resource_assignment = (*dci_pdu>>(dci_size-pos))&0xf;
	// Frequency hopping flag – 1 bit
	pos++;
	dci_pdu_rel15->freq_hopping_flag= (*dci_pdu>>(dci_size-pos))&1;
	// MCS  5 bit
	pos+=5;
	dci_pdu_rel15->mcs= (*dci_pdu>>(dci_size-pos))&0x1f;
	// New data indicator 1bit
	pos++;
	dci_pdu_rel15->ndi= (*dci_pdu>>(dci_size-pos))&1;
	// Redundancy version  2bit
	pos+=2;
	dci_pdu_rel15->rv= (*dci_pdu>>(dci_size-pos))&3;
	// HARQ process number  4bit
	pos+=4;
	dci_pdu_rel15->harq_process_number = (*dci_pdu>>(dci_size-pos))&0xf;
	// TPC command for scheduled PUSCH – 2 bits
	pos+=2;
	dci_pdu_rel15->tpc_pusch = (*dci_pdu>>(dci_size-pos))&3;
	// UL/SUL indicator – 1 bit
	/* commented for now (RK): need to get this from BWP descriptor
	   if (cfg->pucch_config.pucch_GroupHopping.value)
	   dci_pdu->= ((uint64_t)*dci_pdu>>(dci_size-pos)ul_sul_indicator&1)<<(dci_size-pos++);
	*/
	break;
	
      case NR_RNTI_TC:
	/*	
	// indicating a DL DCI format 1bit
	dci_pdu->= (*dci_pdu>>(dci_size-pos)format_indicator&1)<<(dci_size-pos++);
	// Freq domain assignment  max 16 bit
	fsize = (int)ceil( log2( (N_RB_UL*(N_RB_UL+1))>>1 ) );
	for (int i=0; i<fsize; i++)
	dci_pdu->= ((*dci_pdu>>(dci_size-pos)frequency_domain_assignment>>(fsize-i-1))&1)<<(dci_size-pos++);
	// Time domain assignment 4bit
	for (int i=0; i<4; i++)
	dci_pdu->= (((uint64_t)*dci_pdu>>(dci_size-pos)time_domain_assignment>>(3-i))&1)<<(dci_size-pos++);
	// Frequency hopping flag – 1 bit
	dci_pdu->= ((uint64_t)*dci_pdu>>(dci_size-pos)frequency_hopping_flag&1)<<(dci_size-pos++);
	// MCS  5 bit
	for (int i=0; i<5; i++)
	dci_pdu->= (((uint64_t)*dci_pdu>>(dci_size-pos)mcs>>(4-i))&1)<<(dci_size-pos++);
	// New data indicator 1bit
	dci_pdu->= ((uint64_t)*dci_pdu>>(dci_size-pos)ndi&1)<<(dci_size-pos++);
	// Redundancy version  2bit
	for (int i=0; i<2; i++)
	dci_pdu->= (((uint64_t)*dci_pdu>>(dci_size-pos)rv>>(1-i))&1)<<(dci_size-pos++);
	// HARQ process number  4bit
	for (int i=0; i<4; i++)
	*dci_pdu  |= (((uint64_t)*dci_pdu>>(dci_size-pos)harq_pid>>(3-i))&1)<<(dci_size-pos++);
	
	// TPC command for scheduled PUSCH – 2 bits
	for (int i=0; i<2; i++)
	dci_pdu->= (((uint64_t)*dci_pdu>>(dci_size-pos)tpc>>(1-i))&1)<<(dci_size-pos++);
	*/	
	// UL/SUL indicator – 1 bit
	/*
	  commented for now (RK): need to get this information from BWP descriptor
	  if (cfg->pucch_config.pucch_GroupHopping.value)
	  dci_pdu->= ((uint64_t)dci_pdu_rel15->ul_sul_indicator&1)<<(dci_size-pos++);
	*/
	break;
	
      }
    break;
  }
}


void nr_ue_process_mac_pdu(module_id_t module_idP,
                           uint8_t CC_id,
                           frame_t frameP,
                           uint8_t *pduP, 
                           uint16_t mac_pdu_len,
                           uint8_t gNB_index,
                           NR_UL_TIME_ALIGNMENT_t *ul_time_alignment){

    // This function is adapting code from the old
    // parse_header(...) and ue_send_sdu(...) functions of OAI LTE

    uint8_t *pdu_ptr = pduP, rx_lcid, done = 0;
    int pdu_len = mac_pdu_len;
    uint16_t mac_ce_len, mac_subheader_len, mac_sdu_len;

    //NR_UE_MAC_INST_t *UE_mac_inst = get_mac_inst(module_idP);
    //uint8_t scs = UE_mac_inst->mib->subCarrierSpacingCommon;
    //uint16_t bwp_ul_NB_RB = UE_mac_inst->initial_bwp_ul.N_RB;

    //  For both DL/UL-SCH
    //  Except:
    //   - UL/DL-SCH: fixed-size MAC CE(known by LCID)
    //   - UL/DL-SCH: padding
    //   - UL-SCH:    MSG3 48-bits
    //  |0|1|2|3|4|5|6|7|  bit-wise
    //  |R|F|   LCID    |
    //  |       L       |
    //  |0|1|2|3|4|5|6|7|  bit-wise
    //  |R|F|   LCID    |
    //  |       L       |
    //  |       L       |

    //  For both DL/UL-SCH
    //  For:
    //   - UL/DL-SCH: fixed-size MAC CE(known by LCID)
    //   - UL/DL-SCH: padding, for single/multiple 1-oct padding CE(s)
    //   - UL-SCH:    MSG3 48-bits
    //  |0|1|2|3|4|5|6|7|  bit-wise
    //  |R|R|   LCID    |
    //  LCID: The Logical Channel ID field identifies the logical channel instance of the corresponding MAC SDU or the type of the corresponding MAC CE or padding as described in Tables 6.2.1-1 and 6.2.1-2 for the DL-SCH and UL-SCH respectively. There is one LCID field per MAC subheader. The LCID field size is 6 bits;
    //  L: The Length field indicates the length of the corresponding MAC SDU or variable-sized MAC CE in bytes. There is one L field per MAC subheader except for subheaders corresponding to fixed-sized MAC CEs and padding. The size of the L field is indicated by the F field;
    //  F: lenght of L is 0:8 or 1:16 bits wide
    //  R: Reserved bit, set to zero.
    
    while (!done && pdu_len > 0){
        mac_ce_len = 0x0000;
        mac_subheader_len = 0x0001; //  default to fixed-length subheader = 1-oct
        mac_sdu_len = 0x0000;
        rx_lcid = ((NR_MAC_SUBHEADER_FIXED *)pdu_ptr)->LCID;

        switch(rx_lcid){
            //  MAC CE

            /*#ifdef DEBUG_HEADER_PARSING
              LOG_D(MAC, "[UE] LCID %d, PDU length %d\n", ((NR_MAC_SUBHEADER_FIXED *)pdu_ptr)->LCID, pdu_len);
            #endif*/
            case DL_SCH_LCID_CCCH:
                //  MSG4 RRC Connection Setup 38.331
                //  varialbe length
                mac_ce_len |= (uint16_t)((NR_MAC_SUBHEADER_SHORT *)pdu_ptr)->L;
                mac_subheader_len = 2;
                if(((NR_MAC_SUBHEADER_SHORT *)pdu_ptr)->F){
                    mac_ce_len |= (uint16_t)(((NR_MAC_SUBHEADER_LONG *)pdu_ptr)->L2)<<8;
                    mac_subheader_len = 3;
                }

                break;

            case DL_SCH_LCID_TCI_STATE_ACT_UE_SPEC_PDSCH:

                //  38.321 Ch6.1.3.14
                //  varialbe length
                mac_ce_len |= (uint16_t)((NR_MAC_SUBHEADER_SHORT *)pdu_ptr)->L;
                mac_subheader_len = 2;
                if(((NR_MAC_SUBHEADER_SHORT *)pdu_ptr)->F){
                    mac_ce_len |= (uint16_t)(((NR_MAC_SUBHEADER_LONG *)pdu_ptr)->L2)<<8;
                    mac_subheader_len = 3;
                }
                break;
            case DL_SCH_LCID_APERIODIC_CSI_TRI_STATE_SUBSEL:
                //  38.321 Ch6.1.3.13
                //  varialbe length
                mac_ce_len |= (uint16_t)((NR_MAC_SUBHEADER_SHORT *)pdu_ptr)->L;
                mac_subheader_len = 2;
                if(((NR_MAC_SUBHEADER_SHORT *)pdu_ptr)->F){
                    mac_ce_len |= (uint16_t)(((NR_MAC_SUBHEADER_LONG *)pdu_ptr)->L2)<<8;
                    mac_subheader_len = 3;
                }
                break;
            case DL_SCH_LCID_SP_CSI_RS_CSI_IM_RES_SET_ACT:
                //  38.321 Ch6.1.3.12
                //  varialbe length
                mac_ce_len |= (uint16_t)((NR_MAC_SUBHEADER_SHORT *)pdu_ptr)->L;
                mac_subheader_len = 2;
                if(((NR_MAC_SUBHEADER_SHORT *)pdu_ptr)->F){
                    mac_ce_len |= (uint16_t)(((NR_MAC_SUBHEADER_LONG *)pdu_ptr)->L2)<<8;
                    mac_subheader_len = 3;
                }
                break;
            case DL_SCH_LCID_SP_SRS_ACTIVATION:
                //  38.321 Ch6.1.3.17
                //  varialbe length
                mac_ce_len |= (uint16_t)((NR_MAC_SUBHEADER_SHORT *)pdu_ptr)->L;
                mac_subheader_len = 2;
                if(((NR_MAC_SUBHEADER_SHORT *)pdu_ptr)->F){
                    mac_ce_len |= (uint16_t)(((NR_MAC_SUBHEADER_LONG *)pdu_ptr)->L2)<<8;
                    mac_subheader_len = 3;
                }
                break;
            
            case DL_SCH_LCID_RECOMMENDED_BITRATE:
                //  38.321 Ch6.1.3.20
                mac_ce_len = 2;
                break;
            case DL_SCH_LCID_SP_ZP_CSI_RS_RES_SET_ACT:
                //  38.321 Ch6.1.3.19
                mac_ce_len = 2;
                break;
            case DL_SCH_LCID_PUCCH_SPATIAL_RELATION_ACT:
                //  38.321 Ch6.1.3.18
                mac_ce_len = 3;
                break;
            case DL_SCH_LCID_SP_CSI_REP_PUCCH_ACT:
                //  38.321 Ch6.1.3.16
                mac_ce_len = 2;
                break;
            case DL_SCH_LCID_TCI_STATE_IND_UE_SPEC_PDCCH:
                //  38.321 Ch6.1.3.15
                mac_ce_len = 2;
                break;
            case DL_SCH_LCID_DUPLICATION_ACT:
                //  38.321 Ch6.1.3.11
                mac_ce_len = 1;
                break;
            case DL_SCH_LCID_SCell_ACT_4_OCT:
                //  38.321 Ch6.1.3.10
                mac_ce_len = 4;
                break;
            case DL_SCH_LCID_SCell_ACT_1_OCT:
                //  38.321 Ch6.1.3.10
                mac_ce_len = 1;
                break;
            case DL_SCH_LCID_L_DRX:
                //  38.321 Ch6.1.3.6
                //  fixed length but not yet specify.
                mac_ce_len = 0;
                break;
            case DL_SCH_LCID_DRX:
                //  38.321 Ch6.1.3.5
                //  fixed length but not yet specify.
                mac_ce_len = 0;
                break;
            case DL_SCH_LCID_TA_COMMAND:
                //  38.321 Ch6.1.3.4
                mac_ce_len = 1;

                /*uint8_t ta_command = ((NR_MAC_CE_TA *)pdu_ptr)[1].TA_COMMAND;
                uint8_t tag_id = ((NR_MAC_CE_TA *)pdu_ptr)[1].TAGID;*/

                ul_time_alignment->apply_ta = 1;
                ul_time_alignment->ta_command = ((NR_MAC_CE_TA *)pdu_ptr)[1].TA_COMMAND;
                ul_time_alignment->tag_id = ((NR_MAC_CE_TA *)pdu_ptr)[1].TAGID;

                /*
                #ifdef DEBUG_HEADER_PARSING
                LOG_D(MAC, "[UE] CE %d : UE Timing Advance : %d\n", i, pdu_ptr[1]);
                #endif
                */

                LOG_D(MAC, "Received TA_COMMAND %u TAGID %u CC_id %d\n", ul_time_alignment->ta_command, ul_time_alignment->tag_id, CC_id);

                break;
            case DL_SCH_LCID_CON_RES_ID:
                //  38.321 Ch6.1.3.3
                mac_ce_len = 6;

                break;
            case DL_SCH_LCID_PADDING:
                done = 1;
                //  end of MAC PDU, can ignore the rest.
                break;

            //  MAC SDU

            case DL_SCH_LCID_DCCH:
                //  check if LCID is valid at current time.

            case DL_SCH_LCID_DCCH1:
                //  check if LCID is valid at current time.

            default:
                //  check if LCID is valid at current time.
                if(((NR_MAC_SUBHEADER_SHORT *)pdu_ptr)->F){
                    //mac_sdu_len |= (uint16_t)(((NR_MAC_SUBHEADER_LONG *)pdu_ptr)->L2)<<8;
                    mac_subheader_len = 3;
                    mac_sdu_len = ((uint16_t)(((NR_MAC_SUBHEADER_LONG *) pdu_ptr)->L1 & 0x7f) << 8)
                    | ((uint16_t)((NR_MAC_SUBHEADER_LONG *) pdu_ptr)->L2 & 0xff);

                } else {
                  mac_sdu_len = (uint16_t)((NR_MAC_SUBHEADER_SHORT *)pdu_ptr)->L;
                  mac_subheader_len = 2;
                }

                LOG_D(MAC, "[UE %d] Frame %d : DLSCH -> DL-DTCH %d (gNB %d, %d bytes)\n", module_idP, frameP, rx_lcid, gNB_index, mac_sdu_len);

                #if defined(ENABLE_MAC_PAYLOAD_DEBUG)
                    LOG_T(MAC, "[UE %d] First 32 bytes of DLSCH : \n", module_idP);

                    for (i = 0; i < 32; i++)
                      LOG_T(MAC, "%x.", (pdu_ptr + mac_subheader_len)[i]);

                    LOG_T(MAC, "\n");
                #endif

                if (IS_SOFTMODEM_NOS1){
                  if (rx_lcid < NB_RB_MAX && rx_lcid >= DL_SCH_LCID_DTCH) {

                    mac_rlc_data_ind(module_idP,
                                     0x1234,
                                     gNB_index,
                                     frameP,
                                     ENB_FLAG_NO,
                                     MBMS_FLAG_NO,
                                     rx_lcid,
                                     (char *) (pdu_ptr + mac_subheader_len),
                                     mac_sdu_len,
                                     1,
                                     NULL);
                  } else {
                    LOG_E(MAC, "[UE %d] Frame %d : unknown LCID %d (gNB %d)\n", module_idP, frameP, rx_lcid, gNB_index);
                  }
                }

            break;
        }
        pdu_ptr += ( mac_subheader_len + mac_ce_len + mac_sdu_len );
        pdu_len -= ( mac_subheader_len + mac_ce_len + mac_sdu_len );

        AssertFatal(pdu_len >= 0, "[MAC] nr_ue_process_mac_pdu, residual mac pdu length < 0!\n");
    }
}<|MERGE_RESOLUTION|>--- conflicted
+++ resolved
@@ -2679,35 +2679,6 @@
 
   VCD_SIGNAL_DUMPER_DUMP_FUNCTION_BY_NAME(VCD_SIGNAL_DUMPER_FUNCTIONS_UE_SEND_SDU, VCD_FUNCTION_IN);
 
-<<<<<<< HEAD
-=======
-  //LOG_D(MAC,"sdu: %x.%x.%x\n",sdu[0],sdu[1],sdu[2]);
-
-  if (opt_enabled) {
-    trace_pdu(DIRECTION_DOWNLINK, pduP, pdu_len, module_idP, WS_C_RNTI,
-    (int) UE_mac_inst[module_idP].cs_RNTI, frameP, ttiP, 0, 0); //subframeP
-    LOG_D(OPT, "[UE %d][DLSCH] Frame %d trace pdu for rnti %p  with size %d\n",
-      module_idP, frameP, UE_mac_inst[module_idP].cs_RNTI, pdu_len);
-    }
-
-  /*
-  #ifdef DEBUG_HEADER_PARSING
-    LOG_D(MAC, "[UE %d] ue_send_sdu : Frame %d gNB_index %d : num_ce %d num_sdu %d\n",
-      module_idP, frameP, gNB_index, num_ce, num_sdu);
-  #endif
-  */
-
-  /*
-  #if defined(ENABLE_MAC_PAYLOAD_DEBUG)
-    LOG_T(MAC, "[UE %d] First 32 bytes of DLSCH : \n", module_idP);
-    for (i = 0; i < 32; i++) {
-      LOG_T(MAC, "%x.", sdu[i]);
-    }
-    LOG_T(MAC, "\n");
-  #endif
-  */
-
->>>>>>> cae94677
   // Processing MAC PDU
   // it parses MAC CEs subheaders, MAC CEs, SDU subheaderds and SDUs
   if (pduP != NULL)
