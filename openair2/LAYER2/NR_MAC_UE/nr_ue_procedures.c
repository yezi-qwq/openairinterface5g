--- conflicted
+++ resolved
@@ -135,7 +135,7 @@
 };
 
 
-void get_bwp_info(NR_UE_MAC_INST_t *mac,    
+void get_bwp_info(NR_UE_MAC_INST_t *mac,
                   int dl_bwp_id,
                   int ul_bwp_id,
                   NR_BWP_DownlinkDedicated_t **bwpd,
@@ -152,10 +152,10 @@
        else if (mac->scc) *bwpc = mac->scc->downlinkConfigCommon->initialDownlinkBWP;
        AssertFatal(*bwpc!=NULL,"bwpc shouldn't be null\n");
     } else {
-       if (mac->cg && 
+       if (mac->cg &&
            mac->cg->spCellConfig &&
            mac->cg->spCellConfig->spCellConfigDedicated &&
-           mac->cg->spCellConfig->spCellConfigDedicated->initialDownlinkBWP) 
+           mac->cg->spCellConfig->spCellConfigDedicated->initialDownlinkBWP)
           *bwpd = mac->cg->spCellConfig->spCellConfigDedicated->initialDownlinkBWP;
        if (mac->scc_SIB) *bwpc = &mac->scc_SIB->downlinkConfigCommon.initialDownlinkBWP;
        else if (mac->scc) *bwpc = mac->scc->downlinkConfigCommon->initialDownlinkBWP;
@@ -181,7 +181,7 @@
           *ubwpd = mac->cg->spCellConfig->spCellConfigDedicated->uplinkConfig->initialUplinkBWP;
        if (mac->scc_SIB) *ubwpc = &mac->scc_SIB->uplinkConfigCommon->initialUplinkBWP;
        else if (mac->scc) *ubwpc = mac->scc->uplinkConfigCommon->initialUplinkBWP;
-       AssertFatal(*ubwpc!=NULL,"ubwpc shouldn't be null\n"); 
+       AssertFatal(*ubwpc!=NULL,"ubwpc shouldn't be null\n");
     }
 }
 
@@ -746,12 +746,6 @@
 
     dl_config->dl_config_list[dl_config->number_pdus].dlsch_config_pdu.rnti = rnti;
     fapi_nr_dl_config_dlsch_pdu_rel15_t *dlsch_config_pdu_1_0 = &dl_config->dl_config_list[dl_config->number_pdus].dlsch_config_pdu.dlsch_config_rel15;
-<<<<<<< HEAD
-=======
-
-    NR_PDSCH_Config_t *pdsch_config= (mac->DLbwp[0]) ? mac->DLbwp[0]->bwp_Dedicated->pdsch_Config->choice.setup : NULL;
-    uint16_t BWPSize = n_RB_DLBWP;
->>>>>>> b590cec2
 
     NR_PDSCH_Config_t *pdsch_config= (mac->DLbwp[0]) ? mac->DLbwp[0]->bwp_Dedicated->pdsch_Config->choice.setup : NULL;
     int is_common=0;
@@ -802,15 +796,7 @@
       LOG_W(MAC, "[%d.%d] Invalid frequency_domain_assignment. Possibly due to false DCI. Ignoring DCI!\n", frame, slot);
       return -1;
     }
-<<<<<<< HEAD
-
-=======
-    /* TIME_DOM_RESOURCE_ASSIGNMENT */
-    if (nr_ue_process_dci_time_dom_resource_assignment(mac,NULL,dlsch_config_pdu_1_0,dci->time_domain_assignment.val,default_abc,rnti==SI_RNTI) < 0) {
-      LOG_W(MAC, "[%d.%d] Invalid time_domain_assignment. Possibly due to false DCI. Ignoring DCI!\n", frame, slot);
-      return -1;
-    }
->>>>>>> b590cec2
+
 
     NR_PDSCH_TimeDomainResourceAllocationList_t *pdsch_TimeDomainAllocationList = NULL;
     if (mac->DLbwp[0] &&
@@ -1014,12 +1000,8 @@
       return -1;
     }
     /* TIME_DOM_RESOURCE_ASSIGNMENT */
-<<<<<<< HEAD
     NR_PDSCH_TimeDomainResourceAllocationList_t *pdsch_TimeDomainAllocationList = choose_dl_tda_list(pdsch_Config,bwpc->pdsch_ConfigCommon->choice.setup);
     if (nr_ue_process_dci_time_dom_resource_assignment(mac,NULL,pdsch_TimeDomainAllocationList,NULL,dlsch_config_pdu_1_1,dci->time_domain_assignment.val,0,false) < 0) {
-=======
-    if (nr_ue_process_dci_time_dom_resource_assignment(mac,NULL,dlsch_config_pdu_1_1,dci->time_domain_assignment.val,0,false) < 0) {
->>>>>>> b590cec2
       LOG_W(MAC, "[%d.%d] Invalid time_domain_assignment. Possibly due to false DCI. Ignoring DCI!\n", frame, slot);
       return -1;
     }
@@ -1033,11 +1015,7 @@
                                                          dlsch_config_pdu_1_1->start_symbol,
                                                          mappingtype);
 
-<<<<<<< HEAD
     dlsch_config_pdu_1_1->dmrsConfigType = pdsch_Config->dmrs_DownlinkForPDSCH_MappingTypeA->choice.setup->dmrs_Type == NULL ? NFAPI_NR_DMRS_TYPE1 : NFAPI_NR_DMRS_TYPE2;
-=======
-    dlsch_config_pdu_1_1->dmrsConfigType = mac->DLbwp[dl_bwp_id-1]->bwp_Dedicated->pdsch_Config->choice.setup->dmrs_DownlinkForPDSCH_MappingTypeA->choice.setup->dmrs_Type == NULL ? NFAPI_NR_DMRS_TYPE1 : NFAPI_NR_DMRS_TYPE2;
->>>>>>> b590cec2
 
     /* TODO: fix number of DM-RS CDM groups without data according to subclause 5.1.6.2 of 3GPP TS 38.214,
              using tables 7.3.1.2.2-1, 7.3.1.2.2-2, 7.3.1.2.2-3, 7.3.1.2.2-4 of 3GPP TS 38.212 */
@@ -2189,8 +2167,8 @@
            mac->cg->spCellConfig->spCellConfigDedicated->uplinkConfig->initialUplinkBWP->pucch_Config->choice.setup) {
     pucch_Config = mac->cg->spCellConfig->spCellConfigDedicated->uplinkConfig->initialUplinkBWP->pucch_Config->choice.setup;
   }
-  if(!pucch_Config || 
-     !pucch_Config->schedulingRequestResourceToAddModList || 
+  if(!pucch_Config ||
+     !pucch_Config->schedulingRequestResourceToAddModList ||
      pucch_Config->schedulingRequestResourceToAddModList->list.count==0)
     return false; // SR not configured
 
@@ -3377,139 +3355,6 @@
         //  38.321 Ch6.1.3.4
         mac_ce_len = 1;
 
-<<<<<<< HEAD
-            case DL_SCH_LCID_TCI_STATE_ACT_UE_SPEC_PDSCH:
-
-                //  38.321 Ch6.1.3.14
-                //  varialbe length
-                mac_ce_len |= (uint16_t)((NR_MAC_SUBHEADER_SHORT *)pduP)->L;
-                mac_subheader_len = 2;
-                if(((NR_MAC_SUBHEADER_SHORT *)pduP)->F){
-                    mac_ce_len |= (uint16_t)(((NR_MAC_SUBHEADER_LONG *)pduP)->L2)<<8;
-                    mac_subheader_len = 3;
-                }
-                break;
-            case DL_SCH_LCID_APERIODIC_CSI_TRI_STATE_SUBSEL:
-                //  38.321 Ch6.1.3.13
-                //  varialbe length
-                mac_ce_len |= (uint16_t)((NR_MAC_SUBHEADER_SHORT *)pduP)->L;
-                mac_subheader_len = 2;
-                if(((NR_MAC_SUBHEADER_SHORT *)pduP)->F){
-                    mac_ce_len |= (uint16_t)(((NR_MAC_SUBHEADER_LONG *)pduP)->L2)<<8;
-                    mac_subheader_len = 3;
-                }
-                break;
-            case DL_SCH_LCID_SP_CSI_RS_CSI_IM_RES_SET_ACT:
-                //  38.321 Ch6.1.3.12
-                //  varialbe length
-                mac_ce_len |= (uint16_t)((NR_MAC_SUBHEADER_SHORT *)pduP)->L;
-                mac_subheader_len = 2;
-                if(((NR_MAC_SUBHEADER_SHORT *)pduP)->F){
-                    mac_ce_len |= (uint16_t)(((NR_MAC_SUBHEADER_LONG *)pduP)->L2)<<8;
-                    mac_subheader_len = 3;
-                }
-                break;
-            case DL_SCH_LCID_SP_SRS_ACTIVATION:
-                //  38.321 Ch6.1.3.17
-                //  varialbe length
-                mac_ce_len |= (uint16_t)((NR_MAC_SUBHEADER_SHORT *)pduP)->L;
-                mac_subheader_len = 2;
-                if(((NR_MAC_SUBHEADER_SHORT *)pduP)->F){
-                    mac_ce_len |= (uint16_t)(((NR_MAC_SUBHEADER_LONG *)pduP)->L2)<<8;
-                    mac_subheader_len = 3;
-                }
-                break;
-            
-            case DL_SCH_LCID_RECOMMENDED_BITRATE:
-                //  38.321 Ch6.1.3.20
-                mac_ce_len = 2;
-                break;
-            case DL_SCH_LCID_SP_ZP_CSI_RS_RES_SET_ACT:
-                //  38.321 Ch6.1.3.19
-                mac_ce_len = 2;
-                break;
-            case DL_SCH_LCID_PUCCH_SPATIAL_RELATION_ACT:
-                //  38.321 Ch6.1.3.18
-                mac_ce_len = 3;
-                break;
-            case DL_SCH_LCID_SP_CSI_REP_PUCCH_ACT:
-                //  38.321 Ch6.1.3.16
-                mac_ce_len = 2;
-                break;
-            case DL_SCH_LCID_TCI_STATE_IND_UE_SPEC_PDCCH:
-                //  38.321 Ch6.1.3.15
-                mac_ce_len = 2;
-                break;
-            case DL_SCH_LCID_DUPLICATION_ACT:
-                //  38.321 Ch6.1.3.11
-                mac_ce_len = 1;
-                break;
-            case DL_SCH_LCID_SCell_ACT_4_OCT:
-                //  38.321 Ch6.1.3.10
-                mac_ce_len = 4;
-                break;
-            case DL_SCH_LCID_SCell_ACT_1_OCT:
-                //  38.321 Ch6.1.3.10
-                mac_ce_len = 1;
-                break;
-            case DL_SCH_LCID_L_DRX:
-                //  38.321 Ch6.1.3.6
-                //  fixed length but not yet specify.
-                mac_ce_len = 0;
-                break;
-            case DL_SCH_LCID_DRX:
-                //  38.321 Ch6.1.3.5
-                //  fixed length but not yet specify.
-                mac_ce_len = 0;
-                break;
-            case DL_SCH_LCID_TA_COMMAND:
-                //  38.321 Ch6.1.3.4
-                mac_ce_len = 1;
-
-                /*uint8_t ta_command = ((NR_MAC_CE_TA *)pduP)[1].TA_COMMAND;
-                uint8_t tag_id = ((NR_MAC_CE_TA *)pduP)[1].TAGID;*/
-
-                ul_time_alignment->apply_ta = 1;
-                ul_time_alignment->ta_command = ((NR_MAC_CE_TA *)pduP)[1].TA_COMMAND;
-                ul_time_alignment->tag_id = ((NR_MAC_CE_TA *)pduP)[1].TAGID;
-
-                /*
-                #ifdef DEBUG_HEADER_PARSING
-                LOG_D(MAC, "[UE] CE %d : UE Timing Advance : %d\n", i, pduP[1]);
-                #endif
-                */
-
-                LOG_I(NR_MAC, "[%d.%d] Received TA_COMMAND %u TAGID %u CC_id %d\n", frameP, slot, ul_time_alignment->ta_command, ul_time_alignment->tag_id, CC_id);
-
-                break;
-            case DL_SCH_LCID_CON_RES_ID:
-              //  Clause 5.1.5 and 6.1.3.3 of 3GPP TS 38.321 version 16.2.1 Release 16
-              // MAC Header: 1 byte (R/R/LCID)
-              // MAC SDU: 6 bytes (UE Contention Resolution Identity)
-              mac_ce_len = 6;
-
-              if(ra->ra_state == WAIT_CONTENTION_RESOLUTION) {
-                LOG_I(MAC, "[UE %d][RAPROC] Frame %d : received contention resolution identity: 0x%02x%02x%02x%02x%02x%02x Terminating RA procedure\n",
-                      module_idP, frameP, pduP[1], pduP[2], pduP[3], pduP[4], pduP[5], pduP[6]);
-
-                bool ra_success = true;
-                for(int i = 0; i<mac_ce_len; i++) {
-                  if(ra->cont_res_id[i] != pduP[i+1]) {
-                    ra_success = false;
-                    break;
-                  }
-                }
-
-                if ( (ra->RA_active == 1) && ra_success) {
-                  nr_ra_succeeded(module_idP, frameP, slot);
-                } else if (!ra_success){
-                  // TODO: Handle failure of RA procedure @ MAC layer
-                  //  nr_ra_failed(module_idP, CC_id, prach_resources, frameP, slot); // prach_resources is a PHY structure
-                  ra->ra_state = RA_UE_IDLE;
-                  ra->RA_active = 0;
-                }
-              }
-=======
         /*uint8_t ta_command = ((NR_MAC_CE_TA *)pduP)[1].TA_COMMAND;
           uint8_t tag_id = ((NR_MAC_CE_TA *)pduP)[1].TAGID;*/
 
@@ -3523,8 +3368,7 @@
         #endif
         */
 
-        LOG_D(MAC, "[%d.%d] Received TA_COMMAND %u TAGID %u CC_id %d\n", frameP, slot, ul_time_alignment->ta_command, ul_time_alignment->tag_id, CC_id);
->>>>>>> b590cec2
+                LOG_I(NR_MAC, "[%d.%d] Received TA_COMMAND %u TAGID %u CC_id %d\n", frameP, slot, ul_time_alignment->ta_command, ul_time_alignment->tag_id, CC_id);
 
         break;
       case DL_SCH_LCID_CON_RES_ID:
