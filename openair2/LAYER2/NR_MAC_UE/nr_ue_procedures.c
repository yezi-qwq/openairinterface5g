/*
 * Licensed to the OpenAirInterface (OAI) Software Alliance under one or more
 * contributor license agreements.  See the NOTICE file distributed with
 * this work for additional information regarding copyright ownership.
 * The OpenAirInterface Software Alliance licenses this file to You under
 * the OAI Public License, Version 1.1  (the "License"); you may not use this file
 * except in compliance with the License.
 * You may obtain a copy of the License at
 *
 *      http://www.openairinterface.org/?page_id=698
 *
 * Unless required by applicable law or agreed to in writing, software
 * distributed under the License is distributed on an "AS IS" BASIS,
 * WITHOUT WARRANTIES OR CONDITIONS OF ANY KIND, either express or implied.
 * See the License for the specific language governing permissions and
 * limitations under the License.
 *-------------------------------------------------------------------------------
 * For more information about the OpenAirInterface (OAI) Software Alliance:
 *      contact@openairinterface.org
 */

/* \file ue_procedures.c
 * \brief procedures related to UE
 * \author R. Knopp, K.H. HSU, G. Casati
 * \date 2018
 * \version 0.1
 * \company Eurecom / NTUST
 * \email: knopp@eurecom.fr, kai-hsiang.hsu@eurecom.fr, guido.casati@iis.fraunhofer.de
 * \note
 * \warning
 */


#include <stdio.h>
#include <math.h>

/* exe */
#include "executables/nr-softmodem.h"

/* RRC*/
#include "RRC/NR_UE/rrc_proto.h"
#include "NR_RACH-ConfigCommon.h"
#include "NR_RACH-ConfigGeneric.h"
#include "NR_FrequencyInfoDL.h"
#include "NR_PDCCH-ConfigCommon.h"

/* MAC */
#include "mac_defs.h"
#include "NR_MAC_COMMON/nr_mac.h"
#include "NR_MAC_UE/mac_proto.h"
#include "NR_MAC_UE/mac_extern.h"
#include "NR_MAC_COMMON/nr_mac_extern.h"
#include "common/utils/nr/nr_common.h"

/* PHY */
#include "SCHED_NR_UE/defs.h"
#include "PHY/defs_nr_UE.h"
#include "PHY/NR_TRANSPORT/nr_dci.h"

/*Openair Packet Tracer */
#include "UTIL/OPT/opt.h"
#include "OCG.h"
#include "executables/softmodem-common.h"

/* utils */
#include "assertions.h"

/* Tools */
#include "asn1_conversions.h"
#include "SIMULATION/TOOLS/sim.h" // for taus

#include "common/utils/LOG/log.h"
#include "SIMULATION/TOOLS/sim.h" // for taus
#include "openair2/LAYER2/NR_MAC_COMMON/nr_mac.h"
#include "common/utils/LOG/vcd_signal_dumper.h"

#include <stdio.h>
#include <math.h>

// ================================================
// SSB to RO mapping private defines and structures
// ================================================

#define MAX_NB_PRACH_CONF_PERIOD_IN_ASSOCIATION_PERIOD (16) // Maximum association period is 16
#define MAX_NB_PRACH_CONF_PERIOD_IN_ASSOCIATION_PATTERN_PERIOD (16) // Max association pattern period is 160ms and minimum PRACH configuration period is 10ms
#define MAX_NB_ASSOCIATION_PERIOD_IN_ASSOCIATION_PATTERN_PERIOD (16) // Max nb of association periods in an association pattern period of 160ms
#define MAX_NB_FRAME_IN_PRACH_CONF_PERIOD (16) // Max PRACH configuration period is 160ms and frame is 10ms
#define MAX_NB_SLOT_IN_FRAME (160) // Max number of slots in a frame (@ SCS 240kHz = 160)
#define MAX_NB_FRAME_IN_ASSOCIATION_PATTERN_PERIOD (16) // Maximum number of frames in the maximum association pattern period
#define MAX_NB_SSB (64) // Maximum number of possible SSB indexes
#define MAX_RO_PER_SSB (8) // Maximum number of consecutive ROs that can be mapped to an SSB according to the ssb_per_RACH config

// Maximum number of ROs that can be mapped to an SSB in an association pattern
// This is to reserve enough elements in the SSBs list for each mapped ROs for a single SSB
// An arbitrary maximum number is chosen to be safe: maximum number of slots in an association pattern * maximum number of ROs in a slot
#define MAX_NB_RO_PER_SSB_IN_ASSOCIATION_PATTERN (MAX_TDM*MAX_FDM*MAX_NB_SLOT_IN_FRAME*MAX_NB_FRAME_IN_ASSOCIATION_PATTERN_PERIOD)

// The PRACH Config period is a series of selected slots in one or multiple frames
typedef struct prach_conf_period {
  prach_occasion_slot_t prach_occasion_slot_map[MAX_NB_FRAME_IN_PRACH_CONF_PERIOD][MAX_NB_SLOT_IN_FRAME];
  uint16_t nb_of_prach_occasion; // Total number of PRACH occasions in the PRACH Config period
  uint8_t nb_of_frame; // Size of the PRACH Config period in number of 10ms frames
  uint8_t nb_of_slot; // Nb of slots in each frame
} prach_conf_period_t;

// The association period is a series of PRACH Config periods
typedef struct prach_association_period {
  prach_conf_period_t *prach_conf_period_list[MAX_NB_PRACH_CONF_PERIOD_IN_ASSOCIATION_PERIOD];
  uint8_t nb_of_prach_conf_period; // Nb of PRACH configuration periods within the association period
  uint8_t nb_of_frame; // Total number of frames included in the association period
} prach_association_period_t;

// The association pattern is a series of Association periods
typedef struct prach_association_pattern {
  prach_association_period_t prach_association_period_list[MAX_NB_ASSOCIATION_PERIOD_IN_ASSOCIATION_PATTERN_PERIOD];
  prach_conf_period_t prach_conf_period_list[MAX_NB_PRACH_CONF_PERIOD_IN_ASSOCIATION_PATTERN_PERIOD];
  uint8_t nb_of_assoc_period; // Nb of association periods within the association pattern
  uint8_t nb_of_prach_conf_period_in_max_period; // Nb of PRACH configuration periods within the maximum association pattern period (according to the size of the configured PRACH
  uint8_t nb_of_frame; // Total number of frames included in the association pattern period (after mapping the SSBs and determining the real association pattern length)
} prach_association_pattern_t;

// SSB details
typedef struct ssb_info {
  boolean_t transmitted; // True if the SSB index is transmitted according to the SSB positions map configuration
  prach_occasion_info_t *mapped_ro[MAX_NB_RO_PER_SSB_IN_ASSOCIATION_PATTERN]; // List of mapped RACH Occasions to this SSB index
  uint16_t nb_mapped_ro; // Total number of mapped ROs to this SSB index
} ssb_info_t;

// List of all the possible SSBs and their details
typedef struct ssb_list_info {
  ssb_info_t tx_ssb[MAX_NB_SSB];
  uint8_t   nb_tx_ssb;
} ssb_list_info_t;

static prach_association_pattern_t prach_assoc_pattern;
static ssb_list_info_t ssb_list;

// ===============================================
// ===============================================

//#define ENABLE_MAC_PAYLOAD_DEBUG 1
#define DEBUG_EXTRACT_DCI 1

extern int bwp_id;
extern dci_pdu_rel15_t *def_dci_pdu_rel15;
extern const uint8_t nr_slots_per_frame[5];

extern void mac_rlc_data_ind     (
				  const module_id_t         module_idP,
				  const rnti_t              rntiP,
				  const eNB_index_t         eNB_index,
				  const frame_t             frameP,
				  const eNB_flag_t          enb_flagP,
				  const MBMS_flag_t         MBMS_flagP,
				  const logical_chan_id_t   channel_idP,
				  char                     *buffer_pP,
				  const tb_size_t           tb_sizeP,
				  num_tb_t                  num_tbP,
				  crc_t                    *crcs_pP);

// Build the list of all the valid RACH occasions in the maximum association pattern period according to the PRACH config
static void build_ro_list(NR_ServingCellConfigCommon_t *scc, uint8_t unpaired) {

  int x,y; // PRACH Configuration Index table variables used to compute the valid frame numbers
  int y2;  // PRACH Configuration Index table additional variable used to compute the valid frame numbers
  uint8_t slot_shift_for_map;
  uint8_t map_shift;
  boolean_t even_slot_invalid;
  int64_t s_map;
  uint8_t prach_conf_start_symbol; // Starting symbol of the PRACH occasions in the PRACH slot
  uint8_t N_t_slot; // Number of PRACH occasions in a 14-symbols PRACH slot
  uint8_t N_dur; // Duration of a PRACH occasion (nb of symbols)
  uint8_t frame; // Maximum is NB_FRAMES_IN_MAX_ASSOCIATION_PATTERN_PERIOD
  uint8_t slot; // Maximum is the number of slots in a frame @ SCS 240kHz
  uint16_t format = 0xffff;
  uint8_t format2 = 0xff;
  int nb_fdm;

  uint8_t config_index, mu;
  uint32_t pointa;
  int msg1_FDM;

  uint8_t prach_conf_period_idx;
  uint8_t nb_of_frames_per_prach_conf_period;
  uint8_t prach_conf_period_frame_idx;
  int64_t *prach_config_info_p;

  NR_RACH_ConfigCommon_t *setup = scc->uplinkConfigCommon->initialUplinkBWP->rach_ConfigCommon->choice.setup;
  NR_FrequencyInfoDL_t *frequencyInfoDL = scc->downlinkConfigCommon->frequencyInfoDL;
  NR_RACH_ConfigGeneric_t *rach_ConfigGeneric = &setup->rach_ConfigGeneric;

  config_index = rach_ConfigGeneric->prach_ConfigurationIndex;

  if (setup->msg1_SubcarrierSpacing)
    mu = *setup->msg1_SubcarrierSpacing;
  else
    mu = frequencyInfoDL->scs_SpecificCarrierList.list.array[0]->subcarrierSpacing;

  pointa = frequencyInfoDL->absoluteFrequencyPointA;
  msg1_FDM = rach_ConfigGeneric->msg1_FDM;

  switch (msg1_FDM){
    case 0:
    case 1:
    case 2:
    case 3:
      nb_fdm = 1 << msg1_FDM;
      break;
    default:
      AssertFatal(1 == 0, "Unknown msg1_FDM from rach_ConfigGeneric %d\n", msg1_FDM);
  }

  // Create the PRACH occasions map
  // ==============================
  // WIP: For now assume no rejected PRACH occasions because of conflict with SSB or TDD_UL_DL_ConfigurationCommon schedule

  // Identify the proper PRACH Configuration Index table according to the operating frequency
  LOG_D(MAC,"Pointa %u, mu = %u, PRACH config index  = %u, unpaired = %u\n", pointa, mu, config_index, unpaired);

  prach_config_info_p = get_prach_config_info(pointa, config_index, unpaired);

  if (pointa > 2016666) { //FR2

    x = prach_config_info_p[2];
    y = prach_config_info_p[3];
    y2 = prach_config_info_p[4];

    s_map = prach_config_info_p[5];

    prach_conf_start_symbol = prach_config_info_p[6];
    N_t_slot = prach_config_info_p[8];
    N_dur = prach_config_info_p[9];
    if (prach_config_info_p[1] != -1)
      format2 = (uint8_t) prach_config_info_p[1];
    format = ((uint8_t) prach_config_info_p[0]) | (format2<<8);

    slot_shift_for_map = mu-2;
    if ( (mu == 3) && (prach_config_info_p[7] == 1) )
      even_slot_invalid = true;
    else
      even_slot_invalid = false;
  }
  else { // FR1
    x = prach_config_info_p[2];
    y = prach_config_info_p[3];
    y2 = y;

    s_map = prach_config_info_p[4];

    prach_conf_start_symbol = prach_config_info_p[5];
    N_t_slot = prach_config_info_p[7];
    N_dur = prach_config_info_p[8];
    if (prach_config_info_p[1] != -1)
      format2 = (uint8_t) prach_config_info_p[1];
    format = ((uint8_t) prach_config_info_p[0]) | (format2<<8);

    slot_shift_for_map = mu;
    if ( (mu == 1) && (prach_config_info_p[6] <= 1) )
      // no prach in even slots @ 30kHz for 1 prach per subframe
      even_slot_invalid = true;
    else
      even_slot_invalid = false;
  } // FR2 / FR1

  prach_assoc_pattern.nb_of_prach_conf_period_in_max_period = MAX_NB_PRACH_CONF_PERIOD_IN_ASSOCIATION_PATTERN_PERIOD / x;
  nb_of_frames_per_prach_conf_period = x;

  LOG_D(MAC,"nb_of_prach_conf_period_in_max_period %d\n", prach_assoc_pattern.nb_of_prach_conf_period_in_max_period);

  // Fill in the PRACH occasions table for every slot in every frame in every PRACH configuration periods in the maximum association pattern period
  // ----------------------------------------------------------------------------------------------------------------------------------------------
  // ----------------------------------------------------------------------------------------------------------------------------------------------
  // For every PRACH configuration periods
  // -------------------------------------
  for (prach_conf_period_idx=0; prach_conf_period_idx<prach_assoc_pattern.nb_of_prach_conf_period_in_max_period; prach_conf_period_idx++) {
    prach_assoc_pattern.prach_conf_period_list[prach_conf_period_idx].nb_of_prach_occasion = 0;
    prach_assoc_pattern.prach_conf_period_list[prach_conf_period_idx].nb_of_frame = nb_of_frames_per_prach_conf_period;
    prach_assoc_pattern.prach_conf_period_list[prach_conf_period_idx].nb_of_slot = nr_slots_per_frame[mu];

    LOG_D(MAC,"PRACH Conf Period Idx %d\n", prach_conf_period_idx);

    // For every frames in a PRACH configuration period
    // ------------------------------------------------
    for (prach_conf_period_frame_idx=0; prach_conf_period_frame_idx<nb_of_frames_per_prach_conf_period; prach_conf_period_frame_idx++) {
      frame = (prach_conf_period_idx * nb_of_frames_per_prach_conf_period) + prach_conf_period_frame_idx;

      LOG_D(MAC,"PRACH Conf Period Frame Idx %d - Frame %d\n", prach_conf_period_frame_idx, frame);
      // Is it a valid frame for this PRACH configuration index? (n_sfn mod x = y)
      if ( (frame%x)==y || (frame%x)==y2 ) {

        // For every slot in a frame
        // -------------------------
        for (slot=0; slot<nr_slots_per_frame[mu]; slot++) {
          // Is it a valid slot?
          map_shift = slot >> slot_shift_for_map; // in PRACH configuration index table slots are numbered wrt 60kHz
          if ( (s_map>>map_shift)&0x01 ) {
            // Valid slot

            // Additionally, for 30kHz/120kHz, we must check for the n_RA_Slot param also
            if ( even_slot_invalid && (slot%2 == 0) )
                continue; // no prach in even slots @ 30kHz/120kHz for 1 prach per 60khz slot/subframe

            // We're good: valid frame and valid slot
            // Compute all the PRACH occasions in the slot

            uint8_t n_prach_occ_in_time;
            uint8_t n_prach_occ_in_freq;

            prach_assoc_pattern.prach_conf_period_list[prach_conf_period_idx].prach_occasion_slot_map[prach_conf_period_frame_idx][slot].nb_of_prach_occasion_in_time = N_t_slot;
            prach_assoc_pattern.prach_conf_period_list[prach_conf_period_idx].prach_occasion_slot_map[prach_conf_period_frame_idx][slot].nb_of_prach_occasion_in_freq = nb_fdm;

            for (n_prach_occ_in_time=0; n_prach_occ_in_time<N_t_slot; n_prach_occ_in_time++) {
              uint8_t start_symbol = prach_conf_start_symbol + n_prach_occ_in_time * N_dur;
              LOG_D(MAC,"PRACH Occ in time %d\n", n_prach_occ_in_time);

              for (n_prach_occ_in_freq=0; n_prach_occ_in_freq<nb_fdm; n_prach_occ_in_freq++) {
                prach_occasion_info_t *prach_occasion_p = &prach_assoc_pattern.prach_conf_period_list[prach_conf_period_idx].prach_occasion_slot_map[prach_conf_period_frame_idx][slot].prach_occasion[n_prach_occ_in_time][n_prach_occ_in_freq];

                prach_occasion_p->start_symbol = start_symbol;
                prach_occasion_p->fdm = n_prach_occ_in_freq;
                prach_occasion_p->frame = frame;
                prach_occasion_p->slot = slot;
                prach_occasion_p->format = format;
                prach_assoc_pattern.prach_conf_period_list[prach_conf_period_idx].nb_of_prach_occasion++;

                LOG_D(MAC,"Adding a PRACH occasion: frame %u, slot-symbol %d-%d, occ_in_time-occ_in-freq %d-%d, nb ROs in conf period %d, for this slot: RO# in time %d, RO# in freq %d\n",
                    frame, slot, start_symbol, n_prach_occ_in_time, n_prach_occ_in_freq, prach_assoc_pattern.prach_conf_period_list[prach_conf_period_idx].nb_of_prach_occasion,
                    prach_assoc_pattern.prach_conf_period_list[prach_conf_period_idx].prach_occasion_slot_map[prach_conf_period_frame_idx][slot].nb_of_prach_occasion_in_time,
                    prach_assoc_pattern.prach_conf_period_list[prach_conf_period_idx].prach_occasion_slot_map[prach_conf_period_frame_idx][slot].nb_of_prach_occasion_in_freq);
              } // For every freq in the slot
            } // For every time occasions in the slot
          } // Valid slot?
        } // For every slots in a frame
      } // Valid frame?
    } // For every frames in a prach configuration period
  } // For every prach configuration periods in the maximum association pattern period (160ms)
}

// Build the list of all the valid/transmitted SSBs according to the config
static void build_ssb_list(NR_ServingCellConfigCommon_t *scc) {

  // Create the list of transmitted SSBs
  // ===================================
  BIT_STRING_t *ssb_bitmap;
  uint64_t ssb_positionsInBurst;
  uint8_t ssb_idx = 0;

  switch (scc->ssb_PositionsInBurst->present) {
    case NR_ServingCellConfigCommon__ssb_PositionsInBurst_PR_shortBitmap:
      ssb_bitmap = &scc->ssb_PositionsInBurst->choice.shortBitmap;

      ssb_positionsInBurst = BIT_STRING_to_uint8(ssb_bitmap);
      LOG_D(MAC,"SSB config: SSB_positions_in_burst 0x%lx\n", ssb_positionsInBurst);

      for (uint8_t bit_nb=3; bit_nb<=3; bit_nb--) {
        // If SSB is transmitted
        if ((ssb_positionsInBurst>>bit_nb) & 0x01) {
          ssb_list.nb_tx_ssb++;
          ssb_list.tx_ssb[ssb_idx].transmitted = true;
          LOG_D(MAC,"SSB idx %d transmitted\n", ssb_idx);
        }
        ssb_idx++;
      }
      break;
    case NR_ServingCellConfigCommon__ssb_PositionsInBurst_PR_mediumBitmap:
      ssb_bitmap = &scc->ssb_PositionsInBurst->choice.mediumBitmap;

      ssb_positionsInBurst = BIT_STRING_to_uint8(ssb_bitmap);
      LOG_D(MAC,"SSB config: SSB_positions_in_burst 0x%lx\n", ssb_positionsInBurst);

      for (uint8_t bit_nb=7; bit_nb<=7; bit_nb--) {
        // If SSB is transmitted
        if ((ssb_positionsInBurst>>bit_nb) & 0x01) {
          ssb_list.nb_tx_ssb++;
          ssb_list.tx_ssb[ssb_idx].transmitted = true;
          LOG_D(MAC,"SSB idx %d transmitted\n", ssb_idx);
        }
        ssb_idx++;
      }
      break;
    case NR_ServingCellConfigCommon__ssb_PositionsInBurst_PR_longBitmap:
      ssb_bitmap = &scc->ssb_PositionsInBurst->choice.longBitmap;

      ssb_positionsInBurst = BIT_STRING_to_uint64(ssb_bitmap);
      LOG_D(MAC,"SSB config: SSB_positions_in_burst 0x%lx\n", ssb_positionsInBurst);

      for (uint8_t bit_nb=63; bit_nb<=63; bit_nb--) {
        // If SSB is transmitted
        if ((ssb_positionsInBurst>>bit_nb) & 0x01) {
          ssb_list.nb_tx_ssb++;
          ssb_list.tx_ssb[ssb_idx].transmitted = true;
          LOG_D(MAC,"SSB idx %d transmitted\n", ssb_idx);
        }
        ssb_idx++;
      }
      break;
    default:
      AssertFatal(false,"ssb_PositionsInBurst not present\n");
      break;
  }
}

// Map the transmitted SSBs to the ROs and create the association pattern according to the config
static void map_ssb_to_ro(NR_ServingCellConfigCommon_t *scc) {

  // Map SSBs to PRACH occasions
  // ===========================
  // WIP: Assumption: No PRACH occasion is rejected because of a conflict with SSBs or TDD_UL_DL_ConfigurationCommon schedule
  NR_RACH_ConfigCommon_t *setup = scc->uplinkConfigCommon->initialUplinkBWP->rach_ConfigCommon->choice.setup;
  NR_RACH_ConfigCommon__ssb_perRACH_OccasionAndCB_PreamblesPerSSB_PR ssb_perRACH_config = setup->ssb_perRACH_OccasionAndCB_PreamblesPerSSB->present;

  boolean_t multiple_ssb_per_ro; // true if more than one or exactly one SSB per RACH occasion, false if more than one RO per SSB
  uint8_t ssb_rach_ratio; // Nb of SSBs per RACH or RACHs per SSB
  uint16_t required_nb_of_prach_occasion; // Nb of RACH occasions required to map all the SSBs
  uint8_t required_nb_of_prach_conf_period; // Nb of PRACH configuration periods required to map all the SSBs

  // Determine the SSB to RACH mapping ratio
  // =======================================
  switch (ssb_perRACH_config){
    case NR_RACH_ConfigCommon__ssb_perRACH_OccasionAndCB_PreamblesPerSSB_PR_oneEighth:
      multiple_ssb_per_ro = false;
      ssb_rach_ratio = 8;
      break;
    case NR_RACH_ConfigCommon__ssb_perRACH_OccasionAndCB_PreamblesPerSSB_PR_oneFourth:
      multiple_ssb_per_ro = false;
      ssb_rach_ratio = 4;
      break;
    case NR_RACH_ConfigCommon__ssb_perRACH_OccasionAndCB_PreamblesPerSSB_PR_oneHalf:
      multiple_ssb_per_ro = false;
      ssb_rach_ratio = 2;
      break;
    case NR_RACH_ConfigCommon__ssb_perRACH_OccasionAndCB_PreamblesPerSSB_PR_one:
      multiple_ssb_per_ro = true;
      ssb_rach_ratio = 1;
      break;
    case NR_RACH_ConfigCommon__ssb_perRACH_OccasionAndCB_PreamblesPerSSB_PR_two:
      multiple_ssb_per_ro = true;
      ssb_rach_ratio = 2;
      break;
    case NR_RACH_ConfigCommon__ssb_perRACH_OccasionAndCB_PreamblesPerSSB_PR_four:
      multiple_ssb_per_ro = true;
      ssb_rach_ratio = 4;
      break;
    case NR_RACH_ConfigCommon__ssb_perRACH_OccasionAndCB_PreamblesPerSSB_PR_eight:
      multiple_ssb_per_ro = true;
      ssb_rach_ratio = 8;
      break;
    case NR_RACH_ConfigCommon__ssb_perRACH_OccasionAndCB_PreamblesPerSSB_PR_sixteen:
      multiple_ssb_per_ro = true;
      ssb_rach_ratio = 16;
      break;
    default:
      AssertFatal(1 == 0, "Unsupported ssb_perRACH_config %d\n", ssb_perRACH_config);
      break;
  }
  LOG_D(MAC,"SSB rach ratio %d, Multiple SSB per RO %d\n", ssb_rach_ratio, multiple_ssb_per_ro);

  // Evaluate the number of PRACH configuration periods required to map all the SSBs and set the association period
  // ==============================================================================================================
  // WIP: Assumption for now is that all the PRACH configuration periods within a maximum association pattern period have the same number of PRACH occasions
  //      (No PRACH occasions are conflicting with SSBs nor TDD_UL_DL_ConfigurationCommon schedule)
  //      There is only one possible association period which can contain up to 16 PRACH configuration periods
  LOG_D(MAC,"Evaluate the number of PRACH configuration periods required to map all the SSBs and set the association period\n");
  if (true == multiple_ssb_per_ro) {
    required_nb_of_prach_occasion = ((ssb_list.nb_tx_ssb-1) + ssb_rach_ratio) / ssb_rach_ratio;
  }
  else {
    required_nb_of_prach_occasion = ssb_list.nb_tx_ssb * ssb_rach_ratio;
  }

  required_nb_of_prach_conf_period = ((required_nb_of_prach_occasion-1) + prach_assoc_pattern.prach_conf_period_list[0].nb_of_prach_occasion) / prach_assoc_pattern.prach_conf_period_list[0].nb_of_prach_occasion;

  if (required_nb_of_prach_conf_period == 1) {
    prach_assoc_pattern.prach_association_period_list[0].nb_of_prach_conf_period = 1;
  }
  else if (required_nb_of_prach_conf_period == 2) {
    prach_assoc_pattern.prach_association_period_list[0].nb_of_prach_conf_period = 2;
  }
  else if (required_nb_of_prach_conf_period <= 4) {
    prach_assoc_pattern.prach_association_period_list[0].nb_of_prach_conf_period = 4;
  }
  else if (required_nb_of_prach_conf_period <= 8) {
    prach_assoc_pattern.prach_association_period_list[0].nb_of_prach_conf_period = 8;
  }
  else if (required_nb_of_prach_conf_period <= 16) {
    prach_assoc_pattern.prach_association_period_list[0].nb_of_prach_conf_period = 16;
  }
  else {
    AssertFatal(1 == 0, "Invalid number of PRACH config periods within an association period %d\n", required_nb_of_prach_conf_period);
  }

  prach_assoc_pattern.nb_of_assoc_period = 1; // WIP: only one possible association period
  prach_assoc_pattern.prach_association_period_list[0].nb_of_frame = prach_assoc_pattern.prach_association_period_list[0].nb_of_prach_conf_period * prach_assoc_pattern.prach_conf_period_list[0].nb_of_frame;
  prach_assoc_pattern.nb_of_frame = prach_assoc_pattern.prach_association_period_list[0].nb_of_frame;

  LOG_D(MAC,"Assoc period %d, Nb of frames in assoc period %d\n",
        prach_assoc_pattern.prach_association_period_list[0].nb_of_prach_conf_period,
        prach_assoc_pattern.prach_association_period_list[0].nb_of_frame);

  // Proceed to the SSB to RO mapping
  // ================================
  uint8_t association_period_idx; // Association period index within the association pattern
  uint8_t ssb_idx = 0;
  uint8_t prach_configuration_period_idx; // PRACH Configuration period index within the association pattern
  prach_conf_period_t *prach_conf_period_p;

  // Map all the association periods within the association pattern period
  LOG_D(MAC,"Proceed to the SSB to RO mapping\n");
  for (association_period_idx=0; association_period_idx<prach_assoc_pattern.nb_of_assoc_period; association_period_idx++) {
    uint8_t n_prach_conf=0; // PRACH Configuration period index within the association period
    uint8_t frame=0;
    uint8_t slot=0;
    uint8_t ro_in_time=0;
    uint8_t ro_in_freq=0;

    // Set the starting PRACH Configuration period index in the association_pattern map for this particular association period
    prach_configuration_period_idx = 0;  // WIP: only one possible association period so the starting PRACH configuration period is automatically 0

    // Check if we need to map multiple SSBs per RO or multiple ROs per SSB
    if (true == multiple_ssb_per_ro) {
      // --------------------
      // --------------------
      // Multiple SSBs per RO
      // --------------------
      // --------------------

      // WIP: For the moment, only map each SSB idx once per association period if configuration is multiple SSBs per RO
      //      this is true if no PRACH occasions are conflicting with SSBs nor TDD_UL_DL_ConfigurationCommon schedule
      ssb_idx = 0;

      // Go through the list of PRACH config periods within this association period
      for (n_prach_conf=0; n_prach_conf<prach_assoc_pattern.prach_association_period_list[association_period_idx].nb_of_prach_conf_period; n_prach_conf++, prach_configuration_period_idx++) {
        // Build the association period with its association PRACH Configuration indexes
        prach_conf_period_p = &prach_assoc_pattern.prach_conf_period_list[prach_configuration_period_idx];
        prach_assoc_pattern.prach_association_period_list[association_period_idx].prach_conf_period_list[n_prach_conf] = prach_conf_period_p;

        // Go through all the ROs within the PRACH config period
        for (frame=0; frame<prach_conf_period_p->nb_of_frame; frame++) {
          for (slot=0; slot<prach_conf_period_p->nb_of_slot; slot++) {
            for (ro_in_time=0; ro_in_time<prach_conf_period_p->prach_occasion_slot_map[frame][slot].nb_of_prach_occasion_in_time; ro_in_time++) {
              for (ro_in_freq=0; ro_in_freq<prach_conf_period_p->prach_occasion_slot_map[frame][slot].nb_of_prach_occasion_in_freq; ro_in_freq++) {
                prach_occasion_info_t *ro_p = &prach_conf_period_p->prach_occasion_slot_map[frame][slot].prach_occasion[ro_in_time][ro_in_freq];

                // Go through the list of transmitted SSBs and map the required amount of SSBs to this RO
                // WIP: For the moment, only map each SSB idx once per association period if configuration is multiple SSBs per RO
                //      this is true if no PRACH occasions are conflicting with SSBs nor TDD_UL_DL_ConfigurationCommon schedule
                for (; ssb_idx<MAX_NB_SSB; ssb_idx++) {
                  // Map only the transmitted ssb_idx
                  if (true == ssb_list.tx_ssb[ssb_idx].transmitted) {
                    ro_p->mapped_ssb_idx[ro_p->nb_mapped_ssb] = ssb_idx;
                    ro_p->nb_mapped_ssb++;
                    ssb_list.tx_ssb[ssb_idx].mapped_ro[ssb_list.tx_ssb[ssb_idx].nb_mapped_ro] = ro_p;
                    ssb_list.tx_ssb[ssb_idx].nb_mapped_ro++;
                    AssertFatal(MAX_NB_RO_PER_SSB_IN_ASSOCIATION_PATTERN > ssb_list.tx_ssb[ssb_idx].nb_mapped_ro,"Too many mapped ROs (%d) to a single SSB\n", ssb_list.tx_ssb[ssb_idx].nb_mapped_ro);

                    LOG_D(MAC,"Mapped ssb_idx %u to RO slot-symbol %u-%u, %u-%u-%u/%u\n", ssb_idx, ro_p->slot, ro_p->start_symbol, slot, ro_in_time, ro_in_freq, prach_conf_period_p->prach_occasion_slot_map[frame][slot].nb_of_prach_occasion_in_freq);
                    LOG_D(MAC,"Nb mapped ROs for this ssb idx: in the association period only %u\n", ssb_list.tx_ssb[ssb_idx].nb_mapped_ro);

                    // If all the required SSBs are mapped to this RO, exit the loop of SSBs
                    if (ro_p->nb_mapped_ssb == ssb_rach_ratio) {
                      ssb_idx++;
                      break;
                    }
                  } // if ssb_idx is transmitted
                } // for ssb_idx

                // Exit the loop of ROs if there is no more SSB to map
                if (MAX_NB_SSB == ssb_idx) break;
              } // for ro_in_freq

              // Exit the loop of ROs if there is no more SSB to map
              if (MAX_NB_SSB == ssb_idx) break;
            } // for ro_in_time

            // Exit the loop of slots if there is no more SSB to map
            if (MAX_NB_SSB == ssb_idx) break;
          } // for slot

          // Exit the loop frames if there is no more SSB to map
          if (MAX_NB_SSB == ssb_idx) break;
        } // for frame

        // Exit the loop of PRACH configurations if there is no more SSB to map
        if (MAX_NB_SSB == ssb_idx) break;
      } // for n_prach_conf

      // WIP: note that there is no re-mapping of the SSBs within the association period since there is no invalid ROs in the PRACH config periods that would create this situation

    } // if multiple_ssbs_per_ro

    else {
      // --------------------
      // --------------------
      // Multiple ROs per SSB
      // --------------------
      // --------------------

      n_prach_conf = 0;

      // Go through the list of transmitted SSBs
      for (ssb_idx=0; ssb_idx<MAX_NB_SSB; ssb_idx++) {
        uint8_t nb_mapped_ro_in_association_period=0; // Reset the nb of mapped ROs for the new SSB index

        // Map only the transmitted ssb_idx
        if (true == ssb_list.tx_ssb[ssb_idx].transmitted) {

          // Map all the required ROs to this SSB
          // Go through the list of PRACH config periods within this association period
          for (; n_prach_conf<prach_assoc_pattern.prach_association_period_list[association_period_idx].nb_of_prach_conf_period; n_prach_conf++, prach_configuration_period_idx++) {

            // Build the association period with its association PRACH Configuration indexes
            prach_conf_period_p = &prach_assoc_pattern.prach_conf_period_list[prach_configuration_period_idx];
            prach_assoc_pattern.prach_association_period_list[association_period_idx].prach_conf_period_list[n_prach_conf] = prach_conf_period_p;

            for (; frame<prach_conf_period_p->nb_of_frame; frame++) {
              for (; slot<prach_conf_period_p->nb_of_slot; slot++) {
                for (; ro_in_time<prach_conf_period_p->prach_occasion_slot_map[frame][slot].nb_of_prach_occasion_in_time; ro_in_time++) {
                  for (; ro_in_freq<prach_conf_period_p->prach_occasion_slot_map[frame][slot].nb_of_prach_occasion_in_freq; ro_in_freq++) {
                    prach_occasion_info_t *ro_p = &prach_conf_period_p->prach_occasion_slot_map[frame][slot].prach_occasion[ro_in_time][ro_in_freq];

                    ro_p->mapped_ssb_idx[0] = ssb_idx;
                    ro_p->nb_mapped_ssb = 1;
                    ssb_list.tx_ssb[ssb_idx].mapped_ro[ssb_list.tx_ssb[ssb_idx].nb_mapped_ro] = ro_p;
                    ssb_list.tx_ssb[ssb_idx].nb_mapped_ro++;
                    AssertFatal(MAX_NB_RO_PER_SSB_IN_ASSOCIATION_PATTERN > ssb_list.tx_ssb[ssb_idx].nb_mapped_ro,"Too many mapped ROs (%d) to a single SSB\n", ssb_list.tx_ssb[ssb_idx].nb_mapped_ro);
                    nb_mapped_ro_in_association_period++;

                    LOG_D(MAC,"Mapped ssb_idx %u to RO slot-symbol %u-%u, %u-%u-%u/%u\n", ssb_idx, ro_p->slot, ro_p->start_symbol, slot, ro_in_time, ro_in_freq, prach_conf_period_p->prach_occasion_slot_map[frame][slot].nb_of_prach_occasion_in_freq);
                    LOG_D(MAC,"Nb mapped ROs for this ssb idx: in the association period only %u / total %u\n", ssb_list.tx_ssb[ssb_idx].nb_mapped_ro, nb_mapped_ro_in_association_period);

                    // Exit the loop if this SSB has been mapped to all the required ROs
                    // WIP: Assuming that ssb_rach_ratio equals the maximum nb of times a given ssb_idx is mapped within an association period:
                    //      this is true if no PRACH occasions are conflicting with SSBs nor TDD_UL_DL_ConfigurationCommon schedule
                    if (nb_mapped_ro_in_association_period == ssb_rach_ratio) {
                      ro_in_freq++;
                      break;
                    }
                  } // for ro_in_freq

                  // Exit the loop if this SSB has been mapped to all the required ROs
                  if (nb_mapped_ro_in_association_period == ssb_rach_ratio) {
                    break;
                  }
                  else ro_in_freq = 0; // else go to the next time symbol in that slot and reset the freq index
                } // for ro_in_time

                // Exit the loop if this SSB has been mapped to all the required ROs
                if (nb_mapped_ro_in_association_period == ssb_rach_ratio) {
                  break;
                }
                else ro_in_time = 0; // else go to the next slot in that PRACH config period and reset the symbol index
              } // for slot

              // Exit the loop if this SSB has been mapped to all the required ROs
              if (nb_mapped_ro_in_association_period == ssb_rach_ratio) {
                break;
              }
              else slot = 0; // else go to the next frame in that PRACH config period and reset the slot index
            } // for frame

            // Exit the loop if this SSB has been mapped to all the required ROs
            if (nb_mapped_ro_in_association_period == ssb_rach_ratio) {
              break;
            }
            else frame = 0; // else go to the next PRACH config period in that association period and reset the frame index
          } // for n_prach_conf

        } // if ssb_idx is transmitted
      } // for ssb_idx
    } // else if multiple_ssbs_per_ro

  } // for association_period_index
}

// Returns a RACH occasion if any matches the SSB idx, the frame and the slot
static int get_nr_prach_info_from_ssb_index(uint8_t ssb_idx,
                                            int frame,
                                            int slot,
                                            prach_occasion_info_t **prach_occasion_info_pp) {

  ssb_info_t *ssb_info_p;
  prach_occasion_slot_t *prach_occasion_slot_p = NULL;

  *prach_occasion_info_pp = NULL;

  // Search for a matching RO slot in the SSB_to_RO map
  // A valid RO slot will match:
  //      - ssb_idx mapped to one of the ROs in that RO slot
  //      - exact slot number
  //      - frame offset
  ssb_info_p = &ssb_list.tx_ssb[ssb_idx];
  for (uint8_t n_mapped_ro=0; n_mapped_ro<ssb_info_p->nb_mapped_ro; n_mapped_ro++) {
    if ((slot == ssb_info_p->mapped_ro[n_mapped_ro]->slot) &&
        (ssb_info_p->mapped_ro[n_mapped_ro]->frame == (frame % prach_assoc_pattern.nb_of_frame))) {

      uint8_t prach_config_period_nb = ssb_info_p->mapped_ro[n_mapped_ro]->frame / prach_assoc_pattern.prach_conf_period_list[0].nb_of_frame;
      uint8_t frame_nb_in_prach_config_period = ssb_info_p->mapped_ro[n_mapped_ro]->frame % prach_assoc_pattern.prach_conf_period_list[0].nb_of_frame;
      prach_occasion_slot_p = &prach_assoc_pattern.prach_conf_period_list[prach_config_period_nb].prach_occasion_slot_map[frame_nb_in_prach_config_period][slot];
    }
  }

  // If there is a matching RO slot in the SSB_to_RO map
  if (NULL != prach_occasion_slot_p)
  {
    // A random RO mapped to the SSB index should be selected in the slot

    // First count the number of times the SSB index is found in that RO
    uint8_t nb_mapped_ssb = 0;

    for (int ro_in_time=0; ro_in_time < prach_occasion_slot_p->nb_of_prach_occasion_in_time; ro_in_time++) {
      for (int ro_in_freq=0; ro_in_freq < prach_occasion_slot_p->nb_of_prach_occasion_in_freq; ro_in_freq++) {
        prach_occasion_info_t *prach_occasion_info_p = &prach_occasion_slot_p->prach_occasion[ro_in_time][ro_in_freq];

        for (uint8_t ssb_nb=0; ssb_nb<prach_occasion_info_p->nb_mapped_ssb; ssb_nb++) {
          if (prach_occasion_info_p->mapped_ssb_idx[ssb_nb] == ssb_idx) {
            nb_mapped_ssb++;
          }
        }
      }
    }

    // Choose a random SSB nb
    uint8_t random_ssb_nb = 0;

    random_ssb_nb = ((taus()) % nb_mapped_ssb);

    // Select the RO according to the chosen random SSB nb
    nb_mapped_ssb=0;
    for (int ro_in_time=0; ro_in_time < prach_occasion_slot_p->nb_of_prach_occasion_in_time; ro_in_time++) {
      for (int ro_in_freq=0; ro_in_freq < prach_occasion_slot_p->nb_of_prach_occasion_in_freq; ro_in_freq++) {
        prach_occasion_info_t *prach_occasion_info_p = &prach_occasion_slot_p->prach_occasion[ro_in_time][ro_in_freq];

        for (uint8_t ssb_nb=0; ssb_nb<prach_occasion_info_p->nb_mapped_ssb; ssb_nb++) {
          if (prach_occasion_info_p->mapped_ssb_idx[ssb_nb] == ssb_idx) {
            if (nb_mapped_ssb == random_ssb_nb) {
              *prach_occasion_info_pp = prach_occasion_info_p;
              return 1;
            }
            else {
              nb_mapped_ssb++;
            }
          }
        }
      }
    }
  }

  return 0;
}

// Build the SSB to RO mapping upon RRC configuration update
void build_ssb_to_ro_map(NR_ServingCellConfigCommon_t *scc, uint8_t unpaired){

  // Clear all the lists and maps
  memset(&prach_assoc_pattern, 0, sizeof(prach_association_pattern_t));
  memset(&ssb_list, 0, sizeof(ssb_list_info_t));

  // Build the list of all the valid RACH occasions in the maximum association pattern period according to the PRACH config
  LOG_D(MAC,"Build RO list\n");
  build_ro_list(scc, unpaired);

  // Build the list of all the valid/transmitted SSBs according to the config
  LOG_D(MAC,"Build SSB list\n");
  build_ssb_list(scc);

  // Map the transmitted SSBs to the ROs and create the association pattern according to the config
  LOG_D(MAC,"Map SSB to RO\n");
  map_ssb_to_ro(scc);
  LOG_D(MAC,"Map SSB to RO done\n");
}

void fill_scheduled_response(nr_scheduled_response_t *scheduled_response,
                             fapi_nr_dl_config_request_t *dl_config,
                             fapi_nr_ul_config_request_t *ul_config,
                             fapi_nr_tx_request_t *tx_request,
                             module_id_t mod_id,
                             int cc_id,
                             frame_t frame,
                             int slot,
                             int thread_id){

  scheduled_response->dl_config  = dl_config;
  scheduled_response->ul_config  = ul_config;
  scheduled_response->tx_request = tx_request;
  scheduled_response->module_id  = mod_id;
  scheduled_response->CC_id      = cc_id;
  scheduled_response->frame      = frame;
  scheduled_response->slot       = slot;
  scheduled_response->thread_id  = thread_id;
}

uint8_t table_9_2_2_1[16][8]={
  {0,12,2, 0, 0,3,0,0},
  {0,12,2, 0, 0,4,8,0},
  {0,12,2, 3, 0,4,8,0},
  {1,10,4, 0, 0,6,0,0},
  {1,10,4, 0, 0,3,6,9},
  {1,10,4, 2, 0,3,6,9},
  {1,10,4, 4, 0,3,6,9},
  {1,4, 10,0, 0,6,0,0},
  {1,4, 10,0, 0,3,6,9},
  {1,4, 10,2, 0,3,6,9},
  {1,4, 10,4, 0,3,6,9},
  {1,0, 14,0, 0,6,0,0},
  {1,0, 14,0, 0,3,6,9},
  {1,0, 14,2, 0,3,6,9},
  {1,0, 14,4, 0,3,6,9},
  {1,0, 14,26,0,3,0,0}
};

#if 0 // Not in use. In case of use, please adapt the schedule_response (no longer in MAC)
int8_t nr_ue_process_dlsch(module_id_t module_id,
			   int cc_id,
			   uint8_t gNB_index,
			   fapi_nr_dci_indication_t *dci_ind,
			   void *pduP,
			   uint32_t pdu_len)
{
  NR_UE_MAC_INST_t *mac = get_mac_inst(module_id);
  fapi_nr_ul_config_request_t *ul_config = &mac->ul_config_request;
  //fapi_nr_dl_config_request_t *dl_config = &mac->dl_config_request;
  nr_phy_config_t *phy_config = &mac->phy_config;

  //ul_config->ul_config_list[ul_config->number_pdus].pusch_config_pdu.rnti = rnti;
  // First we need to verify if DCI ind contains a ul-sch to be perfomred. If it does, we will handle a PUSCH in the UL_CONFIG_REQ.
  ul_config->ul_config_list[ul_config->number_pdus].pdu_type = FAPI_NR_UL_CONFIG_TYPE_PUCCH;
  for (int i=0; i<10; i++) {
    if(dci_ind!=NULL){
      if (dci_ind->dci_list[i].dci_format < 2) ul_config->ul_config_list[ul_config->number_pdus].pdu_type = FAPI_NR_UL_CONFIG_TYPE_PUSCH;
    }
  }
  if (ul_config->ul_config_list[ul_config->number_pdus].pdu_type == FAPI_NR_UL_CONFIG_TYPE_PUSCH) {
    // fill in the elements in config request inside P5 message
    //ul_config->ul_config_list[ul_config->number_pdus].pusch_config_pdu.bandwidth_part_ind = 0; //FIXME
    ul_config->ul_config_list[ul_config->number_pdus].pusch_config_pdu.rb_size = 0;
    ul_config->ul_config_list[ul_config->number_pdus].pusch_config_pdu.rb_start = 0;
    ul_config->ul_config_list[ul_config->number_pdus].pusch_config_pdu.nr_of_symbols = 0;
    ul_config->ul_config_list[ul_config->number_pdus].pusch_config_pdu.start_symbol_index = 0;
    ul_config->ul_config_list[ul_config->number_pdus].pusch_config_pdu.frequency_hopping = 0;
    ul_config->ul_config_list[ul_config->number_pdus].pusch_config_pdu.mcs_index = 0;
    ul_config->ul_config_list[ul_config->number_pdus].pusch_config_pdu.pusch_data.new_data_indicator = 0;
    ul_config->ul_config_list[ul_config->number_pdus].pusch_config_pdu.pusch_data.rv_index = 0;
    ul_config->ul_config_list[ul_config->number_pdus].pusch_config_pdu.pusch_data.harq_process_id = 0;
    ul_config->ul_config_list[ul_config->number_pdus].pusch_config_pdu.absolute_delta_PUSCH = 0;
    ul_config->ul_config_list[ul_config->number_pdus].pusch_config_pdu.nrOfLayers = 0;
    ul_config->ul_config_list[ul_config->number_pdus].pusch_config_pdu.transform_precoding = 0;
    ul_config->ul_config_list[ul_config->number_pdus].pusch_config_pdu.num_dmrs_cdm_grps_no_data = 0;
    ul_config->ul_config_list[ul_config->number_pdus].pusch_config_pdu.dmrs_ports = 0;
    ul_config->ul_config_list[ul_config->number_pdus].pusch_config_pdu.dmrs_config_type = 0;
    //ul_config->ul_config_list[ul_config->number_pdus].pusch_config_pdu.n_front_load_symb = 0; //FIXME
    //ul_config->ul_config_list[ul_config->number_pdus].pusch_config_pdu.srs_config = 0; //FIXME
    //ul_config->ul_config_list[ul_config->number_pdus].pusch_config_pdu.csi_reportTriggerSize = 0; //FIXME
    //ul_config->ul_config_list[ul_config->number_pdus].pusch_config_pdu.maxCodeBlockGroupsPerTransportBlock = 0; //FIXME
    //ul_config->ul_config_list[ul_config->number_pdus].pusch_config_pdu.ptrs_dmrs_association_port = 0; FIXME
    //ul_config->ul_config_list[ul_config->number_pdus].pusch_config_pdu.beta_offset_ind = 0; //FIXME
  } else { // If DCI ind is not format 0_0 or 0_1, we will handle a PUCCH in the UL_CONFIG_REQ
    ul_config->ul_config_list[ul_config->number_pdus].pdu_type = FAPI_NR_UL_CONFIG_TYPE_PUCCH;
    // If we handle PUCCH common
    ul_config->ul_config_list[ul_config->number_pdus].pucch_config_pdu.format              = table_9_2_2_1[phy_config->config_req.ul_bwp_common.pucch_config_common.pucch_resource_common][0];              /* format   0    1    2    3    4    */
    ul_config->ul_config_list[ul_config->number_pdus].pucch_config_pdu.initialCyclicShift  = table_9_2_2_1[phy_config->config_req.ul_bwp_common.pucch_config_common.pucch_resource_common][4];  /*          x    x                   */
    ul_config->ul_config_list[ul_config->number_pdus].pucch_config_pdu.nrofSymbols         = table_9_2_2_1[phy_config->config_req.ul_bwp_common.pucch_config_common.pucch_resource_common][2];         /*          x    x    x    x    x    */
    ul_config->ul_config_list[ul_config->number_pdus].pucch_config_pdu.startingSymbolIndex = table_9_2_2_1[phy_config->config_req.ul_bwp_common.pucch_config_common.pucch_resource_common][1]; /*          x    x    x    x    x    */
    ul_config->ul_config_list[ul_config->number_pdus].pucch_config_pdu.timeDomainOCC = 0;       /*               x                   */
    ul_config->ul_config_list[ul_config->number_pdus].pucch_config_pdu.nrofPRBs = 0;            /*                    x    x         */
    ul_config->ul_config_list[ul_config->number_pdus].pucch_config_pdu.startingPRB         = table_9_2_2_1[phy_config->config_req.ul_bwp_common.pucch_config_common.pucch_resource_common][3];         /*                                     maxNrofPhysicalResourceBlocks  = 275 */
    ul_config->ul_config_list[ul_config->number_pdus].pucch_config_pdu.occ_length = 0;          /*                              x    */
    ul_config->ul_config_list[ul_config->number_pdus].pucch_config_pdu.occ_Index = 0;           /*                              x    */
    ul_config->ul_config_list[ul_config->number_pdus].pucch_config_pdu.intraSlotFrequencyHopping = 0;
    ul_config->ul_config_list[ul_config->number_pdus].pucch_config_pdu.secondHopPRB = 0;
    ul_config->ul_config_list[ul_config->number_pdus].pucch_config_pdu.interslotFrequencyHopping = 0;
    ul_config->ul_config_list[ul_config->number_pdus].pucch_config_pdu.additionalDMRS = 0;
    ul_config->ul_config_list[ul_config->number_pdus].pucch_config_pdu.maxCodeRate = 0;
    ul_config->ul_config_list[ul_config->number_pdus].pucch_config_pdu.nrofSlots = 0;
    ul_config->ul_config_list[ul_config->number_pdus].pucch_config_pdu.pi2PBSK = 0;
    ul_config->ul_config_list[ul_config->number_pdus].pucch_config_pdu.simultaneousHARQ_ACK_CSI = 0;
    ul_config->ul_config_list[ul_config->number_pdus].pucch_config_pdu.pucch_GroupHopping  = phy_config->config_req.ul_bwp_common.pucch_config_common.pucch_group_hopping;
    ul_config->ul_config_list[ul_config->number_pdus].pucch_config_pdu.hoppingId           = phy_config->config_req.ul_bwp_common.pucch_config_common.hopping_id;
    ul_config->ul_config_list[ul_config->number_pdus].pucch_config_pdu.p0_nominal          = phy_config->config_req.ul_bwp_common.pucch_config_common.p0_nominal;
    for (int i=0;i<NUMBER_PUCCH_FORMAT_NR;i++) ul_config->ul_config_list[ul_config->number_pdus].pucch_config_pdu.deltaF_PUCCH_f[i] = 0;
    ul_config->ul_config_list[ul_config->number_pdus].pucch_config_pdu.p0_PUCCH_Id = 0;     /* INTEGER (1..8)     */
    ul_config->ul_config_list[ul_config->number_pdus].pucch_config_pdu.p0_PUCCH_Value = 0;
    ul_config->ul_config_list[ul_config->number_pdus].pucch_config_pdu.twoPUCCH_PC_AdjustmentStates = 0;
    // If we handle PUCCH dedicated
    ul_config->ul_config_list[ul_config->number_pdus].pucch_config_pdu.format              = phy_config->config_req.ul_bwp_dedicated.pucch_config_dedicated.multi_csi_pucch_resources[0].format;              /* format   0    1    2    3    4    */
    switch (ul_config->ul_config_list[ul_config->number_pdus].pucch_config_pdu.format){
    case pucch_format1_nr:
      ul_config->ul_config_list[ul_config->number_pdus].pucch_config_pdu.interslotFrequencyHopping = phy_config->config_req.ul_bwp_dedicated.pucch_config_dedicated.format1.inter_slot_frequency_hopping;
      ul_config->ul_config_list[ul_config->number_pdus].pucch_config_pdu.additionalDMRS            = phy_config->config_req.ul_bwp_dedicated.pucch_config_dedicated.format1.additional_dmrs;
      ul_config->ul_config_list[ul_config->number_pdus].pucch_config_pdu.maxCodeRate               = phy_config->config_req.ul_bwp_dedicated.pucch_config_dedicated.format1.max_code_rate;
      ul_config->ul_config_list[ul_config->number_pdus].pucch_config_pdu.nrofSlots                 = phy_config->config_req.ul_bwp_dedicated.pucch_config_dedicated.format1.number_of_slots;
      ul_config->ul_config_list[ul_config->number_pdus].pucch_config_pdu.pi2PBSK                   = phy_config->config_req.ul_bwp_dedicated.pucch_config_dedicated.format1.pi2bpsk;
      ul_config->ul_config_list[ul_config->number_pdus].pucch_config_pdu.simultaneousHARQ_ACK_CSI  = phy_config->config_req.ul_bwp_dedicated.pucch_config_dedicated.format1.simultaneous_harq_ack_csi;
      break;
    case pucch_format2_nr:
      ul_config->ul_config_list[ul_config->number_pdus].pucch_config_pdu.interslotFrequencyHopping = phy_config->config_req.ul_bwp_dedicated.pucch_config_dedicated.format2.inter_slot_frequency_hopping;
      ul_config->ul_config_list[ul_config->number_pdus].pucch_config_pdu.additionalDMRS            = phy_config->config_req.ul_bwp_dedicated.pucch_config_dedicated.format2.additional_dmrs;
      ul_config->ul_config_list[ul_config->number_pdus].pucch_config_pdu.maxCodeRate               = phy_config->config_req.ul_bwp_dedicated.pucch_config_dedicated.format2.max_code_rate;
      ul_config->ul_config_list[ul_config->number_pdus].pucch_config_pdu.nrofSlots                 = phy_config->config_req.ul_bwp_dedicated.pucch_config_dedicated.format2.number_of_slots;
      ul_config->ul_config_list[ul_config->number_pdus].pucch_config_pdu.pi2PBSK                   = phy_config->config_req.ul_bwp_dedicated.pucch_config_dedicated.format2.pi2bpsk;
      ul_config->ul_config_list[ul_config->number_pdus].pucch_config_pdu.simultaneousHARQ_ACK_CSI  = phy_config->config_req.ul_bwp_dedicated.pucch_config_dedicated.format2.simultaneous_harq_ack_csi;
      break;
    case pucch_format3_nr:
      ul_config->ul_config_list[ul_config->number_pdus].pucch_config_pdu.interslotFrequencyHopping = phy_config->config_req.ul_bwp_dedicated.pucch_config_dedicated.format3.inter_slot_frequency_hopping;
      ul_config->ul_config_list[ul_config->number_pdus].pucch_config_pdu.additionalDMRS            = phy_config->config_req.ul_bwp_dedicated.pucch_config_dedicated.format3.additional_dmrs;
      ul_config->ul_config_list[ul_config->number_pdus].pucch_config_pdu.maxCodeRate               = phy_config->config_req.ul_bwp_dedicated.pucch_config_dedicated.format3.max_code_rate;
      ul_config->ul_config_list[ul_config->number_pdus].pucch_config_pdu.nrofSlots                 = phy_config->config_req.ul_bwp_dedicated.pucch_config_dedicated.format3.number_of_slots;
      ul_config->ul_config_list[ul_config->number_pdus].pucch_config_pdu.pi2PBSK                   = phy_config->config_req.ul_bwp_dedicated.pucch_config_dedicated.format3.pi2bpsk;
      ul_config->ul_config_list[ul_config->number_pdus].pucch_config_pdu.simultaneousHARQ_ACK_CSI  = phy_config->config_req.ul_bwp_dedicated.pucch_config_dedicated.format3.simultaneous_harq_ack_csi;
      break;
    case pucch_format4_nr:
      ul_config->ul_config_list[ul_config->number_pdus].pucch_config_pdu.interslotFrequencyHopping = phy_config->config_req.ul_bwp_dedicated.pucch_config_dedicated.format4.inter_slot_frequency_hopping;
      ul_config->ul_config_list[ul_config->number_pdus].pucch_config_pdu.additionalDMRS            = phy_config->config_req.ul_bwp_dedicated.pucch_config_dedicated.format4.additional_dmrs;
      ul_config->ul_config_list[ul_config->number_pdus].pucch_config_pdu.maxCodeRate               = phy_config->config_req.ul_bwp_dedicated.pucch_config_dedicated.format4.max_code_rate;
      ul_config->ul_config_list[ul_config->number_pdus].pucch_config_pdu.nrofSlots                 = phy_config->config_req.ul_bwp_dedicated.pucch_config_dedicated.format4.number_of_slots;
      ul_config->ul_config_list[ul_config->number_pdus].pucch_config_pdu.pi2PBSK                   = phy_config->config_req.ul_bwp_dedicated.pucch_config_dedicated.format4.pi2bpsk;
      ul_config->ul_config_list[ul_config->number_pdus].pucch_config_pdu.simultaneousHARQ_ACK_CSI  = phy_config->config_req.ul_bwp_dedicated.pucch_config_dedicated.format4.simultaneous_harq_ack_csi;
      break;
    default:
      break;
    }
    ul_config->ul_config_list[ul_config->number_pdus].pucch_config_pdu.initialCyclicShift        = phy_config->config_req.ul_bwp_dedicated.pucch_config_dedicated.multi_csi_pucch_resources[0].initial_cyclic_shift;  /*          x    x                   */
    ul_config->ul_config_list[ul_config->number_pdus].pucch_config_pdu.nrofSymbols               = phy_config->config_req.ul_bwp_dedicated.pucch_config_dedicated.multi_csi_pucch_resources[0].number_of_symbols;         /*          x    x    x    x    x    */
    ul_config->ul_config_list[ul_config->number_pdus].pucch_config_pdu.startingSymbolIndex       = phy_config->config_req.ul_bwp_dedicated.pucch_config_dedicated.multi_csi_pucch_resources[0].starting_symbol_index; /*          x    x    x    x    x    */
    ul_config->ul_config_list[ul_config->number_pdus].pucch_config_pdu.timeDomainOCC             = phy_config->config_req.ul_bwp_dedicated.pucch_config_dedicated.multi_csi_pucch_resources[0].time_domain_occ;       /*               x                   */
    ul_config->ul_config_list[ul_config->number_pdus].pucch_config_pdu.nrofPRBs                  = phy_config->config_req.ul_bwp_dedicated.pucch_config_dedicated.multi_csi_pucch_resources[0].number_of_prbs;            /*                    x    x         */
    ul_config->ul_config_list[ul_config->number_pdus].pucch_config_pdu.startingPRB               = phy_config->config_req.ul_bwp_dedicated.pucch_config_dedicated.multi_csi_pucch_resources[0].starting_prb;         /*                                     maxNrofPhysicalResourceBlocks  = 275 */
    ul_config->ul_config_list[ul_config->number_pdus].pucch_config_pdu.occ_length                = phy_config->config_req.ul_bwp_dedicated.pucch_config_dedicated.multi_csi_pucch_resources[0].occ_length;          /*                              x    */
    ul_config->ul_config_list[ul_config->number_pdus].pucch_config_pdu.occ_Index                 = phy_config->config_req.ul_bwp_dedicated.pucch_config_dedicated.multi_csi_pucch_resources[0].occ_index;           /*                              x    */
    ul_config->ul_config_list[ul_config->number_pdus].pucch_config_pdu.intraSlotFrequencyHopping = phy_config->config_req.ul_bwp_dedicated.pucch_config_dedicated.multi_csi_pucch_resources[0].intra_slot_frequency_hopping;
    ul_config->ul_config_list[ul_config->number_pdus].pucch_config_pdu.secondHopPRB              = phy_config->config_req.ul_bwp_dedicated.pucch_config_dedicated.multi_csi_pucch_resources[0].second_hop_prb;
    ul_config->ul_config_list[ul_config->number_pdus].pucch_config_pdu.pucch_GroupHopping        = phy_config->config_req.ul_bwp_common.pucch_config_common.pucch_group_hopping;
    ul_config->ul_config_list[ul_config->number_pdus].pucch_config_pdu.hoppingId                 = phy_config->config_req.ul_bwp_common.pucch_config_common.hopping_id;
    ul_config->ul_config_list[ul_config->number_pdus].pucch_config_pdu.p0_nominal                = phy_config->config_req.ul_bwp_common.pucch_config_common.p0_nominal;
    for (int i=0;i<NUMBER_PUCCH_FORMAT_NR; i++) ul_config->ul_config_list[ul_config->number_pdus].pucch_config_pdu.deltaF_PUCCH_f[i] = 0;
    ul_config->ul_config_list[ul_config->number_pdus].pucch_config_pdu.p0_PUCCH_Id = 0;     /* INTEGER (1..8)     */
    ul_config->ul_config_list[ul_config->number_pdus].pucch_config_pdu.p0_PUCCH_Value = 0;
    ul_config->ul_config_list[ul_config->number_pdus].pucch_config_pdu.twoPUCCH_PC_AdjustmentStates = 0;

  }
  if(mac->if_module != NULL && mac->if_module->scheduled_response != NULL){
    mac->if_module->scheduled_response(&mac->scheduled_response);
  }
  return 0;
}
#endif

int8_t nr_ue_decode_mib(module_id_t module_id,
                        int cc_id,
                        uint8_t gNB_index,
                        uint8_t extra_bits,	//	8bits 38.212 c7.1.1
                        uint32_t ssb_length,
                        uint32_t ssb_index,
                        void *pduP,
                        uint16_t cell_id)
{
  LOG_I(MAC,"[L2][MAC] decode mib\n");

  NR_UE_MAC_INST_t *mac = get_mac_inst(module_id);

  nr_mac_rrc_data_ind_ue( module_id, cc_id, gNB_index, NR_BCCH_BCH, (uint8_t *) pduP, 3 );    //  fixed 3 bytes MIB PDU
    
  AssertFatal(mac->mib != NULL, "nr_ue_decode_mib() mac->mib == NULL\n");
  //if(mac->mib != NULL){
  uint16_t frame = (mac->mib->systemFrameNumber.buf[0] >> mac->mib->systemFrameNumber.bits_unused);
  uint16_t frame_number_4lsb = 0;
  for (int i=0; i<4; i++)
    frame_number_4lsb |= ((extra_bits>>i)&1)<<(3-i);
  //uint8_t half_frame_bit = ( extra_bits >> 4 ) & 0x1;               //	extra bits[4]
  uint8_t ssb_subcarrier_offset_msb = ( extra_bits >> 5 ) & 0x1;    //	extra bits[5]
  uint8_t ssb_subcarrier_offset = (uint8_t)mac->mib->ssb_SubcarrierOffset;

  //uint32_t ssb_index = 0;    //  TODO: ssb_index should obtain from L1 in case Lssb != 64

  frame = frame << 4;
  frame = frame | frame_number_4lsb;

  if(ssb_length == 64){
    ssb_index = ssb_index & (( extra_bits >> 2 ) & 0x1C );    //	{ extra_bits[5:7], ssb_index[2:0] }
  }else{
    if(ssb_subcarrier_offset_msb){
      ssb_subcarrier_offset = ssb_subcarrier_offset | 0x10;
    }
  }

#ifdef DEBUG_MIB
  LOG_I(MAC,"system frame number(6 MSB bits): %d\n",  mac->mib->systemFrameNumber.buf[0]);
  LOG_I(MAC,"system frame number(with LSB): %d\n", (int)frame);
  LOG_I(MAC,"subcarrier spacing (0=15or60, 1=30or120): %d\n", (int)mac->mib->subCarrierSpacingCommon);
  LOG_I(MAC,"ssb carrier offset(with MSB):  %d\n", (int)ssb_subcarrier_offset);
  LOG_I(MAC,"dmrs type A position (0=pos2,1=pos3): %d\n", (int)mac->mib->dmrs_TypeA_Position);
  LOG_I(MAC,"pdcch config sib1.controlResourceSetZero: %d\n", (int)mac->mib->pdcch_ConfigSIB1.controlResourceSetZero);
  LOG_I(MAC,"pdcch config sib1.searchSpaceZero: %d\n", (int)mac->mib->pdcch_ConfigSIB1.searchSpaceZero);
  LOG_I(MAC,"cell barred (0=barred,1=notBarred): %d\n", (int)mac->mib->cellBarred);
  LOG_I(MAC,"intra frequency reselection (0=allowed,1=notAllowed): %d\n", (int)mac->mib->intraFreqReselection);
  //LOG_I(MAC,"half frame bit(extra bits):    %d\n", (int)half_frame_bit);
  LOG_I(MAC,"ssb index(extra bits):         %d\n", (int)ssb_index);
#endif

  get_type0_PDCCH_CSS_config_parameters(&mac->type0_PDCCH_CSS_config, mac->mib, extra_bits, ssb_length, ssb_index,
                                        mac->phy_config.config_req.ssb_table.ssb_offset_point_a);

  ssb_index = mac->type0_PDCCH_CSS_config.ssb_index; //  TODO: ssb_index should obtain from L1 in case Lssb != 64
  mac->type0_pdcch_ss_mux_pattern = mac->type0_PDCCH_CSS_config.type0_pdcch_ss_mux_pattern;
  mac->type0_pdcch_ss_sfn_c = mac->type0_PDCCH_CSS_config.sfn_c;
  mac->type0_pdcch_ss_n_c = mac->type0_PDCCH_CSS_config.n_c;
  mac->dl_config_request.sfn = mac->type0_PDCCH_CSS_config.frame;
  mac->dl_config_request.slot = (ssb_index>>1) + ((ssb_index>>4)<<1); // not valid for 240kHz SCS

  return 0;
}


//  TODO: change to UE parameter, scs: 15KHz, slot duration: 1ms
uint32_t get_ssb_frame(uint32_t test){
  return test;
}

/*
 * This function returns the slot offset K2 corresponding to a given time domain
 * indication value from RRC configuration.
 */
long get_k2(NR_UE_MAC_INST_t *mac, uint8_t time_domain_ind) {
  long k2 = -1;
  // Get K2 from RRC configuration
  NR_PUSCH_Config_t *pusch_config=mac->ULbwp[0]->bwp_Dedicated->pusch_Config->choice.setup;
  NR_PUSCH_TimeDomainResourceAllocationList_t *pusch_TimeDomainAllocationList = NULL;
  if (pusch_config->pusch_TimeDomainAllocationList) {
    pusch_TimeDomainAllocationList = pusch_config->pusch_TimeDomainAllocationList->choice.setup;
  }
  else if (mac->ULbwp[0]->bwp_Common->pusch_ConfigCommon->choice.setup->pusch_TimeDomainAllocationList) {
    pusch_TimeDomainAllocationList = mac->ULbwp[0]->bwp_Common->pusch_ConfigCommon->choice.setup->pusch_TimeDomainAllocationList;
  }
  if (pusch_TimeDomainAllocationList) {
    if (time_domain_ind >= pusch_TimeDomainAllocationList->list.count) {
      LOG_E(MAC, "time_domain_ind %d >= pusch->TimeDomainAllocationList->list.count %d\n",
            time_domain_ind, pusch_TimeDomainAllocationList->list.count);
      return -1;
    }
    k2 = *pusch_TimeDomainAllocationList->list.array[time_domain_ind]->k2;
  }
  
  LOG_D(MAC, "get_k2(): k2 is %ld\n", k2);
  return k2;
}

/*
 * This function returns the UL config corresponding to a given UL slot
 * from MAC instance .
 */
fapi_nr_ul_config_request_t *get_ul_config_request(NR_UE_MAC_INST_t *mac, int slot) {
  //Check if request to access ul_config is for a UL slot
  if (is_nr_UL_slot(mac->scc, slot) == 0) {
    LOG_W(MAC, "Slot %d is not a UL slot. get_ul_config_request() called for wrong slot!!!\n", slot);
    return NULL;
  }
  
  // Calculate the index of the UL slot in mac->ul_config_request list. This is
  // based on the TDD pattern (slot configuration period) and number of UL+mixed
  // slots in the period. TS 38.213 Sec 11.1
  int mu = mac->ULbwp[0]->bwp_Common->genericParameters.subcarrierSpacing;
  NR_TDD_UL_DL_Pattern_t *tdd_pattern = &mac->scc->tdd_UL_DL_ConfigurationCommon->pattern1;
  const int num_slots_per_tdd = nr_slots_per_frame[mu] >> (7 - tdd_pattern->dl_UL_TransmissionPeriodicity);
  const int num_slots_ul = tdd_pattern->nrofUplinkSlots + (tdd_pattern->nrofUplinkSymbols!=0);
  int index = (slot + num_slots_ul - num_slots_per_tdd) % num_slots_per_tdd;
  LOG_D(MAC, "nr_ue_procedures: get_ul_config_request() slots per tdd %d, num_slots_ul %d, index %d\n", 
                num_slots_per_tdd,
                num_slots_ul,
                index);

  return &mac->ul_config_request[index];
}

// Performs :
// 1. TODO: Call RRC for link status return to PHY
// 2. TODO: Perform SR/BSR procedures for scheduling feedback
// 3. TODO: Perform PHR procedures
NR_UE_L2_STATE_t nr_ue_scheduler(nr_downlink_indication_t *dl_info, nr_uplink_indication_t *ul_info){

  uint32_t search_space_mask = 0;

  if (dl_info){

    module_id_t mod_id    = dl_info->module_id;
    uint32_t gNB_index    = dl_info->gNB_index;
    int cc_id             = dl_info->cc_id;
    frame_t rx_frame      = dl_info->frame;
    slot_t rx_slot        = dl_info->slot;
    NR_UE_MAC_INST_t *mac = get_mac_inst(mod_id);

    fapi_nr_dl_config_request_t *dl_config = &mac->dl_config_request;
    nr_scheduled_response_t scheduled_response;
    nr_dcireq_t dcireq;

    // check type0 from 38.213 13 if we have no CellGroupConfig
    // TODO: implementation to be completed
    if (mac->scg == NULL) {
      if(dl_info->ssb_index != -1){

        if(mac->type0_pdcch_ss_mux_pattern == 1){
          //  38.213 chapter 13
          if((mac->type0_pdcch_ss_sfn_c == SFN_C_MOD_2_EQ_0) && !(rx_frame & 0x1) && (rx_slot == mac->type0_pdcch_ss_n_c)){
            search_space_mask = search_space_mask | type0_pdcch;
            mac->type0_pdcch_consecutive_slots = mac->type0_pdcch_dci_config.coreset.duration;
          }
          if((mac->type0_pdcch_ss_sfn_c == SFN_C_MOD_2_EQ_1) && (rx_frame & 0x1) && (rx_slot == mac->type0_pdcch_ss_n_c)){
            search_space_mask = search_space_mask | type0_pdcch;
            mac->type0_pdcch_consecutive_slots = mac->type0_pdcch_dci_config.coreset.duration;
          }
        }
        if(mac->type0_pdcch_ss_mux_pattern == 2){
          //  38.213 Table 13-13, 13-14
          if((rx_frame == get_ssb_frame(rx_frame)) && (rx_slot == mac->type0_pdcch_ss_n_c)){
            search_space_mask = search_space_mask | type0_pdcch;
            mac->type0_pdcch_consecutive_slots = mac->type0_pdcch_dci_config.coreset.duration;
          }
        }
        if(mac->type0_pdcch_ss_mux_pattern == 3){
          //  38.213 Table 13-15
          if((rx_frame == get_ssb_frame(rx_frame)) && (rx_slot == mac->type0_pdcch_ss_n_c)){
            search_space_mask = search_space_mask | type0_pdcch;
            mac->type0_pdcch_consecutive_slots = mac->type0_pdcch_dci_config.coreset.duration;
          }
        }
      } // ssb_index != -1

      // Type0 PDCCH search space
      if((search_space_mask & type0_pdcch) || ( mac->type0_pdcch_consecutive_slots != 0 )){
        mac->type0_pdcch_consecutive_slots = mac->type0_pdcch_consecutive_slots - 1;

        dl_config->dl_config_list[dl_config->number_pdus].dci_config_pdu.dci_config_rel15 = mac->type0_pdcch_dci_config;
        dl_config->dl_config_list[dl_config->number_pdus].pdu_type = FAPI_NR_DL_CONFIG_TYPE_DCI;

        /*
        dl_config->dl_config_list[dl_config->number_pdus].dci_config_pdu.dci_config_rel15.rnti = 0xaaaa;	//	to be set
        dl_config->dl_config_list[dl_config->number_pdus].dci_config_pdu.dci_config_rel15.N_RB_BWP = 106;	//	to be set

        LOG_I(MAC,"nr_ue_scheduler Type0 PDCCH with rnti %x, BWP %d\n",
        dl_config->dl_config_list[dl_config->number_pdus].dci_config_pdu.dci_config_rel15.rnti,
        dl_config->dl_config_list[dl_config->number_pdus].dci_config_pdu.dci_config_rel15.N_RB_BWP);
        */
        dl_config->number_pdus = dl_config->number_pdus + 1;

        fill_scheduled_response(&scheduled_response, dl_config, NULL, NULL, mod_id, cc_id, rx_frame, rx_slot, dl_info->thread_id);
        if(mac->if_module != NULL && mac->if_module->scheduled_response != NULL)
          mac->if_module->scheduled_response(&scheduled_response);
      }
    } else { // we have an scg

      dcireq.module_id = mod_id;
      dcireq.gNB_index = gNB_index;
      dcireq.cc_id     = cc_id;
      dcireq.frame     = rx_frame;
      dcireq.slot      = rx_slot;
      dcireq.dl_config_req.number_pdus = 0;
      nr_ue_dcireq(&dcireq); //to be replaced with function pointer later

      fill_scheduled_response(&scheduled_response, &dcireq.dl_config_req, NULL, NULL, mod_id, cc_id, rx_frame, rx_slot, dl_info->thread_id);
      if(mac->if_module != NULL && mac->if_module->scheduled_response != NULL){
        mac->if_module->scheduled_response(&scheduled_response);
      }

      /*
        if(search_space_mask & type0a_pdcch){
        }
        
        if(search_space_mask & type1_pdcch){
        }

        if(search_space_mask & type2_pdcch){
        }

        if(search_space_mask & type3_pdcch){
        }
      */
    }
  } else if (ul_info) {

    // ULSCH is handled only in phy-test mode (consistently with OAI gNB)
    if (get_softmodem_params()->phy_test) {

      uint8_t nb_dmrs_re_per_rb;
      uint8_t ulsch_input_buffer[MAX_ULSCH_PAYLOAD_BYTES];
      uint8_t data_existing = 0;
      uint16_t TBS_bytes;
      uint32_t TBS;
      int i, N_PRB_oh;

      module_id_t mod_id    = ul_info->module_id;
      uint32_t gNB_index    = ul_info->gNB_index;
      int cc_id             = ul_info->cc_id;
      frame_t rx_frame      = ul_info->frame_rx;
      slot_t rx_slot        = ul_info->slot_rx;
      frame_t frame_tx      = ul_info->frame_tx;
      slot_t slot_tx        = ul_info->slot_tx;
      NR_UE_MAC_INST_t *mac = get_mac_inst(mod_id);
      uint8_t access_mode   = SCHEDULED_ACCESS;

      fapi_nr_ul_config_request_t *ul_config_req = get_ul_config_request(mac, slot_tx);

      // Schedule ULSCH only if the current frame and slot match those in ul_config_req
      // AND if a UL DCI has been received (as indicated by num_pdus).
      if ((frame_tx == ul_config_req->sfn && slot_tx == ul_config_req->slot) &&
          ul_config_req->number_pdus > 0) {
      
        // program PUSCH with UL DCI parameters
        nr_scheduled_response_t scheduled_response;
        fapi_nr_tx_request_t tx_req;
        nfapi_nr_ue_ptrs_ports_t ptrs_ports_list;

        for (int j = 0; j < ul_config_req->number_pdus; j++) {
          fapi_nr_ul_config_request_pdu_t *ulcfg_pdu = &ul_config_req->ul_config_list[j];

          if (ulcfg_pdu->pdu_type == FAPI_NR_UL_CONFIG_TYPE_PUSCH) {

            // These should come from RRC config!!!
            uint8_t  ptrs_mcs1          = 2;
            uint8_t  ptrs_mcs2          = 4;
            uint8_t  ptrs_mcs3          = 10;
            uint16_t n_rb0              = 25;
            uint16_t n_rb1              = 75;
            uint8_t  ptrs_time_density  = get_L_ptrs(ptrs_mcs1, ptrs_mcs2, ptrs_mcs3, ulcfg_pdu->pusch_config_pdu.mcs_index, ulcfg_pdu->pusch_config_pdu.mcs_table);
            uint8_t  ptrs_freq_density  = get_K_ptrs(n_rb0, n_rb1, ulcfg_pdu->pusch_config_pdu.rb_size);
            uint16_t l_prime_mask       = get_l_prime(ulcfg_pdu->pusch_config_pdu.nr_of_symbols, typeB, pusch_dmrs_pos0, pusch_len1);
            uint16_t ul_dmrs_symb_pos   = l_prime_mask << ulcfg_pdu->pusch_config_pdu.start_symbol_index;

            uint8_t  dmrs_config_type   = 0;
            uint16_t number_dmrs_symbols = 0;

            // PTRS ports configuration
            // TbD: ptrs_dmrs_port and ptrs_port_index are not initialised!
            ptrs_ports_list.ptrs_re_offset = 0;

            // Num PRB Overhead from PUSCH-ServingCellConfig
            if (mac->scg->spCellConfig->spCellConfigDedicated->uplinkConfig->pusch_ServingCellConfig->choice.setup->xOverhead == NULL)
              N_PRB_oh = 0;
            else
              N_PRB_oh = *mac->scg->spCellConfig->spCellConfigDedicated->uplinkConfig->pusch_ServingCellConfig->choice.setup->xOverhead;

            ulcfg_pdu->pusch_config_pdu.ul_dmrs_symb_pos = ul_dmrs_symb_pos;
            ulcfg_pdu->pusch_config_pdu.dmrs_config_type = dmrs_config_type;
            ulcfg_pdu->pusch_config_pdu.num_dmrs_cdm_grps_no_data = 1;
            ulcfg_pdu->pusch_config_pdu.nrOfLayers = 1;
            ulcfg_pdu->pusch_config_pdu.pusch_data.new_data_indicator = 0;
            ulcfg_pdu->pusch_config_pdu.pdu_bit_map = PUSCH_PDU_BITMAP_PUSCH_DATA;
            ulcfg_pdu->pusch_config_pdu.pusch_ptrs.ptrs_time_density = ptrs_time_density;
            ulcfg_pdu->pusch_config_pdu.pusch_ptrs.ptrs_freq_density = ptrs_freq_density;
            ulcfg_pdu->pusch_config_pdu.pusch_ptrs.ptrs_ports_list   = &ptrs_ports_list;
            //ulcfg_pdu->pusch_config_pdu.target_code_rate = nr_get_code_rate_ul(ulcfg_pdu->pusch_config_pdu.mcs_index, ulcfg_pdu->pusch_config_pdu.mcs_table);
            //ulcfg_pdu->pusch_config_pdu.qam_mod_order = nr_get_Qm_ul(ulcfg_pdu->pusch_config_pdu.mcs_index, ulcfg_pdu->pusch_config_pdu.mcs_table);

            if (1 << ulcfg_pdu->pusch_config_pdu.pusch_ptrs.ptrs_time_density >= ulcfg_pdu->pusch_config_pdu.nr_of_symbols) {
              ulcfg_pdu->pusch_config_pdu.pdu_bit_map &= ~PUSCH_PDU_BITMAP_PUSCH_PTRS; // disable PUSCH PTRS
            }

            get_num_re_dmrs(&ulcfg_pdu->pusch_config_pdu,
                            &nb_dmrs_re_per_rb,
                            &number_dmrs_symbols);

            TBS = nr_compute_tbs(ulcfg_pdu->pusch_config_pdu.qam_mod_order,
                                ulcfg_pdu->pusch_config_pdu.target_code_rate,
                                ulcfg_pdu->pusch_config_pdu.rb_size,
                                ulcfg_pdu->pusch_config_pdu.nr_of_symbols,
                                nb_dmrs_re_per_rb*number_dmrs_symbols,
                                N_PRB_oh,
                                0,
                                ulcfg_pdu->pusch_config_pdu.nrOfLayers);
            TBS_bytes = TBS/8;
            ulcfg_pdu->pusch_config_pdu.pusch_data.tb_size = TBS_bytes;

            if (IS_SOFTMODEM_NOS1){
              // Getting IP traffic to be transmitted
              data_existing = nr_ue_get_sdu(mod_id,
                                            cc_id,
                                            frame_tx,
                                            slot_tx,
                                            0,
                                            ulsch_input_buffer,
                                            TBS_bytes,
                                            &access_mode);
            }

            //Random traffic to be transmitted if there is no IP traffic available for this Tx opportunity
            if (!IS_SOFTMODEM_NOS1 || !data_existing) {
              //Use zeros for the header bytes in noS1 mode, in order to make sure that the LCID is not valid
              //and block this traffic from being forwarded to the upper layers at the gNB
              LOG_D(PHY, "Random data to be tranmsitted: \n");

              //Give the first byte a dummy value (a value not corresponding to any valid LCID based on 38.321, Table 6.2.1-2)
              //in order to distinguish the PHY random packets at the MAC layer of the gNB receiver from the normal packets that should
              //have a valid LCID (nr_process_mac_pdu function)
              ulsch_input_buffer[0] = 0x31;

              for (i = 1; i < TBS_bytes; i++) {
                ulsch_input_buffer[i] = (unsigned char) rand();
                //printf(" input encoder a[%d]=0x%02x\n",i,harq_process_ul_ue->a[i]);
              }
            }

    #ifdef DEBUG_MAC_PDU

            LOG_D(PHY, "Is data existing ?: %d \n", data_existing);
            LOG_I(PHY, "Printing MAC PDU to be encoded, TBS is: %d \n", TBS_bytes);
            for (i = 0; i < TBS_bytes; i++) {
              printf("%02x", ulsch_input_buffer[i]);
            }
            printf("\n");

    #endif

            // Config UL TX PDU
            tx_req.slot = slot_tx;
            tx_req.sfn = frame_tx;
            // tx_req->tx_config // TbD
            tx_req.number_of_pdus++;
            tx_req.tx_request_body[j].pdu_length = TBS_bytes;
            tx_req.tx_request_body[j].pdu_index = j;
            tx_req.tx_request_body[j].pdu = ulsch_input_buffer;
          }
        }

        fill_scheduled_response(&scheduled_response, NULL, ul_config_req, &tx_req, mod_id, cc_id, rx_frame, rx_slot, ul_info->thread_id);
        if(mac->if_module != NULL && mac->if_module->scheduled_response != NULL){
          mac->if_module->scheduled_response(&scheduled_response);
        }

        // TODO: expand
        // Note: Contention resolution is currently not active
        if (mac->RA_contention_resolution_timer_active == 1)
          ue_contention_resolution(mod_id, gNB_index, cc_id, ul_info->frame_tx);

      }

    } else if (get_softmodem_params()->do_ra){

      NR_UE_MAC_INST_t *mac = get_mac_inst(ul_info->module_id);

      if (mac->RA_active && ul_info->slot_tx == mac->msg3_slot && ul_info->frame_tx == mac->msg3_frame){

        uint8_t ulsch_input_buffer[MAX_ULSCH_PAYLOAD_BYTES];
        nr_scheduled_response_t scheduled_response;
        fapi_nr_tx_request_t tx_req;
        //fapi_nr_ul_config_request_t *ul_config = get_ul_config_request(mac, ul_info->slot_tx);
        fapi_nr_ul_config_request_t *ul_config = &mac->ul_config_request[0];
        fapi_nr_ul_config_request_pdu_t *ul_config_list = &ul_config->ul_config_list[ul_config->number_pdus];
        uint16_t TBS_bytes = ul_config_list->pusch_config_pdu.pusch_data.tb_size;

        //if (IS_SOFTMODEM_NOS1){
        //  // Getting IP traffic to be transmitted
        //  data_existing = nr_ue_get_sdu(mod_id,
        //                                cc_id,
        //                                frame_tx,
        //                                slot_tx,
        //                                0,
        //                                ulsch_input_buffer,
        //                                TBS_bytes,
        //                                &access_mode);
        //}

        //Random traffic to be transmitted if there is no IP traffic available for this Tx opportunity
        //if (!IS_SOFTMODEM_NOS1 || !data_existing) {
          //Use zeros for the header bytes in noS1 mode, in order to make sure that the LCID is not valid
          //and block this traffic from being forwarded to the upper layers at the gNB
          LOG_D(MAC, "Random data to be tranmsitted (TBS_bytes %d): \n", TBS_bytes);
          //Give the first byte a dummy value (a value not corresponding to any valid LCID based on 38.321, Table 6.2.1-2)
          //in order to distinguish the PHY random packets at the MAC layer of the gNB receiver from the normal packets that should
          //have a valid LCID (nr_process_mac_pdu function)
          ulsch_input_buffer[0] = 0x31;
          for (int i = 1; i < TBS_bytes; i++) {
            ulsch_input_buffer[i] = (unsigned char) rand();
            //printf(" input encoder a[%d]=0x%02x\n",i,harq_process_ul_ue->a[i]);
          }
        //}

        LOG_D(MAC, "[UE %d] Frame %d, Subframe %d Adding Msg3 UL Config Request for rnti: %x\n",
          ul_info->module_id,
          ul_info->frame_tx,
          ul_info->slot_tx,
          mac->t_crnti);

        // Config UL TX PDU
        tx_req.slot = ul_info->slot_tx;
        tx_req.sfn = ul_info->frame_tx;
        tx_req.number_of_pdus = 1;
        tx_req.tx_request_body[0].pdu_length = TBS_bytes;
        tx_req.tx_request_body[0].pdu_index = 0;
        tx_req.tx_request_body[0].pdu = ulsch_input_buffer;
        ul_config_list->pdu_type = FAPI_NR_UL_CONFIG_TYPE_PUSCH;
        ul_config->number_pdus++;
        // scheduled_response
        fill_scheduled_response(&scheduled_response, NULL, ul_config, &tx_req, ul_info->module_id, ul_info->cc_id, ul_info->frame_rx, ul_info->slot_rx, ul_info->thread_id);
        if(mac->if_module != NULL && mac->if_module->scheduled_response != NULL){
          mac->if_module->scheduled_response(&scheduled_response);
        }
      }
    }
  }
  return UE_CONNECTION_OK;
}

// PUSCH Msg3 scheduled by RAR UL grant according to 8.3 of TS 38.213
// Note: Msg3 tx in the uplink symbols of mixed slot
void nr_ue_msg3_scheduler(NR_UE_MAC_INST_t *mac,
                          frame_t current_frame,
                          sub_frame_t current_slot,
                          uint8_t Msg3_tda_id){

  int delta = 0;
  NR_BWP_Uplink_t *ubwp = mac->ULbwp[0];
  int mu = ubwp->bwp_Common->genericParameters.subcarrierSpacing;
  struct NR_PUSCH_TimeDomainResourceAllocationList *pusch_TimeDomainAllocationList = ubwp->bwp_Common->pusch_ConfigCommon->choice.setup->pusch_TimeDomainAllocationList;
  // k2 as per 3GPP TS 38.214 version 15.9.0 Release 15 ch 6.1.2.1.1
  // PUSCH time domain resource allocation is higher layer configured from uschTimeDomainAllocationList in either pusch-ConfigCommon
  uint8_t k2 = *pusch_TimeDomainAllocationList->list.array[Msg3_tda_id]->k2;

  switch (mu) {
    case 0:
      delta = 2;
      break;
    case 1:
      delta = 3;
      break;
    case 2:
      delta = 4;
      break;
    case 3:
      delta = 6;
      break;
  }

  mac->msg3_slot = (current_slot + k2 + delta) % nr_slots_per_frame[mu];
  if (current_slot + k2 + delta > nr_slots_per_frame[mu])
    mac->msg3_frame = (current_frame + 1) % 1024;
  else
    mac->msg3_frame = current_frame;

  #ifdef DEBUG_MSG3
  LOG_D(MAC, "[DEBUG_MSG3] current_slot %d k2 %d delta %d temp_slot %d mac->msg3_frame %d mac->msg3_slot %d \n", current_slot, k2, delta, current_slot + k2 + delta, mac->msg3_frame, mac->msg3_slot);
  #endif
}

// This function schedules the PRACH according to prach_ConfigurationIndex and TS 38.211, tables 6.3.3.2.x
// PRACH formats 9, 10, 11 are corresponding to dual PRACH format configurations A1/B1, A2/B2, A3/B3.
// - todo:
// - Partial configuration is actually already stored in (fapi_nr_prach_config_t) &mac->phy_config.config_req->prach_config
void nr_ue_prach_scheduler(module_id_t module_idP, frame_t frameP, sub_frame_t slotP, int thread_id) {

  uint16_t format, format0, format1, ncs;
  int is_nr_prach_slot;
  prach_occasion_info_t *prach_occasion_info_p;

  NR_UE_MAC_INST_t *mac = get_mac_inst(module_idP);

  //fapi_nr_ul_config_request_t *ul_config = get_ul_config_request(mac, slotP);
  fapi_nr_ul_config_request_t *ul_config = &mac->ul_config_request[0];
  fapi_nr_ul_config_prach_pdu *prach_config_pdu;
  fapi_nr_config_request_t *cfg = &mac->phy_config.config_req;
  fapi_nr_prach_config_t *prach_config = &cfg->prach_config;
  nr_scheduled_response_t scheduled_response;

  NR_ServingCellConfigCommon_t *scc = mac->scc;
  NR_RACH_ConfigCommon_t *setup = scc->uplinkConfigCommon->initialUplinkBWP->rach_ConfigCommon->choice.setup;
  NR_RACH_ConfigGeneric_t *rach_ConfigGeneric = &setup->rach_ConfigGeneric;

  mac->RA_offset = 2; // to compensate the rx frame offset at the gNB
  mac->generate_nr_prach = 0; // Reset flag for PRACH generation

  if (is_nr_UL_slot(scc, slotP)) {

    // WIP Need to get the proper selected ssb_idx
    //     Initial beam selection functionality is not available yet
    uint8_t selected_gnb_ssb_idx = 0;

    // Get any valid PRACH occasion in the current slot for the selected SSB index
    is_nr_prach_slot = get_nr_prach_info_from_ssb_index(selected_gnb_ssb_idx,
                                                       (int)frameP,
                                                       (int)slotP,
                                                        &prach_occasion_info_p);

    if (is_nr_prach_slot && mac->ra_state == RA_UE_IDLE) {
      AssertFatal(NULL != prach_occasion_info_p,"PRACH Occasion Info not returned in a valid NR Prach Slot\n");

      mac->generate_nr_prach = 1;

      format = prach_occasion_info_p->format;
      format0 = format & 0xff;        // single PRACH format
      format1 = (format >> 8) & 0xff; // dual PRACH format

      ul_config->sfn = frameP;
      ul_config->slot = slotP;

      ul_config->ul_config_list[ul_config->number_pdus].pdu_type = FAPI_NR_UL_CONFIG_TYPE_PRACH;
      prach_config_pdu = &ul_config->ul_config_list[ul_config->number_pdus].prach_config_pdu;
      memset(prach_config_pdu, 0, sizeof(fapi_nr_ul_config_prach_pdu));
      ul_config->number_pdus += 1;

      ncs = get_NCS(rach_ConfigGeneric->zeroCorrelationZoneConfig, format0, setup->restrictedSetConfig);

      prach_config_pdu->phys_cell_id = *scc->physCellId;
      prach_config_pdu->num_prach_ocas = 1;
      prach_config_pdu->prach_slot = prach_occasion_info_p->slot;
      prach_config_pdu->prach_start_symbol = prach_occasion_info_p->start_symbol;
      prach_config_pdu->num_ra = prach_occasion_info_p->fdm;

      prach_config_pdu->num_cs = ncs;
      prach_config_pdu->root_seq_id = prach_config->num_prach_fd_occasions_list[prach_occasion_info_p->fdm].prach_root_sequence_index;
      prach_config_pdu->restricted_set = prach_config->restricted_set_config;
      prach_config_pdu->freq_msg1 = prach_config->num_prach_fd_occasions_list[prach_occasion_info_p->fdm].k1;

      LOG_D(MAC,"Selected RO Frame %u, Slot %u, Symbol %u, Fdm %u\n", frameP, prach_config_pdu->prach_slot, prach_config_pdu->prach_start_symbol, prach_config_pdu->num_ra);

      // Search which SSB is mapped in the RO (among all the SSBs mapped to this RO)
      for (prach_config_pdu->ssb_nb_in_ro=0; prach_config_pdu->ssb_nb_in_ro<prach_occasion_info_p->nb_mapped_ssb; prach_config_pdu->ssb_nb_in_ro++) {
        if (prach_occasion_info_p->mapped_ssb_idx[prach_config_pdu->ssb_nb_in_ro] == selected_gnb_ssb_idx)
          break;
      }
      AssertFatal(prach_config_pdu->ssb_nb_in_ro<prach_occasion_info_p->nb_mapped_ssb, "%u not found in the mapped SSBs to the PRACH occasion", selected_gnb_ssb_idx);

      if (format1 != 0xff) {
        switch(format0) { // dual PRACH format
          case 0xa1:
            prach_config_pdu->prach_format = 11;
            break;
          case 0xa2:
            prach_config_pdu->prach_format = 12;
            break;
          case 0xa3:
            prach_config_pdu->prach_format = 13;
            break;
        default:
          AssertFatal(1 == 0, "Only formats A1/B1 A2/B2 A3/B3 are valid for dual format");
        }
      } else {
        switch(format0) { // single PRACH format
          case 0:
            prach_config_pdu->prach_format = 0;
            break;
          case 1:
            prach_config_pdu->prach_format = 1;
            break;
          case 2:
            prach_config_pdu->prach_format = 2;
            break;
          case 3:
            prach_config_pdu->prach_format = 3;
            break;
          case 0xa1:
            prach_config_pdu->prach_format = 4;
            break;
          case 0xa2:
            prach_config_pdu->prach_format = 5;
            break;
          case 0xa3:
            prach_config_pdu->prach_format = 6;
            break;
          case 0xb1:
            prach_config_pdu->prach_format = 7;
            break;
          case 0xb4:
            prach_config_pdu->prach_format = 8;
            break;
          case 0xc0:
            prach_config_pdu->prach_format = 9;
            break;
          case 0xc2:
            prach_config_pdu->prach_format = 10;
            break;
          default:
            AssertFatal(1 == 0, "Invalid PRACH format");
        }
      } // if format1
    } // is_nr_prach_slot

    fill_scheduled_response(&scheduled_response, NULL, ul_config, NULL, module_idP, 0 /*TBR fix*/, frameP, slotP, thread_id);
    if(mac->if_module != NULL && mac->if_module->scheduled_response != NULL)
      mac->if_module->scheduled_response(&scheduled_response);
  } // if is_nr_UL_slot
}

////////////////////////////////////////////////////////////////////////////
/////////* Random Access Contention Resolution (5.1.35 TS 38.321) */////////
////////////////////////////////////////////////////////////////////////////
// Handling contention resolution timer
// WIP todo:
// - beam failure recovery
// - RA completed

void ue_contention_resolution(module_id_t module_id, uint8_t gNB_index, int cc_id, frame_t tx_frame){
  
  NR_UE_MAC_INST_t *mac = get_mac_inst(module_id);
  NR_ServingCellConfigCommon_t *scc = mac->scc;
  NR_RACH_ConfigCommon_t *nr_rach_ConfigCommon = scc->uplinkConfigCommon->initialUplinkBWP->rach_ConfigCommon->choice.setup;

  if (mac->RA_contention_resolution_timer_active == 1) {
    if (nr_rach_ConfigCommon){
      LOG_I(MAC, "Frame %d: Contention resolution timer %d/%ld\n",
        tx_frame,
        mac->RA_contention_resolution_cnt,
        ((1 + nr_rach_ConfigCommon->ra_ContentionResolutionTimer) << 3));
        mac->RA_contention_resolution_cnt++;

      if (mac->RA_contention_resolution_cnt == ((1 + nr_rach_ConfigCommon->ra_ContentionResolutionTimer) << 3)) {
        mac->t_crnti = 0;
        mac->RA_active = 0;
        mac->RA_contention_resolution_timer_active = 0;
        // Signal PHY to quit RA procedure
        LOG_E(MAC, "[UE %u] [RAPROC] Contention resolution timer expired, RA failed, discarded TC-RNTI\n", module_id);
        nr_ra_failed(module_id, cc_id, gNB_index);
      }
    }
  }
}

#if 0
uint16_t nr_dci_format_size (PHY_VARS_NR_UE *ue,
                             uint8_t slot,
                             int p,
                             crc_scrambled_t crc_scrambled,
                             uint8_t dci_fields_sizes[NBR_NR_DCI_FIELDS][NBR_NR_FORMATS],
                             uint8_t format) {
  LOG_DDD("crc_scrambled=%d, n_RB_ULBWP=%d, n_RB_DLBWP=%d\n",crc_scrambled,n_RB_ULBWP,n_RB_DLBWP);
  /*
   * function nr_dci_format_size calculates and returns the size in bits of a determined format
   * it also returns an bi-dimensional array 'dci_fields_sizes' with x rows and y columns, where:
   * x is the number of fields defined in TS 38.212 subclause 7.3.1 (Each field is mapped in the order in which it appears in the description in the specification)
   * y is the number of formats
   *   e.g.: dci_fields_sizes[10][0] contains the size in bits of the field FREQ_DOM_RESOURCE_ASSIGNMENT_UL for format 0_0
   */
  // pdsch_config contains the PDSCH-Config IE is used to configure the UE specific PDSCH parameters (TS 38.331)
  PDSCH_Config_t pdsch_config       = ue->PDSCH_Config;
  // pusch_config contains the PUSCH-Config IE is used to configure the UE specific PUSCH parameters (TS 38.331)
  PUSCH_Config_t pusch_config       = ue->pusch_config;
  PUCCH_Config_t pucch_config_dedicated       = ue->pucch_config_dedicated_nr[eNB_id];
  crossCarrierSchedulingConfig_t crossCarrierSchedulingConfig = ue->crossCarrierSchedulingConfig;
  dmrs_UplinkConfig_t dmrs_UplinkConfig = ue->dmrs_UplinkConfig;
  dmrs_DownlinkConfig_t dmrs_DownlinkConfig = ue->dmrs_DownlinkConfig;
  csi_MeasConfig_t csi_MeasConfig = ue->csi_MeasConfig;
  PUSCH_ServingCellConfig_t PUSCH_ServingCellConfig= ue->PUSCH_ServingCellConfig;
  PDSCH_ServingCellConfig_t PDSCH_ServingCellConfig= ue->PDSCH_ServingCellConfig;
  NR_UE_PDCCH *pdcch_vars2 = ue->pdcch_vars[proc->thread_id][eNB_id];
  // 1  CARRIER_IN
  // crossCarrierSchedulingConfig from higher layers, variable crossCarrierSchedulingConfig indicates if 'cross carrier scheduling' is enabled or not:
  //      if No cross carrier scheduling: number of bits for CARRIER_IND is 0
  //      if Cross carrier scheduling: number of bits for CARRIER_IND is 3
  // The IE CrossCarrierSchedulingConfig is used to specify the configuration when the cross-carrier scheduling is used in a cell
  uint8_t crossCarrierSchedulingConfig_ind = 0;

  if (crossCarrierSchedulingConfig.schedulingCellInfo.other.cif_InSchedulingCell !=0 ) crossCarrierSchedulingConfig_ind=1;

  // 2  SUL_IND_0_1, // 40 SRS_REQUEST, // 50 SUL_IND_0_0
  // UL/SUL indicator (TS 38.331, supplementary uplink is indicated in higher layer parameter ServCellAdd-SUL from IE ServingCellConfig and ServingCellConfigCommon):
  // 0 bit for UEs not configured with SUL in the cell or UEs configured with SUL in the cell but only PUCCH carrier in the cell is configured for PUSCH transmission
  // 1 bit for UEs configured with SUL in the cell as defined in Table 7.3.1.1.1-1
  // sul_ind indicates whether SUL is configured in cell or not
  uint8_t sul_ind=ue->supplementaryUplink.supplementaryUplink; // this value will be 0 or 1 depending on higher layer parameter ServCellAdd-SUL. FIXME!!!
  // 7  BANDWIDTH_PART_IND
  // number of UL BWPs configured by higher layers
  uint8_t n_UL_BWP_RRC=1; // initialized to 1 but it has to be initialized by higher layers FIXME!!!
  n_UL_BWP_RRC = ((n_UL_BWP_RRC > 3)?n_UL_BWP_RRC:(n_UL_BWP_RRC+1));
  // number of DL BWPs configured by higher layers
  uint8_t n_DL_BWP_RRC=1; // initialized to 1 but it has to be initialized by higher layers FIXME!!!
  n_DL_BWP_RRC = ((n_DL_BWP_RRC > 3)?n_DL_BWP_RRC:(n_DL_BWP_RRC+1));
  // 10 FREQ_DOM_RESOURCE_ASSIGNMENT_UL
  // if format0_0, only resource allocation type 1 is allowed
  // if format0_1, then resource allocation type 0 can be configured and N_RBG is defined in TS 38.214 subclause 6.1.2.2.1
  // for PUSCH hopping with resource allocation type 1
  //      n_UL_hopping = 1 if the higher layer parameter frequencyHoppingOffsetLists contains two  offset values
  //      n_UL_hopping = 2 if the higher layer parameter frequencyHoppingOffsetLists contains four offset values
  uint8_t n_UL_hopping=pusch_config.n_frequencyHoppingOffsetLists;

  if (n_UL_hopping == 2) {
    n_UL_hopping = 1;
  } else if (n_UL_hopping == 4) {
    n_UL_hopping = 2;
  } else {
    n_UL_hopping = 0;
  }

  ul_resourceAllocation_t ul_resource_allocation_type = pusch_config.ul_resourceAllocation;
  uint8_t ul_res_alloc_type_0 = 0;
  uint8_t ul_res_alloc_type_1 = 0;

  if (ul_resource_allocation_type == ul_resourceAllocationType0) ul_res_alloc_type_0 = 1;

  if (ul_resource_allocation_type == ul_resourceAllocationType1) ul_res_alloc_type_1 = 1;

  if (ul_resource_allocation_type == ul_dynamicSwitch) {
    ul_res_alloc_type_0 = 1;
    ul_res_alloc_type_1 = 1;
  }

  uint8_t n_bits_freq_dom_res_assign_ul=0,n_ul_RGB_tmp;

  if (ul_res_alloc_type_0 == 1) { // implementation of Table 6.1.2.2.1-1 TC 38.214 subclause 6.1.2.2.1
    // config1: PUSCH-Config IE contains rbg-Size ENUMERATED {config1 config2}
    ul_rgb_Size_t config = pusch_config.ul_rgbSize;
    uint8_t nominal_RBG_P               = (config==ul_rgb_config1?2:4);

    if (n_RB_ULBWP > 36)  nominal_RBG_P = (config==ul_rgb_config1?4:8);

    if (n_RB_ULBWP > 72)  nominal_RBG_P = (config==ul_rgb_config1?8:16);

    if (n_RB_ULBWP > 144) nominal_RBG_P = 16;

    n_bits_freq_dom_res_assign_ul = (uint8_t)ceil((n_RB_ULBWP+(0%nominal_RBG_P))/nominal_RBG_P);                                   //FIXME!!! what is 0???
    n_ul_RGB_tmp = n_bits_freq_dom_res_assign_ul;
  }

  if (ul_res_alloc_type_1 == 1) n_bits_freq_dom_res_assign_ul = (uint8_t)(ceil(log2(n_RB_ULBWP*(n_RB_ULBWP+1)/2)))-n_UL_hopping;

  if ((ul_res_alloc_type_0 == 1) && (ul_res_alloc_type_1 == 1))
    n_bits_freq_dom_res_assign_ul = ((n_bits_freq_dom_res_assign_ul>n_ul_RGB_tmp)?(n_bits_freq_dom_res_assign_ul+1):(n_ul_RGB_tmp+1));

  // 11 FREQ_DOM_RESOURCE_ASSIGNMENT_DL
  // if format1_0, only resource allocation type 1 is allowed
  // if format1_1, then resource allocation type 0 can be configured and N_RBG is defined in TS 38.214 subclause 5.1.2.2.1
  dl_resourceAllocation_t dl_resource_allocation_type = pdsch_config.dl_resourceAllocation;
  uint8_t dl_res_alloc_type_0 = 0;
  uint8_t dl_res_alloc_type_1 = 0;

  if (dl_resource_allocation_type == dl_resourceAllocationType0) dl_res_alloc_type_0 = 1;

  if (dl_resource_allocation_type == dl_resourceAllocationType1) dl_res_alloc_type_1 = 1;

  if (dl_resource_allocation_type == dl_dynamicSwitch) {
    dl_res_alloc_type_0 = 1;
    dl_res_alloc_type_1 = 1;
  }

  uint8_t n_bits_freq_dom_res_assign_dl=0,n_dl_RGB_tmp;

  if (dl_res_alloc_type_0 == 1) { // implementation of Table 5.1.2.2.1-1 TC 38.214 subclause 6.1.2.2.1
    // config1: PDSCH-Config IE contains rbg-Size ENUMERATED {config1, config2}
    dl_rgb_Size_t config = pdsch_config.dl_rgbSize;
    uint8_t nominal_RBG_P               = (config==dl_rgb_config1?2:4);

    if (n_RB_DLBWP > 36)  nominal_RBG_P = (config==dl_rgb_config1?4:8);

    if (n_RB_DLBWP > 72)  nominal_RBG_P = (config==dl_rgb_config1?8:16);

    if (n_RB_DLBWP > 144) nominal_RBG_P = 16;

    n_bits_freq_dom_res_assign_dl = (uint8_t)ceil((n_RB_DLBWP+(0%nominal_RBG_P))/nominal_RBG_P);                                     //FIXME!!! what is 0???
    n_dl_RGB_tmp = n_bits_freq_dom_res_assign_dl;
  }

  if (dl_res_alloc_type_1 == 1) n_bits_freq_dom_res_assign_dl = (uint8_t)(ceil(log2(n_RB_DLBWP*(n_RB_DLBWP+1)/2)));

  if ((dl_res_alloc_type_0 == 1) && (dl_res_alloc_type_1 == 1))
    n_bits_freq_dom_res_assign_dl = ((n_bits_freq_dom_res_assign_dl>n_dl_RGB_tmp)?(n_bits_freq_dom_res_assign_dl+1):(n_dl_RGB_tmp+1));

  // 12 TIME_DOM_RESOURCE_ASSIGNMENT
  uint8_t pusch_alloc_list = pusch_config.n_push_alloc_list;
  uint8_t pdsch_alloc_list = pdsch_config.n_pdsh_alloc_list;
  // 14 PRB_BUNDLING_SIZE_IND:0 bit if the higher layer parameter PRB_bundling is not configured or is set to 'static', or 1 bit if the higher layer parameter PRB_bundling is set to 'dynamic' according to Subclause 5.1.2.3 of [6, TS 38.214]
  static_bundleSize_t static_prb_BundlingType = pdsch_config.prbBundleType.staticBundling;
  bundleSizeSet1_t dynamic_prb_BundlingType1  = pdsch_config.prbBundleType.dynamicBundlig.bundleSizeSet1;
  bundleSizeSet2_t dynamic_prb_BundlingType2  = pdsch_config.prbBundleType.dynamicBundlig.bundleSizeSet2;
  uint8_t prb_BundlingType_size=0;

  if ((static_prb_BundlingType==st_n4)||(static_prb_BundlingType==st_wideband)) prb_BundlingType_size=0;

  if ((dynamic_prb_BundlingType1==dy_1_n4)||(dynamic_prb_BundlingType1==dy_1_wideband)||(dynamic_prb_BundlingType1==dy_1_n2_wideband)||(dynamic_prb_BundlingType1==dy_1_n4_wideband)||
      (dynamic_prb_BundlingType2==dy_2_n4)||(dynamic_prb_BundlingType2==dy_2_wideband)) prb_BundlingType_size=1;

  // 15 RATE_MATCHING_IND FIXME!!!
  // according to TS 38.212: Rate matching indicator  E0, 1, or 2 bits according to higher layer parameter rateMatchPattern
  uint8_t rateMatching_bits = pdsch_config.n_rateMatchPatterns;
  // 16 ZP_CSI_RS_TRIGGER FIXME!!!
  // 0, 1, or 2 bits as defined in Subclause 5.1.4.2 of [6, TS 38.214].
  // is the number of ZP CSI-RS resource sets in the higher layer parameter zp-CSI-RS-Resource
  uint8_t n_zp_bits = pdsch_config.n_zp_CSI_RS_ResourceId;
  // 17 FREQ_HOPPING_FLAG
  // freqHopping is defined by higher layer parameter frequencyHopping from IE PUSCH-Config. Values are ENUMERATED{mode1, mode2}
  frequencyHopping_t f_hopping = pusch_config.frequencyHopping;
  uint8_t freqHopping = 0;

  if ((f_hopping==f_hop_mode1)||(f_hopping==f_hop_mode2)) freqHopping = 1;

  // 28 DAI
  pdsch_HARQ_ACK_Codebook_t pdsch_HARQ_ACK_Codebook = pdsch_config.pdsch_HARQ_ACK_Codebook;
  uint8_t n_dai = 0;
  uint8_t n_serving_cell_dl = 1; // this is hardcoded to 1 as we need to get this value from RRC higher layers parameters. FIXME!!!

  if ((pdsch_HARQ_ACK_Codebook == dynamic) && (n_serving_cell_dl == 1)) n_dai = 2;

  if ((pdsch_HARQ_ACK_Codebook == dynamic) && (n_serving_cell_dl > 1))  n_dai = 4;

  // 29 FIRST_DAI
  uint8_t codebook_HARQ_ACK = 0;           // We need to get this value to calculate number of bits of fields 1st DAI and 2nd DAI.

  if (pdsch_HARQ_ACK_Codebook == semiStatic) codebook_HARQ_ACK = 1;

  if (pdsch_HARQ_ACK_Codebook == dynamic) codebook_HARQ_ACK = 2;

  // 30 SECOND_DAI
  uint8_t n_HARQ_ACK_sub_codebooks = 0;   // We need to get this value to calculate number of bits of fields 1st DAI and 2nd DAI. FIXME!!!
  // 35 PDSCH_TO_HARQ_FEEDBACK_TIME_IND
  uint8_t pdsch_harq_t_ind = (uint8_t)ceil(log2(pucch_config_dedicated.dl_DataToUL_ACK[0]));
  // 36 SRS_RESOURCE_IND
  // n_SRS is the number of configured SRS resources in the SRS resource set associated with the higher layer parameter usage of value 'codeBook' or 'nonCodeBook'
  // from SRS_ResourceSet_t type we should get the information of the usage parameter (with possible values beamManagement, codebook, nonCodebook, antennaSwitching)
  // at frame_parms->srs_nr->p_SRS_ResourceSetList[]->usage
  uint8_t n_SRS = ue->srs.number_srs_Resource_Set;
  // 37 PRECOD_NBR_LAYERS
  // 38 ANTENNA_PORTS
  txConfig_t txConfig = pusch_config.txConfig;
  transformPrecoder_t transformPrecoder = pusch_config.transformPrecoder;
  codebookSubset_t codebookSubset = pusch_config.codebookSubset;
  uint8_t maxRank = pusch_config.maxRank;
  uint8_t num_antenna_ports = 1; // this is hardcoded. We need to get the real value FIXME!!!
  uint8_t precond_nbr_layers_bits = 0;
  uint8_t antenna_ports_bits_ul = 0;

  // searching number of bits at tables 7.3.1.1.2-2/3/4/5 from TS 38.212 subclause 7.3.1.1.2
  if (txConfig == txConfig_codebook) {
    if (num_antenna_ports == 4) {
      if ((transformPrecoder == transformPrecoder_disabled) && ((maxRank == 2)||(maxRank == 3)||(maxRank == 4))) { // Table 7.3.1.1.2-2
        if (codebookSubset == codebookSubset_fullyAndPartialAndNonCoherent) precond_nbr_layers_bits=6;

        if (codebookSubset == codebookSubset_partialAndNonCoherent) precond_nbr_layers_bits=5;

        if (codebookSubset == codebookSubset_nonCoherent) precond_nbr_layers_bits=4;
      }

      if (((transformPrecoder == transformPrecoder_enabled)||(transformPrecoder == transformPrecoder_disabled)) && (maxRank == 1)) { // Table 7.3.1.1.2-3
        if (codebookSubset == codebookSubset_fullyAndPartialAndNonCoherent) precond_nbr_layers_bits=5;

        if (codebookSubset == codebookSubset_partialAndNonCoherent) precond_nbr_layers_bits=4;

        if (codebookSubset == codebookSubset_nonCoherent) precond_nbr_layers_bits=2;
      }
    }

    if (num_antenna_ports == 2) {
      if ((transformPrecoder == transformPrecoder_disabled) && (maxRank == 2)) { // Table 7.3.1.1.2-4
        if (codebookSubset == codebookSubset_fullyAndPartialAndNonCoherent) precond_nbr_layers_bits=4;

        if (codebookSubset == codebookSubset_nonCoherent) precond_nbr_layers_bits=2;
      }

      if (((transformPrecoder == transformPrecoder_enabled)||(transformPrecoder == transformPrecoder_disabled)) && (maxRank == 1)) { // Table 7.3.1.1.2-5
        if (codebookSubset == codebookSubset_fullyAndPartialAndNonCoherent) precond_nbr_layers_bits=3;

        if (codebookSubset == codebookSubset_nonCoherent) precond_nbr_layers_bits=1;
      }
    }
  }

  if (txConfig == txConfig_nonCodebook) {
  }

  // searching number of bits at tables 7.3.1.1.2-6/7/8/9/10/11/12/13/14/15/16/17/18/19
  if((dmrs_UplinkConfig.pusch_dmrs_type == pusch_dmrs_type1)) {
    if ((transformPrecoder == transformPrecoder_enabled) && (dmrs_UplinkConfig.pusch_maxLength == pusch_len1)) antenna_ports_bits_ul = 2;

    if ((transformPrecoder == transformPrecoder_enabled) && (dmrs_UplinkConfig.pusch_maxLength == pusch_len2)) antenna_ports_bits_ul = 4;

    if ((transformPrecoder == transformPrecoder_disabled) && (dmrs_UplinkConfig.pusch_maxLength == pusch_len1)) antenna_ports_bits_ul = 3;

    if ((transformPrecoder == transformPrecoder_disabled) && (dmrs_UplinkConfig.pusch_maxLength == pusch_len2)) antenna_ports_bits_ul = 4;
  }

  if((dmrs_UplinkConfig.pusch_dmrs_type == pusch_dmrs_type2)) {
    if ((transformPrecoder == transformPrecoder_disabled) && (dmrs_UplinkConfig.pusch_maxLength == pusch_len1)) antenna_ports_bits_ul = 4;

    if ((transformPrecoder == transformPrecoder_disabled) && (dmrs_UplinkConfig.pusch_maxLength == pusch_len2)) antenna_ports_bits_ul = 5;
  }

  // for format 1_1 number of bits as defined by Tables 7.3.1.2.2-1/2/3/4
  uint8_t antenna_ports_bits_dl = 0;

  if((dmrs_DownlinkConfig.pdsch_dmrs_type == pdsch_dmrs_type1) && (dmrs_DownlinkConfig.pdsch_maxLength == pdsch_len1)) antenna_ports_bits_dl = 4; // Table 7.3.1.2.2-1

  if((dmrs_DownlinkConfig.pdsch_dmrs_type == pdsch_dmrs_type1) && (dmrs_DownlinkConfig.pdsch_maxLength == pdsch_len2)) antenna_ports_bits_dl = 5; // Table 7.3.1.2.2-2

  if((dmrs_DownlinkConfig.pdsch_dmrs_type == pdsch_dmrs_type2) && (dmrs_DownlinkConfig.pdsch_maxLength == pdsch_len1)) antenna_ports_bits_dl = 5; // Table 7.3.1.2.2-3

  if((dmrs_DownlinkConfig.pdsch_dmrs_type == pdsch_dmrs_type2) && (dmrs_DownlinkConfig.pdsch_maxLength == pdsch_len2)) antenna_ports_bits_dl = 6; // Table 7.3.1.2.2-4

  // 39 TCI
  uint8_t tci_bits=0;

  if (pdcch_vars2->coreset[p].tciPresentInDCI == tciPresentInDCI_enabled) tci_bits=3;

  // 42 CSI_REQUEST
  // reportTriggerSize is defined in the CSI-MeasConfig IE (TS 38.331).
  // Size of CSI request field in DCI (bits). Corresponds to L1 parameter 'ReportTriggerSize' (see 38.214, section 5.2)
  uint8_t reportTriggerSize = csi_MeasConfig.reportTriggerSize; // value from 0..6
  // 43 CBGTI
  // for format 0_1
  uint8_t maxCodeBlockGroupsPerTransportBlock = 0;

  if (PUSCH_ServingCellConfig.maxCodeBlockGroupsPerTransportBlock != 0)
    maxCodeBlockGroupsPerTransportBlock = (uint8_t)PUSCH_ServingCellConfig.maxCodeBlockGroupsPerTransportBlock;

  // for format 1_1, as defined in Subclause 5.1.7 of [6, TS38.214]
  uint8_t maxCodeBlockGroupsPerTransportBlock_dl = 0;

  if (PDSCH_ServingCellConfig.maxCodeBlockGroupsPerTransportBlock_dl != 0)
    maxCodeBlockGroupsPerTransportBlock_dl = pdsch_config.maxNrofCodeWordsScheduledByDCI; // FIXME!!!

  // 44 CBGFI
  uint8_t cbgfi_bit = PDSCH_ServingCellConfig.codeBlockGroupFlushIndicator;
  // 45 PTRS_DMRS
  // 0 bit if PTRS-UplinkConfig is not configured and transformPrecoder=disabled, or if transformPrecoder=enabled, or if maxRank=1
  // 2 bits otherwise
  uint8_t ptrs_dmrs_bits=0; //FIXME!!!
  // 46 BETA_OFFSET_IND
  // at IE PUSCH-Config, beta_offset indicator  E0 if the higher layer parameter betaOffsets = semiStatic; otherwise 2 bits
  // uci-OnPUSCH
  // Selection between and configuration of dynamic and semi-static beta-offset. If the field is absent or released, the UE applies the value 'semiStatic' and the BetaOffsets
  uint8_t betaOffsets = 0;

  if (pusch_config.uci_onPusch.betaOffset_type == betaOffset_semiStatic);

  if (pusch_config.uci_onPusch.betaOffset_type == betaOffset_dynamic) betaOffsets = 2;

  // 47 DMRS_SEQ_INI
  uint8_t dmrs_seq_ini_bits_ul = 0;
  uint8_t dmrs_seq_ini_bits_dl = 0;

  //1 bit if both scramblingID0 and scramblingID1 are configured in DMRS-UplinkConfig
  if ((transformPrecoder == transformPrecoder_disabled) && (dmrs_UplinkConfig.scramblingID0 != 0) && (dmrs_UplinkConfig.scramblingID1 != 0)) dmrs_seq_ini_bits_ul = 1;

  //1 bit if both scramblingID0 and scramblingID1 are configured in DMRS-DownlinkConfig
  if ((dmrs_DownlinkConfig.scramblingID0 != 0) && (dmrs_DownlinkConfig.scramblingID0 != 0)) dmrs_seq_ini_bits_dl = 1;

  /*
   * For format 2_2
   *
   * This format supports power control commands for semi-persistent scheduling.
   * As we can already support power control commands dynamically with formats 0_0/0_1 (TPC PUSCH) and 1_0/1_1 (TPC PUCCH)
   *
   * This format will be implemented in the future FIXME!!!
   *
   */
  // 5  BLOCK_NUMBER: The parameter tpc-PUSCH or tpc-PUCCH provided by higher layers determines the index to the block number for an UL of a cell
  // The following fields are defined for each block: Closed loop indicator and TPC command
  // 6  CLOSE_LOOP_IND
  // 41 TPC_CMD
  uint8_t tpc_cmd_bit_2_2 = 2;
  /*
   * For format 2_3
   *
   * This format is used for power control of uplink sounding reference signals for devices which have not coupled SRS power control to the PUSCH power control
   * either because independent control is desirable or because the device is configured without PUCCH and PUSCH
   *
   * This format will be implemented in the future FIXME!!!
   *
   */
  // 40 SRS_REQUEST
  // 41 TPC_CMD
  uint8_t tpc_cmd_bit_2_3 = 0;
  uint8_t dci_field_size_table [NBR_NR_DCI_FIELDS][NBR_NR_FORMATS] = { // This table contains the number of bits for each field (row) contained in each dci format (column).
    // The values of the variables indicate field sizes in number of bits
    //Format0_0                     Format0_1                      Format1_0                      Format1_1             Formats2_0/1/2/3
    {
      1,                             1,                             (((crc_scrambled == _p_rnti) || (crc_scrambled == _si_rnti) || (crc_scrambled == _ra_rnti)) ? 0:1),
      1,                             0,0,0,0
    }, // 0  IDENTIFIER_DCI_FORMATS:
    {
      0,                             ((crossCarrierSchedulingConfig_ind == 0) ? 0:3),
      0,                             ((crossCarrierSchedulingConfig_ind == 0) ? 0:3),
      0,0,0,0
    }, // 1  CARRIER_IND: 0 or 3 bits, as defined in Subclause x.x of [5, TS38.213]
    {0,                             (sul_ind == 0)?0:1,            0,                             0,                             0,0,0,0}, // 2  SUL_IND_0_1:
    {0,                             0,                             0,                             0,                             1,0,0,0}, // 3  SLOT_FORMAT_IND: size of DCI format 2_0 is configurable by higher layers up to 128 bits, according to Subclause 11.1.1 of [5, TS 38.213]
    {0,                             0,                             0,                             0,                             0,1,0,0}, // 4  PRE_EMPTION_IND: size of DCI format 2_1 is configurable by higher layers up to 126 bits, according to Subclause 11.2 of [5, TS 38.213]. Each pre-emption indication is 14 bits
    {0,                             0,                             0,                             0,                             0,0,0,0}, // 5  BLOCK_NUMBER: starting position of a block is determined by the parameter startingBitOfFormat2_3
    {0,                             0,                             0,                             0,                             0,0,1,0}, // 6  CLOSE_LOOP_IND
    {
      0,                             (uint8_t)ceil(log2(n_UL_BWP_RRC)),
      0,                             (uint8_t)ceil(log2(n_DL_BWP_RRC)),
      0,0,0,0
    }, // 7  BANDWIDTH_PART_IND:
    {
      0,                             0,                             ((crc_scrambled == _p_rnti) ? 2:0),
      0,                             0,0,0,0
    }, // 8  SHORT_MESSAGE_IND 2 bits if crc scrambled with P-RNTI
    {
      0,                             0,                             ((crc_scrambled == _p_rnti) ? 8:0),
      0,                             0,0,0,0
    }, // 9  SHORT_MESSAGES 8 bit8 if crc scrambled with P-RNTI
    {
      (uint8_t)(ceil(log2(n_RB_ULBWP*(n_RB_ULBWP+1)/2)))-n_UL_hopping,
      n_bits_freq_dom_res_assign_ul,
      0,                             0,                             0,0,0,0
    }, // 10 FREQ_DOM_RESOURCE_ASSIGNMENT_UL: PUSCH hopping with resource allocation type 1 not considered
    //    (NOTE 1) If DCI format 0_0 is monitored in common search space
    //    and if the number of information bits in the DCI format 0_0 prior to padding
    //    is larger than the payload size of the DCI format 1_0 monitored in common search space
    //    the bitwidth of the frequency domain resource allocation field in the DCI format 0_0
    //    is reduced such that the size of DCI format 0_0 equals to the size of the DCI format 1_0
    {
      0,                             0,                             (uint8_t)ceil(log2(n_RB_DLBWP*(n_RB_DLBWP+1)/2)),
      n_bits_freq_dom_res_assign_dl,
      0,0,0,0
    }, // 11 FREQ_DOM_RESOURCE_ASSIGNMENT_DL:
    {
      4,                             (uint8_t)log2(pusch_alloc_list),
      4,                             (uint8_t)log2(pdsch_alloc_list),
      0,0,0,0
    }, // 12 TIME_DOM_RESOURCE_ASSIGNMENT: 0, 1, 2, 3, or 4 bits as defined in Subclause 6.1.2.1 of [6, TS 38.214]. The bitwidth for this field is determined as log2(I) bits,
    //    where I the number of entries in the higher layer parameter pusch-AllocationList
    {
      0,                             0,                             1,                             (((dl_res_alloc_type_0==1) &&(dl_res_alloc_type_1==0))?0:1),
      0,0,0,0
    }, // 13 VRB_TO_PRB_MAPPING: 0 bit if only resource allocation type 0
    {0,                             0,                             0,                             prb_BundlingType_size,         0,0,0,0}, // 14 PRB_BUNDLING_SIZE_IND:0 bit if the higher layer parameter PRB_bundling is not configured or is set to 'static', or 1 bit if the higher layer parameter PRB_bundling is set to 'dynamic' according to Subclause 5.1.2.3 of [6, TS 38.214]
    {0,                             0,                             0,                             rateMatching_bits,             0,0,0,0}, // 15 RATE_MATCHING_IND: 0, 1, or 2 bits according to higher layer parameter rate-match-PDSCH-resource-set
    {0,                             0,                             0,                             n_zp_bits,                     0,0,0,0}, // 16 ZP_CSI_RS_TRIGGER:
    {
      1,                             (((ul_res_alloc_type_0==1) &&(ul_res_alloc_type_1==0))||(freqHopping == 0))?0:1,
      0,                             0,                             0,0,0,0
    }, // 17 FREQ_HOPPING_FLAG: 0 bit if only resource allocation type 0
    {0,                             0,                             0,                             5,                             0,0,0,0}, // 18 TB1_MCS:
    {0,                             0,                             0,                             1,                             0,0,0,0}, // 19 TB1_NDI:
    {0,                             0,                             0,                             2,                             0,0,0,0}, // 20 TB1_RV:
    {0,                             0,                             0,                             5,                             0,0,0,0}, // 21 TB2_MCS:
    {0,                             0,                             0,                             1,                             0,0,0,0}, // 22 TB2_NDI:
    {0,                             0,                             0,                             2,                             0,0,0,0}, // 23 TB2_RV:
    {5,                             5,                             5,                             0,                             0,0,0,0}, // 24 MCS:
    {1,                             1,                             (crc_scrambled == _c_rnti)?1:0,0,                             0,0,0,0}, // 25 NDI:
    {
      2,                             2,                             (((crc_scrambled == _c_rnti) || (crc_scrambled == _si_rnti)) ? 2:0),
      0,                             0,0,0,0
    }, // 26 RV:
    {4,                             4,                             (crc_scrambled == _c_rnti)?4:0,4,                             0,0,0,0}, // 27 HARQ_PROCESS_NUMBER:
    {0,                             0,                             (crc_scrambled == _c_rnti)?2:0,n_dai,                         0,0,0,0}, // 28 DAI: For format1_1: 4 if more than one serving cell are configured in the DL and the higher layer parameter HARQ-ACK-codebook=dynamic, where the 2 MSB bits are the counter DAI and the 2 LSB bits are the total DAI
    //    2 if one serving cell is configured in the DL and the higher layer parameter HARQ-ACK-codebook=dynamic, where the 2 bits are the counter DAI
    //    0 otherwise
    {0,                             codebook_HARQ_ACK,             0,                             0,                             0,0,0,0}, // 29 FIRST_DAI: (1 or 2 bits) 1 bit for semi-static HARQ-ACK // 2 bits for dynamic HARQ-ACK codebook with single HARQ-ACK codebook
    {
      0,                             (((codebook_HARQ_ACK == 2) &&(n_HARQ_ACK_sub_codebooks==2))?2:0),
      0,                             0,                             0,0,0,0
    }, // 30 SECOND_DAI: (0 or 2 bits) 2 bits for dynamic HARQ-ACK codebook with two HARQ-ACK sub-codebooks // 0 bits otherwise
    {
      0,                             0,                             (((crc_scrambled == _p_rnti) || (crc_scrambled == _ra_rnti)) ? 2:0),
      0,                             0,0,0,0
    }, // 31 TB_SCALING
    {2,                             2,                             0,                             0,                             0,0,0,0}, // 32 TPC_PUSCH:
    {0,                             0,                             (crc_scrambled == _c_rnti)?2:0,2,                             0,0,0,0}, // 33 TPC_PUCCH:
    {0,                             0,                             (crc_scrambled == _c_rnti)?3:0,3,                             0,0,0,0}, // 34 PUCCH_RESOURCE_IND:
    {0,                             0,                             (crc_scrambled == _c_rnti)?3:0,pdsch_harq_t_ind,              0,0,0,0}, // 35 PDSCH_TO_HARQ_FEEDBACK_TIME_IND:
    {0,                             (uint8_t)log2(n_SRS),          0,                             0,                             0,0,0,0}, // 36 SRS_RESOURCE_IND:
    {0,                             precond_nbr_layers_bits,       0,                             0,                             0,0,0,0}, // 37 PRECOD_NBR_LAYERS:
    {0,                             antenna_ports_bits_ul,         0,                             antenna_ports_bits_dl,         0,0,0,0}, // 38 ANTENNA_PORTS:
    {0,                             0,                             0,                             tci_bits,                      0,0,0,0}, // 39 TCI: 0 bit if higher layer parameter tci-PresentInDCI is not enabled; otherwise 3 bits
    {0,                             (sul_ind == 0)?2:3,            0,                             (sul_ind == 0)?2:3,            0,0,0,2}, // 40 SRS_REQUEST:
    {
      0,                             0,                             0,                             0,                             0,0,tpc_cmd_bit_2_2,
      tpc_cmd_bit_2_3
    },
    // 41 TPC_CMD:
    {0,                             reportTriggerSize,             0,                             0,                             0,0,0,0}, // 42 CSI_REQUEST:
    {
      0,                             maxCodeBlockGroupsPerTransportBlock,
      0,                             maxCodeBlockGroupsPerTransportBlock_dl,
      0,0,0,0
    }, // 43 CBGTI: 0, 2, 4, 6, or 8 bits determined by higher layer parameter maxCodeBlockGroupsPerTransportBlock for the PDSCH
    {0,                             0,                             0,                             cbgfi_bit,                     0,0,0,0}, // 44 CBGFI: 0 or 1 bit determined by higher layer parameter codeBlockGroupFlushIndicator
    {0,                             ptrs_dmrs_bits,                0,                             0,                             0,0,0,0}, // 45 PTRS_DMRS:
    {0,                             betaOffsets,                   0,                             0,                             0,0,0,0}, // 46 BETA_OFFSET_IND:
    {0,                             dmrs_seq_ini_bits_ul,          0,                             dmrs_seq_ini_bits_dl,          0,0,0,0}, // 47 DMRS_SEQ_INI: 1 bit if the cell has two ULs and the number of bits for DCI format 1_0 before padding
    //    is larger than the number of bits for DCI format 0_0 before padding; 0 bit otherwise
    {0,                             1,                             0,                             0,                             0,0,0,0}, // 48 UL_SCH_IND: value of "1" indicates UL-SCH shall be transmitted on the PUSCH and a value of "0" indicates UL-SCH shall not be transmitted on the PUSCH
    {0,                             0,                             0,                             0,                             0,0,0,0}, // 49 PADDING_NR_DCI:
    //    (NOTE 2) If DCI format 0_0 is monitored in common search space
    //    and if the number of information bits in the DCI format 0_0 prior to padding
    //    is less than the payload size of the DCI format 1_0 monitored in common search space
    //    zeros shall be appended to the DCI format 0_0
    //    until the payload size equals that of the DCI format 1_0
    {(sul_ind == 0)?0:1,            0,                             0,                             0,                             0,0,0,0}, // 50 SUL_IND_0_0:
    {0,                             0,                             0,                             0,                             0,0,0,0}, // 51 RA_PREAMBLE_INDEX (random access procedure initiated by a PDCCH order not implemented, FIXME!!!)
    {0,                             0,                             0,                             0,                             0,0,0,0}, // 52 SUL_IND_1_0 (random access procedure initiated by a PDCCH order not implemented, FIXME!!!)
    {0,                             0,                             0,                             0,                             0,0,0,0}, // 53 SS_PBCH_INDEX (random access procedure initiated by a PDCCH order not implemented, FIXME!!!)
    {0,                             0,                             0,                             0,                             0,0,0,0}, // 54 PRACH_MASK_INDEX (random access procedure initiated by a PDCCH order not implemented, FIXME!!!)
    {
      0,                             0,                             ((crc_scrambled == _p_rnti)?6:(((crc_scrambled == _si_rnti) || (crc_scrambled == _ra_rnti))?16:0)),
      0,                             0,0,0,0
    }  // 55 RESERVED_NR_DCI
  };
  // NOTE 1: adjustments in freq_dom_resource_assignment_UL to be done if necessary
  // NOTE 2: adjustments in padding to be done if necessary
  uint8_t dci_size [8] = {0,0,0,0,0,0,0,0}; // will contain size for each format

  for (int i=0 ; i<NBR_NR_FORMATS ; i++) {
    //#ifdef NR_PDCCH_DCI_DEBUG
    //  LOG_DDD("i=%d, j=%d\n", i, j);
    //#endif
    for (int j=0; j<NBR_NR_DCI_FIELDS; j++) {
      dci_size [i] = dci_size [i] + dci_field_size_table[j][i]; // dci_size[i] contains the size in bits of the dci pdu format i
      //if (i==(int)format-15) {                                  // (int)format-15 indicates the position of each format in the table (e.g. format1_0=17 -> position in table is 2)
      dci_fields_sizes[j][i] = dci_field_size_table[j][i];       // dci_fields_sizes[j] contains the sizes of each field (j) for a determined format i
      //}
    }

    LOG_DDD("(nr_dci_format_size) dci_size[%d]=%d for n_RB_ULBWP=%d\n",
	    i,dci_size[i],n_RB_ULBWP);
  }

  LOG_DDD("(nr_dci_format_size) dci_fields_sizes[][] = { \n");

#ifdef NR_PDCCH_DCI_DEBUG
  for (int j=0; j<NBR_NR_DCI_FIELDS; j++) {
    printf("\t\t");

    for (int i=0; i<NBR_NR_FORMATS ; i++) printf("%d\t",dci_fields_sizes[j][i]);

    printf("\n");
  }

  printf(" }\n");
#endif
  LOG_DNL("(nr_dci_format_size) dci_size[0_0]=%d, dci_size[0_1]=%d, dci_size[1_0]=%d, dci_size[1_1]=%d,\n",dci_size[0],dci_size[1],dci_size[2],dci_size[3]);

  //UL/SUL indicator format0_0 (TS 38.212 subclause 7.3.1.1.1)
  // - 1 bit if the cell has two ULs and the number of bits for DCI format 1_0 before padding is larger than the number of bits for DCI format 0_0 before padding;
  // - 0 bit otherwise.
  // The UL/SUL indicator, if present, locates in the last bit position of DCI format 0_0, after the padding bit(s)
  if ((dci_field_size_table[SUL_IND_0_0][0] == 1) && (dci_size[0] > dci_size[2])) {
    dci_field_size_table[SUL_IND_0_0][0] = 0;
    dci_size[0]=dci_size[0]-1;
  }

  //  if ((format == format0_0) || (format == format1_0)) {
  // According to Section 7.3.1.1.1 in TS 38.212
  // If DCI format 0_0 is monitored in common search space and if the number of information bits in the DCI format 0_0 prior to padding
  // is less than the payload size of the DCI format 1_0 monitored in common search space for scheduling the same serving cell,
  // zeros shall be appended to the DCI format 0_0 until the payload size equals that of the DCI format 1_0.
  if (dci_size[0] < dci_size[2]) { // '0' corresponding to index for format0_0 and '2' corresponding to index of format1_0
    //if (format == format0_0) {
    dci_fields_sizes[PADDING_NR_DCI][0] = dci_size[2] - dci_size[0];
    dci_size[0] = dci_size[2];
    LOG_DDD("(nr_dci_format_size) new dci_size[format0_0]=%d\n",dci_size[0]);
    //}
  }

  // If DCI format 0_0 is monitored in common search space and if the number of information bits in the DCI format 0_0 prior to padding
  // is larger than the payload size of the DCI format 1_0 monitored in common search space for scheduling the same serving cell,
  // the bitwidth of the frequency domain resource allocation field in the DCI format 0_0 is reduced
  // such that the size of DCI format 0_0 equals to the size of the DCI format 1_0..
  if (dci_size[0] > dci_size[2]) {
    //if (format == format0_0) {
    dci_fields_sizes[FREQ_DOM_RESOURCE_ASSIGNMENT_UL][0] -= (dci_size[0] - dci_size[2]);
    dci_size[0] = dci_size[2];
    LOG_DDD("(nr_dci_format_size) new dci_size[format0_0]=%d\n",dci_size[0]);
    //}
  }

  /*
   * TS 38.212 subclause 7.3.1.1.2
   * For a UE configured with SUL in a cell:
   * if PUSCH is configured to be transmitted on both the SUL and the non-SUL of the cell and
   *              if the number of information bits in format 0_1 for the SUL
   * is not equal to the number of information bits in format 0_1 for the non-SUL,
   * zeros shall be appended to smaller format 0_1 until the payload size equals that of the larger format 0_1
   *
   * Not implemented. FIXME!!!
   *
   */
  //  }
  LOG_DDD("(nr_dci_format_size) dci_fields_sizes[][] = { \n");

#ifdef NR_PDCCH_DCI_DEBUG
  for (int j=0; j<NBR_NR_DCI_FIELDS; j++) {
    printf("\t\t");

    for (int i=0; i<NBR_NR_FORMATS ; i++) printf("%d\t",dci_fields_sizes[j][i]);

    printf("\n");
  }

  printf(" }\n");
#endif
  return dci_size[format];
}

#endif

//////////////
/*
 * This code contains all the functions needed to process all dci fields.
 * These tables and functions are going to be called by function nr_ue_process_dci
 */
// table_7_3_1_1_2_2_3_4_5 contains values for number of layers and precoding information for tables 7.3.1.1.2-2/3/4/5 from TS 38.212 subclause 7.3.1.1.2
// the first 6 columns contain table 7.3.1.1.2-2: Precoding information and number of layers, for 4 antenna ports, if transformPrecoder=disabled and maxRank = 2 or 3 or 4
// next six columns contain table 7.3.1.1.2-3: Precoding information and number of layers for 4 antenna ports, if transformPrecoder= enabled, or if transformPrecoder=disabled and maxRank = 1
// next four columns contain table 7.3.1.1.2-4: Precoding information and number of layers, for 2 antenna ports, if transformPrecoder=disabled and maxRank = 2
// next four columns contain table 7.3.1.1.2-5: Precoding information and number of layers, for 2 antenna ports, if transformPrecoder= enabled, or if transformPrecoder= disabled and maxRank = 1
uint8_t table_7_3_1_1_2_2_3_4_5[64][20] = {
  {1,  0,  1,  0,  1,  0,  1,  0,  1,  0,  1,  0,  1,  0,  1,  0,  1,  0,  1,  0},
  {1,  1,  1,  1,  1,  1,  1,  1,  1,  1,  1,  1,  1,  1,  1,  1,  1,  1,  1,  1},
  {1,  2,  1,  2,  1,  2,  1,  2,  1,  2,  1,  2,  2,  0,  2,  0,  1,  2,  0,  0},
  {1,  3,  1,  3,  1,  3,  1,  3,  1,  3,  1,  3,  1,  2,  0,  0,  1,  3,  0,  0},
  {2,  0,  2,  0,  2,  0,  1,  4,  1,  4,  0,  0,  1,  3,  0,  0,  1,  4,  0,  0},
  {2,  1,  2,  1,  2,  1,  1,  5,  1,  5,  0,  0,  1,  4,  0,  0,  1,  5,  0,  0},
  {2,  2,  2,  2,  2,  2,  1,  6,  1,  6,  0,  0,  1,  5,  0,  0,  0,  0,  0,  0},
  {2,  3,  2,  3,  2,  3,  1,  7,  1,  7,  0,  0,  2,  1,  0,  0,  0,  0,  0,  0},
  {2,  4,  2,  4,  2,  4,  1,  8,  1,  8,  0,  0,  2,  2,  0,  0,  0,  0,  0,  0},
  {2,  5,  2,  5,  2,  5,  1,  9,  1,  9,  0,  0,  0,  0,  0,  0,  0,  0,  0,  0},
  {3,  0,  3,  0,  3,  0,  1,  10, 1,  10, 0,  0,  0,  0,  0,  0,  0,  0,  0,  0},
  {4,  0,  4,  0,  4,  0,  1,  11, 1,  11, 0,  0,  0,  0,  0,  0,  0,  0,  0,  0},
  {1,  4,  1,  4,  0,  0,  1,  12, 0,  0,  0,  0,  0,  0,  0,  0,  0,  0,  0,  0},
  {1,  5,  1,  5,  0,  0,  1,  13, 0,  0,  0,  0,  0,  0,  0,  0,  0,  0,  0,  0},
  {1,  6,  1,  6,  0,  0,  1,  14, 0,  0,  0,  0,  0,  0,  0,  0,  0,  0,  0,  0},
  {1,  7,  1,  7,  0,  0,  1,  15, 0,  0,  0,  0,  0,  0,  0,  0,  0,  0,  0,  0},
  {1,  8,  1,  8,  0,  0,  1,  16, 0,  0,  0,  0,  0,  0,  0,  0,  0,  0,  0,  0},
  {1,  9,  1,  9,  0,  0,  1,  17, 0,  0,  0,  0,  0,  0,  0,  0,  0,  0,  0,  0},
  {1,  10, 1,  10, 0,  0,  1,  18, 0,  0,  0,  0,  0,  0,  0,  0,  0,  0,  0,  0},
  {1,  11, 1,  11, 0,  0,  1,  19, 0,  0,  0,  0,  0,  0,  0,  0,  0,  0,  0,  0},
  {2,  6,  2,  6,  0,  0,  1,  20, 0,  0,  0,  0,  0,  0,  0,  0,  0,  0,  0,  0},
  {2,  7,  2,  7,  0,  0,  1,  21, 0,  0,  0,  0,  0,  0,  0,  0,  0,  0,  0,  0},
  {2,  8,  2,  8,  0,  0,  1,  22, 0,  0,  0,  0,  0,  0,  0,  0,  0,  0,  0,  0},
  {2,  9,  2,  9,  0,  0,  1,  23, 0,  0,  0,  0,  0,  0,  0,  0,  0,  0,  0,  0},
  {2,  10, 2,  10, 0,  0,  1,  24, 0,  0,  0,  0,  0,  0,  0,  0,  0,  0,  0,  0},
  {2,  11, 2,  11, 0,  0,  1,  25, 0,  0,  0,  0,  0,  0,  0,  0,  0,  0,  0,  0},
  {2,  12, 2,  12, 0,  0,  1,  26, 0,  0,  0,  0,  0,  0,  0,  0,  0,  0,  0,  0},
  {2,  13, 2,  13, 0,  0,  1,  27, 0,  0,  0,  0,  0,  0,  0,  0,  0,  0,  0,  0},
  {3,  1,  3,  1,  0,  0,  0,  0,  0,  0,  0,  0,  0,  0,  0,  0,  0,  0,  0,  0},
  {3,  2,  3,  2,  0,  0,  0,  0,  0,  0,  0,  0,  0,  0,  0,  0,  0,  0,  0,  0},
  {4,  1,  4,  1,  0,  0,  0,  0,  0,  0,  0,  0,  0,  0,  0,  0,  0,  0,  0,  0},
  {4,  2,  4,  2,  0,  0,  0,  0,  0,  0,  0,  0,  0,  0,  0,  0,  0,  0,  0,  0},
  {1,  12, 0,  0,  0,  0,  0,  0,  0,  0,  0,  0,  0,  0,  0,  0,  0,  0,  0,  0},
  {1,  13, 0,  0,  0,  0,  0,  0,  0,  0,  0,  0,  0,  0,  0,  0,  0,  0,  0,  0},
  {1,  14, 0,  0,  0,  0,  0,  0,  0,  0,  0,  0,  0,  0,  0,  0,  0,  0,  0,  0},
  {1,  15, 0,  0,  0,  0,  0,  0,  0,  0,  0,  0,  0,  0,  0,  0,  0,  0,  0,  0},
  {1,  16, 0,  0,  0,  0,  0,  0,  0,  0,  0,  0,  0,  0,  0,  0,  0,  0,  0,  0},
  {1,  17, 0,  0,  0,  0,  0,  0,  0,  0,  0,  0,  0,  0,  0,  0,  0,  0,  0,  0},
  {1,  18, 0,  0,  0,  0,  0,  0,  0,  0,  0,  0,  0,  0,  0,  0,  0,  0,  0,  0},
  {1,  19, 0,  0,  0,  0,  0,  0,  0,  0,  0,  0,  0,  0,  0,  0,  0,  0,  0,  0},
  {1,  20, 0,  0,  0,  0,  0,  0,  0,  0,  0,  0,  0,  0,  0,  0,  0,  0,  0,  0},
  {1,  21, 0,  0,  0,  0,  0,  0,  0,  0,  0,  0,  0,  0,  0,  0,  0,  0,  0,  0},
  {1,  22, 0,  0,  0,  0,  0,  0,  0,  0,  0,  0,  0,  0,  0,  0,  0,  0,  0,  0},
  {1,  23, 0,  0,  0,  0,  0,  0,  0,  0,  0,  0,  0,  0,  0,  0,  0,  0,  0,  0},
  {1,  24, 0,  0,  0,  0,  0,  0,  0,  0,  0,  0,  0,  0,  0,  0,  0,  0,  0,  0},
  {1,  25, 0,  0,  0,  0,  0,  0,  0,  0,  0,  0,  0,  0,  0,  0,  0,  0,  0,  0},
  {1,  26, 0,  0,  0,  0,  0,  0,  0,  0,  0,  0,  0,  0,  0,  0,  0,  0,  0,  0},
  {1,  27, 0,  0,  0,  0,  0,  0,  0,  0,  0,  0,  0,  0,  0,  0,  0,  0,  0,  0},
  {2,  14, 0,  0,  0,  0,  0,  0,  0,  0,  0,  0,  0,  0,  0,  0,  0,  0,  0,  0},
  {2,  15, 0,  0,  0,  0,  0,  0,  0,  0,  0,  0,  0,  0,  0,  0,  0,  0,  0,  0},
  {2,  16, 0,  0,  0,  0,  0,  0,  0,  0,  0,  0,  0,  0,  0,  0,  0,  0,  0,  0},
  {2,  17, 0,  0,  0,  0,  0,  0,  0,  0,  0,  0,  0,  0,  0,  0,  0,  0,  0,  0},
  {2,  18, 0,  0,  0,  0,  0,  0,  0,  0,  0,  0,  0,  0,  0,  0,  0,  0,  0,  0},
  {2,  19, 0,  0,  0,  0,  0,  0,  0,  0,  0,  0,  0,  0,  0,  0,  0,  0,  0,  0},
  {2,  20, 0,  0,  0,  0,  0,  0,  0,  0,  0,  0,  0,  0,  0,  0,  0,  0,  0,  0},
  {2,  21, 0,  0,  0,  0,  0,  0,  0,  0,  0,  0,  0,  0,  0,  0,  0,  0,  0,  0},
  {3,  3,  0,  0,  0,  0,  0,  0,  0,  0,  0,  0,  0,  0,  0,  0,  0,  0,  0,  0},
  {3,  4,  0,  0,  0,  0,  0,  0,  0,  0,  0,  0,  0,  0,  0,  0,  0,  0,  0,  0},
  {3,  5,  0,  0,  0,  0,  0,  0,  0,  0,  0,  0,  0,  0,  0,  0,  0,  0,  0,  0},
  {3,  6,  0,  0,  0,  0,  0,  0,  0,  0,  0,  0,  0,  0,  0,  0,  0,  0,  0,  0},
  {4,  3,  0,  0,  0,  0,  0,  0,  0,  0,  0,  0,  0,  0,  0,  0,  0,  0,  0,  0},
  {4,  4,  0,  0,  0,  0,  0,  0,  0,  0,  0,  0,  0,  0,  0,  0,  0,  0,  0,  0},
  {0,  0,  0,  0,  0,  0,  0,  0,  0,  0,  0,  0,  0,  0,  0,  0,  0,  0,  0,  0},
  {0,  0,  0,  0,  0,  0,  0,  0,  0,  0,  0,  0,  0,  0,  0,  0,  0,  0,  0,  0}
};
uint8_t table_7_3_1_1_2_12[14][3] = {
  {1,0,1},
  {1,1,1},
  {2,0,1},
  {2,1,1},
  {2,2,1},
  {2,3,1},
  {2,0,2},
  {2,1,2},
  {2,2,2},
  {2,3,2},
  {2,4,2},
  {2,5,2},
  {2,6,2},
  {2,7,2}
};
uint8_t table_7_3_1_1_2_13[10][4] = {
  {1,0,1,1},
  {2,0,1,1},
  {2,2,3,1},
  {2,0,2,1},
  {2,0,1,2},
  {2,2,3,2},
  {2,4,5,2},
  {2,6,7,2},
  {2,0,4,2},
  {2,2,6,2}
};
uint8_t table_7_3_1_1_2_14[3][5] = {
  {2,0,1,2,1},
  {2,0,1,4,2},
  {2,2,3,6,2}
};
uint8_t table_7_3_1_1_2_15[4][6] = {
  {2,0,1,2,3,1},
  {2,0,1,4,5,2},
  {2,2,3,6,7,2},
  {2,0,2,4,6,2}
};
uint8_t table_7_3_1_1_2_16[12][2] = {
  {1,0},
  {1,1},
  {2,0},
  {2,1},
  {2,2},
  {2,3},
  {3,0},
  {3,1},
  {3,2},
  {3,3},
  {3,4},
  {3,5}
};
uint8_t table_7_3_1_1_2_17[7][3] = {
  {1,0,1},
  {2,0,1},
  {2,2,3},
  {3,0,1},
  {3,2,3},
  {3,4,5},
  {2,0,2}
};
uint8_t table_7_3_1_1_2_18[3][4] = {
  {2,0,1,2},
  {3,0,1,2},
  {3,3,4,5}
};
uint8_t table_7_3_1_1_2_19[2][5] = {
  {2,0,1,2,3},
  {3,0,1,2,3}
};
uint8_t table_7_3_1_1_2_20[28][3] = {
  {1,0,1},
  {1,1,1},
  {2,0,1},
  {2,1,1},
  {2,2,1},
  {2,3,1},
  {3,0,1},
  {3,1,1},
  {3,2,1},
  {3,3,1},
  {3,4,1},
  {3,5,1},
  {3,0,2},
  {3,1,2},
  {3,2,2},
  {3,3,2},
  {3,4,2},
  {3,5,2},
  {3,6,2},
  {3,7,2},
  {3,8,2},
  {3,9,2},
  {3,10,2},
  {3,11,2},
  {1,0,2},
  {1,1,2},
  {1,6,2},
  {1,7,2}
};
uint8_t table_7_3_1_1_2_21[19][4] = {
  {1,0,1,1},
  {2,0,1,1},
  {2,2,3,1},
  {3,0,1,1},
  {3,2,3,1},
  {3,4,5,1},
  {2,0,2,1},
  {3,0,1,2},
  {3,2,3,2},
  {3,4,5,2},
  {3,6,7,2},
  {3,8,9,2},
  {3,10,11,2},
  {1,0,1,2},
  {1,6,7,2},
  {2,0,1,2},
  {2,2,3,2},
  {2,6,7,2},
  {2,8,9,2}
};
uint8_t table_7_3_1_1_2_22[6][5] = {
  {2,0,1,2,1},
  {3,0,1,2,1},
  {3,3,4,5,1},
  {3,0,1,6,2},
  {3,2,3,8,2},
  {3,4,5,10,2}
};
uint8_t table_7_3_1_1_2_23[5][6] = {
  {2,0,1,2,3,1},
  {3,0,1,2,3,1},
  {3,0,1,6,7,2},
  {3,2,3,8,9,2},
  {3,4,5,10,11,2}
};
uint8_t table_7_3_2_3_3_1[12][5] = {
  {1,0,0,0,0},
  {1,1,0,0,0},
  {1,0,1,0,0},
  {2,0,0,0,0},
  {2,1,0,0,0},
  {2,2,0,0,0},
  {2,3,0,0,0},
  {2,0,1,0,0},
  {2,2,3,0,0},
  {2,0,1,2,0},
  {2,0,1,2,3},
  {2,0,2,0,0}
};
uint8_t table_7_3_2_3_3_2_oneCodeword[31][6] = {
  {1,0,0,0,0,1},
  {1,1,0,0,0,1},
  {1,0,1,0,0,1},
  {2,0,0,0,0,1},
  {2,1,0,0,0,1},
  {2,2,0,0,0,1},
  {2,3,0,0,0,1},
  {2,0,1,0,0,1},
  {2,2,3,0,0,1},
  {2,0,1,2,0,1},
  {2,0,1,2,3,1},
  {2,0,2,0,0,1},
  {2,0,0,0,0,2},
  {2,1,0,0,0,2},
  {2,2,0,0,0,2},
  {2,3,0,0,0,2},
  {2,4,0,0,0,2},
  {2,5,0,0,0,2},
  {2,6,0,0,0,2},
  {2,7,0,0,0,2},
  {2,0,1,0,0,2},
  {2,2,3,0,0,2},
  {2,4,5,0,0,2},
  {2,6,7,0,0,2},
  {2,0,4,0,0,2},
  {2,2,6,0,0,2},
  {2,0,1,4,0,2},
  {2,2,3,6,0,2},
  {2,0,1,4,5,2},
  {2,2,3,6,7,2},
  {2,0,2,4,6,2}
};
uint8_t table_7_3_2_3_3_2_twoCodeword[4][10] = {
  {2,0,1,2,3,4,0,0,0,2},
  {2,0,1,2,3,4,6,0,0,2},
  {2,0,1,2,3,4,5,6,0,2},
  {2,0,1,2,3,4,5,6,7,2}
};
uint8_t table_7_3_2_3_3_3_oneCodeword[24][5] = {
  {1,0,0,0,0},
  {1,1,0,0,0},
  {1,0,1,0,0},
  {2,0,0,0,0},
  {2,1,0,0,0},
  {2,2,0,0,0},
  {2,3,0,0,0},
  {2,0,1,0,0},
  {2,2,3,0,0},
  {2,0,1,2,0},
  {2,0,1,2,3},
  {3,0,0,0,0},
  {3,1,0,0,0},
  {3,2,0,0,0},
  {3,3,0,0,0},
  {3,4,0,0,0},
  {3,5,0,0,0},
  {3,0,1,0,0},
  {3,2,3,0,0},
  {3,4,5,0,0},
  {3,0,1,2,0},
  {3,3,4,5,0},
  {3,0,1,2,3},
  {2,0,2,0,0}
};
uint8_t table_7_3_2_3_3_3_twoCodeword[2][7] = {
  {3,0,1,2,3,4,0},
  {3,0,1,2,3,4,5}
};
uint8_t table_7_3_2_3_3_4_oneCodeword[58][6] = {
  {1,0,0,0,0,1},
  {1,1,0,0,0,1},
  {1,0,1,0,0,1},
  {2,0,0,0,0,1},
  {2,1,0,0,0,1},
  {2,2,0,0,0,1},
  {2,3,0,0,0,1},
  {2,0,1,0,0,1},
  {2,2,3,0,0,1},
  {2,0,1,2,0,1},
  {2,0,1,2,3,1},
  {3,0,0,0,0,1},
  {3,1,0,0,0,1},
  {3,2,0,0,0,1},
  {3,3,0,0,0,1},
  {3,4,0,0,0,1},
  {3,5,0,0,0,1},
  {3,0,1,0,0,1},
  {3,2,3,0,0,1},
  {3,4,5,0,0,1},
  {3,0,1,2,0,1},
  {3,3,4,5,0,1},
  {3,0,1,2,3,1},
  {2,0,2,0,0,1},
  {3,0,0,0,0,2},
  {3,1,0,0,0,2},
  {3,2,0,0,0,2},
  {3,3,0,0,0,2},
  {3,4,0,0,0,2},
  {3,5,0,0,0,2},
  {3,6,0,0,0,2},
  {3,7,0,0,0,2},
  {3,8,0,0,0,2},
  {3,9,0,0,0,2},
  {3,10,0,0,0,2},
  {3,11,0,0,0,2},
  {3,0,1,0,0,2},
  {3,2,3,0,0,2},
  {3,4,5,0,0,2},
  {3,6,7,0,0,2},
  {3,8,9,0,0,2},
  {3,10,11,0,0,2},
  {3,0,1,6,0,2},
  {3,2,3,8,0,2},
  {3,4,5,10,0,2},
  {3,0,1,6,7,2},
  {3,2,3,8,9,2},
  {3,4,5,10,11,2},
  {1,0,0,0,0,2},
  {1,1,0,0,0,2},
  {1,6,0,0,0,2},
  {1,7,0,0,0,2},
  {1,0,1,0,0,2},
  {1,6,7,0,0,2},
  {2,0,1,0,0,2},
  {2,2,3,0,0,2},
  {2,6,7,0,0,2},
  {2,8,9,0,0,2}
};
uint8_t table_7_3_2_3_3_4_twoCodeword[6][10] = {
  {3,0,1,2,3,4,0,0,0,1},
  {3,0,1,2,3,4,5,0,0,1},
  {2,0,1,2,3,6,0,0,0,2},
  {2,0,1,2,3,6,8,0,0,2},
  {2,0,1,2,3,6,7,8,0,2},
  {2,0,1,2,3,6,7,8,9,2}
};
int8_t nr_ue_process_dci_freq_dom_resource_assignment(nfapi_nr_ue_pusch_pdu_t *pusch_config_pdu,
						      fapi_nr_dl_config_dlsch_pdu_rel15_t *dlsch_config_pdu,
						      uint16_t n_RB_ULBWP,
						      uint16_t n_RB_DLBWP,
						      uint16_t riv
						      ){

  /*
   * TS 38.214 subclause 5.1.2.2 Resource allocation in frequency domain (downlink)
   * when the scheduling grant is received with DCI format 1_0, then downlink resource allocation type 1 is used
   */
  if(dlsch_config_pdu != NULL){

    /*
     * TS 38.214 subclause 5.1.2.2.1 Downlink resource allocation type 0
     */
    /*
     * TS 38.214 subclause 5.1.2.2.2 Downlink resource allocation type 1
     */
    dlsch_config_pdu->number_rbs = NRRIV2BW(riv,n_RB_DLBWP);
    dlsch_config_pdu->start_rb   = NRRIV2PRBOFFSET(riv,n_RB_DLBWP);

<<<<<<< HEAD
    LOG_D(MAC,"riv = %i\n", riv);
    LOG_D(MAC,"n_RB_DLBWP = %i\n", n_RB_DLBWP);
    LOG_D(MAC,"number_rbs = %i\n", dlsch_config_pdu->number_rbs);
    LOG_D(MAC,"start_rb = %i\n", dlsch_config_pdu->start_rb);
=======
    // Sanity check in case a false or erroneous DCI is received
    if ((dlsch_config_pdu->number_rbs < 1 ) || (dlsch_config_pdu->number_rbs > n_RB_DLBWP - dlsch_config_pdu->start_rb)) {
      // DCI is invalid!
      LOG_W(MAC, "Frequency domain assignment values are invalid! #RBs: %d, Start RB: %d, n_RB_DLBWP: %d \n", dlsch_config_pdu->number_rbs, dlsch_config_pdu->start_rb, n_RB_DLBWP);
      return -1;
    }
>>>>>>> 6b8eb372

  }
  if(pusch_config_pdu != NULL){
    /*
     * TS 38.214 subclause 6.1.2.2 Resource allocation in frequency domain (uplink)
     */
    /*
     * TS 38.214 subclause 6.1.2.2.1 Uplink resource allocation type 0
     */
    /*
     * TS 38.214 subclause 6.1.2.2.2 Uplink resource allocation type 1
     */

    pusch_config_pdu->rb_size  = NRRIV2BW(riv,n_RB_ULBWP);
    pusch_config_pdu->rb_start = NRRIV2PRBOFFSET(riv,n_RB_ULBWP);

    // Sanity check in case a false or erroneous DCI is received
    if ((pusch_config_pdu->rb_size < 1) || (pusch_config_pdu->rb_size > n_RB_ULBWP - pusch_config_pdu->rb_start)) {
      // DCI is invalid!
      LOG_W(MAC, "Frequency domain assignment values are invalid! #RBs: %d, Start RB: %d, n_RB_ULBWP: %d \n",pusch_config_pdu->rb_size, pusch_config_pdu->rb_start, n_RB_ULBWP);
      return -1;
    }

  }
  return 0;
}

int8_t nr_ue_process_dci_time_dom_resource_assignment(NR_UE_MAC_INST_t *mac,
						      nfapi_nr_ue_pusch_pdu_t *pusch_config_pdu,
						      fapi_nr_dl_config_dlsch_pdu_rel15_t *dlsch_config_pdu,
						      uint8_t time_domain_ind
						      ){
  int dmrs_typeA_pos = mac->scc->dmrs_TypeA_Position;
//  uint8_t k_offset=0;
  uint8_t sliv_S=0;
  uint8_t sliv_L=0;
  uint8_t table_5_1_2_1_1_2_time_dom_res_alloc_A[16][3]={ // for PDSCH from TS 38.214 subclause 5.1.2.1.1
    {0,(dmrs_typeA_pos == 0)?2:3, (dmrs_typeA_pos == 0)?12:11}, // row index 1
    {0,(dmrs_typeA_pos == 0)?2:3, (dmrs_typeA_pos == 0)?10:9},  // row index 2
    {0,(dmrs_typeA_pos == 0)?2:3, (dmrs_typeA_pos == 0)?9:8},   // row index 3
    {0,(dmrs_typeA_pos == 0)?2:3, (dmrs_typeA_pos == 0)?7:6},   // row index 4
    {0,(dmrs_typeA_pos == 0)?2:3, (dmrs_typeA_pos == 0)?5:4},   // row index 5
    {0,(dmrs_typeA_pos == 0)?9:10,(dmrs_typeA_pos == 0)?4:4},   // row index 6
    {0,(dmrs_typeA_pos == 0)?4:6, (dmrs_typeA_pos == 0)?4:4},   // row index 7
    {0,5,7},  // row index 8
    {0,5,2},  // row index 9
    {0,9,2},  // row index 10
    {0,12,2}, // row index 11
    {0,1,13}, // row index 12
    {0,1,6},  // row index 13
    {0,2,4},  // row index 14
    {0,4,7},  // row index 15
    {0,8,4}   // row index 16
  };
  /*uint8_t table_5_1_2_1_1_3_time_dom_res_alloc_A_extCP[16][3]={ // for PDSCH from TS 38.214 subclause 5.1.2.1.1
    {0,(dmrs_typeA_pos == 0)?2:3, (dmrs_typeA_pos == 0)?6:5},   // row index 1
    {0,(dmrs_typeA_pos == 0)?2:3, (dmrs_typeA_pos == 0)?10:9},  // row index 2
    {0,(dmrs_typeA_pos == 0)?2:3, (dmrs_typeA_pos == 0)?9:8},   // row index 3
    {0,(dmrs_typeA_pos == 0)?2:3, (dmrs_typeA_pos == 0)?7:6},   // row index 4
    {0,(dmrs_typeA_pos == 0)?2:3, (dmrs_typeA_pos == 0)?5:4},   // row index 5
    {0,(dmrs_typeA_pos == 0)?6:8, (dmrs_typeA_pos == 0)?4:2},   // row index 6
    {0,(dmrs_typeA_pos == 0)?4:6, (dmrs_typeA_pos == 0)?4:4},   // row index 7
    {0,5,6},  // row index 8
    {0,5,2},  // row index 9
    {0,9,2},  // row index 10
    {0,10,2}, // row index 11
    {0,1,11}, // row index 12
    {0,1,6},  // row index 13
    {0,2,4},  // row index 14
    {0,4,6},  // row index 15
    {0,8,4}   // row index 16
    };*/
  /*uint8_t table_5_1_2_1_1_4_time_dom_res_alloc_B[16][3]={ // for PDSCH from TS 38.214 subclause 5.1.2.1.1
    {0,2,2},  // row index 1
    {0,4,2},  // row index 2
    {0,6,2},  // row index 3
    {0,8,2},  // row index 4
    {0,10,2}, // row index 5
    {1,2,2},  // row index 6
    {1,4,2},  // row index 7
    {0,2,4},  // row index 8
    {0,4,4},  // row index 9
    {0,6,4},  // row index 10
    {0,8,4},  // row index 11
    {0,10,4}, // row index 12
    {0,2,7},  // row index 13
    {0,(dmrs_typeA_pos == 0)?2:3,(dmrs_typeA_pos == 0)?12:11},  // row index 14
    {1,2,4},  // row index 15
    {0,0,0}   // row index 16
    };*/
  /*uint8_t table_5_1_2_1_1_5_time_dom_res_alloc_C[16][3]={ // for PDSCH from TS 38.214 subclause 5.1.2.1.1
    {0,2,2},  // row index 1
    {0,4,2},  // row index 2
    {0,6,2},  // row index 3
    {0,8,2},  // row index 4
    {0,10,2}, // row index 5
    {0,0,0},  // row index 6
    {0,0,0},  // row index 7
    {0,2,4},  // row index 8
    {0,4,4},  // row index 9
    {0,6,4},  // row index 10
    {0,8,4},  // row index 11
    {0,10,4}, // row index 12
    {0,2,7},  // row index 13
    {0,(dmrs_typeA_pos == 0)?2:3,(dmrs_typeA_pos == 0)?12:11},  // row index 14
    {0,0,6},  // row index 15
    {0,2,6}   // row index 16
    };*/
  uint8_t mu_pusch = 1;
  // definition table j Table 6.1.2.1.1-4
  uint8_t j = (mu_pusch==3)?3:(mu_pusch==2)?2:1;
  uint8_t table_6_1_2_1_1_2_time_dom_res_alloc_A[16][3]={ // for PUSCH from TS 38.214 subclause 6.1.2.1.1
    {j,  0,14}, // row index 1
    {j,  0,12}, // row index 2
    {j,  0,10}, // row index 3
    {j,  2,10}, // row index 4
    {j,  4,10}, // row index 5
    {j,  4,8},  // row index 6
    {j,  4,6},  // row index 7
    {j+1,0,14}, // row index 8
    {j+1,0,12}, // row index 9
    {j+1,0,10}, // row index 10
    {j+2,0,14}, // row index 11
    {j+2,0,12}, // row index 12
    {j+2,0,10}, // row index 13
    {j,  8,6},  // row index 14
    {j+3,0,14}, // row index 15
    {j+3,0,10}  // row index 16
  };
  /*uint8_t table_6_1_2_1_1_3_time_dom_res_alloc_A_extCP[16][3]={ // for PUSCH from TS 38.214 subclause 6.1.2.1.1
    {j,  0,8},  // row index 1
    {j,  0,12}, // row index 2
    {j,  0,10}, // row index 3
    {j,  2,10}, // row index 4
    {j,  4,4},  // row index 5
    {j,  4,8},  // row index 6
    {j,  4,6},  // row index 7
    {j+1,0,8},  // row index 8
    {j+1,0,12}, // row index 9
    {j+1,0,10}, // row index 10
    {j+2,0,6},  // row index 11
    {j+2,0,12}, // row index 12
    {j+2,0,10}, // row index 13
    {j,  8,4},  // row index 14
    {j+3,0,8},  // row index 15
    {j+3,0,10}  // row index 16
    };*/

  /*
   * TS 38.214 subclause 5.1.2.1 Resource allocation in time domain (downlink)
   */
  if(dlsch_config_pdu != NULL){
    NR_PDSCH_TimeDomainResourceAllocationList_t *pdsch_TimeDomainAllocationList = NULL;
    if (mac->DLbwp[0]->bwp_Dedicated->pdsch_Config->choice.setup->pdsch_TimeDomainAllocationList)
      pdsch_TimeDomainAllocationList = mac->DLbwp[0]->bwp_Dedicated->pdsch_Config->choice.setup->pdsch_TimeDomainAllocationList->choice.setup;
    else if (mac->DLbwp[0]->bwp_Common->pdsch_ConfigCommon->choice.setup->pdsch_TimeDomainAllocationList)
      pdsch_TimeDomainAllocationList = mac->DLbwp[0]->bwp_Common->pdsch_ConfigCommon->choice.setup->pdsch_TimeDomainAllocationList;
    if (pdsch_TimeDomainAllocationList) {

      if (time_domain_ind >= pdsch_TimeDomainAllocationList->list.count) {
        LOG_E(MAC, "time_domain_ind %d >= pdsch->TimeDomainAllocationList->list.count %d\n",
              time_domain_ind, pdsch_TimeDomainAllocationList->list.count);
        dlsch_config_pdu->start_symbol   = 0;
        dlsch_config_pdu->number_symbols = 0;
        return -1;
      }

      int startSymbolAndLength = pdsch_TimeDomainAllocationList->list.array[time_domain_ind]->startSymbolAndLength;
      int S,L;
      SLIV2SL(startSymbolAndLength,&S,&L);
      dlsch_config_pdu->start_symbol=S;
      dlsch_config_pdu->number_symbols=L;

      LOG_I(MAC,"SLIV = %i\n", startSymbolAndLength);
      LOG_I(MAC,"start_symbol = %i\n", dlsch_config_pdu->start_symbol);
      LOG_I(MAC,"number_symbols = %i\n", dlsch_config_pdu->number_symbols);

    }
    else {// Default configuration from tables
//      k_offset = table_5_1_2_1_1_2_time_dom_res_alloc_A[time_domain_ind-1][0];
      sliv_S   = table_5_1_2_1_1_2_time_dom_res_alloc_A[time_domain_ind-1][1];
      sliv_L   = table_5_1_2_1_1_2_time_dom_res_alloc_A[time_domain_ind-1][2];
      // k_offset = table_5_1_2_1_1_3_time_dom_res_alloc_A_extCP[nr_pdci_info_extracted->time_dom_resource_assignment][0];
      // sliv_S   = table_5_1_2_1_1_3_time_dom_res_alloc_A_extCP[nr_pdci_info_extracted->time_dom_resource_assignment][1];
      // sliv_L   = table_5_1_2_1_1_3_time_dom_res_alloc_A_extCP[nr_pdci_info_extracted->time_dom_resource_assignment][2];
      // k_offset = table_5_1_2_1_1_4_time_dom_res_alloc_B[nr_pdci_info_extracted->time_dom_resource_assignment][0];
      // sliv_S   = table_5_1_2_1_1_4_time_dom_res_alloc_B[nr_pdci_info_extracted->time_dom_resource_assignment][1];
      // sliv_L   = table_5_1_2_1_1_4_time_dom_res_alloc_B[nr_pdci_info_extracted->time_dom_resource_assignment][2];
      // k_offset = table_5_1_2_1_1_5_time_dom_res_alloc_C[nr_pdci_info_extracted->time_dom_resource_assignment][0];
      // sliv_S   = table_5_1_2_1_1_5_time_dom_res_alloc_C[nr_pdci_info_extracted->time_dom_resource_assignment][1];
      // sliv_L   = table_5_1_2_1_1_5_time_dom_res_alloc_C[nr_pdci_info_extracted->time_dom_resource_assignment][2];
      dlsch_config_pdu->number_symbols = sliv_L;
      dlsch_config_pdu->start_symbol = sliv_S;
    }
  }	/*
	 * TS 38.214 subclause 6.1.2.1 Resource allocation in time domain (uplink)
	 */
  if(pusch_config_pdu != NULL){
    NR_PUSCH_TimeDomainResourceAllocationList_t *pusch_TimeDomainAllocationList = NULL;
    if (mac->ULbwp[0]->bwp_Dedicated->pusch_Config->choice.setup->pusch_TimeDomainAllocationList) {
      pusch_TimeDomainAllocationList = mac->ULbwp[0]->bwp_Dedicated->pusch_Config->choice.setup->pusch_TimeDomainAllocationList->choice.setup;
    }
    else if (mac->ULbwp[0]->bwp_Common->pusch_ConfigCommon->choice.setup->pusch_TimeDomainAllocationList) {
      pusch_TimeDomainAllocationList = mac->ULbwp[0]->bwp_Common->pusch_ConfigCommon->choice.setup->pusch_TimeDomainAllocationList;
    }
    	
    if (pusch_TimeDomainAllocationList) {
      if (time_domain_ind >= pusch_TimeDomainAllocationList->list.count) {
        LOG_E(MAC, "time_domain_ind %d >= pusch->TimeDomainAllocationList->list.count %d\n",
              time_domain_ind, pusch_TimeDomainAllocationList->list.count);
        pusch_config_pdu->start_symbol_index=0;
        pusch_config_pdu->nr_of_symbols=0;
        return -1;
      }
      
      int startSymbolAndLength = pusch_TimeDomainAllocationList->list.array[time_domain_ind]->startSymbolAndLength;
      int S,L;
      SLIV2SL(startSymbolAndLength,&S,&L);
      pusch_config_pdu->start_symbol_index=S;
      pusch_config_pdu->nr_of_symbols=L;
    }
    else {
//      k_offset = table_6_1_2_1_1_2_time_dom_res_alloc_A[time_domain_ind-1][0];
      sliv_S   = table_6_1_2_1_1_2_time_dom_res_alloc_A[time_domain_ind-1][1];
      sliv_L   = table_6_1_2_1_1_2_time_dom_res_alloc_A[time_domain_ind-1][2];
      // k_offset = table_6_1_2_1_1_3_time_dom_res_alloc_A_extCP[nr_pdci_info_extracted->time_dom_resource_assignment][0];
      // sliv_S   = table_6_1_2_1_1_3_time_dom_res_alloc_A_extCP[nr_pdci_info_extracted->time_dom_resource_assignment][1];
      // sliv_L   = table_6_1_2_1_1_3_time_dom_res_alloc_A_extCP[nr_pdci_info_extracted->time_dom_resource_assignment][2];
      pusch_config_pdu->nr_of_symbols = sliv_L;
      pusch_config_pdu->start_symbol_index = sliv_S;
    }
  }
  return 0;
}
//////////////
int nr_ue_process_dci_indication_pdu(module_id_t module_id,int cc_id, int gNB_index, frame_t frame, int slot, fapi_nr_dci_indication_pdu_t *dci) {

  NR_UE_MAC_INST_t *mac = get_mac_inst(module_id);

  LOG_D(MAC,"Received dci indication (rnti %x,dci format %d,n_CCE %d,payloadSize %d,payload %llx)\n",
	dci->rnti,dci->dci_format,dci->n_CCE,dci->payloadSize,*(unsigned long long*)dci->payloadBits);

  int dci_format = nr_extract_dci_info(mac,dci->dci_format,dci->payloadSize,dci->rnti,(uint64_t *)dci->payloadBits,def_dci_pdu_rel15);
  return (nr_ue_process_dci(module_id, cc_id, gNB_index, frame, slot, def_dci_pdu_rel15, dci->rnti, dci_format));
}

int8_t nr_ue_process_dci(module_id_t module_id, int cc_id, uint8_t gNB_index, frame_t frame, int slot, dci_pdu_rel15_t *dci, uint16_t rnti, uint32_t dci_format){

  int bwp_id = 1;
  int mu = 0;
  long k2 = 0;
  int pucch_res_set_cnt = 0, valid = 0;
  uint16_t frame_tx = 0, slot_tx = 0;
  bool valid_ptrs_setup = 0;
  NR_UE_MAC_INST_t *mac = get_mac_inst(module_id);
  fapi_nr_dl_config_request_t *dl_config = &mac->dl_config_request;
  fapi_nr_ul_config_request_t *ul_config = NULL;
    
  //const uint16_t n_RB_DLBWP = dl_config->dl_config_list[dl_config->number_pdus].dci_config_pdu.dci_config_rel15.N_RB_BWP; //make sure this has been set
  AssertFatal(mac->DLbwp[0]!=NULL,"DLbwp[0] should not be zero here!\n");
  AssertFatal(mac->ULbwp[0]!=NULL,"DLbwp[0] should not be zero here!\n");

  const uint16_t n_RB_DLBWP = (mac->ra_state == WAIT_RAR) ? NRRIV2BW(mac->scc->downlinkConfigCommon->initialDownlinkBWP->genericParameters.locationAndBandwidth, 275) : NRRIV2BW(mac->DLbwp[0]->bwp_Common->genericParameters.locationAndBandwidth,275);
  const uint16_t n_RB_ULBWP = NRRIV2BW(mac->ULbwp[0]->bwp_Common->genericParameters.locationAndBandwidth,275);

  LOG_D(MAC,"nr_ue_process_dci at MAC layer with dci_format=%d (DL BWP %d, UL BWP %d)\n",dci_format,n_RB_DLBWP,n_RB_ULBWP);

  NR_PDSCH_Config_t *pdsch_config=mac->DLbwp[0]->bwp_Dedicated->pdsch_Config->choice.setup;
  NR_PUSCH_Config_t *pusch_config=mac->ULbwp[0]->bwp_Dedicated->pusch_Config->choice.setup;

  switch(dci_format){
  case NR_UL_DCI_FORMAT_0_0:
    /*
     *  with CRC scrambled by C-RNTI or CS-RNTI or new-RNTI or TC-RNTI
     *    0  IDENTIFIER_DCI_FORMATS:
     *    10 FREQ_DOM_RESOURCE_ASSIGNMENT_UL: PUSCH hopping with resource allocation type 1 not considered
     *    12 TIME_DOM_RESOURCE_ASSIGNMENT: 0, 1, 2, 3, or 4 bits as defined in Subclause 6.1.2.1 of [6, TS 38.214]. The bitwidth for this field is determined as log2(I) bits,
     *    17 FREQ_HOPPING_FLAG: 0 bit if only resource allocation type 0
     *    24 MCS:
     *    25 NDI:
     *    26 RV:
     *    27 HARQ_PROCESS_NUMBER:
     *    32 TPC_PUSCH:
     *    49 PADDING_NR_DCI: (Note 2) If DCI format 0_0 is monitored in common search space
     *    50 SUL_IND_0_0:
     */
    // Calculate the slot in which ULSCH should be scheduled. This is current slot + K2,
    // where K2 is the offset between the slot in which UL DCI is received and the slot
    // in which ULSCH should be scheduled. K2 is configured in RRC configuration.  
    
    // Get the numerology to calculate the Tx frame and slot
    mu = mac->ULbwp[0]->bwp_Common->genericParameters.subcarrierSpacing;
    // Get slot offset K2 which will be used to calculate TX slot
    k2 = get_k2(mac, dci->time_domain_assignment.val);
    if (k2 < 0)           // This can happen when a false DCI is received
      return -1;
    // Calculate TX slot and frame
    slot_tx = (slot + k2) % nr_slots_per_frame[mu];
    frame_tx = ((slot + k2) > nr_slots_per_frame[mu]) ? (frame + 1) % 1024 : frame;
    
    // Get UL config request corresponding slot_tx 
    ul_config = get_ul_config_request(mac, slot_tx);
    //AssertFatal(ul_config != NULL, "nr_ue_process_dci(): ul_config is NULL\n");
    if (!ul_config) {
      LOG_W(MAC, "nr_ue_process_dci(): ul_config request is NULL. Probably due to unexpected UL DCI in frame.slot %d.%d. Ignoring DCI!\n",frame,slot);
      return -1;
    }

    ul_config->ul_config_list[ul_config->number_pdus].pdu_type = FAPI_NR_UL_CONFIG_TYPE_PUSCH;
    ul_config->ul_config_list[ul_config->number_pdus].pusch_config_pdu.rnti = rnti;
    nfapi_nr_ue_pusch_pdu_t *pusch_config_pdu_0_0 = &ul_config->ul_config_list[ul_config->number_pdus].pusch_config_pdu;
    /* IDENTIFIER_DCI_FORMATS */
    /* FREQ_DOM_RESOURCE_ASSIGNMENT_UL */
    if (nr_ue_process_dci_freq_dom_resource_assignment(pusch_config_pdu_0_0,NULL,n_RB_ULBWP,0,dci->frequency_domain_assignment.val) < 0)
      return -1;
    /* TIME_DOM_RESOURCE_ASSIGNMENT */
    if (nr_ue_process_dci_time_dom_resource_assignment(mac,pusch_config_pdu_0_0,NULL,dci->time_domain_assignment.val) < 0)
      return -1;
    /* FREQ_HOPPING_FLAG */
    if ((mac->phy_config.config_req.ul_bwp_dedicated.pusch_config_dedicated.resource_allocation != 0) &&
	(mac->phy_config.config_req.ul_bwp_dedicated.pusch_config_dedicated.frequency_hopping !=0))
      pusch_config_pdu_0_0->frequency_hopping = dci->frequency_hopping_flag.val;

    /* MCS */
    pusch_config_pdu_0_0->mcs_index = dci->mcs;

    /* MCS TABLE */
    if (mac->scc->uplinkConfigCommon->initialUplinkBWP->rach_ConfigCommon->choice.setup->msg3_transformPrecoder == NULL)
      pusch_config_pdu_0_0->transform_precoding = 1;
    else
      pusch_config_pdu_0_0->transform_precoding = 0;
      
    if (pusch_config_pdu_0_0->transform_precoding == transform_precoder_disabled) 
      pusch_config_pdu_0_0->mcs_table = get_pusch_mcs_table(pusch_config->mcs_Table, 0,
                                                 dci_format, NR_RNTI_TC, NR_SearchSpace__searchSpaceType_PR_common, false);
    else
      pusch_config_pdu_0_0->mcs_table = get_pusch_mcs_table(pusch_config->mcs_TableTransformPrecoder, 1,
                                                 dci_format, NR_RNTI_TC, NR_SearchSpace__searchSpaceType_PR_common, false);
    
    pusch_config_pdu_0_0->target_code_rate = nr_get_code_rate_ul(pusch_config_pdu_0_0->mcs_index, pusch_config_pdu_0_0->mcs_table);
    pusch_config_pdu_0_0->qam_mod_order = nr_get_Qm_ul(pusch_config_pdu_0_0->mcs_index, pusch_config_pdu_0_0->mcs_table);
    if (pusch_config_pdu_0_0->target_code_rate == 0 || pusch_config_pdu_0_0->qam_mod_order == 0) {
      LOG_W(MAC, "Invalid code rate or Mod order, likely due to unexpected UL DCI. Ignoring DCI! \n");
      return -1;
    }

    /* NDI */
    pusch_config_pdu_0_0->pusch_data.new_data_indicator = dci->ndi;
    /* RV */
    pusch_config_pdu_0_0->pusch_data.rv_index = dci->rv;
    /* HARQ_PROCESS_NUMBER */
    pusch_config_pdu_0_0->pusch_data.harq_process_id = dci->harq_pid;
    /* TPC_PUSCH */
    // according to TS 38.213 Table Table 7.1.1-1
    if (dci->tpc == 0) {
      pusch_config_pdu_0_0->absolute_delta_PUSCH = -4;
    }
    if (dci->tpc == 1) {
      pusch_config_pdu_0_0->absolute_delta_PUSCH = -1;
    }
    if (dci->tpc == 2) {
      pusch_config_pdu_0_0->absolute_delta_PUSCH = 1;
    }
    if (dci->tpc == 3) {
      pusch_config_pdu_0_0->absolute_delta_PUSCH = 4;
    }
    /* SUL_IND_0_0 */ // To be implemented, FIXME!!!

    ul_config->slot = slot_tx;
    ul_config->sfn = frame_tx;
    ul_config->number_pdus = ul_config->number_pdus + 1;
    LOG_D(MAC, "nr_ue_process_dci(): Calculated frame and slot for pusch Tx: %d.%d, number of pdus %d\n", ul_config->sfn, ul_config->slot, ul_config->number_pdus);
    break;

  case NR_UL_DCI_FORMAT_0_1:
    /*
     *  with CRC scrambled by C-RNTI or CS-RNTI or SP-CSI-RNTI or new-RNTI
     *    0  IDENTIFIER_DCI_FORMATS:
     *    1  CARRIER_IND
     *    2  SUL_IND_0_1
     *    7  BANDWIDTH_PART_IND
     *    10 FREQ_DOM_RESOURCE_ASSIGNMENT_UL: PUSCH hopping with resource allocation type 1 not considered
     *    12 TIME_DOM_RESOURCE_ASSIGNMENT: 0, 1, 2, 3, or 4 bits as defined in Subclause 6.1.2.1 of [6, TS 38.214]. The bitwidth for this field is determined as log2(I) bits,
     *    17 FREQ_HOPPING_FLAG: 0 bit if only resource allocation type 0
     *    24 MCS:
     *    25 NDI:
     *    26 RV:
     *    27 HARQ_PROCESS_NUMBER:
     *    29 FIRST_DAI
     *    30 SECOND_DAI
     *    32 TPC_PUSCH:
     *    36 SRS_RESOURCE_IND:
     *    37 PRECOD_NBR_LAYERS:
     *    38 ANTENNA_PORTS:
     *    40 SRS_REQUEST:
     *    42 CSI_REQUEST:
     *    43 CBGTI
     *    45 PTRS_DMRS
     *    46 BETA_OFFSET_IND
     *    47 DMRS_SEQ_INI
     *    48 UL_SCH_IND
     *    49 PADDING_NR_DCI: (Note 2) If DCI format 0_0 is monitored in common search space
     */
    // Calculate the slot in which ULSCH should be scheduled. This is current slot + K2,
    // where K2 is the offset between the slot in which UL DCI is received and the slot
    // in which ULSCH should be scheduled. K2 is configured in RRC configuration.  
    
    // Get the numerology to calculate the Tx frame and slot
    mu = mac->ULbwp[0]->bwp_Common->genericParameters.subcarrierSpacing;
    // Get slot offset K2 which will be used to calculate TX slot
    k2 = get_k2(mac, dci->time_domain_assignment.val);
    if (k2 < 0)           // This can happen when a false DCI is received
      return -1;
    // Calculate TX slot and frame
    slot_tx = (slot + k2) % nr_slots_per_frame[mu];
    frame_tx = ((slot + k2) > nr_slots_per_frame[mu]) ? (frame + 1) % 1024 : frame;
    
    // Get UL config request corresponding slot_tx 
    ul_config = get_ul_config_request(mac, slot_tx);
    //AssertFatal(ul_config != NULL, "nr_ue_process_dci(): ul_config is NULL\n");
    if (!ul_config) {
      LOG_W(MAC, "nr_ue_process_dci(): ul_config request is NULL. Probably due to unexpected UL DCI in frame.slot %d.%d. Ignoring DCI!\n",frame,slot);
      return -1;
    }

    ul_config->ul_config_list[ul_config->number_pdus].pdu_type = FAPI_NR_UL_CONFIG_TYPE_PUSCH;
    ul_config->ul_config_list[ul_config->number_pdus].pusch_config_pdu.rnti = rnti;
    nfapi_nr_ue_pusch_pdu_t *pusch_config_pdu_0_1 = &ul_config->ul_config_list[ul_config->number_pdus].pusch_config_pdu;
    /* IDENTIFIER_DCI_FORMATS */
    /* CARRIER_IND */
    /* SUL_IND_0_1 */
    /* BANDWIDTH_PART_IND */
    //pusch_config_pdu_0_1->bandwidth_part_ind = dci->bwp_indicator.val;
    /* FREQ_DOM_RESOURCE_ASSIGNMENT_UL */
    if (nr_ue_process_dci_freq_dom_resource_assignment(pusch_config_pdu_0_1,NULL,n_RB_ULBWP,0,dci->frequency_domain_assignment.val) < 0)
      return -1;
    /* TIME_DOM_RESOURCE_ASSIGNMENT */
    if (nr_ue_process_dci_time_dom_resource_assignment(mac,pusch_config_pdu_0_1,NULL,dci->time_domain_assignment.val) < 0)
      return -1;
    /* FREQ_HOPPING_FLAG */
    if ((mac->phy_config.config_req.ul_bwp_dedicated.pusch_config_dedicated.resource_allocation != 0) &&
	(mac->phy_config.config_req.ul_bwp_dedicated.pusch_config_dedicated.frequency_hopping !=0))
      pusch_config_pdu_0_1->frequency_hopping = dci->frequency_hopping_flag.val;
    /* MCS */
    pusch_config_pdu_0_1->mcs_index = dci->mcs;
    /* MCS TABLE */
    if (pusch_config->transformPrecoder == NULL) {
      if (mac->scc->uplinkConfigCommon->initialUplinkBWP->rach_ConfigCommon->choice.setup->msg3_transformPrecoder == NULL)
        pusch_config_pdu_0_1->transform_precoding = 1;
      else
        pusch_config_pdu_0_1->transform_precoding = 0;
    }
    else
      pusch_config_pdu_0_1->transform_precoding = *pusch_config->transformPrecoder;
      
    if (pusch_config_pdu_0_1->transform_precoding == transform_precoder_disabled) 
      pusch_config_pdu_0_1->mcs_table = get_pusch_mcs_table(pusch_config->mcs_Table, 0,
                                                 dci_format, NR_RNTI_C, NR_SearchSpace__searchSpaceType_PR_ue_Specific, false);
    else
      pusch_config_pdu_0_1->mcs_table = get_pusch_mcs_table(pusch_config->mcs_TableTransformPrecoder, 1,
                                                 dci_format, NR_RNTI_C, NR_SearchSpace__searchSpaceType_PR_ue_Specific, false);
    
    pusch_config_pdu_0_1->target_code_rate = nr_get_code_rate_ul(pusch_config_pdu_0_1->mcs_index, pusch_config_pdu_0_1->mcs_table);
    pusch_config_pdu_0_1->qam_mod_order = nr_get_Qm_ul(pusch_config_pdu_0_1->mcs_index, pusch_config_pdu_0_1->mcs_table);
    if (pusch_config_pdu_0_1->target_code_rate == 0 || pusch_config_pdu_0_1->qam_mod_order == 0) {
      LOG_W(MAC, "Invalid code rate or Mod order, likely due to unexpected UL DCI. Ignoring DCI! \n");
      return -1;
    }

    /* NDI */
    pusch_config_pdu_0_1->pusch_data.new_data_indicator = dci->ndi;
    /* RV */
    pusch_config_pdu_0_1->pusch_data.rv_index = dci->rv;
    /* HARQ_PROCESS_NUMBER */
    pusch_config_pdu_0_1->pusch_data.harq_process_id = dci->harq_pid;
    /* FIRST_DAI */ //To be implemented, FIXME!!!
    /* SECOND_DAI */ //To be implemented, FIXME!!!
    /* TPC_PUSCH */
    // according to TS 38.213 Table Table 7.1.1-1
    if (dci->tpc == 0) {
      pusch_config_pdu_0_1->absolute_delta_PUSCH = -4;
    }
    if (dci->tpc == 1) {
      pusch_config_pdu_0_1->absolute_delta_PUSCH = -1;
    }
    if (dci->tpc == 2) {
      pusch_config_pdu_0_1->absolute_delta_PUSCH = 1;
    }
    if (dci->tpc == 3) {
      pusch_config_pdu_0_1->absolute_delta_PUSCH = 4;
    }
    /* SRS_RESOURCE_IND */
    //FIXME!!
    /* PRECOD_NBR_LAYERS */
    if ((mac->phy_config.config_req.ul_bwp_dedicated.pusch_config_dedicated.tx_config == tx_config_nonCodebook));
    // 0 bits if the higher layer parameter txConfig = nonCodeBook
    if ((mac->phy_config.config_req.ul_bwp_dedicated.pusch_config_dedicated.tx_config == tx_config_codebook)){
      uint8_t n_antenna_port = 0; //FIXME!!!
      if (n_antenna_port == 1); // 1 antenna port and the higher layer parameter txConfig = codebook 0 bits
      if (n_antenna_port == 4){ // 4 antenna port and the higher layer parameter txConfig = codebook
	// Table 7.3.1.1.2-2: transformPrecoder=disabled and maxRank = 2 or 3 or 4
	if ((mac->phy_config.config_req.ul_bwp_dedicated.pusch_config_dedicated.transform_precoder == transform_precoder_disabled)
	    && ((mac->phy_config.config_req.ul_bwp_dedicated.pusch_config_dedicated.max_rank == 2) ||
		(mac->phy_config.config_req.ul_bwp_dedicated.pusch_config_dedicated.max_rank == 3) ||
		(mac->phy_config.config_req.ul_bwp_dedicated.pusch_config_dedicated.max_rank == 4))){
	  if (mac->phy_config.config_req.ul_bwp_dedicated.pusch_config_dedicated.codebook_subset == codebook_subset_fullyAndPartialAndNonCoherent) {
	    pusch_config_pdu_0_1->nrOfLayers = table_7_3_1_1_2_2_3_4_5[dci->precoding_information.val][0];
	    pusch_config_pdu_0_1->transform_precoding = table_7_3_1_1_2_2_3_4_5[dci->precoding_information.val][1];
	  }
	  if (mac->phy_config.config_req.ul_bwp_dedicated.pusch_config_dedicated.codebook_subset == codebook_subset_partialAndNonCoherent){
	    pusch_config_pdu_0_1->nrOfLayers = table_7_3_1_1_2_2_3_4_5[dci->precoding_information.val][2];
	    pusch_config_pdu_0_1->transform_precoding = table_7_3_1_1_2_2_3_4_5[dci->precoding_information.val][3];
	  }
	  if (mac->phy_config.config_req.ul_bwp_dedicated.pusch_config_dedicated.codebook_subset == codebook_subset_nonCoherent){
	    pusch_config_pdu_0_1->nrOfLayers = table_7_3_1_1_2_2_3_4_5[dci->precoding_information.val][4];
	    pusch_config_pdu_0_1->transform_precoding = table_7_3_1_1_2_2_3_4_5[dci->precoding_information.val][5];
	  }
	}
	// Table 7.3.1.1.2-3: transformPrecoder= enabled, or transformPrecoder=disabled and maxRank = 1
	if (((mac->phy_config.config_req.ul_bwp_dedicated.pusch_config_dedicated.transform_precoder == transform_precoder_enabled)
	     || (mac->phy_config.config_req.ul_bwp_dedicated.pusch_config_dedicated.transform_precoder == transform_precoder_disabled))
	    && (mac->phy_config.config_req.ul_bwp_dedicated.pusch_config_dedicated.max_rank == 1)){
	  if (mac->phy_config.config_req.ul_bwp_dedicated.pusch_config_dedicated.codebook_subset == codebook_subset_fullyAndPartialAndNonCoherent) {
	    pusch_config_pdu_0_1->nrOfLayers = table_7_3_1_1_2_2_3_4_5[dci->precoding_information.val][6];
	    pusch_config_pdu_0_1->transform_precoding = table_7_3_1_1_2_2_3_4_5[dci->precoding_information.val][7];
	  }
	  if (mac->phy_config.config_req.ul_bwp_dedicated.pusch_config_dedicated.codebook_subset == codebook_subset_partialAndNonCoherent){
	    pusch_config_pdu_0_1->nrOfLayers = table_7_3_1_1_2_2_3_4_5[dci->precoding_information.val][8];
	    pusch_config_pdu_0_1->transform_precoding = table_7_3_1_1_2_2_3_4_5[dci->precoding_information.val][9];
	  }
	  if (mac->phy_config.config_req.ul_bwp_dedicated.pusch_config_dedicated.codebook_subset == codebook_subset_nonCoherent){
	    pusch_config_pdu_0_1->nrOfLayers = table_7_3_1_1_2_2_3_4_5[dci->precoding_information.val][10];
	    pusch_config_pdu_0_1->transform_precoding = table_7_3_1_1_2_2_3_4_5[dci->precoding_information.val][11];
	  }
	}
      }
      if (n_antenna_port == 4){ // 2 antenna port and the higher layer parameter txConfig = codebook
	// Table 7.3.1.1.2-4: transformPrecoder=disabled and maxRank = 2
	if ((mac->phy_config.config_req.ul_bwp_dedicated.pusch_config_dedicated.transform_precoder == transform_precoder_disabled)
	    && (mac->phy_config.config_req.ul_bwp_dedicated.pusch_config_dedicated.max_rank == 2)){
	  if (mac->phy_config.config_req.ul_bwp_dedicated.pusch_config_dedicated.codebook_subset == codebook_subset_fullyAndPartialAndNonCoherent) {
	    pusch_config_pdu_0_1->nrOfLayers = table_7_3_1_1_2_2_3_4_5[dci->precoding_information.val][12];
	    pusch_config_pdu_0_1->transform_precoding = table_7_3_1_1_2_2_3_4_5[dci->precoding_information.val][13];
	  }
	  if (mac->phy_config.config_req.ul_bwp_dedicated.pusch_config_dedicated.codebook_subset == codebook_subset_nonCoherent){
	    pusch_config_pdu_0_1->nrOfLayers = table_7_3_1_1_2_2_3_4_5[dci->precoding_information.val][14];
	    pusch_config_pdu_0_1->transform_precoding = table_7_3_1_1_2_2_3_4_5[dci->precoding_information.val][15];
	  }
	}
	// Table 7.3.1.1.2-5: transformPrecoder= enabled, or transformPrecoder= disabled and maxRank = 1
	if (((mac->phy_config.config_req.ul_bwp_dedicated.pusch_config_dedicated.transform_precoder == transform_precoder_enabled)
	     || (mac->phy_config.config_req.ul_bwp_dedicated.pusch_config_dedicated.transform_precoder == transform_precoder_disabled))
	    && (mac->phy_config.config_req.ul_bwp_dedicated.pusch_config_dedicated.max_rank == 1)){
	  if (mac->phy_config.config_req.ul_bwp_dedicated.pusch_config_dedicated.codebook_subset == codebook_subset_fullyAndPartialAndNonCoherent) {
	    pusch_config_pdu_0_1->nrOfLayers = table_7_3_1_1_2_2_3_4_5[dci->precoding_information.val][16];
	    pusch_config_pdu_0_1->transform_precoding = table_7_3_1_1_2_2_3_4_5[dci->precoding_information.val][17];
	  }
	  if (mac->phy_config.config_req.ul_bwp_dedicated.pusch_config_dedicated.codebook_subset == codebook_subset_nonCoherent){
	    pusch_config_pdu_0_1->nrOfLayers = table_7_3_1_1_2_2_3_4_5[dci->precoding_information.val][18];
	    pusch_config_pdu_0_1->transform_precoding = table_7_3_1_1_2_2_3_4_5[dci->precoding_information.val][19];
	  }
	}
      }
    }
    /* ANTENNA_PORTS */
    uint8_t rank=0; // We need to initialize rank FIXME!!!
    if ((mac->phy_config.config_req.ul_bwp_dedicated.pusch_config_dedicated.transform_precoder == transform_precoder_enabled) &&
	(mac->phy_config.config_req.ul_bwp_dedicated.pusch_config_dedicated.dmrs_ul_for_pusch_mapping_type_a.dmrs_type == 1) &&
	(mac->phy_config.config_req.ul_bwp_dedicated.pusch_config_dedicated.dmrs_ul_for_pusch_mapping_type_a.max_length == 1)) { // tables 7.3.1.1.2-6
      pusch_config_pdu_0_1->num_dmrs_cdm_grps_no_data = 2; //TBC
      pusch_config_pdu_0_1->dmrs_ports = dci->antenna_ports.val; //TBC
    }
    if ((mac->phy_config.config_req.ul_bwp_dedicated.pusch_config_dedicated.transform_precoder == transform_precoder_enabled) &&
	(mac->phy_config.config_req.ul_bwp_dedicated.pusch_config_dedicated.dmrs_ul_for_pusch_mapping_type_a.dmrs_type == 1) &&
	(mac->phy_config.config_req.ul_bwp_dedicated.pusch_config_dedicated.dmrs_ul_for_pusch_mapping_type_a.max_length == 2)) { // tables 7.3.1.1.2-7
      pusch_config_pdu_0_1->num_dmrs_cdm_grps_no_data = 2; //TBC
      pusch_config_pdu_0_1->dmrs_ports = (dci->antenna_ports.val > 3)?(dci->antenna_ports.val-4):(dci->antenna_ports.val); //TBC
      //pusch_config_pdu_0_1->n_front_load_symb = (dci->antenna_ports > 3)?2:1; //FIXME
    }
    if ((mac->phy_config.config_req.ul_bwp_dedicated.pusch_config_dedicated.transform_precoder == transform_precoder_disabled) &&
	(mac->phy_config.config_req.ul_bwp_dedicated.pusch_config_dedicated.dmrs_ul_for_pusch_mapping_type_a.dmrs_type == 1) &&
	(mac->phy_config.config_req.ul_bwp_dedicated.pusch_config_dedicated.dmrs_ul_for_pusch_mapping_type_a.max_length == 1)) { // tables 7.3.1.1.2-8/9/10/11
      if (rank == 1){
	pusch_config_pdu_0_1->num_dmrs_cdm_grps_no_data = (dci->antenna_ports.val > 1)?2:1; //TBC
	pusch_config_pdu_0_1->dmrs_ports = (dci->antenna_ports.val > 1)?(dci->antenna_ports.val-2):(dci->antenna_ports.val); //TBC
      }
      if (rank == 2){
	pusch_config_pdu_0_1->num_dmrs_cdm_grps_no_data = (dci->antenna_ports.val > 0)?2:1; //TBC
	pusch_config_pdu_0_1->dmrs_ports = 0; //FIXME
	//pusch_config_pdu_0_1->dmrs_ports[0] = (dci->antenna_ports > 1)?(dci->antenna_ports > 2 ?0:2):0;
	//pusch_config_pdu_0_1->dmrs_ports[1] = (dci->antenna_ports > 1)?(dci->antenna_ports > 2 ?2:3):1;
      }
      if (rank == 3){
	pusch_config_pdu_0_1->num_dmrs_cdm_grps_no_data = 2; //TBC
	pusch_config_pdu_0_1->dmrs_ports = 0; //FIXME
	//pusch_config_pdu_0_1->dmrs_ports[0] = 0;
	//pusch_config_pdu_0_1->dmrs_ports[1] = 1;
	//pusch_config_pdu_0_1->dmrs_ports[2] = 2;
      }
      if (rank == 4){
	pusch_config_pdu_0_1->num_dmrs_cdm_grps_no_data = 2; //TBC
	pusch_config_pdu_0_1->dmrs_ports = 0; //FIXME
	//pusch_config_pdu_0_1->dmrs_ports[0] = 0;
	//pusch_config_pdu_0_1->dmrs_ports[1] = 1;
	//pusch_config_pdu_0_1->dmrs_ports[2] = 2;
	//pusch_config_pdu_0_1->dmrs_ports[3] = 3;
      }
    }
    if ((mac->phy_config.config_req.ul_bwp_dedicated.pusch_config_dedicated.transform_precoder == transform_precoder_disabled) &&
	(mac->phy_config.config_req.ul_bwp_dedicated.pusch_config_dedicated.dmrs_ul_for_pusch_mapping_type_a.dmrs_type == 1) &&
	(mac->phy_config.config_req.ul_bwp_dedicated.pusch_config_dedicated.dmrs_ul_for_pusch_mapping_type_a.max_length == 2)) { // tables 7.3.1.1.2-12/13/14/15
      if (rank == 1){
	pusch_config_pdu_0_1->num_dmrs_cdm_grps_no_data = (dci->antenna_ports.val > 1)?2:1; //TBC
	pusch_config_pdu_0_1->dmrs_ports = (dci->antenna_ports.val > 1)?(dci->antenna_ports.val > 5 ?(dci->antenna_ports.val-6):(dci->antenna_ports.val-2)):dci->antenna_ports.val; //TBC
	//pusch_config_pdu_0_1->n_front_load_symb = (dci->antenna_ports.val > 6)?2:1; //FIXME
      }
      if (rank == 2){
	pusch_config_pdu_0_1->num_dmrs_cdm_grps_no_data = (dci->antenna_ports.val > 0)?2:1; //TBC
	pusch_config_pdu_0_1->dmrs_ports = 0; //FIXME
	//pusch_config_pdu_0_1->dmrs_ports[0] = table_7_3_1_1_2_13[dci->antenna_ports.val][1];
	//pusch_config_pdu_0_1->dmrs_ports[1] = table_7_3_1_1_2_13[dci->antenna_ports.val][2];
	//pusch_config_pdu_0_1->n_front_load_symb = (dci->antenna_ports.val > 3)?2:1; // FIXME
      }
      if (rank == 3){
	pusch_config_pdu_0_1->num_dmrs_cdm_grps_no_data = 2; //TBC
	pusch_config_pdu_0_1->dmrs_ports = 0; //FIXME
	//pusch_config_pdu_0_1->dmrs_ports[0] = table_7_3_1_1_2_14[dci->antenna_ports.val][1];
	//pusch_config_pdu_0_1->dmrs_ports[1] = table_7_3_1_1_2_14[dci->antenna_ports.val][2];
	//pusch_config_pdu_0_1->dmrs_ports[2] = table_7_3_1_1_2_14[dci->antenna_ports.val][3];
	//pusch_config_pdu_0_1->n_front_load_symb = (dci->antenna_ports.val > 1)?2:1; //FIXME
      }
      if (rank == 4){
	pusch_config_pdu_0_1->num_dmrs_cdm_grps_no_data = 2; //TBC
	pusch_config_pdu_0_1->dmrs_ports = 0; //FIXME
	//pusch_config_pdu_0_1->dmrs_ports[0] = table_7_3_1_1_2_15[dci->antenna_ports.val][1];
	//pusch_config_pdu_0_1->dmrs_ports[1] = table_7_3_1_1_2_15[dci->antenna_ports.val][2];
	//pusch_config_pdu_0_1->dmrs_ports[2] = table_7_3_1_1_2_15[dci->antenna_ports.val][3];
	//pusch_config_pdu_0_1->dmrs_ports[3] = table_7_3_1_1_2_15[dci->antenna_ports.val][4];
	//pusch_config_pdu_0_1->n_front_load_symb = (dci->antenna_ports.val > 1)?2:1; //FIXME
      }
    }
    if ((mac->phy_config.config_req.ul_bwp_dedicated.pusch_config_dedicated.transform_precoder == transform_precoder_disabled) &&
	(mac->phy_config.config_req.ul_bwp_dedicated.pusch_config_dedicated.dmrs_ul_for_pusch_mapping_type_a.dmrs_type == 2) &&
	(mac->phy_config.config_req.ul_bwp_dedicated.pusch_config_dedicated.dmrs_ul_for_pusch_mapping_type_a.max_length == 1)) { // tables 7.3.1.1.2-16/17/18/19
      if (rank == 1){
	pusch_config_pdu_0_1->num_dmrs_cdm_grps_no_data = (dci->antenna_ports.val > 1)?((dci->antenna_ports.val > 5)?3:2):1; //TBC
	pusch_config_pdu_0_1->dmrs_ports = (dci->antenna_ports.val > 1)?(dci->antenna_ports.val > 5 ?(dci->antenna_ports.val-6):(dci->antenna_ports.val-2)):dci->antenna_ports.val; //TBC
      }
      if (rank == 2){
	pusch_config_pdu_0_1->num_dmrs_cdm_grps_no_data = (dci->antenna_ports.val > 0)?((dci->antenna_ports.val > 2)?3:2):1; //TBC
	pusch_config_pdu_0_1->dmrs_ports = 0; //FIXME
	//pusch_config_pdu_0_1->dmrs_ports[0] = table_7_3_1_1_2_17[dci->antenna_ports.val][1];
	//pusch_config_pdu_0_1->dmrs_ports[1] = table_7_3_1_1_2_17[dci->antenna_ports.val][2];
      }
      if (rank == 3){
	pusch_config_pdu_0_1->num_dmrs_cdm_grps_no_data = (dci->antenna_ports.val > 0)?3:2; //TBC
	pusch_config_pdu_0_1->dmrs_ports = 0; //FIXME
	//pusch_config_pdu_0_1->dmrs_ports[0] = table_7_3_1_1_2_18[dci->antenna_ports.val][1];
	//pusch_config_pdu_0_1->dmrs_ports[1] = table_7_3_1_1_2_18[dci->antenna_ports.val][2];
	//pusch_config_pdu_0_1->dmrs_ports[2] = table_7_3_1_1_2_18[dci->antenna_ports.val][3];
      }
      if (rank == 4){
	pusch_config_pdu_0_1->num_dmrs_cdm_grps_no_data = dci->antenna_ports.val + 2; //TBC
	pusch_config_pdu_0_1->dmrs_ports = 0; //FIXME
	//pusch_config_pdu_0_1->dmrs_ports[0] = 0;
	//pusch_config_pdu_0_1->dmrs_ports[1] = 1;
	//pusch_config_pdu_0_1->dmrs_ports[2] = 2;
	//pusch_config_pdu_0_1->dmrs_ports[3] = 3;
      }
    }
    if ((mac->phy_config.config_req.ul_bwp_dedicated.pusch_config_dedicated.transform_precoder == transform_precoder_disabled) &&
	(mac->phy_config.config_req.ul_bwp_dedicated.pusch_config_dedicated.dmrs_ul_for_pusch_mapping_type_a.dmrs_type == 2) &&
	(mac->phy_config.config_req.ul_bwp_dedicated.pusch_config_dedicated.dmrs_ul_for_pusch_mapping_type_a.max_length == 2)) { // tables 7.3.1.1.2-20/21/22/23
      if (rank == 1){
	pusch_config_pdu_0_1->num_dmrs_cdm_grps_no_data = table_7_3_1_1_2_20[dci->antenna_ports.val][0]; //TBC
	pusch_config_pdu_0_1->dmrs_ports = table_7_3_1_1_2_20[dci->antenna_ports.val][1]; //TBC
	//pusch_config_pdu_0_1->n_front_load_symb = table_7_3_1_1_2_20[dci->antenna_ports.val][2]; //FIXME
      }
      if (rank == 2){
	pusch_config_pdu_0_1->num_dmrs_cdm_grps_no_data = table_7_3_1_1_2_21[dci->antenna_ports.val][0]; //TBC
	pusch_config_pdu_0_1->dmrs_ports = 0; //FIXME
	//pusch_config_pdu_0_1->dmrs_ports[0] = table_7_3_1_1_2_21[dci->antenna_ports.val][1];
	//pusch_config_pdu_0_1->dmrs_ports[1] = table_7_3_1_1_2_21[dci->antenna_ports.val][2];
	//pusch_config_pdu_0_1->n_front_load_symb = table_7_3_1_1_2_21[dci->antenna_ports.val][3]; //FIXME
      }
      if (rank == 3){
	pusch_config_pdu_0_1->num_dmrs_cdm_grps_no_data = table_7_3_1_1_2_22[dci->antenna_ports.val][0]; //TBC
	pusch_config_pdu_0_1->dmrs_ports = 0; //FIXME
	//pusch_config_pdu_0_1->dmrs_ports[0] = table_7_3_1_1_2_22[dci->antenna_ports.val][1];
	//pusch_config_pdu_0_1->dmrs_ports[1] = table_7_3_1_1_2_22[dci->antenna_ports.val][2];
	//pusch_config_pdu_0_1->dmrs_ports[2] = table_7_3_1_1_2_22[dci->antenna_ports.val][3];
	//pusch_config_pdu_0_1->n_front_load_symb = table_7_3_1_1_2_22[dci->antenna_ports.val][4]; //FIXME
      }
      if (rank == 4){
	pusch_config_pdu_0_1->num_dmrs_cdm_grps_no_data = table_7_3_1_1_2_23[dci->antenna_ports.val][0]; //TBC
	pusch_config_pdu_0_1->dmrs_ports = 0; //FIXME
	//pusch_config_pdu_0_1->dmrs_ports[0] = table_7_3_1_1_2_23[dci->antenna_ports.val][1];
	//pusch_config_pdu_0_1->dmrs_ports[1] = table_7_3_1_1_2_23[dci->antenna_ports.val][2];
	//pusch_config_pdu_0_1->dmrs_ports[2] = table_7_3_1_1_2_23[dci->antenna_ports.val][3];
	//pusch_config_pdu_0_1->dmrs_ports[3] = table_7_3_1_1_2_23[dci->antenna_ports.val][4];
	//pusch_config_pdu_0_1->n_front_load_symb = table_7_3_1_1_2_23[dci->antenna_ports.val][5]; //FIXME
      }
    }
    /* SRS_REQUEST */
    // if SUL is supported in the cell, there is an additional bit in thsi field and the value of this bit represents table 7.1.1.1-1 TS 38.212 FIXME!!!
    //pusch_config_pdu_0_1->srs_config.aperiodicSRS_ResourceTrigger = (dci->srs_request.val & 0x11); // as per Table 7.3.1.1.2-24 TS 38.212 //FIXME
    /* CSI_REQUEST */
    //pusch_config_pdu_0_1->csi_reportTriggerSize = dci->csi_request.val; //FIXME
    /* CBGTI */
    //pusch_config_pdu_0_1->maxCodeBlockGroupsPerTransportBlock = dci->cbgti.val; //FIXME
    /* PTRS_DMRS */
    if (((mac->phy_config.config_req.ul_bwp_dedicated.pusch_config_dedicated.transform_precoder == transform_precoder_disabled) &&
	 (mac->phy_config.config_req.ul_bwp_dedicated.pusch_config_dedicated.dmrs_ul_for_pusch_mapping_type_a.ptrs_uplink_config == 0)) ||
	((mac->phy_config.config_req.ul_bwp_dedicated.pusch_config_dedicated.transform_precoder == transform_precoder_enabled) &&
	 (mac->phy_config.config_req.ul_bwp_dedicated.pusch_config_dedicated.max_rank == 1))){
    } else {
      //pusch_config_pdu_0_1->ptrs_dmrs_association_port = dci->ptrs_dmrs_association.val; //FIXME
    }
    /* BETA_OFFSET_IND */
    // Table 9.3-3 in [5, TS 38.213]
    //pusch_config_pdu_0_1->beta_offset_ind = dci->beta_offset_indicator.val; //FIXME
    /* DMRS_SEQ_INI */
    // FIXME!!
    /* UL_SCH_IND */
    // A value of "1" indicates UL-SCH shall be transmitted on the PUSCH and
    // a value of "0" indicates UL-SCH shall not be transmitted on the PUSCH
    
    ul_config->slot = slot_tx;
    ul_config->sfn = frame_tx;
    ul_config->number_pdus = ul_config->number_pdus + 1;
    LOG_D(MAC, "nr_ue_process_dci(): Calculated frame and slot for pusch Tx: %d.%d, number of pdus %d\n", ul_config->sfn, ul_config->slot, ul_config->number_pdus);
    break;

  case NR_DL_DCI_FORMAT_1_0:
    /*
     *  with CRC scrambled by C-RNTI or CS-RNTI or new-RNTI
     *    0  IDENTIFIER_DCI_FORMATS:
     *    11 FREQ_DOM_RESOURCE_ASSIGNMENT_DL:
     *    12 TIME_DOM_RESOURCE_ASSIGNMENT: 0, 1, 2, 3, or 4 bits as defined in Subclause 5.1.2.1 of [6, TS 38.214]. The bitwidth for this field is determined as log2(I) bits,
     *    13 VRB_TO_PRB_MAPPING: 0 bit if only resource allocation type 0
     *    24 MCS:
     *    25 NDI:
     *    26 RV:
     *    27 HARQ_PROCESS_NUMBER:
     *    28 DAI_: For format1_1: 4 if more than one serving cell are configured in the DL and the higher layer parameter HARQ-ACK-codebook=dynamic, where the 2 MSB bits are the counter DAI and the 2 LSB bits are the total DAI
     *    33 TPC_PUCCH:
     *    34 PUCCH_RESOURCE_IND:
     *    35 PDSCH_TO_HARQ_FEEDBACK_TIME_IND:
     *    55 RESERVED_NR_DCI
     *  with CRC scrambled by P-RNTI
     *    8  SHORT_MESSAGE_IND
     *    9  SHORT_MESSAGES
     *    11 FREQ_DOM_RESOURCE_ASSIGNMENT_DL:
     *    12 TIME_DOM_RESOURCE_ASSIGNMENT: 0, 1, 2, 3, or 4 bits as defined in Subclause 5.1.2.1 of [6, TS 38.214]. The bitwidth for this field is determined as log2(I) bits,
     *    13 VRB_TO_PRB_MAPPING: 0 bit if only resource allocation type 0
     *    24 MCS:
     *    31 TB_SCALING
     *    55 RESERVED_NR_DCI
     *  with CRC scrambled by SI-RNTI
     *    11 FREQ_DOM_RESOURCE_ASSIGNMENT_DL:
     *    12 TIME_DOM_RESOURCE_ASSIGNMENT: 0, 1, 2, 3, or 4 bits as defined in Subclause 5.1.2.1 of [6, TS 38.214]. The bitwidth for this field is determined as log2(I) bits,
     *    13 VRB_TO_PRB_MAPPING: 0 bit if only resource allocation type 0
     *    24 MCS:
     *    26 RV:
     *    55 RESERVED_NR_DCI
     *  with CRC scrambled by RA-RNTI
     *    11 FREQ_DOM_RESOURCE_ASSIGNMENT_DL:
     *    12 TIME_DOM_RESOURCE_ASSIGNMENT: 0, 1, 2, 3, or 4 bits as defined in Subclause 5.1.2.1 of [6, TS 38.214]. The bitwidth for this field is determined as log2(I) bits,
     *    13 VRB_TO_PRB_MAPPING: 0 bit if only resource allocation type 0
     *    24 MCS:
     *    31 TB_SCALING
     *    55 RESERVED_NR_DCI
     *  with CRC scrambled by TC-RNTI
     *    0  IDENTIFIER_DCI_FORMATS:
     *    11 FREQ_DOM_RESOURCE_ASSIGNMENT_DL:
     *    12 TIME_DOM_RESOURCE_ASSIGNMENT: 0, 1, 2, 3, or 4 bits as defined in Subclause 5.1.2.1 of [6, TS 38.214]. The bitwidth for this field is determined as log2(I) bits,
     *    13 VRB_TO_PRB_MAPPING: 0 bit if only resource allocation type 0
     *    24 MCS:
     *    25 NDI:
     *    26 RV:
     *    27 HARQ_PROCESS_NUMBER:
     *    28 DAI_: For format1_1: 4 if more than one serving cell are configured in the DL and the higher layer parameter HARQ-ACK-codebook=dynamic, where the 2 MSB bits are the counter DAI and the 2 LSB bits are the total DAI
     *    33 TPC_PUCCH:
     */

    dl_config->dl_config_list[dl_config->number_pdus].dlsch_config_pdu.rnti = rnti;

    fapi_nr_dl_config_dlsch_pdu_rel15_t *dlsch_config_pdu_1_0 = &dl_config->dl_config_list[dl_config->number_pdus].dlsch_config_pdu.dlsch_config_rel15;

    NR_ServingCellConfigCommon_t *scc = mac->scc;
    NR_BWP_DownlinkCommon_t *initialDownlinkBWP = scc->downlinkConfigCommon->initialDownlinkBWP;

    if (mac->RA_window_cnt >= 0 && rnti == mac->ra_rnti){
      dl_config->dl_config_list[dl_config->number_pdus].pdu_type = FAPI_NR_DL_CONFIG_TYPE_RA_DLSCH;
      dlsch_config_pdu_1_0->BWPSize = NRRIV2BW(initialDownlinkBWP->genericParameters.locationAndBandwidth, 275);
      dlsch_config_pdu_1_0->BWPStart = NRRIV2PRBOFFSET(initialDownlinkBWP->genericParameters.locationAndBandwidth, 275);
      dlsch_config_pdu_1_0->SubcarrierSpacing = mac->mib->subCarrierSpacingCommon;
    }
    else if(rnti == SI_RNTI) {
      dl_config->dl_config_list[dl_config->number_pdus].pdu_type = FAPI_NR_DL_CONFIG_TYPE_SI_DLSCH;
      dlsch_config_pdu_1_0->BWPSize = mac->type0_PDCCH_CSS_config.num_rbs;
      dlsch_config_pdu_1_0->BWPStart = mac->type0_PDCCH_CSS_config.cset_start_rb;
      dlsch_config_pdu_1_0->SubcarrierSpacing = mac->mib->subCarrierSpacingCommon;
    }
    else {
      dl_config->dl_config_list[dl_config->number_pdus].pdu_type = FAPI_NR_DL_CONFIG_TYPE_DLSCH;
      dlsch_config_pdu_1_0->BWPSize = NRRIV2BW(mac->DLbwp[0]->bwp_Common->genericParameters.locationAndBandwidth,275);
      dlsch_config_pdu_1_0->BWPStart = NRRIV2PRBOFFSET(mac->DLbwp[0]->bwp_Common->genericParameters.locationAndBandwidth,275);
      dlsch_config_pdu_1_0->SubcarrierSpacing = mac->DLbwp[0]->bwp_Common->genericParameters.subcarrierSpacing;
    }

    /* IDENTIFIER_DCI_FORMATS */
    /* FREQ_DOM_RESOURCE_ASSIGNMENT_DL */
<<<<<<< HEAD
    nr_ue_process_dci_freq_dom_resource_assignment(NULL,dlsch_config_pdu_1_0,0,dlsch_config_pdu_1_0->BWPSize,dci->frequency_domain_assignment.val);

=======
    if (nr_ue_process_dci_freq_dom_resource_assignment(NULL,dlsch_config_pdu_1_0,0,n_RB_DLBWP,dci->frequency_domain_assignment.val) < 0)
      return -1;
>>>>>>> 6b8eb372
    /* TIME_DOM_RESOURCE_ASSIGNMENT */
    if (nr_ue_process_dci_time_dom_resource_assignment(mac,NULL,dlsch_config_pdu_1_0,dci->time_domain_assignment.val) < 0)
      return -1;
    /* dmrs symbol positions*/
    dlsch_config_pdu_1_0->dlDmrsSymbPos = fill_dmrs_mask(pdsch_config,
							 mac->scc->dmrs_TypeA_Position,
							 dlsch_config_pdu_1_0->number_symbols);
    dlsch_config_pdu_1_0->dmrsConfigType = mac->DLbwp[0]->bwp_Dedicated->pdsch_Config->choice.setup->dmrs_DownlinkForPDSCH_MappingTypeA->choice.setup->dmrs_Type == NULL ? 0 : 1;

    LOG_D(MAC,"dlDmrsSymbPos = 0x%x\n", dlsch_config_pdu_1_0->dlDmrsSymbPos);

    /* number of DM-RS CDM groups without data according to subclause 5.1.6.2 of 3GPP TS 38.214 version 15.9.0 Release 15 */
    if (dlsch_config_pdu_1_0->number_symbols == 2)
      dlsch_config_pdu_1_0->n_dmrs_cdm_groups = 1;
    else
      dlsch_config_pdu_1_0->n_dmrs_cdm_groups = 2;

    /* VRB_TO_PRB_MAPPING */
    dlsch_config_pdu_1_0->vrb_to_prb_mapping = (dci->vrb_to_prb_mapping.val == 0) ? vrb_to_prb_mapping_non_interleaved:vrb_to_prb_mapping_interleaved;
    /* MCS */
    dlsch_config_pdu_1_0->mcs = dci->mcs;
    // Basic sanity check for MCS value to check for a false or erroneous DCI
    if (dlsch_config_pdu_1_0->mcs > 28) {
      LOG_W(MAC, "MCS value % d out of bounds! Possibly due to false DCI. Ignoring DCI!!\n", dlsch_config_pdu_1_0->mcs);
      return -1;
    }
    /* NDI (only if CRC scrambled by C-RNTI or CS-RNTI or new-RNTI or TC-RNTI)*/
    dlsch_config_pdu_1_0->ndi = dci->ndi;
    /* RV (only if CRC scrambled by C-RNTI or CS-RNTI or new-RNTI or TC-RNTI)*/
    dlsch_config_pdu_1_0->rv = dci->rv;
    /* HARQ_PROCESS_NUMBER (only if CRC scrambled by C-RNTI or CS-RNTI or new-RNTI or TC-RNTI)*/
    dlsch_config_pdu_1_0->harq_process_nbr = dci->harq_pid;
    /* DAI (only if CRC scrambled by C-RNTI or CS-RNTI or new-RNTI or TC-RNTI)*/
    dlsch_config_pdu_1_0->dai = dci->dai[0].val;
    /* TB_SCALING (only if CRC scrambled by P-RNTI or RA-RNTI) */
    // according to TS 38.214 Table 5.1.3.2-3
    if (dci->tb_scaling == 0) dlsch_config_pdu_1_0->scaling_factor_S = 1;
    if (dci->tb_scaling == 1) dlsch_config_pdu_1_0->scaling_factor_S = 0.5;
    if (dci->tb_scaling == 2) dlsch_config_pdu_1_0->scaling_factor_S = 0.25;
    if (dci->tb_scaling == 3) dlsch_config_pdu_1_0->scaling_factor_S = 0; // value not defined in table
    /* TPC_PUCCH (only if CRC scrambled by C-RNTI or CS-RNTI or new-RNTI or TC-RNTI)*/
    // according to TS 38.213 Table 7.2.1-1
    if (dci->tpc == 0) dlsch_config_pdu_1_0->accumulated_delta_PUCCH = -1;
    if (dci->tpc == 1) dlsch_config_pdu_1_0->accumulated_delta_PUCCH = 0;
    if (dci->tpc == 2) dlsch_config_pdu_1_0->accumulated_delta_PUCCH = 1;
    if (dci->tpc == 3) dlsch_config_pdu_1_0->accumulated_delta_PUCCH = 3;
    /* PUCCH_RESOURCE_IND (only if CRC scrambled by C-RNTI or CS-RNTI or new-RNTI)*/
    //if (dci->pucch_resource_indicator == 0) dlsch_config_pdu_1_0->pucch_resource_id = 1; //pucch-ResourceId obtained from the 1st value of resourceList FIXME!!!
    //if (dci->pucch_resource_indicator == 1) dlsch_config_pdu_1_0->pucch_resource_id = 2; //pucch-ResourceId obtained from the 2nd value of resourceList FIXME!!
    //if (dci->pucch_resource_indicator == 2) dlsch_config_pdu_1_0->pucch_resource_id = 3; //pucch-ResourceId obtained from the 3rd value of resourceList FIXME!!
    //if (dci->pucch_resource_indicator == 3) dlsch_config_pdu_1_0->pucch_resource_id = 4; //pucch-ResourceId obtained from the 4th value of resourceList FIXME!!
    //if (dci->pucch_resource_indicator == 4) dlsch_config_pdu_1_0->pucch_resource_id = 5; //pucch-ResourceId obtained from the 5th value of resourceList FIXME!!
    //if (dci->pucch_resource_indicator == 5) dlsch_config_pdu_1_0->pucch_resource_id = 6; //pucch-ResourceId obtained from the 6th value of resourceList FIXME!!
    //if (dci->pucch_resource_indicator == 6) dlsch_config_pdu_1_0->pucch_resource_id = 7; //pucch-ResourceId obtained from the 7th value of resourceList FIXME!!
    //if (dci->pucch_resource_indicator == 7) dlsch_config_pdu_1_0->pucch_resource_id = 8; //pucch-ResourceId obtained from the 8th value of resourceList FIXME!!
    dlsch_config_pdu_1_0->pucch_resource_id = dci->pucch_resource_indicator;
    // Sanity check for pucch_resource_indicator value received to check for false DCI.
    valid = 0;
    pucch_res_set_cnt = mac->ULbwp[0]->bwp_Dedicated->pucch_Config->choice.setup->resourceSetToAddModList->list.count;
    for (int id = 0; id < pucch_res_set_cnt; id++) {
      if (dlsch_config_pdu_1_0->pucch_resource_id < mac->ULbwp[0]->bwp_Dedicated->pucch_Config->choice.setup->resourceSetToAddModList->list.array[id]->resourceList.list.count) {
        valid = 1;
        break;
      }
    }
    if (!valid) {
      LOG_W(MAC, "pucch_resource_indicator value %d is out of bounds. Possibly due to false DCI. Ignoring DCI!\n", dlsch_config_pdu_1_0->pucch_resource_id);
      return -1;
    }

    /* PDSCH_TO_HARQ_FEEDBACK_TIME_IND (only if CRC scrambled by C-RNTI or CS-RNTI or new-RNTI)*/
    dlsch_config_pdu_1_0->pdsch_to_harq_feedback_time_ind = dci->pdsch_to_harq_feedback_timing_indicator.val;

    LOG_D(MAC,"(nr_ue_procedures.c) rnti = %x dl_config->number_pdus = %d\n",
	  dl_config->dl_config_list[dl_config->number_pdus].dlsch_config_pdu.rnti,
	  dl_config->number_pdus);
    LOG_D(MAC,"(nr_ue_procedures.c) frequency_domain_resource_assignment=%d \t number_rbs=%d \t start_rb=%d\n",
	  dci->frequency_domain_assignment.val,
	  dlsch_config_pdu_1_0->number_rbs,
	  dlsch_config_pdu_1_0->start_rb);
    LOG_D(MAC,"(nr_ue_procedures.c) time_domain_resource_assignment=%d \t number_symbols=%d \t start_symbol=%d\n",
	  dci->time_domain_assignment.val,
	  dlsch_config_pdu_1_0->number_symbols,
	  dlsch_config_pdu_1_0->start_symbol);
    LOG_D(MAC,"(nr_ue_procedures.c) vrb_to_prb_mapping=%d \n>>> mcs=%d\n>>> ndi=%d\n>>> rv=%d\n>>> harq_process_nbr=%d\n>>> dai=%d\n>>> scaling_factor_S=%f\n>>> tpc_pucch=%d\n>>> pucch_res_ind=%d\n>>> pdsch_to_harq_feedback_time_ind=%d\n",
	  dlsch_config_pdu_1_0->vrb_to_prb_mapping,
	  dlsch_config_pdu_1_0->mcs,
	  dlsch_config_pdu_1_0->ndi,
	  dlsch_config_pdu_1_0->rv,
	  dlsch_config_pdu_1_0->harq_process_nbr,
	  dlsch_config_pdu_1_0->dai,
	  dlsch_config_pdu_1_0->scaling_factor_S,
	  dlsch_config_pdu_1_0->accumulated_delta_PUCCH,
	  dlsch_config_pdu_1_0->pucch_resource_id,
	  dlsch_config_pdu_1_0->pdsch_to_harq_feedback_time_ind);

    //	    dl_config->dl_config_list[dl_config->number_pdus].dci_config_pdu.dci_config_rel15.N_RB_BWP = n_RB_DLBWP;
	    
    LOG_D(MAC,"(nr_ue_procedures.c) pdu_type=%d\n\n",dl_config->dl_config_list[dl_config->number_pdus].pdu_type);
            
    dl_config->number_pdus = dl_config->number_pdus + 1;
    break;

  case NR_DL_DCI_FORMAT_1_1:        
    /*
     *  with CRC scrambled by C-RNTI or CS-RNTI or new-RNTI
     *    0  IDENTIFIER_DCI_FORMATS:
     *    1  CARRIER_IND:
     *    7  BANDWIDTH_PART_IND:
     *    11 FREQ_DOM_RESOURCE_ASSIGNMENT_DL:
     *    12 TIME_DOM_RESOURCE_ASSIGNMENT: 0, 1, 2, 3, or 4 bits as defined in Subclause 5.1.2.1 of [6, TS 38.214]. The bitwidth for this field is determined as log2(I) bits,
     *    13 VRB_TO_PRB_MAPPING: 0 bit if only resource allocation type 0
     *    14 PRB_BUNDLING_SIZE_IND:
     *    15 RATE_MATCHING_IND:
     *    16 ZP_CSI_RS_TRIGGER:
     *    18 TB1_MCS:
     *    19 TB1_NDI:
     *    20 TB1_RV:
     *    21 TB2_MCS:
     *    22 TB2_NDI:
     *    23 TB2_RV:
     *    27 HARQ_PROCESS_NUMBER:
     *    28 DAI_: For format1_1: 4 if more than one serving cell are configured in the DL and the higher layer parameter HARQ-ACK-codebook=dynamic, where the 2 MSB bits are the counter DAI and the 2 LSB bits are the total DAI
     *    33 TPC_PUCCH:
     *    34 PUCCH_RESOURCE_IND:
     *    35 PDSCH_TO_HARQ_FEEDBACK_TIME_IND:
     *    38 ANTENNA_PORTS:
     *    39 TCI:
     *    40 SRS_REQUEST:
     *    43 CBGTI:
     *    44 CBGFI:
     *    47 DMRS_SEQ_INI:
     */
    dl_config->dl_config_list[dl_config->number_pdus].pdu_type = FAPI_NR_DL_CONFIG_TYPE_DLSCH;
    dl_config->dl_config_list[dl_config->number_pdus].dlsch_config_pdu.rnti = rnti;
    fapi_nr_dl_config_dlsch_pdu_rel15_t *dlsch_config_pdu_1_1 = &dl_config->dl_config_list[dl_config->number_pdus].dlsch_config_pdu.dlsch_config_rel15;
    /* IDENTIFIER_DCI_FORMATS */
    /* CARRIER_IND */
    /* BANDWIDTH_PART_IND */
    //    dlsch_config_pdu_1_1->bandwidth_part_ind = dci->bandwidth_part_ind;
    /* FREQ_DOM_RESOURCE_ASSIGNMENT_DL */
    if (nr_ue_process_dci_freq_dom_resource_assignment(NULL,dlsch_config_pdu_1_1,0,n_RB_DLBWP,dci->frequency_domain_assignment.val) < 0)
      return -1;
    /* TIME_DOM_RESOURCE_ASSIGNMENT */
    if (nr_ue_process_dci_time_dom_resource_assignment(mac,NULL,dlsch_config_pdu_1_1,dci->time_domain_assignment.val) < 0)
      return -1;
    /* dmrs symbol positions*/
    dlsch_config_pdu_1_1->dlDmrsSymbPos = fill_dmrs_mask(pdsch_config,
							 mac->scc->dmrs_TypeA_Position,
							 dlsch_config_pdu_1_1->number_symbols);
    dlsch_config_pdu_1_1->dmrsConfigType = mac->DLbwp[0]->bwp_Dedicated->pdsch_Config->choice.setup->dmrs_DownlinkForPDSCH_MappingTypeA->choice.setup->dmrs_Type == NULL ? 0 : 1;
    /* TODO: fix number of DM-RS CDM groups without data according to subclause 5.1.6.2 of 3GPP TS 38.214,
             using tables 7.3.1.2.2-1, 7.3.1.2.2-2, 7.3.1.2.2-3, 7.3.1.2.2-4 of 3GPP TS 38.212 */
    dlsch_config_pdu_1_1->n_dmrs_cdm_groups = 1;
    /* VRB_TO_PRB_MAPPING */
    if (mac->phy_config.config_req.dl_bwp_dedicated.pdsch_config_dedicated.resource_allocation != 0)
      dlsch_config_pdu_1_1->vrb_to_prb_mapping = (dci->vrb_to_prb_mapping.val == 0) ? vrb_to_prb_mapping_non_interleaved:vrb_to_prb_mapping_interleaved;
    /* PRB_BUNDLING_SIZE_IND */
    dlsch_config_pdu_1_1->prb_bundling_size_ind = dci->prb_bundling_size_indicator.val;
    /* RATE_MATCHING_IND */
    dlsch_config_pdu_1_1->rate_matching_ind = dci->rate_matching_indicator.val;
    /* ZP_CSI_RS_TRIGGER */
    dlsch_config_pdu_1_1->zp_csi_rs_trigger = dci->zp_csi_rs_trigger.val;
    /* MCS (for transport block 1)*/
    dlsch_config_pdu_1_1->mcs = dci->mcs;
    // Basic sanity check for MCS value to check for a false or erroneous DCI
    if (dlsch_config_pdu_1_1->mcs > 28) {
      LOG_W(MAC, "MCS value % d out of bounds! Possibly due to false DCI. Ignoring DCI!!\n", dlsch_config_pdu_1_1->mcs);
      return -1;
    }
    /* NDI (for transport block 1)*/
    dlsch_config_pdu_1_1->ndi = dci->ndi;
    /* RV (for transport block 1)*/
    dlsch_config_pdu_1_1->rv = dci->rv;
    /* MCS (for transport block 2)*/
    dlsch_config_pdu_1_1->tb2_mcs = dci->mcs2.val;
    // Basic sanity check for MCS value to check for a false or erroneous DCI
    if (dlsch_config_pdu_1_1->tb2_mcs > 28) {
      LOG_W(MAC, "MCS value % d out of bounds! Possibly due to false DCI. Ignoring DCI!!\n", dlsch_config_pdu_1_1->tb2_mcs);
      return -1;
    }
    /* NDI (for transport block 2)*/
    dlsch_config_pdu_1_1->tb2_ndi = dci->ndi2.val;
    /* RV (for transport block 2)*/
    dlsch_config_pdu_1_1->tb2_rv = dci->rv2.val;
    /* HARQ_PROCESS_NUMBER */
    dlsch_config_pdu_1_1->harq_process_nbr = dci->harq_pid;
    /* DAI */
    dlsch_config_pdu_1_1->dai = dci->dai[0].val;
    /* TPC_PUCCH */
    // according to TS 38.213 Table 7.2.1-1
    if (dci->tpc == 0) dlsch_config_pdu_1_1->accumulated_delta_PUCCH = -1;
    if (dci->tpc == 1) dlsch_config_pdu_1_1->accumulated_delta_PUCCH = 0;
    if (dci->tpc == 2) dlsch_config_pdu_1_1->accumulated_delta_PUCCH = 1;
    if (dci->tpc == 3) dlsch_config_pdu_1_1->accumulated_delta_PUCCH = 3;
    /* PUCCH_RESOURCE_IND */
    dlsch_config_pdu_1_1->pucch_resource_id = dci->pucch_resource_indicator;
    // Sanity check for pucch_resource_indicator value received to check for false DCI.
    valid = 0;
    pucch_res_set_cnt = mac->ULbwp[0]->bwp_Dedicated->pucch_Config->choice.setup->resourceSetToAddModList->list.count;
    for (int id = 0; id < pucch_res_set_cnt; id++) {
      if (dlsch_config_pdu_1_1->pucch_resource_id < mac->ULbwp[0]->bwp_Dedicated->pucch_Config->choice.setup->resourceSetToAddModList->list.array[id]->resourceList.list.count) {
        valid = 1;
        break;
      }
    }
    if (!valid) {
      LOG_W(MAC, "pucch_resource_indicator value %d is out of bounds. Possibly due to false DCI. Ignoring DCI!\n", dlsch_config_pdu_1_1->pucch_resource_id);
      return -1;
    }

    /* PDSCH_TO_HARQ_FEEDBACK_TIME_IND */
    // according to TS 38.213 Table 9.2.3-1
    dlsch_config_pdu_1_1->pdsch_to_harq_feedback_time_ind = mac->ULbwp[bwp_id-1]->bwp_Dedicated->pucch_Config->choice.setup->dl_DataToUL_ACK->list.array[dci->pdsch_to_harq_feedback_timing_indicator.val][0];
    /* ANTENNA_PORTS */
    uint8_t n_codewords = 1; // FIXME!!!
    if ((mac->phy_config.config_req.dl_bwp_dedicated.pdsch_config_dedicated.dmrs_dl_for_pdsch_mapping_type_a.dmrs_type == 1) &&
	(mac->phy_config.config_req.dl_bwp_dedicated.pdsch_config_dedicated.dmrs_dl_for_pdsch_mapping_type_a.max_length == 1)){
      // Table 7.3.1.2.2-1: Antenna port(s) (1000 + DMRS port), dmrs-Type=1, maxLength=1
      dlsch_config_pdu_1_1->n_dmrs_cdm_groups = table_7_3_2_3_3_1[dci->antenna_ports.val][0];
      dlsch_config_pdu_1_1->dmrs_ports[0]     = table_7_3_2_3_3_1[dci->antenna_ports.val][1];
      dlsch_config_pdu_1_1->dmrs_ports[1]     = table_7_3_2_3_3_1[dci->antenna_ports.val][2];
      dlsch_config_pdu_1_1->dmrs_ports[2]     = table_7_3_2_3_3_1[dci->antenna_ports.val][3];
      dlsch_config_pdu_1_1->dmrs_ports[3]     = table_7_3_2_3_3_1[dci->antenna_ports.val][4];
    }
    if ((mac->phy_config.config_req.dl_bwp_dedicated.pdsch_config_dedicated.dmrs_dl_for_pdsch_mapping_type_a.dmrs_type == 1) &&
	(mac->phy_config.config_req.dl_bwp_dedicated.pdsch_config_dedicated.dmrs_dl_for_pdsch_mapping_type_a.max_length == 2)){
      // Table 7.3.1.2.2-2: Antenna port(s) (1000 + DMRS port), dmrs-Type=1, maxLength=2
      if (n_codewords == 1) {
	dlsch_config_pdu_1_1->n_dmrs_cdm_groups = table_7_3_2_3_3_2_oneCodeword[dci->antenna_ports.val][0];
	dlsch_config_pdu_1_1->dmrs_ports[0]     = table_7_3_2_3_3_2_oneCodeword[dci->antenna_ports.val][1];
	dlsch_config_pdu_1_1->dmrs_ports[1]     = table_7_3_2_3_3_2_oneCodeword[dci->antenna_ports.val][2];
	dlsch_config_pdu_1_1->dmrs_ports[2]     = table_7_3_2_3_3_2_oneCodeword[dci->antenna_ports.val][3];
	dlsch_config_pdu_1_1->dmrs_ports[3]     = table_7_3_2_3_3_2_oneCodeword[dci->antenna_ports.val][4];
	dlsch_config_pdu_1_1->n_front_load_symb = table_7_3_2_3_3_2_oneCodeword[dci->antenna_ports.val][5];
      }
      if (n_codewords == 1) {
	dlsch_config_pdu_1_1->n_dmrs_cdm_groups = table_7_3_2_3_3_2_twoCodeword[dci->antenna_ports.val][0];
	dlsch_config_pdu_1_1->dmrs_ports[0]     = table_7_3_2_3_3_2_twoCodeword[dci->antenna_ports.val][1];
	dlsch_config_pdu_1_1->dmrs_ports[1]     = table_7_3_2_3_3_2_twoCodeword[dci->antenna_ports.val][2];
	dlsch_config_pdu_1_1->dmrs_ports[2]     = table_7_3_2_3_3_2_twoCodeword[dci->antenna_ports.val][3];
	dlsch_config_pdu_1_1->dmrs_ports[3]     = table_7_3_2_3_3_2_twoCodeword[dci->antenna_ports.val][4];
	dlsch_config_pdu_1_1->dmrs_ports[4]     = table_7_3_2_3_3_2_twoCodeword[dci->antenna_ports.val][5];
	dlsch_config_pdu_1_1->dmrs_ports[5]     = table_7_3_2_3_3_2_twoCodeword[dci->antenna_ports.val][6];
	dlsch_config_pdu_1_1->dmrs_ports[6]     = table_7_3_2_3_3_2_twoCodeword[dci->antenna_ports.val][7];
	dlsch_config_pdu_1_1->dmrs_ports[7]     = table_7_3_2_3_3_2_twoCodeword[dci->antenna_ports.val][8];
	dlsch_config_pdu_1_1->n_front_load_symb = table_7_3_2_3_3_2_twoCodeword[dci->antenna_ports.val][9];
      }
    }
    if ((mac->phy_config.config_req.dl_bwp_dedicated.pdsch_config_dedicated.dmrs_dl_for_pdsch_mapping_type_a.dmrs_type == 2) &&
	(mac->phy_config.config_req.dl_bwp_dedicated.pdsch_config_dedicated.dmrs_dl_for_pdsch_mapping_type_a.max_length == 1)){
      // Table 7.3.1.2.2-3: Antenna port(s) (1000 + DMRS port), dmrs-Type=2, maxLength=1
      if (n_codewords == 1) {
	dlsch_config_pdu_1_1->n_dmrs_cdm_groups = table_7_3_2_3_3_3_oneCodeword[dci->antenna_ports.val][0];
	dlsch_config_pdu_1_1->dmrs_ports[0]     = table_7_3_2_3_3_3_oneCodeword[dci->antenna_ports.val][1];
	dlsch_config_pdu_1_1->dmrs_ports[1]     = table_7_3_2_3_3_3_oneCodeword[dci->antenna_ports.val][2];
	dlsch_config_pdu_1_1->dmrs_ports[2]     = table_7_3_2_3_3_3_oneCodeword[dci->antenna_ports.val][3];
	dlsch_config_pdu_1_1->dmrs_ports[3]     = table_7_3_2_3_3_3_oneCodeword[dci->antenna_ports.val][4];
      }
      if (n_codewords == 1) {
	dlsch_config_pdu_1_1->n_dmrs_cdm_groups = table_7_3_2_3_3_3_twoCodeword[dci->antenna_ports.val][0];
	dlsch_config_pdu_1_1->dmrs_ports[0]     = table_7_3_2_3_3_3_twoCodeword[dci->antenna_ports.val][1];
	dlsch_config_pdu_1_1->dmrs_ports[1]     = table_7_3_2_3_3_3_twoCodeword[dci->antenna_ports.val][2];
	dlsch_config_pdu_1_1->dmrs_ports[2]     = table_7_3_2_3_3_3_twoCodeword[dci->antenna_ports.val][3];
	dlsch_config_pdu_1_1->dmrs_ports[3]     = table_7_3_2_3_3_3_twoCodeword[dci->antenna_ports.val][4];
	dlsch_config_pdu_1_1->dmrs_ports[4]     = table_7_3_2_3_3_3_twoCodeword[dci->antenna_ports.val][5];
	dlsch_config_pdu_1_1->dmrs_ports[5]     = table_7_3_2_3_3_3_twoCodeword[dci->antenna_ports.val][6];
      }
    }
    if ((mac->phy_config.config_req.dl_bwp_dedicated.pdsch_config_dedicated.dmrs_dl_for_pdsch_mapping_type_a.dmrs_type == 2) &&
	(mac->phy_config.config_req.dl_bwp_dedicated.pdsch_config_dedicated.dmrs_dl_for_pdsch_mapping_type_a.max_length == 2)){
      // Table 7.3.1.2.2-4: Antenna port(s) (1000 + DMRS port), dmrs-Type=2, maxLength=2
      if (n_codewords == 1) {
	dlsch_config_pdu_1_1->n_dmrs_cdm_groups = table_7_3_2_3_3_4_oneCodeword[dci->antenna_ports.val][0];
	dlsch_config_pdu_1_1->dmrs_ports[0]     = table_7_3_2_3_3_4_oneCodeword[dci->antenna_ports.val][1];
	dlsch_config_pdu_1_1->dmrs_ports[1]     = table_7_3_2_3_3_4_oneCodeword[dci->antenna_ports.val][2];
	dlsch_config_pdu_1_1->dmrs_ports[2]     = table_7_3_2_3_3_4_oneCodeword[dci->antenna_ports.val][3];
	dlsch_config_pdu_1_1->dmrs_ports[3]     = table_7_3_2_3_3_4_oneCodeword[dci->antenna_ports.val][4];
	dlsch_config_pdu_1_1->n_front_load_symb = table_7_3_2_3_3_4_oneCodeword[dci->antenna_ports.val][5];
      }
      if (n_codewords == 1) {
	dlsch_config_pdu_1_1->n_dmrs_cdm_groups = table_7_3_2_3_3_4_twoCodeword[dci->antenna_ports.val][0];
	dlsch_config_pdu_1_1->dmrs_ports[0]     = table_7_3_2_3_3_4_twoCodeword[dci->antenna_ports.val][1];
	dlsch_config_pdu_1_1->dmrs_ports[1]     = table_7_3_2_3_3_4_twoCodeword[dci->antenna_ports.val][2];
	dlsch_config_pdu_1_1->dmrs_ports[2]     = table_7_3_2_3_3_4_twoCodeword[dci->antenna_ports.val][3];
	dlsch_config_pdu_1_1->dmrs_ports[3]     = table_7_3_2_3_3_4_twoCodeword[dci->antenna_ports.val][4];
	dlsch_config_pdu_1_1->dmrs_ports[4]     = table_7_3_2_3_3_4_twoCodeword[dci->antenna_ports.val][5];
	dlsch_config_pdu_1_1->dmrs_ports[5]     = table_7_3_2_3_3_4_twoCodeword[dci->antenna_ports.val][6];
	dlsch_config_pdu_1_1->dmrs_ports[6]     = table_7_3_2_3_3_4_twoCodeword[dci->antenna_ports.val][7];
	dlsch_config_pdu_1_1->dmrs_ports[7]     = table_7_3_2_3_3_4_twoCodeword[dci->antenna_ports.val][8];
	dlsch_config_pdu_1_1->n_front_load_symb = table_7_3_2_3_3_4_twoCodeword[dci->antenna_ports.val][9];
      }
    }
    /* TCI */
    if (mac->dl_config_request.dl_config_list[0].dci_config_pdu.dci_config_rel15.coreset.tci_present_in_dci == 1){
      // 0 bit if higher layer parameter tci-PresentInDCI is not enabled
      // otherwise 3 bits as defined in Subclause 5.1.5 of [6, TS38.214]
      dlsch_config_pdu_1_1->tci_state = dci->transmission_configuration_indication.val;
    }
    /* SRS_REQUEST */
    // if SUL is supported in the cell, there is an additional bit in this field and the value of this bit represents table 7.1.1.1-1 TS 38.212 FIXME!!!
    dlsch_config_pdu_1_1->srs_config.aperiodicSRS_ResourceTrigger = (dci->srs_request.val & 0x11); // as per Table 7.3.1.1.2-24 TS 38.212
    /* CBGTI */
    dlsch_config_pdu_1_1->cbgti = dci->cbgti.val;
    /* CBGFI */
    dlsch_config_pdu_1_1->codeBlockGroupFlushIndicator = dci->cbgfi.val;
    /* DMRS_SEQ_INI */
    //FIXME!!!

    //	    dl_config->dl_config_list[dl_config->number_pdus].dci_config_pdu.dci_config_rel15.N_RB_BWP = n_RB_DLBWP;
	    
    dl_config->dl_config_list[dl_config->number_pdus].pdu_type = FAPI_NR_DL_CONFIG_TYPE_DLSCH;
    LOG_D(MAC,"(nr_ue_procedures.c) pdu_type=%d\n\n",dl_config->dl_config_list[dl_config->number_pdus].pdu_type);
            
    dl_config->number_pdus = dl_config->number_pdus + 1;
    /* TODO same calculation for MCS table as done in UL */
    dlsch_config_pdu_1_1->mcs_table = 0;
    /*PTRS configuration */
    if(mac->DLbwp[0]->bwp_Dedicated->pdsch_Config->choice.setup->dmrs_DownlinkForPDSCH_MappingTypeA->choice.setup->phaseTrackingRS != NULL) {
      valid_ptrs_setup = set_dl_ptrs_values(mac->DLbwp[0]->bwp_Dedicated->pdsch_Config->choice.setup->dmrs_DownlinkForPDSCH_MappingTypeA->choice.setup->phaseTrackingRS->choice.setup,
                                            dlsch_config_pdu_1_1->number_rbs, dlsch_config_pdu_1_1->mcs, dlsch_config_pdu_1_1->mcs_table,
                                            &dlsch_config_pdu_1_1->PTRSFreqDensity,&dlsch_config_pdu_1_1->PTRSTimeDensity,
                                            &dlsch_config_pdu_1_1->PTRSPortIndex,&dlsch_config_pdu_1_1->nEpreRatioOfPDSCHToPTRS,
                                            &dlsch_config_pdu_1_1->PTRSReOffset, dlsch_config_pdu_1_1->number_symbols);
      if(valid_ptrs_setup==true) {
        dlsch_config_pdu_1_1->pduBitmap |= 0x1;
      }
    }

    break;

  case NR_DL_DCI_FORMAT_2_0:
    break;

  case NR_DL_DCI_FORMAT_2_1:        
    break;

  case NR_DL_DCI_FORMAT_2_2:        
    break;

  case NR_DL_DCI_FORMAT_2_3:
    break;

  default: 
    break;
  }


  if(rnti == SI_RNTI){

    //    }else if(rnti == mac->ra_rnti){

  }else if(rnti == P_RNTI){

  }else{  //  c-rnti

    ///  check if this is pdcch order 
    //dci->random_access_preamble_index;
    //dci->ss_pbch_index;
    //dci->prach_mask_index;

    ///  else normal DL-SCH grant
  }
  return 0;
}

int8_t nr_ue_get_SR(module_id_t module_idP, int CC_id, frame_t frameP, uint8_t eNB_id, uint16_t rnti, sub_frame_t subframe){

  return 0;
}

void nr_ue_send_sdu(module_id_t module_idP,
                    uint8_t CC_id,
                    frame_t frameP,
                    int slotP,
                    uint8_t * pdu, uint16_t pdu_len, uint8_t gNB_index,
                    NR_UL_TIME_ALIGNMENT_t *ul_time_alignment){

  LOG_D(MAC, "Handling PDU frame %d slot %d\n", frameP, slotP);

  uint8_t * pduP = pdu;

  VCD_SIGNAL_DUMPER_DUMP_FUNCTION_BY_NAME(VCD_SIGNAL_DUMPER_FUNCTIONS_UE_SEND_SDU, VCD_FUNCTION_IN);

  //LOG_D(MAC,"sdu: %x.%x.%x\n",sdu[0],sdu[1],sdu[2]);

  /*
  #ifdef DEBUG_HEADER_PARSING
    LOG_D(MAC, "[UE %d] ue_send_sdu : Frame %d gNB_index %d : num_ce %d num_sdu %d\n",
      module_idP, frameP, gNB_index, num_ce, num_sdu);
  #endif
  */

  #if defined(ENABLE_MAC_PAYLOAD_DEBUG)
    LOG_T(MAC, "[UE %d] First 32 bytes of DLSCH : \n", module_idP);
    for (i = 0; i < 32; i++) {
      LOG_T(MAC, "%x.", sdu[i]);
    }
    LOG_T(MAC, "\n");
  #endif

  // Processing MAC PDU
  // it parses MAC CEs subheaders, MAC CEs, SDU subheaderds and SDUs
  if (pduP != NULL)
    nr_ue_process_mac_pdu(module_idP, CC_id, frameP, pduP, pdu_len, gNB_index, ul_time_alignment);

  VCD_SIGNAL_DUMPER_DUMP_FUNCTION_BY_NAME(VCD_SIGNAL_DUMPER_FUNCTIONS_UE_SEND_SDU, VCD_FUNCTION_OUT);

}

// N_RB configuration according to 7.3.1.0 (DCI size alignment) of TS 38.212
int get_n_rb(NR_UE_MAC_INST_t *mac, int rnti_type){

  int N_RB = 0, start_RB;
  switch(rnti_type) {
    case NR_RNTI_RA:
    case NR_RNTI_TC:
    case NR_RNTI_P:
    //case NR_RNTI_SI:
      if (mac->DLbwp[0]->bwp_Common->pdcch_ConfigCommon->choice.setup->controlResourceSetZero) {
        uint8_t bwp_id = 1;
        uint8_t coreset_id = 0; // assuming controlResourceSetId is 0 for controlResourceSetZero
        NR_ControlResourceSet_t *coreset = mac->coreset[bwp_id - 1][coreset_id];
        get_coreset_rballoc(coreset->frequencyDomainResources.buf,&N_RB,&start_RB);
      } else {
        N_RB = NRRIV2BW(mac->scc->downlinkConfigCommon->initialDownlinkBWP->genericParameters.locationAndBandwidth, 275);
      }
      break;
    case NR_RNTI_SI:
      N_RB = mac->type0_PDCCH_CSS_config.num_rbs;
      break;
    case NR_RNTI_C:
      N_RB = NRRIV2BW(mac->DLbwp[0]->bwp_Common->genericParameters.locationAndBandwidth, 275);
    break;
  }
  return N_RB;

}

int nr_extract_dci_info(NR_UE_MAC_INST_t *mac,
			 int dci_format,
			 uint8_t dci_size,
			 uint16_t rnti,
			 uint64_t *dci_pdu,
			 dci_pdu_rel15_t *dci_pdu_rel15) {
  int rnti_type=-1;

  if       (rnti == mac->ra_rnti) rnti_type = NR_RNTI_RA;
  else if (rnti == mac->crnti)    rnti_type = NR_RNTI_C;
  else if (rnti == mac->t_crnti)  rnti_type = NR_RNTI_TC;
  else if (rnti == 0xFFFE)        rnti_type = NR_RNTI_P;
  else if (rnti == 0xFFFF)        rnti_type = NR_RNTI_SI;

  AssertFatal(rnti_type!=-1,"no identified/handled rnti\n");
  AssertFatal(mac->DLbwp[0] != NULL, "DLbwp[0] shouldn't be null here!\n");
  AssertFatal(mac->ULbwp[0] != NULL, "ULbwp[0] shouldn't be null here!\n");
  int N_RB = get_n_rb(mac, rnti_type);
  int N_RB_UL = (mac->scg != NULL) ? 
    NRRIV2BW(mac->ULbwp[0]->bwp_Common->genericParameters.locationAndBandwidth,275) :
    NRRIV2BW(mac->scc->uplinkConfigCommon->initialUplinkBWP->genericParameters.locationAndBandwidth,275);

  int pos=0;
  int fsize=0;

  if (rnti_type == NR_RNTI_C) {
    // First find out the DCI format from the first bit (UE performed blind decoding)
    pos++;
    dci_pdu_rel15->format_indicator = (*dci_pdu>>(dci_size-pos))&1;
#ifdef DEBUG_EXTRACT_DCI
    LOG_D(MAC,"Format indicator %d (%d bits) N_RB_BWP %d => %d (0x%lx)\n",dci_pdu_rel15->format_indicator,1,N_RB,dci_size-pos,*dci_pdu);
#endif

    if (dci_format == NR_UL_DCI_FORMAT_0_0 || dci_format == NR_DL_DCI_FORMAT_1_0) {
      if (dci_pdu_rel15->format_indicator == 0) 
        dci_format = NR_UL_DCI_FORMAT_0_0;
      else
        dci_format = NR_DL_DCI_FORMAT_1_0;
    }
    else if (dci_format == NR_UL_DCI_FORMAT_0_1 || dci_format == NR_DL_DCI_FORMAT_1_1) {
      // In case the sizes of formats 0_1 and 1_1 happen to be the same
      if (dci_pdu_rel15->format_indicator == 0) 
        dci_format = NR_UL_DCI_FORMAT_0_1;
      else
        dci_format = NR_DL_DCI_FORMAT_1_1;
    }
  }
#ifdef DEBUG_EXTRACT_DCI
  LOG_D(MAC, "DCI format is %d\n", dci_format);
#endif
  
  switch(dci_format) {

  case NR_DL_DCI_FORMAT_1_0:
    switch(rnti_type) {
    case NR_RNTI_RA:
      // Freq domain assignment
      fsize = (int)ceil( log2( (N_RB*(N_RB+1))>>1 ) );
      pos=fsize;
      dci_pdu_rel15->frequency_domain_assignment.val = *dci_pdu>>(dci_size-pos)&((1<<fsize)-1);
#ifdef DEBUG_EXTRACT_DCI
      LOG_D(MAC,"frequency-domain assignment %d (%d bits) N_RB_BWP %d=> %d (0x%lx)\n",dci_pdu_rel15->frequency_domain_assignment.val,fsize,N_RB,dci_size-pos,*dci_pdu);
#endif
      // Time domain assignment
      pos+=4;
      dci_pdu_rel15->time_domain_assignment.val = (*dci_pdu >> (dci_size-pos))&0xf;
#ifdef DEBUG_EXTRACT_DCI
      LOG_D(MAC,"time-domain assignment %d  (4 bits)=> %d (0x%lx)\n",dci_pdu_rel15->time_domain_assignment.val,dci_size-pos,*dci_pdu);
#endif
      // VRB to PRB mapping
	
      pos++;
      dci_pdu_rel15->vrb_to_prb_mapping.val = (*dci_pdu>>(dci_size-pos))&0x1;
#ifdef DEBUG_EXTRACT_DCI
      LOG_D(MAC,"vrb to prb mapping %d  (1 bits)=> %d (0x%lx)\n",dci_pdu_rel15->vrb_to_prb_mapping.val,dci_size-pos,*dci_pdu);
#endif
      // MCS
      pos+=5;
      dci_pdu_rel15->mcs = (*dci_pdu>>(dci_size-pos))&0x1f;
#ifdef DEBUG_EXTRACT_DCI
      LOG_D(MAC,"mcs %d  (5 bits)=> %d (0x%lx)\n",dci_pdu_rel15->mcs,dci_size-pos,*dci_pdu);
#endif
      // TB scaling
      pos+=2;
      dci_pdu_rel15->tb_scaling = (*dci_pdu>>(dci_size-pos))&0x3;
#ifdef DEBUG_EXTRACT_DCI
      LOG_D(MAC,"tb_scaling %d  (2 bits)=> %d (0x%lx)\n",dci_pdu_rel15->tb_scaling,dci_size-pos,*dci_pdu);
#endif
      break;

    case NR_RNTI_C:
	
      // Freq domain assignment (275rb >> fsize = 16)
      fsize = (int)ceil( log2( (N_RB*(N_RB+1))>>1 ) );
      pos+=fsize;
      dci_pdu_rel15->frequency_domain_assignment.val = (*dci_pdu>>(dci_size-pos))&((1<<fsize)-1);
  	
#ifdef DEBUG_EXTRACT_DCI
      LOG_D(MAC,"Freq domain assignment %d (%d bits)=> %d (0x%lx)\n",dci_pdu_rel15->frequency_domain_assignment.val,fsize,dci_size-pos,*dci_pdu);
#endif
    	
      uint16_t is_ra = 1;
      for (int i=0; i<fsize; i++)
	if (!((dci_pdu_rel15->frequency_domain_assignment.val>>i)&1)) {
	  is_ra = 0;
	  break;
	}
      if (is_ra) //fsize are all 1  38.212 p86
	{
	  // ra_preamble_index 6 bits
	  pos+=6;
	  dci_pdu_rel15->ra_preamble_index = (*dci_pdu>>(dci_size-pos))&0x3f;
	    
	  // UL/SUL indicator  1 bit
	  pos++;
	  dci_pdu_rel15->ul_sul_indicator.val = (*dci_pdu>>(dci_size-pos))&1;
	    
	  // SS/PBCH index  6 bits
	  pos+=6;
	  dci_pdu_rel15->ss_pbch_index = (*dci_pdu>>(dci_size-pos))&0x3f;
	    
	  //  prach_mask_index  4 bits
	  pos+=4;
	  dci_pdu_rel15->prach_mask_index = (*dci_pdu>>(dci_size-pos))&0xf;
	    
	}  //end if
      else {
	  
	// Time domain assignment 4bit
		  
	pos+=4;
	dci_pdu_rel15->time_domain_assignment.val = (*dci_pdu>>(dci_size-pos))&0xf;
#ifdef DEBUG_EXTRACT_DCI
	LOG_D(MAC,"Time domain assignment %d (%d bits)=> %d (0x%lx)\n",dci_pdu_rel15->time_domain_assignment.val,4,dci_size-pos,*dci_pdu);
#endif
	  
	// VRB to PRB mapping  1bit
	pos++;
	dci_pdu_rel15->vrb_to_prb_mapping.val = (*dci_pdu>>(dci_size-pos))&1;
#ifdef DEBUG_EXTRACT_DCI
	LOG_D(MAC,"VRB to PRB %d (%d bits)=> %d (0x%lx)\n",dci_pdu_rel15->vrb_to_prb_mapping.val,1,dci_size-pos,*dci_pdu);
#endif
	
	// MCS 5bit  //bit over 32, so dci_pdu ++
	pos+=5;
	dci_pdu_rel15->mcs = (*dci_pdu>>(dci_size-pos))&0x1f;
#ifdef DEBUG_EXTRACT_DCI
	LOG_D(MAC,"MCS %d (%d bits)=> %d (0x%lx)\n",dci_pdu_rel15->mcs,5,dci_size-pos,*dci_pdu);
#endif
	  
	// New data indicator 1bit
	pos++;
	dci_pdu_rel15->ndi = (*dci_pdu>>(dci_size-pos))&1;
#ifdef DEBUG_EXTRACT_DCI
	LOG_D(MAC,"NDI %d (%d bits)=> %d (0x%lx)\n",dci_pdu_rel15->ndi,1,dci_size-pos,*dci_pdu);
#endif      
	  
	// Redundancy version  2bit
	pos+=2;
	dci_pdu_rel15->rv = (*dci_pdu>>(dci_size-pos))&0x3;
#ifdef DEBUG_EXTRACT_DCI
	LOG_D(MAC,"RV %d (%d bits)=> %d (0x%lx)\n",dci_pdu_rel15->rv,2,dci_size-pos,*dci_pdu);
#endif
	  
	// HARQ process number  4bit
	pos+=4;
	dci_pdu_rel15->harq_pid  = (*dci_pdu>>(dci_size-pos))&0xf;
#ifdef DEBUG_EXTRACT_DCI
	LOG_D(MAC,"HARQ_PID %d (%d bits)=> %d (0x%lx)\n",dci_pdu_rel15->harq_pid,4,dci_size-pos,*dci_pdu);
#endif
	  
	// Downlink assignment index  2bit
	pos+=2;
	dci_pdu_rel15->dai[0].val = (*dci_pdu>>(dci_size-pos))&3;
#ifdef DEBUG_EXTRACT_DCI
	LOG_D(MAC,"DAI %d (%d bits)=> %d (0x%lx)\n",dci_pdu_rel15->dai[0].val,2,dci_size-pos,*dci_pdu);
#endif
	  
	// TPC command for scheduled PUCCH  2bit
	pos+=2;
	dci_pdu_rel15->tpc = (*dci_pdu>>(dci_size-pos))&3;
#ifdef DEBUG_EXTRACT_DCI
	LOG_D(MAC,"TPC %d (%d bits)=> %d (0x%lx)\n",dci_pdu_rel15->tpc,2,dci_size-pos,*dci_pdu);
#endif
	  
	// PUCCH resource indicator  3bit
	pos+=3;
	dci_pdu_rel15->pucch_resource_indicator = (*dci_pdu>>(dci_size-pos))&0x7;
#ifdef DEBUG_EXTRACT_DCI
	LOG_D(MAC,"PUCCH RI %d (%d bits)=> %d (0x%lx)\n",dci_pdu_rel15->pucch_resource_indicator,3,dci_size-pos,*dci_pdu);
#endif
	  
	// PDSCH-to-HARQ_feedback timing indicator 3bit
	pos+=3;
	dci_pdu_rel15->pdsch_to_harq_feedback_timing_indicator.val = (*dci_pdu>>(dci_size-pos))&0x7;
#ifdef DEBUG_EXTRACT_DCI
	LOG_D(MAC,"PDSCH to HARQ TI %d (%d bits)=> %d (0x%lx)\n",dci_pdu_rel15->pdsch_to_harq_feedback_timing_indicator.val,3,dci_size-pos,*dci_pdu);
#endif
	  
      } //end else
      break;
    	
    case NR_RNTI_P:
      /*
      // Short Messages Indicator  E2 bits
      for (int i=0; i<2; i++)
      dci_pdu |= (((uint64_t)dci_pdu_rel15->short_messages_indicator>>(1-i))&1)<<(dci_size-pos++);
      // Short Messages  E8 bits
      for (int i=0; i<8; i++)
      *dci_pdu |= (((uint64_t)dci_pdu_rel15->short_messages>>(7-i))&1)<<(dci_size-pos++);
      // Freq domain assignment 0-16 bit
      fsize = (int)ceil( log2( (N_RB*(N_RB+1))>>1 ) );
      for (int i=0; i<fsize; i++)
      *dci_pdu |= (((uint64_t)dci_pdu_rel15->frequency_domain_assignment>>(fsize-i-1))&1)<<(dci_size-pos++);
      // Time domain assignment 4 bit
      for (int i=0; i<4; i++)
      *dci_pdu |= (((uint64_t)dci_pdu_rel15->time_domain_assignment>>(3-i))&1)<<(dci_size-pos++);
      // VRB to PRB mapping 1 bit
      *dci_pdu |= ((uint64_t)dci_pdu_rel15->vrb_to_prb_mapping.val&1)<<(dci_size-pos++);
      // MCS 5 bit
      for (int i=0; i<5; i++)
      *dci_pdu |= (((uint64_t)dci_pdu_rel15->mcs>>(4-i))&1)<<(dci_size-pos++);
	
      // TB scaling 2 bit
      for (int i=0; i<2; i++)
      *dci_pdu |= (((uint64_t)dci_pdu_rel15->tb_scaling>>(1-i))&1)<<(dci_size-pos++);
      */	
	
      break;
  	
    case NR_RNTI_SI:

        // Freq domain assignment 0-16 bit
        fsize = (int)ceil( log2( (N_RB*(N_RB+1))>>1 ) );
        pos+=fsize;
        dci_pdu_rel15->frequency_domain_assignment.val = (*dci_pdu>>(dci_size-pos))&((1<<fsize)-1);

        // Time domain assignment 4 bit
        pos+=4;
        dci_pdu_rel15->time_domain_assignment.val = (*dci_pdu>>(dci_size-pos))&0xf;

        // VRB to PRB mapping 1 bit
        pos++;
        dci_pdu_rel15->vrb_to_prb_mapping.val = (*dci_pdu>>(dci_size-pos))&0x1;

        // MCS 5bit  //bit over 32, so dci_pdu ++
        pos+=5;
        dci_pdu_rel15->mcs = (*dci_pdu>>(dci_size-pos))&0x1f;

        // Redundancy version  2 bit
        pos+=2;
        dci_pdu_rel15->rv = (*dci_pdu>>(dci_size-pos))&3;

        // System information indicator 1 bit
        pos++;
        dci_pdu_rel15->system_info_indicator = (*dci_pdu>>(dci_size-pos))&0x1;

        LOG_D(MAC,"N_RB = %i\n", N_RB);
        LOG_D(MAC,"dci_size = %i\n", dci_size);
        LOG_D(MAC,"fsize = %i\n", fsize);
        LOG_D(MAC,"dci_pdu_rel15->frequency_domain_assignment.val = %i\n", dci_pdu_rel15->frequency_domain_assignment.val);
        LOG_D(MAC,"dci_pdu_rel15->time_domain_assignment.val = %i\n", dci_pdu_rel15->time_domain_assignment.val);
        LOG_D(MAC,"dci_pdu_rel15->vrb_to_prb_mapping.val = %i\n", dci_pdu_rel15->vrb_to_prb_mapping.val);
        LOG_D(MAC,"dci_pdu_rel15->mcs = %i\n", dci_pdu_rel15->mcs);
        LOG_D(MAC,"dci_pdu_rel15->rv = %i\n", dci_pdu_rel15->rv);
        LOG_D(MAC,"dci_pdu_rel15->system_info_indicator = %i\n", dci_pdu_rel15->system_info_indicator);

      break;
	
    case NR_RNTI_TC:
      // indicating a DL DCI format 1bit
      pos++;
      dci_pdu_rel15->format_indicator = (*dci_pdu>>(dci_size-pos))&1;
      // Freq domain assignment 0-16 bit
      fsize = (int)ceil( log2( (N_RB*(N_RB+1))>>1 ) );
      pos+=fsize;
      dci_pdu_rel15->frequency_domain_assignment.val = (*dci_pdu>>(dci_size-pos))&((1<<fsize)-1);
      // Time domain assignment 4 bit
      pos+=4;
      dci_pdu_rel15->time_domain_assignment.val = (*dci_pdu>>(dci_size-pos))&0xf;
      // VRB to PRB mapping 1 bit
      dci_pdu_rel15->vrb_to_prb_mapping.val = (*dci_pdu>>(dci_size-pos))&1;
      // MCS 5bit  //bit over 32, so dci_pdu ++
      pos+=5;
      dci_pdu_rel15->mcs = (*dci_pdu>>(dci_size-pos))&0x1f;
      // New data indicator 1bit
      dci_pdu_rel15->ndi = (*dci_pdu>>(dci_size-pos))&1;
      // Redundancy version  2bit
      pos+=2;
      dci_pdu_rel15->rv = (*dci_pdu>>(dci_size-pos))&3;
      // HARQ process number  4bit
      pos+=4;
      dci_pdu_rel15->harq_pid = (*dci_pdu>>(dci_size-pos))&0xf;
      // Downlink assignment index  E2 bits
      pos+=2;
      dci_pdu_rel15->dai[0].val = (*dci_pdu>>(dci_size-pos))&3;
      // TPC command for scheduled PUCCH  E2 bits
      pos+=2;
      dci_pdu_rel15->tpc  = (*dci_pdu>>(dci_size-pos))&3;
      // PDSCH-to-HARQ_feedback timing indicator  E3 bits
      pos+=3;
      dci_pdu_rel15->pdsch_to_harq_feedback_timing_indicator.val = (*dci_pdu>>(dci_size-pos))&7;
       
      break;
    }
    break;
  
  case NR_UL_DCI_FORMAT_0_0:
    switch(rnti_type)
      {
      case NR_RNTI_C:
	fsize = (int)ceil( log2( (N_RB_UL*(N_RB_UL+1))>>1 ) );
	pos+=fsize;
	dci_pdu_rel15->frequency_domain_assignment.val = (*dci_pdu>>(dci_size-pos))&((1<<fsize)-1);
	// Time domain assignment 4bit
	pos+=4;
	dci_pdu_rel15->time_domain_assignment.val = (*dci_pdu>>(dci_size-pos))&0xf;
	// Frequency hopping flag  E1 bit
	pos++;
	dci_pdu_rel15->frequency_hopping_flag.val= (*dci_pdu>>(dci_size-pos))&1;
	// MCS  5 bit
	pos+=5;
	dci_pdu_rel15->mcs= (*dci_pdu>>(dci_size-pos))&0x1f;
	// New data indicator 1bit
	pos++;
	dci_pdu_rel15->ndi= (*dci_pdu>>(dci_size-pos))&1;
	// Redundancy version  2bit
	pos+=2;
	dci_pdu_rel15->rv= (*dci_pdu>>(dci_size-pos))&3;
	// HARQ process number  4bit
	pos+=4;
	dci_pdu_rel15->harq_pid = (*dci_pdu>>(dci_size-pos))&0xf;
	// TPC command for scheduled PUSCH  E2 bits
	pos+=2;
	dci_pdu_rel15->tpc = (*dci_pdu>>(dci_size-pos))&3;
	// UL/SUL indicator  E1 bit
	/* commented for now (RK): need to get this from BWP descriptor
	   if (cfg->pucch_config.pucch_GroupHopping.value)
	   dci_pdu->= ((uint64_t)*dci_pdu>>(dci_size-pos)ul_sul_indicator&1)<<(dci_size-pos++);
	*/
	break;
	
      case NR_RNTI_TC:
	/*	
	// indicating a DL DCI format 1bit
	dci_pdu->= (*dci_pdu>>(dci_size-pos)format_indicator&1)<<(dci_size-pos++);
	// Freq domain assignment  max 16 bit
	fsize = (int)ceil( log2( (N_RB_UL*(N_RB_UL+1))>>1 ) );
	for (int i=0; i<fsize; i++)
	dci_pdu->= ((*dci_pdu>>(dci_size-pos)frequency_domain_assignment>>(fsize-i-1))&1)<<(dci_size-pos++);
	// Time domain assignment 4bit
	for (int i=0; i<4; i++)
	dci_pdu->= (((uint64_t)*dci_pdu>>(dci_size-pos)time_domain_assignment>>(3-i))&1)<<(dci_size-pos++);
	// Frequency hopping flag  E1 bit
	dci_pdu->= ((uint64_t)*dci_pdu>>(dci_size-pos)frequency_hopping_flag&1)<<(dci_size-pos++);
	// MCS  5 bit
	for (int i=0; i<5; i++)
	dci_pdu->= (((uint64_t)*dci_pdu>>(dci_size-pos)mcs>>(4-i))&1)<<(dci_size-pos++);
	// New data indicator 1bit
	dci_pdu->= ((uint64_t)*dci_pdu>>(dci_size-pos)ndi&1)<<(dci_size-pos++);
	// Redundancy version  2bit
	for (int i=0; i<2; i++)
	dci_pdu->= (((uint64_t)*dci_pdu>>(dci_size-pos)rv>>(1-i))&1)<<(dci_size-pos++);
	// HARQ process number  4bit
	for (int i=0; i<4; i++)
	*dci_pdu  |= (((uint64_t)*dci_pdu>>(dci_size-pos)harq_pid>>(3-i))&1)<<(dci_size-pos++);
	
	// TPC command for scheduled PUSCH  E2 bits
	for (int i=0; i<2; i++)
	dci_pdu->= (((uint64_t)*dci_pdu>>(dci_size-pos)tpc>>(1-i))&1)<<(dci_size-pos++);
	*/	
	// UL/SUL indicator  E1 bit
	/*
	  commented for now (RK): need to get this information from BWP descriptor
	  if (cfg->pucch_config.pucch_GroupHopping.value)
	  dci_pdu->= ((uint64_t)dci_pdu_rel15->ul_sul_indicator&1)<<(dci_size-pos++);
	*/
	break;
	
      }
    break;

  case NR_DL_DCI_FORMAT_1_1:
  switch(rnti_type)
    {
      case NR_RNTI_C:
        // Carrier indicator
        pos+=dci_pdu_rel15->carrier_indicator.nbits;
        dci_pdu_rel15->carrier_indicator.val = (*dci_pdu>>(dci_size-pos))&((1<<dci_pdu_rel15->carrier_indicator.nbits)-1);
        // BWP Indicator
        pos+=dci_pdu_rel15->bwp_indicator.nbits;
        dci_pdu_rel15->bwp_indicator.val = (*dci_pdu>>(dci_size-pos))&((1<<dci_pdu_rel15->bwp_indicator.nbits)-1);
        // Frequency domain resource assignment
        pos+=dci_pdu_rel15->frequency_domain_assignment.nbits;
        dci_pdu_rel15->frequency_domain_assignment.val = (*dci_pdu>>(dci_size-pos))&((1<<dci_pdu_rel15->frequency_domain_assignment.nbits)-1);
        // Time domain resource assignment
        pos+=dci_pdu_rel15->time_domain_assignment.nbits;
        dci_pdu_rel15->time_domain_assignment.val = (*dci_pdu>>(dci_size-pos))&((1<<dci_pdu_rel15->time_domain_assignment.nbits)-1);
        // VRB-to-PRB mapping
        pos+=dci_pdu_rel15->vrb_to_prb_mapping.nbits;
        dci_pdu_rel15->vrb_to_prb_mapping.val = (*dci_pdu>>(dci_size-pos))&((1<<dci_pdu_rel15->vrb_to_prb_mapping.nbits)-1);
        // PRB bundling size indicator
        pos+=dci_pdu_rel15->prb_bundling_size_indicator.nbits;
        dci_pdu_rel15->prb_bundling_size_indicator.val = (*dci_pdu>>(dci_size-pos))&((1<<dci_pdu_rel15->prb_bundling_size_indicator.nbits)-1);
        // Rate matching indicator
        pos+=dci_pdu_rel15->rate_matching_indicator.nbits;
        dci_pdu_rel15->rate_matching_indicator.val = (*dci_pdu>>(dci_size-pos))&((1<<dci_pdu_rel15->rate_matching_indicator.nbits)-1);
        // ZP CSI-RS trigger
        pos+=dci_pdu_rel15->zp_csi_rs_trigger.nbits;
        dci_pdu_rel15->zp_csi_rs_trigger.val = (*dci_pdu>>(dci_size-pos))&((1<<dci_pdu_rel15->zp_csi_rs_trigger.nbits)-1);
        //TB1
        // MCS 5bit
        pos+=5;
        dci_pdu_rel15->mcs = (*dci_pdu>>(dci_size-pos))&0x1f;
        // New data indicator 1bit
        pos+=1;
        dci_pdu_rel15->ndi = (*dci_pdu>>(dci_size-pos))&0x1;
        // Redundancy version  2bit
        pos+=2;
        dci_pdu_rel15->rv = (*dci_pdu>>(dci_size-pos))&0x3;
        //TB2
        // MCS 5bit
        pos+=dci_pdu_rel15->mcs2.nbits;
        dci_pdu_rel15->mcs2.val = (*dci_pdu>>(dci_size-pos))&((1<<dci_pdu_rel15->mcs2.nbits)-1);
        // New data indicator 1bit
        pos+=dci_pdu_rel15->ndi2.nbits;
        dci_pdu_rel15->ndi2.val = (*dci_pdu>>(dci_size-pos))&((1<<dci_pdu_rel15->ndi2.nbits)-1);
        // Redundancy version  2bit
        pos+=dci_pdu_rel15->rv2.nbits;
        dci_pdu_rel15->rv2.val = (*dci_pdu>>(dci_size-pos))&((1<<dci_pdu_rel15->rv2.nbits)-1);
        // HARQ process number  4bit
        pos+=4;
        dci_pdu_rel15->harq_pid = (*dci_pdu>>(dci_size-pos))&0xf;
        // Downlink assignment index
        pos+=dci_pdu_rel15->dai[0].nbits;
        dci_pdu_rel15->dai[0].val = (*dci_pdu>>(dci_size-pos))&((1<<dci_pdu_rel15->dai[0].nbits)-1);
        // TPC command for scheduled PUCCH  2bit
        pos+=2;
        dci_pdu_rel15->tpc = (*dci_pdu>>(dci_size-pos))&0x3;
        // PUCCH resource indicator  3bit
        pos+=3;
        dci_pdu_rel15->pucch_resource_indicator = (*dci_pdu>>(dci_size-pos))&0x3;
        // PDSCH-to-HARQ_feedback timing indicator
        pos+=dci_pdu_rel15->pdsch_to_harq_feedback_timing_indicator.nbits;
        dci_pdu_rel15->pdsch_to_harq_feedback_timing_indicator.val = (*dci_pdu>>(dci_size-pos))&((1<<dci_pdu_rel15->pdsch_to_harq_feedback_timing_indicator.nbits)-1);
        // Antenna ports
        pos+=dci_pdu_rel15->antenna_ports.nbits;
        dci_pdu_rel15->antenna_ports.val = (*dci_pdu>>(dci_size-pos))&((1<<dci_pdu_rel15->antenna_ports.nbits)-1);
        // TCI
        pos+=dci_pdu_rel15->transmission_configuration_indication.nbits;
        dci_pdu_rel15->transmission_configuration_indication.val = (*dci_pdu>>(dci_size-pos))&((1<<dci_pdu_rel15->transmission_configuration_indication.nbits)-1);
        // SRS request
        pos+=dci_pdu_rel15->srs_request.nbits;
        dci_pdu_rel15->srs_request.val = (*dci_pdu>>(dci_size-pos))&((1<<dci_pdu_rel15->srs_request.nbits)-1);
        // CBG transmission information
        pos+=dci_pdu_rel15->cbgti.nbits;
        dci_pdu_rel15->cbgti.val = (*dci_pdu>>(dci_size-pos))&((1<<dci_pdu_rel15->cbgti.nbits)-1);
        // CBG flushing out information
        pos+=dci_pdu_rel15->cbgfi.nbits;
        dci_pdu_rel15->cbgfi.val = (*dci_pdu>>(dci_size-pos))&((1<<dci_pdu_rel15->cbgfi.nbits)-1);
        // DMRS sequence init
        pos+=1;
        dci_pdu_rel15->dmrs_sequence_initialization.val = (*dci_pdu>>(dci_size-pos))&0x1;
        break;
      }
      break;

  case NR_UL_DCI_FORMAT_0_1:
    switch(rnti_type)
      {
      case NR_RNTI_C:
        // Carrier indicator
        pos+=dci_pdu_rel15->carrier_indicator.nbits;
        dci_pdu_rel15->carrier_indicator.val = (*dci_pdu>>(dci_size-pos))&((1<<dci_pdu_rel15->carrier_indicator.nbits)-1);
        
        // UL/SUL Indicator
        pos+=dci_pdu_rel15->ul_sul_indicator.nbits;
        dci_pdu_rel15->ul_sul_indicator.val = (*dci_pdu>>(dci_size-pos))&((1<<dci_pdu_rel15->ul_sul_indicator.nbits)-1);
        
        // BWP Indicator
        pos+=dci_pdu_rel15->bwp_indicator.nbits;
        dci_pdu_rel15->bwp_indicator.val = (*dci_pdu>>(dci_size-pos))&((1<<dci_pdu_rel15->bwp_indicator.nbits)-1);
        
        // Freq domain assignment  max 16 bit
        fsize = (int)ceil( log2( (N_RB_UL*(N_RB_UL+1))>>1 ) );
        //pos+=dci_pdu_rel15->frequency_domain_assignment.nbits;
        pos+=fsize;
        
        //pos+=dci_pdu_rel15->frequency_domain_assignment.nbits;
        dci_pdu_rel15->frequency_domain_assignment.val = (*dci_pdu>>(dci_size-pos))&((1<<fsize)-1);
        
        // Time domain assignment 4bit
        //pos+=4;
        pos+=dci_pdu_rel15->time_domain_assignment.nbits;
        dci_pdu_rel15->time_domain_assignment.val = (*dci_pdu>>(dci_size-pos))&0x3;
        
        // Not supported yet - skip for now
        // Frequency hopping flag – 1 bit 
        //pos++;
        //dci_pdu_rel15->frequency_hopping_flag.val= (*dci_pdu>>(dci_size-pos))&1;

        // MCS  5 bit
        pos+=5;
        dci_pdu_rel15->mcs= (*dci_pdu>>(dci_size-pos))&0x1f;

        // New data indicator 1bit
        pos++;
        dci_pdu_rel15->ndi= (*dci_pdu>>(dci_size-pos))&1;

        // Redundancy version  2bit
        pos+=2;
        dci_pdu_rel15->rv= (*dci_pdu>>(dci_size-pos))&3;

        // HARQ process number  4bit
        pos+=4;
        dci_pdu_rel15->harq_pid = (*dci_pdu>>(dci_size-pos))&0xf;

        // 1st Downlink assignment index
        pos+=dci_pdu_rel15->dai[0].nbits;
        dci_pdu_rel15->dai[0].val = (*dci_pdu>>(dci_size-pos))&((1<<dci_pdu_rel15->dai[0].nbits)-1);

        // 2nd Downlink assignment index
        pos+=dci_pdu_rel15->dai[1].nbits;
        dci_pdu_rel15->dai[1].val = (*dci_pdu>>(dci_size-pos))&((1<<dci_pdu_rel15->dai[1].nbits)-1);

        // TPC command for scheduled PUSCH – 2 bits
        pos+=2;
        dci_pdu_rel15->tpc = (*dci_pdu>>(dci_size-pos))&3;

        // SRS resource indicator
        pos+=dci_pdu_rel15->srs_resource_indicator.nbits;
        dci_pdu_rel15->srs_resource_indicator.val = (*dci_pdu>>(dci_size-pos))&((1<<dci_pdu_rel15->srs_resource_indicator.nbits)-1);

        // Precoding info and n. of layers
        pos+=dci_pdu_rel15->precoding_information.nbits;
        dci_pdu_rel15->precoding_information.val = (*dci_pdu>>(dci_size-pos))&((1<<dci_pdu_rel15->precoding_information.nbits)-1);

        // Antenna ports
        pos+=dci_pdu_rel15->antenna_ports.nbits;
        dci_pdu_rel15->antenna_ports.val = (*dci_pdu>>(dci_size-pos))&((1<<dci_pdu_rel15->antenna_ports.nbits)-1);

        // SRS request
        pos+=dci_pdu_rel15->srs_request.nbits;
        dci_pdu_rel15->srs_request.val = (*dci_pdu>>(dci_size-pos))&((1<<dci_pdu_rel15->srs_request.nbits)-1);

        // CSI request
        pos+=dci_pdu_rel15->csi_request.nbits;
        dci_pdu_rel15->csi_request.val = (*dci_pdu>>(dci_size-pos))&((1<<dci_pdu_rel15->csi_request.nbits)-1);

        // CBG transmission information
        pos+=dci_pdu_rel15->cbgti.nbits;
        dci_pdu_rel15->cbgti.val = (*dci_pdu>>(dci_size-pos))&((1<<dci_pdu_rel15->cbgti.nbits)-1);

        // PTRS DMRS association
        pos+=dci_pdu_rel15->ptrs_dmrs_association.nbits;
        dci_pdu_rel15->ptrs_dmrs_association.val = (*dci_pdu>>(dci_size-pos))&((1<<dci_pdu_rel15->ptrs_dmrs_association.nbits)-1);

        // Beta offset indicator
        pos+=dci_pdu_rel15->beta_offset_indicator.nbits;
        dci_pdu_rel15->beta_offset_indicator.val = (*dci_pdu>>(dci_size-pos))&((1<<dci_pdu_rel15->beta_offset_indicator.nbits)-1);

        // DMRS sequence initialization
        pos+=dci_pdu_rel15->dmrs_sequence_initialization.nbits;
        dci_pdu_rel15->dmrs_sequence_initialization.val = (*dci_pdu>>(dci_size-pos))&((1<<dci_pdu_rel15->dmrs_sequence_initialization.nbits)-1);

        // UL-SCH indicator
        pos+=1;
        dci_pdu_rel15->ulsch_indicator = (*dci_pdu>>(dci_size-pos))&0x1;

        // UL/SUL indicator – 1 bit
        /* commented for now (RK): need to get this from BWP descriptor
          if (cfg->pucch_config.pucch_GroupHopping.value)
          dci_pdu->= ((uint64_t)*dci_pdu>>(dci_size-pos)ul_sul_indicator&1)<<(dci_size-pos++);
        */
        break;
      }
    break;
       }
    
    return dci_format;
}


void nr_ue_process_mac_pdu(module_id_t module_idP,
                           uint8_t CC_id,
                           frame_t frameP,
                           uint8_t *pduP, 
                           uint16_t mac_pdu_len,
                           uint8_t gNB_index,
                           NR_UL_TIME_ALIGNMENT_t *ul_time_alignment){

    // This function is adapting code from the old
    // parse_header(...) and ue_send_sdu(...) functions of OAI LTE

    uint8_t *pdu_ptr = pduP, rx_lcid, done = 0;
    int pdu_len = mac_pdu_len;
    uint16_t mac_ce_len, mac_subheader_len, mac_sdu_len;
    NR_UE_MAC_INST_t *mac = get_mac_inst(module_idP);

    //NR_UE_MAC_INST_t *UE_mac_inst = get_mac_inst(module_idP);
    //uint8_t scs = UE_mac_inst->mib->subCarrierSpacingCommon;
    //uint16_t bwp_ul_NB_RB = UE_mac_inst->initial_bwp_ul.N_RB;

    //  For both DL/UL-SCH
    //  Except:
    //   - UL/DL-SCH: fixed-size MAC CE(known by LCID)
    //   - UL/DL-SCH: padding
    //   - UL-SCH:    MSG3 48-bits
    //  |0|1|2|3|4|5|6|7|  bit-wise
    //  |R|F|   LCID    |
    //  |       L       |
    //  |0|1|2|3|4|5|6|7|  bit-wise
    //  |R|F|   LCID    |
    //  |       L       |
    //  |       L       |

    //  For both DL/UL-SCH
    //  For:
    //   - UL/DL-SCH: fixed-size MAC CE(known by LCID)
    //   - UL/DL-SCH: padding, for single/multiple 1-oct padding CE(s)
    //   - UL-SCH:    MSG3 48-bits
    //  |0|1|2|3|4|5|6|7|  bit-wise
    //  |R|R|   LCID    |
    //  LCID: The Logical Channel ID field identifies the logical channel instance of the corresponding MAC SDU or the type of the corresponding MAC CE or padding as described in Tables 6.2.1-1 and 6.2.1-2 for the DL-SCH and UL-SCH respectively. There is one LCID field per MAC subheader. The LCID field size is 6 bits;
    //  L: The Length field indicates the length of the corresponding MAC SDU or variable-sized MAC CE in bytes. There is one L field per MAC subheader except for subheaders corresponding to fixed-sized MAC CEs and padding. The size of the L field is indicated by the F field;
    //  F: lenght of L is 0:8 or 1:16 bits wide
    //  R: Reserved bit, set to zero.
    while (!done && pdu_len > 0){
        mac_ce_len = 0x0000;
        mac_subheader_len = 0x0001; //  default to fixed-length subheader = 1-oct
        mac_sdu_len = 0x0000;
        rx_lcid = ((NR_MAC_SUBHEADER_FIXED *)pdu_ptr)->LCID;
	  //#ifdef DEBUG_HEADER_PARSING
              LOG_D(MAC, "[UE] LCID %d, PDU length %d\n", ((NR_MAC_SUBHEADER_FIXED *)pdu_ptr)->LCID, pdu_len);
	      //#endif

        LOG_D(MAC, "[UE] LCID %d, PDU length %d\n", rx_lcid, pdu_len);
        switch(rx_lcid){
            //  MAC CE

            case DL_SCH_LCID_CCCH:
                //  MSG4 RRC Connection Setup 38.331
                //  varialbe length
                mac_ce_len |= (uint16_t)((NR_MAC_SUBHEADER_SHORT *)pdu_ptr)->L;
                mac_subheader_len = 2;
                if(((NR_MAC_SUBHEADER_SHORT *)pdu_ptr)->F){
                    mac_ce_len |= (uint16_t)(((NR_MAC_SUBHEADER_LONG *)pdu_ptr)->L2)<<8;
                    mac_subheader_len = 3;
                }

                break;

            case DL_SCH_LCID_TCI_STATE_ACT_UE_SPEC_PDSCH:

                //  38.321 Ch6.1.3.14
                //  varialbe length
                mac_ce_len |= (uint16_t)((NR_MAC_SUBHEADER_SHORT *)pdu_ptr)->L;
                mac_subheader_len = 2;
                if(((NR_MAC_SUBHEADER_SHORT *)pdu_ptr)->F){
                    mac_ce_len |= (uint16_t)(((NR_MAC_SUBHEADER_LONG *)pdu_ptr)->L2)<<8;
                    mac_subheader_len = 3;
                }
                break;
            case DL_SCH_LCID_APERIODIC_CSI_TRI_STATE_SUBSEL:
                //  38.321 Ch6.1.3.13
                //  varialbe length
                mac_ce_len |= (uint16_t)((NR_MAC_SUBHEADER_SHORT *)pdu_ptr)->L;
                mac_subheader_len = 2;
                if(((NR_MAC_SUBHEADER_SHORT *)pdu_ptr)->F){
                    mac_ce_len |= (uint16_t)(((NR_MAC_SUBHEADER_LONG *)pdu_ptr)->L2)<<8;
                    mac_subheader_len = 3;
                }
                break;
            case DL_SCH_LCID_SP_CSI_RS_CSI_IM_RES_SET_ACT:
                //  38.321 Ch6.1.3.12
                //  varialbe length
                mac_ce_len |= (uint16_t)((NR_MAC_SUBHEADER_SHORT *)pdu_ptr)->L;
                mac_subheader_len = 2;
                if(((NR_MAC_SUBHEADER_SHORT *)pdu_ptr)->F){
                    mac_ce_len |= (uint16_t)(((NR_MAC_SUBHEADER_LONG *)pdu_ptr)->L2)<<8;
                    mac_subheader_len = 3;
                }
                break;
            case DL_SCH_LCID_SP_SRS_ACTIVATION:
                //  38.321 Ch6.1.3.17
                //  varialbe length
                mac_ce_len |= (uint16_t)((NR_MAC_SUBHEADER_SHORT *)pdu_ptr)->L;
                mac_subheader_len = 2;
                if(((NR_MAC_SUBHEADER_SHORT *)pdu_ptr)->F){
                    mac_ce_len |= (uint16_t)(((NR_MAC_SUBHEADER_LONG *)pdu_ptr)->L2)<<8;
                    mac_subheader_len = 3;
                }
                break;
            
            case DL_SCH_LCID_RECOMMENDED_BITRATE:
                //  38.321 Ch6.1.3.20
                mac_ce_len = 2;
                break;
            case DL_SCH_LCID_SP_ZP_CSI_RS_RES_SET_ACT:
                //  38.321 Ch6.1.3.19
                mac_ce_len = 2;
                break;
            case DL_SCH_LCID_PUCCH_SPATIAL_RELATION_ACT:
                //  38.321 Ch6.1.3.18
                mac_ce_len = 3;
                break;
            case DL_SCH_LCID_SP_CSI_REP_PUCCH_ACT:
                //  38.321 Ch6.1.3.16
                mac_ce_len = 2;
                break;
            case DL_SCH_LCID_TCI_STATE_IND_UE_SPEC_PDCCH:
                //  38.321 Ch6.1.3.15
                mac_ce_len = 2;
                break;
            case DL_SCH_LCID_DUPLICATION_ACT:
                //  38.321 Ch6.1.3.11
                mac_ce_len = 1;
                break;
            case DL_SCH_LCID_SCell_ACT_4_OCT:
                //  38.321 Ch6.1.3.10
                mac_ce_len = 4;
                break;
            case DL_SCH_LCID_SCell_ACT_1_OCT:
                //  38.321 Ch6.1.3.10
                mac_ce_len = 1;
                break;
            case DL_SCH_LCID_L_DRX:
                //  38.321 Ch6.1.3.6
                //  fixed length but not yet specify.
                mac_ce_len = 0;
                break;
            case DL_SCH_LCID_DRX:
                //  38.321 Ch6.1.3.5
                //  fixed length but not yet specify.
                mac_ce_len = 0;
                break;
            case DL_SCH_LCID_TA_COMMAND:
                //  38.321 Ch6.1.3.4
                mac_ce_len = 1;

                /*uint8_t ta_command = ((NR_MAC_CE_TA *)pdu_ptr)[1].TA_COMMAND;
                uint8_t tag_id = ((NR_MAC_CE_TA *)pdu_ptr)[1].TAGID;*/

                ul_time_alignment->apply_ta = 1;
                ul_time_alignment->ta_command = ((NR_MAC_CE_TA *)pdu_ptr)[1].TA_COMMAND;
                ul_time_alignment->tag_id = ((NR_MAC_CE_TA *)pdu_ptr)[1].TAGID;

                /*
                #ifdef DEBUG_HEADER_PARSING
                LOG_D(MAC, "[UE] CE %d : UE Timing Advance : %d\n", i, pdu_ptr[1]);
                #endif
                */

                LOG_D(MAC, "Received TA_COMMAND %u TAGID %u CC_id %d\n", ul_time_alignment->ta_command, ul_time_alignment->tag_id, CC_id);

                break;
            case DL_SCH_LCID_CON_RES_ID:
                //  38.321 Ch6.1.3.3
                // WIP todo: handle CCCH_pdu
                mac_ce_len = 6;
                
                LOG_I(MAC, "[UE %d][RAPROC] Frame %d : received contention resolution msg: %x.%x.%x.%x.%x.%x, Terminating RA procedure\n", module_idP, frameP, pdu_ptr[0], pdu_ptr[1], pdu_ptr[2], pdu_ptr[3], pdu_ptr[4], pdu_ptr[5]);

                if (mac->RA_active == 1) {
                  LOG_I(MAC, "[UE %d][RAPROC] Frame %d : Clearing RA_active flag\n", module_idP, frameP);
                  mac->RA_active = 0;
                   // // check if RA procedure has finished completely (no contention)
                   // tx_sdu = &mac->CCCH_pdu.payload[3];
                   // //Note: 3 assumes sizeof(SCH_SUBHEADER_SHORT) + PADDING CE, which is when UL-Grant has TBS >= 9 (64 bits)
                   // // (other possibility is 1 for TBS=7 (SCH_SUBHEADER_FIXED), or 2 for TBS=8 (SCH_SUBHEADER_FIXED+PADDING or //  SCH_SUBHEADER_SHORT)
                   // for (i = 0; i < 6; i++)
                   //   if (tx_sdu[i] != payload_ptr[i]) {
                   //     LOG_E(MAC, "[UE %d][RAPROC] Contention detected, RA failed\n", module_idP);
                   //     nr_ra_failed(module_idP, CC_id, eNB_index);
                   //     mac->RA_contention_resolution_timer_active = 0;
                   //     return;
                   //   }
                  LOG_I(MAC, "[UE %d][RAPROC] Frame %d : Cleared contention resolution timer. Set C-RNTI to TC-RNTI\n",
                    module_idP,
                    frameP);
                  mac->RA_contention_resolution_timer_active = 0;
                  nr_ra_succeeded(module_idP, CC_id, gNB_index);
                  mac->crnti = mac->t_crnti;
                  mac->t_crnti = 0;
                  mac->ra_state = RA_SUCCEEDED;
                }
                break;
            case DL_SCH_LCID_PADDING:
                done = 1;
                //  end of MAC PDU, can ignore the rest.
                break;

            //  MAC SDU

            case DL_SCH_LCID_DCCH:
                //  check if LCID is valid at current time.

            case DL_SCH_LCID_DCCH1:
                //  check if LCID is valid at current time.

            default:
                //  check if LCID is valid at current time.
                if(((NR_MAC_SUBHEADER_SHORT *)pdu_ptr)->F){
                    //mac_sdu_len |= (uint16_t)(((NR_MAC_SUBHEADER_LONG *)pdu_ptr)->L2)<<8;
                    mac_subheader_len = 3;
                    mac_sdu_len = ((uint16_t)(((NR_MAC_SUBHEADER_LONG *) pdu_ptr)->L1 & 0x7f) << 8)
                    | ((uint16_t)((NR_MAC_SUBHEADER_LONG *) pdu_ptr)->L2 & 0xff);

                } else {
                  mac_sdu_len = (uint16_t)((NR_MAC_SUBHEADER_SHORT *)pdu_ptr)->L;
                  mac_subheader_len = 2;
                }

                LOG_D(MAC, "[UE %d] Frame %d : DLSCH -> DL-DTCH %d (gNB %d, %d bytes)\n", module_idP, frameP, rx_lcid, gNB_index, mac_sdu_len);

                #if defined(ENABLE_MAC_PAYLOAD_DEBUG)
                    LOG_T(MAC, "[UE %d] First 32 bytes of DLSCH : \n", module_idP);

                    for (i = 0; i < 32; i++)
                      LOG_T(MAC, "%x.", (pdu_ptr + mac_subheader_len)[i]);

                    LOG_T(MAC, "\n");
                #endif

                if (IS_SOFTMODEM_NOS1){
                  if (rx_lcid < NB_RB_MAX && rx_lcid >= DL_SCH_LCID_DTCH) {

                    mac_rlc_data_ind(module_idP,
                                     0x1234,
                                     gNB_index,
                                     frameP,
                                     ENB_FLAG_NO,
                                     MBMS_FLAG_NO,
                                     rx_lcid,
                                     (char *) (pdu_ptr + mac_subheader_len),
                                     mac_sdu_len,
                                     1,
                                     NULL);
                  } else {
                    LOG_E(MAC, "[UE %d] Frame %d : unknown LCID %d (gNB %d)\n", module_idP, frameP, rx_lcid, gNB_index);
                  }
                }

            break;
        }
        pdu_ptr += ( mac_subheader_len + mac_ce_len + mac_sdu_len );
        pdu_len -= ( mac_subheader_len + mac_ce_len + mac_sdu_len );
        if (pdu_len < 0)
          LOG_E(MAC, "[MAC] nr_ue_process_mac_pdu, residual mac pdu length %d < 0!\n", pdu_len);
    }
}

////////////////////////////////////////////////////////
/////* ULSCH MAC PDU generation (6.1.2 TS 38.321) */////
////////////////////////////////////////////////////////

uint16_t nr_generate_ulsch_pdu(uint8_t *sdus_payload,
                                    uint8_t *pdu,
                                    uint8_t num_sdus,
                                    uint16_t *sdu_lengths,
                                    uint8_t *sdu_lcids,
                                    uint8_t power_headroom,
                                    uint16_t crnti,
                                    uint16_t truncated_bsr,
                                    uint16_t short_bsr,
                                    uint16_t long_bsr,
                                    unsigned short post_padding,
                                    uint16_t buflen) {

  NR_MAC_SUBHEADER_FIXED *mac_pdu_ptr = (NR_MAC_SUBHEADER_FIXED *) pdu;
  unsigned char last_size = 0, i, mac_header_control_elements[16], *ce_ptr, bsr = 0;
  int mac_ce_size;
  uint16_t offset = 0;

  LOG_D(MAC, "[UE] Generating ULSCH PDU : num_sdus %d\n", num_sdus);

  #ifdef DEBUG_HEADER_PARSING

    for (i = 0; i < num_sdus; i++)
      LOG_D(MAC, "[UE] MAC subPDU %d (lcid %d length %d bytes \n", i, sdu_lcids[i], sdu_lengths[i]);

  #endif

  // Generating UL MAC subPDUs including MAC SDU and subheader

  for (i = 0; i < num_sdus; i++) {
    LOG_D(MAC, "[UE] Generating UL MAC subPDUs for SDU with lenght %d ( num_sdus %d )\n", sdu_lengths[i], num_sdus);

    if (sdu_lcids[i] != UL_SCH_LCID_CCCH){
      if (sdu_lengths[i] < 128) {
        ((NR_MAC_SUBHEADER_SHORT *) mac_pdu_ptr)->R = 0;
        ((NR_MAC_SUBHEADER_SHORT *) mac_pdu_ptr)->F = 0;
        ((NR_MAC_SUBHEADER_SHORT *) mac_pdu_ptr)->LCID = sdu_lcids[i];
        ((NR_MAC_SUBHEADER_SHORT *) mac_pdu_ptr)->L = (unsigned char) sdu_lengths[i];
        last_size = 2;
      } else {
        ((NR_MAC_SUBHEADER_LONG *) mac_pdu_ptr)->R = 0;
        ((NR_MAC_SUBHEADER_LONG *) mac_pdu_ptr)->F = 1;
        ((NR_MAC_SUBHEADER_LONG *) mac_pdu_ptr)->LCID = sdu_lcids[i];
        ((NR_MAC_SUBHEADER_LONG *) mac_pdu_ptr)->L1 = ((unsigned short) sdu_lengths[i] >> 8) & 0x7f;
        ((NR_MAC_SUBHEADER_LONG *) mac_pdu_ptr)->L2 = (unsigned short) sdu_lengths[i] & 0xff;
        last_size = 3;
      }
    } else { // UL CCCH SDU
      mac_pdu_ptr->R = 0;
      mac_pdu_ptr->LCID = sdu_lcids[i];
    }

    mac_pdu_ptr += last_size;

    // cycle through SDUs, compute each relevant and place ulsch_buffer in
    memcpy((void *) mac_pdu_ptr, (void *) sdus_payload, sdu_lengths[i]);
    sdus_payload += sdu_lengths[i]; 
    mac_pdu_ptr  += sdu_lengths[i];
  }

  // Generating UL MAC subPDUs including MAC CEs (MAC CE and subheader)

  ce_ptr = &mac_header_control_elements[0];

  if (power_headroom) {
    // MAC CE fixed subheader
    mac_pdu_ptr->R = 0;
    mac_pdu_ptr->LCID = UL_SCH_LCID_SINGLE_ENTRY_PHR;
    mac_pdu_ptr++;

    // PHR MAC CE (1 octet)
    ((NR_SINGLE_ENTRY_PHR_MAC_CE *) ce_ptr)->PH = power_headroom;
    ((NR_SINGLE_ENTRY_PHR_MAC_CE *) ce_ptr)->R1 = 0;
    ((NR_SINGLE_ENTRY_PHR_MAC_CE *) ce_ptr)->PCMAX = 0; // todo
    ((NR_SINGLE_ENTRY_PHR_MAC_CE *) ce_ptr)->R2 = 0;

    mac_ce_size = sizeof(NR_SINGLE_ENTRY_PHR_MAC_CE);

    // Copying bytes for PHR MAC CEs to the mac pdu pointer
    memcpy((void *) mac_pdu_ptr, (void *) ce_ptr, mac_ce_size);
    ce_ptr += mac_ce_size;
    mac_pdu_ptr += (unsigned char) mac_ce_size;
  }

  if (crnti) {
    // MAC CE fixed subheader
    mac_pdu_ptr->R = 0;
    mac_pdu_ptr->LCID = CRNTI;
    mac_pdu_ptr++;

    // C-RNTI MAC CE (2 octets)
    * (uint16_t *) ce_ptr = crnti;
    mac_ce_size = sizeof(uint16_t);

    // Copying bytes for CRNTI MAC CE to the mac pdu pointer
    memcpy((void *) mac_pdu_ptr, (void *) ce_ptr, mac_ce_size);
    ce_ptr += mac_ce_size;
    mac_pdu_ptr += (unsigned char) mac_ce_size;
  }

  if (truncated_bsr) {
    // MAC CE fixed subheader
    mac_pdu_ptr->R = 0;
    mac_pdu_ptr->LCID = UL_SCH_LCID_S_TRUNCATED_BSR;
    mac_pdu_ptr++;

    // Short truncated BSR MAC CE (1 octet)
    ((NR_BSR_SHORT_TRUNCATED *) ce_ptr)-> Buffer_size = truncated_bsr;
    ((NR_BSR_SHORT_TRUNCATED *) ce_ptr)-> LcgID = 0; // todo
    mac_ce_size = sizeof(NR_BSR_SHORT_TRUNCATED);

    bsr = 1 ;
  } else if (short_bsr) {
    // MAC CE fixed subheader
    mac_pdu_ptr->R = 0;
    mac_pdu_ptr->LCID = UL_SCH_LCID_S_BSR;
    mac_pdu_ptr++;

    // Short truncated BSR MAC CE (1 octet)
    ((NR_BSR_SHORT *) ce_ptr)->Buffer_size = short_bsr;
    ((NR_BSR_SHORT *) ce_ptr)->LcgID = 0; // todo
    mac_ce_size = sizeof(NR_BSR_SHORT);

    bsr = 1 ;
  } else if (long_bsr) {
    // MAC CE variable subheader
    // todo ch 6.1.3.1. TS 38.321
    // ((NR_MAC_SUBHEADER_SHORT *) mac_pdu_ptr)->R = 0;
    // ((NR_MAC_SUBHEADER_SHORT *) mac_pdu_ptr)->F = 0;
    // ((NR_MAC_SUBHEADER_SHORT *) mac_pdu_ptr)->LCID = UL_SCH_LCID_L_BSR;
    // ((NR_MAC_SUBHEADER_SHORT *) mac_pdu_ptr)->L = 0;
    // last_size = 2;
    // mac_pdu_ptr += last_size;

    // Short truncated BSR MAC CE (1 octet)
    // ((NR_BSR_LONG *) ce_ptr)->Buffer_size0 = short_bsr;
    // ((NR_BSR_LONG *) ce_ptr)->LCGID0 = 0;
    // mac_ce_size = sizeof(NR_BSR_LONG); // size is variable
  }

  if (bsr){
    // Copying bytes for BSR MAC CE to the mac pdu pointer
    memcpy((void *) mac_pdu_ptr, (void *) ce_ptr, mac_ce_size);
    ce_ptr += mac_ce_size;
    mac_pdu_ptr += (unsigned char) mac_ce_size;
  }

  // compute offset before adding padding (if necessary)
  offset = ((unsigned char *) mac_pdu_ptr - pdu);
  uint16_t padding_bytes = 0; 

  if(buflen > 0) // If the buflen is provided
    padding_bytes = buflen - offset;

  // Compute final offset for padding
  if (post_padding > 0 || padding_bytes>0) {
    ((NR_MAC_SUBHEADER_FIXED *) mac_pdu_ptr)->R = 0;
    ((NR_MAC_SUBHEADER_FIXED *) mac_pdu_ptr)->LCID = UL_SCH_LCID_PADDING;
    mac_pdu_ptr++;
  } else {            
    // no MAC subPDU with padding
  }

  // compute final offset
  offset = ((unsigned char *) mac_pdu_ptr - pdu);

  //printf("Offset %d \n", ((unsigned char *) mac_pdu_ptr - pdu));

  return offset;
}

uint8_t
nr_ue_get_sdu(module_id_t module_idP, int CC_id, frame_t frameP,
           sub_frame_t subframe, uint8_t eNB_index,
           uint8_t *ulsch_buffer, uint16_t buflen, uint8_t *access_mode) {
  uint8_t total_rlc_pdu_header_len = 0;
  int16_t buflen_remain = 0;
  uint8_t lcid = 0;
  uint16_t sdu_lengths[8] = { 0, 0, 0, 0, 0, 0, 0, 0 };
  uint8_t sdu_lcids[8] = { 0, 0, 0, 0, 0, 0, 0, 0 };
  uint16_t payload_offset = 0, num_sdus = 0;
  uint8_t ulsch_sdus[MAX_ULSCH_PAYLOAD_BYTES];
  uint16_t sdu_length_total = 0;
  //unsigned short post_padding = 0;

  rlc_buffer_occupancy_t lcid_buffer_occupancy_old =
    0, lcid_buffer_occupancy_new = 0;
  LOG_D(MAC,
        "[UE %d] MAC PROCESS UL TRANSPORT BLOCK at frame%d subframe %d TBS=%d\n",
        module_idP, frameP, subframe, buflen);
  AssertFatal(CC_id == 0,
              "Transmission on secondary CCs is not supported yet\n");
#if UE_TIMING_TRACE
  start_meas(&UE_mac_inst[module_idP].tx_ulsch_sdu);
#endif

  //NR_UE_MAC_INST_t *nr_ue_mac_inst = get_mac_inst(0);

  // Check for DCCH first
  // TO DO: Multiplex in the order defined by the logical channel prioritization
  for (lcid = UL_SCH_LCID_SRB1;
       lcid < NR_MAX_NUM_LCID; lcid++) {

      lcid_buffer_occupancy_old =
    		  //TODO: Replace static value with CRNTI
        mac_rlc_get_buffer_occupancy_ind(module_idP,
        								 0x1234, eNB_index, frameP, //nr_ue_mac_inst->crnti
                                         subframe, ENB_FLAG_NO,
                                         lcid);
      lcid_buffer_occupancy_new = lcid_buffer_occupancy_old;

      if(lcid_buffer_occupancy_new){

        buflen_remain =
          buflen - (total_rlc_pdu_header_len + sdu_length_total + MAX_RLC_SDU_SUBHEADER_SIZE);
        LOG_D(MAC,
              "[UE %d] Frame %d : UL-DXCH -> ULSCH, RLC %d has %d bytes to "
              "send (Transport Block size %d SDU Length Total %d , mac header len %d, buflen_remain %d )\n", //BSR byte before Tx=%d
              module_idP, frameP, lcid, lcid_buffer_occupancy_new,
              buflen, sdu_length_total,
              total_rlc_pdu_header_len, buflen_remain); // ,nr_ue_mac_inst->scheduling_info.BSR_bytes[nr_ue_mac_inst->scheduling_info.LCGID[lcid]]

        while(buflen_remain > 0 && lcid_buffer_occupancy_new){

        //TODO: Replace static value with CRNTI
        sdu_lengths[num_sdus] = mac_rlc_data_req(module_idP,
        						0x1234, eNB_index, //nr_ue_mac_inst->crnti
                                frameP,
                                ENB_FLAG_NO,
                                MBMS_FLAG_NO,
                                lcid,
                                buflen_remain,
                                (char *)&ulsch_sdus[sdu_length_total],0,
                                0
                                                );
        AssertFatal(buflen_remain >= sdu_lengths[num_sdus],
                    "LCID=%d RLC has segmented %d bytes but MAC has max=%d\n",
                    lcid, sdu_lengths[num_sdus], buflen_remain);

        if (sdu_lengths[num_sdus]) {
          sdu_length_total += sdu_lengths[num_sdus];
          sdu_lcids[num_sdus] = lcid;

          total_rlc_pdu_header_len += MAX_RLC_SDU_SUBHEADER_SIZE; //rlc_pdu_header_len_last;

          //Update number of SDU
          num_sdus++;
        }

        /* Get updated BO after multiplexing this PDU */
        //TODO: Replace static value with CRNTI

        lcid_buffer_occupancy_new =
          mac_rlc_get_buffer_occupancy_ind(module_idP,
                                           0x1234, //nr_ue_mac_inst->crnti
                                           eNB_index, frameP,
                                           subframe, ENB_FLAG_NO,
                                           lcid);
        buflen_remain =
                  buflen - (total_rlc_pdu_header_len + sdu_length_total + MAX_RLC_SDU_SUBHEADER_SIZE);
        }
  }

}

  // Generate ULSCH PDU
  if (num_sdus>0) {
  payload_offset = nr_generate_ulsch_pdu(ulsch_sdus,
                                         ulsch_buffer,  // mac header
                                         num_sdus,  // num sdus
                                         sdu_lengths, // sdu length
                                         sdu_lcids, // sdu lcid
                                         0, // power_headroom
                                         0, // crnti
                                         0, // truncated_bsr
                                         0, // short_bsr
                                         0, // long_bsr
                                         0, // post_padding 
                                         buflen);  // TBS in bytes
  }
  else
	  return 0;

  // Padding: fill remainder of ULSCH with 0
  if (buflen - payload_offset > 0){
  	  for (int j = payload_offset; j < buflen; j++)
  		  ulsch_buffer[j] = 0;
  }

#if defined(ENABLE_MAC_PAYLOAD_DEBUG)
  LOG_I(MAC, "Printing UL MAC payload UE side, payload_offset: %d \n", payload_offset);
  for (int i = 0; i < buflen ; i++) {
	  //harq_process_ul_ue->a[i] = (unsigned char) rand();
	  //printf("a[%d]=0x%02x\n",i,harq_process_ul_ue->a[i]);
	  printf("%02x ",(unsigned char)ulsch_buffer[i]);
  }
  printf("\n");
#endif

  return 1;
}<|MERGE_RESOLUTION|>--- conflicted
+++ resolved
@@ -2564,19 +2564,17 @@
     dlsch_config_pdu->number_rbs = NRRIV2BW(riv,n_RB_DLBWP);
     dlsch_config_pdu->start_rb   = NRRIV2PRBOFFSET(riv,n_RB_DLBWP);
 
-<<<<<<< HEAD
-    LOG_D(MAC,"riv = %i\n", riv);
-    LOG_D(MAC,"n_RB_DLBWP = %i\n", n_RB_DLBWP);
-    LOG_D(MAC,"number_rbs = %i\n", dlsch_config_pdu->number_rbs);
-    LOG_D(MAC,"start_rb = %i\n", dlsch_config_pdu->start_rb);
-=======
     // Sanity check in case a false or erroneous DCI is received
     if ((dlsch_config_pdu->number_rbs < 1 ) || (dlsch_config_pdu->number_rbs > n_RB_DLBWP - dlsch_config_pdu->start_rb)) {
       // DCI is invalid!
       LOG_W(MAC, "Frequency domain assignment values are invalid! #RBs: %d, Start RB: %d, n_RB_DLBWP: %d \n", dlsch_config_pdu->number_rbs, dlsch_config_pdu->start_rb, n_RB_DLBWP);
       return -1;
     }
->>>>>>> 6b8eb372
+
+    LOG_D(MAC,"riv = %i\n", riv);
+    LOG_D(MAC,"n_RB_DLBWP = %i\n", n_RB_DLBWP);
+    LOG_D(MAC,"number_rbs = %i\n", dlsch_config_pdu->number_rbs);
+    LOG_D(MAC,"start_rb = %i\n", dlsch_config_pdu->start_rb);
 
   }
   if(pusch_config_pdu != NULL){
@@ -2908,14 +2906,14 @@
       pusch_config_pdu_0_0->transform_precoding = 1;
     else
       pusch_config_pdu_0_0->transform_precoding = 0;
-      
-    if (pusch_config_pdu_0_0->transform_precoding == transform_precoder_disabled) 
+
+    if (pusch_config_pdu_0_0->transform_precoding == transform_precoder_disabled)
       pusch_config_pdu_0_0->mcs_table = get_pusch_mcs_table(pusch_config->mcs_Table, 0,
                                                  dci_format, NR_RNTI_TC, NR_SearchSpace__searchSpaceType_PR_common, false);
     else
       pusch_config_pdu_0_0->mcs_table = get_pusch_mcs_table(pusch_config->mcs_TableTransformPrecoder, 1,
                                                  dci_format, NR_RNTI_TC, NR_SearchSpace__searchSpaceType_PR_common, false);
-    
+
     pusch_config_pdu_0_0->target_code_rate = nr_get_code_rate_ul(pusch_config_pdu_0_0->mcs_index, pusch_config_pdu_0_0->mcs_table);
     pusch_config_pdu_0_0->qam_mod_order = nr_get_Qm_ul(pusch_config_pdu_0_0->mcs_index, pusch_config_pdu_0_0->mcs_table);
     if (pusch_config_pdu_0_0->target_code_rate == 0 || pusch_config_pdu_0_0->qam_mod_order == 0) {
@@ -3390,13 +3388,8 @@
 
     /* IDENTIFIER_DCI_FORMATS */
     /* FREQ_DOM_RESOURCE_ASSIGNMENT_DL */
-<<<<<<< HEAD
-    nr_ue_process_dci_freq_dom_resource_assignment(NULL,dlsch_config_pdu_1_0,0,dlsch_config_pdu_1_0->BWPSize,dci->frequency_domain_assignment.val);
-
-=======
-    if (nr_ue_process_dci_freq_dom_resource_assignment(NULL,dlsch_config_pdu_1_0,0,n_RB_DLBWP,dci->frequency_domain_assignment.val) < 0)
+    if (nr_ue_process_dci_freq_dom_resource_assignment(NULL,dlsch_config_pdu_1_0,0,dlsch_config_pdu_1_0->BWPSize,dci->frequency_domain_assignment.val) < 0)
       return -1;
->>>>>>> 6b8eb372
     /* TIME_DOM_RESOURCE_ASSIGNMENT */
     if (nr_ue_process_dci_time_dom_resource_assignment(mac,NULL,dlsch_config_pdu_1_0,dci->time_domain_assignment.val) < 0)
       return -1;
