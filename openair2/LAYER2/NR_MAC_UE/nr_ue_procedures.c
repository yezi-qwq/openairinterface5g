/*
 * Licensed to the OpenAirInterface (OAI) Software Alliance under one or more
 * contributor license agreements.  See the NOTICE file distributed with
 * this work for additional information regarding copyright ownership.
 * The OpenAirInterface Software Alliance licenses this file to You under
 * the OAI Public License, Version 1.1  (the "License"); you may not use this file
 * except in compliance with the License.
 * You may obtain a copy of the License at
 *
 *      http://www.openairinterface.org/?page_id=698
 *
 * Unless required by applicable law or agreed to in writing, software
 * distributed under the License is distributed on an "AS IS" BASIS,
 * WITHOUT WARRANTIES OR CONDITIONS OF ANY KIND, either express or implied.
 * See the License for the specific language governing permissions and
 * limitations under the License.
 *-------------------------------------------------------------------------------
 * For more information about the OpenAirInterface (OAI) Software Alliance:
 *      contact@openairinterface.org
 */

/* \file ue_procedures.c
 * \brief procedures related to UE
 * \author R. Knopp, K.H. HSU, G. Casati
 * \date 2018
 * \version 0.1
 * \company Eurecom / NTUST
 * \email: knopp@eurecom.fr, kai-hsiang.hsu@eurecom.fr, guido.casati@iis.fraunhofer.de
 * \note
 * \warning
 */


#include <stdio.h>
#include <math.h>

/* exe */
#include "executables/nr-softmodem.h"

/* RRC*/
#include "RRC/NR_UE/rrc_proto.h"
#include "NR_RACH-ConfigCommon.h"
#include "NR_RACH-ConfigGeneric.h"
#include "NR_FrequencyInfoDL.h"
#include "NR_PDCCH-ConfigCommon.h"

/* MAC */
#include "NR_MAC_COMMON/nr_mac.h"
#include "NR_MAC_UE/mac_proto.h"
#include "NR_MAC_UE/mac_extern.h"
#include "NR_MAC_COMMON/nr_mac_extern.h"
#include "common/utils/nr/nr_common.h"

/* PHY */
#include "PHY/NR_TRANSPORT/nr_dci.h"
#include "executables/softmodem-common.h"
#include "SCHED_NR_UE/defs.h"

/* utils */
#include "assertions.h"
#include "asn1_conversions.h"
#include "common/utils/LOG/log.h"
#include "common/utils/LOG/vcd_signal_dumper.h"

//#define ENABLE_MAC_PAYLOAD_DEBUG 1
//#define DEBUG_EXTRACT_DCI
//#define DEBUG_RAR

int get_rnti_type(NR_UE_MAC_INST_t *mac, uint16_t rnti){

    RA_config_t *ra = &mac->ra;
    int rnti_type;

    if (rnti == ra->ra_rnti) {
      rnti_type = NR_RNTI_RA;
    } else if (rnti == ra->t_crnti && (ra->ra_state == WAIT_RAR || ra->ra_state == WAIT_CONTENTION_RESOLUTION) ) {
      rnti_type = NR_RNTI_TC;
    } else if (rnti == mac->crnti) {
      rnti_type = NR_RNTI_C;
    } else if (rnti == 0xFFFE) {
      rnti_type = NR_RNTI_P;
    } else if (rnti == 0xFFFF) {
      rnti_type = NR_RNTI_SI;
    } else {
      AssertFatal(1 == 0, "In %s: Not identified/handled rnti %d \n", __FUNCTION__, rnti);
    }

    LOG_D(MAC, "In %s: returning rnti_type %s \n", __FUNCTION__, rnti_types[rnti_type]);

    return rnti_type;

}


int8_t nr_ue_decode_mib(module_id_t module_id,
                        int cc_id,
                        uint8_t gNB_index,
                        uint8_t extra_bits,	//	8bits 38.212 c7.1.1
                        uint32_t ssb_length,
                        uint32_t ssb_index,
                        void *pduP,
                        uint16_t cell_id)
{
  LOG_D(MAC,"[L2][MAC] decode mib\n");

  NR_UE_MAC_INST_t *mac = get_mac_inst(module_id);
  NR_ServingCellConfigCommon_t    *scc = mac->scc;
  frequency_range_t frequency_range;
  nr_mac_rrc_data_ind_ue( module_id, cc_id, gNB_index, 0, 0, 0, NR_BCCH_BCH, (uint8_t *) pduP, 3 );    //  fixed 3 bytes MIB PDU
    
  AssertFatal(mac->mib != NULL, "nr_ue_decode_mib() mac->mib == NULL\n");
  //if(mac->mib != NULL){
  uint16_t frame = (mac->mib->systemFrameNumber.buf[0] >> mac->mib->systemFrameNumber.bits_unused);
  uint16_t frame_number_4lsb = 0;
  for (int i=0; i<4; i++)
    frame_number_4lsb |= ((extra_bits>>i)&1)<<(3-i);
  uint8_t half_frame_bit = ( extra_bits >> 4 ) & 0x1;               //	extra bits[4]
  uint8_t ssb_subcarrier_offset_msb = ( extra_bits >> 5 ) & 0x1;    //	extra bits[5]
  uint8_t ssb_subcarrier_offset = (uint8_t)mac->mib->ssb_SubcarrierOffset;

  frame = frame << 4;
  frame = frame | frame_number_4lsb;
  if(ssb_length == 64){
    frequency_range = FR2;
    for (int i=0; i<3; i++)
      ssb_index += (((extra_bits>>(7-i))&0x01)<<(3+i));
  }else{
    frequency_range = FR1;
    if(ssb_subcarrier_offset_msb){
      ssb_subcarrier_offset = ssb_subcarrier_offset | 0x10;
    }
  }

  LOG_D(MAC,"system frame number(6 MSB bits): %d\n",  mac->mib->systemFrameNumber.buf[0]);
  LOG_D(MAC,"system frame number(with LSB): %d\n", (int)frame);
  LOG_D(MAC,"subcarrier spacing (0=15or60, 1=30or120): %d\n", (int)mac->mib->subCarrierSpacingCommon);
  LOG_D(MAC,"ssb carrier offset(with MSB):  %d\n", (int)ssb_subcarrier_offset);
  LOG_D(MAC,"dmrs type A position (0=pos2,1=pos3): %d\n", (int)mac->mib->dmrs_TypeA_Position);
  LOG_D(MAC,"cell barred (0=barred,1=notBarred): %d\n", (int)mac->mib->cellBarred);
  LOG_D(MAC,"intra frequency reselection (0=allowed,1=notAllowed): %d\n", (int)mac->mib->intraFreqReselection);
  LOG_D(MAC,"half frame bit(extra bits):    %d\n", (int)half_frame_bit);
  LOG_D(MAC,"ssb index(extra bits):         %d\n", (int)ssb_index);

  //storing ssb index in the mac structure
  mac->mib_ssb = ssb_index;

  if (get_softmodem_params()->sa == 1) {

    // TODO these values shouldn't be taken from SCC in SA
    uint8_t scs_ssb = *scc->ssbSubcarrierSpacing;
    uint32_t band = *scc->downlinkConfigCommon->frequencyInfoDL->frequencyBandList.list.array[0];
    int scs_scaling = 1<<scs_ssb;
    if (scc->downlinkConfigCommon->frequencyInfoDL->absoluteFrequencyPointA < 600000)
      scs_scaling = scs_scaling*3;
    if (scc->downlinkConfigCommon->frequencyInfoDL->absoluteFrequencyPointA > 2016666)
      scs_scaling = scs_scaling>>2;
    uint32_t absolute_diff = (*scc->downlinkConfigCommon->frequencyInfoDL->absoluteFrequencySSB - scc->downlinkConfigCommon->frequencyInfoDL->absoluteFrequencyPointA);

    uint16_t ssb_start_symbol = get_ssb_start_symbol(band,scs_ssb,ssb_index);

    get_type0_PDCCH_CSS_config_parameters(&mac->type0_PDCCH_CSS_config,
                                          frame,
                                          mac->mib,
                                          nr_slots_per_frame[scs_ssb],
                                          ssb_subcarrier_offset,
                                          ssb_start_symbol,
                                          scs_ssb,
                                          frequency_range,
                                          ssb_index,
                                          absolute_diff/(12*scs_scaling)-10);


    mac->type0_pdcch_ss_mux_pattern = mac->type0_PDCCH_CSS_config.type0_pdcch_ss_mux_pattern;
    mac->type0_pdcch_ss_sfn_c = mac->type0_PDCCH_CSS_config.sfn_c;
    mac->type0_pdcch_ss_n_c = mac->type0_PDCCH_CSS_config.n_c;
  }

  mac->dl_config_request.sfn = mac->type0_PDCCH_CSS_config.frame;
  mac->dl_config_request.slot = (ssb_index>>1) + ((ssb_index>>4)<<1); // not valid for 240kHz SCS

  return 0;
}

int8_t nr_ue_decode_BCCH_DL_SCH(module_id_t module_id,
                                int cc_id,
                                unsigned int gNB_index,
                                uint32_t sibs_mask,
                                uint8_t *pduP,
                                uint32_t pdu_len) {
  LOG_D(NR_MAC, "Decoding NR-BCCH-DL-SCH-Message (SIB1 or SI)\n");
  nr_mac_rrc_data_ind_ue(module_id, cc_id, gNB_index, 0, 0, 0, NR_BCCH_DL_SCH, (uint8_t *) pduP, pdu_len);
  return 0;
}

//  TODO: change to UE parameter, scs: 15KHz, slot duration: 1ms
uint32_t get_ssb_frame(uint32_t test){
  return test;
}

/*
 * This code contains all the functions needed to process all dci fields.
 * These tables and functions are going to be called by function nr_ue_process_dci
 */
int8_t nr_ue_process_dci_freq_dom_resource_assignment(nfapi_nr_ue_pusch_pdu_t *pusch_config_pdu,
						      fapi_nr_dl_config_dlsch_pdu_rel15_t *dlsch_config_pdu,
						      uint16_t n_RB_ULBWP,
						      uint16_t n_RB_DLBWP,
						      uint16_t riv
						      ){

  /*
   * TS 38.214 subclause 5.1.2.2 Resource allocation in frequency domain (downlink)
   * when the scheduling grant is received with DCI format 1_0, then downlink resource allocation type 1 is used
   */
  if(dlsch_config_pdu != NULL){

    /*
     * TS 38.214 subclause 5.1.2.2.1 Downlink resource allocation type 0
     */
    /*
     * TS 38.214 subclause 5.1.2.2.2 Downlink resource allocation type 1
     */
    dlsch_config_pdu->number_rbs = NRRIV2BW(riv,n_RB_DLBWP);
    dlsch_config_pdu->start_rb   = NRRIV2PRBOFFSET(riv,n_RB_DLBWP);

    // Sanity check in case a false or erroneous DCI is received
    if ((dlsch_config_pdu->number_rbs < 1 ) || (dlsch_config_pdu->number_rbs > n_RB_DLBWP - dlsch_config_pdu->start_rb)) {
      // DCI is invalid!
      LOG_W(MAC, "Frequency domain assignment values are invalid! #RBs: %d, Start RB: %d, n_RB_DLBWP: %d \n", dlsch_config_pdu->number_rbs, dlsch_config_pdu->start_rb, n_RB_DLBWP);
      return -1;
    }

    LOG_D(MAC,"riv = %i\n", riv);
    LOG_D(MAC,"n_RB_DLBWP = %i\n", n_RB_DLBWP);
    LOG_D(MAC,"number_rbs = %i\n", dlsch_config_pdu->number_rbs);
    LOG_D(MAC,"start_rb = %i\n", dlsch_config_pdu->start_rb);

  }
  if(pusch_config_pdu != NULL){
    /*
     * TS 38.214 subclause 6.1.2.2 Resource allocation in frequency domain (uplink)
     */
    /*
     * TS 38.214 subclause 6.1.2.2.1 Uplink resource allocation type 0
     */
    /*
     * TS 38.214 subclause 6.1.2.2.2 Uplink resource allocation type 1
     */

    pusch_config_pdu->rb_size  = NRRIV2BW(riv,n_RB_ULBWP);
    pusch_config_pdu->rb_start = NRRIV2PRBOFFSET(riv,n_RB_ULBWP);

    // Sanity check in case a false or erroneous DCI is received
    if ((pusch_config_pdu->rb_size < 1) || (pusch_config_pdu->rb_size > n_RB_ULBWP - pusch_config_pdu->rb_start)) {
      // DCI is invalid!
      LOG_W(MAC, "Frequency domain assignment values are invalid! #RBs: %d, Start RB: %d, n_RB_ULBWP: %d \n",pusch_config_pdu->rb_size, pusch_config_pdu->rb_start, n_RB_ULBWP);
      return -1;
    }

  }
  return 0;
}

int8_t nr_ue_process_dci_time_dom_resource_assignment(NR_UE_MAC_INST_t *mac,
						      nfapi_nr_ue_pusch_pdu_t *pusch_config_pdu,
						      fapi_nr_dl_config_dlsch_pdu_rel15_t *dlsch_config_pdu,
						      uint8_t time_domain_ind,
						      bool use_default){

  int dmrs_typeA_pos = mac->scc->dmrs_TypeA_Position;
//  uint8_t k_offset=0;
  uint8_t sliv_S=0;
  uint8_t sliv_L=0;
  uint8_t mu_pusch = 1;

  // definition table j Table 6.1.2.1.1-4
  uint8_t j = (mu_pusch==3)?3:(mu_pusch==2)?2:1;
  uint8_t table_6_1_2_1_1_2_time_dom_res_alloc_A[16][3]={ // for PUSCH from TS 38.214 subclause 6.1.2.1.1
    {j,  0,14}, // row index 1
    {j,  0,12}, // row index 2
    {j,  0,10}, // row index 3
    {j,  2,10}, // row index 4
    {j,  4,10}, // row index 5
    {j,  4,8},  // row index 6
    {j,  4,6},  // row index 7
    {j+1,0,14}, // row index 8
    {j+1,0,12}, // row index 9
    {j+1,0,10}, // row index 10
    {j+2,0,14}, // row index 11
    {j+2,0,12}, // row index 12
    {j+2,0,10}, // row index 13
    {j,  8,6},  // row index 14
    {j+3,0,14}, // row index 15
    {j+3,0,10}  // row index 16
  };
  /*uint8_t table_6_1_2_1_1_3_time_dom_res_alloc_A_extCP[16][3]={ // for PUSCH from TS 38.214 subclause 6.1.2.1.1
    {j,  0,8},  // row index 1
    {j,  0,12}, // row index 2
    {j,  0,10}, // row index 3
    {j,  2,10}, // row index 4
    {j,  4,4},  // row index 5
    {j,  4,8},  // row index 6
    {j,  4,6},  // row index 7
    {j+1,0,8},  // row index 8
    {j+1,0,12}, // row index 9
    {j+1,0,10}, // row index 10
    {j+2,0,6},  // row index 11
    {j+2,0,12}, // row index 12
    {j+2,0,10}, // row index 13
    {j,  8,4},  // row index 14
    {j+3,0,8},  // row index 15
    {j+3,0,10}  // row index 16
    };*/

  /*
   * TS 38.214 subclause 5.1.2.1 Resource allocation in time domain (downlink)
   */
  if(dlsch_config_pdu != NULL){
    NR_PDSCH_TimeDomainResourceAllocationList_t *pdsch_TimeDomainAllocationList = NULL;
    if (mac->DLbwp[0]->bwp_Dedicated->pdsch_Config->choice.setup->pdsch_TimeDomainAllocationList)
      pdsch_TimeDomainAllocationList = mac->DLbwp[0]->bwp_Dedicated->pdsch_Config->choice.setup->pdsch_TimeDomainAllocationList->choice.setup;
    else if (mac->DLbwp[0]->bwp_Common->pdsch_ConfigCommon->choice.setup->pdsch_TimeDomainAllocationList)
      pdsch_TimeDomainAllocationList = mac->DLbwp[0]->bwp_Common->pdsch_ConfigCommon->choice.setup->pdsch_TimeDomainAllocationList;
    if (pdsch_TimeDomainAllocationList && use_default==false) {

      if (time_domain_ind >= pdsch_TimeDomainAllocationList->list.count) {
        LOG_E(MAC, "time_domain_ind %d >= pdsch->TimeDomainAllocationList->list.count %d\n",
              time_domain_ind, pdsch_TimeDomainAllocationList->list.count);
        dlsch_config_pdu->start_symbol   = 0;
        dlsch_config_pdu->number_symbols = 0;
        return -1;
      }

      int startSymbolAndLength = pdsch_TimeDomainAllocationList->list.array[time_domain_ind]->startSymbolAndLength;
      int S,L;
      SLIV2SL(startSymbolAndLength,&S,&L);
      dlsch_config_pdu->start_symbol=S;
      dlsch_config_pdu->number_symbols=L;

      LOG_D(MAC,"SLIV = %i\n", startSymbolAndLength);
      LOG_D(MAC,"start_symbol = %i\n", dlsch_config_pdu->start_symbol);
      LOG_D(MAC,"number_symbols = %i\n", dlsch_config_pdu->number_symbols);

    }
    else {// Default configuration from tables
//      k_offset = table_5_1_2_1_1_2_time_dom_res_alloc_A[time_domain_ind-1][0];

      if(dmrs_typeA_pos == 0) {
        sliv_S = table_5_1_2_1_1_2_time_dom_res_alloc_A_dmrs_typeA_pos2[time_domain_ind][1];
        sliv_L = table_5_1_2_1_1_2_time_dom_res_alloc_A_dmrs_typeA_pos2[time_domain_ind][2];
      } else {
        sliv_S = table_5_1_2_1_1_2_time_dom_res_alloc_A_dmrs_typeA_pos3[time_domain_ind][1];
        sliv_L = table_5_1_2_1_1_2_time_dom_res_alloc_A_dmrs_typeA_pos3[time_domain_ind][2];
      }

      // k_offset = table_5_1_2_1_1_3_time_dom_res_alloc_A_extCP[nr_pdci_info_extracted->time_dom_resource_assignment][0];
      // sliv_S   = table_5_1_2_1_1_3_time_dom_res_alloc_A_extCP[nr_pdci_info_extracted->time_dom_resource_assignment][1];
      // sliv_L   = table_5_1_2_1_1_3_time_dom_res_alloc_A_extCP[nr_pdci_info_extracted->time_dom_resource_assignment][2];
      // k_offset = table_5_1_2_1_1_4_time_dom_res_alloc_B[nr_pdci_info_extracted->time_dom_resource_assignment][0];
      // sliv_S   = table_5_1_2_1_1_4_time_dom_res_alloc_B[nr_pdci_info_extracted->time_dom_resource_assignment][1];
      // sliv_L   = table_5_1_2_1_1_4_time_dom_res_alloc_B[nr_pdci_info_extracted->time_dom_resource_assignment][2];
      // k_offset = table_5_1_2_1_1_5_time_dom_res_alloc_C[nr_pdci_info_extracted->time_dom_resource_assignment][0];
      // sliv_S   = table_5_1_2_1_1_5_time_dom_res_alloc_C[nr_pdci_info_extracted->time_dom_resource_assignment][1];
      // sliv_L   = table_5_1_2_1_1_5_time_dom_res_alloc_C[nr_pdci_info_extracted->time_dom_resource_assignment][2];
      dlsch_config_pdu->number_symbols = sliv_L;
      dlsch_config_pdu->start_symbol = sliv_S;
    }
  }	/*
	 * TS 38.214 subclause 6.1.2.1 Resource allocation in time domain (uplink)
	 */
  if(pusch_config_pdu != NULL){
    NR_PUSCH_TimeDomainResourceAllocationList_t *pusch_TimeDomainAllocationList = NULL;
    if (mac->ULbwp[0]->bwp_Dedicated->pusch_Config->choice.setup->pusch_TimeDomainAllocationList) {
      pusch_TimeDomainAllocationList = mac->ULbwp[0]->bwp_Dedicated->pusch_Config->choice.setup->pusch_TimeDomainAllocationList->choice.setup;
    }
    else if (mac->ULbwp[0]->bwp_Common->pusch_ConfigCommon->choice.setup->pusch_TimeDomainAllocationList) {
      pusch_TimeDomainAllocationList = mac->ULbwp[0]->bwp_Common->pusch_ConfigCommon->choice.setup->pusch_TimeDomainAllocationList;
    }
    	
    if (pusch_TimeDomainAllocationList && use_default==false) {
      if (time_domain_ind >= pusch_TimeDomainAllocationList->list.count) {
        LOG_E(MAC, "time_domain_ind %d >= pusch->TimeDomainAllocationList->list.count %d\n",
              time_domain_ind, pusch_TimeDomainAllocationList->list.count);
        pusch_config_pdu->start_symbol_index=0;
        pusch_config_pdu->nr_of_symbols=0;
        return -1;
      }
      
      int startSymbolAndLength = pusch_TimeDomainAllocationList->list.array[time_domain_ind]->startSymbolAndLength;
      int S,L;
      SLIV2SL(startSymbolAndLength,&S,&L);
      pusch_config_pdu->start_symbol_index=S;
      pusch_config_pdu->nr_of_symbols=L;
    }
    else {
//      k_offset = table_6_1_2_1_1_2_time_dom_res_alloc_A[time_domain_ind-1][0];
      sliv_S   = table_6_1_2_1_1_2_time_dom_res_alloc_A[time_domain_ind][1];
      sliv_L   = table_6_1_2_1_1_2_time_dom_res_alloc_A[time_domain_ind][2];
      // k_offset = table_6_1_2_1_1_3_time_dom_res_alloc_A_extCP[nr_pdci_info_extracted->time_dom_resource_assignment][0];
      // sliv_S   = table_6_1_2_1_1_3_time_dom_res_alloc_A_extCP[nr_pdci_info_extracted->time_dom_resource_assignment][1];
      // sliv_L   = table_6_1_2_1_1_3_time_dom_res_alloc_A_extCP[nr_pdci_info_extracted->time_dom_resource_assignment][2];
      pusch_config_pdu->nr_of_symbols = sliv_L;
      pusch_config_pdu->start_symbol_index = sliv_S;
    }
  }
  return 0;
}

int nr_ue_process_dci_indication_pdu(module_id_t module_id,int cc_id, int gNB_index, frame_t frame, int slot, fapi_nr_dci_indication_pdu_t *dci) {

  NR_UE_MAC_INST_t *mac = get_mac_inst(module_id);

  LOG_D(MAC,"Received dci indication (rnti %x,dci format %d,n_CCE %d,payloadSize %d,payload %llx)\n",
	dci->rnti,dci->dci_format,dci->n_CCE,dci->payloadSize,*(unsigned long long*)dci->payloadBits);

  if (nr_extract_dci_info(mac, dci->dci_format, dci->payloadSize, dci->rnti, (uint64_t *)dci->payloadBits, &mac->def_dci_pdu_rel15[dci->dci_format]))
    return -1;
  return (nr_ue_process_dci(module_id, cc_id, gNB_index, frame, slot, &mac->def_dci_pdu_rel15[dci->dci_format], dci->rnti, dci->dci_format));
}

int8_t nr_ue_process_dci(module_id_t module_id, int cc_id, uint8_t gNB_index, frame_t frame, int slot, dci_pdu_rel15_t *dci, uint16_t rnti, uint8_t dci_format){

  int ret = 0;
  int pucch_res_set_cnt = 0, valid = 0;
  frame_t frame_tx = 0;
  int slot_tx = 0;
  bool valid_ptrs_setup = 0;
  NR_UE_MAC_INST_t *mac = get_mac_inst(module_id);
  RA_config_t *ra = &mac->ra;
  fapi_nr_dl_config_request_t *dl_config = &mac->dl_config_request;
  uint8_t is_Msg3 = 0;

  //const uint16_t n_RB_DLBWP = dl_config->dl_config_list[dl_config->number_pdus].dci_config_pdu.dci_config_rel15.N_RB_BWP; //make sure this has been set
  AssertFatal(mac->DLbwp[0]!=NULL,"DLbwp[0] should not be zero here!\n");
  AssertFatal(mac->ULbwp[0]!=NULL,"DLbwp[0] should not be zero here!\n");

  const uint16_t n_RB_DLBWP = (ra->ra_state == WAIT_RAR || ra->ra_state == WAIT_CONTENTION_RESOLUTION) ? NRRIV2BW(mac->scc->downlinkConfigCommon->initialDownlinkBWP->genericParameters.locationAndBandwidth, MAX_BWP_SIZE) : NRRIV2BW(mac->DLbwp[0]->bwp_Common->genericParameters.locationAndBandwidth, MAX_BWP_SIZE);

  LOG_D(MAC, "In %s: Processing received DCI format %s (DL BWP %d)\n", __FUNCTION__, dci_formats[dci_format], n_RB_DLBWP);

  switch(dci_format){
  case NR_UL_DCI_FORMAT_0_0: {
    /*
     *  with CRC scrambled by C-RNTI or CS-RNTI or new-RNTI or TC-RNTI
     *    0  IDENTIFIER_DCI_FORMATS:
     *    10 FREQ_DOM_RESOURCE_ASSIGNMENT_UL: PUSCH hopping with resource allocation type 1 not considered
     *    12 TIME_DOM_RESOURCE_ASSIGNMENT: 0, 1, 2, 3, or 4 bits as defined in Subclause 6.1.2.1 of [6, TS 38.214]. The bitwidth for this field is determined as log2(I) bits,
     *    17 FREQ_HOPPING_FLAG: 0 bit if only resource allocation type 0
     *    24 MCS:
     *    25 NDI:
     *    26 RV:
     *    27 HARQ_PROCESS_NUMBER:
     *    32 TPC_PUSCH:
     *    49 PADDING_NR_DCI: (Note 2) If DCI format 0_0 is monitored in common search space
     *    50 SUL_IND_0_0:
     */
    // Calculate the slot in which ULSCH should be scheduled. This is current slot + K2,
    // where K2 is the offset between the slot in which UL DCI is received and the slot
    // in which ULSCH should be scheduled. K2 is configured in RRC configuration.  
    // todo:
    // - SUL_IND_0_0

    // Schedule PUSCH
    ret = nr_ue_pusch_scheduler(mac, is_Msg3, frame, slot, &frame_tx, &slot_tx, dci->time_domain_assignment.val);

    if (ret != -1){

      // Get UL config request corresponding slot_tx
      fapi_nr_ul_config_request_t *ul_config = get_ul_config_request(mac, slot_tx);

      if (!ul_config) {
        LOG_W(MAC, "In %s: ul_config request is NULL. Probably due to unexpected UL DCI in frame.slot %d.%d. Ignoring DCI!\n", __FUNCTION__, frame, slot);
        return -1;
      }

      nfapi_nr_ue_pusch_pdu_t *pusch_config_pdu = &ul_config->ul_config_list[ul_config->number_pdus].pusch_config_pdu;

      fill_ul_config(ul_config, frame_tx, slot_tx, FAPI_NR_UL_CONFIG_TYPE_PUSCH);

      // Config PUSCH PDU
      ret = nr_config_pusch_pdu(mac, pusch_config_pdu, dci, NULL, rnti, &dci_format);

    }
    
    break;
  }

  case NR_UL_DCI_FORMAT_0_1: {
    /*
     *  with CRC scrambled by C-RNTI or CS-RNTI or SP-CSI-RNTI or new-RNTI
     *    0  IDENTIFIER_DCI_FORMATS:
     *    1  CARRIER_IND
     *    2  SUL_IND_0_1
     *    7  BANDWIDTH_PART_IND
     *    10 FREQ_DOM_RESOURCE_ASSIGNMENT_UL: PUSCH hopping with resource allocation type 1 not considered
     *    12 TIME_DOM_RESOURCE_ASSIGNMENT: 0, 1, 2, 3, or 4 bits as defined in Subclause 6.1.2.1 of [6, TS 38.214]. The bitwidth for this field is determined as log2(I) bits,
     *    17 FREQ_HOPPING_FLAG: 0 bit if only resource allocation type 0
     *    24 MCS:
     *    25 NDI:
     *    26 RV:
     *    27 HARQ_PROCESS_NUMBER:
     *    29 FIRST_DAI
     *    30 SECOND_DAI
     *    32 TPC_PUSCH:
     *    36 SRS_RESOURCE_IND:
     *    37 PRECOD_NBR_LAYERS:
     *    38 ANTENNA_PORTS:
     *    40 SRS_REQUEST:
     *    42 CSI_REQUEST:
     *    43 CBGTI
     *    45 PTRS_DMRS
     *    46 BETA_OFFSET_IND
     *    47 DMRS_SEQ_INI
     *    48 UL_SCH_IND
     *    49 PADDING_NR_DCI: (Note 2) If DCI format 0_0 is monitored in common search space
     */
    // TODO: 
    // - FIRST_DAI
    // - SECOND_DAI
    // - SRS_RESOURCE_IND

    // Schedule PUSCH
    ret = nr_ue_pusch_scheduler(mac, is_Msg3, frame, slot, &frame_tx, &slot_tx, dci->time_domain_assignment.val);

    if (ret != -1){

      // Get UL config request corresponding slot_tx
      fapi_nr_ul_config_request_t *ul_config = get_ul_config_request(mac, slot_tx);

      if (!ul_config) {
        LOG_W(MAC, "In %s: ul_config request is NULL. Probably due to unexpected UL DCI in frame.slot %d.%d. Ignoring DCI!\n", __FUNCTION__, frame, slot);
        return -1;
      }

      nfapi_nr_ue_pusch_pdu_t *pusch_config_pdu = &ul_config->ul_config_list[ul_config->number_pdus].pusch_config_pdu;

      fill_ul_config(ul_config, frame_tx, slot_tx, FAPI_NR_UL_CONFIG_TYPE_PUSCH);

      // Config PUSCH PDU
      ret = nr_config_pusch_pdu(mac, pusch_config_pdu, dci, NULL, rnti, &dci_format);

    }
    break;
  }

  case NR_DL_DCI_FORMAT_1_0: {
    /*
     *  with CRC scrambled by C-RNTI or CS-RNTI or new-RNTI
     *    0  IDENTIFIER_DCI_FORMATS:
     *    11 FREQ_DOM_RESOURCE_ASSIGNMENT_DL:
     *    12 TIME_DOM_RESOURCE_ASSIGNMENT: 0, 1, 2, 3, or 4 bits as defined in Subclause 5.1.2.1 of [6, TS 38.214]. The bitwidth for this field is determined as log2(I) bits,
     *    13 VRB_TO_PRB_MAPPING: 0 bit if only resource allocation type 0
     *    24 MCS:
     *    25 NDI:
     *    26 RV:
     *    27 HARQ_PROCESS_NUMBER:
     *    28 DAI_: For format1_1: 4 if more than one serving cell are configured in the DL and the higher layer parameter HARQ-ACK-codebook=dynamic, where the 2 MSB bits are the counter DAI and the 2 LSB bits are the total DAI
     *    33 TPC_PUCCH:
     *    34 PUCCH_RESOURCE_IND:
     *    35 PDSCH_TO_HARQ_FEEDBACK_TIME_IND:
     *    55 RESERVED_NR_DCI
     *  with CRC scrambled by P-RNTI
     *    8  SHORT_MESSAGE_IND
     *    9  SHORT_MESSAGES
     *    11 FREQ_DOM_RESOURCE_ASSIGNMENT_DL:
     *    12 TIME_DOM_RESOURCE_ASSIGNMENT: 0, 1, 2, 3, or 4 bits as defined in Subclause 5.1.2.1 of [6, TS 38.214]. The bitwidth for this field is determined as log2(I) bits,
     *    13 VRB_TO_PRB_MAPPING: 0 bit if only resource allocation type 0
     *    24 MCS:
     *    31 TB_SCALING
     *    55 RESERVED_NR_DCI
     *  with CRC scrambled by SI-RNTI
     *    11 FREQ_DOM_RESOURCE_ASSIGNMENT_DL:
     *    12 TIME_DOM_RESOURCE_ASSIGNMENT: 0, 1, 2, 3, or 4 bits as defined in Subclause 5.1.2.1 of [6, TS 38.214]. The bitwidth for this field is determined as log2(I) bits,
     *    13 VRB_TO_PRB_MAPPING: 0 bit if only resource allocation type 0
     *    24 MCS:
     *    26 RV:
     *    55 RESERVED_NR_DCI
     *  with CRC scrambled by RA-RNTI
     *    11 FREQ_DOM_RESOURCE_ASSIGNMENT_DL:
     *    12 TIME_DOM_RESOURCE_ASSIGNMENT: 0, 1, 2, 3, or 4 bits as defined in Subclause 5.1.2.1 of [6, TS 38.214]. The bitwidth for this field is determined as log2(I) bits,
     *    13 VRB_TO_PRB_MAPPING: 0 bit if only resource allocation type 0
     *    24 MCS:
     *    31 TB_SCALING
     *    55 RESERVED_NR_DCI
     *  with CRC scrambled by TC-RNTI
     *    0  IDENTIFIER_DCI_FORMATS:
     *    11 FREQ_DOM_RESOURCE_ASSIGNMENT_DL:
     *    12 TIME_DOM_RESOURCE_ASSIGNMENT: 0, 1, 2, 3, or 4 bits as defined in Subclause 5.1.2.1 of [6, TS 38.214]. The bitwidth for this field is determined as log2(I) bits,
     *    13 VRB_TO_PRB_MAPPING: 0 bit if only resource allocation type 0
     *    24 MCS:
     *    25 NDI:
     *    26 RV:
     *    27 HARQ_PROCESS_NUMBER:
     *    28 DAI_: For format1_1: 4 if more than one serving cell are configured in the DL and the higher layer parameter HARQ-ACK-codebook=dynamic, where the 2 MSB bits are the counter DAI and the 2 LSB bits are the total DAI
     *    33 TPC_PUCCH:
     */

    dl_config->dl_config_list[dl_config->number_pdus].dlsch_config_pdu.rnti = rnti;
    fapi_nr_dl_config_dlsch_pdu_rel15_t *dlsch_config_pdu_1_0 = &dl_config->dl_config_list[dl_config->number_pdus].dlsch_config_pdu.dlsch_config_rel15;
    NR_PDSCH_Config_t *pdsch_config = NULL;
    uint16_t BWPSize = 0;

    if(rnti == SI_RNTI) {
      dl_config->dl_config_list[dl_config->number_pdus].pdu_type = FAPI_NR_DL_CONFIG_TYPE_SI_DLSCH;
      dlsch_config_pdu_1_0->BWPSize = mac->type0_PDCCH_CSS_config.num_rbs;
      dlsch_config_pdu_1_0->BWPStart = mac->type0_PDCCH_CSS_config.cset_start_rb;
      dlsch_config_pdu_1_0->SubcarrierSpacing = mac->mib->subCarrierSpacingCommon;
      BWPSize = dlsch_config_pdu_1_0->BWPSize;
    } else {
      if (ra->RA_window_cnt >= 0 && rnti == ra->ra_rnti){
        dl_config->dl_config_list[dl_config->number_pdus].pdu_type = FAPI_NR_DL_CONFIG_TYPE_RA_DLSCH;
      } else {
        dl_config->dl_config_list[dl_config->number_pdus].pdu_type = FAPI_NR_DL_CONFIG_TYPE_DLSCH;
      }
      if( (ra->RA_window_cnt >= 0 && rnti == ra->ra_rnti) || (rnti == ra->t_crnti) ) {
        if (get_softmodem_params()->sa) {
          dlsch_config_pdu_1_0->BWPSize = NRRIV2BW(mac->scc->downlinkConfigCommon->initialDownlinkBWP->genericParameters.locationAndBandwidth, MAX_BWP_SIZE);
          dlsch_config_pdu_1_0->BWPStart = NRRIV2PRBOFFSET(mac->scc->downlinkConfigCommon->initialDownlinkBWP->genericParameters.locationAndBandwidth, MAX_BWP_SIZE);
          dlsch_config_pdu_1_0->SubcarrierSpacing = mac->scc->downlinkConfigCommon->initialDownlinkBWP->genericParameters.subcarrierSpacing;
        } else { // NSA mode is not using the Initial BWP
          dlsch_config_pdu_1_0->BWPSize = NRRIV2BW(mac->DLbwp[0]->bwp_Common->genericParameters.locationAndBandwidth, MAX_BWP_SIZE);
          dlsch_config_pdu_1_0->BWPStart = NRRIV2PRBOFFSET(mac->DLbwp[0]->bwp_Common->genericParameters.locationAndBandwidth, MAX_BWP_SIZE);
          dlsch_config_pdu_1_0->SubcarrierSpacing = mac->DLbwp[0]->bwp_Common->genericParameters.subcarrierSpacing;
          pdsch_config = mac->DLbwp[0]->bwp_Dedicated->pdsch_Config->choice.setup;
        }
      } else {
        dlsch_config_pdu_1_0->BWPSize = NRRIV2BW(mac->DLbwp[0]->bwp_Common->genericParameters.locationAndBandwidth, MAX_BWP_SIZE);
        dlsch_config_pdu_1_0->BWPStart = NRRIV2PRBOFFSET(mac->DLbwp[0]->bwp_Common->genericParameters.locationAndBandwidth, MAX_BWP_SIZE);
        dlsch_config_pdu_1_0->SubcarrierSpacing = mac->DLbwp[0]->bwp_Common->genericParameters.subcarrierSpacing;
        pdsch_config = mac->DLbwp[0]->bwp_Dedicated->pdsch_Config->choice.setup;
      }
      BWPSize = n_RB_DLBWP;
    }

    /* IDENTIFIER_DCI_FORMATS */
    /* FREQ_DOM_RESOURCE_ASSIGNMENT_DL */
    if (nr_ue_process_dci_freq_dom_resource_assignment(NULL,dlsch_config_pdu_1_0,0,BWPSize,dci->frequency_domain_assignment.val) < 0) {
      LOG_W(MAC, "[%d.%d] Invalid frequency_domain_assignment. Possibly due to false DCI. Ignoring DCI!\n", frame, slot);
      return -1;
    }
    /* TIME_DOM_RESOURCE_ASSIGNMENT */
    if (nr_ue_process_dci_time_dom_resource_assignment(mac,NULL,dlsch_config_pdu_1_0,dci->time_domain_assignment.val,rnti==SI_RNTI) < 0) {
      LOG_W(MAC, "[%d.%d] Invalid time_domain_assignment. Possibly due to false DCI. Ignoring DCI!\n", frame, slot);
      return -1;
    }

    NR_PDSCH_TimeDomainResourceAllocationList_t *pdsch_TimeDomainAllocationList = NULL;
    if (mac->DLbwp[0]->bwp_Dedicated->pdsch_Config->choice.setup->pdsch_TimeDomainAllocationList)
      pdsch_TimeDomainAllocationList = mac->DLbwp[0]->bwp_Dedicated->pdsch_Config->choice.setup->pdsch_TimeDomainAllocationList->choice.setup;
    else if (mac->DLbwp[0]->bwp_Common->pdsch_ConfigCommon->choice.setup->pdsch_TimeDomainAllocationList)
      pdsch_TimeDomainAllocationList = mac->DLbwp[0]->bwp_Common->pdsch_ConfigCommon->choice.setup->pdsch_TimeDomainAllocationList;

    int mappingtype = pdsch_TimeDomainAllocationList->list.array[dci->time_domain_assignment.val]->mappingType;

    /* dmrs symbol positions*/
    dlsch_config_pdu_1_0->dlDmrsSymbPos = fill_dmrs_mask(NULL,
							 mac->scc->dmrs_TypeA_Position,
               dlsch_config_pdu_1_0->number_symbols,
<<<<<<< HEAD
               dlsch_config_pdu_1_0->start_symbol);
    dlsch_config_pdu_1_0->dmrsConfigType = (pdsch_config) ? (pdsch_config->dmrs_DownlinkForPDSCH_MappingTypeA->choice.setup->dmrs_Type == NULL ? NFAPI_NR_DMRS_TYPE1 : NFAPI_NR_DMRS_TYPE2) : NFAPI_NR_DMRS_TYPE1;
=======
               dlsch_config_pdu_1_0->start_symbol,
               mappingtype);

    // For DCI 1_0, dmrs type is type1. referred to section 5.1.6.2 of 3GPP TS 38.214
    dlsch_config_pdu_1_0->dmrsConfigType = 0;
    LOG_D(MAC, "DCI 1_0 start_sym:%d NR Symb:%d, DMRS_symb_pos:%x\n", dlsch_config_pdu_1_0->start_symbol, dlsch_config_pdu_1_0->number_symbols, dlsch_config_pdu_1_0->dlDmrsSymbPos);

>>>>>>> bee7e57b
    /* number of DM-RS CDM groups without data according to subclause 5.1.6.2 of 3GPP TS 38.214 version 15.9.0 Release 15 */
    if (dlsch_config_pdu_1_0->number_symbols == 2)
      dlsch_config_pdu_1_0->n_dmrs_cdm_groups = 1;
    else
      dlsch_config_pdu_1_0->n_dmrs_cdm_groups = 2;
    /* VRB_TO_PRB_MAPPING */
    dlsch_config_pdu_1_0->vrb_to_prb_mapping = (dci->vrb_to_prb_mapping.val == 0) ? vrb_to_prb_mapping_non_interleaved:vrb_to_prb_mapping_interleaved;
    /* MCS TABLE INDEX */
    dlsch_config_pdu_1_0->mcs_table = (pdsch_config) ? ((pdsch_config->mcs_Table) ? (*pdsch_config->mcs_Table + 1) : 0) : 0;
    /* MCS */
    dlsch_config_pdu_1_0->mcs = dci->mcs;
    // Basic sanity check for MCS value to check for a false or erroneous DCI
    if (dlsch_config_pdu_1_0->mcs > 28) {
      LOG_W(MAC, "[%d.%d] MCS value %d out of bounds! Possibly due to false DCI. Ignoring DCI!\n", frame, slot, dlsch_config_pdu_1_0->mcs);
      return -1;
    }
    /* NDI (only if CRC scrambled by C-RNTI or CS-RNTI or new-RNTI or TC-RNTI)*/
    dlsch_config_pdu_1_0->ndi = dci->ndi;
    /* RV (only if CRC scrambled by C-RNTI or CS-RNTI or new-RNTI or TC-RNTI)*/
    dlsch_config_pdu_1_0->rv = dci->rv;
    /* HARQ_PROCESS_NUMBER (only if CRC scrambled by C-RNTI or CS-RNTI or new-RNTI or TC-RNTI)*/
    dlsch_config_pdu_1_0->harq_process_nbr = dci->harq_pid;
    /* DAI (only if CRC scrambled by C-RNTI or CS-RNTI or new-RNTI or TC-RNTI)*/
    dlsch_config_pdu_1_0->dai = dci->dai[0].val;
    /* TB_SCALING (only if CRC scrambled by P-RNTI or RA-RNTI) */
    // according to TS 38.214 Table 5.1.3.2-3
    if (dci->tb_scaling == 0) dlsch_config_pdu_1_0->scaling_factor_S = 1;
    if (dci->tb_scaling == 1) dlsch_config_pdu_1_0->scaling_factor_S = 0.5;
    if (dci->tb_scaling == 2) dlsch_config_pdu_1_0->scaling_factor_S = 0.25;
    if (dci->tb_scaling == 3) dlsch_config_pdu_1_0->scaling_factor_S = 0; // value not defined in table
    /* TPC_PUCCH (only if CRC scrambled by C-RNTI or CS-RNTI or new-RNTI or TC-RNTI)*/
    // according to TS 38.213 Table 7.2.1-1
    if (dci->tpc == 0) dlsch_config_pdu_1_0->accumulated_delta_PUCCH = -1;
    if (dci->tpc == 1) dlsch_config_pdu_1_0->accumulated_delta_PUCCH = 0;
    if (dci->tpc == 2) dlsch_config_pdu_1_0->accumulated_delta_PUCCH = 1;
    if (dci->tpc == 3) dlsch_config_pdu_1_0->accumulated_delta_PUCCH = 3;
    /* PUCCH_RESOURCE_IND (only if CRC scrambled by C-RNTI or CS-RNTI or new-RNTI)*/
    //if (dci->pucch_resource_indicator == 0) dlsch_config_pdu_1_0->pucch_resource_id = 1; //pucch-ResourceId obtained from the 1st value of resourceList FIXME!!!
    //if (dci->pucch_resource_indicator == 1) dlsch_config_pdu_1_0->pucch_resource_id = 2; //pucch-ResourceId obtained from the 2nd value of resourceList FIXME!!
    //if (dci->pucch_resource_indicator == 2) dlsch_config_pdu_1_0->pucch_resource_id = 3; //pucch-ResourceId obtained from the 3rd value of resourceList FIXME!!
    //if (dci->pucch_resource_indicator == 3) dlsch_config_pdu_1_0->pucch_resource_id = 4; //pucch-ResourceId obtained from the 4th value of resourceList FIXME!!
    //if (dci->pucch_resource_indicator == 4) dlsch_config_pdu_1_0->pucch_resource_id = 5; //pucch-ResourceId obtained from the 5th value of resourceList FIXME!!
    //if (dci->pucch_resource_indicator == 5) dlsch_config_pdu_1_0->pucch_resource_id = 6; //pucch-ResourceId obtained from the 6th value of resourceList FIXME!!
    //if (dci->pucch_resource_indicator == 6) dlsch_config_pdu_1_0->pucch_resource_id = 7; //pucch-ResourceId obtained from the 7th value of resourceList FIXME!!
    //if (dci->pucch_resource_indicator == 7) dlsch_config_pdu_1_0->pucch_resource_id = 8; //pucch-ResourceId obtained from the 8th value of resourceList FIXME!!
    dlsch_config_pdu_1_0->pucch_resource_id = dci->pucch_resource_indicator;
    // Sanity check for pucch_resource_indicator value received to check for false DCI.
    valid = 0;
    pucch_res_set_cnt = mac->ULbwp[0]->bwp_Dedicated->pucch_Config->choice.setup->resourceSetToAddModList->list.count;
    for (int id = 0; id < pucch_res_set_cnt; id++) {
      if (dlsch_config_pdu_1_0->pucch_resource_id < mac->ULbwp[0]->bwp_Dedicated->pucch_Config->choice.setup->resourceSetToAddModList->list.array[id]->resourceList.list.count) {
        valid = 1;
        break;
      }
    }
    if (!valid) {
      LOG_W(MAC, "[%d.%d] pucch_resource_indicator value %d is out of bounds. Possibly due to false DCI. Ignoring DCI!\n", frame, slot, dlsch_config_pdu_1_0->pucch_resource_id);
      return -1;
    }

    /* PDSCH_TO_HARQ_FEEDBACK_TIME_IND (only if CRC scrambled by C-RNTI or CS-RNTI or new-RNTI)*/
    dlsch_config_pdu_1_0->pdsch_to_harq_feedback_time_ind = mac->ULbwp[mac->UL_BWP_Id-1]->bwp_Dedicated->pucch_Config->choice.setup->dl_DataToUL_ACK->list.array[dci->pdsch_to_harq_feedback_timing_indicator.val][0];

    LOG_D(MAC,"(nr_ue_procedures.c) rnti = %x dl_config->number_pdus = %d\n",
	  dl_config->dl_config_list[dl_config->number_pdus].dlsch_config_pdu.rnti,
	  dl_config->number_pdus);
    LOG_D(MAC,"(nr_ue_procedures.c) frequency_domain_resource_assignment=%d \t number_rbs=%d \t start_rb=%d\n",
	  dci->frequency_domain_assignment.val,
	  dlsch_config_pdu_1_0->number_rbs,
	  dlsch_config_pdu_1_0->start_rb);
    LOG_D(MAC,"(nr_ue_procedures.c) time_domain_resource_assignment=%d \t number_symbols=%d \t start_symbol=%d\n",
	  dci->time_domain_assignment.val,
	  dlsch_config_pdu_1_0->number_symbols,
	  dlsch_config_pdu_1_0->start_symbol);
    LOG_D(MAC,"(nr_ue_procedures.c) vrb_to_prb_mapping=%d \n>>> mcs=%d\n>>> ndi=%d\n>>> rv=%d\n>>> harq_process_nbr=%d\n>>> dai=%d\n>>> scaling_factor_S=%f\n>>> tpc_pucch=%d\n>>> pucch_res_ind=%d\n>>> pdsch_to_harq_feedback_time_ind=%d\n",
	  dlsch_config_pdu_1_0->vrb_to_prb_mapping,
	  dlsch_config_pdu_1_0->mcs,
	  dlsch_config_pdu_1_0->ndi,
	  dlsch_config_pdu_1_0->rv,
	  dlsch_config_pdu_1_0->harq_process_nbr,
	  dlsch_config_pdu_1_0->dai,
	  dlsch_config_pdu_1_0->scaling_factor_S,
	  dlsch_config_pdu_1_0->accumulated_delta_PUCCH,
	  dlsch_config_pdu_1_0->pucch_resource_id,
	  dlsch_config_pdu_1_0->pdsch_to_harq_feedback_time_ind);

    //	    dl_config->dl_config_list[dl_config->number_pdus].dci_config_pdu.dci_config_rel15.N_RB_BWP = n_RB_DLBWP;
	    
    LOG_D(MAC,"(nr_ue_procedures.c) pdu_type=%d\n\n",dl_config->dl_config_list[dl_config->number_pdus].pdu_type);
            
    dl_config->number_pdus = dl_config->number_pdus + 1;

    break;
  }

  case NR_DL_DCI_FORMAT_1_1: {
    /*
     *  with CRC scrambled by C-RNTI or CS-RNTI or new-RNTI
     *    0  IDENTIFIER_DCI_FORMATS:
     *    1  CARRIER_IND:
     *    7  BANDWIDTH_PART_IND:
     *    11 FREQ_DOM_RESOURCE_ASSIGNMENT_DL:
     *    12 TIME_DOM_RESOURCE_ASSIGNMENT: 0, 1, 2, 3, or 4 bits as defined in Subclause 5.1.2.1 of [6, TS 38.214]. The bitwidth for this field is determined as log2(I) bits,
     *    13 VRB_TO_PRB_MAPPING: 0 bit if only resource allocation type 0
     *    14 PRB_BUNDLING_SIZE_IND:
     *    15 RATE_MATCHING_IND:
     *    16 ZP_CSI_RS_TRIGGER:
     *    18 TB1_MCS:
     *    19 TB1_NDI:
     *    20 TB1_RV:
     *    21 TB2_MCS:
     *    22 TB2_NDI:
     *    23 TB2_RV:
     *    27 HARQ_PROCESS_NUMBER:
     *    28 DAI_: For format1_1: 4 if more than one serving cell are configured in the DL and the higher layer parameter HARQ-ACK-codebook=dynamic, where the 2 MSB bits are the counter DAI and the 2 LSB bits are the total DAI
     *    33 TPC_PUCCH:
     *    34 PUCCH_RESOURCE_IND:
     *    35 PDSCH_TO_HARQ_FEEDBACK_TIME_IND:
     *    38 ANTENNA_PORTS:
     *    39 TCI:
     *    40 SRS_REQUEST:
     *    43 CBGTI:
     *    44 CBGFI:
     *    47 DMRS_SEQ_INI:
     */

    if (dci->bwp_indicator.val != 1) {
      LOG_W(MAC, "[%d.%d] bwp_indicator != 1! Possibly due to false DCI. Ignoring DCI!\n", frame, slot);
      return -1;
    }
    config_bwp_ue(mac, &dci->bwp_indicator.val, &dci_format);
    NR_BWP_Id_t dl_bwp_id = mac->DL_BWP_Id;
    NR_PDSCH_Config_t *pdsch_config=mac->DLbwp[dl_bwp_id-1]->bwp_Dedicated->pdsch_Config->choice.setup;

    dl_config->dl_config_list[dl_config->number_pdus].pdu_type = FAPI_NR_DL_CONFIG_TYPE_DLSCH;
    dl_config->dl_config_list[dl_config->number_pdus].dlsch_config_pdu.rnti = rnti;

    fapi_nr_dl_config_dlsch_pdu_rel15_t *dlsch_config_pdu_1_1 = &dl_config->dl_config_list[dl_config->number_pdus].dlsch_config_pdu.dlsch_config_rel15;

    dlsch_config_pdu_1_1->BWPSize = NRRIV2BW(mac->DLbwp[0]->bwp_Common->genericParameters.locationAndBandwidth, MAX_BWP_SIZE);
    dlsch_config_pdu_1_1->BWPStart = NRRIV2PRBOFFSET(mac->DLbwp[0]->bwp_Common->genericParameters.locationAndBandwidth, MAX_BWP_SIZE);
    dlsch_config_pdu_1_1->SubcarrierSpacing = mac->DLbwp[0]->bwp_Common->genericParameters.subcarrierSpacing;

    /* IDENTIFIER_DCI_FORMATS */
    /* CARRIER_IND */
    /* BANDWIDTH_PART_IND */
    //    dlsch_config_pdu_1_1->bandwidth_part_ind = dci->bandwidth_part_ind;
    /* FREQ_DOM_RESOURCE_ASSIGNMENT_DL */
    if (nr_ue_process_dci_freq_dom_resource_assignment(NULL,dlsch_config_pdu_1_1,0,n_RB_DLBWP,dci->frequency_domain_assignment.val) < 0) {
      LOG_W(MAC, "[%d.%d] Invalid frequency_domain_assignment. Possibly due to false DCI. Ignoring DCI!\n", frame, slot);
      return -1;
    }
    /* TIME_DOM_RESOURCE_ASSIGNMENT */
    if (nr_ue_process_dci_time_dom_resource_assignment(mac,NULL,dlsch_config_pdu_1_1,dci->time_domain_assignment.val,false) < 0) {
      LOG_W(MAC, "[%d.%d] Invalid time_domain_assignment. Possibly due to false DCI. Ignoring DCI!\n", frame, slot);
      return -1;
    }

    NR_PDSCH_TimeDomainResourceAllocationList_t *pdsch_TimeDomainAllocationList = NULL;
    if (mac->DLbwp[0]->bwp_Dedicated->pdsch_Config->choice.setup->pdsch_TimeDomainAllocationList)
      pdsch_TimeDomainAllocationList = mac->DLbwp[0]->bwp_Dedicated->pdsch_Config->choice.setup->pdsch_TimeDomainAllocationList->choice.setup;
    else if (mac->DLbwp[0]->bwp_Common->pdsch_ConfigCommon->choice.setup->pdsch_TimeDomainAllocationList)
      pdsch_TimeDomainAllocationList = mac->DLbwp[0]->bwp_Common->pdsch_ConfigCommon->choice.setup->pdsch_TimeDomainAllocationList;

    int mappingtype = pdsch_TimeDomainAllocationList->list.array[dci->time_domain_assignment.val]->mappingType;

    /* dmrs symbol positions*/
    dlsch_config_pdu_1_1->dlDmrsSymbPos = fill_dmrs_mask(pdsch_config,
							 mac->scc->dmrs_TypeA_Position,
							 dlsch_config_pdu_1_1->number_symbols,
<<<<<<< HEAD
               dlsch_config_pdu_1_1->start_symbol);
    dlsch_config_pdu_1_1->dmrsConfigType = mac->DLbwp[dl_bwp_id-1]->bwp_Dedicated->pdsch_Config->choice.setup->dmrs_DownlinkForPDSCH_MappingTypeA->choice.setup->dmrs_Type == NULL ? NFAPI_NR_DMRS_TYPE1 : NFAPI_NR_DMRS_TYPE2;
=======
               dlsch_config_pdu_1_1->start_symbol,
               mappingtype);
    dlsch_config_pdu_1_1->dmrsConfigType = mac->DLbwp[dl_bwp_id-1]->bwp_Dedicated->pdsch_Config->choice.setup->dmrs_DownlinkForPDSCH_MappingTypeA->choice.setup->dmrs_Type == NULL ? 0 : 1;
>>>>>>> bee7e57b
    /* TODO: fix number of DM-RS CDM groups without data according to subclause 5.1.6.2 of 3GPP TS 38.214,
             using tables 7.3.1.2.2-1, 7.3.1.2.2-2, 7.3.1.2.2-3, 7.3.1.2.2-4 of 3GPP TS 38.212 */
    dlsch_config_pdu_1_1->n_dmrs_cdm_groups = 1;
    /* VRB_TO_PRB_MAPPING */
    if ((pdsch_config->resourceAllocation == 1) && (pdsch_config->vrb_ToPRB_Interleaver != NULL))
      dlsch_config_pdu_1_1->vrb_to_prb_mapping = (dci->vrb_to_prb_mapping.val == 0) ? vrb_to_prb_mapping_non_interleaved:vrb_to_prb_mapping_interleaved;
    /* PRB_BUNDLING_SIZE_IND */
    dlsch_config_pdu_1_1->prb_bundling_size_ind = dci->prb_bundling_size_indicator.val;
    /* RATE_MATCHING_IND */
    dlsch_config_pdu_1_1->rate_matching_ind = dci->rate_matching_indicator.val;
    /* ZP_CSI_RS_TRIGGER */
    dlsch_config_pdu_1_1->zp_csi_rs_trigger = dci->zp_csi_rs_trigger.val;
    /* MCS (for transport block 1)*/
    dlsch_config_pdu_1_1->mcs = dci->mcs;
    // Basic sanity check for MCS value to check for a false or erroneous DCI
    if (dlsch_config_pdu_1_1->mcs > 28) {
      LOG_W(MAC, "[%d.%d] MCS value %d out of bounds! Possibly due to false DCI. Ignoring DCI!\n", frame, slot, dlsch_config_pdu_1_1->mcs);
      return -1;
    }
    /* NDI (for transport block 1)*/
    dlsch_config_pdu_1_1->ndi = dci->ndi;
    /* RV (for transport block 1)*/
    dlsch_config_pdu_1_1->rv = dci->rv;
    /* MCS (for transport block 2)*/
    dlsch_config_pdu_1_1->tb2_mcs = dci->mcs2.val;
    // Basic sanity check for MCS value to check for a false or erroneous DCI
    if (dlsch_config_pdu_1_1->tb2_mcs > 28) {
      LOG_W(MAC, "[%d.%d] MCS value %d out of bounds! Possibly due to false DCI. Ignoring DCI!\n", frame, slot, dlsch_config_pdu_1_1->tb2_mcs);
      return -1;
    }
    /* NDI (for transport block 2)*/
    dlsch_config_pdu_1_1->tb2_ndi = dci->ndi2.val;
    /* RV (for transport block 2)*/
    dlsch_config_pdu_1_1->tb2_rv = dci->rv2.val;
    /* HARQ_PROCESS_NUMBER */
    dlsch_config_pdu_1_1->harq_process_nbr = dci->harq_pid;
    /* DAI */
    dlsch_config_pdu_1_1->dai = dci->dai[0].val;
    /* TPC_PUCCH */
    // according to TS 38.213 Table 7.2.1-1
    if (dci->tpc == 0) dlsch_config_pdu_1_1->accumulated_delta_PUCCH = -1;
    if (dci->tpc == 1) dlsch_config_pdu_1_1->accumulated_delta_PUCCH = 0;
    if (dci->tpc == 2) dlsch_config_pdu_1_1->accumulated_delta_PUCCH = 1;
    if (dci->tpc == 3) dlsch_config_pdu_1_1->accumulated_delta_PUCCH = 3;
    /* PUCCH_RESOURCE_IND */
    dlsch_config_pdu_1_1->pucch_resource_id = dci->pucch_resource_indicator;
    // Sanity check for pucch_resource_indicator value received to check for false DCI.
    valid = 0;
    pucch_res_set_cnt = mac->ULbwp[0]->bwp_Dedicated->pucch_Config->choice.setup->resourceSetToAddModList->list.count;
    for (int id = 0; id < pucch_res_set_cnt; id++) {
      if (dlsch_config_pdu_1_1->pucch_resource_id < mac->ULbwp[0]->bwp_Dedicated->pucch_Config->choice.setup->resourceSetToAddModList->list.array[id]->resourceList.list.count) {
        valid = 1;
        break;
      }
    }
    if (!valid) {
      LOG_W(MAC, "[%d.%d] pucch_resource_indicator value %d is out of bounds. Possibly due to false DCI. Ignoring DCI!\n", frame, slot, dlsch_config_pdu_1_1->pucch_resource_id);
      return -1;
    }

    /* PDSCH_TO_HARQ_FEEDBACK_TIME_IND */
    // according to TS 38.213 Table 9.2.3-1
    NR_BWP_Id_t ul_bwp_id = mac->UL_BWP_Id;
    dlsch_config_pdu_1_1->pdsch_to_harq_feedback_time_ind =
      mac->ULbwp[ul_bwp_id-1]->bwp_Dedicated->pucch_Config->choice.setup->dl_DataToUL_ACK->list.array[dci->pdsch_to_harq_feedback_timing_indicator.val][0];

    /* ANTENNA_PORTS */
    uint8_t n_codewords = 1; // FIXME!!!
    long *max_length = NULL;
    long *dmrs_type = NULL;
    if (pdsch_config->dmrs_DownlinkForPDSCH_MappingTypeA) {
      max_length = pdsch_config->dmrs_DownlinkForPDSCH_MappingTypeA->choice.setup->maxLength;
      dmrs_type = pdsch_config->dmrs_DownlinkForPDSCH_MappingTypeA->choice.setup->dmrs_Type;
    }
    if (pdsch_config->dmrs_DownlinkForPDSCH_MappingTypeB) {
      max_length = pdsch_config->dmrs_DownlinkForPDSCH_MappingTypeB->choice.setup->maxLength;
      dmrs_type = pdsch_config->dmrs_DownlinkForPDSCH_MappingTypeB->choice.setup->dmrs_Type;
    }
    if ((dmrs_type == NULL) && (max_length == NULL)){
      // Table 7.3.1.2.2-1: Antenna port(s) (1000 + DMRS port), dmrs-Type=1, maxLength=1
      dlsch_config_pdu_1_1->n_dmrs_cdm_groups = table_7_3_2_3_3_1[dci->antenna_ports.val][0];
      dlsch_config_pdu_1_1->dmrs_ports[0]     = table_7_3_2_3_3_1[dci->antenna_ports.val][1];
      dlsch_config_pdu_1_1->dmrs_ports[1]     = table_7_3_2_3_3_1[dci->antenna_ports.val][2];
      dlsch_config_pdu_1_1->dmrs_ports[2]     = table_7_3_2_3_3_1[dci->antenna_ports.val][3];
      dlsch_config_pdu_1_1->dmrs_ports[3]     = table_7_3_2_3_3_1[dci->antenna_ports.val][4];
    }
    if ((dmrs_type == NULL) && (max_length != NULL)){
      // Table 7.3.1.2.2-2: Antenna port(s) (1000 + DMRS port), dmrs-Type=1, maxLength=2
      if (n_codewords == 1) {
	dlsch_config_pdu_1_1->n_dmrs_cdm_groups = table_7_3_2_3_3_2_oneCodeword[dci->antenna_ports.val][0];
	dlsch_config_pdu_1_1->dmrs_ports[0]     = table_7_3_2_3_3_2_oneCodeword[dci->antenna_ports.val][1];
	dlsch_config_pdu_1_1->dmrs_ports[1]     = table_7_3_2_3_3_2_oneCodeword[dci->antenna_ports.val][2];
	dlsch_config_pdu_1_1->dmrs_ports[2]     = table_7_3_2_3_3_2_oneCodeword[dci->antenna_ports.val][3];
	dlsch_config_pdu_1_1->dmrs_ports[3]     = table_7_3_2_3_3_2_oneCodeword[dci->antenna_ports.val][4];
	dlsch_config_pdu_1_1->n_front_load_symb = table_7_3_2_3_3_2_oneCodeword[dci->antenna_ports.val][5];
      }
      if (n_codewords == 2) {
	dlsch_config_pdu_1_1->n_dmrs_cdm_groups = table_7_3_2_3_3_2_twoCodeword[dci->antenna_ports.val][0];
	dlsch_config_pdu_1_1->dmrs_ports[0]     = table_7_3_2_3_3_2_twoCodeword[dci->antenna_ports.val][1];
	dlsch_config_pdu_1_1->dmrs_ports[1]     = table_7_3_2_3_3_2_twoCodeword[dci->antenna_ports.val][2];
	dlsch_config_pdu_1_1->dmrs_ports[2]     = table_7_3_2_3_3_2_twoCodeword[dci->antenna_ports.val][3];
	dlsch_config_pdu_1_1->dmrs_ports[3]     = table_7_3_2_3_3_2_twoCodeword[dci->antenna_ports.val][4];
	dlsch_config_pdu_1_1->dmrs_ports[4]     = table_7_3_2_3_3_2_twoCodeword[dci->antenna_ports.val][5];
	dlsch_config_pdu_1_1->dmrs_ports[5]     = table_7_3_2_3_3_2_twoCodeword[dci->antenna_ports.val][6];
	dlsch_config_pdu_1_1->dmrs_ports[6]     = table_7_3_2_3_3_2_twoCodeword[dci->antenna_ports.val][7];
	dlsch_config_pdu_1_1->dmrs_ports[7]     = table_7_3_2_3_3_2_twoCodeword[dci->antenna_ports.val][8];
	dlsch_config_pdu_1_1->n_front_load_symb = table_7_3_2_3_3_2_twoCodeword[dci->antenna_ports.val][9];
      }
    }
    if ((dmrs_type != NULL) && (max_length == NULL)){
      // Table 7.3.1.2.2-3: Antenna port(s) (1000 + DMRS port), dmrs-Type=2, maxLength=1
      if (n_codewords == 1) {
	dlsch_config_pdu_1_1->n_dmrs_cdm_groups = table_7_3_2_3_3_3_oneCodeword[dci->antenna_ports.val][0];
	dlsch_config_pdu_1_1->dmrs_ports[0]     = table_7_3_2_3_3_3_oneCodeword[dci->antenna_ports.val][1];
	dlsch_config_pdu_1_1->dmrs_ports[1]     = table_7_3_2_3_3_3_oneCodeword[dci->antenna_ports.val][2];
	dlsch_config_pdu_1_1->dmrs_ports[2]     = table_7_3_2_3_3_3_oneCodeword[dci->antenna_ports.val][3];
	dlsch_config_pdu_1_1->dmrs_ports[3]     = table_7_3_2_3_3_3_oneCodeword[dci->antenna_ports.val][4];
      }
      if (n_codewords == 2) {
	dlsch_config_pdu_1_1->n_dmrs_cdm_groups = table_7_3_2_3_3_3_twoCodeword[dci->antenna_ports.val][0];
	dlsch_config_pdu_1_1->dmrs_ports[0]     = table_7_3_2_3_3_3_twoCodeword[dci->antenna_ports.val][1];
	dlsch_config_pdu_1_1->dmrs_ports[1]     = table_7_3_2_3_3_3_twoCodeword[dci->antenna_ports.val][2];
	dlsch_config_pdu_1_1->dmrs_ports[2]     = table_7_3_2_3_3_3_twoCodeword[dci->antenna_ports.val][3];
	dlsch_config_pdu_1_1->dmrs_ports[3]     = table_7_3_2_3_3_3_twoCodeword[dci->antenna_ports.val][4];
	dlsch_config_pdu_1_1->dmrs_ports[4]     = table_7_3_2_3_3_3_twoCodeword[dci->antenna_ports.val][5];
	dlsch_config_pdu_1_1->dmrs_ports[5]     = table_7_3_2_3_3_3_twoCodeword[dci->antenna_ports.val][6];
      }
    }
    if ((dmrs_type != NULL) && (max_length != NULL)){
      // Table 7.3.1.2.2-4: Antenna port(s) (1000 + DMRS port), dmrs-Type=2, maxLength=2
      if (n_codewords == 1) {
	dlsch_config_pdu_1_1->n_dmrs_cdm_groups = table_7_3_2_3_3_4_oneCodeword[dci->antenna_ports.val][0];
	dlsch_config_pdu_1_1->dmrs_ports[0]     = table_7_3_2_3_3_4_oneCodeword[dci->antenna_ports.val][1];
	dlsch_config_pdu_1_1->dmrs_ports[1]     = table_7_3_2_3_3_4_oneCodeword[dci->antenna_ports.val][2];
	dlsch_config_pdu_1_1->dmrs_ports[2]     = table_7_3_2_3_3_4_oneCodeword[dci->antenna_ports.val][3];
	dlsch_config_pdu_1_1->dmrs_ports[3]     = table_7_3_2_3_3_4_oneCodeword[dci->antenna_ports.val][4];
	dlsch_config_pdu_1_1->n_front_load_symb = table_7_3_2_3_3_4_oneCodeword[dci->antenna_ports.val][5];
      }
      if (n_codewords == 2) {
	dlsch_config_pdu_1_1->n_dmrs_cdm_groups = table_7_3_2_3_3_4_twoCodeword[dci->antenna_ports.val][0];
	dlsch_config_pdu_1_1->dmrs_ports[0]     = table_7_3_2_3_3_4_twoCodeword[dci->antenna_ports.val][1];
	dlsch_config_pdu_1_1->dmrs_ports[1]     = table_7_3_2_3_3_4_twoCodeword[dci->antenna_ports.val][2];
	dlsch_config_pdu_1_1->dmrs_ports[2]     = table_7_3_2_3_3_4_twoCodeword[dci->antenna_ports.val][3];
	dlsch_config_pdu_1_1->dmrs_ports[3]     = table_7_3_2_3_3_4_twoCodeword[dci->antenna_ports.val][4];
	dlsch_config_pdu_1_1->dmrs_ports[4]     = table_7_3_2_3_3_4_twoCodeword[dci->antenna_ports.val][5];
	dlsch_config_pdu_1_1->dmrs_ports[5]     = table_7_3_2_3_3_4_twoCodeword[dci->antenna_ports.val][6];
	dlsch_config_pdu_1_1->dmrs_ports[6]     = table_7_3_2_3_3_4_twoCodeword[dci->antenna_ports.val][7];
	dlsch_config_pdu_1_1->dmrs_ports[7]     = table_7_3_2_3_3_4_twoCodeword[dci->antenna_ports.val][8];
	dlsch_config_pdu_1_1->n_front_load_symb = table_7_3_2_3_3_4_twoCodeword[dci->antenna_ports.val][9];
      }
    }
    /* TCI */
    if (mac->dl_config_request.dl_config_list[0].dci_config_pdu.dci_config_rel15.coreset.tci_present_in_dci == 1){
      // 0 bit if higher layer parameter tci-PresentInDCI is not enabled
      // otherwise 3 bits as defined in Subclause 5.1.5 of [6, TS38.214]
      dlsch_config_pdu_1_1->tci_state = dci->transmission_configuration_indication.val;
    }
    /* SRS_REQUEST */
    // if SUL is supported in the cell, there is an additional bit in this field and the value of this bit represents table 7.1.1.1-1 TS 38.212 FIXME!!!
    dlsch_config_pdu_1_1->srs_config.aperiodicSRS_ResourceTrigger = (dci->srs_request.val & 0x11); // as per Table 7.3.1.1.2-24 TS 38.212
    /* CBGTI */
    dlsch_config_pdu_1_1->cbgti = dci->cbgti.val;
    /* CBGFI */
    dlsch_config_pdu_1_1->codeBlockGroupFlushIndicator = dci->cbgfi.val;
    /* DMRS_SEQ_INI */
    //FIXME!!!

    //	    dl_config->dl_config_list[dl_config->number_pdus].dci_config_pdu.dci_config_rel15.N_RB_BWP = n_RB_DLBWP;
	    
    dl_config->dl_config_list[dl_config->number_pdus].pdu_type = FAPI_NR_DL_CONFIG_TYPE_DLSCH;
    LOG_D(MAC,"(nr_ue_procedures.c) pdu_type=%d\n\n",dl_config->dl_config_list[dl_config->number_pdus].pdu_type);
            
    dl_config->number_pdus = dl_config->number_pdus + 1;
    /* TODO same calculation for MCS table as done in UL */
    dlsch_config_pdu_1_1->mcs_table = (pdsch_config->mcs_Table) ? (*pdsch_config->mcs_Table + 1) : 0;
    /*PTRS configuration */
    if(mac->DLbwp[dl_bwp_id-1]->bwp_Dedicated->pdsch_Config->choice.setup->dmrs_DownlinkForPDSCH_MappingTypeA->choice.setup->phaseTrackingRS != NULL) {
      valid_ptrs_setup = set_dl_ptrs_values(mac->DLbwp[dl_bwp_id-1]->bwp_Dedicated->pdsch_Config->choice.setup->dmrs_DownlinkForPDSCH_MappingTypeA->choice.setup->phaseTrackingRS->choice.setup,
                                            dlsch_config_pdu_1_1->number_rbs, dlsch_config_pdu_1_1->mcs, dlsch_config_pdu_1_1->mcs_table,
                                            &dlsch_config_pdu_1_1->PTRSFreqDensity,&dlsch_config_pdu_1_1->PTRSTimeDensity,
                                            &dlsch_config_pdu_1_1->PTRSPortIndex,&dlsch_config_pdu_1_1->nEpreRatioOfPDSCHToPTRS,
                                            &dlsch_config_pdu_1_1->PTRSReOffset, dlsch_config_pdu_1_1->number_symbols);
      if(valid_ptrs_setup==true) {
        dlsch_config_pdu_1_1->pduBitmap |= 0x1;
        LOG_D(MAC, "DL PTRS values: PTRS time den: %d, PTRS freq den: %d\n", dlsch_config_pdu_1_1->PTRSTimeDensity, dlsch_config_pdu_1_1->PTRSFreqDensity);
      }
    }

    break;
  }

  case NR_DL_DCI_FORMAT_2_0:
    break;

  case NR_DL_DCI_FORMAT_2_1:        
    break;

  case NR_DL_DCI_FORMAT_2_2:        
    break;

  case NR_DL_DCI_FORMAT_2_3:
    break;

  default: 
    break;
  }


  if(rnti == SI_RNTI){

    //    }else if(rnti == mac->ra_rnti){

  }else if(rnti == P_RNTI){

  }else{  //  c-rnti

    ///  check if this is pdcch order 
    //dci->random_access_preamble_index;
    //dci->ss_pbch_index;
    //dci->prach_mask_index;

    ///  else normal DL-SCH grant
  }

  return ret;

}

int8_t nr_ue_get_SR(module_id_t module_idP, int CC_id, frame_t frameP, uint8_t eNB_id, uint16_t rnti, sub_frame_t subframe){

  return 0;
}

void nr_ue_send_sdu(nr_downlink_indication_t *dl_info, NR_UL_TIME_ALIGNMENT_t *ul_time_alignment, int pdu_id){

  VCD_SIGNAL_DUMPER_DUMP_FUNCTION_BY_NAME(VCD_SIGNAL_DUMPER_FUNCTIONS_UE_SEND_SDU, VCD_FUNCTION_IN);

  #if defined(ENABLE_MAC_PAYLOAD_DEBUG)
    LOG_T(MAC, "[UE %d] First 32 bytes of DLSCH : \n", module_idP);
    for (i = 0; i < 32; i++) {
      LOG_T(MAC, "%x.", sdu[i]);
    }
    LOG_T(MAC, "\n");
  #endif

  LOG_D(MAC, "In %s [%d.%d] Handling DLSCH PDU...\n", __FUNCTION__, dl_info->frame, dl_info->slot);

  // Processing MAC PDU
  // it parses MAC CEs subheaders, MAC CEs, SDU subheaderds and SDUs
  switch (dl_info->rx_ind->rx_indication_body[pdu_id].pdu_type){
    case FAPI_NR_RX_PDU_TYPE_DLSCH:
    nr_ue_process_mac_pdu(dl_info, ul_time_alignment, pdu_id);
    break;
    case FAPI_NR_RX_PDU_TYPE_RAR:
    nr_ue_process_rar(dl_info, ul_time_alignment, pdu_id);
    break;
    default:
    break;
  }

  VCD_SIGNAL_DUMPER_DUMP_FUNCTION_BY_NAME(VCD_SIGNAL_DUMPER_FUNCTIONS_UE_SEND_SDU, VCD_FUNCTION_OUT);

}

// N_RB configuration according to 7.3.1.0 (DCI size alignment) of TS 38.212
int get_n_rb(NR_UE_MAC_INST_t *mac, int rnti_type){

  int N_RB = 0, start_RB;
  switch(rnti_type) {
    case NR_RNTI_RA:
    case NR_RNTI_TC:
    case NR_RNTI_P: {
      NR_BWP_Id_t dl_bwp_id = mac->DL_BWP_Id;
      if (mac->DLbwp[dl_bwp_id-1]->bwp_Common->pdcch_ConfigCommon->choice.setup->controlResourceSetZero) {
        uint8_t coreset_id = 0; // assuming controlResourceSetId is 0 for controlResourceSetZero
        NR_ControlResourceSet_t *coreset = mac->coreset[dl_bwp_id-1][coreset_id];
        get_coreset_rballoc(coreset->frequencyDomainResources.buf,&N_RB,&start_RB);
      } else {
        N_RB = NRRIV2BW(mac->scc->downlinkConfigCommon->initialDownlinkBWP->genericParameters.locationAndBandwidth, MAX_BWP_SIZE);
      }
      break;
    }
    case NR_RNTI_SI:
      N_RB = mac->type0_PDCCH_CSS_config.num_rbs;
      break;
    case NR_RNTI_C:
      N_RB = NRRIV2BW(mac->DLbwp[0]->bwp_Common->genericParameters.locationAndBandwidth, MAX_BWP_SIZE);
      break;
  }
  return N_RB;

}

uint8_t nr_extract_dci_info(NR_UE_MAC_INST_t *mac,
                            uint8_t dci_format,
                            uint8_t dci_size,
                            uint16_t rnti,
                            uint64_t *dci_pdu,
                            dci_pdu_rel15_t *dci_pdu_rel15) {

  int rnti_type = get_rnti_type(mac, rnti);

  AssertFatal(mac->DLbwp[0] != NULL, "DLbwp[0] shouldn't be null here!\n");
  AssertFatal(mac->ULbwp[0] != NULL, "ULbwp[0] shouldn't be null here!\n");
  int N_RB = get_n_rb(mac, rnti_type);
  int N_RB_UL = (mac->scg != NULL) ? 
    NRRIV2BW(mac->ULbwp[0]->bwp_Common->genericParameters.locationAndBandwidth, MAX_BWP_SIZE) :
    NRRIV2BW(mac->scc->uplinkConfigCommon->initialUplinkBWP->genericParameters.locationAndBandwidth, MAX_BWP_SIZE);

  int pos=0;
  int fsize=0;

  switch(dci_format) {

  case NR_DL_DCI_FORMAT_1_0:
    switch(rnti_type) {
    case NR_RNTI_RA:
      // Freq domain assignment
      fsize = (int)ceil( log2( (N_RB*(N_RB+1))>>1 ) );
      pos=fsize;
      dci_pdu_rel15->frequency_domain_assignment.val = *dci_pdu>>(dci_size-pos)&((1<<fsize)-1);
#ifdef DEBUG_EXTRACT_DCI
      LOG_D(MAC,"frequency-domain assignment %d (%d bits) N_RB_BWP %d=> %d (0x%lx)\n",dci_pdu_rel15->frequency_domain_assignment.val,fsize,N_RB,dci_size-pos,*dci_pdu);
#endif
      // Time domain assignment
      pos+=4;
      dci_pdu_rel15->time_domain_assignment.val = (*dci_pdu >> (dci_size-pos))&0xf;
#ifdef DEBUG_EXTRACT_DCI
      LOG_D(MAC,"time-domain assignment %d  (4 bits)=> %d (0x%lx)\n",dci_pdu_rel15->time_domain_assignment.val,dci_size-pos,*dci_pdu);
#endif
      // VRB to PRB mapping
	
      pos++;
      dci_pdu_rel15->vrb_to_prb_mapping.val = (*dci_pdu>>(dci_size-pos))&0x1;
#ifdef DEBUG_EXTRACT_DCI
      LOG_D(MAC,"vrb to prb mapping %d  (1 bits)=> %d (0x%lx)\n",dci_pdu_rel15->vrb_to_prb_mapping.val,dci_size-pos,*dci_pdu);
#endif
      // MCS
      pos+=5;
      dci_pdu_rel15->mcs = (*dci_pdu>>(dci_size-pos))&0x1f;
#ifdef DEBUG_EXTRACT_DCI
      LOG_D(MAC,"mcs %d  (5 bits)=> %d (0x%lx)\n",dci_pdu_rel15->mcs,dci_size-pos,*dci_pdu);
#endif
      // TB scaling
      pos+=2;
      dci_pdu_rel15->tb_scaling = (*dci_pdu>>(dci_size-pos))&0x3;
#ifdef DEBUG_EXTRACT_DCI
      LOG_D(MAC,"tb_scaling %d  (2 bits)=> %d (0x%lx)\n",dci_pdu_rel15->tb_scaling,dci_size-pos,*dci_pdu);
#endif
      break;

    case NR_RNTI_C:

      //Identifier for DCI formats
      pos++;
      dci_pdu_rel15->format_indicator = (*dci_pdu>>(dci_size-pos))&1;
      if (dci_pdu_rel15->format_indicator == 0)
        return 1; // discard dci, format indicator not corresponding to dci_format
#ifdef DEBUG_EXTRACT_DCI
      LOG_D(MAC,"Format indicator %d (%d bits) N_RB_BWP %d => %d (0x%lx)\n",dci_pdu_rel15->format_indicator,1,N_RB,dci_size-pos,*dci_pdu);
#endif
      // Freq domain assignment (275rb >> fsize = 16)
      fsize = (int)ceil( log2( (N_RB*(N_RB+1))>>1 ) );
      pos+=fsize;
      dci_pdu_rel15->frequency_domain_assignment.val = (*dci_pdu>>(dci_size-pos))&((1<<fsize)-1);
  	
#ifdef DEBUG_EXTRACT_DCI
      LOG_D(MAC,"Freq domain assignment %d (%d bits)=> %d (0x%lx)\n",dci_pdu_rel15->frequency_domain_assignment.val,fsize,dci_size-pos,*dci_pdu);
#endif
    	
      uint16_t is_ra = 1;
      for (int i=0; i<fsize; i++)
	if (!((dci_pdu_rel15->frequency_domain_assignment.val>>i)&1)) {
	  is_ra = 0;
	  break;
	}
      if (is_ra) //fsize are all 1  38.212 p86
	{
	  // ra_preamble_index 6 bits
	  pos+=6;
	  dci_pdu_rel15->ra_preamble_index = (*dci_pdu>>(dci_size-pos))&0x3f;
	    
	  // UL/SUL indicator  1 bit
	  pos++;
	  dci_pdu_rel15->ul_sul_indicator.val = (*dci_pdu>>(dci_size-pos))&1;
	    
	  // SS/PBCH index  6 bits
	  pos+=6;
	  dci_pdu_rel15->ss_pbch_index = (*dci_pdu>>(dci_size-pos))&0x3f;
	    
	  //  prach_mask_index  4 bits
	  pos+=4;
	  dci_pdu_rel15->prach_mask_index = (*dci_pdu>>(dci_size-pos))&0xf;
	    
	}  //end if
      else {
	  
	// Time domain assignment 4bit
		  
	pos+=4;
	dci_pdu_rel15->time_domain_assignment.val = (*dci_pdu>>(dci_size-pos))&0xf;
#ifdef DEBUG_EXTRACT_DCI
	LOG_D(MAC,"Time domain assignment %d (%d bits)=> %d (0x%lx)\n",dci_pdu_rel15->time_domain_assignment.val,4,dci_size-pos,*dci_pdu);
#endif
	  
	// VRB to PRB mapping  1bit
	pos++;
	dci_pdu_rel15->vrb_to_prb_mapping.val = (*dci_pdu>>(dci_size-pos))&1;
#ifdef DEBUG_EXTRACT_DCI
	LOG_D(MAC,"VRB to PRB %d (%d bits)=> %d (0x%lx)\n",dci_pdu_rel15->vrb_to_prb_mapping.val,1,dci_size-pos,*dci_pdu);
#endif
	
	// MCS 5bit  //bit over 32, so dci_pdu ++
	pos+=5;
	dci_pdu_rel15->mcs = (*dci_pdu>>(dci_size-pos))&0x1f;
#ifdef DEBUG_EXTRACT_DCI
	LOG_D(MAC,"MCS %d (%d bits)=> %d (0x%lx)\n",dci_pdu_rel15->mcs,5,dci_size-pos,*dci_pdu);
#endif
	  
	// New data indicator 1bit
	pos++;
	dci_pdu_rel15->ndi = (*dci_pdu>>(dci_size-pos))&1;
#ifdef DEBUG_EXTRACT_DCI
	LOG_D(MAC,"NDI %d (%d bits)=> %d (0x%lx)\n",dci_pdu_rel15->ndi,1,dci_size-pos,*dci_pdu);
#endif      
	  
	// Redundancy version  2bit
	pos+=2;
	dci_pdu_rel15->rv = (*dci_pdu>>(dci_size-pos))&0x3;
#ifdef DEBUG_EXTRACT_DCI
	LOG_D(MAC,"RV %d (%d bits)=> %d (0x%lx)\n",dci_pdu_rel15->rv,2,dci_size-pos,*dci_pdu);
#endif
	  
	// HARQ process number  4bit
	pos+=4;
	dci_pdu_rel15->harq_pid  = (*dci_pdu>>(dci_size-pos))&0xf;
#ifdef DEBUG_EXTRACT_DCI
	LOG_D(MAC,"HARQ_PID %d (%d bits)=> %d (0x%lx)\n",dci_pdu_rel15->harq_pid,4,dci_size-pos,*dci_pdu);
#endif
	  
	// Downlink assignment index  2bit
	pos+=2;
	dci_pdu_rel15->dai[0].val = (*dci_pdu>>(dci_size-pos))&3;
#ifdef DEBUG_EXTRACT_DCI
	LOG_D(MAC,"DAI %d (%d bits)=> %d (0x%lx)\n",dci_pdu_rel15->dai[0].val,2,dci_size-pos,*dci_pdu);
#endif
	  
	// TPC command for scheduled PUCCH  2bit
	pos+=2;
	dci_pdu_rel15->tpc = (*dci_pdu>>(dci_size-pos))&3;
#ifdef DEBUG_EXTRACT_DCI
	LOG_D(MAC,"TPC %d (%d bits)=> %d (0x%lx)\n",dci_pdu_rel15->tpc,2,dci_size-pos,*dci_pdu);
#endif
	  
	// PUCCH resource indicator  3bit
	pos+=3;
	dci_pdu_rel15->pucch_resource_indicator = (*dci_pdu>>(dci_size-pos))&0x7;
#ifdef DEBUG_EXTRACT_DCI
	LOG_D(MAC,"PUCCH RI %d (%d bits)=> %d (0x%lx)\n",dci_pdu_rel15->pucch_resource_indicator,3,dci_size-pos,*dci_pdu);
#endif
	  
	// PDSCH-to-HARQ_feedback timing indicator 3bit
	pos+=3;
	dci_pdu_rel15->pdsch_to_harq_feedback_timing_indicator.val = (*dci_pdu>>(dci_size-pos))&0x7;
#ifdef DEBUG_EXTRACT_DCI
	LOG_D(MAC,"PDSCH to HARQ TI %d (%d bits)=> %d (0x%lx)\n",dci_pdu_rel15->pdsch_to_harq_feedback_timing_indicator.val,3,dci_size-pos,*dci_pdu);
#endif
	  
      } //end else
      break;

    case NR_RNTI_P:
      /*
      // Short Messages Indicator  E2 bits
      for (int i=0; i<2; i++)
      dci_pdu |= (((uint64_t)dci_pdu_rel15->short_messages_indicator>>(1-i))&1)<<(dci_size-pos++);
      // Short Messages  E8 bits
      for (int i=0; i<8; i++)
      *dci_pdu |= (((uint64_t)dci_pdu_rel15->short_messages>>(7-i))&1)<<(dci_size-pos++);
      // Freq domain assignment 0-16 bit
      fsize = (int)ceil( log2( (N_RB*(N_RB+1))>>1 ) );
      for (int i=0; i<fsize; i++)
      *dci_pdu |= (((uint64_t)dci_pdu_rel15->frequency_domain_assignment>>(fsize-i-1))&1)<<(dci_size-pos++);
      // Time domain assignment 4 bit
      for (int i=0; i<4; i++)
      *dci_pdu |= (((uint64_t)dci_pdu_rel15->time_domain_assignment>>(3-i))&1)<<(dci_size-pos++);
      // VRB to PRB mapping 1 bit
      *dci_pdu |= ((uint64_t)dci_pdu_rel15->vrb_to_prb_mapping.val&1)<<(dci_size-pos++);
      // MCS 5 bit
      for (int i=0; i<5; i++)
      *dci_pdu |= (((uint64_t)dci_pdu_rel15->mcs>>(4-i))&1)<<(dci_size-pos++);
	
      // TB scaling 2 bit
      for (int i=0; i<2; i++)
      *dci_pdu |= (((uint64_t)dci_pdu_rel15->tb_scaling>>(1-i))&1)<<(dci_size-pos++);
      */	
	
      break;
  	
    case NR_RNTI_SI:

        // Freq domain assignment 0-16 bit
        fsize = (int)ceil( log2( (N_RB*(N_RB+1))>>1 ) );
        pos+=fsize;
        dci_pdu_rel15->frequency_domain_assignment.val = (*dci_pdu>>(dci_size-pos))&((1<<fsize)-1);

        // Time domain assignment 4 bit
        pos+=4;
        dci_pdu_rel15->time_domain_assignment.val = (*dci_pdu>>(dci_size-pos))&0xf;

        // VRB to PRB mapping 1 bit
        pos++;
        dci_pdu_rel15->vrb_to_prb_mapping.val = (*dci_pdu>>(dci_size-pos))&0x1;

        // MCS 5bit  //bit over 32, so dci_pdu ++
        pos+=5;
        dci_pdu_rel15->mcs = (*dci_pdu>>(dci_size-pos))&0x1f;

        // Redundancy version  2 bit
        pos+=2;
        dci_pdu_rel15->rv = (*dci_pdu>>(dci_size-pos))&3;

        // System information indicator 1 bit
        pos++;
        dci_pdu_rel15->system_info_indicator = (*dci_pdu>>(dci_size-pos))&0x1;

        LOG_D(MAC,"N_RB = %i\n", N_RB);
        LOG_D(MAC,"dci_size = %i\n", dci_size);
        LOG_D(MAC,"fsize = %i\n", fsize);
        LOG_D(MAC,"dci_pdu_rel15->frequency_domain_assignment.val = %i\n", dci_pdu_rel15->frequency_domain_assignment.val);
        LOG_D(MAC,"dci_pdu_rel15->time_domain_assignment.val = %i\n", dci_pdu_rel15->time_domain_assignment.val);
        LOG_D(MAC,"dci_pdu_rel15->vrb_to_prb_mapping.val = %i\n", dci_pdu_rel15->vrb_to_prb_mapping.val);
        LOG_D(MAC,"dci_pdu_rel15->mcs = %i\n", dci_pdu_rel15->mcs);
        LOG_D(MAC,"dci_pdu_rel15->rv = %i\n", dci_pdu_rel15->rv);
        LOG_D(MAC,"dci_pdu_rel15->system_info_indicator = %i\n", dci_pdu_rel15->system_info_indicator);

      break;
	
    case NR_RNTI_TC:

      // indicating a DL DCI format - 1 bit
      pos++;
      dci_pdu_rel15->format_indicator = (*dci_pdu>>(dci_size-pos))&1;

      if (dci_pdu_rel15->format_indicator == 0)
        return 1; // discard dci, format indicator not corresponding to dci_format

        // Freq domain assignment 0-16 bit
      fsize = (int)ceil( log2( (N_RB*(N_RB+1))>>1 ) );
      pos+=fsize;
      dci_pdu_rel15->frequency_domain_assignment.val = (*dci_pdu>>(dci_size-pos))&((1<<fsize)-1);

      // Time domain assignment - 4 bits
      pos+=4;
      dci_pdu_rel15->time_domain_assignment.val = (*dci_pdu>>(dci_size-pos))&0xf;

      // VRB to PRB mapping - 1 bit
      pos++;
      dci_pdu_rel15->vrb_to_prb_mapping.val = (*dci_pdu>>(dci_size-pos))&1;

      // MCS 5bit  //bit over 32, so dci_pdu ++
      pos+=5;
      dci_pdu_rel15->mcs = (*dci_pdu>>(dci_size-pos))&0x1f;

      // New data indicator - 1 bit
      pos++;
      dci_pdu_rel15->ndi = (*dci_pdu>>(dci_size-pos))&1;

      // Redundancy version - 2 bits
      pos+=2;
      dci_pdu_rel15->rv = (*dci_pdu>>(dci_size-pos))&3;

      // HARQ process number - 4 bits
      pos+=4;
      dci_pdu_rel15->harq_pid = (*dci_pdu>>(dci_size-pos))&0xf;

      // Downlink assignment index - 2 bits
      pos+=2;
      dci_pdu_rel15->dai[0].val = (*dci_pdu>>(dci_size-pos))&3;

      // TPC command for scheduled PUCCH - 2 bits
      pos+=2;
      dci_pdu_rel15->tpc  = (*dci_pdu>>(dci_size-pos))&3;

      // PUCCH resource indicator - 3 bits
      pos+=3;
      dci_pdu_rel15->pucch_resource_indicator = (*dci_pdu>>(dci_size-pos))&7;

      // PDSCH-to-HARQ_feedback timing indicator - 3 bits
      pos+=3;
      dci_pdu_rel15->pdsch_to_harq_feedback_timing_indicator.val = (*dci_pdu>>(dci_size-pos))&7;

      LOG_D(NR_MAC,"N_RB = %i\n", N_RB);
      LOG_D(NR_MAC,"dci_size = %i\n", dci_size);
      LOG_D(NR_MAC,"fsize = %i\n", fsize);
      LOG_D(NR_MAC,"dci_pdu_rel15->format_indicator = %i\n", dci_pdu_rel15->format_indicator);
      LOG_D(NR_MAC,"dci_pdu_rel15->frequency_domain_assignment.val = %i\n", dci_pdu_rel15->frequency_domain_assignment.val);
      LOG_D(NR_MAC,"dci_pdu_rel15->time_domain_assignment.val = %i\n", dci_pdu_rel15->time_domain_assignment.val);
      LOG_D(NR_MAC,"dci_pdu_rel15->vrb_to_prb_mapping.val = %i\n", dci_pdu_rel15->vrb_to_prb_mapping.val);
      LOG_D(NR_MAC,"dci_pdu_rel15->mcs = %i\n", dci_pdu_rel15->mcs);
      LOG_D(NR_MAC,"dci_pdu_rel15->rv = %i\n", dci_pdu_rel15->rv);
      LOG_D(NR_MAC,"dci_pdu_rel15->harq_pid = %i\n", dci_pdu_rel15->harq_pid);
      LOG_D(NR_MAC,"dci_pdu_rel15->dai[0].val = %i\n", dci_pdu_rel15->dai[0].val);
      LOG_D(NR_MAC,"dci_pdu_rel15->tpc = %i\n", dci_pdu_rel15->tpc);
      LOG_D(NR_MAC,"dci_pdu_rel15->pucch_resource_indicator = %i\n", dci_pdu_rel15->pucch_resource_indicator);
      LOG_D(NR_MAC,"dci_pdu_rel15->pdsch_to_harq_feedback_timing_indicator.val = %i\n", dci_pdu_rel15->pdsch_to_harq_feedback_timing_indicator.val);

      break;
    }
    break;
  
  case NR_UL_DCI_FORMAT_0_0:
    switch(rnti_type)
      {
      case NR_RNTI_C:
        //Identifier for DCI formats
        pos++;
        dci_pdu_rel15->format_indicator = (*dci_pdu>>(dci_size-pos))&1;
        if (dci_pdu_rel15->format_indicator == 1)
          return 1; // discard dci, format indicator not corresponding to dci_format
	fsize = (int)ceil( log2( (N_RB_UL*(N_RB_UL+1))>>1 ) );
	pos+=fsize;
	dci_pdu_rel15->frequency_domain_assignment.val = (*dci_pdu>>(dci_size-pos))&((1<<fsize)-1);
	// Time domain assignment 4bit
	pos+=4;
	dci_pdu_rel15->time_domain_assignment.val = (*dci_pdu>>(dci_size-pos))&0xf;
	// Frequency hopping flag  E1 bit
	pos++;
	dci_pdu_rel15->frequency_hopping_flag.val= (*dci_pdu>>(dci_size-pos))&1;
	// MCS  5 bit
	pos+=5;
	dci_pdu_rel15->mcs= (*dci_pdu>>(dci_size-pos))&0x1f;
	// New data indicator 1bit
	pos++;
	dci_pdu_rel15->ndi= (*dci_pdu>>(dci_size-pos))&1;
	// Redundancy version  2bit
	pos+=2;
	dci_pdu_rel15->rv= (*dci_pdu>>(dci_size-pos))&3;
	// HARQ process number  4bit
	pos+=4;
	dci_pdu_rel15->harq_pid = (*dci_pdu>>(dci_size-pos))&0xf;
	// TPC command for scheduled PUSCH  E2 bits
	pos+=2;
	dci_pdu_rel15->tpc = (*dci_pdu>>(dci_size-pos))&3;
	// UL/SUL indicator  E1 bit
	/* commented for now (RK): need to get this from BWP descriptor
	   if (cfg->pucch_config.pucch_GroupHopping.value)
	   dci_pdu->= ((uint64_t)*dci_pdu>>(dci_size-pos)ul_sul_indicator&1)<<(dci_size-pos++);
	*/
	break;
	
      case NR_RNTI_TC:
	/*	
	// indicating a DL DCI format 1bit
	dci_pdu->= (*dci_pdu>>(dci_size-pos)format_indicator&1)<<(dci_size-pos++);
	// Freq domain assignment  max 16 bit
	fsize = (int)ceil( log2( (N_RB_UL*(N_RB_UL+1))>>1 ) );
	for (int i=0; i<fsize; i++)
	dci_pdu->= ((*dci_pdu>>(dci_size-pos)frequency_domain_assignment>>(fsize-i-1))&1)<<(dci_size-pos++);
	// Time domain assignment 4bit
	for (int i=0; i<4; i++)
	dci_pdu->= (((uint64_t)*dci_pdu>>(dci_size-pos)time_domain_assignment>>(3-i))&1)<<(dci_size-pos++);
	// Frequency hopping flag  E1 bit
	dci_pdu->= ((uint64_t)*dci_pdu>>(dci_size-pos)frequency_hopping_flag&1)<<(dci_size-pos++);
	// MCS  5 bit
	for (int i=0; i<5; i++)
	dci_pdu->= (((uint64_t)*dci_pdu>>(dci_size-pos)mcs>>(4-i))&1)<<(dci_size-pos++);
	// New data indicator 1bit
	dci_pdu->= ((uint64_t)*dci_pdu>>(dci_size-pos)ndi&1)<<(dci_size-pos++);
	// Redundancy version  2bit
	for (int i=0; i<2; i++)
	dci_pdu->= (((uint64_t)*dci_pdu>>(dci_size-pos)rv>>(1-i))&1)<<(dci_size-pos++);
	// HARQ process number  4bit
	for (int i=0; i<4; i++)
	*dci_pdu  |= (((uint64_t)*dci_pdu>>(dci_size-pos)harq_pid>>(3-i))&1)<<(dci_size-pos++);
	
	// TPC command for scheduled PUSCH  E2 bits
	for (int i=0; i<2; i++)
	dci_pdu->= (((uint64_t)*dci_pdu>>(dci_size-pos)tpc>>(1-i))&1)<<(dci_size-pos++);
	*/	
	// UL/SUL indicator  E1 bit
	/*
	  commented for now (RK): need to get this information from BWP descriptor
	  if (cfg->pucch_config.pucch_GroupHopping.value)
	  dci_pdu->= ((uint64_t)dci_pdu_rel15->ul_sul_indicator&1)<<(dci_size-pos++);
	*/
	break;
	
      }
    break;

  case NR_DL_DCI_FORMAT_1_1:
  switch(rnti_type)
    {
      case NR_RNTI_C:
        //Identifier for DCI formats
        pos++;
        dci_pdu_rel15->format_indicator = (*dci_pdu>>(dci_size-pos))&1;
        if (dci_pdu_rel15->format_indicator == 0)
          return 1; // discard dci, format indicator not corresponding to dci_format
        // Carrier indicator
        pos+=dci_pdu_rel15->carrier_indicator.nbits;
        dci_pdu_rel15->carrier_indicator.val = (*dci_pdu>>(dci_size-pos))&((1<<dci_pdu_rel15->carrier_indicator.nbits)-1);
        // BWP Indicator
        pos+=dci_pdu_rel15->bwp_indicator.nbits;
        dci_pdu_rel15->bwp_indicator.val = (*dci_pdu>>(dci_size-pos))&((1<<dci_pdu_rel15->bwp_indicator.nbits)-1);
        // Frequency domain resource assignment
        pos+=dci_pdu_rel15->frequency_domain_assignment.nbits;
        dci_pdu_rel15->frequency_domain_assignment.val = (*dci_pdu>>(dci_size-pos))&((1<<dci_pdu_rel15->frequency_domain_assignment.nbits)-1);
        // Time domain resource assignment
        pos+=dci_pdu_rel15->time_domain_assignment.nbits;
        dci_pdu_rel15->time_domain_assignment.val = (*dci_pdu>>(dci_size-pos))&((1<<dci_pdu_rel15->time_domain_assignment.nbits)-1);
        // VRB-to-PRB mapping
        pos+=dci_pdu_rel15->vrb_to_prb_mapping.nbits;
        dci_pdu_rel15->vrb_to_prb_mapping.val = (*dci_pdu>>(dci_size-pos))&((1<<dci_pdu_rel15->vrb_to_prb_mapping.nbits)-1);
        // PRB bundling size indicator
        pos+=dci_pdu_rel15->prb_bundling_size_indicator.nbits;
        dci_pdu_rel15->prb_bundling_size_indicator.val = (*dci_pdu>>(dci_size-pos))&((1<<dci_pdu_rel15->prb_bundling_size_indicator.nbits)-1);
        // Rate matching indicator
        pos+=dci_pdu_rel15->rate_matching_indicator.nbits;
        dci_pdu_rel15->rate_matching_indicator.val = (*dci_pdu>>(dci_size-pos))&((1<<dci_pdu_rel15->rate_matching_indicator.nbits)-1);
        // ZP CSI-RS trigger
        pos+=dci_pdu_rel15->zp_csi_rs_trigger.nbits;
        dci_pdu_rel15->zp_csi_rs_trigger.val = (*dci_pdu>>(dci_size-pos))&((1<<dci_pdu_rel15->zp_csi_rs_trigger.nbits)-1);
        //TB1
        // MCS 5bit
        pos+=5;
        dci_pdu_rel15->mcs = (*dci_pdu>>(dci_size-pos))&0x1f;
        // New data indicator 1bit
        pos+=1;
        dci_pdu_rel15->ndi = (*dci_pdu>>(dci_size-pos))&0x1;
        // Redundancy version  2bit
        pos+=2;
        dci_pdu_rel15->rv = (*dci_pdu>>(dci_size-pos))&0x3;
        //TB2
        // MCS 5bit
        pos+=dci_pdu_rel15->mcs2.nbits;
        dci_pdu_rel15->mcs2.val = (*dci_pdu>>(dci_size-pos))&((1<<dci_pdu_rel15->mcs2.nbits)-1);
        // New data indicator 1bit
        pos+=dci_pdu_rel15->ndi2.nbits;
        dci_pdu_rel15->ndi2.val = (*dci_pdu>>(dci_size-pos))&((1<<dci_pdu_rel15->ndi2.nbits)-1);
        // Redundancy version  2bit
        pos+=dci_pdu_rel15->rv2.nbits;
        dci_pdu_rel15->rv2.val = (*dci_pdu>>(dci_size-pos))&((1<<dci_pdu_rel15->rv2.nbits)-1);
        // HARQ process number  4bit
        pos+=4;
        dci_pdu_rel15->harq_pid = (*dci_pdu>>(dci_size-pos))&0xf;
        // Downlink assignment index
        pos+=dci_pdu_rel15->dai[0].nbits;
        dci_pdu_rel15->dai[0].val = (*dci_pdu>>(dci_size-pos))&((1<<dci_pdu_rel15->dai[0].nbits)-1);
        // TPC command for scheduled PUCCH  2bit
        pos+=2;
        dci_pdu_rel15->tpc = (*dci_pdu>>(dci_size-pos))&0x3;
        // PUCCH resource indicator  3bit
        pos+=3;
        dci_pdu_rel15->pucch_resource_indicator = (*dci_pdu>>(dci_size-pos))&0x3;
        // PDSCH-to-HARQ_feedback timing indicator
        pos+=dci_pdu_rel15->pdsch_to_harq_feedback_timing_indicator.nbits;
        dci_pdu_rel15->pdsch_to_harq_feedback_timing_indicator.val = (*dci_pdu>>(dci_size-pos))&((1<<dci_pdu_rel15->pdsch_to_harq_feedback_timing_indicator.nbits)-1);
        // Antenna ports
        pos+=dci_pdu_rel15->antenna_ports.nbits;
        dci_pdu_rel15->antenna_ports.val = (*dci_pdu>>(dci_size-pos))&((1<<dci_pdu_rel15->antenna_ports.nbits)-1);
        // TCI
        pos+=dci_pdu_rel15->transmission_configuration_indication.nbits;
        dci_pdu_rel15->transmission_configuration_indication.val = (*dci_pdu>>(dci_size-pos))&((1<<dci_pdu_rel15->transmission_configuration_indication.nbits)-1);
        // SRS request
        pos+=dci_pdu_rel15->srs_request.nbits;
        dci_pdu_rel15->srs_request.val = (*dci_pdu>>(dci_size-pos))&((1<<dci_pdu_rel15->srs_request.nbits)-1);
        // CBG transmission information
        pos+=dci_pdu_rel15->cbgti.nbits;
        dci_pdu_rel15->cbgti.val = (*dci_pdu>>(dci_size-pos))&((1<<dci_pdu_rel15->cbgti.nbits)-1);
        // CBG flushing out information
        pos+=dci_pdu_rel15->cbgfi.nbits;
        dci_pdu_rel15->cbgfi.val = (*dci_pdu>>(dci_size-pos))&((1<<dci_pdu_rel15->cbgfi.nbits)-1);
        // DMRS sequence init
        pos+=1;
        dci_pdu_rel15->dmrs_sequence_initialization.val = (*dci_pdu>>(dci_size-pos))&0x1;
        break;
      }
      break;

  case NR_UL_DCI_FORMAT_0_1:
    switch(rnti_type)
      {
      case NR_RNTI_C:
        //Identifier for DCI formats
        pos++;
        dci_pdu_rel15->format_indicator = (*dci_pdu>>(dci_size-pos))&1;
        if (dci_pdu_rel15->format_indicator == 1)
          return 1; // discard dci, format indicator not corresponding to dci_format
        // Carrier indicator
        pos+=dci_pdu_rel15->carrier_indicator.nbits;
        dci_pdu_rel15->carrier_indicator.val = (*dci_pdu>>(dci_size-pos))&((1<<dci_pdu_rel15->carrier_indicator.nbits)-1);
        
        // UL/SUL Indicator
        pos+=dci_pdu_rel15->ul_sul_indicator.nbits;
        dci_pdu_rel15->ul_sul_indicator.val = (*dci_pdu>>(dci_size-pos))&((1<<dci_pdu_rel15->ul_sul_indicator.nbits)-1);
        
        // BWP Indicator
        pos+=dci_pdu_rel15->bwp_indicator.nbits;
        dci_pdu_rel15->bwp_indicator.val = (*dci_pdu>>(dci_size-pos))&((1<<dci_pdu_rel15->bwp_indicator.nbits)-1);

        // Freq domain assignment  max 16 bit
        fsize = (int)ceil( log2( (N_RB_UL*(N_RB_UL+1))>>1 ) );
        //pos+=dci_pdu_rel15->frequency_domain_assignment.nbits;
        pos+=fsize;
        
        //pos+=dci_pdu_rel15->frequency_domain_assignment.nbits;
        dci_pdu_rel15->frequency_domain_assignment.val = (*dci_pdu>>(dci_size-pos))&((1<<fsize)-1);
        
        // Time domain assignment 4bit
        //pos+=4;
        pos+=dci_pdu_rel15->time_domain_assignment.nbits;
        dci_pdu_rel15->time_domain_assignment.val = (*dci_pdu>>(dci_size-pos))&0x3;
        
        // Not supported yet - skip for now
        // Frequency hopping flag – 1 bit 
        //pos++;
        //dci_pdu_rel15->frequency_hopping_flag.val= (*dci_pdu>>(dci_size-pos))&1;

        // MCS  5 bit
        pos+=5;
        dci_pdu_rel15->mcs= (*dci_pdu>>(dci_size-pos))&0x1f;

        // New data indicator 1bit
        pos++;
        dci_pdu_rel15->ndi= (*dci_pdu>>(dci_size-pos))&1;

        // Redundancy version  2bit
        pos+=2;
        dci_pdu_rel15->rv= (*dci_pdu>>(dci_size-pos))&3;

        // HARQ process number  4bit
        pos+=4;
        dci_pdu_rel15->harq_pid = (*dci_pdu>>(dci_size-pos))&0xf;

        // 1st Downlink assignment index
        pos+=dci_pdu_rel15->dai[0].nbits;
        dci_pdu_rel15->dai[0].val = (*dci_pdu>>(dci_size-pos))&((1<<dci_pdu_rel15->dai[0].nbits)-1);

        // 2nd Downlink assignment index
        pos+=dci_pdu_rel15->dai[1].nbits;
        dci_pdu_rel15->dai[1].val = (*dci_pdu>>(dci_size-pos))&((1<<dci_pdu_rel15->dai[1].nbits)-1);

        // TPC command for scheduled PUSCH – 2 bits
        pos+=2;
        dci_pdu_rel15->tpc = (*dci_pdu>>(dci_size-pos))&3;

        // SRS resource indicator
        pos+=dci_pdu_rel15->srs_resource_indicator.nbits;
        dci_pdu_rel15->srs_resource_indicator.val = (*dci_pdu>>(dci_size-pos))&((1<<dci_pdu_rel15->srs_resource_indicator.nbits)-1);

        // Precoding info and n. of layers
        pos+=dci_pdu_rel15->precoding_information.nbits;
        dci_pdu_rel15->precoding_information.val = (*dci_pdu>>(dci_size-pos))&((1<<dci_pdu_rel15->precoding_information.nbits)-1);

        // Antenna ports
        pos+=dci_pdu_rel15->antenna_ports.nbits;
        dci_pdu_rel15->antenna_ports.val = (*dci_pdu>>(dci_size-pos))&((1<<dci_pdu_rel15->antenna_ports.nbits)-1);

        // SRS request
        pos+=dci_pdu_rel15->srs_request.nbits;
        dci_pdu_rel15->srs_request.val = (*dci_pdu>>(dci_size-pos))&((1<<dci_pdu_rel15->srs_request.nbits)-1);

        // CSI request
        pos+=dci_pdu_rel15->csi_request.nbits;
        dci_pdu_rel15->csi_request.val = (*dci_pdu>>(dci_size-pos))&((1<<dci_pdu_rel15->csi_request.nbits)-1);

        // CBG transmission information
        pos+=dci_pdu_rel15->cbgti.nbits;
        dci_pdu_rel15->cbgti.val = (*dci_pdu>>(dci_size-pos))&((1<<dci_pdu_rel15->cbgti.nbits)-1);

        // PTRS DMRS association
        pos+=dci_pdu_rel15->ptrs_dmrs_association.nbits;
        dci_pdu_rel15->ptrs_dmrs_association.val = (*dci_pdu>>(dci_size-pos))&((1<<dci_pdu_rel15->ptrs_dmrs_association.nbits)-1);

        // Beta offset indicator
        pos+=dci_pdu_rel15->beta_offset_indicator.nbits;
        dci_pdu_rel15->beta_offset_indicator.val = (*dci_pdu>>(dci_size-pos))&((1<<dci_pdu_rel15->beta_offset_indicator.nbits)-1);

        // DMRS sequence initialization
        pos+=dci_pdu_rel15->dmrs_sequence_initialization.nbits;
        dci_pdu_rel15->dmrs_sequence_initialization.val = (*dci_pdu>>(dci_size-pos))&((1<<dci_pdu_rel15->dmrs_sequence_initialization.nbits)-1);

        // UL-SCH indicator
        pos+=1;
        dci_pdu_rel15->ulsch_indicator = (*dci_pdu>>(dci_size-pos))&0x1;

        // UL/SUL indicator – 1 bit
        /* commented for now (RK): need to get this from BWP descriptor
          if (cfg->pucch_config.pucch_GroupHopping.value)
          dci_pdu->= ((uint64_t)*dci_pdu>>(dci_size-pos)ul_sul_indicator&1)<<(dci_size-pos++);
        */
        break;
      }
    break;
       }
    
    return 0;
}

///////////////////////////////////
// brief:     nr_ue_process_mac_pdu
// function:  parsing DL PDU header
///////////////////////////////////
//  Header for DLSCH:
//  Except:
//   - DL-SCH: fixed-size MAC CE(known by LCID)
//   - DL-SCH: padding
//
//  |0|1|2|3|4|5|6|7|  bit-wise
//  |R|F|   LCID    |
//  |       L       |
//  |0|1|2|3|4|5|6|7|  bit-wise
//  |R|F|   LCID    |
//  |       L       |
//  |       L       |
////////////////////////////////
//  Header for DLSCH:
//   - DLSCH: fixed-size MAC CE(known by LCID)
//   - DLSCH: padding, for single/multiple 1-oct padding CE(s)
//
//  |0|1|2|3|4|5|6|7|  bit-wise
//  |R|R|   LCID    |
//  LCID: The Logical Channel ID field identifies the logical channel instance of the corresponding MAC SDU or the type of the corresponding MAC CE or padding as described
//         in Tables 6.2.1-1 and 6.2.1-2 for the DL-SCH and UL-SCH respectively. There is one LCID field per MAC subheader. The LCID field size is 6 bits;
//  L:    The Length field indicates the length of the corresponding MAC SDU or variable-sized MAC CE in bytes. There is one L field per MAC subheader except for subheaders
//         corresponding to fixed-sized MAC CEs and padding. The size of the L field is indicated by the F field;
//  F:    lenght of L is 0:8 or 1:16 bits wide
//  R:    Reserved bit, set to zero.
////////////////////////////////
void nr_ue_process_mac_pdu(nr_downlink_indication_t *dl_info,
                           NR_UL_TIME_ALIGNMENT_t *ul_time_alignment,
                           int pdu_id){

  uint8_t rx_lcid;
  uint16_t mac_ce_len;
  uint16_t mac_subheader_len;
  uint16_t mac_sdu_len;
  module_id_t module_idP = dl_info->module_id;
  frame_t frameP         = dl_info->frame;
  int slot               = dl_info->slot;
  uint8_t *pduP          = (dl_info->rx_ind->rx_indication_body + pdu_id)->pdsch_pdu.pdu;
  int32_t pdu_len        = (dl_info->rx_ind->rx_indication_body + pdu_id)->pdsch_pdu.pdu_length;
  uint8_t gNB_index      = dl_info->gNB_index;
  uint8_t CC_id          = dl_info->cc_id;
  uint8_t done           = 0;
  NR_UE_MAC_INST_t *mac = get_mac_inst(module_idP);
  RA_config_t *ra = &mac->ra;

  if (!pduP){
    return;
  }

  LOG_D(MAC, "In %s [%d.%d]: processing PDU %d (with length %d) of %d total number of PDUs...\n", __FUNCTION__, frameP, slot, pdu_id, pdu_len, dl_info->rx_ind->number_pdus);

    while (!done && pdu_len > 0){
        mac_ce_len = 0x0000;
        mac_subheader_len = 0x0001; //  default to fixed-length subheader = 1-oct
        mac_sdu_len = 0x0000;
        rx_lcid = ((NR_MAC_SUBHEADER_FIXED *)pduP)->LCID;
	  //#ifdef DEBUG_HEADER_PARSING
              LOG_D(MAC, "[UE] LCID %d, PDU length %d\n", ((NR_MAC_SUBHEADER_FIXED *)pduP)->LCID, pdu_len);
	      //#endif

        LOG_D(MAC, "[UE] LCID %d, PDU length %d\n", rx_lcid, pdu_len);
        switch(rx_lcid){
            //  MAC CE

            case DL_SCH_LCID_CCCH:
              //  MSG4 RRC Setup 38.331
              //  variable length
              if(((NR_MAC_SUBHEADER_SHORT *)pduP)->F){
                mac_sdu_len = ((uint16_t)(((NR_MAC_SUBHEADER_LONG *) pduP)->L1 & 0x7f) << 8)
                              | ((uint16_t)((NR_MAC_SUBHEADER_LONG *) pduP)->L2 & 0xff);
                mac_subheader_len = 3;
              } else {
                mac_sdu_len = ((NR_MAC_SUBHEADER_SHORT *) pduP)->L;
                mac_subheader_len = 2;
              }

              // Check if it is a valid CCCH message, we get all 00's messages very often
              int i = 0;
              for(i=0; i<(mac_subheader_len+mac_sdu_len); i++) {
                if(pduP[i] != 0) {
                  break;
                }
              }
              if (i == (mac_subheader_len+mac_sdu_len)) {
                LOG_D(NR_MAC, "%s() Invalid CCCH message!, pdu_len: %d\n", __func__, pdu_len);
                done = 1;
                break;
              }

              if ( mac_sdu_len > 0 ) {
                LOG_D(NR_MAC,"DL_SCH_LCID_CCCH (e.g. RRCSetup) with payload len %d\n", mac_sdu_len);
                for (int i = 0; i < mac_subheader_len; i++) {
                  LOG_D(NR_MAC, "MAC header %d: 0x%x\n", i, pduP[i]);
                }
                for (int i = 0; i < mac_sdu_len; i++) {
                  LOG_D(NR_MAC, "%d: 0x%x\n", i, pduP[mac_subheader_len + i]);
                }
                nr_mac_rrc_data_ind_ue(module_idP, CC_id, gNB_index, frameP, 0, mac->crnti, CCCH, pduP+mac_subheader_len, mac_sdu_len);
              }
              break;

            case DL_SCH_LCID_TCI_STATE_ACT_UE_SPEC_PDSCH:

                //  38.321 Ch6.1.3.14
                //  varialbe length
                mac_ce_len |= (uint16_t)((NR_MAC_SUBHEADER_SHORT *)pduP)->L;
                mac_subheader_len = 2;
                if(((NR_MAC_SUBHEADER_SHORT *)pduP)->F){
                    mac_ce_len |= (uint16_t)(((NR_MAC_SUBHEADER_LONG *)pduP)->L2)<<8;
                    mac_subheader_len = 3;
                }
                break;
            case DL_SCH_LCID_APERIODIC_CSI_TRI_STATE_SUBSEL:
                //  38.321 Ch6.1.3.13
                //  varialbe length
                mac_ce_len |= (uint16_t)((NR_MAC_SUBHEADER_SHORT *)pduP)->L;
                mac_subheader_len = 2;
                if(((NR_MAC_SUBHEADER_SHORT *)pduP)->F){
                    mac_ce_len |= (uint16_t)(((NR_MAC_SUBHEADER_LONG *)pduP)->L2)<<8;
                    mac_subheader_len = 3;
                }
                break;
            case DL_SCH_LCID_SP_CSI_RS_CSI_IM_RES_SET_ACT:
                //  38.321 Ch6.1.3.12
                //  varialbe length
                mac_ce_len |= (uint16_t)((NR_MAC_SUBHEADER_SHORT *)pduP)->L;
                mac_subheader_len = 2;
                if(((NR_MAC_SUBHEADER_SHORT *)pduP)->F){
                    mac_ce_len |= (uint16_t)(((NR_MAC_SUBHEADER_LONG *)pduP)->L2)<<8;
                    mac_subheader_len = 3;
                }
                break;
            case DL_SCH_LCID_SP_SRS_ACTIVATION:
                //  38.321 Ch6.1.3.17
                //  varialbe length
                mac_ce_len |= (uint16_t)((NR_MAC_SUBHEADER_SHORT *)pduP)->L;
                mac_subheader_len = 2;
                if(((NR_MAC_SUBHEADER_SHORT *)pduP)->F){
                    mac_ce_len |= (uint16_t)(((NR_MAC_SUBHEADER_LONG *)pduP)->L2)<<8;
                    mac_subheader_len = 3;
                }
                break;
            
            case DL_SCH_LCID_RECOMMENDED_BITRATE:
                //  38.321 Ch6.1.3.20
                mac_ce_len = 2;
                break;
            case DL_SCH_LCID_SP_ZP_CSI_RS_RES_SET_ACT:
                //  38.321 Ch6.1.3.19
                mac_ce_len = 2;
                break;
            case DL_SCH_LCID_PUCCH_SPATIAL_RELATION_ACT:
                //  38.321 Ch6.1.3.18
                mac_ce_len = 3;
                break;
            case DL_SCH_LCID_SP_CSI_REP_PUCCH_ACT:
                //  38.321 Ch6.1.3.16
                mac_ce_len = 2;
                break;
            case DL_SCH_LCID_TCI_STATE_IND_UE_SPEC_PDCCH:
                //  38.321 Ch6.1.3.15
                mac_ce_len = 2;
                break;
            case DL_SCH_LCID_DUPLICATION_ACT:
                //  38.321 Ch6.1.3.11
                mac_ce_len = 1;
                break;
            case DL_SCH_LCID_SCell_ACT_4_OCT:
                //  38.321 Ch6.1.3.10
                mac_ce_len = 4;
                break;
            case DL_SCH_LCID_SCell_ACT_1_OCT:
                //  38.321 Ch6.1.3.10
                mac_ce_len = 1;
                break;
            case DL_SCH_LCID_L_DRX:
                //  38.321 Ch6.1.3.6
                //  fixed length but not yet specify.
                mac_ce_len = 0;
                break;
            case DL_SCH_LCID_DRX:
                //  38.321 Ch6.1.3.5
                //  fixed length but not yet specify.
                mac_ce_len = 0;
                break;
            case DL_SCH_LCID_TA_COMMAND:
                //  38.321 Ch6.1.3.4
                mac_ce_len = 1;

                /*uint8_t ta_command = ((NR_MAC_CE_TA *)pduP)[1].TA_COMMAND;
                uint8_t tag_id = ((NR_MAC_CE_TA *)pduP)[1].TAGID;*/

                ul_time_alignment->apply_ta = 1;
                ul_time_alignment->ta_command = ((NR_MAC_CE_TA *)pduP)[1].TA_COMMAND;
                ul_time_alignment->tag_id = ((NR_MAC_CE_TA *)pduP)[1].TAGID;

                /*
                #ifdef DEBUG_HEADER_PARSING
                LOG_D(MAC, "[UE] CE %d : UE Timing Advance : %d\n", i, pduP[1]);
                #endif
                */

                LOG_I(MAC, "[%d.%d] Received TA_COMMAND %u TAGID %u CC_id %d\n", frameP, slot, ul_time_alignment->ta_command, ul_time_alignment->tag_id, CC_id);

                break;
            case DL_SCH_LCID_CON_RES_ID:
              //  Clause 5.1.5 and 6.1.3.3 of 3GPP TS 38.321 version 16.2.1 Release 16
              // MAC Header: 1 byte (R/R/LCID)
              // MAC SDU: 6 bytes (UE Contention Resolution Identity)
              mac_ce_len = 6;

              if(ra->ra_state == WAIT_CONTENTION_RESOLUTION) {
                LOG_I(MAC, "[UE %d][RAPROC] Frame %d : received contention resolution identity: 0x%02x%02x%02x%02x%02x%02x Terminating RA procedure\n",
                      module_idP, frameP, pduP[1], pduP[2], pduP[3], pduP[4], pduP[5], pduP[6]);

                bool ra_success = true;
                for(int i = 0; i<mac_ce_len; i++) {
                  if(ra->cont_res_id[i] != pduP[i+1]) {
                    ra_success = false;
                    break;
                  }
                }

                if ( (ra->RA_active == 1) && ra_success) {
                  nr_ra_succeeded(module_idP, frameP, slot);
                } else if (!ra_success){
                  // TODO: Handle failure of RA procedure @ MAC layer
                  //  nr_ra_failed(module_idP, CC_id, prach_resources, frameP, slot); // prach_resources is a PHY structure
                  ra->ra_state = RA_UE_IDLE;
                  ra->RA_active = 0;
                }
              }

              break;
            case DL_SCH_LCID_PADDING:
                done = 1;
                //  end of MAC PDU, can ignore the rest.
                break;

            //  MAC SDU

            case DL_SCH_LCID_DCCH:
                //  check if LCID is valid at current time.

            case DL_SCH_LCID_DCCH1:
                //  check if LCID is valid at current time.

            default:
                //  check if LCID is valid at current time.
                if(((NR_MAC_SUBHEADER_SHORT *)pduP)->F){
                    //mac_sdu_len |= (uint16_t)(((NR_MAC_SUBHEADER_LONG *)pduP)->L2)<<8;
                    mac_subheader_len = 3;
                    mac_sdu_len = ((uint16_t)(((NR_MAC_SUBHEADER_LONG *) pduP)->L1 & 0x7f) << 8)
                    | ((uint16_t)((NR_MAC_SUBHEADER_LONG *) pduP)->L2 & 0xff);

                } else {
                  mac_sdu_len = (uint16_t)((NR_MAC_SUBHEADER_SHORT *)pduP)->L;
                  mac_subheader_len = 2;
                }

                LOG_D(MAC, "[UE %d] Frame %d : DLSCH -> DL-DTCH %d (gNB %d, %d bytes)\n", module_idP, frameP, rx_lcid, gNB_index, mac_sdu_len);

                #if defined(ENABLE_MAC_PAYLOAD_DEBUG)
                    LOG_T(MAC, "[UE %d] First 32 bytes of DLSCH : \n", module_idP);

                    for (i = 0; i < 32; i++)
                      LOG_T(MAC, "%x.", (pduP + mac_subheader_len)[i]);

                    LOG_T(MAC, "\n");
                #endif

                if (IS_SOFTMODEM_NOS1){
                  if (rx_lcid < NB_RB_MAX && rx_lcid >= DL_SCH_LCID_DTCH) {

                    mac_rlc_data_ind(module_idP,
                                     mac->crnti,
                                     gNB_index,
                                     frameP,
                                     ENB_FLAG_NO,
                                     MBMS_FLAG_NO,
                                     rx_lcid,
                                     (char *) (pduP + mac_subheader_len),
                                     mac_sdu_len,
                                     1,
                                     NULL);
                  } else {
                    LOG_E(MAC, "[UE %d] Frame %d : unknown LCID %d (gNB %d)\n", module_idP, frameP, rx_lcid, gNB_index);
                  }
                }

            break;
        }
        pduP += ( mac_subheader_len + mac_ce_len + mac_sdu_len );
        pdu_len -= ( mac_subheader_len + mac_ce_len + mac_sdu_len );
        if (pdu_len < 0)
          LOG_E(MAC, "[UE %d][%d.%d] nr_ue_process_mac_pdu, residual mac pdu length %d < 0!\n", module_idP, frameP, slot, pdu_len);
    }
}

////////////////////////////////////////////////////////
/////* ULSCH MAC PDU generation (6.1.2 TS 38.321) */////
////////////////////////////////////////////////////////

uint16_t nr_generate_ulsch_pdu(uint8_t *sdus_payload,
                                    uint8_t *pdu,
                                    uint8_t num_sdus,
                                    uint16_t *sdu_lengths,
                                    uint8_t *sdu_lcids,
                                    uint8_t power_headroom,
                                    uint16_t crnti,
                                    uint16_t truncated_bsr,
                                    uint16_t short_bsr,
                                    uint16_t long_bsr,
                                    unsigned short post_padding,
                                    uint16_t buflen) {

  NR_MAC_SUBHEADER_FIXED *mac_pdu_ptr = (NR_MAC_SUBHEADER_FIXED *) pdu;
  unsigned char last_size = 0, i, mac_header_control_elements[16], *ce_ptr, bsr = 0;
  int mac_ce_size;
  uint16_t offset = 0;

  LOG_D(MAC, "[UE] Generating ULSCH PDU : num_sdus %d\n", num_sdus);

  #ifdef DEBUG_HEADER_PARSING

    for (i = 0; i < num_sdus; i++)
      LOG_D(MAC, "[UE] MAC subPDU %d (lcid %d length %d bytes \n", i, sdu_lcids[i], sdu_lengths[i]);

  #endif

  // Generating UL MAC subPDUs including MAC SDU and subheader

  for (i = 0; i < num_sdus; i++) {
    LOG_D(MAC, "[UE] Generating UL MAC subPDUs for SDU with lenght %d ( num_sdus %d )\n", sdu_lengths[i], num_sdus);

    if (sdu_lcids[i] != UL_SCH_LCID_CCCH){
      if (sdu_lengths[i] < 128) {
        ((NR_MAC_SUBHEADER_SHORT *) mac_pdu_ptr)->R = 0;
        ((NR_MAC_SUBHEADER_SHORT *) mac_pdu_ptr)->F = 0;
        ((NR_MAC_SUBHEADER_SHORT *) mac_pdu_ptr)->LCID = sdu_lcids[i];
        ((NR_MAC_SUBHEADER_SHORT *) mac_pdu_ptr)->L = (unsigned char) sdu_lengths[i];
        last_size = 2;
      } else {
        ((NR_MAC_SUBHEADER_LONG *) mac_pdu_ptr)->R = 0;
        ((NR_MAC_SUBHEADER_LONG *) mac_pdu_ptr)->F = 1;
        ((NR_MAC_SUBHEADER_LONG *) mac_pdu_ptr)->LCID = sdu_lcids[i];
        ((NR_MAC_SUBHEADER_LONG *) mac_pdu_ptr)->L1 = ((unsigned short) sdu_lengths[i] >> 8) & 0x7f;
        ((NR_MAC_SUBHEADER_LONG *) mac_pdu_ptr)->L2 = (unsigned short) sdu_lengths[i] & 0xff;
        last_size = 3;
      }
    } else { // UL CCCH SDU
      ((NR_MAC_SUBHEADER_FIXED *) mac_pdu_ptr)->R = 0;
      ((NR_MAC_SUBHEADER_FIXED *) mac_pdu_ptr)->LCID = sdu_lcids[i];
      last_size = 1;
    }

    mac_pdu_ptr += last_size;

    // cycle through SDUs, compute each relevant and place ulsch_buffer in
    memcpy((void *) mac_pdu_ptr, (void *) sdus_payload, sdu_lengths[i]);
    sdus_payload += sdu_lengths[i]; 
    mac_pdu_ptr  += sdu_lengths[i];
  }

  // Generating UL MAC subPDUs including MAC CEs (MAC CE and subheader)

  ce_ptr = &mac_header_control_elements[0];

  if (power_headroom) {
    // MAC CE fixed subheader
    mac_pdu_ptr->R = 0;
    mac_pdu_ptr->LCID = UL_SCH_LCID_SINGLE_ENTRY_PHR;
    mac_pdu_ptr++;

    // PHR MAC CE (1 octet)
    ((NR_SINGLE_ENTRY_PHR_MAC_CE *) ce_ptr)->PH = power_headroom;
    ((NR_SINGLE_ENTRY_PHR_MAC_CE *) ce_ptr)->R1 = 0;
    ((NR_SINGLE_ENTRY_PHR_MAC_CE *) ce_ptr)->PCMAX = 0; // todo
    ((NR_SINGLE_ENTRY_PHR_MAC_CE *) ce_ptr)->R2 = 0;

    mac_ce_size = sizeof(NR_SINGLE_ENTRY_PHR_MAC_CE);

    // Copying bytes for PHR MAC CEs to the mac pdu pointer
    memcpy((void *) mac_pdu_ptr, (void *) ce_ptr, mac_ce_size);
    ce_ptr += mac_ce_size;
    mac_pdu_ptr += (unsigned char) mac_ce_size;
  }

  if (crnti) {
    // MAC CE fixed subheader
    mac_pdu_ptr->R = 0;
    mac_pdu_ptr->LCID = UL_SCH_LCID_C_RNTI;
    mac_pdu_ptr++;

    // C-RNTI MAC CE (2 octets)
    * (uint16_t *) ce_ptr = crnti;
    mac_ce_size = sizeof(uint16_t);

    // Copying bytes for CRNTI MAC CE to the mac pdu pointer
    memcpy((void *) mac_pdu_ptr, (void *) ce_ptr, mac_ce_size);
    ce_ptr += mac_ce_size;
    mac_pdu_ptr += (unsigned char) mac_ce_size;
  }

  if (truncated_bsr) {
    // MAC CE fixed subheader
    mac_pdu_ptr->R = 0;
    mac_pdu_ptr->LCID = UL_SCH_LCID_S_TRUNCATED_BSR;
    mac_pdu_ptr++;

    // Short truncated BSR MAC CE (1 octet)
    ((NR_BSR_SHORT_TRUNCATED *) ce_ptr)-> Buffer_size = truncated_bsr;
    ((NR_BSR_SHORT_TRUNCATED *) ce_ptr)-> LcgID = 0; // todo
    mac_ce_size = sizeof(NR_BSR_SHORT_TRUNCATED);

    bsr = 1 ;
  } else if (short_bsr) {
    // MAC CE fixed subheader
    mac_pdu_ptr->R = 0;
    mac_pdu_ptr->LCID = UL_SCH_LCID_S_BSR;
    mac_pdu_ptr++;

    // Short truncated BSR MAC CE (1 octet)
    ((NR_BSR_SHORT *) ce_ptr)->Buffer_size = short_bsr;
    ((NR_BSR_SHORT *) ce_ptr)->LcgID = 0; // todo
    mac_ce_size = sizeof(NR_BSR_SHORT);

    bsr = 1 ;
  } else if (long_bsr) {
    // MAC CE variable subheader
    // todo ch 6.1.3.1. TS 38.321
    // ((NR_MAC_SUBHEADER_SHORT *) mac_pdu_ptr)->R = 0;
    // ((NR_MAC_SUBHEADER_SHORT *) mac_pdu_ptr)->F = 0;
    // ((NR_MAC_SUBHEADER_SHORT *) mac_pdu_ptr)->LCID = UL_SCH_LCID_L_BSR;
    // ((NR_MAC_SUBHEADER_SHORT *) mac_pdu_ptr)->L = 0;
    // last_size = 2;
    // mac_pdu_ptr += last_size;

    // Short truncated BSR MAC CE (1 octet)
    // ((NR_BSR_LONG *) ce_ptr)->Buffer_size0 = short_bsr;
    // ((NR_BSR_LONG *) ce_ptr)->LCGID0 = 0;
    // mac_ce_size = sizeof(NR_BSR_LONG); // size is variable
  }

  if (bsr){
    // Copying bytes for BSR MAC CE to the mac pdu pointer
    memcpy((void *) mac_pdu_ptr, (void *) ce_ptr, mac_ce_size);
    ce_ptr += mac_ce_size;
    mac_pdu_ptr += (unsigned char) mac_ce_size;
  }

  // compute offset before adding padding (if necessary)
  offset = ((unsigned char *) mac_pdu_ptr - pdu);
  uint16_t padding_bytes = 0; 

  if(buflen > 0) // If the buflen is provided
    padding_bytes = buflen - offset;

  // Compute final offset for padding
  if (post_padding > 0 || padding_bytes>0) {
    ((NR_MAC_SUBHEADER_FIXED *) mac_pdu_ptr)->R = 0;
    ((NR_MAC_SUBHEADER_FIXED *) mac_pdu_ptr)->LCID = UL_SCH_LCID_PADDING;
    mac_pdu_ptr++;
  } else {            
    // no MAC subPDU with padding
  }

  // compute final offset
  offset = ((unsigned char *) mac_pdu_ptr - pdu);

  //printf("Offset %d \n", ((unsigned char *) mac_pdu_ptr - pdu));

  return offset;
}

/////////////////////////////////////
//    Random Access Response PDU   //
//         TS 38.213 ch 8.2        //
//        TS 38.321 ch 6.2.3       //
/////////////////////////////////////
//| 0 | 1 | 2 | 3 | 4 | 5 | 6 | 7 |// bit-wise
//| E | T |       R A P I D       |//
//| 0 | 1 | 2 | 3 | 4 | 5 | 6 | 7 |//
//| R |           T A             |//
//|       T A         |  UL grant |//
//|            UL grant           |//
//|            UL grant           |//
//|            UL grant           |//
//|         T C - R N T I         |//
//|         T C - R N T I         |//
/////////////////////////////////////
//       UL grant  (27 bits)       //
/////////////////////////////////////
//| 0 | 1 | 2 | 3 | 4 | 5 | 6 | 7 |// bit-wise
//|-------------------|FHF|F_alloc|//
//|        Freq allocation        |//
//|    F_alloc    |Time allocation|//
//|      MCS      |     TPC   |CSI|//
/////////////////////////////////////
// TbD WIP Msg3 development ongoing
// - apply UL grant freq alloc & time alloc as per 8.2 TS 38.213
// - apply tpc command
// WIP fix:
// - time domain indication hardcoded to 0 for k2 offset
// - extend TS 38.213 ch 8.3 Msg3 PUSCH
// - b buffer
// - ulsch power offset
// - optimize: mu_pusch, j and table_6_1_2_1_1_2_time_dom_res_alloc_A are already defined in nr_ue_procedures
int nr_ue_process_rar(nr_downlink_indication_t *dl_info, NR_UL_TIME_ALIGNMENT_t *ul_time_alignment, int pdu_id){

  module_id_t mod_id       = dl_info->module_id;
  frame_t frame            = dl_info->frame;
  int slot                 = dl_info->slot;
  int cc_id                = dl_info->cc_id;
  uint8_t gNB_id           = dl_info->gNB_index;
  NR_UE_MAC_INST_t *mac    = get_mac_inst(mod_id);
  RA_config_t *ra          = &mac->ra;
  uint8_t n_subPDUs        = 0;  // number of RAR payloads
  uint8_t n_subheaders     = 0;  // number of MAC RAR subheaders
  uint8_t *dlsch_buffer    = dl_info->rx_ind->rx_indication_body[pdu_id].pdsch_pdu.pdu;
  uint8_t is_Msg3          = 1;
  frame_t frame_tx         = 0;
  int slot_tx              = 0;
  uint16_t rnti            = 0;
  int ret                  = 0;
  NR_RA_HEADER_RAPID *rarh = (NR_RA_HEADER_RAPID *) dlsch_buffer; // RAR subheader pointer
  NR_MAC_RAR *rar          = (NR_MAC_RAR *) (dlsch_buffer + 1);   // RAR subPDU pointer
  uint8_t preamble_index   = get_ra_PreambleIndex(mod_id, cc_id, gNB_id); //prach_resources->ra_PreambleIndex;

  LOG_D(NR_MAC, "In %s:[%d.%d]: [UE %d][RAPROC] invoking MAC for received RAR (current preamble %d)\n", __FUNCTION__, frame, slot, mod_id, preamble_index);

  while (1) {
    n_subheaders++;
    if (rarh->T == 1) {
      n_subPDUs++;
      LOG_I(NR_MAC, "[UE %d][RAPROC] Got RAPID RAR subPDU\n", mod_id);
    } else {
      ra->RA_backoff_indicator = table_7_2_1[((NR_RA_HEADER_BI *)rarh)->BI];
      ra->RA_BI_found = 1;
      LOG_I(NR_MAC, "[UE %d][RAPROC] Got BI RAR subPDU %d ms\n", mod_id, ra->RA_backoff_indicator);
      if ( ((NR_RA_HEADER_BI *)rarh)->E == 1) {
        rarh += sizeof(NR_RA_HEADER_BI);
        continue;
      } else {
        break;
      }
    }
    if (rarh->RAPID == preamble_index) {
      LOG_I(NR_MAC, "[UE %d][RAPROC][%d.%d] Found RAR with the intended RAPID %d\n", mod_id, frame, slot, rarh->RAPID);
      rar = (NR_MAC_RAR *) (dlsch_buffer + n_subheaders + (n_subPDUs - 1) * sizeof(NR_MAC_RAR));
      ra->RA_RAPID_found = 1;
      break;
    }
    if (rarh->E == 0) {
      LOG_W(NR_MAC,"[UE %d][RAPROC][%d.%d] Received RAR preamble (%d) doesn't match the intended RAPID (%d)\n", mod_id, frame, slot, rarh->RAPID, preamble_index);
      break;
    } else {
      rarh += sizeof(NR_MAC_RAR) + 1;
    }
  }

  #ifdef DEBUG_RAR
  LOG_D(MAC, "[DEBUG_RAR] (%d,%d) number of RAR subheader %d; number of RAR pyloads %d\n", frame, slot, n_subheaders, n_subPDUs);
  LOG_D(MAC, "[DEBUG_RAR] Received RAR (%02x|%02x.%02x.%02x.%02x.%02x.%02x) for preamble %d/%d\n", *(uint8_t *) rarh, rar[0], rar[1], rar[2], rar[3], rar[4], rar[5], rarh->RAPID, preamble_index);
  #endif

  if (ra->RA_RAPID_found) {

    RAR_grant_t rar_grant;

    unsigned char tpc_command;
#ifdef DEBUG_RAR
    unsigned char csi_req;
#endif

  // TC-RNTI
  ra->t_crnti = rar->TCRNTI_2 + (rar->TCRNTI_1 << 8);

  // TA command
  ul_time_alignment->apply_ta = 1;
  ul_time_alignment->ta_command = 31 + rar->TA2 + (rar->TA1 << 5);

#ifdef DEBUG_RAR
  // CSI
  csi_req = (unsigned char) (rar->UL_GRANT_4 & 0x01);
#endif

  // TPC
  tpc_command = (unsigned char) ((rar->UL_GRANT_4 >> 1) & 0x07);
  switch (tpc_command){
    case 0:
      ra->Msg3_TPC = -6;
      break;
    case 1:
      ra->Msg3_TPC = -4;
      break;
    case 2:
      ra->Msg3_TPC = -2;
      break;
    case 3:
      ra->Msg3_TPC = 0;
      break;
    case 4:
      ra->Msg3_TPC = 2;
      break;
    case 5:
      ra->Msg3_TPC = 4;
      break;
    case 6:
      ra->Msg3_TPC = 6;
      break;
    case 7:
      ra->Msg3_TPC = 8;
      break;
  }
    // MCS
    rar_grant.mcs = (unsigned char) (rar->UL_GRANT_4 >> 4);
    // time alloc
    rar_grant.Msg3_t_alloc = (unsigned char) (rar->UL_GRANT_3 & 0x07);
    // frequency alloc
    rar_grant.Msg3_f_alloc = (uint16_t) ((rar->UL_GRANT_3 >> 4) | (rar->UL_GRANT_2 << 4) | ((rar->UL_GRANT_1 & 0x03) << 12));
    // frequency hopping
    rar_grant.freq_hopping = (unsigned char) (rar->UL_GRANT_1 >> 2);
    // TC-RNTI
    if (ra->t_crnti) {
      rnti = ra->t_crnti;
    } else {
      rnti = mac->crnti;
    }

#ifdef DEBUG_RAR
    LOG_I(NR_MAC, "rarh->E = 0x%x\n", rarh->E);
    LOG_I(NR_MAC, "rarh->T = 0x%x\n", rarh->T);
    LOG_I(NR_MAC, "rarh->RAPID = 0x%x (%i)\n", rarh->RAPID, rarh->RAPID);

    LOG_I(NR_MAC, "rar->R = 0x%x\n", rar->R);
    LOG_I(NR_MAC, "rar->TA1 = 0x%x\n", rar->TA1);

    LOG_I(NR_MAC, "rar->TA2 = 0x%x\n", rar->TA2);
    LOG_I(NR_MAC, "rar->UL_GRANT_1 = 0x%x\n", rar->UL_GRANT_1);

    LOG_I(NR_MAC, "rar->UL_GRANT_2 = 0x%x\n", rar->UL_GRANT_2);
    LOG_I(NR_MAC, "rar->UL_GRANT_3 = 0x%x\n", rar->UL_GRANT_3);
    LOG_I(NR_MAC, "rar->UL_GRANT_4 = 0x%x\n", rar->UL_GRANT_4);

    LOG_I(NR_MAC, "rar->TCRNTI_1 = 0x%x\n", rar->TCRNTI_1);
    LOG_I(NR_MAC, "rar->TCRNTI_2 = 0x%x\n", rar->TCRNTI_2);

    LOG_I(NR_MAC, "In %s:[%d.%d]: [UE %d] Received RAR with t_alloc %d f_alloc %d ta_command %d mcs %d freq_hopping %d tpc_command %d t_crnti %x \n",
      __FUNCTION__,
      frame,
      slot,
      mod_id,
      rar_grant.Msg3_t_alloc,
      rar_grant.Msg3_f_alloc,
      ul_time_alignment->ta_command,
      rar_grant.mcs,
      rar_grant.freq_hopping,
      tpc_command,
      ra->t_crnti);
#endif

    // Schedule Msg3
    ret = nr_ue_pusch_scheduler(mac, is_Msg3, frame, slot, &frame_tx, &slot_tx, rar_grant.Msg3_t_alloc);

    if (ret != -1){

      fapi_nr_ul_config_request_t *ul_config = get_ul_config_request(mac, slot_tx);

      if (!ul_config) {
        LOG_W(MAC, "In %s: ul_config request is NULL. Probably due to unexpected UL DCI in frame.slot %d.%d. Ignoring DCI!\n", __FUNCTION__, frame, slot);
        return -1;
      }

      nfapi_nr_ue_pusch_pdu_t *pusch_config_pdu = &ul_config->ul_config_list[ul_config->number_pdus].pusch_config_pdu;

      fill_ul_config(ul_config, frame_tx, slot_tx, FAPI_NR_UL_CONFIG_TYPE_PUSCH);

      // Config Msg3 PDU
      nr_config_pusch_pdu(mac, pusch_config_pdu, NULL, &rar_grant, rnti, NULL);

    }

  } else {

    ra->t_crnti = 0;
    ul_time_alignment->ta_command = (0xffff);

  }

  return ret;

}<|MERGE_RESOLUTION|>--- conflicted
+++ resolved
@@ -656,10 +656,6 @@
     dlsch_config_pdu_1_0->dlDmrsSymbPos = fill_dmrs_mask(NULL,
 							 mac->scc->dmrs_TypeA_Position,
                dlsch_config_pdu_1_0->number_symbols,
-<<<<<<< HEAD
-               dlsch_config_pdu_1_0->start_symbol);
-    dlsch_config_pdu_1_0->dmrsConfigType = (pdsch_config) ? (pdsch_config->dmrs_DownlinkForPDSCH_MappingTypeA->choice.setup->dmrs_Type == NULL ? NFAPI_NR_DMRS_TYPE1 : NFAPI_NR_DMRS_TYPE2) : NFAPI_NR_DMRS_TYPE1;
-=======
                dlsch_config_pdu_1_0->start_symbol,
                mappingtype);
 
@@ -667,7 +663,6 @@
     dlsch_config_pdu_1_0->dmrsConfigType = 0;
     LOG_D(MAC, "DCI 1_0 start_sym:%d NR Symb:%d, DMRS_symb_pos:%x\n", dlsch_config_pdu_1_0->start_symbol, dlsch_config_pdu_1_0->number_symbols, dlsch_config_pdu_1_0->dlDmrsSymbPos);
 
->>>>>>> bee7e57b
     /* number of DM-RS CDM groups without data according to subclause 5.1.6.2 of 3GPP TS 38.214 version 15.9.0 Release 15 */
     if (dlsch_config_pdu_1_0->number_symbols == 2)
       dlsch_config_pdu_1_0->n_dmrs_cdm_groups = 1;
@@ -838,14 +833,9 @@
     dlsch_config_pdu_1_1->dlDmrsSymbPos = fill_dmrs_mask(pdsch_config,
 							 mac->scc->dmrs_TypeA_Position,
 							 dlsch_config_pdu_1_1->number_symbols,
-<<<<<<< HEAD
-               dlsch_config_pdu_1_1->start_symbol);
-    dlsch_config_pdu_1_1->dmrsConfigType = mac->DLbwp[dl_bwp_id-1]->bwp_Dedicated->pdsch_Config->choice.setup->dmrs_DownlinkForPDSCH_MappingTypeA->choice.setup->dmrs_Type == NULL ? NFAPI_NR_DMRS_TYPE1 : NFAPI_NR_DMRS_TYPE2;
-=======
                dlsch_config_pdu_1_1->start_symbol,
                mappingtype);
-    dlsch_config_pdu_1_1->dmrsConfigType = mac->DLbwp[dl_bwp_id-1]->bwp_Dedicated->pdsch_Config->choice.setup->dmrs_DownlinkForPDSCH_MappingTypeA->choice.setup->dmrs_Type == NULL ? 0 : 1;
->>>>>>> bee7e57b
+    dlsch_config_pdu_1_1->dmrsConfigType = mac->DLbwp[dl_bwp_id-1]->bwp_Dedicated->pdsch_Config->choice.setup->dmrs_DownlinkForPDSCH_MappingTypeA->choice.setup->dmrs_Type == NULL ? NFAPI_NR_DMRS_TYPE1 : NFAPI_NR_DMRS_TYPE2;
     /* TODO: fix number of DM-RS CDM groups without data according to subclause 5.1.6.2 of 3GPP TS 38.214,
              using tables 7.3.1.2.2-1, 7.3.1.2.2-2, 7.3.1.2.2-3, 7.3.1.2.2-4 of 3GPP TS 38.212 */
     dlsch_config_pdu_1_1->n_dmrs_cdm_groups = 1;
