/*
 * Licensed to the OpenAirInterface (OAI) Software Alliance under one or more
 * contributor license agreements.  See the NOTICE file distributed with
 * this work for additional information regarding copyright ownership.
 * The OpenAirInterface Software Alliance licenses this file to You under
 * the OAI Public License, Version 1.1  (the "License"); you may not use this file
 * except in compliance with the License.
 * You may obtain a copy of the License at
 *
 *      http://www.openairinterface.org/?page_id=698
 *
 * Unless required by applicable law or agreed to in writing, software
 * distributed under the License is distributed on an "AS IS" BASIS,
 * WITHOUT WARRANTIES OR CONDITIONS OF ANY KIND, either express or implied.
 * See the License for the specific language governing permissions and
 * limitations under the License.
 *-------------------------------------------------------------------------------
 * For more information about the OpenAirInterface (OAI) Software Alliance:
 *      contact@openairinterface.org
 */

/* \file ue_procedures.c
 * \brief procedures related to UE
 * \author R. Knopp, K.H. HSU, G. Casati
 * \date 2018
 * \version 0.1
 * \company Eurecom / NTUST
 * \email: knopp@eurecom.fr, kai-hsiang.hsu@eurecom.fr, guido.casati@iis.fraunhofer.de
 * \note
 * \warning
 */


#include <stdio.h>
#include <math.h>

/* exe */
#include "executables/nr-softmodem.h"

/* RRC*/
#include "RRC/NR_UE/rrc_proto.h"
#include "NR_RACH-ConfigCommon.h"
#include "NR_RACH-ConfigGeneric.h"
#include "NR_FrequencyInfoDL.h"
#include "NR_PDCCH-ConfigCommon.h"

/* MAC */
#include "NR_MAC_COMMON/nr_mac.h"
#include "NR_MAC_UE/mac_proto.h"
#include "NR_MAC_UE/mac_extern.h"
#include "NR_MAC_COMMON/nr_mac_extern.h"
#include "common/utils/nr/nr_common.h"

/* PHY */
#include "PHY/NR_TRANSPORT/nr_dci.h"
#include "executables/softmodem-common.h"

/* utils */
#include "assertions.h"
#include "asn1_conversions.h"
#include "common/utils/LOG/log.h"
#include "common/utils/LOG/vcd_signal_dumper.h"

//#define DEBUG_MIB
//#define ENABLE_MAC_PAYLOAD_DEBUG 1
//#define DEBUG_EXTRACT_DCI
//#define DEBUG_RAR

extern uint32_t N_RB_DL;

/* TS 38.213 9.2.5.2 UE procedure for multiplexing HARQ-ACK/SR and CSI in a PUCCH */
/* this is a counter of number of pucch format 4 per subframe */
static int nb_pucch_format_4_in_subframes[LTE_NUMBER_OF_SUBFRAMES_PER_FRAME] = { 0 } ;

/* TS 36.213 Table 9.2.3-3: Mapping of values for one HARQ-ACK bit to sequences */
static const int sequence_cyclic_shift_1_harq_ack_bit[2]
/*        HARQ-ACK Value        0    1 */
/* Sequence cyclic shift */ = { 0,   6 };

/* TS 36.213 Table 9.2.5-1: Mapping of values for one HARQ-ACK bit and positive SR to sequences */
static const int sequence_cyclic_shift_1_harq_ack_bit_positive_sr[2]
/*        HARQ-ACK Value        0    1 */
/* Sequence cyclic shift */ = { 3,   9 };

/* TS 36.213 Table 9.2.5-2: Mapping of values for two HARQ-ACK bits and positive SR to sequences */
static const int sequence_cyclic_shift_2_harq_ack_bits_positive_sr[4]
/*        HARQ-ACK Value      (0,0)  (0,1)   (1,0)  (1,1) */
/* Sequence cyclic shift */ = {  1,     4,     10,     7 };

/* TS 38.213 Table 9.2.3-4: Mapping of values for two HARQ-ACK bits to sequences */
static const int sequence_cyclic_shift_2_harq_ack_bits[4]
/*        HARQ-ACK Value       (0,0)  (0,1)  (1,0)  (1,1) */
/* Sequence cyclic shift */ = {   0,     3,     9,     6 };


/* TS 38.211 Table 6.4.1.3.3.2-1: DM-RS positions for PUCCH format 3 and 4 */
static const int nb_symbols_excluding_dmrs[11][2][2]
= {
/*                     No additional DMRS            Additional DMRS   */
/* PUCCH length      No hopping   hopping         No hopping   hopping */
/* index                  0          1                 0          1    */
/*    4     */    {{      3    ,     2   }   ,  {      3     ,    2    }},
/*    5     */    {{      3    ,     3   }   ,  {      3     ,    3    }},
/*    6     */    {{      4    ,     4   }   ,  {      4     ,    4    }},
/*    7     */    {{      5    ,     5   }   ,  {      5     ,    5    }},
/*    8     */    {{      6    ,     6   }   ,  {      6     ,    6    }},
/*    9     */    {{      7    ,     7   }   ,  {      7     ,    7    }},
/*   10     */    {{      8    ,     8   }   ,  {      6     ,    6    }},
/*   11     */    {{      9    ,     9   }   ,  {      7     ,    7    }},
/*   12     */    {{     10    ,    10   }   ,  {      8     ,    8    }},
/*   13     */    {{     11    ,    11   }   ,  {      9     ,    9    }},
/*   14     */    {{     12    ,    12   }   ,  {     10     ,   10    }},
};

/* TS 36.213 Table 9.2.1-1: PUCCH resource sets before dedicated PUCCH resource configuration */
const initial_pucch_resource_t initial_pucch_resource[16] = {
/*              format           first symbol     Number of symbols        PRB offset    nb index for       set of initial CS */
/*  0  */ {  0,      12,                  2,                   0,            2,       {    0,   3,    0,    0  }   },
/*  1  */ {  0,      12,                  2,                   0,            3,       {    0,   4,    8,    0  }   },
/*  2  */ {  0,      12,                  2,                   3,            3,       {    0,   4,    8,    0  }   },
/*  3  */ {  1,      10,                  4,                   0,            2,       {    0,   6,    0,    0  }   },
/*  4  */ {  1,      10,                  4,                   0,            4,       {    0,   3,    6,    9  }   },
/*  5  */ {  1,      10,                  4,                   2,            4,       {    0,   3,    6,    9  }   },
/*  6  */ {  1,      10,                  4,                   4,            4,       {    0,   3,    6,    9  }   },
/*  7  */ {  1,       4,                 10,                   0,            2,       {    0,   6,    0,    0  }   },
/*  8  */ {  1,       4,                 10,                   0,            4,       {    0,   3,    6,    9  }   },
/*  9  */ {  1,       4,                 10,                   2,            4,       {    0,   3,    6,    9  }   },
/* 10  */ {  1,       4,                 10,                   4,            4,       {    0,   3,    6,    9  }   },
/* 11  */ {  1,       0,                 14,                   0,            2,       {    0,   6,    0,    0  }   },
/* 12  */ {  1,       0,                 14,                   0,            4,       {    0,   3,    6,    9  }   },
/* 13  */ {  1,       0,                 14,                   2,            4,       {    0,   3,    6,    9  }   },
/* 14  */ {  1,       0,                 14,                   4,            4,       {    0,   3,    6,    9  }   },
/* 15  */ {  1,       0,                 14,                   0,            4,       {    0,   3,    6,    9  }   },
};


void nr_ue_init_mac(module_id_t module_idP) {
  int i;

  NR_UE_MAC_INST_t *mac = get_mac_inst(module_idP);
  // default values as deined in 38.331 sec 9.2.2
  LOG_I(NR_MAC, "[UE%d] Applying default macMainConfig\n", module_idP);
  //mac->scheduling_info.macConfig=NULL;
  mac->scheduling_info.retxBSR_Timer = NR_BSR_Config__retxBSR_Timer_sf10240;
  mac->scheduling_info.periodicBSR_Timer = NR_BSR_Config__periodicBSR_Timer_infinity;
//  mac->scheduling_info.periodicPHR_Timer = NR_MAC_MainConfig__phr_Config__setup__periodicPHR_Timer_sf20;
//  mac->scheduling_info.prohibitPHR_Timer = NR_MAC_MainConfig__phr_Config__setup__prohibitPHR_Timer_sf20;
//  mac->scheduling_info.PathlossChange_db = NR_MAC_MainConfig__phr_Config__setup__dl_PathlossChange_dB1;
//  mac->PHR_state = NR_MAC_MainConfig__phr_Config_PR_setup;
  mac->scheduling_info.SR_COUNTER = 0;
  mac->scheduling_info.sr_ProhibitTimer = 0;
  mac->scheduling_info.sr_ProhibitTimer_Running = 0;
//  mac->scheduling_info.maxHARQ_Tx = NR_MAC_MainConfig__ul_SCH_Config__maxHARQ_Tx_n5;
//  mac->scheduling_info.ttiBundling = 0;
//  mac->scheduling_info.extendedBSR_Sizes_r10 = 0;
//  mac->scheduling_info.extendedPHR_r10 = 0;
//  mac->scheduling_info.drx_config = NULL;
//  mac->scheduling_info.phr_config = NULL;
  // set init value 0xFFFF, make sure periodic timer and retx time counters are NOT active, after bsr transmission set the value configured by the NW.
  mac->scheduling_info.periodicBSR_SF = MAC_UE_BSR_TIMER_NOT_RUNNING;
  mac->scheduling_info.retxBSR_SF = MAC_UE_BSR_TIMER_NOT_RUNNING;
  mac->BSR_reporting_active = BSR_TRIGGER_NONE;
//  mac->scheduling_info.periodicPHR_SF = nr_get_sf_perioidicPHR_Timer(mac->scheduling_info.periodicPHR_Timer);
//  mac->scheduling_info.prohibitPHR_SF = nr_get_sf_prohibitPHR_Timer(mac->scheduling_info.prohibitPHR_Timer);
//  mac->scheduling_info.PathlossChange_db = nr_get_db_dl_PathlossChange(mac->scheduling_info.PathlossChange);
//  mac->PHR_reporting_active = 0;

  for (i = 0; i < NR_MAX_NUM_LCID; i++) {
    LOG_D(NR_MAC, "[UE%d] Applying default logical channel config for LCGID %d\n",
		  module_idP, i);
    mac->scheduling_info.Bj[i] = -1;
    mac->scheduling_info.bucket_size[i] = -1;

    if (i < UL_SCH_LCID_DTCH) {   // initialize all control channels lcgid to 0
      mac->scheduling_info.LCGID[i] = 0;
    } else {    // initialize all the data channels lcgid to 1
      mac->scheduling_info.LCGID[i] = 1;
    }

    mac->scheduling_info.LCID_status[i] = LCID_EMPTY;
    mac->scheduling_info.LCID_buffer_remain[i] = 0;
    for (int i=0;i<NR_MAX_HARQ_PROCESSES;i++) mac->first_ul_tx[i]=1;
  }
}

void get_bwp_info(NR_UE_MAC_INST_t *mac,
                  int dl_bwp_id,
                  int ul_bwp_id,
                  NR_BWP_DownlinkDedicated_t **bwpd,
                  NR_BWP_DownlinkCommon_t **bwpc,
                  NR_BWP_UplinkDedicated_t **ubwpd,
                  NR_BWP_UplinkCommon_t **ubwpc) {

    if (dl_bwp_id > 0) {
       AssertFatal(mac->DLbwp[dl_bwp_id-1]!=NULL,"mac->DLbwp[%d] is null, shouldn't be\n",
                    (int)dl_bwp_id-1);
       *bwpd = mac->DLbwp[dl_bwp_id-1]->bwp_Dedicated;
       if (mac->DLbwp[dl_bwp_id-1]->bwp_Common) *bwpc = mac->DLbwp[dl_bwp_id-1]->bwp_Common;
       else if (mac->scc_SIB) *bwpc = &mac->scc_SIB->downlinkConfigCommon.initialDownlinkBWP;
       else if (mac->scc) *bwpc = mac->scc->downlinkConfigCommon->initialDownlinkBWP;
       AssertFatal(*bwpc!=NULL,"bwpc shouldn't be null\n");
    } else {
       if (mac->cg &&
           mac->cg->spCellConfig &&
           mac->cg->spCellConfig->spCellConfigDedicated &&
           mac->cg->spCellConfig->spCellConfigDedicated->initialDownlinkBWP)
          *bwpd = mac->cg->spCellConfig->spCellConfigDedicated->initialDownlinkBWP;
       if (mac->scc_SIB) *bwpc = &mac->scc_SIB->downlinkConfigCommon.initialDownlinkBWP;
       else if (mac->scc) *bwpc = mac->scc->downlinkConfigCommon->initialDownlinkBWP;
       AssertFatal(*bwpc!=NULL,"bwpc shouldn't be null\n");
    }

    if (ul_bwp_id > 0) {
       AssertFatal(mac->ULbwp[ul_bwp_id-1]!=NULL,"mac->ULbwp[%d] is null, shouldn't be\n",
                   ul_bwp_id-1);
       *ubwpd = mac->ULbwp[ul_bwp_id-1]->bwp_Dedicated;
       if (mac->ULbwp[ul_bwp_id-1]->bwp_Common) *ubwpc = mac->ULbwp[ul_bwp_id-1]->bwp_Common;
       else if (mac->scc_SIB) *ubwpc = &mac->scc_SIB->uplinkConfigCommon->initialUplinkBWP;
       else if (mac->scc) *ubwpc = mac->scc->uplinkConfigCommon->initialUplinkBWP;
       AssertFatal(*bwpc!=NULL,"bwpc shouldn't be null\n");

    }
    else {
       if (mac->cg &&
           mac->cg->spCellConfig &&
           mac->cg->spCellConfig->spCellConfigDedicated &&
           mac->cg->spCellConfig->spCellConfigDedicated->uplinkConfig &&
           mac->cg->spCellConfig->spCellConfigDedicated->uplinkConfig->initialUplinkBWP)
          *ubwpd = mac->cg->spCellConfig->spCellConfigDedicated->uplinkConfig->initialUplinkBWP;
       if (mac->scc_SIB) *ubwpc = &mac->scc_SIB->uplinkConfigCommon->initialUplinkBWP;
       else if (mac->scc) *ubwpc = mac->scc->uplinkConfigCommon->initialUplinkBWP;
       AssertFatal(*ubwpc!=NULL,"ubwpc shouldn't be null\n");
    }
}

NR_PDSCH_TimeDomainResourceAllocationList_t *choose_dl_tda_list(NR_PDSCH_Config_t *pdsch_Config,NR_PDSCH_ConfigCommon_t *pdsch_ConfigCommon) {

    NR_PDSCH_TimeDomainResourceAllocationList_t *pdsch_TimeDomainAllocationList=NULL;

    if (pdsch_Config &&
        pdsch_Config->pdsch_TimeDomainAllocationList)
      pdsch_TimeDomainAllocationList = pdsch_Config->pdsch_TimeDomainAllocationList->choice.setup;
    else if (pdsch_ConfigCommon->pdsch_TimeDomainAllocationList)
      pdsch_TimeDomainAllocationList = pdsch_ConfigCommon->pdsch_TimeDomainAllocationList;

    return(pdsch_TimeDomainAllocationList);
}

NR_PUSCH_TimeDomainResourceAllocationList_t *choose_ul_tda_list(NR_PUSCH_Config_t *pusch_Config,NR_PUSCH_ConfigCommon_t *pusch_ConfigCommon) {

    NR_PUSCH_TimeDomainResourceAllocationList_t *pusch_TimeDomainAllocationList=NULL;

    if (pusch_Config &&
        pusch_Config->pusch_TimeDomainAllocationList)
      pusch_TimeDomainAllocationList = pusch_Config->pusch_TimeDomainAllocationList->choice.setup;
    else if (pusch_ConfigCommon->pusch_TimeDomainAllocationList)
      pusch_TimeDomainAllocationList = pusch_ConfigCommon->pusch_TimeDomainAllocationList;

    return(pusch_TimeDomainAllocationList);
}

int get_rnti_type(NR_UE_MAC_INST_t *mac, uint16_t rnti){

    RA_config_t *ra = &mac->ra;
    int rnti_type;

    if (rnti == ra->ra_rnti) {
      rnti_type = NR_RNTI_RA;
    } else if (rnti == ra->t_crnti && (ra->ra_state == WAIT_RAR || ra->ra_state == WAIT_CONTENTION_RESOLUTION) ) {
      rnti_type = NR_RNTI_TC;
    } else if (rnti == mac->crnti) {
      rnti_type = NR_RNTI_C;
    } else if (rnti == 0xFFFE) {
      rnti_type = NR_RNTI_P;
    } else if (rnti == 0xFFFF) {
      rnti_type = NR_RNTI_SI;
    } else {
      AssertFatal(1 == 0, "In %s: Not identified/handled rnti %d \n", __FUNCTION__, rnti);
    }

    LOG_D(MAC, "In %s: returning rnti_type %s \n", __FUNCTION__, rnti_types[rnti_type]);

    return rnti_type;
}


int8_t nr_ue_decode_mib(module_id_t module_id,
                        int cc_id,
                        uint8_t gNB_index,
                        void *phy_data,
                        uint8_t extra_bits,	//	8bits 38.212 c7.1.1
                        uint32_t ssb_length,
                        uint32_t ssb_index,
                        void *pduP,
                        uint16_t ssb_start_subcarrier,
                        uint16_t cell_id)
{
  LOG_D(MAC,"[L2][MAC] decode mib\n");

  NR_UE_MAC_INST_t *mac = get_mac_inst(module_id);
  mac->physCellId = cell_id;

  nr_mac_rrc_data_ind_ue( module_id, cc_id, gNB_index, 0, 0, 0, NR_BCCH_BCH, (uint8_t *) pduP, 3 );    //  fixed 3 bytes MIB PDU
    
  AssertFatal(mac->mib != NULL, "nr_ue_decode_mib() mac->mib == NULL\n");
  //if(mac->mib != NULL){
  uint16_t frame = (mac->mib->systemFrameNumber.buf[0] >> mac->mib->systemFrameNumber.bits_unused);
  uint16_t frame_number_4lsb = 0;

  for (int i=0; i<4; i++)
    frame_number_4lsb |= ((extra_bits>>i)&1)<<(3-i);

  uint8_t ssb_subcarrier_offset_msb = ( extra_bits >> 5 ) & 0x1;    //	extra bits[5]
  uint8_t ssb_subcarrier_offset = (uint8_t)mac->mib->ssb_SubcarrierOffset;

  frame = frame << 4;
  frame = frame | frame_number_4lsb;
  if(ssb_length == 64){
    mac->frequency_range = FR2;
    for (int i=0; i<3; i++)
      ssb_index += (((extra_bits>>(7-i))&0x01)<<(3+i));
  }else{
    mac->frequency_range = FR1;
    if(ssb_subcarrier_offset_msb){
      ssb_subcarrier_offset = ssb_subcarrier_offset | 0x10;
    }
  }

#ifdef DEBUG_MIB
  uint8_t half_frame_bit = ( extra_bits >> 4 ) & 0x1; //	extra bits[4]
  LOG_I(MAC,"system frame number(6 MSB bits): %d\n",  mac->mib->systemFrameNumber.buf[0]);
  LOG_I(MAC,"system frame number(with LSB): %d\n", (int)frame);
  LOG_I(MAC,"subcarrier spacing (0=15or60, 1=30or120): %d\n", (int)mac->mib->subCarrierSpacingCommon);
  LOG_I(MAC,"ssb carrier offset(with MSB):  %d\n", (int)ssb_subcarrier_offset);
  LOG_I(MAC,"dmrs type A position (0=pos2,1=pos3): %d\n", (int)mac->mib->dmrs_TypeA_Position);
  LOG_I(MAC,"controlResourceSetZero: %d\n", (int)mac->mib->pdcch_ConfigSIB1.controlResourceSetZero);
  LOG_I(MAC,"searchSpaceZero: %d\n", (int)mac->mib->pdcch_ConfigSIB1.searchSpaceZero);
  LOG_I(MAC,"cell barred (0=barred,1=notBarred): %d\n", (int)mac->mib->cellBarred);
  LOG_I(MAC,"intra frequency reselection (0=allowed,1=notAllowed): %d\n", (int)mac->mib->intraFreqReselection);
  LOG_I(MAC,"half frame bit(extra bits):    %d\n", (int)half_frame_bit);
  LOG_I(MAC,"ssb index(extra bits):         %d\n", (int)ssb_index);
#endif

  //storing ssb index in the mac structure
  mac->mib_ssb = ssb_index;
  mac->ssb_subcarrier_offset = ssb_subcarrier_offset;

  uint8_t scs_ssb;
  uint32_t band;
  uint16_t ssb_start_symbol;

  if (get_softmodem_params()->sa == 1) {

    scs_ssb = get_softmodem_params()->numerology;
    band = mac->nr_band;
    ssb_start_symbol = get_ssb_start_symbol(band,scs_ssb,ssb_index);
    int ssb_sc_offset_norm;
    if (ssb_subcarrier_offset<24 && mac->frequency_range == FR1)
      ssb_sc_offset_norm = ssb_subcarrier_offset>>scs_ssb;
    else
      ssb_sc_offset_norm = ssb_subcarrier_offset;

    if (mac->common_configuration_complete == 0)
      nr_ue_sib1_scheduler(module_id,
                           cc_id,
                           ssb_start_symbol,
                           frame,
                           ssb_sc_offset_norm,
                           ssb_index,
                           ssb_start_subcarrier,
                           mac->frequency_range,
                           phy_data);
  }
  else {
    NR_ServingCellConfigCommon_t *scc = mac->scc;
    scs_ssb = *scc->ssbSubcarrierSpacing;
    band = *scc->downlinkConfigCommon->frequencyInfoDL->frequencyBandList.list.array[0];
    ssb_start_symbol = get_ssb_start_symbol(band,scs_ssb,ssb_index);
  }

  mac->dl_config_request.sfn = frame;
  mac->dl_config_request.slot = ssb_start_symbol/14;

  return 0;
}

int8_t nr_ue_decode_BCCH_DL_SCH(module_id_t module_id,
                                int cc_id,
                                unsigned int gNB_index,
                                uint8_t ack_nack,
                                uint8_t *pduP,
                                uint32_t pdu_len) {
  if(ack_nack) {
    LOG_D(NR_MAC, "Decoding NR-BCCH-DL-SCH-Message (SIB1 or SI)\n");
    nr_mac_rrc_data_ind_ue(module_id, cc_id, gNB_index, 0, 0, 0, NR_BCCH_DL_SCH, (uint8_t *) pduP, pdu_len);
  }
  else
    LOG_E(NR_MAC, "Got NACK on NR-BCCH-DL-SCH-Message (SIB1 or SI)\n");
  return 0;
}

//  TODO: change to UE parameter, scs: 15KHz, slot duration: 1ms
uint32_t get_ssb_frame(uint32_t test){
  return test;
}

/*
 * This code contains all the functions needed to process all dci fields.
 * These tables and functions are going to be called by function nr_ue_process_dci
 */
int8_t nr_ue_process_dci_freq_dom_resource_assignment(nfapi_nr_ue_pusch_pdu_t *pusch_config_pdu,
						      fapi_nr_dl_config_dlsch_pdu_rel15_t *dlsch_config_pdu,
						      uint16_t n_RB_ULBWP,
						      uint16_t n_RB_DLBWP,
						      uint16_t riv
						      ){

  /*
   * TS 38.214 subclause 5.1.2.2 Resource allocation in frequency domain (downlink)
   * when the scheduling grant is received with DCI format 1_0, then downlink resource allocation type 1 is used
   */
  if(dlsch_config_pdu != NULL){

    /*
     * TS 38.214 subclause 5.1.2.2.1 Downlink resource allocation type 0
     */
    /*
     * TS 38.214 subclause 5.1.2.2.2 Downlink resource allocation type 1
     */
    dlsch_config_pdu->number_rbs = NRRIV2BW(riv,n_RB_DLBWP);
    dlsch_config_pdu->start_rb   = NRRIV2PRBOFFSET(riv,n_RB_DLBWP);

    // Sanity check in case a false or erroneous DCI is received
    if ((dlsch_config_pdu->number_rbs < 1 ) || (dlsch_config_pdu->number_rbs > n_RB_DLBWP - dlsch_config_pdu->start_rb)) {
      // DCI is invalid!
      LOG_W(MAC, "Frequency domain assignment values are invalid! #RBs: %d, Start RB: %d, n_RB_DLBWP: %d \n", dlsch_config_pdu->number_rbs, dlsch_config_pdu->start_rb, n_RB_DLBWP);
      return -1;
    }

    LOG_D(MAC,"DLSCH riv = %i\n", riv);
    LOG_D(MAC,"DLSCH n_RB_DLBWP = %i\n", n_RB_DLBWP);
    LOG_D(MAC,"DLSCH number_rbs = %i\n", dlsch_config_pdu->number_rbs);
    LOG_D(MAC,"DLSCH start_rb = %i\n", dlsch_config_pdu->start_rb);

  }
  if(pusch_config_pdu != NULL){
    /*
     * TS 38.214 subclause 6.1.2.2 Resource allocation in frequency domain (uplink)
     */
    /*
     * TS 38.214 subclause 6.1.2.2.1 Uplink resource allocation type 0
     */
    /*
     * TS 38.214 subclause 6.1.2.2.2 Uplink resource allocation type 1
     */

    pusch_config_pdu->rb_size  = NRRIV2BW(riv,n_RB_ULBWP);
    pusch_config_pdu->rb_start = NRRIV2PRBOFFSET(riv,n_RB_ULBWP);

    // Sanity check in case a false or erroneous DCI is received
    if ((pusch_config_pdu->rb_size < 1) || (pusch_config_pdu->rb_size > n_RB_ULBWP - pusch_config_pdu->rb_start)) {
      // DCI is invalid!
      LOG_W(MAC, "Frequency domain assignment values are invalid! #RBs: %d, Start RB: %d, n_RB_ULBWP: %d \n",pusch_config_pdu->rb_size, pusch_config_pdu->rb_start, n_RB_ULBWP);
      return -1;
    }
    LOG_D(MAC,"ULSCH riv = %i\n", riv);
    LOG_D(MAC,"ULSCH n_RB_DLBWP = %i\n", n_RB_ULBWP);
    LOG_D(MAC,"ULSCH number_rbs = %i\n", pusch_config_pdu->rb_size);
    LOG_D(MAC,"ULSCH start_rb = %i\n", pusch_config_pdu->rb_start);
  }
  return 0;
}

int8_t nr_ue_process_dci_time_dom_resource_assignment(NR_UE_MAC_INST_t *mac,
                                                      NR_PUSCH_TimeDomainResourceAllocationList_t *pusch_TimeDomainAllocationList,
                                                      NR_PDSCH_TimeDomainResourceAllocationList_t *pdsch_TimeDomainAllocationList,
						      nfapi_nr_ue_pusch_pdu_t *pusch_config_pdu,
						      fapi_nr_dl_config_dlsch_pdu_rel15_t *dlsch_config_pdu,
                                                      int *mapping_type,
						      uint8_t time_domain_ind,
                                                      int default_abc,
                                                      bool use_default){

  int dmrs_typeA_pos = (mac->scc != NULL) ? mac->scc->dmrs_TypeA_Position : mac->mib->dmrs_TypeA_Position;

//  uint8_t k_offset=0;
  int sliv_S=0;
  int sliv_L=0;
  uint8_t mu_pusch = 1;

  // definition table j Table 6.1.2.1.1-4
  uint8_t j = (mu_pusch==3)?3:(mu_pusch==2)?2:1;
  uint8_t table_6_1_2_1_1_2_time_dom_res_alloc_A[16][3]={ // for PUSCH from TS 38.214 subclause 6.1.2.1.1
    {j,  0,14}, // row index 1
    {j,  0,12}, // row index 2
    {j,  0,10}, // row index 3
    {j,  2,10}, // row index 4
    {j,  4,10}, // row index 5
    {j,  4,8},  // row index 6
    {j,  4,6},  // row index 7
    {j+1,0,14}, // row index 8
    {j+1,0,12}, // row index 9
    {j+1,0,10}, // row index 10
    {j+2,0,14}, // row index 11
    {j+2,0,12}, // row index 12
    {j+2,0,10}, // row index 13
    {j,  8,6},  // row index 14
    {j+3,0,14}, // row index 15
    {j+3,0,10}  // row index 16
  };
  /*uint8_t table_6_1_2_1_1_3_time_dom_res_alloc_A_extCP[16][3]={ // for PUSCH from TS 38.214 subclause 6.1.2.1.1
    {j,  0,8},  // row index 1
    {j,  0,12}, // row index 2
    {j,  0,10}, // row index 3
    {j,  2,10}, // row index 4
    {j,  4,4},  // row index 5
    {j,  4,8},  // row index 6
    {j,  4,6},  // row index 7
    {j+1,0,8},  // row index 8
    {j+1,0,12}, // row index 9
    {j+1,0,10}, // row index 10
    {j+2,0,6},  // row index 11
    {j+2,0,12}, // row index 12
    {j+2,0,10}, // row index 13
    {j,  8,4},  // row index 14
    {j+3,0,8},  // row index 15
    {j+3,0,10}  // row index 16
    };*/

  /*
   * TS 38.214 subclause 5.1.2.1 Resource allocation in time domain (downlink)
   */
  if(dlsch_config_pdu != NULL){
    if (pdsch_TimeDomainAllocationList && use_default==false) {

      if (time_domain_ind >= pdsch_TimeDomainAllocationList->list.count) {
        LOG_E(MAC, "time_domain_ind %d >= pdsch->TimeDomainAllocationList->list.count %d\n",
              time_domain_ind, pdsch_TimeDomainAllocationList->list.count);
        dlsch_config_pdu->start_symbol   = 0;
        dlsch_config_pdu->number_symbols = 0;
        return -1;
      }

      int startSymbolAndLength = pdsch_TimeDomainAllocationList->list.array[time_domain_ind]->startSymbolAndLength;
      int S,L;
      SLIV2SL(startSymbolAndLength,&S,&L);
      dlsch_config_pdu->start_symbol=S;
      dlsch_config_pdu->number_symbols=L;

      LOG_D(MAC,"SLIV = %i\n", startSymbolAndLength);
      LOG_D(MAC,"start_symbol = %i\n", dlsch_config_pdu->start_symbol);
      LOG_D(MAC,"number_symbols = %i\n", dlsch_config_pdu->number_symbols);

    }
    else {// Default configuration from tables

      bool is_typeA;
      get_info_from_tda_tables(default_abc,
                               time_domain_ind,
                               dmrs_typeA_pos,
                               1, // normal CP
                               &is_typeA,
                               &sliv_S,
                               &sliv_L);
      *mapping_type = is_typeA? typeA : typeB;
      dlsch_config_pdu->number_symbols = sliv_L;
      dlsch_config_pdu->start_symbol = sliv_S;
    }
  }	/*
	 * TS 38.214 subclause 6.1.2.1 Resource allocation in time domain (uplink)
	 */
  if(pusch_config_pdu != NULL){
    if (pusch_TimeDomainAllocationList && use_default==false) {
      if (time_domain_ind >= pusch_TimeDomainAllocationList->list.count) {
        LOG_E(MAC, "time_domain_ind %d >= pusch->TimeDomainAllocationList->list.count %d\n",
              time_domain_ind, pusch_TimeDomainAllocationList->list.count);
        pusch_config_pdu->start_symbol_index=0;
        pusch_config_pdu->nr_of_symbols=0;
        return -1;
      }
      
      LOG_D(NR_MAC,"Filling Time-Domain Allocation from pusch_TimeDomainAllocationList\n");
      int startSymbolAndLength = pusch_TimeDomainAllocationList->list.array[time_domain_ind]->startSymbolAndLength;
      int S,L;
      SLIV2SL(startSymbolAndLength,&S,&L);
      pusch_config_pdu->start_symbol_index=S;
      pusch_config_pdu->nr_of_symbols=L;
    }
    else {
      LOG_D(NR_MAC,"Filling Time-Domain Allocation from tables\n");
//      k_offset = table_6_1_2_1_1_2_time_dom_res_alloc_A[time_domain_ind-1][0];
      sliv_S   = table_6_1_2_1_1_2_time_dom_res_alloc_A[time_domain_ind][1];
      sliv_L   = table_6_1_2_1_1_2_time_dom_res_alloc_A[time_domain_ind][2];
      // k_offset = table_6_1_2_1_1_3_time_dom_res_alloc_A_extCP[nr_pdci_info_extracted->time_dom_resource_assignment][0];
      // sliv_S   = table_6_1_2_1_1_3_time_dom_res_alloc_A_extCP[nr_pdci_info_extracted->time_dom_resource_assignment][1];
      // sliv_L   = table_6_1_2_1_1_3_time_dom_res_alloc_A_extCP[nr_pdci_info_extracted->time_dom_resource_assignment][2];
      pusch_config_pdu->nr_of_symbols = sliv_L;
      pusch_config_pdu->start_symbol_index = sliv_S;
    }
    LOG_D(NR_MAC,"start_symbol = %i\n", pusch_config_pdu->start_symbol_index);
    LOG_D(NR_MAC,"number_symbols = %i\n", pusch_config_pdu->nr_of_symbols);
  }
  return 0;
}

int nr_ue_process_dci_indication_pdu(module_id_t module_id,int cc_id, int gNB_index, frame_t frame, int slot, fapi_nr_dci_indication_pdu_t *dci) {

  NR_UE_MAC_INST_t *mac = get_mac_inst(module_id);
  dci_pdu_rel15_t *def_dci_pdu_rel15 = &mac->def_dci_pdu_rel15[dci->dci_format];

  LOG_D(MAC,"Received dci indication (rnti %x,dci format %d,n_CCE %d,payloadSize %d,payload %llx)\n",
	dci->rnti,dci->dci_format,dci->n_CCE,dci->payloadSize,*(unsigned long long*)dci->payloadBits);
  int8_t ret = nr_extract_dci_info(mac, dci->dci_format, dci->payloadSize, dci->rnti, (uint64_t *)dci->payloadBits, def_dci_pdu_rel15);
  if ((ret&1) == 1) return -1;
  else if (ret == 2) {
    dci->dci_format = NR_UL_DCI_FORMAT_0_0;
    def_dci_pdu_rel15 = &mac->def_dci_pdu_rel15[dci->dci_format];
  }
  int8_t ret_proc = nr_ue_process_dci(module_id, cc_id, gNB_index, frame, slot, def_dci_pdu_rel15, dci);
  return ret_proc;
}

int8_t nr_ue_process_dci(module_id_t module_id, int cc_id, uint8_t gNB_index, frame_t frame, int slot, dci_pdu_rel15_t *dci, fapi_nr_dci_indication_pdu_t *dci_ind) {

  uint16_t rnti = dci_ind->rnti;
  uint8_t dci_format = dci_ind->dci_format;
  int ret = 0;
  int pucch_res_set_cnt = 0, valid = 0;
  frame_t frame_tx = 0;
  int slot_tx = 0;
  bool valid_ptrs_setup = 0;
  NR_UE_MAC_INST_t *mac = get_mac_inst(module_id);
  RA_config_t *ra = &mac->ra;
  fapi_nr_dl_config_request_t *dl_config = &mac->dl_config_request;
  uint8_t is_Msg3 = 0;
  int default_abc = 1;

  uint16_t n_RB_DLBWP;
  if (mac->DLbwp[0]) n_RB_DLBWP = NRRIV2BW(mac->DLbwp[0]->bwp_Common->genericParameters.locationAndBandwidth, MAX_BWP_SIZE);
  else if (mac->scc_SIB) n_RB_DLBWP =  NRRIV2BW(mac->scc_SIB->uplinkConfigCommon->initialUplinkBWP.genericParameters.locationAndBandwidth,MAX_BWP_SIZE);
  else n_RB_DLBWP = mac->type0_PDCCH_CSS_config.num_rbs;

  LOG_D(MAC, "In %s: Processing received DCI format %s (DL BWP %d)\n", __FUNCTION__, dci_formats[dci_format], n_RB_DLBWP);

  switch(dci_format){
  case NR_UL_DCI_FORMAT_0_0: {
    /*
     *  with CRC scrambled by C-RNTI or CS-RNTI or new-RNTI or TC-RNTI
     *    0  IDENTIFIER_DCI_FORMATS:
     *    10 FREQ_DOM_RESOURCE_ASSIGNMENT_UL: PUSCH hopping with resource allocation type 1 not considered
     *    12 TIME_DOM_RESOURCE_ASSIGNMENT: 0, 1, 2, 3, or 4 bits as defined in Subclause 6.1.2.1 of [6, TS 38.214]. The bitwidth for this field is determined as log2(I) bits,
     *    17 FREQ_HOPPING_FLAG: 0 bit if only resource allocation type 0
     *    24 MCS:
     *    25 NDI:
     *    26 RV:
     *    27 HARQ_PROCESS_NUMBER:
     *    32 TPC_PUSCH:
     *    49 PADDING_NR_DCI: (Note 2) If DCI format 0_0 is monitored in common search space
     *    50 SUL_IND_0_0:
     */
    // Calculate the slot in which ULSCH should be scheduled. This is current slot + K2,
    // where K2 is the offset between the slot in which UL DCI is received and the slot
    // in which ULSCH should be scheduled. K2 is configured in RRC configuration.  
    // todo:
    // - SUL_IND_0_0

    // Schedule PUSCH
    ret = nr_ue_pusch_scheduler(mac, is_Msg3, frame, slot, &frame_tx, &slot_tx, dci->time_domain_assignment.val);

    if (ret != -1){

      // Get UL config request corresponding slot_tx
      fapi_nr_ul_config_request_t *ul_config = get_ul_config_request(mac, slot_tx);

      if (!ul_config) {
        LOG_W(MAC, "In %s: ul_config request is NULL. Probably due to unexpected UL DCI in frame.slot %d.%d. Ignoring DCI!\n", __FUNCTION__, frame, slot);
        return -1;
      }
      pthread_mutex_lock(&ul_config->mutex_ul_config);
      AssertFatal(ul_config->number_pdus<FAPI_NR_UL_CONFIG_LIST_NUM, "ul_config->number_pdus %d out of bounds\n",ul_config->number_pdus);
      nfapi_nr_ue_pusch_pdu_t *pusch_config_pdu = &ul_config->ul_config_list[ul_config->number_pdus].pusch_config_pdu;

      fill_ul_config(ul_config, frame_tx, slot_tx, FAPI_NR_UL_CONFIG_TYPE_PUSCH);
      pthread_mutex_unlock(&ul_config->mutex_ul_config);

      // Config PUSCH PDU
      ret = nr_config_pusch_pdu(mac, pusch_config_pdu, dci, NULL, rnti, &dci_format);
    }
    
    break;
  }

  case NR_UL_DCI_FORMAT_0_1: {
    /*
     *  with CRC scrambled by C-RNTI or CS-RNTI or SP-CSI-RNTI or new-RNTI
     *    0  IDENTIFIER_DCI_FORMATS:
     *    1  CARRIER_IND
     *    2  SUL_IND_0_1
     *    7  BANDWIDTH_PART_IND
     *    10 FREQ_DOM_RESOURCE_ASSIGNMENT_UL: PUSCH hopping with resource allocation type 1 not considered
     *    12 TIME_DOM_RESOURCE_ASSIGNMENT: 0, 1, 2, 3, or 4 bits as defined in Subclause 6.1.2.1 of [6, TS 38.214]. The bitwidth for this field is determined as log2(I) bits,
     *    17 FREQ_HOPPING_FLAG: 0 bit if only resource allocation type 0
     *    24 MCS:
     *    25 NDI:
     *    26 RV:
     *    27 HARQ_PROCESS_NUMBER:
     *    29 FIRST_DAI
     *    30 SECOND_DAI
     *    32 TPC_PUSCH:
     *    36 SRS_RESOURCE_IND:
     *    37 PRECOD_NBR_LAYERS:
     *    38 ANTENNA_PORTS:
     *    40 SRS_REQUEST:
     *    42 CSI_REQUEST:
     *    43 CBGTI
     *    45 PTRS_DMRS
     *    46 BETA_OFFSET_IND
     *    47 DMRS_SEQ_INI
     *    48 UL_SCH_IND
     *    49 PADDING_NR_DCI: (Note 2) If DCI format 0_0 is monitored in common search space
     */
    // TODO: 
    // - FIRST_DAI
    // - SECOND_DAI
    // - SRS_RESOURCE_IND

    // Schedule PUSCH
    ret = nr_ue_pusch_scheduler(mac, is_Msg3, frame, slot, &frame_tx, &slot_tx, dci->time_domain_assignment.val);

    if (ret != -1){

      // Get UL config request corresponding slot_tx
      fapi_nr_ul_config_request_t *ul_config = get_ul_config_request(mac, slot_tx);

      if (!ul_config) {
        LOG_W(MAC, "In %s: ul_config request is NULL. Probably due to unexpected UL DCI in frame.slot %d.%d. Ignoring DCI!\n", __FUNCTION__, frame, slot);
        return -1;
      }
      ul_config->number_pdus = 0;

      pthread_mutex_lock(&ul_config->mutex_ul_config);
      AssertFatal(ul_config->number_pdus<FAPI_NR_UL_CONFIG_LIST_NUM, "ul_config->number_pdus %d out of bounds\n",ul_config->number_pdus);
      nfapi_nr_ue_pusch_pdu_t *pusch_config_pdu = &ul_config->ul_config_list[ul_config->number_pdus].pusch_config_pdu;

      fill_ul_config(ul_config, frame_tx, slot_tx, FAPI_NR_UL_CONFIG_TYPE_PUSCH);
      pthread_mutex_unlock(&ul_config->mutex_ul_config);

      // Config PUSCH PDU
      ret = nr_config_pusch_pdu(mac, pusch_config_pdu, dci, NULL, rnti, &dci_format);
    } else AssertFatal(1==0,"Cannot schedule PUSCH\n");
    break;
  }

  case NR_DL_DCI_FORMAT_1_0: {
    /*
     *  with CRC scrambled by C-RNTI or CS-RNTI or new-RNTI
     *    0  IDENTIFIER_DCI_FORMATS:
     *    11 FREQ_DOM_RESOURCE_ASSIGNMENT_DL:
     *    12 TIME_DOM_RESOURCE_ASSIGNMENT: 0, 1, 2, 3, or 4 bits as defined in Subclause 5.1.2.1 of [6, TS 38.214]. The bitwidth for this field is determined as log2(I) bits,
     *    13 VRB_TO_PRB_MAPPING: 0 bit if only resource allocation type 0
     *    24 MCS:
     *    25 NDI:
     *    26 RV:
     *    27 HARQ_PROCESS_NUMBER:
     *    28 DAI_: For format1_1: 4 if more than one serving cell are configured in the DL and the higher layer parameter HARQ-ACK-codebook=dynamic, where the 2 MSB bits are the counter DAI and the 2 LSB bits are the total DAI
     *    33 TPC_PUCCH:
     *    34 PUCCH_RESOURCE_IND:
     *    35 PDSCH_TO_HARQ_FEEDBACK_TIME_IND:
     *    55 RESERVED_NR_DCI
     *  with CRC scrambled by P-RNTI
     *    8  SHORT_MESSAGE_IND
     *    9  SHORT_MESSAGES
     *    11 FREQ_DOM_RESOURCE_ASSIGNMENT_DL:
     *    12 TIME_DOM_RESOURCE_ASSIGNMENT: 0, 1, 2, 3, or 4 bits as defined in Subclause 5.1.2.1 of [6, TS 38.214]. The bitwidth for this field is determined as log2(I) bits,
     *    13 VRB_TO_PRB_MAPPING: 0 bit if only resource allocation type 0
     *    24 MCS:
     *    31 TB_SCALING
     *    55 RESERVED_NR_DCI
     *  with CRC scrambled by SI-RNTI
     *    11 FREQ_DOM_RESOURCE_ASSIGNMENT_DL:
     *    12 TIME_DOM_RESOURCE_ASSIGNMENT: 0, 1, 2, 3, or 4 bits as defined in Subclause 5.1.2.1 of [6, TS 38.214]. The bitwidth for this field is determined as log2(I) bits,
     *    13 VRB_TO_PRB_MAPPING: 0 bit if only resource allocation type 0
     *    24 MCS:
     *    26 RV:
     *    55 RESERVED_NR_DCI
     *  with CRC scrambled by RA-RNTI
     *    11 FREQ_DOM_RESOURCE_ASSIGNMENT_DL:
     *    12 TIME_DOM_RESOURCE_ASSIGNMENT: 0, 1, 2, 3, or 4 bits as defined in Subclause 5.1.2.1 of [6, TS 38.214]. The bitwidth for this field is determined as log2(I) bits,
     *    13 VRB_TO_PRB_MAPPING: 0 bit if only resource allocation type 0
     *    24 MCS:
     *    31 TB_SCALING
     *    55 RESERVED_NR_DCI
     *  with CRC scrambled by TC-RNTI
     *    0  IDENTIFIER_DCI_FORMATS:
     *    11 FREQ_DOM_RESOURCE_ASSIGNMENT_DL:
     *    12 TIME_DOM_RESOURCE_ASSIGNMENT: 0, 1, 2, 3, or 4 bits as defined in Subclause 5.1.2.1 of [6, TS 38.214]. The bitwidth for this field is determined as log2(I) bits,
     *    13 VRB_TO_PRB_MAPPING: 0 bit if only resource allocation type 0
     *    24 MCS:
     *    25 NDI:
     *    26 RV:
     *    27 HARQ_PROCESS_NUMBER:
     *    28 DAI_: For format1_1: 4 if more than one serving cell are configured in the DL and the higher layer parameter HARQ-ACK-codebook=dynamic, where the 2 MSB bits are the counter DAI and the 2 LSB bits are the total DAI
     *    33 TPC_PUCCH:
     */

    dl_config->dl_config_list[dl_config->number_pdus].dlsch_config_pdu.rnti = rnti;
    fapi_nr_dl_config_dlsch_pdu_rel15_t *dlsch_config_pdu_1_0 = &dl_config->dl_config_list[dl_config->number_pdus].dlsch_config_pdu.dlsch_config_rel15;

    NR_PDSCH_Config_t *pdsch_config= (mac->DLbwp[0]) ? mac->DLbwp[0]->bwp_Dedicated->pdsch_Config->choice.setup : NULL;
    int is_common=0;
    if(rnti == SI_RNTI) {
      NR_Type0_PDCCH_CSS_config_t type0_PDCCH_CSS_config = mac->type0_PDCCH_CSS_config;
      default_abc = type0_PDCCH_CSS_config.type0_pdcch_ss_mux_pattern;
      dl_config->dl_config_list[dl_config->number_pdus].pdu_type = FAPI_NR_DL_CONFIG_TYPE_SI_DLSCH;
      dlsch_config_pdu_1_0->BWPSize = mac->type0_PDCCH_CSS_config.num_rbs;
      dlsch_config_pdu_1_0->BWPStart = mac->type0_PDCCH_CSS_config.cset_start_rb;
      dlsch_config_pdu_1_0->SubcarrierSpacing = mac->mib->subCarrierSpacingCommon;
      if (pdsch_config) pdsch_config->dmrs_DownlinkForPDSCH_MappingTypeA->choice.setup->dmrs_AdditionalPosition = NULL; // For PDSCH with mapping type A, the UE shall assume dmrs-AdditionalPosition='pos2'
    } else {
      if (ra->RA_window_cnt >= 0 && rnti == ra->ra_rnti){
        dl_config->dl_config_list[dl_config->number_pdus].pdu_type = FAPI_NR_DL_CONFIG_TYPE_RA_DLSCH;
      } else {
        dl_config->dl_config_list[dl_config->number_pdus].pdu_type = FAPI_NR_DL_CONFIG_TYPE_DLSCH;
      }
      if( (ra->RA_window_cnt >= 0 && rnti == ra->ra_rnti) || (rnti == ra->t_crnti) ) {
        if (mac->scc == NULL) { // use coreset0
          dlsch_config_pdu_1_0->BWPSize = mac->type0_PDCCH_CSS_config.num_rbs;
          dlsch_config_pdu_1_0->BWPStart = mac->type0_PDCCH_CSS_config.cset_start_rb;
          is_common=1;
        }
        else {
          dlsch_config_pdu_1_0->BWPSize = NRRIV2BW(mac->scc->downlinkConfigCommon->initialDownlinkBWP->genericParameters.locationAndBandwidth, MAX_BWP_SIZE);
          dlsch_config_pdu_1_0->BWPStart = NRRIV2PRBOFFSET(mac->scc->downlinkConfigCommon->initialDownlinkBWP->genericParameters.locationAndBandwidth, MAX_BWP_SIZE);
        }
        if (!get_softmodem_params()->sa) { // NSA mode is not using the Initial BWP
          dlsch_config_pdu_1_0->BWPStart = NRRIV2PRBOFFSET(mac->DLbwp[0]->bwp_Common->genericParameters.locationAndBandwidth, MAX_BWP_SIZE);
          pdsch_config = mac->DLbwp[0]->bwp_Dedicated->pdsch_Config->choice.setup;
        }
      } else if (mac->DLbwp[0]) {
        dlsch_config_pdu_1_0->BWPSize = NRRIV2BW(mac->DLbwp[0]->bwp_Common->genericParameters.locationAndBandwidth, MAX_BWP_SIZE);
        dlsch_config_pdu_1_0->BWPStart = NRRIV2PRBOFFSET(mac->DLbwp[0]->bwp_Common->genericParameters.locationAndBandwidth, MAX_BWP_SIZE);
        dlsch_config_pdu_1_0->SubcarrierSpacing = mac->DLbwp[0]->bwp_Common->genericParameters.subcarrierSpacing;
        pdsch_config = mac->DLbwp[0]->bwp_Dedicated->pdsch_Config->choice.setup;
      } else if (mac->scc_SIB) {
        dlsch_config_pdu_1_0->BWPSize = NRRIV2BW(mac->scc_SIB->downlinkConfigCommon.initialDownlinkBWP.genericParameters.locationAndBandwidth, MAX_BWP_SIZE);
        dlsch_config_pdu_1_0->BWPStart = NRRIV2PRBOFFSET(mac->scc_SIB->downlinkConfigCommon.initialDownlinkBWP.genericParameters.locationAndBandwidth, MAX_BWP_SIZE);
        dlsch_config_pdu_1_0->SubcarrierSpacing = mac->scc_SIB->downlinkConfigCommon.initialDownlinkBWP.genericParameters.subcarrierSpacing;
        pdsch_config = NULL;
      }
    }

    /* IDENTIFIER_DCI_FORMATS */
    /* FREQ_DOM_RESOURCE_ASSIGNMENT_DL */
    if (nr_ue_process_dci_freq_dom_resource_assignment(NULL,dlsch_config_pdu_1_0,0,dlsch_config_pdu_1_0->BWPSize,dci->frequency_domain_assignment.val) < 0) {
      LOG_W(MAC, "[%d.%d] Invalid frequency_domain_assignment. Possibly due to false DCI. Ignoring DCI!\n", frame, slot);
      return -1;
    }


    NR_PDSCH_TimeDomainResourceAllocationList_t *pdsch_TimeDomainAllocationList = NULL;
    if (mac->DLbwp[0] &&
        mac->DLbwp[0]->bwp_Dedicated &&
        mac->DLbwp[0]->bwp_Dedicated->pdsch_Config &&
        mac->DLbwp[0]->bwp_Dedicated->pdsch_Config->choice.setup->pdsch_TimeDomainAllocationList)
      pdsch_TimeDomainAllocationList = mac->DLbwp[0]->bwp_Dedicated->pdsch_Config->choice.setup->pdsch_TimeDomainAllocationList->choice.setup;
    else if (mac->DLbwp[0] && mac->DLbwp[0]->bwp_Common->pdsch_ConfigCommon->choice.setup->pdsch_TimeDomainAllocationList)
      pdsch_TimeDomainAllocationList = mac->DLbwp[0]->bwp_Common->pdsch_ConfigCommon->choice.setup->pdsch_TimeDomainAllocationList;
    else if (mac->scc_SIB && mac->scc_SIB->downlinkConfigCommon.initialDownlinkBWP.pdsch_ConfigCommon->choice.setup)
      pdsch_TimeDomainAllocationList = mac->scc_SIB->downlinkConfigCommon.initialDownlinkBWP.pdsch_ConfigCommon->choice.setup->pdsch_TimeDomainAllocationList;

    int mappingtype;
    /* TIME_DOM_RESOURCE_ASSIGNMENT */
    if (nr_ue_process_dci_time_dom_resource_assignment(mac,NULL,pdsch_TimeDomainAllocationList,
                                                       NULL,dlsch_config_pdu_1_0,&mappingtype,
                                                       dci->time_domain_assignment.val,
                                                       default_abc,rnti==SI_RNTI) < 0) {
      LOG_W(MAC, "[%d.%d] Invalid time_domain_assignment. Possibly due to false DCI. Ignoring DCI!\n", frame, slot);
      return -1;
    }
    if(pdsch_TimeDomainAllocationList && rnti!=SI_RNTI)
      mappingtype = pdsch_TimeDomainAllocationList->list.array[dci->time_domain_assignment.val]->mappingType;

    struct NR_DMRS_DownlinkConfig *dl_dmrs_config = NULL;
    if(mac->DLbwp[0])
      dl_dmrs_config = (mappingtype == typeA) ?
                       mac->DLbwp[0]->bwp_Dedicated->pdsch_Config->choice.setup->dmrs_DownlinkForPDSCH_MappingTypeA->choice.setup :
                       mac->DLbwp[0]->bwp_Dedicated->pdsch_Config->choice.setup->dmrs_DownlinkForPDSCH_MappingTypeB->choice.setup;

    dlsch_config_pdu_1_0->nscid = 0;
    if(dl_dmrs_config && dl_dmrs_config->scramblingID0)
      dlsch_config_pdu_1_0->dlDmrsScramblingId = *dl_dmrs_config->scramblingID0;
    else
      dlsch_config_pdu_1_0->dlDmrsScramblingId = mac->physCellId;

    /* dmrs symbol positions*/
    dlsch_config_pdu_1_0->dlDmrsSymbPos = fill_dmrs_mask(pdsch_config,
                                                         (get_softmodem_params()->nsa) ? mac->scc->dmrs_TypeA_Position : mac->mib->dmrs_TypeA_Position,
                                                         dlsch_config_pdu_1_0->number_symbols,
                                                         dlsch_config_pdu_1_0->start_symbol,
                                                         mappingtype, 1);
    dlsch_config_pdu_1_0->dmrsConfigType = (dl_dmrs_config != NULL) ?
                                           (dl_dmrs_config->dmrs_Type == NULL ? 0 : 1) : 0;

    /* number of DM-RS CDM groups without data according to subclause 5.1.6.2 of 3GPP TS 38.214 version 15.9.0 Release 15 */
    if (dlsch_config_pdu_1_0->number_symbols == 2)
      dlsch_config_pdu_1_0->n_dmrs_cdm_groups = 1;
    else
      dlsch_config_pdu_1_0->n_dmrs_cdm_groups = 2;
    dlsch_config_pdu_1_0->dmrs_ports = 1; // only port 0 in case of DCI 1_0
    /* VRB_TO_PRB_MAPPING */
    dlsch_config_pdu_1_0->vrb_to_prb_mapping = (dci->vrb_to_prb_mapping.val == 0) ? vrb_to_prb_mapping_non_interleaved:vrb_to_prb_mapping_interleaved;
    /* MCS TABLE INDEX */
    dlsch_config_pdu_1_0->mcs_table = (pdsch_config) ? ((pdsch_config->mcs_Table) ? (*pdsch_config->mcs_Table + 1) : 0) : 0;
    /* MCS */
    dlsch_config_pdu_1_0->mcs = dci->mcs;
    // Basic sanity check for MCS value to check for a false or erroneous DCI
    if (dlsch_config_pdu_1_0->mcs > 28) {
      LOG_W(MAC, "[%d.%d] MCS value %d out of bounds! Possibly due to false DCI. Ignoring DCI!\n", frame, slot, dlsch_config_pdu_1_0->mcs);
      return -1;
    }
<<<<<<< HEAD
    dlsch_config_pdu_1_0->qamModOrder = nr_get_Qm_dl(dlsch_config_pdu_1_0->mcs, dlsch_config_pdu_1_0->mcs_table);
    int R = nr_get_code_rate_dl(dlsch_config_pdu_1_0->mcs, dlsch_config_pdu_1_0->mcs_table);
    dlsch_config_pdu_1_0->targetCodeRate = R;
    if (dlsch_config_pdu_1_0->targetCodeRate == 0 || dlsch_config_pdu_1_0->qamModOrder == 0) {
      LOG_W(MAC, "Invalid code rate or Mod order, likely due to unexpected DL DCI.\n");
      return -1;
    }

    int nb_rb_oh = 0; // it was not computed at UE side even before and set to 0 in nr_compute_tbs
    int nb_re_dmrs = ((dlsch_config_pdu_1_0->dmrsConfigType == NFAPI_NR_DMRS_TYPE1) ? 6:4)*dlsch_config_pdu_1_0->n_dmrs_cdm_groups;
    dlsch_config_pdu_1_0->TBS = nr_compute_tbs(dlsch_config_pdu_1_0->qamModOrder,
                                               R,
                                               dlsch_config_pdu_1_0->number_rbs,
                                               dlsch_config_pdu_1_0->number_symbols,
                                               nb_re_dmrs*get_num_dmrs(dlsch_config_pdu_1_0->dlDmrsSymbPos),
                                               nb_rb_oh, 0, 1);
=======

    int bw_tbslbrm;
    if (mac->scc || mac->scc_SIB || mac->cg) {
      NR_BWP_t genericParameters = mac->scc ? mac->scc->downlinkConfigCommon->initialDownlinkBWP->genericParameters :
                                              mac->scc_SIB->downlinkConfigCommon.initialDownlinkBWP.genericParameters;
      bw_tbslbrm = get_bw_tbslbrm(&genericParameters, mac->cg);
    }
    else
      bw_tbslbrm = dlsch_config_pdu_1_0->BWPSize;
    dlsch_config_pdu_1_0->tbslbrm = nr_compute_tbslbrm(dlsch_config_pdu_1_0->mcs_table,
			                               bw_tbslbrm,
		                                       1);
>>>>>>> f3241cd4

    /* NDI (only if CRC scrambled by C-RNTI or CS-RNTI or new-RNTI or TC-RNTI)*/
    dlsch_config_pdu_1_0->ndi = dci->ndi;
    /* RV (only if CRC scrambled by C-RNTI or CS-RNTI or new-RNTI or TC-RNTI)*/
    dlsch_config_pdu_1_0->rv = dci->rv;
    /* HARQ_PROCESS_NUMBER (only if CRC scrambled by C-RNTI or CS-RNTI or new-RNTI or TC-RNTI)*/
    dlsch_config_pdu_1_0->harq_process_nbr = dci->harq_pid;
    /* TB_SCALING (only if CRC scrambled by P-RNTI or RA-RNTI) */
    // according to TS 38.214 Table 5.1.3.2-3
    if (dci->tb_scaling == 0) dlsch_config_pdu_1_0->scaling_factor_S = 1;
    if (dci->tb_scaling == 1) dlsch_config_pdu_1_0->scaling_factor_S = 0.5;
    if (dci->tb_scaling == 2) dlsch_config_pdu_1_0->scaling_factor_S = 0.25;
    if (dci->tb_scaling == 3) dlsch_config_pdu_1_0->scaling_factor_S = 0; // value not defined in table
    /* TPC_PUCCH (only if CRC scrambled by C-RNTI or CS-RNTI or new-RNTI or TC-RNTI)*/
    // according to TS 38.213 Table 7.2.1-1
    if (dci->tpc == 0) dlsch_config_pdu_1_0->accumulated_delta_PUCCH = -1;
    if (dci->tpc == 1) dlsch_config_pdu_1_0->accumulated_delta_PUCCH = 0;
    if (dci->tpc == 2) dlsch_config_pdu_1_0->accumulated_delta_PUCCH = 1;
    if (dci->tpc == 3) dlsch_config_pdu_1_0->accumulated_delta_PUCCH = 3;
    // Sanity check for pucch_resource_indicator value received to check for false DCI.
    valid = 0;
    if (mac->ULbwp[0] &&
        mac->ULbwp[0]->bwp_Dedicated &&
        mac->ULbwp[0]->bwp_Dedicated->pucch_Config &&
        mac->ULbwp[0]->bwp_Dedicated->pucch_Config->choice.setup&&
        mac->ULbwp[0]->bwp_Dedicated->pucch_Config->choice.setup->resourceSetToAddModList) {
      pucch_res_set_cnt = mac->ULbwp[0]->bwp_Dedicated->pucch_Config->choice.setup->resourceSetToAddModList->list.count;
      for (int id = 0; id < pucch_res_set_cnt; id++) {
	if (dci->pucch_resource_indicator < mac->ULbwp[0]->bwp_Dedicated->pucch_Config->choice.setup->resourceSetToAddModList->list.array[id]->resourceList.list.count) {
	  valid = 1;
	  break;
	}
      }
    }
    else if (mac->cg &&
             mac->cg->spCellConfig &&
             mac->cg->spCellConfig->spCellConfigDedicated &&
             mac->cg->spCellConfig->spCellConfigDedicated->uplinkConfig &&
             mac->cg->spCellConfig->spCellConfigDedicated->uplinkConfig->initialUplinkBWP &&
             mac->cg->spCellConfig->spCellConfigDedicated->uplinkConfig->initialUplinkBWP->pucch_Config &&
             mac->cg->spCellConfig->spCellConfigDedicated->uplinkConfig->initialUplinkBWP->pucch_Config->choice.setup &&
             mac->cg->spCellConfig->spCellConfigDedicated->uplinkConfig->initialUplinkBWP->pucch_Config->choice.setup->resourceSetToAddModList){
      pucch_res_set_cnt = mac->cg->spCellConfig->spCellConfigDedicated->uplinkConfig->initialUplinkBWP->pucch_Config->choice.setup->resourceSetToAddModList->list.count;
      for (int id = 0; id < pucch_res_set_cnt; id++) {
        if (dci->pucch_resource_indicator < mac->cg->spCellConfig->spCellConfigDedicated->uplinkConfig->initialUplinkBWP->pucch_Config->choice.setup->resourceSetToAddModList->list.array[id]->resourceList.list.count) {
          valid = 1;
          break;
        }
      }
    } else valid=1;
    if (!valid) {
      LOG_W(MAC, "[%d.%d] pucch_resource_indicator value %d is out of bounds. Possibly due to false DCI. Ignoring DCI!\n", frame, slot, dci->pucch_resource_indicator);
      return -1;
    }

   if(rnti != ra->ra_rnti && rnti != SI_RNTI)
     AssertFatal(1+dci->pdsch_to_harq_feedback_timing_indicator.val>=DURATION_RX_TO_TX,"PDSCH to HARQ feedback time (%d) cannot be less than DURATION_RX_TO_TX (%d).\n",
                 1+dci->pdsch_to_harq_feedback_timing_indicator.val,DURATION_RX_TO_TX);

   // set the harq status at MAC for feedback
   set_harq_status(mac,dci->pucch_resource_indicator,
                   dci->harq_pid,
                   dlsch_config_pdu_1_0->accumulated_delta_PUCCH,
                   1+dci->pdsch_to_harq_feedback_timing_indicator.val,
                   dci->dai[0].val,
                   dci_ind->n_CCE,dci_ind->N_CCE,is_common,
                   frame,slot);

    LOG_D(MAC,"(nr_ue_procedures.c) rnti = %x dl_config->number_pdus = %d\n",
	  dl_config->dl_config_list[dl_config->number_pdus].dlsch_config_pdu.rnti,
	  dl_config->number_pdus);
    LOG_D(MAC,"(nr_ue_procedures.c) frequency_domain_resource_assignment=%d \t number_rbs=%d \t start_rb=%d\n",
	  dci->frequency_domain_assignment.val,
	  dlsch_config_pdu_1_0->number_rbs,
	  dlsch_config_pdu_1_0->start_rb);
    LOG_D(MAC,"(nr_ue_procedures.c) time_domain_resource_assignment=%d \t number_symbols=%d \t start_symbol=%d\n",
	  dci->time_domain_assignment.val,
	  dlsch_config_pdu_1_0->number_symbols,
	  dlsch_config_pdu_1_0->start_symbol);
    LOG_D(MAC,"(nr_ue_procedures.c) vrb_to_prb_mapping=%d \n>>> mcs=%d\n>>> ndi=%d\n>>> rv=%d\n>>> harq_process_nbr=%d\n>>> dai=%d\n>>> scaling_factor_S=%f\n>>> tpc_pucch=%d\n>>> pucch_res_ind=%d\n>>> pdsch_to_harq_feedback_time_ind=%d\n",
	  dlsch_config_pdu_1_0->vrb_to_prb_mapping,
	  dlsch_config_pdu_1_0->mcs,
	  dlsch_config_pdu_1_0->ndi,
	  dlsch_config_pdu_1_0->rv,
	  dlsch_config_pdu_1_0->harq_process_nbr,
	  dci->dai[0].val,
	  dlsch_config_pdu_1_0->scaling_factor_S,
	  dlsch_config_pdu_1_0->accumulated_delta_PUCCH,
	  dci->pucch_resource_indicator,
	  1+dci->pdsch_to_harq_feedback_timing_indicator.val);

    //	    dl_config->dl_config_list[dl_config->number_pdus].dci_config_pdu.dci_config_rel15.N_RB_BWP = n_RB_DLBWP;
	    
    LOG_D(MAC,"(nr_ue_procedures.c) pdu_type=%d\n\n",dl_config->dl_config_list[dl_config->number_pdus].pdu_type);
            
    dl_config->number_pdus = dl_config->number_pdus + 1;

    break;
  }

  case NR_DL_DCI_FORMAT_1_1: {
    /*
     *  with CRC scrambled by C-RNTI or CS-RNTI or new-RNTI
     *    0  IDENTIFIER_DCI_FORMATS:
     *    1  CARRIER_IND:
     *    7  BANDWIDTH_PART_IND:
     *    11 FREQ_DOM_RESOURCE_ASSIGNMENT_DL:
     *    12 TIME_DOM_RESOURCE_ASSIGNMENT: 0, 1, 2, 3, or 4 bits as defined in Subclause 5.1.2.1 of [6, TS 38.214]. The bitwidth for this field is determined as log2(I) bits,
     *    13 VRB_TO_PRB_MAPPING: 0 bit if only resource allocation type 0
     *    14 PRB_BUNDLING_SIZE_IND:
     *    15 RATE_MATCHING_IND:
     *    16 ZP_CSI_RS_TRIGGER:
     *    18 TB1_MCS:
     *    19 TB1_NDI:
     *    20 TB1_RV:
     *    21 TB2_MCS:
     *    22 TB2_NDI:
     *    23 TB2_RV:
     *    27 HARQ_PROCESS_NUMBER:
     *    28 DAI_: For format1_1: 4 if more than one serving cell are configured in the DL and the higher layer parameter HARQ-ACK-codebook=dynamic, where the 2 MSB bits are the counter DAI and the 2 LSB bits are the total DAI
     *    33 TPC_PUCCH:
     *    34 PUCCH_RESOURCE_IND:
     *    35 PDSCH_TO_HARQ_FEEDBACK_TIME_IND:
     *    38 ANTENNA_PORTS:
     *    39 TCI:
     *    40 SRS_REQUEST:
     *    43 CBGTI:
     *    44 CBGFI:
     *    47 DMRS_SEQ_INI:
     */

    if (dci->bwp_indicator.val > 1) {
      LOG_W(NR_MAC,"[%d.%d] bwp_indicator %d > 1  Possibly due to false DCI. Ignoring DCI!\n", frame, slot,dci->bwp_indicator.val);
      return -1;
    }
    config_bwp_ue(mac, &dci->bwp_indicator.val, &dci_format);
    NR_BWP_Id_t dl_bwp_id = mac->DL_BWP_Id;
    NR_BWP_Id_t ul_bwp_id = mac->UL_BWP_Id;
    NR_PDSCH_Config_t *pdsch_Config=NULL;
    NR_BWP_DownlinkDedicated_t *bwpd=NULL;
    NR_BWP_DownlinkCommon_t *bwpc=NULL;
    NR_BWP_UplinkDedicated_t *ubwpd=NULL;
    NR_BWP_UplinkCommon_t *ubwpc=NULL;
    get_bwp_info(mac,dl_bwp_id,ul_bwp_id,&bwpd,&bwpc,&ubwpd,&ubwpc);

    pdsch_Config = bwpd->pdsch_Config->choice.setup;
    dl_config->dl_config_list[dl_config->number_pdus].pdu_type = FAPI_NR_DL_CONFIG_TYPE_DLSCH;
    dl_config->dl_config_list[dl_config->number_pdus].dlsch_config_pdu.rnti = rnti;

    fapi_nr_dl_config_dlsch_pdu_rel15_t *dlsch_config_pdu_1_1 = &dl_config->dl_config_list[dl_config->number_pdus].dlsch_config_pdu.dlsch_config_rel15;

    dlsch_config_pdu_1_1->BWPSize = NRRIV2BW(bwpc->genericParameters.locationAndBandwidth, MAX_BWP_SIZE);
    dlsch_config_pdu_1_1->BWPStart = NRRIV2PRBOFFSET(bwpc->genericParameters.locationAndBandwidth, MAX_BWP_SIZE);
    dlsch_config_pdu_1_1->SubcarrierSpacing = bwpc->genericParameters.subcarrierSpacing;

    /* IDENTIFIER_DCI_FORMATS */
    /* CARRIER_IND */
    /* BANDWIDTH_PART_IND */
    //    dlsch_config_pdu_1_1->bandwidth_part_ind = dci->bandwidth_part_ind;
    /* FREQ_DOM_RESOURCE_ASSIGNMENT_DL */
    if (nr_ue_process_dci_freq_dom_resource_assignment(NULL,dlsch_config_pdu_1_1,0,n_RB_DLBWP,dci->frequency_domain_assignment.val) < 0) {
      LOG_W(MAC, "[%d.%d] Invalid frequency_domain_assignment. Possibly due to false DCI. Ignoring DCI!\n", frame, slot);
      return -1;
    }
    /* TIME_DOM_RESOURCE_ASSIGNMENT */
    int mappingtype;
    NR_PDSCH_TimeDomainResourceAllocationList_t *pdsch_TimeDomainAllocationList = choose_dl_tda_list(pdsch_Config,bwpc->pdsch_ConfigCommon->choice.setup);
    if (nr_ue_process_dci_time_dom_resource_assignment(mac,NULL,pdsch_TimeDomainAllocationList,
                                                       NULL,dlsch_config_pdu_1_1,&mappingtype,
                                                       dci->time_domain_assignment.val,0,false) < 0) {
      LOG_W(MAC, "[%d.%d] Invalid time_domain_assignment. Possibly due to false DCI. Ignoring DCI!\n", frame, slot);
      return -1;
    }
    if(pdsch_TimeDomainAllocationList)
      mappingtype = pdsch_TimeDomainAllocationList->list.array[dci->time_domain_assignment.val]->mappingType;

    struct NR_DMRS_DownlinkConfig *dl_dmrs_config = (mappingtype == typeA) ?
                                                    pdsch_Config->dmrs_DownlinkForPDSCH_MappingTypeA->choice.setup :
                                                    pdsch_Config->dmrs_DownlinkForPDSCH_MappingTypeB->choice.setup;

    switch (dci->dmrs_sequence_initialization.val) {
      case 0:
        dlsch_config_pdu_1_1->nscid = 0;
        if(dl_dmrs_config->scramblingID0)
          dlsch_config_pdu_1_1->dlDmrsScramblingId = *dl_dmrs_config->scramblingID0;
        else
          dlsch_config_pdu_1_1->dlDmrsScramblingId = mac->physCellId;
        break;
      case 1:
        dlsch_config_pdu_1_1->nscid = 1;
        if(dl_dmrs_config->scramblingID1)
          dlsch_config_pdu_1_1->dlDmrsScramblingId = *dl_dmrs_config->scramblingID1;
        else
          dlsch_config_pdu_1_1->dlDmrsScramblingId = mac->physCellId;
        break;
      default:
        AssertFatal(1==0,"Invalid dmrs sequence initialization value\n");
    }

    dlsch_config_pdu_1_1->dmrsConfigType = dl_dmrs_config->dmrs_Type == NULL ? NFAPI_NR_DMRS_TYPE1 : NFAPI_NR_DMRS_TYPE2;

    /* TODO: fix number of DM-RS CDM groups without data according to subclause 5.1.6.2 of 3GPP TS 38.214,
             using tables 7.3.1.2.2-1, 7.3.1.2.2-2, 7.3.1.2.2-3, 7.3.1.2.2-4 of 3GPP TS 38.212 */
    dlsch_config_pdu_1_1->n_dmrs_cdm_groups = 1;
    /* VRB_TO_PRB_MAPPING */
    if ((pdsch_Config->resourceAllocation == 1) && (pdsch_Config->vrb_ToPRB_Interleaver != NULL))
      dlsch_config_pdu_1_1->vrb_to_prb_mapping = (dci->vrb_to_prb_mapping.val == 0) ? vrb_to_prb_mapping_non_interleaved:vrb_to_prb_mapping_interleaved;
    /* PRB_BUNDLING_SIZE_IND */
    dlsch_config_pdu_1_1->prb_bundling_size_ind = dci->prb_bundling_size_indicator.val;
    /* RATE_MATCHING_IND */
    dlsch_config_pdu_1_1->rate_matching_ind = dci->rate_matching_indicator.val;
    /* ZP_CSI_RS_TRIGGER */
    dlsch_config_pdu_1_1->zp_csi_rs_trigger = dci->zp_csi_rs_trigger.val;
    /* MCS (for transport block 1)*/
    dlsch_config_pdu_1_1->mcs = dci->mcs;
    // Basic sanity check for MCS value to check for a false or erroneous DCI
    if (dlsch_config_pdu_1_1->mcs > 28) {
      LOG_W(MAC, "[%d.%d] MCS value %d out of bounds! Possibly due to false DCI. Ignoring DCI!\n", frame, slot, dlsch_config_pdu_1_1->mcs);
      return -1;
    }
    /* NDI (for transport block 1)*/
    dlsch_config_pdu_1_1->ndi = dci->ndi;
    /* RV (for transport block 1)*/
    dlsch_config_pdu_1_1->rv = dci->rv;
    /* MCS (for transport block 2)*/
    dlsch_config_pdu_1_1->tb2_mcs = dci->mcs2.val;
    // Basic sanity check for MCS value to check for a false or erroneous DCI
    if (dlsch_config_pdu_1_1->tb2_mcs > 28) {
      LOG_W(MAC, "[%d.%d] MCS value %d out of bounds! Possibly due to false DCI. Ignoring DCI!\n", frame, slot, dlsch_config_pdu_1_1->tb2_mcs);
      return -1;
    }
    /* NDI (for transport block 2)*/
    dlsch_config_pdu_1_1->tb2_ndi = dci->ndi2.val;
    /* RV (for transport block 2)*/
    dlsch_config_pdu_1_1->tb2_rv = dci->rv2.val;
    /* HARQ_PROCESS_NUMBER */
    dlsch_config_pdu_1_1->harq_process_nbr = dci->harq_pid;
    /* TPC_PUCCH */
    // according to TS 38.213 Table 7.2.1-1
    if (dci->tpc == 0) dlsch_config_pdu_1_1->accumulated_delta_PUCCH = -1;
    if (dci->tpc == 1) dlsch_config_pdu_1_1->accumulated_delta_PUCCH = 0;
    if (dci->tpc == 2) dlsch_config_pdu_1_1->accumulated_delta_PUCCH = 1;
    if (dci->tpc == 3) dlsch_config_pdu_1_1->accumulated_delta_PUCCH = 3;

    // Sanity check for pucch_resource_indicator value received to check for false DCI.
    valid = 0;
    pucch_res_set_cnt = ubwpd->pucch_Config->choice.setup->resourceSetToAddModList->list.count;
    for (int id = 0; id < pucch_res_set_cnt; id++) {
      if (dci->pucch_resource_indicator < ubwpd->pucch_Config->choice.setup->resourceSetToAddModList->list.array[id]->resourceList.list.count) {
        valid = 1;
        break;
      }
    }
    if (!valid) {
      LOG_W(MAC, "[%d.%d] pucch_resource_indicator value %d is out of bounds. Possibly due to false DCI. Ignoring DCI!\n", frame, slot, dci->pucch_resource_indicator);
      return -1;
    }

    /* ANTENNA_PORTS */
    uint8_t n_codewords = 1; // FIXME!!!
    long *max_length = dl_dmrs_config->maxLength;
    long *dmrs_type = dl_dmrs_config->dmrs_Type;

    dlsch_config_pdu_1_1->n_front_load_symb = 1; // default value

    if ((dmrs_type == NULL) && (max_length == NULL)){
      // Table 7.3.1.2.2-1: Antenna port(s) (1000 + DMRS port), dmrs-Type=1, maxLength=1
      dlsch_config_pdu_1_1->n_dmrs_cdm_groups = table_7_3_2_3_3_1[dci->antenna_ports.val][0];
      dlsch_config_pdu_1_1->dmrs_ports = (table_7_3_2_3_3_1[dci->antenna_ports.val][1] +
                                          (table_7_3_2_3_3_1[dci->antenna_ports.val][2]<<1) +
                                          (table_7_3_2_3_3_1[dci->antenna_ports.val][3]<<2) +
                                          (table_7_3_2_3_3_1[dci->antenna_ports.val][4]<<3));
    }
    if ((dmrs_type == NULL) && (max_length != NULL)){
      // Table 7.3.1.2.2-2: Antenna port(s) (1000 + DMRS port), dmrs-Type=1, maxLength=2
      if (n_codewords == 1) {
	dlsch_config_pdu_1_1->n_dmrs_cdm_groups = table_7_3_2_3_3_2_oneCodeword[dci->antenna_ports.val][0];
        dlsch_config_pdu_1_1->dmrs_ports = (table_7_3_2_3_3_2_oneCodeword[dci->antenna_ports.val][1] +
                                            (table_7_3_2_3_3_2_oneCodeword[dci->antenna_ports.val][2]<<1) +
                                            (table_7_3_2_3_3_2_oneCodeword[dci->antenna_ports.val][3]<<2) +
                                            (table_7_3_2_3_3_2_oneCodeword[dci->antenna_ports.val][4]<<3) +
                                            (table_7_3_2_3_3_2_oneCodeword[dci->antenna_ports.val][5]<<4) +
                                            (table_7_3_2_3_3_2_oneCodeword[dci->antenna_ports.val][6]<<5) +
                                            (table_7_3_2_3_3_2_oneCodeword[dci->antenna_ports.val][7]<<6) +
                                            (table_7_3_2_3_3_2_oneCodeword[dci->antenna_ports.val][8]<<7));
	dlsch_config_pdu_1_1->n_front_load_symb = table_7_3_2_3_3_2_oneCodeword[dci->antenna_ports.val][9];
      }
      if (n_codewords == 2) {
	dlsch_config_pdu_1_1->n_dmrs_cdm_groups = table_7_3_2_3_3_2_twoCodeword[dci->antenna_ports.val][0];
        dlsch_config_pdu_1_1->dmrs_ports = (table_7_3_2_3_3_2_twoCodeword[dci->antenna_ports.val][1] +
                                            (table_7_3_2_3_3_2_twoCodeword[dci->antenna_ports.val][2]<<1) +
                                            (table_7_3_2_3_3_2_twoCodeword[dci->antenna_ports.val][3]<<2) +
                                            (table_7_3_2_3_3_2_twoCodeword[dci->antenna_ports.val][4]<<3) +
                                            (table_7_3_2_3_3_2_twoCodeword[dci->antenna_ports.val][5]<<4) +
                                            (table_7_3_2_3_3_2_twoCodeword[dci->antenna_ports.val][6]<<5) +
                                            (table_7_3_2_3_3_2_twoCodeword[dci->antenna_ports.val][7]<<6) +
                                            (table_7_3_2_3_3_2_twoCodeword[dci->antenna_ports.val][8]<<7));
	dlsch_config_pdu_1_1->n_front_load_symb = table_7_3_2_3_3_2_twoCodeword[dci->antenna_ports.val][9];
      }
    }
    if ((dmrs_type != NULL) && (max_length == NULL)){
      // Table 7.3.1.2.2-3: Antenna port(s) (1000 + DMRS port), dmrs-Type=2, maxLength=1
      if (n_codewords == 1) {
	dlsch_config_pdu_1_1->n_dmrs_cdm_groups = table_7_3_2_3_3_3_oneCodeword[dci->antenna_ports.val][0];
        dlsch_config_pdu_1_1->dmrs_ports = (table_7_3_2_3_3_3_oneCodeword[dci->antenna_ports.val][1] +
                                            (table_7_3_2_3_3_3_oneCodeword[dci->antenna_ports.val][2]<<1) +
                                            (table_7_3_2_3_3_3_oneCodeword[dci->antenna_ports.val][3]<<2) +
                                            (table_7_3_2_3_3_3_oneCodeword[dci->antenna_ports.val][4]<<3) +
                                            (table_7_3_2_3_3_3_oneCodeword[dci->antenna_ports.val][5]<<4) +
                                            (table_7_3_2_3_3_3_oneCodeword[dci->antenna_ports.val][6]<<5));
      }
      if (n_codewords == 2) {
	dlsch_config_pdu_1_1->n_dmrs_cdm_groups = table_7_3_2_3_3_3_twoCodeword[dci->antenna_ports.val][0];
        dlsch_config_pdu_1_1->dmrs_ports = (table_7_3_2_3_3_3_twoCodeword[dci->antenna_ports.val][1] +
                                            (table_7_3_2_3_3_3_twoCodeword[dci->antenna_ports.val][2]<<1) +
                                            (table_7_3_2_3_3_3_twoCodeword[dci->antenna_ports.val][3]<<2) +
                                            (table_7_3_2_3_3_3_twoCodeword[dci->antenna_ports.val][4]<<3) +
                                            (table_7_3_2_3_3_3_twoCodeword[dci->antenna_ports.val][5]<<4) +
                                            (table_7_3_2_3_3_3_twoCodeword[dci->antenna_ports.val][6]<<5));
      }
    }
    if ((dmrs_type != NULL) && (max_length != NULL)){
      // Table 7.3.1.2.2-4: Antenna port(s) (1000 + DMRS port), dmrs-Type=2, maxLength=2
      if (n_codewords == 1) {
	dlsch_config_pdu_1_1->n_dmrs_cdm_groups = table_7_3_2_3_3_4_oneCodeword[dci->antenna_ports.val][0];
        dlsch_config_pdu_1_1->dmrs_ports = (table_7_3_2_3_3_4_oneCodeword[dci->antenna_ports.val][1] +
                                            (table_7_3_2_3_3_4_oneCodeword[dci->antenna_ports.val][2]<<1) +
                                            (table_7_3_2_3_3_4_oneCodeword[dci->antenna_ports.val][3]<<2) +
                                            (table_7_3_2_3_3_4_oneCodeword[dci->antenna_ports.val][4]<<3) +
                                            (table_7_3_2_3_3_4_oneCodeword[dci->antenna_ports.val][5]<<4) +
                                            (table_7_3_2_3_3_4_oneCodeword[dci->antenna_ports.val][6]<<5) +
                                            (table_7_3_2_3_3_4_oneCodeword[dci->antenna_ports.val][7]<<6) +
                                            (table_7_3_2_3_3_4_oneCodeword[dci->antenna_ports.val][8]<<7) +
                                            (table_7_3_2_3_3_4_oneCodeword[dci->antenna_ports.val][9]<<8) +
                                            (table_7_3_2_3_3_4_oneCodeword[dci->antenna_ports.val][10]<<9) +
                                            (table_7_3_2_3_3_4_oneCodeword[dci->antenna_ports.val][11]<<10) +
                                            (table_7_3_2_3_3_4_oneCodeword[dci->antenna_ports.val][12]<<11));
	dlsch_config_pdu_1_1->n_front_load_symb = table_7_3_2_3_3_4_oneCodeword[dci->antenna_ports.val][13];
      }
      if (n_codewords == 2) {
	dlsch_config_pdu_1_1->n_dmrs_cdm_groups = table_7_3_2_3_3_4_twoCodeword[dci->antenna_ports.val][0];
        dlsch_config_pdu_1_1->dmrs_ports = (table_7_3_2_3_3_4_twoCodeword[dci->antenna_ports.val][1] +
                                            (table_7_3_2_3_3_4_twoCodeword[dci->antenna_ports.val][2]<<1) +
                                            (table_7_3_2_3_3_4_twoCodeword[dci->antenna_ports.val][3]<<2) +
                                            (table_7_3_2_3_3_4_twoCodeword[dci->antenna_ports.val][4]<<3) +
                                            (table_7_3_2_3_3_4_twoCodeword[dci->antenna_ports.val][5]<<4) +
                                            (table_7_3_2_3_3_4_twoCodeword[dci->antenna_ports.val][6]<<5) +
                                            (table_7_3_2_3_3_4_twoCodeword[dci->antenna_ports.val][7]<<6) +
                                            (table_7_3_2_3_3_4_twoCodeword[dci->antenna_ports.val][8]<<7) +
                                            (table_7_3_2_3_3_4_twoCodeword[dci->antenna_ports.val][9]<<8) +
                                            (table_7_3_2_3_3_4_twoCodeword[dci->antenna_ports.val][10]<<9) +
                                            (table_7_3_2_3_3_4_twoCodeword[dci->antenna_ports.val][11]<<10) +
                                            (table_7_3_2_3_3_4_twoCodeword[dci->antenna_ports.val][12]<<11));
	dlsch_config_pdu_1_1->n_front_load_symb = table_7_3_2_3_3_4_twoCodeword[dci->antenna_ports.val][9];
      }
    }

    /* dmrs symbol positions*/
    dlsch_config_pdu_1_1->dlDmrsSymbPos = fill_dmrs_mask(pdsch_Config,
							 mac->scc? mac->scc->dmrs_TypeA_Position:mac->mib->dmrs_TypeA_Position,
							 dlsch_config_pdu_1_1->number_symbols,
                                                         dlsch_config_pdu_1_1->start_symbol,
                                                         mappingtype,
                                                         dlsch_config_pdu_1_1->n_front_load_symb);

    /* TCI */
    if (mac->dl_config_request.dl_config_list[0].dci_config_pdu.dci_config_rel15.coreset.tci_present_in_dci == 1){
      // 0 bit if higher layer parameter tci-PresentInDCI is not enabled
      // otherwise 3 bits as defined in Subclause 5.1.5 of [6, TS38.214]
      dlsch_config_pdu_1_1->tci_state = dci->transmission_configuration_indication.val;
    }
    /* SRS_REQUEST */
    // if SUL is supported in the cell, there is an additional bit in this field and the value of this bit represents table 7.1.1.1-1 TS 38.212 FIXME!!!
    dlsch_config_pdu_1_1->srs_config.aperiodicSRS_ResourceTrigger = (dci->srs_request.val & 0x11); // as per Table 7.3.1.1.2-24 TS 38.212
    /* CBGTI */
    dlsch_config_pdu_1_1->cbgti = dci->cbgti.val;
    /* CBGFI */
    dlsch_config_pdu_1_1->codeBlockGroupFlushIndicator = dci->cbgfi.val;
    /* DMRS_SEQ_INI */
    //FIXME!!!

    //	    dl_config->dl_config_list[dl_config->number_pdus].dci_config_pdu.dci_config_rel15.N_RB_BWP = n_RB_DLBWP;

    /* PDSCH_TO_HARQ_FEEDBACK_TIME_IND */
    // according to TS 38.213 Table 9.2.3-1
    uint8_t feedback_ti =
      ubwpd->pucch_Config->choice.setup->dl_DataToUL_ACK->list.array[dci->pdsch_to_harq_feedback_timing_indicator.val][0];

    AssertFatal(feedback_ti>=DURATION_RX_TO_TX,"PDSCH to HARQ feedback time (%d) cannot be less than DURATION_RX_TO_TX (%d). Min feedback time set in config file (min_rxtxtime).\n",
                feedback_ti,DURATION_RX_TO_TX);

    // set the harq status at MAC for feedback
    set_harq_status(mac,dci->pucch_resource_indicator,
                    dci->harq_pid,
                    dlsch_config_pdu_1_1->accumulated_delta_PUCCH,
                    feedback_ti,
                    dci->dai[0].val,
                    dci_ind->n_CCE,dci_ind->N_CCE,
                    0,frame,slot);

    dl_config->dl_config_list[dl_config->number_pdus].pdu_type = FAPI_NR_DL_CONFIG_TYPE_DLSCH;
    LOG_D(MAC,"(nr_ue_procedures.c) pdu_type=%d\n\n",dl_config->dl_config_list[dl_config->number_pdus].pdu_type);
            
    dl_config->number_pdus = dl_config->number_pdus + 1;
    /* TODO same calculation for MCS table as done in UL */
    dlsch_config_pdu_1_1->mcs_table = (pdsch_Config->mcs_Table) ? (*pdsch_Config->mcs_Table + 1) : 0;
<<<<<<< HEAD
    dlsch_config_pdu_1_1->qamModOrder = nr_get_Qm_dl(dlsch_config_pdu_1_1->mcs, dlsch_config_pdu_1_1->mcs_table);
    int R = nr_get_code_rate_dl(dlsch_config_pdu_1_1->mcs, dlsch_config_pdu_1_1->mcs_table);
    dlsch_config_pdu_1_1->targetCodeRate = R;
    if (dlsch_config_pdu_1_1->targetCodeRate == 0 || dlsch_config_pdu_1_1->qamModOrder == 0) {
      LOG_W(MAC, "Invalid code rate or Mod order, likely due to unexpected DL DCI.\n");
      return -1;
    }
    uint8_t Nl = 0;
    for (int i = 0; i < 12; i++) { // max 12 ports
      if ((dlsch_config_pdu_1_1->dmrs_ports>>i)&0x01) Nl += 1;
    }
    int nb_rb_oh = 0; // it was not computed at UE side even before and set to 0 in nr_compute_tbs
    int nb_re_dmrs = ((dmrs_type == NULL) ? 6:4)*dlsch_config_pdu_1_1->n_dmrs_cdm_groups;
    dlsch_config_pdu_1_1->TBS = nr_compute_tbs(dlsch_config_pdu_1_1->qamModOrder,
                                               R,
                                               dlsch_config_pdu_1_1->number_rbs,
                                               dlsch_config_pdu_1_1->number_symbols,
                                               nb_re_dmrs*get_num_dmrs(dlsch_config_pdu_1_1->dlDmrsSymbPos),
                                               nb_rb_oh, 0, Nl);
=======

    // TBS_LBRM according to section 5.4.2.1 of 38.212
    long *maxMIMO_Layers = mac->cg->spCellConfig->spCellConfigDedicated->pdsch_ServingCellConfig->choice.setup->ext1->maxMIMO_Layers;
    AssertFatal (maxMIMO_Layers != NULL,"Option with max MIMO layers not configured is not supported\n");
    int nl_tbslbrm = *maxMIMO_Layers < 4 ? *maxMIMO_Layers : 4;
    NR_BWP_t genericParameters = mac->scc ? mac->scc->downlinkConfigCommon->initialDownlinkBWP->genericParameters :
                                            mac->scc_SIB->downlinkConfigCommon.initialDownlinkBWP.genericParameters;
    int bw_tbslbrm = get_bw_tbslbrm(&genericParameters, mac->cg);
    dlsch_config_pdu_1_1->tbslbrm = nr_compute_tbslbrm(dlsch_config_pdu_1_1->mcs_table,
			                               bw_tbslbrm,
		                                       nl_tbslbrm);
>>>>>>> f3241cd4
    /*PTRS configuration */
    dlsch_config_pdu_1_1->pduBitmap = 0;
    if(pdsch_Config->dmrs_DownlinkForPDSCH_MappingTypeA->choice.setup->phaseTrackingRS != NULL) {
      valid_ptrs_setup = set_dl_ptrs_values(pdsch_Config->dmrs_DownlinkForPDSCH_MappingTypeA->choice.setup->phaseTrackingRS->choice.setup,
                                            dlsch_config_pdu_1_1->number_rbs, dlsch_config_pdu_1_1->mcs, dlsch_config_pdu_1_1->mcs_table,
                                            &dlsch_config_pdu_1_1->PTRSFreqDensity,&dlsch_config_pdu_1_1->PTRSTimeDensity,
                                            &dlsch_config_pdu_1_1->PTRSPortIndex,&dlsch_config_pdu_1_1->nEpreRatioOfPDSCHToPTRS,
                                            &dlsch_config_pdu_1_1->PTRSReOffset, dlsch_config_pdu_1_1->number_symbols);
      if(valid_ptrs_setup==true) {
        dlsch_config_pdu_1_1->pduBitmap |= 0x1;
        LOG_D(MAC, "DL PTRS values: PTRS time den: %d, PTRS freq den: %d\n", dlsch_config_pdu_1_1->PTRSTimeDensity, dlsch_config_pdu_1_1->PTRSFreqDensity);
      }
    }

    break;
  }

  case NR_DL_DCI_FORMAT_2_0:
    break;

  case NR_DL_DCI_FORMAT_2_1:        
    break;

  case NR_DL_DCI_FORMAT_2_2:        
    break;

  case NR_DL_DCI_FORMAT_2_3:
    break;

  default: 
    break;
  }


  if(rnti == SI_RNTI){

    //    }else if(rnti == mac->ra_rnti){

  }else if(rnti == P_RNTI){

  }else{  //  c-rnti

    ///  check if this is pdcch order 
    //dci->random_access_preamble_index;
    //dci->ss_pbch_index;
    //dci->prach_mask_index;

    ///  else normal DL-SCH grant
  }

  return ret;

}

void set_harq_status(NR_UE_MAC_INST_t *mac,
                     uint8_t pucch_id,
                     uint8_t harq_id,
                     int8_t delta_pucch,
                     uint8_t data_toul_fb,
                     uint8_t dai,
                     int n_CCE,
                     int N_CCE,
                     int is_common,
                     frame_t frame,
                     int slot) {

  NR_UE_HARQ_STATUS_t *current_harq = &mac->dl_harq_info[harq_id];

  current_harq->active = true;
  current_harq->ack_received = false;
  current_harq->pucch_resource_indicator = pucch_id;
  current_harq->feedback_to_ul = data_toul_fb;
  current_harq->is_common = is_common;
  current_harq->dai = dai;
  current_harq->n_CCE = n_CCE;
  current_harq->N_CCE = N_CCE;
  current_harq->delta_pucch = delta_pucch;
  // FIXME k0 != 0 currently not taken into consideration
  current_harq->dl_frame = frame;
  current_harq->dl_slot = slot;
  if (get_softmodem_params()->emulate_l1) {
    int scs = get_softmodem_params()->numerology;
    int slots_per_frame = nr_slots_per_frame[scs];
    slot += data_toul_fb;
    if (slot >= slots_per_frame) {
      frame = (frame + 1) % 1024;
      slot %= slots_per_frame;
    }
  }

  LOG_D(NR_PHY,"Setting harq_status for harq_id %d, dl %d.%d, sched ul %d.%d\n",
        harq_id, current_harq->dl_frame, current_harq->dl_slot, frame, slot);
}


void nr_ue_configure_pucch(NR_UE_MAC_INST_t *mac,
                           int slot,
                           uint16_t rnti,
                           PUCCH_sched_t *pucch,
                           fapi_nr_ul_config_pucch_pdu *pucch_pdu,
                           int O_SR, int O_ACK, int O_CSI) {

  int O_CRC = 0; //FIXME
  uint16_t O_uci = O_CSI + O_ACK;
  NR_BWP_Id_t bwp_id = mac->UL_BWP_Id;
  NR_PUCCH_FormatConfig_t *pucchfmt;
  long *pusch_id = NULL;
  long *id0 = NULL;
  int scs;
  NR_BWP_UplinkCommon_t *initialUplinkBWP;
  if (mac->scc) initialUplinkBWP = mac->scc->uplinkConfigCommon->initialUplinkBWP;
  else          initialUplinkBWP = &mac->scc_SIB->uplinkConfigCommon->initialUplinkBWP;
  NR_BWP_Uplink_t *ubwp = mac->ULbwp[0];
  if (mac->cg && ubwp &&
      mac->cg->spCellConfig &&
      mac->cg->spCellConfig->spCellConfigDedicated &&
      mac->cg->spCellConfig->spCellConfigDedicated->uplinkConfig &&
      mac->cg->spCellConfig->spCellConfigDedicated->uplinkConfig->initialUplinkBWP) {
    scs = ubwp->bwp_Common->genericParameters.subcarrierSpacing;
  }
  else
    scs = initialUplinkBWP->genericParameters.subcarrierSpacing;

  int subframe_number = slot / (nr_slots_per_frame[scs]/10);
  nb_pucch_format_4_in_subframes[subframe_number] = 0;

  pucch_pdu->rnti = rnti;

  LOG_D(NR_MAC,"initial_pucch_id %d, pucch_resource %p\n",pucch->initial_pucch_id,pucch->pucch_resource);
  // configure pucch from Table 9.2.1-1
  if (pucch->initial_pucch_id > -1 &&
      pucch->pucch_resource == NULL) {

    pucch_pdu->format_type = initial_pucch_resource[pucch->initial_pucch_id].format;
    pucch_pdu->start_symbol_index = initial_pucch_resource[pucch->initial_pucch_id].startingSymbolIndex;
    pucch_pdu->nr_of_symbols = initial_pucch_resource[pucch->initial_pucch_id].nrofSymbols;

    pucch_pdu->bwp_size = NRRIV2BW(mac->scc_SIB->uplinkConfigCommon->initialUplinkBWP.genericParameters.locationAndBandwidth,
                                   MAX_BWP_SIZE);
    pucch_pdu->bwp_start = NRRIV2PRBOFFSET(mac->scc_SIB->uplinkConfigCommon->initialUplinkBWP.genericParameters.locationAndBandwidth,
                                           MAX_BWP_SIZE);

    pucch_pdu->prb_size = 1; // format 0 or 1
    int RB_BWP_offset;
    if (pucch->initial_pucch_id == 15)
      RB_BWP_offset = pucch_pdu->bwp_size>>2;
    else
      RB_BWP_offset = initial_pucch_resource[pucch->initial_pucch_id].PRB_offset;

    int N_CS = initial_pucch_resource[pucch->initial_pucch_id].nb_CS_indexes;
    pucch_pdu->prb_start = RB_BWP_offset + (pucch->initial_pucch_id/N_CS);
    if (pucch->initial_pucch_id>>3 == 0) {
      pucch_pdu->second_hop_prb = pucch_pdu->bwp_size - 1 - RB_BWP_offset - (pucch->initial_pucch_id/N_CS);
      pucch_pdu->initial_cyclic_shift = initial_pucch_resource[pucch->initial_pucch_id].initial_CS_indexes[pucch->initial_pucch_id%N_CS];
    }
    else {
      pucch_pdu->second_hop_prb = pucch_pdu->bwp_size - 1 - RB_BWP_offset - ((pucch->initial_pucch_id - 8)/N_CS);
      pucch_pdu->initial_cyclic_shift =  initial_pucch_resource[pucch->initial_pucch_id].initial_CS_indexes[(pucch->initial_pucch_id - 8)%N_CS];
    }
    pucch_pdu->freq_hop_flag = 1;
    pucch_pdu->time_domain_occ_idx = 0;

    if (O_SR == 0 || pucch->sr_payload == 0) {  /* only ack is transmitted TS 36.213 9.2.3 UE procedure for reporting HARQ-ACK */
      if (O_ACK == 1)
        pucch_pdu->mcs = sequence_cyclic_shift_1_harq_ack_bit[pucch->ack_payload & 0x1];   /* only harq of 1 bit */
      else
        pucch_pdu->mcs = sequence_cyclic_shift_2_harq_ack_bits[pucch->ack_payload & 0x3];  /* only harq with 2 bits */
    }
    else { /* SR + eventually ack are transmitted TS 36.213 9.2.5.1 UE procedure for multiplexing HARQ-ACK or CSI and SR */
      if (pucch->sr_payload == 1) {                /* positive scheduling request */
        if (O_ACK == 1)
          pucch_pdu->mcs = sequence_cyclic_shift_1_harq_ack_bit_positive_sr[pucch->ack_payload & 0x1];   /* positive SR and harq of 1 bit */
        else if (O_ACK == 2)
          pucch_pdu->mcs = sequence_cyclic_shift_2_harq_ack_bits_positive_sr[pucch->ack_payload & 0x3];  /* positive SR and harq with 2 bits */
        else
          pucch_pdu->mcs = 0;  /* only positive SR */
      }
    }

    // TODO verify if SR can be transmitted in this mode
    pucch_pdu->payload = (pucch->sr_payload << O_ACK) | pucch->ack_payload;

  }
  else if (pucch->pucch_resource != NULL) {

    NR_PUCCH_Resource_t *pucchres = pucch->pucch_resource;

    if (mac->cg &&
        mac->cg->physicalCellGroupConfig &&
        (mac->cg->physicalCellGroupConfig->harq_ACK_SpatialBundlingPUCCH != NULL ||
        mac->cg->physicalCellGroupConfig->pdsch_HARQ_ACK_Codebook != 1)) {
      LOG_E(MAC,"PUCCH Unsupported cell group configuration : at line %d in function %s of file %s \n", LINE_FILE , __func__, FILE_NAME);
      return;
    }
    else if (mac->cg &&
             mac->cg->spCellConfig &&
             mac->cg->spCellConfig->spCellConfigDedicated &&
             mac->cg->spCellConfig->spCellConfigDedicated->pdsch_ServingCellConfig &&
             mac->cg->spCellConfig->spCellConfigDedicated->pdsch_ServingCellConfig->choice.setup &&
             mac->cg->spCellConfig->spCellConfigDedicated->pdsch_ServingCellConfig->choice.setup->codeBlockGroupTransmission != NULL) {
      LOG_E(MAC,"PUCCH Unsupported code block group for serving cell config : at line %d in function %s of file %s \n", LINE_FILE , __func__, FILE_NAME);
      return;
    }
    NR_PUCCH_Config_t *pucch_Config;
    if (bwp_id>0 &&
        mac->ULbwp[bwp_id-1] &&
        mac->ULbwp[bwp_id-1]->bwp_Dedicated &&
        mac->ULbwp[bwp_id-1]->bwp_Dedicated->pucch_Config &&
        mac->ULbwp[bwp_id-1]->bwp_Dedicated->pucch_Config->choice.setup) {
      NR_PUSCH_Config_t *pusch_Config = mac->ULbwp[bwp_id-1]->bwp_Dedicated->pusch_Config->choice.setup;
      pusch_id = pusch_Config->dataScramblingIdentityPUSCH;
      if (pusch_Config->dmrs_UplinkForPUSCH_MappingTypeA != NULL)
        id0 = pusch_Config->dmrs_UplinkForPUSCH_MappingTypeA->choice.setup->transformPrecodingDisabled->scramblingID0;
      else if (pusch_Config->dmrs_UplinkForPUSCH_MappingTypeB != NULL)
        id0 = pusch_Config->dmrs_UplinkForPUSCH_MappingTypeB->choice.setup->transformPrecodingDisabled->scramblingID0;
      else *id0 = mac->physCellId;
      pucch_Config =  mac->ULbwp[bwp_id-1]->bwp_Dedicated->pucch_Config->choice.setup;
      pucch_pdu->bwp_size = NRRIV2BW(mac->ULbwp[bwp_id-1]->bwp_Common->genericParameters.locationAndBandwidth,MAX_BWP_SIZE);
      pucch_pdu->bwp_start = NRRIV2PRBOFFSET(mac->ULbwp[bwp_id-1]->bwp_Common->genericParameters.locationAndBandwidth,MAX_BWP_SIZE);
    }
    else if (bwp_id==0 &&
             mac->cg &&
             mac->cg->spCellConfig &&
             mac->cg->spCellConfig->spCellConfigDedicated &&
             mac->cg->spCellConfig->spCellConfigDedicated->uplinkConfig &&
             mac->cg->spCellConfig->spCellConfigDedicated->uplinkConfig->initialUplinkBWP &&
             mac->cg->spCellConfig->spCellConfigDedicated->uplinkConfig->initialUplinkBWP->pucch_Config &&
             mac->cg->spCellConfig->spCellConfigDedicated->uplinkConfig->initialUplinkBWP->pucch_Config->choice.setup) {
      pucch_Config = mac->cg->spCellConfig->spCellConfigDedicated->uplinkConfig->initialUplinkBWP->pucch_Config->choice.setup;
      pucch_pdu->bwp_size = NRRIV2BW(mac->scc_SIB->uplinkConfigCommon->initialUplinkBWP.genericParameters.locationAndBandwidth,MAX_BWP_SIZE);
      pucch_pdu->bwp_start = NRRIV2PRBOFFSET(mac->scc_SIB->uplinkConfigCommon->initialUplinkBWP.genericParameters.locationAndBandwidth,MAX_BWP_SIZE);
    }
    else AssertFatal(1==0,"no pucch_Config\n");


    pucch_pdu->prb_start = pucchres->startingPRB;
    pucch_pdu->freq_hop_flag = pucchres->intraSlotFrequencyHopping!= NULL ?  1 : 0;
    pucch_pdu->second_hop_prb = pucchres->secondHopPRB!= NULL ?  *pucchres->secondHopPRB : 0;
    pucch_pdu->prb_size = 1; // format 0 or 1

    if ((O_SR+O_CSI+O_SR) > (sizeof(uint64_t)*8)) {
      LOG_E(MAC,"PUCCH number of UCI bits exceeds payload size : at line %d in function %s of file %s \n", LINE_FILE , __func__, FILE_NAME);
      return;
    }
    pucch_pdu->payload = (pucch->csi_part1_payload << (O_ACK + O_SR)) |  (pucch->sr_payload << O_ACK) | pucch->ack_payload;

    switch(pucchres->format.present) {
      case NR_PUCCH_Resource__format_PR_format0 :
        pucch_pdu->format_type = 0;
        pucch_pdu->initial_cyclic_shift = pucchres->format.choice.format0->initialCyclicShift;
        pucch_pdu->nr_of_symbols = pucchres->format.choice.format0->nrofSymbols;
        pucch_pdu->start_symbol_index = pucchres->format.choice.format0->startingSymbolIndex;
        if (O_SR == 0 || pucch->sr_payload == 0) {  /* only ack is transmitted TS 36.213 9.2.3 UE procedure for reporting HARQ-ACK */
          if (O_ACK == 1)
            pucch_pdu->mcs = sequence_cyclic_shift_1_harq_ack_bit[pucch->ack_payload & 0x1];   /* only harq of 1 bit */
          else
            pucch_pdu->mcs = sequence_cyclic_shift_2_harq_ack_bits[pucch->ack_payload & 0x3];  /* only harq with 2 bits */
        }
        else { /* SR + eventually ack are transmitted TS 36.213 9.2.5.1 UE procedure for multiplexing HARQ-ACK or CSI and SR */
          if (pucch->sr_payload == 1) {                /* positive scheduling request */
            if (O_ACK == 1)
              pucch_pdu->mcs = sequence_cyclic_shift_1_harq_ack_bit_positive_sr[pucch->ack_payload & 0x1];   /* positive SR and harq of 1 bit */
            else if (O_ACK == 2)
              pucch_pdu->mcs = sequence_cyclic_shift_2_harq_ack_bits_positive_sr[pucch->ack_payload & 0x3];  /* positive SR and harq with 2 bits */
            else
              pucch_pdu->mcs = 0;  /* only positive SR */
          }
        }
        break;
      case NR_PUCCH_Resource__format_PR_format1 :
        pucch_pdu->format_type = 1;
        pucch_pdu->initial_cyclic_shift = pucchres->format.choice.format1->initialCyclicShift;
        pucch_pdu->nr_of_symbols = pucchres->format.choice.format1->nrofSymbols;
        pucch_pdu->start_symbol_index = pucchres->format.choice.format1->startingSymbolIndex;
        pucch_pdu->time_domain_occ_idx = pucchres->format.choice.format1->timeDomainOCC;
        break;
      case NR_PUCCH_Resource__format_PR_format2 :
        pucch_pdu->format_type = 2;
        pucch_pdu->n_bit = O_uci+O_SR;
        pucch_pdu->nr_of_symbols = pucchres->format.choice.format2->nrofSymbols;
        pucch_pdu->start_symbol_index = pucchres->format.choice.format2->startingSymbolIndex;
        pucch_pdu->data_scrambling_id = pusch_id!= NULL ? *pusch_id : mac->physCellId;
        pucch_pdu->dmrs_scrambling_id = id0!= NULL ? *id0 : mac->physCellId;
        pucch_pdu->prb_size = compute_pucch_prb_size(2,pucchres->format.choice.format2->nrofPRBs,
                                                     O_uci+O_SR,O_CSI,pucch_Config->format2->choice.setup->maxCodeRate,
                                                     2,pucchres->format.choice.format2->nrofSymbols,8);
        break;
      case NR_PUCCH_Resource__format_PR_format3 :
        pucch_pdu->format_type = 3;
        pucch_pdu->n_bit = O_uci+O_SR;
        pucch_pdu->nr_of_symbols = pucchres->format.choice.format3->nrofSymbols;
        pucch_pdu->start_symbol_index = pucchres->format.choice.format3->startingSymbolIndex;
        pucch_pdu->data_scrambling_id = pusch_id!= NULL ? *pusch_id : mac->physCellId;
        if (pucch_Config->format3 == NULL) {
          pucch_pdu->pi_2bpsk = 0;
          pucch_pdu->add_dmrs_flag = 0;
        }
        else {
          pucchfmt = pucch_Config->format3->choice.setup;
          pucch_pdu->pi_2bpsk = pucchfmt->pi2BPSK!= NULL ?  1 : 0;
          pucch_pdu->add_dmrs_flag = pucchfmt->additionalDMRS!= NULL ?  1 : 0;
        }
        int f3_dmrs_symbols;
        if (pucchres->format.choice.format3->nrofSymbols==4)
          f3_dmrs_symbols = 1<<pucch_pdu->freq_hop_flag;
        else {
          if(pucchres->format.choice.format3->nrofSymbols<10)
            f3_dmrs_symbols = 2;
          else
            f3_dmrs_symbols = 2<<pucch_pdu->add_dmrs_flag;
        }
        pucch_pdu->prb_size = compute_pucch_prb_size(3,pucchres->format.choice.format3->nrofPRBs,
                                                     O_uci+O_SR,O_CSI,pucch_Config->format3->choice.setup->maxCodeRate,
                                                     2-pucch_pdu->pi_2bpsk,pucchres->format.choice.format3->nrofSymbols-f3_dmrs_symbols,12);
        break;
      case NR_PUCCH_Resource__format_PR_format4 :
        pucch_pdu->format_type = 4;
        pucch_pdu->nr_of_symbols = pucchres->format.choice.format4->nrofSymbols;
        pucch_pdu->start_symbol_index = pucchres->format.choice.format4->startingSymbolIndex;
        pucch_pdu->pre_dft_occ_len = pucchres->format.choice.format4->occ_Length;
        pucch_pdu->pre_dft_occ_idx = pucchres->format.choice.format4->occ_Index;
        pucch_pdu->data_scrambling_id = pusch_id!= NULL ? *pusch_id : mac->physCellId;
        if (pucch_Config->format3 == NULL) {
          pucch_pdu->pi_2bpsk = 0;
          pucch_pdu->add_dmrs_flag = 0;
        }
        else {
          pucchfmt = pucch_Config->format3->choice.setup;
          pucch_pdu->pi_2bpsk = pucchfmt->pi2BPSK!= NULL ?  1 : 0;
          pucch_pdu->add_dmrs_flag = pucchfmt->additionalDMRS!= NULL ?  1 : 0;
        }
        break;
      default :
        AssertFatal(1==0,"Undefined PUCCH format \n");
    }

    pucch_pdu->pucch_tx_power = get_pucch_tx_power_ue(mac,
                                                      pucch_Config,
                                                      pucch,
                                                      pucch_pdu->format_type,
                                                      pucch_pdu->prb_size,
                                                      pucch_pdu->freq_hop_flag,
                                                      pucch_pdu->add_dmrs_flag,
                                                    pucch_pdu->nr_of_symbols,
                                                    subframe_number,
                                                    O_ACK, O_SR,
                                                    O_CSI, O_CRC);
  }
  else AssertFatal(1==0,"problem with pucch configuration\n");

  NR_PUCCH_ConfigCommon_t *pucch_ConfigCommon;
  if (bwp_id>0 &&
      mac->ULbwp[bwp_id-1] &&
      mac->ULbwp[bwp_id-1]->bwp_Common &&
      mac->ULbwp[bwp_id-1]->bwp_Common->pucch_ConfigCommon)
                     pucch_ConfigCommon = mac->ULbwp[bwp_id-1]->bwp_Common->pucch_ConfigCommon->choice.setup;
  else if (mac->scc) pucch_ConfigCommon = mac->scc->uplinkConfigCommon->initialUplinkBWP->pucch_ConfigCommon->choice.setup;
  else               pucch_ConfigCommon = mac->scc_SIB->uplinkConfigCommon->initialUplinkBWP.pucch_ConfigCommon->choice.setup;
  if (pucch_ConfigCommon->hoppingId != NULL)
    pucch_pdu->hopping_id = *pucch_ConfigCommon->hoppingId;
  else
    pucch_pdu->hopping_id = mac->physCellId;

  switch (pucch_ConfigCommon->pucch_GroupHopping){
      case 0 :
      // if neither, both disabled
      pucch_pdu->group_hop_flag = 0;
      pucch_pdu->sequence_hop_flag = 0;
      break;
    case 1 :
      // if enable, group enabled
      pucch_pdu->group_hop_flag = 1;
      pucch_pdu->sequence_hop_flag = 0;
      break;
    case 2 :
      // if disable, sequence disabled
      pucch_pdu->group_hop_flag = 0;
      pucch_pdu->sequence_hop_flag = 1;
      break;
    default:
      AssertFatal(1==0,"Group hopping flag undefined (0,1,2) \n");
    }


}


int16_t get_pucch_tx_power_ue(NR_UE_MAC_INST_t *mac,
                              NR_PUCCH_Config_t *pucch_Config,
                              PUCCH_sched_t *pucch,
                              uint8_t format_type,
                              uint16_t nb_of_prbs,
                              uint8_t  freq_hop_flag,
                              uint8_t  add_dmrs_flag,
                              uint8_t N_symb_PUCCH,
                              int subframe_number,
                              int O_ACK, int O_SR,
                              int O_CSI, int O_CRC) {

  int PUCCH_POWER_DEFAULT = 0;
  int16_t P_O_NOMINAL_PUCCH;
  if (mac->scc) P_O_NOMINAL_PUCCH = *mac->scc->uplinkConfigCommon->initialUplinkBWP->pucch_ConfigCommon->choice.setup->p0_nominal;
  else          P_O_NOMINAL_PUCCH = *mac->scc_SIB->uplinkConfigCommon->initialUplinkBWP.pucch_ConfigCommon->choice.setup->p0_nominal;

  struct NR_PUCCH_PowerControl *power_config = pucch_Config->pucch_PowerControl;

  if (!power_config)
    return (PUCCH_POWER_DEFAULT);

  int16_t P_O_UE_PUCCH;
  int16_t G_b_f_c = 0;

  if (pucch_Config->spatialRelationInfoToAddModList != NULL) {  /* FFS TODO NR */
    LOG_D(MAC,"PUCCH Spatial relation infos are not yet implemented : at line %d in function %s of file %s \n", LINE_FILE , __func__, __FILE__);
    return (PUCCH_POWER_DEFAULT);
  }

  if (power_config->p0_Set != NULL) {
    P_O_UE_PUCCH = power_config->p0_Set->list.array[0]->p0_PUCCH_Value; /* get from index 0 if no spatial relation set */
    G_b_f_c = 0;
  }
  else {
    G_b_f_c = pucch->delta_pucch;
    LOG_D(MAC,"PUCCH Transmit power control command not yet implemented for NR : at line %d in function %s of file %s \n", LINE_FILE , __func__, __FILE__);
    return (PUCCH_POWER_DEFAULT);
  }

  int P_O_PUCCH = P_O_NOMINAL_PUCCH + P_O_UE_PUCCH;

  int16_t delta_F_PUCCH;
  int DELTA_TF;
  uint16_t N_ref_PUCCH;
  int N_sc_ctrl_RB = 0;

  /* computing of pucch transmission power adjustment */
  switch (format_type) {
    case 0:
      N_ref_PUCCH = 2;
      DELTA_TF = 10 * log10(N_ref_PUCCH/N_symb_PUCCH);
      delta_F_PUCCH =  *power_config->deltaF_PUCCH_f0;
      break;
    case 1:
      N_ref_PUCCH = 14;
      DELTA_TF = 10 * log10(N_ref_PUCCH/N_symb_PUCCH);
      delta_F_PUCCH =  *power_config->deltaF_PUCCH_f1;
      break;
    case 2:
      N_sc_ctrl_RB = 10;
      DELTA_TF = get_deltatf(nb_of_prbs,
                             N_symb_PUCCH,
                             freq_hop_flag,
                             add_dmrs_flag,
                             N_sc_ctrl_RB,
                             pucch->n_HARQ_ACK,
                             O_ACK, O_SR,
                             O_CSI, O_CRC);
      delta_F_PUCCH =  *power_config->deltaF_PUCCH_f2;
      break;
    case 3:
      N_sc_ctrl_RB = 14;
      DELTA_TF = get_deltatf(nb_of_prbs,
                             N_symb_PUCCH,
                             freq_hop_flag,
                             add_dmrs_flag,
                             N_sc_ctrl_RB,
                             pucch->n_HARQ_ACK,
                             O_ACK, O_SR,
                             O_CSI, O_CRC);
      delta_F_PUCCH =  *power_config->deltaF_PUCCH_f3;
      break;
    case 4:
      N_sc_ctrl_RB = 14/(nb_pucch_format_4_in_subframes[subframe_number]);
      DELTA_TF = get_deltatf(nb_of_prbs,
                             N_symb_PUCCH,
                             freq_hop_flag,
                             add_dmrs_flag,
                             N_sc_ctrl_RB,
                             pucch->n_HARQ_ACK,
                             O_ACK, O_SR,
                             O_CSI, O_CRC);
      delta_F_PUCCH =  *power_config->deltaF_PUCCH_f4;
      break;
    default:
    {
      LOG_E(MAC,"PUCCH unknown pucch format : at line %d in function %s of file %s \n", LINE_FILE , __func__, __FILE__);
      return (0);
    }
  }

  if (*power_config->twoPUCCH_PC_AdjustmentStates > 1) {
    LOG_E(MAC,"PUCCH power control adjustment states with 2 states not yet implemented : at line %d in function %s of file %s \n", LINE_FILE , __func__, __FILE__);
    return (PUCCH_POWER_DEFAULT);
  }

  int16_t pucch_power = P_O_PUCCH + delta_F_PUCCH + DELTA_TF + G_b_f_c;

  NR_TST_PHY_PRINTF("PUCCH ( Tx power : %d dBm ) ( 10Log(...) : %d ) ( from Path Loss : %d ) ( delta_F_PUCCH : %d ) ( DELTA_TF : %d ) ( G_b_f_c : %d ) \n",
                    pucch_power, contributor, PL, delta_F_PUCCH, DELTA_TF, G_b_f_c);

  return (pucch_power);
}

int get_deltatf(uint16_t nb_of_prbs,
                uint8_t N_symb_PUCCH,
                uint8_t freq_hop_flag,
                uint8_t add_dmrs_flag,
                int N_sc_ctrl_RB,
                int n_HARQ_ACK,
                int O_ACK, int O_SR,
                int O_CSI, int O_CRC){

  int DELTA_TF;
  int O_UCI = O_ACK + O_SR + O_CSI + O_CRC;
  int N_symb = nb_symbols_excluding_dmrs[N_symb_PUCCH-4][add_dmrs_flag][freq_hop_flag];
  float N_RE = nb_of_prbs * N_sc_ctrl_RB * N_symb;
  float K1 = 6;
  if (O_UCI < 12)
    DELTA_TF = 10 * log10((double)(((K1 * (n_HARQ_ACK + O_SR + O_CSI))/N_RE)));
  else {
    float K2 = 2.4;
    float BPRE = O_UCI/N_RE;
    DELTA_TF = 10 * log10((double)(pow(2,(K2*BPRE)) - 1));
  }
  return DELTA_TF;
}

/*******************************************************************
*
* NAME :         find_pucch_resource_set
*
* PARAMETERS :   ue context
*                gNB_id identifier
*
*
* RETURN :       harq process identifier
*
* DESCRIPTION :  return tx harq process identifier for given transmission slot
*                YS 38.213 9.2.2  PUCCH Formats for UCI transmission
*
*********************************************************************/

int find_pucch_resource_set(NR_UE_MAC_INST_t *mac, int uci_size) {
  int pucch_resource_set_id = 0;
  NR_BWP_Id_t bwp_id = mac->DL_BWP_Id;

  //long *pucch_max_pl_bits = NULL;

  /* from TS 38.331 field maxPayloadMinus1
    -- Maximum number of payload bits minus 1 that the UE may transmit using this PUCCH resource set. In a PUCCH occurrence, the UE
    -- chooses the first of its PUCCH-ResourceSet which supports the number of bits that the UE wants to transmit.
    -- The field is not present in the first set (Set0) since the maximum Size of Set0 is specified to be 3 bit.
    -- The field is not present in the last configured set since the UE derives its maximum payload size as specified in 38.213.
    -- This field can take integer values that are multiples of 4. Corresponds to L1 parameter 'N_2' or 'N_3' (see 38.213, section 9.2)
  */
  /* look for the first resource set which supports uci_size number of bits for payload */
  while (pucch_resource_set_id < MAX_NB_OF_PUCCH_RESOURCE_SETS) {
    if ((bwp_id>0 &&
         mac->ULbwp[bwp_id-1] &&
         mac->ULbwp[bwp_id-1]->bwp_Dedicated &&
         mac->ULbwp[bwp_id-1]->bwp_Dedicated->pucch_Config &&
         mac->ULbwp[bwp_id-1]->bwp_Dedicated->pucch_Config->choice.setup &&
         mac->ULbwp[bwp_id-1]->bwp_Dedicated->pucch_Config->choice.setup->resourceSetToAddModList &&
         mac->ULbwp[bwp_id-1]->bwp_Dedicated->pucch_Config->choice.setup->resourceSetToAddModList->list.array[pucch_resource_set_id] != NULL) ||
        (bwp_id==0 &&
         mac->cg &&
         mac->cg->spCellConfig &&
         mac->cg->spCellConfig->spCellConfigDedicated &&
         mac->cg->spCellConfig->spCellConfigDedicated->uplinkConfig &&
         mac->cg->spCellConfig->spCellConfigDedicated->uplinkConfig->initialUplinkBWP &&
         mac->cg->spCellConfig->spCellConfigDedicated->uplinkConfig->initialUplinkBWP->pucch_Config &&
         mac->cg->spCellConfig->spCellConfigDedicated->uplinkConfig->initialUplinkBWP->pucch_Config->choice.setup &&
         mac->cg->spCellConfig->spCellConfigDedicated->uplinkConfig->initialUplinkBWP->pucch_Config->choice.setup->resourceSetToAddModList &&
         mac->cg->spCellConfig->spCellConfigDedicated->uplinkConfig->initialUplinkBWP->pucch_Config->choice.setup->resourceSetToAddModList->list.array[pucch_resource_set_id] != NULL)) {
      // PUCCH with format0 can be up to 3 bits (2 ack/nacks + 1 sr is 3 max bits)
      if (uci_size <= 3) {
        pucch_resource_set_id = 0;
        return (pucch_resource_set_id);
        break;
      }
      else {
        pucch_resource_set_id = 1;
        return (pucch_resource_set_id);
        break;
      }
    }
    pucch_resource_set_id++;
  }

  pucch_resource_set_id = MAX_NB_OF_PUCCH_RESOURCE_SETS;

  return (pucch_resource_set_id);
}


/*******************************************************************
*
* NAME :         select_pucch_format
*
* PARAMETERS :   ue context
*                processing slots of reception/transmission
*                gNB_id identifier
*
* RETURN :       TRUE a valid resource has been found
*
* DESCRIPTION :  return tx harq process identifier for given transmission slot
*                TS 38.213 9.2.1  PUCCH Resource Sets
*                TS 38.213 9.2.2  PUCCH Formats for UCI transmission
*                In the case of pucch for scheduling request only, resource is already get from scheduling request configuration
*
*********************************************************************/

void select_pucch_resource(NR_UE_MAC_INST_t *mac,
                           PUCCH_sched_t *pucch) {

  NR_PUCCH_ResourceId_t *current_resource_id = NULL;
  NR_BWP_Id_t bwp_id = mac->UL_BWP_Id;
  int n_list;

  if (pucch->is_common == 1 ||
      (bwp_id == 0 &&
       mac->cg == NULL) ||
      (bwp_id == 0 &&
       mac->cg &&
       mac->cg->spCellConfig &&
       mac->cg->spCellConfig->spCellConfigDedicated &&
       mac->cg->spCellConfig->spCellConfigDedicated->uplinkConfig &&
       mac->cg->spCellConfig->spCellConfigDedicated->uplinkConfig->initialUplinkBWP &&
       mac->cg->spCellConfig->spCellConfigDedicated->uplinkConfig->initialUplinkBWP->pucch_Config &&
       mac->cg->spCellConfig->spCellConfigDedicated->uplinkConfig->initialUplinkBWP->pucch_Config->choice.setup &&
       mac->cg->spCellConfig->spCellConfigDedicated->uplinkConfig->initialUplinkBWP->pucch_Config->choice.setup->resourceSetToAddModList &&
       mac->cg->spCellConfig->spCellConfigDedicated->uplinkConfig->initialUplinkBWP->pucch_Config->choice.setup->resourceSetToAddModList->list.array[0] == NULL) ||
      (mac->ULbwp[bwp_id-1] &&
       mac->ULbwp[bwp_id-1]->bwp_Dedicated &&
       mac->ULbwp[bwp_id-1]->bwp_Dedicated->pucch_Config &&
       mac->ULbwp[bwp_id-1]->bwp_Dedicated->pucch_Config->choice.setup &&
       mac->ULbwp[bwp_id-1]->bwp_Dedicated->pucch_Config->choice.setup->resourceSetToAddModList &&
       mac->ULbwp[bwp_id-1]->bwp_Dedicated->pucch_Config->choice.setup->resourceSetToAddModList->list.array[0] == NULL)
      ){

    /* see TS 38.213 9.2.1  PUCCH Resource Sets */
    int delta_PRI = pucch->resource_indicator;
    int n_CCE_0 = pucch->n_CCE;
    int N_CCE_0 = pucch->N_CCE;
    if (N_CCE_0 == 0) {
      AssertFatal(1==0,"PUCCH No compatible pucch format found : at line %d in function %s of file %s \n", LINE_FILE , __func__, FILE_NAME);
    }
    int r_PUCCH = ((2 * n_CCE_0)/N_CCE_0) + (2 * delta_PRI);
    pucch->initial_pucch_id = r_PUCCH;
    pucch->pucch_resource = NULL;
  }
  else {
    struct NR_PUCCH_Config__resourceSetToAddModList *resourceSetToAddModList = NULL;
    struct NR_PUCCH_Config__resourceToAddModList *resourceToAddModList = NULL;
    if (bwp_id > 0 && mac->ULbwp[bwp_id-1]) {
      AssertFatal(mac->ULbwp[bwp_id-1]->bwp_Dedicated->pucch_Config->choice.setup->resourceSetToAddModList!=NULL,
                  "mac->ULbwp[bwp_id-1]->bwp_Dedicated->pucch_Config->choice.setup->resourceSetToAddModList is null\n");
      resourceSetToAddModList = mac->ULbwp[bwp_id-1]->bwp_Dedicated->pucch_Config->choice.setup->resourceSetToAddModList;
      resourceToAddModList = mac->ULbwp[bwp_id-1]->bwp_Dedicated->pucch_Config->choice.setup->resourceToAddModList;
    }
    else if (bwp_id == 0 && mac->cg->spCellConfig->spCellConfigDedicated->uplinkConfig->initialUplinkBWP->pucch_Config->choice.setup->resourceSetToAddModList!=NULL) {
      resourceSetToAddModList = mac->cg->spCellConfig->spCellConfigDedicated->uplinkConfig->initialUplinkBWP->pucch_Config->choice.setup->resourceSetToAddModList;
      resourceToAddModList = mac->cg->spCellConfig->spCellConfigDedicated->uplinkConfig->initialUplinkBWP->pucch_Config->choice.setup->resourceToAddModList;
    }

    n_list = resourceSetToAddModList->list.count;
    if (pucch->resource_set_id > n_list) {
      LOG_E(MAC,"Invalid PUCCH resource set id %d\n",pucch->resource_set_id);
      pucch->pucch_resource = NULL;
      return;
    }
    n_list = resourceSetToAddModList->list.array[pucch->resource_set_id]->resourceList.list.count;
    if (pucch->resource_indicator > n_list) {
      LOG_E(MAC,"Invalid PUCCH resource id %d\n",pucch->resource_indicator);
      pucch->pucch_resource = NULL;
      return;
    }
    current_resource_id = resourceSetToAddModList->list.array[pucch->resource_set_id]->resourceList.list.array[pucch->resource_indicator];
    n_list = resourceToAddModList->list.count;
    int res_found = 0;
    for (int i=0; i<n_list; i++) {
      if (resourceToAddModList->list.array[i]->pucch_ResourceId == *current_resource_id) {
        pucch->pucch_resource = resourceToAddModList->list.array[i];
        res_found = 1;
        break;
      }
    }
    if (res_found == 0) {
      LOG_E(MAC,"Couldn't find PUCCH Resource\n");
      pucch->pucch_resource = NULL;
    }
  }
}

/*******************************************************************
*
* NAME :         get_downlink_ack
*
* PARAMETERS :   ue context
*                processing slots of reception/transmission
*                gNB_id identifier
*
* RETURN :       o_ACK acknowledgment data
*                o_ACK_number_bits number of bits for acknowledgment
*
* DESCRIPTION :  return acknowledgment value
*                TS 38.213 9.1.3 Type-2 HARQ-ACK codebook determination
*
*          --+--------+-------+--------+-------+---  ---+-------+--
*            | PDCCH1 |       | PDCCH2 |PDCCH3 |        | PUCCH |
*          --+--------+-------+--------+-------+---  ---+-------+--
*    DAI_DL      1                 2       3              ACK for
*                V                 V       V        PDCCH1, PDDCH2 and PCCH3
*                |                 |       |               ^
*                +-----------------+-------+---------------+
*
*                PDCCH1, PDCCH2 and PDCCH3 are PDCCH monitoring occasions
*                M is the total of monitoring occasions
*
*********************************************************************/

uint8_t get_downlink_ack(NR_UE_MAC_INST_t *mac,
                         frame_t frame,
                         int slot,
                         PUCCH_sched_t *pucch) {


  uint32_t ack_data[NR_DL_MAX_NB_CW][NR_DL_MAX_DAI] = {{0},{0}};
  uint32_t dai[NR_DL_MAX_NB_CW][NR_DL_MAX_DAI] = {{0},{0}};       /* for serving cell */
  uint32_t dai_total[NR_DL_MAX_NB_CW][NR_DL_MAX_DAI] = {{0},{0}}; /* for multiple cells */
  int number_harq_feedback = 0;
  uint32_t dai_current = 0;
  uint32_t dai_max = 0;
  bool two_transport_blocks = FALSE;
  int number_of_code_word = 1;
  int U_DAI_c = 0;
  int N_m_c_rx = 0;
  int V_DAI_m_DL = 0;
  NR_UE_HARQ_STATUS_t *current_harq;
  int sched_frame,sched_slot;
  int slots_per_frame,scs;

  NR_BWP_Id_t dl_bwp_id = mac->DL_BWP_Id;
  NR_BWP_Id_t ul_bwp_id = mac->UL_BWP_Id;
  NR_BWP_DownlinkDedicated_t *bwpd=NULL;
  NR_BWP_DownlinkCommon_t *bwpc=NULL;
  NR_BWP_UplinkDedicated_t *ubwpd=NULL;
  NR_BWP_UplinkCommon_t *ubwpc=NULL;
  get_bwp_info(mac,dl_bwp_id,ul_bwp_id,&bwpd,&bwpc,&ubwpd,&ubwpc);

  if (bwpd &&
      bwpd->pdsch_Config &&
      bwpd->pdsch_Config->choice.setup &&
      bwpd->pdsch_Config->choice.setup->maxNrofCodeWordsScheduledByDCI &&
      bwpd->pdsch_Config->choice.setup->maxNrofCodeWordsScheduledByDCI[0] == 2) {
    two_transport_blocks = TRUE;
    number_of_code_word = 2;
  }

  scs = ubwpc->genericParameters.subcarrierSpacing;

  slots_per_frame = nr_slots_per_frame[scs];

  /* look for dl acknowledgment which should be done on current uplink slot */
  for (int code_word = 0; code_word < number_of_code_word; code_word++) {

    for (int dl_harq_pid = 0; dl_harq_pid < 16; dl_harq_pid++) {

      current_harq = &mac->dl_harq_info[dl_harq_pid];

      if (current_harq->active) {

        sched_slot = current_harq->dl_slot + current_harq->feedback_to_ul;
        sched_frame = current_harq->dl_frame;
        if (sched_slot>=slots_per_frame){
          sched_slot %= slots_per_frame;
          sched_frame = (sched_frame + 1) % 1024;
        }
        AssertFatal(sched_slot < slots_per_frame, "sched_slot was calculated incorrect %d\n", sched_slot);
        LOG_D(PHY,"HARQ pid %d is active for %d.%d (dl_slot %d, feedback_to_ul %d, is_common %d\n",dl_harq_pid, sched_frame,sched_slot,current_harq->dl_slot,current_harq->feedback_to_ul,current_harq->is_common);
        /* check if current tx slot should transmit downlink acknowlegment */
        if (sched_frame == frame && sched_slot == slot) {
          if (get_softmodem_params()->emulate_l1) {
            mac->nr_ue_emul_l1.harq[dl_harq_pid].active = true;
            mac->nr_ue_emul_l1.harq[dl_harq_pid].active_dl_harq_sfn = frame;
            mac->nr_ue_emul_l1.harq[dl_harq_pid].active_dl_harq_slot = slot;
          }

          if (current_harq->dai > NR_DL_MAX_DAI) {
            LOG_E(MAC,"PUCCH Downlink DAI has an invalid value : at line %d in function %s of file %s \n", LINE_FILE , __func__, FILE_NAME);
          }
          else {

            if ((pucch->resource_indicator != -1) && (pucch->resource_indicator != current_harq->pucch_resource_indicator))
              LOG_E(MAC, "Value of pucch_resource_indicator %d not matching with what set before %d (Possibly due to a false DCI) \n",
                    current_harq->pucch_resource_indicator,pucch->resource_indicator);
            else{
              dai_current = current_harq->dai+1; // DCI DAI to counter DAI conversion

              if (dai_current == 0) {
                LOG_E(MAC,"PUCCH Downlink dai is invalid : at line %d in function %s of file %s \n", LINE_FILE , __func__, FILE_NAME);
                return(0);
              } else if (dai_current > dai_max) {
                dai_max = dai_current;
              }

              number_harq_feedback++;
              if (current_harq->ack_received)
                ack_data[code_word][dai_current - 1] = current_harq->ack;
              else
                ack_data[code_word][dai_current - 1] = 0;
              dai[code_word][dai_current - 1] = dai_current;

              pucch->resource_indicator = current_harq->pucch_resource_indicator;
              pucch->n_CCE = current_harq->n_CCE;
              pucch->N_CCE = current_harq->N_CCE;
              pucch->delta_pucch = current_harq->delta_pucch;
              pucch->is_common = current_harq->is_common;
              current_harq->active = false;
              current_harq->ack_received = false;
	      LOG_D(PHY,"%4d.%2d Sent %d ack on harq pid %d\n", frame, slot, current_harq->ack, dl_harq_pid);
            }
          }
        }
      }
    }
  }

  /* no any ack to transmit */
  if (number_harq_feedback == 0) {
    pucch->n_HARQ_ACK = 0;
    return(0);
  }
  else  if (number_harq_feedback > (sizeof(uint32_t)*8)) {
    LOG_E(MAC,"PUCCH number of ack bits exceeds payload size : at line %d in function %s of file %s \n", LINE_FILE , __func__, FILE_NAME);
    return(0);
  }

  /* for computing n_HARQ_ACK for power */
  V_DAI_m_DL = dai_max;
  U_DAI_c = number_harq_feedback/number_of_code_word;
  N_m_c_rx = number_harq_feedback;
  int N_SPS_c = 0; /* FFS TODO_NR multicells and SPS are not supported at the moment */
  if (mac->cg != NULL &&
      mac->cg->physicalCellGroupConfig != NULL &&
      mac->cg->physicalCellGroupConfig->harq_ACK_SpatialBundlingPUCCH != NULL) {
    int N_TB_max_DL = bwpd->pdsch_Config->choice.setup->maxNrofCodeWordsScheduledByDCI[0];
    pucch->n_HARQ_ACK = (((V_DAI_m_DL - U_DAI_c)%4) * N_TB_max_DL) + N_m_c_rx + N_SPS_c;
    NR_TST_PHY_PRINTF("PUCCH power n(%d) = ( V(%d) - U(%d) )mod4 * N_TB(%d) + N(%d) \n", pucch->n_HARQ_ACK, V_DAI_m_DL, U_DAI_c, N_TB_max_DL, N_m_c_rx);
  }

  /*
  * For a monitoring occasion of a PDCCH with DCI format 1_0 or DCI format 1_1 in at least one serving cell,
  * when a UE receives a PDSCH with one transport block and the value of higher layer parameter maxNrofCodeWordsScheduledByDCI is 2,
  * the HARQ-ACK response is associated with the first transport block and the UE generates a NACK for the second transport block
  * if spatial bundling is not applied (HARQ-ACK-spatial-bundling-PUCCH = FALSE) and generates HARQ-ACK value of ACK for the second
  * transport block if spatial bundling is applied.
  */

  for (int code_word = 0; code_word < number_of_code_word; code_word++) {
    for (uint32_t i = 0; i < dai_max ; i++ ) {
      if (dai[code_word][i] != i + 1) { /* fill table with consistent value for each dai */
        dai[code_word][i] = i + 1;      /* it covers case for which PDCCH DCI has not been successfully decoded and so it has been missed */
        ack_data[code_word][i] = 0;     /* nack data transport block which has been missed */
        number_harq_feedback++;
      }
      if (two_transport_blocks == TRUE) {
        dai_total[code_word][i] = dai[code_word][i]; /* for a single cell, dai_total is the same as dai of first cell */
      }
    }
  }

  int M = dai_max;
  int j = 0;
  uint32_t V_temp = 0;
  uint32_t V_temp2 = 0;
  int O_ACK = 0;
  uint8_t o_ACK = 0;
  int O_bit_number_cw0 = 0;
  int O_bit_number_cw1 = 0;

  for (int m = 0; m < M ; m++) {

    if (dai[0][m] <= V_temp) {
      j = j + 1;
    }

    V_temp = dai[0][m]; /* value of the counter DAI for format 1_0 and format 1_1 on serving cell c */

    if (dai_total[0][m] == 0) {
      V_temp2 = dai[0][m];
    } else {
      V_temp2 = dai[1][m];         /* second code word has been received */
      O_bit_number_cw1 = (8 * j) + 2*(V_temp - 1) + 1;
      o_ACK = o_ACK | (ack_data[1][m] << O_bit_number_cw1);
    }

    if (two_transport_blocks == TRUE) {
      O_bit_number_cw0 = (8 * j) + 2*(V_temp - 1);
    }
    else {
      O_bit_number_cw0 = (4 * j) + (V_temp - 1);
    }

    o_ACK = o_ACK | (ack_data[0][m] << O_bit_number_cw0);
    LOG_D(MAC,"m %d bit number %d o_ACK %d\n",m,O_bit_number_cw0,o_ACK);
  }

  if (V_temp2 < V_temp) {
    j = j + 1;
  }

  if (two_transport_blocks == TRUE) {
    O_ACK = 2 * ( 4 * j + V_temp2);  /* for two transport blocks */
  }
  else {
    O_ACK = 4 * j + V_temp2;         /* only one transport block */
  }

  if (number_harq_feedback != O_ACK) {
    LOG_E(MAC,"PUCCH Error for number of bits for acknowledgment : at line %d in function %s of file %s \n", LINE_FILE , __func__, FILE_NAME);
    return (0);
  }

  reverse_n_bits(&o_ACK,number_harq_feedback);
  pucch->ack_payload = o_ACK;

  LOG_D(MAC,"frame %d slot %d pucch acknack payload %d\n",frame,slot,o_ACK);

  return(number_harq_feedback);
}


bool trigger_periodic_scheduling_request(NR_UE_MAC_INST_t *mac,
                                         PUCCH_sched_t *pucch,
                                         frame_t frame,
                                         int slot) {

  NR_BWP_Id_t bwp_id = mac->UL_BWP_Id;
  NR_PUCCH_Config_t *pucch_Config = NULL;
  int scs;
  NR_BWP_Uplink_t *ubwp = mac->ULbwp[0];
  NR_BWP_UplinkCommon_t *initialUplinkBWP;
  if (mac->scc) initialUplinkBWP = mac->scc->uplinkConfigCommon->initialUplinkBWP;
  else          initialUplinkBWP = &mac->scc_SIB->uplinkConfigCommon->initialUplinkBWP;

  if (mac->cg && ubwp &&
      mac->cg->spCellConfig &&
      mac->cg->spCellConfig->spCellConfigDedicated &&
      mac->cg->spCellConfig->spCellConfigDedicated->uplinkConfig &&
      mac->cg->spCellConfig->spCellConfigDedicated->uplinkConfig->initialUplinkBWP) {
    scs = ubwp->bwp_Common->genericParameters.subcarrierSpacing;
  }
  else
    scs = initialUplinkBWP->genericParameters.subcarrierSpacing;

  const int n_slots_frame = nr_slots_per_frame[scs];

  if (bwp_id>0 &&
      mac->ULbwp[bwp_id-1] &&
      mac->ULbwp[bwp_id-1]->bwp_Dedicated &&
      mac->ULbwp[bwp_id-1]->bwp_Dedicated->pucch_Config &&
      mac->ULbwp[bwp_id-1]->bwp_Dedicated->pucch_Config->choice.setup) {
    pucch_Config =  mac->ULbwp[bwp_id-1]->bwp_Dedicated->pucch_Config->choice.setup;
  }
  else if (bwp_id==0 &&
           mac->cg &&
           mac->cg->spCellConfig &&
           mac->cg->spCellConfig->spCellConfigDedicated &&
           mac->cg->spCellConfig->spCellConfigDedicated->uplinkConfig &&
           mac->cg->spCellConfig->spCellConfigDedicated->uplinkConfig->initialUplinkBWP &&
           mac->cg->spCellConfig->spCellConfigDedicated->uplinkConfig->initialUplinkBWP->pucch_Config &&
           mac->cg->spCellConfig->spCellConfigDedicated->uplinkConfig->initialUplinkBWP->pucch_Config->choice.setup) {
    pucch_Config = mac->cg->spCellConfig->spCellConfigDedicated->uplinkConfig->initialUplinkBWP->pucch_Config->choice.setup;
  }
  if(!pucch_Config ||
     !pucch_Config->schedulingRequestResourceToAddModList ||
     pucch_Config->schedulingRequestResourceToAddModList->list.count==0)
    return false; // SR not configured

  for (int SR_resource_id =0; SR_resource_id < pucch_Config->schedulingRequestResourceToAddModList->list.count;SR_resource_id++) {
    NR_SchedulingRequestResourceConfig_t *SchedulingRequestResourceConfig = pucch_Config->schedulingRequestResourceToAddModList->list.array[SR_resource_id];
    int SR_period; int SR_offset;

    find_period_offest_SR(SchedulingRequestResourceConfig,&SR_period,&SR_offset);
    int sfn_sf = frame * n_slots_frame + slot;

    if ((sfn_sf - SR_offset) % SR_period == 0) {
      LOG_D(MAC, "Scheduling Request active in frame %d slot %d \n", frame, slot);
      NR_PUCCH_ResourceId_t *PucchResourceId = SchedulingRequestResourceConfig->resource;

      int found = -1;
      NR_PUCCH_ResourceSet_t *pucchresset = pucch_Config->resourceSetToAddModList->list.array[0]; // set with formats 0,1
      int n_list = pucchresset->resourceList.list.count;
       for (int i=0; i<n_list; i++) {
        if (*pucchresset->resourceList.list.array[i] == *PucchResourceId ) {
          found = i;
          break;
        }
      }
      if (found == -1) {
        LOG_E(MAC,"Couldn't find PUCCH resource for SR\n");
        return false;
      }
      pucch->resource_indicator = found;
      return true;
    }
  }
  return false;
}

int8_t nr_ue_get_SR(module_id_t module_idP, frame_t frameP, slot_t slot){
  // no UL-SCH resources available for this tti && UE has a valid PUCCH resources for SR configuration for this tti
  DevCheck(module_idP < (int) NB_UE_INST, module_idP, NB_NR_UE_MAC_INST, 0);
  NR_UE_MAC_INST_t *mac = get_mac_inst(module_idP);
  DSR_TRANSMAX_t dsr_TransMax = sr_n64; // todo
  LOG_D(NR_MAC, "[UE %d] Frame %d slot %d send SR indication (SR_COUNTER/dsr_TransMax %d/%d), SR_pending %d\n",
        module_idP, frameP, slot,
        mac->scheduling_info.SR_COUNTER,
        (1 << (2 + dsr_TransMax)),
        mac->scheduling_info.SR_pending); // todo

  if ((mac->scheduling_info.SR_pending == 1) &&
      (mac->scheduling_info.SR_COUNTER < (1 << (2 + dsr_TransMax)))) {
    LOG_D(NR_MAC, "[UE %d] Frame %d slot %d PHY asks for SR (SR_COUNTER/dsr_TransMax %d/%d), SR_pending %d, increment SR_COUNTER\n",
          module_idP, frameP, slot,
          mac->scheduling_info.SR_COUNTER,
          (1 << (2 + dsr_TransMax)),
          mac->scheduling_info.SR_pending); // todo
    mac->scheduling_info.SR_COUNTER++;

    // start the sr-prohibittimer : rel 9 and above
    if (mac->scheduling_info.sr_ProhibitTimer > 0) { // timer configured
      mac->scheduling_info.sr_ProhibitTimer--;
      mac->scheduling_info.
      sr_ProhibitTimer_Running = 1;
    } else {
      mac->scheduling_info.
      sr_ProhibitTimer_Running = 0;
    }
    //mac->ul_active =1;
    return (1);   //instruct phy to signal SR
  } else {
    // notify RRC to relase PUCCH/SRS
    // clear any configured dl/ul
    // initiate RA
    if (mac->scheduling_info.SR_pending) {
      // release all pucch resource
      //mac->physicalConfigDedicated = NULL; // todo
      //mac->ul_active = 0; // todo
      mac->BSR_reporting_active =
        NR_BSR_TRIGGER_NONE;
      LOG_I(NR_MAC, "[UE %d] Release all SRs \n", module_idP);
    }

    mac->scheduling_info.SR_pending = 0;
    mac->scheduling_info.SR_COUNTER = 0;
    return (0);
  }
}


uint8_t nr_get_csi_measurements(NR_UE_MAC_INST_t *mac,
                                frame_t frame,
                                int slot,
                                PUCCH_sched_t *pucch) {

  NR_BWP_Id_t bwp_id = mac->UL_BWP_Id;
  NR_PUCCH_Config_t *pucch_Config = NULL;
  int csi_bits = 0;

  if(mac->cg &&
     mac->cg->spCellConfig &&
     mac->cg->spCellConfig->spCellConfigDedicated &&
     mac->cg->spCellConfig->spCellConfigDedicated->csi_MeasConfig) {

    NR_CSI_MeasConfig_t *csi_measconfig = mac->cg->spCellConfig->spCellConfigDedicated->csi_MeasConfig->choice.setup;

    for (int csi_report_id = 0; csi_report_id < csi_measconfig->csi_ReportConfigToAddModList->list.count; csi_report_id++){
      NR_CSI_ReportConfig_t *csirep = csi_measconfig->csi_ReportConfigToAddModList->list.array[csi_report_id];

      if(csirep->reportConfigType.present == NR_CSI_ReportConfig__reportConfigType_PR_periodic){
        int period, offset;
        csi_period_offset(csirep, NULL, &period, &offset);

        int scs;
        NR_BWP_Uplink_t *ubwp = mac->ULbwp[0];
        NR_BWP_UplinkCommon_t *initialUplinkBWP;
        if (mac->scc) initialUplinkBWP = mac->scc->uplinkConfigCommon->initialUplinkBWP;
        else          initialUplinkBWP = &mac->scc_SIB->uplinkConfigCommon->initialUplinkBWP;

        if (ubwp &&
            mac->cg->spCellConfig->spCellConfigDedicated->uplinkConfig &&
            mac->cg->spCellConfig->spCellConfigDedicated->uplinkConfig->initialUplinkBWP)
          scs = ubwp->bwp_Common->genericParameters.subcarrierSpacing;
        else
          scs = initialUplinkBWP->genericParameters.subcarrierSpacing;

        if (bwp_id>0 &&
            mac->ULbwp[bwp_id-1] &&
            mac->ULbwp[bwp_id-1]->bwp_Dedicated &&
            mac->ULbwp[bwp_id-1]->bwp_Dedicated->pucch_Config &&
            mac->ULbwp[bwp_id-1]->bwp_Dedicated->pucch_Config->choice.setup) {
          pucch_Config =  mac->ULbwp[bwp_id-1]->bwp_Dedicated->pucch_Config->choice.setup;
        }
        else if (bwp_id==0 &&
                 mac->cg->spCellConfig->spCellConfigDedicated->uplinkConfig &&
                 mac->cg->spCellConfig->spCellConfigDedicated->uplinkConfig->initialUplinkBWP &&
                 mac->cg->spCellConfig->spCellConfigDedicated->uplinkConfig->initialUplinkBWP->pucch_Config &&
                 mac->cg->spCellConfig->spCellConfigDedicated->uplinkConfig->initialUplinkBWP->pucch_Config->choice.setup) {
          pucch_Config = mac->cg->spCellConfig->spCellConfigDedicated->uplinkConfig->initialUplinkBWP->pucch_Config->choice.setup;
        }

        const int n_slots_frame = nr_slots_per_frame[scs];
        if (((n_slots_frame*frame + slot - offset)%period) == 0 && pucch_Config) {

          NR_PUCCH_CSI_Resource_t *pucchcsires = csirep->reportConfigType.choice.periodic->pucch_CSI_ResourceList.list.array[0];
          NR_PUCCH_ResourceSet_t *pucchresset = pucch_Config->resourceSetToAddModList->list.array[1]; // set with formats >1
          int n = pucchresset->resourceList.list.count;

          int res_index;
          int found = -1;
          for (res_index = 0; res_index < n; res_index++) {
            if (*pucchresset->resourceList.list.array[res_index] == pucchcsires->pucch_Resource) {
              found = res_index;
              break;
            }
          }
          AssertFatal(found != -1,
                      "CSI resource not found among PUCCH resources\n");

          pucch->resource_indicator = found;
          csi_bits += nr_get_csi_payload(mac, pucch, csi_report_id, csi_measconfig);
        }
      }
      else
        AssertFatal(1==0,"Only periodic CSI reporting is currently implemented\n");
    }
  }

  return csi_bits;
}


uint8_t nr_get_csi_payload(NR_UE_MAC_INST_t *mac,
                           PUCCH_sched_t *pucch,
                           int csi_report_id,
                           NR_CSI_MeasConfig_t *csi_MeasConfig) {

  int n_csi_bits = 0;

  AssertFatal(csi_MeasConfig->csi_ReportConfigToAddModList->list.count>0,"No CSI Report configuration available\n");

  struct NR_CSI_ReportConfig *csi_reportconfig = csi_MeasConfig->csi_ReportConfigToAddModList->list.array[csi_report_id];
  NR_CSI_ResourceConfigId_t csi_ResourceConfigId = csi_reportconfig->resourcesForChannelMeasurement;
  switch(csi_reportconfig->reportQuantity.present) {
    case NR_CSI_ReportConfig__reportQuantity_PR_none:
      break;
    case NR_CSI_ReportConfig__reportQuantity_PR_ssb_Index_RSRP:
      n_csi_bits = get_ssb_rsrp_payload(mac,pucch,csi_reportconfig,csi_ResourceConfigId,csi_MeasConfig);
      break;
    case NR_CSI_ReportConfig__reportQuantity_PR_cri_RSRP:
    case NR_CSI_ReportConfig__reportQuantity_PR_cri_RI_PMI_CQI:
    case NR_CSI_ReportConfig__reportQuantity_PR_cri_RI_i1:
    case NR_CSI_ReportConfig__reportQuantity_PR_cri_RI_i1_CQI:
    case NR_CSI_ReportConfig__reportQuantity_PR_cri_RI_CQI:
    case NR_CSI_ReportConfig__reportQuantity_PR_cri_RI_LI_PMI_CQI:
      AssertFatal(1==0,"Measurement report based on CSI-RS not availalble\n");
    default:
      AssertFatal(1==0,"Invalid CSI report quantity type %d\n",csi_reportconfig->reportQuantity.present);
  }
  return (n_csi_bits);
}


uint8_t get_ssb_rsrp_payload(NR_UE_MAC_INST_t *mac,
                             PUCCH_sched_t *pucch,
                             struct NR_CSI_ReportConfig *csi_reportconfig,
                             NR_CSI_ResourceConfigId_t csi_ResourceConfigId,
                             NR_CSI_MeasConfig_t *csi_MeasConfig) {

  int nb_ssb = 0;  // nb of ssb in the resource
  int nb_meas = 0; // nb of ssb to report measurements on
  int bits = 0;
  uint32_t temp_payload = 0;

  for (int csi_resourceidx = 0; csi_resourceidx < csi_MeasConfig->csi_ResourceConfigToAddModList->list.count; csi_resourceidx++) {
    struct NR_CSI_ResourceConfig *csi_resourceconfig = csi_MeasConfig->csi_ResourceConfigToAddModList->list.array[csi_resourceidx];
    if (csi_resourceconfig->csi_ResourceConfigId == csi_ResourceConfigId) {

      if (csi_reportconfig->groupBasedBeamReporting.present == NR_CSI_ReportConfig__groupBasedBeamReporting_PR_disabled) {
        if (csi_reportconfig->groupBasedBeamReporting.choice.disabled->nrofReportedRS != NULL)
          nb_meas = *(csi_reportconfig->groupBasedBeamReporting.choice.disabled->nrofReportedRS)+1;
        else
          nb_meas = 1;
      } else
        nb_meas = 2;

      for (int csi_ssb_idx = 0; csi_ssb_idx < csi_MeasConfig->csi_SSB_ResourceSetToAddModList->list.count; csi_ssb_idx++) {
        if (csi_MeasConfig->csi_SSB_ResourceSetToAddModList->list.array[csi_ssb_idx]->csi_SSB_ResourceSetId ==
            *(csi_resourceconfig->csi_RS_ResourceSetList.choice.nzp_CSI_RS_SSB->csi_SSB_ResourceSetList->list.array[0])){

          ///only one SSB resource set from spec 38.331 IE CSI-ResourceConfig
          nb_ssb = csi_MeasConfig->csi_SSB_ResourceSetToAddModList->list.array[csi_ssb_idx]->csi_SSB_ResourceList.list.count;
          break;
        }
      }

      AssertFatal(nb_ssb>0,"No SSB found in the resource set\n");
      int ssbri_bits = ceil(log2(nb_ssb));

      //TODO measurement of multiple SSBs at PHY and indication to MAC
      if(nb_ssb>1)
        LOG_E(MAC, "In current implementation only the SSB of synchronization is measured at PHY. This works only for a single SSB scenario\n");

      int ssb_rsrp[2][nb_meas]; // the array contains index and RSRP of each SSB to be reported (nb_meas highest RSRPs)

      //TODO replace the following 2 lines with a function to order the nb_meas highest SSB RSRPs
      ssb_rsrp[0][0] = mac->mib_ssb;
      ssb_rsrp[1][0] = mac->ssb_rsrp_dBm;

      uint8_t ssbi;

      if (ssbri_bits > 0) {
        ssbi = ssb_rsrp[0][0];
        reverse_n_bits(&ssbi, ssbri_bits);
        temp_payload = ssbi;
        bits += ssbri_bits;
      }

      uint8_t rsrp_idx = get_rsrp_index(ssb_rsrp[1][0]);
      reverse_n_bits(&rsrp_idx, 7);
      temp_payload |= (rsrp_idx<<bits);
      bits += 7; // 7 bits for highest RSRP

      // from the second SSB, differential report
      for (int i=1; i<nb_meas; i++){
        ssbi = ssb_rsrp[0][i];
        reverse_n_bits(&ssbi, ssbri_bits);
        temp_payload = ssbi;
        bits += ssbri_bits;

        rsrp_idx = get_rsrp_diff_index(ssb_rsrp[1][0],ssb_rsrp[1][i]);
        reverse_n_bits(&rsrp_idx, 4);
        temp_payload |= (rsrp_idx<<bits);
        bits += 4; // 7 bits for highest RSRP
      }
      break; // resorce found
    }
  }
  pucch->csi_part1_payload = temp_payload;
  return bits;
}


// returns index from RSRP
// according to Table 10.1.6.1-1 in 38.133

uint8_t get_rsrp_index(int rsrp) {

  int index = rsrp + 157;
  if (rsrp>-44)
    index = 113;
  if (rsrp<-140)
    index = 16;

  return index;
}


// returns index from differential RSRP
// according to Table 10.1.6.1-2 in 38.133
uint8_t get_rsrp_diff_index(int best_rsrp,int current_rsrp) {

  int diff = best_rsrp-current_rsrp;
  if (diff>30)
    return 15;
  else
    return (diff>>1);

}

void nr_ue_send_sdu(nr_downlink_indication_t *dl_info, NR_UL_TIME_ALIGNMENT_t *ul_time_alignment, int pdu_id){

  VCD_SIGNAL_DUMPER_DUMP_FUNCTION_BY_NAME(VCD_SIGNAL_DUMPER_FUNCTIONS_UE_SEND_SDU, VCD_FUNCTION_IN);

  LOG_D(MAC, "In %s [%d.%d] Handling DLSCH PDU...\n", __FUNCTION__, dl_info->frame, dl_info->slot);

  // Processing MAC PDU
  // it parses MAC CEs subheaders, MAC CEs, SDU subheaderds and SDUs
  switch (dl_info->rx_ind->rx_indication_body[pdu_id].pdu_type){
    case FAPI_NR_RX_PDU_TYPE_DLSCH:
    nr_ue_process_mac_pdu(dl_info, ul_time_alignment, pdu_id);
    break;
    case FAPI_NR_RX_PDU_TYPE_RAR:
    nr_ue_process_rar(dl_info, ul_time_alignment, pdu_id);
    break;
    default:
    break;
  }

  VCD_SIGNAL_DUMPER_DUMP_FUNCTION_BY_NAME(VCD_SIGNAL_DUMPER_FUNCTIONS_UE_SEND_SDU, VCD_FUNCTION_OUT);

}

// N_RB configuration according to 7.3.1.0 (DCI size alignment) of TS 38.212
int get_n_rb(NR_UE_MAC_INST_t *mac, int rnti_type){

  int N_RB = 0, start_RB;
  switch(rnti_type) {
    case NR_RNTI_RA:
    case NR_RNTI_TC:
    case NR_RNTI_P: {
      NR_BWP_Id_t dl_bwp_id = mac->DL_BWP_Id;
      if (mac->DLbwp[dl_bwp_id-1]->bwp_Common->pdcch_ConfigCommon->choice.setup->controlResourceSetZero) {
        uint8_t coreset_id = 0; // assuming controlResourceSetId is 0 for controlResourceSetZero
        NR_ControlResourceSet_t *coreset = mac->coreset[dl_bwp_id-1][coreset_id];
        get_coreset_rballoc(coreset->frequencyDomainResources.buf,&N_RB,&start_RB);
      } else {
        N_RB = NRRIV2BW(mac->scc->downlinkConfigCommon->initialDownlinkBWP->genericParameters.locationAndBandwidth, MAX_BWP_SIZE);
      }
      break;
    }
    case NR_RNTI_SI:
      N_RB = mac->type0_PDCCH_CSS_config.num_rbs;
      break;
    case NR_RNTI_C:
      N_RB = NRRIV2BW(mac->DLbwp[0]->bwp_Common->genericParameters.locationAndBandwidth, MAX_BWP_SIZE);
      break;
  }
  return N_RB;

}

uint8_t nr_extract_dci_info(NR_UE_MAC_INST_t *mac,
                            uint8_t dci_format,
                            uint8_t dci_size,
                            uint16_t rnti,
                            uint64_t *dci_pdu,
                            dci_pdu_rel15_t *dci_pdu_rel15) {

  int N_RB = 0;
  int pos = 0;
  int fsize = 0;

  int rnti_type = get_rnti_type(mac, rnti);

  int N_RB_UL = 0;
  if(mac->scc_SIB) {
    N_RB_UL = NRRIV2BW(mac->scc_SIB->uplinkConfigCommon->initialUplinkBWP.genericParameters.locationAndBandwidth, MAX_BWP_SIZE);
  } else if(mac->ULbwp[0]) {
    N_RB_UL = NRRIV2BW(mac->ULbwp[0]->bwp_Common->genericParameters.locationAndBandwidth, MAX_BWP_SIZE);
  } else if(mac->scc) {
    N_RB_UL = NRRIV2BW(mac->scc->uplinkConfigCommon->initialUplinkBWP->genericParameters.locationAndBandwidth, MAX_BWP_SIZE);
  }

  LOG_D(MAC,"nr_extract_dci_info : dci_pdu %lx, size %d\n",*dci_pdu,dci_size);
  switch(dci_format) {

  case NR_DL_DCI_FORMAT_1_0:
    switch(rnti_type) {
    case NR_RNTI_RA:
      if(mac->scc_SIB) {
        N_RB = mac->type0_PDCCH_CSS_config.num_rbs;
      } else {
        N_RB = get_n_rb(mac, rnti_type);
      }
      // Freq domain assignment
      fsize = (int)ceil( log2( (N_RB*(N_RB+1))>>1 ) );
      pos=fsize;
      dci_pdu_rel15->frequency_domain_assignment.val = *dci_pdu>>(dci_size-pos)&((1<<fsize)-1);
#ifdef DEBUG_EXTRACT_DCI
      LOG_D(MAC,"frequency-domain assignment %d (%d bits) N_RB_BWP %d=> %d (0x%lx)\n",dci_pdu_rel15->frequency_domain_assignment.val,fsize,N_RB,dci_size-pos,*dci_pdu);
#endif
      // Time domain assignment
      pos+=4;
      dci_pdu_rel15->time_domain_assignment.val = (*dci_pdu >> (dci_size-pos))&0xf;
#ifdef DEBUG_EXTRACT_DCI
      LOG_D(MAC,"time-domain assignment %d  (4 bits)=> %d (0x%lx)\n",dci_pdu_rel15->time_domain_assignment.val,dci_size-pos,*dci_pdu);
#endif
      // VRB to PRB mapping
	
      pos++;
      dci_pdu_rel15->vrb_to_prb_mapping.val = (*dci_pdu>>(dci_size-pos))&0x1;
#ifdef DEBUG_EXTRACT_DCI
      LOG_D(MAC,"vrb to prb mapping %d  (1 bits)=> %d (0x%lx)\n",dci_pdu_rel15->vrb_to_prb_mapping.val,dci_size-pos,*dci_pdu);
#endif
      // MCS
      pos+=5;
      dci_pdu_rel15->mcs = (*dci_pdu>>(dci_size-pos))&0x1f;
#ifdef DEBUG_EXTRACT_DCI
      LOG_D(MAC,"mcs %d  (5 bits)=> %d (0x%lx)\n",dci_pdu_rel15->mcs,dci_size-pos,*dci_pdu);
#endif
      // TB scaling
      pos+=2;
      dci_pdu_rel15->tb_scaling = (*dci_pdu>>(dci_size-pos))&0x3;
#ifdef DEBUG_EXTRACT_DCI
      LOG_D(MAC,"tb_scaling %d  (2 bits)=> %d (0x%lx)\n",dci_pdu_rel15->tb_scaling,dci_size-pos,*dci_pdu);
#endif
      break;

    case NR_RNTI_C:

      //Identifier for DCI formats
      pos++;
      dci_pdu_rel15->format_indicator = (*dci_pdu>>(dci_size-pos))&1;

      //switch to DCI_0_0
      if (dci_pdu_rel15->format_indicator == 0) {
        dci_pdu_rel15 = &mac->def_dci_pdu_rel15[NR_UL_DCI_FORMAT_0_0];
        return 2+nr_extract_dci_info(mac, NR_UL_DCI_FORMAT_0_0, dci_size, rnti, dci_pdu, dci_pdu_rel15);
      }
#ifdef DEBUG_EXTRACT_DCI
      LOG_D(MAC,"Format indicator %d (%d bits) N_RB_BWP %d => %d (0x%lx)\n",dci_pdu_rel15->format_indicator,1,N_RB,dci_size-pos,*dci_pdu);
#endif

      // check BWP id
      if (mac->DLbwp[0]) N_RB=NRRIV2BW(mac->DLbwp[0]->bwp_Common->genericParameters.locationAndBandwidth, MAX_BWP_SIZE);
      else         N_RB=NRRIV2BW(mac->scc_SIB->downlinkConfigCommon.initialDownlinkBWP.genericParameters.locationAndBandwidth, MAX_BWP_SIZE);

      // Freq domain assignment (275rb >> fsize = 16)
      fsize = (int)ceil( log2( (N_RB*(N_RB+1))>>1 ) );
      pos+=fsize;
      dci_pdu_rel15->frequency_domain_assignment.val = (*dci_pdu>>(dci_size-pos))&((1<<fsize)-1);
  	
#ifdef DEBUG_EXTRACT_DCI
      LOG_D(MAC,"Freq domain assignment %d (%d bits)=> %d (0x%lx)\n",dci_pdu_rel15->frequency_domain_assignment.val,fsize,dci_size-pos,*dci_pdu);
#endif
    	
      uint16_t is_ra = 1;
      for (int i=0; i<fsize; i++)
	if (!((dci_pdu_rel15->frequency_domain_assignment.val>>i)&1)) {
	  is_ra = 0;
	  break;
	}
      if (is_ra) //fsize are all 1  38.212 p86
	{
	  // ra_preamble_index 6 bits
	  pos+=6;
	  dci_pdu_rel15->ra_preamble_index = (*dci_pdu>>(dci_size-pos))&0x3f;
	    
	  // UL/SUL indicator  1 bit
	  pos++;
	  dci_pdu_rel15->ul_sul_indicator.val = (*dci_pdu>>(dci_size-pos))&1;
	    
	  // SS/PBCH index  6 bits
	  pos+=6;
	  dci_pdu_rel15->ss_pbch_index = (*dci_pdu>>(dci_size-pos))&0x3f;
	    
	  //  prach_mask_index  4 bits
	  pos+=4;
	  dci_pdu_rel15->prach_mask_index = (*dci_pdu>>(dci_size-pos))&0xf;
	    
	}  //end if
      else {
	  
	// Time domain assignment 4bit
		  
	pos+=4;
	dci_pdu_rel15->time_domain_assignment.val = (*dci_pdu>>(dci_size-pos))&0xf;
#ifdef DEBUG_EXTRACT_DCI
	LOG_D(MAC,"Time domain assignment %d (%d bits)=> %d (0x%lx)\n",dci_pdu_rel15->time_domain_assignment.val,4,dci_size-pos,*dci_pdu);
#endif
	  
	// VRB to PRB mapping  1bit
	pos++;
	dci_pdu_rel15->vrb_to_prb_mapping.val = (*dci_pdu>>(dci_size-pos))&1;
#ifdef DEBUG_EXTRACT_DCI
	LOG_D(MAC,"VRB to PRB %d (%d bits)=> %d (0x%lx)\n",dci_pdu_rel15->vrb_to_prb_mapping.val,1,dci_size-pos,*dci_pdu);
#endif
	
	// MCS 5bit  //bit over 32, so dci_pdu ++
	pos+=5;
	dci_pdu_rel15->mcs = (*dci_pdu>>(dci_size-pos))&0x1f;
#ifdef DEBUG_EXTRACT_DCI
	LOG_D(MAC,"MCS %d (%d bits)=> %d (0x%lx)\n",dci_pdu_rel15->mcs,5,dci_size-pos,*dci_pdu);
#endif
	  
	// New data indicator 1bit
	pos++;
	dci_pdu_rel15->ndi = (*dci_pdu>>(dci_size-pos))&1;
#ifdef DEBUG_EXTRACT_DCI
	LOG_D(MAC,"NDI %d (%d bits)=> %d (0x%lx)\n",dci_pdu_rel15->ndi,1,dci_size-pos,*dci_pdu);
#endif      
	  
	// Redundancy version  2bit
	pos+=2;
	dci_pdu_rel15->rv = (*dci_pdu>>(dci_size-pos))&0x3;
#ifdef DEBUG_EXTRACT_DCI
	LOG_D(MAC,"RV %d (%d bits)=> %d (0x%lx)\n",dci_pdu_rel15->rv,2,dci_size-pos,*dci_pdu);
#endif
	  
	// HARQ process number  4bit
	pos+=4;
	dci_pdu_rel15->harq_pid  = (*dci_pdu>>(dci_size-pos))&0xf;
#ifdef DEBUG_EXTRACT_DCI
	LOG_D(MAC,"HARQ_PID %d (%d bits)=> %d (0x%lx)\n",dci_pdu_rel15->harq_pid,4,dci_size-pos,*dci_pdu);
#endif
	  
	// Downlink assignment index  2bit
	pos+=2;
	dci_pdu_rel15->dai[0].val = (*dci_pdu>>(dci_size-pos))&3;
#ifdef DEBUG_EXTRACT_DCI
	LOG_D(MAC,"DAI %d (%d bits)=> %d (0x%lx)\n",dci_pdu_rel15->dai[0].val,2,dci_size-pos,*dci_pdu);
#endif
	  
	// TPC command for scheduled PUCCH  2bit
	pos+=2;
	dci_pdu_rel15->tpc = (*dci_pdu>>(dci_size-pos))&3;
#ifdef DEBUG_EXTRACT_DCI
	LOG_D(MAC,"TPC %d (%d bits)=> %d (0x%lx)\n",dci_pdu_rel15->tpc,2,dci_size-pos,*dci_pdu);
#endif
	  
	// PUCCH resource indicator  3bit
	pos+=3;
	dci_pdu_rel15->pucch_resource_indicator = (*dci_pdu>>(dci_size-pos))&0x7;
#ifdef DEBUG_EXTRACT_DCI
	LOG_D(MAC,"PUCCH RI %d (%d bits)=> %d (0x%lx)\n",dci_pdu_rel15->pucch_resource_indicator,3,dci_size-pos,*dci_pdu);
#endif
	  
	// PDSCH-to-HARQ_feedback timing indicator 3bit
	pos+=3;
	dci_pdu_rel15->pdsch_to_harq_feedback_timing_indicator.val = (*dci_pdu>>(dci_size-pos))&0x7;
#ifdef DEBUG_EXTRACT_DCI
	LOG_D(MAC,"PDSCH to HARQ TI %d (%d bits)=> %d (0x%lx)\n",dci_pdu_rel15->pdsch_to_harq_feedback_timing_indicator.val,3,dci_size-pos,*dci_pdu);
#endif
	  
      } //end else
      break;

    case NR_RNTI_P:
      /*
      // Short Messages Indicator  E2 bits
      for (int i=0; i<2; i++)
      dci_pdu |= (((uint64_t)dci_pdu_rel15->short_messages_indicator>>(1-i))&1)<<(dci_size-pos++);
      // Short Messages  E8 bits
      for (int i=0; i<8; i++)
      *dci_pdu |= (((uint64_t)dci_pdu_rel15->short_messages>>(7-i))&1)<<(dci_size-pos++);
      // Freq domain assignment 0-16 bit
      fsize = (int)ceil( log2( (N_RB*(N_RB+1))>>1 ) );
      for (int i=0; i<fsize; i++)
      *dci_pdu |= (((uint64_t)dci_pdu_rel15->frequency_domain_assignment>>(fsize-i-1))&1)<<(dci_size-pos++);
      // Time domain assignment 4 bit
      for (int i=0; i<4; i++)
      *dci_pdu |= (((uint64_t)dci_pdu_rel15->time_domain_assignment>>(3-i))&1)<<(dci_size-pos++);
      // VRB to PRB mapping 1 bit
      *dci_pdu |= ((uint64_t)dci_pdu_rel15->vrb_to_prb_mapping.val&1)<<(dci_size-pos++);
      // MCS 5 bit
      for (int i=0; i<5; i++)
      *dci_pdu |= (((uint64_t)dci_pdu_rel15->mcs>>(4-i))&1)<<(dci_size-pos++);
	
      // TB scaling 2 bit
      for (int i=0; i<2; i++)
      *dci_pdu |= (((uint64_t)dci_pdu_rel15->tb_scaling>>(1-i))&1)<<(dci_size-pos++);
      */	
	
      break;
  	
    case NR_RNTI_SI:
      N_RB = mac->type0_PDCCH_CSS_config.num_rbs;
      // Freq domain assignment 0-16 bit
      fsize = (int)ceil( log2( (N_RB*(N_RB+1))>>1 ) );
      pos+=fsize;
      dci_pdu_rel15->frequency_domain_assignment.val = (*dci_pdu>>(dci_size-pos))&((1<<fsize)-1);

      // Time domain assignment 4 bit
      pos+=4;
      dci_pdu_rel15->time_domain_assignment.val = (*dci_pdu>>(dci_size-pos))&0xf;

      // VRB to PRB mapping 1 bit
      pos++;
      dci_pdu_rel15->vrb_to_prb_mapping.val = (*dci_pdu>>(dci_size-pos))&0x1;

      // MCS 5bit  //bit over 32, so dci_pdu ++
      pos+=5;
      dci_pdu_rel15->mcs = (*dci_pdu>>(dci_size-pos))&0x1f;

      // Redundancy version  2 bit
      pos+=2;
      dci_pdu_rel15->rv = (*dci_pdu>>(dci_size-pos))&3;

      // System information indicator 1 bit
      pos++;
      dci_pdu_rel15->system_info_indicator = (*dci_pdu>>(dci_size-pos))&0x1;

      LOG_D(MAC,"N_RB = %i\n", N_RB);
      LOG_D(MAC,"dci_size = %i\n", dci_size);
      LOG_D(MAC,"fsize = %i\n", fsize);
      LOG_D(MAC,"dci_pdu_rel15->frequency_domain_assignment.val = %i\n", dci_pdu_rel15->frequency_domain_assignment.val);
      LOG_D(MAC,"dci_pdu_rel15->time_domain_assignment.val = %i\n", dci_pdu_rel15->time_domain_assignment.val);
      LOG_D(MAC,"dci_pdu_rel15->vrb_to_prb_mapping.val = %i\n", dci_pdu_rel15->vrb_to_prb_mapping.val);
      LOG_D(MAC,"dci_pdu_rel15->mcs = %i\n", dci_pdu_rel15->mcs);
      LOG_D(MAC,"dci_pdu_rel15->rv = %i\n", dci_pdu_rel15->rv);
      LOG_D(MAC,"dci_pdu_rel15->system_info_indicator = %i\n", dci_pdu_rel15->system_info_indicator);

      break;
	
    case NR_RNTI_TC:

      // check BWP id
      if (mac->DLbwp[0]) N_RB=NRRIV2BW(mac->DLbwp[0]->bwp_Common->genericParameters.locationAndBandwidth, MAX_BWP_SIZE);
      else         N_RB=mac->type0_PDCCH_CSS_config.num_rbs;


      // indicating a DL DCI format 1bit
      pos++;
      dci_pdu_rel15->format_indicator = (*dci_pdu>>(dci_size-pos))&1;

      //switch to DCI_0_0
      if (dci_pdu_rel15->format_indicator == 0) {
        dci_pdu_rel15 = &mac->def_dci_pdu_rel15[NR_UL_DCI_FORMAT_0_0];
        return 2+nr_extract_dci_info(mac, NR_UL_DCI_FORMAT_0_0, dci_size, rnti, dci_pdu, dci_pdu_rel15);
      }

      if (dci_pdu_rel15->format_indicator == 0)
        return 1; // discard dci, format indicator not corresponding to dci_format

        // Freq domain assignment 0-16 bit
      fsize = (int)ceil( log2( (N_RB*(N_RB+1))>>1 ) );
      pos+=fsize;
      dci_pdu_rel15->frequency_domain_assignment.val = (*dci_pdu>>(dci_size-pos))&((1<<fsize)-1);

      // Time domain assignment - 4 bits
      pos+=4;
      dci_pdu_rel15->time_domain_assignment.val = (*dci_pdu>>(dci_size-pos))&0xf;

      // VRB to PRB mapping - 1 bit
      pos++;
      dci_pdu_rel15->vrb_to_prb_mapping.val = (*dci_pdu>>(dci_size-pos))&1;

      // MCS 5bit  //bit over 32, so dci_pdu ++
      pos+=5;
      dci_pdu_rel15->mcs = (*dci_pdu>>(dci_size-pos))&0x1f;

      // New data indicator - 1 bit
      pos++;
      dci_pdu_rel15->ndi = (*dci_pdu>>(dci_size-pos))&1;

      // Redundancy version - 2 bits
      pos+=2;
      dci_pdu_rel15->rv = (*dci_pdu>>(dci_size-pos))&3;

      // HARQ process number - 4 bits
      pos+=4;
      dci_pdu_rel15->harq_pid = (*dci_pdu>>(dci_size-pos))&0xf;

      // Downlink assignment index - 2 bits
      pos+=2;
      dci_pdu_rel15->dai[0].val = (*dci_pdu>>(dci_size-pos))&3;

      // TPC command for scheduled PUCCH - 2 bits
      pos+=2;
      dci_pdu_rel15->tpc  = (*dci_pdu>>(dci_size-pos))&3;

      // PUCCH resource indicator - 3 bits
      pos+=3;
      dci_pdu_rel15->pucch_resource_indicator = (*dci_pdu>>(dci_size-pos))&7;

      // PDSCH-to-HARQ_feedback timing indicator - 3 bits
      pos+=3;
      dci_pdu_rel15->pdsch_to_harq_feedback_timing_indicator.val = (*dci_pdu>>(dci_size-pos))&7;

      LOG_D(NR_MAC,"N_RB = %i\n", N_RB);
      LOG_D(NR_MAC,"dci_size = %i\n", dci_size);
      LOG_D(NR_MAC,"fsize = %i\n", fsize);
      LOG_D(NR_MAC,"dci_pdu_rel15->format_indicator = %i\n", dci_pdu_rel15->format_indicator);
      LOG_D(NR_MAC,"dci_pdu_rel15->frequency_domain_assignment.val = %i\n", dci_pdu_rel15->frequency_domain_assignment.val);
      LOG_D(NR_MAC,"dci_pdu_rel15->time_domain_assignment.val = %i\n", dci_pdu_rel15->time_domain_assignment.val);
      LOG_D(NR_MAC,"dci_pdu_rel15->vrb_to_prb_mapping.val = %i\n", dci_pdu_rel15->vrb_to_prb_mapping.val);
      LOG_D(NR_MAC,"dci_pdu_rel15->mcs = %i\n", dci_pdu_rel15->mcs);
      LOG_D(NR_MAC,"dci_pdu_rel15->rv = %i\n", dci_pdu_rel15->rv);
      LOG_D(NR_MAC,"dci_pdu_rel15->harq_pid = %i\n", dci_pdu_rel15->harq_pid);
      LOG_D(NR_MAC,"dci_pdu_rel15->dai[0].val = %i\n", dci_pdu_rel15->dai[0].val);
      LOG_D(NR_MAC,"dci_pdu_rel15->tpc = %i\n", dci_pdu_rel15->tpc);
      LOG_D(NR_MAC,"dci_pdu_rel15->pucch_resource_indicator = %i\n", dci_pdu_rel15->pucch_resource_indicator);
      LOG_D(NR_MAC,"dci_pdu_rel15->pdsch_to_harq_feedback_timing_indicator.val = %i\n", dci_pdu_rel15->pdsch_to_harq_feedback_timing_indicator.val);

      break;
    }
    break;
  
  case NR_UL_DCI_FORMAT_0_0:
    if (mac->ULbwp[0]) N_RB_UL=NRRIV2BW(mac->ULbwp[0]->bwp_Common->genericParameters.locationAndBandwidth, MAX_BWP_SIZE);
    else         N_RB_UL=NRRIV2BW(mac->scc_SIB->uplinkConfigCommon->initialUplinkBWP.genericParameters.locationAndBandwidth, MAX_BWP_SIZE);

    switch(rnti_type)
      {
      case NR_RNTI_C:
        //Identifier for DCI formats
        pos++;
        dci_pdu_rel15->format_indicator = (*dci_pdu>>(dci_size-pos))&1;
#ifdef DEBUG_EXTRACT_DCI
	LOG_D(MAC,"Format indicator %d (%d bits)=> %d (0x%lx)\n",dci_pdu_rel15->format_indicator,1,dci_size-pos,*dci_pdu);
#endif
        if (dci_pdu_rel15->format_indicator == 1)
          return 1; // discard dci, format indicator not corresponding to dci_format
	fsize = (int)ceil( log2( (N_RB_UL*(N_RB_UL+1))>>1 ) );
	pos+=fsize;
	dci_pdu_rel15->frequency_domain_assignment.val = (*dci_pdu>>(dci_size-pos))&((1<<fsize)-1);
#ifdef DEBUG_EXTRACT_DCI
	LOG_D(MAC,"Freq domain assignment %d (%d bits)=> %d (0x%lx)\n",dci_pdu_rel15->frequency_domain_assignment.val,fsize,dci_size-pos,*dci_pdu);
#endif
	// Time domain assignment 4bit
	pos+=4;
	dci_pdu_rel15->time_domain_assignment.val = (*dci_pdu>>(dci_size-pos))&0xf;
#ifdef DEBUG_EXTRACT_DCI
      LOG_D(MAC,"time-domain assignment %d  (4 bits)=> %d (0x%lx)\n",dci_pdu_rel15->time_domain_assignment.val,dci_size-pos,*dci_pdu);
#endif
	// Frequency hopping flag  E1 bit
	pos++;
	dci_pdu_rel15->frequency_hopping_flag.val= (*dci_pdu>>(dci_size-pos))&1;
#ifdef DEBUG_EXTRACT_DCI
      LOG_D(MAC,"frequency_hopping %d  (1 bit)=> %d (0x%lx)\n",dci_pdu_rel15->frequency_hopping_flag.val,dci_size-pos,*dci_pdu);
#endif
	// MCS  5 bit
	pos+=5;
	dci_pdu_rel15->mcs= (*dci_pdu>>(dci_size-pos))&0x1f;
#ifdef DEBUG_EXTRACT_DCI
      LOG_D(MAC,"mcs %d  (5 bits)=> %d (0x%lx)\n",dci_pdu_rel15->mcs,dci_size-pos,*dci_pdu);
#endif
	// New data indicator 1bit
	pos++;
	dci_pdu_rel15->ndi= (*dci_pdu>>(dci_size-pos))&1;
#ifdef DEBUG_EXTRACT_DCI
	LOG_D(MAC,"NDI %d (%d bits)=> %d (0x%lx)\n",dci_pdu_rel15->ndi,1,dci_size-pos,*dci_pdu);
#endif
	// Redundancy version  2bit
	pos+=2;
	dci_pdu_rel15->rv= (*dci_pdu>>(dci_size-pos))&3;
#ifdef DEBUG_EXTRACT_DCI
	LOG_D(MAC,"RV %d (%d bits)=> %d (0x%lx)\n",dci_pdu_rel15->rv,2,dci_size-pos,*dci_pdu);
#endif
	// HARQ process number  4bit
	pos+=4;
	dci_pdu_rel15->harq_pid = (*dci_pdu>>(dci_size-pos))&0xf;
#ifdef DEBUG_EXTRACT_DCI
	LOG_D(MAC,"HARQ_PID %d (%d bits)=> %d (0x%lx)\n",dci_pdu_rel15->harq_pid,4,dci_size-pos,*dci_pdu);
#endif
	// TPC command for scheduled PUSCH  E2 bits
	pos+=2;
	dci_pdu_rel15->tpc = (*dci_pdu>>(dci_size-pos))&3;
#ifdef DEBUG_EXTRACT_DCI
	LOG_D(MAC,"TPC %d (%d bits)=> %d (0x%lx)\n",dci_pdu_rel15->tpc,2,dci_size-pos,*dci_pdu);
#endif
	// UL/SUL indicator  E1 bit
	/* commented for now (RK): need to get this from BWP descriptor
	   if (cfg->pucch_config.pucch_GroupHopping.value)
	   dci_pdu->= ((uint64_t)*dci_pdu>>(dci_size-pos)ul_sul_indicator&1)<<(dci_size-pos++);
	*/
	break;
	
      case NR_RNTI_TC:
        //Identifier for DCI formats
        pos++;
        dci_pdu_rel15->format_indicator = (*dci_pdu>>(dci_size-pos))&1;
#ifdef DEBUG_EXTRACT_DCI
	LOG_I(MAC,"Format indicator %d (%d bits)=> %d (0x%lx)\n",dci_pdu_rel15->format_indicator,1,dci_size-pos,*dci_pdu);
#endif
        if (dci_pdu_rel15->format_indicator == 1)
          return 1; // discard dci, format indicator not corresponding to dci_format
	fsize = (int)ceil( log2( (N_RB_UL*(N_RB_UL+1))>>1 ) );
	pos+=fsize;
	dci_pdu_rel15->frequency_domain_assignment.val = (*dci_pdu>>(dci_size-pos))&((1<<fsize)-1);
#ifdef DEBUG_EXTRACT_DCI
	LOG_I(MAC,"Freq domain assignment %d (%d bits)=> %d (0x%lx)\n",dci_pdu_rel15->frequency_domain_assignment.val,fsize,dci_size-pos,*dci_pdu);
#endif
	// Time domain assignment 4bit
	pos+=4;
	dci_pdu_rel15->time_domain_assignment.val = (*dci_pdu>>(dci_size-pos))&0xf;
#ifdef DEBUG_EXTRACT_DCI
      LOG_I(MAC,"time-domain assignment %d  (4 bits)=> %d (0x%lx)\n",dci_pdu_rel15->time_domain_assignment.val,dci_size-pos,*dci_pdu);
#endif
	// Frequency hopping flag  E1 bit
	pos++;
	dci_pdu_rel15->frequency_hopping_flag.val= (*dci_pdu>>(dci_size-pos))&1;
#ifdef DEBUG_EXTRACT_DCI
      LOG_I(MAC,"frequency_hopping %d  (1 bit)=> %d (0x%lx)\n",dci_pdu_rel15->frequency_hopping_flag.val,dci_size-pos,*dci_pdu);
#endif
	// MCS  5 bit
	pos+=5;
	dci_pdu_rel15->mcs= (*dci_pdu>>(dci_size-pos))&0x1f;
#ifdef DEBUG_EXTRACT_DCI
      LOG_I(MAC,"mcs %d  (5 bits)=> %d (0x%lx)\n",dci_pdu_rel15->mcs,dci_size-pos,*dci_pdu);
#endif
	// New data indicator 1bit
	pos++;
	dci_pdu_rel15->ndi= (*dci_pdu>>(dci_size-pos))&1;
#ifdef DEBUG_EXTRACT_DCI
	LOG_I(MAC,"NDI %d (%d bits)=> %d (0x%lx)\n",dci_pdu_rel15->ndi,1,dci_size-pos,*dci_pdu);
#endif
	// Redundancy version  2bit
	pos+=2;
	dci_pdu_rel15->rv= (*dci_pdu>>(dci_size-pos))&3;
#ifdef DEBUG_EXTRACT_DCI
	LOG_I(MAC,"RV %d (%d bits)=> %d (0x%lx)\n",dci_pdu_rel15->rv,2,dci_size-pos,*dci_pdu);
#endif
	// HARQ process number  4bit
	pos+=4;
	dci_pdu_rel15->harq_pid = (*dci_pdu>>(dci_size-pos))&0xf;
#ifdef DEBUG_EXTRACT_DCI
	LOG_I(MAC,"HARQ_PID %d (%d bits)=> %d (0x%lx)\n",dci_pdu_rel15->harq_pid,4,dci_size-pos,*dci_pdu);
#endif
	// TPC command for scheduled PUSCH  E2 bits
	pos+=2;
	dci_pdu_rel15->tpc = (*dci_pdu>>(dci_size-pos))&3;
#ifdef DEBUG_EXTRACT_DCI
	LOG_I(MAC,"TPC %d (%d bits)=> %d (0x%lx)\n",dci_pdu_rel15->tpc,2,dci_size-pos,*dci_pdu);
#endif
	break;
	
      }
    break;

  case NR_DL_DCI_FORMAT_1_1:
  switch(rnti_type)
    {
      case NR_RNTI_C:
        //Identifier for DCI formats
        pos++;
        dci_pdu_rel15->format_indicator = (*dci_pdu>>(dci_size-pos))&1;
        if (dci_pdu_rel15->format_indicator == 0)
          return 1; // discard dci, format indicator not corresponding to dci_format
        // Carrier indicator
        pos+=dci_pdu_rel15->carrier_indicator.nbits;
        dci_pdu_rel15->carrier_indicator.val = (*dci_pdu>>(dci_size-pos))&((1<<dci_pdu_rel15->carrier_indicator.nbits)-1);
        // BWP Indicator
        pos+=dci_pdu_rel15->bwp_indicator.nbits;
        dci_pdu_rel15->bwp_indicator.val = (*dci_pdu>>(dci_size-pos))&((1<<dci_pdu_rel15->bwp_indicator.nbits)-1);
        // Frequency domain resource assignment
        pos+=dci_pdu_rel15->frequency_domain_assignment.nbits;
        dci_pdu_rel15->frequency_domain_assignment.val = (*dci_pdu>>(dci_size-pos))&((1<<dci_pdu_rel15->frequency_domain_assignment.nbits)-1);
        // Time domain resource assignment
        pos+=dci_pdu_rel15->time_domain_assignment.nbits;
        dci_pdu_rel15->time_domain_assignment.val = (*dci_pdu>>(dci_size-pos))&((1<<dci_pdu_rel15->time_domain_assignment.nbits)-1);
        // VRB-to-PRB mapping
        pos+=dci_pdu_rel15->vrb_to_prb_mapping.nbits;
        dci_pdu_rel15->vrb_to_prb_mapping.val = (*dci_pdu>>(dci_size-pos))&((1<<dci_pdu_rel15->vrb_to_prb_mapping.nbits)-1);
        // PRB bundling size indicator
        pos+=dci_pdu_rel15->prb_bundling_size_indicator.nbits;
        dci_pdu_rel15->prb_bundling_size_indicator.val = (*dci_pdu>>(dci_size-pos))&((1<<dci_pdu_rel15->prb_bundling_size_indicator.nbits)-1);
        // Rate matching indicator
        pos+=dci_pdu_rel15->rate_matching_indicator.nbits;
        dci_pdu_rel15->rate_matching_indicator.val = (*dci_pdu>>(dci_size-pos))&((1<<dci_pdu_rel15->rate_matching_indicator.nbits)-1);
        // ZP CSI-RS trigger
        pos+=dci_pdu_rel15->zp_csi_rs_trigger.nbits;
        dci_pdu_rel15->zp_csi_rs_trigger.val = (*dci_pdu>>(dci_size-pos))&((1<<dci_pdu_rel15->zp_csi_rs_trigger.nbits)-1);
        //TB1
        // MCS 5bit
        pos+=5;
        dci_pdu_rel15->mcs = (*dci_pdu>>(dci_size-pos))&0x1f;
        // New data indicator 1bit
        pos+=1;
        dci_pdu_rel15->ndi = (*dci_pdu>>(dci_size-pos))&0x1;
        // Redundancy version  2bit
        pos+=2;
        dci_pdu_rel15->rv = (*dci_pdu>>(dci_size-pos))&0x3;
        //TB2
        // MCS 5bit
        pos+=dci_pdu_rel15->mcs2.nbits;
        dci_pdu_rel15->mcs2.val = (*dci_pdu>>(dci_size-pos))&((1<<dci_pdu_rel15->mcs2.nbits)-1);
        // New data indicator 1bit
        pos+=dci_pdu_rel15->ndi2.nbits;
        dci_pdu_rel15->ndi2.val = (*dci_pdu>>(dci_size-pos))&((1<<dci_pdu_rel15->ndi2.nbits)-1);
        // Redundancy version  2bit
        pos+=dci_pdu_rel15->rv2.nbits;
        dci_pdu_rel15->rv2.val = (*dci_pdu>>(dci_size-pos))&((1<<dci_pdu_rel15->rv2.nbits)-1);
        // HARQ process number  4bit
        pos+=4;
        dci_pdu_rel15->harq_pid = (*dci_pdu>>(dci_size-pos))&0xf;
        // Downlink assignment index
        pos+=dci_pdu_rel15->dai[0].nbits;
        dci_pdu_rel15->dai[0].val = (*dci_pdu>>(dci_size-pos))&((1<<dci_pdu_rel15->dai[0].nbits)-1);
        // TPC command for scheduled PUCCH  2bit
        pos+=2;
        dci_pdu_rel15->tpc = (*dci_pdu>>(dci_size-pos))&0x3;
        // PUCCH resource indicator  3bit
        pos+=3;
        dci_pdu_rel15->pucch_resource_indicator = (*dci_pdu>>(dci_size-pos))&0x3;
        // PDSCH-to-HARQ_feedback timing indicator
        pos+=dci_pdu_rel15->pdsch_to_harq_feedback_timing_indicator.nbits;
        dci_pdu_rel15->pdsch_to_harq_feedback_timing_indicator.val = (*dci_pdu>>(dci_size-pos))&((1<<dci_pdu_rel15->pdsch_to_harq_feedback_timing_indicator.nbits)-1);
        // Antenna ports
        pos+=dci_pdu_rel15->antenna_ports.nbits;
        dci_pdu_rel15->antenna_ports.val = (*dci_pdu>>(dci_size-pos))&((1<<dci_pdu_rel15->antenna_ports.nbits)-1);
        // TCI
        pos+=dci_pdu_rel15->transmission_configuration_indication.nbits;
        dci_pdu_rel15->transmission_configuration_indication.val = (*dci_pdu>>(dci_size-pos))&((1<<dci_pdu_rel15->transmission_configuration_indication.nbits)-1);
        // SRS request
        pos+=dci_pdu_rel15->srs_request.nbits;
        dci_pdu_rel15->srs_request.val = (*dci_pdu>>(dci_size-pos))&((1<<dci_pdu_rel15->srs_request.nbits)-1);
        // CBG transmission information
        pos+=dci_pdu_rel15->cbgti.nbits;
        dci_pdu_rel15->cbgti.val = (*dci_pdu>>(dci_size-pos))&((1<<dci_pdu_rel15->cbgti.nbits)-1);
        // CBG flushing out information
        pos+=dci_pdu_rel15->cbgfi.nbits;
        dci_pdu_rel15->cbgfi.val = (*dci_pdu>>(dci_size-pos))&((1<<dci_pdu_rel15->cbgfi.nbits)-1);
        // DMRS sequence init
        pos+=1;
        dci_pdu_rel15->dmrs_sequence_initialization.val = (*dci_pdu>>(dci_size-pos))&0x1;
        break;
      }
      break;

  case NR_UL_DCI_FORMAT_0_1:
    switch(rnti_type)
      {
      case NR_RNTI_C:
        //Identifier for DCI formats
        pos++;
        dci_pdu_rel15->format_indicator = (*dci_pdu>>(dci_size-pos))&1;
        if (dci_pdu_rel15->format_indicator == 1)
          return 1; // discard dci, format indicator not corresponding to dci_format
        // Carrier indicator
        pos+=dci_pdu_rel15->carrier_indicator.nbits;
        dci_pdu_rel15->carrier_indicator.val = (*dci_pdu>>(dci_size-pos))&((1<<dci_pdu_rel15->carrier_indicator.nbits)-1);
        
        // UL/SUL Indicator
        pos+=dci_pdu_rel15->ul_sul_indicator.nbits;
        dci_pdu_rel15->ul_sul_indicator.val = (*dci_pdu>>(dci_size-pos))&((1<<dci_pdu_rel15->ul_sul_indicator.nbits)-1);
        
        // BWP Indicator
        pos+=dci_pdu_rel15->bwp_indicator.nbits;
        dci_pdu_rel15->bwp_indicator.val = (*dci_pdu>>(dci_size-pos))&((1<<dci_pdu_rel15->bwp_indicator.nbits)-1);

        // Freq domain assignment  max 16 bit
        fsize = (int)ceil( log2( (N_RB_UL*(N_RB_UL+1))>>1 ) );
        pos+=fsize;
        dci_pdu_rel15->frequency_domain_assignment.val = (*dci_pdu>>(dci_size-pos))&((1<<fsize)-1);
        
        // Time domain assignment
        //pos+=4;
        pos+=dci_pdu_rel15->time_domain_assignment.nbits;
        dci_pdu_rel15->time_domain_assignment.val = (*dci_pdu>>(dci_size-pos))&((1<<dci_pdu_rel15->time_domain_assignment.nbits)-1);
        
        // Not supported yet - skip for now
        // Frequency hopping flag – 1 bit 
        //pos++;
        //dci_pdu_rel15->frequency_hopping_flag.val= (*dci_pdu>>(dci_size-pos))&1;

        // MCS  5 bit
        pos+=5;
        dci_pdu_rel15->mcs= (*dci_pdu>>(dci_size-pos))&0x1f;

        // New data indicator 1bit
        pos++;
        dci_pdu_rel15->ndi= (*dci_pdu>>(dci_size-pos))&1;

        // Redundancy version  2bit
        pos+=2;
        dci_pdu_rel15->rv= (*dci_pdu>>(dci_size-pos))&3;

        // HARQ process number  4bit
        pos+=4;
        dci_pdu_rel15->harq_pid = (*dci_pdu>>(dci_size-pos))&0xf;

        // 1st Downlink assignment index
        pos+=dci_pdu_rel15->dai[0].nbits;
        dci_pdu_rel15->dai[0].val = (*dci_pdu>>(dci_size-pos))&((1<<dci_pdu_rel15->dai[0].nbits)-1);

        // 2nd Downlink assignment index
        pos+=dci_pdu_rel15->dai[1].nbits;
        dci_pdu_rel15->dai[1].val = (*dci_pdu>>(dci_size-pos))&((1<<dci_pdu_rel15->dai[1].nbits)-1);

        // TPC command for scheduled PUSCH – 2 bits
        pos+=2;
        dci_pdu_rel15->tpc = (*dci_pdu>>(dci_size-pos))&3;

        // SRS resource indicator
        pos+=dci_pdu_rel15->srs_resource_indicator.nbits;
        dci_pdu_rel15->srs_resource_indicator.val = (*dci_pdu>>(dci_size-pos))&((1<<dci_pdu_rel15->srs_resource_indicator.nbits)-1);

        // Precoding info and n. of layers
        pos+=dci_pdu_rel15->precoding_information.nbits;
        dci_pdu_rel15->precoding_information.val = (*dci_pdu>>(dci_size-pos))&((1<<dci_pdu_rel15->precoding_information.nbits)-1);

        // Antenna ports
        pos+=dci_pdu_rel15->antenna_ports.nbits;
        dci_pdu_rel15->antenna_ports.val = (*dci_pdu>>(dci_size-pos))&((1<<dci_pdu_rel15->antenna_ports.nbits)-1);

        // SRS request
        pos+=dci_pdu_rel15->srs_request.nbits;
        dci_pdu_rel15->srs_request.val = (*dci_pdu>>(dci_size-pos))&((1<<dci_pdu_rel15->srs_request.nbits)-1);

        // CSI request
        pos+=dci_pdu_rel15->csi_request.nbits;
        dci_pdu_rel15->csi_request.val = (*dci_pdu>>(dci_size-pos))&((1<<dci_pdu_rel15->csi_request.nbits)-1);

        // CBG transmission information
        pos+=dci_pdu_rel15->cbgti.nbits;
        dci_pdu_rel15->cbgti.val = (*dci_pdu>>(dci_size-pos))&((1<<dci_pdu_rel15->cbgti.nbits)-1);

        // PTRS DMRS association
        pos+=dci_pdu_rel15->ptrs_dmrs_association.nbits;
        dci_pdu_rel15->ptrs_dmrs_association.val = (*dci_pdu>>(dci_size-pos))&((1<<dci_pdu_rel15->ptrs_dmrs_association.nbits)-1);

        // Beta offset indicator
        pos+=dci_pdu_rel15->beta_offset_indicator.nbits;
        dci_pdu_rel15->beta_offset_indicator.val = (*dci_pdu>>(dci_size-pos))&((1<<dci_pdu_rel15->beta_offset_indicator.nbits)-1);

        // DMRS sequence initialization
        pos+=dci_pdu_rel15->dmrs_sequence_initialization.nbits;
        dci_pdu_rel15->dmrs_sequence_initialization.val = (*dci_pdu>>(dci_size-pos))&((1<<dci_pdu_rel15->dmrs_sequence_initialization.nbits)-1);

        // UL-SCH indicator
        pos+=1;
        dci_pdu_rel15->ulsch_indicator = (*dci_pdu>>(dci_size-pos))&0x1;

        // UL/SUL indicator – 1 bit
        /* commented for now (RK): need to get this from BWP descriptor
          if (cfg->pucch_config.pucch_GroupHopping.value)
          dci_pdu->= ((uint64_t)*dci_pdu>>(dci_size-pos)ul_sul_indicator&1)<<(dci_size-pos++);
        */
        break;
      }
    break;
       }
    
    return 0;
}

///////////////////////////////////
// brief:     nr_ue_process_mac_pdu
// function:  parsing DL PDU header
///////////////////////////////////
//  Header for DLSCH:
//  Except:
//   - DL-SCH: fixed-size MAC CE(known by LCID)
//   - DL-SCH: padding
//
//  |0|1|2|3|4|5|6|7|  bit-wise
//  |R|F|   LCID    |
//  |       L       |
//  |0|1|2|3|4|5|6|7|  bit-wise
//  |R|F|   LCID    |
//  |       L       |
//  |       L       |
////////////////////////////////
//  Header for DLSCH:
//   - DLSCH: fixed-size MAC CE(known by LCID)
//   - DLSCH: padding, for single/multiple 1-oct padding CE(s)
//
//  |0|1|2|3|4|5|6|7|  bit-wise
//  |R|R|   LCID    |
//  LCID: The Logical Channel ID field identifies the logical channel instance of the corresponding MAC SDU or the type of the corresponding MAC CE or padding as described
//         in Tables 6.2.1-1 and 6.2.1-2 for the DL-SCH and UL-SCH respectively. There is one LCID field per MAC subheader. The LCID field size is 6 bits;
//  L:    The Length field indicates the length of the corresponding MAC SDU or variable-sized MAC CE in bytes. There is one L field per MAC subheader except for subheaders
//         corresponding to fixed-sized MAC CEs and padding. The size of the L field is indicated by the F field;
//  F:    lenght of L is 0:8 or 1:16 bits wide
//  R:    Reserved bit, set to zero.
////////////////////////////////
void nr_ue_process_mac_pdu(nr_downlink_indication_t *dl_info,
                           NR_UL_TIME_ALIGNMENT_t *ul_time_alignment,
                           int pdu_id){

  module_id_t module_idP = dl_info->module_id;
  frame_t frameP         = dl_info->frame;
  int slot               = dl_info->slot;
  uint8_t *pduP          = (dl_info->rx_ind->rx_indication_body + pdu_id)->pdsch_pdu.pdu;
  int32_t pdu_len        = (int32_t)(dl_info->rx_ind->rx_indication_body + pdu_id)->pdsch_pdu.pdu_length;
  uint8_t gNB_index      = dl_info->gNB_index;
  uint8_t CC_id          = dl_info->cc_id;
  uint8_t done           = 0;
  NR_UE_MAC_INST_t *mac = get_mac_inst(module_idP);
  RA_config_t *ra = &mac->ra;

  if (!pduP){
    return;
  }

  LOG_D(MAC, "In %s [%d.%d]: processing PDU %d (with length %d) of %d total number of PDUs...\n", __FUNCTION__, frameP, slot, pdu_id, pdu_len, dl_info->rx_ind->number_pdus);

  while (!done && pdu_len > 0){
    uint16_t mac_len = 0x0000;
    uint16_t mac_subheader_len = 0x0001; //  default to fixed-length subheader = 1-oct
    uint8_t rx_lcid = ((NR_MAC_SUBHEADER_FIXED *)pduP)->LCID;

    LOG_D(MAC, "[UE] LCID %d, PDU length %d\n", rx_lcid, pdu_len);
    bool ret;
    switch(rx_lcid){
      //  MAC CE
      case DL_SCH_LCID_CCCH:
        //  MSG4 RRC Setup 38.331
        //  variable length
        ret=get_mac_len(pduP, pdu_len, &mac_len, &mac_subheader_len);
        AssertFatal(ret, "The mac_len (%d) has an invalid size. PDU len = %d! \n",
                    mac_len, pdu_len);

        // Check if it is a valid CCCH message, we get all 00's messages very often
        int i = 0;
        for(i=0; i<(mac_subheader_len+mac_len); i++) {
          if(pduP[i] != 0) {
            break;
          }
        }
        if (i == (mac_subheader_len+mac_len)) {
          LOG_D(NR_MAC, "%s() Invalid CCCH message!, pdu_len: %d\n", __func__, pdu_len);
          done = 1;
          break;
        }

        if ( mac_len > 0 ) {
          LOG_D(NR_MAC,"DL_SCH_LCID_CCCH (e.g. RRCSetup) with payload len %d\n", mac_len);
          for (int i = 0; i < mac_subheader_len; i++) {
            LOG_D(NR_MAC, "MAC header %d: 0x%x\n", i, pduP[i]);
          }
          for (int i = 0; i < mac_len; i++) {
            LOG_D(NR_MAC, "%d: 0x%x\n", i, pduP[mac_subheader_len + i]);
          }
          nr_mac_rrc_data_ind_ue(module_idP, CC_id, gNB_index, frameP, 0, mac->crnti, CCCH, pduP+mac_subheader_len, mac_len);
        }
        break;
      case DL_SCH_LCID_TCI_STATE_ACT_UE_SPEC_PDSCH:
      case DL_SCH_LCID_APERIODIC_CSI_TRI_STATE_SUBSEL:
      case DL_SCH_LCID_SP_CSI_RS_CSI_IM_RES_SET_ACT:
      case DL_SCH_LCID_SP_SRS_ACTIVATION:

        //  38.321 Ch6.1.3.14
        //  varialbe length
        get_mac_len(pduP, pdu_len, &mac_len, &mac_subheader_len);
        break;

      case DL_SCH_LCID_RECOMMENDED_BITRATE:
        //  38.321 Ch6.1.3.20
        mac_len = 2;
        break;
      case DL_SCH_LCID_SP_ZP_CSI_RS_RES_SET_ACT:
        //  38.321 Ch6.1.3.19
        mac_len = 2;
        break;
      case DL_SCH_LCID_PUCCH_SPATIAL_RELATION_ACT:
        //  38.321 Ch6.1.3.18
        mac_len = 3;
        break;
      case DL_SCH_LCID_SP_CSI_REP_PUCCH_ACT:
        //  38.321 Ch6.1.3.16
        mac_len = 2;
        break;
      case DL_SCH_LCID_TCI_STATE_IND_UE_SPEC_PDCCH:
        //  38.321 Ch6.1.3.15
        mac_len = 2;
        break;
      case DL_SCH_LCID_DUPLICATION_ACT:
        //  38.321 Ch6.1.3.11
        mac_len = 1;
        break;
      case DL_SCH_LCID_SCell_ACT_4_OCT:
        //  38.321 Ch6.1.3.10
        mac_len = 4;
        break;
      case DL_SCH_LCID_SCell_ACT_1_OCT:
        //  38.321 Ch6.1.3.10
        mac_len = 1;
        break;
      case DL_SCH_LCID_L_DRX:
        //  38.321 Ch6.1.3.6
        //  fixed length but not yet specify.
        mac_len = 0;
        break;
      case DL_SCH_LCID_DRX:
        //  38.321 Ch6.1.3.5
        //  fixed length but not yet specify.
        mac_len = 0;
        break;
      case DL_SCH_LCID_TA_COMMAND:
        //  38.321 Ch6.1.3.4
        mac_len = 1;

        /*uint8_t ta_command = ((NR_MAC_CE_TA *)pduP)[1].TA_COMMAND;
          uint8_t tag_id = ((NR_MAC_CE_TA *)pduP)[1].TAGID;*/

        ul_time_alignment->apply_ta = 1;
        ul_time_alignment->ta_command = ((NR_MAC_CE_TA *)pduP)[1].TA_COMMAND;
        ul_time_alignment->tag_id = ((NR_MAC_CE_TA *)pduP)[1].TAGID;

        /*
        #ifdef DEBUG_HEADER_PARSING
        LOG_D(MAC, "[UE] CE %d : UE Timing Advance : %d\n", i, pduP[1]);
        #endif
        */

                LOG_I(NR_MAC, "[%d.%d] Received TA_COMMAND %u TAGID %u CC_id %d\n", frameP, slot, ul_time_alignment->ta_command, ul_time_alignment->tag_id, CC_id);

        break;
      case DL_SCH_LCID_CON_RES_ID:
        //  Clause 5.1.5 and 6.1.3.3 of 3GPP TS 38.321 version 16.2.1 Release 16
        // MAC Header: 1 byte (R/R/LCID)
        // MAC SDU: 6 bytes (UE Contention Resolution Identity)
        mac_len = 6;

        if(ra->ra_state == WAIT_CONTENTION_RESOLUTION) {
          LOG_I(MAC, "[UE %d][RAPROC] Frame %d : received contention resolution identity: 0x%02x%02x%02x%02x%02x%02x Terminating RA procedure\n",
                module_idP, frameP, pduP[1], pduP[2], pduP[3], pduP[4], pduP[5], pduP[6]);

          bool ra_success = true;
          for(int i = 0; i<mac_len; i++) {
            if(ra->cont_res_id[i] != pduP[i+1]) {
              ra_success = false;
              break;
            }
          }

          if ( (ra->RA_active == 1) && ra_success) {
            nr_ra_succeeded(module_idP, frameP, slot);
          } else if (!ra_success){
            // TODO: Handle failure of RA procedure @ MAC layer
            //  nr_ra_failed(module_idP, CC_id, prach_resources, frameP, slot); // prach_resources is a PHY structure
            ra->ra_state = RA_UE_IDLE;
            ra->RA_active = 0;
          }
        }
        break;
      case DL_SCH_LCID_PADDING:
        done = 1;
        //  end of MAC PDU, can ignore the rest.
        break;
        //  MAC SDU
      case DL_SCH_LCID_DCCH:
        //  check if LCID is valid at current time.
      case DL_SCH_LCID_DCCH1:
        //  check if LCID is valid at current time.
      default:
            {
	      if (!get_mac_len(pduP, pdu_len, &mac_len, &mac_subheader_len))
		    return;
                LOG_D(NR_MAC, "[UE %d] %4d.%2d : DLSCH -> DL-DTCH %d (gNB %d, %d bytes)\n", module_idP, frameP, slot, rx_lcid, gNB_index, mac_len);

                #if defined(ENABLE_MAC_PAYLOAD_DEBUG)
                    LOG_T(MAC, "[UE %d] First 32 bytes of DLSCH : \n", module_idP);

                    for (i = 0; i < 32; i++)
                      LOG_T(MAC, "%x.", (pduP + mac_subheader_len)[i]);

                    LOG_T(MAC, "\n");
                #endif

                if (rx_lcid < NB_RB_MAX && rx_lcid >= DL_SCH_LCID_DCCH) {

                mac_rlc_data_ind(module_idP,
                                mac->crnti,
                                gNB_index,
                                frameP,
                                ENB_FLAG_NO,
                                MBMS_FLAG_NO,
                                rx_lcid,
                                (char *) (pduP + mac_subheader_len),
                                mac_len,
                                1,
                                NULL);
                } else {
                  LOG_E(MAC, "[UE %d] Frame %d : unknown LCID %d (gNB %d)\n", module_idP, frameP, rx_lcid, gNB_index);
                }


            break;
            }
      }
      pduP += ( mac_subheader_len + mac_len );
      pdu_len -= ( mac_subheader_len + mac_len );
      if (pdu_len < 0)
        LOG_E(MAC, "[UE %d][%d.%d] nr_ue_process_mac_pdu, residual mac pdu length %d < 0!\n", module_idP, frameP, slot, pdu_len);
    }
}

/**
 * Function:      generating MAC CEs (MAC CE and subheader) for the ULSCH PDU
 * Notes:         TODO: PHR and BSR reporting
 * Parameters:
 * @mac_ce        pointer to the MAC sub-PDUs including the MAC CEs
 * @mac           pointer to the MAC instance
 * Return:        number of written bytes
 */
int nr_write_ce_ulsch_pdu(uint8_t *mac_ce,
                          NR_UE_MAC_INST_t *mac,
                          uint8_t power_headroom,  // todo: NR_POWER_HEADROOM_CMD *power_headroom,
                          uint16_t *crnti,
                          NR_BSR_SHORT *truncated_bsr,
                          NR_BSR_SHORT *short_bsr,
                          NR_BSR_LONG  *long_bsr) {

  int      mac_ce_len = 0;
  uint8_t mac_ce_size = 0;
  uint8_t *pdu = mac_ce;
  if (power_headroom) {

    // MAC CE fixed subheader
    ((NR_MAC_SUBHEADER_FIXED *) mac_ce)->R = 0;
    ((NR_MAC_SUBHEADER_FIXED *) mac_ce)->LCID = UL_SCH_LCID_SINGLE_ENTRY_PHR;
    mac_ce++;

    // PHR MAC CE (1 octet)
    ((NR_SINGLE_ENTRY_PHR_MAC_CE *) mac_ce)->PH = power_headroom;
    ((NR_SINGLE_ENTRY_PHR_MAC_CE *) mac_ce)->R1 = 0;
    ((NR_SINGLE_ENTRY_PHR_MAC_CE *) mac_ce)->PCMAX = 0; // todo
    ((NR_SINGLE_ENTRY_PHR_MAC_CE *) mac_ce)->R2 = 0;

    // update pointer and length
    mac_ce_size = sizeof(NR_SINGLE_ENTRY_PHR_MAC_CE);
    mac_ce += mac_ce_size;
    mac_ce_len += mac_ce_size + sizeof(NR_MAC_SUBHEADER_FIXED);
    LOG_D(NR_MAC, "[UE] Generating ULSCH PDU : power_headroom pdu %p mac_ce %p b\n",
          pdu, mac_ce);
  }

  if (crnti && (!get_softmodem_params()->sa && get_softmodem_params()->do_ra && mac->ra.ra_state != RA_SUCCEEDED)) {

    LOG_D(NR_MAC, "In %s: generating C-RNTI MAC CE with C-RNTI %x\n", __FUNCTION__, (*crnti));

    // MAC CE fixed subheader
    ((NR_MAC_SUBHEADER_FIXED *) mac_ce)->R = 0;
    ((NR_MAC_SUBHEADER_FIXED *) mac_ce)->LCID = UL_SCH_LCID_C_RNTI;
    mac_ce++;

    // C-RNTI MAC CE (2 octets)
    *(uint16_t *) mac_ce = (*crnti);

    // update pointer and length
    mac_ce_size = sizeof(uint16_t);
    mac_ce += mac_ce_size;
    mac_ce_len += mac_ce_size + sizeof(NR_MAC_SUBHEADER_FIXED);

  }

  if (truncated_bsr) {

	// MAC CE fixed subheader
    ((NR_MAC_SUBHEADER_FIXED *) mac_ce)->R = 0;
    ((NR_MAC_SUBHEADER_FIXED *) mac_ce)->LCID = UL_SCH_LCID_S_TRUNCATED_BSR;
    mac_ce++;

    // Short truncated BSR MAC CE (1 octet)
    ((NR_BSR_SHORT_TRUNCATED *) mac_ce)-> Buffer_size = truncated_bsr->Buffer_size;
    ((NR_BSR_SHORT_TRUNCATED *) mac_ce)-> LcgID = truncated_bsr->LcgID;;

    // update pointer and length
    mac_ce_size = sizeof(NR_BSR_SHORT_TRUNCATED);
    mac_ce += mac_ce_size;
    mac_ce_len += mac_ce_size + sizeof(NR_MAC_SUBHEADER_FIXED);
    LOG_D(NR_MAC, "[UE] Generating ULSCH PDU : truncated_bsr Buffer_size %d LcgID %d pdu %p mac_ce %p\n",
          truncated_bsr->Buffer_size, truncated_bsr->LcgID, pdu, mac_ce);

  } else if (short_bsr) {

	// MAC CE fixed subheader
    ((NR_MAC_SUBHEADER_FIXED *) mac_ce)->R = 0;
    ((NR_MAC_SUBHEADER_FIXED *) mac_ce)->LCID = UL_SCH_LCID_S_BSR;
    mac_ce++;

    // Short truncated BSR MAC CE (1 octet)
    ((NR_BSR_SHORT *) mac_ce)->Buffer_size = short_bsr->Buffer_size;
    ((NR_BSR_SHORT *) mac_ce)->LcgID = short_bsr->LcgID;

    // update pointer and length
    mac_ce_size = sizeof(NR_BSR_SHORT);
    mac_ce += mac_ce_size;
    mac_ce_len += mac_ce_size + sizeof(NR_MAC_SUBHEADER_FIXED);
    LOG_D(NR_MAC, "[UE] Generating ULSCH PDU : short_bsr Buffer_size %d LcgID %d pdu %p mac_ce %p\n",
          short_bsr->Buffer_size, short_bsr->LcgID, pdu, mac_ce);
  } else if (long_bsr) {

	// MAC CE variable subheader
    // ch 6.1.3.1. TS 38.321
    ((NR_MAC_SUBHEADER_SHORT *) mac_ce)->R = 0;
    ((NR_MAC_SUBHEADER_SHORT *) mac_ce)->F = 0;
    ((NR_MAC_SUBHEADER_SHORT *) mac_ce)->LCID = UL_SCH_LCID_L_BSR;

    NR_MAC_SUBHEADER_SHORT *mac_pdu_subheader_ptr = (NR_MAC_SUBHEADER_SHORT *) mac_ce;
    mac_ce += 2;

    // Could move to nr_get_sdu()
    uint8_t *Buffer_size_ptr= (uint8_t*) mac_ce + 1;
    //int NR_BSR_LONG_SIZE = 1;
    if (long_bsr->Buffer_size0 == 0) {
      ((NR_BSR_LONG *) mac_ce)->LcgID0 = 0;
    } else {
      ((NR_BSR_LONG *) mac_ce)->LcgID0 = 1;
      *Buffer_size_ptr++ = long_bsr->Buffer_size0;
    }
    if (long_bsr->Buffer_size1 == 0) {
      ((NR_BSR_LONG *) mac_ce)->LcgID1 = 0;
    } else {
      ((NR_BSR_LONG *) mac_ce)->LcgID1 = 1;
      *Buffer_size_ptr++ = long_bsr->Buffer_size1;
    }
    if (long_bsr->Buffer_size2 == 0) {
      ((NR_BSR_LONG *) mac_ce)->LcgID2 = 0;
    } else {
      ((NR_BSR_LONG *) mac_ce)->LcgID2 = 1;
      *Buffer_size_ptr++ = long_bsr->Buffer_size2;
    }
    if (long_bsr->Buffer_size3 == 0) {
      ((NR_BSR_LONG *) mac_ce)->LcgID3 = 0;
    } else {
      ((NR_BSR_LONG *) mac_ce)->LcgID3 = 1;
      *Buffer_size_ptr++ = long_bsr->Buffer_size3;
    }
    if (long_bsr->Buffer_size4 == 0) {
      ((NR_BSR_LONG *) mac_ce)->LcgID4 = 0;
    } else {
      ((NR_BSR_LONG *) mac_ce)->LcgID4 = 1;
      *Buffer_size_ptr++ = long_bsr->Buffer_size4;
    }
    if (long_bsr->Buffer_size5 == 0) {
      ((NR_BSR_LONG *) mac_ce)->LcgID5 = 0;
    } else {
      ((NR_BSR_LONG *) mac_ce)->LcgID5 = 1;
      *Buffer_size_ptr++ = long_bsr->Buffer_size5;
    }
    if (long_bsr->Buffer_size6 == 0) {
      ((NR_BSR_LONG *) mac_ce)->LcgID6 = 0;
    } else {
      ((NR_BSR_LONG *) mac_ce)->LcgID6 = 1;
      *Buffer_size_ptr++ = long_bsr->Buffer_size6;
    }
    if (long_bsr->Buffer_size7 == 0) {
      ((NR_BSR_LONG *) mac_ce)->LcgID7 = 0;
    } else {
      ((NR_BSR_LONG *) mac_ce)->LcgID7 = 1;
      *Buffer_size_ptr++ = long_bsr->Buffer_size7;
    }
    ((NR_MAC_SUBHEADER_SHORT *) mac_pdu_subheader_ptr)->L = mac_ce_size = (uint8_t*) Buffer_size_ptr - (uint8_t*) mac_ce;
    LOG_D(NR_MAC, "[UE] Generating ULSCH PDU : long_bsr size %d Lcgbit 0x%02x Buffer_size %d %d %d %d %d %d %d %d\n", mac_ce_size, *((uint8_t*) mac_ce),
          ((NR_BSR_LONG *) mac_ce)->Buffer_size0, ((NR_BSR_LONG *) mac_ce)->Buffer_size1, ((NR_BSR_LONG *) mac_ce)->Buffer_size2, ((NR_BSR_LONG *) mac_ce)->Buffer_size3,
          ((NR_BSR_LONG *) mac_ce)->Buffer_size4, ((NR_BSR_LONG *) mac_ce)->Buffer_size5, ((NR_BSR_LONG *) mac_ce)->Buffer_size6, ((NR_BSR_LONG *) mac_ce)->Buffer_size7);
    // update pointer and length
    mac_ce = Buffer_size_ptr;
    mac_ce_len += mac_ce_size + sizeof(NR_MAC_SUBHEADER_SHORT);
  }

  return mac_ce_len;

}


/////////////////////////////////////
//    Random Access Response PDU   //
//         TS 38.213 ch 8.2        //
//        TS 38.321 ch 6.2.3       //
/////////////////////////////////////
//| 0 | 1 | 2 | 3 | 4 | 5 | 6 | 7 |// bit-wise
//| E | T |       R A P I D       |//
//| 0 | 1 | 2 | 3 | 4 | 5 | 6 | 7 |//
//| R |           T A             |//
//|       T A         |  UL grant |//
//|            UL grant           |//
//|            UL grant           |//
//|            UL grant           |//
//|         T C - R N T I         |//
//|         T C - R N T I         |//
/////////////////////////////////////
//       UL grant  (27 bits)       //
/////////////////////////////////////
//| 0 | 1 | 2 | 3 | 4 | 5 | 6 | 7 |// bit-wise
//|-------------------|FHF|F_alloc|//
//|        Freq allocation        |//
//|    F_alloc    |Time allocation|//
//|      MCS      |     TPC   |CSI|//
/////////////////////////////////////
// TbD WIP Msg3 development ongoing
// - apply UL grant freq alloc & time alloc as per 8.2 TS 38.213
// - apply tpc command
// WIP fix:
// - time domain indication hardcoded to 0 for k2 offset
// - extend TS 38.213 ch 8.3 Msg3 PUSCH
// - b buffer
// - ulsch power offset
// - optimize: mu_pusch, j and table_6_1_2_1_1_2_time_dom_res_alloc_A are already defined in nr_ue_procedures
int nr_ue_process_rar(nr_downlink_indication_t *dl_info, NR_UL_TIME_ALIGNMENT_t *ul_time_alignment, int pdu_id){

  module_id_t mod_id       = dl_info->module_id;
  frame_t frame            = dl_info->frame;
  int slot                 = dl_info->slot;

  if(dl_info->rx_ind->rx_indication_body[pdu_id].pdsch_pdu.ack_nack == 0) {
    LOG_W(NR_MAC,"[UE %d][RAPROC][%d.%d] CRC check failed on RAR (NAK)\n", mod_id, frame, slot);
    return 0;
  }

  NR_UE_MAC_INST_t *mac    = get_mac_inst(mod_id);
  RA_config_t *ra          = &mac->ra;
  uint8_t n_subPDUs        = 0;  // number of RAR payloads
  uint8_t n_subheaders     = 0;  // number of MAC RAR subheaders
  uint8_t *dlsch_buffer    = dl_info->rx_ind->rx_indication_body[pdu_id].pdsch_pdu.pdu;
  uint8_t is_Msg3          = 1;
  frame_t frame_tx         = 0;
  int slot_tx              = 0;
  int ret                  = 0;
  NR_RA_HEADER_RAPID *rarh = (NR_RA_HEADER_RAPID *) dlsch_buffer; // RAR subheader pointer
  NR_MAC_RAR *rar          = (NR_MAC_RAR *) (dlsch_buffer + 1);   // RAR subPDU pointer
  uint8_t preamble_index   = ra->ra_PreambleIndex;

  LOG_D(NR_MAC, "In %s:[%d.%d]: [UE %d][RAPROC] invoking MAC for received RAR (current preamble %d)\n", __FUNCTION__, frame, slot, mod_id, preamble_index);

  while (1) {
    n_subheaders++;
    if (rarh->T == 1) {
      n_subPDUs++;
      LOG_I(NR_MAC, "[UE %d][RAPROC] Got RAPID RAR subPDU\n", mod_id);
    } else {
      ra->RA_backoff_indicator = table_7_2_1[((NR_RA_HEADER_BI *)rarh)->BI];
      ra->RA_BI_found = 1;
      LOG_I(NR_MAC, "[UE %d][RAPROC] Got BI RAR subPDU %d ms\n", mod_id, ra->RA_backoff_indicator);
      if ( ((NR_RA_HEADER_BI *)rarh)->E == 1) {
        rarh += sizeof(NR_RA_HEADER_BI);
        continue;
      } else {
        break;
      }
    }
    if (rarh->RAPID == preamble_index) {
      LOG_A(NR_MAC, "[UE %d][RAPROC][%d.%d] Found RAR with the intended RAPID %d\n", mod_id, frame, slot, rarh->RAPID);
      rar = (NR_MAC_RAR *) (dlsch_buffer + n_subheaders + (n_subPDUs - 1) * sizeof(NR_MAC_RAR));
      ra->RA_RAPID_found = 1;
      if (get_softmodem_params()->emulate_l1) {
        /* When we are emulating L1 with multiple UEs, the rx_indication will have
           multiple RAR PDUs. The code would previously handle each of these PDUs,
           but it should only be handling the single RAR that matches the current
           UE. */
        LOG_I(NR_MAC, "RAR PDU found for our UE with PDU index %d\n", pdu_id);
        dl_info->rx_ind->number_pdus = 1;
        if (pdu_id != 0) {
          memcpy(&dl_info->rx_ind->rx_indication_body[0],
                &dl_info->rx_ind->rx_indication_body[pdu_id],
                sizeof(fapi_nr_rx_indication_body_t));
        }
        mac->nr_ue_emul_l1.expected_rar = false;
        memset(mac->nr_ue_emul_l1.index_has_rar, 0, sizeof(mac->nr_ue_emul_l1.index_has_rar));
      }
      break;
    }
    if (rarh->E == 0) {
      LOG_W(NR_MAC,"[UE %d][RAPROC][%d.%d] Received RAR preamble (%d) doesn't match the intended RAPID (%d)\n", mod_id, frame, slot, rarh->RAPID, preamble_index);
      break;
    } else {
      rarh += sizeof(NR_MAC_RAR) + 1;
    }
  }

  #ifdef DEBUG_RAR
  LOG_D(MAC, "[DEBUG_RAR] (%d,%d) number of RAR subheader %d; number of RAR pyloads %d\n", frame, slot, n_subheaders, n_subPDUs);
  LOG_D(MAC, "[DEBUG_RAR] Received RAR (%02x|%02x.%02x.%02x.%02x.%02x.%02x) for preamble %d/%d\n", *(uint8_t *) rarh, rar[0], rar[1], rar[2], rar[3], rar[4], rar[5], rarh->RAPID, preamble_index);
  #endif

  if (ra->RA_RAPID_found) {

    RAR_grant_t rar_grant;

    unsigned char tpc_command;
#ifdef DEBUG_RAR
    unsigned char csi_req;
#endif

    // TA command
    ul_time_alignment->apply_ta = 1;
    ul_time_alignment->ta_command = 31 + rar->TA2 + (rar->TA1 << 5);

#ifdef DEBUG_RAR
    // CSI
    csi_req = (unsigned char) (rar->UL_GRANT_4 & 0x01);
#endif

    // TPC
    tpc_command = (unsigned char) ((rar->UL_GRANT_4 >> 1) & 0x07);
    switch (tpc_command){
      case 0:
        ra->Msg3_TPC = -6;
        break;
      case 1:
        ra->Msg3_TPC = -4;
        break;
      case 2:
        ra->Msg3_TPC = -2;
        break;
      case 3:
        ra->Msg3_TPC = 0;
        break;
      case 4:
        ra->Msg3_TPC = 2;
        break;
      case 5:
        ra->Msg3_TPC = 4;
        break;
      case 6:
        ra->Msg3_TPC = 6;
        break;
      case 7:
        ra->Msg3_TPC = 8;
        break;
    }
    // MCS
    rar_grant.mcs = (unsigned char) (rar->UL_GRANT_4 >> 4);
    // time alloc
    rar_grant.Msg3_t_alloc = (unsigned char) (rar->UL_GRANT_3 & 0x07);
    // frequency alloc
    rar_grant.Msg3_f_alloc = (uint16_t) ((rar->UL_GRANT_3 >> 4) | (rar->UL_GRANT_2 << 4) | ((rar->UL_GRANT_1 & 0x03) << 12));
    // frequency hopping
    rar_grant.freq_hopping = (unsigned char) (rar->UL_GRANT_1 >> 2);

#ifdef DEBUG_RAR
    LOG_I(NR_MAC, "rarh->E = 0x%x\n", rarh->E);
    LOG_I(NR_MAC, "rarh->T = 0x%x\n", rarh->T);
    LOG_I(NR_MAC, "rarh->RAPID = 0x%x (%i)\n", rarh->RAPID, rarh->RAPID);

    LOG_I(NR_MAC, "rar->R = 0x%x\n", rar->R);
    LOG_I(NR_MAC, "rar->TA1 = 0x%x\n", rar->TA1);

    LOG_I(NR_MAC, "rar->TA2 = 0x%x\n", rar->TA2);
    LOG_I(NR_MAC, "rar->UL_GRANT_1 = 0x%x\n", rar->UL_GRANT_1);

    LOG_I(NR_MAC, "rar->UL_GRANT_2 = 0x%x\n", rar->UL_GRANT_2);
    LOG_I(NR_MAC, "rar->UL_GRANT_3 = 0x%x\n", rar->UL_GRANT_3);
    LOG_I(NR_MAC, "rar->UL_GRANT_4 = 0x%x\n", rar->UL_GRANT_4);

    LOG_I(NR_MAC, "rar->TCRNTI_1 = 0x%x\n", rar->TCRNTI_1);
    LOG_I(NR_MAC, "rar->TCRNTI_2 = 0x%x\n", rar->TCRNTI_2);

    LOG_I(NR_MAC, "In %s:[%d.%d]: [UE %d] Received RAR with t_alloc %d f_alloc %d ta_command %d mcs %d freq_hopping %d tpc_command %d t_crnti %x \n",
      __FUNCTION__,
      frame,
      slot,
      mod_id,
      rar_grant.Msg3_t_alloc,
      rar_grant.Msg3_f_alloc,
      ul_time_alignment->ta_command,
      rar_grant.mcs,
      rar_grant.freq_hopping,
      tpc_command,
      ra->t_crnti);
#endif

    // Schedule Msg3
    ret = nr_ue_pusch_scheduler(mac, is_Msg3, frame, slot, &frame_tx, &slot_tx, rar_grant.Msg3_t_alloc);

    if (ret != -1){

      fapi_nr_ul_config_request_t *ul_config = get_ul_config_request(mac, slot_tx);
      uint16_t rnti = mac->crnti;

      if (!ul_config) {
        LOG_W(MAC, "In %s: ul_config request is NULL. Probably due to unexpected UL DCI in frame.slot %d.%d. Ignoring DCI!\n", __FUNCTION__, frame, slot);
        return -1;
      }
      AssertFatal(ul_config->number_pdus < sizeof(ul_config->ul_config_list) / sizeof(ul_config->ul_config_list[0]),
                  "Number of PDUS in ul_config = %d > ul_config_list num elements", ul_config->number_pdus);

      // Upon successful reception, set the T-CRNTI to the RAR value if the RA preamble is selected among the contention-based RA Preambles
      if (!ra->cfra) {
        ra->t_crnti = rar->TCRNTI_2 + (rar->TCRNTI_1 << 8);
        rnti = ra->t_crnti;
      }

      pthread_mutex_lock(&ul_config->mutex_ul_config);
      AssertFatal(ul_config->number_pdus<FAPI_NR_UL_CONFIG_LIST_NUM, "ul_config->number_pdus %d out of bounds\n",ul_config->number_pdus);
      nfapi_nr_ue_pusch_pdu_t *pusch_config_pdu = &ul_config->ul_config_list[ul_config->number_pdus].pusch_config_pdu;

      fill_ul_config(ul_config, frame_tx, slot_tx, FAPI_NR_UL_CONFIG_TYPE_PUSCH);
      pthread_mutex_unlock(&ul_config->mutex_ul_config);

      // Config Msg3 PDU
      nr_config_pusch_pdu(mac, pusch_config_pdu, NULL, &rar_grant, rnti, NULL);
    }

  } else {

    ra->t_crnti = 0;
    ul_time_alignment->ta_command = (0xffff);

  }

  return ret;

}<|MERGE_RESOLUTION|>--- conflicted
+++ resolved
@@ -918,7 +918,7 @@
       LOG_W(MAC, "[%d.%d] MCS value %d out of bounds! Possibly due to false DCI. Ignoring DCI!\n", frame, slot, dlsch_config_pdu_1_0->mcs);
       return -1;
     }
-<<<<<<< HEAD
+
     dlsch_config_pdu_1_0->qamModOrder = nr_get_Qm_dl(dlsch_config_pdu_1_0->mcs, dlsch_config_pdu_1_0->mcs_table);
     int R = nr_get_code_rate_dl(dlsch_config_pdu_1_0->mcs, dlsch_config_pdu_1_0->mcs_table);
     dlsch_config_pdu_1_0->targetCodeRate = R;
@@ -935,7 +935,6 @@
                                                dlsch_config_pdu_1_0->number_symbols,
                                                nb_re_dmrs*get_num_dmrs(dlsch_config_pdu_1_0->dlDmrsSymbPos),
                                                nb_rb_oh, 0, 1);
-=======
 
     int bw_tbslbrm;
     if (mac->scc || mac->scc_SIB || mac->cg) {
@@ -948,7 +947,6 @@
     dlsch_config_pdu_1_0->tbslbrm = nr_compute_tbslbrm(dlsch_config_pdu_1_0->mcs_table,
 			                               bw_tbslbrm,
 		                                       1);
->>>>>>> f3241cd4
 
     /* NDI (only if CRC scrambled by C-RNTI or CS-RNTI or new-RNTI or TC-RNTI)*/
     dlsch_config_pdu_1_0->ndi = dci->ndi;
@@ -1355,7 +1353,6 @@
     dl_config->number_pdus = dl_config->number_pdus + 1;
     /* TODO same calculation for MCS table as done in UL */
     dlsch_config_pdu_1_1->mcs_table = (pdsch_Config->mcs_Table) ? (*pdsch_Config->mcs_Table + 1) : 0;
-<<<<<<< HEAD
     dlsch_config_pdu_1_1->qamModOrder = nr_get_Qm_dl(dlsch_config_pdu_1_1->mcs, dlsch_config_pdu_1_1->mcs_table);
     int R = nr_get_code_rate_dl(dlsch_config_pdu_1_1->mcs, dlsch_config_pdu_1_1->mcs_table);
     dlsch_config_pdu_1_1->targetCodeRate = R;
@@ -1375,7 +1372,6 @@
                                                dlsch_config_pdu_1_1->number_symbols,
                                                nb_re_dmrs*get_num_dmrs(dlsch_config_pdu_1_1->dlDmrsSymbPos),
                                                nb_rb_oh, 0, Nl);
-=======
 
     // TBS_LBRM according to section 5.4.2.1 of 38.212
     long *maxMIMO_Layers = mac->cg->spCellConfig->spCellConfigDedicated->pdsch_ServingCellConfig->choice.setup->ext1->maxMIMO_Layers;
@@ -1387,7 +1383,6 @@
     dlsch_config_pdu_1_1->tbslbrm = nr_compute_tbslbrm(dlsch_config_pdu_1_1->mcs_table,
 			                               bw_tbslbrm,
 		                                       nl_tbslbrm);
->>>>>>> f3241cd4
     /*PTRS configuration */
     dlsch_config_pdu_1_1->pduBitmap = 0;
     if(pdsch_Config->dmrs_DownlinkForPDSCH_MappingTypeA->choice.setup->phaseTrackingRS != NULL) {
