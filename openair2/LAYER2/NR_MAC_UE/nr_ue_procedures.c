/*
 * Licensed to the OpenAirInterface (OAI) Software Alliance under one or more
 * contributor license agreements.  See the NOTICE file distributed with
 * this work for additional information regarding copyright ownership.
 * The OpenAirInterface Software Alliance licenses this file to You under
 * the OAI Public License, Version 1.1  (the "License"); you may not use this file
 * except in compliance with the License.
 * You may obtain a copy of the License at
 *
 *      http://www.openairinterface.org/?page_id=698
 *
 * Unless required by applicable law or agreed to in writing, software
 * distributed under the License is distributed on an "AS IS" BASIS,
 * WITHOUT WARRANTIES OR CONDITIONS OF ANY KIND, either express or implied.
 * See the License for the specific language governing permissions and
 * limitations under the License.
 *-------------------------------------------------------------------------------
 * For more information about the OpenAirInterface (OAI) Software Alliance:
 *      contact@openairinterface.org
 */

/* \file ue_procedures.c
 * \brief procedures related to UE
 * \author R. Knopp, K.H. HSU, G. Casati
 * \date 2018
 * \version 0.1
 * \company Eurecom / NTUST
 * \email: knopp@eurecom.fr, kai-hsiang.hsu@eurecom.fr, guido.casati@iis.fraunhofer.de
 * \note
 * \warning
 */

/* MAC related headers */
#include "mac_proto.h"
#include "LAYER2/NR_MAC_COMMON/nr_mac.h"
#include "mac_extern.h"
//#include "LAYER2/MAC/mac_vars.h" // TODO Note that mac_vars.h is not NR specific and this should be updated
                                 // also, the use of the same should be updated in nr-softmodem and nr-uesoftmodem

/* PHY UE related headers*/
#include "SCHED_NR_UE/defs.h"

#include "RRC/NR_UE/rrc_proto.h"
#include "assertions.h"
#include "PHY/defs_nr_UE.h"

/*Openair Packet Tracer */
#include "UTIL/OPT/opt.h"
#include "OCG.h"

/* log utils */
#include "common/utils/LOG/log.h"
#include "common/utils/LOG/vcd_signal_dumper.h"

/* TODO remove this for debugging purpose
#include "LAYER2/NR_MAC_gNB/nr_mac_gNB.h"
#include "LAYER2/MAC/mac.h"
*/

#include <stdio.h>
#include <math.h>

//#define ENABLE_MAC_PAYLOAD_DEBUG 1

extern void mac_rlc_data_ind     (
  const module_id_t         module_idP,
  const rnti_t              rntiP,
  const eNB_index_t         eNB_index,
  const frame_t             frameP,
  const eNB_flag_t          enb_flagP,
  const MBMS_flag_t         MBMS_flagP,
  const logical_chan_id_t   channel_idP,
  char                     *buffer_pP,
  const tb_size_t           tb_sizeP,
  num_tb_t                  num_tbP,
  crc_t                    *crcs_pP);


uint32_t get_ssb_slot(uint32_t ssb_index){
    //  this function now only support f <= 3GHz
    return ssb_index & 0x3 ;

    //  return first_symbol(case, freq, ssb_index) / 14
}

uint8_t table_9_2_2_1[16][8]={
{0,12,2, 0, 0,3,0,0},
{0,12,2, 0, 0,4,8,0},
{0,12,2, 3, 0,4,8,0},
{1,10,4, 0, 0,6,0,0},
{1,10,4, 0, 0,3,6,9},
{1,10,4, 2, 0,3,6,9},
{1,10,4, 4, 0,3,6,9},
{1,4, 10,0, 0,6,0,0},
{1,4, 10,0, 0,3,6,9},
{1,4, 10,2, 0,3,6,9},
{1,4, 10,4, 0,3,6,9},
{1,0, 14,0, 0,6,0,0},
{1,0, 14,0, 0,3,6,9},
{1,0, 14,2, 0,3,6,9},
{1,0, 14,4, 0,3,6,9},
{1,0, 14,26,0,3,0,0}
};


int8_t nr_ue_process_dlsch(module_id_t module_id,
		                   int cc_id,
						   uint8_t gNB_index,
						   fapi_nr_dci_indication_t *dci_ind,
						   void *pduP,
						   uint32_t pdu_len)
{
    NR_UE_MAC_INST_t *mac = get_mac_inst(module_id);
    fapi_nr_ul_config_request_t *ul_config = &mac->ul_config_request;
    //fapi_nr_dl_config_request_t *dl_config = &mac->dl_config_request;
    nr_phy_config_t *phy_config = &mac->phy_config;

    //ul_config->ul_config_list[ul_config->number_pdus].ulsch_config_pdu.rnti = rnti;
    // First we need to verify if DCI ind contains a ul-sch to be perfomred. If it does, we will handle a PUSCH in the UL_CONFIG_REQ.
    ul_config->ul_config_list[ul_config->number_pdus].pdu_type = FAPI_NR_UL_CONFIG_TYPE_PUCCH;
    for (int i=0; i<10; i++) {
    	if(dci_ind!=NULL){
    		if (dci_ind->dci_list[i].dci_format < 2) ul_config->ul_config_list[ul_config->number_pdus].pdu_type = FAPI_NR_UL_CONFIG_TYPE_PUSCH;
    	}
    }
    if (ul_config->ul_config_list[ul_config->number_pdus].pdu_type == FAPI_NR_UL_CONFIG_TYPE_PUSCH) {
        // fill in the elements in config request inside P5 message
      ul_config->ul_config_list[ul_config->number_pdus].ulsch_config_pdu.ulsch_pdu_rel15.bandwidth_part_ind = 0;
      ul_config->ul_config_list[ul_config->number_pdus].ulsch_config_pdu.ulsch_pdu_rel15.number_rbs = 0;
      ul_config->ul_config_list[ul_config->number_pdus].ulsch_config_pdu.ulsch_pdu_rel15.start_rb = 0;
      ul_config->ul_config_list[ul_config->number_pdus].ulsch_config_pdu.ulsch_pdu_rel15.frame_offset = 0;
      ul_config->ul_config_list[ul_config->number_pdus].ulsch_config_pdu.ulsch_pdu_rel15.number_symbols = 0;
      ul_config->ul_config_list[ul_config->number_pdus].ulsch_config_pdu.ulsch_pdu_rel15.start_symbol = 0;
      ul_config->ul_config_list[ul_config->number_pdus].ulsch_config_pdu.ulsch_pdu_rel15.pusch_freq_hopping = 0;
      ul_config->ul_config_list[ul_config->number_pdus].ulsch_config_pdu.ulsch_pdu_rel15.mcs = 0;
      ul_config->ul_config_list[ul_config->number_pdus].ulsch_config_pdu.ulsch_pdu_rel15.ndi = 0;
      ul_config->ul_config_list[ul_config->number_pdus].ulsch_config_pdu.ulsch_pdu_rel15.rv = 0;
      ul_config->ul_config_list[ul_config->number_pdus].ulsch_config_pdu.ulsch_pdu_rel15.harq_process_nbr = 0;
      ul_config->ul_config_list[ul_config->number_pdus].ulsch_config_pdu.ulsch_pdu_rel15.accumulated_delta_PUSCH = 0;
      ul_config->ul_config_list[ul_config->number_pdus].ulsch_config_pdu.ulsch_pdu_rel15.absolute_delta_PUSCH = 0;
      ul_config->ul_config_list[ul_config->number_pdus].ulsch_config_pdu.ulsch_pdu_rel15.n_layers = 0;
      ul_config->ul_config_list[ul_config->number_pdus].ulsch_config_pdu.ulsch_pdu_rel15.tpmi = 0;
      ul_config->ul_config_list[ul_config->number_pdus].ulsch_config_pdu.ulsch_pdu_rel15.n_dmrs_cdm_groups = 0;
      for (int i=0;i<4;i++) ul_config->ul_config_list[ul_config->number_pdus].ulsch_config_pdu.ulsch_pdu_rel15.dmrs_ports[i]=0;
      ul_config->ul_config_list[ul_config->number_pdus].ulsch_config_pdu.ulsch_pdu_rel15.n_front_load_symb = 0;
      //ul_config->ul_config_list[ul_config->number_pdus].ulsch_config_pdu.ulsch_pdu_rel15.srs_config = 0;
      ul_config->ul_config_list[ul_config->number_pdus].ulsch_config_pdu.ulsch_pdu_rel15.csi_reportTriggerSize = 0;
      ul_config->ul_config_list[ul_config->number_pdus].ulsch_config_pdu.ulsch_pdu_rel15.maxCodeBlockGroupsPerTransportBlock = 0;
      ul_config->ul_config_list[ul_config->number_pdus].ulsch_config_pdu.ulsch_pdu_rel15.ptrs_dmrs_association_port = 0;
      ul_config->ul_config_list[ul_config->number_pdus].ulsch_config_pdu.ulsch_pdu_rel15.beta_offset_ind = 0;
    } else { // If DCI ind is not format 0_0 or 0_1, we will handle a PUCCH in the UL_CONFIG_REQ
      ul_config->ul_config_list[ul_config->number_pdus].pdu_type = FAPI_NR_UL_CONFIG_TYPE_PUCCH;
      // If we handle PUCCH common
      ul_config->ul_config_list[ul_config->number_pdus].pucch_config_pdu.format              = table_9_2_2_1[phy_config->config_req.ul_bwp_common.pucch_config_common.pucch_resource_common][0];              /* format   0    1    2    3    4    */
      ul_config->ul_config_list[ul_config->number_pdus].pucch_config_pdu.initialCyclicShift  = table_9_2_2_1[phy_config->config_req.ul_bwp_common.pucch_config_common.pucch_resource_common][4];  /*          x    x                   */
      ul_config->ul_config_list[ul_config->number_pdus].pucch_config_pdu.nrofSymbols         = table_9_2_2_1[phy_config->config_req.ul_bwp_common.pucch_config_common.pucch_resource_common][2];         /*          x    x    x    x    x    */
      ul_config->ul_config_list[ul_config->number_pdus].pucch_config_pdu.startingSymbolIndex = table_9_2_2_1[phy_config->config_req.ul_bwp_common.pucch_config_common.pucch_resource_common][1]; /*          x    x    x    x    x    */
      ul_config->ul_config_list[ul_config->number_pdus].pucch_config_pdu.timeDomainOCC = 0;       /*               x                   */
      ul_config->ul_config_list[ul_config->number_pdus].pucch_config_pdu.nrofPRBs = 0;            /*                    x    x         */
      ul_config->ul_config_list[ul_config->number_pdus].pucch_config_pdu.startingPRB         = table_9_2_2_1[phy_config->config_req.ul_bwp_common.pucch_config_common.pucch_resource_common][3];         /*                                     maxNrofPhysicalResourceBlocks  = 275 */
      ul_config->ul_config_list[ul_config->number_pdus].pucch_config_pdu.occ_length = 0;          /*                              x    */
      ul_config->ul_config_list[ul_config->number_pdus].pucch_config_pdu.occ_Index = 0;           /*                              x    */
      ul_config->ul_config_list[ul_config->number_pdus].pucch_config_pdu.intraSlotFrequencyHopping = 0;
      ul_config->ul_config_list[ul_config->number_pdus].pucch_config_pdu.secondHopPRB = 0;
      ul_config->ul_config_list[ul_config->number_pdus].pucch_config_pdu.interslotFrequencyHopping = 0;
      ul_config->ul_config_list[ul_config->number_pdus].pucch_config_pdu.additionalDMRS = 0;
      ul_config->ul_config_list[ul_config->number_pdus].pucch_config_pdu.maxCodeRate = 0;
      ul_config->ul_config_list[ul_config->number_pdus].pucch_config_pdu.nrofSlots = 0;
      ul_config->ul_config_list[ul_config->number_pdus].pucch_config_pdu.pi2PBSK = 0;
      ul_config->ul_config_list[ul_config->number_pdus].pucch_config_pdu.simultaneousHARQ_ACK_CSI = 0;
      ul_config->ul_config_list[ul_config->number_pdus].pucch_config_pdu.pucch_GroupHopping  = phy_config->config_req.ul_bwp_common.pucch_config_common.pucch_group_hopping;
      ul_config->ul_config_list[ul_config->number_pdus].pucch_config_pdu.hoppingId           = phy_config->config_req.ul_bwp_common.pucch_config_common.hopping_id;
      ul_config->ul_config_list[ul_config->number_pdus].pucch_config_pdu.p0_nominal          = phy_config->config_req.ul_bwp_common.pucch_config_common.p0_nominal;
      for (int i=0;i<NUMBER_PUCCH_FORMAT_NR;i++) ul_config->ul_config_list[ul_config->number_pdus].pucch_config_pdu.deltaF_PUCCH_f[i] = 0;
      ul_config->ul_config_list[ul_config->number_pdus].pucch_config_pdu.p0_PUCCH_Id = 0;     /* INTEGER (1..8)     */
      ul_config->ul_config_list[ul_config->number_pdus].pucch_config_pdu.p0_PUCCH_Value = 0;
      ul_config->ul_config_list[ul_config->number_pdus].pucch_config_pdu.twoPUCCH_PC_AdjustmentStates = 0;
      // If we handle PUCCH dedicated
      ul_config->ul_config_list[ul_config->number_pdus].pucch_config_pdu.format              = phy_config->config_req.ul_bwp_dedicated.pucch_config_dedicated.multi_csi_pucch_resources[0].format;              /* format   0    1    2    3    4    */
      switch (ul_config->ul_config_list[ul_config->number_pdus].pucch_config_pdu.format){
        case pucch_format1_nr:
            ul_config->ul_config_list[ul_config->number_pdus].pucch_config_pdu.interslotFrequencyHopping = phy_config->config_req.ul_bwp_dedicated.pucch_config_dedicated.format1.inter_slot_frequency_hopping;
            ul_config->ul_config_list[ul_config->number_pdus].pucch_config_pdu.additionalDMRS            = phy_config->config_req.ul_bwp_dedicated.pucch_config_dedicated.format1.additional_dmrs;
            ul_config->ul_config_list[ul_config->number_pdus].pucch_config_pdu.maxCodeRate               = phy_config->config_req.ul_bwp_dedicated.pucch_config_dedicated.format1.max_code_rate;
            ul_config->ul_config_list[ul_config->number_pdus].pucch_config_pdu.nrofSlots                 = phy_config->config_req.ul_bwp_dedicated.pucch_config_dedicated.format1.number_of_slots;
            ul_config->ul_config_list[ul_config->number_pdus].pucch_config_pdu.pi2PBSK                   = phy_config->config_req.ul_bwp_dedicated.pucch_config_dedicated.format1.pi2bpsk;
            ul_config->ul_config_list[ul_config->number_pdus].pucch_config_pdu.simultaneousHARQ_ACK_CSI  = phy_config->config_req.ul_bwp_dedicated.pucch_config_dedicated.format1.simultaneous_harq_ack_csi;
        break;
        case pucch_format2_nr:
            ul_config->ul_config_list[ul_config->number_pdus].pucch_config_pdu.interslotFrequencyHopping = phy_config->config_req.ul_bwp_dedicated.pucch_config_dedicated.format2.inter_slot_frequency_hopping;
            ul_config->ul_config_list[ul_config->number_pdus].pucch_config_pdu.additionalDMRS            = phy_config->config_req.ul_bwp_dedicated.pucch_config_dedicated.format2.additional_dmrs;
            ul_config->ul_config_list[ul_config->number_pdus].pucch_config_pdu.maxCodeRate               = phy_config->config_req.ul_bwp_dedicated.pucch_config_dedicated.format2.max_code_rate;
            ul_config->ul_config_list[ul_config->number_pdus].pucch_config_pdu.nrofSlots                 = phy_config->config_req.ul_bwp_dedicated.pucch_config_dedicated.format2.number_of_slots;
            ul_config->ul_config_list[ul_config->number_pdus].pucch_config_pdu.pi2PBSK                   = phy_config->config_req.ul_bwp_dedicated.pucch_config_dedicated.format2.pi2bpsk;
            ul_config->ul_config_list[ul_config->number_pdus].pucch_config_pdu.simultaneousHARQ_ACK_CSI  = phy_config->config_req.ul_bwp_dedicated.pucch_config_dedicated.format2.simultaneous_harq_ack_csi;
        break;
        case pucch_format3_nr:
            ul_config->ul_config_list[ul_config->number_pdus].pucch_config_pdu.interslotFrequencyHopping = phy_config->config_req.ul_bwp_dedicated.pucch_config_dedicated.format3.inter_slot_frequency_hopping;
            ul_config->ul_config_list[ul_config->number_pdus].pucch_config_pdu.additionalDMRS            = phy_config->config_req.ul_bwp_dedicated.pucch_config_dedicated.format3.additional_dmrs;
            ul_config->ul_config_list[ul_config->number_pdus].pucch_config_pdu.maxCodeRate               = phy_config->config_req.ul_bwp_dedicated.pucch_config_dedicated.format3.max_code_rate;
            ul_config->ul_config_list[ul_config->number_pdus].pucch_config_pdu.nrofSlots                 = phy_config->config_req.ul_bwp_dedicated.pucch_config_dedicated.format3.number_of_slots;
            ul_config->ul_config_list[ul_config->number_pdus].pucch_config_pdu.pi2PBSK                   = phy_config->config_req.ul_bwp_dedicated.pucch_config_dedicated.format3.pi2bpsk;
            ul_config->ul_config_list[ul_config->number_pdus].pucch_config_pdu.simultaneousHARQ_ACK_CSI  = phy_config->config_req.ul_bwp_dedicated.pucch_config_dedicated.format3.simultaneous_harq_ack_csi;
        break;
        case pucch_format4_nr:
            ul_config->ul_config_list[ul_config->number_pdus].pucch_config_pdu.interslotFrequencyHopping = phy_config->config_req.ul_bwp_dedicated.pucch_config_dedicated.format4.inter_slot_frequency_hopping;
            ul_config->ul_config_list[ul_config->number_pdus].pucch_config_pdu.additionalDMRS            = phy_config->config_req.ul_bwp_dedicated.pucch_config_dedicated.format4.additional_dmrs;
            ul_config->ul_config_list[ul_config->number_pdus].pucch_config_pdu.maxCodeRate               = phy_config->config_req.ul_bwp_dedicated.pucch_config_dedicated.format4.max_code_rate;
            ul_config->ul_config_list[ul_config->number_pdus].pucch_config_pdu.nrofSlots                 = phy_config->config_req.ul_bwp_dedicated.pucch_config_dedicated.format4.number_of_slots;
            ul_config->ul_config_list[ul_config->number_pdus].pucch_config_pdu.pi2PBSK                   = phy_config->config_req.ul_bwp_dedicated.pucch_config_dedicated.format4.pi2bpsk;
            ul_config->ul_config_list[ul_config->number_pdus].pucch_config_pdu.simultaneousHARQ_ACK_CSI  = phy_config->config_req.ul_bwp_dedicated.pucch_config_dedicated.format4.simultaneous_harq_ack_csi;
        break;
        default:
        break;
      }
      ul_config->ul_config_list[ul_config->number_pdus].pucch_config_pdu.initialCyclicShift        = phy_config->config_req.ul_bwp_dedicated.pucch_config_dedicated.multi_csi_pucch_resources[0].initial_cyclic_shift;  /*          x    x                   */
      ul_config->ul_config_list[ul_config->number_pdus].pucch_config_pdu.nrofSymbols               = phy_config->config_req.ul_bwp_dedicated.pucch_config_dedicated.multi_csi_pucch_resources[0].number_of_symbols;         /*          x    x    x    x    x    */
      ul_config->ul_config_list[ul_config->number_pdus].pucch_config_pdu.startingSymbolIndex       = phy_config->config_req.ul_bwp_dedicated.pucch_config_dedicated.multi_csi_pucch_resources[0].starting_symbol_index; /*          x    x    x    x    x    */
      ul_config->ul_config_list[ul_config->number_pdus].pucch_config_pdu.timeDomainOCC             = phy_config->config_req.ul_bwp_dedicated.pucch_config_dedicated.multi_csi_pucch_resources[0].time_domain_occ;       /*               x                   */
      ul_config->ul_config_list[ul_config->number_pdus].pucch_config_pdu.nrofPRBs                  = phy_config->config_req.ul_bwp_dedicated.pucch_config_dedicated.multi_csi_pucch_resources[0].number_of_prbs;            /*                    x    x         */
      ul_config->ul_config_list[ul_config->number_pdus].pucch_config_pdu.startingPRB               = phy_config->config_req.ul_bwp_dedicated.pucch_config_dedicated.multi_csi_pucch_resources[0].starting_prb;         /*                                     maxNrofPhysicalResourceBlocks  = 275 */
      ul_config->ul_config_list[ul_config->number_pdus].pucch_config_pdu.occ_length                = phy_config->config_req.ul_bwp_dedicated.pucch_config_dedicated.multi_csi_pucch_resources[0].occ_length;          /*                              x    */
      ul_config->ul_config_list[ul_config->number_pdus].pucch_config_pdu.occ_Index                 = phy_config->config_req.ul_bwp_dedicated.pucch_config_dedicated.multi_csi_pucch_resources[0].occ_index;           /*                              x    */
      ul_config->ul_config_list[ul_config->number_pdus].pucch_config_pdu.intraSlotFrequencyHopping = phy_config->config_req.ul_bwp_dedicated.pucch_config_dedicated.multi_csi_pucch_resources[0].intra_slot_frequency_hopping;
      ul_config->ul_config_list[ul_config->number_pdus].pucch_config_pdu.secondHopPRB              = phy_config->config_req.ul_bwp_dedicated.pucch_config_dedicated.multi_csi_pucch_resources[0].second_hop_prb;
      ul_config->ul_config_list[ul_config->number_pdus].pucch_config_pdu.pucch_GroupHopping        = phy_config->config_req.ul_bwp_common.pucch_config_common.pucch_group_hopping;
      ul_config->ul_config_list[ul_config->number_pdus].pucch_config_pdu.hoppingId                 = phy_config->config_req.ul_bwp_common.pucch_config_common.hopping_id;
      ul_config->ul_config_list[ul_config->number_pdus].pucch_config_pdu.p0_nominal                = phy_config->config_req.ul_bwp_common.pucch_config_common.p0_nominal;
      for (int i=0;i<NUMBER_PUCCH_FORMAT_NR; i++) ul_config->ul_config_list[ul_config->number_pdus].pucch_config_pdu.deltaF_PUCCH_f[i] = 0;
      ul_config->ul_config_list[ul_config->number_pdus].pucch_config_pdu.p0_PUCCH_Id = 0;     /* INTEGER (1..8)     */
      ul_config->ul_config_list[ul_config->number_pdus].pucch_config_pdu.p0_PUCCH_Value = 0;
      ul_config->ul_config_list[ul_config->number_pdus].pucch_config_pdu.twoPUCCH_PC_AdjustmentStates = 0;

    }
    if(mac->if_module != NULL && mac->if_module->scheduled_response != NULL){
        mac->if_module->scheduled_response(&mac->scheduled_response);
    }
    return 0;
}


int8_t nr_ue_decode_mib(UE_nr_rxtx_proc_t *proc,
                        module_id_t module_id,
                        int cc_id,
                        uint8_t gNB_index,
                        uint8_t extra_bits,	//	8bits 38.212 c7.1.1
                        uint32_t ssb_length,
                        uint32_t ssb_index,
                        void *pduP,
                        uint16_t cell_id)
{
    LOG_I(MAC,"[L2][MAC] decode mib\n");

	NR_UE_MAC_INST_t *mac = get_mac_inst(module_id);

    nr_mac_rrc_data_ind_ue( module_id, cc_id, gNB_index, NR_BCCH_BCH, (uint8_t *) pduP, 3 );    //  fixed 3 bytes MIB PDU
    
    AssertFatal(mac->mib != NULL, "nr_ue_decode_mib() mac->mib == NULL\n");
    //if(mac->mib != NULL){
	    uint16_t frame = (mac->mib->systemFrameNumber.buf[0] >> mac->mib->systemFrameNumber.bits_unused);
	    uint16_t frame_number_4lsb = 0;
      for (int i=0; i<4; i++)
        frame_number_4lsb |= ((extra_bits>>i)&1)<<(3-i);
	    uint8_t half_frame_bit = ( extra_bits >> 4 ) & 0x1;               //	extra bits[4]
	    uint8_t ssb_subcarrier_offset_msb = ( extra_bits >> 5 ) & 0x1;    //	extra bits[5]
	    
	    uint8_t ssb_subcarrier_offset = (uint8_t)mac->mib->ssb_SubcarrierOffset;

	    //uint32_t ssb_index = 0;    //  TODO: ssb_index should obtain from L1 in case Lssb != 64

	    frame = frame << 4;
	    frame = frame | frame_number_4lsb;

	    if(ssb_length == 64){
	    	ssb_index = ssb_index & (( extra_bits >> 2 ) & 0x1C );    //	{ extra_bits[5:7], ssb_index[2:0] }
	    }else{
			if(ssb_subcarrier_offset_msb){
			    ssb_subcarrier_offset = ssb_subcarrier_offset | 0x10;
			}
	    }

#ifdef DEBUG_MIB
		LOG_I(MAC,"system frame number(6 MSB bits): %d\n",  mac->mib->systemFrameNumber.buf[0]);
		LOG_I(MAC,"system frame number(with LSB): %d\n", (int)frame);
		LOG_I(MAC,"subcarrier spacing (0=15or60, 1=30or120): %d\n", (int)mac->mib->subCarrierSpacingCommon);
		LOG_I(MAC,"ssb carrier offset(with MSB):  %d\n", (int)ssb_subcarrier_offset);
		LOG_I(MAC,"dmrs type A position (0=pos2,1=pos3): %d\n", (int)mac->mib->dmrs_TypeA_Position);
		LOG_I(MAC,"pdcch config sib1:             %d\n", (int)mac->mib->pdcch_ConfigSIB1);
		LOG_I(MAC,"cell barred (0=barred,1=notBarred): %d\n", (int)mac->mib->cellBarred);
		LOG_I(MAC,"intra frequency reselection (0=allowed,1=notAllowed): %d\n", (int)mac->mib->intraFreqReselection);
		LOG_I(MAC,"half frame bit(extra bits):    %d\n", (int)half_frame_bit);
		LOG_I(MAC,"ssb index(extra bits):         %d\n", (int)ssb_index);
#endif

	    subcarrier_spacing_t scs_ssb = scs_30kHz;      //  default for 
        //const uint32_t scs_index = 0;
        const uint32_t num_slot_per_frame = 20;
	    subcarrier_spacing_t scs_pdcch;

        //  assume carrier frequency < 6GHz
        if(mac->mib->subCarrierSpacingCommon == NR_MIB__subCarrierSpacingCommon_scs15or60){
            scs_pdcch = scs_15kHz;
        }else{  //NR_MIB__subCarrierSpacingCommon_scs30or120
            scs_pdcch = scs_30kHz;
        }

	channel_bandwidth_t min_channel_bw = bw_10MHz;  //  deafult for testing
	    
        uint32_t is_condition_A = (ssb_subcarrier_offset == 0);   //  38.213 ch.13
        frequency_range_t frequency_range = FR1;
        uint32_t index_4msb = (mac->mib->pdcch_ConfigSIB1.controlResourceSetZero);
        uint32_t index_4lsb = (mac->mib->pdcch_ConfigSIB1.searchSpaceZero);
        int32_t num_rbs = -1;
        int32_t num_symbols = -1;
        int32_t rb_offset = -1;
        //LOG_I(MAC,"<<<<<<<<<configSIB1 %d index_4msb %d index_4lsb %d scs_ssb %d scs_pdcch %d switch %d ",
        //mac->mib->pdcch_ConfigSIB1,index_4msb,index_4lsb,scs_ssb,scs_pdcch, (scs_ssb << 5)|scs_pdcch);

        //  type0-pdcch coreset
	    switch( (scs_ssb << 5)|scs_pdcch ){
            case (scs_15kHz << 5) | scs_15kHz :
                AssertFatal(index_4msb < 15, "38.213 Table 13-1 4 MSB out of range\n");
                mac->type0_pdcch_ss_mux_pattern = 1;
                num_rbs     = table_38213_13_1_c2[index_4msb];
                num_symbols = table_38213_13_1_c3[index_4msb];
                rb_offset   = table_38213_13_1_c4[index_4msb];
                break;

	        case (scs_15kHz << 5) | scs_30kHz:
                AssertFatal(index_4msb < 14, "38.213 Table 13-2 4 MSB out of range\n");
                mac->type0_pdcch_ss_mux_pattern = 1;
                num_rbs     = table_38213_13_2_c2[index_4msb];
                num_symbols = table_38213_13_2_c3[index_4msb];
                rb_offset   = table_38213_13_2_c4[index_4msb];
                break;

            case (scs_30kHz << 5) | scs_15kHz:
                if((min_channel_bw & bw_5MHz) | (min_channel_bw & bw_10MHz)){
                    AssertFatal(index_4msb < 9, "38.213 Table 13-3 4 MSB out of range\n");
                    mac->type0_pdcch_ss_mux_pattern = 1;
                    num_rbs     = table_38213_13_3_c2[index_4msb];
                    num_symbols = table_38213_13_3_c3[index_4msb];
                    rb_offset   = table_38213_13_3_c4[index_4msb];
                }else if(min_channel_bw & bw_40MHz){
                    AssertFatal(index_4msb < 9, "38.213 Table 13-5 4 MSB out of range\n");
                    mac->type0_pdcch_ss_mux_pattern = 1;
                    num_rbs     = table_38213_13_5_c2[index_4msb];
                    num_symbols = table_38213_13_5_c3[index_4msb];
                    rb_offset   = table_38213_13_5_c4[index_4msb];
                }else{ ; }

                break;

            case (scs_30kHz << 5) | scs_30kHz:
                if((min_channel_bw & bw_5MHz) | (min_channel_bw & bw_10MHz)){
                    mac->type0_pdcch_ss_mux_pattern = 1;
                    num_rbs     = table_38213_13_4_c2[index_4msb];
                    num_symbols = table_38213_13_4_c3[index_4msb];
                    rb_offset   = table_38213_13_4_c4[index_4msb];
                    LOG_I(MAC,"<<<<<<<<<index_4msb %d num_rbs %d num_symb %d rb_offset %d\n",index_4msb,num_rbs,num_symbols,rb_offset );
                }else if(min_channel_bw & bw_40MHz){
                    AssertFatal(index_4msb < 10, "38.213 Table 13-6 4 MSB out of range\n");
                    mac->type0_pdcch_ss_mux_pattern = 1;
                    num_rbs     = table_38213_13_6_c2[index_4msb];
                    num_symbols = table_38213_13_6_c3[index_4msb];
                    rb_offset   = table_38213_13_6_c4[index_4msb];
                }else{ ; }
                break;

            case (scs_120kHz << 5) | scs_60kHz:
                AssertFatal(index_4msb < 12, "38.213 Table 13-7 4 MSB out of range\n");
                if(index_4msb & 0x7){
                    mac->type0_pdcch_ss_mux_pattern = 1;
                }else if(index_4msb & 0x18){
                    mac->type0_pdcch_ss_mux_pattern = 2;
                }else{ ; }

                num_rbs     = table_38213_13_7_c2[index_4msb];
                num_symbols = table_38213_13_7_c3[index_4msb];
                if(!is_condition_A && (index_4msb == 8 || index_4msb == 10)){
                    rb_offset   = table_38213_13_7_c4[index_4msb] - 1;
                }else{
                    rb_offset   = table_38213_13_7_c4[index_4msb];
                }
                break;

            case (scs_120kHz << 5) | scs_120kHz:
                AssertFatal(index_4msb < 8, "38.213 Table 13-8 4 MSB out of range\n");
                if(index_4msb & 0x3){
                    mac->type0_pdcch_ss_mux_pattern = 1;
                }else if(index_4msb & 0x0c){
                    mac->type0_pdcch_ss_mux_pattern = 3;
                }

                num_rbs     = table_38213_13_8_c2[index_4msb];
                num_symbols = table_38213_13_8_c3[index_4msb];
                if(!is_condition_A && (index_4msb == 4 || index_4msb == 6)){
                    rb_offset   = table_38213_13_8_c4[index_4msb] - 1;
                }else{
                    rb_offset   = table_38213_13_8_c4[index_4msb];
                }
                break;

            case (scs_240kHz << 5) | scs_60kHz:
                AssertFatal(index_4msb < 4, "38.213 Table 13-9 4 MSB out of range\n");
                mac->type0_pdcch_ss_mux_pattern = 1;
                num_rbs     = table_38213_13_9_c2[index_4msb];
                num_symbols = table_38213_13_9_c3[index_4msb];
                rb_offset   = table_38213_13_9_c4[index_4msb];
                break;

            case (scs_240kHz << 5) | scs_120kHz:
                AssertFatal(index_4msb < 8, "38.213 Table 13-10 4 MSB out of range\n");
                if(index_4msb & 0x3){
                    mac->type0_pdcch_ss_mux_pattern = 1;
                }else if(index_4msb & 0x0c){
                    mac->type0_pdcch_ss_mux_pattern = 2;
                }
                num_rbs     = table_38213_13_10_c2[index_4msb];
                num_symbols = table_38213_13_10_c3[index_4msb];
                if(!is_condition_A && (index_4msb == 4 || index_4msb == 6)){
                    rb_offset   = table_38213_13_10_c4[index_4msb]-1;
                }else{
                    rb_offset   = table_38213_13_10_c4[index_4msb];
                }
                
                break;

	        default:
	            break;
	    }

        AssertFatal(num_rbs != -1, "Type0 PDCCH coreset num_rbs undefined");
        AssertFatal(num_symbols != -1, "Type0 PDCCH coreset num_symbols undefined");
        AssertFatal(rb_offset != -1, "Type0 PDCCH coreset rb_offset undefined");
        
        //uint32_t cell_id = 0;   //  obtain from L1 later

        //mac->type0_pdcch_dci_config.coreset.rb_start = rb_offset;
        //mac->type0_pdcch_dci_config.coreset.rb_end = rb_offset + num_rbs - 1;
        uint64_t mask = 0x0;
        uint8_t i;
        for(i=0; i<(num_rbs/6); ++i){   //  38.331 Each bit corresponds a group of 6 RBs
            mask = mask >> 1;
            mask = mask | 0x100000000000;
        }
        //LOG_I(MAC,">>>>>>>>mask %x num_rbs %d rb_offset %d\n", mask, num_rbs, rb_offset);
        mac->type0_pdcch_dci_config.coreset.frequency_domain_resource = mask;
        mac->type0_pdcch_dci_config.coreset.rb_offset = rb_offset;  //  additional parameter other than coreset

        //mac->type0_pdcch_dci_config.type0_pdcch_coreset.duration = num_symbols;
        mac->type0_pdcch_dci_config.coreset.cce_reg_mapping_type = CCE_REG_MAPPING_TYPE_INTERLEAVED;
        mac->type0_pdcch_dci_config.coreset.cce_reg_interleaved_reg_bundle_size = 6;   //  L 38.211 7.3.2.2
        mac->type0_pdcch_dci_config.coreset.cce_reg_interleaved_interleaver_size = 2;  //  R 38.211 7.3.2.2
        mac->type0_pdcch_dci_config.coreset.cce_reg_interleaved_shift_index = cell_id;
        mac->type0_pdcch_dci_config.coreset.precoder_granularity = PRECODER_GRANULARITY_SAME_AS_REG_BUNDLE;
        mac->type0_pdcch_dci_config.coreset.pdcch_dmrs_scrambling_id = cell_id;

        // type0-pdcch search space
        float big_o;
        float big_m;
        uint32_t temp;
        SFN_C_TYPE sfn_c = SFN_C_IMPOSSIBLE; // only valid for mux=1
        uint32_t n_c = UINT_MAX;
        uint32_t number_of_search_space_per_slot = UINT_MAX;
        uint32_t first_symbol_index = UINT_MAX;
        uint32_t search_space_duration; // element of search space
        uint32_t coreset_duration;      // element of coreset
        
        //  38.213 table 10.1-1

        /// MUX PATTERN 1
        if(mac->type0_pdcch_ss_mux_pattern == 1 && frequency_range == FR1){
            big_o = table_38213_13_11_c1[index_4lsb];
            number_of_search_space_per_slot = table_38213_13_11_c2[index_4lsb];
            big_m = table_38213_13_11_c3[index_4lsb];

            temp = (uint32_t)(big_o*pow(2, scs_pdcch)) + (uint32_t)(ssb_index*big_m);
            n_c = temp / num_slot_per_frame;
            if((temp/num_slot_per_frame) & 0x1){
                sfn_c = SFN_C_MOD_2_EQ_1;
            }else{
                sfn_c = SFN_C_MOD_2_EQ_0;
            }

            if((index_4lsb == 1 || index_4lsb == 3 || index_4lsb == 5 || index_4lsb == 7) && (ssb_index&1)){
                first_symbol_index = num_symbols;
            }else{
                first_symbol_index = table_38213_13_11_c4[index_4lsb];
            }
            //  38.213 chapter 13: over two consecutive slots
            search_space_duration = 2;
        }

        if(mac->type0_pdcch_ss_mux_pattern == 1 && frequency_range == FR2){
            big_o = table_38213_13_12_c1[index_4lsb];
            number_of_search_space_per_slot = table_38213_13_11_c2[index_4lsb];
            big_m = table_38213_13_12_c3[index_4lsb];

            if((index_4lsb == 1 || index_4lsb == 3 || index_4lsb == 5 || index_4lsb == 10) && (ssb_index&1)){
                first_symbol_index = 7;
            }else if((index_4lsb == 6 || index_4lsb == 7 || index_4lsb == 8 || index_4lsb == 11) && (ssb_index&1)){
                first_symbol_index = num_symbols;
            }else{
                first_symbol_index = 0;
            }
            //  38.213 chapter 13: over two consecutive slots
            search_space_duration = 2;
        }

        /// MUX PATTERN 2
        if(mac->type0_pdcch_ss_mux_pattern == 2){
            
            if((scs_ssb == scs_120kHz) && (scs_pdcch == scs_60kHz)){
                //  38.213 Table 13-13
                AssertFatal(index_4lsb == 0, "38.213 Table 13-13 4 LSB out of range\n");
                //  PDCCH monitoring occasions (SFN and slot number) same as SSB frame-slot
                //sfn_c = SFN_C_EQ_SFN_SSB;
                n_c = get_ssb_slot(ssb_index);
                switch(ssb_index & 0x3){    //  ssb_index(i) mod 4
                    case 0: 
                        first_symbol_index = 0;
                        break;
                    case 1: 
                        first_symbol_index = 1;
                        break;
                    case 2: 
                        first_symbol_index = 6;
                        break;
                    case 3: 
                        first_symbol_index = 7;
                        break;
                    default: break; 
                }
                
            }else if((scs_ssb == scs_240kHz) && (scs_pdcch == scs_120kHz)){
                //  38.213 Table 13-14
                AssertFatal(index_4lsb == 0, "38.213 Table 13-14 4 LSB out of range\n");
                //  PDCCH monitoring occasions (SFN and slot number) same as SSB frame-slot
                //sfn_c = SFN_C_EQ_SFN_SSB;
                n_c = get_ssb_slot(ssb_index);
                switch(ssb_index & 0x7){    //  ssb_index(i) mod 8
                    case 0: 
                        first_symbol_index = 0;
                        break;
                    case 1: 
                        first_symbol_index = 1;
                        break;
                    case 2: 
                        first_symbol_index = 2;
                        break;
                    case 3: 
                        first_symbol_index = 3;
                        break;
                    case 4: 
                        first_symbol_index = 12;
                        n_c = get_ssb_slot(ssb_index) - 1;
                        break;
                    case 5: 
                        first_symbol_index = 13;
                        n_c = get_ssb_slot(ssb_index) - 1;
                        break;
                    case 6: 
                        first_symbol_index = 0;
                        break;
                    case 7: 
                        first_symbol_index = 1;
                        break;
                    default: break; 
                }
            }else{ ; }
            //  38.213 chapter 13: over one slot
            search_space_duration = 1;
        }

        /// MUX PATTERN 3
        if(mac->type0_pdcch_ss_mux_pattern == 3){
            if((scs_ssb == scs_120kHz) && (scs_pdcch == scs_120kHz)){
                //  38.213 Table 13-15
                AssertFatal(index_4lsb == 0, "38.213 Table 13-15 4 LSB out of range\n");
                //  PDCCH monitoring occasions (SFN and slot number) same as SSB frame-slot
                //sfn_c = SFN_C_EQ_SFN_SSB;
                n_c = get_ssb_slot(ssb_index);
                switch(ssb_index & 0x3){    //  ssb_index(i) mod 4
                    case 0: 
                        first_symbol_index = 4;
                        break;
                    case 1: 
                        first_symbol_index = 8;
                        break;
                    case 2: 
                        first_symbol_index = 2;
                        break;
                    case 3: 
                        first_symbol_index = 6;
                        break;
                    default: break; 
                }
            }else{ ; }
            //  38.213 chapter 13: over one slot
            search_space_duration = 1;
        }

	AssertFatal(number_of_search_space_per_slot!=UINT_MAX,"");
        coreset_duration = num_symbols * number_of_search_space_per_slot;

        mac->type0_pdcch_dci_config.number_of_candidates[0] = table_38213_10_1_1_c2[0];
        mac->type0_pdcch_dci_config.number_of_candidates[1] = table_38213_10_1_1_c2[1];
        mac->type0_pdcch_dci_config.number_of_candidates[2] = table_38213_10_1_1_c2[2];   //  CCE aggregation level = 4
        mac->type0_pdcch_dci_config.number_of_candidates[3] = table_38213_10_1_1_c2[3];   //  CCE aggregation level = 8
        mac->type0_pdcch_dci_config.number_of_candidates[4] = table_38213_10_1_1_c2[4];   //  CCE aggregation level = 16
        mac->type0_pdcch_dci_config.duration = search_space_duration;
        mac->type0_pdcch_dci_config.coreset.duration = coreset_duration;   //  coreset
	AssertFatal(first_symbol_index!=UINT_MAX,"");
        mac->type0_pdcch_dci_config.monitoring_symbols_within_slot = (0x3fff << first_symbol_index) & (0x3fff >> (14-coreset_duration-first_symbol_index)) & 0x3fff;

	AssertFatal(sfn_c!=SFN_C_IMPOSSIBLE,"");
	AssertFatal(n_c!=UINT_MAX,"");
        mac->type0_pdcch_ss_sfn_c = sfn_c;
        mac->type0_pdcch_ss_n_c = n_c;
        
	    // fill in the elements in config request inside P5 message
        mac->phy_config.Mod_id = module_id;
        mac->phy_config.CC_id = cc_id;

	    mac->phy_config.config_req.pbch_config.system_frame_number = frame;    //  after calculation
	    mac->phy_config.config_req.pbch_config.subcarrier_spacing_common = mac->mib->subCarrierSpacingCommon;
	    mac->phy_config.config_req.pbch_config.ssb_subcarrier_offset = ssb_subcarrier_offset;  //  after calculation
	    mac->phy_config.config_req.pbch_config.dmrs_type_a_position = mac->mib->dmrs_TypeA_Position;
	    mac->phy_config.config_req.pbch_config.pdcch_config_sib1 = (mac->mib->pdcch_ConfigSIB1.controlResourceSetZero) * 16 + (mac->mib->pdcch_ConfigSIB1.searchSpaceZero);
	    mac->phy_config.config_req.pbch_config.cell_barred = mac->mib->cellBarred;
	    mac->phy_config.config_req.pbch_config.intra_frequency_reselection = mac->mib->intraFreqReselection;
	    mac->phy_config.config_req.pbch_config.half_frame_bit = half_frame_bit;
	    mac->phy_config.config_req.pbch_config.ssb_index = ssb_index;
	    mac->phy_config.config_req.config_mask |= FAPI_NR_CONFIG_REQUEST_MASK_PBCH;

	    if(mac->if_module != NULL && mac->if_module->phy_config_request != NULL){
		mac->if_module->phy_config_request(&mac->phy_config);
	    }
	    proc->decoded_frame_rx=frame;
    //}
    return 0;
}


//  TODO: change to UE parameter, scs: 15KHz, slot duration: 1ms
uint32_t get_ssb_frame(uint32_t test){
	return test;
}

// Performs :
// 1. TODO: Call RRC for link status return to PHY
// 2. TODO: Perform SR/BSR procedures for scheduling feedback
// 3. TODO: Perform PHR procedures
NR_UE_L2_STATE_t nr_ue_scheduler(
    const module_id_t module_id,
    const uint8_t gNB_index,
    const int cc_id,
    const frame_t rx_frame,
    const slot_t rx_slot,
    const int32_t ssb_index,
    const frame_t tx_frame,
    const slot_t tx_slot ){

    uint32_t search_space_mask = 0;
    NR_UE_MAC_INST_t *mac = get_mac_inst(module_id);
    
    //  check type0 from 38.213 13
    if(ssb_index != -1){

        if(mac->type0_pdcch_ss_mux_pattern == 1){
            //	38.213 chapter 13
            if((mac->type0_pdcch_ss_sfn_c == SFN_C_MOD_2_EQ_0) && !(rx_frame & 0x1) && (rx_slot == mac->type0_pdcch_ss_n_c)){
            	search_space_mask = search_space_mask | type0_pdcch;
                mac->type0_pdcch_consecutive_slots = mac->type0_pdcch_dci_config.duration;
            }
            if((mac->type0_pdcch_ss_sfn_c == SFN_C_MOD_2_EQ_1) &&  (rx_frame & 0x1) && (rx_slot == mac->type0_pdcch_ss_n_c)){
            	search_space_mask = search_space_mask | type0_pdcch;
                mac->type0_pdcch_consecutive_slots = mac->type0_pdcch_dci_config.duration;
            }
        }
        if(mac->type0_pdcch_ss_mux_pattern == 2){
            //	38.213 Table 13-13, 13-14
            if((rx_frame == get_ssb_frame(rx_frame)) && (rx_slot == mac->type0_pdcch_ss_n_c)){
                search_space_mask = search_space_mask | type0_pdcch;
                mac->type0_pdcch_consecutive_slots = mac->type0_pdcch_dci_config.duration;
            }
        }
        if(mac->type0_pdcch_ss_mux_pattern == 3){
        	//	38.213 Table 13-15
            if((rx_frame == get_ssb_frame(rx_frame)) && (rx_slot == mac->type0_pdcch_ss_n_c)){
                search_space_mask = search_space_mask | type0_pdcch;
                mac->type0_pdcch_consecutive_slots = mac->type0_pdcch_dci_config.duration;
            }
        }
    }

    fapi_nr_dl_config_request_t *dl_config = &mac->dl_config_request;
    //  Type0 PDCCH search space
    if((search_space_mask & type0_pdcch) || ( mac->type0_pdcch_consecutive_slots != 0 )){
        mac->type0_pdcch_consecutive_slots = mac->type0_pdcch_consecutive_slots - 1;

        dl_config->dl_config_list[dl_config->number_pdus].dci_config_pdu.dci_config_rel15 = mac->type0_pdcch_dci_config;
        dl_config->dl_config_list[dl_config->number_pdus].pdu_type = FAPI_NR_DL_CONFIG_TYPE_DCI;
    	
	/*
    	dl_config->dl_config_list[dl_config->number_pdus].dci_config_pdu.dci_config_rel15.rnti = 0xaaaa;	//	to be set
    	dl_config->dl_config_list[dl_config->number_pdus].dci_config_pdu.dci_config_rel15.N_RB_BWP = 106;	//	to be set

	LOG_I(MAC,"nr_ue_scheduler Type0 PDCCH with rnti %x, BWP %d\n",
	       dl_config->dl_config_list[dl_config->number_pdus].dci_config_pdu.dci_config_rel15.rnti,
	       dl_config->dl_config_list[dl_config->number_pdus].dci_config_pdu.dci_config_rel15.N_RB_BWP);  
	*/   
        dl_config->number_pdus = dl_config->number_pdus + 1;
    }

    if(search_space_mask & type0a_pdcch){
    }

    if(search_space_mask & type1_pdcch){
    }

    if(search_space_mask & type2_pdcch){
    }

    if(search_space_mask & type3_pdcch){
    }


    mac->scheduled_response.dl_config = dl_config;
    

	return UE_CONNECTION_OK;
}

//////////////
/*
 * This code contains all the functions needed to process all dci fields.
 * These tables and functions are going to be called by function nr_ue_process_dci
 */
// table_7_3_1_1_2_2_3_4_5 contains values for number of layers and precoding information for tables 7.3.1.1.2-2/3/4/5 from TS 38.212 subclause 7.3.1.1.2
// the first 6 columns contain table 7.3.1.1.2-2: Precoding information and number of layers, for 4 antenna ports, if transformPrecoder=disabled and maxRank = 2 or 3 or 4
// next six columns contain table 7.3.1.1.2-3: Precoding information and number of layers for 4 antenna ports, if transformPrecoder= enabled, or if transformPrecoder=disabled and maxRank = 1
// next four columns contain table 7.3.1.1.2-4: Precoding information and number of layers, for 2 antenna ports, if transformPrecoder=disabled and maxRank = 2
// next four columns contain table 7.3.1.1.2-5: Precoding information and number of layers, for 2 antenna ports, if transformPrecoder= enabled, or if transformPrecoder= disabled and maxRank = 1
uint8_t table_7_3_1_1_2_2_3_4_5[64][20] = {
{1,  0,  1,  0,  1,  0,  1,  0,  1,  0,  1,  0,  1,  0,  1,  0,  1,  0,  1,  0},
{1,  1,  1,  1,  1,  1,  1,  1,  1,  1,  1,  1,  1,  1,  1,  1,  1,  1,  1,  1},
{1,  2,  1,  2,  1,  2,  1,  2,  1,  2,  1,  2,  2,  0,  2,  0,  1,  2,  0,  0},
{1,  3,  1,  3,  1,  3,  1,  3,  1,  3,  1,  3,  1,  2,  0,  0,  1,  3,  0,  0},
{2,  0,  2,  0,  2,  0,  1,  4,  1,  4,  0,  0,  1,  3,  0,  0,  1,  4,  0,  0},
{2,  1,  2,  1,  2,  1,  1,  5,  1,  5,  0,  0,  1,  4,  0,  0,  1,  5,  0,  0},
{2,  2,  2,  2,  2,  2,  1,  6,  1,  6,  0,  0,  1,  5,  0,  0,  0,  0,  0,  0},
{2,  3,  2,  3,  2,  3,  1,  7,  1,  7,  0,  0,  2,  1,  0,  0,  0,  0,  0,  0},
{2,  4,  2,  4,  2,  4,  1,  8,  1,  8,  0,  0,  2,  2,  0,  0,  0,  0,  0,  0},
{2,  5,  2,  5,  2,  5,  1,  9,  1,  9,  0,  0,  0,  0,  0,  0,  0,  0,  0,  0},
{3,  0,  3,  0,  3,  0,  1,  10, 1,  10, 0,  0,  0,  0,  0,  0,  0,  0,  0,  0},
{4,  0,  4,  0,  4,  0,  1,  11, 1,  11, 0,  0,  0,  0,  0,  0,  0,  0,  0,  0},
{1,  4,  1,  4,  0,  0,  1,  12, 0,  0,  0,  0,  0,  0,  0,  0,  0,  0,  0,  0},
{1,  5,  1,  5,  0,  0,  1,  13, 0,  0,  0,  0,  0,  0,  0,  0,  0,  0,  0,  0},
{1,  6,  1,  6,  0,  0,  1,  14, 0,  0,  0,  0,  0,  0,  0,  0,  0,  0,  0,  0},
{1,  7,  1,  7,  0,  0,  1,  15, 0,  0,  0,  0,  0,  0,  0,  0,  0,  0,  0,  0},
{1,  8,  1,  8,  0,  0,  1,  16, 0,  0,  0,  0,  0,  0,  0,  0,  0,  0,  0,  0},
{1,  9,  1,  9,  0,  0,  1,  17, 0,  0,  0,  0,  0,  0,  0,  0,  0,  0,  0,  0},
{1,  10, 1,  10, 0,  0,  1,  18, 0,  0,  0,  0,  0,  0,  0,  0,  0,  0,  0,  0},
{1,  11, 1,  11, 0,  0,  1,  19, 0,  0,  0,  0,  0,  0,  0,  0,  0,  0,  0,  0},
{2,  6,  2,  6,  0,  0,  1,  20, 0,  0,  0,  0,  0,  0,  0,  0,  0,  0,  0,  0},
{2,  7,  2,  7,  0,  0,  1,  21, 0,  0,  0,  0,  0,  0,  0,  0,  0,  0,  0,  0},
{2,  8,  2,  8,  0,  0,  1,  22, 0,  0,  0,  0,  0,  0,  0,  0,  0,  0,  0,  0},
{2,  9,  2,  9,  0,  0,  1,  23, 0,  0,  0,  0,  0,  0,  0,  0,  0,  0,  0,  0},
{2,  10, 2,  10, 0,  0,  1,  24, 0,  0,  0,  0,  0,  0,  0,  0,  0,  0,  0,  0},
{2,  11, 2,  11, 0,  0,  1,  25, 0,  0,  0,  0,  0,  0,  0,  0,  0,  0,  0,  0},
{2,  12, 2,  12, 0,  0,  1,  26, 0,  0,  0,  0,  0,  0,  0,  0,  0,  0,  0,  0},
{2,  13, 2,  13, 0,  0,  1,  27, 0,  0,  0,  0,  0,  0,  0,  0,  0,  0,  0,  0},
{3,  1,  3,  1,  0,  0,  0,  0,  0,  0,  0,  0,  0,  0,  0,  0,  0,  0,  0,  0},
{3,  2,  3,  2,  0,  0,  0,  0,  0,  0,  0,  0,  0,  0,  0,  0,  0,  0,  0,  0},
{4,  1,  4,  1,  0,  0,  0,  0,  0,  0,  0,  0,  0,  0,  0,  0,  0,  0,  0,  0},
{4,  2,  4,  2,  0,  0,  0,  0,  0,  0,  0,  0,  0,  0,  0,  0,  0,  0,  0,  0},
{1,  12, 0,  0,  0,  0,  0,  0,  0,  0,  0,  0,  0,  0,  0,  0,  0,  0,  0,  0},
{1,  13, 0,  0,  0,  0,  0,  0,  0,  0,  0,  0,  0,  0,  0,  0,  0,  0,  0,  0},
{1,  14, 0,  0,  0,  0,  0,  0,  0,  0,  0,  0,  0,  0,  0,  0,  0,  0,  0,  0},
{1,  15, 0,  0,  0,  0,  0,  0,  0,  0,  0,  0,  0,  0,  0,  0,  0,  0,  0,  0},
{1,  16, 0,  0,  0,  0,  0,  0,  0,  0,  0,  0,  0,  0,  0,  0,  0,  0,  0,  0},
{1,  17, 0,  0,  0,  0,  0,  0,  0,  0,  0,  0,  0,  0,  0,  0,  0,  0,  0,  0},
{1,  18, 0,  0,  0,  0,  0,  0,  0,  0,  0,  0,  0,  0,  0,  0,  0,  0,  0,  0},
{1,  19, 0,  0,  0,  0,  0,  0,  0,  0,  0,  0,  0,  0,  0,  0,  0,  0,  0,  0},
{1,  20, 0,  0,  0,  0,  0,  0,  0,  0,  0,  0,  0,  0,  0,  0,  0,  0,  0,  0},
{1,  21, 0,  0,  0,  0,  0,  0,  0,  0,  0,  0,  0,  0,  0,  0,  0,  0,  0,  0},
{1,  22, 0,  0,  0,  0,  0,  0,  0,  0,  0,  0,  0,  0,  0,  0,  0,  0,  0,  0},
{1,  23, 0,  0,  0,  0,  0,  0,  0,  0,  0,  0,  0,  0,  0,  0,  0,  0,  0,  0},
{1,  24, 0,  0,  0,  0,  0,  0,  0,  0,  0,  0,  0,  0,  0,  0,  0,  0,  0,  0},
{1,  25, 0,  0,  0,  0,  0,  0,  0,  0,  0,  0,  0,  0,  0,  0,  0,  0,  0,  0},
{1,  26, 0,  0,  0,  0,  0,  0,  0,  0,  0,  0,  0,  0,  0,  0,  0,  0,  0,  0},
{1,  27, 0,  0,  0,  0,  0,  0,  0,  0,  0,  0,  0,  0,  0,  0,  0,  0,  0,  0},
{2,  14, 0,  0,  0,  0,  0,  0,  0,  0,  0,  0,  0,  0,  0,  0,  0,  0,  0,  0},
{2,  15, 0,  0,  0,  0,  0,  0,  0,  0,  0,  0,  0,  0,  0,  0,  0,  0,  0,  0},
{2,  16, 0,  0,  0,  0,  0,  0,  0,  0,  0,  0,  0,  0,  0,  0,  0,  0,  0,  0},
{2,  17, 0,  0,  0,  0,  0,  0,  0,  0,  0,  0,  0,  0,  0,  0,  0,  0,  0,  0},
{2,  18, 0,  0,  0,  0,  0,  0,  0,  0,  0,  0,  0,  0,  0,  0,  0,  0,  0,  0},
{2,  19, 0,  0,  0,  0,  0,  0,  0,  0,  0,  0,  0,  0,  0,  0,  0,  0,  0,  0},
{2,  20, 0,  0,  0,  0,  0,  0,  0,  0,  0,  0,  0,  0,  0,  0,  0,  0,  0,  0},
{2,  21, 0,  0,  0,  0,  0,  0,  0,  0,  0,  0,  0,  0,  0,  0,  0,  0,  0,  0},
{3,  3,  0,  0,  0,  0,  0,  0,  0,  0,  0,  0,  0,  0,  0,  0,  0,  0,  0,  0},
{3,  4,  0,  0,  0,  0,  0,  0,  0,  0,  0,  0,  0,  0,  0,  0,  0,  0,  0,  0},
{3,  5,  0,  0,  0,  0,  0,  0,  0,  0,  0,  0,  0,  0,  0,  0,  0,  0,  0,  0},
{3,  6,  0,  0,  0,  0,  0,  0,  0,  0,  0,  0,  0,  0,  0,  0,  0,  0,  0,  0},
{4,  3,  0,  0,  0,  0,  0,  0,  0,  0,  0,  0,  0,  0,  0,  0,  0,  0,  0,  0},
{4,  4,  0,  0,  0,  0,  0,  0,  0,  0,  0,  0,  0,  0,  0,  0,  0,  0,  0,  0},
{0,  0,  0,  0,  0,  0,  0,  0,  0,  0,  0,  0,  0,  0,  0,  0,  0,  0,  0,  0},
{0,  0,  0,  0,  0,  0,  0,  0,  0,  0,  0,  0,  0,  0,  0,  0,  0,  0,  0,  0}
};
uint8_t table_7_3_1_1_2_12[14][3] = {
{1,0,1},
{1,1,1},
{2,0,1},
{2,1,1},
{2,2,1},
{2,3,1},
{2,0,2},
{2,1,2},
{2,2,2},
{2,3,2},
{2,4,2},
{2,5,2},
{2,6,2},
{2,7,2}
};
uint8_t table_7_3_1_1_2_13[10][4] = {
{1,0,1,1},
{2,0,1,1},
{2,2,3,1},
{2,0,2,1},
{2,0,1,2},
{2,2,3,2},
{2,4,5,2},
{2,6,7,2},
{2,0,4,2},
{2,2,6,2}
};
uint8_t table_7_3_1_1_2_14[3][5] = {
{2,0,1,2,1},
{2,0,1,4,2},
{2,2,3,6,2}
};
uint8_t table_7_3_1_1_2_15[4][6] = {
{2,0,1,2,3,1},
{2,0,1,4,5,2},
{2,2,3,6,7,2},
{2,0,2,4,6,2}
};
uint8_t table_7_3_1_1_2_16[12][2] = {
{1,0},
{1,1},
{2,0},
{2,1},
{2,2},
{2,3},
{3,0},
{3,1},
{3,2},
{3,3},
{3,4},
{3,5}
};
uint8_t table_7_3_1_1_2_17[7][3] = {
{1,0,1},
{2,0,1},
{2,2,3},
{3,0,1},
{3,2,3},
{3,4,5},
{2,0,2}
};
uint8_t table_7_3_1_1_2_18[3][4] = {
{2,0,1,2},
{3,0,1,2},
{3,3,4,5}
};
uint8_t table_7_3_1_1_2_19[2][5] = {
{2,0,1,2,3},
{3,0,1,2,3}
};
uint8_t table_7_3_1_1_2_20[28][3] = {
{1,0,1},
{1,1,1},
{2,0,1},
{2,1,1},
{2,2,1},
{2,3,1},
{3,0,1},
{3,1,1},
{3,2,1},
{3,3,1},
{3,4,1},
{3,5,1},
{3,0,2},
{3,1,2},
{3,2,2},
{3,3,2},
{3,4,2},
{3,5,2},
{3,6,2},
{3,7,2},
{3,8,2},
{3,9,2},
{3,10,2},
{3,11,2},
{1,0,2},
{1,1,2},
{1,6,2},
{1,7,2}
};
uint8_t table_7_3_1_1_2_21[19][4] = {
{1,0,1,1},
{2,0,1,1},
{2,2,3,1},
{3,0,1,1},
{3,2,3,1},
{3,4,5,1},
{2,0,2,1},
{3,0,1,2},
{3,2,3,2},
{3,4,5,2},
{3,6,7,2},
{3,8,9,2},
{3,10,11,2},
{1,0,1,2},
{1,6,7,2},
{2,0,1,2},
{2,2,3,2},
{2,6,7,2},
{2,8,9,2}
};
uint8_t table_7_3_1_1_2_22[6][5] = {
{2,0,1,2,1},
{3,0,1,2,1},
{3,3,4,5,1},
{3,0,1,6,2},
{3,2,3,8,2},
{3,4,5,10,2}
};
uint8_t table_7_3_1_1_2_23[5][6] = {
{2,0,1,2,3,1},
{3,0,1,2,3,1},
{3,0,1,6,7,2},
{3,2,3,8,9,2},
{3,4,5,10,11,2}
};
uint8_t table_7_3_2_3_3_1[12][5] = {
{1,0,0,0,0},
{1,1,0,0,0},
{1,0,1,0,0},
{2,0,0,0,0},
{2,1,0,0,0},
{2,2,0,0,0},
{2,3,0,0,0},
{2,0,1,0,0},
{2,2,3,0,0},
{2,0,1,2,0},
{2,0,1,2,3},
{2,0,2,0,0}
};
uint8_t table_7_3_2_3_3_2_oneCodeword[31][6] = {
{1,0,0,0,0,1},
{1,1,0,0,0,1},
{1,0,1,0,0,1},
{2,0,0,0,0,1},
{2,1,0,0,0,1},
{2,2,0,0,0,1},
{2,3,0,0,0,1},
{2,0,1,0,0,1},
{2,2,3,0,0,1},
{2,0,1,2,0,1},
{2,0,1,2,3,1},
{2,0,2,0,0,1},
{2,0,0,0,0,2},
{2,1,0,0,0,2},
{2,2,0,0,0,2},
{2,3,0,0,0,2},
{2,4,0,0,0,2},
{2,5,0,0,0,2},
{2,6,0,0,0,2},
{2,7,0,0,0,2},
{2,0,1,0,0,2},
{2,2,3,0,0,2},
{2,4,5,0,0,2},
{2,6,7,0,0,2},
{2,0,4,0,0,2},
{2,2,6,0,0,2},
{2,0,1,4,0,2},
{2,2,3,6,0,2},
{2,0,1,4,5,2},
{2,2,3,6,7,2},
{2,0,2,4,6,2}
};
uint8_t table_7_3_2_3_3_2_twoCodeword[4][10] = {
{2,0,1,2,3,4,0,0,0,2},
{2,0,1,2,3,4,6,0,0,2},
{2,0,1,2,3,4,5,6,0,2},
{2,0,1,2,3,4,5,6,7,2}
};
uint8_t table_7_3_2_3_3_3_oneCodeword[24][5] = {
{1,0,0,0,0},
{1,1,0,0,0},
{1,0,1,0,0},
{2,0,0,0,0},
{2,1,0,0,0},
{2,2,0,0,0},
{2,3,0,0,0},
{2,0,1,0,0},
{2,2,3,0,0},
{2,0,1,2,0},
{2,0,1,2,3},
{3,0,0,0,0},
{3,1,0,0,0},
{3,2,0,0,0},
{3,3,0,0,0},
{3,4,0,0,0},
{3,5,0,0,0},
{3,0,1,0,0},
{3,2,3,0,0},
{3,4,5,0,0},
{3,0,1,2,0},
{3,3,4,5,0},
{3,0,1,2,3},
{2,0,2,0,0}
};
uint8_t table_7_3_2_3_3_3_twoCodeword[2][7] = {
{3,0,1,2,3,4,0},
{3,0,1,2,3,4,5}
};
uint8_t table_7_3_2_3_3_4_oneCodeword[58][6] = {
{1,0,0,0,0,1},
{1,1,0,0,0,1},
{1,0,1,0,0,1},
{2,0,0,0,0,1},
{2,1,0,0,0,1},
{2,2,0,0,0,1},
{2,3,0,0,0,1},
{2,0,1,0,0,1},
{2,2,3,0,0,1},
{2,0,1,2,0,1},
{2,0,1,2,3,1},
{3,0,0,0,0,1},
{3,1,0,0,0,1},
{3,2,0,0,0,1},
{3,3,0,0,0,1},
{3,4,0,0,0,1},
{3,5,0,0,0,1},
{3,0,1,0,0,1},
{3,2,3,0,0,1},
{3,4,5,0,0,1},
{3,0,1,2,0,1},
{3,3,4,5,0,1},
{3,0,1,2,3,1},
{2,0,2,0,0,1},
{3,0,0,0,0,2},
{3,1,0,0,0,2},
{3,2,0,0,0,2},
{3,3,0,0,0,2},
{3,4,0,0,0,2},
{3,5,0,0,0,2},
{3,6,0,0,0,2},
{3,7,0,0,0,2},
{3,8,0,0,0,2},
{3,9,0,0,0,2},
{3,10,0,0,0,2},
{3,11,0,0,0,2},
{3,0,1,0,0,2},
{3,2,3,0,0,2},
{3,4,5,0,0,2},
{3,6,7,0,0,2},
{3,8,9,0,0,2},
{3,10,11,0,0,2},
{3,0,1,6,0,2},
{3,2,3,8,0,2},
{3,4,5,10,0,2},
{3,0,1,6,7,2},
{3,2,3,8,9,2},
{3,4,5,10,11,2},
{1,0,0,0,0,2},
{1,1,0,0,0,2},
{1,6,0,0,0,2},
{1,7,0,0,0,2},
{1,0,1,0,0,2},
{1,6,7,0,0,2},
{2,0,1,0,0,2},
{2,2,3,0,0,2},
{2,6,7,0,0,2},
{2,8,9,0,0,2}
};
uint8_t table_7_3_2_3_3_4_twoCodeword[6][10] = {
{3,0,1,2,3,4,0,0,0,1},
{3,0,1,2,3,4,5,0,0,1},
{2,0,1,2,3,6,0,0,0,2},
{2,0,1,2,3,6,8,0,0,2},
{2,0,1,2,3,6,7,8,0,2},
{2,0,1,2,3,6,7,8,9,2}
};
int8_t nr_ue_process_dci_freq_dom_resource_assignment(
  fapi_nr_ul_config_pusch_pdu_rel15_t *ulsch_config_pdu,
  fapi_nr_dl_config_dlsch_pdu_rel15_t *dlsch_config_pdu,
  uint16_t n_RB_ULBWP,
  uint16_t n_RB_DLBWP,
  uint16_t riv
){
  uint16_t l_RB;
  uint16_t start_RB;
  uint16_t tmp_RIV;

/*
 * TS 38.214 subclause 5.1.2.2 Resource allocation in frequency domain (downlink)
 * when the scheduling grant is received with DCI format 1_0, then downlink resource allocation type 1 is used
 */
  if(dlsch_config_pdu != NULL){
  /*
   * TS 38.214 subclause 5.1.2.2.1 Downlink resource allocation type 0
   */
  /*
   * TS 38.214 subclause 5.1.2.2.2 Downlink resource allocation type 1
   */
    // For resource allocation type 1, the resource allocation field consists of a resource indication value (RIV):
    // RIV = n_RB_DLBWP * (l_RB - 1) + start_RB                                  if (l_RB - 1) <= floor (n_RB_DLBWP/2)
    // RIV = n_RB_DLBWP * (n_RB_DLBWP - l_RB + 1) + (n_RB_DLBWP - 1 - start_RB)  if (l_RB - 1)  > floor (n_RB_DLBWP/2)
    // the following two expressions apply only if (l_RB - 1) <= floor (n_RB_DLBWP/2)
    l_RB = floor(riv/n_RB_DLBWP) + 1;
    start_RB = riv%n_RB_DLBWP;
    // if (l_RB - 1)  > floor (n_RB_DLBWP/2) we need to recalculate them using the following lines
    tmp_RIV = n_RB_DLBWP * (l_RB - 1) + start_RB;
    if ((tmp_RIV != riv) || ((start_RB+l_RB)>n_RB_DLBWP)) { // then (l_RB - 1)  > floor (n_RB_DLBWP/2) and we need to recalculate l_RB and start_RB
      l_RB = n_RB_DLBWP - l_RB + 2;
      start_RB = n_RB_DLBWP - start_RB - 1;
    }
    dlsch_config_pdu->number_rbs = l_RB;
    dlsch_config_pdu->start_rb = start_RB;
  }
  if(ulsch_config_pdu != NULL){
/*
 * TS 38.214 subclause 6.1.2.2 Resource allocation in frequency domain (uplink)
 */
  /*
   * TS 38.214 subclause 6.1.2.2.1 Uplink resource allocation type 0
   */
  /*
   * TS 38.214 subclause 6.1.2.2.2 Uplink resource allocation type 1
   */
    // For resource allocation type 1, the resource allocation field consists of a resource indication value (RIV):
    // RIV = n_RB_ULBWP * (l_RB - 1) + start_RB                                  if (l_RB - 1) <= floor (n_RB_ULBWP/2)
    // RIV = n_RB_ULBWP * (n_RB_ULBWP - l_RB + 1) + (n_RB_ULBWP - 1 - start_RB)  if (l_RB - 1)  > floor (n_RB_ULBWP/2)
    // the following two expressions apply only if (l_RB - 1) <= floor (n_RB_ULBWP/2)
    l_RB = floor(riv/n_RB_ULBWP) + 1;
    start_RB = riv%n_RB_ULBWP;
    // if (l_RB - 1)  > floor (n_RB_ULBWP/2) we need to recalculate them using the following lines
    tmp_RIV = n_RB_ULBWP * (l_RB - 1) + start_RB;
    if (tmp_RIV != riv) { // then (l_RB - 1)  > floor (n_RB_ULBWP/2) and we need to recalculate l_RB and start_RB
        l_RB = n_RB_ULBWP - l_RB + 2;
        start_RB = n_RB_ULBWP - start_RB - 1;
    }
    ulsch_config_pdu->number_rbs = l_RB;
    ulsch_config_pdu->start_rb = start_RB;
  }
  return 0;
}

int8_t nr_ue_process_dci_time_dom_resource_assignment(
  fapi_nr_ul_config_pusch_pdu_rel15_t *ulsch_config_pdu,
  fapi_nr_dl_config_dlsch_pdu_rel15_t *dlsch_config_pdu,
  uint8_t time_domain_ind,
  long dmrs_typeA_pos //0=pos2,1=pos3
){
  uint8_t k_offset=0;
  uint8_t sliv_S=0;
  uint8_t sliv_L=0;
  uint8_t table_5_1_2_1_1_2_time_dom_res_alloc_A[16][3]={ // for PDSCH from TS 38.214 subclause 5.1.2.1.1
  {0,(dmrs_typeA_pos == 0)?2:3, (dmrs_typeA_pos == 0)?12:11}, // row index 1
  {0,(dmrs_typeA_pos == 0)?2:3, (dmrs_typeA_pos == 0)?10:9},  // row index 2
  {0,(dmrs_typeA_pos == 0)?2:3, (dmrs_typeA_pos == 0)?9:8},   // row index 3
  {0,(dmrs_typeA_pos == 0)?2:3, (dmrs_typeA_pos == 0)?7:6},   // row index 4
  {0,(dmrs_typeA_pos == 0)?2:3, (dmrs_typeA_pos == 0)?5:4},   // row index 5
  {0,(dmrs_typeA_pos == 0)?9:10,(dmrs_typeA_pos == 0)?4:4},   // row index 6
  {0,(dmrs_typeA_pos == 0)?4:6, (dmrs_typeA_pos == 0)?4:4},   // row index 7
  {0,5,7},  // row index 8
  {0,5,2},  // row index 9
  {0,9,2},  // row index 10
  {0,12,2}, // row index 11
  {0,1,13}, // row index 12
  {0,1,6},  // row index 13
  {0,2,4},  // row index 14
  {0,4,7},  // row index 15
  {0,8,4}   // row index 16
  };
  /*uint8_t table_5_1_2_1_1_3_time_dom_res_alloc_A_extCP[16][3]={ // for PDSCH from TS 38.214 subclause 5.1.2.1.1
  {0,(dmrs_typeA_pos == 0)?2:3, (dmrs_typeA_pos == 0)?6:5},   // row index 1
  {0,(dmrs_typeA_pos == 0)?2:3, (dmrs_typeA_pos == 0)?10:9},  // row index 2
  {0,(dmrs_typeA_pos == 0)?2:3, (dmrs_typeA_pos == 0)?9:8},   // row index 3
  {0,(dmrs_typeA_pos == 0)?2:3, (dmrs_typeA_pos == 0)?7:6},   // row index 4
  {0,(dmrs_typeA_pos == 0)?2:3, (dmrs_typeA_pos == 0)?5:4},   // row index 5
  {0,(dmrs_typeA_pos == 0)?6:8, (dmrs_typeA_pos == 0)?4:2},   // row index 6
  {0,(dmrs_typeA_pos == 0)?4:6, (dmrs_typeA_pos == 0)?4:4},   // row index 7
  {0,5,6},  // row index 8
  {0,5,2},  // row index 9
  {0,9,2},  // row index 10
  {0,10,2}, // row index 11
  {0,1,11}, // row index 12
  {0,1,6},  // row index 13
  {0,2,4},  // row index 14
  {0,4,6},  // row index 15
  {0,8,4}   // row index 16
  };*/
  /*uint8_t table_5_1_2_1_1_4_time_dom_res_alloc_B[16][3]={ // for PDSCH from TS 38.214 subclause 5.1.2.1.1
  {0,2,2},  // row index 1
  {0,4,2},  // row index 2
  {0,6,2},  // row index 3
  {0,8,2},  // row index 4
  {0,10,2}, // row index 5
  {1,2,2},  // row index 6
  {1,4,2},  // row index 7
  {0,2,4},  // row index 8
  {0,4,4},  // row index 9
  {0,6,4},  // row index 10
  {0,8,4},  // row index 11
  {0,10,4}, // row index 12
  {0,2,7},  // row index 13
  {0,(dmrs_typeA_pos == 0)?2:3,(dmrs_typeA_pos == 0)?12:11},  // row index 14
  {1,2,4},  // row index 15
  {0,0,0}   // row index 16
  };*/
  /*uint8_t table_5_1_2_1_1_5_time_dom_res_alloc_C[16][3]={ // for PDSCH from TS 38.214 subclause 5.1.2.1.1
  {0,2,2},  // row index 1
  {0,4,2},  // row index 2
  {0,6,2},  // row index 3
  {0,8,2},  // row index 4
  {0,10,2}, // row index 5
  {0,0,0},  // row index 6
  {0,0,0},  // row index 7
  {0,2,4},  // row index 8
  {0,4,4},  // row index 9
  {0,6,4},  // row index 10
  {0,8,4},  // row index 11
  {0,10,4}, // row index 12
  {0,2,7},  // row index 13
  {0,(dmrs_typeA_pos == 0)?2:3,(dmrs_typeA_pos == 0)?12:11},  // row index 14
  {0,0,6},  // row index 15
  {0,2,6}   // row index 16
  };*/
  uint8_t mu_pusch = 1;
  // definition table j Table 6.1.2.1.1-4
  uint8_t j = (mu_pusch==3)?3:(mu_pusch==2)?2:1;
  uint8_t table_6_1_2_1_1_2_time_dom_res_alloc_A[16][3]={ // for PUSCH from TS 38.214 subclause 6.1.2.1.1
  {j,  0,14}, // row index 1
  {j,  0,12}, // row index 2
  {j,  0,10}, // row index 3
  {j,  2,10}, // row index 4
  {j,  4,10}, // row index 5
  {j,  4,8},  // row index 6
  {j,  4,6},  // row index 7
  {j+1,0,14}, // row index 8
  {j+1,0,12}, // row index 9
  {j+1,0,10}, // row index 10
  {j+2,0,14}, // row index 11
  {j+2,0,12}, // row index 12
  {j+2,0,10}, // row index 13
  {j,  8,6},  // row index 14
  {j+3,0,14}, // row index 15
  {j+3,0,10}  // row index 16
  };
  /*uint8_t table_6_1_2_1_1_3_time_dom_res_alloc_A_extCP[16][3]={ // for PUSCH from TS 38.214 subclause 6.1.2.1.1
  {j,  0,8},  // row index 1
  {j,  0,12}, // row index 2
  {j,  0,10}, // row index 3
  {j,  2,10}, // row index 4
  {j,  4,4},  // row index 5
  {j,  4,8},  // row index 6
  {j,  4,6},  // row index 7
  {j+1,0,8},  // row index 8
  {j+1,0,12}, // row index 9
  {j+1,0,10}, // row index 10
  {j+2,0,6},  // row index 11
  {j+2,0,12}, // row index 12
  {j+2,0,10}, // row index 13
  {j,  8,4},  // row index 14
  {j+3,0,8},  // row index 15
  {j+3,0,10}  // row index 16
  };*/

/*
 * TS 38.214 subclause 5.1.2.1 Resource allocation in time domain (downlink)
 */
  if(dlsch_config_pdu != NULL){
      k_offset = table_5_1_2_1_1_2_time_dom_res_alloc_A[time_domain_ind-1][0];
      sliv_S   = table_5_1_2_1_1_2_time_dom_res_alloc_A[time_domain_ind-1][1];
      sliv_L   = table_5_1_2_1_1_2_time_dom_res_alloc_A[time_domain_ind-1][2];
      // k_offset = table_5_1_2_1_1_3_time_dom_res_alloc_A_extCP[nr_pdci_info_extracted->time_dom_resource_assignment][0];
      // sliv_S   = table_5_1_2_1_1_3_time_dom_res_alloc_A_extCP[nr_pdci_info_extracted->time_dom_resource_assignment][1];
      // sliv_L   = table_5_1_2_1_1_3_time_dom_res_alloc_A_extCP[nr_pdci_info_extracted->time_dom_resource_assignment][2];
      // k_offset = table_5_1_2_1_1_4_time_dom_res_alloc_B[nr_pdci_info_extracted->time_dom_resource_assignment][0];
      // sliv_S   = table_5_1_2_1_1_4_time_dom_res_alloc_B[nr_pdci_info_extracted->time_dom_resource_assignment][1];
      // sliv_L   = table_5_1_2_1_1_4_time_dom_res_alloc_B[nr_pdci_info_extracted->time_dom_resource_assignment][2];
      // k_offset = table_5_1_2_1_1_5_time_dom_res_alloc_C[nr_pdci_info_extracted->time_dom_resource_assignment][0];
      // sliv_S   = table_5_1_2_1_1_5_time_dom_res_alloc_C[nr_pdci_info_extracted->time_dom_resource_assignment][1];
      // sliv_L   = table_5_1_2_1_1_5_time_dom_res_alloc_C[nr_pdci_info_extracted->time_dom_resource_assignment][2];
      dlsch_config_pdu->frame_offset = k_offset;
      dlsch_config_pdu->number_symbols = sliv_L;
      dlsch_config_pdu->start_symbol = sliv_S;
  }	/*
 * TS 38.214 subclause 6.1.2.1 Resource allocation in time domain (uplink)
 */
  if(ulsch_config_pdu != NULL){
      k_offset = table_6_1_2_1_1_2_time_dom_res_alloc_A[time_domain_ind-1][0];
      sliv_S   = table_6_1_2_1_1_2_time_dom_res_alloc_A[time_domain_ind-1][1];
      sliv_L   = table_6_1_2_1_1_2_time_dom_res_alloc_A[time_domain_ind-1][2];
      // k_offset = table_6_1_2_1_1_3_time_dom_res_alloc_A_extCP[nr_pdci_info_extracted->time_dom_resource_assignment][0];
      // sliv_S   = table_6_1_2_1_1_3_time_dom_res_alloc_A_extCP[nr_pdci_info_extracted->time_dom_resource_assignment][1];
      // sliv_L   = table_6_1_2_1_1_3_time_dom_res_alloc_A_extCP[nr_pdci_info_extracted->time_dom_resource_assignment][2];
      ulsch_config_pdu->frame_offset = k_offset;
      ulsch_config_pdu->number_symbols = sliv_L;
      ulsch_config_pdu->start_symbol = sliv_S;
  }
  return 0;
}
//////////////

int8_t nr_ue_process_dci(module_id_t module_id, int cc_id, uint8_t gNB_index, fapi_nr_dci_pdu_rel15_t *dci, uint16_t rnti, uint32_t dci_format){

    NR_UE_MAC_INST_t *mac = get_mac_inst(module_id);
    fapi_nr_dl_config_request_t *dl_config = &mac->dl_config_request;
    fapi_nr_ul_config_request_t *ul_config = &mac->ul_config_request;
    
    //const uint16_t n_RB_DLBWP = dl_config->dl_config_list[dl_config->number_pdus].dci_config_pdu.dci_config_rel15.N_RB_BWP; //make sure this has been set
    const uint16_t n_RB_DLBWP = mac->initial_bwp_dl.N_RB;
    const uint16_t n_RB_ULBWP = mac->initial_bwp_ul.N_RB;

    LOG_I(MAC,"nr_ue_process_dci at MAC layer with dci_format=%d (DL BWP %d, UL BWP %d)\n",dci_format,n_RB_DLBWP,n_RB_ULBWP);

    switch(dci_format){
        case format0_0:
/*
 *  with CRC scrambled by C-RNTI or CS-RNTI or new-RNTI or TC-RNTI
 *    0  IDENTIFIER_DCI_FORMATS:
 *    10 FREQ_DOM_RESOURCE_ASSIGNMENT_UL: PUSCH hopping with resource allocation type 1 not considered
 *    12 TIME_DOM_RESOURCE_ASSIGNMENT: 0, 1, 2, 3, or 4 bits as defined in Subclause 6.1.2.1 of [6, TS 38.214]. The bitwidth for this field is determined as log2(I) bits,
 *    17 FREQ_HOPPING_FLAG: 0 bit if only resource allocation type 0
 *    24 MCS:
 *    25 NDI:
 *    26 RV:
 *    27 HARQ_PROCESS_NUMBER:
 *    32 TPC_PUSCH:
 *    49 PADDING_NR_DCI: (Note 2) If DCI format 0_0 is monitored in common search space
 *    50 SUL_IND_0_0:
 */
            ul_config->ul_config_list[ul_config->number_pdus].pdu_type = FAPI_NR_UL_CONFIG_TYPE_PUSCH;
            ul_config->ul_config_list[ul_config->number_pdus].ulsch_config_pdu.rnti = rnti;
            fapi_nr_ul_config_pusch_pdu_rel15_t *ulsch_config_pdu_0_0 = &ul_config->ul_config_list[ul_config->number_pdus].ulsch_config_pdu.ulsch_pdu_rel15;
        /* IDENTIFIER_DCI_FORMATS */
        /* FREQ_DOM_RESOURCE_ASSIGNMENT_UL */
            nr_ue_process_dci_freq_dom_resource_assignment(ulsch_config_pdu_0_0,NULL,n_RB_ULBWP,0,dci->freq_dom_resource_assignment_UL);
        /* TIME_DOM_RESOURCE_ASSIGNMENT */
            nr_ue_process_dci_time_dom_resource_assignment(ulsch_config_pdu_0_0,NULL,dci->time_dom_resource_assignment,mac->mib->dmrs_TypeA_Position);
        /* FREQ_HOPPING_FLAG */
            if ((mac->phy_config.config_req.ul_bwp_dedicated.pusch_config_dedicated.resource_allocation != 0) &&
                (mac->phy_config.config_req.ul_bwp_dedicated.pusch_config_dedicated.frequency_hopping !=0))
              ulsch_config_pdu_0_0->pusch_freq_hopping = (dci->freq_hopping_flag == 0)? pusch_freq_hopping_disabled:pusch_freq_hopping_enabled;
        /* MCS */
            ulsch_config_pdu_0_0->mcs = dci->mcs;
        /* NDI */
            ulsch_config_pdu_0_0->ndi = dci->ndi;
        /* RV */
            ulsch_config_pdu_0_0->rv = dci->rv;
        /* HARQ_PROCESS_NUMBER */
            ulsch_config_pdu_0_0->harq_process_nbr = dci->harq_process_number;
        /* TPC_PUSCH */
            // according to TS 38.213 Table Table 7.1.1-1
            if (dci->tpc_pusch == 0) {
              ulsch_config_pdu_0_0->accumulated_delta_PUSCH = -1;
              ulsch_config_pdu_0_0->absolute_delta_PUSCH = -4;
            }
            if (dci->tpc_pusch == 1) {
              ulsch_config_pdu_0_0->accumulated_delta_PUSCH = 0;
              ulsch_config_pdu_0_0->absolute_delta_PUSCH = -1;
            }
            if (dci->tpc_pusch == 2) {
              ulsch_config_pdu_0_0->accumulated_delta_PUSCH = 1;
              ulsch_config_pdu_0_0->absolute_delta_PUSCH = 1;
            }
            if (dci->tpc_pusch == 3) {
              ulsch_config_pdu_0_0->accumulated_delta_PUSCH = 3;
              ulsch_config_pdu_0_0->absolute_delta_PUSCH = 4;
            }
        /* SUL_IND_0_0 */ // To be implemented, FIXME!!!

            ul_config->number_pdus = ul_config->number_pdus + 1;
            break;

        case format0_1:
/*
 *  with CRC scrambled by C-RNTI or CS-RNTI or SP-CSI-RNTI or new-RNTI
 *    0  IDENTIFIER_DCI_FORMATS:
 *    1  CARRIER_IND
 *    2  SUL_IND_0_1
 *    7  BANDWIDTH_PART_IND
 *    10 FREQ_DOM_RESOURCE_ASSIGNMENT_UL: PUSCH hopping with resource allocation type 1 not considered
 *    12 TIME_DOM_RESOURCE_ASSIGNMENT: 0, 1, 2, 3, or 4 bits as defined in Subclause 6.1.2.1 of [6, TS 38.214]. The bitwidth for this field is determined as log2(I) bits,
 *    17 FREQ_HOPPING_FLAG: 0 bit if only resource allocation type 0
 *    24 MCS:
 *    25 NDI:
 *    26 RV:
 *    27 HARQ_PROCESS_NUMBER:
 *    29 FIRST_DAI
 *    30 SECOND_DAI
 *    32 TPC_PUSCH:
 *    36 SRS_RESOURCE_IND:
 *    37 PRECOD_NBR_LAYERS:
 *    38 ANTENNA_PORTS:
 *    40 SRS_REQUEST:
 *    42 CSI_REQUEST:
 *    43 CBGTI
 *    45 PTRS_DMRS
 *    46 BETA_OFFSET_IND
 *    47 DMRS_SEQ_INI
 *    48 UL_SCH_IND
 *    49 PADDING_NR_DCI: (Note 2) If DCI format 0_0 is monitored in common search space
 */
            ul_config->ul_config_list[ul_config->number_pdus].pdu_type = FAPI_NR_UL_CONFIG_TYPE_PUSCH;
            ul_config->ul_config_list[ul_config->number_pdus].ulsch_config_pdu.rnti = rnti;
            fapi_nr_ul_config_pusch_pdu_rel15_t *ulsch_config_pdu_0_1 = &ul_config->ul_config_list[ul_config->number_pdus].ulsch_config_pdu.ulsch_pdu_rel15;
        /* IDENTIFIER_DCI_FORMATS */
        /* CARRIER_IND */
        /* SUL_IND_0_1 */
        /* BANDWIDTH_PART_IND */
            ulsch_config_pdu_0_1->bandwidth_part_ind = dci->bandwidth_part_ind;
        /* FREQ_DOM_RESOURCE_ASSIGNMENT_UL */
            nr_ue_process_dci_freq_dom_resource_assignment(ulsch_config_pdu_0_1,NULL,n_RB_ULBWP,0,dci->freq_dom_resource_assignment_UL);
        /* TIME_DOM_RESOURCE_ASSIGNMENT */
            nr_ue_process_dci_time_dom_resource_assignment(ulsch_config_pdu_0_1,NULL,dci->time_dom_resource_assignment,mac->mib->dmrs_TypeA_Position);
        /* FREQ_HOPPING_FLAG */
            if ((mac->phy_config.config_req.ul_bwp_dedicated.pusch_config_dedicated.resource_allocation != 0) &&
                (mac->phy_config.config_req.ul_bwp_dedicated.pusch_config_dedicated.frequency_hopping !=0))
              ulsch_config_pdu_0_1->pusch_freq_hopping = (dci->freq_hopping_flag == 0)? pusch_freq_hopping_disabled:pusch_freq_hopping_enabled;
        /* MCS */
            ulsch_config_pdu_0_1->mcs = dci->mcs;
        /* NDI */
            ulsch_config_pdu_0_1->ndi = dci->ndi;
        /* RV */
            ulsch_config_pdu_0_1->rv = dci->rv;
        /* HARQ_PROCESS_NUMBER */
            ulsch_config_pdu_0_1->harq_process_nbr = dci->harq_process_number;
        /* FIRST_DAI */ //To be implemented, FIXME!!!
        /* SECOND_DAI */ //To be implemented, FIXME!!!
        /* TPC_PUSCH */
            // according to TS 38.213 Table Table 7.1.1-1
            if (dci->tpc_pusch == 0) {
              ulsch_config_pdu_0_1->accumulated_delta_PUSCH = -1;
              ulsch_config_pdu_0_1->absolute_delta_PUSCH = -4;
            }
            if (dci->tpc_pusch == 1) {
              ulsch_config_pdu_0_1->accumulated_delta_PUSCH = 0;
              ulsch_config_pdu_0_1->absolute_delta_PUSCH = -1;
            }
            if (dci->tpc_pusch == 2) {
              ulsch_config_pdu_0_1->accumulated_delta_PUSCH = 1;
              ulsch_config_pdu_0_1->absolute_delta_PUSCH = 1;
            }
            if (dci->tpc_pusch == 3) {
              ulsch_config_pdu_0_1->accumulated_delta_PUSCH = 3;
              ulsch_config_pdu_0_1->absolute_delta_PUSCH = 4;
            }
        /* SRS_RESOURCE_IND */
            //FIXME!!
        /* PRECOD_NBR_LAYERS */
            if ((mac->phy_config.config_req.ul_bwp_dedicated.pusch_config_dedicated.tx_config == tx_config_nonCodebook));
              // 0 bits if the higher layer parameter txConfig = nonCodeBook
            if ((mac->phy_config.config_req.ul_bwp_dedicated.pusch_config_dedicated.tx_config == tx_config_codebook)){
              uint8_t n_antenna_port = 0; //FIXME!!!
              if (n_antenna_port == 1); // 1 antenna port and the higher layer parameter txConfig = codebook 0 bits
              if (n_antenna_port == 4){ // 4 antenna port and the higher layer parameter txConfig = codebook
                // Table 7.3.1.1.2-2: transformPrecoder=disabled and maxRank = 2 or 3 or 4
                if ((mac->phy_config.config_req.ul_bwp_dedicated.pusch_config_dedicated.transform_precoder == transform_precoder_disabled)
                     && ((mac->phy_config.config_req.ul_bwp_dedicated.pusch_config_dedicated.max_rank == 2) ||
                         (mac->phy_config.config_req.ul_bwp_dedicated.pusch_config_dedicated.max_rank == 3) ||
                         (mac->phy_config.config_req.ul_bwp_dedicated.pusch_config_dedicated.max_rank == 4))){
                    if (mac->phy_config.config_req.ul_bwp_dedicated.pusch_config_dedicated.codebook_subset == codebook_subset_fullyAndPartialAndNonCoherent) {
                      ulsch_config_pdu_0_1->n_layers = table_7_3_1_1_2_2_3_4_5[dci->precod_nbr_layers][0];
                      ulsch_config_pdu_0_1->tpmi     = table_7_3_1_1_2_2_3_4_5[dci->precod_nbr_layers][1];
                    }
                    if (mac->phy_config.config_req.ul_bwp_dedicated.pusch_config_dedicated.codebook_subset == codebook_subset_partialAndNonCoherent){
                      ulsch_config_pdu_0_1->n_layers = table_7_3_1_1_2_2_3_4_5[dci->precod_nbr_layers][2];
                      ulsch_config_pdu_0_1->tpmi     = table_7_3_1_1_2_2_3_4_5[dci->precod_nbr_layers][3];
                    }
                    if (mac->phy_config.config_req.ul_bwp_dedicated.pusch_config_dedicated.codebook_subset == codebook_subset_nonCoherent){
                      ulsch_config_pdu_0_1->n_layers = table_7_3_1_1_2_2_3_4_5[dci->precod_nbr_layers][4];
                      ulsch_config_pdu_0_1->tpmi     = table_7_3_1_1_2_2_3_4_5[dci->precod_nbr_layers][5];
                    }
                }
                // Table 7.3.1.1.2-3: transformPrecoder= enabled, or transformPrecoder=disabled and maxRank = 1
                if (((mac->phy_config.config_req.ul_bwp_dedicated.pusch_config_dedicated.transform_precoder == transform_precoder_enabled)
                  || (mac->phy_config.config_req.ul_bwp_dedicated.pusch_config_dedicated.transform_precoder == transform_precoder_disabled))
                  && (mac->phy_config.config_req.ul_bwp_dedicated.pusch_config_dedicated.max_rank == 1)){
                  if (mac->phy_config.config_req.ul_bwp_dedicated.pusch_config_dedicated.codebook_subset == codebook_subset_fullyAndPartialAndNonCoherent) {
                    ulsch_config_pdu_0_1->n_layers = table_7_3_1_1_2_2_3_4_5[dci->precod_nbr_layers][6];
                    ulsch_config_pdu_0_1->tpmi     = table_7_3_1_1_2_2_3_4_5[dci->precod_nbr_layers][7];
                  }
                  if (mac->phy_config.config_req.ul_bwp_dedicated.pusch_config_dedicated.codebook_subset == codebook_subset_partialAndNonCoherent){
                    ulsch_config_pdu_0_1->n_layers = table_7_3_1_1_2_2_3_4_5[dci->precod_nbr_layers][8];
                    ulsch_config_pdu_0_1->tpmi     = table_7_3_1_1_2_2_3_4_5[dci->precod_nbr_layers][9];
                  }
                  if (mac->phy_config.config_req.ul_bwp_dedicated.pusch_config_dedicated.codebook_subset == codebook_subset_nonCoherent){
                    ulsch_config_pdu_0_1->n_layers = table_7_3_1_1_2_2_3_4_5[dci->precod_nbr_layers][10];
                    ulsch_config_pdu_0_1->tpmi     = table_7_3_1_1_2_2_3_4_5[dci->precod_nbr_layers][11];
                  }
                }
              }
              if (n_antenna_port == 4){ // 2 antenna port and the higher layer parameter txConfig = codebook
                // Table 7.3.1.1.2-4: transformPrecoder=disabled and maxRank = 2
                if ((mac->phy_config.config_req.ul_bwp_dedicated.pusch_config_dedicated.transform_precoder == transform_precoder_disabled)
                  && (mac->phy_config.config_req.ul_bwp_dedicated.pusch_config_dedicated.max_rank == 2)){
                  if (mac->phy_config.config_req.ul_bwp_dedicated.pusch_config_dedicated.codebook_subset == codebook_subset_fullyAndPartialAndNonCoherent) {
                    ulsch_config_pdu_0_1->n_layers = table_7_3_1_1_2_2_3_4_5[dci->precod_nbr_layers][12];
                    ulsch_config_pdu_0_1->tpmi     = table_7_3_1_1_2_2_3_4_5[dci->precod_nbr_layers][13];
                  }
                  if (mac->phy_config.config_req.ul_bwp_dedicated.pusch_config_dedicated.codebook_subset == codebook_subset_nonCoherent){
                    ulsch_config_pdu_0_1->n_layers = table_7_3_1_1_2_2_3_4_5[dci->precod_nbr_layers][14];
                    ulsch_config_pdu_0_1->tpmi     = table_7_3_1_1_2_2_3_4_5[dci->precod_nbr_layers][15];
                  }
                }
                // Table 7.3.1.1.2-5: transformPrecoder= enabled, or transformPrecoder= disabled and maxRank = 1
                if (((mac->phy_config.config_req.ul_bwp_dedicated.pusch_config_dedicated.transform_precoder == transform_precoder_enabled)
                  || (mac->phy_config.config_req.ul_bwp_dedicated.pusch_config_dedicated.transform_precoder == transform_precoder_disabled))
                  && (mac->phy_config.config_req.ul_bwp_dedicated.pusch_config_dedicated.max_rank == 1)){
                  if (mac->phy_config.config_req.ul_bwp_dedicated.pusch_config_dedicated.codebook_subset == codebook_subset_fullyAndPartialAndNonCoherent) {
                    ulsch_config_pdu_0_1->n_layers = table_7_3_1_1_2_2_3_4_5[dci->precod_nbr_layers][16];
                    ulsch_config_pdu_0_1->tpmi     = table_7_3_1_1_2_2_3_4_5[dci->precod_nbr_layers][17];
                  }
                  if (mac->phy_config.config_req.ul_bwp_dedicated.pusch_config_dedicated.codebook_subset == codebook_subset_nonCoherent){
                    ulsch_config_pdu_0_1->n_layers = table_7_3_1_1_2_2_3_4_5[dci->precod_nbr_layers][18];
                    ulsch_config_pdu_0_1->tpmi     = table_7_3_1_1_2_2_3_4_5[dci->precod_nbr_layers][19];
                  }
                }
              }
            }
        /* ANTENNA_PORTS */
            uint8_t rank=0; // We need to initialize rank FIXME!!!
            if ((mac->phy_config.config_req.ul_bwp_dedicated.pusch_config_dedicated.transform_precoder == transform_precoder_enabled) &&
            (mac->phy_config.config_req.ul_bwp_dedicated.pusch_config_dedicated.dmrs_ul_for_pusch_mapping_type_a.dmrs_type == 1) &&
            (mac->phy_config.config_req.ul_bwp_dedicated.pusch_config_dedicated.dmrs_ul_for_pusch_mapping_type_a.max_length == 1)) { // tables 7.3.1.1.2-6
              ulsch_config_pdu_0_1->n_dmrs_cdm_groups = 2;
              ulsch_config_pdu_0_1->dmrs_ports[0] = dci->antenna_ports;
            }
            if ((mac->phy_config.config_req.ul_bwp_dedicated.pusch_config_dedicated.transform_precoder == transform_precoder_enabled) &&
            (mac->phy_config.config_req.ul_bwp_dedicated.pusch_config_dedicated.dmrs_ul_for_pusch_mapping_type_a.dmrs_type == 1) &&
            (mac->phy_config.config_req.ul_bwp_dedicated.pusch_config_dedicated.dmrs_ul_for_pusch_mapping_type_a.max_length == 2)) { // tables 7.3.1.1.2-7
              ulsch_config_pdu_0_1->n_dmrs_cdm_groups = 2;
              ulsch_config_pdu_0_1->dmrs_ports[0] = (dci->antenna_ports > 3)?(dci->antenna_ports-4):(dci->antenna_ports);
              ulsch_config_pdu_0_1->n_front_load_symb = (dci->antenna_ports > 3)?2:1;
            }
            if ((mac->phy_config.config_req.ul_bwp_dedicated.pusch_config_dedicated.transform_precoder == transform_precoder_disabled) &&
            (mac->phy_config.config_req.ul_bwp_dedicated.pusch_config_dedicated.dmrs_ul_for_pusch_mapping_type_a.dmrs_type == 1) &&
            (mac->phy_config.config_req.ul_bwp_dedicated.pusch_config_dedicated.dmrs_ul_for_pusch_mapping_type_a.max_length == 1)) { // tables 7.3.1.1.2-8/9/10/11
              if (rank == 1){
                ulsch_config_pdu_0_1->n_dmrs_cdm_groups = (dci->antenna_ports > 1)?2:1;
                ulsch_config_pdu_0_1->dmrs_ports[0] = (dci->antenna_ports > 1)?(dci->antenna_ports-2):(dci->antenna_ports);
              }
              if (rank == 2){
                ulsch_config_pdu_0_1->n_dmrs_cdm_groups = (dci->antenna_ports > 0)?2:1;
                ulsch_config_pdu_0_1->dmrs_ports[0] = (dci->antenna_ports > 1)?(dci->antenna_ports > 2 ?0:2):0;
                ulsch_config_pdu_0_1->dmrs_ports[1] = (dci->antenna_ports > 1)?(dci->antenna_ports > 2 ?2:3):1;
              }
              if (rank == 3){
                ulsch_config_pdu_0_1->n_dmrs_cdm_groups = 2;
                ulsch_config_pdu_0_1->dmrs_ports[0] = 0;
                ulsch_config_pdu_0_1->dmrs_ports[1] = 1;
                ulsch_config_pdu_0_1->dmrs_ports[2] = 2;
              }
              if (rank == 4){
                ulsch_config_pdu_0_1->n_dmrs_cdm_groups = 2;
                ulsch_config_pdu_0_1->dmrs_ports[0] = 0;
                ulsch_config_pdu_0_1->dmrs_ports[1] = 1;
                ulsch_config_pdu_0_1->dmrs_ports[2] = 2;
                ulsch_config_pdu_0_1->dmrs_ports[3] = 3;
              }
            }
            if ((mac->phy_config.config_req.ul_bwp_dedicated.pusch_config_dedicated.transform_precoder == transform_precoder_disabled) &&
            (mac->phy_config.config_req.ul_bwp_dedicated.pusch_config_dedicated.dmrs_ul_for_pusch_mapping_type_a.dmrs_type == 1) &&
            (mac->phy_config.config_req.ul_bwp_dedicated.pusch_config_dedicated.dmrs_ul_for_pusch_mapping_type_a.max_length == 2)) { // tables 7.3.1.1.2-12/13/14/15
              if (rank == 1){
                ulsch_config_pdu_0_1->n_dmrs_cdm_groups = (dci->antenna_ports > 1)?2:1;
                ulsch_config_pdu_0_1->dmrs_ports[0] = (dci->antenna_ports > 1)?(dci->antenna_ports > 5 ?(dci->antenna_ports-6):(dci->antenna_ports-2)):dci->antenna_ports;
                ulsch_config_pdu_0_1->n_front_load_symb = (dci->antenna_ports > 6)?2:1;
              }
              if (rank == 2){
                ulsch_config_pdu_0_1->n_dmrs_cdm_groups = (dci->antenna_ports > 0)?2:1;
                ulsch_config_pdu_0_1->dmrs_ports[0] = table_7_3_1_1_2_13[dci->antenna_ports][1];
                ulsch_config_pdu_0_1->dmrs_ports[1] = table_7_3_1_1_2_13[dci->antenna_ports][2];
                ulsch_config_pdu_0_1->n_front_load_symb = (dci->antenna_ports > 3)?2:1;
              }
              if (rank == 3){
                ulsch_config_pdu_0_1->n_dmrs_cdm_groups = 2;
                ulsch_config_pdu_0_1->dmrs_ports[0] = table_7_3_1_1_2_14[dci->antenna_ports][1];
                ulsch_config_pdu_0_1->dmrs_ports[1] = table_7_3_1_1_2_14[dci->antenna_ports][2];
                ulsch_config_pdu_0_1->dmrs_ports[2] = table_7_3_1_1_2_14[dci->antenna_ports][3];
                ulsch_config_pdu_0_1->n_front_load_symb = (dci->antenna_ports > 1)?2:1;
              }
              if (rank == 4){
                ulsch_config_pdu_0_1->n_dmrs_cdm_groups = 2;
                ulsch_config_pdu_0_1->dmrs_ports[0] = table_7_3_1_1_2_15[dci->antenna_ports][1];
                ulsch_config_pdu_0_1->dmrs_ports[1] = table_7_3_1_1_2_15[dci->antenna_ports][2];
                ulsch_config_pdu_0_1->dmrs_ports[2] = table_7_3_1_1_2_15[dci->antenna_ports][3];
                ulsch_config_pdu_0_1->dmrs_ports[3] = table_7_3_1_1_2_15[dci->antenna_ports][4];
                ulsch_config_pdu_0_1->n_front_load_symb = (dci->antenna_ports > 1)?2:1;
              }
            }
            if ((mac->phy_config.config_req.ul_bwp_dedicated.pusch_config_dedicated.transform_precoder == transform_precoder_disabled) &&
            (mac->phy_config.config_req.ul_bwp_dedicated.pusch_config_dedicated.dmrs_ul_for_pusch_mapping_type_a.dmrs_type == 2) &&
            (mac->phy_config.config_req.ul_bwp_dedicated.pusch_config_dedicated.dmrs_ul_for_pusch_mapping_type_a.max_length == 1)) { // tables 7.3.1.1.2-16/17/18/19
              if (rank == 1){
                ulsch_config_pdu_0_1->n_dmrs_cdm_groups = (dci->antenna_ports > 1)?((dci->antenna_ports > 5)?3:2):1;
                ulsch_config_pdu_0_1->dmrs_ports[0] = (dci->antenna_ports > 1)?(dci->antenna_ports > 5 ?(dci->antenna_ports-6):(dci->antenna_ports-2)):dci->antenna_ports;
              }
              if (rank == 2){
                ulsch_config_pdu_0_1->n_dmrs_cdm_groups = (dci->antenna_ports > 0)?((dci->antenna_ports > 2)?3:2):1;
                ulsch_config_pdu_0_1->dmrs_ports[0] = table_7_3_1_1_2_17[dci->antenna_ports][1];
                ulsch_config_pdu_0_1->dmrs_ports[1] = table_7_3_1_1_2_17[dci->antenna_ports][2];
              }
              if (rank == 3){
                ulsch_config_pdu_0_1->n_dmrs_cdm_groups = (dci->antenna_ports > 0)?3:2;
                ulsch_config_pdu_0_1->dmrs_ports[0] = table_7_3_1_1_2_18[dci->antenna_ports][1];
                ulsch_config_pdu_0_1->dmrs_ports[1] = table_7_3_1_1_2_18[dci->antenna_ports][2];
                ulsch_config_pdu_0_1->dmrs_ports[2] = table_7_3_1_1_2_18[dci->antenna_ports][3];
              }
              if (rank == 4){
                ulsch_config_pdu_0_1->n_dmrs_cdm_groups = dci->antenna_ports + 2;
                ulsch_config_pdu_0_1->dmrs_ports[0] = 0;
                ulsch_config_pdu_0_1->dmrs_ports[1] = 1;
                ulsch_config_pdu_0_1->dmrs_ports[2] = 2;
                ulsch_config_pdu_0_1->dmrs_ports[3] = 3;
              }
            }
            if ((mac->phy_config.config_req.ul_bwp_dedicated.pusch_config_dedicated.transform_precoder == transform_precoder_disabled) &&
            (mac->phy_config.config_req.ul_bwp_dedicated.pusch_config_dedicated.dmrs_ul_for_pusch_mapping_type_a.dmrs_type == 2) &&
            (mac->phy_config.config_req.ul_bwp_dedicated.pusch_config_dedicated.dmrs_ul_for_pusch_mapping_type_a.max_length == 2)) { // tables 7.3.1.1.2-20/21/22/23
              if (rank == 1){
                ulsch_config_pdu_0_1->n_dmrs_cdm_groups = table_7_3_1_1_2_20[dci->antenna_ports][0];
                ulsch_config_pdu_0_1->dmrs_ports[0] = table_7_3_1_1_2_20[dci->antenna_ports][1];
                ulsch_config_pdu_0_1->n_front_load_symb = table_7_3_1_1_2_20[dci->antenna_ports][2];
              }
              if (rank == 2){
                ulsch_config_pdu_0_1->n_dmrs_cdm_groups = table_7_3_1_1_2_21[dci->antenna_ports][0];
                ulsch_config_pdu_0_1->dmrs_ports[0] = table_7_3_1_1_2_21[dci->antenna_ports][1];
                ulsch_config_pdu_0_1->dmrs_ports[1] = table_7_3_1_1_2_21[dci->antenna_ports][2];
                ulsch_config_pdu_0_1->n_front_load_symb = table_7_3_1_1_2_21[dci->antenna_ports][3];
              }
              if (rank == 3){
                ulsch_config_pdu_0_1->n_dmrs_cdm_groups = table_7_3_1_1_2_22[dci->antenna_ports][0];
                ulsch_config_pdu_0_1->dmrs_ports[0] = table_7_3_1_1_2_22[dci->antenna_ports][1];
                ulsch_config_pdu_0_1->dmrs_ports[1] = table_7_3_1_1_2_22[dci->antenna_ports][2];
                ulsch_config_pdu_0_1->dmrs_ports[2] = table_7_3_1_1_2_22[dci->antenna_ports][3];
                ulsch_config_pdu_0_1->n_front_load_symb = table_7_3_1_1_2_22[dci->antenna_ports][4];
                }
              if (rank == 4){
                ulsch_config_pdu_0_1->n_dmrs_cdm_groups = table_7_3_1_1_2_23[dci->antenna_ports][0];
                ulsch_config_pdu_0_1->dmrs_ports[0] = table_7_3_1_1_2_23[dci->antenna_ports][1];
                ulsch_config_pdu_0_1->dmrs_ports[1] = table_7_3_1_1_2_23[dci->antenna_ports][2];
                ulsch_config_pdu_0_1->dmrs_ports[2] = table_7_3_1_1_2_23[dci->antenna_ports][3];
                ulsch_config_pdu_0_1->dmrs_ports[3] = table_7_3_1_1_2_23[dci->antenna_ports][4];
                ulsch_config_pdu_0_1->n_front_load_symb = table_7_3_1_1_2_23[dci->antenna_ports][5];
              }
            }
        /* SRS_REQUEST */
            // if SUL is supported in the cell, there is an additional bit in thsi field and the value of this bit represents table 7.1.1.1-1 TS 38.212 FIXME!!!
            ulsch_config_pdu_0_1->srs_config.aperiodicSRS_ResourceTrigger = (dci->srs_request & 0x11); // as per Table 7.3.1.1.2-24 TS 38.212
        /* CSI_REQUEST */
            ulsch_config_pdu_0_1->csi_reportTriggerSize = dci->csi_request;
        /* CBGTI */
            ulsch_config_pdu_0_1->maxCodeBlockGroupsPerTransportBlock = dci->cbgti;
        /* PTRS_DMRS */
            if (((mac->phy_config.config_req.ul_bwp_dedicated.pusch_config_dedicated.transform_precoder == transform_precoder_disabled) &&
                 (mac->phy_config.config_req.ul_bwp_dedicated.pusch_config_dedicated.dmrs_ul_for_pusch_mapping_type_a.ptrs_uplink_config == 0)) ||
                ((mac->phy_config.config_req.ul_bwp_dedicated.pusch_config_dedicated.transform_precoder == transform_precoder_enabled) &&
                 (mac->phy_config.config_req.ul_bwp_dedicated.pusch_config_dedicated.max_rank == 1))){
            } else {
              ulsch_config_pdu_0_1->ptrs_dmrs_association_port = dci->ptrs_dmrs;
            }
        /* BETA_OFFSET_IND */
            // Table 9.3-3 in [5, TS 38.213]
            ulsch_config_pdu_0_1->beta_offset_ind = dci->beta_offset_ind;
        /* DMRS_SEQ_INI */
            // FIXME!!
        /* UL_SCH_IND */
            // A value of "1" indicates UL-SCH shall be transmitted on the PUSCH and
            // a value of "0" indicates UL-SCH shall not be transmitted on the PUSCH

            ul_config->number_pdus = ul_config->number_pdus + 1;
            break;

        case format1_0: 
/*
 *  with CRC scrambled by C-RNTI or CS-RNTI or new-RNTI
 *    0  IDENTIFIER_DCI_FORMATS:
 *    11 FREQ_DOM_RESOURCE_ASSIGNMENT_DL:
 *    12 TIME_DOM_RESOURCE_ASSIGNMENT: 0, 1, 2, 3, or 4 bits as defined in Subclause 5.1.2.1 of [6, TS 38.214]. The bitwidth for this field is determined as log2(I) bits,
 *    13 VRB_TO_PRB_MAPPING: 0 bit if only resource allocation type 0
 *    24 MCS:
 *    25 NDI:
 *    26 RV:
 *    27 HARQ_PROCESS_NUMBER:
 *    28 DAI_: For format1_1: 4 if more than one serving cell are configured in the DL and the higher layer parameter HARQ-ACK-codebook=dynamic, where the 2 MSB bits are the counter DAI and the 2 LSB bits are the total DAI
 *    33 TPC_PUCCH:
 *    34 PUCCH_RESOURCE_IND:
 *    35 PDSCH_TO_HARQ_FEEDBACK_TIME_IND:
 *    55 RESERVED_NR_DCI
 *  with CRC scrambled by P-RNTI
 *    8  SHORT_MESSAGE_IND
 *    9  SHORT_MESSAGES
 *    11 FREQ_DOM_RESOURCE_ASSIGNMENT_DL:
 *    12 TIME_DOM_RESOURCE_ASSIGNMENT: 0, 1, 2, 3, or 4 bits as defined in Subclause 5.1.2.1 of [6, TS 38.214]. The bitwidth for this field is determined as log2(I) bits,
 *    13 VRB_TO_PRB_MAPPING: 0 bit if only resource allocation type 0
 *    24 MCS:
 *    31 TB_SCALING
 *    55 RESERVED_NR_DCI
 *  with CRC scrambled by SI-RNTI
 *    11 FREQ_DOM_RESOURCE_ASSIGNMENT_DL:
 *    12 TIME_DOM_RESOURCE_ASSIGNMENT: 0, 1, 2, 3, or 4 bits as defined in Subclause 5.1.2.1 of [6, TS 38.214]. The bitwidth for this field is determined as log2(I) bits,
 *    13 VRB_TO_PRB_MAPPING: 0 bit if only resource allocation type 0
 *    24 MCS:
 *    26 RV:
 *    55 RESERVED_NR_DCI
 *  with CRC scrambled by RA-RNTI
 *    11 FREQ_DOM_RESOURCE_ASSIGNMENT_DL:
 *    12 TIME_DOM_RESOURCE_ASSIGNMENT: 0, 1, 2, 3, or 4 bits as defined in Subclause 5.1.2.1 of [6, TS 38.214]. The bitwidth for this field is determined as log2(I) bits,
 *    13 VRB_TO_PRB_MAPPING: 0 bit if only resource allocation type 0
 *    24 MCS:
 *    31 TB_SCALING
 *    55 RESERVED_NR_DCI
 *  with CRC scrambled by TC-RNTI
 *    0  IDENTIFIER_DCI_FORMATS:
 *    11 FREQ_DOM_RESOURCE_ASSIGNMENT_DL:
 *    12 TIME_DOM_RESOURCE_ASSIGNMENT: 0, 1, 2, 3, or 4 bits as defined in Subclause 5.1.2.1 of [6, TS 38.214]. The bitwidth for this field is determined as log2(I) bits,
 *    13 VRB_TO_PRB_MAPPING: 0 bit if only resource allocation type 0
 *    24 MCS:
 *    25 NDI:
 *    26 RV:
 *    27 HARQ_PROCESS_NUMBER:
 *    28 DAI_: For format1_1: 4 if more than one serving cell are configured in the DL and the higher layer parameter HARQ-ACK-codebook=dynamic, where the 2 MSB bits are the counter DAI and the 2 LSB bits are the total DAI
 *    33 TPC_PUCCH:
 */
            dl_config->dl_config_list[dl_config->number_pdus].dlsch_config_pdu.rnti = rnti;
            //fapi_nr_dl_config_dlsch_pdu_rel15_t dlsch_config_pdu_1_0 = dl_config->dl_config_list[dl_config->number_pdus].dlsch_config_pdu.dlsch_config_rel15;
            fapi_nr_dl_config_dlsch_pdu_rel15_t *dlsch_config_pdu_1_0 = &dl_config->dl_config_list[dl_config->number_pdus].dlsch_config_pdu.dlsch_config_rel15;
        /* IDENTIFIER_DCI_FORMATS */
        /* FREQ_DOM_RESOURCE_ASSIGNMENT_DL */
           nr_ue_process_dci_freq_dom_resource_assignment(NULL,dlsch_config_pdu_1_0,0,n_RB_DLBWP,dci->freq_dom_resource_assignment_DL);
        /* TIME_DOM_RESOURCE_ASSIGNMENT */
            nr_ue_process_dci_time_dom_resource_assignment(NULL,dlsch_config_pdu_1_0,dci->time_dom_resource_assignment,mac->mib->dmrs_TypeA_Position);
        /* VRB_TO_PRB_MAPPING */
            dlsch_config_pdu_1_0->vrb_to_prb_mapping = (dci->vrb_to_prb_mapping == 0) ? vrb_to_prb_mapping_non_interleaved:vrb_to_prb_mapping_interleaved;
        /* MCS */
            dlsch_config_pdu_1_0->mcs = dci->mcs;
       /* NDI (only if CRC scrambled by C-RNTI or CS-RNTI or new-RNTI or TC-RNTI)*/
            dlsch_config_pdu_1_0->ndi = dci->ndi;
        /* RV (only if CRC scrambled by C-RNTI or CS-RNTI or new-RNTI or TC-RNTI)*/
            dlsch_config_pdu_1_0->rv = dci->rv;
        /* HARQ_PROCESS_NUMBER (only if CRC scrambled by C-RNTI or CS-RNTI or new-RNTI or TC-RNTI)*/
            dlsch_config_pdu_1_0->harq_process_nbr = dci->harq_process_number;
        /* DAI (only if CRC scrambled by C-RNTI or CS-RNTI or new-RNTI or TC-RNTI)*/
            dlsch_config_pdu_1_0->dai = dci ->dai;
        /* TB_SCALING (only if CRC scrambled by P-RNTI or RA-RNTI) */
            // according to TS 38.214 Table 5.1.3.2-3
            if (dci->tb_scaling == 0) dlsch_config_pdu_1_0->scaling_factor_S = 1;
            if (dci->tb_scaling == 1) dlsch_config_pdu_1_0->scaling_factor_S = 0.5;
            if (dci->tb_scaling == 2) dlsch_config_pdu_1_0->scaling_factor_S = 0.25;
            if (dci->tb_scaling == 3) dlsch_config_pdu_1_0->scaling_factor_S = 0; // value not defined in table
        /* TPC_PUCCH (only if CRC scrambled by C-RNTI or CS-RNTI or new-RNTI or TC-RNTI)*/
            // according to TS 38.213 Table 7.2.1-1
            if (dci->tpc_pucch == 0) dlsch_config_pdu_1_0->accumulated_delta_PUCCH = -1;
            if (dci->tpc_pucch == 1) dlsch_config_pdu_1_0->accumulated_delta_PUCCH = 0;
            if (dci->tpc_pucch == 2) dlsch_config_pdu_1_0->accumulated_delta_PUCCH = 1;
            if (dci->tpc_pucch == 3) dlsch_config_pdu_1_0->accumulated_delta_PUCCH = 3;
        /* PUCCH_RESOURCE_IND (only if CRC scrambled by C-RNTI or CS-RNTI or new-RNTI)*/
            //if (dci->pucch_resource_ind == 0) dlsch_config_pdu_1_0->pucch_resource_id = 1; //pucch-ResourceId obtained from the 1st value of resourceList FIXME!!!
            //if (dci->pucch_resource_ind == 1) dlsch_config_pdu_1_0->pucch_resource_id = 2; //pucch-ResourceId obtained from the 2nd value of resourceList FIXME!!
            //if (dci->pucch_resource_ind == 2) dlsch_config_pdu_1_0->pucch_resource_id = 3; //pucch-ResourceId obtained from the 3rd value of resourceList FIXME!!
            //if (dci->pucch_resource_ind == 3) dlsch_config_pdu_1_0->pucch_resource_id = 4; //pucch-ResourceId obtained from the 4th value of resourceList FIXME!!
            //if (dci->pucch_resource_ind == 4) dlsch_config_pdu_1_0->pucch_resource_id = 5; //pucch-ResourceId obtained from the 5th value of resourceList FIXME!!
            //if (dci->pucch_resource_ind == 5) dlsch_config_pdu_1_0->pucch_resource_id = 6; //pucch-ResourceId obtained from the 6th value of resourceList FIXME!!
            //if (dci->pucch_resource_ind == 6) dlsch_config_pdu_1_0->pucch_resource_id = 7; //pucch-ResourceId obtained from the 7th value of resourceList FIXME!!
            //if (dci->pucch_resource_ind == 7) dlsch_config_pdu_1_0->pucch_resource_id = 8; //pucch-ResourceId obtained from the 8th value of resourceList FIXME!!
            dlsch_config_pdu_1_0->pucch_resource_id = dci->pucch_resource_ind;
        /* PDSCH_TO_HARQ_FEEDBACK_TIME_IND (only if CRC scrambled by C-RNTI or CS-RNTI or new-RNTI)*/
            dlsch_config_pdu_1_0->pdsch_to_harq_feedback_time_ind = dci->pdsch_to_harq_feedback_time_ind;

            LOG_D(MAC,"(nr_ue_procedures.c) rnti=%d dl_config->number_pdus=%d\n",
                    dl_config->dl_config_list[dl_config->number_pdus].dlsch_config_pdu.rnti,
                    dl_config->number_pdus);
            LOG_D(MAC,"(nr_ue_procedures.c) frequency_domain_resource_assignment=%d \t number_rbs=%d \t start_rb=%d\n",
                    dci->freq_dom_resource_assignment_DL,
                    dlsch_config_pdu_1_0->number_rbs,
                    dlsch_config_pdu_1_0->start_rb);
            LOG_D(MAC,"(nr_ue_procedures.c) time_domain_resource_assignment=%d \t number_symbols=%d \t start_symbol=%d\n",
                    dci->time_dom_resource_assignment,
                    dlsch_config_pdu_1_0->number_symbols,
                    dlsch_config_pdu_1_0->start_symbol);
            LOG_D(MAC,"(nr_ue_procedures.c) vrb_to_prb_mapping=%d \n>>> mcs=%d\n>>> ndi=%d\n>>> rv=%d\n>>> harq_process_nbr=%d\n>>> dai=%d\n>>> scaling_factor_S=%f\n>>> tpc_pucch=%d\n>>> pucch_res_ind=%d\n>>> pdsch_to_harq_feedback_time_ind=%d\n",
                  dlsch_config_pdu_1_0->vrb_to_prb_mapping,
                  dlsch_config_pdu_1_0->mcs,
                  dlsch_config_pdu_1_0->ndi,
                  dlsch_config_pdu_1_0->rv,
                  dlsch_config_pdu_1_0->harq_process_nbr,
                  dlsch_config_pdu_1_0->dai,
                  dlsch_config_pdu_1_0->scaling_factor_S,
                  dlsch_config_pdu_1_0->accumulated_delta_PUCCH,
                  dlsch_config_pdu_1_0->pucch_resource_id,
                  dlsch_config_pdu_1_0->pdsch_to_harq_feedback_time_ind);

            dl_config->dl_config_list[dl_config->number_pdus].pdu_type = FAPI_NR_DL_CONFIG_TYPE_DLSCH;
	    dl_config->dl_config_list[dl_config->number_pdus].dci_config_pdu.dci_config_rel15.N_RB_BWP = n_RB_DLBWP;
	    
            LOG_D(MAC,"(nr_ue_procedures.c) pdu_type=%d\n\n",dl_config->dl_config_list[dl_config->number_pdus].pdu_type);
            
            dl_config->number_pdus = dl_config->number_pdus + 1;
            break;

        case format1_1:        
/*
 *  with CRC scrambled by C-RNTI or CS-RNTI or new-RNTI
 *    0  IDENTIFIER_DCI_FORMATS:
 *    1  CARRIER_IND:
 *    7  BANDWIDTH_PART_IND:
 *    11 FREQ_DOM_RESOURCE_ASSIGNMENT_DL:
 *    12 TIME_DOM_RESOURCE_ASSIGNMENT: 0, 1, 2, 3, or 4 bits as defined in Subclause 5.1.2.1 of [6, TS 38.214]. The bitwidth for this field is determined as log2(I) bits,
 *    13 VRB_TO_PRB_MAPPING: 0 bit if only resource allocation type 0
 *    14 PRB_BUNDLING_SIZE_IND:
 *    15 RATE_MATCHING_IND:
 *    16 ZP_CSI_RS_TRIGGER:
 *    18 TB1_MCS:
 *    19 TB1_NDI:
 *    20 TB1_RV:
 *    21 TB2_MCS:
 *    22 TB2_NDI:
 *    23 TB2_RV:
 *    27 HARQ_PROCESS_NUMBER:
 *    28 DAI_: For format1_1: 4 if more than one serving cell are configured in the DL and the higher layer parameter HARQ-ACK-codebook=dynamic, where the 2 MSB bits are the counter DAI and the 2 LSB bits are the total DAI
 *    33 TPC_PUCCH:
 *    34 PUCCH_RESOURCE_IND:
 *    35 PDSCH_TO_HARQ_FEEDBACK_TIME_IND:
 *    38 ANTENNA_PORTS:
 *    39 TCI:
 *    40 SRS_REQUEST:
 *    43 CBGTI:
 *    44 CBGFI:
 *    47 DMRS_SEQ_INI:
 */
            dl_config->dl_config_list[dl_config->number_pdus].pdu_type = FAPI_NR_DL_CONFIG_TYPE_DLSCH;
            dl_config->dl_config_list[dl_config->number_pdus].dlsch_config_pdu.rnti = rnti;
            fapi_nr_dl_config_dlsch_pdu_rel15_t *dlsch_config_pdu_1_1 = &dl_config->dl_config_list[dl_config->number_pdus].dlsch_config_pdu.dlsch_config_rel15;
        /* IDENTIFIER_DCI_FORMATS */
        /* CARRIER_IND */
        /* BANDWIDTH_PART_IND */
            dlsch_config_pdu_1_1->bandwidth_part_ind = dci->bandwidth_part_ind;
        /* FREQ_DOM_RESOURCE_ASSIGNMENT_DL */
            nr_ue_process_dci_freq_dom_resource_assignment(NULL,dlsch_config_pdu_1_1,0,n_RB_DLBWP,dci->freq_dom_resource_assignment_DL);
        /* TIME_DOM_RESOURCE_ASSIGNMENT */
            nr_ue_process_dci_time_dom_resource_assignment(NULL,dlsch_config_pdu_1_1,dci->time_dom_resource_assignment,mac->mib->dmrs_TypeA_Position);
        /* VRB_TO_PRB_MAPPING */
            if (mac->phy_config.config_req.dl_bwp_dedicated.pdsch_config_dedicated.resource_allocation != 0)
              dlsch_config_pdu_1_1->vrb_to_prb_mapping = (dci->vrb_to_prb_mapping == 0) ? vrb_to_prb_mapping_non_interleaved:vrb_to_prb_mapping_interleaved;
        /* PRB_BUNDLING_SIZE_IND */
            dlsch_config_pdu_1_1->prb_bundling_size_ind = dci->prb_bundling_size_ind;
        /* RATE_MATCHING_IND */
            dlsch_config_pdu_1_1->rate_matching_ind = dci->rate_matching_ind;
        /* ZP_CSI_RS_TRIGGER */
            dlsch_config_pdu_1_1->zp_csi_rs_trigger = dci->zp_csi_rs_trigger;
        /* MCS (for transport block 1)*/
            dlsch_config_pdu_1_1->mcs = dci->tb1_mcs;
        /* NDI (for transport block 1)*/
            dlsch_config_pdu_1_1->ndi = dci->tb1_ndi;
        /* RV (for transport block 1)*/
            dlsch_config_pdu_1_1->rv = dci->tb1_rv;
        /* MCS (for transport block 2)*/
            dlsch_config_pdu_1_1->tb2_mcs = dci->tb2_mcs;
        /* NDI (for transport block 2)*/
            dlsch_config_pdu_1_1->tb2_ndi = dci->tb2_ndi;
        /* RV (for transport block 2)*/
            dlsch_config_pdu_1_1->tb2_rv = dci->tb2_rv;
        /* HARQ_PROCESS_NUMBER */
            dlsch_config_pdu_1_1->harq_process_nbr = dci->harq_process_number;
        /* DAI */
            dlsch_config_pdu_1_1->dai = dci ->dai;
        /* TPC_PUCCH */
            // according to TS 38.213 Table 7.2.1-1
            if (dci->tpc_pucch == 0) dlsch_config_pdu_1_1->accumulated_delta_PUCCH = -1;
            if (dci->tpc_pucch == 1) dlsch_config_pdu_1_1->accumulated_delta_PUCCH = 0;
            if (dci->tpc_pucch == 2) dlsch_config_pdu_1_1->accumulated_delta_PUCCH = 1;
            if (dci->tpc_pucch == 3) dlsch_config_pdu_1_1->accumulated_delta_PUCCH = 3;
        /* PUCCH_RESOURCE_IND */
            if (dci->pucch_resource_ind == 0) dlsch_config_pdu_1_1->pucch_resource_id = 0; //pucch-ResourceId obtained from the 1st value of resourceList FIXME!!!
            if (dci->pucch_resource_ind == 1) dlsch_config_pdu_1_1->pucch_resource_id = 0; //pucch-ResourceId obtained from the 2nd value of resourceList FIXME!!
            if (dci->pucch_resource_ind == 2) dlsch_config_pdu_1_1->pucch_resource_id = 0; //pucch-ResourceId obtained from the 3rd value of resourceList FIXME!!
            if (dci->pucch_resource_ind == 3) dlsch_config_pdu_1_1->pucch_resource_id = 0; //pucch-ResourceId obtained from the 4th value of resourceList FIXME!!
            if (dci->pucch_resource_ind == 4) dlsch_config_pdu_1_1->pucch_resource_id = 0; //pucch-ResourceId obtained from the 5th value of resourceList FIXME!!
            if (dci->pucch_resource_ind == 5) dlsch_config_pdu_1_1->pucch_resource_id = 0; //pucch-ResourceId obtained from the 6th value of resourceList FIXME!!
            if (dci->pucch_resource_ind == 6) dlsch_config_pdu_1_1->pucch_resource_id = 0; //pucch-ResourceId obtained from the 7th value of resourceList FIXME!!
            if (dci->pucch_resource_ind == 7) dlsch_config_pdu_1_1->pucch_resource_id = 0; //pucch-ResourceId obtained from the 8th value of resourceList FIXME!!
        /* PDSCH_TO_HARQ_FEEDBACK_TIME_IND */
            // according to TS 38.213 Table 9.2.3-1
            dlsch_config_pdu_1_1-> pdsch_to_harq_feedback_time_ind = mac->phy_config.config_req.ul_bwp_dedicated.pucch_config_dedicated.dl_data_to_ul_ack[dci->pdsch_to_harq_feedback_time_ind];
        /* ANTENNA_PORTS */
            uint8_t n_codewords = 1; // FIXME!!!
            if ((mac->phy_config.config_req.dl_bwp_dedicated.pdsch_config_dedicated.dmrs_dl_for_pdsch_mapping_type_a.dmrs_type == 1) &&
                (mac->phy_config.config_req.dl_bwp_dedicated.pdsch_config_dedicated.dmrs_dl_for_pdsch_mapping_type_a.max_length == 1)){
            // Table 7.3.1.2.2-1: Antenna port(s) (1000 + DMRS port), dmrs-Type=1, maxLength=1
              dlsch_config_pdu_1_1->n_dmrs_cdm_groups = table_7_3_2_3_3_1[dci->antenna_ports][0];
              dlsch_config_pdu_1_1->dmrs_ports[0]     = table_7_3_2_3_3_1[dci->antenna_ports][1];
              dlsch_config_pdu_1_1->dmrs_ports[1]     = table_7_3_2_3_3_1[dci->antenna_ports][2];
              dlsch_config_pdu_1_1->dmrs_ports[2]     = table_7_3_2_3_3_1[dci->antenna_ports][3];
              dlsch_config_pdu_1_1->dmrs_ports[3]     = table_7_3_2_3_3_1[dci->antenna_ports][4];
            }
            if ((mac->phy_config.config_req.dl_bwp_dedicated.pdsch_config_dedicated.dmrs_dl_for_pdsch_mapping_type_a.dmrs_type == 1) &&
                (mac->phy_config.config_req.dl_bwp_dedicated.pdsch_config_dedicated.dmrs_dl_for_pdsch_mapping_type_a.max_length == 2)){
            // Table 7.3.1.2.2-2: Antenna port(s) (1000 + DMRS port), dmrs-Type=1, maxLength=2
              if (n_codewords == 1) {
                dlsch_config_pdu_1_1->n_dmrs_cdm_groups = table_7_3_2_3_3_2_oneCodeword[dci->antenna_ports][0];
                dlsch_config_pdu_1_1->dmrs_ports[0]     = table_7_3_2_3_3_2_oneCodeword[dci->antenna_ports][1];
                dlsch_config_pdu_1_1->dmrs_ports[1]     = table_7_3_2_3_3_2_oneCodeword[dci->antenna_ports][2];
                dlsch_config_pdu_1_1->dmrs_ports[2]     = table_7_3_2_3_3_2_oneCodeword[dci->antenna_ports][3];
                dlsch_config_pdu_1_1->dmrs_ports[3]     = table_7_3_2_3_3_2_oneCodeword[dci->antenna_ports][4];
                dlsch_config_pdu_1_1->n_front_load_symb = table_7_3_2_3_3_2_oneCodeword[dci->antenna_ports][5];
              }
              if (n_codewords == 1) {
                dlsch_config_pdu_1_1->n_dmrs_cdm_groups = table_7_3_2_3_3_2_twoCodeword[dci->antenna_ports][0];
                dlsch_config_pdu_1_1->dmrs_ports[0]     = table_7_3_2_3_3_2_twoCodeword[dci->antenna_ports][1];
                dlsch_config_pdu_1_1->dmrs_ports[1]     = table_7_3_2_3_3_2_twoCodeword[dci->antenna_ports][2];
                dlsch_config_pdu_1_1->dmrs_ports[2]     = table_7_3_2_3_3_2_twoCodeword[dci->antenna_ports][3];
                dlsch_config_pdu_1_1->dmrs_ports[3]     = table_7_3_2_3_3_2_twoCodeword[dci->antenna_ports][4];
                dlsch_config_pdu_1_1->dmrs_ports[4]     = table_7_3_2_3_3_2_twoCodeword[dci->antenna_ports][5];
                dlsch_config_pdu_1_1->dmrs_ports[5]     = table_7_3_2_3_3_2_twoCodeword[dci->antenna_ports][6];
                dlsch_config_pdu_1_1->dmrs_ports[6]     = table_7_3_2_3_3_2_twoCodeword[dci->antenna_ports][7];
                dlsch_config_pdu_1_1->dmrs_ports[7]     = table_7_3_2_3_3_2_twoCodeword[dci->antenna_ports][8];
                dlsch_config_pdu_1_1->n_front_load_symb = table_7_3_2_3_3_2_twoCodeword[dci->antenna_ports][9];
              }
            }
            if ((mac->phy_config.config_req.dl_bwp_dedicated.pdsch_config_dedicated.dmrs_dl_for_pdsch_mapping_type_a.dmrs_type == 2) &&
                (mac->phy_config.config_req.dl_bwp_dedicated.pdsch_config_dedicated.dmrs_dl_for_pdsch_mapping_type_a.max_length == 1)){
            // Table 7.3.1.2.2-3: Antenna port(s) (1000 + DMRS port), dmrs-Type=2, maxLength=1
                if (n_codewords == 1) {
                  dlsch_config_pdu_1_1->n_dmrs_cdm_groups = table_7_3_2_3_3_3_oneCodeword[dci->antenna_ports][0];
                  dlsch_config_pdu_1_1->dmrs_ports[0]     = table_7_3_2_3_3_3_oneCodeword[dci->antenna_ports][1];
                  dlsch_config_pdu_1_1->dmrs_ports[1]     = table_7_3_2_3_3_3_oneCodeword[dci->antenna_ports][2];
                  dlsch_config_pdu_1_1->dmrs_ports[2]     = table_7_3_2_3_3_3_oneCodeword[dci->antenna_ports][3];
                  dlsch_config_pdu_1_1->dmrs_ports[3]     = table_7_3_2_3_3_3_oneCodeword[dci->antenna_ports][4];
                }
                if (n_codewords == 1) {
                  dlsch_config_pdu_1_1->n_dmrs_cdm_groups = table_7_3_2_3_3_3_twoCodeword[dci->antenna_ports][0];
                  dlsch_config_pdu_1_1->dmrs_ports[0]     = table_7_3_2_3_3_3_twoCodeword[dci->antenna_ports][1];
                  dlsch_config_pdu_1_1->dmrs_ports[1]     = table_7_3_2_3_3_3_twoCodeword[dci->antenna_ports][2];
                  dlsch_config_pdu_1_1->dmrs_ports[2]     = table_7_3_2_3_3_3_twoCodeword[dci->antenna_ports][3];
                  dlsch_config_pdu_1_1->dmrs_ports[3]     = table_7_3_2_3_3_3_twoCodeword[dci->antenna_ports][4];
                  dlsch_config_pdu_1_1->dmrs_ports[4]     = table_7_3_2_3_3_3_twoCodeword[dci->antenna_ports][5];
                  dlsch_config_pdu_1_1->dmrs_ports[5]     = table_7_3_2_3_3_3_twoCodeword[dci->antenna_ports][6];
                }
            }
            if ((mac->phy_config.config_req.dl_bwp_dedicated.pdsch_config_dedicated.dmrs_dl_for_pdsch_mapping_type_a.dmrs_type == 2) &&
                (mac->phy_config.config_req.dl_bwp_dedicated.pdsch_config_dedicated.dmrs_dl_for_pdsch_mapping_type_a.max_length == 2)){
            // Table 7.3.1.2.2-4: Antenna port(s) (1000 + DMRS port), dmrs-Type=2, maxLength=2
                if (n_codewords == 1) {
                  dlsch_config_pdu_1_1->n_dmrs_cdm_groups = table_7_3_2_3_3_4_oneCodeword[dci->antenna_ports][0];
                  dlsch_config_pdu_1_1->dmrs_ports[0]     = table_7_3_2_3_3_4_oneCodeword[dci->antenna_ports][1];
                  dlsch_config_pdu_1_1->dmrs_ports[1]     = table_7_3_2_3_3_4_oneCodeword[dci->antenna_ports][2];
                  dlsch_config_pdu_1_1->dmrs_ports[2]     = table_7_3_2_3_3_4_oneCodeword[dci->antenna_ports][3];
                  dlsch_config_pdu_1_1->dmrs_ports[3]     = table_7_3_2_3_3_4_oneCodeword[dci->antenna_ports][4];
                  dlsch_config_pdu_1_1->n_front_load_symb = table_7_3_2_3_3_4_oneCodeword[dci->antenna_ports][5];
                }
                if (n_codewords == 1) {
                  dlsch_config_pdu_1_1->n_dmrs_cdm_groups = table_7_3_2_3_3_4_twoCodeword[dci->antenna_ports][0];
                  dlsch_config_pdu_1_1->dmrs_ports[0]     = table_7_3_2_3_3_4_twoCodeword[dci->antenna_ports][1];
                  dlsch_config_pdu_1_1->dmrs_ports[1]     = table_7_3_2_3_3_4_twoCodeword[dci->antenna_ports][2];
                  dlsch_config_pdu_1_1->dmrs_ports[2]     = table_7_3_2_3_3_4_twoCodeword[dci->antenna_ports][3];
                  dlsch_config_pdu_1_1->dmrs_ports[3]     = table_7_3_2_3_3_4_twoCodeword[dci->antenna_ports][4];
                  dlsch_config_pdu_1_1->dmrs_ports[4]     = table_7_3_2_3_3_4_twoCodeword[dci->antenna_ports][5];
                  dlsch_config_pdu_1_1->dmrs_ports[5]     = table_7_3_2_3_3_4_twoCodeword[dci->antenna_ports][6];
                  dlsch_config_pdu_1_1->dmrs_ports[6]     = table_7_3_2_3_3_4_twoCodeword[dci->antenna_ports][7];
                  dlsch_config_pdu_1_1->dmrs_ports[7]     = table_7_3_2_3_3_4_twoCodeword[dci->antenna_ports][8];
                  dlsch_config_pdu_1_1->n_front_load_symb = table_7_3_2_3_3_4_twoCodeword[dci->antenna_ports][9];
                }
            }
        /* TCI */
            if (mac->dl_config_request.dl_config_list[0].dci_config_pdu.dci_config_rel15.coreset.tci_present_in_dci == 1){
              // 0 bit if higher layer parameter tci-PresentInDCI is not enabled
              // otherwise 3 bits as defined in Subclause 5.1.5 of [6, TS38.214]
              dlsch_config_pdu_1_1->tci_state = dci->tci;
            }
        /* SRS_REQUEST */
            // if SUL is supported in the cell, there is an additional bit in this field and the value of this bit represents table 7.1.1.1-1 TS 38.212 FIXME!!!
            dlsch_config_pdu_1_1->srs_config.aperiodicSRS_ResourceTrigger = (dci->srs_request & 0x11); // as per Table 7.3.1.1.2-24 TS 38.212
        /* CBGTI */
            dlsch_config_pdu_1_1->cbgti = dci->cbgti;
        /* CBGFI */
            dlsch_config_pdu_1_1->codeBlockGroupFlushIndicator = dci->cbgfi;
        /* DMRS_SEQ_INI */
            //FIXME!!!

	    dl_config->dl_config_list[dl_config->number_pdus].dci_config_pdu.dci_config_rel15.N_RB_BWP = n_RB_DLBWP;
	    
            dl_config->dl_config_list[dl_config->number_pdus].pdu_type = FAPI_NR_DL_CONFIG_TYPE_DLSCH;
            LOG_D(MAC,"(nr_ue_procedures.c) pdu_type=%d\n\n",dl_config->dl_config_list[dl_config->number_pdus].pdu_type);
            
            dl_config->number_pdus = dl_config->number_pdus + 1;

            break;

        case format2_0:        
            break;

        case format2_1:        
            break;

        case format2_2:        
            break;

        case format2_3:
            break;

        default: 
            break;
    }


    if(rnti == SI_RNTI){

    }else if(rnti == mac->ra_rnti){

    }else if(rnti == P_RNTI){

    }else{  //  c-rnti

        ///  check if this is pdcch order 
        //dci->random_access_preamble_index;
        //dci->ss_pbch_index;
        //dci->prach_mask_index;

        ///  else normal DL-SCH grant
    }
    return 0;
}

int8_t nr_ue_get_SR(module_id_t module_idP, int CC_id, frame_t frameP, uint8_t eNB_id, uint16_t rnti, sub_frame_t subframe){

    return 0;
}

void nr_ue_send_sdu(module_id_t module_idP,
                    uint8_t CC_id,
                    frame_t frameP,
                    uint8_t ttiP,
                    uint8_t * pdu, uint16_t pdu_len, uint8_t gNB_index,
                    NR_UL_TIME_ALIGNMENT_t *ul_time_alignment){

  LOG_D(MAC, "Handling PDU frame %d slot %d\n", frameP, ttiP);

  // Changes wrt LTE: replaced subframeP with ttiP
  // TODO double check this and eventually create a type for TTI (tti_t)
  // Note: pdu_len was previously named sdu and sdu_len

  uint8_t * pduP = pdu;
  NR_UE_MAC_INST_t *UE_mac_inst = get_mac_inst(module_idP);

  /*
  #if UE_TIMING_TRACE
    start_meas(&UE_mac_inst[module_idP].rx_dlsch_sdu);
  #endif
  */

  VCD_SIGNAL_DUMPER_DUMP_FUNCTION_BY_NAME(VCD_SIGNAL_DUMPER_FUNCTIONS_UE_SEND_SDU, VCD_FUNCTION_IN);

  //LOG_D(MAC,"sdu: %x.%x.%x\n",sdu[0],sdu[1],sdu[2]);

  if (opt_enabled) {
    trace_pdu(DIRECTION_DOWNLINK, pduP, pdu_len, module_idP, WS_C_RNTI,
    UE_mac_inst[module_idP].cs_RNTI, frameP, ttiP, 0, 0); //subframeP
    LOG_D(OPT, "[UE %d][DLSCH] Frame %d trace pdu for rnti %x  with size %d\n",
      module_idP, frameP, UE_mac_inst[module_idP].cs_RNTI, pdu_len);
    }

  /*
  #ifdef DEBUG_HEADER_PARSING
    LOG_D(MAC, "[UE %d] ue_send_sdu : Frame %d gNB_index %d : num_ce %d num_sdu %d\n",
      module_idP, frameP, gNB_index, num_ce, num_sdu);
  #endif
  */

  /*
  #if defined(ENABLE_MAC_PAYLOAD_DEBUG)
    LOG_T(MAC, "[UE %d] First 32 bytes of DLSCH : \n", module_idP);
    for (i = 0; i < 32; i++) {
      LOG_T(MAC, "%x.", sdu[i]);
    }
    LOG_T(MAC, "\n");
  #endif
  */

  // Processing MAC PDU
  // it parses MAC CEs subheaders, MAC CEs, SDU subheaderds and SDUs
  nr_ue_process_mac_pdu(module_idP, CC_id, pduP, pdu_len, gNB_index, ul_time_alignment);

  VCD_SIGNAL_DUMPER_DUMP_FUNCTION_BY_NAME(VCD_SIGNAL_DUMPER_FUNCTIONS_UE_SEND_SDU, VCD_FUNCTION_OUT);

  /*
  #if UE_TIMING_TRACE
    stop_meas(&UE_mac_inst[module_idP].rx_dlsch_sdu);
  #endif
  */
}

void nr_ue_process_mac_pdu(
    module_id_t module_idP,
    uint8_t CC_id,
    uint8_t *pduP, 
    uint16_t mac_pdu_len,
    uint8_t gNB_index,
    NR_UL_TIME_ALIGNMENT_t *ul_time_alignment){

    // This function is adapting code from the old
    // parse_header(...) and ue_send_sdu(...) functions of OAI LTE

    uint8_t *pdu_ptr = pduP;
    int pdu_len = mac_pdu_len;

    uint16_t mac_ce_len;
    uint16_t mac_subheader_len;
    uint16_t mac_sdu_len;

    NR_UE_MAC_INST_t *UE_mac_inst = get_mac_inst(module_idP);
    //uint8_t scs = UE_mac_inst->mib->subCarrierSpacingCommon;
    //uint16_t bwp_ul_NB_RB = UE_mac_inst->initial_bwp_ul.N_RB;

    //  For both DL/UL-SCH
    //  Except:
    //   - UL/DL-SCH: fixed-size MAC CE(known by LCID)
    //   - UL/DL-SCH: padding
    //   - UL-SCH:    MSG3 48-bits
    //  |0|1|2|3|4|5|6|7|  bit-wise
    //  |R|F|   LCID    |
    //  |       L       |
    //  |0|1|2|3|4|5|6|7|  bit-wise
    //  |R|F|   LCID    |
    //  |       L       |
    //  |       L       |

    //  For both DL/UL-SCH
    //  For:
    //   - UL/DL-SCH: fixed-size MAC CE(known by LCID)
    //   - UL/DL-SCH: padding, for single/multiple 1-oct padding CE(s)
    //   - UL-SCH:    MSG3 48-bits
    //  |0|1|2|3|4|5|6|7|  bit-wise
    //  |R|R|   LCID    |
    //  LCID: The Logical Channel ID field identifies the logical channel instance of the corresponding MAC SDU or the type of the corresponding MAC CE or padding as described in Tables 6.2.1-1 and 6.2.1-2 for the DL-SCH and UL-SCH respectively. There is one LCID field per MAC subheader. The LCID field size is 6 bits;
    //  L: The Length field indicates the length of the corresponding MAC SDU or variable-sized MAC CE in bytes. There is one L field per MAC subheader except for subheaders corresponding to fixed-sized MAC CEs and padding. The size of the L field is indicated by the F field;
    //  F: lenght of L is 0:8 or 1:16 bits wide
    //  R: Reserved bit, set to zero.

    uint8_t done = 0;
    
    while (!done && pdu_len > 0){
        mac_ce_len = 0;
        mac_subheader_len = 1; //  default to fixed-length subheader = 1-oct
        mac_sdu_len = 0;
        switch(((NR_MAC_SUBHEADER_FIXED *)pdu_ptr)->LCID){
            //  MAC CE

            /*#ifdef DEBUG_HEADER_PARSING
              LOG_D(MAC, "[UE] LCID %d, PDU length %d\n", ((NR_MAC_SUBHEADER_FIXED *)pdu_ptr)->LCID, pdu_len);
            #endif*/
            case DL_SCH_LCID_CCCH:
                //  MSG4 RRC Connection Setup 38.331
                //  varialbe length
                mac_ce_len |= (uint16_t)((NR_MAC_SUBHEADER_SHORT *)pdu_ptr)->L;
                mac_subheader_len = 2;
                if(((NR_MAC_SUBHEADER_SHORT *)pdu_ptr)->F){
                    mac_ce_len |= (uint16_t)(((NR_MAC_SUBHEADER_LONG *)pdu_ptr)->L2)<<8;
                    mac_subheader_len = 3;
                }

                /*LOG_D(MAC, "[UE %d] rnti %x Frame %d : DLSCH -> DL-CCCH, RRC message (eNB %d, %d bytes)\n",
                    module_idP, UE_mac_inst[module_idP].crnti, frameP, eNB_index, rx_lengths[i]);*/

                /*#if defined(ENABLE_MAC_PAYLOAD_DEBUG)
                  int j;
                  for (j = 0; j < rx_lengths[i]; j++) {
                    LOG_T(MAC, "%x.", (uint8_t) payload_ptr[j]);
                  }
                  LOG_T(MAC, "\n");
                #endif*/

                /*mac_rrc_data_ind_ue(module_idP,
                            CC_id,
                            frameP, subframeP,
                            UE_mac_inst[module_idP].crnti,
                            CCCH,
                            (uint8_t *) payload_ptr,
                            rx_lengths[i], eNB_index, 0);*/
                break;

            case DL_SCH_LCID_TCI_STATE_ACT_UE_SPEC_PDSCH:

                //  38.321 Ch6.1.3.14
                //  varialbe length
                mac_ce_len |= (uint16_t)((NR_MAC_SUBHEADER_SHORT *)pdu_ptr)->L;
                mac_subheader_len = 2;
                if(((NR_MAC_SUBHEADER_SHORT *)pdu_ptr)->F){
                    mac_ce_len |= (uint16_t)(((NR_MAC_SUBHEADER_LONG *)pdu_ptr)->L2)<<8;
                    mac_subheader_len = 3;
                }
                break;
            case DL_SCH_LCID_APERIODIC_CSI_TRI_STATE_SUBSEL:
                //  38.321 Ch6.1.3.13
                //  varialbe length
                mac_ce_len |= (uint16_t)((NR_MAC_SUBHEADER_SHORT *)pdu_ptr)->L;
                mac_subheader_len = 2;
                if(((NR_MAC_SUBHEADER_SHORT *)pdu_ptr)->F){
                    mac_ce_len |= (uint16_t)(((NR_MAC_SUBHEADER_LONG *)pdu_ptr)->L2)<<8;
                    mac_subheader_len = 3;
                }
                break;
            case DL_SCH_LCID_SP_CSI_RS_CSI_IM_RES_SET_ACT:
                //  38.321 Ch6.1.3.12
                //  varialbe length
                mac_ce_len |= (uint16_t)((NR_MAC_SUBHEADER_SHORT *)pdu_ptr)->L;
                mac_subheader_len = 2;
                if(((NR_MAC_SUBHEADER_SHORT *)pdu_ptr)->F){
                    mac_ce_len |= (uint16_t)(((NR_MAC_SUBHEADER_LONG *)pdu_ptr)->L2)<<8;
                    mac_subheader_len = 3;
                }
                break;
            case DL_SCH_LCID_SP_SRS_ACTIVATION:
                //  38.321 Ch6.1.3.17
                //  varialbe length
                mac_ce_len |= (uint16_t)((NR_MAC_SUBHEADER_SHORT *)pdu_ptr)->L;
                mac_subheader_len = 2;
                if(((NR_MAC_SUBHEADER_SHORT *)pdu_ptr)->F){
                    mac_ce_len |= (uint16_t)(((NR_MAC_SUBHEADER_LONG *)pdu_ptr)->L2)<<8;
                    mac_subheader_len = 3;
                }
                break;
            
            case DL_SCH_LCID_RECOMMENDED_BITRATE:
                //  38.321 Ch6.1.3.20
                mac_ce_len = 2;
                break;
            case DL_SCH_LCID_SP_ZP_CSI_RS_RES_SET_ACT:
                //  38.321 Ch6.1.3.19
                mac_ce_len = 2;
                break;
            case DL_SCH_LCID_PUCCH_SPATIAL_RELATION_ACT:
                //  38.321 Ch6.1.3.18
                mac_ce_len = 3;
                break;
            case DL_SCH_LCID_SP_CSI_REP_PUCCH_ACT:
                //  38.321 Ch6.1.3.16
                mac_ce_len = 2;
                break;
            case DL_SCH_LCID_TCI_STATE_IND_UE_SPEC_PDCCH:
                //  38.321 Ch6.1.3.15
                mac_ce_len = 2;
                break;
            case DL_SCH_LCID_DUPLICATION_ACT:
                //  38.321 Ch6.1.3.11
                mac_ce_len = 1;
                break;
            case DL_SCH_LCID_SCell_ACT_4_OCT:
                //  38.321 Ch6.1.3.10
                mac_ce_len = 4;
                break;
            case DL_SCH_LCID_SCell_ACT_1_OCT:
                //  38.321 Ch6.1.3.10
                mac_ce_len = 1;
                break;
            case DL_SCH_LCID_L_DRX:
                //  38.321 Ch6.1.3.6
                //  fixed length but not yet specify.
                mac_ce_len = 0;
                break;
            case DL_SCH_LCID_DRX:
                //  38.321 Ch6.1.3.5
                //  fixed length but not yet specify.
                mac_ce_len = 0;
                break;
            case DL_SCH_LCID_TA_COMMAND:
                //  38.321 Ch6.1.3.4
                mac_ce_len = 1;

                /*uint8_t ta_command = ((NR_MAC_CE_TA *)pdu_ptr)[1].TA_COMMAND;
                uint8_t tag_id = ((NR_MAC_CE_TA *)pdu_ptr)[1].TAGID;*/

                ul_time_alignment->apply_ta = 1;
                ul_time_alignment->ta_command = ((NR_MAC_CE_TA *)pdu_ptr)[1].TA_COMMAND;
                ul_time_alignment->tag_id = ((NR_MAC_CE_TA *)pdu_ptr)[1].TAGID;

                /*
                #ifdef DEBUG_HEADER_PARSING
                LOG_D(MAC, "[UE] CE %d : UE Timing Advance : %d\n", i, pdu_ptr[1]);
                #endif
                */

                LOG_D(MAC, "Received TA_COMMAND %u TAGID %u CC_id %d\n", ul_time_alignment->ta_command, ul_time_alignment->tag_id, CC_id);

                break;
            case DL_SCH_LCID_CON_RES_ID:
                //  38.321 Ch6.1.3.3
                mac_ce_len = 6;

                // TODO index should be shifted by 1
                // LOG_I(MAC,"[UE %d][RAPROC] Frame %d : received contention resolution msg: %x.%x.%x.%x.%x.%x, Terminating RA procedure\n", module_idP, frameP, payload_ptr[0], payload_ptr[1], payload_ptr[2], payload_ptr[3], payload_ptr[4], payload_ptr[5]);

                // TODO RACH is missing

                /*if (UE_mac_inst[module_idP].RA_active == 1) {
                  LOG_I(MAC, "[UE %d][RAPROC] Frame %d : Clearing RA_active flag\n",
                    module_idP, frameP);
                    UE_mac_inst[module_idP].RA_active = 0;
                    // check if RA procedure has finished completely (no contention)
                    tx_sdu = &UE_mac_inst[module_idP].CCCH_pdu.payload[3];

                  //Note: 3 assumes sizeof(SCH_SUBHEADER_SHORT) + PADDING CE, which is when UL-Grant has TBS >= 9 (64 bits)
                  // (other possibility is 1 for TBS=7 (SCH_SUBHEADER_FIXED), or 2 for TBS=8 (SCH_SUBHEADER_FIXED+PADDING or SCH_SUBHEADER_SHORT)
                  for (i = 0; i < 6; i++)
                    if (tx_sdu[i] != payload_ptr[i]) {
                      LOG_E(MAC, "[UE %d][RAPROC] Contention detected, RA failed\n", module_idP);
                      if(nfapi_mode == 3) { // phy_stub mode
                      //  Modification for phy_stub mode operation here. We only need to make sure that the ue_mode is back to
                      // PRACH state.
                        LOG_I(MAC, "nfapi_mode3: Setting UE_mode BACK to PRACH 1\n");
                        UE_mac_inst[module_idP].UE_mode[eNB_index] = PRACH;
                      //ra_failed(module_idP,CC_id,eNB_index);UE_mac_inst[module_idP].RA_contention_resolution_timer_active = 0;
                      }
                      else{
                        ra_failed(module_idP, CC_id, eNB_index);
                      }
                    UE_mac_inst[module_idP].RA_contention_resolution_timer_active = 0;
                    VCD_SIGNAL_DUMPER_DUMP_FUNCTION_BY_NAME(VCD_SIGNAL_DUMPER_FUNCTIONS_UE_SEND_SDU, VCD_FUNCTION_OUT);
                    return;
                    }
                    LOG_I(MAC,"[UE %d][RAPROC] Frame %d : Clearing contention resolution timer\n", module_idP, frameP);
                    UE_mac_inst[module_idP].RA_contention_resolution_timer_active = 0;
                    if(nfapi_mode == 3){
                      // phy_stub mode
                      // Modification for phy_stub mode operation here. We only need to change the ue_mode to PUSCH
                      UE_mac_inst[module_idP].UE_mode[eNB_index] = PUSCH;
                  } else { // Full stack mode
                    ra_succeeded(module_idP,CC_id,eNB_index);
                  }
                }*/

                break;
            case DL_SCH_LCID_PADDING:
                done = 1;
                //  end of MAC PDU, can ignore the rest.
                break;

            //  MAC SDU
            /* TODO double check SRBs 1-3 & DRB 1-3 */

            case DL_SCH_LCID_SRB1:
            //  check if LCID is valid at current time.

              /*if ((rx_lcids[i] == DCCH) || (rx_lcids[i] == DCCH1)) {

              LOG_D(MAC, "[UE %d] Frame %d : DLSCH -> DL-DCCH%d, RRC message (eNB %d, %d bytes)\n",
              module_idP, frameP, rx_lcids[i], eNB_index, rx_lengths[i]);

              mac_rlc_data_ind(module_idP, UE_mac_inst[module_idP].crnti, eNB_index, frameP, ENB_FLAG_NO,
              MBMS_FLAG_NO, rx_lcids[i], (char *) payload_ptr, rx_lengths[i], 1, NULL);
              } else if ((rx_lcids[i] < NB_RB_MAX) && (rx_lcids[i] > DCCH1)) {
              LOG_D(MAC, "[UE %d] Frame %d : DLSCH -> DL-DTCH%d (eNB %d, %d bytes)\n",
              module_idP, frameP, rx_lcids[i], eNB_index, rx_lengths[i]);

              #if defined(ENABLE_MAC_PAYLOAD_DEBUG)
                int j;
                for (j = 0; j < rx_lengths[i]; j++)
                LOG_T(MAC, "%x.", (unsigned char) payload_ptr[j]);
                LOG_T(MAC, "\n");
              #endif

              mac_rlc_data_ind(module_idP,
                         UE_mac_inst[module_idP].crnti,
                         eNB_index,
                         frameP,
                         ENB_FLAG_NO,
                         MBMS_FLAG_NO,
                         rx_lcids[i],
                         (char *) payload_ptr, rx_lengths[i], 1, NULL);
            }*/

            case UL_SCH_LCID_SRB2:
                //  check if LCID is valid at current time.
            case UL_SCH_LCID_SRB3:
                //  check if LCID is valid at current time.
            default:
                //  check if LCID is valid at current time.
                if(((NR_MAC_SUBHEADER_SHORT *)pdu_ptr)->F){
                    //mac_sdu_len |= (uint16_t)(((NR_MAC_SUBHEADER_LONG *)pdu_ptr)->L2)<<8;
                    mac_subheader_len = 3;
                    mac_sdu_len = ((uint16_t)(((NR_MAC_SUBHEADER_LONG *) pdu_ptr)->L1 & 0x7f) << 8)
                    | ((uint16_t)((NR_MAC_SUBHEADER_LONG *) pdu_ptr)->L2 & 0xff);

                } else {
                  mac_sdu_len = (uint16_t)((NR_MAC_SUBHEADER_SHORT *)pdu_ptr)->L;
                  mac_subheader_len = 2;
                }

                //  DRB LCID by RRC
                break;
        }
        pdu_ptr += ( mac_subheader_len + mac_ce_len + mac_sdu_len );
        pdu_len -= ( mac_subheader_len + mac_ce_len + mac_sdu_len );
<<<<<<< HEAD
=======
        AssertFatal(pdu_len >= 0, "[MAC] nr_ue_process_mac_pdu, residual mac pdu length < 0!\n");
    }
}

//---------------------------------------------------------------------------------


unsigned char *nr_parse_header(unsigned char *mac_header,
			    unsigned char *num_ce,
			    unsigned char *num_sdu,
			    unsigned char *rx_ces,
			    unsigned char *rx_lcids,
			    unsigned short *rx_lengths,
			    unsigned short tb_length)
{

    unsigned char not_done = 1, num_ces = 0, num_cont_res =
	0, num_padding = 0, num_sdus = 0, lcid, num_sdu_cnt;
    unsigned char *mac_header_ptr = mac_header;
    unsigned short length, ce_len = 0;

    while (not_done == 1) {

	if (((SCH_SUBHEADER_FIXED *) mac_header_ptr)->E == 0) {
	    //      printf("E=0\n");
	    not_done = 0;
	}

	lcid = ((SCH_SUBHEADER_FIXED *) mac_header_ptr)->LCID;

	if (lcid < UE_CONT_RES) {
	    //printf("[MAC][UE] header %x.%x.%x\n",mac_header_ptr[0],mac_header_ptr[1],mac_header_ptr[2]);
	    if (not_done == 0) {	// last MAC SDU, length is implicit
		mac_header_ptr++;
		length =
		    tb_length - (mac_header_ptr - mac_header) - ce_len;

		for (num_sdu_cnt = 0; num_sdu_cnt < num_sdus;
		     num_sdu_cnt++) {
		    length -= rx_lengths[num_sdu_cnt];
		}
	    } else {
		if (((SCH_SUBHEADER_LONG *) mac_header_ptr)->F == 1) {
		    length =
			((((SCH_SUBHEADER_LONG *) mac_header_ptr)->
			  L_MSB & 0x7f)
			 << 8) | (((SCH_SUBHEADER_LONG *) mac_header_ptr)->
				  L_LSB & 0xff);
		    mac_header_ptr += 3;
#ifdef DEBUG_HEADER_PARSING
		    LOG_D(MAC, "[UE] parse long sdu, size %x \n", length);
#endif

		} else {	//if (((SCH_SUBHEADER_SHORT *)mac_header_ptr)->F == 0) {
		    length = ((SCH_SUBHEADER_SHORT *) mac_header_ptr)->L;
		    mac_header_ptr += 2;
		}
	    }

#ifdef DEBUG_HEADER_PARSING
	    LOG_D(MAC, "[UE] sdu %d lcid %d length %d (offset now %ld)\n",
		  num_sdus, lcid, length, mac_header_ptr - mac_header);
#endif
	    rx_lcids[num_sdus] = lcid;
	    rx_lengths[num_sdus] = length;
	    num_sdus++;
	} else {		// This is a control element subheader
	    if (lcid == SHORT_PADDING) {
		num_padding++;
		mac_header_ptr++;
	    } else {
		rx_ces[num_ces] = lcid;
		num_ces++;
		mac_header_ptr++;

		if (lcid == TIMING_ADV_CMD) {
		    ce_len++;
		} else if (lcid == UE_CONT_RES) {

		    // FNA: check MAC Header is one of thoses defined in Annex B of 36.321
		    // Check there is only 1 Contention Resolution
		    if (num_cont_res) {
			LOG_W(MAC,
			      "[UE] Msg4 Wrong received format: More than 1 Contention Resolution\n");
			// exit parsing
			return NULL;

		    }
		    // UE_CONT_RES shall never be the last subheader unless this is the only MAC subheader
		    if ((not_done == 0)
			&& ((num_sdus) || (num_ces > 1) || (num_padding))) {
			LOG_W(MAC,
			      "[UE] Msg4 Wrong received format: Contention Resolution after num_ces=%d num_sdus=%d num_padding=%d\n",
			      num_ces, num_sdus, num_padding);
			// exit parsing
			return NULL;
		    }
		    num_cont_res++;
		    ce_len += 6;
		}
	    }

#ifdef DEBUG_HEADER_PARSING
	    LOG_D(MAC, "[UE] ce %d lcid %d (offset now %ld)\n", num_ces,
		  lcid, mac_header_ptr - mac_header);
#endif
	}
    }

    *num_ce = num_ces;
    *num_sdu = num_sdus;

    return (mac_header_ptr);
}


//------------------------------------------------------------------------------
void
nr_ue_send_sdu(module_id_t module_idP,
	    uint8_t CC_id,
	    frame_t frameP,
	    sub_frame_t subframeP,
	    uint8_t * sdu, uint16_t sdu_len, uint8_t eNB_index)
//------------------------------------------------------------------------------
{

    unsigned char rx_ces[MAX_NUM_CE], num_ce, num_sdu, i, *payload_ptr;
    unsigned char rx_lcids[NB_RB_MAX];
    unsigned short rx_lengths[NB_RB_MAX];


  //LOG_D(MAC,"sdu: %x.%x.%x\n",sdu[0],sdu[1],sdu[2]);


    payload_ptr =
	nr_parse_header(sdu, &num_ce, &num_sdu, rx_ces, rx_lcids, rx_lengths,
		     sdu_len);
>>>>>>> 979fa3a6

        AssertFatal(pdu_len >= 0, "[MAC] nr_ue_process_mac_pdu, residual mac pdu length < 0!\n");
    }
}<|MERGE_RESOLUTION|>--- conflicted
+++ resolved
@@ -2410,146 +2410,6 @@
         }
         pdu_ptr += ( mac_subheader_len + mac_ce_len + mac_sdu_len );
         pdu_len -= ( mac_subheader_len + mac_ce_len + mac_sdu_len );
-<<<<<<< HEAD
-=======
-        AssertFatal(pdu_len >= 0, "[MAC] nr_ue_process_mac_pdu, residual mac pdu length < 0!\n");
-    }
-}
-
-//---------------------------------------------------------------------------------
-
-
-unsigned char *nr_parse_header(unsigned char *mac_header,
-			    unsigned char *num_ce,
-			    unsigned char *num_sdu,
-			    unsigned char *rx_ces,
-			    unsigned char *rx_lcids,
-			    unsigned short *rx_lengths,
-			    unsigned short tb_length)
-{
-
-    unsigned char not_done = 1, num_ces = 0, num_cont_res =
-	0, num_padding = 0, num_sdus = 0, lcid, num_sdu_cnt;
-    unsigned char *mac_header_ptr = mac_header;
-    unsigned short length, ce_len = 0;
-
-    while (not_done == 1) {
-
-	if (((SCH_SUBHEADER_FIXED *) mac_header_ptr)->E == 0) {
-	    //      printf("E=0\n");
-	    not_done = 0;
-	}
-
-	lcid = ((SCH_SUBHEADER_FIXED *) mac_header_ptr)->LCID;
-
-	if (lcid < UE_CONT_RES) {
-	    //printf("[MAC][UE] header %x.%x.%x\n",mac_header_ptr[0],mac_header_ptr[1],mac_header_ptr[2]);
-	    if (not_done == 0) {	// last MAC SDU, length is implicit
-		mac_header_ptr++;
-		length =
-		    tb_length - (mac_header_ptr - mac_header) - ce_len;
-
-		for (num_sdu_cnt = 0; num_sdu_cnt < num_sdus;
-		     num_sdu_cnt++) {
-		    length -= rx_lengths[num_sdu_cnt];
-		}
-	    } else {
-		if (((SCH_SUBHEADER_LONG *) mac_header_ptr)->F == 1) {
-		    length =
-			((((SCH_SUBHEADER_LONG *) mac_header_ptr)->
-			  L_MSB & 0x7f)
-			 << 8) | (((SCH_SUBHEADER_LONG *) mac_header_ptr)->
-				  L_LSB & 0xff);
-		    mac_header_ptr += 3;
-#ifdef DEBUG_HEADER_PARSING
-		    LOG_D(MAC, "[UE] parse long sdu, size %x \n", length);
-#endif
-
-		} else {	//if (((SCH_SUBHEADER_SHORT *)mac_header_ptr)->F == 0) {
-		    length = ((SCH_SUBHEADER_SHORT *) mac_header_ptr)->L;
-		    mac_header_ptr += 2;
-		}
-	    }
-
-#ifdef DEBUG_HEADER_PARSING
-	    LOG_D(MAC, "[UE] sdu %d lcid %d length %d (offset now %ld)\n",
-		  num_sdus, lcid, length, mac_header_ptr - mac_header);
-#endif
-	    rx_lcids[num_sdus] = lcid;
-	    rx_lengths[num_sdus] = length;
-	    num_sdus++;
-	} else {		// This is a control element subheader
-	    if (lcid == SHORT_PADDING) {
-		num_padding++;
-		mac_header_ptr++;
-	    } else {
-		rx_ces[num_ces] = lcid;
-		num_ces++;
-		mac_header_ptr++;
-
-		if (lcid == TIMING_ADV_CMD) {
-		    ce_len++;
-		} else if (lcid == UE_CONT_RES) {
-
-		    // FNA: check MAC Header is one of thoses defined in Annex B of 36.321
-		    // Check there is only 1 Contention Resolution
-		    if (num_cont_res) {
-			LOG_W(MAC,
-			      "[UE] Msg4 Wrong received format: More than 1 Contention Resolution\n");
-			// exit parsing
-			return NULL;
-
-		    }
-		    // UE_CONT_RES shall never be the last subheader unless this is the only MAC subheader
-		    if ((not_done == 0)
-			&& ((num_sdus) || (num_ces > 1) || (num_padding))) {
-			LOG_W(MAC,
-			      "[UE] Msg4 Wrong received format: Contention Resolution after num_ces=%d num_sdus=%d num_padding=%d\n",
-			      num_ces, num_sdus, num_padding);
-			// exit parsing
-			return NULL;
-		    }
-		    num_cont_res++;
-		    ce_len += 6;
-		}
-	    }
-
-#ifdef DEBUG_HEADER_PARSING
-	    LOG_D(MAC, "[UE] ce %d lcid %d (offset now %ld)\n", num_ces,
-		  lcid, mac_header_ptr - mac_header);
-#endif
-	}
-    }
-
-    *num_ce = num_ces;
-    *num_sdu = num_sdus;
-
-    return (mac_header_ptr);
-}
-
-
-//------------------------------------------------------------------------------
-void
-nr_ue_send_sdu(module_id_t module_idP,
-	    uint8_t CC_id,
-	    frame_t frameP,
-	    sub_frame_t subframeP,
-	    uint8_t * sdu, uint16_t sdu_len, uint8_t eNB_index)
-//------------------------------------------------------------------------------
-{
-
-    unsigned char rx_ces[MAX_NUM_CE], num_ce, num_sdu, i, *payload_ptr;
-    unsigned char rx_lcids[NB_RB_MAX];
-    unsigned short rx_lengths[NB_RB_MAX];
-
-
-  //LOG_D(MAC,"sdu: %x.%x.%x\n",sdu[0],sdu[1],sdu[2]);
-
-
-    payload_ptr =
-	nr_parse_header(sdu, &num_ce, &num_sdu, rx_ces, rx_lcids, rx_lengths,
-		     sdu_len);
->>>>>>> 979fa3a6
 
         AssertFatal(pdu_len >= 0, "[MAC] nr_ue_process_mac_pdu, residual mac pdu length < 0!\n");
     }
