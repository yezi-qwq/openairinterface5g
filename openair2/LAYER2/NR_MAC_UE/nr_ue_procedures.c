--- conflicted
+++ resolved
@@ -224,18 +224,6 @@
 }
 
 int8_t nr_ue_decode_mib(UE_nr_rxtx_proc_t *proc,
-<<<<<<< HEAD
-			module_id_t module_id,
-			int 		cc_id,
-			uint8_t 	gNB_index,
-			uint8_t 	extra_bits,	//	8bits 38.212 c7.1.1
-			uint32_t    ssb_length,
-			uint32_t 	ssb_index,
-			void 		*pduP,
-			uint16_t    cell_id ){
-
-  LOG_D(MAC,"[L2][MAC] decode mib\n");
-=======
                         module_id_t module_id,
                         int cc_id,
                         uint8_t gNB_index,
@@ -246,7 +234,6 @@
                         uint16_t cell_id)
 {
   LOG_I(MAC,"[L2][MAC] decode mib\n");
->>>>>>> b8c7dc8e
 
   NR_UE_MAC_INST_t *mac = get_mac_inst(module_id);
 
