--- conflicted
+++ resolved
@@ -191,26 +191,6 @@
                   NR_BWP_UplinkDedicated_t **ubwpd,
                   NR_BWP_UplinkCommon_t **ubwpc) {
 
-<<<<<<< HEAD
-    if (dl_bwp_id > 0) {
-       AssertFatal(mac->DLbwp[dl_bwp_id-1]!=NULL,"mac->DLbwp[%d] is null, shouldn't be\n",
-                    (int)dl_bwp_id-1);
-       *bwpd = mac->DLbwp[dl_bwp_id-1]->bwp_Dedicated;
-       if (mac->DLbwp[dl_bwp_id-1]->bwp_Common) *bwpc = mac->DLbwp[dl_bwp_id-1]->bwp_Common;
-       else if (mac->scc) *bwpc = mac->scc->downlinkConfigCommon->initialDownlinkBWP;
-       else if (mac->scc_SIB) *bwpc = &mac->scc_SIB->downlinkConfigCommon.initialDownlinkBWP;
-       AssertFatal(*bwpc!=NULL,"bwpc shouldn't be null\n");
-    } else {
-       if (mac->cg &&
-           mac->cg->spCellConfig &&
-           mac->cg->spCellConfig->spCellConfigDedicated &&
-           mac->cg->spCellConfig->spCellConfigDedicated->initialDownlinkBWP)
-          *bwpd = mac->cg->spCellConfig->spCellConfigDedicated->initialDownlinkBWP;
-       if (mac->scc) *bwpc = mac->scc->downlinkConfigCommon->initialDownlinkBWP;
-       else if (mac->scc_SIB) *bwpc = &mac->scc_SIB->downlinkConfigCommon.initialDownlinkBWP;
-       AssertFatal(*bwpc!=NULL,"bwpc shouldn't be null\n");
-    }
-=======
   if (dl_bwp_id > 0) {
     AssertFatal(mac->DLbwp[dl_bwp_id-1]!=NULL,"mac->DLbwp[%d] is null, shouldn't be\n", (int)dl_bwp_id-1);
     *bwpd = mac->DLbwp[dl_bwp_id-1]->bwp_Dedicated;
@@ -224,7 +204,6 @@
 
   *bwpc = get_bwp_downlink_common(mac, dl_bwp_id);
   AssertFatal(*bwpc!=NULL,"bwpc shouldn't be null\n");
->>>>>>> 5bf454c7
 
     if (ul_bwp_id > 0) {
        AssertFatal(mac->ULbwp[ul_bwp_id-1]!=NULL,"mac->ULbwp[%d] is null, shouldn't be\n",
@@ -936,6 +915,7 @@
                                                          dlsch_config_pdu_1_0->start_symbol,
                                                          mappingtype,
                                                          1);
+
     dlsch_config_pdu_1_0->dmrsConfigType = (dl_dmrs_config != NULL) ?
                                            (dl_dmrs_config->dmrs_Type == NULL ? 0 : 1) : 0;
 
