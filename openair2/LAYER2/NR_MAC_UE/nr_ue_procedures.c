--- conflicted
+++ resolved
@@ -678,24 +678,12 @@
     int mappingtype = pdsch_TimeDomainAllocationList->list.array[dci->time_domain_assignment.val]->mappingType;
 
     /* dmrs symbol positions*/
-<<<<<<< HEAD
     dlsch_config_pdu_1_0->dlDmrsSymbPos = fill_dmrs_mask(pdsch_config,
                                                          mac->mib->dmrs_TypeA_Position,
                                                          dlsch_config_pdu_1_0->number_symbols,
-                                                         dlsch_config_pdu_1_0->start_symbol);
+                                                         dlsch_config_pdu_1_0->start_symbol,
+                                                         mappingtype);
     dlsch_config_pdu_1_0->dmrsConfigType = (mac->DLbwp[0] != NULL) ? (mac->DLbwp[0]->bwp_Dedicated->pdsch_Config->choice.setup->dmrs_DownlinkForPDSCH_MappingTypeA->choice.setup->dmrs_Type == NULL ? 0 : 1) : 0;
-=======
-    dlsch_config_pdu_1_0->dlDmrsSymbPos = fill_dmrs_mask(NULL,
-							 mac->scc->dmrs_TypeA_Position,
-               dlsch_config_pdu_1_0->number_symbols,
-               dlsch_config_pdu_1_0->start_symbol,
-               mappingtype);
-
-    // For DCI 1_0, dmrs type is type1. referred to section 5.1.6.2 of 3GPP TS 38.214
-    dlsch_config_pdu_1_0->dmrsConfigType = 0;
-    LOG_D(MAC, "DCI 1_0 start_sym:%d NR Symb:%d, DMRS_symb_pos:%x\n", dlsch_config_pdu_1_0->start_symbol, dlsch_config_pdu_1_0->number_symbols, dlsch_config_pdu_1_0->dlDmrsSymbPos);
-
->>>>>>> df6b6a72
     /* number of DM-RS CDM groups without data according to subclause 5.1.6.2 of 3GPP TS 38.214 version 15.9.0 Release 15 */
     if (dlsch_config_pdu_1_0->number_symbols == 2)
       dlsch_config_pdu_1_0->n_dmrs_cdm_groups = 1;
