/*
 * Licensed to the OpenAirInterface (OAI) Software Alliance under one or more
 * contributor license agreements.  See the NOTICE file distributed with
 * this work for additional information regarding copyright ownership.
 * The OpenAirInterface Software Alliance licenses this file to You under
 * the OAI Public License, Version 1.1  (the "License"); you may not use this file
 * except in compliance with the License.
 * You may obtain a copy of the License at
 *
 *      http://www.openairinterface.org/?page_id=698
 *
 * Unless required by applicable law or agreed to in writing, software
 * distributed under the License is distributed on an "AS IS" BASIS,
 * WITHOUT WARRANTIES OR CONDITIONS OF ANY KIND, either express or implied.
 * See the License for the specific language governing permissions and
 * limitations under the License.
 *-------------------------------------------------------------------------------
 * For more information about the OpenAirInterface (OAI) Software Alliance:
 *      contact@openairinterface.org
 */

/* \file ue_procedures.c
 * \brief procedures related to UE
 * \author R. Knopp, K.H. HSU, G. Casati
 * \date 2018
 * \version 0.1
 * \company Eurecom / NTUST
 * \email: knopp@eurecom.fr, kai-hsiang.hsu@eurecom.fr, guido.casati@iis.fraunhofer.de
 * \note
 * \warning
 */


#include <stdio.h>
#include <math.h>

/* exe */
#include "executables/nr-softmodem.h"

/* RRC*/
#include "RRC/NR_UE/rrc_proto.h"
#include "NR_RACH-ConfigCommon.h"
#include "NR_RACH-ConfigGeneric.h"
#include "NR_FrequencyInfoDL.h"
#include "NR_PDCCH-ConfigCommon.h"

/* MAC */
#include "NR_MAC_COMMON/nr_mac.h"
#include "NR_MAC_UE/mac_proto.h"
#include "NR_MAC_UE/mac_extern.h"
#include "NR_MAC_COMMON/nr_mac_extern.h"
#include "common/utils/nr/nr_common.h"

/* PHY */
#include "PHY/NR_TRANSPORT/nr_dci.h"
#include "executables/softmodem-common.h"
#include "SCHED_NR_UE/defs.h"

/* utils */
#include "assertions.h"
#include "asn1_conversions.h"
#include "common/utils/LOG/log.h"
#include "common/utils/LOG/vcd_signal_dumper.h"

//#define DEBUG_MIB
//#define ENABLE_MAC_PAYLOAD_DEBUG 1
//#define DEBUG_EXTRACT_DCI
//#define DEBUG_RAR

extern uint32_t N_RB_DL;

/* TS 38.213 9.2.5.2 UE procedure for multiplexing HARQ-ACK/SR and CSI in a PUCCH */
/* this is a counter of number of pucch format 4 per subframe */
static int nb_pucch_format_4_in_subframes[LTE_NUMBER_OF_SUBFRAMES_PER_FRAME] = { 0 } ;

/* TS 36.213 Table 9.2.3-3: Mapping of values for one HARQ-ACK bit to sequences */
static const int sequence_cyclic_shift_1_harq_ack_bit[2]
/*        HARQ-ACK Value        0    1 */
/* Sequence cyclic shift */ = { 0,   6 };

/* TS 36.213 Table 9.2.5-1: Mapping of values for one HARQ-ACK bit and positive SR to sequences */
static const int sequence_cyclic_shift_1_harq_ack_bit_positive_sr[2]
/*        HARQ-ACK Value        0    1 */
/* Sequence cyclic shift */ = { 3,   9 };

/* TS 36.213 Table 9.2.5-2: Mapping of values for two HARQ-ACK bits and positive SR to sequences */
static const int sequence_cyclic_shift_2_harq_ack_bits_positive_sr[4]
/*        HARQ-ACK Value      (0,0)  (0,1)   (1,0)  (1,1) */
/* Sequence cyclic shift */ = {  1,     4,     10,     7 };

/* TS 38.213 Table 9.2.3-4: Mapping of values for two HARQ-ACK bits to sequences */
static const int sequence_cyclic_shift_2_harq_ack_bits[4]
/*        HARQ-ACK Value       (0,0)  (0,1)  (1,0)  (1,1) */
/* Sequence cyclic shift */ = {   0,     3,     9,     6 };


/* TS 38.211 Table 6.4.1.3.3.2-1: DM-RS positions for PUCCH format 3 and 4 */
static const int nb_symbols_excluding_dmrs[11][2][2]
= {
/*                     No additional DMRS            Additional DMRS   */
/* PUCCH length      No hopping   hopping         No hopping   hopping */
/* index                  0          1                 0          1    */
/*    4     */    {{      3    ,     2   }   ,  {      3     ,    2    }},
/*    5     */    {{      3    ,     3   }   ,  {      3     ,    3    }},
/*    6     */    {{      4    ,     4   }   ,  {      4     ,    4    }},
/*    7     */    {{      5    ,     5   }   ,  {      5     ,    5    }},
/*    8     */    {{      6    ,     6   }   ,  {      6     ,    6    }},
/*    9     */    {{      7    ,     7   }   ,  {      7     ,    7    }},
/*   10     */    {{      8    ,     8   }   ,  {      6     ,    6    }},
/*   11     */    {{      9    ,     9   }   ,  {      7     ,    7    }},
/*   12     */    {{     10    ,    10   }   ,  {      8     ,    8    }},
/*   13     */    {{     11    ,    11   }   ,  {      9     ,    9    }},
/*   14     */    {{     12    ,    12   }   ,  {     10     ,   10    }},
};

/* TS 36.213 Table 9.2.1-1: PUCCH resource sets before dedicated PUCCH resource configuration */
const initial_pucch_resource_t initial_pucch_resource[16] = {
/*              format           first symbol     Number of symbols        PRB offset    nb index for       set of initial CS */
/*  0  */ {  0,      12,                  2,                   0,            2,       {    0,   3,    0,    0  }   },
/*  1  */ {  0,      12,                  2,                   0,            3,       {    0,   4,    8,    0  }   },
/*  2  */ {  0,      12,                  2,                   3,            3,       {    0,   4,    8,    0  }   },
/*  3  */ {  1,      10,                  4,                   0,            2,       {    0,   6,    0,    0  }   },
/*  4  */ {  1,      10,                  4,                   0,            4,       {    0,   3,    6,    9  }   },
/*  5  */ {  1,      10,                  4,                   2,            4,       {    0,   3,    6,    9  }   },
/*  6  */ {  1,      10,                  4,                   4,            4,       {    0,   3,    6,    9  }   },
/*  7  */ {  1,       4,                 10,                   0,            2,       {    0,   6,    0,    0  }   },
/*  8  */ {  1,       4,                 10,                   0,            4,       {    0,   3,    6,    9  }   },
/*  9  */ {  1,       4,                 10,                   2,            4,       {    0,   3,    6,    9  }   },
/* 10  */ {  1,       4,                 10,                   4,            4,       {    0,   3,    6,    9  }   },
/* 11  */ {  1,       0,                 14,                   0,            2,       {    0,   6,    0,    0  }   },
/* 12  */ {  1,       0,                 14,                   0,            4,       {    0,   3,    6,    9  }   },
/* 13  */ {  1,       0,                 14,                   2,            4,       {    0,   3,    6,    9  }   },
/* 14  */ {  1,       0,                 14,                   4,            4,       {    0,   3,    6,    9  }   },
/* 15  */ {  1,       0,                 14,                   0,            4,       {    0,   3,    6,    9  }   },
};


int get_rnti_type(NR_UE_MAC_INST_t *mac, uint16_t rnti){

    RA_config_t *ra = &mac->ra;
    int rnti_type;

    if (rnti == ra->ra_rnti) {
      rnti_type = NR_RNTI_RA;
    } else if (rnti == ra->t_crnti && (ra->ra_state == WAIT_RAR || ra->ra_state == WAIT_CONTENTION_RESOLUTION) ) {
      rnti_type = NR_RNTI_TC;
    } else if (rnti == mac->crnti) {
      rnti_type = NR_RNTI_C;
    } else if (rnti == 0xFFFE) {
      rnti_type = NR_RNTI_P;
    } else if (rnti == 0xFFFF) {
      rnti_type = NR_RNTI_SI;
    } else {
      AssertFatal(1 == 0, "In %s: Not identified/handled rnti %d \n", __FUNCTION__, rnti);
    }

    LOG_D(MAC, "In %s: returning rnti_type %s \n", __FUNCTION__, rnti_types[rnti_type]);

    return rnti_type;

}


int8_t nr_ue_decode_mib(module_id_t module_id,
                        int cc_id,
                        uint8_t gNB_index,
                        uint8_t extra_bits,	//	8bits 38.212 c7.1.1
                        uint32_t ssb_length,
                        uint32_t ssb_index,
                        void *pduP,
                        uint16_t ssb_start_subcarrier,
                        uint16_t cell_id)
{
  LOG_I(MAC,"[L2][MAC] decode mib\n");

  NR_UE_MAC_INST_t *mac = get_mac_inst(module_id);
  mac->physCellId = cell_id;

  nr_mac_rrc_data_ind_ue( module_id, cc_id, gNB_index, 0, 0, 0, NR_BCCH_BCH, (uint8_t *) pduP, 3 );    //  fixed 3 bytes MIB PDU
    
  AssertFatal(mac->mib != NULL, "nr_ue_decode_mib() mac->mib == NULL\n");
  //if(mac->mib != NULL){
  uint16_t frame = (mac->mib->systemFrameNumber.buf[0] >> mac->mib->systemFrameNumber.bits_unused);
  uint16_t frame_number_4lsb = 0;

  for (int i=0; i<4; i++)
    frame_number_4lsb |= ((extra_bits>>i)&1)<<(3-i);

  uint8_t ssb_subcarrier_offset_msb = ( extra_bits >> 5 ) & 0x1;    //	extra bits[5]
  uint8_t ssb_subcarrier_offset = (uint8_t)mac->mib->ssb_SubcarrierOffset;

  frame = frame << 4;
  frame = frame | frame_number_4lsb;
  if(ssb_length == 64){
    mac->frequency_range = FR2;
    for (int i=0; i<3; i++)
      ssb_index += (((extra_bits>>(7-i))&0x01)<<(3+i));
  }else{
    mac->frequency_range = FR1;
    if(ssb_subcarrier_offset_msb){
      ssb_subcarrier_offset = ssb_subcarrier_offset | 0x10;
    }
  }

#ifdef DEBUG_MIB
  uint8_t half_frame_bit = ( extra_bits >> 4 ) & 0x1; //	extra bits[4]
  LOG_I(MAC,"system frame number(6 MSB bits): %d\n",  mac->mib->systemFrameNumber.buf[0]);
  LOG_I(MAC,"system frame number(with LSB): %d\n", (int)frame);
  LOG_I(MAC,"subcarrier spacing (0=15or60, 1=30or120): %d\n", (int)mac->mib->subCarrierSpacingCommon);
  LOG_I(MAC,"ssb carrier offset(with MSB):  %d\n", (int)ssb_subcarrier_offset);
  LOG_I(MAC,"dmrs type A position (0=pos2,1=pos3): %d\n", (int)mac->mib->dmrs_TypeA_Position);
  LOG_I(MAC,"controlResourceSetZero: %d\n", (int)mac->mib->pdcch_ConfigSIB1.controlResourceSetZero);
  LOG_I(MAC,"searchSpaceZero: %d\n", (int)mac->mib->pdcch_ConfigSIB1.searchSpaceZero);
  LOG_I(MAC,"cell barred (0=barred,1=notBarred): %d\n", (int)mac->mib->cellBarred);
  LOG_I(MAC,"intra frequency reselection (0=allowed,1=notAllowed): %d\n", (int)mac->mib->intraFreqReselection);
  LOG_I(MAC,"half frame bit(extra bits):    %d\n", (int)half_frame_bit);
  LOG_I(MAC,"ssb index(extra bits):         %d\n", (int)ssb_index);
#endif

  //storing ssb index in the mac structure
  mac->mib_ssb = ssb_index;
  mac->ssb_subcarrier_offset = ssb_subcarrier_offset;

  uint8_t scs_ssb;
  uint32_t band;
  uint16_t ssb_start_symbol;

  if (get_softmodem_params()->sa == 1) {

    scs_ssb = get_softmodem_params()->numerology;
    band = mac->nr_band;
    ssb_start_symbol = get_ssb_start_symbol(band,scs_ssb,ssb_index);

    if (mac->common_configuration_complete == 0)
      nr_ue_sib1_scheduler(module_id,
                           cc_id,
                           ssb_start_symbol,
                           frame,
                           ssb_subcarrier_offset,
                           ssb_index,
                           ssb_start_subcarrier,
                           mac->frequency_range);
  }
  else {
    NR_ServingCellConfigCommon_t *scc = mac->scc;
    scs_ssb = *scc->ssbSubcarrierSpacing;
    band = *scc->downlinkConfigCommon->frequencyInfoDL->frequencyBandList.list.array[0];
    ssb_start_symbol = get_ssb_start_symbol(band,scs_ssb,ssb_index);
  }

  mac->dl_config_request.sfn = frame;
  mac->dl_config_request.slot = ssb_start_symbol/14;

  return 0;
}

int8_t nr_ue_decode_BCCH_DL_SCH(module_id_t module_id,
                                int cc_id,
                                unsigned int gNB_index,
                                uint8_t ack_nack,
                                uint8_t *pduP,
                                uint32_t pdu_len) {
  if(ack_nack) {
    LOG_D(NR_MAC, "Decoding NR-BCCH-DL-SCH-Message (SIB1 or SI)\n");
    nr_mac_rrc_data_ind_ue(module_id, cc_id, gNB_index, 0, 0, 0, NR_BCCH_DL_SCH, (uint8_t *) pduP, pdu_len);
  }
  else
    LOG_E(NR_MAC, "Got NACK on NR-BCCH-DL-SCH-Message (SIB1 or SI)\n");
  return 0;
}

//  TODO: change to UE parameter, scs: 15KHz, slot duration: 1ms
uint32_t get_ssb_frame(uint32_t test){
  return test;
}

/*
 * This code contains all the functions needed to process all dci fields.
 * These tables and functions are going to be called by function nr_ue_process_dci
 */
int8_t nr_ue_process_dci_freq_dom_resource_assignment(nfapi_nr_ue_pusch_pdu_t *pusch_config_pdu,
						      fapi_nr_dl_config_dlsch_pdu_rel15_t *dlsch_config_pdu,
						      uint16_t n_RB_ULBWP,
						      uint16_t n_RB_DLBWP,
						      uint16_t riv
						      ){

  /*
   * TS 38.214 subclause 5.1.2.2 Resource allocation in frequency domain (downlink)
   * when the scheduling grant is received with DCI format 1_0, then downlink resource allocation type 1 is used
   */
  if(dlsch_config_pdu != NULL){

    /*
     * TS 38.214 subclause 5.1.2.2.1 Downlink resource allocation type 0
     */
    /*
     * TS 38.214 subclause 5.1.2.2.2 Downlink resource allocation type 1
     */
    dlsch_config_pdu->number_rbs = NRRIV2BW(riv,n_RB_DLBWP);
    dlsch_config_pdu->start_rb   = NRRIV2PRBOFFSET(riv,n_RB_DLBWP);

    // Sanity check in case a false or erroneous DCI is received
    if ((dlsch_config_pdu->number_rbs < 1 ) || (dlsch_config_pdu->number_rbs > n_RB_DLBWP - dlsch_config_pdu->start_rb)) {
      // DCI is invalid!
      LOG_W(MAC, "Frequency domain assignment values are invalid! #RBs: %d, Start RB: %d, n_RB_DLBWP: %d \n", dlsch_config_pdu->number_rbs, dlsch_config_pdu->start_rb, n_RB_DLBWP);
      return -1;
    }

    LOG_D(MAC,"DLSCH riv = %i\n", riv);
    LOG_D(MAC,"DLSCH n_RB_DLBWP = %i\n", n_RB_DLBWP);
    LOG_D(MAC,"DLSCH number_rbs = %i\n", dlsch_config_pdu->number_rbs);
    LOG_D(MAC,"DLSCH start_rb = %i\n", dlsch_config_pdu->start_rb);

  }
  if(pusch_config_pdu != NULL){
    /*
     * TS 38.214 subclause 6.1.2.2 Resource allocation in frequency domain (uplink)
     */
    /*
     * TS 38.214 subclause 6.1.2.2.1 Uplink resource allocation type 0
     */
    /*
     * TS 38.214 subclause 6.1.2.2.2 Uplink resource allocation type 1
     */

    pusch_config_pdu->rb_size  = NRRIV2BW(riv,n_RB_ULBWP);
    pusch_config_pdu->rb_start = NRRIV2PRBOFFSET(riv,n_RB_ULBWP);

    // Sanity check in case a false or erroneous DCI is received
    if ((pusch_config_pdu->rb_size < 1) || (pusch_config_pdu->rb_size > n_RB_ULBWP - pusch_config_pdu->rb_start)) {
      // DCI is invalid!
      LOG_W(MAC, "Frequency domain assignment values are invalid! #RBs: %d, Start RB: %d, n_RB_ULBWP: %d \n",pusch_config_pdu->rb_size, pusch_config_pdu->rb_start, n_RB_ULBWP);
      return -1;
    }
    LOG_D(MAC,"ULSCH riv = %i\n", riv);
    LOG_D(MAC,"ULSCH n_RB_DLBWP = %i\n", n_RB_ULBWP);
    LOG_D(MAC,"ULSCH number_rbs = %i\n", pusch_config_pdu->rb_size);
    LOG_D(MAC,"ULSCH start_rb = %i\n", pusch_config_pdu->rb_start);
  }
  return 0;
}

int8_t nr_ue_process_dci_time_dom_resource_assignment(NR_UE_MAC_INST_t *mac,
						      nfapi_nr_ue_pusch_pdu_t *pusch_config_pdu,
						      fapi_nr_dl_config_dlsch_pdu_rel15_t *dlsch_config_pdu,
						      uint8_t time_domain_ind,
                                                      int default_abc,
                                                      bool use_default){

  int dmrs_typeA_pos = (mac->scc != NULL) ? mac->scc->dmrs_TypeA_Position : mac->mib->dmrs_TypeA_Position;

//  uint8_t k_offset=0;
  int sliv_S=0;
  int sliv_L=0;
  uint8_t mu_pusch = 1;
  NR_BWP_Id_t dl_bwp_id = mac->DL_BWP_Id ; 
  NR_BWP_Id_t ul_bwp_id = mac->UL_BWP_Id ;

  // definition table j Table 6.1.2.1.1-4
  uint8_t j = (mu_pusch==3)?3:(mu_pusch==2)?2:1;
  uint8_t table_6_1_2_1_1_2_time_dom_res_alloc_A[16][3]={ // for PUSCH from TS 38.214 subclause 6.1.2.1.1
    {j,  0,14}, // row index 1
    {j,  0,12}, // row index 2
    {j,  0,10}, // row index 3
    {j,  2,10}, // row index 4
    {j,  4,10}, // row index 5
    {j,  4,8},  // row index 6
    {j,  4,6},  // row index 7
    {j+1,0,14}, // row index 8
    {j+1,0,12}, // row index 9
    {j+1,0,10}, // row index 10
    {j+2,0,14}, // row index 11
    {j+2,0,12}, // row index 12
    {j+2,0,10}, // row index 13
    {j,  8,6},  // row index 14
    {j+3,0,14}, // row index 15
    {j+3,0,10}  // row index 16
  };
  /*uint8_t table_6_1_2_1_1_3_time_dom_res_alloc_A_extCP[16][3]={ // for PUSCH from TS 38.214 subclause 6.1.2.1.1
    {j,  0,8},  // row index 1
    {j,  0,12}, // row index 2
    {j,  0,10}, // row index 3
    {j,  2,10}, // row index 4
    {j,  4,4},  // row index 5
    {j,  4,8},  // row index 6
    {j,  4,6},  // row index 7
    {j+1,0,8},  // row index 8
    {j+1,0,12}, // row index 9
    {j+1,0,10}, // row index 10
    {j+2,0,6},  // row index 11
    {j+2,0,12}, // row index 12
    {j+2,0,10}, // row index 13
    {j,  8,4},  // row index 14
    {j+3,0,8},  // row index 15
    {j+3,0,10}  // row index 16
    };*/

  /*
   * TS 38.214 subclause 5.1.2.1 Resource allocation in time domain (downlink)
   */
  if(dlsch_config_pdu != NULL){
    NR_PDSCH_TimeDomainResourceAllocationList_t *pdsch_TimeDomainAllocationList = NULL;
    if(dl_bwp_id){
      if (mac->DLbwp[dl_bwp_id-1] &&
        mac->DLbwp[dl_bwp_id-1]->bwp_Dedicated &&
        mac->DLbwp[dl_bwp_id-1]->bwp_Dedicated->pdsch_Config &&
        mac->DLbwp[dl_bwp_id-1]->bwp_Dedicated->pdsch_Config->choice.setup->pdsch_TimeDomainAllocationList)
          pdsch_TimeDomainAllocationList = mac->DLbwp[dl_bwp_id-1]->bwp_Dedicated->pdsch_Config->choice.setup->pdsch_TimeDomainAllocationList->choice.setup;
      else if (mac->DLbwp[dl_bwp_id-1] && mac->DLbwp[dl_bwp_id-1]->bwp_Common->pdsch_ConfigCommon->choice.setup->pdsch_TimeDomainAllocationList)
          pdsch_TimeDomainAllocationList = mac->DLbwp[dl_bwp_id-1]->bwp_Common->pdsch_ConfigCommon->choice.setup->pdsch_TimeDomainAllocationList;
    }
        else if (mac->scc_SIB && mac->scc_SIB->downlinkConfigCommon.initialDownlinkBWP.pdsch_ConfigCommon->choice.setup)
      pdsch_TimeDomainAllocationList = mac->scc_SIB->downlinkConfigCommon.initialDownlinkBWP.pdsch_ConfigCommon->choice.setup->pdsch_TimeDomainAllocationList;

    if (pdsch_TimeDomainAllocationList && use_default==false) {

      if (time_domain_ind >= pdsch_TimeDomainAllocationList->list.count) {
        LOG_E(MAC, "time_domain_ind %d >= pdsch->TimeDomainAllocationList->list.count %d\n",
              time_domain_ind, pdsch_TimeDomainAllocationList->list.count);
        dlsch_config_pdu->start_symbol   = 0;
        dlsch_config_pdu->number_symbols = 0;
        return -1;
      }

      int startSymbolAndLength = pdsch_TimeDomainAllocationList->list.array[time_domain_ind]->startSymbolAndLength;
      int S,L;
      SLIV2SL(startSymbolAndLength,&S,&L);
      dlsch_config_pdu->start_symbol=S;
      dlsch_config_pdu->number_symbols=L;

      LOG_D(MAC,"SLIV = %i\n", startSymbolAndLength);
      LOG_D(MAC,"start_symbol = %i\n", dlsch_config_pdu->start_symbol);
      LOG_D(MAC,"number_symbols = %i\n", dlsch_config_pdu->number_symbols);

    }
    else {// Default configuration from tables

      get_info_from_tda_tables(default_abc,
                               time_domain_ind,
                               dmrs_typeA_pos,
                               1, // normal CP
                               &sliv_S,
                               &sliv_L);

      dlsch_config_pdu->number_symbols = sliv_L;
      dlsch_config_pdu->start_symbol = sliv_S;
    }
  }	/*
	 * TS 38.214 subclause 6.1.2.1 Resource allocation in time domain (uplink)
	 */
  if(pusch_config_pdu != NULL){
    NR_PUSCH_TimeDomainResourceAllocationList_t *pusch_TimeDomainAllocationList = NULL;
    if (mac->ULbwp[ul_bwp_id-1] &&
        mac->ULbwp[ul_bwp_id-1]->bwp_Dedicated &&
        mac->ULbwp[ul_bwp_id-1]->bwp_Dedicated->pusch_Config &&
        mac->ULbwp[ul_bwp_id-1]->bwp_Dedicated->pusch_Config->choice.setup &&
        mac->ULbwp[ul_bwp_id-1]->bwp_Dedicated->pusch_Config->choice.setup->pusch_TimeDomainAllocationList) {
      pusch_TimeDomainAllocationList = mac->ULbwp[ul_bwp_id-1]->bwp_Dedicated->pusch_Config->choice.setup->pusch_TimeDomainAllocationList->choice.setup;
    }
    else if (mac->ULbwp[ul_bwp_id-1] &&
      mac->ULbwp[ul_bwp_id-1]->bwp_Common &&
      mac->ULbwp[ul_bwp_id-1]->bwp_Common->pusch_ConfigCommon &&
      mac->ULbwp[ul_bwp_id-1]->bwp_Common->pusch_ConfigCommon->choice.setup &&
      mac->ULbwp[ul_bwp_id-1]->bwp_Common->pusch_ConfigCommon->choice.setup->pusch_TimeDomainAllocationList) {
      pusch_TimeDomainAllocationList = mac->ULbwp[ul_bwp_id-1]->bwp_Common->pusch_ConfigCommon->choice.setup->pusch_TimeDomainAllocationList;
    }
    else pusch_TimeDomainAllocationList = mac->scc_SIB->uplinkConfigCommon->initialUplinkBWP.pusch_ConfigCommon->choice.setup->pusch_TimeDomainAllocationList;

    if (pusch_TimeDomainAllocationList && use_default==false) {
      if (time_domain_ind >= pusch_TimeDomainAllocationList->list.count) {
        LOG_E(MAC, "time_domain_ind %d >= pusch->TimeDomainAllocationList->list.count %d\n",
              time_domain_ind, pusch_TimeDomainAllocationList->list.count);
        pusch_config_pdu->start_symbol_index=0;
        pusch_config_pdu->nr_of_symbols=0;
        return -1;
      }
      
      LOG_D(NR_MAC,"Filling Time-Domain Allocation from pusch_TimeDomainAllocationList\n");
      int startSymbolAndLength = pusch_TimeDomainAllocationList->list.array[time_domain_ind]->startSymbolAndLength;
      int S,L;
      SLIV2SL(startSymbolAndLength,&S,&L);
      pusch_config_pdu->start_symbol_index=S;
      pusch_config_pdu->nr_of_symbols=L;
    }
    else {
      LOG_D(NR_MAC,"Filling Time-Domain Allocation from tables\n");
//      k_offset = table_6_1_2_1_1_2_time_dom_res_alloc_A[time_domain_ind-1][0];
      sliv_S   = table_6_1_2_1_1_2_time_dom_res_alloc_A[time_domain_ind][1];
      sliv_L   = table_6_1_2_1_1_2_time_dom_res_alloc_A[time_domain_ind][2];
      // k_offset = table_6_1_2_1_1_3_time_dom_res_alloc_A_extCP[nr_pdci_info_extracted->time_dom_resource_assignment][0];
      // sliv_S   = table_6_1_2_1_1_3_time_dom_res_alloc_A_extCP[nr_pdci_info_extracted->time_dom_resource_assignment][1];
      // sliv_L   = table_6_1_2_1_1_3_time_dom_res_alloc_A_extCP[nr_pdci_info_extracted->time_dom_resource_assignment][2];
      pusch_config_pdu->nr_of_symbols = sliv_L;
      pusch_config_pdu->start_symbol_index = sliv_S;
    }
    LOG_D(NR_MAC,"start_symbol = %i\n", pusch_config_pdu->start_symbol_index);
    LOG_D(NR_MAC,"number_symbols = %i\n", pusch_config_pdu->nr_of_symbols);
  }
  return 0;
}

int nr_ue_process_dci_indication_pdu(module_id_t module_id,int cc_id, int gNB_index, frame_t frame, int slot, fapi_nr_dci_indication_pdu_t *dci) {

  NR_UE_MAC_INST_t *mac = get_mac_inst(module_id);
  dci_pdu_rel15_t *def_dci_pdu_rel15 = &mac->def_dci_pdu_rel15[dci->dci_format];

  LOG_D(MAC,"Received dci indication (rnti %x,dci format %d,n_CCE %d,payloadSize %d,payload %llx)\n",
	dci->rnti,dci->dci_format,dci->n_CCE,dci->payloadSize,*(unsigned long long*)dci->payloadBits);
  int8_t ret = nr_extract_dci_info(mac, dci->dci_format, dci->payloadSize, dci->rnti, (uint64_t *)dci->payloadBits, def_dci_pdu_rel15);
  if ((ret&1) == 1) return -1;
  else if (ret == 2) {
    dci->dci_format = NR_UL_DCI_FORMAT_0_0;
    def_dci_pdu_rel15 = &mac->def_dci_pdu_rel15[dci->dci_format];
  }
  int8_t ret_proc = nr_ue_process_dci(module_id, cc_id, gNB_index, frame, slot, def_dci_pdu_rel15, dci);
  memset(def_dci_pdu_rel15, 0, sizeof(dci_pdu_rel15_t));
  return ret_proc;
}

int8_t nr_ue_process_dci(module_id_t module_id, int cc_id, uint8_t gNB_index, frame_t frame, int slot, dci_pdu_rel15_t *dci, fapi_nr_dci_indication_pdu_t *dci_ind) {

  uint16_t rnti = dci_ind->rnti;
  uint8_t dci_format = dci_ind->dci_format;
  int ret = 0;
  int pucch_res_set_cnt = 0, valid = 0;
  frame_t frame_tx = 0;
  int slot_tx = 0;
  bool valid_ptrs_setup = 0;
  NR_UE_MAC_INST_t *mac = get_mac_inst(module_id);
  RA_config_t *ra = &mac->ra;
  fapi_nr_dl_config_request_t *dl_config = &mac->dl_config_request;
  uint8_t is_Msg3 = 0;
<<<<<<< HEAD
  NR_BWP_Id_t dl_bwp_id =  mac->DL_BWP_Id ; 
  NR_BWP_Id_t ul_bwp_id =  mac->UL_BWP_Id ;
=======
  int default_abc = 1;
>>>>>>> de553cd1

  uint16_t n_RB_DLBWP = 0;
  if(dl_bwp_id){
    if (mac->DLbwp[dl_bwp_id-1]) n_RB_DLBWP = NRRIV2BW(mac->DLbwp[dl_bwp_id-1]->bwp_Common->genericParameters.locationAndBandwidth, MAX_BWP_SIZE);
  }
  else if (mac->scc_SIB) n_RB_DLBWP =  NRRIV2BW(mac->scc_SIB->uplinkConfigCommon->initialUplinkBWP.genericParameters.locationAndBandwidth,MAX_BWP_SIZE);
  else n_RB_DLBWP = mac->type0_PDCCH_CSS_config.num_rbs;

  LOG_D(MAC, "In %s: Processing received DCI format %s (DL BWP %d)\n", __FUNCTION__, dci_formats[dci_format], n_RB_DLBWP);

  switch(dci_format){
  case NR_UL_DCI_FORMAT_0_0: {
    /*
     *  with CRC scrambled by C-RNTI or CS-RNTI or new-RNTI or TC-RNTI
     *    0  IDENTIFIER_DCI_FORMATS:
     *    10 FREQ_DOM_RESOURCE_ASSIGNMENT_UL: PUSCH hopping with resource allocation type 1 not considered
     *    12 TIME_DOM_RESOURCE_ASSIGNMENT: 0, 1, 2, 3, or 4 bits as defined in Subclause 6.1.2.1 of [6, TS 38.214]. The bitwidth for this field is determined as log2(I) bits,
     *    17 FREQ_HOPPING_FLAG: 0 bit if only resource allocation type 0
     *    24 MCS:
     *    25 NDI:
     *    26 RV:
     *    27 HARQ_PROCESS_NUMBER:
     *    32 TPC_PUSCH:
     *    49 PADDING_NR_DCI: (Note 2) If DCI format 0_0 is monitored in common search space
     *    50 SUL_IND_0_0:
     */
    // Calculate the slot in which ULSCH should be scheduled. This is current slot + K2,
    // where K2 is the offset between the slot in which UL DCI is received and the slot
    // in which ULSCH should be scheduled. K2 is configured in RRC configuration.  
    // todo:
    // - SUL_IND_0_0

    // Schedule PUSCH
    ret = nr_ue_pusch_scheduler(mac, is_Msg3, frame, slot, &frame_tx, &slot_tx, dci->time_domain_assignment.val);

    if (ret != -1){

      // Get UL config request corresponding slot_tx
      fapi_nr_ul_config_request_t *ul_config = get_ul_config_request(mac, slot_tx);

      if (!ul_config) {
        LOG_W(MAC, "In %s: ul_config request is NULL. Probably due to unexpected UL DCI in frame.slot %d.%d. Ignoring DCI!\n", __FUNCTION__, frame, slot);
        return -1;
      }

      AssertFatal(ul_config->number_pdus<FAPI_NR_UL_CONFIG_LIST_NUM, "ul_config->number_pdus %d out of bounds\n",ul_config->number_pdus);
      nfapi_nr_ue_pusch_pdu_t *pusch_config_pdu = &ul_config->ul_config_list[ul_config->number_pdus].pusch_config_pdu;

      fill_ul_config(ul_config, frame_tx, slot_tx, FAPI_NR_UL_CONFIG_TYPE_PUSCH);

      // Config PUSCH PDU
      ret = nr_config_pusch_pdu(mac, pusch_config_pdu, dci, NULL, rnti, &dci_format);

    }
    
    break;
  }

  case NR_UL_DCI_FORMAT_0_1: {
    /*
     *  with CRC scrambled by C-RNTI or CS-RNTI or SP-CSI-RNTI or new-RNTI
     *    0  IDENTIFIER_DCI_FORMATS:
     *    1  CARRIER_IND
     *    2  SUL_IND_0_1
     *    7  BANDWIDTH_PART_IND
     *    10 FREQ_DOM_RESOURCE_ASSIGNMENT_UL: PUSCH hopping with resource allocation type 1 not considered
     *    12 TIME_DOM_RESOURCE_ASSIGNMENT: 0, 1, 2, 3, or 4 bits as defined in Subclause 6.1.2.1 of [6, TS 38.214]. The bitwidth for this field is determined as log2(I) bits,
     *    17 FREQ_HOPPING_FLAG: 0 bit if only resource allocation type 0
     *    24 MCS:
     *    25 NDI:
     *    26 RV:
     *    27 HARQ_PROCESS_NUMBER:
     *    29 FIRST_DAI
     *    30 SECOND_DAI
     *    32 TPC_PUSCH:
     *    36 SRS_RESOURCE_IND:
     *    37 PRECOD_NBR_LAYERS:
     *    38 ANTENNA_PORTS:
     *    40 SRS_REQUEST:
     *    42 CSI_REQUEST:
     *    43 CBGTI
     *    45 PTRS_DMRS
     *    46 BETA_OFFSET_IND
     *    47 DMRS_SEQ_INI
     *    48 UL_SCH_IND
     *    49 PADDING_NR_DCI: (Note 2) If DCI format 0_0 is monitored in common search space
     */
    // TODO: 
    // - FIRST_DAI
    // - SECOND_DAI
    // - SRS_RESOURCE_IND

    // Schedule PUSCH
    ret = nr_ue_pusch_scheduler(mac, is_Msg3, frame, slot, &frame_tx, &slot_tx, dci->time_domain_assignment.val);

    if (ret != -1){

      // Get UL config request corresponding slot_tx
      fapi_nr_ul_config_request_t *ul_config = get_ul_config_request(mac, slot_tx);

      if (!ul_config) {
        LOG_W(MAC, "In %s: ul_config request is NULL. Probably due to unexpected UL DCI in frame.slot %d.%d. Ignoring DCI!\n", __FUNCTION__, frame, slot);
        return -1;
      }

      nfapi_nr_ue_pusch_pdu_t *pusch_config_pdu = &ul_config->ul_config_list[ul_config->number_pdus].pusch_config_pdu;

      fill_ul_config(ul_config, frame_tx, slot_tx, FAPI_NR_UL_CONFIG_TYPE_PUSCH);

      // Config PUSCH PDU
      ret = nr_config_pusch_pdu(mac, pusch_config_pdu, dci, NULL, rnti, &dci_format);

    }
    break;
  }

  case NR_DL_DCI_FORMAT_1_0: {
    /*
     *  with CRC scrambled by C-RNTI or CS-RNTI or new-RNTI
     *    0  IDENTIFIER_DCI_FORMATS:
     *    11 FREQ_DOM_RESOURCE_ASSIGNMENT_DL:
     *    12 TIME_DOM_RESOURCE_ASSIGNMENT: 0, 1, 2, 3, or 4 bits as defined in Subclause 5.1.2.1 of [6, TS 38.214]. The bitwidth for this field is determined as log2(I) bits,
     *    13 VRB_TO_PRB_MAPPING: 0 bit if only resource allocation type 0
     *    24 MCS:
     *    25 NDI:
     *    26 RV:
     *    27 HARQ_PROCESS_NUMBER:
     *    28 DAI_: For format1_1: 4 if more than one serving cell are configured in the DL and the higher layer parameter HARQ-ACK-codebook=dynamic, where the 2 MSB bits are the counter DAI and the 2 LSB bits are the total DAI
     *    33 TPC_PUCCH:
     *    34 PUCCH_RESOURCE_IND:
     *    35 PDSCH_TO_HARQ_FEEDBACK_TIME_IND:
     *    55 RESERVED_NR_DCI
     *  with CRC scrambled by P-RNTI
     *    8  SHORT_MESSAGE_IND
     *    9  SHORT_MESSAGES
     *    11 FREQ_DOM_RESOURCE_ASSIGNMENT_DL:
     *    12 TIME_DOM_RESOURCE_ASSIGNMENT: 0, 1, 2, 3, or 4 bits as defined in Subclause 5.1.2.1 of [6, TS 38.214]. The bitwidth for this field is determined as log2(I) bits,
     *    13 VRB_TO_PRB_MAPPING: 0 bit if only resource allocation type 0
     *    24 MCS:
     *    31 TB_SCALING
     *    55 RESERVED_NR_DCI
     *  with CRC scrambled by SI-RNTI
     *    11 FREQ_DOM_RESOURCE_ASSIGNMENT_DL:
     *    12 TIME_DOM_RESOURCE_ASSIGNMENT: 0, 1, 2, 3, or 4 bits as defined in Subclause 5.1.2.1 of [6, TS 38.214]. The bitwidth for this field is determined as log2(I) bits,
     *    13 VRB_TO_PRB_MAPPING: 0 bit if only resource allocation type 0
     *    24 MCS:
     *    26 RV:
     *    55 RESERVED_NR_DCI
     *  with CRC scrambled by RA-RNTI
     *    11 FREQ_DOM_RESOURCE_ASSIGNMENT_DL:
     *    12 TIME_DOM_RESOURCE_ASSIGNMENT: 0, 1, 2, 3, or 4 bits as defined in Subclause 5.1.2.1 of [6, TS 38.214]. The bitwidth for this field is determined as log2(I) bits,
     *    13 VRB_TO_PRB_MAPPING: 0 bit if only resource allocation type 0
     *    24 MCS:
     *    31 TB_SCALING
     *    55 RESERVED_NR_DCI
     *  with CRC scrambled by TC-RNTI
     *    0  IDENTIFIER_DCI_FORMATS:
     *    11 FREQ_DOM_RESOURCE_ASSIGNMENT_DL:
     *    12 TIME_DOM_RESOURCE_ASSIGNMENT: 0, 1, 2, 3, or 4 bits as defined in Subclause 5.1.2.1 of [6, TS 38.214]. The bitwidth for this field is determined as log2(I) bits,
     *    13 VRB_TO_PRB_MAPPING: 0 bit if only resource allocation type 0
     *    24 MCS:
     *    25 NDI:
     *    26 RV:
     *    27 HARQ_PROCESS_NUMBER:
     *    28 DAI_: For format1_1: 4 if more than one serving cell are configured in the DL and the higher layer parameter HARQ-ACK-codebook=dynamic, where the 2 MSB bits are the counter DAI and the 2 LSB bits are the total DAI
     *    33 TPC_PUCCH:
     */

    dl_config->dl_config_list[dl_config->number_pdus].dlsch_config_pdu.rnti = rnti;
    fapi_nr_dl_config_dlsch_pdu_rel15_t *dlsch_config_pdu_1_0 = &dl_config->dl_config_list[dl_config->number_pdus].dlsch_config_pdu.dlsch_config_rel15;
<<<<<<< HEAD
    NR_PDSCH_Config_t *pdsch_config = NULL;
     if(dl_bwp_id)
      pdsch_config = (mac->DLbwp[dl_bwp_id-1]) ? mac->DLbwp[dl_bwp_id-1]->bwp_Dedicated->pdsch_Config->choice.setup : NULL;
=======

    NR_PDSCH_Config_t *pdsch_config= (mac->DLbwp[0]) ? mac->DLbwp[0]->bwp_Dedicated->pdsch_Config->choice.setup : NULL;
>>>>>>> de553cd1
    uint16_t BWPSize = n_RB_DLBWP;

    if(rnti == SI_RNTI) {
      NR_Type0_PDCCH_CSS_config_t type0_PDCCH_CSS_config = mac->type0_PDCCH_CSS_config;
      default_abc = type0_PDCCH_CSS_config.type0_pdcch_ss_mux_pattern;
      dl_config->dl_config_list[dl_config->number_pdus].pdu_type = FAPI_NR_DL_CONFIG_TYPE_SI_DLSCH;
      dlsch_config_pdu_1_0->BWPSize = mac->type0_PDCCH_CSS_config.num_rbs;
      dlsch_config_pdu_1_0->BWPStart = mac->type0_PDCCH_CSS_config.cset_start_rb;
      dlsch_config_pdu_1_0->SubcarrierSpacing = mac->mib->subCarrierSpacingCommon;
      if (pdsch_config) pdsch_config->dmrs_DownlinkForPDSCH_MappingTypeA->choice.setup->dmrs_AdditionalPosition = NULL; // For PDSCH with mapping type A, the UE shall assume dmrs-AdditionalPosition='pos2'
      BWPSize = dlsch_config_pdu_1_0->BWPSize;
    } else {
      if (ra->RA_window_cnt >= 0 && rnti == ra->ra_rnti){
        dl_config->dl_config_list[dl_config->number_pdus].pdu_type = FAPI_NR_DL_CONFIG_TYPE_RA_DLSCH;
      } else {
        dl_config->dl_config_list[dl_config->number_pdus].pdu_type = FAPI_NR_DL_CONFIG_TYPE_DLSCH;
      }
      if( (ra->RA_window_cnt >= 0 && rnti == ra->ra_rnti) || (rnti == ra->t_crnti) ) {
        if (mac->scc == NULL) {
          dlsch_config_pdu_1_0->BWPSize = NRRIV2BW(mac->scc_SIB->downlinkConfigCommon.initialDownlinkBWP.genericParameters.locationAndBandwidth, MAX_BWP_SIZE);
          dlsch_config_pdu_1_0->BWPStart = NRRIV2PRBOFFSET(mac->scc_SIB->downlinkConfigCommon.initialDownlinkBWP.genericParameters.locationAndBandwidth, MAX_BWP_SIZE);
        }
        else {
          dlsch_config_pdu_1_0->BWPSize = NRRIV2BW(mac->scc->downlinkConfigCommon->initialDownlinkBWP->genericParameters.locationAndBandwidth, MAX_BWP_SIZE);
          dlsch_config_pdu_1_0->BWPStart = NRRIV2PRBOFFSET(mac->scc->downlinkConfigCommon->initialDownlinkBWP->genericParameters.locationAndBandwidth, MAX_BWP_SIZE);
        }
        if (!get_softmodem_params()->sa) { // NSA mode is not using the Initial BWP
          dlsch_config_pdu_1_0->BWPStart = NRRIV2PRBOFFSET(mac->DLbwp[dl_bwp_id-1]->bwp_Common->genericParameters.locationAndBandwidth, MAX_BWP_SIZE);
          pdsch_config = mac->DLbwp[dl_bwp_id-1]->bwp_Dedicated->pdsch_Config->choice.setup;
          BWPSize = dlsch_config_pdu_1_0->BWPSize;
        }
      } else if (dl_bwp_id){
          if(mac->DLbwp[dl_bwp_id-1]) {
        dlsch_config_pdu_1_0->BWPSize = NRRIV2BW(mac->DLbwp[dl_bwp_id-1]->bwp_Common->genericParameters.locationAndBandwidth, MAX_BWP_SIZE);
        dlsch_config_pdu_1_0->BWPStart = NRRIV2PRBOFFSET(mac->DLbwp[dl_bwp_id-1]->bwp_Common->genericParameters.locationAndBandwidth, MAX_BWP_SIZE);
        dlsch_config_pdu_1_0->SubcarrierSpacing = mac->DLbwp[dl_bwp_id-1]->bwp_Common->genericParameters.subcarrierSpacing;
        pdsch_config = mac->DLbwp[dl_bwp_id-1]->bwp_Dedicated->pdsch_Config->choice.setup;
      }
      } else if (mac->scc_SIB) {
        dlsch_config_pdu_1_0->BWPSize = NRRIV2BW(mac->scc_SIB->downlinkConfigCommon.initialDownlinkBWP.genericParameters.locationAndBandwidth, MAX_BWP_SIZE);
        dlsch_config_pdu_1_0->BWPStart = NRRIV2PRBOFFSET(mac->scc_SIB->downlinkConfigCommon.initialDownlinkBWP.genericParameters.locationAndBandwidth, MAX_BWP_SIZE);
        dlsch_config_pdu_1_0->SubcarrierSpacing = mac->scc_SIB->downlinkConfigCommon.initialDownlinkBWP.genericParameters.subcarrierSpacing;
        pdsch_config = NULL;
      }
    }

    /* IDENTIFIER_DCI_FORMATS */
    /* FREQ_DOM_RESOURCE_ASSIGNMENT_DL */
    if (nr_ue_process_dci_freq_dom_resource_assignment(NULL,dlsch_config_pdu_1_0,0,BWPSize,dci->frequency_domain_assignment.val) < 0) {
      LOG_W(MAC, "[%d.%d] Invalid frequency_domain_assignment. Possibly due to false DCI. Ignoring DCI!\n", frame, slot);
      return -1;
    }
    /* TIME_DOM_RESOURCE_ASSIGNMENT */
    if (nr_ue_process_dci_time_dom_resource_assignment(mac,NULL,dlsch_config_pdu_1_0,dci->time_domain_assignment.val,default_abc,rnti==SI_RNTI) < 0) {
      LOG_W(MAC, "[%d.%d] Invalid time_domain_assignment. Possibly due to false DCI. Ignoring DCI!\n", frame, slot);
      return -1;
    }

    NR_PDSCH_TimeDomainResourceAllocationList_t *pdsch_TimeDomainAllocationList = NULL;
    if(dl_bwp_id){
      if (mac->DLbwp[dl_bwp_id-1] &&
        mac->DLbwp[dl_bwp_id-1]->bwp_Dedicated &&
        mac->DLbwp[dl_bwp_id-1]->bwp_Dedicated->pdsch_Config &&
        mac->DLbwp[dl_bwp_id-1]->bwp_Dedicated->pdsch_Config->choice.setup->pdsch_TimeDomainAllocationList)
          pdsch_TimeDomainAllocationList = mac->DLbwp[dl_bwp_id-1]->bwp_Dedicated->pdsch_Config->choice.setup->pdsch_TimeDomainAllocationList->choice.setup;
      else if (mac->DLbwp[dl_bwp_id-1] && mac->DLbwp[dl_bwp_id-1]->bwp_Common->pdsch_ConfigCommon->choice.setup->pdsch_TimeDomainAllocationList)
          pdsch_TimeDomainAllocationList = mac->DLbwp[dl_bwp_id-1]->bwp_Common->pdsch_ConfigCommon->choice.setup->pdsch_TimeDomainAllocationList;
    }
     else if (mac->scc_SIB && mac->scc_SIB->downlinkConfigCommon.initialDownlinkBWP.pdsch_ConfigCommon->choice.setup)
      pdsch_TimeDomainAllocationList = mac->scc_SIB->downlinkConfigCommon.initialDownlinkBWP.pdsch_ConfigCommon->choice.setup->pdsch_TimeDomainAllocationList;

    int mappingtype = pdsch_TimeDomainAllocationList ? pdsch_TimeDomainAllocationList->list.array[dci->time_domain_assignment.val]->mappingType : ((dlsch_config_pdu_1_0->start_symbol <= 3)? typeA: typeB);

    /* dmrs symbol positions*/
    dlsch_config_pdu_1_0->dlDmrsSymbPos = fill_dmrs_mask(pdsch_config,
                                                         mac->mib->dmrs_TypeA_Position,
                                                         dlsch_config_pdu_1_0->number_symbols,
                                                         dlsch_config_pdu_1_0->start_symbol,
                                                         mappingtype);
<<<<<<< HEAD
    if(dl_bwp_id){
      dlsch_config_pdu_1_0->dmrsConfigType = (mac->DLbwp[dl_bwp_id-1] != NULL) ? (mac->DLbwp[dl_bwp_id-1]->bwp_Dedicated->pdsch_Config->choice.setup->dmrs_DownlinkForPDSCH_MappingTypeA->choice.setup->dmrs_Type == NULL ? 0 : 1) : 0;
    }
=======
    dlsch_config_pdu_1_0->dmrsConfigType = (mac->DLbwp[0] != NULL) ?
                                           (mac->DLbwp[0]->bwp_Dedicated->pdsch_Config->choice.setup->dmrs_DownlinkForPDSCH_MappingTypeA->choice.setup->dmrs_Type == NULL ? 0 : 1) : 0;
>>>>>>> de553cd1
    /* number of DM-RS CDM groups without data according to subclause 5.1.6.2 of 3GPP TS 38.214 version 15.9.0 Release 15 */
    if (dlsch_config_pdu_1_0->number_symbols == 2)
      dlsch_config_pdu_1_0->n_dmrs_cdm_groups = 1;
    else
      dlsch_config_pdu_1_0->n_dmrs_cdm_groups = 2;
    /* VRB_TO_PRB_MAPPING */
    dlsch_config_pdu_1_0->vrb_to_prb_mapping = (dci->vrb_to_prb_mapping.val == 0) ? vrb_to_prb_mapping_non_interleaved:vrb_to_prb_mapping_interleaved;
    /* MCS TABLE INDEX */
    dlsch_config_pdu_1_0->mcs_table = (pdsch_config) ? ((pdsch_config->mcs_Table) ? (*pdsch_config->mcs_Table + 1) : 0) : 0;
    /* MCS */
    dlsch_config_pdu_1_0->mcs = dci->mcs;
    // Basic sanity check for MCS value to check for a false or erroneous DCI
    if (dlsch_config_pdu_1_0->mcs > 28) {
      LOG_W(MAC, "[%d.%d] MCS value %d out of bounds! Possibly due to false DCI. Ignoring DCI!\n", frame, slot, dlsch_config_pdu_1_0->mcs);
      return -1;
    }
    /* NDI (only if CRC scrambled by C-RNTI or CS-RNTI or new-RNTI or TC-RNTI)*/
    dlsch_config_pdu_1_0->ndi = dci->ndi;
    /* RV (only if CRC scrambled by C-RNTI or CS-RNTI or new-RNTI or TC-RNTI)*/
    dlsch_config_pdu_1_0->rv = dci->rv;
    /* HARQ_PROCESS_NUMBER (only if CRC scrambled by C-RNTI or CS-RNTI or new-RNTI or TC-RNTI)*/
    dlsch_config_pdu_1_0->harq_process_nbr = dci->harq_pid;
    /* TB_SCALING (only if CRC scrambled by P-RNTI or RA-RNTI) */
    // according to TS 38.214 Table 5.1.3.2-3
    if (dci->tb_scaling == 0) dlsch_config_pdu_1_0->scaling_factor_S = 1;
    if (dci->tb_scaling == 1) dlsch_config_pdu_1_0->scaling_factor_S = 0.5;
    if (dci->tb_scaling == 2) dlsch_config_pdu_1_0->scaling_factor_S = 0.25;
    if (dci->tb_scaling == 3) dlsch_config_pdu_1_0->scaling_factor_S = 0; // value not defined in table
    /* TPC_PUCCH (only if CRC scrambled by C-RNTI or CS-RNTI or new-RNTI or TC-RNTI)*/
    // according to TS 38.213 Table 7.2.1-1
    if (dci->tpc == 0) dlsch_config_pdu_1_0->accumulated_delta_PUCCH = -1;
    if (dci->tpc == 1) dlsch_config_pdu_1_0->accumulated_delta_PUCCH = 0;
    if (dci->tpc == 2) dlsch_config_pdu_1_0->accumulated_delta_PUCCH = 1;
    if (dci->tpc == 3) dlsch_config_pdu_1_0->accumulated_delta_PUCCH = 3;
    // Sanity check for pucch_resource_indicator value received to check for false DCI.
    valid = 0;
    if (mac->ULbwp[ul_bwp_id-1] &&
        mac->ULbwp[ul_bwp_id-1]->bwp_Dedicated &&
        mac->ULbwp[ul_bwp_id-1]->bwp_Dedicated->pucch_Config &&
        mac->ULbwp[ul_bwp_id-1]->bwp_Dedicated->pucch_Config->choice.setup&&
        mac->ULbwp[ul_bwp_id-1]->bwp_Dedicated->pucch_Config->choice.setup->resourceSetToAddModList) {
      pucch_res_set_cnt = mac->ULbwp[ul_bwp_id-1]->bwp_Dedicated->pucch_Config->choice.setup->resourceSetToAddModList->list.count;
      for (int id = 0; id < pucch_res_set_cnt; id++) {
	      if (dci->pucch_resource_indicator < mac->ULbwp[ul_bwp_id-1]->bwp_Dedicated->pucch_Config->choice.setup->resourceSetToAddModList->list.array[id]->resourceList.list.count) {
	        valid = 1;
	        break;
	      }
      }
    }
    else if (mac->cg &&
             mac->cg->spCellConfig &&
             mac->cg->spCellConfig->spCellConfigDedicated &&
             mac->cg->spCellConfig->spCellConfigDedicated->uplinkConfig &&
             mac->cg->spCellConfig->spCellConfigDedicated->uplinkConfig->initialUplinkBWP &&
             mac->cg->spCellConfig->spCellConfigDedicated->uplinkConfig->initialUplinkBWP->pucch_Config &&
             mac->cg->spCellConfig->spCellConfigDedicated->uplinkConfig->initialUplinkBWP->pucch_Config->choice.setup &&
             mac->cg->spCellConfig->spCellConfigDedicated->uplinkConfig->initialUplinkBWP->pucch_Config->choice.setup->resourceSetToAddModList){
      pucch_res_set_cnt = mac->cg->spCellConfig->spCellConfigDedicated->uplinkConfig->initialUplinkBWP->pucch_Config->choice.setup->resourceSetToAddModList->list.count;
      for (int id = 0; id < pucch_res_set_cnt; id++) {
        if (dci->pucch_resource_indicator < mac->cg->spCellConfig->spCellConfigDedicated->uplinkConfig->initialUplinkBWP->pucch_Config->choice.setup->resourceSetToAddModList->list.array[id]->resourceList.list.count) {
          valid = 1;
          break;
        }
      }
    } else valid=1;
    if (!valid) {
      LOG_W(MAC, "[%d.%d] pucch_resource_indicator value %d is out of bounds. Possibly due to false DCI. Ignoring DCI!\n", frame, slot, dci->pucch_resource_indicator);
      return -1;
    }

   // set the harq status at MAC for feedback
   set_harq_status(mac,dci->pucch_resource_indicator,
                   dci->harq_pid,
                   dlsch_config_pdu_1_0->accumulated_delta_PUCCH,
                   1+dci->pdsch_to_harq_feedback_timing_indicator.val,
                   dci->dai[0].val,
                   dci_ind->n_CCE,dci_ind->N_CCE,
                   frame,slot);

    LOG_D(MAC,"(nr_ue_procedures.c) rnti = %x dl_config->number_pdus = %d\n",
	  dl_config->dl_config_list[dl_config->number_pdus].dlsch_config_pdu.rnti,
	  dl_config->number_pdus);
    LOG_D(MAC,"(nr_ue_procedures.c) frequency_domain_resource_assignment=%d \t number_rbs=%d \t start_rb=%d\n",
	  dci->frequency_domain_assignment.val,
	  dlsch_config_pdu_1_0->number_rbs,
	  dlsch_config_pdu_1_0->start_rb);
    LOG_D(MAC,"(nr_ue_procedures.c) time_domain_resource_assignment=%d \t number_symbols=%d \t start_symbol=%d\n",
	  dci->time_domain_assignment.val,
	  dlsch_config_pdu_1_0->number_symbols,
	  dlsch_config_pdu_1_0->start_symbol);
    LOG_D(MAC,"(nr_ue_procedures.c) vrb_to_prb_mapping=%d \n>>> mcs=%d\n>>> ndi=%d\n>>> rv=%d\n>>> harq_process_nbr=%d\n>>> dai=%d\n>>> scaling_factor_S=%f\n>>> tpc_pucch=%d\n>>> pucch_res_ind=%d\n>>> pdsch_to_harq_feedback_time_ind=%d\n",
	  dlsch_config_pdu_1_0->vrb_to_prb_mapping,
	  dlsch_config_pdu_1_0->mcs,
	  dlsch_config_pdu_1_0->ndi,
	  dlsch_config_pdu_1_0->rv,
	  dlsch_config_pdu_1_0->harq_process_nbr,
	  dci->dai[0].val,
	  dlsch_config_pdu_1_0->scaling_factor_S,
	  dlsch_config_pdu_1_0->accumulated_delta_PUCCH,
	  dci->pucch_resource_indicator,
	  1+dci->pdsch_to_harq_feedback_timing_indicator.val);

    //	    dl_config->dl_config_list[dl_config->number_pdus].dci_config_pdu.dci_config_rel15.N_RB_BWP = n_RB_DLBWP;
	    
    LOG_D(MAC,"(nr_ue_procedures.c) pdu_type=%d\n\n",dl_config->dl_config_list[dl_config->number_pdus].pdu_type);
            
    dl_config->number_pdus = dl_config->number_pdus + 1;

    break;
  }

  case NR_DL_DCI_FORMAT_1_1: {
    /*
     *  with CRC scrambled by C-RNTI or CS-RNTI or new-RNTI
     *    0  IDENTIFIER_DCI_FORMATS:
     *    1  CARRIER_IND:
     *    7  BANDWIDTH_PART_IND:
     *    11 FREQ_DOM_RESOURCE_ASSIGNMENT_DL:
     *    12 TIME_DOM_RESOURCE_ASSIGNMENT: 0, 1, 2, 3, or 4 bits as defined in Subclause 5.1.2.1 of [6, TS 38.214]. The bitwidth for this field is determined as log2(I) bits,
     *    13 VRB_TO_PRB_MAPPING: 0 bit if only resource allocation type 0
     *    14 PRB_BUNDLING_SIZE_IND:
     *    15 RATE_MATCHING_IND:
     *    16 ZP_CSI_RS_TRIGGER:
     *    18 TB1_MCS:
     *    19 TB1_NDI:
     *    20 TB1_RV:
     *    21 TB2_MCS:
     *    22 TB2_NDI:
     *    23 TB2_RV:
     *    27 HARQ_PROCESS_NUMBER:
     *    28 DAI_: For format1_1: 4 if more than one serving cell are configured in the DL and the higher layer parameter HARQ-ACK-codebook=dynamic, where the 2 MSB bits are the counter DAI and the 2 LSB bits are the total DAI
     *    33 TPC_PUCCH:
     *    34 PUCCH_RESOURCE_IND:
     *    35 PDSCH_TO_HARQ_FEEDBACK_TIME_IND:
     *    38 ANTENNA_PORTS:
     *    39 TCI:
     *    40 SRS_REQUEST:
     *    43 CBGTI:
     *    44 CBGFI:
     *    47 DMRS_SEQ_INI:
     */


    config_bwp_ue(mac, &dci->bwp_indicator.val, &dci_format);
    
    NR_PDSCH_Config_t *pdsch_config=mac->DLbwp[dl_bwp_id-1]->bwp_Dedicated->pdsch_Config->choice.setup;

    dl_config->dl_config_list[dl_config->number_pdus].pdu_type = FAPI_NR_DL_CONFIG_TYPE_DLSCH;
    dl_config->dl_config_list[dl_config->number_pdus].dlsch_config_pdu.rnti = rnti;

    fapi_nr_dl_config_dlsch_pdu_rel15_t *dlsch_config_pdu_1_1 = &dl_config->dl_config_list[dl_config->number_pdus].dlsch_config_pdu.dlsch_config_rel15;

    dlsch_config_pdu_1_1->BWPSize = NRRIV2BW(mac->DLbwp[dl_bwp_id-1]->bwp_Common->genericParameters.locationAndBandwidth, MAX_BWP_SIZE);
    dlsch_config_pdu_1_1->BWPStart = NRRIV2PRBOFFSET(mac->DLbwp[dl_bwp_id-1]->bwp_Common->genericParameters.locationAndBandwidth, MAX_BWP_SIZE);
    dlsch_config_pdu_1_1->SubcarrierSpacing = mac->DLbwp[dl_bwp_id-1]->bwp_Common->genericParameters.subcarrierSpacing;

    /* IDENTIFIER_DCI_FORMATS */
    /* CARRIER_IND */
    /* BANDWIDTH_PART_IND */
    //    dlsch_config_pdu_1_1->bandwidth_part_ind = dci->bandwidth_part_ind;
    /* FREQ_DOM_RESOURCE_ASSIGNMENT_DL */
    if (nr_ue_process_dci_freq_dom_resource_assignment(NULL,dlsch_config_pdu_1_1,0,n_RB_DLBWP,dci->frequency_domain_assignment.val) < 0) {
      LOG_W(MAC, "[%d.%d] Invalid frequency_domain_assignment. Possibly due to false DCI. Ignoring DCI!\n", frame, slot);
      return -1;
    }
    /* TIME_DOM_RESOURCE_ASSIGNMENT */
    if (nr_ue_process_dci_time_dom_resource_assignment(mac,NULL,dlsch_config_pdu_1_1,dci->time_domain_assignment.val,0,false) < 0) {
      LOG_W(MAC, "[%d.%d] Invalid time_domain_assignment. Possibly due to false DCI. Ignoring DCI!\n", frame, slot);
      return -1;
    }

    NR_PDSCH_TimeDomainResourceAllocationList_t *pdsch_TimeDomainAllocationList = NULL;
    if (mac->DLbwp[dl_bwp_id-1] &&
        mac->DLbwp[dl_bwp_id-1]->bwp_Dedicated &&
        mac->DLbwp[dl_bwp_id-1]->bwp_Dedicated->pdsch_Config &&
        mac->DLbwp[dl_bwp_id-1]->bwp_Dedicated->pdsch_Config->choice.setup->pdsch_TimeDomainAllocationList)
      pdsch_TimeDomainAllocationList = mac->DLbwp[dl_bwp_id-1]->bwp_Dedicated->pdsch_Config->choice.setup->pdsch_TimeDomainAllocationList->choice.setup;
    else if (mac->DLbwp[dl_bwp_id-1] && mac->DLbwp[dl_bwp_id-1]->bwp_Common->pdsch_ConfigCommon->choice.setup->pdsch_TimeDomainAllocationList)
      pdsch_TimeDomainAllocationList = mac->DLbwp[dl_bwp_id-1]->bwp_Common->pdsch_ConfigCommon->choice.setup->pdsch_TimeDomainAllocationList;
    else if (mac->scc_SIB && mac->scc_SIB->downlinkConfigCommon.initialDownlinkBWP.pdsch_ConfigCommon->choice.setup)
      pdsch_TimeDomainAllocationList = mac->scc_SIB->downlinkConfigCommon.initialDownlinkBWP.pdsch_ConfigCommon->choice.setup->pdsch_TimeDomainAllocationList;

    int mappingtype = pdsch_TimeDomainAllocationList ? pdsch_TimeDomainAllocationList->list.array[dci->time_domain_assignment.val]->mappingType : ((dlsch_config_pdu_1_1->start_symbol <= 3)? typeA: typeB);

    /* dmrs symbol positions*/
    dlsch_config_pdu_1_1->dlDmrsSymbPos = fill_dmrs_mask(pdsch_config,
							 mac->scc->dmrs_TypeA_Position,
							 dlsch_config_pdu_1_1->number_symbols,
                                                         dlsch_config_pdu_1_1->start_symbol,
                                                         mappingtype);

    dlsch_config_pdu_1_1->dmrsConfigType = mac->DLbwp[dl_bwp_id-1]->bwp_Dedicated->pdsch_Config->choice.setup->dmrs_DownlinkForPDSCH_MappingTypeA->choice.setup->dmrs_Type == NULL ? NFAPI_NR_DMRS_TYPE1 : NFAPI_NR_DMRS_TYPE2;

    /* TODO: fix number of DM-RS CDM groups without data according to subclause 5.1.6.2 of 3GPP TS 38.214,
             using tables 7.3.1.2.2-1, 7.3.1.2.2-2, 7.3.1.2.2-3, 7.3.1.2.2-4 of 3GPP TS 38.212 */
    dlsch_config_pdu_1_1->n_dmrs_cdm_groups = 1;
    /* VRB_TO_PRB_MAPPING */
    if ((pdsch_config->resourceAllocation == 1) && (pdsch_config->vrb_ToPRB_Interleaver != NULL))
      dlsch_config_pdu_1_1->vrb_to_prb_mapping = (dci->vrb_to_prb_mapping.val == 0) ? vrb_to_prb_mapping_non_interleaved:vrb_to_prb_mapping_interleaved;
    /* PRB_BUNDLING_SIZE_IND */
    dlsch_config_pdu_1_1->prb_bundling_size_ind = dci->prb_bundling_size_indicator.val;
    /* RATE_MATCHING_IND */
    dlsch_config_pdu_1_1->rate_matching_ind = dci->rate_matching_indicator.val;
    /* ZP_CSI_RS_TRIGGER */
    dlsch_config_pdu_1_1->zp_csi_rs_trigger = dci->zp_csi_rs_trigger.val;
    /* MCS (for transport block 1)*/
    dlsch_config_pdu_1_1->mcs = dci->mcs;
    // Basic sanity check for MCS value to check for a false or erroneous DCI
    if (dlsch_config_pdu_1_1->mcs > 28) {
      LOG_W(MAC, "[%d.%d] MCS value %d out of bounds! Possibly due to false DCI. Ignoring DCI!\n", frame, slot, dlsch_config_pdu_1_1->mcs);
      return -1;
    }
    /* NDI (for transport block 1)*/
    dlsch_config_pdu_1_1->ndi = dci->ndi;
    /* RV (for transport block 1)*/
    dlsch_config_pdu_1_1->rv = dci->rv;
    /* MCS (for transport block 2)*/
    dlsch_config_pdu_1_1->tb2_mcs = dci->mcs2.val;
    // Basic sanity check for MCS value to check for a false or erroneous DCI
    if (dlsch_config_pdu_1_1->tb2_mcs > 28) {
      LOG_W(MAC, "[%d.%d] MCS value %d out of bounds! Possibly due to false DCI. Ignoring DCI!\n", frame, slot, dlsch_config_pdu_1_1->tb2_mcs);
      return -1;
    }
    /* NDI (for transport block 2)*/
    dlsch_config_pdu_1_1->tb2_ndi = dci->ndi2.val;
    /* RV (for transport block 2)*/
    dlsch_config_pdu_1_1->tb2_rv = dci->rv2.val;
    /* HARQ_PROCESS_NUMBER */
    dlsch_config_pdu_1_1->harq_process_nbr = dci->harq_pid;
    /* TPC_PUCCH */
    // according to TS 38.213 Table 7.2.1-1
    if (dci->tpc == 0) dlsch_config_pdu_1_1->accumulated_delta_PUCCH = -1;
    if (dci->tpc == 1) dlsch_config_pdu_1_1->accumulated_delta_PUCCH = 0;
    if (dci->tpc == 2) dlsch_config_pdu_1_1->accumulated_delta_PUCCH = 1;
    if (dci->tpc == 3) dlsch_config_pdu_1_1->accumulated_delta_PUCCH = 3;

    // Sanity check for pucch_resource_indicator value received to check for false DCI.
    valid = 0;
    pucch_res_set_cnt = mac->ULbwp[ul_bwp_id-1]->bwp_Dedicated->pucch_Config->choice.setup->resourceSetToAddModList->list.count;
    for (int id = 0; id < pucch_res_set_cnt; id++) {
      if (dci->pucch_resource_indicator < mac->ULbwp[ul_bwp_id-1]->bwp_Dedicated->pucch_Config->choice.setup->resourceSetToAddModList->list.array[id]->resourceList.list.count) {
        valid = 1;
        break;
      }
    }
    if (!valid) {
      LOG_W(MAC, "[%d.%d] pucch_resource_indicator value %d is out of bounds. Possibly due to false DCI. Ignoring DCI!\n", frame, slot, dci->pucch_resource_indicator);
      return -1;
    }

    /* ANTENNA_PORTS */
    uint8_t n_codewords = 1; // FIXME!!!
    long *max_length = NULL;
    long *dmrs_type = NULL;
    if (pdsch_config->dmrs_DownlinkForPDSCH_MappingTypeA) {
      max_length = pdsch_config->dmrs_DownlinkForPDSCH_MappingTypeA->choice.setup->maxLength;
      dmrs_type = pdsch_config->dmrs_DownlinkForPDSCH_MappingTypeA->choice.setup->dmrs_Type;
    }
    if (pdsch_config->dmrs_DownlinkForPDSCH_MappingTypeB) {
      max_length = pdsch_config->dmrs_DownlinkForPDSCH_MappingTypeB->choice.setup->maxLength;
      dmrs_type = pdsch_config->dmrs_DownlinkForPDSCH_MappingTypeB->choice.setup->dmrs_Type;
    }
    if ((dmrs_type == NULL) && (max_length == NULL)){
      // Table 7.3.1.2.2-1: Antenna port(s) (1000 + DMRS port), dmrs-Type=1, maxLength=1
      dlsch_config_pdu_1_1->n_dmrs_cdm_groups = table_7_3_2_3_3_1[dci->antenna_ports.val][0];
      dlsch_config_pdu_1_1->dmrs_ports[0]     = table_7_3_2_3_3_1[dci->antenna_ports.val][1];
      dlsch_config_pdu_1_1->dmrs_ports[1]     = table_7_3_2_3_3_1[dci->antenna_ports.val][2];
      dlsch_config_pdu_1_1->dmrs_ports[2]     = table_7_3_2_3_3_1[dci->antenna_ports.val][3];
      dlsch_config_pdu_1_1->dmrs_ports[3]     = table_7_3_2_3_3_1[dci->antenna_ports.val][4];
    }
    if ((dmrs_type == NULL) && (max_length != NULL)){
      // Table 7.3.1.2.2-2: Antenna port(s) (1000 + DMRS port), dmrs-Type=1, maxLength=2
      if (n_codewords == 1) {
	dlsch_config_pdu_1_1->n_dmrs_cdm_groups = table_7_3_2_3_3_2_oneCodeword[dci->antenna_ports.val][0];
	dlsch_config_pdu_1_1->dmrs_ports[0]     = table_7_3_2_3_3_2_oneCodeword[dci->antenna_ports.val][1];
	dlsch_config_pdu_1_1->dmrs_ports[1]     = table_7_3_2_3_3_2_oneCodeword[dci->antenna_ports.val][2];
	dlsch_config_pdu_1_1->dmrs_ports[2]     = table_7_3_2_3_3_2_oneCodeword[dci->antenna_ports.val][3];
	dlsch_config_pdu_1_1->dmrs_ports[3]     = table_7_3_2_3_3_2_oneCodeword[dci->antenna_ports.val][4];
	dlsch_config_pdu_1_1->n_front_load_symb = table_7_3_2_3_3_2_oneCodeword[dci->antenna_ports.val][5];
      }
      if (n_codewords == 2) {
	dlsch_config_pdu_1_1->n_dmrs_cdm_groups = table_7_3_2_3_3_2_twoCodeword[dci->antenna_ports.val][0];
	dlsch_config_pdu_1_1->dmrs_ports[0]     = table_7_3_2_3_3_2_twoCodeword[dci->antenna_ports.val][1];
	dlsch_config_pdu_1_1->dmrs_ports[1]     = table_7_3_2_3_3_2_twoCodeword[dci->antenna_ports.val][2];
	dlsch_config_pdu_1_1->dmrs_ports[2]     = table_7_3_2_3_3_2_twoCodeword[dci->antenna_ports.val][3];
	dlsch_config_pdu_1_1->dmrs_ports[3]     = table_7_3_2_3_3_2_twoCodeword[dci->antenna_ports.val][4];
	dlsch_config_pdu_1_1->dmrs_ports[4]     = table_7_3_2_3_3_2_twoCodeword[dci->antenna_ports.val][5];
	dlsch_config_pdu_1_1->dmrs_ports[5]     = table_7_3_2_3_3_2_twoCodeword[dci->antenna_ports.val][6];
	dlsch_config_pdu_1_1->dmrs_ports[6]     = table_7_3_2_3_3_2_twoCodeword[dci->antenna_ports.val][7];
	dlsch_config_pdu_1_1->dmrs_ports[7]     = table_7_3_2_3_3_2_twoCodeword[dci->antenna_ports.val][8];
	dlsch_config_pdu_1_1->n_front_load_symb = table_7_3_2_3_3_2_twoCodeword[dci->antenna_ports.val][9];
      }
    }
    if ((dmrs_type != NULL) && (max_length == NULL)){
      // Table 7.3.1.2.2-3: Antenna port(s) (1000 + DMRS port), dmrs-Type=2, maxLength=1
      if (n_codewords == 1) {
	dlsch_config_pdu_1_1->n_dmrs_cdm_groups = table_7_3_2_3_3_3_oneCodeword[dci->antenna_ports.val][0];
	dlsch_config_pdu_1_1->dmrs_ports[0]     = table_7_3_2_3_3_3_oneCodeword[dci->antenna_ports.val][1];
	dlsch_config_pdu_1_1->dmrs_ports[1]     = table_7_3_2_3_3_3_oneCodeword[dci->antenna_ports.val][2];
	dlsch_config_pdu_1_1->dmrs_ports[2]     = table_7_3_2_3_3_3_oneCodeword[dci->antenna_ports.val][3];
	dlsch_config_pdu_1_1->dmrs_ports[3]     = table_7_3_2_3_3_3_oneCodeword[dci->antenna_ports.val][4];
      }
      if (n_codewords == 2) {
	dlsch_config_pdu_1_1->n_dmrs_cdm_groups = table_7_3_2_3_3_3_twoCodeword[dci->antenna_ports.val][0];
	dlsch_config_pdu_1_1->dmrs_ports[0]     = table_7_3_2_3_3_3_twoCodeword[dci->antenna_ports.val][1];
	dlsch_config_pdu_1_1->dmrs_ports[1]     = table_7_3_2_3_3_3_twoCodeword[dci->antenna_ports.val][2];
	dlsch_config_pdu_1_1->dmrs_ports[2]     = table_7_3_2_3_3_3_twoCodeword[dci->antenna_ports.val][3];
	dlsch_config_pdu_1_1->dmrs_ports[3]     = table_7_3_2_3_3_3_twoCodeword[dci->antenna_ports.val][4];
	dlsch_config_pdu_1_1->dmrs_ports[4]     = table_7_3_2_3_3_3_twoCodeword[dci->antenna_ports.val][5];
	dlsch_config_pdu_1_1->dmrs_ports[5]     = table_7_3_2_3_3_3_twoCodeword[dci->antenna_ports.val][6];
      }
    }
    if ((dmrs_type != NULL) && (max_length != NULL)){
      // Table 7.3.1.2.2-4: Antenna port(s) (1000 + DMRS port), dmrs-Type=2, maxLength=2
      if (n_codewords == 1) {
	dlsch_config_pdu_1_1->n_dmrs_cdm_groups = table_7_3_2_3_3_4_oneCodeword[dci->antenna_ports.val][0];
	dlsch_config_pdu_1_1->dmrs_ports[0]     = table_7_3_2_3_3_4_oneCodeword[dci->antenna_ports.val][1];
	dlsch_config_pdu_1_1->dmrs_ports[1]     = table_7_3_2_3_3_4_oneCodeword[dci->antenna_ports.val][2];
	dlsch_config_pdu_1_1->dmrs_ports[2]     = table_7_3_2_3_3_4_oneCodeword[dci->antenna_ports.val][3];
	dlsch_config_pdu_1_1->dmrs_ports[3]     = table_7_3_2_3_3_4_oneCodeword[dci->antenna_ports.val][4];
	dlsch_config_pdu_1_1->n_front_load_symb = table_7_3_2_3_3_4_oneCodeword[dci->antenna_ports.val][5];
      }
      if (n_codewords == 2) {
	dlsch_config_pdu_1_1->n_dmrs_cdm_groups = table_7_3_2_3_3_4_twoCodeword[dci->antenna_ports.val][0];
	dlsch_config_pdu_1_1->dmrs_ports[0]     = table_7_3_2_3_3_4_twoCodeword[dci->antenna_ports.val][1];
	dlsch_config_pdu_1_1->dmrs_ports[1]     = table_7_3_2_3_3_4_twoCodeword[dci->antenna_ports.val][2];
	dlsch_config_pdu_1_1->dmrs_ports[2]     = table_7_3_2_3_3_4_twoCodeword[dci->antenna_ports.val][3];
	dlsch_config_pdu_1_1->dmrs_ports[3]     = table_7_3_2_3_3_4_twoCodeword[dci->antenna_ports.val][4];
	dlsch_config_pdu_1_1->dmrs_ports[4]     = table_7_3_2_3_3_4_twoCodeword[dci->antenna_ports.val][5];
	dlsch_config_pdu_1_1->dmrs_ports[5]     = table_7_3_2_3_3_4_twoCodeword[dci->antenna_ports.val][6];
	dlsch_config_pdu_1_1->dmrs_ports[6]     = table_7_3_2_3_3_4_twoCodeword[dci->antenna_ports.val][7];
	dlsch_config_pdu_1_1->dmrs_ports[7]     = table_7_3_2_3_3_4_twoCodeword[dci->antenna_ports.val][8];
	dlsch_config_pdu_1_1->n_front_load_symb = table_7_3_2_3_3_4_twoCodeword[dci->antenna_ports.val][9];
      }
    }
    /* TCI */
    if (mac->dl_config_request.dl_config_list[0].dci_config_pdu.dci_config_rel15.coreset.tci_present_in_dci == 1){
      // 0 bit if higher layer parameter tci-PresentInDCI is not enabled
      // otherwise 3 bits as defined in Subclause 5.1.5 of [6, TS38.214]
      dlsch_config_pdu_1_1->tci_state = dci->transmission_configuration_indication.val;
    }
    /* SRS_REQUEST */
    // if SUL is supported in the cell, there is an additional bit in this field and the value of this bit represents table 7.1.1.1-1 TS 38.212 FIXME!!!
    dlsch_config_pdu_1_1->srs_config.aperiodicSRS_ResourceTrigger = (dci->srs_request.val & 0x11); // as per Table 7.3.1.1.2-24 TS 38.212
    /* CBGTI */
    dlsch_config_pdu_1_1->cbgti = dci->cbgti.val;
    /* CBGFI */
    dlsch_config_pdu_1_1->codeBlockGroupFlushIndicator = dci->cbgfi.val;
    /* DMRS_SEQ_INI */
    //FIXME!!!

    //	    dl_config->dl_config_list[dl_config->number_pdus].dci_config_pdu.dci_config_rel15.N_RB_BWP = n_RB_DLBWP;

    /* PDSCH_TO_HARQ_FEEDBACK_TIME_IND */
    // according to TS 38.213 Table 9.2.3-1
    NR_BWP_Id_t ul_bwp_id = mac->UL_BWP_Id;
    uint8_t feedback_ti =
      mac->ULbwp[ul_bwp_id-1]->bwp_Dedicated->pucch_Config->choice.setup->dl_DataToUL_ACK->list.array[dci->pdsch_to_harq_feedback_timing_indicator.val][0];

   // set the harq status at MAC for feedback
   set_harq_status(mac,dci->pucch_resource_indicator,
                   dci->harq_pid,
                   dlsch_config_pdu_1_1->accumulated_delta_PUCCH,
                   feedback_ti,
                   dci->dai[0].val,
                   dci_ind->n_CCE,dci_ind->N_CCE,
                   frame,slot);

    dl_config->dl_config_list[dl_config->number_pdus].pdu_type = FAPI_NR_DL_CONFIG_TYPE_DLSCH;
    LOG_D(MAC,"(nr_ue_procedures.c) pdu_type=%d\n\n",dl_config->dl_config_list[dl_config->number_pdus].pdu_type);
            
    dl_config->number_pdus = dl_config->number_pdus + 1;
    /* TODO same calculation for MCS table as done in UL */
    dlsch_config_pdu_1_1->mcs_table = (pdsch_config->mcs_Table) ? (*pdsch_config->mcs_Table + 1) : 0;
    /*PTRS configuration */
    if(mac->DLbwp[dl_bwp_id-1]->bwp_Dedicated->pdsch_Config->choice.setup->dmrs_DownlinkForPDSCH_MappingTypeA->choice.setup->phaseTrackingRS != NULL) {
      valid_ptrs_setup = set_dl_ptrs_values(mac->DLbwp[dl_bwp_id-1]->bwp_Dedicated->pdsch_Config->choice.setup->dmrs_DownlinkForPDSCH_MappingTypeA->choice.setup->phaseTrackingRS->choice.setup,
                                            dlsch_config_pdu_1_1->number_rbs, dlsch_config_pdu_1_1->mcs, dlsch_config_pdu_1_1->mcs_table,
                                            &dlsch_config_pdu_1_1->PTRSFreqDensity,&dlsch_config_pdu_1_1->PTRSTimeDensity,
                                            &dlsch_config_pdu_1_1->PTRSPortIndex,&dlsch_config_pdu_1_1->nEpreRatioOfPDSCHToPTRS,
                                            &dlsch_config_pdu_1_1->PTRSReOffset, dlsch_config_pdu_1_1->number_symbols);
      if(valid_ptrs_setup==true) {
        dlsch_config_pdu_1_1->pduBitmap |= 0x1;
        LOG_D(MAC, "DL PTRS values: PTRS time den: %d, PTRS freq den: %d\n", dlsch_config_pdu_1_1->PTRSTimeDensity, dlsch_config_pdu_1_1->PTRSFreqDensity);
      }
    }

    break;
  }

  case NR_DL_DCI_FORMAT_2_0:
    break;

  case NR_DL_DCI_FORMAT_2_1:        
    break;

  case NR_DL_DCI_FORMAT_2_2:        
    break;

  case NR_DL_DCI_FORMAT_2_3:
    break;

  default: 
    break;
  }


  if(rnti == SI_RNTI){

    //    }else if(rnti == mac->ra_rnti){

  }else if(rnti == P_RNTI){

  }else{  //  c-rnti

    ///  check if this is pdcch order 
    //dci->random_access_preamble_index;
    //dci->ss_pbch_index;
    //dci->prach_mask_index;

    ///  else normal DL-SCH grant
  }

  return ret;

}

void set_harq_status(NR_UE_MAC_INST_t *mac,
                     uint8_t pucch_id,
                     uint8_t harq_id,
                     int8_t delta_pucch,
                     uint8_t data_toul_fb,
                     uint8_t dai,
                     int n_CCE,
                     int N_CCE,
                     frame_t frame,
                     int slot) {

  NR_UE_HARQ_STATUS_t *current_harq = &mac->dl_harq_info[harq_id];

  current_harq->active = true;
  current_harq->ack_received = false;
  current_harq->pucch_resource_indicator = pucch_id;
  current_harq->feedback_to_ul = data_toul_fb;
  current_harq->dai = dai;
  current_harq->n_CCE = n_CCE;
  current_harq->N_CCE = N_CCE;
  current_harq->delta_pucch = delta_pucch;
  // FIXME k0 != 0 currently not taken into consideration
  current_harq->dl_frame = frame;
  current_harq->dl_slot = slot;

}


void update_harq_status(nr_downlink_indication_t *dl_info, int pdu_id) {

  NR_UE_MAC_INST_t *mac = get_mac_inst(dl_info->module_id);
  uint8_t harq_pid = dl_info->rx_ind->rx_indication_body[pdu_id].pdsch_pdu.harq_pid;
  NR_UE_HARQ_STATUS_t *current_harq = &mac->dl_harq_info[harq_pid];

  if (current_harq->active) {
    current_harq->ack = dl_info->rx_ind->rx_indication_body[pdu_id].pdsch_pdu.ack_nack;
    current_harq->ack_received = true;
  }
  else {
    //shouldn't get here
    LOG_E(MAC, "Trying to process acknack for an inactive harq process (%d)\n", harq_pid);
  }
}


void nr_ue_configure_pucch(NR_UE_MAC_INST_t *mac,
                           int slot,
                           uint16_t rnti,
                           PUCCH_sched_t *pucch,
                           fapi_nr_ul_config_pucch_pdu *pucch_pdu,
                           int O_SR, int O_ACK, int O_CSI) {

  int O_CRC = 0; //FIXME
  uint16_t O_uci = O_CSI + O_ACK;
  NR_BWP_Id_t bwp_id = mac->UL_BWP_Id;
  NR_PUCCH_FormatConfig_t *pucchfmt;
  long *pusch_id = NULL;
  long *id0 = NULL;
  int scs;
  NR_BWP_UplinkCommon_t *initialUplinkBWP;
  if (mac->scc) initialUplinkBWP = mac->scc->uplinkConfigCommon->initialUplinkBWP;
  else          initialUplinkBWP = &mac->scc_SIB->uplinkConfigCommon->initialUplinkBWP;
  NR_BWP_Uplink_t *ubwp = mac->ULbwp[bwp_id-1];
  if (mac->cg && ubwp &&
      mac->cg->spCellConfig &&
      mac->cg->spCellConfig->spCellConfigDedicated &&
      mac->cg->spCellConfig->spCellConfigDedicated->uplinkConfig &&
      mac->cg->spCellConfig->spCellConfigDedicated->uplinkConfig->initialUplinkBWP) {
    scs = ubwp->bwp_Common->genericParameters.subcarrierSpacing;
  }
  else
    scs = initialUplinkBWP->genericParameters.subcarrierSpacing;

  int subframe_number = slot / (nr_slots_per_frame[scs]/10);
  nb_pucch_format_4_in_subframes[subframe_number] = 0;

  pucch_pdu->rnti = rnti;

  // configure pucch from Table 9.2.1-1
  if (pucch->initial_pucch_id > -1 &&
      pucch->pucch_resource == NULL) {

    pucch_pdu->format_type = initial_pucch_resource[pucch->initial_pucch_id].format;
    pucch_pdu->start_symbol_index = initial_pucch_resource[pucch->initial_pucch_id].startingSymbolIndex;
    pucch_pdu->nr_of_symbols = initial_pucch_resource[pucch->initial_pucch_id].nrofSymbols;

    pucch_pdu->bwp_size = NRRIV2BW(mac->scc_SIB->uplinkConfigCommon->initialUplinkBWP.genericParameters.locationAndBandwidth,
                                   MAX_BWP_SIZE);
    pucch_pdu->bwp_start = NRRIV2PRBOFFSET(mac->scc_SIB->uplinkConfigCommon->initialUplinkBWP.genericParameters.locationAndBandwidth,
                                           MAX_BWP_SIZE);

    pucch_pdu->prb_size = 1; // format 0 or 1
    int RB_BWP_offset;
    if (pucch->initial_pucch_id == 15)
      RB_BWP_offset = pucch_pdu->bwp_size>>2;
    else
      RB_BWP_offset = initial_pucch_resource[pucch->initial_pucch_id].PRB_offset;

    int N_CS = initial_pucch_resource[pucch->initial_pucch_id].nb_CS_indexes;
    pucch_pdu->prb_start = RB_BWP_offset + (pucch->initial_pucch_id/N_CS);
    if (pucch->initial_pucch_id>>3 == 0) {
      pucch_pdu->second_hop_prb = pucch_pdu->bwp_size - 1 - RB_BWP_offset - (pucch->initial_pucch_id/N_CS);
      pucch_pdu->initial_cyclic_shift = initial_pucch_resource[pucch->initial_pucch_id].initial_CS_indexes[pucch->initial_pucch_id%N_CS];
    }
    else {
      pucch_pdu->second_hop_prb = pucch_pdu->bwp_size - 1 - RB_BWP_offset - ((pucch->initial_pucch_id - 8)/N_CS);
      pucch_pdu->initial_cyclic_shift =  initial_pucch_resource[pucch->initial_pucch_id].initial_CS_indexes[(pucch->initial_pucch_id - 8)%N_CS];
    }
    pucch_pdu->freq_hop_flag = 1;
    pucch_pdu->time_domain_occ_idx = 0;

    if (O_SR == 0 || pucch->sr_payload == 0) {  /* only ack is transmitted TS 36.213 9.2.3 UE procedure for reporting HARQ-ACK */
      if (O_ACK == 1)
        pucch_pdu->mcs = sequence_cyclic_shift_1_harq_ack_bit[pucch->ack_payload & 0x1];   /* only harq of 1 bit */
      else
        pucch_pdu->mcs = sequence_cyclic_shift_2_harq_ack_bits[pucch->ack_payload & 0x3];  /* only harq with 2 bits */
    }
    else { /* SR + eventually ack are transmitted TS 36.213 9.2.5.1 UE procedure for multiplexing HARQ-ACK or CSI and SR */
      if (pucch->sr_payload == 1) {                /* positive scheduling request */
        if (O_ACK == 1)
          pucch_pdu->mcs = sequence_cyclic_shift_1_harq_ack_bit_positive_sr[pucch->ack_payload & 0x1];   /* positive SR and harq of 1 bit */
        else if (O_ACK == 2)
          pucch_pdu->mcs = sequence_cyclic_shift_2_harq_ack_bits_positive_sr[pucch->ack_payload & 0x3];  /* positive SR and harq with 2 bits */
        else
          pucch_pdu->mcs = 0;  /* only positive SR */
      }
    }

    // TODO verify if SR can be transmitted in this mode
    pucch_pdu->payload = (pucch->sr_payload << O_ACK) | pucch->ack_payload;

  }
  else if (pucch->pucch_resource != NULL) {

    NR_PUCCH_Resource_t *pucchres = pucch->pucch_resource;

    if (mac->cg &&
        mac->cg->physicalCellGroupConfig &&
        (mac->cg->physicalCellGroupConfig->harq_ACK_SpatialBundlingPUCCH != NULL ||
        mac->cg->physicalCellGroupConfig->pdsch_HARQ_ACK_Codebook != 1)) {
      LOG_E(PHY,"PUCCH Unsupported cell group configuration : at line %d in function %s of file %s \n", LINE_FILE , __func__, FILE_NAME);
      return;
    }
    else if (mac->cg &&
             mac->cg->spCellConfig &&
             mac->cg->spCellConfig->spCellConfigDedicated &&
             mac->cg->spCellConfig->spCellConfigDedicated->pdsch_ServingCellConfig &&
             mac->cg->spCellConfig->spCellConfigDedicated->pdsch_ServingCellConfig->choice.setup &&
             mac->cg->spCellConfig->spCellConfigDedicated->pdsch_ServingCellConfig->choice.setup->codeBlockGroupTransmission != NULL) {
      LOG_E(MAC,"PUCCH Unsupported code block group for serving cell config : at line %d in function %s of file %s \n", LINE_FILE , __func__, FILE_NAME);
      return;
    }
    NR_PUCCH_Config_t *pucch_Config;
    if (bwp_id>0 &&
        mac->ULbwp[bwp_id-1] &&
        mac->ULbwp[bwp_id-1]->bwp_Dedicated &&
        mac->ULbwp[bwp_id-1]->bwp_Dedicated->pucch_Config &&
        mac->ULbwp[bwp_id-1]->bwp_Dedicated->pucch_Config->choice.setup) {
      NR_PUSCH_Config_t *pusch_Config = mac->ULbwp[bwp_id-1]->bwp_Dedicated->pusch_Config->choice.setup;
      pusch_id = pusch_Config->dataScramblingIdentityPUSCH;
      if (pusch_Config->dmrs_UplinkForPUSCH_MappingTypeA != NULL)
        id0 = pusch_Config->dmrs_UplinkForPUSCH_MappingTypeA->choice.setup->transformPrecodingDisabled->scramblingID0;
      else if (pusch_Config->dmrs_UplinkForPUSCH_MappingTypeB != NULL)
        id0 = pusch_Config->dmrs_UplinkForPUSCH_MappingTypeB->choice.setup->transformPrecodingDisabled->scramblingID0;
      else *id0 = mac->physCellId;
      pucch_Config =  mac->ULbwp[bwp_id-1]->bwp_Dedicated->pucch_Config->choice.setup;
      pucch_pdu->bwp_size = NRRIV2BW(mac->ULbwp[bwp_id-1]->bwp_Common->genericParameters.locationAndBandwidth,MAX_BWP_SIZE);
      pucch_pdu->bwp_start = NRRIV2PRBOFFSET(mac->ULbwp[bwp_id-1]->bwp_Common->genericParameters.locationAndBandwidth,MAX_BWP_SIZE);
    }
    else if (bwp_id==0 &&
             mac->cg &&
             mac->cg->spCellConfig &&
             mac->cg->spCellConfig->spCellConfigDedicated &&
             mac->cg->spCellConfig->spCellConfigDedicated->uplinkConfig &&
             mac->cg->spCellConfig->spCellConfigDedicated->uplinkConfig->initialUplinkBWP &&
             mac->cg->spCellConfig->spCellConfigDedicated->uplinkConfig->initialUplinkBWP->pucch_Config &&
             mac->cg->spCellConfig->spCellConfigDedicated->uplinkConfig->initialUplinkBWP->pucch_Config->choice.setup) {
      pucch_Config = mac->cg->spCellConfig->spCellConfigDedicated->uplinkConfig->initialUplinkBWP->pucch_Config->choice.setup;
      pucch_pdu->bwp_size = NRRIV2BW(mac->scc_SIB->uplinkConfigCommon->initialUplinkBWP.genericParameters.locationAndBandwidth,MAX_BWP_SIZE);
      pucch_pdu->bwp_start = NRRIV2PRBOFFSET(mac->scc_SIB->uplinkConfigCommon->initialUplinkBWP.genericParameters.locationAndBandwidth,MAX_BWP_SIZE);
    }
    else AssertFatal(1==0,"no pucch_Config\n");

    NR_PUCCH_ConfigCommon_t *pucch_ConfigCommon;
    if (mac->scc) pucch_ConfigCommon = mac->scc->uplinkConfigCommon->initialUplinkBWP->pucch_ConfigCommon->choice.setup;
    else          pucch_ConfigCommon = mac->scc_SIB->uplinkConfigCommon->initialUplinkBWP.pucch_ConfigCommon->choice.setup;
    if (pucch_ConfigCommon->hoppingId != NULL)
      pucch_pdu->hopping_id = *pucch_ConfigCommon->hoppingId;
    else
      pucch_pdu->hopping_id = mac->physCellId;

    switch (pucch_ConfigCommon->pucch_GroupHopping){
      case 0 :
      // if neither, both disabled
      pucch_pdu->group_hop_flag = 0;
      pucch_pdu->sequence_hop_flag = 0;
      break;
    case 1 :
      // if enable, group enabled
      pucch_pdu->group_hop_flag = 1;
      pucch_pdu->sequence_hop_flag = 0;
      break;
    case 2 :
      // if disable, sequence disabled
      pucch_pdu->group_hop_flag = 0;
      pucch_pdu->sequence_hop_flag = 1;
      break;
    default:
      AssertFatal(1==0,"Group hopping flag undefined (0,1,2) \n");
    }

    pucch_pdu->prb_start = pucchres->startingPRB;
    pucch_pdu->freq_hop_flag = pucchres->intraSlotFrequencyHopping!= NULL ?  1 : 0;
    pucch_pdu->second_hop_prb = pucchres->secondHopPRB!= NULL ?  *pucchres->secondHopPRB : 0;
    pucch_pdu->prb_size = 1; // format 0 or 1

    if ((O_SR+O_CSI+O_SR) > (sizeof(uint64_t)*8)) {
      LOG_E(MAC,"PUCCH number of UCI bits exceeds payload size : at line %d in function %s of file %s \n", LINE_FILE , __func__, FILE_NAME);
      return;
    }
    pucch_pdu->payload = (pucch->csi_part1_payload << (O_ACK + O_SR)) |  (pucch->sr_payload << O_ACK) | pucch->ack_payload;

    switch(pucchres->format.present) {
      case NR_PUCCH_Resource__format_PR_format0 :
        pucch_pdu->format_type = 0;
        pucch_pdu->initial_cyclic_shift = pucchres->format.choice.format0->initialCyclicShift;
        pucch_pdu->nr_of_symbols = pucchres->format.choice.format0->nrofSymbols;
        pucch_pdu->start_symbol_index = pucchres->format.choice.format0->startingSymbolIndex;
        if (O_SR == 0 || pucch->sr_payload == 0) {  /* only ack is transmitted TS 36.213 9.2.3 UE procedure for reporting HARQ-ACK */
          if (O_ACK == 1)
            pucch_pdu->mcs = sequence_cyclic_shift_1_harq_ack_bit[pucch->ack_payload & 0x1];   /* only harq of 1 bit */
          else
            pucch_pdu->mcs = sequence_cyclic_shift_2_harq_ack_bits[pucch->ack_payload & 0x3];  /* only harq with 2 bits */
        }
        else { /* SR + eventually ack are transmitted TS 36.213 9.2.5.1 UE procedure for multiplexing HARQ-ACK or CSI and SR */
          if (pucch->sr_payload == 1) {                /* positive scheduling request */
            if (O_ACK == 1)
              pucch_pdu->mcs = sequence_cyclic_shift_1_harq_ack_bit_positive_sr[pucch->ack_payload & 0x1];   /* positive SR and harq of 1 bit */
            else if (O_ACK == 2)
              pucch_pdu->mcs = sequence_cyclic_shift_2_harq_ack_bits_positive_sr[pucch->ack_payload & 0x3];  /* positive SR and harq with 2 bits */
            else
              pucch_pdu->mcs = 0;  /* only positive SR */
          }
        }
        break;
      case NR_PUCCH_Resource__format_PR_format1 :
        pucch_pdu->format_type = 1;
        pucch_pdu->initial_cyclic_shift = pucchres->format.choice.format1->initialCyclicShift;
        pucch_pdu->nr_of_symbols = pucchres->format.choice.format1->nrofSymbols;
        pucch_pdu->start_symbol_index = pucchres->format.choice.format1->startingSymbolIndex;
        pucch_pdu->time_domain_occ_idx = pucchres->format.choice.format1->timeDomainOCC;
        break;
      case NR_PUCCH_Resource__format_PR_format2 :
        pucch_pdu->format_type = 2;
        pucch_pdu->n_bit = O_uci+O_SR;
        pucch_pdu->nr_of_symbols = pucchres->format.choice.format2->nrofSymbols;
        pucch_pdu->start_symbol_index = pucchres->format.choice.format2->startingSymbolIndex;
        pucch_pdu->data_scrambling_id = pusch_id!= NULL ? *pusch_id : mac->physCellId;
        pucch_pdu->dmrs_scrambling_id = id0!= NULL ? *id0 : mac->physCellId;
        pucch_pdu->prb_size = compute_pucch_prb_size(2,pucchres->format.choice.format2->nrofPRBs,
                                                     O_uci+O_SR,O_CSI,pucch_Config->format2->choice.setup->maxCodeRate,
                                                     2,pucchres->format.choice.format2->nrofSymbols,8);
        break;
      case NR_PUCCH_Resource__format_PR_format3 :
        pucch_pdu->format_type = 3;
        pucch_pdu->n_bit = O_uci+O_SR;
        pucch_pdu->nr_of_symbols = pucchres->format.choice.format3->nrofSymbols;
        pucch_pdu->start_symbol_index = pucchres->format.choice.format3->startingSymbolIndex;
        pucch_pdu->data_scrambling_id = pusch_id!= NULL ? *pusch_id : mac->physCellId;
        if (pucch_Config->format3 == NULL) {
          pucch_pdu->pi_2bpsk = 0;
          pucch_pdu->add_dmrs_flag = 0;
        }
        else {
          pucchfmt = pucch_Config->format3->choice.setup;
          pucch_pdu->pi_2bpsk = pucchfmt->pi2BPSK!= NULL ?  1 : 0;
          pucch_pdu->add_dmrs_flag = pucchfmt->additionalDMRS!= NULL ?  1 : 0;
        }
        int f3_dmrs_symbols;
        if (pucchres->format.choice.format3->nrofSymbols==4)
          f3_dmrs_symbols = 1<<pucch_pdu->freq_hop_flag;
        else {
          if(pucchres->format.choice.format3->nrofSymbols<10)
            f3_dmrs_symbols = 2;
          else
            f3_dmrs_symbols = 2<<pucch_pdu->add_dmrs_flag;
        }
        pucch_pdu->prb_size = compute_pucch_prb_size(3,pucchres->format.choice.format3->nrofPRBs,
                                                     O_uci+O_SR,O_CSI,pucch_Config->format3->choice.setup->maxCodeRate,
                                                     2-pucch_pdu->pi_2bpsk,pucchres->format.choice.format3->nrofSymbols-f3_dmrs_symbols,12);
        break;
      case NR_PUCCH_Resource__format_PR_format4 :
        pucch_pdu->format_type = 4;
        pucch_pdu->nr_of_symbols = pucchres->format.choice.format4->nrofSymbols;
        pucch_pdu->start_symbol_index = pucchres->format.choice.format4->startingSymbolIndex;
        pucch_pdu->pre_dft_occ_len = pucchres->format.choice.format4->occ_Length;
        pucch_pdu->pre_dft_occ_idx = pucchres->format.choice.format4->occ_Index;
        pucch_pdu->data_scrambling_id = pusch_id!= NULL ? *pusch_id : mac->physCellId;
        if (pucch_Config->format3 == NULL) {
          pucch_pdu->pi_2bpsk = 0;
          pucch_pdu->add_dmrs_flag = 0;
        }
        else {
          pucchfmt = pucch_Config->format3->choice.setup;
          pucch_pdu->pi_2bpsk = pucchfmt->pi2BPSK!= NULL ?  1 : 0;
          pucch_pdu->add_dmrs_flag = pucchfmt->additionalDMRS!= NULL ?  1 : 0;
        }
        break;
      default :
        AssertFatal(1==0,"Undefined PUCCH format \n");
    }
    pucch_pdu->pucch_tx_power = get_pucch_tx_power_ue(mac,
                                                      pucch_Config,
                                                      pucch,
                                                      pucch_pdu->format_type,
                                                      pucch_pdu->prb_size,
                                                      pucch_pdu->freq_hop_flag,
                                                      pucch_pdu->add_dmrs_flag,
                                                      pucch_pdu->nr_of_symbols,
                                                      subframe_number,
                                                      O_ACK, O_SR,
                                                      O_CSI, O_CRC);
  }
}


int16_t get_pucch_tx_power_ue(NR_UE_MAC_INST_t *mac,
                              NR_PUCCH_Config_t *pucch_Config,
                              PUCCH_sched_t *pucch,
                              uint8_t format_type,
                              uint16_t nb_of_prbs,
                              uint8_t  freq_hop_flag,
                              uint8_t  add_dmrs_flag,
                              uint8_t N_symb_PUCCH,
                              int subframe_number,
                              int O_ACK, int O_SR,
                              int O_CSI, int O_CRC) {

  int PUCCH_POWER_DEFAULT = 0;
  int16_t P_O_NOMINAL_PUCCH;
  if (mac->scc) P_O_NOMINAL_PUCCH = *mac->scc->uplinkConfigCommon->initialUplinkBWP->pucch_ConfigCommon->choice.setup->p0_nominal;
  else          P_O_NOMINAL_PUCCH = *mac->scc_SIB->uplinkConfigCommon->initialUplinkBWP.pucch_ConfigCommon->choice.setup->p0_nominal;

  struct NR_PUCCH_PowerControl *power_config = pucch_Config->pucch_PowerControl;

  if (!power_config)
    return (PUCCH_POWER_DEFAULT);

  int16_t P_O_UE_PUCCH;
  int16_t G_b_f_c = 0;

  if (pucch_Config->spatialRelationInfoToAddModList != NULL) {  /* FFS TODO NR */
    LOG_D(MAC,"PUCCH Spatial relation infos are not yet implemented : at line %d in function %s of file %s \n", LINE_FILE , __func__, __FILE__);
    return (PUCCH_POWER_DEFAULT);
  }

  if (power_config->p0_Set != NULL) {
    P_O_UE_PUCCH = power_config->p0_Set->list.array[0]->p0_PUCCH_Value; /* get from index 0 if no spatial relation set */
    G_b_f_c = 0;
  }
  else {
    G_b_f_c = pucch->delta_pucch;
    LOG_D(MAC,"PUCCH Transmit power control command not yet implemented for NR : at line %d in function %s of file %s \n", LINE_FILE , __func__, __FILE__);
    return (PUCCH_POWER_DEFAULT);
  }

  int P_O_PUCCH = P_O_NOMINAL_PUCCH + P_O_UE_PUCCH;

  int16_t delta_F_PUCCH;
  int DELTA_TF;
  uint16_t N_ref_PUCCH;
  int N_sc_ctrl_RB = 0;

  /* computing of pucch transmission power adjustment */
  switch (format_type) {
    case 0:
      N_ref_PUCCH = 2;
      DELTA_TF = 10 * log10(N_ref_PUCCH/N_symb_PUCCH);
      delta_F_PUCCH =  *power_config->deltaF_PUCCH_f0;
      break;
    case 1:
      N_ref_PUCCH = 14;
      DELTA_TF = 10 * log10(N_ref_PUCCH/N_symb_PUCCH);
      delta_F_PUCCH =  *power_config->deltaF_PUCCH_f1;
      break;
    case 2:
      N_sc_ctrl_RB = 10;
      DELTA_TF = get_deltatf(nb_of_prbs,
                             N_symb_PUCCH,
                             freq_hop_flag,
                             add_dmrs_flag,
                             N_sc_ctrl_RB,
                             pucch->n_HARQ_ACK,
                             O_ACK, O_SR,
                             O_CSI, O_CRC);
      delta_F_PUCCH =  *power_config->deltaF_PUCCH_f2;
      break;
    case 3:
      N_sc_ctrl_RB = 14;
      DELTA_TF = get_deltatf(nb_of_prbs,
                             N_symb_PUCCH,
                             freq_hop_flag,
                             add_dmrs_flag,
                             N_sc_ctrl_RB,
                             pucch->n_HARQ_ACK,
                             O_ACK, O_SR,
                             O_CSI, O_CRC);
      delta_F_PUCCH =  *power_config->deltaF_PUCCH_f3;
      break;
    case 4:
      N_sc_ctrl_RB = 14/(nb_pucch_format_4_in_subframes[subframe_number]);
      DELTA_TF = get_deltatf(nb_of_prbs,
                             N_symb_PUCCH,
                             freq_hop_flag,
                             add_dmrs_flag,
                             N_sc_ctrl_RB,
                             pucch->n_HARQ_ACK,
                             O_ACK, O_SR,
                             O_CSI, O_CRC);
      delta_F_PUCCH =  *power_config->deltaF_PUCCH_f4;
      break;
    default:
    {
      LOG_E(MAC,"PUCCH unknown pucch format : at line %d in function %s of file %s \n", LINE_FILE , __func__, __FILE__);
      return (0);
    }
  }

  if (*power_config->twoPUCCH_PC_AdjustmentStates > 1) {
    LOG_E(MAC,"PUCCH power control adjustment states with 2 states not yet implemented : at line %d in function %s of file %s \n", LINE_FILE , __func__, __FILE__);
    return (PUCCH_POWER_DEFAULT);
  }

  int16_t pucch_power = P_O_PUCCH + delta_F_PUCCH + DELTA_TF + G_b_f_c;

  NR_TST_PHY_PRINTF("PUCCH ( Tx power : %d dBm ) ( 10Log(...) : %d ) ( from Path Loss : %d ) ( delta_F_PUCCH : %d ) ( DELTA_TF : %d ) ( G_b_f_c : %d ) \n",
                    pucch_power, contributor, PL, delta_F_PUCCH, DELTA_TF, G_b_f_c);

  return (pucch_power);
}

int get_deltatf(uint16_t nb_of_prbs,
                uint8_t N_symb_PUCCH,
                uint8_t freq_hop_flag,
                uint8_t add_dmrs_flag,
                int N_sc_ctrl_RB,
                int n_HARQ_ACK,
                int O_ACK, int O_SR,
                int O_CSI, int O_CRC){

  int DELTA_TF;
  int O_UCI = O_ACK + O_SR + O_CSI + O_CRC;
  int N_symb = nb_symbols_excluding_dmrs[N_symb_PUCCH-4][add_dmrs_flag][freq_hop_flag];
  float N_RE = nb_of_prbs * N_sc_ctrl_RB * N_symb;
  float K1 = 6;
  if (O_UCI < 12)
    DELTA_TF = 10 * log10((double)(((K1 * (n_HARQ_ACK + O_SR + O_CSI))/N_RE)));
  else {
    float K2 = 2.4;
    float BPRE = O_UCI/N_RE;
    DELTA_TF = 10 * log10((double)(pow(2,(K2*BPRE)) - 1));
  }
  return DELTA_TF;
}

/*******************************************************************
*
* NAME :         find_pucch_resource_set
*
* PARAMETERS :   ue context
*                gNB_id identifier
*
*
* RETURN :       harq process identifier
*
* DESCRIPTION :  return tx harq process identifier for given transmission slot
*                YS 38.213 9.2.2  PUCCH Formats for UCI transmission
*
*********************************************************************/

int find_pucch_resource_set(NR_UE_MAC_INST_t *mac, int uci_size) {
  int pucch_resource_set_id = 0;
  NR_BWP_Id_t bwp_id = mac->DL_BWP_Id;

  //long *pucch_max_pl_bits = NULL;

  /* from TS 38.331 field maxPayloadMinus1
    -- Maximum number of payload bits minus 1 that the UE may transmit using this PUCCH resource set. In a PUCCH occurrence, the UE
    -- chooses the first of its PUCCH-ResourceSet which supports the number of bits that the UE wants to transmit.
    -- The field is not present in the first set (Set0) since the maximum Size of Set0 is specified to be 3 bit.
    -- The field is not present in the last configured set since the UE derives its maximum payload size as specified in 38.213.
    -- This field can take integer values that are multiples of 4. Corresponds to L1 parameter 'N_2' or 'N_3' (see 38.213, section 9.2)
  */
  /* look for the first resource set which supports uci_size number of bits for payload */
  while (pucch_resource_set_id < MAX_NB_OF_PUCCH_RESOURCE_SETS) {
    if ((bwp_id>0 &&
         mac->ULbwp[bwp_id-1] &&
         mac->ULbwp[bwp_id-1]->bwp_Dedicated &&
         mac->ULbwp[bwp_id-1]->bwp_Dedicated->pucch_Config &&
         mac->ULbwp[bwp_id-1]->bwp_Dedicated->pucch_Config->choice.setup &&
         mac->ULbwp[bwp_id-1]->bwp_Dedicated->pucch_Config->choice.setup->resourceSetToAddModList &&
         mac->ULbwp[bwp_id-1]->bwp_Dedicated->pucch_Config->choice.setup->resourceSetToAddModList->list.array[pucch_resource_set_id] != NULL) ||
        (bwp_id==0 &&
         mac->cg &&
         mac->cg->spCellConfig &&
         mac->cg->spCellConfig->spCellConfigDedicated &&
         mac->cg->spCellConfig->spCellConfigDedicated->uplinkConfig &&
         mac->cg->spCellConfig->spCellConfigDedicated->uplinkConfig->initialUplinkBWP &&
         mac->cg->spCellConfig->spCellConfigDedicated->uplinkConfig->initialUplinkBWP->pucch_Config &&
         mac->cg->spCellConfig->spCellConfigDedicated->uplinkConfig->initialUplinkBWP->pucch_Config->choice.setup &&
         mac->cg->spCellConfig->spCellConfigDedicated->uplinkConfig->initialUplinkBWP->pucch_Config->choice.setup->resourceSetToAddModList &&
         mac->cg->spCellConfig->spCellConfigDedicated->uplinkConfig->initialUplinkBWP->pucch_Config->choice.setup->resourceSetToAddModList->list.array[pucch_resource_set_id] != NULL)) {
      if (uci_size <= 2) {
        pucch_resource_set_id = 0;
        return (pucch_resource_set_id);
        break;
      }
      else {
        pucch_resource_set_id = 1;
        return (pucch_resource_set_id);
        break;
      }
    }
    pucch_resource_set_id++;
  }

  pucch_resource_set_id = MAX_NB_OF_PUCCH_RESOURCE_SETS;

  return (pucch_resource_set_id);
}


/*******************************************************************
*
* NAME :         select_pucch_format
*
* PARAMETERS :   ue context
*                processing slots of reception/transmission
*                gNB_id identifier
*
* RETURN :       TRUE a valid resource has been found
*
* DESCRIPTION :  return tx harq process identifier for given transmission slot
*                TS 38.213 9.2.1  PUCCH Resource Sets
*                TS 38.213 9.2.2  PUCCH Formats for UCI transmission
*                In the case of pucch for scheduling request only, resource is already get from scheduling request configuration
*
*********************************************************************/

void select_pucch_resource(NR_UE_MAC_INST_t *mac,
                           PUCCH_sched_t *pucch) {

  NR_PUCCH_ResourceId_t *current_resource_id = NULL;
  NR_BWP_Id_t bwp_id = mac->UL_BWP_Id;
  int n_list;

  if ((bwp_id == 0 &&
       mac->cg == NULL) ||
      (bwp_id == 0 &&
       mac->cg &&
       mac->cg->spCellConfig &&
       mac->cg->spCellConfig->spCellConfigDedicated &&
       mac->cg->spCellConfig->spCellConfigDedicated->uplinkConfig &&
       mac->cg->spCellConfig->spCellConfigDedicated->uplinkConfig->initialUplinkBWP &&
       mac->cg->spCellConfig->spCellConfigDedicated->uplinkConfig->initialUplinkBWP->pucch_Config &&
       mac->cg->spCellConfig->spCellConfigDedicated->uplinkConfig->initialUplinkBWP->pucch_Config->choice.setup &&
       mac->cg->spCellConfig->spCellConfigDedicated->uplinkConfig->initialUplinkBWP->pucch_Config->choice.setup->resourceSetToAddModList &&
       mac->cg->spCellConfig->spCellConfigDedicated->uplinkConfig->initialUplinkBWP->pucch_Config->choice.setup->resourceSetToAddModList->list.array[0] == NULL) ||
      (mac->ULbwp[bwp_id-1] &&
       mac->ULbwp[bwp_id-1]->bwp_Dedicated &&
       mac->ULbwp[bwp_id-1]->bwp_Dedicated->pucch_Config &&
       mac->ULbwp[bwp_id-1]->bwp_Dedicated->pucch_Config->choice.setup &&
       mac->ULbwp[bwp_id-1]->bwp_Dedicated->pucch_Config->choice.setup->resourceSetToAddModList &&
       mac->ULbwp[bwp_id-1]->bwp_Dedicated->pucch_Config->choice.setup->resourceSetToAddModList->list.array[0] == NULL)
      ){

    /* see TS 38.213 9.2.1  PUCCH Resource Sets */
    int delta_PRI = pucch->resource_indicator;
    int n_CCE_0 = pucch->n_CCE;
    int N_CCE_0 = pucch->N_CCE;
    if (N_CCE_0 == 0) {
      AssertFatal(1==0,"PUCCH No compatible pucch format found : at line %d in function %s of file %s \n", LINE_FILE , __func__, FILE_NAME);
    }
    int r_PUCCH = ((2 * n_CCE_0)/N_CCE_0) + (2 * delta_PRI);
    pucch->initial_pucch_id = r_PUCCH;
    pucch->pucch_resource = NULL;
  }
  else {
    struct NR_PUCCH_Config__resourceSetToAddModList *resourceSetToAddModList = NULL;
    struct NR_PUCCH_Config__resourceToAddModList *resourceToAddModList = NULL;
    if (bwp_id > 0 && mac->ULbwp[bwp_id-1]) {
      AssertFatal(mac->ULbwp[bwp_id-1]->bwp_Dedicated->pucch_Config->choice.setup->resourceSetToAddModList!=NULL,
                  "mac->ULbwp[bwp_id-1]->bwp_Dedicated->pucch_Config->choice.setup->resourceSetToAddModList is null\n");
      resourceSetToAddModList = mac->ULbwp[bwp_id-1]->bwp_Dedicated->pucch_Config->choice.setup->resourceSetToAddModList;
      resourceToAddModList = mac->ULbwp[bwp_id-1]->bwp_Dedicated->pucch_Config->choice.setup->resourceToAddModList;
    }
    else if (bwp_id == 0 && mac->cg->spCellConfig->spCellConfigDedicated->uplinkConfig->initialUplinkBWP->pucch_Config->choice.setup->resourceSetToAddModList!=NULL) {
      resourceSetToAddModList = mac->cg->spCellConfig->spCellConfigDedicated->uplinkConfig->initialUplinkBWP->pucch_Config->choice.setup->resourceSetToAddModList;
      resourceToAddModList = mac->cg->spCellConfig->spCellConfigDedicated->uplinkConfig->initialUplinkBWP->pucch_Config->choice.setup->resourceToAddModList;
    }

    n_list = resourceSetToAddModList->list.count;
    if (pucch->resource_set_id > n_list) {
      LOG_E(MAC,"Invalid PUCCH resource set id %d\n",pucch->resource_set_id);
      pucch->pucch_resource = NULL;
      return;
    }
    n_list = resourceSetToAddModList->list.array[pucch->resource_set_id]->resourceList.list.count;
    if (pucch->resource_indicator > n_list) {
      LOG_E(MAC,"Invalid PUCCH resource id %d\n",pucch->resource_indicator);
      pucch->pucch_resource = NULL;
      return;
    }
    current_resource_id = resourceSetToAddModList->list.array[pucch->resource_set_id]->resourceList.list.array[pucch->resource_indicator];
    n_list = resourceToAddModList->list.count;
    int res_found = 0;
    for (int i=0; i<n_list; i++) {
      if (resourceToAddModList->list.array[i]->pucch_ResourceId == *current_resource_id) {
        pucch->pucch_resource = resourceToAddModList->list.array[i];
        res_found = 1;
        break;
      }
    }
    if (res_found == 0) {
      LOG_E(MAC,"Couldn't find PUCCH Resource\n");
      pucch->pucch_resource = NULL;
    }
  }
}

/*******************************************************************
*
* NAME :         get_downlink_ack
*
* PARAMETERS :   ue context
*                processing slots of reception/transmission
*                gNB_id identifier
*
* RETURN :       o_ACK acknowledgment data
*                o_ACK_number_bits number of bits for acknowledgment
*
* DESCRIPTION :  return acknowledgment value
*                TS 38.213 9.1.3 Type-2 HARQ-ACK codebook determination
*
*          --+--------+-------+--------+-------+---  ---+-------+--
*            | PDCCH1 |       | PDCCH2 |PDCCH3 |        | PUCCH |
*          --+--------+-------+--------+-------+---  ---+-------+--
*    DAI_DL      1                 2       3              ACK for
*                V                 V       V        PDCCH1, PDDCH2 and PCCH3
*                |                 |       |               ^
*                +-----------------+-------+---------------+
*
*                PDCCH1, PDCCH2 and PDCCH3 are PDCCH monitoring occasions
*                M is the total of monitoring occasions
*
*********************************************************************/

uint8_t get_downlink_ack(NR_UE_MAC_INST_t *mac,
                         frame_t frame,
                         int slot,
                         PUCCH_sched_t *pucch) {


  uint32_t ack_data[NR_DL_MAX_NB_CW][NR_DL_MAX_DAI] = {{0},{0}};
  uint32_t dai[NR_DL_MAX_NB_CW][NR_DL_MAX_DAI] = {{0},{0}};       /* for serving cell */
  uint32_t dai_total[NR_DL_MAX_NB_CW][NR_DL_MAX_DAI] = {{0},{0}}; /* for multiple cells */
  int number_harq_feedback = 0;
  uint32_t dai_current = 0;
  uint32_t dai_max = 0;
  bool two_transport_blocks = FALSE;
  int number_of_code_word = 1;
  int U_DAI_c = 0;
  int N_m_c_rx = 0;
  int V_DAI_m_DL = 0;
  NR_UE_HARQ_STATUS_t *current_harq;
  int sched_frame,sched_slot;
  NR_BWP_UplinkCommon_t *initialUplinkBWP;
  if (mac->scc) initialUplinkBWP = mac->scc->uplinkConfigCommon->initialUplinkBWP;
  else          initialUplinkBWP = &mac->scc_SIB->uplinkConfigCommon->initialUplinkBWP;
  int slots_per_frame,scs;
  NR_BWP_Id_t dl_bwp_id = mac->DL_BWP_Id;
  NR_BWP_Id_t ul_bwp_id = mac->UL_BWP_Id;

  if(dl_bwp_id){
    if (mac->DLbwp[dl_bwp_id-1] &&
      mac->DLbwp[dl_bwp_id-1]->bwp_Dedicated &&
      mac->DLbwp[dl_bwp_id-1]->bwp_Dedicated->pdsch_Config &&
      mac->DLbwp[dl_bwp_id-1]->bwp_Dedicated->pdsch_Config->choice.setup &&
      mac->DLbwp[dl_bwp_id-1]->bwp_Dedicated->pdsch_Config->choice.setup->maxNrofCodeWordsScheduledByDCI[0] == 2) {
        two_transport_blocks = TRUE;
        number_of_code_word = 2;
    }
  } 
  else {
    number_of_code_word = 1;
  }

  NR_BWP_Uplink_t *ubwp = mac->ULbwp[ul_bwp_id-1];
  if (mac->cg && ubwp &&
      mac->cg->spCellConfig &&
      mac->cg->spCellConfig->spCellConfigDedicated &&
      mac->cg->spCellConfig->spCellConfigDedicated->uplinkConfig &&
      mac->cg->spCellConfig->spCellConfigDedicated->uplinkConfig->initialUplinkBWP) {
    scs = ubwp->bwp_Common->genericParameters.subcarrierSpacing;
  }
  else
    scs = initialUplinkBWP->genericParameters.subcarrierSpacing;

  slots_per_frame = nr_slots_per_frame[scs];

  /* look for dl acknowledgment which should be done on current uplink slot */
  for (int code_word = 0; code_word < number_of_code_word; code_word++) {

    for (int dl_harq_pid = 0; dl_harq_pid < 16; dl_harq_pid++) {

      current_harq = &mac->dl_harq_info[dl_harq_pid];

      if (current_harq->active) {

        sched_slot = current_harq->dl_slot + current_harq->feedback_to_ul;
        sched_frame = current_harq->dl_frame;
        if (sched_slot>=slots_per_frame){
          sched_slot %= slots_per_frame;
          sched_frame++;
        }

        /* check if current tx slot should transmit downlink acknowlegment */
        if (sched_frame == frame && sched_slot == slot) {

          if (current_harq->dai > NR_DL_MAX_DAI) {
            LOG_E(MAC,"PUCCH Downlink DAI has an invalid value : at line %d in function %s of file %s \n", LINE_FILE , __func__, FILE_NAME);
          }
          else {

            if ((pucch->resource_indicator != -1) && (pucch->resource_indicator != current_harq->pucch_resource_indicator))
              LOG_E(MAC, "Value of pucch_resource_indicator %d not matching with what set before %d (Possibly due to a false DCI) \n",
                    current_harq->pucch_resource_indicator,pucch->resource_indicator);
            else{
              dai_current = current_harq->dai+1; // DCI DAI to counter DAI conversion

              if (dai_current == 0) {
                LOG_E(MAC,"PUCCH Downlink dai is invalid : at line %d in function %s of file %s \n", LINE_FILE , __func__, FILE_NAME);
                return(0);
              } else if (dai_current > dai_max) {
                dai_max = dai_current;
              }

              number_harq_feedback++;
              if (current_harq->ack_received)
                ack_data[code_word][dai_current - 1] = current_harq->ack;
              else
                ack_data[code_word][dai_current - 1] = 0;
              dai[code_word][dai_current - 1] = dai_current;

              pucch->resource_indicator = current_harq->pucch_resource_indicator;
              pucch->n_CCE = current_harq->n_CCE;
              pucch->N_CCE = current_harq->N_CCE;
              pucch->delta_pucch = current_harq->delta_pucch;
              current_harq->active = false;
              current_harq->ack_received = false;
            }
          }
        }
      }
    }
  }

  /* no any ack to transmit */
  if (number_harq_feedback == 0) {
    pucch->n_HARQ_ACK = 0;
    return(0);
  }
  else  if (number_harq_feedback > (sizeof(uint32_t)*8)) {
    LOG_E(MAC,"PUCCH number of ack bits exceeds payload size : at line %d in function %s of file %s \n", LINE_FILE , __func__, FILE_NAME);
    return(0);
  }

  /* for computing n_HARQ_ACK for power */
  V_DAI_m_DL = dai_max;
  U_DAI_c = number_harq_feedback/number_of_code_word;
  N_m_c_rx = number_harq_feedback;
  int N_SPS_c = 0; /* FFS TODO_NR multicells and SPS are not supported at the moment */
  if (mac->cg != NULL &&
      mac->cg->physicalCellGroupConfig != NULL &&
      mac->cg->physicalCellGroupConfig->harq_ACK_SpatialBundlingPUCCH != NULL) {
    int N_TB_max_DL = mac->DLbwp[dl_bwp_id-1]->bwp_Dedicated->pdsch_Config->choice.setup->maxNrofCodeWordsScheduledByDCI[0];
    pucch->n_HARQ_ACK = (((V_DAI_m_DL - U_DAI_c)%4) * N_TB_max_DL) + N_m_c_rx + N_SPS_c;
    NR_TST_PHY_PRINTF("PUCCH power n(%d) = ( V(%d) - U(%d) )mod4 * N_TB(%d) + N(%d) \n", pucch->n_HARQ_ACK, V_DAI_m_DL, U_DAI_c, N_TB_max_DL, N_m_c_rx);
  }

  /*
  * For a monitoring occasion of a PDCCH with DCI format 1_0 or DCI format 1_1 in at least one serving cell,
  * when a UE receives a PDSCH with one transport block and the value of higher layer parameter maxNrofCodeWordsScheduledByDCI is 2,
  * the HARQ-ACK response is associated with the first transport block and the UE generates a NACK for the second transport block
  * if spatial bundling is not applied (HARQ-ACK-spatial-bundling-PUCCH = FALSE) and generates HARQ-ACK value of ACK for the second
  * transport block if spatial bundling is applied.
  */

  for (int code_word = 0; code_word < number_of_code_word; code_word++) {
    for (uint32_t i = 0; i < dai_max ; i++ ) {
      if (dai[code_word][i] != i + 1) { /* fill table with consistent value for each dai */
        dai[code_word][i] = i + 1;      /* it covers case for which PDCCH DCI has not been successfully decoded and so it has been missed */
        ack_data[code_word][i] = 0;     /* nack data transport block which has been missed */
        number_harq_feedback++;
      }
      if (two_transport_blocks == TRUE) {
        dai_total[code_word][i] = dai[code_word][i]; /* for a single cell, dai_total is the same as dai of first cell */
      }
    }
  }

  int M = dai_max;
  int j = 0;
  uint32_t V_temp = 0;
  uint32_t V_temp2 = 0;
  int O_ACK = 0;
  int o_ACK = 0;
  int O_bit_number_cw0 = 0;
  int O_bit_number_cw1 = 0;

  for (int m = 0; m < M ; m++) {

    if (dai[0][m] <= V_temp) {
      j = j + 1;
    }

    V_temp = dai[0][m]; /* value of the counter DAI for format 1_0 and format 1_1 on serving cell c */

    if (dai_total[0][m] == 0) {
      V_temp2 = dai[0][m];
    } else {
      V_temp2 = dai[1][m];         /* second code word has been received */
      O_bit_number_cw1 = (8 * j) + 2*(V_temp - 1) + 1;
      o_ACK = o_ACK | (ack_data[1][m] << O_bit_number_cw1);
    }

    if (two_transport_blocks == TRUE) {
      O_bit_number_cw0 = (8 * j) + 2*(V_temp - 1);
    }
    else {
      O_bit_number_cw0 = (4 * j) + (V_temp - 1);
    }

    o_ACK = o_ACK | (ack_data[0][m] << O_bit_number_cw0);
  }

  if (V_temp2 < V_temp) {
    j = j + 1;
  }

  if (two_transport_blocks == TRUE) {
    O_ACK = 2 * ( 4 * j + V_temp2);  /* for two transport blocks */
  }
  else {
    O_ACK = 4 * j + V_temp2;         /* only one transport block */
  }

  if (number_harq_feedback != O_ACK) {
    LOG_E(MAC,"PUCCH Error for number of bits for acknowledgment : at line %d in function %s of file %s \n", LINE_FILE , __func__, FILE_NAME);
    return (0);
  }

  pucch->ack_payload = o_ACK;

  return(number_harq_feedback);
}


bool trigger_periodic_scheduling_request(NR_UE_MAC_INST_t *mac,
                                         PUCCH_sched_t *pucch,
                                         frame_t frame,
                                         int slot) {

  NR_BWP_Id_t bwp_id = mac->UL_BWP_Id;
  NR_PUCCH_Config_t *pucch_Config = NULL;
  int scs;
  NR_BWP_Uplink_t *ubwp = mac->ULbwp[bwp_id-1];
  NR_BWP_UplinkCommon_t *initialUplinkBWP;
  if (mac->scc) initialUplinkBWP = mac->scc->uplinkConfigCommon->initialUplinkBWP;
  else          initialUplinkBWP = &mac->scc_SIB->uplinkConfigCommon->initialUplinkBWP;

  if (mac->cg && ubwp &&
      mac->cg->spCellConfig &&
      mac->cg->spCellConfig->spCellConfigDedicated &&
      mac->cg->spCellConfig->spCellConfigDedicated->uplinkConfig &&
      mac->cg->spCellConfig->spCellConfigDedicated->uplinkConfig->initialUplinkBWP) {
    scs = ubwp->bwp_Common->genericParameters.subcarrierSpacing;
  }
  else
    scs = initialUplinkBWP->genericParameters.subcarrierSpacing;

  const int n_slots_frame = nr_slots_per_frame[scs];

  if (bwp_id>0 &&
      mac->ULbwp[bwp_id-1] &&
      mac->ULbwp[bwp_id-1]->bwp_Dedicated &&
      mac->ULbwp[bwp_id-1]->bwp_Dedicated->pucch_Config &&
      mac->ULbwp[bwp_id-1]->bwp_Dedicated->pucch_Config->choice.setup) {
    pucch_Config =  mac->ULbwp[bwp_id-1]->bwp_Dedicated->pucch_Config->choice.setup;
  }
  else if (bwp_id==0 &&
           mac->cg &&
           mac->cg->spCellConfig &&
           mac->cg->spCellConfig->spCellConfigDedicated &&
           mac->cg->spCellConfig->spCellConfigDedicated->uplinkConfig &&
           mac->cg->spCellConfig->spCellConfigDedicated->uplinkConfig->initialUplinkBWP &&
           mac->cg->spCellConfig->spCellConfigDedicated->uplinkConfig->initialUplinkBWP->pucch_Config &&
           mac->cg->spCellConfig->spCellConfigDedicated->uplinkConfig->initialUplinkBWP->pucch_Config->choice.setup) {
    pucch_Config = mac->cg->spCellConfig->spCellConfigDedicated->uplinkConfig->initialUplinkBWP->pucch_Config->choice.setup;
  }
  if(!pucch_Config || pucch_Config->schedulingRequestResourceToAddModList->list.count==0)
    return false; // SR not configured

  for (int SR_resource_id =0; SR_resource_id < pucch_Config->schedulingRequestResourceToAddModList->list.count;SR_resource_id++) {
    NR_SchedulingRequestResourceConfig_t *SchedulingRequestResourceConfig = pucch_Config->schedulingRequestResourceToAddModList->list.array[SR_resource_id];
    int SR_period; int SR_offset;

    find_period_offest_SR(SchedulingRequestResourceConfig,&SR_period,&SR_offset);
    int sfn_sf = frame * n_slots_frame + slot;

    if ((sfn_sf - SR_offset) % SR_period == 0) {
      LOG_D(MAC, "Scheduling Request active in frame %d slot %d \n", frame, slot);
      NR_PUCCH_ResourceId_t *PucchResourceId = SchedulingRequestResourceConfig->resource;

      int found = -1;
      NR_PUCCH_ResourceSet_t *pucchresset = pucch_Config->resourceSetToAddModList->list.array[0]; // set with formats 0,1
      int n_list = pucchresset->resourceList.list.count;
       for (int i=0; i<n_list; i++) {
        if (*pucchresset->resourceList.list.array[i] == *PucchResourceId ) {
          found = i;
          break;
        }
      }
      if (found == -1) {
        LOG_E(MAC,"Couldn't find PUCCH resource for SR\n");
        return false;
      }
      pucch->resource_indicator = found;
      return true;
    }
  }
  return false;
}


int8_t nr_ue_get_SR(module_id_t module_idP, frame_t frameP, int slotP){
  return 0;
}


uint8_t nr_get_csi_measurements(NR_UE_MAC_INST_t *mac,
                                frame_t frame,
                                int slot,
                                PUCCH_sched_t *pucch) {

  NR_BWP_Id_t bwp_id = mac->UL_BWP_Id;
  NR_PUCCH_Config_t *pucch_Config = NULL;
  int csi_bits = 0;

  if(mac->cg &&
     mac->cg->spCellConfig &&
     mac->cg->spCellConfig->spCellConfigDedicated &&
     mac->cg->spCellConfig->spCellConfigDedicated->csi_MeasConfig) {

    NR_CSI_MeasConfig_t *csi_measconfig = mac->cg->spCellConfig->spCellConfigDedicated->csi_MeasConfig->choice.setup;

    for (int csi_report_id = 0; csi_report_id < csi_measconfig->csi_ReportConfigToAddModList->list.count; csi_report_id++){
      NR_CSI_ReportConfig_t *csirep = csi_measconfig->csi_ReportConfigToAddModList->list.array[csi_report_id];

      if(csirep->reportConfigType.present == NR_CSI_ReportConfig__reportConfigType_PR_periodic){
        int period, offset;
        csi_period_offset(csirep, NULL, &period, &offset);

        int scs;
        NR_BWP_Uplink_t *ubwp = mac->ULbwp[bwp_id-1];
        NR_BWP_UplinkCommon_t *initialUplinkBWP;
        if (mac->scc) initialUplinkBWP = mac->scc->uplinkConfigCommon->initialUplinkBWP;
        else          initialUplinkBWP = &mac->scc_SIB->uplinkConfigCommon->initialUplinkBWP;

        if (ubwp &&
            mac->cg->spCellConfig->spCellConfigDedicated->uplinkConfig &&
            mac->cg->spCellConfig->spCellConfigDedicated->uplinkConfig->initialUplinkBWP)
          scs = ubwp->bwp_Common->genericParameters.subcarrierSpacing;
        else
          scs = initialUplinkBWP->genericParameters.subcarrierSpacing;

        if (bwp_id>0 &&
            mac->ULbwp[bwp_id-1] &&
            mac->ULbwp[bwp_id-1]->bwp_Dedicated &&
            mac->ULbwp[bwp_id-1]->bwp_Dedicated->pucch_Config &&
            mac->ULbwp[bwp_id-1]->bwp_Dedicated->pucch_Config->choice.setup) {
          pucch_Config =  mac->ULbwp[bwp_id-1]->bwp_Dedicated->pucch_Config->choice.setup;
        }
        else if (bwp_id==0 &&
                 mac->cg->spCellConfig->spCellConfigDedicated->uplinkConfig &&
                 mac->cg->spCellConfig->spCellConfigDedicated->uplinkConfig->initialUplinkBWP &&
                 mac->cg->spCellConfig->spCellConfigDedicated->uplinkConfig->initialUplinkBWP->pucch_Config &&
                 mac->cg->spCellConfig->spCellConfigDedicated->uplinkConfig->initialUplinkBWP->pucch_Config->choice.setup) {
          pucch_Config = mac->cg->spCellConfig->spCellConfigDedicated->uplinkConfig->initialUplinkBWP->pucch_Config->choice.setup;
        }

        const int n_slots_frame = nr_slots_per_frame[scs];
        if (((n_slots_frame*frame + slot - offset)%period) == 0 && pucch_Config) {

          NR_PUCCH_CSI_Resource_t *pucchcsires = csirep->reportConfigType.choice.periodic->pucch_CSI_ResourceList.list.array[0];
          NR_PUCCH_ResourceSet_t *pucchresset = pucch_Config->resourceSetToAddModList->list.array[1]; // set with formats >1
          int n = pucchresset->resourceList.list.count;

          int res_index;
          int found = -1;
          for (res_index = 0; res_index < n; res_index++) {
            if (*pucchresset->resourceList.list.array[res_index] == pucchcsires->pucch_Resource) {
              found = res_index;
              break;
            }
          }
          AssertFatal(found != -1,
                      "CSI resource not found among PUCCH resources\n");

          pucch->resource_indicator = found;
          csi_bits = nr_get_csi_payload(mac, pucch, csi_measconfig);
        }
      }
      else
        AssertFatal(1==0,"Only periodic CSI reporting is currently implemented\n");
    }
  }

  return csi_bits;
}


uint8_t nr_get_csi_payload(NR_UE_MAC_INST_t *mac,
                           PUCCH_sched_t *pucch,
                           NR_CSI_MeasConfig_t *csi_MeasConfig) {

  int n_csi_bits = 0;

  AssertFatal(csi_MeasConfig->csi_ReportConfigToAddModList->list.count>0,"No CSI Report configuration available\n");

  for (int csi_report_id=0; csi_report_id < csi_MeasConfig->csi_ReportConfigToAddModList->list.count; csi_report_id++){
    struct NR_CSI_ReportConfig *csi_reportconfig = csi_MeasConfig->csi_ReportConfigToAddModList->list.array[csi_report_id];
    NR_CSI_ResourceConfigId_t csi_ResourceConfigId = csi_reportconfig->resourcesForChannelMeasurement;
    switch(csi_reportconfig->reportQuantity.present) {
      case NR_CSI_ReportConfig__reportQuantity_PR_none:
        break;
      case NR_CSI_ReportConfig__reportQuantity_PR_ssb_Index_RSRP:
        n_csi_bits += get_ssb_rsrp_payload(mac,pucch,csi_reportconfig,csi_ResourceConfigId,csi_MeasConfig);
        break;
      case NR_CSI_ReportConfig__reportQuantity_PR_cri_RSRP:
      case NR_CSI_ReportConfig__reportQuantity_PR_cri_RI_PMI_CQI:
      case NR_CSI_ReportConfig__reportQuantity_PR_cri_RI_i1:
      case NR_CSI_ReportConfig__reportQuantity_PR_cri_RI_i1_CQI:
      case NR_CSI_ReportConfig__reportQuantity_PR_cri_RI_CQI:
      case NR_CSI_ReportConfig__reportQuantity_PR_cri_RI_LI_PMI_CQI:
        AssertFatal(1==0,"Measurement report based on CSI-RS not availalble\n");
      default:
        AssertFatal(1==0,"Invalid CSI report quantity type %d\n",csi_reportconfig->reportQuantity.present);
    }
  }
  return (n_csi_bits);
}


uint8_t get_ssb_rsrp_payload(NR_UE_MAC_INST_t *mac,
                             PUCCH_sched_t *pucch,
                             struct NR_CSI_ReportConfig *csi_reportconfig,
                             NR_CSI_ResourceConfigId_t csi_ResourceConfigId,
                             NR_CSI_MeasConfig_t *csi_MeasConfig) {

  int nb_ssb = 0;  // nb of ssb in the resource
  int nb_meas = 0; // nb of ssb to report measurements on
  int bits = 0;
  uint32_t temp_payload = 0;

  for (int csi_resourceidx = 0; csi_resourceidx < csi_MeasConfig->csi_ResourceConfigToAddModList->list.count; csi_resourceidx++) {
    struct NR_CSI_ResourceConfig *csi_resourceconfig = csi_MeasConfig->csi_ResourceConfigToAddModList->list.array[csi_resourceidx];
    if (csi_resourceconfig->csi_ResourceConfigId == csi_ResourceConfigId) {

      if (csi_reportconfig->groupBasedBeamReporting.present == NR_CSI_ReportConfig__groupBasedBeamReporting_PR_disabled) {
        if (csi_reportconfig->groupBasedBeamReporting.choice.disabled->nrofReportedRS != NULL)
          nb_meas = *(csi_reportconfig->groupBasedBeamReporting.choice.disabled->nrofReportedRS)+1;
        else
          nb_meas = 1;
      } else
        nb_meas = 2;

      for (int csi_ssb_idx = 0; csi_ssb_idx < csi_MeasConfig->csi_SSB_ResourceSetToAddModList->list.count; csi_ssb_idx++) {
        if (csi_MeasConfig->csi_SSB_ResourceSetToAddModList->list.array[csi_ssb_idx]->csi_SSB_ResourceSetId ==
            *(csi_resourceconfig->csi_RS_ResourceSetList.choice.nzp_CSI_RS_SSB->csi_SSB_ResourceSetList->list.array[0])){

          ///only one SSB resource set from spec 38.331 IE CSI-ResourceConfig
          nb_ssb = csi_MeasConfig->csi_SSB_ResourceSetToAddModList->list.array[csi_ssb_idx]->csi_SSB_ResourceList.list.count;
          break;
        }
      }

      AssertFatal(nb_ssb>0,"No SSB found in the resource set\n");
      int ssbri_bits = ceil(log2(nb_ssb));

      //TODO measurement of multiple SSBs at PHY and indication to MAC
      if(nb_ssb>1)
        LOG_E(MAC, "In current implementation only the SSB of synchronization is measured at PHY. This works only for a single SSB scenario\n");

      int ssb_rsrp[2][nb_meas]; // the array contains index and RSRP of each SSB to be reported (nb_meas highest RSRPs)

      //TODO replace the following 2 lines with a function to order the nb_meas highest SSB RSRPs
      ssb_rsrp[0][0] = mac->mib_ssb;
      ssb_rsrp[1][0] = mac->ssb_rsrp_dBm;

      uint8_t ssbi;

      if (ssbri_bits > 0) {
        ssbi = ssb_rsrp[0][0];
        reverse_n_bits(&ssbi, ssbri_bits);
        temp_payload = ssbi;
        bits += ssbri_bits;
      }

      uint8_t rsrp_idx = get_rsrp_index(ssb_rsrp[1][0]);
      reverse_n_bits(&rsrp_idx, 7);
      temp_payload |= (rsrp_idx<<bits);
      bits += 7; // 7 bits for highest RSRP

      // from the second SSB, differential report
      for (int i=1; i<nb_meas; i++){
        ssbi = ssb_rsrp[0][i];
        reverse_n_bits(&ssbi, ssbri_bits);
        temp_payload = ssbi;
        bits += ssbri_bits;

        rsrp_idx = get_rsrp_diff_index(ssb_rsrp[1][0],ssb_rsrp[1][i]);
        reverse_n_bits(&rsrp_idx, 4);
        temp_payload |= (rsrp_idx<<bits);
        bits += 4; // 7 bits for highest RSRP
      }
      break; // resorce found
    }
  }
  pucch->csi_part1_payload = temp_payload;
  return bits;
}


// returns index from RSRP
// according to Table 10.1.6.1-1 in 38.133

uint8_t get_rsrp_index(int rsrp) {

  int index = rsrp + 157;
  if (rsrp>-44)
    index = 113;
  if (rsrp<-140)
    index = 16;

  return index;
}


// returns index from differential RSRP
// according to Table 10.1.6.1-2 in 38.133
uint8_t get_rsrp_diff_index(int best_rsrp,int current_rsrp) {

  int diff = best_rsrp-current_rsrp;
  if (diff>30)
    return 15;
  else
    return (diff>>1);

}

void nr_ue_send_sdu(nr_downlink_indication_t *dl_info, NR_UL_TIME_ALIGNMENT_t *ul_time_alignment, int pdu_id){

  VCD_SIGNAL_DUMPER_DUMP_FUNCTION_BY_NAME(VCD_SIGNAL_DUMPER_FUNCTIONS_UE_SEND_SDU, VCD_FUNCTION_IN);

  LOG_D(MAC, "In %s [%d.%d] Handling DLSCH PDU...\n", __FUNCTION__, dl_info->frame, dl_info->slot);

  // Processing MAC PDU
  // it parses MAC CEs subheaders, MAC CEs, SDU subheaderds and SDUs
  switch (dl_info->rx_ind->rx_indication_body[pdu_id].pdu_type){
    case FAPI_NR_RX_PDU_TYPE_DLSCH:
    nr_ue_process_mac_pdu(dl_info, ul_time_alignment, pdu_id);
    break;
    case FAPI_NR_RX_PDU_TYPE_RAR:
    nr_ue_process_rar(dl_info, ul_time_alignment, pdu_id);
    break;
    default:
    break;
  }

  VCD_SIGNAL_DUMPER_DUMP_FUNCTION_BY_NAME(VCD_SIGNAL_DUMPER_FUNCTIONS_UE_SEND_SDU, VCD_FUNCTION_OUT);

}

// N_RB configuration according to 7.3.1.0 (DCI size alignment) of TS 38.212
int get_n_rb(NR_UE_MAC_INST_t *mac, int rnti_type){

  int N_RB = 0, start_RB;
  NR_BWP_Id_t dl_bwp_id =  mac->DL_BWP_Id ; 
  switch(rnti_type) {
    case NR_RNTI_RA:
    case NR_RNTI_TC:
    case NR_RNTI_P: {
      if (mac->DLbwp[dl_bwp_id-1]->bwp_Common->pdcch_ConfigCommon->choice.setup->controlResourceSetZero) {
        uint8_t coreset_id = 0; // assuming controlResourceSetId is 0 for controlResourceSetZero
        NR_ControlResourceSet_t *coreset = mac->coreset[dl_bwp_id-1][coreset_id];
        get_coreset_rballoc(coreset->frequencyDomainResources.buf,&N_RB,&start_RB);
      } else {
        N_RB = NRRIV2BW(mac->scc->downlinkConfigCommon->initialDownlinkBWP->genericParameters.locationAndBandwidth, MAX_BWP_SIZE);
      }
      break;
    }
    case NR_RNTI_SI:
      N_RB = mac->type0_PDCCH_CSS_config.num_rbs;
      break;
    case NR_RNTI_C:
      N_RB = NRRIV2BW(mac->DLbwp[dl_bwp_id-1]->bwp_Common->genericParameters.locationAndBandwidth, MAX_BWP_SIZE);
      break;
  }
  return N_RB;

}

uint8_t nr_extract_dci_info(NR_UE_MAC_INST_t *mac,
                            uint8_t dci_format,
                            uint8_t dci_size,
                            uint16_t rnti,
                            uint64_t *dci_pdu,
                            dci_pdu_rel15_t *dci_pdu_rel15) {

  int N_RB = 0;
  int pos = 0;
  int fsize = 0;

  int rnti_type = get_rnti_type(mac, rnti);
  NR_BWP_Id_t dl_bwp_id =  mac->DL_BWP_Id ; 
  NR_BWP_Id_t ul_bwp_id =  mac->UL_BWP_Id ;


  int N_RB_UL = 0;
  if(mac->scc_SIB) {
    N_RB_UL = NRRIV2BW(mac->scc_SIB->uplinkConfigCommon->initialUplinkBWP.genericParameters.locationAndBandwidth, MAX_BWP_SIZE);
  } else if(mac->ULbwp[ul_bwp_id-1]) {
    N_RB_UL = NRRIV2BW(mac->ULbwp[ul_bwp_id-1]->bwp_Common->genericParameters.locationAndBandwidth, MAX_BWP_SIZE);
  } else if(mac->scc) {
    N_RB_UL = NRRIV2BW(mac->scc->uplinkConfigCommon->initialUplinkBWP->genericParameters.locationAndBandwidth, MAX_BWP_SIZE);
  }

  LOG_D(MAC,"nr_extract_dci_info : dci_pdu %lx, size %d\n",*dci_pdu,dci_size);
  switch(dci_format) {

  case NR_DL_DCI_FORMAT_1_0:
    switch(rnti_type) {
    case NR_RNTI_RA:
      if(mac->scc_SIB) {
        N_RB = NRRIV2BW(mac->scc_SIB->downlinkConfigCommon.initialDownlinkBWP.genericParameters.locationAndBandwidth, MAX_BWP_SIZE);
      } else {
        N_RB = get_n_rb(mac, rnti_type);
      }
      // Freq domain assignment
      fsize = (int)ceil( log2( (N_RB*(N_RB+1))>>1 ) );
      pos=fsize;
      dci_pdu_rel15->frequency_domain_assignment.val = *dci_pdu>>(dci_size-pos)&((1<<fsize)-1);
#ifdef DEBUG_EXTRACT_DCI
      LOG_D(MAC,"frequency-domain assignment %d (%d bits) N_RB_BWP %d=> %d (0x%lx)\n",dci_pdu_rel15->frequency_domain_assignment.val,fsize,N_RB,dci_size-pos,*dci_pdu);
#endif
      // Time domain assignment
      pos+=4;
      dci_pdu_rel15->time_domain_assignment.val = (*dci_pdu >> (dci_size-pos))&0xf;
#ifdef DEBUG_EXTRACT_DCI
      LOG_D(MAC,"time-domain assignment %d  (4 bits)=> %d (0x%lx)\n",dci_pdu_rel15->time_domain_assignment.val,dci_size-pos,*dci_pdu);
#endif
      // VRB to PRB mapping
	
      pos++;
      dci_pdu_rel15->vrb_to_prb_mapping.val = (*dci_pdu>>(dci_size-pos))&0x1;
#ifdef DEBUG_EXTRACT_DCI
      LOG_D(MAC,"vrb to prb mapping %d  (1 bits)=> %d (0x%lx)\n",dci_pdu_rel15->vrb_to_prb_mapping.val,dci_size-pos,*dci_pdu);
#endif
      // MCS
      pos+=5;
      dci_pdu_rel15->mcs = (*dci_pdu>>(dci_size-pos))&0x1f;
#ifdef DEBUG_EXTRACT_DCI
      LOG_D(MAC,"mcs %d  (5 bits)=> %d (0x%lx)\n",dci_pdu_rel15->mcs,dci_size-pos,*dci_pdu);
#endif
      // TB scaling
      pos+=2;
      dci_pdu_rel15->tb_scaling = (*dci_pdu>>(dci_size-pos))&0x3;
#ifdef DEBUG_EXTRACT_DCI
      LOG_D(MAC,"tb_scaling %d  (2 bits)=> %d (0x%lx)\n",dci_pdu_rel15->tb_scaling,dci_size-pos,*dci_pdu);
#endif
      break;

    case NR_RNTI_C:

      //Identifier for DCI formats
      pos++;
      dci_pdu_rel15->format_indicator = (*dci_pdu>>(dci_size-pos))&1;

      //switch to DCI_0_0
      if (dci_pdu_rel15->format_indicator == 0) {
        dci_pdu_rel15 = &mac->def_dci_pdu_rel15[NR_UL_DCI_FORMAT_0_0];
        return 2+nr_extract_dci_info(mac, NR_UL_DCI_FORMAT_0_0, dci_size, rnti, dci_pdu, dci_pdu_rel15);
      }
#ifdef DEBUG_EXTRACT_DCI
      LOG_D(MAC,"Format indicator %d (%d bits) N_RB_BWP %d => %d (0x%lx)\n",dci_pdu_rel15->format_indicator,1,N_RB,dci_size-pos,*dci_pdu);
#endif

      // check BWP id
      if(dl_bwp_id){
        if (mac->DLbwp[dl_bwp_id-1]) 
          N_RB=NRRIV2BW(mac->DLbwp[dl_bwp_id-1]->bwp_Common->genericParameters.locationAndBandwidth, MAX_BWP_SIZE);
      }
      else         N_RB=NRRIV2BW(mac->scc_SIB->downlinkConfigCommon.initialDownlinkBWP.genericParameters.locationAndBandwidth, MAX_BWP_SIZE);

      // Freq domain assignment (275rb >> fsize = 16)
      fsize = (int)ceil( log2( (N_RB*(N_RB+1))>>1 ) );
      pos+=fsize;
      dci_pdu_rel15->frequency_domain_assignment.val = (*dci_pdu>>(dci_size-pos))&((1<<fsize)-1);
  	
#ifdef DEBUG_EXTRACT_DCI
      LOG_D(MAC,"Freq domain assignment %d (%d bits)=> %d (0x%lx)\n",dci_pdu_rel15->frequency_domain_assignment.val,fsize,dci_size-pos,*dci_pdu);
#endif
    	
      uint16_t is_ra = 1;
      for (int i=0; i<fsize; i++)
	if (!((dci_pdu_rel15->frequency_domain_assignment.val>>i)&1)) {
	  is_ra = 0;
	  break;
	}
      if (is_ra) //fsize are all 1  38.212 p86
	{
	  // ra_preamble_index 6 bits
	  pos+=6;
	  dci_pdu_rel15->ra_preamble_index = (*dci_pdu>>(dci_size-pos))&0x3f;
	    
	  // UL/SUL indicator  1 bit
	  pos++;
	  dci_pdu_rel15->ul_sul_indicator.val = (*dci_pdu>>(dci_size-pos))&1;
	    
	  // SS/PBCH index  6 bits
	  pos+=6;
	  dci_pdu_rel15->ss_pbch_index = (*dci_pdu>>(dci_size-pos))&0x3f;
	    
	  //  prach_mask_index  4 bits
	  pos+=4;
	  dci_pdu_rel15->prach_mask_index = (*dci_pdu>>(dci_size-pos))&0xf;
	    
	}  //end if
      else {
	  
	// Time domain assignment 4bit
		  
	pos+=4;
	dci_pdu_rel15->time_domain_assignment.val = (*dci_pdu>>(dci_size-pos))&0xf;
#ifdef DEBUG_EXTRACT_DCI
	LOG_D(MAC,"Time domain assignment %d (%d bits)=> %d (0x%lx)\n",dci_pdu_rel15->time_domain_assignment.val,4,dci_size-pos,*dci_pdu);
#endif
	  
	// VRB to PRB mapping  1bit
	pos++;
	dci_pdu_rel15->vrb_to_prb_mapping.val = (*dci_pdu>>(dci_size-pos))&1;
#ifdef DEBUG_EXTRACT_DCI
	LOG_D(MAC,"VRB to PRB %d (%d bits)=> %d (0x%lx)\n",dci_pdu_rel15->vrb_to_prb_mapping.val,1,dci_size-pos,*dci_pdu);
#endif
	
	// MCS 5bit  //bit over 32, so dci_pdu ++
	pos+=5;
	dci_pdu_rel15->mcs = (*dci_pdu>>(dci_size-pos))&0x1f;
#ifdef DEBUG_EXTRACT_DCI
	LOG_D(MAC,"MCS %d (%d bits)=> %d (0x%lx)\n",dci_pdu_rel15->mcs,5,dci_size-pos,*dci_pdu);
#endif
	  
	// New data indicator 1bit
	pos++;
	dci_pdu_rel15->ndi = (*dci_pdu>>(dci_size-pos))&1;
#ifdef DEBUG_EXTRACT_DCI
	LOG_D(MAC,"NDI %d (%d bits)=> %d (0x%lx)\n",dci_pdu_rel15->ndi,1,dci_size-pos,*dci_pdu);
#endif      
	  
	// Redundancy version  2bit
	pos+=2;
	dci_pdu_rel15->rv = (*dci_pdu>>(dci_size-pos))&0x3;
#ifdef DEBUG_EXTRACT_DCI
	LOG_D(MAC,"RV %d (%d bits)=> %d (0x%lx)\n",dci_pdu_rel15->rv,2,dci_size-pos,*dci_pdu);
#endif
	  
	// HARQ process number  4bit
	pos+=4;
	dci_pdu_rel15->harq_pid  = (*dci_pdu>>(dci_size-pos))&0xf;
#ifdef DEBUG_EXTRACT_DCI
	LOG_D(MAC,"HARQ_PID %d (%d bits)=> %d (0x%lx)\n",dci_pdu_rel15->harq_pid,4,dci_size-pos,*dci_pdu);
#endif
	  
	// Downlink assignment index  2bit
	pos+=2;
	dci_pdu_rel15->dai[0].val = (*dci_pdu>>(dci_size-pos))&3;
#ifdef DEBUG_EXTRACT_DCI
	LOG_D(MAC,"DAI %d (%d bits)=> %d (0x%lx)\n",dci_pdu_rel15->dai[0].val,2,dci_size-pos,*dci_pdu);
#endif
	  
	// TPC command for scheduled PUCCH  2bit
	pos+=2;
	dci_pdu_rel15->tpc = (*dci_pdu>>(dci_size-pos))&3;
#ifdef DEBUG_EXTRACT_DCI
	LOG_D(MAC,"TPC %d (%d bits)=> %d (0x%lx)\n",dci_pdu_rel15->tpc,2,dci_size-pos,*dci_pdu);
#endif
	  
	// PUCCH resource indicator  3bit
	pos+=3;
	dci_pdu_rel15->pucch_resource_indicator = (*dci_pdu>>(dci_size-pos))&0x7;
#ifdef DEBUG_EXTRACT_DCI
	LOG_D(MAC,"PUCCH RI %d (%d bits)=> %d (0x%lx)\n",dci_pdu_rel15->pucch_resource_indicator,3,dci_size-pos,*dci_pdu);
#endif
	  
	// PDSCH-to-HARQ_feedback timing indicator 3bit
	pos+=3;
	dci_pdu_rel15->pdsch_to_harq_feedback_timing_indicator.val = (*dci_pdu>>(dci_size-pos))&0x7;
#ifdef DEBUG_EXTRACT_DCI
	LOG_D(MAC,"PDSCH to HARQ TI %d (%d bits)=> %d (0x%lx)\n",dci_pdu_rel15->pdsch_to_harq_feedback_timing_indicator.val,3,dci_size-pos,*dci_pdu);
#endif
	  
      } //end else
      break;

    case NR_RNTI_P:
      /*
      // Short Messages Indicator  E2 bits
      for (int i=0; i<2; i++)
      dci_pdu |= (((uint64_t)dci_pdu_rel15->short_messages_indicator>>(1-i))&1)<<(dci_size-pos++);
      // Short Messages  E8 bits
      for (int i=0; i<8; i++)
      *dci_pdu |= (((uint64_t)dci_pdu_rel15->short_messages>>(7-i))&1)<<(dci_size-pos++);
      // Freq domain assignment 0-16 bit
      fsize = (int)ceil( log2( (N_RB*(N_RB+1))>>1 ) );
      for (int i=0; i<fsize; i++)
      *dci_pdu |= (((uint64_t)dci_pdu_rel15->frequency_domain_assignment>>(fsize-i-1))&1)<<(dci_size-pos++);
      // Time domain assignment 4 bit
      for (int i=0; i<4; i++)
      *dci_pdu |= (((uint64_t)dci_pdu_rel15->time_domain_assignment>>(3-i))&1)<<(dci_size-pos++);
      // VRB to PRB mapping 1 bit
      *dci_pdu |= ((uint64_t)dci_pdu_rel15->vrb_to_prb_mapping.val&1)<<(dci_size-pos++);
      // MCS 5 bit
      for (int i=0; i<5; i++)
      *dci_pdu |= (((uint64_t)dci_pdu_rel15->mcs>>(4-i))&1)<<(dci_size-pos++);
	
      // TB scaling 2 bit
      for (int i=0; i<2; i++)
      *dci_pdu |= (((uint64_t)dci_pdu_rel15->tb_scaling>>(1-i))&1)<<(dci_size-pos++);
      */	
	
      break;
  	
    case NR_RNTI_SI:
      N_RB = mac->type0_PDCCH_CSS_config.num_rbs;
      // Freq domain assignment 0-16 bit
      fsize = (int)ceil( log2( (N_RB*(N_RB+1))>>1 ) );
      pos+=fsize;
      dci_pdu_rel15->frequency_domain_assignment.val = (*dci_pdu>>(dci_size-pos))&((1<<fsize)-1);

      // Time domain assignment 4 bit
      pos+=4;
      dci_pdu_rel15->time_domain_assignment.val = (*dci_pdu>>(dci_size-pos))&0xf;

      // VRB to PRB mapping 1 bit
      pos++;
      dci_pdu_rel15->vrb_to_prb_mapping.val = (*dci_pdu>>(dci_size-pos))&0x1;

      // MCS 5bit  //bit over 32, so dci_pdu ++
      pos+=5;
      dci_pdu_rel15->mcs = (*dci_pdu>>(dci_size-pos))&0x1f;

      // Redundancy version  2 bit
      pos+=2;
      dci_pdu_rel15->rv = (*dci_pdu>>(dci_size-pos))&3;

      // System information indicator 1 bit
      pos++;
      dci_pdu_rel15->system_info_indicator = (*dci_pdu>>(dci_size-pos))&0x1;

      LOG_D(MAC,"N_RB = %i\n", N_RB);
      LOG_D(MAC,"dci_size = %i\n", dci_size);
      LOG_D(MAC,"fsize = %i\n", fsize);
      LOG_D(MAC,"dci_pdu_rel15->frequency_domain_assignment.val = %i\n", dci_pdu_rel15->frequency_domain_assignment.val);
      LOG_D(MAC,"dci_pdu_rel15->time_domain_assignment.val = %i\n", dci_pdu_rel15->time_domain_assignment.val);
      LOG_D(MAC,"dci_pdu_rel15->vrb_to_prb_mapping.val = %i\n", dci_pdu_rel15->vrb_to_prb_mapping.val);
      LOG_D(MAC,"dci_pdu_rel15->mcs = %i\n", dci_pdu_rel15->mcs);
      LOG_D(MAC,"dci_pdu_rel15->rv = %i\n", dci_pdu_rel15->rv);
      LOG_D(MAC,"dci_pdu_rel15->system_info_indicator = %i\n", dci_pdu_rel15->system_info_indicator);

      break;
	
    case NR_RNTI_TC:

      // check BWP id
      if(dl_bwp_id){
        if (mac->DLbwp[dl_bwp_id-1]) 
          N_RB=NRRIV2BW(mac->DLbwp[dl_bwp_id-1]->bwp_Common->genericParameters.locationAndBandwidth, MAX_BWP_SIZE);
      }
      else         N_RB=NRRIV2BW(mac->scc_SIB->downlinkConfigCommon.initialDownlinkBWP.genericParameters.locationAndBandwidth, MAX_BWP_SIZE);

      // indicating a DL DCI format 1bit
      pos++;
      dci_pdu_rel15->format_indicator = (*dci_pdu>>(dci_size-pos))&1;

      //switch to DCI_0_0
      if (dci_pdu_rel15->format_indicator == 0) {
        dci_pdu_rel15 = &mac->def_dci_pdu_rel15[NR_UL_DCI_FORMAT_0_0];
        return 2+nr_extract_dci_info(mac, NR_UL_DCI_FORMAT_0_0, dci_size, rnti, dci_pdu, dci_pdu_rel15);
      }

      if (dci_pdu_rel15->format_indicator == 0)
        return 1; // discard dci, format indicator not corresponding to dci_format

        // Freq domain assignment 0-16 bit
      fsize = (int)ceil( log2( (N_RB*(N_RB+1))>>1 ) );
      pos+=fsize;
      dci_pdu_rel15->frequency_domain_assignment.val = (*dci_pdu>>(dci_size-pos))&((1<<fsize)-1);

      // Time domain assignment - 4 bits
      pos+=4;
      dci_pdu_rel15->time_domain_assignment.val = (*dci_pdu>>(dci_size-pos))&0xf;

      // VRB to PRB mapping - 1 bit
      pos++;
      dci_pdu_rel15->vrb_to_prb_mapping.val = (*dci_pdu>>(dci_size-pos))&1;

      // MCS 5bit  //bit over 32, so dci_pdu ++
      pos+=5;
      dci_pdu_rel15->mcs = (*dci_pdu>>(dci_size-pos))&0x1f;

      // New data indicator - 1 bit
      pos++;
      dci_pdu_rel15->ndi = (*dci_pdu>>(dci_size-pos))&1;

      // Redundancy version - 2 bits
      pos+=2;
      dci_pdu_rel15->rv = (*dci_pdu>>(dci_size-pos))&3;

      // HARQ process number - 4 bits
      pos+=4;
      dci_pdu_rel15->harq_pid = (*dci_pdu>>(dci_size-pos))&0xf;

      // Downlink assignment index - 2 bits
      pos+=2;
      dci_pdu_rel15->dai[0].val = (*dci_pdu>>(dci_size-pos))&3;

      // TPC command for scheduled PUCCH - 2 bits
      pos+=2;
      dci_pdu_rel15->tpc  = (*dci_pdu>>(dci_size-pos))&3;

      // PUCCH resource indicator - 3 bits
      pos+=3;
      dci_pdu_rel15->pucch_resource_indicator = (*dci_pdu>>(dci_size-pos))&7;

      // PDSCH-to-HARQ_feedback timing indicator - 3 bits
      pos+=3;
      dci_pdu_rel15->pdsch_to_harq_feedback_timing_indicator.val = (*dci_pdu>>(dci_size-pos))&7;

      LOG_D(NR_MAC,"N_RB = %i\n", N_RB);
      LOG_D(NR_MAC,"dci_size = %i\n", dci_size);
      LOG_D(NR_MAC,"fsize = %i\n", fsize);
      LOG_D(NR_MAC,"dci_pdu_rel15->format_indicator = %i\n", dci_pdu_rel15->format_indicator);
      LOG_D(NR_MAC,"dci_pdu_rel15->frequency_domain_assignment.val = %i\n", dci_pdu_rel15->frequency_domain_assignment.val);
      LOG_D(NR_MAC,"dci_pdu_rel15->time_domain_assignment.val = %i\n", dci_pdu_rel15->time_domain_assignment.val);
      LOG_D(NR_MAC,"dci_pdu_rel15->vrb_to_prb_mapping.val = %i\n", dci_pdu_rel15->vrb_to_prb_mapping.val);
      LOG_D(NR_MAC,"dci_pdu_rel15->mcs = %i\n", dci_pdu_rel15->mcs);
      LOG_D(NR_MAC,"dci_pdu_rel15->rv = %i\n", dci_pdu_rel15->rv);
      LOG_D(NR_MAC,"dci_pdu_rel15->harq_pid = %i\n", dci_pdu_rel15->harq_pid);
      LOG_D(NR_MAC,"dci_pdu_rel15->dai[0].val = %i\n", dci_pdu_rel15->dai[0].val);
      LOG_D(NR_MAC,"dci_pdu_rel15->tpc = %i\n", dci_pdu_rel15->tpc);
      LOG_D(NR_MAC,"dci_pdu_rel15->pucch_resource_indicator = %i\n", dci_pdu_rel15->pucch_resource_indicator);
      LOG_D(NR_MAC,"dci_pdu_rel15->pdsch_to_harq_feedback_timing_indicator.val = %i\n", dci_pdu_rel15->pdsch_to_harq_feedback_timing_indicator.val);

      break;
    }
    break;
  
  case NR_UL_DCI_FORMAT_0_0:
    if (mac->ULbwp[ul_bwp_id-1]) N_RB_UL=NRRIV2BW(mac->ULbwp[ul_bwp_id-1]->bwp_Common->genericParameters.locationAndBandwidth, MAX_BWP_SIZE);
    else         N_RB_UL=NRRIV2BW(mac->scc_SIB->uplinkConfigCommon->initialUplinkBWP.genericParameters.locationAndBandwidth, MAX_BWP_SIZE);

    switch(rnti_type)
      {
      case NR_RNTI_C:
        //Identifier for DCI formats
        pos++;
        dci_pdu_rel15->format_indicator = (*dci_pdu>>(dci_size-pos))&1;
#ifdef DEBUG_EXTRACT_DCI
	LOG_D(MAC,"Format indicator %d (%d bits)=> %d (0x%lx)\n",dci_pdu_rel15->format_indicator,1,dci_size-pos,*dci_pdu);
#endif
        if (dci_pdu_rel15->format_indicator == 1)
          return 1; // discard dci, format indicator not corresponding to dci_format
	fsize = (int)ceil( log2( (N_RB_UL*(N_RB_UL+1))>>1 ) );
	pos+=fsize;
	dci_pdu_rel15->frequency_domain_assignment.val = (*dci_pdu>>(dci_size-pos))&((1<<fsize)-1);
#ifdef DEBUG_EXTRACT_DCI
	LOG_D(MAC,"Freq domain assignment %d (%d bits)=> %d (0x%lx)\n",dci_pdu_rel15->frequency_domain_assignment.val,fsize,dci_size-pos,*dci_pdu);
#endif
	// Time domain assignment 4bit
	pos+=4;
	dci_pdu_rel15->time_domain_assignment.val = (*dci_pdu>>(dci_size-pos))&0xf;
#ifdef DEBUG_EXTRACT_DCI
      LOG_D(MAC,"time-domain assignment %d  (4 bits)=> %d (0x%lx)\n",dci_pdu_rel15->time_domain_assignment.val,dci_size-pos,*dci_pdu);
#endif
	// Frequency hopping flag  E1 bit
	pos++;
	dci_pdu_rel15->frequency_hopping_flag.val= (*dci_pdu>>(dci_size-pos))&1;
#ifdef DEBUG_EXTRACT_DCI
      LOG_D(MAC,"frequency_hopping %d  (1 bit)=> %d (0x%lx)\n",dci_pdu_rel15->frequency_hopping_flag.val,dci_size-pos,*dci_pdu);
#endif
	// MCS  5 bit
	pos+=5;
	dci_pdu_rel15->mcs= (*dci_pdu>>(dci_size-pos))&0x1f;
#ifdef DEBUG_EXTRACT_DCI
      LOG_D(MAC,"mcs %d  (5 bits)=> %d (0x%lx)\n",dci_pdu_rel15->mcs,dci_size-pos,*dci_pdu);
#endif
	// New data indicator 1bit
	pos++;
	dci_pdu_rel15->ndi= (*dci_pdu>>(dci_size-pos))&1;
#ifdef DEBUG_EXTRACT_DCI
	LOG_D(MAC,"NDI %d (%d bits)=> %d (0x%lx)\n",dci_pdu_rel15->ndi,1,dci_size-pos,*dci_pdu);
#endif
	// Redundancy version  2bit
	pos+=2;
	dci_pdu_rel15->rv= (*dci_pdu>>(dci_size-pos))&3;
#ifdef DEBUG_EXTRACT_DCI
	LOG_D(MAC,"RV %d (%d bits)=> %d (0x%lx)\n",dci_pdu_rel15->rv,2,dci_size-pos,*dci_pdu);
#endif
	// HARQ process number  4bit
	pos+=4;
	dci_pdu_rel15->harq_pid = (*dci_pdu>>(dci_size-pos))&0xf;
#ifdef DEBUG_EXTRACT_DCI
	LOG_D(MAC,"HARQ_PID %d (%d bits)=> %d (0x%lx)\n",dci_pdu_rel15->harq_pid,4,dci_size-pos,*dci_pdu);
#endif
	// TPC command for scheduled PUSCH  E2 bits
	pos+=2;
	dci_pdu_rel15->tpc = (*dci_pdu>>(dci_size-pos))&3;
#ifdef DEBUG_EXTRACT_DCI
	LOG_D(MAC,"TPC %d (%d bits)=> %d (0x%lx)\n",dci_pdu_rel15->tpc,2,dci_size-pos,*dci_pdu);
#endif
	// UL/SUL indicator  E1 bit
	/* commented for now (RK): need to get this from BWP descriptor
	   if (cfg->pucch_config.pucch_GroupHopping.value)
	   dci_pdu->= ((uint64_t)*dci_pdu>>(dci_size-pos)ul_sul_indicator&1)<<(dci_size-pos++);
	*/
	break;
	
      case NR_RNTI_TC:
        //Identifier for DCI formats
        pos++;
        dci_pdu_rel15->format_indicator = (*dci_pdu>>(dci_size-pos))&1;
#ifdef DEBUG_EXTRACT_DCI
	LOG_I(MAC,"Format indicator %d (%d bits)=> %d (0x%lx)\n",dci_pdu_rel15->format_indicator,1,dci_size-pos,*dci_pdu);
#endif
        if (dci_pdu_rel15->format_indicator == 1)
          return 1; // discard dci, format indicator not corresponding to dci_format
	fsize = (int)ceil( log2( (N_RB_UL*(N_RB_UL+1))>>1 ) );
	pos+=fsize;
	dci_pdu_rel15->frequency_domain_assignment.val = (*dci_pdu>>(dci_size-pos))&((1<<fsize)-1);
#ifdef DEBUG_EXTRACT_DCI
	LOG_I(MAC,"Freq domain assignment %d (%d bits)=> %d (0x%lx)\n",dci_pdu_rel15->frequency_domain_assignment.val,fsize,dci_size-pos,*dci_pdu);
#endif
	// Time domain assignment 4bit
	pos+=4;
	dci_pdu_rel15->time_domain_assignment.val = (*dci_pdu>>(dci_size-pos))&0xf;
#ifdef DEBUG_EXTRACT_DCI
      LOG_I(MAC,"time-domain assignment %d  (4 bits)=> %d (0x%lx)\n",dci_pdu_rel15->time_domain_assignment.val,dci_size-pos,*dci_pdu);
#endif
	// Frequency hopping flag  E1 bit
	pos++;
	dci_pdu_rel15->frequency_hopping_flag.val= (*dci_pdu>>(dci_size-pos))&1;
#ifdef DEBUG_EXTRACT_DCI
      LOG_I(MAC,"frequency_hopping %d  (1 bit)=> %d (0x%lx)\n",dci_pdu_rel15->frequency_hopping_flag.val,dci_size-pos,*dci_pdu);
#endif
	// MCS  5 bit
	pos+=5;
	dci_pdu_rel15->mcs= (*dci_pdu>>(dci_size-pos))&0x1f;
#ifdef DEBUG_EXTRACT_DCI
      LOG_I(MAC,"mcs %d  (5 bits)=> %d (0x%lx)\n",dci_pdu_rel15->mcs,dci_size-pos,*dci_pdu);
#endif
	// New data indicator 1bit
	pos++;
	dci_pdu_rel15->ndi= (*dci_pdu>>(dci_size-pos))&1;
#ifdef DEBUG_EXTRACT_DCI
	LOG_I(MAC,"NDI %d (%d bits)=> %d (0x%lx)\n",dci_pdu_rel15->ndi,1,dci_size-pos,*dci_pdu);
#endif
	// Redundancy version  2bit
	pos+=2;
	dci_pdu_rel15->rv= (*dci_pdu>>(dci_size-pos))&3;
#ifdef DEBUG_EXTRACT_DCI
	LOG_I(MAC,"RV %d (%d bits)=> %d (0x%lx)\n",dci_pdu_rel15->rv,2,dci_size-pos,*dci_pdu);
#endif
	// HARQ process number  4bit
	pos+=4;
	dci_pdu_rel15->harq_pid = (*dci_pdu>>(dci_size-pos))&0xf;
#ifdef DEBUG_EXTRACT_DCI
	LOG_I(MAC,"HARQ_PID %d (%d bits)=> %d (0x%lx)\n",dci_pdu_rel15->harq_pid,4,dci_size-pos,*dci_pdu);
#endif
	// TPC command for scheduled PUSCH  E2 bits
	pos+=2;
	dci_pdu_rel15->tpc = (*dci_pdu>>(dci_size-pos))&3;
#ifdef DEBUG_EXTRACT_DCI
	LOG_I(MAC,"TPC %d (%d bits)=> %d (0x%lx)\n",dci_pdu_rel15->tpc,2,dci_size-pos,*dci_pdu);
#endif
	break;
	
      }
    break;

  case NR_DL_DCI_FORMAT_1_1:
  switch(rnti_type)
    {
      case NR_RNTI_C:
        //Identifier for DCI formats
        pos++;
        dci_pdu_rel15->format_indicator = (*dci_pdu>>(dci_size-pos))&1;
        if (dci_pdu_rel15->format_indicator == 0)
          return 1; // discard dci, format indicator not corresponding to dci_format
        // Carrier indicator
        pos+=dci_pdu_rel15->carrier_indicator.nbits;
        dci_pdu_rel15->carrier_indicator.val = (*dci_pdu>>(dci_size-pos))&((1<<dci_pdu_rel15->carrier_indicator.nbits)-1);
        // BWP Indicator
        pos+=dci_pdu_rel15->bwp_indicator.nbits;
        dci_pdu_rel15->bwp_indicator.val = (*dci_pdu>>(dci_size-pos))&((1<<dci_pdu_rel15->bwp_indicator.nbits)-1);
        // Frequency domain resource assignment
        pos+=dci_pdu_rel15->frequency_domain_assignment.nbits;
        dci_pdu_rel15->frequency_domain_assignment.val = (*dci_pdu>>(dci_size-pos))&((1<<dci_pdu_rel15->frequency_domain_assignment.nbits)-1);
        // Time domain resource assignment
        pos+=dci_pdu_rel15->time_domain_assignment.nbits;
        dci_pdu_rel15->time_domain_assignment.val = (*dci_pdu>>(dci_size-pos))&((1<<dci_pdu_rel15->time_domain_assignment.nbits)-1);
        // VRB-to-PRB mapping
        pos+=dci_pdu_rel15->vrb_to_prb_mapping.nbits;
        dci_pdu_rel15->vrb_to_prb_mapping.val = (*dci_pdu>>(dci_size-pos))&((1<<dci_pdu_rel15->vrb_to_prb_mapping.nbits)-1);
        // PRB bundling size indicator
        pos+=dci_pdu_rel15->prb_bundling_size_indicator.nbits;
        dci_pdu_rel15->prb_bundling_size_indicator.val = (*dci_pdu>>(dci_size-pos))&((1<<dci_pdu_rel15->prb_bundling_size_indicator.nbits)-1);
        // Rate matching indicator
        pos+=dci_pdu_rel15->rate_matching_indicator.nbits;
        dci_pdu_rel15->rate_matching_indicator.val = (*dci_pdu>>(dci_size-pos))&((1<<dci_pdu_rel15->rate_matching_indicator.nbits)-1);
        // ZP CSI-RS trigger
        pos+=dci_pdu_rel15->zp_csi_rs_trigger.nbits;
        dci_pdu_rel15->zp_csi_rs_trigger.val = (*dci_pdu>>(dci_size-pos))&((1<<dci_pdu_rel15->zp_csi_rs_trigger.nbits)-1);
        //TB1
        // MCS 5bit
        pos+=5;
        dci_pdu_rel15->mcs = (*dci_pdu>>(dci_size-pos))&0x1f;
        // New data indicator 1bit
        pos+=1;
        dci_pdu_rel15->ndi = (*dci_pdu>>(dci_size-pos))&0x1;
        // Redundancy version  2bit
        pos+=2;
        dci_pdu_rel15->rv = (*dci_pdu>>(dci_size-pos))&0x3;
        //TB2
        // MCS 5bit
        pos+=dci_pdu_rel15->mcs2.nbits;
        dci_pdu_rel15->mcs2.val = (*dci_pdu>>(dci_size-pos))&((1<<dci_pdu_rel15->mcs2.nbits)-1);
        // New data indicator 1bit
        pos+=dci_pdu_rel15->ndi2.nbits;
        dci_pdu_rel15->ndi2.val = (*dci_pdu>>(dci_size-pos))&((1<<dci_pdu_rel15->ndi2.nbits)-1);
        // Redundancy version  2bit
        pos+=dci_pdu_rel15->rv2.nbits;
        dci_pdu_rel15->rv2.val = (*dci_pdu>>(dci_size-pos))&((1<<dci_pdu_rel15->rv2.nbits)-1);
        // HARQ process number  4bit
        pos+=4;
        dci_pdu_rel15->harq_pid = (*dci_pdu>>(dci_size-pos))&0xf;
        // Downlink assignment index
        pos+=dci_pdu_rel15->dai[0].nbits;
        dci_pdu_rel15->dai[0].val = (*dci_pdu>>(dci_size-pos))&((1<<dci_pdu_rel15->dai[0].nbits)-1);
        // TPC command for scheduled PUCCH  2bit
        pos+=2;
        dci_pdu_rel15->tpc = (*dci_pdu>>(dci_size-pos))&0x3;
        // PUCCH resource indicator  3bit
        pos+=3;
        dci_pdu_rel15->pucch_resource_indicator = (*dci_pdu>>(dci_size-pos))&0x3;
        // PDSCH-to-HARQ_feedback timing indicator
        pos+=dci_pdu_rel15->pdsch_to_harq_feedback_timing_indicator.nbits;
        dci_pdu_rel15->pdsch_to_harq_feedback_timing_indicator.val = (*dci_pdu>>(dci_size-pos))&((1<<dci_pdu_rel15->pdsch_to_harq_feedback_timing_indicator.nbits)-1);
        // Antenna ports
        pos+=dci_pdu_rel15->antenna_ports.nbits;
        dci_pdu_rel15->antenna_ports.val = (*dci_pdu>>(dci_size-pos))&((1<<dci_pdu_rel15->antenna_ports.nbits)-1);
        // TCI
        pos+=dci_pdu_rel15->transmission_configuration_indication.nbits;
        dci_pdu_rel15->transmission_configuration_indication.val = (*dci_pdu>>(dci_size-pos))&((1<<dci_pdu_rel15->transmission_configuration_indication.nbits)-1);
        // SRS request
        pos+=dci_pdu_rel15->srs_request.nbits;
        dci_pdu_rel15->srs_request.val = (*dci_pdu>>(dci_size-pos))&((1<<dci_pdu_rel15->srs_request.nbits)-1);
        // CBG transmission information
        pos+=dci_pdu_rel15->cbgti.nbits;
        dci_pdu_rel15->cbgti.val = (*dci_pdu>>(dci_size-pos))&((1<<dci_pdu_rel15->cbgti.nbits)-1);
        // CBG flushing out information
        pos+=dci_pdu_rel15->cbgfi.nbits;
        dci_pdu_rel15->cbgfi.val = (*dci_pdu>>(dci_size-pos))&((1<<dci_pdu_rel15->cbgfi.nbits)-1);
        // DMRS sequence init
        pos+=1;
        dci_pdu_rel15->dmrs_sequence_initialization.val = (*dci_pdu>>(dci_size-pos))&0x1;
        break;
      }
      break;

  case NR_UL_DCI_FORMAT_0_1:
    switch(rnti_type)
      {
      case NR_RNTI_C:
        //Identifier for DCI formats
        pos++;
        dci_pdu_rel15->format_indicator = (*dci_pdu>>(dci_size-pos))&1;
        if (dci_pdu_rel15->format_indicator == 1)
          return 1; // discard dci, format indicator not corresponding to dci_format
        // Carrier indicator
        pos+=dci_pdu_rel15->carrier_indicator.nbits;
        dci_pdu_rel15->carrier_indicator.val = (*dci_pdu>>(dci_size-pos))&((1<<dci_pdu_rel15->carrier_indicator.nbits)-1);
        
        // UL/SUL Indicator
        pos+=dci_pdu_rel15->ul_sul_indicator.nbits;
        dci_pdu_rel15->ul_sul_indicator.val = (*dci_pdu>>(dci_size-pos))&((1<<dci_pdu_rel15->ul_sul_indicator.nbits)-1);
        
        // BWP Indicator
        pos+=dci_pdu_rel15->bwp_indicator.nbits;
        dci_pdu_rel15->bwp_indicator.val = (*dci_pdu>>(dci_size-pos))&((1<<dci_pdu_rel15->bwp_indicator.nbits)-1);

        // Freq domain assignment  max 16 bit
        fsize = (int)ceil( log2( (N_RB_UL*(N_RB_UL+1))>>1 ) );
        pos+=fsize;
        dci_pdu_rel15->frequency_domain_assignment.val = (*dci_pdu>>(dci_size-pos))&((1<<fsize)-1);
        
        // Time domain assignment 4bit
        //pos+=4;
        pos+=dci_pdu_rel15->time_domain_assignment.nbits;
        dci_pdu_rel15->time_domain_assignment.val = (*dci_pdu>>(dci_size-pos))&0x3;
        
        // Not supported yet - skip for now
        // Frequency hopping flag – 1 bit 
        //pos++;
        //dci_pdu_rel15->frequency_hopping_flag.val= (*dci_pdu>>(dci_size-pos))&1;

        // MCS  5 bit
        pos+=5;
        dci_pdu_rel15->mcs= (*dci_pdu>>(dci_size-pos))&0x1f;

        // New data indicator 1bit
        pos++;
        dci_pdu_rel15->ndi= (*dci_pdu>>(dci_size-pos))&1;

        // Redundancy version  2bit
        pos+=2;
        dci_pdu_rel15->rv= (*dci_pdu>>(dci_size-pos))&3;

        // HARQ process number  4bit
        pos+=4;
        dci_pdu_rel15->harq_pid = (*dci_pdu>>(dci_size-pos))&0xf;

        // 1st Downlink assignment index
        pos+=dci_pdu_rel15->dai[0].nbits;
        dci_pdu_rel15->dai[0].val = (*dci_pdu>>(dci_size-pos))&((1<<dci_pdu_rel15->dai[0].nbits)-1);

        // 2nd Downlink assignment index
        pos+=dci_pdu_rel15->dai[1].nbits;
        dci_pdu_rel15->dai[1].val = (*dci_pdu>>(dci_size-pos))&((1<<dci_pdu_rel15->dai[1].nbits)-1);

        // TPC command for scheduled PUSCH – 2 bits
        pos+=2;
        dci_pdu_rel15->tpc = (*dci_pdu>>(dci_size-pos))&3;

        // SRS resource indicator
        pos+=dci_pdu_rel15->srs_resource_indicator.nbits;
        dci_pdu_rel15->srs_resource_indicator.val = (*dci_pdu>>(dci_size-pos))&((1<<dci_pdu_rel15->srs_resource_indicator.nbits)-1);

        // Precoding info and n. of layers
        pos+=dci_pdu_rel15->precoding_information.nbits;
        dci_pdu_rel15->precoding_information.val = (*dci_pdu>>(dci_size-pos))&((1<<dci_pdu_rel15->precoding_information.nbits)-1);

        // Antenna ports
        pos+=dci_pdu_rel15->antenna_ports.nbits;
        dci_pdu_rel15->antenna_ports.val = (*dci_pdu>>(dci_size-pos))&((1<<dci_pdu_rel15->antenna_ports.nbits)-1);

        // SRS request
        pos+=dci_pdu_rel15->srs_request.nbits;
        dci_pdu_rel15->srs_request.val = (*dci_pdu>>(dci_size-pos))&((1<<dci_pdu_rel15->srs_request.nbits)-1);

        // CSI request
        pos+=dci_pdu_rel15->csi_request.nbits;
        dci_pdu_rel15->csi_request.val = (*dci_pdu>>(dci_size-pos))&((1<<dci_pdu_rel15->csi_request.nbits)-1);

        // CBG transmission information
        pos+=dci_pdu_rel15->cbgti.nbits;
        dci_pdu_rel15->cbgti.val = (*dci_pdu>>(dci_size-pos))&((1<<dci_pdu_rel15->cbgti.nbits)-1);

        // PTRS DMRS association
        pos+=dci_pdu_rel15->ptrs_dmrs_association.nbits;
        dci_pdu_rel15->ptrs_dmrs_association.val = (*dci_pdu>>(dci_size-pos))&((1<<dci_pdu_rel15->ptrs_dmrs_association.nbits)-1);

        // Beta offset indicator
        pos+=dci_pdu_rel15->beta_offset_indicator.nbits;
        dci_pdu_rel15->beta_offset_indicator.val = (*dci_pdu>>(dci_size-pos))&((1<<dci_pdu_rel15->beta_offset_indicator.nbits)-1);

        // DMRS sequence initialization
        pos+=dci_pdu_rel15->dmrs_sequence_initialization.nbits;
        dci_pdu_rel15->dmrs_sequence_initialization.val = (*dci_pdu>>(dci_size-pos))&((1<<dci_pdu_rel15->dmrs_sequence_initialization.nbits)-1);

        // UL-SCH indicator
        pos+=1;
        dci_pdu_rel15->ulsch_indicator = (*dci_pdu>>(dci_size-pos))&0x1;

        // UL/SUL indicator – 1 bit
        /* commented for now (RK): need to get this from BWP descriptor
          if (cfg->pucch_config.pucch_GroupHopping.value)
          dci_pdu->= ((uint64_t)*dci_pdu>>(dci_size-pos)ul_sul_indicator&1)<<(dci_size-pos++);
        */
        break;
      }
    break;
       }
    
    return 0;
}

///////////////////////////////////
// brief:     nr_ue_process_mac_pdu
// function:  parsing DL PDU header
///////////////////////////////////
//  Header for DLSCH:
//  Except:
//   - DL-SCH: fixed-size MAC CE(known by LCID)
//   - DL-SCH: padding
//
//  |0|1|2|3|4|5|6|7|  bit-wise
//  |R|F|   LCID    |
//  |       L       |
//  |0|1|2|3|4|5|6|7|  bit-wise
//  |R|F|   LCID    |
//  |       L       |
//  |       L       |
////////////////////////////////
//  Header for DLSCH:
//   - DLSCH: fixed-size MAC CE(known by LCID)
//   - DLSCH: padding, for single/multiple 1-oct padding CE(s)
//
//  |0|1|2|3|4|5|6|7|  bit-wise
//  |R|R|   LCID    |
//  LCID: The Logical Channel ID field identifies the logical channel instance of the corresponding MAC SDU or the type of the corresponding MAC CE or padding as described
//         in Tables 6.2.1-1 and 6.2.1-2 for the DL-SCH and UL-SCH respectively. There is one LCID field per MAC subheader. The LCID field size is 6 bits;
//  L:    The Length field indicates the length of the corresponding MAC SDU or variable-sized MAC CE in bytes. There is one L field per MAC subheader except for subheaders
//         corresponding to fixed-sized MAC CEs and padding. The size of the L field is indicated by the F field;
//  F:    lenght of L is 0:8 or 1:16 bits wide
//  R:    Reserved bit, set to zero.
////////////////////////////////
void nr_ue_process_mac_pdu(nr_downlink_indication_t *dl_info,
                           NR_UL_TIME_ALIGNMENT_t *ul_time_alignment,
                           int pdu_id){

  uint8_t rx_lcid;
  uint16_t mac_ce_len;
  uint16_t mac_subheader_len;
  uint16_t mac_sdu_len;
  module_id_t module_idP = dl_info->module_id;
  frame_t frameP         = dl_info->frame;
  int slot               = dl_info->slot;
  uint8_t *pduP          = (dl_info->rx_ind->rx_indication_body + pdu_id)->pdsch_pdu.pdu;
  int16_t pdu_len        = (int16_t)(dl_info->rx_ind->rx_indication_body + pdu_id)->pdsch_pdu.pdu_length;
  uint8_t gNB_index      = dl_info->gNB_index;
  uint8_t CC_id          = dl_info->cc_id;
  uint8_t done           = 0;
  NR_UE_MAC_INST_t *mac = get_mac_inst(module_idP);
  RA_config_t *ra = &mac->ra;

  if (!pduP){
    return;
  }

  LOG_D(MAC, "In %s [%d.%d]: processing PDU %d (with length %d) of %d total number of PDUs...\n", __FUNCTION__, frameP, slot, pdu_id, pdu_len, dl_info->rx_ind->number_pdus);

  while (!done && pdu_len > 0){
    mac_ce_len = 0x0000;
    mac_subheader_len = 0x0001; //  default to fixed-length subheader = 1-oct
    mac_sdu_len = 0x0000;
    rx_lcid = ((NR_MAC_SUBHEADER_FIXED *)pduP)->LCID;

    LOG_D(MAC, "[UE] LCID %d, PDU length %d\n", rx_lcid, pdu_len);
    switch(rx_lcid){
      //  MAC CE
      case DL_SCH_LCID_CCCH:
        //  MSG4 RRC Setup 38.331
        //  variable length
        if(((NR_MAC_SUBHEADER_SHORT *)pduP)->F){
          mac_sdu_len = ((uint16_t)(((NR_MAC_SUBHEADER_LONG *) pduP)->L1 & 0x7f) << 8)
                        | ((uint16_t)((NR_MAC_SUBHEADER_LONG *) pduP)->L2 & 0xff);
          mac_subheader_len = 3;
        } else {
          mac_sdu_len = ((NR_MAC_SUBHEADER_SHORT *) pduP)->L;
          mac_subheader_len = 2;
        }

        // Check if it is a valid CCCH message, we get all 00's messages very often
        int i = 0;
        for(i=0; i<(mac_subheader_len+mac_sdu_len); i++) {
          if(pduP[i] != 0) {
            break;
          }
        }
        if (i == (mac_subheader_len+mac_sdu_len)) {
          LOG_D(NR_MAC, "%s() Invalid CCCH message!, pdu_len: %d\n", __func__, pdu_len);
          done = 1;
          break;
        }

        if ( mac_sdu_len > 0 ) {
          LOG_D(NR_MAC,"DL_SCH_LCID_CCCH (e.g. RRCSetup) with payload len %d\n", mac_sdu_len);
          for (int i = 0; i < mac_subheader_len; i++) {
            LOG_D(NR_MAC, "MAC header %d: 0x%x\n", i, pduP[i]);
          }
          for (int i = 0; i < mac_sdu_len; i++) {
            LOG_D(NR_MAC, "%d: 0x%x\n", i, pduP[mac_subheader_len + i]);
          }
          nr_mac_rrc_data_ind_ue(module_idP, CC_id, gNB_index, frameP, 0, mac->crnti, CCCH, pduP+mac_subheader_len, mac_sdu_len);
        }
        break;
      case DL_SCH_LCID_TCI_STATE_ACT_UE_SPEC_PDSCH:

        //  38.321 Ch6.1.3.14
        //  varialbe length
        mac_ce_len |= (uint16_t)((NR_MAC_SUBHEADER_SHORT *)pduP)->L;
        mac_subheader_len = 2;
        if(((NR_MAC_SUBHEADER_SHORT *)pduP)->F){
          mac_ce_len |= (uint16_t)(((NR_MAC_SUBHEADER_LONG *)pduP)->L2)<<8;
          mac_subheader_len = 3;
        }
        break;
      case DL_SCH_LCID_APERIODIC_CSI_TRI_STATE_SUBSEL:
        //  38.321 Ch6.1.3.13
        //  varialbe length
        mac_ce_len |= (uint16_t)((NR_MAC_SUBHEADER_SHORT *)pduP)->L;
        mac_subheader_len = 2;
        if(((NR_MAC_SUBHEADER_SHORT *)pduP)->F){
          mac_ce_len |= (uint16_t)(((NR_MAC_SUBHEADER_LONG *)pduP)->L2)<<8;
          mac_subheader_len = 3;
        }
        break;
      case DL_SCH_LCID_SP_CSI_RS_CSI_IM_RES_SET_ACT:
        //  38.321 Ch6.1.3.12
        //  varialbe length
        mac_ce_len |= (uint16_t)((NR_MAC_SUBHEADER_SHORT *)pduP)->L;
        mac_subheader_len = 2;
        if(((NR_MAC_SUBHEADER_SHORT *)pduP)->F){
          mac_ce_len |= (uint16_t)(((NR_MAC_SUBHEADER_LONG *)pduP)->L2)<<8;
          mac_subheader_len = 3;
        }
        break;
      case DL_SCH_LCID_SP_SRS_ACTIVATION:
        //  38.321 Ch6.1.3.17
        //  varialbe length
        mac_ce_len |= (uint16_t)((NR_MAC_SUBHEADER_SHORT *)pduP)->L;
        mac_subheader_len = 2;
        if(((NR_MAC_SUBHEADER_SHORT *)pduP)->F){
          mac_ce_len |= (uint16_t)(((NR_MAC_SUBHEADER_LONG *)pduP)->L2)<<8;
          mac_subheader_len = 3;
        }
        break;
      case DL_SCH_LCID_RECOMMENDED_BITRATE:
        //  38.321 Ch6.1.3.20
        mac_ce_len = 2;
        break;
      case DL_SCH_LCID_SP_ZP_CSI_RS_RES_SET_ACT:
        //  38.321 Ch6.1.3.19
        mac_ce_len = 2;
        break;
      case DL_SCH_LCID_PUCCH_SPATIAL_RELATION_ACT:
        //  38.321 Ch6.1.3.18
        mac_ce_len = 3;
        break;
      case DL_SCH_LCID_SP_CSI_REP_PUCCH_ACT:
        //  38.321 Ch6.1.3.16
        mac_ce_len = 2;
        break;
      case DL_SCH_LCID_TCI_STATE_IND_UE_SPEC_PDCCH:
        //  38.321 Ch6.1.3.15
        mac_ce_len = 2;
        break;
      case DL_SCH_LCID_DUPLICATION_ACT:
        //  38.321 Ch6.1.3.11
        mac_ce_len = 1;
        break;
      case DL_SCH_LCID_SCell_ACT_4_OCT:
        //  38.321 Ch6.1.3.10
        mac_ce_len = 4;
        break;
      case DL_SCH_LCID_SCell_ACT_1_OCT:
        //  38.321 Ch6.1.3.10
        mac_ce_len = 1;
        break;
      case DL_SCH_LCID_L_DRX:
        //  38.321 Ch6.1.3.6
        //  fixed length but not yet specify.
        mac_ce_len = 0;
        break;
      case DL_SCH_LCID_DRX:
        //  38.321 Ch6.1.3.5
        //  fixed length but not yet specify.
        mac_ce_len = 0;
        break;
      case DL_SCH_LCID_TA_COMMAND:
        //  38.321 Ch6.1.3.4
        mac_ce_len = 1;

        /*uint8_t ta_command = ((NR_MAC_CE_TA *)pduP)[1].TA_COMMAND;
          uint8_t tag_id = ((NR_MAC_CE_TA *)pduP)[1].TAGID;*/

        ul_time_alignment->apply_ta = 1;
        ul_time_alignment->ta_command = ((NR_MAC_CE_TA *)pduP)[1].TA_COMMAND;
        ul_time_alignment->tag_id = ((NR_MAC_CE_TA *)pduP)[1].TAGID;

        /*
        #ifdef DEBUG_HEADER_PARSING
        LOG_D(MAC, "[UE] CE %d : UE Timing Advance : %d\n", i, pduP[1]);
        #endif
        */

        LOG_D(MAC, "[%d.%d] Received TA_COMMAND %u TAGID %u CC_id %d\n", frameP, slot, ul_time_alignment->ta_command, ul_time_alignment->tag_id, CC_id);

        break;
      case DL_SCH_LCID_CON_RES_ID:
        //  Clause 5.1.5 and 6.1.3.3 of 3GPP TS 38.321 version 16.2.1 Release 16
        // MAC Header: 1 byte (R/R/LCID)
        // MAC SDU: 6 bytes (UE Contention Resolution Identity)
        mac_ce_len = 6;

        if(ra->ra_state == WAIT_CONTENTION_RESOLUTION) {
          LOG_I(MAC, "[UE %d][RAPROC] Frame %d : received contention resolution identity: 0x%02x%02x%02x%02x%02x%02x Terminating RA procedure\n",
                module_idP, frameP, pduP[1], pduP[2], pduP[3], pduP[4], pduP[5], pduP[6]);

          bool ra_success = true;
          for(int i = 0; i<mac_ce_len; i++) {
            if(ra->cont_res_id[i] != pduP[i+1]) {
              ra_success = false;
              break;
            }
          }

          if ( (ra->RA_active == 1) && ra_success) {
            nr_ra_succeeded(module_idP, frameP, slot);
          } else if (!ra_success){
            // TODO: Handle failure of RA procedure @ MAC layer
            //  nr_ra_failed(module_idP, CC_id, prach_resources, frameP, slot); // prach_resources is a PHY structure
            ra->ra_state = RA_UE_IDLE;
            ra->RA_active = 0;
          }
        }
        break;
      case DL_SCH_LCID_PADDING:
        done = 1;
        //  end of MAC PDU, can ignore the rest.
        break;
        //  MAC SDU
      case DL_SCH_LCID_DCCH:
        //  check if LCID is valid at current time.
      case DL_SCH_LCID_DCCH1:
        //  check if LCID is valid at current time.
      default:
        //  check if LCID is valid at current time.
        if(((NR_MAC_SUBHEADER_SHORT *)pduP)->F){
          //mac_sdu_len |= (uint16_t)(((NR_MAC_SUBHEADER_LONG *)pduP)->L2)<<8;
          mac_subheader_len = 3;
          mac_sdu_len = ((uint16_t)(((NR_MAC_SUBHEADER_LONG *) pduP)->L1 & 0x7f) << 8)
                        | ((uint16_t)((NR_MAC_SUBHEADER_LONG *) pduP)->L2 & 0xff);

        } else {
          mac_sdu_len = (uint16_t)((NR_MAC_SUBHEADER_SHORT *)pduP)->L;
          mac_subheader_len = 2;
        }

        LOG_D(MAC, "[UE %d] Frame %d : DLSCH -> DL-DTCH %d (gNB %d, %d bytes)\n", module_idP, frameP, rx_lcid, gNB_index, mac_sdu_len);

        #if defined(ENABLE_MAC_PAYLOAD_DEBUG)
          LOG_T(MAC, "[UE %d] First 32 bytes of DLSCH : \n", module_idP);

          for (i = 0; i < 32; i++)
            LOG_T(MAC, "%x.", (pduP + mac_subheader_len)[i]);

          LOG_T(MAC, "\n");
        #endif

        if (rx_lcid < NB_RB_MAX && rx_lcid >= DL_SCH_LCID_DCCH) {

          mac_rlc_data_ind(module_idP,
                           mac->crnti,
                           gNB_index,
                           frameP,
                           ENB_FLAG_NO,
                           MBMS_FLAG_NO,
                           rx_lcid,
                           (char *) (pduP + mac_subheader_len),
                           mac_sdu_len,
                           1,
                           NULL);
        } else {
          LOG_E(MAC, "[UE %d] Frame %d : unknown LCID %d (gNB %d)\n", module_idP, frameP, rx_lcid, gNB_index);
        }

        break;
      }
      pduP += ( mac_subheader_len + mac_ce_len + mac_sdu_len );
      pdu_len -= ( mac_subheader_len + mac_ce_len + mac_sdu_len );
      if (pdu_len < 0)
        LOG_E(MAC, "[UE %d][%d.%d] nr_ue_process_mac_pdu, residual mac pdu length %d < 0!\n", module_idP, frameP, slot, pdu_len);
    }
}

/**
 * Function:      generating MAC CEs (MAC CE and subheader) for the ULSCH PDU
 * Notes:         TODO: PHR and BSR reporting
 * Parameters:
 * @mac_ce        pointer to the MAC sub-PDUs including the MAC CEs
 * @mac           pointer to the MAC instance
 * Return:        number of written bytes
 */
int nr_write_ce_ulsch_pdu(uint8_t *mac_ce,
                          NR_UE_MAC_INST_t *mac) {

  int      mac_ce_len = 0;
  uint8_t mac_ce_size = 0;
  NR_UE_MAC_CE_t *nr_ue_mac_ce = &mac->nr_ue_mac_ce;

  if (nr_ue_mac_ce->phr_reporting && mac->phr_Config != NULL) {

    // MAC CE fixed subheader
    ((NR_MAC_SUBHEADER_FIXED *) mac_ce)->R = 0;
    ((NR_MAC_SUBHEADER_FIXED *) mac_ce)->LCID = UL_SCH_LCID_SINGLE_ENTRY_PHR;
    mac_ce++;

    // PHR MAC CE (1 octet)
    ((NR_SINGLE_ENTRY_PHR_MAC_CE *) mac_ce)->PH = 0;
    ((NR_SINGLE_ENTRY_PHR_MAC_CE *) mac_ce)->R1 = 0;
    ((NR_SINGLE_ENTRY_PHR_MAC_CE *) mac_ce)->PCMAX = 0;
    ((NR_SINGLE_ENTRY_PHR_MAC_CE *) mac_ce)->R2 = 0;

    // update pointer and length
    mac_ce_size = sizeof(NR_SINGLE_ENTRY_PHR_MAC_CE);
    mac_ce += mac_ce_size;
    mac_ce_len += mac_ce_size + sizeof(NR_MAC_SUBHEADER_FIXED);

  }

  if (!get_softmodem_params()->sa && get_softmodem_params()->do_ra && mac->ra.ra_state != RA_SUCCEEDED) {

    LOG_D(NR_MAC, "In %s: generating C-RNTI MAC CE with C-RNTI %x\n", __FUNCTION__, mac->crnti);

    // MAC CE fixed subheader
    ((NR_MAC_SUBHEADER_FIXED *) mac_ce)->R = 0;
    ((NR_MAC_SUBHEADER_FIXED *) mac_ce)->LCID = UL_SCH_LCID_C_RNTI;
    mac_ce++;

    // C-RNTI MAC CE (2 octets)
    *(uint16_t *) mac_ce = mac->crnti;

    // update pointer and length
    mac_ce_size = sizeof(uint16_t);
    mac_ce += mac_ce_size;
    mac_ce_len += mac_ce_size + sizeof(NR_MAC_SUBHEADER_FIXED);

  }

  if (nr_ue_mac_ce->truncated_bsr) {

    LOG_D(NR_MAC, "In %s: generating short truncated BSR MAC CE with command %x\n", __FUNCTION__, nr_ue_mac_ce->truncated_bsr);

    // MAC CE fixed subheader
    ((NR_MAC_SUBHEADER_FIXED *) mac_ce)->R = 0;
    ((NR_MAC_SUBHEADER_FIXED *) mac_ce)->LCID = UL_SCH_LCID_S_TRUNCATED_BSR;
    mac_ce++;

    // Short truncated BSR MAC CE (1 octet)
    ((NR_BSR_SHORT_TRUNCATED *) mac_ce)-> Buffer_size = 0;
    ((NR_BSR_SHORT_TRUNCATED *) mac_ce)-> LcgID = 0;

    // update pointer and length
    mac_ce_size = sizeof(NR_BSR_SHORT_TRUNCATED);
    mac_ce += mac_ce_size;
    mac_ce_len += mac_ce_size + sizeof(NR_MAC_SUBHEADER_FIXED);

  } else if (nr_ue_mac_ce->short_bsr) {

    LOG_D(NR_MAC, "In %s: generating short BSR MAC CE with command %x\n", __FUNCTION__, nr_ue_mac_ce->short_bsr);

    // MAC CE fixed subheader
    ((NR_MAC_SUBHEADER_FIXED *) mac_ce)->R = 0;
    ((NR_MAC_SUBHEADER_FIXED *) mac_ce)->LCID = UL_SCH_LCID_S_BSR;
    mac_ce++;

    // Short truncated BSR MAC CE (1 octet)
    ((NR_BSR_SHORT *) mac_ce)->Buffer_size = nr_ue_mac_ce->short_bsr;
    ((NR_BSR_SHORT *) mac_ce)->LcgID = 0;

    // update pointer and length
    mac_ce_size = sizeof(NR_BSR_SHORT);
    mac_ce += mac_ce_size;
    mac_ce_len += mac_ce_size + sizeof(NR_MAC_SUBHEADER_FIXED);

  } else if (nr_ue_mac_ce->long_bsr) {
    // MAC CE variable subheader
    // todo ch 6.1.3.1. TS 38.321
    // ((NR_MAC_SUBHEADER_SHORT *) mac_pdu_ptr)->R = 0;
    // ((NR_MAC_SUBHEADER_SHORT *) mac_pdu_ptr)->F = 0;
    // ((NR_MAC_SUBHEADER_SHORT *) mac_pdu_ptr)->LCID = UL_SCH_LCID_L_BSR;
    // ((NR_MAC_SUBHEADER_SHORT *) mac_pdu_ptr)->L = 0;
    // sh_size = 2;

    // Short truncated BSR MAC CE (1 octet)
    // ((NR_BSR_LONG *) mac_ce)->Buffer_size0 = short_bsr;
    // ((NR_BSR_LONG *) mac_ce)->LCGID0 = 0;
    // mac_ce_size = sizeof(NR_BSR_LONG); // size is variable
  }

  return mac_ce_len;

}


/////////////////////////////////////
//    Random Access Response PDU   //
//         TS 38.213 ch 8.2        //
//        TS 38.321 ch 6.2.3       //
/////////////////////////////////////
//| 0 | 1 | 2 | 3 | 4 | 5 | 6 | 7 |// bit-wise
//| E | T |       R A P I D       |//
//| 0 | 1 | 2 | 3 | 4 | 5 | 6 | 7 |//
//| R |           T A             |//
//|       T A         |  UL grant |//
//|            UL grant           |//
//|            UL grant           |//
//|            UL grant           |//
//|         T C - R N T I         |//
//|         T C - R N T I         |//
/////////////////////////////////////
//       UL grant  (27 bits)       //
/////////////////////////////////////
//| 0 | 1 | 2 | 3 | 4 | 5 | 6 | 7 |// bit-wise
//|-------------------|FHF|F_alloc|//
//|        Freq allocation        |//
//|    F_alloc    |Time allocation|//
//|      MCS      |     TPC   |CSI|//
/////////////////////////////////////
// TbD WIP Msg3 development ongoing
// - apply UL grant freq alloc & time alloc as per 8.2 TS 38.213
// - apply tpc command
// WIP fix:
// - time domain indication hardcoded to 0 for k2 offset
// - extend TS 38.213 ch 8.3 Msg3 PUSCH
// - b buffer
// - ulsch power offset
// - optimize: mu_pusch, j and table_6_1_2_1_1_2_time_dom_res_alloc_A are already defined in nr_ue_procedures
int nr_ue_process_rar(nr_downlink_indication_t *dl_info, NR_UL_TIME_ALIGNMENT_t *ul_time_alignment, int pdu_id){

  module_id_t mod_id       = dl_info->module_id;
  frame_t frame            = dl_info->frame;
  int slot                 = dl_info->slot;

  if(dl_info->rx_ind->rx_indication_body[pdu_id].pdsch_pdu.ack_nack == 0) {
    LOG_W(NR_MAC,"[UE %d][RAPROC][%d.%d] CRC check failed on RAR (NAK)\n", mod_id, frame, slot);
    return 0;
  }

  int cc_id                = dl_info->cc_id;
  uint8_t gNB_id           = dl_info->gNB_index;
  NR_UE_MAC_INST_t *mac    = get_mac_inst(mod_id);
  RA_config_t *ra          = &mac->ra;
  uint8_t n_subPDUs        = 0;  // number of RAR payloads
  uint8_t n_subheaders     = 0;  // number of MAC RAR subheaders
  uint8_t *dlsch_buffer    = dl_info->rx_ind->rx_indication_body[pdu_id].pdsch_pdu.pdu;
  uint8_t is_Msg3          = 1;
  frame_t frame_tx         = 0;
  int slot_tx              = 0;
  int ret                  = 0;
  NR_RA_HEADER_RAPID *rarh = (NR_RA_HEADER_RAPID *) dlsch_buffer; // RAR subheader pointer
  NR_MAC_RAR *rar          = (NR_MAC_RAR *) (dlsch_buffer + 1);   // RAR subPDU pointer
  uint8_t preamble_index   = get_ra_PreambleIndex(mod_id, cc_id, gNB_id); //prach_resources->ra_PreambleIndex;

  LOG_D(NR_MAC, "In %s:[%d.%d]: [UE %d][RAPROC] invoking MAC for received RAR (current preamble %d)\n", __FUNCTION__, frame, slot, mod_id, preamble_index);

  while (1) {
    n_subheaders++;
    if (rarh->T == 1) {
      n_subPDUs++;
      LOG_I(NR_MAC, "[UE %d][RAPROC] Got RAPID RAR subPDU\n", mod_id);
    } else {
      ra->RA_backoff_indicator = table_7_2_1[((NR_RA_HEADER_BI *)rarh)->BI];
      ra->RA_BI_found = 1;
      LOG_I(NR_MAC, "[UE %d][RAPROC] Got BI RAR subPDU %d ms\n", mod_id, ra->RA_backoff_indicator);
      if ( ((NR_RA_HEADER_BI *)rarh)->E == 1) {
        rarh += sizeof(NR_RA_HEADER_BI);
        continue;
      } else {
        break;
      }
    }
    if (rarh->RAPID == preamble_index) {
      LOG_I(NR_MAC, "[UE %d][RAPROC][%d.%d] Found RAR with the intended RAPID %d\n", mod_id, frame, slot, rarh->RAPID);
      rar = (NR_MAC_RAR *) (dlsch_buffer + n_subheaders + (n_subPDUs - 1) * sizeof(NR_MAC_RAR));
      ra->RA_RAPID_found = 1;
      break;
    }
    if (rarh->E == 0) {
      LOG_W(NR_MAC,"[UE %d][RAPROC][%d.%d] Received RAR preamble (%d) doesn't match the intended RAPID (%d)\n", mod_id, frame, slot, rarh->RAPID, preamble_index);
      break;
    } else {
      rarh += sizeof(NR_MAC_RAR) + 1;
    }
  }

  #ifdef DEBUG_RAR
  LOG_D(MAC, "[DEBUG_RAR] (%d,%d) number of RAR subheader %d; number of RAR pyloads %d\n", frame, slot, n_subheaders, n_subPDUs);
  LOG_D(MAC, "[DEBUG_RAR] Received RAR (%02x|%02x.%02x.%02x.%02x.%02x.%02x) for preamble %d/%d\n", *(uint8_t *) rarh, rar[0], rar[1], rar[2], rar[3], rar[4], rar[5], rarh->RAPID, preamble_index);
  #endif

  if (ra->RA_RAPID_found) {

    RAR_grant_t rar_grant;

    unsigned char tpc_command;
#ifdef DEBUG_RAR
    unsigned char csi_req;
#endif

    // TA command
    ul_time_alignment->apply_ta = 1;
    ul_time_alignment->ta_command = 31 + rar->TA2 + (rar->TA1 << 5);

#ifdef DEBUG_RAR
    // CSI
    csi_req = (unsigned char) (rar->UL_GRANT_4 & 0x01);
#endif

    // TPC
    tpc_command = (unsigned char) ((rar->UL_GRANT_4 >> 1) & 0x07);
    switch (tpc_command){
      case 0:
        ra->Msg3_TPC = -6;
        break;
      case 1:
        ra->Msg3_TPC = -4;
        break;
      case 2:
        ra->Msg3_TPC = -2;
        break;
      case 3:
        ra->Msg3_TPC = 0;
        break;
      case 4:
        ra->Msg3_TPC = 2;
        break;
      case 5:
        ra->Msg3_TPC = 4;
        break;
      case 6:
        ra->Msg3_TPC = 6;
        break;
      case 7:
        ra->Msg3_TPC = 8;
        break;
    }
    // MCS
    rar_grant.mcs = (unsigned char) (rar->UL_GRANT_4 >> 4);
    // time alloc
    rar_grant.Msg3_t_alloc = (unsigned char) (rar->UL_GRANT_3 & 0x07);
    // frequency alloc
    rar_grant.Msg3_f_alloc = (uint16_t) ((rar->UL_GRANT_3 >> 4) | (rar->UL_GRANT_2 << 4) | ((rar->UL_GRANT_1 & 0x03) << 12));
    // frequency hopping
    rar_grant.freq_hopping = (unsigned char) (rar->UL_GRANT_1 >> 2);

#ifdef DEBUG_RAR
    LOG_I(NR_MAC, "rarh->E = 0x%x\n", rarh->E);
    LOG_I(NR_MAC, "rarh->T = 0x%x\n", rarh->T);
    LOG_I(NR_MAC, "rarh->RAPID = 0x%x (%i)\n", rarh->RAPID, rarh->RAPID);

    LOG_I(NR_MAC, "rar->R = 0x%x\n", rar->R);
    LOG_I(NR_MAC, "rar->TA1 = 0x%x\n", rar->TA1);

    LOG_I(NR_MAC, "rar->TA2 = 0x%x\n", rar->TA2);
    LOG_I(NR_MAC, "rar->UL_GRANT_1 = 0x%x\n", rar->UL_GRANT_1);

    LOG_I(NR_MAC, "rar->UL_GRANT_2 = 0x%x\n", rar->UL_GRANT_2);
    LOG_I(NR_MAC, "rar->UL_GRANT_3 = 0x%x\n", rar->UL_GRANT_3);
    LOG_I(NR_MAC, "rar->UL_GRANT_4 = 0x%x\n", rar->UL_GRANT_4);

    LOG_I(NR_MAC, "rar->TCRNTI_1 = 0x%x\n", rar->TCRNTI_1);
    LOG_I(NR_MAC, "rar->TCRNTI_2 = 0x%x\n", rar->TCRNTI_2);

    LOG_I(NR_MAC, "In %s:[%d.%d]: [UE %d] Received RAR with t_alloc %d f_alloc %d ta_command %d mcs %d freq_hopping %d tpc_command %d t_crnti %x \n",
      __FUNCTION__,
      frame,
      slot,
      mod_id,
      rar_grant.Msg3_t_alloc,
      rar_grant.Msg3_f_alloc,
      ul_time_alignment->ta_command,
      rar_grant.mcs,
      rar_grant.freq_hopping,
      tpc_command,
      ra->t_crnti);
#endif

    // Schedule Msg3
    ret = nr_ue_pusch_scheduler(mac, is_Msg3, frame, slot, &frame_tx, &slot_tx, rar_grant.Msg3_t_alloc);

    if (ret != -1){

      fapi_nr_ul_config_request_t *ul_config = get_ul_config_request(mac, slot_tx);
      uint16_t rnti = mac->crnti;

      if (!ul_config) {
        LOG_W(MAC, "In %s: ul_config request is NULL. Probably due to unexpected UL DCI in frame.slot %d.%d. Ignoring DCI!\n", __FUNCTION__, frame, slot);
        return -1;
      }

      // Upon successful reception, set the T-CRNTI to the RAR value if the RA preamble is selected among the contention-based RA Preambles
      if (!ra->cfra) {
        ra->t_crnti = rar->TCRNTI_2 + (rar->TCRNTI_1 << 8);
        rnti = ra->t_crnti;
      }

      nfapi_nr_ue_pusch_pdu_t *pusch_config_pdu = &ul_config->ul_config_list[ul_config->number_pdus].pusch_config_pdu;

      fill_ul_config(ul_config, frame_tx, slot_tx, FAPI_NR_UL_CONFIG_TYPE_PUSCH);

      // Config Msg3 PDU
      nr_config_pusch_pdu(mac, pusch_config_pdu, NULL, &rar_grant, rnti, NULL);

    }

  } else {

    ra->t_crnti = 0;
    ul_time_alignment->ta_command = (0xffff);

  }

  return ret;

}<|MERGE_RESOLUTION|>--- conflicted
+++ resolved
@@ -531,12 +531,9 @@
   RA_config_t *ra = &mac->ra;
   fapi_nr_dl_config_request_t *dl_config = &mac->dl_config_request;
   uint8_t is_Msg3 = 0;
-<<<<<<< HEAD
   NR_BWP_Id_t dl_bwp_id =  mac->DL_BWP_Id ; 
   NR_BWP_Id_t ul_bwp_id =  mac->UL_BWP_Id ;
-=======
   int default_abc = 1;
->>>>>>> de553cd1
 
   uint16_t n_RB_DLBWP = 0;
   if(dl_bwp_id){
@@ -707,14 +704,11 @@
 
     dl_config->dl_config_list[dl_config->number_pdus].dlsch_config_pdu.rnti = rnti;
     fapi_nr_dl_config_dlsch_pdu_rel15_t *dlsch_config_pdu_1_0 = &dl_config->dl_config_list[dl_config->number_pdus].dlsch_config_pdu.dlsch_config_rel15;
-<<<<<<< HEAD
+
     NR_PDSCH_Config_t *pdsch_config = NULL;
      if(dl_bwp_id)
       pdsch_config = (mac->DLbwp[dl_bwp_id-1]) ? mac->DLbwp[dl_bwp_id-1]->bwp_Dedicated->pdsch_Config->choice.setup : NULL;
-=======
-
-    NR_PDSCH_Config_t *pdsch_config= (mac->DLbwp[0]) ? mac->DLbwp[0]->bwp_Dedicated->pdsch_Config->choice.setup : NULL;
->>>>>>> de553cd1
+
     uint16_t BWPSize = n_RB_DLBWP;
 
     if(rnti == SI_RNTI) {
@@ -794,14 +788,12 @@
                                                          dlsch_config_pdu_1_0->number_symbols,
                                                          dlsch_config_pdu_1_0->start_symbol,
                                                          mappingtype);
-<<<<<<< HEAD
+
     if(dl_bwp_id){
-      dlsch_config_pdu_1_0->dmrsConfigType = (mac->DLbwp[dl_bwp_id-1] != NULL) ? (mac->DLbwp[dl_bwp_id-1]->bwp_Dedicated->pdsch_Config->choice.setup->dmrs_DownlinkForPDSCH_MappingTypeA->choice.setup->dmrs_Type == NULL ? 0 : 1) : 0;
-    }
-=======
-    dlsch_config_pdu_1_0->dmrsConfigType = (mac->DLbwp[0] != NULL) ?
-                                           (mac->DLbwp[0]->bwp_Dedicated->pdsch_Config->choice.setup->dmrs_DownlinkForPDSCH_MappingTypeA->choice.setup->dmrs_Type == NULL ? 0 : 1) : 0;
->>>>>>> de553cd1
+      dlsch_config_pdu_1_0->dmrsConfigType = (mac->DLbwp[dl_bwp_id-1] != NULL) ?
+                                             (mac->DLbwp[dl_bwp_id-1]->bwp_Dedicated->pdsch_Config->choice.setup->dmrs_DownlinkForPDSCH_MappingTypeA->choice.setup->dmrs_Type == NULL ? 0 : 1) : 0;
+    }
+
     /* number of DM-RS CDM groups without data according to subclause 5.1.6.2 of 3GPP TS 38.214 version 15.9.0 Release 15 */
     if (dlsch_config_pdu_1_0->number_symbols == 2)
       dlsch_config_pdu_1_0->n_dmrs_cdm_groups = 1;
