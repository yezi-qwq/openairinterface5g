--- conflicted
+++ resolved
@@ -137,1471 +137,6 @@
   LOG_D(MAC,"intra frequency reselection (0=allowed,1=notAllowed): %d\n", (int)mac->mib->intraFreqReselection);
   LOG_D(MAC,"half frame bit(extra bits):    %d\n", (int)half_frame_bit);
   LOG_D(MAC,"ssb index(extra bits):         %d\n", (int)ssb_index);
-<<<<<<< HEAD
-
-  subcarrier_spacing_t scs_ssb = scs_30kHz;      //  default for 
-  //const uint32_t scs_index = 0;
-  const uint32_t num_slot_per_frame = 20;
-  subcarrier_spacing_t scs_pdcch;
-
-  //  assume carrier frequency < 6GHz
-  if(mac->mib->subCarrierSpacingCommon == NR_MIB__subCarrierSpacingCommon_scs15or60){
-    scs_pdcch = scs_15kHz;
-  }else{  //NR_MIB__subCarrierSpacingCommon_scs30or120
-    scs_pdcch = scs_30kHz;
-  }
-
-  channel_bandwidth_t min_channel_bw = bw_10MHz;  //  deafult for testing
-	    
-  uint32_t is_condition_A = (ssb_subcarrier_offset == 0);   //  38.213 ch.13
-  frequency_range_t frequency_range = FR1;
-  uint32_t index_4msb = (mac->mib->pdcch_ConfigSIB1.controlResourceSetZero);
-  uint32_t index_4lsb = (mac->mib->pdcch_ConfigSIB1.searchSpaceZero);
-  int32_t num_rbs = -1;
-  int32_t num_symbols = -1;
-  int32_t rb_offset = -1;
-  LOG_D(MAC,"<<<<<<<<<configSIB1: controlResourceSetZero %d searchSpaceZero %d scs_ssb %d scs_pdcch %d switch %d ",
-        index_4msb,index_4lsb,scs_ssb,scs_pdcch, (scs_ssb << 5)|scs_pdcch);
-
-  //  type0-pdcch coreset
-  switch( (scs_ssb << 5)|scs_pdcch ){
-  case (scs_15kHz << 5) | scs_15kHz :
-    AssertFatal(index_4msb < 15, "38.213 Table 13-1 4 MSB out of range\n");
-    mac->type0_pdcch_ss_mux_pattern = 1;
-    num_rbs     = table_38213_13_1_c2[index_4msb];
-    num_symbols = table_38213_13_1_c3[index_4msb];
-    rb_offset   = table_38213_13_1_c4[index_4msb];
-    break;
-
-  case (scs_15kHz << 5) | scs_30kHz:
-    AssertFatal(index_4msb < 14, "38.213 Table 13-2 4 MSB out of range\n");
-    mac->type0_pdcch_ss_mux_pattern = 1;
-    num_rbs     = table_38213_13_2_c2[index_4msb];
-    num_symbols = table_38213_13_2_c3[index_4msb];
-    rb_offset   = table_38213_13_2_c4[index_4msb];
-    break;
-
-  case (scs_30kHz << 5) | scs_15kHz:
-    if((min_channel_bw & bw_5MHz) | (min_channel_bw & bw_10MHz)){
-      AssertFatal(index_4msb < 9, "38.213 Table 13-3 4 MSB out of range\n");
-      mac->type0_pdcch_ss_mux_pattern = 1;
-      num_rbs     = table_38213_13_3_c2[index_4msb];
-      num_symbols = table_38213_13_3_c3[index_4msb];
-      rb_offset   = table_38213_13_3_c4[index_4msb];
-    }else if(min_channel_bw & bw_40MHz){
-      AssertFatal(index_4msb < 9, "38.213 Table 13-5 4 MSB out of range\n");
-      mac->type0_pdcch_ss_mux_pattern = 1;
-      num_rbs     = table_38213_13_5_c2[index_4msb];
-      num_symbols = table_38213_13_5_c3[index_4msb];
-      rb_offset   = table_38213_13_5_c4[index_4msb];
-    }else{ ; }
-
-    break;
-
-  case (scs_30kHz << 5) | scs_30kHz:
-    if((min_channel_bw & bw_5MHz) | (min_channel_bw & bw_10MHz)){
-      mac->type0_pdcch_ss_mux_pattern = 1;
-      num_rbs     = table_38213_13_4_c2[index_4msb];
-      num_symbols = table_38213_13_4_c3[index_4msb];
-      rb_offset   = table_38213_13_4_c4[index_4msb];
-      LOG_D(MAC,"<<<<<<<<<index_4msb %d num_rbs %d num_symb %d rb_offset %d\n",index_4msb,num_rbs,num_symbols,rb_offset );
-    }else if(min_channel_bw & bw_40MHz){
-      AssertFatal(index_4msb < 10, "38.213 Table 13-6 4 MSB out of range\n");
-      mac->type0_pdcch_ss_mux_pattern = 1;
-      num_rbs     = table_38213_13_6_c2[index_4msb];
-      num_symbols = table_38213_13_6_c3[index_4msb];
-      rb_offset   = table_38213_13_6_c4[index_4msb];
-    }else{ ; }
-    break;
-
-  case (scs_120kHz << 5) | scs_60kHz:
-    AssertFatal(index_4msb < 12, "38.213 Table 13-7 4 MSB out of range\n");
-    if(index_4msb & 0x7){
-      mac->type0_pdcch_ss_mux_pattern = 1;
-    }else if(index_4msb & 0x18){
-      mac->type0_pdcch_ss_mux_pattern = 2;
-    }else{ ; }
-
-    num_rbs     = table_38213_13_7_c2[index_4msb];
-    num_symbols = table_38213_13_7_c3[index_4msb];
-    if(!is_condition_A && (index_4msb == 8 || index_4msb == 10)){
-      rb_offset   = table_38213_13_7_c4[index_4msb] - 1;
-    }else{
-      rb_offset   = table_38213_13_7_c4[index_4msb];
-    }
-    break;
-
-  case (scs_120kHz << 5) | scs_120kHz:
-    AssertFatal(index_4msb < 8, "38.213 Table 13-8 4 MSB out of range\n");
-    if(index_4msb & 0x3){
-      mac->type0_pdcch_ss_mux_pattern = 1;
-    }else if(index_4msb & 0x0c){
-      mac->type0_pdcch_ss_mux_pattern = 3;
-    }
-
-    num_rbs     = table_38213_13_8_c2[index_4msb];
-    num_symbols = table_38213_13_8_c3[index_4msb];
-    if(!is_condition_A && (index_4msb == 4 || index_4msb == 6)){
-      rb_offset   = table_38213_13_8_c4[index_4msb] - 1;
-    }else{
-      rb_offset   = table_38213_13_8_c4[index_4msb];
-    }
-    break;
-
-  case (scs_240kHz << 5) | scs_60kHz:
-    AssertFatal(index_4msb < 4, "38.213 Table 13-9 4 MSB out of range\n");
-    mac->type0_pdcch_ss_mux_pattern = 1;
-    num_rbs     = table_38213_13_9_c2[index_4msb];
-    num_symbols = table_38213_13_9_c3[index_4msb];
-    rb_offset   = table_38213_13_9_c4[index_4msb];
-    break;
-
-  case (scs_240kHz << 5) | scs_120kHz:
-    AssertFatal(index_4msb < 8, "38.213 Table 13-10 4 MSB out of range\n");
-    if(index_4msb & 0x3){
-      mac->type0_pdcch_ss_mux_pattern = 1;
-    }else if(index_4msb & 0x0c){
-      mac->type0_pdcch_ss_mux_pattern = 2;
-    }
-    num_rbs     = table_38213_13_10_c2[index_4msb];
-    num_symbols = table_38213_13_10_c3[index_4msb];
-    if(!is_condition_A && (index_4msb == 4 || index_4msb == 6)){
-      rb_offset   = table_38213_13_10_c4[index_4msb]-1;
-    }else{
-      rb_offset   = table_38213_13_10_c4[index_4msb];
-    }
-                
-    break;
-
-  default:
-    break;
-  }
-
-  AssertFatal(num_rbs != -1, "Type0 PDCCH coreset num_rbs undefined");
-  AssertFatal(num_symbols != -1, "Type0 PDCCH coreset num_symbols undefined");
-  AssertFatal(rb_offset != -1, "Type0 PDCCH coreset rb_offset undefined");
-        
-  //uint32_t cell_id = 0;   //  obtain from L1 later
-
-  //mac->type0_pdcch_dci_config.coreset.rb_start = rb_offset;
-  //mac->type0_pdcch_dci_config.coreset.rb_end = rb_offset + num_rbs - 1;
-  uint64_t mask = 0x0;
-  uint8_t i;
-  for(i=0; i<(num_rbs/6); ++i){   //  38.331 Each bit corresponds a group of 6 RBs
-    mask = mask >> 1;
-    mask = mask | 0x100000000000;
-  }
-  //LOG_I(MAC,">>>>>>>>mask %x num_rbs %d rb_offset %d\n", mask, num_rbs, rb_offset);
-  /*
-    mac->type0_pdcch_dci_config.coreset.frequency_domain_resource = mask;
-    mac->type0_pdcch_dci_config.coreset.rb_offset = rb_offset;  //  additional parameter other than coreset
-
-    //mac->type0_pdcch_dci_config.type0_pdcch_coreset.duration = num_symbols;
-    mac->type0_pdcch_dci_config.coreset.cce_reg_mapping_type = CCE_REG_MAPPING_TYPE_INTERLEAVED;
-    mac->type0_pdcch_dci_config.coreset.cce_reg_interleaved_reg_bundle_size = 6;   //  L 38.211 7.3.2.2
-    mac->type0_pdcch_dci_config.coreset.cce_reg_interleaved_interleaver_size = 2;  //  R 38.211 7.3.2.2
-    mac->type0_pdcch_dci_config.coreset.cce_reg_interleaved_shift_index = cell_id;
-    mac->type0_pdcch_dci_config.coreset.precoder_granularity = PRECODER_GRANULARITY_SAME_AS_REG_BUNDLE;
-    mac->type0_pdcch_dci_config.coreset.pdcch_dmrs_scrambling_id = cell_id;
-  */
-
-
-  // type0-pdcch search space
-  float big_o;
-  float big_m;
-  uint32_t temp;
-  SFN_C_TYPE sfn_c=SFN_C_IMPOSSIBLE;   //  only valid for mux=1
-  uint32_t n_c=UINT_MAX;
-  uint32_t number_of_search_space_per_slot=UINT_MAX;
-//  uint32_t first_symbol_index=UINT_MAX;
-//  uint32_t search_space_duration;  //  element of search space
-  //  38.213 table 10.1-1
-
-  /// MUX PATTERN 1
-  if(mac->type0_pdcch_ss_mux_pattern == 1 && frequency_range == FR1){
-    big_o = table_38213_13_11_c1[index_4lsb];
-    number_of_search_space_per_slot = table_38213_13_11_c2[index_4lsb];
-    big_m = table_38213_13_11_c3[index_4lsb];
-
-    temp = (uint32_t)(big_o*pow(2, scs_pdcch)) + (uint32_t)(ssb_index*big_m);
-    n_c = temp / num_slot_per_frame;
-    if((temp/num_slot_per_frame) & 0x1){
-      sfn_c = SFN_C_MOD_2_EQ_1;
-    }else{
-      sfn_c = SFN_C_MOD_2_EQ_0;
-    }
-
-//    if((index_4lsb == 1 || index_4lsb == 3 || index_4lsb == 5 || index_4lsb == 7) && (ssb_index&1)){
-//      first_symbol_index = num_symbols;
-//    }else{
-//      first_symbol_index = table_38213_13_11_c4[index_4lsb];
-//    }
-    //  38.213 chapter 13: over two consecutive slots
-//    search_space_duration = 2;
-  }
-
-  if(mac->type0_pdcch_ss_mux_pattern == 1 && frequency_range == FR2){
-    big_o = table_38213_13_12_c1[index_4lsb];
-    number_of_search_space_per_slot = table_38213_13_11_c2[index_4lsb];
-    big_m = table_38213_13_12_c3[index_4lsb];
-
-//    if((index_4lsb == 1 || index_4lsb == 3 || index_4lsb == 5 || index_4lsb == 10) && (ssb_index&1)){
-//      first_symbol_index = 7;
-//    }else if((index_4lsb == 6 || index_4lsb == 7 || index_4lsb == 8 || index_4lsb == 11) && (ssb_index&1)){
-//      first_symbol_index = num_symbols;
-//    }else{
-//      first_symbol_index = 0;
-//    }
-    //  38.213 chapter 13: over two consecutive slots
-    //search_space_duration = 2;
-  }
-
-  /// MUX PATTERN 2
-  if(mac->type0_pdcch_ss_mux_pattern == 2){
-            
-    if((scs_ssb == scs_120kHz) && (scs_pdcch == scs_60kHz)){
-      //  38.213 Table 13-13
-      AssertFatal(index_4lsb == 0, "38.213 Table 13-13 4 LSB out of range\n");
-      //  PDCCH monitoring occasions (SFN and slot number) same as SSB frame-slot
-      //                sfn_c = SFN_C_EQ_SFN_SSB;
-      n_c = get_ssb_slot(ssb_index);
-//      switch(ssb_index & 0x3){    //  ssb_index(i) mod 4
-//      case 0:
-//	first_symbol_index = 0;
-//	break;
-//      case 1:
-//	first_symbol_index = 1;
-//	break;
-//      case 2:
-//	first_symbol_index = 6;
-//	break;
-//      case 3:
-//	first_symbol_index = 7;
-//	break;
-//      default: break;
-//      }
-                
-    }else if((scs_ssb == scs_240kHz) && (scs_pdcch == scs_120kHz)){
-      //  38.213 Table 13-14
-      AssertFatal(index_4lsb == 0, "38.213 Table 13-14 4 LSB out of range\n");
-      //  PDCCH monitoring occasions (SFN and slot number) same as SSB frame-slot
-      //                sfn_c = SFN_C_EQ_SFN_SSB;
-      n_c = get_ssb_slot(ssb_index);
-      switch(ssb_index & 0x7){    //  ssb_index(i) mod 8
-      case 0: 
-//	first_symbol_index = 0;
-	break;
-      case 1: 
-//	first_symbol_index = 1;
-	break;
-      case 2: 
-//	first_symbol_index = 2;
-	break;
-      case 3: 
-//	first_symbol_index = 3;
-	break;
-      case 4: 
-//	first_symbol_index = 12;
-	n_c = get_ssb_slot(ssb_index) - 1;
-	break;
-      case 5: 
-//	first_symbol_index = 13;
-	n_c = get_ssb_slot(ssb_index) - 1;
-	break;
-      case 6: 
-//	first_symbol_index = 0;
-	break;
-      case 7: 
-//	first_symbol_index = 1;
-	break;
-      default: break; 
-      }
-    }else{ ; }
-    //  38.213 chapter 13: over one slot
-//    search_space_duration = 1;
-  }
-
-  /// MUX PATTERN 3
-  if(mac->type0_pdcch_ss_mux_pattern == 3){
-    if((scs_ssb == scs_120kHz) && (scs_pdcch == scs_120kHz)){
-      //  38.213 Table 13-15
-      AssertFatal(index_4lsb == 0, "38.213 Table 13-15 4 LSB out of range\n");
-      //  PDCCH monitoring occasions (SFN and slot number) same as SSB frame-slot
-      //                sfn_c = SFN_C_EQ_SFN_SSB;
-      n_c = get_ssb_slot(ssb_index);
-//      switch(ssb_index & 0x3){    //  ssb_index(i) mod 4
-//      case 0:
-//	first_symbol_index = 4;
-//	break;
-//      case 1:
-//	first_symbol_index = 8;
-//	break;
-//      case 2:
-//	first_symbol_index = 2;
-//	break;
-//      case 3:
-//	first_symbol_index = 6;
-//	break;
-//      default: break;
-//      }
-    }else{ ; }
-    //  38.213 chapter 13: over one slot
-//    search_space_duration = 1;
-  }
-
-  AssertFatal(number_of_search_space_per_slot!=UINT_MAX,"");
-  /*
-  uint32_t coreset_duration = num_symbols * number_of_search_space_per_slot;
-    mac->type0_pdcch_dci_config.number_of_candidates[0] = table_38213_10_1_1_c2[0];
-    mac->type0_pdcch_dci_config.number_of_candidates[1] = table_38213_10_1_1_c2[1];
-    mac->type0_pdcch_dci_config.number_of_candidates[2] = table_38213_10_1_1_c2[2];   //  CCE aggregation level = 4
-    mac->type0_pdcch_dci_config.number_of_candidates[3] = table_38213_10_1_1_c2[3];   //  CCE aggregation level = 8
-    mac->type0_pdcch_dci_config.number_of_candidates[4] = table_38213_10_1_1_c2[4];   //  CCE aggregation level = 16
-    mac->type0_pdcch_dci_config.duration = search_space_duration;
-    mac->type0_pdcch_dci_config.coreset.duration = coreset_duration;   //  coreset
-    AssertFatal(first_symbol_index!=UINT_MAX,"");
-    mac->type0_pdcch_dci_config.monitoring_symbols_within_slot = (0x3fff << first_symbol_index) & (0x3fff >> (14-coreset_duration-first_symbol_index)) & 0x3fff;
-  */
-  AssertFatal(sfn_c!=SFN_C_IMPOSSIBLE,"");
-  AssertFatal(n_c!=UINT_MAX,"");
-  mac->type0_pdcch_ss_sfn_c = sfn_c;
-  mac->type0_pdcch_ss_n_c = n_c;
-        
-  // fill in the elements in config request inside P5 message
-  mac->phy_config.Mod_id = module_id;
-  mac->phy_config.CC_id = cc_id;
-
-  mac->dl_config_request.sfn = frame;
-  mac->dl_config_request.slot = (ssb_index>>1) + ((ssb_index>>4)<<1); // not valid for 240kHz SCS 
-
-  //}
-  return 0;
-
-}
-
-
-//  TODO: change to UE parameter, scs: 15KHz, slot duration: 1ms
-uint32_t get_ssb_frame(uint32_t test){
-  return test;
-}
-
-/*
- * This function returns the slot offset K2 corresponding to a given time domain
- * indication value from RRC configuration.
- */
-long get_k2(NR_UE_MAC_INST_t *mac, uint8_t time_domain_ind) {
-  long k2 = -1;
-  // Get K2 from RRC configuration
-  NR_PUSCH_Config_t *pusch_config=mac->ULbwp[0]->bwp_Dedicated->pusch_Config->choice.setup;
-  NR_PUSCH_TimeDomainResourceAllocationList_t *pusch_TimeDomainAllocationList = NULL;
-  if (pusch_config->pusch_TimeDomainAllocationList) {
-    pusch_TimeDomainAllocationList = pusch_config->pusch_TimeDomainAllocationList->choice.setup;
-  }
-  else if (mac->ULbwp[0]->bwp_Common->pusch_ConfigCommon->choice.setup->pusch_TimeDomainAllocationList) {
-    pusch_TimeDomainAllocationList = mac->ULbwp[0]->bwp_Common->pusch_ConfigCommon->choice.setup->pusch_TimeDomainAllocationList;
-  }
-  if (pusch_TimeDomainAllocationList) {
-    if (time_domain_ind >= pusch_TimeDomainAllocationList->list.count) {
-      LOG_E(MAC, "time_domain_ind %d >= pusch->TimeDomainAllocationList->list.count %d\n",
-            time_domain_ind, pusch_TimeDomainAllocationList->list.count);
-      return -1;
-    }
-    k2 = *pusch_TimeDomainAllocationList->list.array[time_domain_ind]->k2;
-  }
-  
-  LOG_D(MAC, "get_k2(): k2 is %ld\n", k2);
-  return k2;
-}
-
-/*
- * This function returns the UL config corresponding to a given UL slot
- * from MAC instance .
- */
-fapi_nr_ul_config_request_t *get_ul_config_request(NR_UE_MAC_INST_t *mac, int slot) {
-  //Check if request to access ul_config is for a UL slot
-  if (is_nr_UL_slot(mac->scc, slot) == 0) {
-    LOG_W(MAC, "Slot %d is not a UL slot. get_ul_config_request() called for wrong slot!!!\n", slot);
-    return NULL;
-  }
-  
-  // Calculate the index of the UL slot in mac->ul_config_request list. This is
-  // based on the TDD pattern (slot configuration period) and number of UL+mixed
-  // slots in the period. TS 38.213 Sec 11.1
-  int mu = mac->ULbwp[0]->bwp_Common->genericParameters.subcarrierSpacing;
-  NR_TDD_UL_DL_Pattern_t *tdd_pattern = &mac->scc->tdd_UL_DL_ConfigurationCommon->pattern1;
-  const int num_slots_per_tdd = nr_slots_per_frame[mu] >> (7 - tdd_pattern->dl_UL_TransmissionPeriodicity);
-  const int num_slots_ul = tdd_pattern->nrofUplinkSlots + (tdd_pattern->nrofUplinkSymbols!=0);
-  int index = (slot + num_slots_ul - num_slots_per_tdd) % num_slots_per_tdd;
-  LOG_D(MAC, "nr_ue_procedures: get_ul_config_request() slots per tdd %d, num_slots_ul %d, index %d\n", 
-                num_slots_per_tdd,
-                num_slots_ul,
-                index);
-
-  return &mac->ul_config_request[index];
-}
-
-// Performs :
-// 1. TODO: Call RRC for link status return to PHY
-// 2. TODO: Perform SR/BSR procedures for scheduling feedback
-// 3. TODO: Perform PHR procedures
-NR_UE_L2_STATE_t nr_ue_scheduler(nr_downlink_indication_t *dl_info, nr_uplink_indication_t *ul_info){
-
-  uint32_t search_space_mask = 0;
-
-  if (dl_info){
-
-    module_id_t mod_id    = dl_info->module_id;
-    uint32_t gNB_index    = dl_info->gNB_index;
-    int cc_id             = dl_info->cc_id;
-    frame_t rx_frame      = dl_info->frame;
-    slot_t rx_slot        = dl_info->slot;
-    NR_UE_MAC_INST_t *mac = get_mac_inst(mod_id);
-
-    fapi_nr_dl_config_request_t *dl_config = &mac->dl_config_request;
-    nr_scheduled_response_t scheduled_response;
-    nr_dcireq_t dcireq;
-
-    // check type0 from 38.213 13 if we have no CellGroupConfig
-    // TODO: implementation to be completed
-    if (mac->scg == NULL) {
-
-      if(dl_info->ssb_index != -1){
-
-        if(mac->type0_pdcch_ss_mux_pattern == 1){
-          //  38.213 chapter 13
-          if((mac->type0_pdcch_ss_sfn_c == SFN_C_MOD_2_EQ_0) && !(rx_frame & 0x1) && (rx_slot == mac->type0_pdcch_ss_n_c)){
-            search_space_mask = search_space_mask | type0_pdcch;
-            mac->type0_pdcch_consecutive_slots = mac->type0_pdcch_dci_config.coreset.duration;
-          }
-          if((mac->type0_pdcch_ss_sfn_c == SFN_C_MOD_2_EQ_1) && (rx_frame & 0x1) && (rx_slot == mac->type0_pdcch_ss_n_c)){
-            search_space_mask = search_space_mask | type0_pdcch;
-            mac->type0_pdcch_consecutive_slots = mac->type0_pdcch_dci_config.coreset.duration;
-          }
-        }
-        if(mac->type0_pdcch_ss_mux_pattern == 2){
-          //  38.213 Table 13-13, 13-14
-          if((rx_frame == get_ssb_frame(rx_frame)) && (rx_slot == mac->type0_pdcch_ss_n_c)){
-            search_space_mask = search_space_mask | type0_pdcch;
-            mac->type0_pdcch_consecutive_slots = mac->type0_pdcch_dci_config.coreset.duration;
-          }
-        }
-        if(mac->type0_pdcch_ss_mux_pattern == 3){
-          //  38.213 Table 13-15
-          if((rx_frame == get_ssb_frame(rx_frame)) && (rx_slot == mac->type0_pdcch_ss_n_c)){
-            search_space_mask = search_space_mask | type0_pdcch;
-            mac->type0_pdcch_consecutive_slots = mac->type0_pdcch_dci_config.coreset.duration;
-          }
-        }
-      } // ssb_index != -1
-
-      // Type0 PDCCH search space
-      if((search_space_mask & type0_pdcch) || ( mac->type0_pdcch_consecutive_slots != 0 )){
-        mac->type0_pdcch_consecutive_slots = mac->type0_pdcch_consecutive_slots - 1;
-
-        dl_config->dl_config_list[dl_config->number_pdus].dci_config_pdu.dci_config_rel15 = mac->type0_pdcch_dci_config;
-        dl_config->dl_config_list[dl_config->number_pdus].pdu_type = FAPI_NR_DL_CONFIG_TYPE_DCI;
-
-        /*
-        dl_config->dl_config_list[dl_config->number_pdus].dci_config_pdu.dci_config_rel15.rnti = 0xaaaa;	//	to be set
-        dl_config->dl_config_list[dl_config->number_pdus].dci_config_pdu.dci_config_rel15.N_RB_BWP = 106;	//	to be set
-
-        LOG_I(MAC,"nr_ue_scheduler Type0 PDCCH with rnti %x, BWP %d\n",
-        dl_config->dl_config_list[dl_config->number_pdus].dci_config_pdu.dci_config_rel15.rnti,
-        dl_config->dl_config_list[dl_config->number_pdus].dci_config_pdu.dci_config_rel15.N_RB_BWP);
-        */
-        dl_config->number_pdus = dl_config->number_pdus + 1;
-
-        fill_scheduled_response(&scheduled_response, dl_config, NULL, NULL, mod_id, cc_id, rx_frame, rx_slot, dl_info->thread_id);
-        if(mac->if_module != NULL && mac->if_module->scheduled_response != NULL)
-          mac->if_module->scheduled_response(&scheduled_response);
-      }
-    } else { // we have an scg
-
-      dcireq.module_id = mod_id;
-      dcireq.gNB_index = gNB_index;
-      dcireq.cc_id     = cc_id;
-      dcireq.frame     = rx_frame;
-      dcireq.slot      = rx_slot;
-      dcireq.dl_config_req.number_pdus = 0;
-      nr_ue_dcireq(&dcireq); //to be replaced with function pointer later
-
-      fill_scheduled_response(&scheduled_response, &dcireq.dl_config_req, NULL, NULL, mod_id, cc_id, rx_frame, rx_slot, dl_info->thread_id);
-      if(mac->if_module != NULL && mac->if_module->scheduled_response != NULL){
-        mac->if_module->scheduled_response(&scheduled_response);
-      }
-
-      /*
-        if(search_space_mask & type0a_pdcch){
-        }
-        
-        if(search_space_mask & type1_pdcch){
-        }
-
-        if(search_space_mask & type2_pdcch){
-        }
-
-        if(search_space_mask & type3_pdcch){
-        }
-      */
-    }
-  } else if (ul_info) {
-
-    module_id_t mod_id    = ul_info->module_id;
-    NR_UE_MAC_INST_t *mac = get_mac_inst(mod_id);
-
-    if (mac->ra_state == RA_SUCCEEDED || get_softmodem_params()->phy_test) {
-
-      uint8_t nb_dmrs_re_per_rb;
-      uint8_t ulsch_input_buffer[MAX_ULSCH_PAYLOAD_BYTES];
-      uint8_t data_existing = 0;
-      uint16_t TBS_bytes;
-      uint32_t TBS;
-      int i, N_PRB_oh;
-
-      uint32_t gNB_index    = ul_info->gNB_index;
-      int cc_id             = ul_info->cc_id;
-      frame_t rx_frame      = ul_info->frame_rx;
-      slot_t rx_slot        = ul_info->slot_rx;
-      frame_t frame_tx      = ul_info->frame_tx;
-      slot_t slot_tx        = ul_info->slot_tx;
-      uint8_t access_mode   = SCHEDULED_ACCESS;
-
-      fapi_nr_ul_config_request_t *ul_config_req = get_ul_config_request(mac, slot_tx);
-
-      // Schedule ULSCH only if the current frame and slot match those in ul_config_req
-      // AND if a UL DCI has been received (as indicated by num_pdus).
-      if ((frame_tx == ul_config_req->sfn && slot_tx == ul_config_req->slot) &&
-          ul_config_req->number_pdus > 0) {
-      
-        // program PUSCH with UL DCI parameters
-        nr_scheduled_response_t scheduled_response;
-        fapi_nr_tx_request_t tx_req;
-        
-        for (int j = 0; j < ul_config_req->number_pdus; j++) {
-          fapi_nr_ul_config_request_pdu_t *ulcfg_pdu = &ul_config_req->ul_config_list[j];
-
-          if (ulcfg_pdu->pdu_type == FAPI_NR_UL_CONFIG_TYPE_PUSCH) {
-
-            uint16_t l_prime_mask       = get_l_prime(ulcfg_pdu->pusch_config_pdu.nr_of_symbols, typeB, pusch_dmrs_pos0, pusch_len1);
-            uint16_t ul_dmrs_symb_pos   = l_prime_mask << ulcfg_pdu->pusch_config_pdu.start_symbol_index;
-
-            uint8_t  dmrs_config_type   = 0;
-            uint16_t number_dmrs_symbols = 0;
-
-            // Num PRB Overhead from PUSCH-ServingCellConfig
-            if (mac->scg->spCellConfig->spCellConfigDedicated->uplinkConfig->pusch_ServingCellConfig->choice.setup->xOverhead == NULL)
-              N_PRB_oh = 0;
-            else
-              N_PRB_oh = *mac->scg->spCellConfig->spCellConfigDedicated->uplinkConfig->pusch_ServingCellConfig->choice.setup->xOverhead;
-
-            ulcfg_pdu->pusch_config_pdu.ul_dmrs_symb_pos = ul_dmrs_symb_pos;
-            ulcfg_pdu->pusch_config_pdu.dmrs_config_type = dmrs_config_type;
-            ulcfg_pdu->pusch_config_pdu.num_dmrs_cdm_grps_no_data = 1;
-            ulcfg_pdu->pusch_config_pdu.nrOfLayers = 1;
-            ulcfg_pdu->pusch_config_pdu.pusch_data.new_data_indicator = 0;
-            ulcfg_pdu->pusch_config_pdu.pdu_bit_map |= PUSCH_PDU_BITMAP_PUSCH_DATA;
-            
-            if (1 << ulcfg_pdu->pusch_config_pdu.pusch_ptrs.ptrs_time_density >= ulcfg_pdu->pusch_config_pdu.nr_of_symbols) {
-              ulcfg_pdu->pusch_config_pdu.pdu_bit_map &= ~PUSCH_PDU_BITMAP_PUSCH_PTRS; // disable PUSCH PTRS
-            }
-
-            get_num_re_dmrs(&ulcfg_pdu->pusch_config_pdu,
-                            &nb_dmrs_re_per_rb,
-                            &number_dmrs_symbols);
-
-            TBS = nr_compute_tbs(ulcfg_pdu->pusch_config_pdu.qam_mod_order,
-                                ulcfg_pdu->pusch_config_pdu.target_code_rate,
-                                ulcfg_pdu->pusch_config_pdu.rb_size,
-                                ulcfg_pdu->pusch_config_pdu.nr_of_symbols,
-                                nb_dmrs_re_per_rb*number_dmrs_symbols,
-                                N_PRB_oh,
-                                0,
-                                ulcfg_pdu->pusch_config_pdu.nrOfLayers);
-            TBS_bytes = TBS/8;
-            ulcfg_pdu->pusch_config_pdu.pusch_data.tb_size = TBS_bytes;
-
-            if (IS_SOFTMODEM_NOS1){
-              // Getting IP traffic to be transmitted
-              data_existing = nr_ue_get_sdu(mod_id,
-                                            cc_id,
-                                            frame_tx,
-                                            slot_tx,
-                                            0,
-                                            ulsch_input_buffer,
-                                            TBS_bytes,
-                                            &access_mode);
-            }
-
-            //Random traffic to be transmitted if there is no IP traffic available for this Tx opportunity
-            if (!IS_SOFTMODEM_NOS1 || !data_existing) {
-              //Use zeros for the header bytes in noS1 mode, in order to make sure that the LCID is not valid
-              //and block this traffic from being forwarded to the upper layers at the gNB
-              LOG_D(PHY, "Random data to be tranmsitted: \n");
-
-              //Give the first byte a dummy value (a value not corresponding to any valid LCID based on 38.321, Table 6.2.1-2)
-              //in order to distinguish the PHY random packets at the MAC layer of the gNB receiver from the normal packets that should
-              //have a valid LCID (nr_process_mac_pdu function)
-              ulsch_input_buffer[0] = 0x31;
-
-              for (i = 1; i < TBS_bytes; i++) {
-                ulsch_input_buffer[i] = (unsigned char) rand();
-                //printf(" input encoder a[%d]=0x%02x\n",i,harq_process_ul_ue->a[i]);
-              }
-            }
-
-    #ifdef DEBUG_MAC_PDU
-
-            LOG_D(PHY, "Is data existing ?: %d \n", data_existing);
-            LOG_I(PHY, "Printing MAC PDU to be encoded, TBS is: %d \n", TBS_bytes);
-            for (i = 0; i < TBS_bytes; i++) {
-              printf("%02x", ulsch_input_buffer[i]);
-            }
-            printf("\n");
-
-    #endif
-
-            // Config UL TX PDU
-            tx_req.slot = slot_tx;
-            tx_req.sfn = frame_tx;
-            // tx_req->tx_config // TbD
-            tx_req.number_of_pdus++;
-            tx_req.tx_request_body[j].pdu_length = TBS_bytes;
-            tx_req.tx_request_body[j].pdu_index = j;
-            tx_req.tx_request_body[j].pdu = ulsch_input_buffer;
-          }
-        }
-
-        fill_scheduled_response(&scheduled_response, NULL, ul_config_req, &tx_req, mod_id, cc_id, rx_frame, rx_slot, ul_info->thread_id);
-        if(mac->if_module != NULL && mac->if_module->scheduled_response != NULL){
-          mac->if_module->scheduled_response(&scheduled_response);
-        }
-
-        // TODO: expand
-        // Note: Contention resolution is currently not active
-        if (mac->RA_contention_resolution_timer_active == 1)
-          ue_contention_resolution(mod_id, gNB_index, cc_id, ul_info->frame_tx);
-
-      }
-
-    } else if (get_softmodem_params()->do_ra){
-
-      NR_UE_MAC_INST_t *mac = get_mac_inst(ul_info->module_id);
-
-      if (mac->RA_active && ul_info->slot_tx == mac->msg3_slot && ul_info->frame_tx == mac->msg3_frame){
-
-        uint8_t ulsch_input_buffer[MAX_ULSCH_PAYLOAD_BYTES];
-        nr_scheduled_response_t scheduled_response;
-        fapi_nr_tx_request_t tx_req;
-        //fapi_nr_ul_config_request_t *ul_config = get_ul_config_request(mac, ul_info->slot_tx);
-        fapi_nr_ul_config_request_t *ul_config = &mac->ul_config_request[0];
-        fapi_nr_ul_config_request_pdu_t *ul_config_list = &ul_config->ul_config_list[ul_config->number_pdus];
-        uint16_t TBS_bytes = ul_config_list->pusch_config_pdu.pusch_data.tb_size;
-
-        //if (IS_SOFTMODEM_NOS1){
-        //  // Getting IP traffic to be transmitted
-        //  data_existing = nr_ue_get_sdu(mod_id,
-        //                                cc_id,
-        //                                frame_tx,
-        //                                slot_tx,
-        //                                0,
-        //                                ulsch_input_buffer,
-        //                                TBS_bytes,
-        //                                &access_mode);
-        //}
-
-        //Random traffic to be transmitted if there is no IP traffic available for this Tx opportunity
-        //if (!IS_SOFTMODEM_NOS1 || !data_existing) {
-          //Use zeros for the header bytes in noS1 mode, in order to make sure that the LCID is not valid
-          //and block this traffic from being forwarded to the upper layers at the gNB
-          LOG_D(MAC, "Random data to be tranmsitted (TBS_bytes %d): \n", TBS_bytes);
-          //Give the first byte a dummy value (a value not corresponding to any valid LCID based on 38.321, Table 6.2.1-2)
-          //in order to distinguish the PHY random packets at the MAC layer of the gNB receiver from the normal packets that should
-          //have a valid LCID (nr_process_mac_pdu function)
-          ulsch_input_buffer[0] = 0x31;
-          for (int i = 1; i < TBS_bytes; i++) {
-            ulsch_input_buffer[i] = (unsigned char) rand();
-            //printf(" input encoder a[%d]=0x%02x\n",i,harq_process_ul_ue->a[i]);
-          }
-        //}
-
-        LOG_D(MAC, "[UE %d] Frame %d, Subframe %d Adding Msg3 UL Config Request for rnti: %x\n",
-          ul_info->module_id,
-          ul_info->frame_tx,
-          ul_info->slot_tx,
-          mac->t_crnti);
-
-        // Config UL TX PDU
-        tx_req.slot = ul_info->slot_tx;
-        tx_req.sfn = ul_info->frame_tx;
-        tx_req.number_of_pdus = 1;
-        tx_req.tx_request_body[0].pdu_length = TBS_bytes;
-        tx_req.tx_request_body[0].pdu_index = 0;
-        tx_req.tx_request_body[0].pdu = ulsch_input_buffer;
-        ul_config_list->pdu_type = FAPI_NR_UL_CONFIG_TYPE_PUSCH;
-        ul_config->number_pdus++;
-        // scheduled_response
-        fill_scheduled_response(&scheduled_response, NULL, ul_config, &tx_req, ul_info->module_id, ul_info->cc_id, ul_info->frame_rx, ul_info->slot_rx, ul_info->thread_id);
-        if(mac->if_module != NULL && mac->if_module->scheduled_response != NULL){
-          mac->if_module->scheduled_response(&scheduled_response);
-        }
-      }
-    }
-  }
-  return UE_CONNECTION_OK;
-}
-
-// PUSCH Msg3 scheduled by RAR UL grant according to 8.3 of TS 38.213
-// Note: Msg3 tx in the uplink symbols of mixed slot
-void nr_ue_msg3_scheduler(NR_UE_MAC_INST_t *mac,
-                          frame_t current_frame,
-                          sub_frame_t current_slot,
-                          uint8_t Msg3_tda_id){
-
-  int delta = 0;
-  NR_BWP_Uplink_t *ubwp = mac->ULbwp[0];
-  int mu = ubwp->bwp_Common->genericParameters.subcarrierSpacing;
-  struct NR_PUSCH_TimeDomainResourceAllocationList *pusch_TimeDomainAllocationList = ubwp->bwp_Common->pusch_ConfigCommon->choice.setup->pusch_TimeDomainAllocationList;
-  // k2 as per 3GPP TS 38.214 version 15.9.0 Release 15 ch 6.1.2.1.1
-  // PUSCH time domain resource allocation is higher layer configured from uschTimeDomainAllocationList in either pusch-ConfigCommon
-  uint8_t k2 = *pusch_TimeDomainAllocationList->list.array[Msg3_tda_id]->k2;
-
-  switch (mu) {
-    case 0:
-      delta = 2;
-      break;
-    case 1:
-      delta = 3;
-      break;
-    case 2:
-      delta = 4;
-      break;
-    case 3:
-      delta = 6;
-      break;
-  }
-
-  mac->msg3_slot = (current_slot + k2 + delta) % nr_slots_per_frame[mu];
-  if (current_slot + k2 + delta > nr_slots_per_frame[mu])
-    mac->msg3_frame = (current_frame + 1) % 1024;
-  else
-    mac->msg3_frame = current_frame;
-
-  #ifdef DEBUG_MSG3
-  LOG_D(MAC, "[DEBUG_MSG3] current_slot %d k2 %d delta %d temp_slot %d mac->msg3_frame %d mac->msg3_slot %d \n", current_slot, k2, delta, current_slot + k2 + delta, mac->msg3_frame, mac->msg3_slot);
-  #endif
-}
-
-// This function schedules the PRACH according to prach_ConfigurationIndex and TS 38.211, tables 6.3.3.2.x
-// PRACH formats 9, 10, 11 are corresponding to dual PRACH format configurations A1/B1, A2/B2, A3/B3.
-// - todo:
-// - Partial configuration is actually already stored in (fapi_nr_prach_config_t) &mac->phy_config.config_req->prach_config
-void nr_ue_prach_scheduler(module_id_t module_idP, frame_t frameP, sub_frame_t slotP, int thread_id) {
-
-  uint16_t format, format0, format1, ncs;
-  int is_nr_prach_slot;
-  prach_occasion_info_t *prach_occasion_info_p;
-
-  NR_UE_MAC_INST_t *mac = get_mac_inst(module_idP);
-
-  //fapi_nr_ul_config_request_t *ul_config = get_ul_config_request(mac, slotP);
-  fapi_nr_ul_config_request_t *ul_config = &mac->ul_config_request[0];
-  fapi_nr_ul_config_prach_pdu *prach_config_pdu;
-  fapi_nr_config_request_t *cfg = &mac->phy_config.config_req;
-  fapi_nr_prach_config_t *prach_config = &cfg->prach_config;
-  nr_scheduled_response_t scheduled_response;
-
-  NR_ServingCellConfigCommon_t *scc = mac->scc;
-  NR_RACH_ConfigCommon_t *setup = scc->uplinkConfigCommon->initialUplinkBWP->rach_ConfigCommon->choice.setup;
-  NR_RACH_ConfigGeneric_t *rach_ConfigGeneric = &setup->rach_ConfigGeneric;
-
-  mac->RA_offset = 2; // to compensate the rx frame offset at the gNB
-  mac->generate_nr_prach = 0; // Reset flag for PRACH generation
-
-  if (is_nr_UL_slot(scc, slotP)) {
-
-    // WIP Need to get the proper selected ssb_idx
-    //     Initial beam selection functionality is not available yet
-    uint8_t selected_gnb_ssb_idx = 0;
-
-    // Get any valid PRACH occasion in the current slot for the selected SSB index
-    is_nr_prach_slot = get_nr_prach_info_from_ssb_index(selected_gnb_ssb_idx,
-                                                       (int)frameP,
-                                                       (int)slotP,
-                                                        &prach_occasion_info_p);
-
-    if (is_nr_prach_slot && mac->ra_state == RA_UE_IDLE) {
-      AssertFatal(NULL != prach_occasion_info_p,"PRACH Occasion Info not returned in a valid NR Prach Slot\n");
-
-      mac->generate_nr_prach = 1;
-
-      format = prach_occasion_info_p->format;
-      format0 = format & 0xff;        // single PRACH format
-      format1 = (format >> 8) & 0xff; // dual PRACH format
-
-      ul_config->sfn = frameP;
-      ul_config->slot = slotP;
-
-      ul_config->ul_config_list[ul_config->number_pdus].pdu_type = FAPI_NR_UL_CONFIG_TYPE_PRACH;
-      prach_config_pdu = &ul_config->ul_config_list[ul_config->number_pdus].prach_config_pdu;
-      memset(prach_config_pdu, 0, sizeof(fapi_nr_ul_config_prach_pdu));
-      ul_config->number_pdus += 1;
-
-      ncs = get_NCS(rach_ConfigGeneric->zeroCorrelationZoneConfig, format0, setup->restrictedSetConfig);
-
-      prach_config_pdu->phys_cell_id = *scc->physCellId;
-      prach_config_pdu->num_prach_ocas = 1;
-      prach_config_pdu->prach_slot = prach_occasion_info_p->slot;
-      prach_config_pdu->prach_start_symbol = prach_occasion_info_p->start_symbol;
-      prach_config_pdu->num_ra = prach_occasion_info_p->fdm;
-
-      prach_config_pdu->num_cs = ncs;
-      prach_config_pdu->root_seq_id = prach_config->num_prach_fd_occasions_list[prach_occasion_info_p->fdm].prach_root_sequence_index;
-      prach_config_pdu->restricted_set = prach_config->restricted_set_config;
-      prach_config_pdu->freq_msg1 = prach_config->num_prach_fd_occasions_list[prach_occasion_info_p->fdm].k1;
-
-      LOG_D(MAC,"Selected RO Frame %u, Slot %u, Symbol %u, Fdm %u\n", frameP, prach_config_pdu->prach_slot, prach_config_pdu->prach_start_symbol, prach_config_pdu->num_ra);
-
-      // Search which SSB is mapped in the RO (among all the SSBs mapped to this RO)
-      for (prach_config_pdu->ssb_nb_in_ro=0; prach_config_pdu->ssb_nb_in_ro<prach_occasion_info_p->nb_mapped_ssb; prach_config_pdu->ssb_nb_in_ro++) {
-        if (prach_occasion_info_p->mapped_ssb_idx[prach_config_pdu->ssb_nb_in_ro] == selected_gnb_ssb_idx)
-          break;
-      }
-      AssertFatal(prach_config_pdu->ssb_nb_in_ro<prach_occasion_info_p->nb_mapped_ssb, "%u not found in the mapped SSBs to the PRACH occasion", selected_gnb_ssb_idx);
-
-      if (format1 != 0xff) {
-        switch(format0) { // dual PRACH format
-          case 0xa1:
-            prach_config_pdu->prach_format = 11;
-            break;
-          case 0xa2:
-            prach_config_pdu->prach_format = 12;
-            break;
-          case 0xa3:
-            prach_config_pdu->prach_format = 13;
-            break;
-        default:
-          AssertFatal(1 == 0, "Only formats A1/B1 A2/B2 A3/B3 are valid for dual format");
-        }
-      } else {
-        switch(format0) { // single PRACH format
-          case 0:
-            prach_config_pdu->prach_format = 0;
-            break;
-          case 1:
-            prach_config_pdu->prach_format = 1;
-            break;
-          case 2:
-            prach_config_pdu->prach_format = 2;
-            break;
-          case 3:
-            prach_config_pdu->prach_format = 3;
-            break;
-          case 0xa1:
-            prach_config_pdu->prach_format = 4;
-            break;
-          case 0xa2:
-            prach_config_pdu->prach_format = 5;
-            break;
-          case 0xa3:
-            prach_config_pdu->prach_format = 6;
-            break;
-          case 0xb1:
-            prach_config_pdu->prach_format = 7;
-            break;
-          case 0xb4:
-            prach_config_pdu->prach_format = 8;
-            break;
-          case 0xc0:
-            prach_config_pdu->prach_format = 9;
-            break;
-          case 0xc2:
-            prach_config_pdu->prach_format = 10;
-            break;
-          default:
-            AssertFatal(1 == 0, "Invalid PRACH format");
-        }
-      } // if format1
-    } // is_nr_prach_slot
-
-    fill_scheduled_response(&scheduled_response, NULL, ul_config, NULL, module_idP, 0 /*TBR fix*/, frameP, slotP, thread_id);
-    if(mac->if_module != NULL && mac->if_module->scheduled_response != NULL)
-      mac->if_module->scheduled_response(&scheduled_response);
-  } // if is_nr_UL_slot
-}
-
-////////////////////////////////////////////////////////////////////////////
-/////////* Random Access Contention Resolution (5.1.35 TS 38.321) */////////
-////////////////////////////////////////////////////////////////////////////
-// Handling contention resolution timer
-// WIP todo:
-// - beam failure recovery
-// - RA completed
-
-void ue_contention_resolution(module_id_t module_id, uint8_t gNB_index, int cc_id, frame_t tx_frame){
-  
-  NR_UE_MAC_INST_t *mac = get_mac_inst(module_id);
-  NR_ServingCellConfigCommon_t *scc = mac->scc;
-  NR_RACH_ConfigCommon_t *nr_rach_ConfigCommon = scc->uplinkConfigCommon->initialUplinkBWP->rach_ConfigCommon->choice.setup;
-
-  if (mac->RA_contention_resolution_timer_active == 1) {
-    if (nr_rach_ConfigCommon){
-      LOG_I(MAC, "Frame %d: Contention resolution timer %d/%ld\n",
-        tx_frame,
-        mac->RA_contention_resolution_cnt,
-        ((1 + nr_rach_ConfigCommon->ra_ContentionResolutionTimer) << 3));
-        mac->RA_contention_resolution_cnt++;
-
-      if (mac->RA_contention_resolution_cnt == ((1 + nr_rach_ConfigCommon->ra_ContentionResolutionTimer) << 3)) {
-        mac->t_crnti = 0;
-        mac->RA_active = 0;
-        mac->RA_contention_resolution_timer_active = 0;
-        // Signal PHY to quit RA procedure
-        LOG_E(MAC, "[UE %u] [RAPROC] Contention resolution timer expired, RA failed, discarded TC-RNTI\n", module_id);
-        nr_ra_failed(module_id, cc_id, gNB_index);
-      }
-    }
-  }
-}
-
-#if 0
-uint16_t nr_dci_format_size (PHY_VARS_NR_UE *ue,
-                             uint8_t slot,
-                             int p,
-                             crc_scrambled_t crc_scrambled,
-                             uint8_t dci_fields_sizes[NBR_NR_DCI_FIELDS][NBR_NR_FORMATS],
-                             uint8_t format) {
-  LOG_DDD("crc_scrambled=%d, n_RB_ULBWP=%d, n_RB_DLBWP=%d\n",crc_scrambled,n_RB_ULBWP,n_RB_DLBWP);
-  /*
-   * function nr_dci_format_size calculates and returns the size in bits of a determined format
-   * it also returns an bi-dimensional array 'dci_fields_sizes' with x rows and y columns, where:
-   * x is the number of fields defined in TS 38.212 subclause 7.3.1 (Each field is mapped in the order in which it appears in the description in the specification)
-   * y is the number of formats
-   *   e.g.: dci_fields_sizes[10][0] contains the size in bits of the field FREQ_DOM_RESOURCE_ASSIGNMENT_UL for format 0_0
-   */
-  // pdsch_config contains the PDSCH-Config IE is used to configure the UE specific PDSCH parameters (TS 38.331)
-  PDSCH_Config_t pdsch_config       = ue->PDSCH_Config;
-  // pusch_config contains the PUSCH-Config IE is used to configure the UE specific PUSCH parameters (TS 38.331)
-  PUSCH_Config_t pusch_config       = ue->pusch_config;
-  PUCCH_Config_t pucch_config_dedicated       = ue->pucch_config_dedicated_nr[eNB_id];
-  crossCarrierSchedulingConfig_t crossCarrierSchedulingConfig = ue->crossCarrierSchedulingConfig;
-  dmrs_UplinkConfig_t dmrs_UplinkConfig = ue->dmrs_UplinkConfig;
-  dmrs_DownlinkConfig_t dmrs_DownlinkConfig = ue->dmrs_DownlinkConfig;
-  csi_MeasConfig_t csi_MeasConfig = ue->csi_MeasConfig;
-  PUSCH_ServingCellConfig_t PUSCH_ServingCellConfig= ue->PUSCH_ServingCellConfig;
-  PDSCH_ServingCellConfig_t PDSCH_ServingCellConfig= ue->PDSCH_ServingCellConfig;
-  NR_UE_PDCCH *pdcch_vars2 = ue->pdcch_vars[proc->thread_id][eNB_id];
-  // 1  CARRIER_IN
-  // crossCarrierSchedulingConfig from higher layers, variable crossCarrierSchedulingConfig indicates if 'cross carrier scheduling' is enabled or not:
-  //      if No cross carrier scheduling: number of bits for CARRIER_IND is 0
-  //      if Cross carrier scheduling: number of bits for CARRIER_IND is 3
-  // The IE CrossCarrierSchedulingConfig is used to specify the configuration when the cross-carrier scheduling is used in a cell
-  uint8_t crossCarrierSchedulingConfig_ind = 0;
-
-  if (crossCarrierSchedulingConfig.schedulingCellInfo.other.cif_InSchedulingCell !=0 ) crossCarrierSchedulingConfig_ind=1;
-
-  // 2  SUL_IND_0_1, // 40 SRS_REQUEST, // 50 SUL_IND_0_0
-  // UL/SUL indicator (TS 38.331, supplementary uplink is indicated in higher layer parameter ServCellAdd-SUL from IE ServingCellConfig and ServingCellConfigCommon):
-  // 0 bit for UEs not configured with SUL in the cell or UEs configured with SUL in the cell but only PUCCH carrier in the cell is configured for PUSCH transmission
-  // 1 bit for UEs configured with SUL in the cell as defined in Table 7.3.1.1.1-1
-  // sul_ind indicates whether SUL is configured in cell or not
-  uint8_t sul_ind=ue->supplementaryUplink.supplementaryUplink; // this value will be 0 or 1 depending on higher layer parameter ServCellAdd-SUL. FIXME!!!
-  // 7  BANDWIDTH_PART_IND
-  // number of UL BWPs configured by higher layers
-  uint8_t n_UL_BWP_RRC=1; // initialized to 1 but it has to be initialized by higher layers FIXME!!!
-  n_UL_BWP_RRC = ((n_UL_BWP_RRC > 3)?n_UL_BWP_RRC:(n_UL_BWP_RRC+1));
-  // number of DL BWPs configured by higher layers
-  uint8_t n_DL_BWP_RRC=1; // initialized to 1 but it has to be initialized by higher layers FIXME!!!
-  n_DL_BWP_RRC = ((n_DL_BWP_RRC > 3)?n_DL_BWP_RRC:(n_DL_BWP_RRC+1));
-  // 10 FREQ_DOM_RESOURCE_ASSIGNMENT_UL
-  // if format0_0, only resource allocation type 1 is allowed
-  // if format0_1, then resource allocation type 0 can be configured and N_RBG is defined in TS 38.214 subclause 6.1.2.2.1
-  // for PUSCH hopping with resource allocation type 1
-  //      n_UL_hopping = 1 if the higher layer parameter frequencyHoppingOffsetLists contains two  offset values
-  //      n_UL_hopping = 2 if the higher layer parameter frequencyHoppingOffsetLists contains four offset values
-  uint8_t n_UL_hopping=pusch_config.n_frequencyHoppingOffsetLists;
-
-  if (n_UL_hopping == 2) {
-    n_UL_hopping = 1;
-  } else if (n_UL_hopping == 4) {
-    n_UL_hopping = 2;
-  } else {
-    n_UL_hopping = 0;
-  }
-
-  ul_resourceAllocation_t ul_resource_allocation_type = pusch_config.ul_resourceAllocation;
-  uint8_t ul_res_alloc_type_0 = 0;
-  uint8_t ul_res_alloc_type_1 = 0;
-
-  if (ul_resource_allocation_type == ul_resourceAllocationType0) ul_res_alloc_type_0 = 1;
-
-  if (ul_resource_allocation_type == ul_resourceAllocationType1) ul_res_alloc_type_1 = 1;
-
-  if (ul_resource_allocation_type == ul_dynamicSwitch) {
-    ul_res_alloc_type_0 = 1;
-    ul_res_alloc_type_1 = 1;
-  }
-
-  uint8_t n_bits_freq_dom_res_assign_ul=0,n_ul_RGB_tmp;
-
-  if (ul_res_alloc_type_0 == 1) { // implementation of Table 6.1.2.2.1-1 TC 38.214 subclause 6.1.2.2.1
-    // config1: PUSCH-Config IE contains rbg-Size ENUMERATED {config1 config2}
-    ul_rgb_Size_t config = pusch_config.ul_rgbSize;
-    uint8_t nominal_RBG_P               = (config==ul_rgb_config1?2:4);
-
-    if (n_RB_ULBWP > 36)  nominal_RBG_P = (config==ul_rgb_config1?4:8);
-
-    if (n_RB_ULBWP > 72)  nominal_RBG_P = (config==ul_rgb_config1?8:16);
-
-    if (n_RB_ULBWP > 144) nominal_RBG_P = 16;
-
-    n_bits_freq_dom_res_assign_ul = (uint8_t)ceil((n_RB_ULBWP+(0%nominal_RBG_P))/nominal_RBG_P);                                   //FIXME!!! what is 0???
-    n_ul_RGB_tmp = n_bits_freq_dom_res_assign_ul;
-  }
-
-  if (ul_res_alloc_type_1 == 1) n_bits_freq_dom_res_assign_ul = (uint8_t)(ceil(log2(n_RB_ULBWP*(n_RB_ULBWP+1)/2)))-n_UL_hopping;
-
-  if ((ul_res_alloc_type_0 == 1) && (ul_res_alloc_type_1 == 1))
-    n_bits_freq_dom_res_assign_ul = ((n_bits_freq_dom_res_assign_ul>n_ul_RGB_tmp)?(n_bits_freq_dom_res_assign_ul+1):(n_ul_RGB_tmp+1));
-
-  // 11 FREQ_DOM_RESOURCE_ASSIGNMENT_DL
-  // if format1_0, only resource allocation type 1 is allowed
-  // if format1_1, then resource allocation type 0 can be configured and N_RBG is defined in TS 38.214 subclause 5.1.2.2.1
-  dl_resourceAllocation_t dl_resource_allocation_type = pdsch_config.dl_resourceAllocation;
-  uint8_t dl_res_alloc_type_0 = 0;
-  uint8_t dl_res_alloc_type_1 = 0;
-
-  if (dl_resource_allocation_type == dl_resourceAllocationType0) dl_res_alloc_type_0 = 1;
-
-  if (dl_resource_allocation_type == dl_resourceAllocationType1) dl_res_alloc_type_1 = 1;
-
-  if (dl_resource_allocation_type == dl_dynamicSwitch) {
-    dl_res_alloc_type_0 = 1;
-    dl_res_alloc_type_1 = 1;
-  }
-
-  uint8_t n_bits_freq_dom_res_assign_dl=0,n_dl_RGB_tmp;
-
-  if (dl_res_alloc_type_0 == 1) { // implementation of Table 5.1.2.2.1-1 TC 38.214 subclause 6.1.2.2.1
-    // config1: PDSCH-Config IE contains rbg-Size ENUMERATED {config1, config2}
-    dl_rgb_Size_t config = pdsch_config.dl_rgbSize;
-    uint8_t nominal_RBG_P               = (config==dl_rgb_config1?2:4);
-
-    if (n_RB_DLBWP > 36)  nominal_RBG_P = (config==dl_rgb_config1?4:8);
-
-    if (n_RB_DLBWP > 72)  nominal_RBG_P = (config==dl_rgb_config1?8:16);
-
-    if (n_RB_DLBWP > 144) nominal_RBG_P = 16;
-
-    n_bits_freq_dom_res_assign_dl = (uint8_t)ceil((n_RB_DLBWP+(0%nominal_RBG_P))/nominal_RBG_P);                                     //FIXME!!! what is 0???
-    n_dl_RGB_tmp = n_bits_freq_dom_res_assign_dl;
-  }
-
-  if (dl_res_alloc_type_1 == 1) n_bits_freq_dom_res_assign_dl = (uint8_t)(ceil(log2(n_RB_DLBWP*(n_RB_DLBWP+1)/2)));
-
-  if ((dl_res_alloc_type_0 == 1) && (dl_res_alloc_type_1 == 1))
-    n_bits_freq_dom_res_assign_dl = ((n_bits_freq_dom_res_assign_dl>n_dl_RGB_tmp)?(n_bits_freq_dom_res_assign_dl+1):(n_dl_RGB_tmp+1));
-
-  // 12 TIME_DOM_RESOURCE_ASSIGNMENT
-  uint8_t pusch_alloc_list = pusch_config.n_push_alloc_list;
-  uint8_t pdsch_alloc_list = pdsch_config.n_pdsh_alloc_list;
-  // 14 PRB_BUNDLING_SIZE_IND:0 bit if the higher layer parameter PRB_bundling is not configured or is set to 'static', or 1 bit if the higher layer parameter PRB_bundling is set to 'dynamic' according to Subclause 5.1.2.3 of [6, TS 38.214]
-  static_bundleSize_t static_prb_BundlingType = pdsch_config.prbBundleType.staticBundling;
-  bundleSizeSet1_t dynamic_prb_BundlingType1  = pdsch_config.prbBundleType.dynamicBundlig.bundleSizeSet1;
-  bundleSizeSet2_t dynamic_prb_BundlingType2  = pdsch_config.prbBundleType.dynamicBundlig.bundleSizeSet2;
-  uint8_t prb_BundlingType_size=0;
-
-  if ((static_prb_BundlingType==st_n4)||(static_prb_BundlingType==st_wideband)) prb_BundlingType_size=0;
-
-  if ((dynamic_prb_BundlingType1==dy_1_n4)||(dynamic_prb_BundlingType1==dy_1_wideband)||(dynamic_prb_BundlingType1==dy_1_n2_wideband)||(dynamic_prb_BundlingType1==dy_1_n4_wideband)||
-      (dynamic_prb_BundlingType2==dy_2_n4)||(dynamic_prb_BundlingType2==dy_2_wideband)) prb_BundlingType_size=1;
-
-  // 15 RATE_MATCHING_IND FIXME!!!
-  // according to TS 38.212: Rate matching indicator  E0, 1, or 2 bits according to higher layer parameter rateMatchPattern
-  uint8_t rateMatching_bits = pdsch_config.n_rateMatchPatterns;
-  // 16 ZP_CSI_RS_TRIGGER FIXME!!!
-  // 0, 1, or 2 bits as defined in Subclause 5.1.4.2 of [6, TS 38.214].
-  // is the number of ZP CSI-RS resource sets in the higher layer parameter zp-CSI-RS-Resource
-  uint8_t n_zp_bits = pdsch_config.n_zp_CSI_RS_ResourceId;
-  // 17 FREQ_HOPPING_FLAG
-  // freqHopping is defined by higher layer parameter frequencyHopping from IE PUSCH-Config. Values are ENUMERATED{mode1, mode2}
-  frequencyHopping_t f_hopping = pusch_config.frequencyHopping;
-  uint8_t freqHopping = 0;
-
-  if ((f_hopping==f_hop_mode1)||(f_hopping==f_hop_mode2)) freqHopping = 1;
-
-  // 28 DAI
-  pdsch_HARQ_ACK_Codebook_t pdsch_HARQ_ACK_Codebook = pdsch_config.pdsch_HARQ_ACK_Codebook;
-  uint8_t n_dai = 0;
-  uint8_t n_serving_cell_dl = 1; // this is hardcoded to 1 as we need to get this value from RRC higher layers parameters. FIXME!!!
-
-  if ((pdsch_HARQ_ACK_Codebook == dynamic) && (n_serving_cell_dl == 1)) n_dai = 2;
-
-  if ((pdsch_HARQ_ACK_Codebook == dynamic) && (n_serving_cell_dl > 1))  n_dai = 4;
-
-  // 29 FIRST_DAI
-  uint8_t codebook_HARQ_ACK = 0;           // We need to get this value to calculate number of bits of fields 1st DAI and 2nd DAI.
-
-  if (pdsch_HARQ_ACK_Codebook == semiStatic) codebook_HARQ_ACK = 1;
-
-  if (pdsch_HARQ_ACK_Codebook == dynamic) codebook_HARQ_ACK = 2;
-
-  // 30 SECOND_DAI
-  uint8_t n_HARQ_ACK_sub_codebooks = 0;   // We need to get this value to calculate number of bits of fields 1st DAI and 2nd DAI. FIXME!!!
-  // 35 PDSCH_TO_HARQ_FEEDBACK_TIME_IND
-  uint8_t pdsch_harq_t_ind = (uint8_t)ceil(log2(pucch_config_dedicated.dl_DataToUL_ACK[0]));
-  // 36 SRS_RESOURCE_IND
-  // n_SRS is the number of configured SRS resources in the SRS resource set associated with the higher layer parameter usage of value 'codeBook' or 'nonCodeBook'
-  // from SRS_ResourceSet_t type we should get the information of the usage parameter (with possible values beamManagement, codebook, nonCodebook, antennaSwitching)
-  // at frame_parms->srs_nr->p_SRS_ResourceSetList[]->usage
-  uint8_t n_SRS = ue->srs.number_srs_Resource_Set;
-  // 37 PRECOD_NBR_LAYERS
-  // 38 ANTENNA_PORTS
-  txConfig_t txConfig = pusch_config.txConfig;
-  transformPrecoder_t transformPrecoder = pusch_config.transformPrecoder;
-  codebookSubset_t codebookSubset = pusch_config.codebookSubset;
-  uint8_t maxRank = pusch_config.maxRank;
-  uint8_t num_antenna_ports = 1; // this is hardcoded. We need to get the real value FIXME!!!
-  uint8_t precond_nbr_layers_bits = 0;
-  uint8_t antenna_ports_bits_ul = 0;
-
-  // searching number of bits at tables 7.3.1.1.2-2/3/4/5 from TS 38.212 subclause 7.3.1.1.2
-  if (txConfig == txConfig_codebook) {
-    if (num_antenna_ports == 4) {
-      if ((transformPrecoder == transformPrecoder_disabled) && ((maxRank == 2)||(maxRank == 3)||(maxRank == 4))) { // Table 7.3.1.1.2-2
-        if (codebookSubset == codebookSubset_fullyAndPartialAndNonCoherent) precond_nbr_layers_bits=6;
-
-        if (codebookSubset == codebookSubset_partialAndNonCoherent) precond_nbr_layers_bits=5;
-
-        if (codebookSubset == codebookSubset_nonCoherent) precond_nbr_layers_bits=4;
-      }
-
-      if (((transformPrecoder == transformPrecoder_enabled)||(transformPrecoder == transformPrecoder_disabled)) && (maxRank == 1)) { // Table 7.3.1.1.2-3
-        if (codebookSubset == codebookSubset_fullyAndPartialAndNonCoherent) precond_nbr_layers_bits=5;
-
-        if (codebookSubset == codebookSubset_partialAndNonCoherent) precond_nbr_layers_bits=4;
-
-        if (codebookSubset == codebookSubset_nonCoherent) precond_nbr_layers_bits=2;
-      }
-    }
-
-    if (num_antenna_ports == 2) {
-      if ((transformPrecoder == transformPrecoder_disabled) && (maxRank == 2)) { // Table 7.3.1.1.2-4
-        if (codebookSubset == codebookSubset_fullyAndPartialAndNonCoherent) precond_nbr_layers_bits=4;
-
-        if (codebookSubset == codebookSubset_nonCoherent) precond_nbr_layers_bits=2;
-      }
-
-      if (((transformPrecoder == transformPrecoder_enabled)||(transformPrecoder == transformPrecoder_disabled)) && (maxRank == 1)) { // Table 7.3.1.1.2-5
-        if (codebookSubset == codebookSubset_fullyAndPartialAndNonCoherent) precond_nbr_layers_bits=3;
-
-        if (codebookSubset == codebookSubset_nonCoherent) precond_nbr_layers_bits=1;
-      }
-    }
-  }
-
-  if (txConfig == txConfig_nonCodebook) {
-  }
-
-  // searching number of bits at tables 7.3.1.1.2-6/7/8/9/10/11/12/13/14/15/16/17/18/19
-  if((dmrs_UplinkConfig.pusch_dmrs_type == pusch_dmrs_type1)) {
-    if ((transformPrecoder == transformPrecoder_enabled) && (dmrs_UplinkConfig.pusch_maxLength == pusch_len1)) antenna_ports_bits_ul = 2;
-
-    if ((transformPrecoder == transformPrecoder_enabled) && (dmrs_UplinkConfig.pusch_maxLength == pusch_len2)) antenna_ports_bits_ul = 4;
-
-    if ((transformPrecoder == transformPrecoder_disabled) && (dmrs_UplinkConfig.pusch_maxLength == pusch_len1)) antenna_ports_bits_ul = 3;
-
-    if ((transformPrecoder == transformPrecoder_disabled) && (dmrs_UplinkConfig.pusch_maxLength == pusch_len2)) antenna_ports_bits_ul = 4;
-  }
-
-  if((dmrs_UplinkConfig.pusch_dmrs_type == pusch_dmrs_type2)) {
-    if ((transformPrecoder == transformPrecoder_disabled) && (dmrs_UplinkConfig.pusch_maxLength == pusch_len1)) antenna_ports_bits_ul = 4;
-
-    if ((transformPrecoder == transformPrecoder_disabled) && (dmrs_UplinkConfig.pusch_maxLength == pusch_len2)) antenna_ports_bits_ul = 5;
-  }
-
-  // for format 1_1 number of bits as defined by Tables 7.3.1.2.2-1/2/3/4
-  uint8_t antenna_ports_bits_dl = 0;
-
-  if((dmrs_DownlinkConfig.pdsch_dmrs_type == pdsch_dmrs_type1) && (dmrs_DownlinkConfig.pdsch_maxLength == pdsch_len1)) antenna_ports_bits_dl = 4; // Table 7.3.1.2.2-1
-
-  if((dmrs_DownlinkConfig.pdsch_dmrs_type == pdsch_dmrs_type1) && (dmrs_DownlinkConfig.pdsch_maxLength == pdsch_len2)) antenna_ports_bits_dl = 5; // Table 7.3.1.2.2-2
-
-  if((dmrs_DownlinkConfig.pdsch_dmrs_type == pdsch_dmrs_type2) && (dmrs_DownlinkConfig.pdsch_maxLength == pdsch_len1)) antenna_ports_bits_dl = 5; // Table 7.3.1.2.2-3
-
-  if((dmrs_DownlinkConfig.pdsch_dmrs_type == pdsch_dmrs_type2) && (dmrs_DownlinkConfig.pdsch_maxLength == pdsch_len2)) antenna_ports_bits_dl = 6; // Table 7.3.1.2.2-4
-
-  // 39 TCI
-  uint8_t tci_bits=0;
-
-  if (pdcch_vars2->coreset[p].tciPresentInDCI == tciPresentInDCI_enabled) tci_bits=3;
-
-  // 42 CSI_REQUEST
-  // reportTriggerSize is defined in the CSI-MeasConfig IE (TS 38.331).
-  // Size of CSI request field in DCI (bits). Corresponds to L1 parameter 'ReportTriggerSize' (see 38.214, section 5.2)
-  uint8_t reportTriggerSize = csi_MeasConfig.reportTriggerSize; // value from 0..6
-  // 43 CBGTI
-  // for format 0_1
-  uint8_t maxCodeBlockGroupsPerTransportBlock = 0;
-
-  if (PUSCH_ServingCellConfig.maxCodeBlockGroupsPerTransportBlock != 0)
-    maxCodeBlockGroupsPerTransportBlock = (uint8_t)PUSCH_ServingCellConfig.maxCodeBlockGroupsPerTransportBlock;
-
-  // for format 1_1, as defined in Subclause 5.1.7 of [6, TS38.214]
-  uint8_t maxCodeBlockGroupsPerTransportBlock_dl = 0;
-
-  if (PDSCH_ServingCellConfig.maxCodeBlockGroupsPerTransportBlock_dl != 0)
-    maxCodeBlockGroupsPerTransportBlock_dl = pdsch_config.maxNrofCodeWordsScheduledByDCI; // FIXME!!!
-
-  // 44 CBGFI
-  uint8_t cbgfi_bit = PDSCH_ServingCellConfig.codeBlockGroupFlushIndicator;
-  // 45 PTRS_DMRS
-  // 0 bit if PTRS-UplinkConfig is not configured and transformPrecoder=disabled, or if transformPrecoder=enabled, or if maxRank=1
-  // 2 bits otherwise
-  uint8_t ptrs_dmrs_bits=0; //FIXME!!!
-  // 46 BETA_OFFSET_IND
-  // at IE PUSCH-Config, beta_offset indicator  E0 if the higher layer parameter betaOffsets = semiStatic; otherwise 2 bits
-  // uci-OnPUSCH
-  // Selection between and configuration of dynamic and semi-static beta-offset. If the field is absent or released, the UE applies the value 'semiStatic' and the BetaOffsets
-  uint8_t betaOffsets = 0;
-
-  if (pusch_config.uci_onPusch.betaOffset_type == betaOffset_semiStatic);
-
-  if (pusch_config.uci_onPusch.betaOffset_type == betaOffset_dynamic) betaOffsets = 2;
-
-  // 47 DMRS_SEQ_INI
-  uint8_t dmrs_seq_ini_bits_ul = 0;
-  uint8_t dmrs_seq_ini_bits_dl = 0;
-
-  //1 bit if both scramblingID0 and scramblingID1 are configured in DMRS-UplinkConfig
-  if ((transformPrecoder == transformPrecoder_disabled) && (dmrs_UplinkConfig.scramblingID0 != 0) && (dmrs_UplinkConfig.scramblingID1 != 0)) dmrs_seq_ini_bits_ul = 1;
-
-  //1 bit if both scramblingID0 and scramblingID1 are configured in DMRS-DownlinkConfig
-  if ((dmrs_DownlinkConfig.scramblingID0 != 0) && (dmrs_DownlinkConfig.scramblingID0 != 0)) dmrs_seq_ini_bits_dl = 1;
-
-  /*
-   * For format 2_2
-   *
-   * This format supports power control commands for semi-persistent scheduling.
-   * As we can already support power control commands dynamically with formats 0_0/0_1 (TPC PUSCH) and 1_0/1_1 (TPC PUCCH)
-   *
-   * This format will be implemented in the future FIXME!!!
-   *
-   */
-  // 5  BLOCK_NUMBER: The parameter tpc-PUSCH or tpc-PUCCH provided by higher layers determines the index to the block number for an UL of a cell
-  // The following fields are defined for each block: Closed loop indicator and TPC command
-  // 6  CLOSE_LOOP_IND
-  // 41 TPC_CMD
-  uint8_t tpc_cmd_bit_2_2 = 2;
-  /*
-   * For format 2_3
-   *
-   * This format is used for power control of uplink sounding reference signals for devices which have not coupled SRS power control to the PUSCH power control
-   * either because independent control is desirable or because the device is configured without PUCCH and PUSCH
-   *
-   * This format will be implemented in the future FIXME!!!
-   *
-   */
-  // 40 SRS_REQUEST
-  // 41 TPC_CMD
-  uint8_t tpc_cmd_bit_2_3 = 0;
-  uint8_t dci_field_size_table [NBR_NR_DCI_FIELDS][NBR_NR_FORMATS] = { // This table contains the number of bits for each field (row) contained in each dci format (column).
-    // The values of the variables indicate field sizes in number of bits
-    //Format0_0                     Format0_1                      Format1_0                      Format1_1             Formats2_0/1/2/3
-    {
-      1,                             1,                             (((crc_scrambled == _p_rnti) || (crc_scrambled == _si_rnti) || (crc_scrambled == _ra_rnti)) ? 0:1),
-      1,                             0,0,0,0
-    }, // 0  IDENTIFIER_DCI_FORMATS:
-    {
-      0,                             ((crossCarrierSchedulingConfig_ind == 0) ? 0:3),
-      0,                             ((crossCarrierSchedulingConfig_ind == 0) ? 0:3),
-      0,0,0,0
-    }, // 1  CARRIER_IND: 0 or 3 bits, as defined in Subclause x.x of [5, TS38.213]
-    {0,                             (sul_ind == 0)?0:1,            0,                             0,                             0,0,0,0}, // 2  SUL_IND_0_1:
-    {0,                             0,                             0,                             0,                             1,0,0,0}, // 3  SLOT_FORMAT_IND: size of DCI format 2_0 is configurable by higher layers up to 128 bits, according to Subclause 11.1.1 of [5, TS 38.213]
-    {0,                             0,                             0,                             0,                             0,1,0,0}, // 4  PRE_EMPTION_IND: size of DCI format 2_1 is configurable by higher layers up to 126 bits, according to Subclause 11.2 of [5, TS 38.213]. Each pre-emption indication is 14 bits
-    {0,                             0,                             0,                             0,                             0,0,0,0}, // 5  BLOCK_NUMBER: starting position of a block is determined by the parameter startingBitOfFormat2_3
-    {0,                             0,                             0,                             0,                             0,0,1,0}, // 6  CLOSE_LOOP_IND
-    {
-      0,                             (uint8_t)ceil(log2(n_UL_BWP_RRC)),
-      0,                             (uint8_t)ceil(log2(n_DL_BWP_RRC)),
-      0,0,0,0
-    }, // 7  BANDWIDTH_PART_IND:
-    {
-      0,                             0,                             ((crc_scrambled == _p_rnti) ? 2:0),
-      0,                             0,0,0,0
-    }, // 8  SHORT_MESSAGE_IND 2 bits if crc scrambled with P-RNTI
-    {
-      0,                             0,                             ((crc_scrambled == _p_rnti) ? 8:0),
-      0,                             0,0,0,0
-    }, // 9  SHORT_MESSAGES 8 bit8 if crc scrambled with P-RNTI
-    {
-      (uint8_t)(ceil(log2(n_RB_ULBWP*(n_RB_ULBWP+1)/2)))-n_UL_hopping,
-      n_bits_freq_dom_res_assign_ul,
-      0,                             0,                             0,0,0,0
-    }, // 10 FREQ_DOM_RESOURCE_ASSIGNMENT_UL: PUSCH hopping with resource allocation type 1 not considered
-    //    (NOTE 1) If DCI format 0_0 is monitored in common search space
-    //    and if the number of information bits in the DCI format 0_0 prior to padding
-    //    is larger than the payload size of the DCI format 1_0 monitored in common search space
-    //    the bitwidth of the frequency domain resource allocation field in the DCI format 0_0
-    //    is reduced such that the size of DCI format 0_0 equals to the size of the DCI format 1_0
-    {
-      0,                             0,                             (uint8_t)ceil(log2(n_RB_DLBWP*(n_RB_DLBWP+1)/2)),
-      n_bits_freq_dom_res_assign_dl,
-      0,0,0,0
-    }, // 11 FREQ_DOM_RESOURCE_ASSIGNMENT_DL:
-    {
-      4,                             (uint8_t)log2(pusch_alloc_list),
-      4,                             (uint8_t)log2(pdsch_alloc_list),
-      0,0,0,0
-    }, // 12 TIME_DOM_RESOURCE_ASSIGNMENT: 0, 1, 2, 3, or 4 bits as defined in Subclause 6.1.2.1 of [6, TS 38.214]. The bitwidth for this field is determined as log2(I) bits,
-    //    where I the number of entries in the higher layer parameter pusch-AllocationList
-    {
-      0,                             0,                             1,                             (((dl_res_alloc_type_0==1) &&(dl_res_alloc_type_1==0))?0:1),
-      0,0,0,0
-    }, // 13 VRB_TO_PRB_MAPPING: 0 bit if only resource allocation type 0
-    {0,                             0,                             0,                             prb_BundlingType_size,         0,0,0,0}, // 14 PRB_BUNDLING_SIZE_IND:0 bit if the higher layer parameter PRB_bundling is not configured or is set to 'static', or 1 bit if the higher layer parameter PRB_bundling is set to 'dynamic' according to Subclause 5.1.2.3 of [6, TS 38.214]
-    {0,                             0,                             0,                             rateMatching_bits,             0,0,0,0}, // 15 RATE_MATCHING_IND: 0, 1, or 2 bits according to higher layer parameter rate-match-PDSCH-resource-set
-    {0,                             0,                             0,                             n_zp_bits,                     0,0,0,0}, // 16 ZP_CSI_RS_TRIGGER:
-    {
-      1,                             (((ul_res_alloc_type_0==1) &&(ul_res_alloc_type_1==0))||(freqHopping == 0))?0:1,
-      0,                             0,                             0,0,0,0
-    }, // 17 FREQ_HOPPING_FLAG: 0 bit if only resource allocation type 0
-    {0,                             0,                             0,                             5,                             0,0,0,0}, // 18 TB1_MCS:
-    {0,                             0,                             0,                             1,                             0,0,0,0}, // 19 TB1_NDI:
-    {0,                             0,                             0,                             2,                             0,0,0,0}, // 20 TB1_RV:
-    {0,                             0,                             0,                             5,                             0,0,0,0}, // 21 TB2_MCS:
-    {0,                             0,                             0,                             1,                             0,0,0,0}, // 22 TB2_NDI:
-    {0,                             0,                             0,                             2,                             0,0,0,0}, // 23 TB2_RV:
-    {5,                             5,                             5,                             0,                             0,0,0,0}, // 24 MCS:
-    {1,                             1,                             (crc_scrambled == _c_rnti)?1:0,0,                             0,0,0,0}, // 25 NDI:
-    {
-      2,                             2,                             (((crc_scrambled == _c_rnti) || (crc_scrambled == _si_rnti)) ? 2:0),
-      0,                             0,0,0,0
-    }, // 26 RV:
-    {4,                             4,                             (crc_scrambled == _c_rnti)?4:0,4,                             0,0,0,0}, // 27 HARQ_PROCESS_NUMBER:
-    {0,                             0,                             (crc_scrambled == _c_rnti)?2:0,n_dai,                         0,0,0,0}, // 28 DAI: For format1_1: 4 if more than one serving cell are configured in the DL and the higher layer parameter HARQ-ACK-codebook=dynamic, where the 2 MSB bits are the counter DAI and the 2 LSB bits are the total DAI
-    //    2 if one serving cell is configured in the DL and the higher layer parameter HARQ-ACK-codebook=dynamic, where the 2 bits are the counter DAI
-    //    0 otherwise
-    {0,                             codebook_HARQ_ACK,             0,                             0,                             0,0,0,0}, // 29 FIRST_DAI: (1 or 2 bits) 1 bit for semi-static HARQ-ACK // 2 bits for dynamic HARQ-ACK codebook with single HARQ-ACK codebook
-    {
-      0,                             (((codebook_HARQ_ACK == 2) &&(n_HARQ_ACK_sub_codebooks==2))?2:0),
-      0,                             0,                             0,0,0,0
-    }, // 30 SECOND_DAI: (0 or 2 bits) 2 bits for dynamic HARQ-ACK codebook with two HARQ-ACK sub-codebooks // 0 bits otherwise
-    {
-      0,                             0,                             (((crc_scrambled == _p_rnti) || (crc_scrambled == _ra_rnti)) ? 2:0),
-      0,                             0,0,0,0
-    }, // 31 TB_SCALING
-    {2,                             2,                             0,                             0,                             0,0,0,0}, // 32 TPC_PUSCH:
-    {0,                             0,                             (crc_scrambled == _c_rnti)?2:0,2,                             0,0,0,0}, // 33 TPC_PUCCH:
-    {0,                             0,                             (crc_scrambled == _c_rnti)?3:0,3,                             0,0,0,0}, // 34 PUCCH_RESOURCE_IND:
-    {0,                             0,                             (crc_scrambled == _c_rnti)?3:0,pdsch_harq_t_ind,              0,0,0,0}, // 35 PDSCH_TO_HARQ_FEEDBACK_TIME_IND:
-    {0,                             (uint8_t)log2(n_SRS),          0,                             0,                             0,0,0,0}, // 36 SRS_RESOURCE_IND:
-    {0,                             precond_nbr_layers_bits,       0,                             0,                             0,0,0,0}, // 37 PRECOD_NBR_LAYERS:
-    {0,                             antenna_ports_bits_ul,         0,                             antenna_ports_bits_dl,         0,0,0,0}, // 38 ANTENNA_PORTS:
-    {0,                             0,                             0,                             tci_bits,                      0,0,0,0}, // 39 TCI: 0 bit if higher layer parameter tci-PresentInDCI is not enabled; otherwise 3 bits
-    {0,                             (sul_ind == 0)?2:3,            0,                             (sul_ind == 0)?2:3,            0,0,0,2}, // 40 SRS_REQUEST:
-    {
-      0,                             0,                             0,                             0,                             0,0,tpc_cmd_bit_2_2,
-      tpc_cmd_bit_2_3
-    },
-    // 41 TPC_CMD:
-    {0,                             reportTriggerSize,             0,                             0,                             0,0,0,0}, // 42 CSI_REQUEST:
-    {
-      0,                             maxCodeBlockGroupsPerTransportBlock,
-      0,                             maxCodeBlockGroupsPerTransportBlock_dl,
-      0,0,0,0
-    }, // 43 CBGTI: 0, 2, 4, 6, or 8 bits determined by higher layer parameter maxCodeBlockGroupsPerTransportBlock for the PDSCH
-    {0,                             0,                             0,                             cbgfi_bit,                     0,0,0,0}, // 44 CBGFI: 0 or 1 bit determined by higher layer parameter codeBlockGroupFlushIndicator
-    {0,                             ptrs_dmrs_bits,                0,                             0,                             0,0,0,0}, // 45 PTRS_DMRS:
-    {0,                             betaOffsets,                   0,                             0,                             0,0,0,0}, // 46 BETA_OFFSET_IND:
-    {0,                             dmrs_seq_ini_bits_ul,          0,                             dmrs_seq_ini_bits_dl,          0,0,0,0}, // 47 DMRS_SEQ_INI: 1 bit if the cell has two ULs and the number of bits for DCI format 1_0 before padding
-    //    is larger than the number of bits for DCI format 0_0 before padding; 0 bit otherwise
-    {0,                             1,                             0,                             0,                             0,0,0,0}, // 48 UL_SCH_IND: value of "1" indicates UL-SCH shall be transmitted on the PUSCH and a value of "0" indicates UL-SCH shall not be transmitted on the PUSCH
-    {0,                             0,                             0,                             0,                             0,0,0,0}, // 49 PADDING_NR_DCI:
-    //    (NOTE 2) If DCI format 0_0 is monitored in common search space
-    //    and if the number of information bits in the DCI format 0_0 prior to padding
-    //    is less than the payload size of the DCI format 1_0 monitored in common search space
-    //    zeros shall be appended to the DCI format 0_0
-    //    until the payload size equals that of the DCI format 1_0
-    {(sul_ind == 0)?0:1,            0,                             0,                             0,                             0,0,0,0}, // 50 SUL_IND_0_0:
-    {0,                             0,                             0,                             0,                             0,0,0,0}, // 51 RA_PREAMBLE_INDEX (random access procedure initiated by a PDCCH order not implemented, FIXME!!!)
-    {0,                             0,                             0,                             0,                             0,0,0,0}, // 52 SUL_IND_1_0 (random access procedure initiated by a PDCCH order not implemented, FIXME!!!)
-    {0,                             0,                             0,                             0,                             0,0,0,0}, // 53 SS_PBCH_INDEX (random access procedure initiated by a PDCCH order not implemented, FIXME!!!)
-    {0,                             0,                             0,                             0,                             0,0,0,0}, // 54 PRACH_MASK_INDEX (random access procedure initiated by a PDCCH order not implemented, FIXME!!!)
-    {
-      0,                             0,                             ((crc_scrambled == _p_rnti)?6:(((crc_scrambled == _si_rnti) || (crc_scrambled == _ra_rnti))?16:0)),
-      0,                             0,0,0,0
-    }  // 55 RESERVED_NR_DCI
-  };
-  // NOTE 1: adjustments in freq_dom_resource_assignment_UL to be done if necessary
-  // NOTE 2: adjustments in padding to be done if necessary
-  uint8_t dci_size [8] = {0,0,0,0,0,0,0,0}; // will contain size for each format
-
-  for (int i=0 ; i<NBR_NR_FORMATS ; i++) {
-    //#ifdef NR_PDCCH_DCI_DEBUG
-    //  LOG_DDD("i=%d, j=%d\n", i, j);
-    //#endif
-    for (int j=0; j<NBR_NR_DCI_FIELDS; j++) {
-      dci_size [i] = dci_size [i] + dci_field_size_table[j][i]; // dci_size[i] contains the size in bits of the dci pdu format i
-      //if (i==(int)format-15) {                                  // (int)format-15 indicates the position of each format in the table (e.g. format1_0=17 -> position in table is 2)
-      dci_fields_sizes[j][i] = dci_field_size_table[j][i];       // dci_fields_sizes[j] contains the sizes of each field (j) for a determined format i
-      //}
-    }
-
-    LOG_DDD("(nr_dci_format_size) dci_size[%d]=%d for n_RB_ULBWP=%d\n",
-	    i,dci_size[i],n_RB_ULBWP);
-  }
-
-  LOG_DDD("(nr_dci_format_size) dci_fields_sizes[][] = { \n");
-
-#ifdef NR_PDCCH_DCI_DEBUG
-  for (int j=0; j<NBR_NR_DCI_FIELDS; j++) {
-    printf("\t\t");
-
-    for (int i=0; i<NBR_NR_FORMATS ; i++) printf("%d\t",dci_fields_sizes[j][i]);
-
-    printf("\n");
-  }
-
-  printf(" }\n");
-#endif
-  LOG_DNL("(nr_dci_format_size) dci_size[0_0]=%d, dci_size[0_1]=%d, dci_size[1_0]=%d, dci_size[1_1]=%d,\n",dci_size[0],dci_size[1],dci_size[2],dci_size[3]);
-
-  //UL/SUL indicator format0_0 (TS 38.212 subclause 7.3.1.1.1)
-  // - 1 bit if the cell has two ULs and the number of bits for DCI format 1_0 before padding is larger than the number of bits for DCI format 0_0 before padding;
-  // - 0 bit otherwise.
-  // The UL/SUL indicator, if present, locates in the last bit position of DCI format 0_0, after the padding bit(s)
-  if ((dci_field_size_table[SUL_IND_0_0][0] == 1) && (dci_size[0] > dci_size[2])) {
-    dci_field_size_table[SUL_IND_0_0][0] = 0;
-    dci_size[0]=dci_size[0]-1;
-  }
-
-  //  if ((format == format0_0) || (format == format1_0)) {
-  // According to Section 7.3.1.1.1 in TS 38.212
-  // If DCI format 0_0 is monitored in common search space and if the number of information bits in the DCI format 0_0 prior to padding
-  // is less than the payload size of the DCI format 1_0 monitored in common search space for scheduling the same serving cell,
-  // zeros shall be appended to the DCI format 0_0 until the payload size equals that of the DCI format 1_0.
-  if (dci_size[0] < dci_size[2]) { // '0' corresponding to index for format0_0 and '2' corresponding to index of format1_0
-    //if (format == format0_0) {
-    dci_fields_sizes[PADDING_NR_DCI][0] = dci_size[2] - dci_size[0];
-    dci_size[0] = dci_size[2];
-    LOG_DDD("(nr_dci_format_size) new dci_size[format0_0]=%d\n",dci_size[0]);
-    //}
-  }
-
-  // If DCI format 0_0 is monitored in common search space and if the number of information bits in the DCI format 0_0 prior to padding
-  // is larger than the payload size of the DCI format 1_0 monitored in common search space for scheduling the same serving cell,
-  // the bitwidth of the frequency domain resource allocation field in the DCI format 0_0 is reduced
-  // such that the size of DCI format 0_0 equals to the size of the DCI format 1_0..
-  if (dci_size[0] > dci_size[2]) {
-    //if (format == format0_0) {
-    dci_fields_sizes[FREQ_DOM_RESOURCE_ASSIGNMENT_UL][0] -= (dci_size[0] - dci_size[2]);
-    dci_size[0] = dci_size[2];
-    LOG_DDD("(nr_dci_format_size) new dci_size[format0_0]=%d\n",dci_size[0]);
-    //}
-  }
-=======
->>>>>>> ea3f9246
 
   //storing ssb index in the mac structure
   mac->mib_ssb = ssb_index;
@@ -2048,54 +583,6 @@
       }
 
     }
-<<<<<<< HEAD
-    /* SRS_REQUEST */
-    // if SUL is supported in the cell, there is an additional bit in thsi field and the value of this bit represents table 7.1.1.1-1 TS 38.212 FIXME!!!
-    //pusch_config_pdu_0_1->srs_config.aperiodicSRS_ResourceTrigger = (dci->srs_request.val & 0x11); // as per Table 7.3.1.1.2-24 TS 38.212 //FIXME
-    /* CSI_REQUEST */
-    //pusch_config_pdu_0_1->csi_reportTriggerSize = dci->csi_request.val; //FIXME
-    /* CBGTI */
-    //pusch_config_pdu_0_1->maxCodeBlockGroupsPerTransportBlock = dci->cbgti.val; //FIXME
-    /* PTRS_DMRS */
-    if (((mac->phy_config.config_req.ul_bwp_dedicated.pusch_config_dedicated.transform_precoder == transform_precoder_disabled) &&
-	 (mac->phy_config.config_req.ul_bwp_dedicated.pusch_config_dedicated.dmrs_ul_for_pusch_mapping_type_a.ptrs_uplink_config == 0)) ||
-	((mac->phy_config.config_req.ul_bwp_dedicated.pusch_config_dedicated.transform_precoder == transform_precoder_enabled) &&
-	 (mac->phy_config.config_req.ul_bwp_dedicated.pusch_config_dedicated.max_rank == 1))){
-    } else {
-      //pusch_config_pdu_0_1->ptrs_dmrs_association_port = dci->ptrs_dmrs_association.val; //FIXME
-    }
-    /* BETA_OFFSET_IND */
-    // Table 9.3-3 in [5, TS 38.213]
-    //pusch_config_pdu_0_1->beta_offset_ind = dci->beta_offset_indicator.val; //FIXME
-    /* DMRS_SEQ_INI */
-    // FIXME!!
-    /* UL_SCH_IND */
-    // A value of "1" indicates UL-SCH shall be transmitted on the PUSCH and
-    // a value of "0" indicates UL-SCH shall not be transmitted on the PUSCH
-    
-    if (mac->ULbwp[0]->bwp_Dedicated->pusch_Config->choice.setup->dmrs_UplinkForPUSCH_MappingTypeB->choice.setup->phaseTrackingRS != NULL) {
-      if (pusch_config_pdu_0_1->transform_precoding == transform_precoder_disabled) {
-        nfapi_nr_ue_ptrs_ports_t ptrs_ports_list;
-        pusch_config_pdu_0_1->pusch_ptrs.ptrs_ports_list = &ptrs_ports_list;
-        valid_ptrs_setup = set_ul_ptrs_values(mac->ULbwp[0]->bwp_Dedicated->pusch_Config->choice.setup->dmrs_UplinkForPUSCH_MappingTypeB->choice.setup->phaseTrackingRS->choice.setup,
-                                              pusch_config_pdu_0_1->rb_size, pusch_config_pdu_0_1->mcs_index, pusch_config_pdu_0_1->mcs_table,
-                                              &pusch_config_pdu_0_1->pusch_ptrs.ptrs_freq_density,&pusch_config_pdu_0_1->pusch_ptrs.ptrs_time_density,
-                                              &pusch_config_pdu_0_1->pusch_ptrs.ptrs_ports_list->ptrs_re_offset,&pusch_config_pdu_0_1->pusch_ptrs.num_ptrs_ports,
-                                              &pusch_config_pdu_0_1->pusch_ptrs.ul_ptrs_power, pusch_config_pdu_0_1->nr_of_symbols);
-        if(valid_ptrs_setup==true) {
-          pusch_config_pdu_0_1->pdu_bit_map |= PUSCH_PDU_BITMAP_PUSCH_PTRS;
-        }
-        //LOG_I(MAC, "UL PTRS values: PTRS time den: %d, PTRS freq den: %d\n", pusch_config_pdu_0_1->pusch_ptrs.ptrs_freq_density, pusch_config_pdu_0_1->pusch_ptrs.ptrs_time_density);
-      }
-    }
-
-    ul_config->slot = slot_tx;
-    ul_config->sfn = frame_tx;
-    ul_config->number_pdus = ul_config->number_pdus + 1;
-    LOG_D(MAC, "nr_ue_process_dci(): Calculated frame and slot for pusch Tx: %d.%d, number of pdus %d\n", ul_config->sfn, ul_config->slot, ul_config->number_pdus);
-=======
-
->>>>>>> ea3f9246
     break;
   }
 
