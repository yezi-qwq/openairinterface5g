/*
 * Licensed to the OpenAirInterface (OAI) Software Alliance under one or more
 * contributor license agreements.  See the NOTICE file distributed with
 * this work for additional information regarding copyright ownership.
 * The OpenAirInterface Software Alliance licenses this file to You under
 * the OAI Public License, Version 1.1  (the "License"); you may not use this file
 * except in compliance with the License.
 * You may obtain a copy of the License at
 *
 *      http://www.openairinterface.org/?page_id=698
 *
 * Unless required by applicable law or agreed to in writing, software
 * distributed under the License is distributed on an "AS IS" BASIS,
 * WITHOUT WARRANTIES OR CONDITIONS OF ANY KIND, either express or implied.
 * See the License for the specific language governing permissions and
 * limitations under the License.
 *-------------------------------------------------------------------------------
 * For more information about the OpenAirInterface (OAI) Software Alliance:
 *      contact@openairinterface.org
 */

/* \file ue_procedures.c
 * \brief procedures related to UE
 * \author R. Knopp, K.H. HSU, G. Casati
 * \date 2018
 * \version 0.1
 * \company Eurecom / NTUST
 * \email: knopp@eurecom.fr, kai-hsiang.hsu@eurecom.fr, guido.casati@iis.fraunhofer.de
 * \note
 * \warning
 */


#include <stdio.h>
#include <math.h>

/* exe */
#include "executables/nr-softmodem.h"

/* RRC*/
#include "RRC/NR_UE/rrc_proto.h"
#include "NR_RACH-ConfigCommon.h"
#include "NR_RACH-ConfigGeneric.h"
#include "NR_FrequencyInfoDL.h"
#include "NR_PDCCH-ConfigCommon.h"

/* MAC */
#include "NR_MAC_COMMON/nr_mac.h"
#include "NR_MAC_UE/mac_proto.h"
#include "NR_MAC_UE/mac_extern.h"
#include "NR_MAC_COMMON/nr_mac_extern.h"
#include "common/utils/nr/nr_common.h"

/* PHY */
#include "PHY/NR_TRANSPORT/nr_dci.h"
#include "executables/softmodem-common.h"
#include "SCHED_NR_UE/defs.h"

/* utils */
#include "assertions.h"
#include "asn1_conversions.h"
#include "common/utils/LOG/log.h"
#include "common/utils/LOG/vcd_signal_dumper.h"

//#define ENABLE_MAC_PAYLOAD_DEBUG 1
//#define DEBUG_EXTRACT_DCI
//#define DEBUG_RAR

int get_rnti_type(NR_UE_MAC_INST_t *mac, uint16_t rnti){

    RA_config_t *ra = &mac->ra;
    int rnti_type;

    if (rnti == ra->ra_rnti) {
      rnti_type = NR_RNTI_RA;
    } else if (rnti == ra->t_crnti && (ra->ra_state == WAIT_RAR || ra->ra_state == WAIT_CONTENTION_RESOLUTION) ) {
      rnti_type = NR_RNTI_TC;
    } else if (rnti == mac->crnti) {
      rnti_type = NR_RNTI_C;
    } else if (rnti == 0xFFFE) {
      rnti_type = NR_RNTI_P;
    } else if (rnti == 0xFFFF) {
      rnti_type = NR_RNTI_SI;
    } else {
      AssertFatal(1 == 0, "In %s: Not identified/handled rnti %d \n", __FUNCTION__, rnti);
    }

    LOG_D(MAC, "In %s: returning rnti_type %s \n", __FUNCTION__, rnti_types[rnti_type]);

    return rnti_type;

}


int8_t nr_ue_decode_mib(module_id_t module_id,
                        int cc_id,
                        uint8_t gNB_index,
                        uint8_t extra_bits,	//	8bits 38.212 c7.1.1
                        uint32_t ssb_length,
                        uint32_t ssb_index,
                        void *pduP,
                        uint16_t cell_id)
{
  LOG_D(MAC,"[L2][MAC] decode mib\n");

  NR_UE_MAC_INST_t *mac = get_mac_inst(module_id);
  mac->physCellId = cell_id;
  nr_mac_rrc_data_ind_ue( module_id, cc_id, gNB_index, 0, 0, 0, NR_BCCH_BCH, (uint8_t *) pduP, 3 );    //  fixed 3 bytes MIB PDU
    
  AssertFatal(mac->mib != NULL, "nr_ue_decode_mib() mac->mib == NULL\n");
  //if(mac->mib != NULL){
  uint16_t frame = (mac->mib->systemFrameNumber.buf[0] >> mac->mib->systemFrameNumber.bits_unused);
  uint16_t frame_number_4lsb = 0;
  for (int i=0; i<4; i++)
    frame_number_4lsb |= ((extra_bits>>i)&1)<<(3-i);
  uint8_t half_frame_bit = ( extra_bits >> 4 ) & 0x1;               //	extra bits[4]
  uint8_t ssb_subcarrier_offset_msb = ( extra_bits >> 5 ) & 0x1;    //	extra bits[5]
  uint8_t ssb_subcarrier_offset = (uint8_t)mac->mib->ssb_SubcarrierOffset;

  frame = frame << 4;
  frame = frame | frame_number_4lsb;
  if(ssb_length == 64){
    for (int i=0; i<3; i++)
      ssb_index += (((extra_bits>>(7-i))&0x01)<<(3+i));
  }else{
    if(ssb_subcarrier_offset_msb){
      ssb_subcarrier_offset = ssb_subcarrier_offset | 0x10;
    }
  }

  LOG_D(MAC,"system frame number(6 MSB bits): %d\n",  mac->mib->systemFrameNumber.buf[0]);
  LOG_D(MAC,"system frame number(with LSB): %d\n", (int)frame);
  LOG_D(MAC,"subcarrier spacing (0=15or60, 1=30or120): %d\n", (int)mac->mib->subCarrierSpacingCommon);
  LOG_D(MAC,"ssb carrier offset(with MSB):  %d\n", (int)ssb_subcarrier_offset);
  LOG_D(MAC,"dmrs type A position (0=pos2,1=pos3): %d\n", (int)mac->mib->dmrs_TypeA_Position);
  LOG_D(MAC,"cell barred (0=barred,1=notBarred): %d\n", (int)mac->mib->cellBarred);
  LOG_D(MAC,"intra frequency reselection (0=allowed,1=notAllowed): %d\n", (int)mac->mib->intraFreqReselection);
  LOG_D(MAC,"half frame bit(extra bits):    %d\n", (int)half_frame_bit);
  LOG_D(MAC,"ssb index(extra bits):         %d\n", (int)ssb_index);

  //storing ssb index in the mac structure
  mac->mib_ssb = ssb_index;

  get_type0_PDCCH_CSS_config_parameters(&mac->type0_PDCCH_CSS_config, mac->mib, extra_bits, ssb_length, ssb_index,
                                        mac->phy_config.config_req.ssb_table.ssb_offset_point_a);

  ssb_index = mac->type0_PDCCH_CSS_config.ssb_index; //  TODO: ssb_index should obtain from L1 in case Lssb != 64
  mac->type0_pdcch_ss_mux_pattern = mac->type0_PDCCH_CSS_config.type0_pdcch_ss_mux_pattern;
  mac->type0_pdcch_ss_sfn_c = mac->type0_PDCCH_CSS_config.sfn_c;
  mac->type0_pdcch_ss_n_c = mac->type0_PDCCH_CSS_config.n_c;
  mac->dl_config_request.sfn = mac->type0_PDCCH_CSS_config.frame;
  mac->dl_config_request.slot = (ssb_index>>1) + ((ssb_index>>4)<<1); // not valid for 240kHz SCS

  return 0;
}

int8_t nr_ue_decode_BCCH_DL_SCH(module_id_t module_id,
                                int cc_id,
                                unsigned int gNB_index,
                                uint32_t sibs_mask,
                                uint8_t *pduP,
                                uint32_t pdu_len) {
  LOG_D(NR_MAC, "Decoding NR-BCCH-DL-SCH-Message (SIB1 or SI)\n");
  nr_mac_rrc_data_ind_ue(module_id, cc_id, gNB_index, 0, 0, 0, NR_BCCH_DL_SCH, (uint8_t *) pduP, pdu_len);
  return 0;
}

//  TODO: change to UE parameter, scs: 15KHz, slot duration: 1ms
uint32_t get_ssb_frame(uint32_t test){
  return test;
}

/*
 * This code contains all the functions needed to process all dci fields.
 * These tables and functions are going to be called by function nr_ue_process_dci
 */
int8_t nr_ue_process_dci_freq_dom_resource_assignment(nfapi_nr_ue_pusch_pdu_t *pusch_config_pdu,
						      fapi_nr_dl_config_dlsch_pdu_rel15_t *dlsch_config_pdu,
						      uint16_t n_RB_ULBWP,
						      uint16_t n_RB_DLBWP,
						      uint16_t riv
						      ){

  /*
   * TS 38.214 subclause 5.1.2.2 Resource allocation in frequency domain (downlink)
   * when the scheduling grant is received with DCI format 1_0, then downlink resource allocation type 1 is used
   */
  if(dlsch_config_pdu != NULL){

    /*
     * TS 38.214 subclause 5.1.2.2.1 Downlink resource allocation type 0
     */
    /*
     * TS 38.214 subclause 5.1.2.2.2 Downlink resource allocation type 1
     */
    dlsch_config_pdu->number_rbs = NRRIV2BW(riv,n_RB_DLBWP);
    dlsch_config_pdu->start_rb   = NRRIV2PRBOFFSET(riv,n_RB_DLBWP);

    // Sanity check in case a false or erroneous DCI is received
    if ((dlsch_config_pdu->number_rbs < 1 ) || (dlsch_config_pdu->number_rbs > n_RB_DLBWP - dlsch_config_pdu->start_rb)) {
      // DCI is invalid!
      LOG_W(MAC, "Frequency domain assignment values are invalid! #RBs: %d, Start RB: %d, n_RB_DLBWP: %d \n", dlsch_config_pdu->number_rbs, dlsch_config_pdu->start_rb, n_RB_DLBWP);
      return -1;
    }

    LOG_D(MAC,"riv = %i\n", riv);
    LOG_D(MAC,"n_RB_DLBWP = %i\n", n_RB_DLBWP);
    LOG_D(MAC,"number_rbs = %i\n", dlsch_config_pdu->number_rbs);
    LOG_D(MAC,"start_rb = %i\n", dlsch_config_pdu->start_rb);

  }
  if(pusch_config_pdu != NULL){
    /*
     * TS 38.214 subclause 6.1.2.2 Resource allocation in frequency domain (uplink)
     */
    /*
     * TS 38.214 subclause 6.1.2.2.1 Uplink resource allocation type 0
     */
    /*
     * TS 38.214 subclause 6.1.2.2.2 Uplink resource allocation type 1
     */

    pusch_config_pdu->rb_size  = NRRIV2BW(riv,n_RB_ULBWP);
    pusch_config_pdu->rb_start = NRRIV2PRBOFFSET(riv,n_RB_ULBWP);

    // Sanity check in case a false or erroneous DCI is received
    if ((pusch_config_pdu->rb_size < 1) || (pusch_config_pdu->rb_size > n_RB_ULBWP - pusch_config_pdu->rb_start)) {
      // DCI is invalid!
      LOG_W(MAC, "Frequency domain assignment values are invalid! #RBs: %d, Start RB: %d, n_RB_ULBWP: %d \n",pusch_config_pdu->rb_size, pusch_config_pdu->rb_start, n_RB_ULBWP);
      return -1;
    }

  }
  return 0;
}

int8_t nr_ue_process_dci_time_dom_resource_assignment(NR_UE_MAC_INST_t *mac,
						      nfapi_nr_ue_pusch_pdu_t *pusch_config_pdu,
						      fapi_nr_dl_config_dlsch_pdu_rel15_t *dlsch_config_pdu,
						      uint8_t time_domain_ind
						      ){
  int dmrs_typeA_pos = (mac->scc != NULL) ? mac->scc->dmrs_TypeA_Position : mac->mib->dmrs_TypeA_Position;

//  uint8_t k_offset=0;
  uint8_t sliv_S=0;
  uint8_t sliv_L=0;
  uint8_t table_5_1_2_1_1_2_time_dom_res_alloc_A[16][3]={ // for PDSCH from TS 38.214 subclause 5.1.2.1.1
    {0,(dmrs_typeA_pos == 0)?2:3, (dmrs_typeA_pos == 0)?12:11}, // row index 1
    {0,(dmrs_typeA_pos == 0)?2:3, (dmrs_typeA_pos == 0)?10:9},  // row index 2
    {0,(dmrs_typeA_pos == 0)?2:3, (dmrs_typeA_pos == 0)?9:8},   // row index 3
    {0,(dmrs_typeA_pos == 0)?2:3, (dmrs_typeA_pos == 0)?7:6},   // row index 4
    {0,(dmrs_typeA_pos == 0)?2:3, (dmrs_typeA_pos == 0)?5:4},   // row index 5
    {0,(dmrs_typeA_pos == 0)?9:10,(dmrs_typeA_pos == 0)?4:4},   // row index 6
    {0,(dmrs_typeA_pos == 0)?4:6, (dmrs_typeA_pos == 0)?4:4},   // row index 7
    {0,5,7},  // row index 8
    {0,5,2},  // row index 9
    {0,9,2},  // row index 10
    {0,12,2}, // row index 11
    {0,1,13}, // row index 12
    {0,1,6},  // row index 13
    {0,2,4},  // row index 14
    {0,4,7},  // row index 15
    {0,8,4}   // row index 16
  };
  /*uint8_t table_5_1_2_1_1_3_time_dom_res_alloc_A_extCP[16][3]={ // for PDSCH from TS 38.214 subclause 5.1.2.1.1
    {0,(dmrs_typeA_pos == 0)?2:3, (dmrs_typeA_pos == 0)?6:5},   // row index 1
    {0,(dmrs_typeA_pos == 0)?2:3, (dmrs_typeA_pos == 0)?10:9},  // row index 2
    {0,(dmrs_typeA_pos == 0)?2:3, (dmrs_typeA_pos == 0)?9:8},   // row index 3
    {0,(dmrs_typeA_pos == 0)?2:3, (dmrs_typeA_pos == 0)?7:6},   // row index 4
    {0,(dmrs_typeA_pos == 0)?2:3, (dmrs_typeA_pos == 0)?5:4},   // row index 5
    {0,(dmrs_typeA_pos == 0)?6:8, (dmrs_typeA_pos == 0)?4:2},   // row index 6
    {0,(dmrs_typeA_pos == 0)?4:6, (dmrs_typeA_pos == 0)?4:4},   // row index 7
    {0,5,6},  // row index 8
    {0,5,2},  // row index 9
    {0,9,2},  // row index 10
    {0,10,2}, // row index 11
    {0,1,11}, // row index 12
    {0,1,6},  // row index 13
    {0,2,4},  // row index 14
    {0,4,6},  // row index 15
    {0,8,4}   // row index 16
    };*/
  /*uint8_t table_5_1_2_1_1_4_time_dom_res_alloc_B[16][3]={ // for PDSCH from TS 38.214 subclause 5.1.2.1.1
    {0,2,2},  // row index 1
    {0,4,2},  // row index 2
    {0,6,2},  // row index 3
    {0,8,2},  // row index 4
    {0,10,2}, // row index 5
    {1,2,2},  // row index 6
    {1,4,2},  // row index 7
    {0,2,4},  // row index 8
    {0,4,4},  // row index 9
    {0,6,4},  // row index 10
    {0,8,4},  // row index 11
    {0,10,4}, // row index 12
    {0,2,7},  // row index 13
    {0,(dmrs_typeA_pos == 0)?2:3,(dmrs_typeA_pos == 0)?12:11},  // row index 14
    {1,2,4},  // row index 15
    {0,0,0}   // row index 16
    };*/
  /*uint8_t table_5_1_2_1_1_5_time_dom_res_alloc_C[16][3]={ // for PDSCH from TS 38.214 subclause 5.1.2.1.1
    {0,2,2},  // row index 1
    {0,4,2},  // row index 2
    {0,6,2},  // row index 3
    {0,8,2},  // row index 4
    {0,10,2}, // row index 5
    {0,0,0},  // row index 6
    {0,0,0},  // row index 7
    {0,2,4},  // row index 8
    {0,4,4},  // row index 9
    {0,6,4},  // row index 10
    {0,8,4},  // row index 11
    {0,10,4}, // row index 12
    {0,2,7},  // row index 13
    {0,(dmrs_typeA_pos == 0)?2:3,(dmrs_typeA_pos == 0)?12:11},  // row index 14
    {0,0,6},  // row index 15
    {0,2,6}   // row index 16
    };*/
  uint8_t mu_pusch = 1;
  // definition table j Table 6.1.2.1.1-4
  uint8_t j = (mu_pusch==3)?3:(mu_pusch==2)?2:1;
  uint8_t table_6_1_2_1_1_2_time_dom_res_alloc_A[16][3]={ // for PUSCH from TS 38.214 subclause 6.1.2.1.1
    {j,  0,14}, // row index 1
    {j,  0,12}, // row index 2
    {j,  0,10}, // row index 3
    {j,  2,10}, // row index 4
    {j,  4,10}, // row index 5
    {j,  4,8},  // row index 6
    {j,  4,6},  // row index 7
    {j+1,0,14}, // row index 8
    {j+1,0,12}, // row index 9
    {j+1,0,10}, // row index 10
    {j+2,0,14}, // row index 11
    {j+2,0,12}, // row index 12
    {j+2,0,10}, // row index 13
    {j,  8,6},  // row index 14
    {j+3,0,14}, // row index 15
    {j+3,0,10}  // row index 16
  };
  /*uint8_t table_6_1_2_1_1_3_time_dom_res_alloc_A_extCP[16][3]={ // for PUSCH from TS 38.214 subclause 6.1.2.1.1
    {j,  0,8},  // row index 1
    {j,  0,12}, // row index 2
    {j,  0,10}, // row index 3
    {j,  2,10}, // row index 4
    {j,  4,4},  // row index 5
    {j,  4,8},  // row index 6
    {j,  4,6},  // row index 7
    {j+1,0,8},  // row index 8
    {j+1,0,12}, // row index 9
    {j+1,0,10}, // row index 10
    {j+2,0,6},  // row index 11
    {j+2,0,12}, // row index 12
    {j+2,0,10}, // row index 13
    {j,  8,4},  // row index 14
    {j+3,0,8},  // row index 15
    {j+3,0,10}  // row index 16
    };*/

  /*
   * TS 38.214 subclause 5.1.2.1 Resource allocation in time domain (downlink)
   */
  if(dlsch_config_pdu != NULL){
    NR_PDSCH_TimeDomainResourceAllocationList_t *pdsch_TimeDomainAllocationList = NULL;
    if (mac->DLbwp[0] && mac->DLbwp[0]->bwp_Dedicated->pdsch_Config->choice.setup->pdsch_TimeDomainAllocationList)
      pdsch_TimeDomainAllocationList = mac->DLbwp[0]->bwp_Dedicated->pdsch_Config->choice.setup->pdsch_TimeDomainAllocationList->choice.setup;
    else if (mac->DLbwp[0] && mac->DLbwp[0]->bwp_Common->pdsch_ConfigCommon->choice.setup->pdsch_TimeDomainAllocationList)
      pdsch_TimeDomainAllocationList = mac->DLbwp[0]->bwp_Common->pdsch_ConfigCommon->choice.setup->pdsch_TimeDomainAllocationList;
    if (pdsch_TimeDomainAllocationList) {

      if (time_domain_ind >= pdsch_TimeDomainAllocationList->list.count) {
        LOG_E(MAC, "time_domain_ind %d >= pdsch->TimeDomainAllocationList->list.count %d\n",
              time_domain_ind, pdsch_TimeDomainAllocationList->list.count);
        dlsch_config_pdu->start_symbol   = 0;
        dlsch_config_pdu->number_symbols = 0;
        return -1;
      }

      int startSymbolAndLength = pdsch_TimeDomainAllocationList->list.array[time_domain_ind]->startSymbolAndLength;
      int S,L;
      SLIV2SL(startSymbolAndLength,&S,&L);
      dlsch_config_pdu->start_symbol=S;
      dlsch_config_pdu->number_symbols=L;

      LOG_D(MAC,"SLIV = %i\n", startSymbolAndLength);
      LOG_D(MAC,"start_symbol = %i\n", dlsch_config_pdu->start_symbol);
      LOG_D(MAC,"number_symbols = %i\n", dlsch_config_pdu->number_symbols);

    }
    else {// Default configuration from tables
//      k_offset = table_5_1_2_1_1_2_time_dom_res_alloc_A[time_domain_ind-1][0];
      sliv_S   = table_5_1_2_1_1_2_time_dom_res_alloc_A[time_domain_ind][1];
      sliv_L   = table_5_1_2_1_1_2_time_dom_res_alloc_A[time_domain_ind][2];
      // k_offset = table_5_1_2_1_1_3_time_dom_res_alloc_A_extCP[nr_pdci_info_extracted->time_dom_resource_assignment][0];
      // sliv_S   = table_5_1_2_1_1_3_time_dom_res_alloc_A_extCP[nr_pdci_info_extracted->time_dom_resource_assignment][1];
      // sliv_L   = table_5_1_2_1_1_3_time_dom_res_alloc_A_extCP[nr_pdci_info_extracted->time_dom_resource_assignment][2];
      // k_offset = table_5_1_2_1_1_4_time_dom_res_alloc_B[nr_pdci_info_extracted->time_dom_resource_assignment][0];
      // sliv_S   = table_5_1_2_1_1_4_time_dom_res_alloc_B[nr_pdci_info_extracted->time_dom_resource_assignment][1];
      // sliv_L   = table_5_1_2_1_1_4_time_dom_res_alloc_B[nr_pdci_info_extracted->time_dom_resource_assignment][2];
      // k_offset = table_5_1_2_1_1_5_time_dom_res_alloc_C[nr_pdci_info_extracted->time_dom_resource_assignment][0];
      // sliv_S   = table_5_1_2_1_1_5_time_dom_res_alloc_C[nr_pdci_info_extracted->time_dom_resource_assignment][1];
      // sliv_L   = table_5_1_2_1_1_5_time_dom_res_alloc_C[nr_pdci_info_extracted->time_dom_resource_assignment][2];
      dlsch_config_pdu->number_symbols = sliv_L;
      dlsch_config_pdu->start_symbol = sliv_S;
    }
  }	/*
	 * TS 38.214 subclause 6.1.2.1 Resource allocation in time domain (uplink)
	 */
  if(pusch_config_pdu != NULL){
    NR_PUSCH_TimeDomainResourceAllocationList_t *pusch_TimeDomainAllocationList = NULL;
    if (mac->ULbwp[0]->bwp_Dedicated->pusch_Config->choice.setup->pusch_TimeDomainAllocationList) {
      pusch_TimeDomainAllocationList = mac->ULbwp[0]->bwp_Dedicated->pusch_Config->choice.setup->pusch_TimeDomainAllocationList->choice.setup;
    }
    else if (mac->ULbwp[0]->bwp_Common->pusch_ConfigCommon->choice.setup->pusch_TimeDomainAllocationList) {
      pusch_TimeDomainAllocationList = mac->ULbwp[0]->bwp_Common->pusch_ConfigCommon->choice.setup->pusch_TimeDomainAllocationList;
    }
    	
    if (pusch_TimeDomainAllocationList) {
      if (time_domain_ind >= pusch_TimeDomainAllocationList->list.count) {
        LOG_E(MAC, "time_domain_ind %d >= pusch->TimeDomainAllocationList->list.count %d\n",
              time_domain_ind, pusch_TimeDomainAllocationList->list.count);
        pusch_config_pdu->start_symbol_index=0;
        pusch_config_pdu->nr_of_symbols=0;
        return -1;
      }
      
      int startSymbolAndLength = pusch_TimeDomainAllocationList->list.array[time_domain_ind]->startSymbolAndLength;
      int S,L;
      SLIV2SL(startSymbolAndLength,&S,&L);
      pusch_config_pdu->start_symbol_index=S;
      pusch_config_pdu->nr_of_symbols=L;
    }
    else {
//      k_offset = table_6_1_2_1_1_2_time_dom_res_alloc_A[time_domain_ind-1][0];
      sliv_S   = table_6_1_2_1_1_2_time_dom_res_alloc_A[time_domain_ind-1][1];
      sliv_L   = table_6_1_2_1_1_2_time_dom_res_alloc_A[time_domain_ind-1][2];
      // k_offset = table_6_1_2_1_1_3_time_dom_res_alloc_A_extCP[nr_pdci_info_extracted->time_dom_resource_assignment][0];
      // sliv_S   = table_6_1_2_1_1_3_time_dom_res_alloc_A_extCP[nr_pdci_info_extracted->time_dom_resource_assignment][1];
      // sliv_L   = table_6_1_2_1_1_3_time_dom_res_alloc_A_extCP[nr_pdci_info_extracted->time_dom_resource_assignment][2];
      pusch_config_pdu->nr_of_symbols = sliv_L;
      pusch_config_pdu->start_symbol_index = sliv_S;
    }
  }
  return 0;
}

int nr_ue_process_dci_indication_pdu(module_id_t module_id,int cc_id, int gNB_index, frame_t frame, int slot, fapi_nr_dci_indication_pdu_t *dci) {

  NR_UE_MAC_INST_t *mac = get_mac_inst(module_id);

  LOG_D(MAC,"Received dci indication (rnti %x,dci format %d,n_CCE %d,payloadSize %d,payload %llx)\n",
	dci->rnti,dci->dci_format,dci->n_CCE,dci->payloadSize,*(unsigned long long*)dci->payloadBits);

  if (nr_extract_dci_info(mac, dci->dci_format, dci->payloadSize, dci->rnti, (uint64_t *)dci->payloadBits, def_dci_pdu_rel15))
    return -1;
  return (nr_ue_process_dci(module_id, cc_id, gNB_index, frame, slot, def_dci_pdu_rel15, dci->rnti, dci->dci_format));
}

int8_t nr_ue_process_dci(module_id_t module_id, int cc_id, uint8_t gNB_index, frame_t frame, int slot, dci_pdu_rel15_t *dci, uint16_t rnti, uint8_t dci_format){

  int ret = 0;
  int pucch_res_set_cnt = 0, valid = 0;
  frame_t frame_tx = 0;
  int slot_tx = 0;
  bool valid_ptrs_setup = 0;
  NR_UE_MAC_INST_t *mac = get_mac_inst(module_id);
  RA_config_t *ra = &mac->ra;
  fapi_nr_dl_config_request_t *dl_config = &mac->dl_config_request;
  uint8_t is_Msg3 = 0;

  uint16_t n_RB_DLBWP = (mac->cg) ?
    NRRIV2BW(mac->DLbwp[0]->bwp_Common->genericParameters.locationAndBandwidth, MAX_BWP_SIZE) : 
    mac->type0_PDCCH_CSS_config.num_rbs;

  LOG_D(MAC, "In %s: Processing received DCI format %s (DL BWP %d)\n", __FUNCTION__, dci_formats[dci_format], n_RB_DLBWP);

  switch(dci_format){
  case NR_UL_DCI_FORMAT_0_0: {
    /*
     *  with CRC scrambled by C-RNTI or CS-RNTI or new-RNTI or TC-RNTI
     *    0  IDENTIFIER_DCI_FORMATS:
     *    10 FREQ_DOM_RESOURCE_ASSIGNMENT_UL: PUSCH hopping with resource allocation type 1 not considered
     *    12 TIME_DOM_RESOURCE_ASSIGNMENT: 0, 1, 2, 3, or 4 bits as defined in Subclause 6.1.2.1 of [6, TS 38.214]. The bitwidth for this field is determined as log2(I) bits,
     *    17 FREQ_HOPPING_FLAG: 0 bit if only resource allocation type 0
     *    24 MCS:
     *    25 NDI:
     *    26 RV:
     *    27 HARQ_PROCESS_NUMBER:
     *    32 TPC_PUSCH:
     *    49 PADDING_NR_DCI: (Note 2) If DCI format 0_0 is monitored in common search space
     *    50 SUL_IND_0_0:
     */
    // Calculate the slot in which ULSCH should be scheduled. This is current slot + K2,
    // where K2 is the offset between the slot in which UL DCI is received and the slot
    // in which ULSCH should be scheduled. K2 is configured in RRC configuration.  
    // todo:
    // - SUL_IND_0_0

    // Schedule PUSCH
    ret = nr_ue_pusch_scheduler(mac, is_Msg3, frame, slot, &frame_tx, &slot_tx, dci->time_domain_assignment.val);

    if (ret != -1){

      // Get UL config request corresponding slot_tx
      fapi_nr_ul_config_request_t *ul_config = get_ul_config_request(mac, slot_tx);

      if (!ul_config) {
        LOG_W(MAC, "In %s: ul_config request is NULL. Probably due to unexpected UL DCI in frame.slot %d.%d. Ignoring DCI!\n", __FUNCTION__, frame, slot);
        return -1;
      }

      nfapi_nr_ue_pusch_pdu_t *pusch_config_pdu = &ul_config->ul_config_list[ul_config->number_pdus].pusch_config_pdu;

      fill_ul_config(ul_config, frame_tx, slot_tx, FAPI_NR_UL_CONFIG_TYPE_PUSCH);

      // Config PUSCH PDU
      ret = nr_config_pusch_pdu(mac, pusch_config_pdu, dci, NULL, rnti, &dci_format);

    }
    
    break;
  }

  case NR_UL_DCI_FORMAT_0_1: {
    /*
     *  with CRC scrambled by C-RNTI or CS-RNTI or SP-CSI-RNTI or new-RNTI
     *    0  IDENTIFIER_DCI_FORMATS:
     *    1  CARRIER_IND
     *    2  SUL_IND_0_1
     *    7  BANDWIDTH_PART_IND
     *    10 FREQ_DOM_RESOURCE_ASSIGNMENT_UL: PUSCH hopping with resource allocation type 1 not considered
     *    12 TIME_DOM_RESOURCE_ASSIGNMENT: 0, 1, 2, 3, or 4 bits as defined in Subclause 6.1.2.1 of [6, TS 38.214]. The bitwidth for this field is determined as log2(I) bits,
     *    17 FREQ_HOPPING_FLAG: 0 bit if only resource allocation type 0
     *    24 MCS:
     *    25 NDI:
     *    26 RV:
     *    27 HARQ_PROCESS_NUMBER:
     *    29 FIRST_DAI
     *    30 SECOND_DAI
     *    32 TPC_PUSCH:
     *    36 SRS_RESOURCE_IND:
     *    37 PRECOD_NBR_LAYERS:
     *    38 ANTENNA_PORTS:
     *    40 SRS_REQUEST:
     *    42 CSI_REQUEST:
     *    43 CBGTI
     *    45 PTRS_DMRS
     *    46 BETA_OFFSET_IND
     *    47 DMRS_SEQ_INI
     *    48 UL_SCH_IND
     *    49 PADDING_NR_DCI: (Note 2) If DCI format 0_0 is monitored in common search space
     */
    // TODO: 
    // - FIRST_DAI
    // - SECOND_DAI
    // - SRS_RESOURCE_IND

    // Schedule PUSCH
    ret = nr_ue_pusch_scheduler(mac, is_Msg3, frame, slot, &frame_tx, &slot_tx, dci->time_domain_assignment.val);

    if (ret != -1){

      // Get UL config request corresponding slot_tx
      fapi_nr_ul_config_request_t *ul_config = get_ul_config_request(mac, slot_tx);

      if (!ul_config) {
        LOG_W(MAC, "In %s: ul_config request is NULL. Probably due to unexpected UL DCI in frame.slot %d.%d. Ignoring DCI!\n", __FUNCTION__, frame, slot);
        return -1;
      }

      nfapi_nr_ue_pusch_pdu_t *pusch_config_pdu = &ul_config->ul_config_list[ul_config->number_pdus].pusch_config_pdu;

      fill_ul_config(ul_config, frame_tx, slot_tx, FAPI_NR_UL_CONFIG_TYPE_PUSCH);

      // Config PUSCH PDU
      ret = nr_config_pusch_pdu(mac, pusch_config_pdu, dci, NULL, rnti, &dci_format);

    }
    break;
  }

  case NR_DL_DCI_FORMAT_1_0: {
    /*
     *  with CRC scrambled by C-RNTI or CS-RNTI or new-RNTI
     *    0  IDENTIFIER_DCI_FORMATS:
     *    11 FREQ_DOM_RESOURCE_ASSIGNMENT_DL:
     *    12 TIME_DOM_RESOURCE_ASSIGNMENT: 0, 1, 2, 3, or 4 bits as defined in Subclause 5.1.2.1 of [6, TS 38.214]. The bitwidth for this field is determined as log2(I) bits,
     *    13 VRB_TO_PRB_MAPPING: 0 bit if only resource allocation type 0
     *    24 MCS:
     *    25 NDI:
     *    26 RV:
     *    27 HARQ_PROCESS_NUMBER:
     *    28 DAI_: For format1_1: 4 if more than one serving cell are configured in the DL and the higher layer parameter HARQ-ACK-codebook=dynamic, where the 2 MSB bits are the counter DAI and the 2 LSB bits are the total DAI
     *    33 TPC_PUCCH:
     *    34 PUCCH_RESOURCE_IND:
     *    35 PDSCH_TO_HARQ_FEEDBACK_TIME_IND:
     *    55 RESERVED_NR_DCI
     *  with CRC scrambled by P-RNTI
     *    8  SHORT_MESSAGE_IND
     *    9  SHORT_MESSAGES
     *    11 FREQ_DOM_RESOURCE_ASSIGNMENT_DL:
     *    12 TIME_DOM_RESOURCE_ASSIGNMENT: 0, 1, 2, 3, or 4 bits as defined in Subclause 5.1.2.1 of [6, TS 38.214]. The bitwidth for this field is determined as log2(I) bits,
     *    13 VRB_TO_PRB_MAPPING: 0 bit if only resource allocation type 0
     *    24 MCS:
     *    31 TB_SCALING
     *    55 RESERVED_NR_DCI
     *  with CRC scrambled by SI-RNTI
     *    11 FREQ_DOM_RESOURCE_ASSIGNMENT_DL:
     *    12 TIME_DOM_RESOURCE_ASSIGNMENT: 0, 1, 2, 3, or 4 bits as defined in Subclause 5.1.2.1 of [6, TS 38.214]. The bitwidth for this field is determined as log2(I) bits,
     *    13 VRB_TO_PRB_MAPPING: 0 bit if only resource allocation type 0
     *    24 MCS:
     *    26 RV:
     *    55 RESERVED_NR_DCI
     *  with CRC scrambled by RA-RNTI
     *    11 FREQ_DOM_RESOURCE_ASSIGNMENT_DL:
     *    12 TIME_DOM_RESOURCE_ASSIGNMENT: 0, 1, 2, 3, or 4 bits as defined in Subclause 5.1.2.1 of [6, TS 38.214]. The bitwidth for this field is determined as log2(I) bits,
     *    13 VRB_TO_PRB_MAPPING: 0 bit if only resource allocation type 0
     *    24 MCS:
     *    31 TB_SCALING
     *    55 RESERVED_NR_DCI
     *  with CRC scrambled by TC-RNTI
     *    0  IDENTIFIER_DCI_FORMATS:
     *    11 FREQ_DOM_RESOURCE_ASSIGNMENT_DL:
     *    12 TIME_DOM_RESOURCE_ASSIGNMENT: 0, 1, 2, 3, or 4 bits as defined in Subclause 5.1.2.1 of [6, TS 38.214]. The bitwidth for this field is determined as log2(I) bits,
     *    13 VRB_TO_PRB_MAPPING: 0 bit if only resource allocation type 0
     *    24 MCS:
     *    25 NDI:
     *    26 RV:
     *    27 HARQ_PROCESS_NUMBER:
     *    28 DAI_: For format1_1: 4 if more than one serving cell are configured in the DL and the higher layer parameter HARQ-ACK-codebook=dynamic, where the 2 MSB bits are the counter DAI and the 2 LSB bits are the total DAI
     *    33 TPC_PUCCH:
     */

    dl_config->dl_config_list[dl_config->number_pdus].dlsch_config_pdu.rnti = rnti;
    fapi_nr_dl_config_dlsch_pdu_rel15_t *dlsch_config_pdu_1_0 = &dl_config->dl_config_list[dl_config->number_pdus].dlsch_config_pdu.dlsch_config_rel15;
    NR_PDSCH_Config_t *pdsch_config= (mac->cg) ? mac->DLbwp[0]->bwp_Dedicated->pdsch_Config->choice.setup : NULL;
    uint16_t BWPSize = 0;

    if(rnti == SI_RNTI) {
      dl_config->dl_config_list[dl_config->number_pdus].pdu_type = FAPI_NR_DL_CONFIG_TYPE_SI_DLSCH;
      dlsch_config_pdu_1_0->BWPSize = mac->type0_PDCCH_CSS_config.num_rbs;
      dlsch_config_pdu_1_0->BWPStart = mac->type0_PDCCH_CSS_config.cset_start_rb;
      dlsch_config_pdu_1_0->SubcarrierSpacing = mac->mib->subCarrierSpacingCommon;
      if (pdsch_config) pdsch_config->dmrs_DownlinkForPDSCH_MappingTypeA->choice.setup->dmrs_AdditionalPosition = NULL; // For PDSCH with mapping type A, the UE shall assume dmrs-AdditionalPosition='pos2'
      BWPSize = dlsch_config_pdu_1_0->BWPSize;
    } else {
      if (ra->RA_window_cnt >= 0 && rnti == ra->ra_rnti){
        dl_config->dl_config_list[dl_config->number_pdus].pdu_type = FAPI_NR_DL_CONFIG_TYPE_RA_DLSCH;
      } else {
        dl_config->dl_config_list[dl_config->number_pdus].pdu_type = FAPI_NR_DL_CONFIG_TYPE_DLSCH;
      }

      if( (ra->RA_window_cnt >= 0 && rnti == ra->ra_rnti) || (rnti == ra->t_crnti) ) {
        dlsch_config_pdu_1_0->BWPSize = NRRIV2BW(mac->scc->downlinkConfigCommon->initialDownlinkBWP->genericParameters.locationAndBandwidth, MAX_BWP_SIZE);
        if (get_softmodem_params()->sa) {
          dlsch_config_pdu_1_0->BWPStart = NRRIV2PRBOFFSET(mac->scc->downlinkConfigCommon->initialDownlinkBWP->genericParameters.locationAndBandwidth, MAX_BWP_SIZE);
          pdsch_config->dmrs_DownlinkForPDSCH_MappingTypeA->choice.setup->dmrs_AdditionalPosition = NULL;
        } else { // NSA mode is not using the Initial BWP
          dlsch_config_pdu_1_0->BWPStart = NRRIV2PRBOFFSET(mac->DLbwp[0]->bwp_Common->genericParameters.locationAndBandwidth, MAX_BWP_SIZE);
          if(pdsch_config->dmrs_DownlinkForPDSCH_MappingTypeA->choice.setup->dmrs_AdditionalPosition == NULL)
            pdsch_config->dmrs_DownlinkForPDSCH_MappingTypeA->choice.setup->dmrs_AdditionalPosition=calloc(1,sizeof(*pdsch_config->dmrs_DownlinkForPDSCH_MappingTypeA->choice.setup->dmrs_AdditionalPosition));
        }
      } else {
        dlsch_config_pdu_1_0->BWPSize = NRRIV2BW(mac->DLbwp[0]->bwp_Common->genericParameters.locationAndBandwidth, MAX_BWP_SIZE);
        dlsch_config_pdu_1_0->BWPStart = NRRIV2PRBOFFSET(mac->DLbwp[0]->bwp_Common->genericParameters.locationAndBandwidth, MAX_BWP_SIZE);
        dlsch_config_pdu_1_0->SubcarrierSpacing = mac->DLbwp[0]->bwp_Common->genericParameters.subcarrierSpacing;
        if(pdsch_config->dmrs_DownlinkForPDSCH_MappingTypeA->choice.setup->dmrs_AdditionalPosition == NULL)
          pdsch_config->dmrs_DownlinkForPDSCH_MappingTypeA->choice.setup->dmrs_AdditionalPosition=calloc(1,sizeof(*pdsch_config->dmrs_DownlinkForPDSCH_MappingTypeA->choice.setup->dmrs_AdditionalPosition));
      }

      BWPSize = n_RB_DLBWP;
    }

    /* IDENTIFIER_DCI_FORMATS */
    /* FREQ_DOM_RESOURCE_ASSIGNMENT_DL */
    if (nr_ue_process_dci_freq_dom_resource_assignment(NULL,dlsch_config_pdu_1_0,0,BWPSize,dci->frequency_domain_assignment.val) < 0) {
      LOG_W(MAC, "[%d.%d] Invalid frequency_domain_assignment. Possibly due to false DCI. Ignoring DCI!\n", frame, slot);
      return -1;
    }
    /* TIME_DOM_RESOURCE_ASSIGNMENT */
    if (nr_ue_process_dci_time_dom_resource_assignment(mac,NULL,dlsch_config_pdu_1_0,dci->time_domain_assignment.val) < 0) {
      LOG_W(MAC, "[%d.%d] Invalid time_domain_assignment. Possibly due to false DCI. Ignoring DCI!\n", frame, slot);
      return -1;
    }
    /* dmrs symbol positions*/
    dlsch_config_pdu_1_0->dlDmrsSymbPos = fill_dmrs_mask(pdsch_config,
							 mac->mib->dmrs_TypeA_Position,
							 dlsch_config_pdu_1_0->number_symbols,
							 dlsch_config_pdu_1_0->start_symbol);
    dlsch_config_pdu_1_0->dmrsConfigType = (mac->DLbwp[0] != NULL) ? (mac->DLbwp[0]->bwp_Dedicated->pdsch_Config->choice.setup->dmrs_DownlinkForPDSCH_MappingTypeA->choice.setup->dmrs_Type == NULL ? 0 : 1) : 0;
    /* number of DM-RS CDM groups without data according to subclause 5.1.6.2 of 3GPP TS 38.214 version 15.9.0 Release 15 */
    if (dlsch_config_pdu_1_0->number_symbols == 2)
      dlsch_config_pdu_1_0->n_dmrs_cdm_groups = 1;
    else
      dlsch_config_pdu_1_0->n_dmrs_cdm_groups = 2;
    /* VRB_TO_PRB_MAPPING */
    dlsch_config_pdu_1_0->vrb_to_prb_mapping = (dci->vrb_to_prb_mapping.val == 0) ? vrb_to_prb_mapping_non_interleaved:vrb_to_prb_mapping_interleaved;
    /* MCS TABLE INDEX */
    dlsch_config_pdu_1_0->mcs_table = (pdsch_config) ? ((pdsch_config->mcs_Table) ? (*pdsch_config->mcs_Table + 1) : 0) : 0;
    /* MCS */
    dlsch_config_pdu_1_0->mcs = dci->mcs;
    // Basic sanity check for MCS value to check for a false or erroneous DCI
    if (dlsch_config_pdu_1_0->mcs > 28) {
      LOG_W(MAC, "[%d.%d] MCS value %d out of bounds! Possibly due to false DCI. Ignoring DCI!\n", frame, slot, dlsch_config_pdu_1_0->mcs);
      return -1;
    }
    /* NDI (only if CRC scrambled by C-RNTI or CS-RNTI or new-RNTI or TC-RNTI)*/
    dlsch_config_pdu_1_0->ndi = dci->ndi;
    /* RV (only if CRC scrambled by C-RNTI or CS-RNTI or new-RNTI or TC-RNTI)*/
    dlsch_config_pdu_1_0->rv = dci->rv;
    /* HARQ_PROCESS_NUMBER (only if CRC scrambled by C-RNTI or CS-RNTI or new-RNTI or TC-RNTI)*/
    dlsch_config_pdu_1_0->harq_process_nbr = dci->harq_pid;
    /* DAI (only if CRC scrambled by C-RNTI or CS-RNTI or new-RNTI or TC-RNTI)*/
    dlsch_config_pdu_1_0->dai = dci->dai[0].val;
    /* TB_SCALING (only if CRC scrambled by P-RNTI or RA-RNTI) */
    // according to TS 38.214 Table 5.1.3.2-3
    if (dci->tb_scaling == 0) dlsch_config_pdu_1_0->scaling_factor_S = 1;
    if (dci->tb_scaling == 1) dlsch_config_pdu_1_0->scaling_factor_S = 0.5;
    if (dci->tb_scaling == 2) dlsch_config_pdu_1_0->scaling_factor_S = 0.25;
    if (dci->tb_scaling == 3) dlsch_config_pdu_1_0->scaling_factor_S = 0; // value not defined in table
    /* TPC_PUCCH (only if CRC scrambled by C-RNTI or CS-RNTI or new-RNTI or TC-RNTI)*/
    // according to TS 38.213 Table 7.2.1-1
    if (dci->tpc == 0) dlsch_config_pdu_1_0->accumulated_delta_PUCCH = -1;
    if (dci->tpc == 1) dlsch_config_pdu_1_0->accumulated_delta_PUCCH = 0;
    if (dci->tpc == 2) dlsch_config_pdu_1_0->accumulated_delta_PUCCH = 1;
    if (dci->tpc == 3) dlsch_config_pdu_1_0->accumulated_delta_PUCCH = 3;
    /* PUCCH_RESOURCE_IND (only if CRC scrambled by C-RNTI or CS-RNTI or new-RNTI)*/
    //if (dci->pucch_resource_indicator == 0) dlsch_config_pdu_1_0->pucch_resource_id = 1; //pucch-ResourceId obtained from the 1st value of resourceList FIXME!!!
    //if (dci->pucch_resource_indicator == 1) dlsch_config_pdu_1_0->pucch_resource_id = 2; //pucch-ResourceId obtained from the 2nd value of resourceList FIXME!!
    //if (dci->pucch_resource_indicator == 2) dlsch_config_pdu_1_0->pucch_resource_id = 3; //pucch-ResourceId obtained from the 3rd value of resourceList FIXME!!
    //if (dci->pucch_resource_indicator == 3) dlsch_config_pdu_1_0->pucch_resource_id = 4; //pucch-ResourceId obtained from the 4th value of resourceList FIXME!!
    //if (dci->pucch_resource_indicator == 4) dlsch_config_pdu_1_0->pucch_resource_id = 5; //pucch-ResourceId obtained from the 5th value of resourceList FIXME!!
    //if (dci->pucch_resource_indicator == 5) dlsch_config_pdu_1_0->pucch_resource_id = 6; //pucch-ResourceId obtained from the 6th value of resourceList FIXME!!
    //if (dci->pucch_resource_indicator == 6) dlsch_config_pdu_1_0->pucch_resource_id = 7; //pucch-ResourceId obtained from the 7th value of resourceList FIXME!!
    //if (dci->pucch_resource_indicator == 7) dlsch_config_pdu_1_0->pucch_resource_id = 8; //pucch-ResourceId obtained from the 8th value of resourceList FIXME!!
    dlsch_config_pdu_1_0->pucch_resource_id = dci->pucch_resource_indicator;
    // Sanity check for pucch_resource_indicator value received to check for false DCI.
    valid = 0;
    if (mac->cg) {
      pucch_res_set_cnt = mac->ULbwp[0]->bwp_Dedicated->pucch_Config->choice.setup->resourceSetToAddModList->list.count;
      for (int id = 0; id < pucch_res_set_cnt; id++) {
	if (dlsch_config_pdu_1_0->pucch_resource_id < mac->ULbwp[0]->bwp_Dedicated->pucch_Config->choice.setup->resourceSetToAddModList->list.array[id]->resourceList.list.count) {
	  valid = 1;
	  break;
	}
      }
      
      if (!valid) {
	LOG_W(MAC, "[%d.%d] pucch_resource_indicator value %d is out of bounds. Possibly due to false DCI. Ignoring DCI!\n", frame, slot, dlsch_config_pdu_1_0->pucch_resource_id);
	return -1;
      }
    }

    /* PDSCH_TO_HARQ_FEEDBACK_TIME_IND (only if CRC scrambled by C-RNTI or CS-RNTI or new-RNTI)*/
    if (mac->cg) {
      dlsch_config_pdu_1_0->pdsch_to_harq_feedback_time_ind = mac->ULbwp[mac->UL_BWP_Id-1]->bwp_Dedicated->pucch_Config->choice.setup->dl_DataToUL_ACK->list.array[dci->pdsch_to_harq_feedback_timing_indicator.val][0];
    }
    LOG_D(MAC,"(nr_ue_procedures.c) rnti = %x dl_config->number_pdus = %d\n",
	  dl_config->dl_config_list[dl_config->number_pdus].dlsch_config_pdu.rnti,
	  dl_config->number_pdus);
    LOG_D(MAC,"(nr_ue_procedures.c) frequency_domain_resource_assignment=%d \t number_rbs=%d \t start_rb=%d\n",
	  dci->frequency_domain_assignment.val,
	  dlsch_config_pdu_1_0->number_rbs,
	  dlsch_config_pdu_1_0->start_rb);
    LOG_D(MAC,"(nr_ue_procedures.c) time_domain_resource_assignment=%d \t number_symbols=%d \t start_symbol=%d\n",
	  dci->time_domain_assignment.val,
	  dlsch_config_pdu_1_0->number_symbols,
	  dlsch_config_pdu_1_0->start_symbol);
    LOG_D(MAC,"(nr_ue_procedures.c) vrb_to_prb_mapping=%d \n>>> mcs=%d\n>>> ndi=%d\n>>> rv=%d\n>>> harq_process_nbr=%d\n>>> dai=%d\n>>> scaling_factor_S=%f\n>>> tpc_pucch=%d\n>>> pucch_res_ind=%d\n>>> pdsch_to_harq_feedback_time_ind=%d\n",
	  dlsch_config_pdu_1_0->vrb_to_prb_mapping,
	  dlsch_config_pdu_1_0->mcs,
	  dlsch_config_pdu_1_0->ndi,
	  dlsch_config_pdu_1_0->rv,
	  dlsch_config_pdu_1_0->harq_process_nbr,
	  dlsch_config_pdu_1_0->dai,
	  dlsch_config_pdu_1_0->scaling_factor_S,
	  dlsch_config_pdu_1_0->accumulated_delta_PUCCH,
	  dlsch_config_pdu_1_0->pucch_resource_id,
	  dlsch_config_pdu_1_0->pdsch_to_harq_feedback_time_ind);

    //	    dl_config->dl_config_list[dl_config->number_pdus].dci_config_pdu.dci_config_rel15.N_RB_BWP = n_RB_DLBWP;
	    
    LOG_D(MAC,"(nr_ue_procedures.c) pdu_type=%d\n\n",dl_config->dl_config_list[dl_config->number_pdus].pdu_type);
            
    dl_config->number_pdus = dl_config->number_pdus + 1;

    break;
  }

  case NR_DL_DCI_FORMAT_1_1: {
    /*
     *  with CRC scrambled by C-RNTI or CS-RNTI or new-RNTI
     *    0  IDENTIFIER_DCI_FORMATS:
     *    1  CARRIER_IND:
     *    7  BANDWIDTH_PART_IND:
     *    11 FREQ_DOM_RESOURCE_ASSIGNMENT_DL:
     *    12 TIME_DOM_RESOURCE_ASSIGNMENT: 0, 1, 2, 3, or 4 bits as defined in Subclause 5.1.2.1 of [6, TS 38.214]. The bitwidth for this field is determined as log2(I) bits,
     *    13 VRB_TO_PRB_MAPPING: 0 bit if only resource allocation type 0
     *    14 PRB_BUNDLING_SIZE_IND:
     *    15 RATE_MATCHING_IND:
     *    16 ZP_CSI_RS_TRIGGER:
     *    18 TB1_MCS:
     *    19 TB1_NDI:
     *    20 TB1_RV:
     *    21 TB2_MCS:
     *    22 TB2_NDI:
     *    23 TB2_RV:
     *    27 HARQ_PROCESS_NUMBER:
     *    28 DAI_: For format1_1: 4 if more than one serving cell are configured in the DL and the higher layer parameter HARQ-ACK-codebook=dynamic, where the 2 MSB bits are the counter DAI and the 2 LSB bits are the total DAI
     *    33 TPC_PUCCH:
     *    34 PUCCH_RESOURCE_IND:
     *    35 PDSCH_TO_HARQ_FEEDBACK_TIME_IND:
     *    38 ANTENNA_PORTS:
     *    39 TCI:
     *    40 SRS_REQUEST:
     *    43 CBGTI:
     *    44 CBGFI:
     *    47 DMRS_SEQ_INI:
     */

    if (dci->bwp_indicator.val != 1) {
      LOG_W(MAC, "[%d.%d] bwp_indicator != 1! Possibly due to false DCI. Ignoring DCI!\n", frame, slot);
      return -1;
    }
    config_bwp_ue(mac, &dci->bwp_indicator.val, &dci_format);
    NR_BWP_Id_t dl_bwp_id = mac->DL_BWP_Id;
    NR_PDSCH_Config_t *pdsch_config=mac->DLbwp[dl_bwp_id-1]->bwp_Dedicated->pdsch_Config->choice.setup;

    dl_config->dl_config_list[dl_config->number_pdus].pdu_type = FAPI_NR_DL_CONFIG_TYPE_DLSCH;
    dl_config->dl_config_list[dl_config->number_pdus].dlsch_config_pdu.rnti = rnti;

    // FIXME: fix number of additional dmrs
    if(pdsch_config->dmrs_DownlinkForPDSCH_MappingTypeA->choice.setup->dmrs_AdditionalPosition == NULL)
      pdsch_config->dmrs_DownlinkForPDSCH_MappingTypeA->choice.setup->dmrs_AdditionalPosition=calloc(1,sizeof(*pdsch_config->dmrs_DownlinkForPDSCH_MappingTypeA->choice.setup->dmrs_AdditionalPosition));

    fapi_nr_dl_config_dlsch_pdu_rel15_t *dlsch_config_pdu_1_1 = &dl_config->dl_config_list[dl_config->number_pdus].dlsch_config_pdu.dlsch_config_rel15;

    dlsch_config_pdu_1_1->BWPSize = NRRIV2BW(mac->DLbwp[0]->bwp_Common->genericParameters.locationAndBandwidth, MAX_BWP_SIZE);
    dlsch_config_pdu_1_1->BWPStart = NRRIV2PRBOFFSET(mac->DLbwp[0]->bwp_Common->genericParameters.locationAndBandwidth, MAX_BWP_SIZE);
    dlsch_config_pdu_1_1->SubcarrierSpacing = mac->DLbwp[0]->bwp_Common->genericParameters.subcarrierSpacing;

    /* IDENTIFIER_DCI_FORMATS */
    /* CARRIER_IND */
    /* BANDWIDTH_PART_IND */
    //    dlsch_config_pdu_1_1->bandwidth_part_ind = dci->bandwidth_part_ind;
    /* FREQ_DOM_RESOURCE_ASSIGNMENT_DL */
    if (nr_ue_process_dci_freq_dom_resource_assignment(NULL,dlsch_config_pdu_1_1,0,n_RB_DLBWP,dci->frequency_domain_assignment.val) < 0) {
      LOG_W(MAC, "[%d.%d] Invalid frequency_domain_assignment. Possibly due to false DCI. Ignoring DCI!\n", frame, slot);
      return -1;
    }
    /* TIME_DOM_RESOURCE_ASSIGNMENT */
    if (nr_ue_process_dci_time_dom_resource_assignment(mac,NULL,dlsch_config_pdu_1_1,dci->time_domain_assignment.val) < 0) {
      LOG_W(MAC, "[%d.%d] Invalid time_domain_assignment. Possibly due to false DCI. Ignoring DCI!\n", frame, slot);
      return -1;
    }
    /* dmrs symbol positions*/
    dlsch_config_pdu_1_1->dlDmrsSymbPos = fill_dmrs_mask(pdsch_config,
							 mac->scc->dmrs_TypeA_Position,
							 dlsch_config_pdu_1_1->number_symbols,
               dlsch_config_pdu_1_1->start_symbol);
    dlsch_config_pdu_1_1->dmrsConfigType = mac->DLbwp[dl_bwp_id-1]->bwp_Dedicated->pdsch_Config->choice.setup->dmrs_DownlinkForPDSCH_MappingTypeA->choice.setup->dmrs_Type == NULL ? 0 : 1;
    /* TODO: fix number of DM-RS CDM groups without data according to subclause 5.1.6.2 of 3GPP TS 38.214,
             using tables 7.3.1.2.2-1, 7.3.1.2.2-2, 7.3.1.2.2-3, 7.3.1.2.2-4 of 3GPP TS 38.212 */
    dlsch_config_pdu_1_1->n_dmrs_cdm_groups = 1;
    /* VRB_TO_PRB_MAPPING */
    if (mac->phy_config.config_req.dl_bwp_dedicated.pdsch_config_dedicated.resource_allocation != 0)
      dlsch_config_pdu_1_1->vrb_to_prb_mapping = (dci->vrb_to_prb_mapping.val == 0) ? vrb_to_prb_mapping_non_interleaved:vrb_to_prb_mapping_interleaved;
    /* PRB_BUNDLING_SIZE_IND */
    dlsch_config_pdu_1_1->prb_bundling_size_ind = dci->prb_bundling_size_indicator.val;
    /* RATE_MATCHING_IND */
    dlsch_config_pdu_1_1->rate_matching_ind = dci->rate_matching_indicator.val;
    /* ZP_CSI_RS_TRIGGER */
    dlsch_config_pdu_1_1->zp_csi_rs_trigger = dci->zp_csi_rs_trigger.val;
    /* MCS (for transport block 1)*/
    dlsch_config_pdu_1_1->mcs = dci->mcs;
    // Basic sanity check for MCS value to check for a false or erroneous DCI
    if (dlsch_config_pdu_1_1->mcs > 28) {
      LOG_W(MAC, "[%d.%d] MCS value %d out of bounds! Possibly due to false DCI. Ignoring DCI!\n", frame, slot, dlsch_config_pdu_1_1->mcs);
      return -1;
    }
    /* NDI (for transport block 1)*/
    dlsch_config_pdu_1_1->ndi = dci->ndi;
    /* RV (for transport block 1)*/
    dlsch_config_pdu_1_1->rv = dci->rv;
    /* MCS (for transport block 2)*/
    dlsch_config_pdu_1_1->tb2_mcs = dci->mcs2.val;
    // Basic sanity check for MCS value to check for a false or erroneous DCI
    if (dlsch_config_pdu_1_1->tb2_mcs > 28) {
      LOG_W(MAC, "[%d.%d] MCS value %d out of bounds! Possibly due to false DCI. Ignoring DCI!\n", frame, slot, dlsch_config_pdu_1_1->tb2_mcs);
      return -1;
    }
    /* NDI (for transport block 2)*/
    dlsch_config_pdu_1_1->tb2_ndi = dci->ndi2.val;
    /* RV (for transport block 2)*/
    dlsch_config_pdu_1_1->tb2_rv = dci->rv2.val;
    /* HARQ_PROCESS_NUMBER */
    dlsch_config_pdu_1_1->harq_process_nbr = dci->harq_pid;
    /* DAI */
    dlsch_config_pdu_1_1->dai = dci->dai[0].val;
    /* TPC_PUCCH */
    // according to TS 38.213 Table 7.2.1-1
    if (dci->tpc == 0) dlsch_config_pdu_1_1->accumulated_delta_PUCCH = -1;
    if (dci->tpc == 1) dlsch_config_pdu_1_1->accumulated_delta_PUCCH = 0;
    if (dci->tpc == 2) dlsch_config_pdu_1_1->accumulated_delta_PUCCH = 1;
    if (dci->tpc == 3) dlsch_config_pdu_1_1->accumulated_delta_PUCCH = 3;
    /* PUCCH_RESOURCE_IND */
    dlsch_config_pdu_1_1->pucch_resource_id = dci->pucch_resource_indicator;
    // Sanity check for pucch_resource_indicator value received to check for false DCI.
    valid = 0;
    pucch_res_set_cnt = mac->ULbwp[0]->bwp_Dedicated->pucch_Config->choice.setup->resourceSetToAddModList->list.count;
    for (int id = 0; id < pucch_res_set_cnt; id++) {
      if (dlsch_config_pdu_1_1->pucch_resource_id < mac->ULbwp[0]->bwp_Dedicated->pucch_Config->choice.setup->resourceSetToAddModList->list.array[id]->resourceList.list.count) {
        valid = 1;
        break;
      }
    }
    if (!valid) {
      LOG_W(MAC, "[%d.%d] pucch_resource_indicator value %d is out of bounds. Possibly due to false DCI. Ignoring DCI!\n", frame, slot, dlsch_config_pdu_1_1->pucch_resource_id);
      return -1;
    }

    /* PDSCH_TO_HARQ_FEEDBACK_TIME_IND */
    // according to TS 38.213 Table 9.2.3-1
    NR_BWP_Id_t ul_bwp_id = mac->UL_BWP_Id;
    dlsch_config_pdu_1_1->pdsch_to_harq_feedback_time_ind = mac->ULbwp[ul_bwp_id-1]->bwp_Dedicated->pucch_Config->choice.setup->dl_DataToUL_ACK->list.array[dci->pdsch_to_harq_feedback_timing_indicator.val][0];
    /* ANTENNA_PORTS */
    uint8_t n_codewords = 1; // FIXME!!!
    if ((mac->phy_config.config_req.dl_bwp_dedicated.pdsch_config_dedicated.dmrs_dl_for_pdsch_mapping_type_a.dmrs_type == 1) &&
	(mac->phy_config.config_req.dl_bwp_dedicated.pdsch_config_dedicated.dmrs_dl_for_pdsch_mapping_type_a.max_length == 1)){
      // Table 7.3.1.2.2-1: Antenna port(s) (1000 + DMRS port), dmrs-Type=1, maxLength=1
      dlsch_config_pdu_1_1->n_dmrs_cdm_groups = table_7_3_2_3_3_1[dci->antenna_ports.val][0];
      dlsch_config_pdu_1_1->dmrs_ports[0]     = table_7_3_2_3_3_1[dci->antenna_ports.val][1];
      dlsch_config_pdu_1_1->dmrs_ports[1]     = table_7_3_2_3_3_1[dci->antenna_ports.val][2];
      dlsch_config_pdu_1_1->dmrs_ports[2]     = table_7_3_2_3_3_1[dci->antenna_ports.val][3];
      dlsch_config_pdu_1_1->dmrs_ports[3]     = table_7_3_2_3_3_1[dci->antenna_ports.val][4];
    }
    if ((mac->phy_config.config_req.dl_bwp_dedicated.pdsch_config_dedicated.dmrs_dl_for_pdsch_mapping_type_a.dmrs_type == 1) &&
	(mac->phy_config.config_req.dl_bwp_dedicated.pdsch_config_dedicated.dmrs_dl_for_pdsch_mapping_type_a.max_length == 2)){
      // Table 7.3.1.2.2-2: Antenna port(s) (1000 + DMRS port), dmrs-Type=1, maxLength=2
      if (n_codewords == 1) {
	dlsch_config_pdu_1_1->n_dmrs_cdm_groups = table_7_3_2_3_3_2_oneCodeword[dci->antenna_ports.val][0];
	dlsch_config_pdu_1_1->dmrs_ports[0]     = table_7_3_2_3_3_2_oneCodeword[dci->antenna_ports.val][1];
	dlsch_config_pdu_1_1->dmrs_ports[1]     = table_7_3_2_3_3_2_oneCodeword[dci->antenna_ports.val][2];
	dlsch_config_pdu_1_1->dmrs_ports[2]     = table_7_3_2_3_3_2_oneCodeword[dci->antenna_ports.val][3];
	dlsch_config_pdu_1_1->dmrs_ports[3]     = table_7_3_2_3_3_2_oneCodeword[dci->antenna_ports.val][4];
	dlsch_config_pdu_1_1->n_front_load_symb = table_7_3_2_3_3_2_oneCodeword[dci->antenna_ports.val][5];
      }
      if (n_codewords == 1) {
	dlsch_config_pdu_1_1->n_dmrs_cdm_groups = table_7_3_2_3_3_2_twoCodeword[dci->antenna_ports.val][0];
	dlsch_config_pdu_1_1->dmrs_ports[0]     = table_7_3_2_3_3_2_twoCodeword[dci->antenna_ports.val][1];
	dlsch_config_pdu_1_1->dmrs_ports[1]     = table_7_3_2_3_3_2_twoCodeword[dci->antenna_ports.val][2];
	dlsch_config_pdu_1_1->dmrs_ports[2]     = table_7_3_2_3_3_2_twoCodeword[dci->antenna_ports.val][3];
	dlsch_config_pdu_1_1->dmrs_ports[3]     = table_7_3_2_3_3_2_twoCodeword[dci->antenna_ports.val][4];
	dlsch_config_pdu_1_1->dmrs_ports[4]     = table_7_3_2_3_3_2_twoCodeword[dci->antenna_ports.val][5];
	dlsch_config_pdu_1_1->dmrs_ports[5]     = table_7_3_2_3_3_2_twoCodeword[dci->antenna_ports.val][6];
	dlsch_config_pdu_1_1->dmrs_ports[6]     = table_7_3_2_3_3_2_twoCodeword[dci->antenna_ports.val][7];
	dlsch_config_pdu_1_1->dmrs_ports[7]     = table_7_3_2_3_3_2_twoCodeword[dci->antenna_ports.val][8];
	dlsch_config_pdu_1_1->n_front_load_symb = table_7_3_2_3_3_2_twoCodeword[dci->antenna_ports.val][9];
      }
    }
    if ((mac->phy_config.config_req.dl_bwp_dedicated.pdsch_config_dedicated.dmrs_dl_for_pdsch_mapping_type_a.dmrs_type == 2) &&
	(mac->phy_config.config_req.dl_bwp_dedicated.pdsch_config_dedicated.dmrs_dl_for_pdsch_mapping_type_a.max_length == 1)){
      // Table 7.3.1.2.2-3: Antenna port(s) (1000 + DMRS port), dmrs-Type=2, maxLength=1
      if (n_codewords == 1) {
	dlsch_config_pdu_1_1->n_dmrs_cdm_groups = table_7_3_2_3_3_3_oneCodeword[dci->antenna_ports.val][0];
	dlsch_config_pdu_1_1->dmrs_ports[0]     = table_7_3_2_3_3_3_oneCodeword[dci->antenna_ports.val][1];
	dlsch_config_pdu_1_1->dmrs_ports[1]     = table_7_3_2_3_3_3_oneCodeword[dci->antenna_ports.val][2];
	dlsch_config_pdu_1_1->dmrs_ports[2]     = table_7_3_2_3_3_3_oneCodeword[dci->antenna_ports.val][3];
	dlsch_config_pdu_1_1->dmrs_ports[3]     = table_7_3_2_3_3_3_oneCodeword[dci->antenna_ports.val][4];
      }
      if (n_codewords == 1) {
	dlsch_config_pdu_1_1->n_dmrs_cdm_groups = table_7_3_2_3_3_3_twoCodeword[dci->antenna_ports.val][0];
	dlsch_config_pdu_1_1->dmrs_ports[0]     = table_7_3_2_3_3_3_twoCodeword[dci->antenna_ports.val][1];
	dlsch_config_pdu_1_1->dmrs_ports[1]     = table_7_3_2_3_3_3_twoCodeword[dci->antenna_ports.val][2];
	dlsch_config_pdu_1_1->dmrs_ports[2]     = table_7_3_2_3_3_3_twoCodeword[dci->antenna_ports.val][3];
	dlsch_config_pdu_1_1->dmrs_ports[3]     = table_7_3_2_3_3_3_twoCodeword[dci->antenna_ports.val][4];
	dlsch_config_pdu_1_1->dmrs_ports[4]     = table_7_3_2_3_3_3_twoCodeword[dci->antenna_ports.val][5];
	dlsch_config_pdu_1_1->dmrs_ports[5]     = table_7_3_2_3_3_3_twoCodeword[dci->antenna_ports.val][6];
      }
    }
    if ((mac->phy_config.config_req.dl_bwp_dedicated.pdsch_config_dedicated.dmrs_dl_for_pdsch_mapping_type_a.dmrs_type == 2) &&
	(mac->phy_config.config_req.dl_bwp_dedicated.pdsch_config_dedicated.dmrs_dl_for_pdsch_mapping_type_a.max_length == 2)){
      // Table 7.3.1.2.2-4: Antenna port(s) (1000 + DMRS port), dmrs-Type=2, maxLength=2
      if (n_codewords == 1) {
	dlsch_config_pdu_1_1->n_dmrs_cdm_groups = table_7_3_2_3_3_4_oneCodeword[dci->antenna_ports.val][0];
	dlsch_config_pdu_1_1->dmrs_ports[0]     = table_7_3_2_3_3_4_oneCodeword[dci->antenna_ports.val][1];
	dlsch_config_pdu_1_1->dmrs_ports[1]     = table_7_3_2_3_3_4_oneCodeword[dci->antenna_ports.val][2];
	dlsch_config_pdu_1_1->dmrs_ports[2]     = table_7_3_2_3_3_4_oneCodeword[dci->antenna_ports.val][3];
	dlsch_config_pdu_1_1->dmrs_ports[3]     = table_7_3_2_3_3_4_oneCodeword[dci->antenna_ports.val][4];
	dlsch_config_pdu_1_1->n_front_load_symb = table_7_3_2_3_3_4_oneCodeword[dci->antenna_ports.val][5];
      }
      if (n_codewords == 1) {
	dlsch_config_pdu_1_1->n_dmrs_cdm_groups = table_7_3_2_3_3_4_twoCodeword[dci->antenna_ports.val][0];
	dlsch_config_pdu_1_1->dmrs_ports[0]     = table_7_3_2_3_3_4_twoCodeword[dci->antenna_ports.val][1];
	dlsch_config_pdu_1_1->dmrs_ports[1]     = table_7_3_2_3_3_4_twoCodeword[dci->antenna_ports.val][2];
	dlsch_config_pdu_1_1->dmrs_ports[2]     = table_7_3_2_3_3_4_twoCodeword[dci->antenna_ports.val][3];
	dlsch_config_pdu_1_1->dmrs_ports[3]     = table_7_3_2_3_3_4_twoCodeword[dci->antenna_ports.val][4];
	dlsch_config_pdu_1_1->dmrs_ports[4]     = table_7_3_2_3_3_4_twoCodeword[dci->antenna_ports.val][5];
	dlsch_config_pdu_1_1->dmrs_ports[5]     = table_7_3_2_3_3_4_twoCodeword[dci->antenna_ports.val][6];
	dlsch_config_pdu_1_1->dmrs_ports[6]     = table_7_3_2_3_3_4_twoCodeword[dci->antenna_ports.val][7];
	dlsch_config_pdu_1_1->dmrs_ports[7]     = table_7_3_2_3_3_4_twoCodeword[dci->antenna_ports.val][8];
	dlsch_config_pdu_1_1->n_front_load_symb = table_7_3_2_3_3_4_twoCodeword[dci->antenna_ports.val][9];
      }
    }
    /* TCI */
    if (mac->dl_config_request.dl_config_list[0].dci_config_pdu.dci_config_rel15.coreset.tci_present_in_dci == 1){
      // 0 bit if higher layer parameter tci-PresentInDCI is not enabled
      // otherwise 3 bits as defined in Subclause 5.1.5 of [6, TS38.214]
      dlsch_config_pdu_1_1->tci_state = dci->transmission_configuration_indication.val;
    }
    /* SRS_REQUEST */
    // if SUL is supported in the cell, there is an additional bit in this field and the value of this bit represents table 7.1.1.1-1 TS 38.212 FIXME!!!
    dlsch_config_pdu_1_1->srs_config.aperiodicSRS_ResourceTrigger = (dci->srs_request.val & 0x11); // as per Table 7.3.1.1.2-24 TS 38.212
    /* CBGTI */
    dlsch_config_pdu_1_1->cbgti = dci->cbgti.val;
    /* CBGFI */
    dlsch_config_pdu_1_1->codeBlockGroupFlushIndicator = dci->cbgfi.val;
    /* DMRS_SEQ_INI */
    //FIXME!!!

    //	    dl_config->dl_config_list[dl_config->number_pdus].dci_config_pdu.dci_config_rel15.N_RB_BWP = n_RB_DLBWP;
	    
    dl_config->dl_config_list[dl_config->number_pdus].pdu_type = FAPI_NR_DL_CONFIG_TYPE_DLSCH;
    LOG_D(MAC,"(nr_ue_procedures.c) pdu_type=%d\n\n",dl_config->dl_config_list[dl_config->number_pdus].pdu_type);
            
    dl_config->number_pdus = dl_config->number_pdus + 1;
    /* TODO same calculation for MCS table as done in UL */
    dlsch_config_pdu_1_1->mcs_table = (pdsch_config->mcs_Table) ? (*pdsch_config->mcs_Table + 1) : 0;
    /*PTRS configuration */
    if(mac->DLbwp[dl_bwp_id-1]->bwp_Dedicated->pdsch_Config->choice.setup->dmrs_DownlinkForPDSCH_MappingTypeA->choice.setup->phaseTrackingRS != NULL) {
      valid_ptrs_setup = set_dl_ptrs_values(mac->DLbwp[dl_bwp_id-1]->bwp_Dedicated->pdsch_Config->choice.setup->dmrs_DownlinkForPDSCH_MappingTypeA->choice.setup->phaseTrackingRS->choice.setup,
                                            dlsch_config_pdu_1_1->number_rbs, dlsch_config_pdu_1_1->mcs, dlsch_config_pdu_1_1->mcs_table,
                                            &dlsch_config_pdu_1_1->PTRSFreqDensity,&dlsch_config_pdu_1_1->PTRSTimeDensity,
                                            &dlsch_config_pdu_1_1->PTRSPortIndex,&dlsch_config_pdu_1_1->nEpreRatioOfPDSCHToPTRS,
                                            &dlsch_config_pdu_1_1->PTRSReOffset, dlsch_config_pdu_1_1->number_symbols);
      if(valid_ptrs_setup==true) {
        dlsch_config_pdu_1_1->pduBitmap |= 0x1;
        LOG_D(MAC, "DL PTRS values: PTRS time den: %d, PTRS freq den: %d\n", dlsch_config_pdu_1_1->PTRSTimeDensity, dlsch_config_pdu_1_1->PTRSFreqDensity);
      }
    }

    break;
  }

  case NR_DL_DCI_FORMAT_2_0:
    break;

  case NR_DL_DCI_FORMAT_2_1:        
    break;

  case NR_DL_DCI_FORMAT_2_2:        
    break;

  case NR_DL_DCI_FORMAT_2_3:
    break;

  default: 
    break;
  }


  if(rnti == SI_RNTI){

    //    }else if(rnti == mac->ra_rnti){

  }else if(rnti == P_RNTI){

  }else{  //  c-rnti

    ///  check if this is pdcch order 
    //dci->random_access_preamble_index;
    //dci->ss_pbch_index;
    //dci->prach_mask_index;

    ///  else normal DL-SCH grant
  }

  return ret;

}

int8_t nr_ue_get_SR(module_id_t module_idP, int CC_id, frame_t frameP, uint8_t eNB_id, uint16_t rnti, sub_frame_t subframe){

  return 0;
}

void nr_ue_send_sdu(nr_downlink_indication_t *dl_info, NR_UL_TIME_ALIGNMENT_t *ul_time_alignment, int pdu_id){

  VCD_SIGNAL_DUMPER_DUMP_FUNCTION_BY_NAME(VCD_SIGNAL_DUMPER_FUNCTIONS_UE_SEND_SDU, VCD_FUNCTION_IN);

  #if defined(ENABLE_MAC_PAYLOAD_DEBUG)
    LOG_T(MAC, "[UE %d] First 32 bytes of DLSCH : \n", module_idP);
    for (i = 0; i < 32; i++) {
      LOG_T(MAC, "%x.", sdu[i]);
    }
    LOG_T(MAC, "\n");
  #endif

  LOG_D(MAC, "In %s [%d.%d] Handling DLSCH PDU...\n", __FUNCTION__, dl_info->frame, dl_info->slot);

  // Processing MAC PDU
  // it parses MAC CEs subheaders, MAC CEs, SDU subheaderds and SDUs
  switch (dl_info->rx_ind->rx_indication_body[pdu_id].pdu_type){
    case FAPI_NR_RX_PDU_TYPE_DLSCH:
    nr_ue_process_mac_pdu(dl_info, ul_time_alignment, pdu_id);
    break;
    case FAPI_NR_RX_PDU_TYPE_RAR:
    nr_ue_process_rar(dl_info, ul_time_alignment, pdu_id);
    break;
    default:
    break;
  }

  VCD_SIGNAL_DUMPER_DUMP_FUNCTION_BY_NAME(VCD_SIGNAL_DUMPER_FUNCTIONS_UE_SEND_SDU, VCD_FUNCTION_OUT);

}

// N_RB configuration according to 7.3.1.0 (DCI size alignment) of TS 38.212
int get_n_rb(NR_UE_MAC_INST_t *mac, int rnti_type){

  int N_RB = 0, start_RB;
  switch(rnti_type) {
    case NR_RNTI_RA:
    case NR_RNTI_TC:
    case NR_RNTI_P: {
      NR_BWP_Id_t dl_bwp_id = mac->DL_BWP_Id;
      if (mac->DLbwp[dl_bwp_id-1]->bwp_Common->pdcch_ConfigCommon->choice.setup->controlResourceSetZero) {
        uint8_t coreset_id = 0; // assuming controlResourceSetId is 0 for controlResourceSetZero
        NR_ControlResourceSet_t *coreset = mac->coreset[dl_bwp_id-1][coreset_id];
        get_coreset_rballoc(coreset->frequencyDomainResources.buf,&N_RB,&start_RB);
      } else {
        N_RB = NRRIV2BW(mac->scc->downlinkConfigCommon->initialDownlinkBWP->genericParameters.locationAndBandwidth, MAX_BWP_SIZE);
      }
      break;
    }
    case NR_RNTI_SI:
      N_RB = mac->type0_PDCCH_CSS_config.num_rbs;
      break;
    case NR_RNTI_C:
      N_RB = NRRIV2BW(mac->DLbwp[0]->bwp_Common->genericParameters.locationAndBandwidth, MAX_BWP_SIZE);
      break;
  }
  return N_RB;

}

uint8_t nr_extract_dci_info(NR_UE_MAC_INST_t *mac,
                            uint8_t dci_format,
                            uint8_t dci_size,
                            uint16_t rnti,
                            uint64_t *dci_pdu,
                            dci_pdu_rel15_t *dci_pdu_rel15) {

  int rnti_type = get_rnti_type(mac, rnti);
  int N_RB=0,N_RB_UL=0;

  int pos=0;
  int fsize=0;

<<<<<<< HEAD
  if (rnti != SI_RNTI) {
    AssertFatal(mac->DLbwp[0] != NULL, "DLbwp[0] shouldn't be null here!\n");
    AssertFatal(mac->ULbwp[0] != NULL, "ULbwp[0] shouldn't be null here!\n");
  
    N_RB = get_n_rb(mac, rnti_type);
    N_RB_UL = (mac->cg != NULL) ? 
      NRRIV2BW(mac->ULbwp[0]->bwp_Common->genericParameters.locationAndBandwidth, MAX_BWP_SIZE) :
      NRRIV2BW(mac->scc->uplinkConfigCommon->initialUplinkBWP->genericParameters.locationAndBandwidth, MAX_BWP_SIZE);
  }


  if (rnti_type == NR_RNTI_C) {
    // First find out the DCI format from the first bit (UE performed blind decoding)
    pos++;
    dci_pdu_rel15->format_indicator = (*dci_pdu>>(dci_size-pos))&1;
#ifdef DEBUG_EXTRACT_DCI
    LOG_D(MAC,"Format indicator %d (%d bits) N_RB_BWP %d => %d (0x%lx)\n",dci_pdu_rel15->format_indicator,1,N_RB,dci_size-pos,*dci_pdu);
#endif

    if (dci_format == NR_UL_DCI_FORMAT_0_0 || dci_format == NR_DL_DCI_FORMAT_1_0) {
      if (dci_pdu_rel15->format_indicator == 0) 
        dci_format = NR_UL_DCI_FORMAT_0_0;
      else
        dci_format = NR_DL_DCI_FORMAT_1_0;
    }
    else if (dci_format == NR_UL_DCI_FORMAT_0_1 || dci_format == NR_DL_DCI_FORMAT_1_1) {
      // In case the sizes of formats 0_1 and 1_1 happen to be the same
      if (dci_pdu_rel15->format_indicator == 0) 
        dci_format = NR_UL_DCI_FORMAT_0_1;
      else
        dci_format = NR_DL_DCI_FORMAT_1_1;
    }
  }
#ifdef DEBUG_EXTRACT_DCI
  LOG_D(MAC, "DCI format is %d\n", dci_format);
#endif
  
=======
>>>>>>> feb2651e
  switch(dci_format) {

  case NR_DL_DCI_FORMAT_1_0:
    switch(rnti_type) {
    case NR_RNTI_RA:
      // Freq domain assignment
      fsize = (int)ceil( log2( (N_RB*(N_RB+1))>>1 ) );
      pos=fsize;
      dci_pdu_rel15->frequency_domain_assignment.val = *dci_pdu>>(dci_size-pos)&((1<<fsize)-1);
#ifdef DEBUG_EXTRACT_DCI
      LOG_D(MAC,"frequency-domain assignment %d (%d bits) N_RB_BWP %d=> %d (0x%lx)\n",dci_pdu_rel15->frequency_domain_assignment.val,fsize,N_RB,dci_size-pos,*dci_pdu);
#endif
      // Time domain assignment
      pos+=4;
      dci_pdu_rel15->time_domain_assignment.val = (*dci_pdu >> (dci_size-pos))&0xf;
#ifdef DEBUG_EXTRACT_DCI
      LOG_D(MAC,"time-domain assignment %d  (4 bits)=> %d (0x%lx)\n",dci_pdu_rel15->time_domain_assignment.val,dci_size-pos,*dci_pdu);
#endif
      // VRB to PRB mapping
	
      pos++;
      dci_pdu_rel15->vrb_to_prb_mapping.val = (*dci_pdu>>(dci_size-pos))&0x1;
#ifdef DEBUG_EXTRACT_DCI
      LOG_D(MAC,"vrb to prb mapping %d  (1 bits)=> %d (0x%lx)\n",dci_pdu_rel15->vrb_to_prb_mapping.val,dci_size-pos,*dci_pdu);
#endif
      // MCS
      pos+=5;
      dci_pdu_rel15->mcs = (*dci_pdu>>(dci_size-pos))&0x1f;
#ifdef DEBUG_EXTRACT_DCI
      LOG_D(MAC,"mcs %d  (5 bits)=> %d (0x%lx)\n",dci_pdu_rel15->mcs,dci_size-pos,*dci_pdu);
#endif
      // TB scaling
      pos+=2;
      dci_pdu_rel15->tb_scaling = (*dci_pdu>>(dci_size-pos))&0x3;
#ifdef DEBUG_EXTRACT_DCI
      LOG_D(MAC,"tb_scaling %d  (2 bits)=> %d (0x%lx)\n",dci_pdu_rel15->tb_scaling,dci_size-pos,*dci_pdu);
#endif
      break;

    case NR_RNTI_C:

      //Identifier for DCI formats
      pos++;
      dci_pdu_rel15->format_indicator = (*dci_pdu>>(dci_size-pos))&1;
      if (dci_pdu_rel15->format_indicator == 0)
        return 1; // discard dci, format indicator not corresponding to dci_format
#ifdef DEBUG_EXTRACT_DCI
      LOG_D(MAC,"Format indicator %d (%d bits) N_RB_BWP %d => %d (0x%lx)\n",dci_pdu_rel15->format_indicator,1,N_RB,dci_size-pos,*dci_pdu);
#endif
      // Freq domain assignment (275rb >> fsize = 16)
      fsize = (int)ceil( log2( (N_RB*(N_RB+1))>>1 ) );
      pos+=fsize;
      dci_pdu_rel15->frequency_domain_assignment.val = (*dci_pdu>>(dci_size-pos))&((1<<fsize)-1);
  	
#ifdef DEBUG_EXTRACT_DCI
      LOG_D(MAC,"Freq domain assignment %d (%d bits)=> %d (0x%lx)\n",dci_pdu_rel15->frequency_domain_assignment.val,fsize,dci_size-pos,*dci_pdu);
#endif
    	
      uint16_t is_ra = 1;
      for (int i=0; i<fsize; i++)
	if (!((dci_pdu_rel15->frequency_domain_assignment.val>>i)&1)) {
	  is_ra = 0;
	  break;
	}
      if (is_ra) //fsize are all 1  38.212 p86
	{
	  // ra_preamble_index 6 bits
	  pos+=6;
	  dci_pdu_rel15->ra_preamble_index = (*dci_pdu>>(dci_size-pos))&0x3f;
	    
	  // UL/SUL indicator  1 bit
	  pos++;
	  dci_pdu_rel15->ul_sul_indicator.val = (*dci_pdu>>(dci_size-pos))&1;
	    
	  // SS/PBCH index  6 bits
	  pos+=6;
	  dci_pdu_rel15->ss_pbch_index = (*dci_pdu>>(dci_size-pos))&0x3f;
	    
	  //  prach_mask_index  4 bits
	  pos+=4;
	  dci_pdu_rel15->prach_mask_index = (*dci_pdu>>(dci_size-pos))&0xf;
	    
	}  //end if
      else {
	  
	// Time domain assignment 4bit
		  
	pos+=4;
	dci_pdu_rel15->time_domain_assignment.val = (*dci_pdu>>(dci_size-pos))&0xf;
#ifdef DEBUG_EXTRACT_DCI
	LOG_D(MAC,"Time domain assignment %d (%d bits)=> %d (0x%lx)\n",dci_pdu_rel15->time_domain_assignment.val,4,dci_size-pos,*dci_pdu);
#endif
	  
	// VRB to PRB mapping  1bit
	pos++;
	dci_pdu_rel15->vrb_to_prb_mapping.val = (*dci_pdu>>(dci_size-pos))&1;
#ifdef DEBUG_EXTRACT_DCI
	LOG_D(MAC,"VRB to PRB %d (%d bits)=> %d (0x%lx)\n",dci_pdu_rel15->vrb_to_prb_mapping.val,1,dci_size-pos,*dci_pdu);
#endif
	
	// MCS 5bit  //bit over 32, so dci_pdu ++
	pos+=5;
	dci_pdu_rel15->mcs = (*dci_pdu>>(dci_size-pos))&0x1f;
#ifdef DEBUG_EXTRACT_DCI
	LOG_D(MAC,"MCS %d (%d bits)=> %d (0x%lx)\n",dci_pdu_rel15->mcs,5,dci_size-pos,*dci_pdu);
#endif
	  
	// New data indicator 1bit
	pos++;
	dci_pdu_rel15->ndi = (*dci_pdu>>(dci_size-pos))&1;
#ifdef DEBUG_EXTRACT_DCI
	LOG_D(MAC,"NDI %d (%d bits)=> %d (0x%lx)\n",dci_pdu_rel15->ndi,1,dci_size-pos,*dci_pdu);
#endif      
	  
	// Redundancy version  2bit
	pos+=2;
	dci_pdu_rel15->rv = (*dci_pdu>>(dci_size-pos))&0x3;
#ifdef DEBUG_EXTRACT_DCI
	LOG_D(MAC,"RV %d (%d bits)=> %d (0x%lx)\n",dci_pdu_rel15->rv,2,dci_size-pos,*dci_pdu);
#endif
	  
	// HARQ process number  4bit
	pos+=4;
	dci_pdu_rel15->harq_pid  = (*dci_pdu>>(dci_size-pos))&0xf;
#ifdef DEBUG_EXTRACT_DCI
	LOG_D(MAC,"HARQ_PID %d (%d bits)=> %d (0x%lx)\n",dci_pdu_rel15->harq_pid,4,dci_size-pos,*dci_pdu);
#endif
	  
	// Downlink assignment index  2bit
	pos+=2;
	dci_pdu_rel15->dai[0].val = (*dci_pdu>>(dci_size-pos))&3;
#ifdef DEBUG_EXTRACT_DCI
	LOG_D(MAC,"DAI %d (%d bits)=> %d (0x%lx)\n",dci_pdu_rel15->dai[0].val,2,dci_size-pos,*dci_pdu);
#endif
	  
	// TPC command for scheduled PUCCH  2bit
	pos+=2;
	dci_pdu_rel15->tpc = (*dci_pdu>>(dci_size-pos))&3;
#ifdef DEBUG_EXTRACT_DCI
	LOG_D(MAC,"TPC %d (%d bits)=> %d (0x%lx)\n",dci_pdu_rel15->tpc,2,dci_size-pos,*dci_pdu);
#endif
	  
	// PUCCH resource indicator  3bit
	pos+=3;
	dci_pdu_rel15->pucch_resource_indicator = (*dci_pdu>>(dci_size-pos))&0x7;
#ifdef DEBUG_EXTRACT_DCI
	LOG_D(MAC,"PUCCH RI %d (%d bits)=> %d (0x%lx)\n",dci_pdu_rel15->pucch_resource_indicator,3,dci_size-pos,*dci_pdu);
#endif
	  
	// PDSCH-to-HARQ_feedback timing indicator 3bit
	pos+=3;
	dci_pdu_rel15->pdsch_to_harq_feedback_timing_indicator.val = (*dci_pdu>>(dci_size-pos))&0x7;
#ifdef DEBUG_EXTRACT_DCI
	LOG_D(MAC,"PDSCH to HARQ TI %d (%d bits)=> %d (0x%lx)\n",dci_pdu_rel15->pdsch_to_harq_feedback_timing_indicator.val,3,dci_size-pos,*dci_pdu);
#endif
	  
      } //end else
      break;

    case NR_RNTI_P:
      /*
      // Short Messages Indicator  E2 bits
      for (int i=0; i<2; i++)
      dci_pdu |= (((uint64_t)dci_pdu_rel15->short_messages_indicator>>(1-i))&1)<<(dci_size-pos++);
      // Short Messages  E8 bits
      for (int i=0; i<8; i++)
      *dci_pdu |= (((uint64_t)dci_pdu_rel15->short_messages>>(7-i))&1)<<(dci_size-pos++);
      // Freq domain assignment 0-16 bit
      fsize = (int)ceil( log2( (N_RB*(N_RB+1))>>1 ) );
      for (int i=0; i<fsize; i++)
      *dci_pdu |= (((uint64_t)dci_pdu_rel15->frequency_domain_assignment>>(fsize-i-1))&1)<<(dci_size-pos++);
      // Time domain assignment 4 bit
      for (int i=0; i<4; i++)
      *dci_pdu |= (((uint64_t)dci_pdu_rel15->time_domain_assignment>>(3-i))&1)<<(dci_size-pos++);
      // VRB to PRB mapping 1 bit
      *dci_pdu |= ((uint64_t)dci_pdu_rel15->vrb_to_prb_mapping.val&1)<<(dci_size-pos++);
      // MCS 5 bit
      for (int i=0; i<5; i++)
      *dci_pdu |= (((uint64_t)dci_pdu_rel15->mcs>>(4-i))&1)<<(dci_size-pos++);
	
      // TB scaling 2 bit
      for (int i=0; i<2; i++)
      *dci_pdu |= (((uint64_t)dci_pdu_rel15->tb_scaling>>(1-i))&1)<<(dci_size-pos++);
      */	
	
      break;
  	
    case NR_RNTI_SI:
      N_RB = mac->type0_PDCCH_CSS_config.num_rbs;
      // Freq domain assignment 0-16 bit
      fsize = (int)ceil( log2( (N_RB*(N_RB+1))>>1 ) );
      pos+=fsize;
      dci_pdu_rel15->frequency_domain_assignment.val = (*dci_pdu>>(dci_size-pos))&((1<<fsize)-1);
      
      // Time domain assignment 4 bit
      pos+=4;
      dci_pdu_rel15->time_domain_assignment.val = (*dci_pdu>>(dci_size-pos))&0xf;
      
      // VRB to PRB mapping 1 bit
      pos++;
      dci_pdu_rel15->vrb_to_prb_mapping.val = (*dci_pdu>>(dci_size-pos))&0x1;
      
      // MCS 5bit  //bit over 32, so dci_pdu ++
      pos+=5;
      dci_pdu_rel15->mcs = (*dci_pdu>>(dci_size-pos))&0x1f;
      
      // Redundancy version  2 bit
      pos+=2;
      dci_pdu_rel15->rv = (*dci_pdu>>(dci_size-pos))&3;
      
      // System information indicator 1 bit
      pos++;
      dci_pdu_rel15->system_info_indicator = (*dci_pdu>>(dci_size-pos))&0x1;
      
      LOG_D(MAC,"N_RB = %i\n", N_RB);
      LOG_D(MAC,"dci_size = %i\n", dci_size);
      LOG_D(MAC,"fsize = %i\n", fsize);
      LOG_D(MAC,"dci_pdu_rel15->frequency_domain_assignment.val = %i\n", dci_pdu_rel15->frequency_domain_assignment.val);
      LOG_D(MAC,"dci_pdu_rel15->time_domain_assignment.val = %i\n", dci_pdu_rel15->time_domain_assignment.val);
      LOG_D(MAC,"dci_pdu_rel15->vrb_to_prb_mapping.val = %i\n", dci_pdu_rel15->vrb_to_prb_mapping.val);
      LOG_D(MAC,"dci_pdu_rel15->mcs = %i\n", dci_pdu_rel15->mcs);
      LOG_D(MAC,"dci_pdu_rel15->rv = %i\n", dci_pdu_rel15->rv);
      LOG_D(MAC,"dci_pdu_rel15->system_info_indicator = %i\n", dci_pdu_rel15->system_info_indicator);
      
      break;
	
    case NR_RNTI_TC:

      // indicating a DL DCI format - 1 bit
      pos++;
      dci_pdu_rel15->format_indicator = (*dci_pdu>>(dci_size-pos))&1;

      if (dci_pdu_rel15->format_indicator == 0)
        return 1; // discard dci, format indicator not corresponding to dci_format

        // Freq domain assignment 0-16 bit
      fsize = (int)ceil( log2( (N_RB*(N_RB+1))>>1 ) );
      pos+=fsize;
      dci_pdu_rel15->frequency_domain_assignment.val = (*dci_pdu>>(dci_size-pos))&((1<<fsize)-1);

      // Time domain assignment - 4 bits
      pos+=4;
      dci_pdu_rel15->time_domain_assignment.val = (*dci_pdu>>(dci_size-pos))&0xf;

      // VRB to PRB mapping - 1 bit
      pos++;
      dci_pdu_rel15->vrb_to_prb_mapping.val = (*dci_pdu>>(dci_size-pos))&1;

      // MCS 5bit  //bit over 32, so dci_pdu ++
      pos+=5;
      dci_pdu_rel15->mcs = (*dci_pdu>>(dci_size-pos))&0x1f;

      // New data indicator - 1 bit
      pos++;
      dci_pdu_rel15->ndi = (*dci_pdu>>(dci_size-pos))&1;

      // Redundancy version - 2 bits
      pos+=2;
      dci_pdu_rel15->rv = (*dci_pdu>>(dci_size-pos))&3;

      // HARQ process number - 4 bits
      pos+=4;
      dci_pdu_rel15->harq_pid = (*dci_pdu>>(dci_size-pos))&0xf;

      // Downlink assignment index - 2 bits
      pos+=2;
      dci_pdu_rel15->dai[0].val = (*dci_pdu>>(dci_size-pos))&3;

      // TPC command for scheduled PUCCH - 2 bits
      pos+=2;
      dci_pdu_rel15->tpc  = (*dci_pdu>>(dci_size-pos))&3;

      // PUCCH resource indicator - 3 bits
      pos+=3;
      dci_pdu_rel15->pucch_resource_indicator = (*dci_pdu>>(dci_size-pos))&7;

      // PDSCH-to-HARQ_feedback timing indicator - 3 bits
      pos+=3;
      dci_pdu_rel15->pdsch_to_harq_feedback_timing_indicator.val = (*dci_pdu>>(dci_size-pos))&7;

      LOG_D(NR_MAC,"N_RB = %i\n", N_RB);
      LOG_D(NR_MAC,"dci_size = %i\n", dci_size);
      LOG_D(NR_MAC,"fsize = %i\n", fsize);
      LOG_D(NR_MAC,"dci_pdu_rel15->format_indicator = %i\n", dci_pdu_rel15->format_indicator);
      LOG_D(NR_MAC,"dci_pdu_rel15->frequency_domain_assignment.val = %i\n", dci_pdu_rel15->frequency_domain_assignment.val);
      LOG_D(NR_MAC,"dci_pdu_rel15->time_domain_assignment.val = %i\n", dci_pdu_rel15->time_domain_assignment.val);
      LOG_D(NR_MAC,"dci_pdu_rel15->vrb_to_prb_mapping.val = %i\n", dci_pdu_rel15->vrb_to_prb_mapping.val);
      LOG_D(NR_MAC,"dci_pdu_rel15->mcs = %i\n", dci_pdu_rel15->mcs);
      LOG_D(NR_MAC,"dci_pdu_rel15->rv = %i\n", dci_pdu_rel15->rv);
      LOG_D(NR_MAC,"dci_pdu_rel15->harq_pid = %i\n", dci_pdu_rel15->harq_pid);
      LOG_D(NR_MAC,"dci_pdu_rel15->dai[0].val = %i\n", dci_pdu_rel15->dai[0].val);
      LOG_D(NR_MAC,"dci_pdu_rel15->tpc = %i\n", dci_pdu_rel15->tpc);
      LOG_D(NR_MAC,"dci_pdu_rel15->pucch_resource_indicator = %i\n", dci_pdu_rel15->pucch_resource_indicator);
      LOG_D(NR_MAC,"dci_pdu_rel15->pdsch_to_harq_feedback_timing_indicator.val = %i\n", dci_pdu_rel15->pdsch_to_harq_feedback_timing_indicator.val);

      break;
    }
    break;
  
  case NR_UL_DCI_FORMAT_0_0:
    switch(rnti_type)
      {
      case NR_RNTI_C:
        //Identifier for DCI formats
        pos++;
        dci_pdu_rel15->format_indicator = (*dci_pdu>>(dci_size-pos))&1;
        if (dci_pdu_rel15->format_indicator == 1)
          return 1; // discard dci, format indicator not corresponding to dci_format
	fsize = (int)ceil( log2( (N_RB_UL*(N_RB_UL+1))>>1 ) );
	pos+=fsize;
	dci_pdu_rel15->frequency_domain_assignment.val = (*dci_pdu>>(dci_size-pos))&((1<<fsize)-1);
	// Time domain assignment 4bit
	pos+=4;
	dci_pdu_rel15->time_domain_assignment.val = (*dci_pdu>>(dci_size-pos))&0xf;
	// Frequency hopping flag  E1 bit
	pos++;
	dci_pdu_rel15->frequency_hopping_flag.val= (*dci_pdu>>(dci_size-pos))&1;
	// MCS  5 bit
	pos+=5;
	dci_pdu_rel15->mcs= (*dci_pdu>>(dci_size-pos))&0x1f;
	// New data indicator 1bit
	pos++;
	dci_pdu_rel15->ndi= (*dci_pdu>>(dci_size-pos))&1;
	// Redundancy version  2bit
	pos+=2;
	dci_pdu_rel15->rv= (*dci_pdu>>(dci_size-pos))&3;
	// HARQ process number  4bit
	pos+=4;
	dci_pdu_rel15->harq_pid = (*dci_pdu>>(dci_size-pos))&0xf;
	// TPC command for scheduled PUSCH  E2 bits
	pos+=2;
	dci_pdu_rel15->tpc = (*dci_pdu>>(dci_size-pos))&3;
	// UL/SUL indicator  E1 bit
	/* commented for now (RK): need to get this from BWP descriptor
	   if (cfg->pucch_config.pucch_GroupHopping.value)
	   dci_pdu->= ((uint64_t)*dci_pdu>>(dci_size-pos)ul_sul_indicator&1)<<(dci_size-pos++);
	*/
	break;
	
      case NR_RNTI_TC:
	/*	
	// indicating a DL DCI format 1bit
	dci_pdu->= (*dci_pdu>>(dci_size-pos)format_indicator&1)<<(dci_size-pos++);
	// Freq domain assignment  max 16 bit
	fsize = (int)ceil( log2( (N_RB_UL*(N_RB_UL+1))>>1 ) );
	for (int i=0; i<fsize; i++)
	dci_pdu->= ((*dci_pdu>>(dci_size-pos)frequency_domain_assignment>>(fsize-i-1))&1)<<(dci_size-pos++);
	// Time domain assignment 4bit
	for (int i=0; i<4; i++)
	dci_pdu->= (((uint64_t)*dci_pdu>>(dci_size-pos)time_domain_assignment>>(3-i))&1)<<(dci_size-pos++);
	// Frequency hopping flag  E1 bit
	dci_pdu->= ((uint64_t)*dci_pdu>>(dci_size-pos)frequency_hopping_flag&1)<<(dci_size-pos++);
	// MCS  5 bit
	for (int i=0; i<5; i++)
	dci_pdu->= (((uint64_t)*dci_pdu>>(dci_size-pos)mcs>>(4-i))&1)<<(dci_size-pos++);
	// New data indicator 1bit
	dci_pdu->= ((uint64_t)*dci_pdu>>(dci_size-pos)ndi&1)<<(dci_size-pos++);
	// Redundancy version  2bit
	for (int i=0; i<2; i++)
	dci_pdu->= (((uint64_t)*dci_pdu>>(dci_size-pos)rv>>(1-i))&1)<<(dci_size-pos++);
	// HARQ process number  4bit
	for (int i=0; i<4; i++)
	*dci_pdu  |= (((uint64_t)*dci_pdu>>(dci_size-pos)harq_pid>>(3-i))&1)<<(dci_size-pos++);
	
	// TPC command for scheduled PUSCH  E2 bits
	for (int i=0; i<2; i++)
	dci_pdu->= (((uint64_t)*dci_pdu>>(dci_size-pos)tpc>>(1-i))&1)<<(dci_size-pos++);
	*/	
	// UL/SUL indicator  E1 bit
	/*
	  commented for now (RK): need to get this information from BWP descriptor
	  if (cfg->pucch_config.pucch_GroupHopping.value)
	  dci_pdu->= ((uint64_t)dci_pdu_rel15->ul_sul_indicator&1)<<(dci_size-pos++);
	*/
	break;
	
      }
    break;

  case NR_DL_DCI_FORMAT_1_1:
  switch(rnti_type)
    {
      case NR_RNTI_C:
        //Identifier for DCI formats
        pos++;
        dci_pdu_rel15->format_indicator = (*dci_pdu>>(dci_size-pos))&1;
        if (dci_pdu_rel15->format_indicator == 0)
          return 1; // discard dci, format indicator not corresponding to dci_format
        // Carrier indicator
        pos+=dci_pdu_rel15->carrier_indicator.nbits;
        dci_pdu_rel15->carrier_indicator.val = (*dci_pdu>>(dci_size-pos))&((1<<dci_pdu_rel15->carrier_indicator.nbits)-1);
        // BWP Indicator
        pos+=dci_pdu_rel15->bwp_indicator.nbits;
        dci_pdu_rel15->bwp_indicator.val = (*dci_pdu>>(dci_size-pos))&((1<<dci_pdu_rel15->bwp_indicator.nbits)-1);
        // Frequency domain resource assignment
        pos+=dci_pdu_rel15->frequency_domain_assignment.nbits;
        dci_pdu_rel15->frequency_domain_assignment.val = (*dci_pdu>>(dci_size-pos))&((1<<dci_pdu_rel15->frequency_domain_assignment.nbits)-1);
        // Time domain resource assignment
        pos+=dci_pdu_rel15->time_domain_assignment.nbits;
        dci_pdu_rel15->time_domain_assignment.val = (*dci_pdu>>(dci_size-pos))&((1<<dci_pdu_rel15->time_domain_assignment.nbits)-1);
        // VRB-to-PRB mapping
        pos+=dci_pdu_rel15->vrb_to_prb_mapping.nbits;
        dci_pdu_rel15->vrb_to_prb_mapping.val = (*dci_pdu>>(dci_size-pos))&((1<<dci_pdu_rel15->vrb_to_prb_mapping.nbits)-1);
        // PRB bundling size indicator
        pos+=dci_pdu_rel15->prb_bundling_size_indicator.nbits;
        dci_pdu_rel15->prb_bundling_size_indicator.val = (*dci_pdu>>(dci_size-pos))&((1<<dci_pdu_rel15->prb_bundling_size_indicator.nbits)-1);
        // Rate matching indicator
        pos+=dci_pdu_rel15->rate_matching_indicator.nbits;
        dci_pdu_rel15->rate_matching_indicator.val = (*dci_pdu>>(dci_size-pos))&((1<<dci_pdu_rel15->rate_matching_indicator.nbits)-1);
        // ZP CSI-RS trigger
        pos+=dci_pdu_rel15->zp_csi_rs_trigger.nbits;
        dci_pdu_rel15->zp_csi_rs_trigger.val = (*dci_pdu>>(dci_size-pos))&((1<<dci_pdu_rel15->zp_csi_rs_trigger.nbits)-1);
        //TB1
        // MCS 5bit
        pos+=5;
        dci_pdu_rel15->mcs = (*dci_pdu>>(dci_size-pos))&0x1f;
        // New data indicator 1bit
        pos+=1;
        dci_pdu_rel15->ndi = (*dci_pdu>>(dci_size-pos))&0x1;
        // Redundancy version  2bit
        pos+=2;
        dci_pdu_rel15->rv = (*dci_pdu>>(dci_size-pos))&0x3;
        //TB2
        // MCS 5bit
        pos+=dci_pdu_rel15->mcs2.nbits;
        dci_pdu_rel15->mcs2.val = (*dci_pdu>>(dci_size-pos))&((1<<dci_pdu_rel15->mcs2.nbits)-1);
        // New data indicator 1bit
        pos+=dci_pdu_rel15->ndi2.nbits;
        dci_pdu_rel15->ndi2.val = (*dci_pdu>>(dci_size-pos))&((1<<dci_pdu_rel15->ndi2.nbits)-1);
        // Redundancy version  2bit
        pos+=dci_pdu_rel15->rv2.nbits;
        dci_pdu_rel15->rv2.val = (*dci_pdu>>(dci_size-pos))&((1<<dci_pdu_rel15->rv2.nbits)-1);
        // HARQ process number  4bit
        pos+=4;
        dci_pdu_rel15->harq_pid = (*dci_pdu>>(dci_size-pos))&0xf;
        // Downlink assignment index
        pos+=dci_pdu_rel15->dai[0].nbits;
        dci_pdu_rel15->dai[0].val = (*dci_pdu>>(dci_size-pos))&((1<<dci_pdu_rel15->dai[0].nbits)-1);
        // TPC command for scheduled PUCCH  2bit
        pos+=2;
        dci_pdu_rel15->tpc = (*dci_pdu>>(dci_size-pos))&0x3;
        // PUCCH resource indicator  3bit
        pos+=3;
        dci_pdu_rel15->pucch_resource_indicator = (*dci_pdu>>(dci_size-pos))&0x3;
        // PDSCH-to-HARQ_feedback timing indicator
        pos+=dci_pdu_rel15->pdsch_to_harq_feedback_timing_indicator.nbits;
        dci_pdu_rel15->pdsch_to_harq_feedback_timing_indicator.val = (*dci_pdu>>(dci_size-pos))&((1<<dci_pdu_rel15->pdsch_to_harq_feedback_timing_indicator.nbits)-1);
        // Antenna ports
        pos+=dci_pdu_rel15->antenna_ports.nbits;
        dci_pdu_rel15->antenna_ports.val = (*dci_pdu>>(dci_size-pos))&((1<<dci_pdu_rel15->antenna_ports.nbits)-1);
        // TCI
        pos+=dci_pdu_rel15->transmission_configuration_indication.nbits;
        dci_pdu_rel15->transmission_configuration_indication.val = (*dci_pdu>>(dci_size-pos))&((1<<dci_pdu_rel15->transmission_configuration_indication.nbits)-1);
        // SRS request
        pos+=dci_pdu_rel15->srs_request.nbits;
        dci_pdu_rel15->srs_request.val = (*dci_pdu>>(dci_size-pos))&((1<<dci_pdu_rel15->srs_request.nbits)-1);
        // CBG transmission information
        pos+=dci_pdu_rel15->cbgti.nbits;
        dci_pdu_rel15->cbgti.val = (*dci_pdu>>(dci_size-pos))&((1<<dci_pdu_rel15->cbgti.nbits)-1);
        // CBG flushing out information
        pos+=dci_pdu_rel15->cbgfi.nbits;
        dci_pdu_rel15->cbgfi.val = (*dci_pdu>>(dci_size-pos))&((1<<dci_pdu_rel15->cbgfi.nbits)-1);
        // DMRS sequence init
        pos+=1;
        dci_pdu_rel15->dmrs_sequence_initialization.val = (*dci_pdu>>(dci_size-pos))&0x1;
        break;
      }
      break;

  case NR_UL_DCI_FORMAT_0_1:
    switch(rnti_type)
      {
      case NR_RNTI_C:
        //Identifier for DCI formats
        pos++;
        dci_pdu_rel15->format_indicator = (*dci_pdu>>(dci_size-pos))&1;
        if (dci_pdu_rel15->format_indicator == 1)
          return 1; // discard dci, format indicator not corresponding to dci_format
        // Carrier indicator
        pos+=dci_pdu_rel15->carrier_indicator.nbits;
        dci_pdu_rel15->carrier_indicator.val = (*dci_pdu>>(dci_size-pos))&((1<<dci_pdu_rel15->carrier_indicator.nbits)-1);
        
        // UL/SUL Indicator
        pos+=dci_pdu_rel15->ul_sul_indicator.nbits;
        dci_pdu_rel15->ul_sul_indicator.val = (*dci_pdu>>(dci_size-pos))&((1<<dci_pdu_rel15->ul_sul_indicator.nbits)-1);
        
        // BWP Indicator
        pos+=dci_pdu_rel15->bwp_indicator.nbits;
        dci_pdu_rel15->bwp_indicator.val = (*dci_pdu>>(dci_size-pos))&((1<<dci_pdu_rel15->bwp_indicator.nbits)-1);

        // Freq domain assignment  max 16 bit
        fsize = (int)ceil( log2( (N_RB_UL*(N_RB_UL+1))>>1 ) );
        //pos+=dci_pdu_rel15->frequency_domain_assignment.nbits;
        pos+=fsize;
        
        //pos+=dci_pdu_rel15->frequency_domain_assignment.nbits;
        dci_pdu_rel15->frequency_domain_assignment.val = (*dci_pdu>>(dci_size-pos))&((1<<fsize)-1);
        
        // Time domain assignment 4bit
        //pos+=4;
        pos+=dci_pdu_rel15->time_domain_assignment.nbits;
        dci_pdu_rel15->time_domain_assignment.val = (*dci_pdu>>(dci_size-pos))&0x3;
        
        // Not supported yet - skip for now
        // Frequency hopping flag – 1 bit 
        //pos++;
        //dci_pdu_rel15->frequency_hopping_flag.val= (*dci_pdu>>(dci_size-pos))&1;

        // MCS  5 bit
        pos+=5;
        dci_pdu_rel15->mcs= (*dci_pdu>>(dci_size-pos))&0x1f;

        // New data indicator 1bit
        pos++;
        dci_pdu_rel15->ndi= (*dci_pdu>>(dci_size-pos))&1;

        // Redundancy version  2bit
        pos+=2;
        dci_pdu_rel15->rv= (*dci_pdu>>(dci_size-pos))&3;

        // HARQ process number  4bit
        pos+=4;
        dci_pdu_rel15->harq_pid = (*dci_pdu>>(dci_size-pos))&0xf;

        // 1st Downlink assignment index
        pos+=dci_pdu_rel15->dai[0].nbits;
        dci_pdu_rel15->dai[0].val = (*dci_pdu>>(dci_size-pos))&((1<<dci_pdu_rel15->dai[0].nbits)-1);

        // 2nd Downlink assignment index
        pos+=dci_pdu_rel15->dai[1].nbits;
        dci_pdu_rel15->dai[1].val = (*dci_pdu>>(dci_size-pos))&((1<<dci_pdu_rel15->dai[1].nbits)-1);

        // TPC command for scheduled PUSCH – 2 bits
        pos+=2;
        dci_pdu_rel15->tpc = (*dci_pdu>>(dci_size-pos))&3;

        // SRS resource indicator
        pos+=dci_pdu_rel15->srs_resource_indicator.nbits;
        dci_pdu_rel15->srs_resource_indicator.val = (*dci_pdu>>(dci_size-pos))&((1<<dci_pdu_rel15->srs_resource_indicator.nbits)-1);

        // Precoding info and n. of layers
        pos+=dci_pdu_rel15->precoding_information.nbits;
        dci_pdu_rel15->precoding_information.val = (*dci_pdu>>(dci_size-pos))&((1<<dci_pdu_rel15->precoding_information.nbits)-1);

        // Antenna ports
        pos+=dci_pdu_rel15->antenna_ports.nbits;
        dci_pdu_rel15->antenna_ports.val = (*dci_pdu>>(dci_size-pos))&((1<<dci_pdu_rel15->antenna_ports.nbits)-1);

        // SRS request
        pos+=dci_pdu_rel15->srs_request.nbits;
        dci_pdu_rel15->srs_request.val = (*dci_pdu>>(dci_size-pos))&((1<<dci_pdu_rel15->srs_request.nbits)-1);

        // CSI request
        pos+=dci_pdu_rel15->csi_request.nbits;
        dci_pdu_rel15->csi_request.val = (*dci_pdu>>(dci_size-pos))&((1<<dci_pdu_rel15->csi_request.nbits)-1);

        // CBG transmission information
        pos+=dci_pdu_rel15->cbgti.nbits;
        dci_pdu_rel15->cbgti.val = (*dci_pdu>>(dci_size-pos))&((1<<dci_pdu_rel15->cbgti.nbits)-1);

        // PTRS DMRS association
        pos+=dci_pdu_rel15->ptrs_dmrs_association.nbits;
        dci_pdu_rel15->ptrs_dmrs_association.val = (*dci_pdu>>(dci_size-pos))&((1<<dci_pdu_rel15->ptrs_dmrs_association.nbits)-1);

        // Beta offset indicator
        pos+=dci_pdu_rel15->beta_offset_indicator.nbits;
        dci_pdu_rel15->beta_offset_indicator.val = (*dci_pdu>>(dci_size-pos))&((1<<dci_pdu_rel15->beta_offset_indicator.nbits)-1);

        // DMRS sequence initialization
        pos+=dci_pdu_rel15->dmrs_sequence_initialization.nbits;
        dci_pdu_rel15->dmrs_sequence_initialization.val = (*dci_pdu>>(dci_size-pos))&((1<<dci_pdu_rel15->dmrs_sequence_initialization.nbits)-1);

        // UL-SCH indicator
        pos+=1;
        dci_pdu_rel15->ulsch_indicator = (*dci_pdu>>(dci_size-pos))&0x1;

        // UL/SUL indicator – 1 bit
        /* commented for now (RK): need to get this from BWP descriptor
          if (cfg->pucch_config.pucch_GroupHopping.value)
          dci_pdu->= ((uint64_t)*dci_pdu>>(dci_size-pos)ul_sul_indicator&1)<<(dci_size-pos++);
        */
        break;
      }
    break;
       }
    
    return 0;
}

///////////////////////////////////
// brief:     nr_ue_process_mac_pdu
// function:  parsing DL PDU header
///////////////////////////////////
//  Header for DLSCH:
//  Except:
//   - DL-SCH: fixed-size MAC CE(known by LCID)
//   - DL-SCH: padding
//
//  |0|1|2|3|4|5|6|7|  bit-wise
//  |R|F|   LCID    |
//  |       L       |
//  |0|1|2|3|4|5|6|7|  bit-wise
//  |R|F|   LCID    |
//  |       L       |
//  |       L       |
////////////////////////////////
//  Header for DLSCH:
//   - DLSCH: fixed-size MAC CE(known by LCID)
//   - DLSCH: padding, for single/multiple 1-oct padding CE(s)
//
//  |0|1|2|3|4|5|6|7|  bit-wise
//  |R|R|   LCID    |
//  LCID: The Logical Channel ID field identifies the logical channel instance of the corresponding MAC SDU or the type of the corresponding MAC CE or padding as described
//         in Tables 6.2.1-1 and 6.2.1-2 for the DL-SCH and UL-SCH respectively. There is one LCID field per MAC subheader. The LCID field size is 6 bits;
//  L:    The Length field indicates the length of the corresponding MAC SDU or variable-sized MAC CE in bytes. There is one L field per MAC subheader except for subheaders
//         corresponding to fixed-sized MAC CEs and padding. The size of the L field is indicated by the F field;
//  F:    lenght of L is 0:8 or 1:16 bits wide
//  R:    Reserved bit, set to zero.
////////////////////////////////
void nr_ue_process_mac_pdu(nr_downlink_indication_t *dl_info,
                           NR_UL_TIME_ALIGNMENT_t *ul_time_alignment,
                           int pdu_id){

  uint8_t rx_lcid;
  uint16_t mac_ce_len;
  uint16_t mac_subheader_len;
  uint16_t mac_sdu_len;
  module_id_t module_idP = dl_info->module_id;
  frame_t frameP         = dl_info->frame;
  int slot               = dl_info->slot;
  uint8_t *pduP          = (dl_info->rx_ind->rx_indication_body + pdu_id)->pdsch_pdu.pdu;
  int16_t pdu_len        = (int16_t)(dl_info->rx_ind->rx_indication_body + pdu_id)->pdsch_pdu.pdu_length;
  uint8_t gNB_index      = dl_info->gNB_index;
  uint8_t CC_id          = dl_info->cc_id;
  uint8_t done           = 0;
  NR_UE_MAC_INST_t *mac = get_mac_inst(module_idP);
  RA_config_t *ra = &mac->ra;

  if (!pduP){
    return;
  }

  LOG_D(MAC, "In %s [%d.%d]: processing PDU %d (with length %d) of %d total number of PDUs...\n", __FUNCTION__, frameP, slot, pdu_id, pdu_len, dl_info->rx_ind->number_pdus);

    while (!done && pdu_len > 0){
        mac_ce_len = 0x0000;
        mac_subheader_len = 0x0001; //  default to fixed-length subheader = 1-oct
        mac_sdu_len = 0x0000;
        rx_lcid = ((NR_MAC_SUBHEADER_FIXED *)pduP)->LCID;

        LOG_D(MAC, "[UE] LCID %d, PDU length %d\n", rx_lcid, pdu_len);
        switch(rx_lcid){
            //  MAC CE

            case DL_SCH_LCID_CCCH:
              //  MSG4 RRC Setup 38.331
              //  variable length
              if(((NR_MAC_SUBHEADER_SHORT *)pduP)->F){
                mac_sdu_len = ((uint16_t)(((NR_MAC_SUBHEADER_LONG *) pduP)->L1 & 0x7f) << 8)
                              | ((uint16_t)((NR_MAC_SUBHEADER_LONG *) pduP)->L2 & 0xff);
                mac_subheader_len = 3;
              } else {
                mac_sdu_len = ((NR_MAC_SUBHEADER_LONG *) pduP)->L1;
                mac_subheader_len = 2;
              }

              // Check if it is a valid CCCH message, we get all 00's messages very often
              if ( pdu_len != (mac_subheader_len+mac_sdu_len) ) {
                LOG_D(NR_MAC, "%s() Invalid CCCH message!, pdu_len: %d\n", __func__, pdu_len);
                return;
              }

              if ( mac_sdu_len > 0 ) {

                LOG_D(NR_MAC,"DL_SCH_LCID_CCCH with payload len %d\n", mac_sdu_len);

                LOG_D(NR_MAC,"RRCSetup received at nr_ue_process_mac_pdu with payload len %d \n", mac_sdu_len);
                for (int i = 0; i < mac_subheader_len; i++) {
                  LOG_D(NR_MAC, "MAC header %d: 0x%x\n", i, pduP[i]);
                }
                for (int i = 0; i < mac_sdu_len; i++) {
                  LOG_D(NR_MAC, "%d: 0x%x\n", i, pduP[mac_subheader_len + i]);
                }

                nr_mac_rrc_data_ind_ue(module_idP, CC_id, gNB_index, frameP, 0, mac->crnti, CCCH, pduP+mac_subheader_len, mac_sdu_len);
              }
              break;

            case DL_SCH_LCID_TCI_STATE_ACT_UE_SPEC_PDSCH:

                //  38.321 Ch6.1.3.14
                //  varialbe length
                mac_ce_len |= (uint16_t)((NR_MAC_SUBHEADER_SHORT *)pduP)->L;
                mac_subheader_len = 2;
                if(((NR_MAC_SUBHEADER_SHORT *)pduP)->F){
                    mac_ce_len |= (uint16_t)(((NR_MAC_SUBHEADER_LONG *)pduP)->L2)<<8;
                    mac_subheader_len = 3;
                }
                break;
            case DL_SCH_LCID_APERIODIC_CSI_TRI_STATE_SUBSEL:
                //  38.321 Ch6.1.3.13
                //  varialbe length
                mac_ce_len |= (uint16_t)((NR_MAC_SUBHEADER_SHORT *)pduP)->L;
                mac_subheader_len = 2;
                if(((NR_MAC_SUBHEADER_SHORT *)pduP)->F){
                    mac_ce_len |= (uint16_t)(((NR_MAC_SUBHEADER_LONG *)pduP)->L2)<<8;
                    mac_subheader_len = 3;
                }
                break;
            case DL_SCH_LCID_SP_CSI_RS_CSI_IM_RES_SET_ACT:
                //  38.321 Ch6.1.3.12
                //  varialbe length
                mac_ce_len |= (uint16_t)((NR_MAC_SUBHEADER_SHORT *)pduP)->L;
                mac_subheader_len = 2;
                if(((NR_MAC_SUBHEADER_SHORT *)pduP)->F){
                    mac_ce_len |= (uint16_t)(((NR_MAC_SUBHEADER_LONG *)pduP)->L2)<<8;
                    mac_subheader_len = 3;
                }
                break;
            case DL_SCH_LCID_SP_SRS_ACTIVATION:
                //  38.321 Ch6.1.3.17
                //  varialbe length
                mac_ce_len |= (uint16_t)((NR_MAC_SUBHEADER_SHORT *)pduP)->L;
                mac_subheader_len = 2;
                if(((NR_MAC_SUBHEADER_SHORT *)pduP)->F){
                    mac_ce_len |= (uint16_t)(((NR_MAC_SUBHEADER_LONG *)pduP)->L2)<<8;
                    mac_subheader_len = 3;
                }
                break;
            
            case DL_SCH_LCID_RECOMMENDED_BITRATE:
                //  38.321 Ch6.1.3.20
                mac_ce_len = 2;
                break;
            case DL_SCH_LCID_SP_ZP_CSI_RS_RES_SET_ACT:
                //  38.321 Ch6.1.3.19
                mac_ce_len = 2;
                break;
            case DL_SCH_LCID_PUCCH_SPATIAL_RELATION_ACT:
                //  38.321 Ch6.1.3.18
                mac_ce_len = 3;
                break;
            case DL_SCH_LCID_SP_CSI_REP_PUCCH_ACT:
                //  38.321 Ch6.1.3.16
                mac_ce_len = 2;
                break;
            case DL_SCH_LCID_TCI_STATE_IND_UE_SPEC_PDCCH:
                //  38.321 Ch6.1.3.15
                mac_ce_len = 2;
                break;
            case DL_SCH_LCID_DUPLICATION_ACT:
                //  38.321 Ch6.1.3.11
                mac_ce_len = 1;
                break;
            case DL_SCH_LCID_SCell_ACT_4_OCT:
                //  38.321 Ch6.1.3.10
                mac_ce_len = 4;
                break;
            case DL_SCH_LCID_SCell_ACT_1_OCT:
                //  38.321 Ch6.1.3.10
                mac_ce_len = 1;
                break;
            case DL_SCH_LCID_L_DRX:
                //  38.321 Ch6.1.3.6
                //  fixed length but not yet specify.
                mac_ce_len = 0;
                break;
            case DL_SCH_LCID_DRX:
                //  38.321 Ch6.1.3.5
                //  fixed length but not yet specify.
                mac_ce_len = 0;
                break;
            case DL_SCH_LCID_TA_COMMAND:
                //  38.321 Ch6.1.3.4
                mac_ce_len = 1;

                /*uint8_t ta_command = ((NR_MAC_CE_TA *)pduP)[1].TA_COMMAND;
                uint8_t tag_id = ((NR_MAC_CE_TA *)pduP)[1].TAGID;*/

                ul_time_alignment->apply_ta = 1;
                ul_time_alignment->ta_command = ((NR_MAC_CE_TA *)pduP)[1].TA_COMMAND;
                ul_time_alignment->tag_id = ((NR_MAC_CE_TA *)pduP)[1].TAGID;

                /*
                #ifdef DEBUG_HEADER_PARSING
                LOG_D(MAC, "[UE] CE %d : UE Timing Advance : %d\n", i, pduP[1]);
                #endif
                */

                LOG_I(MAC, "[%d.%d] Received TA_COMMAND %u TAGID %u CC_id %d\n", frameP, slot, ul_time_alignment->ta_command, ul_time_alignment->tag_id, CC_id);

                break;
            case DL_SCH_LCID_CON_RES_ID:
              //  Clause 5.1.5 and 6.1.3.3 of 3GPP TS 38.321 version 16.2.1 Release 16
              // MAC Header: 1 byte (R/R/LCID)
              // MAC SDU: 6 bytes (UE Contention Resolution Identity)
              mac_ce_len = 6;

              if(ra->ra_state == WAIT_CONTENTION_RESOLUTION) {
                LOG_I(MAC, "[UE %d][RAPROC] Frame %d : received contention resolution identity: 0x%02x%02x%02x%02x%02x%02x Terminating RA procedure\n",
                      module_idP, frameP, pduP[1], pduP[2], pduP[3], pduP[4], pduP[5], pduP[6]);

                bool ra_success = true;
                for(int i = 0; i<mac_ce_len; i++) {
                  if(ra->cont_res_id[i] != pduP[i+1]) {
                    ra_success = false;
                    break;
                  }
                }

                if ( (ra->RA_active == 1) && ra_success) {
                  nr_ra_succeeded(module_idP, frameP, slot);
                } else if (!ra_success){
                  // TODO: Handle failure of RA procedure @ MAC layer
                  //  nr_ra_failed(module_idP, CC_id, prach_resources, frameP, slot); // prach_resources is a PHY structure
                  ra->ra_state = RA_UE_IDLE;
                  ra->RA_active = 0;
                }
              }

              break;
            case DL_SCH_LCID_PADDING:
                done = 1;
                //  end of MAC PDU, can ignore the rest.
                break;

            //  MAC SDU

            case DL_SCH_LCID_DCCH:
                //  check if LCID is valid at current time.

            case DL_SCH_LCID_DCCH1:
                //  check if LCID is valid at current time.

            default:
                //  check if LCID is valid at current time.
                if(((NR_MAC_SUBHEADER_SHORT *)pduP)->F){
                    //mac_sdu_len |= (uint16_t)(((NR_MAC_SUBHEADER_LONG *)pduP)->L2)<<8;
                    mac_subheader_len = 3;
                    mac_sdu_len = ((uint16_t)(((NR_MAC_SUBHEADER_LONG *) pduP)->L1 & 0x7f) << 8)
                    | ((uint16_t)((NR_MAC_SUBHEADER_LONG *) pduP)->L2 & 0xff);

                } else {
                  mac_sdu_len = (uint16_t)((NR_MAC_SUBHEADER_SHORT *)pduP)->L;
                  mac_subheader_len = 2;
                }

                LOG_D(MAC, "[UE %d] Frame %d : DLSCH -> DL-DTCH %d (gNB %d, %d bytes)\n", module_idP, frameP, rx_lcid, gNB_index, mac_sdu_len);

                #if defined(ENABLE_MAC_PAYLOAD_DEBUG)
                    LOG_T(MAC, "[UE %d] First 32 bytes of DLSCH : \n", module_idP);

                    for (i = 0; i < 32; i++)
                      LOG_T(MAC, "%x.", (pduP + mac_subheader_len)[i]);

                    LOG_T(MAC, "\n");
                #endif

//                if (IS_SOFTMODEM_NOS1){
                  if (rx_lcid < NB_RB_MAX && rx_lcid >= DL_SCH_LCID_DCCH) {

                    mac_rlc_data_ind(module_idP,
                                     mac->crnti,
                                     gNB_index,
                                     frameP,
                                     ENB_FLAG_NO,
                                     MBMS_FLAG_NO,
                                     rx_lcid,
                                     (char *) (pduP + mac_subheader_len),
                                     mac_sdu_len,
                                     1,
                                     NULL);
                  } else {
                    LOG_E(MAC, "[UE %d] Frame %d : unknown LCID %d (gNB %d)\n", module_idP, frameP, rx_lcid, gNB_index);
                  }
//                }

            break;
        }
        pduP += ( mac_subheader_len + mac_ce_len + mac_sdu_len );
        pdu_len -= ( mac_subheader_len + mac_ce_len + mac_sdu_len );
        if (pdu_len < 0)
          LOG_E(MAC, "[UE %d][%d.%d] nr_ue_process_mac_pdu, residual mac pdu length %d < 0!\n", module_idP, frameP, slot, pdu_len);
    }
}

////////////////////////////////////////////////////////
/////* ULSCH MAC PDU generation (6.1.2 TS 38.321) */////
////////////////////////////////////////////////////////

uint16_t nr_generate_ulsch_pdu(uint8_t *sdus_payload,
                                    uint8_t *pdu,
                                    uint8_t num_sdus,
                                    uint16_t *sdu_lengths,
                                    uint8_t *sdu_lcids,
                                    uint8_t power_headroom,
                                    uint16_t crnti,
                                    uint16_t truncated_bsr,
                                    uint16_t short_bsr,
                                    uint16_t long_bsr,
                                    unsigned short post_padding,
                                    uint16_t buflen) {

  NR_MAC_SUBHEADER_FIXED *mac_pdu_ptr = (NR_MAC_SUBHEADER_FIXED *) pdu;
  unsigned char last_size = 0, i, mac_header_control_elements[16], *ce_ptr, bsr = 0;
  int mac_ce_size;
  uint16_t offset = 0;

  LOG_D(MAC, "[UE] Generating ULSCH PDU : num_sdus %d\n", num_sdus);

  #ifdef DEBUG_HEADER_PARSING

    for (i = 0; i < num_sdus; i++)
      LOG_D(MAC, "[UE] MAC subPDU %d (lcid %d length %d bytes \n", i, sdu_lcids[i], sdu_lengths[i]);

  #endif

  // Generating UL MAC subPDUs including MAC SDU and subheader

  for (i = 0; i < num_sdus; i++) {
    LOG_D(MAC, "[UE] Generating UL MAC subPDUs for SDU with lenght %d ( num_sdus %d )\n", sdu_lengths[i], num_sdus);

    if (sdu_lcids[i] != UL_SCH_LCID_CCCH){
      if (sdu_lengths[i] < 128) {
        ((NR_MAC_SUBHEADER_SHORT *) mac_pdu_ptr)->R = 0;
        ((NR_MAC_SUBHEADER_SHORT *) mac_pdu_ptr)->F = 0;
        ((NR_MAC_SUBHEADER_SHORT *) mac_pdu_ptr)->LCID = sdu_lcids[i];
        ((NR_MAC_SUBHEADER_SHORT *) mac_pdu_ptr)->L = (unsigned char) sdu_lengths[i];
        last_size = 2;
      } else {
        ((NR_MAC_SUBHEADER_LONG *) mac_pdu_ptr)->R = 0;
        ((NR_MAC_SUBHEADER_LONG *) mac_pdu_ptr)->F = 1;
        ((NR_MAC_SUBHEADER_LONG *) mac_pdu_ptr)->LCID = sdu_lcids[i];
        ((NR_MAC_SUBHEADER_LONG *) mac_pdu_ptr)->L1 = ((unsigned short) sdu_lengths[i] >> 8) & 0x7f;
        ((NR_MAC_SUBHEADER_LONG *) mac_pdu_ptr)->L2 = (unsigned short) sdu_lengths[i] & 0xff;
        last_size = 3;
      }
    } else { // UL CCCH SDU
      ((NR_MAC_SUBHEADER_FIXED *) mac_pdu_ptr)->R = 0;
      ((NR_MAC_SUBHEADER_FIXED *) mac_pdu_ptr)->LCID = sdu_lcids[i];
      last_size = 1;
    }

    mac_pdu_ptr += last_size;

    // cycle through SDUs, compute each relevant and place ulsch_buffer in
    memcpy((void *) mac_pdu_ptr, (void *) sdus_payload, sdu_lengths[i]);
    sdus_payload += sdu_lengths[i]; 
    mac_pdu_ptr  += sdu_lengths[i];
  }

  // Generating UL MAC subPDUs including MAC CEs (MAC CE and subheader)

  ce_ptr = &mac_header_control_elements[0];

  if (power_headroom) {
    // MAC CE fixed subheader
    mac_pdu_ptr->R = 0;
    mac_pdu_ptr->LCID = UL_SCH_LCID_SINGLE_ENTRY_PHR;
    mac_pdu_ptr++;

    // PHR MAC CE (1 octet)
    ((NR_SINGLE_ENTRY_PHR_MAC_CE *) ce_ptr)->PH = power_headroom;
    ((NR_SINGLE_ENTRY_PHR_MAC_CE *) ce_ptr)->R1 = 0;
    ((NR_SINGLE_ENTRY_PHR_MAC_CE *) ce_ptr)->PCMAX = 0; // todo
    ((NR_SINGLE_ENTRY_PHR_MAC_CE *) ce_ptr)->R2 = 0;

    mac_ce_size = sizeof(NR_SINGLE_ENTRY_PHR_MAC_CE);

    // Copying bytes for PHR MAC CEs to the mac pdu pointer
    memcpy((void *) mac_pdu_ptr, (void *) ce_ptr, mac_ce_size);
    ce_ptr += mac_ce_size;
    mac_pdu_ptr += (unsigned char) mac_ce_size;
  }

  if (crnti) {
    // MAC CE fixed subheader
    mac_pdu_ptr->R = 0;
    mac_pdu_ptr->LCID = UL_SCH_LCID_C_RNTI;
    mac_pdu_ptr++;

    // C-RNTI MAC CE (2 octets)
    * (uint16_t *) ce_ptr = crnti;
    mac_ce_size = sizeof(uint16_t);

    // Copying bytes for CRNTI MAC CE to the mac pdu pointer
    memcpy((void *) mac_pdu_ptr, (void *) ce_ptr, mac_ce_size);
    ce_ptr += mac_ce_size;
    mac_pdu_ptr += (unsigned char) mac_ce_size;
  }

  if (truncated_bsr) {
    // MAC CE fixed subheader
    mac_pdu_ptr->R = 0;
    mac_pdu_ptr->LCID = UL_SCH_LCID_S_TRUNCATED_BSR;
    mac_pdu_ptr++;

    // Short truncated BSR MAC CE (1 octet)
    ((NR_BSR_SHORT_TRUNCATED *) ce_ptr)-> Buffer_size = truncated_bsr;
    ((NR_BSR_SHORT_TRUNCATED *) ce_ptr)-> LcgID = 0; // todo
    mac_ce_size = sizeof(NR_BSR_SHORT_TRUNCATED);

    bsr = 1 ;
  } else if (short_bsr) {
    // MAC CE fixed subheader
    mac_pdu_ptr->R = 0;
    mac_pdu_ptr->LCID = UL_SCH_LCID_S_BSR;
    mac_pdu_ptr++;

    // Short truncated BSR MAC CE (1 octet)
    ((NR_BSR_SHORT *) ce_ptr)->Buffer_size = short_bsr;
    ((NR_BSR_SHORT *) ce_ptr)->LcgID = 0; // todo
    mac_ce_size = sizeof(NR_BSR_SHORT);

    bsr = 1 ;
  } else if (long_bsr) {
    // MAC CE variable subheader
    // todo ch 6.1.3.1. TS 38.321
    // ((NR_MAC_SUBHEADER_SHORT *) mac_pdu_ptr)->R = 0;
    // ((NR_MAC_SUBHEADER_SHORT *) mac_pdu_ptr)->F = 0;
    // ((NR_MAC_SUBHEADER_SHORT *) mac_pdu_ptr)->LCID = UL_SCH_LCID_L_BSR;
    // ((NR_MAC_SUBHEADER_SHORT *) mac_pdu_ptr)->L = 0;
    // last_size = 2;
    // mac_pdu_ptr += last_size;

    // Short truncated BSR MAC CE (1 octet)
    // ((NR_BSR_LONG *) ce_ptr)->Buffer_size0 = short_bsr;
    // ((NR_BSR_LONG *) ce_ptr)->LCGID0 = 0;
    // mac_ce_size = sizeof(NR_BSR_LONG); // size is variable
  }

  if (bsr){
    // Copying bytes for BSR MAC CE to the mac pdu pointer
    memcpy((void *) mac_pdu_ptr, (void *) ce_ptr, mac_ce_size);
    ce_ptr += mac_ce_size;
    mac_pdu_ptr += (unsigned char) mac_ce_size;
  }

  // compute offset before adding padding (if necessary)
  offset = ((unsigned char *) mac_pdu_ptr - pdu);
  uint16_t padding_bytes = 0; 

  if(buflen > 0) // If the buflen is provided
    padding_bytes = buflen - offset;

  // Compute final offset for padding
  if (post_padding > 0 || padding_bytes>0) {
    ((NR_MAC_SUBHEADER_FIXED *) mac_pdu_ptr)->R = 0;
    ((NR_MAC_SUBHEADER_FIXED *) mac_pdu_ptr)->LCID = UL_SCH_LCID_PADDING;
    mac_pdu_ptr++;
  } else {            
    // no MAC subPDU with padding
  }

  // compute final offset
  offset = ((unsigned char *) mac_pdu_ptr - pdu);

  //printf("Offset %d \n", ((unsigned char *) mac_pdu_ptr - pdu));

  return offset;
}

/////////////////////////////////////
//    Random Access Response PDU   //
//         TS 38.213 ch 8.2        //
//        TS 38.321 ch 6.2.3       //
/////////////////////////////////////
//| 0 | 1 | 2 | 3 | 4 | 5 | 6 | 7 |// bit-wise
//| E | T |       R A P I D       |//
//| 0 | 1 | 2 | 3 | 4 | 5 | 6 | 7 |//
//| R |           T A             |//
//|       T A         |  UL grant |//
//|            UL grant           |//
//|            UL grant           |//
//|            UL grant           |//
//|         T C - R N T I         |//
//|         T C - R N T I         |//
/////////////////////////////////////
//       UL grant  (27 bits)       //
/////////////////////////////////////
//| 0 | 1 | 2 | 3 | 4 | 5 | 6 | 7 |// bit-wise
//|-------------------|FHF|F_alloc|//
//|        Freq allocation        |//
//|    F_alloc    |Time allocation|//
//|      MCS      |     TPC   |CSI|//
/////////////////////////////////////
// TbD WIP Msg3 development ongoing
// - apply UL grant freq alloc & time alloc as per 8.2 TS 38.213
// - apply tpc command
// WIP fix:
// - time domain indication hardcoded to 0 for k2 offset
// - extend TS 38.213 ch 8.3 Msg3 PUSCH
// - b buffer
// - ulsch power offset
// - optimize: mu_pusch, j and table_6_1_2_1_1_2_time_dom_res_alloc_A are already defined in nr_ue_procedures
int nr_ue_process_rar(nr_downlink_indication_t *dl_info, NR_UL_TIME_ALIGNMENT_t *ul_time_alignment, int pdu_id){

  module_id_t mod_id       = dl_info->module_id;
  frame_t frame            = dl_info->frame;
  int slot                 = dl_info->slot;
  int cc_id                = dl_info->cc_id;
  uint8_t gNB_id           = dl_info->gNB_index;
  NR_UE_MAC_INST_t *mac    = get_mac_inst(mod_id);
  RA_config_t *ra          = &mac->ra;
  uint8_t n_subPDUs        = 0;  // number of RAR payloads
  uint8_t n_subheaders     = 0;  // number of MAC RAR subheaders
  uint8_t *dlsch_buffer    = dl_info->rx_ind->rx_indication_body[pdu_id].pdsch_pdu.pdu;
  uint8_t is_Msg3          = 1;
  frame_t frame_tx         = 0;
  int slot_tx              = 0;
  uint16_t rnti            = 0;
  int ret                  = 0;
  NR_RA_HEADER_RAPID *rarh = (NR_RA_HEADER_RAPID *) dlsch_buffer; // RAR subheader pointer
  NR_MAC_RAR *rar          = (NR_MAC_RAR *) (dlsch_buffer + 1);   // RAR subPDU pointer
  uint8_t preamble_index   = get_ra_PreambleIndex(mod_id, cc_id, gNB_id); //prach_resources->ra_PreambleIndex;

  LOG_D(NR_MAC, "In %s:[%d.%d]: [UE %d][RAPROC] invoking MAC for received RAR (current preamble %d)\n", __FUNCTION__, frame, slot, mod_id, preamble_index);

  while (1) {
    n_subheaders++;
    if (rarh->T == 1) {
      n_subPDUs++;
      LOG_I(NR_MAC, "[UE %d][RAPROC] Got RAPID RAR subPDU\n", mod_id);
    } else {
      ra->RA_backoff_indicator = table_7_2_1[((NR_RA_HEADER_BI *)rarh)->BI];
      ra->RA_BI_found = 1;
      LOG_I(NR_MAC, "[UE %d][RAPROC] Got BI RAR subPDU %d ms\n", mod_id, ra->RA_backoff_indicator);
      if ( ((NR_RA_HEADER_BI *)rarh)->E == 1) {
        rarh += sizeof(NR_RA_HEADER_BI);
        continue;
      } else {
        break;
      }
    }
    if (rarh->RAPID == preamble_index) {
      LOG_I(NR_MAC, "[UE %d][RAPROC][%d.%d] Found RAR with the intended RAPID %d\n", mod_id, frame, slot, rarh->RAPID);
      rar = (NR_MAC_RAR *) (dlsch_buffer + n_subheaders + (n_subPDUs - 1) * sizeof(NR_MAC_RAR));
      ra->RA_RAPID_found = 1;
      break;
    }
    if (rarh->E == 0) {
      LOG_W(NR_MAC,"[UE %d][RAPROC][%d.%d] Received RAR preamble (%d) doesn't match the intended RAPID (%d)\n", mod_id, frame, slot, rarh->RAPID, preamble_index);
      break;
    } else {
      rarh += sizeof(NR_MAC_RAR) + 1;
    }
  }

  #ifdef DEBUG_RAR
  LOG_D(MAC, "[DEBUG_RAR] (%d,%d) number of RAR subheader %d; number of RAR pyloads %d\n", frame, slot, n_subheaders, n_subPDUs);
  LOG_D(MAC, "[DEBUG_RAR] Received RAR (%02x|%02x.%02x.%02x.%02x.%02x.%02x) for preamble %d/%d\n", *(uint8_t *) rarh, rar[0], rar[1], rar[2], rar[3], rar[4], rar[5], rarh->RAPID, preamble_index);
  #endif

  if (ra->RA_RAPID_found) {

    RAR_grant_t rar_grant;

    unsigned char tpc_command;
#ifdef DEBUG_RAR
    unsigned char csi_req;
#endif

  // TC-RNTI
  ra->t_crnti = rar->TCRNTI_2 + (rar->TCRNTI_1 << 8);

  // TA command
  ul_time_alignment->apply_ta = 1;
  ul_time_alignment->ta_command = 31 + rar->TA2 + (rar->TA1 << 5);

#ifdef DEBUG_RAR
  // CSI
  csi_req = (unsigned char) (rar->UL_GRANT_4 & 0x01);
#endif

  // TPC
  tpc_command = (unsigned char) ((rar->UL_GRANT_4 >> 1) & 0x07);
  switch (tpc_command){
    case 0:
      ra->Msg3_TPC = -6;
      break;
    case 1:
      ra->Msg3_TPC = -4;
      break;
    case 2:
      ra->Msg3_TPC = -2;
      break;
    case 3:
      ra->Msg3_TPC = 0;
      break;
    case 4:
      ra->Msg3_TPC = 2;
      break;
    case 5:
      ra->Msg3_TPC = 4;
      break;
    case 6:
      ra->Msg3_TPC = 6;
      break;
    case 7:
      ra->Msg3_TPC = 8;
      break;
  }
    // MCS
    rar_grant.mcs = (unsigned char) (rar->UL_GRANT_4 >> 4);
    // time alloc
    rar_grant.Msg3_t_alloc = (unsigned char) (rar->UL_GRANT_3 & 0x07);
    // frequency alloc
    rar_grant.Msg3_f_alloc = (uint16_t) ((rar->UL_GRANT_3 >> 4) | (rar->UL_GRANT_2 << 4) | ((rar->UL_GRANT_1 & 0x03) << 12));
    // frequency hopping
    rar_grant.freq_hopping = (unsigned char) (rar->UL_GRANT_1 >> 2);
    // TC-RNTI
    if (ra->t_crnti) {
      rnti = ra->t_crnti;
    } else {
      rnti = mac->crnti;
    }

#ifdef DEBUG_RAR
    LOG_I(NR_MAC, "rarh->E = 0x%x\n", rarh->E);
    LOG_I(NR_MAC, "rarh->T = 0x%x\n", rarh->T);
    LOG_I(NR_MAC, "rarh->RAPID = 0x%x (%i)\n", rarh->RAPID, rarh->RAPID);

    LOG_I(NR_MAC, "rar->R = 0x%x\n", rar->R);
    LOG_I(NR_MAC, "rar->TA1 = 0x%x\n", rar->TA1);

    LOG_I(NR_MAC, "rar->TA2 = 0x%x\n", rar->TA2);
    LOG_I(NR_MAC, "rar->UL_GRANT_1 = 0x%x\n", rar->UL_GRANT_1);

    LOG_I(NR_MAC, "rar->UL_GRANT_2 = 0x%x\n", rar->UL_GRANT_2);
    LOG_I(NR_MAC, "rar->UL_GRANT_3 = 0x%x\n", rar->UL_GRANT_3);
    LOG_I(NR_MAC, "rar->UL_GRANT_4 = 0x%x\n", rar->UL_GRANT_4);

    LOG_I(NR_MAC, "rar->TCRNTI_1 = 0x%x\n", rar->TCRNTI_1);
    LOG_I(NR_MAC, "rar->TCRNTI_2 = 0x%x\n", rar->TCRNTI_2);

    LOG_I(NR_MAC, "In %s:[%d.%d]: [UE %d] Received RAR with t_alloc %d f_alloc %d ta_command %d mcs %d freq_hopping %d tpc_command %d t_crnti %x \n",
      __FUNCTION__,
      frame,
      slot,
      mod_id,
      rar_grant.Msg3_t_alloc,
      rar_grant.Msg3_f_alloc,
      ul_time_alignment->ta_command,
      rar_grant.mcs,
      rar_grant.freq_hopping,
      tpc_command,
      ra->t_crnti);
#endif

    // Schedule Msg3
    ret = nr_ue_pusch_scheduler(mac, is_Msg3, frame, slot, &frame_tx, &slot_tx, rar_grant.Msg3_t_alloc);

    if (ret != -1){

      fapi_nr_ul_config_request_t *ul_config = get_ul_config_request(mac, slot_tx);

      if (!ul_config) {
        LOG_W(MAC, "In %s: ul_config request is NULL. Probably due to unexpected UL DCI in frame.slot %d.%d. Ignoring DCI!\n", __FUNCTION__, frame, slot);
        return -1;
      }

      nfapi_nr_ue_pusch_pdu_t *pusch_config_pdu = &ul_config->ul_config_list[ul_config->number_pdus].pusch_config_pdu;

      fill_ul_config(ul_config, frame_tx, slot_tx, FAPI_NR_UL_CONFIG_TYPE_PUSCH);

      // Config Msg3 PDU
      nr_config_pusch_pdu(mac, pusch_config_pdu, NULL, &rar_grant, rnti, NULL);

    }

  } else {

    ra->t_crnti = 0;
    ul_time_alignment->ta_command = (0xffff);

  }

  return ret;

}<|MERGE_RESOLUTION|>--- conflicted
+++ resolved
@@ -1156,46 +1156,6 @@
   int pos=0;
   int fsize=0;
 
-<<<<<<< HEAD
-  if (rnti != SI_RNTI) {
-    AssertFatal(mac->DLbwp[0] != NULL, "DLbwp[0] shouldn't be null here!\n");
-    AssertFatal(mac->ULbwp[0] != NULL, "ULbwp[0] shouldn't be null here!\n");
-  
-    N_RB = get_n_rb(mac, rnti_type);
-    N_RB_UL = (mac->cg != NULL) ? 
-      NRRIV2BW(mac->ULbwp[0]->bwp_Common->genericParameters.locationAndBandwidth, MAX_BWP_SIZE) :
-      NRRIV2BW(mac->scc->uplinkConfigCommon->initialUplinkBWP->genericParameters.locationAndBandwidth, MAX_BWP_SIZE);
-  }
-
-
-  if (rnti_type == NR_RNTI_C) {
-    // First find out the DCI format from the first bit (UE performed blind decoding)
-    pos++;
-    dci_pdu_rel15->format_indicator = (*dci_pdu>>(dci_size-pos))&1;
-#ifdef DEBUG_EXTRACT_DCI
-    LOG_D(MAC,"Format indicator %d (%d bits) N_RB_BWP %d => %d (0x%lx)\n",dci_pdu_rel15->format_indicator,1,N_RB,dci_size-pos,*dci_pdu);
-#endif
-
-    if (dci_format == NR_UL_DCI_FORMAT_0_0 || dci_format == NR_DL_DCI_FORMAT_1_0) {
-      if (dci_pdu_rel15->format_indicator == 0) 
-        dci_format = NR_UL_DCI_FORMAT_0_0;
-      else
-        dci_format = NR_DL_DCI_FORMAT_1_0;
-    }
-    else if (dci_format == NR_UL_DCI_FORMAT_0_1 || dci_format == NR_DL_DCI_FORMAT_1_1) {
-      // In case the sizes of formats 0_1 and 1_1 happen to be the same
-      if (dci_pdu_rel15->format_indicator == 0) 
-        dci_format = NR_UL_DCI_FORMAT_0_1;
-      else
-        dci_format = NR_DL_DCI_FORMAT_1_1;
-    }
-  }
-#ifdef DEBUG_EXTRACT_DCI
-  LOG_D(MAC, "DCI format is %d\n", dci_format);
-#endif
-  
-=======
->>>>>>> feb2651e
   switch(dci_format) {
 
   case NR_DL_DCI_FORMAT_1_0:
