--- conflicted
+++ resolved
@@ -161,11 +161,7 @@
                                 uint8_t *pduP,
                                 uint32_t pdu_len) {
   LOG_D(NR_MAC, "Decoding NR-BCCH-DL-SCH-Message (SIB1 or SI)\n");
-<<<<<<< HEAD
   nr_mac_rrc_data_ind_ue(module_id, cc_id, gNB_index, 0, 0, 0, NR_BCCH_DL_SCH, (uint8_t *) pduP, pdu_len);
-=======
-  nr_mac_rrc_data_ind_ue(module_id, cc_id, gNB_index, NR_BCCH_DL_SCH, (uint8_t *) pduP, pdu_len);
->>>>>>> d6c07d81
   return 0;
 }
 
