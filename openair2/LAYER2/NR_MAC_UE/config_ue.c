--- conflicted
+++ resolved
@@ -479,13 +479,7 @@
     */
 void config_control_ue(NR_UE_MAC_INST_t *mac){
 
-<<<<<<< HEAD
-  uint8_t ss_id;
-  NR_BWP_Id_t dl_bwp_id = mac->DL_BWP_Id;
-  NR_BWP_Id_t ul_bwp_id = mac->UL_BWP_Id;
-=======
   int bwp_id;
->>>>>>> 5bf454c7
   NR_ServingCellConfig_t *scd = mac->cg->spCellConfig->spCellConfigDedicated;
   config_bwp_ue(mac, NULL, NULL);
   NR_BWP_Id_t dl_bwp_id = mac->DL_BWP_Id;
@@ -547,25 +541,7 @@
   struct NR_PDCCH_Config__searchSpacesToAddModList *searchSpacesToAddModList = pdcch_Config->choice.setup->searchSpacesToAddModList;
   AssertFatal(searchSpacesToAddModList != NULL, "searchSpacesToAddModList is null\n");
   AssertFatal(searchSpacesToAddModList->list.count > 0, "list of UE specifically configured Search Spaces is empty\n");
-<<<<<<< HEAD
-  AssertFatal(searchSpacesToAddModList->list.count < FAPI_NR_MAX_SS, "too many searchpaces per coreset %d\n", searchSpacesToAddModList->list.count);
-
-  struct NR_UplinkConfig__uplinkBWP_ToAddModList *uplinkBWP_ToAddModList = scd->uplinkConfig->uplinkBWP_ToAddModList;
-  if (ul_bwp_id > 0) {
-     AssertFatal(uplinkBWP_ToAddModList != NULL, "uplinkBWP_ToAddModList is null\n");
-     AssertFatal(uplinkBWP_ToAddModList->list.count == 1, "uplinkBWP_ToAddModList->list->count is %d\n", uplinkBWP_ToAddModList->list.count);
-  }
-  // check pdcch_Config, pdcch_ConfigCommon and DL BWP
-  mac->DLbwp[0] = dl_bwp_id>0?scd->downlinkBWP_ToAddModList->list.array[dl_bwp_id - 1]:NULL;
-  int coreset_id = controlResourceSetToAddModList->list.array[0]->controlResourceSetId;
-  mac->coreset[dl_bwp_id][coreset_id - 1] = controlResourceSetToAddModList->list.array[0];
-
-  // Check dedicated UL BWP and pass to MAC
-  mac->ULbwp[0] = ul_bwp_id>0?uplinkBWP_ToAddModList->list.array[0]:NULL;
-  if (mac->ULbwp[0]) AssertFatal(mac->ULbwp[0]->bwp_Dedicated != NULL, "UL bwp_Dedicated is null\n");
-=======
   AssertFatal(searchSpacesToAddModList->list.count < FAPI_NR_MAX_SS_PER_BWP, "too many searchpaces per coreset %d\n", searchSpacesToAddModList->list.count);
->>>>>>> 5bf454c7
 
   // check available Search Spaces in the searchSpacesToAddModList and pass to MAC
   // note: the network configures at most 10 Search Spaces per BWP per cell (including UE-specific and common Search Spaces).
