/*
 * Licensed to the OpenAirInterface (OAI) Software Alliance under one or more
 * contributor license agreements.  See the NOTICE file distributed with
 * this work for additional information regarding copyright ownership.
 * The OpenAirInterface Software Alliance licenses this file to You under
 * the OAI Public License, Version 1.1  (the "License"); you may not use this file
 * except in compliance with the License.
 * You may obtain a copy of the License at
 *
 *      http://www.openairinterface.org/?page_id=698
 *
 * Unless required by applicable law or agreed to in writing, software
 * distributed under the License is distributed on an "AS IS" BASIS,
 * WITHOUT WARRANTIES OR CONDITIONS OF ANY KIND, either express or implied.
 * See the License for the specific language governing permissions and
 * limitations under the License.
 *-------------------------------------------------------------------------------
 * For more information about the OpenAirInterface (OAI) Software Alliance:
 *      contact@openairinterface.org
 */

/* \file config_ue.c
 * \brief UE and eNB configuration performed by RRC or as a consequence of RRC procedures
 * \author R. Knopp, K.H. HSU
 * \date 2018
 * \version 0.1
 * \company Eurecom / NTUST
 * \email: knopp@eurecom.fr, kai-hsiang.hsu@eurecom.fr
 * \note
 * \warning
 */

//#include "mac_defs.h"
#include "NR_MAC_UE/mac_proto.h"
#include "NR_MAC-CellGroupConfig.h"
#include "LAYER2/NR_MAC_COMMON/nr_mac_common.h"

int set_tdd_config_nr_ue(fapi_nr_config_request_t *cfg,
                         int mu,
                         int nrofDownlinkSlots, int nrofDownlinkSymbols,
                         int nrofUplinkSlots,   int nrofUplinkSymbols) {

  int slot_number = 0;
  int nb_periods_per_frame;
  int nb_slots_to_set = TDD_CONFIG_NB_FRAMES*(1<<mu)*NR_NUMBER_OF_SUBFRAMES_PER_FRAME;

  switch(cfg->tdd_table.tdd_period) {
    case 0:
      nb_periods_per_frame = 20; // 10ms/0p5ms
      break;

    case 1:
      nb_periods_per_frame = 16; // 10ms/0p625ms
      break;

    case 2:
      nb_periods_per_frame = 10; // 10ms/1ms
      break;

    case 3:
      nb_periods_per_frame = 8; // 10ms/1p25ms
      break;

    case 4:
      nb_periods_per_frame = 5; // 10ms/2ms
      break;

    case 5:
      nb_periods_per_frame = 4; // 10ms/2p5ms
      break;

    case 6:
      nb_periods_per_frame = 2; // 10ms/5ms
      break;

    case 7:
      nb_periods_per_frame = 1; // 10ms/10ms
      break;

    default:
      AssertFatal(1==0,"Undefined tdd period %d\n", cfg->tdd_table.tdd_period);
  }

  int nb_slots_per_period = ((1<<mu) * NR_NUMBER_OF_SUBFRAMES_PER_FRAME)/nb_periods_per_frame;

  if ( (nrofDownlinkSymbols + nrofUplinkSymbols) == 0 )
    AssertFatal(nb_slots_per_period == (nrofDownlinkSlots + nrofUplinkSlots),
                "set_tdd_configuration_nr: given period is inconsistent with current tdd configuration, nrofDownlinkSlots %d, nrofUplinkSlots %d, nb_slots_per_period %d \n",
                nrofDownlinkSlots,nrofUplinkSlots,nb_slots_per_period);
  else {
    AssertFatal(nrofDownlinkSymbols + nrofUplinkSymbols < 14,"illegal symbol configuration DL %d, UL %d\n",nrofDownlinkSymbols,nrofUplinkSymbols);
    AssertFatal(nb_slots_per_period == (nrofDownlinkSlots + nrofUplinkSlots + 1),
                "set_tdd_configuration_nr: given period is inconsistent with current tdd configuration, nrofDownlinkSlots %d, nrofUplinkSlots %d, nrofMixed slots 1, nb_slots_per_period %d \n",
                nrofDownlinkSlots,nrofUplinkSlots,nb_slots_per_period);
  }

  cfg->tdd_table.max_tdd_periodicity_list = (fapi_nr_max_tdd_periodicity_t *) malloc(nb_slots_to_set*sizeof(fapi_nr_max_tdd_periodicity_t));

  for(int memory_alloc =0 ; memory_alloc<nb_slots_to_set; memory_alloc++)
    cfg->tdd_table.max_tdd_periodicity_list[memory_alloc].max_num_of_symbol_per_slot_list = (fapi_nr_max_num_of_symbol_per_slot_t *) malloc(NR_NUMBER_OF_SYMBOLS_PER_SLOT*sizeof(
          fapi_nr_max_num_of_symbol_per_slot_t));

  while(slot_number != nb_slots_to_set) {
    if(nrofDownlinkSlots != 0) {
      for (int number_of_symbol = 0; number_of_symbol < nrofDownlinkSlots*NR_NUMBER_OF_SYMBOLS_PER_SLOT; number_of_symbol++) {
        cfg->tdd_table.max_tdd_periodicity_list[slot_number].max_num_of_symbol_per_slot_list[number_of_symbol%NR_NUMBER_OF_SYMBOLS_PER_SLOT].slot_config= 0;

        if((number_of_symbol+1)%NR_NUMBER_OF_SYMBOLS_PER_SLOT == 0)
          slot_number++;
      }
    }

    if (nrofDownlinkSymbols != 0 || nrofUplinkSymbols != 0) {
      for(int number_of_symbol =0; number_of_symbol < nrofDownlinkSymbols; number_of_symbol++) {
        cfg->tdd_table.max_tdd_periodicity_list[slot_number].max_num_of_symbol_per_slot_list[number_of_symbol].slot_config= 0;
      }

      for(int number_of_symbol = nrofDownlinkSymbols; number_of_symbol < NR_NUMBER_OF_SYMBOLS_PER_SLOT-nrofUplinkSymbols; number_of_symbol++) {
        cfg->tdd_table.max_tdd_periodicity_list[slot_number].max_num_of_symbol_per_slot_list[number_of_symbol].slot_config= 2;
      }

      for(int number_of_symbol = NR_NUMBER_OF_SYMBOLS_PER_SLOT-nrofUplinkSymbols; number_of_symbol < NR_NUMBER_OF_SYMBOLS_PER_SLOT; number_of_symbol++) {
        cfg->tdd_table.max_tdd_periodicity_list[slot_number].max_num_of_symbol_per_slot_list[number_of_symbol].slot_config= 1;
      }

      slot_number++;
    }

    if(nrofUplinkSlots != 0) {
      for (int number_of_symbol = 0; number_of_symbol < nrofUplinkSlots*NR_NUMBER_OF_SYMBOLS_PER_SLOT; number_of_symbol++) {
        cfg->tdd_table.max_tdd_periodicity_list[slot_number].max_num_of_symbol_per_slot_list[number_of_symbol%NR_NUMBER_OF_SYMBOLS_PER_SLOT].slot_config= 1;

        if((number_of_symbol+1)%NR_NUMBER_OF_SYMBOLS_PER_SLOT == 0)
          slot_number++;
      }
    }
  }

  return (0);
}


void config_common_ue(NR_UE_MAC_INST_t *mac,
		      module_id_t       module_id,
		      int               cc_idP) {

  fapi_nr_config_request_t        *cfg = &mac->phy_config.config_req;
  NR_ServingCellConfigCommon_t    *scc = mac->scc;
  int i;
  lte_frame_type_t frame_type;

  mac->phy_config.Mod_id = module_id;
  mac->phy_config.CC_id = cc_idP;
  
  // carrier config

  LOG_I(MAC, "Entering UE Config Common\n");

  cfg->carrier_config.dl_bandwidth = config_bandwidth(scc->downlinkConfigCommon->frequencyInfoDL->scs_SpecificCarrierList.list.array[0]->subcarrierSpacing,
                                                      scc->downlinkConfigCommon->frequencyInfoDL->scs_SpecificCarrierList.list.array[0]->carrierBandwidth,
                                                      *scc->downlinkConfigCommon->frequencyInfoDL->frequencyBandList.list.array[0]);

  cfg->carrier_config.dl_frequency = from_nrarfcn(*scc->downlinkConfigCommon->frequencyInfoDL->frequencyBandList.list.array[0],
                                                  *scc->ssbSubcarrierSpacing,
                                                  scc->downlinkConfigCommon->frequencyInfoDL->absoluteFrequencyPointA)/1000; // freq in kHz

  for (i=0; i<5; i++) {
    if (i==scc->downlinkConfigCommon->frequencyInfoDL->scs_SpecificCarrierList.list.array[0]->subcarrierSpacing) {
      cfg->carrier_config.dl_grid_size[i] = scc->downlinkConfigCommon->frequencyInfoDL->scs_SpecificCarrierList.list.array[0]->carrierBandwidth;
      cfg->carrier_config.dl_k0[i] = scc->downlinkConfigCommon->frequencyInfoDL->scs_SpecificCarrierList.list.array[0]->offsetToCarrier;
    }
    else {
      cfg->carrier_config.dl_grid_size[i] = 0;
      cfg->carrier_config.dl_k0[i] = 0;
    }
  }

  cfg->carrier_config.uplink_bandwidth = config_bandwidth(scc->uplinkConfigCommon->frequencyInfoUL->scs_SpecificCarrierList.list.array[0]->subcarrierSpacing,
                                                          scc->uplinkConfigCommon->frequencyInfoUL->scs_SpecificCarrierList.list.array[0]->carrierBandwidth,
                                                          *scc->uplinkConfigCommon->frequencyInfoUL->frequencyBandList->list.array[0]);

  int UL_pointA;
  if (scc->uplinkConfigCommon->frequencyInfoUL->absoluteFrequencyPointA == NULL)
    UL_pointA = scc->downlinkConfigCommon->frequencyInfoDL->absoluteFrequencyPointA;
  else
    UL_pointA = *scc->uplinkConfigCommon->frequencyInfoUL->absoluteFrequencyPointA; 

  cfg->carrier_config.uplink_frequency = from_nrarfcn(*scc->uplinkConfigCommon->frequencyInfoUL->frequencyBandList->list.array[0],
                                                      *scc->ssbSubcarrierSpacing,
                                                      UL_pointA)/1000; // freq in kHz


  for (i=0; i<5; i++) {
    if (i==scc->uplinkConfigCommon->frequencyInfoUL->scs_SpecificCarrierList.list.array[0]->subcarrierSpacing) {
      cfg->carrier_config.ul_grid_size[i] = scc->uplinkConfigCommon->frequencyInfoUL->scs_SpecificCarrierList.list.array[0]->carrierBandwidth;
      cfg->carrier_config.ul_k0[i] = scc->uplinkConfigCommon->frequencyInfoUL->scs_SpecificCarrierList.list.array[0]->offsetToCarrier;
    }
    else {
      cfg->carrier_config.ul_grid_size[i] = 0;
      cfg->carrier_config.ul_k0[i] = 0;
    }
  }

<<<<<<< HEAD
  get_frame_type(*scc->downlinkConfigCommon->frequencyInfoDL->frequencyBandList.list.array[0], *scc->ssbSubcarrierSpacing, &frame_type);
=======
  lte_frame_type_t frame_type;
  uint16_t band;
  int32_t offset;

  get_band((uint64_t)(cfg->carrier_config.dl_frequency)*1000,
           &band,
           &offset,
           &frame_type);

>>>>>>> adcf9e9f

  // cell config

  cfg->cell_config.phy_cell_id = *scc->physCellId;
  cfg->cell_config.frame_duplex_type = frame_type;

  // SSB config
  cfg->ssb_config.ss_pbch_power = scc->ss_PBCH_BlockPower;
  cfg->ssb_config.scs_common = *scc->ssbSubcarrierSpacing;

  // SSB Table config
  int scs_scaling = 1<<(cfg->ssb_config.scs_common);
  if (scc->downlinkConfigCommon->frequencyInfoDL->absoluteFrequencyPointA < 600000)
    scs_scaling = scs_scaling*3;
  if (scc->downlinkConfigCommon->frequencyInfoDL->absoluteFrequencyPointA > 2016666)
    scs_scaling = scs_scaling>>2;
  uint32_t absolute_diff = (*scc->downlinkConfigCommon->frequencyInfoDL->absoluteFrequencySSB - scc->downlinkConfigCommon->frequencyInfoDL->absoluteFrequencyPointA);
  cfg->ssb_table.ssb_offset_point_a = absolute_diff/(12*scs_scaling) - 10;
  cfg->ssb_table.ssb_period = *scc->ssb_periodicityServingCell;
  cfg->ssb_table.ssb_subcarrier_offset = 0; // TODO currently not in RRC?

  switch (scc->ssb_PositionsInBurst->present) {
    case 1 :
      cfg->ssb_table.ssb_mask_list[0].ssb_mask = scc->ssb_PositionsInBurst->choice.shortBitmap.buf[0]<<24;
      cfg->ssb_table.ssb_mask_list[1].ssb_mask = 0;
      break;
    case 2 :
      cfg->ssb_table.ssb_mask_list[0].ssb_mask = scc->ssb_PositionsInBurst->choice.mediumBitmap.buf[0]<<24;
      cfg->ssb_table.ssb_mask_list[1].ssb_mask = 0;
      break;
    case 3 :
      cfg->ssb_table.ssb_mask_list[0].ssb_mask = 0;
      cfg->ssb_table.ssb_mask_list[1].ssb_mask = 0;
      for (i=0; i<4; i++) {
        cfg->ssb_table.ssb_mask_list[0].ssb_mask += (scc->ssb_PositionsInBurst->choice.longBitmap.buf[i]<<i*8);
        cfg->ssb_table.ssb_mask_list[1].ssb_mask += (scc->ssb_PositionsInBurst->choice.longBitmap.buf[i+4]<<i*8);
      }
      break;
    default:
      AssertFatal(1==0,"SSB bitmap size value %d undefined (allowed values 1,2,3) \n", scc->ssb_PositionsInBurst->present);
  }

  // TDD Table Configuration
  if (scc->tdd_UL_DL_ConfigurationCommon->pattern1.ext1 == NULL)
    cfg->tdd_table.tdd_period = scc->tdd_UL_DL_ConfigurationCommon->pattern1.dl_UL_TransmissionPeriodicity;
  else {
    AssertFatal(scc->tdd_UL_DL_ConfigurationCommon->pattern1.ext1->dl_UL_TransmissionPeriodicity_v1530 != NULL,
		"scc->tdd_UL_DL_ConfigurationCommon->pattern1.ext1->dl_UL_TransmissionPeriodicity_v1530 is null\n");
    cfg->tdd_table.tdd_period = *scc->tdd_UL_DL_ConfigurationCommon->pattern1.ext1->dl_UL_TransmissionPeriodicity_v1530;
  }
  if(cfg->cell_config.frame_duplex_type == TDD){
    LOG_I(MAC,"Setting TDD configuration period to %d\n", cfg->tdd_table.tdd_period);
    int return_tdd = set_tdd_config_nr_ue(cfg,
		     scc->uplinkConfigCommon->frequencyInfoUL->scs_SpecificCarrierList.list.array[0]->subcarrierSpacing,
                     scc->tdd_UL_DL_ConfigurationCommon->pattern1.nrofDownlinkSlots,
                     scc->tdd_UL_DL_ConfigurationCommon->pattern1.nrofDownlinkSymbols,
                     scc->tdd_UL_DL_ConfigurationCommon->pattern1.nrofUplinkSlots,
                     scc->tdd_UL_DL_ConfigurationCommon->pattern1.nrofUplinkSymbols
                     );

    if (return_tdd !=0)
      LOG_E(PHY,"TDD configuration can not be done\n");
    else
      LOG_I(PHY,"TDD has been properly configurated\n");
  }

  // PRACH configuration

  uint8_t nb_preambles = 64;
  if(scc->uplinkConfigCommon->initialUplinkBWP->rach_ConfigCommon->choice.setup->totalNumberOfRA_Preambles != NULL)
     nb_preambles = *scc->uplinkConfigCommon->initialUplinkBWP->rach_ConfigCommon->choice.setup->totalNumberOfRA_Preambles;

  cfg->prach_config.prach_sequence_length = scc->uplinkConfigCommon->initialUplinkBWP->rach_ConfigCommon->choice.setup->prach_RootSequenceIndex.present-1;

  if (scc->uplinkConfigCommon->initialUplinkBWP->rach_ConfigCommon->choice.setup->msg1_SubcarrierSpacing)
    cfg->prach_config.prach_sub_c_spacing = *scc->uplinkConfigCommon->initialUplinkBWP->rach_ConfigCommon->choice.setup->msg1_SubcarrierSpacing;
  else 
    cfg->prach_config.prach_sub_c_spacing = scc->downlinkConfigCommon->frequencyInfoDL->scs_SpecificCarrierList.list.array[0]->subcarrierSpacing;

  cfg->prach_config.restricted_set_config = scc->uplinkConfigCommon->initialUplinkBWP->rach_ConfigCommon->choice.setup->restrictedSetConfig;

  switch (scc->uplinkConfigCommon->initialUplinkBWP->rach_ConfigCommon->choice.setup->rach_ConfigGeneric.msg1_FDM) {
    case 0 :
      cfg->prach_config.num_prach_fd_occasions = 1;
      break;
    case 1 :
      cfg->prach_config.num_prach_fd_occasions = 2;
      break;
    case 2 :
      cfg->prach_config.num_prach_fd_occasions = 4;
      break;
    case 3 :
      cfg->prach_config.num_prach_fd_occasions = 8;
      break;
    default:
      AssertFatal(1==0,"msg1 FDM identifier %ld undefined (0,1,2,3) \n", scc->uplinkConfigCommon->initialUplinkBWP->rach_ConfigCommon->choice.setup->rach_ConfigGeneric.msg1_FDM);
  }

  cfg->prach_config.num_prach_fd_occasions_list = (fapi_nr_num_prach_fd_occasions_t *) malloc(cfg->prach_config.num_prach_fd_occasions*sizeof(fapi_nr_num_prach_fd_occasions_t));
  for (i=0; i<cfg->prach_config.num_prach_fd_occasions; i++) {
    cfg->prach_config.num_prach_fd_occasions_list[i].num_prach_fd_occasions = i;
    if (cfg->prach_config.prach_sequence_length)
      cfg->prach_config.num_prach_fd_occasions_list[i].prach_root_sequence_index = scc->uplinkConfigCommon->initialUplinkBWP->rach_ConfigCommon->choice.setup->prach_RootSequenceIndex.choice.l139; 
    else
      cfg->prach_config.num_prach_fd_occasions_list[i].prach_root_sequence_index = scc->uplinkConfigCommon->initialUplinkBWP->rach_ConfigCommon->choice.setup->prach_RootSequenceIndex.choice.l839;

    cfg->prach_config.num_prach_fd_occasions_list[i].k1 = scc->uplinkConfigCommon->initialUplinkBWP->rach_ConfigCommon->choice.setup->rach_ConfigGeneric.msg1_FrequencyStart;
    cfg->prach_config.num_prach_fd_occasions_list[i].prach_zero_corr_conf = scc->uplinkConfigCommon->initialUplinkBWP->rach_ConfigCommon->choice.setup->rach_ConfigGeneric.zeroCorrelationZoneConfig;
    cfg->prach_config.num_prach_fd_occasions_list[i].num_root_sequences = compute_nr_root_seq(scc->uplinkConfigCommon->initialUplinkBWP->rach_ConfigCommon->choice.setup, nb_preambles, frame_type);
    //cfg->prach_config.num_prach_fd_occasions_list[i].num_unused_root_sequences = ???
  }

  cfg->prach_config.ssb_per_rach = scc->uplinkConfigCommon->initialUplinkBWP->rach_ConfigCommon->choice.setup->ssb_perRACH_OccasionAndCB_PreamblesPerSSB->present-1;

}

/** \brief This function is relavant for the UE procedures for control. It loads the search spaces, the BWPs and the CORESETs into the MAC instance and
    \brief performs assert checks on the relevant RRC configuration.
    @param NR_UE_MAC_INST_t mac: pointer to local MAC instance
    @returns void
    */
void config_control_ue(NR_UE_MAC_INST_t *mac){

  uint8_t bwp_id = 1, coreset_id = 1, ss_id;
  NR_ServingCellConfig_t *scd = mac->scg->spCellConfig->spCellConfigDedicated;
  AssertFatal(scd->downlinkBWP_ToAddModList != NULL, "downlinkBWP_ToAddModList is null\n");
  AssertFatal(scd->downlinkBWP_ToAddModList->list.count == 1, "downlinkBWP_ToAddModList->list->count is %d\n", scd->downlinkBWP_ToAddModList->list.count);

  NR_BWP_DownlinkCommon_t *bwp_Common = scd->downlinkBWP_ToAddModList->list.array[bwp_id - 1]->bwp_Common;
  AssertFatal(bwp_Common != NULL, "bwp_Common is null\n");

  NR_BWP_DownlinkDedicated_t *dl_bwp_Dedicated = scd->downlinkBWP_ToAddModList->list.array[bwp_id - 1]->bwp_Dedicated;
  AssertFatal(dl_bwp_Dedicated != NULL, "dl_bwp_Dedicated is null\n");

  NR_SetupRelease_PDCCH_Config_t *pdcch_Config = dl_bwp_Dedicated->pdcch_Config;
  AssertFatal(pdcch_Config != NULL, "pdcch_Config is null\n");

  NR_SetupRelease_PDCCH_ConfigCommon_t *pdcch_ConfigCommon = bwp_Common->pdcch_ConfigCommon;
  AssertFatal(pdcch_ConfigCommon != NULL, "pdcch_ConfigCommon is null\n");
  AssertFatal(pdcch_ConfigCommon->choice.setup->ra_SearchSpace != NULL, "ra_SearchSpace must be available in DL BWP\n");

  struct NR_PDCCH_ConfigCommon__commonSearchSpaceList *commonSearchSpaceList = pdcch_ConfigCommon->choice.setup->commonSearchSpaceList;
  AssertFatal(commonSearchSpaceList != NULL, "commonSearchSpaceList is null\n");
  AssertFatal(commonSearchSpaceList->list.count > 0, "PDCCH CSS list has 0 elements\n");

  struct NR_PDCCH_Config__controlResourceSetToAddModList *controlResourceSetToAddModList = pdcch_Config->choice.setup->controlResourceSetToAddModList;
  AssertFatal(controlResourceSetToAddModList != NULL, "controlResourceSetToAddModList is null\n");
  AssertFatal(controlResourceSetToAddModList->list.count == 1, "controlResourceSetToAddModList->list.count=%d\n", controlResourceSetToAddModList->list.count);
  AssertFatal(controlResourceSetToAddModList->list.array[0] != NULL, "coreset[0][0] is null\n");

  struct NR_PDCCH_Config__searchSpacesToAddModList *searchSpacesToAddModList = pdcch_Config->choice.setup->searchSpacesToAddModList;
  AssertFatal(searchSpacesToAddModList != NULL, "searchSpacesToAddModList is null\n");
  AssertFatal(searchSpacesToAddModList->list.count > 0, "list of UE specifically configured Search Spaces is empty\n");
  AssertFatal(searchSpacesToAddModList->list.count < FAPI_NR_MAX_SS_PER_CORESET, "too many searchpaces per coreset %d\n", searchSpacesToAddModList->list.count);

  struct NR_UplinkConfig__uplinkBWP_ToAddModList *uplinkBWP_ToAddModList = scd->uplinkConfig->uplinkBWP_ToAddModList;
  AssertFatal(uplinkBWP_ToAddModList != NULL, "uplinkBWP_ToAddModList is null\n");
  AssertFatal(uplinkBWP_ToAddModList->list.count == 1, "uplinkBWP_ToAddModList->list->count is %d\n", uplinkBWP_ToAddModList->list.count);

  // check pdcch_Config, pdcch_ConfigCommon and DL BWP
  mac->DLbwp[0] = scd->downlinkBWP_ToAddModList->list.array[bwp_id - 1];
  mac->coreset[bwp_id - 1][coreset_id - 1] = controlResourceSetToAddModList->list.array[0];

  // Check dedicated UL BWP and pass to MAC
  mac->ULbwp[0] = uplinkBWP_ToAddModList->list.array[0];
  AssertFatal(mac->ULbwp[0]->bwp_Dedicated != NULL, "UL bwp_Dedicated is null\n");

  // check available Search Spaces in the searchSpacesToAddModList and pass to MAC
  // note: the network configures at most 10 Search Spaces per BWP per cell (including UE-specific and common Search Spaces).
  for (ss_id = 0; ss_id < searchSpacesToAddModList->list.count; ss_id++) {
    NR_SearchSpace_t *ss = searchSpacesToAddModList->list.array[ss_id];
    AssertFatal(ss->controlResourceSetId != NULL, "ss->controlResourceSetId is null\n");
    AssertFatal(ss->searchSpaceType != NULL, "ss->searchSpaceType is null\n");
    AssertFatal(*ss->controlResourceSetId == mac->coreset[bwp_id - 1][coreset_id - 1]->controlResourceSetId, "ss->controlResourceSetId is unknown\n");
    AssertFatal(ss->monitoringSymbolsWithinSlot != NULL, "NR_SearchSpace->monitoringSymbolsWithinSlot is null\n");
    AssertFatal(ss->monitoringSymbolsWithinSlot->buf != NULL, "NR_SearchSpace->monitoringSymbolsWithinSlot->buf is null\n");
    mac->SSpace[0][0][ss_id] = ss;
  }

  // Check available CSSs in the commonSearchSpaceList (list of additional common search spaces)
  // note: commonSearchSpaceList SIZE(1..4)
  for (int css_id = 0; css_id < commonSearchSpaceList->list.count; css_id++) {
    NR_SearchSpace_t *css = commonSearchSpaceList->list.array[css_id];
    AssertFatal(css->controlResourceSetId != NULL, "ss->controlResourceSetId is null\n");
    AssertFatal(*css->controlResourceSetId == mac->coreset[bwp_id - 1][coreset_id - 1]->controlResourceSetId, "ss->controlResourceSetId is unknown\n");
    AssertFatal(css->searchSpaceId != 0, "css->searchSpaceId is 0\n");
    AssertFatal(css->searchSpaceType != NULL, "css->searchSpaceType is null\n");
    AssertFatal(css->monitoringSymbolsWithinSlot != NULL, "css->monitoringSymbolsWithinSlot is null\n");
    AssertFatal(css->monitoringSymbolsWithinSlot->buf != NULL, "css->monitoringSymbolsWithinSlot->buf is null\n");
    mac->SSpace[0][0][ss_id] = css;
    ss_id++;
  }
}

int nr_rrc_mac_config_req_ue(
    module_id_t                     module_id,
    int                             cc_idP,
    uint8_t                         gNB_index,
    NR_MIB_t                        *mibP,
    //    NR_ServingCellConfigCommon_t    *sccP,
    //    NR_MAC_CellGroupConfig_t        *mac_cell_group_configP,
    //    NR_PhysicalCellGroupConfig_t    *phy_cell_group_configP,
    NR_CellGroupConfig_t            *cell_group_config ){

    NR_UE_MAC_INST_t *mac = get_mac_inst(module_id);

    //  TODO do something FAPI-like P5 L1/L2 config interface in config_si, config_mib, etc.

    if(mibP != NULL){
      mac->mib = mibP;    //  update by every reception
    }

    if(cell_group_config != NULL ){
      mac->scg = cell_group_config;
      mac->servCellIndex = *cell_group_config->spCellConfig->servCellIndex;
      config_control_ue(mac);
      if (cell_group_config->spCellConfig->reconfigurationWithSync) {
        mac->rach_ConfigDedicated = cell_group_config->spCellConfig->reconfigurationWithSync->rach_ConfigDedicated->choice.uplink;
	mac->scc = cell_group_config->spCellConfig->reconfigurationWithSync->spCellConfigCommon;
	config_common_ue(mac,module_id,cc_idP);
	mac->crnti = cell_group_config->spCellConfig->reconfigurationWithSync->newUE_Identity;
	LOG_I(MAC,"Configuring CRNTI %x\n",mac->crnti);
      }

      // Setup the SSB to Rach Occasions mapping according to the config
      build_ssb_to_ro_map(mac->scc, mac->phy_config.config_req.cell_config.frame_duplex_type);

      /*      
      if(mac_cell_group_configP != NULL){
	if(mac_cell_group_configP->drx_Config != NULL ){
	  switch(mac_cell_group_configP->drx_Config->present){
	  case NR_SetupRelease_DRX_Config_PR_NOTHING:
	    break;
	  case NR_SetupRelease_DRX_Config_PR_release:
	    mac->drx_Config = NULL;
	    break;
	  case NR_SetupRelease_DRX_Config_PR_setup:
	    mac->drx_Config = mac_cell_group_configP->drx_Config->choice.setup;
	    break;
	  default:
	    break;
	  }
	}
	
	if(mac_cell_group_configP->schedulingRequestConfig != NULL ){
	  mac->schedulingRequestConfig = mac_cell_group_configP->schedulingRequestConfig;
	}
	
	if(mac_cell_group_configP->bsr_Config != NULL ){
	  mac->bsr_Config = mac_cell_group_configP->bsr_Config;
	}
	
	if(mac_cell_group_configP->tag_Config != NULL ){
	  mac->tag_Config = mac_cell_group_configP->tag_Config;
	}
	
	if(mac_cell_group_configP->phr_Config != NULL ){
	  switch(mac_cell_group_configP->phr_Config->present){
	  case NR_SetupRelease_PHR_Config_PR_NOTHING:
	    break;
	  case NR_SetupRelease_PHR_Config_PR_release:
	    mac->phr_Config = NULL;
	    break;
	  case NR_SetupRelease_PHR_Config_PR_setup:
	    mac->phr_Config = mac_cell_group_configP->phr_Config->choice.setup;
	    break;
	  default:
	    break;
	  }        
	}
      }
      
      
      if(phy_cell_group_configP != NULL ){
	if(phy_cell_group_configP->cs_RNTI != NULL ){
	  switch(phy_cell_group_configP->cs_RNTI->present){
	  case NR_SetupRelease_RNTI_Value_PR_NOTHING:
	    break;
	  case NR_SetupRelease_RNTI_Value_PR_release:
	    mac->cs_RNTI = NULL;
	    break;
	  case NR_SetupRelease_RNTI_Value_PR_setup:
	    mac->cs_RNTI = &phy_cell_group_configP->cs_RNTI->choice.setup;
	    break;
	  default:
	    break;
	  }
	}
      }
      */
    }

    return 0;

}<|MERGE_RESOLUTION|>--- conflicted
+++ resolved
@@ -201,19 +201,7 @@
     }
   }
 
-<<<<<<< HEAD
   get_frame_type(*scc->downlinkConfigCommon->frequencyInfoDL->frequencyBandList.list.array[0], *scc->ssbSubcarrierSpacing, &frame_type);
-=======
-  lte_frame_type_t frame_type;
-  uint16_t band;
-  int32_t offset;
-
-  get_band((uint64_t)(cfg->carrier_config.dl_frequency)*1000,
-           &band,
-           &offset,
-           &frame_type);
-
->>>>>>> adcf9e9f
 
   // cell config
 
