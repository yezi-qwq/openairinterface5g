/*
 * Licensed to the OpenAirInterface (OAI) Software Alliance under one or more
 * contributor license agreements.  See the NOTICE file distributed with
 * this work for additional information regarding copyright ownership.
 * The OpenAirInterface Software Alliance licenses this file to You under
 * the OAI Public License, Version 1.1  (the "License"); you may not use this file
 * except in compliance with the License.
 * You may obtain a copy of the License at
 *
 *      http://www.openairinterface.org/?page_id=698
 *
 * Unless required by applicable law or agreed to in writing, software
 * distributed under the License is distributed on an "AS IS" BASIS,
 * WITHOUT WARRANTIES OR CONDITIONS OF ANY KIND, either express or implied.
 * See the License for the specific language governing permissions and
 * limitations under the License.
 *-------------------------------------------------------------------------------
 * For more information about the OpenAirInterface (OAI) Software Alliance:
 *      contact@openairinterface.org
 */

/* \file config_ue.c
 * \brief UE and eNB configuration performed by RRC or as a consequence of RRC procedures
 * \author R. Knopp, K.H. HSU
 * \date 2018
 * \version 0.1
 * \company Eurecom / NTUST
 * \email: knopp@eurecom.fr, kai-hsiang.hsu@eurecom.fr
 * \note
 * \warning
 */

//#include "mac_defs.h"
#include <NR_MAC_gNB/mac_proto.h>
#include "NR_MAC_UE/mac_proto.h"
#include "NR_MAC-CellGroupConfig.h"
#include "LAYER2/NR_MAC_COMMON/nr_mac_common.h"
#include "common/utils/nr/nr_common.h"
#include "executables/softmodem-common.h"

int set_tdd_config_nr_ue(fapi_nr_config_request_t *cfg,
                         int mu,
                         int nrofDownlinkSlots, int nrofDownlinkSymbols,
                         int nrofUplinkSlots,   int nrofUplinkSymbols) {

  int slot_number = 0;
  int nb_periods_per_frame;
  int nb_slots_to_set = TDD_CONFIG_NB_FRAMES*(1<<mu)*NR_NUMBER_OF_SUBFRAMES_PER_FRAME;

  switch(cfg->tdd_table.tdd_period) {
    case 0:
      nb_periods_per_frame = 20; // 10ms/0p5ms
      break;

    case 1:
      nb_periods_per_frame = 16; // 10ms/0p625ms
      break;

    case 2:
      nb_periods_per_frame = 10; // 10ms/1ms
      break;

    case 3:
      nb_periods_per_frame = 8; // 10ms/1p25ms
      break;

    case 4:
      nb_periods_per_frame = 5; // 10ms/2ms
      break;

    case 5:
      nb_periods_per_frame = 4; // 10ms/2p5ms
      break;

    case 6:
      nb_periods_per_frame = 2; // 10ms/5ms
      break;

    case 7:
      nb_periods_per_frame = 1; // 10ms/10ms
      break;

    default:
      AssertFatal(1==0,"Undefined tdd period %d\n", cfg->tdd_table.tdd_period);
  }

  int nb_slots_per_period = ((1<<mu) * NR_NUMBER_OF_SUBFRAMES_PER_FRAME)/nb_periods_per_frame;
  cfg->tdd_table.tdd_period_in_slots = nb_slots_per_period;

  if ( (nrofDownlinkSymbols + nrofUplinkSymbols) == 0 )
    AssertFatal(nb_slots_per_period == (nrofDownlinkSlots + nrofUplinkSlots),
                "set_tdd_configuration_nr: given period is inconsistent with current tdd configuration, nrofDownlinkSlots %d, nrofUplinkSlots %d, nb_slots_per_period %d \n",
                nrofDownlinkSlots,nrofUplinkSlots,nb_slots_per_period);
  else {
    AssertFatal(nrofDownlinkSymbols + nrofUplinkSymbols < 14,"illegal symbol configuration DL %d, UL %d\n",nrofDownlinkSymbols,nrofUplinkSymbols);
    AssertFatal(nb_slots_per_period == (nrofDownlinkSlots + nrofUplinkSlots + 1),
                "set_tdd_configuration_nr: given period is inconsistent with current tdd configuration, nrofDownlinkSlots %d, nrofUplinkSlots %d, nrofMixed slots 1, nb_slots_per_period %d \n",
                nrofDownlinkSlots,nrofUplinkSlots,nb_slots_per_period);
  }

  cfg->tdd_table.max_tdd_periodicity_list = (fapi_nr_max_tdd_periodicity_t *) malloc(nb_slots_to_set*sizeof(fapi_nr_max_tdd_periodicity_t));

  for(int memory_alloc =0 ; memory_alloc<nb_slots_to_set; memory_alloc++)
    cfg->tdd_table.max_tdd_periodicity_list[memory_alloc].max_num_of_symbol_per_slot_list = (fapi_nr_max_num_of_symbol_per_slot_t *) malloc(NR_NUMBER_OF_SYMBOLS_PER_SLOT*sizeof(
          fapi_nr_max_num_of_symbol_per_slot_t));

  while(slot_number != nb_slots_to_set) {
    if(nrofDownlinkSlots != 0) {
      for (int number_of_symbol = 0; number_of_symbol < nrofDownlinkSlots*NR_NUMBER_OF_SYMBOLS_PER_SLOT; number_of_symbol++) {
        cfg->tdd_table.max_tdd_periodicity_list[slot_number].max_num_of_symbol_per_slot_list[number_of_symbol%NR_NUMBER_OF_SYMBOLS_PER_SLOT].slot_config= 0;

        if((number_of_symbol+1)%NR_NUMBER_OF_SYMBOLS_PER_SLOT == 0)
          slot_number++;
      }
    }

    if (nrofDownlinkSymbols != 0 || nrofUplinkSymbols != 0) {
      for(int number_of_symbol =0; number_of_symbol < nrofDownlinkSymbols; number_of_symbol++) {
        cfg->tdd_table.max_tdd_periodicity_list[slot_number].max_num_of_symbol_per_slot_list[number_of_symbol].slot_config= 0;
      }

      for(int number_of_symbol = nrofDownlinkSymbols; number_of_symbol < NR_NUMBER_OF_SYMBOLS_PER_SLOT-nrofUplinkSymbols; number_of_symbol++) {
        cfg->tdd_table.max_tdd_periodicity_list[slot_number].max_num_of_symbol_per_slot_list[number_of_symbol].slot_config= 2;
      }

      for(int number_of_symbol = NR_NUMBER_OF_SYMBOLS_PER_SLOT-nrofUplinkSymbols; number_of_symbol < NR_NUMBER_OF_SYMBOLS_PER_SLOT; number_of_symbol++) {
        cfg->tdd_table.max_tdd_periodicity_list[slot_number].max_num_of_symbol_per_slot_list[number_of_symbol].slot_config= 1;
      }

      slot_number++;
    }

    if(nrofUplinkSlots != 0) {
      for (int number_of_symbol = 0; number_of_symbol < nrofUplinkSlots*NR_NUMBER_OF_SYMBOLS_PER_SLOT; number_of_symbol++) {
        cfg->tdd_table.max_tdd_periodicity_list[slot_number].max_num_of_symbol_per_slot_list[number_of_symbol%NR_NUMBER_OF_SYMBOLS_PER_SLOT].slot_config= 1;

        if((number_of_symbol+1)%NR_NUMBER_OF_SYMBOLS_PER_SLOT == 0)
          slot_number++;
      }
    }
  }

  return (0);
}


void config_common_ue_sa(NR_UE_MAC_INST_t *mac,
		         module_id_t module_id,
		         int cc_idP) {

  fapi_nr_config_request_t *cfg = &mac->phy_config.config_req;
  NR_ServingCellConfigCommonSIB_t *scc = mac->scc_SIB;

  mac->phy_config.Mod_id = module_id;
  mac->phy_config.CC_id = cc_idP;

  LOG_D(MAC, "Entering SA UE Config Common\n");

  // carrier config
  cfg->carrier_config.dl_bandwidth = config_bandwidth(scc->downlinkConfigCommon.frequencyInfoDL.scs_SpecificCarrierList.list.array[0]->subcarrierSpacing,
                                                      scc->downlinkConfigCommon.frequencyInfoDL.scs_SpecificCarrierList.list.array[0]->carrierBandwidth,
                                                      *scc->downlinkConfigCommon.frequencyInfoDL.frequencyBandList.list.array[0]->freqBandIndicatorNR);

  uint64_t dl_bw_khz = (12*scc->downlinkConfigCommon.frequencyInfoDL.scs_SpecificCarrierList.list.array[0]->carrierBandwidth)*
                       (15<<scc->downlinkConfigCommon.frequencyInfoDL.scs_SpecificCarrierList.list.array[0]->subcarrierSpacing);
  cfg->carrier_config.dl_frequency = (downlink_frequency[cc_idP][0]/1000) - (dl_bw_khz>>1);

  for (int i=0; i<5; i++) {
    if (i==scc->downlinkConfigCommon.frequencyInfoDL.scs_SpecificCarrierList.list.array[0]->subcarrierSpacing) {
      cfg->carrier_config.dl_grid_size[i] = scc->downlinkConfigCommon.frequencyInfoDL.scs_SpecificCarrierList.list.array[0]->carrierBandwidth;
      cfg->carrier_config.dl_k0[i] = scc->downlinkConfigCommon.frequencyInfoDL.scs_SpecificCarrierList.list.array[0]->offsetToCarrier;
    }
    else {
      cfg->carrier_config.dl_grid_size[i] = 0;
      cfg->carrier_config.dl_k0[i] = 0;
    }
  }

  cfg->carrier_config.uplink_bandwidth = config_bandwidth(scc->uplinkConfigCommon->frequencyInfoUL.scs_SpecificCarrierList.list.array[0]->subcarrierSpacing,
                                                          scc->uplinkConfigCommon->frequencyInfoUL.scs_SpecificCarrierList.list.array[0]->carrierBandwidth,
                                                          scc->uplinkConfigCommon->frequencyInfoUL.frequencyBandList==NULL ?
                                                          *scc->downlinkConfigCommon.frequencyInfoDL.frequencyBandList.list.array[0]->freqBandIndicatorNR :
                                                          *scc->uplinkConfigCommon->frequencyInfoUL.frequencyBandList->list.array[0]->freqBandIndicatorNR);


  if (scc->uplinkConfigCommon->frequencyInfoUL.absoluteFrequencyPointA == NULL)
    cfg->carrier_config.uplink_frequency = cfg->carrier_config.dl_frequency;
  else
    // TODO check if corresponds to what reported in SIB1
    cfg->carrier_config.uplink_frequency = (downlink_frequency[cc_idP][0]/1000) + uplink_frequency_offset[cc_idP][0];

  for (int i=0; i<5; i++) {
    if (i==scc->uplinkConfigCommon->frequencyInfoUL.scs_SpecificCarrierList.list.array[0]->subcarrierSpacing) {
      cfg->carrier_config.ul_grid_size[i] = scc->uplinkConfigCommon->frequencyInfoUL.scs_SpecificCarrierList.list.array[0]->carrierBandwidth;
      cfg->carrier_config.ul_k0[i] = scc->uplinkConfigCommon->frequencyInfoUL.scs_SpecificCarrierList.list.array[0]->offsetToCarrier;
    }
    else {
      cfg->carrier_config.ul_grid_size[i] = 0;
      cfg->carrier_config.ul_k0[i] = 0;
    }
  }

  mac->nr_band = *scc->downlinkConfigCommon.frequencyInfoDL.frequencyBandList.list.array[0]->freqBandIndicatorNR;
  mac->frame_type = get_frame_type(mac->nr_band, get_softmodem_params()->numerology);
  // cell config

  cfg->cell_config.phy_cell_id = mac->physCellId;
  cfg->cell_config.frame_duplex_type = mac->frame_type;

  // SSB config
  cfg->ssb_config.ss_pbch_power = scc->ss_PBCH_BlockPower;
  cfg->ssb_config.scs_common = get_softmodem_params()->numerology;

  // SSB Table config
  cfg->ssb_table.ssb_offset_point_a = scc->downlinkConfigCommon.frequencyInfoDL.offsetToPointA;
  cfg->ssb_table.ssb_period = scc->ssb_PeriodicityServingCell;
  cfg->ssb_table.ssb_subcarrier_offset = mac->ssb_subcarrier_offset;

  if (mac->frequency_range == FR1){
    cfg->ssb_table.ssb_mask_list[0].ssb_mask = scc->ssb_PositionsInBurst.inOneGroup.buf[0]<<24;
    cfg->ssb_table.ssb_mask_list[1].ssb_mask = 0;
  }
  else{
    for (int i=0; i<8; i++){
      if ((scc->ssb_PositionsInBurst.groupPresence->buf[0]>>(7-i))&0x01)
        cfg->ssb_table.ssb_mask_list[i>>2].ssb_mask |= scc->ssb_PositionsInBurst.inOneGroup.buf[0]<<(24-8*(i%4));
    }
  }

  // TDD Table Configuration
  if (scc->tdd_UL_DL_ConfigurationCommon->pattern1.ext1 == NULL)
    cfg->tdd_table.tdd_period = scc->tdd_UL_DL_ConfigurationCommon->pattern1.dl_UL_TransmissionPeriodicity;
  else {
    AssertFatal(scc->tdd_UL_DL_ConfigurationCommon->pattern1.ext1->dl_UL_TransmissionPeriodicity_v1530 != NULL,
		"scc_SIB->tdd_UL_DL_ConfigurationCommon->pattern1.ext1->dl_UL_TransmissionPeriodicity_v1530 is null\n");
    cfg->tdd_table.tdd_period = *scc->tdd_UL_DL_ConfigurationCommon->pattern1.ext1->dl_UL_TransmissionPeriodicity_v1530;
  }
  if(cfg->cell_config.frame_duplex_type == TDD){
    LOG_I(MAC,"Setting TDD configuration period to %d\n", cfg->tdd_table.tdd_period);
    int return_tdd = set_tdd_config_nr_ue(cfg,
		     scc->uplinkConfigCommon->frequencyInfoUL.scs_SpecificCarrierList.list.array[0]->subcarrierSpacing,
                     scc->tdd_UL_DL_ConfigurationCommon->pattern1.nrofDownlinkSlots,
                     scc->tdd_UL_DL_ConfigurationCommon->pattern1.nrofDownlinkSymbols,
                     scc->tdd_UL_DL_ConfigurationCommon->pattern1.nrofUplinkSlots,
                     scc->tdd_UL_DL_ConfigurationCommon->pattern1.nrofUplinkSymbols
                     );

    if (return_tdd !=0)
      LOG_E(PHY,"TDD configuration can not be done\n");
    else
      LOG_I(PHY,"TDD has been properly configurated\n");
  }

  // PRACH configuration

  uint8_t nb_preambles = 64;
  if(scc->uplinkConfigCommon->initialUplinkBWP.rach_ConfigCommon->choice.setup->totalNumberOfRA_Preambles != NULL)
     nb_preambles = *scc->uplinkConfigCommon->initialUplinkBWP.rach_ConfigCommon->choice.setup->totalNumberOfRA_Preambles;

  cfg->prach_config.prach_sequence_length = scc->uplinkConfigCommon->initialUplinkBWP.rach_ConfigCommon->choice.setup->prach_RootSequenceIndex.present-1;

  if (scc->uplinkConfigCommon->initialUplinkBWP.rach_ConfigCommon->choice.setup->msg1_SubcarrierSpacing)
    cfg->prach_config.prach_sub_c_spacing = *scc->uplinkConfigCommon->initialUplinkBWP.rach_ConfigCommon->choice.setup->msg1_SubcarrierSpacing;
  else
    cfg->prach_config.prach_sub_c_spacing = scc->downlinkConfigCommon.frequencyInfoDL.scs_SpecificCarrierList.list.array[0]->subcarrierSpacing;

  cfg->prach_config.restricted_set_config = scc->uplinkConfigCommon->initialUplinkBWP.rach_ConfigCommon->choice.setup->restrictedSetConfig;

  switch (scc->uplinkConfigCommon->initialUplinkBWP.rach_ConfigCommon->choice.setup->rach_ConfigGeneric.msg1_FDM) {
    case 0 :
      cfg->prach_config.num_prach_fd_occasions = 1;
      break;
    case 1 :
      cfg->prach_config.num_prach_fd_occasions = 2;
      break;
    case 2 :
      cfg->prach_config.num_prach_fd_occasions = 4;
      break;
    case 3 :
      cfg->prach_config.num_prach_fd_occasions = 8;
      break;
    default:
      AssertFatal(1==0,"msg1 FDM identifier %ld undefined (0,1,2,3) \n", scc->uplinkConfigCommon->initialUplinkBWP.rach_ConfigCommon->choice.setup->rach_ConfigGeneric.msg1_FDM);
  }

  cfg->prach_config.num_prach_fd_occasions_list = (fapi_nr_num_prach_fd_occasions_t *) malloc(cfg->prach_config.num_prach_fd_occasions*sizeof(fapi_nr_num_prach_fd_occasions_t));
  for (int i=0; i<cfg->prach_config.num_prach_fd_occasions; i++) {
    cfg->prach_config.num_prach_fd_occasions_list[i].num_prach_fd_occasions = i;
    if (cfg->prach_config.prach_sequence_length)
      cfg->prach_config.num_prach_fd_occasions_list[i].prach_root_sequence_index = scc->uplinkConfigCommon->initialUplinkBWP.rach_ConfigCommon->choice.setup->prach_RootSequenceIndex.choice.l139;
    else
      cfg->prach_config.num_prach_fd_occasions_list[i].prach_root_sequence_index = scc->uplinkConfigCommon->initialUplinkBWP.rach_ConfigCommon->choice.setup->prach_RootSequenceIndex.choice.l839;
    cfg->prach_config.num_prach_fd_occasions_list[i].k1 = NRRIV2PRBOFFSET(scc->uplinkConfigCommon->initialUplinkBWP.genericParameters.locationAndBandwidth, MAX_BWP_SIZE) +
      scc->uplinkConfigCommon->initialUplinkBWP.rach_ConfigCommon->choice.setup->rach_ConfigGeneric.msg1_FrequencyStart +
      (get_N_RA_RB(cfg->prach_config.prach_sub_c_spacing, scc->uplinkConfigCommon->frequencyInfoUL.scs_SpecificCarrierList.list.array[0]->subcarrierSpacing ) * i);
    cfg->prach_config.num_prach_fd_occasions_list[i].prach_zero_corr_conf = scc->uplinkConfigCommon->initialUplinkBWP.rach_ConfigCommon->choice.setup->rach_ConfigGeneric.zeroCorrelationZoneConfig;
    cfg->prach_config.num_prach_fd_occasions_list[i].num_root_sequences = compute_nr_root_seq(scc->uplinkConfigCommon->initialUplinkBWP.rach_ConfigCommon->choice.setup,
                                                                                              nb_preambles, mac->frame_type, mac->frequency_range);
    //cfg->prach_config.num_prach_fd_occasions_list[i].num_unused_root_sequences = ???
  }
  cfg->prach_config.ssb_per_rach = scc->uplinkConfigCommon->initialUplinkBWP.rach_ConfigCommon->choice.setup->ssb_perRACH_OccasionAndCB_PreamblesPerSSB->present-1;

}

void config_common_ue(NR_UE_MAC_INST_t *mac,
		      module_id_t module_id,
		      int cc_idP) {

  fapi_nr_config_request_t        *cfg = &mac->phy_config.config_req;
  NR_ServingCellConfigCommon_t    *scc = mac->scc;
  int i;

  mac->phy_config.Mod_id = module_id;
  mac->phy_config.CC_id = cc_idP;
  
  // carrier config
  LOG_D(MAC, "Entering UE Config Common\n");

  AssertFatal(scc==NULL,"scc cannot be null\n");

  if (scc) {
    cfg->carrier_config.dl_bandwidth = config_bandwidth(scc->downlinkConfigCommon->frequencyInfoDL->scs_SpecificCarrierList.list.array[0]->subcarrierSpacing,
							scc->downlinkConfigCommon->frequencyInfoDL->scs_SpecificCarrierList.list.array[0]->carrierBandwidth,
							*scc->downlinkConfigCommon->frequencyInfoDL->frequencyBandList.list.array[0]);
    
    cfg->carrier_config.dl_frequency = from_nrarfcn(*scc->downlinkConfigCommon->frequencyInfoDL->frequencyBandList.list.array[0],
						    *scc->ssbSubcarrierSpacing,
						    scc->downlinkConfigCommon->frequencyInfoDL->absoluteFrequencyPointA)/1000; // freq in kHz
    
    for (i=0; i<5; i++) {
      if (i==scc->downlinkConfigCommon->frequencyInfoDL->scs_SpecificCarrierList.list.array[0]->subcarrierSpacing) {
        cfg->carrier_config.dl_grid_size[i] = scc->downlinkConfigCommon->frequencyInfoDL->scs_SpecificCarrierList.list.array[0]->carrierBandwidth;
        cfg->carrier_config.dl_k0[i] = scc->downlinkConfigCommon->frequencyInfoDL->scs_SpecificCarrierList.list.array[0]->offsetToCarrier;
      }
      else {
        cfg->carrier_config.dl_grid_size[i] = 0;
        cfg->carrier_config.dl_k0[i] = 0;
      }
    }
    
    cfg->carrier_config.uplink_bandwidth = config_bandwidth(scc->uplinkConfigCommon->frequencyInfoUL->scs_SpecificCarrierList.list.array[0]->subcarrierSpacing,
							    scc->uplinkConfigCommon->frequencyInfoUL->scs_SpecificCarrierList.list.array[0]->carrierBandwidth,
							    *scc->uplinkConfigCommon->frequencyInfoUL->frequencyBandList->list.array[0]);
    
    int UL_pointA;
    if (scc->uplinkConfigCommon->frequencyInfoUL->absoluteFrequencyPointA == NULL)
      UL_pointA = scc->downlinkConfigCommon->frequencyInfoDL->absoluteFrequencyPointA;
    else
      UL_pointA = *scc->uplinkConfigCommon->frequencyInfoUL->absoluteFrequencyPointA; 
    
    cfg->carrier_config.uplink_frequency = from_nrarfcn(*scc->uplinkConfigCommon->frequencyInfoUL->frequencyBandList->list.array[0],
							*scc->ssbSubcarrierSpacing,
							UL_pointA)/1000; // freq in kHz
    
    
    for (i=0; i<5; i++) {
      if (i==scc->uplinkConfigCommon->frequencyInfoUL->scs_SpecificCarrierList.list.array[0]->subcarrierSpacing) {
	cfg->carrier_config.ul_grid_size[i] = scc->uplinkConfigCommon->frequencyInfoUL->scs_SpecificCarrierList.list.array[0]->carrierBandwidth;
	cfg->carrier_config.ul_k0[i] = scc->uplinkConfigCommon->frequencyInfoUL->scs_SpecificCarrierList.list.array[0]->offsetToCarrier;
      }
      else {
	cfg->carrier_config.ul_grid_size[i] = 0;
	cfg->carrier_config.ul_k0[i] = 0;
      }
    }
    
    uint32_t band = *scc->downlinkConfigCommon->frequencyInfoDL->frequencyBandList.list.array[0];
    mac->frequency_range = band<100?FR1:FR2;
    
    lte_frame_type_t frame_type = get_frame_type(*scc->downlinkConfigCommon->frequencyInfoDL->frequencyBandList.list.array[0], *scc->ssbSubcarrierSpacing);

    // cell config
    
    cfg->cell_config.phy_cell_id = *scc->physCellId;
    cfg->cell_config.frame_duplex_type = frame_type;
    
    // SSB config
    cfg->ssb_config.ss_pbch_power = scc->ss_PBCH_BlockPower;
    cfg->ssb_config.scs_common = *scc->ssbSubcarrierSpacing;
    
    // SSB Table config
    int scs_scaling = 1<<(cfg->ssb_config.scs_common);
    if (scc->downlinkConfigCommon->frequencyInfoDL->absoluteFrequencyPointA < 600000)
      scs_scaling = scs_scaling*3;
    if (scc->downlinkConfigCommon->frequencyInfoDL->absoluteFrequencyPointA > 2016666)
      scs_scaling = scs_scaling>>2;
    uint32_t absolute_diff = (*scc->downlinkConfigCommon->frequencyInfoDL->absoluteFrequencySSB - scc->downlinkConfigCommon->frequencyInfoDL->absoluteFrequencyPointA);
    cfg->ssb_table.ssb_offset_point_a = absolute_diff/(12*scs_scaling) - 10;
    cfg->ssb_table.ssb_period = *scc->ssb_periodicityServingCell;
<<<<<<< HEAD
    cfg->ssb_table.ssb_subcarrier_offset = mac->ssb_subcarrier_offset;
    
=======
    cfg->ssb_table.ssb_subcarrier_offset = 0; // TODO currently not in RRC?

>>>>>>> b9883694
    switch (scc->ssb_PositionsInBurst->present) {
    case 1 :
      cfg->ssb_table.ssb_mask_list[0].ssb_mask = scc->ssb_PositionsInBurst->choice.shortBitmap.buf[0]<<24;
      cfg->ssb_table.ssb_mask_list[1].ssb_mask = 0;
      break;
    case 2 :
      cfg->ssb_table.ssb_mask_list[0].ssb_mask = scc->ssb_PositionsInBurst->choice.mediumBitmap.buf[0]<<24;
      cfg->ssb_table.ssb_mask_list[1].ssb_mask = 0;
      break;
    case 3 :
      cfg->ssb_table.ssb_mask_list[0].ssb_mask = 0;
      cfg->ssb_table.ssb_mask_list[1].ssb_mask = 0;
      for (i=0; i<4; i++) {
        cfg->ssb_table.ssb_mask_list[0].ssb_mask += (scc->ssb_PositionsInBurst->choice.longBitmap.buf[3-i]<<i*8);
        cfg->ssb_table.ssb_mask_list[1].ssb_mask += (scc->ssb_PositionsInBurst->choice.longBitmap.buf[7-i]<<i*8);
      }
      break;
    default:
      AssertFatal(1==0,"SSB bitmap size value %d undefined (allowed values 1,2,3) \n", scc->ssb_PositionsInBurst->present);
    }
    
    // TDD Table Configuration
    if (scc->tdd_UL_DL_ConfigurationCommon->pattern1.ext1 == NULL)
      cfg->tdd_table.tdd_period = scc->tdd_UL_DL_ConfigurationCommon->pattern1.dl_UL_TransmissionPeriodicity;
    else {
      AssertFatal(scc->tdd_UL_DL_ConfigurationCommon->pattern1.ext1->dl_UL_TransmissionPeriodicity_v1530 != NULL,
		  "scc->tdd_UL_DL_ConfigurationCommon->pattern1.ext1->dl_UL_TransmissionPeriodicity_v1530 is null\n");
      cfg->tdd_table.tdd_period = *scc->tdd_UL_DL_ConfigurationCommon->pattern1.ext1->dl_UL_TransmissionPeriodicity_v1530;
    }
    if(cfg->cell_config.frame_duplex_type == TDD){
      LOG_I(MAC,"Setting TDD configuration period to %d\n", cfg->tdd_table.tdd_period);
      int return_tdd = set_tdd_config_nr_ue(cfg,
					    scc->uplinkConfigCommon->frequencyInfoUL->scs_SpecificCarrierList.list.array[0]->subcarrierSpacing,
					    scc->tdd_UL_DL_ConfigurationCommon->pattern1.nrofDownlinkSlots,
					    scc->tdd_UL_DL_ConfigurationCommon->pattern1.nrofDownlinkSymbols,
					    scc->tdd_UL_DL_ConfigurationCommon->pattern1.nrofUplinkSlots,
					    scc->tdd_UL_DL_ConfigurationCommon->pattern1.nrofUplinkSymbols
					    );
      
      if (return_tdd !=0)
	LOG_E(PHY,"TDD configuration can not be done\n");
      else
	LOG_I(PHY,"TDD has been properly configurated\n");
    }
    
    // PRACH configuration
    
    uint8_t nb_preambles = 64;
    if(scc->uplinkConfigCommon->initialUplinkBWP->rach_ConfigCommon->choice.setup->totalNumberOfRA_Preambles != NULL)
      nb_preambles = *scc->uplinkConfigCommon->initialUplinkBWP->rach_ConfigCommon->choice.setup->totalNumberOfRA_Preambles;
    
    cfg->prach_config.prach_sequence_length = scc->uplinkConfigCommon->initialUplinkBWP->rach_ConfigCommon->choice.setup->prach_RootSequenceIndex.present-1;
    
    if (scc->uplinkConfigCommon->initialUplinkBWP->rach_ConfigCommon->choice.setup->msg1_SubcarrierSpacing)
      cfg->prach_config.prach_sub_c_spacing = *scc->uplinkConfigCommon->initialUplinkBWP->rach_ConfigCommon->choice.setup->msg1_SubcarrierSpacing;
    else 
      cfg->prach_config.prach_sub_c_spacing = scc->downlinkConfigCommon->frequencyInfoDL->scs_SpecificCarrierList.list.array[0]->subcarrierSpacing;
    
    cfg->prach_config.restricted_set_config = scc->uplinkConfigCommon->initialUplinkBWP->rach_ConfigCommon->choice.setup->restrictedSetConfig;
    
    switch (scc->uplinkConfigCommon->initialUplinkBWP->rach_ConfigCommon->choice.setup->rach_ConfigGeneric.msg1_FDM) {
    case 0 :
      cfg->prach_config.num_prach_fd_occasions = 1;
      break;
    case 1 :
      cfg->prach_config.num_prach_fd_occasions = 2;
      break;
    case 2 :
      cfg->prach_config.num_prach_fd_occasions = 4;
      break;
    case 3 :
      cfg->prach_config.num_prach_fd_occasions = 8;
      break;
    default:
      AssertFatal(1==0,"msg1 FDM identifier %ld undefined (0,1,2,3) \n", scc->uplinkConfigCommon->initialUplinkBWP->rach_ConfigCommon->choice.setup->rach_ConfigGeneric.msg1_FDM);
    }
    
    cfg->prach_config.num_prach_fd_occasions_list = (fapi_nr_num_prach_fd_occasions_t *) malloc(cfg->prach_config.num_prach_fd_occasions*sizeof(fapi_nr_num_prach_fd_occasions_t));
    for (i=0; i<cfg->prach_config.num_prach_fd_occasions; i++) {
      cfg->prach_config.num_prach_fd_occasions_list[i].num_prach_fd_occasions = i;
      if (cfg->prach_config.prach_sequence_length)
	      cfg->prach_config.num_prach_fd_occasions_list[i].prach_root_sequence_index = scc->uplinkConfigCommon->initialUplinkBWP->rach_ConfigCommon->choice.setup->prach_RootSequenceIndex.choice.l139;
      else
	      cfg->prach_config.num_prach_fd_occasions_list[i].prach_root_sequence_index = scc->uplinkConfigCommon->initialUplinkBWP->rach_ConfigCommon->choice.setup->prach_RootSequenceIndex.choice.l839;
      
      cfg->prach_config.num_prach_fd_occasions_list[i].k1 = scc->uplinkConfigCommon->initialUplinkBWP->rach_ConfigCommon->choice.setup->rach_ConfigGeneric.msg1_FrequencyStart;
      cfg->prach_config.num_prach_fd_occasions_list[i].prach_zero_corr_conf = scc->uplinkConfigCommon->initialUplinkBWP->rach_ConfigCommon->choice.setup->rach_ConfigGeneric.zeroCorrelationZoneConfig;
      cfg->prach_config.num_prach_fd_occasions_list[i].num_root_sequences = compute_nr_root_seq(scc->uplinkConfigCommon->initialUplinkBWP->rach_ConfigCommon->choice.setup,
                                                                                                nb_preambles, frame_type,mac->frequency_range);
      //cfg->prach_config.num_prach_fd_occasions_list[i].num_unused_root_sequences = ???
    }

    cfg->prach_config.ssb_per_rach = scc->uplinkConfigCommon->initialUplinkBWP->rach_ConfigCommon->choice.setup->ssb_perRACH_OccasionAndCB_PreamblesPerSSB->present-1;
    
  } // scc
    
}

/** \brief This function performs some configuration routines according to clause 12 "Bandwidth part operation" 3GPP TS 38.213 version 16.3.0 Release 16
    @param NR_UE_MAC_INST_t mac: pointer to local MAC instance
    @returns void
    */

void config_bwp_ue(NR_UE_MAC_INST_t *mac, uint16_t *bwp_ind, uint8_t *dci_format){

  NR_ServingCellConfig_t *scd = mac->cg->spCellConfig->spCellConfigDedicated;

  if (bwp_ind && dci_format){

    switch(*dci_format){
    case NR_UL_DCI_FORMAT_0_1:
      mac->UL_BWP_Id = *bwp_ind;
      break;
    case NR_DL_DCI_FORMAT_1_1:
      mac->DL_BWP_Id = *bwp_ind;
      break;
    default:
      LOG_E(MAC, "In %s: failed to configure BWP Id from DCI with format %d \n", __FUNCTION__, *dci_format);
    }

  } else {

    if (scd->firstActiveDownlinkBWP_Id)
      mac->DL_BWP_Id = *scd->firstActiveDownlinkBWP_Id;
    else if (scd->defaultDownlinkBWP_Id)
      mac->DL_BWP_Id = *scd->defaultDownlinkBWP_Id;
    else
      mac->DL_BWP_Id = 1;

    if (scd->uplinkConfig && scd->uplinkConfig->firstActiveUplinkBWP_Id)
      mac->UL_BWP_Id = *scd->uplinkConfig->firstActiveUplinkBWP_Id;
    else
      mac->UL_BWP_Id = 1;

  }

  LOG_D(MAC, "In %s setting DL_BWP_Id %ld UL_BWP_Id %ld \n", __FUNCTION__, mac->DL_BWP_Id, mac->UL_BWP_Id);

}

/** \brief This function is relavant for the UE procedures for control. It loads the search spaces, the BWPs and the CORESETs into the MAC instance and
    \brief performs assert checks on the relevant RRC configuration.
    @param NR_UE_MAC_INST_t mac: pointer to local MAC instance
    @returns void
    */
void config_control_ue(NR_UE_MAC_INST_t *mac){

  uint8_t coreset_id = 1, ss_id;

  NR_ServingCellConfig_t *scd = mac->cg->spCellConfig->spCellConfigDedicated;
  AssertFatal(scd->downlinkBWP_ToAddModList != NULL, "downlinkBWP_ToAddModList is null\n");
  AssertFatal(scd->downlinkBWP_ToAddModList->list.count == 1, "downlinkBWP_ToAddModList->list->count is %d\n", scd->downlinkBWP_ToAddModList->list.count);

  config_bwp_ue(mac, NULL, NULL);
  NR_BWP_Id_t dl_bwp_id = mac->DL_BWP_Id;
  AssertFatal(dl_bwp_id != 0, "DL_BWP_Id is 0!");

  NR_BWP_DownlinkCommon_t *bwp_Common = scd->downlinkBWP_ToAddModList->list.array[dl_bwp_id - 1]->bwp_Common;
  AssertFatal(bwp_Common != NULL, "bwp_Common is null\n");

  NR_BWP_DownlinkDedicated_t *dl_bwp_Dedicated = scd->downlinkBWP_ToAddModList->list.array[dl_bwp_id - 1]->bwp_Dedicated;
  AssertFatal(dl_bwp_Dedicated != NULL, "dl_bwp_Dedicated is null\n");

  NR_SetupRelease_PDCCH_Config_t *pdcch_Config = dl_bwp_Dedicated->pdcch_Config;
  AssertFatal(pdcch_Config != NULL, "pdcch_Config is null\n");

  NR_SetupRelease_PDCCH_ConfigCommon_t *pdcch_ConfigCommon = bwp_Common->pdcch_ConfigCommon;
  AssertFatal(pdcch_ConfigCommon != NULL, "pdcch_ConfigCommon is null\n");
  AssertFatal(pdcch_ConfigCommon->choice.setup->ra_SearchSpace != NULL, "ra_SearchSpace must be available in DL BWP\n");

  struct NR_PDCCH_ConfigCommon__commonSearchSpaceList *commonSearchSpaceList = pdcch_ConfigCommon->choice.setup->commonSearchSpaceList;
  AssertFatal(commonSearchSpaceList != NULL, "commonSearchSpaceList is null\n");
  AssertFatal(commonSearchSpaceList->list.count > 0, "PDCCH CSS list has 0 elements\n");

  struct NR_PDCCH_Config__controlResourceSetToAddModList *controlResourceSetToAddModList = pdcch_Config->choice.setup->controlResourceSetToAddModList;
  AssertFatal(controlResourceSetToAddModList != NULL, "controlResourceSetToAddModList is null\n");
  AssertFatal(controlResourceSetToAddModList->list.count == 1, "controlResourceSetToAddModList->list.count=%d\n", controlResourceSetToAddModList->list.count);
  AssertFatal(controlResourceSetToAddModList->list.array[0] != NULL, "coreset[0][0] is null\n");

  struct NR_PDCCH_Config__searchSpacesToAddModList *searchSpacesToAddModList = pdcch_Config->choice.setup->searchSpacesToAddModList;
  AssertFatal(searchSpacesToAddModList != NULL, "searchSpacesToAddModList is null\n");
  AssertFatal(searchSpacesToAddModList->list.count > 0, "list of UE specifically configured Search Spaces is empty\n");
  AssertFatal(searchSpacesToAddModList->list.count < FAPI_NR_MAX_SS_PER_CORESET, "too many searchpaces per coreset %d\n", searchSpacesToAddModList->list.count);

  struct NR_UplinkConfig__uplinkBWP_ToAddModList *uplinkBWP_ToAddModList = scd->uplinkConfig->uplinkBWP_ToAddModList;
  AssertFatal(uplinkBWP_ToAddModList != NULL, "uplinkBWP_ToAddModList is null\n");
  AssertFatal(uplinkBWP_ToAddModList->list.count == 1, "uplinkBWP_ToAddModList->list->count is %d\n", uplinkBWP_ToAddModList->list.count);

  // check pdcch_Config, pdcch_ConfigCommon and DL BWP
  mac->DLbwp[0] = scd->downlinkBWP_ToAddModList->list.array[dl_bwp_id - 1];
  mac->coreset[dl_bwp_id - 1][coreset_id - 1] = controlResourceSetToAddModList->list.array[0];

  // Check dedicated UL BWP and pass to MAC
  mac->ULbwp[0] = uplinkBWP_ToAddModList->list.array[0];
  AssertFatal(mac->ULbwp[0]->bwp_Dedicated != NULL, "UL bwp_Dedicated is null\n");

  // check available Search Spaces in the searchSpacesToAddModList and pass to MAC
  // note: the network configures at most 10 Search Spaces per BWP per cell (including UE-specific and common Search Spaces).
  for (ss_id = 0; ss_id < searchSpacesToAddModList->list.count; ss_id++) {
    NR_SearchSpace_t *ss = searchSpacesToAddModList->list.array[ss_id];
    AssertFatal(ss->controlResourceSetId != NULL, "ss->controlResourceSetId is null\n");
    AssertFatal(ss->searchSpaceType != NULL, "ss->searchSpaceType is null\n");
    AssertFatal(*ss->controlResourceSetId == mac->coreset[dl_bwp_id - 1][coreset_id - 1]->controlResourceSetId, "ss->controlResourceSetId is unknown\n");
    AssertFatal(ss->monitoringSymbolsWithinSlot != NULL, "NR_SearchSpace->monitoringSymbolsWithinSlot is null\n");
    AssertFatal(ss->monitoringSymbolsWithinSlot->buf != NULL, "NR_SearchSpace->monitoringSymbolsWithinSlot->buf is null\n");
    mac->SSpace[0][0][ss_id] = ss;
  }

  // Check available CSSs in the commonSearchSpaceList (list of additional common search spaces)
  // note: commonSearchSpaceList SIZE(1..4)
  for (int css_id = 0; css_id < commonSearchSpaceList->list.count; css_id++) {
    NR_SearchSpace_t *css = commonSearchSpaceList->list.array[css_id];
    AssertFatal(css->controlResourceSetId != NULL, "ss->controlResourceSetId is null\n");
    AssertFatal(*css->controlResourceSetId == mac->coreset[dl_bwp_id - 1][coreset_id - 1]->controlResourceSetId, "ss->controlResourceSetId is unknown\n");
    AssertFatal(css->searchSpaceType != NULL, "css->searchSpaceType is null\n");
    AssertFatal(css->monitoringSymbolsWithinSlot != NULL, "css->monitoringSymbolsWithinSlot is null\n");
    AssertFatal(css->monitoringSymbolsWithinSlot->buf != NULL, "css->monitoringSymbolsWithinSlot->buf is null\n");
    mac->SSpace[0][0][ss_id] = css;
    ss_id++;
  }
}

int nr_rrc_mac_config_req_ue(
    module_id_t                     module_id,
    int                             cc_idP,
    uint8_t                         gNB_index,
    NR_MIB_t                        *mibP,
    NR_ServingCellConfigCommonSIB_t *sccP,
    //    NR_MAC_CellGroupConfig_t        *mac_cell_group_configP,
    //    NR_PhysicalCellGroupConfig_t    *phy_cell_group_configP,
    NR_CellGroupConfig_t            *cell_group_config,
    NR_CellGroupConfig_t            *scell_group_config){

    NR_UE_MAC_INST_t *mac = get_mac_inst(module_id);
    RA_config_t *ra = &mac->ra;

    //  TODO do something FAPI-like P5 L1/L2 config interface in config_si, config_mib, etc.

    if(mibP != NULL){
      mac->mib = mibP;    //  update by every reception
      mac->phy_config.Mod_id = module_id;
      mac->phy_config.CC_id = cc_idP;
    }
    AssertFatal(scell_group_config == NULL || cell_group_config == NULL,
		"both scell_group_config and cell_group_config cannot be non-NULL\n");
    
    if (sccP != NULL) {

      mac->scc_SIB=sccP;
      LOG_D(MAC,"Keeping ServingCellConfigCommonSIB\n");
      config_common_ue_sa(mac,module_id,cc_idP);
      int num_slots_ul = mac->scc_SIB->tdd_UL_DL_ConfigurationCommon->pattern1.nrofUplinkSlots;
      if (mac->scc_SIB->tdd_UL_DL_ConfigurationCommon->pattern1.nrofUplinkSymbols>0) num_slots_ul++;
      LOG_I(MAC, "Initializing ul_config_request. num_slots_ul = %d\n", num_slots_ul);
      mac->ul_config_request = (fapi_nr_ul_config_request_t *)calloc(num_slots_ul, sizeof(fapi_nr_ul_config_request_t));
      // Setup the SSB to Rach Occasions mapping according to the config
      build_ssb_to_ro_map(mac);//->scc, mac->phy_config.config_req.cell_config.frame_duplex_type);
      mac->if_module->phy_config_request(&mac->phy_config);
      mac->common_configuration_complete = 1;
    }
    if(scell_group_config != NULL ){
      mac->cg = scell_group_config;
      mac->servCellIndex = *scell_group_config->spCellConfig->servCellIndex;
      config_control_ue(mac);
      if (scell_group_config->spCellConfig->reconfigurationWithSync) {
        if (scell_group_config->spCellConfig->reconfigurationWithSync->rach_ConfigDedicated) {
          ra->rach_ConfigDedicated = scell_group_config->spCellConfig->reconfigurationWithSync->rach_ConfigDedicated->choice.uplink;
        }
        mac->scc = scell_group_config->spCellConfig->reconfigurationWithSync->spCellConfigCommon;
	      mac->physCellId = *mac->scc->physCellId;
        config_common_ue(mac,module_id,cc_idP);
        mac->crnti = scell_group_config->spCellConfig->reconfigurationWithSync->newUE_Identity;
        LOG_I(MAC,"Configuring CRNTI %x\n",mac->crnti);
      }

      // Setup the SSB to Rach Occasions mapping according to the config
      build_ssb_to_ro_map(mac);
    }
    else if (cell_group_config != NULL){
      LOG_I(MAC,"Applying CellGroupConfig from gNodeB\n");
      mac->cg = cell_group_config;
      mac->servCellIndex = cell_group_config->spCellConfig->servCellIndex ? *cell_group_config->spCellConfig->servCellIndex : 0;
      if(get_softmodem_params()->phy_test==1 || get_softmodem_params()->do_ra==1) {
        config_control_ue(mac);
        if (cell_group_config->spCellConfig->reconfigurationWithSync) {
          if (cell_group_config->spCellConfig->reconfigurationWithSync->rach_ConfigDedicated) {
            ra->rach_ConfigDedicated = cell_group_config->spCellConfig->reconfigurationWithSync->rach_ConfigDedicated->choice.uplink;
          }
          mac->scc = cell_group_config->spCellConfig->reconfigurationWithSync->spCellConfigCommon;
          config_common_ue(mac,module_id,cc_idP);
          mac->crnti = cell_group_config->spCellConfig->reconfigurationWithSync->newUE_Identity;
          LOG_I(MAC,"Configuring CRNTI %x\n",mac->crnti);
        }

        // Setup the SSB to Rach Occasions mapping according to the config
        build_ssb_to_ro_map(mac);
      }

      /*      
      if(mac_cell_group_configP != NULL){
	if(mac_cell_group_configP->drx_Config != NULL ){
	  switch(mac_cell_group_configP->drx_Config->present){
	  case NR_SetupRelease_DRX_Config_PR_NOTHING:
	    break;
	  case NR_SetupRelease_DRX_Config_PR_release:
	    mac->drx_Config = NULL;
	    break;
	  case NR_SetupRelease_DRX_Config_PR_setup:
	    mac->drx_Config = mac_cell_group_configP->drx_Config->choice.setup;
	    break;
	  default:
	    break;
	  }
	}
	
	if(mac_cell_group_configP->schedulingRequestConfig != NULL ){
	  mac->schedulingRequestConfig = mac_cell_group_configP->schedulingRequestConfig;
	}
	
	if(mac_cell_group_configP->bsr_Config != NULL ){
	  mac->bsr_Config = mac_cell_group_configP->bsr_Config;
	}
	
	if(mac_cell_group_configP->tag_Config != NULL ){
	  mac->tag_Config = mac_cell_group_configP->tag_Config;
	}
	
	if(mac_cell_group_configP->phr_Config != NULL ){
	  switch(mac_cell_group_configP->phr_Config->present){
	  case NR_SetupRelease_PHR_Config_PR_NOTHING:
	    break;
	  case NR_SetupRelease_PHR_Config_PR_release:
	    mac->phr_Config = NULL;
	    break;
	  case NR_SetupRelease_PHR_Config_PR_setup:
	    mac->phr_Config = mac_cell_group_configP->phr_Config->choice.setup;
	    break;
	  default:
	    break;
	  }        
	}
      }
      
      
      if(phy_cell_group_configP != NULL ){
	if(phy_cell_group_configP->cs_RNTI != NULL ){
	  switch(phy_cell_group_configP->cs_RNTI->present){
	  case NR_SetupRelease_RNTI_Value_PR_NOTHING:
	    break;
	  case NR_SetupRelease_RNTI_Value_PR_release:
	    mac->cs_RNTI = NULL;
	    break;
	  case NR_SetupRelease_RNTI_Value_PR_setup:
	    mac->cs_RNTI = &phy_cell_group_configP->cs_RNTI->choice.setup;
	    break;
	  default:
	    break;
	  }
	}
      }
      */
    }

    return 0;

}<|MERGE_RESOLUTION|>--- conflicted
+++ resolved
@@ -387,13 +387,8 @@
     uint32_t absolute_diff = (*scc->downlinkConfigCommon->frequencyInfoDL->absoluteFrequencySSB - scc->downlinkConfigCommon->frequencyInfoDL->absoluteFrequencyPointA);
     cfg->ssb_table.ssb_offset_point_a = absolute_diff/(12*scs_scaling) - 10;
     cfg->ssb_table.ssb_period = *scc->ssb_periodicityServingCell;
-<<<<<<< HEAD
     cfg->ssb_table.ssb_subcarrier_offset = mac->ssb_subcarrier_offset;
     
-=======
-    cfg->ssb_table.ssb_subcarrier_offset = 0; // TODO currently not in RRC?
-
->>>>>>> b9883694
     switch (scc->ssb_PositionsInBurst->present) {
     case 1 :
       cfg->ssb_table.ssb_mask_list[0].ssb_mask = scc->ssb_PositionsInBurst->choice.shortBitmap.buf[0]<<24;
