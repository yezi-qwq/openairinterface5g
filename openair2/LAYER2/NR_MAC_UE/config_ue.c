/*
 * Licensed to the OpenAirInterface (OAI) Software Alliance under one or more
 * contributor license agreements.  See the NOTICE file distributed with
 * this work for additional information regarding copyright ownership.
 * The OpenAirInterface Software Alliance licenses this file to You under
 * the OAI Public License, Version 1.1  (the "License"); you may not use this file
 * except in compliance with the License.
 * You may obtain a copy of the License at
 *
 *      http://www.openairinterface.org/?page_id=698
 *
 * Unless required by applicable law or agreed to in writing, software
 * distributed under the License is distributed on an "AS IS" BASIS,
 * WITHOUT WARRANTIES OR CONDITIONS OF ANY KIND, either express or implied.
 * See the License for the specific language governing permissions and
 * limitations under the License.
 *-------------------------------------------------------------------------------
 * For more information about the OpenAirInterface (OAI) Software Alliance:
 *      contact@openairinterface.org
 */

/* \file config_ue.c
 * \brief UE and eNB configuration performed by RRC or as a consequence of RRC procedures
 * \author R. Knopp, K.H. HSU
 * \date 2018
 * \version 0.1
 * \company Eurecom / NTUST
 * \email: knopp@eurecom.fr, kai-hsiang.hsu@eurecom.fr
 * \note
 * \warning
 */

//#include "mac_defs.h"
#include <NR_MAC_gNB/mac_proto.h>
#include "NR_MAC_UE/mac_proto.h"
#include "NR_MAC-CellGroupConfig.h"
#include "LAYER2/NR_MAC_COMMON/nr_mac_common.h"
#include "common/utils/nr/nr_common.h"
#include "executables/softmodem-common.h"

int set_tdd_config_nr_ue(fapi_nr_config_request_t *cfg,
                         int mu,
                         int nrofDownlinkSlots, int nrofDownlinkSymbols,
                         int nrofUplinkSlots,   int nrofUplinkSymbols) {

  int slot_number = 0;
  int nb_periods_per_frame;
  int nb_slots_to_set = TDD_CONFIG_NB_FRAMES*(1<<mu)*NR_NUMBER_OF_SUBFRAMES_PER_FRAME;

  switch(cfg->tdd_table.tdd_period) {
    case 0:
      nb_periods_per_frame = 20; // 10ms/0p5ms
      break;

    case 1:
      nb_periods_per_frame = 16; // 10ms/0p625ms
      break;

    case 2:
      nb_periods_per_frame = 10; // 10ms/1ms
      break;

    case 3:
      nb_periods_per_frame = 8; // 10ms/1p25ms
      break;

    case 4:
      nb_periods_per_frame = 5; // 10ms/2ms
      break;

    case 5:
      nb_periods_per_frame = 4; // 10ms/2p5ms
      break;

    case 6:
      nb_periods_per_frame = 2; // 10ms/5ms
      break;

    case 7:
      nb_periods_per_frame = 1; // 10ms/10ms
      break;

    default:
      AssertFatal(1==0,"Undefined tdd period %d\n", cfg->tdd_table.tdd_period);
  }

  int nb_slots_per_period = ((1<<mu) * NR_NUMBER_OF_SUBFRAMES_PER_FRAME)/nb_periods_per_frame;
  cfg->tdd_table.tdd_period_in_slots = nb_slots_per_period;

  if ( (nrofDownlinkSymbols + nrofUplinkSymbols) == 0 )
    AssertFatal(nb_slots_per_period == (nrofDownlinkSlots + nrofUplinkSlots),
                "set_tdd_configuration_nr: given period is inconsistent with current tdd configuration, nrofDownlinkSlots %d, nrofUplinkSlots %d, nb_slots_per_period %d \n",
                nrofDownlinkSlots,nrofUplinkSlots,nb_slots_per_period);
  else {
    AssertFatal(nrofDownlinkSymbols + nrofUplinkSymbols < 14,"illegal symbol configuration DL %d, UL %d\n",nrofDownlinkSymbols,nrofUplinkSymbols);
    AssertFatal(nb_slots_per_period == (nrofDownlinkSlots + nrofUplinkSlots + 1),
                "set_tdd_configuration_nr: given period is inconsistent with current tdd configuration, nrofDownlinkSlots %d, nrofUplinkSlots %d, nrofMixed slots 1, nb_slots_per_period %d \n",
                nrofDownlinkSlots,nrofUplinkSlots,nb_slots_per_period);
  }

  cfg->tdd_table.max_tdd_periodicity_list = (fapi_nr_max_tdd_periodicity_t *) malloc(nb_slots_to_set*sizeof(fapi_nr_max_tdd_periodicity_t));

  for(int memory_alloc =0 ; memory_alloc<nb_slots_to_set; memory_alloc++)
    cfg->tdd_table.max_tdd_periodicity_list[memory_alloc].max_num_of_symbol_per_slot_list = (fapi_nr_max_num_of_symbol_per_slot_t *) malloc(NR_NUMBER_OF_SYMBOLS_PER_SLOT*sizeof(
          fapi_nr_max_num_of_symbol_per_slot_t));

  while(slot_number != nb_slots_to_set) {
    if(nrofDownlinkSlots != 0) {
      for (int number_of_symbol = 0; number_of_symbol < nrofDownlinkSlots*NR_NUMBER_OF_SYMBOLS_PER_SLOT; number_of_symbol++) {
        cfg->tdd_table.max_tdd_periodicity_list[slot_number].max_num_of_symbol_per_slot_list[number_of_symbol%NR_NUMBER_OF_SYMBOLS_PER_SLOT].slot_config= 0;

        if((number_of_symbol+1)%NR_NUMBER_OF_SYMBOLS_PER_SLOT == 0)
          slot_number++;
      }
    }

    if (nrofDownlinkSymbols != 0 || nrofUplinkSymbols != 0) {
      for(int number_of_symbol =0; number_of_symbol < nrofDownlinkSymbols; number_of_symbol++) {
        cfg->tdd_table.max_tdd_periodicity_list[slot_number].max_num_of_symbol_per_slot_list[number_of_symbol].slot_config= 0;
      }

      for(int number_of_symbol = nrofDownlinkSymbols; number_of_symbol < NR_NUMBER_OF_SYMBOLS_PER_SLOT-nrofUplinkSymbols; number_of_symbol++) {
        cfg->tdd_table.max_tdd_periodicity_list[slot_number].max_num_of_symbol_per_slot_list[number_of_symbol].slot_config= 2;
      }

      for(int number_of_symbol = NR_NUMBER_OF_SYMBOLS_PER_SLOT-nrofUplinkSymbols; number_of_symbol < NR_NUMBER_OF_SYMBOLS_PER_SLOT; number_of_symbol++) {
        cfg->tdd_table.max_tdd_periodicity_list[slot_number].max_num_of_symbol_per_slot_list[number_of_symbol].slot_config= 1;
      }

      slot_number++;
    }

    if(nrofUplinkSlots != 0) {
      for (int number_of_symbol = 0; number_of_symbol < nrofUplinkSlots*NR_NUMBER_OF_SYMBOLS_PER_SLOT; number_of_symbol++) {
        cfg->tdd_table.max_tdd_periodicity_list[slot_number].max_num_of_symbol_per_slot_list[number_of_symbol%NR_NUMBER_OF_SYMBOLS_PER_SLOT].slot_config= 1;

        if((number_of_symbol+1)%NR_NUMBER_OF_SYMBOLS_PER_SLOT == 0)
          slot_number++;
      }
    }
  }

  return (0);
}


void config_common_ue_sa(NR_UE_MAC_INST_t *mac,
		         module_id_t module_id,
		         int cc_idP) {

  fapi_nr_config_request_t *cfg = &mac->phy_config.config_req;
  NR_ServingCellConfigCommonSIB_t *scc = mac->scc_SIB;

  mac->phy_config.Mod_id = module_id;
  mac->phy_config.CC_id = cc_idP;

  LOG_D(MAC, "Entering SA UE Config Common\n");

  // carrier config
  cfg->carrier_config.dl_bandwidth = config_bandwidth(scc->downlinkConfigCommon.frequencyInfoDL.scs_SpecificCarrierList.list.array[0]->subcarrierSpacing,
                                                      scc->downlinkConfigCommon.frequencyInfoDL.scs_SpecificCarrierList.list.array[0]->carrierBandwidth,
                                                      *scc->downlinkConfigCommon.frequencyInfoDL.frequencyBandList.list.array[0]->freqBandIndicatorNR);

  uint64_t dl_bw_khz = (12*scc->downlinkConfigCommon.frequencyInfoDL.scs_SpecificCarrierList.list.array[0]->carrierBandwidth)*
                       (15<<scc->downlinkConfigCommon.frequencyInfoDL.scs_SpecificCarrierList.list.array[0]->subcarrierSpacing);
  cfg->carrier_config.dl_frequency = (downlink_frequency[cc_idP][0]/1000) - (dl_bw_khz>>1);

  for (int i=0; i<5; i++) {
    if (i==scc->downlinkConfigCommon.frequencyInfoDL.scs_SpecificCarrierList.list.array[0]->subcarrierSpacing) {
      cfg->carrier_config.dl_grid_size[i] = scc->downlinkConfigCommon.frequencyInfoDL.scs_SpecificCarrierList.list.array[0]->carrierBandwidth;
      cfg->carrier_config.dl_k0[i] = scc->downlinkConfigCommon.frequencyInfoDL.scs_SpecificCarrierList.list.array[0]->offsetToCarrier;
    }
    else {
      cfg->carrier_config.dl_grid_size[i] = 0;
      cfg->carrier_config.dl_k0[i] = 0;
    }
  }

  cfg->carrier_config.uplink_bandwidth = config_bandwidth(scc->uplinkConfigCommon->frequencyInfoUL.scs_SpecificCarrierList.list.array[0]->subcarrierSpacing,
                                                          scc->uplinkConfigCommon->frequencyInfoUL.scs_SpecificCarrierList.list.array[0]->carrierBandwidth,
                                                          scc->uplinkConfigCommon->frequencyInfoUL.frequencyBandList==NULL ?
                                                          *scc->downlinkConfigCommon.frequencyInfoDL.frequencyBandList.list.array[0]->freqBandIndicatorNR :
                                                          *scc->uplinkConfigCommon->frequencyInfoUL.frequencyBandList->list.array[0]->freqBandIndicatorNR);


  if (scc->uplinkConfigCommon->frequencyInfoUL.absoluteFrequencyPointA == NULL)
    cfg->carrier_config.uplink_frequency = cfg->carrier_config.dl_frequency;
  else
    // TODO check if corresponds to what reported in SIB1
    cfg->carrier_config.uplink_frequency = (downlink_frequency[cc_idP][0]/1000) + uplink_frequency_offset[cc_idP][0];

  for (int i=0; i<5; i++) {
    if (i==scc->uplinkConfigCommon->frequencyInfoUL.scs_SpecificCarrierList.list.array[0]->subcarrierSpacing) {
      cfg->carrier_config.ul_grid_size[i] = scc->uplinkConfigCommon->frequencyInfoUL.scs_SpecificCarrierList.list.array[0]->carrierBandwidth;
      cfg->carrier_config.ul_k0[i] = scc->uplinkConfigCommon->frequencyInfoUL.scs_SpecificCarrierList.list.array[0]->offsetToCarrier;
    }
    else {
      cfg->carrier_config.ul_grid_size[i] = 0;
      cfg->carrier_config.ul_k0[i] = 0;
    }
  }

  mac->nr_band = *scc->downlinkConfigCommon.frequencyInfoDL.frequencyBandList.list.array[0]->freqBandIndicatorNR;
  mac->frame_type = get_frame_type(mac->nr_band, get_softmodem_params()->numerology);
  // cell config

  cfg->cell_config.phy_cell_id = mac->physCellId;
  cfg->cell_config.frame_duplex_type = mac->frame_type;

  // SSB config
  cfg->ssb_config.ss_pbch_power = scc->ss_PBCH_BlockPower;
  cfg->ssb_config.scs_common = get_softmodem_params()->numerology;

  // SSB Table config
  cfg->ssb_table.ssb_offset_point_a = scc->downlinkConfigCommon.frequencyInfoDL.offsetToPointA;
  cfg->ssb_table.ssb_period = scc->ssb_PeriodicityServingCell;
  cfg->ssb_table.ssb_subcarrier_offset = mac->ssb_subcarrier_offset;

  if (mac->frequency_range == FR1){
    cfg->ssb_table.ssb_mask_list[0].ssb_mask = scc->ssb_PositionsInBurst.inOneGroup.buf[0]<<24;
    cfg->ssb_table.ssb_mask_list[1].ssb_mask = 0;
  }
  else{
    for (int i=0; i<8; i++){
      if ((scc->ssb_PositionsInBurst.groupPresence->buf[0]>>(7-i))&0x01)
        cfg->ssb_table.ssb_mask_list[i>>2].ssb_mask |= scc->ssb_PositionsInBurst.inOneGroup.buf[0]<<(24-8*(i%4));
    }
  }

  // TDD Table Configuration
  if (scc->tdd_UL_DL_ConfigurationCommon->pattern1.ext1 == NULL)
    cfg->tdd_table.tdd_period = scc->tdd_UL_DL_ConfigurationCommon->pattern1.dl_UL_TransmissionPeriodicity;
  else {
    AssertFatal(scc->tdd_UL_DL_ConfigurationCommon->pattern1.ext1->dl_UL_TransmissionPeriodicity_v1530 != NULL,
		"scc_SIB->tdd_UL_DL_ConfigurationCommon->pattern1.ext1->dl_UL_TransmissionPeriodicity_v1530 is null\n");
    cfg->tdd_table.tdd_period = *scc->tdd_UL_DL_ConfigurationCommon->pattern1.ext1->dl_UL_TransmissionPeriodicity_v1530;
  }
  if(cfg->cell_config.frame_duplex_type == TDD){
    LOG_I(MAC,"Setting TDD configuration period to %d\n", cfg->tdd_table.tdd_period);
    int return_tdd = set_tdd_config_nr_ue(cfg,
		     scc->uplinkConfigCommon->frequencyInfoUL.scs_SpecificCarrierList.list.array[0]->subcarrierSpacing,
                     scc->tdd_UL_DL_ConfigurationCommon->pattern1.nrofDownlinkSlots,
                     scc->tdd_UL_DL_ConfigurationCommon->pattern1.nrofDownlinkSymbols,
                     scc->tdd_UL_DL_ConfigurationCommon->pattern1.nrofUplinkSlots,
                     scc->tdd_UL_DL_ConfigurationCommon->pattern1.nrofUplinkSymbols
                     );

    if (return_tdd !=0)
      LOG_E(PHY,"TDD configuration can not be done\n");
    else
      LOG_I(PHY,"TDD has been properly configurated\n");
  }

  // PRACH configuration

  uint8_t nb_preambles = 64;
  if(scc->uplinkConfigCommon->initialUplinkBWP.rach_ConfigCommon->choice.setup->totalNumberOfRA_Preambles != NULL)
     nb_preambles = *scc->uplinkConfigCommon->initialUplinkBWP.rach_ConfigCommon->choice.setup->totalNumberOfRA_Preambles;

  cfg->prach_config.prach_sequence_length = scc->uplinkConfigCommon->initialUplinkBWP.rach_ConfigCommon->choice.setup->prach_RootSequenceIndex.present-1;

  if (scc->uplinkConfigCommon->initialUplinkBWP.rach_ConfigCommon->choice.setup->msg1_SubcarrierSpacing)
    cfg->prach_config.prach_sub_c_spacing = *scc->uplinkConfigCommon->initialUplinkBWP.rach_ConfigCommon->choice.setup->msg1_SubcarrierSpacing;
  else
    cfg->prach_config.prach_sub_c_spacing = scc->downlinkConfigCommon.frequencyInfoDL.scs_SpecificCarrierList.list.array[0]->subcarrierSpacing;

  cfg->prach_config.restricted_set_config = scc->uplinkConfigCommon->initialUplinkBWP.rach_ConfigCommon->choice.setup->restrictedSetConfig;

  switch (scc->uplinkConfigCommon->initialUplinkBWP.rach_ConfigCommon->choice.setup->rach_ConfigGeneric.msg1_FDM) {
    case 0 :
      cfg->prach_config.num_prach_fd_occasions = 1;
      break;
    case 1 :
      cfg->prach_config.num_prach_fd_occasions = 2;
      break;
    case 2 :
      cfg->prach_config.num_prach_fd_occasions = 4;
      break;
    case 3 :
      cfg->prach_config.num_prach_fd_occasions = 8;
      break;
    default:
      AssertFatal(1==0,"msg1 FDM identifier %ld undefined (0,1,2,3) \n", scc->uplinkConfigCommon->initialUplinkBWP.rach_ConfigCommon->choice.setup->rach_ConfigGeneric.msg1_FDM);
  }

  cfg->prach_config.num_prach_fd_occasions_list = (fapi_nr_num_prach_fd_occasions_t *) malloc(cfg->prach_config.num_prach_fd_occasions*sizeof(fapi_nr_num_prach_fd_occasions_t));
  for (int i=0; i<cfg->prach_config.num_prach_fd_occasions; i++) {
    cfg->prach_config.num_prach_fd_occasions_list[i].num_prach_fd_occasions = i;
    if (cfg->prach_config.prach_sequence_length)
      cfg->prach_config.num_prach_fd_occasions_list[i].prach_root_sequence_index = scc->uplinkConfigCommon->initialUplinkBWP.rach_ConfigCommon->choice.setup->prach_RootSequenceIndex.choice.l139;
    else
      cfg->prach_config.num_prach_fd_occasions_list[i].prach_root_sequence_index = scc->uplinkConfigCommon->initialUplinkBWP.rach_ConfigCommon->choice.setup->prach_RootSequenceIndex.choice.l839;
    cfg->prach_config.num_prach_fd_occasions_list[i].k1 = NRRIV2PRBOFFSET(scc->uplinkConfigCommon->initialUplinkBWP.genericParameters.locationAndBandwidth, MAX_BWP_SIZE) +
      scc->uplinkConfigCommon->initialUplinkBWP.rach_ConfigCommon->choice.setup->rach_ConfigGeneric.msg1_FrequencyStart +
      (get_N_RA_RB(cfg->prach_config.prach_sub_c_spacing, scc->uplinkConfigCommon->frequencyInfoUL.scs_SpecificCarrierList.list.array[0]->subcarrierSpacing ) * i);
    cfg->prach_config.num_prach_fd_occasions_list[i].prach_zero_corr_conf = scc->uplinkConfigCommon->initialUplinkBWP.rach_ConfigCommon->choice.setup->rach_ConfigGeneric.zeroCorrelationZoneConfig;
    cfg->prach_config.num_prach_fd_occasions_list[i].num_root_sequences = compute_nr_root_seq(scc->uplinkConfigCommon->initialUplinkBWP.rach_ConfigCommon->choice.setup,
                                                                                              nb_preambles, mac->frame_type, mac->frequency_range);
    //cfg->prach_config.num_prach_fd_occasions_list[i].num_unused_root_sequences = ???
  }
  cfg->prach_config.ssb_per_rach = scc->uplinkConfigCommon->initialUplinkBWP.rach_ConfigCommon->choice.setup->ssb_perRACH_OccasionAndCB_PreamblesPerSSB->present-1;

}

void config_common_ue(NR_UE_MAC_INST_t *mac,
		      module_id_t module_id,
		      int cc_idP) {

  fapi_nr_config_request_t        *cfg = &mac->phy_config.config_req;
  NR_ServingCellConfigCommon_t    *scc = mac->scc;
  int i;

  mac->phy_config.Mod_id = module_id;
  mac->phy_config.CC_id = cc_idP;
  
  // carrier config
  LOG_D(MAC, "Entering UE Config Common\n");

  AssertFatal(scc!=NULL,"scc cannot be null\n");

  if (scc) {
    cfg->carrier_config.dl_bandwidth = config_bandwidth(scc->downlinkConfigCommon->frequencyInfoDL->scs_SpecificCarrierList.list.array[0]->subcarrierSpacing,
							scc->downlinkConfigCommon->frequencyInfoDL->scs_SpecificCarrierList.list.array[0]->carrierBandwidth,
							*scc->downlinkConfigCommon->frequencyInfoDL->frequencyBandList.list.array[0]);
    
    cfg->carrier_config.dl_frequency = from_nrarfcn(*scc->downlinkConfigCommon->frequencyInfoDL->frequencyBandList.list.array[0],
						    *scc->ssbSubcarrierSpacing,
						    scc->downlinkConfigCommon->frequencyInfoDL->absoluteFrequencyPointA)/1000; // freq in kHz
    
    for (i=0; i<5; i++) {
      if (i==scc->downlinkConfigCommon->frequencyInfoDL->scs_SpecificCarrierList.list.array[0]->subcarrierSpacing) {
        cfg->carrier_config.dl_grid_size[i] = scc->downlinkConfigCommon->frequencyInfoDL->scs_SpecificCarrierList.list.array[0]->carrierBandwidth;
        cfg->carrier_config.dl_k0[i] = scc->downlinkConfigCommon->frequencyInfoDL->scs_SpecificCarrierList.list.array[0]->offsetToCarrier;
      }
      else {
        cfg->carrier_config.dl_grid_size[i] = 0;
        cfg->carrier_config.dl_k0[i] = 0;
      }
    }
    
    cfg->carrier_config.uplink_bandwidth = config_bandwidth(scc->uplinkConfigCommon->frequencyInfoUL->scs_SpecificCarrierList.list.array[0]->subcarrierSpacing,
							    scc->uplinkConfigCommon->frequencyInfoUL->scs_SpecificCarrierList.list.array[0]->carrierBandwidth,
							    *scc->uplinkConfigCommon->frequencyInfoUL->frequencyBandList->list.array[0]);
    
    int UL_pointA;
    if (scc->uplinkConfigCommon->frequencyInfoUL->absoluteFrequencyPointA == NULL)
      UL_pointA = scc->downlinkConfigCommon->frequencyInfoDL->absoluteFrequencyPointA;
    else
      UL_pointA = *scc->uplinkConfigCommon->frequencyInfoUL->absoluteFrequencyPointA; 
    
    cfg->carrier_config.uplink_frequency = from_nrarfcn(*scc->uplinkConfigCommon->frequencyInfoUL->frequencyBandList->list.array[0],
							*scc->ssbSubcarrierSpacing,
							UL_pointA)/1000; // freq in kHz
    
    
    for (i=0; i<5; i++) {
      if (i==scc->uplinkConfigCommon->frequencyInfoUL->scs_SpecificCarrierList.list.array[0]->subcarrierSpacing) {
	cfg->carrier_config.ul_grid_size[i] = scc->uplinkConfigCommon->frequencyInfoUL->scs_SpecificCarrierList.list.array[0]->carrierBandwidth;
	cfg->carrier_config.ul_k0[i] = scc->uplinkConfigCommon->frequencyInfoUL->scs_SpecificCarrierList.list.array[0]->offsetToCarrier;
      }
      else {
	cfg->carrier_config.ul_grid_size[i] = 0;
	cfg->carrier_config.ul_k0[i] = 0;
      }
    }
    
    uint32_t band = *scc->downlinkConfigCommon->frequencyInfoDL->frequencyBandList.list.array[0];
    mac->frequency_range = band<100?FR1:FR2;
    
    lte_frame_type_t frame_type = get_frame_type(*scc->downlinkConfigCommon->frequencyInfoDL->frequencyBandList.list.array[0], *scc->ssbSubcarrierSpacing);
    
    // cell config
    
    cfg->cell_config.phy_cell_id = *scc->physCellId;
    cfg->cell_config.frame_duplex_type = frame_type;
    
    // SSB config
    cfg->ssb_config.ss_pbch_power = scc->ss_PBCH_BlockPower;
    cfg->ssb_config.scs_common = *scc->ssbSubcarrierSpacing;
    
    // SSB Table config
    int scs_scaling = 1<<(cfg->ssb_config.scs_common);
    if (scc->downlinkConfigCommon->frequencyInfoDL->absoluteFrequencyPointA < 600000)
      scs_scaling = scs_scaling*3;
    if (scc->downlinkConfigCommon->frequencyInfoDL->absoluteFrequencyPointA > 2016666)
      scs_scaling = scs_scaling>>2;
    uint32_t absolute_diff = (*scc->downlinkConfigCommon->frequencyInfoDL->absoluteFrequencySSB - scc->downlinkConfigCommon->frequencyInfoDL->absoluteFrequencyPointA);
    cfg->ssb_table.ssb_offset_point_a = absolute_diff/(12*scs_scaling) - 10;
    cfg->ssb_table.ssb_period = *scc->ssb_periodicityServingCell;
    cfg->ssb_table.ssb_subcarrier_offset = mac->ssb_subcarrier_offset;
    
    switch (scc->ssb_PositionsInBurst->present) {
    case 1 :
      cfg->ssb_table.ssb_mask_list[0].ssb_mask = scc->ssb_PositionsInBurst->choice.shortBitmap.buf[0]<<24;
      cfg->ssb_table.ssb_mask_list[1].ssb_mask = 0;
      break;
    case 2 :
      cfg->ssb_table.ssb_mask_list[0].ssb_mask = scc->ssb_PositionsInBurst->choice.mediumBitmap.buf[0]<<24;
      cfg->ssb_table.ssb_mask_list[1].ssb_mask = 0;
      break;
    case 3 :
      cfg->ssb_table.ssb_mask_list[0].ssb_mask = 0;
      cfg->ssb_table.ssb_mask_list[1].ssb_mask = 0;
      for (i=0; i<4; i++) {
        cfg->ssb_table.ssb_mask_list[0].ssb_mask += (scc->ssb_PositionsInBurst->choice.longBitmap.buf[3-i]<<i*8);
        cfg->ssb_table.ssb_mask_list[1].ssb_mask += (scc->ssb_PositionsInBurst->choice.longBitmap.buf[7-i]<<i*8);
      }
      break;
    default:
      AssertFatal(1==0,"SSB bitmap size value %d undefined (allowed values 1,2,3) \n", scc->ssb_PositionsInBurst->present);
    }
    
    // TDD Table Configuration
    if (scc->tdd_UL_DL_ConfigurationCommon->pattern1.ext1 == NULL)
      cfg->tdd_table.tdd_period = scc->tdd_UL_DL_ConfigurationCommon->pattern1.dl_UL_TransmissionPeriodicity;
    else {
      AssertFatal(scc->tdd_UL_DL_ConfigurationCommon->pattern1.ext1->dl_UL_TransmissionPeriodicity_v1530 != NULL,
		  "scc->tdd_UL_DL_ConfigurationCommon->pattern1.ext1->dl_UL_TransmissionPeriodicity_v1530 is null\n");
      cfg->tdd_table.tdd_period = *scc->tdd_UL_DL_ConfigurationCommon->pattern1.ext1->dl_UL_TransmissionPeriodicity_v1530;
    }
    if(cfg->cell_config.frame_duplex_type == TDD){
      LOG_I(MAC,"Setting TDD configuration period to %d\n", cfg->tdd_table.tdd_period);
      int return_tdd = set_tdd_config_nr_ue(cfg,
					    scc->uplinkConfigCommon->frequencyInfoUL->scs_SpecificCarrierList.list.array[0]->subcarrierSpacing,
					    scc->tdd_UL_DL_ConfigurationCommon->pattern1.nrofDownlinkSlots,
					    scc->tdd_UL_DL_ConfigurationCommon->pattern1.nrofDownlinkSymbols,
					    scc->tdd_UL_DL_ConfigurationCommon->pattern1.nrofUplinkSlots,
					    scc->tdd_UL_DL_ConfigurationCommon->pattern1.nrofUplinkSymbols
					    );
      
      if (return_tdd !=0)
	LOG_E(PHY,"TDD configuration can not be done\n");
      else
	LOG_I(PHY,"TDD has been properly configurated\n");
    }
    
    // PRACH configuration
    
    uint8_t nb_preambles = 64;
    if(scc->uplinkConfigCommon->initialUplinkBWP->rach_ConfigCommon->choice.setup->totalNumberOfRA_Preambles != NULL)
      nb_preambles = *scc->uplinkConfigCommon->initialUplinkBWP->rach_ConfigCommon->choice.setup->totalNumberOfRA_Preambles;
    
    cfg->prach_config.prach_sequence_length = scc->uplinkConfigCommon->initialUplinkBWP->rach_ConfigCommon->choice.setup->prach_RootSequenceIndex.present-1;
    
    if (scc->uplinkConfigCommon->initialUplinkBWP->rach_ConfigCommon->choice.setup->msg1_SubcarrierSpacing)
      cfg->prach_config.prach_sub_c_spacing = *scc->uplinkConfigCommon->initialUplinkBWP->rach_ConfigCommon->choice.setup->msg1_SubcarrierSpacing;
    else 
      cfg->prach_config.prach_sub_c_spacing = scc->downlinkConfigCommon->frequencyInfoDL->scs_SpecificCarrierList.list.array[0]->subcarrierSpacing;
    
    cfg->prach_config.restricted_set_config = scc->uplinkConfigCommon->initialUplinkBWP->rach_ConfigCommon->choice.setup->restrictedSetConfig;
    
    switch (scc->uplinkConfigCommon->initialUplinkBWP->rach_ConfigCommon->choice.setup->rach_ConfigGeneric.msg1_FDM) {
    case 0 :
      cfg->prach_config.num_prach_fd_occasions = 1;
      break;
    case 1 :
      cfg->prach_config.num_prach_fd_occasions = 2;
      break;
    case 2 :
      cfg->prach_config.num_prach_fd_occasions = 4;
      break;
    case 3 :
      cfg->prach_config.num_prach_fd_occasions = 8;
      break;
    default:
      AssertFatal(1==0,"msg1 FDM identifier %ld undefined (0,1,2,3) \n", scc->uplinkConfigCommon->initialUplinkBWP->rach_ConfigCommon->choice.setup->rach_ConfigGeneric.msg1_FDM);
    }
    
    cfg->prach_config.num_prach_fd_occasions_list = (fapi_nr_num_prach_fd_occasions_t *) malloc(cfg->prach_config.num_prach_fd_occasions*sizeof(fapi_nr_num_prach_fd_occasions_t));
    for (i=0; i<cfg->prach_config.num_prach_fd_occasions; i++) {
      cfg->prach_config.num_prach_fd_occasions_list[i].num_prach_fd_occasions = i;
      if (cfg->prach_config.prach_sequence_length)
	      cfg->prach_config.num_prach_fd_occasions_list[i].prach_root_sequence_index = scc->uplinkConfigCommon->initialUplinkBWP->rach_ConfigCommon->choice.setup->prach_RootSequenceIndex.choice.l139;
      else
	      cfg->prach_config.num_prach_fd_occasions_list[i].prach_root_sequence_index = scc->uplinkConfigCommon->initialUplinkBWP->rach_ConfigCommon->choice.setup->prach_RootSequenceIndex.choice.l839;
      
      cfg->prach_config.num_prach_fd_occasions_list[i].k1 = scc->uplinkConfigCommon->initialUplinkBWP->rach_ConfigCommon->choice.setup->rach_ConfigGeneric.msg1_FrequencyStart;
      cfg->prach_config.num_prach_fd_occasions_list[i].prach_zero_corr_conf = scc->uplinkConfigCommon->initialUplinkBWP->rach_ConfigCommon->choice.setup->rach_ConfigGeneric.zeroCorrelationZoneConfig;
      cfg->prach_config.num_prach_fd_occasions_list[i].num_root_sequences = compute_nr_root_seq(scc->uplinkConfigCommon->initialUplinkBWP->rach_ConfigCommon->choice.setup,
                                                                                                nb_preambles, frame_type,mac->frequency_range);
      //cfg->prach_config.num_prach_fd_occasions_list[i].num_unused_root_sequences = ???
    }

    cfg->prach_config.ssb_per_rach = scc->uplinkConfigCommon->initialUplinkBWP->rach_ConfigCommon->choice.setup->ssb_perRACH_OccasionAndCB_PreamblesPerSSB->present-1;
    
  } // scc
    
}

/** \brief This function performs some configuration routines according to clause 12 "Bandwidth part operation" 3GPP TS 38.213 version 16.3.0 Release 16
    @param NR_UE_MAC_INST_t mac: pointer to local MAC instance
    @returns void
    */

void config_bwp_ue(NR_UE_MAC_INST_t *mac, uint16_t *bwp_ind, uint8_t *dci_format){

  NR_ServingCellConfig_t *scd = mac->cg->spCellConfig->spCellConfigDedicated;

  if (bwp_ind && dci_format){

    switch(*dci_format){
    case NR_UL_DCI_FORMAT_0_1:
      mac->UL_BWP_Id = *bwp_ind +1 ;
      break;
    case NR_DL_DCI_FORMAT_1_1:
      mac->DL_BWP_Id = *bwp_ind +1;
      break;
    default:
      LOG_E(MAC, "In %s: failed to configure BWP Id from DCI with format %d \n", __FUNCTION__, *dci_format);
    }

  } else {

    if (scd->firstActiveDownlinkBWP_Id)
      mac->DL_BWP_Id = *scd->firstActiveDownlinkBWP_Id;
    else if (scd->defaultDownlinkBWP_Id)
      mac->DL_BWP_Id = *scd->defaultDownlinkBWP_Id;
    else
      mac->DL_BWP_Id = 0;

    if (scd->uplinkConfig && scd->uplinkConfig->firstActiveUplinkBWP_Id)
      mac->UL_BWP_Id = *scd->uplinkConfig->firstActiveUplinkBWP_Id;
    else
      mac->UL_BWP_Id = 0;

  }

  LOG_D(MAC, "In %s setting DL_BWP_Id %ld UL_BWP_Id %ld \n", __FUNCTION__, mac->DL_BWP_Id, mac->UL_BWP_Id);

}

/** \brief This function is relavant for the UE procedures for control. It loads the search spaces, the BWPs and the CORESETs into the MAC instance and
    \brief performs assert checks on the relevant RRC configuration.
    @param NR_UE_MAC_INST_t mac: pointer to local MAC instance
    @returns void
    */
void config_control_ue(NR_UE_MAC_INST_t *mac){

  uint8_t coreset_id = 1, ss_id;
<<<<<<< HEAD

  NR_ServingCellConfig_t *scd = mac->cg->spCellConfig->spCellConfigDedicated;
  AssertFatal(scd->downlinkBWP_ToAddModList != NULL, "downlinkBWP_ToAddModList is null\n");
  AssertFatal(scd->downlinkBWP_ToAddModList->list.count <= 4, "downlinkBWP_ToAddModList->list->count is %d\n", scd->downlinkBWP_ToAddModList->list.count);

  config_bwp_ue(mac, NULL, NULL);
  NR_BWP_Id_t dl_bwp_id = mac->DL_BWP_Id;
  NR_BWP_Id_t ul_bwp_id = mac->UL_BWP_Id;
  AssertFatal(dl_bwp_id != 0, "DL_BWP_Id is 0!");
  AssertFatal(ul_bwp_id != 0, "UL_BWP_Id is 0!");
=======
  NR_BWP_Id_t dl_bwp_id = mac->DL_BWP_Id;
  NR_BWP_Id_t ul_bwp_id = mac->UL_BWP_Id;
  NR_ServingCellConfig_t *scd = mac->cg->spCellConfig->spCellConfigDedicated;
  if (dl_bwp_id==0) AssertFatal(mac->scc_SIB,"dl_bwp_id 0 (DL %d,UL %d) means mac->scc_SIB should exist here!\n",(int)mac->DL_BWP_Id,(int)mac->UL_BWP_Id);
  NR_BWP_DownlinkCommon_t *bwp_Common = dl_bwp_id>0 ? scd->downlinkBWP_ToAddModList->list.array[dl_bwp_id - 1]->bwp_Common :
                                                      &mac->scc_SIB->downlinkConfigCommon.initialDownlinkBWP;
>>>>>>> a7229937


  if (dl_bwp_id > 0 ) {
    AssertFatal(scd->downlinkBWP_ToAddModList != NULL, "downlinkBWP_ToAddModList is null\n");
    AssertFatal(scd->downlinkBWP_ToAddModList->list.count == 1, "downlinkBWP_ToAddModList->list->count is %d\n", scd->downlinkBWP_ToAddModList->list.count);
  }
  NR_BWP_DownlinkDedicated_t *dl_bwp_Dedicated = dl_bwp_id>0 ? scd->downlinkBWP_ToAddModList->list.array[dl_bwp_id - 1]->bwp_Dedicated:
                                                               scd->initialDownlinkBWP;
  AssertFatal(dl_bwp_Dedicated != NULL, "dl_bwp_Dedicated is null\n");
  config_bwp_ue(mac, NULL, NULL);

  NR_SetupRelease_PDCCH_Config_t *pdcch_Config = dl_bwp_Dedicated->pdcch_Config;
  AssertFatal(pdcch_Config != NULL, "pdcch_Config is null\n");

  NR_SetupRelease_PDCCH_ConfigCommon_t *pdcch_ConfigCommon = bwp_Common->pdcch_ConfigCommon;
  AssertFatal(pdcch_ConfigCommon != NULL, "pdcch_ConfigCommon is null\n");
  AssertFatal(pdcch_ConfigCommon->choice.setup->ra_SearchSpace != NULL, "ra_SearchSpace must be available in DL BWP\n");

  struct NR_PDCCH_ConfigCommon__commonSearchSpaceList *commonSearchSpaceList = pdcch_ConfigCommon->choice.setup->commonSearchSpaceList;
  AssertFatal(commonSearchSpaceList != NULL, "commonSearchSpaceList is null\n");
  AssertFatal(commonSearchSpaceList->list.count > 0, "PDCCH CSS list has 0 elements\n");

  struct NR_PDCCH_Config__controlResourceSetToAddModList *controlResourceSetToAddModList = pdcch_Config->choice.setup->controlResourceSetToAddModList;
  AssertFatal(controlResourceSetToAddModList != NULL, "controlResourceSetToAddModList is null\n");
  AssertFatal(controlResourceSetToAddModList->list.count == 1, "controlResourceSetToAddModList->list.count=%d\n", controlResourceSetToAddModList->list.count);
  AssertFatal(controlResourceSetToAddModList->list.array[0] != NULL, "coreset[0][0] is null\n");

  struct NR_PDCCH_Config__searchSpacesToAddModList *searchSpacesToAddModList = pdcch_Config->choice.setup->searchSpacesToAddModList;
  AssertFatal(searchSpacesToAddModList != NULL, "searchSpacesToAddModList is null\n");
  AssertFatal(searchSpacesToAddModList->list.count > 0, "list of UE specifically configured Search Spaces is empty\n");
  AssertFatal(searchSpacesToAddModList->list.count < FAPI_NR_MAX_SS_PER_CORESET, "too many searchpaces per coreset %d\n", searchSpacesToAddModList->list.count);

  struct NR_UplinkConfig__uplinkBWP_ToAddModList *uplinkBWP_ToAddModList = scd->uplinkConfig->uplinkBWP_ToAddModList;
<<<<<<< HEAD
  AssertFatal(uplinkBWP_ToAddModList != NULL, "uplinkBWP_ToAddModList is null\n");
  // AssertFatal(uplinkBWP_ToAddModList->list.count == 1, "uplinkBWP_ToAddModList->list->count is %d\n", uplinkBWP_ToAddModList->list.count);

  // check pdcch_Config, pdcch_ConfigCommon and DL BWP
  // Check dedicated UL BWP and pass to MAC
  for (int num_BWP = 0; num_BWP < MAX_NUM_BWP_UE ;num_BWP++)
  {
    mac->DLbwp[num_BWP] = scd->downlinkBWP_ToAddModList->list.array[num_BWP];
    mac->ULbwp[num_BWP] = uplinkBWP_ToAddModList->list.array[num_BWP];
  }
  mac->coreset[dl_bwp_id-1][coreset_id - 1] = controlResourceSetToAddModList->list.array[0];
  
  AssertFatal(mac->ULbwp[ul_bwp_id-1]->bwp_Dedicated != NULL, "UL bwp_Dedicated is null\n");
=======
  if (ul_bwp_id > 0) {
     AssertFatal(uplinkBWP_ToAddModList != NULL, "uplinkBWP_ToAddModList is null\n");
     AssertFatal(uplinkBWP_ToAddModList->list.count == 1, "uplinkBWP_ToAddModList->list->count is %d\n", uplinkBWP_ToAddModList->list.count);
  }
  // check pdcch_Config, pdcch_ConfigCommon and DL BWP
  mac->DLbwp[0] = dl_bwp_id>0?scd->downlinkBWP_ToAddModList->list.array[dl_bwp_id - 1]:NULL;
  mac->coreset[dl_bwp_id][coreset_id - 1] = controlResourceSetToAddModList->list.array[0];

  // Check dedicated UL BWP and pass to MAC
  mac->ULbwp[0] = ul_bwp_id>0?uplinkBWP_ToAddModList->list.array[0]:NULL;
  if (mac->ULbwp[0]) AssertFatal(mac->ULbwp[0]->bwp_Dedicated != NULL, "UL bwp_Dedicated is null\n");
>>>>>>> a7229937

  // check available Search Spaces in the searchSpacesToAddModList and pass to MAC
  // note: the network configures at most 10 Search Spaces per BWP per cell (including UE-specific and common Search Spaces).
  for (ss_id = 0; ss_id < searchSpacesToAddModList->list.count; ss_id++) {
    NR_SearchSpace_t *ss = searchSpacesToAddModList->list.array[ss_id];
    AssertFatal(ss->controlResourceSetId != NULL, "ss->controlResourceSetId is null\n");
    AssertFatal(ss->searchSpaceType != NULL, "ss->searchSpaceType is null\n");
<<<<<<< HEAD
    AssertFatal(*ss->controlResourceSetId == mac->coreset[dl_bwp_id-1][coreset_id - 1]->controlResourceSetId, "ss->controlResourceSetId is unknown\n");
    AssertFatal(ss->monitoringSymbolsWithinSlot != NULL, "NR_SearchSpace->monitoringSymbolsWithinSlot is null\n");
    AssertFatal(ss->monitoringSymbolsWithinSlot->buf != NULL, "NR_SearchSpace->monitoringSymbolsWithinSlot->buf is null\n");
    mac->SSpace[dl_bwp_id-1][0][ss_id] = ss;
=======
    AssertFatal(*ss->controlResourceSetId == mac->coreset[dl_bwp_id][coreset_id - 1]->controlResourceSetId, "ss->controlResourceSetId is unknown\n");
    AssertFatal(ss->monitoringSymbolsWithinSlot != NULL, "NR_SearchSpace->monitoringSymbolsWithinSlot is null\n");
    AssertFatal(ss->monitoringSymbolsWithinSlot->buf != NULL, "NR_SearchSpace->monitoringSymbolsWithinSlot->buf is null\n");
    mac->SSpace[dl_bwp_id][0][ss_id] = ss;
>>>>>>> a7229937
  }

  // Check available CSSs in the commonSearchSpaceList (list of additional common search spaces)
  // note: commonSearchSpaceList SIZE(1..4)
  for (int css_id = 0; css_id < commonSearchSpaceList->list.count; css_id++) {
    NR_SearchSpace_t *css = commonSearchSpaceList->list.array[css_id];
    AssertFatal(css->controlResourceSetId != NULL, "ss->controlResourceSetId is null\n");
<<<<<<< HEAD
    AssertFatal(*css->controlResourceSetId == mac->coreset[dl_bwp_id-1][coreset_id - 1]->controlResourceSetId, "ss->controlResourceSetId is unknown\n");
    AssertFatal(css->searchSpaceType != NULL, "css->searchSpaceType is null\n");
    AssertFatal(css->monitoringSymbolsWithinSlot != NULL, "css->monitoringSymbolsWithinSlot is null\n");
    AssertFatal(css->monitoringSymbolsWithinSlot->buf != NULL, "css->monitoringSymbolsWithinSlot->buf is null\n");
    mac->SSpace[dl_bwp_id-1][coreset_id -1][ss_id] = css;
=======
    AssertFatal(*css->controlResourceSetId == 0 || *css->controlResourceSetId == mac->coreset[dl_bwp_id][coreset_id - 1]->controlResourceSetId, "css->controlResourceSetId %ld is unknown, mac->coreset[%ld][%d]->controlResourceSetId %ld\n",*css->controlResourceSetId,dl_bwp_id,coreset_id-1,mac->coreset[dl_bwp_id][coreset_id - 1]->controlResourceSetId);
 
    AssertFatal(css->searchSpaceType != NULL, "css->searchSpaceType is null\n");
    AssertFatal(css->monitoringSymbolsWithinSlot != NULL, "css->monitoringSymbolsWithinSlot is null\n");
    AssertFatal(css->monitoringSymbolsWithinSlot->buf != NULL, "css->monitoringSymbolsWithinSlot->buf is null\n");
    mac->SSpace[dl_bwp_id][0][ss_id] = css;
>>>>>>> a7229937
    ss_id++;
  }
}

int nr_rrc_mac_config_req_ue(
    module_id_t                     module_id,
    int                             cc_idP,
    uint8_t                         gNB_index,
    NR_MIB_t                        *mibP,
    NR_ServingCellConfigCommonSIB_t *sccP,
    //    NR_MAC_CellGroupConfig_t        *mac_cell_group_configP,
    //    NR_PhysicalCellGroupConfig_t    *phy_cell_group_configP,
    NR_CellGroupConfig_t            *cell_group_config,
    NR_CellGroupConfig_t            *scell_group_config){

    NR_UE_MAC_INST_t *mac = get_mac_inst(module_id);
    RA_config_t *ra = &mac->ra;

    //  TODO do something FAPI-like P5 L1/L2 config interface in config_si, config_mib, etc.

    if(mibP != NULL){
      mac->mib = mibP;    //  update by every reception
      mac->phy_config.Mod_id = module_id;
      mac->phy_config.CC_id = cc_idP;
    }
    AssertFatal(scell_group_config == NULL || cell_group_config == NULL,
		"both scell_group_config and cell_group_config cannot be non-NULL\n");
    
    if (sccP != NULL) {

      mac->scc_SIB=sccP;
      LOG_D(MAC,"Keeping ServingCellConfigCommonSIB\n");
      config_common_ue_sa(mac,module_id,cc_idP);
      int num_slots_ul = mac->scc_SIB->tdd_UL_DL_ConfigurationCommon->pattern1.nrofUplinkSlots;
      if (mac->scc_SIB->tdd_UL_DL_ConfigurationCommon->pattern1.nrofUplinkSymbols>0) num_slots_ul++;
      LOG_I(MAC, "Initializing ul_config_request. num_slots_ul = %d\n", num_slots_ul);
      mac->ul_config_request = (fapi_nr_ul_config_request_t *)calloc(num_slots_ul, sizeof(fapi_nr_ul_config_request_t));
      // Setup the SSB to Rach Occasions mapping according to the config
      build_ssb_to_ro_map(mac);//->scc, mac->phy_config.config_req.cell_config.frame_duplex_type);
      mac->if_module->phy_config_request(&mac->phy_config);
      mac->common_configuration_complete = 1;
    }
    if(scell_group_config != NULL ){
      mac->cg = scell_group_config;
      mac->servCellIndex = *scell_group_config->spCellConfig->servCellIndex;
      mac->DL_BWP_Id=mac->cg->spCellConfig->spCellConfigDedicated->firstActiveDownlinkBWP_Id ? *mac->cg->spCellConfig->spCellConfigDedicated->firstActiveDownlinkBWP_Id : 0;
      mac->UL_BWP_Id=mac->cg->spCellConfig->spCellConfigDedicated->uplinkConfig->firstActiveUplinkBWP_Id ? *mac->cg->spCellConfig->spCellConfigDedicated->uplinkConfig->firstActiveUplinkBWP_Id : 0;

      config_control_ue(mac);
      if (scell_group_config->spCellConfig->reconfigurationWithSync) {
        if (scell_group_config->spCellConfig->reconfigurationWithSync->rach_ConfigDedicated) {
          ra->rach_ConfigDedicated = scell_group_config->spCellConfig->reconfigurationWithSync->rach_ConfigDedicated->choice.uplink;
        }
        mac->scc = scell_group_config->spCellConfig->reconfigurationWithSync->spCellConfigCommon;
        mac->physCellId = *mac->scc->physCellId;
        config_common_ue(mac,module_id,cc_idP);
        mac->crnti = scell_group_config->spCellConfig->reconfigurationWithSync->newUE_Identity;
        LOG_I(MAC,"Configuring CRNTI %x\n",mac->crnti);
      }

      // Setup the SSB to Rach Occasions mapping according to the config
      build_ssb_to_ro_map(mac);
    }
    else if (cell_group_config != NULL ){
      LOG_I(MAC,"Applying CellGroupConfig from gNodeB\n");
      mac->cg = cell_group_config;
      mac->servCellIndex = cell_group_config->spCellConfig->servCellIndex ? *cell_group_config->spCellConfig->servCellIndex : 0;
      config_control_ue(mac);
      //config_common_ue(mac,module_id,cc_idP);
      /*      
      if(mac_cell_group_configP != NULL){
	if(mac_cell_group_configP->drx_Config != NULL ){
	  switch(mac_cell_group_configP->drx_Config->present){
	  case NR_SetupRelease_DRX_Config_PR_NOTHING:
	    break;
	  case NR_SetupRelease_DRX_Config_PR_release:
	    mac->drx_Config = NULL;
	    break;
	  case NR_SetupRelease_DRX_Config_PR_setup:
	    mac->drx_Config = mac_cell_group_configP->drx_Config->choice.setup;
	    break;
	  default:
	    break;
	  }
	}
	
	if(mac_cell_group_configP->schedulingRequestConfig != NULL ){
	  mac->schedulingRequestConfig = mac_cell_group_configP->schedulingRequestConfig;
	}
	
	if(mac_cell_group_configP->bsr_Config != NULL ){
	  mac->bsr_Config = mac_cell_group_configP->bsr_Config;
	}
	
	if(mac_cell_group_configP->tag_Config != NULL ){
	  mac->tag_Config = mac_cell_group_configP->tag_Config;
	}
	
	if(mac_cell_group_configP->phr_Config != NULL ){
	  switch(mac_cell_group_configP->phr_Config->present){
	  case NR_SetupRelease_PHR_Config_PR_NOTHING:
	    break;
	  case NR_SetupRelease_PHR_Config_PR_release:
	    mac->phr_Config = NULL;
	    break;
	  case NR_SetupRelease_PHR_Config_PR_setup:
	    mac->phr_Config = mac_cell_group_configP->phr_Config->choice.setup;
	    break;
	  default:
	    break;
	  }        
	}
      }
      
      
      if(phy_cell_group_configP != NULL ){
	if(phy_cell_group_configP->cs_RNTI != NULL ){
	  switch(phy_cell_group_configP->cs_RNTI->present){
	  case NR_SetupRelease_RNTI_Value_PR_NOTHING:
	    break;
	  case NR_SetupRelease_RNTI_Value_PR_release:
	    mac->cs_RNTI = NULL;
	    break;
	  case NR_SetupRelease_RNTI_Value_PR_setup:
	    mac->cs_RNTI = &phy_cell_group_configP->cs_RNTI->choice.setup;
	    break;
	  default:
	    break;
	  }
	}
      }
      */
    }

    return 0;

}<|MERGE_RESOLUTION|>--- conflicted
+++ resolved
@@ -537,26 +537,13 @@
 void config_control_ue(NR_UE_MAC_INST_t *mac){
 
   uint8_t coreset_id = 1, ss_id;
-<<<<<<< HEAD
-
-  NR_ServingCellConfig_t *scd = mac->cg->spCellConfig->spCellConfigDedicated;
-  AssertFatal(scd->downlinkBWP_ToAddModList != NULL, "downlinkBWP_ToAddModList is null\n");
-  AssertFatal(scd->downlinkBWP_ToAddModList->list.count <= 4, "downlinkBWP_ToAddModList->list->count is %d\n", scd->downlinkBWP_ToAddModList->list.count);
-
-  config_bwp_ue(mac, NULL, NULL);
-  NR_BWP_Id_t dl_bwp_id = mac->DL_BWP_Id;
-  NR_BWP_Id_t ul_bwp_id = mac->UL_BWP_Id;
-  AssertFatal(dl_bwp_id != 0, "DL_BWP_Id is 0!");
-  AssertFatal(ul_bwp_id != 0, "UL_BWP_Id is 0!");
-=======
+
   NR_BWP_Id_t dl_bwp_id = mac->DL_BWP_Id;
   NR_BWP_Id_t ul_bwp_id = mac->UL_BWP_Id;
   NR_ServingCellConfig_t *scd = mac->cg->spCellConfig->spCellConfigDedicated;
   if (dl_bwp_id==0) AssertFatal(mac->scc_SIB,"dl_bwp_id 0 (DL %d,UL %d) means mac->scc_SIB should exist here!\n",(int)mac->DL_BWP_Id,(int)mac->UL_BWP_Id);
   NR_BWP_DownlinkCommon_t *bwp_Common = dl_bwp_id>0 ? scd->downlinkBWP_ToAddModList->list.array[dl_bwp_id - 1]->bwp_Common :
                                                       &mac->scc_SIB->downlinkConfigCommon.initialDownlinkBWP;
->>>>>>> a7229937
-
 
   if (dl_bwp_id > 0 ) {
     AssertFatal(scd->downlinkBWP_ToAddModList != NULL, "downlinkBWP_ToAddModList is null\n");
@@ -589,21 +576,6 @@
   AssertFatal(searchSpacesToAddModList->list.count < FAPI_NR_MAX_SS_PER_CORESET, "too many searchpaces per coreset %d\n", searchSpacesToAddModList->list.count);
 
   struct NR_UplinkConfig__uplinkBWP_ToAddModList *uplinkBWP_ToAddModList = scd->uplinkConfig->uplinkBWP_ToAddModList;
-<<<<<<< HEAD
-  AssertFatal(uplinkBWP_ToAddModList != NULL, "uplinkBWP_ToAddModList is null\n");
-  // AssertFatal(uplinkBWP_ToAddModList->list.count == 1, "uplinkBWP_ToAddModList->list->count is %d\n", uplinkBWP_ToAddModList->list.count);
-
-  // check pdcch_Config, pdcch_ConfigCommon and DL BWP
-  // Check dedicated UL BWP and pass to MAC
-  for (int num_BWP = 0; num_BWP < MAX_NUM_BWP_UE ;num_BWP++)
-  {
-    mac->DLbwp[num_BWP] = scd->downlinkBWP_ToAddModList->list.array[num_BWP];
-    mac->ULbwp[num_BWP] = uplinkBWP_ToAddModList->list.array[num_BWP];
-  }
-  mac->coreset[dl_bwp_id-1][coreset_id - 1] = controlResourceSetToAddModList->list.array[0];
-  
-  AssertFatal(mac->ULbwp[ul_bwp_id-1]->bwp_Dedicated != NULL, "UL bwp_Dedicated is null\n");
-=======
   if (ul_bwp_id > 0) {
      AssertFatal(uplinkBWP_ToAddModList != NULL, "uplinkBWP_ToAddModList is null\n");
      AssertFatal(uplinkBWP_ToAddModList->list.count == 1, "uplinkBWP_ToAddModList->list->count is %d\n", uplinkBWP_ToAddModList->list.count);
@@ -613,9 +585,8 @@
   mac->coreset[dl_bwp_id][coreset_id - 1] = controlResourceSetToAddModList->list.array[0];
 
   // Check dedicated UL BWP and pass to MAC
-  mac->ULbwp[0] = ul_bwp_id>0?uplinkBWP_ToAddModList->list.array[0]:NULL;
-  if (mac->ULbwp[0]) AssertFatal(mac->ULbwp[0]->bwp_Dedicated != NULL, "UL bwp_Dedicated is null\n");
->>>>>>> a7229937
+  mac->ULbwp[ul_bwp_id] = ul_bwp_id>0?uplinkBWP_ToAddModList->list.array[0]:NULL;
+  if (mac->ULbwp[ul_bwp_id]) AssertFatal(mac->ULbwp[ul_bwp_id]->bwp_Dedicated != NULL, "UL bwp_Dedicated is null\n");
 
   // check available Search Spaces in the searchSpacesToAddModList and pass to MAC
   // note: the network configures at most 10 Search Spaces per BWP per cell (including UE-specific and common Search Spaces).
@@ -623,17 +594,10 @@
     NR_SearchSpace_t *ss = searchSpacesToAddModList->list.array[ss_id];
     AssertFatal(ss->controlResourceSetId != NULL, "ss->controlResourceSetId is null\n");
     AssertFatal(ss->searchSpaceType != NULL, "ss->searchSpaceType is null\n");
-<<<<<<< HEAD
-    AssertFatal(*ss->controlResourceSetId == mac->coreset[dl_bwp_id-1][coreset_id - 1]->controlResourceSetId, "ss->controlResourceSetId is unknown\n");
-    AssertFatal(ss->monitoringSymbolsWithinSlot != NULL, "NR_SearchSpace->monitoringSymbolsWithinSlot is null\n");
-    AssertFatal(ss->monitoringSymbolsWithinSlot->buf != NULL, "NR_SearchSpace->monitoringSymbolsWithinSlot->buf is null\n");
-    mac->SSpace[dl_bwp_id-1][0][ss_id] = ss;
-=======
     AssertFatal(*ss->controlResourceSetId == mac->coreset[dl_bwp_id][coreset_id - 1]->controlResourceSetId, "ss->controlResourceSetId is unknown\n");
     AssertFatal(ss->monitoringSymbolsWithinSlot != NULL, "NR_SearchSpace->monitoringSymbolsWithinSlot is null\n");
     AssertFatal(ss->monitoringSymbolsWithinSlot->buf != NULL, "NR_SearchSpace->monitoringSymbolsWithinSlot->buf is null\n");
     mac->SSpace[dl_bwp_id][0][ss_id] = ss;
->>>>>>> a7229937
   }
 
   // Check available CSSs in the commonSearchSpaceList (list of additional common search spaces)
@@ -641,20 +605,12 @@
   for (int css_id = 0; css_id < commonSearchSpaceList->list.count; css_id++) {
     NR_SearchSpace_t *css = commonSearchSpaceList->list.array[css_id];
     AssertFatal(css->controlResourceSetId != NULL, "ss->controlResourceSetId is null\n");
-<<<<<<< HEAD
-    AssertFatal(*css->controlResourceSetId == mac->coreset[dl_bwp_id-1][coreset_id - 1]->controlResourceSetId, "ss->controlResourceSetId is unknown\n");
-    AssertFatal(css->searchSpaceType != NULL, "css->searchSpaceType is null\n");
-    AssertFatal(css->monitoringSymbolsWithinSlot != NULL, "css->monitoringSymbolsWithinSlot is null\n");
-    AssertFatal(css->monitoringSymbolsWithinSlot->buf != NULL, "css->monitoringSymbolsWithinSlot->buf is null\n");
-    mac->SSpace[dl_bwp_id-1][coreset_id -1][ss_id] = css;
-=======
     AssertFatal(*css->controlResourceSetId == 0 || *css->controlResourceSetId == mac->coreset[dl_bwp_id][coreset_id - 1]->controlResourceSetId, "css->controlResourceSetId %ld is unknown, mac->coreset[%ld][%d]->controlResourceSetId %ld\n",*css->controlResourceSetId,dl_bwp_id,coreset_id-1,mac->coreset[dl_bwp_id][coreset_id - 1]->controlResourceSetId);
  
     AssertFatal(css->searchSpaceType != NULL, "css->searchSpaceType is null\n");
     AssertFatal(css->monitoringSymbolsWithinSlot != NULL, "css->monitoringSymbolsWithinSlot is null\n");
     AssertFatal(css->monitoringSymbolsWithinSlot->buf != NULL, "css->monitoringSymbolsWithinSlot->buf is null\n");
-    mac->SSpace[dl_bwp_id][0][ss_id] = css;
->>>>>>> a7229937
+    mac->SSpace[dl_bwp_id][coreset_id -1][ss_id] = css;
     ss_id++;
   }
 }
