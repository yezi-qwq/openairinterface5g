--- conflicted
+++ resolved
@@ -483,7 +483,6 @@
   NR_ServingCellConfig_t *scd = mac->cg->spCellConfig->spCellConfigDedicated;
   config_bwp_ue(mac, NULL, NULL);
   NR_BWP_Id_t dl_bwp_id = mac->DL_BWP_Id;
-<<<<<<< HEAD
 
   // configure DLbwp
   if (scd->downlinkBWP_ToAddModList) {
@@ -509,44 +508,7 @@
                           NR_ServingCellConfig_t *scd,
                           NR_BWP_Id_t dl_bwp_id) {
 
-
-  NR_BWP_DownlinkCommon_t *bwp_Common = NULL;
-  if(dl_bwp_id > 0 && scd->downlinkBWP_ToAddModList) {
-    bwp_Common = scd->downlinkBWP_ToAddModList->list.array[dl_bwp_id - 1]->bwp_Common;
-  } else if(mac->scc) {
-    bwp_Common = mac->scc->downlinkConfigCommon->initialDownlinkBWP;
-  } else if(mac->scc_SIB) {
-    bwp_Common = &mac->scc_SIB->downlinkConfigCommon.initialDownlinkBWP;
-  }
-
-=======
-
-  // configure DLbwp
-  if (scd->downlinkBWP_ToAddModList) {
-    for (int i = 0; i < scd->downlinkBWP_ToAddModList->list.count; i++) {
-      bwp_id = scd->downlinkBWP_ToAddModList->list.array[i]->bwp_Id;
-      mac->DLbwp[bwp_id-1] = scd->downlinkBWP_ToAddModList->list.array[i];
-    }
-  }
-
-  // configure ULbwp
-  if (scd->uplinkConfig->uplinkBWP_ToAddModList) {
-    for (int i = 0; i < scd->uplinkConfig->uplinkBWP_ToAddModList->list.count; i++) {
-      bwp_id = scd->uplinkConfig->uplinkBWP_ToAddModList->list.array[i]->bwp_Id;
-      mac->ULbwp[bwp_id-1] = scd->uplinkConfig->uplinkBWP_ToAddModList->list.array[i];
-    }
-  }
-
-  configure_ss_coreset(mac, scd, dl_bwp_id);
-}
-
-
-void configure_ss_coreset(NR_UE_MAC_INST_t *mac,
-                          NR_ServingCellConfig_t *scd,
-                          NR_BWP_Id_t dl_bwp_id) {
-
   NR_BWP_DownlinkCommon_t *bwp_Common = get_bwp_downlink_common(mac, dl_bwp_id);
->>>>>>> 5bf454c7
   AssertFatal(bwp_Common != NULL, "bwp_Common is null\n");
 
   NR_SetupRelease_PDCCH_ConfigCommon_t *pdcch_ConfigCommon = bwp_Common->pdcch_ConfigCommon;
@@ -589,12 +551,8 @@
     AssertFatal(ss->searchSpaceType != NULL, "ss->searchSpaceType is null\n");
     AssertFatal(ss->monitoringSymbolsWithinSlot != NULL, "NR_SearchSpace->monitoringSymbolsWithinSlot is null\n");
     AssertFatal(ss->monitoringSymbolsWithinSlot->buf != NULL, "NR_SearchSpace->monitoringSymbolsWithinSlot->buf is null\n");
-<<<<<<< HEAD
-    mac->SSpace[dl_bwp_id-1][ss->searchSpaceId - 1] = ss;
-=======
     AssertFatal(ss->searchSpaceId <= FAPI_NR_MAX_SS, "Invalid searchSpaceId\n");
     mac->SSpace[dl_bwp_id][ss->searchSpaceId - 1] = ss;
->>>>>>> 5bf454c7
   }
 
   struct NR_PDCCH_ConfigCommon__commonSearchSpaceList *commonSearchSpaceList = pdcch_ConfigCommon->choice.setup->commonSearchSpaceList;
@@ -609,12 +567,8 @@
     AssertFatal(css->searchSpaceType != NULL, "css->searchSpaceType is null\n");
     AssertFatal(css->monitoringSymbolsWithinSlot != NULL, "css->monitoringSymbolsWithinSlot is null\n");
     AssertFatal(css->monitoringSymbolsWithinSlot->buf != NULL, "css->monitoringSymbolsWithinSlot->buf is null\n");
-<<<<<<< HEAD
-    mac->SSpace[dl_bwp_id-1][css->searchSpaceId - 1] = css;
-=======
     AssertFatal(css->searchSpaceId <= FAPI_NR_MAX_SS, "Invalid searchSpaceId\n");
     mac->SSpace[dl_bwp_id][css->searchSpaceId - 1] = css;
->>>>>>> 5bf454c7
   }
 }
 
