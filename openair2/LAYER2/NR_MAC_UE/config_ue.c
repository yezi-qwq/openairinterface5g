--- conflicted
+++ resolved
@@ -50,55 +50,6 @@
   int nb_periods_per_frame = get_nb_periods_per_frame(cfg->tdd_table.tdd_period);
   int nb_slots_to_set = TDD_CONFIG_NB_FRAMES*(1<<mu)*NR_NUMBER_OF_SUBFRAMES_PER_FRAME;
 
-<<<<<<< HEAD
-  if (tdd_config->pattern1.ext1 == NULL) {
-    cfg->tdd_table.tdd_period = tdd_config->pattern1.dl_UL_TransmissionPeriodicity;
-  } else {
-    AssertFatal(tdd_config->pattern1.ext1->dl_UL_TransmissionPeriodicity_v1530 != NULL, "tdd_config->pattern1.ext1->dl_UL_TransmissionPeriodicity_v1530 is null\n");
-    cfg->tdd_table.tdd_period = *tdd_config->pattern1.ext1->dl_UL_TransmissionPeriodicity_v1530;
-  }
-
-  LOG_I(NR_MAC, "Setting TDD configuration period to %d\n", cfg->tdd_table.tdd_period);
-
-  switch(cfg->tdd_table.tdd_period) {
-    case 0:
-      nb_periods_per_frame = 20; // 10ms/0p5ms
-      break;
-
-    case 1:
-      nb_periods_per_frame = 16; // 10ms/0p625ms
-      break;
-
-    case 2:
-      nb_periods_per_frame = 10; // 10ms/1ms
-      break;
-
-    case 3:
-      nb_periods_per_frame = 8; // 10ms/1p25ms
-      break;
-
-    case 4:
-      nb_periods_per_frame = 5; // 10ms/2ms
-      break;
-
-    case 5:
-      nb_periods_per_frame = 4; // 10ms/2p5ms
-      break;
-
-    case 6:
-      nb_periods_per_frame = 2; // 10ms/5ms
-      break;
-
-    case 7:
-      nb_periods_per_frame = 1; // 10ms/10ms
-      break;
-
-    default:
-      AssertFatal(1==0,"Undefined tdd period %d\n", cfg->tdd_table.tdd_period);
-  }
-
-=======
->>>>>>> 264e8299
   int nb_slots_per_period = ((1<<mu) * NR_NUMBER_OF_SUBFRAMES_PER_FRAME)/nb_periods_per_frame;
   cfg->tdd_table.tdd_period_in_slots = nb_slots_per_period;
 
