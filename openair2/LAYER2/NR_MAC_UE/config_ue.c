--- conflicted
+++ resolved
@@ -201,19 +201,7 @@
     }
   }
 
-<<<<<<< HEAD
-  lte_frame_type_t frame_type;
-  uint16_t band;
-  int32_t offset;
-
-  get_band((cfg->carrier_config.dl_frequency)*1000,
-           &band,
-           &offset,
-           &frame_type);
-
-=======
   get_frame_type(*scc->downlinkConfigCommon->frequencyInfoDL->frequencyBandList.list.array[0], *scc->ssbSubcarrierSpacing, &frame_type);
->>>>>>> 40141270
 
   // cell config
 
@@ -294,7 +282,6 @@
     cfg->prach_config.prach_sub_c_spacing = scc->downlinkConfigCommon->frequencyInfoDL->scs_SpecificCarrierList.list.array[0]->subcarrierSpacing;
 
   cfg->prach_config.restricted_set_config = scc->uplinkConfigCommon->initialUplinkBWP->rach_ConfigCommon->choice.setup->restrictedSetConfig;
-<<<<<<< HEAD
 
   switch (scc->uplinkConfigCommon->initialUplinkBWP->rach_ConfigCommon->choice.setup->rach_ConfigGeneric.msg1_FDM) {
     case 0 :
@@ -394,107 +381,6 @@
     mac->SSpace[0][0][ss_id] = ss;
   }
 
-=======
-
-  switch (scc->uplinkConfigCommon->initialUplinkBWP->rach_ConfigCommon->choice.setup->rach_ConfigGeneric.msg1_FDM) {
-    case 0 :
-      cfg->prach_config.num_prach_fd_occasions = 1;
-      break;
-    case 1 :
-      cfg->prach_config.num_prach_fd_occasions = 2;
-      break;
-    case 2 :
-      cfg->prach_config.num_prach_fd_occasions = 4;
-      break;
-    case 3 :
-      cfg->prach_config.num_prach_fd_occasions = 8;
-      break;
-    default:
-      AssertFatal(1==0,"msg1 FDM identifier %ld undefined (0,1,2,3) \n", scc->uplinkConfigCommon->initialUplinkBWP->rach_ConfigCommon->choice.setup->rach_ConfigGeneric.msg1_FDM);
-  }
-
-  cfg->prach_config.num_prach_fd_occasions_list = (fapi_nr_num_prach_fd_occasions_t *) malloc(cfg->prach_config.num_prach_fd_occasions*sizeof(fapi_nr_num_prach_fd_occasions_t));
-  for (i=0; i<cfg->prach_config.num_prach_fd_occasions; i++) {
-    cfg->prach_config.num_prach_fd_occasions_list[i].num_prach_fd_occasions = i;
-    if (cfg->prach_config.prach_sequence_length)
-      cfg->prach_config.num_prach_fd_occasions_list[i].prach_root_sequence_index = scc->uplinkConfigCommon->initialUplinkBWP->rach_ConfigCommon->choice.setup->prach_RootSequenceIndex.choice.l139; 
-    else
-      cfg->prach_config.num_prach_fd_occasions_list[i].prach_root_sequence_index = scc->uplinkConfigCommon->initialUplinkBWP->rach_ConfigCommon->choice.setup->prach_RootSequenceIndex.choice.l839;
-
-    cfg->prach_config.num_prach_fd_occasions_list[i].k1 = scc->uplinkConfigCommon->initialUplinkBWP->rach_ConfigCommon->choice.setup->rach_ConfigGeneric.msg1_FrequencyStart;
-    cfg->prach_config.num_prach_fd_occasions_list[i].prach_zero_corr_conf = scc->uplinkConfigCommon->initialUplinkBWP->rach_ConfigCommon->choice.setup->rach_ConfigGeneric.zeroCorrelationZoneConfig;
-    cfg->prach_config.num_prach_fd_occasions_list[i].num_root_sequences = compute_nr_root_seq(scc->uplinkConfigCommon->initialUplinkBWP->rach_ConfigCommon->choice.setup, nb_preambles, frame_type);
-    //cfg->prach_config.num_prach_fd_occasions_list[i].num_unused_root_sequences = ???
-  }
-
-  cfg->prach_config.ssb_per_rach = scc->uplinkConfigCommon->initialUplinkBWP->rach_ConfigCommon->choice.setup->ssb_perRACH_OccasionAndCB_PreamblesPerSSB->present-1;
-
-}
-
-/** \brief This function is relavant for the UE procedures for control. It loads the search spaces, the BWPs and the CORESETs into the MAC instance and
-    \brief performs assert checks on the relevant RRC configuration.
-    @param NR_UE_MAC_INST_t mac: pointer to local MAC instance
-    @returns void
-    */
-void config_control_ue(NR_UE_MAC_INST_t *mac){
-
-  uint8_t bwp_id = 1, coreset_id = 1, ss_id;
-  NR_ServingCellConfig_t *scd = mac->scg->spCellConfig->spCellConfigDedicated;
-  AssertFatal(scd->downlinkBWP_ToAddModList != NULL, "downlinkBWP_ToAddModList is null\n");
-  AssertFatal(scd->downlinkBWP_ToAddModList->list.count == 1, "downlinkBWP_ToAddModList->list->count is %d\n", scd->downlinkBWP_ToAddModList->list.count);
-
-  NR_BWP_DownlinkCommon_t *bwp_Common = scd->downlinkBWP_ToAddModList->list.array[bwp_id - 1]->bwp_Common;
-  AssertFatal(bwp_Common != NULL, "bwp_Common is null\n");
-
-  NR_BWP_DownlinkDedicated_t *dl_bwp_Dedicated = scd->downlinkBWP_ToAddModList->list.array[bwp_id - 1]->bwp_Dedicated;
-  AssertFatal(dl_bwp_Dedicated != NULL, "dl_bwp_Dedicated is null\n");
-
-  NR_SetupRelease_PDCCH_Config_t *pdcch_Config = dl_bwp_Dedicated->pdcch_Config;
-  AssertFatal(pdcch_Config != NULL, "pdcch_Config is null\n");
-
-  NR_SetupRelease_PDCCH_ConfigCommon_t *pdcch_ConfigCommon = bwp_Common->pdcch_ConfigCommon;
-  AssertFatal(pdcch_ConfigCommon != NULL, "pdcch_ConfigCommon is null\n");
-  AssertFatal(pdcch_ConfigCommon->choice.setup->ra_SearchSpace != NULL, "ra_SearchSpace must be available in DL BWP\n");
-
-  struct NR_PDCCH_ConfigCommon__commonSearchSpaceList *commonSearchSpaceList = pdcch_ConfigCommon->choice.setup->commonSearchSpaceList;
-  AssertFatal(commonSearchSpaceList != NULL, "commonSearchSpaceList is null\n");
-  AssertFatal(commonSearchSpaceList->list.count > 0, "PDCCH CSS list has 0 elements\n");
-
-  struct NR_PDCCH_Config__controlResourceSetToAddModList *controlResourceSetToAddModList = pdcch_Config->choice.setup->controlResourceSetToAddModList;
-  AssertFatal(controlResourceSetToAddModList != NULL, "controlResourceSetToAddModList is null\n");
-  AssertFatal(controlResourceSetToAddModList->list.count == 1, "controlResourceSetToAddModList->list.count=%d\n", controlResourceSetToAddModList->list.count);
-  AssertFatal(controlResourceSetToAddModList->list.array[0] != NULL, "coreset[0][0] is null\n");
-
-  struct NR_PDCCH_Config__searchSpacesToAddModList *searchSpacesToAddModList = pdcch_Config->choice.setup->searchSpacesToAddModList;
-  AssertFatal(searchSpacesToAddModList != NULL, "searchSpacesToAddModList is null\n");
-  AssertFatal(searchSpacesToAddModList->list.count > 0, "list of UE specifically configured Search Spaces is empty\n");
-  AssertFatal(searchSpacesToAddModList->list.count < FAPI_NR_MAX_SS_PER_CORESET, "too many searchpaces per coreset %d\n", searchSpacesToAddModList->list.count);
-
-  struct NR_UplinkConfig__uplinkBWP_ToAddModList *uplinkBWP_ToAddModList = scd->uplinkConfig->uplinkBWP_ToAddModList;
-  AssertFatal(uplinkBWP_ToAddModList != NULL, "uplinkBWP_ToAddModList is null\n");
-  AssertFatal(uplinkBWP_ToAddModList->list.count == 1, "uplinkBWP_ToAddModList->list->count is %d\n", uplinkBWP_ToAddModList->list.count);
-
-  // check pdcch_Config, pdcch_ConfigCommon and DL BWP
-  mac->DLbwp[0] = scd->downlinkBWP_ToAddModList->list.array[bwp_id - 1];
-  mac->coreset[bwp_id - 1][coreset_id - 1] = controlResourceSetToAddModList->list.array[0];
-
-  // Check dedicated UL BWP and pass to MAC
-  mac->ULbwp[0] = uplinkBWP_ToAddModList->list.array[0];
-  AssertFatal(mac->ULbwp[0]->bwp_Dedicated != NULL, "UL bwp_Dedicated is null\n");
-
-  // check available Search Spaces in the searchSpacesToAddModList and pass to MAC
-  // note: the network configures at most 10 Search Spaces per BWP per cell (including UE-specific and common Search Spaces).
-  for (ss_id = 0; ss_id < searchSpacesToAddModList->list.count; ss_id++) {
-    NR_SearchSpace_t *ss = searchSpacesToAddModList->list.array[ss_id];
-    AssertFatal(ss->controlResourceSetId != NULL, "ss->controlResourceSetId is null\n");
-    AssertFatal(ss->searchSpaceType != NULL, "ss->searchSpaceType is null\n");
-    AssertFatal(*ss->controlResourceSetId == mac->coreset[bwp_id - 1][coreset_id - 1]->controlResourceSetId, "ss->controlResourceSetId is unknown\n");
-    AssertFatal(ss->monitoringSymbolsWithinSlot != NULL, "NR_SearchSpace->monitoringSymbolsWithinSlot is null\n");
-    AssertFatal(ss->monitoringSymbolsWithinSlot->buf != NULL, "NR_SearchSpace->monitoringSymbolsWithinSlot->buf is null\n");
-    mac->SSpace[0][0][ss_id] = ss;
-  }
-
->>>>>>> 40141270
   // Check available CSSs in the commonSearchSpaceList (list of additional common search spaces)
   // note: commonSearchSpaceList SIZE(1..4)
   for (int css_id = 0; css_id < commonSearchSpaceList->list.count; css_id++) {
@@ -539,12 +425,9 @@
 	mac->crnti = cell_group_config->spCellConfig->reconfigurationWithSync->newUE_Identity;
 	LOG_I(MAC,"Configuring CRNTI %x\n",mac->crnti);
       }
-<<<<<<< HEAD
-=======
 
       // Setup the SSB to Rach Occasions mapping according to the config
       build_ssb_to_ro_map(mac->scc, mac->phy_config.config_req.cell_config.frame_duplex_type);
->>>>>>> 40141270
 
       /*      
       if(mac_cell_group_configP != NULL){
