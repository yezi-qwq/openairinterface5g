--- conflicted
+++ resolved
@@ -784,7 +784,7 @@
     mac->crnti = cell_group_config->spCellConfig->reconfigurationWithSync->newUE_Identity;
     LOG_I(MAC, "Configuring CRNTI %x\n", mac->crnti);
 
-    nr_ue_init_mac(module_id);
+    nr_ue_mac_default_configs(mac);
     if (!get_softmodem_params()->emulate_l1) {
       mac->if_module->phy_config_request(&mac->phy_config);
       mac->phy_config_request_sent = true;
@@ -795,61 +795,6 @@
   }
 }
 
-<<<<<<< HEAD
-  } else if (cell_group_config != NULL) {
-    LOG_I(MAC,"Applying CellGroupConfig from gNodeB\n");
-    mac->cg = cell_group_config;
-    if (cell_group_config->spCellConfig)
-      mac->servCellIndex = cell_group_config->spCellConfig->servCellIndex ? *cell_group_config->spCellConfig->servCellIndex : 0;
-    else
-      mac->servCellIndex = 0;
-
-    mac->scheduling_info.periodicBSR_SF = MAC_UE_BSR_TIMER_NOT_RUNNING;
-    mac->scheduling_info.retxBSR_SF = MAC_UE_BSR_TIMER_NOT_RUNNING;
-    mac->BSR_reporting_active = NR_BSR_TRIGGER_NONE;
-    LOG_D(MAC, "[UE %d]: periodic BSR %d (SF), retx BSR %d (SF)\n",
-          module_id,
-          mac->scheduling_info.periodicBSR_SF,
-          mac->scheduling_info.retxBSR_SF);
-
-    configure_current_BWP(mac, NULL, cell_group_config);
-    config_control_ue(mac);
-
-    if (cell_group_config->spCellConfig && cell_group_config->spCellConfig->reconfigurationWithSync) {
-      LOG_A(NR_MAC, "Received the reconfigurationWithSync in %s\n", __FUNCTION__);
-      if (cell_group_config->spCellConfig->reconfigurationWithSync->rach_ConfigDedicated) {
-        ra->rach_ConfigDedicated = cell_group_config->spCellConfig->reconfigurationWithSync->rach_ConfigDedicated->choice.uplink;
-      }
-      mac->scc = cell_group_config->spCellConfig->reconfigurationWithSync->spCellConfigCommon;
-      mac->nr_band = *mac->scc->downlinkConfigCommon->frequencyInfoDL->frequencyBandList.list.array[0];
-      if (mac->scc_SIB) {
-        free(mac->scc_SIB);
-        mac->scc_SIB = NULL;
-      }
-      int num_slots = mac->scc->tdd_UL_DL_ConfigurationCommon->pattern1.nrofUplinkSlots;
-      if (mac->scc->tdd_UL_DL_ConfigurationCommon->pattern1.nrofUplinkSymbols > 0) {
-        num_slots++;
-      }
-      mac->state = UE_NOT_SYNC;
-      mac->ra.ra_state = RA_UE_IDLE;
-      mac->physCellId = *mac->scc->physCellId;
-      if (!get_softmodem_params()->emulate_l1) {
-        mac->synch_request.Mod_id = module_id;
-        mac->synch_request.CC_id = cc_idP;
-        mac->synch_request.synch_req.target_Nid_cell = mac->physCellId;
-        mac->if_module->synch_request(&mac->synch_request);
-      }
-      mac->ul_config_request = calloc(num_slots, sizeof(*mac->ul_config_request));
-      config_common_ue(mac, module_id, cc_idP);
-      mac->crnti = cell_group_config->spCellConfig->reconfigurationWithSync->newUE_Identity;
-      LOG_I(MAC, "Configuring CRNTI %x\n", mac->crnti);
-
-      nr_ue_mac_default_configs(mac);
-      if (!get_softmodem_params()->emulate_l1) {
-        mac->if_module->phy_config_request(&mac->phy_config);
-        mac->phy_config_request_sent = true;
-      }
-=======
 void nr_rrc_mac_config_req_scg(module_id_t module_id,
                                int cc_idP,
                                NR_CellGroupConfig_t *scell_group_config)
@@ -859,7 +804,6 @@
   RA_config_t *ra = &mac->ra;
 
   AssertFatal(scell_group_config, "scell_group_config cannot be NULL\n");
->>>>>>> 9421fcc8
 
   mac->cg = scell_group_config;
   mac->servCellIndex = *scell_group_config->spCellConfig->servCellIndex;
