--- conflicted
+++ resolved
@@ -690,9 +690,6 @@
       LOG_I(MAC,"Applying CellGroupConfig from gNodeB\n");
       mac->cg = cell_group_config;
       mac->servCellIndex = cell_group_config->spCellConfig->servCellIndex ? *cell_group_config->spCellConfig->servCellIndex : 0;
-<<<<<<< HEAD
-      //      config_control_ue(mac);
-      //      config_common_ue(mac,module_id,cc_idP);
 
       mac->scheduling_info.periodicBSR_SF =
         MAC_UE_BSR_TIMER_NOT_RUNNING;
@@ -704,10 +701,8 @@
             mac->scheduling_info.periodicBSR_SF,
             mac->scheduling_info.retxBSR_SF);
 
-=======
       config_control_ue(mac);
       //config_common_ue(mac,module_id,cc_idP);
->>>>>>> a7229937
       /*      
       if(mac_cell_group_configP != NULL){
 	if(mac_cell_group_configP->drx_Config != NULL ){
