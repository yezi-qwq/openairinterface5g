/*
 * Licensed to the OpenAirInterface (OAI) Software Alliance under one or more
 * contributor license agreements.  See the NOTICE file distributed with
 * this work for additional information regarding copyright ownership.
 * The OpenAirInterface Software Alliance licenses this file to You under
 * the OAI Public License, Version 1.1  (the "License"); you may not use this file
 * except in compliance with the License.
 * You may obtain a copy of the License at
 *
 *      http://www.openairinterface.org/?page_id=698
 *
 * Unless required by applicable law or agreed to in writing, software
 * distributed under the License is distributed on an "AS IS" BASIS,
 * WITHOUT WARRANTIES OR CONDITIONS OF ANY KIND, either express or implied.
 * See the License for the specific language governing permissions and
 * limitations under the License.
 *-------------------------------------------------------------------------------
 * For more information about the OpenAirInterface (OAI) Software Alliance:
 *      contact@openairinterface.org
 */

/* \file config_ue.c
 * \brief UE and eNB configuration performed by RRC or as a consequence of RRC procedures
 * \author R. Knopp, K.H. HSU
 * \date 2018
 * \version 0.1
 * \company Eurecom / NTUST
 * \email: knopp@eurecom.fr, kai-hsiang.hsu@eurecom.fr
 * \note
 * \warning
 */

//#include "mac_defs.h"
#include <NR_MAC_gNB/mac_proto.h>
#include "NR_MAC_UE/mac_proto.h"
#include "NR_MAC-CellGroupConfig.h"
#include "LAYER2/NR_MAC_COMMON/nr_mac_common.h"
#include "common/utils/nr/nr_common.h"
#include "executables/softmodem-common.h"

int set_tdd_config_nr_ue(fapi_nr_config_request_t *cfg,
                         int mu,
                         int nrofDownlinkSlots, int nrofDownlinkSymbols,
                         int nrofUplinkSlots,   int nrofUplinkSymbols) {

  int slot_number = 0;
  int nb_periods_per_frame;
  int nb_slots_to_set = TDD_CONFIG_NB_FRAMES*(1<<mu)*NR_NUMBER_OF_SUBFRAMES_PER_FRAME;

  switch(cfg->tdd_table.tdd_period) {
    case 0:
      nb_periods_per_frame = 20; // 10ms/0p5ms
      break;

    case 1:
      nb_periods_per_frame = 16; // 10ms/0p625ms
      break;

    case 2:
      nb_periods_per_frame = 10; // 10ms/1ms
      break;

    case 3:
      nb_periods_per_frame = 8; // 10ms/1p25ms
      break;

    case 4:
      nb_periods_per_frame = 5; // 10ms/2ms
      break;

    case 5:
      nb_periods_per_frame = 4; // 10ms/2p5ms
      break;

    case 6:
      nb_periods_per_frame = 2; // 10ms/5ms
      break;

    case 7:
      nb_periods_per_frame = 1; // 10ms/10ms
      break;

    default:
      AssertFatal(1==0,"Undefined tdd period %d\n", cfg->tdd_table.tdd_period);
  }

  int nb_slots_per_period = ((1<<mu) * NR_NUMBER_OF_SUBFRAMES_PER_FRAME)/nb_periods_per_frame;
  cfg->tdd_table.tdd_period_in_slots = nb_slots_per_period;

  if ( (nrofDownlinkSymbols + nrofUplinkSymbols) == 0 )
    AssertFatal(nb_slots_per_period == (nrofDownlinkSlots + nrofUplinkSlots),
                "set_tdd_configuration_nr: given period is inconsistent with current tdd configuration, nrofDownlinkSlots %d, nrofUplinkSlots %d, nb_slots_per_period %d \n",
                nrofDownlinkSlots,nrofUplinkSlots,nb_slots_per_period);
  else {
    AssertFatal(nrofDownlinkSymbols + nrofUplinkSymbols < 14,"illegal symbol configuration DL %d, UL %d\n",nrofDownlinkSymbols,nrofUplinkSymbols);
    AssertFatal(nb_slots_per_period == (nrofDownlinkSlots + nrofUplinkSlots + 1),
                "set_tdd_configuration_nr: given period is inconsistent with current tdd configuration, nrofDownlinkSlots %d, nrofUplinkSlots %d, nrofMixed slots 1, nb_slots_per_period %d \n",
                nrofDownlinkSlots,nrofUplinkSlots,nb_slots_per_period);
  }

  cfg->tdd_table.max_tdd_periodicity_list = (fapi_nr_max_tdd_periodicity_t *) malloc(nb_slots_to_set*sizeof(fapi_nr_max_tdd_periodicity_t));

  for(int memory_alloc =0 ; memory_alloc<nb_slots_to_set; memory_alloc++)
    cfg->tdd_table.max_tdd_periodicity_list[memory_alloc].max_num_of_symbol_per_slot_list = (fapi_nr_max_num_of_symbol_per_slot_t *) malloc(NR_NUMBER_OF_SYMBOLS_PER_SLOT*sizeof(
          fapi_nr_max_num_of_symbol_per_slot_t));

  while(slot_number != nb_slots_to_set) {
    if(nrofDownlinkSlots != 0) {
      for (int number_of_symbol = 0; number_of_symbol < nrofDownlinkSlots*NR_NUMBER_OF_SYMBOLS_PER_SLOT; number_of_symbol++) {
        cfg->tdd_table.max_tdd_periodicity_list[slot_number].max_num_of_symbol_per_slot_list[number_of_symbol%NR_NUMBER_OF_SYMBOLS_PER_SLOT].slot_config= 0;

        if((number_of_symbol+1)%NR_NUMBER_OF_SYMBOLS_PER_SLOT == 0)
          slot_number++;
      }
    }

    if (nrofDownlinkSymbols != 0 || nrofUplinkSymbols != 0) {
      for(int number_of_symbol =0; number_of_symbol < nrofDownlinkSymbols; number_of_symbol++) {
        cfg->tdd_table.max_tdd_periodicity_list[slot_number].max_num_of_symbol_per_slot_list[number_of_symbol].slot_config= 0;
      }

      for(int number_of_symbol = nrofDownlinkSymbols; number_of_symbol < NR_NUMBER_OF_SYMBOLS_PER_SLOT-nrofUplinkSymbols; number_of_symbol++) {
        cfg->tdd_table.max_tdd_periodicity_list[slot_number].max_num_of_symbol_per_slot_list[number_of_symbol].slot_config= 2;
      }

      for(int number_of_symbol = NR_NUMBER_OF_SYMBOLS_PER_SLOT-nrofUplinkSymbols; number_of_symbol < NR_NUMBER_OF_SYMBOLS_PER_SLOT; number_of_symbol++) {
        cfg->tdd_table.max_tdd_periodicity_list[slot_number].max_num_of_symbol_per_slot_list[number_of_symbol].slot_config= 1;
      }

      slot_number++;
    }

    if(nrofUplinkSlots != 0) {
      for (int number_of_symbol = 0; number_of_symbol < nrofUplinkSlots*NR_NUMBER_OF_SYMBOLS_PER_SLOT; number_of_symbol++) {
        cfg->tdd_table.max_tdd_periodicity_list[slot_number].max_num_of_symbol_per_slot_list[number_of_symbol%NR_NUMBER_OF_SYMBOLS_PER_SLOT].slot_config= 1;

        if((number_of_symbol+1)%NR_NUMBER_OF_SYMBOLS_PER_SLOT == 0)
          slot_number++;
      }
    }
  }

  return (0);
}


void config_common_ue_sa(NR_UE_MAC_INST_t *mac,
		         module_id_t module_id,
		         int cc_idP) {

  fapi_nr_config_request_t *cfg = &mac->phy_config.config_req;
  NR_ServingCellConfigCommonSIB_t *scc = mac->scc_SIB;

  mac->phy_config.Mod_id = module_id;
  mac->phy_config.CC_id = cc_idP;

  LOG_D(MAC, "Entering SA UE Config Common\n");

  // carrier config
  cfg->carrier_config.dl_bandwidth = config_bandwidth(scc->downlinkConfigCommon.frequencyInfoDL.scs_SpecificCarrierList.list.array[0]->subcarrierSpacing,
                                                      scc->downlinkConfigCommon.frequencyInfoDL.scs_SpecificCarrierList.list.array[0]->carrierBandwidth,
                                                      *scc->downlinkConfigCommon.frequencyInfoDL.frequencyBandList.list.array[0]->freqBandIndicatorNR);

  uint64_t dl_bw_khz = (12*scc->downlinkConfigCommon.frequencyInfoDL.scs_SpecificCarrierList.list.array[0]->carrierBandwidth)*
                       (15<<scc->downlinkConfigCommon.frequencyInfoDL.scs_SpecificCarrierList.list.array[0]->subcarrierSpacing);
  cfg->carrier_config.dl_frequency = (downlink_frequency[cc_idP][0]/1000) - (dl_bw_khz>>1);

  for (int i=0; i<5; i++) {
    if (i==scc->downlinkConfigCommon.frequencyInfoDL.scs_SpecificCarrierList.list.array[0]->subcarrierSpacing) {
      cfg->carrier_config.dl_grid_size[i] = scc->downlinkConfigCommon.frequencyInfoDL.scs_SpecificCarrierList.list.array[0]->carrierBandwidth;
      cfg->carrier_config.dl_k0[i] = scc->downlinkConfigCommon.frequencyInfoDL.scs_SpecificCarrierList.list.array[0]->offsetToCarrier;
    }
    else {
      cfg->carrier_config.dl_grid_size[i] = 0;
      cfg->carrier_config.dl_k0[i] = 0;
    }
  }

  cfg->carrier_config.uplink_bandwidth = config_bandwidth(scc->uplinkConfigCommon->frequencyInfoUL.scs_SpecificCarrierList.list.array[0]->subcarrierSpacing,
                                                          scc->uplinkConfigCommon->frequencyInfoUL.scs_SpecificCarrierList.list.array[0]->carrierBandwidth,
                                                          scc->uplinkConfigCommon->frequencyInfoUL.frequencyBandList==NULL ?
                                                          *scc->downlinkConfigCommon.frequencyInfoDL.frequencyBandList.list.array[0]->freqBandIndicatorNR :
                                                          *scc->uplinkConfigCommon->frequencyInfoUL.frequencyBandList->list.array[0]->freqBandIndicatorNR);


  if (scc->uplinkConfigCommon->frequencyInfoUL.absoluteFrequencyPointA == NULL)
    cfg->carrier_config.uplink_frequency = cfg->carrier_config.dl_frequency;
  else
    // TODO check if corresponds to what reported in SIB1
    cfg->carrier_config.uplink_frequency = (downlink_frequency[cc_idP][0]/1000) + uplink_frequency_offset[cc_idP][0];

  for (int i=0; i<5; i++) {
    if (i==scc->uplinkConfigCommon->frequencyInfoUL.scs_SpecificCarrierList.list.array[0]->subcarrierSpacing) {
      cfg->carrier_config.ul_grid_size[i] = scc->uplinkConfigCommon->frequencyInfoUL.scs_SpecificCarrierList.list.array[0]->carrierBandwidth;
      cfg->carrier_config.ul_k0[i] = scc->uplinkConfigCommon->frequencyInfoUL.scs_SpecificCarrierList.list.array[0]->offsetToCarrier;
    }
    else {
      cfg->carrier_config.ul_grid_size[i] = 0;
      cfg->carrier_config.ul_k0[i] = 0;
    }
  }

  mac->nr_band = *scc->downlinkConfigCommon.frequencyInfoDL.frequencyBandList.list.array[0]->freqBandIndicatorNR;
  mac->frame_type = get_frame_type(mac->nr_band, get_softmodem_params()->numerology);
  // cell config

  cfg->cell_config.phy_cell_id = mac->physCellId;
  cfg->cell_config.frame_duplex_type = mac->frame_type;

  // SSB config
  cfg->ssb_config.ss_pbch_power = scc->ss_PBCH_BlockPower;
  cfg->ssb_config.scs_common = get_softmodem_params()->numerology;

  // SSB Table config
  cfg->ssb_table.ssb_offset_point_a = scc->downlinkConfigCommon.frequencyInfoDL.offsetToPointA;
  cfg->ssb_table.ssb_period = scc->ssb_PeriodicityServingCell;
  cfg->ssb_table.ssb_subcarrier_offset = mac->ssb_subcarrier_offset;

  if (mac->frequency_range == FR1){
    cfg->ssb_table.ssb_mask_list[0].ssb_mask = scc->ssb_PositionsInBurst.inOneGroup.buf[0]<<24;
    cfg->ssb_table.ssb_mask_list[1].ssb_mask = 0;
  }
  else{
    for (int i=0; i<8; i++){
      if ((scc->ssb_PositionsInBurst.groupPresence->buf[0]>>(7-i))&0x01)
        cfg->ssb_table.ssb_mask_list[i>>2].ssb_mask |= scc->ssb_PositionsInBurst.inOneGroup.buf[0]<<(24-8*(i%4));
    }
  }

  // TDD Table Configuration
  if (scc->tdd_UL_DL_ConfigurationCommon->pattern1.ext1 == NULL)
    cfg->tdd_table.tdd_period = scc->tdd_UL_DL_ConfigurationCommon->pattern1.dl_UL_TransmissionPeriodicity;
  else {
    AssertFatal(scc->tdd_UL_DL_ConfigurationCommon->pattern1.ext1->dl_UL_TransmissionPeriodicity_v1530 != NULL,
		"scc_SIB->tdd_UL_DL_ConfigurationCommon->pattern1.ext1->dl_UL_TransmissionPeriodicity_v1530 is null\n");
    cfg->tdd_table.tdd_period = *scc->tdd_UL_DL_ConfigurationCommon->pattern1.ext1->dl_UL_TransmissionPeriodicity_v1530;
  }
  if(cfg->cell_config.frame_duplex_type == TDD){
    LOG_I(MAC,"Setting TDD configuration period to %d\n", cfg->tdd_table.tdd_period);
    int return_tdd = set_tdd_config_nr_ue(cfg,
		     scc->uplinkConfigCommon->frequencyInfoUL.scs_SpecificCarrierList.list.array[0]->subcarrierSpacing,
                     scc->tdd_UL_DL_ConfigurationCommon->pattern1.nrofDownlinkSlots,
                     scc->tdd_UL_DL_ConfigurationCommon->pattern1.nrofDownlinkSymbols,
                     scc->tdd_UL_DL_ConfigurationCommon->pattern1.nrofUplinkSlots,
                     scc->tdd_UL_DL_ConfigurationCommon->pattern1.nrofUplinkSymbols
                     );

    if (return_tdd !=0)
      LOG_E(PHY,"TDD configuration can not be done\n");
    else
      LOG_I(PHY,"TDD has been properly configurated\n");
  }

  // PRACH configuration

  uint8_t nb_preambles = 64;
  if(scc->uplinkConfigCommon->initialUplinkBWP.rach_ConfigCommon->choice.setup->totalNumberOfRA_Preambles != NULL)
     nb_preambles = *scc->uplinkConfigCommon->initialUplinkBWP.rach_ConfigCommon->choice.setup->totalNumberOfRA_Preambles;

  cfg->prach_config.prach_sequence_length = scc->uplinkConfigCommon->initialUplinkBWP.rach_ConfigCommon->choice.setup->prach_RootSequenceIndex.present-1;

  if (scc->uplinkConfigCommon->initialUplinkBWP.rach_ConfigCommon->choice.setup->msg1_SubcarrierSpacing)
    cfg->prach_config.prach_sub_c_spacing = *scc->uplinkConfigCommon->initialUplinkBWP.rach_ConfigCommon->choice.setup->msg1_SubcarrierSpacing;
  else
    cfg->prach_config.prach_sub_c_spacing = scc->downlinkConfigCommon.frequencyInfoDL.scs_SpecificCarrierList.list.array[0]->subcarrierSpacing;

  cfg->prach_config.restricted_set_config = scc->uplinkConfigCommon->initialUplinkBWP.rach_ConfigCommon->choice.setup->restrictedSetConfig;

  switch (scc->uplinkConfigCommon->initialUplinkBWP.rach_ConfigCommon->choice.setup->rach_ConfigGeneric.msg1_FDM) {
    case 0 :
      cfg->prach_config.num_prach_fd_occasions = 1;
      break;
    case 1 :
      cfg->prach_config.num_prach_fd_occasions = 2;
      break;
    case 2 :
      cfg->prach_config.num_prach_fd_occasions = 4;
      break;
    case 3 :
      cfg->prach_config.num_prach_fd_occasions = 8;
      break;
    default:
      AssertFatal(1==0,"msg1 FDM identifier %ld undefined (0,1,2,3) \n", scc->uplinkConfigCommon->initialUplinkBWP.rach_ConfigCommon->choice.setup->rach_ConfigGeneric.msg1_FDM);
  }

  cfg->prach_config.num_prach_fd_occasions_list = (fapi_nr_num_prach_fd_occasions_t *) malloc(cfg->prach_config.num_prach_fd_occasions*sizeof(fapi_nr_num_prach_fd_occasions_t));
  for (int i=0; i<cfg->prach_config.num_prach_fd_occasions; i++) {
    cfg->prach_config.num_prach_fd_occasions_list[i].num_prach_fd_occasions = i;
    if (cfg->prach_config.prach_sequence_length)
      cfg->prach_config.num_prach_fd_occasions_list[i].prach_root_sequence_index = scc->uplinkConfigCommon->initialUplinkBWP.rach_ConfigCommon->choice.setup->prach_RootSequenceIndex.choice.l139;
    else
      cfg->prach_config.num_prach_fd_occasions_list[i].prach_root_sequence_index = scc->uplinkConfigCommon->initialUplinkBWP.rach_ConfigCommon->choice.setup->prach_RootSequenceIndex.choice.l839;
    cfg->prach_config.num_prach_fd_occasions_list[i].k1 = NRRIV2PRBOFFSET(scc->uplinkConfigCommon->initialUplinkBWP.genericParameters.locationAndBandwidth, MAX_BWP_SIZE) +
      scc->uplinkConfigCommon->initialUplinkBWP.rach_ConfigCommon->choice.setup->rach_ConfigGeneric.msg1_FrequencyStart +
      (get_N_RA_RB(cfg->prach_config.prach_sub_c_spacing, scc->uplinkConfigCommon->frequencyInfoUL.scs_SpecificCarrierList.list.array[0]->subcarrierSpacing ) * i);
    cfg->prach_config.num_prach_fd_occasions_list[i].prach_zero_corr_conf = scc->uplinkConfigCommon->initialUplinkBWP.rach_ConfigCommon->choice.setup->rach_ConfigGeneric.zeroCorrelationZoneConfig;
    cfg->prach_config.num_prach_fd_occasions_list[i].num_root_sequences = compute_nr_root_seq(scc->uplinkConfigCommon->initialUplinkBWP.rach_ConfigCommon->choice.setup,
                                                                                              nb_preambles, mac->frame_type, mac->frequency_range);
    //cfg->prach_config.num_prach_fd_occasions_list[i].num_unused_root_sequences = ???
  }
  cfg->prach_config.ssb_per_rach = scc->uplinkConfigCommon->initialUplinkBWP.rach_ConfigCommon->choice.setup->ssb_perRACH_OccasionAndCB_PreamblesPerSSB->present-1;

}

void config_common_ue(NR_UE_MAC_INST_t *mac,
		      module_id_t module_id,
		      int cc_idP) {

  fapi_nr_config_request_t        *cfg = &mac->phy_config.config_req;
  NR_ServingCellConfigCommon_t    *scc = mac->scc;
  int i;

  mac->phy_config.Mod_id = module_id;
  mac->phy_config.CC_id = cc_idP;
  
  // carrier config
  LOG_D(MAC, "Entering UE Config Common\n");

  AssertFatal(scc!=NULL,"scc cannot be null\n");

  if (scc) {
    cfg->carrier_config.dl_bandwidth = config_bandwidth(scc->downlinkConfigCommon->frequencyInfoDL->scs_SpecificCarrierList.list.array[0]->subcarrierSpacing,
							scc->downlinkConfigCommon->frequencyInfoDL->scs_SpecificCarrierList.list.array[0]->carrierBandwidth,
							*scc->downlinkConfigCommon->frequencyInfoDL->frequencyBandList.list.array[0]);
    
    cfg->carrier_config.dl_frequency = from_nrarfcn(*scc->downlinkConfigCommon->frequencyInfoDL->frequencyBandList.list.array[0],
						    *scc->ssbSubcarrierSpacing,
						    scc->downlinkConfigCommon->frequencyInfoDL->absoluteFrequencyPointA)/1000; // freq in kHz
    
    for (i=0; i<5; i++) {
      if (i==scc->downlinkConfigCommon->frequencyInfoDL->scs_SpecificCarrierList.list.array[0]->subcarrierSpacing) {
        cfg->carrier_config.dl_grid_size[i] = scc->downlinkConfigCommon->frequencyInfoDL->scs_SpecificCarrierList.list.array[0]->carrierBandwidth;
        cfg->carrier_config.dl_k0[i] = scc->downlinkConfigCommon->frequencyInfoDL->scs_SpecificCarrierList.list.array[0]->offsetToCarrier;
      }
      else {
        cfg->carrier_config.dl_grid_size[i] = 0;
        cfg->carrier_config.dl_k0[i] = 0;
      }
    }
    
    cfg->carrier_config.uplink_bandwidth = config_bandwidth(scc->uplinkConfigCommon->frequencyInfoUL->scs_SpecificCarrierList.list.array[0]->subcarrierSpacing,
							    scc->uplinkConfigCommon->frequencyInfoUL->scs_SpecificCarrierList.list.array[0]->carrierBandwidth,
							    *scc->uplinkConfigCommon->frequencyInfoUL->frequencyBandList->list.array[0]);
    
    int UL_pointA;
    if (scc->uplinkConfigCommon->frequencyInfoUL->absoluteFrequencyPointA == NULL)
      UL_pointA = scc->downlinkConfigCommon->frequencyInfoDL->absoluteFrequencyPointA;
    else
      UL_pointA = *scc->uplinkConfigCommon->frequencyInfoUL->absoluteFrequencyPointA; 
    
    cfg->carrier_config.uplink_frequency = from_nrarfcn(*scc->uplinkConfigCommon->frequencyInfoUL->frequencyBandList->list.array[0],
							*scc->ssbSubcarrierSpacing,
							UL_pointA)/1000; // freq in kHz
    
    
    for (i=0; i<5; i++) {
      if (i==scc->uplinkConfigCommon->frequencyInfoUL->scs_SpecificCarrierList.list.array[0]->subcarrierSpacing) {
	cfg->carrier_config.ul_grid_size[i] = scc->uplinkConfigCommon->frequencyInfoUL->scs_SpecificCarrierList.list.array[0]->carrierBandwidth;
	cfg->carrier_config.ul_k0[i] = scc->uplinkConfigCommon->frequencyInfoUL->scs_SpecificCarrierList.list.array[0]->offsetToCarrier;
      }
      else {
	cfg->carrier_config.ul_grid_size[i] = 0;
	cfg->carrier_config.ul_k0[i] = 0;
      }
    }
    
    uint32_t band = *scc->downlinkConfigCommon->frequencyInfoDL->frequencyBandList.list.array[0];
    mac->frequency_range = band<100?FR1:FR2;
    
    lte_frame_type_t frame_type = get_frame_type(*scc->downlinkConfigCommon->frequencyInfoDL->frequencyBandList.list.array[0], *scc->ssbSubcarrierSpacing);
    
    // cell config
    
    cfg->cell_config.phy_cell_id = *scc->physCellId;
    cfg->cell_config.frame_duplex_type = frame_type;
    
    // SSB config
    cfg->ssb_config.ss_pbch_power = scc->ss_PBCH_BlockPower;
    cfg->ssb_config.scs_common = *scc->ssbSubcarrierSpacing;
    
    // SSB Table config
    int scs_scaling = 1<<(cfg->ssb_config.scs_common);
    if (scc->downlinkConfigCommon->frequencyInfoDL->absoluteFrequencyPointA < 600000)
      scs_scaling = scs_scaling*3;
    if (scc->downlinkConfigCommon->frequencyInfoDL->absoluteFrequencyPointA > 2016666)
      scs_scaling = scs_scaling>>2;
    uint32_t absolute_diff = (*scc->downlinkConfigCommon->frequencyInfoDL->absoluteFrequencySSB - scc->downlinkConfigCommon->frequencyInfoDL->absoluteFrequencyPointA);
    cfg->ssb_table.ssb_offset_point_a = absolute_diff/(12*scs_scaling) - 10;
    cfg->ssb_table.ssb_period = *scc->ssb_periodicityServingCell;
    cfg->ssb_table.ssb_subcarrier_offset = mac->ssb_subcarrier_offset;
    
    switch (scc->ssb_PositionsInBurst->present) {
    case 1 :
      cfg->ssb_table.ssb_mask_list[0].ssb_mask = scc->ssb_PositionsInBurst->choice.shortBitmap.buf[0]<<24;
      cfg->ssb_table.ssb_mask_list[1].ssb_mask = 0;
      break;
    case 2 :
      cfg->ssb_table.ssb_mask_list[0].ssb_mask = scc->ssb_PositionsInBurst->choice.mediumBitmap.buf[0]<<24;
      cfg->ssb_table.ssb_mask_list[1].ssb_mask = 0;
      break;
    case 3 :
      cfg->ssb_table.ssb_mask_list[0].ssb_mask = 0;
      cfg->ssb_table.ssb_mask_list[1].ssb_mask = 0;
      for (i=0; i<4; i++) {
        cfg->ssb_table.ssb_mask_list[0].ssb_mask += (scc->ssb_PositionsInBurst->choice.longBitmap.buf[3-i]<<i*8);
        cfg->ssb_table.ssb_mask_list[1].ssb_mask += (scc->ssb_PositionsInBurst->choice.longBitmap.buf[7-i]<<i*8);
      }
      break;
    default:
      AssertFatal(1==0,"SSB bitmap size value %d undefined (allowed values 1,2,3) \n", scc->ssb_PositionsInBurst->present);
    }
    
    // TDD Table Configuration
    if (scc->tdd_UL_DL_ConfigurationCommon->pattern1.ext1 == NULL)
      cfg->tdd_table.tdd_period = scc->tdd_UL_DL_ConfigurationCommon->pattern1.dl_UL_TransmissionPeriodicity;
    else {
      AssertFatal(scc->tdd_UL_DL_ConfigurationCommon->pattern1.ext1->dl_UL_TransmissionPeriodicity_v1530 != NULL,
		  "scc->tdd_UL_DL_ConfigurationCommon->pattern1.ext1->dl_UL_TransmissionPeriodicity_v1530 is null\n");
      cfg->tdd_table.tdd_period = *scc->tdd_UL_DL_ConfigurationCommon->pattern1.ext1->dl_UL_TransmissionPeriodicity_v1530;
    }
    if(cfg->cell_config.frame_duplex_type == TDD){
      LOG_I(MAC,"Setting TDD configuration period to %d\n", cfg->tdd_table.tdd_period);
      int return_tdd = set_tdd_config_nr_ue(cfg,
					    scc->uplinkConfigCommon->frequencyInfoUL->scs_SpecificCarrierList.list.array[0]->subcarrierSpacing,
					    scc->tdd_UL_DL_ConfigurationCommon->pattern1.nrofDownlinkSlots,
					    scc->tdd_UL_DL_ConfigurationCommon->pattern1.nrofDownlinkSymbols,
					    scc->tdd_UL_DL_ConfigurationCommon->pattern1.nrofUplinkSlots,
					    scc->tdd_UL_DL_ConfigurationCommon->pattern1.nrofUplinkSymbols
					    );
      
      if (return_tdd !=0)
	LOG_E(PHY,"TDD configuration can not be done\n");
      else
	LOG_I(PHY,"TDD has been properly configurated\n");
    }
    
    // PRACH configuration
    
    uint8_t nb_preambles = 64;
    if(scc->uplinkConfigCommon->initialUplinkBWP->rach_ConfigCommon->choice.setup->totalNumberOfRA_Preambles != NULL)
      nb_preambles = *scc->uplinkConfigCommon->initialUplinkBWP->rach_ConfigCommon->choice.setup->totalNumberOfRA_Preambles;
    
    cfg->prach_config.prach_sequence_length = scc->uplinkConfigCommon->initialUplinkBWP->rach_ConfigCommon->choice.setup->prach_RootSequenceIndex.present-1;
    
    if (scc->uplinkConfigCommon->initialUplinkBWP->rach_ConfigCommon->choice.setup->msg1_SubcarrierSpacing)
      cfg->prach_config.prach_sub_c_spacing = *scc->uplinkConfigCommon->initialUplinkBWP->rach_ConfigCommon->choice.setup->msg1_SubcarrierSpacing;
    else 
      cfg->prach_config.prach_sub_c_spacing = scc->downlinkConfigCommon->frequencyInfoDL->scs_SpecificCarrierList.list.array[0]->subcarrierSpacing;
    
    cfg->prach_config.restricted_set_config = scc->uplinkConfigCommon->initialUplinkBWP->rach_ConfigCommon->choice.setup->restrictedSetConfig;
    
    switch (scc->uplinkConfigCommon->initialUplinkBWP->rach_ConfigCommon->choice.setup->rach_ConfigGeneric.msg1_FDM) {
    case 0 :
      cfg->prach_config.num_prach_fd_occasions = 1;
      break;
    case 1 :
      cfg->prach_config.num_prach_fd_occasions = 2;
      break;
    case 2 :
      cfg->prach_config.num_prach_fd_occasions = 4;
      break;
    case 3 :
      cfg->prach_config.num_prach_fd_occasions = 8;
      break;
    default:
      AssertFatal(1==0,"msg1 FDM identifier %ld undefined (0,1,2,3) \n", scc->uplinkConfigCommon->initialUplinkBWP->rach_ConfigCommon->choice.setup->rach_ConfigGeneric.msg1_FDM);
    }
    
    cfg->prach_config.num_prach_fd_occasions_list = (fapi_nr_num_prach_fd_occasions_t *) malloc(cfg->prach_config.num_prach_fd_occasions*sizeof(fapi_nr_num_prach_fd_occasions_t));
    for (i=0; i<cfg->prach_config.num_prach_fd_occasions; i++) {
      cfg->prach_config.num_prach_fd_occasions_list[i].num_prach_fd_occasions = i;
      if (cfg->prach_config.prach_sequence_length)
	      cfg->prach_config.num_prach_fd_occasions_list[i].prach_root_sequence_index = scc->uplinkConfigCommon->initialUplinkBWP->rach_ConfigCommon->choice.setup->prach_RootSequenceIndex.choice.l139;
      else
	      cfg->prach_config.num_prach_fd_occasions_list[i].prach_root_sequence_index = scc->uplinkConfigCommon->initialUplinkBWP->rach_ConfigCommon->choice.setup->prach_RootSequenceIndex.choice.l839;
      
      cfg->prach_config.num_prach_fd_occasions_list[i].k1 = scc->uplinkConfigCommon->initialUplinkBWP->rach_ConfigCommon->choice.setup->rach_ConfigGeneric.msg1_FrequencyStart;
      cfg->prach_config.num_prach_fd_occasions_list[i].prach_zero_corr_conf = scc->uplinkConfigCommon->initialUplinkBWP->rach_ConfigCommon->choice.setup->rach_ConfigGeneric.zeroCorrelationZoneConfig;
      cfg->prach_config.num_prach_fd_occasions_list[i].num_root_sequences = compute_nr_root_seq(scc->uplinkConfigCommon->initialUplinkBWP->rach_ConfigCommon->choice.setup,
                                                                                                nb_preambles, frame_type,mac->frequency_range);
      //cfg->prach_config.num_prach_fd_occasions_list[i].num_unused_root_sequences = ???
    }

    cfg->prach_config.ssb_per_rach = scc->uplinkConfigCommon->initialUplinkBWP->rach_ConfigCommon->choice.setup->ssb_perRACH_OccasionAndCB_PreamblesPerSSB->present-1;
    
  } // scc
    
}

/** \brief This function performs some configuration routines according to clause 12 "Bandwidth part operation" 3GPP TS 38.213 version 16.3.0 Release 16
    @param NR_UE_MAC_INST_t mac: pointer to local MAC instance
    @returns void
    */

void config_bwp_ue(NR_UE_MAC_INST_t *mac, uint16_t *bwp_ind, uint8_t *dci_format){

  NR_ServingCellConfig_t *scd = mac->cg->spCellConfig->spCellConfigDedicated;

  if (bwp_ind && dci_format){

    switch(*dci_format){
    case NR_UL_DCI_FORMAT_0_1:
      mac->UL_BWP_Id = *bwp_ind;
      break;
    case NR_DL_DCI_FORMAT_1_1:
      mac->DL_BWP_Id = *bwp_ind;
      break;
    default:
      LOG_E(MAC, "In %s: failed to configure BWP Id from DCI with format %d \n", __FUNCTION__, *dci_format);
    }

  } else {

    if (scd->firstActiveDownlinkBWP_Id)
      mac->DL_BWP_Id = *scd->firstActiveDownlinkBWP_Id;
    else if (scd->defaultDownlinkBWP_Id)
      mac->DL_BWP_Id = *scd->defaultDownlinkBWP_Id;
    else
      mac->DL_BWP_Id = 1;

    if (scd->uplinkConfig && scd->uplinkConfig->firstActiveUplinkBWP_Id)
      mac->UL_BWP_Id = *scd->uplinkConfig->firstActiveUplinkBWP_Id;
    else
      mac->UL_BWP_Id = 1;

  }

  LOG_D(MAC, "In %s setting DL_BWP_Id %ld UL_BWP_Id %ld \n", __FUNCTION__, mac->DL_BWP_Id, mac->UL_BWP_Id);

}

/** \brief This function is relavant for the UE procedures for control. It loads the search spaces, the BWPs and the CORESETs into the MAC instance and
    \brief performs assert checks on the relevant RRC configuration.
    @param NR_UE_MAC_INST_t mac: pointer to local MAC instance
    @returns void
    */
void config_control_ue(NR_UE_MAC_INST_t *mac){

  uint8_t coreset_id = 1, ss_id;

  NR_ServingCellConfig_t *scd = mac->cg->spCellConfig->spCellConfigDedicated;
  AssertFatal(scd->downlinkBWP_ToAddModList != NULL, "downlinkBWP_ToAddModList is null\n");
  AssertFatal(scd->downlinkBWP_ToAddModList->list.count == 1, "downlinkBWP_ToAddModList->list->count is %d\n", scd->downlinkBWP_ToAddModList->list.count);

  config_bwp_ue(mac, NULL, NULL);
  NR_BWP_Id_t dl_bwp_id = mac->DL_BWP_Id;
  AssertFatal(dl_bwp_id != 0, "DL_BWP_Id is 0!");

  NR_BWP_DownlinkCommon_t *bwp_Common = scd->downlinkBWP_ToAddModList->list.array[dl_bwp_id - 1]->bwp_Common;
  AssertFatal(bwp_Common != NULL, "bwp_Common is null\n");

  NR_BWP_DownlinkDedicated_t *dl_bwp_Dedicated = scd->downlinkBWP_ToAddModList->list.array[dl_bwp_id - 1]->bwp_Dedicated;
  AssertFatal(dl_bwp_Dedicated != NULL, "dl_bwp_Dedicated is null\n");

  NR_SetupRelease_PDCCH_Config_t *pdcch_Config = dl_bwp_Dedicated->pdcch_Config;
  AssertFatal(pdcch_Config != NULL, "pdcch_Config is null\n");

  NR_SetupRelease_PDCCH_ConfigCommon_t *pdcch_ConfigCommon = bwp_Common->pdcch_ConfigCommon;
  AssertFatal(pdcch_ConfigCommon != NULL, "pdcch_ConfigCommon is null\n");
  AssertFatal(pdcch_ConfigCommon->choice.setup->ra_SearchSpace != NULL, "ra_SearchSpace must be available in DL BWP\n");

  struct NR_PDCCH_ConfigCommon__commonSearchSpaceList *commonSearchSpaceList = pdcch_ConfigCommon->choice.setup->commonSearchSpaceList;
  AssertFatal(commonSearchSpaceList != NULL, "commonSearchSpaceList is null\n");
  AssertFatal(commonSearchSpaceList->list.count > 0, "PDCCH CSS list has 0 elements\n");

  struct NR_PDCCH_Config__controlResourceSetToAddModList *controlResourceSetToAddModList = pdcch_Config->choice.setup->controlResourceSetToAddModList;
  AssertFatal(controlResourceSetToAddModList != NULL, "controlResourceSetToAddModList is null\n");
  AssertFatal(controlResourceSetToAddModList->list.count == 1, "controlResourceSetToAddModList->list.count=%d\n", controlResourceSetToAddModList->list.count);
  AssertFatal(controlResourceSetToAddModList->list.array[0] != NULL, "coreset[0][0] is null\n");

  struct NR_PDCCH_Config__searchSpacesToAddModList *searchSpacesToAddModList = pdcch_Config->choice.setup->searchSpacesToAddModList;
  AssertFatal(searchSpacesToAddModList != NULL, "searchSpacesToAddModList is null\n");
  AssertFatal(searchSpacesToAddModList->list.count > 0, "list of UE specifically configured Search Spaces is empty\n");
  AssertFatal(searchSpacesToAddModList->list.count < FAPI_NR_MAX_SS_PER_CORESET, "too many searchpaces per coreset %d\n", searchSpacesToAddModList->list.count);

  struct NR_UplinkConfig__uplinkBWP_ToAddModList *uplinkBWP_ToAddModList = scd->uplinkConfig->uplinkBWP_ToAddModList;
  AssertFatal(uplinkBWP_ToAddModList != NULL, "uplinkBWP_ToAddModList is null\n");
  AssertFatal(uplinkBWP_ToAddModList->list.count == 1, "uplinkBWP_ToAddModList->list->count is %d\n", uplinkBWP_ToAddModList->list.count);

  // check pdcch_Config, pdcch_ConfigCommon and DL BWP
  mac->DLbwp[0] = scd->downlinkBWP_ToAddModList->list.array[dl_bwp_id - 1];
  mac->coreset[dl_bwp_id - 1][coreset_id - 1] = controlResourceSetToAddModList->list.array[0];

  // Check dedicated UL BWP and pass to MAC
  mac->ULbwp[0] = uplinkBWP_ToAddModList->list.array[0];
  AssertFatal(mac->ULbwp[0]->bwp_Dedicated != NULL, "UL bwp_Dedicated is null\n");

  // check available Search Spaces in the searchSpacesToAddModList and pass to MAC
  // note: the network configures at most 10 Search Spaces per BWP per cell (including UE-specific and common Search Spaces).
  for (ss_id = 0; ss_id < searchSpacesToAddModList->list.count; ss_id++) {
    NR_SearchSpace_t *ss = searchSpacesToAddModList->list.array[ss_id];
    AssertFatal(ss->controlResourceSetId != NULL, "ss->controlResourceSetId is null\n");
    AssertFatal(ss->searchSpaceType != NULL, "ss->searchSpaceType is null\n");
    AssertFatal(*ss->controlResourceSetId == mac->coreset[dl_bwp_id - 1][coreset_id - 1]->controlResourceSetId, "ss->controlResourceSetId is unknown\n");
    AssertFatal(ss->monitoringSymbolsWithinSlot != NULL, "NR_SearchSpace->monitoringSymbolsWithinSlot is null\n");
    AssertFatal(ss->monitoringSymbolsWithinSlot->buf != NULL, "NR_SearchSpace->monitoringSymbolsWithinSlot->buf is null\n");
    mac->SSpace[0][0][ss_id] = ss;
  }

  // Check available CSSs in the commonSearchSpaceList (list of additional common search spaces)
  // note: commonSearchSpaceList SIZE(1..4)
  for (int css_id = 0; css_id < commonSearchSpaceList->list.count; css_id++) {
    NR_SearchSpace_t *css = commonSearchSpaceList->list.array[css_id];
    AssertFatal(css->controlResourceSetId != NULL, "ss->controlResourceSetId is null\n");
    AssertFatal(*css->controlResourceSetId == mac->coreset[dl_bwp_id - 1][coreset_id - 1]->controlResourceSetId, "ss->controlResourceSetId is unknown\n");
    AssertFatal(css->searchSpaceType != NULL, "css->searchSpaceType is null\n");
    AssertFatal(css->monitoringSymbolsWithinSlot != NULL, "css->monitoringSymbolsWithinSlot is null\n");
    AssertFatal(css->monitoringSymbolsWithinSlot->buf != NULL, "css->monitoringSymbolsWithinSlot->buf is null\n");
    mac->SSpace[0][0][ss_id] = css;
    ss_id++;
  }
}

int nr_rrc_mac_config_req_ue(
    module_id_t                     module_id,
    int                             cc_idP,
    uint8_t                         gNB_index,
    NR_MIB_t                        *mibP,
    NR_ServingCellConfigCommonSIB_t *sccP,
    //    NR_MAC_CellGroupConfig_t        *mac_cell_group_configP,
    //    NR_PhysicalCellGroupConfig_t    *phy_cell_group_configP,
    NR_CellGroupConfig_t            *cell_group_config,
    NR_CellGroupConfig_t            *scell_group_config){

    NR_UE_MAC_INST_t *mac = get_mac_inst(module_id);
    RA_config_t *ra = &mac->ra;

    //  TODO do something FAPI-like P5 L1/L2 config interface in config_si, config_mib, etc.

    if(mibP != NULL){
      mac->mib = mibP;    //  update by every reception
      mac->phy_config.Mod_id = module_id;
      mac->phy_config.CC_id = cc_idP;
    }
    AssertFatal(scell_group_config == NULL || cell_group_config == NULL,
		"both scell_group_config and cell_group_config cannot be non-NULL\n");
    
    if (sccP != NULL) {

      mac->scc_SIB=sccP;
      LOG_D(MAC,"Keeping ServingCellConfigCommonSIB\n");
      config_common_ue_sa(mac,module_id,cc_idP);
      int num_slots_ul = mac->scc_SIB->tdd_UL_DL_ConfigurationCommon->pattern1.nrofUplinkSlots;
      if (mac->scc_SIB->tdd_UL_DL_ConfigurationCommon->pattern1.nrofUplinkSymbols>0) num_slots_ul++;
      LOG_I(MAC, "Initializing ul_config_request. num_slots_ul = %d\n", num_slots_ul);
      mac->ul_config_request = (fapi_nr_ul_config_request_t *)calloc(num_slots_ul, sizeof(fapi_nr_ul_config_request_t));
      // Setup the SSB to Rach Occasions mapping according to the config
      build_ssb_to_ro_map(mac);//->scc, mac->phy_config.config_req.cell_config.frame_duplex_type);
      mac->if_module->phy_config_request(&mac->phy_config);
      mac->common_configuration_complete = 1;
    }
    if(scell_group_config != NULL ){
      mac->cg = scell_group_config;
      mac->servCellIndex = *scell_group_config->spCellConfig->servCellIndex;
      config_control_ue(mac);
      if (scell_group_config->spCellConfig->reconfigurationWithSync) {
        if (scell_group_config->spCellConfig->reconfigurationWithSync->rach_ConfigDedicated) {
          ra->rach_ConfigDedicated = scell_group_config->spCellConfig->reconfigurationWithSync->rach_ConfigDedicated->choice.uplink;
        }
        mac->scc = scell_group_config->spCellConfig->reconfigurationWithSync->spCellConfigCommon;
        mac->physCellId = *mac->scc->physCellId;
        config_common_ue(mac,module_id,cc_idP);
        mac->crnti = scell_group_config->spCellConfig->reconfigurationWithSync->newUE_Identity;
        LOG_I(MAC,"Configuring CRNTI %x\n",mac->crnti);
      }

      // Setup the SSB to Rach Occasions mapping according to the config
      build_ssb_to_ro_map(mac);
    }
    else if (cell_group_config != NULL ){
      LOG_I(MAC,"Applying CellGroupConfig from gNodeB\n");
      mac->cg = cell_group_config;
      mac->servCellIndex = cell_group_config->spCellConfig->servCellIndex ? *cell_group_config->spCellConfig->servCellIndex : 0;
<<<<<<< HEAD
      if(get_softmodem_params()->phy_test==1 || get_softmodem_params()->do_ra==1 || get_softmodem_params()->nsa) {
        config_control_ue(mac);
        if (cell_group_config->spCellConfig->reconfigurationWithSync) {
          if (cell_group_config->spCellConfig->reconfigurationWithSync->rach_ConfigDedicated) {
            ra->rach_ConfigDedicated = cell_group_config->spCellConfig->reconfigurationWithSync->rach_ConfigDedicated->choice.uplink;
          }
          mac->scc = cell_group_config->spCellConfig->reconfigurationWithSync->spCellConfigCommon;
          int num_slots = mac->scc->tdd_UL_DL_ConfigurationCommon->pattern1.nrofUplinkSlots;
          if (mac->scc->tdd_UL_DL_ConfigurationCommon->pattern1.nrofUplinkSymbols > 0) {
            num_slots++;
          }
          mac->ul_config_request = calloc(num_slots, sizeof(*mac->ul_config_request));
          config_common_ue(mac,module_id,cc_idP);
          mac->crnti = cell_group_config->spCellConfig->reconfigurationWithSync->newUE_Identity;
          LOG_I(MAC,"Configuring CRNTI %x\n",mac->crnti);
        }

        // Setup the SSB to Rach Occasions mapping according to the config
        build_ssb_to_ro_map(mac);
      }

=======
      //      config_control_ue(mac);
      //      config_common_ue(mac,module_id,cc_idP);
>>>>>>> b590cec2
      /*      
      if(mac_cell_group_configP != NULL){
	if(mac_cell_group_configP->drx_Config != NULL ){
	  switch(mac_cell_group_configP->drx_Config->present){
	  case NR_SetupRelease_DRX_Config_PR_NOTHING:
	    break;
	  case NR_SetupRelease_DRX_Config_PR_release:
	    mac->drx_Config = NULL;
	    break;
	  case NR_SetupRelease_DRX_Config_PR_setup:
	    mac->drx_Config = mac_cell_group_configP->drx_Config->choice.setup;
	    break;
	  default:
	    break;
	  }
	}
	
	if(mac_cell_group_configP->schedulingRequestConfig != NULL ){
	  mac->schedulingRequestConfig = mac_cell_group_configP->schedulingRequestConfig;
	}
	
	if(mac_cell_group_configP->bsr_Config != NULL ){
	  mac->bsr_Config = mac_cell_group_configP->bsr_Config;
	}
	
	if(mac_cell_group_configP->tag_Config != NULL ){
	  mac->tag_Config = mac_cell_group_configP->tag_Config;
	}
	
	if(mac_cell_group_configP->phr_Config != NULL ){
	  switch(mac_cell_group_configP->phr_Config->present){
	  case NR_SetupRelease_PHR_Config_PR_NOTHING:
	    break;
	  case NR_SetupRelease_PHR_Config_PR_release:
	    mac->phr_Config = NULL;
	    break;
	  case NR_SetupRelease_PHR_Config_PR_setup:
	    mac->phr_Config = mac_cell_group_configP->phr_Config->choice.setup;
	    break;
	  default:
	    break;
	  }        
	}
      }
      
      
      if(phy_cell_group_configP != NULL ){
	if(phy_cell_group_configP->cs_RNTI != NULL ){
	  switch(phy_cell_group_configP->cs_RNTI->present){
	  case NR_SetupRelease_RNTI_Value_PR_NOTHING:
	    break;
	  case NR_SetupRelease_RNTI_Value_PR_release:
	    mac->cs_RNTI = NULL;
	    break;
	  case NR_SetupRelease_RNTI_Value_PR_setup:
	    mac->cs_RNTI = &phy_cell_group_configP->cs_RNTI->choice.setup;
	    break;
	  default:
	    break;
	  }
	}
      }
      */
    }

    return 0;

}<|MERGE_RESOLUTION|>--- conflicted
+++ resolved
@@ -671,7 +671,6 @@
       LOG_I(MAC,"Applying CellGroupConfig from gNodeB\n");
       mac->cg = cell_group_config;
       mac->servCellIndex = cell_group_config->spCellConfig->servCellIndex ? *cell_group_config->spCellConfig->servCellIndex : 0;
-<<<<<<< HEAD
       if(get_softmodem_params()->phy_test==1 || get_softmodem_params()->do_ra==1 || get_softmodem_params()->nsa) {
         config_control_ue(mac);
         if (cell_group_config->spCellConfig->reconfigurationWithSync) {
@@ -693,10 +692,6 @@
         build_ssb_to_ro_map(mac);
       }
 
-=======
-      //      config_control_ue(mac);
-      //      config_common_ue(mac,module_id,cc_idP);
->>>>>>> b590cec2
       /*      
       if(mac_cell_group_configP != NULL){
 	if(mac_cell_group_configP->drx_Config != NULL ){
