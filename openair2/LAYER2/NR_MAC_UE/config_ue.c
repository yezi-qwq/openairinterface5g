--- conflicted
+++ resolved
@@ -689,7 +689,6 @@
     else if (cell_group_config != NULL ){
       LOG_I(MAC,"Applying CellGroupConfig from gNodeB\n");
       mac->cg = cell_group_config;
-<<<<<<< HEAD
       if (cell_group_config->spCellConfig) {
         mac->servCellIndex = cell_group_config->spCellConfig->servCellIndex ? *cell_group_config->spCellConfig->servCellIndex : 0;
         mac->DL_BWP_Id=mac->cg->spCellConfig->spCellConfigDedicated->firstActiveDownlinkBWP_Id ? *mac->cg->spCellConfig->spCellConfigDedicated->firstActiveDownlinkBWP_Id : 0;
@@ -700,8 +699,6 @@
         mac->DL_BWP_Id = 0;
         mac->UL_BWP_Id = 0;
       }
-=======
-      mac->servCellIndex = cell_group_config->spCellConfig->servCellIndex ? *cell_group_config->spCellConfig->servCellIndex : 0;
 
       mac->scheduling_info.periodicBSR_SF =
         MAC_UE_BSR_TIMER_NOT_RUNNING;
@@ -713,7 +710,6 @@
             mac->scheduling_info.periodicBSR_SF,
             mac->scheduling_info.retxBSR_SF);
 
->>>>>>> 1b742fbe
       config_control_ue(mac);
       if (get_softmodem_params()->nsa) {
         if (cell_group_config->spCellConfig && cell_group_config->spCellConfig->reconfigurationWithSync) {
