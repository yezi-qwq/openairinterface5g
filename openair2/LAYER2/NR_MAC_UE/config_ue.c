/*
 * Licensed to the OpenAirInterface (OAI) Software Alliance under one or more
 * contributor license agreements.  See the NOTICE file distributed with
 * this work for additional information regarding copyright ownership.
 * The OpenAirInterface Software Alliance licenses this file to You under
 * the OAI Public License, Version 1.1  (the "License"); you may not use this file
 * except in compliance with the License.
 * You may obtain a copy of the License at
 *
 *      http://www.openairinterface.org/?page_id=698
 *
 * Unless required by applicable law or agreed to in writing, software
 * distributed under the License is distributed on an "AS IS" BASIS,
 * WITHOUT WARRANTIES OR CONDITIONS OF ANY KIND, either express or implied.
 * See the License for the specific language governing permissions and
 * limitations under the License.
 *-------------------------------------------------------------------------------
 * For more information about the OpenAirInterface (OAI) Software Alliance:
 *      contact@openairinterface.org
 */

/* \file config_ue.c
 * \brief UE and eNB configuration performed by RRC or as a consequence of RRC procedures
 * \author R. Knopp, K.H. HSU
 * \date 2018
 * \version 0.1
 * \company Eurecom / NTUST
 * \email: knopp@eurecom.fr, kai-hsiang.hsu@eurecom.fr
 * \note
 * \warning
 */

#define _GNU_SOURCE

//#include "mac_defs.h"
#include <NR_MAC_gNB/mac_proto.h>
#include "NR_MAC_UE/mac_proto.h"
#include "NR_MAC-CellGroupConfig.h"
#include "LAYER2/NR_MAC_COMMON/nr_mac_common.h"
#include "common/utils/nr/nr_common.h"
#include "executables/softmodem-common.h"
#include "SCHED_NR/phy_frame_config_nr.h"
#include "oai_asn1.h"

void set_tdd_config_nr_ue(fapi_nr_tdd_table_t *tdd_table,
                          int mu,
                          NR_TDD_UL_DL_Pattern_t *pattern)
{
  const int nrofDownlinkSlots = pattern->nrofDownlinkSlots;
  const int nrofDownlinkSymbols = pattern->nrofDownlinkSymbols;
  const int nrofUplinkSlots = pattern->nrofUplinkSlots;
  const int nrofUplinkSymbols = pattern->nrofUplinkSymbols;
  const int nb_periods_per_frame = get_nb_periods_per_frame(pattern->dl_UL_TransmissionPeriodicity);
  const int nb_slots_per_period = ((1 << mu) * NR_NUMBER_OF_SUBFRAMES_PER_FRAME) / nb_periods_per_frame;
  tdd_table->tdd_period_in_slots = nb_slots_per_period;

  if ((nrofDownlinkSymbols + nrofUplinkSymbols) == 0)
    AssertFatal(nb_slots_per_period == (nrofDownlinkSlots + nrofUplinkSlots),
                "set_tdd_configuration_nr: given period is inconsistent with current tdd configuration, nrofDownlinkSlots %d, nrofUplinkSlots %d, nb_slots_per_period %d \n",
                nrofDownlinkSlots,nrofUplinkSlots,nb_slots_per_period);
  else {
    AssertFatal(nrofDownlinkSymbols + nrofUplinkSymbols < 14,"illegal symbol configuration DL %d, UL %d\n",nrofDownlinkSymbols,nrofUplinkSymbols);
    AssertFatal(nb_slots_per_period == (nrofDownlinkSlots + nrofUplinkSlots + 1),
                "set_tdd_configuration_nr: given period is inconsistent with current tdd configuration, nrofDownlinkSlots %d, nrofUplinkSlots %d, nrofMixed slots 1, nb_slots_per_period %d \n",
                nrofDownlinkSlots,nrofUplinkSlots,nb_slots_per_period);
  }

  tdd_table->max_tdd_periodicity_list = (fapi_nr_max_tdd_periodicity_t *) malloc(nb_slots_per_period * sizeof(fapi_nr_max_tdd_periodicity_t));

  for(int memory_alloc = 0 ; memory_alloc < nb_slots_per_period; memory_alloc++)
    tdd_table->max_tdd_periodicity_list[memory_alloc].max_num_of_symbol_per_slot_list =
      (fapi_nr_max_num_of_symbol_per_slot_t *) malloc(NR_NUMBER_OF_SYMBOLS_PER_SLOT*sizeof(fapi_nr_max_num_of_symbol_per_slot_t));

  int slot_number = 0;
  while(slot_number != nb_slots_per_period) {
    if(nrofDownlinkSlots != 0) {
      for (int number_of_symbol = 0; number_of_symbol < nrofDownlinkSlots * NR_NUMBER_OF_SYMBOLS_PER_SLOT; number_of_symbol++) {
        tdd_table->max_tdd_periodicity_list[slot_number].max_num_of_symbol_per_slot_list[number_of_symbol % NR_NUMBER_OF_SYMBOLS_PER_SLOT].slot_config = 0;
        if((number_of_symbol + 1) % NR_NUMBER_OF_SYMBOLS_PER_SLOT == 0)
          slot_number++;
      }
    }

    if (nrofDownlinkSymbols != 0 || nrofUplinkSymbols != 0) {
      for(int number_of_symbol = 0; number_of_symbol < nrofDownlinkSymbols; number_of_symbol++) {
        tdd_table->max_tdd_periodicity_list[slot_number].max_num_of_symbol_per_slot_list[number_of_symbol].slot_config = 0;
      }
      for(int number_of_symbol = nrofDownlinkSymbols; number_of_symbol < NR_NUMBER_OF_SYMBOLS_PER_SLOT - nrofUplinkSymbols; number_of_symbol++) {
        tdd_table->max_tdd_periodicity_list[slot_number].max_num_of_symbol_per_slot_list[number_of_symbol].slot_config = 2;
      }
      for(int number_of_symbol = NR_NUMBER_OF_SYMBOLS_PER_SLOT - nrofUplinkSymbols; number_of_symbol < NR_NUMBER_OF_SYMBOLS_PER_SLOT; number_of_symbol++) {
        tdd_table->max_tdd_periodicity_list[slot_number].max_num_of_symbol_per_slot_list[number_of_symbol].slot_config = 1;
      }
      slot_number++;
    }

    if(nrofUplinkSlots != 0) {
      for (int number_of_symbol = 0; number_of_symbol < nrofUplinkSlots * NR_NUMBER_OF_SYMBOLS_PER_SLOT; number_of_symbol++) {
        tdd_table->max_tdd_periodicity_list[slot_number].max_num_of_symbol_per_slot_list[number_of_symbol%NR_NUMBER_OF_SYMBOLS_PER_SLOT].slot_config = 1;
        if((number_of_symbol + 1) % NR_NUMBER_OF_SYMBOLS_PER_SLOT == 0)
          slot_number++;
      }
    }
  }
}

static void config_common_ue_sa(NR_UE_MAC_INST_t *mac,
                                NR_ServingCellConfigCommonSIB_t *scc,
                                int cc_idP)
{
  fapi_nr_config_request_t *cfg = &mac->phy_config.config_req;
  mac->phy_config.Mod_id = mac->ue_id;
  mac->phy_config.CC_id = cc_idP;

  LOG_D(MAC, "Entering SA UE Config Common\n");

  // carrier config
  NR_FrequencyInfoDL_SIB_t *frequencyInfoDL = &scc->downlinkConfigCommon.frequencyInfoDL;
  AssertFatal(frequencyInfoDL->frequencyBandList.list.array[0]->freqBandIndicatorNR, "Field mandatory present for DL in SIB1\n");
  mac->nr_band = *frequencyInfoDL->frequencyBandList.list.array[0]->freqBandIndicatorNR;
  int bw_index = get_supported_band_index(frequencyInfoDL->scs_SpecificCarrierList.list.array[0]->subcarrierSpacing,
                                          mac->nr_band,
                                          frequencyInfoDL->scs_SpecificCarrierList.list.array[0]->carrierBandwidth);
  cfg->carrier_config.dl_bandwidth = get_supported_bw_mhz(mac->frequency_range, bw_index);

  uint64_t dl_bw_khz = (12 * frequencyInfoDL->scs_SpecificCarrierList.list.array[0]->carrierBandwidth) *
                       (15 << frequencyInfoDL->scs_SpecificCarrierList.list.array[0]->subcarrierSpacing);
  cfg->carrier_config.dl_frequency = (downlink_frequency[cc_idP][0]/1000) - (dl_bw_khz>>1);

  for (int i = 0; i < 5; i++) {
    if (i == frequencyInfoDL->scs_SpecificCarrierList.list.array[0]->subcarrierSpacing) {
      cfg->carrier_config.dl_grid_size[i] = frequencyInfoDL->scs_SpecificCarrierList.list.array[0]->carrierBandwidth;
      cfg->carrier_config.dl_k0[i] = frequencyInfoDL->scs_SpecificCarrierList.list.array[0]->offsetToCarrier;
    }
    else {
      cfg->carrier_config.dl_grid_size[i] = 0;
      cfg->carrier_config.dl_k0[i] = 0;
    }
  }

  NR_FrequencyInfoUL_SIB_t *frequencyInfoUL = &scc->uplinkConfigCommon->frequencyInfoUL;
  mac->p_Max = frequencyInfoUL->p_Max ? *frequencyInfoUL->p_Max : INT_MIN;
  bw_index = get_supported_band_index(frequencyInfoUL->scs_SpecificCarrierList.list.array[0]->subcarrierSpacing,
                                      mac->nr_band,
                                      frequencyInfoUL->scs_SpecificCarrierList.list.array[0]->carrierBandwidth);
  cfg->carrier_config.uplink_bandwidth = get_supported_bw_mhz(mac->frequency_range, bw_index);

  if (frequencyInfoUL->absoluteFrequencyPointA == NULL)
    cfg->carrier_config.uplink_frequency = cfg->carrier_config.dl_frequency;
  else
    // TODO check if corresponds to what reported in SIB1
    cfg->carrier_config.uplink_frequency = (downlink_frequency[cc_idP][0]/1000) + uplink_frequency_offset[cc_idP][0];

  for (int i = 0; i < 5; i++) {
    if (i == frequencyInfoUL->scs_SpecificCarrierList.list.array[0]->subcarrierSpacing) {
      cfg->carrier_config.ul_grid_size[i] = frequencyInfoUL->scs_SpecificCarrierList.list.array[0]->carrierBandwidth;
      cfg->carrier_config.ul_k0[i] = frequencyInfoUL->scs_SpecificCarrierList.list.array[0]->offsetToCarrier;
    }
    else {
      cfg->carrier_config.ul_grid_size[i] = 0;
      cfg->carrier_config.ul_k0[i] = 0;
    }
  }

  mac->frame_type = get_frame_type(mac->nr_band, get_softmodem_params()->numerology);
  // cell config
  cfg->cell_config.phy_cell_id = mac->physCellId;
  cfg->cell_config.frame_duplex_type = mac->frame_type;

  // SSB config
  cfg->ssb_config.ss_pbch_power = scc->ss_PBCH_BlockPower;
  cfg->ssb_config.scs_common = get_softmodem_params()->numerology;

  // SSB Table config
  cfg->ssb_table.ssb_offset_point_a = frequencyInfoDL->offsetToPointA;
  cfg->ssb_table.ssb_period = scc->ssb_PeriodicityServingCell;
  cfg->ssb_table.ssb_subcarrier_offset = mac->ssb_subcarrier_offset;

  if (mac->frequency_range == FR1){
    cfg->ssb_table.ssb_mask_list[0].ssb_mask = ((uint32_t) scc->ssb_PositionsInBurst.inOneGroup.buf[0]) << 24;
    cfg->ssb_table.ssb_mask_list[1].ssb_mask = 0;
  }
  else{
    for (int i=0; i<8; i++){
      if ((scc->ssb_PositionsInBurst.groupPresence->buf[0]>>(7-i))&0x01)
        cfg->ssb_table.ssb_mask_list[i>>2].ssb_mask |= scc->ssb_PositionsInBurst.inOneGroup.buf[0]<<(24-8*(i%4));
    }
  }

  // TDD Table Configuration
  if (cfg->cell_config.frame_duplex_type == TDD){
    set_tdd_config_nr_ue(&cfg->tdd_table_1, cfg->ssb_config.scs_common, &mac->tdd_UL_DL_ConfigurationCommon->pattern1);
    if (mac->tdd_UL_DL_ConfigurationCommon->pattern2) {
      cfg->tdd_table_2 = (fapi_nr_tdd_table_t *) malloc(sizeof(fapi_nr_tdd_table_t));
      set_tdd_config_nr_ue(cfg->tdd_table_2, cfg->ssb_config.scs_common, mac->tdd_UL_DL_ConfigurationCommon->pattern2);
    }
  }

  // PRACH configuration

  uint8_t nb_preambles = 64;
  NR_RACH_ConfigCommon_t *rach_ConfigCommon = scc->uplinkConfigCommon->initialUplinkBWP.rach_ConfigCommon->choice.setup;
  if(rach_ConfigCommon->totalNumberOfRA_Preambles != NULL)
     nb_preambles = *rach_ConfigCommon->totalNumberOfRA_Preambles;

  cfg->prach_config.prach_sequence_length = rach_ConfigCommon->prach_RootSequenceIndex.present-1;

  if (rach_ConfigCommon->msg1_SubcarrierSpacing)
    cfg->prach_config.prach_sub_c_spacing = *rach_ConfigCommon->msg1_SubcarrierSpacing;
  else {
    // If absent, the UE applies the SCS as derived from the prach-ConfigurationIndex (for 839)
    int config_index = rach_ConfigCommon->rach_ConfigGeneric.prach_ConfigurationIndex;
    const int64_t *prach_config_info_p = get_prach_config_info(mac->frequency_range, config_index, mac->frame_type);
    int format = prach_config_info_p[0];
    cfg->prach_config.prach_sub_c_spacing = format == 3 ? 5 : 4;
  }

  cfg->prach_config.restricted_set_config = rach_ConfigCommon->restrictedSetConfig;

  AssertFatal(rach_ConfigCommon->rach_ConfigGeneric.msg1_FDM < 4,
              "msg1 FDM identifier %ld undefined (0,1,2,3)\n", rach_ConfigCommon->rach_ConfigGeneric.msg1_FDM);
  cfg->prach_config.num_prach_fd_occasions = 1 << rach_ConfigCommon->rach_ConfigGeneric.msg1_FDM;


  cfg->prach_config.num_prach_fd_occasions_list = (fapi_nr_num_prach_fd_occasions_t *) malloc(cfg->prach_config.num_prach_fd_occasions*sizeof(fapi_nr_num_prach_fd_occasions_t));
  for (int i=0; i<cfg->prach_config.num_prach_fd_occasions; i++) {
    fapi_nr_num_prach_fd_occasions_t *prach_fd_occasion = &cfg->prach_config.num_prach_fd_occasions_list[i];
    prach_fd_occasion->num_prach_fd_occasions = i;
    if (cfg->prach_config.prach_sequence_length)
      prach_fd_occasion->prach_root_sequence_index = rach_ConfigCommon->prach_RootSequenceIndex.choice.l139;
    else
      prach_fd_occasion->prach_root_sequence_index = rach_ConfigCommon->prach_RootSequenceIndex.choice.l839;
    prach_fd_occasion->k1 = NRRIV2PRBOFFSET(scc->uplinkConfigCommon->initialUplinkBWP.genericParameters.locationAndBandwidth, MAX_BWP_SIZE) +
                                            rach_ConfigCommon->rach_ConfigGeneric.msg1_FrequencyStart +
                                            (get_N_RA_RB(cfg->prach_config.prach_sub_c_spacing, frequencyInfoUL->scs_SpecificCarrierList.list.array[0]->subcarrierSpacing ) * i);
    prach_fd_occasion->prach_zero_corr_conf = rach_ConfigCommon->rach_ConfigGeneric.zeroCorrelationZoneConfig;
    prach_fd_occasion->num_root_sequences = compute_nr_root_seq(rach_ConfigCommon,
                                                                nb_preambles, mac->frame_type, mac->frequency_range);
    //prach_fd_occasion->num_unused_root_sequences = ???
  }
  cfg->prach_config.ssb_per_rach = rach_ConfigCommon->ssb_perRACH_OccasionAndCB_PreamblesPerSSB->present-1;

}

static void config_common_ue(NR_UE_MAC_INST_t *mac,
                             NR_ServingCellConfigCommon_t *scc,
                             int cc_idP)
{
  fapi_nr_config_request_t *cfg = &mac->phy_config.config_req;

  mac->phy_config.Mod_id = mac->ue_id;
  mac->phy_config.CC_id = cc_idP;
  
  // carrier config
  LOG_D(MAC, "Entering UE Config Common\n");

  AssertFatal(scc->downlinkConfigCommon, "Not expecting downlinkConfigCommon to be NULL here\n");

  NR_FrequencyInfoDL_t *frequencyInfoDL = scc->downlinkConfigCommon->frequencyInfoDL;
  if (frequencyInfoDL) { // NeedM for inter-freq handover
    mac->nr_band = *frequencyInfoDL->frequencyBandList.list.array[0];
    mac->frame_type = get_frame_type(mac->nr_band, get_softmodem_params()->numerology);
    mac->frequency_range = mac->nr_band < 256 ? FR1 : FR2;

    int bw_index = get_supported_band_index(frequencyInfoDL->scs_SpecificCarrierList.list.array[0]->subcarrierSpacing,
                                            mac->nr_band,
                                            frequencyInfoDL->scs_SpecificCarrierList.list.array[0]->carrierBandwidth);
    cfg->carrier_config.dl_bandwidth = get_supported_bw_mhz(mac->frequency_range, bw_index);

    cfg->carrier_config.dl_frequency = from_nrarfcn(mac->nr_band,
                                                    *scc->ssbSubcarrierSpacing,
                                                    frequencyInfoDL->absoluteFrequencyPointA)
                                       / 1000; // freq in kHz

    for (int i = 0; i < 5; i++) {
      if (i == frequencyInfoDL->scs_SpecificCarrierList.list.array[0]->subcarrierSpacing) {
        cfg->carrier_config.dl_grid_size[i] = frequencyInfoDL->scs_SpecificCarrierList.list.array[0]->carrierBandwidth;
        cfg->carrier_config.dl_k0[i] = frequencyInfoDL->scs_SpecificCarrierList.list.array[0]->offsetToCarrier;
      } else {
        cfg->carrier_config.dl_grid_size[i] = 0;
        cfg->carrier_config.dl_k0[i] = 0;
      }
    }
  }

  if (scc->uplinkConfigCommon && scc->uplinkConfigCommon->frequencyInfoUL) {
    NR_FrequencyInfoUL_t *frequencyInfoUL = scc->uplinkConfigCommon->frequencyInfoUL;
    mac->p_Max = frequencyInfoUL->p_Max ? *frequencyInfoUL->p_Max : INT_MIN;

    int bw_index = get_supported_band_index(frequencyInfoUL->scs_SpecificCarrierList.list.array[0]->subcarrierSpacing,
                                            *frequencyInfoUL->frequencyBandList->list.array[0],
                                            frequencyInfoUL->scs_SpecificCarrierList.list.array[0]->carrierBandwidth);
    cfg->carrier_config.uplink_bandwidth = get_supported_bw_mhz(mac->frequency_range, bw_index);

    long *UL_pointA = NULL;
    if (frequencyInfoUL->absoluteFrequencyPointA)
      UL_pointA = frequencyInfoUL->absoluteFrequencyPointA;
    else if (frequencyInfoDL)
      UL_pointA = &frequencyInfoDL->absoluteFrequencyPointA;

    if (UL_pointA)
      cfg->carrier_config.uplink_frequency = from_nrarfcn(*frequencyInfoUL->frequencyBandList->list.array[0],
                                                          *scc->ssbSubcarrierSpacing,
                                                          *UL_pointA)
                                             / 1000; // freq in kHz

    for (int i = 0; i < 5; i++) {
      if (i == frequencyInfoUL->scs_SpecificCarrierList.list.array[0]->subcarrierSpacing) {
        cfg->carrier_config.ul_grid_size[i] = frequencyInfoUL->scs_SpecificCarrierList.list.array[0]->carrierBandwidth;
        cfg->carrier_config.ul_k0[i] = frequencyInfoUL->scs_SpecificCarrierList.list.array[0]->offsetToCarrier;
      } else {
        cfg->carrier_config.ul_grid_size[i] = 0;
        cfg->carrier_config.ul_k0[i] = 0;
      }
    }
  }

  // cell config
  cfg->cell_config.phy_cell_id = *scc->physCellId;
  cfg->cell_config.frame_duplex_type = mac->frame_type;

  // SSB config
  cfg->ssb_config.ss_pbch_power = scc->ss_PBCH_BlockPower;
  cfg->ssb_config.scs_common = *scc->ssbSubcarrierSpacing;

  // SSB Table config
  if (frequencyInfoDL && frequencyInfoDL->absoluteFrequencySSB) {
    int scs_scaling = 1 << (cfg->ssb_config.scs_common);
    if (frequencyInfoDL->absoluteFrequencyPointA < 600000)
      scs_scaling = scs_scaling * 3;
    if (frequencyInfoDL->absoluteFrequencyPointA > 2016666)
      scs_scaling = scs_scaling >> 2;
    uint32_t absolute_diff = (*frequencyInfoDL->absoluteFrequencySSB - frequencyInfoDL->absoluteFrequencyPointA);
    cfg->ssb_table.ssb_offset_point_a = absolute_diff / (12 * scs_scaling) - 10;
    cfg->ssb_table.ssb_period = *scc->ssb_periodicityServingCell;
    // NSA -> take ssb offset from SCS
    cfg->ssb_table.ssb_subcarrier_offset = absolute_diff % (12 * scs_scaling);
  }

  switch (scc->ssb_PositionsInBurst->present) {
  case 1 :
    cfg->ssb_table.ssb_mask_list[0].ssb_mask = scc->ssb_PositionsInBurst->choice.shortBitmap.buf[0] << 24;
    cfg->ssb_table.ssb_mask_list[1].ssb_mask = 0;
    break;
  case 2 :
    cfg->ssb_table.ssb_mask_list[0].ssb_mask = ((uint32_t) scc->ssb_PositionsInBurst->choice.mediumBitmap.buf[0]) << 24;
    cfg->ssb_table.ssb_mask_list[1].ssb_mask = 0;
    break;
  case 3 :
    cfg->ssb_table.ssb_mask_list[0].ssb_mask = 0;
    cfg->ssb_table.ssb_mask_list[1].ssb_mask = 0;
    for (int i = 0; i < 4; i++) {
      cfg->ssb_table.ssb_mask_list[0].ssb_mask += (uint32_t) scc->ssb_PositionsInBurst->choice.longBitmap.buf[3 - i] << i * 8;
      cfg->ssb_table.ssb_mask_list[1].ssb_mask += (uint32_t) scc->ssb_PositionsInBurst->choice.longBitmap.buf[7 - i] << i * 8;
    }
    break;
  default:
    AssertFatal(1==0,"SSB bitmap size value %d undefined (allowed values 1,2,3) \n", scc->ssb_PositionsInBurst->present);
  }

  // TDD Table Configuration
  if (cfg->cell_config.frame_duplex_type == TDD){
    set_tdd_config_nr_ue(&cfg->tdd_table_1, cfg->ssb_config.scs_common, &mac->tdd_UL_DL_ConfigurationCommon->pattern1);
    if (mac->tdd_UL_DL_ConfigurationCommon->pattern2) {
      cfg->tdd_table_2 = (fapi_nr_tdd_table_t *) malloc(sizeof(fapi_nr_tdd_table_t));
      set_tdd_config_nr_ue(cfg->tdd_table_2, cfg->ssb_config.scs_common, mac->tdd_UL_DL_ConfigurationCommon->pattern2);
    }
  }

  // PRACH configuration
  uint8_t nb_preambles = 64;
  if (scc->uplinkConfigCommon && scc->uplinkConfigCommon->initialUplinkBWP
      && scc->uplinkConfigCommon->initialUplinkBWP->rach_ConfigCommon) { // all NeedM

    NR_RACH_ConfigCommon_t *rach_ConfigCommon = scc->uplinkConfigCommon->initialUplinkBWP->rach_ConfigCommon->choice.setup;
    if (rach_ConfigCommon->totalNumberOfRA_Preambles != NULL)
      nb_preambles = *rach_ConfigCommon->totalNumberOfRA_Preambles;

    cfg->prach_config.prach_sequence_length = rach_ConfigCommon->prach_RootSequenceIndex.present - 1;

    if (rach_ConfigCommon->msg1_SubcarrierSpacing)
      cfg->prach_config.prach_sub_c_spacing = *rach_ConfigCommon->msg1_SubcarrierSpacing;
    else {
      // If absent, the UE applies the SCS as derived from the prach-ConfigurationIndex (for 839)
      int config_index = rach_ConfigCommon->rach_ConfigGeneric.prach_ConfigurationIndex;
      const int64_t *prach_config_info_p = get_prach_config_info(mac->frequency_range, config_index, mac->frame_type);
      int format = prach_config_info_p[0];
      cfg->prach_config.prach_sub_c_spacing = format == 3 ? 5 : 4;
    }

    cfg->prach_config.restricted_set_config = rach_ConfigCommon->restrictedSetConfig;

    AssertFatal(rach_ConfigCommon->rach_ConfigGeneric.msg1_FDM < 4,
                "msg1 FDM identifier %ld undefined (0,1,2,3)\n", rach_ConfigCommon->rach_ConfigGeneric.msg1_FDM);
    cfg->prach_config.num_prach_fd_occasions = 1 << rach_ConfigCommon->rach_ConfigGeneric.msg1_FDM;

    cfg->prach_config.num_prach_fd_occasions_list = (fapi_nr_num_prach_fd_occasions_t *)malloc(
        cfg->prach_config.num_prach_fd_occasions * sizeof(fapi_nr_num_prach_fd_occasions_t));
    for (int i = 0; i < cfg->prach_config.num_prach_fd_occasions; i++) {
      fapi_nr_num_prach_fd_occasions_t *prach_fd_occasion = &cfg->prach_config.num_prach_fd_occasions_list[i];
      prach_fd_occasion->num_prach_fd_occasions = i;
      if (cfg->prach_config.prach_sequence_length)
        prach_fd_occasion->prach_root_sequence_index = rach_ConfigCommon->prach_RootSequenceIndex.choice.l139;
      else
        prach_fd_occasion->prach_root_sequence_index = rach_ConfigCommon->prach_RootSequenceIndex.choice.l839;

      prach_fd_occasion->k1 = rach_ConfigCommon->rach_ConfigGeneric.msg1_FrequencyStart;
      prach_fd_occasion->prach_zero_corr_conf = rach_ConfigCommon->rach_ConfigGeneric.zeroCorrelationZoneConfig;
      prach_fd_occasion->num_root_sequences =
          compute_nr_root_seq(rach_ConfigCommon, nb_preambles, mac->frame_type, mac->frequency_range);

      cfg->prach_config.ssb_per_rach = rach_ConfigCommon->ssb_perRACH_OccasionAndCB_PreamblesPerSSB->present - 1;
      // prach_fd_occasion->num_unused_root_sequences = ???
    }
  }
}

void release_common_ss_cset(NR_BWP_PDCCH_t *pdcch)
{
  asn1cFreeStruc(asn_DEF_NR_SearchSpace, pdcch->otherSI_SS);
  asn1cFreeStruc(asn_DEF_NR_SearchSpace, pdcch->ra_SS);
  asn1cFreeStruc(asn_DEF_NR_SearchSpace, pdcch->paging_SS);
  asn1cFreeStruc(asn_DEF_NR_SearchSpace, pdcch->search_space_zero);
  asn1cFreeStruc(asn_DEF_NR_ControlResourceSet, pdcch->commonControlResourceSet);
  asn1cFreeStruc(asn_DEF_NR_ControlResourceSet, pdcch->coreset0);
}

static void modlist_ss(NR_SearchSpace_t *source, NR_SearchSpace_t *target)
{
  target->searchSpaceId = source->searchSpaceId;
  if (source->controlResourceSetId)
    UPDATE_MAC_IE(target->controlResourceSetId, source->controlResourceSetId, NR_ControlResourceSetId_t);
  if (source->monitoringSlotPeriodicityAndOffset)
    UPDATE_MAC_IE(target->monitoringSlotPeriodicityAndOffset,
                source->monitoringSlotPeriodicityAndOffset,
                struct NR_SearchSpace__monitoringSlotPeriodicityAndOffset);
  UPDATE_MAC_IE(target->duration, source->duration, long);
  if (source->monitoringSymbolsWithinSlot)
    UPDATE_MAC_IE(target->monitoringSymbolsWithinSlot, source->monitoringSymbolsWithinSlot, BIT_STRING_t);
  if (source->nrofCandidates)
    UPDATE_MAC_IE(target->nrofCandidates, source->nrofCandidates, struct NR_SearchSpace__nrofCandidates);
  if (source->searchSpaceType)
    UPDATE_MAC_IE(target->searchSpaceType, source->searchSpaceType, struct NR_SearchSpace__searchSpaceType);
}

static NR_SearchSpace_t *get_common_search_space(const struct NR_PDCCH_ConfigCommon__commonSearchSpaceList *commonSearchSpaceList,
                                                 const NR_BWP_PDCCH_t *pdcch,
                                                 const NR_SearchSpaceId_t ss_id)
{
  if (ss_id == 0)
    return pdcch->search_space_zero;

  NR_SearchSpace_t *css = NULL;
  for (int i = 0; i < commonSearchSpaceList->list.count; i++) {
    if (commonSearchSpaceList->list.array[i]->searchSpaceId == ss_id) {
      css = calloc(1, sizeof(*css));
      modlist_ss(commonSearchSpaceList->list.array[i], css);
      break;
    }
  }
  AssertFatal(css, "Couldn't find CSS with Id %ld\n", ss_id);
  return css;
}

static void configure_common_ss_coreset(NR_BWP_PDCCH_t *pdcch, NR_PDCCH_ConfigCommon_t *pdcch_ConfigCommon)
{
  if (pdcch_ConfigCommon) {
    asn1cFreeStruc(asn_DEF_NR_SearchSpace, pdcch->otherSI_SS);
    if (pdcch_ConfigCommon->searchSpaceOtherSystemInformation)
      pdcch->otherSI_SS = get_common_search_space(pdcch_ConfigCommon->commonSearchSpaceList,
                                                  pdcch,
                                                  *pdcch_ConfigCommon->searchSpaceOtherSystemInformation);

    asn1cFreeStruc(asn_DEF_NR_SearchSpace, pdcch->ra_SS);
    if (pdcch_ConfigCommon->ra_SearchSpace) {
      if (pdcch->otherSI_SS && *pdcch_ConfigCommon->ra_SearchSpace == pdcch->otherSI_SS->searchSpaceId)
        pdcch->ra_SS = pdcch->otherSI_SS;
      else
        pdcch->ra_SS =
            get_common_search_space(pdcch_ConfigCommon->commonSearchSpaceList, pdcch, *pdcch_ConfigCommon->ra_SearchSpace);
    }

    asn1cFreeStruc(asn_DEF_NR_SearchSpace, pdcch->paging_SS);
    if (pdcch_ConfigCommon->pagingSearchSpace) {
      if (pdcch->otherSI_SS && *pdcch_ConfigCommon->pagingSearchSpace == pdcch->otherSI_SS->searchSpaceId)
        pdcch->paging_SS = pdcch->otherSI_SS;
      else if (pdcch->ra_SS && *pdcch_ConfigCommon->pagingSearchSpace == pdcch->ra_SS->searchSpaceId)
        pdcch->paging_SS = pdcch->ra_SS;
      if (!pdcch->paging_SS)
        pdcch->paging_SS =
            get_common_search_space(pdcch_ConfigCommon->commonSearchSpaceList, pdcch, *pdcch_ConfigCommon->pagingSearchSpace);
    }

    UPDATE_MAC_IE(pdcch->commonControlResourceSet, pdcch_ConfigCommon->commonControlResourceSet, NR_ControlResourceSet_t);
  }
}

static void modlist_coreset(NR_ControlResourceSet_t *source, NR_ControlResourceSet_t *target)
{
  target->controlResourceSetId = source->controlResourceSetId;
  target->frequencyDomainResources.size = source->frequencyDomainResources.size;
  if (!target->frequencyDomainResources.buf)
    target->frequencyDomainResources.buf =
        calloc(target->frequencyDomainResources.size, sizeof(*target->frequencyDomainResources.buf));
  for (int i = 0; i < source->frequencyDomainResources.size; i++)
    target->frequencyDomainResources.buf[i] = source->frequencyDomainResources.buf[i];
  target->duration = source->duration;
  target->precoderGranularity = source->precoderGranularity;
  long *shiftIndex = NULL;
  if (target->cce_REG_MappingType.present == NR_ControlResourceSet__cce_REG_MappingType_PR_interleaved)
    shiftIndex = target->cce_REG_MappingType.choice.interleaved->shiftIndex;
  if (source->cce_REG_MappingType.present == NR_ControlResourceSet__cce_REG_MappingType_PR_interleaved) {
    target->cce_REG_MappingType.present = NR_ControlResourceSet__cce_REG_MappingType_PR_interleaved;
    target->cce_REG_MappingType.choice.interleaved->reg_BundleSize = source->cce_REG_MappingType.choice.interleaved->reg_BundleSize;
    target->cce_REG_MappingType.choice.interleaved->interleaverSize =
        source->cce_REG_MappingType.choice.interleaved->interleaverSize;
    UPDATE_MAC_IE(target->cce_REG_MappingType.choice.interleaved->shiftIndex,
                  source->cce_REG_MappingType.choice.interleaved->shiftIndex,
                  long);
  } else {
    free(shiftIndex);
    target->cce_REG_MappingType = source->cce_REG_MappingType;
  }
  UPDATE_MAC_IE(target->tci_PresentInDCI, source->tci_PresentInDCI, long);
  UPDATE_MAC_IE(target->pdcch_DMRS_ScramblingID, source->pdcch_DMRS_ScramblingID, long);
  // TCI States
  if (source->tci_StatesPDCCH_ToReleaseList) {
    for (int i = 0; i < source->tci_StatesPDCCH_ToReleaseList->list.count; i++) {
      long id = *source->tci_StatesPDCCH_ToReleaseList->list.array[i];
      int j;
      for (j = 0; j < target->tci_StatesPDCCH_ToAddList->list.count; j++) {
        if (id == *target->tci_StatesPDCCH_ToAddList->list.array[j])
          break;
      }
      if (j < target->tci_StatesPDCCH_ToAddList->list.count)
        asn_sequence_del(&target->tci_StatesPDCCH_ToAddList->list, j, 1);
      else
        LOG_E(NR_MAC, "Element not present in the list, impossible to release\n");
    }
  }
  if (source->tci_StatesPDCCH_ToAddList) {
    if (target->tci_StatesPDCCH_ToAddList) {
      for (int i = 0; i < source->tci_StatesPDCCH_ToAddList->list.count; i++) {
        long id = *source->tci_StatesPDCCH_ToAddList->list.array[i];
        int j;
        for (j = 0; j < target->tci_StatesPDCCH_ToAddList->list.count; j++) {
          if (id == *target->tci_StatesPDCCH_ToAddList->list.array[j])
            break;
        }
        if (j == target->tci_StatesPDCCH_ToAddList->list.count)
          ASN_SEQUENCE_ADD(&target->tci_StatesPDCCH_ToAddList->list, source->tci_StatesPDCCH_ToAddList->list.array[i]);
      }
    } else
      UPDATE_MAC_IE(target->tci_StatesPDCCH_ToAddList,
                    source->tci_StatesPDCCH_ToAddList,
                    struct NR_ControlResourceSet__tci_StatesPDCCH_ToAddList);
  }
  // end TCI States
}

static void configure_ss_coreset(NR_BWP_PDCCH_t *pdcch, NR_PDCCH_Config_t *pdcch_Config)
{
  if (!pdcch_Config)
    return;
  if (pdcch_Config->controlResourceSetToAddModList) {
    for (int i = 0; i < pdcch_Config->controlResourceSetToAddModList->list.count; i++) {
      NR_ControlResourceSet_t *source_coreset = pdcch_Config->controlResourceSetToAddModList->list.array[i];
      NR_ControlResourceSet_t *target_coreset = NULL;
      for (int j = 0; j < pdcch->list_Coreset.count; j++) {
        if (pdcch->list_Coreset.array[j]->controlResourceSetId == source_coreset->controlResourceSetId) {
          target_coreset = pdcch->list_Coreset.array[j];
          break;
        }
      }
      if (!target_coreset) {
        target_coreset = calloc(1, sizeof(*target_coreset));
        ASN_SEQUENCE_ADD(&pdcch->list_Coreset, target_coreset);
      }
      modlist_coreset(source_coreset, target_coreset);
    }
  }
  if (pdcch_Config->controlResourceSetToReleaseList) {
    for (int i = 0; i < pdcch_Config->controlResourceSetToReleaseList->list.count; i++) {
      NR_ControlResourceSetId_t id = *pdcch_Config->controlResourceSetToReleaseList->list.array[i];
      for (int j = 0; j < pdcch->list_Coreset.count; j++) {
        if (id == pdcch->list_Coreset.array[j]->controlResourceSetId) {
          asn_sequence_del(&pdcch->list_Coreset, j, 1);
          break;
        }
      }
    }
  }
  if (pdcch_Config->searchSpacesToAddModList) {
    for (int i = 0; i < pdcch_Config->searchSpacesToAddModList->list.count; i++) {
      NR_SearchSpace_t *source_ss = pdcch_Config->searchSpacesToAddModList->list.array[i];
      NR_SearchSpace_t *target_ss = NULL;
      for (int j = 0; j < pdcch->list_SS.count; j++) {
        if (pdcch->list_SS.array[j]->searchSpaceId == source_ss->searchSpaceId) {
          target_ss = pdcch->list_SS.array[j];
          break;
        }
      }
      if (!target_ss) {
        target_ss = calloc(1, sizeof(*target_ss));
        ASN_SEQUENCE_ADD(&pdcch->list_SS, target_ss);
      }
      modlist_ss(source_ss, target_ss);
    }
  }
  if (pdcch_Config->searchSpacesToReleaseList) {
    for (int i = 0; i < pdcch_Config->searchSpacesToReleaseList->list.count; i++) {
      NR_ControlResourceSetId_t id = *pdcch_Config->searchSpacesToReleaseList->list.array[i];
      for (int j = 0; j < pdcch->list_SS.count; j++) {
        if (id == pdcch->list_SS.array[j]->searchSpaceId) {
          asn_sequence_del(&pdcch->list_SS, j, 1);
          break;
        }
      }
    }
  }
}

static int lcid_cmp(const void *a, const void *b)
{
  long priority_a = (*((nr_lcordered_info_t**)a))->priority;
  AssertFatal(priority_a > 0 && priority_a < 17, "Invalid priority value %ld\n", priority_a);
  long priority_b = (*((nr_lcordered_info_t**)b))->priority;
  AssertFatal(priority_b > 0 && priority_b < 17, "Invalid priority value %ld\n", priority_b);
  return priority_a - priority_b;
}

static int nr_get_ms_bucketsizeduration(long bucketsizeduration)
{
  switch (bucketsizeduration) {
    case NR_LogicalChannelConfig__ul_SpecificParameters__bucketSizeDuration_ms5:
      return 5;
    case NR_LogicalChannelConfig__ul_SpecificParameters__bucketSizeDuration_ms10:
      return 10;
    case NR_LogicalChannelConfig__ul_SpecificParameters__bucketSizeDuration_ms20:
      return 20;
    case NR_LogicalChannelConfig__ul_SpecificParameters__bucketSizeDuration_ms50:
      return 50;
    case NR_LogicalChannelConfig__ul_SpecificParameters__bucketSizeDuration_ms100:
      return 100;
    case NR_LogicalChannelConfig__ul_SpecificParameters__bucketSizeDuration_ms150:
      return 150;
    case NR_LogicalChannelConfig__ul_SpecificParameters__bucketSizeDuration_ms300:
      return 300;
    case NR_LogicalChannelConfig__ul_SpecificParameters__bucketSizeDuration_ms500:
      return 500;
    case NR_LogicalChannelConfig__ul_SpecificParameters__bucketSizeDuration_ms1000:
      return 1000;
    default:
      AssertFatal(false, "Invalid bucketSizeDuration %ld\n", bucketsizeduration);
  }
}

<<<<<<< HEAD
static uint32_t get_lc_bucket_size(long prioritisedBitRate, long bucketSizeDuration)
{
  int pbr = nr_get_pbr(prioritisedBitRate);
  // in infinite pbr, the bucket is saturated by pbr
  int bsd = 0;
  if (prioritisedBitRate == NR_LogicalChannelConfig__ul_SpecificParameters__prioritisedBitRate_infinity)
    bsd = 1;
  else
    bsd = nr_get_ms_bucketsizeduration(bucketSizeDuration);
=======
static void nr_configure_mac_config_logicalChannelBearer(NR_UE_MAC_INST_t *mac,
                                                         long channel_identity,
                                                         NR_LogicalChannelConfig_t *lc_config)
{
  LOG_I(NR_MAC, "Applying RRC Logical Channel Config to lcid %li\n", channel_identity);
  mac->logicalChannelConfig[channel_identity - 1] = lc_config;
>>>>>>> 9cf44c11

  return pbr * bsd;
}

// default configuration as per 38.331 section 9.2.1
static void set_default_logicalchannelconfig(nr_lcordered_info_t *lc_info, NR_SRB_Identity_t srb_id)
{
  lc_info->lcid = srb_id;
  lc_info->priority = srb_id == 2 ? 3 : 1;
  lc_info->prioritisedBitRate = NR_LogicalChannelConfig__ul_SpecificParameters__prioritisedBitRate_infinity;
  lc_info->bucket_size = get_lc_bucket_size(lc_info->prioritisedBitRate, 0);
}

static void nr_configure_lc_config(NR_UE_MAC_INST_t *mac,
                                   nr_lcordered_info_t *lc_info,
                                   NR_LogicalChannelConfig_t *mac_lc_config,
                                   NR_SRB_Identity_t srb_id)
{
  if (srb_id > 0 && !mac_lc_config->ul_SpecificParameters) {
    // release configuration and reset to default
    set_default_logicalchannelconfig(lc_info, srb_id);
    mac->scheduling_info.lc_sched_info[lc_info->lcid - 1].LCGID = 0;
    return;
  }
  AssertFatal(mac_lc_config->ul_SpecificParameters, "UL parameters shouldn't be NULL for DRBs\n");
  struct NR_LogicalChannelConfig__ul_SpecificParameters *ul_parm = mac_lc_config->ul_SpecificParameters;
  lc_info->priority = ul_parm->priority;
  lc_info->prioritisedBitRate = ul_parm->prioritisedBitRate;
  // TODO Verify setting to 0 is ok, 331 just says need R (release if NULL)
  mac->scheduling_info.lc_sched_info[lc_info->lcid - 1].LCGID = ul_parm->logicalChannelGroup ? *ul_parm->logicalChannelGroup : 0;
  lc_info->bucket_size = get_lc_bucket_size(ul_parm->prioritisedBitRate, ul_parm->bucketSizeDuration);
}

static void configure_logicalChannelBearer(NR_UE_MAC_INST_t *mac,
                                           struct NR_CellGroupConfig__rlc_BearerToAddModList *rlc_toadd_list,
                                           struct NR_CellGroupConfig__rlc_BearerToReleaseList *rlc_torelease_list)
{
<<<<<<< HEAD
  NR_UE_MAC_INST_t *mac = get_mac_inst(module_id);

=======
>>>>>>> 9cf44c11
  if (rlc_torelease_list) {
    for (int i = 0; i < rlc_torelease_list->list.count; i++) {
      long id = *rlc_torelease_list->list.array[i];
      int j;
      for (j = 0; j < mac->lc_ordered_list.count; j++) {
        if (id == mac->lc_ordered_list.array[j]->lcid)
          break;
      }
      if (j < mac->lc_ordered_list.count) {
        nr_lcordered_info_t *lc_info = mac->lc_ordered_list.array[j];
        asn_sequence_del(&mac->lc_ordered_list, j, 0);
        free(lc_info);
      }
      else
        LOG_E(NR_MAC, "Element not present in the list, impossible to release\n");
    }
  }

  if (rlc_toadd_list) {
    for (int i = 0; i < rlc_toadd_list->list.count; i++) {
      NR_RLC_BearerConfig_t *rlc_bearer = rlc_toadd_list->list.array[i];
      int lc_identity = rlc_bearer->logicalChannelIdentity;
      NR_LogicalChannelConfig_t *mac_lc_config = rlc_bearer->mac_LogicalChannelConfig;
      int j;
      for (j = 0; j < mac->lc_ordered_list.count; j++) {
        if (lc_identity == mac->lc_ordered_list.array[j]->lcid)
          break;
      }
      if (j < mac->lc_ordered_list.count) {
        LOG_D(NR_MAC, "Logical channel %d is already established, Reconfiguring now\n", lc_identity);
        if (mac_lc_config != NULL) {
          NR_SRB_Identity_t srb_id = 0;
          if (rlc_bearer->servedRadioBearer->present == NR_RLC_BearerConfig__servedRadioBearer_PR_srb_Identity)
            srb_id = rlc_bearer->servedRadioBearer->choice.srb_Identity;
          nr_configure_lc_config(mac, mac->lc_ordered_list.array[j], mac_lc_config, srb_id);
        }
      }
      else {
        /* setup of new LCID*/
        nr_lcordered_info_t *lc_info = calloc(1, sizeof(*lc_info));
        lc_info->lcid = lc_identity;
        LOG_D(NR_MAC, "Establishing the logical channel %d\n", lc_identity);
        AssertFatal(rlc_bearer->servedRadioBearer, "servedRadioBearer should be present for LCID establishment\n");
        if (rlc_bearer->servedRadioBearer->present == NR_RLC_BearerConfig__servedRadioBearer_PR_srb_Identity) { /* SRB */
          NR_SRB_Identity_t srb_id = rlc_bearer->servedRadioBearer->choice.srb_Identity;
          if (mac_lc_config != NULL)
            nr_configure_lc_config(mac, lc_info, mac_lc_config, srb_id);
          else
            set_default_logicalchannelconfig(lc_info, srb_id);
        } else { /* DRB */
          AssertFatal(mac_lc_config, "When establishing a DRB, LogicalChannelConfig should be mandatorily present\n");
          nr_configure_lc_config(mac, lc_info, mac_lc_config, 0);
        }
<<<<<<< HEAD
        ASN_SEQUENCE_ADD(&mac->lc_ordered_list, lc_info);
=======
      } else {
        /* LC is already established, reconfiguring the LC */
        LOG_D(NR_MAC, "Logical channel %d is already established, Reconfiguring now\n", lc_identity);
        if (rlc_bearer->mac_LogicalChannelConfig != NULL) {
          UPDATE_MAC_IE(mac_lc_config, rlc_bearer->mac_LogicalChannelConfig, NR_LogicalChannelConfig_t);
        }
      }
      if (mac_lc_config) {
        mac->lc_ordered_info[i].logicalChannelConfig_ordered = mac_lc_config;
        nr_configure_mac_config_logicalChannelBearer(mac, lc_identity, mac_lc_config);
>>>>>>> 9cf44c11
      }
    }

    // reorder the logical channels as per its priority
    qsort(mac->lc_ordered_list.array, mac->lc_ordered_list.count, sizeof(nr_lcordered_info_t*), lcid_cmp);
  }
}

void ue_init_config_request(NR_UE_MAC_INST_t *mac, int scs)
{
  int slots_per_frame = nr_slots_per_frame[scs];
  LOG_I(NR_MAC, "Initializing dl and ul config_request. num_slots = %d\n", slots_per_frame);
  mac->dl_config_request = calloc(slots_per_frame, sizeof(*mac->dl_config_request));
  mac->ul_config_request = calloc(slots_per_frame, sizeof(*mac->ul_config_request));
  for (int i = 0; i < slots_per_frame; i++)
    pthread_mutex_init(&(mac->ul_config_request[i].mutex_ul_config), NULL);
}

static void update_mib_conf(NR_MIB_t *target, NR_MIB_t *source)
{
  target->systemFrameNumber.size = source->systemFrameNumber.size;
  target->systemFrameNumber.bits_unused = source->systemFrameNumber.bits_unused;
  if (!target->systemFrameNumber.buf)
    target->systemFrameNumber.buf = calloc(target->systemFrameNumber.size, sizeof(*target->systemFrameNumber.buf));
  for (int i = 0; i < target->systemFrameNumber.size; i++)
    target->systemFrameNumber.buf[i] = source->systemFrameNumber.buf[i];
  target->subCarrierSpacingCommon = source->subCarrierSpacingCommon;
  target->ssb_SubcarrierOffset = source->ssb_SubcarrierOffset;
  target->dmrs_TypeA_Position = source->dmrs_TypeA_Position;
  target->pdcch_ConfigSIB1 = source->pdcch_ConfigSIB1;
  target->cellBarred = source->cellBarred;
  target->intraFreqReselection = source->intraFreqReselection;
}

void nr_rrc_mac_config_req_mib(module_id_t module_id,
                               int cc_idP,
                               NR_MIB_t *mib,
                               int sched_sib)
{
  NR_UE_MAC_INST_t *mac = get_mac_inst(module_id);
  AssertFatal(mib, "MIB should not be NULL\n");
  if (!mac->mib)
    mac->mib = calloc(1, sizeof(*mac->mib));
  update_mib_conf(mac->mib, mib);
  mac->phy_config.Mod_id = module_id;
  mac->phy_config.CC_id = cc_idP;
  if (sched_sib == 1)
    mac->get_sib1 = true;
  else if (sched_sib == 2)
    mac->get_otherSI = true;
  nr_ue_decode_mib(mac, cc_idP);
}

static void setup_puschpowercontrol(NR_PUSCH_PowerControl_t *source, NR_PUSCH_PowerControl_t *target)
{
  UPDATE_MAC_IE(target->tpc_Accumulation, source->tpc_Accumulation, long);
  UPDATE_MAC_IE(target->msg3_Alpha, source->msg3_Alpha, NR_Alpha_t);
  if (source->p0_NominalWithoutGrant)
    UPDATE_MAC_IE(target->p0_NominalWithoutGrant, source->p0_NominalWithoutGrant, long);
  if (source->p0_AlphaSets)
    UPDATE_MAC_IE(target->p0_AlphaSets, source->p0_AlphaSets, struct NR_PUSCH_PowerControl__p0_AlphaSets);
  UPDATE_MAC_IE(target->twoPUSCH_PC_AdjustmentStates, source->twoPUSCH_PC_AdjustmentStates, long);
  UPDATE_MAC_IE(target->deltaMCS, source->deltaMCS, long);
  if (source->pathlossReferenceRSToReleaseList) {
    RELEASE_IE_FROMLIST(source->pathlossReferenceRSToReleaseList,
                        target->pathlossReferenceRSToAddModList,
                        pusch_PathlossReferenceRS_Id);
  }
  if (source->pathlossReferenceRSToAddModList) {
    if (!target->pathlossReferenceRSToAddModList)
      target->pathlossReferenceRSToAddModList = calloc(1, sizeof(*target->pathlossReferenceRSToAddModList));
    ADDMOD_IE_FROMLIST(source->pathlossReferenceRSToAddModList,
                       target->pathlossReferenceRSToAddModList,
                       pusch_PathlossReferenceRS_Id,
                       NR_PUSCH_PathlossReferenceRS_t);
  }
  if (source->sri_PUSCH_MappingToReleaseList) {
    RELEASE_IE_FROMLIST(source->sri_PUSCH_MappingToReleaseList,
                        target->sri_PUSCH_MappingToAddModList,
                        sri_PUSCH_PowerControlId);
  }
  if (source->sri_PUSCH_MappingToAddModList) {
    if (!target->sri_PUSCH_MappingToAddModList)
      target->sri_PUSCH_MappingToAddModList = calloc(1, sizeof(*target->sri_PUSCH_MappingToAddModList));
    ADDMOD_IE_FROMLIST(source->sri_PUSCH_MappingToAddModList,
                       target->sri_PUSCH_MappingToAddModList,
                       sri_PUSCH_PowerControlId,
                       NR_SRI_PUSCH_PowerControl_t);
  }
}

static void setup_puschconfig(NR_PUSCH_Config_t *source, NR_PUSCH_Config_t *target)
{
  UPDATE_MAC_IE(target->dataScramblingIdentityPUSCH, source->dataScramblingIdentityPUSCH, long);
  UPDATE_MAC_IE(target->txConfig, source->txConfig, long);
  if (source->dmrs_UplinkForPUSCH_MappingTypeA)
    HANDLE_SETUPRELEASE_IE(target->dmrs_UplinkForPUSCH_MappingTypeA,
                           source->dmrs_UplinkForPUSCH_MappingTypeA,
                           NR_DMRS_UplinkConfig_t,
                           asn_DEF_NR_SetupRelease_DMRS_UplinkConfig);
  if (source->dmrs_UplinkForPUSCH_MappingTypeB)
    HANDLE_SETUPRELEASE_IE(target->dmrs_UplinkForPUSCH_MappingTypeB,
                           source->dmrs_UplinkForPUSCH_MappingTypeB,
                           NR_DMRS_UplinkConfig_t,
                           asn_DEF_NR_SetupRelease_DMRS_UplinkConfig);
  if (source->pusch_PowerControl) {
    if (!target->pusch_PowerControl)
      target->pusch_PowerControl = calloc(1, sizeof(*target->pusch_PowerControl));
    setup_puschpowercontrol(source->pusch_PowerControl, target->pusch_PowerControl);
  }
  UPDATE_MAC_IE(target->frequencyHopping, source->frequencyHopping, long);
  if (source->frequencyHoppingOffsetLists)
    UPDATE_MAC_IE(target->frequencyHoppingOffsetLists,
                  source->frequencyHoppingOffsetLists,
                  struct NR_PUSCH_Config__frequencyHoppingOffsetLists);
  target->resourceAllocation = source->resourceAllocation;
  if (source->pusch_TimeDomainAllocationList)
    HANDLE_SETUPRELEASE_IE(target->pusch_TimeDomainAllocationList,
                           source->pusch_TimeDomainAllocationList,
                           NR_PUSCH_TimeDomainResourceAllocationList_t,
                           asn_DEF_NR_SetupRelease_PUSCH_TimeDomainResourceAllocationList);
  UPDATE_MAC_IE(target->pusch_AggregationFactor, source->pusch_AggregationFactor, long);
  UPDATE_MAC_IE(target->mcs_Table, source->mcs_Table, long);
  UPDATE_MAC_IE(target->mcs_TableTransformPrecoder, source->mcs_TableTransformPrecoder, long);
  UPDATE_MAC_IE(target->transformPrecoder, source->transformPrecoder, long);
  UPDATE_MAC_IE(target->codebookSubset, source->codebookSubset, long);
  UPDATE_MAC_IE(target->maxRank, source->maxRank, long);
  UPDATE_MAC_IE(target->rbg_Size, source->rbg_Size, long);
  UPDATE_MAC_IE(target->tp_pi2BPSK, source->tp_pi2BPSK, long);
  if (source->uci_OnPUSCH) {
    if (source->uci_OnPUSCH->present == NR_SetupRelease_UCI_OnPUSCH_PR_release)
      asn1cFreeStruc(asn_DEF_NR_UCI_OnPUSCH, target->uci_OnPUSCH);
    if (source->uci_OnPUSCH->present == NR_SetupRelease_UCI_OnPUSCH_PR_setup) {
      if (target->uci_OnPUSCH) {
        target->uci_OnPUSCH->choice.setup->scaling = source->uci_OnPUSCH->choice.setup->scaling;
        if (source->uci_OnPUSCH->choice.setup->betaOffsets)
          UPDATE_MAC_IE(target->uci_OnPUSCH->choice.setup->betaOffsets,
                        source->uci_OnPUSCH->choice.setup->betaOffsets,
                        struct NR_UCI_OnPUSCH__betaOffsets);
      }
    }
  }
}

static void setup_pdschconfig(NR_PDSCH_Config_t *source, NR_PDSCH_Config_t *target)
{
  UPDATE_MAC_IE(target->dataScramblingIdentityPDSCH, source->dataScramblingIdentityPDSCH, long);
  if (source->dmrs_DownlinkForPDSCH_MappingTypeA)
    HANDLE_SETUPRELEASE_IE(target->dmrs_DownlinkForPDSCH_MappingTypeA,
                           source->dmrs_DownlinkForPDSCH_MappingTypeA,
                           NR_DMRS_DownlinkConfig_t,
                           asn_DEF_NR_SetupRelease_DMRS_DownlinkConfig);
  if (source->dmrs_DownlinkForPDSCH_MappingTypeB)
    HANDLE_SETUPRELEASE_IE(target->dmrs_DownlinkForPDSCH_MappingTypeB,
                           source->dmrs_DownlinkForPDSCH_MappingTypeB,
                           NR_DMRS_DownlinkConfig_t,
                           asn_DEF_NR_SetupRelease_DMRS_DownlinkConfig);
  // TCI States
  if (source->tci_StatesToReleaseList) {
    RELEASE_IE_FROMLIST(source->tci_StatesToReleaseList,
                        target->tci_StatesToAddModList,
                        tci_StateId);
  }
  if (source->tci_StatesToAddModList) {
    if (!target->tci_StatesToAddModList)
      target->tci_StatesToAddModList = calloc(1, sizeof(*target->tci_StatesToAddModList));
    ADDMOD_IE_FROMLIST(source->tci_StatesToAddModList,
                       target->tci_StatesToAddModList,
                       tci_StateId,
                       NR_TCI_State_t);
  }
  // end TCI States
  UPDATE_MAC_IE(target->vrb_ToPRB_Interleaver, source->vrb_ToPRB_Interleaver, long);
  target->resourceAllocation = source->resourceAllocation;
  if (source->pdsch_TimeDomainAllocationList)
    HANDLE_SETUPRELEASE_IE(target->pdsch_TimeDomainAllocationList,
                           source->pdsch_TimeDomainAllocationList,
                           NR_PDSCH_TimeDomainResourceAllocationList_t,
                           asn_DEF_NR_SetupRelease_PDSCH_TimeDomainResourceAllocationList);
  UPDATE_MAC_IE(target->pdsch_AggregationFactor, source->pdsch_AggregationFactor, long);
  // rateMatchPattern
  if (source->rateMatchPatternToReleaseList) {
    RELEASE_IE_FROMLIST(source->rateMatchPatternToReleaseList,
                        target->rateMatchPatternToAddModList,
                        rateMatchPatternId);
  }
  if (source->rateMatchPatternToAddModList) {
    if (!target->rateMatchPatternToAddModList)
      target->rateMatchPatternToAddModList = calloc(1, sizeof(*target->rateMatchPatternToAddModList));
    ADDMOD_IE_FROMLIST(source->rateMatchPatternToAddModList,
                       target->rateMatchPatternToAddModList,
                       rateMatchPatternId,
                       NR_RateMatchPattern_t);
  }
  // end rateMatchPattern
  UPDATE_MAC_IE(target->rateMatchPatternGroup1, source->rateMatchPatternGroup1, NR_RateMatchPatternGroup_t);
  UPDATE_MAC_IE(target->rateMatchPatternGroup2, source->rateMatchPatternGroup2, NR_RateMatchPatternGroup_t);
  target->rbg_Size = source->rbg_Size;
  UPDATE_MAC_IE(target->mcs_Table, source->mcs_Table, long);
  UPDATE_MAC_IE(target->maxNrofCodeWordsScheduledByDCI, source->maxNrofCodeWordsScheduledByDCI, long);
  UPDATE_MAC_NP_IE(target->prb_BundlingType, source->prb_BundlingType, struct NR_PDSCH_Config__prb_BundlingType);
  AssertFatal(source->zp_CSI_RS_ResourceToAddModList == NULL, "Not handled\n");
  AssertFatal(source->aperiodic_ZP_CSI_RS_ResourceSetsToAddModList == NULL, "Not handled\n");
  AssertFatal(source->sp_ZP_CSI_RS_ResourceSetsToAddModList == NULL, "Not handled\n");
}

static void setup_sr_resource(NR_SchedulingRequestResourceConfig_t *target, NR_SchedulingRequestResourceConfig_t *source)
{
  target->schedulingRequestResourceId = source->schedulingRequestResourceId;
  target->schedulingRequestID = source->schedulingRequestID;
  if (source->periodicityAndOffset)
    UPDATE_MAC_IE(target->periodicityAndOffset,
                  source->periodicityAndOffset,
                  struct NR_SchedulingRequestResourceConfig__periodicityAndOffset);
  if (source->resource)
    UPDATE_MAC_IE(target->resource, source->resource, NR_PUCCH_ResourceId_t);
}

static void setup_pucchconfig(NR_PUCCH_Config_t *source, NR_PUCCH_Config_t *target)
{
  // PUCCH-ResourceSet
  if (source->resourceSetToAddModList) {
    if (!target->resourceSetToAddModList)
      target->resourceSetToAddModList = calloc(1, sizeof(*target->resourceSetToAddModList));
    ADDMOD_IE_FROMLIST(source->resourceSetToAddModList,
                       target->resourceSetToAddModList,
                       pucch_ResourceSetId,
                       NR_PUCCH_ResourceSet_t);
  }
  if (source->resourceSetToReleaseList) {
    RELEASE_IE_FROMLIST(source->resourceSetToReleaseList,
                        target->resourceSetToAddModList,
                        pucch_ResourceSetId);
  }
  // PUCCH-Resource
  if (source->resourceToAddModList) {
    if (!target->resourceToAddModList)
      target->resourceToAddModList = calloc(1, sizeof(*target->resourceToAddModList));
    ADDMOD_IE_FROMLIST(source->resourceToAddModList,
                       target->resourceToAddModList,
                       pucch_ResourceId,
                       NR_PUCCH_Resource_t);
  }
  if (source->resourceToReleaseList) {
    RELEASE_IE_FROMLIST(source->resourceToReleaseList,
                        target->resourceToAddModList,
                        pucch_ResourceId);
  }
  // PUCCH-FormatConfig
  if (source->format1)
    HANDLE_SETUPRELEASE_IE(target->format1,
                           source->format1,
                           NR_PUCCH_FormatConfig_t,
                           asn_DEF_NR_SetupRelease_PUCCH_FormatConfig);
  if (source->format2)
    HANDLE_SETUPRELEASE_IE(target->format2,
                           source->format2,
                           NR_PUCCH_FormatConfig_t,
                           asn_DEF_NR_SetupRelease_PUCCH_FormatConfig);
  if (source->format3)
    HANDLE_SETUPRELEASE_IE(target->format3,
                           source->format3,
                           NR_PUCCH_FormatConfig_t,
                           asn_DEF_NR_SetupRelease_PUCCH_FormatConfig);
  if (source->format4)
    HANDLE_SETUPRELEASE_IE(target->format4,
                           source->format4,
                           NR_PUCCH_FormatConfig_t,
                           asn_DEF_NR_SetupRelease_PUCCH_FormatConfig);
  // SchedulingRequestResourceConfig
  if (source->schedulingRequestResourceToAddModList) {
    if (!target->schedulingRequestResourceToAddModList)
      target->schedulingRequestResourceToAddModList = calloc(1, sizeof(*target->schedulingRequestResourceToAddModList));
    ADDMOD_IE_FROMLIST_WFUNCTION(source->schedulingRequestResourceToAddModList,
                                 target->schedulingRequestResourceToAddModList,
                                 schedulingRequestResourceId,
                                 NR_SchedulingRequestResourceConfig_t,
                                 setup_sr_resource);
  }
  if (source->schedulingRequestResourceToReleaseList) {
    RELEASE_IE_FROMLIST(source->schedulingRequestResourceToReleaseList,
                        target->schedulingRequestResourceToAddModList,
                        schedulingRequestResourceId);
  }

  if (source->multi_CSI_PUCCH_ResourceList)
    UPDATE_MAC_IE(target->multi_CSI_PUCCH_ResourceList,
                  source->multi_CSI_PUCCH_ResourceList,
                  struct NR_PUCCH_Config__multi_CSI_PUCCH_ResourceList);
  if (source->dl_DataToUL_ACK)
    UPDATE_MAC_IE(target->dl_DataToUL_ACK, source->dl_DataToUL_ACK, struct NR_PUCCH_Config__dl_DataToUL_ACK);
  // PUCCH-SpatialRelationInfo
  if (source->spatialRelationInfoToAddModList) {
    if (!target->spatialRelationInfoToAddModList)
      target->spatialRelationInfoToAddModList = calloc(1, sizeof(*target->spatialRelationInfoToAddModList));
    ADDMOD_IE_FROMLIST(source->spatialRelationInfoToAddModList,
                       target->spatialRelationInfoToAddModList,
                       pucch_SpatialRelationInfoId,
                       NR_PUCCH_SpatialRelationInfo_t);
  }
  if (source->spatialRelationInfoToReleaseList) {
    RELEASE_IE_FROMLIST(source->spatialRelationInfoToReleaseList,
                        target->spatialRelationInfoToAddModList,
                        pucch_SpatialRelationInfoId);
  }

  if (source->pucch_PowerControl) {
    if (!target->pucch_PowerControl)
      target->pucch_PowerControl = calloc(1, sizeof(*target->pucch_PowerControl));
    UPDATE_MAC_IE(target->pucch_PowerControl->deltaF_PUCCH_f0, source->pucch_PowerControl->deltaF_PUCCH_f0, long);
    UPDATE_MAC_IE(target->pucch_PowerControl->deltaF_PUCCH_f1, source->pucch_PowerControl->deltaF_PUCCH_f1, long);
    UPDATE_MAC_IE(target->pucch_PowerControl->deltaF_PUCCH_f2, source->pucch_PowerControl->deltaF_PUCCH_f2, long);
    UPDATE_MAC_IE(target->pucch_PowerControl->deltaF_PUCCH_f3, source->pucch_PowerControl->deltaF_PUCCH_f3, long);
    UPDATE_MAC_IE(target->pucch_PowerControl->deltaF_PUCCH_f4, source->pucch_PowerControl->deltaF_PUCCH_f4, long);
    if (source->pucch_PowerControl->p0_Set)
      UPDATE_MAC_IE(target->pucch_PowerControl->p0_Set, source->pucch_PowerControl->p0_Set, struct NR_PUCCH_PowerControl__p0_Set);
    if (source->pucch_PowerControl->pathlossReferenceRSs)
      UPDATE_MAC_IE(target->pucch_PowerControl->pathlossReferenceRSs,
                    source->pucch_PowerControl->pathlossReferenceRSs,
                    struct NR_PUCCH_PowerControl__pathlossReferenceRSs);
    UPDATE_MAC_IE(target->pucch_PowerControl->twoPUCCH_PC_AdjustmentStates,
                  source->pucch_PowerControl->twoPUCCH_PC_AdjustmentStates,
                  long);
  }
}

static void handle_aperiodic_srs_type(struct NR_SRS_ResourceSet__resourceType__aperiodic *source,
                                      struct NR_SRS_ResourceSet__resourceType__aperiodic *target)
{
  target->aperiodicSRS_ResourceTrigger = source->aperiodicSRS_ResourceTrigger;
  if (source->csi_RS)
    UPDATE_MAC_IE(target->csi_RS, source->csi_RS, NR_NZP_CSI_RS_ResourceId_t);
  UPDATE_MAC_IE(target->slotOffset, source->slotOffset, long);
  if (source->ext1 && source->ext1->aperiodicSRS_ResourceTriggerList)
    UPDATE_MAC_IE(target->ext1->aperiodicSRS_ResourceTriggerList,
                  source->ext1->aperiodicSRS_ResourceTriggerList,
                  struct NR_SRS_ResourceSet__resourceType__aperiodic__ext1__aperiodicSRS_ResourceTriggerList);
}

static void setup_srsresourceset(NR_SRS_ResourceSet_t *target, NR_SRS_ResourceSet_t *source)
{
  target->srs_ResourceSetId = source->srs_ResourceSetId;
  if (source->srs_ResourceIdList)
    UPDATE_MAC_IE(target->srs_ResourceIdList, source->srs_ResourceIdList, struct NR_SRS_ResourceSet__srs_ResourceIdList);

  if (target->resourceType.present != source->resourceType.present) {
    UPDATE_MAC_NP_IE(target->resourceType, source->resourceType, struct NR_SRS_ResourceSet__resourceType);
  }
  else {
    switch (source->resourceType.present) {
      case NR_SRS_ResourceSet__resourceType_PR_aperiodic:
        handle_aperiodic_srs_type(source->resourceType.choice.aperiodic, target->resourceType.choice.aperiodic);
        break;
      case NR_SRS_ResourceSet__resourceType_PR_periodic:
        if (source->resourceType.choice.periodic->associatedCSI_RS)
          UPDATE_MAC_IE(target->resourceType.choice.periodic->associatedCSI_RS,
                        source->resourceType.choice.periodic->associatedCSI_RS,
                        NR_NZP_CSI_RS_ResourceId_t);
        break;
      case NR_SRS_ResourceSet__resourceType_PR_semi_persistent:
        if (source->resourceType.choice.semi_persistent->associatedCSI_RS)
          UPDATE_MAC_IE(target->resourceType.choice.semi_persistent->associatedCSI_RS,
                        source->resourceType.choice.semi_persistent->associatedCSI_RS,
                        NR_NZP_CSI_RS_ResourceId_t);
        break;
      default:
        break;
    }
  }
  target->usage = source->usage;
  UPDATE_MAC_IE(target->alpha, source->alpha, NR_Alpha_t);
  if (source->p0)
    UPDATE_MAC_IE(target->p0, source->p0, long);
  if (source->pathlossReferenceRS)
    UPDATE_MAC_IE(target->pathlossReferenceRS, source->pathlossReferenceRS, struct NR_PathlossReferenceRS_Config);
  UPDATE_MAC_IE(target->srs_PowerControlAdjustmentStates, source->srs_PowerControlAdjustmentStates, long);
}

static void setup_srsconfig(NR_SRS_Config_t *source, NR_SRS_Config_t *target)
{
  UPDATE_MAC_IE(target->tpc_Accumulation, source->tpc_Accumulation, long);
  // SRS-Resource
  if (source->srs_ResourceToAddModList) {
    if (!target->srs_ResourceToAddModList)
      target->srs_ResourceToAddModList = calloc(1, sizeof(*target->srs_ResourceToAddModList));
    ADDMOD_IE_FROMLIST(source->srs_ResourceToAddModList,
                       target->srs_ResourceToAddModList,
                       srs_ResourceId,
                       NR_SRS_Resource_t);
  }
  if (source->srs_ResourceToReleaseList) {
    RELEASE_IE_FROMLIST(source->srs_ResourceToReleaseList,
                        target->srs_ResourceToAddModList,
                        srs_ResourceId);
  }
  // SRS-ResourceSet
  if (source->srs_ResourceSetToAddModList) {
    if (!target->srs_ResourceSetToAddModList)
      target->srs_ResourceSetToAddModList = calloc(1, sizeof(*target->srs_ResourceSetToAddModList));
    ADDMOD_IE_FROMLIST_WFUNCTION(source->srs_ResourceSetToAddModList,
                                 target->srs_ResourceSetToAddModList,
                                 srs_ResourceSetId,
                                 NR_SRS_ResourceSet_t,
                                 setup_srsresourceset);
  }
  if (source->srs_ResourceSetToReleaseList) {
    RELEASE_IE_FROMLIST(source->srs_ResourceSetToReleaseList,
                        target->srs_ResourceSetToAddModList,
                        srs_ResourceSetId);
  }
}

static NR_UE_DL_BWP_t *get_dl_bwp_structure(NR_UE_MAC_INST_t *mac, int bwp_id, bool setup)
{
  NR_UE_DL_BWP_t *bwp = NULL;
  for (int i = 0; i < mac->dl_BWPs.count; i++) {
    if (bwp_id == mac->dl_BWPs.array[i]->bwp_id) {
      bwp = mac->dl_BWPs.array[i];
      break;
    }
  }
  if (!bwp && setup) {
    bwp = calloc(1, sizeof(*bwp));
    ASN_SEQUENCE_ADD(&mac->dl_BWPs, bwp);
  }
  if (!setup) {
    mac->sc_info.n_dl_bwp = mac->dl_BWPs.count - 1;
    mac->sc_info.dl_bw_tbslbrm = 0;
    for (int i = 0; i < mac->dl_BWPs.count; i++) {
      if (mac->dl_BWPs.array[i]->BWPSize > mac->sc_info.dl_bw_tbslbrm)
        mac->sc_info.dl_bw_tbslbrm = mac->dl_BWPs.array[i]->BWPSize;
    }
  }
  return bwp;
}

static NR_UE_UL_BWP_t *get_ul_bwp_structure(NR_UE_MAC_INST_t *mac, int bwp_id, bool setup)
{
  NR_UE_UL_BWP_t *bwp = NULL;
  for (int i = 0; i < mac->ul_BWPs.count; i++) {
    if (bwp_id == mac->ul_BWPs.array[i]->bwp_id) {
      bwp = mac->ul_BWPs.array[i];
      break;
    }
  }
  if (!bwp && setup) {
    bwp = calloc(1, sizeof(*bwp));
    ASN_SEQUENCE_ADD(&mac->ul_BWPs, bwp);
  }
  if (!setup) {
    mac->sc_info.n_ul_bwp = mac->ul_BWPs.count - 1;
    mac->sc_info.ul_bw_tbslbrm = 0;
    for (int i = 0; i < mac->ul_BWPs.count; i++) {
      if (mac->ul_BWPs.array[i]->BWPSize > mac->sc_info.ul_bw_tbslbrm)
        mac->sc_info.ul_bw_tbslbrm = mac->ul_BWPs.array[i]->BWPSize;
    }
  }
  return bwp;
}

static void configure_dedicated_BWP_dl(NR_UE_MAC_INST_t *mac, int bwp_id, NR_BWP_DownlinkDedicated_t *dl_dedicated)
{
  if (dl_dedicated) {
    NR_UE_DL_BWP_t *bwp = get_dl_bwp_structure(mac, bwp_id, true);
    bwp->bwp_id = bwp_id;
    NR_BWP_PDCCH_t *pdcch = &mac->config_BWP_PDCCH[bwp_id];
    if(dl_dedicated->pdsch_Config) {
      if (dl_dedicated->pdsch_Config->present == NR_SetupRelease_PDSCH_Config_PR_release)
        asn1cFreeStruc(asn_DEF_NR_PDSCH_Config, bwp->pdsch_Config);
      if (dl_dedicated->pdsch_Config->present == NR_SetupRelease_PDSCH_Config_PR_setup) {
        if (!bwp->pdsch_Config)
          bwp->pdsch_Config = calloc(1, sizeof(*bwp->pdsch_Config));
        setup_pdschconfig(dl_dedicated->pdsch_Config->choice.setup, bwp->pdsch_Config);
      }
    }
    if (dl_dedicated->pdcch_Config) {
      if (dl_dedicated->pdcch_Config->present == NR_SetupRelease_PDCCH_Config_PR_release) {
        for (int i = 0; pdcch->list_Coreset.count; i++)
          asn_sequence_del(&pdcch->list_Coreset, i, 1);
        for (int i = 0; pdcch->list_SS.count; i++)
          asn_sequence_del(&pdcch->list_SS, i, 1);
      }
      if (dl_dedicated->pdcch_Config->present == NR_SetupRelease_PDCCH_Config_PR_setup)
        configure_ss_coreset(pdcch, dl_dedicated->pdcch_Config->choice.setup);
    }
  }
}

static void configure_dedicated_BWP_ul(NR_UE_MAC_INST_t *mac, int bwp_id, NR_BWP_UplinkDedicated_t *ul_dedicated)
{
  if (ul_dedicated) {
    NR_UE_UL_BWP_t *bwp = get_ul_bwp_structure(mac, bwp_id, true);
    bwp->bwp_id = bwp_id;
    if(ul_dedicated->pucch_Config) {
      if (ul_dedicated->pucch_Config->present == NR_SetupRelease_PUCCH_Config_PR_release)
        asn1cFreeStruc(asn_DEF_NR_PUCCH_Config, bwp->pucch_Config);
      if (ul_dedicated->pucch_Config->present == NR_SetupRelease_PUCCH_Config_PR_setup) {
        if (!bwp->pucch_Config)
          bwp->pucch_Config = calloc(1, sizeof(*bwp->pucch_Config));
        setup_pucchconfig(ul_dedicated->pucch_Config->choice.setup, bwp->pucch_Config);
      }
    }
    if(ul_dedicated->pusch_Config) {
      if (ul_dedicated->pusch_Config->present == NR_SetupRelease_PUSCH_Config_PR_release)
        asn1cFreeStruc(asn_DEF_NR_PUSCH_Config, bwp->pusch_Config);
      if (ul_dedicated->pusch_Config->present == NR_SetupRelease_PUSCH_Config_PR_setup) {
        if (!bwp->pusch_Config)
          bwp->pusch_Config = calloc(1, sizeof(*bwp->pusch_Config));
        setup_puschconfig(ul_dedicated->pusch_Config->choice.setup, bwp->pusch_Config);
      }
    }
    if(ul_dedicated->srs_Config) {
      if (ul_dedicated->srs_Config->present == NR_SetupRelease_SRS_Config_PR_release)
        asn1cFreeStruc(asn_DEF_NR_SRS_Config, bwp->srs_Config);
      if (ul_dedicated->srs_Config->present == NR_SetupRelease_SRS_Config_PR_setup) {
        if (!bwp->srs_Config)
          bwp->srs_Config = calloc(1, sizeof(*bwp->srs_Config));
        setup_srsconfig(ul_dedicated->srs_Config->choice.setup, bwp->srs_Config);
      }
    }
    AssertFatal(!ul_dedicated->configuredGrantConfig, "configuredGrantConfig not supported\n");
  }
}

static void configure_common_BWP_dl(NR_UE_MAC_INST_t *mac, int bwp_id, NR_BWP_DownlinkCommon_t *dl_common)
{
  if (dl_common) {
    NR_UE_DL_BWP_t *bwp = get_dl_bwp_structure(mac, bwp_id, true);
    bwp->bwp_id = bwp_id;
    NR_BWP_t *dl_genericParameters = &dl_common->genericParameters;
    bwp->scs = dl_genericParameters->subcarrierSpacing;
    bwp->cyclicprefix = dl_genericParameters->cyclicPrefix;
    bwp->BWPSize = NRRIV2BW(dl_genericParameters->locationAndBandwidth, MAX_BWP_SIZE);
    bwp->BWPStart = NRRIV2PRBOFFSET(dl_genericParameters->locationAndBandwidth, MAX_BWP_SIZE);
    if (bwp_id == 0) {
      mac->sc_info.initial_dl_BWPSize = bwp->BWPSize;
      mac->sc_info.initial_dl_BWPStart = bwp->BWPStart;
    }
    if (dl_common->pdsch_ConfigCommon) {
      if (dl_common->pdsch_ConfigCommon->present == NR_SetupRelease_PDSCH_ConfigCommon_PR_setup)
        UPDATE_MAC_IE(bwp->tdaList_Common,
                      dl_common->pdsch_ConfigCommon->choice.setup->pdsch_TimeDomainAllocationList,
                      NR_PDSCH_TimeDomainResourceAllocationList_t);
      if (dl_common->pdsch_ConfigCommon->present == NR_SetupRelease_PDSCH_ConfigCommon_PR_release)
        asn1cFreeStruc(asn_DEF_NR_PDSCH_TimeDomainResourceAllocationList, bwp->tdaList_Common);
    }
    NR_BWP_PDCCH_t *pdcch = &mac->config_BWP_PDCCH[bwp_id];
    if (dl_common->pdcch_ConfigCommon) {
      if (dl_common->pdcch_ConfigCommon->present == NR_SetupRelease_PDCCH_ConfigCommon_PR_setup)
        configure_common_ss_coreset(pdcch, dl_common->pdcch_ConfigCommon->choice.setup);
      if (dl_common->pdcch_ConfigCommon->present == NR_SetupRelease_PDCCH_ConfigCommon_PR_release)
        release_common_ss_cset(pdcch);
    }
  }
}

static void configure_common_BWP_ul(NR_UE_MAC_INST_t *mac, int bwp_id, NR_BWP_UplinkCommon_t *ul_common)
{
  if (ul_common) {
    NR_UE_UL_BWP_t *bwp = get_ul_bwp_structure(mac, bwp_id, true);
    bwp->bwp_id = bwp_id;
    NR_BWP_t *ul_genericParameters = &ul_common->genericParameters;
    bwp->scs = ul_genericParameters->subcarrierSpacing;
    bwp->cyclicprefix = ul_genericParameters->cyclicPrefix;
    bwp->BWPSize = NRRIV2BW(ul_genericParameters->locationAndBandwidth, MAX_BWP_SIZE);
    bwp->BWPStart = NRRIV2PRBOFFSET(ul_genericParameters->locationAndBandwidth, MAX_BWP_SIZE);
    if (bwp_id == 0) {
      mac->sc_info.initial_ul_BWPSize = bwp->BWPSize;
      mac->sc_info.initial_ul_BWPStart = bwp->BWPStart;
    }
    if (ul_common->rach_ConfigCommon) {
      HANDLE_SETUPRELEASE_DIRECT(bwp->rach_ConfigCommon,
                                 ul_common->rach_ConfigCommon,
                                 NR_RACH_ConfigCommon_t,
                                 asn_DEF_NR_RACH_ConfigCommon);
    }
    if (ul_common->pucch_ConfigCommon)
      HANDLE_SETUPRELEASE_DIRECT(bwp->pucch_ConfigCommon,
                                 ul_common->pucch_ConfigCommon,
                                 NR_PUCCH_ConfigCommon_t,
                                 asn_DEF_NR_PUCCH_ConfigCommon);
    if (ul_common->pusch_ConfigCommon) {
      if (ul_common->pusch_ConfigCommon->present == NR_SetupRelease_PUSCH_ConfigCommon_PR_setup) {
        UPDATE_MAC_IE(bwp->tdaList_Common,
                      ul_common->pusch_ConfigCommon->choice.setup->pusch_TimeDomainAllocationList,
                      NR_PUSCH_TimeDomainResourceAllocationList_t);
        UPDATE_MAC_IE(bwp->msg3_DeltaPreamble, ul_common->pusch_ConfigCommon->choice.setup->msg3_DeltaPreamble, long);
      }
      if (ul_common->pusch_ConfigCommon->present == NR_SetupRelease_PUSCH_ConfigCommon_PR_release) {
        asn1cFreeStruc(asn_DEF_NR_PUSCH_TimeDomainResourceAllocationList, bwp->tdaList_Common);
        free(bwp->msg3_DeltaPreamble);
        bwp->msg3_DeltaPreamble = NULL;
      }
    }
  }
}

void nr_rrc_mac_config_req_reset(module_id_t module_id,
                                 NR_UE_MAC_reset_cause_t reset_cause)
{
  NR_UE_MAC_INST_t *mac = get_mac_inst(module_id);
  reset_mac_inst(mac);
  reset_ra(&mac->ra);
  release_mac_configuration(mac);
  nr_ue_init_mac(mac);

  // Sending to PHY a request to resync
  // with no target cell ID
  if (reset_cause != DETACH) {
    mac->synch_request.Mod_id = module_id;
    mac->synch_request.CC_id = 0;
    mac->synch_request.synch_req.target_Nid_cell = -1;
    mac->if_module->synch_request(&mac->synch_request);
  }
}

void nr_rrc_mac_config_req_sib1(module_id_t module_id,
                                int cc_idP,
                                NR_SI_SchedulingInfo_t *si_SchedulingInfo,
                                NR_ServingCellConfigCommonSIB_t *scc)
{
  NR_UE_MAC_INST_t *mac = get_mac_inst(module_id);
  AssertFatal(scc, "SIB1 SCC should not be NULL\n");

  UPDATE_MAC_IE(mac->tdd_UL_DL_ConfigurationCommon, scc->tdd_UL_DL_ConfigurationCommon, NR_TDD_UL_DL_ConfigCommon_t);
  UPDATE_MAC_IE(mac->si_SchedulingInfo, si_SchedulingInfo, NR_SI_SchedulingInfo_t);

  config_common_ue_sa(mac, scc, cc_idP);
  configure_common_BWP_dl(mac,
                          0, // bwp-id
                          &scc->downlinkConfigCommon.initialDownlinkBWP);
  if (scc->uplinkConfigCommon)
    configure_common_BWP_ul(mac,
                            0, // bwp-id
                            &scc->uplinkConfigCommon->initialUplinkBWP);
  // set current BWP only if coming from non-connected state
  // otherwise it is just a periodically update of the SIB1 content
  if (mac->state < UE_CONNECTED) {
    mac->current_DL_BWP = get_dl_bwp_structure(mac, 0, false);
    AssertFatal(mac->current_DL_BWP, "Couldn't find DL-BWP0\n");
    mac->current_UL_BWP = get_ul_bwp_structure(mac, 0, false);
    AssertFatal(mac->current_UL_BWP, "Couldn't find DL-BWP0\n");
  }

  // Setup the SSB to Rach Occasions mapping according to the config
  build_ssb_to_ro_map(mac);

  if (!get_softmodem_params()->emulate_l1)
    mac->if_module->phy_config_request(&mac->phy_config);
  mac->phy_config_request_sent = true;
}

static void handle_reconfiguration_with_sync(NR_UE_MAC_INST_t *mac,
                                             int cc_idP,
                                             const NR_ReconfigurationWithSync_t *reconfigurationWithSync)
{
  mac->crnti = reconfigurationWithSync->newUE_Identity;
  LOG_I(NR_MAC, "Configuring CRNTI %x\n", mac->crnti);

  RA_config_t *ra = &mac->ra;
  if (reconfigurationWithSync->rach_ConfigDedicated) {
    AssertFatal(
        reconfigurationWithSync->rach_ConfigDedicated->present == NR_ReconfigurationWithSync__rach_ConfigDedicated_PR_uplink,
        "RACH on supplementaryUplink not supported\n");
    UPDATE_MAC_IE(ra->rach_ConfigDedicated, reconfigurationWithSync->rach_ConfigDedicated->choice.uplink, NR_RACH_ConfigDedicated_t);
  }

  if (reconfigurationWithSync->spCellConfigCommon) {
    NR_ServingCellConfigCommon_t *scc = reconfigurationWithSync->spCellConfigCommon;
    if (scc->physCellId)
      mac->physCellId = *scc->physCellId;
    mac->dmrs_TypeA_Position = scc->dmrs_TypeA_Position;
    UPDATE_MAC_IE(mac->tdd_UL_DL_ConfigurationCommon, scc->tdd_UL_DL_ConfigurationCommon, NR_TDD_UL_DL_ConfigCommon_t);
    config_common_ue(mac, scc, cc_idP);
    if (scc->downlinkConfigCommon)
      configure_common_BWP_dl(mac,
                              0, // bwp-id
                              scc->downlinkConfigCommon->initialDownlinkBWP);
    if (scc->uplinkConfigCommon)
      configure_common_BWP_ul(mac,
                              0, // bwp-id
                              scc->uplinkConfigCommon->initialUplinkBWP);
  }

  mac->state = UE_NOT_SYNC;
  ra->ra_state = RA_UE_IDLE;
  nr_ue_mac_default_configs(mac);

  if (!get_softmodem_params()->emulate_l1) {
    mac->synch_request.Mod_id = mac->ue_id;
    mac->synch_request.CC_id = cc_idP;
    mac->synch_request.synch_req.target_Nid_cell = mac->physCellId;
    mac->if_module->synch_request(&mac->synch_request);
    mac->if_module->phy_config_request(&mac->phy_config);
    mac->phy_config_request_sent = true;
  }
}

static void configure_physicalcellgroup(NR_UE_MAC_INST_t *mac,
                                        const NR_PhysicalCellGroupConfig_t *phyConfig)
{
  mac->pdsch_HARQ_ACK_Codebook = phyConfig->pdsch_HARQ_ACK_Codebook;
  mac->harq_ACK_SpatialBundlingPUCCH = phyConfig->harq_ACK_SpatialBundlingPUCCH ? true : false;
  mac->harq_ACK_SpatialBundlingPUSCH = phyConfig->harq_ACK_SpatialBundlingPUSCH ? true : false;

  NR_P_Max_t *p_NR_FR1 = phyConfig->p_NR_FR1;
  NR_P_Max_t *p_UE_FR1 = phyConfig->ext1 ?
                         phyConfig->ext1->p_UE_FR1 :
                         NULL;
  if (p_NR_FR1 == NULL)
    mac->p_Max_alt = p_UE_FR1 == NULL ? INT_MIN : *p_UE_FR1;
  else
    mac->p_Max_alt = p_UE_FR1 == NULL ? *p_NR_FR1 :
                                        (*p_UE_FR1 < *p_NR_FR1 ?
                                        *p_UE_FR1 : *p_NR_FR1);
}

static void configure_maccellgroup(NR_UE_MAC_INST_t *mac, const NR_MAC_CellGroupConfig_t *mcg)
{
  NR_UE_SCHEDULING_INFO *si = &mac->scheduling_info;
  if (mcg->drx_Config)
    LOG_E(NR_MAC, "DRX not implemented! Configuration not handled!\n");
  if (mcg->schedulingRequestConfig) {
    const NR_SchedulingRequestConfig_t *src = mcg->schedulingRequestConfig;
    if (src->schedulingRequestToReleaseList) {
      for (int i = 0; i < src->schedulingRequestToReleaseList->list.count; i++) {
        if (*src->schedulingRequestToReleaseList->list.array[i] == si->sr_id) {
          si->SR_COUNTER = 0;
          si->sr_ProhibitTimer = 0;
          si->sr_ProhibitTimer_Running = 0;
          si->sr_id = -1; // invalid init value
        }
        else
          LOG_E(NR_MAC, "Cannot release SchedulingRequestConfig. Not configured.\n");
      }
    }
    if (src->schedulingRequestToAddModList) {
      for (int i = 0; i < src->schedulingRequestToAddModList->list.count; i++) {
        NR_SchedulingRequestToAddMod_t *sr = src->schedulingRequestToAddModList->list.array[i];
        AssertFatal(si->sr_id == -1 ||
                    si->sr_id == sr->schedulingRequestId,
                    "Current implementation cannot handle more than 1 SR configuration\n");
        si->sr_id = sr->schedulingRequestId;
        si->sr_TransMax = sr->sr_TransMax;
        if (sr->sr_ProhibitTimer)
          LOG_E(NR_MAC, "SR prohibit timer not properly implemented\n");
      }
    }
  }
  if (mcg->bsr_Config) {
    si->periodicBSR_Timer = mcg->bsr_Config->periodicBSR_Timer;
    si->retxBSR_Timer = mcg->bsr_Config->retxBSR_Timer;
    if (mcg->bsr_Config->logicalChannelSR_DelayTimer)
      LOG_E(NR_MAC, "Handling of logicalChannelSR_DelayTimer not implemented\n");
  }
  if (mcg->tag_Config) {
    // TODO TAG not handled
    if(mcg->tag_Config->tag_ToAddModList) {
      for (int i = 0; i < mcg->tag_Config->tag_ToAddModList->list.count; i++) {
        if (mcg->tag_Config->tag_ToAddModList->list.array[i]->timeAlignmentTimer !=
            NR_TimeAlignmentTimer_infinity)
          LOG_E(NR_MAC, "TimeAlignmentTimer not handled\n");
      }
    }
  }
  if (mcg->phr_Config) {
    // TODO configuration when PHR is implemented
  }
}

static void configure_csi_resourcemapping(NR_CSI_RS_ResourceMapping_t *target, NR_CSI_RS_ResourceMapping_t *source)
{
  if (target->frequencyDomainAllocation.present != source->frequencyDomainAllocation.present) {
    UPDATE_MAC_NP_IE(target->frequencyDomainAllocation,
                     source->frequencyDomainAllocation,
                     struct NR_CSI_RS_ResourceMapping__frequencyDomainAllocation);
  }
  else {
    switch (source->frequencyDomainAllocation.present) {
      case NR_CSI_RS_ResourceMapping__frequencyDomainAllocation_PR_row1:
        target->frequencyDomainAllocation.choice.row1.size = source->frequencyDomainAllocation.choice.row1.size;
        target->frequencyDomainAllocation.choice.row1.bits_unused = source->frequencyDomainAllocation.choice.row1.bits_unused;
        if (!target->frequencyDomainAllocation.choice.row1.buf)
          target->frequencyDomainAllocation.choice.row1.buf =
              calloc(target->frequencyDomainAllocation.choice.row1.size, sizeof(uint8_t));
        for (int i = 0; i < target->frequencyDomainAllocation.choice.row1.size; i++)
          target->frequencyDomainAllocation.choice.row1.buf[i] = source->frequencyDomainAllocation.choice.row1.buf[i];
        break;
      case NR_CSI_RS_ResourceMapping__frequencyDomainAllocation_PR_row2:
        target->frequencyDomainAllocation.choice.row2.size = source->frequencyDomainAllocation.choice.row2.size;
        target->frequencyDomainAllocation.choice.row2.bits_unused = source->frequencyDomainAllocation.choice.row2.bits_unused;
        if (!target->frequencyDomainAllocation.choice.row2.buf)
          target->frequencyDomainAllocation.choice.row2.buf =
              calloc(target->frequencyDomainAllocation.choice.row2.size, sizeof(uint8_t));
        for (int i = 0; i < target->frequencyDomainAllocation.choice.row2.size; i++)
          target->frequencyDomainAllocation.choice.row2.buf[i] = source->frequencyDomainAllocation.choice.row2.buf[i];
        break;
      case NR_CSI_RS_ResourceMapping__frequencyDomainAllocation_PR_row4:
        target->frequencyDomainAllocation.choice.row4.size = source->frequencyDomainAllocation.choice.row4.size;
        target->frequencyDomainAllocation.choice.row4.bits_unused = source->frequencyDomainAllocation.choice.row4.bits_unused;
        if (!target->frequencyDomainAllocation.choice.row4.buf)
          target->frequencyDomainAllocation.choice.row4.buf =
              calloc(target->frequencyDomainAllocation.choice.row4.size, sizeof(uint8_t));
        for (int i = 0; i < target->frequencyDomainAllocation.choice.row4.size; i++)
          target->frequencyDomainAllocation.choice.row4.buf[i] = source->frequencyDomainAllocation.choice.row4.buf[i];
        break;
      case NR_CSI_RS_ResourceMapping__frequencyDomainAllocation_PR_other:
        target->frequencyDomainAllocation.choice.other.size = source->frequencyDomainAllocation.choice.other.size;
        target->frequencyDomainAllocation.choice.other.bits_unused = source->frequencyDomainAllocation.choice.other.bits_unused;
        if (!target->frequencyDomainAllocation.choice.other.buf)
          target->frequencyDomainAllocation.choice.other.buf =
              calloc(target->frequencyDomainAllocation.choice.other.size, sizeof(uint8_t));
        for (int i = 0; i < target->frequencyDomainAllocation.choice.other.size; i++)
          target->frequencyDomainAllocation.choice.other.buf[i] = source->frequencyDomainAllocation.choice.other.buf[i];
        break;
      default:
        AssertFatal(false, "Invalid entry\n");
    }
  }
  target->nrofPorts = source->nrofPorts;
  target->firstOFDMSymbolInTimeDomain = source->firstOFDMSymbolInTimeDomain;
  UPDATE_MAC_IE(target->firstOFDMSymbolInTimeDomain2, source->firstOFDMSymbolInTimeDomain2, long);
  target->cdm_Type = source->cdm_Type;
  target->density = source->density;
  target->freqBand = source->freqBand;
}

static void configure_csirs_resource(NR_NZP_CSI_RS_Resource_t *target, NR_NZP_CSI_RS_Resource_t *source)
{
  configure_csi_resourcemapping(&target->resourceMapping, &source->resourceMapping);
  target->powerControlOffset = source->powerControlOffset;
  UPDATE_MAC_IE(target->powerControlOffsetSS, source->powerControlOffsetSS, long);
  target->scramblingID = source->scramblingID;
  if (source->periodicityAndOffset)
    UPDATE_MAC_IE(target->periodicityAndOffset, source->periodicityAndOffset, NR_CSI_ResourcePeriodicityAndOffset_t);
  if (source->qcl_InfoPeriodicCSI_RS)
    UPDATE_MAC_IE(target->qcl_InfoPeriodicCSI_RS, source->qcl_InfoPeriodicCSI_RS, NR_TCI_StateId_t);
}

static void configure_csiim_resource(NR_CSI_IM_Resource_t *target, NR_CSI_IM_Resource_t *source)
{
  if (source->csi_IM_ResourceElementPattern)
    UPDATE_MAC_IE(target->csi_IM_ResourceElementPattern,
                  source->csi_IM_ResourceElementPattern,
                  struct NR_CSI_IM_Resource__csi_IM_ResourceElementPattern);
  if (source->freqBand)
    UPDATE_MAC_IE(target->freqBand, source->freqBand, NR_CSI_FrequencyOccupation_t);
  if (source->periodicityAndOffset)
    UPDATE_MAC_IE(target->periodicityAndOffset, source->periodicityAndOffset, NR_CSI_ResourcePeriodicityAndOffset_t);
}

static void configure_csiconfig(NR_UE_ServingCell_Info_t *sc_info, struct NR_SetupRelease_CSI_MeasConfig *csi_MeasConfig_sr)
{
  switch (csi_MeasConfig_sr->present) {
    case NR_SetupRelease_CSI_MeasConfig_PR_NOTHING:
      break;
    case NR_SetupRelease_CSI_MeasConfig_PR_release :
      asn1cFreeStruc(asn_DEF_NR_CSI_MeasConfig, sc_info->csi_MeasConfig);
      break;
    case NR_SetupRelease_CSI_MeasConfig_PR_setup:
      if (!sc_info->csi_MeasConfig) { // setup
        UPDATE_MAC_IE(sc_info->csi_MeasConfig, csi_MeasConfig_sr->choice.setup, NR_CSI_MeasConfig_t);
      } else { // modification
        NR_CSI_MeasConfig_t *target = sc_info->csi_MeasConfig;
        NR_CSI_MeasConfig_t *csi_MeasConfig = csi_MeasConfig_sr->choice.setup;
        if (csi_MeasConfig->reportTriggerSize)
          UPDATE_MAC_IE(target->reportTriggerSize, csi_MeasConfig->reportTriggerSize, long);
        if (csi_MeasConfig->aperiodicTriggerStateList)
          HANDLE_SETUPRELEASE_DIRECT(sc_info->aperiodicTriggerStateList,
                                     csi_MeasConfig->aperiodicTriggerStateList,
                                     NR_CSI_AperiodicTriggerStateList_t,
                                     asn_DEF_NR_CSI_AperiodicTriggerStateList);
        if (csi_MeasConfig->semiPersistentOnPUSCH_TriggerStateList)
          HANDLE_SETUPRELEASE_IE(target->semiPersistentOnPUSCH_TriggerStateList,
                                 csi_MeasConfig->semiPersistentOnPUSCH_TriggerStateList,
                                 NR_CSI_SemiPersistentOnPUSCH_TriggerStateList_t,
                                 asn_DEF_NR_SetupRelease_CSI_SemiPersistentOnPUSCH_TriggerStateList);
        // NZP-CSI-RS-Resources
        if (csi_MeasConfig->nzp_CSI_RS_ResourceToReleaseList) {
          RELEASE_IE_FROMLIST(csi_MeasConfig->nzp_CSI_RS_ResourceToReleaseList,
                              target->nzp_CSI_RS_ResourceToAddModList,
                              nzp_CSI_RS_ResourceId);
        }
        if (csi_MeasConfig->nzp_CSI_RS_ResourceToAddModList) {
          if (!target->nzp_CSI_RS_ResourceToAddModList)
            target->nzp_CSI_RS_ResourceToAddModList = calloc(1, sizeof(*target->nzp_CSI_RS_ResourceToAddModList));
          ADDMOD_IE_FROMLIST_WFUNCTION(csi_MeasConfig->nzp_CSI_RS_ResourceToAddModList,
                                       target->nzp_CSI_RS_ResourceToAddModList,
                                       nzp_CSI_RS_ResourceId,
                                       NR_NZP_CSI_RS_Resource_t,
                                       configure_csirs_resource);
        }
        // NZP-CSI-RS-ResourceSets
        if (csi_MeasConfig->nzp_CSI_RS_ResourceSetToReleaseList) {
          RELEASE_IE_FROMLIST(csi_MeasConfig->nzp_CSI_RS_ResourceSetToReleaseList,
                              target->nzp_CSI_RS_ResourceSetToAddModList,
                              nzp_CSI_ResourceSetId);
        }
        if (csi_MeasConfig->nzp_CSI_RS_ResourceSetToAddModList) {
          if (!target->nzp_CSI_RS_ResourceSetToAddModList)
            target->nzp_CSI_RS_ResourceSetToAddModList = calloc(1, sizeof(*target->nzp_CSI_RS_ResourceSetToAddModList));
          ADDMOD_IE_FROMLIST(csi_MeasConfig->nzp_CSI_RS_ResourceSetToAddModList,
                             target->nzp_CSI_RS_ResourceSetToAddModList,
                             nzp_CSI_ResourceSetId,
                             NR_NZP_CSI_RS_ResourceSet_t);
        }
        // CSI-IM-Resource
        if (csi_MeasConfig->csi_IM_ResourceToReleaseList) {
          RELEASE_IE_FROMLIST(csi_MeasConfig->csi_IM_ResourceToReleaseList,
                              target->csi_IM_ResourceToAddModList,
                              csi_IM_ResourceId);
        }
        if (csi_MeasConfig->csi_IM_ResourceToAddModList) {
          if (!target->csi_IM_ResourceToAddModList)
            target->csi_IM_ResourceToAddModList = calloc(1, sizeof(*target->csi_IM_ResourceToAddModList));
          ADDMOD_IE_FROMLIST_WFUNCTION(csi_MeasConfig->csi_IM_ResourceToAddModList,
                                       target->csi_IM_ResourceToAddModList,
                                       csi_IM_ResourceId,
                                       NR_CSI_IM_Resource_t,
                                       configure_csiim_resource);
        }
        // CSI-IM-ResourceSets
        if (csi_MeasConfig->csi_IM_ResourceSetToReleaseList) {
          RELEASE_IE_FROMLIST(csi_MeasConfig->csi_IM_ResourceSetToReleaseList,
                              target->csi_IM_ResourceSetToAddModList,
                              csi_IM_ResourceSetId);
        }
        if (csi_MeasConfig->csi_IM_ResourceSetToAddModList) {
          if (!target->csi_IM_ResourceSetToAddModList)
            target->csi_IM_ResourceSetToAddModList = calloc(1, sizeof(*target->csi_IM_ResourceSetToAddModList));
          ADDMOD_IE_FROMLIST(csi_MeasConfig->csi_IM_ResourceSetToAddModList,
                             target->csi_IM_ResourceSetToAddModList,
                             csi_IM_ResourceSetId,
                             NR_CSI_IM_ResourceSet_t);
        }
        // CSI-SSB-ResourceSets
        if (csi_MeasConfig->csi_SSB_ResourceSetToReleaseList) {
          RELEASE_IE_FROMLIST(csi_MeasConfig->csi_SSB_ResourceSetToReleaseList,
                              target->csi_SSB_ResourceSetToAddModList,
                              csi_SSB_ResourceSetId);
        }
        if (csi_MeasConfig->csi_SSB_ResourceSetToAddModList) {
          if (!target->csi_SSB_ResourceSetToAddModList)
            target->csi_SSB_ResourceSetToAddModList = calloc(1, sizeof(*target->csi_SSB_ResourceSetToAddModList));
          ADDMOD_IE_FROMLIST(csi_MeasConfig->csi_SSB_ResourceSetToAddModList,
                             target->csi_SSB_ResourceSetToAddModList,
                             csi_SSB_ResourceSetId,
                             NR_CSI_SSB_ResourceSet_t);
        }
        // CSI-ResourceConfigs
        if (csi_MeasConfig->csi_ResourceConfigToReleaseList) {
          RELEASE_IE_FROMLIST(csi_MeasConfig->csi_ResourceConfigToReleaseList,
                              target->csi_ResourceConfigToAddModList,
                              csi_ResourceConfigId);
        }
        if (csi_MeasConfig->csi_ResourceConfigToAddModList) {
          if (!target->csi_ResourceConfigToAddModList)
            target->csi_ResourceConfigToAddModList = calloc(1, sizeof(*target->csi_ResourceConfigToAddModList));
          ADDMOD_IE_FROMLIST(csi_MeasConfig->csi_ResourceConfigToAddModList,
                             target->csi_ResourceConfigToAddModList,
                             csi_ResourceConfigId,
                             NR_CSI_ResourceConfig_t);
        }
        // CSI-ReportConfigs
        if (csi_MeasConfig->csi_ReportConfigToReleaseList) {
          RELEASE_IE_FROMLIST(csi_MeasConfig->csi_ReportConfigToReleaseList,
                              target->csi_ReportConfigToAddModList,
                              reportConfigId);
        }
        if (csi_MeasConfig->csi_ReportConfigToAddModList) {
          if (!target->csi_ReportConfigToAddModList)
            target->csi_ReportConfigToAddModList = calloc(1, sizeof(*target->csi_ReportConfigToAddModList));
          ADDMOD_IE_FROMLIST(csi_MeasConfig->csi_ReportConfigToAddModList,
                             target->csi_ReportConfigToAddModList,
                             reportConfigId,
                             NR_CSI_ReportConfig_t);
        }
      }
      break;
    default:
      AssertFatal(false, "Invalid case\n");
  }
}

static void configure_servingcell_info(NR_UE_ServingCell_Info_t *sc_info, NR_ServingCellConfig_t *scd)
{
  if (scd->csi_MeasConfig)
    configure_csiconfig(sc_info, scd->csi_MeasConfig);

  if (scd->supplementaryUplink)
    UPDATE_MAC_IE(sc_info->supplementaryUplink, scd->supplementaryUplink, NR_UplinkConfig_t);
  if (scd->crossCarrierSchedulingConfig)
    UPDATE_MAC_IE(sc_info->crossCarrierSchedulingConfig, scd->crossCarrierSchedulingConfig, NR_CrossCarrierSchedulingConfig_t);
  if (scd->pdsch_ServingCellConfig) {
    switch (scd->pdsch_ServingCellConfig->present) {
      case NR_SetupRelease_PDSCH_ServingCellConfig_PR_NOTHING:
        break;
      case NR_SetupRelease_PDSCH_ServingCellConfig_PR_release:
        // release all configurations
        if (sc_info->pdsch_CGB_Transmission)
          asn1cFreeStruc(asn_DEF_NR_PDSCH_CodeBlockGroupTransmission, sc_info->pdsch_CGB_Transmission);
        if (sc_info->xOverhead_PDSCH) {
          free(sc_info->xOverhead_PDSCH);
          sc_info->xOverhead_PDSCH = NULL;
        }
        if (sc_info->maxMIMO_Layers_PDSCH) {
          free(sc_info->maxMIMO_Layers_PDSCH);
          sc_info->maxMIMO_Layers_PDSCH = NULL;
        }
        break;
      case NR_SetupRelease_PDSCH_ServingCellConfig_PR_setup: {
        NR_PDSCH_ServingCellConfig_t *pdsch_servingcellconfig = scd->pdsch_ServingCellConfig->choice.setup;
        if (pdsch_servingcellconfig->codeBlockGroupTransmission)
          HANDLE_SETUPRELEASE_DIRECT(sc_info->pdsch_CGB_Transmission,
                                     pdsch_servingcellconfig->codeBlockGroupTransmission,
                                     NR_PDSCH_CodeBlockGroupTransmission_t,
                                     asn_DEF_NR_PDSCH_CodeBlockGroupTransmission);
        UPDATE_MAC_IE(sc_info->xOverhead_PDSCH, pdsch_servingcellconfig->xOverhead, long);
        if (pdsch_servingcellconfig->ext1 && pdsch_servingcellconfig->ext1->maxMIMO_Layers)
          UPDATE_MAC_IE(sc_info->maxMIMO_Layers_PDSCH, pdsch_servingcellconfig->ext1->maxMIMO_Layers, long);
        break;
      }
      default:
        AssertFatal(false, "Invalid case\n");
    }
  }
  if (scd->uplinkConfig && scd->uplinkConfig->pusch_ServingCellConfig) {
    switch (scd->uplinkConfig->pusch_ServingCellConfig->present) {
      case NR_SetupRelease_PUSCH_ServingCellConfig_PR_NOTHING:
        break;
      case NR_SetupRelease_PUSCH_ServingCellConfig_PR_release:
        // release all configurations
        if (sc_info->pusch_CGB_Transmission)
          asn1cFreeStruc(asn_DEF_NR_PUSCH_CodeBlockGroupTransmission, sc_info->pusch_CGB_Transmission);
        if (sc_info->rateMatching_PUSCH) {
          free(sc_info->rateMatching_PUSCH);
          sc_info->rateMatching_PUSCH = NULL;
        }
        if (sc_info->xOverhead_PUSCH) {
          free(sc_info->xOverhead_PUSCH);
          sc_info->xOverhead_PUSCH = NULL;
        }
        if (sc_info->maxMIMO_Layers_PUSCH) {
          free(sc_info->maxMIMO_Layers_PUSCH);
          sc_info->maxMIMO_Layers_PUSCH = NULL;
        }
        break;
      case NR_SetupRelease_PUSCH_ServingCellConfig_PR_setup: {
        NR_PUSCH_ServingCellConfig_t *pusch_servingcellconfig = scd->uplinkConfig->pusch_ServingCellConfig->choice.setup;
        UPDATE_MAC_IE(sc_info->rateMatching_PUSCH, pusch_servingcellconfig->rateMatching, long);
        UPDATE_MAC_IE(sc_info->xOverhead_PUSCH, pusch_servingcellconfig->xOverhead, long);
        if (pusch_servingcellconfig->ext1 && pusch_servingcellconfig->ext1->maxMIMO_Layers)
          UPDATE_MAC_IE(sc_info->maxMIMO_Layers_PUSCH, pusch_servingcellconfig->ext1->maxMIMO_Layers, long);
        if (pusch_servingcellconfig->codeBlockGroupTransmission)
          HANDLE_SETUPRELEASE_DIRECT(sc_info->pusch_CGB_Transmission,
                                     pusch_servingcellconfig->codeBlockGroupTransmission,
                                     NR_PUSCH_CodeBlockGroupTransmission_t,
                                     asn_DEF_NR_PUSCH_CodeBlockGroupTransmission);
        break;
      }
      default:
        AssertFatal(false, "Invalid case\n");
    }
  }
}

void release_dl_BWP(NR_UE_MAC_INST_t *mac, int index)
{
  NR_UE_DL_BWP_t *bwp = mac->dl_BWPs.array[index];
  int bwp_id = bwp->bwp_id;
  asn_sequence_del(&mac->dl_BWPs, index, 0);

  free(bwp->cyclicprefix);
  asn1cFreeStruc(asn_DEF_NR_PDSCH_TimeDomainResourceAllocationList, bwp->tdaList_Common);
  asn1cFreeStruc(asn_DEF_NR_PDSCH_Config, bwp->pdsch_Config);
  free(bwp);

  NR_BWP_PDCCH_t *pdcch = &mac->config_BWP_PDCCH[bwp_id];
  release_common_ss_cset(pdcch);
  for (int i = 0; pdcch->list_Coreset.count; i++)
    asn_sequence_del(&pdcch->list_Coreset, i, 1);
  for (int i = 0; pdcch->list_SS.count; i++)
    asn_sequence_del(&pdcch->list_SS, i, 1);
}

void release_ul_BWP(NR_UE_MAC_INST_t *mac, int index)
{
  NR_UE_UL_BWP_t *bwp = mac->ul_BWPs.array[index];
  asn_sequence_del(&mac->ul_BWPs, index, 0);

  free(bwp->cyclicprefix);
  asn1cFreeStruc(asn_DEF_NR_RACH_ConfigCommon, bwp->rach_ConfigCommon);
  asn1cFreeStruc(asn_DEF_NR_PUSCH_TimeDomainResourceAllocationList, bwp->tdaList_Common);
  asn1cFreeStruc(asn_DEF_NR_ConfiguredGrantConfig, bwp->configuredGrantConfig);
  asn1cFreeStruc(asn_DEF_NR_PUSCH_Config, bwp->pusch_Config);
  asn1cFreeStruc(asn_DEF_NR_PUCCH_Config, bwp->pucch_Config);
  asn1cFreeStruc(asn_DEF_NR_PUCCH_ConfigCommon, bwp->pucch_ConfigCommon);
  asn1cFreeStruc(asn_DEF_NR_SRS_Config, bwp->srs_Config);
  free(bwp->msg3_DeltaPreamble);
  bwp->msg3_DeltaPreamble = NULL;
  free(bwp);
}

static void configure_BWPs(NR_UE_MAC_INST_t *mac, NR_ServingCellConfig_t *scd)
{
  configure_dedicated_BWP_dl(mac, 0, scd->initialDownlinkBWP);
  if (scd->downlinkBWP_ToReleaseList) {
    for (int i = 0; i < scd->downlinkBWP_ToReleaseList->list.count; i++) {
      for (int j = 0; j < mac->dl_BWPs.count; j++) {
        if (*scd->downlinkBWP_ToReleaseList->list.array[i] == mac->dl_BWPs.array[i]->bwp_id)
          release_dl_BWP(mac, i);
      }
    }
  }
  if (scd->downlinkBWP_ToAddModList) {
    for (int i = 0; i < scd->downlinkBWP_ToAddModList->list.count; i++) {
      NR_BWP_Downlink_t *bwp = scd->downlinkBWP_ToAddModList->list.array[i];
      configure_common_BWP_dl(mac, bwp->bwp_Id, bwp->bwp_Common);
      configure_dedicated_BWP_dl(mac, bwp->bwp_Id, bwp->bwp_Dedicated);
    }
  }
  if (scd->firstActiveDownlinkBWP_Id) {
    mac->current_DL_BWP = get_dl_bwp_structure(mac, *scd->firstActiveDownlinkBWP_Id, false);
    AssertFatal(mac->current_DL_BWP, "Couldn't find DL-BWP %ld\n", *scd->firstActiveDownlinkBWP_Id);
  }

  if (scd->uplinkConfig) {
    configure_dedicated_BWP_ul(mac, 0, scd->uplinkConfig->initialUplinkBWP);
    if (scd->uplinkConfig->uplinkBWP_ToReleaseList) {
      for (int i = 0; i < scd->uplinkConfig->uplinkBWP_ToReleaseList->list.count; i++) {
        for (int j = 0; j < mac->ul_BWPs.count; j++) {
          if (*scd->uplinkConfig->uplinkBWP_ToReleaseList->list.array[i] == mac->ul_BWPs.array[i]->bwp_id)
            release_ul_BWP(mac, i);
        }
      }
    }
    if (scd->uplinkConfig->uplinkBWP_ToAddModList) {
      for (int i = 0; i < scd->uplinkConfig->uplinkBWP_ToAddModList->list.count; i++) {
        NR_BWP_Uplink_t *bwp = scd->uplinkConfig->uplinkBWP_ToAddModList->list.array[i];
        configure_common_BWP_ul(mac, bwp->bwp_Id, bwp->bwp_Common);
        configure_dedicated_BWP_ul(mac, bwp->bwp_Id, bwp->bwp_Dedicated);
      }
    }
    if (scd->uplinkConfig->firstActiveUplinkBWP_Id) {
      mac->current_UL_BWP = get_ul_bwp_structure(mac, *scd->uplinkConfig->firstActiveUplinkBWP_Id, false);
      AssertFatal(mac->current_UL_BWP, "Couldn't find UL-BWP %ld\n", *scd->uplinkConfig->firstActiveUplinkBWP_Id);
    }
  }
}

void nr_rrc_mac_config_req_cg(module_id_t module_id,
                              int cc_idP,
                              NR_CellGroupConfig_t *cell_group_config)
{
  LOG_I(MAC,"Applying CellGroupConfig from gNodeB\n");
  AssertFatal(cell_group_config, "CellGroupConfig should not be NULL\n");
  NR_UE_MAC_INST_t *mac = get_mac_inst(module_id);

  if (cell_group_config->mac_CellGroupConfig)
    configure_maccellgroup(mac, cell_group_config->mac_CellGroupConfig);

  if (cell_group_config->physicalCellGroupConfig)
    configure_physicalcellgroup(mac, cell_group_config->physicalCellGroupConfig);

  if (cell_group_config->spCellConfig) {
    NR_SpCellConfig_t *spCellConfig = cell_group_config->spCellConfig;
    NR_ServingCellConfig_t *scd = spCellConfig->spCellConfigDedicated;
    mac->servCellIndex = spCellConfig->servCellIndex ? *spCellConfig->servCellIndex : 0;
    if (spCellConfig->reconfigurationWithSync) {
      LOG_A(NR_MAC, "Received reconfigurationWithSync\n");
      handle_reconfiguration_with_sync(mac, cc_idP, spCellConfig->reconfigurationWithSync);
    }
    if (scd) {
      configure_servingcell_info(&mac->sc_info, scd);
      configure_BWPs(mac, scd);
    }
  }

  configure_logicalChannelBearer(mac,
                                 cell_group_config->rlc_BearerToAddModList,
                                 cell_group_config->rlc_BearerToReleaseList);

  // Setup the SSB to Rach Occasions mapping according to the config
  // Only if RACH is configured for current BWP
  if (mac->current_UL_BWP->rach_ConfigCommon)
    build_ssb_to_ro_map(mac);

  if (!mac->dl_config_request || !mac->ul_config_request)
    ue_init_config_request(mac, mac->current_DL_BWP->scs);
}<|MERGE_RESOLUTION|>--- conflicted
+++ resolved
@@ -655,7 +655,6 @@
   }
 }
 
-<<<<<<< HEAD
 static uint32_t get_lc_bucket_size(long prioritisedBitRate, long bucketSizeDuration)
 {
   int pbr = nr_get_pbr(prioritisedBitRate);
@@ -665,14 +664,6 @@
     bsd = 1;
   else
     bsd = nr_get_ms_bucketsizeduration(bucketSizeDuration);
-=======
-static void nr_configure_mac_config_logicalChannelBearer(NR_UE_MAC_INST_t *mac,
-                                                         long channel_identity,
-                                                         NR_LogicalChannelConfig_t *lc_config)
-{
-  LOG_I(NR_MAC, "Applying RRC Logical Channel Config to lcid %li\n", channel_identity);
-  mac->logicalChannelConfig[channel_identity - 1] = lc_config;
->>>>>>> 9cf44c11
 
   return pbr * bsd;
 }
@@ -710,11 +701,6 @@
                                            struct NR_CellGroupConfig__rlc_BearerToAddModList *rlc_toadd_list,
                                            struct NR_CellGroupConfig__rlc_BearerToReleaseList *rlc_torelease_list)
 {
-<<<<<<< HEAD
-  NR_UE_MAC_INST_t *mac = get_mac_inst(module_id);
-
-=======
->>>>>>> 9cf44c11
   if (rlc_torelease_list) {
     for (int i = 0; i < rlc_torelease_list->list.count; i++) {
       long id = *rlc_torelease_list->list.array[i];
@@ -768,20 +754,7 @@
           AssertFatal(mac_lc_config, "When establishing a DRB, LogicalChannelConfig should be mandatorily present\n");
           nr_configure_lc_config(mac, lc_info, mac_lc_config, 0);
         }
-<<<<<<< HEAD
         ASN_SEQUENCE_ADD(&mac->lc_ordered_list, lc_info);
-=======
-      } else {
-        /* LC is already established, reconfiguring the LC */
-        LOG_D(NR_MAC, "Logical channel %d is already established, Reconfiguring now\n", lc_identity);
-        if (rlc_bearer->mac_LogicalChannelConfig != NULL) {
-          UPDATE_MAC_IE(mac_lc_config, rlc_bearer->mac_LogicalChannelConfig, NR_LogicalChannelConfig_t);
-        }
-      }
-      if (mac_lc_config) {
-        mac->lc_ordered_info[i].logicalChannelConfig_ordered = mac_lc_config;
-        nr_configure_mac_config_logicalChannelBearer(mac, lc_identity, mac_lc_config);
->>>>>>> 9cf44c11
       }
     }
 
