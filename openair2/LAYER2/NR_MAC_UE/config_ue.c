--- conflicted
+++ resolved
@@ -147,7 +147,6 @@
   fapi_nr_config_request_t        *cfg = &mac->phy_config.config_req;
   NR_ServingCellConfigCommon_t    *scc = mac->scc;
   int i;
-  lte_frame_type_t frame_type;
 
   mac->phy_config.Mod_id = module_id;
   mac->phy_config.CC_id = cc_idP;
@@ -201,23 +200,12 @@
     }
   }
 
-<<<<<<< HEAD
+  uint32_t band = *scc->downlinkConfigCommon->frequencyInfoDL->frequencyBandList.list.array[0];
+  frequency_range_t  frequency_range = band<100?FR1:FR2;
+ 
   lte_frame_type_t frame_type;
-  uint16_t band;
-  int32_t offset;
-  frequency_range_t frequency_range;
-
-  get_band((uint64_t)(cfg->carrier_config.dl_frequency)*1000,
-           &band,
-           &offset,
-           &frame_type);
-
-  frequency_range = band<100?FR1:FR2;
- 
-=======
   get_frame_type(*scc->downlinkConfigCommon->frequencyInfoDL->frequencyBandList.list.array[0], *scc->ssbSubcarrierSpacing, &frame_type);
 
->>>>>>> 8f03a80a
   // cell config
 
   cfg->cell_config.phy_cell_id = *scc->physCellId;
