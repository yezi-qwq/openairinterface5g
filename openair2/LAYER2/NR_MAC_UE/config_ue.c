--- conflicted
+++ resolved
@@ -677,10 +677,18 @@
     else if (cell_group_config != NULL ){
       LOG_I(MAC,"Applying CellGroupConfig from gNodeB\n");
       mac->cg = cell_group_config;
-      mac->servCellIndex = cell_group_config->spCellConfig->servCellIndex ? *cell_group_config->spCellConfig->servCellIndex : 0;
-<<<<<<< HEAD
-      if(get_softmodem_params()->phy_test==1 || get_softmodem_params()->do_ra==1 || get_softmodem_params()->nsa) {
-        config_control_ue(mac);
+      if (cell_group_config->spCellConfig) {
+        mac->servCellIndex = cell_group_config->spCellConfig->servCellIndex ? *cell_group_config->spCellConfig->servCellIndex : 0;
+        mac->DL_BWP_Id=mac->cg->spCellConfig->spCellConfigDedicated->firstActiveDownlinkBWP_Id ? *mac->cg->spCellConfig->spCellConfigDedicated->firstActiveDownlinkBWP_Id : 0;
+        mac->UL_BWP_Id=mac->cg->spCellConfig->spCellConfigDedicated->uplinkConfig->firstActiveUplinkBWP_Id ? *mac->cg->spCellConfig->spCellConfigDedicated->uplinkConfig->firstActiveUplinkBWP_Id : 0;
+      }
+      else {
+        mac->servCellIndex = 0;
+        mac->DL_BWP_Id = 0;
+        mac->UL_BWP_Id = 0;
+      }
+      config_control_ue(mac);
+      if (get_softmodem_params()->nsa) {
         if (cell_group_config->spCellConfig->reconfigurationWithSync) {
           if (cell_group_config->spCellConfig->reconfigurationWithSync->rach_ConfigDedicated) {
             ra->rach_ConfigDedicated = cell_group_config->spCellConfig->reconfigurationWithSync->rach_ConfigDedicated->choice.uplink;
@@ -700,10 +708,6 @@
         build_ssb_to_ro_map(mac);
       }
 
-=======
-      config_control_ue(mac);
-      //config_common_ue(mac,module_id,cc_idP);
->>>>>>> a7229937
       /*      
       if(mac_cell_group_configP != NULL){
 	if(mac_cell_group_configP->drx_Config != NULL ){
