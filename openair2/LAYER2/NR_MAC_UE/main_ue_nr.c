--- conflicted
+++ resolved
@@ -57,12 +57,6 @@
       
       if (IS_SOFTMODEM_NOS1){
         if (rlc_module_init(0) != 0) {
-<<<<<<< HEAD
-	  LOG_I(RLC, "Problem at RLC initiation \n");
-    	}
-    	pdcp_layer_init();
-    	nr_DRB_preconfiguration();
-=======
           LOG_I(RLC, "Problem at RLC initiation \n");
         }
         pdcp_layer_init();
@@ -78,7 +72,6 @@
           num_slots_ul++;
         LOG_D(MAC, "Initializing ul_config_request. num_slots_ul = %d\n", num_slots_ul);
         nr_ue_mac_inst->ul_config_request = (fapi_nr_ul_config_request_t *)calloc(num_slots_ul, sizeof(fapi_nr_ul_config_request_t));
->>>>>>> 40141270
       }
     }
     else LOG_I(MAC,"Running without RRC instance\n");
