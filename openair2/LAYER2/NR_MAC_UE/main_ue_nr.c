/*
 * Licensed to the OpenAirInterface (OAI) Software Alliance under one or more
 * contributor license agreements.  See the NOTICE file distributed with
 * this work for additional information regarding copyright ownership.
 * The OpenAirInterface Software Alliance licenses this file to You under
 * the OAI Public License, Version 1.1  (the "License"); you may not use this file
 * except in compliance with the License.
 * You may obtain a copy of the License at
 *
 *      http://www.openairinterface.org/?page_id=698
 *
 * Unless required by applicable law or agreed to in writing, software
 * distributed under the License is distributed on an "AS IS" BASIS,
 * WITHOUT WARRANTIES OR CONDITIONS OF ANY KIND, either express or implied.
 * See the License for the specific language governing permissions and
 * limitations under the License.
 *-------------------------------------------------------------------------------
 * For more information about the OpenAirInterface (OAI) Software Alliance:
 *      contact@openairinterface.org
 */

/* \file main_ue_nr.c
 * \brief top init of Layer 2
 * \author R. Knopp, K.H. HSU
 * \date 2018
 * \version 0.1
 * \company Eurecom / NTUST
 * \email: knopp@eurecom.fr, kai-hsiang.hsu@eurecom.fr
 * \note
 * \warning
 */

//#include "defs.h"
#include "mac_proto.h"
#include "radio/COMMON/common_lib.h"
//#undef MALLOC
#include "assertions.h"
#include "executables/softmodem-common.h"
#include "nr_rlc/nr_rlc_oai_api.h"
#include "RRC/NR_UE/rrc_proto.h"
#include <pthread.h>
#include "openair2/LAYER2/RLC/rlc.h"
static NR_UE_MAC_INST_t *nr_ue_mac_inst; 

void send_srb0_rrc(int ue_id, const uint8_t *sdu, sdu_size_t sdu_len, void *data)
{
  AssertFatal(sdu_len > 0 && sdu_len < CCCH_SDU_SIZE, "invalid CCCH SDU size %d\n", sdu_len);

  MessageDef *message_p = itti_alloc_new_message(TASK_MAC_UE, 0, NR_RRC_MAC_CCCH_DATA_IND);
  memset(NR_RRC_MAC_CCCH_DATA_IND(message_p).sdu, 0, sdu_len);
  memcpy(NR_RRC_MAC_CCCH_DATA_IND(message_p).sdu, sdu, sdu_len);
  NR_RRC_MAC_CCCH_DATA_IND(message_p).sdu_size = sdu_len;
  itti_send_msg_to_task(TASK_RRC_NRUE, ue_id, message_p);
}

void nr_ue_init_mac(NR_UE_MAC_INST_t *mac)
{
  LOG_I(NR_MAC, "[UE%d] Initializing MAC\n", mac->ue_id);
  nr_ue_reset_sync_state(mac);
  mac->get_sib1 = false;
  mac->get_otherSI = false;
  mac->phy_config_request_sent = false;
  memset(&mac->phy_config, 0, sizeof(mac->phy_config));
  mac->si_window_start = -1;
  mac->servCellIndex = 0;
  mac->harq_ACK_SpatialBundlingPUCCH = false;
  mac->harq_ACK_SpatialBundlingPUSCH = false;
  mac->uecap_maxMIMO_PDSCH_layers = 0;
  mac->uecap_maxMIMO_PUSCH_layers_cb = 0;
  mac->uecap_maxMIMO_PUSCH_layers_nocb = 0;
  mac->p_Max = INT_MIN;
  mac->p_Max_alt = INT_MIN;
  reset_mac_inst(mac);

  memset(&mac->ssb_measurements, 0, sizeof(mac->ssb_measurements));
  memset(&mac->ul_time_alignment, 0, sizeof(mac->ul_time_alignment));
<<<<<<< HEAD
  for (int i = 0; i < MAX_NUM_BWP_UE; i++) {
    memset(&mac->ssb_list[i], 0, sizeof(mac->ssb_list[i]));
    memset(&mac->prach_assoc_pattern[i], 0, sizeof(mac->prach_assoc_pattern[i]));
=======
  memset(mac->ssb_list, 0, sizeof(mac->ssb_list));
  memset(mac->prach_assoc_pattern, 0, sizeof(mac->prach_assoc_pattern));
  for (int k = 0; k < NR_MAX_HARQ_PROCESSES; k++) {
    mac->ul_harq_info[k].last_ndi = -1; // initialize to invalid value
    mac->dl_harq_info[k].last_ndi = -1; // initialize to invalid value
>>>>>>> 499bd494
  }
}

void nr_ue_mac_default_configs(NR_UE_MAC_INST_t *mac)
{
  // default values as defined in 38.331 sec 9.2.2
  mac->scheduling_info.retxBSR_Timer = NR_BSR_Config__retxBSR_Timer_sf80;
  mac->scheduling_info.periodicBSR_Timer = NR_BSR_Config__periodicBSR_Timer_sf10;
  mac->scheduling_info.periodicPHR_Timer = NR_PHR_Config__phr_PeriodicTimer_sf10;
  mac->scheduling_info.prohibitPHR_Timer = NR_PHR_Config__phr_ProhibitTimer_sf10;
}

void nr_ue_send_synch_request(NR_UE_MAC_INST_t *mac, module_id_t module_id, int cc_id, int cell_id)
{
  // Sending to PHY a request to resync
  mac->synch_request.Mod_id = module_id;
  mac->synch_request.CC_id = cc_id;
  mac->synch_request.synch_req.target_Nid_cell = cell_id;
  mac->if_module->synch_request(&mac->synch_request);
}

void nr_ue_reset_sync_state(NR_UE_MAC_INST_t *mac)
{
  // reset synchornization status
  mac->first_sync_frame = -1;
  mac->state = UE_NOT_SYNC;
  mac->ra.ra_state = RA_UE_IDLE;
}

NR_UE_MAC_INST_t *nr_l2_init_ue(int nb_inst)
{
  //init mac here
  nr_ue_mac_inst = (NR_UE_MAC_INST_t *)calloc(nb_inst, sizeof(NR_UE_MAC_INST_t));
  AssertFatal(nr_ue_mac_inst, "Couldn't allocate %d instances of MAC module\n", nb_inst);

  for (int j = 0; j < nb_inst; j++) {
    NR_UE_MAC_INST_t *mac = get_mac_inst(j);
    mac->ue_id = j;
    nr_ue_init_mac(mac);
    nr_ue_mac_default_configs(mac);
    if (get_softmodem_params()->sa)
      ue_init_config_request(mac, get_softmodem_params()->numerology);
  }

  int rc = rlc_module_init(0);
  AssertFatal(rc == 0, "Could not initialize RLC layer\n");

  for (int j = 0; j < nb_inst; j++) {
    nr_rlc_activate_srb0(j, NULL, send_srb0_rrc);
  }

  return (nr_ue_mac_inst);
}

NR_UE_MAC_INST_t *get_mac_inst(module_id_t module_id)
{
  NR_UE_MAC_INST_t *mac = &nr_ue_mac_inst[(int)module_id];
  AssertFatal(mac, "Couldn't get MAC inst %d\n", module_id);
  AssertFatal(mac->ue_id == module_id, "MAC ID %d doesn't match with input %d\n", mac->ue_id, module_id);
  return mac;
}

void reset_mac_inst(NR_UE_MAC_INST_t *nr_mac)
{
  // MAC reset according to 38.321 Section 5.12

  // initialize Bj for each logical channel to zero
  // TODO reset also other status variables of LC, is this ok?
  for (int i = 0; i < NR_MAX_NUM_LCID; i++) {
    nr_mac->scheduling_info.lc_sched_info[i].Bj = 0;
    nr_mac->scheduling_info.lc_sched_info[i].LCID_buffer_with_data = false;
    nr_mac->scheduling_info.lc_sched_info[i].LCID_buffer_remain = 0;
  }

  // TODO stop all running timers
  nr_timer_stop(&nr_mac->ra.contention_resolution_timer);

  // consider all timeAlignmentTimers as expired and perform the corresponding actions in clause 5.2
  // TODO

  // set the NDIs for all uplink HARQ processes to the value 0
  for (int k = 0; k < NR_MAX_HARQ_PROCESSES; k++)
    nr_mac->ul_harq_info[k].last_ndi = -1; // initialize to invalid value

  // stop any ongoing RACH procedure
  if (nr_mac->ra.ra_state < RA_SUCCEEDED)
    nr_mac->ra.ra_state = RA_UE_IDLE;

  // discard explicitly signalled contention-free Random Access Resources
  // TODO not sure what needs to be done here

  // flush Msg3 buffer
  free_and_zero(nr_mac->ra.Msg3_buffer);

  // cancel any triggered Scheduling Request procedure
  nr_mac->scheduling_info.SR_COUNTER = 0;
  nr_mac->scheduling_info.SR_pending = 0;
  nr_mac->scheduling_info.sr_ProhibitTimer = 0;
  nr_mac->scheduling_info.sr_ProhibitTimer_Running = 0;
  nr_mac->scheduling_info.sr_id = -1; // invalid init value

  // cancel any triggered Buffer Status Reporting procedure
  nr_mac->scheduling_info.periodicBSR_SF = NR_MAC_UE_BSR_TIMER_NOT_RUNNING;
  nr_mac->scheduling_info.retxBSR_SF = NR_MAC_UE_BSR_TIMER_NOT_RUNNING;
  nr_mac->BSR_reporting_active = NR_BSR_TRIGGER_NONE;

  // cancel any triggered Power Headroom Reporting procedure
  // TODO PHR not implemented yet

  // flush the soft buffers for all DL HARQ processes
  for (int k = 0; k < NR_MAX_HARQ_PROCESSES; k++)
    memset(&nr_mac->dl_harq_info[k], 0, sizeof(NR_UE_HARQ_STATUS_t));

  // for each DL HARQ process, consider the next received transmission for a TB as the very first transmission
  for (int k = 0; k < NR_MAX_HARQ_PROCESSES; k++)
    nr_mac->dl_harq_info[k].last_ndi = -1; // initialize to invalid value

  // release, if any, Temporary C-RNTI
  nr_mac->ra.t_crnti = 0;
  // free RACH structs
  for (int i = 0; i < MAX_NUM_BWP_UE; i++) {
    free(nr_mac->ssb_list[i].tx_ssb);
    for (int j = 0; j < MAX_NB_PRACH_CONF_PERIOD_IN_ASSOCIATION_PATTERN_PERIOD; j++)
      for (int k = 0; k < MAX_NB_FRAME_IN_PRACH_CONF_PERIOD; k++)
        for (int l = 0; l < MAX_NB_SLOT_IN_FRAME; l++)
          free(nr_mac->prach_assoc_pattern[i].prach_conf_period_list[j].prach_occasion_slot_map[k][l].prach_occasion);
  }

  // reset BFI_COUNTER
  // TODO beam failure procedure not implemented
}

void release_mac_configuration(NR_UE_MAC_INST_t *mac,
                               NR_UE_MAC_reset_cause_t cause)
{
  NR_UE_ServingCell_Info_t *sc = &mac->sc_info;
  // if cause is Re-establishment, release spCellConfig only
  if (cause == GO_TO_IDLE) {
    asn1cFreeStruc(asn_DEF_NR_MIB, mac->mib);
    asn1cFreeStruc(asn_DEF_NR_SearchSpace, mac->search_space_zero);
    asn1cFreeStruc(asn_DEF_NR_ControlResourceSet, mac->coreset0);
    asn1cFreeStruc(asn_DEF_NR_SI_SchedulingInfo, mac->si_SchedulingInfo);
    asn1cFreeStruc(asn_DEF_NR_TDD_UL_DL_ConfigCommon, mac->tdd_UL_DL_ConfigurationCommon);
    for (int i = 0; i < mac->lc_ordered_list.count; i++) {
      nr_lcordered_info_t *lc_info = mac->lc_ordered_list.array[i];
      asn_sequence_del(&mac->lc_ordered_list, i, 0);
      free(lc_info);
    }
  }

  asn1cFreeStruc(asn_DEF_NR_CrossCarrierSchedulingConfig, sc->crossCarrierSchedulingConfig);
  asn1cFreeStruc(asn_DEF_NR_SRS_CarrierSwitching, sc->carrierSwitching);
  asn1cFreeStruc(asn_DEF_NR_UplinkConfig, sc->supplementaryUplink);
  asn1cFreeStruc(asn_DEF_NR_PDSCH_CodeBlockGroupTransmission, sc->pdsch_CGB_Transmission);
  asn1cFreeStruc(asn_DEF_NR_PUSCH_CodeBlockGroupTransmission, sc->pusch_CGB_Transmission);
  asn1cFreeStruc(asn_DEF_NR_CSI_MeasConfig, sc->csi_MeasConfig);
  asn1cFreeStruc(asn_DEF_NR_CSI_AperiodicTriggerStateList, sc->aperiodicTriggerStateList);
  free(sc->xOverhead_PDSCH);
  free(sc->nrofHARQ_ProcessesForPDSCH);
  free(sc->rateMatching_PUSCH);
  free(sc->xOverhead_PUSCH);
  free(sc->maxMIMO_Layers_PDSCH);
  free(sc->maxMIMO_Layers_PUSCH);
  memset(&mac->sc_info, 0, sizeof(mac->sc_info));

  mac->current_DL_BWP = NULL;
  mac->current_UL_BWP = NULL;

  // in case of re-establishment we don't need to release initial BWP config common
  int first_bwp_rel = 0; // first BWP to release
  if (cause == RE_ESTABLISHMENT) {
    first_bwp_rel = 1;
    // release dedicated BWP0 config
    NR_UE_DL_BWP_t *bwp = mac->dl_BWPs.array[0];
    NR_BWP_PDCCH_t *pdcch = &mac->config_BWP_PDCCH[0];
    for (int i = 0; pdcch->list_Coreset.count; i++)
      asn_sequence_del(&pdcch->list_Coreset, i, 1);
    for (int i = 0; pdcch->list_SS.count; i++)
      asn_sequence_del(&pdcch->list_SS, i, 1);
    asn1cFreeStruc(asn_DEF_NR_PDSCH_Config, bwp->pdsch_Config);
    NR_UE_UL_BWP_t *ubwp = mac->ul_BWPs.array[0];
    asn1cFreeStruc(asn_DEF_NR_PUCCH_Config, ubwp->pucch_Config);
    asn1cFreeStruc(asn_DEF_NR_SRS_Config, ubwp->srs_Config);
    asn1cFreeStruc(asn_DEF_NR_PUSCH_Config, ubwp->pusch_Config);
    mac->current_DL_BWP = bwp;
    mac->current_UL_BWP = ubwp;
    mac->sc_info.initial_dl_BWPSize = bwp->BWPSize;
    mac->sc_info.initial_dl_BWPStart = bwp->BWPStart;
    mac->sc_info.initial_ul_BWPSize = ubwp->BWPSize;
    mac->sc_info.initial_ul_BWPStart = ubwp->BWPStart;
  }

  for (int i = first_bwp_rel; i < mac->dl_BWPs.count; i++)
    release_dl_BWP(mac, i);
  for (int i = first_bwp_rel; i < mac->ul_BWPs.count; i++)
    release_ul_BWP(mac, i);

  memset(&mac->ssb_measurements, 0, sizeof(mac->ssb_measurements));
  memset(&mac->csirs_measurements, 0, sizeof(mac->csirs_measurements));
  memset(&mac->ul_time_alignment, 0, sizeof(mac->ul_time_alignment));
}

void reset_ra(RA_config_t *ra)
{
  if(ra->rach_ConfigDedicated)
    asn1cFreeStruc(asn_DEF_NR_RACH_ConfigDedicated, ra->rach_ConfigDedicated);
  memset(ra, 0, sizeof(RA_config_t));
}<|MERGE_RESOLUTION|>--- conflicted
+++ resolved
@@ -74,18 +74,8 @@
 
   memset(&mac->ssb_measurements, 0, sizeof(mac->ssb_measurements));
   memset(&mac->ul_time_alignment, 0, sizeof(mac->ul_time_alignment));
-<<<<<<< HEAD
-  for (int i = 0; i < MAX_NUM_BWP_UE; i++) {
-    memset(&mac->ssb_list[i], 0, sizeof(mac->ssb_list[i]));
-    memset(&mac->prach_assoc_pattern[i], 0, sizeof(mac->prach_assoc_pattern[i]));
-=======
   memset(mac->ssb_list, 0, sizeof(mac->ssb_list));
   memset(mac->prach_assoc_pattern, 0, sizeof(mac->prach_assoc_pattern));
-  for (int k = 0; k < NR_MAX_HARQ_PROCESSES; k++) {
-    mac->ul_harq_info[k].last_ndi = -1; // initialize to invalid value
-    mac->dl_harq_info[k].last_ndi = -1; // initialize to invalid value
->>>>>>> 499bd494
-  }
 }
 
 void nr_ue_mac_default_configs(NR_UE_MAC_INST_t *mac)
