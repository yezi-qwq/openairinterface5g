--- conflicted
+++ resolved
@@ -51,19 +51,12 @@
     
     //init mac here
     nr_ue_mac_inst = (NR_UE_MAC_INST_t *)calloc(sizeof(NR_UE_MAC_INST_t),NB_NR_UE_MAC_INST);
-<<<<<<< HEAD
+
     for (int j=0;j<NB_NR_UE_MAC_INST;j++) {
-	    nr_ue_init_mac(j);
-	    for (int i=0;i<NR_MAX_HARQ_PROCESSES;i++)
-	      nr_ue_mac_inst[j].first_ul_tx[i]=1;
+	nr_ue_init_mac(j);
+	for (int i=0;i<NR_MAX_HARQ_PROCESSES;i++) nr_ue_mac_inst[j].first_ul_tx[i]=1;
     }
-    if (rrc_inst && (rrc_inst->scell_group_config || rrc_inst->cell_group_config)) {
-=======
 
-    for (int j=0;j<NB_NR_UE_MAC_INST;j++)
-	for (int i=0;i<NR_MAX_HARQ_PROCESSES;i++) nr_ue_mac_inst[j].first_ul_tx[i]=1;
-
->>>>>>> de553cd1
 
     if (rrc_inst && rrc_inst->scell_group_config) {
 
