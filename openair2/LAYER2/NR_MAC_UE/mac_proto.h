/*
 * Licensed to the OpenAirInterface (OAI) Software Alliance under one or more
 * contributor license agreements.  See the NOTICE file distributed with
 * this work for additional information regarding copyright ownership.
 * The OpenAirInterface Software Alliance licenses this file to You under
 * the OAI Public License, Version 1.1  (the "License"); you may not use this file
 * except in compliance with the License.
 * You may obtain a copy of the License at
 *
 *      http://www.openairinterface.org/?page_id=698
 *
 * Unless required by applicable law or agreed to in writing, software
 * distributed under the License is distributed on an "AS IS" BASIS,
 * WITHOUT WARRANTIES OR CONDITIONS OF ANY KIND, either express or implied.
 * See the License for the specific language governing permissions and
 * limitations under the License.
 *-------------------------------------------------------------------------------
 * For more information about the OpenAirInterface (OAI) Software Alliance:
 *      contact@openairinterface.org
 */

/* \file proto.h
 * \brief MAC functions prototypes for gNB and UE
 * \author R. Knopp, K.H. HSU
 * \date 2018
 * \version 0.1
 * \company Eurecom / NTUST
 * \email: knopp@eurecom.fr, kai-hsiang.hsu@eurecom.fr
 * \note
 * \warning
 */

#ifndef __LAYER2_MAC_UE_PROTO_H__
#define __LAYER2_MAC_UE_PROTO_H__

#include "mac_defs.h"
#include "oai_asn1.h"
#include "RRC/NR_UE/rrc_defs.h"

#define NR_DL_MAX_DAI                            (4)                      /* TS 38.213 table 9.1.3-1 Value of counter DAI for DCI format 1_0 and 1_1 */
#define NR_DL_MAX_NB_CW                          (2)                      /* number of downlink code word */

// Macro updates DESTINATION with configuration from ORIGIN by swapping pointers
// Old configuration is freed after completing configuration
#define UPDATE_MAC_IE(DESTINATION, ORIGIN, TYPE) \
  do {                                           \
    TYPE *tmp = ORIGIN;                          \
    ORIGIN = DESTINATION;                        \
    DESTINATION = tmp;                           \
  } while(0);                                    \

// Same as above but swapping ASN1 elements that are not pointers
#define UPDATE_MAC_NP_IE(DESTINATION, ORIGIN, TYPE) \
  do {                                              \
    TYPE tmp = ORIGIN;                              \
    ORIGIN = DESTINATION;                           \
    DESTINATION = tmp;                              \
  } while(0);                                       \

// Macro handles reception of SetupRelease element ORIGIN (see NR_SetupRelease.h)
// If release (NR_SetupRelease_xxx_PR_release equivalent to 1), removing structure from DESTINATION
// If setup (NR_SetupRelease_xxx_PR_setup equivalent to 2), add or modify structure in DESTINATION
// Destination is not a SetupRelease structure
#define HANDLE_SETUPRELEASE_DIRECT(DESTINATION, ORIGIN, TYPE, ASN_DEF) \
  do {                                                                 \
    if (ORIGIN->present == 1) {                                        \
      asn1cFreeStruc(ASN_DEF, DESTINATION);                            \
    }                                                                  \
    if (ORIGIN->present == 2)                                          \
      UPDATE_MAC_IE(DESTINATION, ORIGIN->choice.setup, TYPE);          \
  } while(0);                                                          \

// Macro handles reception of SetupRelease element ORIGIN (see NR_SetupRelease.h)
// If release (NR_SetupRelease_xxx_PR_release equivalent to 1), removing structure from DESTINATION
// If setup (NR_SetupRelease_xxx_PR_setup equivalent to 2), add or modify structure in DESTINATION
// Destination is a SetupRelease structure
#define HANDLE_SETUPRELEASE_IE(DESTINATION, ORIGIN, TYPE, ASN_DEF)          \
  do {                                                                      \
    if (ORIGIN->present == 1) {                                             \
      asn1cFreeStruc(ASN_DEF, DESTINATION);                                 \
    }                                                                       \
    if (ORIGIN->present == 2) {                                             \
      if (!DESTINATION)                                                     \
        DESTINATION = calloc(1, sizeof(*DESTINATION));                      \
      DESTINATION->present = ORIGIN->present;                               \
      UPDATE_MAC_IE(DESTINATION->choice.setup, ORIGIN->choice.setup, TYPE); \
    }                                                                       \
  } while(0);                                                               \

// Macro releases entries in list TARGET if the corresponding ID is found in list SOURCE.
// Prints an error if ID not found in list.
#define RELEASE_IE_FROMLIST(SOURCE, TARGET, FIELD)                                 \
  do {                                                                             \
    for (int iI = 0; iI < SOURCE->list.count; iI++) {                              \
      long eL = *SOURCE->list.array[iI];                                           \
      int iJ;                                                                      \
      for (iJ = 0; iJ < TARGET->list.count; iJ++) {                                \
        if (eL == TARGET->list.array[iJ]->FIELD)                                   \
          break;                                                                   \
      }                                                                            \
      if (iJ == TARGET->list.count)                                                \
        asn_sequence_del(&TARGET->list, iJ, 1);                                    \
      else                                                                         \
        LOG_E(NR_MAC, "Element not present in the list, impossible to release\n"); \
    }                                                                              \
  } while (0)                                                                      \

// Macro adds or modifies entries of type TYPE in list TARGET with elements received in list SOURCE
#define ADDMOD_IE_FROMLIST(SOURCE, TARGET, FIELD, TYPE) \
  do {                                                  \
    for (int iI = 0; iI < SOURCE->list.count; iI++) {   \
      long eL = SOURCE->list.array[iI]->FIELD;          \
      int iJ;                                           \
      for (iJ = 0; iJ < TARGET->list.count; iJ++) {     \
        if (eL == TARGET->list.array[iJ]->FIELD)        \
          break;                                        \
      }                                                 \
      if (iJ == TARGET->list.count) {                   \
        TYPE *nEW = calloc(1, sizeof(*nEW));            \
        ASN_SEQUENCE_ADD(&TARGET->list, nEW);           \
      }                                                 \
      UPDATE_MAC_IE(TARGET->list.array[iJ],             \
                    SOURCE->list.array[iI],             \
                    TYPE);                              \
    }                                                   \
  } while (0)                                           \

// Macro adds or modifies entries of type TYPE in list TARGET with elements received in list SOURCE
// Action performed by function FUNC
#define ADDMOD_IE_FROMLIST_WFUNCTION(SOURCE, TARGET, FIELD, TYPE, FUNC) \
  do {                                                                  \
    for (int iI = 0; iI < SOURCE->list.count; iI++) {                   \
      long eL = SOURCE->list.array[iI]->FIELD;                          \
      int iJ;                                                           \
      for (iJ = 0; iJ < TARGET->list.count; iJ++) {                     \
        if (eL == TARGET->list.array[iJ]->FIELD)                        \
          break;                                                        \
      }                                                                 \
      if (iJ == TARGET->list.count) {                                   \
        TYPE *nEW = calloc(1, sizeof(*nEW));                            \
        ASN_SEQUENCE_ADD(&TARGET->list, nEW);                           \
      }                                                                 \
      FUNC(TARGET->list.array[iJ],                                      \
           SOURCE->list.array[iI]);                                     \
    }                                                                   \
  } while (0)

/**\brief initialize the field in nr_mac instance
   \param mac      MAC pointer */
void nr_ue_init_mac(NR_UE_MAC_INST_t *mac);

void send_srb0_rrc(int ue_id, const uint8_t *sdu, sdu_size_t sdu_len, void *data);

/**\brief apply default configuration values in nr_mac instance
   \param mac           mac instance */
void nr_ue_mac_default_configs(NR_UE_MAC_INST_t *mac);

void nr_ue_decode_mib(NR_UE_MAC_INST_t *mac, int cc_id);

void release_common_ss_cset(NR_BWP_PDCCH_t *pdcch);

/**\brief decode SIB1 and other SIs pdus in NR_UE, from if_module dl_ind
   \param module_id      module id
   \param cc_id          component carrier id
   \param gNB_index      gNB index
   \param sibs_mask      sibs mask
   \param pduP           pointer to pdu
   \param pdu_length     length of pdu */
int8_t nr_ue_decode_BCCH_DL_SCH(NR_UE_MAC_INST_t *mac,
                                int cc_id,
                                unsigned int gNB_index,
                                uint8_t ack_nack,
                                uint8_t *pduP,
                                uint32_t pdu_len);

void release_dl_BWP(NR_UE_MAC_INST_t *mac, int index);
void release_ul_BWP(NR_UE_MAC_INST_t *mac, int index);
void nr_release_mac_config_logicalChannelBearer(NR_UE_MAC_INST_t *mac, long channel_identity);

void nr_rrc_mac_config_req_cg(module_id_t module_id,
                              int cc_idP,
                              NR_CellGroupConfig_t *cell_group_config);

void nr_rrc_mac_config_req_mib(module_id_t module_id,
                               int cc_idP,
                               NR_MIB_t *mibP,
                               int sched_sib1);

void nr_rrc_mac_config_req_sib1(module_id_t module_id,
                                int cc_idP,
                                NR_SI_SchedulingInfo_t *si_SchedulingInfo,
                                NR_ServingCellConfigCommonSIB_t *scc);

void nr_rrc_mac_config_req_reset(module_id_t module_id, NR_UE_MAC_reset_cause_t cause);

/**\brief initialization NR UE MAC instance(s)*/
NR_UE_MAC_INST_t * nr_l2_init_ue(int nb_inst);

/**\brief fetch MAC instance by module_id
   \param module_id index of MAC instance(s)*/
NR_UE_MAC_INST_t *get_mac_inst(module_id_t module_id);

void reset_mac_inst(NR_UE_MAC_INST_t *nr_mac);
void reset_ra(RA_config_t *ra);
void release_mac_configuration(NR_UE_MAC_INST_t *mac);

/**\brief called at each slot, slot length based on numerology. now use u=0, scs=15kHz, slot=1ms
          performs BSR/SR/PHR procedures, random access procedure handler and DLSCH/ULSCH procedures.
   \param dl_info     DL indication
   \param ul_info     UL indication*/
void nr_ue_ul_scheduler(NR_UE_MAC_INST_t *mac, nr_uplink_indication_t *ul_info);
void nr_ue_dl_scheduler(NR_UE_MAC_INST_t *mac, nr_downlink_indication_t *dl_info);

/*! \fn int8_t nr_ue_get_SR(NR_UE_MAC_INST_t *mac, frame_t frameP, slot_t slotP);
   \brief Called by PHY to get sdu for PUSCH transmission.  It performs the following operations: Checks BSR for DCCH, DCCH1 and
DTCH corresponding to previous values computed either in SR or BSR procedures.  It gets rlc status indications on DCCH,DCCH1 and
DTCH and forms BSR elements and PHR in MAC header.  CRNTI element is not supported yet.  It computes transport block for up to 3
SDUs and generates header and forms the complete MAC SDU. \param[in]  module_idP Instance id of UE in machine \param[in] frameP
subframe number \param[in] slotP slot number
*/
int8_t nr_ue_get_SR(NR_UE_MAC_INST_t *mac, frame_t frameP, slot_t slotP);

/*! \fn  nr_update_bsr
   \brief get the rlc stats and update the bsr level for each lcid
\param[in] module_idP instance of the UE
\param[in] frameP Frame index
\param[in] slotP number
\param[in] gNB_index
*/
bool nr_update_bsr(NR_UE_MAC_INST_t *mac, frame_t frameP, slot_t slotP, uint8_t gNB_index);

/*! \fn  nr_locate_BsrIndexByBufferSize (int *table, int size, int value)
   \brief locate the BSR level in the table as defined in 38.321. This function requires that he values in table to be monotonic, either increasing or decreasing. The returned value is not less than 0, nor greater than n-1, where n is the size of table.
\param[in] *table Pointer to BSR table
\param[in] size Size of the table
\param[in] value Value of the buffer
\return the index in the BSR_LEVEL table
*/
uint8_t nr_locate_BsrIndexByBufferSize(const uint32_t *table, int size,
                                    int value);

/*! \fn  int nr_get_pbr(long prioritizedbitrate)
   \brief get the rate in kbps from the rate configured by the higher layer
\param[in]  prioritizedbitrate
\return the rate in kbps
*/
uint32_t nr_get_pbr(long prioritizedbitrate);

/*! \fn  int nr_get_sf_periodicBSRTimer(uint8_t periodicBSR_Timer)
   \brief get the number of subframe from the periodic BSR timer configured by the higher layers
\param[in] periodicBSR_Timer timer for periodic BSR
\return the number of subframe
*/
int nr_get_sf_periodicBSRTimer(uint8_t bucketSize);

/*! \fn  int nr_get_sf_retxBSRTimer(uint8_t retxBSR_Timer)
   \brief get the number of subframe form the bucket size duration configured by the higher layer
\param[in]  retxBSR_Timer timer for regular BSR
\return the time in sf
*/
int nr_get_sf_retxBSRTimer(uint8_t retxBSR_Timer);

int8_t nr_ue_process_dci(NR_UE_MAC_INST_t *mac,
                         int cc_id,
                         frame_t frame,
                         int slot,
                         dci_pdu_rel15_t *dci,
                         fapi_nr_dci_indication_pdu_t *dci_ind);
int nr_ue_process_dci_indication_pdu(NR_UE_MAC_INST_t *mac,
                                     int cc_id,
                                     int gNB_index,
                                     frame_t frame,
                                     int slot,
                                     fapi_nr_dci_indication_pdu_t *dci);
int8_t nr_ue_process_csirs_measurements(NR_UE_MAC_INST_t *mac,
                                        frame_t frame,
                                        int slot,
                                        fapi_nr_csirs_measurements_t *csirs_measurements);
void nr_ue_aperiodic_srs_scheduling(NR_UE_MAC_INST_t *mac, long resource_trigger, int frame, int slot);

bool trigger_periodic_scheduling_request(NR_UE_MAC_INST_t *mac,
                                         PUCCH_sched_t *pucch,
                                         frame_t frame,
                                         int slot);

int nr_get_csi_measurements(NR_UE_MAC_INST_t *mac, frame_t frame, int slot, PUCCH_sched_t *pucch);

uint8_t get_ssb_rsrp_payload(NR_UE_MAC_INST_t *mac,
                             PUCCH_sched_t *pucch,
                             struct NR_CSI_ReportConfig *csi_reportconfig,
                             NR_CSI_ResourceConfigId_t csi_ResourceConfigId,
                             NR_CSI_MeasConfig_t *csi_MeasConfig);

uint8_t get_csirs_RI_PMI_CQI_payload(NR_UE_MAC_INST_t *mac,
                                     PUCCH_sched_t *pucch,
                                     struct NR_CSI_ReportConfig *csi_reportconfig,
                                     NR_CSI_ResourceConfigId_t csi_ResourceConfigId,
                                     NR_CSI_MeasConfig_t *csi_MeasConfig);

uint8_t get_csirs_RSRP_payload(NR_UE_MAC_INST_t *mac,
                               PUCCH_sched_t *pucch,
                               struct NR_CSI_ReportConfig *csi_reportconfig,
                               NR_CSI_ResourceConfigId_t csi_ResourceConfigId,
                               NR_CSI_MeasConfig_t *csi_MeasConfig);

uint8_t nr_get_csi_payload(NR_UE_MAC_INST_t *mac,
                           PUCCH_sched_t *pucch,
                           int csi_report_id,
                           NR_CSI_MeasConfig_t *csi_MeasConfig);

uint8_t get_rsrp_index(int rsrp);
uint8_t get_rsrp_diff_index(int best_rsrp,int current_rsrp);

/* \brief Get payload (MAC PDU) from UE PHY
@param dl_info            pointer to dl indication
@param ul_time_alignment  pointer to timing advance parameters
@param pdu_id             index of DL PDU
@returns void
*/
void nr_ue_send_sdu(NR_UE_MAC_INST_t *mac, nr_downlink_indication_t *dl_info, int pdu_id);

void nr_ue_process_mac_pdu(NR_UE_MAC_INST_t *mac,nr_downlink_indication_t *dl_info, int pdu_id);

int nr_write_ce_ulsch_pdu(uint8_t *mac_ce,
                          NR_UE_MAC_INST_t *mac,
                          uint8_t power_headroom, // todo: NR_POWER_HEADROOM_CMD *power_headroom,
                          uint16_t *crnti,
                          NR_BSR_SHORT *truncated_bsr,
                          NR_BSR_SHORT *short_bsr,
                          NR_BSR_LONG  *long_bsr);

void config_dci_pdu(NR_UE_MAC_INST_t *mac,
                    fapi_nr_dl_config_request_t *dl_config,
                    const int rnti_type,
                    const int slot,
                    const NR_SearchSpace_t *ss);

void ue_dci_configuration(NR_UE_MAC_INST_t *mac, fapi_nr_dl_config_request_t *dl_config, const frame_t frame, const int slot);

uint8_t nr_ue_get_sdu(NR_UE_MAC_INST_t *mac,
                      int cc_id,
                      frame_t frameP,
                      sub_frame_t subframe,
                      uint8_t gNB_index,
                      uint8_t *ulsch_buffer,
                      uint16_t buflen);

void set_harq_status(NR_UE_MAC_INST_t *mac,
                     uint8_t pucch_id,
                     uint8_t harq_id,
                     int8_t delta_pucch,
                     uint8_t data_toul_fb,
                     uint8_t dai,
                     int n_CCE,
                     int N_CCE,
                     frame_t frame,
                     int slot);

bool get_downlink_ack(NR_UE_MAC_INST_t *mac, frame_t frame, int slot, PUCCH_sched_t *pucch);

void multiplex_pucch_resource(NR_UE_MAC_INST_t *mac, PUCCH_sched_t *pucch, int num_res);

int16_t get_pucch_tx_power_ue(NR_UE_MAC_INST_t *mac,
                              int scs,
                              NR_PUCCH_Config_t *pucch_Config,
                              int delta_pucch,
                              uint8_t format_type,
                              uint16_t nb_of_prbs,
                              uint8_t freq_hop_flag,
                              uint8_t add_dmrs_flag,
                              uint8_t N_symb_PUCCH,
                              int subframe_number,
                              int O_uci);

int get_deltatf(uint16_t nb_of_prbs,
                uint8_t N_symb_PUCCH,
                uint8_t freq_hop_flag,
                uint8_t add_dmrs_flag,
                int N_sc_ctrl_RB,
                int O_UCI);

int nr_ue_configure_pucch(NR_UE_MAC_INST_t *mac,
                           int slot,
                           uint16_t rnti,
                           PUCCH_sched_t *pucch,
                           fapi_nr_ul_config_pucch_pdu *pucch_pdu);

int nr_get_Pcmax(NR_UE_MAC_INST_t *mac, int Qm, bool powerBoostPi2BPSK, int scs, int N_RB_UL, bool is_transform_precoding, int n_prbs, int start_prb);

/* Random Access */

/* \brief This function schedules the PRACH according to prach_ConfigurationIndex and TS 38.211 tables 6.3.3.2.x
and fills the PRACH PDU per each FD occasion.
@param module_idP Index of UE instance
@param frameP Frame index
@param slotP Slot index
@returns void
*/
void nr_ue_pucch_scheduler(NR_UE_MAC_INST_t *mac, frame_t frameP, int slotP, void *phy_data);
void nr_schedule_csirs_reception(NR_UE_MAC_INST_t *mac, int frame, int slot);
void nr_schedule_csi_for_im(NR_UE_MAC_INST_t *mac, int frame, int slot);
void schedule_ta_command(fapi_nr_dl_config_request_t *dl_config, NR_UL_TIME_ALIGNMENT_t *ul_time_alignment);

/* \brief This function schedules the Msg3 transmission
@param
@param
@param
@returns void
*/
void nr_ue_msg3_scheduler(NR_UE_MAC_INST_t *mac,
                          frame_t current_frame,
                          sub_frame_t current_slot,
                          uint8_t Msg3_tda_id);

void nr_ue_contention_resolution(NR_UE_MAC_INST_t *mac, int cc_id, frame_t frame, int slot, NR_PRACH_RESOURCES_t *prach_resources);

void nr_ra_failed(NR_UE_MAC_INST_t *mac, uint8_t CC_id, NR_PRACH_RESOURCES_t *prach_resources, frame_t frame, int slot);

void nr_ra_succeeded(NR_UE_MAC_INST_t *mac, const uint8_t gNB_index, const frame_t frame, const int slot);

void nr_get_RA_window(NR_UE_MAC_INST_t *mac);

/* \brief Function called by PHY to retrieve information to be transmitted using the RA procedure.
If the UE is not in PUSCH mode for a particular eNB index, this is assumed to be an Msg3 and MAC
attempts to retrieves the CCCH message from RRC. If the UE is in PUSCH mode for a particular eNB
index and PUCCH format 0 (Scheduling Request) is not activated, the MAC may use this resource for
andom-access to transmit a BSR along with the C-RNTI control element (see 5.1.4 from 38.321)
@param mod_id Index of UE instance
@param CC_id Component Carrier Index
@param frame
@param gNB_id gNB index
@param nr_slot_tx slot for PRACH transmission
@returns indication to generate PRACH to phy */
<<<<<<< HEAD
void nr_ue_get_rach(module_id_t mod_id, int CC_id, frame_t frame, uint8_t gNB_id, int nr_slot_tx);
=======
uint8_t nr_ue_get_rach(NR_UE_MAC_INST_t *mac,
                       int CC_id,
                       frame_t frame,
                       uint8_t gNB_id,
                       int nr_slot_tx);
>>>>>>> 9cf44c11

/* \brief Function implementing the routine for the selection of Random Access resources (5.1.2 TS 38.321).
@param module_idP Index of UE instance
@param CC_id Component Carrier Index
@param gNB_index gNB index
@param rach_ConfigDedicated
@returns void */
void nr_get_prach_resources(NR_UE_MAC_INST_t *mac,
                            int CC_id,
                            uint8_t gNB_id,
                            NR_PRACH_RESOURCES_t *prach_resources,
                            NR_RACH_ConfigDedicated_t * rach_ConfigDedicated);

void prepare_msg4_feedback(NR_UE_MAC_INST_t *mac, int pid, int ack_nack);
void configure_initial_pucch(PUCCH_sched_t *pucch, int res_ind);

void init_RA(NR_UE_MAC_INST_t *mac,
             NR_PRACH_RESOURCES_t *prach_resources,
             NR_RACH_ConfigCommon_t *nr_rach_ConfigCommon,
             NR_RACH_ConfigGeneric_t *rach_ConfigGeneric,
             NR_RACH_ConfigDedicated_t *rach_ConfigDedicated);

int16_t get_prach_tx_power(NR_UE_MAC_INST_t *mac);

void set_ra_rnti(NR_UE_MAC_INST_t *mac, fapi_nr_ul_config_prach_pdu *prach_pdu);

void nr_Msg1_transmitted(NR_UE_MAC_INST_t *mac);
void nr_Msg3_transmitted(NR_UE_MAC_INST_t *mac, uint8_t CC_id, frame_t frameP, slot_t slotP, uint8_t gNB_id);
void nr_get_msg3_payload(NR_UE_MAC_INST_t *mac, uint8_t *buf, int TBS_max);

int8_t nr_ue_process_dci_freq_dom_resource_assignment(nfapi_nr_ue_pusch_pdu_t *pusch_config_pdu,
                                                      fapi_nr_dl_config_dlsch_pdu_rel15_t *dlsch_config_pdu,
                                                      NR_PDSCH_Config_t *pdsch_Config,
                                                      uint16_t n_RB_ULBWP,
                                                      uint16_t n_RB_DLBWP,
                                                      int start_DLBWP,
                                                      dci_field_t frequency_domain_assignment);

void build_ssb_to_ro_map(NR_UE_MAC_INST_t *mac);

void ue_init_config_request(NR_UE_MAC_INST_t *mac, int scs);

fapi_nr_dl_config_request_t *get_dl_config_request(NR_UE_MAC_INST_t *mac, int slot);

fapi_nr_ul_config_request_pdu_t *lockGet_ul_config(NR_UE_MAC_INST_t *mac, frame_t frame_tx, int slot_tx, uint8_t pdu_type);
void remove_ul_config_last_item(fapi_nr_ul_config_request_pdu_t *pdu);
fapi_nr_ul_config_request_pdu_t *fapiLockIterator(fapi_nr_ul_config_request_t *ul_config, frame_t frame_tx, int slot_tx);

void release_ul_config(fapi_nr_ul_config_request_pdu_t *pdu, bool clearIt);

int16_t compute_nr_SSB_PL(NR_UE_MAC_INST_t *mac, short ssb_rsrp_dBm);

// PUSCH scheduler:
// - Calculate the slot in which ULSCH should be scheduled. This is current slot + K2,
// - where K2 is the offset between the slot in which UL DCI is received and the slot
// - in which ULSCH should be scheduled. K2 is configured in RRC configuration.  
// PUSCH Msg3 scheduler:
// - scheduled by RAR UL grant according to 8.3 of TS 38.213
int nr_ue_pusch_scheduler(const NR_UE_MAC_INST_t *mac,
                          const uint8_t is_Msg3,
                          const frame_t current_frame,
                          const int current_slot,
                          frame_t *frame_tx,
                          int *slot_tx,
                          const long k2);

int get_rnti_type(NR_UE_MAC_INST_t *mac, uint16_t rnti);

// Configuration of Msg3 PDU according to clauses:
// - 8.3 of 3GPP TS 38.213 version 16.3.0 Release 16
// - 6.1.2.2 of TS 38.214
// - 6.1.3 of TS 38.214
// - 6.2.2 of TS 38.214
// - 6.1.4.2 of TS 38.214
// - 6.4.1.1.1 of TS 38.211
// - 6.3.1.7 of 38.211
int nr_config_pusch_pdu(NR_UE_MAC_INST_t *mac,
                        NR_tda_info_t *tda_info,
                        nfapi_nr_ue_pusch_pdu_t *pusch_config_pdu,
                        dci_pdu_rel15_t *dci,
                        RAR_grant_t *rar_grant,
                        uint16_t rnti,
                        const nr_dci_format_t dci_format);
#endif<|MERGE_RESOLUTION|>--- conflicted
+++ resolved
@@ -160,7 +160,7 @@
 void release_common_ss_cset(NR_BWP_PDCCH_t *pdcch);
 
 /**\brief decode SIB1 and other SIs pdus in NR_UE, from if_module dl_ind
-   \param module_id      module id
+   \param mac            pointer to MAC instance
    \param cc_id          component carrier id
    \param gNB_index      gNB index
    \param sibs_mask      sibs mask
@@ -215,14 +215,14 @@
    \brief Called by PHY to get sdu for PUSCH transmission.  It performs the following operations: Checks BSR for DCCH, DCCH1 and
 DTCH corresponding to previous values computed either in SR or BSR procedures.  It gets rlc status indications on DCCH,DCCH1 and
 DTCH and forms BSR elements and PHR in MAC header.  CRNTI element is not supported yet.  It computes transport block for up to 3
-SDUs and generates header and forms the complete MAC SDU. \param[in]  module_idP Instance id of UE in machine \param[in] frameP
+SDUs and generates header and forms the complete MAC SDU. \param[in]  mac pointer to MAC instance \param[in] frameP
 subframe number \param[in] slotP slot number
 */
 int8_t nr_ue_get_SR(NR_UE_MAC_INST_t *mac, frame_t frameP, slot_t slotP);
 
 /*! \fn  nr_update_bsr
    \brief get the rlc stats and update the bsr level for each lcid
-\param[in] module_idP instance of the UE
+\param[in] mac pointer to UE MAC instance
 \param[in] frameP Frame index
 \param[in] slotP number
 \param[in] gNB_index
@@ -391,7 +391,7 @@
 
 /* \brief This function schedules the PRACH according to prach_ConfigurationIndex and TS 38.211 tables 6.3.3.2.x
 and fills the PRACH PDU per each FD occasion.
-@param module_idP Index of UE instance
+@param mac pointer to MAC instance
 @param frameP Frame index
 @param slotP Slot index
 @returns void
@@ -431,18 +431,10 @@
 @param gNB_id gNB index
 @param nr_slot_tx slot for PRACH transmission
 @returns indication to generate PRACH to phy */
-<<<<<<< HEAD
-void nr_ue_get_rach(module_id_t mod_id, int CC_id, frame_t frame, uint8_t gNB_id, int nr_slot_tx);
-=======
-uint8_t nr_ue_get_rach(NR_UE_MAC_INST_t *mac,
-                       int CC_id,
-                       frame_t frame,
-                       uint8_t gNB_id,
-                       int nr_slot_tx);
->>>>>>> 9cf44c11
+void nr_ue_get_rach(NR_UE_MAC_INST_t *mac, int CC_id, frame_t frame, uint8_t gNB_id, int nr_slot_tx);
 
 /* \brief Function implementing the routine for the selection of Random Access resources (5.1.2 TS 38.321).
-@param module_idP Index of UE instance
+@param mac pointer to MAC instance
 @param CC_id Component Carrier Index
 @param gNB_index gNB index
 @param rach_ConfigDedicated
