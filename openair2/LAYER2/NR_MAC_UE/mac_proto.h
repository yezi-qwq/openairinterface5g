/*
 * Licensed to the OpenAirInterface (OAI) Software Alliance under one or more
 * contributor license agreements.  See the NOTICE file distributed with
 * this work for additional information regarding copyright ownership.
 * The OpenAirInterface Software Alliance licenses this file to You under
 * the OAI Public License, Version 1.1  (the "License"); you may not use this file
 * except in compliance with the License.
 * You may obtain a copy of the License at
 *
 *      http://www.openairinterface.org/?page_id=698
 *
 * Unless required by applicable law or agreed to in writing, software
 * distributed under the License is distributed on an "AS IS" BASIS,
 * WITHOUT WARRANTIES OR CONDITIONS OF ANY KIND, either express or implied.
 * See the License for the specific language governing permissions and
 * limitations under the License.
 *-------------------------------------------------------------------------------
 * For more information about the OpenAirInterface (OAI) Software Alliance:
 *      contact@openairinterface.org
 */

/* \file proto.h
 * \brief MAC functions prototypes for gNB and UE
 * \author R. Knopp, K.H. HSU
 * \date 2018
 * \version 0.1
 * \company Eurecom / NTUST
 * \email: knopp@eurecom.fr, kai-hsiang.hsu@eurecom.fr
 * \note
 * \warning
 */

#ifndef __LAYER2_MAC_UE_PROTO_H__
#define __LAYER2_MAC_UE_PROTO_H__

#include "mac_defs.h"
#include "mac.h"
#include "PHY/defs_nr_UE.h"
#include "RRC/NR_UE/rrc_defs.h"


/**\brief decode mib pdu in NR_UE, from if_module ul_ind with P7 tx_ind message
   \param module_id      module id
   \param cc_id          component carrier id
   \param gNB_index      gNB index
   \param extra_bits     extra bits for frame calculation
   \param l_ssb_equal_64 check if ssb number of candicate is equal 64, 1=equal; 0=non equal. Reference 38.212 7.1.1
   \param pduP           pointer to pdu
   \param pdu_length     length of pdu
   \param cell_id        cell id */
int8_t nr_ue_decode_mib(
    module_id_t module_id, 
    int cc_id, 
    uint8_t gNB_index, 
    uint8_t extra_bits, 
    uint32_t ssb_length, 
    uint32_t ssb_index,
    void *pduP, 
    uint16_t cell_id );


/**\brief primitive from RRC layer to MAC layer for configuration L1/L2, now supported 4 rrc messages: MIB, cell_group_config for MAC/PHY, spcell_config(serving cell config)
   \param module_id                 module id
   \param cc_id                     component carrier id
   \param gNB_index                 gNB index
   \param mibP                      pointer to RRC message MIB
   \param sccP                      pointer to ServingCellConfigCommon structure,
   \param spcell_configP            pointer to RRC message serving cell config*/
int nr_rrc_mac_config_req_ue(
    module_id_t                     module_id,
    int                             cc_idP,
    uint8_t                         gNB_index,
    NR_MIB_t                        *mibP,
    //NR_ServingCellConfigCommon_t    *sccP,
    NR_CellGroupConfig_t            *cell_group_config);

/**\brief initialization NR UE MAC instance(s), total number of MAC instance based on NB_NR_UE_MAC_INST*/
NR_UE_MAC_INST_t * nr_l2_init_ue(NR_UE_RRC_INST_t* rrc_inst);

/**\brief fetch MAC instance by module_id, within 0 - (NB_NR_UE_MAC_INST-1)
   \param module_id index of MAC instance(s)*/
NR_UE_MAC_INST_t *get_mac_inst(
    module_id_t module_id);

/**\brief called at each slot, slot length based on numerology. now use u=0, scs=15kHz, slot=1ms
          performs BSR/SR/PHR procedures, random access procedure handler and DLSCH/ULSCH procedures.
   \param dl_info     DL indication
   \param ul_info     UL indication*/
NR_UE_L2_STATE_t nr_ue_scheduler(nr_downlink_indication_t *dl_info, nr_uplink_indication_t *ul_info);
<<<<<<< HEAD
=======

/**\brief fill nr_scheduled_response struct instance
   @param nr_scheduled_response_t *    pointer to scheduled_response instance to fill
   @param fapi_nr_dl_config_request_t* pointer to dl_config,
   @param fapi_nr_ul_config_request_t* pointer to ul_config,
   @param fapi_nr_tx_request_t*        pointer to tx_request;
   @param module_id_t mod_id           module ID
   @param int cc_id                    CC ID
   @param frame_t frame                frame number
   @param int slot                     reference number */
void fill_scheduled_response(nr_scheduled_response_t *scheduled_response,
                             fapi_nr_dl_config_request_t *dl_config,
                             fapi_nr_ul_config_request_t *ul_config,
                             fapi_nr_tx_request_t *tx_request,
                             module_id_t mod_id,
                             int cc_id,
                             frame_t frame,
                             int slot);
>>>>>>> 40141270

/* \brief Get SR payload (0,1) from UE MAC
@param Mod_id Instance id of UE in machine
@param CC_id Component Carrier index
@param eNB_id Index of eNB that UE is attached to
@param rnti C_RNTI of UE
@param subframe subframe number
@returns 0 for no SR, 1 for SR
*/
uint32_t ue_get_SR(module_id_t module_idP, int CC_id, frame_t frameP,
       uint8_t eNB_id, rnti_t rnti, sub_frame_t subframe);

int8_t nr_ue_get_SR(module_id_t module_idP, int CC_id, frame_t frameP, uint8_t eNB_id, uint16_t rnti, sub_frame_t subframe);

<<<<<<< HEAD
int8_t nr_ue_process_dci(module_id_t module_id, int cc_id, uint8_t gNB_index, dci_pdu_rel15_t *dci, uint16_t rnti, uint32_t dci_format);
int nr_ue_process_dci_indication_pdu(module_id_t module_id,int cc_id, int gNB_index,fapi_nr_dci_indication_pdu_t *dci);
=======
int8_t nr_ue_process_dci(module_id_t module_id, int cc_id, uint8_t gNB_index, frame_t frame, int slot, dci_pdu_rel15_t *dci, uint16_t rnti, uint32_t dci_format);
int nr_ue_process_dci_indication_pdu(module_id_t module_id, int cc_id, int gNB_index, frame_t frame, int slot, fapi_nr_dci_indication_pdu_t *dci);
>>>>>>> 40141270

uint32_t get_ssb_frame(uint32_t test);
uint32_t get_ssb_slot(uint32_t ssb_index);


uint32_t mr_ue_get_SR(module_id_t module_idP, int CC_id, frame_t frameP, uint8_t eNB_id, uint16_t rnti, sub_frame_t subframe);

/* \brief Get payload (MAC PDU) from UE PHY
@param module_idP Instance id of UE in machine
@param CC_id Component Carrier index
@param frameP Current Rx frame
@param slotP Current Rx slot
@param pdu Pointer to the MAC PDU
@param pdu_len Length of the MAC PDU
@param gNB_id Index of gNB that UE is attached to
@param ul_time_alignment of struct handling the timing advance parameters
@returns void
*/
void nr_ue_send_sdu(module_id_t module_idP, 
                    uint8_t CC_id,
                    frame_t frameP,
                    int slotP,
                    uint8_t * pdu,
                    uint16_t pdu_len,
                    uint8_t gNB_index,
                    NR_UL_TIME_ALIGNMENT_t *ul_time_alignment);

void nr_ue_process_mac_pdu(module_id_t module_idP,
                           uint8_t CC_id,
                           frame_t frameP,
                           uint8_t *pduP, 
                           uint16_t mac_pdu_len,
                           uint8_t gNB_index,
                           NR_UL_TIME_ALIGNMENT_t *ul_time_alignment);


uint16_t nr_generate_ulsch_pdu(uint8_t *sdus_payload,
                                    uint8_t *pdu,
                                    uint8_t num_sdus,
                                    uint16_t *sdu_lengths,
                                    uint8_t *sdu_lcids,
                                    uint8_t power_headroom,
                                    uint16_t crnti,
                                    uint16_t truncated_bsr,
                                    uint16_t short_bsr,
                                    uint16_t long_bsr,
                                    unsigned short post_padding,
                                    uint16_t buflen);

int8_t nr_ue_process_dlsch(module_id_t module_id, int cc_id, uint8_t gNB_index, fapi_nr_dci_indication_t *dci_ind, void *pduP, uint32_t pdu_len);

void ue_dci_configuration(NR_UE_MAC_INST_t *mac, fapi_nr_dl_config_request_t *dl_config, frame_t frame, int slot);

int nr_extract_dci_info(NR_UE_MAC_INST_t *mac,
                         int dci_format,
                         uint8_t dci_length,
                         uint16_t rnti,
                         uint64_t *dci_pdu,
                         dci_pdu_rel15_t *nr_pdci_info_extracted);


uint8_t
nr_ue_get_sdu(module_id_t module_idP, int CC_id, frame_t frameP,
           sub_frame_t subframe, uint8_t eNB_index,
           uint8_t *ulsch_buffer, uint16_t buflen, uint8_t *access_mode) ;

int set_tdd_config_nr_ue(fapi_nr_config_request_t *cfg, int mu,
                         int nrofDownlinkSlots, int nrofDownlinkSymbols,
                         int nrofUplinkSlots,   int nrofUplinkSymbols);

/** \brief Function for UE/PHY to compute PUSCH transmit power in power-control procedure.
    @param Mod_id Module id of UE
    @returns Po_NOMINAL_PUSCH (PREAMBLE_RECEIVED_TARGET_POWER+DELTA_PREAMBLE
*/
int nr_get_Po_NOMINAL_PUSCH(NR_PRACH_RESOURCES_t *prach_resources, module_id_t module_idP, uint8_t CC_id);

/** \brief Function to compute DELTA_PREAMBLE from 38.321 subclause 7.3
   (for RA power ramping procedure and Msg3 PUSCH power control policy)
    @param Mod_id Module id of UE
    @returns DELTA_PREAMBLE
*/
int8_t nr_get_DELTA_PREAMBLE(module_id_t mod_id, int CC_id, uint16_t prach_format);

/* Random Access */

/* \brief This function schedules the PRACH according to prach_ConfigurationIndex and TS 38.211 tables 6.3.3.2.x
and fills the PRACH PDU per each FD occasion.
@param module_idP Index of UE instance
@param frameP Frame index
@param slotP Slot index
@returns void
*/
void nr_ue_prach_scheduler(module_id_t module_idP, frame_t frameP, sub_frame_t slotP);

<<<<<<< HEAD
=======
/* \brief This function schedules the Msg3 transmission
@param
@param
@param
@returns void
*/
void nr_ue_msg3_scheduler(NR_UE_MAC_INST_t *mac,
                          frame_t current_frame,
                          sub_frame_t current_slot,
                          uint8_t Msg3_tda_id);

>>>>>>> 40141270
/* \brief Function called by PHY to process the received RAR and check that the preamble matches what was sent by the gNB. It provides the timing advance and t-CRNTI.
@param Mod_id Index of UE instance
@param CC_id Index to a component carrier
@param frame Frame index
@param ra_rnti RA_RNTI value
@param dlsch_buffer  Pointer to dlsch_buffer containing RAR PDU
@param t_crnti Pointer to PHY variable containing the T_CRNTI
@param preamble_index Preamble Index used by PHY to transmit the PRACH.  This should match the received RAR to trigger the rest of
random-access procedure
@param selected_rar_buffer the output buffer for storing the selected RAR header and RAR payload
@returns timing advance or 0xffff if preamble doesn't match
*/
uint16_t nr_ue_process_rar(module_id_t mod_id,
                           int CC_id,
                           frame_t frameP,
<<<<<<< HEAD
=======
                           sub_frame_t slotP,
>>>>>>> 40141270
                           uint8_t * dlsch_buffer,
                           rnti_t * t_crnti,
                           uint8_t preamble_index,
                           uint8_t * selected_rar_buffer);

void nr_process_rar(nr_downlink_indication_t *dl_info);

void ue_contention_resolution(module_id_t module_id, uint8_t gNB_index, int cc_id, frame_t tx_frame);

void nr_ra_failed(uint8_t Mod_id, uint8_t CC_id, uint8_t gNB_index);

void nr_ra_succeeded(uint8_t Mod_id, uint8_t CC_id, uint8_t gNB_index);

/* \brief Function called by PHY to retrieve information to be transmitted using the RA procedure.
If the UE is not in PUSCH mode for a particular eNB index, this is assumed to be an Msg3 and MAC
attempts to retrieves the CCCH message from RRC. If the UE is in PUSCH mode for a particular eNB
index and PUCCH format 0 (Scheduling Request) is not activated, the MAC may use this resource for
andom-access to transmit a BSR along with the C-RNTI control element (see 5.1.4 from 36.321)
@param mod_id Index of UE instance
@param CC_id Component Carrier Index
@param frame
@param gNB_id gNB index
@param nr_tti_tx slot for PRACH transmission
@returns indication to generate PRACH to phy */
uint8_t nr_ue_get_rach(NR_PRACH_RESOURCES_t *prach_resources,
<<<<<<< HEAD
=======
                       fapi_nr_ul_config_prach_pdu *prach_pdu,
>>>>>>> 40141270
                       module_id_t mod_id,
                       int CC_id,
                       UE_MODE_t UE_mode,
                       frame_t frame,
                       uint8_t gNB_id,
                       int nr_tti_tx);

/* \brief Function implementing the routine for the selection of Random Access resources (5.1.2 TS 38.321).
@param module_idP Index of UE instance
@param CC_id Component Carrier Index
@param gNB_index gNB index
<<<<<<< HEAD
@param t_id
=======
>>>>>>> 40141270
@param rach_ConfigDedicated
@returns void */
void nr_get_prach_resources(module_id_t mod_id,
                            int CC_id,
                            uint8_t gNB_id,
<<<<<<< HEAD
                            uint8_t t_id,
                            uint8_t first_Msg3,
                            NR_PRACH_RESOURCES_t *prach_resources,
=======
                            uint8_t first_Msg3,
                            NR_PRACH_RESOURCES_t *prach_resources,
                            fapi_nr_ul_config_prach_pdu *prach_pdu,
>>>>>>> 40141270
                            NR_RACH_ConfigDedicated_t * rach_ConfigDedicated);

void nr_Msg1_transmitted(module_id_t mod_id, uint8_t CC_id, frame_t frameP, uint8_t gNB_id);

void nr_Msg3_transmitted(module_id_t mod_id, uint8_t CC_id, frame_t frameP, uint8_t gNB_id);

void nr_ue_msg2_scheduler(module_id_t mod_id, uint16_t rach_frame, uint16_t rach_slot, uint16_t *msg2_frame, uint16_t *msg2_slot);
<<<<<<< HEAD
=======

int8_t nr_ue_process_dci_freq_dom_resource_assignment(nfapi_nr_ue_pusch_pdu_t *pusch_config_pdu,
                                                      fapi_nr_dl_config_dlsch_pdu_rel15_t *dlsch_config_pdu,
                                                      uint16_t n_RB_ULBWP,
                                                      uint16_t n_RB_DLBWP,
                                                      uint16_t riv);

void get_num_re_dmrs(nfapi_nr_ue_pusch_pdu_t *pusch_pdu,
                     uint8_t *nb_dmrs_re_per_rb,
                     uint16_t *number_dmrs_symbols);

void build_ssb_to_ro_map(NR_ServingCellConfigCommon_t *scc, uint8_t unpaired);


>>>>>>> 40141270
#endif
/** @}*/<|MERGE_RESOLUTION|>--- conflicted
+++ resolved
@@ -87,8 +87,6 @@
    \param dl_info     DL indication
    \param ul_info     UL indication*/
 NR_UE_L2_STATE_t nr_ue_scheduler(nr_downlink_indication_t *dl_info, nr_uplink_indication_t *ul_info);
-<<<<<<< HEAD
-=======
 
 /**\brief fill nr_scheduled_response struct instance
    @param nr_scheduled_response_t *    pointer to scheduled_response instance to fill
@@ -107,7 +105,6 @@
                              int cc_id,
                              frame_t frame,
                              int slot);
->>>>>>> 40141270
 
 /* \brief Get SR payload (0,1) from UE MAC
 @param Mod_id Instance id of UE in machine
@@ -122,13 +119,8 @@
 
 int8_t nr_ue_get_SR(module_id_t module_idP, int CC_id, frame_t frameP, uint8_t eNB_id, uint16_t rnti, sub_frame_t subframe);
 
-<<<<<<< HEAD
-int8_t nr_ue_process_dci(module_id_t module_id, int cc_id, uint8_t gNB_index, dci_pdu_rel15_t *dci, uint16_t rnti, uint32_t dci_format);
-int nr_ue_process_dci_indication_pdu(module_id_t module_id,int cc_id, int gNB_index,fapi_nr_dci_indication_pdu_t *dci);
-=======
 int8_t nr_ue_process_dci(module_id_t module_id, int cc_id, uint8_t gNB_index, frame_t frame, int slot, dci_pdu_rel15_t *dci, uint16_t rnti, uint32_t dci_format);
 int nr_ue_process_dci_indication_pdu(module_id_t module_id, int cc_id, int gNB_index, frame_t frame, int slot, fapi_nr_dci_indication_pdu_t *dci);
->>>>>>> 40141270
 
 uint32_t get_ssb_frame(uint32_t test);
 uint32_t get_ssb_slot(uint32_t ssb_index);
@@ -223,8 +215,6 @@
 */
 void nr_ue_prach_scheduler(module_id_t module_idP, frame_t frameP, sub_frame_t slotP);
 
-<<<<<<< HEAD
-=======
 /* \brief This function schedules the Msg3 transmission
 @param
 @param
@@ -236,7 +226,6 @@
                           sub_frame_t current_slot,
                           uint8_t Msg3_tda_id);
 
->>>>>>> 40141270
 /* \brief Function called by PHY to process the received RAR and check that the preamble matches what was sent by the gNB. It provides the timing advance and t-CRNTI.
 @param Mod_id Index of UE instance
 @param CC_id Index to a component carrier
@@ -252,10 +241,7 @@
 uint16_t nr_ue_process_rar(module_id_t mod_id,
                            int CC_id,
                            frame_t frameP,
-<<<<<<< HEAD
-=======
                            sub_frame_t slotP,
->>>>>>> 40141270
                            uint8_t * dlsch_buffer,
                            rnti_t * t_crnti,
                            uint8_t preamble_index,
@@ -281,10 +267,7 @@
 @param nr_tti_tx slot for PRACH transmission
 @returns indication to generate PRACH to phy */
 uint8_t nr_ue_get_rach(NR_PRACH_RESOURCES_t *prach_resources,
-<<<<<<< HEAD
-=======
                        fapi_nr_ul_config_prach_pdu *prach_pdu,
->>>>>>> 40141270
                        module_id_t mod_id,
                        int CC_id,
                        UE_MODE_t UE_mode,
@@ -296,24 +279,14 @@
 @param module_idP Index of UE instance
 @param CC_id Component Carrier Index
 @param gNB_index gNB index
-<<<<<<< HEAD
-@param t_id
-=======
->>>>>>> 40141270
 @param rach_ConfigDedicated
 @returns void */
 void nr_get_prach_resources(module_id_t mod_id,
                             int CC_id,
                             uint8_t gNB_id,
-<<<<<<< HEAD
-                            uint8_t t_id,
-                            uint8_t first_Msg3,
-                            NR_PRACH_RESOURCES_t *prach_resources,
-=======
                             uint8_t first_Msg3,
                             NR_PRACH_RESOURCES_t *prach_resources,
                             fapi_nr_ul_config_prach_pdu *prach_pdu,
->>>>>>> 40141270
                             NR_RACH_ConfigDedicated_t * rach_ConfigDedicated);
 
 void nr_Msg1_transmitted(module_id_t mod_id, uint8_t CC_id, frame_t frameP, uint8_t gNB_id);
@@ -321,8 +294,6 @@
 void nr_Msg3_transmitted(module_id_t mod_id, uint8_t CC_id, frame_t frameP, uint8_t gNB_id);
 
 void nr_ue_msg2_scheduler(module_id_t mod_id, uint16_t rach_frame, uint16_t rach_slot, uint16_t *msg2_frame, uint16_t *msg2_slot);
-<<<<<<< HEAD
-=======
 
 int8_t nr_ue_process_dci_freq_dom_resource_assignment(nfapi_nr_ue_pusch_pdu_t *pusch_config_pdu,
                                                       fapi_nr_dl_config_dlsch_pdu_rel15_t *dlsch_config_pdu,
@@ -337,6 +308,5 @@
 void build_ssb_to_ro_map(NR_ServingCellConfigCommon_t *scc, uint8_t unpaired);
 
 
->>>>>>> 40141270
 #endif
 /** @}*/