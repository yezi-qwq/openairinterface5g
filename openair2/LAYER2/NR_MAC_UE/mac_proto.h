--- conflicted
+++ resolved
@@ -406,19 +406,7 @@
 int sl_nr_ue_slot_select(const sl_nr_phy_config_request_t *cfg, int nr_slot, uint8_t frame_duplex_type);
 
 void nr_ue_sidelink_scheduler(nr_sidelink_indication_t *sl_ind, NR_UE_MAC_INST_t *mac);
-<<<<<<< HEAD
-=======
-
-void nr_mac_rrc_sl_mib_ind(const module_id_t module_id,
-                           const int CC_id,
-                           const uint8_t gNB_index,
-                           const frame_t frame,
-                           const int slot,
-                           const channel_t channel,
-                           uint8_t *pduP,
-                           const sdu_size_t pdu_len,
-                           const uint16_t rx_slss_id);
 
 NR_SearchSpace_t *get_common_search_space(const NR_UE_MAC_INST_t *mac, const NR_SearchSpaceId_t ss_id);
->>>>>>> 18c9a372
+
 #endif