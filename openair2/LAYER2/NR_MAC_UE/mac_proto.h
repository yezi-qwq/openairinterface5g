/*
 * Licensed to the OpenAirInterface (OAI) Software Alliance under one or more
 * contributor license agreements.  See the NOTICE file distributed with
 * this work for additional information regarding copyright ownership.
 * The OpenAirInterface Software Alliance licenses this file to You under
 * the OAI Public License, Version 1.1  (the "License"); you may not use this file
 * except in compliance with the License.
 * You may obtain a copy of the License at
 *
 *      http://www.openairinterface.org/?page_id=698
 *
 * Unless required by applicable law or agreed to in writing, software
 * distributed under the License is distributed on an "AS IS" BASIS,
 * WITHOUT WARRANTIES OR CONDITIONS OF ANY KIND, either express or implied.
 * See the License for the specific language governing permissions and
 * limitations under the License.
 *-------------------------------------------------------------------------------
 * For more information about the OpenAirInterface (OAI) Software Alliance:
 *      contact@openairinterface.org
 */

/* \file proto.h
 * \brief MAC functions prototypes for gNB and UE
 * \author R. Knopp, K.H. HSU
 * \date 2018
 * \version 0.1
 * \company Eurecom / NTUST
 * \email: knopp@eurecom.fr, kai-hsiang.hsu@eurecom.fr
 * \note
 * \warning
 */

#ifndef __LAYER2_MAC_UE_PROTO_H__
#define __LAYER2_MAC_UE_PROTO_H__

#include "mac_defs.h"
#include "PHY/defs_nr_UE.h"
#include "RRC/NR_UE/rrc_defs.h"

#define NR_DL_MAX_DAI                            (4)                      /* TS 38.213 table 9.1.3-1 Value of counter DAI for DCI format 1_0 and 1_1 */
#define NR_DL_MAX_NB_CW                          (2)                      /* number of downlink code word */

/**\brief decode mib pdu in NR_UE, from if_module ul_ind with P7 tx_ind message
   \param module_id      module id
   \param cc_id          component carrier id
   \param gNB_index      gNB index
   \param extra_bits     extra bits for frame calculation
   \param l_ssb_equal_64 check if ssb number of candicate is equal 64, 1=equal; 0=non equal. Reference 38.212 7.1.1
   \param pduP           pointer to pdu
   \param pdu_length     length of pdu
   \param cell_id        cell id */
int8_t nr_ue_decode_mib(
    module_id_t module_id, 
    int cc_id, 
    uint8_t gNB_index, 
    uint8_t extra_bits, 
    uint32_t ssb_length, 
    uint32_t ssb_index,
    void *pduP,
    uint16_t ssb_start_subcarrier,
    uint16_t cell_id );

/**\brief decode SIB1 and other SIs pdus in NR_UE, from if_module dl_ind
   \param module_id      module id
   \param cc_id          component carrier id
   \param gNB_index      gNB index
   \param sibs_mask      sibs mask
   \param pduP           pointer to pdu
   \param pdu_length     length of pdu */
int8_t nr_ue_decode_BCCH_DL_SCH(module_id_t module_id,
                                int cc_id,
                                unsigned int gNB_index,
                                uint8_t ack_nack,
                                uint8_t *pduP,
                                uint32_t pdu_len);

/**\brief primitive from RRC layer to MAC layer for configuration L1/L2, now supported 4 rrc messages: MIB, cell_group_config for MAC/PHY, spcell_config(serving cell config)
   \param module_id                 module id
   \param cc_id                     component carrier id
   \param gNB_index                 gNB index
   \param mibP                      pointer to RRC message MIB
   \param sccP                      pointer to ServingCellConfigCommon structure,
   \param spcell_configP            pointer to RRC message serving cell config*/
int nr_rrc_mac_config_req_ue(
    module_id_t                     module_id,
    int                             cc_idP,
    uint8_t                         gNB_index,
    NR_MIB_t                        *mibP,
    NR_ServingCellConfigCommonSIB_t *sccP,
    NR_CellGroupConfig_t            *cell_group_config,
    NR_CellGroupConfig_t            *scell_group_config
);

/**\brief initialization NR UE MAC instance(s), total number of MAC instance based on NB_NR_UE_MAC_INST*/
NR_UE_MAC_INST_t * nr_l2_init_ue(NR_UE_RRC_INST_t* rrc_inst);

/**\brief fetch MAC instance by module_id, within 0 - (NB_NR_UE_MAC_INST-1)
   \param module_id index of MAC instance(s)*/
NR_UE_MAC_INST_t *get_mac_inst(
    module_id_t module_id);

/**\brief called at each slot, slot length based on numerology. now use u=0, scs=15kHz, slot=1ms
          performs BSR/SR/PHR procedures, random access procedure handler and DLSCH/ULSCH procedures.
   \param dl_info     DL indication
   \param ul_info     UL indication*/
NR_UE_L2_STATE_t nr_ue_scheduler(nr_downlink_indication_t *dl_info, nr_uplink_indication_t *ul_info);

/**\brief fill nr_scheduled_response struct instance
   @param nr_scheduled_response_t *    pointer to scheduled_response instance to fill
   @param fapi_nr_dl_config_request_t* pointer to dl_config,
   @param fapi_nr_ul_config_request_t* pointer to ul_config,
   @param fapi_nr_tx_request_t*        pointer to tx_request;
   @param module_id_t mod_id           module ID
   @param int cc_id                    CC ID
   @param frame_t frame                frame number
   @param int slot                     reference number
   @param UE_nr_rxtx_proc_t *proc      pointer to process context */
void fill_scheduled_response(nr_scheduled_response_t *scheduled_response,
                             fapi_nr_dl_config_request_t *dl_config,
                             fapi_nr_ul_config_request_t *ul_config,
                             fapi_nr_tx_request_t *tx_request,
                             module_id_t mod_id,
                             int cc_id,
                             frame_t frame,
                             int slot,
                             int thread_id);

int8_t nr_ue_get_SR(module_id_t module_idP, frame_t frameP, int slotP);

int8_t nr_ue_process_dci(module_id_t module_id, int cc_id, uint8_t gNB_index, frame_t frame, int slot, dci_pdu_rel15_t *dci, fapi_nr_dci_indication_pdu_t *dci_ind);
int nr_ue_process_dci_indication_pdu(module_id_t module_id, int cc_id, int gNB_index, frame_t frame, int slot, fapi_nr_dci_indication_pdu_t *dci);

uint32_t get_ssb_frame(uint32_t test);

bool trigger_periodic_scheduling_request(NR_UE_MAC_INST_t *mac,
                                         PUCCH_sched_t *pucch,
                                         frame_t frame,
                                         int slot);

uint8_t nr_get_csi_measurements(NR_UE_MAC_INST_t *mac,
                                frame_t frame,
                                int slot,
                                PUCCH_sched_t *pucch);

uint8_t get_ssb_rsrp_payload(NR_UE_MAC_INST_t *mac,
                             PUCCH_sched_t *pucch,
                             struct NR_CSI_ReportConfig *csi_reportconfig,
                             NR_CSI_ResourceConfigId_t csi_ResourceConfigId,
                             NR_CSI_MeasConfig_t *csi_MeasConfig);

uint8_t nr_get_csi_payload(NR_UE_MAC_INST_t *mac,
                           PUCCH_sched_t *pucch,
                           NR_CSI_MeasConfig_t *csi_MeasConfig);

uint8_t get_rsrp_index(int rsrp);
uint8_t get_rsrp_diff_index(int best_rsrp,int current_rsrp);

/* \brief Get payload (MAC PDU) from UE PHY
@param dl_info            pointer to dl indication
@param ul_time_alignment  pointer to timing advance parameters
@param pdu_id             index of DL PDU
@returns void
*/
void nr_ue_send_sdu(nr_downlink_indication_t *dl_info,
                    NR_UL_TIME_ALIGNMENT_t *ul_time_alignment,
                    int pdu_id);

void nr_ue_process_mac_pdu(nr_downlink_indication_t *dl_info,
                           NR_UL_TIME_ALIGNMENT_t *ul_time_alignment,
                           int pdu_id);

int nr_write_ce_ulsch_pdu(uint8_t *mac_ce,
                          NR_UE_MAC_INST_t *mac);

void fill_dci_search_candidates(NR_SearchSpace_t *ss,fapi_nr_dl_config_dci_dl_pdu_rel15_t *rel15);

void config_dci_pdu(NR_UE_MAC_INST_t *mac, fapi_nr_dl_config_dci_dl_pdu_rel15_t *rel15, fapi_nr_dl_config_request_t *dl_config, int rnti_type, int ss_id);

void ue_dci_configuration(NR_UE_MAC_INST_t *mac, fapi_nr_dl_config_request_t *dl_config, frame_t frame, int slot);

void get_bwp_info(NR_UE_MAC_INST_t *mac,
                  int dl_bwp_id,
                  int ul_bwp_id,
                  NR_BWP_DownlinkDedicated_t **bwpd,
                  NR_BWP_DownlinkCommon_t **bwpc,
                  NR_BWP_UplinkDedicated_t **ubwpd,
                  NR_BWP_UplinkCommon_t **ubwpc);

uint8_t nr_extract_dci_info(NR_UE_MAC_INST_t *mac,
                            uint8_t dci_format,
                            uint8_t dci_length,
                            uint16_t rnti,
                            uint64_t *dci_pdu,
                            dci_pdu_rel15_t *nr_pdci_info_extracted);

NR_PUSCH_TimeDomainResourceAllocationList_t *choose_ul_tda_list(NR_PUSCH_Config_t *pusch_Config,NR_PUSCH_ConfigCommon_t *pusch_ConfigCommon);
NR_PDSCH_TimeDomainResourceAllocationList_t *choose_dl_tda_list(NR_PDSCH_Config_t *pdsch_Config,NR_PDSCH_ConfigCommon_t *pdsch_ConfigCommon);

int8_t nr_ue_process_dci_time_dom_resource_assignment(NR_UE_MAC_INST_t *mac,
                                                      NR_PUSCH_TimeDomainResourceAllocationList_t *pusch_TimeDomainAllocationList,
                                                      NR_PDSCH_TimeDomainResourceAllocationList_t *pdsch_TimeDomainAllocationList,
                                                      nfapi_nr_ue_pusch_pdu_t *pusch_config_pdu,
                                                      fapi_nr_dl_config_dlsch_pdu_rel15_t *dlsch_config_pdu,
                                                      uint8_t time_domain_ind,
                                                      int default_abc,
                                                      bool use_default);

<<<<<<< HEAD
uint8_t nr_ue_get_sdu(module_id_t module_idP, int CC_id, frame_t frameP,
                      sub_frame_t subframe, uint8_t eNB_index,
                      uint8_t *ulsch_buffer, uint16_t buflen);
=======
uint8_t nr_ue_get_sdu(module_id_t module_idP,
                      frame_t frameP,
                      sub_frame_t subframe,
                      uint8_t gNB_index,
                      uint8_t *ulsch_buffer,
                      uint16_t buflen);
>>>>>>> c834f401

int set_tdd_config_nr_ue(fapi_nr_config_request_t *cfg, int mu,
                         int nrofDownlinkSlots, int nrofDownlinkSymbols,
                         int nrofUplinkSlots,   int nrofUplinkSymbols);

void set_harq_status(NR_UE_MAC_INST_t *mac,
                     uint8_t pucch_id,
                     uint8_t harq_id,
                     int8_t delta_pucch,
                     uint8_t data_toul_fb,
                     uint8_t dai,
                     int n_CCE,
                     int N_CCE,
                     int is_common,
                     frame_t frame,
                     int slot);

void update_harq_status(nr_downlink_indication_t *dl_info,
                        int pdu_id);

uint8_t get_downlink_ack(NR_UE_MAC_INST_t *mac,
                         frame_t frame,
                         int slot,
                         PUCCH_sched_t *pucch);

int find_pucch_resource_set(NR_UE_MAC_INST_t *mac, int uci_size);

void select_pucch_resource(NR_UE_MAC_INST_t *mac,
                           PUCCH_sched_t *pucch);

int16_t get_pucch_tx_power_ue(NR_UE_MAC_INST_t *mac,
                              NR_PUCCH_Config_t *pucch_Config,
                              PUCCH_sched_t *pucch,
                              uint8_t format_type,
                              uint16_t nb_of_prbs,
                              uint8_t  freq_hop_flag,
                              uint8_t  add_dmrs_flag,
                              uint8_t N_symb_PUCCH,
                              int subframe_number,
                              int O_ACK, int O_SR,
                              int O_CSI, int O_CRC);

int get_deltatf(uint16_t nb_of_prbs,
                uint8_t N_symb_PUCCH,
                uint8_t freq_hop_flag,
                uint8_t add_dmrs_flag,
                int N_sc_ctrl_RB,
                int n_HARQ_ACK,
                int O_ACK, int O_SR,
                int O_CSI, int O_CRC);

void nr_ue_configure_pucch(NR_UE_MAC_INST_t *mac,
                           int slot,
                           uint16_t rnti,
                           PUCCH_sched_t *pucch,
                           fapi_nr_ul_config_pucch_pdu *pucch_pdu,
                           int O_SR, int O_ACK, int O_CSI);

/** \brief Function for UE/PHY to compute PUSCH transmit power in power-control procedure.
    @param Mod_id Module id of UE
    @returns Po_NOMINAL_PUSCH (PREAMBLE_RECEIVED_TARGET_POWER+DELTA_PREAMBLE
*/
int nr_get_Po_NOMINAL_PUSCH(NR_PRACH_RESOURCES_t *prach_resources, module_id_t module_idP, uint8_t CC_id);

/** \brief Function to compute DELTA_PREAMBLE from 38.321 subclause 7.3
   (for RA power ramping procedure and Msg3 PUSCH power control policy)
    @param Mod_id Module id of UE
    @returns DELTA_PREAMBLE
*/
int8_t nr_get_DELTA_PREAMBLE(module_id_t mod_id, int CC_id, uint16_t prach_format);

/** \brief Function to compute configured maximum output power according to clause 6.2.4 of 3GPP TS 38.101-1 version 16.5.0 Release 16
    @param Mod_id Module id of UE
*/
long nr_get_Pcmax(module_id_t mod_id);

/* Random Access */

/* \brief This function schedules the PRACH according to prach_ConfigurationIndex and TS 38.211 tables 6.3.3.2.x
and fills the PRACH PDU per each FD occasion.
@param module_idP Index of UE instance
@param frameP Frame index
@param slotP Slot index
@param thread_id RX/TX Thread ID
@returns void
*/
void nr_ue_prach_scheduler(module_id_t module_idP, frame_t frameP, sub_frame_t slotP, int thread_id);
void nr_ue_pucch_scheduler(module_id_t module_idP, frame_t frameP, int slotP, int thread_id);

/* \brief This function schedules the Msg3 transmission
@param
@param
@param
@returns void
*/
void nr_ue_msg3_scheduler(NR_UE_MAC_INST_t *mac,
                          frame_t current_frame,
                          sub_frame_t current_slot,
                          uint8_t Msg3_tda_id);

void nr_ue_sib1_scheduler(module_id_t module_idP,
                          int cc_id,
                          uint16_t ssb_start_symbol,
                          uint16_t frame,
                          uint8_t ssb_subcarrier_offset,
                          uint32_t ssb_index,
                          uint16_t ssb_start_subcarrier,
                          frequency_range_t frequency_range);

/* \brief Function called by PHY to process the received RAR and check that the preamble matches what was sent by the gNB. It provides the timing advance and t-CRNTI.
@param Mod_id Index of UE instance
@param CC_id Index to a component carrier
@param frame Frame index
@param ra_rnti RA_RNTI value
@param dlsch_buffer  Pointer to dlsch_buffer containing RAR PDU
@param t_crnti Pointer to PHY variable containing the T_CRNTI
@param preamble_index Preamble Index used by PHY to transmit the PRACH.  This should match the received RAR to trigger the rest of
random-access procedure
@param selected_rar_buffer the output buffer for storing the selected RAR header and RAR payload
@returns timing advance or 0xffff if preamble doesn't match
*/
int nr_ue_process_rar(nr_downlink_indication_t *dl_info, NR_UL_TIME_ALIGNMENT_t *ul_time_alignment, int pdu_id);

void nr_process_rar(nr_downlink_indication_t *dl_info);

void nr_ue_contention_resolution(module_id_t module_id, int cc_id, frame_t frame, int slot, NR_PRACH_RESOURCES_t *prach_resources);

void nr_ra_failed(uint8_t mod_id, uint8_t CC_id, NR_PRACH_RESOURCES_t *prach_resources, frame_t frame, int slot);

void nr_ra_succeeded(module_id_t mod_id, frame_t frame, int slot);

/* \brief Function called by PHY to retrieve information to be transmitted using the RA procedure.
If the UE is not in PUSCH mode for a particular eNB index, this is assumed to be an Msg3 and MAC
attempts to retrieves the CCCH message from RRC. If the UE is in PUSCH mode for a particular eNB
index and PUCCH format 0 (Scheduling Request) is not activated, the MAC may use this resource for
andom-access to transmit a BSR along with the C-RNTI control element (see 5.1.4 from 36.321)
@param mod_id Index of UE instance
@param CC_id Component Carrier Index
@param frame
@param gNB_id gNB index
@param nr_slot_tx slot for PRACH transmission
@returns indication to generate PRACH to phy */
uint8_t nr_ue_get_rach(NR_PRACH_RESOURCES_t *prach_resources,
                       fapi_nr_ul_config_prach_pdu *prach_pdu,
                       module_id_t mod_id,
                       int CC_id,
                       frame_t frame,
                       uint8_t gNB_id,
                       int nr_slot_tx);

/* \brief Function implementing the routine for the selection of Random Access resources (5.1.2 TS 38.321).
@param module_idP Index of UE instance
@param CC_id Component Carrier Index
@param gNB_index gNB index
@param rach_ConfigDedicated
@returns void */
void nr_get_prach_resources(module_id_t mod_id,
                            int CC_id,
                            uint8_t gNB_id,
                            NR_PRACH_RESOURCES_t *prach_resources,
                            fapi_nr_ul_config_prach_pdu *prach_pdu,
                            NR_RACH_ConfigDedicated_t * rach_ConfigDedicated);

void nr_Msg1_transmitted(module_id_t mod_id, uint8_t CC_id, frame_t frameP, uint8_t gNB_id);

void nr_Msg3_transmitted(module_id_t mod_id, uint8_t CC_id, frame_t frameP, slot_t slotP, uint8_t gNB_id);

void nr_ue_msg2_scheduler(module_id_t mod_id, uint16_t rach_frame, uint16_t rach_slot, uint16_t *msg2_frame, uint16_t *msg2_slot);

int8_t nr_ue_process_dci_freq_dom_resource_assignment(nfapi_nr_ue_pusch_pdu_t *pusch_config_pdu,
                                                      fapi_nr_dl_config_dlsch_pdu_rel15_t *dlsch_config_pdu,
                                                      uint16_t n_RB_ULBWP,
                                                      uint16_t n_RB_DLBWP,
                                                      uint16_t riv);

void config_dci_pdu(NR_UE_MAC_INST_t *mac, fapi_nr_dl_config_dci_dl_pdu_rel15_t *rel15, fapi_nr_dl_config_request_t *dl_config, int rnti_type, int ss_id);
void fill_dci_search_candidates(NR_SearchSpace_t *ss,fapi_nr_dl_config_dci_dl_pdu_rel15_t *rel15);

void get_num_re_dmrs(nfapi_nr_ue_pusch_pdu_t *pusch_pdu,
                     uint8_t *nb_dmrs_re_per_rb,
                     uint16_t *number_dmrs_symbols);

void build_ssb_to_ro_map(NR_UE_MAC_INST_t *mac);

void config_bwp_ue(NR_UE_MAC_INST_t *mac, uint16_t *bwp_ind, uint8_t *dci_format);

fapi_nr_ul_config_request_t *get_ul_config_request(NR_UE_MAC_INST_t *mac, int slot);

void fill_ul_config(fapi_nr_ul_config_request_t *ul_config, frame_t frame_tx, int slot_tx, uint8_t pdu_type);

// PUSCH scheduler:
// - Calculate the slot in which ULSCH should be scheduled. This is current slot + K2,
// - where K2 is the offset between the slot in which UL DCI is received and the slot
// - in which ULSCH should be scheduled. K2 is configured in RRC configuration.  
// PUSCH Msg3 scheduler:
// - scheduled by RAR UL grant according to 8.3 of TS 38.213
int nr_ue_pusch_scheduler(NR_UE_MAC_INST_t *mac, uint8_t is_Msg3, frame_t current_frame, int current_slot, frame_t *frame_tx, int *slot_tx, uint8_t tda_id);

int get_rnti_type(NR_UE_MAC_INST_t *mac, uint16_t rnti);

// Configuration of Msg3 PDU according to clauses:
// - 8.3 of 3GPP TS 38.213 version 16.3.0 Release 16
// - 6.1.2.2 of TS 38.214
// - 6.1.3 of TS 38.214
// - 6.2.2 of TS 38.214
// - 6.1.4.2 of TS 38.214
// - 6.4.1.1.1 of TS 38.211
// - 6.3.1.7 of 38.211
int nr_config_pusch_pdu(NR_UE_MAC_INST_t *mac,
                        nfapi_nr_ue_pusch_pdu_t *pusch_config_pdu,
                        dci_pdu_rel15_t *dci,
                        RAR_grant_t *rar_grant,
                        uint16_t rnti,
                        uint8_t *dci_format);
#endif
/** @}*/<|MERGE_RESOLUTION|>--- conflicted
+++ resolved
@@ -205,18 +205,13 @@
                                                       int default_abc,
                                                       bool use_default);
 
-<<<<<<< HEAD
-uint8_t nr_ue_get_sdu(module_id_t module_idP, int CC_id, frame_t frameP,
-                      sub_frame_t subframe, uint8_t eNB_index,
-                      uint8_t *ulsch_buffer, uint16_t buflen);
-=======
 uint8_t nr_ue_get_sdu(module_id_t module_idP,
+                      int cc_id,
                       frame_t frameP,
                       sub_frame_t subframe,
                       uint8_t gNB_index,
                       uint8_t *ulsch_buffer,
                       uint16_t buflen);
->>>>>>> c834f401
 
 int set_tdd_config_nr_ue(fapi_nr_config_request_t *cfg, int mu,
                          int nrofDownlinkSlots, int nrofDownlinkSymbols,
