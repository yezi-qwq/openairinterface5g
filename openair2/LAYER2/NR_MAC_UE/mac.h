--- conflicted
+++ resolved
@@ -45,8 +45,4 @@
     UE_PHY_HO_PRACH
 } NR_UE_L2_STATE_t;
 
-<<<<<<< HEAD
-#endif /*__LAYER2_MAC_DEFS_H__ */
-=======
-#endif /*__LAYER2_NR_UE_MAC_DEFS_H__ */
->>>>>>> f8037ab6
+#endif /*__LAYER2_NR_UE_MAC_DEFS_H__ */