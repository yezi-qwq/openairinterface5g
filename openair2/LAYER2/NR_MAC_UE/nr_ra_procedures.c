--- conflicted
+++ resolved
@@ -508,15 +508,11 @@
   // start contention resolution timer (cnt in slots)
   int RA_contention_resolution_timer_subframes = (nr_rach_ConfigCommon->ra_ContentionResolutionTimer + 1)<<3;
 
-<<<<<<< HEAD
-  LOG_I(MAC,"In %s: [UE %d] Frame %d, CB-RA: starting contention resolution timer\n", __FUNCTION__, mod_id, frameP);
-=======
   ra->RA_contention_resolution_target_frame = frameP + (RA_contention_resolution_timer_subframes/10);
   ra->RA_contention_resolution_target_slot = (slotP + (RA_contention_resolution_timer_subframes * subframes_per_slot)) % nr_slots_per_frame[mu];
 
   LOG_D(MAC,"In %s: [UE %d] CB-RA: contention resolution timer set in frame.slot %d.%d and expiring in %d.%d\n",
        __FUNCTION__, mod_id, frameP, slotP, ra->RA_contention_resolution_target_frame, ra->RA_contention_resolution_target_slot);
->>>>>>> b590cec2
 
   ra->RA_contention_resolution_timer_active = 1;
   ra->ra_state = WAIT_CONTENTION_RESOLUTION;
@@ -553,17 +549,6 @@
   NR_RACH_ConfigGeneric_t *rach_ConfigGeneric = &setup->rach_ConfigGeneric;
   NR_RACH_ConfigDedicated_t *rach_ConfigDedicated = ra->rach_ConfigDedicated;
 
-<<<<<<< HEAD
-  uint8_t sdu_lcids[NB_RB_MAX] = {0};
-  uint16_t sdu_lengths[NB_RB_MAX] = {0};
-  int num_sdus = 0;
-  int offset = 0;
-  int TBS_bytes = 848;
-  int header_length_total=0;
-  int mac_ce_len;
-
-=======
->>>>>>> b590cec2
   // Delay init RA procedure to allow the convergence of the IIR filter on PRACH noise measurements at gNB side
   if (!prach_resources->init_msg1) {
     if ( (mac->common_configuration_complete>0 || get_softmodem_params()->do_ra==1 || get_softmodem_params()->nsa) &&
@@ -591,14 +576,6 @@
 
       LOG_D(NR_MAC, "In %s: RA not active. Checking for data to transmit from upper layers...\n", __FUNCTION__);
 
-<<<<<<< HEAD
-      int TBS_max = 848; //8 + sizeof(NR_MAC_SUBHEADER_SHORT) + sizeof(NR_MAC_SUBHEADER_SHORT);
-      payload = (uint8_t*) mac->CCCH_pdu.payload;
-      mac_ce_len = 0;
-      num_sdus = 1;
-      post_padding = 1;
-      sdu_lcids[0] = lcid;
-=======
       const uint8_t lcid = UL_SCH_LCID_CCCH;
       const uint8_t sh_size = sizeof(NR_MAC_SUBHEADER_FIXED);
       const uint8_t TBS_max = 8 + sizeof(NR_MAC_SUBHEADER_SHORT) + sizeof(NR_MAC_SUBHEADER_SHORT); // Note: unclear the reason behind the selection of such TBS_max
@@ -610,32 +587,12 @@
       // Concerning the C-RNTI MAC CE, it has to be included if the UL transmission (Msg3) is not being made for the CCCH logical channel.
       // Therefore it has been assumed that this event only occurs only when RA is done and it is not SA mode.
       if (get_softmodem_params()->sa) {
->>>>>>> b590cec2
 
         NR_MAC_SUBHEADER_FIXED *header = (NR_MAC_SUBHEADER_FIXED *) pdu;
         pdu += sh_size;
 
         // initialisation by RRC
         nr_rrc_ue_generate_RRCSetupRequest(mod_id,gNB_id);
-<<<<<<< HEAD
-        size_sdu = (uint16_t) nr_mac_rrc_data_req_ue(mod_id, CC_id, gNB_id, frame, CCCH, mac_sdus);
-        // CCCH PDU
-        sdu_lengths[0] = size_sdu;
-        LOG_D(NR_MAC,"[UE %d] Frame %d: Requested RRCConnectionRequest, got %d bytes\n", mod_id, frame, size_sdu);
-      } else {
-        // fill ulsch_buffer with random data
-        for (int i = 0; i < TBS_bytes; i++){
-          mac_sdus[i] = (unsigned char) (lrand48()&0xff);
-        }
-        //Sending SDUs with size 1
-        //Initialize elements of sdu_lcids and sdu_lengths
-        sdu_lcids[0] = lcid;
-        sdu_lengths[0] = TBS_bytes - 3 - post_padding - mac_ce_len;
-        header_length_total += 2 + (sdu_lengths[0] >= 128);
-        size_sdu += sdu_lengths[0];
-      }
-
-=======
 
         // CCCH PDU
         size_sdu = nr_mac_rrc_data_req_ue(mod_id, CC_id, gNB_id, frame, CCCH, pdu);
@@ -647,7 +604,6 @@
           // Store the first 48 bits belonging to the uplink CCCH SDU within Msg3 to determine whether or not the
           // Random Access Procedure has been successful after reception of Msg4
           memcpy(ra->cont_res_id, pdu, sizeof(uint8_t) * 6);
->>>>>>> b590cec2
 
           pdu += size_sdu;
           ra->Msg3_size = size_sdu + sh_size;
@@ -677,28 +633,7 @@
         init_RA(mod_id, prach_resources, setup, rach_ConfigGeneric, rach_ConfigDedicated);
         nr_get_RA_window(mac);
         // Fill in preamble and PRACH resources
-<<<<<<< HEAD
-        if (ra->generate_nr_prach == GENERATE_PREAMBLE) {
-          nr_get_prach_resources(mod_id, CC_id, gNB_id, prach_resources, prach_pdu, rach_ConfigDedicated);
-        }
-        offset = nr_generate_ulsch_pdu((uint8_t *) mac_sdus,              // sdus buffer
-                                       (uint8_t *) payload,               // UL MAC pdu pointer
-                                       num_sdus,                          // num sdus
-                                       sdu_lengths,                       // sdu length
-                                       sdu_lcids,                         // sdu lcid
-                                       0,                                 // power headroom
-                                       0,                                 // crnti
-                                       0,                                 // truncated bsr
-                                       0,                                 // short bsr
-                                       0,                                 // long_bsr
-                                       post_padding,
-                                       0);
-
-        AssertFatal(TBS_max > offset, "Frequency resources are not enough for Msg3! TBS max = %d, offset = %d\n",
-                    TBS_max, offset);
-=======
         nr_get_prach_resources(mod_id, CC_id, gNB_id, prach_resources, prach_pdu, rach_ConfigDedicated);
->>>>>>> b590cec2
 
         // Padding: fill remainder with 0
         if (TBS_max - ra->Msg3_size > 0) {
@@ -710,23 +645,6 @@
             pdu[j] = 0;
           }
         }
-<<<<<<< HEAD
-      }
-      if(get_softmodem_params()->do_ra) {
-        LOG_D(MAC,"size_sdu = %i\n", size_sdu);
-        LOG_D(MAC,"offset = %i\n", offset);
-        for(int k = 0; k < TBS_max; k++) {
-          LOG_D(MAC,"(%i): %i\n", k, prach_resources->Msg3[k]);
-        }
-
-        // Msg3 was initialized with TBS_max bytes because the RA_Msg3_size will only be known after
-        // receiving Msg2 (which contains the Msg3 resource reserve).
-        // Msg3 will be transmitted with RA_Msg3_size bytes, removing unnecessary 0s.
-        mac->ulsch_pdu.Pdu_size = TBS_max;
-        memcpy(mac->ulsch_pdu.payload, prach_resources->Msg3, TBS_max);
-      }
-
-=======
 
         // Dumping ULSCH payload
         LOG_D(NR_MAC, "In %s: dumping UL Msg3 MAC PDU with length %d: \n", __FUNCTION__, TBS_max);
@@ -743,7 +661,6 @@
       } else {
         return 0;
       }
->>>>>>> b590cec2
     } else if (ra->RA_window_cnt != -1) { // RACH is active
 
       LOG_D(MAC, "In %s [%d.%d] RA is active: RA window count %d, RA backoff count %d\n", __FUNCTION__, frame, nr_slot_tx, ra->RA_window_cnt, ra->RA_backoff_cnt);
