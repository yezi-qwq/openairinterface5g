/*
 * Licensed to the OpenAirInterface (OAI) Software Alliance under one or more
 * contributor license agreements.  See the NOTICE file distributed with
 * this work for additional information regarding copyright ownership.
 * The OpenAirInterface Software Alliance licenses this file to You under
 * the OAI Public License, Version 1.1  (the "License"); you may not use this file
 * except in compliance with the License.
 * You may obtain a copy of the License at
 *
 *      http://www.openairinterface.org/?page_id=698
 *
 * Unless required by applicable law or agreed to in writing, software
 * distributed under the License is distributed on an "AS IS" BASIS,
 * WITHOUT WARRANTIES OR CONDITIONS OF ANY KIND, either express or implied.
 * See the License for the specific language governing permissions and
 * limitations under the License.
 *-------------------------------------------------------------------------------
 * For more information about the OpenAirInterface (OAI) Software Alliance:
 *      contact@openairinterface.org
 */

/*! \file ra_procedures.c
 * \brief Routines for UE MAC-layer Random Access procedures (TS 38.321, Release 15)
 * \author R. Knopp, Navid Nikaein, Guido Casati
 * \date 2019
 * \version 0.1
 * \company Eurecom
 * \email: knopp@eurecom.fr navid.nikaein@eurecom.fr, guido.casati@iis.fraunhofer.de
 * \note
 * \warning
 */

/* Tools */
#include "SIMULATION/TOOLS/sim.h"	// for taus

/* RRC */
#include "NR_RACH-ConfigCommon.h"
#include "RRC/NR_UE/rrc_proto.h"

/* PHY */
#include "PHY/NR_TRANSPORT/nr_transport_common_proto.h"
#include "PHY/defs_common.h"
#include "PHY/defs_nr_common.h"
#include "PHY/NR_UE_ESTIMATION/nr_estimation.h"

/* MAC */
#include "LAYER2/NR_MAC_COMMON/nr_mac_extern.h"
#include "NR_MAC_COMMON/nr_mac.h"
#include "LAYER2/NR_MAC_UE/mac_proto.h"

void nr_get_RA_window(NR_UE_MAC_INST_t *mac);

// Random Access procedure initialization as per 5.1.1 and initialization of variables specific
// to Random Access type as specified in clause 5.1.1a (3GPP TS 38.321 version 16.2.1 Release 16)
// todo:
// - check if carrier to use is explicitly signalled then do (1) RA CARRIER SELECTION (SUL, NUL) (2) set PCMAX (currently hardcoded to 0)
void init_RA(module_id_t mod_id,
             NR_PRACH_RESOURCES_t *prach_resources,
             NR_RACH_ConfigCommon_t *nr_rach_ConfigCommon,
             NR_RACH_ConfigGeneric_t *rach_ConfigGeneric,
             NR_RACH_ConfigDedicated_t *rach_ConfigDedicated) {

  NR_UE_MAC_INST_t *mac = get_mac_inst(mod_id);

  RA_config_t *ra          = &mac->ra;
  ra->RA_active            = 1;
  ra->RA_RAPID_found       = 0;
  ra->preambleTransMax     = 0;
  ra->first_Msg3           = 1;
  ra->starting_preamble_nb = 0;
  ra->RA_backoff_cnt       = 0;

  prach_resources->RA_PREAMBLE_BACKOFF = 0;
  prach_resources->RA_PCMAX = nr_get_Pcmax(mod_id);
  prach_resources->RA_PREAMBLE_TRANSMISSION_COUNTER = 1;
  prach_resources->RA_PREAMBLE_POWER_RAMPING_COUNTER = 1;
  prach_resources->POWER_OFFSET_2STEP_RA = 0;
  prach_resources->RA_SCALING_FACTOR_BI = 1;

  if (rach_ConfigDedicated) {
    if (rach_ConfigDedicated->cfra){
      LOG_I(MAC, "Initialization of 4-step contention-free random access procedure\n");
      prach_resources->RA_TYPE = RA_4STEP;
      ra->cfra = 1;
    } else if (rach_ConfigDedicated->ext1){
      if (rach_ConfigDedicated->ext1->cfra_TwoStep_r16){
        LOG_I(MAC, "In %s: setting RA type to 2-step...\n", __FUNCTION__);
        prach_resources->RA_TYPE = RA_2STEP;
        ra->cfra = 1;
      } else {
        LOG_E(MAC, "In %s: config not handled\n", __FUNCTION__);
      }
    } else {
      LOG_E(MAC, "In %s: config not handled\n", __FUNCTION__);
    }
  } else {
    LOG_E(MAC, "In %s: config not handled\n", __FUNCTION__);
  }

  if (prach_resources->RA_TYPE == RA_2STEP){
    LOG_E(MAC, "Missing implementation of initialization of 2-step RA specific variables...\n");
  } else if (prach_resources->RA_TYPE == RA_4STEP){
    LOG_D(MAC, "Initialization of 4-step RA specific variables...\n");
    switch (rach_ConfigGeneric->powerRampingStep){ // in dB
      case 0:
      prach_resources->RA_PREAMBLE_POWER_RAMPING_STEP = 0;
      break;
      case 1:
      prach_resources->RA_PREAMBLE_POWER_RAMPING_STEP = 2;
      break;
      case 2:
      prach_resources->RA_PREAMBLE_POWER_RAMPING_STEP = 4;
      break;
      case 3:
      prach_resources->RA_PREAMBLE_POWER_RAMPING_STEP = 6;
      break;
    }

    switch (rach_ConfigGeneric->preambleTransMax) {
      case 0:
      ra->preambleTransMax = 3;
      break;
      case 1:
      ra->preambleTransMax = 4;
      break;
      case 2:
      ra->preambleTransMax = 5;
      break;
      case 3:
      ra->preambleTransMax = 6;
      break;
      case 4:
      ra->preambleTransMax = 7;
      break;
      case 5:
      ra->preambleTransMax = 8;
      break;
      case 6:
      ra->preambleTransMax = 10;
      break;
      case 7:
      ra->preambleTransMax = 20;
      break;
      case 8:
      ra->preambleTransMax = 50;
      break;
      case 9:
      ra->preambleTransMax = 100;
      break;
      case 10:
      ra->preambleTransMax = 200;
      break;
    }
    if (nr_rach_ConfigCommon->ext1) {
      if (nr_rach_ConfigCommon->ext1->ra_PrioritizationForAccessIdentity){
        LOG_D(MAC, "In %s:%d: Missing implementation for Access Identity initialization procedures\n", __FUNCTION__, __LINE__);
      }
    }
  }

  return;

}

void ssb_rach_config(RA_config_t *ra, NR_PRACH_RESOURCES_t *prach_resources, NR_RACH_ConfigCommon_t *nr_rach_ConfigCommon, fapi_nr_ul_config_prach_pdu *prach_pdu){

  // Determine the SSB to RACH mapping ratio
  // =======================================
  if (prach_resources->RA_TYPE == RA_4STEP){
    NR_RACH_ConfigCommon__ssb_perRACH_OccasionAndCB_PreamblesPerSSB_PR ssb_perRACH_config = nr_rach_ConfigCommon->ssb_perRACH_OccasionAndCB_PreamblesPerSSB->present;
    boolean_t multiple_ssb_per_ro; // true if more than one or exactly one SSB per RACH occasion, false if more than one RO per SSB
    uint8_t ssb_rach_ratio; // Nb of SSBs per RACH or RACHs per SSB
    int total_preambles_per_ssb;
    uint8_t ssb_nb_in_ro;
    int numberOfRA_Preambles = 64;

    switch (ssb_perRACH_config){
      case NR_RACH_ConfigCommon__ssb_perRACH_OccasionAndCB_PreamblesPerSSB_PR_oneEighth:
        multiple_ssb_per_ro = false;
        ssb_rach_ratio = 8;
        ra->cb_preambles_per_ssb = 4 * (nr_rach_ConfigCommon->ssb_perRACH_OccasionAndCB_PreamblesPerSSB->choice.oneEighth + 1);
        break;
      case NR_RACH_ConfigCommon__ssb_perRACH_OccasionAndCB_PreamblesPerSSB_PR_oneFourth:
        multiple_ssb_per_ro = false;
        ssb_rach_ratio = 4;
        ra->cb_preambles_per_ssb = 4 * (nr_rach_ConfigCommon->ssb_perRACH_OccasionAndCB_PreamblesPerSSB->choice.oneFourth + 1);
        break;
      case NR_RACH_ConfigCommon__ssb_perRACH_OccasionAndCB_PreamblesPerSSB_PR_oneHalf:
        multiple_ssb_per_ro = false;
        ssb_rach_ratio = 2;
        ra->cb_preambles_per_ssb = 4 * (nr_rach_ConfigCommon->ssb_perRACH_OccasionAndCB_PreamblesPerSSB->choice.oneHalf + 1);
        break;
      case NR_RACH_ConfigCommon__ssb_perRACH_OccasionAndCB_PreamblesPerSSB_PR_one:
        multiple_ssb_per_ro = true;
        ssb_rach_ratio = 1;
        ra->cb_preambles_per_ssb = 4 * (nr_rach_ConfigCommon->ssb_perRACH_OccasionAndCB_PreamblesPerSSB->choice.one + 1);
        break;
      case NR_RACH_ConfigCommon__ssb_perRACH_OccasionAndCB_PreamblesPerSSB_PR_two:
        multiple_ssb_per_ro = true;
        ssb_rach_ratio = 2;
        ra->cb_preambles_per_ssb = 4 * (nr_rach_ConfigCommon->ssb_perRACH_OccasionAndCB_PreamblesPerSSB->choice.two + 1);
        break;
      case NR_RACH_ConfigCommon__ssb_perRACH_OccasionAndCB_PreamblesPerSSB_PR_four:
        multiple_ssb_per_ro = true;
        ssb_rach_ratio = 4;
        ra->cb_preambles_per_ssb = nr_rach_ConfigCommon->ssb_perRACH_OccasionAndCB_PreamblesPerSSB->choice.four;
        break;
      case NR_RACH_ConfigCommon__ssb_perRACH_OccasionAndCB_PreamblesPerSSB_PR_eight:
        multiple_ssb_per_ro = true;
        ssb_rach_ratio = 8;
        ra->cb_preambles_per_ssb = nr_rach_ConfigCommon->ssb_perRACH_OccasionAndCB_PreamblesPerSSB->choice.eight;
        break;
      case NR_RACH_ConfigCommon__ssb_perRACH_OccasionAndCB_PreamblesPerSSB_PR_sixteen:
        multiple_ssb_per_ro = true;
        ssb_rach_ratio = 16;
        ra->cb_preambles_per_ssb = nr_rach_ConfigCommon->ssb_perRACH_OccasionAndCB_PreamblesPerSSB->choice.sixteen;
        break;
      default:
        AssertFatal(1 == 0, "Unsupported ssb_perRACH_config %d\n", ssb_perRACH_config);
        break;
    }

    if (nr_rach_ConfigCommon->totalNumberOfRA_Preambles)
      numberOfRA_Preambles = *(nr_rach_ConfigCommon->totalNumberOfRA_Preambles);

    // Compute the proper Preamble selection params according to the selected SSB and the ssb_perRACH_OccasionAndCB_PreamblesPerSSB configuration
    if ((true == multiple_ssb_per_ro) &&
        (ssb_rach_ratio > 1)) {
      total_preambles_per_ssb = numberOfRA_Preambles / ssb_rach_ratio;

      ssb_nb_in_ro = prach_pdu->ssb_nb_in_ro;
      ra->starting_preamble_nb = total_preambles_per_ssb * ssb_nb_in_ro;
    }
    else {
      total_preambles_per_ssb = numberOfRA_Preambles;
      ra->starting_preamble_nb = 0;
    }
  } else {
    LOG_E(MAC, "In %s:%d: missing implementation for 2-step RA...\n", __FUNCTION__, __LINE__);
  }
}

// This routine implements RA premable configuration according to
// section 5.1 (Random Access procedure) of 3GPP TS 38.321 version 16.2.1 Release 16
void ra_preambles_config(NR_PRACH_RESOURCES_t *prach_resources, NR_UE_MAC_INST_t *mac, int16_t dl_pathloss){

  int messageSizeGroupA = 0;
  int sizeOfRA_PreamblesGroupA = 0;
  int messagePowerOffsetGroupB = 0;
  int PLThreshold;
  long deltaPreamble_Msg3 = 0;
  uint8_t noGroupB = 0;
  RA_config_t *ra = &mac->ra;
  NR_ServingCellConfigCommon_t *scc = mac->scc;
  NR_RACH_ConfigCommon_t *nr_rach_ConfigCommon = scc->uplinkConfigCommon->initialUplinkBWP->rach_ConfigCommon->choice.setup;
  NR_RACH_ConfigGeneric_t *rach_ConfigGeneric = &nr_rach_ConfigCommon->rach_ConfigGeneric;

  if (prach_resources->RA_TYPE == RA_4STEP){

    if (scc->uplinkConfigCommon->initialUplinkBWP->pusch_ConfigCommon->choice.setup->msg3_DeltaPreamble){
      deltaPreamble_Msg3 = (*scc->uplinkConfigCommon->initialUplinkBWP->pusch_ConfigCommon->choice.setup->msg3_DeltaPreamble) * 2; // dB
      LOG_D(MAC, "In %s: deltaPreamble_Msg3 set to %ld\n", __FUNCTION__, deltaPreamble_Msg3);
    }

    if (!nr_rach_ConfigCommon->groupBconfigured) {
      noGroupB = 1;
      LOG_D(MAC, "In %s:%d: preambles group B is not configured...\n", __FUNCTION__, __LINE__);
    } else {
      // RA preambles group B is configured 
      // - Random Access Preambles group B is configured for 4-step RA type
      // - Defining the number of RA preambles in RA Preamble Group A for each SSB
      LOG_D(MAC, "In %s:%d: preambles group B is configured...\n", __FUNCTION__, __LINE__);
      sizeOfRA_PreamblesGroupA = nr_rach_ConfigCommon->groupBconfigured->numberOfRA_PreamblesGroupA;
      switch (nr_rach_ConfigCommon->groupBconfigured->ra_Msg3SizeGroupA){
      /* - Threshold to determine the groups of RA preambles */
      case 0:
      messageSizeGroupA = 56;
      break;
      case 1:
      messageSizeGroupA = 144;
      break;
      case 2:
      messageSizeGroupA = 208;
      break;
      case 3:
      messageSizeGroupA = 256;
      break;
      case 4:
      messageSizeGroupA = 282;
      break;
      case 5:
      messageSizeGroupA = 480;
      break;
      case 6:
      messageSizeGroupA = 640;
      break;
      case 7:
      messageSizeGroupA = 800;
      break;
      case 8:
      messageSizeGroupA = 1000;
      break;
      case 9:
      messageSizeGroupA = 72;
      break;
      default:
      AssertFatal(1 == 0, "Unknown ra_Msg3SizeGroupA %lu\n", nr_rach_ConfigCommon->groupBconfigured->ra_Msg3SizeGroupA);
      /* todo cases 10 -15*/
      }

      /* Power offset for preamble selection in dB */
      messagePowerOffsetGroupB = -9999;
      switch (nr_rach_ConfigCommon->groupBconfigured->messagePowerOffsetGroupB){
      case 0:
      messagePowerOffsetGroupB = -9999;
      break;
      case 1:
      messagePowerOffsetGroupB = 0;
      break;
      case 2:
      messagePowerOffsetGroupB = 5;
      break;
      case 3:
      messagePowerOffsetGroupB = 8;
      break;
      case 4:
      messagePowerOffsetGroupB = 10;
      break;
      case 5:
      messagePowerOffsetGroupB = 12;
      break;
      case 6:
      messagePowerOffsetGroupB = 15;
      break;
      case 7:
      messagePowerOffsetGroupB = 18;
      break;
      default:
      AssertFatal(1 == 0,"Unknown messagePowerOffsetGroupB %lu\n", nr_rach_ConfigCommon->groupBconfigured->messagePowerOffsetGroupB);
      }

      PLThreshold = prach_resources->RA_PCMAX - rach_ConfigGeneric->preambleReceivedTargetPower - deltaPreamble_Msg3 - messagePowerOffsetGroupB;

    }
  } else {
    // todo:
    // - groupB-ConfiguredTwoStepRA
    // - msgA-DeltaPreamble
    LOG_E(MAC, "In %s:%d: missing implementation for 2-step RA...\n", __FUNCTION__, __LINE__);
  }
  /* Msg3 has not been transmitted yet */
  if (ra->first_Msg3) {
    if (noGroupB) {
      // use Group A preamble
      prach_resources->ra_PreambleIndex = ra->starting_preamble_nb + ((taus()) % ra->cb_preambles_per_ssb);
      ra->RA_usedGroupA = 1;
    } else if ((ra->Msg3_size < messageSizeGroupA) && (dl_pathloss > PLThreshold)) {
      // Group B is configured and RA preamble Group A is used
      // - todo add condition on CCCH_sdu_size for initiation by CCCH
      prach_resources->ra_PreambleIndex = ra->starting_preamble_nb + ((taus()) % sizeOfRA_PreamblesGroupA);
      ra->RA_usedGroupA = 1;
    } else {
      // Group B preamble is configured and used
      // the first sizeOfRA_PreamblesGroupA RA preambles belong to RA Preambles Group A
      // the remaining belong to RA Preambles Group B
      prach_resources->ra_PreambleIndex = ra->starting_preamble_nb + sizeOfRA_PreamblesGroupA + ((taus()) % (ra->cb_preambles_per_ssb - sizeOfRA_PreamblesGroupA));
      ra->RA_usedGroupA = 0;
    }
  } else { // Msg3 is being retransmitted
    if (ra->RA_usedGroupA && noGroupB) {
      prach_resources->ra_PreambleIndex = ra->starting_preamble_nb + ((taus()) % ra->cb_preambles_per_ssb);
    } else if (ra->RA_usedGroupA && !noGroupB){
      prach_resources->ra_PreambleIndex = ra->starting_preamble_nb + ((taus()) % sizeOfRA_PreamblesGroupA);
    } else {
      prach_resources->ra_PreambleIndex = ra->starting_preamble_nb + sizeOfRA_PreamblesGroupA + ((taus()) % (ra->cb_preambles_per_ssb - sizeOfRA_PreamblesGroupA));
    }
  }
}

// RA-RNTI computation (associated to PRACH occasion in which the RA Preamble is transmitted)
// - this does not apply to contention-free RA Preamble for beam failure recovery request
// - getting star_symb, SFN_nbr from table 6.3.3.2-3 (TDD and FR1 scenario)
// - ul_carrier_id: UL carrier used for RA preamble transmission, hardcoded for NUL carrier
// - f_id: index of the PRACH occasion in the frequency domain
// - s_id is starting symbol of the PRACH occasion [0...14]
// - t_id is the first slot of the PRACH occasion in a system frame [0...80]
uint16_t set_ra_rnti(NR_UE_MAC_INST_t *mac, fapi_nr_ul_config_prach_pdu *prach_pdu){

  RA_config_t *ra = &mac->ra;
  uint8_t ul_carrier_id = 0; // NUL
  uint8_t f_id = prach_pdu->num_ra;
  uint8_t t_id = prach_pdu->prach_slot;
  uint8_t s_id = prach_pdu->prach_start_symbol;

  ra->ra_rnti = 1 + s_id + 14 * t_id + 1120 * f_id + 8960 * ul_carrier_id;

  LOG_D(MAC, "Computed ra_RNTI is %x \n", ra->ra_rnti);

  return ra->ra_rnti;

}

// This routine implements Section 5.1.2 (UE Random Access Resource Selection)
// and Section 5.1.3 (Random Access Preamble Transmission) from 3GPP TS 38.321
// - currently the PRACH preamble is set through RRC configuration for 4-step CFRA mode
// todo:
// - determine next available PRACH occasion
// -- if RA initiated for SI request and ra_AssociationPeriodIndex and si-RequestPeriod are configured
// -- else if SSB is selected above
// -- else if CSI-RS is selected above
// - switch initialisation cases
// -- RA initiated by beam failure recovery operation (subclause 5.17 TS 38.321)
// --- SSB selection, set prach_resources->ra_PreambleIndex
// -- RA initiated by PDCCH: ra_preamble_index provided by PDCCH && ra_PreambleIndex != 0b000000
// --- set PREAMBLE_INDEX to ra_preamble_index
// --- select the SSB signalled by PDCCH
// -- RA initiated for SI request:
// --- SSB selection, set prach_resources->ra_PreambleIndex
// - condition on notification of suspending power ramping counter from lower layer (5.1.3 TS 38.321)
// - check if SSB or CSI-RS have not changed since the selection in the last RA Preamble tranmission
// - Contention-based RA preamble selection:
// -- selection of SSB with SS-RSRP above rsrp-ThresholdSSB else select any SSB
void nr_get_prach_resources(module_id_t mod_id,
                            int CC_id,
                            uint8_t gNB_id,
                            NR_PRACH_RESOURCES_t *prach_resources,
                            fapi_nr_ul_config_prach_pdu *prach_pdu,
                            NR_RACH_ConfigDedicated_t * rach_ConfigDedicated){

  NR_UE_MAC_INST_t *mac = get_mac_inst(mod_id);
  RA_config_t *ra = &mac->ra;
  NR_RACH_ConfigCommon_t *nr_rach_ConfigCommon = mac->scc->uplinkConfigCommon->initialUplinkBWP->rach_ConfigCommon->choice.setup;

  LOG_D(PHY, "In %s: getting PRACH resources frame (first_Msg3 %d)\n", __FUNCTION__, ra->first_Msg3);

  if (rach_ConfigDedicated) {
    if (rach_ConfigDedicated->cfra){
      uint8_t cfra_ssb_resource_idx = 0;
      prach_resources->ra_PreambleIndex = rach_ConfigDedicated->cfra->resources.choice.ssb->ssb_ResourceList.list.array[cfra_ssb_resource_idx]->ra_PreambleIndex;
      LOG_D(MAC, "In %s: selected RA preamble index %d for contention-free random access procedure for SSB with Id %d\n", __FUNCTION__, prach_resources->ra_PreambleIndex, cfra_ssb_resource_idx);
    }
  } else {
    int16_t dl_pathloss = get_nr_PL(mod_id, CC_id, gNB_id);
    ssb_rach_config(ra, prach_resources, nr_rach_ConfigCommon, prach_pdu);
    ra_preambles_config(prach_resources, mac, dl_pathloss);
    LOG_D(MAC, "[RAPROC] - Selected RA preamble index %d for contention-based random access procedure... \n", prach_resources->ra_PreambleIndex);
  }

  if (prach_resources->RA_PREAMBLE_TRANSMISSION_COUNTER > 1)
    prach_resources->RA_PREAMBLE_POWER_RAMPING_COUNTER++;
  prach_resources->ra_PREAMBLE_RECEIVED_TARGET_POWER = nr_get_Po_NOMINAL_PUSCH(prach_resources, mod_id, CC_id);
  prach_resources->ra_RNTI = set_ra_rnti(mac, prach_pdu);

}

// TbD: RA_attempt_number not used
void nr_Msg1_transmitted(module_id_t mod_id, uint8_t CC_id, frame_t frameP, uint8_t gNB_id){
  NR_UE_MAC_INST_t *mac = get_mac_inst(mod_id);
  RA_config_t *ra = &mac->ra;
  ra->ra_state = WAIT_RAR;
  ra->RA_attempt_number++;
}

void nr_Msg3_transmitted(module_id_t mod_id, uint8_t CC_id, frame_t frameP, uint8_t gNB_id){

  NR_UE_MAC_INST_t *mac = get_mac_inst(mod_id);
  NR_RACH_ConfigCommon_t *nr_rach_ConfigCommon = mac->scc->uplinkConfigCommon->initialUplinkBWP->rach_ConfigCommon->choice.setup;
  RA_config_t *ra = &mac->ra;

  LOG_D(MAC,"In %s: [UE %d] Frame %d, CB-RA: starting contention resolution timer\n", __FUNCTION__, mod_id, frameP);

  // start contention resolution timer
  ra->RA_contention_resolution_cnt = (nr_rach_ConfigCommon->ra_ContentionResolutionTimer + 1) * 8;
  ra->RA_contention_resolution_timer_active = 1;

}

/////////////////////////////////////////////////////////////////////////
// This function handles:
// - Random Access Preamble Initialization (5.1.1 TS 38.321)
// - Random Access Response reception (5.1.4 TS 38.321)
/// In the current implementation, RA is 4-step contention free only
/////////////////////////////////////////////////////////////////////////
// todo TS 38.321:
// - BWP operation (subclause 5.15 TS 38.321)
// - beam failure recovery
// - handle initialization by handover
// - handle DL assignment on PDCCH for RA-RNTI
// - transmission on DCCH using PRACH (during handover, or sending SR for example)
// - take into account MAC CEs in size_sdu (currently hardcoded size to 1 MAC subPDU and 1 padding subheader)
// - fix rrc data req logic
// - retrieve TBS
// - add mac_rrc_nr_data_req_ue, etc ...
// - Msg3 Retransmissions to be scheduled by DCI 0_0
uint8_t nr_ue_get_rach(NR_PRACH_RESOURCES_t *prach_resources,
                       fapi_nr_ul_config_prach_pdu *prach_pdu,
                       module_id_t mod_id,
                       int CC_id,
                       frame_t frame,
                       uint8_t gNB_id,
                       int nr_slot_tx){

  NR_UE_MAC_INST_t *mac = get_mac_inst(mod_id);
  RA_config_t *ra = &mac->ra;
  uint8_t mac_sdus[MAX_NR_ULSCH_PAYLOAD_BYTES];
  uint8_t lcid = UL_SCH_LCID_CCCH_MSG3, *payload;
  uint16_t size_sdu = 0;
  unsigned short post_padding;
  NR_ServingCellConfigCommon_t *scc = mac->scc;
  AssertFatal(scc->uplinkConfigCommon->initialUplinkBWP->rach_ConfigCommon->choice.setup != NULL, "In %s: FATAL! nr_rach_ConfigCommon is NULL...\n", __FUNCTION__);
  NR_RACH_ConfigCommon_t *setup = scc->uplinkConfigCommon->initialUplinkBWP->rach_ConfigCommon->choice.setup;
  AssertFatal(&setup->rach_ConfigGeneric != NULL, "In %s: FATAL! rach_ConfigGeneric is NULL...\n", __FUNCTION__);
  NR_RACH_ConfigGeneric_t *rach_ConfigGeneric = &setup->rach_ConfigGeneric;
  NR_RACH_ConfigDedicated_t *rach_ConfigDedicated = ra->rach_ConfigDedicated;

  uint8_t sdu_lcids[NB_RB_MAX] = {0};
  uint16_t sdu_lengths[NB_RB_MAX] = {0};
<<<<<<< HEAD
  int num_sdus, offset = 0, preambleTransMax;
=======
  int TBS_bytes = 848, header_length_total=0, num_sdus, offset, mac_ce_len;
>>>>>>> 403db5f6

  // Delay init RA procedure to allow the convergence of the IIR filter on PRACH noise measurements at gNB side
  if (!prach_resources->init_msg1) {
    if (((MAX_FRAME_NUMBER + frame - prach_resources->sync_frame) % MAX_FRAME_NUMBER) > 150){
      prach_resources->init_msg1 = 1;
    } else {
      return 0;
    }
  }

  if (prach_resources->init_msg1) {

    if (ra->RA_active == 0) {
      /* RA not active - checking if RRC is ready to initiate the RA procedure */

      LOG_D(MAC, "RA not active. Checking for data to transmit from upper layers...\n");

<<<<<<< HEAD
      uint8_t TBS_max = 8 + sizeof(NR_MAC_SUBHEADER_SHORT) + sizeof(NR_MAC_SUBHEADER_SHORT);
      payload = (uint8_t*) mac->CCCH_pdu.payload;

=======
      payload = (uint8_t*) &mac->CCCH_pdu.payload;
      mac_ce_len = 0;
>>>>>>> 403db5f6
      num_sdus = 1;
      post_padding = 1;
      sdu_lcids[0] = lcid;

      // initialisation by RRC
      // CCCH PDU
      size_sdu = (uint16_t) nr_mac_rrc_data_req_ue(mod_id, CC_id, gNB_id, frame, CCCH, mac_sdus);

<<<<<<< HEAD
      sdu_lengths[0] = size_sdu;

      LOG_D(MAC,"[UE %d] Frame %d: Requested RRCConnectionRequest, got %d bytes\n", mod_id, frame, size_sdu);

=======
>>>>>>> 403db5f6
      if (size_sdu > 0) {

        LOG_D(MAC, "[UE %d][%d.%d]: starting initialisation Random Access Procedure...\n", mod_id, frame, nr_slot_tx);

<<<<<<< HEAD
        mac->RA_PREAMBLE_TRANSMISSION_COUNTER = 1;
        mac->RA_PREAMBLE_POWER_RAMPING_COUNTER = 1;
        mac->RA_prachMaskIndex = 0;
        // todo: add the backoff condition here
        mac->RA_backoff_cnt = 0;
        mac->RA_active = 1;

        prach_resources->Msg3 = payload;
=======
        ra->Msg3_size = size_sdu + sizeof(NR_MAC_SUBHEADER_SHORT) + sizeof(NR_MAC_SUBHEADER_SHORT);
>>>>>>> 403db5f6

        init_RA(mod_id, prach_resources, setup, rach_ConfigGeneric, rach_ConfigDedicated);
        prach_resources->Msg3 = payload;
        nr_get_RA_window(mac);

        // Fill in preamble and PRACH resources
        if (ra->generate_nr_prach == 1)
          nr_get_prach_resources(mod_id, CC_id, gNB_id, prach_resources, prach_pdu, rach_ConfigDedicated);

        offset = nr_generate_ulsch_pdu((uint8_t *) mac_sdus,              // sdus buffer
                                       (uint8_t *) payload,               // UL MAC pdu pointer
                                       num_sdus,                          // num sdus
                                       sdu_lengths,                       // sdu length
                                       sdu_lcids,                         // sdu lcid
                                       0,                   // power headroom
                                       0,                            // crnti
                                       0,                      // truncated bsr
                                       0,                         // short bsr
                                       0,                          // long_bsr
                                       post_padding,
                                       0);

        AssertFatal(TBS_max > offset, "Frequency resources are not enough for Msg3!\n");

        // Padding: fill remainder with 0
        if (post_padding > 0){
          for (int j = 0; j < (TBS_max - offset); j++)
            payload[offset + j] = 0;
        }
<<<<<<< HEAD
      }

      LOG_D(MAC,"size_sdu = %i\n", size_sdu);
      LOG_D(MAC,"offset = %i\n", offset);
      for(int k = 0; k < TBS_max; k++) {
        LOG_D(MAC,"(%i): %i\n", k, prach_resources->Msg3[k]);
      }

      // Msg3 was initialized with TBS_max bytes because the mac->RA_Msg3_size will only be known after
      // receiving Msg2 (which contains the Msg3 resource reserve).
      // Msg3 will be transmitted with mac->RA_Msg3_size bytes, removing unnecessary 0s.
      mac->ulsch_pdu.Pdu_size = TBS_max;
      memcpy(mac->ulsch_pdu.payload, prach_resources->Msg3, TBS_max);

    } else if (mac->RA_window_cnt != -1) { // RACH is active

      ////////////////////////////////////////////////////////////////
      /////* Random Access Response reception (5.1.4 TS 38.321) */////
      ////////////////////////////////////////////////////////////////
      // Handling ra_responseWindow, RA_PREAMBLE_TRANSMISSION_COUNTER
      // and RA_backoff_cnt
      // todo:
      // - handle beam failure recovery request
      // - handle DL assignment on PDCCH for RA-RNTI
      // - handle backoff and raResponseWindow params

      // LOG_D(MAC, "[MAC][UE %d][RAPROC] frame %d, subframe %d: RA Active, window cnt %d (RA_tx_frame %d, RA_tx_subframe %d)\n",
      //   mod_id, frame, nr_slot_tx, mac->RA_window_cnt, mac->RA_tx_frame, mac->RA_tx_subframe);

      if (mac->RA_BI_found){
        prach_resources->RA_PREAMBLE_BACKOFF = prach_resources->RA_SCALING_FACTOR_BI * mac->RA_backoff_indicator;
=======
      } 
    } else if (ra->RA_window_cnt != -1) { // RACH is active

      LOG_D(MAC, "In %s [%d.%d] RA is active: RA window count %d, RA backoff count %d\n", __FUNCTION__, frame, nr_slot_tx, ra->RA_window_cnt, ra->RA_backoff_cnt);

      if (ra->RA_BI_found){
        prach_resources->RA_PREAMBLE_BACKOFF = prach_resources->RA_SCALING_FACTOR_BI * ra->RA_backoff_indicator;
>>>>>>> 403db5f6
      } else {
        prach_resources->RA_PREAMBLE_BACKOFF = 0;
      }

      if (ra->RA_window_cnt >= 0 && ra->RA_RAPID_found == 1) {
        // Reset RA_active flag: it disables Msg3 retransmission (8.3 of TS 38.213)

        nr_ra_succeeded(mod_id, frame, nr_slot_tx);

      } else if (ra->RA_window_cnt == 0 && !ra->RA_RAPID_found) {

        LOG_I(MAC, "[UE %d][%d:%d] RAR reception failed \n", mod_id, frame, nr_slot_tx);

        nr_ra_failed(mod_id, CC_id, prach_resources, frame, nr_slot_tx);

      } else if (ra->RA_window_cnt > 0) {

        LOG_D(MAC, "[UE %d][%d.%d]: RAR not received yet (RA window count %d) \n", mod_id, frame, nr_slot_tx, ra->RA_window_cnt);

        // Fill in preamble and PRACH resources
        ra->RA_window_cnt--;
        nr_get_prach_resources(mod_id, CC_id, gNB_id, prach_resources, prach_pdu, rach_ConfigDedicated);

      } else if (ra->RA_backoff_cnt > 0) {

        LOG_D(MAC, "[UE %d][%d.%d]: RAR not received yet (RA backoff count %d) \n", mod_id, frame, nr_slot_tx, ra->RA_backoff_cnt);

        ra->RA_backoff_cnt--;

        if ((ra->RA_backoff_cnt > 0 && ra->generate_nr_prach == 1) || ra->RA_backoff_cnt == 0){
          nr_get_prach_resources(mod_id, CC_id, gNB_id, prach_resources, prach_pdu, rach_ConfigDedicated);
        }

      }
    }
  }

  if (ra->RA_contention_resolution_timer_active){
    nr_ue_contention_resolution(mod_id, CC_id, frame, nr_slot_tx, prach_resources);
  }

  return ra->generate_nr_prach;

}

void nr_get_RA_window(NR_UE_MAC_INST_t *mac){

  uint8_t mu, ra_ResponseWindow;
  RA_config_t *ra = &mac->ra;
  NR_ServingCellConfigCommon_t *scc = mac->scc;
  NR_RACH_ConfigCommon_t *setup = scc->uplinkConfigCommon->initialUplinkBWP->rach_ConfigCommon->choice.setup;
  NR_RACH_ConfigGeneric_t *rach_ConfigGeneric = &setup->rach_ConfigGeneric;
  NR_FrequencyInfoDL_t *frequencyInfoDL = scc->downlinkConfigCommon->frequencyInfoDL;

  ra_ResponseWindow = rach_ConfigGeneric->ra_ResponseWindow;

  if (setup->msg1_SubcarrierSpacing)
    mu = *setup->msg1_SubcarrierSpacing;
  else
    mu = frequencyInfoDL->scs_SpecificCarrierList.list.array[0]->subcarrierSpacing;

  ra->RA_window_cnt = ra->RA_offset*nr_slots_per_frame[mu]; // taking into account the 2 frames gap introduced by OAI gNB

  switch (ra_ResponseWindow) {
    case NR_RACH_ConfigGeneric__ra_ResponseWindow_sl1:
      ra->RA_window_cnt += 1;
      break;
    case NR_RACH_ConfigGeneric__ra_ResponseWindow_sl2:
      ra->RA_window_cnt += 2;
      break;
    case NR_RACH_ConfigGeneric__ra_ResponseWindow_sl4:
      ra->RA_window_cnt += 4;
      break;
    case NR_RACH_ConfigGeneric__ra_ResponseWindow_sl8:
      ra->RA_window_cnt += 8;
      break;
    case NR_RACH_ConfigGeneric__ra_ResponseWindow_sl10:
      ra->RA_window_cnt += 10;
      break;
    case NR_RACH_ConfigGeneric__ra_ResponseWindow_sl20:
      ra->RA_window_cnt += 20;
      break;
    case NR_RACH_ConfigGeneric__ra_ResponseWindow_sl40:
      ra->RA_window_cnt += 40;
      break;
    case NR_RACH_ConfigGeneric__ra_ResponseWindow_sl80:
      ra->RA_window_cnt += 80;
      break;
  }
}

////////////////////////////////////////////////////////////////////////////
/////////* Random Access Contention Resolution (5.1.35 TS 38.321) */////////
////////////////////////////////////////////////////////////////////////////
// Handling contention resolution timer
// WIP todo:
// - beam failure recovery
// - RA completed
void nr_ue_contention_resolution(module_id_t module_id, int cc_id, frame_t frame, int slot, NR_PRACH_RESOURCES_t *prach_resources){
  
  NR_UE_MAC_INST_t *mac = get_mac_inst(module_id);
  RA_config_t *ra = &mac->ra;

  if (ra->RA_contention_resolution_timer_active == 1) {

      ra->RA_contention_resolution_cnt--;

      LOG_D(MAC, "In %s: [%d.%d] RA contention resolution timer %d\n", __FUNCTION__, frame, slot, ra->RA_contention_resolution_cnt);

      if (ra->RA_contention_resolution_cnt == 0) {
        ra->t_crnti = 0;
        ra->RA_active = 0;
        ra->RA_contention_resolution_timer_active = 0;
        // Signal PHY to quit RA procedure
        LOG_E(MAC, "[UE %d] CB-RA: Contention resolution timer has expired, RA procedure has failed...\n", module_id);
        nr_ra_failed(module_id, cc_id, prach_resources, frame, slot);
      }
    
  }
}

// Handlig successful RA completion @ MAC layer
// according to section 5 of 3GPP TS 38.321 version 16.2.1 Release 16
// todo:
// - complete handling of received contention-based RA preamble
void nr_ra_succeeded(module_id_t mod_id, frame_t frame, int slot){

  NR_UE_MAC_INST_t *mac = get_mac_inst(mod_id);
  RA_config_t *ra = &mac->ra;

  if (ra->cfra) {

    LOG_I(MAC, "[UE %d][%d.%d][RAPROC] RA procedure succeeded. CF-RA: RAR successfully received.\n", mod_id, frame, slot);

    ra->RA_window_cnt = -1;

  } else {

    LOG_I(MAC, "[UE %d][%d.%d][RAPROC] RA procedure succeeded. CB-RA: Contention Resolution is successful.\n", mod_id, frame, slot);

    ra->RA_contention_resolution_cnt = -1;
    ra->RA_contention_resolution_timer_active = 0;
    ra->t_crnti = 0;

    LOG_D(MAC, "In %s: [UE %d][%d.%d] CB-RA: cleared contention resolution timer...\n", __FUNCTION__, mod_id, frame, slot);

  }

  LOG_D(MAC, "In %s: [UE %d] clearing RA_active flag...\n", __FUNCTION__, mod_id);
  ra->RA_active = 0;
  ra->generate_nr_prach = 2;
  ra->ra_state = RA_SUCCEEDED;

}

// Handlig failure of RA procedure @ MAC layer
// according to section 5 of 3GPP TS 38.321 version 16.2.1 Release 16
// todo:
// - complete handling of received contention-based RA preamble
// - 2-step RA implementation
void nr_ra_failed(uint8_t mod_id, uint8_t CC_id, NR_PRACH_RESOURCES_t *prach_resources, frame_t frame, int slot) {

  NR_UE_MAC_INST_t *mac = get_mac_inst(mod_id);
  RA_config_t *ra = &mac->ra;

  ra->first_Msg3 = 0;
  ra->generate_nr_prach = 3;
  ra->ra_state = RA_UE_IDLE;

  prach_resources->RA_PREAMBLE_TRANSMISSION_COUNTER++;

  if(prach_resources->RA_TYPE == RA_4STEP){

    if (prach_resources->RA_PREAMBLE_TRANSMISSION_COUNTER == ra->preambleTransMax + 1){

      LOG_D(MAC, "In %s: [UE %d][%d.%d] Maximum number of RACH attempts (%d) reached, selecting backoff time...\n", __FUNCTION__, mod_id, frame, slot, ra->preambleTransMax);

      ra->RA_backoff_cnt = rand() % (prach_resources->RA_PREAMBLE_BACKOFF + 1);

      prach_resources->RA_PREAMBLE_TRANSMISSION_COUNTER = 1;
      prach_resources->RA_PREAMBLE_POWER_RAMPING_STEP += 2; // 2 dB increment
      prach_resources->ra_PREAMBLE_RECEIVED_TARGET_POWER = nr_get_Po_NOMINAL_PUSCH(prach_resources, mod_id, CC_id);

    } else {

      // Resetting RA window
      nr_get_RA_window(mac);

    }

  } else if (prach_resources->RA_TYPE == RA_2STEP){

    LOG_E(MAC, "Missing implementation of RA failure handling for 2-step RA...\n");

  }

}<|MERGE_RESOLUTION|>--- conflicted
+++ resolved
@@ -35,7 +35,6 @@
 
 /* RRC */
 #include "NR_RACH-ConfigCommon.h"
-#include "RRC/NR_UE/rrc_proto.h"
 
 /* PHY */
 #include "PHY/NR_TRANSPORT/nr_transport_common_proto.h"
@@ -515,11 +514,7 @@
 
   uint8_t sdu_lcids[NB_RB_MAX] = {0};
   uint16_t sdu_lengths[NB_RB_MAX] = {0};
-<<<<<<< HEAD
-  int num_sdus, offset = 0, preambleTransMax;
-=======
   int TBS_bytes = 848, header_length_total=0, num_sdus, offset, mac_ce_len;
->>>>>>> 403db5f6
 
   // Delay init RA procedure to allow the convergence of the IIR filter on PRACH noise measurements at gNB side
   if (!prach_resources->init_msg1) {
@@ -537,45 +532,41 @@
 
       LOG_D(MAC, "RA not active. Checking for data to transmit from upper layers...\n");
 
-<<<<<<< HEAD
-      uint8_t TBS_max = 8 + sizeof(NR_MAC_SUBHEADER_SHORT) + sizeof(NR_MAC_SUBHEADER_SHORT);
-      payload = (uint8_t*) mac->CCCH_pdu.payload;
-
-=======
       payload = (uint8_t*) &mac->CCCH_pdu.payload;
       mac_ce_len = 0;
->>>>>>> 403db5f6
       num_sdus = 1;
       post_padding = 1;
-      sdu_lcids[0] = lcid;
-
-      // initialisation by RRC
-      // CCCH PDU
-      size_sdu = (uint16_t) nr_mac_rrc_data_req_ue(mod_id, CC_id, gNB_id, frame, CCCH, mac_sdus);
-
-<<<<<<< HEAD
-      sdu_lengths[0] = size_sdu;
-
-      LOG_D(MAC,"[UE %d] Frame %d: Requested RRCConnectionRequest, got %d bytes\n", mod_id, frame, size_sdu);
-
-=======
->>>>>>> 403db5f6
+
+      if (0){
+        // initialisation by RRC
+        // CCCH PDU
+        // size_sdu = (uint16_t) mac_rrc_data_req_ue(mod_id,
+        //                                           CC_id,
+        //                                           frame,
+        //                                           CCCH,
+        //                                           1,
+        //                                           mac_sdus,
+        //                                           gNB_id,
+        //                                           0);
+        LOG_D(MAC,"[UE %d] Frame %d: Requested RRCConnectionRequest, got %d bytes\n", mod_id, frame, size_sdu);
+      } else {
+        // fill ulsch_buffer with random data
+        for (int i = 0; i < TBS_bytes; i++){
+          mac_sdus[i] = (unsigned char) (lrand48()&0xff);
+        }
+        //Sending SDUs with size 1
+        //Initialize elements of sdu_lcids and sdu_lengths
+        sdu_lcids[0] = lcid;
+        sdu_lengths[0] = TBS_bytes - 3 - post_padding - mac_ce_len;
+        header_length_total += 2 + (sdu_lengths[0] >= 128);
+        size_sdu += sdu_lengths[0];
+      }
+
       if (size_sdu > 0) {
 
         LOG_D(MAC, "[UE %d][%d.%d]: starting initialisation Random Access Procedure...\n", mod_id, frame, nr_slot_tx);
 
-<<<<<<< HEAD
-        mac->RA_PREAMBLE_TRANSMISSION_COUNTER = 1;
-        mac->RA_PREAMBLE_POWER_RAMPING_COUNTER = 1;
-        mac->RA_prachMaskIndex = 0;
-        // todo: add the backoff condition here
-        mac->RA_backoff_cnt = 0;
-        mac->RA_active = 1;
-
-        prach_resources->Msg3 = payload;
-=======
         ra->Msg3_size = size_sdu + sizeof(NR_MAC_SUBHEADER_SHORT) + sizeof(NR_MAC_SUBHEADER_SHORT);
->>>>>>> 403db5f6
 
         init_RA(mod_id, prach_resources, setup, rach_ConfigGeneric, rach_ConfigDedicated);
         prach_resources->Msg3 = payload;
@@ -590,54 +581,19 @@
                                        num_sdus,                          // num sdus
                                        sdu_lengths,                       // sdu length
                                        sdu_lcids,                         // sdu lcid
-                                       0,                   // power headroom
-                                       0,                            // crnti
-                                       0,                      // truncated bsr
-                                       0,                         // short bsr
-                                       0,                          // long_bsr
+                                       0,                                 // power headroom
+                                       0,                                 // crnti
+                                       0,                                 // truncated bsr
+                                       0,                                 // short bsr
+                                       0,                                 // long_bsr
                                        post_padding,
                                        0);
 
-        AssertFatal(TBS_max > offset, "Frequency resources are not enough for Msg3!\n");
-
         // Padding: fill remainder with 0
         if (post_padding > 0){
-          for (int j = 0; j < (TBS_max - offset); j++)
-            payload[offset + j] = 0;
+          for (int j = 0; j < (TBS_bytes - offset); j++)
+            payload[offset + j] = 0; // mac_pdu[offset + j] = 0;
         }
-<<<<<<< HEAD
-      }
-
-      LOG_D(MAC,"size_sdu = %i\n", size_sdu);
-      LOG_D(MAC,"offset = %i\n", offset);
-      for(int k = 0; k < TBS_max; k++) {
-        LOG_D(MAC,"(%i): %i\n", k, prach_resources->Msg3[k]);
-      }
-
-      // Msg3 was initialized with TBS_max bytes because the mac->RA_Msg3_size will only be known after
-      // receiving Msg2 (which contains the Msg3 resource reserve).
-      // Msg3 will be transmitted with mac->RA_Msg3_size bytes, removing unnecessary 0s.
-      mac->ulsch_pdu.Pdu_size = TBS_max;
-      memcpy(mac->ulsch_pdu.payload, prach_resources->Msg3, TBS_max);
-
-    } else if (mac->RA_window_cnt != -1) { // RACH is active
-
-      ////////////////////////////////////////////////////////////////
-      /////* Random Access Response reception (5.1.4 TS 38.321) */////
-      ////////////////////////////////////////////////////////////////
-      // Handling ra_responseWindow, RA_PREAMBLE_TRANSMISSION_COUNTER
-      // and RA_backoff_cnt
-      // todo:
-      // - handle beam failure recovery request
-      // - handle DL assignment on PDCCH for RA-RNTI
-      // - handle backoff and raResponseWindow params
-
-      // LOG_D(MAC, "[MAC][UE %d][RAPROC] frame %d, subframe %d: RA Active, window cnt %d (RA_tx_frame %d, RA_tx_subframe %d)\n",
-      //   mod_id, frame, nr_slot_tx, mac->RA_window_cnt, mac->RA_tx_frame, mac->RA_tx_subframe);
-
-      if (mac->RA_BI_found){
-        prach_resources->RA_PREAMBLE_BACKOFF = prach_resources->RA_SCALING_FACTOR_BI * mac->RA_backoff_indicator;
-=======
       } 
     } else if (ra->RA_window_cnt != -1) { // RACH is active
 
@@ -645,7 +601,6 @@
 
       if (ra->RA_BI_found){
         prach_resources->RA_PREAMBLE_BACKOFF = prach_resources->RA_SCALING_FACTOR_BI * ra->RA_backoff_indicator;
->>>>>>> 403db5f6
       } else {
         prach_resources->RA_PREAMBLE_BACKOFF = 0;
       }
