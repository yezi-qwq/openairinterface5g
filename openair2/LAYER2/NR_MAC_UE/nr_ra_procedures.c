/*
 * Licensed to the OpenAirInterface (OAI) Software Alliance under one or more
 * contributor license agreements.  See the NOTICE file distributed with
 * this work for additional information regarding copyright ownership.
 * The OpenAirInterface Software Alliance licenses this file to You under
 * the OAI Public License, Version 1.1  (the "License"); you may not use this file
 * except in compliance with the License.
 * You may obtain a copy of the License at
 *
 *      http://www.openairinterface.org/?page_id=698
 *
 * Unless required by applicable law or agreed to in writing, software
 * distributed under the License is distributed on an "AS IS" BASIS,
 * WITHOUT WARRANTIES OR CONDITIONS OF ANY KIND, either express or implied.
 * See the License for the specific language governing permissions and
 * limitations under the License.
 *-------------------------------------------------------------------------------
 * For more information about the OpenAirInterface (OAI) Software Alliance:
 *      contact@openairinterface.org
 */

/*! \file ra_procedures.c
 * \brief Routines for UE MAC-layer Random Access procedures (TS 38.321, Release 15)
 * \author R. Knopp, Navid Nikaein, Guido Casati
 * \date 2019
 * \version 0.1
 * \company Eurecom
 * \email: knopp@eurecom.fr navid.nikaein@eurecom.fr, guido.casati@iis.fraunhofer.de
 * \note
 * \warning
 */

/* Tools */
#include "SIMULATION/TOOLS/sim.h"	// for taus

/* RRC */
#include "NR_RACH-ConfigCommon.h"

/* PHY */
#include "PHY/NR_TRANSPORT/nr_transport_common_proto.h"
#include "PHY/defs_common.h"
#include "PHY/defs_nr_common.h"
#include "PHY/NR_UE_ESTIMATION/nr_estimation.h"

/* MAC */
#include "LAYER2/NR_MAC_COMMON/nr_mac_extern.h"
#include "NR_MAC_COMMON/nr_mac.h"
#include "LAYER2/NR_MAC_UE/mac_proto.h"

void nr_get_RA_window(NR_UE_MAC_INST_t *mac);

// Random Access procedure initialization as per 5.1.1 and initialization of variables specific
// to Random Access type as specified in clause 5.1.1a (3GPP TS 38.321 version 16.2.1 Release 16)
// todo:
// - check if carrier to use is explicitly signalled then do (1) RA CARRIER SELECTION (SUL, NUL) (2) set PCMAX (currently hardcoded to 0)
void init_RA(module_id_t mod_id,
             NR_PRACH_RESOURCES_t *prach_resources,
             NR_RACH_ConfigCommon_t *nr_rach_ConfigCommon,
             NR_RACH_ConfigGeneric_t *rach_ConfigGeneric,
             NR_RACH_ConfigDedicated_t *rach_ConfigDedicated) {

  NR_UE_MAC_INST_t *mac = get_mac_inst(mod_id);

  RA_config_t *ra          = &mac->ra;
  ra->RA_active            = 1;
  ra->RA_RAPID_found       = 0;
  ra->preambleTransMax     = 0;
  ra->first_Msg3           = 1;
  ra->starting_preamble_nb = 0;
  ra->RA_backoff_cnt       = 0;

  prach_resources->RA_PREAMBLE_BACKOFF = 0;
  prach_resources->RA_PCMAX = nr_get_Pcmax(mod_id);
  prach_resources->RA_PREAMBLE_TRANSMISSION_COUNTER = 1;
  prach_resources->RA_PREAMBLE_POWER_RAMPING_COUNTER = 1;
  prach_resources->POWER_OFFSET_2STEP_RA = 0;
  prach_resources->RA_SCALING_FACTOR_BI = 1;

  if (rach_ConfigDedicated) {
    if (rach_ConfigDedicated->cfra){
      LOG_I(MAC, "Initialization of 4-step contention-free random access procedure\n");
      prach_resources->RA_TYPE = RA_4STEP;
      ra->cfra = 1;
    } else if (rach_ConfigDedicated->ext1){
      if (rach_ConfigDedicated->ext1->cfra_TwoStep_r16){
        LOG_I(MAC, "In %s: setting RA type to 2-step...\n", __FUNCTION__);
        prach_resources->RA_TYPE = RA_2STEP;
        ra->cfra = 1;
      } else {
        LOG_E(MAC, "In %s: config not handled\n", __FUNCTION__);
      }
    } else {
      LOG_E(MAC, "In %s: config not handled\n", __FUNCTION__);
    }
  } else {
    LOG_E(MAC, "In %s: config not handled\n", __FUNCTION__);
  }

  if (prach_resources->RA_TYPE == RA_2STEP){
    LOG_E(MAC, "Missing implementation of initialization of 2-step RA specific variables...\n");
  } else if (prach_resources->RA_TYPE == RA_4STEP){
    LOG_D(MAC, "Initialization of 4-step RA specific variables...\n");
    switch (rach_ConfigGeneric->powerRampingStep){ // in dB
      case 0:
      prach_resources->RA_PREAMBLE_POWER_RAMPING_STEP = 0;
      break;
      case 1:
      prach_resources->RA_PREAMBLE_POWER_RAMPING_STEP = 2;
      break;
      case 2:
      prach_resources->RA_PREAMBLE_POWER_RAMPING_STEP = 4;
      break;
      case 3:
      prach_resources->RA_PREAMBLE_POWER_RAMPING_STEP = 6;
      break;
    }

    switch (rach_ConfigGeneric->preambleTransMax) {
      case 0:
      ra->preambleTransMax = 3;
      break;
      case 1:
      ra->preambleTransMax = 4;
      break;
      case 2:
      ra->preambleTransMax = 5;
      break;
      case 3:
      ra->preambleTransMax = 6;
      break;
      case 4:
      ra->preambleTransMax = 7;
      break;
      case 5:
      ra->preambleTransMax = 8;
      break;
      case 6:
      ra->preambleTransMax = 10;
      break;
      case 7:
      ra->preambleTransMax = 20;
      break;
      case 8:
      ra->preambleTransMax = 50;
      break;
      case 9:
      ra->preambleTransMax = 100;
      break;
      case 10:
      ra->preambleTransMax = 200;
      break;
    }
    if (nr_rach_ConfigCommon->ext1) {
      if (nr_rach_ConfigCommon->ext1->ra_PrioritizationForAccessIdentity){
        LOG_D(MAC, "In %s:%d: Missing implementation for Access Identity initialization procedures\n", __FUNCTION__, __LINE__);
      }
    }
  }

  return;

}

void ssb_rach_config(RA_config_t *ra, NR_PRACH_RESOURCES_t *prach_resources, NR_RACH_ConfigCommon_t *nr_rach_ConfigCommon, fapi_nr_ul_config_prach_pdu *prach_pdu){

  // Determine the SSB to RACH mapping ratio
  // =======================================
  if (prach_resources->RA_TYPE == RA_4STEP){
    NR_RACH_ConfigCommon__ssb_perRACH_OccasionAndCB_PreamblesPerSSB_PR ssb_perRACH_config = nr_rach_ConfigCommon->ssb_perRACH_OccasionAndCB_PreamblesPerSSB->present;
    boolean_t multiple_ssb_per_ro; // true if more than one or exactly one SSB per RACH occasion, false if more than one RO per SSB
    uint8_t ssb_rach_ratio; // Nb of SSBs per RACH or RACHs per SSB
    int total_preambles_per_ssb;
    uint8_t ssb_nb_in_ro;
    int numberOfRA_Preambles = 64;

    switch (ssb_perRACH_config){
      case NR_RACH_ConfigCommon__ssb_perRACH_OccasionAndCB_PreamblesPerSSB_PR_oneEighth:
        multiple_ssb_per_ro = false;
        ssb_rach_ratio = 8;
        ra->cb_preambles_per_ssb = 4 * (nr_rach_ConfigCommon->ssb_perRACH_OccasionAndCB_PreamblesPerSSB->choice.oneEighth + 1);
        break;
      case NR_RACH_ConfigCommon__ssb_perRACH_OccasionAndCB_PreamblesPerSSB_PR_oneFourth:
        multiple_ssb_per_ro = false;
        ssb_rach_ratio = 4;
        ra->cb_preambles_per_ssb = 4 * (nr_rach_ConfigCommon->ssb_perRACH_OccasionAndCB_PreamblesPerSSB->choice.oneFourth + 1);
        break;
      case NR_RACH_ConfigCommon__ssb_perRACH_OccasionAndCB_PreamblesPerSSB_PR_oneHalf:
        multiple_ssb_per_ro = false;
        ssb_rach_ratio = 2;
        ra->cb_preambles_per_ssb = 4 * (nr_rach_ConfigCommon->ssb_perRACH_OccasionAndCB_PreamblesPerSSB->choice.oneHalf + 1);
        break;
      case NR_RACH_ConfigCommon__ssb_perRACH_OccasionAndCB_PreamblesPerSSB_PR_one:
        multiple_ssb_per_ro = true;
        ssb_rach_ratio = 1;
        ra->cb_preambles_per_ssb = 4 * (nr_rach_ConfigCommon->ssb_perRACH_OccasionAndCB_PreamblesPerSSB->choice.one + 1);
        break;
      case NR_RACH_ConfigCommon__ssb_perRACH_OccasionAndCB_PreamblesPerSSB_PR_two:
        multiple_ssb_per_ro = true;
        ssb_rach_ratio = 2;
        ra->cb_preambles_per_ssb = 4 * (nr_rach_ConfigCommon->ssb_perRACH_OccasionAndCB_PreamblesPerSSB->choice.two + 1);
        break;
      case NR_RACH_ConfigCommon__ssb_perRACH_OccasionAndCB_PreamblesPerSSB_PR_four:
        multiple_ssb_per_ro = true;
        ssb_rach_ratio = 4;
        ra->cb_preambles_per_ssb = nr_rach_ConfigCommon->ssb_perRACH_OccasionAndCB_PreamblesPerSSB->choice.four;
        break;
      case NR_RACH_ConfigCommon__ssb_perRACH_OccasionAndCB_PreamblesPerSSB_PR_eight:
        multiple_ssb_per_ro = true;
        ssb_rach_ratio = 8;
        ra->cb_preambles_per_ssb = nr_rach_ConfigCommon->ssb_perRACH_OccasionAndCB_PreamblesPerSSB->choice.eight;
        break;
      case NR_RACH_ConfigCommon__ssb_perRACH_OccasionAndCB_PreamblesPerSSB_PR_sixteen:
        multiple_ssb_per_ro = true;
        ssb_rach_ratio = 16;
        ra->cb_preambles_per_ssb = nr_rach_ConfigCommon->ssb_perRACH_OccasionAndCB_PreamblesPerSSB->choice.sixteen;
        break;
      default:
        AssertFatal(1 == 0, "Unsupported ssb_perRACH_config %d\n", ssb_perRACH_config);
        break;
    }

    if (nr_rach_ConfigCommon->totalNumberOfRA_Preambles)
      numberOfRA_Preambles = *(nr_rach_ConfigCommon->totalNumberOfRA_Preambles);

    // Compute the proper Preamble selection params according to the selected SSB and the ssb_perRACH_OccasionAndCB_PreamblesPerSSB configuration
    if ((true == multiple_ssb_per_ro) &&
        (ssb_rach_ratio > 1)) {
      total_preambles_per_ssb = numberOfRA_Preambles / ssb_rach_ratio;

      ssb_nb_in_ro = prach_pdu->ssb_nb_in_ro;
      ra->starting_preamble_nb = total_preambles_per_ssb * ssb_nb_in_ro;
    }
    else {
      total_preambles_per_ssb = numberOfRA_Preambles;
      ra->starting_preamble_nb = 0;
    }
  } else {
    LOG_E(MAC, "In %s:%d: missing implementation for 2-step RA...\n", __FUNCTION__, __LINE__);
  }
}

// This routine implements RA premable configuration according to
// section 5.1 (Random Access procedure) of 3GPP TS 38.321 version 16.2.1 Release 16
void ra_preambles_config(NR_PRACH_RESOURCES_t *prach_resources, NR_UE_MAC_INST_t *mac, int16_t dl_pathloss){

  int messageSizeGroupA = 0;
  int sizeOfRA_PreamblesGroupA = 0;
  int messagePowerOffsetGroupB = 0;
  int PLThreshold;
  long deltaPreamble_Msg3 = 0;
  uint8_t noGroupB = 0;
  RA_config_t *ra = &mac->ra;
  NR_ServingCellConfigCommon_t *scc = mac->scc;
  NR_RACH_ConfigCommon_t *nr_rach_ConfigCommon = scc->uplinkConfigCommon->initialUplinkBWP->rach_ConfigCommon->choice.setup;
  NR_RACH_ConfigGeneric_t *rach_ConfigGeneric = &nr_rach_ConfigCommon->rach_ConfigGeneric;

  if (prach_resources->RA_TYPE == RA_4STEP){

    if (scc->uplinkConfigCommon->initialUplinkBWP->pusch_ConfigCommon->choice.setup->msg3_DeltaPreamble){
      deltaPreamble_Msg3 = (*scc->uplinkConfigCommon->initialUplinkBWP->pusch_ConfigCommon->choice.setup->msg3_DeltaPreamble) * 2; // dB
      LOG_D(MAC, "In %s: deltaPreamble_Msg3 set to %ld\n", __FUNCTION__, deltaPreamble_Msg3);
    }

    if (!nr_rach_ConfigCommon->groupBconfigured) {
      noGroupB = 1;
      LOG_D(MAC, "In %s:%d: preambles group B is not configured...\n", __FUNCTION__, __LINE__);
    } else {
      // RA preambles group B is configured 
      // - Random Access Preambles group B is configured for 4-step RA type
      // - Defining the number of RA preambles in RA Preamble Group A for each SSB
      LOG_D(MAC, "In %s:%d: preambles group B is configured...\n", __FUNCTION__, __LINE__);
      sizeOfRA_PreamblesGroupA = nr_rach_ConfigCommon->groupBconfigured->numberOfRA_PreamblesGroupA;
      switch (nr_rach_ConfigCommon->groupBconfigured->ra_Msg3SizeGroupA){
      /* - Threshold to determine the groups of RA preambles */
      case 0:
      messageSizeGroupA = 56;
      break;
      case 1:
      messageSizeGroupA = 144;
      break;
      case 2:
      messageSizeGroupA = 208;
      break;
      case 3:
      messageSizeGroupA = 256;
      break;
      case 4:
      messageSizeGroupA = 282;
      break;
      case 5:
      messageSizeGroupA = 480;
      break;
      case 6:
      messageSizeGroupA = 640;
      break;
      case 7:
      messageSizeGroupA = 800;
      break;
      case 8:
      messageSizeGroupA = 1000;
      break;
      case 9:
      messageSizeGroupA = 72;
      break;
      default:
      AssertFatal(1 == 0, "Unknown ra_Msg3SizeGroupA %lu\n", nr_rach_ConfigCommon->groupBconfigured->ra_Msg3SizeGroupA);
      /* todo cases 10 -15*/
      }

      /* Power offset for preamble selection in dB */
      messagePowerOffsetGroupB = -9999;
      switch (nr_rach_ConfigCommon->groupBconfigured->messagePowerOffsetGroupB){
      case 0:
      messagePowerOffsetGroupB = -9999;
      break;
      case 1:
      messagePowerOffsetGroupB = 0;
      break;
      case 2:
      messagePowerOffsetGroupB = 5;
      break;
      case 3:
      messagePowerOffsetGroupB = 8;
      break;
      case 4:
      messagePowerOffsetGroupB = 10;
      break;
      case 5:
      messagePowerOffsetGroupB = 12;
      break;
      case 6:
      messagePowerOffsetGroupB = 15;
      break;
      case 7:
      messagePowerOffsetGroupB = 18;
      break;
      default:
      AssertFatal(1 == 0,"Unknown messagePowerOffsetGroupB %lu\n", nr_rach_ConfigCommon->groupBconfigured->messagePowerOffsetGroupB);
      }

      PLThreshold = prach_resources->RA_PCMAX - rach_ConfigGeneric->preambleReceivedTargetPower - deltaPreamble_Msg3 - messagePowerOffsetGroupB;

    }
  } else {
    // todo:
    // - groupB-ConfiguredTwoStepRA
    // - msgA-DeltaPreamble
    LOG_E(MAC, "In %s:%d: missing implementation for 2-step RA...\n", __FUNCTION__, __LINE__);
  }
  /* Msg3 has not been transmitted yet */
  if (ra->first_Msg3) {
    if (noGroupB) {
      // use Group A preamble
      prach_resources->ra_PreambleIndex = ra->starting_preamble_nb + ((taus()) % ra->cb_preambles_per_ssb);
      ra->RA_usedGroupA = 1;
    } else if ((ra->Msg3_size < messageSizeGroupA) && (dl_pathloss > PLThreshold)) {
      // Group B is configured and RA preamble Group A is used
      // - todo add condition on CCCH_sdu_size for initiation by CCCH
      prach_resources->ra_PreambleIndex = ra->starting_preamble_nb + ((taus()) % sizeOfRA_PreamblesGroupA);
      ra->RA_usedGroupA = 1;
    } else {
      // Group B preamble is configured and used
      // the first sizeOfRA_PreamblesGroupA RA preambles belong to RA Preambles Group A
      // the remaining belong to RA Preambles Group B
      prach_resources->ra_PreambleIndex = ra->starting_preamble_nb + sizeOfRA_PreamblesGroupA + ((taus()) % (ra->cb_preambles_per_ssb - sizeOfRA_PreamblesGroupA));
      ra->RA_usedGroupA = 0;
    }
  } else { // Msg3 is being retransmitted
    if (ra->RA_usedGroupA && noGroupB) {
      prach_resources->ra_PreambleIndex = ra->starting_preamble_nb + ((taus()) % ra->cb_preambles_per_ssb);
    } else if (ra->RA_usedGroupA && !noGroupB){
      prach_resources->ra_PreambleIndex = ra->starting_preamble_nb + ((taus()) % sizeOfRA_PreamblesGroupA);
    } else {
      prach_resources->ra_PreambleIndex = ra->starting_preamble_nb + sizeOfRA_PreamblesGroupA + ((taus()) % (ra->cb_preambles_per_ssb - sizeOfRA_PreamblesGroupA));
    }
  }
}

// RA-RNTI computation (associated to PRACH occasion in which the RA Preamble is transmitted)
// - this does not apply to contention-free RA Preamble for beam failure recovery request
// - getting star_symb, SFN_nbr from table 6.3.3.2-3 (TDD and FR1 scenario)
// - ul_carrier_id: UL carrier used for RA preamble transmission, hardcoded for NUL carrier
// - f_id: index of the PRACH occasion in the frequency domain
// - s_id is starting symbol of the PRACH occasion [0...14]
// - t_id is the first slot of the PRACH occasion in a system frame [0...80]
uint16_t set_ra_rnti(NR_UE_MAC_INST_t *mac, fapi_nr_ul_config_prach_pdu *prach_pdu){

  RA_config_t *ra = &mac->ra;
  uint8_t ul_carrier_id = 0; // NUL
  uint8_t f_id = prach_pdu->num_ra;
  uint8_t t_id = prach_pdu->prach_slot;
  uint8_t s_id = prach_pdu->prach_start_symbol;

  ra->ra_rnti = 1 + s_id + 14 * t_id + 1120 * f_id + 8960 * ul_carrier_id;

  LOG_D(MAC, "Computed ra_RNTI is %x \n", ra->ra_rnti);

  return ra->ra_rnti;

}

// This routine implements Section 5.1.2 (UE Random Access Resource Selection)
// and Section 5.1.3 (Random Access Preamble Transmission) from 3GPP TS 38.321
// - currently the PRACH preamble is set through RRC configuration for 4-step CFRA mode
// todo:
// - determine next available PRACH occasion
// -- if RA initiated for SI request and ra_AssociationPeriodIndex and si-RequestPeriod are configured
// -- else if SSB is selected above
// -- else if CSI-RS is selected above
// - switch initialisation cases
// -- RA initiated by beam failure recovery operation (subclause 5.17 TS 38.321)
// --- SSB selection, set prach_resources->ra_PreambleIndex
// -- RA initiated by PDCCH: ra_preamble_index provided by PDCCH && ra_PreambleIndex != 0b000000
// --- set PREAMBLE_INDEX to ra_preamble_index
// --- select the SSB signalled by PDCCH
// -- RA initiated for SI request:
// --- SSB selection, set prach_resources->ra_PreambleIndex
// - condition on notification of suspending power ramping counter from lower layer (5.1.3 TS 38.321)
// - check if SSB or CSI-RS have not changed since the selection in the last RA Preamble tranmission
// - Contention-based RA preamble selection:
// -- selection of SSB with SS-RSRP above rsrp-ThresholdSSB else select any SSB
void nr_get_prach_resources(module_id_t mod_id,
                            int CC_id,
                            uint8_t gNB_id,
                            NR_PRACH_RESOURCES_t *prach_resources,
                            fapi_nr_ul_config_prach_pdu *prach_pdu,
                            NR_RACH_ConfigDedicated_t * rach_ConfigDedicated){

  NR_UE_MAC_INST_t *mac = get_mac_inst(mod_id);
  RA_config_t *ra = &mac->ra;
  NR_RACH_ConfigCommon_t *nr_rach_ConfigCommon = mac->scc->uplinkConfigCommon->initialUplinkBWP->rach_ConfigCommon->choice.setup;

  LOG_D(PHY, "In %s: getting PRACH resources frame (first_Msg3 %d)\n", __FUNCTION__, ra->first_Msg3);

  if (rach_ConfigDedicated) {
    if (rach_ConfigDedicated->cfra){
      uint8_t cfra_ssb_resource_idx = 0;
      prach_resources->ra_PreambleIndex = rach_ConfigDedicated->cfra->resources.choice.ssb->ssb_ResourceList.list.array[cfra_ssb_resource_idx]->ra_PreambleIndex;
      LOG_D(MAC, "In %s: selected RA preamble index %d for contention-free random access procedure for SSB with Id %d\n", __FUNCTION__, prach_resources->ra_PreambleIndex, cfra_ssb_resource_idx);
    }
  } else {
    int16_t dl_pathloss = get_nr_PL(mod_id, CC_id, gNB_id);
    ssb_rach_config(ra, prach_resources, nr_rach_ConfigCommon, prach_pdu);
    ra_preambles_config(prach_resources, mac, dl_pathloss);
    LOG_D(MAC, "[RAPROC] - Selected RA preamble index %d for contention-based random access procedure... \n", prach_resources->ra_PreambleIndex);
  }

  if (prach_resources->RA_PREAMBLE_TRANSMISSION_COUNTER > 1)
    prach_resources->RA_PREAMBLE_POWER_RAMPING_COUNTER++;
  prach_resources->ra_PREAMBLE_RECEIVED_TARGET_POWER = nr_get_Po_NOMINAL_PUSCH(prach_resources, mod_id, CC_id);
  prach_resources->ra_RNTI = set_ra_rnti(mac, prach_pdu);

}

// TbD: RA_attempt_number not used
void nr_Msg1_transmitted(module_id_t mod_id, uint8_t CC_id, frame_t frameP, uint8_t gNB_id){
  NR_UE_MAC_INST_t *mac = get_mac_inst(mod_id);
  RA_config_t *ra = &mac->ra;
  ra->ra_state = WAIT_RAR;
  ra->RA_attempt_number++;
}

void nr_Msg3_transmitted(module_id_t mod_id, uint8_t CC_id, frame_t frameP, uint8_t gNB_id){

  NR_UE_MAC_INST_t *mac = get_mac_inst(mod_id);
  NR_RACH_ConfigCommon_t *nr_rach_ConfigCommon = mac->scc->uplinkConfigCommon->initialUplinkBWP->rach_ConfigCommon->choice.setup;
  RA_config_t *ra = &mac->ra;

  LOG_D(MAC,"In %s: [UE %d] Frame %d, CB-RA: starting contention resolution timer\n", __FUNCTION__, mod_id, frameP);

  // start contention resolution timer
  ra->RA_contention_resolution_cnt = (nr_rach_ConfigCommon->ra_ContentionResolutionTimer + 1) * 8;
  ra->RA_contention_resolution_timer_active = 1;

}

/////////////////////////////////////////////////////////////////////////
// This function handles:
// - Random Access Preamble Initialization (5.1.1 TS 38.321)
// - Random Access Response reception (5.1.4 TS 38.321)
/// In the current implementation, RA is 4-step contention free only
/////////////////////////////////////////////////////////////////////////
// todo TS 38.321:
// - BWP operation (subclause 5.15 TS 38.321)
// - beam failure recovery
// - handle initialization by handover
// - handle DL assignment on PDCCH for RA-RNTI
// - transmission on DCCH using PRACH (during handover, or sending SR for example)
// - take into account MAC CEs in size_sdu (currently hardcoded size to 1 MAC subPDU and 1 padding subheader)
// - fix rrc data req logic
// - retrieve TBS
// - add mac_rrc_nr_data_req_ue, etc ...
// - Msg3 Retransmissions to be scheduled by DCI 0_0
uint8_t nr_ue_get_rach(NR_PRACH_RESOURCES_t *prach_resources,
                       fapi_nr_ul_config_prach_pdu *prach_pdu,
                       module_id_t mod_id,
                       int CC_id,
                       frame_t frame,
                       uint8_t gNB_id,
                       int nr_slot_tx){

  NR_UE_MAC_INST_t *mac = get_mac_inst(mod_id);
  RA_config_t *ra = &mac->ra;
  uint8_t mac_sdus[MAX_NR_ULSCH_PAYLOAD_BYTES];
  uint8_t lcid = UL_SCH_LCID_CCCH_MSG3, *payload;
  uint16_t size_sdu = 0;
  unsigned short post_padding;
  NR_ServingCellConfigCommon_t *scc = mac->scc;
  AssertFatal(scc->uplinkConfigCommon->initialUplinkBWP->rach_ConfigCommon->choice.setup != NULL, "In %s: FATAL! nr_rach_ConfigCommon is NULL...\n", __FUNCTION__);
  NR_RACH_ConfigCommon_t *setup = scc->uplinkConfigCommon->initialUplinkBWP->rach_ConfigCommon->choice.setup;
  AssertFatal(&setup->rach_ConfigGeneric != NULL, "In %s: FATAL! rach_ConfigGeneric is NULL...\n", __FUNCTION__);
  NR_RACH_ConfigGeneric_t *rach_ConfigGeneric = &setup->rach_ConfigGeneric;
<<<<<<< HEAD
  //NR_FrequencyInfoDL_t *frequencyInfoDL = scc->downlinkConfigCommon->frequencyInfoDL;
  NR_RACH_ConfigDedicated_t *rach_ConfigDedicated = mac->rach_ConfigDedicated;

  int prach_genarate = 0;
  // int32_t frame_diff = 0;
=======
  NR_RACH_ConfigDedicated_t *rach_ConfigDedicated = ra->rach_ConfigDedicated;
>>>>>>> 403db5f6

  uint8_t sdu_lcids[NB_RB_MAX] = {0};
  uint16_t sdu_lengths[NB_RB_MAX] = {0};
  int TBS_bytes = 848, header_length_total=0, num_sdus, offset, mac_ce_len;

  // Delay init RA procedure to allow the convergence of the IIR filter on PRACH noise measurements at gNB side
  if (!prach_resources->init_msg1) {
    if (((MAX_FRAME_NUMBER + frame - prach_resources->sync_frame) % MAX_FRAME_NUMBER) > 150){
      prach_resources->init_msg1 = 1;
    } else {
      return 0;
    }
  }

  if (prach_resources->init_msg1) {

    if (ra->RA_active == 0) {
      /* RA not active - checking if RRC is ready to initiate the RA procedure */

      LOG_D(MAC, "RA not active. Checking for data to transmit from upper layers...\n");

      payload = (uint8_t*) &mac->CCCH_pdu.payload;
      mac_ce_len = 0;
      num_sdus = 1;
      post_padding = 1;

      if (0){
        // initialisation by RRC
        // CCCH PDU
        // size_sdu = (uint16_t) mac_rrc_data_req_ue(mod_id,
        //                                           CC_id,
        //                                           frame,
        //                                           CCCH,
        //                                           1,
        //                                           mac_sdus,
        //                                           gNB_id,
        //                                           0);
        LOG_D(MAC,"[UE %d] Frame %d: Requested RRCConnectionRequest, got %d bytes\n", mod_id, frame, size_sdu);
      } else {
        // fill ulsch_buffer with random data
        for (int i = 0; i < TBS_bytes; i++){
          mac_sdus[i] = (unsigned char) (lrand48()&0xff);
        }
        //Sending SDUs with size 1
        //Initialize elements of sdu_lcids and sdu_lengths
        sdu_lcids[0] = lcid;
        sdu_lengths[0] = TBS_bytes - 3 - post_padding - mac_ce_len;
        header_length_total += 2 + (sdu_lengths[0] >= 128);
        size_sdu += sdu_lengths[0];
      }

      if (size_sdu > 0) {

        LOG_D(MAC, "[UE %d][%d.%d]: starting initialisation Random Access Procedure...\n", mod_id, frame, nr_slot_tx);

        ra->Msg3_size = size_sdu + sizeof(NR_MAC_SUBHEADER_SHORT) + sizeof(NR_MAC_SUBHEADER_SHORT);

        init_RA(mod_id, prach_resources, setup, rach_ConfigGeneric, rach_ConfigDedicated);
        prach_resources->Msg3 = payload;
        nr_get_RA_window(mac);

        // Fill in preamble and PRACH resources
<<<<<<< HEAD
        if (mac->generate_nr_prach == 1)
        {
          nr_get_prach_resources(mod_id, CC_id, gNB_id, nr_slot_tx, prach_resources, prach_pdu, rach_ConfigDedicated);
          prach_genarate = 1;
        }
=======
        if (ra->generate_nr_prach == 1)
          nr_get_prach_resources(mod_id, CC_id, gNB_id, prach_resources, prach_pdu, rach_ConfigDedicated);

>>>>>>> 403db5f6
        offset = nr_generate_ulsch_pdu((uint8_t *) mac_sdus,              // sdus buffer
                                       (uint8_t *) payload,               // UL MAC pdu pointer
                                       num_sdus,                          // num sdus
                                       sdu_lengths,                       // sdu length
                                       sdu_lcids,                         // sdu lcid
                                       0,                                 // power headroom
                                       0,                                 // crnti
                                       0,                                 // truncated bsr
                                       0,                                 // short bsr
                                       0,                                 // long_bsr
                                       post_padding,
                                       0);

        // Padding: fill remainder with 0
        if (post_padding > 0){
          for (int j = 0; j < (TBS_bytes - offset); j++)
            payload[offset + j] = 0; // mac_pdu[offset + j] = 0;
        }
      } 
    } else if (ra->RA_window_cnt != -1) { // RACH is active

      LOG_D(MAC, "In %s [%d.%d] RA is active: RA window count %d, RA backoff count %d\n", __FUNCTION__, frame, nr_slot_tx, ra->RA_window_cnt, ra->RA_backoff_cnt);

      if (ra->RA_BI_found){
        prach_resources->RA_PREAMBLE_BACKOFF = prach_resources->RA_SCALING_FACTOR_BI * ra->RA_backoff_indicator;
      } else {
        prach_resources->RA_PREAMBLE_BACKOFF = 0;
      }

      if (ra->RA_window_cnt >= 0 && ra->RA_RAPID_found == 1) {
        // Reset RA_active flag: it disables Msg3 retransmission (8.3 of TS 38.213)
<<<<<<< HEAD
        // TbD Msg3 Retransmissions to be scheduled by DCI 0_0
        //mac->RA_active = 0;
        mac->RA_window_cnt = -1;
        mac->ra_state = RA_SUCCEEDED;
        mac->generate_nr_prach = 2;
        LOG_I(MAC, "[MAC][UE %d][RAPROC]: frame %d slot %d RAR successfully received\n", mod_id, frame, nr_slot_tx);

      } else if (mac->RA_window_cnt == 0 && !mac->RA_RAPID_found) {

        LOG_I(MAC, "[MAC][UE %d][RAPROC] Frame %d: nr_slot_tx %d: RAR reception failed \n", mod_id, frame, nr_slot_tx);

        mac->ra_state = RA_UE_IDLE;
        mac->RA_PREAMBLE_TRANSMISSION_COUNTER++;

        preambleTransMax = -1;
        switch (rach_ConfigGeneric->preambleTransMax) {
        case 0:
          preambleTransMax = 3;
          break;
        case 1:
          preambleTransMax = 4;
          break;
        case 2:
          preambleTransMax = 5;
          break;
        case 3:
          preambleTransMax = 6;
          break;
        case 4:
          preambleTransMax = 7;
          break;
        case 5:
          preambleTransMax = 8;
          break;
        case 6:
          preambleTransMax = 10;
          break;
        case 7:
          preambleTransMax = 20;
          break;
        case 8:
          preambleTransMax = 50;
          break;
        case 9:
          preambleTransMax = 100;
          break;
        case 10:
          preambleTransMax = 200;
          break;
        }
=======
>>>>>>> 403db5f6

        nr_ra_succeeded(mod_id, frame, nr_slot_tx);

      } else if (ra->RA_window_cnt == 0 && !ra->RA_RAPID_found) {

        LOG_I(MAC, "[UE %d][%d:%d] RAR reception failed \n", mod_id, frame, nr_slot_tx);

        nr_ra_failed(mod_id, CC_id, prach_resources, frame, nr_slot_tx);

      } else if (ra->RA_window_cnt > 0) {

        LOG_D(MAC, "[UE %d][%d.%d]: RAR not received yet (RA window count %d) \n", mod_id, frame, nr_slot_tx, ra->RA_window_cnt);

        // Fill in preamble and PRACH resources
<<<<<<< HEAD
        if (mac->generate_nr_prach == 1)
        {
          nr_get_prach_resources(mod_id, CC_id, gNB_id, nr_slot_tx, prach_resources, prach_pdu, rach_ConfigDedicated);
          prach_genarate = 1;
        }
      } else {
=======
        ra->RA_window_cnt--;
        nr_get_prach_resources(mod_id, CC_id, gNB_id, prach_resources, prach_pdu, rach_ConfigDedicated);

      } else if (ra->RA_backoff_cnt > 0) {
>>>>>>> 403db5f6

        LOG_D(MAC, "[UE %d][%d.%d]: RAR not received yet (RA backoff count %d) \n", mod_id, frame, nr_slot_tx, ra->RA_backoff_cnt);

        ra->RA_backoff_cnt--;

<<<<<<< HEAD
        // Fill in preamble and PRACH resources
        if (mac->generate_nr_prach == 1)
        {
          nr_get_prach_resources(mod_id, CC_id, gNB_id, nr_slot_tx, prach_resources, prach_pdu, rach_ConfigDedicated);
          prach_genarate = 1;
=======
        if ((ra->RA_backoff_cnt > 0 && ra->generate_nr_prach == 1) || ra->RA_backoff_cnt == 0){
          nr_get_prach_resources(mod_id, CC_id, gNB_id, prach_resources, prach_pdu, rach_ConfigDedicated);
>>>>>>> 403db5f6
        }

      }
    }
  }
<<<<<<< HEAD
 //return mac->generate_nr_prach;
 return prach_genarate;
=======

  if (ra->RA_contention_resolution_timer_active){
    nr_ue_contention_resolution(mod_id, CC_id, frame, nr_slot_tx, prach_resources);
  }

  return ra->generate_nr_prach;

>>>>>>> 403db5f6
}

void nr_get_RA_window(NR_UE_MAC_INST_t *mac){

  uint8_t mu, ra_ResponseWindow;
  RA_config_t *ra = &mac->ra;
  NR_ServingCellConfigCommon_t *scc = mac->scc;
  NR_RACH_ConfigCommon_t *setup = scc->uplinkConfigCommon->initialUplinkBWP->rach_ConfigCommon->choice.setup;
  NR_RACH_ConfigGeneric_t *rach_ConfigGeneric = &setup->rach_ConfigGeneric;
  NR_FrequencyInfoDL_t *frequencyInfoDL = scc->downlinkConfigCommon->frequencyInfoDL;

  ra_ResponseWindow = rach_ConfigGeneric->ra_ResponseWindow;

  if (setup->msg1_SubcarrierSpacing)
    mu = *setup->msg1_SubcarrierSpacing;
  else
    mu = frequencyInfoDL->scs_SpecificCarrierList.list.array[0]->subcarrierSpacing;

  ra->RA_window_cnt = ra->RA_offset*nr_slots_per_frame[mu]; // taking into account the 2 frames gap introduced by OAI gNB

  switch (ra_ResponseWindow) {
    case NR_RACH_ConfigGeneric__ra_ResponseWindow_sl1:
      ra->RA_window_cnt += 1;
      break;
    case NR_RACH_ConfigGeneric__ra_ResponseWindow_sl2:
      ra->RA_window_cnt += 2;
      break;
    case NR_RACH_ConfigGeneric__ra_ResponseWindow_sl4:
      ra->RA_window_cnt += 4;
      break;
    case NR_RACH_ConfigGeneric__ra_ResponseWindow_sl8:
      ra->RA_window_cnt += 8;
      break;
    case NR_RACH_ConfigGeneric__ra_ResponseWindow_sl10:
      ra->RA_window_cnt += 10;
      break;
    case NR_RACH_ConfigGeneric__ra_ResponseWindow_sl20:
      ra->RA_window_cnt += 20;
      break;
    case NR_RACH_ConfigGeneric__ra_ResponseWindow_sl40:
      ra->RA_window_cnt += 40;
      break;
    case NR_RACH_ConfigGeneric__ra_ResponseWindow_sl80:
      ra->RA_window_cnt += 80;
      break;
  }
}

////////////////////////////////////////////////////////////////////////////
/////////* Random Access Contention Resolution (5.1.35 TS 38.321) */////////
////////////////////////////////////////////////////////////////////////////
// Handling contention resolution timer
// WIP todo:
// - beam failure recovery
// - RA completed
void nr_ue_contention_resolution(module_id_t module_id, int cc_id, frame_t frame, int slot, NR_PRACH_RESOURCES_t *prach_resources){
  
  NR_UE_MAC_INST_t *mac = get_mac_inst(module_id);
  RA_config_t *ra = &mac->ra;

  if (ra->RA_contention_resolution_timer_active == 1) {

      ra->RA_contention_resolution_cnt--;

      LOG_D(MAC, "In %s: [%d.%d] RA contention resolution timer %d\n", __FUNCTION__, frame, slot, ra->RA_contention_resolution_cnt);

      if (ra->RA_contention_resolution_cnt == 0) {
        ra->t_crnti = 0;
        ra->RA_active = 0;
        ra->RA_contention_resolution_timer_active = 0;
        // Signal PHY to quit RA procedure
        LOG_E(MAC, "[UE %d] CB-RA: Contention resolution timer has expired, RA procedure has failed...\n", module_id);
        nr_ra_failed(module_id, cc_id, prach_resources, frame, slot);
      }
    
  }
}

// Handlig successful RA completion @ MAC layer
// according to section 5 of 3GPP TS 38.321 version 16.2.1 Release 16
// todo:
// - complete handling of received contention-based RA preamble
void nr_ra_succeeded(module_id_t mod_id, frame_t frame, int slot){

  NR_UE_MAC_INST_t *mac = get_mac_inst(mod_id);
  RA_config_t *ra = &mac->ra;

  if (ra->cfra) {

    LOG_I(MAC, "[UE %d][%d.%d][RAPROC] RA procedure succeeded. CF-RA: RAR successfully received.\n", mod_id, frame, slot);

    ra->RA_window_cnt = -1;

  } else {

    LOG_I(MAC, "[UE %d][%d.%d][RAPROC] RA procedure succeeded. CB-RA: Contention Resolution is successful.\n", mod_id, frame, slot);

    ra->RA_contention_resolution_cnt = -1;
    ra->RA_contention_resolution_timer_active = 0;
    ra->t_crnti = 0;

    LOG_D(MAC, "In %s: [UE %d][%d.%d] CB-RA: cleared contention resolution timer...\n", __FUNCTION__, mod_id, frame, slot);

  }

  LOG_D(MAC, "In %s: [UE %d] clearing RA_active flag...\n", __FUNCTION__, mod_id);
  ra->RA_active = 0;
  ra->generate_nr_prach = 2;
  ra->ra_state = RA_SUCCEEDED;

}

// Handlig failure of RA procedure @ MAC layer
// according to section 5 of 3GPP TS 38.321 version 16.2.1 Release 16
// todo:
// - complete handling of received contention-based RA preamble
// - 2-step RA implementation
void nr_ra_failed(uint8_t mod_id, uint8_t CC_id, NR_PRACH_RESOURCES_t *prach_resources, frame_t frame, int slot) {

  NR_UE_MAC_INST_t *mac = get_mac_inst(mod_id);
  RA_config_t *ra = &mac->ra;

  ra->first_Msg3 = 0;
  ra->generate_nr_prach = 3;
  ra->ra_state = RA_UE_IDLE;

  prach_resources->RA_PREAMBLE_TRANSMISSION_COUNTER++;

  if(prach_resources->RA_TYPE == RA_4STEP){

    if (prach_resources->RA_PREAMBLE_TRANSMISSION_COUNTER == ra->preambleTransMax + 1){

      LOG_D(MAC, "In %s: [UE %d][%d.%d] Maximum number of RACH attempts (%d) reached, selecting backoff time...\n", __FUNCTION__, mod_id, frame, slot, ra->preambleTransMax);

      ra->RA_backoff_cnt = rand() % (prach_resources->RA_PREAMBLE_BACKOFF + 1);

      prach_resources->RA_PREAMBLE_TRANSMISSION_COUNTER = 1;
      prach_resources->RA_PREAMBLE_POWER_RAMPING_STEP += 2; // 2 dB increment
      prach_resources->ra_PREAMBLE_RECEIVED_TARGET_POWER = nr_get_Po_NOMINAL_PUSCH(prach_resources, mod_id, CC_id);

    } else {

      // Resetting RA window
      nr_get_RA_window(mac);

    }

  } else if (prach_resources->RA_TYPE == RA_2STEP){

    LOG_E(MAC, "Missing implementation of RA failure handling for 2-step RA...\n");

  }

}<|MERGE_RESOLUTION|>--- conflicted
+++ resolved
@@ -510,15 +510,11 @@
   NR_RACH_ConfigCommon_t *setup = scc->uplinkConfigCommon->initialUplinkBWP->rach_ConfigCommon->choice.setup;
   AssertFatal(&setup->rach_ConfigGeneric != NULL, "In %s: FATAL! rach_ConfigGeneric is NULL...\n", __FUNCTION__);
   NR_RACH_ConfigGeneric_t *rach_ConfigGeneric = &setup->rach_ConfigGeneric;
-<<<<<<< HEAD
   //NR_FrequencyInfoDL_t *frequencyInfoDL = scc->downlinkConfigCommon->frequencyInfoDL;
-  NR_RACH_ConfigDedicated_t *rach_ConfigDedicated = mac->rach_ConfigDedicated;
+  NR_RACH_ConfigDedicated_t *rach_ConfigDedicated = ra->rach_ConfigDedicated;
 
   int prach_genarate = 0;
   // int32_t frame_diff = 0;
-=======
-  NR_RACH_ConfigDedicated_t *rach_ConfigDedicated = ra->rach_ConfigDedicated;
->>>>>>> 403db5f6
 
   uint8_t sdu_lcids[NB_RB_MAX] = {0};
   uint16_t sdu_lengths[NB_RB_MAX] = {0};
@@ -581,17 +577,11 @@
         nr_get_RA_window(mac);
 
         // Fill in preamble and PRACH resources
-<<<<<<< HEAD
-        if (mac->generate_nr_prach == 1)
+        if (ra->generate_nr_prach == 1)
         {
-          nr_get_prach_resources(mod_id, CC_id, gNB_id, nr_slot_tx, prach_resources, prach_pdu, rach_ConfigDedicated);
+          nr_get_prach_resources(mod_id, CC_id, gNB_id, prach_resources, prach_pdu, rach_ConfigDedicated);
           prach_genarate = 1;
         }
-=======
-        if (ra->generate_nr_prach == 1)
-          nr_get_prach_resources(mod_id, CC_id, gNB_id, prach_resources, prach_pdu, rach_ConfigDedicated);
-
->>>>>>> 403db5f6
         offset = nr_generate_ulsch_pdu((uint8_t *) mac_sdus,              // sdus buffer
                                        (uint8_t *) payload,               // UL MAC pdu pointer
                                        num_sdus,                          // num sdus
@@ -623,59 +613,6 @@
 
       if (ra->RA_window_cnt >= 0 && ra->RA_RAPID_found == 1) {
         // Reset RA_active flag: it disables Msg3 retransmission (8.3 of TS 38.213)
-<<<<<<< HEAD
-        // TbD Msg3 Retransmissions to be scheduled by DCI 0_0
-        //mac->RA_active = 0;
-        mac->RA_window_cnt = -1;
-        mac->ra_state = RA_SUCCEEDED;
-        mac->generate_nr_prach = 2;
-        LOG_I(MAC, "[MAC][UE %d][RAPROC]: frame %d slot %d RAR successfully received\n", mod_id, frame, nr_slot_tx);
-
-      } else if (mac->RA_window_cnt == 0 && !mac->RA_RAPID_found) {
-
-        LOG_I(MAC, "[MAC][UE %d][RAPROC] Frame %d: nr_slot_tx %d: RAR reception failed \n", mod_id, frame, nr_slot_tx);
-
-        mac->ra_state = RA_UE_IDLE;
-        mac->RA_PREAMBLE_TRANSMISSION_COUNTER++;
-
-        preambleTransMax = -1;
-        switch (rach_ConfigGeneric->preambleTransMax) {
-        case 0:
-          preambleTransMax = 3;
-          break;
-        case 1:
-          preambleTransMax = 4;
-          break;
-        case 2:
-          preambleTransMax = 5;
-          break;
-        case 3:
-          preambleTransMax = 6;
-          break;
-        case 4:
-          preambleTransMax = 7;
-          break;
-        case 5:
-          preambleTransMax = 8;
-          break;
-        case 6:
-          preambleTransMax = 10;
-          break;
-        case 7:
-          preambleTransMax = 20;
-          break;
-        case 8:
-          preambleTransMax = 50;
-          break;
-        case 9:
-          preambleTransMax = 100;
-          break;
-        case 10:
-          preambleTransMax = 200;
-          break;
-        }
-=======
->>>>>>> 403db5f6
 
         nr_ra_succeeded(mod_id, frame, nr_slot_tx);
 
@@ -690,51 +627,34 @@
         LOG_D(MAC, "[UE %d][%d.%d]: RAR not received yet (RA window count %d) \n", mod_id, frame, nr_slot_tx, ra->RA_window_cnt);
 
         // Fill in preamble and PRACH resources
-<<<<<<< HEAD
-        if (mac->generate_nr_prach == 1)
+
+        ra->RA_window_cnt--;
+        if (ra->generate_nr_prach == 1)
         {
-          nr_get_prach_resources(mod_id, CC_id, gNB_id, nr_slot_tx, prach_resources, prach_pdu, rach_ConfigDedicated);
+          nr_get_prach_resources(mod_id, CC_id, gNB_id, prach_resources, prach_pdu, rach_ConfigDedicated);
           prach_genarate = 1;
         }
-      } else {
-=======
-        ra->RA_window_cnt--;
-        nr_get_prach_resources(mod_id, CC_id, gNB_id, prach_resources, prach_pdu, rach_ConfigDedicated);
-
       } else if (ra->RA_backoff_cnt > 0) {
->>>>>>> 403db5f6
 
         LOG_D(MAC, "[UE %d][%d.%d]: RAR not received yet (RA backoff count %d) \n", mod_id, frame, nr_slot_tx, ra->RA_backoff_cnt);
 
         ra->RA_backoff_cnt--;
 
-<<<<<<< HEAD
-        // Fill in preamble and PRACH resources
-        if (mac->generate_nr_prach == 1)
-        {
-          nr_get_prach_resources(mod_id, CC_id, gNB_id, nr_slot_tx, prach_resources, prach_pdu, rach_ConfigDedicated);
-          prach_genarate = 1;
-=======
         if ((ra->RA_backoff_cnt > 0 && ra->generate_nr_prach == 1) || ra->RA_backoff_cnt == 0){
           nr_get_prach_resources(mod_id, CC_id, gNB_id, prach_resources, prach_pdu, rach_ConfigDedicated);
->>>>>>> 403db5f6
+          prach_genarate = 1;
         }
 
       }
     }
   }
-<<<<<<< HEAD
- //return mac->generate_nr_prach;
- return prach_genarate;
-=======
 
   if (ra->RA_contention_resolution_timer_active){
     nr_ue_contention_resolution(mod_id, CC_id, frame, nr_slot_tx, prach_resources);
   }
 
-  return ra->generate_nr_prach;
-
->>>>>>> 403db5f6
+  // return ra->generate_nr_prach;
+  return prach_genarate;
 }
 
 void nr_get_RA_window(NR_UE_MAC_INST_t *mac){
