/*
 * Licensed to the OpenAirInterface (OAI) Software Alliance under one or more
 * contributor license agreements.  See the NOTICE file distributed with
 * this work for additional information regarding copyright ownership.
 * The OpenAirInterface Software Alliance licenses this file to You under
 * the OAI Public License, Version 1.1  (the "License"); you may not use this file
 * except in compliance with the License.
 * You may obtain a copy of the License at
 *
 *      http://www.openairinterface.org/?page_id=698
 *
 * Unless required by applicable law or agreed to in writing, software
 * distributed under the License is distributed on an "AS IS" BASIS,
 * WITHOUT WARRANTIES OR CONDITIONS OF ANY KIND, either express or implied.
 * See the License for the specific language governing permissions and
 * limitations under the License.
 *-------------------------------------------------------------------------------
 * For more information about the OpenAirInterface (OAI) Software Alliance:
 *      contact@openairinterface.org
 */

/*! \file ra_procedures.c
 * \brief Routines for UE MAC-layer Random Access procedures (TS 38.321, Release 15)
 * \author R. Knopp, Navid Nikaein, Guido Casati
 * \date 2019
 * \version 0.1
 * \company Eurecom
 * \email: knopp@eurecom.fr navid.nikaein@eurecom.fr, guido.casati@iis.fraunhofer.de
 * \note
 * \warning
 */

/* Tools */
#include "SIMULATION/TOOLS/sim.h"	// for taus

/* RRC */
#include "NR_RACH-ConfigCommon.h"
#include "RRC/NR_UE/rrc_proto.h"

/* PHY */
#include "PHY/NR_TRANSPORT/nr_transport_common_proto.h"
#include "PHY/defs_common.h"
#include "PHY/defs_nr_common.h"
#include "PHY/NR_UE_ESTIMATION/nr_estimation.h"

/* MAC */
#include "LAYER2/NR_MAC_COMMON/nr_mac_extern.h"
#include "NR_MAC_COMMON/nr_mac.h"
#include "LAYER2/NR_MAC_UE/mac_proto.h"

#include <executables/softmodem-common.h>

void nr_get_RA_window(NR_UE_MAC_INST_t *mac);

// Random Access procedure initialization as per 5.1.1 and initialization of variables specific
// to Random Access type as specified in clause 5.1.1a (3GPP TS 38.321 version 16.2.1 Release 16)
// todo:
// - check if carrier to use is explicitly signalled then do (1) RA CARRIER SELECTION (SUL, NUL) (2) set PCMAX (currently hardcoded to 0)
void init_RA(module_id_t mod_id,
             NR_PRACH_RESOURCES_t *prach_resources,
             NR_RACH_ConfigCommon_t *nr_rach_ConfigCommon,
             NR_RACH_ConfigGeneric_t *rach_ConfigGeneric,
             NR_RACH_ConfigDedicated_t *rach_ConfigDedicated) {

  NR_UE_MAC_INST_t *mac = get_mac_inst(mod_id);

  RA_config_t *ra          = &mac->ra;
  ra->RA_active            = 1;
  ra->ra_PreambleIndex     = -1;
  ra->RA_usedGroupA        = 1;
  ra->RA_RAPID_found       = 0;
  ra->preambleTransMax     = 0;
  ra->first_Msg3           = 1;
  ra->starting_preamble_nb = 0;
  ra->RA_backoff_cnt       = 0;

  prach_resources->RA_PREAMBLE_BACKOFF = 0;
  prach_resources->RA_PCMAX = nr_get_Pcmax(mod_id);
  prach_resources->RA_PREAMBLE_TRANSMISSION_COUNTER = 1;
  prach_resources->RA_PREAMBLE_POWER_RAMPING_COUNTER = 1;
  prach_resources->POWER_OFFSET_2STEP_RA = 0;
  prach_resources->RA_SCALING_FACTOR_BI = 1;

  struct NR_PDCCH_ConfigCommon__commonSearchSpaceList *commonSearchSpaceList;
  NR_SearchSpaceId_t *ra_ss;
  NR_SearchSpaceId_t ss_id = -1;
  NR_SearchSpace_t *ss = NULL;

  if(mac->scc_SIB) {
    commonSearchSpaceList = mac->scc_SIB->downlinkConfigCommon.initialDownlinkBWP.pdcch_ConfigCommon->choice.setup->commonSearchSpaceList;
    ss_id = *mac->scc_SIB->downlinkConfigCommon.initialDownlinkBWP.pdcch_ConfigCommon->choice.setup->ra_SearchSpace;
  }
  else{
    if (mac->scc) {
      NR_SearchSpaceId_t *ra_ss = mac->scc->downlinkConfigCommon->initialDownlinkBWP->pdcch_ConfigCommon->choice.setup->ra_SearchSpace;
      if (ra_ss) {
        commonSearchSpaceList = mac->scc->downlinkConfigCommon->initialDownlinkBWP->pdcch_ConfigCommon->choice.setup->commonSearchSpaceList;
        ss_id = *mac->scc->downlinkConfigCommon->initialDownlinkBWP->pdcch_ConfigCommon->choice.setup->ra_SearchSpace;
      }
    }
    if (ss_id < 0) {
      ra_ss = mac->DLbwp[0]->bwp_Common->pdcch_ConfigCommon->choice.setup->ra_SearchSpace;
      if (ra_ss) {
        commonSearchSpaceList = mac->DLbwp[0]->bwp_Common->pdcch_ConfigCommon->choice.setup->commonSearchSpaceList;
        ss_id = *mac->DLbwp[0]->bwp_Common->pdcch_ConfigCommon->choice.setup->ra_SearchSpace;
      }
    }
  }

  AssertFatal(ss_id>-1,"Didn't find ra-SearchSpace\n");
  AssertFatal(commonSearchSpaceList->list.count > 0, "common SearchSpace list has 0 elements\n");
  // Common searchspace list
  for (int i = 0; i < commonSearchSpaceList->list.count; i++) {
    ss = commonSearchSpaceList->list.array[i];
    if (ss->searchSpaceId == ss_id)
          ra->ss = ss;
  }

  if (rach_ConfigDedicated) {
    if (rach_ConfigDedicated->cfra){
      LOG_I(MAC, "Initialization of 2-step contention-free random access procedure\n");
      prach_resources->RA_TYPE = RA_2STEP;
      ra->cfra = 1;
    } else if (rach_ConfigDedicated->ext1){
      if (rach_ConfigDedicated->ext1->cfra_TwoStep_r16){
        LOG_I(MAC, "In %s: setting RA type to 2-step...\n", __FUNCTION__);
        prach_resources->RA_TYPE = RA_2STEP;
        ra->cfra = 1;
      } else {
        LOG_E(MAC, "In %s: config not handled\n", __FUNCTION__);
      }
    } else {
      LOG_E(MAC, "In %s: config not handled\n", __FUNCTION__);
    }
  } else if (nr_rach_ConfigCommon){
    LOG_I(MAC, "Initialization of 4-step contention-based random access procedure\n");
    prach_resources->RA_TYPE = RA_4STEP;
    ra->cfra = 0;
  } else {
    LOG_E(MAC, "In %s: config not handled\n", __FUNCTION__);
  }

  switch (rach_ConfigGeneric->powerRampingStep){ // in dB
    case 0:
      prach_resources->RA_PREAMBLE_POWER_RAMPING_STEP = 0;
      break;
    case 1:
      prach_resources->RA_PREAMBLE_POWER_RAMPING_STEP = 2;
      break;
    case 2:
      prach_resources->RA_PREAMBLE_POWER_RAMPING_STEP = 4;
      break;
    case 3:
      prach_resources->RA_PREAMBLE_POWER_RAMPING_STEP = 6;
      break;
  }

  switch (rach_ConfigGeneric->preambleTransMax) {
    case 0:
      ra->preambleTransMax = 3;
      break;
    case 1:
      ra->preambleTransMax = 4;
      break;
    case 2:
      ra->preambleTransMax = 5;
      break;
    case 3:
      ra->preambleTransMax = 6;
      break;
    case 4:
      ra->preambleTransMax = 7;
      break;
    case 5:
      ra->preambleTransMax = 8;
      break;
    case 6:
      ra->preambleTransMax = 10;
      break;
    case 7:
      ra->preambleTransMax = 20;
      break;
    case 8:
      ra->preambleTransMax = 50;
      break;
    case 9:
      ra->preambleTransMax = 100;
      break;
    case 10:
      ra->preambleTransMax = 200;
      break;
  }

  if (nr_rach_ConfigCommon->ext1) {
    if (nr_rach_ConfigCommon->ext1->ra_PrioritizationForAccessIdentity_r16){
      LOG_D(MAC, "In %s:%d: Missing implementation for Access Identity initialization procedures\n", __FUNCTION__, __LINE__);
    }
  }
}

void ssb_rach_config(RA_config_t *ra, NR_PRACH_RESOURCES_t *prach_resources, NR_RACH_ConfigCommon_t *nr_rach_ConfigCommon, fapi_nr_ul_config_prach_pdu *prach_pdu){

  // Determine the SSB to RACH mapping ratio
  // =======================================

  NR_RACH_ConfigCommon__ssb_perRACH_OccasionAndCB_PreamblesPerSSB_PR ssb_perRACH_config = nr_rach_ConfigCommon->ssb_perRACH_OccasionAndCB_PreamblesPerSSB->present;
  boolean_t multiple_ssb_per_ro; // true if more than one or exactly one SSB per RACH occasion, false if more than one RO per SSB
  uint8_t ssb_rach_ratio; // Nb of SSBs per RACH or RACHs per SSB
  int total_preambles_per_ssb;
  uint8_t ssb_nb_in_ro;
  int numberOfRA_Preambles = 64;

  switch (ssb_perRACH_config){
    case NR_RACH_ConfigCommon__ssb_perRACH_OccasionAndCB_PreamblesPerSSB_PR_oneEighth:
      multiple_ssb_per_ro = false;
      ssb_rach_ratio = 8;
      ra->cb_preambles_per_ssb = 4 * (nr_rach_ConfigCommon->ssb_perRACH_OccasionAndCB_PreamblesPerSSB->choice.oneEighth + 1);
      break;
    case NR_RACH_ConfigCommon__ssb_perRACH_OccasionAndCB_PreamblesPerSSB_PR_oneFourth:
      multiple_ssb_per_ro = false;
      ssb_rach_ratio = 4;
      ra->cb_preambles_per_ssb = 4 * (nr_rach_ConfigCommon->ssb_perRACH_OccasionAndCB_PreamblesPerSSB->choice.oneFourth + 1);
      break;
    case NR_RACH_ConfigCommon__ssb_perRACH_OccasionAndCB_PreamblesPerSSB_PR_oneHalf:
      multiple_ssb_per_ro = false;
      ssb_rach_ratio = 2;
      ra->cb_preambles_per_ssb = 4 * (nr_rach_ConfigCommon->ssb_perRACH_OccasionAndCB_PreamblesPerSSB->choice.oneHalf + 1);
      break;
    case NR_RACH_ConfigCommon__ssb_perRACH_OccasionAndCB_PreamblesPerSSB_PR_one:
      multiple_ssb_per_ro = true;
      ssb_rach_ratio = 1;
      ra->cb_preambles_per_ssb = 4 * (nr_rach_ConfigCommon->ssb_perRACH_OccasionAndCB_PreamblesPerSSB->choice.one + 1);
      break;
    case NR_RACH_ConfigCommon__ssb_perRACH_OccasionAndCB_PreamblesPerSSB_PR_two:
      multiple_ssb_per_ro = true;
      ssb_rach_ratio = 2;
      ra->cb_preambles_per_ssb = 4 * (nr_rach_ConfigCommon->ssb_perRACH_OccasionAndCB_PreamblesPerSSB->choice.two + 1);
      break;
    case NR_RACH_ConfigCommon__ssb_perRACH_OccasionAndCB_PreamblesPerSSB_PR_four:
      multiple_ssb_per_ro = true;
      ssb_rach_ratio = 4;
      ra->cb_preambles_per_ssb = nr_rach_ConfigCommon->ssb_perRACH_OccasionAndCB_PreamblesPerSSB->choice.four;
      break;
    case NR_RACH_ConfigCommon__ssb_perRACH_OccasionAndCB_PreamblesPerSSB_PR_eight:
      multiple_ssb_per_ro = true;
      ssb_rach_ratio = 8;
      ra->cb_preambles_per_ssb = nr_rach_ConfigCommon->ssb_perRACH_OccasionAndCB_PreamblesPerSSB->choice.eight;
      break;
    case NR_RACH_ConfigCommon__ssb_perRACH_OccasionAndCB_PreamblesPerSSB_PR_sixteen:
      multiple_ssb_per_ro = true;
      ssb_rach_ratio = 16;
      ra->cb_preambles_per_ssb = nr_rach_ConfigCommon->ssb_perRACH_OccasionAndCB_PreamblesPerSSB->choice.sixteen;
      break;
    default:
      AssertFatal(1 == 0, "Unsupported ssb_perRACH_config %d\n", ssb_perRACH_config);
  }

  if (nr_rach_ConfigCommon->totalNumberOfRA_Preambles)
    numberOfRA_Preambles = *(nr_rach_ConfigCommon->totalNumberOfRA_Preambles);

  // Compute the proper Preamble selection params according to the selected SSB and the ssb_perRACH_OccasionAndCB_PreamblesPerSSB configuration
  if ((true == multiple_ssb_per_ro) && (ssb_rach_ratio > 1)) {
    total_preambles_per_ssb = numberOfRA_Preambles / ssb_rach_ratio;

    ssb_nb_in_ro = prach_pdu->ssb_nb_in_ro;
    ra->starting_preamble_nb = total_preambles_per_ssb * ssb_nb_in_ro;
  } else {
    total_preambles_per_ssb = numberOfRA_Preambles;
    ra->starting_preamble_nb = 0;
  }
}

// This routine implements RA preamble configuration according to
// section 5.1 (Random Access procedure) of 3GPP TS 38.321 version 16.2.1 Release 16
void ra_preambles_config(NR_PRACH_RESOURCES_t *prach_resources, NR_UE_MAC_INST_t *mac, int16_t dl_pathloss){

  int messageSizeGroupA = 0;
  int sizeOfRA_PreamblesGroupA = 0;
  int messagePowerOffsetGroupB = 0;
  int PLThreshold = 0;
  long deltaPreamble_Msg3 = 0;
  uint8_t noGroupB = 0;
  RA_config_t *ra = &mac->ra;
  NR_RACH_ConfigCommon_t *setup;
  if (mac->scc) setup = mac->scc->uplinkConfigCommon->initialUplinkBWP->rach_ConfigCommon->choice.setup;
  else          setup = mac->scc_SIB->uplinkConfigCommon->initialUplinkBWP.rach_ConfigCommon->choice.setup;
  NR_RACH_ConfigGeneric_t *rach_ConfigGeneric = &setup->rach_ConfigGeneric;

  NR_BWP_UplinkCommon_t *initialUplinkBWP = (mac->scc) ? mac->scc->uplinkConfigCommon->initialUplinkBWP : &mac->scc_SIB->uplinkConfigCommon->initialUplinkBWP;
  if (initialUplinkBWP->pusch_ConfigCommon->choice.setup->msg3_DeltaPreamble){
    deltaPreamble_Msg3 = (*initialUplinkBWP->pusch_ConfigCommon->choice.setup->msg3_DeltaPreamble) * 2; // dB
    LOG_D(MAC, "In %s: deltaPreamble_Msg3 set to %ld\n", __FUNCTION__, deltaPreamble_Msg3);
  }

  if (!setup->groupBconfigured) {
    noGroupB = 1;
    LOG_D(MAC, "In %s:%d: preambles group B is not configured...\n", __FUNCTION__, __LINE__);
  } else {
    // RA preambles group B is configured
    // - Random Access Preambles group B is configured for 4-step RA type
    // - Defining the number of RA preambles in RA Preamble Group A for each SSB
    LOG_D(MAC, "In %s:%d: preambles group B is configured...\n", __FUNCTION__, __LINE__);
    sizeOfRA_PreamblesGroupA = setup->groupBconfigured->numberOfRA_PreamblesGroupA;
    switch (setup->groupBconfigured->ra_Msg3SizeGroupA){
      /* - Threshold to determine the groups of RA preambles */
      case 0:
      messageSizeGroupA = 56;
      break;
      case 1:
      messageSizeGroupA = 144;
      break;
      case 2:
      messageSizeGroupA = 208;
      break;
      case 3:
      messageSizeGroupA = 256;
      break;
      case 4:
      messageSizeGroupA = 282;
      break;
      case 5:
      messageSizeGroupA = 480;
      break;
      case 6:
      messageSizeGroupA = 640;
      break;
      case 7:
      messageSizeGroupA = 800;
      break;
      case 8:
      messageSizeGroupA = 1000;
      break;
      case 9:
      messageSizeGroupA = 72;
      break;
      default:
      AssertFatal(1 == 0, "Unknown ra_Msg3SizeGroupA %lu\n", setup->groupBconfigured->ra_Msg3SizeGroupA);
      /* todo cases 10 -15*/
      }

      /* Power offset for preamble selection in dB */
      messagePowerOffsetGroupB = -9999;
      switch (setup->groupBconfigured->messagePowerOffsetGroupB){
      case 0:
      messagePowerOffsetGroupB = -9999;
      break;
      case 1:
      messagePowerOffsetGroupB = 0;
      break;
      case 2:
      messagePowerOffsetGroupB = 5;
      break;
      case 3:
      messagePowerOffsetGroupB = 8;
      break;
      case 4:
      messagePowerOffsetGroupB = 10;
      break;
      case 5:
      messagePowerOffsetGroupB = 12;
      break;
      case 6:
      messagePowerOffsetGroupB = 15;
      break;
      case 7:
      messagePowerOffsetGroupB = 18;
      break;
      default:
      AssertFatal(1 == 0,"Unknown messagePowerOffsetGroupB %lu\n", setup->groupBconfigured->messagePowerOffsetGroupB);
    }

    PLThreshold = prach_resources->RA_PCMAX - rach_ConfigGeneric->preambleReceivedTargetPower - deltaPreamble_Msg3 - messagePowerOffsetGroupB;

  }

  /* Msg3 has not been transmitted yet */
  if (ra->first_Msg3) {
    if(ra->ra_PreambleIndex < 0 || ra->ra_PreambleIndex > 63) {
      if (noGroupB) {
        // use Group A preamble
        ra->ra_PreambleIndex = ra->starting_preamble_nb + ((taus()) % ra->cb_preambles_per_ssb);
        ra->RA_usedGroupA = 1;
      } else if ((ra->Msg3_size < messageSizeGroupA) && (dl_pathloss > PLThreshold)) {
        // Group B is configured and RA preamble Group A is used
        // - todo add condition on CCCH_sdu_size for initiation by CCCH
        ra->ra_PreambleIndex = ra->starting_preamble_nb + ((taus()) % sizeOfRA_PreamblesGroupA);
        ra->RA_usedGroupA = 1;
      } else {
        // Group B preamble is configured and used
        // the first sizeOfRA_PreamblesGroupA RA preambles belong to RA Preambles Group A
        // the remaining belong to RA Preambles Group B
        ra->ra_PreambleIndex = ra->starting_preamble_nb + sizeOfRA_PreamblesGroupA + ((taus()) % (ra->cb_preambles_per_ssb - sizeOfRA_PreamblesGroupA));
        ra->RA_usedGroupA = 0;
      }
    }
  } else { // Msg3 is being retransmitted
    if (ra->RA_usedGroupA && noGroupB) {
      ra->ra_PreambleIndex = ra->starting_preamble_nb + ((taus()) % ra->cb_preambles_per_ssb);
    } else if (ra->RA_usedGroupA && !noGroupB){
      ra->ra_PreambleIndex = ra->starting_preamble_nb + ((taus()) % sizeOfRA_PreamblesGroupA);
    } else {
      ra->ra_PreambleIndex = ra->starting_preamble_nb + sizeOfRA_PreamblesGroupA + ((taus()) % (ra->cb_preambles_per_ssb - sizeOfRA_PreamblesGroupA));
    }
  }
  prach_resources->ra_PreambleIndex = ra->ra_PreambleIndex;
}

// RA-RNTI computation (associated to PRACH occasion in which the RA Preamble is transmitted)
// - this does not apply to contention-free RA Preamble for beam failure recovery request
// - getting star_symb, SFN_nbr from table 6.3.3.2-3 (TDD and FR1 scenario)
// - ul_carrier_id: UL carrier used for RA preamble transmission, hardcoded for NUL carrier
// - f_id: index of the PRACH occasion in the frequency domain
// - s_id is starting symbol of the PRACH occasion [0...14]
// - t_id is the first slot of the PRACH occasion in a system frame [0...80]
uint16_t set_ra_rnti(NR_UE_MAC_INST_t *mac, fapi_nr_ul_config_prach_pdu *prach_pdu){

  RA_config_t *ra = &mac->ra;
  uint8_t ul_carrier_id = 0; // NUL
  uint8_t f_id = prach_pdu->num_ra;
  uint8_t t_id = prach_pdu->prach_slot;
  uint8_t s_id = prach_pdu->prach_start_symbol;

  ra->ra_rnti = 1 + s_id + 14 * t_id + 1120 * f_id + 8960 * ul_carrier_id;
  //gNB: ra_rnti = 1 + symbol + (slotP * 14) + (freq_index * 14 * 80) + (ul_carrier_id * 14 * 80 * 8);

  LOG_D(MAC, "Computed ra_RNTI is %x \n", ra->ra_rnti);

  return ra->ra_rnti;

}

// This routine implements Section 5.1.2 (UE Random Access Resource Selection)
// and Section 5.1.3 (Random Access Preamble Transmission) from 3GPP TS 38.321
// - currently the PRACH preamble is set through RRC configuration for 4-step CFRA mode
// todo:
// - determine next available PRACH occasion
// -- if RA initiated for SI request and ra_AssociationPeriodIndex and si-RequestPeriod are configured
// -- else if SSB is selected above
// -- else if CSI-RS is selected above
// - switch initialisation cases
// -- RA initiated by beam failure recovery operation (subclause 5.17 TS 38.321)
// --- SSB selection, set prach_resources->ra_PreambleIndex
// -- RA initiated by PDCCH: ra_preamble_index provided by PDCCH && ra_PreambleIndex != 0b000000
// --- set PREAMBLE_INDEX to ra_preamble_index
// --- select the SSB signalled by PDCCH
// -- RA initiated for SI request:
// --- SSB selection, set prach_resources->ra_PreambleIndex
// - condition on notification of suspending power ramping counter from lower layer (5.1.3 TS 38.321)
// - check if SSB or CSI-RS have not changed since the selection in the last RA Preamble tranmission
// - Contention-based RA preamble selection:
// -- selection of SSB with SS-RSRP above rsrp-ThresholdSSB else select any SSB
void nr_get_prach_resources(module_id_t mod_id,
                            int CC_id,
                            uint8_t gNB_id,
                            NR_PRACH_RESOURCES_t *prach_resources,
                            fapi_nr_ul_config_prach_pdu *prach_pdu,
                            NR_RACH_ConfigDedicated_t * rach_ConfigDedicated){

  NR_UE_MAC_INST_t *mac = get_mac_inst(mod_id);
  RA_config_t *ra = &mac->ra;

  NR_RACH_ConfigCommon_t *nr_rach_ConfigCommon = (mac->scc)?
    mac->scc->uplinkConfigCommon->initialUplinkBWP->rach_ConfigCommon->choice.setup : 
    mac->scc_SIB->uplinkConfigCommon->initialUplinkBWP.rach_ConfigCommon->choice.setup;

  LOG_D(PHY, "In %s: getting PRACH resources frame (first_Msg3 %d)\n", __FUNCTION__, ra->first_Msg3);

  if (rach_ConfigDedicated) {
    if (rach_ConfigDedicated->cfra){
      uint8_t cfra_ssb_resource_idx = 0;
      prach_resources->ra_PreambleIndex = rach_ConfigDedicated->cfra->resources.choice.ssb->ssb_ResourceList.list.array[cfra_ssb_resource_idx]->ra_PreambleIndex;
      LOG_D(MAC, "In %s: selected RA preamble index %d for contention-free random access procedure for SSB with Id %d\n", __FUNCTION__, prach_resources->ra_PreambleIndex, cfra_ssb_resource_idx);
    }
  } else {
    int16_t dl_pathloss = get_nr_PL(mod_id, CC_id, gNB_id);
    ssb_rach_config(ra, prach_resources, nr_rach_ConfigCommon, prach_pdu);
    ra_preambles_config(prach_resources, mac, dl_pathloss);
    LOG_D(MAC, "[RAPROC] - Selected RA preamble index %d for contention-based random access procedure... \n", prach_resources->ra_PreambleIndex);
  }

  if (prach_resources->RA_PREAMBLE_TRANSMISSION_COUNTER > 1)
    prach_resources->RA_PREAMBLE_POWER_RAMPING_COUNTER++;
  prach_resources->ra_PREAMBLE_RECEIVED_TARGET_POWER = nr_get_Po_NOMINAL_PUSCH(prach_resources, mod_id, CC_id);
  prach_resources->ra_RNTI = set_ra_rnti(mac, prach_pdu);

}

// TbD: RA_attempt_number not used
void nr_Msg1_transmitted(module_id_t mod_id, uint8_t CC_id, frame_t frameP, uint8_t gNB_id){
  NR_UE_MAC_INST_t *mac = get_mac_inst(mod_id);
  RA_config_t *ra = &mac->ra;
  ra->ra_state = WAIT_RAR;
  ra->RA_attempt_number++;
}

void nr_Msg3_transmitted(module_id_t mod_id, uint8_t CC_id, frame_t frameP, slot_t slotP, uint8_t gNB_id){

  NR_UE_MAC_INST_t *mac = get_mac_inst(mod_id);
  RA_config_t *ra = &mac->ra;
  NR_RACH_ConfigCommon_t *nr_rach_ConfigCommon = (mac->scc) ?
    mac->scc->uplinkConfigCommon->initialUplinkBWP->rach_ConfigCommon->choice.setup:
    mac->scc_SIB->uplinkConfigCommon->initialUplinkBWP.rach_ConfigCommon->choice.setup;
  long mu = (mac->scc) ? 
    mac->scc->downlinkConfigCommon->frequencyInfoDL->scs_SpecificCarrierList.list.array[0]->subcarrierSpacing :
    mac->scc_SIB->downlinkConfigCommon.frequencyInfoDL.scs_SpecificCarrierList.list.array[0]->subcarrierSpacing;
  int subframes_per_slot = nr_slots_per_frame[mu]/10;

  // start contention resolution timer (cnt in slots)
  int RA_contention_resolution_timer_subframes = (nr_rach_ConfigCommon->ra_ContentionResolutionTimer + 1)<<3;

  ra->RA_contention_resolution_target_frame = frameP + (RA_contention_resolution_timer_subframes/10);
  ra->RA_contention_resolution_target_slot = (slotP + (RA_contention_resolution_timer_subframes * subframes_per_slot)) % nr_slots_per_frame[mu];

  LOG_D(MAC,"In %s: [UE %d] CB-RA: contention resolution timer set in frame.slot %d.%d and expiring in %d.%d\n",
       __FUNCTION__, mod_id, frameP, slotP, ra->RA_contention_resolution_target_frame, ra->RA_contention_resolution_target_slot);

  ra->RA_contention_resolution_timer_active = 1;
  ra->ra_state = WAIT_CONTENTION_RESOLUTION;

}

/**
 * Function:            handles Random Access Preamble Initialization (5.1.1 TS 38.321)
 *                      handles Random Access Response reception (5.1.4 TS 38.321)
 * Note:                In SA mode the Msg3 contains a CCCH SDU, therefore no C-RNTI MAC CE is transmitted.
 *
 * @prach_resources     pointer to PRACH resources
 * @prach_pdu           pointer to FAPI UL PRACH PDU
 * @mod_id              module ID
 * @CC_id               CC ID
 * @frame               current UL TX frame
 * @gNB_id              gNB ID
 * @nr_slot_tx          current UL TX slot
 */
uint8_t nr_ue_get_rach(NR_PRACH_RESOURCES_t *prach_resources,
                       fapi_nr_ul_config_prach_pdu *prach_pdu,
                       module_id_t mod_id,
                       int CC_id,
                       frame_t frame,
                       uint8_t gNB_id,
                       int nr_slot_tx){

  NR_UE_MAC_INST_t *mac = get_mac_inst(mod_id);
  RA_config_t *ra = &mac->ra;
  uint8_t mac_sdus[MAX_NR_ULSCH_PAYLOAD_BYTES];
<<<<<<< HEAD
  uint8_t lcid = UL_SCH_LCID_CCCH;
=======
>>>>>>> f1cb957c
  uint8_t *payload;
  uint16_t size_sdu = 0;
  unsigned short post_padding;
  NR_RACH_ConfigCommon_t *setup;
  if (mac->scc) setup = mac->scc->uplinkConfigCommon->initialUplinkBWP->rach_ConfigCommon->choice.setup;
  else          setup = mac->scc_SIB->uplinkConfigCommon->initialUplinkBWP.rach_ConfigCommon->choice.setup;
  AssertFatal(&setup->rach_ConfigGeneric != NULL, "In %s: FATAL! rach_ConfigGeneric is NULL...\n", __FUNCTION__);
  NR_RACH_ConfigGeneric_t *rach_ConfigGeneric = &setup->rach_ConfigGeneric;
  NR_RACH_ConfigDedicated_t *rach_ConfigDedicated = ra->rach_ConfigDedicated;

<<<<<<< HEAD
  uint8_t sdu_lcids[NB_RB_MAX] = {0};
  uint16_t sdu_lengths[NB_RB_MAX] = {0};
  int num_sdus = 0;
=======
  uint16_t sdu_lengths[NB_RB_MAX] = {0};
>>>>>>> f1cb957c
  int offset = 0;
  int TBS_bytes = 848;
  int header_length_total=0;
  int mac_ce_len;

  // Delay init RA procedure to allow the convergence of the IIR filter on PRACH noise measurements at gNB side
  if (!prach_resources->init_msg1) {
<<<<<<< HEAD
    if ( (mac->common_configuration_complete>0 || get_softmodem_params()->do_ra==1 || get_softmodem_params()->nsa) &&
        ((MAX_FRAME_NUMBER + frame - prach_resources->sync_frame) % MAX_FRAME_NUMBER) > 150){
=======
    if ((mac->common_configuration_complete > 0 || get_softmodem_params()->do_ra || get_softmodem_params()->nsa) &&
       ((MAX_FRAME_NUMBER + frame - prach_resources->sync_frame) % MAX_FRAME_NUMBER) > 150) {
>>>>>>> f1cb957c
      prach_resources->init_msg1 = 1;
    } else {
      LOG_D(NR_MAC,"PRACH Condition not met: frame %d, prach_resources->sync_frame %d\n",frame,prach_resources->sync_frame);
      return 0;
    }
  }

  LOG_D(NR_MAC,"frame %d prach_resources->init_msg1 %d, ra->ra_state %d, ra->RA_active %d\n",
<<<<<<< HEAD
	frame,prach_resources->init_msg1,ra->ra_state,ra->RA_active);
=======
	frame, prach_resources->init_msg1, ra->ra_state, ra->RA_active);
>>>>>>> f1cb957c

  if (prach_resources->init_msg1 && ra->ra_state != RA_SUCCEEDED) {

    if (ra->RA_active == 0) {
      /* RA not active - checking if RRC is ready to initiate the RA procedure */

      LOG_D(NR_MAC, "RA not active. Checking for data to transmit from upper layers...\n");

      int TBS_max = 848; //8 + sizeof(NR_MAC_SUBHEADER_SHORT) + sizeof(NR_MAC_SUBHEADER_SHORT);
      payload = (uint8_t*) mac->CCCH_pdu.payload;
      mac_ce_len = 0;
<<<<<<< HEAD
      num_sdus = 1;
      post_padding = 1;
      sdu_lcids[0] = lcid;
=======
      post_padding = 1;
>>>>>>> f1cb957c

      // initialisation by RRC

      // TODO: To be removed after RA procedures fully implemented
      if(get_softmodem_params()->do_ra) {
        nr_rrc_ue_generate_RRCSetupRequest(mod_id,gNB_id);
        size_sdu = (uint16_t) nr_mac_rrc_data_req_ue(mod_id, CC_id, gNB_id, frame, CCCH, mac_sdus);
        // CCCH PDU
        sdu_lengths[0] = size_sdu;
        LOG_D(NR_MAC,"[UE %d] Frame %d: Requested RRCConnectionRequest, got %d bytes\n", mod_id, frame, size_sdu);
      } else {
        // fill ulsch_buffer with random data
        for (int i = 0; i < TBS_bytes; i++){
          mac_sdus[i] = (unsigned char) (lrand48()&0xff);
        }
        //Sending SDUs with size 1
<<<<<<< HEAD
        //Initialize elements of sdu_lcids and sdu_lengths
        sdu_lcids[0] = lcid;
=======
        //Initialize elements of sdu_lengths
>>>>>>> f1cb957c
        sdu_lengths[0] = TBS_bytes - 3 - post_padding - mac_ce_len;
        header_length_total += 2 + (sdu_lengths[0] >= 128);
        size_sdu += sdu_lengths[0];
      }


      if (size_sdu > 0) {

        // UE Contention Resolution Identity
        // Store the first 48 bits belonging to the uplink CCCH SDU within Msg3 to determine whether or not the
        // Random Access Procedure has been successful after reception of Msg4
        memcpy(ra->cont_res_id, mac_sdus, sizeof(uint8_t) * 6);

        LOG_D(NR_MAC, "[UE %d][%d.%d]: starting initialisation Random Access Procedure...\n", mod_id, frame, nr_slot_tx);

        ra->Msg3_size = size_sdu + sizeof(NR_MAC_SUBHEADER_SHORT) + sizeof(NR_MAC_SUBHEADER_SHORT);

        init_RA(mod_id, prach_resources, setup, rach_ConfigGeneric, rach_ConfigDedicated);
       // prach_resources->Msg3 = payload;
        nr_get_RA_window(mac);

        // Fill in preamble and PRACH resources
        if (ra->generate_nr_prach == GENERATE_PREAMBLE) {
          nr_get_prach_resources(mod_id, CC_id, gNB_id, prach_resources, prach_pdu, rach_ConfigDedicated);
        }

        // Padding: fill remainder with 0
        if (post_padding > 0){
          for (int j = 0; j < (TBS_max - offset); j++)
            payload[offset + j] = 0;
        }
      }
    } else if (ra->RA_window_cnt != -1) { // RACH is active

      LOG_D(MAC, "In %s [%d.%d] RA is active: RA window count %d, RA backoff count %d\n", __FUNCTION__, frame, nr_slot_tx, ra->RA_window_cnt, ra->RA_backoff_cnt);

      if (ra->RA_BI_found){
        prach_resources->RA_PREAMBLE_BACKOFF = prach_resources->RA_SCALING_FACTOR_BI * ra->RA_backoff_indicator;
      } else {
        prach_resources->RA_PREAMBLE_BACKOFF = 0;
      }

      if (ra->RA_window_cnt >= 0 && ra->RA_RAPID_found == 1) {

        if(ra->cfra) {
          // Reset RA_active flag: it disables Msg3 retransmission (8.3 of TS 38.213)
          nr_ra_succeeded(mod_id, frame, nr_slot_tx);
        } else {
          ra->generate_nr_prach = GENERATE_IDLE;
        }

      } else if (ra->RA_window_cnt == 0 && !ra->RA_RAPID_found) {

        LOG_I(MAC, "[UE %d][%d:%d] RAR reception failed \n", mod_id, frame, nr_slot_tx);

        nr_ra_failed(mod_id, CC_id, prach_resources, frame, nr_slot_tx);

      } else if (ra->RA_window_cnt > 0) {

        LOG_I(MAC, "[UE %d][%d.%d]: RAR not received yet (RA window count %d) \n", mod_id, frame, nr_slot_tx, ra->RA_window_cnt);

        // Fill in preamble and PRACH resources
        ra->RA_window_cnt--;
        if (ra->generate_nr_prach == GENERATE_PREAMBLE) {
          nr_get_prach_resources(mod_id, CC_id, gNB_id, prach_resources, prach_pdu, rach_ConfigDedicated);
        }
      } else if (ra->RA_backoff_cnt > 0) {

        LOG_D(MAC, "[UE %d][%d.%d]: RAR not received yet (RA backoff count %d) \n", mod_id, frame, nr_slot_tx, ra->RA_backoff_cnt);

        ra->RA_backoff_cnt--;

        if ((ra->RA_backoff_cnt > 0 && ra->generate_nr_prach == GENERATE_PREAMBLE) || ra->RA_backoff_cnt == 0) {
          nr_get_prach_resources(mod_id, CC_id, gNB_id, prach_resources, prach_pdu, rach_ConfigDedicated);
        }

      }
    }
  }

  if (ra->RA_contention_resolution_timer_active){
    nr_ue_contention_resolution(mod_id, CC_id, frame, nr_slot_tx, prach_resources);
  }

  LOG_D(MAC,"ra->generate_nr_prach %d ra->ra_state %d (GENERATE_IDLE %d)\n",ra->generate_nr_prach,ra->ra_state,GENERATE_IDLE);
  if(ra->generate_nr_prach != GENERATE_IDLE) {
    return ra->generate_nr_prach;
  } else {
    return ra->ra_state;
  }

}

void nr_get_RA_window(NR_UE_MAC_INST_t *mac){

  uint8_t mu, ra_ResponseWindow;
  RA_config_t *ra = &mac->ra;
  NR_RACH_ConfigCommon_t *setup;
  if (mac->scc) setup = mac->scc->uplinkConfigCommon->initialUplinkBWP->rach_ConfigCommon->choice.setup;
  else          setup = mac->scc_SIB->uplinkConfigCommon->initialUplinkBWP.rach_ConfigCommon->choice.setup;
  AssertFatal(&setup->rach_ConfigGeneric != NULL, "In %s: FATAL! rach_ConfigGeneric is NULL...\n", __FUNCTION__);
  NR_RACH_ConfigGeneric_t *rach_ConfigGeneric = &setup->rach_ConfigGeneric;
  long scs = (mac->scc) ? 
    mac->scc->downlinkConfigCommon->frequencyInfoDL->scs_SpecificCarrierList.list.array[0]->subcarrierSpacing :
    mac->scc_SIB->downlinkConfigCommon.frequencyInfoDL.scs_SpecificCarrierList.list.array[0]->subcarrierSpacing;
 
  ra_ResponseWindow = rach_ConfigGeneric->ra_ResponseWindow;

  if (setup->msg1_SubcarrierSpacing)
    mu = *setup->msg1_SubcarrierSpacing;
  else
    mu = scs;

  ra->RA_window_cnt = ra->RA_offset*nr_slots_per_frame[mu]; // taking into account the 2 frames gap introduced by OAI gNB

  switch (ra_ResponseWindow) {
    case NR_RACH_ConfigGeneric__ra_ResponseWindow_sl1:
      ra->RA_window_cnt += 1;
      break;
    case NR_RACH_ConfigGeneric__ra_ResponseWindow_sl2:
      ra->RA_window_cnt += 2;
      break;
    case NR_RACH_ConfigGeneric__ra_ResponseWindow_sl4:
      ra->RA_window_cnt += 4;
      break;
    case NR_RACH_ConfigGeneric__ra_ResponseWindow_sl8:
      ra->RA_window_cnt += 8;
      break;
    case NR_RACH_ConfigGeneric__ra_ResponseWindow_sl10:
      ra->RA_window_cnt += 10;
      break;
    case NR_RACH_ConfigGeneric__ra_ResponseWindow_sl20:
      ra->RA_window_cnt += 20;
      break;
    case NR_RACH_ConfigGeneric__ra_ResponseWindow_sl40:
      ra->RA_window_cnt += 40;
      break;
    case NR_RACH_ConfigGeneric__ra_ResponseWindow_sl80:
      ra->RA_window_cnt += 80;
      break;
  }
}

////////////////////////////////////////////////////////////////////////////
/////////* Random Access Contention Resolution (5.1.35 TS 38.321) */////////
////////////////////////////////////////////////////////////////////////////
// Handling contention resolution timer
// WIP todo:
// - beam failure recovery
// - RA completed
void nr_ue_contention_resolution(module_id_t module_id, int cc_id, frame_t frame, int slot, NR_PRACH_RESOURCES_t *prach_resources){
  
  NR_UE_MAC_INST_t *mac = get_mac_inst(module_id);
  RA_config_t *ra = &mac->ra;

  if (ra->RA_contention_resolution_timer_active == 1) {
    if (frame >= ra->RA_contention_resolution_target_frame &&
      slot >= ra->RA_contention_resolution_target_slot) {
      ra->t_crnti = 0;
      ra->RA_active = 0;
      ra->RA_contention_resolution_timer_active = 0;
      // Signal PHY to quit RA procedure
      LOG_E(MAC, "[UE %d] CB-RA: Contention resolution timer has expired, RA procedure has failed...\n", module_id);
      nr_ra_failed(module_id, cc_id, prach_resources, frame, slot);
    }
  }
}

// Handlig successful RA completion @ MAC layer
// according to section 5 of 3GPP TS 38.321 version 16.2.1 Release 16
// todo:
// - complete handling of received contention-based RA preamble
void nr_ra_succeeded(module_id_t mod_id, frame_t frame, int slot){

  NR_UE_MAC_INST_t *mac = get_mac_inst(mod_id);
  RA_config_t *ra = &mac->ra;

  if (ra->cfra) {

    LOG_I(MAC, "[UE %d][%d.%d][RAPROC] RA procedure succeeded. CF-RA: RAR successfully received.\n", mod_id, frame, slot);

    ra->RA_window_cnt = -1;

  } else {

    LOG_I(MAC, "[UE %d][%d.%d][RAPROC] RA procedure succeeded. CB-RA: Contention Resolution is successful.\n", mod_id, frame, slot);

    ra->RA_contention_resolution_timer_active = 0;
    mac->crnti = ra->t_crnti;
    ra->t_crnti = 0;

    LOG_D(MAC, "In %s: [UE %d][%d.%d] CB-RA: cleared contention resolution timer...\n", __FUNCTION__, mod_id, frame, slot);

  }

  LOG_D(MAC, "In %s: [UE %d] clearing RA_active flag...\n", __FUNCTION__, mod_id);
  ra->RA_active = 0;
  ra->generate_nr_prach = GENERATE_IDLE;
  ra->ra_state = RA_SUCCEEDED;

}

// Handling failure of RA procedure @ MAC layer
// according to section 5 of 3GPP TS 38.321 version 16.2.1 Release 16
// todo:
// - complete handling of received contention-based RA preamble
void nr_ra_failed(uint8_t mod_id, uint8_t CC_id, NR_PRACH_RESOURCES_t *prach_resources, frame_t frame, int slot) {

  NR_UE_MAC_INST_t *mac = get_mac_inst(mod_id);
  RA_config_t *ra = &mac->ra;

  ra->first_Msg3 = 1;
  ra->ra_PreambleIndex = -1;
  ra->generate_nr_prach = RA_FAILED;
  ra->ra_state = RA_UE_IDLE;

  prach_resources->RA_PREAMBLE_TRANSMISSION_COUNTER++;

  if (prach_resources->RA_PREAMBLE_TRANSMISSION_COUNTER == ra->preambleTransMax + 1){

    LOG_D(MAC, "In %s: [UE %d][%d.%d] Maximum number of RACH attempts (%d) reached, selecting backoff time...\n",
          __FUNCTION__, mod_id, frame, slot, ra->preambleTransMax);

    ra->RA_backoff_cnt = rand() % (prach_resources->RA_PREAMBLE_BACKOFF + 1);
    prach_resources->RA_PREAMBLE_TRANSMISSION_COUNTER = 1;
    prach_resources->RA_PREAMBLE_POWER_RAMPING_STEP += 2; // 2 dB increment
    prach_resources->ra_PREAMBLE_RECEIVED_TARGET_POWER = nr_get_Po_NOMINAL_PUSCH(prach_resources, mod_id, CC_id);

  } else {
    // Resetting RA window
    nr_get_RA_window(mac);
  }

}<|MERGE_RESOLUTION|>--- conflicted
+++ resolved
@@ -421,7 +421,6 @@
   uint8_t s_id = prach_pdu->prach_start_symbol;
 
   ra->ra_rnti = 1 + s_id + 14 * t_id + 1120 * f_id + 8960 * ul_carrier_id;
-  //gNB: ra_rnti = 1 + symbol + (slotP * 14) + (freq_index * 14 * 80) + (ul_carrier_id * 14 * 80 * 8);
 
   LOG_D(MAC, "Computed ra_RNTI is %x \n", ra->ra_rnti);
 
@@ -543,10 +542,6 @@
   NR_UE_MAC_INST_t *mac = get_mac_inst(mod_id);
   RA_config_t *ra = &mac->ra;
   uint8_t mac_sdus[MAX_NR_ULSCH_PAYLOAD_BYTES];
-<<<<<<< HEAD
-  uint8_t lcid = UL_SCH_LCID_CCCH;
-=======
->>>>>>> f1cb957c
   uint8_t *payload;
   uint16_t size_sdu = 0;
   unsigned short post_padding;
@@ -557,13 +552,7 @@
   NR_RACH_ConfigGeneric_t *rach_ConfigGeneric = &setup->rach_ConfigGeneric;
   NR_RACH_ConfigDedicated_t *rach_ConfigDedicated = ra->rach_ConfigDedicated;
 
-<<<<<<< HEAD
-  uint8_t sdu_lcids[NB_RB_MAX] = {0};
   uint16_t sdu_lengths[NB_RB_MAX] = {0};
-  int num_sdus = 0;
-=======
-  uint16_t sdu_lengths[NB_RB_MAX] = {0};
->>>>>>> f1cb957c
   int offset = 0;
   int TBS_bytes = 848;
   int header_length_total=0;
@@ -571,13 +560,8 @@
 
   // Delay init RA procedure to allow the convergence of the IIR filter on PRACH noise measurements at gNB side
   if (!prach_resources->init_msg1) {
-<<<<<<< HEAD
-    if ( (mac->common_configuration_complete>0 || get_softmodem_params()->do_ra==1 || get_softmodem_params()->nsa) &&
-        ((MAX_FRAME_NUMBER + frame - prach_resources->sync_frame) % MAX_FRAME_NUMBER) > 150){
-=======
     if ((mac->common_configuration_complete > 0 || get_softmodem_params()->do_ra || get_softmodem_params()->nsa) &&
        ((MAX_FRAME_NUMBER + frame - prach_resources->sync_frame) % MAX_FRAME_NUMBER) > 150) {
->>>>>>> f1cb957c
       prach_resources->init_msg1 = 1;
     } else {
       LOG_D(NR_MAC,"PRACH Condition not met: frame %d, prach_resources->sync_frame %d\n",frame,prach_resources->sync_frame);
@@ -586,11 +570,7 @@
   }
 
   LOG_D(NR_MAC,"frame %d prach_resources->init_msg1 %d, ra->ra_state %d, ra->RA_active %d\n",
-<<<<<<< HEAD
-	frame,prach_resources->init_msg1,ra->ra_state,ra->RA_active);
-=======
 	frame, prach_resources->init_msg1, ra->ra_state, ra->RA_active);
->>>>>>> f1cb957c
 
   if (prach_resources->init_msg1 && ra->ra_state != RA_SUCCEEDED) {
 
@@ -602,13 +582,7 @@
       int TBS_max = 848; //8 + sizeof(NR_MAC_SUBHEADER_SHORT) + sizeof(NR_MAC_SUBHEADER_SHORT);
       payload = (uint8_t*) mac->CCCH_pdu.payload;
       mac_ce_len = 0;
-<<<<<<< HEAD
-      num_sdus = 1;
       post_padding = 1;
-      sdu_lcids[0] = lcid;
-=======
-      post_padding = 1;
->>>>>>> f1cb957c
 
       // initialisation by RRC
 
@@ -625,12 +599,7 @@
           mac_sdus[i] = (unsigned char) (lrand48()&0xff);
         }
         //Sending SDUs with size 1
-<<<<<<< HEAD
-        //Initialize elements of sdu_lcids and sdu_lengths
-        sdu_lcids[0] = lcid;
-=======
         //Initialize elements of sdu_lengths
->>>>>>> f1cb957c
         sdu_lengths[0] = TBS_bytes - 3 - post_padding - mac_ce_len;
         header_length_total += 2 + (sdu_lengths[0] >= 128);
         size_sdu += sdu_lengths[0];
