--- conflicted
+++ resolved
@@ -844,12 +844,7 @@
       if (*dci_format != NR_UL_DCI_FORMAT_0_1) {
         pusch_config_pdu->num_dmrs_cdm_grps_no_data = 1;
       }
-<<<<<<< HEAD
     } else if (*dci_format == NR_UL_DCI_FORMAT_0_0 || (mac->ULbwp[ul_bwp_id-1] && pusch_config_pdu->transform_precoding == NR_PUSCH_Config__transformPrecoder_enabled)) {
-=======
-    } else if (*dci_format == NR_UL_DCI_FORMAT_0_0 ||
-	       (mac->ULbwp[ul_bwp_id-1] && pusch_config_pdu->transform_precoding == NR_PUSCH_Config__transformPrecoder_enabled)) {
->>>>>>> 5ea828e1
       pusch_config_pdu->num_dmrs_cdm_grps_no_data = 2;
     }
 
