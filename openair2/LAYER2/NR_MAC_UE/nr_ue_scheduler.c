/*
 * Licensed to the OpenAirInterface (OAI) Software Alliance under one or more
 * contributor license agreements.  See the NOTICE file distributed with
 * this work for additional information regarding copyright ownership.
 * The OpenAirInterface Software Alliance licenses this file to You under
 * the OAI Public License, Version 1.1  (the "License"); you may not use this file
 * except in compliance with the License.
 * You may obtain a copy of the License at
 *
 *      http://www.openairinterface.org/?page_id=698
 *
 * Unless required by applicable law or agreed to in writing, software
 * distributed under the License is distributed on an "AS IS" BASIS,
 * WITHOUT WARRANTIES OR CONDITIONS OF ANY KIND, either express or implied.
 * See the License for the specific language governing permissions and
 * limitations under the License.
 *-------------------------------------------------------------------------------
 * For more information about the OpenAirInterface (OAI) Software Alliance:
 *      contact@openairinterface.org
 */

/* \file        nr_ue_scheduler.c
 * \brief       Routines for UE scheduling
 * \author      Guido Casati
 * \date        Jan 2021
 * \version     0.1
 * \company     Fraunhofer IIS
 * \email       guido.casati@iis.fraunhofer.de
 */

#include <stdio.h>
#include <math.h>

/* exe */
#include <common/utils/nr/nr_common.h>

/* RRC*/
#include "RRC/NR_UE/rrc_proto.h"
#include "NR_RACH-ConfigCommon.h"
#include "NR_RACH-ConfigGeneric.h"
#include "NR_FrequencyInfoDL.h"
#include "NR_PDCCH-ConfigCommon.h"

/* MAC */
#include "NR_MAC_COMMON/nr_mac.h"
#include "NR_MAC_UE/mac_proto.h"
#include "NR_MAC_UE/mac_extern.h"

/* utils */
#include "assertions.h"
#include "asn1_conversions.h"
#include "SIMULATION/TOOLS/sim.h" // for taus
#include "utils.h"

#include <executables/softmodem-common.h>

static prach_association_pattern_t prach_assoc_pattern;
static ssb_list_info_t ssb_list;

void fill_ul_config(fapi_nr_ul_config_request_t *ul_config, frame_t frame_tx, int slot_tx, uint8_t pdu_type){

  AssertFatal(ul_config->number_pdus < sizeof(ul_config->ul_config_list) / sizeof(ul_config->ul_config_list[0]),
              "Number of PDUS in ul_config = %d > ul_config_list num elements", ul_config->number_pdus);
  ul_config->ul_config_list[ul_config->number_pdus].pdu_type = pdu_type;
  ul_config->slot = slot_tx;
  ul_config->sfn = frame_tx;
  ul_config->number_pdus++;

  LOG_D(NR_MAC, "In %s: Set config request for UL transmission in [%d.%d], number of UL PDUs: %d\n", __FUNCTION__, ul_config->sfn, ul_config->slot, ul_config->number_pdus);

}

void fill_scheduled_response(nr_scheduled_response_t *scheduled_response,
                             fapi_nr_dl_config_request_t *dl_config,
                             fapi_nr_ul_config_request_t *ul_config,
                             fapi_nr_tx_request_t *tx_request,
                             module_id_t mod_id,
                             int cc_id,
                             frame_t frame,
                             int slot,
                             int thread_id){

  scheduled_response->dl_config  = dl_config;
  scheduled_response->ul_config  = ul_config;
  scheduled_response->tx_request = tx_request;
  scheduled_response->module_id  = mod_id;
  scheduled_response->CC_id      = cc_id;
  scheduled_response->frame      = frame;
  scheduled_response->slot       = slot;
  scheduled_response->thread_id  = thread_id;

}

/*
 * This function returns the slot offset K2 corresponding to a given time domain
 * indication value from RRC configuration.
 */
long get_k2(NR_UE_MAC_INST_t *mac, uint8_t time_domain_ind) {
  long k2 = -1;
  // Get K2 from RRC configuration
  NR_PUSCH_Config_t *pusch_config=mac->ULbwp[0] ? mac->ULbwp[0]->bwp_Dedicated->pusch_Config->choice.setup : NULL;
  NR_PUSCH_TimeDomainResourceAllocationList_t *pusch_TimeDomainAllocationList = NULL;
  if (pusch_config && pusch_config->pusch_TimeDomainAllocationList) {
    pusch_TimeDomainAllocationList = pusch_config->pusch_TimeDomainAllocationList->choice.setup;
  }
  else if (mac->ULbwp[0] &&
	   mac->ULbwp[0]->bwp_Common&&
	   mac->ULbwp[0]->bwp_Common->pusch_ConfigCommon&&
	   mac->ULbwp[0]->bwp_Common->pusch_ConfigCommon->choice.setup &&
	   mac->ULbwp[0]->bwp_Common->pusch_ConfigCommon->choice.setup->pusch_TimeDomainAllocationList) {
    pusch_TimeDomainAllocationList = mac->ULbwp[0]->bwp_Common->pusch_ConfigCommon->choice.setup->pusch_TimeDomainAllocationList;
  }
  else if (mac->scc_SIB->uplinkConfigCommon->initialUplinkBWP.pusch_ConfigCommon->choice.setup->pusch_TimeDomainAllocationList)
    pusch_TimeDomainAllocationList=mac->scc_SIB->uplinkConfigCommon->initialUplinkBWP.pusch_ConfigCommon->choice.setup->pusch_TimeDomainAllocationList;
  else AssertFatal(1==0,"need to fall back to default PUSCH time-domain allocations\n");

  if (pusch_TimeDomainAllocationList) {
    if (time_domain_ind >= pusch_TimeDomainAllocationList->list.count) {
      LOG_E(NR_MAC, "time_domain_ind %d >= pusch->TimeDomainAllocationList->list.count %d\n",
            time_domain_ind, pusch_TimeDomainAllocationList->list.count);
      return -1;
    }
    k2 = *pusch_TimeDomainAllocationList->list.array[time_domain_ind]->k2;
  }

  AssertFatal(k2 >= DURATION_RX_TO_TX,
              "Slot offset K2 (%ld) cannot be less than DURATION_RX_TO_TX (%d)\n",
              k2,DURATION_RX_TO_TX);

  LOG_D(NR_MAC, "get_k2(): k2 is %ld\n", k2);
  return k2;
}

/*
 * This function returns the UL config corresponding to a given UL slot
 * from MAC instance .
 */
fapi_nr_ul_config_request_t *get_ul_config_request(NR_UE_MAC_INST_t *mac, int slot)
{
  NR_TDD_UL_DL_ConfigCommon_t *tdd_config = mac->scc==NULL ? mac->scc_SIB->tdd_UL_DL_ConfigurationCommon : mac->scc->tdd_UL_DL_ConfigurationCommon;

  //Check if request to access ul_config is for a UL slot
  if (is_nr_UL_slot(tdd_config, slot, mac->frame_type) == 0) {
    LOG_W(NR_MAC, "Slot %d is not a UL slot. %s called for wrong slot!!!\n", slot, __FUNCTION__);
    return NULL;
  }

  // Calculate the index of the UL slot in mac->ul_config_request list. This is
  // based on the TDD pattern (slot configuration period) and number of UL+mixed
  // slots in the period. TS 38.213 Sec 11.1
  int mu = mac->ULbwp[0] ?
    mac->ULbwp[0]->bwp_Common->genericParameters.subcarrierSpacing :
    mac->scc_SIB->uplinkConfigCommon->initialUplinkBWP.genericParameters.subcarrierSpacing;
  NR_TDD_UL_DL_Pattern_t *tdd_pattern = &tdd_config->pattern1;
  const int num_slots_per_tdd = nr_slots_per_frame[mu] >> (7 - tdd_pattern->dl_UL_TransmissionPeriodicity);
  const int num_slots_ul = tdd_pattern->nrofUplinkSlots + (tdd_pattern->nrofUplinkSymbols!=0);
  int index = slot % num_slots_ul;

  LOG_D(NR_MAC, "In %s slots per tdd %d, num_slots_ul %d, index %d\n", __FUNCTION__,
                num_slots_per_tdd,
                num_slots_ul,
                index);

  if(!mac->ul_config_request)
    return NULL;
  return &mac->ul_config_request[index];
}

void ul_layers_config(NR_UE_MAC_INST_t * mac, nfapi_nr_ue_pusch_pdu_t *pusch_config_pdu, dci_pdu_rel15_t *dci) {

  NR_ServingCellConfigCommon_t *scc = mac->scc;
  NR_PUSCH_Config_t *pusch_Config = mac->ULbwp[0]->bwp_Dedicated->pusch_Config->choice.setup;

  long	transformPrecoder;
  if (pusch_Config->transformPrecoder)
    transformPrecoder = *pusch_Config->transformPrecoder;
  else {
    if(scc->uplinkConfigCommon->initialUplinkBWP->rach_ConfigCommon->choice.setup->msg3_transformPrecoder)
      transformPrecoder = NR_PUSCH_Config__transformPrecoder_enabled;
    else
      transformPrecoder = NR_PUSCH_Config__transformPrecoder_disabled;
  }


  /* PRECOD_NBR_LAYERS */
  if ((*pusch_Config->txConfig == NR_PUSCH_Config__txConfig_nonCodebook));
  // 0 bits if the higher layer parameter txConfig = nonCodeBook

  if ((*pusch_Config->txConfig == NR_PUSCH_Config__txConfig_codebook)){

    uint8_t n_antenna_port = 0; //FIXME!!!

    if (n_antenna_port == 1); // 1 antenna port and the higher layer parameter txConfig = codebook 0 bits

    if (n_antenna_port == 4){ // 4 antenna port and the higher layer parameter txConfig = codebook

      // Table 7.3.1.1.2-2: transformPrecoder=disabled and maxRank = 2 or 3 or 4
      if ((transformPrecoder == NR_PUSCH_Config__transformPrecoder_disabled)
        && ((*pusch_Config->maxRank == 2) ||
        (*pusch_Config->maxRank == 3) ||
        (*pusch_Config->maxRank == 4))){

        if (*pusch_Config->codebookSubset == NR_PUSCH_Config__codebookSubset_fullyAndPartialAndNonCoherent) {
          pusch_config_pdu->nrOfLayers = table_7_3_1_1_2_2_3_4_5[dci->precoding_information.val][0];
          pusch_config_pdu->transform_precoding = table_7_3_1_1_2_2_3_4_5[dci->precoding_information.val][1];
        }

        if (*pusch_Config->codebookSubset == NR_PUSCH_Config__codebookSubset_partialAndNonCoherent){
          pusch_config_pdu->nrOfLayers = table_7_3_1_1_2_2_3_4_5[dci->precoding_information.val][2];
          pusch_config_pdu->transform_precoding = table_7_3_1_1_2_2_3_4_5[dci->precoding_information.val][3];
        }

        if (*pusch_Config->codebookSubset == NR_PUSCH_Config__codebookSubset_nonCoherent){
          pusch_config_pdu->nrOfLayers = table_7_3_1_1_2_2_3_4_5[dci->precoding_information.val][4];
          pusch_config_pdu->transform_precoding = table_7_3_1_1_2_2_3_4_5[dci->precoding_information.val][5];
        }
      }

      // Table 7.3.1.1.2-3: transformPrecoder= enabled, or transformPrecoder=disabled and maxRank = 1
      if (((transformPrecoder == NR_PUSCH_Config__transformPrecoder_enabled)
        || (transformPrecoder == NR_PUSCH_Config__transformPrecoder_disabled))
        && (*pusch_Config->maxRank == 1)){

        if (*pusch_Config->codebookSubset == NR_PUSCH_Config__codebookSubset_fullyAndPartialAndNonCoherent) {
          pusch_config_pdu->nrOfLayers = table_7_3_1_1_2_2_3_4_5[dci->precoding_information.val][6];
          pusch_config_pdu->transform_precoding = table_7_3_1_1_2_2_3_4_5[dci->precoding_information.val][7];
        }

        if (*pusch_Config->codebookSubset == NR_PUSCH_Config__codebookSubset_partialAndNonCoherent){
          pusch_config_pdu->nrOfLayers = table_7_3_1_1_2_2_3_4_5[dci->precoding_information.val][8];
          pusch_config_pdu->transform_precoding = table_7_3_1_1_2_2_3_4_5[dci->precoding_information.val][9];
        }

        if (*pusch_Config->codebookSubset == NR_PUSCH_Config__codebookSubset_nonCoherent){
          pusch_config_pdu->nrOfLayers = table_7_3_1_1_2_2_3_4_5[dci->precoding_information.val][10];
          pusch_config_pdu->transform_precoding = table_7_3_1_1_2_2_3_4_5[dci->precoding_information.val][11];
        }
      }
    }

    if (n_antenna_port == 4){ // 2 antenna port and the higher layer parameter txConfig = codebook
      // Table 7.3.1.1.2-4: transformPrecoder=disabled and maxRank = 2
      if ((transformPrecoder == NR_PUSCH_Config__transformPrecoder_disabled) && (*pusch_Config->maxRank == 2)){

        if (*pusch_Config->codebookSubset == NR_PUSCH_Config__codebookSubset_fullyAndPartialAndNonCoherent) {
          pusch_config_pdu->nrOfLayers = table_7_3_1_1_2_2_3_4_5[dci->precoding_information.val][12];
          pusch_config_pdu->transform_precoding = table_7_3_1_1_2_2_3_4_5[dci->precoding_information.val][13];
        }

        if (*pusch_Config->codebookSubset == NR_PUSCH_Config__codebookSubset_nonCoherent){
          pusch_config_pdu->nrOfLayers = table_7_3_1_1_2_2_3_4_5[dci->precoding_information.val][14];
          pusch_config_pdu->transform_precoding = table_7_3_1_1_2_2_3_4_5[dci->precoding_information.val][15];
        }

      }

      // Table 7.3.1.1.2-5: transformPrecoder= enabled, or transformPrecoder= disabled and maxRank = 1
      if (((transformPrecoder == NR_PUSCH_Config__transformPrecoder_enabled)
        || (transformPrecoder == NR_PUSCH_Config__transformPrecoder_disabled))
        && (*pusch_Config->maxRank == 1)){

        if (*pusch_Config->codebookSubset == NR_PUSCH_Config__codebookSubset_fullyAndPartialAndNonCoherent) {
          pusch_config_pdu->nrOfLayers = table_7_3_1_1_2_2_3_4_5[dci->precoding_information.val][16];
          pusch_config_pdu->transform_precoding = table_7_3_1_1_2_2_3_4_5[dci->precoding_information.val][17];
        }

        if (*pusch_Config->codebookSubset == NR_PUSCH_Config__codebookSubset_nonCoherent){
          pusch_config_pdu->nrOfLayers = table_7_3_1_1_2_2_3_4_5[dci->precoding_information.val][18];
          pusch_config_pdu->transform_precoding = table_7_3_1_1_2_2_3_4_5[dci->precoding_information.val][19];
        }

      }
    }
  }

  /*-------------------- Changed to enable Transform precoding in RF SIM------------------------------------------------*/

 /*if (pusch_config_pdu->transform_precoding == transform_precoder_enabled) {

    pusch_config_dedicated->transform_precoder = transform_precoder_enabled;

    if(pusch_Config->dmrs_UplinkForPUSCH_MappingTypeA != NULL) {

      NR_DMRS_UplinkConfig_t *NR_DMRS_ulconfig = pusch_Config->dmrs_UplinkForPUSCH_MappingTypeA->choice.setup;

      if (NR_DMRS_ulconfig->dmrs_Type == NULL)
        pusch_config_dedicated->dmrs_ul_for_pusch_mapping_type_a.dmrs_type = 1;
      if (NR_DMRS_ulconfig->maxLength == NULL)
        pusch_config_dedicated->dmrs_ul_for_pusch_mapping_type_a.max_length = 1;

    } else if(pusch_Config->dmrs_UplinkForPUSCH_MappingTypeB != NULL) {

      NR_DMRS_UplinkConfig_t *NR_DMRS_ulconfig = pusch_Config->dmrs_UplinkForPUSCH_MappingTypeB->choice.setup;

      if (NR_DMRS_ulconfig->dmrs_Type == NULL)
        pusch_config_dedicated->dmrs_ul_for_pusch_mapping_type_b.dmrs_type = 1;
      if (NR_DMRS_ulconfig->maxLength == NULL)
        pusch_config_dedicated->dmrs_ul_for_pusch_mapping_type_b.max_length = 1;

    }
  } else
    pusch_config_dedicated->transform_precoder = transform_precoder_disabled;*/
}

// todo: this function shall be reviewed completely because of the many comments left by the author
void ul_ports_config(NR_UE_MAC_INST_t * mac, nfapi_nr_ue_pusch_pdu_t *pusch_config_pdu, dci_pdu_rel15_t *dci) {

  /* ANTENNA_PORTS */
  uint8_t rank = 0; // We need to initialize rank FIXME!!!

  NR_ServingCellConfigCommon_t *scc = mac->scc;
  NR_PUSCH_Config_t *pusch_Config = mac->ULbwp[0]->bwp_Dedicated->pusch_Config->choice.setup;

  long	transformPrecoder;
  if (pusch_Config->transformPrecoder)
    transformPrecoder = *pusch_Config->transformPrecoder;
  else {
    if(scc->uplinkConfigCommon->initialUplinkBWP->rach_ConfigCommon->choice.setup->msg3_transformPrecoder)
      transformPrecoder = NR_PUSCH_Config__transformPrecoder_enabled;
    else
      transformPrecoder = NR_PUSCH_Config__transformPrecoder_disabled;
  }
  long *max_length = NULL;
  long *dmrs_type = NULL;
  if (pusch_Config->dmrs_UplinkForPUSCH_MappingTypeA) {
    max_length = pusch_Config->dmrs_UplinkForPUSCH_MappingTypeA->choice.setup->maxLength;
    dmrs_type = pusch_Config->dmrs_UplinkForPUSCH_MappingTypeA->choice.setup->dmrs_Type;
  }
  else {
    max_length = pusch_Config->dmrs_UplinkForPUSCH_MappingTypeB->choice.setup->maxLength;
    dmrs_type = pusch_Config->dmrs_UplinkForPUSCH_MappingTypeB->choice.setup->dmrs_Type;
  }


  if ((transformPrecoder == NR_PUSCH_Config__transformPrecoder_enabled) &&
    (dmrs_type == NULL) && (max_length == NULL)) { // tables 7.3.1.1.2-6
      pusch_config_pdu->num_dmrs_cdm_grps_no_data = 2; //TBC
      pusch_config_pdu->dmrs_ports = dci->antenna_ports.val; //TBC
  }

  if ((transformPrecoder == NR_PUSCH_Config__transformPrecoder_enabled) &&
    (dmrs_type == NULL) && (max_length != NULL)) { // tables 7.3.1.1.2-7

    pusch_config_pdu->num_dmrs_cdm_grps_no_data = 2; //TBC
    pusch_config_pdu->dmrs_ports = (dci->antenna_ports.val > 3)?(dci->antenna_ports.val-4):(dci->antenna_ports.val); //TBC
    //pusch_config_pdu->n_front_load_symb = (dci->antenna_ports > 3)?2:1; //FIXME
  }

  if ((transformPrecoder == NR_PUSCH_Config__transformPrecoder_disabled) &&
    (dmrs_type == NULL) && (max_length == NULL)) { // tables 7.3.1.1.2-8/9/10/11

    if (rank == 1) {
      pusch_config_pdu->num_dmrs_cdm_grps_no_data = (dci->antenna_ports.val > 1)?2:1; //TBC
      pusch_config_pdu->dmrs_ports = (dci->antenna_ports.val > 1)?(dci->antenna_ports.val-2):(dci->antenna_ports.val); //TBC
    }

    if (rank == 2){
      pusch_config_pdu->num_dmrs_cdm_grps_no_data = (dci->antenna_ports.val > 0)?2:1; //TBC
      pusch_config_pdu->dmrs_ports = 0; //FIXME
      //pusch_config_pdu->dmrs_ports[0] = (dci->antenna_ports > 1)?(dci->antenna_ports > 2 ?0:2):0;
      //pusch_config_pdu->dmrs_ports[1] = (dci->antenna_ports > 1)?(dci->antenna_ports > 2 ?2:3):1;
    }

    if (rank == 3){
      pusch_config_pdu->num_dmrs_cdm_grps_no_data = 2; //TBC
      pusch_config_pdu->dmrs_ports = 0; //FIXME
      //pusch_config_pdu->dmrs_ports[0] = 0;
      //pusch_config_pdu->dmrs_ports[1] = 1;
      //pusch_config_pdu->dmrs_ports[2] = 2;
    }

    if (rank == 4){
      pusch_config_pdu->num_dmrs_cdm_grps_no_data = 2; //TBC
      pusch_config_pdu->dmrs_ports = 0; //FIXME
      //pusch_config_pdu->dmrs_ports[0] = 0;
      //pusch_config_pdu->dmrs_ports[1] = 1;
      //pusch_config_pdu->dmrs_ports[2] = 2;
      //pusch_config_pdu->dmrs_ports[3] = 3;
    }
  }

  if ((transformPrecoder == NR_PUSCH_Config__transformPrecoder_disabled) &&
    (dmrs_type == NULL) && (max_length != NULL)) { // tables 7.3.1.1.2-12/13/14/15

    if (rank == 1){
      pusch_config_pdu->num_dmrs_cdm_grps_no_data = (dci->antenna_ports.val > 1)?2:1; //TBC
      pusch_config_pdu->dmrs_ports = (dci->antenna_ports.val > 1)?(dci->antenna_ports.val > 5 ?(dci->antenna_ports.val-6):(dci->antenna_ports.val-2)):dci->antenna_ports.val; //TBC
      //pusch_config_pdu->n_front_load_symb = (dci->antenna_ports.val > 6)?2:1; //FIXME
    }

    if (rank == 2){
      pusch_config_pdu->num_dmrs_cdm_grps_no_data = (dci->antenna_ports.val > 0)?2:1; //TBC
      pusch_config_pdu->dmrs_ports = 0; //FIXME
      //pusch_config_pdu->dmrs_ports[0] = table_7_3_1_1_2_13[dci->antenna_ports.val][1];
      //pusch_config_pdu->dmrs_ports[1] = table_7_3_1_1_2_13[dci->antenna_ports.val][2];
      //pusch_config_pdu->n_front_load_symb = (dci->antenna_ports.val > 3)?2:1; // FIXME
    }

    if (rank == 3){
      pusch_config_pdu->num_dmrs_cdm_grps_no_data = 2; //TBC
      pusch_config_pdu->dmrs_ports = 0; //FIXME
      //pusch_config_pdu->dmrs_ports[0] = table_7_3_1_1_2_14[dci->antenna_ports.val][1];
      //pusch_config_pdu->dmrs_ports[1] = table_7_3_1_1_2_14[dci->antenna_ports.val][2];
      //pusch_config_pdu->dmrs_ports[2] = table_7_3_1_1_2_14[dci->antenna_ports.val][3];
      //pusch_config_pdu->n_front_load_symb = (dci->antenna_ports.val > 1)?2:1; //FIXME
    }

    if (rank == 4){
      pusch_config_pdu->num_dmrs_cdm_grps_no_data = 2; //TBC
      pusch_config_pdu->dmrs_ports = 0; //FIXME
      //pusch_config_pdu->dmrs_ports[0] = table_7_3_1_1_2_15[dci->antenna_ports.val][1];
      //pusch_config_pdu->dmrs_ports[1] = table_7_3_1_1_2_15[dci->antenna_ports.val][2];
      //pusch_config_pdu->dmrs_ports[2] = table_7_3_1_1_2_15[dci->antenna_ports.val][3];
      //pusch_config_pdu->dmrs_ports[3] = table_7_3_1_1_2_15[dci->antenna_ports.val][4];
      //pusch_config_pdu->n_front_load_symb = (dci->antenna_ports.val > 1)?2:1; //FIXME
    }
  }

  if ((transformPrecoder == NR_PUSCH_Config__transformPrecoder_disabled) &&
    (dmrs_type != NULL) &&
    (max_length == NULL)) { // tables 7.3.1.1.2-16/17/18/19

    if (rank == 1){
      pusch_config_pdu->num_dmrs_cdm_grps_no_data = (dci->antenna_ports.val > 1)?((dci->antenna_ports.val > 5)?3:2):1; //TBC
      pusch_config_pdu->dmrs_ports = (dci->antenna_ports.val > 1)?(dci->antenna_ports.val > 5 ?(dci->antenna_ports.val-6):(dci->antenna_ports.val-2)):dci->antenna_ports.val; //TBC
    }

    if (rank == 2){
      pusch_config_pdu->num_dmrs_cdm_grps_no_data = (dci->antenna_ports.val > 0)?((dci->antenna_ports.val > 2)?3:2):1; //TBC
      pusch_config_pdu->dmrs_ports = 0; //FIXME
      //pusch_config_pdu->dmrs_ports[0] = table_7_3_1_1_2_17[dci->antenna_ports.val][1];
      //pusch_config_pdu->dmrs_ports[1] = table_7_3_1_1_2_17[dci->antenna_ports.val][2];
    }

    if (rank == 3){
      pusch_config_pdu->num_dmrs_cdm_grps_no_data = (dci->antenna_ports.val > 0)?3:2; //TBC
      pusch_config_pdu->dmrs_ports = 0; //FIXME
      //pusch_config_pdu->dmrs_ports[0] = table_7_3_1_1_2_18[dci->antenna_ports.val][1];
      //pusch_config_pdu->dmrs_ports[1] = table_7_3_1_1_2_18[dci->antenna_ports.val][2];
      //pusch_config_pdu->dmrs_ports[2] = table_7_3_1_1_2_18[dci->antenna_ports.val][3];
    }

    if (rank == 4){
      pusch_config_pdu->num_dmrs_cdm_grps_no_data = dci->antenna_ports.val + 2; //TBC
      pusch_config_pdu->dmrs_ports = 0; //FIXME
      //pusch_config_pdu->dmrs_ports[0] = 0;
      //pusch_config_pdu->dmrs_ports[1] = 1;
      //pusch_config_pdu->dmrs_ports[2] = 2;
      //pusch_config_pdu->dmrs_ports[3] = 3;
    }
  }

  if ((transformPrecoder == NR_PUSCH_Config__transformPrecoder_disabled) &&
    (dmrs_type != NULL) && (max_length != NULL)) { // tables 7.3.1.1.2-20/21/22/23

    if (rank == 1){
      pusch_config_pdu->num_dmrs_cdm_grps_no_data = table_7_3_1_1_2_20[dci->antenna_ports.val][0]; //TBC
      pusch_config_pdu->dmrs_ports = table_7_3_1_1_2_20[dci->antenna_ports.val][1]; //TBC
      //pusch_config_pdu->n_front_load_symb = table_7_3_1_1_2_20[dci->antenna_ports.val][2]; //FIXME
    }

    if (rank == 2){
      pusch_config_pdu->num_dmrs_cdm_grps_no_data = table_7_3_1_1_2_21[dci->antenna_ports.val][0]; //TBC
      pusch_config_pdu->dmrs_ports = 0; //FIXME
      //pusch_config_pdu->dmrs_ports[0] = table_7_3_1_1_2_21[dci->antenna_ports.val][1];
      //pusch_config_pdu->dmrs_ports[1] = table_7_3_1_1_2_21[dci->antenna_ports.val][2];
      //pusch_config_pdu->n_front_load_symb = table_7_3_1_1_2_21[dci->antenna_ports.val][3]; //FIXME
      }

    if (rank == 3){
      pusch_config_pdu->num_dmrs_cdm_grps_no_data = table_7_3_1_1_2_22[dci->antenna_ports.val][0]; //TBC
      pusch_config_pdu->dmrs_ports = 0; //FIXME
      //pusch_config_pdu->dmrs_ports[0] = table_7_3_1_1_2_22[dci->antenna_ports.val][1];
      //pusch_config_pdu->dmrs_ports[1] = table_7_3_1_1_2_22[dci->antenna_ports.val][2];
      //pusch_config_pdu->dmrs_ports[2] = table_7_3_1_1_2_22[dci->antenna_ports.val][3];
      //pusch_config_pdu->n_front_load_symb = table_7_3_1_1_2_22[dci->antenna_ports.val][4]; //FIXME
    }

    if (rank == 4){
      pusch_config_pdu->num_dmrs_cdm_grps_no_data = table_7_3_1_1_2_23[dci->antenna_ports.val][0]; //TBC
      pusch_config_pdu->dmrs_ports = 0; //FIXME
      //pusch_config_pdu->dmrs_ports[0] = table_7_3_1_1_2_23[dci->antenna_ports.val][1];
      //pusch_config_pdu->dmrs_ports[1] = table_7_3_1_1_2_23[dci->antenna_ports.val][2];
      //pusch_config_pdu->dmrs_ports[2] = table_7_3_1_1_2_23[dci->antenna_ports.val][3];
      //pusch_config_pdu->dmrs_ports[3] = table_7_3_1_1_2_23[dci->antenna_ports.val][4];
      //pusch_config_pdu->n_front_load_symb = table_7_3_1_1_2_23[dci->antenna_ports.val][5]; //FIXME
    }
  }
}

// Configuration of Msg3 PDU according to clauses:
// - 8.3 of 3GPP TS 38.213 version 16.3.0 Release 16
// - 6.1.2.2 of TS 38.214
// - 6.1.3 of TS 38.214
// - 6.2.2 of TS 38.214
// - 6.1.4.2 of TS 38.214
// - 6.4.1.1.1 of TS 38.211
// - 6.3.1.7 of 38.211
int nr_config_pusch_pdu(NR_UE_MAC_INST_t *mac,
                        nfapi_nr_ue_pusch_pdu_t *pusch_config_pdu,
                        dci_pdu_rel15_t *dci,
                        RAR_grant_t *rar_grant,
                        uint16_t rnti,
                        uint8_t *dci_format){

  int f_alloc;
  int mask;
  int StartSymbolIndex;
  int NrOfSymbols;
  uint8_t nb_dmrs_re_per_rb;

  uint16_t        l_prime_mask = 0;
  uint16_t number_dmrs_symbols = 0;
  int                N_PRB_oh  = 0;

  int rnti_type = get_rnti_type(mac, rnti);

  // Common configuration
  pusch_config_pdu->dmrs_config_type = pusch_dmrs_type1;
  pusch_config_pdu->pdu_bit_map      = PUSCH_PDU_BITMAP_PUSCH_DATA;
  pusch_config_pdu->nrOfLayers       = 1;
  pusch_config_pdu->rnti             = rnti;
  NR_BWP_UplinkCommon_t *initialUplinkBWP;
  if (mac->scc) initialUplinkBWP = mac->scc->uplinkConfigCommon->initialUplinkBWP;
  else          initialUplinkBWP = &mac->scc_SIB->uplinkConfigCommon->initialUplinkBWP;

  pusch_dmrs_AdditionalPosition_t add_pos = pusch_dmrs_pos2;
  pusch_maxLength_t dmrslength = pusch_len1;

  if (rar_grant) {

    // Note: for Msg3 or MsgA PUSCH transmission the N_PRB_oh is always set to 0
    NR_BWP_Uplink_t *ubwp = mac->ULbwp[0];
    NR_BWP_UplinkDedicated_t *ibwp;
    int scs,abwp_start,abwp_size,startSymbolAndLength,mappingtype;
    NR_PUSCH_Config_t *pusch_Config=NULL;
    if (mac->cg && ubwp &&
        mac->cg->spCellConfig &&
        mac->cg->spCellConfig->spCellConfigDedicated &&
        mac->cg->spCellConfig->spCellConfigDedicated->uplinkConfig &&
        mac->cg->spCellConfig->spCellConfigDedicated->uplinkConfig->initialUplinkBWP) {

      ibwp = mac->cg->spCellConfig->spCellConfigDedicated->uplinkConfig->initialUplinkBWP;
      pusch_Config = ibwp->pusch_Config->choice.setup;
      startSymbolAndLength = ubwp->bwp_Common->pusch_ConfigCommon->choice.setup->pusch_TimeDomainAllocationList->list.array[rar_grant->Msg3_t_alloc]->startSymbolAndLength;
      mappingtype = ubwp->bwp_Common->pusch_ConfigCommon->choice.setup->pusch_TimeDomainAllocationList->list.array[rar_grant->Msg3_t_alloc]->mappingType;

      // active BWP start
      abwp_start = NRRIV2PRBOFFSET(ubwp->bwp_Common->genericParameters.locationAndBandwidth, MAX_BWP_SIZE);
      abwp_size = NRRIV2BW(ubwp->bwp_Common->genericParameters.locationAndBandwidth, MAX_BWP_SIZE);
      scs = ubwp->bwp_Common->genericParameters.subcarrierSpacing;
    }
    else {
      startSymbolAndLength = initialUplinkBWP->pusch_ConfigCommon->choice.setup->pusch_TimeDomainAllocationList->list.array[rar_grant->Msg3_t_alloc]->startSymbolAndLength;
      mappingtype = initialUplinkBWP->pusch_ConfigCommon->choice.setup->pusch_TimeDomainAllocationList->list.array[rar_grant->Msg3_t_alloc]->mappingType;

      // active BWP start
      abwp_start = NRRIV2PRBOFFSET(initialUplinkBWP->genericParameters.locationAndBandwidth, MAX_BWP_SIZE);
      abwp_size = NRRIV2BW(initialUplinkBWP->genericParameters.locationAndBandwidth, MAX_BWP_SIZE);
      scs = initialUplinkBWP->genericParameters.subcarrierSpacing;
    }
    int ibwp_start = NRRIV2PRBOFFSET(initialUplinkBWP->genericParameters.locationAndBandwidth, MAX_BWP_SIZE);
    int ibwp_size = NRRIV2BW(initialUplinkBWP->genericParameters.locationAndBandwidth, MAX_BWP_SIZE);

      // BWP start selection according to 8.3 of TS 38.213
    if ((ibwp_start < abwp_start) || (ibwp_size > abwp_size)) {
      pusch_config_pdu->bwp_start = abwp_start;
      pusch_config_pdu->bwp_size = abwp_size;
    } else {
      pusch_config_pdu->bwp_start = ibwp_start;
      pusch_config_pdu->bwp_size = ibwp_size;
    }

    //// Resource assignment from RAR
    // Frequency domain allocation according to 8.3 of TS 38.213
    if (ibwp_size < 180)
      mask = (1 << ((int) ceil(log2((ibwp_size*(ibwp_size+1))>>1)))) - 1;
    else
      mask = (1 << (28 - (int)(ceil(log2((ibwp_size*(ibwp_size+1))>>1))))) - 1;

    f_alloc = rar_grant->Msg3_f_alloc & mask;
    if (nr_ue_process_dci_freq_dom_resource_assignment(pusch_config_pdu, NULL, ibwp_size, 0, f_alloc) < 0)
      return -1;

    // virtual resource block to physical resource mapping for Msg3 PUSCH (6.3.1.7 in 38.211)
    //pusch_config_pdu->rb_start += ibwp_start - abwp_start;

    // Time domain allocation
    SLIV2SL(startSymbolAndLength, &StartSymbolIndex, &NrOfSymbols);
    pusch_config_pdu->start_symbol_index = StartSymbolIndex;
    pusch_config_pdu->nr_of_symbols = NrOfSymbols;

    l_prime_mask = get_l_prime(NrOfSymbols, mappingtype, add_pos, dmrslength, StartSymbolIndex, mac->scc ? mac->scc->dmrs_TypeA_Position : mac->mib->dmrs_TypeA_Position);
    LOG_D(MAC, "MSG3 start_sym:%d NR Symb:%d mappingtype:%d , DMRS_MASK:%x\n", pusch_config_pdu->start_symbol_index, pusch_config_pdu->nr_of_symbols, mappingtype, l_prime_mask);

    #ifdef DEBUG_MSG3
    LOG_D(NR_MAC, "In %s BWP assignment (BWP (start %d, size %d) \n", __FUNCTION__, pusch_config_pdu->bwp_start, pusch_config_pdu->bwp_size);
    #endif

    // MCS
    pusch_config_pdu->mcs_index = rar_grant->mcs;
    // Frequency hopping
    pusch_config_pdu->frequency_hopping = rar_grant->freq_hopping;

    // DM-RS configuration according to 6.2.2 UE DM-RS transmission procedure in 38.214
    pusch_config_pdu->num_dmrs_cdm_grps_no_data = 2;
    pusch_config_pdu->dmrs_ports = 1;

    // DMRS sequence initialization [TS 38.211, sec 6.4.1.1.1].
    // Should match what is sent in DCI 0_1, otherwise set to 0.
    pusch_config_pdu->scid = 0;

    // Transform precoding according to 6.1.3 UE procedure for applying transform precoding on PUSCH in 38.214
    pusch_config_pdu->transform_precoding = get_transformPrecoding(initialUplinkBWP, pusch_Config, NULL, NULL, NR_RNTI_TC, 0); // TBR fix rnti and take out

    // Resource allocation in frequency domain according to 6.1.2.2 in TS 38.214
    pusch_config_pdu->resource_alloc = (mac->cg) ? pusch_Config->resourceAllocation : 1;

    //// Completing PUSCH PDU
    pusch_config_pdu->mcs_table = 0;
    pusch_config_pdu->cyclic_prefix = 0;
    pusch_config_pdu->data_scrambling_id = mac->physCellId;
    pusch_config_pdu->ul_dmrs_scrambling_id = mac->physCellId;
    pusch_config_pdu->subcarrier_spacing = scs;
    pusch_config_pdu->vrb_to_prb_mapping = 0;
    pusch_config_pdu->uplink_frequency_shift_7p5khz = 0;
    //Optional Data only included if indicated in pduBitmap
    pusch_config_pdu->pusch_data.rv_index = 0;  // 8.3 in 38.213
    pusch_config_pdu->pusch_data.harq_process_id = 0;
    pusch_config_pdu->pusch_data.new_data_indicator = 1; // new data
    pusch_config_pdu->pusch_data.num_cb = 0;

  } else if (dci) {

    int target_ss;
    bool valid_ptrs_setup = 0;
    uint16_t n_RB_ULBWP;
    if (mac->ULbwp[0] && mac->ULbwp[0]->bwp_Common) {
      n_RB_ULBWP = NRRIV2BW(mac->ULbwp[0]->bwp_Common->genericParameters.locationAndBandwidth, MAX_BWP_SIZE);
      pusch_config_pdu->bwp_start = NRRIV2PRBOFFSET(mac->ULbwp[0]->bwp_Common->genericParameters.locationAndBandwidth, MAX_BWP_SIZE);
    }
    else {
      pusch_config_pdu->bwp_start = NRRIV2PRBOFFSET(mac->scc_SIB->uplinkConfigCommon->initialUplinkBWP.genericParameters.locationAndBandwidth, MAX_BWP_SIZE);
      n_RB_ULBWP = NRRIV2BW(mac->scc_SIB->uplinkConfigCommon->initialUplinkBWP.genericParameters.locationAndBandwidth, MAX_BWP_SIZE);
    }

    pusch_config_pdu->bwp_size = n_RB_ULBWP;

    NR_PUSCH_Config_t *pusch_Config = mac->ULbwp[0] ? mac->ULbwp[0]->bwp_Dedicated->pusch_Config->choice.setup : NULL;

    // Basic sanity check for MCS value to check for a false or erroneous DCI
    if (dci->mcs > 28) {
      LOG_W(NR_MAC, "MCS value %d out of bounds! Possibly due to false DCI. Ignoring DCI!\n", dci->mcs);
      return -1;
    }

    /* Transform precoding */
    if (rnti_type != NR_RNTI_CS || (rnti_type == NR_RNTI_CS && dci->ndi == 1)) {
      pusch_config_pdu->transform_precoding = get_transformPrecoding(initialUplinkBWP, pusch_Config, NULL, dci_format, rnti_type, 0);
    }

    /*DCI format-related configuration*/
    if (*dci_format == NR_UL_DCI_FORMAT_0_0) {

      target_ss = NR_SearchSpace__searchSpaceType_PR_common;

    } else if (*dci_format == NR_UL_DCI_FORMAT_0_1) {

      /* BANDWIDTH_PART_IND */
      if (dci->bwp_indicator.val != 1) {
        LOG_W(NR_MAC, "bwp_indicator != 1! Possibly due to false DCI. Ignoring DCI!\n");
        return -1;
      }
      config_bwp_ue(mac, &dci->bwp_indicator.val, dci_format);
      target_ss = NR_SearchSpace__searchSpaceType_PR_ue_Specific;
      ul_layers_config(mac, pusch_config_pdu, dci);
      ul_ports_config(mac, pusch_config_pdu, dci);

    } else {

      LOG_E(NR_MAC, "In %s: UL grant from DCI format %d is not handled...\n", __FUNCTION__, *dci_format);
      return -1;

    }

    NR_PUSCH_TimeDomainResourceAllocationList_t *pusch_TimeDomainAllocationList = NULL;
    if (pusch_Config && pusch_Config->pusch_TimeDomainAllocationList) {
      pusch_TimeDomainAllocationList = pusch_Config->pusch_TimeDomainAllocationList->choice.setup;
    }
    else if (mac->ULbwp[0] &&
             mac->ULbwp[0]->bwp_Common&&
             mac->ULbwp[0]->bwp_Common->pusch_ConfigCommon&&
             mac->ULbwp[0]->bwp_Common->pusch_ConfigCommon->choice.setup &&
             mac->ULbwp[0]->bwp_Common->pusch_ConfigCommon->choice.setup->pusch_TimeDomainAllocationList) {
      pusch_TimeDomainAllocationList = mac->ULbwp[0]->bwp_Common->pusch_ConfigCommon->choice.setup->pusch_TimeDomainAllocationList;
    }
    else if (mac->scc_SIB->uplinkConfigCommon->initialUplinkBWP.pusch_ConfigCommon->choice.setup->pusch_TimeDomainAllocationList)
      pusch_TimeDomainAllocationList=mac->scc_SIB->uplinkConfigCommon->initialUplinkBWP.pusch_ConfigCommon->choice.setup->pusch_TimeDomainAllocationList;
    else AssertFatal(1==0,"need to fall back to default PUSCH time-domain allocations\n");

    int mappingtype = pusch_TimeDomainAllocationList->list.array[dci->time_domain_assignment.val]->mappingType;

    NR_DMRS_UplinkConfig_t *NR_DMRS_ulconfig = NULL;
    if(pusch_Config) {
      NR_DMRS_ulconfig = (mappingtype == NR_PUSCH_TimeDomainResourceAllocation__mappingType_typeA)
                         ? pusch_Config->dmrs_UplinkForPUSCH_MappingTypeA->choice.setup : pusch_Config->dmrs_UplinkForPUSCH_MappingTypeB->choice.setup;
    }

    /* TRANSFORM PRECODING ------------------------------------------------------------------------------------------*/

    if (pusch_config_pdu->transform_precoding == NR_PUSCH_Config__transformPrecoder_enabled) {

      pusch_config_pdu->num_dmrs_cdm_grps_no_data = 2;

      uint32_t n_RS_Id = 0;
      if (NR_DMRS_ulconfig->transformPrecodingEnabled->nPUSCH_Identity != NULL)
        n_RS_Id = *NR_DMRS_ulconfig->transformPrecodingEnabled->nPUSCH_Identity;
      else
        n_RS_Id = *mac->scc->physCellId;

      // U as specified in section 6.4.1.1.1.2 in 38.211, if sequence hopping and group hopping are disabled
      pusch_config_pdu->dfts_ofdm.low_papr_group_number = n_RS_Id % 30;

      // V as specified in section 6.4.1.1.1.2 in 38.211 V = 0 if sequence hopping and group hopping are disabled
      if ((NR_DMRS_ulconfig->transformPrecodingEnabled->sequenceGroupHopping == NULL) &&
            (NR_DMRS_ulconfig->transformPrecodingEnabled->sequenceHopping == NULL))
          pusch_config_pdu->dfts_ofdm.low_papr_sequence_number = 0;
      else
        AssertFatal(1==0,"SequenceGroupHopping or sequenceHopping are NOT Supported\n");

      LOG_D(NR_MAC,"TRANSFORM PRECODING IS ENABLED. CDM groups: %d, U: %d \n", pusch_config_pdu->num_dmrs_cdm_grps_no_data,
                pusch_config_pdu->dfts_ofdm.low_papr_group_number);
    }

    /* TRANSFORM PRECODING --------------------------------------------------------------------------------------------------------*/

    /* IDENTIFIER_DCI_FORMATS */
    /* FREQ_DOM_RESOURCE_ASSIGNMENT_UL */
    if (nr_ue_process_dci_freq_dom_resource_assignment(pusch_config_pdu, NULL, n_RB_ULBWP, 0, dci->frequency_domain_assignment.val) < 0){
      return -1;
    }
    /* TIME_DOM_RESOURCE_ASSIGNMENT */
    if (nr_ue_process_dci_time_dom_resource_assignment(mac, pusch_config_pdu, NULL, dci->time_domain_assignment.val,0,false) < 0) {
      return -1;
    }

    /* FREQ_HOPPING_FLAG */
    if ((pusch_Config!=NULL) && (pusch_Config->frequencyHopping!=NULL) && (pusch_Config->resourceAllocation != NR_PUSCH_Config__resourceAllocation_resourceAllocationType0)){
      pusch_config_pdu->frequency_hopping = dci->frequency_hopping_flag.val;
    }

    /* MCS */
    pusch_config_pdu->mcs_index = dci->mcs;

    /* MCS TABLE */
    if (pusch_config_pdu->transform_precoding == NR_PUSCH_Config__transformPrecoder_disabled) {
      pusch_config_pdu->mcs_table = get_pusch_mcs_table(pusch_Config ? pusch_Config->mcs_Table : NULL, 0, *dci_format, rnti_type, target_ss, false);
    } else {
      pusch_config_pdu->mcs_table = get_pusch_mcs_table(pusch_Config ? pusch_Config->mcs_TableTransformPrecoder : NULL, 1, *dci_format, rnti_type, target_ss, false);
    }

    /* NDI */
    pusch_config_pdu->pusch_data.new_data_indicator = dci->ndi;
    /* RV */
    pusch_config_pdu->pusch_data.rv_index = dci->rv;
    /* HARQ_PROCESS_NUMBER */
    pusch_config_pdu->pusch_data.harq_process_id = dci->harq_pid;
    /* TPC_PUSCH */
    // according to TS 38.213 Table Table 7.1.1-1
    if (dci->tpc == 0) {
      pusch_config_pdu->absolute_delta_PUSCH = -4;
    }
    if (dci->tpc == 1) {
      pusch_config_pdu->absolute_delta_PUSCH = -1;
    }
    if (dci->tpc == 2) {
      pusch_config_pdu->absolute_delta_PUSCH = 1;
    }
    if (dci->tpc == 3) {
      pusch_config_pdu->absolute_delta_PUSCH = 4;
    }

    if (NR_DMRS_ulconfig != NULL) {
      add_pos = (NR_DMRS_ulconfig->dmrs_AdditionalPosition == NULL) ? 2 : *NR_DMRS_ulconfig->dmrs_AdditionalPosition;
      dmrslength = NR_DMRS_ulconfig->maxLength == NULL ? pusch_len1 : pusch_len2;
    }

    /* DMRS */
    l_prime_mask = get_l_prime(pusch_config_pdu->nr_of_symbols,
                               mappingtype, add_pos, dmrslength,
                               pusch_config_pdu->start_symbol_index,
                               mac->scc ? mac->scc->dmrs_TypeA_Position : mac->mib->dmrs_TypeA_Position);
    if ((mac->ULbwp[0] && pusch_config_pdu->transform_precoding == NR_PUSCH_Config__transformPrecoder_disabled))
      pusch_config_pdu->num_dmrs_cdm_grps_no_data = 1;
    else if (*dci_format == NR_UL_DCI_FORMAT_0_0 || (mac->ULbwp[0] && pusch_config_pdu->transform_precoding == NR_PUSCH_Config__transformPrecoder_enabled))
      pusch_config_pdu->num_dmrs_cdm_grps_no_data = 2;

    // Num PRB Overhead from PUSCH-ServingCellConfig
    if (mac->cg &&
        mac->cg->spCellConfig &&
        mac->cg->spCellConfig->spCellConfigDedicated &&
        mac->cg->spCellConfig->spCellConfigDedicated->uplinkConfig &&
        mac->cg->spCellConfig->spCellConfigDedicated->uplinkConfig->pusch_ServingCellConfig &&
        mac->cg->spCellConfig->spCellConfigDedicated->uplinkConfig->pusch_ServingCellConfig->choice.setup->xOverhead)
      N_PRB_oh = *mac->cg->spCellConfig->spCellConfigDedicated->uplinkConfig->pusch_ServingCellConfig->choice.setup->xOverhead;

    else N_PRB_oh = 0;

    /* PTRS */
    if (mac->ULbwp[0] &&
	mac->ULbwp[0]->bwp_Dedicated &&
	mac->ULbwp[0]->bwp_Dedicated->pusch_Config &&
	mac->ULbwp[0]->bwp_Dedicated->pusch_Config->choice.setup &&
	mac->ULbwp[0]->bwp_Dedicated->pusch_Config->choice.setup->dmrs_UplinkForPUSCH_MappingTypeB &&
	mac->ULbwp[0]->bwp_Dedicated->pusch_Config->choice.setup->dmrs_UplinkForPUSCH_MappingTypeB->choice.setup->phaseTrackingRS) {
      if (pusch_config_pdu->transform_precoding == NR_PUSCH_Config__transformPrecoder_disabled) {
        nfapi_nr_ue_ptrs_ports_t ptrs_ports_list;
        pusch_config_pdu->pusch_ptrs.ptrs_ports_list = &ptrs_ports_list;
        valid_ptrs_setup = set_ul_ptrs_values(mac->ULbwp[0]->bwp_Dedicated->pusch_Config->choice.setup->dmrs_UplinkForPUSCH_MappingTypeB->choice.setup->phaseTrackingRS->choice.setup,
                                              pusch_config_pdu->rb_size, pusch_config_pdu->mcs_index, pusch_config_pdu->mcs_table,
                                              &pusch_config_pdu->pusch_ptrs.ptrs_freq_density,&pusch_config_pdu->pusch_ptrs.ptrs_time_density,
                                              &pusch_config_pdu->pusch_ptrs.ptrs_ports_list->ptrs_re_offset,&pusch_config_pdu->pusch_ptrs.num_ptrs_ports,
                                              &pusch_config_pdu->pusch_ptrs.ul_ptrs_power, pusch_config_pdu->nr_of_symbols);
        if(valid_ptrs_setup==true) {
          pusch_config_pdu->pdu_bit_map |= PUSCH_PDU_BITMAP_PUSCH_PTRS;
        }
        LOG_D(NR_MAC, "UL PTRS values: PTRS time den: %d, PTRS freq den: %d\n", pusch_config_pdu->pusch_ptrs.ptrs_time_density, pusch_config_pdu->pusch_ptrs.ptrs_freq_density);
      }
    }

  }

  LOG_D(NR_MAC, "In %s: received UL grant (rb_start %d, rb_size %d, start_symbol_index %d, nr_of_symbols %d) for RNTI type %s \n",
    __FUNCTION__,
    pusch_config_pdu->rb_start,
    pusch_config_pdu->rb_size,
    pusch_config_pdu->start_symbol_index,
    pusch_config_pdu->nr_of_symbols,
    rnti_types[rnti_type]);

  pusch_config_pdu->ul_dmrs_symb_pos = l_prime_mask;
  pusch_config_pdu->target_code_rate = nr_get_code_rate_ul(pusch_config_pdu->mcs_index, pusch_config_pdu->mcs_table);
  pusch_config_pdu->qam_mod_order = nr_get_Qm_ul(pusch_config_pdu->mcs_index, pusch_config_pdu->mcs_table);

  if (pusch_config_pdu->target_code_rate == 0 || pusch_config_pdu->qam_mod_order == 0) {
    LOG_W(NR_MAC, "In %s: Invalid code rate or Mod order, likely due to unexpected UL DCI. Ignoring DCI! \n", __FUNCTION__);
    return -1;
  }

  get_num_re_dmrs(pusch_config_pdu, &nb_dmrs_re_per_rb, &number_dmrs_symbols);

  // Compute TBS
  pusch_config_pdu->pusch_data.tb_size = nr_compute_tbs(pusch_config_pdu->qam_mod_order,
                                                        pusch_config_pdu->target_code_rate,
                                                        pusch_config_pdu->rb_size,
                                                        pusch_config_pdu->nr_of_symbols,
                                                        nb_dmrs_re_per_rb*number_dmrs_symbols,
                                                        N_PRB_oh,
                                                        0, // TBR to verify tb scaling
                                                        pusch_config_pdu->nrOfLayers)/8;

  return 0;

}

// Performs :
// 1. TODO: Call RRC for link status return to PHY
// 2. TODO: Perform SR/BSR procedures for scheduling feedback
// 3. TODO: Perform PHR procedures
NR_UE_L2_STATE_t nr_ue_scheduler(nr_downlink_indication_t *dl_info, nr_uplink_indication_t *ul_info){

  if (dl_info){

    module_id_t mod_id    = dl_info->module_id;
    uint32_t gNB_index    = dl_info->gNB_index;
    int cc_id             = dl_info->cc_id;
    frame_t rx_frame      = dl_info->frame;
    slot_t rx_slot        = dl_info->slot;
    NR_UE_MAC_INST_t *mac = get_mac_inst(mod_id);

    fapi_nr_dl_config_request_t *dl_config = &mac->dl_config_request;

    nr_scheduled_response_t scheduled_response;
    nr_dcireq_t dcireq;

<<<<<<< HEAD
    // check type0 from 38.213 13 if we have no CellGroupConfig
    // TODO: implementation to be completed
    LOG_D(NR_MAC,"nr_ue_scheduler(): mac->cg %p\n",mac->cg);
    if (mac->cg == NULL) {
      if(dl_info->ssb_index != -1){

        if(mac->type0_pdcch_ss_mux_pattern == 1){
          //  38.213 chapter 13
          if((mac->type0_pdcch_ss_sfn_c == SFN_C_MOD_2_EQ_0) && !(rx_frame & 0x1) && (rx_slot == mac->type0_pdcch_ss_n_c)){
            search_space_mask = search_space_mask | type0_pdcch;
            mac->type0_pdcch_consecutive_slots = mac->type0_pdcch_dci_config.coreset.duration;
          }
          if((mac->type0_pdcch_ss_sfn_c == SFN_C_MOD_2_EQ_1) && (rx_frame & 0x1) && (rx_slot == mac->type0_pdcch_ss_n_c)){
            search_space_mask = search_space_mask | type0_pdcch;
            mac->type0_pdcch_consecutive_slots = mac->type0_pdcch_dci_config.coreset.duration;
          }
        }
        if(mac->type0_pdcch_ss_mux_pattern == 2){
          //  38.213 Table 13-13, 13-14
          if((rx_frame == get_ssb_frame(rx_frame)) && (rx_slot == mac->type0_pdcch_ss_n_c)){
            search_space_mask = search_space_mask | type0_pdcch;
            mac->type0_pdcch_consecutive_slots = mac->type0_pdcch_dci_config.coreset.duration;
          }
        }
        if(mac->type0_pdcch_ss_mux_pattern == 3){
          //  38.213 Table 13-15
          if((rx_frame == get_ssb_frame(rx_frame)) && (rx_slot == mac->type0_pdcch_ss_n_c)){
            search_space_mask = search_space_mask | type0_pdcch;
            mac->type0_pdcch_consecutive_slots = mac->type0_pdcch_dci_config.coreset.duration;
          }
        }
      } // ssb_index != -1

      // Type0 PDCCH search space
      if((search_space_mask & type0_pdcch) || ( mac->type0_pdcch_consecutive_slots != 0 )){
        mac->type0_pdcch_consecutive_slots = mac->type0_pdcch_consecutive_slots - 1;
        dl_config->dl_config_list[dl_config->number_pdus].dci_config_pdu.dci_config_rel15 = mac->type0_pdcch_dci_config;
        dl_config->dl_config_list[dl_config->number_pdus].pdu_type = FAPI_NR_DL_CONFIG_TYPE_DCI;

        /*
        dl_config->dl_config_list[dl_config->number_pdus].dci_config_pdu.dci_config_rel15.rnti = 0xaaaa;        //      to be set
        dl_config->dl_config_list[dl_config->number_pdus].dci_config_pdu.dci_config_rel15.N_RB_BWP = 106;       //      to be set

        LOG_I(NR_MAC,"nr_ue_scheduler Type0 PDCCH with rnti %x, BWP %d\n",
        dl_config->dl_config_list[dl_config->number_pdus].dci_config_pdu.dci_config_rel15.rnti,
        dl_config->dl_config_list[dl_config->number_pdus].dci_config_pdu.dci_config_rel15.N_RB_BWP);
        */
	NR_SearchSpace_t *ss0 = mac->search_space_zero;
	fapi_nr_dl_config_dci_dl_pdu_rel15_t *rel15 = &dl_config->dl_config_list[dl_config->number_pdus].dci_config_pdu.dci_config_rel15;


	if( mac->scc == NULL && mac->scc_SIB == NULL && (rx_frame%2 == mac->type0_PDCCH_CSS_config.sfn_c) && (rx_slot == mac->type0_PDCCH_CSS_config.n_0) ){
	  rel15->num_dci_options = 1;
	  rel15->dci_format_options[0] = NR_DL_DCI_FORMAT_1_0;
	  config_dci_pdu(mac, rel15, dl_config, NR_RNTI_SI, -1);
	  fill_dci_search_candidates(ss0, rel15);
	  dl_config->number_pdus = 1;
	  LOG_D(NR_MAC,"Calling fill_scheduled_response, type0_pdcch, num_pdus %d\n",dl_config->number_pdus);
	  fill_scheduled_response(&scheduled_response, dl_config, NULL, NULL, mod_id, cc_id, rx_frame, rx_slot, dl_info->thread_id);
	  if(mac->if_module != NULL && mac->if_module->scheduled_response != NULL)
	    mac->if_module->scheduled_response(&scheduled_response);
	}
	// this is for Msg2/Msg4
	if (mac->ra.ra_state >= WAIT_RAR) {
	  rel15->num_dci_options = 1;
	  rel15->dci_format_options[0] = NR_DL_DCI_FORMAT_1_0;
	  config_dci_pdu(mac, rel15, dl_config, mac->ra.ra_state == WAIT_RAR ? NR_RNTI_RA : NR_RNTI_TC , -1);
	  fill_dci_search_candidates(ss0, rel15);
	  dl_config->number_pdus = 1;
	  LOG_D(NR_MAC,"mac->cg %p: Calling fill_scheduled_response rnti %x, type0_pdcch, num_pdus %d\n",mac->cg,rel15->rnti,dl_config->number_pdus);
	  fill_scheduled_response(&scheduled_response, dl_config, NULL, NULL, mod_id, cc_id, rx_frame, rx_slot, dl_info->thread_id);
	  if(mac->if_module != NULL && mac->if_module->scheduled_response != NULL)
	    mac->if_module->scheduled_response(&scheduled_response);
	}
      }
    } else { // we have a Master or Secondary CellGroupConfig

=======
    if(mac->cg != NULL){ // we have a cg
>>>>>>> b590cec2
      dcireq.module_id = mod_id;
      dcireq.gNB_index = gNB_index;
      dcireq.cc_id     = cc_id;
      dcireq.frame     = rx_frame;
      dcireq.slot      = rx_slot;
      dcireq.dl_config_req.number_pdus = 0;
      nr_ue_dcireq(&dcireq); //to be replaced with function pointer later
      mac->dl_config_request = dcireq.dl_config_req;

      fill_scheduled_response(&scheduled_response, &dcireq.dl_config_req, NULL, NULL, mod_id, cc_id, rx_frame, rx_slot, dl_info->thread_id);
      if(mac->if_module != NULL && mac->if_module->scheduled_response != NULL)
        mac->if_module->scheduled_response(&scheduled_response);
    }
    else {
      // this is for Msg2/Msg4
      if (mac->ra.ra_state >= WAIT_RAR) {
        fapi_nr_dl_config_dci_dl_pdu_rel15_t *rel15 = &dl_config->dl_config_list[dl_config->number_pdus].dci_config_pdu.dci_config_rel15;
        rel15->num_dci_options = mac->ra.ra_state == WAIT_RAR ? 1 : 2;
        rel15->dci_format_options[0] = NR_DL_DCI_FORMAT_1_0;
        if (mac->ra.ra_state == WAIT_CONTENTION_RESOLUTION)
          rel15->dci_format_options[1] = NR_UL_DCI_FORMAT_0_0; // msg3 retransmission
        config_dci_pdu(mac, rel15, dl_config, mac->ra.ra_state == WAIT_RAR ? NR_RNTI_RA : NR_RNTI_TC , -1);
        fill_dci_search_candidates(mac->ra.ss, rel15);
        dl_config->number_pdus = 1;
        LOG_D(MAC,"mac->cg %p: Calling fill_scheduled_response rnti %x, type0_pdcch, num_pdus %d\n",mac->cg,rel15->rnti,dl_config->number_pdus);
        fill_scheduled_response(&scheduled_response, dl_config, NULL, NULL, mod_id, cc_id, rx_frame, rx_slot, dl_info->thread_id);
        if(mac->if_module != NULL && mac->if_module->scheduled_response != NULL)
          mac->if_module->scheduled_response(&scheduled_response);
      }
    }
  } else if (ul_info) {

    int cc_id             = ul_info->cc_id;
    frame_t rx_frame      = ul_info->frame_rx;
    slot_t rx_slot        = ul_info->slot_rx;
    frame_t frame_tx      = ul_info->frame_tx;
    slot_t slot_tx        = ul_info->slot_tx;
    module_id_t mod_id    = ul_info->module_id;
    uint32_t gNB_index    = ul_info->gNB_index;

    NR_UE_MAC_INST_t *mac = get_mac_inst(mod_id);
    RA_config_t *ra       = &mac->ra;

    fapi_nr_ul_config_request_t *ul_config = get_ul_config_request(mac, slot_tx);
    if (!ul_config) {
      LOG_E(NR_MAC, "mac->ul_config is null!\n");
    }
    // Schedule ULSCH only if the current frame and slot match those in ul_config_req
    // AND if a UL grant (UL DCI or Msg3) has been received (as indicated by num_pdus)
    else if (ul_info->slot_tx == ul_config->slot && ul_info->frame_tx == ul_config->sfn && ul_config->number_pdus > 0) {

      LOG_D(NR_MAC, "In %s:[%d.%d]: number of UL PDUs: %d with UL transmission in [%d.%d]\n", __FUNCTION__, frame_tx, slot_tx, ul_config->number_pdus, ul_config->sfn, ul_config->slot);

      uint8_t ulsch_input_buffer[MAX_ULSCH_PAYLOAD_BYTES];
      nr_scheduled_response_t scheduled_response;
      fapi_nr_tx_request_t tx_req;
      memset(&tx_req, 0, sizeof(tx_req));

      for (int j = 0; j < ul_config->number_pdus; j++) {

        fapi_nr_ul_config_request_pdu_t *ulcfg_pdu = &ul_config->ul_config_list[j];

        if (ulcfg_pdu->pdu_type == FAPI_NR_UL_CONFIG_TYPE_PUSCH) {

          uint16_t TBS_bytes = ulcfg_pdu->pusch_config_pdu.pusch_data.tb_size;
          LOG_D(NR_MAC,"harq_id %d, NDI %d NDI_DCI %d, TBS_bytes %d\n",
                ulcfg_pdu->pusch_config_pdu.pusch_data.harq_process_id,
                mac->UL_ndi[ulcfg_pdu->pusch_config_pdu.pusch_data.harq_process_id],
                ulcfg_pdu->pusch_config_pdu.pusch_data.new_data_indicator,
                TBS_bytes);
          if (ra->ra_state == WAIT_RAR && !ra->cfra){
            memcpy(ulsch_input_buffer, mac->ulsch_pdu.payload, TBS_bytes);
            LOG_D(NR_MAC,"[RAPROC] Msg3 to be transmitted:\n");
            for (int k = 0; k < TBS_bytes; k++) {
              LOG_D(NR_MAC,"(%i): 0x%x\n",k,mac->ulsch_pdu.payload[k]);
            }
            LOG_D(NR_MAC,"Flipping NDI for harq_id %d (Msg3)\n",ulcfg_pdu->pusch_config_pdu.pusch_data.new_data_indicator);
            mac->UL_ndi[ulcfg_pdu->pusch_config_pdu.pusch_data.harq_process_id] = ulcfg_pdu->pusch_config_pdu.pusch_data.new_data_indicator;
            mac->first_ul_tx[ulcfg_pdu->pusch_config_pdu.pusch_data.harq_process_id] = 0;
          } else {
<<<<<<< HEAD
            if (!IS_SOFTMODEM_NOS1 && (mac->UL_ndi[ulcfg_pdu->pusch_config_pdu.pusch_data.harq_process_id] !=
                    ulcfg_pdu->pusch_config_pdu.pusch_data.new_data_indicator ||
                    mac->first_ul_tx[ulcfg_pdu->pusch_config_pdu.pusch_data.harq_process_id]==1)){
=======

            if ((mac->UL_ndi[ulcfg_pdu->pusch_config_pdu.pusch_data.harq_process_id] != ulcfg_pdu->pusch_config_pdu.pusch_data.new_data_indicator ||
                mac->first_ul_tx[ulcfg_pdu->pusch_config_pdu.pusch_data.harq_process_id]==1) &&
                ((get_softmodem_params()->phy_test == 1) ||
                (ra->ra_state == RA_SUCCEEDED) ||
                (ra->ra_state == WAIT_RAR && ra->cfra))){
>>>>>>> b590cec2

              // Getting IP traffic to be transmitted
              nr_ue_get_sdu(mod_id, frame_tx, slot_tx, gNB_index, ulsch_input_buffer, TBS_bytes);
            }

            LOG_D(NR_MAC,"Flipping NDI for harq_id %d\n",ulcfg_pdu->pusch_config_pdu.pusch_data.new_data_indicator);
            mac->UL_ndi[ulcfg_pdu->pusch_config_pdu.pusch_data.harq_process_id] = ulcfg_pdu->pusch_config_pdu.pusch_data.new_data_indicator;
            mac->first_ul_tx[ulcfg_pdu->pusch_config_pdu.pusch_data.harq_process_id] = 0;

          }

          // Config UL TX PDU
          tx_req.slot = slot_tx;
          tx_req.sfn = frame_tx;
          tx_req.number_of_pdus++;
          tx_req.tx_request_body[0].pdu_length = TBS_bytes;
          tx_req.tx_request_body[0].pdu_index = j;
          tx_req.tx_request_body[0].pdu = ulsch_input_buffer;
<<<<<<< HEAD
          char buffer[1024];
          hexdump(tx_req.tx_request_body[0].pdu, tx_req.tx_request_body[0].pdu_length, buffer, sizeof(buffer));
          LOG_I(MAC, "Melissa Elkadi, this is hexdump of pdu %s in the tx_req with num pdus %d\n",
                buffer, tx_req.number_of_pdus);
          /*if ((ra->ra_state != RA_SUCCEEDED && !ra->cfra) ||
              (ra->ra_state == RA_SUCCEEDED && ra->cfra && get_softmodem_params()->nsa)) { Melissa Elkadi Check this!*/
          if (ra->ra_state == WAIT_RAR && !ra->cfra) {
=======

          if (ra->ra_state == WAIT_CONTENTION_RESOLUTION && !ra->cfra){
            LOG_I(NR_MAC,"[RAPROC] RA-Msg3 retransmitted\n");
            // 38.321 restart the ra-ContentionResolutionTimer at each HARQ retransmission in the first symbol after the end of the Msg3 transmission
            nr_Msg3_transmitted(ul_info->module_id, ul_info->cc_id, ul_info->frame_tx, ul_info->slot_tx, ul_info->gNB_index);
          }
          if (ra->ra_state == WAIT_RAR && !ra->cfra){
>>>>>>> b590cec2
            LOG_I(NR_MAC,"[RAPROC] RA-Msg3 transmitted\n");
            nr_Msg3_transmitted(ul_info->module_id, ul_info->cc_id, ul_info->frame_tx, ul_info->slot_tx, ul_info->gNB_index);
          }
        }
      }

      fill_scheduled_response(&scheduled_response, NULL, ul_config, &tx_req, mod_id, cc_id, rx_frame, rx_slot, ul_info->thread_id);
      if(mac->if_module != NULL && mac->if_module->scheduled_response != NULL){
        mac->if_module->scheduled_response(&scheduled_response);
      }
    }
  }

  return UE_CONNECTION_OK;

}

// PUSCH scheduler:
// - Calculate the slot in which ULSCH should be scheduled. This is current slot + K2,
// - where K2 is the offset between the slot in which UL DCI is received and the slot
// - in which ULSCH should be scheduled. K2 is configured in RRC configuration.  
// PUSCH Msg3 scheduler:
// - scheduled by RAR UL grant according to 8.3 of TS 38.213
// Note: Msg3 tx in the uplink symbols of mixed slot
int nr_ue_pusch_scheduler(NR_UE_MAC_INST_t *mac,
                          uint8_t is_Msg3,
                          frame_t current_frame,
                          int current_slot,
                          frame_t *frame_tx,
                          int *slot_tx,
                          uint8_t tda_id){

  int delta = 0;
  NR_BWP_Uplink_t *ubwp = mac->ULbwp[0];
  // Get the numerology to calculate the Tx frame and slot
  int mu = ubwp ?
    ubwp->bwp_Common->genericParameters.subcarrierSpacing :
    mac->scc_SIB->uplinkConfigCommon->initialUplinkBWP.genericParameters.subcarrierSpacing;

  NR_PUSCH_TimeDomainResourceAllocationList_t *pusch_TimeDomainAllocationList = ubwp ?
    ubwp->bwp_Common->pusch_ConfigCommon->choice.setup->pusch_TimeDomainAllocationList:
    mac->scc_SIB->uplinkConfigCommon->initialUplinkBWP.pusch_ConfigCommon->choice.setup->pusch_TimeDomainAllocationList;
  // k2 as per 3GPP TS 38.214 version 15.9.0 Release 15 ch 6.1.2.1.1
  // PUSCH time domain resource allocation is higher layer configured from uschTimeDomainAllocationList in either pusch-ConfigCommon
  int k2;

  if (is_Msg3) {
    k2 = *pusch_TimeDomainAllocationList->list.array[tda_id]->k2;

    switch (mu) {
      case 0:
        delta = 2;
        break;
      case 1:
        delta = 3;
        break;
      case 2:
        delta = 4;
        break;
      case 3:
        delta = 6;
        break;
    }

    AssertFatal((k2+delta) >= DURATION_RX_TO_TX,
                "Slot offset (%d) for Msg3 cannot be less than DURATION_RX_TO_TX (%d)\n",
                k2+delta,DURATION_RX_TO_TX);

    *slot_tx = (current_slot + k2 + delta) % nr_slots_per_frame[mu];
    if (current_slot + k2 + delta > nr_slots_per_frame[mu]){
      *frame_tx = (current_frame + 1) % 1024;
    } else {
      *frame_tx = current_frame;
    }

  } else {

    // Get slot offset K2 which will be used to calculate TX slot
    k2 = get_k2(mac, tda_id);
    if (k2 < 0) { // This can happen when a false DCI is received
      return -1;
    }

    // Calculate TX slot and frame
    *slot_tx = (current_slot + k2) % nr_slots_per_frame[mu];
    *frame_tx = ((current_slot + k2) > nr_slots_per_frame[mu]) ? (current_frame + 1) % 1024 : current_frame;

  }

  LOG_D(NR_MAC, "In %s: currently at [%d.%d] UL transmission in [%d.%d] (k2 %d delta %d)\n", __FUNCTION__, current_frame, current_slot, *frame_tx, *slot_tx, k2, delta);

  return 0;

}

// Build the list of all the valid RACH occasions in the maximum association pattern period according to the PRACH config
static void build_ro_list(NR_UE_MAC_INST_t *mac) {

  int x,y; // PRACH Configuration Index table variables used to compute the valid frame numbers
  int y2;  // PRACH Configuration Index table additional variable used to compute the valid frame numbers
  uint8_t slot_shift_for_map;
  uint8_t map_shift;
  boolean_t even_slot_invalid;
  int64_t s_map;
  uint8_t prach_conf_start_symbol; // Starting symbol of the PRACH occasions in the PRACH slot
  uint8_t N_t_slot; // Number of PRACH occasions in a 14-symbols PRACH slot
  uint8_t N_dur; // Duration of a PRACH occasion (nb of symbols)
  uint8_t frame; // Maximum is NB_FRAMES_IN_MAX_ASSOCIATION_PATTERN_PERIOD
  uint8_t slot; // Maximum is the number of slots in a frame @ SCS 240kHz
  uint16_t format = 0xffff;
  uint8_t format2 = 0xff;
  int nb_fdm;

  uint8_t config_index, mu;
  int msg1_FDM;

  uint8_t prach_conf_period_idx;
  uint8_t nb_of_frames_per_prach_conf_period;
  uint8_t prach_conf_period_frame_idx;
  int64_t *prach_config_info_p;

  NR_RACH_ConfigCommon_t *setup = (mac->scc) ?
    mac->scc->uplinkConfigCommon->initialUplinkBWP->rach_ConfigCommon->choice.setup:
    mac->scc_SIB->uplinkConfigCommon->initialUplinkBWP.rach_ConfigCommon->choice.setup;
  NR_RACH_ConfigGeneric_t *rach_ConfigGeneric = &setup->rach_ConfigGeneric;

  config_index = rach_ConfigGeneric->prach_ConfigurationIndex;

  if (setup->msg1_SubcarrierSpacing) {
    mu = *setup->msg1_SubcarrierSpacing;
  } else if(mac->scc) {
    mu = mac->scc->downlinkConfigCommon->frequencyInfoDL->scs_SpecificCarrierList.list.array[0]->subcarrierSpacing;
  } else {
    mu = get_softmodem_params()->numerology;
  }

  msg1_FDM = rach_ConfigGeneric->msg1_FDM;

  switch (msg1_FDM){
    case 0:
    case 1:
    case 2:
    case 3:
      nb_fdm = 1 << msg1_FDM;
      break;
    default:
      AssertFatal(1 == 0, "Unknown msg1_FDM from rach_ConfigGeneric %d\n", msg1_FDM);
  }

  // Create the PRACH occasions map
  // ==============================
  // WIP: For now assume no rejected PRACH occasions because of conflict with SSB or TDD_UL_DL_ConfigurationCommon schedule

  int unpaired = mac->phy_config.config_req.cell_config.frame_duplex_type;

  prach_config_info_p = get_prach_config_info(mac->frequency_range, config_index, unpaired);

  // Identify the proper PRACH Configuration Index table according to the operating frequency
  LOG_D(NR_MAC,"mu = %u, PRACH config index  = %u, unpaired = %u\n", mu, config_index, unpaired);

  if (mac->frequency_range == FR2) { //FR2

    x = prach_config_info_p[2];
    y = prach_config_info_p[3];
    y2 = prach_config_info_p[4];

    s_map = prach_config_info_p[5];

    prach_conf_start_symbol = prach_config_info_p[6];
    N_t_slot = prach_config_info_p[8];
    N_dur = prach_config_info_p[9];
    if (prach_config_info_p[1] != -1)
      format2 = (uint8_t) prach_config_info_p[1];
    format = ((uint8_t) prach_config_info_p[0]) | (format2<<8);

    slot_shift_for_map = mu-2;
    if ( (mu == 3) && (prach_config_info_p[7] == 1) )
      even_slot_invalid = true;
    else
      even_slot_invalid = false;
  }
  else { // FR1
    x = prach_config_info_p[2];
    y = prach_config_info_p[3];
    y2 = y;

    s_map = prach_config_info_p[4];

    prach_conf_start_symbol = prach_config_info_p[5];
    N_t_slot = prach_config_info_p[7];
    N_dur = prach_config_info_p[8];
    LOG_D(NR_MAC,"N_t_slot %d, N_dur %d\n",N_t_slot,N_dur);
    if (prach_config_info_p[1] != -1)
      format2 = (uint8_t) prach_config_info_p[1];
    format = ((uint8_t) prach_config_info_p[0]) | (format2<<8);

    slot_shift_for_map = mu;
    if ( (mu == 1) && (prach_config_info_p[6] <= 1) )
      // no prach in even slots @ 30kHz for 1 prach per subframe
      even_slot_invalid = true;
    else
      even_slot_invalid = false;
  } // FR2 / FR1

  prach_assoc_pattern.nb_of_prach_conf_period_in_max_period = MAX_NB_PRACH_CONF_PERIOD_IN_ASSOCIATION_PATTERN_PERIOD / x;
  nb_of_frames_per_prach_conf_period = x;

  LOG_D(NR_MAC,"nb_of_prach_conf_period_in_max_period %d\n", prach_assoc_pattern.nb_of_prach_conf_period_in_max_period);

  // Fill in the PRACH occasions table for every slot in every frame in every PRACH configuration periods in the maximum association pattern period
  // ----------------------------------------------------------------------------------------------------------------------------------------------
  // ----------------------------------------------------------------------------------------------------------------------------------------------
  // For every PRACH configuration periods
  // -------------------------------------
  for (prach_conf_period_idx=0; prach_conf_period_idx<prach_assoc_pattern.nb_of_prach_conf_period_in_max_period; prach_conf_period_idx++) {
    prach_assoc_pattern.prach_conf_period_list[prach_conf_period_idx].nb_of_prach_occasion = 0;
    prach_assoc_pattern.prach_conf_period_list[prach_conf_period_idx].nb_of_frame = nb_of_frames_per_prach_conf_period;
    prach_assoc_pattern.prach_conf_period_list[prach_conf_period_idx].nb_of_slot = nr_slots_per_frame[mu];

    LOG_D(NR_MAC,"PRACH Conf Period Idx %d\n", prach_conf_period_idx);

    // For every frames in a PRACH configuration period
    // ------------------------------------------------
    for (prach_conf_period_frame_idx=0; prach_conf_period_frame_idx<nb_of_frames_per_prach_conf_period; prach_conf_period_frame_idx++) {
      frame = (prach_conf_period_idx * nb_of_frames_per_prach_conf_period) + prach_conf_period_frame_idx;

      LOG_D(NR_MAC,"PRACH Conf Period Frame Idx %d - Frame %d\n", prach_conf_period_frame_idx, frame);
      // Is it a valid frame for this PRACH configuration index? (n_sfn mod x = y)
      if ( (frame%x)==y || (frame%x)==y2 ) {

        // For every slot in a frame
        // -------------------------
        for (slot=0; slot<nr_slots_per_frame[mu]; slot++) {
          // Is it a valid slot?
          map_shift = slot >> slot_shift_for_map; // in PRACH configuration index table slots are numbered wrt 60kHz
          if ( (s_map>>map_shift)&0x01 ) {
            // Valid slot

            // Additionally, for 30kHz/120kHz, we must check for the n_RA_Slot param also
            if ( even_slot_invalid && (slot%2 == 0) )
                continue; // no prach in even slots @ 30kHz/120kHz for 1 prach per 60khz slot/subframe

            // We're good: valid frame and valid slot
            // Compute all the PRACH occasions in the slot

            uint8_t n_prach_occ_in_time;
            uint8_t n_prach_occ_in_freq;

            prach_assoc_pattern.prach_conf_period_list[prach_conf_period_idx].prach_occasion_slot_map[prach_conf_period_frame_idx][slot].nb_of_prach_occasion_in_time = N_t_slot;
            prach_assoc_pattern.prach_conf_period_list[prach_conf_period_idx].prach_occasion_slot_map[prach_conf_period_frame_idx][slot].nb_of_prach_occasion_in_freq = nb_fdm;

            for (n_prach_occ_in_time=0; n_prach_occ_in_time<N_t_slot; n_prach_occ_in_time++) {
              uint8_t start_symbol = prach_conf_start_symbol + n_prach_occ_in_time * N_dur;
              LOG_D(NR_MAC,"PRACH Occ in time %d\n", n_prach_occ_in_time);

              for (n_prach_occ_in_freq=0; n_prach_occ_in_freq<nb_fdm; n_prach_occ_in_freq++) {
                prach_occasion_info_t *prach_occasion_p = &prach_assoc_pattern.prach_conf_period_list[prach_conf_period_idx].prach_occasion_slot_map[prach_conf_period_frame_idx][slot].prach_occasion[n_prach_occ_in_time][n_prach_occ_in_freq];

                prach_occasion_p->start_symbol = start_symbol;
                prach_occasion_p->fdm = n_prach_occ_in_freq;
                prach_occasion_p->frame = frame;
                prach_occasion_p->slot = slot;
                prach_occasion_p->format = format;
                prach_assoc_pattern.prach_conf_period_list[prach_conf_period_idx].nb_of_prach_occasion++;

                LOG_D(NR_MAC,"Adding a PRACH occasion: frame %u, slot-symbol %d-%d, occ_in_time-occ_in-freq %d-%d, nb ROs in conf period %d, for this slot: RO# in time %d, RO# in freq %d\n",
                    frame, slot, start_symbol, n_prach_occ_in_time, n_prach_occ_in_freq, prach_assoc_pattern.prach_conf_period_list[prach_conf_period_idx].nb_of_prach_occasion,
                    prach_assoc_pattern.prach_conf_period_list[prach_conf_period_idx].prach_occasion_slot_map[prach_conf_period_frame_idx][slot].nb_of_prach_occasion_in_time,
                    prach_assoc_pattern.prach_conf_period_list[prach_conf_period_idx].prach_occasion_slot_map[prach_conf_period_frame_idx][slot].nb_of_prach_occasion_in_freq);
              } // For every freq in the slot
            } // For every time occasions in the slot
          } // Valid slot?
        } // For every slots in a frame
      } // Valid frame?
    } // For every frames in a prach configuration period
  } // For every prach configuration periods in the maximum association pattern period (160ms)
}

// Build the list of all the valid/transmitted SSBs according to the config
static void build_ssb_list(NR_UE_MAC_INST_t *mac) {

  // Create the list of transmitted SSBs
  // ===================================
  BIT_STRING_t *ssb_bitmap;
  uint64_t ssb_positionsInBurst;
  uint8_t ssb_idx = 0;

  if (mac->scc) {
    NR_ServingCellConfigCommon_t *scc = mac->scc;
    switch (scc->ssb_PositionsInBurst->present) {
      case NR_ServingCellConfigCommon__ssb_PositionsInBurst_PR_shortBitmap:
        ssb_bitmap = &scc->ssb_PositionsInBurst->choice.shortBitmap;

        ssb_positionsInBurst = BIT_STRING_to_uint8(ssb_bitmap);
        LOG_D(NR_MAC,"SSB config: SSB_positions_in_burst 0x%lx\n", ssb_positionsInBurst);

        for (uint8_t bit_nb=3; bit_nb<=3; bit_nb--) {
          // If SSB is transmitted
          if ((ssb_positionsInBurst>>bit_nb) & 0x01) {
            ssb_list.nb_tx_ssb++;
            ssb_list.tx_ssb[ssb_idx].transmitted = true;
            LOG_D(NR_MAC,"SSB idx %d transmitted\n", ssb_idx);
          }
          ssb_idx++;
        }
        break;
      case NR_ServingCellConfigCommon__ssb_PositionsInBurst_PR_mediumBitmap:
        ssb_bitmap = &scc->ssb_PositionsInBurst->choice.mediumBitmap;

        ssb_positionsInBurst = BIT_STRING_to_uint8(ssb_bitmap);
        LOG_D(NR_MAC,"SSB config: SSB_positions_in_burst 0x%lx\n", ssb_positionsInBurst);

        for (uint8_t bit_nb=7; bit_nb<=7; bit_nb--) {
          // If SSB is transmitted
          if ((ssb_positionsInBurst>>bit_nb) & 0x01) {
            ssb_list.nb_tx_ssb++;
            ssb_list.tx_ssb[ssb_idx].transmitted = true;
            LOG_D(NR_MAC,"SSB idx %d transmitted\n", ssb_idx);
          }
          ssb_idx++;
        }
        break;
      case NR_ServingCellConfigCommon__ssb_PositionsInBurst_PR_longBitmap:
        ssb_bitmap = &scc->ssb_PositionsInBurst->choice.longBitmap;

        ssb_positionsInBurst = BIT_STRING_to_uint64(ssb_bitmap);
        LOG_D(NR_MAC,"SSB config: SSB_positions_in_burst 0x%lx\n", ssb_positionsInBurst);

        for (uint8_t bit_nb=63; bit_nb<=63; bit_nb--) {
          // If SSB is transmitted
          if ((ssb_positionsInBurst>>bit_nb) & 0x01) {
            ssb_list.nb_tx_ssb++;
            ssb_list.tx_ssb[ssb_idx].transmitted = true;
            LOG_D(NR_MAC,"SSB idx %d transmitted\n", ssb_idx);
          }
          ssb_idx++;
        }
        break;
      default:
        AssertFatal(false,"ssb_PositionsInBurst not present\n");
        break;
    }
  } else { // This is configuration from SIB1

    AssertFatal(mac->scc_SIB->ssb_PositionsInBurst.groupPresence == NULL, "Handle case for >8 SSBs\n");
    ssb_bitmap = &mac->scc_SIB->ssb_PositionsInBurst.inOneGroup;

    ssb_positionsInBurst = BIT_STRING_to_uint8(ssb_bitmap);

    LOG_D(NR_MAC,"SSB config: SSB_positions_in_burst 0x%lx\n", ssb_positionsInBurst);

    for (uint8_t bit_nb=7; bit_nb<=7; bit_nb--) {
      // If SSB is transmitted
      if ((ssb_positionsInBurst>>bit_nb) & 0x01) {
        ssb_list.nb_tx_ssb++;
        ssb_list.tx_ssb[ssb_idx].transmitted = true;
        LOG_D(NR_MAC,"SSB idx %d transmitted\n", ssb_idx);
      }
      ssb_idx++;
    }
  }
}

// Map the transmitted SSBs to the ROs and create the association pattern according to the config
static void map_ssb_to_ro(NR_UE_MAC_INST_t *mac) {

  // Map SSBs to PRACH occasions
  // ===========================
  // WIP: Assumption: No PRACH occasion is rejected because of a conflict with SSBs or TDD_UL_DL_ConfigurationCommon schedule
  NR_RACH_ConfigCommon_t *setup = (mac->scc) ?
    mac->scc->uplinkConfigCommon->initialUplinkBWP->rach_ConfigCommon->choice.setup:
    mac->scc_SIB->uplinkConfigCommon->initialUplinkBWP.rach_ConfigCommon->choice.setup;
  NR_RACH_ConfigCommon__ssb_perRACH_OccasionAndCB_PreamblesPerSSB_PR ssb_perRACH_config = setup->ssb_perRACH_OccasionAndCB_PreamblesPerSSB->present;

  boolean_t multiple_ssb_per_ro; // true if more than one or exactly one SSB per RACH occasion, false if more than one RO per SSB
  uint8_t ssb_rach_ratio; // Nb of SSBs per RACH or RACHs per SSB
  uint16_t required_nb_of_prach_occasion; // Nb of RACH occasions required to map all the SSBs
  uint8_t required_nb_of_prach_conf_period; // Nb of PRACH configuration periods required to map all the SSBs

  // Determine the SSB to RACH mapping ratio
  // =======================================
  switch (ssb_perRACH_config){
    case NR_RACH_ConfigCommon__ssb_perRACH_OccasionAndCB_PreamblesPerSSB_PR_oneEighth:
      multiple_ssb_per_ro = false;
      ssb_rach_ratio = 8;
      break;
    case NR_RACH_ConfigCommon__ssb_perRACH_OccasionAndCB_PreamblesPerSSB_PR_oneFourth:
      multiple_ssb_per_ro = false;
      ssb_rach_ratio = 4;
      break;
    case NR_RACH_ConfigCommon__ssb_perRACH_OccasionAndCB_PreamblesPerSSB_PR_oneHalf:
      multiple_ssb_per_ro = false;
      ssb_rach_ratio = 2;
      break;
    case NR_RACH_ConfigCommon__ssb_perRACH_OccasionAndCB_PreamblesPerSSB_PR_one:
      multiple_ssb_per_ro = true;
      ssb_rach_ratio = 1;
      break;
    case NR_RACH_ConfigCommon__ssb_perRACH_OccasionAndCB_PreamblesPerSSB_PR_two:
      multiple_ssb_per_ro = true;
      ssb_rach_ratio = 2;
      break;
    case NR_RACH_ConfigCommon__ssb_perRACH_OccasionAndCB_PreamblesPerSSB_PR_four:
      multiple_ssb_per_ro = true;
      ssb_rach_ratio = 4;
      break;
    case NR_RACH_ConfigCommon__ssb_perRACH_OccasionAndCB_PreamblesPerSSB_PR_eight:
      multiple_ssb_per_ro = true;
      ssb_rach_ratio = 8;
      break;
    case NR_RACH_ConfigCommon__ssb_perRACH_OccasionAndCB_PreamblesPerSSB_PR_sixteen:
      multiple_ssb_per_ro = true;
      ssb_rach_ratio = 16;
      break;
    default:
      AssertFatal(1 == 0, "Unsupported ssb_perRACH_config %d\n", ssb_perRACH_config);
      break;
  }
  LOG_D(NR_MAC,"SSB rach ratio %d, Multiple SSB per RO %d\n", ssb_rach_ratio, multiple_ssb_per_ro);

  // Evaluate the number of PRACH configuration periods required to map all the SSBs and set the association period
  // ==============================================================================================================
  // WIP: Assumption for now is that all the PRACH configuration periods within a maximum association pattern period have the same number of PRACH occasions
  //      (No PRACH occasions are conflicting with SSBs nor TDD_UL_DL_ConfigurationCommon schedule)
  //      There is only one possible association period which can contain up to 16 PRACH configuration periods
  LOG_D(NR_MAC,"Evaluate the number of PRACH configuration periods required to map all the SSBs and set the association period\n");
  if (true == multiple_ssb_per_ro) {
    required_nb_of_prach_occasion = ((ssb_list.nb_tx_ssb-1) + ssb_rach_ratio) / ssb_rach_ratio;
  }
  else {
    required_nb_of_prach_occasion = ssb_list.nb_tx_ssb * ssb_rach_ratio;
  }

  AssertFatal(prach_assoc_pattern.prach_conf_period_list[0].nb_of_prach_occasion>0,
              "prach_assoc_pattern.prach_conf_period_list[0].nb_of_prach_occasion shouldn't be 0 (ssb_list.nb_tx_ssb %d, ssb_rach_ratio %d\n",
              ssb_list.nb_tx_ssb,ssb_rach_ratio);
  required_nb_of_prach_conf_period = ((required_nb_of_prach_occasion-1) + prach_assoc_pattern.prach_conf_period_list[0].nb_of_prach_occasion) /
                                     prach_assoc_pattern.prach_conf_period_list[0].nb_of_prach_occasion;

  if (required_nb_of_prach_conf_period == 1) {
    prach_assoc_pattern.prach_association_period_list[0].nb_of_prach_conf_period = 1;
  }
  else if (required_nb_of_prach_conf_period == 2) {
    prach_assoc_pattern.prach_association_period_list[0].nb_of_prach_conf_period = 2;
  }
  else if (required_nb_of_prach_conf_period <= 4) {
    prach_assoc_pattern.prach_association_period_list[0].nb_of_prach_conf_period = 4;
  }
  else if (required_nb_of_prach_conf_period <= 8) {
    prach_assoc_pattern.prach_association_period_list[0].nb_of_prach_conf_period = 8;
  }
  else if (required_nb_of_prach_conf_period <= 16) {
    prach_assoc_pattern.prach_association_period_list[0].nb_of_prach_conf_period = 16;
  }
  else {
    AssertFatal(1 == 0, "Invalid number of PRACH config periods within an association period %d\n", required_nb_of_prach_conf_period);
  }

  prach_assoc_pattern.nb_of_assoc_period = 1; // WIP: only one possible association period
  prach_assoc_pattern.prach_association_period_list[0].nb_of_frame = prach_assoc_pattern.prach_association_period_list[0].nb_of_prach_conf_period * prach_assoc_pattern.prach_conf_period_list[0].nb_of_frame;
  prach_assoc_pattern.nb_of_frame = prach_assoc_pattern.prach_association_period_list[0].nb_of_frame;

  LOG_D(NR_MAC,"Assoc period %d, Nb of frames in assoc period %d\n",
        prach_assoc_pattern.prach_association_period_list[0].nb_of_prach_conf_period,
        prach_assoc_pattern.prach_association_period_list[0].nb_of_frame);

  // Proceed to the SSB to RO mapping
  // ================================
  uint8_t association_period_idx; // Association period index within the association pattern
  uint8_t ssb_idx = 0;
  uint8_t prach_configuration_period_idx; // PRACH Configuration period index within the association pattern
  prach_conf_period_t *prach_conf_period_p;

  // Map all the association periods within the association pattern period
  LOG_D(NR_MAC,"Proceed to the SSB to RO mapping\n");
  for (association_period_idx=0; association_period_idx<prach_assoc_pattern.nb_of_assoc_period; association_period_idx++) {
    uint8_t n_prach_conf=0; // PRACH Configuration period index within the association period
    uint8_t frame=0;
    uint8_t slot=0;
    uint8_t ro_in_time=0;
    uint8_t ro_in_freq=0;

    // Set the starting PRACH Configuration period index in the association_pattern map for this particular association period
    prach_configuration_period_idx = 0;  // WIP: only one possible association period so the starting PRACH configuration period is automatically 0

    // Check if we need to map multiple SSBs per RO or multiple ROs per SSB
    if (true == multiple_ssb_per_ro) {
      // --------------------
      // --------------------
      // Multiple SSBs per RO
      // --------------------
      // --------------------

      // WIP: For the moment, only map each SSB idx once per association period if configuration is multiple SSBs per RO
      //      this is true if no PRACH occasions are conflicting with SSBs nor TDD_UL_DL_ConfigurationCommon schedule
      ssb_idx = 0;

      // Go through the list of PRACH config periods within this association period
      for (n_prach_conf=0; n_prach_conf<prach_assoc_pattern.prach_association_period_list[association_period_idx].nb_of_prach_conf_period; n_prach_conf++, prach_configuration_period_idx++) {
        // Build the association period with its association PRACH Configuration indexes
        prach_conf_period_p = &prach_assoc_pattern.prach_conf_period_list[prach_configuration_period_idx];
        prach_assoc_pattern.prach_association_period_list[association_period_idx].prach_conf_period_list[n_prach_conf] = prach_conf_period_p;

        // Go through all the ROs within the PRACH config period
        for (frame=0; frame<prach_conf_period_p->nb_of_frame; frame++) {
          for (slot=0; slot<prach_conf_period_p->nb_of_slot; slot++) {
            for (ro_in_time=0; ro_in_time<prach_conf_period_p->prach_occasion_slot_map[frame][slot].nb_of_prach_occasion_in_time; ro_in_time++) {
              for (ro_in_freq=0; ro_in_freq<prach_conf_period_p->prach_occasion_slot_map[frame][slot].nb_of_prach_occasion_in_freq; ro_in_freq++) {
                prach_occasion_info_t *ro_p = &prach_conf_period_p->prach_occasion_slot_map[frame][slot].prach_occasion[ro_in_time][ro_in_freq];

                // Go through the list of transmitted SSBs and map the required amount of SSBs to this RO
                // WIP: For the moment, only map each SSB idx once per association period if configuration is multiple SSBs per RO
                //      this is true if no PRACH occasions are conflicting with SSBs nor TDD_UL_DL_ConfigurationCommon schedule
                for (; ssb_idx<MAX_NB_SSB; ssb_idx++) {
                  // Map only the transmitted ssb_idx
                  if (true == ssb_list.tx_ssb[ssb_idx].transmitted) {
                    ro_p->mapped_ssb_idx[ro_p->nb_mapped_ssb] = ssb_idx;
                    ro_p->nb_mapped_ssb++;
                    ssb_list.tx_ssb[ssb_idx].mapped_ro[ssb_list.tx_ssb[ssb_idx].nb_mapped_ro] = ro_p;
                    ssb_list.tx_ssb[ssb_idx].nb_mapped_ro++;
                    AssertFatal(MAX_NB_RO_PER_SSB_IN_ASSOCIATION_PATTERN > ssb_list.tx_ssb[ssb_idx].nb_mapped_ro,"Too many mapped ROs (%d) to a single SSB\n", ssb_list.tx_ssb[ssb_idx].nb_mapped_ro);

                    LOG_D(NR_MAC,"Mapped ssb_idx %u to RO slot-symbol %u-%u, %u-%u-%u/%u\n",
                          ssb_idx, ro_p->slot, ro_p->start_symbol, slot, ro_in_time, ro_in_freq,
                          prach_conf_period_p->prach_occasion_slot_map[frame][slot].nb_of_prach_occasion_in_freq);
                    LOG_D(NR_MAC,"Nb mapped ROs for this ssb idx: in the association period only %u\n", ssb_list.tx_ssb[ssb_idx].nb_mapped_ro);

                    // If all the required SSBs are mapped to this RO, exit the loop of SSBs
                    if (ro_p->nb_mapped_ssb == ssb_rach_ratio) {
                      ssb_idx++;
                      break;
                    }
                  } // if ssb_idx is transmitted
                } // for ssb_idx

                // Exit the loop of ROs if there is no more SSB to map
                if (MAX_NB_SSB == ssb_idx) break;
              } // for ro_in_freq

              // Exit the loop of ROs if there is no more SSB to map
              if (MAX_NB_SSB == ssb_idx) break;
            } // for ro_in_time

            // Exit the loop of slots if there is no more SSB to map
            if (MAX_NB_SSB == ssb_idx) break;
          } // for slot

          // Exit the loop frames if there is no more SSB to map
          if (MAX_NB_SSB == ssb_idx) break;
        } // for frame

        // Exit the loop of PRACH configurations if there is no more SSB to map
        if (MAX_NB_SSB == ssb_idx) break;
      } // for n_prach_conf

      // WIP: note that there is no re-mapping of the SSBs within the association period since there is no invalid ROs in the PRACH config periods that would create this situation

    } // if multiple_ssbs_per_ro

    else {
      // --------------------
      // --------------------
      // Multiple ROs per SSB
      // --------------------
      // --------------------

      n_prach_conf = 0;

      // Go through the list of transmitted SSBs
      for (ssb_idx=0; ssb_idx<MAX_NB_SSB; ssb_idx++) {
        uint8_t nb_mapped_ro_in_association_period=0; // Reset the nb of mapped ROs for the new SSB index

	      LOG_D(NR_MAC,"Checking ssb_idx %d => %d\n",
	      ssb_idx,ssb_list.tx_ssb[ssb_idx].transmitted);

        // Map only the transmitted ssb_idx
        if (true == ssb_list.tx_ssb[ssb_idx].transmitted) {

          // Map all the required ROs to this SSB
          // Go through the list of PRACH config periods within this association period
          for (; n_prach_conf<prach_assoc_pattern.prach_association_period_list[association_period_idx].nb_of_prach_conf_period; n_prach_conf++, prach_configuration_period_idx++) {

            // Build the association period with its association PRACH Configuration indexes
            prach_conf_period_p = &prach_assoc_pattern.prach_conf_period_list[prach_configuration_period_idx];
            prach_assoc_pattern.prach_association_period_list[association_period_idx].prach_conf_period_list[n_prach_conf] = prach_conf_period_p;

            for (; frame<prach_conf_period_p->nb_of_frame; frame++) {
              for (; slot<prach_conf_period_p->nb_of_slot; slot++) {
                for (; ro_in_time<prach_conf_period_p->prach_occasion_slot_map[frame][slot].nb_of_prach_occasion_in_time; ro_in_time++) {
                  for (; ro_in_freq<prach_conf_period_p->prach_occasion_slot_map[frame][slot].nb_of_prach_occasion_in_freq; ro_in_freq++) {
                    prach_occasion_info_t *ro_p = &prach_conf_period_p->prach_occasion_slot_map[frame][slot].prach_occasion[ro_in_time][ro_in_freq];

                    ro_p->mapped_ssb_idx[0] = ssb_idx;
                    ro_p->nb_mapped_ssb = 1;
                    ssb_list.tx_ssb[ssb_idx].mapped_ro[ssb_list.tx_ssb[ssb_idx].nb_mapped_ro] = ro_p;
                    ssb_list.tx_ssb[ssb_idx].nb_mapped_ro++;
                    AssertFatal(MAX_NB_RO_PER_SSB_IN_ASSOCIATION_PATTERN > ssb_list.tx_ssb[ssb_idx].nb_mapped_ro,"Too many mapped ROs (%d) to a single SSB\n",
                                ssb_list.tx_ssb[ssb_idx].nb_mapped_ro);
                    nb_mapped_ro_in_association_period++;

                    LOG_D(NR_MAC,"Mapped ssb_idx %u to RO slot-symbol %u-%u, %u-%u-%u/%u\n",
                          ssb_idx, ro_p->slot, ro_p->start_symbol, slot, ro_in_time, ro_in_freq,
                          prach_conf_period_p->prach_occasion_slot_map[frame][slot].nb_of_prach_occasion_in_freq);
                    LOG_D(NR_MAC,"Nb mapped ROs for this ssb idx: in the association period only %u / total %u\n",
                          ssb_list.tx_ssb[ssb_idx].nb_mapped_ro, nb_mapped_ro_in_association_period);

                    // Exit the loop if this SSB has been mapped to all the required ROs
                    // WIP: Assuming that ssb_rach_ratio equals the maximum nb of times a given ssb_idx is mapped within an association period:
                    //      this is true if no PRACH occasions are conflicting with SSBs nor TDD_UL_DL_ConfigurationCommon schedule
                    if (nb_mapped_ro_in_association_period == ssb_rach_ratio) {
                      ro_in_freq++;
                      break;
                    }
                  } // for ro_in_freq

                  // Exit the loop if this SSB has been mapped to all the required ROs
                  if (nb_mapped_ro_in_association_period == ssb_rach_ratio) {
                    break;
                  }
                  else ro_in_freq = 0; // else go to the next time symbol in that slot and reset the freq index
                } // for ro_in_time

                // Exit the loop if this SSB has been mapped to all the required ROs
                if (nb_mapped_ro_in_association_period == ssb_rach_ratio) {
                  break;
                }
                else ro_in_time = 0; // else go to the next slot in that PRACH config period and reset the symbol index
              } // for slot

              // Exit the loop if this SSB has been mapped to all the required ROs
              if (nb_mapped_ro_in_association_period == ssb_rach_ratio) {
                break;
              }
              else slot = 0; // else go to the next frame in that PRACH config period and reset the slot index
            } // for frame

            // Exit the loop if this SSB has been mapped to all the required ROs
            if (nb_mapped_ro_in_association_period == ssb_rach_ratio) {
              break;
            }
            else frame = 0; // else go to the next PRACH config period in that association period and reset the frame index
          } // for n_prach_conf

        } // if ssb_idx is transmitted
      } // for ssb_idx
    } // else if multiple_ssbs_per_ro

  } // for association_period_index
}

// Returns a RACH occasion if any matches the SSB idx, the frame and the slot
static int get_nr_prach_info_from_ssb_index(uint8_t ssb_idx,
                                            int frame,
                                            int slot,
                                            prach_occasion_info_t **prach_occasion_info_pp) {

  ssb_info_t *ssb_info_p;
  prach_occasion_slot_t *prach_occasion_slot_p = NULL;

  *prach_occasion_info_pp = NULL;

  // Search for a matching RO slot in the SSB_to_RO map
  // A valid RO slot will match:
  //      - ssb_idx mapped to one of the ROs in that RO slot
  //      - exact slot number
  //      - frame offset
  ssb_info_p = &ssb_list.tx_ssb[ssb_idx];
  LOG_D(NR_MAC,"checking for prach : ssb_info_p->nb_mapped_ro %d\n",ssb_info_p->nb_mapped_ro);
  for (uint8_t n_mapped_ro=0; n_mapped_ro<ssb_info_p->nb_mapped_ro; n_mapped_ro++) {
    LOG_D(NR_MAC,"%d.%d: mapped_ro[%d]->frame.slot %d.%d, prach_assoc_pattern.nb_of_frame %d\n",
          frame,slot,n_mapped_ro,ssb_info_p->mapped_ro[n_mapped_ro]->frame,ssb_info_p->mapped_ro[n_mapped_ro]->slot,prach_assoc_pattern.nb_of_frame);
    if ((slot == ssb_info_p->mapped_ro[n_mapped_ro]->slot) &&
        (ssb_info_p->mapped_ro[n_mapped_ro]->frame == (frame % prach_assoc_pattern.nb_of_frame))) {

      uint8_t prach_config_period_nb = ssb_info_p->mapped_ro[n_mapped_ro]->frame / prach_assoc_pattern.prach_conf_period_list[0].nb_of_frame;
      uint8_t frame_nb_in_prach_config_period = ssb_info_p->mapped_ro[n_mapped_ro]->frame % prach_assoc_pattern.prach_conf_period_list[0].nb_of_frame;
      prach_occasion_slot_p = &prach_assoc_pattern.prach_conf_period_list[prach_config_period_nb].prach_occasion_slot_map[frame_nb_in_prach_config_period][slot];
    }
  }

  // If there is a matching RO slot in the SSB_to_RO map
  if (NULL != prach_occasion_slot_p)
  {
    // A random RO mapped to the SSB index should be selected in the slot

    // First count the number of times the SSB index is found in that RO
    uint8_t nb_mapped_ssb = 0;

    for (int ro_in_time=0; ro_in_time < prach_occasion_slot_p->nb_of_prach_occasion_in_time; ro_in_time++) {
      for (int ro_in_freq=0; ro_in_freq < prach_occasion_slot_p->nb_of_prach_occasion_in_freq; ro_in_freq++) {
        prach_occasion_info_t *prach_occasion_info_p = &prach_occasion_slot_p->prach_occasion[ro_in_time][ro_in_freq];

        for (uint8_t ssb_nb=0; ssb_nb<prach_occasion_info_p->nb_mapped_ssb; ssb_nb++) {
          if (prach_occasion_info_p->mapped_ssb_idx[ssb_nb] == ssb_idx) {
            nb_mapped_ssb++;
          }
        }
      }
    }

    // Choose a random SSB nb
    uint8_t random_ssb_nb = 0;

    random_ssb_nb = ((taus()) % nb_mapped_ssb);

    // Select the RO according to the chosen random SSB nb
    nb_mapped_ssb=0;
    for (int ro_in_time=0; ro_in_time < prach_occasion_slot_p->nb_of_prach_occasion_in_time; ro_in_time++) {
      for (int ro_in_freq=0; ro_in_freq < prach_occasion_slot_p->nb_of_prach_occasion_in_freq; ro_in_freq++) {
        prach_occasion_info_t *prach_occasion_info_p = &prach_occasion_slot_p->prach_occasion[ro_in_time][ro_in_freq];

        for (uint8_t ssb_nb=0; ssb_nb<prach_occasion_info_p->nb_mapped_ssb; ssb_nb++) {
          if (prach_occasion_info_p->mapped_ssb_idx[ssb_nb] == ssb_idx) {
            if (nb_mapped_ssb == random_ssb_nb) {
              *prach_occasion_info_pp = prach_occasion_info_p;
              return 1;
            }
            else {
              nb_mapped_ssb++;
            }
          }
        }
      }
    }
  }

  return 0;
}

// Build the SSB to RO mapping upon RRC configuration update
void build_ssb_to_ro_map(NR_UE_MAC_INST_t *mac) {

  // Clear all the lists and maps
  memset(&prach_assoc_pattern, 0, sizeof(prach_association_pattern_t));
  memset(&ssb_list, 0, sizeof(ssb_list_info_t));

  // Build the list of all the valid RACH occasions in the maximum association pattern period according to the PRACH config
  LOG_D(NR_MAC,"Build RO list\n");
  build_ro_list(mac);

  // Build the list of all the valid/transmitted SSBs according to the config
  LOG_D(NR_MAC,"Build SSB list\n");
  build_ssb_list(mac);

  // Map the transmitted SSBs to the ROs and create the association pattern according to the config
  LOG_D(NR_MAC,"Map SSB to RO\n");
  map_ssb_to_ro(mac);
  LOG_D(NR_MAC,"Map SSB to RO done\n");
}


void nr_ue_pucch_scheduler(module_id_t module_idP, frame_t frameP, int slotP, int thread_id) {

  NR_UE_MAC_INST_t *mac = get_mac_inst(module_idP);
  int O_SR = 0;
  int O_ACK = 0;
  int O_CSI = 0;
  int N_UCI = 0;

  PUCCH_sched_t *pucch = calloc(1,sizeof(*pucch));
  pucch->resource_indicator = -1;
  pucch->initial_pucch_id = -1;
  uint16_t rnti = mac->crnti;  //FIXME not sure this is valid for all pucch instances

  // SR
  if(trigger_periodic_scheduling_request(mac, pucch, frameP, slotP)) {
    O_SR = 1;
    /* sr_payload = 1 means that this is a positive SR, sr_payload = 0 means that it is a negative SR */
    pucch->sr_payload = nr_ue_get_SR(module_idP,
                                     frameP,
                                     slotP);
  }

  // CSI
  if (mac->ra.ra_state == RA_SUCCEEDED)
    O_CSI = nr_get_csi_measurements(mac, frameP, slotP, pucch);

  // ACKNACK
  O_ACK = get_downlink_ack(mac, frameP, slotP, pucch);

  NR_BWP_Id_t bwp_id = mac->UL_BWP_Id;
  NR_PUCCH_Config_t *pucch_Config = NULL;

  if (bwp_id>0 &&
      mac->ULbwp[bwp_id-1] &&
      mac->ULbwp[bwp_id-1]->bwp_Dedicated &&
      mac->ULbwp[bwp_id-1]->bwp_Dedicated->pucch_Config &&
      mac->ULbwp[bwp_id-1]->bwp_Dedicated->pucch_Config->choice.setup) {
    pucch_Config =  mac->ULbwp[bwp_id-1]->bwp_Dedicated->pucch_Config->choice.setup;
  }
  else if (bwp_id==0 &&
           mac->cg &&
           mac->cg->spCellConfig &&
           mac->cg->spCellConfig->spCellConfigDedicated &&
           mac->cg->spCellConfig->spCellConfigDedicated->uplinkConfig &&
           mac->cg->spCellConfig->spCellConfigDedicated->uplinkConfig->initialUplinkBWP &&
           mac->cg->spCellConfig->spCellConfigDedicated->uplinkConfig->initialUplinkBWP->pucch_Config &&
           mac->cg->spCellConfig->spCellConfigDedicated->uplinkConfig->initialUplinkBWP->pucch_Config->choice.setup) {
      pucch_Config = mac->cg->spCellConfig->spCellConfigDedicated->uplinkConfig->initialUplinkBWP->pucch_Config->choice.setup;
  }


  // if multiplexing of HARQ and CSI is not possible, transmit only HARQ bits
  if ((O_ACK != 0) && (O_CSI != 0) &&
      pucch_Config &&
      pucch_Config->format2 &&
      (pucch_Config->format2->choice.setup->simultaneousHARQ_ACK_CSI == NULL)) {
    O_CSI = 0;
    pucch->csi_part1_payload = 0;
    pucch->csi_part2_payload = 0;
  }

  N_UCI = O_SR + O_ACK + O_CSI;

  // do no transmit pucch if only SR scheduled and it is negative
  if ((O_ACK + O_CSI) == 0 && pucch->sr_payload == 0)
    return;

  if (N_UCI > 0) {

    pucch->resource_set_id = find_pucch_resource_set(mac, N_UCI);
    select_pucch_resource(mac, pucch);
    fapi_nr_ul_config_request_t *ul_config = get_ul_config_request(mac, slotP);
    fapi_nr_ul_config_pucch_pdu *pucch_pdu = &ul_config->ul_config_list[ul_config->number_pdus].pucch_config_pdu;
    nr_ue_configure_pucch(mac,
                          slotP,
                          rnti,
                          pucch,
                          pucch_pdu,
                          O_SR, O_ACK, O_CSI);
    fill_ul_config(ul_config, frameP, slotP, FAPI_NR_UL_CONFIG_TYPE_PUCCH);
    nr_scheduled_response_t scheduled_response;
    fill_scheduled_response(&scheduled_response, NULL, ul_config, NULL, module_idP, 0 /*TBR fix*/, frameP, slotP, thread_id);
    if(mac->if_module != NULL && mac->if_module->scheduled_response != NULL)
      mac->if_module->scheduled_response(&scheduled_response);
  }

}

// This function schedules the PRACH according to prach_ConfigurationIndex and TS 38.211, tables 6.3.3.2.x
// PRACH formats 9, 10, 11 are corresponding to dual PRACH format configurations A1/B1, A2/B2, A3/B3.
// - todo:
// - Partial configuration is actually already stored in (fapi_nr_prach_config_t) &mac->phy_config.config_req->prach_config
void nr_ue_prach_scheduler(module_id_t module_idP, frame_t frameP, sub_frame_t slotP, int thread_id) {

  uint16_t format, format0, format1, ncs;
  int is_nr_prach_slot;
  prach_occasion_info_t *prach_occasion_info_p;

  NR_UE_MAC_INST_t *mac = get_mac_inst(module_idP);
  RA_config_t *ra = &mac->ra;
  fapi_nr_ul_config_request_t *ul_config = get_ul_config_request(mac, slotP);
  if (!ul_config) {
    LOG_E(NR_MAC, "mac->ul_config is null! \n");
    return;
  }

  fapi_nr_ul_config_prach_pdu *prach_config_pdu;
  fapi_nr_config_request_t *cfg = &mac->phy_config.config_req;
  fapi_nr_prach_config_t *prach_config = &cfg->prach_config;
  nr_scheduled_response_t scheduled_response;

  NR_ServingCellConfigCommon_t *scc = mac->scc;
  NR_ServingCellConfigCommonSIB_t *scc_SIB = mac->scc_SIB;
  NR_RACH_ConfigCommon_t *setup;
  if (scc!=NULL) setup = scc->uplinkConfigCommon->initialUplinkBWP->rach_ConfigCommon->choice.setup;
  else           setup = scc_SIB->uplinkConfigCommon->initialUplinkBWP.rach_ConfigCommon->choice.setup;
  NR_RACH_ConfigGeneric_t *rach_ConfigGeneric = &setup->rach_ConfigGeneric;

  ra->RA_offset = 2; // to compensate the rx frame offset at the gNB
  ra->generate_nr_prach = GENERATE_IDLE; // Reset flag for PRACH generation
  NR_TDD_UL_DL_ConfigCommon_t *tdd_config = scc==NULL ? scc_SIB->tdd_UL_DL_ConfigurationCommon : scc->tdd_UL_DL_ConfigurationCommon;

  if (is_nr_UL_slot(tdd_config, slotP, mac->frame_type)) {

    // WIP Need to get the proper selected ssb_idx
    //     Initial beam selection functionality is not available yet
    uint8_t selected_gnb_ssb_idx = mac->mib_ssb;

    // Get any valid PRACH occasion in the current slot for the selected SSB index
    is_nr_prach_slot = get_nr_prach_info_from_ssb_index(selected_gnb_ssb_idx,
                                                       (int)frameP,
                                                       (int)slotP,
                                                        &prach_occasion_info_p);

    if (is_nr_prach_slot && ra->ra_state == RA_UE_IDLE) {
      AssertFatal(NULL != prach_occasion_info_p,"PRACH Occasion Info not returned in a valid NR Prach Slot\n");

      ra->generate_nr_prach = GENERATE_PREAMBLE;

      format = prach_occasion_info_p->format;
      format0 = format & 0xff;        // single PRACH format
      format1 = (format >> 8) & 0xff; // dual PRACH format
      AssertFatal(ul_config->number_pdus < sizeof(ul_config->ul_config_list) / sizeof(ul_config->ul_config_list[0]),
                  "Number of PDUS in ul_config = %d > ul_config_list num elements", ul_config->number_pdus);

      prach_config_pdu = &ul_config->ul_config_list[ul_config->number_pdus].prach_config_pdu;
      memset(prach_config_pdu, 0, sizeof(fapi_nr_ul_config_prach_pdu));
      ul_config->number_pdus += 1; //Melissa Elkadi come back here!
      fill_ul_config(ul_config, frameP, slotP, FAPI_NR_UL_CONFIG_TYPE_PRACH);

      LOG_D(PHY, "In %s: (%p) %d UL PDUs:\n", __FUNCTION__, ul_config, ul_config->number_pdus);

      ncs = get_NCS(rach_ConfigGeneric->zeroCorrelationZoneConfig, format0, setup->restrictedSetConfig);

      prach_config_pdu->phys_cell_id = mac->physCellId;
      prach_config_pdu->num_prach_ocas = 1;
      prach_config_pdu->prach_slot = prach_occasion_info_p->slot;
      prach_config_pdu->prach_start_symbol = prach_occasion_info_p->start_symbol;
      prach_config_pdu->num_ra = prach_occasion_info_p->fdm;

      prach_config_pdu->num_cs = ncs;
      prach_config_pdu->root_seq_id = prach_config->num_prach_fd_occasions_list[prach_occasion_info_p->fdm].prach_root_sequence_index;
      prach_config_pdu->restricted_set = prach_config->restricted_set_config;
      prach_config_pdu->freq_msg1 = prach_config->num_prach_fd_occasions_list[prach_occasion_info_p->fdm].k1;

      LOG_D(NR_MAC,"Selected RO Frame %u, Slot %u, Symbol %u, Fdm %u\n", frameP, prach_config_pdu->prach_slot, prach_config_pdu->prach_start_symbol, prach_config_pdu->num_ra);

      // Search which SSB is mapped in the RO (among all the SSBs mapped to this RO)
      for (prach_config_pdu->ssb_nb_in_ro=0; prach_config_pdu->ssb_nb_in_ro<prach_occasion_info_p->nb_mapped_ssb; prach_config_pdu->ssb_nb_in_ro++) {
        if (prach_occasion_info_p->mapped_ssb_idx[prach_config_pdu->ssb_nb_in_ro] == selected_gnb_ssb_idx)
          break;
      }
      AssertFatal(prach_config_pdu->ssb_nb_in_ro<prach_occasion_info_p->nb_mapped_ssb, "%u not found in the mapped SSBs to the PRACH occasion", selected_gnb_ssb_idx);

      if (format1 != 0xff) {
        switch(format0) { // dual PRACH format
          case 0xa1:
            prach_config_pdu->prach_format = 11;
            break;
          case 0xa2:
            prach_config_pdu->prach_format = 12;
            break;
          case 0xa3:
            prach_config_pdu->prach_format = 13;
            break;
        default:
          AssertFatal(1 == 0, "Only formats A1/B1 A2/B2 A3/B3 are valid for dual format");
        }
      } else {
        switch(format0) { // single PRACH format
          case 0:
            prach_config_pdu->prach_format = 0;
            break;
          case 1:
            prach_config_pdu->prach_format = 1;
            break;
          case 2:
            prach_config_pdu->prach_format = 2;
            break;
          case 3:
            prach_config_pdu->prach_format = 3;
            break;
          case 0xa1:
            prach_config_pdu->prach_format = 4;
            break;
          case 0xa2:
            prach_config_pdu->prach_format = 5;
            break;
          case 0xa3:
            prach_config_pdu->prach_format = 6;
            break;
          case 0xb1:
            prach_config_pdu->prach_format = 7;
            break;
          case 0xb4:
            prach_config_pdu->prach_format = 8;
            break;
          case 0xc0:
            prach_config_pdu->prach_format = 9;
            break;
          case 0xc2:
            prach_config_pdu->prach_format = 10;
            break;
          default:
            AssertFatal(1 == 0, "Invalid PRACH format");
        }
      } // if format1
      fill_scheduled_response(&scheduled_response, NULL, ul_config, NULL, module_idP, 0 /*TBR fix*/, frameP, slotP, thread_id);
      if(mac->if_module != NULL && mac->if_module->scheduled_response != NULL)
        mac->if_module->scheduled_response(&scheduled_response);
    } // is_nr_prach_slot
  } // if is_nr_UL_slot
}

// This function schedules the reception of SIB1 after initial sync and before going to real time state
void nr_ue_sib1_scheduler(module_id_t module_idP,
                          int cc_id,
                          uint16_t ssb_start_symbol,
                          uint16_t frame,
                          uint8_t ssb_subcarrier_offset,
                          uint32_t ssb_index,
                          uint16_t ssb_start_subcarrier,
                          frequency_range_t frequency_range) {

  NR_UE_MAC_INST_t *mac = get_mac_inst(module_idP);
  nr_scheduled_response_t scheduled_response;
  int frame_s,slot_s,ret;
  fapi_nr_dl_config_request_t *dl_config = &mac->dl_config_request;
  fapi_nr_dl_config_dci_dl_pdu_rel15_t *rel15;

  uint8_t scs_ssb = get_softmodem_params()->numerology;
  uint16_t ssb_offset_point_a = (ssb_start_subcarrier - ssb_subcarrier_offset)/12;

  get_type0_PDCCH_CSS_config_parameters(&mac->type0_PDCCH_CSS_config,
                                        frame,
                                        mac->mib,
                                        nr_slots_per_frame[scs_ssb],
                                        ssb_subcarrier_offset,
                                        ssb_start_symbol,
                                        scs_ssb,
                                        frequency_range,
                                        ssb_index,
                                        1, // If the UE is not configured with a periodicity, the UE assumes a periodicity of a half frame
                                        ssb_offset_point_a);

  if(mac->search_space_zero == NULL) mac->search_space_zero=calloc(1,sizeof(*mac->search_space_zero));
  if(mac->coreset0 == NULL) mac->coreset0 = calloc(1,sizeof(*mac->coreset0));

  for (int i=0; i<3; i++) { // loop over possible aggregation levels

    fill_coresetZero(mac->coreset0, &mac->type0_PDCCH_CSS_config);
    ret = fill_searchSpaceZero(mac->search_space_zero, &mac->type0_PDCCH_CSS_config,4<<i);
    if (ret) {
      rel15 = &dl_config->dl_config_list[dl_config->number_pdus].dci_config_pdu.dci_config_rel15;
      rel15->num_dci_options = 1;
      rel15->dci_format_options[0] = NR_DL_DCI_FORMAT_1_0;
      config_dci_pdu(mac, rel15, dl_config, NR_RNTI_SI, -1);
      fill_dci_search_candidates(mac->search_space_zero, rel15);

      if(mac->type0_PDCCH_CSS_config.type0_pdcch_ss_mux_pattern == 1){
        // same frame as ssb
        if ((mac->type0_PDCCH_CSS_config.frame & 0x1) == mac->type0_PDCCH_CSS_config.sfn_c)
          frame_s = 0;
        else
          frame_s = 1;
        slot_s = mac->type0_PDCCH_CSS_config.n_0;
      }
      else{
        frame_s = 0; // same frame as ssb
        slot_s = mac->type0_PDCCH_CSS_config.n_c;
      }
      LOG_D(MAC,"Calling fill_scheduled_response, type0_pdcch, num_pdus %d\n",dl_config->number_pdus);
      fill_scheduled_response(&scheduled_response, dl_config, NULL, NULL, module_idP, cc_id, frame_s, slot_s, 0); // TODO fix thread_id, for now assumed 0
    }
  }
  if (dl_config->number_pdus) {
    if(mac->if_module != NULL && mac->if_module->scheduled_response != NULL)
      mac->if_module->scheduled_response(&scheduled_response);
  }
  else
    AssertFatal(1==0,"Unable to find aggregation level for type0 CSS\n");
}


#define MAX_LCID 8 // NR_MAX_NUM_LCID shall be used but the mac_rlc_data_req function can fetch data for max 8 LCID

/**
 * Function:      to fetch data to be transmitted from RLC, place it in the ULSCH PDU buffer
                  to generate the complete MAC PDU with sub-headers and MAC CEs according to ULSCH MAC PDU generation (6.1.2 TS 38.321)
                  the selected sub-header for the payload sub-PDUs is NR_MAC_SUBHEADER_LONG
 * @module_idP    Module ID
 * @frameP        current UL frame
 * @subframe      current UL slot
 * @gNB_index     gNB index
 * @ulsch_buffer  Pointer to ULSCH PDU
 * @buflen        TBS
 */
uint8_t nr_ue_get_sdu(module_id_t module_idP,
                      frame_t frameP,
                      sub_frame_t subframe,
                      uint8_t gNB_index,
                      uint8_t *ulsch_buffer,
                      uint16_t buflen) {

  int16_t buflen_remain = 0;
  uint8_t lcid = 0;
  uint16_t sdu_length = 0;
  uint16_t num_sdus = 0;
  uint16_t sdu_length_total = 0;
  NR_UE_MAC_INST_t *mac = get_mac_inst(module_idP);
  const uint8_t sh_size = sizeof(NR_MAC_SUBHEADER_LONG);

  // Pointer used to build the MAC PDU by placing the RLC SDUs in the ULSCH buffer
  uint8_t *pdu = ulsch_buffer;

  // Preparing the MAC CEs sub-PDUs and get the total size
  unsigned char mac_header_control_elements[16] = {0};
  int tot_mac_ce_len = nr_write_ce_ulsch_pdu(&mac_header_control_elements[0], mac);
  uint8_t total_mac_pdu_header_len = tot_mac_ce_len;

  LOG_D(NR_MAC, "In %s: [UE %d] [%d.%d] process UL transport block at with size TBS = %d bytes \n", __FUNCTION__, module_idP, frameP, subframe, buflen);

  // Check for DCCH first
  // TO DO: Multiplex in the order defined by the logical channel prioritization
  for (lcid = UL_SCH_LCID_SRB1;
       lcid < MAX_LCID; lcid++) {

    buflen_remain = buflen - (total_mac_pdu_header_len + sdu_length_total + sh_size);

    LOG_D(NR_MAC, "In %s: [UE %d] [%d.%d] UL-DXCH -> ULSCH, RLC with LCID 0x%02x (TBS %d bytes, sdu_length_total %d bytes, MAC header len %d bytes, buflen_remain %d bytes)\n",
          __FUNCTION__,
          module_idP,
          frameP,
          subframe,
          lcid,
          buflen,
          sdu_length_total,
          tot_mac_ce_len,
          buflen_remain);

    while (buflen_remain > 0){

      // Pointer used to build the MAC sub-PDU headers in the ULSCH buffer for each SDU
      NR_MAC_SUBHEADER_LONG *header = (NR_MAC_SUBHEADER_LONG *) pdu;

      pdu += sh_size;

      sdu_length = mac_rlc_data_req(module_idP,
                                    mac->crnti,
                                    gNB_index,
                                    frameP,
                                    ENB_FLAG_NO,
                                    MBMS_FLAG_NO,
                                    lcid,
                                    buflen_remain,
                                    (char *)pdu,
                                    0,
                                    0);

      AssertFatal(buflen_remain >= sdu_length, "In %s: LCID = 0x%02x RLC has segmented %d bytes but MAC has max %d remaining bytes\n",
                  __FUNCTION__,
                  lcid,
                  sdu_length,
                  buflen_remain);

      if (sdu_length > 0) {

        LOG_D(MAC, "In %s: Generating UL MAC sub-PDU for SDU %d, length %d bytes, RB with LCID 0x%02x (buflen (TBS) %d bytes)\n", __FUNCTION__,
          num_sdus + 1,
          sdu_length,
          lcid,
          buflen);

        header->R = 0;
        header->F = 1;
        header->LCID = lcid;
        header->L1 = ((unsigned short) sdu_length >> 8) & 0x7f;
        header->L2 = (unsigned short) sdu_length & 0xff;

        #ifdef ENABLE_MAC_PAYLOAD_DEBUG
        LOG_I(NR_MAC, "In %s: dumping MAC sub-header with length %d: \n", __FUNCTION__, sh_size);
        log_dump(NR_MAC, header, sh_size, LOG_DUMP_CHAR, "\n");
        LOG_I(NR_MAC, "In %s: dumping MAC SDU with length %d \n", __FUNCTION__, sdu_length);
        log_dump(NR_MAC, pdu, sdu_length, LOG_DUMP_CHAR, "\n");
        #endif

        pdu += sdu_length;
        sdu_length_total += sdu_length;
        total_mac_pdu_header_len += sh_size;

        num_sdus++;

      } else {
        pdu -= sh_size;
        LOG_D(MAC, "In %s: no data to transmit for RB with LCID 0x%02x\n", __FUNCTION__, lcid);
        break;
      }

      buflen_remain = buflen - (total_mac_pdu_header_len + sdu_length_total + sh_size);

    }
  }

  if (tot_mac_ce_len > 0) {

    LOG_D(NR_MAC, "In %s copying %d bytes of MAC CEs to the UL PDU \n", __FUNCTION__, tot_mac_ce_len);
    memcpy((void *) pdu, (void *) mac_header_control_elements, tot_mac_ce_len);
    pdu += (unsigned char) tot_mac_ce_len;

    #ifdef ENABLE_MAC_PAYLOAD_DEBUG
    LOG_I(NR_MAC, "In %s: dumping MAC CE with length tot_mac_ce_len %d: \n", __FUNCTION__, tot_mac_ce_len);
    log_dump(NR_MAC, mac_header_control_elements, tot_mac_ce_len, LOG_DUMP_CHAR, "\n");
    #endif

  }

  buflen_remain = buflen - (total_mac_pdu_header_len + sdu_length_total);

  // Compute final offset for padding and fill remainder of ULSCH with 0
  if (buflen_remain > 0) {

    ((NR_MAC_SUBHEADER_FIXED *) pdu)->R = 0;
    ((NR_MAC_SUBHEADER_FIXED *) pdu)->LCID = UL_SCH_LCID_PADDING;

    #ifdef ENABLE_MAC_PAYLOAD_DEBUG
    LOG_I(NR_MAC, "In %s: padding MAC sub-header with length %ld bytes \n", __FUNCTION__, sizeof(NR_MAC_SUBHEADER_FIXED));
    log_dump(NR_MAC, pdu, sizeof(NR_MAC_SUBHEADER_FIXED), LOG_DUMP_CHAR, "\n");
    #endif

    pdu++;
    buflen_remain--;

    if (IS_SOFTMODEM_RFSIM) {
      for (int j = 0; j < buflen_remain; j++) {
        pdu[j] = (unsigned char) rand();
      }
    } else {
      memset(pdu, 0, buflen_remain);
    }

    #ifdef ENABLE_MAC_PAYLOAD_DEBUG
    LOG_I(NR_MAC, "In %s: MAC padding sub-PDU with length %d bytes \n", __FUNCTION__, buflen_remain);
    log_dump(NR_MAC, pdu, buflen_remain, LOG_DUMP_CHAR, "\n");
    #endif

  }

  #ifdef ENABLE_MAC_PAYLOAD_DEBUG
  LOG_I(NR_MAC, "In %s: dumping MAC PDU with length %d: \n", __FUNCTION__, buflen);
  log_dump(NR_MAC, ulsch_buffer, buflen, LOG_DUMP_CHAR, "\n");
  #endif

  return num_sdus > 0 ? 1 : 0;

}<|MERGE_RESOLUTION|>--- conflicted
+++ resolved
@@ -883,87 +883,7 @@
     nr_scheduled_response_t scheduled_response;
     nr_dcireq_t dcireq;
 
-<<<<<<< HEAD
-    // check type0 from 38.213 13 if we have no CellGroupConfig
-    // TODO: implementation to be completed
-    LOG_D(NR_MAC,"nr_ue_scheduler(): mac->cg %p\n",mac->cg);
-    if (mac->cg == NULL) {
-      if(dl_info->ssb_index != -1){
-
-        if(mac->type0_pdcch_ss_mux_pattern == 1){
-          //  38.213 chapter 13
-          if((mac->type0_pdcch_ss_sfn_c == SFN_C_MOD_2_EQ_0) && !(rx_frame & 0x1) && (rx_slot == mac->type0_pdcch_ss_n_c)){
-            search_space_mask = search_space_mask | type0_pdcch;
-            mac->type0_pdcch_consecutive_slots = mac->type0_pdcch_dci_config.coreset.duration;
-          }
-          if((mac->type0_pdcch_ss_sfn_c == SFN_C_MOD_2_EQ_1) && (rx_frame & 0x1) && (rx_slot == mac->type0_pdcch_ss_n_c)){
-            search_space_mask = search_space_mask | type0_pdcch;
-            mac->type0_pdcch_consecutive_slots = mac->type0_pdcch_dci_config.coreset.duration;
-          }
-        }
-        if(mac->type0_pdcch_ss_mux_pattern == 2){
-          //  38.213 Table 13-13, 13-14
-          if((rx_frame == get_ssb_frame(rx_frame)) && (rx_slot == mac->type0_pdcch_ss_n_c)){
-            search_space_mask = search_space_mask | type0_pdcch;
-            mac->type0_pdcch_consecutive_slots = mac->type0_pdcch_dci_config.coreset.duration;
-          }
-        }
-        if(mac->type0_pdcch_ss_mux_pattern == 3){
-          //  38.213 Table 13-15
-          if((rx_frame == get_ssb_frame(rx_frame)) && (rx_slot == mac->type0_pdcch_ss_n_c)){
-            search_space_mask = search_space_mask | type0_pdcch;
-            mac->type0_pdcch_consecutive_slots = mac->type0_pdcch_dci_config.coreset.duration;
-          }
-        }
-      } // ssb_index != -1
-
-      // Type0 PDCCH search space
-      if((search_space_mask & type0_pdcch) || ( mac->type0_pdcch_consecutive_slots != 0 )){
-        mac->type0_pdcch_consecutive_slots = mac->type0_pdcch_consecutive_slots - 1;
-        dl_config->dl_config_list[dl_config->number_pdus].dci_config_pdu.dci_config_rel15 = mac->type0_pdcch_dci_config;
-        dl_config->dl_config_list[dl_config->number_pdus].pdu_type = FAPI_NR_DL_CONFIG_TYPE_DCI;
-
-        /*
-        dl_config->dl_config_list[dl_config->number_pdus].dci_config_pdu.dci_config_rel15.rnti = 0xaaaa;        //      to be set
-        dl_config->dl_config_list[dl_config->number_pdus].dci_config_pdu.dci_config_rel15.N_RB_BWP = 106;       //      to be set
-
-        LOG_I(NR_MAC,"nr_ue_scheduler Type0 PDCCH with rnti %x, BWP %d\n",
-        dl_config->dl_config_list[dl_config->number_pdus].dci_config_pdu.dci_config_rel15.rnti,
-        dl_config->dl_config_list[dl_config->number_pdus].dci_config_pdu.dci_config_rel15.N_RB_BWP);
-        */
-	NR_SearchSpace_t *ss0 = mac->search_space_zero;
-	fapi_nr_dl_config_dci_dl_pdu_rel15_t *rel15 = &dl_config->dl_config_list[dl_config->number_pdus].dci_config_pdu.dci_config_rel15;
-
-
-	if( mac->scc == NULL && mac->scc_SIB == NULL && (rx_frame%2 == mac->type0_PDCCH_CSS_config.sfn_c) && (rx_slot == mac->type0_PDCCH_CSS_config.n_0) ){
-	  rel15->num_dci_options = 1;
-	  rel15->dci_format_options[0] = NR_DL_DCI_FORMAT_1_0;
-	  config_dci_pdu(mac, rel15, dl_config, NR_RNTI_SI, -1);
-	  fill_dci_search_candidates(ss0, rel15);
-	  dl_config->number_pdus = 1;
-	  LOG_D(NR_MAC,"Calling fill_scheduled_response, type0_pdcch, num_pdus %d\n",dl_config->number_pdus);
-	  fill_scheduled_response(&scheduled_response, dl_config, NULL, NULL, mod_id, cc_id, rx_frame, rx_slot, dl_info->thread_id);
-	  if(mac->if_module != NULL && mac->if_module->scheduled_response != NULL)
-	    mac->if_module->scheduled_response(&scheduled_response);
-	}
-	// this is for Msg2/Msg4
-	if (mac->ra.ra_state >= WAIT_RAR) {
-	  rel15->num_dci_options = 1;
-	  rel15->dci_format_options[0] = NR_DL_DCI_FORMAT_1_0;
-	  config_dci_pdu(mac, rel15, dl_config, mac->ra.ra_state == WAIT_RAR ? NR_RNTI_RA : NR_RNTI_TC , -1);
-	  fill_dci_search_candidates(ss0, rel15);
-	  dl_config->number_pdus = 1;
-	  LOG_D(NR_MAC,"mac->cg %p: Calling fill_scheduled_response rnti %x, type0_pdcch, num_pdus %d\n",mac->cg,rel15->rnti,dl_config->number_pdus);
-	  fill_scheduled_response(&scheduled_response, dl_config, NULL, NULL, mod_id, cc_id, rx_frame, rx_slot, dl_info->thread_id);
-	  if(mac->if_module != NULL && mac->if_module->scheduled_response != NULL)
-	    mac->if_module->scheduled_response(&scheduled_response);
-	}
-      }
-    } else { // we have a Master or Secondary CellGroupConfig
-
-=======
     if(mac->cg != NULL){ // we have a cg
->>>>>>> b590cec2
       dcireq.module_id = mod_id;
       dcireq.gNB_index = gNB_index;
       dcireq.cc_id     = cc_id;
@@ -1044,18 +964,12 @@
             mac->UL_ndi[ulcfg_pdu->pusch_config_pdu.pusch_data.harq_process_id] = ulcfg_pdu->pusch_config_pdu.pusch_data.new_data_indicator;
             mac->first_ul_tx[ulcfg_pdu->pusch_config_pdu.pusch_data.harq_process_id] = 0;
           } else {
-<<<<<<< HEAD
-            if (!IS_SOFTMODEM_NOS1 && (mac->UL_ndi[ulcfg_pdu->pusch_config_pdu.pusch_data.harq_process_id] !=
-                    ulcfg_pdu->pusch_config_pdu.pusch_data.new_data_indicator ||
-                    mac->first_ul_tx[ulcfg_pdu->pusch_config_pdu.pusch_data.harq_process_id]==1)){
-=======
 
             if ((mac->UL_ndi[ulcfg_pdu->pusch_config_pdu.pusch_data.harq_process_id] != ulcfg_pdu->pusch_config_pdu.pusch_data.new_data_indicator ||
                 mac->first_ul_tx[ulcfg_pdu->pusch_config_pdu.pusch_data.harq_process_id]==1) &&
                 ((get_softmodem_params()->phy_test == 1) ||
                 (ra->ra_state == RA_SUCCEEDED) ||
                 (ra->ra_state == WAIT_RAR && ra->cfra))){
->>>>>>> b590cec2
 
               // Getting IP traffic to be transmitted
               nr_ue_get_sdu(mod_id, frame_tx, slot_tx, gNB_index, ulsch_input_buffer, TBS_bytes);
@@ -1074,15 +988,6 @@
           tx_req.tx_request_body[0].pdu_length = TBS_bytes;
           tx_req.tx_request_body[0].pdu_index = j;
           tx_req.tx_request_body[0].pdu = ulsch_input_buffer;
-<<<<<<< HEAD
-          char buffer[1024];
-          hexdump(tx_req.tx_request_body[0].pdu, tx_req.tx_request_body[0].pdu_length, buffer, sizeof(buffer));
-          LOG_I(MAC, "Melissa Elkadi, this is hexdump of pdu %s in the tx_req with num pdus %d\n",
-                buffer, tx_req.number_of_pdus);
-          /*if ((ra->ra_state != RA_SUCCEEDED && !ra->cfra) ||
-              (ra->ra_state == RA_SUCCEEDED && ra->cfra && get_softmodem_params()->nsa)) { Melissa Elkadi Check this!*/
-          if (ra->ra_state == WAIT_RAR && !ra->cfra) {
-=======
 
           if (ra->ra_state == WAIT_CONTENTION_RESOLUTION && !ra->cfra){
             LOG_I(NR_MAC,"[RAPROC] RA-Msg3 retransmitted\n");
@@ -1090,7 +995,6 @@
             nr_Msg3_transmitted(ul_info->module_id, ul_info->cc_id, ul_info->frame_tx, ul_info->slot_tx, ul_info->gNB_index);
           }
           if (ra->ra_state == WAIT_RAR && !ra->cfra){
->>>>>>> b590cec2
             LOG_I(NR_MAC,"[RAPROC] RA-Msg3 transmitted\n");
             nr_Msg3_transmitted(ul_info->module_id, ul_info->cc_id, ul_info->frame_tx, ul_info->slot_tx, ul_info->gNB_index);
           }
