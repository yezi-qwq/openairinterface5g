--- conflicted
+++ resolved
@@ -305,14 +305,9 @@
 void ul_ports_config(NR_UE_MAC_INST_t * mac, nfapi_nr_ue_pusch_pdu_t *pusch_config_pdu, dci_pdu_rel15_t *dci) {
 
   /* ANTENNA_PORTS */
-<<<<<<< HEAD
-  uint8_t rank = 0; // We need to initialize rank FIXME!!!
+  uint8_t rank = 1; // We need to initialize rank FIXME!!!
+
   NR_BWP_Id_t ul_bwp_id = mac->UL_BWP_Id;
-  NR_ServingCellConfigCommon_t *scc = mac->scc;
-  NR_PUSCH_Config_t *pusch_Config = mac->ULbwp[ul_bwp_id-1]->bwp_Dedicated->pusch_Config->choice.setup;
-=======
-  uint8_t rank = 1; // We need to initialize rank FIXME!!!
-
   NR_ServingCellConfigCommon_t *scc = mac->scc;
   NR_BWP_UplinkDedicated_t *ubwpd=NULL;
 
@@ -323,9 +318,8 @@
       mac->cg->spCellConfig->spCellConfigDedicated->uplinkConfig->initialUplinkBWP)
     ubwpd = mac->cg->spCellConfig->spCellConfigDedicated->uplinkConfig->initialUplinkBWP;
 
-  NR_PUSCH_Config_t *pusch_Config = mac->ULbwp[0] ? mac->ULbwp[0]->bwp_Dedicated->pusch_Config->choice.setup : (ubwpd?ubwpd->pusch_Config->choice.setup:NULL);
+  NR_PUSCH_Config_t *pusch_Config = mac->ULbwp[ul_bwp_id-1] ? mac->ULbwp[ul_bwp_id-1]->bwp_Dedicated->pusch_Config->choice.setup : (ubwpd?ubwpd->pusch_Config->choice.setup:NULL);
   AssertFatal(pusch_Config!=NULL,"pusch_Config shouldn't be null\n");
->>>>>>> a7229937
 
   long	transformPrecoder;
   if (pusch_Config->transformPrecoder)
@@ -662,27 +656,14 @@
     int target_ss;
     bool valid_ptrs_setup = 0;
     uint16_t n_RB_ULBWP;
-<<<<<<< HEAD
-    if (mac->ULbwp[ul_bwp_id-1] && mac->ULbwp[ul_bwp_id-1]->bwp_Common) {
-      n_RB_ULBWP = NRRIV2BW(mac->ULbwp[ul_bwp_id-1]->bwp_Common->genericParameters.locationAndBandwidth, MAX_BWP_SIZE);
-      pusch_config_pdu->bwp_start = NRRIV2PRBOFFSET(mac->ULbwp[ul_bwp_id-1]->bwp_Common->genericParameters.locationAndBandwidth, MAX_BWP_SIZE);
-    }
-    else {
-      pusch_config_pdu->bwp_start = NRRIV2PRBOFFSET(mac->scc_SIB->uplinkConfigCommon->initialUplinkBWP.genericParameters.locationAndBandwidth, MAX_BWP_SIZE);
-      n_RB_ULBWP = NRRIV2BW(mac->scc_SIB->uplinkConfigCommon->initialUplinkBWP.genericParameters.locationAndBandwidth, MAX_BWP_SIZE);
-    }
-
-    pusch_config_pdu->bwp_size = n_RB_ULBWP;
-
-    NR_PUSCH_Config_t *pusch_Config = mac->ULbwp[ul_bwp_id-1] ? mac->ULbwp[ul_bwp_id-1]->bwp_Dedicated->pusch_Config->choice.setup : NULL;
-=======
+
     n_RB_ULBWP = NRRIV2BW(ubwpc->genericParameters.locationAndBandwidth, MAX_BWP_SIZE);
     pusch_config_pdu->bwp_start = NRRIV2PRBOFFSET(ubwpc->genericParameters.locationAndBandwidth, MAX_BWP_SIZE);
     pusch_config_pdu->bwp_size = n_RB_ULBWP;
 
     AssertFatal(ubwpd->pusch_Config != NULL,"pusch_Config shouldn't be null\n");
     NR_PUSCH_Config_t *pusch_Config = ubwpd->pusch_Config->choice.setup;
->>>>>>> a7229937
+
 
     // Basic sanity check for MCS value to check for a false or erroneous DCI
     if (dci->mcs > 28) {
@@ -703,12 +684,8 @@
     } else if (*dci_format == NR_UL_DCI_FORMAT_0_1) {
 
       config_bwp_ue(mac, &dci->bwp_indicator.val, dci_format);
-<<<<<<< HEAD
-
-      ul_bwp_id = mac->UL_BWP_Id;
-=======
+
       get_bwp_info(mac,dl_bwp_id,ul_bwp_id,&bwpd,&bwpc,&ubwpd,&ubwpc);
->>>>>>> a7229937
 
       target_ss = NR_SearchSpace__searchSpaceType_PR_ue_Specific;
       ul_layers_config(mac, pusch_config_pdu, dci);
@@ -720,26 +697,9 @@
       return -1;
 
     }
-<<<<<<< HEAD
-
-    NR_PUSCH_TimeDomainResourceAllocationList_t *pusch_TimeDomainAllocationList = NULL;
-    if (pusch_Config && pusch_Config->pusch_TimeDomainAllocationList) {
-      pusch_TimeDomainAllocationList = pusch_Config->pusch_TimeDomainAllocationList->choice.setup;
-    }
-    else if (mac->ULbwp[ul_bwp_id-1] &&
-             mac->ULbwp[ul_bwp_id-1]->bwp_Common&&
-             mac->ULbwp[ul_bwp_id-1]->bwp_Common->pusch_ConfigCommon&&
-             mac->ULbwp[ul_bwp_id-1]->bwp_Common->pusch_ConfigCommon->choice.setup &&
-             mac->ULbwp[ul_bwp_id-1]->bwp_Common->pusch_ConfigCommon->choice.setup->pusch_TimeDomainAllocationList) {
-      pusch_TimeDomainAllocationList = mac->ULbwp[ul_bwp_id-1]->bwp_Common->pusch_ConfigCommon->choice.setup->pusch_TimeDomainAllocationList;
-    }
-    else if (mac->scc_SIB->uplinkConfigCommon->initialUplinkBWP.pusch_ConfigCommon->choice.setup->pusch_TimeDomainAllocationList)
-      pusch_TimeDomainAllocationList=mac->scc_SIB->uplinkConfigCommon->initialUplinkBWP.pusch_ConfigCommon->choice.setup->pusch_TimeDomainAllocationList;
-    else AssertFatal(1==0,"need to fall back to default PUSCH time-domain allocations\n");
-=======
+
     NR_PUSCH_ConfigCommon_t *pusch_ConfigCommon = ubwpc->pusch_ConfigCommon->choice.setup;
     NR_PUSCH_TimeDomainResourceAllocationList_t *pusch_TimeDomainAllocationList = choose_ul_tda_list(pusch_Config,pusch_ConfigCommon);
->>>>>>> a7229937
 
     int mappingtype = pusch_TimeDomainAllocationList->list.array[dci->time_domain_assignment.val]->mappingType;
 
