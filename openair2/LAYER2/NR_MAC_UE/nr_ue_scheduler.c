--- conflicted
+++ resolved
@@ -61,18 +61,15 @@
 static ssb_list_info_t ssb_list;
 
 void fill_ul_config(fapi_nr_ul_config_request_t *ul_config, frame_t frame_tx, int slot_tx, uint8_t pdu_type){
-<<<<<<< HEAD
 
   AssertFatal(ul_config->number_pdus < sizeof(ul_config->ul_config_list) / sizeof(ul_config->ul_config_list[0]),
               "Number of PDUS in ul_config = %d > ul_config_list num elements", ul_config->number_pdus);
-=======
   // clear ul_config for new frame/slot
   if ((ul_config->slot != slot_tx || ul_config->sfn != frame_tx) && ul_config->number_pdus != 0) {
     LOG_D(MAC, "%d.%d %d.%d f clear ul_config %p t %d pdu %d\n", frame_tx, slot_tx, ul_config->sfn, ul_config->slot, ul_config, pdu_type, ul_config->number_pdus);
     ul_config->number_pdus = 0;
     memset(ul_config->ul_config_list, 0, sizeof(ul_config->ul_config_list)); 
   }
->>>>>>> 3ea34db9
   ul_config->ul_config_list[ul_config->number_pdus].pdu_type = pdu_type;
   ul_config->slot = slot_tx;
   ul_config->sfn = frame_tx;
