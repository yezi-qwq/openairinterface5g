--- conflicted
+++ resolved
@@ -1036,13 +1036,8 @@
           tx_req.tx_request_body[0].pdu_index = j;
           tx_req.tx_request_body[0].pdu = ulsch_input_buffer;
 
-<<<<<<< HEAD
           if (ra->ra_state != RA_SUCCEEDED && !ra->cfra){
             LOG_D(NR_MAC,"[RAPROC] RA-Msg3 transmitted\n");
-=======
-          if (ra->ra_state == WAIT_RAR && !ra->cfra){
-            LOG_I(NR_MAC,"[RAPROC] RA-Msg3 transmitted\n");
->>>>>>> 5d834473
             nr_Msg3_transmitted(ul_info->module_id, ul_info->cc_id, ul_info->frame_tx, ul_info->gNB_index);
           }
 
