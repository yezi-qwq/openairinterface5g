/*
 * Licensed to the OpenAirInterface (OAI) Software Alliance under one or more
 * contributor license agreements.  See the NOTICE file distributed with
 * this work for additional information regarding copyright ownership.
 * The OpenAirInterface Software Alliance licenses this file to You under
 * the OAI Public License, Version 1.1  (the "License"); you may not use this file
 * except in compliance with the License.
 * You may obtain a copy of the License at
 *
 *      http://www.openairinterface.org/?page_id=698
 *
 * Unless required by applicable law or agreed to in writing, software
 * distributed under the License is distributed on an "AS IS" BASIS,
 * WITHOUT WARRANTIES OR CONDITIONS OF ANY KIND, either express or implied.
 * See the License for the specific language governing permissions and
 * limitations under the License.
 *-------------------------------------------------------------------------------
 * For more information about the OpenAirInterface (OAI) Software Alliance:
 *      contact@openairinterface.org
 */

/* \file        nr_ue_scheduler.c
 * \brief       Routines for UE scheduling
 * \author      Guido Casati
 * \date        Jan 2021
 * \version     0.1
 * \company     Fraunhofer IIS
 * \email       guido.casati@iis.fraunhofer.de
 */

#include <stdio.h>
#include <math.h>

/* exe */
#include <common/utils/nr/nr_common.h>

/* RRC*/
#include "RRC/NR_UE/rrc_proto.h"
#include "NR_RACH-ConfigCommon.h"
#include "NR_RACH-ConfigGeneric.h"
#include "NR_FrequencyInfoDL.h"
#include "NR_PDCCH-ConfigCommon.h"

/* MAC */
#include "NR_MAC_COMMON/nr_mac.h"
#include "NR_MAC_UE/mac_proto.h"
#include "NR_MAC_UE/mac_extern.h"

/* utils */
#include "assertions.h"
#include "asn1_conversions.h"
#include "SIMULATION/TOOLS/sim.h" // for taus

#include <executables/softmodem-common.h>

static prach_association_pattern_t prach_assoc_pattern;
static ssb_list_info_t ssb_list;

void fill_ul_config(fapi_nr_ul_config_request_t *ul_config, frame_t frame_tx, int slot_tx, uint8_t pdu_type){

  ul_config->ul_config_list[ul_config->number_pdus].pdu_type = pdu_type;
  ul_config->slot = slot_tx;
  ul_config->sfn = frame_tx;
  ul_config->number_pdus++;

  LOG_D(NR_MAC, "In %s: Set config request for UL transmission in [%d.%d], number of UL PDUs: %d\n", __FUNCTION__, ul_config->sfn, ul_config->slot, ul_config->number_pdus);

}

void fill_scheduled_response(nr_scheduled_response_t *scheduled_response,
                             fapi_nr_dl_config_request_t *dl_config,
                             fapi_nr_ul_config_request_t *ul_config,
                             fapi_nr_tx_request_t *tx_request,
                             module_id_t mod_id,
                             int cc_id,
                             frame_t frame,
                             int slot,
                             int thread_id){

  scheduled_response->dl_config  = dl_config;
  scheduled_response->ul_config  = ul_config;
  scheduled_response->tx_request = tx_request;
  scheduled_response->module_id  = mod_id;
  scheduled_response->CC_id      = cc_id;
  scheduled_response->frame      = frame;
  scheduled_response->slot       = slot;
  scheduled_response->thread_id  = thread_id;

}

/*
 * This function returns the slot offset K2 corresponding to a given time domain
 * indication value from RRC configuration.
 */
long get_k2(NR_UE_MAC_INST_t *mac, uint8_t time_domain_ind) {
  long k2 = -1;
  NR_BWP_Id_t ul_bwp_id = mac->UL_BWP_Id;
  // Get K2 from RRC configuration
<<<<<<< HEAD
  NR_PUSCH_Config_t *pusch_config=mac->ULbwp[ul_bwp_id-1]->bwp_Dedicated->pusch_Config->choice.setup;
=======
  NR_PUSCH_Config_t *pusch_config=mac->ULbwp[0] ? mac->ULbwp[0]->bwp_Dedicated->pusch_Config->choice.setup : NULL;
>>>>>>> 2d4e8cc3
  NR_PUSCH_TimeDomainResourceAllocationList_t *pusch_TimeDomainAllocationList = NULL;
  if (pusch_config && pusch_config->pusch_TimeDomainAllocationList) {
    pusch_TimeDomainAllocationList = pusch_config->pusch_TimeDomainAllocationList->choice.setup;
  }
<<<<<<< HEAD
  else if (mac->ULbwp[ul_bwp_id-1]->bwp_Common->pusch_ConfigCommon->choice.setup->pusch_TimeDomainAllocationList) {
    pusch_TimeDomainAllocationList = mac->ULbwp[ul_bwp_id-1]->bwp_Common->pusch_ConfigCommon->choice.setup->pusch_TimeDomainAllocationList;
=======
  else if (mac->ULbwp[0] &&
	   mac->ULbwp[0]->bwp_Common&&
	   mac->ULbwp[0]->bwp_Common->pusch_ConfigCommon&&
	   mac->ULbwp[0]->bwp_Common->pusch_ConfigCommon->choice.setup &&
	   mac->ULbwp[0]->bwp_Common->pusch_ConfigCommon->choice.setup->pusch_TimeDomainAllocationList) {
    pusch_TimeDomainAllocationList = mac->ULbwp[0]->bwp_Common->pusch_ConfigCommon->choice.setup->pusch_TimeDomainAllocationList;
>>>>>>> 2d4e8cc3
  }
  else if (mac->scc_SIB->uplinkConfigCommon->initialUplinkBWP.pusch_ConfigCommon->choice.setup->pusch_TimeDomainAllocationList)
    pusch_TimeDomainAllocationList=mac->scc_SIB->uplinkConfigCommon->initialUplinkBWP.pusch_ConfigCommon->choice.setup->pusch_TimeDomainAllocationList;
  else AssertFatal(1==0,"need to fall back to default PUSCH time-domain allocations\n");

  if (pusch_TimeDomainAllocationList) {
    if (time_domain_ind >= pusch_TimeDomainAllocationList->list.count) {
      LOG_E(NR_MAC, "time_domain_ind %d >= pusch->TimeDomainAllocationList->list.count %d\n",
            time_domain_ind, pusch_TimeDomainAllocationList->list.count);
      return -1;
    }
    k2 = *pusch_TimeDomainAllocationList->list.array[time_domain_ind]->k2;
  }

  AssertFatal(k2 >= DURATION_RX_TO_TX,
              "Slot offset K2 (%ld) cannot be less than DURATION_RX_TO_TX (%d)\n",
              k2,DURATION_RX_TO_TX);

  LOG_D(NR_MAC, "get_k2(): k2 is %ld\n", k2);
  return k2;
}

/*
 * This function returns the UL config corresponding to a given UL slot
 * from MAC instance .
 */
fapi_nr_ul_config_request_t *get_ul_config_request(NR_UE_MAC_INST_t *mac, int slot)
{
<<<<<<< HEAD
  NR_BWP_Id_t ul_bwp_id = mac->UL_BWP_Id;
=======
  NR_TDD_UL_DL_ConfigCommon_t *tdd_config = mac->scc==NULL ? mac->scc_SIB->tdd_UL_DL_ConfigurationCommon : mac->scc->tdd_UL_DL_ConfigurationCommon;

>>>>>>> 2d4e8cc3
  //Check if request to access ul_config is for a UL slot
  if (is_nr_UL_slot(tdd_config, slot, mac->frame_type) == 0) {
    LOG_W(NR_MAC, "Slot %d is not a UL slot. %s called for wrong slot!!!\n", slot, __FUNCTION__);
    return NULL;
  }

  // Calculate the index of the UL slot in mac->ul_config_request list. This is
  // based on the TDD pattern (slot configuration period) and number of UL+mixed
  // slots in the period. TS 38.213 Sec 11.1
<<<<<<< HEAD
  int mu = mac->ULbwp[ul_bwp_id-1]->bwp_Common->genericParameters.subcarrierSpacing;
  NR_TDD_UL_DL_Pattern_t *tdd_pattern = &mac->scc->tdd_UL_DL_ConfigurationCommon->pattern1;
=======
  int mu = mac->ULbwp[0] ?
    mac->ULbwp[0]->bwp_Common->genericParameters.subcarrierSpacing :
    mac->scc_SIB->uplinkConfigCommon->initialUplinkBWP.genericParameters.subcarrierSpacing;
  NR_TDD_UL_DL_Pattern_t *tdd_pattern = &tdd_config->pattern1;
>>>>>>> 2d4e8cc3
  const int num_slots_per_tdd = nr_slots_per_frame[mu] >> (7 - tdd_pattern->dl_UL_TransmissionPeriodicity);
  const int num_slots_ul = tdd_pattern->nrofUplinkSlots + (tdd_pattern->nrofUplinkSymbols!=0);
  int index = slot % num_slots_ul;

  LOG_D(NR_MAC, "In %s slots per tdd %d, num_slots_ul %d, index %d\n", __FUNCTION__,
                num_slots_per_tdd,
                num_slots_ul,
                index);

  return &mac->ul_config_request[index];
}

void ul_layers_config(NR_UE_MAC_INST_t * mac, nfapi_nr_ue_pusch_pdu_t *pusch_config_pdu, dci_pdu_rel15_t *dci) {

  NR_ServingCellConfigCommon_t *scc = mac->scc;
  NR_BWP_Id_t ul_bwp_id = mac->UL_BWP_Id;
  NR_PUSCH_Config_t *pusch_Config = mac->ULbwp[ul_bwp_id-1]->bwp_Dedicated->pusch_Config->choice.setup;

  long	transformPrecoder;
  if (pusch_Config->transformPrecoder)
    transformPrecoder = *pusch_Config->transformPrecoder;
  else {
    if(scc->uplinkConfigCommon->initialUplinkBWP->rach_ConfigCommon->choice.setup->msg3_transformPrecoder)
      transformPrecoder = NR_PUSCH_Config__transformPrecoder_enabled;
    else
      transformPrecoder = NR_PUSCH_Config__transformPrecoder_disabled;
  }


  /* PRECOD_NBR_LAYERS */
  if ((*pusch_Config->txConfig == NR_PUSCH_Config__txConfig_nonCodebook));
  // 0 bits if the higher layer parameter txConfig = nonCodeBook

  if ((*pusch_Config->txConfig == NR_PUSCH_Config__txConfig_codebook)){

    uint8_t n_antenna_port = 0; //FIXME!!!

    if (n_antenna_port == 1); // 1 antenna port and the higher layer parameter txConfig = codebook 0 bits

    if (n_antenna_port == 4){ // 4 antenna port and the higher layer parameter txConfig = codebook

      // Table 7.3.1.1.2-2: transformPrecoder=disabled and maxRank = 2 or 3 or 4
      if ((transformPrecoder == NR_PUSCH_Config__transformPrecoder_disabled)
        && ((*pusch_Config->maxRank == 2) ||
        (*pusch_Config->maxRank == 3) ||
        (*pusch_Config->maxRank == 4))){

        if (*pusch_Config->codebookSubset == NR_PUSCH_Config__codebookSubset_fullyAndPartialAndNonCoherent) {
          pusch_config_pdu->nrOfLayers = table_7_3_1_1_2_2_3_4_5[dci->precoding_information.val][0];
          pusch_config_pdu->transform_precoding = table_7_3_1_1_2_2_3_4_5[dci->precoding_information.val][1];
        }

        if (*pusch_Config->codebookSubset == NR_PUSCH_Config__codebookSubset_partialAndNonCoherent){
          pusch_config_pdu->nrOfLayers = table_7_3_1_1_2_2_3_4_5[dci->precoding_information.val][2];
          pusch_config_pdu->transform_precoding = table_7_3_1_1_2_2_3_4_5[dci->precoding_information.val][3];
        }

        if (*pusch_Config->codebookSubset == NR_PUSCH_Config__codebookSubset_nonCoherent){
          pusch_config_pdu->nrOfLayers = table_7_3_1_1_2_2_3_4_5[dci->precoding_information.val][4];
          pusch_config_pdu->transform_precoding = table_7_3_1_1_2_2_3_4_5[dci->precoding_information.val][5];
        }
      }

      // Table 7.3.1.1.2-3: transformPrecoder= enabled, or transformPrecoder=disabled and maxRank = 1
      if (((transformPrecoder == NR_PUSCH_Config__transformPrecoder_enabled)
        || (transformPrecoder == NR_PUSCH_Config__transformPrecoder_disabled))
        && (*pusch_Config->maxRank == 1)){

        if (*pusch_Config->codebookSubset == NR_PUSCH_Config__codebookSubset_fullyAndPartialAndNonCoherent) {
          pusch_config_pdu->nrOfLayers = table_7_3_1_1_2_2_3_4_5[dci->precoding_information.val][6];
          pusch_config_pdu->transform_precoding = table_7_3_1_1_2_2_3_4_5[dci->precoding_information.val][7];
        }

        if (*pusch_Config->codebookSubset == NR_PUSCH_Config__codebookSubset_partialAndNonCoherent){
          pusch_config_pdu->nrOfLayers = table_7_3_1_1_2_2_3_4_5[dci->precoding_information.val][8];
          pusch_config_pdu->transform_precoding = table_7_3_1_1_2_2_3_4_5[dci->precoding_information.val][9];
        }

        if (*pusch_Config->codebookSubset == NR_PUSCH_Config__codebookSubset_nonCoherent){
          pusch_config_pdu->nrOfLayers = table_7_3_1_1_2_2_3_4_5[dci->precoding_information.val][10];
          pusch_config_pdu->transform_precoding = table_7_3_1_1_2_2_3_4_5[dci->precoding_information.val][11];
        }
      }
    }

    if (n_antenna_port == 4){ // 2 antenna port and the higher layer parameter txConfig = codebook
      // Table 7.3.1.1.2-4: transformPrecoder=disabled and maxRank = 2
      if ((transformPrecoder == NR_PUSCH_Config__transformPrecoder_disabled) && (*pusch_Config->maxRank == 2)){

        if (*pusch_Config->codebookSubset == NR_PUSCH_Config__codebookSubset_fullyAndPartialAndNonCoherent) {
          pusch_config_pdu->nrOfLayers = table_7_3_1_1_2_2_3_4_5[dci->precoding_information.val][12];
          pusch_config_pdu->transform_precoding = table_7_3_1_1_2_2_3_4_5[dci->precoding_information.val][13];
        }

        if (*pusch_Config->codebookSubset == NR_PUSCH_Config__codebookSubset_nonCoherent){
          pusch_config_pdu->nrOfLayers = table_7_3_1_1_2_2_3_4_5[dci->precoding_information.val][14];
          pusch_config_pdu->transform_precoding = table_7_3_1_1_2_2_3_4_5[dci->precoding_information.val][15];
        }

      }

      // Table 7.3.1.1.2-5: transformPrecoder= enabled, or transformPrecoder= disabled and maxRank = 1
      if (((transformPrecoder == NR_PUSCH_Config__transformPrecoder_enabled)
        || (transformPrecoder == NR_PUSCH_Config__transformPrecoder_disabled))
        && (*pusch_Config->maxRank == 1)){

        if (*pusch_Config->codebookSubset == NR_PUSCH_Config__codebookSubset_fullyAndPartialAndNonCoherent) {
          pusch_config_pdu->nrOfLayers = table_7_3_1_1_2_2_3_4_5[dci->precoding_information.val][16];
          pusch_config_pdu->transform_precoding = table_7_3_1_1_2_2_3_4_5[dci->precoding_information.val][17];
        }

        if (*pusch_Config->codebookSubset == NR_PUSCH_Config__codebookSubset_nonCoherent){
          pusch_config_pdu->nrOfLayers = table_7_3_1_1_2_2_3_4_5[dci->precoding_information.val][18];
          pusch_config_pdu->transform_precoding = table_7_3_1_1_2_2_3_4_5[dci->precoding_information.val][19];
        }

      }
    }
  }

  /*-------------------- Changed to enable Transform precoding in RF SIM------------------------------------------------*/

 /*if (pusch_config_pdu->transform_precoding == transform_precoder_enabled) {

    pusch_config_dedicated->transform_precoder = transform_precoder_enabled;

    if(pusch_Config->dmrs_UplinkForPUSCH_MappingTypeA != NULL) {

      NR_DMRS_UplinkConfig_t *NR_DMRS_ulconfig = pusch_Config->dmrs_UplinkForPUSCH_MappingTypeA->choice.setup;

      if (NR_DMRS_ulconfig->dmrs_Type == NULL)
        pusch_config_dedicated->dmrs_ul_for_pusch_mapping_type_a.dmrs_type = 1;
      if (NR_DMRS_ulconfig->maxLength == NULL)
        pusch_config_dedicated->dmrs_ul_for_pusch_mapping_type_a.max_length = 1;

    } else if(pusch_Config->dmrs_UplinkForPUSCH_MappingTypeB != NULL) {

      NR_DMRS_UplinkConfig_t *NR_DMRS_ulconfig = pusch_Config->dmrs_UplinkForPUSCH_MappingTypeB->choice.setup;

      if (NR_DMRS_ulconfig->dmrs_Type == NULL)
        pusch_config_dedicated->dmrs_ul_for_pusch_mapping_type_b.dmrs_type = 1;
      if (NR_DMRS_ulconfig->maxLength == NULL)
        pusch_config_dedicated->dmrs_ul_for_pusch_mapping_type_b.max_length = 1;

    }
  } else
    pusch_config_dedicated->transform_precoder = transform_precoder_disabled;*/
}

// todo: this function shall be reviewed completely because of the many comments left by the author
void ul_ports_config(NR_UE_MAC_INST_t * mac, nfapi_nr_ue_pusch_pdu_t *pusch_config_pdu, dci_pdu_rel15_t *dci) {

  /* ANTENNA_PORTS */
  uint8_t rank = 0; // We need to initialize rank FIXME!!!
  NR_BWP_Id_t ul_bwp_id = mac->UL_BWP_Id;
  NR_ServingCellConfigCommon_t *scc = mac->scc;
  NR_PUSCH_Config_t *pusch_Config = mac->ULbwp[ul_bwp_id-1]->bwp_Dedicated->pusch_Config->choice.setup;

  long	transformPrecoder;
  if (pusch_Config->transformPrecoder)
    transformPrecoder = *pusch_Config->transformPrecoder;
  else {
    if(scc->uplinkConfigCommon->initialUplinkBWP->rach_ConfigCommon->choice.setup->msg3_transformPrecoder)
      transformPrecoder = NR_PUSCH_Config__transformPrecoder_enabled;
    else
      transformPrecoder = NR_PUSCH_Config__transformPrecoder_disabled;
  }
  long *max_length = NULL;
  long *dmrs_type = NULL;
  if (pusch_Config->dmrs_UplinkForPUSCH_MappingTypeA) {
    max_length = pusch_Config->dmrs_UplinkForPUSCH_MappingTypeA->choice.setup->maxLength;
    dmrs_type = pusch_Config->dmrs_UplinkForPUSCH_MappingTypeA->choice.setup->dmrs_Type;
  }
  else {
    max_length = pusch_Config->dmrs_UplinkForPUSCH_MappingTypeB->choice.setup->maxLength;
    dmrs_type = pusch_Config->dmrs_UplinkForPUSCH_MappingTypeB->choice.setup->dmrs_Type;
  }


  if ((transformPrecoder == NR_PUSCH_Config__transformPrecoder_enabled) &&
    (dmrs_type == NULL) && (max_length == NULL)) { // tables 7.3.1.1.2-6
      pusch_config_pdu->num_dmrs_cdm_grps_no_data = 2; //TBC
      pusch_config_pdu->dmrs_ports = dci->antenna_ports.val; //TBC
  }

  if ((transformPrecoder == NR_PUSCH_Config__transformPrecoder_enabled) &&
    (dmrs_type == NULL) && (max_length != NULL)) { // tables 7.3.1.1.2-7

    pusch_config_pdu->num_dmrs_cdm_grps_no_data = 2; //TBC
    pusch_config_pdu->dmrs_ports = (dci->antenna_ports.val > 3)?(dci->antenna_ports.val-4):(dci->antenna_ports.val); //TBC
    //pusch_config_pdu->n_front_load_symb = (dci->antenna_ports > 3)?2:1; //FIXME
  }

  if ((transformPrecoder == NR_PUSCH_Config__transformPrecoder_disabled) &&
    (dmrs_type == NULL) && (max_length == NULL)) { // tables 7.3.1.1.2-8/9/10/11

    if (rank == 1) {
      pusch_config_pdu->num_dmrs_cdm_grps_no_data = (dci->antenna_ports.val > 1)?2:1; //TBC
      pusch_config_pdu->dmrs_ports = (dci->antenna_ports.val > 1)?(dci->antenna_ports.val-2):(dci->antenna_ports.val); //TBC
    }

    if (rank == 2){
      pusch_config_pdu->num_dmrs_cdm_grps_no_data = (dci->antenna_ports.val > 0)?2:1; //TBC
      pusch_config_pdu->dmrs_ports = 0; //FIXME
      //pusch_config_pdu->dmrs_ports[0] = (dci->antenna_ports > 1)?(dci->antenna_ports > 2 ?0:2):0;
      //pusch_config_pdu->dmrs_ports[1] = (dci->antenna_ports > 1)?(dci->antenna_ports > 2 ?2:3):1;
    }

    if (rank == 3){
      pusch_config_pdu->num_dmrs_cdm_grps_no_data = 2; //TBC
      pusch_config_pdu->dmrs_ports = 0; //FIXME
      //pusch_config_pdu->dmrs_ports[0] = 0;
      //pusch_config_pdu->dmrs_ports[1] = 1;
      //pusch_config_pdu->dmrs_ports[2] = 2;
    }

    if (rank == 4){
      pusch_config_pdu->num_dmrs_cdm_grps_no_data = 2; //TBC
      pusch_config_pdu->dmrs_ports = 0; //FIXME
      //pusch_config_pdu->dmrs_ports[0] = 0;
      //pusch_config_pdu->dmrs_ports[1] = 1;
      //pusch_config_pdu->dmrs_ports[2] = 2;
      //pusch_config_pdu->dmrs_ports[3] = 3;
    }
  }

  if ((transformPrecoder == NR_PUSCH_Config__transformPrecoder_disabled) &&
    (dmrs_type == NULL) && (max_length != NULL)) { // tables 7.3.1.1.2-12/13/14/15

    if (rank == 1){
      pusch_config_pdu->num_dmrs_cdm_grps_no_data = (dci->antenna_ports.val > 1)?2:1; //TBC
      pusch_config_pdu->dmrs_ports = (dci->antenna_ports.val > 1)?(dci->antenna_ports.val > 5 ?(dci->antenna_ports.val-6):(dci->antenna_ports.val-2)):dci->antenna_ports.val; //TBC
      //pusch_config_pdu->n_front_load_symb = (dci->antenna_ports.val > 6)?2:1; //FIXME
    }

    if (rank == 2){
      pusch_config_pdu->num_dmrs_cdm_grps_no_data = (dci->antenna_ports.val > 0)?2:1; //TBC
      pusch_config_pdu->dmrs_ports = 0; //FIXME
      //pusch_config_pdu->dmrs_ports[0] = table_7_3_1_1_2_13[dci->antenna_ports.val][1];
      //pusch_config_pdu->dmrs_ports[1] = table_7_3_1_1_2_13[dci->antenna_ports.val][2];
      //pusch_config_pdu->n_front_load_symb = (dci->antenna_ports.val > 3)?2:1; // FIXME
    }

    if (rank == 3){
      pusch_config_pdu->num_dmrs_cdm_grps_no_data = 2; //TBC
      pusch_config_pdu->dmrs_ports = 0; //FIXME
      //pusch_config_pdu->dmrs_ports[0] = table_7_3_1_1_2_14[dci->antenna_ports.val][1];
      //pusch_config_pdu->dmrs_ports[1] = table_7_3_1_1_2_14[dci->antenna_ports.val][2];
      //pusch_config_pdu->dmrs_ports[2] = table_7_3_1_1_2_14[dci->antenna_ports.val][3];
      //pusch_config_pdu->n_front_load_symb = (dci->antenna_ports.val > 1)?2:1; //FIXME
    }

    if (rank == 4){
      pusch_config_pdu->num_dmrs_cdm_grps_no_data = 2; //TBC
      pusch_config_pdu->dmrs_ports = 0; //FIXME
      //pusch_config_pdu->dmrs_ports[0] = table_7_3_1_1_2_15[dci->antenna_ports.val][1];
      //pusch_config_pdu->dmrs_ports[1] = table_7_3_1_1_2_15[dci->antenna_ports.val][2];
      //pusch_config_pdu->dmrs_ports[2] = table_7_3_1_1_2_15[dci->antenna_ports.val][3];
      //pusch_config_pdu->dmrs_ports[3] = table_7_3_1_1_2_15[dci->antenna_ports.val][4];
      //pusch_config_pdu->n_front_load_symb = (dci->antenna_ports.val > 1)?2:1; //FIXME
    }
  }

  if ((transformPrecoder == NR_PUSCH_Config__transformPrecoder_disabled) &&
    (dmrs_type != NULL) &&
    (max_length == NULL)) { // tables 7.3.1.1.2-16/17/18/19

    if (rank == 1){
      pusch_config_pdu->num_dmrs_cdm_grps_no_data = (dci->antenna_ports.val > 1)?((dci->antenna_ports.val > 5)?3:2):1; //TBC
      pusch_config_pdu->dmrs_ports = (dci->antenna_ports.val > 1)?(dci->antenna_ports.val > 5 ?(dci->antenna_ports.val-6):(dci->antenna_ports.val-2)):dci->antenna_ports.val; //TBC
    }

    if (rank == 2){
      pusch_config_pdu->num_dmrs_cdm_grps_no_data = (dci->antenna_ports.val > 0)?((dci->antenna_ports.val > 2)?3:2):1; //TBC
      pusch_config_pdu->dmrs_ports = 0; //FIXME
      //pusch_config_pdu->dmrs_ports[0] = table_7_3_1_1_2_17[dci->antenna_ports.val][1];
      //pusch_config_pdu->dmrs_ports[1] = table_7_3_1_1_2_17[dci->antenna_ports.val][2];
    }

    if (rank == 3){
      pusch_config_pdu->num_dmrs_cdm_grps_no_data = (dci->antenna_ports.val > 0)?3:2; //TBC
      pusch_config_pdu->dmrs_ports = 0; //FIXME
      //pusch_config_pdu->dmrs_ports[0] = table_7_3_1_1_2_18[dci->antenna_ports.val][1];
      //pusch_config_pdu->dmrs_ports[1] = table_7_3_1_1_2_18[dci->antenna_ports.val][2];
      //pusch_config_pdu->dmrs_ports[2] = table_7_3_1_1_2_18[dci->antenna_ports.val][3];
    }

    if (rank == 4){
      pusch_config_pdu->num_dmrs_cdm_grps_no_data = dci->antenna_ports.val + 2; //TBC
      pusch_config_pdu->dmrs_ports = 0; //FIXME
      //pusch_config_pdu->dmrs_ports[0] = 0;
      //pusch_config_pdu->dmrs_ports[1] = 1;
      //pusch_config_pdu->dmrs_ports[2] = 2;
      //pusch_config_pdu->dmrs_ports[3] = 3;
    }
  }

  if ((transformPrecoder == NR_PUSCH_Config__transformPrecoder_disabled) &&
    (dmrs_type != NULL) && (max_length != NULL)) { // tables 7.3.1.1.2-20/21/22/23

    if (rank == 1){
      pusch_config_pdu->num_dmrs_cdm_grps_no_data = table_7_3_1_1_2_20[dci->antenna_ports.val][0]; //TBC
      pusch_config_pdu->dmrs_ports = table_7_3_1_1_2_20[dci->antenna_ports.val][1]; //TBC
      //pusch_config_pdu->n_front_load_symb = table_7_3_1_1_2_20[dci->antenna_ports.val][2]; //FIXME
    }

    if (rank == 2){
      pusch_config_pdu->num_dmrs_cdm_grps_no_data = table_7_3_1_1_2_21[dci->antenna_ports.val][0]; //TBC
      pusch_config_pdu->dmrs_ports = 0; //FIXME
      //pusch_config_pdu->dmrs_ports[0] = table_7_3_1_1_2_21[dci->antenna_ports.val][1];
      //pusch_config_pdu->dmrs_ports[1] = table_7_3_1_1_2_21[dci->antenna_ports.val][2];
      //pusch_config_pdu->n_front_load_symb = table_7_3_1_1_2_21[dci->antenna_ports.val][3]; //FIXME
      }

    if (rank == 3){
      pusch_config_pdu->num_dmrs_cdm_grps_no_data = table_7_3_1_1_2_22[dci->antenna_ports.val][0]; //TBC
      pusch_config_pdu->dmrs_ports = 0; //FIXME
      //pusch_config_pdu->dmrs_ports[0] = table_7_3_1_1_2_22[dci->antenna_ports.val][1];
      //pusch_config_pdu->dmrs_ports[1] = table_7_3_1_1_2_22[dci->antenna_ports.val][2];
      //pusch_config_pdu->dmrs_ports[2] = table_7_3_1_1_2_22[dci->antenna_ports.val][3];
      //pusch_config_pdu->n_front_load_symb = table_7_3_1_1_2_22[dci->antenna_ports.val][4]; //FIXME
    }

    if (rank == 4){
      pusch_config_pdu->num_dmrs_cdm_grps_no_data = table_7_3_1_1_2_23[dci->antenna_ports.val][0]; //TBC
      pusch_config_pdu->dmrs_ports = 0; //FIXME
      //pusch_config_pdu->dmrs_ports[0] = table_7_3_1_1_2_23[dci->antenna_ports.val][1];
      //pusch_config_pdu->dmrs_ports[1] = table_7_3_1_1_2_23[dci->antenna_ports.val][2];
      //pusch_config_pdu->dmrs_ports[2] = table_7_3_1_1_2_23[dci->antenna_ports.val][3];
      //pusch_config_pdu->dmrs_ports[3] = table_7_3_1_1_2_23[dci->antenna_ports.val][4];
      //pusch_config_pdu->n_front_load_symb = table_7_3_1_1_2_23[dci->antenna_ports.val][5]; //FIXME
    }
  }
}

// Configuration of Msg3 PDU according to clauses:
// - 8.3 of 3GPP TS 38.213 version 16.3.0 Release 16
// - 6.1.2.2 of TS 38.214
// - 6.1.3 of TS 38.214
// - 6.2.2 of TS 38.214
// - 6.1.4.2 of TS 38.214
// - 6.4.1.1.1 of TS 38.211
// - 6.3.1.7 of 38.211
int nr_config_pusch_pdu(NR_UE_MAC_INST_t *mac,
                        nfapi_nr_ue_pusch_pdu_t *pusch_config_pdu,
                        dci_pdu_rel15_t *dci,
                        RAR_grant_t *rar_grant,
                        uint16_t rnti,
                        uint8_t *dci_format){

  int f_alloc;
  int mask;
  int StartSymbolIndex;
  int NrOfSymbols;
  uint8_t nb_dmrs_re_per_rb;

  uint16_t        l_prime_mask = 0;
  uint16_t number_dmrs_symbols = 0;
  int                N_PRB_oh  = 0;

  int rnti_type = get_rnti_type(mac, rnti);
  NR_BWP_Id_t ul_bwp_id = mac->UL_BWP_Id;

  // Common configuration
  pusch_config_pdu->dmrs_config_type = pusch_dmrs_type1;
  pusch_config_pdu->pdu_bit_map      = PUSCH_PDU_BITMAP_PUSCH_DATA;
  pusch_config_pdu->nrOfLayers       = 1;
  pusch_config_pdu->rnti             = rnti;
  NR_BWP_UplinkCommon_t *initialUplinkBWP;
  if (mac->scc) initialUplinkBWP = mac->scc->uplinkConfigCommon->initialUplinkBWP;
  else          initialUplinkBWP = &mac->scc_SIB->uplinkConfigCommon->initialUplinkBWP;

  pusch_dmrs_AdditionalPosition_t add_pos = pusch_dmrs_pos2;
  pusch_maxLength_t dmrslength = pusch_len1;

  if (rar_grant) {

    // Note: for Msg3 or MsgA PUSCH transmission the N_PRB_oh is always set to 0
<<<<<<< HEAD

    NR_BWP_Uplink_t *ubwp = mac->ULbwp[ul_bwp_id-1];
    NR_BWP_UplinkDedicated_t *ibwp = mac->scg->spCellConfig->spCellConfigDedicated->uplinkConfig->initialUplinkBWP;
    NR_PUSCH_Config_t *pusch_Config = ibwp->pusch_Config->choice.setup;
    int startSymbolAndLength = ubwp->bwp_Common->pusch_ConfigCommon->choice.setup->pusch_TimeDomainAllocationList->list.array[rar_grant->Msg3_t_alloc]->startSymbolAndLength;
    int mappingtype = ubwp->bwp_Common->pusch_ConfigCommon->choice.setup->pusch_TimeDomainAllocationList->list.array[rar_grant->Msg3_t_alloc]->mappingType;


    // active BWP start
    int abwp_start = NRRIV2PRBOFFSET(ubwp->bwp_Common->genericParameters.locationAndBandwidth, MAX_BWP_SIZE);
    int abwp_size = NRRIV2BW(ubwp->bwp_Common->genericParameters.locationAndBandwidth, MAX_BWP_SIZE);
=======
    NR_BWP_Uplink_t *ubwp = mac->ULbwp[0];
    NR_BWP_UplinkDedicated_t *ibwp;
    int scs,abwp_start,abwp_size,startSymbolAndLength,mappingtype;
    NR_PUSCH_Config_t *pusch_Config=NULL;
    if (mac->cg && ubwp &&
        mac->cg->spCellConfig &&
        mac->cg->spCellConfig->spCellConfigDedicated &&
        mac->cg->spCellConfig->spCellConfigDedicated->uplinkConfig &&
        mac->cg->spCellConfig->spCellConfigDedicated->uplinkConfig->initialUplinkBWP) {

      ibwp = mac->cg->spCellConfig->spCellConfigDedicated->uplinkConfig->initialUplinkBWP;
      pusch_Config = ibwp->pusch_Config->choice.setup;
      startSymbolAndLength = ubwp->bwp_Common->pusch_ConfigCommon->choice.setup->pusch_TimeDomainAllocationList->list.array[rar_grant->Msg3_t_alloc]->startSymbolAndLength;
      mappingtype = ubwp->bwp_Common->pusch_ConfigCommon->choice.setup->pusch_TimeDomainAllocationList->list.array[rar_grant->Msg3_t_alloc]->mappingType;

      // active BWP start
      abwp_start = NRRIV2PRBOFFSET(ubwp->bwp_Common->genericParameters.locationAndBandwidth, MAX_BWP_SIZE);
      abwp_size = NRRIV2BW(ubwp->bwp_Common->genericParameters.locationAndBandwidth, MAX_BWP_SIZE);
      scs = ubwp->bwp_Common->genericParameters.subcarrierSpacing;
    }
    else {
      startSymbolAndLength = initialUplinkBWP->pusch_ConfigCommon->choice.setup->pusch_TimeDomainAllocationList->list.array[rar_grant->Msg3_t_alloc]->startSymbolAndLength;
      mappingtype = initialUplinkBWP->pusch_ConfigCommon->choice.setup->pusch_TimeDomainAllocationList->list.array[rar_grant->Msg3_t_alloc]->mappingType;
>>>>>>> 2d4e8cc3

      // active BWP start
      abwp_start = NRRIV2PRBOFFSET(initialUplinkBWP->genericParameters.locationAndBandwidth, MAX_BWP_SIZE);
      abwp_size = NRRIV2BW(initialUplinkBWP->genericParameters.locationAndBandwidth, MAX_BWP_SIZE);
      scs = initialUplinkBWP->genericParameters.subcarrierSpacing;
    }
    int ibwp_start = NRRIV2PRBOFFSET(initialUplinkBWP->genericParameters.locationAndBandwidth, MAX_BWP_SIZE);
    int ibwp_size = NRRIV2BW(initialUplinkBWP->genericParameters.locationAndBandwidth, MAX_BWP_SIZE);

      // BWP start selection according to 8.3 of TS 38.213
    if ((ibwp_start < abwp_start) || (ibwp_size > abwp_size)) {
      pusch_config_pdu->bwp_start = abwp_start;
      pusch_config_pdu->bwp_size = abwp_size;
    } else {
      pusch_config_pdu->bwp_start = ibwp_start;
      pusch_config_pdu->bwp_size = ibwp_size;
    }

    //// Resource assignment from RAR
    // Frequency domain allocation according to 8.3 of TS 38.213
    if (ibwp_size < 180)
      mask = (1 << ((int) ceil(log2((ibwp_size*(ibwp_size+1))>>1)))) - 1;
    else
      mask = (1 << (28 - (int)(ceil(log2((ibwp_size*(ibwp_size+1))>>1))))) - 1;

    f_alloc = rar_grant->Msg3_f_alloc & mask;
    if (nr_ue_process_dci_freq_dom_resource_assignment(pusch_config_pdu, NULL, ibwp_size, 0, f_alloc) < 0)
      return -1;

    // virtual resource block to physical resource mapping for Msg3 PUSCH (6.3.1.7 in 38.211)
    //pusch_config_pdu->rb_start += ibwp_start - abwp_start;

    // Time domain allocation
    SLIV2SL(startSymbolAndLength, &StartSymbolIndex, &NrOfSymbols);
    pusch_config_pdu->start_symbol_index = StartSymbolIndex;
    pusch_config_pdu->nr_of_symbols = NrOfSymbols;

    l_prime_mask = get_l_prime(NrOfSymbols, mappingtype, add_pos, dmrslength, StartSymbolIndex, mac->scc ? mac->scc->dmrs_TypeA_Position : mac->mib->dmrs_TypeA_Position);
    LOG_D(MAC, "MSG3 start_sym:%d NR Symb:%d mappingtype:%d , DMRS_MASK:%x\n", pusch_config_pdu->start_symbol_index, pusch_config_pdu->nr_of_symbols, mappingtype, l_prime_mask);

    #ifdef DEBUG_MSG3
    LOG_D(NR_MAC, "In %s BWP assignment (BWP (start %d, size %d) \n", __FUNCTION__, pusch_config_pdu->bwp_start, pusch_config_pdu->bwp_size);
    #endif

    // MCS
    pusch_config_pdu->mcs_index = rar_grant->mcs;
    // Frequency hopping
    pusch_config_pdu->frequency_hopping = rar_grant->freq_hopping;

    // DM-RS configuration according to 6.2.2 UE DM-RS transmission procedure in 38.214
    pusch_config_pdu->num_dmrs_cdm_grps_no_data = 2;
    pusch_config_pdu->dmrs_ports = 1;

    // DMRS sequence initialization [TS 38.211, sec 6.4.1.1.1].
    // Should match what is sent in DCI 0_1, otherwise set to 0.
    pusch_config_pdu->scid = 0;

    // Transform precoding according to 6.1.3 UE procedure for applying transform precoding on PUSCH in 38.214
    pusch_config_pdu->transform_precoding = get_transformPrecoding(initialUplinkBWP, pusch_Config, NULL, NULL, NR_RNTI_TC, 0); // TBR fix rnti and take out

    // Resource allocation in frequency domain according to 6.1.2.2 in TS 38.214
    pusch_config_pdu->resource_alloc = (mac->cg) ? pusch_Config->resourceAllocation : 1;

    //// Completing PUSCH PDU
    pusch_config_pdu->mcs_table = 0;
    pusch_config_pdu->cyclic_prefix = 0;
    pusch_config_pdu->data_scrambling_id = mac->physCellId;
    pusch_config_pdu->ul_dmrs_scrambling_id = mac->physCellId;
    pusch_config_pdu->subcarrier_spacing = scs;
    pusch_config_pdu->vrb_to_prb_mapping = 0;
    pusch_config_pdu->uplink_frequency_shift_7p5khz = 0;
    //Optional Data only included if indicated in pduBitmap
    pusch_config_pdu->pusch_data.rv_index = 0;  // 8.3 in 38.213
    pusch_config_pdu->pusch_data.harq_process_id = 0;
    pusch_config_pdu->pusch_data.new_data_indicator = 1; // new data
    pusch_config_pdu->pusch_data.num_cb = 0;

  } else if (dci) {

    int target_ss;
    bool valid_ptrs_setup = 0;
<<<<<<< HEAD
    uint16_t n_RB_ULBWP = NRRIV2BW(mac->ULbwp[ul_bwp_id-1]->bwp_Common->genericParameters.locationAndBandwidth, MAX_BWP_SIZE);
    NR_PUSCH_Config_t *pusch_Config = mac->ULbwp[ul_bwp_id-1]->bwp_Dedicated->pusch_Config->choice.setup;
=======
    uint16_t n_RB_ULBWP;
    if (mac->ULbwp[0] && mac->ULbwp[0]->bwp_Common) {
      n_RB_ULBWP = NRRIV2BW(mac->ULbwp[0]->bwp_Common->genericParameters.locationAndBandwidth, MAX_BWP_SIZE);
      pusch_config_pdu->bwp_start = NRRIV2PRBOFFSET(mac->ULbwp[0]->bwp_Common->genericParameters.locationAndBandwidth, MAX_BWP_SIZE);
    }
    else {
      pusch_config_pdu->bwp_start = NRRIV2PRBOFFSET(mac->scc_SIB->uplinkConfigCommon->initialUplinkBWP.genericParameters.locationAndBandwidth, MAX_BWP_SIZE);
      n_RB_ULBWP = NRRIV2BW(mac->scc_SIB->uplinkConfigCommon->initialUplinkBWP.genericParameters.locationAndBandwidth, MAX_BWP_SIZE);
    }

    pusch_config_pdu->bwp_size = n_RB_ULBWP;

    NR_PUSCH_Config_t *pusch_Config = mac->ULbwp[0] ? mac->ULbwp[0]->bwp_Dedicated->pusch_Config->choice.setup : NULL;
>>>>>>> 2d4e8cc3

    // Basic sanity check for MCS value to check for a false or erroneous DCI
    if (dci->mcs > 28) {
      LOG_W(NR_MAC, "MCS value %d out of bounds! Possibly due to false DCI. Ignoring DCI!\n", dci->mcs);
      return -1;
    }

    /* Transform precoding */
    if (rnti_type != NR_RNTI_CS || (rnti_type == NR_RNTI_CS && dci->ndi == 1)) {
      pusch_config_pdu->transform_precoding = get_transformPrecoding(initialUplinkBWP, pusch_Config, NULL, dci_format, rnti_type, 0);
    }

    /*DCI format-related configuration*/
    if (*dci_format == NR_UL_DCI_FORMAT_0_0) {

      target_ss = NR_SearchSpace__searchSpaceType_PR_common;

    } else if (*dci_format == NR_UL_DCI_FORMAT_0_1) {

      /* BANDWIDTH_PART_IND */
<<<<<<< HEAD
      
=======
      if (dci->bwp_indicator.val != 1) {
        LOG_W(NR_MAC, "bwp_indicator != 1! Possibly due to false DCI. Ignoring DCI!\n");
        return -1;
      }
>>>>>>> 2d4e8cc3
      config_bwp_ue(mac, &dci->bwp_indicator.val, dci_format);
      target_ss = NR_SearchSpace__searchSpaceType_PR_ue_Specific;
      ul_layers_config(mac, pusch_config_pdu, dci);
      ul_ports_config(mac, pusch_config_pdu, dci);

    } else {

      LOG_E(NR_MAC, "In %s: UL grant from DCI format %d is not handled...\n", __FUNCTION__, *dci_format);
      return -1;

    }

    NR_PUSCH_TimeDomainResourceAllocationList_t *pusch_TimeDomainAllocationList = NULL;
    if (pusch_Config && pusch_Config->pusch_TimeDomainAllocationList) {
      pusch_TimeDomainAllocationList = pusch_Config->pusch_TimeDomainAllocationList->choice.setup;
    }
<<<<<<< HEAD
    else if (mac->ULbwp[mac->UL_BWP_Id-1]->bwp_Common->pusch_ConfigCommon->choice.setup->pusch_TimeDomainAllocationList) {
      pusch_TimeDomainAllocationList = mac->ULbwp[mac->UL_BWP_Id-1]->bwp_Common->pusch_ConfigCommon->choice.setup->pusch_TimeDomainAllocationList;
=======
    else if (mac->ULbwp[0] &&
             mac->ULbwp[0]->bwp_Common&&
             mac->ULbwp[0]->bwp_Common->pusch_ConfigCommon&&
             mac->ULbwp[0]->bwp_Common->pusch_ConfigCommon->choice.setup &&
             mac->ULbwp[0]->bwp_Common->pusch_ConfigCommon->choice.setup->pusch_TimeDomainAllocationList) {
      pusch_TimeDomainAllocationList = mac->ULbwp[0]->bwp_Common->pusch_ConfigCommon->choice.setup->pusch_TimeDomainAllocationList;
>>>>>>> 2d4e8cc3
    }
    else if (mac->scc_SIB->uplinkConfigCommon->initialUplinkBWP.pusch_ConfigCommon->choice.setup->pusch_TimeDomainAllocationList)
      pusch_TimeDomainAllocationList=mac->scc_SIB->uplinkConfigCommon->initialUplinkBWP.pusch_ConfigCommon->choice.setup->pusch_TimeDomainAllocationList;
    else AssertFatal(1==0,"need to fall back to default PUSCH time-domain allocations\n");

    int mappingtype = pusch_TimeDomainAllocationList->list.array[dci->time_domain_assignment.val]->mappingType;

    NR_DMRS_UplinkConfig_t *NR_DMRS_ulconfig = NULL;
    if(pusch_Config) {
      NR_DMRS_ulconfig = (mappingtype == NR_PUSCH_TimeDomainResourceAllocation__mappingType_typeA)
                         ? pusch_Config->dmrs_UplinkForPUSCH_MappingTypeA->choice.setup : pusch_Config->dmrs_UplinkForPUSCH_MappingTypeB->choice.setup;
    }

    /* TRANSFORM PRECODING ------------------------------------------------------------------------------------------*/

    if (pusch_config_pdu->transform_precoding == transform_precoder_enabled) {

      pusch_config_pdu->num_dmrs_cdm_grps_no_data = 2;

      uint32_t n_RS_Id = 0;
      if (NR_DMRS_ulconfig->transformPrecodingEnabled->nPUSCH_Identity != NULL)
        n_RS_Id = *NR_DMRS_ulconfig->transformPrecodingEnabled->nPUSCH_Identity;
      else
        n_RS_Id = *mac->scc->physCellId;

      // U as specified in section 6.4.1.1.1.2 in 38.211, if sequence hopping and group hopping are disabled
      pusch_config_pdu->dfts_ofdm.low_papr_group_number = n_RS_Id % 30;

      // V as specified in section 6.4.1.1.1.2 in 38.211 V = 0 if sequence hopping and group hopping are disabled
      if ((NR_DMRS_ulconfig->transformPrecodingEnabled->sequenceGroupHopping == NULL) &&
            (NR_DMRS_ulconfig->transformPrecodingEnabled->sequenceHopping == NULL))
          pusch_config_pdu->dfts_ofdm.low_papr_sequence_number = 0;
      else
        AssertFatal(1==0,"SequenceGroupHopping or sequenceHopping are NOT Supported\n");

      LOG_D(NR_MAC,"TRANSFORM PRECODING IS ENABLED. CDM groups: %d, U: %d \n", pusch_config_pdu->num_dmrs_cdm_grps_no_data,
                pusch_config_pdu->dfts_ofdm.low_papr_group_number);
    }

    /* TRANSFORM PRECODING --------------------------------------------------------------------------------------------------------*/

    /* IDENTIFIER_DCI_FORMATS */
    /* FREQ_DOM_RESOURCE_ASSIGNMENT_UL */
    if (nr_ue_process_dci_freq_dom_resource_assignment(pusch_config_pdu, NULL, n_RB_ULBWP, 0, dci->frequency_domain_assignment.val) < 0){
      return -1;
    }
    /* TIME_DOM_RESOURCE_ASSIGNMENT */
    if (nr_ue_process_dci_time_dom_resource_assignment(mac, pusch_config_pdu, NULL, dci->time_domain_assignment.val,false) < 0) {
      return -1;
    }

    /* FREQ_HOPPING_FLAG */
    if ((pusch_Config!=NULL) && (pusch_Config->frequencyHopping!=NULL) && (pusch_Config->resourceAllocation != NR_PUSCH_Config__resourceAllocation_resourceAllocationType0)){
      pusch_config_pdu->frequency_hopping = dci->frequency_hopping_flag.val;
    }

    /* MCS */
    pusch_config_pdu->mcs_index = dci->mcs;

    /* MCS TABLE */
    if (pusch_config_pdu->transform_precoding == transform_precoder_disabled) {
      pusch_config_pdu->mcs_table = get_pusch_mcs_table(pusch_Config ? pusch_Config->mcs_Table : NULL, 0, *dci_format, rnti_type, target_ss, false);
    } else {
      pusch_config_pdu->mcs_table = get_pusch_mcs_table(pusch_Config ? pusch_Config->mcs_TableTransformPrecoder : NULL, 1, *dci_format, rnti_type, target_ss, false);
    }

    /* NDI */
    pusch_config_pdu->pusch_data.new_data_indicator = dci->ndi;
    /* RV */
    pusch_config_pdu->pusch_data.rv_index = dci->rv;
    /* HARQ_PROCESS_NUMBER */
    pusch_config_pdu->pusch_data.harq_process_id = dci->harq_pid;
    /* TPC_PUSCH */
    // according to TS 38.213 Table Table 7.1.1-1
    if (dci->tpc == 0) {
      pusch_config_pdu->absolute_delta_PUSCH = -4;
    }
    if (dci->tpc == 1) {
      pusch_config_pdu->absolute_delta_PUSCH = -1;
    }
    if (dci->tpc == 2) {
      pusch_config_pdu->absolute_delta_PUSCH = 1;
    }
    if (dci->tpc == 3) {
      pusch_config_pdu->absolute_delta_PUSCH = 4;
    }

    if (NR_DMRS_ulconfig != NULL) {
      add_pos = (NR_DMRS_ulconfig->dmrs_AdditionalPosition == NULL) ? 2 : *NR_DMRS_ulconfig->dmrs_AdditionalPosition;
      dmrslength = NR_DMRS_ulconfig->maxLength == NULL ? pusch_len1 : pusch_len2;
    }

    /* DMRS */
    l_prime_mask = get_l_prime(pusch_config_pdu->nr_of_symbols, mappingtype, add_pos, dmrslength, pusch_config_pdu->start_symbol_index, mac->scc ? mac->scc->dmrs_TypeA_Position : mac->mib->dmrs_TypeA_Position);
    if ((mac->ULbwp[0] && pusch_config_pdu->transform_precoding == transform_precoder_disabled))
      pusch_config_pdu->num_dmrs_cdm_grps_no_data = 1;
    else if (*dci_format == NR_UL_DCI_FORMAT_0_0 || (mac->ULbwp[0] && pusch_config_pdu->transform_precoding == transform_precoder_enabled))
      pusch_config_pdu->num_dmrs_cdm_grps_no_data = 2;

    // Num PRB Overhead from PUSCH-ServingCellConfig
    if (mac->cg &&
        mac->cg->spCellConfig &&
        mac->cg->spCellConfig->spCellConfigDedicated &&
        mac->cg->spCellConfig->spCellConfigDedicated->uplinkConfig &&
        mac->cg->spCellConfig->spCellConfigDedicated->uplinkConfig->pusch_ServingCellConfig &&
        mac->cg->spCellConfig->spCellConfigDedicated->uplinkConfig->pusch_ServingCellConfig->choice.setup->xOverhead)
      N_PRB_oh = *mac->cg->spCellConfig->spCellConfigDedicated->uplinkConfig->pusch_ServingCellConfig->choice.setup->xOverhead;

    else N_PRB_oh = 0;

    /* PTRS */
<<<<<<< HEAD
    if (mac->ULbwp[mac->UL_BWP_Id -1]->bwp_Dedicated->pusch_Config->choice.setup->dmrs_UplinkForPUSCH_MappingTypeB->choice.setup->phaseTrackingRS != NULL) {
=======
    if (mac->ULbwp[0] &&
        mac->ULbwp[0]->bwp_Dedicated &&
        mac->ULbwp[0]->bwp_Dedicated->pusch_Config &&
        mac->ULbwp[0]->bwp_Dedicated->pusch_Config->choice.setup &&
        mac->ULbwp[0]->bwp_Dedicated->pusch_Config->choice.setup->dmrs_UplinkForPUSCH_MappingTypeB &&
        mac->ULbwp[0]->bwp_Dedicated->pusch_Config->choice.setup->dmrs_UplinkForPUSCH_MappingTypeB->choice.setup->phaseTrackingRS) {
>>>>>>> 2d4e8cc3
      if (pusch_config_pdu->transform_precoding == transform_precoder_disabled) {
        nfapi_nr_ue_ptrs_ports_t ptrs_ports_list;
        pusch_config_pdu->pusch_ptrs.ptrs_ports_list = &ptrs_ports_list;
        valid_ptrs_setup = set_ul_ptrs_values(mac->ULbwp[mac->UL_BWP_Id -1]->bwp_Dedicated->pusch_Config->choice.setup->dmrs_UplinkForPUSCH_MappingTypeB->choice.setup->phaseTrackingRS->choice.setup,
                                              pusch_config_pdu->rb_size, pusch_config_pdu->mcs_index, pusch_config_pdu->mcs_table,
                                              &pusch_config_pdu->pusch_ptrs.ptrs_freq_density,&pusch_config_pdu->pusch_ptrs.ptrs_time_density,
                                              &pusch_config_pdu->pusch_ptrs.ptrs_ports_list->ptrs_re_offset,&pusch_config_pdu->pusch_ptrs.num_ptrs_ports,
                                              &pusch_config_pdu->pusch_ptrs.ul_ptrs_power, pusch_config_pdu->nr_of_symbols);
        if(valid_ptrs_setup==true) {
          pusch_config_pdu->pdu_bit_map |= PUSCH_PDU_BITMAP_PUSCH_PTRS;
        }
        LOG_D(NR_MAC, "UL PTRS values: PTRS time den: %d, PTRS freq den: %d\n", pusch_config_pdu->pusch_ptrs.ptrs_time_density, pusch_config_pdu->pusch_ptrs.ptrs_freq_density);
      }
    }

  }

  LOG_D(NR_MAC, "In %s: received UL grant (rb_start %d, rb_size %d, start_symbol_index %d, nr_of_symbols %d) for RNTI type %s \n",
    __FUNCTION__,
    pusch_config_pdu->rb_start,
    pusch_config_pdu->rb_size,
    pusch_config_pdu->start_symbol_index,
    pusch_config_pdu->nr_of_symbols,
    rnti_types[rnti_type]);

  pusch_config_pdu->ul_dmrs_symb_pos = l_prime_mask;
  pusch_config_pdu->target_code_rate = nr_get_code_rate_ul(pusch_config_pdu->mcs_index, pusch_config_pdu->mcs_table);
  pusch_config_pdu->qam_mod_order = nr_get_Qm_ul(pusch_config_pdu->mcs_index, pusch_config_pdu->mcs_table);

  if (pusch_config_pdu->target_code_rate == 0 || pusch_config_pdu->qam_mod_order == 0) {
    LOG_W(NR_MAC, "In %s: Invalid code rate or Mod order, likely due to unexpected UL DCI. Ignoring DCI! \n", __FUNCTION__);
    return -1;
  }

  get_num_re_dmrs(pusch_config_pdu, &nb_dmrs_re_per_rb, &number_dmrs_symbols);

  // Compute TBS
  pusch_config_pdu->pusch_data.tb_size = nr_compute_tbs(pusch_config_pdu->qam_mod_order,
                                                        pusch_config_pdu->target_code_rate,
                                                        pusch_config_pdu->rb_size,
                                                        pusch_config_pdu->nr_of_symbols,
                                                        nb_dmrs_re_per_rb*number_dmrs_symbols,
                                                        N_PRB_oh,
                                                        0, // TBR to verify tb scaling
                                                        pusch_config_pdu->nrOfLayers)/8;

  return 0;

}

// Performs :
// 1. TODO: Call RRC for link status return to PHY
// 2. TODO: Perform SR/BSR procedures for scheduling feedback
// 3. TODO: Perform PHR procedures
NR_UE_L2_STATE_t nr_ue_scheduler(nr_downlink_indication_t *dl_info, nr_uplink_indication_t *ul_info){

  uint32_t search_space_mask = 0;

  if (dl_info){

    module_id_t mod_id    = dl_info->module_id;
    uint32_t gNB_index    = dl_info->gNB_index;
    int cc_id             = dl_info->cc_id;
    frame_t rx_frame      = dl_info->frame;
    slot_t rx_slot        = dl_info->slot;
    NR_UE_MAC_INST_t *mac = get_mac_inst(mod_id);

    fapi_nr_dl_config_request_t *dl_config = &mac->dl_config_request;
    nr_scheduled_response_t scheduled_response;
    nr_dcireq_t dcireq;

    // check type0 from 38.213 13 if we have no CellGroupConfig
    // TODO: implementation to be completed
    LOG_D(NR_MAC,"nr_ue_scheduler(): mac->cg %p\n",mac->cg);
    if (mac->cg == NULL) {
      if(dl_info->ssb_index != -1){

        if(mac->type0_pdcch_ss_mux_pattern == 1){
          //  38.213 chapter 13
          if((mac->type0_pdcch_ss_sfn_c == SFN_C_MOD_2_EQ_0) && !(rx_frame & 0x1) && (rx_slot == mac->type0_pdcch_ss_n_c)){
            search_space_mask = search_space_mask | type0_pdcch;
            mac->type0_pdcch_consecutive_slots = mac->type0_pdcch_dci_config.coreset.duration;
          }
          if((mac->type0_pdcch_ss_sfn_c == SFN_C_MOD_2_EQ_1) && (rx_frame & 0x1) && (rx_slot == mac->type0_pdcch_ss_n_c)){
            search_space_mask = search_space_mask | type0_pdcch;
            mac->type0_pdcch_consecutive_slots = mac->type0_pdcch_dci_config.coreset.duration;
          }
        }
        if(mac->type0_pdcch_ss_mux_pattern == 2){
          //  38.213 Table 13-13, 13-14
          if((rx_frame == get_ssb_frame(rx_frame)) && (rx_slot == mac->type0_pdcch_ss_n_c)){
            search_space_mask = search_space_mask | type0_pdcch;
            mac->type0_pdcch_consecutive_slots = mac->type0_pdcch_dci_config.coreset.duration;
          }
        }
        if(mac->type0_pdcch_ss_mux_pattern == 3){
          //  38.213 Table 13-15
          if((rx_frame == get_ssb_frame(rx_frame)) && (rx_slot == mac->type0_pdcch_ss_n_c)){
            search_space_mask = search_space_mask | type0_pdcch;
            mac->type0_pdcch_consecutive_slots = mac->type0_pdcch_dci_config.coreset.duration;
          }
        }
      } // ssb_index != -1

      // Type0 PDCCH search space
      if((search_space_mask & type0_pdcch) || ( mac->type0_pdcch_consecutive_slots != 0 )){
        mac->type0_pdcch_consecutive_slots = mac->type0_pdcch_consecutive_slots - 1;

        dl_config->dl_config_list[dl_config->number_pdus].dci_config_pdu.dci_config_rel15 = mac->type0_pdcch_dci_config;
        dl_config->dl_config_list[dl_config->number_pdus].pdu_type = FAPI_NR_DL_CONFIG_TYPE_DCI;

        /*
        dl_config->dl_config_list[dl_config->number_pdus].dci_config_pdu.dci_config_rel15.rnti = 0xaaaa;        //      to be set
        dl_config->dl_config_list[dl_config->number_pdus].dci_config_pdu.dci_config_rel15.N_RB_BWP = 106;       //      to be set

        LOG_I(NR_MAC,"nr_ue_scheduler Type0 PDCCH with rnti %x, BWP %d\n",
        dl_config->dl_config_list[dl_config->number_pdus].dci_config_pdu.dci_config_rel15.rnti,
        dl_config->dl_config_list[dl_config->number_pdus].dci_config_pdu.dci_config_rel15.N_RB_BWP);
        */
	NR_SearchSpace_t *ss0 = mac->search_space_zero;
	fapi_nr_dl_config_dci_dl_pdu_rel15_t *rel15 = &dl_config->dl_config_list[dl_config->number_pdus].dci_config_pdu.dci_config_rel15;


	if( mac->scc == NULL && mac->scc_SIB == NULL && (rx_frame%2 == mac->type0_PDCCH_CSS_config.sfn_c) && (rx_slot == mac->type0_PDCCH_CSS_config.n_0) ){
	  rel15->num_dci_options = 1;
	  rel15->dci_format_options[0] = NR_DL_DCI_FORMAT_1_0;
	  config_dci_pdu(mac, rel15, dl_config, NR_RNTI_SI, -1);
	  fill_dci_search_candidates(ss0, rel15);
	  dl_config->number_pdus = 1;
	  LOG_D(NR_MAC,"Calling fill_scheduled_response, type0_pdcch, num_pdus %d\n",dl_config->number_pdus);
	  fill_scheduled_response(&scheduled_response, dl_config, NULL, NULL, mod_id, cc_id, rx_frame, rx_slot, dl_info->thread_id);
	  if(mac->if_module != NULL && mac->if_module->scheduled_response != NULL)
	    mac->if_module->scheduled_response(&scheduled_response);
	}
	// this is for Msg2/Msg4
	if (mac->ra.ra_state >= WAIT_RAR) {
	  rel15->num_dci_options = 1;
	  rel15->dci_format_options[0] = NR_DL_DCI_FORMAT_1_0;
	  config_dci_pdu(mac, rel15, dl_config, mac->ra.ra_state == WAIT_RAR ? NR_RNTI_RA : NR_RNTI_TC , -1);
	  fill_dci_search_candidates(ss0, rel15);
	  dl_config->number_pdus = 1;
	  LOG_D(NR_MAC,"mac->cg %p: Calling fill_scheduled_response rnti %x, type0_pdcch, num_pdus %d\n",mac->cg,rel15->rnti,dl_config->number_pdus);
	  fill_scheduled_response(&scheduled_response, dl_config, NULL, NULL, mod_id, cc_id, rx_frame, rx_slot, dl_info->thread_id);
	  if(mac->if_module != NULL && mac->if_module->scheduled_response != NULL)
	    mac->if_module->scheduled_response(&scheduled_response);
	}
      }
    } else { // we have a Master or Secondary CellGroupConfig

      dcireq.module_id = mod_id;
      dcireq.gNB_index = gNB_index;
      dcireq.cc_id     = cc_id;
      dcireq.frame     = rx_frame;
      dcireq.slot      = rx_slot;
      dcireq.dl_config_req.number_pdus = 0;
      nr_ue_dcireq(&dcireq); //to be replaced with function pointer later

      fill_scheduled_response(&scheduled_response, &dcireq.dl_config_req, NULL, NULL, mod_id, cc_id, rx_frame, rx_slot, dl_info->thread_id);
      if(mac->if_module != NULL && mac->if_module->scheduled_response != NULL){
        mac->if_module->scheduled_response(&scheduled_response);
      }

      /*
        if(search_space_mask & type0a_pdcch){
        }
        
        if(search_space_mask & type1_pdcch){
        }

        if(search_space_mask & type2_pdcch){
        }

        if(search_space_mask & type3_pdcch){
        }
      */
    }
  } else if (ul_info) {

    int cc_id             = ul_info->cc_id;
    frame_t rx_frame      = ul_info->frame_rx;
    slot_t rx_slot        = ul_info->slot_rx;
    frame_t frame_tx      = ul_info->frame_tx;
    slot_t slot_tx        = ul_info->slot_tx;
    module_id_t mod_id    = ul_info->module_id;
    uint8_t access_mode   = SCHEDULED_ACCESS;

    NR_UE_MAC_INST_t *mac = get_mac_inst(mod_id);
    RA_config_t *ra       = &mac->ra;

    fapi_nr_ul_config_request_t *ul_config = get_ul_config_request(mac, slot_tx);

    // Schedule ULSCH only if the current frame and slot match those in ul_config_req
    // AND if a UL grant (UL DCI or Msg3) has been received (as indicated by num_pdus)
    if (ul_config && (ul_info->slot_tx == ul_config->slot && ul_info->frame_tx == ul_config->sfn) && ul_config->number_pdus > 0){

      LOG_D(NR_MAC, "In %s:[%d.%d]: number of UL PDUs: %d with UL transmission in [%d.%d]\n", __FUNCTION__, frame_tx, slot_tx, ul_config->number_pdus, ul_config->sfn, ul_config->slot);

      uint8_t ulsch_input_buffer[MAX_ULSCH_PAYLOAD_BYTES];
      uint8_t data_existing = 0;
      nr_scheduled_response_t scheduled_response;
      fapi_nr_tx_request_t tx_req;

      for (int j = 0; j < ul_config->number_pdus; j++) {

        fapi_nr_ul_config_request_pdu_t *ulcfg_pdu = &ul_config->ul_config_list[j];

        if (ulcfg_pdu->pdu_type == FAPI_NR_UL_CONFIG_TYPE_PUSCH) {

          uint16_t TBS_bytes = ulcfg_pdu->pusch_config_pdu.pusch_data.tb_size;
          LOG_D(NR_MAC,"harq_id %d, NDI %d NDI_DCI %d, TBS_bytes %d (ra_state %d\n",
                ulcfg_pdu->pusch_config_pdu.pusch_data.harq_process_id,
                mac->UL_ndi[ulcfg_pdu->pusch_config_pdu.pusch_data.harq_process_id],
                ulcfg_pdu->pusch_config_pdu.pusch_data.new_data_indicator,
                TBS_bytes,
                ra->ra_state);
          if (ra->ra_state == WAIT_RAR && !ra->cfra){
            memcpy(ulsch_input_buffer, mac->ulsch_pdu.payload, TBS_bytes);
            LOG_D(NR_MAC,"[RAPROC] Msg3 to be transmitted:\n");
            for (int k = 0; k < TBS_bytes; k++) {
              LOG_D(NR_MAC,"(%i): 0x%x\n",k,mac->ulsch_pdu.payload[k]);
            }
            LOG_D(NR_MAC,"Flipping NDI for harq_id %d (Msg3)\n",ulcfg_pdu->pusch_config_pdu.pusch_data.new_data_indicator);
            mac->UL_ndi[ulcfg_pdu->pusch_config_pdu.pusch_data.harq_process_id] = ulcfg_pdu->pusch_config_pdu.pusch_data.new_data_indicator;
	          mac->first_ul_tx[ulcfg_pdu->pusch_config_pdu.pusch_data.harq_process_id] = 0;
          } else {

            if ( (mac->UL_ndi[ulcfg_pdu->pusch_config_pdu.pusch_data.harq_process_id] != ulcfg_pdu->pusch_config_pdu.pusch_data.new_data_indicator ||
                    mac->first_ul_tx[ulcfg_pdu->pusch_config_pdu.pusch_data.harq_process_id]==1)){

              // Getting IP traffic to be transmitted
              data_existing = nr_ue_get_sdu(mod_id,
                                            cc_id,
                                            frame_tx,
                                            slot_tx,
                                            0,
                                            ulsch_input_buffer,
                                            TBS_bytes,
                                            &access_mode);
            }

            LOG_D(NR_MAC,"Flipping NDI for harq_id %d\n",ulcfg_pdu->pusch_config_pdu.pusch_data.new_data_indicator);
            mac->UL_ndi[ulcfg_pdu->pusch_config_pdu.pusch_data.harq_process_id] = ulcfg_pdu->pusch_config_pdu.pusch_data.new_data_indicator;
            mac->first_ul_tx[ulcfg_pdu->pusch_config_pdu.pusch_data.harq_process_id] = 0;

            //Random traffic to be transmitted if there is no IP traffic available for this Tx opportunity
            if (!data_existing) {
              //Use zeros for the header bytes in noS1 mode, in order to make sure that the LCID is not valid
              //and block this traffic from being forwarded to the upper layers at the gNB
              LOG_D(PHY, "In %s: Random data to be transmitted: TBS_bytes %d \n", __FUNCTION__, TBS_bytes);

              //Give the first byte a dummy value (a value not corresponding to any valid LCID based on 38.321, Table 6.2.1-2)
              //in order to distinguish the PHY random packets at the MAC layer of the gNB receiver from the normal packets that should
              //have a valid LCID (nr_process_mac_pdu function)
              ulsch_input_buffer[0] = UL_SCH_LCID_PADDING;

              for (int i = 1; i < TBS_bytes; i++) {
                ulsch_input_buffer[i] = (unsigned char) rand();
              }
            }
          }

          #ifdef DEBUG_MAC_PDU
          LOG_D(PHY, "Is data existing ?: %d \n", data_existing);
          LOG_I(PHY, "Printing MAC PDU to be encoded, TBS is: %d \n", TBS_bytes);
          for (i = 0; i < TBS_bytes; i++) {
            printf("%02x", ulsch_input_buffer[i]);
          }
          printf("\n");
          #endif

          // Config UL TX PDU
          tx_req.slot = slot_tx;
          tx_req.sfn = frame_tx;
          tx_req.number_of_pdus++;
          tx_req.tx_request_body[0].pdu_length = TBS_bytes;
          tx_req.tx_request_body[0].pdu_index = j;
          tx_req.tx_request_body[0].pdu = ulsch_input_buffer;

          if (ra->ra_state == WAIT_RAR && !ra->cfra){
            LOG_I(NR_MAC,"[RAPROC] RA-Msg3 transmitted\n");
            nr_Msg3_transmitted(ul_info->module_id, ul_info->cc_id, ul_info->frame_tx, ul_info->gNB_index);
          }

        }
      }

      fill_scheduled_response(&scheduled_response, NULL, ul_config, &tx_req, mod_id, cc_id, rx_frame, rx_slot, ul_info->thread_id);
      if(mac->if_module != NULL && mac->if_module->scheduled_response != NULL){
        mac->if_module->scheduled_response(&scheduled_response);
      }
    }
  }

  return UE_CONNECTION_OK;

}

// PUSCH scheduler:
// - Calculate the slot in which ULSCH should be scheduled. This is current slot + K2,
// - where K2 is the offset between the slot in which UL DCI is received and the slot
// - in which ULSCH should be scheduled. K2 is configured in RRC configuration.  
// PUSCH Msg3 scheduler:
// - scheduled by RAR UL grant according to 8.3 of TS 38.213
// Note: Msg3 tx in the uplink symbols of mixed slot
int nr_ue_pusch_scheduler(NR_UE_MAC_INST_t *mac,
                          uint8_t is_Msg3,
                          frame_t current_frame,
                          int current_slot,
                          frame_t *frame_tx,
                          int *slot_tx,
                          uint8_t tda_id){

  int delta = 0;
<<<<<<< HEAD
  NR_BWP_Uplink_t *ubwp = mac->ULbwp[mac->UL_BWP_Id-1];
=======
  NR_BWP_Uplink_t *ubwp = mac->ULbwp[0];

>>>>>>> 2d4e8cc3
  // Get the numerology to calculate the Tx frame and slot
  int mu = ubwp ?
    ubwp->bwp_Common->genericParameters.subcarrierSpacing :
    mac->scc_SIB->uplinkConfigCommon->initialUplinkBWP.genericParameters.subcarrierSpacing;

  NR_PUSCH_TimeDomainResourceAllocationList_t *pusch_TimeDomainAllocationList = ubwp ?
    ubwp->bwp_Common->pusch_ConfigCommon->choice.setup->pusch_TimeDomainAllocationList:
    mac->scc_SIB->uplinkConfigCommon->initialUplinkBWP.pusch_ConfigCommon->choice.setup->pusch_TimeDomainAllocationList;
  // k2 as per 3GPP TS 38.214 version 15.9.0 Release 15 ch 6.1.2.1.1
  // PUSCH time domain resource allocation is higher layer configured from uschTimeDomainAllocationList in either pusch-ConfigCommon
  int k2;

  if (is_Msg3) {
    k2 = *pusch_TimeDomainAllocationList->list.array[tda_id]->k2;

    switch (mu) {
      case 0:
        delta = 2;
        break;
      case 1:
        delta = 3;
        break;
      case 2:
        delta = 4;
        break;
      case 3:
        delta = 6;
        break;
    }

    AssertFatal((k2+delta) >= DURATION_RX_TO_TX,
                "Slot offset (%d) for Msg3 cannot be less than DURATION_RX_TO_TX (%d)\n",
                k2+delta,DURATION_RX_TO_TX);

    *slot_tx = (current_slot + k2 + delta) % nr_slots_per_frame[mu];
    if (current_slot + k2 + delta > nr_slots_per_frame[mu]){
      *frame_tx = (current_frame + 1) % 1024;
    } else {
      *frame_tx = current_frame;
    }

  } else {

    // Get slot offset K2 which will be used to calculate TX slot
    k2 = get_k2(mac, tda_id);
    if (k2 < 0) { // This can happen when a false DCI is received
      return -1;
    }

    // Calculate TX slot and frame
    *slot_tx = (current_slot + k2) % nr_slots_per_frame[mu];
    *frame_tx = ((current_slot + k2) > nr_slots_per_frame[mu]) ? (current_frame + 1) % 1024 : current_frame;

  }

  LOG_D(NR_MAC, "In %s: currently at [%d.%d] UL transmission in [%d.%d] (k2 %d delta %d)\n", __FUNCTION__, current_frame, current_slot, *frame_tx, *slot_tx, k2, delta);

  return 0;

}

// Build the list of all the valid RACH occasions in the maximum association pattern period according to the PRACH config
static void build_ro_list(NR_UE_MAC_INST_t *mac) {

  int x,y; // PRACH Configuration Index table variables used to compute the valid frame numbers
  int y2;  // PRACH Configuration Index table additional variable used to compute the valid frame numbers
  uint8_t slot_shift_for_map;
  uint8_t map_shift;
  boolean_t even_slot_invalid;
  int64_t s_map;
  uint8_t prach_conf_start_symbol; // Starting symbol of the PRACH occasions in the PRACH slot
  uint8_t N_t_slot; // Number of PRACH occasions in a 14-symbols PRACH slot
  uint8_t N_dur; // Duration of a PRACH occasion (nb of symbols)
  uint8_t frame; // Maximum is NB_FRAMES_IN_MAX_ASSOCIATION_PATTERN_PERIOD
  uint8_t slot; // Maximum is the number of slots in a frame @ SCS 240kHz
  uint16_t format = 0xffff;
  uint8_t format2 = 0xff;
  int nb_fdm;

  uint8_t config_index, mu;
  int msg1_FDM;

  uint8_t prach_conf_period_idx;
  uint8_t nb_of_frames_per_prach_conf_period;
  uint8_t prach_conf_period_frame_idx;
  int64_t *prach_config_info_p;

  NR_RACH_ConfigCommon_t *setup = (mac->scc) ?
    mac->scc->uplinkConfigCommon->initialUplinkBWP->rach_ConfigCommon->choice.setup:
    mac->scc_SIB->uplinkConfigCommon->initialUplinkBWP.rach_ConfigCommon->choice.setup;
  NR_RACH_ConfigGeneric_t *rach_ConfigGeneric = &setup->rach_ConfigGeneric;

  config_index = rach_ConfigGeneric->prach_ConfigurationIndex;

  if (setup->msg1_SubcarrierSpacing) {
    mu = *setup->msg1_SubcarrierSpacing;
  } else if(mac->scc) {
    mu = mac->scc->downlinkConfigCommon->frequencyInfoDL->scs_SpecificCarrierList.list.array[0]->subcarrierSpacing;
  } else {
    mu = get_softmodem_params()->numerology;
  }

  msg1_FDM = rach_ConfigGeneric->msg1_FDM;

  switch (msg1_FDM){
    case 0:
    case 1:
    case 2:
    case 3:
      nb_fdm = 1 << msg1_FDM;
      break;
    default:
      AssertFatal(1 == 0, "Unknown msg1_FDM from rach_ConfigGeneric %d\n", msg1_FDM);
  }

  // Create the PRACH occasions map
  // ==============================
  // WIP: For now assume no rejected PRACH occasions because of conflict with SSB or TDD_UL_DL_ConfigurationCommon schedule

  int unpaired = mac->phy_config.config_req.cell_config.frame_duplex_type;
  // Identify the proper PRACH Configuration Index table according to the operating frequency
  LOG_D(NR_MAC,"mu = %u, PRACH config index  = %u, unpaired = %u\n", mu, config_index, unpaired);

  prach_config_info_p = get_prach_config_info(mac->frequency_range, config_index, unpaired);

  if (mac->frequency_range == FR2) { //FR2

    x = prach_config_info_p[2];
    y = prach_config_info_p[3];
    y2 = prach_config_info_p[4];

    s_map = prach_config_info_p[5];

    prach_conf_start_symbol = prach_config_info_p[6];
    N_t_slot = prach_config_info_p[8];
    N_dur = prach_config_info_p[9];
    if (prach_config_info_p[1] != -1)
      format2 = (uint8_t) prach_config_info_p[1];
    format = ((uint8_t) prach_config_info_p[0]) | (format2<<8);

    slot_shift_for_map = mu-2;
    if ( (mu == 3) && (prach_config_info_p[7] == 1) )
      even_slot_invalid = true;
    else
      even_slot_invalid = false;
  }
  else { // FR1
    x = prach_config_info_p[2];
    y = prach_config_info_p[3];
    y2 = y;

    s_map = prach_config_info_p[4];

    prach_conf_start_symbol = prach_config_info_p[5];
    N_t_slot = prach_config_info_p[7];
    N_dur = prach_config_info_p[8];
    LOG_D(NR_MAC,"N_t_slot %d, N_dur %d\n",N_t_slot,N_dur);
    if (prach_config_info_p[1] != -1)
      format2 = (uint8_t) prach_config_info_p[1];
    format = ((uint8_t) prach_config_info_p[0]) | (format2<<8);

    slot_shift_for_map = mu;
    if ( (mu == 1) && (prach_config_info_p[6] <= 1) )
      // no prach in even slots @ 30kHz for 1 prach per subframe
      even_slot_invalid = true;
    else
      even_slot_invalid = false;
  } // FR2 / FR1

  prach_assoc_pattern.nb_of_prach_conf_period_in_max_period = MAX_NB_PRACH_CONF_PERIOD_IN_ASSOCIATION_PATTERN_PERIOD / x;
  nb_of_frames_per_prach_conf_period = x;

  LOG_D(NR_MAC,"nb_of_prach_conf_period_in_max_period %d\n", prach_assoc_pattern.nb_of_prach_conf_period_in_max_period);

  // Fill in the PRACH occasions table for every slot in every frame in every PRACH configuration periods in the maximum association pattern period
  // ----------------------------------------------------------------------------------------------------------------------------------------------
  // ----------------------------------------------------------------------------------------------------------------------------------------------
  // For every PRACH configuration periods
  // -------------------------------------
  for (prach_conf_period_idx=0; prach_conf_period_idx<prach_assoc_pattern.nb_of_prach_conf_period_in_max_period; prach_conf_period_idx++) {
    prach_assoc_pattern.prach_conf_period_list[prach_conf_period_idx].nb_of_prach_occasion = 0;
    prach_assoc_pattern.prach_conf_period_list[prach_conf_period_idx].nb_of_frame = nb_of_frames_per_prach_conf_period;
    prach_assoc_pattern.prach_conf_period_list[prach_conf_period_idx].nb_of_slot = nr_slots_per_frame[mu];

    LOG_D(NR_MAC,"PRACH Conf Period Idx %d\n", prach_conf_period_idx);

    // For every frames in a PRACH configuration period
    // ------------------------------------------------
    for (prach_conf_period_frame_idx=0; prach_conf_period_frame_idx<nb_of_frames_per_prach_conf_period; prach_conf_period_frame_idx++) {
      frame = (prach_conf_period_idx * nb_of_frames_per_prach_conf_period) + prach_conf_period_frame_idx;

      LOG_D(NR_MAC,"PRACH Conf Period Frame Idx %d - Frame %d\n", prach_conf_period_frame_idx, frame);
      // Is it a valid frame for this PRACH configuration index? (n_sfn mod x = y)
      if ( (frame%x)==y || (frame%x)==y2 ) {

        // For every slot in a frame
        // -------------------------
        for (slot=0; slot<nr_slots_per_frame[mu]; slot++) {
          // Is it a valid slot?
          map_shift = slot >> slot_shift_for_map; // in PRACH configuration index table slots are numbered wrt 60kHz
          if ( (s_map>>map_shift)&0x01 ) {
            // Valid slot

            // Additionally, for 30kHz/120kHz, we must check for the n_RA_Slot param also
            if ( even_slot_invalid && (slot%2 == 0) )
                continue; // no prach in even slots @ 30kHz/120kHz for 1 prach per 60khz slot/subframe

            // We're good: valid frame and valid slot
            // Compute all the PRACH occasions in the slot

            uint8_t n_prach_occ_in_time;
            uint8_t n_prach_occ_in_freq;

            prach_assoc_pattern.prach_conf_period_list[prach_conf_period_idx].prach_occasion_slot_map[prach_conf_period_frame_idx][slot].nb_of_prach_occasion_in_time = N_t_slot;
            prach_assoc_pattern.prach_conf_period_list[prach_conf_period_idx].prach_occasion_slot_map[prach_conf_period_frame_idx][slot].nb_of_prach_occasion_in_freq = nb_fdm;

            for (n_prach_occ_in_time=0; n_prach_occ_in_time<N_t_slot; n_prach_occ_in_time++) {
              uint8_t start_symbol = prach_conf_start_symbol + n_prach_occ_in_time * N_dur;
              LOG_D(NR_MAC,"PRACH Occ in time %d\n", n_prach_occ_in_time);

              for (n_prach_occ_in_freq=0; n_prach_occ_in_freq<nb_fdm; n_prach_occ_in_freq++) {
                prach_occasion_info_t *prach_occasion_p = &prach_assoc_pattern.prach_conf_period_list[prach_conf_period_idx].prach_occasion_slot_map[prach_conf_period_frame_idx][slot].prach_occasion[n_prach_occ_in_time][n_prach_occ_in_freq];

                prach_occasion_p->start_symbol = start_symbol;
                prach_occasion_p->fdm = n_prach_occ_in_freq;
                prach_occasion_p->frame = frame;
                prach_occasion_p->slot = slot;
                prach_occasion_p->format = format;
                prach_assoc_pattern.prach_conf_period_list[prach_conf_period_idx].nb_of_prach_occasion++;

                LOG_D(NR_MAC,"Adding a PRACH occasion: frame %u, slot-symbol %d-%d, occ_in_time-occ_in-freq %d-%d, nb ROs in conf period %d, for this slot: RO# in time %d, RO# in freq %d\n",
                    frame, slot, start_symbol, n_prach_occ_in_time, n_prach_occ_in_freq, prach_assoc_pattern.prach_conf_period_list[prach_conf_period_idx].nb_of_prach_occasion,
                    prach_assoc_pattern.prach_conf_period_list[prach_conf_period_idx].prach_occasion_slot_map[prach_conf_period_frame_idx][slot].nb_of_prach_occasion_in_time,
                    prach_assoc_pattern.prach_conf_period_list[prach_conf_period_idx].prach_occasion_slot_map[prach_conf_period_frame_idx][slot].nb_of_prach_occasion_in_freq);
              } // For every freq in the slot
            } // For every time occasions in the slot
          } // Valid slot?
        } // For every slots in a frame
      } // Valid frame?
    } // For every frames in a prach configuration period
  } // For every prach configuration periods in the maximum association pattern period (160ms)
}

// Build the list of all the valid/transmitted SSBs according to the config
static void build_ssb_list(NR_UE_MAC_INST_t *mac) {

  // Create the list of transmitted SSBs
  // ===================================
  BIT_STRING_t *ssb_bitmap;
  uint64_t ssb_positionsInBurst;
  uint8_t ssb_idx = 0;

  if (mac->scc) {
    NR_ServingCellConfigCommon_t *scc = mac->scc;
    switch (scc->ssb_PositionsInBurst->present) {
    case NR_ServingCellConfigCommon__ssb_PositionsInBurst_PR_shortBitmap:
      ssb_bitmap = &scc->ssb_PositionsInBurst->choice.shortBitmap;

      ssb_positionsInBurst = BIT_STRING_to_uint8(ssb_bitmap);
      LOG_D(NR_MAC,"SSB config: SSB_positions_in_burst 0x%lx\n", ssb_positionsInBurst);

      for (uint8_t bit_nb=3; bit_nb<=3; bit_nb--) {
        // If SSB is transmitted
        if ((ssb_positionsInBurst>>bit_nb) & 0x01) {
          ssb_list.nb_tx_ssb++;
          ssb_list.tx_ssb[ssb_idx].transmitted = true;
          LOG_D(NR_MAC,"SSB idx %d transmitted\n", ssb_idx);
        }
        ssb_idx++;
      }
      break;
    case NR_ServingCellConfigCommon__ssb_PositionsInBurst_PR_mediumBitmap:
      ssb_bitmap = &scc->ssb_PositionsInBurst->choice.mediumBitmap;

      ssb_positionsInBurst = BIT_STRING_to_uint8(ssb_bitmap);
      LOG_D(NR_MAC,"SSB config: SSB_positions_in_burst 0x%lx\n", ssb_positionsInBurst);

      for (uint8_t bit_nb=7; bit_nb<=7; bit_nb--) {
        // If SSB is transmitted
        if ((ssb_positionsInBurst>>bit_nb) & 0x01) {
          ssb_list.nb_tx_ssb++;
          ssb_list.tx_ssb[ssb_idx].transmitted = true;
          LOG_D(NR_MAC,"SSB idx %d transmitted\n", ssb_idx);
        }
        ssb_idx++;
      }
      break;
    case NR_ServingCellConfigCommon__ssb_PositionsInBurst_PR_longBitmap:
      ssb_bitmap = &scc->ssb_PositionsInBurst->choice.longBitmap;

      ssb_positionsInBurst = BIT_STRING_to_uint64(ssb_bitmap);
      LOG_D(NR_MAC,"SSB config: SSB_positions_in_burst 0x%lx\n", ssb_positionsInBurst);

      for (uint8_t bit_nb=63; bit_nb<=63; bit_nb--) {
        // If SSB is transmitted
        if ((ssb_positionsInBurst>>bit_nb) & 0x01) {
          ssb_list.nb_tx_ssb++;
          ssb_list.tx_ssb[ssb_idx].transmitted = true;
          LOG_D(NR_MAC,"SSB idx %d transmitted\n", ssb_idx);
        }
        ssb_idx++;
      }
      break;
    default:
      AssertFatal(false,"ssb_PositionsInBurst not present\n");
      break;
    }
  } else { // This is configuration from SIB1

    AssertFatal(mac->scc_SIB->ssb_PositionsInBurst.groupPresence == NULL, "Handle case for >8 SSBs\n");
    ssb_bitmap = &mac->scc_SIB->ssb_PositionsInBurst.inOneGroup;

    ssb_positionsInBurst = BIT_STRING_to_uint8(ssb_bitmap);
    LOG_D(NR_MAC,"SSB config: SSB_positions_in_burst 0x%lx\n", ssb_positionsInBurst);

    for (uint8_t bit_nb=7; bit_nb<=7; bit_nb--) {
      // If SSB is transmitted
      if ((ssb_positionsInBurst>>bit_nb) & 0x01) {
        ssb_list.nb_tx_ssb++;
        ssb_list.tx_ssb[ssb_idx].transmitted = true;
        LOG_D(NR_MAC,"SSB idx %d transmitted\n", ssb_idx);
      }
      ssb_idx++;
    }
  }
}

// Map the transmitted SSBs to the ROs and create the association pattern according to the config
static void map_ssb_to_ro(NR_UE_MAC_INST_t *mac) {

  // Map SSBs to PRACH occasions
  // ===========================
  // WIP: Assumption: No PRACH occasion is rejected because of a conflict with SSBs or TDD_UL_DL_ConfigurationCommon schedule
  NR_RACH_ConfigCommon_t *setup = (mac->scc) ?
    mac->scc->uplinkConfigCommon->initialUplinkBWP->rach_ConfigCommon->choice.setup:
    mac->scc_SIB->uplinkConfigCommon->initialUplinkBWP.rach_ConfigCommon->choice.setup;
  NR_RACH_ConfigCommon__ssb_perRACH_OccasionAndCB_PreamblesPerSSB_PR ssb_perRACH_config = setup->ssb_perRACH_OccasionAndCB_PreamblesPerSSB->present;

  boolean_t multiple_ssb_per_ro; // true if more than one or exactly one SSB per RACH occasion, false if more than one RO per SSB
  uint8_t ssb_rach_ratio; // Nb of SSBs per RACH or RACHs per SSB
  uint16_t required_nb_of_prach_occasion; // Nb of RACH occasions required to map all the SSBs
  uint8_t required_nb_of_prach_conf_period; // Nb of PRACH configuration periods required to map all the SSBs

  // Determine the SSB to RACH mapping ratio
  // =======================================
  switch (ssb_perRACH_config){
    case NR_RACH_ConfigCommon__ssb_perRACH_OccasionAndCB_PreamblesPerSSB_PR_oneEighth:
      multiple_ssb_per_ro = false;
      ssb_rach_ratio = 8;
      break;
    case NR_RACH_ConfigCommon__ssb_perRACH_OccasionAndCB_PreamblesPerSSB_PR_oneFourth:
      multiple_ssb_per_ro = false;
      ssb_rach_ratio = 4;
      break;
    case NR_RACH_ConfigCommon__ssb_perRACH_OccasionAndCB_PreamblesPerSSB_PR_oneHalf:
      multiple_ssb_per_ro = false;
      ssb_rach_ratio = 2;
      break;
    case NR_RACH_ConfigCommon__ssb_perRACH_OccasionAndCB_PreamblesPerSSB_PR_one:
      multiple_ssb_per_ro = true;
      ssb_rach_ratio = 1;
      break;
    case NR_RACH_ConfigCommon__ssb_perRACH_OccasionAndCB_PreamblesPerSSB_PR_two:
      multiple_ssb_per_ro = true;
      ssb_rach_ratio = 2;
      break;
    case NR_RACH_ConfigCommon__ssb_perRACH_OccasionAndCB_PreamblesPerSSB_PR_four:
      multiple_ssb_per_ro = true;
      ssb_rach_ratio = 4;
      break;
    case NR_RACH_ConfigCommon__ssb_perRACH_OccasionAndCB_PreamblesPerSSB_PR_eight:
      multiple_ssb_per_ro = true;
      ssb_rach_ratio = 8;
      break;
    case NR_RACH_ConfigCommon__ssb_perRACH_OccasionAndCB_PreamblesPerSSB_PR_sixteen:
      multiple_ssb_per_ro = true;
      ssb_rach_ratio = 16;
      break;
    default:
      AssertFatal(1 == 0, "Unsupported ssb_perRACH_config %d\n", ssb_perRACH_config);
      break;
  }
  LOG_D(NR_MAC,"SSB rach ratio %d, Multiple SSB per RO %d\n", ssb_rach_ratio, multiple_ssb_per_ro);

  // Evaluate the number of PRACH configuration periods required to map all the SSBs and set the association period
  // ==============================================================================================================
  // WIP: Assumption for now is that all the PRACH configuration periods within a maximum association pattern period have the same number of PRACH occasions
  //      (No PRACH occasions are conflicting with SSBs nor TDD_UL_DL_ConfigurationCommon schedule)
  //      There is only one possible association period which can contain up to 16 PRACH configuration periods
  LOG_D(NR_MAC,"Evaluate the number of PRACH configuration periods required to map all the SSBs and set the association period\n");
  if (true == multiple_ssb_per_ro) {
    required_nb_of_prach_occasion = ((ssb_list.nb_tx_ssb-1) + ssb_rach_ratio) / ssb_rach_ratio;
  }
  else {
    required_nb_of_prach_occasion = ssb_list.nb_tx_ssb * ssb_rach_ratio;
  }

  AssertFatal(prach_assoc_pattern.prach_conf_period_list[0].nb_of_prach_occasion>0,"prach_assoc_pattern.prach_conf_period_list[0].nb_of_prach_occasion shouldn't be 0 (ssb_list.nb_tx_ssb %d, ssb_rach_ratio %d\n",ssb_list.nb_tx_ssb,ssb_rach_ratio);
  required_nb_of_prach_conf_period = ((required_nb_of_prach_occasion-1) + prach_assoc_pattern.prach_conf_period_list[0].nb_of_prach_occasion) / prach_assoc_pattern.prach_conf_period_list[0].nb_of_prach_occasion;

  if (required_nb_of_prach_conf_period == 1) {
    prach_assoc_pattern.prach_association_period_list[0].nb_of_prach_conf_period = 1;
  }
  else if (required_nb_of_prach_conf_period == 2) {
    prach_assoc_pattern.prach_association_period_list[0].nb_of_prach_conf_period = 2;
  }
  else if (required_nb_of_prach_conf_period <= 4) {
    prach_assoc_pattern.prach_association_period_list[0].nb_of_prach_conf_period = 4;
  }
  else if (required_nb_of_prach_conf_period <= 8) {
    prach_assoc_pattern.prach_association_period_list[0].nb_of_prach_conf_period = 8;
  }
  else if (required_nb_of_prach_conf_period <= 16) {
    prach_assoc_pattern.prach_association_period_list[0].nb_of_prach_conf_period = 16;
  }
  else {
    AssertFatal(1 == 0, "Invalid number of PRACH config periods within an association period %d\n", required_nb_of_prach_conf_period);
  }

  prach_assoc_pattern.nb_of_assoc_period = 1; // WIP: only one possible association period
  prach_assoc_pattern.prach_association_period_list[0].nb_of_frame = prach_assoc_pattern.prach_association_period_list[0].nb_of_prach_conf_period * prach_assoc_pattern.prach_conf_period_list[0].nb_of_frame;
  prach_assoc_pattern.nb_of_frame = prach_assoc_pattern.prach_association_period_list[0].nb_of_frame;

  LOG_D(NR_MAC,"Assoc period %d, Nb of frames in assoc period %d\n",
        prach_assoc_pattern.prach_association_period_list[0].nb_of_prach_conf_period,
        prach_assoc_pattern.prach_association_period_list[0].nb_of_frame);

  // Proceed to the SSB to RO mapping
  // ================================
  uint8_t association_period_idx; // Association period index within the association pattern
  uint8_t ssb_idx = 0;
  uint8_t prach_configuration_period_idx; // PRACH Configuration period index within the association pattern
  prach_conf_period_t *prach_conf_period_p;

  // Map all the association periods within the association pattern period
  LOG_D(NR_MAC,"Proceed to the SSB to RO mapping\n");
  for (association_period_idx=0; association_period_idx<prach_assoc_pattern.nb_of_assoc_period; association_period_idx++) {
    uint8_t n_prach_conf=0; // PRACH Configuration period index within the association period
    uint8_t frame=0;
    uint8_t slot=0;
    uint8_t ro_in_time=0;
    uint8_t ro_in_freq=0;

    // Set the starting PRACH Configuration period index in the association_pattern map for this particular association period
    prach_configuration_period_idx = 0;  // WIP: only one possible association period so the starting PRACH configuration period is automatically 0

    // Check if we need to map multiple SSBs per RO or multiple ROs per SSB
    if (true == multiple_ssb_per_ro) {
      // --------------------
      // --------------------
      // Multiple SSBs per RO
      // --------------------
      // --------------------

      // WIP: For the moment, only map each SSB idx once per association period if configuration is multiple SSBs per RO
      //      this is true if no PRACH occasions are conflicting with SSBs nor TDD_UL_DL_ConfigurationCommon schedule
      ssb_idx = 0;

      // Go through the list of PRACH config periods within this association period
      for (n_prach_conf=0; n_prach_conf<prach_assoc_pattern.prach_association_period_list[association_period_idx].nb_of_prach_conf_period; n_prach_conf++, prach_configuration_period_idx++) {
        // Build the association period with its association PRACH Configuration indexes
        prach_conf_period_p = &prach_assoc_pattern.prach_conf_period_list[prach_configuration_period_idx];
        prach_assoc_pattern.prach_association_period_list[association_period_idx].prach_conf_period_list[n_prach_conf] = prach_conf_period_p;

        // Go through all the ROs within the PRACH config period
        for (frame=0; frame<prach_conf_period_p->nb_of_frame; frame++) {
          for (slot=0; slot<prach_conf_period_p->nb_of_slot; slot++) {
            for (ro_in_time=0; ro_in_time<prach_conf_period_p->prach_occasion_slot_map[frame][slot].nb_of_prach_occasion_in_time; ro_in_time++) {
              for (ro_in_freq=0; ro_in_freq<prach_conf_period_p->prach_occasion_slot_map[frame][slot].nb_of_prach_occasion_in_freq; ro_in_freq++) {
                prach_occasion_info_t *ro_p = &prach_conf_period_p->prach_occasion_slot_map[frame][slot].prach_occasion[ro_in_time][ro_in_freq];

                // Go through the list of transmitted SSBs and map the required amount of SSBs to this RO
                // WIP: For the moment, only map each SSB idx once per association period if configuration is multiple SSBs per RO
                //      this is true if no PRACH occasions are conflicting with SSBs nor TDD_UL_DL_ConfigurationCommon schedule
                for (; ssb_idx<MAX_NB_SSB; ssb_idx++) {
                  // Map only the transmitted ssb_idx
                  if (true == ssb_list.tx_ssb[ssb_idx].transmitted) {
                    ro_p->mapped_ssb_idx[ro_p->nb_mapped_ssb] = ssb_idx;
                    ro_p->nb_mapped_ssb++;
                    ssb_list.tx_ssb[ssb_idx].mapped_ro[ssb_list.tx_ssb[ssb_idx].nb_mapped_ro] = ro_p;
                    ssb_list.tx_ssb[ssb_idx].nb_mapped_ro++;
                    AssertFatal(MAX_NB_RO_PER_SSB_IN_ASSOCIATION_PATTERN > ssb_list.tx_ssb[ssb_idx].nb_mapped_ro,"Too many mapped ROs (%d) to a single SSB\n", ssb_list.tx_ssb[ssb_idx].nb_mapped_ro);

                    LOG_D(NR_MAC,"Mapped ssb_idx %u to RO slot-symbol %u-%u, %u-%u-%u/%u\n", ssb_idx, ro_p->slot, ro_p->start_symbol, slot, ro_in_time, ro_in_freq, prach_conf_period_p->prach_occasion_slot_map[frame][slot].nb_of_prach_occasion_in_freq);
                    LOG_D(NR_MAC,"Nb mapped ROs for this ssb idx: in the association period only %u\n", ssb_list.tx_ssb[ssb_idx].nb_mapped_ro);

                    // If all the required SSBs are mapped to this RO, exit the loop of SSBs
                    if (ro_p->nb_mapped_ssb == ssb_rach_ratio) {
                      ssb_idx++;
                      break;
                    }
                  } // if ssb_idx is transmitted
                } // for ssb_idx

                // Exit the loop of ROs if there is no more SSB to map
                if (MAX_NB_SSB == ssb_idx) break;
              } // for ro_in_freq

              // Exit the loop of ROs if there is no more SSB to map
              if (MAX_NB_SSB == ssb_idx) break;
            } // for ro_in_time

            // Exit the loop of slots if there is no more SSB to map
            if (MAX_NB_SSB == ssb_idx) break;
          } // for slot

          // Exit the loop frames if there is no more SSB to map
          if (MAX_NB_SSB == ssb_idx) break;
        } // for frame

        // Exit the loop of PRACH configurations if there is no more SSB to map
        if (MAX_NB_SSB == ssb_idx) break;
      } // for n_prach_conf

      // WIP: note that there is no re-mapping of the SSBs within the association period since there is no invalid ROs in the PRACH config periods that would create this situation

    } // if multiple_ssbs_per_ro

    else {
      // --------------------
      // --------------------
      // Multiple ROs per SSB
      // --------------------
      // --------------------

      n_prach_conf = 0;

      // Go through the list of transmitted SSBs
      for (ssb_idx=0; ssb_idx<MAX_NB_SSB; ssb_idx++) {
        uint8_t nb_mapped_ro_in_association_period=0; // Reset the nb of mapped ROs for the new SSB index

	      LOG_D(NR_MAC,"Checking ssb_idx %d => %d\n",
	      ssb_idx,ssb_list.tx_ssb[ssb_idx].transmitted);

        // Map only the transmitted ssb_idx
        if (true == ssb_list.tx_ssb[ssb_idx].transmitted) {

          // Map all the required ROs to this SSB
          // Go through the list of PRACH config periods within this association period
          for (; n_prach_conf<prach_assoc_pattern.prach_association_period_list[association_period_idx].nb_of_prach_conf_period; n_prach_conf++, prach_configuration_period_idx++) {

            // Build the association period with its association PRACH Configuration indexes
            prach_conf_period_p = &prach_assoc_pattern.prach_conf_period_list[prach_configuration_period_idx];
            prach_assoc_pattern.prach_association_period_list[association_period_idx].prach_conf_period_list[n_prach_conf] = prach_conf_period_p;

            for (; frame<prach_conf_period_p->nb_of_frame; frame++) {
              for (; slot<prach_conf_period_p->nb_of_slot; slot++) {
                for (; ro_in_time<prach_conf_period_p->prach_occasion_slot_map[frame][slot].nb_of_prach_occasion_in_time; ro_in_time++) {
                  for (; ro_in_freq<prach_conf_period_p->prach_occasion_slot_map[frame][slot].nb_of_prach_occasion_in_freq; ro_in_freq++) {
                    prach_occasion_info_t *ro_p = &prach_conf_period_p->prach_occasion_slot_map[frame][slot].prach_occasion[ro_in_time][ro_in_freq];

                    ro_p->mapped_ssb_idx[0] = ssb_idx;
                    ro_p->nb_mapped_ssb = 1;
                    ssb_list.tx_ssb[ssb_idx].mapped_ro[ssb_list.tx_ssb[ssb_idx].nb_mapped_ro] = ro_p;
                    ssb_list.tx_ssb[ssb_idx].nb_mapped_ro++;
                    AssertFatal(MAX_NB_RO_PER_SSB_IN_ASSOCIATION_PATTERN > ssb_list.tx_ssb[ssb_idx].nb_mapped_ro,"Too many mapped ROs (%d) to a single SSB\n", ssb_list.tx_ssb[ssb_idx].nb_mapped_ro);
                    nb_mapped_ro_in_association_period++;

                    LOG_D(NR_MAC,"Mapped ssb_idx %u to RO slot-symbol %u-%u, %u-%u-%u/%u\n", ssb_idx, ro_p->slot, ro_p->start_symbol, slot, ro_in_time, ro_in_freq, prach_conf_period_p->prach_occasion_slot_map[frame][slot].nb_of_prach_occasion_in_freq);
                    LOG_D(NR_MAC,"Nb mapped ROs for this ssb idx: in the association period only %u / total %u\n", ssb_list.tx_ssb[ssb_idx].nb_mapped_ro, nb_mapped_ro_in_association_period);

                    // Exit the loop if this SSB has been mapped to all the required ROs
                    // WIP: Assuming that ssb_rach_ratio equals the maximum nb of times a given ssb_idx is mapped within an association period:
                    //      this is true if no PRACH occasions are conflicting with SSBs nor TDD_UL_DL_ConfigurationCommon schedule
                    if (nb_mapped_ro_in_association_period == ssb_rach_ratio) {
                      ro_in_freq++;
                      break;
                    }
                  } // for ro_in_freq

                  // Exit the loop if this SSB has been mapped to all the required ROs
                  if (nb_mapped_ro_in_association_period == ssb_rach_ratio) {
                    break;
                  }
                  else ro_in_freq = 0; // else go to the next time symbol in that slot and reset the freq index
                } // for ro_in_time

                // Exit the loop if this SSB has been mapped to all the required ROs
                if (nb_mapped_ro_in_association_period == ssb_rach_ratio) {
                  break;
                }
                else ro_in_time = 0; // else go to the next slot in that PRACH config period and reset the symbol index
              } // for slot

              // Exit the loop if this SSB has been mapped to all the required ROs
              if (nb_mapped_ro_in_association_period == ssb_rach_ratio) {
                break;
              }
              else slot = 0; // else go to the next frame in that PRACH config period and reset the slot index
            } // for frame

            // Exit the loop if this SSB has been mapped to all the required ROs
            if (nb_mapped_ro_in_association_period == ssb_rach_ratio) {
              break;
            }
            else frame = 0; // else go to the next PRACH config period in that association period and reset the frame index
          } // for n_prach_conf

        } // if ssb_idx is transmitted
      } // for ssb_idx
    } // else if multiple_ssbs_per_ro

  } // for association_period_index
}

// Returns a RACH occasion if any matches the SSB idx, the frame and the slot
static int get_nr_prach_info_from_ssb_index(uint8_t ssb_idx,
                                            int frame,
                                            int slot,
                                            prach_occasion_info_t **prach_occasion_info_pp) {

  ssb_info_t *ssb_info_p;
  prach_occasion_slot_t *prach_occasion_slot_p = NULL;

  *prach_occasion_info_pp = NULL;

  // Search for a matching RO slot in the SSB_to_RO map
  // A valid RO slot will match:
  //      - ssb_idx mapped to one of the ROs in that RO slot
  //      - exact slot number
  //      - frame offset
  ssb_info_p = &ssb_list.tx_ssb[ssb_idx];
  LOG_D(NR_MAC,"checking for prach : ssb_info_p->nb_mapped_ro %d\n",ssb_info_p->nb_mapped_ro);
  for (uint8_t n_mapped_ro=0; n_mapped_ro<ssb_info_p->nb_mapped_ro; n_mapped_ro++) {
    LOG_D(NR_MAC,"%d.%d: mapped_ro[%d]->frame.slot %d.%d, prach_assoc_pattern.nb_of_frame %d\n",frame,slot,n_mapped_ro,ssb_info_p->mapped_ro[n_mapped_ro]->frame,ssb_info_p->mapped_ro[n_mapped_ro]->slot,prach_assoc_pattern.nb_of_frame);
    if ((slot == ssb_info_p->mapped_ro[n_mapped_ro]->slot) &&
        (ssb_info_p->mapped_ro[n_mapped_ro]->frame == (frame % prach_assoc_pattern.nb_of_frame))) {

      uint8_t prach_config_period_nb = ssb_info_p->mapped_ro[n_mapped_ro]->frame / prach_assoc_pattern.prach_conf_period_list[0].nb_of_frame;
      uint8_t frame_nb_in_prach_config_period = ssb_info_p->mapped_ro[n_mapped_ro]->frame % prach_assoc_pattern.prach_conf_period_list[0].nb_of_frame;
      prach_occasion_slot_p = &prach_assoc_pattern.prach_conf_period_list[prach_config_period_nb].prach_occasion_slot_map[frame_nb_in_prach_config_period][slot];
    }
  }

  // If there is a matching RO slot in the SSB_to_RO map
  if (NULL != prach_occasion_slot_p)
  {
    // A random RO mapped to the SSB index should be selected in the slot

    // First count the number of times the SSB index is found in that RO
    uint8_t nb_mapped_ssb = 0;

    for (int ro_in_time=0; ro_in_time < prach_occasion_slot_p->nb_of_prach_occasion_in_time; ro_in_time++) {
      for (int ro_in_freq=0; ro_in_freq < prach_occasion_slot_p->nb_of_prach_occasion_in_freq; ro_in_freq++) {
        prach_occasion_info_t *prach_occasion_info_p = &prach_occasion_slot_p->prach_occasion[ro_in_time][ro_in_freq];

        for (uint8_t ssb_nb=0; ssb_nb<prach_occasion_info_p->nb_mapped_ssb; ssb_nb++) {
          if (prach_occasion_info_p->mapped_ssb_idx[ssb_nb] == ssb_idx) {
            nb_mapped_ssb++;
          }
        }
      }
    }

    // Choose a random SSB nb
    uint8_t random_ssb_nb = 0;

    random_ssb_nb = ((taus()) % nb_mapped_ssb);

    // Select the RO according to the chosen random SSB nb
    nb_mapped_ssb=0;
    for (int ro_in_time=0; ro_in_time < prach_occasion_slot_p->nb_of_prach_occasion_in_time; ro_in_time++) {
      for (int ro_in_freq=0; ro_in_freq < prach_occasion_slot_p->nb_of_prach_occasion_in_freq; ro_in_freq++) {
        prach_occasion_info_t *prach_occasion_info_p = &prach_occasion_slot_p->prach_occasion[ro_in_time][ro_in_freq];

        for (uint8_t ssb_nb=0; ssb_nb<prach_occasion_info_p->nb_mapped_ssb; ssb_nb++) {
          if (prach_occasion_info_p->mapped_ssb_idx[ssb_nb] == ssb_idx) {
            if (nb_mapped_ssb == random_ssb_nb) {
              *prach_occasion_info_pp = prach_occasion_info_p;
              return 1;
            }
            else {
              nb_mapped_ssb++;
            }
          }
        }
      }
    }
  }

  return 0;
}

// Build the SSB to RO mapping upon RRC configuration update
void build_ssb_to_ro_map(NR_UE_MAC_INST_t *mac) {

  // Clear all the lists and maps
  memset(&prach_assoc_pattern, 0, sizeof(prach_association_pattern_t));
  memset(&ssb_list, 0, sizeof(ssb_list_info_t));

  // Build the list of all the valid RACH occasions in the maximum association pattern period according to the PRACH config
  LOG_D(NR_MAC,"Build RO list\n");
  build_ro_list(mac);

  // Build the list of all the valid/transmitted SSBs according to the config
  LOG_D(NR_MAC,"Build SSB list\n");
  build_ssb_list(mac);

  // Map the transmitted SSBs to the ROs and create the association pattern according to the config
  LOG_D(NR_MAC,"Map SSB to RO\n");
  map_ssb_to_ro(mac);
  LOG_D(NR_MAC,"Map SSB to RO done\n");
}

// This function schedules the PRACH according to prach_ConfigurationIndex and TS 38.211, tables 6.3.3.2.x
// PRACH formats 9, 10, 11 are corresponding to dual PRACH format configurations A1/B1, A2/B2, A3/B3.
// - todo:
// - Partial configuration is actually already stored in (fapi_nr_prach_config_t) &mac->phy_config.config_req->prach_config
void nr_ue_prach_scheduler(module_id_t module_idP, frame_t frameP, sub_frame_t slotP, int thread_id) {

  uint16_t format, format0, format1, ncs;
  int is_nr_prach_slot;
  prach_occasion_info_t *prach_occasion_info_p;

  NR_UE_MAC_INST_t *mac = get_mac_inst(module_idP);
  RA_config_t *ra = &mac->ra;

  //fapi_nr_ul_config_request_t *ul_config = get_ul_config_request(mac, slotP);
  fapi_nr_ul_config_request_t *ul_config = &mac->ul_config_request[0];
  fapi_nr_ul_config_prach_pdu *prach_config_pdu;
  fapi_nr_config_request_t *cfg = &mac->phy_config.config_req;
  fapi_nr_prach_config_t *prach_config = &cfg->prach_config;
  nr_scheduled_response_t scheduled_response;

  NR_ServingCellConfigCommon_t *scc = mac->scc;
  NR_ServingCellConfigCommonSIB_t *scc_SIB = mac->scc_SIB;
  NR_RACH_ConfigCommon_t *setup;
  if (scc!=NULL) setup = scc->uplinkConfigCommon->initialUplinkBWP->rach_ConfigCommon->choice.setup;
  else           setup = scc_SIB->uplinkConfigCommon->initialUplinkBWP.rach_ConfigCommon->choice.setup;
  NR_RACH_ConfigGeneric_t *rach_ConfigGeneric = &setup->rach_ConfigGeneric;

  ra->RA_offset = 2; // to compensate the rx frame offset at the gNB
  ra->generate_nr_prach = GENERATE_IDLE; // Reset flag for PRACH generation
  NR_TDD_UL_DL_ConfigCommon_t *tdd_config = scc==NULL ? scc_SIB->tdd_UL_DL_ConfigurationCommon : scc->tdd_UL_DL_ConfigurationCommon;

  if (is_nr_UL_slot(tdd_config, slotP, mac->frame_type)) {

    // WIP Need to get the proper selected ssb_idx
    //     Initial beam selection functionality is not available yet
    uint8_t selected_gnb_ssb_idx = mac->mib_ssb;

    // Get any valid PRACH occasion in the current slot for the selected SSB index
    is_nr_prach_slot = get_nr_prach_info_from_ssb_index(selected_gnb_ssb_idx,
                                                       (int)frameP,
                                                       (int)slotP,
                                                        &prach_occasion_info_p);

    if (is_nr_prach_slot && ra->ra_state == RA_UE_IDLE) {
      AssertFatal(NULL != prach_occasion_info_p,"PRACH Occasion Info not returned in a valid NR Prach Slot\n");

      ra->generate_nr_prach = GENERATE_PREAMBLE;

      format = prach_occasion_info_p->format;
      format0 = format & 0xff;        // single PRACH format
      format1 = (format >> 8) & 0xff; // dual PRACH format

      prach_config_pdu = &ul_config->ul_config_list[ul_config->number_pdus].prach_config_pdu;
      memset(prach_config_pdu, 0, sizeof(fapi_nr_ul_config_prach_pdu));

      fill_ul_config(ul_config, frameP, slotP, FAPI_NR_UL_CONFIG_TYPE_PRACH);

      LOG_D(PHY, "In %s: (%p) %d UL PDUs:\n", __FUNCTION__, ul_config, ul_config->number_pdus);

      ncs = get_NCS(rach_ConfigGeneric->zeroCorrelationZoneConfig, format0, setup->restrictedSetConfig);

      prach_config_pdu->phys_cell_id = mac->physCellId;
      prach_config_pdu->num_prach_ocas = 1;
      prach_config_pdu->prach_slot = prach_occasion_info_p->slot;
      prach_config_pdu->prach_start_symbol = prach_occasion_info_p->start_symbol;
      prach_config_pdu->num_ra = prach_occasion_info_p->fdm;

      prach_config_pdu->num_cs = ncs;
      prach_config_pdu->root_seq_id = prach_config->num_prach_fd_occasions_list[prach_occasion_info_p->fdm].prach_root_sequence_index;
      prach_config_pdu->restricted_set = prach_config->restricted_set_config;
      prach_config_pdu->freq_msg1 = prach_config->num_prach_fd_occasions_list[prach_occasion_info_p->fdm].k1;

      LOG_D(NR_MAC,"Selected RO Frame %u, Slot %u, Symbol %u, Fdm %u\n", frameP, prach_config_pdu->prach_slot, prach_config_pdu->prach_start_symbol, prach_config_pdu->num_ra);

      // Search which SSB is mapped in the RO (among all the SSBs mapped to this RO)
      for (prach_config_pdu->ssb_nb_in_ro=0; prach_config_pdu->ssb_nb_in_ro<prach_occasion_info_p->nb_mapped_ssb; prach_config_pdu->ssb_nb_in_ro++) {
        if (prach_occasion_info_p->mapped_ssb_idx[prach_config_pdu->ssb_nb_in_ro] == selected_gnb_ssb_idx)
          break;
      }
      AssertFatal(prach_config_pdu->ssb_nb_in_ro<prach_occasion_info_p->nb_mapped_ssb, "%u not found in the mapped SSBs to the PRACH occasion", selected_gnb_ssb_idx);

      if (format1 != 0xff) {
        switch(format0) { // dual PRACH format
          case 0xa1:
            prach_config_pdu->prach_format = 11;
            break;
          case 0xa2:
            prach_config_pdu->prach_format = 12;
            break;
          case 0xa3:
            prach_config_pdu->prach_format = 13;
            break;
        default:
          AssertFatal(1 == 0, "Only formats A1/B1 A2/B2 A3/B3 are valid for dual format");
        }
      } else {
        switch(format0) { // single PRACH format
          case 0:
            prach_config_pdu->prach_format = 0;
            break;
          case 1:
            prach_config_pdu->prach_format = 1;
            break;
          case 2:
            prach_config_pdu->prach_format = 2;
            break;
          case 3:
            prach_config_pdu->prach_format = 3;
            break;
          case 0xa1:
            prach_config_pdu->prach_format = 4;
            break;
          case 0xa2:
            prach_config_pdu->prach_format = 5;
            break;
          case 0xa3:
            prach_config_pdu->prach_format = 6;
            break;
          case 0xb1:
            prach_config_pdu->prach_format = 7;
            break;
          case 0xb4:
            prach_config_pdu->prach_format = 8;
            break;
          case 0xc0:
            prach_config_pdu->prach_format = 9;
            break;
          case 0xc2:
            prach_config_pdu->prach_format = 10;
            break;
          default:
            AssertFatal(1 == 0, "Invalid PRACH format");
        }
      } // if format1
      fill_scheduled_response(&scheduled_response, NULL, ul_config, NULL, module_idP, 0 /*TBR fix*/, frameP, slotP, thread_id);
      if(mac->if_module != NULL && mac->if_module->scheduled_response != NULL)
        mac->if_module->scheduled_response(&scheduled_response);
    } // is_nr_prach_slot
  } // if is_nr_UL_slot
}

#define MAX_LCID 8 //Fixme: also defined in LCID table
uint8_t
nr_ue_get_sdu(module_id_t module_idP, int CC_id, frame_t frameP,
           sub_frame_t subframe, uint8_t eNB_index,
           uint8_t *ulsch_buffer, uint16_t buflen, uint8_t *access_mode) {
  uint8_t total_rlc_pdu_header_len = 0;
  int16_t buflen_remain = 0;
  uint8_t lcid = 0;
  uint16_t sdu_lengths[MAX_LCID] = { 0 };
  uint8_t sdu_lcids[MAX_LCID] = { 0 };
  uint16_t payload_offset = 0, num_sdus = 0;
  uint8_t ulsch_sdus[MAX_ULSCH_PAYLOAD_BYTES];
  uint16_t sdu_length_total = 0;
  //unsigned short post_padding = 0;
  NR_UE_MAC_INST_t *mac = get_mac_inst(module_idP);

  rlc_buffer_occupancy_t lcid_buffer_occupancy_new = 0;
  LOG_D(NR_MAC,
        "[UE %d] MAC PROCESS UL TRANSPORT BLOCK at frame%d subframe %d TBS=%d\n",
        module_idP, frameP, subframe, buflen);
  AssertFatal(CC_id == 0,
              "Transmission on secondary CCs is not supported yet\n");

  // Check for DCCH first
  // TO DO: Multiplex in the order defined by the logical channel prioritization
  for (lcid = UL_SCH_LCID_SRB1;
       lcid < MAX_LCID; lcid++) {
    lcid_buffer_occupancy_new = mac_rlc_get_buffer_occupancy_ind(module_idP, mac->crnti, eNB_index, frameP, subframe, ENB_FLAG_NO, lcid);

    if(lcid_buffer_occupancy_new) {
        buflen_remain =
          buflen - (total_rlc_pdu_header_len + sdu_length_total + MAX_RLC_SDU_SUBHEADER_SIZE);
        LOG_D(NR_MAC,
              "[UE %d] Frame %d : UL-DXCH -> ULSCH, RLC %d has %d bytes to "
              "send (Transport Block size %d SDU Length Total %d , mac header len %d, buflen_remain %d )\n", //BSR byte before Tx=%d
              module_idP, frameP, lcid, lcid_buffer_occupancy_new,
              buflen, sdu_length_total,
              total_rlc_pdu_header_len, buflen_remain); // ,nr_ue_mac_inst->scheduling_info.BSR_bytes[nr_ue_mac_inst->scheduling_info.LCGID[lcid]]

      while(buflen_remain > 0 && lcid_buffer_occupancy_new){

        sdu_lengths[num_sdus] = mac_rlc_data_req(module_idP,
                                mac->crnti,
                                eNB_index,
                                frameP,
                                ENB_FLAG_NO,
                                MBMS_FLAG_NO,
                                lcid,
                                buflen_remain,
                                (char *)&ulsch_sdus[sdu_length_total],0,
                                0);

        AssertFatal(buflen_remain >= sdu_lengths[num_sdus],
                    "LCID=%d RLC has segmented %d bytes but MAC has max=%d\n",
                    lcid, sdu_lengths[num_sdus], buflen_remain);

        if (sdu_lengths[num_sdus]) {
          sdu_length_total += sdu_lengths[num_sdus];
          sdu_lcids[num_sdus] = lcid;

          total_rlc_pdu_header_len += MAX_RLC_SDU_SUBHEADER_SIZE; //rlc_pdu_header_len_last;

          //Update number of SDU
          num_sdus++;
        }

        /* Get updated BO after multiplexing this PDU */
        lcid_buffer_occupancy_new = mac_rlc_get_buffer_occupancy_ind(module_idP,mac->crnti,eNB_index,frameP, subframe, ENB_FLAG_NO, lcid);
        buflen_remain =
                  buflen - (total_rlc_pdu_header_len + sdu_length_total + MAX_RLC_SDU_SUBHEADER_SIZE);
      }
    }
  }

  // Generate ULSCH PDU
  if (num_sdus>0) {
  payload_offset = nr_generate_ulsch_pdu(ulsch_sdus,
                                         ulsch_buffer,  // mac header
                                         num_sdus,  // num sdus
                                         sdu_lengths, // sdu length
                                         sdu_lcids, // sdu lcid
                                         0, // power_headroom
                                         mac->crnti, // crnti
                                         0, // truncated_bsr
                                         0, // short_bsr
                                         0, // long_bsr
                                         0, // post_padding 
                                         buflen);  // TBS in bytes
  } else {
    return 0;
  }

  // Padding: fill remainder of ULSCH with 0
  if (buflen - payload_offset > 0){
          for (int j = payload_offset; j < buflen; j++)
                  ulsch_buffer[j] = 0;
  }

#if defined(ENABLE_MAC_PAYLOAD_DEBUG)
  LOG_I(NR_MAC, "Printing UL MAC payload UE side, payload_offset: %d \n", payload_offset);
  for (int i = 0; i < buflen ; i++) {
          //harq_process_ul_ue->a[i] = (unsigned char) rand();
          //printf("a[%d]=0x%02x\n",i,harq_process_ul_ue->a[i]);
          printf("%02x ",(unsigned char)ulsch_buffer[i]);
  }
  printf("\n");
#endif

  return 1;
}<|MERGE_RESOLUTION|>--- conflicted
+++ resolved
@@ -96,26 +96,17 @@
   long k2 = -1;
   NR_BWP_Id_t ul_bwp_id = mac->UL_BWP_Id;
   // Get K2 from RRC configuration
-<<<<<<< HEAD
-  NR_PUSCH_Config_t *pusch_config=mac->ULbwp[ul_bwp_id-1]->bwp_Dedicated->pusch_Config->choice.setup;
-=======
-  NR_PUSCH_Config_t *pusch_config=mac->ULbwp[0] ? mac->ULbwp[0]->bwp_Dedicated->pusch_Config->choice.setup : NULL;
->>>>>>> 2d4e8cc3
+  NR_PUSCH_Config_t *pusch_config=mac->ULbwp[ul_bwp_id-1] ? mac->ULbwp[ul_bwp_id-1]->bwp_Dedicated->pusch_Config->choice.setup : NULL;
   NR_PUSCH_TimeDomainResourceAllocationList_t *pusch_TimeDomainAllocationList = NULL;
   if (pusch_config && pusch_config->pusch_TimeDomainAllocationList) {
     pusch_TimeDomainAllocationList = pusch_config->pusch_TimeDomainAllocationList->choice.setup;
   }
-<<<<<<< HEAD
-  else if (mac->ULbwp[ul_bwp_id-1]->bwp_Common->pusch_ConfigCommon->choice.setup->pusch_TimeDomainAllocationList) {
+  else if (mac->ULbwp[ul_bwp_id-1] &&
+	   mac->ULbwp[ul_bwp_id-1]->bwp_Common&&
+	   mac->ULbwp[ul_bwp_id-1]->bwp_Common->pusch_ConfigCommon&&
+	   mac->ULbwp[ul_bwp_id-1]->bwp_Common->pusch_ConfigCommon->choice.setup &&
+	   mac->ULbwp[ul_bwp_id-1]->bwp_Common->pusch_ConfigCommon->choice.setup->pusch_TimeDomainAllocationList) {
     pusch_TimeDomainAllocationList = mac->ULbwp[ul_bwp_id-1]->bwp_Common->pusch_ConfigCommon->choice.setup->pusch_TimeDomainAllocationList;
-=======
-  else if (mac->ULbwp[0] &&
-	   mac->ULbwp[0]->bwp_Common&&
-	   mac->ULbwp[0]->bwp_Common->pusch_ConfigCommon&&
-	   mac->ULbwp[0]->bwp_Common->pusch_ConfigCommon->choice.setup &&
-	   mac->ULbwp[0]->bwp_Common->pusch_ConfigCommon->choice.setup->pusch_TimeDomainAllocationList) {
-    pusch_TimeDomainAllocationList = mac->ULbwp[0]->bwp_Common->pusch_ConfigCommon->choice.setup->pusch_TimeDomainAllocationList;
->>>>>>> 2d4e8cc3
   }
   else if (mac->scc_SIB->uplinkConfigCommon->initialUplinkBWP.pusch_ConfigCommon->choice.setup->pusch_TimeDomainAllocationList)
     pusch_TimeDomainAllocationList=mac->scc_SIB->uplinkConfigCommon->initialUplinkBWP.pusch_ConfigCommon->choice.setup->pusch_TimeDomainAllocationList;
@@ -144,12 +135,9 @@
  */
 fapi_nr_ul_config_request_t *get_ul_config_request(NR_UE_MAC_INST_t *mac, int slot)
 {
-<<<<<<< HEAD
   NR_BWP_Id_t ul_bwp_id = mac->UL_BWP_Id;
-=======
   NR_TDD_UL_DL_ConfigCommon_t *tdd_config = mac->scc==NULL ? mac->scc_SIB->tdd_UL_DL_ConfigurationCommon : mac->scc->tdd_UL_DL_ConfigurationCommon;
 
->>>>>>> 2d4e8cc3
   //Check if request to access ul_config is for a UL slot
   if (is_nr_UL_slot(tdd_config, slot, mac->frame_type) == 0) {
     LOG_W(NR_MAC, "Slot %d is not a UL slot. %s called for wrong slot!!!\n", slot, __FUNCTION__);
@@ -159,15 +147,10 @@
   // Calculate the index of the UL slot in mac->ul_config_request list. This is
   // based on the TDD pattern (slot configuration period) and number of UL+mixed
   // slots in the period. TS 38.213 Sec 11.1
-<<<<<<< HEAD
-  int mu = mac->ULbwp[ul_bwp_id-1]->bwp_Common->genericParameters.subcarrierSpacing;
-  NR_TDD_UL_DL_Pattern_t *tdd_pattern = &mac->scc->tdd_UL_DL_ConfigurationCommon->pattern1;
-=======
-  int mu = mac->ULbwp[0] ?
-    mac->ULbwp[0]->bwp_Common->genericParameters.subcarrierSpacing :
+  int mu = mac->ULbwp[ul_bwp_id-1] ?
+    mac->ULbwp[ul_bwp_id-1]->bwp_Common->genericParameters.subcarrierSpacing :
     mac->scc_SIB->uplinkConfigCommon->initialUplinkBWP.genericParameters.subcarrierSpacing;
   NR_TDD_UL_DL_Pattern_t *tdd_pattern = &tdd_config->pattern1;
->>>>>>> 2d4e8cc3
   const int num_slots_per_tdd = nr_slots_per_frame[mu] >> (7 - tdd_pattern->dl_UL_TransmissionPeriodicity);
   const int num_slots_ul = tdd_pattern->nrofUplinkSlots + (tdd_pattern->nrofUplinkSymbols!=0);
   int index = slot % num_slots_ul;
@@ -546,20 +529,7 @@
   if (rar_grant) {
 
     // Note: for Msg3 or MsgA PUSCH transmission the N_PRB_oh is always set to 0
-<<<<<<< HEAD
-
     NR_BWP_Uplink_t *ubwp = mac->ULbwp[ul_bwp_id-1];
-    NR_BWP_UplinkDedicated_t *ibwp = mac->scg->spCellConfig->spCellConfigDedicated->uplinkConfig->initialUplinkBWP;
-    NR_PUSCH_Config_t *pusch_Config = ibwp->pusch_Config->choice.setup;
-    int startSymbolAndLength = ubwp->bwp_Common->pusch_ConfigCommon->choice.setup->pusch_TimeDomainAllocationList->list.array[rar_grant->Msg3_t_alloc]->startSymbolAndLength;
-    int mappingtype = ubwp->bwp_Common->pusch_ConfigCommon->choice.setup->pusch_TimeDomainAllocationList->list.array[rar_grant->Msg3_t_alloc]->mappingType;
-
-
-    // active BWP start
-    int abwp_start = NRRIV2PRBOFFSET(ubwp->bwp_Common->genericParameters.locationAndBandwidth, MAX_BWP_SIZE);
-    int abwp_size = NRRIV2BW(ubwp->bwp_Common->genericParameters.locationAndBandwidth, MAX_BWP_SIZE);
-=======
-    NR_BWP_Uplink_t *ubwp = mac->ULbwp[0];
     NR_BWP_UplinkDedicated_t *ibwp;
     int scs,abwp_start,abwp_size,startSymbolAndLength,mappingtype;
     NR_PUSCH_Config_t *pusch_Config=NULL;
@@ -582,7 +552,6 @@
     else {
       startSymbolAndLength = initialUplinkBWP->pusch_ConfigCommon->choice.setup->pusch_TimeDomainAllocationList->list.array[rar_grant->Msg3_t_alloc]->startSymbolAndLength;
       mappingtype = initialUplinkBWP->pusch_ConfigCommon->choice.setup->pusch_TimeDomainAllocationList->list.array[rar_grant->Msg3_t_alloc]->mappingType;
->>>>>>> 2d4e8cc3
 
       // active BWP start
       abwp_start = NRRIV2PRBOFFSET(initialUplinkBWP->genericParameters.locationAndBandwidth, MAX_BWP_SIZE);
@@ -664,14 +633,10 @@
 
     int target_ss;
     bool valid_ptrs_setup = 0;
-<<<<<<< HEAD
-    uint16_t n_RB_ULBWP = NRRIV2BW(mac->ULbwp[ul_bwp_id-1]->bwp_Common->genericParameters.locationAndBandwidth, MAX_BWP_SIZE);
-    NR_PUSCH_Config_t *pusch_Config = mac->ULbwp[ul_bwp_id-1]->bwp_Dedicated->pusch_Config->choice.setup;
-=======
     uint16_t n_RB_ULBWP;
-    if (mac->ULbwp[0] && mac->ULbwp[0]->bwp_Common) {
-      n_RB_ULBWP = NRRIV2BW(mac->ULbwp[0]->bwp_Common->genericParameters.locationAndBandwidth, MAX_BWP_SIZE);
-      pusch_config_pdu->bwp_start = NRRIV2PRBOFFSET(mac->ULbwp[0]->bwp_Common->genericParameters.locationAndBandwidth, MAX_BWP_SIZE);
+    if (mac->ULbwp[ul_bwp_id-1] && mac->ULbwp[ul_bwp_id-1]->bwp_Common) {
+      n_RB_ULBWP = NRRIV2BW(mac->ULbwp[ul_bwp_id-1]->bwp_Common->genericParameters.locationAndBandwidth, MAX_BWP_SIZE);
+      pusch_config_pdu->bwp_start = NRRIV2PRBOFFSET(mac->ULbwp[ul_bwp_id-1]->bwp_Common->genericParameters.locationAndBandwidth, MAX_BWP_SIZE);
     }
     else {
       pusch_config_pdu->bwp_start = NRRIV2PRBOFFSET(mac->scc_SIB->uplinkConfigCommon->initialUplinkBWP.genericParameters.locationAndBandwidth, MAX_BWP_SIZE);
@@ -680,8 +645,7 @@
 
     pusch_config_pdu->bwp_size = n_RB_ULBWP;
 
-    NR_PUSCH_Config_t *pusch_Config = mac->ULbwp[0] ? mac->ULbwp[0]->bwp_Dedicated->pusch_Config->choice.setup : NULL;
->>>>>>> 2d4e8cc3
+    NR_PUSCH_Config_t *pusch_Config = mac->ULbwp[ul_bwp_id-1] ? mac->ULbwp[ul_bwp_id-1]->bwp_Dedicated->pusch_Config->choice.setup : NULL;
 
     // Basic sanity check for MCS value to check for a false or erroneous DCI
     if (dci->mcs > 28) {
@@ -702,14 +666,10 @@
     } else if (*dci_format == NR_UL_DCI_FORMAT_0_1) {
 
       /* BANDWIDTH_PART_IND */
-<<<<<<< HEAD
-      
-=======
-      if (dci->bwp_indicator.val != 1) {
-        LOG_W(NR_MAC, "bwp_indicator != 1! Possibly due to false DCI. Ignoring DCI!\n");
-        return -1;
-      }
->>>>>>> 2d4e8cc3
+      // if (dci->bwp_indicator.val != 1) {
+      //   LOG_W(NR_MAC, "bwp_indicator != 1! Possibly due to false DCI. Ignoring DCI!\n");
+      //   return -1;
+      // }
       config_bwp_ue(mac, &dci->bwp_indicator.val, dci_format);
       target_ss = NR_SearchSpace__searchSpaceType_PR_ue_Specific;
       ul_layers_config(mac, pusch_config_pdu, dci);
@@ -726,17 +686,12 @@
     if (pusch_Config && pusch_Config->pusch_TimeDomainAllocationList) {
       pusch_TimeDomainAllocationList = pusch_Config->pusch_TimeDomainAllocationList->choice.setup;
     }
-<<<<<<< HEAD
-    else if (mac->ULbwp[mac->UL_BWP_Id-1]->bwp_Common->pusch_ConfigCommon->choice.setup->pusch_TimeDomainAllocationList) {
-      pusch_TimeDomainAllocationList = mac->ULbwp[mac->UL_BWP_Id-1]->bwp_Common->pusch_ConfigCommon->choice.setup->pusch_TimeDomainAllocationList;
-=======
-    else if (mac->ULbwp[0] &&
-             mac->ULbwp[0]->bwp_Common&&
-             mac->ULbwp[0]->bwp_Common->pusch_ConfigCommon&&
-             mac->ULbwp[0]->bwp_Common->pusch_ConfigCommon->choice.setup &&
-             mac->ULbwp[0]->bwp_Common->pusch_ConfigCommon->choice.setup->pusch_TimeDomainAllocationList) {
-      pusch_TimeDomainAllocationList = mac->ULbwp[0]->bwp_Common->pusch_ConfigCommon->choice.setup->pusch_TimeDomainAllocationList;
->>>>>>> 2d4e8cc3
+    else if (mac->ULbwp[ul_bwp_id-1] &&
+             mac->ULbwp[ul_bwp_id-1]->bwp_Common&&
+             mac->ULbwp[ul_bwp_id-1]->bwp_Common->pusch_ConfigCommon&&
+             mac->ULbwp[ul_bwp_id-1]->bwp_Common->pusch_ConfigCommon->choice.setup &&
+             mac->ULbwp[ul_bwp_id-1]->bwp_Common->pusch_ConfigCommon->choice.setup->pusch_TimeDomainAllocationList) {
+      pusch_TimeDomainAllocationList = mac->ULbwp[ul_bwp_id-1]->bwp_Common->pusch_ConfigCommon->choice.setup->pusch_TimeDomainAllocationList;
     }
     else if (mac->scc_SIB->uplinkConfigCommon->initialUplinkBWP.pusch_ConfigCommon->choice.setup->pusch_TimeDomainAllocationList)
       pusch_TimeDomainAllocationList=mac->scc_SIB->uplinkConfigCommon->initialUplinkBWP.pusch_ConfigCommon->choice.setup->pusch_TimeDomainAllocationList;
@@ -831,9 +786,9 @@
 
     /* DMRS */
     l_prime_mask = get_l_prime(pusch_config_pdu->nr_of_symbols, mappingtype, add_pos, dmrslength, pusch_config_pdu->start_symbol_index, mac->scc ? mac->scc->dmrs_TypeA_Position : mac->mib->dmrs_TypeA_Position);
-    if ((mac->ULbwp[0] && pusch_config_pdu->transform_precoding == transform_precoder_disabled))
+    if ((mac->ULbwp[ul_bwp_id-1] && pusch_config_pdu->transform_precoding == transform_precoder_disabled))
       pusch_config_pdu->num_dmrs_cdm_grps_no_data = 1;
-    else if (*dci_format == NR_UL_DCI_FORMAT_0_0 || (mac->ULbwp[0] && pusch_config_pdu->transform_precoding == transform_precoder_enabled))
+    else if (*dci_format == NR_UL_DCI_FORMAT_0_0 || (mac->ULbwp[ul_bwp_id-1] && pusch_config_pdu->transform_precoding == transform_precoder_enabled))
       pusch_config_pdu->num_dmrs_cdm_grps_no_data = 2;
 
     // Num PRB Overhead from PUSCH-ServingCellConfig
@@ -848,16 +803,12 @@
     else N_PRB_oh = 0;
 
     /* PTRS */
-<<<<<<< HEAD
-    if (mac->ULbwp[mac->UL_BWP_Id -1]->bwp_Dedicated->pusch_Config->choice.setup->dmrs_UplinkForPUSCH_MappingTypeB->choice.setup->phaseTrackingRS != NULL) {
-=======
-    if (mac->ULbwp[0] &&
-        mac->ULbwp[0]->bwp_Dedicated &&
-        mac->ULbwp[0]->bwp_Dedicated->pusch_Config &&
-        mac->ULbwp[0]->bwp_Dedicated->pusch_Config->choice.setup &&
-        mac->ULbwp[0]->bwp_Dedicated->pusch_Config->choice.setup->dmrs_UplinkForPUSCH_MappingTypeB &&
-        mac->ULbwp[0]->bwp_Dedicated->pusch_Config->choice.setup->dmrs_UplinkForPUSCH_MappingTypeB->choice.setup->phaseTrackingRS) {
->>>>>>> 2d4e8cc3
+    if (mac->ULbwp[mac->UL_BWP_Id -1] &&
+        mac->ULbwp[mac->UL_BWP_Id -1]->bwp_Dedicated &&
+        mac->ULbwp[mac->UL_BWP_Id -1]->bwp_Dedicated->pusch_Config &&
+        mac->ULbwp[mac->UL_BWP_Id -1]->bwp_Dedicated->pusch_Config->choice.setup &&
+        mac->ULbwp[mac->UL_BWP_Id -1]->bwp_Dedicated->pusch_Config->choice.setup->dmrs_UplinkForPUSCH_MappingTypeB &&
+        mac->ULbwp[mac->UL_BWP_Id -1]->bwp_Dedicated->pusch_Config->choice.setup->dmrs_UplinkForPUSCH_MappingTypeB->choice.setup->phaseTrackingRS) {
       if (pusch_config_pdu->transform_precoding == transform_precoder_disabled) {
         nfapi_nr_ue_ptrs_ports_t ptrs_ports_list;
         pusch_config_pdu->pusch_ptrs.ptrs_ports_list = &ptrs_ports_list;
@@ -1171,12 +1122,7 @@
                           uint8_t tda_id){
 
   int delta = 0;
-<<<<<<< HEAD
   NR_BWP_Uplink_t *ubwp = mac->ULbwp[mac->UL_BWP_Id-1];
-=======
-  NR_BWP_Uplink_t *ubwp = mac->ULbwp[0];
-
->>>>>>> 2d4e8cc3
   // Get the numerology to calculate the Tx frame and slot
   int mu = ubwp ?
     ubwp->bwp_Common->genericParameters.subcarrierSpacing :
