/*
 * Licensed to the OpenAirInterface (OAI) Software Alliance under one or more
 * contributor license agreements.  See the NOTICE file distributed with
 * this work for additional information regarding copyright ownership.
 * The OpenAirInterface Software Alliance licenses this file to You under
 * the OAI Public License, Version 1.1  (the "License"); you may not use this file
 * except in compliance with the License.
 * You may obtain a copy of the License at
 *
 *      http://www.openairinterface.org/?page_id=698
 *
 * Unless required by applicable law or agreed to in writing, software
 * distributed under the License is distributed on an "AS IS" BASIS,
 * WITHOUT WARRANTIES OR CONDITIONS OF ANY KIND, either express or implied.
 * See the License for the specific language governing permissions and
 * limitations under the License.
 *-------------------------------------------------------------------------------
 * For more information about the OpenAirInterface (OAI) Software Alliance:
 *      contact@openairinterface.org
 */

/* \file        nr_ue_scheduler.c
 * \brief       Routines for UE scheduling
 * \author      Guido Casati
 * \date        Jan 2021
 * \version     0.1
 * \company     Fraunhofer IIS
 * \email       guido.casati@iis.fraunhofer.de
 */

#include <stdio.h>
#include <math.h>

/* exe */
#include <common/utils/nr/nr_common.h>

/* RRC*/
#include "RRC/NR_UE/rrc_proto.h"
#include "NR_RACH-ConfigCommon.h"
#include "NR_RACH-ConfigGeneric.h"
#include "NR_FrequencyInfoDL.h"
#include "NR_PDCCH-ConfigCommon.h"

/* MAC */
#include "NR_MAC_COMMON/nr_mac.h"
#include "NR_MAC_UE/mac_proto.h"
#include "NR_MAC_UE/mac_extern.h"

/* utils */
#include "assertions.h"
#include "asn1_conversions.h"
#include "SIMULATION/TOOLS/sim.h" // for taus

#include <executables/softmodem-common.h>

static prach_association_pattern_t prach_assoc_pattern;
static ssb_list_info_t ssb_list;

void fill_ul_config(fapi_nr_ul_config_request_t *ul_config, frame_t frame_tx, int slot_tx, uint8_t pdu_type){

  ul_config->ul_config_list[ul_config->number_pdus].pdu_type = pdu_type;
  ul_config->slot = slot_tx;
  ul_config->sfn = frame_tx;
  ul_config->number_pdus++;

  LOG_D(NR_MAC, "In %s: Set config request for UL transmission in [%d.%d], number of UL PDUs: %d\n", __FUNCTION__, ul_config->sfn, ul_config->slot, ul_config->number_pdus);

}

void fill_scheduled_response(nr_scheduled_response_t *scheduled_response,
                             fapi_nr_dl_config_request_t *dl_config,
                             fapi_nr_ul_config_request_t *ul_config,
                             fapi_nr_tx_request_t *tx_request,
                             module_id_t mod_id,
                             int cc_id,
                             frame_t frame,
                             int slot,
                             int thread_id){

  scheduled_response->dl_config  = dl_config;
  scheduled_response->ul_config  = ul_config;
  scheduled_response->tx_request = tx_request;
  scheduled_response->module_id  = mod_id;
  scheduled_response->CC_id      = cc_id;
  scheduled_response->frame      = frame;
  scheduled_response->slot       = slot;
  scheduled_response->thread_id  = thread_id;

}

/*
 * This function returns the slot offset K2 corresponding to a given time domain
 * indication value from RRC configuration.
 */
long get_k2(NR_UE_MAC_INST_t *mac, uint8_t time_domain_ind) {
  long k2 = -1;
  // Get K2 from RRC configuration
  NR_PUSCH_Config_t *pusch_config=mac->ULbwp[0] ? mac->ULbwp[0]->bwp_Dedicated->pusch_Config->choice.setup : NULL;
  NR_PUSCH_TimeDomainResourceAllocationList_t *pusch_TimeDomainAllocationList = NULL;
  if (pusch_config && pusch_config->pusch_TimeDomainAllocationList) {
    pusch_TimeDomainAllocationList = pusch_config->pusch_TimeDomainAllocationList->choice.setup;
  }
  else if (mac->ULbwp[0] &&
	   mac->ULbwp[0]->bwp_Common&&
	   mac->ULbwp[0]->bwp_Common->pusch_ConfigCommon&&
	   mac->ULbwp[0]->bwp_Common->pusch_ConfigCommon->choice.setup &&
	   mac->ULbwp[0]->bwp_Common->pusch_ConfigCommon->choice.setup->pusch_TimeDomainAllocationList) {
    pusch_TimeDomainAllocationList = mac->ULbwp[0]->bwp_Common->pusch_ConfigCommon->choice.setup->pusch_TimeDomainAllocationList;
  }
  else if (mac->scc_SIB->uplinkConfigCommon->initialUplinkBWP.pusch_ConfigCommon->choice.setup->pusch_TimeDomainAllocationList)
    pusch_TimeDomainAllocationList=mac->scc_SIB->uplinkConfigCommon->initialUplinkBWP.pusch_ConfigCommon->choice.setup->pusch_TimeDomainAllocationList;
  else AssertFatal(1==0,"need to fall back to default PUSCH time-domain allocations\n");

  if (pusch_TimeDomainAllocationList) {
    if (time_domain_ind >= pusch_TimeDomainAllocationList->list.count) {
      LOG_E(NR_MAC, "time_domain_ind %d >= pusch->TimeDomainAllocationList->list.count %d\n",
            time_domain_ind, pusch_TimeDomainAllocationList->list.count);
      return -1;
    }
    k2 = *pusch_TimeDomainAllocationList->list.array[time_domain_ind]->k2;
  }

  AssertFatal(k2 >= DURATION_RX_TO_TX,
              "Slot offset K2 (%ld) cannot be less than DURATION_RX_TO_TX (%d)\n",
              k2,DURATION_RX_TO_TX);

  LOG_D(NR_MAC, "get_k2(): k2 is %ld\n", k2);
  return k2;
}

/*
 * This function returns the UL config corresponding to a given UL slot
 * from MAC instance .
 */
fapi_nr_ul_config_request_t *get_ul_config_request(NR_UE_MAC_INST_t *mac, int slot)
{
  NR_TDD_UL_DL_ConfigCommon_t *tdd_config = mac->scc==NULL ? mac->scc_SIB->tdd_UL_DL_ConfigurationCommon : mac->scc->tdd_UL_DL_ConfigurationCommon;

  //Check if request to access ul_config is for a UL slot
  if (is_nr_UL_slot(tdd_config, slot, mac->frame_type) == 0) {
    LOG_W(NR_MAC, "Slot %d is not a UL slot. %s called for wrong slot!!!\n", slot, __FUNCTION__);
    return NULL;
  }

  // Calculate the index of the UL slot in mac->ul_config_request list. This is
  // based on the TDD pattern (slot configuration period) and number of UL+mixed
  // slots in the period. TS 38.213 Sec 11.1
  int mu = mac->ULbwp[0] ?
    mac->ULbwp[0]->bwp_Common->genericParameters.subcarrierSpacing :
    mac->scc_SIB->uplinkConfigCommon->initialUplinkBWP.genericParameters.subcarrierSpacing;
  NR_TDD_UL_DL_Pattern_t *tdd_pattern = &tdd_config->pattern1;
  const int num_slots_per_tdd = nr_slots_per_frame[mu] >> (7 - tdd_pattern->dl_UL_TransmissionPeriodicity);
  const int num_slots_ul = tdd_pattern->nrofUplinkSlots + (tdd_pattern->nrofUplinkSymbols!=0);
  int index = slot % num_slots_ul;

  LOG_D(NR_MAC, "In %s slots per tdd %d, num_slots_ul %d, index %d\n", __FUNCTION__,
                num_slots_per_tdd,
                num_slots_ul,
                index);

  return &mac->ul_config_request[index];
}

void ul_layers_config(NR_UE_MAC_INST_t * mac, nfapi_nr_ue_pusch_pdu_t *pusch_config_pdu, dci_pdu_rel15_t *dci) {

  NR_ServingCellConfigCommon_t *scc = mac->scc;
  NR_PUSCH_Config_t *pusch_Config = mac->ULbwp[0]->bwp_Dedicated->pusch_Config->choice.setup;

  long	transformPrecoder;
  if (pusch_Config->transformPrecoder)
    transformPrecoder = *pusch_Config->transformPrecoder;
  else {
    if(scc->uplinkConfigCommon->initialUplinkBWP->rach_ConfigCommon->choice.setup->msg3_transformPrecoder)
      transformPrecoder = NR_PUSCH_Config__transformPrecoder_enabled;
    else
      transformPrecoder = NR_PUSCH_Config__transformPrecoder_disabled;
  }


  /* PRECOD_NBR_LAYERS */
  if ((*pusch_Config->txConfig == NR_PUSCH_Config__txConfig_nonCodebook));
  // 0 bits if the higher layer parameter txConfig = nonCodeBook

  if ((*pusch_Config->txConfig == NR_PUSCH_Config__txConfig_codebook)){

    uint8_t n_antenna_port = 0; //FIXME!!!

    if (n_antenna_port == 1); // 1 antenna port and the higher layer parameter txConfig = codebook 0 bits

    if (n_antenna_port == 4){ // 4 antenna port and the higher layer parameter txConfig = codebook

      // Table 7.3.1.1.2-2: transformPrecoder=disabled and maxRank = 2 or 3 or 4
      if ((transformPrecoder == NR_PUSCH_Config__transformPrecoder_disabled)
        && ((*pusch_Config->maxRank == 2) ||
        (*pusch_Config->maxRank == 3) ||
        (*pusch_Config->maxRank == 4))){

        if (*pusch_Config->codebookSubset == NR_PUSCH_Config__codebookSubset_fullyAndPartialAndNonCoherent) {
          pusch_config_pdu->nrOfLayers = table_7_3_1_1_2_2_3_4_5[dci->precoding_information.val][0];
          pusch_config_pdu->transform_precoding = table_7_3_1_1_2_2_3_4_5[dci->precoding_information.val][1];
        }

        if (*pusch_Config->codebookSubset == NR_PUSCH_Config__codebookSubset_partialAndNonCoherent){
          pusch_config_pdu->nrOfLayers = table_7_3_1_1_2_2_3_4_5[dci->precoding_information.val][2];
          pusch_config_pdu->transform_precoding = table_7_3_1_1_2_2_3_4_5[dci->precoding_information.val][3];
        }

        if (*pusch_Config->codebookSubset == NR_PUSCH_Config__codebookSubset_nonCoherent){
          pusch_config_pdu->nrOfLayers = table_7_3_1_1_2_2_3_4_5[dci->precoding_information.val][4];
          pusch_config_pdu->transform_precoding = table_7_3_1_1_2_2_3_4_5[dci->precoding_information.val][5];
        }
      }

      // Table 7.3.1.1.2-3: transformPrecoder= enabled, or transformPrecoder=disabled and maxRank = 1
      if (((transformPrecoder == NR_PUSCH_Config__transformPrecoder_enabled)
        || (transformPrecoder == NR_PUSCH_Config__transformPrecoder_disabled))
        && (*pusch_Config->maxRank == 1)){

        if (*pusch_Config->codebookSubset == NR_PUSCH_Config__codebookSubset_fullyAndPartialAndNonCoherent) {
          pusch_config_pdu->nrOfLayers = table_7_3_1_1_2_2_3_4_5[dci->precoding_information.val][6];
          pusch_config_pdu->transform_precoding = table_7_3_1_1_2_2_3_4_5[dci->precoding_information.val][7];
        }

        if (*pusch_Config->codebookSubset == NR_PUSCH_Config__codebookSubset_partialAndNonCoherent){
          pusch_config_pdu->nrOfLayers = table_7_3_1_1_2_2_3_4_5[dci->precoding_information.val][8];
          pusch_config_pdu->transform_precoding = table_7_3_1_1_2_2_3_4_5[dci->precoding_information.val][9];
        }

        if (*pusch_Config->codebookSubset == NR_PUSCH_Config__codebookSubset_nonCoherent){
          pusch_config_pdu->nrOfLayers = table_7_3_1_1_2_2_3_4_5[dci->precoding_information.val][10];
          pusch_config_pdu->transform_precoding = table_7_3_1_1_2_2_3_4_5[dci->precoding_information.val][11];
        }
      }
    }

    if (n_antenna_port == 4){ // 2 antenna port and the higher layer parameter txConfig = codebook
      // Table 7.3.1.1.2-4: transformPrecoder=disabled and maxRank = 2
      if ((transformPrecoder == NR_PUSCH_Config__transformPrecoder_disabled) && (*pusch_Config->maxRank == 2)){

        if (*pusch_Config->codebookSubset == NR_PUSCH_Config__codebookSubset_fullyAndPartialAndNonCoherent) {
          pusch_config_pdu->nrOfLayers = table_7_3_1_1_2_2_3_4_5[dci->precoding_information.val][12];
          pusch_config_pdu->transform_precoding = table_7_3_1_1_2_2_3_4_5[dci->precoding_information.val][13];
        }

        if (*pusch_Config->codebookSubset == NR_PUSCH_Config__codebookSubset_nonCoherent){
          pusch_config_pdu->nrOfLayers = table_7_3_1_1_2_2_3_4_5[dci->precoding_information.val][14];
          pusch_config_pdu->transform_precoding = table_7_3_1_1_2_2_3_4_5[dci->precoding_information.val][15];
        }

      }

      // Table 7.3.1.1.2-5: transformPrecoder= enabled, or transformPrecoder= disabled and maxRank = 1
      if (((transformPrecoder == NR_PUSCH_Config__transformPrecoder_enabled)
        || (transformPrecoder == NR_PUSCH_Config__transformPrecoder_disabled))
        && (*pusch_Config->maxRank == 1)){

        if (*pusch_Config->codebookSubset == NR_PUSCH_Config__codebookSubset_fullyAndPartialAndNonCoherent) {
          pusch_config_pdu->nrOfLayers = table_7_3_1_1_2_2_3_4_5[dci->precoding_information.val][16];
          pusch_config_pdu->transform_precoding = table_7_3_1_1_2_2_3_4_5[dci->precoding_information.val][17];
        }

        if (*pusch_Config->codebookSubset == NR_PUSCH_Config__codebookSubset_nonCoherent){
          pusch_config_pdu->nrOfLayers = table_7_3_1_1_2_2_3_4_5[dci->precoding_information.val][18];
          pusch_config_pdu->transform_precoding = table_7_3_1_1_2_2_3_4_5[dci->precoding_information.val][19];
        }

      }
    }
  }

  /*-------------------- Changed to enable Transform precoding in RF SIM------------------------------------------------*/

 /*if (pusch_config_pdu->transform_precoding == transform_precoder_enabled) {

    pusch_config_dedicated->transform_precoder = transform_precoder_enabled;

    if(pusch_Config->dmrs_UplinkForPUSCH_MappingTypeA != NULL) {

      NR_DMRS_UplinkConfig_t *NR_DMRS_ulconfig = pusch_Config->dmrs_UplinkForPUSCH_MappingTypeA->choice.setup;

      if (NR_DMRS_ulconfig->dmrs_Type == NULL)
        pusch_config_dedicated->dmrs_ul_for_pusch_mapping_type_a.dmrs_type = 1;
      if (NR_DMRS_ulconfig->maxLength == NULL)
        pusch_config_dedicated->dmrs_ul_for_pusch_mapping_type_a.max_length = 1;

    } else if(pusch_Config->dmrs_UplinkForPUSCH_MappingTypeB != NULL) {

      NR_DMRS_UplinkConfig_t *NR_DMRS_ulconfig = pusch_Config->dmrs_UplinkForPUSCH_MappingTypeB->choice.setup;

      if (NR_DMRS_ulconfig->dmrs_Type == NULL)
        pusch_config_dedicated->dmrs_ul_for_pusch_mapping_type_b.dmrs_type = 1;
      if (NR_DMRS_ulconfig->maxLength == NULL)
        pusch_config_dedicated->dmrs_ul_for_pusch_mapping_type_b.max_length = 1;

    }
  } else
    pusch_config_dedicated->transform_precoder = transform_precoder_disabled;*/
}

// todo: this function shall be reviewed completely because of the many comments left by the author
void ul_ports_config(NR_UE_MAC_INST_t * mac, nfapi_nr_ue_pusch_pdu_t *pusch_config_pdu, dci_pdu_rel15_t *dci) {

  /* ANTENNA_PORTS */
  uint8_t rank = 1; // We need to initialize rank FIXME!!!

  NR_ServingCellConfigCommon_t *scc = mac->scc;
  NR_BWP_UplinkDedicated_t *ubwpd=NULL;

  if (mac->cg &&
      mac->cg->spCellConfig &&
      mac->cg->spCellConfig->spCellConfigDedicated &&
      mac->cg->spCellConfig->spCellConfigDedicated->uplinkConfig &&
      mac->cg->spCellConfig->spCellConfigDedicated->uplinkConfig->initialUplinkBWP)
    ubwpd = mac->cg->spCellConfig->spCellConfigDedicated->uplinkConfig->initialUplinkBWP;
 
  NR_PUSCH_Config_t *pusch_Config = mac->ULbwp[0] ? mac->ULbwp[0]->bwp_Dedicated->pusch_Config->choice.setup : (ubwpd?ubwpd->pusch_Config->choice.setup:NULL);
  AssertFatal(pusch_Config!=NULL,"pusch_Config shouldn't be null\n");

  long	transformPrecoder;
  if (pusch_Config->transformPrecoder)
    transformPrecoder = *pusch_Config->transformPrecoder;
  else {
    if(scc->uplinkConfigCommon->initialUplinkBWP->rach_ConfigCommon->choice.setup->msg3_transformPrecoder)
      transformPrecoder = NR_PUSCH_Config__transformPrecoder_enabled;
    else
      transformPrecoder = NR_PUSCH_Config__transformPrecoder_disabled;
  }
  long *max_length = NULL;
  long *dmrs_type = NULL;
  LOG_D(NR_MAC,"transformPrecoder %s\n",transformPrecoder==NR_PUSCH_Config__transformPrecoder_disabled?"disabled":"enabled");

  if (pusch_Config->dmrs_UplinkForPUSCH_MappingTypeA) {
    max_length = pusch_Config->dmrs_UplinkForPUSCH_MappingTypeA->choice.setup->maxLength;
    dmrs_type = pusch_Config->dmrs_UplinkForPUSCH_MappingTypeA->choice.setup->dmrs_Type;
  }
  else {
    max_length = pusch_Config->dmrs_UplinkForPUSCH_MappingTypeB->choice.setup->maxLength;
    dmrs_type = pusch_Config->dmrs_UplinkForPUSCH_MappingTypeB->choice.setup->dmrs_Type;
  }

  LOG_D(NR_MAC,"MappingType%s max_length %s, dmrs_type %s, antenna_ports %d\n",pusch_Config->dmrs_UplinkForPUSCH_MappingTypeA?"A":"B",max_length?"len2":"len1",dmrs_type?"type2":"type1",dci->antenna_ports.val);
  if ((transformPrecoder == NR_PUSCH_Config__transformPrecoder_enabled) &&
    (dmrs_type == NULL) && (max_length == NULL)) { // tables 7.3.1.1.2-6
      pusch_config_pdu->num_dmrs_cdm_grps_no_data = 2; //TBC
      pusch_config_pdu->dmrs_ports = dci->antenna_ports.val; //TBC
  }

  if ((transformPrecoder == NR_PUSCH_Config__transformPrecoder_enabled) &&
    (dmrs_type == NULL) && (max_length != NULL)) { // tables 7.3.1.1.2-7

    pusch_config_pdu->num_dmrs_cdm_grps_no_data = 2; //TBC
    pusch_config_pdu->dmrs_ports = (dci->antenna_ports.val > 3)?(dci->antenna_ports.val-4):(dci->antenna_ports.val); //TBC
    //pusch_config_pdu->n_front_load_symb = (dci->antenna_ports > 3)?2:1; //FIXME
  }

  if ((transformPrecoder == NR_PUSCH_Config__transformPrecoder_disabled) &&
    (dmrs_type == NULL) && (max_length == NULL)) { // tables 7.3.1.1.2-8/9/10/11

    if (rank == 1) {
      pusch_config_pdu->num_dmrs_cdm_grps_no_data = (dci->antenna_ports.val > 1)?2:1; //TBC
      pusch_config_pdu->dmrs_ports = (dci->antenna_ports.val > 1)?(dci->antenna_ports.val-2):(dci->antenna_ports.val); //TBC
    }

    if (rank == 2){
      pusch_config_pdu->num_dmrs_cdm_grps_no_data = (dci->antenna_ports.val > 0)?2:1; //TBC
      pusch_config_pdu->dmrs_ports = 0; //FIXME
      //pusch_config_pdu->dmrs_ports[0] = (dci->antenna_ports > 1)?(dci->antenna_ports > 2 ?0:2):0;
      //pusch_config_pdu->dmrs_ports[1] = (dci->antenna_ports > 1)?(dci->antenna_ports > 2 ?2:3):1;
    }

    if (rank == 3){
      pusch_config_pdu->num_dmrs_cdm_grps_no_data = 2; //TBC
      pusch_config_pdu->dmrs_ports = 0; //FIXME
      //pusch_config_pdu->dmrs_ports[0] = 0;
      //pusch_config_pdu->dmrs_ports[1] = 1;
      //pusch_config_pdu->dmrs_ports[2] = 2;
    }

    if (rank == 4){
      pusch_config_pdu->num_dmrs_cdm_grps_no_data = 2; //TBC
      pusch_config_pdu->dmrs_ports = 0; //FIXME
      //pusch_config_pdu->dmrs_ports[0] = 0;
      //pusch_config_pdu->dmrs_ports[1] = 1;
      //pusch_config_pdu->dmrs_ports[2] = 2;
      //pusch_config_pdu->dmrs_ports[3] = 3;
    }
  }

  if ((transformPrecoder == NR_PUSCH_Config__transformPrecoder_disabled) &&
    (dmrs_type == NULL) && (max_length != NULL)) { // tables 7.3.1.1.2-12/13/14/15

    if (rank == 1){
      pusch_config_pdu->num_dmrs_cdm_grps_no_data = (dci->antenna_ports.val > 1)?2:1; //TBC
      pusch_config_pdu->dmrs_ports = (dci->antenna_ports.val > 1)?(dci->antenna_ports.val > 5 ?(dci->antenna_ports.val-6):(dci->antenna_ports.val-2)):dci->antenna_ports.val; //TBC
      //pusch_config_pdu->n_front_load_symb = (dci->antenna_ports.val > 6)?2:1; //FIXME
    }

    if (rank == 2){
      pusch_config_pdu->num_dmrs_cdm_grps_no_data = (dci->antenna_ports.val > 0)?2:1; //TBC
      pusch_config_pdu->dmrs_ports = 0; //FIXME
      //pusch_config_pdu->dmrs_ports[0] = table_7_3_1_1_2_13[dci->antenna_ports.val][1];
      //pusch_config_pdu->dmrs_ports[1] = table_7_3_1_1_2_13[dci->antenna_ports.val][2];
      //pusch_config_pdu->n_front_load_symb = (dci->antenna_ports.val > 3)?2:1; // FIXME
    }

    if (rank == 3){
      pusch_config_pdu->num_dmrs_cdm_grps_no_data = 2; //TBC
      pusch_config_pdu->dmrs_ports = 0; //FIXME
      //pusch_config_pdu->dmrs_ports[0] = table_7_3_1_1_2_14[dci->antenna_ports.val][1];
      //pusch_config_pdu->dmrs_ports[1] = table_7_3_1_1_2_14[dci->antenna_ports.val][2];
      //pusch_config_pdu->dmrs_ports[2] = table_7_3_1_1_2_14[dci->antenna_ports.val][3];
      //pusch_config_pdu->n_front_load_symb = (dci->antenna_ports.val > 1)?2:1; //FIXME
    }

    if (rank == 4){
      pusch_config_pdu->num_dmrs_cdm_grps_no_data = 2; //TBC
      pusch_config_pdu->dmrs_ports = 0; //FIXME
      //pusch_config_pdu->dmrs_ports[0] = table_7_3_1_1_2_15[dci->antenna_ports.val][1];
      //pusch_config_pdu->dmrs_ports[1] = table_7_3_1_1_2_15[dci->antenna_ports.val][2];
      //pusch_config_pdu->dmrs_ports[2] = table_7_3_1_1_2_15[dci->antenna_ports.val][3];
      //pusch_config_pdu->dmrs_ports[3] = table_7_3_1_1_2_15[dci->antenna_ports.val][4];
      //pusch_config_pdu->n_front_load_symb = (dci->antenna_ports.val > 1)?2:1; //FIXME
    }
  }

  if ((transformPrecoder == NR_PUSCH_Config__transformPrecoder_disabled) &&
    (dmrs_type != NULL) &&
    (max_length == NULL)) { // tables 7.3.1.1.2-16/17/18/19

    if (rank == 1){
      pusch_config_pdu->num_dmrs_cdm_grps_no_data = (dci->antenna_ports.val > 1)?((dci->antenna_ports.val > 5)?3:2):1; //TBC
      pusch_config_pdu->dmrs_ports = (dci->antenna_ports.val > 1)?(dci->antenna_ports.val > 5 ?(dci->antenna_ports.val-6):(dci->antenna_ports.val-2)):dci->antenna_ports.val; //TBC
    }

    if (rank == 2){
      pusch_config_pdu->num_dmrs_cdm_grps_no_data = (dci->antenna_ports.val > 0)?((dci->antenna_ports.val > 2)?3:2):1; //TBC
      pusch_config_pdu->dmrs_ports = 0; //FIXME
      //pusch_config_pdu->dmrs_ports[0] = table_7_3_1_1_2_17[dci->antenna_ports.val][1];
      //pusch_config_pdu->dmrs_ports[1] = table_7_3_1_1_2_17[dci->antenna_ports.val][2];
    }

    if (rank == 3){
      pusch_config_pdu->num_dmrs_cdm_grps_no_data = (dci->antenna_ports.val > 0)?3:2; //TBC
      pusch_config_pdu->dmrs_ports = 0; //FIXME
      //pusch_config_pdu->dmrs_ports[0] = table_7_3_1_1_2_18[dci->antenna_ports.val][1];
      //pusch_config_pdu->dmrs_ports[1] = table_7_3_1_1_2_18[dci->antenna_ports.val][2];
      //pusch_config_pdu->dmrs_ports[2] = table_7_3_1_1_2_18[dci->antenna_ports.val][3];
    }

    if (rank == 4){
      pusch_config_pdu->num_dmrs_cdm_grps_no_data = dci->antenna_ports.val + 2; //TBC
      pusch_config_pdu->dmrs_ports = 0; //FIXME
      //pusch_config_pdu->dmrs_ports[0] = 0;
      //pusch_config_pdu->dmrs_ports[1] = 1;
      //pusch_config_pdu->dmrs_ports[2] = 2;
      //pusch_config_pdu->dmrs_ports[3] = 3;
    }
  }

  if ((transformPrecoder == NR_PUSCH_Config__transformPrecoder_disabled) &&
    (dmrs_type != NULL) && (max_length != NULL)) { // tables 7.3.1.1.2-20/21/22/23

    if (rank == 1){
      pusch_config_pdu->num_dmrs_cdm_grps_no_data = table_7_3_1_1_2_20[dci->antenna_ports.val][0]; //TBC
      pusch_config_pdu->dmrs_ports = table_7_3_1_1_2_20[dci->antenna_ports.val][1]; //TBC
      //pusch_config_pdu->n_front_load_symb = table_7_3_1_1_2_20[dci->antenna_ports.val][2]; //FIXME
    }

    if (rank == 2){
      pusch_config_pdu->num_dmrs_cdm_grps_no_data = table_7_3_1_1_2_21[dci->antenna_ports.val][0]; //TBC
      pusch_config_pdu->dmrs_ports = 0; //FIXME
      //pusch_config_pdu->dmrs_ports[0] = table_7_3_1_1_2_21[dci->antenna_ports.val][1];
      //pusch_config_pdu->dmrs_ports[1] = table_7_3_1_1_2_21[dci->antenna_ports.val][2];
      //pusch_config_pdu->n_front_load_symb = table_7_3_1_1_2_21[dci->antenna_ports.val][3]; //FIXME
      }

    if (rank == 3){
      pusch_config_pdu->num_dmrs_cdm_grps_no_data = table_7_3_1_1_2_22[dci->antenna_ports.val][0]; //TBC
      pusch_config_pdu->dmrs_ports = 0; //FIXME
      //pusch_config_pdu->dmrs_ports[0] = table_7_3_1_1_2_22[dci->antenna_ports.val][1];
      //pusch_config_pdu->dmrs_ports[1] = table_7_3_1_1_2_22[dci->antenna_ports.val][2];
      //pusch_config_pdu->dmrs_ports[2] = table_7_3_1_1_2_22[dci->antenna_ports.val][3];
      //pusch_config_pdu->n_front_load_symb = table_7_3_1_1_2_22[dci->antenna_ports.val][4]; //FIXME
    }

    if (rank == 4){
      pusch_config_pdu->num_dmrs_cdm_grps_no_data = table_7_3_1_1_2_23[dci->antenna_ports.val][0]; //TBC
      pusch_config_pdu->dmrs_ports = 0; //FIXME
      //pusch_config_pdu->dmrs_ports[0] = table_7_3_1_1_2_23[dci->antenna_ports.val][1];
      //pusch_config_pdu->dmrs_ports[1] = table_7_3_1_1_2_23[dci->antenna_ports.val][2];
      //pusch_config_pdu->dmrs_ports[2] = table_7_3_1_1_2_23[dci->antenna_ports.val][3];
      //pusch_config_pdu->dmrs_ports[3] = table_7_3_1_1_2_23[dci->antenna_ports.val][4];
      //pusch_config_pdu->n_front_load_symb = table_7_3_1_1_2_23[dci->antenna_ports.val][5]; //FIXME
    }
  }
  LOG_D(NR_MAC,"num_dmrs_cdm_grps_no_data %d, dmrs_ports %d\n",pusch_config_pdu->num_dmrs_cdm_grps_no_data,pusch_config_pdu->dmrs_ports);
}

// Configuration of Msg3 PDU according to clauses:
// - 8.3 of 3GPP TS 38.213 version 16.3.0 Release 16
// - 6.1.2.2 of TS 38.214
// - 6.1.3 of TS 38.214
// - 6.2.2 of TS 38.214
// - 6.1.4.2 of TS 38.214
// - 6.4.1.1.1 of TS 38.211
// - 6.3.1.7 of 38.211
int nr_config_pusch_pdu(NR_UE_MAC_INST_t *mac,
                        nfapi_nr_ue_pusch_pdu_t *pusch_config_pdu,
                        dci_pdu_rel15_t *dci,
                        RAR_grant_t *rar_grant,
                        uint16_t rnti,
                        uint8_t *dci_format){

  int f_alloc;
  int mask;
  int StartSymbolIndex;
  int NrOfSymbols;
  uint8_t nb_dmrs_re_per_rb;

  uint16_t        l_prime_mask = 0;
  uint16_t number_dmrs_symbols = 0;
  int                N_PRB_oh  = 0;

  int rnti_type = get_rnti_type(mac, rnti);

  // Common configuration
  pusch_config_pdu->dmrs_config_type = pusch_dmrs_type1;
  pusch_config_pdu->pdu_bit_map      = PUSCH_PDU_BITMAP_PUSCH_DATA;
  pusch_config_pdu->nrOfLayers       = 1;
  pusch_config_pdu->rnti             = rnti;
  NR_BWP_UplinkCommon_t *initialUplinkBWP;
  if (mac->scc) initialUplinkBWP = mac->scc->uplinkConfigCommon->initialUplinkBWP;
  else          initialUplinkBWP = &mac->scc_SIB->uplinkConfigCommon->initialUplinkBWP;

  pusch_dmrs_AdditionalPosition_t add_pos = pusch_dmrs_pos2;
  pusch_maxLength_t dmrslength = pusch_len1;

  if (rar_grant) {

    // Note: for Msg3 or MsgA PUSCH transmission the N_PRB_oh is always set to 0
    NR_BWP_Uplink_t *ubwp = mac->ULbwp[0];
    NR_BWP_UplinkDedicated_t *ibwp;
    int scs,abwp_start,abwp_size,startSymbolAndLength,mappingtype;
    NR_PUSCH_Config_t *pusch_Config=NULL;
    if (mac->cg && ubwp &&
        mac->cg->spCellConfig &&
        mac->cg->spCellConfig->spCellConfigDedicated &&
        mac->cg->spCellConfig->spCellConfigDedicated->uplinkConfig &&
        mac->cg->spCellConfig->spCellConfigDedicated->uplinkConfig->initialUplinkBWP) {

      ibwp = mac->cg->spCellConfig->spCellConfigDedicated->uplinkConfig->initialUplinkBWP;
      pusch_Config = ibwp->pusch_Config->choice.setup;
      startSymbolAndLength = ubwp->bwp_Common->pusch_ConfigCommon->choice.setup->pusch_TimeDomainAllocationList->list.array[rar_grant->Msg3_t_alloc]->startSymbolAndLength;
      mappingtype = ubwp->bwp_Common->pusch_ConfigCommon->choice.setup->pusch_TimeDomainAllocationList->list.array[rar_grant->Msg3_t_alloc]->mappingType;

      // active BWP start
      abwp_start = NRRIV2PRBOFFSET(ubwp->bwp_Common->genericParameters.locationAndBandwidth, MAX_BWP_SIZE);
      abwp_size = NRRIV2BW(ubwp->bwp_Common->genericParameters.locationAndBandwidth, MAX_BWP_SIZE);
      scs = ubwp->bwp_Common->genericParameters.subcarrierSpacing;
    }
    else {
      startSymbolAndLength = initialUplinkBWP->pusch_ConfigCommon->choice.setup->pusch_TimeDomainAllocationList->list.array[rar_grant->Msg3_t_alloc]->startSymbolAndLength;
      mappingtype = initialUplinkBWP->pusch_ConfigCommon->choice.setup->pusch_TimeDomainAllocationList->list.array[rar_grant->Msg3_t_alloc]->mappingType;

      // active BWP start
      abwp_start = NRRIV2PRBOFFSET(initialUplinkBWP->genericParameters.locationAndBandwidth, MAX_BWP_SIZE);
      abwp_size = NRRIV2BW(initialUplinkBWP->genericParameters.locationAndBandwidth, MAX_BWP_SIZE);
      scs = initialUplinkBWP->genericParameters.subcarrierSpacing;
    }
    int ibwp_start = NRRIV2PRBOFFSET(initialUplinkBWP->genericParameters.locationAndBandwidth, MAX_BWP_SIZE);
    int ibwp_size = NRRIV2BW(initialUplinkBWP->genericParameters.locationAndBandwidth, MAX_BWP_SIZE);

      // BWP start selection according to 8.3 of TS 38.213
    if ((ibwp_start < abwp_start) || (ibwp_size > abwp_size)) {
      pusch_config_pdu->bwp_start = abwp_start;
      pusch_config_pdu->bwp_size = abwp_size;
    } else {
      pusch_config_pdu->bwp_start = ibwp_start;
      pusch_config_pdu->bwp_size = ibwp_size;
    }

    //// Resource assignment from RAR
    // Frequency domain allocation according to 8.3 of TS 38.213
    if (ibwp_size < 180)
      mask = (1 << ((int) ceil(log2((ibwp_size*(ibwp_size+1))>>1)))) - 1;
    else
      mask = (1 << (28 - (int)(ceil(log2((ibwp_size*(ibwp_size+1))>>1))))) - 1;

    f_alloc = rar_grant->Msg3_f_alloc & mask;
    if (nr_ue_process_dci_freq_dom_resource_assignment(pusch_config_pdu, NULL, ibwp_size, 0, f_alloc) < 0)
      return -1;

    // virtual resource block to physical resource mapping for Msg3 PUSCH (6.3.1.7 in 38.211)
    //pusch_config_pdu->rb_start += ibwp_start - abwp_start;

    // Time domain allocation
    SLIV2SL(startSymbolAndLength, &StartSymbolIndex, &NrOfSymbols);
    pusch_config_pdu->start_symbol_index = StartSymbolIndex;
    pusch_config_pdu->nr_of_symbols = NrOfSymbols;

    l_prime_mask = get_l_prime(NrOfSymbols, mappingtype, add_pos, dmrslength, StartSymbolIndex, mac->scc ? mac->scc->dmrs_TypeA_Position : mac->mib->dmrs_TypeA_Position);
    LOG_D(MAC, "MSG3 start_sym:%d NR Symb:%d mappingtype:%d , DMRS_MASK:%x\n", pusch_config_pdu->start_symbol_index, pusch_config_pdu->nr_of_symbols, mappingtype, l_prime_mask);

    #ifdef DEBUG_MSG3
    LOG_D(NR_MAC, "In %s BWP assignment (BWP (start %d, size %d) \n", __FUNCTION__, pusch_config_pdu->bwp_start, pusch_config_pdu->bwp_size);
    #endif

    // MCS
    pusch_config_pdu->mcs_index = rar_grant->mcs;
    // Frequency hopping
    pusch_config_pdu->frequency_hopping = rar_grant->freq_hopping;

    // DM-RS configuration according to 6.2.2 UE DM-RS transmission procedure in 38.214
    pusch_config_pdu->num_dmrs_cdm_grps_no_data = 2;
    pusch_config_pdu->dmrs_ports = 1;

    // DMRS sequence initialization [TS 38.211, sec 6.4.1.1.1].
    // Should match what is sent in DCI 0_1, otherwise set to 0.
    pusch_config_pdu->scid = 0;

    // Transform precoding according to 6.1.3 UE procedure for applying transform precoding on PUSCH in 38.214
    pusch_config_pdu->transform_precoding = get_transformPrecoding(initialUplinkBWP, pusch_Config, NULL, NULL, NR_RNTI_TC, 0); // TBR fix rnti and take out

    // Resource allocation in frequency domain according to 6.1.2.2 in TS 38.214
    pusch_config_pdu->resource_alloc = (mac->cg) ? pusch_Config->resourceAllocation : 1;

    //// Completing PUSCH PDU
    pusch_config_pdu->mcs_table = 0;
    pusch_config_pdu->cyclic_prefix = 0;
    pusch_config_pdu->data_scrambling_id = mac->physCellId;
    pusch_config_pdu->ul_dmrs_scrambling_id = mac->physCellId;
    pusch_config_pdu->subcarrier_spacing = scs;
    pusch_config_pdu->vrb_to_prb_mapping = 0;
    pusch_config_pdu->uplink_frequency_shift_7p5khz = 0;
    //Optional Data only included if indicated in pduBitmap
    pusch_config_pdu->pusch_data.rv_index = 0;  // 8.3 in 38.213
    pusch_config_pdu->pusch_data.harq_process_id = 0;
    pusch_config_pdu->pusch_data.new_data_indicator = 1; // new data
    pusch_config_pdu->pusch_data.num_cb = 0;

  } else if (dci) {
    NR_BWP_Id_t dl_bwp_id = mac->DL_BWP_Id;
    NR_BWP_Id_t ul_bwp_id = mac->UL_BWP_Id;
    NR_BWP_DownlinkDedicated_t *bwpd=NULL;
    NR_BWP_DownlinkCommon_t *bwpc=NULL;
    NR_BWP_UplinkDedicated_t *ubwpd=NULL;
    NR_BWP_UplinkCommon_t *ubwpc=NULL;
    get_bwp_info(mac,dl_bwp_id,ul_bwp_id,&bwpd,&bwpc,&ubwpd,&ubwpc);

    int target_ss;
    bool valid_ptrs_setup = 0;
    uint16_t n_RB_ULBWP;
    n_RB_ULBWP = NRRIV2BW(ubwpc->genericParameters.locationAndBandwidth, MAX_BWP_SIZE);
    pusch_config_pdu->bwp_start = NRRIV2PRBOFFSET(ubwpc->genericParameters.locationAndBandwidth, MAX_BWP_SIZE);
    pusch_config_pdu->bwp_size = n_RB_ULBWP;

    AssertFatal(ubwpd->pusch_Config != NULL,"pusch_Config shouldn't be null\n");
    NR_PUSCH_Config_t *pusch_Config = ubwpd->pusch_Config->choice.setup;

    // Basic sanity check for MCS value to check for a false or erroneous DCI
    if (dci->mcs > 28) {
      LOG_W(NR_MAC, "MCS value %d out of bounds! Possibly due to false DCI. Ignoring DCI!\n", dci->mcs);
      return -1;
    }

    /* Transform precoding */
    if (rnti_type != NR_RNTI_CS || (rnti_type == NR_RNTI_CS && dci->ndi == 1)) {
      pusch_config_pdu->transform_precoding = get_transformPrecoding(initialUplinkBWP, pusch_Config, NULL, dci_format, rnti_type, 0);
    }

    /*DCI format-related configuration*/
    if (*dci_format == NR_UL_DCI_FORMAT_0_0) {

      target_ss = NR_SearchSpace__searchSpaceType_PR_common;

    } else if (*dci_format == NR_UL_DCI_FORMAT_0_1) {

      config_bwp_ue(mac, &dci->bwp_indicator.val, dci_format);
      get_bwp_info(mac,dl_bwp_id,ul_bwp_id,&bwpd,&bwpc,&ubwpd,&ubwpc);

      target_ss = NR_SearchSpace__searchSpaceType_PR_ue_Specific;
      ul_layers_config(mac, pusch_config_pdu, dci);
      ul_ports_config(mac, pusch_config_pdu, dci);

    } else {

      LOG_E(NR_MAC, "In %s: UL grant from DCI format %d is not handled...\n", __FUNCTION__, *dci_format);
      return -1;

    }
    NR_PUSCH_ConfigCommon_t *pusch_ConfigCommon = ubwpc->pusch_ConfigCommon->choice.setup;
    NR_PUSCH_TimeDomainResourceAllocationList_t *pusch_TimeDomainAllocationList = choose_ul_tda_list(pusch_Config,pusch_ConfigCommon);

    int mappingtype = pusch_TimeDomainAllocationList->list.array[dci->time_domain_assignment.val]->mappingType;

    NR_DMRS_UplinkConfig_t *NR_DMRS_ulconfig = NULL;
    if(pusch_Config) {
      NR_DMRS_ulconfig = (mappingtype == NR_PUSCH_TimeDomainResourceAllocation__mappingType_typeA)
                         ? pusch_Config->dmrs_UplinkForPUSCH_MappingTypeA->choice.setup : pusch_Config->dmrs_UplinkForPUSCH_MappingTypeB->choice.setup;
    }

    /* TRANSFORM PRECODING ------------------------------------------------------------------------------------------*/

    if (pusch_config_pdu->transform_precoding == NR_PUSCH_Config__transformPrecoder_enabled) {

      pusch_config_pdu->num_dmrs_cdm_grps_no_data = 2;

      uint32_t n_RS_Id = 0;
      if (NR_DMRS_ulconfig->transformPrecodingEnabled->nPUSCH_Identity != NULL)
        n_RS_Id = *NR_DMRS_ulconfig->transformPrecodingEnabled->nPUSCH_Identity;
      else
        n_RS_Id = *mac->scc->physCellId;

      // U as specified in section 6.4.1.1.1.2 in 38.211, if sequence hopping and group hopping are disabled
      pusch_config_pdu->dfts_ofdm.low_papr_group_number = n_RS_Id % 30;

      // V as specified in section 6.4.1.1.1.2 in 38.211 V = 0 if sequence hopping and group hopping are disabled
      if ((NR_DMRS_ulconfig->transformPrecodingEnabled->sequenceGroupHopping == NULL) &&
            (NR_DMRS_ulconfig->transformPrecodingEnabled->sequenceHopping == NULL))
          pusch_config_pdu->dfts_ofdm.low_papr_sequence_number = 0;
      else
        AssertFatal(1==0,"SequenceGroupHopping or sequenceHopping are NOT Supported\n");

      LOG_D(NR_MAC,"TRANSFORM PRECODING IS ENABLED. CDM groups: %d, U: %d \n", pusch_config_pdu->num_dmrs_cdm_grps_no_data,
                pusch_config_pdu->dfts_ofdm.low_papr_group_number);
    }

    /* TRANSFORM PRECODING --------------------------------------------------------------------------------------------------------*/

    /* IDENTIFIER_DCI_FORMATS */
    /* FREQ_DOM_RESOURCE_ASSIGNMENT_UL */
    if (nr_ue_process_dci_freq_dom_resource_assignment(pusch_config_pdu, NULL, n_RB_ULBWP, 0, dci->frequency_domain_assignment.val) < 0){
      return -1;
    }
    /* TIME_DOM_RESOURCE_ASSIGNMENT */
<<<<<<< HEAD
    if (nr_ue_process_dci_time_dom_resource_assignment(mac, pusch_TimeDomainAllocationList, NULL, pusch_config_pdu, NULL, dci->time_domain_assignment.val,0,false) < 0) {
=======
    if (nr_ue_process_dci_time_dom_resource_assignment(mac, pusch_config_pdu, NULL, dci->time_domain_assignment.val,0,false) < 0) {
>>>>>>> b590cec2
      return -1;
    }

    /* FREQ_HOPPING_FLAG */
    if ((pusch_Config!=NULL) && (pusch_Config->frequencyHopping!=NULL) && (pusch_Config->resourceAllocation != NR_PUSCH_Config__resourceAllocation_resourceAllocationType0)){
      pusch_config_pdu->frequency_hopping = dci->frequency_hopping_flag.val;
    }

    /* MCS */
    pusch_config_pdu->mcs_index = dci->mcs;

    /* MCS TABLE */
    if (pusch_config_pdu->transform_precoding == NR_PUSCH_Config__transformPrecoder_disabled) {
      pusch_config_pdu->mcs_table = get_pusch_mcs_table(pusch_Config ? pusch_Config->mcs_Table : NULL, 0, *dci_format, rnti_type, target_ss, false);
    } else {
      pusch_config_pdu->mcs_table = get_pusch_mcs_table(pusch_Config ? pusch_Config->mcs_TableTransformPrecoder : NULL, 1, *dci_format, rnti_type, target_ss, false);
    }

    /* NDI */
    pusch_config_pdu->pusch_data.new_data_indicator = dci->ndi;
    /* RV */
    pusch_config_pdu->pusch_data.rv_index = dci->rv;
    /* HARQ_PROCESS_NUMBER */
    pusch_config_pdu->pusch_data.harq_process_id = dci->harq_pid;
    /* TPC_PUSCH */
    // according to TS 38.213 Table Table 7.1.1-1
    if (dci->tpc == 0) {
      pusch_config_pdu->absolute_delta_PUSCH = -4;
    }
    if (dci->tpc == 1) {
      pusch_config_pdu->absolute_delta_PUSCH = -1;
    }
    if (dci->tpc == 2) {
      pusch_config_pdu->absolute_delta_PUSCH = 1;
    }
    if (dci->tpc == 3) {
      pusch_config_pdu->absolute_delta_PUSCH = 4;
    }

    if (NR_DMRS_ulconfig != NULL) {
      add_pos = (NR_DMRS_ulconfig->dmrs_AdditionalPosition == NULL) ? 2 : *NR_DMRS_ulconfig->dmrs_AdditionalPosition;
      dmrslength = NR_DMRS_ulconfig->maxLength == NULL ? pusch_len1 : pusch_len2;
    }

    /* DMRS */
    l_prime_mask = get_l_prime(pusch_config_pdu->nr_of_symbols,
                               mappingtype, add_pos, dmrslength,
                               pusch_config_pdu->start_symbol_index,
                               mac->scc ? mac->scc->dmrs_TypeA_Position : mac->mib->dmrs_TypeA_Position);
    if ((mac->ULbwp[0] && pusch_config_pdu->transform_precoding == NR_PUSCH_Config__transformPrecoder_disabled))
      pusch_config_pdu->num_dmrs_cdm_grps_no_data = 1;
    else if (*dci_format == NR_UL_DCI_FORMAT_0_0 || (mac->ULbwp[0] && pusch_config_pdu->transform_precoding == NR_PUSCH_Config__transformPrecoder_enabled))
      pusch_config_pdu->num_dmrs_cdm_grps_no_data = 2;

    // Num PRB Overhead from PUSCH-ServingCellConfig
    if (mac->cg &&
        mac->cg->spCellConfig &&
        mac->cg->spCellConfig->spCellConfigDedicated &&
        mac->cg->spCellConfig->spCellConfigDedicated->uplinkConfig &&
        mac->cg->spCellConfig->spCellConfigDedicated->uplinkConfig->pusch_ServingCellConfig &&
        mac->cg->spCellConfig->spCellConfigDedicated->uplinkConfig->pusch_ServingCellConfig->choice.setup->xOverhead)
      N_PRB_oh = *mac->cg->spCellConfig->spCellConfigDedicated->uplinkConfig->pusch_ServingCellConfig->choice.setup->xOverhead;

    else N_PRB_oh = 0;

    /* PTRS */
    if (mac->ULbwp[0] &&
	mac->ULbwp[0]->bwp_Dedicated &&
	mac->ULbwp[0]->bwp_Dedicated->pusch_Config &&
	mac->ULbwp[0]->bwp_Dedicated->pusch_Config->choice.setup &&
	mac->ULbwp[0]->bwp_Dedicated->pusch_Config->choice.setup->dmrs_UplinkForPUSCH_MappingTypeB &&
	mac->ULbwp[0]->bwp_Dedicated->pusch_Config->choice.setup->dmrs_UplinkForPUSCH_MappingTypeB->choice.setup->phaseTrackingRS) {
      if (pusch_config_pdu->transform_precoding == NR_PUSCH_Config__transformPrecoder_disabled) {
        nfapi_nr_ue_ptrs_ports_t ptrs_ports_list;
        pusch_config_pdu->pusch_ptrs.ptrs_ports_list = &ptrs_ports_list;
        valid_ptrs_setup = set_ul_ptrs_values(mac->ULbwp[0]->bwp_Dedicated->pusch_Config->choice.setup->dmrs_UplinkForPUSCH_MappingTypeB->choice.setup->phaseTrackingRS->choice.setup,
                                              pusch_config_pdu->rb_size, pusch_config_pdu->mcs_index, pusch_config_pdu->mcs_table,
                                              &pusch_config_pdu->pusch_ptrs.ptrs_freq_density,&pusch_config_pdu->pusch_ptrs.ptrs_time_density,
                                              &pusch_config_pdu->pusch_ptrs.ptrs_ports_list->ptrs_re_offset,&pusch_config_pdu->pusch_ptrs.num_ptrs_ports,
                                              &pusch_config_pdu->pusch_ptrs.ul_ptrs_power, pusch_config_pdu->nr_of_symbols);
        if(valid_ptrs_setup==true) {
          pusch_config_pdu->pdu_bit_map |= PUSCH_PDU_BITMAP_PUSCH_PTRS;
        }
        LOG_D(NR_MAC, "UL PTRS values: PTRS time den: %d, PTRS freq den: %d\n", pusch_config_pdu->pusch_ptrs.ptrs_time_density, pusch_config_pdu->pusch_ptrs.ptrs_freq_density);
      }
    }

  }

  LOG_D(NR_MAC, "In %s: received UL grant (rb_start %d, rb_size %d, start_symbol_index %d, nr_of_symbols %d) for RNTI type %s \n",
    __FUNCTION__,
    pusch_config_pdu->rb_start,
    pusch_config_pdu->rb_size,
    pusch_config_pdu->start_symbol_index,
    pusch_config_pdu->nr_of_symbols,
    rnti_types[rnti_type]);

  pusch_config_pdu->ul_dmrs_symb_pos = l_prime_mask;
  pusch_config_pdu->target_code_rate = nr_get_code_rate_ul(pusch_config_pdu->mcs_index, pusch_config_pdu->mcs_table);
  pusch_config_pdu->qam_mod_order = nr_get_Qm_ul(pusch_config_pdu->mcs_index, pusch_config_pdu->mcs_table);

  if (pusch_config_pdu->target_code_rate == 0 || pusch_config_pdu->qam_mod_order == 0) {
    LOG_W(NR_MAC, "In %s: Invalid code rate or Mod order, likely due to unexpected UL DCI. Ignoring DCI! \n", __FUNCTION__);
    return -1;
  }

  get_num_re_dmrs(pusch_config_pdu, &nb_dmrs_re_per_rb, &number_dmrs_symbols);

  // Compute TBS
  pusch_config_pdu->pusch_data.tb_size = nr_compute_tbs(pusch_config_pdu->qam_mod_order,
                                                        pusch_config_pdu->target_code_rate,
                                                        pusch_config_pdu->rb_size,
                                                        pusch_config_pdu->nr_of_symbols,
                                                        nb_dmrs_re_per_rb*number_dmrs_symbols,
                                                        N_PRB_oh,
                                                        0, // TBR to verify tb scaling
                                                        pusch_config_pdu->nrOfLayers)/8;

  return 0;

}

// Performs :
// 1. TODO: Call RRC for link status return to PHY
// 2. TODO: Perform SR/BSR procedures for scheduling feedback
// 3. TODO: Perform PHR procedures
NR_UE_L2_STATE_t nr_ue_scheduler(nr_downlink_indication_t *dl_info, nr_uplink_indication_t *ul_info){

  if (dl_info){

    module_id_t mod_id    = dl_info->module_id;
    uint32_t gNB_index    = dl_info->gNB_index;
    int cc_id             = dl_info->cc_id;
    frame_t rx_frame      = dl_info->frame;
    slot_t rx_slot        = dl_info->slot;
    NR_UE_MAC_INST_t *mac = get_mac_inst(mod_id);

    fapi_nr_dl_config_request_t *dl_config = &mac->dl_config_request;

    nr_scheduled_response_t scheduled_response;
    nr_dcireq_t dcireq;

    if(mac->cg != NULL){ // we have a cg
<<<<<<< HEAD

=======
>>>>>>> b590cec2
      dcireq.module_id = mod_id;
      dcireq.gNB_index = gNB_index;
      dcireq.cc_id     = cc_id;
      dcireq.frame     = rx_frame;
      dcireq.slot      = rx_slot;
      dcireq.dl_config_req.number_pdus = 0;
      nr_ue_dcireq(&dcireq); //to be replaced with function pointer later

      fill_scheduled_response(&scheduled_response, &dcireq.dl_config_req, NULL, NULL, mod_id, cc_id, rx_frame, rx_slot, dl_info->thread_id);
      if(mac->if_module != NULL && mac->if_module->scheduled_response != NULL)
        mac->if_module->scheduled_response(&scheduled_response);
    }
    else {
      // this is for Msg2/Msg4
      if (mac->ra.ra_state >= WAIT_RAR) {
        fapi_nr_dl_config_dci_dl_pdu_rel15_t *rel15 = &dl_config->dl_config_list[dl_config->number_pdus].dci_config_pdu.dci_config_rel15;
<<<<<<< HEAD
        rel15->num_dci_options = 1;
        rel15->dci_format_options[0] = NR_DL_DCI_FORMAT_1_0;
=======
        rel15->num_dci_options = mac->ra.ra_state == WAIT_RAR ? 1 : 2;
        rel15->dci_format_options[0] = NR_DL_DCI_FORMAT_1_0;
        if (mac->ra.ra_state == WAIT_CONTENTION_RESOLUTION)
          rel15->dci_format_options[1] = NR_UL_DCI_FORMAT_0_0; // msg3 retransmission
>>>>>>> b590cec2
        config_dci_pdu(mac, rel15, dl_config, mac->ra.ra_state == WAIT_RAR ? NR_RNTI_RA : NR_RNTI_TC , -1);
        fill_dci_search_candidates(mac->ra.ss, rel15);
        dl_config->number_pdus = 1;
        LOG_D(MAC,"mac->cg %p: Calling fill_scheduled_response rnti %x, type0_pdcch, num_pdus %d\n",mac->cg,rel15->rnti,dl_config->number_pdus);
        fill_scheduled_response(&scheduled_response, dl_config, NULL, NULL, mod_id, cc_id, rx_frame, rx_slot, dl_info->thread_id);
        if(mac->if_module != NULL && mac->if_module->scheduled_response != NULL)
          mac->if_module->scheduled_response(&scheduled_response);
      }
    }
  } else if (ul_info) {

    int cc_id             = ul_info->cc_id;
    frame_t rx_frame      = ul_info->frame_rx;
    slot_t rx_slot        = ul_info->slot_rx;
    frame_t frame_tx      = ul_info->frame_tx;
    slot_t slot_tx        = ul_info->slot_tx;
    module_id_t mod_id    = ul_info->module_id;
    uint32_t gNB_index    = ul_info->gNB_index;

    NR_UE_MAC_INST_t *mac = get_mac_inst(mod_id);
    RA_config_t *ra       = &mac->ra;

    fapi_nr_ul_config_request_t *ul_config = get_ul_config_request(mac, slot_tx);

    // Schedule ULSCH only if the current frame and slot match those in ul_config_req
    // AND if a UL grant (UL DCI or Msg3) has been received (as indicated by num_pdus)
    if (ul_config && (ul_info->slot_tx == ul_config->slot && ul_info->frame_tx == ul_config->sfn) && ul_config->number_pdus > 0){

      LOG_D(NR_MAC, "In %s:[%d.%d]: number of UL PDUs: %d with UL transmission in [%d.%d]\n", __FUNCTION__, frame_tx, slot_tx, ul_config->number_pdus, ul_config->sfn, ul_config->slot);

      uint8_t ulsch_input_buffer[MAX_ULSCH_PAYLOAD_BYTES];
      nr_scheduled_response_t scheduled_response;
      fapi_nr_tx_request_t tx_req;

      for (int j = 0; j < ul_config->number_pdus; j++) {

        fapi_nr_ul_config_request_pdu_t *ulcfg_pdu = &ul_config->ul_config_list[j];

        if (ulcfg_pdu->pdu_type == FAPI_NR_UL_CONFIG_TYPE_PUSCH) {

          uint16_t TBS_bytes = ulcfg_pdu->pusch_config_pdu.pusch_data.tb_size;
          LOG_D(NR_MAC,"harq_id %d, NDI %d NDI_DCI %d, TBS_bytes %d\n",
                ulcfg_pdu->pusch_config_pdu.pusch_data.harq_process_id,
                mac->UL_ndi[ulcfg_pdu->pusch_config_pdu.pusch_data.harq_process_id],
                ulcfg_pdu->pusch_config_pdu.pusch_data.new_data_indicator,
<<<<<<< HEAD
                TBS_bytes,ra->ra_state);
=======
                TBS_bytes);
>>>>>>> b590cec2
          if (ra->ra_state == WAIT_RAR && !ra->cfra){
            memcpy(ulsch_input_buffer, mac->ulsch_pdu.payload, TBS_bytes);
            LOG_D(NR_MAC,"[RAPROC] Msg3 to be transmitted:\n");
            for (int k = 0; k < TBS_bytes; k++) {
              LOG_D(NR_MAC,"(%i): 0x%x\n",k,mac->ulsch_pdu.payload[k]);
            }
            LOG_D(NR_MAC,"Flipping NDI for harq_id %d (Msg3)\n",ulcfg_pdu->pusch_config_pdu.pusch_data.new_data_indicator);
            mac->UL_ndi[ulcfg_pdu->pusch_config_pdu.pusch_data.harq_process_id] = ulcfg_pdu->pusch_config_pdu.pusch_data.new_data_indicator;
            mac->first_ul_tx[ulcfg_pdu->pusch_config_pdu.pusch_data.harq_process_id] = 0;
          } else {

            if ((mac->UL_ndi[ulcfg_pdu->pusch_config_pdu.pusch_data.harq_process_id] != ulcfg_pdu->pusch_config_pdu.pusch_data.new_data_indicator ||
                mac->first_ul_tx[ulcfg_pdu->pusch_config_pdu.pusch_data.harq_process_id]==1) &&
<<<<<<< HEAD
                ((get_softmodem_params()->phy_test == 1) || (ra->ra_state == RA_SUCCEEDED))){
=======
                ((get_softmodem_params()->phy_test == 1) ||
                (ra->ra_state == RA_SUCCEEDED) ||
                (ra->ra_state == WAIT_RAR && ra->cfra))){
>>>>>>> b590cec2

              // Getting IP traffic to be transmitted
              nr_ue_get_sdu(mod_id, cc_id,frame_tx, slot_tx, gNB_index, ulsch_input_buffer, TBS_bytes);
            }

            LOG_D(NR_MAC,"Flipping NDI for harq_id %d\n",ulcfg_pdu->pusch_config_pdu.pusch_data.new_data_indicator);
            mac->UL_ndi[ulcfg_pdu->pusch_config_pdu.pusch_data.harq_process_id] = ulcfg_pdu->pusch_config_pdu.pusch_data.new_data_indicator;
            mac->first_ul_tx[ulcfg_pdu->pusch_config_pdu.pusch_data.harq_process_id] = 0;

          }

          // Config UL TX PDU
          tx_req.slot = slot_tx;
          tx_req.sfn = frame_tx;
          tx_req.number_of_pdus++;
          tx_req.tx_request_body[0].pdu_length = TBS_bytes;
          tx_req.tx_request_body[0].pdu_index = j;
          tx_req.tx_request_body[0].pdu = ulsch_input_buffer;

          if (ra->ra_state == WAIT_CONTENTION_RESOLUTION && !ra->cfra){
            LOG_I(NR_MAC,"[RAPROC] RA-Msg3 retransmitted\n");
            // 38.321 restart the ra-ContentionResolutionTimer at each HARQ retransmission in the first symbol after the end of the Msg3 transmission
            nr_Msg3_transmitted(ul_info->module_id, ul_info->cc_id, ul_info->frame_tx, ul_info->slot_tx, ul_info->gNB_index);
          }
          if (ra->ra_state == WAIT_RAR && !ra->cfra){
            LOG_I(NR_MAC,"[RAPROC] RA-Msg3 transmitted\n");
            nr_Msg3_transmitted(ul_info->module_id, ul_info->cc_id, ul_info->frame_tx, ul_info->slot_tx, ul_info->gNB_index);
          }
        }
      }

      fill_scheduled_response(&scheduled_response, NULL, ul_config, &tx_req, mod_id, cc_id, rx_frame, rx_slot, ul_info->thread_id);
      if(mac->if_module != NULL && mac->if_module->scheduled_response != NULL){
        mac->if_module->scheduled_response(&scheduled_response);
      }
    }
  }

  return UE_CONNECTION_OK;

}

// PUSCH scheduler:
// - Calculate the slot in which ULSCH should be scheduled. This is current slot + K2,
// - where K2 is the offset between the slot in which UL DCI is received and the slot
// - in which ULSCH should be scheduled. K2 is configured in RRC configuration.  
// PUSCH Msg3 scheduler:
// - scheduled by RAR UL grant according to 8.3 of TS 38.213
// Note: Msg3 tx in the uplink symbols of mixed slot
int nr_ue_pusch_scheduler(NR_UE_MAC_INST_t *mac,
                          uint8_t is_Msg3,
                          frame_t current_frame,
                          int current_slot,
                          frame_t *frame_tx,
                          int *slot_tx,
                          uint8_t tda_id){

  int delta = 0;
  NR_BWP_Uplink_t *ubwp = mac->ULbwp[0];
  // Get the numerology to calculate the Tx frame and slot
  int mu = ubwp ?
    ubwp->bwp_Common->genericParameters.subcarrierSpacing :
    mac->scc_SIB->uplinkConfigCommon->initialUplinkBWP.genericParameters.subcarrierSpacing;

  NR_PUSCH_TimeDomainResourceAllocationList_t *pusch_TimeDomainAllocationList = ubwp ?
    ubwp->bwp_Common->pusch_ConfigCommon->choice.setup->pusch_TimeDomainAllocationList:
    mac->scc_SIB->uplinkConfigCommon->initialUplinkBWP.pusch_ConfigCommon->choice.setup->pusch_TimeDomainAllocationList;
  // k2 as per 3GPP TS 38.214 version 15.9.0 Release 15 ch 6.1.2.1.1
  // PUSCH time domain resource allocation is higher layer configured from uschTimeDomainAllocationList in either pusch-ConfigCommon
  int k2;

  if (is_Msg3) {
    k2 = *pusch_TimeDomainAllocationList->list.array[tda_id]->k2;

    switch (mu) {
      case 0:
        delta = 2;
        break;
      case 1:
        delta = 3;
        break;
      case 2:
        delta = 4;
        break;
      case 3:
        delta = 6;
        break;
    }

    AssertFatal((k2+delta) >= DURATION_RX_TO_TX,
                "Slot offset (%d) for Msg3 cannot be less than DURATION_RX_TO_TX (%d)\n",
                k2+delta,DURATION_RX_TO_TX);

    *slot_tx = (current_slot + k2 + delta) % nr_slots_per_frame[mu];
    if (current_slot + k2 + delta > nr_slots_per_frame[mu]){
      *frame_tx = (current_frame + 1) % 1024;
    } else {
      *frame_tx = current_frame;
    }

  } else {

    // Get slot offset K2 which will be used to calculate TX slot
    k2 = get_k2(mac, tda_id);
    if (k2 < 0) { // This can happen when a false DCI is received
      return -1;
    }

    // Calculate TX slot and frame
    *slot_tx = (current_slot + k2) % nr_slots_per_frame[mu];
    *frame_tx = ((current_slot + k2) > nr_slots_per_frame[mu]) ? (current_frame + 1) % 1024 : current_frame;

  }

  LOG_D(NR_MAC, "In %s: currently at [%d.%d] UL transmission in [%d.%d] (k2 %d delta %d)\n", __FUNCTION__, current_frame, current_slot, *frame_tx, *slot_tx, k2, delta);

  return 0;

}

// Build the list of all the valid RACH occasions in the maximum association pattern period according to the PRACH config
static void build_ro_list(NR_UE_MAC_INST_t *mac) {

  int x,y; // PRACH Configuration Index table variables used to compute the valid frame numbers
  int y2;  // PRACH Configuration Index table additional variable used to compute the valid frame numbers
  uint8_t slot_shift_for_map;
  uint8_t map_shift;
  boolean_t even_slot_invalid;
  int64_t s_map;
  uint8_t prach_conf_start_symbol; // Starting symbol of the PRACH occasions in the PRACH slot
  uint8_t N_t_slot; // Number of PRACH occasions in a 14-symbols PRACH slot
  uint8_t N_dur; // Duration of a PRACH occasion (nb of symbols)
  uint8_t frame; // Maximum is NB_FRAMES_IN_MAX_ASSOCIATION_PATTERN_PERIOD
  uint8_t slot; // Maximum is the number of slots in a frame @ SCS 240kHz
  uint16_t format = 0xffff;
  uint8_t format2 = 0xff;
  int nb_fdm;

  uint8_t config_index, mu;
  int msg1_FDM;

  uint8_t prach_conf_period_idx;
  uint8_t nb_of_frames_per_prach_conf_period;
  uint8_t prach_conf_period_frame_idx;
  int64_t *prach_config_info_p;

  NR_RACH_ConfigCommon_t *setup = (mac->scc) ?
    mac->scc->uplinkConfigCommon->initialUplinkBWP->rach_ConfigCommon->choice.setup:
    mac->scc_SIB->uplinkConfigCommon->initialUplinkBWP.rach_ConfigCommon->choice.setup;
  NR_RACH_ConfigGeneric_t *rach_ConfigGeneric = &setup->rach_ConfigGeneric;

  config_index = rach_ConfigGeneric->prach_ConfigurationIndex;

  if (setup->msg1_SubcarrierSpacing) {
    mu = *setup->msg1_SubcarrierSpacing;
  } else if(mac->scc) {
    mu = mac->scc->downlinkConfigCommon->frequencyInfoDL->scs_SpecificCarrierList.list.array[0]->subcarrierSpacing;
  } else {
    mu = get_softmodem_params()->numerology;
  }

  msg1_FDM = rach_ConfigGeneric->msg1_FDM;

  switch (msg1_FDM){
    case 0:
    case 1:
    case 2:
    case 3:
      nb_fdm = 1 << msg1_FDM;
      break;
    default:
      AssertFatal(1 == 0, "Unknown msg1_FDM from rach_ConfigGeneric %d\n", msg1_FDM);
  }

  // Create the PRACH occasions map
  // ==============================
  // WIP: For now assume no rejected PRACH occasions because of conflict with SSB or TDD_UL_DL_ConfigurationCommon schedule

  int unpaired = mac->phy_config.config_req.cell_config.frame_duplex_type;

  prach_config_info_p = get_prach_config_info(mac->frequency_range, config_index, unpaired);

  // Identify the proper PRACH Configuration Index table according to the operating frequency
  LOG_D(NR_MAC,"mu = %u, PRACH config index  = %u, unpaired = %u\n", mu, config_index, unpaired);

  if (mac->frequency_range == FR2) { //FR2

    x = prach_config_info_p[2];
    y = prach_config_info_p[3];
    y2 = prach_config_info_p[4];

    s_map = prach_config_info_p[5];

    prach_conf_start_symbol = prach_config_info_p[6];
    N_t_slot = prach_config_info_p[8];
    N_dur = prach_config_info_p[9];
    if (prach_config_info_p[1] != -1)
      format2 = (uint8_t) prach_config_info_p[1];
    format = ((uint8_t) prach_config_info_p[0]) | (format2<<8);

    slot_shift_for_map = mu-2;
    if ( (mu == 3) && (prach_config_info_p[7] == 1) )
      even_slot_invalid = true;
    else
      even_slot_invalid = false;
  }
  else { // FR1
    x = prach_config_info_p[2];
    y = prach_config_info_p[3];
    y2 = y;

    s_map = prach_config_info_p[4];

    prach_conf_start_symbol = prach_config_info_p[5];
    N_t_slot = prach_config_info_p[7];
    N_dur = prach_config_info_p[8];
    LOG_D(NR_MAC,"N_t_slot %d, N_dur %d\n",N_t_slot,N_dur);
    if (prach_config_info_p[1] != -1)
      format2 = (uint8_t) prach_config_info_p[1];
    format = ((uint8_t) prach_config_info_p[0]) | (format2<<8);

    slot_shift_for_map = mu;
    if ( (mu == 1) && (prach_config_info_p[6] <= 1) )
      // no prach in even slots @ 30kHz for 1 prach per subframe
      even_slot_invalid = true;
    else
      even_slot_invalid = false;
  } // FR2 / FR1

  prach_assoc_pattern.nb_of_prach_conf_period_in_max_period = MAX_NB_PRACH_CONF_PERIOD_IN_ASSOCIATION_PATTERN_PERIOD / x;
  nb_of_frames_per_prach_conf_period = x;

  LOG_D(NR_MAC,"nb_of_prach_conf_period_in_max_period %d\n", prach_assoc_pattern.nb_of_prach_conf_period_in_max_period);

  // Fill in the PRACH occasions table for every slot in every frame in every PRACH configuration periods in the maximum association pattern period
  // ----------------------------------------------------------------------------------------------------------------------------------------------
  // ----------------------------------------------------------------------------------------------------------------------------------------------
  // For every PRACH configuration periods
  // -------------------------------------
  for (prach_conf_period_idx=0; prach_conf_period_idx<prach_assoc_pattern.nb_of_prach_conf_period_in_max_period; prach_conf_period_idx++) {
    prach_assoc_pattern.prach_conf_period_list[prach_conf_period_idx].nb_of_prach_occasion = 0;
    prach_assoc_pattern.prach_conf_period_list[prach_conf_period_idx].nb_of_frame = nb_of_frames_per_prach_conf_period;
    prach_assoc_pattern.prach_conf_period_list[prach_conf_period_idx].nb_of_slot = nr_slots_per_frame[mu];

    LOG_D(NR_MAC,"PRACH Conf Period Idx %d\n", prach_conf_period_idx);

    // For every frames in a PRACH configuration period
    // ------------------------------------------------
    for (prach_conf_period_frame_idx=0; prach_conf_period_frame_idx<nb_of_frames_per_prach_conf_period; prach_conf_period_frame_idx++) {
      frame = (prach_conf_period_idx * nb_of_frames_per_prach_conf_period) + prach_conf_period_frame_idx;

      LOG_D(NR_MAC,"PRACH Conf Period Frame Idx %d - Frame %d\n", prach_conf_period_frame_idx, frame);
      // Is it a valid frame for this PRACH configuration index? (n_sfn mod x = y)
      if ( (frame%x)==y || (frame%x)==y2 ) {

        // For every slot in a frame
        // -------------------------
        for (slot=0; slot<nr_slots_per_frame[mu]; slot++) {
          // Is it a valid slot?
          map_shift = slot >> slot_shift_for_map; // in PRACH configuration index table slots are numbered wrt 60kHz
          if ( (s_map>>map_shift)&0x01 ) {
            // Valid slot

            // Additionally, for 30kHz/120kHz, we must check for the n_RA_Slot param also
            if ( even_slot_invalid && (slot%2 == 0) )
                continue; // no prach in even slots @ 30kHz/120kHz for 1 prach per 60khz slot/subframe

            // We're good: valid frame and valid slot
            // Compute all the PRACH occasions in the slot

            uint8_t n_prach_occ_in_time;
            uint8_t n_prach_occ_in_freq;

            prach_assoc_pattern.prach_conf_period_list[prach_conf_period_idx].prach_occasion_slot_map[prach_conf_period_frame_idx][slot].nb_of_prach_occasion_in_time = N_t_slot;
            prach_assoc_pattern.prach_conf_period_list[prach_conf_period_idx].prach_occasion_slot_map[prach_conf_period_frame_idx][slot].nb_of_prach_occasion_in_freq = nb_fdm;

            for (n_prach_occ_in_time=0; n_prach_occ_in_time<N_t_slot; n_prach_occ_in_time++) {
              uint8_t start_symbol = prach_conf_start_symbol + n_prach_occ_in_time * N_dur;
              LOG_D(NR_MAC,"PRACH Occ in time %d\n", n_prach_occ_in_time);

              for (n_prach_occ_in_freq=0; n_prach_occ_in_freq<nb_fdm; n_prach_occ_in_freq++) {
                prach_occasion_info_t *prach_occasion_p = &prach_assoc_pattern.prach_conf_period_list[prach_conf_period_idx].prach_occasion_slot_map[prach_conf_period_frame_idx][slot].prach_occasion[n_prach_occ_in_time][n_prach_occ_in_freq];

                prach_occasion_p->start_symbol = start_symbol;
                prach_occasion_p->fdm = n_prach_occ_in_freq;
                prach_occasion_p->frame = frame;
                prach_occasion_p->slot = slot;
                prach_occasion_p->format = format;
                prach_assoc_pattern.prach_conf_period_list[prach_conf_period_idx].nb_of_prach_occasion++;

                LOG_D(NR_MAC,"Adding a PRACH occasion: frame %u, slot-symbol %d-%d, occ_in_time-occ_in-freq %d-%d, nb ROs in conf period %d, for this slot: RO# in time %d, RO# in freq %d\n",
                    frame, slot, start_symbol, n_prach_occ_in_time, n_prach_occ_in_freq, prach_assoc_pattern.prach_conf_period_list[prach_conf_period_idx].nb_of_prach_occasion,
                    prach_assoc_pattern.prach_conf_period_list[prach_conf_period_idx].prach_occasion_slot_map[prach_conf_period_frame_idx][slot].nb_of_prach_occasion_in_time,
                    prach_assoc_pattern.prach_conf_period_list[prach_conf_period_idx].prach_occasion_slot_map[prach_conf_period_frame_idx][slot].nb_of_prach_occasion_in_freq);
              } // For every freq in the slot
            } // For every time occasions in the slot
          } // Valid slot?
        } // For every slots in a frame
      } // Valid frame?
    } // For every frames in a prach configuration period
  } // For every prach configuration periods in the maximum association pattern period (160ms)
}

// Build the list of all the valid/transmitted SSBs according to the config
static void build_ssb_list(NR_UE_MAC_INST_t *mac) {

  // Create the list of transmitted SSBs
  // ===================================
  BIT_STRING_t *ssb_bitmap;
  uint64_t ssb_positionsInBurst;
  uint8_t ssb_idx = 0;

  if (mac->scc) {
    NR_ServingCellConfigCommon_t *scc = mac->scc;
    switch (scc->ssb_PositionsInBurst->present) {
      case NR_ServingCellConfigCommon__ssb_PositionsInBurst_PR_shortBitmap:
        ssb_bitmap = &scc->ssb_PositionsInBurst->choice.shortBitmap;

        ssb_positionsInBurst = BIT_STRING_to_uint8(ssb_bitmap);
        LOG_D(NR_MAC,"SSB config: SSB_positions_in_burst 0x%lx\n", ssb_positionsInBurst);

        for (uint8_t bit_nb=3; bit_nb<=3; bit_nb--) {
          // If SSB is transmitted
          if ((ssb_positionsInBurst>>bit_nb) & 0x01) {
            ssb_list.nb_tx_ssb++;
            ssb_list.tx_ssb[ssb_idx].transmitted = true;
            LOG_D(NR_MAC,"SSB idx %d transmitted\n", ssb_idx);
          }
          ssb_idx++;
        }
        break;
      case NR_ServingCellConfigCommon__ssb_PositionsInBurst_PR_mediumBitmap:
        ssb_bitmap = &scc->ssb_PositionsInBurst->choice.mediumBitmap;

        ssb_positionsInBurst = BIT_STRING_to_uint8(ssb_bitmap);
        LOG_D(NR_MAC,"SSB config: SSB_positions_in_burst 0x%lx\n", ssb_positionsInBurst);

        for (uint8_t bit_nb=7; bit_nb<=7; bit_nb--) {
          // If SSB is transmitted
          if ((ssb_positionsInBurst>>bit_nb) & 0x01) {
            ssb_list.nb_tx_ssb++;
            ssb_list.tx_ssb[ssb_idx].transmitted = true;
            LOG_D(NR_MAC,"SSB idx %d transmitted\n", ssb_idx);
          }
          ssb_idx++;
        }
        break;
      case NR_ServingCellConfigCommon__ssb_PositionsInBurst_PR_longBitmap:
        ssb_bitmap = &scc->ssb_PositionsInBurst->choice.longBitmap;

        ssb_positionsInBurst = BIT_STRING_to_uint64(ssb_bitmap);
        LOG_D(NR_MAC,"SSB config: SSB_positions_in_burst 0x%lx\n", ssb_positionsInBurst);

        for (uint8_t bit_nb=63; bit_nb<=63; bit_nb--) {
          // If SSB is transmitted
          if ((ssb_positionsInBurst>>bit_nb) & 0x01) {
            ssb_list.nb_tx_ssb++;
            ssb_list.tx_ssb[ssb_idx].transmitted = true;
            LOG_D(NR_MAC,"SSB idx %d transmitted\n", ssb_idx);
          }
          ssb_idx++;
        }
        break;
      default:
        AssertFatal(false,"ssb_PositionsInBurst not present\n");
        break;
    }
  } else { // This is configuration from SIB1

    AssertFatal(mac->scc_SIB->ssb_PositionsInBurst.groupPresence == NULL, "Handle case for >8 SSBs\n");
    ssb_bitmap = &mac->scc_SIB->ssb_PositionsInBurst.inOneGroup;

    ssb_positionsInBurst = BIT_STRING_to_uint8(ssb_bitmap);

    LOG_D(NR_MAC,"SSB config: SSB_positions_in_burst 0x%lx\n", ssb_positionsInBurst);

    for (uint8_t bit_nb=7; bit_nb<=7; bit_nb--) {
      // If SSB is transmitted
      if ((ssb_positionsInBurst>>bit_nb) & 0x01) {
        ssb_list.nb_tx_ssb++;
        ssb_list.tx_ssb[ssb_idx].transmitted = true;
        LOG_D(NR_MAC,"SSB idx %d transmitted\n", ssb_idx);
      }
      ssb_idx++;
    }
  }
}

// Map the transmitted SSBs to the ROs and create the association pattern according to the config
static void map_ssb_to_ro(NR_UE_MAC_INST_t *mac) {

  // Map SSBs to PRACH occasions
  // ===========================
  // WIP: Assumption: No PRACH occasion is rejected because of a conflict with SSBs or TDD_UL_DL_ConfigurationCommon schedule
  NR_RACH_ConfigCommon_t *setup = (mac->scc) ?
    mac->scc->uplinkConfigCommon->initialUplinkBWP->rach_ConfigCommon->choice.setup:
    mac->scc_SIB->uplinkConfigCommon->initialUplinkBWP.rach_ConfigCommon->choice.setup;
  NR_RACH_ConfigCommon__ssb_perRACH_OccasionAndCB_PreamblesPerSSB_PR ssb_perRACH_config = setup->ssb_perRACH_OccasionAndCB_PreamblesPerSSB->present;

  boolean_t multiple_ssb_per_ro; // true if more than one or exactly one SSB per RACH occasion, false if more than one RO per SSB
  uint8_t ssb_rach_ratio; // Nb of SSBs per RACH or RACHs per SSB
  uint16_t required_nb_of_prach_occasion; // Nb of RACH occasions required to map all the SSBs
  uint8_t required_nb_of_prach_conf_period; // Nb of PRACH configuration periods required to map all the SSBs

  // Determine the SSB to RACH mapping ratio
  // =======================================
  switch (ssb_perRACH_config){
    case NR_RACH_ConfigCommon__ssb_perRACH_OccasionAndCB_PreamblesPerSSB_PR_oneEighth:
      multiple_ssb_per_ro = false;
      ssb_rach_ratio = 8;
      break;
    case NR_RACH_ConfigCommon__ssb_perRACH_OccasionAndCB_PreamblesPerSSB_PR_oneFourth:
      multiple_ssb_per_ro = false;
      ssb_rach_ratio = 4;
      break;
    case NR_RACH_ConfigCommon__ssb_perRACH_OccasionAndCB_PreamblesPerSSB_PR_oneHalf:
      multiple_ssb_per_ro = false;
      ssb_rach_ratio = 2;
      break;
    case NR_RACH_ConfigCommon__ssb_perRACH_OccasionAndCB_PreamblesPerSSB_PR_one:
      multiple_ssb_per_ro = true;
      ssb_rach_ratio = 1;
      break;
    case NR_RACH_ConfigCommon__ssb_perRACH_OccasionAndCB_PreamblesPerSSB_PR_two:
      multiple_ssb_per_ro = true;
      ssb_rach_ratio = 2;
      break;
    case NR_RACH_ConfigCommon__ssb_perRACH_OccasionAndCB_PreamblesPerSSB_PR_four:
      multiple_ssb_per_ro = true;
      ssb_rach_ratio = 4;
      break;
    case NR_RACH_ConfigCommon__ssb_perRACH_OccasionAndCB_PreamblesPerSSB_PR_eight:
      multiple_ssb_per_ro = true;
      ssb_rach_ratio = 8;
      break;
    case NR_RACH_ConfigCommon__ssb_perRACH_OccasionAndCB_PreamblesPerSSB_PR_sixteen:
      multiple_ssb_per_ro = true;
      ssb_rach_ratio = 16;
      break;
    default:
      AssertFatal(1 == 0, "Unsupported ssb_perRACH_config %d\n", ssb_perRACH_config);
      break;
  }
  LOG_D(NR_MAC,"SSB rach ratio %d, Multiple SSB per RO %d\n", ssb_rach_ratio, multiple_ssb_per_ro);

  // Evaluate the number of PRACH configuration periods required to map all the SSBs and set the association period
  // ==============================================================================================================
  // WIP: Assumption for now is that all the PRACH configuration periods within a maximum association pattern period have the same number of PRACH occasions
  //      (No PRACH occasions are conflicting with SSBs nor TDD_UL_DL_ConfigurationCommon schedule)
  //      There is only one possible association period which can contain up to 16 PRACH configuration periods
  LOG_D(NR_MAC,"Evaluate the number of PRACH configuration periods required to map all the SSBs and set the association period\n");
  if (true == multiple_ssb_per_ro) {
    required_nb_of_prach_occasion = ((ssb_list.nb_tx_ssb-1) + ssb_rach_ratio) / ssb_rach_ratio;
  }
  else {
    required_nb_of_prach_occasion = ssb_list.nb_tx_ssb * ssb_rach_ratio;
  }

  AssertFatal(prach_assoc_pattern.prach_conf_period_list[0].nb_of_prach_occasion>0,
              "prach_assoc_pattern.prach_conf_period_list[0].nb_of_prach_occasion shouldn't be 0 (ssb_list.nb_tx_ssb %d, ssb_rach_ratio %d\n",
              ssb_list.nb_tx_ssb,ssb_rach_ratio);
  required_nb_of_prach_conf_period = ((required_nb_of_prach_occasion-1) + prach_assoc_pattern.prach_conf_period_list[0].nb_of_prach_occasion) /
                                     prach_assoc_pattern.prach_conf_period_list[0].nb_of_prach_occasion;

  if (required_nb_of_prach_conf_period == 1) {
    prach_assoc_pattern.prach_association_period_list[0].nb_of_prach_conf_period = 1;
  }
  else if (required_nb_of_prach_conf_period == 2) {
    prach_assoc_pattern.prach_association_period_list[0].nb_of_prach_conf_period = 2;
  }
  else if (required_nb_of_prach_conf_period <= 4) {
    prach_assoc_pattern.prach_association_period_list[0].nb_of_prach_conf_period = 4;
  }
  else if (required_nb_of_prach_conf_period <= 8) {
    prach_assoc_pattern.prach_association_period_list[0].nb_of_prach_conf_period = 8;
  }
  else if (required_nb_of_prach_conf_period <= 16) {
    prach_assoc_pattern.prach_association_period_list[0].nb_of_prach_conf_period = 16;
  }
  else {
    AssertFatal(1 == 0, "Invalid number of PRACH config periods within an association period %d\n", required_nb_of_prach_conf_period);
  }

  prach_assoc_pattern.nb_of_assoc_period = 1; // WIP: only one possible association period
  prach_assoc_pattern.prach_association_period_list[0].nb_of_frame = prach_assoc_pattern.prach_association_period_list[0].nb_of_prach_conf_period * prach_assoc_pattern.prach_conf_period_list[0].nb_of_frame;
  prach_assoc_pattern.nb_of_frame = prach_assoc_pattern.prach_association_period_list[0].nb_of_frame;

  LOG_D(NR_MAC,"Assoc period %d, Nb of frames in assoc period %d\n",
        prach_assoc_pattern.prach_association_period_list[0].nb_of_prach_conf_period,
        prach_assoc_pattern.prach_association_period_list[0].nb_of_frame);

  // Proceed to the SSB to RO mapping
  // ================================
  uint8_t association_period_idx; // Association period index within the association pattern
  uint8_t ssb_idx = 0;
  uint8_t prach_configuration_period_idx; // PRACH Configuration period index within the association pattern
  prach_conf_period_t *prach_conf_period_p;

  // Map all the association periods within the association pattern period
  LOG_D(NR_MAC,"Proceed to the SSB to RO mapping\n");
  for (association_period_idx=0; association_period_idx<prach_assoc_pattern.nb_of_assoc_period; association_period_idx++) {
    uint8_t n_prach_conf=0; // PRACH Configuration period index within the association period
    uint8_t frame=0;
    uint8_t slot=0;
    uint8_t ro_in_time=0;
    uint8_t ro_in_freq=0;

    // Set the starting PRACH Configuration period index in the association_pattern map for this particular association period
    prach_configuration_period_idx = 0;  // WIP: only one possible association period so the starting PRACH configuration period is automatically 0

    // Check if we need to map multiple SSBs per RO or multiple ROs per SSB
    if (true == multiple_ssb_per_ro) {
      // --------------------
      // --------------------
      // Multiple SSBs per RO
      // --------------------
      // --------------------

      // WIP: For the moment, only map each SSB idx once per association period if configuration is multiple SSBs per RO
      //      this is true if no PRACH occasions are conflicting with SSBs nor TDD_UL_DL_ConfigurationCommon schedule
      ssb_idx = 0;

      // Go through the list of PRACH config periods within this association period
      for (n_prach_conf=0; n_prach_conf<prach_assoc_pattern.prach_association_period_list[association_period_idx].nb_of_prach_conf_period; n_prach_conf++, prach_configuration_period_idx++) {
        // Build the association period with its association PRACH Configuration indexes
        prach_conf_period_p = &prach_assoc_pattern.prach_conf_period_list[prach_configuration_period_idx];
        prach_assoc_pattern.prach_association_period_list[association_period_idx].prach_conf_period_list[n_prach_conf] = prach_conf_period_p;

        // Go through all the ROs within the PRACH config period
        for (frame=0; frame<prach_conf_period_p->nb_of_frame; frame++) {
          for (slot=0; slot<prach_conf_period_p->nb_of_slot; slot++) {
            for (ro_in_time=0; ro_in_time<prach_conf_period_p->prach_occasion_slot_map[frame][slot].nb_of_prach_occasion_in_time; ro_in_time++) {
              for (ro_in_freq=0; ro_in_freq<prach_conf_period_p->prach_occasion_slot_map[frame][slot].nb_of_prach_occasion_in_freq; ro_in_freq++) {
                prach_occasion_info_t *ro_p = &prach_conf_period_p->prach_occasion_slot_map[frame][slot].prach_occasion[ro_in_time][ro_in_freq];

                // Go through the list of transmitted SSBs and map the required amount of SSBs to this RO
                // WIP: For the moment, only map each SSB idx once per association period if configuration is multiple SSBs per RO
                //      this is true if no PRACH occasions are conflicting with SSBs nor TDD_UL_DL_ConfigurationCommon schedule
                for (; ssb_idx<MAX_NB_SSB; ssb_idx++) {
                  // Map only the transmitted ssb_idx
                  if (true == ssb_list.tx_ssb[ssb_idx].transmitted) {
                    ro_p->mapped_ssb_idx[ro_p->nb_mapped_ssb] = ssb_idx;
                    ro_p->nb_mapped_ssb++;
                    ssb_list.tx_ssb[ssb_idx].mapped_ro[ssb_list.tx_ssb[ssb_idx].nb_mapped_ro] = ro_p;
                    ssb_list.tx_ssb[ssb_idx].nb_mapped_ro++;
                    AssertFatal(MAX_NB_RO_PER_SSB_IN_ASSOCIATION_PATTERN > ssb_list.tx_ssb[ssb_idx].nb_mapped_ro,"Too many mapped ROs (%d) to a single SSB\n", ssb_list.tx_ssb[ssb_idx].nb_mapped_ro);

                    LOG_D(NR_MAC,"Mapped ssb_idx %u to RO slot-symbol %u-%u, %u-%u-%u/%u\n",
                          ssb_idx, ro_p->slot, ro_p->start_symbol, slot, ro_in_time, ro_in_freq,
                          prach_conf_period_p->prach_occasion_slot_map[frame][slot].nb_of_prach_occasion_in_freq);
                    LOG_D(NR_MAC,"Nb mapped ROs for this ssb idx: in the association period only %u\n", ssb_list.tx_ssb[ssb_idx].nb_mapped_ro);

                    // If all the required SSBs are mapped to this RO, exit the loop of SSBs
                    if (ro_p->nb_mapped_ssb == ssb_rach_ratio) {
                      ssb_idx++;
                      break;
                    }
                  } // if ssb_idx is transmitted
                } // for ssb_idx

                // Exit the loop of ROs if there is no more SSB to map
                if (MAX_NB_SSB == ssb_idx) break;
              } // for ro_in_freq

              // Exit the loop of ROs if there is no more SSB to map
              if (MAX_NB_SSB == ssb_idx) break;
            } // for ro_in_time

            // Exit the loop of slots if there is no more SSB to map
            if (MAX_NB_SSB == ssb_idx) break;
          } // for slot

          // Exit the loop frames if there is no more SSB to map
          if (MAX_NB_SSB == ssb_idx) break;
        } // for frame

        // Exit the loop of PRACH configurations if there is no more SSB to map
        if (MAX_NB_SSB == ssb_idx) break;
      } // for n_prach_conf

      // WIP: note that there is no re-mapping of the SSBs within the association period since there is no invalid ROs in the PRACH config periods that would create this situation

    } // if multiple_ssbs_per_ro

    else {
      // --------------------
      // --------------------
      // Multiple ROs per SSB
      // --------------------
      // --------------------

      n_prach_conf = 0;

      // Go through the list of transmitted SSBs
      for (ssb_idx=0; ssb_idx<MAX_NB_SSB; ssb_idx++) {
        uint8_t nb_mapped_ro_in_association_period=0; // Reset the nb of mapped ROs for the new SSB index

	      LOG_D(NR_MAC,"Checking ssb_idx %d => %d\n",
	      ssb_idx,ssb_list.tx_ssb[ssb_idx].transmitted);

        // Map only the transmitted ssb_idx
        if (true == ssb_list.tx_ssb[ssb_idx].transmitted) {

          // Map all the required ROs to this SSB
          // Go through the list of PRACH config periods within this association period
          for (; n_prach_conf<prach_assoc_pattern.prach_association_period_list[association_period_idx].nb_of_prach_conf_period; n_prach_conf++, prach_configuration_period_idx++) {

            // Build the association period with its association PRACH Configuration indexes
            prach_conf_period_p = &prach_assoc_pattern.prach_conf_period_list[prach_configuration_period_idx];
            prach_assoc_pattern.prach_association_period_list[association_period_idx].prach_conf_period_list[n_prach_conf] = prach_conf_period_p;

            for (; frame<prach_conf_period_p->nb_of_frame; frame++) {
              for (; slot<prach_conf_period_p->nb_of_slot; slot++) {
                for (; ro_in_time<prach_conf_period_p->prach_occasion_slot_map[frame][slot].nb_of_prach_occasion_in_time; ro_in_time++) {
                  for (; ro_in_freq<prach_conf_period_p->prach_occasion_slot_map[frame][slot].nb_of_prach_occasion_in_freq; ro_in_freq++) {
                    prach_occasion_info_t *ro_p = &prach_conf_period_p->prach_occasion_slot_map[frame][slot].prach_occasion[ro_in_time][ro_in_freq];

                    ro_p->mapped_ssb_idx[0] = ssb_idx;
                    ro_p->nb_mapped_ssb = 1;
                    ssb_list.tx_ssb[ssb_idx].mapped_ro[ssb_list.tx_ssb[ssb_idx].nb_mapped_ro] = ro_p;
                    ssb_list.tx_ssb[ssb_idx].nb_mapped_ro++;
                    AssertFatal(MAX_NB_RO_PER_SSB_IN_ASSOCIATION_PATTERN > ssb_list.tx_ssb[ssb_idx].nb_mapped_ro,"Too many mapped ROs (%d) to a single SSB\n",
                                ssb_list.tx_ssb[ssb_idx].nb_mapped_ro);
                    nb_mapped_ro_in_association_period++;

                    LOG_D(NR_MAC,"Mapped ssb_idx %u to RO slot-symbol %u-%u, %u-%u-%u/%u\n",
                          ssb_idx, ro_p->slot, ro_p->start_symbol, slot, ro_in_time, ro_in_freq,
                          prach_conf_period_p->prach_occasion_slot_map[frame][slot].nb_of_prach_occasion_in_freq);
                    LOG_D(NR_MAC,"Nb mapped ROs for this ssb idx: in the association period only %u / total %u\n",
                          ssb_list.tx_ssb[ssb_idx].nb_mapped_ro, nb_mapped_ro_in_association_period);

                    // Exit the loop if this SSB has been mapped to all the required ROs
                    // WIP: Assuming that ssb_rach_ratio equals the maximum nb of times a given ssb_idx is mapped within an association period:
                    //      this is true if no PRACH occasions are conflicting with SSBs nor TDD_UL_DL_ConfigurationCommon schedule
                    if (nb_mapped_ro_in_association_period == ssb_rach_ratio) {
                      ro_in_freq++;
                      break;
                    }
                  } // for ro_in_freq

                  // Exit the loop if this SSB has been mapped to all the required ROs
                  if (nb_mapped_ro_in_association_period == ssb_rach_ratio) {
                    break;
                  }
                  else ro_in_freq = 0; // else go to the next time symbol in that slot and reset the freq index
                } // for ro_in_time

                // Exit the loop if this SSB has been mapped to all the required ROs
                if (nb_mapped_ro_in_association_period == ssb_rach_ratio) {
                  break;
                }
                else ro_in_time = 0; // else go to the next slot in that PRACH config period and reset the symbol index
              } // for slot

              // Exit the loop if this SSB has been mapped to all the required ROs
              if (nb_mapped_ro_in_association_period == ssb_rach_ratio) {
                break;
              }
              else slot = 0; // else go to the next frame in that PRACH config period and reset the slot index
            } // for frame

            // Exit the loop if this SSB has been mapped to all the required ROs
            if (nb_mapped_ro_in_association_period == ssb_rach_ratio) {
              break;
            }
            else frame = 0; // else go to the next PRACH config period in that association period and reset the frame index
          } // for n_prach_conf

        } // if ssb_idx is transmitted
      } // for ssb_idx
    } // else if multiple_ssbs_per_ro

  } // for association_period_index
}

// Returns a RACH occasion if any matches the SSB idx, the frame and the slot
static int get_nr_prach_info_from_ssb_index(uint8_t ssb_idx,
                                            int frame,
                                            int slot,
                                            prach_occasion_info_t **prach_occasion_info_pp) {

  ssb_info_t *ssb_info_p;
  prach_occasion_slot_t *prach_occasion_slot_p = NULL;

  *prach_occasion_info_pp = NULL;

  // Search for a matching RO slot in the SSB_to_RO map
  // A valid RO slot will match:
  //      - ssb_idx mapped to one of the ROs in that RO slot
  //      - exact slot number
  //      - frame offset
  ssb_info_p = &ssb_list.tx_ssb[ssb_idx];
  LOG_D(NR_MAC,"checking for prach : ssb_info_p->nb_mapped_ro %d\n",ssb_info_p->nb_mapped_ro);
  for (uint8_t n_mapped_ro=0; n_mapped_ro<ssb_info_p->nb_mapped_ro; n_mapped_ro++) {
    LOG_D(NR_MAC,"%d.%d: mapped_ro[%d]->frame.slot %d.%d, prach_assoc_pattern.nb_of_frame %d\n",
          frame,slot,n_mapped_ro,ssb_info_p->mapped_ro[n_mapped_ro]->frame,ssb_info_p->mapped_ro[n_mapped_ro]->slot,prach_assoc_pattern.nb_of_frame);
    if ((slot == ssb_info_p->mapped_ro[n_mapped_ro]->slot) &&
        (ssb_info_p->mapped_ro[n_mapped_ro]->frame == (frame % prach_assoc_pattern.nb_of_frame))) {

      uint8_t prach_config_period_nb = ssb_info_p->mapped_ro[n_mapped_ro]->frame / prach_assoc_pattern.prach_conf_period_list[0].nb_of_frame;
      uint8_t frame_nb_in_prach_config_period = ssb_info_p->mapped_ro[n_mapped_ro]->frame % prach_assoc_pattern.prach_conf_period_list[0].nb_of_frame;
      prach_occasion_slot_p = &prach_assoc_pattern.prach_conf_period_list[prach_config_period_nb].prach_occasion_slot_map[frame_nb_in_prach_config_period][slot];
    }
  }

  // If there is a matching RO slot in the SSB_to_RO map
  if (NULL != prach_occasion_slot_p)
  {
    // A random RO mapped to the SSB index should be selected in the slot

    // First count the number of times the SSB index is found in that RO
    uint8_t nb_mapped_ssb = 0;

    for (int ro_in_time=0; ro_in_time < prach_occasion_slot_p->nb_of_prach_occasion_in_time; ro_in_time++) {
      for (int ro_in_freq=0; ro_in_freq < prach_occasion_slot_p->nb_of_prach_occasion_in_freq; ro_in_freq++) {
        prach_occasion_info_t *prach_occasion_info_p = &prach_occasion_slot_p->prach_occasion[ro_in_time][ro_in_freq];

        for (uint8_t ssb_nb=0; ssb_nb<prach_occasion_info_p->nb_mapped_ssb; ssb_nb++) {
          if (prach_occasion_info_p->mapped_ssb_idx[ssb_nb] == ssb_idx) {
            nb_mapped_ssb++;
          }
        }
      }
    }

    // Choose a random SSB nb
    uint8_t random_ssb_nb = 0;

    random_ssb_nb = ((taus()) % nb_mapped_ssb);

    // Select the RO according to the chosen random SSB nb
    nb_mapped_ssb=0;
    for (int ro_in_time=0; ro_in_time < prach_occasion_slot_p->nb_of_prach_occasion_in_time; ro_in_time++) {
      for (int ro_in_freq=0; ro_in_freq < prach_occasion_slot_p->nb_of_prach_occasion_in_freq; ro_in_freq++) {
        prach_occasion_info_t *prach_occasion_info_p = &prach_occasion_slot_p->prach_occasion[ro_in_time][ro_in_freq];

        for (uint8_t ssb_nb=0; ssb_nb<prach_occasion_info_p->nb_mapped_ssb; ssb_nb++) {
          if (prach_occasion_info_p->mapped_ssb_idx[ssb_nb] == ssb_idx) {
            if (nb_mapped_ssb == random_ssb_nb) {
              *prach_occasion_info_pp = prach_occasion_info_p;
              return 1;
            }
            else {
              nb_mapped_ssb++;
            }
          }
        }
      }
    }
  }

  return 0;
}

// Build the SSB to RO mapping upon RRC configuration update
void build_ssb_to_ro_map(NR_UE_MAC_INST_t *mac) {

  // Clear all the lists and maps
  memset(&prach_assoc_pattern, 0, sizeof(prach_association_pattern_t));
  memset(&ssb_list, 0, sizeof(ssb_list_info_t));

  // Build the list of all the valid RACH occasions in the maximum association pattern period according to the PRACH config
  LOG_D(NR_MAC,"Build RO list\n");
  build_ro_list(mac);

  // Build the list of all the valid/transmitted SSBs according to the config
  LOG_D(NR_MAC,"Build SSB list\n");
  build_ssb_list(mac);

  // Map the transmitted SSBs to the ROs and create the association pattern according to the config
  LOG_D(NR_MAC,"Map SSB to RO\n");
  map_ssb_to_ro(mac);
  LOG_D(NR_MAC,"Map SSB to RO done\n");
}


void nr_ue_pucch_scheduler(module_id_t module_idP, frame_t frameP, int slotP, int thread_id) {

  NR_UE_MAC_INST_t *mac = get_mac_inst(module_idP);
  int O_SR = 0;
  int O_ACK = 0;
  int O_CSI = 0;
  int N_UCI = 0;

  PUCCH_sched_t *pucch = calloc(1,sizeof(*pucch));
  pucch->resource_indicator = -1;
  pucch->initial_pucch_id = -1;
  uint16_t rnti = mac->crnti;  //FIXME not sure this is valid for all pucch instances

  // SR
  if(trigger_periodic_scheduling_request(mac, pucch, frameP, slotP)) {
    O_SR = 1;
    /* sr_payload = 1 means that this is a positive SR, sr_payload = 0 means that it is a negative SR */
    pucch->sr_payload = nr_ue_get_SR(module_idP,
                                     frameP,
                                     slotP);
  }

  // CSI
  if (mac->ra.ra_state == RA_SUCCEEDED)
    O_CSI = nr_get_csi_measurements(mac, frameP, slotP, pucch);

  // ACKNACK
  O_ACK = get_downlink_ack(mac, frameP, slotP, pucch);

  NR_BWP_Id_t bwp_id = mac->UL_BWP_Id;
  NR_PUCCH_Config_t *pucch_Config = NULL;

  if (bwp_id>0 &&
      mac->ULbwp[bwp_id-1] &&
      mac->ULbwp[bwp_id-1]->bwp_Dedicated &&
      mac->ULbwp[bwp_id-1]->bwp_Dedicated->pucch_Config &&
      mac->ULbwp[bwp_id-1]->bwp_Dedicated->pucch_Config->choice.setup) {
    pucch_Config =  mac->ULbwp[bwp_id-1]->bwp_Dedicated->pucch_Config->choice.setup;
  }
  else if (bwp_id==0 &&
           mac->cg &&
           mac->cg->spCellConfig &&
           mac->cg->spCellConfig->spCellConfigDedicated &&
           mac->cg->spCellConfig->spCellConfigDedicated->uplinkConfig &&
           mac->cg->spCellConfig->spCellConfigDedicated->uplinkConfig->initialUplinkBWP &&
           mac->cg->spCellConfig->spCellConfigDedicated->uplinkConfig->initialUplinkBWP->pucch_Config &&
           mac->cg->spCellConfig->spCellConfigDedicated->uplinkConfig->initialUplinkBWP->pucch_Config->choice.setup) {
      pucch_Config = mac->cg->spCellConfig->spCellConfigDedicated->uplinkConfig->initialUplinkBWP->pucch_Config->choice.setup;
  }


  // if multiplexing of HARQ and CSI is not possible, transmit only HARQ bits
  if ((O_ACK != 0) && (O_CSI != 0) &&
      pucch_Config &&
      pucch_Config->format2 &&
      (pucch_Config->format2->choice.setup->simultaneousHARQ_ACK_CSI == NULL)) {
    O_CSI = 0;
    pucch->csi_part1_payload = 0;
    pucch->csi_part2_payload = 0;
  }

  N_UCI = O_SR + O_ACK + O_CSI;

  // do no transmit pucch if only SR scheduled and it is negative
  if ((O_ACK + O_CSI) == 0 && pucch->sr_payload == 0)
    return;

  if (N_UCI > 0) {

    pucch->resource_set_id = find_pucch_resource_set(mac, N_UCI);
    select_pucch_resource(mac, pucch);
    fapi_nr_ul_config_request_t *ul_config = get_ul_config_request(mac, slotP);
    fapi_nr_ul_config_pucch_pdu *pucch_pdu = &ul_config->ul_config_list[ul_config->number_pdus].pucch_config_pdu;
    nr_ue_configure_pucch(mac,
                          slotP,
                          rnti,
                          pucch,
                          pucch_pdu,
                          O_SR, O_ACK, O_CSI);
    LOG_D(NR_MAC,"Configuring pucch, is_common = %d\n",pucch->is_common);
    fill_ul_config(ul_config, frameP, slotP, FAPI_NR_UL_CONFIG_TYPE_PUCCH);
    nr_scheduled_response_t scheduled_response;
    fill_scheduled_response(&scheduled_response, NULL, ul_config, NULL, module_idP, 0 /*TBR fix*/, frameP, slotP, thread_id);
    if(mac->if_module != NULL && mac->if_module->scheduled_response != NULL)
      mac->if_module->scheduled_response(&scheduled_response);
  }

}

// This function schedules the PRACH according to prach_ConfigurationIndex and TS 38.211, tables 6.3.3.2.x
// PRACH formats 9, 10, 11 are corresponding to dual PRACH format configurations A1/B1, A2/B2, A3/B3.
// - todo:
// - Partial configuration is actually already stored in (fapi_nr_prach_config_t) &mac->phy_config.config_req->prach_config
void nr_ue_prach_scheduler(module_id_t module_idP, frame_t frameP, sub_frame_t slotP, int thread_id) {

  uint16_t format, format0, format1, ncs;
  int is_nr_prach_slot;
  prach_occasion_info_t *prach_occasion_info_p;

  NR_UE_MAC_INST_t *mac = get_mac_inst(module_idP);
  RA_config_t *ra = &mac->ra;

  //fapi_nr_ul_config_request_t *ul_config = get_ul_config_request(mac, slotP);
  fapi_nr_ul_config_request_t *ul_config = &mac->ul_config_request[0];
  fapi_nr_ul_config_prach_pdu *prach_config_pdu;
  fapi_nr_config_request_t *cfg = &mac->phy_config.config_req;
  fapi_nr_prach_config_t *prach_config = &cfg->prach_config;
  nr_scheduled_response_t scheduled_response;

  NR_ServingCellConfigCommon_t *scc = mac->scc;
  NR_ServingCellConfigCommonSIB_t *scc_SIB = mac->scc_SIB;
  NR_RACH_ConfigCommon_t *setup;
  if (scc!=NULL) setup = scc->uplinkConfigCommon->initialUplinkBWP->rach_ConfigCommon->choice.setup;
  else           setup = scc_SIB->uplinkConfigCommon->initialUplinkBWP.rach_ConfigCommon->choice.setup;
  NR_RACH_ConfigGeneric_t *rach_ConfigGeneric = &setup->rach_ConfigGeneric;

  ra->RA_offset = 2; // to compensate the rx frame offset at the gNB
  ra->generate_nr_prach = GENERATE_IDLE; // Reset flag for PRACH generation
  NR_TDD_UL_DL_ConfigCommon_t *tdd_config = scc==NULL ? scc_SIB->tdd_UL_DL_ConfigurationCommon : scc->tdd_UL_DL_ConfigurationCommon;

  if (is_nr_UL_slot(tdd_config, slotP, mac->frame_type)) {

    // WIP Need to get the proper selected ssb_idx
    //     Initial beam selection functionality is not available yet
    uint8_t selected_gnb_ssb_idx = mac->mib_ssb;

    // Get any valid PRACH occasion in the current slot for the selected SSB index
    is_nr_prach_slot = get_nr_prach_info_from_ssb_index(selected_gnb_ssb_idx,
                                                       (int)frameP,
                                                       (int)slotP,
                                                        &prach_occasion_info_p);

    if (is_nr_prach_slot && ra->ra_state == RA_UE_IDLE) {
      AssertFatal(NULL != prach_occasion_info_p,"PRACH Occasion Info not returned in a valid NR Prach Slot\n");

      ra->generate_nr_prach = GENERATE_PREAMBLE;

      format = prach_occasion_info_p->format;
      format0 = format & 0xff;        // single PRACH format
      format1 = (format >> 8) & 0xff; // dual PRACH format

      prach_config_pdu = &ul_config->ul_config_list[ul_config->number_pdus].prach_config_pdu;
      memset(prach_config_pdu, 0, sizeof(fapi_nr_ul_config_prach_pdu));

      fill_ul_config(ul_config, frameP, slotP, FAPI_NR_UL_CONFIG_TYPE_PRACH);

      LOG_D(PHY, "In %s: (%p) %d UL PDUs:\n", __FUNCTION__, ul_config, ul_config->number_pdus);

      ncs = get_NCS(rach_ConfigGeneric->zeroCorrelationZoneConfig, format0, setup->restrictedSetConfig);

      prach_config_pdu->phys_cell_id = mac->physCellId;
      prach_config_pdu->num_prach_ocas = 1;
      prach_config_pdu->prach_slot = prach_occasion_info_p->slot;
      prach_config_pdu->prach_start_symbol = prach_occasion_info_p->start_symbol;
      prach_config_pdu->num_ra = prach_occasion_info_p->fdm;

      prach_config_pdu->num_cs = ncs;
      prach_config_pdu->root_seq_id = prach_config->num_prach_fd_occasions_list[prach_occasion_info_p->fdm].prach_root_sequence_index;
      prach_config_pdu->restricted_set = prach_config->restricted_set_config;
      prach_config_pdu->freq_msg1 = prach_config->num_prach_fd_occasions_list[prach_occasion_info_p->fdm].k1;

      LOG_D(NR_MAC,"Selected RO Frame %u, Slot %u, Symbol %u, Fdm %u\n", frameP, prach_config_pdu->prach_slot, prach_config_pdu->prach_start_symbol, prach_config_pdu->num_ra);

      // Search which SSB is mapped in the RO (among all the SSBs mapped to this RO)
      for (prach_config_pdu->ssb_nb_in_ro=0; prach_config_pdu->ssb_nb_in_ro<prach_occasion_info_p->nb_mapped_ssb; prach_config_pdu->ssb_nb_in_ro++) {
        if (prach_occasion_info_p->mapped_ssb_idx[prach_config_pdu->ssb_nb_in_ro] == selected_gnb_ssb_idx)
          break;
      }
      AssertFatal(prach_config_pdu->ssb_nb_in_ro<prach_occasion_info_p->nb_mapped_ssb, "%u not found in the mapped SSBs to the PRACH occasion", selected_gnb_ssb_idx);

      if (format1 != 0xff) {
        switch(format0) { // dual PRACH format
          case 0xa1:
            prach_config_pdu->prach_format = 11;
            break;
          case 0xa2:
            prach_config_pdu->prach_format = 12;
            break;
          case 0xa3:
            prach_config_pdu->prach_format = 13;
            break;
        default:
          AssertFatal(1 == 0, "Only formats A1/B1 A2/B2 A3/B3 are valid for dual format");
        }
      } else {
        switch(format0) { // single PRACH format
          case 0:
            prach_config_pdu->prach_format = 0;
            break;
          case 1:
            prach_config_pdu->prach_format = 1;
            break;
          case 2:
            prach_config_pdu->prach_format = 2;
            break;
          case 3:
            prach_config_pdu->prach_format = 3;
            break;
          case 0xa1:
            prach_config_pdu->prach_format = 4;
            break;
          case 0xa2:
            prach_config_pdu->prach_format = 5;
            break;
          case 0xa3:
            prach_config_pdu->prach_format = 6;
            break;
          case 0xb1:
            prach_config_pdu->prach_format = 7;
            break;
          case 0xb4:
            prach_config_pdu->prach_format = 8;
            break;
          case 0xc0:
            prach_config_pdu->prach_format = 9;
            break;
          case 0xc2:
            prach_config_pdu->prach_format = 10;
            break;
          default:
            AssertFatal(1 == 0, "Invalid PRACH format");
        }
      } // if format1
      fill_scheduled_response(&scheduled_response, NULL, ul_config, NULL, module_idP, 0 /*TBR fix*/, frameP, slotP, thread_id);
      if(mac->if_module != NULL && mac->if_module->scheduled_response != NULL)
        mac->if_module->scheduled_response(&scheduled_response);
    } // is_nr_prach_slot
  } // if is_nr_UL_slot
}

// This function schedules the reception of SIB1 after initial sync and before going to real time state
void nr_ue_sib1_scheduler(module_id_t module_idP,
                          int cc_id,
                          uint16_t ssb_start_symbol,
                          uint16_t frame,
                          uint8_t ssb_subcarrier_offset,
                          uint32_t ssb_index,
                          uint16_t ssb_start_subcarrier,
                          frequency_range_t frequency_range) {

  NR_UE_MAC_INST_t *mac = get_mac_inst(module_idP);
  nr_scheduled_response_t scheduled_response;
  int frame_s,slot_s,ret;
  fapi_nr_dl_config_request_t *dl_config = &mac->dl_config_request;
  fapi_nr_dl_config_dci_dl_pdu_rel15_t *rel15;

  uint8_t scs_ssb = get_softmodem_params()->numerology;
  uint16_t ssb_offset_point_a = (ssb_start_subcarrier - ssb_subcarrier_offset)/12;

  get_type0_PDCCH_CSS_config_parameters(&mac->type0_PDCCH_CSS_config,
                                        frame,
                                        mac->mib,
                                        nr_slots_per_frame[scs_ssb],
                                        ssb_subcarrier_offset,
                                        ssb_start_symbol,
                                        scs_ssb,
                                        frequency_range,
                                        ssb_index,
                                        1, // If the UE is not configured with a periodicity, the UE assumes a periodicity of a half frame
                                        ssb_offset_point_a);

  if(mac->search_space_zero == NULL) mac->search_space_zero=calloc(1,sizeof(*mac->search_space_zero));
  if(mac->coreset0 == NULL) mac->coreset0 = calloc(1,sizeof(*mac->coreset0));

  for (int i=0; i<3; i++) { // loop over possible aggregation levels

    fill_coresetZero(mac->coreset0, &mac->type0_PDCCH_CSS_config);
    ret = fill_searchSpaceZero(mac->search_space_zero, &mac->type0_PDCCH_CSS_config,4<<i);
    if (ret) {
      rel15 = &dl_config->dl_config_list[dl_config->number_pdus].dci_config_pdu.dci_config_rel15;
      rel15->num_dci_options = 1;
      rel15->dci_format_options[0] = NR_DL_DCI_FORMAT_1_0;
      config_dci_pdu(mac, rel15, dl_config, NR_RNTI_SI, -1);
      fill_dci_search_candidates(mac->search_space_zero, rel15);

      if(mac->type0_PDCCH_CSS_config.type0_pdcch_ss_mux_pattern == 1){
        // same frame as ssb
        if ((mac->type0_PDCCH_CSS_config.frame & 0x1) == mac->type0_PDCCH_CSS_config.sfn_c)
          frame_s = 0;
        else
          frame_s = 1;
        slot_s = mac->type0_PDCCH_CSS_config.n_0;
      }
      else{
        frame_s = 0; // same frame as ssb
        slot_s = mac->type0_PDCCH_CSS_config.n_c;
      }
      LOG_D(MAC,"Calling fill_scheduled_response, type0_pdcch, num_pdus %d\n",dl_config->number_pdus);
      fill_scheduled_response(&scheduled_response, dl_config, NULL, NULL, module_idP, cc_id, frame_s, slot_s, 0); // TODO fix thread_id, for now assumed 0
    }
  }
  if (dl_config->number_pdus) {
    if(mac->if_module != NULL && mac->if_module->scheduled_response != NULL)
      mac->if_module->scheduled_response(&scheduled_response);
  }
  else
    AssertFatal(1==0,"Unable to find aggregation level for type0 CSS\n");
}


<<<<<<< HEAD
#define MAX_LCID 8 //Fixme: also defined in LCID table
uint8_t nr_ue_get_sdu(module_id_t module_idP, int CC_id, frame_t frameP,
                      sub_frame_t subframe, uint8_t gNB_index,
                      uint8_t *ulsch_buffer, uint16_t buflen) {
=======
#define MAX_LCID 8 // NR_MAX_NUM_LCID shall be used but the mac_rlc_data_req function can fetch data for max 8 LCID

/**
 * Function:      to fetch data to be transmitted from RLC, place it in the ULSCH PDU buffer
                  to generate the complete MAC PDU with sub-headers and MAC CEs according to ULSCH MAC PDU generation (6.1.2 TS 38.321)
                  the selected sub-header for the payload sub-PDUs is NR_MAC_SUBHEADER_LONG
 * @module_idP    Module ID
 * @frameP        current UL frame
 * @subframe      current UL slot
 * @gNB_index     gNB index
 * @ulsch_buffer  Pointer to ULSCH PDU
 * @buflen        TBS
 */
uint8_t nr_ue_get_sdu(module_id_t module_idP,
                      frame_t frameP,
                      sub_frame_t subframe,
                      uint8_t gNB_index,
                      uint8_t *ulsch_buffer,
                      uint16_t buflen) {
>>>>>>> b590cec2

  int16_t buflen_remain = 0;
  uint8_t lcid = 0;
  uint16_t sdu_length = 0;
  uint16_t num_sdus = 0;
  uint16_t sdu_length_total = 0;
  NR_UE_MAC_INST_t *mac = get_mac_inst(module_idP);
  const uint8_t sh_size = sizeof(NR_MAC_SUBHEADER_LONG);

  // Pointer used to build the MAC PDU by placing the RLC SDUs in the ULSCH buffer
  uint8_t *pdu = ulsch_buffer;

  // Preparing the MAC CEs sub-PDUs and get the total size
  unsigned char mac_header_control_elements[16] = {0};
  int tot_mac_ce_len = nr_write_ce_ulsch_pdu(&mac_header_control_elements[0], mac);
  uint8_t total_mac_pdu_header_len = tot_mac_ce_len;

  LOG_D(NR_MAC, "In %s: [UE %d] [%d.%d] process UL transport block at with size TBS = %d bytes \n", __FUNCTION__, module_idP, frameP, subframe, buflen);

  // Check for DCCH first
  // TO DO: Multiplex in the order defined by the logical channel prioritization
  for (lcid = UL_SCH_LCID_SRB1;
       lcid < MAX_LCID; lcid++) {

    buflen_remain = buflen - (total_mac_pdu_header_len + sdu_length_total + sh_size);

    LOG_D(NR_MAC, "In %s: [UE %d] [%d.%d] UL-DXCH -> ULSCH, RLC with LCID 0x%02x (TBS %d bytes, sdu_length_total %d bytes, MAC header len %d bytes, buflen_remain %d bytes)\n",
          __FUNCTION__,
          module_idP,
          frameP,
          subframe,
          lcid,
          buflen,
          sdu_length_total,
          tot_mac_ce_len,
          buflen_remain);

    while (buflen_remain > 0){

      // Pointer used to build the MAC sub-PDU headers in the ULSCH buffer for each SDU
      NR_MAC_SUBHEADER_LONG *header = (NR_MAC_SUBHEADER_LONG *) pdu;

      pdu += sh_size;

      sdu_length = mac_rlc_data_req(module_idP,
                                    mac->crnti,
                                    gNB_index,
                                    frameP,
                                    ENB_FLAG_NO,
                                    MBMS_FLAG_NO,
                                    lcid,
                                    buflen_remain,
                                    (char *)pdu,
                                    0,
                                    0);

      AssertFatal(buflen_remain >= sdu_length, "In %s: LCID = 0x%02x RLC has segmented %d bytes but MAC has max %d remaining bytes\n",
                  __FUNCTION__,
                  lcid,
                  sdu_length,
                  buflen_remain);

      if (sdu_length > 0) {

        LOG_D(MAC, "In %s: Generating UL MAC sub-PDU for SDU %d, length %d bytes, RB with LCID 0x%02x (buflen (TBS) %d bytes)\n", __FUNCTION__,
          num_sdus + 1,
          sdu_length,
          lcid,
          buflen);

        header->R = 0;
        header->F = 1;
        header->LCID = lcid;
        header->L1 = ((unsigned short) sdu_length >> 8) & 0x7f;
        header->L2 = (unsigned short) sdu_length & 0xff;

        #ifdef ENABLE_MAC_PAYLOAD_DEBUG
        LOG_I(NR_MAC, "In %s: dumping MAC sub-header with length %d: \n", __FUNCTION__, sh_size);
        log_dump(NR_MAC, header, sh_size, LOG_DUMP_CHAR, "\n");
        LOG_I(NR_MAC, "In %s: dumping MAC SDU with length %d \n", __FUNCTION__, sdu_length);
        log_dump(NR_MAC, pdu, sdu_length, LOG_DUMP_CHAR, "\n");
        #endif

        pdu += sdu_length;
        sdu_length_total += sdu_length;
        total_mac_pdu_header_len += sh_size;

        num_sdus++;

      } else {
        pdu -= sh_size;
        LOG_D(MAC, "In %s: no data to transmit for RB with LCID 0x%02x\n", __FUNCTION__, lcid);
        break;
      }

      buflen_remain = buflen - (total_mac_pdu_header_len + sdu_length_total + sh_size);

    }
  }

  if (tot_mac_ce_len > 0) {

    LOG_D(NR_MAC, "In %s copying %d bytes of MAC CEs to the UL PDU \n", __FUNCTION__, tot_mac_ce_len);
    memcpy((void *) pdu, (void *) mac_header_control_elements, tot_mac_ce_len);
    pdu += (unsigned char) tot_mac_ce_len;

    #ifdef ENABLE_MAC_PAYLOAD_DEBUG
    LOG_I(NR_MAC, "In %s: dumping MAC CE with length tot_mac_ce_len %d: \n", __FUNCTION__, tot_mac_ce_len);
    log_dump(NR_MAC, mac_header_control_elements, tot_mac_ce_len, LOG_DUMP_CHAR, "\n");
    #endif

  }

  buflen_remain = buflen - (total_mac_pdu_header_len + sdu_length_total);

  // Compute final offset for padding and fill remainder of ULSCH with 0
  if (buflen_remain > 0) {

    ((NR_MAC_SUBHEADER_FIXED *) pdu)->R = 0;
    ((NR_MAC_SUBHEADER_FIXED *) pdu)->LCID = UL_SCH_LCID_PADDING;

    #ifdef ENABLE_MAC_PAYLOAD_DEBUG
    LOG_I(NR_MAC, "In %s: padding MAC sub-header with length %ld bytes \n", __FUNCTION__, sizeof(NR_MAC_SUBHEADER_FIXED));
    log_dump(NR_MAC, pdu, sizeof(NR_MAC_SUBHEADER_FIXED), LOG_DUMP_CHAR, "\n");
    #endif

    pdu++;
    buflen_remain--;

    if (IS_SOFTMODEM_RFSIM) {
      for (int j = 0; j < buflen_remain; j++) {
        pdu[j] = (unsigned char) rand();
      }
    } else {
      memset(pdu, 0, buflen_remain);
    }

    #ifdef ENABLE_MAC_PAYLOAD_DEBUG
    LOG_I(NR_MAC, "In %s: MAC padding sub-PDU with length %d bytes \n", __FUNCTION__, buflen_remain);
    log_dump(NR_MAC, pdu, buflen_remain, LOG_DUMP_CHAR, "\n");
    #endif

  }

  #ifdef ENABLE_MAC_PAYLOAD_DEBUG
  LOG_I(NR_MAC, "In %s: dumping MAC PDU with length %d: \n", __FUNCTION__, buflen);
  log_dump(NR_MAC, ulsch_buffer, buflen, LOG_DUMP_CHAR, "\n");
  #endif

  return num_sdus > 0 ? 1 : 0;

}<|MERGE_RESOLUTION|>--- conflicted
+++ resolved
@@ -733,11 +733,7 @@
       return -1;
     }
     /* TIME_DOM_RESOURCE_ASSIGNMENT */
-<<<<<<< HEAD
     if (nr_ue_process_dci_time_dom_resource_assignment(mac, pusch_TimeDomainAllocationList, NULL, pusch_config_pdu, NULL, dci->time_domain_assignment.val,0,false) < 0) {
-=======
-    if (nr_ue_process_dci_time_dom_resource_assignment(mac, pusch_config_pdu, NULL, dci->time_domain_assignment.val,0,false) < 0) {
->>>>>>> b590cec2
       return -1;
     }
 
@@ -881,10 +877,6 @@
     nr_dcireq_t dcireq;
 
     if(mac->cg != NULL){ // we have a cg
-<<<<<<< HEAD
-
-=======
->>>>>>> b590cec2
       dcireq.module_id = mod_id;
       dcireq.gNB_index = gNB_index;
       dcireq.cc_id     = cc_id;
@@ -901,15 +893,10 @@
       // this is for Msg2/Msg4
       if (mac->ra.ra_state >= WAIT_RAR) {
         fapi_nr_dl_config_dci_dl_pdu_rel15_t *rel15 = &dl_config->dl_config_list[dl_config->number_pdus].dci_config_pdu.dci_config_rel15;
-<<<<<<< HEAD
-        rel15->num_dci_options = 1;
-        rel15->dci_format_options[0] = NR_DL_DCI_FORMAT_1_0;
-=======
         rel15->num_dci_options = mac->ra.ra_state == WAIT_RAR ? 1 : 2;
         rel15->dci_format_options[0] = NR_DL_DCI_FORMAT_1_0;
         if (mac->ra.ra_state == WAIT_CONTENTION_RESOLUTION)
           rel15->dci_format_options[1] = NR_UL_DCI_FORMAT_0_0; // msg3 retransmission
->>>>>>> b590cec2
         config_dci_pdu(mac, rel15, dl_config, mac->ra.ra_state == WAIT_RAR ? NR_RNTI_RA : NR_RNTI_TC , -1);
         fill_dci_search_candidates(mac->ra.ss, rel15);
         dl_config->number_pdus = 1;
@@ -951,15 +938,11 @@
         if (ulcfg_pdu->pdu_type == FAPI_NR_UL_CONFIG_TYPE_PUSCH) {
 
           uint16_t TBS_bytes = ulcfg_pdu->pusch_config_pdu.pusch_data.tb_size;
-          LOG_D(NR_MAC,"harq_id %d, NDI %d NDI_DCI %d, TBS_bytes %d\n",
+          LOG_D(NR_MAC,"harq_id %d, NDI %d NDI_DCI %d, TBS_bytes %d (ra_state %d)\n",
                 ulcfg_pdu->pusch_config_pdu.pusch_data.harq_process_id,
                 mac->UL_ndi[ulcfg_pdu->pusch_config_pdu.pusch_data.harq_process_id],
                 ulcfg_pdu->pusch_config_pdu.pusch_data.new_data_indicator,
-<<<<<<< HEAD
                 TBS_bytes,ra->ra_state);
-=======
-                TBS_bytes);
->>>>>>> b590cec2
           if (ra->ra_state == WAIT_RAR && !ra->cfra){
             memcpy(ulsch_input_buffer, mac->ulsch_pdu.payload, TBS_bytes);
             LOG_D(NR_MAC,"[RAPROC] Msg3 to be transmitted:\n");
@@ -973,13 +956,9 @@
 
             if ((mac->UL_ndi[ulcfg_pdu->pusch_config_pdu.pusch_data.harq_process_id] != ulcfg_pdu->pusch_config_pdu.pusch_data.new_data_indicator ||
                 mac->first_ul_tx[ulcfg_pdu->pusch_config_pdu.pusch_data.harq_process_id]==1) &&
-<<<<<<< HEAD
-                ((get_softmodem_params()->phy_test == 1) || (ra->ra_state == RA_SUCCEEDED))){
-=======
                 ((get_softmodem_params()->phy_test == 1) ||
                 (ra->ra_state == RA_SUCCEEDED) ||
                 (ra->ra_state == WAIT_RAR && ra->cfra))){
->>>>>>> b590cec2
 
               // Getting IP traffic to be transmitted
               nr_ue_get_sdu(mod_id, cc_id,frame_tx, slot_tx, gNB_index, ulsch_input_buffer, TBS_bytes);
@@ -2056,12 +2035,6 @@
 }
 
 
-<<<<<<< HEAD
-#define MAX_LCID 8 //Fixme: also defined in LCID table
-uint8_t nr_ue_get_sdu(module_id_t module_idP, int CC_id, frame_t frameP,
-                      sub_frame_t subframe, uint8_t gNB_index,
-                      uint8_t *ulsch_buffer, uint16_t buflen) {
-=======
 #define MAX_LCID 8 // NR_MAX_NUM_LCID shall be used but the mac_rlc_data_req function can fetch data for max 8 LCID
 
 /**
@@ -2069,6 +2042,7 @@
                   to generate the complete MAC PDU with sub-headers and MAC CEs according to ULSCH MAC PDU generation (6.1.2 TS 38.321)
                   the selected sub-header for the payload sub-PDUs is NR_MAC_SUBHEADER_LONG
  * @module_idP    Module ID
+ * @CC_id         Component Carrier index
  * @frameP        current UL frame
  * @subframe      current UL slot
  * @gNB_index     gNB index
@@ -2076,12 +2050,12 @@
  * @buflen        TBS
  */
 uint8_t nr_ue_get_sdu(module_id_t module_idP,
+                      int CC_id,
                       frame_t frameP,
                       sub_frame_t subframe,
                       uint8_t gNB_index,
                       uint8_t *ulsch_buffer,
                       uint16_t buflen) {
->>>>>>> b590cec2
 
   int16_t buflen_remain = 0;
   uint8_t lcid = 0;
