--- conflicted
+++ resolved
@@ -1037,38 +1037,9 @@
   frame_t txFrameP = ul_info->frame_tx;
   slot_t txSlotP = ul_info->slot_tx;
 
-<<<<<<< HEAD
-          uint16_t TBS_bytes = ulcfg_pdu->pusch_config_pdu.pusch_data.tb_size;
-          LOG_D(NR_MAC,"harq_id %d, NDI %d NDI_DCI %d, TBS_bytes %d (ra_state %d)\n",
-                ulcfg_pdu->pusch_config_pdu.pusch_data.harq_process_id,
-                mac->UL_ndi[ulcfg_pdu->pusch_config_pdu.pusch_data.harq_process_id],
-                ulcfg_pdu->pusch_config_pdu.pusch_data.new_data_indicator,
-                TBS_bytes,ra->ra_state);
-          if (ra->ra_state == WAIT_RAR && !ra->cfra){
-            memcpy(ulsch_input_buffer, mac->ulsch_pdu.payload, TBS_bytes);
-            LOG_D(NR_MAC,"[RAPROC] Msg3 to be transmitted:\n");
-            for (int k = 0; k < TBS_bytes; k++) {
-              LOG_D(NR_MAC,"(%i): 0x%x\n",k,mac->ulsch_pdu.payload[k]);
-            }
-            LOG_D(NR_MAC,"Flipping NDI for harq_id %d (Msg3)\n",ulcfg_pdu->pusch_config_pdu.pusch_data.new_data_indicator);
-            mac->UL_ndi[ulcfg_pdu->pusch_config_pdu.pusch_data.harq_process_id] = ulcfg_pdu->pusch_config_pdu.pusch_data.new_data_indicator;
-            mac->first_ul_tx[ulcfg_pdu->pusch_config_pdu.pusch_data.harq_process_id] = 0;
-          } else {
-
-            if ((mac->UL_ndi[ulcfg_pdu->pusch_config_pdu.pusch_data.harq_process_id] != ulcfg_pdu->pusch_config_pdu.pusch_data.new_data_indicator ||
-                mac->first_ul_tx[ulcfg_pdu->pusch_config_pdu.pusch_data.harq_process_id]==1) &&
-                ((get_softmodem_params()->phy_test == 1) ||
-                (ra->ra_state == RA_SUCCEEDED) ||
-                (ra->ra_state == WAIT_RAR && ra->cfra))){
-
-              // Getting IP traffic to be transmitted
-              nr_ue_get_sdu(mod_id, cc_id,frame_tx, slot_tx, gNB_index, ulsch_input_buffer, TBS_bytes);
-            }
-=======
   // Handle the SR/BSR procedures per subframe
   NR_UE_MAC_INST_t *mac = get_mac_inst(mod_id);
   uint8_t gNB_indexP=0;
->>>>>>> fa2ce6e6
 
   // Call BSR procedure as described in Section 5.4.5 in 38.321
 
@@ -2199,10 +2170,6 @@
                           pucch_pdu,
                           O_SR, O_ACK, O_CSI);
     LOG_D(NR_MAC,"Configuring pucch, is_common = %d\n",pucch->is_common);
-<<<<<<< HEAD
-    fill_ul_config(ul_config, frameP, slotP, FAPI_NR_UL_CONFIG_TYPE_PUCCH);
-=======
->>>>>>> fa2ce6e6
     nr_scheduled_response_t scheduled_response;
     fill_scheduled_response(&scheduled_response, NULL, ul_config, NULL, module_idP, 0 /*TBR fix*/, frameP, slotP, thread_id);
     if(mac->if_module != NULL && mac->if_module->scheduled_response != NULL)
@@ -2406,19 +2373,11 @@
     else
       frame_s = 1;
     slot_s = mac->type0_PDCCH_CSS_config.n_0;
-<<<<<<< HEAD
   }
   else{
     frame_s = 0; // same frame as ssb
     slot_s = mac->type0_PDCCH_CSS_config.n_c;
   }
-=======
-  }
-  else{
-    frame_s = 0; // same frame as ssb
-    slot_s = mac->type0_PDCCH_CSS_config.n_c;
-  }
->>>>>>> fa2ce6e6
   LOG_D(MAC,"Calling fill_scheduled_response, type0_pdcch, num_pdus %d\n",dl_config->number_pdus);
   fill_scheduled_response(&scheduled_response, dl_config, NULL, NULL, module_idP, cc_id, frame_s, slot_s, 0); // TODO fix thread_id, for now assumed 0
 
