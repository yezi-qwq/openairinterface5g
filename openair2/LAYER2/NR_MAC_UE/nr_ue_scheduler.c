/*
 * Licensed to the OpenAirInterface (OAI) Software Alliance under one or more
 * contributor license agreements.  See the NOTICE file distributed with
 * this work for additional information regarding copyright ownership.
 * The OpenAirInterface Software Alliance licenses this file to You under
 * the OAI Public License, Version 1.1  (the "License"); you may not use this file
 * except in compliance with the License.
 * You may obtain a copy of the License at
 *
 *      http://www.openairinterface.org/?page_id=698
 *
 * Unless required by applicable law or agreed to in writing, software
 * distributed under the License is distributed on an "AS IS" BASIS,
 * WITHOUT WARRANTIES OR CONDITIONS OF ANY KIND, either express or implied.
 * See the License for the specific language governing permissions and
 * limitations under the License.
 *-------------------------------------------------------------------------------
 * For more information about the OpenAirInterface (OAI) Software Alliance:
 *      contact@openairinterface.org
 */

/* \file        nr_ue_scheduler.c
 * \brief       Routines for UE scheduling
 * \author      Guido Casati
 * \date        Jan 2021
 * \version     0.1
 * \company     Fraunhofer IIS
 * \email       guido.casati@iis.fraunhofer.de
 */

#include <stdio.h>
#include <math.h>

/* exe */
#include <common/utils/nr/nr_common.h>

/* RRC*/
#include "RRC/NR_UE/rrc_proto.h"
#include "NR_RACH-ConfigCommon.h"
#include "NR_RACH-ConfigGeneric.h"
#include "NR_FrequencyInfoDL.h"
#include "NR_PDCCH-ConfigCommon.h"

/* MAC */
#include "NR_MAC_COMMON/nr_mac.h"
#include "NR_MAC_UE/mac_proto.h"
#include "NR_MAC_UE/mac_extern.h"

/* utils */
#include "assertions.h"
#include "asn1_conversions.h"
#include "SIMULATION/TOOLS/sim.h" // for taus

#include <executables/softmodem-common.h>

static prach_association_pattern_t prach_assoc_pattern;
static ssb_list_info_t ssb_list;

void fill_ul_config(fapi_nr_ul_config_request_t *ul_config, frame_t frame_tx, int slot_tx, uint8_t pdu_type){

  ul_config->ul_config_list[ul_config->number_pdus].pdu_type = pdu_type;
  ul_config->slot = slot_tx;
  ul_config->sfn = frame_tx;
  ul_config->number_pdus++;

  LOG_D(NR_MAC, "In %s: Set config request for UL transmission in [%d.%d], number of UL PDUs: %d\n", __FUNCTION__, ul_config->sfn, ul_config->slot, ul_config->number_pdus);

}

void fill_scheduled_response(nr_scheduled_response_t *scheduled_response,
                             fapi_nr_dl_config_request_t *dl_config,
                             fapi_nr_ul_config_request_t *ul_config,
                             fapi_nr_tx_request_t *tx_request,
                             module_id_t mod_id,
                             int cc_id,
                             frame_t frame,
                             int slot,
                             int thread_id){

  scheduled_response->dl_config  = dl_config;
  scheduled_response->ul_config  = ul_config;
  scheduled_response->tx_request = tx_request;
  scheduled_response->module_id  = mod_id;
  scheduled_response->CC_id      = cc_id;
  scheduled_response->frame      = frame;
  scheduled_response->slot       = slot;
  scheduled_response->thread_id  = thread_id;

}

/*
 * This function returns the slot offset K2 corresponding to a given time domain
 * indication value from RRC configuration.
 */
long get_k2(NR_UE_MAC_INST_t *mac, uint8_t time_domain_ind) {
  long k2 = -1;

  NR_BWP_Id_t ul_bwp_id = mac->UL_BWP_Id;
  // Get K2 from RRC configuration
  NR_PUSCH_Config_t *pusch_config=mac->ULbwp[ul_bwp_id-1] ? mac->ULbwp[ul_bwp_id-1]->bwp_Dedicated->pusch_Config->choice.setup : NULL;
  NR_PUSCH_TimeDomainResourceAllocationList_t *pusch_TimeDomainAllocationList = NULL;
  if (pusch_config && pusch_config->pusch_TimeDomainAllocationList) {
    pusch_TimeDomainAllocationList = pusch_config->pusch_TimeDomainAllocationList->choice.setup;
  }
  else if (mac->ULbwp[ul_bwp_id-1] &&
	   mac->ULbwp[ul_bwp_id-1]->bwp_Common&&
	   mac->ULbwp[ul_bwp_id-1]->bwp_Common->pusch_ConfigCommon&&
	   mac->ULbwp[ul_bwp_id-1]->bwp_Common->pusch_ConfigCommon->choice.setup &&
	   mac->ULbwp[ul_bwp_id-1]->bwp_Common->pusch_ConfigCommon->choice.setup->pusch_TimeDomainAllocationList) {
    pusch_TimeDomainAllocationList = mac->ULbwp[ul_bwp_id-1]->bwp_Common->pusch_ConfigCommon->choice.setup->pusch_TimeDomainAllocationList;
  }
  else if (mac->scc_SIB->uplinkConfigCommon->initialUplinkBWP.pusch_ConfigCommon->choice.setup->pusch_TimeDomainAllocationList)
    pusch_TimeDomainAllocationList=mac->scc_SIB->uplinkConfigCommon->initialUplinkBWP.pusch_ConfigCommon->choice.setup->pusch_TimeDomainAllocationList;
  else AssertFatal(1==0,"need to fall back to default PUSCH time-domain allocations\n");

  if (pusch_TimeDomainAllocationList) {
    if (time_domain_ind >= pusch_TimeDomainAllocationList->list.count) {
      LOG_E(NR_MAC, "time_domain_ind %d >= pusch->TimeDomainAllocationList->list.count %d\n",
            time_domain_ind, pusch_TimeDomainAllocationList->list.count);
      return -1;
    }
    k2 = *pusch_TimeDomainAllocationList->list.array[time_domain_ind]->k2;
  }

  AssertFatal(k2 >= DURATION_RX_TO_TX,
              "Slot offset K2 (%ld) cannot be less than DURATION_RX_TO_TX (%d)\n",
              k2,DURATION_RX_TO_TX);

  LOG_D(NR_MAC, "get_k2(): k2 is %ld\n", k2);
  return k2;
}

/*
 * This function returns the UL config corresponding to a given UL slot
 * from MAC instance .
 */
fapi_nr_ul_config_request_t *get_ul_config_request(NR_UE_MAC_INST_t *mac, int slot)
{
  NR_BWP_Id_t ul_bwp_id = mac->UL_BWP_Id;
  NR_TDD_UL_DL_ConfigCommon_t *tdd_config = mac->scc==NULL ? mac->scc_SIB->tdd_UL_DL_ConfigurationCommon : mac->scc->tdd_UL_DL_ConfigurationCommon;

  //Check if request to access ul_config is for a UL slot
  if (is_nr_UL_slot(tdd_config, slot, mac->frame_type) == 0) {
    LOG_W(NR_MAC, "Slot %d is not a UL slot. %s called for wrong slot!!!\n", slot, __FUNCTION__);
    return NULL;
  }

  // Calculate the index of the UL slot in mac->ul_config_request list. This is
  // based on the TDD pattern (slot configuration period) and number of UL+mixed
  // slots in the period. TS 38.213 Sec 11.1
  int mu = mac->ULbwp[ul_bwp_id-1] ?
    mac->ULbwp[ul_bwp_id-1]->bwp_Common->genericParameters.subcarrierSpacing :
    mac->scc_SIB->uplinkConfigCommon->initialUplinkBWP.genericParameters.subcarrierSpacing;
  NR_TDD_UL_DL_Pattern_t *tdd_pattern = &tdd_config->pattern1;
  const int num_slots_per_tdd = nr_slots_per_frame[mu] >> (7 - tdd_pattern->dl_UL_TransmissionPeriodicity);
  const int num_slots_ul = tdd_pattern->nrofUplinkSlots + (tdd_pattern->nrofUplinkSymbols!=0);
  int index = slot % num_slots_ul;

  LOG_D(NR_MAC, "In %s slots per tdd %d, num_slots_ul %d, index %d\n", __FUNCTION__,
                num_slots_per_tdd,
                num_slots_ul,
                index);

  return &mac->ul_config_request[index];
}

void ul_layers_config(NR_UE_MAC_INST_t * mac, nfapi_nr_ue_pusch_pdu_t *pusch_config_pdu, dci_pdu_rel15_t *dci) {

  NR_ServingCellConfigCommon_t *scc = mac->scc;
  NR_BWP_Id_t ul_bwp_id = mac->UL_BWP_Id;
  NR_PUSCH_Config_t *pusch_Config = mac->ULbwp[ul_bwp_id-1]->bwp_Dedicated->pusch_Config->choice.setup;

  long	transformPrecoder;
  if (pusch_Config->transformPrecoder)
    transformPrecoder = *pusch_Config->transformPrecoder;
  else {
    if(scc->uplinkConfigCommon->initialUplinkBWP->rach_ConfigCommon->choice.setup->msg3_transformPrecoder)
      transformPrecoder = NR_PUSCH_Config__transformPrecoder_enabled;
    else
      transformPrecoder = NR_PUSCH_Config__transformPrecoder_disabled;
  }


  /* PRECOD_NBR_LAYERS */
  if ((*pusch_Config->txConfig == NR_PUSCH_Config__txConfig_nonCodebook));
  // 0 bits if the higher layer parameter txConfig = nonCodeBook

  if ((*pusch_Config->txConfig == NR_PUSCH_Config__txConfig_codebook)){

    uint8_t n_antenna_port = 0; //FIXME!!!

    if (n_antenna_port == 1); // 1 antenna port and the higher layer parameter txConfig = codebook 0 bits

    if (n_antenna_port == 4){ // 4 antenna port and the higher layer parameter txConfig = codebook

      // Table 7.3.1.1.2-2: transformPrecoder=disabled and maxRank = 2 or 3 or 4
      if ((transformPrecoder == NR_PUSCH_Config__transformPrecoder_disabled)
        && ((*pusch_Config->maxRank == 2) ||
        (*pusch_Config->maxRank == 3) ||
        (*pusch_Config->maxRank == 4))){

        if (*pusch_Config->codebookSubset == NR_PUSCH_Config__codebookSubset_fullyAndPartialAndNonCoherent) {
          pusch_config_pdu->nrOfLayers = table_7_3_1_1_2_2_3_4_5[dci->precoding_information.val][0];
          pusch_config_pdu->transform_precoding = table_7_3_1_1_2_2_3_4_5[dci->precoding_information.val][1];
        }

        if (*pusch_Config->codebookSubset == NR_PUSCH_Config__codebookSubset_partialAndNonCoherent){
          pusch_config_pdu->nrOfLayers = table_7_3_1_1_2_2_3_4_5[dci->precoding_information.val][2];
          pusch_config_pdu->transform_precoding = table_7_3_1_1_2_2_3_4_5[dci->precoding_information.val][3];
        }

        if (*pusch_Config->codebookSubset == NR_PUSCH_Config__codebookSubset_nonCoherent){
          pusch_config_pdu->nrOfLayers = table_7_3_1_1_2_2_3_4_5[dci->precoding_information.val][4];
          pusch_config_pdu->transform_precoding = table_7_3_1_1_2_2_3_4_5[dci->precoding_information.val][5];
        }
      }

      // Table 7.3.1.1.2-3: transformPrecoder= enabled, or transformPrecoder=disabled and maxRank = 1
      if (((transformPrecoder == NR_PUSCH_Config__transformPrecoder_enabled)
        || (transformPrecoder == NR_PUSCH_Config__transformPrecoder_disabled))
        && (*pusch_Config->maxRank == 1)){

        if (*pusch_Config->codebookSubset == NR_PUSCH_Config__codebookSubset_fullyAndPartialAndNonCoherent) {
          pusch_config_pdu->nrOfLayers = table_7_3_1_1_2_2_3_4_5[dci->precoding_information.val][6];
          pusch_config_pdu->transform_precoding = table_7_3_1_1_2_2_3_4_5[dci->precoding_information.val][7];
        }

        if (*pusch_Config->codebookSubset == NR_PUSCH_Config__codebookSubset_partialAndNonCoherent){
          pusch_config_pdu->nrOfLayers = table_7_3_1_1_2_2_3_4_5[dci->precoding_information.val][8];
          pusch_config_pdu->transform_precoding = table_7_3_1_1_2_2_3_4_5[dci->precoding_information.val][9];
        }

        if (*pusch_Config->codebookSubset == NR_PUSCH_Config__codebookSubset_nonCoherent){
          pusch_config_pdu->nrOfLayers = table_7_3_1_1_2_2_3_4_5[dci->precoding_information.val][10];
          pusch_config_pdu->transform_precoding = table_7_3_1_1_2_2_3_4_5[dci->precoding_information.val][11];
        }
      }
    }

    if (n_antenna_port == 4){ // 2 antenna port and the higher layer parameter txConfig = codebook
      // Table 7.3.1.1.2-4: transformPrecoder=disabled and maxRank = 2
      if ((transformPrecoder == NR_PUSCH_Config__transformPrecoder_disabled) && (*pusch_Config->maxRank == 2)){

        if (*pusch_Config->codebookSubset == NR_PUSCH_Config__codebookSubset_fullyAndPartialAndNonCoherent) {
          pusch_config_pdu->nrOfLayers = table_7_3_1_1_2_2_3_4_5[dci->precoding_information.val][12];
          pusch_config_pdu->transform_precoding = table_7_3_1_1_2_2_3_4_5[dci->precoding_information.val][13];
        }

        if (*pusch_Config->codebookSubset == NR_PUSCH_Config__codebookSubset_nonCoherent){
          pusch_config_pdu->nrOfLayers = table_7_3_1_1_2_2_3_4_5[dci->precoding_information.val][14];
          pusch_config_pdu->transform_precoding = table_7_3_1_1_2_2_3_4_5[dci->precoding_information.val][15];
        }

      }

      // Table 7.3.1.1.2-5: transformPrecoder= enabled, or transformPrecoder= disabled and maxRank = 1
      if (((transformPrecoder == NR_PUSCH_Config__transformPrecoder_enabled)
        || (transformPrecoder == NR_PUSCH_Config__transformPrecoder_disabled))
        && (*pusch_Config->maxRank == 1)){

        if (*pusch_Config->codebookSubset == NR_PUSCH_Config__codebookSubset_fullyAndPartialAndNonCoherent) {
          pusch_config_pdu->nrOfLayers = table_7_3_1_1_2_2_3_4_5[dci->precoding_information.val][16];
          pusch_config_pdu->transform_precoding = table_7_3_1_1_2_2_3_4_5[dci->precoding_information.val][17];
        }

        if (*pusch_Config->codebookSubset == NR_PUSCH_Config__codebookSubset_nonCoherent){
          pusch_config_pdu->nrOfLayers = table_7_3_1_1_2_2_3_4_5[dci->precoding_information.val][18];
          pusch_config_pdu->transform_precoding = table_7_3_1_1_2_2_3_4_5[dci->precoding_information.val][19];
        }

      }
    }
  }

  /*-------------------- Changed to enable Transform precoding in RF SIM------------------------------------------------*/

 /*if (pusch_config_pdu->transform_precoding == transform_precoder_enabled) {

    pusch_config_dedicated->transform_precoder = transform_precoder_enabled;

    if(pusch_Config->dmrs_UplinkForPUSCH_MappingTypeA != NULL) {

      NR_DMRS_UplinkConfig_t *NR_DMRS_ulconfig = pusch_Config->dmrs_UplinkForPUSCH_MappingTypeA->choice.setup;

      if (NR_DMRS_ulconfig->dmrs_Type == NULL)
        pusch_config_dedicated->dmrs_ul_for_pusch_mapping_type_a.dmrs_type = 1;
      if (NR_DMRS_ulconfig->maxLength == NULL)
        pusch_config_dedicated->dmrs_ul_for_pusch_mapping_type_a.max_length = 1;

    } else if(pusch_Config->dmrs_UplinkForPUSCH_MappingTypeB != NULL) {

      NR_DMRS_UplinkConfig_t *NR_DMRS_ulconfig = pusch_Config->dmrs_UplinkForPUSCH_MappingTypeB->choice.setup;

      if (NR_DMRS_ulconfig->dmrs_Type == NULL)
        pusch_config_dedicated->dmrs_ul_for_pusch_mapping_type_b.dmrs_type = 1;
      if (NR_DMRS_ulconfig->maxLength == NULL)
        pusch_config_dedicated->dmrs_ul_for_pusch_mapping_type_b.max_length = 1;

    }
  } else
    pusch_config_dedicated->transform_precoder = transform_precoder_disabled;*/
}

// todo: this function shall be reviewed completely because of the many comments left by the author
void ul_ports_config(NR_UE_MAC_INST_t * mac, nfapi_nr_ue_pusch_pdu_t *pusch_config_pdu, dci_pdu_rel15_t *dci) {

  /* ANTENNA_PORTS */
  uint8_t rank = 0; // We need to initialize rank FIXME!!!
  NR_BWP_Id_t ul_bwp_id = mac->UL_BWP_Id;
  NR_ServingCellConfigCommon_t *scc = mac->scc;
  NR_PUSCH_Config_t *pusch_Config = mac->ULbwp[ul_bwp_id-1]->bwp_Dedicated->pusch_Config->choice.setup;

  long	transformPrecoder;
  if (pusch_Config->transformPrecoder)
    transformPrecoder = *pusch_Config->transformPrecoder;
  else {
    if(scc->uplinkConfigCommon->initialUplinkBWP->rach_ConfigCommon->choice.setup->msg3_transformPrecoder)
      transformPrecoder = NR_PUSCH_Config__transformPrecoder_enabled;
    else
      transformPrecoder = NR_PUSCH_Config__transformPrecoder_disabled;
  }
  long *max_length = NULL;
  long *dmrs_type = NULL;
  if (pusch_Config->dmrs_UplinkForPUSCH_MappingTypeA) {
    max_length = pusch_Config->dmrs_UplinkForPUSCH_MappingTypeA->choice.setup->maxLength;
    dmrs_type = pusch_Config->dmrs_UplinkForPUSCH_MappingTypeA->choice.setup->dmrs_Type;
  }
  else {
    max_length = pusch_Config->dmrs_UplinkForPUSCH_MappingTypeB->choice.setup->maxLength;
    dmrs_type = pusch_Config->dmrs_UplinkForPUSCH_MappingTypeB->choice.setup->dmrs_Type;
  }


  if ((transformPrecoder == NR_PUSCH_Config__transformPrecoder_enabled) &&
    (dmrs_type == NULL) && (max_length == NULL)) { // tables 7.3.1.1.2-6
      pusch_config_pdu->num_dmrs_cdm_grps_no_data = 2; //TBC
      pusch_config_pdu->dmrs_ports = dci->antenna_ports.val; //TBC
  }

  if ((transformPrecoder == NR_PUSCH_Config__transformPrecoder_enabled) &&
    (dmrs_type == NULL) && (max_length != NULL)) { // tables 7.3.1.1.2-7

    pusch_config_pdu->num_dmrs_cdm_grps_no_data = 2; //TBC
    pusch_config_pdu->dmrs_ports = (dci->antenna_ports.val > 3)?(dci->antenna_ports.val-4):(dci->antenna_ports.val); //TBC
    //pusch_config_pdu->n_front_load_symb = (dci->antenna_ports > 3)?2:1; //FIXME
  }

  if ((transformPrecoder == NR_PUSCH_Config__transformPrecoder_disabled) &&
    (dmrs_type == NULL) && (max_length == NULL)) { // tables 7.3.1.1.2-8/9/10/11

    if (rank == 1) {
      pusch_config_pdu->num_dmrs_cdm_grps_no_data = (dci->antenna_ports.val > 1)?2:1; //TBC
      pusch_config_pdu->dmrs_ports = (dci->antenna_ports.val > 1)?(dci->antenna_ports.val-2):(dci->antenna_ports.val); //TBC
    }

    if (rank == 2){
      pusch_config_pdu->num_dmrs_cdm_grps_no_data = (dci->antenna_ports.val > 0)?2:1; //TBC
      pusch_config_pdu->dmrs_ports = 0; //FIXME
      //pusch_config_pdu->dmrs_ports[0] = (dci->antenna_ports > 1)?(dci->antenna_ports > 2 ?0:2):0;
      //pusch_config_pdu->dmrs_ports[1] = (dci->antenna_ports > 1)?(dci->antenna_ports > 2 ?2:3):1;
    }

    if (rank == 3){
      pusch_config_pdu->num_dmrs_cdm_grps_no_data = 2; //TBC
      pusch_config_pdu->dmrs_ports = 0; //FIXME
      //pusch_config_pdu->dmrs_ports[0] = 0;
      //pusch_config_pdu->dmrs_ports[1] = 1;
      //pusch_config_pdu->dmrs_ports[2] = 2;
    }

    if (rank == 4){
      pusch_config_pdu->num_dmrs_cdm_grps_no_data = 2; //TBC
      pusch_config_pdu->dmrs_ports = 0; //FIXME
      //pusch_config_pdu->dmrs_ports[0] = 0;
      //pusch_config_pdu->dmrs_ports[1] = 1;
      //pusch_config_pdu->dmrs_ports[2] = 2;
      //pusch_config_pdu->dmrs_ports[3] = 3;
    }
  }

  if ((transformPrecoder == NR_PUSCH_Config__transformPrecoder_disabled) &&
    (dmrs_type == NULL) && (max_length != NULL)) { // tables 7.3.1.1.2-12/13/14/15

    if (rank == 1){
      pusch_config_pdu->num_dmrs_cdm_grps_no_data = (dci->antenna_ports.val > 1)?2:1; //TBC
      pusch_config_pdu->dmrs_ports = (dci->antenna_ports.val > 1)?(dci->antenna_ports.val > 5 ?(dci->antenna_ports.val-6):(dci->antenna_ports.val-2)):dci->antenna_ports.val; //TBC
      //pusch_config_pdu->n_front_load_symb = (dci->antenna_ports.val > 6)?2:1; //FIXME
    }

    if (rank == 2){
      pusch_config_pdu->num_dmrs_cdm_grps_no_data = (dci->antenna_ports.val > 0)?2:1; //TBC
      pusch_config_pdu->dmrs_ports = 0; //FIXME
      //pusch_config_pdu->dmrs_ports[0] = table_7_3_1_1_2_13[dci->antenna_ports.val][1];
      //pusch_config_pdu->dmrs_ports[1] = table_7_3_1_1_2_13[dci->antenna_ports.val][2];
      //pusch_config_pdu->n_front_load_symb = (dci->antenna_ports.val > 3)?2:1; // FIXME
    }

    if (rank == 3){
      pusch_config_pdu->num_dmrs_cdm_grps_no_data = 2; //TBC
      pusch_config_pdu->dmrs_ports = 0; //FIXME
      //pusch_config_pdu->dmrs_ports[0] = table_7_3_1_1_2_14[dci->antenna_ports.val][1];
      //pusch_config_pdu->dmrs_ports[1] = table_7_3_1_1_2_14[dci->antenna_ports.val][2];
      //pusch_config_pdu->dmrs_ports[2] = table_7_3_1_1_2_14[dci->antenna_ports.val][3];
      //pusch_config_pdu->n_front_load_symb = (dci->antenna_ports.val > 1)?2:1; //FIXME
    }

    if (rank == 4){
      pusch_config_pdu->num_dmrs_cdm_grps_no_data = 2; //TBC
      pusch_config_pdu->dmrs_ports = 0; //FIXME
      //pusch_config_pdu->dmrs_ports[0] = table_7_3_1_1_2_15[dci->antenna_ports.val][1];
      //pusch_config_pdu->dmrs_ports[1] = table_7_3_1_1_2_15[dci->antenna_ports.val][2];
      //pusch_config_pdu->dmrs_ports[2] = table_7_3_1_1_2_15[dci->antenna_ports.val][3];
      //pusch_config_pdu->dmrs_ports[3] = table_7_3_1_1_2_15[dci->antenna_ports.val][4];
      //pusch_config_pdu->n_front_load_symb = (dci->antenna_ports.val > 1)?2:1; //FIXME
    }
  }

  if ((transformPrecoder == NR_PUSCH_Config__transformPrecoder_disabled) &&
    (dmrs_type != NULL) &&
    (max_length == NULL)) { // tables 7.3.1.1.2-16/17/18/19

    if (rank == 1){
      pusch_config_pdu->num_dmrs_cdm_grps_no_data = (dci->antenna_ports.val > 1)?((dci->antenna_ports.val > 5)?3:2):1; //TBC
      pusch_config_pdu->dmrs_ports = (dci->antenna_ports.val > 1)?(dci->antenna_ports.val > 5 ?(dci->antenna_ports.val-6):(dci->antenna_ports.val-2)):dci->antenna_ports.val; //TBC
    }

    if (rank == 2){
      pusch_config_pdu->num_dmrs_cdm_grps_no_data = (dci->antenna_ports.val > 0)?((dci->antenna_ports.val > 2)?3:2):1; //TBC
      pusch_config_pdu->dmrs_ports = 0; //FIXME
      //pusch_config_pdu->dmrs_ports[0] = table_7_3_1_1_2_17[dci->antenna_ports.val][1];
      //pusch_config_pdu->dmrs_ports[1] = table_7_3_1_1_2_17[dci->antenna_ports.val][2];
    }

    if (rank == 3){
      pusch_config_pdu->num_dmrs_cdm_grps_no_data = (dci->antenna_ports.val > 0)?3:2; //TBC
      pusch_config_pdu->dmrs_ports = 0; //FIXME
      //pusch_config_pdu->dmrs_ports[0] = table_7_3_1_1_2_18[dci->antenna_ports.val][1];
      //pusch_config_pdu->dmrs_ports[1] = table_7_3_1_1_2_18[dci->antenna_ports.val][2];
      //pusch_config_pdu->dmrs_ports[2] = table_7_3_1_1_2_18[dci->antenna_ports.val][3];
    }

    if (rank == 4){
      pusch_config_pdu->num_dmrs_cdm_grps_no_data = dci->antenna_ports.val + 2; //TBC
      pusch_config_pdu->dmrs_ports = 0; //FIXME
      //pusch_config_pdu->dmrs_ports[0] = 0;
      //pusch_config_pdu->dmrs_ports[1] = 1;
      //pusch_config_pdu->dmrs_ports[2] = 2;
      //pusch_config_pdu->dmrs_ports[3] = 3;
    }
  }

  if ((transformPrecoder == NR_PUSCH_Config__transformPrecoder_disabled) &&
    (dmrs_type != NULL) && (max_length != NULL)) { // tables 7.3.1.1.2-20/21/22/23

    if (rank == 1){
      pusch_config_pdu->num_dmrs_cdm_grps_no_data = table_7_3_1_1_2_20[dci->antenna_ports.val][0]; //TBC
      pusch_config_pdu->dmrs_ports = table_7_3_1_1_2_20[dci->antenna_ports.val][1]; //TBC
      //pusch_config_pdu->n_front_load_symb = table_7_3_1_1_2_20[dci->antenna_ports.val][2]; //FIXME
    }

    if (rank == 2){
      pusch_config_pdu->num_dmrs_cdm_grps_no_data = table_7_3_1_1_2_21[dci->antenna_ports.val][0]; //TBC
      pusch_config_pdu->dmrs_ports = 0; //FIXME
      //pusch_config_pdu->dmrs_ports[0] = table_7_3_1_1_2_21[dci->antenna_ports.val][1];
      //pusch_config_pdu->dmrs_ports[1] = table_7_3_1_1_2_21[dci->antenna_ports.val][2];
      //pusch_config_pdu->n_front_load_symb = table_7_3_1_1_2_21[dci->antenna_ports.val][3]; //FIXME
      }

    if (rank == 3){
      pusch_config_pdu->num_dmrs_cdm_grps_no_data = table_7_3_1_1_2_22[dci->antenna_ports.val][0]; //TBC
      pusch_config_pdu->dmrs_ports = 0; //FIXME
      //pusch_config_pdu->dmrs_ports[0] = table_7_3_1_1_2_22[dci->antenna_ports.val][1];
      //pusch_config_pdu->dmrs_ports[1] = table_7_3_1_1_2_22[dci->antenna_ports.val][2];
      //pusch_config_pdu->dmrs_ports[2] = table_7_3_1_1_2_22[dci->antenna_ports.val][3];
      //pusch_config_pdu->n_front_load_symb = table_7_3_1_1_2_22[dci->antenna_ports.val][4]; //FIXME
    }

    if (rank == 4){
      pusch_config_pdu->num_dmrs_cdm_grps_no_data = table_7_3_1_1_2_23[dci->antenna_ports.val][0]; //TBC
      pusch_config_pdu->dmrs_ports = 0; //FIXME
      //pusch_config_pdu->dmrs_ports[0] = table_7_3_1_1_2_23[dci->antenna_ports.val][1];
      //pusch_config_pdu->dmrs_ports[1] = table_7_3_1_1_2_23[dci->antenna_ports.val][2];
      //pusch_config_pdu->dmrs_ports[2] = table_7_3_1_1_2_23[dci->antenna_ports.val][3];
      //pusch_config_pdu->dmrs_ports[3] = table_7_3_1_1_2_23[dci->antenna_ports.val][4];
      //pusch_config_pdu->n_front_load_symb = table_7_3_1_1_2_23[dci->antenna_ports.val][5]; //FIXME
    }
  }
}

// Configuration of Msg3 PDU according to clauses:
// - 8.3 of 3GPP TS 38.213 version 16.3.0 Release 16
// - 6.1.2.2 of TS 38.214
// - 6.1.3 of TS 38.214
// - 6.2.2 of TS 38.214
// - 6.1.4.2 of TS 38.214
// - 6.4.1.1.1 of TS 38.211
// - 6.3.1.7 of 38.211
int nr_config_pusch_pdu(NR_UE_MAC_INST_t *mac,
                        nfapi_nr_ue_pusch_pdu_t *pusch_config_pdu,
                        dci_pdu_rel15_t *dci,
                        RAR_grant_t *rar_grant,
                        uint16_t rnti,
                        uint8_t *dci_format){

  int f_alloc;
  int mask;
  int StartSymbolIndex;
  int NrOfSymbols;
  uint8_t nb_dmrs_re_per_rb;

  uint16_t        l_prime_mask = 0;
  uint16_t number_dmrs_symbols = 0;
  int                N_PRB_oh  = 0;

  int rnti_type = get_rnti_type(mac, rnti);
  NR_BWP_Id_t ul_bwp_id = mac->UL_BWP_Id;

  // Common configuration
  pusch_config_pdu->dmrs_config_type = pusch_dmrs_type1;
  pusch_config_pdu->pdu_bit_map      = PUSCH_PDU_BITMAP_PUSCH_DATA;
  pusch_config_pdu->nrOfLayers       = 1;
  pusch_config_pdu->rnti             = rnti;
  NR_BWP_UplinkCommon_t *initialUplinkBWP;
  if (mac->scc) initialUplinkBWP = mac->scc->uplinkConfigCommon->initialUplinkBWP;
  else          initialUplinkBWP = &mac->scc_SIB->uplinkConfigCommon->initialUplinkBWP;

  pusch_dmrs_AdditionalPosition_t add_pos = pusch_dmrs_pos2;
  pusch_maxLength_t dmrslength = pusch_len1;

  if (rar_grant) {

    // Note: for Msg3 or MsgA PUSCH transmission the N_PRB_oh is always set to 0
    NR_BWP_Uplink_t *ubwp = mac->ULbwp[ul_bwp_id-1];
    NR_BWP_UplinkDedicated_t *ibwp;
    int scs,abwp_start,abwp_size,startSymbolAndLength,mappingtype;
    NR_PUSCH_Config_t *pusch_Config=NULL;
    if (mac->cg && ubwp &&
        mac->cg->spCellConfig &&
        mac->cg->spCellConfig->spCellConfigDedicated &&
        mac->cg->spCellConfig->spCellConfigDedicated->uplinkConfig &&
        mac->cg->spCellConfig->spCellConfigDedicated->uplinkConfig->initialUplinkBWP) {

      ibwp = mac->cg->spCellConfig->spCellConfigDedicated->uplinkConfig->initialUplinkBWP;
      pusch_Config = ibwp->pusch_Config->choice.setup;
      startSymbolAndLength = ubwp->bwp_Common->pusch_ConfigCommon->choice.setup->pusch_TimeDomainAllocationList->list.array[rar_grant->Msg3_t_alloc]->startSymbolAndLength;
      mappingtype = ubwp->bwp_Common->pusch_ConfigCommon->choice.setup->pusch_TimeDomainAllocationList->list.array[rar_grant->Msg3_t_alloc]->mappingType;

      // active BWP start
      abwp_start = NRRIV2PRBOFFSET(ubwp->bwp_Common->genericParameters.locationAndBandwidth, MAX_BWP_SIZE);
      abwp_size = NRRIV2BW(ubwp->bwp_Common->genericParameters.locationAndBandwidth, MAX_BWP_SIZE);
      scs = ubwp->bwp_Common->genericParameters.subcarrierSpacing;
    }
    else {
      startSymbolAndLength = initialUplinkBWP->pusch_ConfigCommon->choice.setup->pusch_TimeDomainAllocationList->list.array[rar_grant->Msg3_t_alloc]->startSymbolAndLength;
      mappingtype = initialUplinkBWP->pusch_ConfigCommon->choice.setup->pusch_TimeDomainAllocationList->list.array[rar_grant->Msg3_t_alloc]->mappingType;

      // active BWP start
      abwp_start = NRRIV2PRBOFFSET(initialUplinkBWP->genericParameters.locationAndBandwidth, MAX_BWP_SIZE);
      abwp_size = NRRIV2BW(initialUplinkBWP->genericParameters.locationAndBandwidth, MAX_BWP_SIZE);
      scs = initialUplinkBWP->genericParameters.subcarrierSpacing;
    }
    int ibwp_start = NRRIV2PRBOFFSET(initialUplinkBWP->genericParameters.locationAndBandwidth, MAX_BWP_SIZE);
    int ibwp_size = NRRIV2BW(initialUplinkBWP->genericParameters.locationAndBandwidth, MAX_BWP_SIZE);

      // BWP start selection according to 8.3 of TS 38.213
    if ((ibwp_start < abwp_start) || (ibwp_size > abwp_size)) {
      pusch_config_pdu->bwp_start = abwp_start;
      pusch_config_pdu->bwp_size = abwp_size;
    } else {
      pusch_config_pdu->bwp_start = ibwp_start;
      pusch_config_pdu->bwp_size = ibwp_size;
    }

    //// Resource assignment from RAR
    // Frequency domain allocation according to 8.3 of TS 38.213
    if (ibwp_size < 180)
      mask = (1 << ((int) ceil(log2((ibwp_size*(ibwp_size+1))>>1)))) - 1;
    else
      mask = (1 << (28 - (int)(ceil(log2((ibwp_size*(ibwp_size+1))>>1))))) - 1;

    f_alloc = rar_grant->Msg3_f_alloc & mask;
    if (nr_ue_process_dci_freq_dom_resource_assignment(pusch_config_pdu, NULL, ibwp_size, 0, f_alloc) < 0)
      return -1;

    // virtual resource block to physical resource mapping for Msg3 PUSCH (6.3.1.7 in 38.211)
    //pusch_config_pdu->rb_start += ibwp_start - abwp_start;

    // Time domain allocation
    SLIV2SL(startSymbolAndLength, &StartSymbolIndex, &NrOfSymbols);
    pusch_config_pdu->start_symbol_index = StartSymbolIndex;
    pusch_config_pdu->nr_of_symbols = NrOfSymbols;

    l_prime_mask = get_l_prime(NrOfSymbols, mappingtype, add_pos, dmrslength, StartSymbolIndex, mac->scc ? mac->scc->dmrs_TypeA_Position : mac->mib->dmrs_TypeA_Position);
    LOG_D(MAC, "MSG3 start_sym:%d NR Symb:%d mappingtype:%d , DMRS_MASK:%x\n", pusch_config_pdu->start_symbol_index, pusch_config_pdu->nr_of_symbols, mappingtype, l_prime_mask);

    #ifdef DEBUG_MSG3
    LOG_D(NR_MAC, "In %s BWP assignment (BWP (start %d, size %d) \n", __FUNCTION__, pusch_config_pdu->bwp_start, pusch_config_pdu->bwp_size);
    #endif

    // MCS
    pusch_config_pdu->mcs_index = rar_grant->mcs;
    // Frequency hopping
    pusch_config_pdu->frequency_hopping = rar_grant->freq_hopping;

    // DM-RS configuration according to 6.2.2 UE DM-RS transmission procedure in 38.214
    pusch_config_pdu->num_dmrs_cdm_grps_no_data = 2;
    pusch_config_pdu->dmrs_ports = 1;

    // DMRS sequence initialization [TS 38.211, sec 6.4.1.1.1].
    // Should match what is sent in DCI 0_1, otherwise set to 0.
    pusch_config_pdu->scid = 0;

    // Transform precoding according to 6.1.3 UE procedure for applying transform precoding on PUSCH in 38.214
    pusch_config_pdu->transform_precoding = get_transformPrecoding(initialUplinkBWP, pusch_Config, NULL, NULL, NR_RNTI_TC, 0); // TBR fix rnti and take out

    // Resource allocation in frequency domain according to 6.1.2.2 in TS 38.214
    pusch_config_pdu->resource_alloc = (mac->cg) ? pusch_Config->resourceAllocation : 1;

    //// Completing PUSCH PDU
    pusch_config_pdu->mcs_table = 0;
    pusch_config_pdu->cyclic_prefix = 0;
    pusch_config_pdu->data_scrambling_id = mac->physCellId;
    pusch_config_pdu->ul_dmrs_scrambling_id = mac->physCellId;
    pusch_config_pdu->subcarrier_spacing = scs;
    pusch_config_pdu->vrb_to_prb_mapping = 0;
    pusch_config_pdu->uplink_frequency_shift_7p5khz = 0;
    //Optional Data only included if indicated in pduBitmap
    pusch_config_pdu->pusch_data.rv_index = 0;  // 8.3 in 38.213
    pusch_config_pdu->pusch_data.harq_process_id = 0;
    pusch_config_pdu->pusch_data.new_data_indicator = 1; // new data
    pusch_config_pdu->pusch_data.num_cb = 0;

  } else if (dci) {

    int target_ss;
    bool valid_ptrs_setup = 0;
    uint16_t n_RB_ULBWP;
    if (mac->ULbwp[ul_bwp_id-1] && mac->ULbwp[ul_bwp_id-1]->bwp_Common) {
      n_RB_ULBWP = NRRIV2BW(mac->ULbwp[ul_bwp_id-1]->bwp_Common->genericParameters.locationAndBandwidth, MAX_BWP_SIZE);
      pusch_config_pdu->bwp_start = NRRIV2PRBOFFSET(mac->ULbwp[ul_bwp_id-1]->bwp_Common->genericParameters.locationAndBandwidth, MAX_BWP_SIZE);
    }
    else {
      pusch_config_pdu->bwp_start = NRRIV2PRBOFFSET(mac->scc_SIB->uplinkConfigCommon->initialUplinkBWP.genericParameters.locationAndBandwidth, MAX_BWP_SIZE);
      n_RB_ULBWP = NRRIV2BW(mac->scc_SIB->uplinkConfigCommon->initialUplinkBWP.genericParameters.locationAndBandwidth, MAX_BWP_SIZE);
    }

    pusch_config_pdu->bwp_size = n_RB_ULBWP;

    NR_PUSCH_Config_t *pusch_Config = mac->ULbwp[ul_bwp_id-1] ? mac->ULbwp[ul_bwp_id-1]->bwp_Dedicated->pusch_Config->choice.setup : NULL;

    // Basic sanity check for MCS value to check for a false or erroneous DCI
    if (dci->mcs > 28) {
      LOG_W(NR_MAC, "MCS value %d out of bounds! Possibly due to false DCI. Ignoring DCI!\n", dci->mcs);
      return -1;
    }

    /* Transform precoding */
    if (rnti_type != NR_RNTI_CS || (rnti_type == NR_RNTI_CS && dci->ndi == 1)) {
      pusch_config_pdu->transform_precoding = get_transformPrecoding(initialUplinkBWP, pusch_Config, NULL, dci_format, rnti_type, 0);
    }

    /*DCI format-related configuration*/
    if (*dci_format == NR_UL_DCI_FORMAT_0_0) {

      target_ss = NR_SearchSpace__searchSpaceType_PR_common;

    } else if (*dci_format == NR_UL_DCI_FORMAT_0_1) {

      config_bwp_ue(mac, &dci->bwp_indicator.val, dci_format);

      ul_bwp_id = mac->UL_BWP_Id;

      target_ss = NR_SearchSpace__searchSpaceType_PR_ue_Specific;
      ul_layers_config(mac, pusch_config_pdu, dci);
      ul_ports_config(mac, pusch_config_pdu, dci);

    } else {

      LOG_E(NR_MAC, "In %s: UL grant from DCI format %d is not handled...\n", __FUNCTION__, *dci_format);
      return -1;

    }

    NR_PUSCH_TimeDomainResourceAllocationList_t *pusch_TimeDomainAllocationList = NULL;
    if (pusch_Config && pusch_Config->pusch_TimeDomainAllocationList) {
      pusch_TimeDomainAllocationList = pusch_Config->pusch_TimeDomainAllocationList->choice.setup;
    }
    else if (mac->ULbwp[ul_bwp_id-1] &&
             mac->ULbwp[ul_bwp_id-1]->bwp_Common&&
             mac->ULbwp[ul_bwp_id-1]->bwp_Common->pusch_ConfigCommon&&
             mac->ULbwp[ul_bwp_id-1]->bwp_Common->pusch_ConfigCommon->choice.setup &&
             mac->ULbwp[ul_bwp_id-1]->bwp_Common->pusch_ConfigCommon->choice.setup->pusch_TimeDomainAllocationList) {
      pusch_TimeDomainAllocationList = mac->ULbwp[ul_bwp_id-1]->bwp_Common->pusch_ConfigCommon->choice.setup->pusch_TimeDomainAllocationList;
    }
    else if (mac->scc_SIB->uplinkConfigCommon->initialUplinkBWP.pusch_ConfigCommon->choice.setup->pusch_TimeDomainAllocationList)
      pusch_TimeDomainAllocationList=mac->scc_SIB->uplinkConfigCommon->initialUplinkBWP.pusch_ConfigCommon->choice.setup->pusch_TimeDomainAllocationList;
    else AssertFatal(1==0,"need to fall back to default PUSCH time-domain allocations\n");

    int mappingtype = pusch_TimeDomainAllocationList->list.array[dci->time_domain_assignment.val]->mappingType;

    NR_DMRS_UplinkConfig_t *NR_DMRS_ulconfig = NULL;
    if(pusch_Config) {
      NR_DMRS_ulconfig = (mappingtype == NR_PUSCH_TimeDomainResourceAllocation__mappingType_typeA)
                         ? pusch_Config->dmrs_UplinkForPUSCH_MappingTypeA->choice.setup : pusch_Config->dmrs_UplinkForPUSCH_MappingTypeB->choice.setup;
    }

    /* TRANSFORM PRECODING ------------------------------------------------------------------------------------------*/

    if (pusch_config_pdu->transform_precoding == NR_PUSCH_Config__transformPrecoder_enabled) {

      pusch_config_pdu->num_dmrs_cdm_grps_no_data = 2;

      uint32_t n_RS_Id = 0;
      if (NR_DMRS_ulconfig->transformPrecodingEnabled->nPUSCH_Identity != NULL)
        n_RS_Id = *NR_DMRS_ulconfig->transformPrecodingEnabled->nPUSCH_Identity;
      else
        n_RS_Id = *mac->scc->physCellId;

      // U as specified in section 6.4.1.1.1.2 in 38.211, if sequence hopping and group hopping are disabled
      pusch_config_pdu->dfts_ofdm.low_papr_group_number = n_RS_Id % 30;

      // V as specified in section 6.4.1.1.1.2 in 38.211 V = 0 if sequence hopping and group hopping are disabled
      if ((NR_DMRS_ulconfig->transformPrecodingEnabled->sequenceGroupHopping == NULL) &&
            (NR_DMRS_ulconfig->transformPrecodingEnabled->sequenceHopping == NULL))
          pusch_config_pdu->dfts_ofdm.low_papr_sequence_number = 0;
      else
        AssertFatal(1==0,"SequenceGroupHopping or sequenceHopping are NOT Supported\n");

      LOG_D(NR_MAC,"TRANSFORM PRECODING IS ENABLED. CDM groups: %d, U: %d \n", pusch_config_pdu->num_dmrs_cdm_grps_no_data,
                pusch_config_pdu->dfts_ofdm.low_papr_group_number);
    }

    /* TRANSFORM PRECODING --------------------------------------------------------------------------------------------------------*/

    /* IDENTIFIER_DCI_FORMATS */
    /* FREQ_DOM_RESOURCE_ASSIGNMENT_UL */
    if (nr_ue_process_dci_freq_dom_resource_assignment(pusch_config_pdu, NULL, n_RB_ULBWP, 0, dci->frequency_domain_assignment.val) < 0){
      return -1;
    }
    /* TIME_DOM_RESOURCE_ASSIGNMENT */
    if (nr_ue_process_dci_time_dom_resource_assignment(mac, pusch_config_pdu, NULL, dci->time_domain_assignment.val,false) < 0) {
      return -1;
    }

    /* FREQ_HOPPING_FLAG */
    if ((pusch_Config!=NULL) && (pusch_Config->frequencyHopping!=NULL) && (pusch_Config->resourceAllocation != NR_PUSCH_Config__resourceAllocation_resourceAllocationType0)){
      pusch_config_pdu->frequency_hopping = dci->frequency_hopping_flag.val;
    }

    /* MCS */
    pusch_config_pdu->mcs_index = dci->mcs;

    /* MCS TABLE */
    if (pusch_config_pdu->transform_precoding == NR_PUSCH_Config__transformPrecoder_disabled) {
      pusch_config_pdu->mcs_table = get_pusch_mcs_table(pusch_Config ? pusch_Config->mcs_Table : NULL, 0, *dci_format, rnti_type, target_ss, false);
    } else {
      pusch_config_pdu->mcs_table = get_pusch_mcs_table(pusch_Config ? pusch_Config->mcs_TableTransformPrecoder : NULL, 1, *dci_format, rnti_type, target_ss, false);
    }

    /* NDI */
    pusch_config_pdu->pusch_data.new_data_indicator = dci->ndi;
    /* RV */
    pusch_config_pdu->pusch_data.rv_index = dci->rv;
    /* HARQ_PROCESS_NUMBER */
    pusch_config_pdu->pusch_data.harq_process_id = dci->harq_pid;
    /* TPC_PUSCH */
    // according to TS 38.213 Table Table 7.1.1-1
    if (dci->tpc == 0) {
      pusch_config_pdu->absolute_delta_PUSCH = -4;
    }
    if (dci->tpc == 1) {
      pusch_config_pdu->absolute_delta_PUSCH = -1;
    }
    if (dci->tpc == 2) {
      pusch_config_pdu->absolute_delta_PUSCH = 1;
    }
    if (dci->tpc == 3) {
      pusch_config_pdu->absolute_delta_PUSCH = 4;
    }

    if (NR_DMRS_ulconfig != NULL) {
      add_pos = (NR_DMRS_ulconfig->dmrs_AdditionalPosition == NULL) ? 2 : *NR_DMRS_ulconfig->dmrs_AdditionalPosition;
      dmrslength = NR_DMRS_ulconfig->maxLength == NULL ? pusch_len1 : pusch_len2;
    }

    /* DMRS */
<<<<<<< HEAD
    l_prime_mask = get_l_prime(pusch_config_pdu->nr_of_symbols, mappingtype, add_pos, dmrslength, pusch_config_pdu->start_symbol_index, mac->scc ? mac->scc->dmrs_TypeA_Position : mac->mib->dmrs_TypeA_Position);
    if ((mac->ULbwp[ul_bwp_id-1] && pusch_config_pdu->transform_precoding == transform_precoder_disabled))
      pusch_config_pdu->num_dmrs_cdm_grps_no_data = 1;
    else if (*dci_format == NR_UL_DCI_FORMAT_0_0 || (mac->ULbwp[ul_bwp_id-1] && pusch_config_pdu->transform_precoding == transform_precoder_enabled))
=======
    l_prime_mask = get_l_prime(pusch_config_pdu->nr_of_symbols,
                               mappingtype, add_pos, dmrslength,
                               pusch_config_pdu->start_symbol_index,
                               mac->scc ? mac->scc->dmrs_TypeA_Position : mac->mib->dmrs_TypeA_Position);
    if ((mac->ULbwp[0] && pusch_config_pdu->transform_precoding == NR_PUSCH_Config__transformPrecoder_disabled))
      pusch_config_pdu->num_dmrs_cdm_grps_no_data = 1;
    else if (*dci_format == NR_UL_DCI_FORMAT_0_0 || (mac->ULbwp[0] && pusch_config_pdu->transform_precoding == NR_PUSCH_Config__transformPrecoder_enabled))
>>>>>>> 8c91e719
      pusch_config_pdu->num_dmrs_cdm_grps_no_data = 2;

    // Num PRB Overhead from PUSCH-ServingCellConfig
    if (mac->cg &&
        mac->cg->spCellConfig &&
        mac->cg->spCellConfig->spCellConfigDedicated &&
        mac->cg->spCellConfig->spCellConfigDedicated->uplinkConfig &&
        mac->cg->spCellConfig->spCellConfigDedicated->uplinkConfig->pusch_ServingCellConfig &&
        mac->cg->spCellConfig->spCellConfigDedicated->uplinkConfig->pusch_ServingCellConfig->choice.setup->xOverhead)
      N_PRB_oh = *mac->cg->spCellConfig->spCellConfigDedicated->uplinkConfig->pusch_ServingCellConfig->choice.setup->xOverhead;

    else N_PRB_oh = 0;

    /* PTRS */
<<<<<<< HEAD
    if (mac->ULbwp[ul_bwp_id-1] &&
        mac->ULbwp[ul_bwp_id-1]->bwp_Dedicated &&
        mac->ULbwp[ul_bwp_id-1]->bwp_Dedicated->pusch_Config &&
        mac->ULbwp[ul_bwp_id-1]->bwp_Dedicated->pusch_Config->choice.setup &&
        mac->ULbwp[ul_bwp_id-1]->bwp_Dedicated->pusch_Config->choice.setup->dmrs_UplinkForPUSCH_MappingTypeB &&
        mac->ULbwp[ul_bwp_id-1]->bwp_Dedicated->pusch_Config->choice.setup->dmrs_UplinkForPUSCH_MappingTypeB->choice.setup->phaseTrackingRS) {
      if (pusch_config_pdu->transform_precoding == transform_precoder_disabled) {
=======
    if (mac->ULbwp[0] &&
	mac->ULbwp[0]->bwp_Dedicated &&
	mac->ULbwp[0]->bwp_Dedicated->pusch_Config &&
	mac->ULbwp[0]->bwp_Dedicated->pusch_Config->choice.setup &&
	mac->ULbwp[0]->bwp_Dedicated->pusch_Config->choice.setup->dmrs_UplinkForPUSCH_MappingTypeB &&
	mac->ULbwp[0]->bwp_Dedicated->pusch_Config->choice.setup->dmrs_UplinkForPUSCH_MappingTypeB->choice.setup->phaseTrackingRS) {
      if (pusch_config_pdu->transform_precoding == NR_PUSCH_Config__transformPrecoder_disabled) {
>>>>>>> 8c91e719
        nfapi_nr_ue_ptrs_ports_t ptrs_ports_list;
        pusch_config_pdu->pusch_ptrs.ptrs_ports_list = &ptrs_ports_list;
        valid_ptrs_setup = set_ul_ptrs_values(mac->ULbwp[ul_bwp_id-1]->bwp_Dedicated->pusch_Config->choice.setup->dmrs_UplinkForPUSCH_MappingTypeB->choice.setup->phaseTrackingRS->choice.setup,
                                              pusch_config_pdu->rb_size, pusch_config_pdu->mcs_index, pusch_config_pdu->mcs_table,
                                              &pusch_config_pdu->pusch_ptrs.ptrs_freq_density,&pusch_config_pdu->pusch_ptrs.ptrs_time_density,
                                              &pusch_config_pdu->pusch_ptrs.ptrs_ports_list->ptrs_re_offset,&pusch_config_pdu->pusch_ptrs.num_ptrs_ports,
                                              &pusch_config_pdu->pusch_ptrs.ul_ptrs_power, pusch_config_pdu->nr_of_symbols);
        if(valid_ptrs_setup==true) {
          pusch_config_pdu->pdu_bit_map |= PUSCH_PDU_BITMAP_PUSCH_PTRS;
        }
        LOG_D(NR_MAC, "UL PTRS values: PTRS time den: %d, PTRS freq den: %d\n", pusch_config_pdu->pusch_ptrs.ptrs_time_density, pusch_config_pdu->pusch_ptrs.ptrs_freq_density);
      }
    }

  }

  LOG_D(NR_MAC, "In %s: received UL grant (rb_start %d, rb_size %d, start_symbol_index %d, nr_of_symbols %d) for RNTI type %s \n",
    __FUNCTION__,
    pusch_config_pdu->rb_start,
    pusch_config_pdu->rb_size,
    pusch_config_pdu->start_symbol_index,
    pusch_config_pdu->nr_of_symbols,
    rnti_types[rnti_type]);

  pusch_config_pdu->ul_dmrs_symb_pos = l_prime_mask;
  pusch_config_pdu->target_code_rate = nr_get_code_rate_ul(pusch_config_pdu->mcs_index, pusch_config_pdu->mcs_table);
  pusch_config_pdu->qam_mod_order = nr_get_Qm_ul(pusch_config_pdu->mcs_index, pusch_config_pdu->mcs_table);

  if (pusch_config_pdu->target_code_rate == 0 || pusch_config_pdu->qam_mod_order == 0) {
    LOG_W(NR_MAC, "In %s: Invalid code rate or Mod order, likely due to unexpected UL DCI. Ignoring DCI! \n", __FUNCTION__);
    return -1;
  }

  get_num_re_dmrs(pusch_config_pdu, &nb_dmrs_re_per_rb, &number_dmrs_symbols);

  // Compute TBS
  pusch_config_pdu->pusch_data.tb_size = nr_compute_tbs(pusch_config_pdu->qam_mod_order,
                                                        pusch_config_pdu->target_code_rate,
                                                        pusch_config_pdu->rb_size,
                                                        pusch_config_pdu->nr_of_symbols,
                                                        nb_dmrs_re_per_rb*number_dmrs_symbols,
                                                        N_PRB_oh,
                                                        0, // TBR to verify tb scaling
                                                        pusch_config_pdu->nrOfLayers)/8;

  return 0;

}

// Performs :
// 1. TODO: Call RRC for link status return to PHY
// 2. TODO: Perform SR/BSR procedures for scheduling feedback
// 3. TODO: Perform PHR procedures
NR_UE_L2_STATE_t nr_ue_scheduler(nr_downlink_indication_t *dl_info, nr_uplink_indication_t *ul_info){

  uint32_t search_space_mask = 0;

  if (dl_info){

    module_id_t mod_id    = dl_info->module_id;
    uint32_t gNB_index    = dl_info->gNB_index;
    int cc_id             = dl_info->cc_id;
    frame_t rx_frame      = dl_info->frame;
    slot_t rx_slot        = dl_info->slot;
    NR_UE_MAC_INST_t *mac = get_mac_inst(mod_id);

    fapi_nr_dl_config_request_t *dl_config = &mac->dl_config_request;
    nr_scheduled_response_t scheduled_response;
    nr_dcireq_t dcireq;

    // check type0 from 38.213 13 if we have no CellGroupConfig
    // TODO: implementation to be completed
    LOG_D(NR_MAC,"nr_ue_scheduler(): mac->cg %p\n",mac->cg);
    if (mac->cg == NULL) {
      if(dl_info->ssb_index != -1){

        if(mac->type0_pdcch_ss_mux_pattern == 1){
          //  38.213 chapter 13
          if((mac->type0_pdcch_ss_sfn_c == SFN_C_MOD_2_EQ_0) && !(rx_frame & 0x1) && (rx_slot == mac->type0_pdcch_ss_n_c)){
            search_space_mask = search_space_mask | type0_pdcch;
            mac->type0_pdcch_consecutive_slots = mac->type0_pdcch_dci_config.coreset.duration;
          }
          if((mac->type0_pdcch_ss_sfn_c == SFN_C_MOD_2_EQ_1) && (rx_frame & 0x1) && (rx_slot == mac->type0_pdcch_ss_n_c)){
            search_space_mask = search_space_mask | type0_pdcch;
            mac->type0_pdcch_consecutive_slots = mac->type0_pdcch_dci_config.coreset.duration;
          }
        }
        if(mac->type0_pdcch_ss_mux_pattern == 2){
          //  38.213 Table 13-13, 13-14
          if((rx_frame == get_ssb_frame(rx_frame)) && (rx_slot == mac->type0_pdcch_ss_n_c)){
            search_space_mask = search_space_mask | type0_pdcch;
            mac->type0_pdcch_consecutive_slots = mac->type0_pdcch_dci_config.coreset.duration;
          }
        }
        if(mac->type0_pdcch_ss_mux_pattern == 3){
          //  38.213 Table 13-15
          if((rx_frame == get_ssb_frame(rx_frame)) && (rx_slot == mac->type0_pdcch_ss_n_c)){
            search_space_mask = search_space_mask | type0_pdcch;
            mac->type0_pdcch_consecutive_slots = mac->type0_pdcch_dci_config.coreset.duration;
          }
        }
      } // ssb_index != -1

      // Type0 PDCCH search space
      if((search_space_mask & type0_pdcch) || ( mac->type0_pdcch_consecutive_slots != 0 )){
        mac->type0_pdcch_consecutive_slots = mac->type0_pdcch_consecutive_slots - 1;

        dl_config->dl_config_list[dl_config->number_pdus].dci_config_pdu.dci_config_rel15 = mac->type0_pdcch_dci_config;
        dl_config->dl_config_list[dl_config->number_pdus].pdu_type = FAPI_NR_DL_CONFIG_TYPE_DCI;

        /*
        dl_config->dl_config_list[dl_config->number_pdus].dci_config_pdu.dci_config_rel15.rnti = 0xaaaa;        //      to be set
        dl_config->dl_config_list[dl_config->number_pdus].dci_config_pdu.dci_config_rel15.N_RB_BWP = 106;       //      to be set

        LOG_I(NR_MAC,"nr_ue_scheduler Type0 PDCCH with rnti %x, BWP %d\n",
        dl_config->dl_config_list[dl_config->number_pdus].dci_config_pdu.dci_config_rel15.rnti,
        dl_config->dl_config_list[dl_config->number_pdus].dci_config_pdu.dci_config_rel15.N_RB_BWP);
        */
	NR_SearchSpace_t *ss0 = mac->search_space_zero;
	fapi_nr_dl_config_dci_dl_pdu_rel15_t *rel15 = &dl_config->dl_config_list[dl_config->number_pdus].dci_config_pdu.dci_config_rel15;


	if( mac->scc == NULL && mac->scc_SIB == NULL && (rx_frame%2 == mac->type0_PDCCH_CSS_config.sfn_c) && (rx_slot == mac->type0_PDCCH_CSS_config.n_0) ){
	  rel15->num_dci_options = 1;
	  rel15->dci_format_options[0] = NR_DL_DCI_FORMAT_1_0;
	  config_dci_pdu(mac, rel15, dl_config, NR_RNTI_SI, -1);
	  fill_dci_search_candidates(ss0, rel15);
	  dl_config->number_pdus = 1;
	  LOG_D(NR_MAC,"Calling fill_scheduled_response, type0_pdcch, num_pdus %d\n",dl_config->number_pdus);
	  fill_scheduled_response(&scheduled_response, dl_config, NULL, NULL, mod_id, cc_id, rx_frame, rx_slot, dl_info->thread_id);
	  if(mac->if_module != NULL && mac->if_module->scheduled_response != NULL)
	    mac->if_module->scheduled_response(&scheduled_response);
	}
	// this is for Msg2/Msg4
	if (mac->ra.ra_state >= WAIT_RAR) {
	  rel15->num_dci_options = 1;
	  rel15->dci_format_options[0] = NR_DL_DCI_FORMAT_1_0;
	  config_dci_pdu(mac, rel15, dl_config, mac->ra.ra_state == WAIT_RAR ? NR_RNTI_RA : NR_RNTI_TC , -1);
	  fill_dci_search_candidates(ss0, rel15);
	  dl_config->number_pdus = 1;
	  LOG_D(NR_MAC,"mac->cg %p: Calling fill_scheduled_response rnti %x, type0_pdcch, num_pdus %d\n",mac->cg,rel15->rnti,dl_config->number_pdus);
	  fill_scheduled_response(&scheduled_response, dl_config, NULL, NULL, mod_id, cc_id, rx_frame, rx_slot, dl_info->thread_id);
	  if(mac->if_module != NULL && mac->if_module->scheduled_response != NULL)
	    mac->if_module->scheduled_response(&scheduled_response);
	}
      }
    } else { // we have a Master or Secondary CellGroupConfig

      dcireq.module_id = mod_id;
      dcireq.gNB_index = gNB_index;
      dcireq.cc_id     = cc_id;
      dcireq.frame     = rx_frame;
      dcireq.slot      = rx_slot;
      dcireq.dl_config_req.number_pdus = 0;
      nr_ue_dcireq(&dcireq); //to be replaced with function pointer later

      fill_scheduled_response(&scheduled_response, &dcireq.dl_config_req, NULL, NULL, mod_id, cc_id, rx_frame, rx_slot, dl_info->thread_id);
      if(mac->if_module != NULL && mac->if_module->scheduled_response != NULL){
        mac->if_module->scheduled_response(&scheduled_response);
      }

      /*
        if(search_space_mask & type0a_pdcch){
        }
        
        if(search_space_mask & type1_pdcch){
        }

        if(search_space_mask & type2_pdcch){
        }

        if(search_space_mask & type3_pdcch){
        }
      */
    }
  } else if (ul_info) {

    int cc_id             = ul_info->cc_id;
    frame_t rx_frame      = ul_info->frame_rx;
    slot_t rx_slot        = ul_info->slot_rx;
    frame_t frame_tx      = ul_info->frame_tx;
    slot_t slot_tx        = ul_info->slot_tx;
    module_id_t mod_id    = ul_info->module_id;
    uint8_t access_mode   = SCHEDULED_ACCESS;

    NR_UE_MAC_INST_t *mac = get_mac_inst(mod_id);
    RA_config_t *ra       = &mac->ra;

    fapi_nr_ul_config_request_t *ul_config = get_ul_config_request(mac, slot_tx);

    // Schedule ULSCH only if the current frame and slot match those in ul_config_req
    // AND if a UL grant (UL DCI or Msg3) has been received (as indicated by num_pdus)
    if (ul_config && (ul_info->slot_tx == ul_config->slot && ul_info->frame_tx == ul_config->sfn) && ul_config->number_pdus > 0){

      LOG_D(NR_MAC, "In %s:[%d.%d]: number of UL PDUs: %d with UL transmission in [%d.%d]\n", __FUNCTION__, frame_tx, slot_tx, ul_config->number_pdus, ul_config->sfn, ul_config->slot);

      uint8_t ulsch_input_buffer[MAX_ULSCH_PAYLOAD_BYTES];
      uint8_t data_existing = 0;
      nr_scheduled_response_t scheduled_response;
      fapi_nr_tx_request_t tx_req;

      for (int j = 0; j < ul_config->number_pdus; j++) {

        fapi_nr_ul_config_request_pdu_t *ulcfg_pdu = &ul_config->ul_config_list[j];

        if (ulcfg_pdu->pdu_type == FAPI_NR_UL_CONFIG_TYPE_PUSCH) {

          uint16_t TBS_bytes = ulcfg_pdu->pusch_config_pdu.pusch_data.tb_size;
          LOG_D(NR_MAC,"harq_id %d, NDI %d NDI_DCI %d, TBS_bytes %d (ra_state %d\n",
                ulcfg_pdu->pusch_config_pdu.pusch_data.harq_process_id,
                mac->UL_ndi[ulcfg_pdu->pusch_config_pdu.pusch_data.harq_process_id],
                ulcfg_pdu->pusch_config_pdu.pusch_data.new_data_indicator,
                TBS_bytes,
                ra->ra_state);
          if (ra->ra_state == WAIT_RAR && !ra->cfra){
            memcpy(ulsch_input_buffer, mac->ulsch_pdu.payload, TBS_bytes);
            LOG_D(NR_MAC,"[RAPROC] Msg3 to be transmitted:\n");
            for (int k = 0; k < TBS_bytes; k++) {
              LOG_D(NR_MAC,"(%i): 0x%x\n",k,mac->ulsch_pdu.payload[k]);
            }
            LOG_D(NR_MAC,"Flipping NDI for harq_id %d (Msg3)\n",ulcfg_pdu->pusch_config_pdu.pusch_data.new_data_indicator);
            mac->UL_ndi[ulcfg_pdu->pusch_config_pdu.pusch_data.harq_process_id] = ulcfg_pdu->pusch_config_pdu.pusch_data.new_data_indicator;
	          mac->first_ul_tx[ulcfg_pdu->pusch_config_pdu.pusch_data.harq_process_id] = 0;
          } else {

            if ( (mac->UL_ndi[ulcfg_pdu->pusch_config_pdu.pusch_data.harq_process_id] != ulcfg_pdu->pusch_config_pdu.pusch_data.new_data_indicator ||
                    mac->first_ul_tx[ulcfg_pdu->pusch_config_pdu.pusch_data.harq_process_id]==1)){

              // Getting IP traffic to be transmitted
              data_existing = nr_ue_get_sdu(mod_id,
                                            cc_id,
                                            frame_tx,
                                            slot_tx,
                                            0,
                                            ulsch_input_buffer,
                                            TBS_bytes,
                                            &access_mode);
            }

            LOG_D(NR_MAC,"Flipping NDI for harq_id %d\n",ulcfg_pdu->pusch_config_pdu.pusch_data.new_data_indicator);
            mac->UL_ndi[ulcfg_pdu->pusch_config_pdu.pusch_data.harq_process_id] = ulcfg_pdu->pusch_config_pdu.pusch_data.new_data_indicator;
            mac->first_ul_tx[ulcfg_pdu->pusch_config_pdu.pusch_data.harq_process_id] = 0;

            //Random traffic to be transmitted if there is no IP traffic available for this Tx opportunity
            if (!data_existing) {
              //Use zeros for the header bytes in noS1 mode, in order to make sure that the LCID is not valid
              //and block this traffic from being forwarded to the upper layers at the gNB
              LOG_D(PHY, "In %s: Random data to be transmitted: TBS_bytes %d \n", __FUNCTION__, TBS_bytes);

              //Give the first byte a dummy value (a value not corresponding to any valid LCID based on 38.321, Table 6.2.1-2)
              //in order to distinguish the PHY random packets at the MAC layer of the gNB receiver from the normal packets that should
              //have a valid LCID (nr_process_mac_pdu function)
              ulsch_input_buffer[0] = UL_SCH_LCID_PADDING;

              for (int i = 1; i < TBS_bytes; i++) {
                ulsch_input_buffer[i] = (unsigned char) rand();
              }
            }
          }

          #ifdef DEBUG_MAC_PDU
          LOG_D(PHY, "Is data existing ?: %d \n", data_existing);
          LOG_I(PHY, "Printing MAC PDU to be encoded, TBS is: %d \n", TBS_bytes);
          for (i = 0; i < TBS_bytes; i++) {
            printf("%02x", ulsch_input_buffer[i]);
          }
          printf("\n");
          #endif

          // Config UL TX PDU
          tx_req.slot = slot_tx;
          tx_req.sfn = frame_tx;
          tx_req.number_of_pdus++;
          tx_req.tx_request_body[0].pdu_length = TBS_bytes;
          tx_req.tx_request_body[0].pdu_index = j;
          tx_req.tx_request_body[0].pdu = ulsch_input_buffer;

          if (ra->ra_state == WAIT_RAR && !ra->cfra){
            LOG_I(NR_MAC,"[RAPROC] RA-Msg3 transmitted\n");
            nr_Msg3_transmitted(ul_info->module_id, ul_info->cc_id, ul_info->frame_tx, ul_info->gNB_index);
          }

        }
      }

      fill_scheduled_response(&scheduled_response, NULL, ul_config, &tx_req, mod_id, cc_id, rx_frame, rx_slot, ul_info->thread_id);
      if(mac->if_module != NULL && mac->if_module->scheduled_response != NULL){
        mac->if_module->scheduled_response(&scheduled_response);
      }
    }
  }

  return UE_CONNECTION_OK;

}

// PUSCH scheduler:
// - Calculate the slot in which ULSCH should be scheduled. This is current slot + K2,
// - where K2 is the offset between the slot in which UL DCI is received and the slot
// - in which ULSCH should be scheduled. K2 is configured in RRC configuration.  
// PUSCH Msg3 scheduler:
// - scheduled by RAR UL grant according to 8.3 of TS 38.213
// Note: Msg3 tx in the uplink symbols of mixed slot
int nr_ue_pusch_scheduler(NR_UE_MAC_INST_t *mac,
                          uint8_t is_Msg3,
                          frame_t current_frame,
                          int current_slot,
                          frame_t *frame_tx,
                          int *slot_tx,
                          uint8_t tda_id){

  int delta = 0;
  NR_BWP_Id_t ul_bwp_id = mac->UL_BWP_Id;
  NR_BWP_Uplink_t *ubwp = mac->ULbwp[ul_bwp_id-1];

  // Get the numerology to calculate the Tx frame and slot
  int mu = ubwp ?
    ubwp->bwp_Common->genericParameters.subcarrierSpacing :
    mac->scc_SIB->uplinkConfigCommon->initialUplinkBWP.genericParameters.subcarrierSpacing;

  NR_PUSCH_TimeDomainResourceAllocationList_t *pusch_TimeDomainAllocationList = ubwp ?
    ubwp->bwp_Common->pusch_ConfigCommon->choice.setup->pusch_TimeDomainAllocationList:
    mac->scc_SIB->uplinkConfigCommon->initialUplinkBWP.pusch_ConfigCommon->choice.setup->pusch_TimeDomainAllocationList;
  // k2 as per 3GPP TS 38.214 version 15.9.0 Release 15 ch 6.1.2.1.1
  // PUSCH time domain resource allocation is higher layer configured from uschTimeDomainAllocationList in either pusch-ConfigCommon
  int k2;

  if (is_Msg3) {
    k2 = *pusch_TimeDomainAllocationList->list.array[tda_id]->k2;

    switch (mu) {
      case 0:
        delta = 2;
        break;
      case 1:
        delta = 3;
        break;
      case 2:
        delta = 4;
        break;
      case 3:
        delta = 6;
        break;
    }

    AssertFatal((k2+delta) >= DURATION_RX_TO_TX,
                "Slot offset (%d) for Msg3 cannot be less than DURATION_RX_TO_TX (%d)\n",
                k2+delta,DURATION_RX_TO_TX);

    *slot_tx = (current_slot + k2 + delta) % nr_slots_per_frame[mu];
    if (current_slot + k2 + delta > nr_slots_per_frame[mu]){
      *frame_tx = (current_frame + 1) % 1024;
    } else {
      *frame_tx = current_frame;
    }

  } else {

    // Get slot offset K2 which will be used to calculate TX slot
    k2 = get_k2(mac, tda_id);
    if (k2 < 0) { // This can happen when a false DCI is received
      return -1;
    }

    // Calculate TX slot and frame
    *slot_tx = (current_slot + k2) % nr_slots_per_frame[mu];
    *frame_tx = ((current_slot + k2) > nr_slots_per_frame[mu]) ? (current_frame + 1) % 1024 : current_frame;

  }

  LOG_D(NR_MAC, "In %s: currently at [%d.%d] UL transmission in [%d.%d] (k2 %d delta %d)\n", __FUNCTION__, current_frame, current_slot, *frame_tx, *slot_tx, k2, delta);

  return 0;

}

// Build the list of all the valid RACH occasions in the maximum association pattern period according to the PRACH config
static void build_ro_list(NR_UE_MAC_INST_t *mac) {

  int x,y; // PRACH Configuration Index table variables used to compute the valid frame numbers
  int y2;  // PRACH Configuration Index table additional variable used to compute the valid frame numbers
  uint8_t slot_shift_for_map;
  uint8_t map_shift;
  boolean_t even_slot_invalid;
  int64_t s_map;
  uint8_t prach_conf_start_symbol; // Starting symbol of the PRACH occasions in the PRACH slot
  uint8_t N_t_slot; // Number of PRACH occasions in a 14-symbols PRACH slot
  uint8_t N_dur; // Duration of a PRACH occasion (nb of symbols)
  uint8_t frame; // Maximum is NB_FRAMES_IN_MAX_ASSOCIATION_PATTERN_PERIOD
  uint8_t slot; // Maximum is the number of slots in a frame @ SCS 240kHz
  uint16_t format = 0xffff;
  uint8_t format2 = 0xff;
  int nb_fdm;

  uint8_t config_index, mu;
  int msg1_FDM;

  uint8_t prach_conf_period_idx;
  uint8_t nb_of_frames_per_prach_conf_period;
  uint8_t prach_conf_period_frame_idx;
  int64_t *prach_config_info_p;

  NR_RACH_ConfigCommon_t *setup = (mac->scc) ?
    mac->scc->uplinkConfigCommon->initialUplinkBWP->rach_ConfigCommon->choice.setup:
    mac->scc_SIB->uplinkConfigCommon->initialUplinkBWP.rach_ConfigCommon->choice.setup;
  NR_RACH_ConfigGeneric_t *rach_ConfigGeneric = &setup->rach_ConfigGeneric;

  config_index = rach_ConfigGeneric->prach_ConfigurationIndex;

  if (setup->msg1_SubcarrierSpacing) {
    mu = *setup->msg1_SubcarrierSpacing;
  } else if(mac->scc) {
    mu = mac->scc->downlinkConfigCommon->frequencyInfoDL->scs_SpecificCarrierList.list.array[0]->subcarrierSpacing;
  } else {
    mu = get_softmodem_params()->numerology;
  }

  msg1_FDM = rach_ConfigGeneric->msg1_FDM;

  switch (msg1_FDM){
    case 0:
    case 1:
    case 2:
    case 3:
      nb_fdm = 1 << msg1_FDM;
      break;
    default:
      AssertFatal(1 == 0, "Unknown msg1_FDM from rach_ConfigGeneric %d\n", msg1_FDM);
  }

  // Create the PRACH occasions map
  // ==============================
  // WIP: For now assume no rejected PRACH occasions because of conflict with SSB or TDD_UL_DL_ConfigurationCommon schedule

  int unpaired = mac->phy_config.config_req.cell_config.frame_duplex_type;
  // Identify the proper PRACH Configuration Index table according to the operating frequency
  LOG_D(NR_MAC,"mu = %u, PRACH config index  = %u, unpaired = %u\n", mu, config_index, unpaired);

  prach_config_info_p = get_prach_config_info(mac->frequency_range, config_index, unpaired);

  if (mac->frequency_range == FR2) { //FR2

    x = prach_config_info_p[2];
    y = prach_config_info_p[3];
    y2 = prach_config_info_p[4];

    s_map = prach_config_info_p[5];

    prach_conf_start_symbol = prach_config_info_p[6];
    N_t_slot = prach_config_info_p[8];
    N_dur = prach_config_info_p[9];
    if (prach_config_info_p[1] != -1)
      format2 = (uint8_t) prach_config_info_p[1];
    format = ((uint8_t) prach_config_info_p[0]) | (format2<<8);

    slot_shift_for_map = mu-2;
    if ( (mu == 3) && (prach_config_info_p[7] == 1) )
      even_slot_invalid = true;
    else
      even_slot_invalid = false;
  }
  else { // FR1
    x = prach_config_info_p[2];
    y = prach_config_info_p[3];
    y2 = y;

    s_map = prach_config_info_p[4];

    prach_conf_start_symbol = prach_config_info_p[5];
    N_t_slot = prach_config_info_p[7];
    N_dur = prach_config_info_p[8];
    LOG_D(NR_MAC,"N_t_slot %d, N_dur %d\n",N_t_slot,N_dur);
    if (prach_config_info_p[1] != -1)
      format2 = (uint8_t) prach_config_info_p[1];
    format = ((uint8_t) prach_config_info_p[0]) | (format2<<8);

    slot_shift_for_map = mu;
    if ( (mu == 1) && (prach_config_info_p[6] <= 1) )
      // no prach in even slots @ 30kHz for 1 prach per subframe
      even_slot_invalid = true;
    else
      even_slot_invalid = false;
  } // FR2 / FR1

  prach_assoc_pattern.nb_of_prach_conf_period_in_max_period = MAX_NB_PRACH_CONF_PERIOD_IN_ASSOCIATION_PATTERN_PERIOD / x;
  nb_of_frames_per_prach_conf_period = x;

  LOG_D(NR_MAC,"nb_of_prach_conf_period_in_max_period %d\n", prach_assoc_pattern.nb_of_prach_conf_period_in_max_period);

  // Fill in the PRACH occasions table for every slot in every frame in every PRACH configuration periods in the maximum association pattern period
  // ----------------------------------------------------------------------------------------------------------------------------------------------
  // ----------------------------------------------------------------------------------------------------------------------------------------------
  // For every PRACH configuration periods
  // -------------------------------------
  for (prach_conf_period_idx=0; prach_conf_period_idx<prach_assoc_pattern.nb_of_prach_conf_period_in_max_period; prach_conf_period_idx++) {
    prach_assoc_pattern.prach_conf_period_list[prach_conf_period_idx].nb_of_prach_occasion = 0;
    prach_assoc_pattern.prach_conf_period_list[prach_conf_period_idx].nb_of_frame = nb_of_frames_per_prach_conf_period;
    prach_assoc_pattern.prach_conf_period_list[prach_conf_period_idx].nb_of_slot = nr_slots_per_frame[mu];

    LOG_D(NR_MAC,"PRACH Conf Period Idx %d\n", prach_conf_period_idx);

    // For every frames in a PRACH configuration period
    // ------------------------------------------------
    for (prach_conf_period_frame_idx=0; prach_conf_period_frame_idx<nb_of_frames_per_prach_conf_period; prach_conf_period_frame_idx++) {
      frame = (prach_conf_period_idx * nb_of_frames_per_prach_conf_period) + prach_conf_period_frame_idx;

      LOG_D(NR_MAC,"PRACH Conf Period Frame Idx %d - Frame %d\n", prach_conf_period_frame_idx, frame);
      // Is it a valid frame for this PRACH configuration index? (n_sfn mod x = y)
      if ( (frame%x)==y || (frame%x)==y2 ) {

        // For every slot in a frame
        // -------------------------
        for (slot=0; slot<nr_slots_per_frame[mu]; slot++) {
          // Is it a valid slot?
          map_shift = slot >> slot_shift_for_map; // in PRACH configuration index table slots are numbered wrt 60kHz
          if ( (s_map>>map_shift)&0x01 ) {
            // Valid slot

            // Additionally, for 30kHz/120kHz, we must check for the n_RA_Slot param also
            if ( even_slot_invalid && (slot%2 == 0) )
                continue; // no prach in even slots @ 30kHz/120kHz for 1 prach per 60khz slot/subframe

            // We're good: valid frame and valid slot
            // Compute all the PRACH occasions in the slot

            uint8_t n_prach_occ_in_time;
            uint8_t n_prach_occ_in_freq;

            prach_assoc_pattern.prach_conf_period_list[prach_conf_period_idx].prach_occasion_slot_map[prach_conf_period_frame_idx][slot].nb_of_prach_occasion_in_time = N_t_slot;
            prach_assoc_pattern.prach_conf_period_list[prach_conf_period_idx].prach_occasion_slot_map[prach_conf_period_frame_idx][slot].nb_of_prach_occasion_in_freq = nb_fdm;

            for (n_prach_occ_in_time=0; n_prach_occ_in_time<N_t_slot; n_prach_occ_in_time++) {
              uint8_t start_symbol = prach_conf_start_symbol + n_prach_occ_in_time * N_dur;
              LOG_D(NR_MAC,"PRACH Occ in time %d\n", n_prach_occ_in_time);

              for (n_prach_occ_in_freq=0; n_prach_occ_in_freq<nb_fdm; n_prach_occ_in_freq++) {
                prach_occasion_info_t *prach_occasion_p = &prach_assoc_pattern.prach_conf_period_list[prach_conf_period_idx].prach_occasion_slot_map[prach_conf_period_frame_idx][slot].prach_occasion[n_prach_occ_in_time][n_prach_occ_in_freq];

                prach_occasion_p->start_symbol = start_symbol;
                prach_occasion_p->fdm = n_prach_occ_in_freq;
                prach_occasion_p->frame = frame;
                prach_occasion_p->slot = slot;
                prach_occasion_p->format = format;
                prach_assoc_pattern.prach_conf_period_list[prach_conf_period_idx].nb_of_prach_occasion++;

                LOG_D(NR_MAC,"Adding a PRACH occasion: frame %u, slot-symbol %d-%d, occ_in_time-occ_in-freq %d-%d, nb ROs in conf period %d, for this slot: RO# in time %d, RO# in freq %d\n",
                    frame, slot, start_symbol, n_prach_occ_in_time, n_prach_occ_in_freq, prach_assoc_pattern.prach_conf_period_list[prach_conf_period_idx].nb_of_prach_occasion,
                    prach_assoc_pattern.prach_conf_period_list[prach_conf_period_idx].prach_occasion_slot_map[prach_conf_period_frame_idx][slot].nb_of_prach_occasion_in_time,
                    prach_assoc_pattern.prach_conf_period_list[prach_conf_period_idx].prach_occasion_slot_map[prach_conf_period_frame_idx][slot].nb_of_prach_occasion_in_freq);
              } // For every freq in the slot
            } // For every time occasions in the slot
          } // Valid slot?
        } // For every slots in a frame
      } // Valid frame?
    } // For every frames in a prach configuration period
  } // For every prach configuration periods in the maximum association pattern period (160ms)
}

// Build the list of all the valid/transmitted SSBs according to the config
static void build_ssb_list(NR_UE_MAC_INST_t *mac) {

  // Create the list of transmitted SSBs
  // ===================================
  BIT_STRING_t *ssb_bitmap;
  uint64_t ssb_positionsInBurst;
  uint8_t ssb_idx = 0;

  if (mac->scc) {
    NR_ServingCellConfigCommon_t *scc = mac->scc;
    switch (scc->ssb_PositionsInBurst->present) {
    case NR_ServingCellConfigCommon__ssb_PositionsInBurst_PR_shortBitmap:
      ssb_bitmap = &scc->ssb_PositionsInBurst->choice.shortBitmap;

      ssb_positionsInBurst = BIT_STRING_to_uint8(ssb_bitmap);
      LOG_D(NR_MAC,"SSB config: SSB_positions_in_burst 0x%lx\n", ssb_positionsInBurst);

      for (uint8_t bit_nb=3; bit_nb<=3; bit_nb--) {
        // If SSB is transmitted
        if ((ssb_positionsInBurst>>bit_nb) & 0x01) {
          ssb_list.nb_tx_ssb++;
          ssb_list.tx_ssb[ssb_idx].transmitted = true;
          LOG_D(NR_MAC,"SSB idx %d transmitted\n", ssb_idx);
        }
        ssb_idx++;
      }
      break;
    case NR_ServingCellConfigCommon__ssb_PositionsInBurst_PR_mediumBitmap:
      ssb_bitmap = &scc->ssb_PositionsInBurst->choice.mediumBitmap;

      ssb_positionsInBurst = BIT_STRING_to_uint8(ssb_bitmap);
      LOG_D(NR_MAC,"SSB config: SSB_positions_in_burst 0x%lx\n", ssb_positionsInBurst);

      for (uint8_t bit_nb=7; bit_nb<=7; bit_nb--) {
        // If SSB is transmitted
        if ((ssb_positionsInBurst>>bit_nb) & 0x01) {
          ssb_list.nb_tx_ssb++;
          ssb_list.tx_ssb[ssb_idx].transmitted = true;
          LOG_D(NR_MAC,"SSB idx %d transmitted\n", ssb_idx);
        }
        ssb_idx++;
      }
      break;
    case NR_ServingCellConfigCommon__ssb_PositionsInBurst_PR_longBitmap:
      ssb_bitmap = &scc->ssb_PositionsInBurst->choice.longBitmap;

      ssb_positionsInBurst = BIT_STRING_to_uint64(ssb_bitmap);
      LOG_D(NR_MAC,"SSB config: SSB_positions_in_burst 0x%lx\n", ssb_positionsInBurst);

      for (uint8_t bit_nb=63; bit_nb<=63; bit_nb--) {
        // If SSB is transmitted
        if ((ssb_positionsInBurst>>bit_nb) & 0x01) {
          ssb_list.nb_tx_ssb++;
          ssb_list.tx_ssb[ssb_idx].transmitted = true;
          LOG_D(NR_MAC,"SSB idx %d transmitted\n", ssb_idx);
        }
        ssb_idx++;
      }
      break;
    default:
      AssertFatal(false,"ssb_PositionsInBurst not present\n");
      break;
    }
  } else { // This is configuration from SIB1

    AssertFatal(mac->scc_SIB->ssb_PositionsInBurst.groupPresence == NULL, "Handle case for >8 SSBs\n");
    ssb_bitmap = &mac->scc_SIB->ssb_PositionsInBurst.inOneGroup;

    ssb_positionsInBurst = BIT_STRING_to_uint8(ssb_bitmap);
    LOG_D(NR_MAC,"SSB config: SSB_positions_in_burst 0x%lx\n", ssb_positionsInBurst);

    for (uint8_t bit_nb=7; bit_nb<=7; bit_nb--) {
      // If SSB is transmitted
      if ((ssb_positionsInBurst>>bit_nb) & 0x01) {
        ssb_list.nb_tx_ssb++;
        ssb_list.tx_ssb[ssb_idx].transmitted = true;
        LOG_D(NR_MAC,"SSB idx %d transmitted\n", ssb_idx);
      }
      ssb_idx++;
    }
  }
}

// Map the transmitted SSBs to the ROs and create the association pattern according to the config
static void map_ssb_to_ro(NR_UE_MAC_INST_t *mac) {

  // Map SSBs to PRACH occasions
  // ===========================
  // WIP: Assumption: No PRACH occasion is rejected because of a conflict with SSBs or TDD_UL_DL_ConfigurationCommon schedule
  NR_RACH_ConfigCommon_t *setup = (mac->scc) ?
    mac->scc->uplinkConfigCommon->initialUplinkBWP->rach_ConfigCommon->choice.setup:
    mac->scc_SIB->uplinkConfigCommon->initialUplinkBWP.rach_ConfigCommon->choice.setup;
  NR_RACH_ConfigCommon__ssb_perRACH_OccasionAndCB_PreamblesPerSSB_PR ssb_perRACH_config = setup->ssb_perRACH_OccasionAndCB_PreamblesPerSSB->present;

  boolean_t multiple_ssb_per_ro; // true if more than one or exactly one SSB per RACH occasion, false if more than one RO per SSB
  uint8_t ssb_rach_ratio; // Nb of SSBs per RACH or RACHs per SSB
  uint16_t required_nb_of_prach_occasion; // Nb of RACH occasions required to map all the SSBs
  uint8_t required_nb_of_prach_conf_period; // Nb of PRACH configuration periods required to map all the SSBs

  // Determine the SSB to RACH mapping ratio
  // =======================================
  switch (ssb_perRACH_config){
    case NR_RACH_ConfigCommon__ssb_perRACH_OccasionAndCB_PreamblesPerSSB_PR_oneEighth:
      multiple_ssb_per_ro = false;
      ssb_rach_ratio = 8;
      break;
    case NR_RACH_ConfigCommon__ssb_perRACH_OccasionAndCB_PreamblesPerSSB_PR_oneFourth:
      multiple_ssb_per_ro = false;
      ssb_rach_ratio = 4;
      break;
    case NR_RACH_ConfigCommon__ssb_perRACH_OccasionAndCB_PreamblesPerSSB_PR_oneHalf:
      multiple_ssb_per_ro = false;
      ssb_rach_ratio = 2;
      break;
    case NR_RACH_ConfigCommon__ssb_perRACH_OccasionAndCB_PreamblesPerSSB_PR_one:
      multiple_ssb_per_ro = true;
      ssb_rach_ratio = 1;
      break;
    case NR_RACH_ConfigCommon__ssb_perRACH_OccasionAndCB_PreamblesPerSSB_PR_two:
      multiple_ssb_per_ro = true;
      ssb_rach_ratio = 2;
      break;
    case NR_RACH_ConfigCommon__ssb_perRACH_OccasionAndCB_PreamblesPerSSB_PR_four:
      multiple_ssb_per_ro = true;
      ssb_rach_ratio = 4;
      break;
    case NR_RACH_ConfigCommon__ssb_perRACH_OccasionAndCB_PreamblesPerSSB_PR_eight:
      multiple_ssb_per_ro = true;
      ssb_rach_ratio = 8;
      break;
    case NR_RACH_ConfigCommon__ssb_perRACH_OccasionAndCB_PreamblesPerSSB_PR_sixteen:
      multiple_ssb_per_ro = true;
      ssb_rach_ratio = 16;
      break;
    default:
      AssertFatal(1 == 0, "Unsupported ssb_perRACH_config %d\n", ssb_perRACH_config);
      break;
  }
  LOG_D(NR_MAC,"SSB rach ratio %d, Multiple SSB per RO %d\n", ssb_rach_ratio, multiple_ssb_per_ro);

  // Evaluate the number of PRACH configuration periods required to map all the SSBs and set the association period
  // ==============================================================================================================
  // WIP: Assumption for now is that all the PRACH configuration periods within a maximum association pattern period have the same number of PRACH occasions
  //      (No PRACH occasions are conflicting with SSBs nor TDD_UL_DL_ConfigurationCommon schedule)
  //      There is only one possible association period which can contain up to 16 PRACH configuration periods
  LOG_D(NR_MAC,"Evaluate the number of PRACH configuration periods required to map all the SSBs and set the association period\n");
  if (true == multiple_ssb_per_ro) {
    required_nb_of_prach_occasion = ((ssb_list.nb_tx_ssb-1) + ssb_rach_ratio) / ssb_rach_ratio;
  }
  else {
    required_nb_of_prach_occasion = ssb_list.nb_tx_ssb * ssb_rach_ratio;
  }

  AssertFatal(prach_assoc_pattern.prach_conf_period_list[0].nb_of_prach_occasion>0,"prach_assoc_pattern.prach_conf_period_list[0].nb_of_prach_occasion shouldn't be 0 (ssb_list.nb_tx_ssb %d, ssb_rach_ratio %d\n",ssb_list.nb_tx_ssb,ssb_rach_ratio);
  required_nb_of_prach_conf_period = ((required_nb_of_prach_occasion-1) + prach_assoc_pattern.prach_conf_period_list[0].nb_of_prach_occasion) / prach_assoc_pattern.prach_conf_period_list[0].nb_of_prach_occasion;

  if (required_nb_of_prach_conf_period == 1) {
    prach_assoc_pattern.prach_association_period_list[0].nb_of_prach_conf_period = 1;
  }
  else if (required_nb_of_prach_conf_period == 2) {
    prach_assoc_pattern.prach_association_period_list[0].nb_of_prach_conf_period = 2;
  }
  else if (required_nb_of_prach_conf_period <= 4) {
    prach_assoc_pattern.prach_association_period_list[0].nb_of_prach_conf_period = 4;
  }
  else if (required_nb_of_prach_conf_period <= 8) {
    prach_assoc_pattern.prach_association_period_list[0].nb_of_prach_conf_period = 8;
  }
  else if (required_nb_of_prach_conf_period <= 16) {
    prach_assoc_pattern.prach_association_period_list[0].nb_of_prach_conf_period = 16;
  }
  else {
    AssertFatal(1 == 0, "Invalid number of PRACH config periods within an association period %d\n", required_nb_of_prach_conf_period);
  }

  prach_assoc_pattern.nb_of_assoc_period = 1; // WIP: only one possible association period
  prach_assoc_pattern.prach_association_period_list[0].nb_of_frame = prach_assoc_pattern.prach_association_period_list[0].nb_of_prach_conf_period * prach_assoc_pattern.prach_conf_period_list[0].nb_of_frame;
  prach_assoc_pattern.nb_of_frame = prach_assoc_pattern.prach_association_period_list[0].nb_of_frame;

  LOG_D(NR_MAC,"Assoc period %d, Nb of frames in assoc period %d\n",
        prach_assoc_pattern.prach_association_period_list[0].nb_of_prach_conf_period,
        prach_assoc_pattern.prach_association_period_list[0].nb_of_frame);

  // Proceed to the SSB to RO mapping
  // ================================
  uint8_t association_period_idx; // Association period index within the association pattern
  uint8_t ssb_idx = 0;
  uint8_t prach_configuration_period_idx; // PRACH Configuration period index within the association pattern
  prach_conf_period_t *prach_conf_period_p;

  // Map all the association periods within the association pattern period
  LOG_D(NR_MAC,"Proceed to the SSB to RO mapping\n");
  for (association_period_idx=0; association_period_idx<prach_assoc_pattern.nb_of_assoc_period; association_period_idx++) {
    uint8_t n_prach_conf=0; // PRACH Configuration period index within the association period
    uint8_t frame=0;
    uint8_t slot=0;
    uint8_t ro_in_time=0;
    uint8_t ro_in_freq=0;

    // Set the starting PRACH Configuration period index in the association_pattern map for this particular association period
    prach_configuration_period_idx = 0;  // WIP: only one possible association period so the starting PRACH configuration period is automatically 0

    // Check if we need to map multiple SSBs per RO or multiple ROs per SSB
    if (true == multiple_ssb_per_ro) {
      // --------------------
      // --------------------
      // Multiple SSBs per RO
      // --------------------
      // --------------------

      // WIP: For the moment, only map each SSB idx once per association period if configuration is multiple SSBs per RO
      //      this is true if no PRACH occasions are conflicting with SSBs nor TDD_UL_DL_ConfigurationCommon schedule
      ssb_idx = 0;

      // Go through the list of PRACH config periods within this association period
      for (n_prach_conf=0; n_prach_conf<prach_assoc_pattern.prach_association_period_list[association_period_idx].nb_of_prach_conf_period; n_prach_conf++, prach_configuration_period_idx++) {
        // Build the association period with its association PRACH Configuration indexes
        prach_conf_period_p = &prach_assoc_pattern.prach_conf_period_list[prach_configuration_period_idx];
        prach_assoc_pattern.prach_association_period_list[association_period_idx].prach_conf_period_list[n_prach_conf] = prach_conf_period_p;

        // Go through all the ROs within the PRACH config period
        for (frame=0; frame<prach_conf_period_p->nb_of_frame; frame++) {
          for (slot=0; slot<prach_conf_period_p->nb_of_slot; slot++) {
            for (ro_in_time=0; ro_in_time<prach_conf_period_p->prach_occasion_slot_map[frame][slot].nb_of_prach_occasion_in_time; ro_in_time++) {
              for (ro_in_freq=0; ro_in_freq<prach_conf_period_p->prach_occasion_slot_map[frame][slot].nb_of_prach_occasion_in_freq; ro_in_freq++) {
                prach_occasion_info_t *ro_p = &prach_conf_period_p->prach_occasion_slot_map[frame][slot].prach_occasion[ro_in_time][ro_in_freq];

                // Go through the list of transmitted SSBs and map the required amount of SSBs to this RO
                // WIP: For the moment, only map each SSB idx once per association period if configuration is multiple SSBs per RO
                //      this is true if no PRACH occasions are conflicting with SSBs nor TDD_UL_DL_ConfigurationCommon schedule
                for (; ssb_idx<MAX_NB_SSB; ssb_idx++) {
                  // Map only the transmitted ssb_idx
                  if (true == ssb_list.tx_ssb[ssb_idx].transmitted) {
                    ro_p->mapped_ssb_idx[ro_p->nb_mapped_ssb] = ssb_idx;
                    ro_p->nb_mapped_ssb++;
                    ssb_list.tx_ssb[ssb_idx].mapped_ro[ssb_list.tx_ssb[ssb_idx].nb_mapped_ro] = ro_p;
                    ssb_list.tx_ssb[ssb_idx].nb_mapped_ro++;
                    AssertFatal(MAX_NB_RO_PER_SSB_IN_ASSOCIATION_PATTERN > ssb_list.tx_ssb[ssb_idx].nb_mapped_ro,"Too many mapped ROs (%d) to a single SSB\n", ssb_list.tx_ssb[ssb_idx].nb_mapped_ro);

                    LOG_D(NR_MAC,"Mapped ssb_idx %u to RO slot-symbol %u-%u, %u-%u-%u/%u\n", ssb_idx, ro_p->slot, ro_p->start_symbol, slot, ro_in_time, ro_in_freq, prach_conf_period_p->prach_occasion_slot_map[frame][slot].nb_of_prach_occasion_in_freq);
                    LOG_D(NR_MAC,"Nb mapped ROs for this ssb idx: in the association period only %u\n", ssb_list.tx_ssb[ssb_idx].nb_mapped_ro);

                    // If all the required SSBs are mapped to this RO, exit the loop of SSBs
                    if (ro_p->nb_mapped_ssb == ssb_rach_ratio) {
                      ssb_idx++;
                      break;
                    }
                  } // if ssb_idx is transmitted
                } // for ssb_idx

                // Exit the loop of ROs if there is no more SSB to map
                if (MAX_NB_SSB == ssb_idx) break;
              } // for ro_in_freq

              // Exit the loop of ROs if there is no more SSB to map
              if (MAX_NB_SSB == ssb_idx) break;
            } // for ro_in_time

            // Exit the loop of slots if there is no more SSB to map
            if (MAX_NB_SSB == ssb_idx) break;
          } // for slot

          // Exit the loop frames if there is no more SSB to map
          if (MAX_NB_SSB == ssb_idx) break;
        } // for frame

        // Exit the loop of PRACH configurations if there is no more SSB to map
        if (MAX_NB_SSB == ssb_idx) break;
      } // for n_prach_conf

      // WIP: note that there is no re-mapping of the SSBs within the association period since there is no invalid ROs in the PRACH config periods that would create this situation

    } // if multiple_ssbs_per_ro

    else {
      // --------------------
      // --------------------
      // Multiple ROs per SSB
      // --------------------
      // --------------------

      n_prach_conf = 0;

      // Go through the list of transmitted SSBs
      for (ssb_idx=0; ssb_idx<MAX_NB_SSB; ssb_idx++) {
        uint8_t nb_mapped_ro_in_association_period=0; // Reset the nb of mapped ROs for the new SSB index

	      LOG_D(NR_MAC,"Checking ssb_idx %d => %d\n",
	      ssb_idx,ssb_list.tx_ssb[ssb_idx].transmitted);

        // Map only the transmitted ssb_idx
        if (true == ssb_list.tx_ssb[ssb_idx].transmitted) {

          // Map all the required ROs to this SSB
          // Go through the list of PRACH config periods within this association period
          for (; n_prach_conf<prach_assoc_pattern.prach_association_period_list[association_period_idx].nb_of_prach_conf_period; n_prach_conf++, prach_configuration_period_idx++) {

            // Build the association period with its association PRACH Configuration indexes
            prach_conf_period_p = &prach_assoc_pattern.prach_conf_period_list[prach_configuration_period_idx];
            prach_assoc_pattern.prach_association_period_list[association_period_idx].prach_conf_period_list[n_prach_conf] = prach_conf_period_p;

            for (; frame<prach_conf_period_p->nb_of_frame; frame++) {
              for (; slot<prach_conf_period_p->nb_of_slot; slot++) {
                for (; ro_in_time<prach_conf_period_p->prach_occasion_slot_map[frame][slot].nb_of_prach_occasion_in_time; ro_in_time++) {
                  for (; ro_in_freq<prach_conf_period_p->prach_occasion_slot_map[frame][slot].nb_of_prach_occasion_in_freq; ro_in_freq++) {
                    prach_occasion_info_t *ro_p = &prach_conf_period_p->prach_occasion_slot_map[frame][slot].prach_occasion[ro_in_time][ro_in_freq];

                    ro_p->mapped_ssb_idx[0] = ssb_idx;
                    ro_p->nb_mapped_ssb = 1;
                    ssb_list.tx_ssb[ssb_idx].mapped_ro[ssb_list.tx_ssb[ssb_idx].nb_mapped_ro] = ro_p;
                    ssb_list.tx_ssb[ssb_idx].nb_mapped_ro++;
                    AssertFatal(MAX_NB_RO_PER_SSB_IN_ASSOCIATION_PATTERN > ssb_list.tx_ssb[ssb_idx].nb_mapped_ro,"Too many mapped ROs (%d) to a single SSB\n", ssb_list.tx_ssb[ssb_idx].nb_mapped_ro);
                    nb_mapped_ro_in_association_period++;

                    LOG_D(NR_MAC,"Mapped ssb_idx %u to RO slot-symbol %u-%u, %u-%u-%u/%u\n", ssb_idx, ro_p->slot, ro_p->start_symbol, slot, ro_in_time, ro_in_freq, prach_conf_period_p->prach_occasion_slot_map[frame][slot].nb_of_prach_occasion_in_freq);
                    LOG_D(NR_MAC,"Nb mapped ROs for this ssb idx: in the association period only %u / total %u\n", ssb_list.tx_ssb[ssb_idx].nb_mapped_ro, nb_mapped_ro_in_association_period);

                    // Exit the loop if this SSB has been mapped to all the required ROs
                    // WIP: Assuming that ssb_rach_ratio equals the maximum nb of times a given ssb_idx is mapped within an association period:
                    //      this is true if no PRACH occasions are conflicting with SSBs nor TDD_UL_DL_ConfigurationCommon schedule
                    if (nb_mapped_ro_in_association_period == ssb_rach_ratio) {
                      ro_in_freq++;
                      break;
                    }
                  } // for ro_in_freq

                  // Exit the loop if this SSB has been mapped to all the required ROs
                  if (nb_mapped_ro_in_association_period == ssb_rach_ratio) {
                    break;
                  }
                  else ro_in_freq = 0; // else go to the next time symbol in that slot and reset the freq index
                } // for ro_in_time

                // Exit the loop if this SSB has been mapped to all the required ROs
                if (nb_mapped_ro_in_association_period == ssb_rach_ratio) {
                  break;
                }
                else ro_in_time = 0; // else go to the next slot in that PRACH config period and reset the symbol index
              } // for slot

              // Exit the loop if this SSB has been mapped to all the required ROs
              if (nb_mapped_ro_in_association_period == ssb_rach_ratio) {
                break;
              }
              else slot = 0; // else go to the next frame in that PRACH config period and reset the slot index
            } // for frame

            // Exit the loop if this SSB has been mapped to all the required ROs
            if (nb_mapped_ro_in_association_period == ssb_rach_ratio) {
              break;
            }
            else frame = 0; // else go to the next PRACH config period in that association period and reset the frame index
          } // for n_prach_conf

        } // if ssb_idx is transmitted
      } // for ssb_idx
    } // else if multiple_ssbs_per_ro

  } // for association_period_index
}

// Returns a RACH occasion if any matches the SSB idx, the frame and the slot
static int get_nr_prach_info_from_ssb_index(uint8_t ssb_idx,
                                            int frame,
                                            int slot,
                                            prach_occasion_info_t **prach_occasion_info_pp) {

  ssb_info_t *ssb_info_p;
  prach_occasion_slot_t *prach_occasion_slot_p = NULL;

  *prach_occasion_info_pp = NULL;

  // Search for a matching RO slot in the SSB_to_RO map
  // A valid RO slot will match:
  //      - ssb_idx mapped to one of the ROs in that RO slot
  //      - exact slot number
  //      - frame offset
  ssb_info_p = &ssb_list.tx_ssb[ssb_idx];
  LOG_D(NR_MAC,"checking for prach : ssb_info_p->nb_mapped_ro %d\n",ssb_info_p->nb_mapped_ro);
  for (uint8_t n_mapped_ro=0; n_mapped_ro<ssb_info_p->nb_mapped_ro; n_mapped_ro++) {
    LOG_D(NR_MAC,"%d.%d: mapped_ro[%d]->frame.slot %d.%d, prach_assoc_pattern.nb_of_frame %d\n",frame,slot,n_mapped_ro,ssb_info_p->mapped_ro[n_mapped_ro]->frame,ssb_info_p->mapped_ro[n_mapped_ro]->slot,prach_assoc_pattern.nb_of_frame);
    if ((slot == ssb_info_p->mapped_ro[n_mapped_ro]->slot) &&
        (ssb_info_p->mapped_ro[n_mapped_ro]->frame == (frame % prach_assoc_pattern.nb_of_frame))) {

      uint8_t prach_config_period_nb = ssb_info_p->mapped_ro[n_mapped_ro]->frame / prach_assoc_pattern.prach_conf_period_list[0].nb_of_frame;
      uint8_t frame_nb_in_prach_config_period = ssb_info_p->mapped_ro[n_mapped_ro]->frame % prach_assoc_pattern.prach_conf_period_list[0].nb_of_frame;
      prach_occasion_slot_p = &prach_assoc_pattern.prach_conf_period_list[prach_config_period_nb].prach_occasion_slot_map[frame_nb_in_prach_config_period][slot];
    }
  }

  // If there is a matching RO slot in the SSB_to_RO map
  if (NULL != prach_occasion_slot_p)
  {
    // A random RO mapped to the SSB index should be selected in the slot

    // First count the number of times the SSB index is found in that RO
    uint8_t nb_mapped_ssb = 0;

    for (int ro_in_time=0; ro_in_time < prach_occasion_slot_p->nb_of_prach_occasion_in_time; ro_in_time++) {
      for (int ro_in_freq=0; ro_in_freq < prach_occasion_slot_p->nb_of_prach_occasion_in_freq; ro_in_freq++) {
        prach_occasion_info_t *prach_occasion_info_p = &prach_occasion_slot_p->prach_occasion[ro_in_time][ro_in_freq];

        for (uint8_t ssb_nb=0; ssb_nb<prach_occasion_info_p->nb_mapped_ssb; ssb_nb++) {
          if (prach_occasion_info_p->mapped_ssb_idx[ssb_nb] == ssb_idx) {
            nb_mapped_ssb++;
          }
        }
      }
    }

    // Choose a random SSB nb
    uint8_t random_ssb_nb = 0;

    random_ssb_nb = ((taus()) % nb_mapped_ssb);

    // Select the RO according to the chosen random SSB nb
    nb_mapped_ssb=0;
    for (int ro_in_time=0; ro_in_time < prach_occasion_slot_p->nb_of_prach_occasion_in_time; ro_in_time++) {
      for (int ro_in_freq=0; ro_in_freq < prach_occasion_slot_p->nb_of_prach_occasion_in_freq; ro_in_freq++) {
        prach_occasion_info_t *prach_occasion_info_p = &prach_occasion_slot_p->prach_occasion[ro_in_time][ro_in_freq];

        for (uint8_t ssb_nb=0; ssb_nb<prach_occasion_info_p->nb_mapped_ssb; ssb_nb++) {
          if (prach_occasion_info_p->mapped_ssb_idx[ssb_nb] == ssb_idx) {
            if (nb_mapped_ssb == random_ssb_nb) {
              *prach_occasion_info_pp = prach_occasion_info_p;
              return 1;
            }
            else {
              nb_mapped_ssb++;
            }
          }
        }
      }
    }
  }

  return 0;
}

// Build the SSB to RO mapping upon RRC configuration update
void build_ssb_to_ro_map(NR_UE_MAC_INST_t *mac) {

  // Clear all the lists and maps
  memset(&prach_assoc_pattern, 0, sizeof(prach_association_pattern_t));
  memset(&ssb_list, 0, sizeof(ssb_list_info_t));

  // Build the list of all the valid RACH occasions in the maximum association pattern period according to the PRACH config
  LOG_D(NR_MAC,"Build RO list\n");
  build_ro_list(mac);

  // Build the list of all the valid/transmitted SSBs according to the config
  LOG_D(NR_MAC,"Build SSB list\n");
  build_ssb_list(mac);

  // Map the transmitted SSBs to the ROs and create the association pattern according to the config
  LOG_D(NR_MAC,"Map SSB to RO\n");
  map_ssb_to_ro(mac);
  LOG_D(NR_MAC,"Map SSB to RO done\n");
}


void nr_ue_pucch_scheduler(module_id_t module_idP, frame_t frameP, int slotP, int thread_id) {

  NR_UE_MAC_INST_t *mac = get_mac_inst(module_idP);
  int O_SR = 0;
  int O_ACK = 0;
  int O_CSI = 0;
  int N_UCI = 0;

  PUCCH_sched_t *pucch = calloc(1,sizeof(*pucch));
  pucch->resource_indicator = -1;
  pucch->initial_pucch_id = -1;
  uint16_t rnti = mac->crnti;  //FIXME not sure this is valid for all pucch instances

  // SR
  if(trigger_periodic_scheduling_request(mac, pucch, frameP, slotP)) {
    O_SR = 1;
    /* sr_payload = 1 means that this is a positive SR, sr_payload = 0 means that it is a negative SR */
    pucch->sr_payload = nr_ue_get_SR(module_idP,
                                     frameP,
                                     slotP);
  }

  // CSI
  if (mac->ra.ra_state == RA_SUCCEEDED)
    O_CSI = nr_get_csi_measurements(mac, frameP, slotP, pucch);

  // ACKNACK
  O_ACK = get_downlink_ack(mac, frameP, slotP, pucch);

  NR_BWP_Id_t bwp_id = mac->UL_BWP_Id;
  NR_PUCCH_Config_t *pucch_Config = NULL;

  if (bwp_id>0 &&
      mac->ULbwp[bwp_id-1] &&
      mac->ULbwp[bwp_id-1]->bwp_Dedicated &&
      mac->ULbwp[bwp_id-1]->bwp_Dedicated->pucch_Config &&
      mac->ULbwp[bwp_id-1]->bwp_Dedicated->pucch_Config->choice.setup) {
    pucch_Config =  mac->ULbwp[bwp_id-1]->bwp_Dedicated->pucch_Config->choice.setup;
  }
  else if (bwp_id==0 &&
           mac->cg &&
           mac->cg->spCellConfig &&
           mac->cg->spCellConfig->spCellConfigDedicated &&
           mac->cg->spCellConfig->spCellConfigDedicated->uplinkConfig &&
           mac->cg->spCellConfig->spCellConfigDedicated->uplinkConfig->initialUplinkBWP &&
           mac->cg->spCellConfig->spCellConfigDedicated->uplinkConfig->initialUplinkBWP->pucch_Config &&
           mac->cg->spCellConfig->spCellConfigDedicated->uplinkConfig->initialUplinkBWP->pucch_Config->choice.setup) {
      pucch_Config = mac->cg->spCellConfig->spCellConfigDedicated->uplinkConfig->initialUplinkBWP->pucch_Config->choice.setup;
  }


  // if multiplexing of HARQ and CSI is not possible, transmit only HARQ bits
  if ((O_ACK != 0) && (O_CSI != 0) &&
      pucch_Config &&
      pucch_Config->format2 &&
      (pucch_Config->format2->choice.setup->simultaneousHARQ_ACK_CSI == NULL)) {
    O_CSI = 0;
    pucch->csi_part1_payload = 0;
    pucch->csi_part2_payload = 0;
  }

  N_UCI = O_SR + O_ACK + O_CSI;

  // do no transmit pucch if only SR scheduled and it is negative
  if ((O_ACK + O_CSI) == 0 && pucch->sr_payload == 0)
    return;

  if (N_UCI > 0) {

    pucch->resource_set_id = find_pucch_resource_set(mac, N_UCI);
    select_pucch_resource(mac, pucch);
    fapi_nr_ul_config_request_t *ul_config = get_ul_config_request(mac, slotP);
    fapi_nr_ul_config_pucch_pdu *pucch_pdu = &ul_config->ul_config_list[ul_config->number_pdus].pucch_config_pdu;
    nr_ue_configure_pucch(mac,
                          slotP,
                          rnti,
                          pucch,
                          pucch_pdu,
                          O_SR, O_ACK, O_CSI);
    fill_ul_config(ul_config, frameP, slotP, FAPI_NR_UL_CONFIG_TYPE_PUCCH);
    nr_scheduled_response_t scheduled_response;
    fill_scheduled_response(&scheduled_response, NULL, ul_config, NULL, module_idP, 0 /*TBR fix*/, frameP, slotP, thread_id);
    if(mac->if_module != NULL && mac->if_module->scheduled_response != NULL)
      mac->if_module->scheduled_response(&scheduled_response);
  }

}


// This function schedules the PRACH according to prach_ConfigurationIndex and TS 38.211, tables 6.3.3.2.x
// PRACH formats 9, 10, 11 are corresponding to dual PRACH format configurations A1/B1, A2/B2, A3/B3.
// - todo:
// - Partial configuration is actually already stored in (fapi_nr_prach_config_t) &mac->phy_config.config_req->prach_config
void nr_ue_prach_scheduler(module_id_t module_idP, frame_t frameP, sub_frame_t slotP, int thread_id) {

  uint16_t format, format0, format1, ncs;
  int is_nr_prach_slot;
  prach_occasion_info_t *prach_occasion_info_p;

  NR_UE_MAC_INST_t *mac = get_mac_inst(module_idP);
  RA_config_t *ra = &mac->ra;

  //fapi_nr_ul_config_request_t *ul_config = get_ul_config_request(mac, slotP);
  fapi_nr_ul_config_request_t *ul_config = &mac->ul_config_request[0];
  fapi_nr_ul_config_prach_pdu *prach_config_pdu;
  fapi_nr_config_request_t *cfg = &mac->phy_config.config_req;
  fapi_nr_prach_config_t *prach_config = &cfg->prach_config;
  nr_scheduled_response_t scheduled_response;

  NR_ServingCellConfigCommon_t *scc = mac->scc;
  NR_ServingCellConfigCommonSIB_t *scc_SIB = mac->scc_SIB;
  NR_RACH_ConfigCommon_t *setup;
  if (scc!=NULL) setup = scc->uplinkConfigCommon->initialUplinkBWP->rach_ConfigCommon->choice.setup;
  else           setup = scc_SIB->uplinkConfigCommon->initialUplinkBWP.rach_ConfigCommon->choice.setup;
  NR_RACH_ConfigGeneric_t *rach_ConfigGeneric = &setup->rach_ConfigGeneric;

  ra->RA_offset = 2; // to compensate the rx frame offset at the gNB
  ra->generate_nr_prach = GENERATE_IDLE; // Reset flag for PRACH generation
  NR_TDD_UL_DL_ConfigCommon_t *tdd_config = scc==NULL ? scc_SIB->tdd_UL_DL_ConfigurationCommon : scc->tdd_UL_DL_ConfigurationCommon;

  if (is_nr_UL_slot(tdd_config, slotP, mac->frame_type)) {

    // WIP Need to get the proper selected ssb_idx
    //     Initial beam selection functionality is not available yet
    uint8_t selected_gnb_ssb_idx = mac->mib_ssb;

    // Get any valid PRACH occasion in the current slot for the selected SSB index
    is_nr_prach_slot = get_nr_prach_info_from_ssb_index(selected_gnb_ssb_idx,
                                                       (int)frameP,
                                                       (int)slotP,
                                                        &prach_occasion_info_p);

    if (is_nr_prach_slot && ra->ra_state == RA_UE_IDLE) {
      AssertFatal(NULL != prach_occasion_info_p,"PRACH Occasion Info not returned in a valid NR Prach Slot\n");

      ra->generate_nr_prach = GENERATE_PREAMBLE;

      format = prach_occasion_info_p->format;
      format0 = format & 0xff;        // single PRACH format
      format1 = (format >> 8) & 0xff; // dual PRACH format

      prach_config_pdu = &ul_config->ul_config_list[ul_config->number_pdus].prach_config_pdu;
      memset(prach_config_pdu, 0, sizeof(fapi_nr_ul_config_prach_pdu));

      fill_ul_config(ul_config, frameP, slotP, FAPI_NR_UL_CONFIG_TYPE_PRACH);

      LOG_D(PHY, "In %s: (%p) %d UL PDUs:\n", __FUNCTION__, ul_config, ul_config->number_pdus);

      ncs = get_NCS(rach_ConfigGeneric->zeroCorrelationZoneConfig, format0, setup->restrictedSetConfig);

      prach_config_pdu->phys_cell_id = mac->physCellId;
      prach_config_pdu->num_prach_ocas = 1;
      prach_config_pdu->prach_slot = prach_occasion_info_p->slot;
      prach_config_pdu->prach_start_symbol = prach_occasion_info_p->start_symbol;
      prach_config_pdu->num_ra = prach_occasion_info_p->fdm;

      prach_config_pdu->num_cs = ncs;
      prach_config_pdu->root_seq_id = prach_config->num_prach_fd_occasions_list[prach_occasion_info_p->fdm].prach_root_sequence_index;
      prach_config_pdu->restricted_set = prach_config->restricted_set_config;
      prach_config_pdu->freq_msg1 = prach_config->num_prach_fd_occasions_list[prach_occasion_info_p->fdm].k1;

      LOG_D(NR_MAC,"Selected RO Frame %u, Slot %u, Symbol %u, Fdm %u\n", frameP, prach_config_pdu->prach_slot, prach_config_pdu->prach_start_symbol, prach_config_pdu->num_ra);

      // Search which SSB is mapped in the RO (among all the SSBs mapped to this RO)
      for (prach_config_pdu->ssb_nb_in_ro=0; prach_config_pdu->ssb_nb_in_ro<prach_occasion_info_p->nb_mapped_ssb; prach_config_pdu->ssb_nb_in_ro++) {
        if (prach_occasion_info_p->mapped_ssb_idx[prach_config_pdu->ssb_nb_in_ro] == selected_gnb_ssb_idx)
          break;
      }
      AssertFatal(prach_config_pdu->ssb_nb_in_ro<prach_occasion_info_p->nb_mapped_ssb, "%u not found in the mapped SSBs to the PRACH occasion", selected_gnb_ssb_idx);

      if (format1 != 0xff) {
        switch(format0) { // dual PRACH format
          case 0xa1:
            prach_config_pdu->prach_format = 11;
            break;
          case 0xa2:
            prach_config_pdu->prach_format = 12;
            break;
          case 0xa3:
            prach_config_pdu->prach_format = 13;
            break;
        default:
          AssertFatal(1 == 0, "Only formats A1/B1 A2/B2 A3/B3 are valid for dual format");
        }
      } else {
        switch(format0) { // single PRACH format
          case 0:
            prach_config_pdu->prach_format = 0;
            break;
          case 1:
            prach_config_pdu->prach_format = 1;
            break;
          case 2:
            prach_config_pdu->prach_format = 2;
            break;
          case 3:
            prach_config_pdu->prach_format = 3;
            break;
          case 0xa1:
            prach_config_pdu->prach_format = 4;
            break;
          case 0xa2:
            prach_config_pdu->prach_format = 5;
            break;
          case 0xa3:
            prach_config_pdu->prach_format = 6;
            break;
          case 0xb1:
            prach_config_pdu->prach_format = 7;
            break;
          case 0xb4:
            prach_config_pdu->prach_format = 8;
            break;
          case 0xc0:
            prach_config_pdu->prach_format = 9;
            break;
          case 0xc2:
            prach_config_pdu->prach_format = 10;
            break;
          default:
            AssertFatal(1 == 0, "Invalid PRACH format");
        }
      } // if format1
      fill_scheduled_response(&scheduled_response, NULL, ul_config, NULL, module_idP, 0 /*TBR fix*/, frameP, slotP, thread_id);
      if(mac->if_module != NULL && mac->if_module->scheduled_response != NULL)
        mac->if_module->scheduled_response(&scheduled_response);
    } // is_nr_prach_slot
  } // if is_nr_UL_slot
}

#define MAX_LCID 8 //Fixme: also defined in LCID table
uint8_t
nr_ue_get_sdu(module_id_t module_idP, int CC_id, frame_t frameP,
           sub_frame_t subframe, uint8_t eNB_index,
           uint8_t *ulsch_buffer, uint16_t buflen, uint8_t *access_mode) {
  uint8_t lcid = 0;
  uint16_t sdu_lengths[MAX_LCID] = { 0 };
  uint8_t sdu_lcids[MAX_LCID] = { 0 };
  uint16_t payload_offset = 0, num_sdus = 0;
  uint8_t ulsch_sdus[MAX_ULSCH_PAYLOAD_BYTES];
  //unsigned short post_padding = 0;
  NR_UE_MAC_INST_t *mac = get_mac_inst(module_idP);

  LOG_D(NR_MAC,
        "[UE %d] MAC PROCESS UL TRANSPORT BLOCK at frame%d subframe %d TBS=%d\n",
        module_idP, frameP, subframe, buflen);
  AssertFatal(CC_id == 0,
              "Transmission on secondary CCs is not supported yet\n");
  
  // Check for DCCH first
  // TO DO: Multiplex in the order defined by the logical channel prioritization
  int buflen_remain = buflen;
  char * current_ulsch_ptr = (char*)ulsch_sdus;
  for (lcid = UL_SCH_LCID_SRB1;
       lcid < MAX_LCID; lcid++) {
    while ( (sdu_lengths[num_sdus] = mac_rlc_data_req(module_idP,
						   mac->crnti,
						   eNB_index,
						   frameP,
						   ENB_FLAG_NO,
						   MBMS_FLAG_NO,
						   lcid,
						   buflen_remain-MAX_RLC_SDU_SUBHEADER_SIZE*2,
						   //Fixme: Laurent I removed MAX_RLC_SDU_SUBHEADER_SIZE*2 because else we get out the buffer silently
						   // the interface with nr_generate_ulsch_pdu() looks over complex and not CPU optimized
						   current_ulsch_ptr , 0,
						      0)) > 0 ) {
	  
      AssertFatal(buflen_remain >= sdu_lengths[num_sdus],
		  "LCID=%d RLC has segmented %d bytes but MAC has max=%d\n",
		  lcid, sdu_lengths[num_sdus], buflen_remain);
      AssertFatal(current_ulsch_ptr < (char*)ulsch_sdus+MAX_ULSCH_PAYLOAD_BYTES, "");
      
      current_ulsch_ptr += sdu_lengths[num_sdus];
      buflen_remain -= sdu_lengths[num_sdus];
      buflen_remain -=  MAX_RLC_SDU_SUBHEADER_SIZE;
      sdu_lcids[num_sdus] = lcid;
      num_sdus++;
    }
  }
  
  // Generate ULSCH PDU
  if (num_sdus>0) {
    payload_offset = nr_generate_ulsch_pdu(ulsch_sdus,
					   ulsch_buffer,  // mac header
					   num_sdus,  // num sdus
					   sdu_lengths, // sdu length
					   sdu_lcids, // sdu lcid
					   0, // power_headroom
					   mac->crnti, // crnti
					   0, // truncated_bsr
					   0, // short_bsr
					   0, // long_bsr
					   0, // post_padding 
					   buflen);  // TBS in bytes
  } else {
    return 0;
  }

  // Padding: fill remainder of ULSCH with 0
  if (buflen - payload_offset > 0){
          for (int j = payload_offset; j < buflen; j++)
                  ulsch_buffer[j] = 0;
  }

#if defined(ENABLE_MAC_PAYLOAD_DEBUG)
  LOG_I(NR_MAC, "Printing UL MAC payload UE side, payload_offset: %d \n", payload_offset);
  for (int i = 0; i < buflen ; i++) {
          //harq_process_ul_ue->a[i] = (unsigned char) rand();
          //printf("a[%d]=0x%02x\n",i,harq_process_ul_ue->a[i]);
          printf("%02x ",(unsigned char)ulsch_buffer[i]);
  }
  printf("\n");
#endif

  return 1;
}<|MERGE_RESOLUTION|>--- conflicted
+++ resolved
@@ -784,20 +784,13 @@
     }
 
     /* DMRS */
-<<<<<<< HEAD
-    l_prime_mask = get_l_prime(pusch_config_pdu->nr_of_symbols, mappingtype, add_pos, dmrslength, pusch_config_pdu->start_symbol_index, mac->scc ? mac->scc->dmrs_TypeA_Position : mac->mib->dmrs_TypeA_Position);
-    if ((mac->ULbwp[ul_bwp_id-1] && pusch_config_pdu->transform_precoding == transform_precoder_disabled))
-      pusch_config_pdu->num_dmrs_cdm_grps_no_data = 1;
-    else if (*dci_format == NR_UL_DCI_FORMAT_0_0 || (mac->ULbwp[ul_bwp_id-1] && pusch_config_pdu->transform_precoding == transform_precoder_enabled))
-=======
     l_prime_mask = get_l_prime(pusch_config_pdu->nr_of_symbols,
                                mappingtype, add_pos, dmrslength,
                                pusch_config_pdu->start_symbol_index,
                                mac->scc ? mac->scc->dmrs_TypeA_Position : mac->mib->dmrs_TypeA_Position);
-    if ((mac->ULbwp[0] && pusch_config_pdu->transform_precoding == NR_PUSCH_Config__transformPrecoder_disabled))
+    if ((mac->ULbwp[ul_bwp_id-1] && pusch_config_pdu->transform_precoding == NR_PUSCH_Config__transformPrecoder_disabled))
       pusch_config_pdu->num_dmrs_cdm_grps_no_data = 1;
-    else if (*dci_format == NR_UL_DCI_FORMAT_0_0 || (mac->ULbwp[0] && pusch_config_pdu->transform_precoding == NR_PUSCH_Config__transformPrecoder_enabled))
->>>>>>> 8c91e719
+    else if (*dci_format == NR_UL_DCI_FORMAT_0_0 || (mac->ULbwp[ul_bwp_id-1] && pusch_config_pdu->transform_precoding == NR_PUSCH_Config__transformPrecoder_enabled))
       pusch_config_pdu->num_dmrs_cdm_grps_no_data = 2;
 
     // Num PRB Overhead from PUSCH-ServingCellConfig
@@ -812,23 +805,13 @@
     else N_PRB_oh = 0;
 
     /* PTRS */
-<<<<<<< HEAD
     if (mac->ULbwp[ul_bwp_id-1] &&
         mac->ULbwp[ul_bwp_id-1]->bwp_Dedicated &&
         mac->ULbwp[ul_bwp_id-1]->bwp_Dedicated->pusch_Config &&
         mac->ULbwp[ul_bwp_id-1]->bwp_Dedicated->pusch_Config->choice.setup &&
         mac->ULbwp[ul_bwp_id-1]->bwp_Dedicated->pusch_Config->choice.setup->dmrs_UplinkForPUSCH_MappingTypeB &&
         mac->ULbwp[ul_bwp_id-1]->bwp_Dedicated->pusch_Config->choice.setup->dmrs_UplinkForPUSCH_MappingTypeB->choice.setup->phaseTrackingRS) {
-      if (pusch_config_pdu->transform_precoding == transform_precoder_disabled) {
-=======
-    if (mac->ULbwp[0] &&
-	mac->ULbwp[0]->bwp_Dedicated &&
-	mac->ULbwp[0]->bwp_Dedicated->pusch_Config &&
-	mac->ULbwp[0]->bwp_Dedicated->pusch_Config->choice.setup &&
-	mac->ULbwp[0]->bwp_Dedicated->pusch_Config->choice.setup->dmrs_UplinkForPUSCH_MappingTypeB &&
-	mac->ULbwp[0]->bwp_Dedicated->pusch_Config->choice.setup->dmrs_UplinkForPUSCH_MappingTypeB->choice.setup->phaseTrackingRS) {
       if (pusch_config_pdu->transform_precoding == NR_PUSCH_Config__transformPrecoder_disabled) {
->>>>>>> 8c91e719
         nfapi_nr_ue_ptrs_ports_t ptrs_ports_list;
         pusch_config_pdu->pusch_ptrs.ptrs_ports_list = &ptrs_ports_list;
         valid_ptrs_setup = set_ul_ptrs_values(mac->ULbwp[ul_bwp_id-1]->bwp_Dedicated->pusch_Config->choice.setup->dmrs_UplinkForPUSCH_MappingTypeB->choice.setup->phaseTrackingRS->choice.setup,
