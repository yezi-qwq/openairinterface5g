/*
 * Licensed to the OpenAirInterface (OAI) Software Alliance under one or more
 * contributor license agreements.  See the NOTICE file distributed with
 * this work for additional information regarding copyright ownership.
 * The OpenAirInterface Software Alliance licenses this file to You under
 * the OAI Public License, Version 1.1  (the "License"); you may not use this file
 * except in compliance with the License.
 * You may obtain a copy of the License at
 *
 *      http://www.openairinterface.org/?page_id=698
 *
 * Unless required by applicable law or agreed to in writing, software
 * distributed under the License is distributed on an "AS IS" BASIS,
 * WITHOUT WARRANTIES OR CONDITIONS OF ANY KIND, either express or implied.
 * See the License for the specific language governing permissions and
 * limitations under the License.
 *-------------------------------------------------------------------------------
 * For more information about the OpenAirInterface (OAI) Software Alliance:
 *      contact@openairinterface.org
 */

/* \file        nr_ue_scheduler.c
 * \brief       Routines for UE scheduling
 * \author      Guido Casati
 * \date        Jan 2021
 * \version     0.1
 * \company     Fraunhofer IIS
 * \email       guido.casati@iis.fraunhofer.de
 */

#include <stdio.h>
#include <math.h>

/* exe */
#include <common/utils/nr/nr_common.h>

/* RRC*/
#include "RRC/NR_UE/rrc_proto.h"
#include "NR_RACH-ConfigCommon.h"
#include "NR_RACH-ConfigGeneric.h"
#include "NR_FrequencyInfoDL.h"
#include "NR_PDCCH-ConfigCommon.h"

/* MAC */
#include "NR_MAC_COMMON/nr_mac.h"
#include "NR_MAC_UE/mac_proto.h"
#include "NR_MAC_UE/mac_extern.h"

/* utils */
#include "assertions.h"
#include "asn1_conversions.h"
#include "SIMULATION/TOOLS/sim.h" // for taus
#include "utils.h"

#include <executables/softmodem-common.h>

static prach_association_pattern_t prach_assoc_pattern;
static ssb_list_info_t ssb_list;

void fill_ul_config(fapi_nr_ul_config_request_t *ul_config, frame_t frame_tx, int slot_tx, uint8_t pdu_type){

  AssertFatal(ul_config->number_pdus < sizeof(ul_config->ul_config_list) / sizeof(ul_config->ul_config_list[0]),
              "Number of PDUS in ul_config = %d > ul_config_list num elements", ul_config->number_pdus);
  ul_config->ul_config_list[ul_config->number_pdus].pdu_type = pdu_type;
  ul_config->slot = slot_tx;
  ul_config->sfn = frame_tx;
  ul_config->number_pdus++;

  LOG_D(NR_MAC, "In %s: Set config request for UL transmission in [%d.%d], number of UL PDUs: %d\n", __FUNCTION__, ul_config->sfn, ul_config->slot, ul_config->number_pdus);

}

void fill_scheduled_response(nr_scheduled_response_t *scheduled_response,
                             fapi_nr_dl_config_request_t *dl_config,
                             fapi_nr_ul_config_request_t *ul_config,
                             fapi_nr_tx_request_t *tx_request,
                             module_id_t mod_id,
                             int cc_id,
                             frame_t frame,
                             int slot,
                             int thread_id){

  scheduled_response->dl_config  = dl_config;
  scheduled_response->ul_config  = ul_config;
  scheduled_response->tx_request = tx_request;
  scheduled_response->module_id  = mod_id;
  scheduled_response->CC_id      = cc_id;
  scheduled_response->frame      = frame;
  scheduled_response->slot       = slot;
  scheduled_response->thread_id  = thread_id;

}

/*
 * This function returns the slot offset K2 corresponding to a given time domain
 * indication value from RRC configuration.
 */
long get_k2(NR_UE_MAC_INST_t *mac, uint8_t time_domain_ind) {
  long k2 = -1;
  // Get K2 from RRC configuration
  NR_PUSCH_Config_t *pusch_config=mac->ULbwp[0] ? mac->ULbwp[0]->bwp_Dedicated->pusch_Config->choice.setup : NULL;
  NR_PUSCH_TimeDomainResourceAllocationList_t *pusch_TimeDomainAllocationList = NULL;
  if (pusch_config && pusch_config->pusch_TimeDomainAllocationList) {
    pusch_TimeDomainAllocationList = pusch_config->pusch_TimeDomainAllocationList->choice.setup;
  }
  else if (mac->ULbwp[0] &&
	   mac->ULbwp[0]->bwp_Common&&
	   mac->ULbwp[0]->bwp_Common->pusch_ConfigCommon&&
	   mac->ULbwp[0]->bwp_Common->pusch_ConfigCommon->choice.setup &&
	   mac->ULbwp[0]->bwp_Common->pusch_ConfigCommon->choice.setup->pusch_TimeDomainAllocationList) {
    pusch_TimeDomainAllocationList = mac->ULbwp[0]->bwp_Common->pusch_ConfigCommon->choice.setup->pusch_TimeDomainAllocationList;
  }
  else if (mac->scc_SIB->uplinkConfigCommon->initialUplinkBWP.pusch_ConfigCommon->choice.setup->pusch_TimeDomainAllocationList)
    pusch_TimeDomainAllocationList=mac->scc_SIB->uplinkConfigCommon->initialUplinkBWP.pusch_ConfigCommon->choice.setup->pusch_TimeDomainAllocationList;
  else AssertFatal(1==0,"need to fall back to default PUSCH time-domain allocations\n");

  if (pusch_TimeDomainAllocationList) {
    if (time_domain_ind >= pusch_TimeDomainAllocationList->list.count) {
      LOG_E(NR_MAC, "time_domain_ind %d >= pusch->TimeDomainAllocationList->list.count %d\n",
            time_domain_ind, pusch_TimeDomainAllocationList->list.count);
      return -1;
    }
    k2 = *pusch_TimeDomainAllocationList->list.array[time_domain_ind]->k2;
  }

  AssertFatal(k2 >= DURATION_RX_TO_TX,
              "Slot offset K2 (%ld) cannot be less than DURATION_RX_TO_TX (%d)\n",
              k2,DURATION_RX_TO_TX);

  LOG_D(NR_MAC, "get_k2(): k2 is %ld\n", k2);
  return k2;
}

/*
 * This function returns the UL config corresponding to a given UL slot
 * from MAC instance .
 */
fapi_nr_ul_config_request_t *get_ul_config_request(NR_UE_MAC_INST_t *mac, int slot)
{
  NR_TDD_UL_DL_ConfigCommon_t *tdd_config = mac->scc==NULL ? mac->scc_SIB->tdd_UL_DL_ConfigurationCommon : mac->scc->tdd_UL_DL_ConfigurationCommon;

  //Check if request to access ul_config is for a UL slot
  if (is_nr_UL_slot(tdd_config, slot, mac->frame_type) == 0) {
    LOG_W(NR_MAC, "Slot %d is not a UL slot. %s called for wrong slot!!!\n", slot, __FUNCTION__);
    return NULL;
  }

  // Calculate the index of the UL slot in mac->ul_config_request list. This is
  // based on the TDD pattern (slot configuration period) and number of UL+mixed
  // slots in the period. TS 38.213 Sec 11.1
  int mu = mac->ULbwp[0] ?
    mac->ULbwp[0]->bwp_Common->genericParameters.subcarrierSpacing :
    mac->scc_SIB->uplinkConfigCommon->initialUplinkBWP.genericParameters.subcarrierSpacing;
  NR_TDD_UL_DL_Pattern_t *tdd_pattern = &tdd_config->pattern1;
  const int num_slots_per_tdd = nr_slots_per_frame[mu] >> (7 - tdd_pattern->dl_UL_TransmissionPeriodicity);
  const int num_slots_ul = tdd_pattern->nrofUplinkSlots + (tdd_pattern->nrofUplinkSymbols!=0);
  int index = slot % num_slots_ul;

  LOG_D(NR_MAC, "In %s slots per tdd %d, num_slots_ul %d, index %d\n", __FUNCTION__,
                num_slots_per_tdd,
                num_slots_ul,
                index);

  if(!mac->ul_config_request)
    return NULL;
  return &mac->ul_config_request[index];
}

void ul_layers_config(NR_UE_MAC_INST_t * mac, nfapi_nr_ue_pusch_pdu_t *pusch_config_pdu, dci_pdu_rel15_t *dci) {

  NR_ServingCellConfigCommon_t *scc = mac->scc;
  NR_PUSCH_Config_t *pusch_Config = mac->ULbwp[0]->bwp_Dedicated->pusch_Config->choice.setup;

  long	transformPrecoder;
  if (pusch_Config->transformPrecoder)
    transformPrecoder = *pusch_Config->transformPrecoder;
  else {
    if(scc->uplinkConfigCommon->initialUplinkBWP->rach_ConfigCommon->choice.setup->msg3_transformPrecoder)
      transformPrecoder = NR_PUSCH_Config__transformPrecoder_enabled;
    else
      transformPrecoder = NR_PUSCH_Config__transformPrecoder_disabled;
  }


  /* PRECOD_NBR_LAYERS */
  if ((*pusch_Config->txConfig == NR_PUSCH_Config__txConfig_nonCodebook));
  // 0 bits if the higher layer parameter txConfig = nonCodeBook

  if ((*pusch_Config->txConfig == NR_PUSCH_Config__txConfig_codebook)){

    uint8_t n_antenna_port = 0; //FIXME!!!

    if (n_antenna_port == 1); // 1 antenna port and the higher layer parameter txConfig = codebook 0 bits

    if (n_antenna_port == 4){ // 4 antenna port and the higher layer parameter txConfig = codebook

      // Table 7.3.1.1.2-2: transformPrecoder=disabled and maxRank = 2 or 3 or 4
      if ((transformPrecoder == NR_PUSCH_Config__transformPrecoder_disabled)
        && ((*pusch_Config->maxRank == 2) ||
        (*pusch_Config->maxRank == 3) ||
        (*pusch_Config->maxRank == 4))){

        if (*pusch_Config->codebookSubset == NR_PUSCH_Config__codebookSubset_fullyAndPartialAndNonCoherent) {
          pusch_config_pdu->nrOfLayers = table_7_3_1_1_2_2_3_4_5[dci->precoding_information.val][0];
          pusch_config_pdu->transform_precoding = table_7_3_1_1_2_2_3_4_5[dci->precoding_information.val][1];
        }

        if (*pusch_Config->codebookSubset == NR_PUSCH_Config__codebookSubset_partialAndNonCoherent){
          pusch_config_pdu->nrOfLayers = table_7_3_1_1_2_2_3_4_5[dci->precoding_information.val][2];
          pusch_config_pdu->transform_precoding = table_7_3_1_1_2_2_3_4_5[dci->precoding_information.val][3];
        }

        if (*pusch_Config->codebookSubset == NR_PUSCH_Config__codebookSubset_nonCoherent){
          pusch_config_pdu->nrOfLayers = table_7_3_1_1_2_2_3_4_5[dci->precoding_information.val][4];
          pusch_config_pdu->transform_precoding = table_7_3_1_1_2_2_3_4_5[dci->precoding_information.val][5];
        }
      }

      // Table 7.3.1.1.2-3: transformPrecoder= enabled, or transformPrecoder=disabled and maxRank = 1
      if (((transformPrecoder == NR_PUSCH_Config__transformPrecoder_enabled)
        || (transformPrecoder == NR_PUSCH_Config__transformPrecoder_disabled))
        && (*pusch_Config->maxRank == 1)){

        if (*pusch_Config->codebookSubset == NR_PUSCH_Config__codebookSubset_fullyAndPartialAndNonCoherent) {
          pusch_config_pdu->nrOfLayers = table_7_3_1_1_2_2_3_4_5[dci->precoding_information.val][6];
          pusch_config_pdu->transform_precoding = table_7_3_1_1_2_2_3_4_5[dci->precoding_information.val][7];
        }

        if (*pusch_Config->codebookSubset == NR_PUSCH_Config__codebookSubset_partialAndNonCoherent){
          pusch_config_pdu->nrOfLayers = table_7_3_1_1_2_2_3_4_5[dci->precoding_information.val][8];
          pusch_config_pdu->transform_precoding = table_7_3_1_1_2_2_3_4_5[dci->precoding_information.val][9];
        }

        if (*pusch_Config->codebookSubset == NR_PUSCH_Config__codebookSubset_nonCoherent){
          pusch_config_pdu->nrOfLayers = table_7_3_1_1_2_2_3_4_5[dci->precoding_information.val][10];
          pusch_config_pdu->transform_precoding = table_7_3_1_1_2_2_3_4_5[dci->precoding_information.val][11];
        }
      }
    }

    if (n_antenna_port == 4){ // 2 antenna port and the higher layer parameter txConfig = codebook
      // Table 7.3.1.1.2-4: transformPrecoder=disabled and maxRank = 2
      if ((transformPrecoder == NR_PUSCH_Config__transformPrecoder_disabled) && (*pusch_Config->maxRank == 2)){

        if (*pusch_Config->codebookSubset == NR_PUSCH_Config__codebookSubset_fullyAndPartialAndNonCoherent) {
          pusch_config_pdu->nrOfLayers = table_7_3_1_1_2_2_3_4_5[dci->precoding_information.val][12];
          pusch_config_pdu->transform_precoding = table_7_3_1_1_2_2_3_4_5[dci->precoding_information.val][13];
        }

        if (*pusch_Config->codebookSubset == NR_PUSCH_Config__codebookSubset_nonCoherent){
          pusch_config_pdu->nrOfLayers = table_7_3_1_1_2_2_3_4_5[dci->precoding_information.val][14];
          pusch_config_pdu->transform_precoding = table_7_3_1_1_2_2_3_4_5[dci->precoding_information.val][15];
        }

      }

      // Table 7.3.1.1.2-5: transformPrecoder= enabled, or transformPrecoder= disabled and maxRank = 1
      if (((transformPrecoder == NR_PUSCH_Config__transformPrecoder_enabled)
        || (transformPrecoder == NR_PUSCH_Config__transformPrecoder_disabled))
        && (*pusch_Config->maxRank == 1)){

        if (*pusch_Config->codebookSubset == NR_PUSCH_Config__codebookSubset_fullyAndPartialAndNonCoherent) {
          pusch_config_pdu->nrOfLayers = table_7_3_1_1_2_2_3_4_5[dci->precoding_information.val][16];
          pusch_config_pdu->transform_precoding = table_7_3_1_1_2_2_3_4_5[dci->precoding_information.val][17];
        }

        if (*pusch_Config->codebookSubset == NR_PUSCH_Config__codebookSubset_nonCoherent){
          pusch_config_pdu->nrOfLayers = table_7_3_1_1_2_2_3_4_5[dci->precoding_information.val][18];
          pusch_config_pdu->transform_precoding = table_7_3_1_1_2_2_3_4_5[dci->precoding_information.val][19];
        }

      }
    }
  }

  /*-------------------- Changed to enable Transform precoding in RF SIM------------------------------------------------*/

 /*if (pusch_config_pdu->transform_precoding == transform_precoder_enabled) {

    pusch_config_dedicated->transform_precoder = transform_precoder_enabled;

    if(pusch_Config->dmrs_UplinkForPUSCH_MappingTypeA != NULL) {

      NR_DMRS_UplinkConfig_t *NR_DMRS_ulconfig = pusch_Config->dmrs_UplinkForPUSCH_MappingTypeA->choice.setup;

      if (NR_DMRS_ulconfig->dmrs_Type == NULL)
        pusch_config_dedicated->dmrs_ul_for_pusch_mapping_type_a.dmrs_type = 1;
      if (NR_DMRS_ulconfig->maxLength == NULL)
        pusch_config_dedicated->dmrs_ul_for_pusch_mapping_type_a.max_length = 1;

    } else if(pusch_Config->dmrs_UplinkForPUSCH_MappingTypeB != NULL) {

      NR_DMRS_UplinkConfig_t *NR_DMRS_ulconfig = pusch_Config->dmrs_UplinkForPUSCH_MappingTypeB->choice.setup;

      if (NR_DMRS_ulconfig->dmrs_Type == NULL)
        pusch_config_dedicated->dmrs_ul_for_pusch_mapping_type_b.dmrs_type = 1;
      if (NR_DMRS_ulconfig->maxLength == NULL)
        pusch_config_dedicated->dmrs_ul_for_pusch_mapping_type_b.max_length = 1;

    }
  } else
    pusch_config_dedicated->transform_precoder = transform_precoder_disabled;*/
}

// todo: this function shall be reviewed completely because of the many comments left by the author
void ul_ports_config(NR_UE_MAC_INST_t * mac, nfapi_nr_ue_pusch_pdu_t *pusch_config_pdu, dci_pdu_rel15_t *dci) {

  /* ANTENNA_PORTS */
  uint8_t rank = 1; // We need to initialize rank FIXME!!!

  NR_ServingCellConfigCommon_t *scc = mac->scc;
  NR_BWP_UplinkDedicated_t *ubwpd=NULL;

  if (mac->cg &&
      mac->cg->spCellConfig &&
      mac->cg->spCellConfig->spCellConfigDedicated &&
      mac->cg->spCellConfig->spCellConfigDedicated->uplinkConfig &&
      mac->cg->spCellConfig->spCellConfigDedicated->uplinkConfig->initialUplinkBWP)
    ubwpd = mac->cg->spCellConfig->spCellConfigDedicated->uplinkConfig->initialUplinkBWP;

  NR_PUSCH_Config_t *pusch_Config = mac->ULbwp[0] ? mac->ULbwp[0]->bwp_Dedicated->pusch_Config->choice.setup : (ubwpd?ubwpd->pusch_Config->choice.setup:NULL);
  AssertFatal(pusch_Config!=NULL,"pusch_Config shouldn't be null\n");

  long	transformPrecoder;
  if (pusch_Config->transformPrecoder)
    transformPrecoder = *pusch_Config->transformPrecoder;
  else {
    if(scc->uplinkConfigCommon->initialUplinkBWP->rach_ConfigCommon->choice.setup->msg3_transformPrecoder)
      transformPrecoder = NR_PUSCH_Config__transformPrecoder_enabled;
    else
      transformPrecoder = NR_PUSCH_Config__transformPrecoder_disabled;
  }
  long *max_length = NULL;
  long *dmrs_type = NULL;
  LOG_D(NR_MAC,"transformPrecoder %s\n",transformPrecoder==NR_PUSCH_Config__transformPrecoder_disabled?"disabled":"enabled");

  if (pusch_Config->dmrs_UplinkForPUSCH_MappingTypeA) {
    max_length = pusch_Config->dmrs_UplinkForPUSCH_MappingTypeA->choice.setup->maxLength;
    dmrs_type = pusch_Config->dmrs_UplinkForPUSCH_MappingTypeA->choice.setup->dmrs_Type;
  }
  else {
    max_length = pusch_Config->dmrs_UplinkForPUSCH_MappingTypeB->choice.setup->maxLength;
    dmrs_type = pusch_Config->dmrs_UplinkForPUSCH_MappingTypeB->choice.setup->dmrs_Type;
  }

  LOG_D(NR_MAC,"MappingType%s max_length %s, dmrs_type %s, antenna_ports %d\n",pusch_Config->dmrs_UplinkForPUSCH_MappingTypeA?"A":"B",max_length?"len2":"len1",dmrs_type?"type2":"type1",dci->antenna_ports.val);
  if ((transformPrecoder == NR_PUSCH_Config__transformPrecoder_enabled) &&
    (dmrs_type == NULL) && (max_length == NULL)) { // tables 7.3.1.1.2-6
      pusch_config_pdu->num_dmrs_cdm_grps_no_data = 2; //TBC
      pusch_config_pdu->dmrs_ports = dci->antenna_ports.val; //TBC
  }

  if ((transformPrecoder == NR_PUSCH_Config__transformPrecoder_enabled) &&
    (dmrs_type == NULL) && (max_length != NULL)) { // tables 7.3.1.1.2-7

    pusch_config_pdu->num_dmrs_cdm_grps_no_data = 2; //TBC
    pusch_config_pdu->dmrs_ports = (dci->antenna_ports.val > 3)?(dci->antenna_ports.val-4):(dci->antenna_ports.val); //TBC
    //pusch_config_pdu->n_front_load_symb = (dci->antenna_ports > 3)?2:1; //FIXME
  }

  if ((transformPrecoder == NR_PUSCH_Config__transformPrecoder_disabled) &&
    (dmrs_type == NULL) && (max_length == NULL)) { // tables 7.3.1.1.2-8/9/10/11

    if (rank == 1) {
      pusch_config_pdu->num_dmrs_cdm_grps_no_data = (dci->antenna_ports.val > 1)?2:1; //TBC
      pusch_config_pdu->dmrs_ports = (dci->antenna_ports.val > 1)?(dci->antenna_ports.val-2):(dci->antenna_ports.val); //TBC
    }

    if (rank == 2){
      pusch_config_pdu->num_dmrs_cdm_grps_no_data = (dci->antenna_ports.val > 0)?2:1; //TBC
      pusch_config_pdu->dmrs_ports = 0; //FIXME
      //pusch_config_pdu->dmrs_ports[0] = (dci->antenna_ports > 1)?(dci->antenna_ports > 2 ?0:2):0;
      //pusch_config_pdu->dmrs_ports[1] = (dci->antenna_ports > 1)?(dci->antenna_ports > 2 ?2:3):1;
    }

    if (rank == 3){
      pusch_config_pdu->num_dmrs_cdm_grps_no_data = 2; //TBC
      pusch_config_pdu->dmrs_ports = 0; //FIXME
      //pusch_config_pdu->dmrs_ports[0] = 0;
      //pusch_config_pdu->dmrs_ports[1] = 1;
      //pusch_config_pdu->dmrs_ports[2] = 2;
    }

    if (rank == 4){
      pusch_config_pdu->num_dmrs_cdm_grps_no_data = 2; //TBC
      pusch_config_pdu->dmrs_ports = 0; //FIXME
      //pusch_config_pdu->dmrs_ports[0] = 0;
      //pusch_config_pdu->dmrs_ports[1] = 1;
      //pusch_config_pdu->dmrs_ports[2] = 2;
      //pusch_config_pdu->dmrs_ports[3] = 3;
    }
  }

  if ((transformPrecoder == NR_PUSCH_Config__transformPrecoder_disabled) &&
    (dmrs_type == NULL) && (max_length != NULL)) { // tables 7.3.1.1.2-12/13/14/15

    if (rank == 1){
      pusch_config_pdu->num_dmrs_cdm_grps_no_data = (dci->antenna_ports.val > 1)?2:1; //TBC
      pusch_config_pdu->dmrs_ports = (dci->antenna_ports.val > 1)?(dci->antenna_ports.val > 5 ?(dci->antenna_ports.val-6):(dci->antenna_ports.val-2)):dci->antenna_ports.val; //TBC
      //pusch_config_pdu->n_front_load_symb = (dci->antenna_ports.val > 6)?2:1; //FIXME
    }

    if (rank == 2){
      pusch_config_pdu->num_dmrs_cdm_grps_no_data = (dci->antenna_ports.val > 0)?2:1; //TBC
      pusch_config_pdu->dmrs_ports = 0; //FIXME
      //pusch_config_pdu->dmrs_ports[0] = table_7_3_1_1_2_13[dci->antenna_ports.val][1];
      //pusch_config_pdu->dmrs_ports[1] = table_7_3_1_1_2_13[dci->antenna_ports.val][2];
      //pusch_config_pdu->n_front_load_symb = (dci->antenna_ports.val > 3)?2:1; // FIXME
    }

    if (rank == 3){
      pusch_config_pdu->num_dmrs_cdm_grps_no_data = 2; //TBC
      pusch_config_pdu->dmrs_ports = 0; //FIXME
      //pusch_config_pdu->dmrs_ports[0] = table_7_3_1_1_2_14[dci->antenna_ports.val][1];
      //pusch_config_pdu->dmrs_ports[1] = table_7_3_1_1_2_14[dci->antenna_ports.val][2];
      //pusch_config_pdu->dmrs_ports[2] = table_7_3_1_1_2_14[dci->antenna_ports.val][3];
      //pusch_config_pdu->n_front_load_symb = (dci->antenna_ports.val > 1)?2:1; //FIXME
    }

    if (rank == 4){
      pusch_config_pdu->num_dmrs_cdm_grps_no_data = 2; //TBC
      pusch_config_pdu->dmrs_ports = 0; //FIXME
      //pusch_config_pdu->dmrs_ports[0] = table_7_3_1_1_2_15[dci->antenna_ports.val][1];
      //pusch_config_pdu->dmrs_ports[1] = table_7_3_1_1_2_15[dci->antenna_ports.val][2];
      //pusch_config_pdu->dmrs_ports[2] = table_7_3_1_1_2_15[dci->antenna_ports.val][3];
      //pusch_config_pdu->dmrs_ports[3] = table_7_3_1_1_2_15[dci->antenna_ports.val][4];
      //pusch_config_pdu->n_front_load_symb = (dci->antenna_ports.val > 1)?2:1; //FIXME
    }
  }

  if ((transformPrecoder == NR_PUSCH_Config__transformPrecoder_disabled) &&
    (dmrs_type != NULL) &&
    (max_length == NULL)) { // tables 7.3.1.1.2-16/17/18/19

    if (rank == 1){
      pusch_config_pdu->num_dmrs_cdm_grps_no_data = (dci->antenna_ports.val > 1)?((dci->antenna_ports.val > 5)?3:2):1; //TBC
      pusch_config_pdu->dmrs_ports = (dci->antenna_ports.val > 1)?(dci->antenna_ports.val > 5 ?(dci->antenna_ports.val-6):(dci->antenna_ports.val-2)):dci->antenna_ports.val; //TBC
    }

    if (rank == 2){
      pusch_config_pdu->num_dmrs_cdm_grps_no_data = (dci->antenna_ports.val > 0)?((dci->antenna_ports.val > 2)?3:2):1; //TBC
      pusch_config_pdu->dmrs_ports = 0; //FIXME
      //pusch_config_pdu->dmrs_ports[0] = table_7_3_1_1_2_17[dci->antenna_ports.val][1];
      //pusch_config_pdu->dmrs_ports[1] = table_7_3_1_1_2_17[dci->antenna_ports.val][2];
    }

    if (rank == 3){
      pusch_config_pdu->num_dmrs_cdm_grps_no_data = (dci->antenna_ports.val > 0)?3:2; //TBC
      pusch_config_pdu->dmrs_ports = 0; //FIXME
      //pusch_config_pdu->dmrs_ports[0] = table_7_3_1_1_2_18[dci->antenna_ports.val][1];
      //pusch_config_pdu->dmrs_ports[1] = table_7_3_1_1_2_18[dci->antenna_ports.val][2];
      //pusch_config_pdu->dmrs_ports[2] = table_7_3_1_1_2_18[dci->antenna_ports.val][3];
    }

    if (rank == 4){
      pusch_config_pdu->num_dmrs_cdm_grps_no_data = dci->antenna_ports.val + 2; //TBC
      pusch_config_pdu->dmrs_ports = 0; //FIXME
      //pusch_config_pdu->dmrs_ports[0] = 0;
      //pusch_config_pdu->dmrs_ports[1] = 1;
      //pusch_config_pdu->dmrs_ports[2] = 2;
      //pusch_config_pdu->dmrs_ports[3] = 3;
    }
  }

  if ((transformPrecoder == NR_PUSCH_Config__transformPrecoder_disabled) &&
    (dmrs_type != NULL) && (max_length != NULL)) { // tables 7.3.1.1.2-20/21/22/23

    if (rank == 1){
      pusch_config_pdu->num_dmrs_cdm_grps_no_data = table_7_3_1_1_2_20[dci->antenna_ports.val][0]; //TBC
      pusch_config_pdu->dmrs_ports = table_7_3_1_1_2_20[dci->antenna_ports.val][1]; //TBC
      //pusch_config_pdu->n_front_load_symb = table_7_3_1_1_2_20[dci->antenna_ports.val][2]; //FIXME
    }

    if (rank == 2){
      pusch_config_pdu->num_dmrs_cdm_grps_no_data = table_7_3_1_1_2_21[dci->antenna_ports.val][0]; //TBC
      pusch_config_pdu->dmrs_ports = 0; //FIXME
      //pusch_config_pdu->dmrs_ports[0] = table_7_3_1_1_2_21[dci->antenna_ports.val][1];
      //pusch_config_pdu->dmrs_ports[1] = table_7_3_1_1_2_21[dci->antenna_ports.val][2];
      //pusch_config_pdu->n_front_load_symb = table_7_3_1_1_2_21[dci->antenna_ports.val][3]; //FIXME
      }

    if (rank == 3){
      pusch_config_pdu->num_dmrs_cdm_grps_no_data = table_7_3_1_1_2_22[dci->antenna_ports.val][0]; //TBC
      pusch_config_pdu->dmrs_ports = 0; //FIXME
      //pusch_config_pdu->dmrs_ports[0] = table_7_3_1_1_2_22[dci->antenna_ports.val][1];
      //pusch_config_pdu->dmrs_ports[1] = table_7_3_1_1_2_22[dci->antenna_ports.val][2];
      //pusch_config_pdu->dmrs_ports[2] = table_7_3_1_1_2_22[dci->antenna_ports.val][3];
      //pusch_config_pdu->n_front_load_symb = table_7_3_1_1_2_22[dci->antenna_ports.val][4]; //FIXME
    }

    if (rank == 4){
      pusch_config_pdu->num_dmrs_cdm_grps_no_data = table_7_3_1_1_2_23[dci->antenna_ports.val][0]; //TBC
      pusch_config_pdu->dmrs_ports = 0; //FIXME
      //pusch_config_pdu->dmrs_ports[0] = table_7_3_1_1_2_23[dci->antenna_ports.val][1];
      //pusch_config_pdu->dmrs_ports[1] = table_7_3_1_1_2_23[dci->antenna_ports.val][2];
      //pusch_config_pdu->dmrs_ports[2] = table_7_3_1_1_2_23[dci->antenna_ports.val][3];
      //pusch_config_pdu->dmrs_ports[3] = table_7_3_1_1_2_23[dci->antenna_ports.val][4];
      //pusch_config_pdu->n_front_load_symb = table_7_3_1_1_2_23[dci->antenna_ports.val][5]; //FIXME
    }
  }
  LOG_D(NR_MAC,"num_dmrs_cdm_grps_no_data %d, dmrs_ports %d\n",pusch_config_pdu->num_dmrs_cdm_grps_no_data,pusch_config_pdu->dmrs_ports);
}

// Configuration of Msg3 PDU according to clauses:
// - 8.3 of 3GPP TS 38.213 version 16.3.0 Release 16
// - 6.1.2.2 of TS 38.214
// - 6.1.3 of TS 38.214
// - 6.2.2 of TS 38.214
// - 6.1.4.2 of TS 38.214
// - 6.4.1.1.1 of TS 38.211
// - 6.3.1.7 of 38.211
int nr_config_pusch_pdu(NR_UE_MAC_INST_t *mac,
                        nfapi_nr_ue_pusch_pdu_t *pusch_config_pdu,
                        dci_pdu_rel15_t *dci,
                        RAR_grant_t *rar_grant,
                        uint16_t rnti,
                        uint8_t *dci_format){

  int f_alloc;
  int mask;
  int StartSymbolIndex;
  int NrOfSymbols;
  uint8_t nb_dmrs_re_per_rb;

  uint16_t        l_prime_mask = 0;
  uint16_t number_dmrs_symbols = 0;
  int                N_PRB_oh  = 0;

  int rnti_type = get_rnti_type(mac, rnti);

  // Common configuration
  pusch_config_pdu->dmrs_config_type = pusch_dmrs_type1;
  pusch_config_pdu->pdu_bit_map      = PUSCH_PDU_BITMAP_PUSCH_DATA;
  pusch_config_pdu->nrOfLayers       = 1;
  pusch_config_pdu->rnti             = rnti;
  NR_BWP_UplinkCommon_t *initialUplinkBWP;
  if (mac->scc) initialUplinkBWP = mac->scc->uplinkConfigCommon->initialUplinkBWP;
  else          initialUplinkBWP = &mac->scc_SIB->uplinkConfigCommon->initialUplinkBWP;

  pusch_dmrs_AdditionalPosition_t add_pos = pusch_dmrs_pos2;
  pusch_maxLength_t dmrslength = pusch_len1;

  if (rar_grant) {

    // Note: for Msg3 or MsgA PUSCH transmission the N_PRB_oh is always set to 0
    NR_BWP_Uplink_t *ubwp = mac->ULbwp[0];
    NR_BWP_UplinkDedicated_t *ibwp;
    int scs,abwp_start,abwp_size,startSymbolAndLength,mappingtype;
    NR_PUSCH_Config_t *pusch_Config=NULL;
    if (mac->cg && ubwp &&
        mac->cg->spCellConfig &&
        mac->cg->spCellConfig->spCellConfigDedicated &&
        mac->cg->spCellConfig->spCellConfigDedicated->uplinkConfig &&
        mac->cg->spCellConfig->spCellConfigDedicated->uplinkConfig->initialUplinkBWP) {

      ibwp = mac->cg->spCellConfig->spCellConfigDedicated->uplinkConfig->initialUplinkBWP;
      pusch_Config = ibwp->pusch_Config->choice.setup;
      startSymbolAndLength = ubwp->bwp_Common->pusch_ConfigCommon->choice.setup->pusch_TimeDomainAllocationList->list.array[rar_grant->Msg3_t_alloc]->startSymbolAndLength;
      mappingtype = ubwp->bwp_Common->pusch_ConfigCommon->choice.setup->pusch_TimeDomainAllocationList->list.array[rar_grant->Msg3_t_alloc]->mappingType;

      // active BWP start
      abwp_start = NRRIV2PRBOFFSET(ubwp->bwp_Common->genericParameters.locationAndBandwidth, MAX_BWP_SIZE);
      abwp_size = NRRIV2BW(ubwp->bwp_Common->genericParameters.locationAndBandwidth, MAX_BWP_SIZE);
      scs = ubwp->bwp_Common->genericParameters.subcarrierSpacing;
    }
    else {
      startSymbolAndLength = initialUplinkBWP->pusch_ConfigCommon->choice.setup->pusch_TimeDomainAllocationList->list.array[rar_grant->Msg3_t_alloc]->startSymbolAndLength;
      mappingtype = initialUplinkBWP->pusch_ConfigCommon->choice.setup->pusch_TimeDomainAllocationList->list.array[rar_grant->Msg3_t_alloc]->mappingType;

      // active BWP start
      abwp_start = NRRIV2PRBOFFSET(initialUplinkBWP->genericParameters.locationAndBandwidth, MAX_BWP_SIZE);
      abwp_size = NRRIV2BW(initialUplinkBWP->genericParameters.locationAndBandwidth, MAX_BWP_SIZE);
      scs = initialUplinkBWP->genericParameters.subcarrierSpacing;
    }
    int ibwp_start = NRRIV2PRBOFFSET(initialUplinkBWP->genericParameters.locationAndBandwidth, MAX_BWP_SIZE);
    int ibwp_size = NRRIV2BW(initialUplinkBWP->genericParameters.locationAndBandwidth, MAX_BWP_SIZE);

      // BWP start selection according to 8.3 of TS 38.213
    if ((ibwp_start < abwp_start) || (ibwp_size > abwp_size)) {
      pusch_config_pdu->bwp_start = abwp_start;
      pusch_config_pdu->bwp_size = abwp_size;
    } else {
      pusch_config_pdu->bwp_start = ibwp_start;
      pusch_config_pdu->bwp_size = ibwp_size;
    }

    //// Resource assignment from RAR
    // Frequency domain allocation according to 8.3 of TS 38.213
    if (ibwp_size < 180)
      mask = (1 << ((int) ceil(log2((ibwp_size*(ibwp_size+1))>>1)))) - 1;
    else
      mask = (1 << (28 - (int)(ceil(log2((ibwp_size*(ibwp_size+1))>>1))))) - 1;

    f_alloc = rar_grant->Msg3_f_alloc & mask;
    if (nr_ue_process_dci_freq_dom_resource_assignment(pusch_config_pdu, NULL, ibwp_size, 0, f_alloc) < 0)
      return -1;

    // virtual resource block to physical resource mapping for Msg3 PUSCH (6.3.1.7 in 38.211)
    //pusch_config_pdu->rb_start += ibwp_start - abwp_start;

    // Time domain allocation
    SLIV2SL(startSymbolAndLength, &StartSymbolIndex, &NrOfSymbols);
    pusch_config_pdu->start_symbol_index = StartSymbolIndex;
    pusch_config_pdu->nr_of_symbols = NrOfSymbols;

    l_prime_mask = get_l_prime(NrOfSymbols, mappingtype, add_pos, dmrslength, StartSymbolIndex, mac->scc ? mac->scc->dmrs_TypeA_Position : mac->mib->dmrs_TypeA_Position);
    LOG_D(MAC, "MSG3 start_sym:%d NR Symb:%d mappingtype:%d , DMRS_MASK:%x\n", pusch_config_pdu->start_symbol_index, pusch_config_pdu->nr_of_symbols, mappingtype, l_prime_mask);

    #ifdef DEBUG_MSG3
    LOG_D(NR_MAC, "In %s BWP assignment (BWP (start %d, size %d) \n", __FUNCTION__, pusch_config_pdu->bwp_start, pusch_config_pdu->bwp_size);
    #endif

    // MCS
    pusch_config_pdu->mcs_index = rar_grant->mcs;
    // Frequency hopping
    pusch_config_pdu->frequency_hopping = rar_grant->freq_hopping;

    // DM-RS configuration according to 6.2.2 UE DM-RS transmission procedure in 38.214
    pusch_config_pdu->num_dmrs_cdm_grps_no_data = 2;
    pusch_config_pdu->dmrs_ports = 1;

    // DMRS sequence initialization [TS 38.211, sec 6.4.1.1.1].
    // Should match what is sent in DCI 0_1, otherwise set to 0.
    pusch_config_pdu->scid = 0;

    // Transform precoding according to 6.1.3 UE procedure for applying transform precoding on PUSCH in 38.214
    pusch_config_pdu->transform_precoding = get_transformPrecoding(initialUplinkBWP, pusch_Config, NULL, NULL, NR_RNTI_TC, 0); // TBR fix rnti and take out

    // Resource allocation in frequency domain according to 6.1.2.2 in TS 38.214
    pusch_config_pdu->resource_alloc = (mac->cg) ? pusch_Config->resourceAllocation : 1;

    //// Completing PUSCH PDU
    pusch_config_pdu->mcs_table = 0;
    pusch_config_pdu->cyclic_prefix = 0;
    pusch_config_pdu->data_scrambling_id = mac->physCellId;
    pusch_config_pdu->ul_dmrs_scrambling_id = mac->physCellId;
    pusch_config_pdu->subcarrier_spacing = scs;
    pusch_config_pdu->vrb_to_prb_mapping = 0;
    pusch_config_pdu->uplink_frequency_shift_7p5khz = 0;
    //Optional Data only included if indicated in pduBitmap
    pusch_config_pdu->pusch_data.rv_index = 0;  // 8.3 in 38.213
    pusch_config_pdu->pusch_data.harq_process_id = 0;
    pusch_config_pdu->pusch_data.new_data_indicator = 1; // new data
    pusch_config_pdu->pusch_data.num_cb = 0;

  } else if (dci) {
    NR_BWP_Id_t dl_bwp_id = mac->DL_BWP_Id;
    NR_BWP_Id_t ul_bwp_id = mac->UL_BWP_Id;
    NR_BWP_DownlinkDedicated_t *bwpd=NULL;
    NR_BWP_DownlinkCommon_t *bwpc=NULL;
    NR_BWP_UplinkDedicated_t *ubwpd=NULL;
    NR_BWP_UplinkCommon_t *ubwpc=NULL;
    get_bwp_info(mac,dl_bwp_id,ul_bwp_id,&bwpd,&bwpc,&ubwpd,&ubwpc);

    int target_ss;
    bool valid_ptrs_setup = 0;
    uint16_t n_RB_ULBWP;
    n_RB_ULBWP = NRRIV2BW(ubwpc->genericParameters.locationAndBandwidth, MAX_BWP_SIZE);
    pusch_config_pdu->bwp_start = NRRIV2PRBOFFSET(ubwpc->genericParameters.locationAndBandwidth, MAX_BWP_SIZE);
    pusch_config_pdu->bwp_size = n_RB_ULBWP;

    AssertFatal(ubwpd->pusch_Config != NULL,"pusch_Config shouldn't be null\n");
    NR_PUSCH_Config_t *pusch_Config = ubwpd->pusch_Config->choice.setup;

    // Basic sanity check for MCS value to check for a false or erroneous DCI
    if (dci->mcs > 28) {
      LOG_W(NR_MAC, "MCS value %d out of bounds! Possibly due to false DCI. Ignoring DCI!\n", dci->mcs);
      return -1;
    }

    /* Transform precoding */
    if (rnti_type != NR_RNTI_CS || (rnti_type == NR_RNTI_CS && dci->ndi == 1)) {
      pusch_config_pdu->transform_precoding = get_transformPrecoding(initialUplinkBWP, pusch_Config, NULL, dci_format, rnti_type, 0);
    }

    /*DCI format-related configuration*/
    if (*dci_format == NR_UL_DCI_FORMAT_0_0) {

      target_ss = NR_SearchSpace__searchSpaceType_PR_common;

    } else if (*dci_format == NR_UL_DCI_FORMAT_0_1) {

      config_bwp_ue(mac, &dci->bwp_indicator.val, dci_format);
      get_bwp_info(mac,dl_bwp_id,ul_bwp_id,&bwpd,&bwpc,&ubwpd,&ubwpc);

      target_ss = NR_SearchSpace__searchSpaceType_PR_ue_Specific;
      ul_layers_config(mac, pusch_config_pdu, dci);
      ul_ports_config(mac, pusch_config_pdu, dci);

    } else {

      LOG_E(NR_MAC, "In %s: UL grant from DCI format %d is not handled...\n", __FUNCTION__, *dci_format);
      return -1;

    }
    NR_PUSCH_ConfigCommon_t *pusch_ConfigCommon = ubwpc->pusch_ConfigCommon->choice.setup;
    NR_PUSCH_TimeDomainResourceAllocationList_t *pusch_TimeDomainAllocationList = choose_ul_tda_list(pusch_Config,pusch_ConfigCommon);

    int mappingtype = pusch_TimeDomainAllocationList->list.array[dci->time_domain_assignment.val]->mappingType;

    NR_DMRS_UplinkConfig_t *NR_DMRS_ulconfig = NULL;
    if(pusch_Config) {
      NR_DMRS_ulconfig = (mappingtype == NR_PUSCH_TimeDomainResourceAllocation__mappingType_typeA)
                         ? pusch_Config->dmrs_UplinkForPUSCH_MappingTypeA->choice.setup : pusch_Config->dmrs_UplinkForPUSCH_MappingTypeB->choice.setup;
    }

    /* TRANSFORM PRECODING ------------------------------------------------------------------------------------------*/

    if (pusch_config_pdu->transform_precoding == NR_PUSCH_Config__transformPrecoder_enabled) {

      pusch_config_pdu->num_dmrs_cdm_grps_no_data = 2;

      uint32_t n_RS_Id = 0;
      if (NR_DMRS_ulconfig->transformPrecodingEnabled->nPUSCH_Identity != NULL)
        n_RS_Id = *NR_DMRS_ulconfig->transformPrecodingEnabled->nPUSCH_Identity;
      else
        n_RS_Id = *mac->scc->physCellId;

      // U as specified in section 6.4.1.1.1.2 in 38.211, if sequence hopping and group hopping are disabled
      pusch_config_pdu->dfts_ofdm.low_papr_group_number = n_RS_Id % 30;

      // V as specified in section 6.4.1.1.1.2 in 38.211 V = 0 if sequence hopping and group hopping are disabled
      if ((NR_DMRS_ulconfig->transformPrecodingEnabled->sequenceGroupHopping == NULL) &&
            (NR_DMRS_ulconfig->transformPrecodingEnabled->sequenceHopping == NULL))
          pusch_config_pdu->dfts_ofdm.low_papr_sequence_number = 0;
      else
        AssertFatal(1==0,"SequenceGroupHopping or sequenceHopping are NOT Supported\n");

      LOG_D(NR_MAC,"TRANSFORM PRECODING IS ENABLED. CDM groups: %d, U: %d \n", pusch_config_pdu->num_dmrs_cdm_grps_no_data,
                pusch_config_pdu->dfts_ofdm.low_papr_group_number);
    }

    /* TRANSFORM PRECODING --------------------------------------------------------------------------------------------------------*/

    /* IDENTIFIER_DCI_FORMATS */
    /* FREQ_DOM_RESOURCE_ASSIGNMENT_UL */
    if (nr_ue_process_dci_freq_dom_resource_assignment(pusch_config_pdu, NULL, n_RB_ULBWP, 0, dci->frequency_domain_assignment.val) < 0){
      return -1;
    }
    /* TIME_DOM_RESOURCE_ASSIGNMENT */
    if (nr_ue_process_dci_time_dom_resource_assignment(mac, pusch_TimeDomainAllocationList, NULL, pusch_config_pdu, NULL, dci->time_domain_assignment.val,0,false) < 0) {
      return -1;
    }

    /* FREQ_HOPPING_FLAG */
    if ((pusch_Config!=NULL) && (pusch_Config->frequencyHopping!=NULL) && (pusch_Config->resourceAllocation != NR_PUSCH_Config__resourceAllocation_resourceAllocationType0)){
      pusch_config_pdu->frequency_hopping = dci->frequency_hopping_flag.val;
    }

    /* MCS */
    pusch_config_pdu->mcs_index = dci->mcs;

    /* MCS TABLE */
    if (pusch_config_pdu->transform_precoding == NR_PUSCH_Config__transformPrecoder_disabled) {
      pusch_config_pdu->mcs_table = get_pusch_mcs_table(pusch_Config ? pusch_Config->mcs_Table : NULL, 0, *dci_format, rnti_type, target_ss, false);
    } else {
      pusch_config_pdu->mcs_table = get_pusch_mcs_table(pusch_Config ? pusch_Config->mcs_TableTransformPrecoder : NULL, 1, *dci_format, rnti_type, target_ss, false);
    }

    /* NDI */
    pusch_config_pdu->pusch_data.new_data_indicator = dci->ndi;
    /* RV */
    pusch_config_pdu->pusch_data.rv_index = dci->rv;
    /* HARQ_PROCESS_NUMBER */
    pusch_config_pdu->pusch_data.harq_process_id = dci->harq_pid;
    /* TPC_PUSCH */
    // according to TS 38.213 Table Table 7.1.1-1
    if (dci->tpc == 0) {
      pusch_config_pdu->absolute_delta_PUSCH = -4;
    }
    if (dci->tpc == 1) {
      pusch_config_pdu->absolute_delta_PUSCH = -1;
    }
    if (dci->tpc == 2) {
      pusch_config_pdu->absolute_delta_PUSCH = 1;
    }
    if (dci->tpc == 3) {
      pusch_config_pdu->absolute_delta_PUSCH = 4;
    }

    if (NR_DMRS_ulconfig != NULL) {
      add_pos = (NR_DMRS_ulconfig->dmrs_AdditionalPosition == NULL) ? 2 : *NR_DMRS_ulconfig->dmrs_AdditionalPosition;
      dmrslength = NR_DMRS_ulconfig->maxLength == NULL ? pusch_len1 : pusch_len2;
    }

    /* DMRS */
    l_prime_mask = get_l_prime(pusch_config_pdu->nr_of_symbols,
                               mappingtype, add_pos, dmrslength,
                               pusch_config_pdu->start_symbol_index,
                               mac->scc ? mac->scc->dmrs_TypeA_Position : mac->mib->dmrs_TypeA_Position);
    if ((mac->ULbwp[0] && pusch_config_pdu->transform_precoding == NR_PUSCH_Config__transformPrecoder_disabled))
      pusch_config_pdu->num_dmrs_cdm_grps_no_data = 1;
    else if (*dci_format == NR_UL_DCI_FORMAT_0_0 || (mac->ULbwp[0] && pusch_config_pdu->transform_precoding == NR_PUSCH_Config__transformPrecoder_enabled))
      pusch_config_pdu->num_dmrs_cdm_grps_no_data = 2;

    // Num PRB Overhead from PUSCH-ServingCellConfig
    if (mac->cg &&
        mac->cg->spCellConfig &&
        mac->cg->spCellConfig->spCellConfigDedicated &&
        mac->cg->spCellConfig->spCellConfigDedicated->uplinkConfig &&
        mac->cg->spCellConfig->spCellConfigDedicated->uplinkConfig->pusch_ServingCellConfig &&
        mac->cg->spCellConfig->spCellConfigDedicated->uplinkConfig->pusch_ServingCellConfig->choice.setup->xOverhead)
      N_PRB_oh = *mac->cg->spCellConfig->spCellConfigDedicated->uplinkConfig->pusch_ServingCellConfig->choice.setup->xOverhead;

    else N_PRB_oh = 0;

    /* PTRS */
    if (mac->ULbwp[0] &&
	mac->ULbwp[0]->bwp_Dedicated &&
	mac->ULbwp[0]->bwp_Dedicated->pusch_Config &&
	mac->ULbwp[0]->bwp_Dedicated->pusch_Config->choice.setup &&
	mac->ULbwp[0]->bwp_Dedicated->pusch_Config->choice.setup->dmrs_UplinkForPUSCH_MappingTypeB &&
	mac->ULbwp[0]->bwp_Dedicated->pusch_Config->choice.setup->dmrs_UplinkForPUSCH_MappingTypeB->choice.setup->phaseTrackingRS) {
      if (pusch_config_pdu->transform_precoding == NR_PUSCH_Config__transformPrecoder_disabled) {
        nfapi_nr_ue_ptrs_ports_t ptrs_ports_list;
        pusch_config_pdu->pusch_ptrs.ptrs_ports_list = &ptrs_ports_list;
        valid_ptrs_setup = set_ul_ptrs_values(mac->ULbwp[0]->bwp_Dedicated->pusch_Config->choice.setup->dmrs_UplinkForPUSCH_MappingTypeB->choice.setup->phaseTrackingRS->choice.setup,
                                              pusch_config_pdu->rb_size, pusch_config_pdu->mcs_index, pusch_config_pdu->mcs_table,
                                              &pusch_config_pdu->pusch_ptrs.ptrs_freq_density,&pusch_config_pdu->pusch_ptrs.ptrs_time_density,
                                              &pusch_config_pdu->pusch_ptrs.ptrs_ports_list->ptrs_re_offset,&pusch_config_pdu->pusch_ptrs.num_ptrs_ports,
                                              &pusch_config_pdu->pusch_ptrs.ul_ptrs_power, pusch_config_pdu->nr_of_symbols);
        if(valid_ptrs_setup==true) {
          pusch_config_pdu->pdu_bit_map |= PUSCH_PDU_BITMAP_PUSCH_PTRS;
        }
        LOG_D(NR_MAC, "UL PTRS values: PTRS time den: %d, PTRS freq den: %d\n", pusch_config_pdu->pusch_ptrs.ptrs_time_density, pusch_config_pdu->pusch_ptrs.ptrs_freq_density);
      }
    }

  }

  LOG_D(NR_MAC, "In %s: received UL grant (rb_start %d, rb_size %d, start_symbol_index %d, nr_of_symbols %d) for RNTI type %s \n",
    __FUNCTION__,
    pusch_config_pdu->rb_start,
    pusch_config_pdu->rb_size,
    pusch_config_pdu->start_symbol_index,
    pusch_config_pdu->nr_of_symbols,
    rnti_types[rnti_type]);

  pusch_config_pdu->ul_dmrs_symb_pos = l_prime_mask;
  pusch_config_pdu->target_code_rate = nr_get_code_rate_ul(pusch_config_pdu->mcs_index, pusch_config_pdu->mcs_table);
  pusch_config_pdu->qam_mod_order = nr_get_Qm_ul(pusch_config_pdu->mcs_index, pusch_config_pdu->mcs_table);

  if (pusch_config_pdu->target_code_rate == 0 || pusch_config_pdu->qam_mod_order == 0) {
    LOG_W(NR_MAC, "In %s: Invalid code rate or Mod order, likely due to unexpected UL DCI. Ignoring DCI! \n", __FUNCTION__);
    return -1;
  }

  get_num_re_dmrs(pusch_config_pdu, &nb_dmrs_re_per_rb, &number_dmrs_symbols);

  // Compute TBS
  pusch_config_pdu->pusch_data.tb_size = nr_compute_tbs(pusch_config_pdu->qam_mod_order,
                                                        pusch_config_pdu->target_code_rate,
                                                        pusch_config_pdu->rb_size,
                                                        pusch_config_pdu->nr_of_symbols,
                                                        nb_dmrs_re_per_rb*number_dmrs_symbols,
                                                        N_PRB_oh,
                                                        0, // TBR to verify tb scaling
                                                        pusch_config_pdu->nrOfLayers)/8;

  return 0;

}

// Performs :
// 1. TODO: Call RRC for link status return to PHY
// 2. TODO: Perform SR/BSR procedures for scheduling feedback
// 3. TODO: Perform PHR procedures
NR_UE_L2_STATE_t nr_ue_scheduler(nr_downlink_indication_t *dl_info, nr_uplink_indication_t *ul_info){

  if (dl_info){

    module_id_t mod_id    = dl_info->module_id;
    uint32_t gNB_index    = dl_info->gNB_index;
    int cc_id             = dl_info->cc_id;
    frame_t rx_frame      = dl_info->frame;
    slot_t rx_slot        = dl_info->slot;
    NR_UE_MAC_INST_t *mac = get_mac_inst(mod_id);

    fapi_nr_dl_config_request_t *dl_config = &mac->dl_config_request;

    nr_scheduled_response_t scheduled_response;
    nr_dcireq_t dcireq;

    if(mac->cg != NULL){ // we have a cg
      dcireq.module_id = mod_id;
      dcireq.gNB_index = gNB_index;
      dcireq.cc_id     = cc_id;
      dcireq.frame     = rx_frame;
      dcireq.slot      = rx_slot;
      dcireq.dl_config_req.number_pdus = 0;
      nr_ue_dcireq(&dcireq); //to be replaced with function pointer later
      mac->dl_config_request = dcireq.dl_config_req;

      fill_scheduled_response(&scheduled_response, &dcireq.dl_config_req, NULL, NULL, mod_id, cc_id, rx_frame, rx_slot, dl_info->thread_id);
      if(mac->if_module != NULL && mac->if_module->scheduled_response != NULL)
        mac->if_module->scheduled_response(&scheduled_response);
    }
    else {
      // this is for Msg2/Msg4
      if (mac->ra.ra_state >= WAIT_RAR) {
        fapi_nr_dl_config_dci_dl_pdu_rel15_t *rel15 = &dl_config->dl_config_list[dl_config->number_pdus].dci_config_pdu.dci_config_rel15;
        rel15->num_dci_options = mac->ra.ra_state == WAIT_RAR ? 1 : 2;
        rel15->dci_format_options[0] = NR_DL_DCI_FORMAT_1_0;
        if (mac->ra.ra_state == WAIT_CONTENTION_RESOLUTION)
          rel15->dci_format_options[1] = NR_UL_DCI_FORMAT_0_0; // msg3 retransmission
        config_dci_pdu(mac, rel15, dl_config, mac->ra.ra_state == WAIT_RAR ? NR_RNTI_RA : NR_RNTI_TC , -1);
        fill_dci_search_candidates(mac->ra.ss, rel15);
        dl_config->number_pdus = 1;
        LOG_D(MAC,"mac->cg %p: Calling fill_scheduled_response rnti %x, type0_pdcch, num_pdus %d\n",mac->cg,rel15->rnti,dl_config->number_pdus);
        fill_scheduled_response(&scheduled_response, dl_config, NULL, NULL, mod_id, cc_id, rx_frame, rx_slot, dl_info->thread_id);
        if(mac->if_module != NULL && mac->if_module->scheduled_response != NULL)
          mac->if_module->scheduled_response(&scheduled_response);
      }
    }
  } else if (ul_info) {

    int cc_id             = ul_info->cc_id;
    frame_t rx_frame      = ul_info->frame_rx;
    slot_t rx_slot        = ul_info->slot_rx;
    frame_t frame_tx      = ul_info->frame_tx;
    slot_t slot_tx        = ul_info->slot_tx;
    module_id_t mod_id    = ul_info->module_id;
    uint32_t gNB_index    = ul_info->gNB_index;

    NR_UE_MAC_INST_t *mac = get_mac_inst(mod_id);
    RA_config_t *ra       = &mac->ra;

    fapi_nr_ul_config_request_t *ul_config = get_ul_config_request(mac, slot_tx);
    if (!ul_config) {
      LOG_E(NR_MAC, "mac->ul_config is null!\n");
    }
    // Schedule ULSCH only if the current frame and slot match those in ul_config_req
    // AND if a UL grant (UL DCI or Msg3) has been received (as indicated by num_pdus)
    else if (ul_info->slot_tx == ul_config->slot && ul_info->frame_tx == ul_config->sfn && ul_config->number_pdus > 0) {

      LOG_D(NR_MAC, "In %s:[%d.%d]: number of UL PDUs: %d with UL transmission in [%d.%d]\n", __FUNCTION__, frame_tx, slot_tx, ul_config->number_pdus, ul_config->sfn, ul_config->slot);

      uint8_t ulsch_input_buffer[MAX_ULSCH_PAYLOAD_BYTES];
      nr_scheduled_response_t scheduled_response;
      fapi_nr_tx_request_t tx_req;
      memset(&tx_req, 0, sizeof(tx_req));

      for (int j = 0; j < ul_config->number_pdus; j++) {

        fapi_nr_ul_config_request_pdu_t *ulcfg_pdu = &ul_config->ul_config_list[j];

        if (ulcfg_pdu->pdu_type == FAPI_NR_UL_CONFIG_TYPE_PUSCH) {

          uint16_t TBS_bytes = ulcfg_pdu->pusch_config_pdu.pusch_data.tb_size;
          LOG_D(NR_MAC,"harq_id %d, NDI %d NDI_DCI %d, TBS_bytes %d (ra_state %d)\n",
                ulcfg_pdu->pusch_config_pdu.pusch_data.harq_process_id,
                mac->UL_ndi[ulcfg_pdu->pusch_config_pdu.pusch_data.harq_process_id],
                ulcfg_pdu->pusch_config_pdu.pusch_data.new_data_indicator,
                TBS_bytes,ra->ra_state);
          if (ra->ra_state == WAIT_RAR && !ra->cfra){
            memcpy(ulsch_input_buffer, mac->ulsch_pdu.payload, TBS_bytes);
            LOG_D(NR_MAC,"[RAPROC] Msg3 to be transmitted:\n");
            for (int k = 0; k < TBS_bytes; k++) {
              LOG_D(NR_MAC,"(%i): 0x%x\n",k,mac->ulsch_pdu.payload[k]);
            }
            LOG_D(NR_MAC,"Flipping NDI for harq_id %d (Msg3)\n",ulcfg_pdu->pusch_config_pdu.pusch_data.new_data_indicator);
            mac->UL_ndi[ulcfg_pdu->pusch_config_pdu.pusch_data.harq_process_id] = ulcfg_pdu->pusch_config_pdu.pusch_data.new_data_indicator;
            mac->first_ul_tx[ulcfg_pdu->pusch_config_pdu.pusch_data.harq_process_id] = 0;
          } else {

            if ((mac->UL_ndi[ulcfg_pdu->pusch_config_pdu.pusch_data.harq_process_id] != ulcfg_pdu->pusch_config_pdu.pusch_data.new_data_indicator ||
                mac->first_ul_tx[ulcfg_pdu->pusch_config_pdu.pusch_data.harq_process_id]==1) &&
                ((get_softmodem_params()->phy_test == 1) ||
                (ra->ra_state == RA_SUCCEEDED) ||
                (ra->ra_state == WAIT_RAR && ra->cfra))){

              // Getting IP traffic to be transmitted
              nr_ue_get_sdu(mod_id, cc_id,frame_tx, slot_tx, gNB_index, ulsch_input_buffer, TBS_bytes);
            }

            LOG_D(NR_MAC,"Flipping NDI for harq_id %d\n",ulcfg_pdu->pusch_config_pdu.pusch_data.new_data_indicator);
            mac->UL_ndi[ulcfg_pdu->pusch_config_pdu.pusch_data.harq_process_id] = ulcfg_pdu->pusch_config_pdu.pusch_data.new_data_indicator;
            mac->first_ul_tx[ulcfg_pdu->pusch_config_pdu.pusch_data.harq_process_id] = 0;

          }

          // Config UL TX PDU
          tx_req.slot = slot_tx;
          tx_req.sfn = frame_tx;
          tx_req.number_of_pdus++;
          tx_req.tx_request_body[0].pdu_length = TBS_bytes;
          tx_req.tx_request_body[0].pdu_index = j;
          tx_req.tx_request_body[0].pdu = ulsch_input_buffer;

          if (ra->ra_state == WAIT_CONTENTION_RESOLUTION && !ra->cfra){
            LOG_I(NR_MAC,"[RAPROC] RA-Msg3 retransmitted\n");
            // 38.321 restart the ra-ContentionResolutionTimer at each HARQ retransmission in the first symbol after the end of the Msg3 transmission
            nr_Msg3_transmitted(ul_info->module_id, ul_info->cc_id, ul_info->frame_tx, ul_info->slot_tx, ul_info->gNB_index);
          }
          if (ra->ra_state == WAIT_RAR && !ra->cfra){
            LOG_I(NR_MAC,"[RAPROC] RA-Msg3 transmitted\n");
            nr_Msg3_transmitted(ul_info->module_id, ul_info->cc_id, ul_info->frame_tx, ul_info->slot_tx, ul_info->gNB_index);
          }
        }
      }

      fill_scheduled_response(&scheduled_response, NULL, ul_config, &tx_req, mod_id, cc_id, rx_frame, rx_slot, ul_info->thread_id);
      if(mac->if_module != NULL && mac->if_module->scheduled_response != NULL){
        mac->if_module->scheduled_response(&scheduled_response);
      }
    }
  }

  return UE_CONNECTION_OK;

}

// PUSCH scheduler:
// - Calculate the slot in which ULSCH should be scheduled. This is current slot + K2,
// - where K2 is the offset between the slot in which UL DCI is received and the slot
// - in which ULSCH should be scheduled. K2 is configured in RRC configuration.  
// PUSCH Msg3 scheduler:
// - scheduled by RAR UL grant according to 8.3 of TS 38.213
// Note: Msg3 tx in the uplink symbols of mixed slot
int nr_ue_pusch_scheduler(NR_UE_MAC_INST_t *mac,
                          uint8_t is_Msg3,
                          frame_t current_frame,
                          int current_slot,
                          frame_t *frame_tx,
                          int *slot_tx,
                          uint8_t tda_id){

  int delta = 0;
  NR_BWP_Uplink_t *ubwp = mac->ULbwp[0];
  // Get the numerology to calculate the Tx frame and slot
  int mu = ubwp ?
    ubwp->bwp_Common->genericParameters.subcarrierSpacing :
    mac->scc_SIB->uplinkConfigCommon->initialUplinkBWP.genericParameters.subcarrierSpacing;

  NR_PUSCH_TimeDomainResourceAllocationList_t *pusch_TimeDomainAllocationList = ubwp ?
    ubwp->bwp_Common->pusch_ConfigCommon->choice.setup->pusch_TimeDomainAllocationList:
    mac->scc_SIB->uplinkConfigCommon->initialUplinkBWP.pusch_ConfigCommon->choice.setup->pusch_TimeDomainAllocationList;
  // k2 as per 3GPP TS 38.214 version 15.9.0 Release 15 ch 6.1.2.1.1
  // PUSCH time domain resource allocation is higher layer configured from uschTimeDomainAllocationList in either pusch-ConfigCommon
  int k2;

  if (is_Msg3) {
    k2 = *pusch_TimeDomainAllocationList->list.array[tda_id]->k2;

    switch (mu) {
      case 0:
        delta = 2;
        break;
      case 1:
        delta = 3;
        break;
      case 2:
        delta = 4;
        break;
      case 3:
        delta = 6;
        break;
    }

    AssertFatal((k2+delta) >= DURATION_RX_TO_TX,
                "Slot offset (%d) for Msg3 cannot be less than DURATION_RX_TO_TX (%d)\n",
                k2+delta,DURATION_RX_TO_TX);

    *slot_tx = (current_slot + k2 + delta) % nr_slots_per_frame[mu];
    if (current_slot + k2 + delta > nr_slots_per_frame[mu]){
      *frame_tx = (current_frame + 1) % 1024;
    } else {
      *frame_tx = current_frame;
    }

  } else {

    // Get slot offset K2 which will be used to calculate TX slot
    k2 = get_k2(mac, tda_id);
    if (k2 < 0) { // This can happen when a false DCI is received
      LOG_W(PHY,"%d.%d. Received k2 %d, tda_id %d\n",current_frame,current_slot,k2,tda_id);
      return -1;
    }

    // Calculate TX slot and frame
    *slot_tx = (current_slot + k2) % nr_slots_per_frame[mu];
    *frame_tx = ((current_slot + k2) > nr_slots_per_frame[mu]) ? (current_frame + 1) % 1024 : current_frame;

  }

  LOG_D(NR_MAC, "In %s: currently at [%d.%d] UL transmission in [%d.%d] (k2 %d delta %d)\n", __FUNCTION__, current_frame, current_slot, *frame_tx, *slot_tx, k2, delta);

  return 0;

}

// Build the list of all the valid RACH occasions in the maximum association pattern period according to the PRACH config
static void build_ro_list(NR_UE_MAC_INST_t *mac) {

  int x,y; // PRACH Configuration Index table variables used to compute the valid frame numbers
  int y2;  // PRACH Configuration Index table additional variable used to compute the valid frame numbers
  uint8_t slot_shift_for_map;
  uint8_t map_shift;
  boolean_t even_slot_invalid;
  int64_t s_map;
  uint8_t prach_conf_start_symbol; // Starting symbol of the PRACH occasions in the PRACH slot
  uint8_t N_t_slot; // Number of PRACH occasions in a 14-symbols PRACH slot
  uint8_t N_dur; // Duration of a PRACH occasion (nb of symbols)
  uint8_t frame; // Maximum is NB_FRAMES_IN_MAX_ASSOCIATION_PATTERN_PERIOD
  uint8_t slot; // Maximum is the number of slots in a frame @ SCS 240kHz
  uint16_t format = 0xffff;
  uint8_t format2 = 0xff;
  int nb_fdm;

  uint8_t config_index, mu;
  int msg1_FDM;

  uint8_t prach_conf_period_idx;
  uint8_t nb_of_frames_per_prach_conf_period;
  uint8_t prach_conf_period_frame_idx;
  int64_t *prach_config_info_p;

  NR_RACH_ConfigCommon_t *setup = (mac->scc) ?
    mac->scc->uplinkConfigCommon->initialUplinkBWP->rach_ConfigCommon->choice.setup:
    mac->scc_SIB->uplinkConfigCommon->initialUplinkBWP.rach_ConfigCommon->choice.setup;
  NR_RACH_ConfigGeneric_t *rach_ConfigGeneric = &setup->rach_ConfigGeneric;

  config_index = rach_ConfigGeneric->prach_ConfigurationIndex;

  if (setup->msg1_SubcarrierSpacing) {
    mu = *setup->msg1_SubcarrierSpacing;
  } else if(mac->scc) {
    mu = mac->scc->downlinkConfigCommon->frequencyInfoDL->scs_SpecificCarrierList.list.array[0]->subcarrierSpacing;
  } else {
    mu = get_softmodem_params()->numerology;
  }

  msg1_FDM = rach_ConfigGeneric->msg1_FDM;

  switch (msg1_FDM){
    case 0:
    case 1:
    case 2:
    case 3:
      nb_fdm = 1 << msg1_FDM;
      break;
    default:
      AssertFatal(1 == 0, "Unknown msg1_FDM from rach_ConfigGeneric %d\n", msg1_FDM);
  }

  // Create the PRACH occasions map
  // ==============================
  // WIP: For now assume no rejected PRACH occasions because of conflict with SSB or TDD_UL_DL_ConfigurationCommon schedule

  int unpaired = mac->phy_config.config_req.cell_config.frame_duplex_type;

  prach_config_info_p = get_prach_config_info(mac->frequency_range, config_index, unpaired);

  // Identify the proper PRACH Configuration Index table according to the operating frequency
  LOG_D(NR_MAC,"mu = %u, PRACH config index  = %u, unpaired = %u\n", mu, config_index, unpaired);

  if (mac->frequency_range == FR2) { //FR2

    x = prach_config_info_p[2];
    y = prach_config_info_p[3];
    y2 = prach_config_info_p[4];

    s_map = prach_config_info_p[5];

    prach_conf_start_symbol = prach_config_info_p[6];
    N_t_slot = prach_config_info_p[8];
    N_dur = prach_config_info_p[9];
    if (prach_config_info_p[1] != -1)
      format2 = (uint8_t) prach_config_info_p[1];
    format = ((uint8_t) prach_config_info_p[0]) | (format2<<8);

    slot_shift_for_map = mu-2;
    if ( (mu == 3) && (prach_config_info_p[7] == 1) )
      even_slot_invalid = true;
    else
      even_slot_invalid = false;
  }
  else { // FR1
    x = prach_config_info_p[2];
    y = prach_config_info_p[3];
    y2 = y;

    s_map = prach_config_info_p[4];

    prach_conf_start_symbol = prach_config_info_p[5];
    N_t_slot = prach_config_info_p[7];
    N_dur = prach_config_info_p[8];
    LOG_D(NR_MAC,"N_t_slot %d, N_dur %d\n",N_t_slot,N_dur);
    if (prach_config_info_p[1] != -1)
      format2 = (uint8_t) prach_config_info_p[1];
    format = ((uint8_t) prach_config_info_p[0]) | (format2<<8);

    slot_shift_for_map = mu;
    if ( (mu == 1) && (prach_config_info_p[6] <= 1) )
      // no prach in even slots @ 30kHz for 1 prach per subframe
      even_slot_invalid = true;
    else
      even_slot_invalid = false;
  } // FR2 / FR1

  prach_assoc_pattern.nb_of_prach_conf_period_in_max_period = MAX_NB_PRACH_CONF_PERIOD_IN_ASSOCIATION_PATTERN_PERIOD / x;
  nb_of_frames_per_prach_conf_period = x;

  LOG_D(NR_MAC,"nb_of_prach_conf_period_in_max_period %d\n", prach_assoc_pattern.nb_of_prach_conf_period_in_max_period);

  // Fill in the PRACH occasions table for every slot in every frame in every PRACH configuration periods in the maximum association pattern period
  // ----------------------------------------------------------------------------------------------------------------------------------------------
  // ----------------------------------------------------------------------------------------------------------------------------------------------
  // For every PRACH configuration periods
  // -------------------------------------
  for (prach_conf_period_idx=0; prach_conf_period_idx<prach_assoc_pattern.nb_of_prach_conf_period_in_max_period; prach_conf_period_idx++) {
    prach_assoc_pattern.prach_conf_period_list[prach_conf_period_idx].nb_of_prach_occasion = 0;
    prach_assoc_pattern.prach_conf_period_list[prach_conf_period_idx].nb_of_frame = nb_of_frames_per_prach_conf_period;
    prach_assoc_pattern.prach_conf_period_list[prach_conf_period_idx].nb_of_slot = nr_slots_per_frame[mu];

    LOG_D(NR_MAC,"PRACH Conf Period Idx %d\n", prach_conf_period_idx);

    // For every frames in a PRACH configuration period
    // ------------------------------------------------
    for (prach_conf_period_frame_idx=0; prach_conf_period_frame_idx<nb_of_frames_per_prach_conf_period; prach_conf_period_frame_idx++) {
      frame = (prach_conf_period_idx * nb_of_frames_per_prach_conf_period) + prach_conf_period_frame_idx;

      LOG_D(NR_MAC,"PRACH Conf Period Frame Idx %d - Frame %d\n", prach_conf_period_frame_idx, frame);
      // Is it a valid frame for this PRACH configuration index? (n_sfn mod x = y)
      if ( (frame%x)==y || (frame%x)==y2 ) {

        // For every slot in a frame
        // -------------------------
        for (slot=0; slot<nr_slots_per_frame[mu]; slot++) {
          // Is it a valid slot?
          map_shift = slot >> slot_shift_for_map; // in PRACH configuration index table slots are numbered wrt 60kHz
          if ( (s_map>>map_shift)&0x01 ) {
            // Valid slot

            // Additionally, for 30kHz/120kHz, we must check for the n_RA_Slot param also
            if ( even_slot_invalid && (slot%2 == 0) )
                continue; // no prach in even slots @ 30kHz/120kHz for 1 prach per 60khz slot/subframe

            // We're good: valid frame and valid slot
            // Compute all the PRACH occasions in the slot

            uint8_t n_prach_occ_in_time;
            uint8_t n_prach_occ_in_freq;

            prach_assoc_pattern.prach_conf_period_list[prach_conf_period_idx].prach_occasion_slot_map[prach_conf_period_frame_idx][slot].nb_of_prach_occasion_in_time = N_t_slot;
            prach_assoc_pattern.prach_conf_period_list[prach_conf_period_idx].prach_occasion_slot_map[prach_conf_period_frame_idx][slot].nb_of_prach_occasion_in_freq = nb_fdm;

            for (n_prach_occ_in_time=0; n_prach_occ_in_time<N_t_slot; n_prach_occ_in_time++) {
              uint8_t start_symbol = prach_conf_start_symbol + n_prach_occ_in_time * N_dur;
              LOG_D(NR_MAC,"PRACH Occ in time %d\n", n_prach_occ_in_time);

              for (n_prach_occ_in_freq=0; n_prach_occ_in_freq<nb_fdm; n_prach_occ_in_freq++) {
                prach_occasion_info_t *prach_occasion_p = &prach_assoc_pattern.prach_conf_period_list[prach_conf_period_idx].prach_occasion_slot_map[prach_conf_period_frame_idx][slot].prach_occasion[n_prach_occ_in_time][n_prach_occ_in_freq];

                prach_occasion_p->start_symbol = start_symbol;
                prach_occasion_p->fdm = n_prach_occ_in_freq;
                prach_occasion_p->frame = frame;
                prach_occasion_p->slot = slot;
                prach_occasion_p->format = format;
                prach_assoc_pattern.prach_conf_period_list[prach_conf_period_idx].nb_of_prach_occasion++;

                LOG_D(NR_MAC,"Adding a PRACH occasion: frame %u, slot-symbol %d-%d, occ_in_time-occ_in-freq %d-%d, nb ROs in conf period %d, for this slot: RO# in time %d, RO# in freq %d\n",
                    frame, slot, start_symbol, n_prach_occ_in_time, n_prach_occ_in_freq, prach_assoc_pattern.prach_conf_period_list[prach_conf_period_idx].nb_of_prach_occasion,
                    prach_assoc_pattern.prach_conf_period_list[prach_conf_period_idx].prach_occasion_slot_map[prach_conf_period_frame_idx][slot].nb_of_prach_occasion_in_time,
                    prach_assoc_pattern.prach_conf_period_list[prach_conf_period_idx].prach_occasion_slot_map[prach_conf_period_frame_idx][slot].nb_of_prach_occasion_in_freq);
              } // For every freq in the slot
            } // For every time occasions in the slot
          } // Valid slot?
        } // For every slots in a frame
      } // Valid frame?
    } // For every frames in a prach configuration period
  } // For every prach configuration periods in the maximum association pattern period (160ms)
}

// Build the list of all the valid/transmitted SSBs according to the config
static void build_ssb_list(NR_UE_MAC_INST_t *mac) {

  // Create the list of transmitted SSBs
  // ===================================
  BIT_STRING_t *ssb_bitmap;
  uint64_t ssb_positionsInBurst;
  uint8_t ssb_idx = 0;

  if (mac->scc) {
    NR_ServingCellConfigCommon_t *scc = mac->scc;
    switch (scc->ssb_PositionsInBurst->present) {
      case NR_ServingCellConfigCommon__ssb_PositionsInBurst_PR_shortBitmap:
        ssb_bitmap = &scc->ssb_PositionsInBurst->choice.shortBitmap;

        ssb_positionsInBurst = BIT_STRING_to_uint8(ssb_bitmap);
        LOG_D(NR_MAC,"SSB config: SSB_positions_in_burst 0x%lx\n", ssb_positionsInBurst);

        for (uint8_t bit_nb=3; bit_nb<=3; bit_nb--) {
          // If SSB is transmitted
          if ((ssb_positionsInBurst>>bit_nb) & 0x01) {
            ssb_list.nb_tx_ssb++;
            ssb_list.tx_ssb[ssb_idx].transmitted = true;
            LOG_D(NR_MAC,"SSB idx %d transmitted\n", ssb_idx);
          }
          ssb_idx++;
        }
        break;
      case NR_ServingCellConfigCommon__ssb_PositionsInBurst_PR_mediumBitmap:
        ssb_bitmap = &scc->ssb_PositionsInBurst->choice.mediumBitmap;

        ssb_positionsInBurst = BIT_STRING_to_uint8(ssb_bitmap);
        LOG_D(NR_MAC,"SSB config: SSB_positions_in_burst 0x%lx\n", ssb_positionsInBurst);

        for (uint8_t bit_nb=7; bit_nb<=7; bit_nb--) {
          // If SSB is transmitted
          if ((ssb_positionsInBurst>>bit_nb) & 0x01) {
            ssb_list.nb_tx_ssb++;
            ssb_list.tx_ssb[ssb_idx].transmitted = true;
            LOG_D(NR_MAC,"SSB idx %d transmitted\n", ssb_idx);
          }
          ssb_idx++;
        }
        break;
      case NR_ServingCellConfigCommon__ssb_PositionsInBurst_PR_longBitmap:
        ssb_bitmap = &scc->ssb_PositionsInBurst->choice.longBitmap;

        ssb_positionsInBurst = BIT_STRING_to_uint64(ssb_bitmap);
        LOG_D(NR_MAC,"SSB config: SSB_positions_in_burst 0x%lx\n", ssb_positionsInBurst);

        for (uint8_t bit_nb=63; bit_nb<=63; bit_nb--) {
          // If SSB is transmitted
          if ((ssb_positionsInBurst>>bit_nb) & 0x01) {
            ssb_list.nb_tx_ssb++;
            ssb_list.tx_ssb[ssb_idx].transmitted = true;
            LOG_D(NR_MAC,"SSB idx %d transmitted\n", ssb_idx);
          }
          ssb_idx++;
        }
        break;
      default:
        AssertFatal(false,"ssb_PositionsInBurst not present\n");
        break;
    }
  } else { // This is configuration from SIB1

    AssertFatal(mac->scc_SIB->ssb_PositionsInBurst.groupPresence == NULL, "Handle case for >8 SSBs\n");
    ssb_bitmap = &mac->scc_SIB->ssb_PositionsInBurst.inOneGroup;

    ssb_positionsInBurst = BIT_STRING_to_uint8(ssb_bitmap);

    LOG_D(NR_MAC,"SSB config: SSB_positions_in_burst 0x%lx\n", ssb_positionsInBurst);

    for (uint8_t bit_nb=7; bit_nb<=7; bit_nb--) {
      // If SSB is transmitted
      if ((ssb_positionsInBurst>>bit_nb) & 0x01) {
        ssb_list.nb_tx_ssb++;
        ssb_list.tx_ssb[ssb_idx].transmitted = true;
        LOG_D(NR_MAC,"SSB idx %d transmitted\n", ssb_idx);
      }
      ssb_idx++;
    }
  }
}

// Map the transmitted SSBs to the ROs and create the association pattern according to the config
static void map_ssb_to_ro(NR_UE_MAC_INST_t *mac) {

  // Map SSBs to PRACH occasions
  // ===========================
  // WIP: Assumption: No PRACH occasion is rejected because of a conflict with SSBs or TDD_UL_DL_ConfigurationCommon schedule
  NR_RACH_ConfigCommon_t *setup = (mac->scc) ?
    mac->scc->uplinkConfigCommon->initialUplinkBWP->rach_ConfigCommon->choice.setup:
    mac->scc_SIB->uplinkConfigCommon->initialUplinkBWP.rach_ConfigCommon->choice.setup;
  NR_RACH_ConfigCommon__ssb_perRACH_OccasionAndCB_PreamblesPerSSB_PR ssb_perRACH_config = setup->ssb_perRACH_OccasionAndCB_PreamblesPerSSB->present;

  boolean_t multiple_ssb_per_ro; // true if more than one or exactly one SSB per RACH occasion, false if more than one RO per SSB
  uint8_t ssb_rach_ratio; // Nb of SSBs per RACH or RACHs per SSB
  uint16_t required_nb_of_prach_occasion; // Nb of RACH occasions required to map all the SSBs
  uint8_t required_nb_of_prach_conf_period; // Nb of PRACH configuration periods required to map all the SSBs

  // Determine the SSB to RACH mapping ratio
  // =======================================
  switch (ssb_perRACH_config){
    case NR_RACH_ConfigCommon__ssb_perRACH_OccasionAndCB_PreamblesPerSSB_PR_oneEighth:
      multiple_ssb_per_ro = false;
      ssb_rach_ratio = 8;
      break;
    case NR_RACH_ConfigCommon__ssb_perRACH_OccasionAndCB_PreamblesPerSSB_PR_oneFourth:
      multiple_ssb_per_ro = false;
      ssb_rach_ratio = 4;
      break;
    case NR_RACH_ConfigCommon__ssb_perRACH_OccasionAndCB_PreamblesPerSSB_PR_oneHalf:
      multiple_ssb_per_ro = false;
      ssb_rach_ratio = 2;
      break;
    case NR_RACH_ConfigCommon__ssb_perRACH_OccasionAndCB_PreamblesPerSSB_PR_one:
      multiple_ssb_per_ro = true;
      ssb_rach_ratio = 1;
      break;
    case NR_RACH_ConfigCommon__ssb_perRACH_OccasionAndCB_PreamblesPerSSB_PR_two:
      multiple_ssb_per_ro = true;
      ssb_rach_ratio = 2;
      break;
    case NR_RACH_ConfigCommon__ssb_perRACH_OccasionAndCB_PreamblesPerSSB_PR_four:
      multiple_ssb_per_ro = true;
      ssb_rach_ratio = 4;
      break;
    case NR_RACH_ConfigCommon__ssb_perRACH_OccasionAndCB_PreamblesPerSSB_PR_eight:
      multiple_ssb_per_ro = true;
      ssb_rach_ratio = 8;
      break;
    case NR_RACH_ConfigCommon__ssb_perRACH_OccasionAndCB_PreamblesPerSSB_PR_sixteen:
      multiple_ssb_per_ro = true;
      ssb_rach_ratio = 16;
      break;
    default:
      AssertFatal(1 == 0, "Unsupported ssb_perRACH_config %d\n", ssb_perRACH_config);
      break;
  }
  LOG_D(NR_MAC,"SSB rach ratio %d, Multiple SSB per RO %d\n", ssb_rach_ratio, multiple_ssb_per_ro);

  // Evaluate the number of PRACH configuration periods required to map all the SSBs and set the association period
  // ==============================================================================================================
  // WIP: Assumption for now is that all the PRACH configuration periods within a maximum association pattern period have the same number of PRACH occasions
  //      (No PRACH occasions are conflicting with SSBs nor TDD_UL_DL_ConfigurationCommon schedule)
  //      There is only one possible association period which can contain up to 16 PRACH configuration periods
  LOG_D(NR_MAC,"Evaluate the number of PRACH configuration periods required to map all the SSBs and set the association period\n");
  if (true == multiple_ssb_per_ro) {
    required_nb_of_prach_occasion = ((ssb_list.nb_tx_ssb-1) + ssb_rach_ratio) / ssb_rach_ratio;
  }
  else {
    required_nb_of_prach_occasion = ssb_list.nb_tx_ssb * ssb_rach_ratio;
  }

  AssertFatal(prach_assoc_pattern.prach_conf_period_list[0].nb_of_prach_occasion>0,
              "prach_assoc_pattern.prach_conf_period_list[0].nb_of_prach_occasion shouldn't be 0 (ssb_list.nb_tx_ssb %d, ssb_rach_ratio %d\n",
              ssb_list.nb_tx_ssb,ssb_rach_ratio);
  required_nb_of_prach_conf_period = ((required_nb_of_prach_occasion-1) + prach_assoc_pattern.prach_conf_period_list[0].nb_of_prach_occasion) /
                                     prach_assoc_pattern.prach_conf_period_list[0].nb_of_prach_occasion;

  if (required_nb_of_prach_conf_period == 1) {
    prach_assoc_pattern.prach_association_period_list[0].nb_of_prach_conf_period = 1;
  }
  else if (required_nb_of_prach_conf_period == 2) {
    prach_assoc_pattern.prach_association_period_list[0].nb_of_prach_conf_period = 2;
  }
  else if (required_nb_of_prach_conf_period <= 4) {
    prach_assoc_pattern.prach_association_period_list[0].nb_of_prach_conf_period = 4;
  }
  else if (required_nb_of_prach_conf_period <= 8) {
    prach_assoc_pattern.prach_association_period_list[0].nb_of_prach_conf_period = 8;
  }
  else if (required_nb_of_prach_conf_period <= 16) {
    prach_assoc_pattern.prach_association_period_list[0].nb_of_prach_conf_period = 16;
  }
  else {
    AssertFatal(1 == 0, "Invalid number of PRACH config periods within an association period %d\n", required_nb_of_prach_conf_period);
  }

  prach_assoc_pattern.nb_of_assoc_period = 1; // WIP: only one possible association period
  prach_assoc_pattern.prach_association_period_list[0].nb_of_frame = prach_assoc_pattern.prach_association_period_list[0].nb_of_prach_conf_period * prach_assoc_pattern.prach_conf_period_list[0].nb_of_frame;
  prach_assoc_pattern.nb_of_frame = prach_assoc_pattern.prach_association_period_list[0].nb_of_frame;

  LOG_D(NR_MAC,"Assoc period %d, Nb of frames in assoc period %d\n",
        prach_assoc_pattern.prach_association_period_list[0].nb_of_prach_conf_period,
        prach_assoc_pattern.prach_association_period_list[0].nb_of_frame);

  // Proceed to the SSB to RO mapping
  // ================================
  uint8_t association_period_idx; // Association period index within the association pattern
  uint8_t ssb_idx = 0;
  uint8_t prach_configuration_period_idx; // PRACH Configuration period index within the association pattern
  prach_conf_period_t *prach_conf_period_p;

  // Map all the association periods within the association pattern period
  LOG_D(NR_MAC,"Proceed to the SSB to RO mapping\n");
  for (association_period_idx=0; association_period_idx<prach_assoc_pattern.nb_of_assoc_period; association_period_idx++) {
    uint8_t n_prach_conf=0; // PRACH Configuration period index within the association period
    uint8_t frame=0;
    uint8_t slot=0;
    uint8_t ro_in_time=0;
    uint8_t ro_in_freq=0;

    // Set the starting PRACH Configuration period index in the association_pattern map for this particular association period
    prach_configuration_period_idx = 0;  // WIP: only one possible association period so the starting PRACH configuration period is automatically 0

    // Check if we need to map multiple SSBs per RO or multiple ROs per SSB
    if (true == multiple_ssb_per_ro) {
      // --------------------
      // --------------------
      // Multiple SSBs per RO
      // --------------------
      // --------------------

      // WIP: For the moment, only map each SSB idx once per association period if configuration is multiple SSBs per RO
      //      this is true if no PRACH occasions are conflicting with SSBs nor TDD_UL_DL_ConfigurationCommon schedule
      ssb_idx = 0;

      // Go through the list of PRACH config periods within this association period
      for (n_prach_conf=0; n_prach_conf<prach_assoc_pattern.prach_association_period_list[association_period_idx].nb_of_prach_conf_period; n_prach_conf++, prach_configuration_period_idx++) {
        // Build the association period with its association PRACH Configuration indexes
        prach_conf_period_p = &prach_assoc_pattern.prach_conf_period_list[prach_configuration_period_idx];
        prach_assoc_pattern.prach_association_period_list[association_period_idx].prach_conf_period_list[n_prach_conf] = prach_conf_period_p;

        // Go through all the ROs within the PRACH config period
        for (frame=0; frame<prach_conf_period_p->nb_of_frame; frame++) {
          for (slot=0; slot<prach_conf_period_p->nb_of_slot; slot++) {
            for (ro_in_time=0; ro_in_time<prach_conf_period_p->prach_occasion_slot_map[frame][slot].nb_of_prach_occasion_in_time; ro_in_time++) {
              for (ro_in_freq=0; ro_in_freq<prach_conf_period_p->prach_occasion_slot_map[frame][slot].nb_of_prach_occasion_in_freq; ro_in_freq++) {
                prach_occasion_info_t *ro_p = &prach_conf_period_p->prach_occasion_slot_map[frame][slot].prach_occasion[ro_in_time][ro_in_freq];

                // Go through the list of transmitted SSBs and map the required amount of SSBs to this RO
                // WIP: For the moment, only map each SSB idx once per association period if configuration is multiple SSBs per RO
                //      this is true if no PRACH occasions are conflicting with SSBs nor TDD_UL_DL_ConfigurationCommon schedule
                for (; ssb_idx<MAX_NB_SSB; ssb_idx++) {
                  // Map only the transmitted ssb_idx
                  if (true == ssb_list.tx_ssb[ssb_idx].transmitted) {
                    ro_p->mapped_ssb_idx[ro_p->nb_mapped_ssb] = ssb_idx;
                    ro_p->nb_mapped_ssb++;
                    ssb_list.tx_ssb[ssb_idx].mapped_ro[ssb_list.tx_ssb[ssb_idx].nb_mapped_ro] = ro_p;
                    ssb_list.tx_ssb[ssb_idx].nb_mapped_ro++;
                    AssertFatal(MAX_NB_RO_PER_SSB_IN_ASSOCIATION_PATTERN > ssb_list.tx_ssb[ssb_idx].nb_mapped_ro,"Too many mapped ROs (%d) to a single SSB\n", ssb_list.tx_ssb[ssb_idx].nb_mapped_ro);

                    LOG_D(NR_MAC,"Mapped ssb_idx %u to RO slot-symbol %u-%u, %u-%u-%u/%u\n",
                          ssb_idx, ro_p->slot, ro_p->start_symbol, slot, ro_in_time, ro_in_freq,
                          prach_conf_period_p->prach_occasion_slot_map[frame][slot].nb_of_prach_occasion_in_freq);
                    LOG_D(NR_MAC,"Nb mapped ROs for this ssb idx: in the association period only %u\n", ssb_list.tx_ssb[ssb_idx].nb_mapped_ro);

                    // If all the required SSBs are mapped to this RO, exit the loop of SSBs
                    if (ro_p->nb_mapped_ssb == ssb_rach_ratio) {
                      ssb_idx++;
                      break;
                    }
                  } // if ssb_idx is transmitted
                } // for ssb_idx

                // Exit the loop of ROs if there is no more SSB to map
                if (MAX_NB_SSB == ssb_idx) break;
              } // for ro_in_freq

              // Exit the loop of ROs if there is no more SSB to map
              if (MAX_NB_SSB == ssb_idx) break;
            } // for ro_in_time

            // Exit the loop of slots if there is no more SSB to map
            if (MAX_NB_SSB == ssb_idx) break;
          } // for slot

          // Exit the loop frames if there is no more SSB to map
          if (MAX_NB_SSB == ssb_idx) break;
        } // for frame

        // Exit the loop of PRACH configurations if there is no more SSB to map
        if (MAX_NB_SSB == ssb_idx) break;
      } // for n_prach_conf

      // WIP: note that there is no re-mapping of the SSBs within the association period since there is no invalid ROs in the PRACH config periods that would create this situation

    } // if multiple_ssbs_per_ro

    else {
      // --------------------
      // --------------------
      // Multiple ROs per SSB
      // --------------------
      // --------------------

      n_prach_conf = 0;

      // Go through the list of transmitted SSBs
      for (ssb_idx=0; ssb_idx<MAX_NB_SSB; ssb_idx++) {
        uint8_t nb_mapped_ro_in_association_period=0; // Reset the nb of mapped ROs for the new SSB index

	      LOG_D(NR_MAC,"Checking ssb_idx %d => %d\n",
	      ssb_idx,ssb_list.tx_ssb[ssb_idx].transmitted);

        // Map only the transmitted ssb_idx
        if (true == ssb_list.tx_ssb[ssb_idx].transmitted) {

          // Map all the required ROs to this SSB
          // Go through the list of PRACH config periods within this association period
          for (; n_prach_conf<prach_assoc_pattern.prach_association_period_list[association_period_idx].nb_of_prach_conf_period; n_prach_conf++, prach_configuration_period_idx++) {

            // Build the association period with its association PRACH Configuration indexes
            prach_conf_period_p = &prach_assoc_pattern.prach_conf_period_list[prach_configuration_period_idx];
            prach_assoc_pattern.prach_association_period_list[association_period_idx].prach_conf_period_list[n_prach_conf] = prach_conf_period_p;

            for (; frame<prach_conf_period_p->nb_of_frame; frame++) {
              for (; slot<prach_conf_period_p->nb_of_slot; slot++) {
                for (; ro_in_time<prach_conf_period_p->prach_occasion_slot_map[frame][slot].nb_of_prach_occasion_in_time; ro_in_time++) {
                  for (; ro_in_freq<prach_conf_period_p->prach_occasion_slot_map[frame][slot].nb_of_prach_occasion_in_freq; ro_in_freq++) {
                    prach_occasion_info_t *ro_p = &prach_conf_period_p->prach_occasion_slot_map[frame][slot].prach_occasion[ro_in_time][ro_in_freq];

                    ro_p->mapped_ssb_idx[0] = ssb_idx;
                    ro_p->nb_mapped_ssb = 1;
                    ssb_list.tx_ssb[ssb_idx].mapped_ro[ssb_list.tx_ssb[ssb_idx].nb_mapped_ro] = ro_p;
                    ssb_list.tx_ssb[ssb_idx].nb_mapped_ro++;
                    AssertFatal(MAX_NB_RO_PER_SSB_IN_ASSOCIATION_PATTERN > ssb_list.tx_ssb[ssb_idx].nb_mapped_ro,"Too many mapped ROs (%d) to a single SSB\n",
                                ssb_list.tx_ssb[ssb_idx].nb_mapped_ro);
                    nb_mapped_ro_in_association_period++;

                    LOG_D(NR_MAC,"Mapped ssb_idx %u to RO slot-symbol %u-%u, %u-%u-%u/%u\n",
                          ssb_idx, ro_p->slot, ro_p->start_symbol, slot, ro_in_time, ro_in_freq,
                          prach_conf_period_p->prach_occasion_slot_map[frame][slot].nb_of_prach_occasion_in_freq);
                    LOG_D(NR_MAC,"Nb mapped ROs for this ssb idx: in the association period only %u / total %u\n",
                          ssb_list.tx_ssb[ssb_idx].nb_mapped_ro, nb_mapped_ro_in_association_period);

                    // Exit the loop if this SSB has been mapped to all the required ROs
                    // WIP: Assuming that ssb_rach_ratio equals the maximum nb of times a given ssb_idx is mapped within an association period:
                    //      this is true if no PRACH occasions are conflicting with SSBs nor TDD_UL_DL_ConfigurationCommon schedule
                    if (nb_mapped_ro_in_association_period == ssb_rach_ratio) {
                      ro_in_freq++;
                      break;
                    }
                  } // for ro_in_freq

                  // Exit the loop if this SSB has been mapped to all the required ROs
                  if (nb_mapped_ro_in_association_period == ssb_rach_ratio) {
                    break;
                  }
                  else ro_in_freq = 0; // else go to the next time symbol in that slot and reset the freq index
                } // for ro_in_time

                // Exit the loop if this SSB has been mapped to all the required ROs
                if (nb_mapped_ro_in_association_period == ssb_rach_ratio) {
                  break;
                }
                else ro_in_time = 0; // else go to the next slot in that PRACH config period and reset the symbol index
              } // for slot

              // Exit the loop if this SSB has been mapped to all the required ROs
              if (nb_mapped_ro_in_association_period == ssb_rach_ratio) {
                break;
              }
              else slot = 0; // else go to the next frame in that PRACH config period and reset the slot index
            } // for frame

            // Exit the loop if this SSB has been mapped to all the required ROs
            if (nb_mapped_ro_in_association_period == ssb_rach_ratio) {
              break;
            }
            else frame = 0; // else go to the next PRACH config period in that association period and reset the frame index
          } // for n_prach_conf

        } // if ssb_idx is transmitted
      } // for ssb_idx
    } // else if multiple_ssbs_per_ro

  } // for association_period_index
}

// Returns a RACH occasion if any matches the SSB idx, the frame and the slot
static int get_nr_prach_info_from_ssb_index(uint8_t ssb_idx,
                                            int frame,
                                            int slot,
                                            prach_occasion_info_t **prach_occasion_info_pp) {

  ssb_info_t *ssb_info_p;
  prach_occasion_slot_t *prach_occasion_slot_p = NULL;

  *prach_occasion_info_pp = NULL;

  // Search for a matching RO slot in the SSB_to_RO map
  // A valid RO slot will match:
  //      - ssb_idx mapped to one of the ROs in that RO slot
  //      - exact slot number
  //      - frame offset
  ssb_info_p = &ssb_list.tx_ssb[ssb_idx];
  LOG_D(NR_MAC,"checking for prach : ssb_info_p->nb_mapped_ro %d\n",ssb_info_p->nb_mapped_ro);
  for (uint8_t n_mapped_ro=0; n_mapped_ro<ssb_info_p->nb_mapped_ro; n_mapped_ro++) {
    LOG_D(NR_MAC,"%d.%d: mapped_ro[%d]->frame.slot %d.%d, prach_assoc_pattern.nb_of_frame %d\n",
          frame,slot,n_mapped_ro,ssb_info_p->mapped_ro[n_mapped_ro]->frame,ssb_info_p->mapped_ro[n_mapped_ro]->slot,prach_assoc_pattern.nb_of_frame);
    if ((slot == ssb_info_p->mapped_ro[n_mapped_ro]->slot) &&
        (ssb_info_p->mapped_ro[n_mapped_ro]->frame == (frame % prach_assoc_pattern.nb_of_frame))) {

      uint8_t prach_config_period_nb = ssb_info_p->mapped_ro[n_mapped_ro]->frame / prach_assoc_pattern.prach_conf_period_list[0].nb_of_frame;
      uint8_t frame_nb_in_prach_config_period = ssb_info_p->mapped_ro[n_mapped_ro]->frame % prach_assoc_pattern.prach_conf_period_list[0].nb_of_frame;
      prach_occasion_slot_p = &prach_assoc_pattern.prach_conf_period_list[prach_config_period_nb].prach_occasion_slot_map[frame_nb_in_prach_config_period][slot];
    }
  }

  // If there is a matching RO slot in the SSB_to_RO map
  if (NULL != prach_occasion_slot_p)
  {
    // A random RO mapped to the SSB index should be selected in the slot

    // First count the number of times the SSB index is found in that RO
    uint8_t nb_mapped_ssb = 0;

    for (int ro_in_time=0; ro_in_time < prach_occasion_slot_p->nb_of_prach_occasion_in_time; ro_in_time++) {
      for (int ro_in_freq=0; ro_in_freq < prach_occasion_slot_p->nb_of_prach_occasion_in_freq; ro_in_freq++) {
        prach_occasion_info_t *prach_occasion_info_p = &prach_occasion_slot_p->prach_occasion[ro_in_time][ro_in_freq];

        for (uint8_t ssb_nb=0; ssb_nb<prach_occasion_info_p->nb_mapped_ssb; ssb_nb++) {
          if (prach_occasion_info_p->mapped_ssb_idx[ssb_nb] == ssb_idx) {
            nb_mapped_ssb++;
          }
        }
      }
    }

    // Choose a random SSB nb
    uint8_t random_ssb_nb = 0;

    random_ssb_nb = ((taus()) % nb_mapped_ssb);

    // Select the RO according to the chosen random SSB nb
    nb_mapped_ssb=0;
    for (int ro_in_time=0; ro_in_time < prach_occasion_slot_p->nb_of_prach_occasion_in_time; ro_in_time++) {
      for (int ro_in_freq=0; ro_in_freq < prach_occasion_slot_p->nb_of_prach_occasion_in_freq; ro_in_freq++) {
        prach_occasion_info_t *prach_occasion_info_p = &prach_occasion_slot_p->prach_occasion[ro_in_time][ro_in_freq];

        for (uint8_t ssb_nb=0; ssb_nb<prach_occasion_info_p->nb_mapped_ssb; ssb_nb++) {
          if (prach_occasion_info_p->mapped_ssb_idx[ssb_nb] == ssb_idx) {
            if (nb_mapped_ssb == random_ssb_nb) {
              *prach_occasion_info_pp = prach_occasion_info_p;
              return 1;
            }
            else {
              nb_mapped_ssb++;
            }
          }
        }
      }
    }
  }

  return 0;
}

// Build the SSB to RO mapping upon RRC configuration update
void build_ssb_to_ro_map(NR_UE_MAC_INST_t *mac) {

  // Clear all the lists and maps
  memset(&prach_assoc_pattern, 0, sizeof(prach_association_pattern_t));
  memset(&ssb_list, 0, sizeof(ssb_list_info_t));

  // Build the list of all the valid RACH occasions in the maximum association pattern period according to the PRACH config
  LOG_D(NR_MAC,"Build RO list\n");
  build_ro_list(mac);

  // Build the list of all the valid/transmitted SSBs according to the config
  LOG_D(NR_MAC,"Build SSB list\n");
  build_ssb_list(mac);

  // Map the transmitted SSBs to the ROs and create the association pattern according to the config
  LOG_D(NR_MAC,"Map SSB to RO\n");
  map_ssb_to_ro(mac);
  LOG_D(NR_MAC,"Map SSB to RO done\n");
}


void nr_ue_pucch_scheduler(module_id_t module_idP, frame_t frameP, int slotP, int thread_id) {

  NR_UE_MAC_INST_t *mac = get_mac_inst(module_idP);
  int O_SR = 0;
  int O_ACK = 0;
  int O_CSI = 0;
  int N_UCI = 0;

  PUCCH_sched_t *pucch = calloc(1,sizeof(*pucch));
  pucch->resource_indicator = -1;
  pucch->initial_pucch_id = -1;
  uint16_t rnti = mac->crnti;  //FIXME not sure this is valid for all pucch instances

  // SR
  if(trigger_periodic_scheduling_request(mac, pucch, frameP, slotP)) {
    O_SR = 1;
    /* sr_payload = 1 means that this is a positive SR, sr_payload = 0 means that it is a negative SR */
    pucch->sr_payload = nr_ue_get_SR(module_idP,
                                     frameP,
                                     slotP);
  }

  // CSI
  if (mac->ra.ra_state == RA_SUCCEEDED)
    O_CSI = nr_get_csi_measurements(mac, frameP, slotP, pucch);

  // ACKNACK
  O_ACK = get_downlink_ack(mac, frameP, slotP, pucch);

  NR_BWP_Id_t bwp_id = mac->UL_BWP_Id;
  NR_PUCCH_Config_t *pucch_Config = NULL;

  if (bwp_id>0 &&
      mac->ULbwp[bwp_id-1] &&
      mac->ULbwp[bwp_id-1]->bwp_Dedicated &&
      mac->ULbwp[bwp_id-1]->bwp_Dedicated->pucch_Config &&
      mac->ULbwp[bwp_id-1]->bwp_Dedicated->pucch_Config->choice.setup) {
    pucch_Config =  mac->ULbwp[bwp_id-1]->bwp_Dedicated->pucch_Config->choice.setup;
  }
  else if (bwp_id==0 &&
           mac->cg &&
           mac->cg->spCellConfig &&
           mac->cg->spCellConfig->spCellConfigDedicated &&
           mac->cg->spCellConfig->spCellConfigDedicated->uplinkConfig &&
           mac->cg->spCellConfig->spCellConfigDedicated->uplinkConfig->initialUplinkBWP &&
           mac->cg->spCellConfig->spCellConfigDedicated->uplinkConfig->initialUplinkBWP->pucch_Config &&
           mac->cg->spCellConfig->spCellConfigDedicated->uplinkConfig->initialUplinkBWP->pucch_Config->choice.setup) {
      pucch_Config = mac->cg->spCellConfig->spCellConfigDedicated->uplinkConfig->initialUplinkBWP->pucch_Config->choice.setup;
  }


  // if multiplexing of HARQ and CSI is not possible, transmit only HARQ bits
  if ((O_ACK != 0) && (O_CSI != 0) &&
      pucch_Config &&
      pucch_Config->format2 &&
      (pucch_Config->format2->choice.setup->simultaneousHARQ_ACK_CSI == NULL)) {
    O_CSI = 0;
    pucch->csi_part1_payload = 0;
    pucch->csi_part2_payload = 0;
  }

  N_UCI = O_SR + O_ACK + O_CSI;

  // do no transmit pucch if only SR scheduled and it is negative
  if ((O_ACK + O_CSI) == 0 && pucch->sr_payload == 0)
    return;

  if (N_UCI > 0) {

    pucch->resource_set_id = find_pucch_resource_set(mac, N_UCI);
    select_pucch_resource(mac, pucch);
    fapi_nr_ul_config_request_t *ul_config = get_ul_config_request(mac, slotP);
    fapi_nr_ul_config_pucch_pdu *pucch_pdu = &ul_config->ul_config_list[ul_config->number_pdus].pucch_config_pdu;
    nr_ue_configure_pucch(mac,
                          slotP,
                          rnti,
                          pucch,
                          pucch_pdu,
                          O_SR, O_ACK, O_CSI);
    LOG_D(NR_MAC,"Configuring pucch, is_common = %d\n",pucch->is_common);
    fill_ul_config(ul_config, frameP, slotP, FAPI_NR_UL_CONFIG_TYPE_PUCCH);
    nr_scheduled_response_t scheduled_response;
    fill_scheduled_response(&scheduled_response, NULL, ul_config, NULL, module_idP, 0 /*TBR fix*/, frameP, slotP, thread_id);
    if(mac->if_module != NULL && mac->if_module->scheduled_response != NULL)
      mac->if_module->scheduled_response(&scheduled_response);
  }

}

// This function schedules the PRACH according to prach_ConfigurationIndex and TS 38.211, tables 6.3.3.2.x
// PRACH formats 9, 10, 11 are corresponding to dual PRACH format configurations A1/B1, A2/B2, A3/B3.
// - todo:
// - Partial configuration is actually already stored in (fapi_nr_prach_config_t) &mac->phy_config.config_req->prach_config
void nr_ue_prach_scheduler(module_id_t module_idP, frame_t frameP, sub_frame_t slotP, int thread_id) {

  uint16_t format, format0, format1, ncs;
  int is_nr_prach_slot;
  prach_occasion_info_t *prach_occasion_info_p;

  NR_UE_MAC_INST_t *mac = get_mac_inst(module_idP);
  RA_config_t *ra = &mac->ra;
  fapi_nr_ul_config_request_t *ul_config = get_ul_config_request(mac, slotP);
  if (!ul_config) {
    LOG_E(NR_MAC, "mac->ul_config is null! \n");
    return;
  }

  fapi_nr_ul_config_prach_pdu *prach_config_pdu;
  fapi_nr_config_request_t *cfg = &mac->phy_config.config_req;
  fapi_nr_prach_config_t *prach_config = &cfg->prach_config;
  nr_scheduled_response_t scheduled_response;

  NR_ServingCellConfigCommon_t *scc = mac->scc;
  NR_ServingCellConfigCommonSIB_t *scc_SIB = mac->scc_SIB;
  NR_RACH_ConfigCommon_t *setup;
  if (scc!=NULL) setup = scc->uplinkConfigCommon->initialUplinkBWP->rach_ConfigCommon->choice.setup;
  else           setup = scc_SIB->uplinkConfigCommon->initialUplinkBWP.rach_ConfigCommon->choice.setup;
  NR_RACH_ConfigGeneric_t *rach_ConfigGeneric = &setup->rach_ConfigGeneric;

  ra->RA_offset = 2; // to compensate the rx frame offset at the gNB
  ra->generate_nr_prach = GENERATE_IDLE; // Reset flag for PRACH generation
  NR_TDD_UL_DL_ConfigCommon_t *tdd_config = scc==NULL ? scc_SIB->tdd_UL_DL_ConfigurationCommon : scc->tdd_UL_DL_ConfigurationCommon;

  if (is_nr_UL_slot(tdd_config, slotP, mac->frame_type)) {

    // WIP Need to get the proper selected ssb_idx
    //     Initial beam selection functionality is not available yet
    uint8_t selected_gnb_ssb_idx = mac->mib_ssb;

    // Get any valid PRACH occasion in the current slot for the selected SSB index
    is_nr_prach_slot = get_nr_prach_info_from_ssb_index(selected_gnb_ssb_idx,
                                                       (int)frameP,
                                                       (int)slotP,
                                                        &prach_occasion_info_p);

    if (is_nr_prach_slot && ra->ra_state == RA_UE_IDLE) {
      AssertFatal(NULL != prach_occasion_info_p,"PRACH Occasion Info not returned in a valid NR Prach Slot\n");

      ra->generate_nr_prach = GENERATE_PREAMBLE;

      format = prach_occasion_info_p->format;
      format0 = format & 0xff;        // single PRACH format
      format1 = (format >> 8) & 0xff; // dual PRACH format
      AssertFatal(ul_config->number_pdus < sizeof(ul_config->ul_config_list) / sizeof(ul_config->ul_config_list[0]),
                  "Number of PDUS in ul_config = %d > ul_config_list num elements", ul_config->number_pdus);

      prach_config_pdu = &ul_config->ul_config_list[ul_config->number_pdus].prach_config_pdu;
      memset(prach_config_pdu, 0, sizeof(fapi_nr_ul_config_prach_pdu));
<<<<<<< HEAD
      ul_config->number_pdus += 1; //Melissa Elkadi come back here!
=======
      ul_config->number_pdus += 1;
>>>>>>> f1cb957c
      fill_ul_config(ul_config, frameP, slotP, FAPI_NR_UL_CONFIG_TYPE_PRACH);

      LOG_D(PHY, "In %s: (%p) %d UL PDUs:\n", __FUNCTION__, ul_config, ul_config->number_pdus);

      ncs = get_NCS(rach_ConfigGeneric->zeroCorrelationZoneConfig, format0, setup->restrictedSetConfig);

      prach_config_pdu->phys_cell_id = mac->physCellId;
      prach_config_pdu->num_prach_ocas = 1;
      prach_config_pdu->prach_slot = prach_occasion_info_p->slot;
      prach_config_pdu->prach_start_symbol = prach_occasion_info_p->start_symbol;
      prach_config_pdu->num_ra = prach_occasion_info_p->fdm;

      prach_config_pdu->num_cs = ncs;
      prach_config_pdu->root_seq_id = prach_config->num_prach_fd_occasions_list[prach_occasion_info_p->fdm].prach_root_sequence_index;
      prach_config_pdu->restricted_set = prach_config->restricted_set_config;
      prach_config_pdu->freq_msg1 = prach_config->num_prach_fd_occasions_list[prach_occasion_info_p->fdm].k1;

      LOG_D(NR_MAC,"Selected RO Frame %u, Slot %u, Symbol %u, Fdm %u\n", frameP, prach_config_pdu->prach_slot, prach_config_pdu->prach_start_symbol, prach_config_pdu->num_ra);

      // Search which SSB is mapped in the RO (among all the SSBs mapped to this RO)
      for (prach_config_pdu->ssb_nb_in_ro=0; prach_config_pdu->ssb_nb_in_ro<prach_occasion_info_p->nb_mapped_ssb; prach_config_pdu->ssb_nb_in_ro++) {
        if (prach_occasion_info_p->mapped_ssb_idx[prach_config_pdu->ssb_nb_in_ro] == selected_gnb_ssb_idx)
          break;
      }
      AssertFatal(prach_config_pdu->ssb_nb_in_ro<prach_occasion_info_p->nb_mapped_ssb, "%u not found in the mapped SSBs to the PRACH occasion", selected_gnb_ssb_idx);

      if (format1 != 0xff) {
        switch(format0) { // dual PRACH format
          case 0xa1:
            prach_config_pdu->prach_format = 11;
            break;
          case 0xa2:
            prach_config_pdu->prach_format = 12;
            break;
          case 0xa3:
            prach_config_pdu->prach_format = 13;
            break;
        default:
          AssertFatal(1 == 0, "Only formats A1/B1 A2/B2 A3/B3 are valid for dual format");
        }
      } else {
        switch(format0) { // single PRACH format
          case 0:
            prach_config_pdu->prach_format = 0;
            break;
          case 1:
            prach_config_pdu->prach_format = 1;
            break;
          case 2:
            prach_config_pdu->prach_format = 2;
            break;
          case 3:
            prach_config_pdu->prach_format = 3;
            break;
          case 0xa1:
            prach_config_pdu->prach_format = 4;
            break;
          case 0xa2:
            prach_config_pdu->prach_format = 5;
            break;
          case 0xa3:
            prach_config_pdu->prach_format = 6;
            break;
          case 0xb1:
            prach_config_pdu->prach_format = 7;
            break;
          case 0xb4:
            prach_config_pdu->prach_format = 8;
            break;
          case 0xc0:
            prach_config_pdu->prach_format = 9;
            break;
          case 0xc2:
            prach_config_pdu->prach_format = 10;
            break;
          default:
            AssertFatal(1 == 0, "Invalid PRACH format");
        }
      } // if format1
      fill_scheduled_response(&scheduled_response, NULL, ul_config, NULL, module_idP, 0 /*TBR fix*/, frameP, slotP, thread_id);
      if(mac->if_module != NULL && mac->if_module->scheduled_response != NULL)
        mac->if_module->scheduled_response(&scheduled_response);
    } // is_nr_prach_slot
  } // if is_nr_UL_slot
}

// This function schedules the reception of SIB1 after initial sync and before going to real time state
void nr_ue_sib1_scheduler(module_id_t module_idP,
                          int cc_id,
                          uint16_t ssb_start_symbol,
                          uint16_t frame,
                          uint8_t ssb_subcarrier_offset,
                          uint32_t ssb_index,
                          uint16_t ssb_start_subcarrier,
                          frequency_range_t frequency_range) {

  NR_UE_MAC_INST_t *mac = get_mac_inst(module_idP);
  nr_scheduled_response_t scheduled_response;
  int frame_s,slot_s;
  fapi_nr_dl_config_request_t *dl_config = &mac->dl_config_request;
  fapi_nr_dl_config_dci_dl_pdu_rel15_t *rel15;

  uint8_t scs_ssb = get_softmodem_params()->numerology;
  uint16_t ssb_offset_point_a = (ssb_start_subcarrier - ssb_subcarrier_offset)/12;

  get_type0_PDCCH_CSS_config_parameters(&mac->type0_PDCCH_CSS_config,
                                        frame,
                                        mac->mib,
                                        nr_slots_per_frame[scs_ssb],
                                        ssb_subcarrier_offset,
                                        ssb_start_symbol,
                                        scs_ssb,
                                        frequency_range,
                                        ssb_index,
                                        1, // If the UE is not configured with a periodicity, the UE assumes a periodicity of a half frame
                                        ssb_offset_point_a);

  if(mac->search_space_zero == NULL) mac->search_space_zero=calloc(1,sizeof(*mac->search_space_zero));
  if(mac->coreset0 == NULL) mac->coreset0 = calloc(1,sizeof(*mac->coreset0));

  fill_coresetZero(mac->coreset0, &mac->type0_PDCCH_CSS_config);
  fill_searchSpaceZero(mac->search_space_zero, &mac->type0_PDCCH_CSS_config);
  rel15 = &dl_config->dl_config_list[dl_config->number_pdus].dci_config_pdu.dci_config_rel15;
  rel15->num_dci_options = 1;
  rel15->dci_format_options[0] = NR_DL_DCI_FORMAT_1_0;
  config_dci_pdu(mac, rel15, dl_config, NR_RNTI_SI, -1);
  fill_dci_search_candidates(mac->search_space_zero, rel15);

  if(mac->type0_PDCCH_CSS_config.type0_pdcch_ss_mux_pattern == 1){
    // same frame as ssb
    if ((mac->type0_PDCCH_CSS_config.frame & 0x1) == mac->type0_PDCCH_CSS_config.sfn_c)
      frame_s = 0;
    else
      frame_s = 1;
    slot_s = mac->type0_PDCCH_CSS_config.n_0;
  }
  else{
    frame_s = 0; // same frame as ssb
    slot_s = mac->type0_PDCCH_CSS_config.n_c;
  }
  LOG_D(MAC,"Calling fill_scheduled_response, type0_pdcch, num_pdus %d\n",dl_config->number_pdus);
  fill_scheduled_response(&scheduled_response, dl_config, NULL, NULL, module_idP, cc_id, frame_s, slot_s, 0); // TODO fix thread_id, for now assumed 0

  if (dl_config->number_pdus) {
    if(mac->if_module != NULL && mac->if_module->scheduled_response != NULL)
      mac->if_module->scheduled_response(&scheduled_response);
  }
  else
    AssertFatal(1==0,"Unable to find aggregation level for type0 CSS\n");
}


#define MAX_LCID 8 // NR_MAX_NUM_LCID shall be used but the mac_rlc_data_req function can fetch data for max 8 LCID

/**
 * Function:      to fetch data to be transmitted from RLC, place it in the ULSCH PDU buffer
                  to generate the complete MAC PDU with sub-headers and MAC CEs according to ULSCH MAC PDU generation (6.1.2 TS 38.321)
                  the selected sub-header for the payload sub-PDUs is NR_MAC_SUBHEADER_LONG
 * @module_idP    Module ID
 * @CC_id         Component Carrier index
 * @frameP        current UL frame
 * @subframe      current UL slot
 * @gNB_index     gNB index
 * @ulsch_buffer  Pointer to ULSCH PDU
 * @buflen        TBS
 */
uint8_t nr_ue_get_sdu(module_id_t module_idP,
                      int CC_id,
                      frame_t frameP,
                      sub_frame_t subframe,
                      uint8_t gNB_index,
                      uint8_t *ulsch_buffer,
                      uint16_t buflen) {

  int16_t buflen_remain = 0;
  uint8_t lcid = 0;
  uint16_t sdu_length = 0;
  uint16_t num_sdus = 0;
  uint16_t sdu_length_total = 0;
  NR_UE_MAC_INST_t *mac = get_mac_inst(module_idP);
  const uint8_t sh_size = sizeof(NR_MAC_SUBHEADER_LONG);

  // Pointer used to build the MAC PDU by placing the RLC SDUs in the ULSCH buffer
  uint8_t *pdu = ulsch_buffer;

  // Preparing the MAC CEs sub-PDUs and get the total size
  unsigned char mac_header_control_elements[16] = {0};
  int tot_mac_ce_len = nr_write_ce_ulsch_pdu(&mac_header_control_elements[0], mac);
  uint8_t total_mac_pdu_header_len = tot_mac_ce_len;

  LOG_D(NR_MAC, "In %s: [UE %d] [%d.%d] process UL transport block at with size TBS = %d bytes \n", __FUNCTION__, module_idP, frameP, subframe, buflen);

  // Check for DCCH first
  // TO DO: Multiplex in the order defined by the logical channel prioritization
  for (lcid = UL_SCH_LCID_SRB1;
       lcid < MAX_LCID; lcid++) {

    buflen_remain = buflen - (total_mac_pdu_header_len + sdu_length_total + sh_size);

    LOG_D(NR_MAC, "In %s: [UE %d] [%d.%d] UL-DXCH -> ULSCH, RLC with LCID 0x%02x (TBS %d bytes, sdu_length_total %d bytes, MAC header len %d bytes, buflen_remain %d bytes)\n",
          __FUNCTION__,
          module_idP,
          frameP,
          subframe,
          lcid,
          buflen,
          sdu_length_total,
          tot_mac_ce_len,
          buflen_remain);

    while (buflen_remain > 0){

      // Pointer used to build the MAC sub-PDU headers in the ULSCH buffer for each SDU
      NR_MAC_SUBHEADER_LONG *header = (NR_MAC_SUBHEADER_LONG *) pdu;

      pdu += sh_size;

      sdu_length = mac_rlc_data_req(module_idP,
                                    mac->crnti,
                                    gNB_index,
                                    frameP,
                                    ENB_FLAG_NO,
                                    MBMS_FLAG_NO,
                                    lcid,
                                    buflen_remain,
                                    (char *)pdu,
                                    0,
                                    0);

      AssertFatal(buflen_remain >= sdu_length, "In %s: LCID = 0x%02x RLC has segmented %d bytes but MAC has max %d remaining bytes\n",
                  __FUNCTION__,
                  lcid,
                  sdu_length,
                  buflen_remain);

      if (sdu_length > 0) {

        LOG_D(MAC, "In %s: Generating UL MAC sub-PDU for SDU %d, length %d bytes, RB with LCID 0x%02x (buflen (TBS) %d bytes)\n", __FUNCTION__,
          num_sdus + 1,
          sdu_length,
          lcid,
          buflen);

        header->R = 0;
        header->F = 1;
        header->LCID = lcid;
        header->L1 = ((unsigned short) sdu_length >> 8) & 0x7f;
        header->L2 = (unsigned short) sdu_length & 0xff;

        #ifdef ENABLE_MAC_PAYLOAD_DEBUG
        LOG_I(NR_MAC, "In %s: dumping MAC sub-header with length %d: \n", __FUNCTION__, sh_size);
        log_dump(NR_MAC, header, sh_size, LOG_DUMP_CHAR, "\n");
        LOG_I(NR_MAC, "In %s: dumping MAC SDU with length %d \n", __FUNCTION__, sdu_length);
        log_dump(NR_MAC, pdu, sdu_length, LOG_DUMP_CHAR, "\n");
        #endif

        pdu += sdu_length;
        sdu_length_total += sdu_length;
        total_mac_pdu_header_len += sh_size;

        num_sdus++;

      } else {
        pdu -= sh_size;
        LOG_D(MAC, "In %s: no data to transmit for RB with LCID 0x%02x\n", __FUNCTION__, lcid);
        break;
      }

      buflen_remain = buflen - (total_mac_pdu_header_len + sdu_length_total + sh_size);

    }
  }

  if (tot_mac_ce_len > 0) {

    LOG_D(NR_MAC, "In %s copying %d bytes of MAC CEs to the UL PDU \n", __FUNCTION__, tot_mac_ce_len);
    memcpy((void *) pdu, (void *) mac_header_control_elements, tot_mac_ce_len);
    pdu += (unsigned char) tot_mac_ce_len;

    #ifdef ENABLE_MAC_PAYLOAD_DEBUG
    LOG_I(NR_MAC, "In %s: dumping MAC CE with length tot_mac_ce_len %d: \n", __FUNCTION__, tot_mac_ce_len);
    log_dump(NR_MAC, mac_header_control_elements, tot_mac_ce_len, LOG_DUMP_CHAR, "\n");
    #endif

  }

  buflen_remain = buflen - (total_mac_pdu_header_len + sdu_length_total);

  // Compute final offset for padding and fill remainder of ULSCH with 0
  if (buflen_remain > 0) {

    ((NR_MAC_SUBHEADER_FIXED *) pdu)->R = 0;
    ((NR_MAC_SUBHEADER_FIXED *) pdu)->LCID = UL_SCH_LCID_PADDING;

    #ifdef ENABLE_MAC_PAYLOAD_DEBUG
    LOG_I(NR_MAC, "In %s: padding MAC sub-header with length %ld bytes \n", __FUNCTION__, sizeof(NR_MAC_SUBHEADER_FIXED));
    log_dump(NR_MAC, pdu, sizeof(NR_MAC_SUBHEADER_FIXED), LOG_DUMP_CHAR, "\n");
    #endif

    pdu++;
    buflen_remain--;

    if (IS_SOFTMODEM_RFSIM) {
      for (int j = 0; j < buflen_remain; j++) {
        pdu[j] = (unsigned char) rand();
      }
    } else {
      memset(pdu, 0, buflen_remain);
    }

    #ifdef ENABLE_MAC_PAYLOAD_DEBUG
    LOG_I(NR_MAC, "In %s: MAC padding sub-PDU with length %d bytes \n", __FUNCTION__, buflen_remain);
    log_dump(NR_MAC, pdu, buflen_remain, LOG_DUMP_CHAR, "\n");
    #endif

  }

  #ifdef ENABLE_MAC_PAYLOAD_DEBUG
  LOG_I(NR_MAC, "In %s: dumping MAC PDU with length %d: \n", __FUNCTION__, buflen);
  log_dump(NR_MAC, ulsch_buffer, buflen, LOG_DUMP_CHAR, "\n");
  #endif

  return num_sdus > 0 ? 1 : 0;

}<|MERGE_RESOLUTION|>--- conflicted
+++ resolved
@@ -1893,11 +1893,7 @@
 
       prach_config_pdu = &ul_config->ul_config_list[ul_config->number_pdus].prach_config_pdu;
       memset(prach_config_pdu, 0, sizeof(fapi_nr_ul_config_prach_pdu));
-<<<<<<< HEAD
-      ul_config->number_pdus += 1; //Melissa Elkadi come back here!
-=======
       ul_config->number_pdus += 1;
->>>>>>> f1cb957c
       fill_ul_config(ul_config, frameP, slotP, FAPI_NR_UL_CONFIG_TYPE_PRACH);
 
       LOG_D(PHY, "In %s: (%p) %d UL PDUs:\n", __FUNCTION__, ul_config, ul_config->number_pdus);
