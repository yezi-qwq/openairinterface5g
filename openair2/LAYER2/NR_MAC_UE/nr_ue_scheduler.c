/*
 * Licensed to the OpenAirInterface (OAI) Software Alliance under one or more
 * contributor license agreements.  See the NOTICE file distributed with
 * this work for additional information regarding copyright ownership.
 * The OpenAirInterface Software Alliance licenses this file to You under
 * the OAI Public License, Version 1.1  (the "License"); you may not use this file
 * except in compliance with the License.
 * You may obtain a copy of the License at
 *
 *      http://www.openairinterface.org/?page_id=698
 *
 * Unless required by applicable law or agreed to in writing, software
 * distributed under the License is distributed on an "AS IS" BASIS,
 * WITHOUT WARRANTIES OR CONDITIONS OF ANY KIND, either express or implied.
 * See the License for the specific language governing permissions and
 * limitations under the License.
 *-------------------------------------------------------------------------------
 * For more information about the OpenAirInterface (OAI) Software Alliance:
 *      contact@openairinterface.org
 */

/* \file        nr_ue_scheduler.c
 * \brief       Routines for UE scheduling
 * \author      Guido Casati
 * \date        Jan 2021
 * \version     0.1
 * \company     Fraunhofer IIS
 * \email       guido.casati@iis.fraunhofer.de
 */

#include <stdio.h>
#include <math.h>

/* exe */
#include <common/utils/nr/nr_common.h>

/* RRC*/
#include "RRC/NR_UE/rrc_proto.h"
#include "NR_RACH-ConfigCommon.h"
#include "NR_RACH-ConfigGeneric.h"
#include "NR_FrequencyInfoDL.h"
#include "NR_PDCCH-ConfigCommon.h"

/* MAC */
#include "NR_MAC_COMMON/nr_mac.h"
#include "NR_MAC_UE/mac_proto.h"
#include "NR_MAC_UE/mac_extern.h"

/* utils */
#include "assertions.h"
#include "asn1_conversions.h"
#include "SIMULATION/TOOLS/sim.h" // for taus

#include <executables/softmodem-common.h>

static prach_association_pattern_t prach_assoc_pattern;
static ssb_list_info_t ssb_list;

void fill_ul_config(fapi_nr_ul_config_request_t *ul_config, frame_t frame_tx, int slot_tx, uint8_t pdu_type){

  ul_config->ul_config_list[ul_config->number_pdus].pdu_type = pdu_type;
  ul_config->slot = slot_tx;
  ul_config->sfn = frame_tx;
  ul_config->number_pdus++;

  LOG_D(NR_MAC, "In %s: Set config request for UL transmission in [%d.%d], number of UL PDUs: %d\n", __FUNCTION__, ul_config->sfn, ul_config->slot, ul_config->number_pdus);

}

void fill_scheduled_response(nr_scheduled_response_t *scheduled_response,
                             fapi_nr_dl_config_request_t *dl_config,
                             fapi_nr_ul_config_request_t *ul_config,
                             fapi_nr_tx_request_t *tx_request,
                             module_id_t mod_id,
                             int cc_id,
                             frame_t frame,
                             int slot,
                             int thread_id){

  scheduled_response->dl_config  = dl_config;
  scheduled_response->ul_config  = ul_config;
  scheduled_response->tx_request = tx_request;
  scheduled_response->module_id  = mod_id;
  scheduled_response->CC_id      = cc_id;
  scheduled_response->frame      = frame;
  scheduled_response->slot       = slot;
  scheduled_response->thread_id  = thread_id;

}

/*
 * This function returns the slot offset K2 corresponding to a given time domain
 * indication value from RRC configuration.
 */
long get_k2(NR_UE_MAC_INST_t *mac, uint8_t time_domain_ind) {
  long k2 = -1;
  // Get K2 from RRC configuration
  NR_PUSCH_Config_t *pusch_config=mac->ULbwp[0] ? mac->ULbwp[0]->bwp_Dedicated->pusch_Config->choice.setup : NULL;
  NR_PUSCH_TimeDomainResourceAllocationList_t *pusch_TimeDomainAllocationList = NULL;
  if (pusch_config && pusch_config->pusch_TimeDomainAllocationList) {
    pusch_TimeDomainAllocationList = pusch_config->pusch_TimeDomainAllocationList->choice.setup;
  }
  else if (mac->ULbwp[0] &&
	   mac->ULbwp[0]->bwp_Common&&
	   mac->ULbwp[0]->bwp_Common->pusch_ConfigCommon&&
	   mac->ULbwp[0]->bwp_Common->pusch_ConfigCommon->choice.setup &&
	   mac->ULbwp[0]->bwp_Common->pusch_ConfigCommon->choice.setup->pusch_TimeDomainAllocationList) {
    pusch_TimeDomainAllocationList = mac->ULbwp[0]->bwp_Common->pusch_ConfigCommon->choice.setup->pusch_TimeDomainAllocationList;
  }
  else if (mac->scc_SIB->uplinkConfigCommon->initialUplinkBWP.pusch_ConfigCommon->choice.setup->pusch_TimeDomainAllocationList)
    pusch_TimeDomainAllocationList=mac->scc_SIB->uplinkConfigCommon->initialUplinkBWP.pusch_ConfigCommon->choice.setup->pusch_TimeDomainAllocationList;
  else AssertFatal(1==0,"need to fall back to default PUSCH time-domain allocations\n");

  if (pusch_TimeDomainAllocationList) {
    if (time_domain_ind >= pusch_TimeDomainAllocationList->list.count) {
      LOG_E(NR_MAC, "time_domain_ind %d >= pusch->TimeDomainAllocationList->list.count %d\n",
            time_domain_ind, pusch_TimeDomainAllocationList->list.count);
      return -1;
    }
    k2 = *pusch_TimeDomainAllocationList->list.array[time_domain_ind]->k2;
  }

  AssertFatal(k2 >= DURATION_RX_TO_TX,
              "Slot offset K2 (%ld) cannot be less than DURATION_RX_TO_TX (%d)\n",
              k2,DURATION_RX_TO_TX);

  LOG_D(NR_MAC, "get_k2(): k2 is %ld\n", k2);
  return k2;
}

/*
 * This function returns the UL config corresponding to a given UL slot
 * from MAC instance .
 */
fapi_nr_ul_config_request_t *get_ul_config_request(NR_UE_MAC_INST_t *mac, int slot)
{
  NR_TDD_UL_DL_ConfigCommon_t *tdd_config = mac->scc==NULL ? mac->scc_SIB->tdd_UL_DL_ConfigurationCommon : mac->scc->tdd_UL_DL_ConfigurationCommon;

  //Check if request to access ul_config is for a UL slot
  if (is_nr_UL_slot(tdd_config, slot, mac->frame_type) == 0) {
    LOG_W(NR_MAC, "Slot %d is not a UL slot. %s called for wrong slot!!!\n", slot, __FUNCTION__);
    return NULL;
  }

  // Calculate the index of the UL slot in mac->ul_config_request list. This is
  // based on the TDD pattern (slot configuration period) and number of UL+mixed
  // slots in the period. TS 38.213 Sec 11.1
  int mu = mac->ULbwp[0] ?
    mac->ULbwp[0]->bwp_Common->genericParameters.subcarrierSpacing :
    mac->scc_SIB->uplinkConfigCommon->initialUplinkBWP.genericParameters.subcarrierSpacing;
  NR_TDD_UL_DL_Pattern_t *tdd_pattern = &tdd_config->pattern1;
  const int num_slots_per_tdd = nr_slots_per_frame[mu] >> (7 - tdd_pattern->dl_UL_TransmissionPeriodicity);
  const int num_slots_ul = tdd_pattern->nrofUplinkSlots + (tdd_pattern->nrofUplinkSymbols!=0);
  int index = slot % num_slots_ul;

  LOG_D(NR_MAC, "In %s slots per tdd %d, num_slots_ul %d, index %d\n", __FUNCTION__,
                num_slots_per_tdd,
                num_slots_ul,
                index);

  return &mac->ul_config_request[index];
}

void ul_layers_config(NR_UE_MAC_INST_t * mac, nfapi_nr_ue_pusch_pdu_t *pusch_config_pdu, dci_pdu_rel15_t *dci) {

  NR_ServingCellConfigCommon_t *scc = mac->scc;
  NR_PUSCH_Config_t *pusch_Config = mac->ULbwp[0]->bwp_Dedicated->pusch_Config->choice.setup;

  long	transformPrecoder;
  if (pusch_Config->transformPrecoder)
    transformPrecoder = *pusch_Config->transformPrecoder;
  else {
    if(scc->uplinkConfigCommon->initialUplinkBWP->rach_ConfigCommon->choice.setup->msg3_transformPrecoder)
      transformPrecoder = NR_PUSCH_Config__transformPrecoder_enabled;
    else
      transformPrecoder = NR_PUSCH_Config__transformPrecoder_disabled;
  }


  /* PRECOD_NBR_LAYERS */
  if ((*pusch_Config->txConfig == NR_PUSCH_Config__txConfig_nonCodebook));
  // 0 bits if the higher layer parameter txConfig = nonCodeBook

  if ((*pusch_Config->txConfig == NR_PUSCH_Config__txConfig_codebook)){

    uint8_t n_antenna_port = 0; //FIXME!!!

    if (n_antenna_port == 1); // 1 antenna port and the higher layer parameter txConfig = codebook 0 bits

    if (n_antenna_port == 4){ // 4 antenna port and the higher layer parameter txConfig = codebook

      // Table 7.3.1.1.2-2: transformPrecoder=disabled and maxRank = 2 or 3 or 4
      if ((transformPrecoder == NR_PUSCH_Config__transformPrecoder_disabled)
        && ((*pusch_Config->maxRank == 2) ||
        (*pusch_Config->maxRank == 3) ||
        (*pusch_Config->maxRank == 4))){

        if (*pusch_Config->codebookSubset == NR_PUSCH_Config__codebookSubset_fullyAndPartialAndNonCoherent) {
          pusch_config_pdu->nrOfLayers = table_7_3_1_1_2_2_3_4_5[dci->precoding_information.val][0];
          pusch_config_pdu->transform_precoding = table_7_3_1_1_2_2_3_4_5[dci->precoding_information.val][1];
        }

        if (*pusch_Config->codebookSubset == NR_PUSCH_Config__codebookSubset_partialAndNonCoherent){
          pusch_config_pdu->nrOfLayers = table_7_3_1_1_2_2_3_4_5[dci->precoding_information.val][2];
          pusch_config_pdu->transform_precoding = table_7_3_1_1_2_2_3_4_5[dci->precoding_information.val][3];
        }

        if (*pusch_Config->codebookSubset == NR_PUSCH_Config__codebookSubset_nonCoherent){
          pusch_config_pdu->nrOfLayers = table_7_3_1_1_2_2_3_4_5[dci->precoding_information.val][4];
          pusch_config_pdu->transform_precoding = table_7_3_1_1_2_2_3_4_5[dci->precoding_information.val][5];
        }
      }

      // Table 7.3.1.1.2-3: transformPrecoder= enabled, or transformPrecoder=disabled and maxRank = 1
      if (((transformPrecoder == NR_PUSCH_Config__transformPrecoder_enabled)
        || (transformPrecoder == NR_PUSCH_Config__transformPrecoder_disabled))
        && (*pusch_Config->maxRank == 1)){

        if (*pusch_Config->codebookSubset == NR_PUSCH_Config__codebookSubset_fullyAndPartialAndNonCoherent) {
          pusch_config_pdu->nrOfLayers = table_7_3_1_1_2_2_3_4_5[dci->precoding_information.val][6];
          pusch_config_pdu->transform_precoding = table_7_3_1_1_2_2_3_4_5[dci->precoding_information.val][7];
        }

        if (*pusch_Config->codebookSubset == NR_PUSCH_Config__codebookSubset_partialAndNonCoherent){
          pusch_config_pdu->nrOfLayers = table_7_3_1_1_2_2_3_4_5[dci->precoding_information.val][8];
          pusch_config_pdu->transform_precoding = table_7_3_1_1_2_2_3_4_5[dci->precoding_information.val][9];
        }

        if (*pusch_Config->codebookSubset == NR_PUSCH_Config__codebookSubset_nonCoherent){
          pusch_config_pdu->nrOfLayers = table_7_3_1_1_2_2_3_4_5[dci->precoding_information.val][10];
          pusch_config_pdu->transform_precoding = table_7_3_1_1_2_2_3_4_5[dci->precoding_information.val][11];
        }
      }
    }

    if (n_antenna_port == 4){ // 2 antenna port and the higher layer parameter txConfig = codebook
      // Table 7.3.1.1.2-4: transformPrecoder=disabled and maxRank = 2
      if ((transformPrecoder == NR_PUSCH_Config__transformPrecoder_disabled) && (*pusch_Config->maxRank == 2)){

        if (*pusch_Config->codebookSubset == NR_PUSCH_Config__codebookSubset_fullyAndPartialAndNonCoherent) {
          pusch_config_pdu->nrOfLayers = table_7_3_1_1_2_2_3_4_5[dci->precoding_information.val][12];
          pusch_config_pdu->transform_precoding = table_7_3_1_1_2_2_3_4_5[dci->precoding_information.val][13];
        }

        if (*pusch_Config->codebookSubset == NR_PUSCH_Config__codebookSubset_nonCoherent){
          pusch_config_pdu->nrOfLayers = table_7_3_1_1_2_2_3_4_5[dci->precoding_information.val][14];
          pusch_config_pdu->transform_precoding = table_7_3_1_1_2_2_3_4_5[dci->precoding_information.val][15];
        }

      }

      // Table 7.3.1.1.2-5: transformPrecoder= enabled, or transformPrecoder= disabled and maxRank = 1
      if (((transformPrecoder == NR_PUSCH_Config__transformPrecoder_enabled)
        || (transformPrecoder == NR_PUSCH_Config__transformPrecoder_disabled))
        && (*pusch_Config->maxRank == 1)){

        if (*pusch_Config->codebookSubset == NR_PUSCH_Config__codebookSubset_fullyAndPartialAndNonCoherent) {
          pusch_config_pdu->nrOfLayers = table_7_3_1_1_2_2_3_4_5[dci->precoding_information.val][16];
          pusch_config_pdu->transform_precoding = table_7_3_1_1_2_2_3_4_5[dci->precoding_information.val][17];
        }

        if (*pusch_Config->codebookSubset == NR_PUSCH_Config__codebookSubset_nonCoherent){
          pusch_config_pdu->nrOfLayers = table_7_3_1_1_2_2_3_4_5[dci->precoding_information.val][18];
          pusch_config_pdu->transform_precoding = table_7_3_1_1_2_2_3_4_5[dci->precoding_information.val][19];
        }

      }
    }
  }

  /*-------------------- Changed to enable Transform precoding in RF SIM------------------------------------------------*/

 /*if (pusch_config_pdu->transform_precoding == transform_precoder_enabled) {

    pusch_config_dedicated->transform_precoder = transform_precoder_enabled;

    if(pusch_Config->dmrs_UplinkForPUSCH_MappingTypeA != NULL) {

      NR_DMRS_UplinkConfig_t *NR_DMRS_ulconfig = pusch_Config->dmrs_UplinkForPUSCH_MappingTypeA->choice.setup;

      if (NR_DMRS_ulconfig->dmrs_Type == NULL)
        pusch_config_dedicated->dmrs_ul_for_pusch_mapping_type_a.dmrs_type = 1;
      if (NR_DMRS_ulconfig->maxLength == NULL)
        pusch_config_dedicated->dmrs_ul_for_pusch_mapping_type_a.max_length = 1;

    } else if(pusch_Config->dmrs_UplinkForPUSCH_MappingTypeB != NULL) {

      NR_DMRS_UplinkConfig_t *NR_DMRS_ulconfig = pusch_Config->dmrs_UplinkForPUSCH_MappingTypeB->choice.setup;

      if (NR_DMRS_ulconfig->dmrs_Type == NULL)
        pusch_config_dedicated->dmrs_ul_for_pusch_mapping_type_b.dmrs_type = 1;
      if (NR_DMRS_ulconfig->maxLength == NULL)
        pusch_config_dedicated->dmrs_ul_for_pusch_mapping_type_b.max_length = 1;

    }
  } else
    pusch_config_dedicated->transform_precoder = transform_precoder_disabled;*/
}

// todo: this function shall be reviewed completely because of the many comments left by the author
void ul_ports_config(NR_UE_MAC_INST_t * mac, nfapi_nr_ue_pusch_pdu_t *pusch_config_pdu, dci_pdu_rel15_t *dci) {

  /* ANTENNA_PORTS */
  uint8_t rank = 0; // We need to initialize rank FIXME!!!

  NR_ServingCellConfigCommon_t *scc = mac->scc;
  NR_PUSCH_Config_t *pusch_Config = mac->ULbwp[0]->bwp_Dedicated->pusch_Config->choice.setup;

  long	transformPrecoder;
  if (pusch_Config->transformPrecoder)
    transformPrecoder = *pusch_Config->transformPrecoder;
  else {
    if(scc->uplinkConfigCommon->initialUplinkBWP->rach_ConfigCommon->choice.setup->msg3_transformPrecoder)
      transformPrecoder = NR_PUSCH_Config__transformPrecoder_enabled;
    else
      transformPrecoder = NR_PUSCH_Config__transformPrecoder_disabled;
  }
  long *max_length = NULL;
  long *dmrs_type = NULL;
  if (pusch_Config->dmrs_UplinkForPUSCH_MappingTypeA) {
    max_length = pusch_Config->dmrs_UplinkForPUSCH_MappingTypeA->choice.setup->maxLength;
    dmrs_type = pusch_Config->dmrs_UplinkForPUSCH_MappingTypeA->choice.setup->dmrs_Type;
  }
  else {
    max_length = pusch_Config->dmrs_UplinkForPUSCH_MappingTypeB->choice.setup->maxLength;
    dmrs_type = pusch_Config->dmrs_UplinkForPUSCH_MappingTypeB->choice.setup->dmrs_Type;
  }


  if ((transformPrecoder == NR_PUSCH_Config__transformPrecoder_enabled) &&
    (dmrs_type == NULL) && (max_length == NULL)) { // tables 7.3.1.1.2-6
      pusch_config_pdu->num_dmrs_cdm_grps_no_data = 2; //TBC
      pusch_config_pdu->dmrs_ports = dci->antenna_ports.val; //TBC
  }

  if ((transformPrecoder == NR_PUSCH_Config__transformPrecoder_enabled) &&
    (dmrs_type == NULL) && (max_length != NULL)) { // tables 7.3.1.1.2-7

    pusch_config_pdu->num_dmrs_cdm_grps_no_data = 2; //TBC
    pusch_config_pdu->dmrs_ports = (dci->antenna_ports.val > 3)?(dci->antenna_ports.val-4):(dci->antenna_ports.val); //TBC
    //pusch_config_pdu->n_front_load_symb = (dci->antenna_ports > 3)?2:1; //FIXME
  }

  if ((transformPrecoder == NR_PUSCH_Config__transformPrecoder_disabled) &&
    (dmrs_type == NULL) && (max_length == NULL)) { // tables 7.3.1.1.2-8/9/10/11

    if (rank == 1) {
      pusch_config_pdu->num_dmrs_cdm_grps_no_data = (dci->antenna_ports.val > 1)?2:1; //TBC
      pusch_config_pdu->dmrs_ports = (dci->antenna_ports.val > 1)?(dci->antenna_ports.val-2):(dci->antenna_ports.val); //TBC
    }

    if (rank == 2){
      pusch_config_pdu->num_dmrs_cdm_grps_no_data = (dci->antenna_ports.val > 0)?2:1; //TBC
      pusch_config_pdu->dmrs_ports = 0; //FIXME
      //pusch_config_pdu->dmrs_ports[0] = (dci->antenna_ports > 1)?(dci->antenna_ports > 2 ?0:2):0;
      //pusch_config_pdu->dmrs_ports[1] = (dci->antenna_ports > 1)?(dci->antenna_ports > 2 ?2:3):1;
    }

    if (rank == 3){
      pusch_config_pdu->num_dmrs_cdm_grps_no_data = 2; //TBC
      pusch_config_pdu->dmrs_ports = 0; //FIXME
      //pusch_config_pdu->dmrs_ports[0] = 0;
      //pusch_config_pdu->dmrs_ports[1] = 1;
      //pusch_config_pdu->dmrs_ports[2] = 2;
    }

    if (rank == 4){
      pusch_config_pdu->num_dmrs_cdm_grps_no_data = 2; //TBC
      pusch_config_pdu->dmrs_ports = 0; //FIXME
      //pusch_config_pdu->dmrs_ports[0] = 0;
      //pusch_config_pdu->dmrs_ports[1] = 1;
      //pusch_config_pdu->dmrs_ports[2] = 2;
      //pusch_config_pdu->dmrs_ports[3] = 3;
    }
  }

  if ((transformPrecoder == NR_PUSCH_Config__transformPrecoder_disabled) &&
    (dmrs_type == NULL) && (max_length != NULL)) { // tables 7.3.1.1.2-12/13/14/15

    if (rank == 1){
      pusch_config_pdu->num_dmrs_cdm_grps_no_data = (dci->antenna_ports.val > 1)?2:1; //TBC
      pusch_config_pdu->dmrs_ports = (dci->antenna_ports.val > 1)?(dci->antenna_ports.val > 5 ?(dci->antenna_ports.val-6):(dci->antenna_ports.val-2)):dci->antenna_ports.val; //TBC
      //pusch_config_pdu->n_front_load_symb = (dci->antenna_ports.val > 6)?2:1; //FIXME
    }

    if (rank == 2){
      pusch_config_pdu->num_dmrs_cdm_grps_no_data = (dci->antenna_ports.val > 0)?2:1; //TBC
      pusch_config_pdu->dmrs_ports = 0; //FIXME
      //pusch_config_pdu->dmrs_ports[0] = table_7_3_1_1_2_13[dci->antenna_ports.val][1];
      //pusch_config_pdu->dmrs_ports[1] = table_7_3_1_1_2_13[dci->antenna_ports.val][2];
      //pusch_config_pdu->n_front_load_symb = (dci->antenna_ports.val > 3)?2:1; // FIXME
    }

    if (rank == 3){
      pusch_config_pdu->num_dmrs_cdm_grps_no_data = 2; //TBC
      pusch_config_pdu->dmrs_ports = 0; //FIXME
      //pusch_config_pdu->dmrs_ports[0] = table_7_3_1_1_2_14[dci->antenna_ports.val][1];
      //pusch_config_pdu->dmrs_ports[1] = table_7_3_1_1_2_14[dci->antenna_ports.val][2];
      //pusch_config_pdu->dmrs_ports[2] = table_7_3_1_1_2_14[dci->antenna_ports.val][3];
      //pusch_config_pdu->n_front_load_symb = (dci->antenna_ports.val > 1)?2:1; //FIXME
    }

    if (rank == 4){
      pusch_config_pdu->num_dmrs_cdm_grps_no_data = 2; //TBC
      pusch_config_pdu->dmrs_ports = 0; //FIXME
      //pusch_config_pdu->dmrs_ports[0] = table_7_3_1_1_2_15[dci->antenna_ports.val][1];
      //pusch_config_pdu->dmrs_ports[1] = table_7_3_1_1_2_15[dci->antenna_ports.val][2];
      //pusch_config_pdu->dmrs_ports[2] = table_7_3_1_1_2_15[dci->antenna_ports.val][3];
      //pusch_config_pdu->dmrs_ports[3] = table_7_3_1_1_2_15[dci->antenna_ports.val][4];
      //pusch_config_pdu->n_front_load_symb = (dci->antenna_ports.val > 1)?2:1; //FIXME
    }
  }

  if ((transformPrecoder == NR_PUSCH_Config__transformPrecoder_disabled) &&
    (dmrs_type != NULL) &&
    (max_length == NULL)) { // tables 7.3.1.1.2-16/17/18/19

    if (rank == 1){
      pusch_config_pdu->num_dmrs_cdm_grps_no_data = (dci->antenna_ports.val > 1)?((dci->antenna_ports.val > 5)?3:2):1; //TBC
      pusch_config_pdu->dmrs_ports = (dci->antenna_ports.val > 1)?(dci->antenna_ports.val > 5 ?(dci->antenna_ports.val-6):(dci->antenna_ports.val-2)):dci->antenna_ports.val; //TBC
    }

    if (rank == 2){
      pusch_config_pdu->num_dmrs_cdm_grps_no_data = (dci->antenna_ports.val > 0)?((dci->antenna_ports.val > 2)?3:2):1; //TBC
      pusch_config_pdu->dmrs_ports = 0; //FIXME
      //pusch_config_pdu->dmrs_ports[0] = table_7_3_1_1_2_17[dci->antenna_ports.val][1];
      //pusch_config_pdu->dmrs_ports[1] = table_7_3_1_1_2_17[dci->antenna_ports.val][2];
    }

    if (rank == 3){
      pusch_config_pdu->num_dmrs_cdm_grps_no_data = (dci->antenna_ports.val > 0)?3:2; //TBC
      pusch_config_pdu->dmrs_ports = 0; //FIXME
      //pusch_config_pdu->dmrs_ports[0] = table_7_3_1_1_2_18[dci->antenna_ports.val][1];
      //pusch_config_pdu->dmrs_ports[1] = table_7_3_1_1_2_18[dci->antenna_ports.val][2];
      //pusch_config_pdu->dmrs_ports[2] = table_7_3_1_1_2_18[dci->antenna_ports.val][3];
    }

    if (rank == 4){
      pusch_config_pdu->num_dmrs_cdm_grps_no_data = dci->antenna_ports.val + 2; //TBC
      pusch_config_pdu->dmrs_ports = 0; //FIXME
      //pusch_config_pdu->dmrs_ports[0] = 0;
      //pusch_config_pdu->dmrs_ports[1] = 1;
      //pusch_config_pdu->dmrs_ports[2] = 2;
      //pusch_config_pdu->dmrs_ports[3] = 3;
    }
  }

  if ((transformPrecoder == NR_PUSCH_Config__transformPrecoder_disabled) &&
    (dmrs_type != NULL) && (max_length != NULL)) { // tables 7.3.1.1.2-20/21/22/23

    if (rank == 1){
      pusch_config_pdu->num_dmrs_cdm_grps_no_data = table_7_3_1_1_2_20[dci->antenna_ports.val][0]; //TBC
      pusch_config_pdu->dmrs_ports = table_7_3_1_1_2_20[dci->antenna_ports.val][1]; //TBC
      //pusch_config_pdu->n_front_load_symb = table_7_3_1_1_2_20[dci->antenna_ports.val][2]; //FIXME
    }

    if (rank == 2){
      pusch_config_pdu->num_dmrs_cdm_grps_no_data = table_7_3_1_1_2_21[dci->antenna_ports.val][0]; //TBC
      pusch_config_pdu->dmrs_ports = 0; //FIXME
      //pusch_config_pdu->dmrs_ports[0] = table_7_3_1_1_2_21[dci->antenna_ports.val][1];
      //pusch_config_pdu->dmrs_ports[1] = table_7_3_1_1_2_21[dci->antenna_ports.val][2];
      //pusch_config_pdu->n_front_load_symb = table_7_3_1_1_2_21[dci->antenna_ports.val][3]; //FIXME
      }

    if (rank == 3){
      pusch_config_pdu->num_dmrs_cdm_grps_no_data = table_7_3_1_1_2_22[dci->antenna_ports.val][0]; //TBC
      pusch_config_pdu->dmrs_ports = 0; //FIXME
      //pusch_config_pdu->dmrs_ports[0] = table_7_3_1_1_2_22[dci->antenna_ports.val][1];
      //pusch_config_pdu->dmrs_ports[1] = table_7_3_1_1_2_22[dci->antenna_ports.val][2];
      //pusch_config_pdu->dmrs_ports[2] = table_7_3_1_1_2_22[dci->antenna_ports.val][3];
      //pusch_config_pdu->n_front_load_symb = table_7_3_1_1_2_22[dci->antenna_ports.val][4]; //FIXME
    }

    if (rank == 4){
      pusch_config_pdu->num_dmrs_cdm_grps_no_data = table_7_3_1_1_2_23[dci->antenna_ports.val][0]; //TBC
      pusch_config_pdu->dmrs_ports = 0; //FIXME
      //pusch_config_pdu->dmrs_ports[0] = table_7_3_1_1_2_23[dci->antenna_ports.val][1];
      //pusch_config_pdu->dmrs_ports[1] = table_7_3_1_1_2_23[dci->antenna_ports.val][2];
      //pusch_config_pdu->dmrs_ports[2] = table_7_3_1_1_2_23[dci->antenna_ports.val][3];
      //pusch_config_pdu->dmrs_ports[3] = table_7_3_1_1_2_23[dci->antenna_ports.val][4];
      //pusch_config_pdu->n_front_load_symb = table_7_3_1_1_2_23[dci->antenna_ports.val][5]; //FIXME
    }
  }
}

// Configuration of Msg3 PDU according to clauses:
// - 8.3 of 3GPP TS 38.213 version 16.3.0 Release 16
// - 6.1.2.2 of TS 38.214
// - 6.1.3 of TS 38.214
// - 6.2.2 of TS 38.214
// - 6.1.4.2 of TS 38.214
// - 6.4.1.1.1 of TS 38.211
// - 6.3.1.7 of 38.211
int nr_config_pusch_pdu(NR_UE_MAC_INST_t *mac,
                        nfapi_nr_ue_pusch_pdu_t *pusch_config_pdu,
                        dci_pdu_rel15_t *dci,
                        RAR_grant_t *rar_grant,
                        uint16_t rnti,
                        uint8_t *dci_format){

  int f_alloc;
  int mask;
  int StartSymbolIndex;
  int NrOfSymbols;
  uint8_t nb_dmrs_re_per_rb;

  uint16_t        l_prime_mask = 0;
  uint16_t number_dmrs_symbols = 0;
  int                N_PRB_oh  = 0;

  int rnti_type = get_rnti_type(mac, rnti);

  // Common configuration
  pusch_config_pdu->dmrs_config_type = pusch_dmrs_type1;
  pusch_config_pdu->pdu_bit_map      = PUSCH_PDU_BITMAP_PUSCH_DATA;
  pusch_config_pdu->nrOfLayers       = 1;
  pusch_config_pdu->rnti             = rnti;
  NR_BWP_UplinkCommon_t *initialUplinkBWP;
  if (mac->scc) initialUplinkBWP = mac->scc->uplinkConfigCommon->initialUplinkBWP;
  else          initialUplinkBWP = &mac->scc_SIB->uplinkConfigCommon->initialUplinkBWP;

  pusch_dmrs_AdditionalPosition_t add_pos = pusch_dmrs_pos2;
  pusch_maxLength_t dmrslength = pusch_len1;

  if (rar_grant) {

    // Note: for Msg3 or MsgA PUSCH transmission the N_PRB_oh is always set to 0
    NR_BWP_Uplink_t *ubwp = mac->ULbwp[0];
    NR_BWP_UplinkDedicated_t *ibwp;
    int scs,abwp_start,abwp_size,startSymbolAndLength,mappingtype;
    NR_PUSCH_Config_t *pusch_Config=NULL;
    if (mac->cg && ubwp &&
        mac->cg->spCellConfig &&
        mac->cg->spCellConfig->spCellConfigDedicated &&
        mac->cg->spCellConfig->spCellConfigDedicated->uplinkConfig &&
        mac->cg->spCellConfig->spCellConfigDedicated->uplinkConfig->initialUplinkBWP) {

      ibwp = mac->cg->spCellConfig->spCellConfigDedicated->uplinkConfig->initialUplinkBWP;
      pusch_Config = ibwp->pusch_Config->choice.setup;
      startSymbolAndLength = ubwp->bwp_Common->pusch_ConfigCommon->choice.setup->pusch_TimeDomainAllocationList->list.array[rar_grant->Msg3_t_alloc]->startSymbolAndLength;
      mappingtype = ubwp->bwp_Common->pusch_ConfigCommon->choice.setup->pusch_TimeDomainAllocationList->list.array[rar_grant->Msg3_t_alloc]->mappingType;

      // active BWP start
      abwp_start = NRRIV2PRBOFFSET(ubwp->bwp_Common->genericParameters.locationAndBandwidth, MAX_BWP_SIZE);
      abwp_size = NRRIV2BW(ubwp->bwp_Common->genericParameters.locationAndBandwidth, MAX_BWP_SIZE);
      scs = ubwp->bwp_Common->genericParameters.subcarrierSpacing;
    }
    else {
      startSymbolAndLength = initialUplinkBWP->pusch_ConfigCommon->choice.setup->pusch_TimeDomainAllocationList->list.array[rar_grant->Msg3_t_alloc]->startSymbolAndLength;
      mappingtype = initialUplinkBWP->pusch_ConfigCommon->choice.setup->pusch_TimeDomainAllocationList->list.array[rar_grant->Msg3_t_alloc]->mappingType;

      // active BWP start
      abwp_start = NRRIV2PRBOFFSET(initialUplinkBWP->genericParameters.locationAndBandwidth, MAX_BWP_SIZE);
      abwp_size = NRRIV2BW(initialUplinkBWP->genericParameters.locationAndBandwidth, MAX_BWP_SIZE);
      scs = initialUplinkBWP->genericParameters.subcarrierSpacing;
    }
    int ibwp_start = NRRIV2PRBOFFSET(initialUplinkBWP->genericParameters.locationAndBandwidth, MAX_BWP_SIZE);
    int ibwp_size = NRRIV2BW(initialUplinkBWP->genericParameters.locationAndBandwidth, MAX_BWP_SIZE);

      // BWP start selection according to 8.3 of TS 38.213
    if ((ibwp_start < abwp_start) || (ibwp_size > abwp_size)) {
      pusch_config_pdu->bwp_start = abwp_start;
      pusch_config_pdu->bwp_size = abwp_size;
    } else {
      pusch_config_pdu->bwp_start = ibwp_start;
      pusch_config_pdu->bwp_size = ibwp_size;
    }

    //// Resource assignment from RAR
    // Frequency domain allocation according to 8.3 of TS 38.213
    if (ibwp_size < 180)
      mask = (1 << ((int) ceil(log2((ibwp_size*(ibwp_size+1))>>1)))) - 1;
    else
      mask = (1 << (28 - (int)(ceil(log2((ibwp_size*(ibwp_size+1))>>1))))) - 1;

    f_alloc = rar_grant->Msg3_f_alloc & mask;
    if (nr_ue_process_dci_freq_dom_resource_assignment(pusch_config_pdu, NULL, ibwp_size, 0, f_alloc) < 0)
      return -1;

    // virtual resource block to physical resource mapping for Msg3 PUSCH (6.3.1.7 in 38.211)
    //pusch_config_pdu->rb_start += ibwp_start - abwp_start;

    // Time domain allocation
    SLIV2SL(startSymbolAndLength, &StartSymbolIndex, &NrOfSymbols);
    pusch_config_pdu->start_symbol_index = StartSymbolIndex;
    pusch_config_pdu->nr_of_symbols = NrOfSymbols;

    l_prime_mask = get_l_prime(NrOfSymbols, mappingtype, add_pos, dmrslength, StartSymbolIndex, mac->scc ? mac->scc->dmrs_TypeA_Position : mac->mib->dmrs_TypeA_Position);
    LOG_D(MAC, "MSG3 start_sym:%d NR Symb:%d mappingtype:%d , DMRS_MASK:%x\n", pusch_config_pdu->start_symbol_index, pusch_config_pdu->nr_of_symbols, mappingtype, l_prime_mask);

    #ifdef DEBUG_MSG3
    LOG_D(NR_MAC, "In %s BWP assignment (BWP (start %d, size %d) \n", __FUNCTION__, pusch_config_pdu->bwp_start, pusch_config_pdu->bwp_size);
    #endif

    // MCS
    pusch_config_pdu->mcs_index = rar_grant->mcs;
    // Frequency hopping
    pusch_config_pdu->frequency_hopping = rar_grant->freq_hopping;

    // DM-RS configuration according to 6.2.2 UE DM-RS transmission procedure in 38.214
    pusch_config_pdu->num_dmrs_cdm_grps_no_data = 2;
    pusch_config_pdu->dmrs_ports = 1;

    // DMRS sequence initialization [TS 38.211, sec 6.4.1.1.1].
    // Should match what is sent in DCI 0_1, otherwise set to 0.
    pusch_config_pdu->scid = 0;

    // Transform precoding according to 6.1.3 UE procedure for applying transform precoding on PUSCH in 38.214
    pusch_config_pdu->transform_precoding = get_transformPrecoding(initialUplinkBWP, pusch_Config, NULL, NULL, NR_RNTI_TC, 0); // TBR fix rnti and take out

    // Resource allocation in frequency domain according to 6.1.2.2 in TS 38.214
    pusch_config_pdu->resource_alloc = (mac->cg) ? pusch_Config->resourceAllocation : 1;

    //// Completing PUSCH PDU
    pusch_config_pdu->mcs_table = 0;
    pusch_config_pdu->cyclic_prefix = 0;
    pusch_config_pdu->data_scrambling_id = mac->physCellId;
    pusch_config_pdu->ul_dmrs_scrambling_id = mac->physCellId;
    pusch_config_pdu->subcarrier_spacing = scs;
    pusch_config_pdu->vrb_to_prb_mapping = 0;
    pusch_config_pdu->uplink_frequency_shift_7p5khz = 0;
    //Optional Data only included if indicated in pduBitmap
    pusch_config_pdu->pusch_data.rv_index = 0;  // 8.3 in 38.213
    pusch_config_pdu->pusch_data.harq_process_id = 0;
    pusch_config_pdu->pusch_data.new_data_indicator = 1; // new data
    pusch_config_pdu->pusch_data.num_cb = 0;

  } else if (dci) {

    int target_ss;
    bool valid_ptrs_setup = 0;
    uint16_t n_RB_ULBWP;
    if (mac->ULbwp[0] && mac->ULbwp[0]->bwp_Common) {
      n_RB_ULBWP = NRRIV2BW(mac->ULbwp[0]->bwp_Common->genericParameters.locationAndBandwidth, MAX_BWP_SIZE);
      pusch_config_pdu->bwp_start = NRRIV2PRBOFFSET(mac->ULbwp[0]->bwp_Common->genericParameters.locationAndBandwidth, MAX_BWP_SIZE);
    }
    else {
      pusch_config_pdu->bwp_start = NRRIV2PRBOFFSET(mac->scc_SIB->uplinkConfigCommon->initialUplinkBWP.genericParameters.locationAndBandwidth, MAX_BWP_SIZE);
      n_RB_ULBWP = NRRIV2BW(mac->scc_SIB->uplinkConfigCommon->initialUplinkBWP.genericParameters.locationAndBandwidth, MAX_BWP_SIZE);
    }

    pusch_config_pdu->bwp_size = n_RB_ULBWP;

    NR_PUSCH_Config_t *pusch_Config = mac->ULbwp[0] ? mac->ULbwp[0]->bwp_Dedicated->pusch_Config->choice.setup : NULL;

    // Basic sanity check for MCS value to check for a false or erroneous DCI
    if (dci->mcs > 28) {
      LOG_W(NR_MAC, "MCS value %d out of bounds! Possibly due to false DCI. Ignoring DCI!\n", dci->mcs);
      return -1;
    }

    /* Transform precoding */
    if (rnti_type != NR_RNTI_CS || (rnti_type == NR_RNTI_CS && dci->ndi == 1)) {
      pusch_config_pdu->transform_precoding = get_transformPrecoding(initialUplinkBWP, pusch_Config, NULL, dci_format, rnti_type, 0);
    }

    /*DCI format-related configuration*/
    if (*dci_format == NR_UL_DCI_FORMAT_0_0) {

      target_ss = NR_SearchSpace__searchSpaceType_PR_common;

    } else if (*dci_format == NR_UL_DCI_FORMAT_0_1) {

      /* BANDWIDTH_PART_IND */
      if (dci->bwp_indicator.val != 1) {
        LOG_W(NR_MAC, "bwp_indicator != 1! Possibly due to false DCI. Ignoring DCI!\n");
        return -1;
      }
      config_bwp_ue(mac, &dci->bwp_indicator.val, dci_format);
      target_ss = NR_SearchSpace__searchSpaceType_PR_ue_Specific;
      ul_layers_config(mac, pusch_config_pdu, dci);
      ul_ports_config(mac, pusch_config_pdu, dci);

    } else {

      LOG_E(NR_MAC, "In %s: UL grant from DCI format %d is not handled...\n", __FUNCTION__, *dci_format);
      return -1;

    }

    NR_PUSCH_TimeDomainResourceAllocationList_t *pusch_TimeDomainAllocationList = NULL;
    if (pusch_Config && pusch_Config->pusch_TimeDomainAllocationList) {
      pusch_TimeDomainAllocationList = pusch_Config->pusch_TimeDomainAllocationList->choice.setup;
    }
    else if (mac->ULbwp[0] &&
             mac->ULbwp[0]->bwp_Common&&
             mac->ULbwp[0]->bwp_Common->pusch_ConfigCommon&&
             mac->ULbwp[0]->bwp_Common->pusch_ConfigCommon->choice.setup &&
             mac->ULbwp[0]->bwp_Common->pusch_ConfigCommon->choice.setup->pusch_TimeDomainAllocationList) {
      pusch_TimeDomainAllocationList = mac->ULbwp[0]->bwp_Common->pusch_ConfigCommon->choice.setup->pusch_TimeDomainAllocationList;
    }
    else if (mac->scc_SIB->uplinkConfigCommon->initialUplinkBWP.pusch_ConfigCommon->choice.setup->pusch_TimeDomainAllocationList)
      pusch_TimeDomainAllocationList=mac->scc_SIB->uplinkConfigCommon->initialUplinkBWP.pusch_ConfigCommon->choice.setup->pusch_TimeDomainAllocationList;
    else AssertFatal(1==0,"need to fall back to default PUSCH time-domain allocations\n");

    int mappingtype = pusch_TimeDomainAllocationList->list.array[dci->time_domain_assignment.val]->mappingType;

    NR_DMRS_UplinkConfig_t *NR_DMRS_ulconfig = NULL;
    if(pusch_Config) {
      NR_DMRS_ulconfig = (mappingtype == NR_PUSCH_TimeDomainResourceAllocation__mappingType_typeA)
                         ? pusch_Config->dmrs_UplinkForPUSCH_MappingTypeA->choice.setup : pusch_Config->dmrs_UplinkForPUSCH_MappingTypeB->choice.setup;
    }

    /* TRANSFORM PRECODING ------------------------------------------------------------------------------------------*/

    if (pusch_config_pdu->transform_precoding == NR_PUSCH_Config__transformPrecoder_enabled) {

      pusch_config_pdu->num_dmrs_cdm_grps_no_data = 2;

      uint32_t n_RS_Id = 0;
      if (NR_DMRS_ulconfig->transformPrecodingEnabled->nPUSCH_Identity != NULL)
        n_RS_Id = *NR_DMRS_ulconfig->transformPrecodingEnabled->nPUSCH_Identity;
      else
        n_RS_Id = *mac->scc->physCellId;

      // U as specified in section 6.4.1.1.1.2 in 38.211, if sequence hopping and group hopping are disabled
      pusch_config_pdu->dfts_ofdm.low_papr_group_number = n_RS_Id % 30;

      // V as specified in section 6.4.1.1.1.2 in 38.211 V = 0 if sequence hopping and group hopping are disabled
      if ((NR_DMRS_ulconfig->transformPrecodingEnabled->sequenceGroupHopping == NULL) &&
            (NR_DMRS_ulconfig->transformPrecodingEnabled->sequenceHopping == NULL))
          pusch_config_pdu->dfts_ofdm.low_papr_sequence_number = 0;
      else
        AssertFatal(1==0,"SequenceGroupHopping or sequenceHopping are NOT Supported\n");

      LOG_D(NR_MAC,"TRANSFORM PRECODING IS ENABLED. CDM groups: %d, U: %d \n", pusch_config_pdu->num_dmrs_cdm_grps_no_data,
                pusch_config_pdu->dfts_ofdm.low_papr_group_number);
    }

    /* TRANSFORM PRECODING --------------------------------------------------------------------------------------------------------*/

    /* IDENTIFIER_DCI_FORMATS */
    /* FREQ_DOM_RESOURCE_ASSIGNMENT_UL */
    if (nr_ue_process_dci_freq_dom_resource_assignment(pusch_config_pdu, NULL, n_RB_ULBWP, 0, dci->frequency_domain_assignment.val) < 0){
      return -1;
    }
    /* TIME_DOM_RESOURCE_ASSIGNMENT */
    if (nr_ue_process_dci_time_dom_resource_assignment(mac, pusch_config_pdu, NULL, dci->time_domain_assignment.val,false) < 0) {
      return -1;
    }

    /* FREQ_HOPPING_FLAG */
    if ((pusch_Config!=NULL) && (pusch_Config->frequencyHopping!=NULL) && (pusch_Config->resourceAllocation != NR_PUSCH_Config__resourceAllocation_resourceAllocationType0)){
      pusch_config_pdu->frequency_hopping = dci->frequency_hopping_flag.val;
    }

    /* MCS */
    pusch_config_pdu->mcs_index = dci->mcs;

    /* MCS TABLE */
    if (pusch_config_pdu->transform_precoding == NR_PUSCH_Config__transformPrecoder_disabled) {
      pusch_config_pdu->mcs_table = get_pusch_mcs_table(pusch_Config ? pusch_Config->mcs_Table : NULL, 0, *dci_format, rnti_type, target_ss, false);
    } else {
      pusch_config_pdu->mcs_table = get_pusch_mcs_table(pusch_Config ? pusch_Config->mcs_TableTransformPrecoder : NULL, 1, *dci_format, rnti_type, target_ss, false);
    }

    /* NDI */
    pusch_config_pdu->pusch_data.new_data_indicator = dci->ndi;
    /* RV */
    pusch_config_pdu->pusch_data.rv_index = dci->rv;
    /* HARQ_PROCESS_NUMBER */
    pusch_config_pdu->pusch_data.harq_process_id = dci->harq_pid;
    /* TPC_PUSCH */
    // according to TS 38.213 Table Table 7.1.1-1
    if (dci->tpc == 0) {
      pusch_config_pdu->absolute_delta_PUSCH = -4;
    }
    if (dci->tpc == 1) {
      pusch_config_pdu->absolute_delta_PUSCH = -1;
    }
    if (dci->tpc == 2) {
      pusch_config_pdu->absolute_delta_PUSCH = 1;
    }
    if (dci->tpc == 3) {
      pusch_config_pdu->absolute_delta_PUSCH = 4;
    }

    if (NR_DMRS_ulconfig != NULL) {
      add_pos = (NR_DMRS_ulconfig->dmrs_AdditionalPosition == NULL) ? 2 : *NR_DMRS_ulconfig->dmrs_AdditionalPosition;
      dmrslength = NR_DMRS_ulconfig->maxLength == NULL ? pusch_len1 : pusch_len2;
    }

    /* DMRS */
<<<<<<< HEAD
    l_prime_mask = get_l_prime(pusch_config_pdu->nr_of_symbols, typeB,
			       (*dci_format == NR_UL_DCI_FORMAT_0_1) ? pusch_dmrs_pos0 : pusch_dmrs_pos2, pusch_len1);
    if ((mac->ULbwp[0] && pusch_config_pdu->transform_precoding == NR_PUSCH_Config__transformPrecoder_disabled))
=======
    l_prime_mask = get_l_prime(pusch_config_pdu->nr_of_symbols, mappingtype, add_pos, dmrslength, pusch_config_pdu->start_symbol_index, mac->scc ? mac->scc->dmrs_TypeA_Position : mac->mib->dmrs_TypeA_Position);
    if ((mac->ULbwp[0] && pusch_config_pdu->transform_precoding == transform_precoder_disabled))
>>>>>>> 2d4e8cc3
      pusch_config_pdu->num_dmrs_cdm_grps_no_data = 1;
    else if (*dci_format == NR_UL_DCI_FORMAT_0_0 || (mac->ULbwp[0] && pusch_config_pdu->transform_precoding == NR_PUSCH_Config__transformPrecoder_enabled))
      pusch_config_pdu->num_dmrs_cdm_grps_no_data = 2;

    // Num PRB Overhead from PUSCH-ServingCellConfig
    if (mac->cg &&
        mac->cg->spCellConfig &&
        mac->cg->spCellConfig->spCellConfigDedicated &&
        mac->cg->spCellConfig->spCellConfigDedicated->uplinkConfig &&
        mac->cg->spCellConfig->spCellConfigDedicated->uplinkConfig->pusch_ServingCellConfig &&
        mac->cg->spCellConfig->spCellConfigDedicated->uplinkConfig->pusch_ServingCellConfig->choice.setup->xOverhead)
      N_PRB_oh = *mac->cg->spCellConfig->spCellConfigDedicated->uplinkConfig->pusch_ServingCellConfig->choice.setup->xOverhead;

    else N_PRB_oh = 0;

    /* PTRS */
    if (mac->ULbwp[0] &&
<<<<<<< HEAD
	mac->ULbwp[0]->bwp_Dedicated &&
	mac->ULbwp[0]->bwp_Dedicated->pusch_Config &&
	mac->ULbwp[0]->bwp_Dedicated->pusch_Config->choice.setup &&
	mac->ULbwp[0]->bwp_Dedicated->pusch_Config->choice.setup->dmrs_UplinkForPUSCH_MappingTypeB &&
	mac->ULbwp[0]->bwp_Dedicated->pusch_Config->choice.setup->dmrs_UplinkForPUSCH_MappingTypeB->choice.setup->phaseTrackingRS) {
      if (pusch_config_pdu->transform_precoding == NR_PUSCH_Config__transformPrecoder_disabled) {
=======
        mac->ULbwp[0]->bwp_Dedicated &&
        mac->ULbwp[0]->bwp_Dedicated->pusch_Config &&
        mac->ULbwp[0]->bwp_Dedicated->pusch_Config->choice.setup &&
        mac->ULbwp[0]->bwp_Dedicated->pusch_Config->choice.setup->dmrs_UplinkForPUSCH_MappingTypeB &&
        mac->ULbwp[0]->bwp_Dedicated->pusch_Config->choice.setup->dmrs_UplinkForPUSCH_MappingTypeB->choice.setup->phaseTrackingRS) {
      if (pusch_config_pdu->transform_precoding == transform_precoder_disabled) {
>>>>>>> 2d4e8cc3
        nfapi_nr_ue_ptrs_ports_t ptrs_ports_list;
        pusch_config_pdu->pusch_ptrs.ptrs_ports_list = &ptrs_ports_list;
        valid_ptrs_setup = set_ul_ptrs_values(mac->ULbwp[0]->bwp_Dedicated->pusch_Config->choice.setup->dmrs_UplinkForPUSCH_MappingTypeB->choice.setup->phaseTrackingRS->choice.setup,
                                              pusch_config_pdu->rb_size, pusch_config_pdu->mcs_index, pusch_config_pdu->mcs_table,
                                              &pusch_config_pdu->pusch_ptrs.ptrs_freq_density,&pusch_config_pdu->pusch_ptrs.ptrs_time_density,
                                              &pusch_config_pdu->pusch_ptrs.ptrs_ports_list->ptrs_re_offset,&pusch_config_pdu->pusch_ptrs.num_ptrs_ports,
                                              &pusch_config_pdu->pusch_ptrs.ul_ptrs_power, pusch_config_pdu->nr_of_symbols);
        if(valid_ptrs_setup==true) {
          pusch_config_pdu->pdu_bit_map |= PUSCH_PDU_BITMAP_PUSCH_PTRS;
        }
        LOG_D(NR_MAC, "UL PTRS values: PTRS time den: %d, PTRS freq den: %d\n", pusch_config_pdu->pusch_ptrs.ptrs_time_density, pusch_config_pdu->pusch_ptrs.ptrs_freq_density);
      }
    }

  }

  LOG_D(NR_MAC, "In %s: received UL grant (rb_start %d, rb_size %d, start_symbol_index %d, nr_of_symbols %d) for RNTI type %s \n",
    __FUNCTION__,
    pusch_config_pdu->rb_start,
    pusch_config_pdu->rb_size,
    pusch_config_pdu->start_symbol_index,
    pusch_config_pdu->nr_of_symbols,
    rnti_types[rnti_type]);

  pusch_config_pdu->ul_dmrs_symb_pos = l_prime_mask;
  pusch_config_pdu->target_code_rate = nr_get_code_rate_ul(pusch_config_pdu->mcs_index, pusch_config_pdu->mcs_table);
  pusch_config_pdu->qam_mod_order = nr_get_Qm_ul(pusch_config_pdu->mcs_index, pusch_config_pdu->mcs_table);

  if (pusch_config_pdu->target_code_rate == 0 || pusch_config_pdu->qam_mod_order == 0) {
    LOG_W(NR_MAC, "In %s: Invalid code rate or Mod order, likely due to unexpected UL DCI. Ignoring DCI! \n", __FUNCTION__);
    return -1;
  }

  get_num_re_dmrs(pusch_config_pdu, &nb_dmrs_re_per_rb, &number_dmrs_symbols);

  // Compute TBS
  pusch_config_pdu->pusch_data.tb_size = nr_compute_tbs(pusch_config_pdu->qam_mod_order,
                                                        pusch_config_pdu->target_code_rate,
                                                        pusch_config_pdu->rb_size,
                                                        pusch_config_pdu->nr_of_symbols,
                                                        nb_dmrs_re_per_rb*number_dmrs_symbols,
                                                        N_PRB_oh,
                                                        0, // TBR to verify tb scaling
                                                        pusch_config_pdu->nrOfLayers)/8;

  return 0;

}

// Performs :
// 1. TODO: Call RRC for link status return to PHY
// 2. TODO: Perform SR/BSR procedures for scheduling feedback
// 3. TODO: Perform PHR procedures
NR_UE_L2_STATE_t nr_ue_scheduler(nr_downlink_indication_t *dl_info, nr_uplink_indication_t *ul_info){

  uint32_t search_space_mask = 0;

  if (dl_info){

    module_id_t mod_id    = dl_info->module_id;
    uint32_t gNB_index    = dl_info->gNB_index;
    int cc_id             = dl_info->cc_id;
    frame_t rx_frame      = dl_info->frame;
    slot_t rx_slot        = dl_info->slot;
    NR_UE_MAC_INST_t *mac = get_mac_inst(mod_id);

    fapi_nr_dl_config_request_t *dl_config = &mac->dl_config_request;
    nr_scheduled_response_t scheduled_response;
    nr_dcireq_t dcireq;

    // check type0 from 38.213 13 if we have no CellGroupConfig
    // TODO: implementation to be completed
    LOG_D(NR_MAC,"nr_ue_scheduler(): mac->cg %p\n",mac->cg);
    if (mac->cg == NULL) {
      if(dl_info->ssb_index != -1){

        if(mac->type0_pdcch_ss_mux_pattern == 1){
          //  38.213 chapter 13
          if((mac->type0_pdcch_ss_sfn_c == SFN_C_MOD_2_EQ_0) && !(rx_frame & 0x1) && (rx_slot == mac->type0_pdcch_ss_n_c)){
            search_space_mask = search_space_mask | type0_pdcch;
            mac->type0_pdcch_consecutive_slots = mac->type0_pdcch_dci_config.coreset.duration;
          }
          if((mac->type0_pdcch_ss_sfn_c == SFN_C_MOD_2_EQ_1) && (rx_frame & 0x1) && (rx_slot == mac->type0_pdcch_ss_n_c)){
            search_space_mask = search_space_mask | type0_pdcch;
            mac->type0_pdcch_consecutive_slots = mac->type0_pdcch_dci_config.coreset.duration;
          }
        }
        if(mac->type0_pdcch_ss_mux_pattern == 2){
          //  38.213 Table 13-13, 13-14
          if((rx_frame == get_ssb_frame(rx_frame)) && (rx_slot == mac->type0_pdcch_ss_n_c)){
            search_space_mask = search_space_mask | type0_pdcch;
            mac->type0_pdcch_consecutive_slots = mac->type0_pdcch_dci_config.coreset.duration;
          }
        }
        if(mac->type0_pdcch_ss_mux_pattern == 3){
          //  38.213 Table 13-15
          if((rx_frame == get_ssb_frame(rx_frame)) && (rx_slot == mac->type0_pdcch_ss_n_c)){
            search_space_mask = search_space_mask | type0_pdcch;
            mac->type0_pdcch_consecutive_slots = mac->type0_pdcch_dci_config.coreset.duration;
          }
        }
      } // ssb_index != -1

      // Type0 PDCCH search space
      if((search_space_mask & type0_pdcch) || ( mac->type0_pdcch_consecutive_slots != 0 )){
        mac->type0_pdcch_consecutive_slots = mac->type0_pdcch_consecutive_slots - 1;

        dl_config->dl_config_list[dl_config->number_pdus].dci_config_pdu.dci_config_rel15 = mac->type0_pdcch_dci_config;
        dl_config->dl_config_list[dl_config->number_pdus].pdu_type = FAPI_NR_DL_CONFIG_TYPE_DCI;

        /*
        dl_config->dl_config_list[dl_config->number_pdus].dci_config_pdu.dci_config_rel15.rnti = 0xaaaa;        //      to be set
        dl_config->dl_config_list[dl_config->number_pdus].dci_config_pdu.dci_config_rel15.N_RB_BWP = 106;       //      to be set

        LOG_I(NR_MAC,"nr_ue_scheduler Type0 PDCCH with rnti %x, BWP %d\n",
        dl_config->dl_config_list[dl_config->number_pdus].dci_config_pdu.dci_config_rel15.rnti,
        dl_config->dl_config_list[dl_config->number_pdus].dci_config_pdu.dci_config_rel15.N_RB_BWP);
        */
	NR_SearchSpace_t *ss0 = mac->search_space_zero;
	fapi_nr_dl_config_dci_dl_pdu_rel15_t *rel15 = &dl_config->dl_config_list[dl_config->number_pdus].dci_config_pdu.dci_config_rel15;


	if( mac->scc == NULL && mac->scc_SIB == NULL && (rx_frame%2 == mac->type0_PDCCH_CSS_config.sfn_c) && (rx_slot == mac->type0_PDCCH_CSS_config.n_0) ){
	  rel15->num_dci_options = 1;
	  rel15->dci_format_options[0] = NR_DL_DCI_FORMAT_1_0;
	  config_dci_pdu(mac, rel15, dl_config, NR_RNTI_SI, -1);
	  fill_dci_search_candidates(ss0, rel15);
	  dl_config->number_pdus = 1;
	  LOG_D(NR_MAC,"Calling fill_scheduled_response, type0_pdcch, num_pdus %d\n",dl_config->number_pdus);
	  fill_scheduled_response(&scheduled_response, dl_config, NULL, NULL, mod_id, cc_id, rx_frame, rx_slot, dl_info->thread_id);
	  if(mac->if_module != NULL && mac->if_module->scheduled_response != NULL)
	    mac->if_module->scheduled_response(&scheduled_response);
	}
	// this is for Msg2/Msg4
	if (mac->ra.ra_state >= WAIT_RAR) {
	  rel15->num_dci_options = 1;
	  rel15->dci_format_options[0] = NR_DL_DCI_FORMAT_1_0;
	  config_dci_pdu(mac, rel15, dl_config, mac->ra.ra_state == WAIT_RAR ? NR_RNTI_RA : NR_RNTI_TC , -1);
	  fill_dci_search_candidates(ss0, rel15);
	  dl_config->number_pdus = 1;
	  LOG_D(NR_MAC,"mac->cg %p: Calling fill_scheduled_response rnti %x, type0_pdcch, num_pdus %d\n",mac->cg,rel15->rnti,dl_config->number_pdus);
	  fill_scheduled_response(&scheduled_response, dl_config, NULL, NULL, mod_id, cc_id, rx_frame, rx_slot, dl_info->thread_id);
	  if(mac->if_module != NULL && mac->if_module->scheduled_response != NULL)
	    mac->if_module->scheduled_response(&scheduled_response);
	}
      }
    } else { // we have a Master or Secondary CellGroupConfig

      dcireq.module_id = mod_id;
      dcireq.gNB_index = gNB_index;
      dcireq.cc_id     = cc_id;
      dcireq.frame     = rx_frame;
      dcireq.slot      = rx_slot;
      dcireq.dl_config_req.number_pdus = 0;
      nr_ue_dcireq(&dcireq); //to be replaced with function pointer later

      fill_scheduled_response(&scheduled_response, &dcireq.dl_config_req, NULL, NULL, mod_id, cc_id, rx_frame, rx_slot, dl_info->thread_id);
      if(mac->if_module != NULL && mac->if_module->scheduled_response != NULL){
        mac->if_module->scheduled_response(&scheduled_response);
      }

      /*
        if(search_space_mask & type0a_pdcch){
        }
        
        if(search_space_mask & type1_pdcch){
        }

        if(search_space_mask & type2_pdcch){
        }

        if(search_space_mask & type3_pdcch){
        }
      */
    }
  } else if (ul_info) {

    int cc_id             = ul_info->cc_id;
    frame_t rx_frame      = ul_info->frame_rx;
    slot_t rx_slot        = ul_info->slot_rx;
    frame_t frame_tx      = ul_info->frame_tx;
    slot_t slot_tx        = ul_info->slot_tx;
    module_id_t mod_id    = ul_info->module_id;
    uint8_t access_mode   = SCHEDULED_ACCESS;

    NR_UE_MAC_INST_t *mac = get_mac_inst(mod_id);
    RA_config_t *ra       = &mac->ra;

    fapi_nr_ul_config_request_t *ul_config = get_ul_config_request(mac, slot_tx);

    // Schedule ULSCH only if the current frame and slot match those in ul_config_req
    // AND if a UL grant (UL DCI or Msg3) has been received (as indicated by num_pdus)
    if (ul_config && (ul_info->slot_tx == ul_config->slot && ul_info->frame_tx == ul_config->sfn) && ul_config->number_pdus > 0){

      LOG_D(NR_MAC, "In %s:[%d.%d]: number of UL PDUs: %d with UL transmission in [%d.%d]\n", __FUNCTION__, frame_tx, slot_tx, ul_config->number_pdus, ul_config->sfn, ul_config->slot);

      uint8_t ulsch_input_buffer[MAX_ULSCH_PAYLOAD_BYTES];
      uint8_t data_existing = 0;
      nr_scheduled_response_t scheduled_response;
      fapi_nr_tx_request_t tx_req;

      for (int j = 0; j < ul_config->number_pdus; j++) {

        fapi_nr_ul_config_request_pdu_t *ulcfg_pdu = &ul_config->ul_config_list[j];

        if (ulcfg_pdu->pdu_type == FAPI_NR_UL_CONFIG_TYPE_PUSCH) {

          uint16_t TBS_bytes = ulcfg_pdu->pusch_config_pdu.pusch_data.tb_size;
          LOG_D(NR_MAC,"harq_id %d, NDI %d NDI_DCI %d, TBS_bytes %d (ra_state %d\n",
                ulcfg_pdu->pusch_config_pdu.pusch_data.harq_process_id,
                mac->UL_ndi[ulcfg_pdu->pusch_config_pdu.pusch_data.harq_process_id],
                ulcfg_pdu->pusch_config_pdu.pusch_data.new_data_indicator,
                TBS_bytes,
                ra->ra_state);
          if (ra->ra_state == WAIT_RAR && !ra->cfra){
            memcpy(ulsch_input_buffer, mac->ulsch_pdu.payload, TBS_bytes);
            LOG_D(NR_MAC,"[RAPROC] Msg3 to be transmitted:\n");
            for (int k = 0; k < TBS_bytes; k++) {
              LOG_D(NR_MAC,"(%i): 0x%x\n",k,mac->ulsch_pdu.payload[k]);
            }
            LOG_D(NR_MAC,"Flipping NDI for harq_id %d (Msg3)\n",ulcfg_pdu->pusch_config_pdu.pusch_data.new_data_indicator);
            mac->UL_ndi[ulcfg_pdu->pusch_config_pdu.pusch_data.harq_process_id] = ulcfg_pdu->pusch_config_pdu.pusch_data.new_data_indicator;
	          mac->first_ul_tx[ulcfg_pdu->pusch_config_pdu.pusch_data.harq_process_id] = 0;
          } else {

            if ( (mac->UL_ndi[ulcfg_pdu->pusch_config_pdu.pusch_data.harq_process_id] != ulcfg_pdu->pusch_config_pdu.pusch_data.new_data_indicator ||
                    mac->first_ul_tx[ulcfg_pdu->pusch_config_pdu.pusch_data.harq_process_id]==1)){

              // Getting IP traffic to be transmitted
              data_existing = nr_ue_get_sdu(mod_id,
                                            cc_id,
                                            frame_tx,
                                            slot_tx,
                                            0,
                                            ulsch_input_buffer,
                                            TBS_bytes,
                                            &access_mode);
            }

            LOG_D(NR_MAC,"Flipping NDI for harq_id %d\n",ulcfg_pdu->pusch_config_pdu.pusch_data.new_data_indicator);
            mac->UL_ndi[ulcfg_pdu->pusch_config_pdu.pusch_data.harq_process_id] = ulcfg_pdu->pusch_config_pdu.pusch_data.new_data_indicator;
            mac->first_ul_tx[ulcfg_pdu->pusch_config_pdu.pusch_data.harq_process_id] = 0;

            //Random traffic to be transmitted if there is no IP traffic available for this Tx opportunity
            if (!data_existing) {
              //Use zeros for the header bytes in noS1 mode, in order to make sure that the LCID is not valid
              //and block this traffic from being forwarded to the upper layers at the gNB
              LOG_D(PHY, "In %s: Random data to be transmitted: TBS_bytes %d \n", __FUNCTION__, TBS_bytes);

              //Give the first byte a dummy value (a value not corresponding to any valid LCID based on 38.321, Table 6.2.1-2)
              //in order to distinguish the PHY random packets at the MAC layer of the gNB receiver from the normal packets that should
              //have a valid LCID (nr_process_mac_pdu function)
              ulsch_input_buffer[0] = UL_SCH_LCID_PADDING;

              for (int i = 1; i < TBS_bytes; i++) {
                ulsch_input_buffer[i] = (unsigned char) rand();
              }
            }
          }

          #ifdef DEBUG_MAC_PDU
          LOG_D(PHY, "Is data existing ?: %d \n", data_existing);
          LOG_I(PHY, "Printing MAC PDU to be encoded, TBS is: %d \n", TBS_bytes);
          for (i = 0; i < TBS_bytes; i++) {
            printf("%02x", ulsch_input_buffer[i]);
          }
          printf("\n");
          #endif

          // Config UL TX PDU
          tx_req.slot = slot_tx;
          tx_req.sfn = frame_tx;
          tx_req.number_of_pdus++;
          tx_req.tx_request_body[0].pdu_length = TBS_bytes;
          tx_req.tx_request_body[0].pdu_index = j;
          tx_req.tx_request_body[0].pdu = ulsch_input_buffer;

          if (ra->ra_state == WAIT_RAR && !ra->cfra){
            LOG_I(NR_MAC,"[RAPROC] RA-Msg3 transmitted\n");
            nr_Msg3_transmitted(ul_info->module_id, ul_info->cc_id, ul_info->frame_tx, ul_info->gNB_index);
          }

        }
      }

      fill_scheduled_response(&scheduled_response, NULL, ul_config, &tx_req, mod_id, cc_id, rx_frame, rx_slot, ul_info->thread_id);
      if(mac->if_module != NULL && mac->if_module->scheduled_response != NULL){
        mac->if_module->scheduled_response(&scheduled_response);
      }
    }
  }

  return UE_CONNECTION_OK;

}

// PUSCH scheduler:
// - Calculate the slot in which ULSCH should be scheduled. This is current slot + K2,
// - where K2 is the offset between the slot in which UL DCI is received and the slot
// - in which ULSCH should be scheduled. K2 is configured in RRC configuration.  
// PUSCH Msg3 scheduler:
// - scheduled by RAR UL grant according to 8.3 of TS 38.213
// Note: Msg3 tx in the uplink symbols of mixed slot
int nr_ue_pusch_scheduler(NR_UE_MAC_INST_t *mac,
                          uint8_t is_Msg3,
                          frame_t current_frame,
                          int current_slot,
                          frame_t *frame_tx,
                          int *slot_tx,
                          uint8_t tda_id){

  int delta = 0;
  NR_BWP_Uplink_t *ubwp = mac->ULbwp[0];

  // Get the numerology to calculate the Tx frame and slot
  int mu = ubwp ?
    ubwp->bwp_Common->genericParameters.subcarrierSpacing :
    mac->scc_SIB->uplinkConfigCommon->initialUplinkBWP.genericParameters.subcarrierSpacing;

  NR_PUSCH_TimeDomainResourceAllocationList_t *pusch_TimeDomainAllocationList = ubwp ?
    ubwp->bwp_Common->pusch_ConfigCommon->choice.setup->pusch_TimeDomainAllocationList:
    mac->scc_SIB->uplinkConfigCommon->initialUplinkBWP.pusch_ConfigCommon->choice.setup->pusch_TimeDomainAllocationList;
  // k2 as per 3GPP TS 38.214 version 15.9.0 Release 15 ch 6.1.2.1.1
  // PUSCH time domain resource allocation is higher layer configured from uschTimeDomainAllocationList in either pusch-ConfigCommon
  int k2;

  if (is_Msg3) {
    k2 = *pusch_TimeDomainAllocationList->list.array[tda_id]->k2;

    switch (mu) {
      case 0:
        delta = 2;
        break;
      case 1:
        delta = 3;
        break;
      case 2:
        delta = 4;
        break;
      case 3:
        delta = 6;
        break;
    }

    AssertFatal((k2+delta) >= DURATION_RX_TO_TX,
                "Slot offset (%d) for Msg3 cannot be less than DURATION_RX_TO_TX (%d)\n",
                k2+delta,DURATION_RX_TO_TX);

    *slot_tx = (current_slot + k2 + delta) % nr_slots_per_frame[mu];
    if (current_slot + k2 + delta > nr_slots_per_frame[mu]){
      *frame_tx = (current_frame + 1) % 1024;
    } else {
      *frame_tx = current_frame;
    }

  } else {

    // Get slot offset K2 which will be used to calculate TX slot
    k2 = get_k2(mac, tda_id);
    if (k2 < 0) { // This can happen when a false DCI is received
      return -1;
    }

    // Calculate TX slot and frame
    *slot_tx = (current_slot + k2) % nr_slots_per_frame[mu];
    *frame_tx = ((current_slot + k2) > nr_slots_per_frame[mu]) ? (current_frame + 1) % 1024 : current_frame;

  }

  LOG_D(NR_MAC, "In %s: currently at [%d.%d] UL transmission in [%d.%d] (k2 %d delta %d)\n", __FUNCTION__, current_frame, current_slot, *frame_tx, *slot_tx, k2, delta);

  return 0;

}

// Build the list of all the valid RACH occasions in the maximum association pattern period according to the PRACH config
static void build_ro_list(NR_UE_MAC_INST_t *mac) {

  int x,y; // PRACH Configuration Index table variables used to compute the valid frame numbers
  int y2;  // PRACH Configuration Index table additional variable used to compute the valid frame numbers
  uint8_t slot_shift_for_map;
  uint8_t map_shift;
  boolean_t even_slot_invalid;
  int64_t s_map;
  uint8_t prach_conf_start_symbol; // Starting symbol of the PRACH occasions in the PRACH slot
  uint8_t N_t_slot; // Number of PRACH occasions in a 14-symbols PRACH slot
  uint8_t N_dur; // Duration of a PRACH occasion (nb of symbols)
  uint8_t frame; // Maximum is NB_FRAMES_IN_MAX_ASSOCIATION_PATTERN_PERIOD
  uint8_t slot; // Maximum is the number of slots in a frame @ SCS 240kHz
  uint16_t format = 0xffff;
  uint8_t format2 = 0xff;
  int nb_fdm;

  uint8_t config_index, mu;
  int msg1_FDM;

  uint8_t prach_conf_period_idx;
  uint8_t nb_of_frames_per_prach_conf_period;
  uint8_t prach_conf_period_frame_idx;
  int64_t *prach_config_info_p;

  NR_RACH_ConfigCommon_t *setup = (mac->scc) ?
    mac->scc->uplinkConfigCommon->initialUplinkBWP->rach_ConfigCommon->choice.setup:
    mac->scc_SIB->uplinkConfigCommon->initialUplinkBWP.rach_ConfigCommon->choice.setup;
  NR_RACH_ConfigGeneric_t *rach_ConfigGeneric = &setup->rach_ConfigGeneric;

  config_index = rach_ConfigGeneric->prach_ConfigurationIndex;

  if (setup->msg1_SubcarrierSpacing) {
    mu = *setup->msg1_SubcarrierSpacing;
  } else if(mac->scc) {
    mu = mac->scc->downlinkConfigCommon->frequencyInfoDL->scs_SpecificCarrierList.list.array[0]->subcarrierSpacing;
  } else {
    mu = get_softmodem_params()->numerology;
  }

  msg1_FDM = rach_ConfigGeneric->msg1_FDM;

  switch (msg1_FDM){
    case 0:
    case 1:
    case 2:
    case 3:
      nb_fdm = 1 << msg1_FDM;
      break;
    default:
      AssertFatal(1 == 0, "Unknown msg1_FDM from rach_ConfigGeneric %d\n", msg1_FDM);
  }

  // Create the PRACH occasions map
  // ==============================
  // WIP: For now assume no rejected PRACH occasions because of conflict with SSB or TDD_UL_DL_ConfigurationCommon schedule

  int unpaired = mac->phy_config.config_req.cell_config.frame_duplex_type;
  // Identify the proper PRACH Configuration Index table according to the operating frequency
  LOG_D(NR_MAC,"mu = %u, PRACH config index  = %u, unpaired = %u\n", mu, config_index, unpaired);

  prach_config_info_p = get_prach_config_info(mac->frequency_range, config_index, unpaired);

  if (mac->frequency_range == FR2) { //FR2

    x = prach_config_info_p[2];
    y = prach_config_info_p[3];
    y2 = prach_config_info_p[4];

    s_map = prach_config_info_p[5];

    prach_conf_start_symbol = prach_config_info_p[6];
    N_t_slot = prach_config_info_p[8];
    N_dur = prach_config_info_p[9];
    if (prach_config_info_p[1] != -1)
      format2 = (uint8_t) prach_config_info_p[1];
    format = ((uint8_t) prach_config_info_p[0]) | (format2<<8);

    slot_shift_for_map = mu-2;
    if ( (mu == 3) && (prach_config_info_p[7] == 1) )
      even_slot_invalid = true;
    else
      even_slot_invalid = false;
  }
  else { // FR1
    x = prach_config_info_p[2];
    y = prach_config_info_p[3];
    y2 = y;

    s_map = prach_config_info_p[4];

    prach_conf_start_symbol = prach_config_info_p[5];
    N_t_slot = prach_config_info_p[7];
    N_dur = prach_config_info_p[8];
    LOG_D(NR_MAC,"N_t_slot %d, N_dur %d\n",N_t_slot,N_dur);
    if (prach_config_info_p[1] != -1)
      format2 = (uint8_t) prach_config_info_p[1];
    format = ((uint8_t) prach_config_info_p[0]) | (format2<<8);

    slot_shift_for_map = mu;
    if ( (mu == 1) && (prach_config_info_p[6] <= 1) )
      // no prach in even slots @ 30kHz for 1 prach per subframe
      even_slot_invalid = true;
    else
      even_slot_invalid = false;
  } // FR2 / FR1

  prach_assoc_pattern.nb_of_prach_conf_period_in_max_period = MAX_NB_PRACH_CONF_PERIOD_IN_ASSOCIATION_PATTERN_PERIOD / x;
  nb_of_frames_per_prach_conf_period = x;

  LOG_D(NR_MAC,"nb_of_prach_conf_period_in_max_period %d\n", prach_assoc_pattern.nb_of_prach_conf_period_in_max_period);

  // Fill in the PRACH occasions table for every slot in every frame in every PRACH configuration periods in the maximum association pattern period
  // ----------------------------------------------------------------------------------------------------------------------------------------------
  // ----------------------------------------------------------------------------------------------------------------------------------------------
  // For every PRACH configuration periods
  // -------------------------------------
  for (prach_conf_period_idx=0; prach_conf_period_idx<prach_assoc_pattern.nb_of_prach_conf_period_in_max_period; prach_conf_period_idx++) {
    prach_assoc_pattern.prach_conf_period_list[prach_conf_period_idx].nb_of_prach_occasion = 0;
    prach_assoc_pattern.prach_conf_period_list[prach_conf_period_idx].nb_of_frame = nb_of_frames_per_prach_conf_period;
    prach_assoc_pattern.prach_conf_period_list[prach_conf_period_idx].nb_of_slot = nr_slots_per_frame[mu];

    LOG_D(NR_MAC,"PRACH Conf Period Idx %d\n", prach_conf_period_idx);

    // For every frames in a PRACH configuration period
    // ------------------------------------------------
    for (prach_conf_period_frame_idx=0; prach_conf_period_frame_idx<nb_of_frames_per_prach_conf_period; prach_conf_period_frame_idx++) {
      frame = (prach_conf_period_idx * nb_of_frames_per_prach_conf_period) + prach_conf_period_frame_idx;

      LOG_D(NR_MAC,"PRACH Conf Period Frame Idx %d - Frame %d\n", prach_conf_period_frame_idx, frame);
      // Is it a valid frame for this PRACH configuration index? (n_sfn mod x = y)
      if ( (frame%x)==y || (frame%x)==y2 ) {

        // For every slot in a frame
        // -------------------------
        for (slot=0; slot<nr_slots_per_frame[mu]; slot++) {
          // Is it a valid slot?
          map_shift = slot >> slot_shift_for_map; // in PRACH configuration index table slots are numbered wrt 60kHz
          if ( (s_map>>map_shift)&0x01 ) {
            // Valid slot

            // Additionally, for 30kHz/120kHz, we must check for the n_RA_Slot param also
            if ( even_slot_invalid && (slot%2 == 0) )
                continue; // no prach in even slots @ 30kHz/120kHz for 1 prach per 60khz slot/subframe

            // We're good: valid frame and valid slot
            // Compute all the PRACH occasions in the slot

            uint8_t n_prach_occ_in_time;
            uint8_t n_prach_occ_in_freq;

            prach_assoc_pattern.prach_conf_period_list[prach_conf_period_idx].prach_occasion_slot_map[prach_conf_period_frame_idx][slot].nb_of_prach_occasion_in_time = N_t_slot;
            prach_assoc_pattern.prach_conf_period_list[prach_conf_period_idx].prach_occasion_slot_map[prach_conf_period_frame_idx][slot].nb_of_prach_occasion_in_freq = nb_fdm;

            for (n_prach_occ_in_time=0; n_prach_occ_in_time<N_t_slot; n_prach_occ_in_time++) {
              uint8_t start_symbol = prach_conf_start_symbol + n_prach_occ_in_time * N_dur;
              LOG_D(NR_MAC,"PRACH Occ in time %d\n", n_prach_occ_in_time);

              for (n_prach_occ_in_freq=0; n_prach_occ_in_freq<nb_fdm; n_prach_occ_in_freq++) {
                prach_occasion_info_t *prach_occasion_p = &prach_assoc_pattern.prach_conf_period_list[prach_conf_period_idx].prach_occasion_slot_map[prach_conf_period_frame_idx][slot].prach_occasion[n_prach_occ_in_time][n_prach_occ_in_freq];

                prach_occasion_p->start_symbol = start_symbol;
                prach_occasion_p->fdm = n_prach_occ_in_freq;
                prach_occasion_p->frame = frame;
                prach_occasion_p->slot = slot;
                prach_occasion_p->format = format;
                prach_assoc_pattern.prach_conf_period_list[prach_conf_period_idx].nb_of_prach_occasion++;

                LOG_D(NR_MAC,"Adding a PRACH occasion: frame %u, slot-symbol %d-%d, occ_in_time-occ_in-freq %d-%d, nb ROs in conf period %d, for this slot: RO# in time %d, RO# in freq %d\n",
                    frame, slot, start_symbol, n_prach_occ_in_time, n_prach_occ_in_freq, prach_assoc_pattern.prach_conf_period_list[prach_conf_period_idx].nb_of_prach_occasion,
                    prach_assoc_pattern.prach_conf_period_list[prach_conf_period_idx].prach_occasion_slot_map[prach_conf_period_frame_idx][slot].nb_of_prach_occasion_in_time,
                    prach_assoc_pattern.prach_conf_period_list[prach_conf_period_idx].prach_occasion_slot_map[prach_conf_period_frame_idx][slot].nb_of_prach_occasion_in_freq);
              } // For every freq in the slot
            } // For every time occasions in the slot
          } // Valid slot?
        } // For every slots in a frame
      } // Valid frame?
    } // For every frames in a prach configuration period
  } // For every prach configuration periods in the maximum association pattern period (160ms)
}

// Build the list of all the valid/transmitted SSBs according to the config
static void build_ssb_list(NR_UE_MAC_INST_t *mac) {

  // Create the list of transmitted SSBs
  // ===================================
  BIT_STRING_t *ssb_bitmap;
  uint64_t ssb_positionsInBurst;
  uint8_t ssb_idx = 0;

  if (mac->scc) {
    NR_ServingCellConfigCommon_t *scc = mac->scc;
    switch (scc->ssb_PositionsInBurst->present) {
    case NR_ServingCellConfigCommon__ssb_PositionsInBurst_PR_shortBitmap:
      ssb_bitmap = &scc->ssb_PositionsInBurst->choice.shortBitmap;

      ssb_positionsInBurst = BIT_STRING_to_uint8(ssb_bitmap);
      LOG_D(NR_MAC,"SSB config: SSB_positions_in_burst 0x%lx\n", ssb_positionsInBurst);

      for (uint8_t bit_nb=3; bit_nb<=3; bit_nb--) {
        // If SSB is transmitted
        if ((ssb_positionsInBurst>>bit_nb) & 0x01) {
          ssb_list.nb_tx_ssb++;
          ssb_list.tx_ssb[ssb_idx].transmitted = true;
          LOG_D(NR_MAC,"SSB idx %d transmitted\n", ssb_idx);
        }
        ssb_idx++;
      }
      break;
    case NR_ServingCellConfigCommon__ssb_PositionsInBurst_PR_mediumBitmap:
      ssb_bitmap = &scc->ssb_PositionsInBurst->choice.mediumBitmap;

      ssb_positionsInBurst = BIT_STRING_to_uint8(ssb_bitmap);
      LOG_D(NR_MAC,"SSB config: SSB_positions_in_burst 0x%lx\n", ssb_positionsInBurst);

      for (uint8_t bit_nb=7; bit_nb<=7; bit_nb--) {
        // If SSB is transmitted
        if ((ssb_positionsInBurst>>bit_nb) & 0x01) {
          ssb_list.nb_tx_ssb++;
          ssb_list.tx_ssb[ssb_idx].transmitted = true;
          LOG_D(NR_MAC,"SSB idx %d transmitted\n", ssb_idx);
        }
        ssb_idx++;
      }
      break;
    case NR_ServingCellConfigCommon__ssb_PositionsInBurst_PR_longBitmap:
      ssb_bitmap = &scc->ssb_PositionsInBurst->choice.longBitmap;

      ssb_positionsInBurst = BIT_STRING_to_uint64(ssb_bitmap);
      LOG_D(NR_MAC,"SSB config: SSB_positions_in_burst 0x%lx\n", ssb_positionsInBurst);

      for (uint8_t bit_nb=63; bit_nb<=63; bit_nb--) {
        // If SSB is transmitted
        if ((ssb_positionsInBurst>>bit_nb) & 0x01) {
          ssb_list.nb_tx_ssb++;
          ssb_list.tx_ssb[ssb_idx].transmitted = true;
          LOG_D(NR_MAC,"SSB idx %d transmitted\n", ssb_idx);
        }
        ssb_idx++;
      }
      break;
    default:
      AssertFatal(false,"ssb_PositionsInBurst not present\n");
      break;
    }
  } else { // This is configuration from SIB1

    AssertFatal(mac->scc_SIB->ssb_PositionsInBurst.groupPresence == NULL, "Handle case for >8 SSBs\n");
    ssb_bitmap = &mac->scc_SIB->ssb_PositionsInBurst.inOneGroup;

    ssb_positionsInBurst = BIT_STRING_to_uint8(ssb_bitmap);
    LOG_D(NR_MAC,"SSB config: SSB_positions_in_burst 0x%lx\n", ssb_positionsInBurst);

    for (uint8_t bit_nb=7; bit_nb<=7; bit_nb--) {
      // If SSB is transmitted
      if ((ssb_positionsInBurst>>bit_nb) & 0x01) {
        ssb_list.nb_tx_ssb++;
        ssb_list.tx_ssb[ssb_idx].transmitted = true;
        LOG_D(NR_MAC,"SSB idx %d transmitted\n", ssb_idx);
      }
      ssb_idx++;
    }
  }
}

// Map the transmitted SSBs to the ROs and create the association pattern according to the config
static void map_ssb_to_ro(NR_UE_MAC_INST_t *mac) {

  // Map SSBs to PRACH occasions
  // ===========================
  // WIP: Assumption: No PRACH occasion is rejected because of a conflict with SSBs or TDD_UL_DL_ConfigurationCommon schedule
  NR_RACH_ConfigCommon_t *setup = (mac->scc) ?
    mac->scc->uplinkConfigCommon->initialUplinkBWP->rach_ConfigCommon->choice.setup:
    mac->scc_SIB->uplinkConfigCommon->initialUplinkBWP.rach_ConfigCommon->choice.setup;
  NR_RACH_ConfigCommon__ssb_perRACH_OccasionAndCB_PreamblesPerSSB_PR ssb_perRACH_config = setup->ssb_perRACH_OccasionAndCB_PreamblesPerSSB->present;

  boolean_t multiple_ssb_per_ro; // true if more than one or exactly one SSB per RACH occasion, false if more than one RO per SSB
  uint8_t ssb_rach_ratio; // Nb of SSBs per RACH or RACHs per SSB
  uint16_t required_nb_of_prach_occasion; // Nb of RACH occasions required to map all the SSBs
  uint8_t required_nb_of_prach_conf_period; // Nb of PRACH configuration periods required to map all the SSBs

  // Determine the SSB to RACH mapping ratio
  // =======================================
  switch (ssb_perRACH_config){
    case NR_RACH_ConfigCommon__ssb_perRACH_OccasionAndCB_PreamblesPerSSB_PR_oneEighth:
      multiple_ssb_per_ro = false;
      ssb_rach_ratio = 8;
      break;
    case NR_RACH_ConfigCommon__ssb_perRACH_OccasionAndCB_PreamblesPerSSB_PR_oneFourth:
      multiple_ssb_per_ro = false;
      ssb_rach_ratio = 4;
      break;
    case NR_RACH_ConfigCommon__ssb_perRACH_OccasionAndCB_PreamblesPerSSB_PR_oneHalf:
      multiple_ssb_per_ro = false;
      ssb_rach_ratio = 2;
      break;
    case NR_RACH_ConfigCommon__ssb_perRACH_OccasionAndCB_PreamblesPerSSB_PR_one:
      multiple_ssb_per_ro = true;
      ssb_rach_ratio = 1;
      break;
    case NR_RACH_ConfigCommon__ssb_perRACH_OccasionAndCB_PreamblesPerSSB_PR_two:
      multiple_ssb_per_ro = true;
      ssb_rach_ratio = 2;
      break;
    case NR_RACH_ConfigCommon__ssb_perRACH_OccasionAndCB_PreamblesPerSSB_PR_four:
      multiple_ssb_per_ro = true;
      ssb_rach_ratio = 4;
      break;
    case NR_RACH_ConfigCommon__ssb_perRACH_OccasionAndCB_PreamblesPerSSB_PR_eight:
      multiple_ssb_per_ro = true;
      ssb_rach_ratio = 8;
      break;
    case NR_RACH_ConfigCommon__ssb_perRACH_OccasionAndCB_PreamblesPerSSB_PR_sixteen:
      multiple_ssb_per_ro = true;
      ssb_rach_ratio = 16;
      break;
    default:
      AssertFatal(1 == 0, "Unsupported ssb_perRACH_config %d\n", ssb_perRACH_config);
      break;
  }
  LOG_D(NR_MAC,"SSB rach ratio %d, Multiple SSB per RO %d\n", ssb_rach_ratio, multiple_ssb_per_ro);

  // Evaluate the number of PRACH configuration periods required to map all the SSBs and set the association period
  // ==============================================================================================================
  // WIP: Assumption for now is that all the PRACH configuration periods within a maximum association pattern period have the same number of PRACH occasions
  //      (No PRACH occasions are conflicting with SSBs nor TDD_UL_DL_ConfigurationCommon schedule)
  //      There is only one possible association period which can contain up to 16 PRACH configuration periods
  LOG_D(NR_MAC,"Evaluate the number of PRACH configuration periods required to map all the SSBs and set the association period\n");
  if (true == multiple_ssb_per_ro) {
    required_nb_of_prach_occasion = ((ssb_list.nb_tx_ssb-1) + ssb_rach_ratio) / ssb_rach_ratio;
  }
  else {
    required_nb_of_prach_occasion = ssb_list.nb_tx_ssb * ssb_rach_ratio;
  }

  AssertFatal(prach_assoc_pattern.prach_conf_period_list[0].nb_of_prach_occasion>0,"prach_assoc_pattern.prach_conf_period_list[0].nb_of_prach_occasion shouldn't be 0 (ssb_list.nb_tx_ssb %d, ssb_rach_ratio %d\n",ssb_list.nb_tx_ssb,ssb_rach_ratio);
  required_nb_of_prach_conf_period = ((required_nb_of_prach_occasion-1) + prach_assoc_pattern.prach_conf_period_list[0].nb_of_prach_occasion) / prach_assoc_pattern.prach_conf_period_list[0].nb_of_prach_occasion;

  if (required_nb_of_prach_conf_period == 1) {
    prach_assoc_pattern.prach_association_period_list[0].nb_of_prach_conf_period = 1;
  }
  else if (required_nb_of_prach_conf_period == 2) {
    prach_assoc_pattern.prach_association_period_list[0].nb_of_prach_conf_period = 2;
  }
  else if (required_nb_of_prach_conf_period <= 4) {
    prach_assoc_pattern.prach_association_period_list[0].nb_of_prach_conf_period = 4;
  }
  else if (required_nb_of_prach_conf_period <= 8) {
    prach_assoc_pattern.prach_association_period_list[0].nb_of_prach_conf_period = 8;
  }
  else if (required_nb_of_prach_conf_period <= 16) {
    prach_assoc_pattern.prach_association_period_list[0].nb_of_prach_conf_period = 16;
  }
  else {
    AssertFatal(1 == 0, "Invalid number of PRACH config periods within an association period %d\n", required_nb_of_prach_conf_period);
  }

  prach_assoc_pattern.nb_of_assoc_period = 1; // WIP: only one possible association period
  prach_assoc_pattern.prach_association_period_list[0].nb_of_frame = prach_assoc_pattern.prach_association_period_list[0].nb_of_prach_conf_period * prach_assoc_pattern.prach_conf_period_list[0].nb_of_frame;
  prach_assoc_pattern.nb_of_frame = prach_assoc_pattern.prach_association_period_list[0].nb_of_frame;

  LOG_D(NR_MAC,"Assoc period %d, Nb of frames in assoc period %d\n",
        prach_assoc_pattern.prach_association_period_list[0].nb_of_prach_conf_period,
        prach_assoc_pattern.prach_association_period_list[0].nb_of_frame);

  // Proceed to the SSB to RO mapping
  // ================================
  uint8_t association_period_idx; // Association period index within the association pattern
  uint8_t ssb_idx = 0;
  uint8_t prach_configuration_period_idx; // PRACH Configuration period index within the association pattern
  prach_conf_period_t *prach_conf_period_p;

  // Map all the association periods within the association pattern period
  LOG_D(NR_MAC,"Proceed to the SSB to RO mapping\n");
  for (association_period_idx=0; association_period_idx<prach_assoc_pattern.nb_of_assoc_period; association_period_idx++) {
    uint8_t n_prach_conf=0; // PRACH Configuration period index within the association period
    uint8_t frame=0;
    uint8_t slot=0;
    uint8_t ro_in_time=0;
    uint8_t ro_in_freq=0;

    // Set the starting PRACH Configuration period index in the association_pattern map for this particular association period
    prach_configuration_period_idx = 0;  // WIP: only one possible association period so the starting PRACH configuration period is automatically 0

    // Check if we need to map multiple SSBs per RO or multiple ROs per SSB
    if (true == multiple_ssb_per_ro) {
      // --------------------
      // --------------------
      // Multiple SSBs per RO
      // --------------------
      // --------------------

      // WIP: For the moment, only map each SSB idx once per association period if configuration is multiple SSBs per RO
      //      this is true if no PRACH occasions are conflicting with SSBs nor TDD_UL_DL_ConfigurationCommon schedule
      ssb_idx = 0;

      // Go through the list of PRACH config periods within this association period
      for (n_prach_conf=0; n_prach_conf<prach_assoc_pattern.prach_association_period_list[association_period_idx].nb_of_prach_conf_period; n_prach_conf++, prach_configuration_period_idx++) {
        // Build the association period with its association PRACH Configuration indexes
        prach_conf_period_p = &prach_assoc_pattern.prach_conf_period_list[prach_configuration_period_idx];
        prach_assoc_pattern.prach_association_period_list[association_period_idx].prach_conf_period_list[n_prach_conf] = prach_conf_period_p;

        // Go through all the ROs within the PRACH config period
        for (frame=0; frame<prach_conf_period_p->nb_of_frame; frame++) {
          for (slot=0; slot<prach_conf_period_p->nb_of_slot; slot++) {
            for (ro_in_time=0; ro_in_time<prach_conf_period_p->prach_occasion_slot_map[frame][slot].nb_of_prach_occasion_in_time; ro_in_time++) {
              for (ro_in_freq=0; ro_in_freq<prach_conf_period_p->prach_occasion_slot_map[frame][slot].nb_of_prach_occasion_in_freq; ro_in_freq++) {
                prach_occasion_info_t *ro_p = &prach_conf_period_p->prach_occasion_slot_map[frame][slot].prach_occasion[ro_in_time][ro_in_freq];

                // Go through the list of transmitted SSBs and map the required amount of SSBs to this RO
                // WIP: For the moment, only map each SSB idx once per association period if configuration is multiple SSBs per RO
                //      this is true if no PRACH occasions are conflicting with SSBs nor TDD_UL_DL_ConfigurationCommon schedule
                for (; ssb_idx<MAX_NB_SSB; ssb_idx++) {
                  // Map only the transmitted ssb_idx
                  if (true == ssb_list.tx_ssb[ssb_idx].transmitted) {
                    ro_p->mapped_ssb_idx[ro_p->nb_mapped_ssb] = ssb_idx;
                    ro_p->nb_mapped_ssb++;
                    ssb_list.tx_ssb[ssb_idx].mapped_ro[ssb_list.tx_ssb[ssb_idx].nb_mapped_ro] = ro_p;
                    ssb_list.tx_ssb[ssb_idx].nb_mapped_ro++;
                    AssertFatal(MAX_NB_RO_PER_SSB_IN_ASSOCIATION_PATTERN > ssb_list.tx_ssb[ssb_idx].nb_mapped_ro,"Too many mapped ROs (%d) to a single SSB\n", ssb_list.tx_ssb[ssb_idx].nb_mapped_ro);

                    LOG_D(NR_MAC,"Mapped ssb_idx %u to RO slot-symbol %u-%u, %u-%u-%u/%u\n", ssb_idx, ro_p->slot, ro_p->start_symbol, slot, ro_in_time, ro_in_freq, prach_conf_period_p->prach_occasion_slot_map[frame][slot].nb_of_prach_occasion_in_freq);
                    LOG_D(NR_MAC,"Nb mapped ROs for this ssb idx: in the association period only %u\n", ssb_list.tx_ssb[ssb_idx].nb_mapped_ro);

                    // If all the required SSBs are mapped to this RO, exit the loop of SSBs
                    if (ro_p->nb_mapped_ssb == ssb_rach_ratio) {
                      ssb_idx++;
                      break;
                    }
                  } // if ssb_idx is transmitted
                } // for ssb_idx

                // Exit the loop of ROs if there is no more SSB to map
                if (MAX_NB_SSB == ssb_idx) break;
              } // for ro_in_freq

              // Exit the loop of ROs if there is no more SSB to map
              if (MAX_NB_SSB == ssb_idx) break;
            } // for ro_in_time

            // Exit the loop of slots if there is no more SSB to map
            if (MAX_NB_SSB == ssb_idx) break;
          } // for slot

          // Exit the loop frames if there is no more SSB to map
          if (MAX_NB_SSB == ssb_idx) break;
        } // for frame

        // Exit the loop of PRACH configurations if there is no more SSB to map
        if (MAX_NB_SSB == ssb_idx) break;
      } // for n_prach_conf

      // WIP: note that there is no re-mapping of the SSBs within the association period since there is no invalid ROs in the PRACH config periods that would create this situation

    } // if multiple_ssbs_per_ro

    else {
      // --------------------
      // --------------------
      // Multiple ROs per SSB
      // --------------------
      // --------------------

      n_prach_conf = 0;

      // Go through the list of transmitted SSBs
      for (ssb_idx=0; ssb_idx<MAX_NB_SSB; ssb_idx++) {
        uint8_t nb_mapped_ro_in_association_period=0; // Reset the nb of mapped ROs for the new SSB index

	      LOG_D(NR_MAC,"Checking ssb_idx %d => %d\n",
	      ssb_idx,ssb_list.tx_ssb[ssb_idx].transmitted);

        // Map only the transmitted ssb_idx
        if (true == ssb_list.tx_ssb[ssb_idx].transmitted) {

          // Map all the required ROs to this SSB
          // Go through the list of PRACH config periods within this association period
          for (; n_prach_conf<prach_assoc_pattern.prach_association_period_list[association_period_idx].nb_of_prach_conf_period; n_prach_conf++, prach_configuration_period_idx++) {

            // Build the association period with its association PRACH Configuration indexes
            prach_conf_period_p = &prach_assoc_pattern.prach_conf_period_list[prach_configuration_period_idx];
            prach_assoc_pattern.prach_association_period_list[association_period_idx].prach_conf_period_list[n_prach_conf] = prach_conf_period_p;

            for (; frame<prach_conf_period_p->nb_of_frame; frame++) {
              for (; slot<prach_conf_period_p->nb_of_slot; slot++) {
                for (; ro_in_time<prach_conf_period_p->prach_occasion_slot_map[frame][slot].nb_of_prach_occasion_in_time; ro_in_time++) {
                  for (; ro_in_freq<prach_conf_period_p->prach_occasion_slot_map[frame][slot].nb_of_prach_occasion_in_freq; ro_in_freq++) {
                    prach_occasion_info_t *ro_p = &prach_conf_period_p->prach_occasion_slot_map[frame][slot].prach_occasion[ro_in_time][ro_in_freq];

                    ro_p->mapped_ssb_idx[0] = ssb_idx;
                    ro_p->nb_mapped_ssb = 1;
                    ssb_list.tx_ssb[ssb_idx].mapped_ro[ssb_list.tx_ssb[ssb_idx].nb_mapped_ro] = ro_p;
                    ssb_list.tx_ssb[ssb_idx].nb_mapped_ro++;
                    AssertFatal(MAX_NB_RO_PER_SSB_IN_ASSOCIATION_PATTERN > ssb_list.tx_ssb[ssb_idx].nb_mapped_ro,"Too many mapped ROs (%d) to a single SSB\n", ssb_list.tx_ssb[ssb_idx].nb_mapped_ro);
                    nb_mapped_ro_in_association_period++;

                    LOG_D(NR_MAC,"Mapped ssb_idx %u to RO slot-symbol %u-%u, %u-%u-%u/%u\n", ssb_idx, ro_p->slot, ro_p->start_symbol, slot, ro_in_time, ro_in_freq, prach_conf_period_p->prach_occasion_slot_map[frame][slot].nb_of_prach_occasion_in_freq);
                    LOG_D(NR_MAC,"Nb mapped ROs for this ssb idx: in the association period only %u / total %u\n", ssb_list.tx_ssb[ssb_idx].nb_mapped_ro, nb_mapped_ro_in_association_period);

                    // Exit the loop if this SSB has been mapped to all the required ROs
                    // WIP: Assuming that ssb_rach_ratio equals the maximum nb of times a given ssb_idx is mapped within an association period:
                    //      this is true if no PRACH occasions are conflicting with SSBs nor TDD_UL_DL_ConfigurationCommon schedule
                    if (nb_mapped_ro_in_association_period == ssb_rach_ratio) {
                      ro_in_freq++;
                      break;
                    }
                  } // for ro_in_freq

                  // Exit the loop if this SSB has been mapped to all the required ROs
                  if (nb_mapped_ro_in_association_period == ssb_rach_ratio) {
                    break;
                  }
                  else ro_in_freq = 0; // else go to the next time symbol in that slot and reset the freq index
                } // for ro_in_time

                // Exit the loop if this SSB has been mapped to all the required ROs
                if (nb_mapped_ro_in_association_period == ssb_rach_ratio) {
                  break;
                }
                else ro_in_time = 0; // else go to the next slot in that PRACH config period and reset the symbol index
              } // for slot

              // Exit the loop if this SSB has been mapped to all the required ROs
              if (nb_mapped_ro_in_association_period == ssb_rach_ratio) {
                break;
              }
              else slot = 0; // else go to the next frame in that PRACH config period and reset the slot index
            } // for frame

            // Exit the loop if this SSB has been mapped to all the required ROs
            if (nb_mapped_ro_in_association_period == ssb_rach_ratio) {
              break;
            }
            else frame = 0; // else go to the next PRACH config period in that association period and reset the frame index
          } // for n_prach_conf

        } // if ssb_idx is transmitted
      } // for ssb_idx
    } // else if multiple_ssbs_per_ro

  } // for association_period_index
}

// Returns a RACH occasion if any matches the SSB idx, the frame and the slot
static int get_nr_prach_info_from_ssb_index(uint8_t ssb_idx,
                                            int frame,
                                            int slot,
                                            prach_occasion_info_t **prach_occasion_info_pp) {

  ssb_info_t *ssb_info_p;
  prach_occasion_slot_t *prach_occasion_slot_p = NULL;

  *prach_occasion_info_pp = NULL;

  // Search for a matching RO slot in the SSB_to_RO map
  // A valid RO slot will match:
  //      - ssb_idx mapped to one of the ROs in that RO slot
  //      - exact slot number
  //      - frame offset
  ssb_info_p = &ssb_list.tx_ssb[ssb_idx];
  LOG_D(NR_MAC,"checking for prach : ssb_info_p->nb_mapped_ro %d\n",ssb_info_p->nb_mapped_ro);
  for (uint8_t n_mapped_ro=0; n_mapped_ro<ssb_info_p->nb_mapped_ro; n_mapped_ro++) {
    LOG_D(NR_MAC,"%d.%d: mapped_ro[%d]->frame.slot %d.%d, prach_assoc_pattern.nb_of_frame %d\n",frame,slot,n_mapped_ro,ssb_info_p->mapped_ro[n_mapped_ro]->frame,ssb_info_p->mapped_ro[n_mapped_ro]->slot,prach_assoc_pattern.nb_of_frame);
    if ((slot == ssb_info_p->mapped_ro[n_mapped_ro]->slot) &&
        (ssb_info_p->mapped_ro[n_mapped_ro]->frame == (frame % prach_assoc_pattern.nb_of_frame))) {

      uint8_t prach_config_period_nb = ssb_info_p->mapped_ro[n_mapped_ro]->frame / prach_assoc_pattern.prach_conf_period_list[0].nb_of_frame;
      uint8_t frame_nb_in_prach_config_period = ssb_info_p->mapped_ro[n_mapped_ro]->frame % prach_assoc_pattern.prach_conf_period_list[0].nb_of_frame;
      prach_occasion_slot_p = &prach_assoc_pattern.prach_conf_period_list[prach_config_period_nb].prach_occasion_slot_map[frame_nb_in_prach_config_period][slot];
    }
  }

  // If there is a matching RO slot in the SSB_to_RO map
  if (NULL != prach_occasion_slot_p)
  {
    // A random RO mapped to the SSB index should be selected in the slot

    // First count the number of times the SSB index is found in that RO
    uint8_t nb_mapped_ssb = 0;

    for (int ro_in_time=0; ro_in_time < prach_occasion_slot_p->nb_of_prach_occasion_in_time; ro_in_time++) {
      for (int ro_in_freq=0; ro_in_freq < prach_occasion_slot_p->nb_of_prach_occasion_in_freq; ro_in_freq++) {
        prach_occasion_info_t *prach_occasion_info_p = &prach_occasion_slot_p->prach_occasion[ro_in_time][ro_in_freq];

        for (uint8_t ssb_nb=0; ssb_nb<prach_occasion_info_p->nb_mapped_ssb; ssb_nb++) {
          if (prach_occasion_info_p->mapped_ssb_idx[ssb_nb] == ssb_idx) {
            nb_mapped_ssb++;
          }
        }
      }
    }

    // Choose a random SSB nb
    uint8_t random_ssb_nb = 0;

    random_ssb_nb = ((taus()) % nb_mapped_ssb);

    // Select the RO according to the chosen random SSB nb
    nb_mapped_ssb=0;
    for (int ro_in_time=0; ro_in_time < prach_occasion_slot_p->nb_of_prach_occasion_in_time; ro_in_time++) {
      for (int ro_in_freq=0; ro_in_freq < prach_occasion_slot_p->nb_of_prach_occasion_in_freq; ro_in_freq++) {
        prach_occasion_info_t *prach_occasion_info_p = &prach_occasion_slot_p->prach_occasion[ro_in_time][ro_in_freq];

        for (uint8_t ssb_nb=0; ssb_nb<prach_occasion_info_p->nb_mapped_ssb; ssb_nb++) {
          if (prach_occasion_info_p->mapped_ssb_idx[ssb_nb] == ssb_idx) {
            if (nb_mapped_ssb == random_ssb_nb) {
              *prach_occasion_info_pp = prach_occasion_info_p;
              return 1;
            }
            else {
              nb_mapped_ssb++;
            }
          }
        }
      }
    }
  }

  return 0;
}

// Build the SSB to RO mapping upon RRC configuration update
void build_ssb_to_ro_map(NR_UE_MAC_INST_t *mac) {

  // Clear all the lists and maps
  memset(&prach_assoc_pattern, 0, sizeof(prach_association_pattern_t));
  memset(&ssb_list, 0, sizeof(ssb_list_info_t));

  // Build the list of all the valid RACH occasions in the maximum association pattern period according to the PRACH config
  LOG_D(NR_MAC,"Build RO list\n");
  build_ro_list(mac);

  // Build the list of all the valid/transmitted SSBs according to the config
  LOG_D(NR_MAC,"Build SSB list\n");
  build_ssb_list(mac);

  // Map the transmitted SSBs to the ROs and create the association pattern according to the config
  LOG_D(NR_MAC,"Map SSB to RO\n");
  map_ssb_to_ro(mac);
  LOG_D(NR_MAC,"Map SSB to RO done\n");
}


void nr_ue_pucch_scheduler(module_id_t module_idP, frame_t frameP, int slotP, int thread_id) {

  NR_UE_MAC_INST_t *mac = get_mac_inst(module_idP);
  int O_SR = 0;
  int O_ACK = 0;
  int O_CSI = 0;
  int N_UCI = 0;

  PUCCH_sched_t *pucch = calloc(1,sizeof(*pucch));
  pucch->resource_indicator = -1;
  pucch->initial_pucch_id = -1;
  uint16_t rnti = mac->crnti;  //FIXME not sure this is valid for all pucch instances

  // SR
  if(trigger_periodic_scheduling_request(mac, pucch, frameP, slotP))
    /* sr_payload = 1 means that this is a positive SR, sr_payload = 0 means that it is a negative SR */
    pucch->sr_payload = nr_ue_get_SR(module_idP,
                                     frameP,
                                     slotP);


  // CSI


  // ACKNACK
  O_ACK = get_downlink_ack(mac, frameP, slotP, pucch);

  NR_BWP_Id_t bwp_id = mac->UL_BWP_Id;
  NR_PUCCH_Config_t *pucch_Config;
  if (bwp_id>0 &&
      mac->ULbwp[bwp_id-1] &&
      mac->ULbwp[bwp_id-1]->bwp_Dedicated &&
      mac->ULbwp[bwp_id-1]->bwp_Dedicated->pucch_Config &&
      mac->ULbwp[bwp_id-1]->bwp_Dedicated->pucch_Config->choice.setup) {
    pucch_Config =  mac->ULbwp[bwp_id-1]->bwp_Dedicated->pucch_Config->choice.setup;
  }
  else if (bwp_id==0 &&
           mac->cg &&
           mac->cg->spCellConfig &&
           mac->cg->spCellConfig->spCellConfigDedicated &&
           mac->cg->spCellConfig->spCellConfigDedicated->uplinkConfig &&
           mac->cg->spCellConfig->spCellConfigDedicated->uplinkConfig->initialUplinkBWP &&
           mac->cg->spCellConfig->spCellConfigDedicated->uplinkConfig->initialUplinkBWP->pucch_Config &&
           mac->cg->spCellConfig->spCellConfigDedicated->uplinkConfig->initialUplinkBWP->pucch_Config->choice.setup) {
      pucch_Config = mac->cg->spCellConfig->spCellConfigDedicated->uplinkConfig->initialUplinkBWP->pucch_Config->choice.setup;
  }
  else AssertFatal(1==0,"no pucch_Config\n");


  // if multiplexing of HARQ and CSI is not possible, transmit only HARQ bits
  if ((O_ACK != 0) && (O_ACK != 0) && (pucch_Config->format2->choice.setup->simultaneousHARQ_ACK_CSI == NULL)) {
    O_CSI = 0;
    pucch->csi_part1_payload = 0;
    pucch->csi_part2_payload = 0;
  }

  N_UCI = O_SR + O_ACK + O_CSI;

  if (N_UCI > 0) {

    pucch->resource_set_id = find_pucch_resource_set(mac, N_UCI);
    select_pucch_resource(mac, pucch);
    fapi_nr_ul_config_request_t *ul_config = get_ul_config_request(mac, slotP);
    fapi_nr_ul_config_pucch_pdu *pucch_pdu = &ul_config->ul_config_list[ul_config->number_pdus].pucch_config_pdu;
    nr_ue_configure_pucch(mac,
                          slotP,
                          rnti,
                          pucch,
                          pucch_pdu,
                          O_SR, O_ACK, O_CSI);
    fill_ul_config(ul_config, frameP, slotP, FAPI_NR_UL_CONFIG_TYPE_PUCCH);
    nr_scheduled_response_t scheduled_response;
    fill_scheduled_response(&scheduled_response, NULL, ul_config, NULL, module_idP, 0 /*TBR fix*/, frameP, slotP, thread_id);
    if(mac->if_module != NULL && mac->if_module->scheduled_response != NULL)
      mac->if_module->scheduled_response(&scheduled_response);
  }

}


// This function schedules the PRACH according to prach_ConfigurationIndex and TS 38.211, tables 6.3.3.2.x
// PRACH formats 9, 10, 11 are corresponding to dual PRACH format configurations A1/B1, A2/B2, A3/B3.
// - todo:
// - Partial configuration is actually already stored in (fapi_nr_prach_config_t) &mac->phy_config.config_req->prach_config
void nr_ue_prach_scheduler(module_id_t module_idP, frame_t frameP, sub_frame_t slotP, int thread_id) {

  uint16_t format, format0, format1, ncs;
  int is_nr_prach_slot;
  prach_occasion_info_t *prach_occasion_info_p;

  NR_UE_MAC_INST_t *mac = get_mac_inst(module_idP);
  RA_config_t *ra = &mac->ra;

  //fapi_nr_ul_config_request_t *ul_config = get_ul_config_request(mac, slotP);
  fapi_nr_ul_config_request_t *ul_config = &mac->ul_config_request[0];
  fapi_nr_ul_config_prach_pdu *prach_config_pdu;
  fapi_nr_config_request_t *cfg = &mac->phy_config.config_req;
  fapi_nr_prach_config_t *prach_config = &cfg->prach_config;
  nr_scheduled_response_t scheduled_response;

  NR_ServingCellConfigCommon_t *scc = mac->scc;
  NR_ServingCellConfigCommonSIB_t *scc_SIB = mac->scc_SIB;
  NR_RACH_ConfigCommon_t *setup;
  if (scc!=NULL) setup = scc->uplinkConfigCommon->initialUplinkBWP->rach_ConfigCommon->choice.setup;
  else           setup = scc_SIB->uplinkConfigCommon->initialUplinkBWP.rach_ConfigCommon->choice.setup;
  NR_RACH_ConfigGeneric_t *rach_ConfigGeneric = &setup->rach_ConfigGeneric;

  ra->RA_offset = 2; // to compensate the rx frame offset at the gNB
  ra->generate_nr_prach = GENERATE_IDLE; // Reset flag for PRACH generation
  NR_TDD_UL_DL_ConfigCommon_t *tdd_config = scc==NULL ? scc_SIB->tdd_UL_DL_ConfigurationCommon : scc->tdd_UL_DL_ConfigurationCommon;

  if (is_nr_UL_slot(tdd_config, slotP, mac->frame_type)) {

    // WIP Need to get the proper selected ssb_idx
    //     Initial beam selection functionality is not available yet
    uint8_t selected_gnb_ssb_idx = mac->mib_ssb;

    // Get any valid PRACH occasion in the current slot for the selected SSB index
    is_nr_prach_slot = get_nr_prach_info_from_ssb_index(selected_gnb_ssb_idx,
                                                       (int)frameP,
                                                       (int)slotP,
                                                        &prach_occasion_info_p);

    if (is_nr_prach_slot && ra->ra_state == RA_UE_IDLE) {
      AssertFatal(NULL != prach_occasion_info_p,"PRACH Occasion Info not returned in a valid NR Prach Slot\n");

      ra->generate_nr_prach = GENERATE_PREAMBLE;

      format = prach_occasion_info_p->format;
      format0 = format & 0xff;        // single PRACH format
      format1 = (format >> 8) & 0xff; // dual PRACH format

      prach_config_pdu = &ul_config->ul_config_list[ul_config->number_pdus].prach_config_pdu;
      memset(prach_config_pdu, 0, sizeof(fapi_nr_ul_config_prach_pdu));

      fill_ul_config(ul_config, frameP, slotP, FAPI_NR_UL_CONFIG_TYPE_PRACH);

      LOG_D(PHY, "In %s: (%p) %d UL PDUs:\n", __FUNCTION__, ul_config, ul_config->number_pdus);

      ncs = get_NCS(rach_ConfigGeneric->zeroCorrelationZoneConfig, format0, setup->restrictedSetConfig);

      prach_config_pdu->phys_cell_id = mac->physCellId;
      prach_config_pdu->num_prach_ocas = 1;
      prach_config_pdu->prach_slot = prach_occasion_info_p->slot;
      prach_config_pdu->prach_start_symbol = prach_occasion_info_p->start_symbol;
      prach_config_pdu->num_ra = prach_occasion_info_p->fdm;

      prach_config_pdu->num_cs = ncs;
      prach_config_pdu->root_seq_id = prach_config->num_prach_fd_occasions_list[prach_occasion_info_p->fdm].prach_root_sequence_index;
      prach_config_pdu->restricted_set = prach_config->restricted_set_config;
      prach_config_pdu->freq_msg1 = prach_config->num_prach_fd_occasions_list[prach_occasion_info_p->fdm].k1;

      LOG_D(NR_MAC,"Selected RO Frame %u, Slot %u, Symbol %u, Fdm %u\n", frameP, prach_config_pdu->prach_slot, prach_config_pdu->prach_start_symbol, prach_config_pdu->num_ra);

      // Search which SSB is mapped in the RO (among all the SSBs mapped to this RO)
      for (prach_config_pdu->ssb_nb_in_ro=0; prach_config_pdu->ssb_nb_in_ro<prach_occasion_info_p->nb_mapped_ssb; prach_config_pdu->ssb_nb_in_ro++) {
        if (prach_occasion_info_p->mapped_ssb_idx[prach_config_pdu->ssb_nb_in_ro] == selected_gnb_ssb_idx)
          break;
      }
      AssertFatal(prach_config_pdu->ssb_nb_in_ro<prach_occasion_info_p->nb_mapped_ssb, "%u not found in the mapped SSBs to the PRACH occasion", selected_gnb_ssb_idx);

      if (format1 != 0xff) {
        switch(format0) { // dual PRACH format
          case 0xa1:
            prach_config_pdu->prach_format = 11;
            break;
          case 0xa2:
            prach_config_pdu->prach_format = 12;
            break;
          case 0xa3:
            prach_config_pdu->prach_format = 13;
            break;
        default:
          AssertFatal(1 == 0, "Only formats A1/B1 A2/B2 A3/B3 are valid for dual format");
        }
      } else {
        switch(format0) { // single PRACH format
          case 0:
            prach_config_pdu->prach_format = 0;
            break;
          case 1:
            prach_config_pdu->prach_format = 1;
            break;
          case 2:
            prach_config_pdu->prach_format = 2;
            break;
          case 3:
            prach_config_pdu->prach_format = 3;
            break;
          case 0xa1:
            prach_config_pdu->prach_format = 4;
            break;
          case 0xa2:
            prach_config_pdu->prach_format = 5;
            break;
          case 0xa3:
            prach_config_pdu->prach_format = 6;
            break;
          case 0xb1:
            prach_config_pdu->prach_format = 7;
            break;
          case 0xb4:
            prach_config_pdu->prach_format = 8;
            break;
          case 0xc0:
            prach_config_pdu->prach_format = 9;
            break;
          case 0xc2:
            prach_config_pdu->prach_format = 10;
            break;
          default:
            AssertFatal(1 == 0, "Invalid PRACH format");
        }
      } // if format1
      fill_scheduled_response(&scheduled_response, NULL, ul_config, NULL, module_idP, 0 /*TBR fix*/, frameP, slotP, thread_id);
      if(mac->if_module != NULL && mac->if_module->scheduled_response != NULL)
        mac->if_module->scheduled_response(&scheduled_response);
    } // is_nr_prach_slot
  } // if is_nr_UL_slot
}

#define MAX_LCID 8 //Fixme: also defined in LCID table
uint8_t
nr_ue_get_sdu(module_id_t module_idP, int CC_id, frame_t frameP,
           sub_frame_t subframe, uint8_t eNB_index,
           uint8_t *ulsch_buffer, uint16_t buflen, uint8_t *access_mode) {
  uint8_t total_rlc_pdu_header_len = 0;
  int16_t buflen_remain = 0;
  uint8_t lcid = 0;
  uint16_t sdu_lengths[MAX_LCID] = { 0 };
  uint8_t sdu_lcids[MAX_LCID] = { 0 };
  uint16_t payload_offset = 0, num_sdus = 0;
  uint8_t ulsch_sdus[MAX_ULSCH_PAYLOAD_BYTES];
  uint16_t sdu_length_total = 0;
  //unsigned short post_padding = 0;
  NR_UE_MAC_INST_t *mac = get_mac_inst(module_idP);

  rlc_buffer_occupancy_t lcid_buffer_occupancy_new = 0;
  LOG_D(NR_MAC,
        "[UE %d] MAC PROCESS UL TRANSPORT BLOCK at frame%d subframe %d TBS=%d\n",
        module_idP, frameP, subframe, buflen);
  AssertFatal(CC_id == 0,
              "Transmission on secondary CCs is not supported yet\n");

  // Check for DCCH first
  // TO DO: Multiplex in the order defined by the logical channel prioritization
  for (lcid = UL_SCH_LCID_SRB1;
       lcid < MAX_LCID; lcid++) {
    lcid_buffer_occupancy_new = mac_rlc_get_buffer_occupancy_ind(module_idP, mac->crnti, eNB_index, frameP, subframe, ENB_FLAG_NO, lcid);

    if(lcid_buffer_occupancy_new) {
        buflen_remain =
          buflen - (total_rlc_pdu_header_len + sdu_length_total + MAX_RLC_SDU_SUBHEADER_SIZE);
        LOG_D(NR_MAC,
              "[UE %d] Frame %d : UL-DXCH -> ULSCH, RLC %d has %d bytes to "
              "send (Transport Block size %d SDU Length Total %d , mac header len %d, buflen_remain %d )\n", //BSR byte before Tx=%d
              module_idP, frameP, lcid, lcid_buffer_occupancy_new,
              buflen, sdu_length_total,
              total_rlc_pdu_header_len, buflen_remain); // ,nr_ue_mac_inst->scheduling_info.BSR_bytes[nr_ue_mac_inst->scheduling_info.LCGID[lcid]]

      while(buflen_remain > 0 && lcid_buffer_occupancy_new){

        sdu_lengths[num_sdus] = mac_rlc_data_req(module_idP,
                                mac->crnti,
                                eNB_index,
                                frameP,
                                ENB_FLAG_NO,
                                MBMS_FLAG_NO,
                                lcid,
                                buflen_remain,
                                (char *)&ulsch_sdus[sdu_length_total],0,
                                0);

        AssertFatal(buflen_remain >= sdu_lengths[num_sdus],
                    "LCID=%d RLC has segmented %d bytes but MAC has max=%d\n",
                    lcid, sdu_lengths[num_sdus], buflen_remain);

        if (sdu_lengths[num_sdus]) {
          sdu_length_total += sdu_lengths[num_sdus];
          sdu_lcids[num_sdus] = lcid;

          total_rlc_pdu_header_len += MAX_RLC_SDU_SUBHEADER_SIZE; //rlc_pdu_header_len_last;

          //Update number of SDU
          num_sdus++;
        }

        /* Get updated BO after multiplexing this PDU */
        lcid_buffer_occupancy_new = mac_rlc_get_buffer_occupancy_ind(module_idP,mac->crnti,eNB_index,frameP, subframe, ENB_FLAG_NO, lcid);
        buflen_remain =
                  buflen - (total_rlc_pdu_header_len + sdu_length_total + MAX_RLC_SDU_SUBHEADER_SIZE);
      }
    }
  }

  // Generate ULSCH PDU
  if (num_sdus>0) {
  payload_offset = nr_generate_ulsch_pdu(ulsch_sdus,
                                         ulsch_buffer,  // mac header
                                         num_sdus,  // num sdus
                                         sdu_lengths, // sdu length
                                         sdu_lcids, // sdu lcid
                                         0, // power_headroom
                                         mac->crnti, // crnti
                                         0, // truncated_bsr
                                         0, // short_bsr
                                         0, // long_bsr
                                         0, // post_padding 
                                         buflen);  // TBS in bytes
  } else {
    return 0;
  }

  // Padding: fill remainder of ULSCH with 0
  if (buflen - payload_offset > 0){
          for (int j = payload_offset; j < buflen; j++)
                  ulsch_buffer[j] = 0;
  }

#if defined(ENABLE_MAC_PAYLOAD_DEBUG)
  LOG_I(NR_MAC, "Printing UL MAC payload UE side, payload_offset: %d \n", payload_offset);
  for (int i = 0; i < buflen ; i++) {
          //harq_process_ul_ue->a[i] = (unsigned char) rand();
          //printf("a[%d]=0x%02x\n",i,harq_process_ul_ue->a[i]);
          printf("%02x ",(unsigned char)ulsch_buffer[i]);
  }
  printf("\n");
#endif

  return 1;
}<|MERGE_RESOLUTION|>--- conflicted
+++ resolved
@@ -781,14 +781,11 @@
     }
 
     /* DMRS */
-<<<<<<< HEAD
-    l_prime_mask = get_l_prime(pusch_config_pdu->nr_of_symbols, typeB,
-			       (*dci_format == NR_UL_DCI_FORMAT_0_1) ? pusch_dmrs_pos0 : pusch_dmrs_pos2, pusch_len1);
+    l_prime_mask = get_l_prime(pusch_config_pdu->nr_of_symbols,
+                               mappingtype, add_pos, dmrslength,
+                               pusch_config_pdu->start_symbol_index,
+                               mac->scc ? mac->scc->dmrs_TypeA_Position : mac->mib->dmrs_TypeA_Position);
     if ((mac->ULbwp[0] && pusch_config_pdu->transform_precoding == NR_PUSCH_Config__transformPrecoder_disabled))
-=======
-    l_prime_mask = get_l_prime(pusch_config_pdu->nr_of_symbols, mappingtype, add_pos, dmrslength, pusch_config_pdu->start_symbol_index, mac->scc ? mac->scc->dmrs_TypeA_Position : mac->mib->dmrs_TypeA_Position);
-    if ((mac->ULbwp[0] && pusch_config_pdu->transform_precoding == transform_precoder_disabled))
->>>>>>> 2d4e8cc3
       pusch_config_pdu->num_dmrs_cdm_grps_no_data = 1;
     else if (*dci_format == NR_UL_DCI_FORMAT_0_0 || (mac->ULbwp[0] && pusch_config_pdu->transform_precoding == NR_PUSCH_Config__transformPrecoder_enabled))
       pusch_config_pdu->num_dmrs_cdm_grps_no_data = 2;
@@ -806,21 +803,12 @@
 
     /* PTRS */
     if (mac->ULbwp[0] &&
-<<<<<<< HEAD
 	mac->ULbwp[0]->bwp_Dedicated &&
 	mac->ULbwp[0]->bwp_Dedicated->pusch_Config &&
 	mac->ULbwp[0]->bwp_Dedicated->pusch_Config->choice.setup &&
 	mac->ULbwp[0]->bwp_Dedicated->pusch_Config->choice.setup->dmrs_UplinkForPUSCH_MappingTypeB &&
 	mac->ULbwp[0]->bwp_Dedicated->pusch_Config->choice.setup->dmrs_UplinkForPUSCH_MappingTypeB->choice.setup->phaseTrackingRS) {
       if (pusch_config_pdu->transform_precoding == NR_PUSCH_Config__transformPrecoder_disabled) {
-=======
-        mac->ULbwp[0]->bwp_Dedicated &&
-        mac->ULbwp[0]->bwp_Dedicated->pusch_Config &&
-        mac->ULbwp[0]->bwp_Dedicated->pusch_Config->choice.setup &&
-        mac->ULbwp[0]->bwp_Dedicated->pusch_Config->choice.setup->dmrs_UplinkForPUSCH_MappingTypeB &&
-        mac->ULbwp[0]->bwp_Dedicated->pusch_Config->choice.setup->dmrs_UplinkForPUSCH_MappingTypeB->choice.setup->phaseTrackingRS) {
-      if (pusch_config_pdu->transform_precoding == transform_precoder_disabled) {
->>>>>>> 2d4e8cc3
         nfapi_nr_ue_ptrs_ports_t ptrs_ports_list;
         pusch_config_pdu->pusch_ptrs.ptrs_ports_list = &ptrs_ports_list;
         valid_ptrs_setup = set_ul_ptrs_values(mac->ULbwp[0]->bwp_Dedicated->pusch_Config->choice.setup->dmrs_UplinkForPUSCH_MappingTypeB->choice.setup->phaseTrackingRS->choice.setup,
