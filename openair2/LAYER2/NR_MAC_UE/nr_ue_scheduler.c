/*
 * Licensed to the OpenAirInterface (OAI) Software Alliance under one or more
 * contributor license agreements.  See the NOTICE file distributed with
 * this work for additional information regarding copyright ownership.
 * The OpenAirInterface Software Alliance licenses this file to You under
 * the OAI Public License, Version 1.1  (the "License"); you may not use this file
 * except in compliance with the License.
 * You may obtain a copy of the License at
 *
 *      http://www.openairinterface.org/?page_id=698
 *
 * Unless required by applicable law or agreed to in writing, software
 * distributed under the License is distributed on an "AS IS" BASIS,
 * WITHOUT WARRANTIES OR CONDITIONS OF ANY KIND, either express or implied.
 * See the License for the specific language governing permissions and
 * limitations under the License.
 *-------------------------------------------------------------------------------
 * For more information about the OpenAirInterface (OAI) Software Alliance:
 *      contact@openairinterface.org
 */

/* \file        nr_ue_scheduler.c
 * \brief       Routines for UE scheduling
 * \author      Guido Casati
 * \date        Jan 2021
 * \version     0.1
 * \company     Fraunhofer IIS
 * \email       guido.casati@iis.fraunhofer.de
 */

#include <stdio.h>
#include <math.h>
#include <pthread.h>

/* exe */
#include <common/utils/nr/nr_common.h>

/* PHY */
#include "openair1/PHY/impl_defs_top.h"

/* MAC */
#include "NR_MAC_COMMON/nr_mac.h"
#include "NR_MAC_COMMON/nr_mac_common.h"
#include "NR_MAC_UE/mac_proto.h"
#include "NR_MAC_UE/mac_extern.h"

/* utils */
#include "assertions.h"
#include "oai_asn1.h"
#include "SIMULATION/TOOLS/sim.h" // for taus
#include "utils.h"

#include <executables/softmodem-common.h>

#include "LAYER2/NR_MAC_COMMON/nr_mac_extern.h"
#include "LAYER2/RLC/rlc.h"

//#define SRS_DEBUG

static void nr_ue_prach_scheduler(NR_UE_MAC_INST_t *mac, frame_t frameP, sub_frame_t slotP);

fapi_nr_ul_config_request_pdu_t *lockGet_ul_config(NR_UE_MAC_INST_t *mac, frame_t frame_tx, int slot_tx, uint8_t pdu_type)
{
  NR_TDD_UL_DL_ConfigCommon_t *tdd_config = mac->tdd_UL_DL_ConfigurationCommon;

  // Check if requested on the right slot
  AssertFatal(is_nr_UL_slot(tdd_config, slot_tx, mac->frame_type) != 0, "UL config_request called at wrong slot %d\n", slot_tx);

  AssertFatal(mac->ul_config_request != NULL, "mac->ul_config_request not initialized, logic bug\n");
  fapi_nr_ul_config_request_t *ul_config = mac->ul_config_request + slot_tx;

  pthread_mutex_lock(&ul_config->mutex_ul_config);
  if (ul_config->number_pdus != 0 && (ul_config->frame != frame_tx || ul_config->slot != slot_tx)) {
    LOG_E(NR_MAC, "Error in ul config consistency, clearing slot %d\n", slot_tx);
    ul_config->number_pdus = 0;
  }
  ul_config->frame = frame_tx;
  ul_config->slot = slot_tx;
  if (ul_config->number_pdus >= FAPI_NR_UL_CONFIG_LIST_NUM) {
    LOG_E(NR_MAC, "Error in ul config for slot %d, no memory\n", slot_tx);
    pthread_mutex_unlock(&ul_config->mutex_ul_config);
    return NULL;
  }
  fapi_nr_ul_config_request_pdu_t *pdu = ul_config->ul_config_list + ul_config->number_pdus++;
  pdu->pdu_type = pdu_type;
  AssertFatal(!pdu->lock, "no lock in fapi_nr_ul_config_request_pdu_t, aborting");
  pdu->lock = &ul_config->mutex_ul_config;
  pdu->privateNBpdus = &ul_config->number_pdus;
  LOG_D(NR_MAC, "Added ul pdu for %d.%d, type %d\n", frame_tx, slot_tx, pdu_type);
  return pdu;
}

void remove_ul_config_last_item(fapi_nr_ul_config_request_pdu_t *pdu)
{
  pdu->privateNBpdus--;
}

void release_ul_config(fapi_nr_ul_config_request_pdu_t *configPerSlot, bool clearIt)
{
  pthread_mutex_t *lock = configPerSlot->lock;
  configPerSlot->lock = NULL;
  if (clearIt)
    *configPerSlot->privateNBpdus = 0;
  pthread_mutex_unlock(lock);
}

fapi_nr_ul_config_request_pdu_t *fapiLockIterator(fapi_nr_ul_config_request_t *ul_config, frame_t frame_tx, int slot_tx)
{
  pthread_mutex_lock(&ul_config->mutex_ul_config);
  if (ul_config->number_pdus >= FAPI_NR_UL_CONFIG_LIST_NUM) {
    LOG_E(NR_MAC, "Error in ul config in slot %d no memory\n", ul_config->slot);
    pthread_mutex_unlock(&ul_config->mutex_ul_config);
    return NULL;
  }
  if (ul_config->number_pdus != 0 && (ul_config->frame != frame_tx || ul_config->slot != slot_tx)) {
    LOG_E(NR_MAC, "Error in ul config consistency, clearing it slot %d\n", slot_tx);
    ul_config->number_pdus = 0;
    pthread_mutex_unlock(&ul_config->mutex_ul_config);
    return NULL;
  }
  if (ul_config->number_pdus >= FAPI_NR_UL_CONFIG_LIST_NUM) {
    LOG_E(NR_MAC, "Error in ul config for slot %d, no memory\n", slot_tx);
    pthread_mutex_unlock(&ul_config->mutex_ul_config);
    return NULL;
  }
  fapi_nr_ul_config_request_pdu_t *pdu = ul_config->ul_config_list + ul_config->number_pdus;
  pdu->pdu_type = FAPI_NR_END;
  pdu->lock = &ul_config->mutex_ul_config;
  pdu->privateNBpdus = &ul_config->number_pdus;
  return ul_config->ul_config_list;
}

fapi_nr_ul_config_request_pdu_t *lockGet_ul_iterator(NR_UE_MAC_INST_t *mac, frame_t frame_tx, int slot_tx)
{
  NR_TDD_UL_DL_ConfigCommon_t *tdd_config = mac->tdd_UL_DL_ConfigurationCommon;
  //Check if requested on the right slot
  AssertFatal(is_nr_UL_slot(tdd_config, slot_tx, mac->frame_type) != 0, "UL config_request called at wrong slot %d\n", slot_tx);
  AssertFatal(mac->ul_config_request != NULL, "mac->ul_config_request not initialized, logic bug\n");
  return fapiLockIterator(mac->ul_config_request + slot_tx, frame_tx, slot_tx);
}

/*
 * This function returns the DL config corresponding to a given DL slot
 * from MAC instance .
 */
fapi_nr_dl_config_request_t *get_dl_config_request(NR_UE_MAC_INST_t *mac, int slot)
{
  AssertFatal(mac->dl_config_request != NULL, "mac->dl_config_request not initialized, logic bug\n");
  return &mac->dl_config_request[slot];
}

void ul_layers_config(NR_UE_MAC_INST_t *mac, nfapi_nr_ue_pusch_pdu_t *pusch_config_pdu, dci_pdu_rel15_t *dci, nr_dci_format_t dci_format)
{
  NR_UE_UL_BWP_t *current_UL_BWP = mac->current_UL_BWP;
  NR_SRS_Config_t *srs_config = current_UL_BWP->srs_Config;
  NR_PUSCH_Config_t *pusch_Config = current_UL_BWP->pusch_Config;

  long transformPrecoder = pusch_config_pdu->transform_precoding;

  /* PRECOD_NBR_LAYERS */
  // 0 bits if the higher layer parameter txConfig = nonCodeBook

  if (*pusch_Config->txConfig == NR_PUSCH_Config__txConfig_codebook){

    // The UE shall transmit PUSCH using the same antenna port(s) as the SRS port(s) in the SRS resource indicated by the DCI format 0_1
    // 38.214  Section 6.1.1

    uint8_t n_antenna_port = get_pusch_nb_antenna_ports(pusch_Config, srs_config, dci->srs_resource_indicator);

    // 1 antenna port and the higher layer parameter txConfig = codebook 0 bits

    if (n_antenna_port == 4) { // 4 antenna port and the higher layer parameter txConfig = codebook

      // Table 7.3.1.1.2-2: transformPrecoder=disabled and maxRank = 2 or 3 or 4
      if ((transformPrecoder == NR_PUSCH_Config__transformPrecoder_disabled)
          && ((*pusch_Config->maxRank == 2) || (*pusch_Config->maxRank == 3) || (*pusch_Config->maxRank == 4))) {
        if (*pusch_Config->codebookSubset == NR_PUSCH_Config__codebookSubset_fullyAndPartialAndNonCoherent) {
          pusch_config_pdu->nrOfLayers = table_7_3_1_1_2_2_3_4_5[dci->precoding_information.val][0];
          pusch_config_pdu->Tpmi = table_7_3_1_1_2_2_3_4_5[dci->precoding_information.val][1];
        }

        if (*pusch_Config->codebookSubset == NR_PUSCH_Config__codebookSubset_partialAndNonCoherent){
          pusch_config_pdu->nrOfLayers = table_7_3_1_1_2_2_3_4_5[dci->precoding_information.val][2];
          pusch_config_pdu->Tpmi = table_7_3_1_1_2_2_3_4_5[dci->precoding_information.val][3];
        }

        if (*pusch_Config->codebookSubset == NR_PUSCH_Config__codebookSubset_nonCoherent){
          pusch_config_pdu->nrOfLayers = table_7_3_1_1_2_2_3_4_5[dci->precoding_information.val][4];
          pusch_config_pdu->Tpmi = table_7_3_1_1_2_2_3_4_5[dci->precoding_information.val][5];
        }
      }

      // Table 7.3.1.1.2-3: transformPrecoder= enabled, or transformPrecoder=disabled and maxRank = 1
      if (((transformPrecoder == NR_PUSCH_Config__transformPrecoder_enabled)
           || (transformPrecoder == NR_PUSCH_Config__transformPrecoder_disabled))
          && (*pusch_Config->maxRank == 1)) {
        if (*pusch_Config->codebookSubset == NR_PUSCH_Config__codebookSubset_fullyAndPartialAndNonCoherent) {
          pusch_config_pdu->nrOfLayers = table_7_3_1_1_2_2_3_4_5[dci->precoding_information.val][6];
          pusch_config_pdu->Tpmi = table_7_3_1_1_2_2_3_4_5[dci->precoding_information.val][7];
        }

        if (*pusch_Config->codebookSubset == NR_PUSCH_Config__codebookSubset_partialAndNonCoherent){
          pusch_config_pdu->nrOfLayers = table_7_3_1_1_2_2_3_4_5[dci->precoding_information.val][8];
          pusch_config_pdu->Tpmi = table_7_3_1_1_2_2_3_4_5[dci->precoding_information.val][9];
        }

        if (*pusch_Config->codebookSubset == NR_PUSCH_Config__codebookSubset_nonCoherent){
          pusch_config_pdu->nrOfLayers = table_7_3_1_1_2_2_3_4_5[dci->precoding_information.val][10];
          pusch_config_pdu->Tpmi = table_7_3_1_1_2_2_3_4_5[dci->precoding_information.val][11];
        }
      }
    }

    if (n_antenna_port == 2) {
      // 2 antenna port and the higher layer parameter txConfig = codebook
      // Table 7.3.1.1.2-4: transformPrecoder=disabled and maxRank = 2
      if ((transformPrecoder == NR_PUSCH_Config__transformPrecoder_disabled) && (*pusch_Config->maxRank == 2)) {
        if (*pusch_Config->codebookSubset == NR_PUSCH_Config__codebookSubset_fullyAndPartialAndNonCoherent) {
          pusch_config_pdu->nrOfLayers = table_7_3_1_1_2_2_3_4_5[dci->precoding_information.val][12];
          pusch_config_pdu->Tpmi = table_7_3_1_1_2_2_3_4_5[dci->precoding_information.val][13];
        }

        if (*pusch_Config->codebookSubset == NR_PUSCH_Config__codebookSubset_nonCoherent){
          pusch_config_pdu->nrOfLayers = table_7_3_1_1_2_2_3_4_5[dci->precoding_information.val][14];
          pusch_config_pdu->Tpmi = table_7_3_1_1_2_2_3_4_5[dci->precoding_information.val][15];
        }

      }

      // Table 7.3.1.1.2-5: transformPrecoder= enabled, or transformPrecoder= disabled and maxRank = 1
      if (((transformPrecoder == NR_PUSCH_Config__transformPrecoder_enabled)
           || (transformPrecoder == NR_PUSCH_Config__transformPrecoder_disabled))
          && (*pusch_Config->maxRank == 1)) {
        if (*pusch_Config->codebookSubset == NR_PUSCH_Config__codebookSubset_fullyAndPartialAndNonCoherent) {
          pusch_config_pdu->nrOfLayers = table_7_3_1_1_2_2_3_4_5[dci->precoding_information.val][16];
          pusch_config_pdu->Tpmi = table_7_3_1_1_2_2_3_4_5[dci->precoding_information.val][17];
        }

        if (*pusch_Config->codebookSubset == NR_PUSCH_Config__codebookSubset_nonCoherent){
          pusch_config_pdu->nrOfLayers = table_7_3_1_1_2_2_3_4_5[dci->precoding_information.val][18];
          pusch_config_pdu->Tpmi = table_7_3_1_1_2_2_3_4_5[dci->precoding_information.val][19];
        }
      }
    }
  }
}

// todo: this function shall be reviewed completely because of the many comments left by the author
void ul_ports_config(NR_UE_MAC_INST_t *mac, int *n_front_load_symb, nfapi_nr_ue_pusch_pdu_t *pusch_config_pdu, dci_pdu_rel15_t *dci, nr_dci_format_t dci_format)
{
  uint8_t rank = pusch_config_pdu->nrOfLayers;

  NR_PUSCH_Config_t *pusch_Config = mac->current_UL_BWP->pusch_Config;
  AssertFatal(pusch_Config!=NULL,"pusch_Config shouldn't be null\n");

  long transformPrecoder = pusch_config_pdu->transform_precoding;
  LOG_D(NR_MAC,"transformPrecoder %s\n", transformPrecoder==NR_PUSCH_Config__transformPrecoder_disabled ? "disabled" : "enabled");

  long *max_length = NULL;
  long *dmrs_type = NULL;
  if (pusch_Config->dmrs_UplinkForPUSCH_MappingTypeA) {
    max_length = pusch_Config->dmrs_UplinkForPUSCH_MappingTypeA->choice.setup->maxLength;
    dmrs_type = pusch_Config->dmrs_UplinkForPUSCH_MappingTypeA->choice.setup->dmrs_Type;
  }
  else {
    max_length = pusch_Config->dmrs_UplinkForPUSCH_MappingTypeB->choice.setup->maxLength;
    dmrs_type = pusch_Config->dmrs_UplinkForPUSCH_MappingTypeB->choice.setup->dmrs_Type;
  }

  LOG_D(NR_MAC,"MappingType%s max_length %s, dmrs_type %s, antenna_ports %d\n",
        pusch_Config->dmrs_UplinkForPUSCH_MappingTypeA?"A":"B",max_length?"len2":"len1",dmrs_type?"type2":"type1",dci->antenna_ports.val);

  if ((transformPrecoder == NR_PUSCH_Config__transformPrecoder_enabled) &&
      (dmrs_type == NULL) && (max_length == NULL)) { // tables 7.3.1.1.2-6
    pusch_config_pdu->num_dmrs_cdm_grps_no_data = 2;
    pusch_config_pdu->dmrs_ports = 1 << dci->antenna_ports.val;
  }

  if ((transformPrecoder == NR_PUSCH_Config__transformPrecoder_enabled) &&
      (dmrs_type == NULL) && (max_length != NULL)) { // tables 7.3.1.1.2-7

    pusch_config_pdu->num_dmrs_cdm_grps_no_data = 2; //TBC
    pusch_config_pdu->dmrs_ports = 1<<((dci->antenna_ports.val > 3)?(dci->antenna_ports.val-4):(dci->antenna_ports.val));
    *n_front_load_symb = (dci->antenna_ports.val > 3)?2:1;
  }

  if ((transformPrecoder == NR_PUSCH_Config__transformPrecoder_disabled) && (dmrs_type == NULL)
      && (max_length == NULL)) { // tables 7.3.1.1.2-8/9/10/11

    if (rank == 1) {
      pusch_config_pdu->num_dmrs_cdm_grps_no_data = (dci->antenna_ports.val > 1)?2:1;
      pusch_config_pdu->dmrs_ports =1<<((dci->antenna_ports.val > 1)?(dci->antenna_ports.val-2):(dci->antenna_ports.val));
    }

    if (rank == 2){
      pusch_config_pdu->num_dmrs_cdm_grps_no_data = (dci->antenna_ports.val > 0)?2:1;
      pusch_config_pdu->dmrs_ports = (dci->antenna_ports.val > 1)?((dci->antenna_ports.val> 2)?0x5:0xc):0x3;
    }

    if (rank == 3){
      pusch_config_pdu->num_dmrs_cdm_grps_no_data = 2;
      pusch_config_pdu->dmrs_ports = 0x7;  // ports 0-2
    }

    if (rank == 4){
      pusch_config_pdu->num_dmrs_cdm_grps_no_data = 2;
      pusch_config_pdu->dmrs_ports = 0xf;  // ports 0-3
    }
  }

  if ((transformPrecoder == NR_PUSCH_Config__transformPrecoder_disabled) && (dmrs_type == NULL)
      && (max_length != NULL)) { // tables 7.3.1.1.2-12/13/14/15

    if (rank == 1){
      pusch_config_pdu->num_dmrs_cdm_grps_no_data = (dci->antenna_ports.val > 1)?2:1; //TBC
      pusch_config_pdu->dmrs_ports = 1<<((dci->antenna_ports.val > 1)?(dci->antenna_ports.val > 5 ?(dci->antenna_ports.val-6):(dci->antenna_ports.val-2)):dci->antenna_ports.val);
      *n_front_load_symb = (dci->antenna_ports.val > 6)?2:1;
    }

    if (rank == 2){
      pusch_config_pdu->num_dmrs_cdm_grps_no_data = (dci->antenna_ports.val > 0)?2:1; //TBC
      pusch_config_pdu->dmrs_ports = 0; //FIXME
      //pusch_config_pdu->dmrs_ports[0] = table_7_3_1_1_2_13[dci->antenna_ports.val][1];
      //pusch_config_pdu->dmrs_ports[1] = table_7_3_1_1_2_13[dci->antenna_ports.val][2];
      //n_front_load_symb = (dci->antenna_ports.val > 3)?2:1; // FIXME
    }

    if (rank == 3){
      pusch_config_pdu->num_dmrs_cdm_grps_no_data = 2; //TBC
      pusch_config_pdu->dmrs_ports = 0; //FIXME
      //pusch_config_pdu->dmrs_ports[0] = table_7_3_1_1_2_14[dci->antenna_ports.val][1];
      //pusch_config_pdu->dmrs_ports[1] = table_7_3_1_1_2_14[dci->antenna_ports.val][2];
      //pusch_config_pdu->dmrs_ports[2] = table_7_3_1_1_2_14[dci->antenna_ports.val][3];
      //n_front_load_symb = (dci->antenna_ports.val > 1)?2:1; //FIXME
    }

    if (rank == 4){
      pusch_config_pdu->num_dmrs_cdm_grps_no_data = 2; //TBC
      pusch_config_pdu->dmrs_ports = 0; //FIXME
      //pusch_config_pdu->dmrs_ports[0] = table_7_3_1_1_2_15[dci->antenna_ports.val][1];
      //pusch_config_pdu->dmrs_ports[1] = table_7_3_1_1_2_15[dci->antenna_ports.val][2];
      //pusch_config_pdu->dmrs_ports[2] = table_7_3_1_1_2_15[dci->antenna_ports.val][3];
      //pusch_config_pdu->dmrs_ports[3] = table_7_3_1_1_2_15[dci->antenna_ports.val][4];
      //n_front_load_symb = (dci->antenna_ports.val > 1)?2:1; //FIXME
    }
  }

  if ((transformPrecoder == NR_PUSCH_Config__transformPrecoder_disabled) && (dmrs_type != NULL)
      && (max_length == NULL)) { // tables 7.3.1.1.2-16/17/18/19

    if (rank == 1){
      pusch_config_pdu->num_dmrs_cdm_grps_no_data = (dci->antenna_ports.val > 1)?((dci->antenna_ports.val > 5)?3:2):1; //TBC
      pusch_config_pdu->dmrs_ports = (dci->antenna_ports.val > 1)?(dci->antenna_ports.val > 5 ?(dci->antenna_ports.val-6):(dci->antenna_ports.val-2)):dci->antenna_ports.val; //TBC
    }

    if (rank == 2){
      pusch_config_pdu->num_dmrs_cdm_grps_no_data = (dci->antenna_ports.val > 0)?((dci->antenna_ports.val > 2)?3:2):1; //TBC
      pusch_config_pdu->dmrs_ports = 0; //FIXME
      //pusch_config_pdu->dmrs_ports[0] = table_7_3_1_1_2_17[dci->antenna_ports.val][1];
      //pusch_config_pdu->dmrs_ports[1] = table_7_3_1_1_2_17[dci->antenna_ports.val][2];
    }

    if (rank == 3){
      pusch_config_pdu->num_dmrs_cdm_grps_no_data = (dci->antenna_ports.val > 0)?3:2; //TBC
      pusch_config_pdu->dmrs_ports = 0; //FIXME
      //pusch_config_pdu->dmrs_ports[0] = table_7_3_1_1_2_18[dci->antenna_ports.val][1];
      //pusch_config_pdu->dmrs_ports[1] = table_7_3_1_1_2_18[dci->antenna_ports.val][2];
      //pusch_config_pdu->dmrs_ports[2] = table_7_3_1_1_2_18[dci->antenna_ports.val][3];
    }

    if (rank == 4){
      pusch_config_pdu->num_dmrs_cdm_grps_no_data = dci->antenna_ports.val + 2; //TBC
      pusch_config_pdu->dmrs_ports = 0; //FIXME
      //pusch_config_pdu->dmrs_ports[0] = 0;
      //pusch_config_pdu->dmrs_ports[1] = 1;
      //pusch_config_pdu->dmrs_ports[2] = 2;
      //pusch_config_pdu->dmrs_ports[3] = 3;
    }
  }

  if ((transformPrecoder == NR_PUSCH_Config__transformPrecoder_disabled) && (dmrs_type != NULL)
      && (max_length != NULL)) { // tables 7.3.1.1.2-20/21/22/23

    if (rank == 1){
      pusch_config_pdu->num_dmrs_cdm_grps_no_data = table_7_3_1_1_2_20[dci->antenna_ports.val][0]; //TBC
      pusch_config_pdu->dmrs_ports = table_7_3_1_1_2_20[dci->antenna_ports.val][1]; //TBC
      //n_front_load_symb = table_7_3_1_1_2_20[dci->antenna_ports.val][2]; //FIXME
    }

    if (rank == 2){
      pusch_config_pdu->num_dmrs_cdm_grps_no_data = table_7_3_1_1_2_21[dci->antenna_ports.val][0]; //TBC
      pusch_config_pdu->dmrs_ports = 0; //FIXME
      //pusch_config_pdu->dmrs_ports[0] = table_7_3_1_1_2_21[dci->antenna_ports.val][1];
      //pusch_config_pdu->dmrs_ports[1] = table_7_3_1_1_2_21[dci->antenna_ports.val][2];
      //n_front_load_symb = table_7_3_1_1_2_21[dci->antenna_ports.val][3]; //FIXME
    }

    if (rank == 3){
      pusch_config_pdu->num_dmrs_cdm_grps_no_data = table_7_3_1_1_2_22[dci->antenna_ports.val][0]; //TBC
      pusch_config_pdu->dmrs_ports = 0; //FIXME
      //pusch_config_pdu->dmrs_ports[0] = table_7_3_1_1_2_22[dci->antenna_ports.val][1];
      //pusch_config_pdu->dmrs_ports[1] = table_7_3_1_1_2_22[dci->antenna_ports.val][2];
      //pusch_config_pdu->dmrs_ports[2] = table_7_3_1_1_2_22[dci->antenna_ports.val][3];
      //n_front_load_symb = table_7_3_1_1_2_22[dci->antenna_ports.val][4]; //FIXME
    }

    if (rank == 4){
      pusch_config_pdu->num_dmrs_cdm_grps_no_data = table_7_3_1_1_2_23[dci->antenna_ports.val][0]; //TBC
      pusch_config_pdu->dmrs_ports = 0; //FIXME
      //pusch_config_pdu->dmrs_ports[0] = table_7_3_1_1_2_23[dci->antenna_ports.val][1];
      //pusch_config_pdu->dmrs_ports[1] = table_7_3_1_1_2_23[dci->antenna_ports.val][2];
      //pusch_config_pdu->dmrs_ports[2] = table_7_3_1_1_2_23[dci->antenna_ports.val][3];
      //pusch_config_pdu->dmrs_ports[3] = table_7_3_1_1_2_23[dci->antenna_ports.val][4];
      //n_front_load_symb = table_7_3_1_1_2_23[dci->antenna_ports.val][5]; //FIXME
    }
  }
  LOG_D(NR_MAC,"num_dmrs_cdm_grps_no_data %d, dmrs_ports %d\n",pusch_config_pdu->num_dmrs_cdm_grps_no_data,pusch_config_pdu->dmrs_ports);
}

// Configuration of Msg3 PDU according to clauses:
// - 8.3 of 3GPP TS 38.213 version 16.3.0 Release 16
// - 6.1.2.2 of TS 38.214
// - 6.1.3 of TS 38.214
// - 6.2.2 of TS 38.214
// - 6.1.4.2 of TS 38.214
// - 6.4.1.1.1 of TS 38.211
// - 6.3.1.7 of 38.211
int nr_config_pusch_pdu(NR_UE_MAC_INST_t *mac,
                        NR_tda_info_t *tda_info,
                        nfapi_nr_ue_pusch_pdu_t *pusch_config_pdu,
                        dci_pdu_rel15_t *dci,
                        RAR_grant_t *rar_grant,
                        uint16_t rnti,
                        const nr_dci_format_t dci_format)
{
  uint16_t l_prime_mask = 0;
  int N_PRB_oh  = 0;

  int rnti_type = get_rnti_type(mac, rnti);
  NR_UE_UL_BWP_t *current_UL_BWP = mac->current_UL_BWP;
  NR_UE_ServingCell_Info_t *sc_info = &mac->sc_info;

  // Common configuration
  pusch_config_pdu->dmrs_config_type = pusch_dmrs_type1;
  pusch_config_pdu->pdu_bit_map      = PUSCH_PDU_BITMAP_PUSCH_DATA;
  pusch_config_pdu->nrOfLayers       = 1;
  pusch_config_pdu->Tpmi             = 0;
  pusch_config_pdu->rnti             = rnti;

  pusch_dmrs_AdditionalPosition_t add_pos = pusch_dmrs_pos2;
  int dmrslength = 1;
  NR_PUSCH_Config_t *pusch_Config = current_UL_BWP->pusch_Config;

  if (rar_grant) {

    // Note: for Msg3 or MsgA PUSCH transmission the N_PRB_oh is always set to 0
    int ibwp_start = sc_info->initial_ul_BWPStart;
    int ibwp_size = sc_info->initial_ul_BWPSize;
    int abwp_start = current_UL_BWP->BWPStart;
    int abwp_size = current_UL_BWP->BWPSize;
    int scs = current_UL_BWP->scs;

    // BWP start selection according to 8.3 of TS 38.213
    if ((ibwp_start < abwp_start) || (ibwp_size > abwp_size)) {
      pusch_config_pdu->bwp_start = abwp_start;
      pusch_config_pdu->bwp_size = abwp_size;
    } else {
      pusch_config_pdu->bwp_start = ibwp_start;
      pusch_config_pdu->bwp_size = ibwp_size;
    }

    //// Resource assignment from RAR
    // Frequency domain allocation according to 8.3 of TS 38.213
    int mask;
    if (ibwp_size < 180)
      mask = (1 << ((int) ceil(log2((ibwp_size*(ibwp_size+1))>>1)))) - 1;
    else
      mask = (1 << (28 - (int)(ceil(log2((ibwp_size*(ibwp_size+1))>>1))))) - 1;

    dci_field_t f_alloc;
    f_alloc.val = rar_grant->Msg3_f_alloc & mask;
    if (nr_ue_process_dci_freq_dom_resource_assignment(pusch_config_pdu,
                                                       NULL,
                                                       NULL,
                                                       ibwp_size,
                                                       0,
                                                       0,
                                                       f_alloc) < 0) {
      LOG_E(NR_MAC, "can't nr_ue_process_dci_freq_dom_resource_assignment()\n");
      return -1;
    }

    // virtual resource block to physical resource mapping for Msg3 PUSCH (6.3.1.7 in 38.211)
    //pusch_config_pdu->rb_start += ibwp_start - abwp_start;

    // Time domain allocation
    pusch_config_pdu->start_symbol_index = tda_info->startSymbolIndex;
    pusch_config_pdu->nr_of_symbols = tda_info->nrOfSymbols;

    l_prime_mask = get_l_prime(tda_info->nrOfSymbols,
                               tda_info->mapping_type,
                               add_pos,
                               dmrslength,
                               tda_info->startSymbolIndex,
                               mac->dmrs_TypeA_Position);
    LOG_D(NR_MAC, "MSG3 start_sym:%d NR Symb:%d mappingtype:%d, DMRS_MASK:%x\n", pusch_config_pdu->start_symbol_index, pusch_config_pdu->nr_of_symbols, tda_info->mapping_type, l_prime_mask);

#ifdef DEBUG_MSG3
    LOG_D(NR_MAC, "In %s BWP assignment (BWP (start %d, size %d) \n", __FUNCTION__, pusch_config_pdu->bwp_start, pusch_config_pdu->bwp_size);
#endif

    // MCS
    pusch_config_pdu->mcs_index = rar_grant->mcs;
    // Frequency hopping
    pusch_config_pdu->frequency_hopping = rar_grant->freq_hopping;

    // DM-RS configuration according to 6.2.2 UE DM-RS transmission procedure in 38.214
    pusch_config_pdu->num_dmrs_cdm_grps_no_data = 2;
    pusch_config_pdu->dmrs_ports = 1;

    // DMRS sequence initialization [TS 38.211, sec 6.4.1.1.1].
    // Should match what is sent in DCI 0_1, otherwise set to 0.
    pusch_config_pdu->scid = 0;

    // Transform precoding according to 6.1.3 UE procedure for applying transform precoding on PUSCH in 38.214
    pusch_config_pdu->transform_precoding = get_transformPrecoding(current_UL_BWP, NR_UL_DCI_FORMAT_0_0, 0); // as if it was DCI 0_0

    // Resource allocation in frequency domain according to 6.1.2.2 in TS 38.214
    pusch_config_pdu->resource_alloc = 1;

    //// Completing PUSCH PDU
    pusch_config_pdu->mcs_table = 0;
    pusch_config_pdu->cyclic_prefix = 0;
    pusch_config_pdu->data_scrambling_id = mac->physCellId;
    pusch_config_pdu->ul_dmrs_scrambling_id = mac->physCellId;
    pusch_config_pdu->subcarrier_spacing = scs;
    pusch_config_pdu->vrb_to_prb_mapping = 0;
    pusch_config_pdu->uplink_frequency_shift_7p5khz = 0;
    //Optional Data only included if indicated in pduBitmap
    pusch_config_pdu->pusch_data.rv_index = 0;  // 8.3 in 38.213
    pusch_config_pdu->pusch_data.harq_process_id = 0;
    pusch_config_pdu->pusch_data.new_data_indicator = 1; // new data
    pusch_config_pdu->pusch_data.num_cb = 0;
    pusch_config_pdu->tbslbrm = 0;

  } else if (dci) {
    pusch_config_pdu->bwp_start = current_UL_BWP->BWPStart;
    pusch_config_pdu->bwp_size = current_UL_BWP->BWPSize;

    /* Transform precoding */
    pusch_config_pdu->transform_precoding = get_transformPrecoding(current_UL_BWP, dci_format, 0);

    /*DCI format-related configuration*/
    int target_ss;
    if (dci_format == NR_UL_DCI_FORMAT_0_0) {
      target_ss = NR_SearchSpace__searchSpaceType_PR_common;
      if ((pusch_config_pdu->transform_precoding == NR_PUSCH_Config__transformPrecoder_disabled) &&
          pusch_config_pdu->nr_of_symbols < 3)
        pusch_config_pdu->num_dmrs_cdm_grps_no_data = 1;
      else
        pusch_config_pdu->num_dmrs_cdm_grps_no_data = 2;
    } else if (dci_format == NR_UL_DCI_FORMAT_0_1) {
      target_ss = NR_SearchSpace__searchSpaceType_PR_ue_Specific;
      ul_layers_config(mac, pusch_config_pdu, dci, dci_format);
      ul_ports_config(mac, &dmrslength, pusch_config_pdu, dci, dci_format);
    } else {
      LOG_E(NR_MAC, "In %s: UL grant from DCI format %d is not handled...\n", __FUNCTION__, dci_format);
      return -1;
    }

    int mappingtype = tda_info->mapping_type;

    NR_DMRS_UplinkConfig_t *NR_DMRS_ulconfig = NULL;
    if(pusch_Config) {
      NR_DMRS_ulconfig = (mappingtype == NR_PUSCH_TimeDomainResourceAllocation__mappingType_typeA)
                             ? pusch_Config->dmrs_UplinkForPUSCH_MappingTypeA->choice.setup
                             : pusch_Config->dmrs_UplinkForPUSCH_MappingTypeB->choice.setup;
    }

    pusch_config_pdu->scid = 0;
    pusch_config_pdu->ul_dmrs_scrambling_id = mac->physCellId;
    if (dci_format == NR_UL_DCI_FORMAT_0_1)
      pusch_config_pdu->scid = dci->dmrs_sequence_initialization.val;

    /* TRANSFORM PRECODING ------------------------------------------------------------------------------------------*/
    if (pusch_config_pdu->transform_precoding == NR_PUSCH_Config__transformPrecoder_enabled) {

      uint32_t n_RS_Id = 0;
      if (NR_DMRS_ulconfig->transformPrecodingEnabled &&
          NR_DMRS_ulconfig->transformPrecodingEnabled->nPUSCH_Identity != NULL)
        n_RS_Id = *NR_DMRS_ulconfig->transformPrecodingEnabled->nPUSCH_Identity;
      else
        n_RS_Id = mac->physCellId;

      // U as specified in section 6.4.1.1.1.2 in 38.211, if sequence hopping and group hopping are disabled
      pusch_config_pdu->dfts_ofdm.low_papr_group_number = n_RS_Id % 30;

      // V as specified in section 6.4.1.1.1.2 in 38.211 V = 0 if sequence hopping and group hopping are disabled
      if (!NR_DMRS_ulconfig || !NR_DMRS_ulconfig->transformPrecodingEnabled ||
          (!NR_DMRS_ulconfig->transformPrecodingEnabled->sequenceGroupHopping && !NR_DMRS_ulconfig->transformPrecodingEnabled->sequenceHopping))
        pusch_config_pdu->dfts_ofdm.low_papr_sequence_number = 0;
      else
        AssertFatal(1==0,"SequenceGroupHopping or sequenceHopping are NOT Supported\n");

      LOG_D(NR_MAC,
            "TRANSFORM PRECODING IS ENABLED. CDM groups: %d, U: %d \n",
            pusch_config_pdu->num_dmrs_cdm_grps_no_data,
            pusch_config_pdu->dfts_ofdm.low_papr_group_number);
    }
    else {
      if (pusch_config_pdu->scid == 0 && NR_DMRS_ulconfig &&
          NR_DMRS_ulconfig->transformPrecodingDisabled->scramblingID0)
        pusch_config_pdu->ul_dmrs_scrambling_id = *NR_DMRS_ulconfig->transformPrecodingDisabled->scramblingID0;
      if (pusch_config_pdu->scid == 1 && NR_DMRS_ulconfig &&
          NR_DMRS_ulconfig->transformPrecodingDisabled->scramblingID1)
        pusch_config_pdu->ul_dmrs_scrambling_id = *NR_DMRS_ulconfig->transformPrecodingDisabled->scramblingID1;
    }

    /* TRANSFORM PRECODING --------------------------------------------------------------------------------------------------------*/

    /* IDENTIFIER_DCI_FORMATS */
    /* FREQ_DOM_RESOURCE_ASSIGNMENT_UL */
    if (nr_ue_process_dci_freq_dom_resource_assignment(pusch_config_pdu,
                                                       NULL,
                                                       NULL,
                                                       current_UL_BWP->BWPSize,
                                                       0,
                                                       0,
                                                       dci->frequency_domain_assignment) < 0) {
      LOG_E(NR_MAC, "can't nr_ue_process_dci_freq_dom_resource_assignment()\n");
      return -1;
    }

    pusch_config_pdu->start_symbol_index = tda_info->startSymbolIndex;
    pusch_config_pdu->nr_of_symbols = tda_info->nrOfSymbols;

    /* FREQ_HOPPING_FLAG */
    if ((pusch_Config!=NULL) && (pusch_Config->frequencyHopping!=NULL) && (pusch_Config->resourceAllocation != NR_PUSCH_Config__resourceAllocation_resourceAllocationType0)){
      pusch_config_pdu->frequency_hopping = dci->frequency_hopping_flag.val;
    }

    /* MCS */
    pusch_config_pdu->mcs_index = dci->mcs;

    /* MCS TABLE */
    if (pusch_config_pdu->transform_precoding == NR_PUSCH_Config__transformPrecoder_disabled) {
      pusch_config_pdu->mcs_table =
          get_pusch_mcs_table(pusch_Config ? pusch_Config->mcs_Table : NULL, 0, dci_format, rnti_type, target_ss, false);
    } else {
      pusch_config_pdu->mcs_table = get_pusch_mcs_table(pusch_Config ? pusch_Config->mcs_TableTransformPrecoder : NULL,
                                                        1,
                                                        dci_format,
                                                        rnti_type,
                                                        target_ss,
                                                        false);
    }

    /* NDI */
    NR_UL_HARQ_INFO_t *harq = &mac->ul_harq_info[dci->harq_pid];
    pusch_config_pdu->pusch_data.new_data_indicator = false;
    if (dci->ndi != harq->last_ndi) {
      pusch_config_pdu->pusch_data.new_data_indicator = true;
      // if new data reset harq structure
      memset(harq, 0, sizeof(*harq));
    }
    harq->last_ndi = dci->ndi;
    /* RV */
    pusch_config_pdu->pusch_data.rv_index = dci->rv;
    /* HARQ_PROCESS_NUMBER */
    pusch_config_pdu->pusch_data.harq_process_id = dci->harq_pid;
    /* TPC_PUSCH */
    // according to TS 38.213 Table Table 7.1.1-1
    if (dci->tpc == 0) {
      pusch_config_pdu->absolute_delta_PUSCH = -4;
    }
    if (dci->tpc == 1) {
      pusch_config_pdu->absolute_delta_PUSCH = -1;
    }
    if (dci->tpc == 2) {
      pusch_config_pdu->absolute_delta_PUSCH = 1;
    }
    if (dci->tpc == 3) {
      pusch_config_pdu->absolute_delta_PUSCH = 4;
    }

    if (NR_DMRS_ulconfig != NULL)
      add_pos = (NR_DMRS_ulconfig->dmrs_AdditionalPosition == NULL) ? 2 : *NR_DMRS_ulconfig->dmrs_AdditionalPosition;

    /* DMRS */
    l_prime_mask = get_l_prime(pusch_config_pdu->nr_of_symbols,
                               mappingtype, add_pos, dmrslength,
                               pusch_config_pdu->start_symbol_index,
                               mac->dmrs_TypeA_Position);

    if (sc_info->xOverhead_PUSCH)
      N_PRB_oh = 6 * (1 + *sc_info->xOverhead_PUSCH);
    else
      N_PRB_oh = 0;

    if (sc_info->rateMatching_PUSCH) {
      long *maxMIMO_Layers = sc_info->maxMIMO_Layers_PUSCH;
      if (!maxMIMO_Layers)
        maxMIMO_Layers = pusch_Config ? pusch_Config->maxRank : NULL;
      AssertFatal (maxMIMO_Layers != NULL,"Option with max MIMO layers not configured is not supported\n");
      pusch_config_pdu->tbslbrm = nr_compute_tbslbrm(pusch_config_pdu->mcs_table, sc_info->ul_bw_tbslbrm, *maxMIMO_Layers);
    } else
      pusch_config_pdu->tbslbrm = 0;

    /* PTRS */
    if (pusch_Config && pusch_Config->dmrs_UplinkForPUSCH_MappingTypeB && pusch_Config->dmrs_UplinkForPUSCH_MappingTypeB->choice.setup->phaseTrackingRS) {
      if (pusch_config_pdu->transform_precoding == NR_PUSCH_Config__transformPrecoder_disabled) {
        nfapi_nr_ue_ptrs_ports_t ptrs_ports_list;
        pusch_config_pdu->pusch_ptrs.ptrs_ports_list = &ptrs_ports_list;
        bool valid_ptrs_setup = set_ul_ptrs_values(pusch_Config->dmrs_UplinkForPUSCH_MappingTypeB->choice.setup->phaseTrackingRS->choice.setup,
                                                   pusch_config_pdu->rb_size,
                                                   pusch_config_pdu->mcs_index,
                                                   pusch_config_pdu->mcs_table,
                                                   &pusch_config_pdu->pusch_ptrs.ptrs_freq_density,
                                                   &pusch_config_pdu->pusch_ptrs.ptrs_time_density,
                                                   &pusch_config_pdu->pusch_ptrs.ptrs_ports_list->ptrs_re_offset,
                                                   &pusch_config_pdu->pusch_ptrs.num_ptrs_ports,
                                                   &pusch_config_pdu->pusch_ptrs.ul_ptrs_power,
                                                   pusch_config_pdu->nr_of_symbols);
        if(valid_ptrs_setup == true) {
          pusch_config_pdu->pdu_bit_map |= PUSCH_PDU_BITMAP_PUSCH_PTRS;
        }
        LOG_D(NR_MAC, "UL PTRS values: PTRS time den: %d, PTRS freq den: %d\n", pusch_config_pdu->pusch_ptrs.ptrs_time_density, pusch_config_pdu->pusch_ptrs.ptrs_freq_density);
      }
    }
  }

  LOG_D(NR_MAC,
        "Received UL grant (rb_start %d, rb_size %d, start_symbol_index %d, nr_of_symbols %d) for RNTI type %s \n",
        pusch_config_pdu->rb_start,
        pusch_config_pdu->rb_size,
        pusch_config_pdu->start_symbol_index,
        pusch_config_pdu->nr_of_symbols,
        rnti_types(rnti_type));

  pusch_config_pdu->ul_dmrs_symb_pos = l_prime_mask;
  pusch_config_pdu->qam_mod_order = nr_get_Qm_ul(pusch_config_pdu->mcs_index, pusch_config_pdu->mcs_table);
  if (pusch_config_pdu->qam_mod_order == 0) {
    LOG_W(NR_MAC, "Invalid Mod order, likely due to unexpected UL DCI. Ignoring DCI! \n");
    return -1;
  }

  int start_symbol = pusch_config_pdu->start_symbol_index;
  int number_of_symbols = pusch_config_pdu->nr_of_symbols;
  int number_dmrs_symbols = 0;
  for (int i = start_symbol; i < start_symbol + number_of_symbols; i++) {
    if((pusch_config_pdu->ul_dmrs_symb_pos >> i) & 0x01)
      number_dmrs_symbols += 1;
  }

  int nb_dmrs_re_per_rb = ((pusch_config_pdu->dmrs_config_type == pusch_dmrs_type1) ? 6 : 4) * pusch_config_pdu->num_dmrs_cdm_grps_no_data;

  // Compute TBS
  uint16_t R = nr_get_code_rate_ul(pusch_config_pdu->mcs_index, pusch_config_pdu->mcs_table);
  int pid = pusch_config_pdu->pusch_data.harq_process_id;
  if (R > 0) {
    pusch_config_pdu->target_code_rate = R;
    pusch_config_pdu->pusch_data.tb_size = nr_compute_tbs(pusch_config_pdu->qam_mod_order,
                                                          R,
                                                          pusch_config_pdu->rb_size,
                                                          pusch_config_pdu->nr_of_symbols,
                                                          nb_dmrs_re_per_rb * number_dmrs_symbols,
                                                          N_PRB_oh,
                                                          0, // TBR to verify tb scaling
                                                          pusch_config_pdu->nrOfLayers) >> 3;
    mac->ul_harq_info[pid].TBS = pusch_config_pdu->pusch_data.tb_size;
    mac->ul_harq_info[pid].R = R;
  }
  else {
    pusch_config_pdu->target_code_rate = mac->ul_harq_info[pid].R;
    pusch_config_pdu->pusch_data.tb_size = mac->ul_harq_info[pid].TBS;
  }

  pusch_config_pdu->ldpcBaseGraph = get_BG(pusch_config_pdu->pusch_data.tb_size << 3, pusch_config_pdu->target_code_rate);

  if (pusch_config_pdu->pusch_data.tb_size == 0) {
    LOG_E(MAC, "Invalid TBS = 0. Probably caused by missed detection of DCI\n");
    return -1;
  }

  return 0;
}

int configure_srs_pdu(NR_UE_MAC_INST_t *mac,
                      NR_SRS_Resource_t *srs_resource,
                      fapi_nr_ul_config_srs_pdu *srs_config_pdu,
                      int period,
                      int offset)
{
  NR_UE_UL_BWP_t *current_UL_BWP = mac->current_UL_BWP;

  srs_config_pdu->rnti = mac->crnti;
  srs_config_pdu->handle = 0;
  srs_config_pdu->bwp_size = current_UL_BWP->BWPSize;
  srs_config_pdu->bwp_start = current_UL_BWP->BWPStart;
  srs_config_pdu->subcarrier_spacing = current_UL_BWP->scs;
  srs_config_pdu->cyclic_prefix = 0;
  srs_config_pdu->num_ant_ports = srs_resource->nrofSRS_Ports;
  srs_config_pdu->num_symbols = srs_resource->resourceMapping.nrofSymbols;
  srs_config_pdu->num_repetitions = srs_resource->resourceMapping.repetitionFactor;
  srs_config_pdu->time_start_position = srs_resource->resourceMapping.startPosition;
  srs_config_pdu->config_index = srs_resource->freqHopping.c_SRS;
  srs_config_pdu->sequence_id = srs_resource->sequenceId;
  srs_config_pdu->bandwidth_index = srs_resource->freqHopping.b_SRS;
  srs_config_pdu->comb_size = srs_resource->transmissionComb.present - 1;

  switch(srs_resource->transmissionComb.present) {
    case NR_SRS_Resource__transmissionComb_PR_n2:
      srs_config_pdu->comb_offset = srs_resource->transmissionComb.choice.n2->combOffset_n2;
      srs_config_pdu->cyclic_shift = srs_resource->transmissionComb.choice.n2->cyclicShift_n2;
      break;
    case NR_SRS_Resource__transmissionComb_PR_n4:
      srs_config_pdu->comb_offset = srs_resource->transmissionComb.choice.n4->combOffset_n4;
      srs_config_pdu->cyclic_shift = srs_resource->transmissionComb.choice.n4->cyclicShift_n4;
      break;
    default:
      LOG_W(NR_MAC, "Invalid or not implemented comb_size!\n");
  }

  srs_config_pdu->frequency_position = srs_resource->freqDomainPosition;
  srs_config_pdu->frequency_shift = srs_resource->freqDomainShift;
  srs_config_pdu->frequency_hopping = srs_resource->freqHopping.b_hop;
  srs_config_pdu->group_or_sequence_hopping = srs_resource->groupOrSequenceHopping;
  srs_config_pdu->resource_type = srs_resource->resourceType.present - 1;
  if(srs_config_pdu->resource_type > 0) { // not aperiodic
    srs_config_pdu->t_srs = period;
    srs_config_pdu->t_offset = offset;
  }

#ifdef SRS_DEBUG
  LOG_I(NR_MAC,"Frame = %i, slot = %i\n", frame, slot);
  LOG_I(NR_MAC,"srs_config_pdu->rnti = 0x%04x\n", srs_config_pdu->rnti);
  LOG_I(NR_MAC,"srs_config_pdu->handle = %u\n", srs_config_pdu->handle);
  LOG_I(NR_MAC,"srs_config_pdu->bwp_size = %u\n", srs_config_pdu->bwp_size);
  LOG_I(NR_MAC,"srs_config_pdu->bwp_start = %u\n", srs_config_pdu->bwp_start);
  LOG_I(NR_MAC,"srs_config_pdu->subcarrier_spacing = %u\n", srs_config_pdu->subcarrier_spacing);
  LOG_I(NR_MAC,"srs_config_pdu->cyclic_prefix = %u (0: Normal; 1: Extended)\n", srs_config_pdu->cyclic_prefix);
  LOG_I(NR_MAC,"srs_config_pdu->num_ant_ports = %u (0 = 1 port, 1 = 2 ports, 2 = 4 ports)\n", srs_config_pdu->num_ant_ports);
  LOG_I(NR_MAC,"srs_config_pdu->num_symbols = %u (0 = 1 symbol, 1 = 2 symbols, 2 = 4 symbols)\n", srs_config_pdu->num_symbols);
  LOG_I(NR_MAC,"srs_config_pdu->num_repetitions = %u (0 = 1, 1 = 2, 2 = 4)\n", srs_config_pdu->num_repetitions);
  LOG_I(NR_MAC,"srs_config_pdu->time_start_position = %u\n", srs_config_pdu->time_start_position);
  LOG_I(NR_MAC,"srs_config_pdu->config_index = %u\n", srs_config_pdu->config_index);
  LOG_I(NR_MAC,"srs_config_pdu->sequence_id = %u\n", srs_config_pdu->sequence_id);
  LOG_I(NR_MAC,"srs_config_pdu->bandwidth_index = %u\n", srs_config_pdu->bandwidth_index);
  LOG_I(NR_MAC,"srs_config_pdu->comb_size = %u (0 = comb size 2, 1 = comb size 4, 2 = comb size 8)\n", srs_config_pdu->comb_size);
  LOG_I(NR_MAC,"srs_config_pdu->comb_offset = %u\n", srs_config_pdu->comb_offset);
  LOG_I(NR_MAC,"srs_config_pdu->cyclic_shift = %u\n", srs_config_pdu->cyclic_shift);
  LOG_I(NR_MAC,"srs_config_pdu->frequency_position = %u\n", srs_config_pdu->frequency_position);
  LOG_I(NR_MAC,"srs_config_pdu->frequency_shift = %u\n", srs_config_pdu->frequency_shift);
  LOG_I(NR_MAC,"srs_config_pdu->frequency_hopping = %u\n", srs_config_pdu->frequency_hopping);
  LOG_I(NR_MAC,"srs_config_pdu->group_or_sequence_hopping = %u (0 = No hopping, 1 = Group hopping groupOrSequenceHopping, 2 = Sequence hopping)\n", srs_config_pdu->group_or_sequence_hopping);
  LOG_I(NR_MAC,"srs_config_pdu->resource_type = %u (0: aperiodic, 1: semi-persistent, 2: periodic)\n", srs_config_pdu->resource_type);
  LOG_I(NR_MAC,"srs_config_pdu->t_srs = %u\n", srs_config_pdu->t_srs);
  LOG_I(NR_MAC,"srs_config_pdu->t_offset = %u\n", srs_config_pdu->t_offset);
#endif
  return 0;
}

// Aperiodic SRS scheduling
void nr_ue_aperiodic_srs_scheduling(NR_UE_MAC_INST_t *mac, long resource_trigger, int frame, int slot)
{
  NR_UE_UL_BWP_t *current_UL_BWP = mac->current_UL_BWP;
  NR_SRS_Config_t *srs_config = current_UL_BWP->srs_Config;

  if (!srs_config) {
    LOG_E(NR_MAC, "DCI is triggering aperiodic SRS but there is no SRS configuration\n");
    return;
  }

  int slot_offset = 0;
  NR_SRS_Resource_t *srs_resource = NULL;
  for(int rs = 0; rs < srs_config->srs_ResourceSetToAddModList->list.count; rs++) {

    // Find aperiodic resource set
    NR_SRS_ResourceSet_t *srs_resource_set = srs_config->srs_ResourceSetToAddModList->list.array[rs];
    if(srs_resource_set->resourceType.present != NR_SRS_ResourceSet__resourceType_PR_aperiodic)
      continue;
    // the resource trigger need to match the DCI one
    if(srs_resource_set->resourceType.choice.aperiodic->aperiodicSRS_ResourceTrigger != resource_trigger)
      continue;
    // if slotOffset is null -> offset = 0
    if(srs_resource_set->resourceType.choice.aperiodic->slotOffset)
      slot_offset = *srs_resource_set->resourceType.choice.aperiodic->slotOffset;

    // Find the corresponding srs resource
    for(int r1 = 0; r1 < srs_resource_set->srs_ResourceIdList->list.count; r1++) {
      for (int r2 = 0; r2 < srs_config->srs_ResourceToAddModList->list.count; r2++) {
        if ((*srs_resource_set->srs_ResourceIdList->list.array[r1] == srs_config->srs_ResourceToAddModList->list.array[r2]->srs_ResourceId) &&
            (srs_config->srs_ResourceToAddModList->list.array[r2]->resourceType.present == NR_SRS_Resource__resourceType_PR_aperiodic)) {
          srs_resource = srs_config->srs_ResourceToAddModList->list.array[r2];
          break;
        }
      }
    }
  }

  if(srs_resource == NULL) {
    LOG_E(NR_MAC, "Couldn't find SRS aperiodic resource with trigger %ld\n", resource_trigger);
    return;
  }

  AssertFatal(slot_offset > DURATION_RX_TO_TX,
              "Slot offset between DCI and aperiodic SRS (%d) needs to be higher than DURATION_RX_TO_TX (%d)\n",
              slot_offset, DURATION_RX_TO_TX);
  int n_slots_frame = nr_slots_per_frame[current_UL_BWP->scs];
  int sched_slot = (slot + slot_offset) % n_slots_frame;
  NR_TDD_UL_DL_ConfigCommon_t *tdd_config = mac->tdd_UL_DL_ConfigurationCommon;
  if (!is_nr_UL_slot(tdd_config, sched_slot, mac->frame_type)) {
    LOG_E(NR_MAC, "Slot for scheduling aperiodic SRS %d is not an UL slot\n", sched_slot);
    return;
  }
  int sched_frame = frame + (slot + slot_offset >= n_slots_frame) % 1024;
  fapi_nr_ul_config_request_pdu_t *pdu = lockGet_ul_config(mac, sched_frame, sched_slot, FAPI_NR_UL_CONFIG_TYPE_SRS);
  if (!pdu)
    return;
  int ret = configure_srs_pdu(mac, srs_resource, &pdu->srs_config_pdu, 0, 0);
  if (ret != 0)
    remove_ul_config_last_item(pdu);
  release_ul_config(pdu, false);
}


// Periodic SRS scheduling
static bool nr_ue_periodic_srs_scheduling(NR_UE_MAC_INST_t *mac, frame_t frame, slot_t slot)
{
  bool srs_scheduled = false;
  NR_UE_UL_BWP_t *current_UL_BWP = mac->current_UL_BWP;

  NR_SRS_Config_t *srs_config = current_UL_BWP ? current_UL_BWP->srs_Config : NULL;

  if (!srs_config) {
    return false;
  }

  for(int rs = 0; rs < srs_config->srs_ResourceSetToAddModList->list.count; rs++) {

    // Find periodic resource set
    NR_SRS_ResourceSet_t *srs_resource_set = srs_config->srs_ResourceSetToAddModList->list.array[rs];
    if(srs_resource_set->resourceType.present != NR_SRS_ResourceSet__resourceType_PR_periodic) {
      continue;
    }

    // Find the corresponding srs resource
    NR_SRS_Resource_t *srs_resource = NULL;
    for(int r1 = 0; r1 < srs_resource_set->srs_ResourceIdList->list.count; r1++) {
      for (int r2 = 0; r2 < srs_config->srs_ResourceToAddModList->list.count; r2++) {
        if ((*srs_resource_set->srs_ResourceIdList->list.array[r1] == srs_config->srs_ResourceToAddModList->list.array[r2]->srs_ResourceId) &&
            (srs_config->srs_ResourceToAddModList->list.array[r2]->resourceType.present == NR_SRS_Resource__resourceType_PR_periodic)) {
          srs_resource = srs_config->srs_ResourceToAddModList->list.array[r2];
          break;
        }
      }
    }

    if(srs_resource == NULL) {
      continue;
    }

    uint16_t period = srs_period[srs_resource->resourceType.choice.periodic->periodicityAndOffset_p.present];
    uint16_t offset = get_nr_srs_offset(srs_resource->resourceType.choice.periodic->periodicityAndOffset_p);

    int n_slots_frame = nr_slots_per_frame[current_UL_BWP->scs];

    // Check if UE should transmit the SRS
    if((frame*n_slots_frame+slot-offset)%period == 0) {
      fapi_nr_ul_config_request_pdu_t *pdu = lockGet_ul_config(mac, frame, slot, FAPI_NR_UL_CONFIG_TYPE_SRS);
      if (!pdu)
        return false;
      int ret = configure_srs_pdu(mac, srs_resource, &pdu->srs_config_pdu, period, offset);
      if (ret != 0)
        remove_ul_config_last_item(pdu);
      else
        srs_scheduled = true;
      release_ul_config(pdu, false);
    }
  }
  return srs_scheduled;
}

// Performs :
// 1. TODO: Call RRC for link status return to PHY
// 2. TODO: Perform SR/BSR procedures for scheduling feedback
// 3. TODO: Perform PHR procedures
void nr_ue_dl_scheduler(NR_UE_MAC_INST_t *mac, nr_downlink_indication_t *dl_info)
{
  frame_t rx_frame = dl_info->frame;
  slot_t rx_slot = dl_info->slot;

  fapi_nr_dl_config_request_t *dl_config = get_dl_config_request(mac, rx_slot);
  dl_config->sfn  = rx_frame;
  dl_config->slot = rx_slot;
  dl_config->number_pdus = 0;

  if (mac->state == UE_NOT_SYNC)
    return;

  ue_dci_configuration(mac, dl_config, rx_frame, rx_slot);

  if (mac->ul_time_alignment.ta_apply)
    schedule_ta_command(dl_config, &mac->ul_time_alignment);
  if (mac->state == UE_CONNECTED) {
    nr_schedule_csirs_reception(mac, rx_frame, rx_slot);
    nr_schedule_csi_for_im(mac, rx_frame, rx_slot);
  }

  nr_scheduled_response_t scheduled_response = {.dl_config = dl_config,
                                                .module_id = mac->ue_id,
                                                .CC_id = dl_info->cc_id,
                                                .phy_data = dl_info->phy_data,
                                                .mac = mac};
  if (mac->if_module != NULL && mac->if_module->scheduled_response != NULL)
    mac->if_module->scheduled_response(&scheduled_response);
  else
    LOG_E(NR_MAC, "Internal error, no scheduled_response function\n");
}

void nr_ue_ul_scheduler(NR_UE_MAC_INST_t *mac, nr_uplink_indication_t *ul_info)
{
  int cc_id = ul_info->cc_id;
  frame_t frame_tx = ul_info->frame;
  slot_t slot_tx = ul_info->slot;
  uint32_t gNB_index = ul_info->gNB_index;

  RA_config_t *ra = &mac->ra;
  if(mac->state < UE_CONNECTED) {
    nr_ue_get_rach(mac, cc_id, frame_tx, gNB_index, slot_tx);
    nr_ue_prach_scheduler(mac, frame_tx, slot_tx);
  }

  // Periodic SRS scheduling
  if(mac->state == UE_CONNECTED)
    nr_ue_periodic_srs_scheduling(mac, frame_tx, slot_tx);

  // Schedule ULSCH only if the current frame and slot match those in ul_config_req
  // AND if a UL grant (UL DCI or Msg3) has been received (as indicated by num_pdus)
  uint8_t ulsch_input_buffer_array[NFAPI_MAX_NUM_UL_PDU][MAX_ULSCH_PAYLOAD_BYTES];
  int number_of_pdus = 0;

  fapi_nr_ul_config_request_pdu_t *ulcfg_pdu = lockGet_ul_iterator(mac, frame_tx, slot_tx);
  if (!ulcfg_pdu)
    return;
  LOG_D(NR_MAC, "number of UL PDUs: %d with UL transmission in sfn [%d.%d]\n", *ulcfg_pdu->privateNBpdus, frame_tx, slot_tx);

  while (ulcfg_pdu->pdu_type != FAPI_NR_END) {
    uint8_t *ulsch_input_buffer = ulsch_input_buffer_array[number_of_pdus];
    if (ulcfg_pdu->pdu_type == FAPI_NR_UL_CONFIG_TYPE_PUSCH) {
      int mac_pdu_exist = 0;
      uint16_t TBS_bytes = ulcfg_pdu->pusch_config_pdu.pusch_data.tb_size;
      LOG_D(NR_MAC,
            "harq_id %d, new_data_indicator %d, TBS_bytes %d (ra_state %d)\n",
            ulcfg_pdu->pusch_config_pdu.pusch_data.harq_process_id,
            ulcfg_pdu->pusch_config_pdu.pusch_data.new_data_indicator,
            TBS_bytes,
            ra->ra_state);
      if (ra->ra_state == WAIT_RAR && !ra->cfra) {
        nr_get_msg3_payload(mac, ulsch_input_buffer, TBS_bytes);
        for (int k = 0; k < TBS_bytes; k++) {
          LOG_D(NR_MAC, "(%i): 0x%x\n", k, ulsch_input_buffer[k]);
        }
        mac_pdu_exist = 1;
      } else {
        if (ulcfg_pdu->pusch_config_pdu.pusch_data.new_data_indicator
            && (mac->state == UE_CONNECTED || (ra->ra_state == WAIT_RAR && ra->cfra))) {
          // Getting IP traffic to be transmitted
          nr_ue_get_sdu(mac, cc_id, frame_tx, slot_tx, gNB_index, ulsch_input_buffer, TBS_bytes);
          mac_pdu_exist = 1;
        }
      }

      // Config UL TX PDU
      if (mac_pdu_exist) {
        ulcfg_pdu->pusch_config_pdu.tx_request_body.pdu = ulsch_input_buffer;
        ulcfg_pdu->pusch_config_pdu.tx_request_body.pdu_length = TBS_bytes;
        number_of_pdus++;
      }
      if (ra->ra_state == WAIT_CONTENTION_RESOLUTION && !ra->cfra) {
        LOG_I(NR_MAC, "[RAPROC][%d.%d] RA-Msg3 retransmitted\n", frame_tx, slot_tx);
        // 38.321 restart the ra-ContentionResolutionTimer at each HARQ retransmission in the first symbol after the end of the Msg3
        // transmission
        nr_Msg3_transmitted(mac, cc_id, frame_tx, slot_tx, gNB_index);
      }
      if (ra->ra_state == WAIT_RAR && !ra->cfra) {
        LOG_A(NR_MAC, "[RAPROC][%d.%d] RA-Msg3 transmitted\n", frame_tx, slot_tx);
        nr_Msg3_transmitted(mac, cc_id, frame_tx, slot_tx, gNB_index);
      }
    }
    ulcfg_pdu++;
  }
  release_ul_config(ulcfg_pdu, false);
  if (mac->if_module != NULL && mac->if_module->scheduled_response != NULL) {
    LOG_D(NR_MAC, "3# scheduled_response transmitted,%d, %d\n", frame_tx, slot_tx);
    nr_scheduled_response_t scheduled_response = {.ul_config = mac->ul_config_request + slot_tx,
                                                  .mac = mac,
                                                  .module_id = mac->ue_id,
                                                  .CC_id = cc_id,
                                                  .phy_data = ul_info->phy_data};
    mac->if_module->scheduled_response(&scheduled_response);
  }

  // update Bj for all active lcids before LCP procedure
  LOG_D(NR_MAC, "====================[Frame %d][Slot %d]Logical Channel Prioritization===========\n", frame_tx, slot_tx);
  for (int i = 0; i < mac->lc_ordered_list.count; i++) {
    nr_lcordered_info_t *lc_info = mac->lc_ordered_list.array[i];
    int lcid = lc_info->lcid;
    // max amount of data that can be buffered/accumulated in a logical channel buffer
    int32_t bucketSize_max = lc_info->bucket_size;
    AssertFatal(bucketSize_max >= 0, "negative bucketSize_max %d, will never schedule UE: lcid %d\n",bucketSize_max, lcid);

    /*
      measure Bj
      increment the value of Bj by product PBR  * T
    */
    int T = 1; // time elapsed since Bj was last incremented
    int32_t bj = mac->scheduling_info.lc_sched_info[lcid - 1].Bj;
    bj += nr_get_pbr(lc_info->prioritisedBitRate) * T;
    if (lc_info->prioritisedBitRate == NR_LogicalChannelConfig__ul_SpecificParameters__prioritisedBitRate_infinity)
      bj = nr_get_pbr(lc_info->prioritisedBitRate);

    // bj > max bucket size, set bj to max bucket size, as in ts38.321 5.4.3.1 Logical Channel Prioritization
    mac->scheduling_info.lc_sched_info[lcid - 1].Bj = min(bj, bucketSize_max);
  }

  // Call BSR procedure as described in Section 5.4.5 in 38.321

  // First check ReTxBSR Timer because it is always configured
  // Decrement ReTxBSR Timer if it is running and not null
  if ((mac->scheduling_info.retxBSR_SF != MAC_UE_BSR_TIMER_NOT_RUNNING) && (mac->scheduling_info.retxBSR_SF != 0)) {
    mac->scheduling_info.retxBSR_SF--;
  }

  // Decrement Periodic Timer if it is running and not null
  if ((mac->scheduling_info.periodicBSR_SF != MAC_UE_BSR_TIMER_NOT_RUNNING) && (mac->scheduling_info.periodicBSR_SF != 0)) {
    mac->scheduling_info.periodicBSR_SF--;
  }

  //Check whether Regular BSR is triggered
  if (nr_update_bsr(mac, frame_tx, slot_tx, gNB_index) == true) {
    // call SR procedure to generate pending SR and BSR for next PUCCH/PUSCH TxOp.  This should implement the procedures
    // outlined in Sections 5.4.4 an 5.4.5 of 38.321
    mac->scheduling_info.SR_pending = 1;
    // Regular BSR trigger
    mac->BSR_reporting_active |= NR_BSR_TRIGGER_REGULAR;
    LOG_D(NR_MAC, "[UE %d][BSR] Regular BSR Triggered Frame %d slot %d SR for PUSCH is pending\n", mac->ue_id, frame_tx, slot_tx);
  }

  if(mac->state >= UE_PERFORMING_RA)
    nr_ue_pucch_scheduler(mac, frame_tx, slot_tx, ul_info->phy_data);
}

bool nr_update_bsr(NR_UE_MAC_INST_t *mac, frame_t frameP, slot_t slotP, uint8_t gNB_index)
{
  bool bsr_regular_triggered = false;
  uint8_t num_lcid_with_data = 0; // for LCID with data only if LCGID is defined
  uint32_t lcgid_buffer_remain[NR_MAX_NUM_LCGID] = {0,0,0,0,0,0,0,0};
  int32_t lcid_bytes_in_buffer[NR_MAX_NUM_LCID];
  /* Array for ordering LCID with data per decreasing priority order */
  uint8_t lcid_reordered_array[NR_MAX_NUM_LCID] = {
      NR_MAX_NUM_LCID, NR_MAX_NUM_LCID, NR_MAX_NUM_LCID, NR_MAX_NUM_LCID, NR_MAX_NUM_LCID, NR_MAX_NUM_LCID, NR_MAX_NUM_LCID,
      NR_MAX_NUM_LCID, NR_MAX_NUM_LCID, NR_MAX_NUM_LCID, NR_MAX_NUM_LCID, NR_MAX_NUM_LCID, NR_MAX_NUM_LCID, NR_MAX_NUM_LCID,
      NR_MAX_NUM_LCID, NR_MAX_NUM_LCID, NR_MAX_NUM_LCID, NR_MAX_NUM_LCID, NR_MAX_NUM_LCID, NR_MAX_NUM_LCID, NR_MAX_NUM_LCID,
      NR_MAX_NUM_LCID, NR_MAX_NUM_LCID, NR_MAX_NUM_LCID, NR_MAX_NUM_LCID, NR_MAX_NUM_LCID, NR_MAX_NUM_LCID, NR_MAX_NUM_LCID,
      NR_MAX_NUM_LCID, NR_MAX_NUM_LCID, NR_MAX_NUM_LCID, NR_MAX_NUM_LCID,
  };
  uint8_t pos_next = 0;
  //uint8_t highest_priority = 16;
  uint8_t array_index = 0;
  // Reset All BSR Infos
  lcid_bytes_in_buffer[0] = 0;
  // TO BE NOTED LCID = 0 is excluded from buffers
  // so they need to be addressed with lcid - 1
  for (int lcid = 1; lcid <= NR_MAX_NUM_LCID; lcid++) {
    // Reset transmission status
    lcid_bytes_in_buffer[lcid - 1] = 0;
    mac->scheduling_info.lc_sched_info[lcid - 1].LCID_status = LCID_EMPTY;
  }

  for (int lcgid = 0; lcgid < NR_MAX_NUM_LCGID; lcgid++) {
    // Reset Buffer Info
    mac->scheduling_info.lcg_sched_info[lcgid].BSR = 0;
    mac->scheduling_info.lcg_sched_info[lcgid].BSR_bytes = 0;
  }

  //Get Buffer Occupancy and fill lcid_reordered_array
  for (int i = 0; i < mac->lc_ordered_list.count; i++) {
    int lcid = mac->lc_ordered_list.array[i]->lcid;
    int lcgid = mac->scheduling_info.lc_sched_info[lcid - 1].LCGID;

    // Store already available data to transmit per Group
    if (lcgid < NR_MAX_NUM_LCGID) {
      lcgid_buffer_remain[lcgid] += mac->scheduling_info.lc_sched_info[lcid - 1].LCID_buffer_remain;
    }

    mac_rlc_status_resp_t rlc_status = mac_rlc_status_ind(module_idP,
                                                          mac->ue_id,
                                                          gNB_index,
                                                          frameP,
                                                          slotP,
                                                          ENB_FLAG_NO,
                                                          MBMS_FLAG_NO,
                                                          lcid,
                                                          0,
                                                          0);

    lcid_bytes_in_buffer[lcid - 1] = rlc_status.bytes_in_buffer;

    if (rlc_status.bytes_in_buffer > 0) {
      LOG_D(NR_MAC,"[UE %d] PDCCH Tick : LCID%d LCGID%d has data to transmit =%d bytes at frame %d slot %d\n",
            module_idP, lcid, lcgid, rlc_status.bytes_in_buffer, frameP, slotP);
      mac->scheduling_info.lc_sched_info[lcid - 1].LCID_status = LCID_NOT_EMPTY;

      //Update BSR_bytes and position in lcid_reordered_array only if Group is defined
      if (lcgid < NR_MAX_NUM_LCGID) {
<<<<<<< HEAD
        num_lcid_with_data ++;
        // sum lcid buffer which has same lcgid
        mac->scheduling_info.lcg_sched_info[lcgid].BSR_bytes += rlc_status.bytes_in_buffer;
        //Fill in the array
        array_index = 0;

        do {
          //if (mac->logicalChannelConfig[lcid]->ul_SpecificParameters->priority <= highest_priority) {
          if (1) { // todo
            //Insert if priority is higher or equal (lower or equal in value)
            for (pos_next = num_lcid_with_data - 1; pos_next > array_index; pos_next--) {
              lcid_reordered_array[pos_next] = lcid_reordered_array[pos_next - 1];
=======
        lcgid_buffer_remain[lcgid] += mac->scheduling_info.lc_sched_info[lcid - 1].LCID_buffer_remain;
      }

      mac_rlc_status_resp_t rlc_status = mac_rlc_status_ind(mac->ue_id,
                                                            mac->ue_id,
                                                            gNB_index,
                                                            frameP,
                                                            slotP,
                                                            ENB_FLAG_NO,
                                                            MBMS_FLAG_NO,
                                                            lcid,
                                                            0,
                                                            0);

      lcid_bytes_in_buffer[lcid - 1] = rlc_status.bytes_in_buffer;

      if (rlc_status.bytes_in_buffer > 0) {
        LOG_D(NR_MAC,"[UE %d] PDCCH Tick : LCID%d LCGID%d has data to transmit =%d bytes at frame %d slot %d\n",
              mac->ue_id,
              lcid,
              lcgid,
              rlc_status.bytes_in_buffer,
              frameP,
              slotP);
        mac->scheduling_info.lc_sched_info[lcid - 1].LCID_status = LCID_NOT_EMPTY;

        //Update BSR_bytes and position in lcid_reordered_array only if Group is defined
        if (lcgid < NR_MAX_NUM_LCGID) {
          num_lcid_with_data ++;
          // sum lcid buffer which has same lcgid
          mac->scheduling_info.lcg_sched_info[lcgid].BSR_bytes += rlc_status.bytes_in_buffer;
          //Fill in the array
          array_index = 0;

          do {
            //if (mac->logicalChannelConfig[lcid]->ul_SpecificParameters->priority <= highest_priority) {
            if (1) { // todo
              //Insert if priority is higher or equal (lower or equal in value)
              for (pos_next = num_lcid_with_data - 1; pos_next > array_index; pos_next--) {
                lcid_reordered_array[pos_next] = lcid_reordered_array[pos_next - 1];
              }

              lcid_reordered_array[array_index] = lcid;
              break;
>>>>>>> 9cf44c11
            }

            lcid_reordered_array[array_index] = lcid;
            break;
          }

          array_index ++;
        } while ((array_index < num_lcid_with_data) && (array_index <= NR_MAX_NUM_LCID));
      }
    }
  }

  // Check whether a regular BSR can be triggered according to the first cases in 38.321
  if (num_lcid_with_data) {
    LOG_D(NR_MAC, "[UE %d] PDCCH Tick at frame %d slot %d: NumLCID with data=%d Reordered LCID0=%d LCID1=%d LCID2=%d\n",
          mac->ue_id,
          frameP,
          slotP,
          num_lcid_with_data,
          lcid_reordered_array[0],
          lcid_reordered_array[1],
          lcid_reordered_array[2]);

    for (array_index = 0; array_index < num_lcid_with_data; array_index++) {
      int lcid = lcid_reordered_array[array_index];

      /* UL data, for a logical channel which belongs to a LCG, becomes available for transmission in the RLC entity
         either the data belongs to a logical channel with higher priority than the priorities of the logical channels
         which belong to any LCG and for which data is already available for transmission
      */
      {
        bsr_regular_triggered = true;
        LOG_D(NR_MAC,
<<<<<<< HEAD
              "[UE %d] PDCCH Tick : MAC BSR Triggered LCID %d LCGID %ld data become available at frame %d slot %d\n",
              module_idP,
=======
              "[UE %d] PDCCH Tick : MAC BSR Triggered LCID%d LCGID%d data become available at frame %d slot %d\n",
              mac->ue_id,
>>>>>>> 9cf44c11
              lcid,
              mac->scheduling_info.lc_sched_info[lcid - 1].LCGID,
              frameP,
              slotP);
        break;
      }
    }

    // Trigger Regular BSR if ReTxBSR Timer has expired and UE has data for transmission
    if (mac->scheduling_info.retxBSR_SF == 0) {
      bsr_regular_triggered = true;

      if ((mac->BSR_reporting_active & NR_BSR_TRIGGER_REGULAR) == 0) {
        LOG_I(NR_MAC, "[UE %d] PDCCH Tick : MAC BSR Triggered ReTxBSR Timer expiry at frame %d slot %d\n", mac->ue_id, frameP, slotP);
      }
    }
  }

  //Store Buffer Occupancy in remain buffers for next TTI
  for (int lcid = 1; lcid <= NR_MAX_NUM_LCID; lcid++) {
    mac->scheduling_info.lc_sched_info[lcid - 1].LCID_buffer_remain = lcid_bytes_in_buffer[lcid - 1];
  }

  return bsr_regular_triggered;
}

uint8_t nr_locate_BsrIndexByBufferSize(const uint32_t *table, int size, int value)
{
  uint8_t ju, jm, jl;
  int ascend;
  //DevAssert(size > 0);
  //DevAssert(size <= 256);

  if (value == 0) {
    return 0;   //elseif (value > 150000) return 63;
  }

  jl = 0;     // lower bound
  ju = size - 1;    // upper bound
  ascend = (table[ju] >= table[jl]) ? 1 : 0;  // determine the order of the the table:  1 if ascending order of table, 0 otherwise

  while (ju - jl > 1) { //If we are not yet done,
    jm = (ju + jl) >> 1;  //compute a midpoint,

    if ((value >= table[jm]) == ascend) {
      jl = jm;    // replace the lower limit
    } else {
      ju = jm;    //replace the upper limit
    }

    LOG_T(NR_MAC, "[UE] searching BSR index %d for (BSR TABLE %d < value %d)\n",
          jm, table[jm], value);
  }

  if (value == table[jl]) {
    return jl;
  } else {
    return jl + 1;    //equally  ju
  }
}

int nr_get_sf_periodicBSRTimer(uint8_t sf_offset) {
  switch (sf_offset) {
    case NR_BSR_Config__periodicBSR_Timer_sf1:
      return 1;
      break;

    case NR_BSR_Config__periodicBSR_Timer_sf5:
      return 5;
      break;

    case NR_BSR_Config__periodicBSR_Timer_sf10:
      return 10;
      break;

    case NR_BSR_Config__periodicBSR_Timer_sf16:
      return 16;
      break;

    case NR_BSR_Config__periodicBSR_Timer_sf20:
      return 20;
      break;

    case NR_BSR_Config__periodicBSR_Timer_sf32:
      return 32;
      break;

    case NR_BSR_Config__periodicBSR_Timer_sf40:
      return 40;
      break;

    case NR_BSR_Config__periodicBSR_Timer_sf64:
      return 64;
      break;

    case NR_BSR_Config__periodicBSR_Timer_sf80:
      return 80;
      break;

    case NR_BSR_Config__periodicBSR_Timer_sf128:
      return 128;
      break;

    case NR_BSR_Config__periodicBSR_Timer_sf160:
      return 160;
      break;

    case NR_BSR_Config__periodicBSR_Timer_sf320:
      return 320;
      break;

    case NR_BSR_Config__periodicBSR_Timer_sf640:
      return 640;
      break;

    case NR_BSR_Config__periodicBSR_Timer_sf1280:
      return 1280;
      break;

    case NR_BSR_Config__periodicBSR_Timer_sf2560:
      return 2560;
      break;

    case NR_BSR_Config__periodicBSR_Timer_infinity:
    default:
      return 0xFFFF;
      break;
  }
}

int nr_get_sf_retxBSRTimer(uint8_t sf_offset) {
  switch (sf_offset) {
    case NR_BSR_Config__retxBSR_Timer_sf10:
      return 10;
      break;

    case NR_BSR_Config__retxBSR_Timer_sf20:
      return 20;
      break;

    case NR_BSR_Config__retxBSR_Timer_sf40:
      return 40;
      break;

    case NR_BSR_Config__retxBSR_Timer_sf80:
      return 80;
      break;

    case NR_BSR_Config__retxBSR_Timer_sf160:
      return 160;
      break;

    case NR_BSR_Config__retxBSR_Timer_sf320:
      return 320;
      break;

    case NR_BSR_Config__retxBSR_Timer_sf640:
      return 640;
      break;

    case NR_BSR_Config__retxBSR_Timer_sf1280:
      return 1280;
      break;

    case NR_BSR_Config__retxBSR_Timer_sf2560:
      return 2560;
      break;

    case NR_BSR_Config__retxBSR_Timer_sf5120:
      return 5120;
      break;

    case NR_BSR_Config__retxBSR_Timer_sf10240:
      return 10240;
      break;

    default:
      return -1;
      break;
  }
}

// PUSCH scheduler:
// - Calculate the slot in which ULSCH should be scheduled. This is current slot + K2,
// - where K2 is the offset between the slot in which UL DCI is received and the slot
// - in which ULSCH should be scheduled. K2 is configured in RRC configuration.  
// PUSCH Msg3 scheduler:
// - scheduled by RAR UL grant according to 8.3 of TS 38.213
// Note: Msg3 tx in the uplink symbols of mixed slot
int nr_ue_pusch_scheduler(const NR_UE_MAC_INST_t *mac,
                          const uint8_t is_Msg3,
                          const frame_t current_frame,
                          const int current_slot,
                          frame_t *frame_tx,
                          int *slot_tx,
                          const long k2)
{
  int delta = 0;
  const NR_UE_UL_BWP_t *current_UL_BWP = mac->current_UL_BWP;

  // Get the numerology to calculate the Tx frame and slot
  int mu = current_UL_BWP->scs;

  // k2 as per 3GPP TS 38.214 version 15.9.0 Release 15 ch 6.1.2.1.1
  // PUSCH time domain resource allocation is higher layer configured from uschTimeDomainAllocationList in either pusch-ConfigCommon

  if (is_Msg3) {

    switch (mu) {
      case 0:
        delta = 2;
        break;
      case 1:
        delta = 3;
        break;
      case 2:
        delta = 4;
        break;
      case 3:
        delta = 6;
        break;
      default:
        AssertFatal(1 == 0, "Invalid numerology %i\n", mu);
    }

    AssertFatal((k2 + delta) > DURATION_RX_TO_TX,
                "Slot offset (%ld) for Msg3 needs to be higher than DURATION_RX_TO_TX (%d). Please set min_rxtxtime at least to %d in gNB config file or gNBs.[0].min_rxtxtime=%d via command line.\n",
                k2,
                DURATION_RX_TO_TX,
                DURATION_RX_TO_TX,
                DURATION_RX_TO_TX);

    *slot_tx = (current_slot + k2 + delta) % nr_slots_per_frame[mu];
    if (current_slot + k2 + delta >= nr_slots_per_frame[mu]){
      *frame_tx = (current_frame + 1) % 1024;
    } else {
      *frame_tx = current_frame;
    }

  } else {

    AssertFatal(k2 > DURATION_RX_TO_TX,
                "Slot offset K2 (%ld) needs to be higher than DURATION_RX_TO_TX (%d). Please set min_rxtxtime at least to %d in gNB config file or gNBs.[0].min_rxtxtime=%d via command line.\n",
                k2,
                DURATION_RX_TO_TX,
                DURATION_RX_TO_TX,
                DURATION_RX_TO_TX);

    if (k2 < 0) { // This can happen when a false DCI is received
      LOG_W(PHY, "%d.%d. Received k2 %ld\n", current_frame, current_slot, k2);
      return -1;
    }

    // Calculate TX slot and frame
    *slot_tx = (current_slot + k2) % nr_slots_per_frame[mu];
    *frame_tx = ((current_slot + k2) > (nr_slots_per_frame[mu]-1)) ? (current_frame + 1) % 1024 : current_frame;

  }

  LOG_D(NR_MAC, "[%04d.%02d] UL transmission in [%04d.%02d] (k2 %ld delta %d)\n", current_frame, current_slot, *frame_tx, *slot_tx, k2, delta);

  return 0;
}

// Build the list of all the valid RACH occasions in the maximum association pattern period according to the PRACH config
static void build_ro_list(NR_UE_MAC_INST_t *mac)
{
  int x,y; // PRACH Configuration Index table variables used to compute the valid frame numbers
  int y2;  // PRACH Configuration Index table additional variable used to compute the valid frame numbers
  uint8_t slot_shift_for_map;
  uint8_t map_shift;
  bool even_slot_invalid;
  int64_t s_map;
  uint8_t prach_conf_start_symbol; // Starting symbol of the PRACH occasions in the PRACH slot
  uint8_t N_t_slot; // Number of PRACH occasions in a 14-symbols PRACH slot
  uint8_t N_dur; // Duration of a PRACH occasion (nb of symbols)
  uint8_t frame; // Maximum is NB_FRAMES_IN_MAX_ASSOCIATION_PATTERN_PERIOD
  uint16_t format = 0xffff;
  uint8_t format2 = 0xff;
  int nb_fdm;

  uint8_t config_index;
  int msg1_FDM;

  uint8_t nb_of_frames_per_prach_conf_period;

  NR_RACH_ConfigCommon_t *setup = mac->current_UL_BWP->rach_ConfigCommon;
  NR_RACH_ConfigGeneric_t *rach_ConfigGeneric = &setup->rach_ConfigGeneric;

  config_index = rach_ConfigGeneric->prach_ConfigurationIndex;

  int mu;
  if (setup->msg1_SubcarrierSpacing)
    mu = *setup->msg1_SubcarrierSpacing;
  else
    mu = mac->current_UL_BWP->scs;

  msg1_FDM = rach_ConfigGeneric->msg1_FDM;

  switch (msg1_FDM){
    case 0:
    case 1:
    case 2:
    case 3:
      nb_fdm = 1 << msg1_FDM;
      break;
    default:
      AssertFatal(1 == 0, "Unknown msg1_FDM from rach_ConfigGeneric %d\n", msg1_FDM);
  }

  // Create the PRACH occasions map
  // WIP: For now assume no rejected PRACH occasions because of conflict with SSB or TDD_UL_DL_ConfigurationCommon schedule

  int unpaired = mac->phy_config.config_req.cell_config.frame_duplex_type;

  const int64_t *prach_config_info_p = get_prach_config_info(mac->frequency_range, config_index, unpaired);

  // Identify the proper PRACH Configuration Index table according to the operating frequency
  LOG_D(NR_MAC,"mu = %u, PRACH config index  = %u, unpaired = %u\n", mu, config_index, unpaired);

  if (mac->frequency_range == FR2) { //FR2

    x = prach_config_info_p[2];
    y = prach_config_info_p[3];
    y2 = prach_config_info_p[4];

    s_map = prach_config_info_p[5];

    prach_conf_start_symbol = prach_config_info_p[6];
    N_t_slot = prach_config_info_p[8];
    N_dur = prach_config_info_p[9];
    if (prach_config_info_p[1] != -1)
      format2 = (uint8_t) prach_config_info_p[1];
    format = ((uint8_t) prach_config_info_p[0]) | (format2<<8);

    slot_shift_for_map = mu-2;
    if ( (mu == 3) && (prach_config_info_p[7] == 1) )
      even_slot_invalid = true;
    else
      even_slot_invalid = false;
  }
  else { // FR1
    x = prach_config_info_p[2];
    y = prach_config_info_p[3];
    y2 = y;

    s_map = prach_config_info_p[4];

    prach_conf_start_symbol = prach_config_info_p[5];
    N_t_slot = prach_config_info_p[7];
    N_dur = prach_config_info_p[8];
    LOG_D(NR_MAC,"N_t_slot %d, N_dur %d\n",N_t_slot,N_dur);
    if (prach_config_info_p[1] != -1)
      format2 = (uint8_t) prach_config_info_p[1];
    format = ((uint8_t) prach_config_info_p[0]) | (format2<<8);

    slot_shift_for_map = mu;
    if ( (mu == 1) && (prach_config_info_p[6] <= 1) )
      // no prach in even slots @ 30kHz for 1 prach per subframe
      even_slot_invalid = true;
    else
      even_slot_invalid = false;
  } // FR2 / FR1

  const int bwp_id = mac->current_UL_BWP->bwp_id;
  prach_association_pattern_t *prach_assoc_pattern = &mac->prach_assoc_pattern[bwp_id];
  prach_assoc_pattern->nb_of_prach_conf_period_in_max_period = MAX_NB_PRACH_CONF_PERIOD_IN_ASSOCIATION_PATTERN_PERIOD / x;
  nb_of_frames_per_prach_conf_period = x;

  LOG_D(NR_MAC,"nb_of_prach_conf_period_in_max_period %d\n", prach_assoc_pattern->nb_of_prach_conf_period_in_max_period);

  // Fill in the PRACH occasions table for every slot in every frame in every PRACH configuration periods in the maximum association pattern period
  // ----------------------------------------------------------------------------------------------------------------------------------------------
  // ----------------------------------------------------------------------------------------------------------------------------------------------
  // For every PRACH configuration periods
  // -------------------------------------
  for (int period_idx = 0; period_idx < prach_assoc_pattern->nb_of_prach_conf_period_in_max_period; period_idx++) {
    prach_conf_period_t *prach_conf_period_list = &prach_assoc_pattern->prach_conf_period_list[period_idx];
    prach_conf_period_list->nb_of_prach_occasion = 0;
    prach_conf_period_list->nb_of_frame = nb_of_frames_per_prach_conf_period;
    prach_conf_period_list->nb_of_slot = nr_slots_per_frame[mu];

    LOG_D(NR_MAC,"PRACH Conf Period Idx %d\n", period_idx);

    // For every frames in a PRACH configuration period
    // ------------------------------------------------
    for (int frame_idx = 0; frame_idx < nb_of_frames_per_prach_conf_period; frame_idx++) {
      frame = (period_idx * nb_of_frames_per_prach_conf_period) + frame_idx;

      LOG_D(NR_MAC,"PRACH Conf Period Frame Idx %d - Frame %d\n", frame_idx, frame);
      // Is it a valid frame for this PRACH configuration index? (n_sfn mod x = y)
      if ((frame%x)==y || (frame%x)==y2) {

        // For every slot in a frame
        // -------------------------
        for (int slot = 0; slot < nr_slots_per_frame[mu]; slot++) {
          // Is it a valid slot?
          map_shift = slot >> slot_shift_for_map; // in PRACH configuration index table slots are numbered wrt 60kHz
          if ((s_map>>map_shift) & 0x01) {
            // Valid slot

            // Additionally, for 30kHz/120kHz, we must check for the n_RA_Slot param also
            if (even_slot_invalid && (slot%2 == 0))
              continue; // no prach in even slots @ 30kHz/120kHz for 1 prach per 60khz slot/subframe

            // We're good: valid frame and valid slot
            // Compute all the PRACH occasions in the slot

            prach_occasion_slot_t *slot_map = &prach_conf_period_list->prach_occasion_slot_map[frame_idx][slot];
            slot_map->nb_of_prach_occasion_in_time = N_t_slot;
            slot_map->nb_of_prach_occasion_in_freq = nb_fdm;

            for (int n_prach_occ_in_time = 0; n_prach_occ_in_time < N_t_slot; n_prach_occ_in_time++) {
              uint8_t start_symbol = prach_conf_start_symbol + n_prach_occ_in_time * N_dur;
              LOG_D(NR_MAC,"PRACH Occ in time %d\n", n_prach_occ_in_time);

              for (int n_prach_occ_in_freq = 0; n_prach_occ_in_freq < nb_fdm; n_prach_occ_in_freq++) {
                prach_occasion_info_t *prach_occasion_p = &slot_map->prach_occasion[n_prach_occ_in_time][n_prach_occ_in_freq];

                prach_occasion_p->start_symbol = start_symbol;
                prach_occasion_p->fdm = n_prach_occ_in_freq;
                prach_occasion_p->frame = frame;
                prach_occasion_p->slot = slot;
                prach_occasion_p->format = format;
                prach_assoc_pattern->prach_conf_period_list[period_idx].nb_of_prach_occasion++;

                LOG_D(NR_MAC,"Adding a PRACH occasion: frame %u, slot-symbol %d-%d, occ_in_time-occ_in-freq %d-%d, nb ROs in conf period %d, for this slot: RO# in time %d, RO# in freq %d\n",
                      frame, slot, start_symbol, n_prach_occ_in_time, n_prach_occ_in_freq, prach_conf_period_list->nb_of_prach_occasion,
                      slot_map->nb_of_prach_occasion_in_time,
                      slot_map->nb_of_prach_occasion_in_freq);
              } // For every freq in the slot
            } // For every time occasions in the slot
          } // Valid slot?
        } // For every slots in a frame
      } // Valid frame?
    } // For every frames in a prach configuration period
  } // For every prach configuration periods in the maximum association pattern period (160ms)
}

// Build the list of all the valid/transmitted SSBs according to the config
static void build_ssb_list(NR_UE_MAC_INST_t *mac)
{
  // Create the list of transmitted SSBs
  const int bwp_id = mac->current_UL_BWP->bwp_id;
  ssb_list_info_t *ssb_list = &mac->ssb_list[bwp_id];
  fapi_nr_config_request_t *cfg = &mac->phy_config.config_req;
  ssb_list->nb_tx_ssb = 0;

  for(int ssb_index = 0; ssb_index < 64; ssb_index++) {
    uint32_t curr_mask = cfg->ssb_table.ssb_mask_list[ssb_index / 32].ssb_mask;
    // check if if current SSB is transmitted
    if ((curr_mask >> (31 - (ssb_index % 32))) & 0x01) {
      ssb_list->nb_tx_ssb++;
      ssb_list->tx_ssb[ssb_index].transmitted = true;
      LOG_D(NR_MAC,"SSB idx %d transmitted\n", ssb_index);
    }
    else
      ssb_list->tx_ssb[ssb_index].transmitted = false;
  }
}

// Map the transmitted SSBs to the ROs and create the association pattern according to the config
static void map_ssb_to_ro(NR_UE_MAC_INST_t *mac)
{
  // Map SSBs to PRACH occasions
  // WIP: Assumption: No PRACH occasion is rejected because of a conflict with SSBs or TDD_UL_DL_ConfigurationCommon schedule
  NR_RACH_ConfigCommon_t *setup = mac->current_UL_BWP->rach_ConfigCommon;
  NR_RACH_ConfigCommon__ssb_perRACH_OccasionAndCB_PreamblesPerSSB_PR ssb_perRACH_config = setup->ssb_perRACH_OccasionAndCB_PreamblesPerSSB->present;

  bool multiple_ssb_per_ro; // true if more than one or exactly one SSB per RACH occasion, false if more than one RO per SSB
  uint8_t ssb_rach_ratio; // Nb of SSBs per RACH or RACHs per SSB
  uint16_t required_nb_of_prach_occasion; // Nb of RACH occasions required to map all the SSBs
  uint8_t required_nb_of_prach_conf_period; // Nb of PRACH configuration periods required to map all the SSBs

  // Determine the SSB to RACH mapping ratio
  switch (ssb_perRACH_config){
    case NR_RACH_ConfigCommon__ssb_perRACH_OccasionAndCB_PreamblesPerSSB_PR_oneEighth:
      multiple_ssb_per_ro = false;
      ssb_rach_ratio = 8;
      break;
    case NR_RACH_ConfigCommon__ssb_perRACH_OccasionAndCB_PreamblesPerSSB_PR_oneFourth:
      multiple_ssb_per_ro = false;
      ssb_rach_ratio = 4;
      break;
    case NR_RACH_ConfigCommon__ssb_perRACH_OccasionAndCB_PreamblesPerSSB_PR_oneHalf:
      multiple_ssb_per_ro = false;
      ssb_rach_ratio = 2;
      break;
    case NR_RACH_ConfigCommon__ssb_perRACH_OccasionAndCB_PreamblesPerSSB_PR_one:
      multiple_ssb_per_ro = true;
      ssb_rach_ratio = 1;
      break;
    case NR_RACH_ConfigCommon__ssb_perRACH_OccasionAndCB_PreamblesPerSSB_PR_two:
      multiple_ssb_per_ro = true;
      ssb_rach_ratio = 2;
      break;
    case NR_RACH_ConfigCommon__ssb_perRACH_OccasionAndCB_PreamblesPerSSB_PR_four:
      multiple_ssb_per_ro = true;
      ssb_rach_ratio = 4;
      break;
    case NR_RACH_ConfigCommon__ssb_perRACH_OccasionAndCB_PreamblesPerSSB_PR_eight:
      multiple_ssb_per_ro = true;
      ssb_rach_ratio = 8;
      break;
    case NR_RACH_ConfigCommon__ssb_perRACH_OccasionAndCB_PreamblesPerSSB_PR_sixteen:
      multiple_ssb_per_ro = true;
      ssb_rach_ratio = 16;
      break;
    default:
      AssertFatal(1 == 0, "Unsupported ssb_perRACH_config %d\n", ssb_perRACH_config);
      break;
  }
  LOG_D(NR_MAC,"SSB rach ratio %d, Multiple SSB per RO %d\n", ssb_rach_ratio, multiple_ssb_per_ro);

  const int bwp_id = mac->current_UL_BWP->bwp_id;
  ssb_list_info_t *ssb_list = &mac->ssb_list[bwp_id];

  // Evaluate the number of PRACH configuration periods required to map all the SSBs and set the association period
  // WIP: Assumption for now is that all the PRACH configuration periods within a maximum association pattern period have the same
  // number of PRACH occasions
  //      (No PRACH occasions are conflicting with SSBs nor TDD_UL_DL_ConfigurationCommon schedule)
  //      There is only one possible association period which can contain up to 16 PRACH configuration periods
  LOG_D(NR_MAC,"Evaluate the number of PRACH configuration periods required to map all the SSBs and set the association period\n");
  if (true == multiple_ssb_per_ro) {
    required_nb_of_prach_occasion = ((ssb_list->nb_tx_ssb - 1) + ssb_rach_ratio) / ssb_rach_ratio;
  }
  else {
    required_nb_of_prach_occasion = ssb_list->nb_tx_ssb * ssb_rach_ratio;
  }

  prach_association_pattern_t *prach_assoc_pattern = &mac->prach_assoc_pattern[bwp_id];
  prach_association_period_t *prach_association_period_list = &prach_assoc_pattern->prach_association_period_list[0];
  AssertFatal(prach_assoc_pattern->prach_conf_period_list[0].nb_of_prach_occasion > 0,
              "prach_assoc_pattern.prach_conf_period_list[0].nb_of_prach_occasion shouldn't be 0 (nb_tx_ssb %d, ssb_rach_ratio %d)\n",
              ssb_list->nb_tx_ssb, ssb_rach_ratio);
  required_nb_of_prach_conf_period =
      ((required_nb_of_prach_occasion - 1) + prach_assoc_pattern->prach_conf_period_list[0].nb_of_prach_occasion)
      / prach_assoc_pattern->prach_conf_period_list[0].nb_of_prach_occasion;

  if (required_nb_of_prach_conf_period == 1) {
    prach_association_period_list->nb_of_prach_conf_period = 1;
  }
  else if (required_nb_of_prach_conf_period == 2) {
    prach_association_period_list->nb_of_prach_conf_period = 2;
  }
  else if (required_nb_of_prach_conf_period <= 4) {
    prach_association_period_list->nb_of_prach_conf_period = 4;
  }
  else if (required_nb_of_prach_conf_period <= 8) {
    prach_association_period_list->nb_of_prach_conf_period = 8;
  }
  else if (required_nb_of_prach_conf_period <= 16) {
    prach_association_period_list->nb_of_prach_conf_period = 16;
  }
  else {
    AssertFatal(1 == 0, "Invalid number of PRACH config periods within an association period %d\n", required_nb_of_prach_conf_period);
  }

  prach_assoc_pattern->nb_of_assoc_period = 1; // WIP: only one possible association period
  prach_association_period_list->nb_of_frame = prach_association_period_list->nb_of_prach_conf_period * prach_assoc_pattern->prach_conf_period_list[0].nb_of_frame;;
  prach_assoc_pattern->nb_of_frame = prach_association_period_list->nb_of_frame;

  LOG_D(NR_MAC,"Assoc period %d, Nb of frames in assoc period %d\n",
        prach_association_period_list->nb_of_prach_conf_period,
        prach_association_period_list->nb_of_frame);

  // Proceed to the SSB to RO mapping
  uint8_t ssb_idx = 0;
  uint8_t prach_configuration_period_idx; // PRACH Configuration period index within the association pattern
  prach_conf_period_t *prach_conf_period_p;

  // Map all the association periods within the association pattern period
  LOG_D(NR_MAC,"Proceed to the SSB to RO mapping\n");
  for (int association_period_idx = 0; association_period_idx < prach_assoc_pattern->nb_of_assoc_period; association_period_idx++) {
    uint8_t frame=0;
    uint8_t slot=0;
    uint8_t ro_in_time=0;
    uint8_t ro_in_freq=0;

    // Set the starting PRACH Configuration period index in the association_pattern map for this particular association period
    prach_configuration_period_idx = 0;  // WIP: only one possible association period so the starting PRACH configuration period is automatically 0

    // Check if we need to map multiple SSBs per RO or multiple ROs per SSB
    if (true == multiple_ssb_per_ro) {
      // --------------------
      // --------------------
      // Multiple SSBs per RO
      // --------------------
      // --------------------

      // WIP: For the moment, only map each SSB idx once per association period if configuration is multiple SSBs per RO
      //      this is true if no PRACH occasions are conflicting with SSBs nor TDD_UL_DL_ConfigurationCommon schedule
      ssb_idx = 0;

      // Go through the list of PRACH config periods within this association period
      prach_association_period_list = &prach_assoc_pattern->prach_association_period_list[association_period_idx];
      for (int n_prach_conf=0; n_prach_conf < prach_association_period_list->nb_of_prach_conf_period; n_prach_conf++, prach_configuration_period_idx++) {
        // Build the association period with its association PRACH Configuration indexes
        prach_conf_period_p = &prach_assoc_pattern->prach_conf_period_list[prach_configuration_period_idx];
        prach_association_period_list->prach_conf_period_list[n_prach_conf] = prach_conf_period_p;

        // Go through all the ROs within the PRACH config period
        for (frame=0; frame<prach_conf_period_p->nb_of_frame; frame++) {
          for (slot=0; slot<prach_conf_period_p->nb_of_slot; slot++) {
            for (ro_in_time=0; ro_in_time<prach_conf_period_p->prach_occasion_slot_map[frame][slot].nb_of_prach_occasion_in_time; ro_in_time++) {
              for (ro_in_freq=0; ro_in_freq<prach_conf_period_p->prach_occasion_slot_map[frame][slot].nb_of_prach_occasion_in_freq; ro_in_freq++) {
                prach_occasion_info_t *ro_p = &prach_conf_period_p->prach_occasion_slot_map[frame][slot].prach_occasion[ro_in_time][ro_in_freq];

                // Go through the list of transmitted SSBs and map the required amount of SSBs to this RO
                // WIP: For the moment, only map each SSB idx once per association period if configuration is multiple SSBs per RO
                //      this is true if no PRACH occasions are conflicting with SSBs nor TDD_UL_DL_ConfigurationCommon schedule
                for (; ssb_idx<MAX_NB_SSB; ssb_idx++) {
                  // Map only the transmitted ssb_idx
                  if (true == ssb_list->tx_ssb[ssb_idx].transmitted) {
                    ro_p->mapped_ssb_idx[ro_p->nb_mapped_ssb] = ssb_idx;
                    ro_p->nb_mapped_ssb++;
                    ssb_list->tx_ssb[ssb_idx].mapped_ro[ssb_list->tx_ssb[ssb_idx].nb_mapped_ro] = ro_p;
                    ssb_list->tx_ssb[ssb_idx].nb_mapped_ro++;
                    AssertFatal(MAX_NB_RO_PER_SSB_IN_ASSOCIATION_PATTERN > ssb_list->tx_ssb[ssb_idx].nb_mapped_ro,
                                "Too many mapped ROs (%d) to a single SSB\n",
                                ssb_list->tx_ssb[ssb_idx].nb_mapped_ro);

                    LOG_D(NR_MAC, "Mapped ssb_idx %u to RO slot-symbol %u-%u, %u-%u-%u/%u\n",
                          ssb_idx, ro_p->slot, ro_p->start_symbol, slot, ro_in_time, ro_in_freq,
                          prach_conf_period_p->prach_occasion_slot_map[frame][slot].nb_of_prach_occasion_in_freq);
                    LOG_D(NR_MAC, "Nb mapped ROs for this ssb idx: in the association period only %u\n",
                          ssb_list->tx_ssb[ssb_idx].nb_mapped_ro);

                    // If all the required SSBs are mapped to this RO, exit the loop of SSBs
                    if (ro_p->nb_mapped_ssb == ssb_rach_ratio) {
                      ssb_idx++;
                      break;
                    }
                  } // if ssb_idx is transmitted
                } // for ssb_idx

                // Exit the loop of ROs if there is no more SSB to map
                if (MAX_NB_SSB == ssb_idx) break;
              } // for ro_in_freq

              // Exit the loop of ROs if there is no more SSB to map
              if (MAX_NB_SSB == ssb_idx) break;
            } // for ro_in_time

            // Exit the loop of slots if there is no more SSB to map
            if (MAX_NB_SSB == ssb_idx) break;
          } // for slot

          // Exit the loop frames if there is no more SSB to map
          if (MAX_NB_SSB == ssb_idx) break;
        } // for frame

        // Exit the loop of PRACH configurations if there is no more SSB to map
        if (MAX_NB_SSB == ssb_idx) break;
      } // for n_prach_conf

      // WIP: note that there is no re-mapping of the SSBs within the association period since there is no invalid ROs in the PRACH config periods that would create this situation

    } // if multiple_ssbs_per_ro

    else {
      // --------------------
      // --------------------
      // Multiple ROs per SSB
      // --------------------
      // --------------------

      // Go through the list of transmitted SSBs
      for (ssb_idx=0; ssb_idx<MAX_NB_SSB; ssb_idx++) {
        uint8_t nb_mapped_ro_in_association_period=0; // Reset the nb of mapped ROs for the new SSB index
        LOG_D(NR_MAC,"Checking ssb_idx %d => %d\n",
              ssb_idx, ssb_list->tx_ssb[ssb_idx].transmitted);

        // Map only the transmitted ssb_idx
        if (true == ssb_list->tx_ssb[ssb_idx].transmitted) {

          // Map all the required ROs to this SSB
          // Go through the list of PRACH config periods within this association period
          for (int n_prach_conf = 0; n_prach_conf<prach_assoc_pattern->prach_association_period_list[association_period_idx].nb_of_prach_conf_period; n_prach_conf++, prach_configuration_period_idx++) {

            // Build the association period with its association PRACH Configuration indexes
            prach_conf_period_p = &prach_assoc_pattern->prach_conf_period_list[prach_configuration_period_idx];
            prach_assoc_pattern->prach_association_period_list[association_period_idx].prach_conf_period_list[n_prach_conf] = prach_conf_period_p;

            for (; frame<prach_conf_period_p->nb_of_frame; frame++) {
              for (; slot<prach_conf_period_p->nb_of_slot; slot++) {
                for (; ro_in_time<prach_conf_period_p->prach_occasion_slot_map[frame][slot].nb_of_prach_occasion_in_time; ro_in_time++) {
                  for (; ro_in_freq<prach_conf_period_p->prach_occasion_slot_map[frame][slot].nb_of_prach_occasion_in_freq; ro_in_freq++) {
                    prach_occasion_info_t *ro_p = &prach_conf_period_p->prach_occasion_slot_map[frame][slot].prach_occasion[ro_in_time][ro_in_freq];

                    ro_p->mapped_ssb_idx[0] = ssb_idx;
                    ro_p->nb_mapped_ssb = 1;
                    ssb_list->tx_ssb[ssb_idx].mapped_ro[ssb_list->tx_ssb[ssb_idx].nb_mapped_ro] = ro_p;
                    ssb_list->tx_ssb[ssb_idx].nb_mapped_ro++;
                    AssertFatal(MAX_NB_RO_PER_SSB_IN_ASSOCIATION_PATTERN > ssb_list->tx_ssb[ssb_idx].nb_mapped_ro,
                                "Too many mapped ROs (%d) to a single SSB\n",
                                ssb_list->tx_ssb[ssb_idx].nb_mapped_ro);
                    nb_mapped_ro_in_association_period++;

                    LOG_D(NR_MAC,"Mapped ssb_idx %u to RO slot-symbol %u-%u, %u-%u-%u/%u\n",
                          ssb_idx, ro_p->slot, ro_p->start_symbol, slot, ro_in_time, ro_in_freq,
                          prach_conf_period_p->prach_occasion_slot_map[frame][slot].nb_of_prach_occasion_in_freq);
                    LOG_D(NR_MAC, "Nb mapped ROs for this ssb idx: in the association period only %u / total %u\n",
                          ssb_list->tx_ssb[ssb_idx].nb_mapped_ro, nb_mapped_ro_in_association_period);

                    // Exit the loop if this SSB has been mapped to all the required ROs
                    // WIP: Assuming that ssb_rach_ratio equals the maximum nb of times a given ssb_idx is mapped within an association period:
                    //      this is true if no PRACH occasions are conflicting with SSBs nor TDD_UL_DL_ConfigurationCommon schedule
                    if (nb_mapped_ro_in_association_period == ssb_rach_ratio) {
                      ro_in_freq++;
                      break;
                    }
                  } // for ro_in_freq

                  // Exit the loop if this SSB has been mapped to all the required ROs
                  if (nb_mapped_ro_in_association_period == ssb_rach_ratio) {
                    break;
                  }
                  else ro_in_freq = 0; // else go to the next time symbol in that slot and reset the freq index
                } // for ro_in_time

                // Exit the loop if this SSB has been mapped to all the required ROs
                if (nb_mapped_ro_in_association_period == ssb_rach_ratio) {
                  break;
                }
                else ro_in_time = 0; // else go to the next slot in that PRACH config period and reset the symbol index
              } // for slot

              // Exit the loop if this SSB has been mapped to all the required ROs
              if (nb_mapped_ro_in_association_period == ssb_rach_ratio) {
                break;
              }
              else slot = 0; // else go to the next frame in that PRACH config period and reset the slot index
            } // for frame

            // Exit the loop if this SSB has been mapped to all the required ROs
            if (nb_mapped_ro_in_association_period == ssb_rach_ratio) {
              break;
            }
            else frame = 0; // else go to the next PRACH config period in that association period and reset the frame index
          } // for n_prach_conf

        } // if ssb_idx is transmitted
      } // for ssb_idx
    } // else if multiple_ssbs_per_ro

  } // for association_period_index
}

// Returns a RACH occasion if any matches the SSB idx, the frame and the slot
static int get_nr_prach_info_from_ssb_index(prach_association_pattern_t *prach_assoc_pattern,
                                            uint8_t ssb_idx,
                                            int frame,
                                            int slot,
                                            ssb_list_info_t *ssb_list,
                                            prach_occasion_info_t **prach_occasion_info_pp)
{
  ssb_info_t *ssb_info_p;
  prach_occasion_slot_t *prach_occasion_slot_p = NULL;

  *prach_occasion_info_pp = NULL;

  // Search for a matching RO slot in the SSB_to_RO map
  // A valid RO slot will match:
  //      - ssb_idx mapped to one of the ROs in that RO slot
  //      - exact slot number
  //      - frame offset
  ssb_info_p = &ssb_list->tx_ssb[ssb_idx];
  LOG_D(NR_MAC, "checking for prach : ssb_info_p->nb_mapped_ro %d\n", ssb_info_p->nb_mapped_ro);
  for (uint8_t n_mapped_ro=0; n_mapped_ro<ssb_info_p->nb_mapped_ro; n_mapped_ro++) {
    LOG_D(NR_MAC,"%d.%d: mapped_ro[%d]->frame.slot %d.%d, prach_assoc_pattern->nb_of_frame %d\n",
          frame,slot,n_mapped_ro,ssb_info_p->mapped_ro[n_mapped_ro]->frame,ssb_info_p->mapped_ro[n_mapped_ro]->slot,prach_assoc_pattern->nb_of_frame);
    if ((slot == ssb_info_p->mapped_ro[n_mapped_ro]->slot) &&
        (ssb_info_p->mapped_ro[n_mapped_ro]->frame == (frame % prach_assoc_pattern->nb_of_frame))) {

      uint8_t prach_config_period_nb = ssb_info_p->mapped_ro[n_mapped_ro]->frame / prach_assoc_pattern->prach_conf_period_list[0].nb_of_frame;
      uint8_t frame_nb_in_prach_config_period = ssb_info_p->mapped_ro[n_mapped_ro]->frame % prach_assoc_pattern->prach_conf_period_list[0].nb_of_frame;
      prach_occasion_slot_p = &prach_assoc_pattern->prach_conf_period_list[prach_config_period_nb].prach_occasion_slot_map[frame_nb_in_prach_config_period][slot];
    }
  }

  // If there is a matching RO slot in the SSB_to_RO map
  if (NULL != prach_occasion_slot_p) {
    // A random RO mapped to the SSB index should be selected in the slot

    // First count the number of times the SSB index is found in that RO
    uint8_t nb_mapped_ssb = 0;

    for (int ro_in_time=0; ro_in_time < prach_occasion_slot_p->nb_of_prach_occasion_in_time; ro_in_time++) {
      for (int ro_in_freq=0; ro_in_freq < prach_occasion_slot_p->nb_of_prach_occasion_in_freq; ro_in_freq++) {
        prach_occasion_info_t *prach_occasion_info_p = &prach_occasion_slot_p->prach_occasion[ro_in_time][ro_in_freq];

        for (uint8_t ssb_nb=0; ssb_nb<prach_occasion_info_p->nb_mapped_ssb; ssb_nb++) {
          if (prach_occasion_info_p->mapped_ssb_idx[ssb_nb] == ssb_idx) {
            nb_mapped_ssb++;
          }
        }
      }
    }

    // Choose a random SSB nb
    uint8_t random_ssb_nb = 0;

    random_ssb_nb = ((taus()) % nb_mapped_ssb);

    // Select the RO according to the chosen random SSB nb
    nb_mapped_ssb=0;
    for (int ro_in_time=0; ro_in_time < prach_occasion_slot_p->nb_of_prach_occasion_in_time; ro_in_time++) {
      for (int ro_in_freq=0; ro_in_freq < prach_occasion_slot_p->nb_of_prach_occasion_in_freq; ro_in_freq++) {
        prach_occasion_info_t *prach_occasion_info_p = &prach_occasion_slot_p->prach_occasion[ro_in_time][ro_in_freq];

        for (uint8_t ssb_nb=0; ssb_nb<prach_occasion_info_p->nb_mapped_ssb; ssb_nb++) {
          if (prach_occasion_info_p->mapped_ssb_idx[ssb_nb] == ssb_idx) {
            if (nb_mapped_ssb == random_ssb_nb) {
              *prach_occasion_info_pp = prach_occasion_info_p;
              return 1;
            }
            else {
              nb_mapped_ssb++;
            }
          }
        }
      }
    }
  }

  return 0;
}

// Build the SSB to RO mapping upon RRC configuration update
void build_ssb_to_ro_map(NR_UE_MAC_INST_t *mac)
{
  // Clear all the lists and maps
  const int bwp_id = mac->current_UL_BWP->bwp_id;
  memset(&mac->ssb_list[bwp_id], 0, sizeof(ssb_list_info_t));
  memset(&mac->prach_assoc_pattern[bwp_id], 0, sizeof(prach_association_pattern_t));

  // Build the list of all the valid RACH occasions in the maximum association pattern period according to the PRACH config
  LOG_D(NR_MAC,"Build RO list\n");
  build_ro_list(mac);

  // Build the list of all the valid/transmitted SSBs according to the config
  LOG_D(NR_MAC,"Build SSB list\n");
  build_ssb_list(mac);

  // Map the transmitted SSBs to the ROs and create the association pattern according to the config
  LOG_D(NR_MAC,"Map SSB to RO\n");
  map_ssb_to_ro(mac);
  LOG_D(NR_MAC,"Map SSB to RO done\n");
}

void nr_ue_pucch_scheduler(NR_UE_MAC_INST_t *mac, frame_t frameP, int slotP, void *phy_data)
{
  PUCCH_sched_t pucch[3] = {0}; // TODO the size might change in the future in case of multiple SR or multiple CSI in a slot

  mac->nr_ue_emul_l1.num_srs = 0;
  mac->nr_ue_emul_l1.num_harqs = 0;
  mac->nr_ue_emul_l1.num_csi_reports = 0;
  int num_res = 0;

  // SR
  if (mac->state == UE_CONNECTED && trigger_periodic_scheduling_request(mac, &pucch[0], frameP, slotP)) {
    num_res++;
    /* sr_payload = 1 means that this is a positive SR, sr_payload = 0 means that it is a negative SR */
    pucch[0].sr_payload = nr_ue_get_SR(mac, frameP, slotP);
  }

  // CSI
  int csi_res = 0;
  if (mac->state == UE_CONNECTED)
    csi_res = nr_get_csi_measurements(mac, frameP, slotP, &pucch[num_res]);
  if (csi_res > 0) {
    num_res += csi_res;
  }

  // ACKNACK
  bool any_harq = get_downlink_ack(mac, frameP, slotP, &pucch[num_res]);
  if (any_harq)
    num_res++;

  if (num_res == 0)
    return;
  // do no transmit pucch if only SR scheduled and it is negative
  if (num_res == 1 && pucch[0].n_sr > 0 && pucch[0].sr_payload == 0)
    return;

  if (num_res > 1)
    multiplex_pucch_resource(mac, pucch, num_res);
  for (int j = 0; j < num_res; j++) {
    if (pucch[j].n_harq + pucch[j].n_sr + pucch[j].n_csi != 0) {
      LOG_D(NR_MAC,
            "%d.%d configure pucch, O_ACK %d, O_SR %d, O_CSI %d\n",
            frameP,
            slotP,
            pucch[j].n_harq,
            pucch[j].n_sr,
            pucch[j].n_csi);
      mac->nr_ue_emul_l1.num_srs = pucch[j].n_sr;
      mac->nr_ue_emul_l1.num_harqs = pucch[j].n_harq;
      mac->nr_ue_emul_l1.num_csi_reports = pucch[j].n_csi;
      fapi_nr_ul_config_request_pdu_t *pdu = lockGet_ul_config(mac, frameP, slotP, FAPI_NR_UL_CONFIG_TYPE_PUCCH);
      if (!pdu) {
        LOG_E(NR_MAC, "Error in pucch allocation\n");
        return;
      }
      mac->nr_ue_emul_l1.active_uci_sfn_slot = NFAPI_SFNSLOT2HEX(frameP, slotP);
      int ret = nr_ue_configure_pucch(mac,
                                      slotP,
                                      mac->crnti, // FIXME not sure this is valid for all pucch instances
                                      &pucch[j],
                                      &pdu->pucch_config_pdu);
      if (ret != 0)
        remove_ul_config_last_item(pdu);
      release_ul_config(pdu, false);
    }
    if (mac->if_module != NULL && mac->if_module->scheduled_response != NULL) {
      nr_scheduled_response_t scheduled_response = {.ul_config = mac->ul_config_request + slotP,
                                                    .mac = mac,
                                                    .module_id = mac->ue_id,
                                                    .CC_id = 0 /*TBR fix*/,
                                                    .phy_data = phy_data};
      mac->if_module->scheduled_response(&scheduled_response);
    }
  }
}

void nr_schedule_csi_for_im(NR_UE_MAC_INST_t *mac, int frame, int slot)
{
  if (!mac->sc_info.csi_MeasConfig)
    return;

  NR_CSI_MeasConfig_t *csi_measconfig = mac->sc_info.csi_MeasConfig;

  if (csi_measconfig->csi_IM_ResourceToAddModList == NULL)
    return;

  fapi_nr_dl_config_request_t *dl_config = get_dl_config_request(mac, slot);
  NR_CSI_IM_Resource_t *imcsi;
  int period, offset;

  NR_UE_DL_BWP_t *current_DL_BWP = mac->current_DL_BWP;
  int mu = current_DL_BWP->scs;
  uint16_t bwp_size = current_DL_BWP->BWPSize;
  uint16_t bwp_start = current_DL_BWP->BWPStart;

  for (int id = 0; id < csi_measconfig->csi_IM_ResourceToAddModList->list.count; id++){
    imcsi = csi_measconfig->csi_IM_ResourceToAddModList->list.array[id];
    csi_period_offset(NULL,imcsi->periodicityAndOffset,&period,&offset);
    if((frame*nr_slots_per_frame[mu]+slot-offset)%period != 0)
      continue;
    fapi_nr_dl_config_csiim_pdu_rel15_t *csiim_config_pdu = &dl_config->dl_config_list[dl_config->number_pdus].csiim_config_pdu.csiim_config_rel15;
    csiim_config_pdu->bwp_size = bwp_size;
    csiim_config_pdu->bwp_start = bwp_start;
    csiim_config_pdu->subcarrier_spacing = mu;
    csiim_config_pdu->start_rb = imcsi->freqBand->startingRB;
    csiim_config_pdu->nr_of_rbs = imcsi->freqBand->nrofRBs;
    // As specified in 5.2.2.4 of 38.214
    switch (imcsi->csi_IM_ResourceElementPattern->present) {
      case NR_CSI_IM_Resource__csi_IM_ResourceElementPattern_PR_pattern0:
        for (int i = 0; i < 4; i++) {
          csiim_config_pdu->k_csiim[i] =
              (imcsi->csi_IM_ResourceElementPattern->choice.pattern0->subcarrierLocation_p0 << 1) + (i >> 1);
          csiim_config_pdu->l_csiim[i] = imcsi->csi_IM_ResourceElementPattern->choice.pattern0->symbolLocation_p0 + (i % 2);
        }
        break;
      case NR_CSI_IM_Resource__csi_IM_ResourceElementPattern_PR_pattern1:
        for (int i = 0; i < 4; i++) {
          csiim_config_pdu->k_csiim[i] = (imcsi->csi_IM_ResourceElementPattern->choice.pattern1->subcarrierLocation_p1 << 2) + i;
          csiim_config_pdu->l_csiim[i] = imcsi->csi_IM_ResourceElementPattern->choice.pattern1->symbolLocation_p1;
        }
        break;
      default:
        AssertFatal(1 == 0, "Invalid CSI-IM pattern\n");
    }
    dl_config->dl_config_list[dl_config->number_pdus].pdu_type = FAPI_NR_DL_CONFIG_TYPE_CSI_IM;
    dl_config->number_pdus += 1;
  }
}

NR_CSI_ResourceConfigId_t find_CSI_resourceconfig(NR_CSI_MeasConfig_t *csi_measconfig,
                                                  NR_BWP_Id_t dl_bwp_id,
                                                  NR_NZP_CSI_RS_ResourceId_t csi_id)
{
  bool found = false;
  for (int csi_list = 0; csi_list < csi_measconfig->csi_ResourceConfigToAddModList->list.count; csi_list++) {
    NR_CSI_ResourceConfig_t *csires = csi_measconfig->csi_ResourceConfigToAddModList->list.array[csi_list];
    if(csires->bwp_Id != dl_bwp_id)
      continue;
    struct NR_CSI_ResourceConfig__csi_RS_ResourceSetList *resset = &csires->csi_RS_ResourceSetList;
    if(resset->present != NR_CSI_ResourceConfig__csi_RS_ResourceSetList_PR_nzp_CSI_RS_SSB)
      continue;
    if(!resset->choice.nzp_CSI_RS_SSB->nzp_CSI_RS_ResourceSetList)
      continue;
    for(int i = 0; i < resset->choice.nzp_CSI_RS_SSB->nzp_CSI_RS_ResourceSetList->list.count; i++) {
      NR_NZP_CSI_RS_ResourceSetId_t *res_id = resset->choice.nzp_CSI_RS_SSB->nzp_CSI_RS_ResourceSetList->list.array[i];
      AssertFatal(res_id, "NR_NZP_CSI_RS_ResourceSetId shouldn't be NULL\n");
      struct NR_CSI_MeasConfig__nzp_CSI_RS_ResourceSetToAddModList *res_list = csi_measconfig->nzp_CSI_RS_ResourceSetToAddModList;
      AssertFatal(res_list, "nzp_CSI_RS_ResourceSetToAddModList shouldn't be NULL\n");
      for (int j = 0; j < res_list->list.count; j++) {
        NR_NZP_CSI_RS_ResourceSet_t *csi_res = res_list->list.array[j];
        if (*res_id != csi_res->nzp_CSI_ResourceSetId)
          continue;
        for (int k = 0; k < csi_res->nzp_CSI_RS_Resources.list.count; k++) {
          AssertFatal(csi_res->nzp_CSI_RS_Resources.list.array[k], "NZP_CSI_RS_ResourceId shoulan't be NULL\n");
          if (csi_id == *csi_res->nzp_CSI_RS_Resources.list.array[k]) {
            found = true;
            break;
          }
        }
        if (found && csi_res->trs_Info)
          // CRI-RS for Tracking (not implemented yet)
          // in this case we there is no associated CSI report
          // therefore to signal this we return a value higher than
          // maxNrofCSI-ResourceConfigurations
          return NR_maxNrofCSI_ResourceConfigurations + 1;
        else if (found)
          return csires->csi_ResourceConfigId;
      }
    }
  }
  return -1; // not found any CSI-resource in current DL BWP associated with this CSI-RS ID
}

uint8_t set_csirs_measurement_bitmap(NR_CSI_MeasConfig_t *csi_measconfig, NR_CSI_ResourceConfigId_t csi_res_id)
{
  uint8_t meas_bitmap = 0;
  if (csi_res_id > NR_maxNrofCSI_ResourceConfigurations)
    return meas_bitmap; // CSI-RS for tracking
  for(int i = 0; i < csi_measconfig->csi_ReportConfigToAddModList->list.count; i++) {
    struct NR_CSI_ReportConfig *report_config = csi_measconfig->csi_ReportConfigToAddModList->list.array[i];
    if(report_config->resourcesForChannelMeasurement != csi_res_id)
      continue;
    // bit 0 RSRP bit 1 RI bit 2 LI bit 3 PMI bit 4 CQI bit 5 i1
    switch (report_config->reportQuantity.present) {
      case NR_CSI_ReportConfig__reportQuantity_PR_cri_RI_PMI_CQI:
        meas_bitmap += (1 << 1) + (1 << 3) + (1 << 4);
        break;
      case NR_CSI_ReportConfig__reportQuantity_PR_cri_RI_i1:
        meas_bitmap += (1 << 1) + (1 << 5);
        break;
      case NR_CSI_ReportConfig__reportQuantity_PR_cri_RI_i1_CQI:
        meas_bitmap += (1 << 1) + (1 << 4) + (1 << 5);
        break;
      case NR_CSI_ReportConfig__reportQuantity_PR_cri_RI_CQI:
        meas_bitmap += (1 << 1) + (1 << 4);
        break;
      case NR_CSI_ReportConfig__reportQuantity_PR_cri_RSRP:
        meas_bitmap += 1;
        break;
      case NR_CSI_ReportConfig__reportQuantity_PR_cri_RI_LI_PMI_CQI:
        meas_bitmap += (1 << 1) + (1 << 2) + (1 << 3) + (1 << 4);
        break;
      default:
        AssertFatal(false, "Unexpected measurement report type %d\n", report_config->reportQuantity.present);
    }
  }
  AssertFatal(meas_bitmap > 0, "Expected to have at least 1 measurement configured for CSI-RS\n");
  return meas_bitmap;
}

void nr_schedule_csirs_reception(NR_UE_MAC_INST_t *mac, int frame, int slot)
{
  if (!mac->sc_info.csi_MeasConfig)
    return;

  NR_CSI_MeasConfig_t *csi_measconfig = mac->sc_info.csi_MeasConfig;

  if (csi_measconfig->nzp_CSI_RS_ResourceToAddModList == NULL)
    return;

  fapi_nr_dl_config_request_t *dl_config = get_dl_config_request(mac, slot);
  NR_UE_DL_BWP_t *current_DL_BWP = mac->current_DL_BWP;
  NR_BWP_Id_t dl_bwp_id = current_DL_BWP->bwp_id;

  int mu = current_DL_BWP->scs;
  uint16_t bwp_size = current_DL_BWP->BWPSize;
  uint16_t bwp_start = current_DL_BWP->BWPStart;

  for (int id = 0; id < csi_measconfig->nzp_CSI_RS_ResourceToAddModList->list.count; id++){
    NR_NZP_CSI_RS_Resource_t *nzpcsi = csi_measconfig->nzp_CSI_RS_ResourceToAddModList->list.array[id];
    int period, offset;
    csi_period_offset(NULL, nzpcsi->periodicityAndOffset, &period, &offset);
    if((frame * nr_slots_per_frame[mu] + slot-offset) % period != 0)
      continue;
    NR_CSI_ResourceConfigId_t csi_res_id = find_CSI_resourceconfig(csi_measconfig, dl_bwp_id, nzpcsi->nzp_CSI_RS_ResourceId);
    // do not schedule reseption of this CSI-RS if not associated with current BWP
    if(csi_res_id < 0)
      continue;
    LOG_D(MAC,"Scheduling reception of CSI-RS in frame %d slot %d\n", frame, slot);
    fapi_nr_dl_config_csirs_pdu_rel15_t *csirs_config_pdu = &dl_config->dl_config_list[dl_config->number_pdus].csirs_config_pdu.csirs_config_rel15;
    csirs_config_pdu->measurement_bitmap = set_csirs_measurement_bitmap(csi_measconfig, csi_res_id);
    NR_CSI_RS_ResourceMapping_t  resourceMapping = nzpcsi->resourceMapping;
    csirs_config_pdu->subcarrier_spacing = mu;
    csirs_config_pdu->cyclic_prefix = current_DL_BWP->cyclicprefix ? *current_DL_BWP->cyclicprefix : 0;

    // According to last paragraph of TS 38.214 5.2.2.3.1
    if (resourceMapping.freqBand.startingRB < bwp_start) {
      csirs_config_pdu->start_rb = bwp_start;
    } else {
      csirs_config_pdu->start_rb = resourceMapping.freqBand.startingRB;
    }
    if (resourceMapping.freqBand.nrofRBs > (bwp_start + bwp_size - csirs_config_pdu->start_rb)) {
      csirs_config_pdu->nr_of_rbs = bwp_start + bwp_size - csirs_config_pdu->start_rb;
    } else {
      csirs_config_pdu->nr_of_rbs = resourceMapping.freqBand.nrofRBs;
    }
    AssertFatal(csirs_config_pdu->nr_of_rbs >= 24, "CSI-RS has %d RBs, but the minimum is 24\n", csirs_config_pdu->nr_of_rbs);

    csirs_config_pdu->csi_type = 1; // NZP-CSI-RS
    csirs_config_pdu->symb_l0 = resourceMapping.firstOFDMSymbolInTimeDomain;
    if (resourceMapping.firstOFDMSymbolInTimeDomain2)
      csirs_config_pdu->symb_l1 = *resourceMapping.firstOFDMSymbolInTimeDomain2;
    csirs_config_pdu->cdm_type = resourceMapping.cdm_Type;
    csirs_config_pdu->freq_density = resourceMapping.density.present;
    if ((resourceMapping.density.present == NR_CSI_RS_ResourceMapping__density_PR_dot5)
        && (resourceMapping.density.choice.dot5 == NR_CSI_RS_ResourceMapping__density__dot5_evenPRBs))
      csirs_config_pdu->freq_density--;
    csirs_config_pdu->scramb_id = nzpcsi->scramblingID;
    csirs_config_pdu->power_control_offset = nzpcsi->powerControlOffset + 8;
    if (nzpcsi->powerControlOffsetSS)
      csirs_config_pdu->power_control_offset_ss = *nzpcsi->powerControlOffsetSS;
    else
      csirs_config_pdu->power_control_offset_ss = 1; // 0 dB
    switch(resourceMapping.frequencyDomainAllocation.present){
      case NR_CSI_RS_ResourceMapping__frequencyDomainAllocation_PR_row1:
        csirs_config_pdu->row = 1;
        csirs_config_pdu->freq_domain = ((resourceMapping.frequencyDomainAllocation.choice.row1.buf[0]) >> 4) & 0x0f;
        break;
      case NR_CSI_RS_ResourceMapping__frequencyDomainAllocation_PR_row2:
        csirs_config_pdu->row = 2;
        csirs_config_pdu->freq_domain = (((resourceMapping.frequencyDomainAllocation.choice.row2.buf[1] >> 4) & 0x0f)
                                         | ((resourceMapping.frequencyDomainAllocation.choice.row2.buf[0] << 4) & 0xff0));
        break;
      case NR_CSI_RS_ResourceMapping__frequencyDomainAllocation_PR_row4:
        csirs_config_pdu->row = 4;
        csirs_config_pdu->freq_domain = ((resourceMapping.frequencyDomainAllocation.choice.row4.buf[0]) >> 5) & 0x07;
        break;
      case NR_CSI_RS_ResourceMapping__frequencyDomainAllocation_PR_other:
        csirs_config_pdu->freq_domain = ((resourceMapping.frequencyDomainAllocation.choice.other.buf[0]) >> 2) & 0x3f;
        // determining the row of table 7.4.1.5.3-1 in 38.211
        switch (resourceMapping.nrofPorts) {
          case NR_CSI_RS_ResourceMapping__nrofPorts_p1:
            AssertFatal(1 == 0, "Resource with 1 CSI port shouldn't be within other rows\n");
            break;
          case NR_CSI_RS_ResourceMapping__nrofPorts_p2:
            csirs_config_pdu->row = 3;
            break;
          case NR_CSI_RS_ResourceMapping__nrofPorts_p4:
            csirs_config_pdu->row = 5;
            break;
          case NR_CSI_RS_ResourceMapping__nrofPorts_p8:
            if (resourceMapping.cdm_Type == NR_CSI_RS_ResourceMapping__cdm_Type_cdm4_FD2_TD2)
              csirs_config_pdu->row = 8;
            else {
              int num_k = 0;
              for (int k = 0; k < 6; k++)
                num_k += (((csirs_config_pdu->freq_domain) >> k) & 0x01);
              if (num_k == 4)
                csirs_config_pdu->row = 6;
              else
                csirs_config_pdu->row = 7;
            }
            break;
          case NR_CSI_RS_ResourceMapping__nrofPorts_p12:
            if (resourceMapping.cdm_Type == NR_CSI_RS_ResourceMapping__cdm_Type_cdm4_FD2_TD2)
              csirs_config_pdu->row = 10;
            else
              csirs_config_pdu->row = 9;
            break;
          case NR_CSI_RS_ResourceMapping__nrofPorts_p16:
            if (resourceMapping.cdm_Type == NR_CSI_RS_ResourceMapping__cdm_Type_cdm4_FD2_TD2)
              csirs_config_pdu->row = 12;
            else
              csirs_config_pdu->row = 11;
            break;
          case NR_CSI_RS_ResourceMapping__nrofPorts_p24:
            if (resourceMapping.cdm_Type == NR_CSI_RS_ResourceMapping__cdm_Type_cdm4_FD2_TD2)
              csirs_config_pdu->row = 14;
            else {
              if (resourceMapping.cdm_Type == NR_CSI_RS_ResourceMapping__cdm_Type_cdm8_FD2_TD4)
                csirs_config_pdu->row = 15;
              else
                csirs_config_pdu->row = 13;
            }
            break;
          case NR_CSI_RS_ResourceMapping__nrofPorts_p32:
            if (resourceMapping.cdm_Type == NR_CSI_RS_ResourceMapping__cdm_Type_cdm4_FD2_TD2)
              csirs_config_pdu->row = 17;
            else {
              if (resourceMapping.cdm_Type == NR_CSI_RS_ResourceMapping__cdm_Type_cdm8_FD2_TD4)
                csirs_config_pdu->row = 18;
              else
                csirs_config_pdu->row = 16;
            }
            break;
          default:
            AssertFatal(1 == 0, "Invalid number of ports in CSI-RS resource\n");
        }
        break;
      default:
        AssertFatal(1 == 0, "Invalid freqency domain allocation in CSI-RS resource\n");
    }
    dl_config->dl_config_list[dl_config->number_pdus].pdu_type = FAPI_NR_DL_CONFIG_TYPE_CSI_RS;
    dl_config->number_pdus += 1;
  }
}

// This function schedules the PRACH according to prach_ConfigurationIndex and TS 38.211, tables 6.3.3.2.x
// PRACH formats 9, 10, 11 are corresponding to dual PRACH format configurations A1/B1, A2/B2, A3/B3.
// - todo:
// - Partial configuration is actually already stored in (fapi_nr_prach_config_t) &mac->phy_config.config_req->prach_config
static void nr_ue_prach_scheduler(NR_UE_MAC_INST_t *mac, frame_t frameP, sub_frame_t slotP)
{
  RA_config_t *ra = &mac->ra;
  ra->RA_offset = 2; // to compensate the rx frame offset at the gNB
  if(ra->ra_state != GENERATE_PREAMBLE)
    return;

  fapi_nr_config_request_t *cfg = &mac->phy_config.config_req;
  fapi_nr_prach_config_t *prach_config = &cfg->prach_config;

  NR_RACH_ConfigCommon_t *setup = mac->current_UL_BWP->rach_ConfigCommon;
  NR_RACH_ConfigGeneric_t *rach_ConfigGeneric = &setup->rach_ConfigGeneric;
  const int bwp_id = mac->current_UL_BWP->bwp_id;
  NR_TDD_UL_DL_ConfigCommon_t *tdd_config = mac->tdd_UL_DL_ConfigurationCommon;

  if (is_nr_UL_slot(tdd_config, slotP, mac->frame_type)) {

    // WIP Need to get the proper selected ssb_idx
    //     Initial beam selection functionality is not available yet
    uint8_t selected_gnb_ssb_idx = mac->mib_ssb;

    // Get any valid PRACH occasion in the current slot for the selected SSB index
    prach_occasion_info_t *prach_occasion_info_p;
    int is_nr_prach_slot = get_nr_prach_info_from_ssb_index(&mac->prach_assoc_pattern[bwp_id],
                                                            selected_gnb_ssb_idx,
                                                            (int)frameP,
                                                            (int)slotP,
                                                            &mac->ssb_list[bwp_id],
                                                            &prach_occasion_info_p);

    if (is_nr_prach_slot) {
      AssertFatal(NULL != prach_occasion_info_p,"PRACH Occasion Info not returned in a valid NR Prach Slot\n");

      nr_get_RA_window(mac);

      uint16_t format = prach_occasion_info_p->format;
      uint16_t format0 = format & 0xff;        // single PRACH format
      uint16_t format1 = (format >> 8) & 0xff; // dual PRACH format

      fapi_nr_ul_config_request_pdu_t *pdu = lockGet_ul_config(mac, frameP, slotP, FAPI_NR_UL_CONFIG_TYPE_PRACH);
      if (!pdu) {
        LOG_E(NR_MAC, "Error in PRACH allocation\n");
        return;
      }
      uint16_t ncs = get_NCS(rach_ConfigGeneric->zeroCorrelationZoneConfig, format0, setup->restrictedSetConfig);
      pdu->prach_config_pdu = (fapi_nr_ul_config_prach_pdu){
          .phys_cell_id = mac->physCellId,
          .num_prach_ocas = 1,
          .prach_slot = prach_occasion_info_p->slot,
          .prach_start_symbol = prach_occasion_info_p->start_symbol,
          .num_ra = prach_occasion_info_p->fdm,
          .num_cs = ncs,
          .root_seq_id = prach_config->num_prach_fd_occasions_list[prach_occasion_info_p->fdm].prach_root_sequence_index,
          .restricted_set = prach_config->restricted_set_config,
          .freq_msg1 = prach_config->num_prach_fd_occasions_list[prach_occasion_info_p->fdm].k1};

      LOG_I(NR_MAC,
            "PRACH scheduler: Selected RO Frame %u, Slot %u, Symbol %u, Fdm %u\n",
            frameP,
            pdu->prach_config_pdu.prach_slot,
            pdu->prach_config_pdu.prach_start_symbol,
            pdu->prach_config_pdu.num_ra);

      // Search which SSB is mapped in the RO (among all the SSBs mapped to this RO)
      for (int ssb_nb_in_ro=0; ssb_nb_in_ro<prach_occasion_info_p->nb_mapped_ssb; ssb_nb_in_ro++) {
        if (prach_occasion_info_p->mapped_ssb_idx[ssb_nb_in_ro] == selected_gnb_ssb_idx) {
          ra->ssb_nb_in_ro = ssb_nb_in_ro;
          break;
        }
      }
      AssertFatal(ra->ssb_nb_in_ro<prach_occasion_info_p->nb_mapped_ssb, "%u not found in the mapped SSBs to the PRACH occasion", selected_gnb_ssb_idx);

      if (format1 != 0xff) {
        switch (format0) { // dual PRACH format
          case 0xa1:
            pdu->prach_config_pdu.prach_format = 11;
            break;
          case 0xa2:
            pdu->prach_config_pdu.prach_format = 12;
            break;
          case 0xa3:
            pdu->prach_config_pdu.prach_format = 13;
            break;
          default:
            AssertFatal(1 == 0, "Only formats A1/B1 A2/B2 A3/B3 are valid for dual format");
        }
      } else {
        switch (format0) { // single PRACH format
          case 0:
            pdu->prach_config_pdu.prach_format = 0;
            break;
          case 1:
            pdu->prach_config_pdu.prach_format = 1;
            break;
          case 2:
            pdu->prach_config_pdu.prach_format = 2;
            break;
          case 3:
            pdu->prach_config_pdu.prach_format = 3;
            break;
          case 0xa1:
            pdu->prach_config_pdu.prach_format = 4;
            break;
          case 0xa2:
            pdu->prach_config_pdu.prach_format = 5;
            break;
          case 0xa3:
            pdu->prach_config_pdu.prach_format = 6;
            break;
          case 0xb1:
            pdu->prach_config_pdu.prach_format = 7;
            break;
          case 0xb4:
            pdu->prach_config_pdu.prach_format = 8;
            break;
          case 0xc0:
            pdu->prach_config_pdu.prach_format = 9;
            break;
          case 0xc2:
            pdu->prach_config_pdu.prach_format = 10;
            break;
          default:
            AssertFatal(1 == 0, "Invalid PRACH format");
        }
      } // if format1

      nr_get_prach_resources(mac, 0, 0, &ra->prach_resources, ra->rach_ConfigDedicated);
      pdu->prach_config_pdu.ra_PreambleIndex = ra->ra_PreambleIndex;
      pdu->prach_config_pdu.prach_tx_power = get_prach_tx_power(mac);
      set_ra_rnti(mac, &pdu->prach_config_pdu);
      release_ul_config(pdu, false);
      nr_scheduled_response_t scheduled_response = {.ul_config = mac->ul_config_request + slotP,
                                                    .mac = mac,
                                                    .module_id = mac->ue_id,
                                                    .CC_id = 0 /*TBR fix*/};
      if(mac->if_module != NULL && mac->if_module->scheduled_response != NULL)
        mac->if_module->scheduled_response(&scheduled_response);

      nr_Msg1_transmitted(mac);
    } // is_nr_prach_slot
  } // if is_nr_UL_slot
}

typedef struct {
  uint8_t bsr_len;
  uint8_t bsr_ce_len;
  uint8_t bsr_header_len;
  uint8_t phr_len;
  uint8_t phr_ce_len;
  uint8_t phr_header_len;
  uint16_t sdu_length_total;
  NR_BSR_SHORT *bsr_s;
  NR_BSR_LONG *bsr_l;
  NR_BSR_SHORT *bsr_t;
  //NR_POWER_HEADROOM_CMD *phr_pr;
  int tot_mac_ce_len;
  uint8_t total_mac_pdu_header_len;
} NR_UE_MAC_CE_INFO;

/*
  nr_ue_get_sdu_mac_ce_pre finds length in various mac_ce field
  Need nothing from mac_ce_p:
  Update the following in mac_ce_p:
  bsr_len;
  bsr_ce_len;
  bsr_header_len;
  phr_len; TBD
  phr_ce_len; TBD
  phr_header_len; TBD
*/
static int nr_ue_get_sdu_mac_ce_pre(NR_UE_MAC_INST_t *mac,
                                    int CC_id,
                                    frame_t frameP,
                                    sub_frame_t subframe,
                                    uint8_t gNB_index,
                                    uint8_t *ulsch_buffer,
                                    uint16_t buflen,
                                    NR_UE_MAC_CE_INFO *mac_ce_p)
{
  int num_lcg_id_with_data = 0;
  // Preparing the MAC CEs sub-PDUs and get the total size
  mac_ce_p->bsr_header_len = 0;
  mac_ce_p->phr_header_len = 0;   //sizeof(SCH_SUBHEADER_FIXED);
  int lcg_id = 0;
  while (lcg_id < NR_MAX_NUM_LCGID) {
    if (mac->scheduling_info.lcg_sched_info[lcg_id].BSR_bytes) {
      num_lcg_id_with_data++;
    }

    lcg_id++;
  }

  //Restart ReTxBSR Timer at new grant indication (38.321)
  if (mac->scheduling_info.retxBSR_SF != MAC_UE_BSR_TIMER_NOT_RUNNING) {
    mac->scheduling_info.retxBSR_SF = nr_get_sf_retxBSRTimer(mac->scheduling_info.retxBSR_Timer);
  }

  // periodicBSR-Timer expires, trigger BSR
  if ((mac->scheduling_info.periodicBSR_Timer != NR_BSR_Config__periodicBSR_Timer_infinity)
      && (mac->scheduling_info.periodicBSR_SF == 0)) {
    // Trigger BSR Periodic
    mac->BSR_reporting_active |= NR_BSR_TRIGGER_PERIODIC;
    LOG_D(NR_MAC,
          "[UE %d] MAC BSR Triggered PeriodicBSR Timer expiry at frame%d subframe %d TBS=%d\n",
          mac->ue_id,
          frameP,
          subframe,
          buflen);
  }

  //Compute BSR Length if Regular or Periodic BSR is triggered
  //WARNING: if BSR long is computed, it may be changed to BSR short during or after multiplexing if there remains less than 1 LCGROUP with data after Tx
  if (mac->BSR_reporting_active) {
    AssertFatal((mac->BSR_reporting_active & NR_BSR_TRIGGER_PADDING) == 0,
                "Inconsistent BSR Trigger=%d !\n",
                mac->BSR_reporting_active);

    //A Regular or Periodic BSR can only be sent if TBS is sufficient as transmitting only a BSR is not allowed if UE has data to transmit
    if (num_lcg_id_with_data <= 1) {
      if (buflen >= (sizeof(NR_BSR_SHORT)+sizeof(NR_MAC_SUBHEADER_FIXED)+1)) {
        mac_ce_p->bsr_ce_len = sizeof(NR_BSR_SHORT); // 1 byte
        mac_ce_p->bsr_header_len = sizeof(NR_MAC_SUBHEADER_FIXED); // 1 byte
      }
    } else {
      if (buflen >= (num_lcg_id_with_data+1+sizeof(NR_MAC_SUBHEADER_SHORT)+1)) {
        mac_ce_p->bsr_ce_len = num_lcg_id_with_data + 1; // variable size
        mac_ce_p->bsr_header_len = sizeof(NR_MAC_SUBHEADER_SHORT); // 2 bytes
      }
    }
  }

  mac_ce_p->bsr_len = mac_ce_p->bsr_ce_len + mac_ce_p->bsr_header_len;
  return (mac_ce_p->bsr_len + mac_ce_p->phr_len);
}

/*
  nr_ue_get_sdu_mac_ce_post recalculates length and prepares the mac_ce field
  Need the following from mac_ce_p:
  bsr_ce_len
  bsr_len
  sdu_length_total
  total_mac_pdu_header_len
  Update the following in mac_ce_p:
  bsr_ce_len
  bsr_header_len
  bsr_len
  tot_mac_ce_len
  total_mac_pdu_header_len
  bsr_s
  bsr_l
  bsr_t
*/
static void nr_ue_get_sdu_mac_ce_post(NR_UE_MAC_INST_t *mac,
                                      int CC_id,
                                      frame_t frameP,
                                      sub_frame_t subframe,
                                      uint8_t gNB_index,
                                      uint8_t *ulsch_buffer,
                                      uint16_t buflen,
                                      NR_UE_MAC_CE_INFO *mac_ce_p)
{
  // Compute BSR Values and update Nb LCGID with data after multiplexing
  unsigned short padding_len = 0;
  int lcg_id = 0;
  int num_lcg_id_with_data = 0;
  int lcg_id_bsr_trunc = 0;
  for (lcg_id = 0; lcg_id < NR_MAX_NUM_LCGID; lcg_id++) {
    if (mac_ce_p->bsr_ce_len == sizeof(NR_BSR_SHORT)) {
      mac->scheduling_info.lcg_sched_info[lcg_id].BSR =
          nr_locate_BsrIndexByBufferSize(NR_SHORT_BSR_TABLE,
                                         NR_SHORT_BSR_TABLE_SIZE,
                                         mac->scheduling_info.lcg_sched_info[lcg_id].BSR_bytes);
    } else {
      mac->scheduling_info.lcg_sched_info[lcg_id].BSR =
          nr_locate_BsrIndexByBufferSize(NR_LONG_BSR_TABLE,
                                         NR_LONG_BSR_TABLE_SIZE,
                                         mac->scheduling_info.lcg_sched_info[lcg_id].BSR_bytes);
    }
    if (mac->scheduling_info.lcg_sched_info[lcg_id].BSR_bytes) {
      num_lcg_id_with_data++;
      lcg_id_bsr_trunc = lcg_id;
    }
  }

  // TS 38.321 Section 5.4.5
  // Check BSR padding: it is done after PHR according to Logical Channel Prioritization order
  // Check for max padding size, ie MAC Hdr for last RLC PDU = 1
  /* For Padding BSR:
     -  if the number of padding bits is equal to or larger than the size of the Short BSR plus its subheader but smaller than the
     size of the Long BSR plus its subheader:
     -  if more than one LCG has data available for transmission in the TTI where the BSR is transmitted: report Truncated BSR of
     the LCG with the highest priority logical channel with data available for transmission;
     -  else report Short BSR.
     -  else if the number of padding bits is equal to or larger than the size of the Long BSR plus its subheader, report Long BSR.
  */
  if (mac_ce_p->sdu_length_total) {
    padding_len = buflen - (mac_ce_p->total_mac_pdu_header_len + mac_ce_p->sdu_length_total);
  }

  if ((padding_len) && (mac_ce_p->bsr_len == 0)) {
    /* if the number of padding bits is equal to or larger than the size of the Long BSR plus its subheader, report Long BSR */
    if (padding_len >= (num_lcg_id_with_data+1+sizeof(NR_MAC_SUBHEADER_SHORT))) {
      mac_ce_p->bsr_ce_len = num_lcg_id_with_data + 1; //variable size
      mac_ce_p->bsr_header_len = sizeof(NR_MAC_SUBHEADER_SHORT); //2 bytes
      // Trigger BSR Padding
      mac->BSR_reporting_active |= NR_BSR_TRIGGER_PADDING;
    } else if (padding_len >= (sizeof(NR_BSR_SHORT)+sizeof(NR_MAC_SUBHEADER_FIXED))) {
      mac_ce_p->bsr_ce_len = sizeof(NR_BSR_SHORT); //1 byte
      mac_ce_p->bsr_header_len = sizeof(NR_MAC_SUBHEADER_FIXED); //1 byte

      if (num_lcg_id_with_data > 1) {
        // REPORT SHORT TRUNCATED BSR
        // Get LCGID of highest priority LCID with data (todo)
        for (int lcid = 1; lcid <= NR_MAX_NUM_LCID; lcid++) {
          lcg_id = mac->scheduling_info.lc_sched_info[lcid - 1].LCGID;
          if ((lcg_id < NR_MAX_NUM_LCGID) && (mac->scheduling_info.lcg_sched_info[lcg_id].BSR_bytes)) {
            lcg_id_bsr_trunc = lcg_id;
          }
        }
      } else {
        // Report SHORT BSR, clear bsr_t
        mac_ce_p->bsr_t = NULL;
      }

      // Trigger BSR Padding
      mac->BSR_reporting_active |= NR_BSR_TRIGGER_PADDING;
    }

    mac_ce_p->bsr_len = mac_ce_p->bsr_header_len + mac_ce_p->bsr_ce_len;
    mac_ce_p->tot_mac_ce_len += mac_ce_p->bsr_len;
    mac_ce_p->total_mac_pdu_header_len += mac_ce_p->bsr_len;
  }

  //Fill BSR Infos
  if (mac_ce_p->bsr_ce_len == 0) {
    mac_ce_p->bsr_s = NULL;
    mac_ce_p->bsr_l = NULL;
    mac_ce_p->bsr_t = NULL;
  } else if (mac_ce_p->bsr_header_len == sizeof(NR_MAC_SUBHEADER_SHORT)) {
    mac_ce_p->bsr_s = NULL;
    mac_ce_p->bsr_t = NULL;
    mac_ce_p->bsr_l->Buffer_size0 = mac->scheduling_info.lcg_sched_info[0].BSR;
    mac_ce_p->bsr_l->Buffer_size1 = mac->scheduling_info.lcg_sched_info[1].BSR;
    mac_ce_p->bsr_l->Buffer_size2 = mac->scheduling_info.lcg_sched_info[2].BSR;
    mac_ce_p->bsr_l->Buffer_size3 = mac->scheduling_info.lcg_sched_info[3].BSR;
    mac_ce_p->bsr_l->Buffer_size4 = mac->scheduling_info.lcg_sched_info[4].BSR;
    mac_ce_p->bsr_l->Buffer_size5 = mac->scheduling_info.lcg_sched_info[5].BSR;
    mac_ce_p->bsr_l->Buffer_size6 = mac->scheduling_info.lcg_sched_info[6].BSR;
    mac_ce_p->bsr_l->Buffer_size7 = mac->scheduling_info.lcg_sched_info[7].BSR;
    LOG_D(NR_MAC,
          "[UE %d] Frame %d subframe %d BSR Trig=%d report LONG BSR (level LCGID0 %d,level LCGID1 %d,level LCGID2 %d,level LCGID3 "
          "%d level LCGID4 %d,level LCGID5 %d,level LCGID6 %d,level LCGID7 %d)\n",
          mac->ue_id,
          frameP,
          subframe,
          mac->BSR_reporting_active,
          mac->scheduling_info.lcg_sched_info[0].BSR,
          mac->scheduling_info.lcg_sched_info[1].BSR,
          mac->scheduling_info.lcg_sched_info[2].BSR,
          mac->scheduling_info.lcg_sched_info[3].BSR,
          mac->scheduling_info.lcg_sched_info[4].BSR,
          mac->scheduling_info.lcg_sched_info[5].BSR,
          mac->scheduling_info.lcg_sched_info[6].BSR,
          mac->scheduling_info.lcg_sched_info[7].BSR);
  } else if (mac_ce_p->bsr_header_len == sizeof(NR_MAC_SUBHEADER_FIXED)) {
    mac_ce_p->bsr_l = NULL;

    if ((mac_ce_p->bsr_t != NULL) && (mac->BSR_reporting_active & NR_BSR_TRIGGER_PADDING)) {
      //Truncated BSR
      mac_ce_p->bsr_s = NULL;
      mac_ce_p->bsr_t->LcgID = lcg_id_bsr_trunc;
      mac_ce_p->bsr_t->Buffer_size = mac->scheduling_info.lcg_sched_info[lcg_id_bsr_trunc].BSR;
      LOG_D(NR_MAC,
            "[UE %d] Frame %d subframe %d BSR Trig=%d report TRUNCATED BSR with level %d for LCGID %d\n",
            mac->ue_id,
            frameP,
            subframe,
            mac->BSR_reporting_active,
            mac->scheduling_info.lcg_sched_info[lcg_id_bsr_trunc].BSR,
            lcg_id_bsr_trunc);
    } else {
      mac_ce_p->bsr_t = NULL;
      mac_ce_p->bsr_s->LcgID = lcg_id_bsr_trunc;
      mac_ce_p->bsr_s->Buffer_size = mac->scheduling_info.lcg_sched_info[lcg_id_bsr_trunc].BSR;
      LOG_D(NR_MAC,
            "[UE %d] Frame %d subframe %d BSR Trig=%d report SHORT BSR with level %d for LCGID %d\n",
            mac->ue_id,
            frameP,
            subframe,
            mac->BSR_reporting_active,
            mac->scheduling_info.lcg_sched_info[lcg_id_bsr_trunc].BSR,
            lcg_id_bsr_trunc);
    }
  }

  LOG_D(NR_MAC, "[UE %d][SR] Gave SDU to PHY, clearing any scheduling request\n", mac->ue_id);
  mac->scheduling_info.SR_pending = 0;
  mac->scheduling_info.SR_COUNTER = 0;

  /* Actions when a BSR is sent */
  if (mac_ce_p->bsr_ce_len) {
    LOG_D(NR_MAC,
          "[UE %d] MAC BSR Sent !! bsr (ce%d,hdr%d) buff_len %d\n",
          mac->ue_id,
          mac_ce_p->bsr_ce_len,
          mac_ce_p->bsr_header_len,
          buflen);
    // Reset ReTx BSR Timer
    mac->scheduling_info.retxBSR_SF = nr_get_sf_retxBSRTimer(mac->scheduling_info.retxBSR_Timer);
    LOG_D(NR_MAC, "[UE %d] MAC ReTx BSR Timer Reset =%d\n", mac->ue_id, mac->scheduling_info.retxBSR_SF);

    // Reset Periodic Timer except when BSR is truncated
    if ((mac_ce_p->bsr_t == NULL) && (mac->scheduling_info.periodicBSR_Timer != NR_BSR_Config__periodicBSR_Timer_infinity)) {
      mac->scheduling_info.periodicBSR_SF = nr_get_sf_periodicBSRTimer(mac->scheduling_info.periodicBSR_Timer);
      LOG_D(NR_MAC, "[UE %d] MAC Periodic BSR Timer Reset =%d\n", mac->ue_id, mac->scheduling_info.periodicBSR_SF);
    }

    // Reset BSR Trigger flags
    mac->BSR_reporting_active = BSR_TRIGGER_NONE;
  }
}

uint32_t get_count_lcids_same_priority(uint8_t start, uint8_t total_active_lcids, nr_lcordered_info_t *lcid_ordered_array)
{
  // count number of logical channels with same priority as curr_lcid
  uint8_t same_priority_count = 0;
  uint8_t curr_lcid = lcid_ordered_array[start].lcid;
  for (uint8_t index = start; index < total_active_lcids; index++) {
    if (lcid_ordered_array[start].priority == lcid_ordered_array[index].priority) {
      same_priority_count++;
    }
  }
  LOG_D(NR_MAC, "Number of lcids with same priority as that of lcid %d is %d\n", curr_lcid, same_priority_count);
  return same_priority_count;
}

long get_num_bytes_to_reqlc(NR_UE_MAC_INST_t *mac,
                            uint8_t same_priority_count,
                            uint8_t lc_num,
                            uint16_t buflen_remain_ep,
                            int16_t buflen_remain,
                            uint8_t round_id,
                            uint32_t *bytes_read_fromlc,
                            long *target)
{
  /* Calculates the number of bytes the logical channel should request from the correcponding RLC buffer*/
  long found_pbr = -1;
  for (int i = 0; i < mac->lc_ordered_list.count; i++) {
    if (mac->lc_ordered_list.array[i]->lcid == lc_num) {
      found_pbr = mac->lc_ordered_list.array[i]->prioritisedBitRate;
      break;
    }
  }
  AssertFatal(found_pbr >= 0, "Couldn't find LC config for ID %d\n", lc_num);
  uint32_t pbr = nr_get_pbr(found_pbr);
  int32_t lcid_remain_buffer = mac->scheduling_info.lc_sched_info[lc_num - 1].LCID_buffer_remain;
  *target = (same_priority_count > 1) ? min(buflen_remain_ep, pbr) : pbr;

  long num_remaining_bytes = 0;
  long num_bytes_requested = 0;
  if (round_id == 0) { // initial round
    uint16_t pdu_remain = (same_priority_count > 1) ? buflen_remain_ep : buflen_remain;
    num_bytes_requested = (pdu_remain < pbr) ? min(pdu_remain, lcid_remain_buffer) : min(pbr, lcid_remain_buffer);
    num_remaining_bytes = *target - bytes_read_fromlc[lc_num - 1];
    num_bytes_requested = min(num_bytes_requested, num_remaining_bytes);
  } else { // from first round
    if (same_priority_count > 1) {
      num_bytes_requested = min(buflen_remain_ep, lcid_remain_buffer);
      num_remaining_bytes = buflen_remain_ep - bytes_read_fromlc[lc_num - 1];
      num_bytes_requested = min(num_bytes_requested, num_remaining_bytes);
    } else {
      num_bytes_requested = min(buflen_remain, lcid_remain_buffer);
    }
  }
  AssertFatal(num_remaining_bytes >= 0, "the total number of bytes allocated until target length is greater than expected\n");
  LOG_D(NR_MAC, "number of bytes requested for lcid %d is %li\n", lc_num, num_bytes_requested);

  return num_bytes_requested;
}

bool get_dataavailability_buffers(uint8_t total_active_lcids, nr_lcordered_info_t *lcid_ordered_array, bool *data_status_lcbuffers)
{
  // check whether there is any data in the rlc buffer corresponding to active lcs
  for (uint8_t id = 0; id < total_active_lcids; id++) {
    int lcid = lcid_ordered_array[id].lcid;
    if (data_status_lcbuffers[lcid - 1]) {
      return true;
    }
  }
  return false;
}

static void select_logical_channels(NR_UE_MAC_INST_t *mac, int *num_active_lcids, nr_lcordered_info_t *active_lcids)
{
  // (TODO: selection of logical channels for logical channel prioritization procedure as per 5.4.3.1.2 Selection of logical
  // channels, TS38.321)

  // selection of logical channels with Bj > 0
  for (int i = 0; i < mac->lc_ordered_list.count; i++) {
    int lcid = mac->lc_ordered_list.array[i]->lcid;
    if (mac->scheduling_info.lc_sched_info[lcid - 1].Bj > 0) {
      active_lcids[*num_active_lcids] = *mac->lc_ordered_list.array[i];
      (*num_active_lcids)++;
      LOG_D(NR_MAC, "The available lcid is %d with total active channels count = %d\n", lcid, *num_active_lcids);
    }
  }
}

static bool fill_mac_sdu(NR_UE_MAC_INST_t *mac,
                         frame_t frameP,
                         sub_frame_t subframe,
                         uint8_t gNB_index,
                         uint16_t buflen,
                         int16_t *buflen_remain,
                         int lcid,
                         uint8_t **pdu,
                         uint32_t *counter,
                         uint8_t count_same_priority_lcids,
                         uint16_t buflen_ep,
                         uint32_t *lcids_bytes_tot,
                         uint16_t *num_sdus,
                         NR_UE_MAC_CE_INFO *mac_ce_p,
                         bool *lcids_data_status,
                         uint8_t *num_lcids_same_priority)
{
  NR_UE_SCHEDULING_INFO *sched_info = &mac->scheduling_info;
  const uint8_t sh_size = sizeof(NR_MAC_SUBHEADER_LONG);

  /* prepare the MAC sdu */
  int32_t lcid_remain_buffer = sched_info->lc_sched_info[lcid - 1].LCID_buffer_remain;
  LOG_D(NR_MAC,
        "[UE %d] [%d.%d] lcp round = %d, remaining mac pdu length = %d, lcid buffer remaining = %d, lcid = %d \n",
        mac->ue_id,
        frameP,
        subframe,
        *counter,
        *buflen_remain,
        lcid_remain_buffer,
        lcid);

  // Pointer used to build the MAC sub-PDU headers in the ULSCH buffer for each SDU
  NR_MAC_SUBHEADER_LONG *header = (NR_MAC_SUBHEADER_LONG *)(*pdu);

  *pdu += sh_size;

  // number of bytes requested from RLC for each LCID
  long target = 0;
  long bytes_requested =
      get_num_bytes_to_reqlc(mac, count_same_priority_lcids, lcid, buflen_ep, *buflen_remain, *counter, lcids_bytes_tot, &target);

  uint16_t sdu_length = mac_rlc_data_req(mac->ue_id,
                                         mac->ue_id,
                                         gNB_index,
                                         frameP,
                                         ENB_FLAG_NO,
                                         MBMS_FLAG_NO,
                                         lcid,
                                         bytes_requested,
                                         (char *)(*pdu),
                                         0,
                                         0);

  AssertFatal(bytes_requested >= sdu_length,
              "LCID = 0x%02x RLC has segmented %d bytes but MAC has max %li remaining bytes\n",
              lcid,
              sdu_length,
              bytes_requested);

  // Decrement Bj by the total size of MAC SDUs(RLC PDU) served to logical channel
  // currently the Bj is drecremented by size of MAC SDus everytime it is served to logical channel, so by this approach there
  // will be more chance for lower priority logical channels to be served in the next TTI
  // second approach can also be followed where Bj is decremented only in the first round but not in the subsequent rounds
  sched_info->lc_sched_info[lcid - 1].Bj -= sdu_length; // TODO avoid Bj to go below 0
  LOG_D(NR_MAC,
        "decrement Bj of the lcid %d by size of sdu length = %d and new Bj for lcid %d is %d\n",
        lcid,
        sdu_length,
        lcid,
        sched_info->lc_sched_info[lcid - 1].Bj);

  if (sdu_length > 0) {
    LOG_D(NR_MAC,
          "[UE %d] [%d.%d] UL-DXCH -> ULSCH, Generating UL MAC sub-PDU for SDU %d, length %d bytes, RB with LCID "
          "0x%02x (buflen (TBS) %d bytes)\n",
          mac->ue_id,
          frameP,
          subframe,
          (*num_sdus) + 1,
          sdu_length,
          lcid,
          buflen);

    header->R = 0;
    header->F = 1;
    header->LCID = lcid;
    header->L = htons(sdu_length);

#ifdef ENABLE_MAC_PAYLOAD_DEBUG
    LOG_I(NR_MAC, "dumping MAC sub-header with length %d: \n", sh_size);
    log_dump(NR_MAC, header, sh_size, LOG_DUMP_CHAR, "\n");
    LOG_I(NR_MAC, "dumping MAC SDU with length %d \n", sdu_length);
    log_dump(NR_MAC, *pdu, sdu_length, LOG_DUMP_CHAR, "\n");
#endif

    *pdu += sdu_length;
    mac_ce_p->sdu_length_total += sdu_length;
    mac_ce_p->total_mac_pdu_header_len += sh_size;

    (*num_sdus)++;
  } else {
    *pdu -= sh_size;
    lcids_data_status[lcid - 1] = false;
    (*num_lcids_same_priority)--;
    LOG_D(NR_MAC, "No data to transmit for RB with LCID 0x%02x\n and hence set to false", lcid);
    return 0;
  }

  *buflen_remain = buflen - (mac_ce_p->total_mac_pdu_header_len + mac_ce_p->sdu_length_total + sh_size);

  // Update Buffer remain and BSR bytes after transmission
  NR_LC_SCHEDULING_INFO *lc_info = &sched_info->lc_sched_info[0] + lcid - 1;
  NR_LCG_SCHEDULING_INFO *lcg_info = &sched_info->lcg_sched_info[0];
  lc_info->LCID_buffer_remain -= sdu_length;
  (lcg_info + lc_info->LCGID)->BSR_bytes -= sdu_length;
  LOG_D(NR_MAC,
<<<<<<< HEAD
        "[UE %d] Update BSR [%d.%d] BSR_bytes for LCG %ld = %d\n",
        module_idP,
=======
        "[UE %d] Update BSR [%d.%d] BSR_bytes for LCG%d = %d\n",
        mac->ue_id,
>>>>>>> 9cf44c11
        frameP,
        subframe,
        lc_info->LCGID,
        (lcg_info + lc_info->LCGID)->BSR_bytes);
  if ((lcg_info + lc_info->LCGID)->BSR_bytes < 0)
    (lcg_info + lc_info->LCGID)->BSR_bytes = 0;

  // update number of bytes served from the current lcid
  lcids_bytes_tot[lcid - 1] += (sdu_length + (count_same_priority_lcids > 1 ? 1 : 0) * sh_size);

  if ((*counter == 0 && lcids_bytes_tot[lcid - 1] >= target)
      || (count_same_priority_lcids > 1
          && lcids_bytes_tot[lcid - 1] >= buflen_ep)) { // only prioritized bit rate should be taken from logical channel in
    // the first lcp run except when infinity
    LOG_D(NR_MAC,
          "Total number bytes read from rlc buffer for lcid %d are %d\n",
          lcid,
          lcids_bytes_tot[lcid - 1]);
    (*num_lcids_same_priority)--;
    return 0;
  }
  return 1;
}

/**
 * Function:      to fetch data to be transmitted from RLC, place it in the ULSCH PDU buffer
 to generate the complete MAC PDU with sub-headers and MAC CEs according to ULSCH MAC PDU generation (6.1.2 TS 38.321)
 the selected sub-header for the payload sub-PDUs is NR_MAC_SUBHEADER_LONG
 * @module_idP    Module ID
 * @CC_id         Component Carrier index
 * @frameP        current UL frame
 * @subframe      current UL slot
 * @gNB_index     gNB index
 * @ulsch_buffer  Pointer to ULSCH PDU
 * @buflen        TBS
 */
uint8_t nr_ue_get_sdu(NR_UE_MAC_INST_t *mac,
                      int CC_id,
                      frame_t frameP,
                      sub_frame_t subframe,
                      uint8_t gNB_index,
                      uint8_t *ulsch_buffer,
                      uint16_t buflen)
{
  NR_UE_MAC_CE_INFO mac_ce_info;
  NR_UE_MAC_CE_INFO *mac_ce_p=&mac_ce_info;
  int16_t buflen_remain = 0;
  mac_ce_p->bsr_len = 0;
  mac_ce_p->bsr_ce_len = 0;
  mac_ce_p->bsr_header_len = 0;
  mac_ce_p->phr_len = 0;
  //mac_ce_p->phr_ce_len = 0;
  //mac_ce_p->phr_header_len = 0;

  uint16_t num_sdus = 0;
  mac_ce_p->sdu_length_total = 0;
  NR_BSR_SHORT bsr_short, bsr_truncated;
  NR_BSR_LONG bsr_long;
  mac_ce_p->bsr_s = &bsr_short;
  mac_ce_p->bsr_l = &bsr_long;
  mac_ce_p->bsr_t = &bsr_truncated;
  //NR_POWER_HEADROOM_CMD phr;
  //mac_ce_p->phr_p = &phr;

  NR_UE_SCHEDULING_INFO *sched_info = &mac->scheduling_info;
  //int highest_priority = 16;
  const uint8_t sh_size = sizeof(NR_MAC_SUBHEADER_LONG);

  // Pointer used to build the MAC PDU by placing the RLC SDUs in the ULSCH buffer
  uint8_t *pdu = ulsch_buffer;

  // variable used to store the lcid data status during lcp
  bool lcids_data_status[NR_MAX_NUM_LCID] = {0};
  memset(lcids_data_status, 1, NR_MAX_NUM_LCID);

  uint32_t lcp_allocation_counter =
      0; // in the first run all the lc are allocated as per bj and prioritized bit rate but in subsequent runs, no need to consider
  // bj and prioritized bit rate but just consider priority
  uint16_t buflen_ep = 0; // this variable holds the length in bytes in mac pdu when multiple equal priority channels are present
  // because as per standard(TS38.321), all equal priority channels should be served equally

  // nr_ue_get_sdu_mac_ce_pre updates all mac_ce related header field related to length
  mac_ce_p->tot_mac_ce_len = nr_ue_get_sdu_mac_ce_pre(mac, CC_id, frameP, subframe, gNB_index, ulsch_buffer, buflen, mac_ce_p);
  mac_ce_p->total_mac_pdu_header_len = mac_ce_p->tot_mac_ce_len;

  LOG_D(NR_MAC, "[UE %d] [%d.%d] process UL transport block at with size TBS = %d bytes \n", mac->ue_id, frameP, subframe, buflen);

  // selection of logical channels
  int avail_lcids_count = 0;
  // variable used to build the lcids with positive Bj
  nr_lcordered_info_t lcids_bj_pos[mac->lc_ordered_list.count];
  select_logical_channels(mac, &avail_lcids_count, lcids_bj_pos);

  // multiplex in the order of highest priority
  do {
    /*
      go until there is space availabile in the MAC PDU and there is data available in RLC buffers of active logical channels
    */
    uint8_t num_lcids_same_priority = 0;
    uint8_t count_same_priority_lcids = 0;

    // variable used to store the total bytes read from rlc for each lcid
    uint32_t lcids_bytes_tot[NR_MAX_NUM_LCID] = {0};

    for (uint8_t id = 0; id < avail_lcids_count; id++) {
      /*
  loop over all logical channels in the order of priority. As stated in TS138.321 Section 5.4.3.1, in the first run, only
  prioritized number of bytes are taken out from the corresponding RLC buffers of all active logical channels and if there is
  still space availble in the MAC PDU, then from the next run all the remaining data from the higher priority logical channel
  is placed in the MAC PDU before going on to next high priority logical channel
      */
      int lcid = lcids_bj_pos[id].lcid;

      // skip the logical channel if no data in the buffer initially or the data in the buffer was zero because it was written in to
      // MAC PDU
      if (!sched_info->lc_sched_info[lcid - 1].LCID_status || !lcids_data_status[lcid - 1]) {
        lcids_data_status[lcid - 1] = false;
        continue;
      }

      // count number of lc with same priority as lcid
      if (!num_lcids_same_priority) {
        num_lcids_same_priority = count_same_priority_lcids =
            get_count_lcids_same_priority(id, avail_lcids_count, lcids_bj_pos);
      }

      buflen_remain = buflen - (mac_ce_p->total_mac_pdu_header_len + mac_ce_p->sdu_length_total + sh_size);

      LOG_D(NR_MAC,
            "[UE %d] [%d.%d] UL-DXCH -> ULSCH, RLC with LCID 0x%02x (TBS %d bytes, sdu_length_total %d bytes, MAC header "
            "len %d bytes,"
            "buflen_remain %d bytes)\n",
            mac->ue_id,
            frameP,
            subframe,
            lcid,
            buflen,
            mac_ce_p->sdu_length_total,
            mac_ce_p->tot_mac_ce_len,
            buflen_remain);

      if (num_lcids_same_priority == count_same_priority_lcids) {
        buflen_ep = (buflen_remain - (count_same_priority_lcids * sh_size)) / count_same_priority_lcids;
      }

      while (buflen_remain > 0) {
        /*
          loops until the requested number of bytes from MAC to RLC are placed in the MAC PDU. The number of requested bytes
          depends on whether it is the first run or otherwise because in the first run only prioritited number of bytes of all
          active logical channels in the order of priority are placed in the MAC PDU. The 'get_num_bytes_to_reqlc' calculates
          the target number of bytes to request from RLC via 'mac_rlc_data_req'
        */
        if (!fill_mac_sdu(mac,
                          frameP,
                          subframe,
                          gNB_index,
                          buflen,
                          &buflen_remain,
                          lcid,
                          &pdu,
                          &lcp_allocation_counter,
                          count_same_priority_lcids,
                          buflen_ep,
                          lcids_bytes_tot,
                          &num_sdus,
                          mac_ce_p,
                          lcids_data_status,
                          &num_lcids_same_priority)) {
          break;
        }
      }
    }

    lcp_allocation_counter++;
  } while (buflen_remain > 0 && get_dataavailability_buffers(avail_lcids_count, lcids_bj_pos, lcids_data_status));

  //nr_ue_get_sdu_mac_ce_post recalculates all mac_ce related header fields since buffer has been changed after mac_rlc_data_req.
  //Also, BSR padding is handled here after knowing mac_ce_p->sdu_length_total.
  nr_ue_get_sdu_mac_ce_post(mac, CC_id, frameP, subframe, gNB_index, ulsch_buffer, buflen, mac_ce_p);

  if (mac_ce_p->tot_mac_ce_len > 0) {

    LOG_D(NR_MAC, "In %s copying %d bytes of MAC CEs to the UL PDU \n", __FUNCTION__, mac_ce_p->tot_mac_ce_len);
    nr_write_ce_ulsch_pdu(pdu, mac, 0, NULL, mac_ce_p->bsr_t, mac_ce_p->bsr_s, mac_ce_p->bsr_l);
    pdu += (unsigned char) mac_ce_p->tot_mac_ce_len;

#ifdef ENABLE_MAC_PAYLOAD_DEBUG
    LOG_I(NR_MAC, "In %s: dumping MAC CE with length tot_mac_ce_len %d: \n", __FUNCTION__, mac_ce_p->tot_mac_ce_len);
    log_dump(NR_MAC, mac_header_control_elements, mac_ce_p->tot_mac_ce_len, LOG_DUMP_CHAR, "\n");
#endif
  }

  buflen_remain = buflen - (mac_ce_p->total_mac_pdu_header_len + mac_ce_p->sdu_length_total);

  // Compute final offset for padding and fill remainder of ULSCH with 0
  if (buflen_remain > 0) {

    LOG_D(NR_MAC, "In %s filling remainder %d bytes to the UL PDU \n", __FUNCTION__, buflen_remain);
    ((NR_MAC_SUBHEADER_FIXED *) pdu)->R = 0;
    ((NR_MAC_SUBHEADER_FIXED *) pdu)->LCID = UL_SCH_LCID_PADDING;

#ifdef ENABLE_MAC_PAYLOAD_DEBUG
    LOG_I(NR_MAC, "In %s: padding MAC sub-header with length %ld bytes \n", __FUNCTION__, sizeof(NR_MAC_SUBHEADER_FIXED));
    log_dump(NR_MAC, pdu, sizeof(NR_MAC_SUBHEADER_FIXED), LOG_DUMP_CHAR, "\n");
#endif

    pdu++;
    buflen_remain--;

    if (IS_SOFTMODEM_RFSIM) {
      for (int j = 0; j < buflen_remain; j++) {
        pdu[j] = (unsigned char)rand();
      }
    } else {
      memset(pdu, 0, buflen_remain);
    }

#ifdef ENABLE_MAC_PAYLOAD_DEBUG
    LOG_I(NR_MAC, "In %s: MAC padding sub-PDU with length %d bytes \n", __FUNCTION__, buflen_remain);
    log_dump(NR_MAC, pdu, buflen_remain, LOG_DUMP_CHAR, "\n");
#endif
  }

#ifdef ENABLE_MAC_PAYLOAD_DEBUG
  LOG_I(NR_MAC, "In %s: dumping MAC PDU with length %d: \n", __FUNCTION__, buflen);
  log_dump(NR_MAC, ulsch_buffer, buflen, LOG_DUMP_CHAR, "\n");
#endif

  return num_sdus > 0 ? 1 : 0;
}

void schedule_ta_command(fapi_nr_dl_config_request_t *dl_config, NR_UL_TIME_ALIGNMENT_t *ul_time_alignment)
{
  fapi_nr_ta_command_pdu *ta = &dl_config->dl_config_list[dl_config->number_pdus].ta_command_pdu;
  ta->ta_frame = ul_time_alignment->frame;
  ta->ta_slot = ul_time_alignment->slot;
  ta->ta_command = ul_time_alignment->ta_command;
  dl_config->dl_config_list[dl_config->number_pdus].pdu_type = FAPI_NR_CONFIG_TA_COMMAND;
  dl_config->number_pdus += 1;
  ul_time_alignment->ta_apply = false;
}

uint32_t nr_get_pbr(long prioritizedbitrate)
{
  int32_t pbr = -1;
  switch (prioritizedbitrate) {
    case NR_LogicalChannelConfig__ul_SpecificParameters__prioritisedBitRate_kBps0:
      pbr = 0;
      break;

    case NR_LogicalChannelConfig__ul_SpecificParameters__prioritisedBitRate_kBps8:
      pbr = 8;
      break;

    case NR_LogicalChannelConfig__ul_SpecificParameters__prioritisedBitRate_kBps16:
      pbr = 16;
      break;

    case NR_LogicalChannelConfig__ul_SpecificParameters__prioritisedBitRate_kBps32:
      pbr = 32;
      break;

    case NR_LogicalChannelConfig__ul_SpecificParameters__prioritisedBitRate_kBps64:
      pbr = 64;
      break;

    case NR_LogicalChannelConfig__ul_SpecificParameters__prioritisedBitRate_kBps128:
      pbr = 128;
      break;

    case NR_LogicalChannelConfig__ul_SpecificParameters__prioritisedBitRate_kBps256:
      pbr = 256;
      break;

    case NR_LogicalChannelConfig__ul_SpecificParameters__prioritisedBitRate_kBps512:
      pbr = 512;
      break;

    case NR_LogicalChannelConfig__ul_SpecificParameters__prioritisedBitRate_kBps1024:
      pbr = 1024;
      break;

    case NR_LogicalChannelConfig__ul_SpecificParameters__prioritisedBitRate_kBps2048:
      pbr = 2048;
      break;

    case NR_LogicalChannelConfig__ul_SpecificParameters__prioritisedBitRate_kBps4096:
      pbr = 4096;
      break;

    case NR_LogicalChannelConfig__ul_SpecificParameters__prioritisedBitRate_kBps8192:
      pbr = 8192;
      break;

    case NR_LogicalChannelConfig__ul_SpecificParameters__prioritisedBitRate_kBps16384:
      pbr = 16384;
      break;

    case NR_LogicalChannelConfig__ul_SpecificParameters__prioritisedBitRate_kBps32768:
      pbr = 32768;
      break;

    case NR_LogicalChannelConfig__ul_SpecificParameters__prioritisedBitRate_kBps65536:
      pbr = 65536;
      break;

    case NR_LogicalChannelConfig__ul_SpecificParameters__prioritisedBitRate_infinity:
      pbr = INT32_MAX;
      break;

    default:
      pbr = -1;
  }
  AssertFatal(pbr >= 0, "The proritized bit rate value is not one of the enum values\n");
  uint32_t pbr_bytes =
      (prioritizedbitrate < NR_LogicalChannelConfig__ul_SpecificParameters__prioritisedBitRate_infinity) ? pbr * 1000 : pbr;
  return pbr_bytes;
}<|MERGE_RESOLUTION|>--- conflicted
+++ resolved
@@ -1194,7 +1194,7 @@
       lcgid_buffer_remain[lcgid] += mac->scheduling_info.lc_sched_info[lcid - 1].LCID_buffer_remain;
     }
 
-    mac_rlc_status_resp_t rlc_status = mac_rlc_status_ind(module_idP,
+    mac_rlc_status_resp_t rlc_status = mac_rlc_status_ind(mac->ue_id,
                                                           mac->ue_id,
                                                           gNB_index,
                                                           frameP,
@@ -1208,13 +1208,18 @@
     lcid_bytes_in_buffer[lcid - 1] = rlc_status.bytes_in_buffer;
 
     if (rlc_status.bytes_in_buffer > 0) {
-      LOG_D(NR_MAC,"[UE %d] PDCCH Tick : LCID%d LCGID%d has data to transmit =%d bytes at frame %d slot %d\n",
-            module_idP, lcid, lcgid, rlc_status.bytes_in_buffer, frameP, slotP);
+      LOG_D(NR_MAC,
+            "[UE %d] PDCCH Tick : LCID%d LCGID%d has data to transmit =%d bytes at frame %d slot %d\n",
+            mac->ue_id,
+            lcid,
+            lcgid,
+            rlc_status.bytes_in_buffer,
+            frameP,
+            slotP);
       mac->scheduling_info.lc_sched_info[lcid - 1].LCID_status = LCID_NOT_EMPTY;
 
       //Update BSR_bytes and position in lcid_reordered_array only if Group is defined
       if (lcgid < NR_MAX_NUM_LCGID) {
-<<<<<<< HEAD
         num_lcid_with_data ++;
         // sum lcid buffer which has same lcgid
         mac->scheduling_info.lcg_sched_info[lcgid].BSR_bytes += rlc_status.bytes_in_buffer;
@@ -1227,52 +1232,6 @@
             //Insert if priority is higher or equal (lower or equal in value)
             for (pos_next = num_lcid_with_data - 1; pos_next > array_index; pos_next--) {
               lcid_reordered_array[pos_next] = lcid_reordered_array[pos_next - 1];
-=======
-        lcgid_buffer_remain[lcgid] += mac->scheduling_info.lc_sched_info[lcid - 1].LCID_buffer_remain;
-      }
-
-      mac_rlc_status_resp_t rlc_status = mac_rlc_status_ind(mac->ue_id,
-                                                            mac->ue_id,
-                                                            gNB_index,
-                                                            frameP,
-                                                            slotP,
-                                                            ENB_FLAG_NO,
-                                                            MBMS_FLAG_NO,
-                                                            lcid,
-                                                            0,
-                                                            0);
-
-      lcid_bytes_in_buffer[lcid - 1] = rlc_status.bytes_in_buffer;
-
-      if (rlc_status.bytes_in_buffer > 0) {
-        LOG_D(NR_MAC,"[UE %d] PDCCH Tick : LCID%d LCGID%d has data to transmit =%d bytes at frame %d slot %d\n",
-              mac->ue_id,
-              lcid,
-              lcgid,
-              rlc_status.bytes_in_buffer,
-              frameP,
-              slotP);
-        mac->scheduling_info.lc_sched_info[lcid - 1].LCID_status = LCID_NOT_EMPTY;
-
-        //Update BSR_bytes and position in lcid_reordered_array only if Group is defined
-        if (lcgid < NR_MAX_NUM_LCGID) {
-          num_lcid_with_data ++;
-          // sum lcid buffer which has same lcgid
-          mac->scheduling_info.lcg_sched_info[lcgid].BSR_bytes += rlc_status.bytes_in_buffer;
-          //Fill in the array
-          array_index = 0;
-
-          do {
-            //if (mac->logicalChannelConfig[lcid]->ul_SpecificParameters->priority <= highest_priority) {
-            if (1) { // todo
-              //Insert if priority is higher or equal (lower or equal in value)
-              for (pos_next = num_lcid_with_data - 1; pos_next > array_index; pos_next--) {
-                lcid_reordered_array[pos_next] = lcid_reordered_array[pos_next - 1];
-              }
-
-              lcid_reordered_array[array_index] = lcid;
-              break;
->>>>>>> 9cf44c11
             }
 
             lcid_reordered_array[array_index] = lcid;
@@ -1306,13 +1265,8 @@
       {
         bsr_regular_triggered = true;
         LOG_D(NR_MAC,
-<<<<<<< HEAD
-              "[UE %d] PDCCH Tick : MAC BSR Triggered LCID %d LCGID %ld data become available at frame %d slot %d\n",
-              module_idP,
-=======
-              "[UE %d] PDCCH Tick : MAC BSR Triggered LCID%d LCGID%d data become available at frame %d slot %d\n",
+              "[UE %d] PDCCH Tick : MAC BSR Triggered LCID%d LCGID%ld data become available at frame %d slot %d\n",
               mac->ue_id,
->>>>>>> 9cf44c11
               lcid,
               mac->scheduling_info.lc_sched_info[lcid - 1].LCGID,
               frameP,
@@ -3149,13 +3103,8 @@
   lc_info->LCID_buffer_remain -= sdu_length;
   (lcg_info + lc_info->LCGID)->BSR_bytes -= sdu_length;
   LOG_D(NR_MAC,
-<<<<<<< HEAD
-        "[UE %d] Update BSR [%d.%d] BSR_bytes for LCG %ld = %d\n",
-        module_idP,
-=======
-        "[UE %d] Update BSR [%d.%d] BSR_bytes for LCG%d = %d\n",
+        "[UE %d] Update BSR [%d.%d] BSR_bytes for LCG%ld = %d\n",
         mac->ue_id,
->>>>>>> 9cf44c11
         frameP,
         subframe,
         lc_info->LCGID,
