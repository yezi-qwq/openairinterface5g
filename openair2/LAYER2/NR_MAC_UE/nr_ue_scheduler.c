--- conflicted
+++ resolved
@@ -840,19 +840,11 @@
                                mappingtype, add_pos, dmrslength,
                                pusch_config_pdu->start_symbol_index,
                                mac->scc ? mac->scc->dmrs_TypeA_Position : mac->mib->dmrs_TypeA_Position);
-<<<<<<< HEAD
     if ((mac->ULbwp[ul_bwp_id-1] && pusch_config_pdu->transform_precoding == NR_PUSCH_Config__transformPrecoder_disabled)) {
       if (*dci_format != NR_UL_DCI_FORMAT_0_1) {
         pusch_config_pdu->num_dmrs_cdm_grps_no_data = 1;
       }
     } else if (*dci_format == NR_UL_DCI_FORMAT_0_0 || (mac->ULbwp[ul_bwp_id-1] && pusch_config_pdu->transform_precoding == NR_PUSCH_Config__transformPrecoder_enabled)) {
-=======
-    if (mac->ULbwp[ul_bwp_id-1] && (pusch_config_pdu->transform_precoding == NR_PUSCH_Config__transformPrecoder_disabled)) {
-      if (*dci_format != NR_UL_DCI_FORMAT_0_1)
-        pusch_config_pdu->num_dmrs_cdm_grps_no_data = 1;
-    }
-    else if (*dci_format == NR_UL_DCI_FORMAT_0_0 || (mac->ULbwp[ul_bwp_id-1] && pusch_config_pdu->transform_precoding == NR_PUSCH_Config__transformPrecoder_enabled))
->>>>>>> 72d0a4ff
       pusch_config_pdu->num_dmrs_cdm_grps_no_data = 2;
     }
 
