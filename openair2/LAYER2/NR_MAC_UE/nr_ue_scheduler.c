--- conflicted
+++ resolved
@@ -405,7 +405,7 @@
 
   if ((transformPrecoder == NR_PUSCH_Config__transformPrecoder_disabled) &&
     (dmrs_type == NULL) && (max_length == NULL)) { // tables 7.3.1.1.2-8/9/10/11
-    
+
     if (rank == 1) {
       pusch_config_pdu->num_dmrs_cdm_grps_no_data = (dci->antenna_ports.val > 1)?2:1;
       pusch_config_pdu->dmrs_ports =1<<((dci->antenna_ports.val > 1)?(dci->antenna_ports.val-2):(dci->antenna_ports.val));
@@ -840,18 +840,11 @@
                                mappingtype, add_pos, dmrslength,
                                pusch_config_pdu->start_symbol_index,
                                mac->scc ? mac->scc->dmrs_TypeA_Position : mac->mib->dmrs_TypeA_Position);
-<<<<<<< HEAD
-    if (mac->ULbwp[0] && pusch_config_pdu->transform_precoding == NR_PUSCH_Config__transformPrecoder_disabled) {
+    if ((mac->ULbwp[ul_bwp_id-1] && pusch_config_pdu->transform_precoding == NR_PUSCH_Config__transformPrecoder_disabled))
       if (*dci_format != NR_UL_DCI_FORMAT_0_1) {
         pusch_config_pdu->num_dmrs_cdm_grps_no_data = 1;
       }
-    }
-    else if (*dci_format == NR_UL_DCI_FORMAT_0_0 || (mac->ULbwp[0] && pusch_config_pdu->transform_precoding == NR_PUSCH_Config__transformPrecoder_enabled))
-=======
-    if ((mac->ULbwp[ul_bwp_id-1] && pusch_config_pdu->transform_precoding == NR_PUSCH_Config__transformPrecoder_disabled))
-      pusch_config_pdu->num_dmrs_cdm_grps_no_data = 1;
     else if (*dci_format == NR_UL_DCI_FORMAT_0_0 || (mac->ULbwp[ul_bwp_id-1] && pusch_config_pdu->transform_precoding == NR_PUSCH_Config__transformPrecoder_enabled))
->>>>>>> cc238a91
       pusch_config_pdu->num_dmrs_cdm_grps_no_data = 2;
 
     // Num PRB Overhead from PUSCH-ServingCellConfig
