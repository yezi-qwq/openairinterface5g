/*
 * Licensed to the OpenAirInterface (OAI) Software Alliance under one or more
 * contributor license agreements.  See the NOTICE file distributed with
 * this work for additional information regarding copyright ownership.
 * The OpenAirInterface Software Alliance licenses this file to You under
 * the OAI Public License, Version 1.1  (the "License"); you may not use this file
 * except in compliance with the License.
 * You may obtain a copy of the License at
 *
 *      http://www.openairinterface.org/?page_id=698
 *
 * Unless required by applicable law or agreed to in writing, software
 * distributed under the License is distributed on an "AS IS" BASIS,
 * WITHOUT WARRANTIES OR CONDITIONS OF ANY KIND, either express or implied.
 * See the License for the specific language governing permissions and
 * limitations under the License.
 *-------------------------------------------------------------------------------
 * For more information about the OpenAirInterface (OAI) Software Alliance:
 *      contact@openairinterface.org
 */

/* \file        nr_ue_scheduler.c
 * \brief       Routines for UE scheduling
 * \author      Guido Casati
 * \date        Jan 2021
 * \version     0.1
 * \company     Fraunhofer IIS
 * \email       guido.casati@iis.fraunhofer.de
 */

#include <stdio.h>
#include <math.h>

/* exe */
#include <common/utils/nr/nr_common.h>

/* RRC*/
#include "RRC/NR_UE/rrc_proto.h"
#include "NR_RACH-ConfigCommon.h"
#include "NR_RACH-ConfigGeneric.h"
#include "NR_FrequencyInfoDL.h"
#include "NR_PDCCH-ConfigCommon.h"

/* MAC */
#include "NR_MAC_COMMON/nr_mac.h"
#include "NR_MAC_UE/mac_proto.h"
#include "NR_MAC_UE/mac_extern.h"

/* utils */
#include "assertions.h"
#include "asn1_conversions.h"
#include "SIMULATION/TOOLS/sim.h" // for taus

static prach_association_pattern_t prach_assoc_pattern;
static ssb_list_info_t ssb_list;

void fill_ul_config(fapi_nr_ul_config_request_t *ul_config, frame_t frame_tx, int slot_tx, uint8_t pdu_type){

  ul_config->ul_config_list[ul_config->number_pdus].pdu_type = pdu_type;
  ul_config->slot = slot_tx;
  ul_config->sfn = frame_tx;
  ul_config->number_pdus++;

  LOG_D(NR_MAC, "In %s: Set config request for UL transmission in [%d.%d], number of UL PDUs: %d\n", __FUNCTION__, ul_config->sfn, ul_config->slot, ul_config->number_pdus);

}

void fill_scheduled_response(nr_scheduled_response_t *scheduled_response,
                             fapi_nr_dl_config_request_t *dl_config,
                             fapi_nr_ul_config_request_t *ul_config,
                             fapi_nr_tx_request_t *tx_request,
                             module_id_t mod_id,
                             int cc_id,
                             frame_t frame,
                             int slot,
                             int thread_id){

  scheduled_response->dl_config  = dl_config;
  scheduled_response->ul_config  = ul_config;
  scheduled_response->tx_request = tx_request;
  scheduled_response->module_id  = mod_id;
  scheduled_response->CC_id      = cc_id;
  scheduled_response->frame      = frame;
  scheduled_response->slot       = slot;
  scheduled_response->thread_id  = thread_id;

}

/*
 * This function returns the slot offset K2 corresponding to a given time domain
 * indication value from RRC configuration.
 */
long get_k2(NR_UE_MAC_INST_t *mac, uint8_t time_domain_ind) {
  long k2 = -1;
  // Get K2 from RRC configuration
  NR_PUSCH_Config_t *pusch_config=mac->ULbwp[0] ? mac->ULbwp[0]->bwp_Dedicated->pusch_Config->choice.setup : NULL;
  NR_PUSCH_TimeDomainResourceAllocationList_t *pusch_TimeDomainAllocationList = NULL;
  if (pusch_config && pusch_config->pusch_TimeDomainAllocationList) {
    pusch_TimeDomainAllocationList = pusch_config->pusch_TimeDomainAllocationList->choice.setup;
  }
  else if (mac->ULbwp[0] &&
	   mac->ULbwp[0]->bwp_Common&&
	   mac->ULbwp[0]->bwp_Common->pusch_ConfigCommon&&
	   mac->ULbwp[0]->bwp_Common->pusch_ConfigCommon->choice.setup &&
	   mac->ULbwp[0]->bwp_Common->pusch_ConfigCommon->choice.setup->pusch_TimeDomainAllocationList) {
    pusch_TimeDomainAllocationList = mac->ULbwp[0]->bwp_Common->pusch_ConfigCommon->choice.setup->pusch_TimeDomainAllocationList;
  }
  else if (mac->scc_SIB->uplinkConfigCommon->initialUplinkBWP.pusch_ConfigCommon->choice.setup->pusch_TimeDomainAllocationList)
    pusch_TimeDomainAllocationList=mac->scc_SIB->uplinkConfigCommon->initialUplinkBWP.pusch_ConfigCommon->choice.setup->pusch_TimeDomainAllocationList;
  else AssertFatal(1==0,"need to fall back to default PUSCH time-domain allocations\n");

  if (pusch_TimeDomainAllocationList) {
    if (time_domain_ind >= pusch_TimeDomainAllocationList->list.count) {
      LOG_E(NR_MAC, "time_domain_ind %d >= pusch->TimeDomainAllocationList->list.count %d\n",
            time_domain_ind, pusch_TimeDomainAllocationList->list.count);
      return -1;
    }
    k2 = *pusch_TimeDomainAllocationList->list.array[time_domain_ind]->k2;
  }

  AssertFatal(k2 >= DURATION_RX_TO_TX,
              "Slot offset K2 (%ld) cannot be less than DURATION_RX_TO_TX (%d)\n",
              k2,DURATION_RX_TO_TX);

  LOG_D(NR_MAC, "get_k2(): k2 is %ld\n", k2);
  return k2;
}

/*
 * This function returns the UL config corresponding to a given UL slot
 * from MAC instance .
 */
fapi_nr_ul_config_request_t *get_ul_config_request(NR_UE_MAC_INST_t *mac, int slot)
{
  NR_TDD_UL_DL_ConfigCommon_t *tdd_config = mac->scc==NULL ? mac->scc_SIB->tdd_UL_DL_ConfigurationCommon : mac->scc->tdd_UL_DL_ConfigurationCommon;

  //Check if request to access ul_config is for a UL slot
  if (is_nr_UL_slot(tdd_config, slot, mac->frame_type) == 0) {
    LOG_W(NR_MAC, "Slot %d is not a UL slot. %s called for wrong slot!!!\n", slot, __FUNCTION__);
    return NULL;
  }

  // Calculate the index of the UL slot in mac->ul_config_request list. This is
  // based on the TDD pattern (slot configuration period) and number of UL+mixed
  // slots in the period. TS 38.213 Sec 11.1
  int mu = mac->ULbwp[0] ? 
    mac->ULbwp[0]->bwp_Common->genericParameters.subcarrierSpacing : 
    mac->scc_SIB->uplinkConfigCommon->initialUplinkBWP.genericParameters.subcarrierSpacing;
  NR_TDD_UL_DL_Pattern_t *tdd_pattern = &tdd_config->pattern1;
  const int num_slots_per_tdd = nr_slots_per_frame[mu] >> (7 - tdd_pattern->dl_UL_TransmissionPeriodicity);
  const int num_slots_ul = tdd_pattern->nrofUplinkSlots + (tdd_pattern->nrofUplinkSymbols!=0);
  int index = slot % num_slots_ul;

  LOG_D(NR_MAC, "In %s slots per tdd %d, num_slots_ul %d, index %d\n", __FUNCTION__,
                num_slots_per_tdd,
                num_slots_ul,
                index);

  return &mac->ul_config_request[index];
}

void ul_layers_config(NR_UE_MAC_INST_t * mac, nfapi_nr_ue_pusch_pdu_t *pusch_config_pdu, dci_pdu_rel15_t *dci) {

  NR_ServingCellConfigCommon_t *scc = mac->scc;
  NR_PUSCH_Config_t *pusch_Config = mac->ULbwp[0]->bwp_Dedicated->pusch_Config->choice.setup;

  long	transformPrecoder;
  if (pusch_Config->transformPrecoder)
    transformPrecoder = *pusch_Config->transformPrecoder;
  else {
    if(scc->uplinkConfigCommon->initialUplinkBWP->rach_ConfigCommon->choice.setup->msg3_transformPrecoder)
      transformPrecoder = NR_PUSCH_Config__transformPrecoder_enabled;
    else
      transformPrecoder = NR_PUSCH_Config__transformPrecoder_disabled;
  }


  /* PRECOD_NBR_LAYERS */
  if ((*pusch_Config->txConfig == NR_PUSCH_Config__txConfig_nonCodebook));
  // 0 bits if the higher layer parameter txConfig = nonCodeBook

  if ((*pusch_Config->txConfig == NR_PUSCH_Config__txConfig_codebook)){

    uint8_t n_antenna_port = 0; //FIXME!!!

    if (n_antenna_port == 1); // 1 antenna port and the higher layer parameter txConfig = codebook 0 bits

    if (n_antenna_port == 4){ // 4 antenna port and the higher layer parameter txConfig = codebook

      // Table 7.3.1.1.2-2: transformPrecoder=disabled and maxRank = 2 or 3 or 4
      if ((transformPrecoder == NR_PUSCH_Config__transformPrecoder_disabled)
        && ((*pusch_Config->maxRank == 2) ||
        (*pusch_Config->maxRank == 3) ||
        (*pusch_Config->maxRank == 4))){

        if (*pusch_Config->codebookSubset == NR_PUSCH_Config__codebookSubset_fullyAndPartialAndNonCoherent) {
          pusch_config_pdu->nrOfLayers = table_7_3_1_1_2_2_3_4_5[dci->precoding_information.val][0];
          pusch_config_pdu->transform_precoding = table_7_3_1_1_2_2_3_4_5[dci->precoding_information.val][1];
        }

        if (*pusch_Config->codebookSubset == NR_PUSCH_Config__codebookSubset_partialAndNonCoherent){
          pusch_config_pdu->nrOfLayers = table_7_3_1_1_2_2_3_4_5[dci->precoding_information.val][2];
          pusch_config_pdu->transform_precoding = table_7_3_1_1_2_2_3_4_5[dci->precoding_information.val][3];
        }

        if (*pusch_Config->codebookSubset == NR_PUSCH_Config__codebookSubset_nonCoherent){
          pusch_config_pdu->nrOfLayers = table_7_3_1_1_2_2_3_4_5[dci->precoding_information.val][4];
          pusch_config_pdu->transform_precoding = table_7_3_1_1_2_2_3_4_5[dci->precoding_information.val][5];
        }
      }

      // Table 7.3.1.1.2-3: transformPrecoder= enabled, or transformPrecoder=disabled and maxRank = 1
      if (((transformPrecoder == NR_PUSCH_Config__transformPrecoder_enabled)
        || (transformPrecoder == NR_PUSCH_Config__transformPrecoder_disabled))
        && (*pusch_Config->maxRank == 1)){

        if (*pusch_Config->codebookSubset == NR_PUSCH_Config__codebookSubset_fullyAndPartialAndNonCoherent) {
          pusch_config_pdu->nrOfLayers = table_7_3_1_1_2_2_3_4_5[dci->precoding_information.val][6];
          pusch_config_pdu->transform_precoding = table_7_3_1_1_2_2_3_4_5[dci->precoding_information.val][7];
        }

        if (*pusch_Config->codebookSubset == NR_PUSCH_Config__codebookSubset_partialAndNonCoherent){
          pusch_config_pdu->nrOfLayers = table_7_3_1_1_2_2_3_4_5[dci->precoding_information.val][8];
          pusch_config_pdu->transform_precoding = table_7_3_1_1_2_2_3_4_5[dci->precoding_information.val][9];
        }

        if (*pusch_Config->codebookSubset == NR_PUSCH_Config__codebookSubset_nonCoherent){
          pusch_config_pdu->nrOfLayers = table_7_3_1_1_2_2_3_4_5[dci->precoding_information.val][10];
          pusch_config_pdu->transform_precoding = table_7_3_1_1_2_2_3_4_5[dci->precoding_information.val][11];
        }
      }
    }

    if (n_antenna_port == 4){ // 2 antenna port and the higher layer parameter txConfig = codebook
      // Table 7.3.1.1.2-4: transformPrecoder=disabled and maxRank = 2
      if ((transformPrecoder == NR_PUSCH_Config__transformPrecoder_disabled) && (*pusch_Config->maxRank == 2)){

        if (*pusch_Config->codebookSubset == NR_PUSCH_Config__codebookSubset_fullyAndPartialAndNonCoherent) {
          pusch_config_pdu->nrOfLayers = table_7_3_1_1_2_2_3_4_5[dci->precoding_information.val][12];
          pusch_config_pdu->transform_precoding = table_7_3_1_1_2_2_3_4_5[dci->precoding_information.val][13];
        }

        if (*pusch_Config->codebookSubset == NR_PUSCH_Config__codebookSubset_nonCoherent){
          pusch_config_pdu->nrOfLayers = table_7_3_1_1_2_2_3_4_5[dci->precoding_information.val][14];
          pusch_config_pdu->transform_precoding = table_7_3_1_1_2_2_3_4_5[dci->precoding_information.val][15];
        }

      }

      // Table 7.3.1.1.2-5: transformPrecoder= enabled, or transformPrecoder= disabled and maxRank = 1
      if (((transformPrecoder == NR_PUSCH_Config__transformPrecoder_enabled)
        || (transformPrecoder == NR_PUSCH_Config__transformPrecoder_disabled))
        && (*pusch_Config->maxRank == 1)){

        if (*pusch_Config->codebookSubset == NR_PUSCH_Config__codebookSubset_fullyAndPartialAndNonCoherent) {
          pusch_config_pdu->nrOfLayers = table_7_3_1_1_2_2_3_4_5[dci->precoding_information.val][16];
          pusch_config_pdu->transform_precoding = table_7_3_1_1_2_2_3_4_5[dci->precoding_information.val][17];
        }

        if (*pusch_Config->codebookSubset == NR_PUSCH_Config__codebookSubset_nonCoherent){
          pusch_config_pdu->nrOfLayers = table_7_3_1_1_2_2_3_4_5[dci->precoding_information.val][18];
          pusch_config_pdu->transform_precoding = table_7_3_1_1_2_2_3_4_5[dci->precoding_information.val][19];
        }

      }
    }
  }

  /*-------------------- Changed to enable Transform precoding in RF SIM------------------------------------------------*/

 /*if (pusch_config_pdu->transform_precoding == transform_precoder_enabled) {

    pusch_config_dedicated->transform_precoder = transform_precoder_enabled;

    if(pusch_Config->dmrs_UplinkForPUSCH_MappingTypeA != NULL) {

      NR_DMRS_UplinkConfig_t *NR_DMRS_ulconfig = pusch_Config->dmrs_UplinkForPUSCH_MappingTypeA->choice.setup;

      if (NR_DMRS_ulconfig->dmrs_Type == NULL)
        pusch_config_dedicated->dmrs_ul_for_pusch_mapping_type_a.dmrs_type = 1;
      if (NR_DMRS_ulconfig->maxLength == NULL)
        pusch_config_dedicated->dmrs_ul_for_pusch_mapping_type_a.max_length = 1;

    } else if(pusch_Config->dmrs_UplinkForPUSCH_MappingTypeB != NULL) {

      NR_DMRS_UplinkConfig_t *NR_DMRS_ulconfig = pusch_Config->dmrs_UplinkForPUSCH_MappingTypeB->choice.setup;

      if (NR_DMRS_ulconfig->dmrs_Type == NULL)
        pusch_config_dedicated->dmrs_ul_for_pusch_mapping_type_b.dmrs_type = 1;
      if (NR_DMRS_ulconfig->maxLength == NULL)
        pusch_config_dedicated->dmrs_ul_for_pusch_mapping_type_b.max_length = 1;

    }
  } else
    pusch_config_dedicated->transform_precoder = transform_precoder_disabled;*/
}

// todo: this function shall be reviewed completely because of the many comments left by the author
void ul_ports_config(NR_UE_MAC_INST_t * mac, nfapi_nr_ue_pusch_pdu_t *pusch_config_pdu, dci_pdu_rel15_t *dci) {

  /* ANTENNA_PORTS */
  uint8_t rank = 0; // We need to initialize rank FIXME!!!

  NR_ServingCellConfigCommon_t *scc = mac->scc;
  NR_PUSCH_Config_t *pusch_Config = mac->ULbwp[0]->bwp_Dedicated->pusch_Config->choice.setup;

  long	transformPrecoder;
  if (pusch_Config->transformPrecoder)
    transformPrecoder = *pusch_Config->transformPrecoder;
  else {
    if(scc->uplinkConfigCommon->initialUplinkBWP->rach_ConfigCommon->choice.setup->msg3_transformPrecoder)
      transformPrecoder = NR_PUSCH_Config__transformPrecoder_enabled;
    else
      transformPrecoder = NR_PUSCH_Config__transformPrecoder_disabled;
  }
  long *max_length = NULL;
  long *dmrs_type = NULL;
  if (pusch_Config->dmrs_UplinkForPUSCH_MappingTypeA) {
    max_length = pusch_Config->dmrs_UplinkForPUSCH_MappingTypeA->choice.setup->maxLength;
    dmrs_type = pusch_Config->dmrs_UplinkForPUSCH_MappingTypeA->choice.setup->dmrs_Type;
  }
  else {
    max_length = pusch_Config->dmrs_UplinkForPUSCH_MappingTypeB->choice.setup->maxLength;
    dmrs_type = pusch_Config->dmrs_UplinkForPUSCH_MappingTypeB->choice.setup->dmrs_Type;
  }


  if ((transformPrecoder == NR_PUSCH_Config__transformPrecoder_enabled) &&
    (dmrs_type == NULL) && (max_length == NULL)) { // tables 7.3.1.1.2-6
      pusch_config_pdu->num_dmrs_cdm_grps_no_data = 2; //TBC
      pusch_config_pdu->dmrs_ports = dci->antenna_ports.val; //TBC
  }

  if ((transformPrecoder == NR_PUSCH_Config__transformPrecoder_enabled) &&
    (dmrs_type == NULL) && (max_length != NULL)) { // tables 7.3.1.1.2-7

    pusch_config_pdu->num_dmrs_cdm_grps_no_data = 2; //TBC
    pusch_config_pdu->dmrs_ports = (dci->antenna_ports.val > 3)?(dci->antenna_ports.val-4):(dci->antenna_ports.val); //TBC
    //pusch_config_pdu->n_front_load_symb = (dci->antenna_ports > 3)?2:1; //FIXME
  }

  if ((transformPrecoder == NR_PUSCH_Config__transformPrecoder_disabled) &&
    (dmrs_type == NULL) && (max_length == NULL)) { // tables 7.3.1.1.2-8/9/10/11

    if (rank == 1) {
      pusch_config_pdu->num_dmrs_cdm_grps_no_data = (dci->antenna_ports.val > 1)?2:1; //TBC
      pusch_config_pdu->dmrs_ports = (dci->antenna_ports.val > 1)?(dci->antenna_ports.val-2):(dci->antenna_ports.val); //TBC
    }

    if (rank == 2){
      pusch_config_pdu->num_dmrs_cdm_grps_no_data = (dci->antenna_ports.val > 0)?2:1; //TBC
      pusch_config_pdu->dmrs_ports = 0; //FIXME
      //pusch_config_pdu->dmrs_ports[0] = (dci->antenna_ports > 1)?(dci->antenna_ports > 2 ?0:2):0;
      //pusch_config_pdu->dmrs_ports[1] = (dci->antenna_ports > 1)?(dci->antenna_ports > 2 ?2:3):1;
    }

    if (rank == 3){
      pusch_config_pdu->num_dmrs_cdm_grps_no_data = 2; //TBC
      pusch_config_pdu->dmrs_ports = 0; //FIXME
      //pusch_config_pdu->dmrs_ports[0] = 0;
      //pusch_config_pdu->dmrs_ports[1] = 1;
      //pusch_config_pdu->dmrs_ports[2] = 2;
    }

    if (rank == 4){
      pusch_config_pdu->num_dmrs_cdm_grps_no_data = 2; //TBC
      pusch_config_pdu->dmrs_ports = 0; //FIXME
      //pusch_config_pdu->dmrs_ports[0] = 0;
      //pusch_config_pdu->dmrs_ports[1] = 1;
      //pusch_config_pdu->dmrs_ports[2] = 2;
      //pusch_config_pdu->dmrs_ports[3] = 3;
    }
  }

  if ((transformPrecoder == NR_PUSCH_Config__transformPrecoder_disabled) &&
    (dmrs_type == NULL) && (max_length != NULL)) { // tables 7.3.1.1.2-12/13/14/15

    if (rank == 1){
      pusch_config_pdu->num_dmrs_cdm_grps_no_data = (dci->antenna_ports.val > 1)?2:1; //TBC
      pusch_config_pdu->dmrs_ports = (dci->antenna_ports.val > 1)?(dci->antenna_ports.val > 5 ?(dci->antenna_ports.val-6):(dci->antenna_ports.val-2)):dci->antenna_ports.val; //TBC
      //pusch_config_pdu->n_front_load_symb = (dci->antenna_ports.val > 6)?2:1; //FIXME
    }

    if (rank == 2){
      pusch_config_pdu->num_dmrs_cdm_grps_no_data = (dci->antenna_ports.val > 0)?2:1; //TBC
      pusch_config_pdu->dmrs_ports = 0; //FIXME
      //pusch_config_pdu->dmrs_ports[0] = table_7_3_1_1_2_13[dci->antenna_ports.val][1];
      //pusch_config_pdu->dmrs_ports[1] = table_7_3_1_1_2_13[dci->antenna_ports.val][2];
      //pusch_config_pdu->n_front_load_symb = (dci->antenna_ports.val > 3)?2:1; // FIXME
    }

    if (rank == 3){
      pusch_config_pdu->num_dmrs_cdm_grps_no_data = 2; //TBC
      pusch_config_pdu->dmrs_ports = 0; //FIXME
      //pusch_config_pdu->dmrs_ports[0] = table_7_3_1_1_2_14[dci->antenna_ports.val][1];
      //pusch_config_pdu->dmrs_ports[1] = table_7_3_1_1_2_14[dci->antenna_ports.val][2];
      //pusch_config_pdu->dmrs_ports[2] = table_7_3_1_1_2_14[dci->antenna_ports.val][3];
      //pusch_config_pdu->n_front_load_symb = (dci->antenna_ports.val > 1)?2:1; //FIXME
    }

    if (rank == 4){
      pusch_config_pdu->num_dmrs_cdm_grps_no_data = 2; //TBC
      pusch_config_pdu->dmrs_ports = 0; //FIXME
      //pusch_config_pdu->dmrs_ports[0] = table_7_3_1_1_2_15[dci->antenna_ports.val][1];
      //pusch_config_pdu->dmrs_ports[1] = table_7_3_1_1_2_15[dci->antenna_ports.val][2];
      //pusch_config_pdu->dmrs_ports[2] = table_7_3_1_1_2_15[dci->antenna_ports.val][3];
      //pusch_config_pdu->dmrs_ports[3] = table_7_3_1_1_2_15[dci->antenna_ports.val][4];
      //pusch_config_pdu->n_front_load_symb = (dci->antenna_ports.val > 1)?2:1; //FIXME
    }
  }

  if ((transformPrecoder == NR_PUSCH_Config__transformPrecoder_disabled) &&
    (dmrs_type != NULL) &&
    (max_length == NULL)) { // tables 7.3.1.1.2-16/17/18/19

    if (rank == 1){
      pusch_config_pdu->num_dmrs_cdm_grps_no_data = (dci->antenna_ports.val > 1)?((dci->antenna_ports.val > 5)?3:2):1; //TBC
      pusch_config_pdu->dmrs_ports = (dci->antenna_ports.val > 1)?(dci->antenna_ports.val > 5 ?(dci->antenna_ports.val-6):(dci->antenna_ports.val-2)):dci->antenna_ports.val; //TBC
    }

    if (rank == 2){
      pusch_config_pdu->num_dmrs_cdm_grps_no_data = (dci->antenna_ports.val > 0)?((dci->antenna_ports.val > 2)?3:2):1; //TBC
      pusch_config_pdu->dmrs_ports = 0; //FIXME
      //pusch_config_pdu->dmrs_ports[0] = table_7_3_1_1_2_17[dci->antenna_ports.val][1];
      //pusch_config_pdu->dmrs_ports[1] = table_7_3_1_1_2_17[dci->antenna_ports.val][2];
    }

    if (rank == 3){
      pusch_config_pdu->num_dmrs_cdm_grps_no_data = (dci->antenna_ports.val > 0)?3:2; //TBC
      pusch_config_pdu->dmrs_ports = 0; //FIXME
      //pusch_config_pdu->dmrs_ports[0] = table_7_3_1_1_2_18[dci->antenna_ports.val][1];
      //pusch_config_pdu->dmrs_ports[1] = table_7_3_1_1_2_18[dci->antenna_ports.val][2];
      //pusch_config_pdu->dmrs_ports[2] = table_7_3_1_1_2_18[dci->antenna_ports.val][3];
    }

    if (rank == 4){
      pusch_config_pdu->num_dmrs_cdm_grps_no_data = dci->antenna_ports.val + 2; //TBC
      pusch_config_pdu->dmrs_ports = 0; //FIXME
      //pusch_config_pdu->dmrs_ports[0] = 0;
      //pusch_config_pdu->dmrs_ports[1] = 1;
      //pusch_config_pdu->dmrs_ports[2] = 2;
      //pusch_config_pdu->dmrs_ports[3] = 3;
    }
  }

  if ((transformPrecoder == NR_PUSCH_Config__transformPrecoder_disabled) &&
    (dmrs_type != NULL) && (max_length != NULL)) { // tables 7.3.1.1.2-20/21/22/23

    if (rank == 1){
      pusch_config_pdu->num_dmrs_cdm_grps_no_data = table_7_3_1_1_2_20[dci->antenna_ports.val][0]; //TBC
      pusch_config_pdu->dmrs_ports = table_7_3_1_1_2_20[dci->antenna_ports.val][1]; //TBC
      //pusch_config_pdu->n_front_load_symb = table_7_3_1_1_2_20[dci->antenna_ports.val][2]; //FIXME
    }

    if (rank == 2){
      pusch_config_pdu->num_dmrs_cdm_grps_no_data = table_7_3_1_1_2_21[dci->antenna_ports.val][0]; //TBC
      pusch_config_pdu->dmrs_ports = 0; //FIXME
      //pusch_config_pdu->dmrs_ports[0] = table_7_3_1_1_2_21[dci->antenna_ports.val][1];
      //pusch_config_pdu->dmrs_ports[1] = table_7_3_1_1_2_21[dci->antenna_ports.val][2];
      //pusch_config_pdu->n_front_load_symb = table_7_3_1_1_2_21[dci->antenna_ports.val][3]; //FIXME
      }

    if (rank == 3){
      pusch_config_pdu->num_dmrs_cdm_grps_no_data = table_7_3_1_1_2_22[dci->antenna_ports.val][0]; //TBC
      pusch_config_pdu->dmrs_ports = 0; //FIXME
      //pusch_config_pdu->dmrs_ports[0] = table_7_3_1_1_2_22[dci->antenna_ports.val][1];
      //pusch_config_pdu->dmrs_ports[1] = table_7_3_1_1_2_22[dci->antenna_ports.val][2];
      //pusch_config_pdu->dmrs_ports[2] = table_7_3_1_1_2_22[dci->antenna_ports.val][3];
      //pusch_config_pdu->n_front_load_symb = table_7_3_1_1_2_22[dci->antenna_ports.val][4]; //FIXME
    }

    if (rank == 4){
      pusch_config_pdu->num_dmrs_cdm_grps_no_data = table_7_3_1_1_2_23[dci->antenna_ports.val][0]; //TBC
      pusch_config_pdu->dmrs_ports = 0; //FIXME
      //pusch_config_pdu->dmrs_ports[0] = table_7_3_1_1_2_23[dci->antenna_ports.val][1];
      //pusch_config_pdu->dmrs_ports[1] = table_7_3_1_1_2_23[dci->antenna_ports.val][2];
      //pusch_config_pdu->dmrs_ports[2] = table_7_3_1_1_2_23[dci->antenna_ports.val][3];
      //pusch_config_pdu->dmrs_ports[3] = table_7_3_1_1_2_23[dci->antenna_ports.val][4];
      //pusch_config_pdu->n_front_load_symb = table_7_3_1_1_2_23[dci->antenna_ports.val][5]; //FIXME
    }
  }
}

// Configuration of Msg3 PDU according to clauses:
// - 8.3 of 3GPP TS 38.213 version 16.3.0 Release 16
// - 6.1.2.2 of TS 38.214
// - 6.1.3 of TS 38.214
// - 6.2.2 of TS 38.214
// - 6.1.4.2 of TS 38.214
// - 6.4.1.1.1 of TS 38.211
// - 6.3.1.7 of 38.211
int nr_config_pusch_pdu(NR_UE_MAC_INST_t *mac,
                        nfapi_nr_ue_pusch_pdu_t *pusch_config_pdu,
                        dci_pdu_rel15_t *dci,
                        RAR_grant_t *rar_grant,
                        uint16_t rnti,
                        uint8_t *dci_format){

  int f_alloc;
  int mask;
  int StartSymbolIndex;
  int NrOfSymbols;
  uint8_t nb_dmrs_re_per_rb;

  uint16_t        l_prime_mask = 1;
  uint16_t number_dmrs_symbols = 0;
  int                N_PRB_oh  = 0;

  int rnti_type = get_rnti_type(mac, rnti);

  // Common configuration
  pusch_config_pdu->dmrs_config_type = pusch_dmrs_type1;
  pusch_config_pdu->pdu_bit_map      = PUSCH_PDU_BITMAP_PUSCH_DATA;
  pusch_config_pdu->nrOfLayers       = 1;
  pusch_config_pdu->rnti             = rnti;
  NR_BWP_UplinkCommon_t *initialUplinkBWP;
  if (mac->scc) initialUplinkBWP = mac->scc->uplinkConfigCommon->initialUplinkBWP;
  else          initialUplinkBWP = &mac->scc_SIB->uplinkConfigCommon->initialUplinkBWP;

  if (rar_grant) {

    // Note: for Msg3 or MsgA PUSCH transmission the N_PRB_oh is always set to 0
    NR_BWP_Uplink_t *ubwp = mac->ULbwp[0];
    NR_BWP_UplinkDedicated_t *ibwp;
    int scs,abwp_start,abwp_size,startSymbolAndLength;
    NR_PUSCH_Config_t *pusch_Config=NULL;
    if (mac->cg && ubwp &&
	mac->cg->spCellConfig && 
	mac->cg->spCellConfig->spCellConfigDedicated && 
	mac->cg->spCellConfig->spCellConfigDedicated->uplinkConfig &&
	mac->cg->spCellConfig->spCellConfigDedicated->uplinkConfig->initialUplinkBWP
	) {
      ibwp = mac->cg->spCellConfig->spCellConfigDedicated->uplinkConfig->initialUplinkBWP;
      pusch_Config = ibwp->pusch_Config->choice.setup;
      startSymbolAndLength = ubwp->bwp_Common->pusch_ConfigCommon->choice.setup->pusch_TimeDomainAllocationList->list.array[rar_grant->Msg3_t_alloc]->startSymbolAndLength;
      
      // active BWP start
      abwp_start = NRRIV2PRBOFFSET(ubwp->bwp_Common->genericParameters.locationAndBandwidth, MAX_BWP_SIZE);
      abwp_size = NRRIV2BW(ubwp->bwp_Common->genericParameters.locationAndBandwidth, MAX_BWP_SIZE);
      scs = ubwp->bwp_Common->genericParameters.subcarrierSpacing;
    } 
    else {
      startSymbolAndLength = initialUplinkBWP->pusch_ConfigCommon->choice.setup->pusch_TimeDomainAllocationList->list.array[rar_grant->Msg3_t_alloc]->startSymbolAndLength;
      
      // active BWP start
      abwp_start = NRRIV2PRBOFFSET(initialUplinkBWP->genericParameters.locationAndBandwidth, MAX_BWP_SIZE);
      abwp_size = NRRIV2BW(initialUplinkBWP->genericParameters.locationAndBandwidth, MAX_BWP_SIZE);
      scs = initialUplinkBWP->genericParameters.subcarrierSpacing;
    }
    int ibwp_start = NRRIV2PRBOFFSET(initialUplinkBWP->genericParameters.locationAndBandwidth, MAX_BWP_SIZE);
    int ibwp_size = NRRIV2BW(initialUplinkBWP->genericParameters.locationAndBandwidth, MAX_BWP_SIZE);

      // BWP start selection according to 8.3 of TS 38.213
    if ((ibwp_start < abwp_start) || (ibwp_size > abwp_size)) {
      pusch_config_pdu->bwp_start = abwp_start;
      pusch_config_pdu->bwp_size = abwp_size;
    } else {
      pusch_config_pdu->bwp_start = ibwp_start;
      pusch_config_pdu->bwp_size = ibwp_size;
    }

    //// Resource assignment from RAR
    // Frequency domain allocation according to 8.3 of TS 38.213
    if (ibwp_size < 180)
      mask = (1 << ((int) ceil(log2((ibwp_size*(ibwp_size+1))>>1)))) - 1;
    else
      mask = (1 << (28 - (int)(ceil(log2((ibwp_size*(ibwp_size+1))>>1))))) - 1;

    f_alloc = rar_grant->Msg3_f_alloc & mask;
    if (nr_ue_process_dci_freq_dom_resource_assignment(pusch_config_pdu, NULL, ibwp_size, 0, f_alloc) < 0)
      return -1;

    // virtual resource block to physical resource mapping for Msg3 PUSCH (6.3.1.7 in 38.211)
    //pusch_config_pdu->rb_start += ibwp_start - abwp_start;

    // Time domain allocation
    SLIV2SL(startSymbolAndLength, &StartSymbolIndex, &NrOfSymbols);
    pusch_config_pdu->start_symbol_index = StartSymbolIndex;
    pusch_config_pdu->nr_of_symbols = NrOfSymbols;

    #ifdef DEBUG_MSG3
    LOG_D(NR_MAC, "In %s BWP assignment (BWP (start %d, size %d) \n", __FUNCTION__, pusch_config_pdu->bwp_start, pusch_config_pdu->bwp_size);
    #endif

    // MCS
    pusch_config_pdu->mcs_index = rar_grant->mcs;
    // Frequency hopping
    pusch_config_pdu->frequency_hopping = rar_grant->freq_hopping;

    // DM-RS configuration according to 6.2.2 UE DM-RS transmission procedure in 38.214
    pusch_config_pdu->num_dmrs_cdm_grps_no_data = 2;
    pusch_config_pdu->dmrs_ports = 1;

    // DMRS sequence initialization [TS 38.211, sec 6.4.1.1.1].
    // Should match what is sent in DCI 0_1, otherwise set to 0.
    pusch_config_pdu->scid = 0;

    // Transform precoding according to 6.1.3 UE procedure for applying transform precoding on PUSCH in 38.214
    pusch_config_pdu->transform_precoding = get_transformPrecoding(initialUplinkBWP, pusch_Config, NULL, NULL, NR_RNTI_TC, 0); // TBR fix rnti and take out

    // Resource allocation in frequency domain according to 6.1.2.2 in TS 38.214
    pusch_config_pdu->resource_alloc = (mac->cg) ? pusch_Config->resourceAllocation : 1;

    //// Completing PUSCH PDU
    pusch_config_pdu->mcs_table = 0;
    pusch_config_pdu->cyclic_prefix = 0;
    pusch_config_pdu->data_scrambling_id = mac->physCellId;
    pusch_config_pdu->ul_dmrs_scrambling_id = mac->physCellId;
    pusch_config_pdu->subcarrier_spacing = scs; 
    pusch_config_pdu->vrb_to_prb_mapping = 0;
    pusch_config_pdu->uplink_frequency_shift_7p5khz = 0;
    //Optional Data only included if indicated in pduBitmap
    pusch_config_pdu->pusch_data.rv_index = 0;  // 8.3 in 38.213
    pusch_config_pdu->pusch_data.harq_process_id = 0;
    pusch_config_pdu->pusch_data.new_data_indicator = 1; // new data
    pusch_config_pdu->pusch_data.num_cb = 0;

  } else if (dci) {

    int target_ss;
    bool valid_ptrs_setup = 0;
<<<<<<< HEAD
    uint16_t n_RB_ULBWP;
    if (mac->ULbwp[0] &&
	mac->ULbwp[0]->bwp_Common) {
      n_RB_ULBWP = NRRIV2BW(mac->ULbwp[0]->bwp_Common->genericParameters.locationAndBandwidth, MAX_BWP_SIZE);
      pusch_config_pdu->bwp_start = NRRIV2PRBOFFSET(mac->ULbwp[0]->bwp_Common->genericParameters.locationAndBandwidth, MAX_BWP_SIZE);
    }
    else {
      pusch_config_pdu->bwp_start = NRRIV2PRBOFFSET(mac->scc_SIB->uplinkConfigCommon->initialUplinkBWP.genericParameters.locationAndBandwidth, MAX_BWP_SIZE);
      n_RB_ULBWP = NRRIV2BW(mac->scc_SIB->uplinkConfigCommon->initialUplinkBWP.genericParameters.locationAndBandwidth, MAX_BWP_SIZE);
    }

    pusch_config_pdu->bwp_size = n_RB_ULBWP;

    fapi_nr_pusch_config_dedicated_t *pusch_config_dedicated = &mac->phy_config.config_req.ul_bwp_dedicated.pusch_config_dedicated;
    NR_PUSCH_Config_t *pusch_Config = mac->ULbwp[0] ? mac->ULbwp[0]->bwp_Dedicated->pusch_Config->choice.setup : NULL;
=======
    uint16_t n_RB_ULBWP = NRRIV2BW(mac->ULbwp[0]->bwp_Common->genericParameters.locationAndBandwidth, MAX_BWP_SIZE);
    NR_PUSCH_Config_t *pusch_Config = mac->ULbwp[0]->bwp_Dedicated->pusch_Config->choice.setup;
>>>>>>> 158c0639

    // Basic sanity check for MCS value to check for a false or erroneous DCI
    if (dci->mcs > 28) {
      LOG_W(NR_MAC, "MCS value %d out of bounds! Possibly due to false DCI. Ignoring DCI!\n", dci->mcs);
      return -1;
    }

    /* Transform precoding */
    if (rnti_type != NR_RNTI_CS || (rnti_type == NR_RNTI_CS && dci->ndi == 1)) {
      pusch_config_pdu->transform_precoding = get_transformPrecoding(initialUplinkBWP, pusch_Config, NULL, dci_format, rnti_type, 0);
    }

    /*DCI format-related configuration*/
    if (*dci_format == NR_UL_DCI_FORMAT_0_0) {

      target_ss = NR_SearchSpace__searchSpaceType_PR_common;

    } else if (*dci_format == NR_UL_DCI_FORMAT_0_1) {

      /* BANDWIDTH_PART_IND */
      if (dci->bwp_indicator.val != 1) {
        LOG_W(NR_MAC, "bwp_indicator != 1! Possibly due to false DCI. Ignoring DCI!\n");
        return -1;
      }
      config_bwp_ue(mac, &dci->bwp_indicator.val, dci_format);
      target_ss = NR_SearchSpace__searchSpaceType_PR_ue_Specific;
      ul_layers_config(mac, pusch_config_pdu, dci);
      ul_ports_config(mac, pusch_config_pdu, dci);

    } else {

      LOG_E(NR_MAC, "In %s: UL grant from DCI format %d is not handled...\n", __FUNCTION__, *dci_format);
      return -1;

    }

    /* TRANSFORM PRECODING ------------------------------------------------------------------------------------------*/

    if (pusch_config_pdu->transform_precoding == transform_precoder_enabled) {

      pusch_config_pdu->num_dmrs_cdm_grps_no_data = 2;

      NR_DMRS_UplinkConfig_t *NR_DMRS_ulconfig = NULL;
      if(pusch_Config->dmrs_UplinkForPUSCH_MappingTypeA != NULL)
        NR_DMRS_ulconfig = pusch_Config->dmrs_UplinkForPUSCH_MappingTypeA->choice.setup;
      else
        NR_DMRS_ulconfig = pusch_Config->dmrs_UplinkForPUSCH_MappingTypeB->choice.setup;

      uint32_t n_RS_Id = 0;
      if (NR_DMRS_ulconfig->transformPrecodingEnabled->nPUSCH_Identity != NULL)
        n_RS_Id = *NR_DMRS_ulconfig->transformPrecodingEnabled->nPUSCH_Identity;
      else
        n_RS_Id = *mac->scc->physCellId;

      // U as specified in section 6.4.1.1.1.2 in 38.211, if sequence hopping and group hopping are disabled
      pusch_config_pdu->dfts_ofdm.low_papr_group_number = n_RS_Id % 30;

      // V as specified in section 6.4.1.1.1.2 in 38.211 V = 0 if sequence hopping and group hopping are disabled
      if ((NR_DMRS_ulconfig->transformPrecodingEnabled->sequenceGroupHopping == NULL) &&
            (NR_DMRS_ulconfig->transformPrecodingEnabled->sequenceHopping == NULL))
          pusch_config_pdu->dfts_ofdm.low_papr_sequence_number = 0;
      else
        AssertFatal(1==0,"SequenceGroupHopping or sequenceHopping are NOT Supported\n");

      LOG_D(NR_MAC,"TRANSFORM PRECODING IS ENABLED. CDM groups: %d, U: %d \n", pusch_config_pdu->num_dmrs_cdm_grps_no_data,
                pusch_config_pdu->dfts_ofdm.low_papr_group_number);
    }

    /* TRANSFORM PRECODING --------------------------------------------------------------------------------------------------------*/

    /* IDENTIFIER_DCI_FORMATS */
    /* FREQ_DOM_RESOURCE_ASSIGNMENT_UL */
    if (nr_ue_process_dci_freq_dom_resource_assignment(pusch_config_pdu, NULL, n_RB_ULBWP, 0, dci->frequency_domain_assignment.val) < 0){
      return -1;
    }
    /* TIME_DOM_RESOURCE_ASSIGNMENT */
    if (nr_ue_process_dci_time_dom_resource_assignment(mac, pusch_config_pdu, NULL, dci->time_domain_assignment.val,false) < 0) {
      return -1;
    }

    /* FREQ_HOPPING_FLAG */
    if ((pusch_Config->frequencyHopping!=NULL) && (pusch_Config->resourceAllocation != NR_PUSCH_Config__resourceAllocation_resourceAllocationType0)){
      pusch_config_pdu->frequency_hopping = dci->frequency_hopping_flag.val;
    }

    /* MCS */
    pusch_config_pdu->mcs_index = dci->mcs;

    /* MCS TABLE */
    if (pusch_config_pdu->transform_precoding == transform_precoder_disabled) {
      pusch_config_pdu->mcs_table = get_pusch_mcs_table(pusch_Config ? pusch_Config->mcs_Table : NULL, 0, *dci_format, rnti_type, target_ss, false);
    } else {
      pusch_config_pdu->mcs_table = get_pusch_mcs_table(pusch_Config ? pusch_Config->mcs_TableTransformPrecoder : NULL, 1, *dci_format, rnti_type, target_ss, false);
    }

    /* NDI */
    pusch_config_pdu->pusch_data.new_data_indicator = dci->ndi;
    /* RV */
    pusch_config_pdu->pusch_data.rv_index = dci->rv;
    /* HARQ_PROCESS_NUMBER */
    pusch_config_pdu->pusch_data.harq_process_id = dci->harq_pid;
    /* TPC_PUSCH */
    // according to TS 38.213 Table Table 7.1.1-1
    if (dci->tpc == 0) {
      pusch_config_pdu->absolute_delta_PUSCH = -4;
    }
    if (dci->tpc == 1) {
      pusch_config_pdu->absolute_delta_PUSCH = -1;
    }
    if (dci->tpc == 2) {
      pusch_config_pdu->absolute_delta_PUSCH = 1;
    }
    if (dci->tpc == 3) {
      pusch_config_pdu->absolute_delta_PUSCH = 4;
    }

    /* DMRS */
    l_prime_mask = get_l_prime(pusch_config_pdu->nr_of_symbols, typeB, 
			       (*dci_format == NR_UL_DCI_FORMAT_0_1) ? pusch_dmrs_pos0 : pusch_dmrs_pos2, pusch_len1);
    if ((mac->ULbwp[0] && pusch_config_pdu->transform_precoding == transform_precoder_disabled))
      pusch_config_pdu->num_dmrs_cdm_grps_no_data = 1;
    else if (*dci_format == NR_UL_DCI_FORMAT_0_0 || (mac->ULbwp[0] && pusch_config_pdu->transform_precoding == transform_precoder_enabled))
      pusch_config_pdu->num_dmrs_cdm_grps_no_data = 2;
    
    // Num PRB Overhead from PUSCH-ServingCellConfig
    if (mac->cg &&
	mac->cg->spCellConfig &&
	mac->cg->spCellConfig->spCellConfigDedicated &&
	mac->cg->spCellConfig->spCellConfigDedicated->uplinkConfig &&
	mac->cg->spCellConfig->spCellConfigDedicated->uplinkConfig->pusch_ServingCellConfig &&
	mac->cg->spCellConfig->spCellConfigDedicated->uplinkConfig->pusch_ServingCellConfig->choice.setup->xOverhead)
      N_PRB_oh = *mac->cg->spCellConfig->spCellConfigDedicated->uplinkConfig->pusch_ServingCellConfig->choice.setup->xOverhead;

    else N_PRB_oh = 0;

    /* PTRS */
    if (mac->ULbwp[0] &&
	mac->ULbwp[0]->bwp_Dedicated &&
	mac->ULbwp[0]->bwp_Dedicated->pusch_Config &&
	mac->ULbwp[0]->bwp_Dedicated->pusch_Config->choice.setup &&
	mac->ULbwp[0]->bwp_Dedicated->pusch_Config->choice.setup->dmrs_UplinkForPUSCH_MappingTypeB &&
	mac->ULbwp[0]->bwp_Dedicated->pusch_Config->choice.setup->dmrs_UplinkForPUSCH_MappingTypeB->choice.setup->phaseTrackingRS) {
      if (pusch_config_pdu->transform_precoding == transform_precoder_disabled) {
        nfapi_nr_ue_ptrs_ports_t ptrs_ports_list;
        pusch_config_pdu->pusch_ptrs.ptrs_ports_list = &ptrs_ports_list;
        valid_ptrs_setup = set_ul_ptrs_values(mac->ULbwp[0]->bwp_Dedicated->pusch_Config->choice.setup->dmrs_UplinkForPUSCH_MappingTypeB->choice.setup->phaseTrackingRS->choice.setup,
                                              pusch_config_pdu->rb_size, pusch_config_pdu->mcs_index, pusch_config_pdu->mcs_table,
                                              &pusch_config_pdu->pusch_ptrs.ptrs_freq_density,&pusch_config_pdu->pusch_ptrs.ptrs_time_density,
                                              &pusch_config_pdu->pusch_ptrs.ptrs_ports_list->ptrs_re_offset,&pusch_config_pdu->pusch_ptrs.num_ptrs_ports,
                                              &pusch_config_pdu->pusch_ptrs.ul_ptrs_power, pusch_config_pdu->nr_of_symbols);
        if(valid_ptrs_setup==true) {
          pusch_config_pdu->pdu_bit_map |= PUSCH_PDU_BITMAP_PUSCH_PTRS;
        }
        LOG_D(NR_MAC, "UL PTRS values: PTRS time den: %d, PTRS freq den: %d\n", pusch_config_pdu->pusch_ptrs.ptrs_time_density, pusch_config_pdu->pusch_ptrs.ptrs_freq_density);
      }
    }

  }

  LOG_D(NR_MAC, "In %s: received UL grant (rb_start %d, rb_size %d, start_symbol_index %d, nr_of_symbols %d) for RNTI type %s \n",
    __FUNCTION__,
    pusch_config_pdu->rb_start,
    pusch_config_pdu->rb_size,
    pusch_config_pdu->start_symbol_index,
    pusch_config_pdu->nr_of_symbols,
    rnti_types[rnti_type]);

  pusch_config_pdu->ul_dmrs_symb_pos = l_prime_mask << pusch_config_pdu->start_symbol_index;;
  pusch_config_pdu->target_code_rate = nr_get_code_rate_ul(pusch_config_pdu->mcs_index, pusch_config_pdu->mcs_table);
  pusch_config_pdu->qam_mod_order = nr_get_Qm_ul(pusch_config_pdu->mcs_index, pusch_config_pdu->mcs_table);

  if (pusch_config_pdu->target_code_rate == 0 || pusch_config_pdu->qam_mod_order == 0) {
    LOG_W(NR_MAC, "In %s: Invalid code rate or Mod order, likely due to unexpected UL DCI. Ignoring DCI! \n", __FUNCTION__);
    return -1;
  }

  get_num_re_dmrs(pusch_config_pdu, &nb_dmrs_re_per_rb, &number_dmrs_symbols);

  // Compute TBS
  pusch_config_pdu->pusch_data.tb_size = nr_compute_tbs(pusch_config_pdu->qam_mod_order,
                                                        pusch_config_pdu->target_code_rate,
                                                        pusch_config_pdu->rb_size,
                                                        pusch_config_pdu->nr_of_symbols,
                                                        nb_dmrs_re_per_rb*number_dmrs_symbols,
                                                        N_PRB_oh,
                                                        0, // TBR to verify tb scaling
                                                        pusch_config_pdu->nrOfLayers)/8;

  return 0;

}

// Performs :
// 1. TODO: Call RRC for link status return to PHY
// 2. TODO: Perform SR/BSR procedures for scheduling feedback
// 3. TODO: Perform PHR procedures
NR_UE_L2_STATE_t nr_ue_scheduler(nr_downlink_indication_t *dl_info, nr_uplink_indication_t *ul_info){

  uint32_t search_space_mask = 0;

  if (dl_info){

    module_id_t mod_id    = dl_info->module_id;
    uint32_t gNB_index    = dl_info->gNB_index;
    int cc_id             = dl_info->cc_id;
    frame_t rx_frame      = dl_info->frame;
    slot_t rx_slot        = dl_info->slot;
    NR_UE_MAC_INST_t *mac = get_mac_inst(mod_id);

    fapi_nr_dl_config_request_t *dl_config = &mac->dl_config_request;
    nr_scheduled_response_t scheduled_response;
    nr_dcireq_t dcireq;

    // check type0 from 38.213 13 if we have no CellGroupConfig
    // TODO: implementation to be completed
    LOG_D(NR_MAC,"nr_ue_scheduler(): mac->cg %p\n",mac->cg);
    if (mac->cg == NULL) {
      if(dl_info->ssb_index != -1){

        if(mac->type0_pdcch_ss_mux_pattern == 1){
          //  38.213 chapter 13
          if((mac->type0_pdcch_ss_sfn_c == SFN_C_MOD_2_EQ_0) && !(rx_frame & 0x1) && (rx_slot == mac->type0_pdcch_ss_n_c)){
            search_space_mask = search_space_mask | type0_pdcch;
            mac->type0_pdcch_consecutive_slots = mac->type0_pdcch_dci_config.coreset.duration;
          }
          if((mac->type0_pdcch_ss_sfn_c == SFN_C_MOD_2_EQ_1) && (rx_frame & 0x1) && (rx_slot == mac->type0_pdcch_ss_n_c)){
            search_space_mask = search_space_mask | type0_pdcch;
            mac->type0_pdcch_consecutive_slots = mac->type0_pdcch_dci_config.coreset.duration;
          }
        }
        if(mac->type0_pdcch_ss_mux_pattern == 2){
          //  38.213 Table 13-13, 13-14
          if((rx_frame == get_ssb_frame(rx_frame)) && (rx_slot == mac->type0_pdcch_ss_n_c)){
            search_space_mask = search_space_mask | type0_pdcch;
            mac->type0_pdcch_consecutive_slots = mac->type0_pdcch_dci_config.coreset.duration;
          }
        }
        if(mac->type0_pdcch_ss_mux_pattern == 3){
          //  38.213 Table 13-15
          if((rx_frame == get_ssb_frame(rx_frame)) && (rx_slot == mac->type0_pdcch_ss_n_c)){
            search_space_mask = search_space_mask | type0_pdcch;
            mac->type0_pdcch_consecutive_slots = mac->type0_pdcch_dci_config.coreset.duration;
          }
        }
      } // ssb_index != -1

      // Type0 PDCCH search space
      if((search_space_mask & type0_pdcch) || ( mac->type0_pdcch_consecutive_slots != 0 )){
        mac->type0_pdcch_consecutive_slots = mac->type0_pdcch_consecutive_slots - 1;

        dl_config->dl_config_list[dl_config->number_pdus].dci_config_pdu.dci_config_rel15 = mac->type0_pdcch_dci_config;
        dl_config->dl_config_list[dl_config->number_pdus].pdu_type = FAPI_NR_DL_CONFIG_TYPE_DCI;

        /*
        dl_config->dl_config_list[dl_config->number_pdus].dci_config_pdu.dci_config_rel15.rnti = 0xaaaa;        //      to be set
        dl_config->dl_config_list[dl_config->number_pdus].dci_config_pdu.dci_config_rel15.N_RB_BWP = 106;       //      to be set

        LOG_I(NR_MAC,"nr_ue_scheduler Type0 PDCCH with rnti %x, BWP %d\n",
        dl_config->dl_config_list[dl_config->number_pdus].dci_config_pdu.dci_config_rel15.rnti,
        dl_config->dl_config_list[dl_config->number_pdus].dci_config_pdu.dci_config_rel15.N_RB_BWP);
        */
	NR_SearchSpace_t *ss0 = mac->search_space_zero;
	fapi_nr_dl_config_dci_dl_pdu_rel15_t *rel15 = &dl_config->dl_config_list[dl_config->number_pdus].dci_config_pdu.dci_config_rel15;
	

	if( mac->scc == NULL && mac->scc_SIB == NULL && (rx_frame%2 == mac->type0_PDCCH_CSS_config.sfn_c) && (rx_slot == mac->type0_PDCCH_CSS_config.n_0) ){
	  rel15->num_dci_options = 1;
	  rel15->dci_format_options[0] = NR_DL_DCI_FORMAT_1_0;
	  config_dci_pdu(mac, rel15, dl_config, NR_RNTI_SI, -1);
	  fill_dci_search_candidates(ss0, rel15);
	  dl_config->number_pdus = 1;
	  LOG_D(NR_MAC,"Calling fill_scheduled_response, type0_pdcch, num_pdus %d\n",dl_config->number_pdus);
	  fill_scheduled_response(&scheduled_response, dl_config, NULL, NULL, mod_id, cc_id, rx_frame, rx_slot, dl_info->thread_id);
	  if(mac->if_module != NULL && mac->if_module->scheduled_response != NULL)
	    mac->if_module->scheduled_response(&scheduled_response);
	}
	// this is for Msg2/Msg4
	if (mac->ra.ra_state >= WAIT_RAR) {
	  rel15->num_dci_options = 1;
	  rel15->dci_format_options[0] = NR_DL_DCI_FORMAT_1_0;
	  config_dci_pdu(mac, rel15, dl_config, mac->ra.ra_state == WAIT_RAR ? NR_RNTI_RA : NR_RNTI_TC , -1);
	  fill_dci_search_candidates(ss0, rel15);
	  dl_config->number_pdus = 1;
	  LOG_D(NR_MAC,"mac->cg %p: Calling fill_scheduled_response rnti %x, type0_pdcch, num_pdus %d\n",mac->cg,rel15->rnti,dl_config->number_pdus);
	  fill_scheduled_response(&scheduled_response, dl_config, NULL, NULL, mod_id, cc_id, rx_frame, rx_slot, dl_info->thread_id);
	  if(mac->if_module != NULL && mac->if_module->scheduled_response != NULL)
	    mac->if_module->scheduled_response(&scheduled_response);
	}
      }
    } else { // we have a Master or Secondary CellGroupConfig

      dcireq.module_id = mod_id;
      dcireq.gNB_index = gNB_index;
      dcireq.cc_id     = cc_id;
      dcireq.frame     = rx_frame;
      dcireq.slot      = rx_slot;
      dcireq.dl_config_req.number_pdus = 0;
      nr_ue_dcireq(&dcireq); //to be replaced with function pointer later

      fill_scheduled_response(&scheduled_response, &dcireq.dl_config_req, NULL, NULL, mod_id, cc_id, rx_frame, rx_slot, dl_info->thread_id);
      if(mac->if_module != NULL && mac->if_module->scheduled_response != NULL){
        mac->if_module->scheduled_response(&scheduled_response);
      }

      /*
        if(search_space_mask & type0a_pdcch){
        }
        
        if(search_space_mask & type1_pdcch){
        }

        if(search_space_mask & type2_pdcch){
        }

        if(search_space_mask & type3_pdcch){
        }
      */
    }
  } else if (ul_info) {

    int cc_id             = ul_info->cc_id;
    frame_t rx_frame      = ul_info->frame_rx;
    slot_t rx_slot        = ul_info->slot_rx;
    frame_t frame_tx      = ul_info->frame_tx;
    slot_t slot_tx        = ul_info->slot_tx;
    module_id_t mod_id    = ul_info->module_id;
    uint8_t access_mode   = SCHEDULED_ACCESS;

    NR_UE_MAC_INST_t *mac = get_mac_inst(mod_id);
    RA_config_t *ra       = &mac->ra;

    fapi_nr_ul_config_request_t *ul_config = get_ul_config_request(mac, slot_tx);

    // Schedule ULSCH only if the current frame and slot match those in ul_config_req
    // AND if a UL grant (UL DCI or Msg3) has been received (as indicated by num_pdus)
    if (ul_config && (ul_info->slot_tx == ul_config->slot && ul_info->frame_tx == ul_config->sfn) && ul_config->number_pdus > 0){

      LOG_D(NR_MAC, "In %s:[%d.%d]: number of UL PDUs: %d with UL transmission in [%d.%d]\n", __FUNCTION__, frame_tx, slot_tx, ul_config->number_pdus, ul_config->sfn, ul_config->slot);

      uint8_t ulsch_input_buffer[MAX_ULSCH_PAYLOAD_BYTES];
      uint8_t data_existing = 0;
      nr_scheduled_response_t scheduled_response;
      fapi_nr_tx_request_t tx_req;

      for (int j = 0; j < ul_config->number_pdus; j++) {

        fapi_nr_ul_config_request_pdu_t *ulcfg_pdu = &ul_config->ul_config_list[j];

        if (ulcfg_pdu->pdu_type == FAPI_NR_UL_CONFIG_TYPE_PUSCH) {

          uint16_t TBS_bytes = ulcfg_pdu->pusch_config_pdu.pusch_data.tb_size;
          LOG_D(NR_MAC,"harq_id %d, NDI %d NDI_DCI %d, TBS_bytes %d (ra_state %d\n",
                ulcfg_pdu->pusch_config_pdu.pusch_data.harq_process_id,
                mac->UL_ndi[ulcfg_pdu->pusch_config_pdu.pusch_data.harq_process_id],
                ulcfg_pdu->pusch_config_pdu.pusch_data.new_data_indicator,
                TBS_bytes,
                ra->ra_state );
          if (ra->ra_state == WAIT_RAR && !ra->cfra){
            memcpy(ulsch_input_buffer, mac->ulsch_pdu.payload, TBS_bytes);
            LOG_D(NR_MAC,"[RAPROC] Msg3 to be transmitted:\n");
            for (int k = 0; k < TBS_bytes; k++) {
              LOG_D(NR_MAC,"(%i): 0x%x\n",k,mac->ulsch_pdu.payload[k]);
            }
            LOG_D(NR_MAC,"Flipping NDI for harq_id %d (Msg3)\n",ulcfg_pdu->pusch_config_pdu.pusch_data.new_data_indicator);
            mac->UL_ndi[ulcfg_pdu->pusch_config_pdu.pusch_data.harq_process_id] = ulcfg_pdu->pusch_config_pdu.pusch_data.new_data_indicator;
	    mac->first_ul_tx[ulcfg_pdu->pusch_config_pdu.pusch_data.harq_process_id] = 0;
          } else {

            if ( (mac->UL_ndi[ulcfg_pdu->pusch_config_pdu.pusch_data.harq_process_id] != ulcfg_pdu->pusch_config_pdu.pusch_data.new_data_indicator ||
                    mac->first_ul_tx[ulcfg_pdu->pusch_config_pdu.pusch_data.harq_process_id]==1) && ra->ra_state == RA_SUCCEEDED){

              // Getting IP traffic to be transmitted
              data_existing = nr_ue_get_sdu(mod_id,
                                            cc_id,
                                            frame_tx,
                                            slot_tx,
                                            0,
                                            ulsch_input_buffer,
                                            TBS_bytes,
                                            &access_mode);
            }

            LOG_D(NR_MAC,"Flipping NDI for harq_id %d\n",ulcfg_pdu->pusch_config_pdu.pusch_data.new_data_indicator);
            mac->UL_ndi[ulcfg_pdu->pusch_config_pdu.pusch_data.harq_process_id] = ulcfg_pdu->pusch_config_pdu.pusch_data.new_data_indicator;
            mac->first_ul_tx[ulcfg_pdu->pusch_config_pdu.pusch_data.harq_process_id] = 0;

            //Random traffic to be transmitted if there is no IP traffic available for this Tx opportunity
            if (!data_existing) {
              //Use zeros for the header bytes in noS1 mode, in order to make sure that the LCID is not valid
              //and block this traffic from being forwarded to the upper layers at the gNB
              LOG_D(PHY, "In %s: Random data to be transmitted: TBS_bytes %d \n", __FUNCTION__, TBS_bytes);

              // Make the first byte padding so that gNB ignores the PHY random
              // data in the TB for the PHY at the MAC layer
              ulsch_input_buffer[0] = UL_SCH_LCID_PADDING;

              for (int i = 1; i < TBS_bytes; i++) {
                ulsch_input_buffer[i] = (unsigned char) rand();
              }
            }
          }

          #ifdef DEBUG_MAC_PDU
          LOG_D(PHY, "Is data existing ?: %d \n", data_existing);
          LOG_I(PHY, "Printing MAC PDU to be encoded, TBS is: %d \n", TBS_bytes);
          for (i = 0; i < TBS_bytes; i++) {
            printf("%02x", ulsch_input_buffer[i]);
          }
          printf("\n");
          #endif

          // Config UL TX PDU
          tx_req.slot = slot_tx;
          tx_req.sfn = frame_tx;
          tx_req.number_of_pdus++;
          tx_req.tx_request_body[0].pdu_length = TBS_bytes;
          tx_req.tx_request_body[0].pdu_index = j;
          tx_req.tx_request_body[0].pdu = ulsch_input_buffer;

          if (ra->ra_state == WAIT_RAR && !ra->cfra){
            LOG_I(NR_MAC,"[RAPROC] RA-Msg3 transmitted\n");
            nr_Msg3_transmitted(ul_info->module_id, ul_info->cc_id, ul_info->frame_tx, ul_info->gNB_index);
          }

        }
      }

      fill_scheduled_response(&scheduled_response, NULL, ul_config, &tx_req, mod_id, cc_id, rx_frame, rx_slot, ul_info->thread_id);
      if(mac->if_module != NULL && mac->if_module->scheduled_response != NULL){
        mac->if_module->scheduled_response(&scheduled_response);
      }
    }
  }

  return UE_CONNECTION_OK;

}

// PUSCH scheduler:
// - Calculate the slot in which ULSCH should be scheduled. This is current slot + K2,
// - where K2 is the offset between the slot in which UL DCI is received and the slot
// - in which ULSCH should be scheduled. K2 is configured in RRC configuration.  
// PUSCH Msg3 scheduler:
// - scheduled by RAR UL grant according to 8.3 of TS 38.213
// Note: Msg3 tx in the uplink symbols of mixed slot
int nr_ue_pusch_scheduler(NR_UE_MAC_INST_t *mac,
                          uint8_t is_Msg3,
                          frame_t current_frame,
                          int current_slot,
                          frame_t *frame_tx,
                          int *slot_tx,
                          uint8_t tda_id){

  int delta = 0;
  NR_BWP_Uplink_t *ubwp = mac->ULbwp[0];
  // Get the numerology to calculate the Tx frame and slot
  int mu = ubwp ? 
    ubwp->bwp_Common->genericParameters.subcarrierSpacing :
    mac->scc_SIB->uplinkConfigCommon->initialUplinkBWP.genericParameters.subcarrierSpacing;

  NR_PUSCH_TimeDomainResourceAllocationList_t *pusch_TimeDomainAllocationList = ubwp ? 
    ubwp->bwp_Common->pusch_ConfigCommon->choice.setup->pusch_TimeDomainAllocationList:
    mac->scc_SIB->uplinkConfigCommon->initialUplinkBWP.pusch_ConfigCommon->choice.setup->pusch_TimeDomainAllocationList;
  // k2 as per 3GPP TS 38.214 version 15.9.0 Release 15 ch 6.1.2.1.1
  // PUSCH time domain resource allocation is higher layer configured from uschTimeDomainAllocationList in either pusch-ConfigCommon
  int k2;

  if (is_Msg3) {
    k2 = *pusch_TimeDomainAllocationList->list.array[tda_id]->k2;

    switch (mu) {
      case 0:
        delta = 2;
        break;
      case 1:
        delta = 3;
        break;
      case 2:
        delta = 4;
        break;
      case 3:
        delta = 6;
        break;
    }

    AssertFatal((k2+delta) >= DURATION_RX_TO_TX,
                "Slot offset (%d) for Msg3 cannot be less than DURATION_RX_TO_TX (%d)\n",
                k2+delta,DURATION_RX_TO_TX);

    *slot_tx = (current_slot + k2 + delta) % nr_slots_per_frame[mu];
    if (current_slot + k2 + delta > nr_slots_per_frame[mu]){
      *frame_tx = (current_frame + 1) % 1024;
    } else {
      *frame_tx = current_frame;
    }

  } else {

    // Get slot offset K2 which will be used to calculate TX slot
    k2 = get_k2(mac, tda_id);
    if (k2 < 0) { // This can happen when a false DCI is received
      return -1;
    }

    // Calculate TX slot and frame
    *slot_tx = (current_slot + k2) % nr_slots_per_frame[mu];
    *frame_tx = ((current_slot + k2) > nr_slots_per_frame[mu]) ? (current_frame + 1) % 1024 : current_frame;

  }

  LOG_D(NR_MAC, "In %s: currently at [%d.%d] UL transmission in [%d.%d] (k2 %d delta %d)\n", __FUNCTION__, current_frame, current_slot, *frame_tx, *slot_tx, k2, delta);

  return 0;

}

// Build the list of all the valid RACH occasions in the maximum association pattern period according to the PRACH config
static void build_ro_list(NR_UE_MAC_INST_t *mac) {

  int x,y; // PRACH Configuration Index table variables used to compute the valid frame numbers
  int y2;  // PRACH Configuration Index table additional variable used to compute the valid frame numbers
  uint8_t slot_shift_for_map;
  uint8_t map_shift;
  boolean_t even_slot_invalid;
  int64_t s_map;
  uint8_t prach_conf_start_symbol; // Starting symbol of the PRACH occasions in the PRACH slot
  uint8_t N_t_slot; // Number of PRACH occasions in a 14-symbols PRACH slot
  uint8_t N_dur; // Duration of a PRACH occasion (nb of symbols)
  uint8_t frame; // Maximum is NB_FRAMES_IN_MAX_ASSOCIATION_PATTERN_PERIOD
  uint8_t slot; // Maximum is the number of slots in a frame @ SCS 240kHz
  uint16_t format = 0xffff;
  uint8_t format2 = 0xff;
  int nb_fdm;

  uint8_t config_index, mu;
  int msg1_FDM;

  uint8_t prach_conf_period_idx;
  uint8_t nb_of_frames_per_prach_conf_period;
  uint8_t prach_conf_period_frame_idx;
  int64_t *prach_config_info_p;

  NR_RACH_ConfigCommon_t *setup = (mac->scc) ? 
    mac->scc->uplinkConfigCommon->initialUplinkBWP->rach_ConfigCommon->choice.setup:
    mac->scc_SIB->uplinkConfigCommon->initialUplinkBWP.rach_ConfigCommon->choice.setup;    
  NR_RACH_ConfigGeneric_t *rach_ConfigGeneric = &setup->rach_ConfigGeneric;

  config_index = rach_ConfigGeneric->prach_ConfigurationIndex;

  if (setup->msg1_SubcarrierSpacing) {
    mu = *setup->msg1_SubcarrierSpacing;
  } else if(mac->scc) {
    mu = mac->scc->downlinkConfigCommon->frequencyInfoDL->scs_SpecificCarrierList.list.array[0]->subcarrierSpacing;
  } else {
    mu = get_softmodem_params()->numerology;
  }

  msg1_FDM = rach_ConfigGeneric->msg1_FDM;

  switch (msg1_FDM){
    case 0:
    case 1:
    case 2:
    case 3:
      nb_fdm = 1 << msg1_FDM;
      break;
    default:
      AssertFatal(1 == 0, "Unknown msg1_FDM from rach_ConfigGeneric %d\n", msg1_FDM);
  }

  // Create the PRACH occasions map
  // ==============================
  // WIP: For now assume no rejected PRACH occasions because of conflict with SSB or TDD_UL_DL_ConfigurationCommon schedule

  int unpaired = mac->phy_config.config_req.cell_config.frame_duplex_type;
  // Identify the proper PRACH Configuration Index table according to the operating frequency
  LOG_D(NR_MAC,"mu = %u, PRACH config index  = %u, unpaired = %u\n", mu, config_index, unpaired);
  int fr2_flag=0;
  if (downlink_frequency[0][0] > 6e9) fr2_flag = 1;
  
  prach_config_info_p = get_prach_config_info(fr2_flag, config_index, unpaired);

  if (fr2_flag > 0) { //FR2

    x = prach_config_info_p[2];
    y = prach_config_info_p[3];
    y2 = prach_config_info_p[4];

    s_map = prach_config_info_p[5];

    prach_conf_start_symbol = prach_config_info_p[6];
    N_t_slot = prach_config_info_p[8];
    N_dur = prach_config_info_p[9];
    if (prach_config_info_p[1] != -1)
      format2 = (uint8_t) prach_config_info_p[1];
    format = ((uint8_t) prach_config_info_p[0]) | (format2<<8);

    slot_shift_for_map = mu-2;
    if ( (mu == 3) && (prach_config_info_p[7] == 1) )
      even_slot_invalid = true;
    else
      even_slot_invalid = false;
  }
  else { // FR1
    x = prach_config_info_p[2];
    y = prach_config_info_p[3];
    y2 = y;

    s_map = prach_config_info_p[4];

    prach_conf_start_symbol = prach_config_info_p[5];
    N_t_slot = prach_config_info_p[7];
    N_dur = prach_config_info_p[8];
    LOG_D(NR_MAC,"N_t_slot %d, N_dur %d\n",N_t_slot,N_dur);
    if (prach_config_info_p[1] != -1)
      format2 = (uint8_t) prach_config_info_p[1];
    format = ((uint8_t) prach_config_info_p[0]) | (format2<<8);

    slot_shift_for_map = mu;
    if ( (mu == 1) && (prach_config_info_p[6] <= 1) )
      // no prach in even slots @ 30kHz for 1 prach per subframe
      even_slot_invalid = true;
    else
      even_slot_invalid = false;
  } // FR2 / FR1

  prach_assoc_pattern.nb_of_prach_conf_period_in_max_period = MAX_NB_PRACH_CONF_PERIOD_IN_ASSOCIATION_PATTERN_PERIOD / x;
  nb_of_frames_per_prach_conf_period = x;

  LOG_D(NR_MAC,"nb_of_prach_conf_period_in_max_period %d\n", prach_assoc_pattern.nb_of_prach_conf_period_in_max_period);

  // Fill in the PRACH occasions table for every slot in every frame in every PRACH configuration periods in the maximum association pattern period
  // ----------------------------------------------------------------------------------------------------------------------------------------------
  // ----------------------------------------------------------------------------------------------------------------------------------------------
  // For every PRACH configuration periods
  // -------------------------------------
  for (prach_conf_period_idx=0; prach_conf_period_idx<prach_assoc_pattern.nb_of_prach_conf_period_in_max_period; prach_conf_period_idx++) {
    prach_assoc_pattern.prach_conf_period_list[prach_conf_period_idx].nb_of_prach_occasion = 0;
    prach_assoc_pattern.prach_conf_period_list[prach_conf_period_idx].nb_of_frame = nb_of_frames_per_prach_conf_period;
    prach_assoc_pattern.prach_conf_period_list[prach_conf_period_idx].nb_of_slot = nr_slots_per_frame[mu];

    LOG_D(NR_MAC,"PRACH Conf Period Idx %d\n", prach_conf_period_idx);

    // For every frames in a PRACH configuration period
    // ------------------------------------------------
    for (prach_conf_period_frame_idx=0; prach_conf_period_frame_idx<nb_of_frames_per_prach_conf_period; prach_conf_period_frame_idx++) {
      frame = (prach_conf_period_idx * nb_of_frames_per_prach_conf_period) + prach_conf_period_frame_idx;

      LOG_D(NR_MAC,"PRACH Conf Period Frame Idx %d - Frame %d\n", prach_conf_period_frame_idx, frame);
      // Is it a valid frame for this PRACH configuration index? (n_sfn mod x = y)
      if ( (frame%x)==y || (frame%x)==y2 ) {

        // For every slot in a frame
        // -------------------------
        for (slot=0; slot<nr_slots_per_frame[mu]; slot++) {
          // Is it a valid slot?
          map_shift = slot >> slot_shift_for_map; // in PRACH configuration index table slots are numbered wrt 60kHz
          if ( (s_map>>map_shift)&0x01 ) {
            // Valid slot

            // Additionally, for 30kHz/120kHz, we must check for the n_RA_Slot param also
            if ( even_slot_invalid && (slot%2 == 0) )
                continue; // no prach in even slots @ 30kHz/120kHz for 1 prach per 60khz slot/subframe

            // We're good: valid frame and valid slot
            // Compute all the PRACH occasions in the slot

            uint8_t n_prach_occ_in_time;
            uint8_t n_prach_occ_in_freq;

            prach_assoc_pattern.prach_conf_period_list[prach_conf_period_idx].prach_occasion_slot_map[prach_conf_period_frame_idx][slot].nb_of_prach_occasion_in_time = N_t_slot;
            prach_assoc_pattern.prach_conf_period_list[prach_conf_period_idx].prach_occasion_slot_map[prach_conf_period_frame_idx][slot].nb_of_prach_occasion_in_freq = nb_fdm;

            for (n_prach_occ_in_time=0; n_prach_occ_in_time<N_t_slot; n_prach_occ_in_time++) {
              uint8_t start_symbol = prach_conf_start_symbol + n_prach_occ_in_time * N_dur;
              LOG_D(NR_MAC,"PRACH Occ in time %d\n", n_prach_occ_in_time);

              for (n_prach_occ_in_freq=0; n_prach_occ_in_freq<nb_fdm; n_prach_occ_in_freq++) {
                prach_occasion_info_t *prach_occasion_p = &prach_assoc_pattern.prach_conf_period_list[prach_conf_period_idx].prach_occasion_slot_map[prach_conf_period_frame_idx][slot].prach_occasion[n_prach_occ_in_time][n_prach_occ_in_freq];

                prach_occasion_p->start_symbol = start_symbol;
                prach_occasion_p->fdm = n_prach_occ_in_freq;
                prach_occasion_p->frame = frame;
                prach_occasion_p->slot = slot;
                prach_occasion_p->format = format;
                prach_assoc_pattern.prach_conf_period_list[prach_conf_period_idx].nb_of_prach_occasion++;

                LOG_D(NR_MAC,"Adding a PRACH occasion: frame %u, slot-symbol %d-%d, occ_in_time-occ_in-freq %d-%d, nb ROs in conf period %d, for this slot: RO# in time %d, RO# in freq %d\n",
                    frame, slot, start_symbol, n_prach_occ_in_time, n_prach_occ_in_freq, prach_assoc_pattern.prach_conf_period_list[prach_conf_period_idx].nb_of_prach_occasion,
                    prach_assoc_pattern.prach_conf_period_list[prach_conf_period_idx].prach_occasion_slot_map[prach_conf_period_frame_idx][slot].nb_of_prach_occasion_in_time,
                    prach_assoc_pattern.prach_conf_period_list[prach_conf_period_idx].prach_occasion_slot_map[prach_conf_period_frame_idx][slot].nb_of_prach_occasion_in_freq);
              } // For every freq in the slot
            } // For every time occasions in the slot
          } // Valid slot?
        } // For every slots in a frame
      } // Valid frame?
    } // For every frames in a prach configuration period
  } // For every prach configuration periods in the maximum association pattern period (160ms)
}

// Build the list of all the valid/transmitted SSBs according to the config
static void build_ssb_list(NR_UE_MAC_INST_t *mac) {

  // Create the list of transmitted SSBs
  // ===================================
  BIT_STRING_t *ssb_bitmap;
  uint64_t ssb_positionsInBurst;
  uint8_t ssb_idx = 0;

  if (mac->scc) {
    NR_ServingCellConfigCommon_t *scc = mac->scc;
    switch (scc->ssb_PositionsInBurst->present) {
    case NR_ServingCellConfigCommon__ssb_PositionsInBurst_PR_shortBitmap:
      ssb_bitmap = &scc->ssb_PositionsInBurst->choice.shortBitmap;
      
      ssb_positionsInBurst = BIT_STRING_to_uint8(ssb_bitmap);
      LOG_D(NR_MAC,"SSB config: SSB_positions_in_burst 0x%lx\n", ssb_positionsInBurst);
      
      for (uint8_t bit_nb=3; bit_nb<=3; bit_nb--) {
        // If SSB is transmitted
        if ((ssb_positionsInBurst>>bit_nb) & 0x01) {
          ssb_list.nb_tx_ssb++;
          ssb_list.tx_ssb[ssb_idx].transmitted = true;
          LOG_D(NR_MAC,"SSB idx %d transmitted\n", ssb_idx);
        }
        ssb_idx++;
      }
      break;
    case NR_ServingCellConfigCommon__ssb_PositionsInBurst_PR_mediumBitmap:
      ssb_bitmap = &scc->ssb_PositionsInBurst->choice.mediumBitmap;
      
      ssb_positionsInBurst = BIT_STRING_to_uint8(ssb_bitmap);
      LOG_D(NR_MAC,"SSB config: SSB_positions_in_burst 0x%lx\n", ssb_positionsInBurst);
      
      for (uint8_t bit_nb=7; bit_nb<=7; bit_nb--) {
        // If SSB is transmitted
        if ((ssb_positionsInBurst>>bit_nb) & 0x01) {
          ssb_list.nb_tx_ssb++;
          ssb_list.tx_ssb[ssb_idx].transmitted = true;
          LOG_D(NR_MAC,"SSB idx %d transmitted\n", ssb_idx);
        }
        ssb_idx++;
      }
      break;
    case NR_ServingCellConfigCommon__ssb_PositionsInBurst_PR_longBitmap:
      ssb_bitmap = &scc->ssb_PositionsInBurst->choice.longBitmap;
      
      ssb_positionsInBurst = BIT_STRING_to_uint64(ssb_bitmap);
      LOG_D(NR_MAC,"SSB config: SSB_positions_in_burst 0x%lx\n", ssb_positionsInBurst);
      
      for (uint8_t bit_nb=63; bit_nb<=63; bit_nb--) {
        // If SSB is transmitted
        if ((ssb_positionsInBurst>>bit_nb) & 0x01) {
          ssb_list.nb_tx_ssb++;
          ssb_list.tx_ssb[ssb_idx].transmitted = true;
          LOG_D(NR_MAC,"SSB idx %d transmitted\n", ssb_idx);
        }
        ssb_idx++;
      }
      break;
    default:
      AssertFatal(false,"ssb_PositionsInBurst not present\n");
      break;
    }
  } else { // This is configuration from SIB1

    AssertFatal(mac->scc_SIB->ssb_PositionsInBurst.groupPresence == NULL, "Handle case for >8 SSBs\n");
    ssb_bitmap = &mac->scc_SIB->ssb_PositionsInBurst.inOneGroup;
	
    ssb_positionsInBurst = BIT_STRING_to_uint8(ssb_bitmap);
    LOG_D(NR_MAC,"SSB config: SSB_positions_in_burst 0x%lx\n", ssb_positionsInBurst);
      
    for (uint8_t bit_nb=7; bit_nb<=7; bit_nb--) {
      // If SSB is transmitted
      if ((ssb_positionsInBurst>>bit_nb) & 0x01) {
	ssb_list.nb_tx_ssb++;
	ssb_list.tx_ssb[ssb_idx].transmitted = true;
	LOG_D(NR_MAC,"SSB idx %d transmitted\n", ssb_idx);
      }
      ssb_idx++;
    }
  }
}

// Map the transmitted SSBs to the ROs and create the association pattern according to the config
static void map_ssb_to_ro(NR_UE_MAC_INST_t *mac) {

  // Map SSBs to PRACH occasions
  // ===========================
  // WIP: Assumption: No PRACH occasion is rejected because of a conflict with SSBs or TDD_UL_DL_ConfigurationCommon schedule
  NR_RACH_ConfigCommon_t *setup = (mac->scc) ? 
    mac->scc->uplinkConfigCommon->initialUplinkBWP->rach_ConfigCommon->choice.setup:
    mac->scc_SIB->uplinkConfigCommon->initialUplinkBWP.rach_ConfigCommon->choice.setup;    
  NR_RACH_ConfigCommon__ssb_perRACH_OccasionAndCB_PreamblesPerSSB_PR ssb_perRACH_config = setup->ssb_perRACH_OccasionAndCB_PreamblesPerSSB->present;

  boolean_t multiple_ssb_per_ro; // true if more than one or exactly one SSB per RACH occasion, false if more than one RO per SSB
  uint8_t ssb_rach_ratio; // Nb of SSBs per RACH or RACHs per SSB
  uint16_t required_nb_of_prach_occasion; // Nb of RACH occasions required to map all the SSBs
  uint8_t required_nb_of_prach_conf_period; // Nb of PRACH configuration periods required to map all the SSBs

  // Determine the SSB to RACH mapping ratio
  // =======================================
  switch (ssb_perRACH_config){
    case NR_RACH_ConfigCommon__ssb_perRACH_OccasionAndCB_PreamblesPerSSB_PR_oneEighth:
      multiple_ssb_per_ro = false;
      ssb_rach_ratio = 8;
      break;
    case NR_RACH_ConfigCommon__ssb_perRACH_OccasionAndCB_PreamblesPerSSB_PR_oneFourth:
      multiple_ssb_per_ro = false;
      ssb_rach_ratio = 4;
      break;
    case NR_RACH_ConfigCommon__ssb_perRACH_OccasionAndCB_PreamblesPerSSB_PR_oneHalf:
      multiple_ssb_per_ro = false;
      ssb_rach_ratio = 2;
      break;
    case NR_RACH_ConfigCommon__ssb_perRACH_OccasionAndCB_PreamblesPerSSB_PR_one:
      multiple_ssb_per_ro = true;
      ssb_rach_ratio = 1;
      break;
    case NR_RACH_ConfigCommon__ssb_perRACH_OccasionAndCB_PreamblesPerSSB_PR_two:
      multiple_ssb_per_ro = true;
      ssb_rach_ratio = 2;
      break;
    case NR_RACH_ConfigCommon__ssb_perRACH_OccasionAndCB_PreamblesPerSSB_PR_four:
      multiple_ssb_per_ro = true;
      ssb_rach_ratio = 4;
      break;
    case NR_RACH_ConfigCommon__ssb_perRACH_OccasionAndCB_PreamblesPerSSB_PR_eight:
      multiple_ssb_per_ro = true;
      ssb_rach_ratio = 8;
      break;
    case NR_RACH_ConfigCommon__ssb_perRACH_OccasionAndCB_PreamblesPerSSB_PR_sixteen:
      multiple_ssb_per_ro = true;
      ssb_rach_ratio = 16;
      break;
    default:
      AssertFatal(1 == 0, "Unsupported ssb_perRACH_config %d\n", ssb_perRACH_config);
      break;
  }
  LOG_D(NR_MAC,"SSB rach ratio %d, Multiple SSB per RO %d\n", ssb_rach_ratio, multiple_ssb_per_ro);

  // Evaluate the number of PRACH configuration periods required to map all the SSBs and set the association period
  // ==============================================================================================================
  // WIP: Assumption for now is that all the PRACH configuration periods within a maximum association pattern period have the same number of PRACH occasions
  //      (No PRACH occasions are conflicting with SSBs nor TDD_UL_DL_ConfigurationCommon schedule)
  //      There is only one possible association period which can contain up to 16 PRACH configuration periods
  LOG_D(NR_MAC,"Evaluate the number of PRACH configuration periods required to map all the SSBs and set the association period\n");
  if (true == multiple_ssb_per_ro) {
    required_nb_of_prach_occasion = ((ssb_list.nb_tx_ssb-1) + ssb_rach_ratio) / ssb_rach_ratio;
  }
  else {
    required_nb_of_prach_occasion = ssb_list.nb_tx_ssb * ssb_rach_ratio;
  }

  AssertFatal(prach_assoc_pattern.prach_conf_period_list[0].nb_of_prach_occasion>0,"prach_assoc_pattern.prach_conf_period_list[0].nb_of_prach_occasion shouldn't be 0 (ssb_list.nb_tx_ssb %d, ssb_rach_ratio %d\n",ssb_list.nb_tx_ssb,ssb_rach_ratio);
  required_nb_of_prach_conf_period = ((required_nb_of_prach_occasion-1) + prach_assoc_pattern.prach_conf_period_list[0].nb_of_prach_occasion) / prach_assoc_pattern.prach_conf_period_list[0].nb_of_prach_occasion;

  if (required_nb_of_prach_conf_period == 1) {
    prach_assoc_pattern.prach_association_period_list[0].nb_of_prach_conf_period = 1;
  }
  else if (required_nb_of_prach_conf_period == 2) {
    prach_assoc_pattern.prach_association_period_list[0].nb_of_prach_conf_period = 2;
  }
  else if (required_nb_of_prach_conf_period <= 4) {
    prach_assoc_pattern.prach_association_period_list[0].nb_of_prach_conf_period = 4;
  }
  else if (required_nb_of_prach_conf_period <= 8) {
    prach_assoc_pattern.prach_association_period_list[0].nb_of_prach_conf_period = 8;
  }
  else if (required_nb_of_prach_conf_period <= 16) {
    prach_assoc_pattern.prach_association_period_list[0].nb_of_prach_conf_period = 16;
  }
  else {
    AssertFatal(1 == 0, "Invalid number of PRACH config periods within an association period %d\n", required_nb_of_prach_conf_period);
  }

  prach_assoc_pattern.nb_of_assoc_period = 1; // WIP: only one possible association period
  prach_assoc_pattern.prach_association_period_list[0].nb_of_frame = prach_assoc_pattern.prach_association_period_list[0].nb_of_prach_conf_period * prach_assoc_pattern.prach_conf_period_list[0].nb_of_frame;
  prach_assoc_pattern.nb_of_frame = prach_assoc_pattern.prach_association_period_list[0].nb_of_frame;

  LOG_D(NR_MAC,"Assoc period %d, Nb of frames in assoc period %d\n",
        prach_assoc_pattern.prach_association_period_list[0].nb_of_prach_conf_period,
        prach_assoc_pattern.prach_association_period_list[0].nb_of_frame);

  // Proceed to the SSB to RO mapping
  // ================================
  uint8_t association_period_idx; // Association period index within the association pattern
  uint8_t ssb_idx = 0;
  uint8_t prach_configuration_period_idx; // PRACH Configuration period index within the association pattern
  prach_conf_period_t *prach_conf_period_p;

  // Map all the association periods within the association pattern period
  LOG_D(NR_MAC,"Proceed to the SSB to RO mapping\n");
  for (association_period_idx=0; association_period_idx<prach_assoc_pattern.nb_of_assoc_period; association_period_idx++) {
    uint8_t n_prach_conf=0; // PRACH Configuration period index within the association period
    uint8_t frame=0;
    uint8_t slot=0;
    uint8_t ro_in_time=0;
    uint8_t ro_in_freq=0;

    // Set the starting PRACH Configuration period index in the association_pattern map for this particular association period
    prach_configuration_period_idx = 0;  // WIP: only one possible association period so the starting PRACH configuration period is automatically 0

    // Check if we need to map multiple SSBs per RO or multiple ROs per SSB
    if (true == multiple_ssb_per_ro) {
      // --------------------
      // --------------------
      // Multiple SSBs per RO
      // --------------------
      // --------------------

      // WIP: For the moment, only map each SSB idx once per association period if configuration is multiple SSBs per RO
      //      this is true if no PRACH occasions are conflicting with SSBs nor TDD_UL_DL_ConfigurationCommon schedule
      ssb_idx = 0;

      // Go through the list of PRACH config periods within this association period
      for (n_prach_conf=0; n_prach_conf<prach_assoc_pattern.prach_association_period_list[association_period_idx].nb_of_prach_conf_period; n_prach_conf++, prach_configuration_period_idx++) {
        // Build the association period with its association PRACH Configuration indexes
        prach_conf_period_p = &prach_assoc_pattern.prach_conf_period_list[prach_configuration_period_idx];
        prach_assoc_pattern.prach_association_period_list[association_period_idx].prach_conf_period_list[n_prach_conf] = prach_conf_period_p;

        // Go through all the ROs within the PRACH config period
        for (frame=0; frame<prach_conf_period_p->nb_of_frame; frame++) {
          for (slot=0; slot<prach_conf_period_p->nb_of_slot; slot++) {
            for (ro_in_time=0; ro_in_time<prach_conf_period_p->prach_occasion_slot_map[frame][slot].nb_of_prach_occasion_in_time; ro_in_time++) {
              for (ro_in_freq=0; ro_in_freq<prach_conf_period_p->prach_occasion_slot_map[frame][slot].nb_of_prach_occasion_in_freq; ro_in_freq++) {
                prach_occasion_info_t *ro_p = &prach_conf_period_p->prach_occasion_slot_map[frame][slot].prach_occasion[ro_in_time][ro_in_freq];

                // Go through the list of transmitted SSBs and map the required amount of SSBs to this RO
                // WIP: For the moment, only map each SSB idx once per association period if configuration is multiple SSBs per RO
                //      this is true if no PRACH occasions are conflicting with SSBs nor TDD_UL_DL_ConfigurationCommon schedule
                for (; ssb_idx<MAX_NB_SSB; ssb_idx++) {
                  // Map only the transmitted ssb_idx
                  if (true == ssb_list.tx_ssb[ssb_idx].transmitted) {
                    ro_p->mapped_ssb_idx[ro_p->nb_mapped_ssb] = ssb_idx;
                    ro_p->nb_mapped_ssb++;
                    ssb_list.tx_ssb[ssb_idx].mapped_ro[ssb_list.tx_ssb[ssb_idx].nb_mapped_ro] = ro_p;
                    ssb_list.tx_ssb[ssb_idx].nb_mapped_ro++;
                    AssertFatal(MAX_NB_RO_PER_SSB_IN_ASSOCIATION_PATTERN > ssb_list.tx_ssb[ssb_idx].nb_mapped_ro,"Too many mapped ROs (%d) to a single SSB\n", ssb_list.tx_ssb[ssb_idx].nb_mapped_ro);

                    LOG_D(NR_MAC,"Mapped ssb_idx %u to RO slot-symbol %u-%u, %u-%u-%u/%u\n", ssb_idx, ro_p->slot, ro_p->start_symbol, slot, ro_in_time, ro_in_freq, prach_conf_period_p->prach_occasion_slot_map[frame][slot].nb_of_prach_occasion_in_freq);
                    LOG_D(NR_MAC,"Nb mapped ROs for this ssb idx: in the association period only %u\n", ssb_list.tx_ssb[ssb_idx].nb_mapped_ro);

                    // If all the required SSBs are mapped to this RO, exit the loop of SSBs
                    if (ro_p->nb_mapped_ssb == ssb_rach_ratio) {
                      ssb_idx++;
                      break;
                    }
                  } // if ssb_idx is transmitted
                } // for ssb_idx

                // Exit the loop of ROs if there is no more SSB to map
                if (MAX_NB_SSB == ssb_idx) break;
              } // for ro_in_freq

              // Exit the loop of ROs if there is no more SSB to map
              if (MAX_NB_SSB == ssb_idx) break;
            } // for ro_in_time

            // Exit the loop of slots if there is no more SSB to map
            if (MAX_NB_SSB == ssb_idx) break;
          } // for slot

          // Exit the loop frames if there is no more SSB to map
          if (MAX_NB_SSB == ssb_idx) break;
        } // for frame

        // Exit the loop of PRACH configurations if there is no more SSB to map
        if (MAX_NB_SSB == ssb_idx) break;
      } // for n_prach_conf

      // WIP: note that there is no re-mapping of the SSBs within the association period since there is no invalid ROs in the PRACH config periods that would create this situation

    } // if multiple_ssbs_per_ro

    else {
      // --------------------
      // --------------------
      // Multiple ROs per SSB
      // --------------------
      // --------------------

      n_prach_conf = 0;

      // Go through the list of transmitted SSBs
      for (ssb_idx=0; ssb_idx<MAX_NB_SSB; ssb_idx++) {
        uint8_t nb_mapped_ro_in_association_period=0; // Reset the nb of mapped ROs for the new SSB index

	LOG_D(NR_MAC,"Checking ssb_idx %d => %d\n",
	      ssb_idx,ssb_list.tx_ssb[ssb_idx].transmitted);

        // Map only the transmitted ssb_idx
        if (true == ssb_list.tx_ssb[ssb_idx].transmitted) {

          // Map all the required ROs to this SSB
          // Go through the list of PRACH config periods within this association period
          for (; n_prach_conf<prach_assoc_pattern.prach_association_period_list[association_period_idx].nb_of_prach_conf_period; n_prach_conf++, prach_configuration_period_idx++) {

            // Build the association period with its association PRACH Configuration indexes
            prach_conf_period_p = &prach_assoc_pattern.prach_conf_period_list[prach_configuration_period_idx];
            prach_assoc_pattern.prach_association_period_list[association_period_idx].prach_conf_period_list[n_prach_conf] = prach_conf_period_p;

            for (; frame<prach_conf_period_p->nb_of_frame; frame++) {
              for (; slot<prach_conf_period_p->nb_of_slot; slot++) {
                for (; ro_in_time<prach_conf_period_p->prach_occasion_slot_map[frame][slot].nb_of_prach_occasion_in_time; ro_in_time++) {
                  for (; ro_in_freq<prach_conf_period_p->prach_occasion_slot_map[frame][slot].nb_of_prach_occasion_in_freq; ro_in_freq++) {
                    prach_occasion_info_t *ro_p = &prach_conf_period_p->prach_occasion_slot_map[frame][slot].prach_occasion[ro_in_time][ro_in_freq];

                    ro_p->mapped_ssb_idx[0] = ssb_idx;
                    ro_p->nb_mapped_ssb = 1;
                    ssb_list.tx_ssb[ssb_idx].mapped_ro[ssb_list.tx_ssb[ssb_idx].nb_mapped_ro] = ro_p;
                    ssb_list.tx_ssb[ssb_idx].nb_mapped_ro++;
                    AssertFatal(MAX_NB_RO_PER_SSB_IN_ASSOCIATION_PATTERN > ssb_list.tx_ssb[ssb_idx].nb_mapped_ro,"Too many mapped ROs (%d) to a single SSB\n", ssb_list.tx_ssb[ssb_idx].nb_mapped_ro);
                    nb_mapped_ro_in_association_period++;

                    LOG_D(NR_MAC,"Mapped ssb_idx %u to RO slot-symbol %u-%u, %u-%u-%u/%u\n", ssb_idx, ro_p->slot, ro_p->start_symbol, slot, ro_in_time, ro_in_freq, prach_conf_period_p->prach_occasion_slot_map[frame][slot].nb_of_prach_occasion_in_freq);
                    LOG_D(NR_MAC,"Nb mapped ROs for this ssb idx: in the association period only %u / total %u\n", ssb_list.tx_ssb[ssb_idx].nb_mapped_ro, nb_mapped_ro_in_association_period);

                    // Exit the loop if this SSB has been mapped to all the required ROs
                    // WIP: Assuming that ssb_rach_ratio equals the maximum nb of times a given ssb_idx is mapped within an association period:
                    //      this is true if no PRACH occasions are conflicting with SSBs nor TDD_UL_DL_ConfigurationCommon schedule
                    if (nb_mapped_ro_in_association_period == ssb_rach_ratio) {
                      ro_in_freq++;
                      break;
                    }
                  } // for ro_in_freq

                  // Exit the loop if this SSB has been mapped to all the required ROs
                  if (nb_mapped_ro_in_association_period == ssb_rach_ratio) {
                    break;
                  }
                  else ro_in_freq = 0; // else go to the next time symbol in that slot and reset the freq index
                } // for ro_in_time

                // Exit the loop if this SSB has been mapped to all the required ROs
                if (nb_mapped_ro_in_association_period == ssb_rach_ratio) {
                  break;
                }
                else ro_in_time = 0; // else go to the next slot in that PRACH config period and reset the symbol index
              } // for slot

              // Exit the loop if this SSB has been mapped to all the required ROs
              if (nb_mapped_ro_in_association_period == ssb_rach_ratio) {
                break;
              }
              else slot = 0; // else go to the next frame in that PRACH config period and reset the slot index
            } // for frame

            // Exit the loop if this SSB has been mapped to all the required ROs
            if (nb_mapped_ro_in_association_period == ssb_rach_ratio) {
              break;
            }
            else frame = 0; // else go to the next PRACH config period in that association period and reset the frame index
          } // for n_prach_conf

        } // if ssb_idx is transmitted
      } // for ssb_idx
    } // else if multiple_ssbs_per_ro

  } // for association_period_index
}

// Returns a RACH occasion if any matches the SSB idx, the frame and the slot
static int get_nr_prach_info_from_ssb_index(uint8_t ssb_idx,
                                            int frame,
                                            int slot,
                                            prach_occasion_info_t **prach_occasion_info_pp) {

  ssb_info_t *ssb_info_p;
  prach_occasion_slot_t *prach_occasion_slot_p = NULL;

  *prach_occasion_info_pp = NULL;

  // Search for a matching RO slot in the SSB_to_RO map
  // A valid RO slot will match:
  //      - ssb_idx mapped to one of the ROs in that RO slot
  //      - exact slot number
  //      - frame offset
  ssb_info_p = &ssb_list.tx_ssb[ssb_idx];
  LOG_D(NR_MAC,"checking for prach : ssb_info_p->nb_mapped_ro %d\n",ssb_info_p->nb_mapped_ro);
  for (uint8_t n_mapped_ro=0; n_mapped_ro<ssb_info_p->nb_mapped_ro; n_mapped_ro++) {
    LOG_D(NR_MAC,"%d.%d: mapped_ro[%d]->frame.slot %d.%d, prach_assoc_pattern.nb_of_frame %d\n",frame,slot,n_mapped_ro,ssb_info_p->mapped_ro[n_mapped_ro]->frame,ssb_info_p->mapped_ro[n_mapped_ro]->slot,prach_assoc_pattern.nb_of_frame);
    if ((slot == ssb_info_p->mapped_ro[n_mapped_ro]->slot) &&
        (ssb_info_p->mapped_ro[n_mapped_ro]->frame == (frame % prach_assoc_pattern.nb_of_frame))) {

      uint8_t prach_config_period_nb = ssb_info_p->mapped_ro[n_mapped_ro]->frame / prach_assoc_pattern.prach_conf_period_list[0].nb_of_frame;
      uint8_t frame_nb_in_prach_config_period = ssb_info_p->mapped_ro[n_mapped_ro]->frame % prach_assoc_pattern.prach_conf_period_list[0].nb_of_frame;
      prach_occasion_slot_p = &prach_assoc_pattern.prach_conf_period_list[prach_config_period_nb].prach_occasion_slot_map[frame_nb_in_prach_config_period][slot];
    }
  }

  // If there is a matching RO slot in the SSB_to_RO map
  if (NULL != prach_occasion_slot_p)
  {
    // A random RO mapped to the SSB index should be selected in the slot

    // First count the number of times the SSB index is found in that RO
    uint8_t nb_mapped_ssb = 0;

    for (int ro_in_time=0; ro_in_time < prach_occasion_slot_p->nb_of_prach_occasion_in_time; ro_in_time++) {
      for (int ro_in_freq=0; ro_in_freq < prach_occasion_slot_p->nb_of_prach_occasion_in_freq; ro_in_freq++) {
        prach_occasion_info_t *prach_occasion_info_p = &prach_occasion_slot_p->prach_occasion[ro_in_time][ro_in_freq];

        for (uint8_t ssb_nb=0; ssb_nb<prach_occasion_info_p->nb_mapped_ssb; ssb_nb++) {
          if (prach_occasion_info_p->mapped_ssb_idx[ssb_nb] == ssb_idx) {
            nb_mapped_ssb++;
          }
        }
      }
    }

    // Choose a random SSB nb
    uint8_t random_ssb_nb = 0;

    random_ssb_nb = ((taus()) % nb_mapped_ssb);

    // Select the RO according to the chosen random SSB nb
    nb_mapped_ssb=0;
    for (int ro_in_time=0; ro_in_time < prach_occasion_slot_p->nb_of_prach_occasion_in_time; ro_in_time++) {
      for (int ro_in_freq=0; ro_in_freq < prach_occasion_slot_p->nb_of_prach_occasion_in_freq; ro_in_freq++) {
        prach_occasion_info_t *prach_occasion_info_p = &prach_occasion_slot_p->prach_occasion[ro_in_time][ro_in_freq];

        for (uint8_t ssb_nb=0; ssb_nb<prach_occasion_info_p->nb_mapped_ssb; ssb_nb++) {
          if (prach_occasion_info_p->mapped_ssb_idx[ssb_nb] == ssb_idx) {
            if (nb_mapped_ssb == random_ssb_nb) {
              *prach_occasion_info_pp = prach_occasion_info_p;
              return 1;
            }
            else {
              nb_mapped_ssb++;
            }
          }
        }
      }
    }
  }

  return 0;
}

// Build the SSB to RO mapping upon RRC configuration update
void build_ssb_to_ro_map(NR_UE_MAC_INST_t *mac) {

  // Clear all the lists and maps
  memset(&prach_assoc_pattern, 0, sizeof(prach_association_pattern_t));
  memset(&ssb_list, 0, sizeof(ssb_list_info_t));

  // Build the list of all the valid RACH occasions in the maximum association pattern period according to the PRACH config
  LOG_D(NR_MAC,"Build RO list\n");
  build_ro_list(mac);

  // Build the list of all the valid/transmitted SSBs according to the config
  LOG_D(NR_MAC,"Build SSB list\n");
  build_ssb_list(mac);

  // Map the transmitted SSBs to the ROs and create the association pattern according to the config
  LOG_D(NR_MAC,"Map SSB to RO\n");
  map_ssb_to_ro(mac);
  LOG_D(NR_MAC,"Map SSB to RO done\n");
}

// This function schedules the PRACH according to prach_ConfigurationIndex and TS 38.211, tables 6.3.3.2.x
// PRACH formats 9, 10, 11 are corresponding to dual PRACH format configurations A1/B1, A2/B2, A3/B3.
// - todo:
// - Partial configuration is actually already stored in (fapi_nr_prach_config_t) &mac->phy_config.config_req->prach_config
void nr_ue_prach_scheduler(module_id_t module_idP, frame_t frameP, sub_frame_t slotP, int thread_id) {

  uint16_t format, format0, format1, ncs;
  int is_nr_prach_slot;
  prach_occasion_info_t *prach_occasion_info_p;

  NR_UE_MAC_INST_t *mac = get_mac_inst(module_idP);
  RA_config_t *ra = &mac->ra;

  //fapi_nr_ul_config_request_t *ul_config = get_ul_config_request(mac, slotP);
  fapi_nr_ul_config_request_t *ul_config = &mac->ul_config_request[0];
  fapi_nr_ul_config_prach_pdu *prach_config_pdu;
  fapi_nr_config_request_t *cfg = &mac->phy_config.config_req;
  fapi_nr_prach_config_t *prach_config = &cfg->prach_config;
  nr_scheduled_response_t scheduled_response;

  NR_ServingCellConfigCommon_t *scc = mac->scc;
  NR_ServingCellConfigCommonSIB_t *scc_SIB = mac->scc_SIB;
  NR_RACH_ConfigCommon_t *setup;
  if (scc!=NULL) setup = scc->uplinkConfigCommon->initialUplinkBWP->rach_ConfigCommon->choice.setup;
  else           setup = scc_SIB->uplinkConfigCommon->initialUplinkBWP.rach_ConfigCommon->choice.setup;
  NR_RACH_ConfigGeneric_t *rach_ConfigGeneric = &setup->rach_ConfigGeneric;

  ra->RA_offset = 2; // to compensate the rx frame offset at the gNB
  ra->generate_nr_prach = GENERATE_IDLE; // Reset flag for PRACH generation
  NR_TDD_UL_DL_ConfigCommon_t *tdd_config = scc==NULL ? scc_SIB->tdd_UL_DL_ConfigurationCommon : scc->tdd_UL_DL_ConfigurationCommon;


  if (is_nr_UL_slot(tdd_config, slotP, mac->frame_type)) {

    // WIP Need to get the proper selected ssb_idx
    //     Initial beam selection functionality is not available yet
    uint8_t selected_gnb_ssb_idx = mac->mib_ssb;

    // Get any valid PRACH occasion in the current slot for the selected SSB index
    is_nr_prach_slot = get_nr_prach_info_from_ssb_index(selected_gnb_ssb_idx,
                                                       (int)frameP,
                                                       (int)slotP,
                                                        &prach_occasion_info_p);

    if (is_nr_prach_slot && ra->ra_state == RA_UE_IDLE) {
      AssertFatal(NULL != prach_occasion_info_p,"PRACH Occasion Info not returned in a valid NR Prach Slot\n");

      ra->generate_nr_prach = GENERATE_PREAMBLE;

      format = prach_occasion_info_p->format;
      format0 = format & 0xff;        // single PRACH format
      format1 = (format >> 8) & 0xff; // dual PRACH format

      prach_config_pdu = &ul_config->ul_config_list[ul_config->number_pdus].prach_config_pdu;
      memset(prach_config_pdu, 0, sizeof(fapi_nr_ul_config_prach_pdu));

      fill_ul_config(ul_config, frameP, slotP, FAPI_NR_UL_CONFIG_TYPE_PRACH);

      LOG_D(PHY, "In %s: (%p) %d UL PDUs:\n", __FUNCTION__, ul_config, ul_config->number_pdus);

      ncs = get_NCS(rach_ConfigGeneric->zeroCorrelationZoneConfig, format0, setup->restrictedSetConfig);

      prach_config_pdu->phys_cell_id = mac->physCellId;
      prach_config_pdu->num_prach_ocas = 1;
      prach_config_pdu->prach_slot = prach_occasion_info_p->slot;
      prach_config_pdu->prach_start_symbol = prach_occasion_info_p->start_symbol;
      prach_config_pdu->num_ra = prach_occasion_info_p->fdm;

      prach_config_pdu->num_cs = ncs;
      prach_config_pdu->root_seq_id = prach_config->num_prach_fd_occasions_list[prach_occasion_info_p->fdm].prach_root_sequence_index;
      prach_config_pdu->restricted_set = prach_config->restricted_set_config;
      prach_config_pdu->freq_msg1 = prach_config->num_prach_fd_occasions_list[prach_occasion_info_p->fdm].k1;

      LOG_D(NR_MAC,"Selected RO Frame %u, Slot %u, Symbol %u, Fdm %u\n", frameP, prach_config_pdu->prach_slot, prach_config_pdu->prach_start_symbol, prach_config_pdu->num_ra);

      // Search which SSB is mapped in the RO (among all the SSBs mapped to this RO)
      for (prach_config_pdu->ssb_nb_in_ro=0; prach_config_pdu->ssb_nb_in_ro<prach_occasion_info_p->nb_mapped_ssb; prach_config_pdu->ssb_nb_in_ro++) {
        if (prach_occasion_info_p->mapped_ssb_idx[prach_config_pdu->ssb_nb_in_ro] == selected_gnb_ssb_idx)
          break;
      }
      AssertFatal(prach_config_pdu->ssb_nb_in_ro<prach_occasion_info_p->nb_mapped_ssb, "%u not found in the mapped SSBs to the PRACH occasion", selected_gnb_ssb_idx);

      if (format1 != 0xff) {
        switch(format0) { // dual PRACH format
          case 0xa1:
            prach_config_pdu->prach_format = 11;
            break;
          case 0xa2:
            prach_config_pdu->prach_format = 12;
            break;
          case 0xa3:
            prach_config_pdu->prach_format = 13;
            break;
        default:
          AssertFatal(1 == 0, "Only formats A1/B1 A2/B2 A3/B3 are valid for dual format");
        }
      } else {
        switch(format0) { // single PRACH format
          case 0:
            prach_config_pdu->prach_format = 0;
            break;
          case 1:
            prach_config_pdu->prach_format = 1;
            break;
          case 2:
            prach_config_pdu->prach_format = 2;
            break;
          case 3:
            prach_config_pdu->prach_format = 3;
            break;
          case 0xa1:
            prach_config_pdu->prach_format = 4;
            break;
          case 0xa2:
            prach_config_pdu->prach_format = 5;
            break;
          case 0xa3:
            prach_config_pdu->prach_format = 6;
            break;
          case 0xb1:
            prach_config_pdu->prach_format = 7;
            break;
          case 0xb4:
            prach_config_pdu->prach_format = 8;
            break;
          case 0xc0:
            prach_config_pdu->prach_format = 9;
            break;
          case 0xc2:
            prach_config_pdu->prach_format = 10;
            break;
          default:
            AssertFatal(1 == 0, "Invalid PRACH format");
        }
      } // if format1
      fill_scheduled_response(&scheduled_response, NULL, ul_config, NULL, module_idP, 0 /*TBR fix*/, frameP, slotP, thread_id);
      if(mac->if_module != NULL && mac->if_module->scheduled_response != NULL)
        mac->if_module->scheduled_response(&scheduled_response);
    } // is_nr_prach_slot
  } // if is_nr_UL_slot
}

uint8_t
nr_ue_get_sdu(module_id_t module_idP, int CC_id, frame_t frameP,
           sub_frame_t subframe, uint8_t eNB_index,
           uint8_t *ulsch_buffer, uint16_t buflen, uint8_t *access_mode) {
  uint8_t total_rlc_pdu_header_len = 0;
  int16_t buflen_remain = 0;
  uint8_t lcid = 0;
  uint16_t sdu_lengths[8] = { 0, 0, 0, 0, 0, 0, 0, 0 };
  uint8_t sdu_lcids[8] = { 0, 0, 0, 0, 0, 0, 0, 0 };
  uint16_t payload_offset = 0, num_sdus = 0;
  uint8_t ulsch_sdus[MAX_ULSCH_PAYLOAD_BYTES];
  uint16_t sdu_length_total = 0;
  //unsigned short post_padding = 0;
  NR_UE_MAC_INST_t *mac = get_mac_inst(module_idP);

  rlc_buffer_occupancy_t lcid_buffer_occupancy_old =
    0, lcid_buffer_occupancy_new = 0;
  LOG_D(NR_MAC,
        "[UE %d] MAC PROCESS UL TRANSPORT BLOCK at frame%d subframe %d TBS=%d\n",
        module_idP, frameP, subframe, buflen);
  AssertFatal(CC_id == 0,
              "Transmission on secondary CCs is not supported yet\n");

  // Check for DCCH first
  // TO DO: Multiplex in the order defined by the logical channel prioritization
  for (lcid = UL_SCH_LCID_SRB1;
       lcid < NR_MAX_NUM_LCID; lcid++) {

      lcid_buffer_occupancy_old = mac_rlc_get_buffer_occupancy_ind(module_idP, mac->crnti, eNB_index, frameP, subframe, ENB_FLAG_NO, lcid);
      lcid_buffer_occupancy_new = lcid_buffer_occupancy_old;

      if(lcid_buffer_occupancy_new){

        buflen_remain =
          buflen - (total_rlc_pdu_header_len + sdu_length_total + MAX_RLC_SDU_SUBHEADER_SIZE);
        LOG_I(NR_MAC,
              "[UE %d] Frame %d : UL-DXCH -> ULSCH, RLC %d has %d bytes to "
              "send (Transport Block size %d SDU Length Total %d , mac header len %d, buflen_remain %d )\n", //BSR byte before Tx=%d
              module_idP, frameP, lcid, lcid_buffer_occupancy_new,
              buflen, sdu_length_total,
              total_rlc_pdu_header_len, buflen_remain); // ,nr_ue_mac_inst->scheduling_info.BSR_bytes[nr_ue_mac_inst->scheduling_info.LCGID[lcid]]

        while(buflen_remain > 0 && lcid_buffer_occupancy_new){

        sdu_lengths[num_sdus] = mac_rlc_data_req(module_idP,
                                mac->crnti,
                                eNB_index,
                                frameP,
                                ENB_FLAG_NO,
                                MBMS_FLAG_NO,
                                lcid,
                                buflen_remain,
                                (char *)&ulsch_sdus[sdu_length_total],0,
                                0);

        AssertFatal(buflen_remain >= sdu_lengths[num_sdus],
                    "LCID=%d RLC has segmented %d bytes but MAC has max=%d\n",
                    lcid, sdu_lengths[num_sdus], buflen_remain);

        if (sdu_lengths[num_sdus]) {
          sdu_length_total += sdu_lengths[num_sdus];
          sdu_lcids[num_sdus] = lcid;

          total_rlc_pdu_header_len += MAX_RLC_SDU_SUBHEADER_SIZE; //rlc_pdu_header_len_last;

          //Update number of SDU
          num_sdus++;
        }

        /* Get updated BO after multiplexing this PDU */
        lcid_buffer_occupancy_new = mac_rlc_get_buffer_occupancy_ind(module_idP,
                                                                     mac->crnti,
                                                                     eNB_index,
                                                                     frameP,
                                                                     subframe,
                                                                     ENB_FLAG_NO,
                                                                     lcid);
        buflen_remain =
                  buflen - (total_rlc_pdu_header_len + sdu_length_total + MAX_RLC_SDU_SUBHEADER_SIZE);
        }
  }

}

  // Generate ULSCH PDU
  if (num_sdus>0) {
  payload_offset = nr_generate_ulsch_pdu(ulsch_sdus,
                                         ulsch_buffer,  // mac header
                                         num_sdus,  // num sdus
                                         sdu_lengths, // sdu length
                                         sdu_lcids, // sdu lcid
                                         0, // power_headroom
                                         mac->crnti, // crnti
                                         0, // truncated_bsr
                                         0, // short_bsr
                                         0, // long_bsr
                                         0, // post_padding 
                                         buflen);  // TBS in bytes
  }
  else
          return 0;

  // Padding: fill remainder of ULSCH with 0
  if (buflen - payload_offset > 0){
          for (int j = payload_offset; j < buflen; j++)
                  ulsch_buffer[j] = 0;
  }

  //#if defined(ENABLE_MAC_PAYLOAD_DEBUG)
  LOG_I(NR_MAC, "Printing UL MAC payload UE side, payload_offset: %d \n", payload_offset);
  for (int i = 0; i < buflen ; i++) {
          //harq_process_ul_ue->a[i] = (unsigned char) rand();
          //printf("a[%d]=0x%02x\n",i,harq_process_ul_ue->a[i]);
          printf("%02x ",(unsigned char)ulsch_buffer[i]);
  }
  printf("\n");
  //#endif

  return 1;
}<|MERGE_RESOLUTION|>--- conflicted
+++ resolved
@@ -143,8 +143,8 @@
   // Calculate the index of the UL slot in mac->ul_config_request list. This is
   // based on the TDD pattern (slot configuration period) and number of UL+mixed
   // slots in the period. TS 38.213 Sec 11.1
-  int mu = mac->ULbwp[0] ? 
-    mac->ULbwp[0]->bwp_Common->genericParameters.subcarrierSpacing : 
+  int mu = mac->ULbwp[0] ?
+    mac->ULbwp[0]->bwp_Common->genericParameters.subcarrierSpacing :
     mac->scc_SIB->uplinkConfigCommon->initialUplinkBWP.genericParameters.subcarrierSpacing;
   NR_TDD_UL_DL_Pattern_t *tdd_pattern = &tdd_config->pattern1;
   const int num_slots_per_tdd = nr_slots_per_frame[mu] >> (7 - tdd_pattern->dl_UL_TransmissionPeriodicity);
@@ -525,23 +525,23 @@
     int scs,abwp_start,abwp_size,startSymbolAndLength;
     NR_PUSCH_Config_t *pusch_Config=NULL;
     if (mac->cg && ubwp &&
-	mac->cg->spCellConfig && 
-	mac->cg->spCellConfig->spCellConfigDedicated && 
+	mac->cg->spCellConfig &&
+	mac->cg->spCellConfig->spCellConfigDedicated &&
 	mac->cg->spCellConfig->spCellConfigDedicated->uplinkConfig &&
 	mac->cg->spCellConfig->spCellConfigDedicated->uplinkConfig->initialUplinkBWP
 	) {
       ibwp = mac->cg->spCellConfig->spCellConfigDedicated->uplinkConfig->initialUplinkBWP;
       pusch_Config = ibwp->pusch_Config->choice.setup;
       startSymbolAndLength = ubwp->bwp_Common->pusch_ConfigCommon->choice.setup->pusch_TimeDomainAllocationList->list.array[rar_grant->Msg3_t_alloc]->startSymbolAndLength;
-      
+
       // active BWP start
       abwp_start = NRRIV2PRBOFFSET(ubwp->bwp_Common->genericParameters.locationAndBandwidth, MAX_BWP_SIZE);
       abwp_size = NRRIV2BW(ubwp->bwp_Common->genericParameters.locationAndBandwidth, MAX_BWP_SIZE);
       scs = ubwp->bwp_Common->genericParameters.subcarrierSpacing;
-    } 
+    }
     else {
       startSymbolAndLength = initialUplinkBWP->pusch_ConfigCommon->choice.setup->pusch_TimeDomainAllocationList->list.array[rar_grant->Msg3_t_alloc]->startSymbolAndLength;
-      
+
       // active BWP start
       abwp_start = NRRIV2PRBOFFSET(initialUplinkBWP->genericParameters.locationAndBandwidth, MAX_BWP_SIZE);
       abwp_size = NRRIV2BW(initialUplinkBWP->genericParameters.locationAndBandwidth, MAX_BWP_SIZE);
@@ -606,7 +606,7 @@
     pusch_config_pdu->cyclic_prefix = 0;
     pusch_config_pdu->data_scrambling_id = mac->physCellId;
     pusch_config_pdu->ul_dmrs_scrambling_id = mac->physCellId;
-    pusch_config_pdu->subcarrier_spacing = scs; 
+    pusch_config_pdu->subcarrier_spacing = scs;
     pusch_config_pdu->vrb_to_prb_mapping = 0;
     pusch_config_pdu->uplink_frequency_shift_7p5khz = 0;
     //Optional Data only included if indicated in pduBitmap
@@ -619,7 +619,6 @@
 
     int target_ss;
     bool valid_ptrs_setup = 0;
-<<<<<<< HEAD
     uint16_t n_RB_ULBWP;
     if (mac->ULbwp[0] &&
 	mac->ULbwp[0]->bwp_Common) {
@@ -635,10 +634,6 @@
 
     fapi_nr_pusch_config_dedicated_t *pusch_config_dedicated = &mac->phy_config.config_req.ul_bwp_dedicated.pusch_config_dedicated;
     NR_PUSCH_Config_t *pusch_Config = mac->ULbwp[0] ? mac->ULbwp[0]->bwp_Dedicated->pusch_Config->choice.setup : NULL;
-=======
-    uint16_t n_RB_ULBWP = NRRIV2BW(mac->ULbwp[0]->bwp_Common->genericParameters.locationAndBandwidth, MAX_BWP_SIZE);
-    NR_PUSCH_Config_t *pusch_Config = mac->ULbwp[0]->bwp_Dedicated->pusch_Config->choice.setup;
->>>>>>> 158c0639
 
     // Basic sanity check for MCS value to check for a false or erroneous DCI
     if (dci->mcs > 28) {
@@ -756,13 +751,13 @@
     }
 
     /* DMRS */
-    l_prime_mask = get_l_prime(pusch_config_pdu->nr_of_symbols, typeB, 
+    l_prime_mask = get_l_prime(pusch_config_pdu->nr_of_symbols, typeB,
 			       (*dci_format == NR_UL_DCI_FORMAT_0_1) ? pusch_dmrs_pos0 : pusch_dmrs_pos2, pusch_len1);
     if ((mac->ULbwp[0] && pusch_config_pdu->transform_precoding == transform_precoder_disabled))
       pusch_config_pdu->num_dmrs_cdm_grps_no_data = 1;
     else if (*dci_format == NR_UL_DCI_FORMAT_0_0 || (mac->ULbwp[0] && pusch_config_pdu->transform_precoding == transform_precoder_enabled))
       pusch_config_pdu->num_dmrs_cdm_grps_no_data = 2;
-    
+
     // Num PRB Overhead from PUSCH-ServingCellConfig
     if (mac->cg &&
 	mac->cg->spCellConfig &&
@@ -902,7 +897,7 @@
         */
 	NR_SearchSpace_t *ss0 = mac->search_space_zero;
 	fapi_nr_dl_config_dci_dl_pdu_rel15_t *rel15 = &dl_config->dl_config_list[dl_config->number_pdus].dci_config_pdu.dci_config_rel15;
-	
+
 
 	if( mac->scc == NULL && mac->scc_SIB == NULL && (rx_frame%2 == mac->type0_PDCCH_CSS_config.sfn_c) && (rx_slot == mac->type0_PDCCH_CSS_config.n_0) ){
 	  rel15->num_dci_options = 1;
@@ -1095,11 +1090,11 @@
   int delta = 0;
   NR_BWP_Uplink_t *ubwp = mac->ULbwp[0];
   // Get the numerology to calculate the Tx frame and slot
-  int mu = ubwp ? 
+  int mu = ubwp ?
     ubwp->bwp_Common->genericParameters.subcarrierSpacing :
     mac->scc_SIB->uplinkConfigCommon->initialUplinkBWP.genericParameters.subcarrierSpacing;
 
-  NR_PUSCH_TimeDomainResourceAllocationList_t *pusch_TimeDomainAllocationList = ubwp ? 
+  NR_PUSCH_TimeDomainResourceAllocationList_t *pusch_TimeDomainAllocationList = ubwp ?
     ubwp->bwp_Common->pusch_ConfigCommon->choice.setup->pusch_TimeDomainAllocationList:
     mac->scc_SIB->uplinkConfigCommon->initialUplinkBWP.pusch_ConfigCommon->choice.setup->pusch_TimeDomainAllocationList;
   // k2 as per 3GPP TS 38.214 version 15.9.0 Release 15 ch 6.1.2.1.1
@@ -1181,9 +1176,9 @@
   uint8_t prach_conf_period_frame_idx;
   int64_t *prach_config_info_p;
 
-  NR_RACH_ConfigCommon_t *setup = (mac->scc) ? 
+  NR_RACH_ConfigCommon_t *setup = (mac->scc) ?
     mac->scc->uplinkConfigCommon->initialUplinkBWP->rach_ConfigCommon->choice.setup:
-    mac->scc_SIB->uplinkConfigCommon->initialUplinkBWP.rach_ConfigCommon->choice.setup;    
+    mac->scc_SIB->uplinkConfigCommon->initialUplinkBWP.rach_ConfigCommon->choice.setup;
   NR_RACH_ConfigGeneric_t *rach_ConfigGeneric = &setup->rach_ConfigGeneric;
 
   config_index = rach_ConfigGeneric->prach_ConfigurationIndex;
@@ -1218,7 +1213,7 @@
   LOG_D(NR_MAC,"mu = %u, PRACH config index  = %u, unpaired = %u\n", mu, config_index, unpaired);
   int fr2_flag=0;
   if (downlink_frequency[0][0] > 6e9) fr2_flag = 1;
-  
+
   prach_config_info_p = get_prach_config_info(fr2_flag, config_index, unpaired);
 
   if (fr2_flag > 0) { //FR2
@@ -1353,10 +1348,10 @@
     switch (scc->ssb_PositionsInBurst->present) {
     case NR_ServingCellConfigCommon__ssb_PositionsInBurst_PR_shortBitmap:
       ssb_bitmap = &scc->ssb_PositionsInBurst->choice.shortBitmap;
-      
+
       ssb_positionsInBurst = BIT_STRING_to_uint8(ssb_bitmap);
       LOG_D(NR_MAC,"SSB config: SSB_positions_in_burst 0x%lx\n", ssb_positionsInBurst);
-      
+
       for (uint8_t bit_nb=3; bit_nb<=3; bit_nb--) {
         // If SSB is transmitted
         if ((ssb_positionsInBurst>>bit_nb) & 0x01) {
@@ -1369,10 +1364,10 @@
       break;
     case NR_ServingCellConfigCommon__ssb_PositionsInBurst_PR_mediumBitmap:
       ssb_bitmap = &scc->ssb_PositionsInBurst->choice.mediumBitmap;
-      
+
       ssb_positionsInBurst = BIT_STRING_to_uint8(ssb_bitmap);
       LOG_D(NR_MAC,"SSB config: SSB_positions_in_burst 0x%lx\n", ssb_positionsInBurst);
-      
+
       for (uint8_t bit_nb=7; bit_nb<=7; bit_nb--) {
         // If SSB is transmitted
         if ((ssb_positionsInBurst>>bit_nb) & 0x01) {
@@ -1385,10 +1380,10 @@
       break;
     case NR_ServingCellConfigCommon__ssb_PositionsInBurst_PR_longBitmap:
       ssb_bitmap = &scc->ssb_PositionsInBurst->choice.longBitmap;
-      
+
       ssb_positionsInBurst = BIT_STRING_to_uint64(ssb_bitmap);
       LOG_D(NR_MAC,"SSB config: SSB_positions_in_burst 0x%lx\n", ssb_positionsInBurst);
-      
+
       for (uint8_t bit_nb=63; bit_nb<=63; bit_nb--) {
         // If SSB is transmitted
         if ((ssb_positionsInBurst>>bit_nb) & 0x01) {
@@ -1407,10 +1402,10 @@
 
     AssertFatal(mac->scc_SIB->ssb_PositionsInBurst.groupPresence == NULL, "Handle case for >8 SSBs\n");
     ssb_bitmap = &mac->scc_SIB->ssb_PositionsInBurst.inOneGroup;
-	
+
     ssb_positionsInBurst = BIT_STRING_to_uint8(ssb_bitmap);
     LOG_D(NR_MAC,"SSB config: SSB_positions_in_burst 0x%lx\n", ssb_positionsInBurst);
-      
+
     for (uint8_t bit_nb=7; bit_nb<=7; bit_nb--) {
       // If SSB is transmitted
       if ((ssb_positionsInBurst>>bit_nb) & 0x01) {
@@ -1429,9 +1424,9 @@
   // Map SSBs to PRACH occasions
   // ===========================
   // WIP: Assumption: No PRACH occasion is rejected because of a conflict with SSBs or TDD_UL_DL_ConfigurationCommon schedule
-  NR_RACH_ConfigCommon_t *setup = (mac->scc) ? 
+  NR_RACH_ConfigCommon_t *setup = (mac->scc) ?
     mac->scc->uplinkConfigCommon->initialUplinkBWP->rach_ConfigCommon->choice.setup:
-    mac->scc_SIB->uplinkConfigCommon->initialUplinkBWP.rach_ConfigCommon->choice.setup;    
+    mac->scc_SIB->uplinkConfigCommon->initialUplinkBWP.rach_ConfigCommon->choice.setup;
   NR_RACH_ConfigCommon__ssb_perRACH_OccasionAndCB_PreamblesPerSSB_PR ssb_perRACH_config = setup->ssb_perRACH_OccasionAndCB_PreamblesPerSSB->present;
 
   boolean_t multiple_ssb_per_ro; // true if more than one or exactly one SSB per RACH occasion, false if more than one RO per SSB
