--- conflicted
+++ resolved
@@ -740,11 +740,7 @@
     }
 
     /* FREQ_HOPPING_FLAG */
-<<<<<<< HEAD
-    if ((pusch_Config->frequencyHopping!=NULL) && (pusch_Config->resourceAllocation != NR_PUSCH_Config__resourceAllocation_resourceAllocationType0)){
-=======
     if ((pusch_Config!=NULL) && (pusch_Config->frequencyHopping!=NULL) && (pusch_Config->resourceAllocation != NR_PUSCH_Config__resourceAllocation_resourceAllocationType0)){
->>>>>>> b9883694
       pusch_config_pdu->frequency_hopping = dci->frequency_hopping_flag.val;
     }
 
@@ -788,11 +784,7 @@
     l_prime_mask = get_l_prime(pusch_config_pdu->nr_of_symbols, mappingtype, add_pos, dmrslength, pusch_config_pdu->start_symbol_index, mac->scc ? mac->scc->dmrs_TypeA_Position : mac->mib->dmrs_TypeA_Position);
     if ((mac->ULbwp[0] && pusch_config_pdu->transform_precoding == transform_precoder_disabled))
       pusch_config_pdu->num_dmrs_cdm_grps_no_data = 1;
-<<<<<<< HEAD
-    else if ((*dci_format == NR_UL_DCI_FORMAT_0_0) || (mac->ULbwp[0] && pusch_config_pdu->transform_precoding == transform_precoder_enabled))
-=======
     else if (*dci_format == NR_UL_DCI_FORMAT_0_0 || (mac->ULbwp[0] && pusch_config_pdu->transform_precoding == transform_precoder_enabled))
->>>>>>> b9883694
       pusch_config_pdu->num_dmrs_cdm_grps_no_data = 2;
 
     // Num PRB Overhead from PUSCH-ServingCellConfig
@@ -883,87 +875,7 @@
     nr_scheduled_response_t scheduled_response;
     nr_dcireq_t dcireq;
 
-<<<<<<< HEAD
     if(mac->cg != NULL){ // we have a cg
-=======
-    // check type0 from 38.213 13 if we have no CellGroupConfig
-    // TODO: implementation to be completed
-    LOG_D(NR_MAC,"nr_ue_scheduler(): mac->cg %p\n",mac->cg);
-    if (mac->cg == NULL) {
-      if(dl_info->ssb_index != -1){
-
-        if(mac->type0_pdcch_ss_mux_pattern == 1){
-          //  38.213 chapter 13
-          if((mac->type0_pdcch_ss_sfn_c == SFN_C_MOD_2_EQ_0) && !(rx_frame & 0x1) && (rx_slot == mac->type0_pdcch_ss_n_c)){
-            search_space_mask = search_space_mask | type0_pdcch;
-            mac->type0_pdcch_consecutive_slots = mac->type0_pdcch_dci_config.coreset.duration;
-          }
-          if((mac->type0_pdcch_ss_sfn_c == SFN_C_MOD_2_EQ_1) && (rx_frame & 0x1) && (rx_slot == mac->type0_pdcch_ss_n_c)){
-            search_space_mask = search_space_mask | type0_pdcch;
-            mac->type0_pdcch_consecutive_slots = mac->type0_pdcch_dci_config.coreset.duration;
-          }
-        }
-        if(mac->type0_pdcch_ss_mux_pattern == 2){
-          //  38.213 Table 13-13, 13-14
-          if((rx_frame == get_ssb_frame(rx_frame)) && (rx_slot == mac->type0_pdcch_ss_n_c)){
-            search_space_mask = search_space_mask | type0_pdcch;
-            mac->type0_pdcch_consecutive_slots = mac->type0_pdcch_dci_config.coreset.duration;
-          }
-        }
-        if(mac->type0_pdcch_ss_mux_pattern == 3){
-          //  38.213 Table 13-15
-          if((rx_frame == get_ssb_frame(rx_frame)) && (rx_slot == mac->type0_pdcch_ss_n_c)){
-            search_space_mask = search_space_mask | type0_pdcch;
-            mac->type0_pdcch_consecutive_slots = mac->type0_pdcch_dci_config.coreset.duration;
-          }
-        }
-      } // ssb_index != -1
-
-      // Type0 PDCCH search space
-      if((search_space_mask & type0_pdcch) || ( mac->type0_pdcch_consecutive_slots != 0 )){
-        mac->type0_pdcch_consecutive_slots = mac->type0_pdcch_consecutive_slots - 1;
-
-        dl_config->dl_config_list[dl_config->number_pdus].dci_config_pdu.dci_config_rel15 = mac->type0_pdcch_dci_config;
-        dl_config->dl_config_list[dl_config->number_pdus].pdu_type = FAPI_NR_DL_CONFIG_TYPE_DCI;
-
-        /*
-        dl_config->dl_config_list[dl_config->number_pdus].dci_config_pdu.dci_config_rel15.rnti = 0xaaaa;        //      to be set
-        dl_config->dl_config_list[dl_config->number_pdus].dci_config_pdu.dci_config_rel15.N_RB_BWP = 106;       //      to be set
-
-        LOG_I(NR_MAC,"nr_ue_scheduler Type0 PDCCH with rnti %x, BWP %d\n",
-        dl_config->dl_config_list[dl_config->number_pdus].dci_config_pdu.dci_config_rel15.rnti,
-        dl_config->dl_config_list[dl_config->number_pdus].dci_config_pdu.dci_config_rel15.N_RB_BWP);
-        */
-	NR_SearchSpace_t *ss0 = mac->search_space_zero;
-	fapi_nr_dl_config_dci_dl_pdu_rel15_t *rel15 = &dl_config->dl_config_list[dl_config->number_pdus].dci_config_pdu.dci_config_rel15;
-
-
-	if( mac->scc == NULL && mac->scc_SIB == NULL && (rx_frame%2 == mac->type0_PDCCH_CSS_config.sfn_c) && (rx_slot == mac->type0_PDCCH_CSS_config.n_0) ){
-	  rel15->num_dci_options = 1;
-	  rel15->dci_format_options[0] = NR_DL_DCI_FORMAT_1_0;
-	  config_dci_pdu(mac, rel15, dl_config, NR_RNTI_SI, -1);
-	  fill_dci_search_candidates(ss0, rel15);
-	  dl_config->number_pdus = 1;
-	  LOG_D(NR_MAC,"Calling fill_scheduled_response, type0_pdcch, num_pdus %d\n",dl_config->number_pdus);
-	  fill_scheduled_response(&scheduled_response, dl_config, NULL, NULL, mod_id, cc_id, rx_frame, rx_slot, dl_info->thread_id);
-	  if(mac->if_module != NULL && mac->if_module->scheduled_response != NULL)
-	    mac->if_module->scheduled_response(&scheduled_response);
-	}
-	// this is for Msg2/Msg4
-	if (mac->ra.ra_state >= WAIT_RAR) {
-	  rel15->num_dci_options = 1;
-	  rel15->dci_format_options[0] = NR_DL_DCI_FORMAT_1_0;
-	  config_dci_pdu(mac, rel15, dl_config, mac->ra.ra_state == WAIT_RAR ? NR_RNTI_RA : NR_RNTI_TC , -1);
-	  fill_dci_search_candidates(ss0, rel15);
-	  dl_config->number_pdus = 1;
-	  LOG_D(NR_MAC,"mac->cg %p: Calling fill_scheduled_response rnti %x, type0_pdcch, num_pdus %d\n",mac->cg,rel15->rnti,dl_config->number_pdus);
-	  fill_scheduled_response(&scheduled_response, dl_config, NULL, NULL, mod_id, cc_id, rx_frame, rx_slot, dl_info->thread_id);
-	  if(mac->if_module != NULL && mac->if_module->scheduled_response != NULL)
-	    mac->if_module->scheduled_response(&scheduled_response);
-	}
-      }
-    } else { // we have a Master or Secondary CellGroupConfig
->>>>>>> b9883694
 
       dcireq.module_id = mod_id;
       dcireq.gNB_index = gNB_index;
@@ -1029,12 +941,7 @@
                 ulcfg_pdu->pusch_config_pdu.pusch_data.harq_process_id,
                 mac->UL_ndi[ulcfg_pdu->pusch_config_pdu.pusch_data.harq_process_id],
                 ulcfg_pdu->pusch_config_pdu.pusch_data.new_data_indicator,
-<<<<<<< HEAD
                 TBS_bytes);
-=======
-                TBS_bytes,
-                ra->ra_state);
->>>>>>> b9883694
           if (ra->ra_state == WAIT_RAR && !ra->cfra){
             memcpy(ulsch_input_buffer, mac->ulsch_pdu.payload, TBS_bytes);
             LOG_D(NR_MAC,"[RAPROC] Msg3 to be transmitted:\n");
@@ -1224,24 +1131,11 @@
 
   NR_RACH_ConfigCommon_t *setup = (mac->scc) ?
     mac->scc->uplinkConfigCommon->initialUplinkBWP->rach_ConfigCommon->choice.setup:
-<<<<<<< HEAD
-    mac->scc_SIB->uplinkConfigCommon->initialUplinkBWP.rach_ConfigCommon->choice.setup;    
-
-=======
     mac->scc_SIB->uplinkConfigCommon->initialUplinkBWP.rach_ConfigCommon->choice.setup;
->>>>>>> b9883694
   NR_RACH_ConfigGeneric_t *rach_ConfigGeneric = &setup->rach_ConfigGeneric;
 
   config_index = rach_ConfigGeneric->prach_ConfigurationIndex;
 
-<<<<<<< HEAD
-  if (setup->msg1_SubcarrierSpacing)
-    //L139
-    mu = *setup->msg1_SubcarrierSpacing;
-  else
-    //L839 I don't think this is supported by UE looking at the code below
-    AssertFatal(1==0,"Long PRACH not supported\n");
-=======
   if (setup->msg1_SubcarrierSpacing) {
     mu = *setup->msg1_SubcarrierSpacing;
   } else if(mac->scc) {
@@ -1249,7 +1143,6 @@
   } else {
     mu = get_softmodem_params()->numerology;
   }
->>>>>>> b9883694
 
   msg1_FDM = rach_ConfigGeneric->msg1_FDM;
 
@@ -1275,11 +1168,6 @@
   // Identify the proper PRACH Configuration Index table according to the operating frequency
   LOG_D(NR_MAC,"mu = %u, PRACH config index  = %u, unpaired = %u\n", mu, config_index, unpaired);
 
-<<<<<<< HEAD
-=======
-  prach_config_info_p = get_prach_config_info(mac->frequency_range, config_index, unpaired);
-
->>>>>>> b9883694
   if (mac->frequency_range == FR2) { //FR2
 
     x = prach_config_info_p[2];
@@ -1410,7 +1298,6 @@
   if (mac->scc) {
     NR_ServingCellConfigCommon_t *scc = mac->scc;
     switch (scc->ssb_PositionsInBurst->present) {
-<<<<<<< HEAD
       case NR_ServingCellConfigCommon__ssb_PositionsInBurst_PR_shortBitmap:
         ssb_bitmap = &scc->ssb_PositionsInBurst->choice.shortBitmap;
 
@@ -1457,53 +1344,6 @@
             LOG_D(NR_MAC,"SSB idx %d transmitted\n", ssb_idx);
           }
           ssb_idx++;
-
-=======
-    case NR_ServingCellConfigCommon__ssb_PositionsInBurst_PR_shortBitmap:
-      ssb_bitmap = &scc->ssb_PositionsInBurst->choice.shortBitmap;
-
-      ssb_positionsInBurst = BIT_STRING_to_uint8(ssb_bitmap);
-      LOG_D(NR_MAC,"SSB config: SSB_positions_in_burst 0x%lx\n", ssb_positionsInBurst);
-
-      for (uint8_t bit_nb=3; bit_nb<=3; bit_nb--) {
-        // If SSB is transmitted
-        if ((ssb_positionsInBurst>>bit_nb) & 0x01) {
-          ssb_list.nb_tx_ssb++;
-          ssb_list.tx_ssb[ssb_idx].transmitted = true;
-          LOG_D(NR_MAC,"SSB idx %d transmitted\n", ssb_idx);
-        }
-        ssb_idx++;
-      }
-      break;
-    case NR_ServingCellConfigCommon__ssb_PositionsInBurst_PR_mediumBitmap:
-      ssb_bitmap = &scc->ssb_PositionsInBurst->choice.mediumBitmap;
-
-      ssb_positionsInBurst = BIT_STRING_to_uint8(ssb_bitmap);
-      LOG_D(NR_MAC,"SSB config: SSB_positions_in_burst 0x%lx\n", ssb_positionsInBurst);
-
-      for (uint8_t bit_nb=7; bit_nb<=7; bit_nb--) {
-        // If SSB is transmitted
-        if ((ssb_positionsInBurst>>bit_nb) & 0x01) {
-          ssb_list.nb_tx_ssb++;
-          ssb_list.tx_ssb[ssb_idx].transmitted = true;
-          LOG_D(NR_MAC,"SSB idx %d transmitted\n", ssb_idx);
-        }
-        ssb_idx++;
-      }
-      break;
-    case NR_ServingCellConfigCommon__ssb_PositionsInBurst_PR_longBitmap:
-      ssb_bitmap = &scc->ssb_PositionsInBurst->choice.longBitmap;
-
-      ssb_positionsInBurst = BIT_STRING_to_uint64(ssb_bitmap);
-      LOG_D(NR_MAC,"SSB config: SSB_positions_in_burst 0x%lx\n", ssb_positionsInBurst);
-
-      for (uint8_t bit_nb=63; bit_nb<=63; bit_nb--) {
-        // If SSB is transmitted
-        if ((ssb_positionsInBurst>>bit_nb) & 0x01) {
-          ssb_list.nb_tx_ssb++;
-          ssb_list.tx_ssb[ssb_idx].transmitted = true;
-          LOG_D(NR_MAC,"SSB idx %d transmitted\n", ssb_idx);
->>>>>>> b9883694
         }
         break;
       default:
@@ -1539,12 +1379,7 @@
   // WIP: Assumption: No PRACH occasion is rejected because of a conflict with SSBs or TDD_UL_DL_ConfigurationCommon schedule
   NR_RACH_ConfigCommon_t *setup = (mac->scc) ?
     mac->scc->uplinkConfigCommon->initialUplinkBWP->rach_ConfigCommon->choice.setup:
-<<<<<<< HEAD
-    mac->scc_SIB->uplinkConfigCommon->initialUplinkBWP.rach_ConfigCommon->choice.setup;    
-
-=======
     mac->scc_SIB->uplinkConfigCommon->initialUplinkBWP.rach_ConfigCommon->choice.setup;
->>>>>>> b9883694
   NR_RACH_ConfigCommon__ssb_perRACH_OccasionAndCB_PreamblesPerSSB_PR ssb_perRACH_config = setup->ssb_perRACH_OccasionAndCB_PreamblesPerSSB->present;
 
   boolean_t multiple_ssb_per_ro; // true if more than one or exactly one SSB per RACH occasion, false if more than one RO per SSB
@@ -1842,12 +1677,8 @@
   ssb_info_p = &ssb_list.tx_ssb[ssb_idx];
   LOG_D(NR_MAC,"checking for prach : ssb_info_p->nb_mapped_ro %d\n",ssb_info_p->nb_mapped_ro);
   for (uint8_t n_mapped_ro=0; n_mapped_ro<ssb_info_p->nb_mapped_ro; n_mapped_ro++) {
-<<<<<<< HEAD
     LOG_D(NR_MAC,"%d.%d: mapped_ro[%d]->frame.slot %d.%d, prach_assoc_pattern.nb_of_frame %d\n",
           frame,slot,n_mapped_ro,ssb_info_p->mapped_ro[n_mapped_ro]->frame,ssb_info_p->mapped_ro[n_mapped_ro]->slot,prach_assoc_pattern.nb_of_frame);
-=======
-    LOG_D(NR_MAC,"%d.%d: mapped_ro[%d]->frame.slot %d.%d, prach_assoc_pattern.nb_of_frame %d\n",frame,slot,n_mapped_ro,ssb_info_p->mapped_ro[n_mapped_ro]->frame,ssb_info_p->mapped_ro[n_mapped_ro]->slot,prach_assoc_pattern.nb_of_frame);
->>>>>>> b9883694
     if ((slot == ssb_info_p->mapped_ro[n_mapped_ro]->slot) &&
         (ssb_info_p->mapped_ro[n_mapped_ro]->frame == (frame % prach_assoc_pattern.nb_of_frame))) {
 
@@ -2069,8 +1900,6 @@
   } // if is_nr_UL_slot
 }
 
-<<<<<<< HEAD
-
 // This function schedules the reception of SIB1 after initial sync and before going to real time state
 void nr_ue_sib1_scheduler(module_id_t module_idP,
                           int cc_id,
@@ -2141,16 +1970,11 @@
 }
 
 
+#define MAX_LCID 8 //Fixme: also defined in LCID table
 uint8_t nr_ue_get_sdu(module_id_t module_idP, int CC_id, frame_t frameP,
                       sub_frame_t subframe, uint8_t eNB_index,
                       uint8_t *ulsch_buffer, uint16_t buflen, uint8_t *access_mode) {
-=======
-#define MAX_LCID 8 //Fixme: also defined in LCID table
-uint8_t
-nr_ue_get_sdu(module_id_t module_idP, int CC_id, frame_t frameP,
-           sub_frame_t subframe, uint8_t eNB_index,
-           uint8_t *ulsch_buffer, uint16_t buflen, uint8_t *access_mode) {
->>>>>>> b9883694
+
   uint8_t total_rlc_pdu_header_len = 0;
   int16_t buflen_remain = 0;
   uint8_t lcid = 0;
@@ -2171,18 +1995,9 @@
 
   // Check for DCCH first
   // TO DO: Multiplex in the order defined by the logical channel prioritization
-<<<<<<< HEAD
-  for (lcid = UL_SCH_LCID_SRB1; lcid < NR_MAX_NUM_LCID; lcid++) {
-
-    lcid_buffer_occupancy_old = mac_rlc_get_buffer_occupancy_ind(module_idP, mac->crnti, eNB_index, frameP, subframe, ENB_FLAG_NO, lcid);
-    lcid_buffer_occupancy_new = lcid_buffer_occupancy_old;
-
-    if(lcid_buffer_occupancy_new){
-=======
-  for (lcid = UL_SCH_LCID_SRB1;
-       lcid < MAX_LCID; lcid++) {
+
+  for (lcid = UL_SCH_LCID_SRB1; lcid < MAX_LCID; lcid++) {
     lcid_buffer_occupancy_new = mac_rlc_get_buffer_occupancy_ind(module_idP, mac->crnti, eNB_index, frameP, subframe, ENB_FLAG_NO, lcid);
->>>>>>> b9883694
 
     if(lcid_buffer_occupancy_new) {
         buflen_remain =
@@ -2224,20 +2039,8 @@
         }
 
         /* Get updated BO after multiplexing this PDU */
-<<<<<<< HEAD
-        lcid_buffer_occupancy_new = mac_rlc_get_buffer_occupancy_ind(module_idP,
-                                                                     mac->crnti,
-                                                                     eNB_index,
-                                                                     frameP,
-                                                                     subframe,
-                                                                     ENB_FLAG_NO,
-                                                                     lcid);
-        buflen_remain =
-                  buflen - (total_rlc_pdu_header_len + sdu_length_total + MAX_RLC_SDU_SUBHEADER_SIZE);
-=======
         lcid_buffer_occupancy_new = mac_rlc_get_buffer_occupancy_ind(module_idP,mac->crnti,eNB_index,frameP, subframe, ENB_FLAG_NO, lcid);
         buflen_remain = buflen - (total_rlc_pdu_header_len + sdu_length_total + MAX_RLC_SDU_SUBHEADER_SIZE);
->>>>>>> b9883694
       }
     }
   }
