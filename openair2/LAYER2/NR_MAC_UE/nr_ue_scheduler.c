/*
 * Licensed to the OpenAirInterface (OAI) Software Alliance under one or more
 * contributor license agreements.  See the NOTICE file distributed with
 * this work for additional information regarding copyright ownership.
 * The OpenAirInterface Software Alliance licenses this file to You under
 * the OAI Public License, Version 1.1  (the "License"); you may not use this file
 * except in compliance with the License.
 * You may obtain a copy of the License at
 *
 *      http://www.openairinterface.org/?page_id=698
 *
 * Unless required by applicable law or agreed to in writing, software
 * distributed under the License is distributed on an "AS IS" BASIS,
 * WITHOUT WARRANTIES OR CONDITIONS OF ANY KIND, either express or implied.
 * See the License for the specific language governing permissions and
 * limitations under the License.
 *-------------------------------------------------------------------------------
 * For more information about the OpenAirInterface (OAI) Software Alliance:
 *      contact@openairinterface.org
 */

/* \file        nr_ue_scheduler.c
 * \brief       Routines for UE scheduling
 * \author      Guido Casati
 * \date        Jan 2021
 * \version     0.1
 * \company     Fraunhofer IIS
 * \email       guido.casati@iis.fraunhofer.de
 */

#include <stdio.h>
#include <math.h>

/* exe */
#include <common/utils/nr/nr_common.h>

/* RRC*/
#include "RRC/NR_UE/rrc_proto.h"
#include "NR_RACH-ConfigCommon.h"
#include "NR_RACH-ConfigGeneric.h"
#include "NR_FrequencyInfoDL.h"
#include "NR_PDCCH-ConfigCommon.h"

/* MAC */
#include "NR_MAC_COMMON/nr_mac.h"
#include "NR_MAC_UE/mac_proto.h"
#include "NR_MAC_UE/mac_extern.h"

/* utils */
#include "assertions.h"
#include "asn1_conversions.h"
#include "SIMULATION/TOOLS/sim.h" // for taus

#include <executables/softmodem-common.h>

static prach_association_pattern_t prach_assoc_pattern;
static ssb_list_info_t ssb_list;

void fill_ul_config(fapi_nr_ul_config_request_t *ul_config, frame_t frame_tx, int slot_tx, uint8_t pdu_type){

  ul_config->ul_config_list[ul_config->number_pdus].pdu_type = pdu_type;
  ul_config->slot = slot_tx;
  ul_config->sfn = frame_tx;
  ul_config->number_pdus++;

  LOG_D(NR_MAC, "In %s: Set config request for UL transmission in [%d.%d], number of UL PDUs: %d\n", __FUNCTION__, ul_config->sfn, ul_config->slot, ul_config->number_pdus);

}

void fill_scheduled_response(nr_scheduled_response_t *scheduled_response,
                             fapi_nr_dl_config_request_t *dl_config,
                             fapi_nr_ul_config_request_t *ul_config,
                             fapi_nr_tx_request_t *tx_request,
                             module_id_t mod_id,
                             int cc_id,
                             frame_t frame,
                             int slot,
                             int thread_id){

  scheduled_response->dl_config  = dl_config;
  scheduled_response->ul_config  = ul_config;
  scheduled_response->tx_request = tx_request;
  scheduled_response->module_id  = mod_id;
  scheduled_response->CC_id      = cc_id;
  scheduled_response->frame      = frame;
  scheduled_response->slot       = slot;
  scheduled_response->thread_id  = thread_id;

}

/*
 * This function returns the slot offset K2 corresponding to a given time domain
 * indication value from RRC configuration.
 */
long get_k2(NR_UE_MAC_INST_t *mac, uint8_t time_domain_ind) {
  long k2 = -1;
  NR_BWP_Id_t ul_bwp_id = mac->UL_BWP_Id;
  // Get K2 from RRC configuration
  NR_PUSCH_Config_t *pusch_config=mac->ULbwp[ul_bwp_id-1] ? mac->ULbwp[ul_bwp_id-1]->bwp_Dedicated->pusch_Config->choice.setup : NULL;
  NR_PUSCH_TimeDomainResourceAllocationList_t *pusch_TimeDomainAllocationList = NULL;
  if (pusch_config && pusch_config->pusch_TimeDomainAllocationList) {
    pusch_TimeDomainAllocationList = pusch_config->pusch_TimeDomainAllocationList->choice.setup;
  }
  else if (mac->ULbwp[ul_bwp_id-1] &&
	   mac->ULbwp[ul_bwp_id-1]->bwp_Common&&
	   mac->ULbwp[ul_bwp_id-1]->bwp_Common->pusch_ConfigCommon&&
	   mac->ULbwp[ul_bwp_id-1]->bwp_Common->pusch_ConfigCommon->choice.setup &&
	   mac->ULbwp[ul_bwp_id-1]->bwp_Common->pusch_ConfigCommon->choice.setup->pusch_TimeDomainAllocationList) {
    pusch_TimeDomainAllocationList = mac->ULbwp[ul_bwp_id-1]->bwp_Common->pusch_ConfigCommon->choice.setup->pusch_TimeDomainAllocationList;
  }
  else if (mac->scc_SIB->uplinkConfigCommon->initialUplinkBWP.pusch_ConfigCommon->choice.setup->pusch_TimeDomainAllocationList)
    pusch_TimeDomainAllocationList=mac->scc_SIB->uplinkConfigCommon->initialUplinkBWP.pusch_ConfigCommon->choice.setup->pusch_TimeDomainAllocationList;
  else AssertFatal(1==0,"need to fall back to default PUSCH time-domain allocations\n");

  if (pusch_TimeDomainAllocationList) {
    if (time_domain_ind >= pusch_TimeDomainAllocationList->list.count) {
      LOG_E(NR_MAC, "time_domain_ind %d >= pusch->TimeDomainAllocationList->list.count %d\n",
            time_domain_ind, pusch_TimeDomainAllocationList->list.count);
      return -1;
    }
    k2 = *pusch_TimeDomainAllocationList->list.array[time_domain_ind]->k2;
  }

  AssertFatal(k2 >= DURATION_RX_TO_TX,
              "Slot offset K2 (%ld) cannot be less than DURATION_RX_TO_TX (%d)\n",
              k2,DURATION_RX_TO_TX);

  LOG_D(NR_MAC, "get_k2(): k2 is %ld\n", k2);
  return k2;
}

/*
 * This function returns the UL config corresponding to a given UL slot
 * from MAC instance .
 */
fapi_nr_ul_config_request_t *get_ul_config_request(NR_UE_MAC_INST_t *mac, int slot)
{
  NR_BWP_Id_t ul_bwp_id = mac->UL_BWP_Id;
  NR_TDD_UL_DL_ConfigCommon_t *tdd_config = mac->scc==NULL ? mac->scc_SIB->tdd_UL_DL_ConfigurationCommon : mac->scc->tdd_UL_DL_ConfigurationCommon;

  //Check if request to access ul_config is for a UL slot
  if (is_nr_UL_slot(tdd_config, slot, mac->frame_type) == 0) {
    LOG_W(NR_MAC, "Slot %d is not a UL slot. %s called for wrong slot!!!\n", slot, __FUNCTION__);
    return NULL;
  }

  // Calculate the index of the UL slot in mac->ul_config_request list. This is
  // based on the TDD pattern (slot configuration period) and number of UL+mixed
  // slots in the period. TS 38.213 Sec 11.1
  int mu = mac->ULbwp[ul_bwp_id-1] ?
    mac->ULbwp[ul_bwp_id-1]->bwp_Common->genericParameters.subcarrierSpacing :
    mac->scc_SIB->uplinkConfigCommon->initialUplinkBWP.genericParameters.subcarrierSpacing;
  NR_TDD_UL_DL_Pattern_t *tdd_pattern = &tdd_config->pattern1;
  const int num_slots_per_tdd = nr_slots_per_frame[mu] >> (7 - tdd_pattern->dl_UL_TransmissionPeriodicity);
  const int num_slots_ul = tdd_pattern->nrofUplinkSlots + (tdd_pattern->nrofUplinkSymbols!=0);
  int index = slot % num_slots_ul;

  LOG_D(NR_MAC, "In %s slots per tdd %d, num_slots_ul %d, index %d\n", __FUNCTION__,
                num_slots_per_tdd,
                num_slots_ul,
                index);

  return &mac->ul_config_request[index];
}

void ul_layers_config(NR_UE_MAC_INST_t * mac, nfapi_nr_ue_pusch_pdu_t *pusch_config_pdu, dci_pdu_rel15_t *dci) {

  NR_ServingCellConfigCommon_t *scc = mac->scc;
  NR_BWP_Id_t ul_bwp_id = mac->UL_BWP_Id;
  NR_PUSCH_Config_t *pusch_Config = mac->ULbwp[ul_bwp_id-1]->bwp_Dedicated->pusch_Config->choice.setup;

  long	transformPrecoder;
  if (pusch_Config->transformPrecoder)
    transformPrecoder = *pusch_Config->transformPrecoder;
  else {
    if(scc->uplinkConfigCommon->initialUplinkBWP->rach_ConfigCommon->choice.setup->msg3_transformPrecoder)
      transformPrecoder = NR_PUSCH_Config__transformPrecoder_enabled;
    else
      transformPrecoder = NR_PUSCH_Config__transformPrecoder_disabled;
  }


  /* PRECOD_NBR_LAYERS */
  if ((*pusch_Config->txConfig == NR_PUSCH_Config__txConfig_nonCodebook));
  // 0 bits if the higher layer parameter txConfig = nonCodeBook

  if ((*pusch_Config->txConfig == NR_PUSCH_Config__txConfig_codebook)){

    uint8_t n_antenna_port = 0; //FIXME!!!

    if (n_antenna_port == 1); // 1 antenna port and the higher layer parameter txConfig = codebook 0 bits

    if (n_antenna_port == 4){ // 4 antenna port and the higher layer parameter txConfig = codebook

      // Table 7.3.1.1.2-2: transformPrecoder=disabled and maxRank = 2 or 3 or 4
      if ((transformPrecoder == NR_PUSCH_Config__transformPrecoder_disabled)
        && ((*pusch_Config->maxRank == 2) ||
        (*pusch_Config->maxRank == 3) ||
        (*pusch_Config->maxRank == 4))){

        if (*pusch_Config->codebookSubset == NR_PUSCH_Config__codebookSubset_fullyAndPartialAndNonCoherent) {
          pusch_config_pdu->nrOfLayers = table_7_3_1_1_2_2_3_4_5[dci->precoding_information.val][0];
          pusch_config_pdu->transform_precoding = table_7_3_1_1_2_2_3_4_5[dci->precoding_information.val][1];
        }

        if (*pusch_Config->codebookSubset == NR_PUSCH_Config__codebookSubset_partialAndNonCoherent){
          pusch_config_pdu->nrOfLayers = table_7_3_1_1_2_2_3_4_5[dci->precoding_information.val][2];
          pusch_config_pdu->transform_precoding = table_7_3_1_1_2_2_3_4_5[dci->precoding_information.val][3];
        }

        if (*pusch_Config->codebookSubset == NR_PUSCH_Config__codebookSubset_nonCoherent){
          pusch_config_pdu->nrOfLayers = table_7_3_1_1_2_2_3_4_5[dci->precoding_information.val][4];
          pusch_config_pdu->transform_precoding = table_7_3_1_1_2_2_3_4_5[dci->precoding_information.val][5];
        }
      }

      // Table 7.3.1.1.2-3: transformPrecoder= enabled, or transformPrecoder=disabled and maxRank = 1
      if (((transformPrecoder == NR_PUSCH_Config__transformPrecoder_enabled)
        || (transformPrecoder == NR_PUSCH_Config__transformPrecoder_disabled))
        && (*pusch_Config->maxRank == 1)){

        if (*pusch_Config->codebookSubset == NR_PUSCH_Config__codebookSubset_fullyAndPartialAndNonCoherent) {
          pusch_config_pdu->nrOfLayers = table_7_3_1_1_2_2_3_4_5[dci->precoding_information.val][6];
          pusch_config_pdu->transform_precoding = table_7_3_1_1_2_2_3_4_5[dci->precoding_information.val][7];
        }

        if (*pusch_Config->codebookSubset == NR_PUSCH_Config__codebookSubset_partialAndNonCoherent){
          pusch_config_pdu->nrOfLayers = table_7_3_1_1_2_2_3_4_5[dci->precoding_information.val][8];
          pusch_config_pdu->transform_precoding = table_7_3_1_1_2_2_3_4_5[dci->precoding_information.val][9];
        }

        if (*pusch_Config->codebookSubset == NR_PUSCH_Config__codebookSubset_nonCoherent){
          pusch_config_pdu->nrOfLayers = table_7_3_1_1_2_2_3_4_5[dci->precoding_information.val][10];
          pusch_config_pdu->transform_precoding = table_7_3_1_1_2_2_3_4_5[dci->precoding_information.val][11];
        }
      }
    }

    if (n_antenna_port == 4){ // 2 antenna port and the higher layer parameter txConfig = codebook
      // Table 7.3.1.1.2-4: transformPrecoder=disabled and maxRank = 2
      if ((transformPrecoder == NR_PUSCH_Config__transformPrecoder_disabled) && (*pusch_Config->maxRank == 2)){

        if (*pusch_Config->codebookSubset == NR_PUSCH_Config__codebookSubset_fullyAndPartialAndNonCoherent) {
          pusch_config_pdu->nrOfLayers = table_7_3_1_1_2_2_3_4_5[dci->precoding_information.val][12];
          pusch_config_pdu->transform_precoding = table_7_3_1_1_2_2_3_4_5[dci->precoding_information.val][13];
        }

        if (*pusch_Config->codebookSubset == NR_PUSCH_Config__codebookSubset_nonCoherent){
          pusch_config_pdu->nrOfLayers = table_7_3_1_1_2_2_3_4_5[dci->precoding_information.val][14];
          pusch_config_pdu->transform_precoding = table_7_3_1_1_2_2_3_4_5[dci->precoding_information.val][15];
        }

      }

      // Table 7.3.1.1.2-5: transformPrecoder= enabled, or transformPrecoder= disabled and maxRank = 1
      if (((transformPrecoder == NR_PUSCH_Config__transformPrecoder_enabled)
        || (transformPrecoder == NR_PUSCH_Config__transformPrecoder_disabled))
        && (*pusch_Config->maxRank == 1)){

        if (*pusch_Config->codebookSubset == NR_PUSCH_Config__codebookSubset_fullyAndPartialAndNonCoherent) {
          pusch_config_pdu->nrOfLayers = table_7_3_1_1_2_2_3_4_5[dci->precoding_information.val][16];
          pusch_config_pdu->transform_precoding = table_7_3_1_1_2_2_3_4_5[dci->precoding_information.val][17];
        }

        if (*pusch_Config->codebookSubset == NR_PUSCH_Config__codebookSubset_nonCoherent){
          pusch_config_pdu->nrOfLayers = table_7_3_1_1_2_2_3_4_5[dci->precoding_information.val][18];
          pusch_config_pdu->transform_precoding = table_7_3_1_1_2_2_3_4_5[dci->precoding_information.val][19];
        }

      }
    }
  }

  /*-------------------- Changed to enable Transform precoding in RF SIM------------------------------------------------*/

 /*if (pusch_config_pdu->transform_precoding == transform_precoder_enabled) {

    pusch_config_dedicated->transform_precoder = transform_precoder_enabled;

    if(pusch_Config->dmrs_UplinkForPUSCH_MappingTypeA != NULL) {

      NR_DMRS_UplinkConfig_t *NR_DMRS_ulconfig = pusch_Config->dmrs_UplinkForPUSCH_MappingTypeA->choice.setup;

      if (NR_DMRS_ulconfig->dmrs_Type == NULL)
        pusch_config_dedicated->dmrs_ul_for_pusch_mapping_type_a.dmrs_type = 1;
      if (NR_DMRS_ulconfig->maxLength == NULL)
        pusch_config_dedicated->dmrs_ul_for_pusch_mapping_type_a.max_length = 1;

    } else if(pusch_Config->dmrs_UplinkForPUSCH_MappingTypeB != NULL) {

      NR_DMRS_UplinkConfig_t *NR_DMRS_ulconfig = pusch_Config->dmrs_UplinkForPUSCH_MappingTypeB->choice.setup;

      if (NR_DMRS_ulconfig->dmrs_Type == NULL)
        pusch_config_dedicated->dmrs_ul_for_pusch_mapping_type_b.dmrs_type = 1;
      if (NR_DMRS_ulconfig->maxLength == NULL)
        pusch_config_dedicated->dmrs_ul_for_pusch_mapping_type_b.max_length = 1;

    }
  } else
    pusch_config_dedicated->transform_precoder = transform_precoder_disabled;*/
}

// todo: this function shall be reviewed completely because of the many comments left by the author
void ul_ports_config(NR_UE_MAC_INST_t * mac, nfapi_nr_ue_pusch_pdu_t *pusch_config_pdu, dci_pdu_rel15_t *dci) {

  /* ANTENNA_PORTS */
  uint8_t rank = 0; // We need to initialize rank FIXME!!!
  NR_BWP_Id_t ul_bwp_id = mac->UL_BWP_Id;
  NR_ServingCellConfigCommon_t *scc = mac->scc;
  NR_PUSCH_Config_t *pusch_Config = mac->ULbwp[ul_bwp_id-1]->bwp_Dedicated->pusch_Config->choice.setup;

  long	transformPrecoder;
  if (pusch_Config->transformPrecoder)
    transformPrecoder = *pusch_Config->transformPrecoder;
  else {
    if(scc->uplinkConfigCommon->initialUplinkBWP->rach_ConfigCommon->choice.setup->msg3_transformPrecoder)
      transformPrecoder = NR_PUSCH_Config__transformPrecoder_enabled;
    else
      transformPrecoder = NR_PUSCH_Config__transformPrecoder_disabled;
  }
  long *max_length = NULL;
  long *dmrs_type = NULL;
  if (pusch_Config->dmrs_UplinkForPUSCH_MappingTypeA) {
    max_length = pusch_Config->dmrs_UplinkForPUSCH_MappingTypeA->choice.setup->maxLength;
    dmrs_type = pusch_Config->dmrs_UplinkForPUSCH_MappingTypeA->choice.setup->dmrs_Type;
  }
  else {
    max_length = pusch_Config->dmrs_UplinkForPUSCH_MappingTypeB->choice.setup->maxLength;
    dmrs_type = pusch_Config->dmrs_UplinkForPUSCH_MappingTypeB->choice.setup->dmrs_Type;
  }


  if ((transformPrecoder == NR_PUSCH_Config__transformPrecoder_enabled) &&
    (dmrs_type == NULL) && (max_length == NULL)) { // tables 7.3.1.1.2-6
      pusch_config_pdu->num_dmrs_cdm_grps_no_data = 2; //TBC
      pusch_config_pdu->dmrs_ports = dci->antenna_ports.val; //TBC
  }

  if ((transformPrecoder == NR_PUSCH_Config__transformPrecoder_enabled) &&
    (dmrs_type == NULL) && (max_length != NULL)) { // tables 7.3.1.1.2-7

    pusch_config_pdu->num_dmrs_cdm_grps_no_data = 2; //TBC
    pusch_config_pdu->dmrs_ports = (dci->antenna_ports.val > 3)?(dci->antenna_ports.val-4):(dci->antenna_ports.val); //TBC
    //pusch_config_pdu->n_front_load_symb = (dci->antenna_ports > 3)?2:1; //FIXME
  }

  if ((transformPrecoder == NR_PUSCH_Config__transformPrecoder_disabled) &&
    (dmrs_type == NULL) && (max_length == NULL)) { // tables 7.3.1.1.2-8/9/10/11

    if (rank == 1) {
      pusch_config_pdu->num_dmrs_cdm_grps_no_data = (dci->antenna_ports.val > 1)?2:1; //TBC
      pusch_config_pdu->dmrs_ports = (dci->antenna_ports.val > 1)?(dci->antenna_ports.val-2):(dci->antenna_ports.val); //TBC
    }

    if (rank == 2){
      pusch_config_pdu->num_dmrs_cdm_grps_no_data = (dci->antenna_ports.val > 0)?2:1; //TBC
      pusch_config_pdu->dmrs_ports = 0; //FIXME
      //pusch_config_pdu->dmrs_ports[0] = (dci->antenna_ports > 1)?(dci->antenna_ports > 2 ?0:2):0;
      //pusch_config_pdu->dmrs_ports[1] = (dci->antenna_ports > 1)?(dci->antenna_ports > 2 ?2:3):1;
    }

    if (rank == 3){
      pusch_config_pdu->num_dmrs_cdm_grps_no_data = 2; //TBC
      pusch_config_pdu->dmrs_ports = 0; //FIXME
      //pusch_config_pdu->dmrs_ports[0] = 0;
      //pusch_config_pdu->dmrs_ports[1] = 1;
      //pusch_config_pdu->dmrs_ports[2] = 2;
    }

    if (rank == 4){
      pusch_config_pdu->num_dmrs_cdm_grps_no_data = 2; //TBC
      pusch_config_pdu->dmrs_ports = 0; //FIXME
      //pusch_config_pdu->dmrs_ports[0] = 0;
      //pusch_config_pdu->dmrs_ports[1] = 1;
      //pusch_config_pdu->dmrs_ports[2] = 2;
      //pusch_config_pdu->dmrs_ports[3] = 3;
    }
  }

  if ((transformPrecoder == NR_PUSCH_Config__transformPrecoder_disabled) &&
    (dmrs_type == NULL) && (max_length != NULL)) { // tables 7.3.1.1.2-12/13/14/15

    if (rank == 1){
      pusch_config_pdu->num_dmrs_cdm_grps_no_data = (dci->antenna_ports.val > 1)?2:1; //TBC
      pusch_config_pdu->dmrs_ports = (dci->antenna_ports.val > 1)?(dci->antenna_ports.val > 5 ?(dci->antenna_ports.val-6):(dci->antenna_ports.val-2)):dci->antenna_ports.val; //TBC
      //pusch_config_pdu->n_front_load_symb = (dci->antenna_ports.val > 6)?2:1; //FIXME
    }

    if (rank == 2){
      pusch_config_pdu->num_dmrs_cdm_grps_no_data = (dci->antenna_ports.val > 0)?2:1; //TBC
      pusch_config_pdu->dmrs_ports = 0; //FIXME
      //pusch_config_pdu->dmrs_ports[0] = table_7_3_1_1_2_13[dci->antenna_ports.val][1];
      //pusch_config_pdu->dmrs_ports[1] = table_7_3_1_1_2_13[dci->antenna_ports.val][2];
      //pusch_config_pdu->n_front_load_symb = (dci->antenna_ports.val > 3)?2:1; // FIXME
    }

    if (rank == 3){
      pusch_config_pdu->num_dmrs_cdm_grps_no_data = 2; //TBC
      pusch_config_pdu->dmrs_ports = 0; //FIXME
      //pusch_config_pdu->dmrs_ports[0] = table_7_3_1_1_2_14[dci->antenna_ports.val][1];
      //pusch_config_pdu->dmrs_ports[1] = table_7_3_1_1_2_14[dci->antenna_ports.val][2];
      //pusch_config_pdu->dmrs_ports[2] = table_7_3_1_1_2_14[dci->antenna_ports.val][3];
      //pusch_config_pdu->n_front_load_symb = (dci->antenna_ports.val > 1)?2:1; //FIXME
    }

    if (rank == 4){
      pusch_config_pdu->num_dmrs_cdm_grps_no_data = 2; //TBC
      pusch_config_pdu->dmrs_ports = 0; //FIXME
      //pusch_config_pdu->dmrs_ports[0] = table_7_3_1_1_2_15[dci->antenna_ports.val][1];
      //pusch_config_pdu->dmrs_ports[1] = table_7_3_1_1_2_15[dci->antenna_ports.val][2];
      //pusch_config_pdu->dmrs_ports[2] = table_7_3_1_1_2_15[dci->antenna_ports.val][3];
      //pusch_config_pdu->dmrs_ports[3] = table_7_3_1_1_2_15[dci->antenna_ports.val][4];
      //pusch_config_pdu->n_front_load_symb = (dci->antenna_ports.val > 1)?2:1; //FIXME
    }
  }

  if ((transformPrecoder == NR_PUSCH_Config__transformPrecoder_disabled) &&
    (dmrs_type != NULL) &&
    (max_length == NULL)) { // tables 7.3.1.1.2-16/17/18/19

    if (rank == 1){
      pusch_config_pdu->num_dmrs_cdm_grps_no_data = (dci->antenna_ports.val > 1)?((dci->antenna_ports.val > 5)?3:2):1; //TBC
      pusch_config_pdu->dmrs_ports = (dci->antenna_ports.val > 1)?(dci->antenna_ports.val > 5 ?(dci->antenna_ports.val-6):(dci->antenna_ports.val-2)):dci->antenna_ports.val; //TBC
    }

    if (rank == 2){
      pusch_config_pdu->num_dmrs_cdm_grps_no_data = (dci->antenna_ports.val > 0)?((dci->antenna_ports.val > 2)?3:2):1; //TBC
      pusch_config_pdu->dmrs_ports = 0; //FIXME
      //pusch_config_pdu->dmrs_ports[0] = table_7_3_1_1_2_17[dci->antenna_ports.val][1];
      //pusch_config_pdu->dmrs_ports[1] = table_7_3_1_1_2_17[dci->antenna_ports.val][2];
    }

    if (rank == 3){
      pusch_config_pdu->num_dmrs_cdm_grps_no_data = (dci->antenna_ports.val > 0)?3:2; //TBC
      pusch_config_pdu->dmrs_ports = 0; //FIXME
      //pusch_config_pdu->dmrs_ports[0] = table_7_3_1_1_2_18[dci->antenna_ports.val][1];
      //pusch_config_pdu->dmrs_ports[1] = table_7_3_1_1_2_18[dci->antenna_ports.val][2];
      //pusch_config_pdu->dmrs_ports[2] = table_7_3_1_1_2_18[dci->antenna_ports.val][3];
    }

    if (rank == 4){
      pusch_config_pdu->num_dmrs_cdm_grps_no_data = dci->antenna_ports.val + 2; //TBC
      pusch_config_pdu->dmrs_ports = 0; //FIXME
      //pusch_config_pdu->dmrs_ports[0] = 0;
      //pusch_config_pdu->dmrs_ports[1] = 1;
      //pusch_config_pdu->dmrs_ports[2] = 2;
      //pusch_config_pdu->dmrs_ports[3] = 3;
    }
  }

  if ((transformPrecoder == NR_PUSCH_Config__transformPrecoder_disabled) &&
    (dmrs_type != NULL) && (max_length != NULL)) { // tables 7.3.1.1.2-20/21/22/23

    if (rank == 1){
      pusch_config_pdu->num_dmrs_cdm_grps_no_data = table_7_3_1_1_2_20[dci->antenna_ports.val][0]; //TBC
      pusch_config_pdu->dmrs_ports = table_7_3_1_1_2_20[dci->antenna_ports.val][1]; //TBC
      //pusch_config_pdu->n_front_load_symb = table_7_3_1_1_2_20[dci->antenna_ports.val][2]; //FIXME
    }

    if (rank == 2){
      pusch_config_pdu->num_dmrs_cdm_grps_no_data = table_7_3_1_1_2_21[dci->antenna_ports.val][0]; //TBC
      pusch_config_pdu->dmrs_ports = 0; //FIXME
      //pusch_config_pdu->dmrs_ports[0] = table_7_3_1_1_2_21[dci->antenna_ports.val][1];
      //pusch_config_pdu->dmrs_ports[1] = table_7_3_1_1_2_21[dci->antenna_ports.val][2];
      //pusch_config_pdu->n_front_load_symb = table_7_3_1_1_2_21[dci->antenna_ports.val][3]; //FIXME
      }

    if (rank == 3){
      pusch_config_pdu->num_dmrs_cdm_grps_no_data = table_7_3_1_1_2_22[dci->antenna_ports.val][0]; //TBC
      pusch_config_pdu->dmrs_ports = 0; //FIXME
      //pusch_config_pdu->dmrs_ports[0] = table_7_3_1_1_2_22[dci->antenna_ports.val][1];
      //pusch_config_pdu->dmrs_ports[1] = table_7_3_1_1_2_22[dci->antenna_ports.val][2];
      //pusch_config_pdu->dmrs_ports[2] = table_7_3_1_1_2_22[dci->antenna_ports.val][3];
      //pusch_config_pdu->n_front_load_symb = table_7_3_1_1_2_22[dci->antenna_ports.val][4]; //FIXME
    }

    if (rank == 4){
      pusch_config_pdu->num_dmrs_cdm_grps_no_data = table_7_3_1_1_2_23[dci->antenna_ports.val][0]; //TBC
      pusch_config_pdu->dmrs_ports = 0; //FIXME
      //pusch_config_pdu->dmrs_ports[0] = table_7_3_1_1_2_23[dci->antenna_ports.val][1];
      //pusch_config_pdu->dmrs_ports[1] = table_7_3_1_1_2_23[dci->antenna_ports.val][2];
      //pusch_config_pdu->dmrs_ports[2] = table_7_3_1_1_2_23[dci->antenna_ports.val][3];
      //pusch_config_pdu->dmrs_ports[3] = table_7_3_1_1_2_23[dci->antenna_ports.val][4];
      //pusch_config_pdu->n_front_load_symb = table_7_3_1_1_2_23[dci->antenna_ports.val][5]; //FIXME
    }
  }
}

// Configuration of Msg3 PDU according to clauses:
// - 8.3 of 3GPP TS 38.213 version 16.3.0 Release 16
// - 6.1.2.2 of TS 38.214
// - 6.1.3 of TS 38.214
// - 6.2.2 of TS 38.214
// - 6.1.4.2 of TS 38.214
// - 6.4.1.1.1 of TS 38.211
// - 6.3.1.7 of 38.211
int nr_config_pusch_pdu(NR_UE_MAC_INST_t *mac,
                        nfapi_nr_ue_pusch_pdu_t *pusch_config_pdu,
                        dci_pdu_rel15_t *dci,
                        RAR_grant_t *rar_grant,
                        uint16_t rnti,
                        uint8_t *dci_format){

  int f_alloc;
  int mask;
  int StartSymbolIndex;
  int NrOfSymbols;
  uint8_t nb_dmrs_re_per_rb;

  uint16_t        l_prime_mask = 0;
  uint16_t number_dmrs_symbols = 0;
  int                N_PRB_oh  = 0;

  int rnti_type = get_rnti_type(mac, rnti);
  NR_BWP_Id_t ul_bwp_id = mac->UL_BWP_Id;

  // Common configuration
  pusch_config_pdu->dmrs_config_type = pusch_dmrs_type1;
  pusch_config_pdu->pdu_bit_map      = PUSCH_PDU_BITMAP_PUSCH_DATA;
  pusch_config_pdu->nrOfLayers       = 1;
  pusch_config_pdu->rnti             = rnti;
  NR_BWP_UplinkCommon_t *initialUplinkBWP;
  if (mac->scc) initialUplinkBWP = mac->scc->uplinkConfigCommon->initialUplinkBWP;
  else          initialUplinkBWP = &mac->scc_SIB->uplinkConfigCommon->initialUplinkBWP;

  pusch_dmrs_AdditionalPosition_t add_pos = pusch_dmrs_pos2;
  pusch_maxLength_t dmrslength = pusch_len1;

  if (rar_grant) {

    // Note: for Msg3 or MsgA PUSCH transmission the N_PRB_oh is always set to 0
    NR_BWP_Uplink_t *ubwp = mac->ULbwp[ul_bwp_id-1];
    NR_BWP_UplinkDedicated_t *ibwp;
    int scs,abwp_start,abwp_size,startSymbolAndLength,mappingtype;
    NR_PUSCH_Config_t *pusch_Config=NULL;
    if (mac->cg && ubwp &&
        mac->cg->spCellConfig &&
        mac->cg->spCellConfig->spCellConfigDedicated &&
        mac->cg->spCellConfig->spCellConfigDedicated->uplinkConfig &&
        mac->cg->spCellConfig->spCellConfigDedicated->uplinkConfig->initialUplinkBWP) {

      ibwp = mac->cg->spCellConfig->spCellConfigDedicated->uplinkConfig->initialUplinkBWP;
      pusch_Config = ibwp->pusch_Config->choice.setup;
      startSymbolAndLength = ubwp->bwp_Common->pusch_ConfigCommon->choice.setup->pusch_TimeDomainAllocationList->list.array[rar_grant->Msg3_t_alloc]->startSymbolAndLength;
      mappingtype = ubwp->bwp_Common->pusch_ConfigCommon->choice.setup->pusch_TimeDomainAllocationList->list.array[rar_grant->Msg3_t_alloc]->mappingType;

      // active BWP start
      abwp_start = NRRIV2PRBOFFSET(ubwp->bwp_Common->genericParameters.locationAndBandwidth, MAX_BWP_SIZE);
      abwp_size = NRRIV2BW(ubwp->bwp_Common->genericParameters.locationAndBandwidth, MAX_BWP_SIZE);
      scs = ubwp->bwp_Common->genericParameters.subcarrierSpacing;
    }
    else {
      startSymbolAndLength = initialUplinkBWP->pusch_ConfigCommon->choice.setup->pusch_TimeDomainAllocationList->list.array[rar_grant->Msg3_t_alloc]->startSymbolAndLength;
      mappingtype = initialUplinkBWP->pusch_ConfigCommon->choice.setup->pusch_TimeDomainAllocationList->list.array[rar_grant->Msg3_t_alloc]->mappingType;

      // active BWP start
      abwp_start = NRRIV2PRBOFFSET(initialUplinkBWP->genericParameters.locationAndBandwidth, MAX_BWP_SIZE);
      abwp_size = NRRIV2BW(initialUplinkBWP->genericParameters.locationAndBandwidth, MAX_BWP_SIZE);
      scs = initialUplinkBWP->genericParameters.subcarrierSpacing;
    }
    int ibwp_start = NRRIV2PRBOFFSET(initialUplinkBWP->genericParameters.locationAndBandwidth, MAX_BWP_SIZE);
    int ibwp_size = NRRIV2BW(initialUplinkBWP->genericParameters.locationAndBandwidth, MAX_BWP_SIZE);

      // BWP start selection according to 8.3 of TS 38.213
    if ((ibwp_start < abwp_start) || (ibwp_size > abwp_size)) {
      pusch_config_pdu->bwp_start = abwp_start;
      pusch_config_pdu->bwp_size = abwp_size;
    } else {
      pusch_config_pdu->bwp_start = ibwp_start;
      pusch_config_pdu->bwp_size = ibwp_size;
    }

    //// Resource assignment from RAR
    // Frequency domain allocation according to 8.3 of TS 38.213
    if (ibwp_size < 180)
      mask = (1 << ((int) ceil(log2((ibwp_size*(ibwp_size+1))>>1)))) - 1;
    else
      mask = (1 << (28 - (int)(ceil(log2((ibwp_size*(ibwp_size+1))>>1))))) - 1;

    f_alloc = rar_grant->Msg3_f_alloc & mask;
    if (nr_ue_process_dci_freq_dom_resource_assignment(pusch_config_pdu, NULL, ibwp_size, 0, f_alloc) < 0)
      return -1;

    // virtual resource block to physical resource mapping for Msg3 PUSCH (6.3.1.7 in 38.211)
    //pusch_config_pdu->rb_start += ibwp_start - abwp_start;

    // Time domain allocation
    SLIV2SL(startSymbolAndLength, &StartSymbolIndex, &NrOfSymbols);
    pusch_config_pdu->start_symbol_index = StartSymbolIndex;
    pusch_config_pdu->nr_of_symbols = NrOfSymbols;

    l_prime_mask = get_l_prime(NrOfSymbols, mappingtype, add_pos, dmrslength, StartSymbolIndex, mac->scc ? mac->scc->dmrs_TypeA_Position : mac->mib->dmrs_TypeA_Position);
    LOG_D(MAC, "MSG3 start_sym:%d NR Symb:%d mappingtype:%d , DMRS_MASK:%x\n", pusch_config_pdu->start_symbol_index, pusch_config_pdu->nr_of_symbols, mappingtype, l_prime_mask);

    #ifdef DEBUG_MSG3
    LOG_D(NR_MAC, "In %s BWP assignment (BWP (start %d, size %d) \n", __FUNCTION__, pusch_config_pdu->bwp_start, pusch_config_pdu->bwp_size);
    #endif

    // MCS
    pusch_config_pdu->mcs_index = rar_grant->mcs;
    // Frequency hopping
    pusch_config_pdu->frequency_hopping = rar_grant->freq_hopping;

    // DM-RS configuration according to 6.2.2 UE DM-RS transmission procedure in 38.214
    pusch_config_pdu->num_dmrs_cdm_grps_no_data = 2;
    pusch_config_pdu->dmrs_ports = 1;

    // DMRS sequence initialization [TS 38.211, sec 6.4.1.1.1].
    // Should match what is sent in DCI 0_1, otherwise set to 0.
    pusch_config_pdu->scid = 0;

    // Transform precoding according to 6.1.3 UE procedure for applying transform precoding on PUSCH in 38.214
    pusch_config_pdu->transform_precoding = get_transformPrecoding(initialUplinkBWP, pusch_Config, NULL, NULL, NR_RNTI_TC, 0); // TBR fix rnti and take out

    // Resource allocation in frequency domain according to 6.1.2.2 in TS 38.214
    pusch_config_pdu->resource_alloc = (mac->cg) ? pusch_Config->resourceAllocation : 1;

    //// Completing PUSCH PDU
    pusch_config_pdu->mcs_table = 0;
    pusch_config_pdu->cyclic_prefix = 0;
    pusch_config_pdu->data_scrambling_id = mac->physCellId;
    pusch_config_pdu->ul_dmrs_scrambling_id = mac->physCellId;
    pusch_config_pdu->subcarrier_spacing = scs;
    pusch_config_pdu->vrb_to_prb_mapping = 0;
    pusch_config_pdu->uplink_frequency_shift_7p5khz = 0;
    //Optional Data only included if indicated in pduBitmap
    pusch_config_pdu->pusch_data.rv_index = 0;  // 8.3 in 38.213
    pusch_config_pdu->pusch_data.harq_process_id = 0;
    pusch_config_pdu->pusch_data.new_data_indicator = 1; // new data
    pusch_config_pdu->pusch_data.num_cb = 0;

  } else if (dci) {

    int target_ss;
    bool valid_ptrs_setup = 0;
    uint16_t n_RB_ULBWP;
    if (mac->ULbwp[ul_bwp_id-1] && mac->ULbwp[ul_bwp_id-1]->bwp_Common) {
      n_RB_ULBWP = NRRIV2BW(mac->ULbwp[ul_bwp_id-1]->bwp_Common->genericParameters.locationAndBandwidth, MAX_BWP_SIZE);
      pusch_config_pdu->bwp_start = NRRIV2PRBOFFSET(mac->ULbwp[ul_bwp_id-1]->bwp_Common->genericParameters.locationAndBandwidth, MAX_BWP_SIZE);
    }
    else {
      pusch_config_pdu->bwp_start = NRRIV2PRBOFFSET(mac->scc_SIB->uplinkConfigCommon->initialUplinkBWP.genericParameters.locationAndBandwidth, MAX_BWP_SIZE);
      n_RB_ULBWP = NRRIV2BW(mac->scc_SIB->uplinkConfigCommon->initialUplinkBWP.genericParameters.locationAndBandwidth, MAX_BWP_SIZE);
    }

    pusch_config_pdu->bwp_size = n_RB_ULBWP;

    NR_PUSCH_Config_t *pusch_Config = mac->ULbwp[ul_bwp_id-1] ? mac->ULbwp[ul_bwp_id-1]->bwp_Dedicated->pusch_Config->choice.setup : NULL;

    // Basic sanity check for MCS value to check for a false or erroneous DCI
    if (dci->mcs > 28) {
      LOG_W(NR_MAC, "MCS value %d out of bounds! Possibly due to false DCI. Ignoring DCI!\n", dci->mcs);
      return -1;
    }

    /* Transform precoding */
    if (rnti_type != NR_RNTI_CS || (rnti_type == NR_RNTI_CS && dci->ndi == 1)) {
      pusch_config_pdu->transform_precoding = get_transformPrecoding(initialUplinkBWP, pusch_Config, NULL, dci_format, rnti_type, 0);
    }

    /*DCI format-related configuration*/
    if (*dci_format == NR_UL_DCI_FORMAT_0_0) {

      target_ss = NR_SearchSpace__searchSpaceType_PR_common;

    } else if (*dci_format == NR_UL_DCI_FORMAT_0_1) {

      /* BANDWIDTH_PART_IND */
      // if (dci->bwp_indicator.val != 1) {
      //   LOG_W(NR_MAC, "bwp_indicator != 1! Possibly due to false DCI. Ignoring DCI!\n");
      //   return -1;
      // }
      config_bwp_ue(mac, &dci->bwp_indicator.val, dci_format);
      target_ss = NR_SearchSpace__searchSpaceType_PR_ue_Specific;
      ul_layers_config(mac, pusch_config_pdu, dci);
      ul_ports_config(mac, pusch_config_pdu, dci);

    } else {

      LOG_E(NR_MAC, "In %s: UL grant from DCI format %d is not handled...\n", __FUNCTION__, *dci_format);
      return -1;

    }

    NR_PUSCH_TimeDomainResourceAllocationList_t *pusch_TimeDomainAllocationList = NULL;
    if (pusch_Config && pusch_Config->pusch_TimeDomainAllocationList) {
      pusch_TimeDomainAllocationList = pusch_Config->pusch_TimeDomainAllocationList->choice.setup;
    }
<<<<<<< HEAD
    else if (mac->ULbwp[mac->UL_BWP_Id-1] &&
             mac->ULbwp[mac->UL_BWP_Id-1]->bwp_Common&&
             mac->ULbwp[mac->UL_BWP_Id-1]->bwp_Common->pusch_ConfigCommon&&
             mac->ULbwp[mac->UL_BWP_Id-1]->bwp_Common->pusch_ConfigCommon->choice.setup &&
             mac->ULbwp[mac->UL_BWP_Id-1]->bwp_Common->pusch_ConfigCommon->choice.setup->pusch_TimeDomainAllocationList) {
      pusch_TimeDomainAllocationList = mac->ULbwp[mac->UL_BWP_Id-1]->bwp_Common->pusch_ConfigCommon->choice.setup->pusch_TimeDomainAllocationList;
=======
    else if (mac->ULbwp[ul_bwp_id-1] &&
             mac->ULbwp[ul_bwp_id-1]->bwp_Common&&
             mac->ULbwp[ul_bwp_id-1]->bwp_Common->pusch_ConfigCommon&&
             mac->ULbwp[ul_bwp_id-1]->bwp_Common->pusch_ConfigCommon->choice.setup &&
             mac->ULbwp[ul_bwp_id-1]->bwp_Common->pusch_ConfigCommon->choice.setup->pusch_TimeDomainAllocationList) {
      pusch_TimeDomainAllocationList = mac->ULbwp[ul_bwp_id-1]->bwp_Common->pusch_ConfigCommon->choice.setup->pusch_TimeDomainAllocationList;
>>>>>>> 92298de5
    }
    else if (mac->scc_SIB->uplinkConfigCommon->initialUplinkBWP.pusch_ConfigCommon->choice.setup->pusch_TimeDomainAllocationList)
      pusch_TimeDomainAllocationList=mac->scc_SIB->uplinkConfigCommon->initialUplinkBWP.pusch_ConfigCommon->choice.setup->pusch_TimeDomainAllocationList;
    else AssertFatal(1==0,"need to fall back to default PUSCH time-domain allocations\n");

    int mappingtype = pusch_TimeDomainAllocationList->list.array[dci->time_domain_assignment.val]->mappingType;

    NR_DMRS_UplinkConfig_t *NR_DMRS_ulconfig = NULL;
    if(pusch_Config) {
      NR_DMRS_ulconfig = (mappingtype == NR_PUSCH_TimeDomainResourceAllocation__mappingType_typeA)
                         ? pusch_Config->dmrs_UplinkForPUSCH_MappingTypeA->choice.setup : pusch_Config->dmrs_UplinkForPUSCH_MappingTypeB->choice.setup;
    }

    /* TRANSFORM PRECODING ------------------------------------------------------------------------------------------*/

    if (pusch_config_pdu->transform_precoding == transform_precoder_enabled) {

      pusch_config_pdu->num_dmrs_cdm_grps_no_data = 2;

      uint32_t n_RS_Id = 0;
      if (NR_DMRS_ulconfig->transformPrecodingEnabled->nPUSCH_Identity != NULL)
        n_RS_Id = *NR_DMRS_ulconfig->transformPrecodingEnabled->nPUSCH_Identity;
      else
        n_RS_Id = *mac->scc->physCellId;

      // U as specified in section 6.4.1.1.1.2 in 38.211, if sequence hopping and group hopping are disabled
      pusch_config_pdu->dfts_ofdm.low_papr_group_number = n_RS_Id % 30;

      // V as specified in section 6.4.1.1.1.2 in 38.211 V = 0 if sequence hopping and group hopping are disabled
      if ((NR_DMRS_ulconfig->transformPrecodingEnabled->sequenceGroupHopping == NULL) &&
            (NR_DMRS_ulconfig->transformPrecodingEnabled->sequenceHopping == NULL))
          pusch_config_pdu->dfts_ofdm.low_papr_sequence_number = 0;
      else
        AssertFatal(1==0,"SequenceGroupHopping or sequenceHopping are NOT Supported\n");

      LOG_D(NR_MAC,"TRANSFORM PRECODING IS ENABLED. CDM groups: %d, U: %d \n", pusch_config_pdu->num_dmrs_cdm_grps_no_data,
                pusch_config_pdu->dfts_ofdm.low_papr_group_number);
    }

    /* TRANSFORM PRECODING --------------------------------------------------------------------------------------------------------*/

    /* IDENTIFIER_DCI_FORMATS */
    /* FREQ_DOM_RESOURCE_ASSIGNMENT_UL */
    if (nr_ue_process_dci_freq_dom_resource_assignment(pusch_config_pdu, NULL, n_RB_ULBWP, 0, dci->frequency_domain_assignment.val) < 0){
      return -1;
    }
    /* TIME_DOM_RESOURCE_ASSIGNMENT */
    if (nr_ue_process_dci_time_dom_resource_assignment(mac, pusch_config_pdu, NULL, dci->time_domain_assignment.val,false) < 0) {
      return -1;
    }

    /* FREQ_HOPPING_FLAG */
    if ((pusch_Config!=NULL) && (pusch_Config->frequencyHopping!=NULL) && (pusch_Config->resourceAllocation != NR_PUSCH_Config__resourceAllocation_resourceAllocationType0)){
      pusch_config_pdu->frequency_hopping = dci->frequency_hopping_flag.val;
    }

    /* MCS */
    pusch_config_pdu->mcs_index = dci->mcs;

    /* MCS TABLE */
    if (pusch_config_pdu->transform_precoding == transform_precoder_disabled) {
      pusch_config_pdu->mcs_table = get_pusch_mcs_table(pusch_Config ? pusch_Config->mcs_Table : NULL, 0, *dci_format, rnti_type, target_ss, false);
    } else {
      pusch_config_pdu->mcs_table = get_pusch_mcs_table(pusch_Config ? pusch_Config->mcs_TableTransformPrecoder : NULL, 1, *dci_format, rnti_type, target_ss, false);
    }

    /* NDI */
    pusch_config_pdu->pusch_data.new_data_indicator = dci->ndi;
    /* RV */
    pusch_config_pdu->pusch_data.rv_index = dci->rv;
    /* HARQ_PROCESS_NUMBER */
    pusch_config_pdu->pusch_data.harq_process_id = dci->harq_pid;
    /* TPC_PUSCH */
    // according to TS 38.213 Table Table 7.1.1-1
    if (dci->tpc == 0) {
      pusch_config_pdu->absolute_delta_PUSCH = -4;
    }
    if (dci->tpc == 1) {
      pusch_config_pdu->absolute_delta_PUSCH = -1;
    }
    if (dci->tpc == 2) {
      pusch_config_pdu->absolute_delta_PUSCH = 1;
    }
    if (dci->tpc == 3) {
      pusch_config_pdu->absolute_delta_PUSCH = 4;
    }

    if (NR_DMRS_ulconfig != NULL) {
      add_pos = (NR_DMRS_ulconfig->dmrs_AdditionalPosition == NULL) ? 2 : *NR_DMRS_ulconfig->dmrs_AdditionalPosition;
      dmrslength = NR_DMRS_ulconfig->maxLength == NULL ? pusch_len1 : pusch_len2;
    }

    /* DMRS */
    l_prime_mask = get_l_prime(pusch_config_pdu->nr_of_symbols, mappingtype, add_pos, dmrslength, pusch_config_pdu->start_symbol_index, mac->scc ? mac->scc->dmrs_TypeA_Position : mac->mib->dmrs_TypeA_Position);
<<<<<<< HEAD
    if ((mac->ULbwp[ul_bwp_id -1] && pusch_config_pdu->transform_precoding == transform_precoder_disabled))
      pusch_config_pdu->num_dmrs_cdm_grps_no_data = 1;
    else if (*dci_format == NR_UL_DCI_FORMAT_0_0 || (mac->ULbwp[ul_bwp_id -1] && pusch_config_pdu->transform_precoding == transform_precoder_enabled))
=======
    if ((mac->ULbwp[ul_bwp_id-1] && pusch_config_pdu->transform_precoding == transform_precoder_disabled))
      pusch_config_pdu->num_dmrs_cdm_grps_no_data = 1;
    else if (*dci_format == NR_UL_DCI_FORMAT_0_0 || (mac->ULbwp[ul_bwp_id-1] && pusch_config_pdu->transform_precoding == transform_precoder_enabled))
>>>>>>> 92298de5
      pusch_config_pdu->num_dmrs_cdm_grps_no_data = 2;

    // Num PRB Overhead from PUSCH-ServingCellConfig
    if (mac->cg &&
        mac->cg->spCellConfig &&
        mac->cg->spCellConfig->spCellConfigDedicated &&
        mac->cg->spCellConfig->spCellConfigDedicated->uplinkConfig &&
        mac->cg->spCellConfig->spCellConfigDedicated->uplinkConfig->pusch_ServingCellConfig &&
        mac->cg->spCellConfig->spCellConfigDedicated->uplinkConfig->pusch_ServingCellConfig->choice.setup->xOverhead)
      N_PRB_oh = *mac->cg->spCellConfig->spCellConfigDedicated->uplinkConfig->pusch_ServingCellConfig->choice.setup->xOverhead;

    else N_PRB_oh = 0;

    /* PTRS */
    if (mac->ULbwp[mac->UL_BWP_Id -1] &&
        mac->ULbwp[mac->UL_BWP_Id -1]->bwp_Dedicated &&
        mac->ULbwp[mac->UL_BWP_Id -1]->bwp_Dedicated->pusch_Config &&
        mac->ULbwp[mac->UL_BWP_Id -1]->bwp_Dedicated->pusch_Config->choice.setup &&
        mac->ULbwp[mac->UL_BWP_Id -1]->bwp_Dedicated->pusch_Config->choice.setup->dmrs_UplinkForPUSCH_MappingTypeB &&
        mac->ULbwp[mac->UL_BWP_Id -1]->bwp_Dedicated->pusch_Config->choice.setup->dmrs_UplinkForPUSCH_MappingTypeB->choice.setup->phaseTrackingRS) {
      if (pusch_config_pdu->transform_precoding == transform_precoder_disabled) {
        nfapi_nr_ue_ptrs_ports_t ptrs_ports_list;
        pusch_config_pdu->pusch_ptrs.ptrs_ports_list = &ptrs_ports_list;
        valid_ptrs_setup = set_ul_ptrs_values(mac->ULbwp[mac->UL_BWP_Id -1]->bwp_Dedicated->pusch_Config->choice.setup->dmrs_UplinkForPUSCH_MappingTypeB->choice.setup->phaseTrackingRS->choice.setup,
                                              pusch_config_pdu->rb_size, pusch_config_pdu->mcs_index, pusch_config_pdu->mcs_table,
                                              &pusch_config_pdu->pusch_ptrs.ptrs_freq_density,&pusch_config_pdu->pusch_ptrs.ptrs_time_density,
                                              &pusch_config_pdu->pusch_ptrs.ptrs_ports_list->ptrs_re_offset,&pusch_config_pdu->pusch_ptrs.num_ptrs_ports,
                                              &pusch_config_pdu->pusch_ptrs.ul_ptrs_power, pusch_config_pdu->nr_of_symbols);
        if(valid_ptrs_setup==true) {
          pusch_config_pdu->pdu_bit_map |= PUSCH_PDU_BITMAP_PUSCH_PTRS;
        }
        LOG_D(NR_MAC, "UL PTRS values: PTRS time den: %d, PTRS freq den: %d\n", pusch_config_pdu->pusch_ptrs.ptrs_time_density, pusch_config_pdu->pusch_ptrs.ptrs_freq_density);
      }
    }

  }

  LOG_D(NR_MAC, "In %s: received UL grant (rb_start %d, rb_size %d, start_symbol_index %d, nr_of_symbols %d) for RNTI type %s \n",
    __FUNCTION__,
    pusch_config_pdu->rb_start,
    pusch_config_pdu->rb_size,
    pusch_config_pdu->start_symbol_index,
    pusch_config_pdu->nr_of_symbols,
    rnti_types[rnti_type]);

  pusch_config_pdu->ul_dmrs_symb_pos = l_prime_mask;
  pusch_config_pdu->target_code_rate = nr_get_code_rate_ul(pusch_config_pdu->mcs_index, pusch_config_pdu->mcs_table);
  pusch_config_pdu->qam_mod_order = nr_get_Qm_ul(pusch_config_pdu->mcs_index, pusch_config_pdu->mcs_table);

  if (pusch_config_pdu->target_code_rate == 0 || pusch_config_pdu->qam_mod_order == 0) {
    LOG_W(NR_MAC, "In %s: Invalid code rate or Mod order, likely due to unexpected UL DCI. Ignoring DCI! \n", __FUNCTION__);
    return -1;
  }

  get_num_re_dmrs(pusch_config_pdu, &nb_dmrs_re_per_rb, &number_dmrs_symbols);

  // Compute TBS
  pusch_config_pdu->pusch_data.tb_size = nr_compute_tbs(pusch_config_pdu->qam_mod_order,
                                                        pusch_config_pdu->target_code_rate,
                                                        pusch_config_pdu->rb_size,
                                                        pusch_config_pdu->nr_of_symbols,
                                                        nb_dmrs_re_per_rb*number_dmrs_symbols,
                                                        N_PRB_oh,
                                                        0, // TBR to verify tb scaling
                                                        pusch_config_pdu->nrOfLayers)/8;

  return 0;

}

// Performs :
// 1. TODO: Call RRC for link status return to PHY
// 2. TODO: Perform SR/BSR procedures for scheduling feedback
// 3. TODO: Perform PHR procedures
NR_UE_L2_STATE_t nr_ue_scheduler(nr_downlink_indication_t *dl_info, nr_uplink_indication_t *ul_info){

  uint32_t search_space_mask = 0;

  if (dl_info){

    module_id_t mod_id    = dl_info->module_id;
    uint32_t gNB_index    = dl_info->gNB_index;
    int cc_id             = dl_info->cc_id;
    frame_t rx_frame      = dl_info->frame;
    slot_t rx_slot        = dl_info->slot;
    NR_UE_MAC_INST_t *mac = get_mac_inst(mod_id);

    fapi_nr_dl_config_request_t *dl_config = &mac->dl_config_request;
    nr_scheduled_response_t scheduled_response;
    nr_dcireq_t dcireq;

    // check type0 from 38.213 13 if we have no CellGroupConfig
    // TODO: implementation to be completed
    LOG_D(NR_MAC,"nr_ue_scheduler(): mac->cg %p\n",mac->cg);
    if (mac->cg == NULL) {
      if(dl_info->ssb_index != -1){

        if(mac->type0_pdcch_ss_mux_pattern == 1){
          //  38.213 chapter 13
          if((mac->type0_pdcch_ss_sfn_c == SFN_C_MOD_2_EQ_0) && !(rx_frame & 0x1) && (rx_slot == mac->type0_pdcch_ss_n_c)){
            search_space_mask = search_space_mask | type0_pdcch;
            mac->type0_pdcch_consecutive_slots = mac->type0_pdcch_dci_config.coreset.duration;
          }
          if((mac->type0_pdcch_ss_sfn_c == SFN_C_MOD_2_EQ_1) && (rx_frame & 0x1) && (rx_slot == mac->type0_pdcch_ss_n_c)){
            search_space_mask = search_space_mask | type0_pdcch;
            mac->type0_pdcch_consecutive_slots = mac->type0_pdcch_dci_config.coreset.duration;
          }
        }
        if(mac->type0_pdcch_ss_mux_pattern == 2){
          //  38.213 Table 13-13, 13-14
          if((rx_frame == get_ssb_frame(rx_frame)) && (rx_slot == mac->type0_pdcch_ss_n_c)){
            search_space_mask = search_space_mask | type0_pdcch;
            mac->type0_pdcch_consecutive_slots = mac->type0_pdcch_dci_config.coreset.duration;
          }
        }
        if(mac->type0_pdcch_ss_mux_pattern == 3){
          //  38.213 Table 13-15
          if((rx_frame == get_ssb_frame(rx_frame)) && (rx_slot == mac->type0_pdcch_ss_n_c)){
            search_space_mask = search_space_mask | type0_pdcch;
            mac->type0_pdcch_consecutive_slots = mac->type0_pdcch_dci_config.coreset.duration;
          }
        }
      } // ssb_index != -1

      // Type0 PDCCH search space
      if((search_space_mask & type0_pdcch) || ( mac->type0_pdcch_consecutive_slots != 0 )){
        mac->type0_pdcch_consecutive_slots = mac->type0_pdcch_consecutive_slots - 1;

        dl_config->dl_config_list[dl_config->number_pdus].dci_config_pdu.dci_config_rel15 = mac->type0_pdcch_dci_config;
        dl_config->dl_config_list[dl_config->number_pdus].pdu_type = FAPI_NR_DL_CONFIG_TYPE_DCI;

        /*
        dl_config->dl_config_list[dl_config->number_pdus].dci_config_pdu.dci_config_rel15.rnti = 0xaaaa;        //      to be set
        dl_config->dl_config_list[dl_config->number_pdus].dci_config_pdu.dci_config_rel15.N_RB_BWP = 106;       //      to be set

        LOG_I(NR_MAC,"nr_ue_scheduler Type0 PDCCH with rnti %x, BWP %d\n",
        dl_config->dl_config_list[dl_config->number_pdus].dci_config_pdu.dci_config_rel15.rnti,
        dl_config->dl_config_list[dl_config->number_pdus].dci_config_pdu.dci_config_rel15.N_RB_BWP);
        */
	NR_SearchSpace_t *ss0 = mac->search_space_zero;
	fapi_nr_dl_config_dci_dl_pdu_rel15_t *rel15 = &dl_config->dl_config_list[dl_config->number_pdus].dci_config_pdu.dci_config_rel15;


	if( mac->scc == NULL && mac->scc_SIB == NULL && (rx_frame%2 == mac->type0_PDCCH_CSS_config.sfn_c) && (rx_slot == mac->type0_PDCCH_CSS_config.n_0) ){
	  rel15->num_dci_options = 1;
	  rel15->dci_format_options[0] = NR_DL_DCI_FORMAT_1_0;
	  config_dci_pdu(mac, rel15, dl_config, NR_RNTI_SI, -1);
	  fill_dci_search_candidates(ss0, rel15);
	  dl_config->number_pdus = 1;
	  LOG_D(NR_MAC,"Calling fill_scheduled_response, type0_pdcch, num_pdus %d\n",dl_config->number_pdus);
	  fill_scheduled_response(&scheduled_response, dl_config, NULL, NULL, mod_id, cc_id, rx_frame, rx_slot, dl_info->thread_id);
	  if(mac->if_module != NULL && mac->if_module->scheduled_response != NULL)
	    mac->if_module->scheduled_response(&scheduled_response);
	}
	// this is for Msg2/Msg4
	if (mac->ra.ra_state >= WAIT_RAR) {
	  rel15->num_dci_options = 1;
	  rel15->dci_format_options[0] = NR_DL_DCI_FORMAT_1_0;
	  config_dci_pdu(mac, rel15, dl_config, mac->ra.ra_state == WAIT_RAR ? NR_RNTI_RA : NR_RNTI_TC , -1);
	  fill_dci_search_candidates(ss0, rel15);
	  dl_config->number_pdus = 1;
	  LOG_D(NR_MAC,"mac->cg %p: Calling fill_scheduled_response rnti %x, type0_pdcch, num_pdus %d\n",mac->cg,rel15->rnti,dl_config->number_pdus);
	  fill_scheduled_response(&scheduled_response, dl_config, NULL, NULL, mod_id, cc_id, rx_frame, rx_slot, dl_info->thread_id);
	  if(mac->if_module != NULL && mac->if_module->scheduled_response != NULL)
	    mac->if_module->scheduled_response(&scheduled_response);
	}
      }
    } else { // we have a Master or Secondary CellGroupConfig

      dcireq.module_id = mod_id;
      dcireq.gNB_index = gNB_index;
      dcireq.cc_id     = cc_id;
      dcireq.frame     = rx_frame;
      dcireq.slot      = rx_slot;
      dcireq.dl_config_req.number_pdus = 0;
      nr_ue_dcireq(&dcireq); //to be replaced with function pointer later

      fill_scheduled_response(&scheduled_response, &dcireq.dl_config_req, NULL, NULL, mod_id, cc_id, rx_frame, rx_slot, dl_info->thread_id);
      if(mac->if_module != NULL && mac->if_module->scheduled_response != NULL){
        mac->if_module->scheduled_response(&scheduled_response);
      }

      /*
        if(search_space_mask & type0a_pdcch){
        }
        
        if(search_space_mask & type1_pdcch){
        }

        if(search_space_mask & type2_pdcch){
        }

        if(search_space_mask & type3_pdcch){
        }
      */
    }
  } else if (ul_info) {

    int cc_id             = ul_info->cc_id;
    frame_t rx_frame      = ul_info->frame_rx;
    slot_t rx_slot        = ul_info->slot_rx;
    frame_t frame_tx      = ul_info->frame_tx;
    slot_t slot_tx        = ul_info->slot_tx;
    module_id_t mod_id    = ul_info->module_id;
    uint8_t access_mode   = SCHEDULED_ACCESS;

    NR_UE_MAC_INST_t *mac = get_mac_inst(mod_id);
    RA_config_t *ra       = &mac->ra;

    fapi_nr_ul_config_request_t *ul_config = get_ul_config_request(mac, slot_tx);

    // Schedule ULSCH only if the current frame and slot match those in ul_config_req
    // AND if a UL grant (UL DCI or Msg3) has been received (as indicated by num_pdus)
    if (ul_config && (ul_info->slot_tx == ul_config->slot && ul_info->frame_tx == ul_config->sfn) && ul_config->number_pdus > 0){

      LOG_D(NR_MAC, "In %s:[%d.%d]: number of UL PDUs: %d with UL transmission in [%d.%d]\n", __FUNCTION__, frame_tx, slot_tx, ul_config->number_pdus, ul_config->sfn, ul_config->slot);

      uint8_t ulsch_input_buffer[MAX_ULSCH_PAYLOAD_BYTES];
      uint8_t data_existing = 0;
      nr_scheduled_response_t scheduled_response;
      fapi_nr_tx_request_t tx_req;

      for (int j = 0; j < ul_config->number_pdus; j++) {

        fapi_nr_ul_config_request_pdu_t *ulcfg_pdu = &ul_config->ul_config_list[j];

        if (ulcfg_pdu->pdu_type == FAPI_NR_UL_CONFIG_TYPE_PUSCH) {

          uint16_t TBS_bytes = ulcfg_pdu->pusch_config_pdu.pusch_data.tb_size;
          LOG_D(NR_MAC,"harq_id %d, NDI %d NDI_DCI %d, TBS_bytes %d (ra_state %d\n",
                ulcfg_pdu->pusch_config_pdu.pusch_data.harq_process_id,
                mac->UL_ndi[ulcfg_pdu->pusch_config_pdu.pusch_data.harq_process_id],
                ulcfg_pdu->pusch_config_pdu.pusch_data.new_data_indicator,
                TBS_bytes,
                ra->ra_state);
          if (ra->ra_state == WAIT_RAR && !ra->cfra){
            memcpy(ulsch_input_buffer, mac->ulsch_pdu.payload, TBS_bytes);
            LOG_D(NR_MAC,"[RAPROC] Msg3 to be transmitted:\n");
            for (int k = 0; k < TBS_bytes; k++) {
              LOG_D(NR_MAC,"(%i): 0x%x\n",k,mac->ulsch_pdu.payload[k]);
            }
            LOG_D(NR_MAC,"Flipping NDI for harq_id %d (Msg3)\n",ulcfg_pdu->pusch_config_pdu.pusch_data.new_data_indicator);
            mac->UL_ndi[ulcfg_pdu->pusch_config_pdu.pusch_data.harq_process_id] = ulcfg_pdu->pusch_config_pdu.pusch_data.new_data_indicator;
	          mac->first_ul_tx[ulcfg_pdu->pusch_config_pdu.pusch_data.harq_process_id] = 0;
          } else {

            if ( (mac->UL_ndi[ulcfg_pdu->pusch_config_pdu.pusch_data.harq_process_id] != ulcfg_pdu->pusch_config_pdu.pusch_data.new_data_indicator ||
                    mac->first_ul_tx[ulcfg_pdu->pusch_config_pdu.pusch_data.harq_process_id]==1)){

              // Getting IP traffic to be transmitted
              data_existing = nr_ue_get_sdu(mod_id,
                                            cc_id,
                                            frame_tx,
                                            slot_tx,
                                            0,
                                            ulsch_input_buffer,
                                            TBS_bytes,
                                            &access_mode);
            }

            LOG_D(NR_MAC,"Flipping NDI for harq_id %d\n",ulcfg_pdu->pusch_config_pdu.pusch_data.new_data_indicator);
            mac->UL_ndi[ulcfg_pdu->pusch_config_pdu.pusch_data.harq_process_id] = ulcfg_pdu->pusch_config_pdu.pusch_data.new_data_indicator;
            mac->first_ul_tx[ulcfg_pdu->pusch_config_pdu.pusch_data.harq_process_id] = 0;

            //Random traffic to be transmitted if there is no IP traffic available for this Tx opportunity
            if (!data_existing) {
              //Use zeros for the header bytes in noS1 mode, in order to make sure that the LCID is not valid
              //and block this traffic from being forwarded to the upper layers at the gNB
              LOG_D(PHY, "In %s: Random data to be transmitted: TBS_bytes %d \n", __FUNCTION__, TBS_bytes);

              //Give the first byte a dummy value (a value not corresponding to any valid LCID based on 38.321, Table 6.2.1-2)
              //in order to distinguish the PHY random packets at the MAC layer of the gNB receiver from the normal packets that should
              //have a valid LCID (nr_process_mac_pdu function)
              ulsch_input_buffer[0] = UL_SCH_LCID_PADDING;

              for (int i = 1; i < TBS_bytes; i++) {
                ulsch_input_buffer[i] = (unsigned char) rand();
              }
            }
          }

          #ifdef DEBUG_MAC_PDU
          LOG_D(PHY, "Is data existing ?: %d \n", data_existing);
          LOG_I(PHY, "Printing MAC PDU to be encoded, TBS is: %d \n", TBS_bytes);
          for (i = 0; i < TBS_bytes; i++) {
            printf("%02x", ulsch_input_buffer[i]);
          }
          printf("\n");
          #endif

          // Config UL TX PDU
          tx_req.slot = slot_tx;
          tx_req.sfn = frame_tx;
          tx_req.number_of_pdus++;
          tx_req.tx_request_body[0].pdu_length = TBS_bytes;
          tx_req.tx_request_body[0].pdu_index = j;
          tx_req.tx_request_body[0].pdu = ulsch_input_buffer;

          if (ra->ra_state == WAIT_RAR && !ra->cfra){
            LOG_I(NR_MAC,"[RAPROC] RA-Msg3 transmitted\n");
            nr_Msg3_transmitted(ul_info->module_id, ul_info->cc_id, ul_info->frame_tx, ul_info->gNB_index);
          }

        }
      }

      fill_scheduled_response(&scheduled_response, NULL, ul_config, &tx_req, mod_id, cc_id, rx_frame, rx_slot, ul_info->thread_id);
      if(mac->if_module != NULL && mac->if_module->scheduled_response != NULL){
        mac->if_module->scheduled_response(&scheduled_response);
      }
    }
  }

  return UE_CONNECTION_OK;

}

// PUSCH scheduler:
// - Calculate the slot in which ULSCH should be scheduled. This is current slot + K2,
// - where K2 is the offset between the slot in which UL DCI is received and the slot
// - in which ULSCH should be scheduled. K2 is configured in RRC configuration.  
// PUSCH Msg3 scheduler:
// - scheduled by RAR UL grant according to 8.3 of TS 38.213
// Note: Msg3 tx in the uplink symbols of mixed slot
int nr_ue_pusch_scheduler(NR_UE_MAC_INST_t *mac,
                          uint8_t is_Msg3,
                          frame_t current_frame,
                          int current_slot,
                          frame_t *frame_tx,
                          int *slot_tx,
                          uint8_t tda_id){

  int delta = 0;
  NR_BWP_Uplink_t *ubwp = mac->ULbwp[mac->UL_BWP_Id-1];

  // Get the numerology to calculate the Tx frame and slot
  int mu = ubwp ?
    ubwp->bwp_Common->genericParameters.subcarrierSpacing :
    mac->scc_SIB->uplinkConfigCommon->initialUplinkBWP.genericParameters.subcarrierSpacing;

  NR_PUSCH_TimeDomainResourceAllocationList_t *pusch_TimeDomainAllocationList = ubwp ?
    ubwp->bwp_Common->pusch_ConfigCommon->choice.setup->pusch_TimeDomainAllocationList:
    mac->scc_SIB->uplinkConfigCommon->initialUplinkBWP.pusch_ConfigCommon->choice.setup->pusch_TimeDomainAllocationList;
  // k2 as per 3GPP TS 38.214 version 15.9.0 Release 15 ch 6.1.2.1.1
  // PUSCH time domain resource allocation is higher layer configured from uschTimeDomainAllocationList in either pusch-ConfigCommon
  int k2;

  if (is_Msg3) {
    k2 = *pusch_TimeDomainAllocationList->list.array[tda_id]->k2;

    switch (mu) {
      case 0:
        delta = 2;
        break;
      case 1:
        delta = 3;
        break;
      case 2:
        delta = 4;
        break;
      case 3:
        delta = 6;
        break;
    }

    AssertFatal((k2+delta) >= DURATION_RX_TO_TX,
                "Slot offset (%d) for Msg3 cannot be less than DURATION_RX_TO_TX (%d)\n",
                k2+delta,DURATION_RX_TO_TX);

    *slot_tx = (current_slot + k2 + delta) % nr_slots_per_frame[mu];
    if (current_slot + k2 + delta > nr_slots_per_frame[mu]){
      *frame_tx = (current_frame + 1) % 1024;
    } else {
      *frame_tx = current_frame;
    }

  } else {

    // Get slot offset K2 which will be used to calculate TX slot
    k2 = get_k2(mac, tda_id);
    if (k2 < 0) { // This can happen when a false DCI is received
      return -1;
    }

    // Calculate TX slot and frame
    *slot_tx = (current_slot + k2) % nr_slots_per_frame[mu];
    *frame_tx = ((current_slot + k2) > nr_slots_per_frame[mu]) ? (current_frame + 1) % 1024 : current_frame;

  }

  LOG_D(NR_MAC, "In %s: currently at [%d.%d] UL transmission in [%d.%d] (k2 %d delta %d)\n", __FUNCTION__, current_frame, current_slot, *frame_tx, *slot_tx, k2, delta);

  return 0;

}

// Build the list of all the valid RACH occasions in the maximum association pattern period according to the PRACH config
static void build_ro_list(NR_UE_MAC_INST_t *mac) {

  int x,y; // PRACH Configuration Index table variables used to compute the valid frame numbers
  int y2;  // PRACH Configuration Index table additional variable used to compute the valid frame numbers
  uint8_t slot_shift_for_map;
  uint8_t map_shift;
  boolean_t even_slot_invalid;
  int64_t s_map;
  uint8_t prach_conf_start_symbol; // Starting symbol of the PRACH occasions in the PRACH slot
  uint8_t N_t_slot; // Number of PRACH occasions in a 14-symbols PRACH slot
  uint8_t N_dur; // Duration of a PRACH occasion (nb of symbols)
  uint8_t frame; // Maximum is NB_FRAMES_IN_MAX_ASSOCIATION_PATTERN_PERIOD
  uint8_t slot; // Maximum is the number of slots in a frame @ SCS 240kHz
  uint16_t format = 0xffff;
  uint8_t format2 = 0xff;
  int nb_fdm;

  uint8_t config_index, mu;
  int msg1_FDM;

  uint8_t prach_conf_period_idx;
  uint8_t nb_of_frames_per_prach_conf_period;
  uint8_t prach_conf_period_frame_idx;
  int64_t *prach_config_info_p;

  NR_RACH_ConfigCommon_t *setup = (mac->scc) ?
    mac->scc->uplinkConfigCommon->initialUplinkBWP->rach_ConfigCommon->choice.setup:
    mac->scc_SIB->uplinkConfigCommon->initialUplinkBWP.rach_ConfigCommon->choice.setup;
  NR_RACH_ConfigGeneric_t *rach_ConfigGeneric = &setup->rach_ConfigGeneric;

  config_index = rach_ConfigGeneric->prach_ConfigurationIndex;

  if (setup->msg1_SubcarrierSpacing) {
    mu = *setup->msg1_SubcarrierSpacing;
  } else if(mac->scc) {
    mu = mac->scc->downlinkConfigCommon->frequencyInfoDL->scs_SpecificCarrierList.list.array[0]->subcarrierSpacing;
  } else {
    mu = get_softmodem_params()->numerology;
  }

  msg1_FDM = rach_ConfigGeneric->msg1_FDM;

  switch (msg1_FDM){
    case 0:
    case 1:
    case 2:
    case 3:
      nb_fdm = 1 << msg1_FDM;
      break;
    default:
      AssertFatal(1 == 0, "Unknown msg1_FDM from rach_ConfigGeneric %d\n", msg1_FDM);
  }

  // Create the PRACH occasions map
  // ==============================
  // WIP: For now assume no rejected PRACH occasions because of conflict with SSB or TDD_UL_DL_ConfigurationCommon schedule

  int unpaired = mac->phy_config.config_req.cell_config.frame_duplex_type;
  // Identify the proper PRACH Configuration Index table according to the operating frequency
  LOG_D(NR_MAC,"mu = %u, PRACH config index  = %u, unpaired = %u\n", mu, config_index, unpaired);

  prach_config_info_p = get_prach_config_info(mac->frequency_range, config_index, unpaired);

  if (mac->frequency_range == FR2) { //FR2

    x = prach_config_info_p[2];
    y = prach_config_info_p[3];
    y2 = prach_config_info_p[4];

    s_map = prach_config_info_p[5];

    prach_conf_start_symbol = prach_config_info_p[6];
    N_t_slot = prach_config_info_p[8];
    N_dur = prach_config_info_p[9];
    if (prach_config_info_p[1] != -1)
      format2 = (uint8_t) prach_config_info_p[1];
    format = ((uint8_t) prach_config_info_p[0]) | (format2<<8);

    slot_shift_for_map = mu-2;
    if ( (mu == 3) && (prach_config_info_p[7] == 1) )
      even_slot_invalid = true;
    else
      even_slot_invalid = false;
  }
  else { // FR1
    x = prach_config_info_p[2];
    y = prach_config_info_p[3];
    y2 = y;

    s_map = prach_config_info_p[4];

    prach_conf_start_symbol = prach_config_info_p[5];
    N_t_slot = prach_config_info_p[7];
    N_dur = prach_config_info_p[8];
    LOG_D(NR_MAC,"N_t_slot %d, N_dur %d\n",N_t_slot,N_dur);
    if (prach_config_info_p[1] != -1)
      format2 = (uint8_t) prach_config_info_p[1];
    format = ((uint8_t) prach_config_info_p[0]) | (format2<<8);

    slot_shift_for_map = mu;
    if ( (mu == 1) && (prach_config_info_p[6] <= 1) )
      // no prach in even slots @ 30kHz for 1 prach per subframe
      even_slot_invalid = true;
    else
      even_slot_invalid = false;
  } // FR2 / FR1

  prach_assoc_pattern.nb_of_prach_conf_period_in_max_period = MAX_NB_PRACH_CONF_PERIOD_IN_ASSOCIATION_PATTERN_PERIOD / x;
  nb_of_frames_per_prach_conf_period = x;

  LOG_D(NR_MAC,"nb_of_prach_conf_period_in_max_period %d\n", prach_assoc_pattern.nb_of_prach_conf_period_in_max_period);

  // Fill in the PRACH occasions table for every slot in every frame in every PRACH configuration periods in the maximum association pattern period
  // ----------------------------------------------------------------------------------------------------------------------------------------------
  // ----------------------------------------------------------------------------------------------------------------------------------------------
  // For every PRACH configuration periods
  // -------------------------------------
  for (prach_conf_period_idx=0; prach_conf_period_idx<prach_assoc_pattern.nb_of_prach_conf_period_in_max_period; prach_conf_period_idx++) {
    prach_assoc_pattern.prach_conf_period_list[prach_conf_period_idx].nb_of_prach_occasion = 0;
    prach_assoc_pattern.prach_conf_period_list[prach_conf_period_idx].nb_of_frame = nb_of_frames_per_prach_conf_period;
    prach_assoc_pattern.prach_conf_period_list[prach_conf_period_idx].nb_of_slot = nr_slots_per_frame[mu];

    LOG_D(NR_MAC,"PRACH Conf Period Idx %d\n", prach_conf_period_idx);

    // For every frames in a PRACH configuration period
    // ------------------------------------------------
    for (prach_conf_period_frame_idx=0; prach_conf_period_frame_idx<nb_of_frames_per_prach_conf_period; prach_conf_period_frame_idx++) {
      frame = (prach_conf_period_idx * nb_of_frames_per_prach_conf_period) + prach_conf_period_frame_idx;

      LOG_D(NR_MAC,"PRACH Conf Period Frame Idx %d - Frame %d\n", prach_conf_period_frame_idx, frame);
      // Is it a valid frame for this PRACH configuration index? (n_sfn mod x = y)
      if ( (frame%x)==y || (frame%x)==y2 ) {

        // For every slot in a frame
        // -------------------------
        for (slot=0; slot<nr_slots_per_frame[mu]; slot++) {
          // Is it a valid slot?
          map_shift = slot >> slot_shift_for_map; // in PRACH configuration index table slots are numbered wrt 60kHz
          if ( (s_map>>map_shift)&0x01 ) {
            // Valid slot

            // Additionally, for 30kHz/120kHz, we must check for the n_RA_Slot param also
            if ( even_slot_invalid && (slot%2 == 0) )
                continue; // no prach in even slots @ 30kHz/120kHz for 1 prach per 60khz slot/subframe

            // We're good: valid frame and valid slot
            // Compute all the PRACH occasions in the slot

            uint8_t n_prach_occ_in_time;
            uint8_t n_prach_occ_in_freq;

            prach_assoc_pattern.prach_conf_period_list[prach_conf_period_idx].prach_occasion_slot_map[prach_conf_period_frame_idx][slot].nb_of_prach_occasion_in_time = N_t_slot;
            prach_assoc_pattern.prach_conf_period_list[prach_conf_period_idx].prach_occasion_slot_map[prach_conf_period_frame_idx][slot].nb_of_prach_occasion_in_freq = nb_fdm;

            for (n_prach_occ_in_time=0; n_prach_occ_in_time<N_t_slot; n_prach_occ_in_time++) {
              uint8_t start_symbol = prach_conf_start_symbol + n_prach_occ_in_time * N_dur;
              LOG_D(NR_MAC,"PRACH Occ in time %d\n", n_prach_occ_in_time);

              for (n_prach_occ_in_freq=0; n_prach_occ_in_freq<nb_fdm; n_prach_occ_in_freq++) {
                prach_occasion_info_t *prach_occasion_p = &prach_assoc_pattern.prach_conf_period_list[prach_conf_period_idx].prach_occasion_slot_map[prach_conf_period_frame_idx][slot].prach_occasion[n_prach_occ_in_time][n_prach_occ_in_freq];

                prach_occasion_p->start_symbol = start_symbol;
                prach_occasion_p->fdm = n_prach_occ_in_freq;
                prach_occasion_p->frame = frame;
                prach_occasion_p->slot = slot;
                prach_occasion_p->format = format;
                prach_assoc_pattern.prach_conf_period_list[prach_conf_period_idx].nb_of_prach_occasion++;

                LOG_D(NR_MAC,"Adding a PRACH occasion: frame %u, slot-symbol %d-%d, occ_in_time-occ_in-freq %d-%d, nb ROs in conf period %d, for this slot: RO# in time %d, RO# in freq %d\n",
                    frame, slot, start_symbol, n_prach_occ_in_time, n_prach_occ_in_freq, prach_assoc_pattern.prach_conf_period_list[prach_conf_period_idx].nb_of_prach_occasion,
                    prach_assoc_pattern.prach_conf_period_list[prach_conf_period_idx].prach_occasion_slot_map[prach_conf_period_frame_idx][slot].nb_of_prach_occasion_in_time,
                    prach_assoc_pattern.prach_conf_period_list[prach_conf_period_idx].prach_occasion_slot_map[prach_conf_period_frame_idx][slot].nb_of_prach_occasion_in_freq);
              } // For every freq in the slot
            } // For every time occasions in the slot
          } // Valid slot?
        } // For every slots in a frame
      } // Valid frame?
    } // For every frames in a prach configuration period
  } // For every prach configuration periods in the maximum association pattern period (160ms)
}

// Build the list of all the valid/transmitted SSBs according to the config
static void build_ssb_list(NR_UE_MAC_INST_t *mac) {

  // Create the list of transmitted SSBs
  // ===================================
  BIT_STRING_t *ssb_bitmap;
  uint64_t ssb_positionsInBurst;
  uint8_t ssb_idx = 0;

  if (mac->scc) {
    NR_ServingCellConfigCommon_t *scc = mac->scc;
    switch (scc->ssb_PositionsInBurst->present) {
    case NR_ServingCellConfigCommon__ssb_PositionsInBurst_PR_shortBitmap:
      ssb_bitmap = &scc->ssb_PositionsInBurst->choice.shortBitmap;

      ssb_positionsInBurst = BIT_STRING_to_uint8(ssb_bitmap);
      LOG_D(NR_MAC,"SSB config: SSB_positions_in_burst 0x%lx\n", ssb_positionsInBurst);

      for (uint8_t bit_nb=3; bit_nb<=3; bit_nb--) {
        // If SSB is transmitted
        if ((ssb_positionsInBurst>>bit_nb) & 0x01) {
          ssb_list.nb_tx_ssb++;
          ssb_list.tx_ssb[ssb_idx].transmitted = true;
          LOG_D(NR_MAC,"SSB idx %d transmitted\n", ssb_idx);
        }
        ssb_idx++;
      }
      break;
    case NR_ServingCellConfigCommon__ssb_PositionsInBurst_PR_mediumBitmap:
      ssb_bitmap = &scc->ssb_PositionsInBurst->choice.mediumBitmap;

      ssb_positionsInBurst = BIT_STRING_to_uint8(ssb_bitmap);
      LOG_D(NR_MAC,"SSB config: SSB_positions_in_burst 0x%lx\n", ssb_positionsInBurst);

      for (uint8_t bit_nb=7; bit_nb<=7; bit_nb--) {
        // If SSB is transmitted
        if ((ssb_positionsInBurst>>bit_nb) & 0x01) {
          ssb_list.nb_tx_ssb++;
          ssb_list.tx_ssb[ssb_idx].transmitted = true;
          LOG_D(NR_MAC,"SSB idx %d transmitted\n", ssb_idx);
        }
        ssb_idx++;
      }
      break;
    case NR_ServingCellConfigCommon__ssb_PositionsInBurst_PR_longBitmap:
      ssb_bitmap = &scc->ssb_PositionsInBurst->choice.longBitmap;

      ssb_positionsInBurst = BIT_STRING_to_uint64(ssb_bitmap);
      LOG_D(NR_MAC,"SSB config: SSB_positions_in_burst 0x%lx\n", ssb_positionsInBurst);

      for (uint8_t bit_nb=63; bit_nb<=63; bit_nb--) {
        // If SSB is transmitted
        if ((ssb_positionsInBurst>>bit_nb) & 0x01) {
          ssb_list.nb_tx_ssb++;
          ssb_list.tx_ssb[ssb_idx].transmitted = true;
          LOG_D(NR_MAC,"SSB idx %d transmitted\n", ssb_idx);
        }
        ssb_idx++;
      }
      break;
    default:
      AssertFatal(false,"ssb_PositionsInBurst not present\n");
      break;
    }
  } else { // This is configuration from SIB1

    AssertFatal(mac->scc_SIB->ssb_PositionsInBurst.groupPresence == NULL, "Handle case for >8 SSBs\n");
    ssb_bitmap = &mac->scc_SIB->ssb_PositionsInBurst.inOneGroup;

    ssb_positionsInBurst = BIT_STRING_to_uint8(ssb_bitmap);
    LOG_D(NR_MAC,"SSB config: SSB_positions_in_burst 0x%lx\n", ssb_positionsInBurst);

    for (uint8_t bit_nb=7; bit_nb<=7; bit_nb--) {
      // If SSB is transmitted
      if ((ssb_positionsInBurst>>bit_nb) & 0x01) {
        ssb_list.nb_tx_ssb++;
        ssb_list.tx_ssb[ssb_idx].transmitted = true;
        LOG_D(NR_MAC,"SSB idx %d transmitted\n", ssb_idx);
      }
      ssb_idx++;
    }
  }
}

// Map the transmitted SSBs to the ROs and create the association pattern according to the config
static void map_ssb_to_ro(NR_UE_MAC_INST_t *mac) {

  // Map SSBs to PRACH occasions
  // ===========================
  // WIP: Assumption: No PRACH occasion is rejected because of a conflict with SSBs or TDD_UL_DL_ConfigurationCommon schedule
  NR_RACH_ConfigCommon_t *setup = (mac->scc) ?
    mac->scc->uplinkConfigCommon->initialUplinkBWP->rach_ConfigCommon->choice.setup:
    mac->scc_SIB->uplinkConfigCommon->initialUplinkBWP.rach_ConfigCommon->choice.setup;
  NR_RACH_ConfigCommon__ssb_perRACH_OccasionAndCB_PreamblesPerSSB_PR ssb_perRACH_config = setup->ssb_perRACH_OccasionAndCB_PreamblesPerSSB->present;

  boolean_t multiple_ssb_per_ro; // true if more than one or exactly one SSB per RACH occasion, false if more than one RO per SSB
  uint8_t ssb_rach_ratio; // Nb of SSBs per RACH or RACHs per SSB
  uint16_t required_nb_of_prach_occasion; // Nb of RACH occasions required to map all the SSBs
  uint8_t required_nb_of_prach_conf_period; // Nb of PRACH configuration periods required to map all the SSBs

  // Determine the SSB to RACH mapping ratio
  // =======================================
  switch (ssb_perRACH_config){
    case NR_RACH_ConfigCommon__ssb_perRACH_OccasionAndCB_PreamblesPerSSB_PR_oneEighth:
      multiple_ssb_per_ro = false;
      ssb_rach_ratio = 8;
      break;
    case NR_RACH_ConfigCommon__ssb_perRACH_OccasionAndCB_PreamblesPerSSB_PR_oneFourth:
      multiple_ssb_per_ro = false;
      ssb_rach_ratio = 4;
      break;
    case NR_RACH_ConfigCommon__ssb_perRACH_OccasionAndCB_PreamblesPerSSB_PR_oneHalf:
      multiple_ssb_per_ro = false;
      ssb_rach_ratio = 2;
      break;
    case NR_RACH_ConfigCommon__ssb_perRACH_OccasionAndCB_PreamblesPerSSB_PR_one:
      multiple_ssb_per_ro = true;
      ssb_rach_ratio = 1;
      break;
    case NR_RACH_ConfigCommon__ssb_perRACH_OccasionAndCB_PreamblesPerSSB_PR_two:
      multiple_ssb_per_ro = true;
      ssb_rach_ratio = 2;
      break;
    case NR_RACH_ConfigCommon__ssb_perRACH_OccasionAndCB_PreamblesPerSSB_PR_four:
      multiple_ssb_per_ro = true;
      ssb_rach_ratio = 4;
      break;
    case NR_RACH_ConfigCommon__ssb_perRACH_OccasionAndCB_PreamblesPerSSB_PR_eight:
      multiple_ssb_per_ro = true;
      ssb_rach_ratio = 8;
      break;
    case NR_RACH_ConfigCommon__ssb_perRACH_OccasionAndCB_PreamblesPerSSB_PR_sixteen:
      multiple_ssb_per_ro = true;
      ssb_rach_ratio = 16;
      break;
    default:
      AssertFatal(1 == 0, "Unsupported ssb_perRACH_config %d\n", ssb_perRACH_config);
      break;
  }
  LOG_D(NR_MAC,"SSB rach ratio %d, Multiple SSB per RO %d\n", ssb_rach_ratio, multiple_ssb_per_ro);

  // Evaluate the number of PRACH configuration periods required to map all the SSBs and set the association period
  // ==============================================================================================================
  // WIP: Assumption for now is that all the PRACH configuration periods within a maximum association pattern period have the same number of PRACH occasions
  //      (No PRACH occasions are conflicting with SSBs nor TDD_UL_DL_ConfigurationCommon schedule)
  //      There is only one possible association period which can contain up to 16 PRACH configuration periods
  LOG_D(NR_MAC,"Evaluate the number of PRACH configuration periods required to map all the SSBs and set the association period\n");
  if (true == multiple_ssb_per_ro) {
    required_nb_of_prach_occasion = ((ssb_list.nb_tx_ssb-1) + ssb_rach_ratio) / ssb_rach_ratio;
  }
  else {
    required_nb_of_prach_occasion = ssb_list.nb_tx_ssb * ssb_rach_ratio;
  }

  AssertFatal(prach_assoc_pattern.prach_conf_period_list[0].nb_of_prach_occasion>0,"prach_assoc_pattern.prach_conf_period_list[0].nb_of_prach_occasion shouldn't be 0 (ssb_list.nb_tx_ssb %d, ssb_rach_ratio %d\n",ssb_list.nb_tx_ssb,ssb_rach_ratio);
  required_nb_of_prach_conf_period = ((required_nb_of_prach_occasion-1) + prach_assoc_pattern.prach_conf_period_list[0].nb_of_prach_occasion) / prach_assoc_pattern.prach_conf_period_list[0].nb_of_prach_occasion;

  if (required_nb_of_prach_conf_period == 1) {
    prach_assoc_pattern.prach_association_period_list[0].nb_of_prach_conf_period = 1;
  }
  else if (required_nb_of_prach_conf_period == 2) {
    prach_assoc_pattern.prach_association_period_list[0].nb_of_prach_conf_period = 2;
  }
  else if (required_nb_of_prach_conf_period <= 4) {
    prach_assoc_pattern.prach_association_period_list[0].nb_of_prach_conf_period = 4;
  }
  else if (required_nb_of_prach_conf_period <= 8) {
    prach_assoc_pattern.prach_association_period_list[0].nb_of_prach_conf_period = 8;
  }
  else if (required_nb_of_prach_conf_period <= 16) {
    prach_assoc_pattern.prach_association_period_list[0].nb_of_prach_conf_period = 16;
  }
  else {
    AssertFatal(1 == 0, "Invalid number of PRACH config periods within an association period %d\n", required_nb_of_prach_conf_period);
  }

  prach_assoc_pattern.nb_of_assoc_period = 1; // WIP: only one possible association period
  prach_assoc_pattern.prach_association_period_list[0].nb_of_frame = prach_assoc_pattern.prach_association_period_list[0].nb_of_prach_conf_period * prach_assoc_pattern.prach_conf_period_list[0].nb_of_frame;
  prach_assoc_pattern.nb_of_frame = prach_assoc_pattern.prach_association_period_list[0].nb_of_frame;

  LOG_D(NR_MAC,"Assoc period %d, Nb of frames in assoc period %d\n",
        prach_assoc_pattern.prach_association_period_list[0].nb_of_prach_conf_period,
        prach_assoc_pattern.prach_association_period_list[0].nb_of_frame);

  // Proceed to the SSB to RO mapping
  // ================================
  uint8_t association_period_idx; // Association period index within the association pattern
  uint8_t ssb_idx = 0;
  uint8_t prach_configuration_period_idx; // PRACH Configuration period index within the association pattern
  prach_conf_period_t *prach_conf_period_p;

  // Map all the association periods within the association pattern period
  LOG_D(NR_MAC,"Proceed to the SSB to RO mapping\n");
  for (association_period_idx=0; association_period_idx<prach_assoc_pattern.nb_of_assoc_period; association_period_idx++) {
    uint8_t n_prach_conf=0; // PRACH Configuration period index within the association period
    uint8_t frame=0;
    uint8_t slot=0;
    uint8_t ro_in_time=0;
    uint8_t ro_in_freq=0;

    // Set the starting PRACH Configuration period index in the association_pattern map for this particular association period
    prach_configuration_period_idx = 0;  // WIP: only one possible association period so the starting PRACH configuration period is automatically 0

    // Check if we need to map multiple SSBs per RO or multiple ROs per SSB
    if (true == multiple_ssb_per_ro) {
      // --------------------
      // --------------------
      // Multiple SSBs per RO
      // --------------------
      // --------------------

      // WIP: For the moment, only map each SSB idx once per association period if configuration is multiple SSBs per RO
      //      this is true if no PRACH occasions are conflicting with SSBs nor TDD_UL_DL_ConfigurationCommon schedule
      ssb_idx = 0;

      // Go through the list of PRACH config periods within this association period
      for (n_prach_conf=0; n_prach_conf<prach_assoc_pattern.prach_association_period_list[association_period_idx].nb_of_prach_conf_period; n_prach_conf++, prach_configuration_period_idx++) {
        // Build the association period with its association PRACH Configuration indexes
        prach_conf_period_p = &prach_assoc_pattern.prach_conf_period_list[prach_configuration_period_idx];
        prach_assoc_pattern.prach_association_period_list[association_period_idx].prach_conf_period_list[n_prach_conf] = prach_conf_period_p;

        // Go through all the ROs within the PRACH config period
        for (frame=0; frame<prach_conf_period_p->nb_of_frame; frame++) {
          for (slot=0; slot<prach_conf_period_p->nb_of_slot; slot++) {
            for (ro_in_time=0; ro_in_time<prach_conf_period_p->prach_occasion_slot_map[frame][slot].nb_of_prach_occasion_in_time; ro_in_time++) {
              for (ro_in_freq=0; ro_in_freq<prach_conf_period_p->prach_occasion_slot_map[frame][slot].nb_of_prach_occasion_in_freq; ro_in_freq++) {
                prach_occasion_info_t *ro_p = &prach_conf_period_p->prach_occasion_slot_map[frame][slot].prach_occasion[ro_in_time][ro_in_freq];

                // Go through the list of transmitted SSBs and map the required amount of SSBs to this RO
                // WIP: For the moment, only map each SSB idx once per association period if configuration is multiple SSBs per RO
                //      this is true if no PRACH occasions are conflicting with SSBs nor TDD_UL_DL_ConfigurationCommon schedule
                for (; ssb_idx<MAX_NB_SSB; ssb_idx++) {
                  // Map only the transmitted ssb_idx
                  if (true == ssb_list.tx_ssb[ssb_idx].transmitted) {
                    ro_p->mapped_ssb_idx[ro_p->nb_mapped_ssb] = ssb_idx;
                    ro_p->nb_mapped_ssb++;
                    ssb_list.tx_ssb[ssb_idx].mapped_ro[ssb_list.tx_ssb[ssb_idx].nb_mapped_ro] = ro_p;
                    ssb_list.tx_ssb[ssb_idx].nb_mapped_ro++;
                    AssertFatal(MAX_NB_RO_PER_SSB_IN_ASSOCIATION_PATTERN > ssb_list.tx_ssb[ssb_idx].nb_mapped_ro,"Too many mapped ROs (%d) to a single SSB\n", ssb_list.tx_ssb[ssb_idx].nb_mapped_ro);

                    LOG_D(NR_MAC,"Mapped ssb_idx %u to RO slot-symbol %u-%u, %u-%u-%u/%u\n", ssb_idx, ro_p->slot, ro_p->start_symbol, slot, ro_in_time, ro_in_freq, prach_conf_period_p->prach_occasion_slot_map[frame][slot].nb_of_prach_occasion_in_freq);
                    LOG_D(NR_MAC,"Nb mapped ROs for this ssb idx: in the association period only %u\n", ssb_list.tx_ssb[ssb_idx].nb_mapped_ro);

                    // If all the required SSBs are mapped to this RO, exit the loop of SSBs
                    if (ro_p->nb_mapped_ssb == ssb_rach_ratio) {
                      ssb_idx++;
                      break;
                    }
                  } // if ssb_idx is transmitted
                } // for ssb_idx

                // Exit the loop of ROs if there is no more SSB to map
                if (MAX_NB_SSB == ssb_idx) break;
              } // for ro_in_freq

              // Exit the loop of ROs if there is no more SSB to map
              if (MAX_NB_SSB == ssb_idx) break;
            } // for ro_in_time

            // Exit the loop of slots if there is no more SSB to map
            if (MAX_NB_SSB == ssb_idx) break;
          } // for slot

          // Exit the loop frames if there is no more SSB to map
          if (MAX_NB_SSB == ssb_idx) break;
        } // for frame

        // Exit the loop of PRACH configurations if there is no more SSB to map
        if (MAX_NB_SSB == ssb_idx) break;
      } // for n_prach_conf

      // WIP: note that there is no re-mapping of the SSBs within the association period since there is no invalid ROs in the PRACH config periods that would create this situation

    } // if multiple_ssbs_per_ro

    else {
      // --------------------
      // --------------------
      // Multiple ROs per SSB
      // --------------------
      // --------------------

      n_prach_conf = 0;

      // Go through the list of transmitted SSBs
      for (ssb_idx=0; ssb_idx<MAX_NB_SSB; ssb_idx++) {
        uint8_t nb_mapped_ro_in_association_period=0; // Reset the nb of mapped ROs for the new SSB index

	      LOG_D(NR_MAC,"Checking ssb_idx %d => %d\n",
	      ssb_idx,ssb_list.tx_ssb[ssb_idx].transmitted);

        // Map only the transmitted ssb_idx
        if (true == ssb_list.tx_ssb[ssb_idx].transmitted) {

          // Map all the required ROs to this SSB
          // Go through the list of PRACH config periods within this association period
          for (; n_prach_conf<prach_assoc_pattern.prach_association_period_list[association_period_idx].nb_of_prach_conf_period; n_prach_conf++, prach_configuration_period_idx++) {

            // Build the association period with its association PRACH Configuration indexes
            prach_conf_period_p = &prach_assoc_pattern.prach_conf_period_list[prach_configuration_period_idx];
            prach_assoc_pattern.prach_association_period_list[association_period_idx].prach_conf_period_list[n_prach_conf] = prach_conf_period_p;

            for (; frame<prach_conf_period_p->nb_of_frame; frame++) {
              for (; slot<prach_conf_period_p->nb_of_slot; slot++) {
                for (; ro_in_time<prach_conf_period_p->prach_occasion_slot_map[frame][slot].nb_of_prach_occasion_in_time; ro_in_time++) {
                  for (; ro_in_freq<prach_conf_period_p->prach_occasion_slot_map[frame][slot].nb_of_prach_occasion_in_freq; ro_in_freq++) {
                    prach_occasion_info_t *ro_p = &prach_conf_period_p->prach_occasion_slot_map[frame][slot].prach_occasion[ro_in_time][ro_in_freq];

                    ro_p->mapped_ssb_idx[0] = ssb_idx;
                    ro_p->nb_mapped_ssb = 1;
                    ssb_list.tx_ssb[ssb_idx].mapped_ro[ssb_list.tx_ssb[ssb_idx].nb_mapped_ro] = ro_p;
                    ssb_list.tx_ssb[ssb_idx].nb_mapped_ro++;
                    AssertFatal(MAX_NB_RO_PER_SSB_IN_ASSOCIATION_PATTERN > ssb_list.tx_ssb[ssb_idx].nb_mapped_ro,"Too many mapped ROs (%d) to a single SSB\n", ssb_list.tx_ssb[ssb_idx].nb_mapped_ro);
                    nb_mapped_ro_in_association_period++;

                    LOG_D(NR_MAC,"Mapped ssb_idx %u to RO slot-symbol %u-%u, %u-%u-%u/%u\n", ssb_idx, ro_p->slot, ro_p->start_symbol, slot, ro_in_time, ro_in_freq, prach_conf_period_p->prach_occasion_slot_map[frame][slot].nb_of_prach_occasion_in_freq);
                    LOG_D(NR_MAC,"Nb mapped ROs for this ssb idx: in the association period only %u / total %u\n", ssb_list.tx_ssb[ssb_idx].nb_mapped_ro, nb_mapped_ro_in_association_period);

                    // Exit the loop if this SSB has been mapped to all the required ROs
                    // WIP: Assuming that ssb_rach_ratio equals the maximum nb of times a given ssb_idx is mapped within an association period:
                    //      this is true if no PRACH occasions are conflicting with SSBs nor TDD_UL_DL_ConfigurationCommon schedule
                    if (nb_mapped_ro_in_association_period == ssb_rach_ratio) {
                      ro_in_freq++;
                      break;
                    }
                  } // for ro_in_freq

                  // Exit the loop if this SSB has been mapped to all the required ROs
                  if (nb_mapped_ro_in_association_period == ssb_rach_ratio) {
                    break;
                  }
                  else ro_in_freq = 0; // else go to the next time symbol in that slot and reset the freq index
                } // for ro_in_time

                // Exit the loop if this SSB has been mapped to all the required ROs
                if (nb_mapped_ro_in_association_period == ssb_rach_ratio) {
                  break;
                }
                else ro_in_time = 0; // else go to the next slot in that PRACH config period and reset the symbol index
              } // for slot

              // Exit the loop if this SSB has been mapped to all the required ROs
              if (nb_mapped_ro_in_association_period == ssb_rach_ratio) {
                break;
              }
              else slot = 0; // else go to the next frame in that PRACH config period and reset the slot index
            } // for frame

            // Exit the loop if this SSB has been mapped to all the required ROs
            if (nb_mapped_ro_in_association_period == ssb_rach_ratio) {
              break;
            }
            else frame = 0; // else go to the next PRACH config period in that association period and reset the frame index
          } // for n_prach_conf

        } // if ssb_idx is transmitted
      } // for ssb_idx
    } // else if multiple_ssbs_per_ro

  } // for association_period_index
}

// Returns a RACH occasion if any matches the SSB idx, the frame and the slot
static int get_nr_prach_info_from_ssb_index(uint8_t ssb_idx,
                                            int frame,
                                            int slot,
                                            prach_occasion_info_t **prach_occasion_info_pp) {

  ssb_info_t *ssb_info_p;
  prach_occasion_slot_t *prach_occasion_slot_p = NULL;

  *prach_occasion_info_pp = NULL;

  // Search for a matching RO slot in the SSB_to_RO map
  // A valid RO slot will match:
  //      - ssb_idx mapped to one of the ROs in that RO slot
  //      - exact slot number
  //      - frame offset
  ssb_info_p = &ssb_list.tx_ssb[ssb_idx];
  LOG_D(NR_MAC,"checking for prach : ssb_info_p->nb_mapped_ro %d\n",ssb_info_p->nb_mapped_ro);
  for (uint8_t n_mapped_ro=0; n_mapped_ro<ssb_info_p->nb_mapped_ro; n_mapped_ro++) {
    LOG_D(NR_MAC,"%d.%d: mapped_ro[%d]->frame.slot %d.%d, prach_assoc_pattern.nb_of_frame %d\n",frame,slot,n_mapped_ro,ssb_info_p->mapped_ro[n_mapped_ro]->frame,ssb_info_p->mapped_ro[n_mapped_ro]->slot,prach_assoc_pattern.nb_of_frame);
    if ((slot == ssb_info_p->mapped_ro[n_mapped_ro]->slot) &&
        (ssb_info_p->mapped_ro[n_mapped_ro]->frame == (frame % prach_assoc_pattern.nb_of_frame))) {

      uint8_t prach_config_period_nb = ssb_info_p->mapped_ro[n_mapped_ro]->frame / prach_assoc_pattern.prach_conf_period_list[0].nb_of_frame;
      uint8_t frame_nb_in_prach_config_period = ssb_info_p->mapped_ro[n_mapped_ro]->frame % prach_assoc_pattern.prach_conf_period_list[0].nb_of_frame;
      prach_occasion_slot_p = &prach_assoc_pattern.prach_conf_period_list[prach_config_period_nb].prach_occasion_slot_map[frame_nb_in_prach_config_period][slot];
    }
  }

  // If there is a matching RO slot in the SSB_to_RO map
  if (NULL != prach_occasion_slot_p)
  {
    // A random RO mapped to the SSB index should be selected in the slot

    // First count the number of times the SSB index is found in that RO
    uint8_t nb_mapped_ssb = 0;

    for (int ro_in_time=0; ro_in_time < prach_occasion_slot_p->nb_of_prach_occasion_in_time; ro_in_time++) {
      for (int ro_in_freq=0; ro_in_freq < prach_occasion_slot_p->nb_of_prach_occasion_in_freq; ro_in_freq++) {
        prach_occasion_info_t *prach_occasion_info_p = &prach_occasion_slot_p->prach_occasion[ro_in_time][ro_in_freq];

        for (uint8_t ssb_nb=0; ssb_nb<prach_occasion_info_p->nb_mapped_ssb; ssb_nb++) {
          if (prach_occasion_info_p->mapped_ssb_idx[ssb_nb] == ssb_idx) {
            nb_mapped_ssb++;
          }
        }
      }
    }

    // Choose a random SSB nb
    uint8_t random_ssb_nb = 0;

    random_ssb_nb = ((taus()) % nb_mapped_ssb);

    // Select the RO according to the chosen random SSB nb
    nb_mapped_ssb=0;
    for (int ro_in_time=0; ro_in_time < prach_occasion_slot_p->nb_of_prach_occasion_in_time; ro_in_time++) {
      for (int ro_in_freq=0; ro_in_freq < prach_occasion_slot_p->nb_of_prach_occasion_in_freq; ro_in_freq++) {
        prach_occasion_info_t *prach_occasion_info_p = &prach_occasion_slot_p->prach_occasion[ro_in_time][ro_in_freq];

        for (uint8_t ssb_nb=0; ssb_nb<prach_occasion_info_p->nb_mapped_ssb; ssb_nb++) {
          if (prach_occasion_info_p->mapped_ssb_idx[ssb_nb] == ssb_idx) {
            if (nb_mapped_ssb == random_ssb_nb) {
              *prach_occasion_info_pp = prach_occasion_info_p;
              return 1;
            }
            else {
              nb_mapped_ssb++;
            }
          }
        }
      }
    }
  }

  return 0;
}

// Build the SSB to RO mapping upon RRC configuration update
void build_ssb_to_ro_map(NR_UE_MAC_INST_t *mac) {

  // Clear all the lists and maps
  memset(&prach_assoc_pattern, 0, sizeof(prach_association_pattern_t));
  memset(&ssb_list, 0, sizeof(ssb_list_info_t));

  // Build the list of all the valid RACH occasions in the maximum association pattern period according to the PRACH config
  LOG_D(NR_MAC,"Build RO list\n");
  build_ro_list(mac);

  // Build the list of all the valid/transmitted SSBs according to the config
  LOG_D(NR_MAC,"Build SSB list\n");
  build_ssb_list(mac);

  // Map the transmitted SSBs to the ROs and create the association pattern according to the config
  LOG_D(NR_MAC,"Map SSB to RO\n");
  map_ssb_to_ro(mac);
  LOG_D(NR_MAC,"Map SSB to RO done\n");
}

// This function schedules the PRACH according to prach_ConfigurationIndex and TS 38.211, tables 6.3.3.2.x
// PRACH formats 9, 10, 11 are corresponding to dual PRACH format configurations A1/B1, A2/B2, A3/B3.
// - todo:
// - Partial configuration is actually already stored in (fapi_nr_prach_config_t) &mac->phy_config.config_req->prach_config
void nr_ue_prach_scheduler(module_id_t module_idP, frame_t frameP, sub_frame_t slotP, int thread_id) {

  uint16_t format, format0, format1, ncs;
  int is_nr_prach_slot;
  prach_occasion_info_t *prach_occasion_info_p;

  NR_UE_MAC_INST_t *mac = get_mac_inst(module_idP);
  RA_config_t *ra = &mac->ra;

  //fapi_nr_ul_config_request_t *ul_config = get_ul_config_request(mac, slotP);
  fapi_nr_ul_config_request_t *ul_config = &mac->ul_config_request[0];
  fapi_nr_ul_config_prach_pdu *prach_config_pdu;
  fapi_nr_config_request_t *cfg = &mac->phy_config.config_req;
  fapi_nr_prach_config_t *prach_config = &cfg->prach_config;
  nr_scheduled_response_t scheduled_response;

  NR_ServingCellConfigCommon_t *scc = mac->scc;
  NR_ServingCellConfigCommonSIB_t *scc_SIB = mac->scc_SIB;
  NR_RACH_ConfigCommon_t *setup;
  if (scc!=NULL) setup = scc->uplinkConfigCommon->initialUplinkBWP->rach_ConfigCommon->choice.setup;
  else           setup = scc_SIB->uplinkConfigCommon->initialUplinkBWP.rach_ConfigCommon->choice.setup;
  NR_RACH_ConfigGeneric_t *rach_ConfigGeneric = &setup->rach_ConfigGeneric;

  ra->RA_offset = 2; // to compensate the rx frame offset at the gNB
  ra->generate_nr_prach = GENERATE_IDLE; // Reset flag for PRACH generation
  NR_TDD_UL_DL_ConfigCommon_t *tdd_config = scc==NULL ? scc_SIB->tdd_UL_DL_ConfigurationCommon : scc->tdd_UL_DL_ConfigurationCommon;

  if (is_nr_UL_slot(tdd_config, slotP, mac->frame_type)) {

    // WIP Need to get the proper selected ssb_idx
    //     Initial beam selection functionality is not available yet
    uint8_t selected_gnb_ssb_idx = mac->mib_ssb;

    // Get any valid PRACH occasion in the current slot for the selected SSB index
    is_nr_prach_slot = get_nr_prach_info_from_ssb_index(selected_gnb_ssb_idx,
                                                       (int)frameP,
                                                       (int)slotP,
                                                        &prach_occasion_info_p);

    if (is_nr_prach_slot && ra->ra_state == RA_UE_IDLE) {
      AssertFatal(NULL != prach_occasion_info_p,"PRACH Occasion Info not returned in a valid NR Prach Slot\n");

      ra->generate_nr_prach = GENERATE_PREAMBLE;

      format = prach_occasion_info_p->format;
      format0 = format & 0xff;        // single PRACH format
      format1 = (format >> 8) & 0xff; // dual PRACH format

      prach_config_pdu = &ul_config->ul_config_list[ul_config->number_pdus].prach_config_pdu;
      memset(prach_config_pdu, 0, sizeof(fapi_nr_ul_config_prach_pdu));

      fill_ul_config(ul_config, frameP, slotP, FAPI_NR_UL_CONFIG_TYPE_PRACH);

      LOG_D(PHY, "In %s: (%p) %d UL PDUs:\n", __FUNCTION__, ul_config, ul_config->number_pdus);

      ncs = get_NCS(rach_ConfigGeneric->zeroCorrelationZoneConfig, format0, setup->restrictedSetConfig);

      prach_config_pdu->phys_cell_id = mac->physCellId;
      prach_config_pdu->num_prach_ocas = 1;
      prach_config_pdu->prach_slot = prach_occasion_info_p->slot;
      prach_config_pdu->prach_start_symbol = prach_occasion_info_p->start_symbol;
      prach_config_pdu->num_ra = prach_occasion_info_p->fdm;

      prach_config_pdu->num_cs = ncs;
      prach_config_pdu->root_seq_id = prach_config->num_prach_fd_occasions_list[prach_occasion_info_p->fdm].prach_root_sequence_index;
      prach_config_pdu->restricted_set = prach_config->restricted_set_config;
      prach_config_pdu->freq_msg1 = prach_config->num_prach_fd_occasions_list[prach_occasion_info_p->fdm].k1;

      LOG_D(NR_MAC,"Selected RO Frame %u, Slot %u, Symbol %u, Fdm %u\n", frameP, prach_config_pdu->prach_slot, prach_config_pdu->prach_start_symbol, prach_config_pdu->num_ra);

      // Search which SSB is mapped in the RO (among all the SSBs mapped to this RO)
      for (prach_config_pdu->ssb_nb_in_ro=0; prach_config_pdu->ssb_nb_in_ro<prach_occasion_info_p->nb_mapped_ssb; prach_config_pdu->ssb_nb_in_ro++) {
        if (prach_occasion_info_p->mapped_ssb_idx[prach_config_pdu->ssb_nb_in_ro] == selected_gnb_ssb_idx)
          break;
      }
      AssertFatal(prach_config_pdu->ssb_nb_in_ro<prach_occasion_info_p->nb_mapped_ssb, "%u not found in the mapped SSBs to the PRACH occasion", selected_gnb_ssb_idx);

      if (format1 != 0xff) {
        switch(format0) { // dual PRACH format
          case 0xa1:
            prach_config_pdu->prach_format = 11;
            break;
          case 0xa2:
            prach_config_pdu->prach_format = 12;
            break;
          case 0xa3:
            prach_config_pdu->prach_format = 13;
            break;
        default:
          AssertFatal(1 == 0, "Only formats A1/B1 A2/B2 A3/B3 are valid for dual format");
        }
      } else {
        switch(format0) { // single PRACH format
          case 0:
            prach_config_pdu->prach_format = 0;
            break;
          case 1:
            prach_config_pdu->prach_format = 1;
            break;
          case 2:
            prach_config_pdu->prach_format = 2;
            break;
          case 3:
            prach_config_pdu->prach_format = 3;
            break;
          case 0xa1:
            prach_config_pdu->prach_format = 4;
            break;
          case 0xa2:
            prach_config_pdu->prach_format = 5;
            break;
          case 0xa3:
            prach_config_pdu->prach_format = 6;
            break;
          case 0xb1:
            prach_config_pdu->prach_format = 7;
            break;
          case 0xb4:
            prach_config_pdu->prach_format = 8;
            break;
          case 0xc0:
            prach_config_pdu->prach_format = 9;
            break;
          case 0xc2:
            prach_config_pdu->prach_format = 10;
            break;
          default:
            AssertFatal(1 == 0, "Invalid PRACH format");
        }
      } // if format1
      fill_scheduled_response(&scheduled_response, NULL, ul_config, NULL, module_idP, 0 /*TBR fix*/, frameP, slotP, thread_id);
      if(mac->if_module != NULL && mac->if_module->scheduled_response != NULL)
        mac->if_module->scheduled_response(&scheduled_response);
    } // is_nr_prach_slot
  } // if is_nr_UL_slot
}

#define MAX_LCID 8 //Fixme: also defined in LCID table
uint8_t
nr_ue_get_sdu(module_id_t module_idP, int CC_id, frame_t frameP,
           sub_frame_t subframe, uint8_t eNB_index,
           uint8_t *ulsch_buffer, uint16_t buflen, uint8_t *access_mode) {
  uint8_t total_rlc_pdu_header_len = 0;
  int16_t buflen_remain = 0;
  uint8_t lcid = 0;
  uint16_t sdu_lengths[MAX_LCID] = { 0 };
  uint8_t sdu_lcids[MAX_LCID] = { 0 };
  uint16_t payload_offset = 0, num_sdus = 0;
  uint8_t ulsch_sdus[MAX_ULSCH_PAYLOAD_BYTES];
  uint16_t sdu_length_total = 0;
  //unsigned short post_padding = 0;
  NR_UE_MAC_INST_t *mac = get_mac_inst(module_idP);

  rlc_buffer_occupancy_t lcid_buffer_occupancy_new = 0;
  LOG_D(NR_MAC,
        "[UE %d] MAC PROCESS UL TRANSPORT BLOCK at frame%d subframe %d TBS=%d\n",
        module_idP, frameP, subframe, buflen);
  AssertFatal(CC_id == 0,
              "Transmission on secondary CCs is not supported yet\n");

  // Check for DCCH first
  // TO DO: Multiplex in the order defined by the logical channel prioritization
  for (lcid = UL_SCH_LCID_SRB1;
       lcid < MAX_LCID; lcid++) {
    lcid_buffer_occupancy_new = mac_rlc_get_buffer_occupancy_ind(module_idP, mac->crnti, eNB_index, frameP, subframe, ENB_FLAG_NO, lcid);

    if(lcid_buffer_occupancy_new) {
        buflen_remain =
          buflen - (total_rlc_pdu_header_len + sdu_length_total + MAX_RLC_SDU_SUBHEADER_SIZE);
        LOG_D(NR_MAC,
              "[UE %d] Frame %d : UL-DXCH -> ULSCH, RLC %d has %d bytes to "
              "send (Transport Block size %d SDU Length Total %d , mac header len %d, buflen_remain %d )\n", //BSR byte before Tx=%d
              module_idP, frameP, lcid, lcid_buffer_occupancy_new,
              buflen, sdu_length_total,
              total_rlc_pdu_header_len, buflen_remain); // ,nr_ue_mac_inst->scheduling_info.BSR_bytes[nr_ue_mac_inst->scheduling_info.LCGID[lcid]]

      while(buflen_remain > 0 && lcid_buffer_occupancy_new){

        sdu_lengths[num_sdus] = mac_rlc_data_req(module_idP,
                                mac->crnti,
                                eNB_index,
                                frameP,
                                ENB_FLAG_NO,
                                MBMS_FLAG_NO,
                                lcid,
                                buflen_remain,
                                (char *)&ulsch_sdus[sdu_length_total],0,
                                0);

        AssertFatal(buflen_remain >= sdu_lengths[num_sdus],
                    "LCID=%d RLC has segmented %d bytes but MAC has max=%d\n",
                    lcid, sdu_lengths[num_sdus], buflen_remain);

        if (sdu_lengths[num_sdus]) {
          sdu_length_total += sdu_lengths[num_sdus];
          sdu_lcids[num_sdus] = lcid;

          total_rlc_pdu_header_len += MAX_RLC_SDU_SUBHEADER_SIZE; //rlc_pdu_header_len_last;

          //Update number of SDU
          num_sdus++;
        }

        /* Get updated BO after multiplexing this PDU */
        lcid_buffer_occupancy_new = mac_rlc_get_buffer_occupancy_ind(module_idP,mac->crnti,eNB_index,frameP, subframe, ENB_FLAG_NO, lcid);
        buflen_remain =
                  buflen - (total_rlc_pdu_header_len + sdu_length_total + MAX_RLC_SDU_SUBHEADER_SIZE);
      }
    }
  }

  // Generate ULSCH PDU
  if (num_sdus>0) {
  payload_offset = nr_generate_ulsch_pdu(ulsch_sdus,
                                         ulsch_buffer,  // mac header
                                         num_sdus,  // num sdus
                                         sdu_lengths, // sdu length
                                         sdu_lcids, // sdu lcid
                                         0, // power_headroom
                                         mac->crnti, // crnti
                                         0, // truncated_bsr
                                         0, // short_bsr
                                         0, // long_bsr
                                         0, // post_padding 
                                         buflen);  // TBS in bytes
  } else {
    return 0;
  }

  // Padding: fill remainder of ULSCH with 0
  if (buflen - payload_offset > 0){
          for (int j = payload_offset; j < buflen; j++)
                  ulsch_buffer[j] = 0;
  }

#if defined(ENABLE_MAC_PAYLOAD_DEBUG)
  LOG_I(NR_MAC, "Printing UL MAC payload UE side, payload_offset: %d \n", payload_offset);
  for (int i = 0; i < buflen ; i++) {
          //harq_process_ul_ue->a[i] = (unsigned char) rand();
          //printf("a[%d]=0x%02x\n",i,harq_process_ul_ue->a[i]);
          printf("%02x ",(unsigned char)ulsch_buffer[i]);
  }
  printf("\n");
#endif

  return 1;
}<|MERGE_RESOLUTION|>--- conflicted
+++ resolved
@@ -686,21 +686,12 @@
     if (pusch_Config && pusch_Config->pusch_TimeDomainAllocationList) {
       pusch_TimeDomainAllocationList = pusch_Config->pusch_TimeDomainAllocationList->choice.setup;
     }
-<<<<<<< HEAD
     else if (mac->ULbwp[mac->UL_BWP_Id-1] &&
              mac->ULbwp[mac->UL_BWP_Id-1]->bwp_Common&&
              mac->ULbwp[mac->UL_BWP_Id-1]->bwp_Common->pusch_ConfigCommon&&
              mac->ULbwp[mac->UL_BWP_Id-1]->bwp_Common->pusch_ConfigCommon->choice.setup &&
              mac->ULbwp[mac->UL_BWP_Id-1]->bwp_Common->pusch_ConfigCommon->choice.setup->pusch_TimeDomainAllocationList) {
       pusch_TimeDomainAllocationList = mac->ULbwp[mac->UL_BWP_Id-1]->bwp_Common->pusch_ConfigCommon->choice.setup->pusch_TimeDomainAllocationList;
-=======
-    else if (mac->ULbwp[ul_bwp_id-1] &&
-             mac->ULbwp[ul_bwp_id-1]->bwp_Common&&
-             mac->ULbwp[ul_bwp_id-1]->bwp_Common->pusch_ConfigCommon&&
-             mac->ULbwp[ul_bwp_id-1]->bwp_Common->pusch_ConfigCommon->choice.setup &&
-             mac->ULbwp[ul_bwp_id-1]->bwp_Common->pusch_ConfigCommon->choice.setup->pusch_TimeDomainAllocationList) {
-      pusch_TimeDomainAllocationList = mac->ULbwp[ul_bwp_id-1]->bwp_Common->pusch_ConfigCommon->choice.setup->pusch_TimeDomainAllocationList;
->>>>>>> 92298de5
     }
     else if (mac->scc_SIB->uplinkConfigCommon->initialUplinkBWP.pusch_ConfigCommon->choice.setup->pusch_TimeDomainAllocationList)
       pusch_TimeDomainAllocationList=mac->scc_SIB->uplinkConfigCommon->initialUplinkBWP.pusch_ConfigCommon->choice.setup->pusch_TimeDomainAllocationList;
@@ -795,15 +786,9 @@
 
     /* DMRS */
     l_prime_mask = get_l_prime(pusch_config_pdu->nr_of_symbols, mappingtype, add_pos, dmrslength, pusch_config_pdu->start_symbol_index, mac->scc ? mac->scc->dmrs_TypeA_Position : mac->mib->dmrs_TypeA_Position);
-<<<<<<< HEAD
-    if ((mac->ULbwp[ul_bwp_id -1] && pusch_config_pdu->transform_precoding == transform_precoder_disabled))
-      pusch_config_pdu->num_dmrs_cdm_grps_no_data = 1;
-    else if (*dci_format == NR_UL_DCI_FORMAT_0_0 || (mac->ULbwp[ul_bwp_id -1] && pusch_config_pdu->transform_precoding == transform_precoder_enabled))
-=======
     if ((mac->ULbwp[ul_bwp_id-1] && pusch_config_pdu->transform_precoding == transform_precoder_disabled))
       pusch_config_pdu->num_dmrs_cdm_grps_no_data = 1;
     else if (*dci_format == NR_UL_DCI_FORMAT_0_0 || (mac->ULbwp[ul_bwp_id-1] && pusch_config_pdu->transform_precoding == transform_precoder_enabled))
->>>>>>> 92298de5
       pusch_config_pdu->num_dmrs_cdm_grps_no_data = 2;
 
     // Num PRB Overhead from PUSCH-ServingCellConfig
