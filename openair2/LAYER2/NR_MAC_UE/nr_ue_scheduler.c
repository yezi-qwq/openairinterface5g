/*
 * Licensed to the OpenAirInterface (OAI) Software Alliance under one or more
 * contributor license agreements.  See the NOTICE file distributed with
 * this work for additional information regarding copyright ownership.
 * The OpenAirInterface Software Alliance licenses this file to You under
 * the OAI Public License, Version 1.1  (the "License"); you may not use this file
 * except in compliance with the License.
 * You may obtain a copy of the License at
 *
 *      http://www.openairinterface.org/?page_id=698
 *
 * Unless required by applicable law or agreed to in writing, software
 * distributed under the License is distributed on an "AS IS" BASIS,
 * WITHOUT WARRANTIES OR CONDITIONS OF ANY KIND, either express or implied.
 * See the License for the specific language governing permissions and
 * limitations under the License.
 *-------------------------------------------------------------------------------
 * For more information about the OpenAirInterface (OAI) Software Alliance:
 *      contact@openairinterface.org
 */

/* \file        nr_ue_scheduler.c
 * \brief       Routines for UE scheduling
 * \author      Guido Casati
 * \date        Jan 2021
 * \version     0.1
 * \company     Fraunhofer IIS
 * \email       guido.casati@iis.fraunhofer.de
 */

#include <stdio.h>
#include <math.h>

/* exe */
#include <common/utils/nr/nr_common.h>

/* RRC*/
#include "RRC/NR_UE/rrc_proto.h"
#include "NR_RACH-ConfigCommon.h"
#include "NR_RACH-ConfigGeneric.h"
#include "NR_FrequencyInfoDL.h"
#include "NR_PDCCH-ConfigCommon.h"

/* MAC */
#include "NR_MAC_COMMON/nr_mac.h"
#include "NR_MAC_UE/mac_proto.h"
#include "NR_MAC_UE/mac_extern.h"

/* utils */
#include "assertions.h"
#include "asn1_conversions.h"
#include "SIMULATION/TOOLS/sim.h" // for taus

static prach_association_pattern_t prach_assoc_pattern;
static ssb_list_info_t ssb_list;

void fill_ul_config(fapi_nr_ul_config_request_t *ul_config, frame_t frame_tx, int slot_tx, uint8_t pdu_type){

  ul_config->ul_config_list[ul_config->number_pdus].pdu_type = pdu_type;
  ul_config->slot = slot_tx;
  ul_config->sfn = frame_tx;
  ul_config->number_pdus++;

  LOG_D(NR_MAC, "In %s: Set config request for UL transmission in [%d.%d], number of UL PDUs: %d\n", __FUNCTION__, ul_config->sfn, ul_config->slot, ul_config->number_pdus);

}

void fill_scheduled_response(nr_scheduled_response_t *scheduled_response,
                             fapi_nr_dl_config_request_t *dl_config,
                             fapi_nr_ul_config_request_t *ul_config,
                             fapi_nr_tx_request_t *tx_request,
                             module_id_t mod_id,
                             int cc_id,
                             frame_t frame,
                             int slot,
                             int thread_id){

  scheduled_response->dl_config  = dl_config;
  scheduled_response->ul_config  = ul_config;
  scheduled_response->tx_request = tx_request;
  scheduled_response->module_id  = mod_id;
  scheduled_response->CC_id      = cc_id;
  scheduled_response->frame      = frame;
  scheduled_response->slot       = slot;
  scheduled_response->thread_id  = thread_id;

}

/*
 * This function returns the slot offset K2 corresponding to a given time domain
 * indication value from RRC configuration.
 */
long get_k2(NR_UE_MAC_INST_t *mac, uint8_t time_domain_ind) {
  long k2 = -1;
  // Get K2 from RRC configuration
  NR_PUSCH_Config_t *pusch_config=mac->ULbwp[0] ? mac->ULbwp[0]->bwp_Dedicated->pusch_Config->choice.setup : NULL;
  NR_PUSCH_TimeDomainResourceAllocationList_t *pusch_TimeDomainAllocationList = NULL;
  if (pusch_config && pusch_config->pusch_TimeDomainAllocationList) {
    pusch_TimeDomainAllocationList = pusch_config->pusch_TimeDomainAllocationList->choice.setup;
  }
  else if (mac->ULbwp[0] &&
	   mac->ULbwp[0]->bwp_Common&&
	   mac->ULbwp[0]->bwp_Common->pusch_ConfigCommon&&
	   mac->ULbwp[0]->bwp_Common->pusch_ConfigCommon->choice.setup &&
	   mac->ULbwp[0]->bwp_Common->pusch_ConfigCommon->choice.setup->pusch_TimeDomainAllocationList) {
    pusch_TimeDomainAllocationList = mac->ULbwp[0]->bwp_Common->pusch_ConfigCommon->choice.setup->pusch_TimeDomainAllocationList;
  }
  else if (mac->scc_SIB->uplinkConfigCommon->initialUplinkBWP.pusch_ConfigCommon->choice.setup->pusch_TimeDomainAllocationList)
    pusch_TimeDomainAllocationList=mac->scc_SIB->uplinkConfigCommon->initialUplinkBWP.pusch_ConfigCommon->choice.setup->pusch_TimeDomainAllocationList;
  else AssertFatal(1==0,"need to fall back to default PUSCH time-domain allocations\n");

  if (pusch_TimeDomainAllocationList) {
    if (time_domain_ind >= pusch_TimeDomainAllocationList->list.count) {
      LOG_E(NR_MAC, "time_domain_ind %d >= pusch->TimeDomainAllocationList->list.count %d\n",
            time_domain_ind, pusch_TimeDomainAllocationList->list.count);
      return -1;
    }
    k2 = *pusch_TimeDomainAllocationList->list.array[time_domain_ind]->k2;
  }

  AssertFatal(k2 >= DURATION_RX_TO_TX,
              "Slot offset K2 (%ld) cannot be less than DURATION_RX_TO_TX (%d)\n",
              k2,DURATION_RX_TO_TX);

  LOG_D(NR_MAC, "get_k2(): k2 is %ld\n", k2);
  return k2;
}

/*
 * This function returns the UL config corresponding to a given UL slot
 * from MAC instance .
 */
fapi_nr_ul_config_request_t *get_ul_config_request(NR_UE_MAC_INST_t *mac, int slot)
{
  NR_TDD_UL_DL_ConfigCommon_t *tdd_config = mac->scc==NULL ? mac->scc_SIB->tdd_UL_DL_ConfigurationCommon : mac->scc->tdd_UL_DL_ConfigurationCommon;

  //Check if request to access ul_config is for a UL slot
  if (is_nr_UL_slot(tdd_config, slot, mac->frame_type) == 0) {
    LOG_W(NR_MAC, "Slot %d is not a UL slot. %s called for wrong slot!!!\n", slot, __FUNCTION__);
    return NULL;
  }

  // Calculate the index of the UL slot in mac->ul_config_request list. This is
  // based on the TDD pattern (slot configuration period) and number of UL+mixed
  // slots in the period. TS 38.213 Sec 11.1
  int mu = mac->ULbwp[0] ? 
    mac->ULbwp[0]->bwp_Common->genericParameters.subcarrierSpacing : 
    mac->scc_SIB->uplinkConfigCommon->initialUplinkBWP.genericParameters.subcarrierSpacing;
  NR_TDD_UL_DL_Pattern_t *tdd_pattern = &tdd_config->pattern1;
  const int num_slots_per_tdd = nr_slots_per_frame[mu] >> (7 - tdd_pattern->dl_UL_TransmissionPeriodicity);
  const int num_slots_ul = tdd_pattern->nrofUplinkSlots + (tdd_pattern->nrofUplinkSymbols!=0);
  int index = slot % num_slots_ul; 

  LOG_D(NR_MAC, "In %s slots per tdd %d, num_slots_ul %d, index %d\n", __FUNCTION__,
                num_slots_per_tdd,
                num_slots_ul,
                index);

  return &mac->ul_config_request[index];
}

void ul_layers_config(NR_UE_MAC_INST_t * mac, nfapi_nr_ue_pusch_pdu_t *pusch_config_pdu, dci_pdu_rel15_t *dci) {

  NR_ServingCellConfigCommon_t *scc = mac->scc;
  NR_PUSCH_Config_t *pusch_Config = mac->ULbwp[0]->bwp_Dedicated->pusch_Config->choice.setup;

  long	transformPrecoder;
  if (pusch_Config->transformPrecoder)
    transformPrecoder = *pusch_Config->transformPrecoder;
  else {
    if(scc->uplinkConfigCommon->initialUplinkBWP->rach_ConfigCommon->choice.setup->msg3_transformPrecoder)
      transformPrecoder = NR_PUSCH_Config__transformPrecoder_enabled;
    else
      transformPrecoder = NR_PUSCH_Config__transformPrecoder_disabled;
  }


  /* PRECOD_NBR_LAYERS */
  if ((*pusch_Config->txConfig == NR_PUSCH_Config__txConfig_nonCodebook));
  // 0 bits if the higher layer parameter txConfig = nonCodeBook

  if ((*pusch_Config->txConfig == NR_PUSCH_Config__txConfig_codebook)){

    uint8_t n_antenna_port = 0; //FIXME!!!

    if (n_antenna_port == 1); // 1 antenna port and the higher layer parameter txConfig = codebook 0 bits

    if (n_antenna_port == 4){ // 4 antenna port and the higher layer parameter txConfig = codebook

      // Table 7.3.1.1.2-2: transformPrecoder=disabled and maxRank = 2 or 3 or 4
      if ((transformPrecoder == NR_PUSCH_Config__transformPrecoder_disabled)
        && ((*pusch_Config->maxRank == 2) ||
        (*pusch_Config->maxRank == 3) ||
        (*pusch_Config->maxRank == 4))){

        if (*pusch_Config->codebookSubset == NR_PUSCH_Config__codebookSubset_fullyAndPartialAndNonCoherent) {
          pusch_config_pdu->nrOfLayers = table_7_3_1_1_2_2_3_4_5[dci->precoding_information.val][0];
          pusch_config_pdu->transform_precoding = table_7_3_1_1_2_2_3_4_5[dci->precoding_information.val][1];
        }

        if (*pusch_Config->codebookSubset == NR_PUSCH_Config__codebookSubset_partialAndNonCoherent){
          pusch_config_pdu->nrOfLayers = table_7_3_1_1_2_2_3_4_5[dci->precoding_information.val][2];
          pusch_config_pdu->transform_precoding = table_7_3_1_1_2_2_3_4_5[dci->precoding_information.val][3];
        }

        if (*pusch_Config->codebookSubset == NR_PUSCH_Config__codebookSubset_nonCoherent){
          pusch_config_pdu->nrOfLayers = table_7_3_1_1_2_2_3_4_5[dci->precoding_information.val][4];
          pusch_config_pdu->transform_precoding = table_7_3_1_1_2_2_3_4_5[dci->precoding_information.val][5];
        }
      }

      // Table 7.3.1.1.2-3: transformPrecoder= enabled, or transformPrecoder=disabled and maxRank = 1
      if (((transformPrecoder == NR_PUSCH_Config__transformPrecoder_enabled)
        || (transformPrecoder == NR_PUSCH_Config__transformPrecoder_disabled))
        && (*pusch_Config->maxRank == 1)){

        if (*pusch_Config->codebookSubset == NR_PUSCH_Config__codebookSubset_fullyAndPartialAndNonCoherent) {
          pusch_config_pdu->nrOfLayers = table_7_3_1_1_2_2_3_4_5[dci->precoding_information.val][6];
          pusch_config_pdu->transform_precoding = table_7_3_1_1_2_2_3_4_5[dci->precoding_information.val][7];
        }

        if (*pusch_Config->codebookSubset == NR_PUSCH_Config__codebookSubset_partialAndNonCoherent){
          pusch_config_pdu->nrOfLayers = table_7_3_1_1_2_2_3_4_5[dci->precoding_information.val][8];
          pusch_config_pdu->transform_precoding = table_7_3_1_1_2_2_3_4_5[dci->precoding_information.val][9];
        }

        if (*pusch_Config->codebookSubset == NR_PUSCH_Config__codebookSubset_nonCoherent){
          pusch_config_pdu->nrOfLayers = table_7_3_1_1_2_2_3_4_5[dci->precoding_information.val][10];
          pusch_config_pdu->transform_precoding = table_7_3_1_1_2_2_3_4_5[dci->precoding_information.val][11];
        }
      }
    }

    if (n_antenna_port == 4){ // 2 antenna port and the higher layer parameter txConfig = codebook
      // Table 7.3.1.1.2-4: transformPrecoder=disabled and maxRank = 2
      if ((transformPrecoder == NR_PUSCH_Config__transformPrecoder_disabled) && (*pusch_Config->maxRank == 2)){

        if (*pusch_Config->codebookSubset == NR_PUSCH_Config__codebookSubset_fullyAndPartialAndNonCoherent) {
          pusch_config_pdu->nrOfLayers = table_7_3_1_1_2_2_3_4_5[dci->precoding_information.val][12];
          pusch_config_pdu->transform_precoding = table_7_3_1_1_2_2_3_4_5[dci->precoding_information.val][13];
        }

        if (*pusch_Config->codebookSubset == NR_PUSCH_Config__codebookSubset_nonCoherent){
          pusch_config_pdu->nrOfLayers = table_7_3_1_1_2_2_3_4_5[dci->precoding_information.val][14];
          pusch_config_pdu->transform_precoding = table_7_3_1_1_2_2_3_4_5[dci->precoding_information.val][15];
        }

      }

      // Table 7.3.1.1.2-5: transformPrecoder= enabled, or transformPrecoder= disabled and maxRank = 1
      if (((transformPrecoder == NR_PUSCH_Config__transformPrecoder_enabled)
        || (transformPrecoder == NR_PUSCH_Config__transformPrecoder_disabled))
        && (*pusch_Config->maxRank == 1)){

        if (*pusch_Config->codebookSubset == NR_PUSCH_Config__codebookSubset_fullyAndPartialAndNonCoherent) {
          pusch_config_pdu->nrOfLayers = table_7_3_1_1_2_2_3_4_5[dci->precoding_information.val][16];
          pusch_config_pdu->transform_precoding = table_7_3_1_1_2_2_3_4_5[dci->precoding_information.val][17];
        }

        if (*pusch_Config->codebookSubset == NR_PUSCH_Config__codebookSubset_nonCoherent){
          pusch_config_pdu->nrOfLayers = table_7_3_1_1_2_2_3_4_5[dci->precoding_information.val][18];
          pusch_config_pdu->transform_precoding = table_7_3_1_1_2_2_3_4_5[dci->precoding_information.val][19];
        }

      }
    }
  }

  /*-------------------- Changed to enable Transform precoding in RF SIM------------------------------------------------*/

 /*if (pusch_config_pdu->transform_precoding == transform_precoder_enabled) {

    pusch_config_dedicated->transform_precoder = transform_precoder_enabled;

    if(pusch_Config->dmrs_UplinkForPUSCH_MappingTypeA != NULL) {

      NR_DMRS_UplinkConfig_t *NR_DMRS_ulconfig = pusch_Config->dmrs_UplinkForPUSCH_MappingTypeA->choice.setup;

      if (NR_DMRS_ulconfig->dmrs_Type == NULL)
        pusch_config_dedicated->dmrs_ul_for_pusch_mapping_type_a.dmrs_type = 1;
      if (NR_DMRS_ulconfig->maxLength == NULL)
        pusch_config_dedicated->dmrs_ul_for_pusch_mapping_type_a.max_length = 1;

    } else if(pusch_Config->dmrs_UplinkForPUSCH_MappingTypeB != NULL) {

      NR_DMRS_UplinkConfig_t *NR_DMRS_ulconfig = pusch_Config->dmrs_UplinkForPUSCH_MappingTypeB->choice.setup;

      if (NR_DMRS_ulconfig->dmrs_Type == NULL)
        pusch_config_dedicated->dmrs_ul_for_pusch_mapping_type_b.dmrs_type = 1;
      if (NR_DMRS_ulconfig->maxLength == NULL)
        pusch_config_dedicated->dmrs_ul_for_pusch_mapping_type_b.max_length = 1;

    }
  } else
    pusch_config_dedicated->transform_precoder = transform_precoder_disabled;*/
}

// todo: this function shall be reviewed completely because of the many comments left by the author
void ul_ports_config(NR_UE_MAC_INST_t * mac, nfapi_nr_ue_pusch_pdu_t *pusch_config_pdu, dci_pdu_rel15_t *dci) {

  /* ANTENNA_PORTS */
  uint8_t rank = 0; // We need to initialize rank FIXME!!!

  NR_ServingCellConfigCommon_t *scc = mac->scc;
  NR_PUSCH_Config_t *pusch_Config = mac->ULbwp[0]->bwp_Dedicated->pusch_Config->choice.setup;

  long	transformPrecoder;
  if (pusch_Config->transformPrecoder)
    transformPrecoder = *pusch_Config->transformPrecoder;
  else {
    if(scc->uplinkConfigCommon->initialUplinkBWP->rach_ConfigCommon->choice.setup->msg3_transformPrecoder)
      transformPrecoder = NR_PUSCH_Config__transformPrecoder_enabled;
    else
      transformPrecoder = NR_PUSCH_Config__transformPrecoder_disabled;
  }
  long *max_length = NULL;
  long *dmrs_type = NULL;
  if (pusch_Config->dmrs_UplinkForPUSCH_MappingTypeA) {
    max_length = pusch_Config->dmrs_UplinkForPUSCH_MappingTypeA->choice.setup->maxLength;
    dmrs_type = pusch_Config->dmrs_UplinkForPUSCH_MappingTypeA->choice.setup->dmrs_Type;
  }
  else {
    max_length = pusch_Config->dmrs_UplinkForPUSCH_MappingTypeB->choice.setup->maxLength;
    dmrs_type = pusch_Config->dmrs_UplinkForPUSCH_MappingTypeB->choice.setup->dmrs_Type;
  }


  if ((transformPrecoder == NR_PUSCH_Config__transformPrecoder_enabled) &&
    (dmrs_type == NULL) && (max_length == NULL)) { // tables 7.3.1.1.2-6
      pusch_config_pdu->num_dmrs_cdm_grps_no_data = 2; //TBC
      pusch_config_pdu->dmrs_ports = dci->antenna_ports.val; //TBC
  }

  if ((transformPrecoder == NR_PUSCH_Config__transformPrecoder_enabled) &&
    (dmrs_type == NULL) && (max_length != NULL)) { // tables 7.3.1.1.2-7

    pusch_config_pdu->num_dmrs_cdm_grps_no_data = 2; //TBC
    pusch_config_pdu->dmrs_ports = (dci->antenna_ports.val > 3)?(dci->antenna_ports.val-4):(dci->antenna_ports.val); //TBC
    //pusch_config_pdu->n_front_load_symb = (dci->antenna_ports > 3)?2:1; //FIXME
  }

  if ((transformPrecoder == NR_PUSCH_Config__transformPrecoder_disabled) &&
    (dmrs_type == NULL) && (max_length == NULL)) { // tables 7.3.1.1.2-8/9/10/11

    if (rank == 1) {
      pusch_config_pdu->num_dmrs_cdm_grps_no_data = (dci->antenna_ports.val > 1)?2:1; //TBC
      pusch_config_pdu->dmrs_ports = (dci->antenna_ports.val > 1)?(dci->antenna_ports.val-2):(dci->antenna_ports.val); //TBC
    }

    if (rank == 2){
      pusch_config_pdu->num_dmrs_cdm_grps_no_data = (dci->antenna_ports.val > 0)?2:1; //TBC
      pusch_config_pdu->dmrs_ports = 0; //FIXME
      //pusch_config_pdu->dmrs_ports[0] = (dci->antenna_ports > 1)?(dci->antenna_ports > 2 ?0:2):0;
      //pusch_config_pdu->dmrs_ports[1] = (dci->antenna_ports > 1)?(dci->antenna_ports > 2 ?2:3):1;
    }

    if (rank == 3){
      pusch_config_pdu->num_dmrs_cdm_grps_no_data = 2; //TBC
      pusch_config_pdu->dmrs_ports = 0; //FIXME
      //pusch_config_pdu->dmrs_ports[0] = 0;
      //pusch_config_pdu->dmrs_ports[1] = 1;
      //pusch_config_pdu->dmrs_ports[2] = 2;
    }

    if (rank == 4){
      pusch_config_pdu->num_dmrs_cdm_grps_no_data = 2; //TBC
      pusch_config_pdu->dmrs_ports = 0; //FIXME
      //pusch_config_pdu->dmrs_ports[0] = 0;
      //pusch_config_pdu->dmrs_ports[1] = 1;
      //pusch_config_pdu->dmrs_ports[2] = 2;
      //pusch_config_pdu->dmrs_ports[3] = 3;
    }
  }

  if ((transformPrecoder == NR_PUSCH_Config__transformPrecoder_disabled) &&
    (dmrs_type == NULL) && (max_length != NULL)) { // tables 7.3.1.1.2-12/13/14/15

    if (rank == 1){
      pusch_config_pdu->num_dmrs_cdm_grps_no_data = (dci->antenna_ports.val > 1)?2:1; //TBC
      pusch_config_pdu->dmrs_ports = (dci->antenna_ports.val > 1)?(dci->antenna_ports.val > 5 ?(dci->antenna_ports.val-6):(dci->antenna_ports.val-2)):dci->antenna_ports.val; //TBC
      //pusch_config_pdu->n_front_load_symb = (dci->antenna_ports.val > 6)?2:1; //FIXME
    }

    if (rank == 2){
      pusch_config_pdu->num_dmrs_cdm_grps_no_data = (dci->antenna_ports.val > 0)?2:1; //TBC
      pusch_config_pdu->dmrs_ports = 0; //FIXME
      //pusch_config_pdu->dmrs_ports[0] = table_7_3_1_1_2_13[dci->antenna_ports.val][1];
      //pusch_config_pdu->dmrs_ports[1] = table_7_3_1_1_2_13[dci->antenna_ports.val][2];
      //pusch_config_pdu->n_front_load_symb = (dci->antenna_ports.val > 3)?2:1; // FIXME
    }

    if (rank == 3){
      pusch_config_pdu->num_dmrs_cdm_grps_no_data = 2; //TBC
      pusch_config_pdu->dmrs_ports = 0; //FIXME
      //pusch_config_pdu->dmrs_ports[0] = table_7_3_1_1_2_14[dci->antenna_ports.val][1];
      //pusch_config_pdu->dmrs_ports[1] = table_7_3_1_1_2_14[dci->antenna_ports.val][2];
      //pusch_config_pdu->dmrs_ports[2] = table_7_3_1_1_2_14[dci->antenna_ports.val][3];
      //pusch_config_pdu->n_front_load_symb = (dci->antenna_ports.val > 1)?2:1; //FIXME
    }

    if (rank == 4){
      pusch_config_pdu->num_dmrs_cdm_grps_no_data = 2; //TBC
      pusch_config_pdu->dmrs_ports = 0; //FIXME
      //pusch_config_pdu->dmrs_ports[0] = table_7_3_1_1_2_15[dci->antenna_ports.val][1];
      //pusch_config_pdu->dmrs_ports[1] = table_7_3_1_1_2_15[dci->antenna_ports.val][2];
      //pusch_config_pdu->dmrs_ports[2] = table_7_3_1_1_2_15[dci->antenna_ports.val][3];
      //pusch_config_pdu->dmrs_ports[3] = table_7_3_1_1_2_15[dci->antenna_ports.val][4];
      //pusch_config_pdu->n_front_load_symb = (dci->antenna_ports.val > 1)?2:1; //FIXME
    }
  }

  if ((transformPrecoder == NR_PUSCH_Config__transformPrecoder_disabled) &&
    (dmrs_type != NULL) &&
    (max_length == NULL)) { // tables 7.3.1.1.2-16/17/18/19

    if (rank == 1){
      pusch_config_pdu->num_dmrs_cdm_grps_no_data = (dci->antenna_ports.val > 1)?((dci->antenna_ports.val > 5)?3:2):1; //TBC
      pusch_config_pdu->dmrs_ports = (dci->antenna_ports.val > 1)?(dci->antenna_ports.val > 5 ?(dci->antenna_ports.val-6):(dci->antenna_ports.val-2)):dci->antenna_ports.val; //TBC
    }

    if (rank == 2){
      pusch_config_pdu->num_dmrs_cdm_grps_no_data = (dci->antenna_ports.val > 0)?((dci->antenna_ports.val > 2)?3:2):1; //TBC
      pusch_config_pdu->dmrs_ports = 0; //FIXME
      //pusch_config_pdu->dmrs_ports[0] = table_7_3_1_1_2_17[dci->antenna_ports.val][1];
      //pusch_config_pdu->dmrs_ports[1] = table_7_3_1_1_2_17[dci->antenna_ports.val][2];
    }

    if (rank == 3){
      pusch_config_pdu->num_dmrs_cdm_grps_no_data = (dci->antenna_ports.val > 0)?3:2; //TBC
      pusch_config_pdu->dmrs_ports = 0; //FIXME
      //pusch_config_pdu->dmrs_ports[0] = table_7_3_1_1_2_18[dci->antenna_ports.val][1];
      //pusch_config_pdu->dmrs_ports[1] = table_7_3_1_1_2_18[dci->antenna_ports.val][2];
      //pusch_config_pdu->dmrs_ports[2] = table_7_3_1_1_2_18[dci->antenna_ports.val][3];
    }

    if (rank == 4){
      pusch_config_pdu->num_dmrs_cdm_grps_no_data = dci->antenna_ports.val + 2; //TBC
      pusch_config_pdu->dmrs_ports = 0; //FIXME
      //pusch_config_pdu->dmrs_ports[0] = 0;
      //pusch_config_pdu->dmrs_ports[1] = 1;
      //pusch_config_pdu->dmrs_ports[2] = 2;
      //pusch_config_pdu->dmrs_ports[3] = 3;
    }
  }

  if ((transformPrecoder == NR_PUSCH_Config__transformPrecoder_disabled) &&
    (dmrs_type != NULL) && (max_length != NULL)) { // tables 7.3.1.1.2-20/21/22/23

    if (rank == 1){
      pusch_config_pdu->num_dmrs_cdm_grps_no_data = table_7_3_1_1_2_20[dci->antenna_ports.val][0]; //TBC
      pusch_config_pdu->dmrs_ports = table_7_3_1_1_2_20[dci->antenna_ports.val][1]; //TBC
      //pusch_config_pdu->n_front_load_symb = table_7_3_1_1_2_20[dci->antenna_ports.val][2]; //FIXME
    }

    if (rank == 2){
      pusch_config_pdu->num_dmrs_cdm_grps_no_data = table_7_3_1_1_2_21[dci->antenna_ports.val][0]; //TBC
      pusch_config_pdu->dmrs_ports = 0; //FIXME
      //pusch_config_pdu->dmrs_ports[0] = table_7_3_1_1_2_21[dci->antenna_ports.val][1];
      //pusch_config_pdu->dmrs_ports[1] = table_7_3_1_1_2_21[dci->antenna_ports.val][2];
      //pusch_config_pdu->n_front_load_symb = table_7_3_1_1_2_21[dci->antenna_ports.val][3]; //FIXME
      }

    if (rank == 3){
      pusch_config_pdu->num_dmrs_cdm_grps_no_data = table_7_3_1_1_2_22[dci->antenna_ports.val][0]; //TBC
      pusch_config_pdu->dmrs_ports = 0; //FIXME
      //pusch_config_pdu->dmrs_ports[0] = table_7_3_1_1_2_22[dci->antenna_ports.val][1];
      //pusch_config_pdu->dmrs_ports[1] = table_7_3_1_1_2_22[dci->antenna_ports.val][2];
      //pusch_config_pdu->dmrs_ports[2] = table_7_3_1_1_2_22[dci->antenna_ports.val][3];
      //pusch_config_pdu->n_front_load_symb = table_7_3_1_1_2_22[dci->antenna_ports.val][4]; //FIXME
    }

    if (rank == 4){
      pusch_config_pdu->num_dmrs_cdm_grps_no_data = table_7_3_1_1_2_23[dci->antenna_ports.val][0]; //TBC
      pusch_config_pdu->dmrs_ports = 0; //FIXME
      //pusch_config_pdu->dmrs_ports[0] = table_7_3_1_1_2_23[dci->antenna_ports.val][1];
      //pusch_config_pdu->dmrs_ports[1] = table_7_3_1_1_2_23[dci->antenna_ports.val][2];
      //pusch_config_pdu->dmrs_ports[2] = table_7_3_1_1_2_23[dci->antenna_ports.val][3];
      //pusch_config_pdu->dmrs_ports[3] = table_7_3_1_1_2_23[dci->antenna_ports.val][4];
      //pusch_config_pdu->n_front_load_symb = table_7_3_1_1_2_23[dci->antenna_ports.val][5]; //FIXME
    }
  }
}

// Configuration of Msg3 PDU according to clauses:
// - 8.3 of 3GPP TS 38.213 version 16.3.0 Release 16
// - 6.1.2.2 of TS 38.214
// - 6.1.3 of TS 38.214
// - 6.2.2 of TS 38.214
// - 6.1.4.2 of TS 38.214
// - 6.4.1.1.1 of TS 38.211
// - 6.3.1.7 of 38.211
int nr_config_pusch_pdu(NR_UE_MAC_INST_t *mac,
                        nfapi_nr_ue_pusch_pdu_t *pusch_config_pdu,
                        dci_pdu_rel15_t *dci,
                        RAR_grant_t *rar_grant,
                        uint16_t rnti,
                        uint8_t *dci_format){

  int f_alloc;
  int mask;
  int StartSymbolIndex;
  int NrOfSymbols;
  uint8_t nb_dmrs_re_per_rb;

  uint16_t        l_prime_mask = 1;
  uint16_t number_dmrs_symbols = 0;
  int                N_PRB_oh  = 0;

  int rnti_type = get_rnti_type(mac, rnti);

  // Common configuration
  pusch_config_pdu->dmrs_config_type = pusch_dmrs_type1;
  pusch_config_pdu->pdu_bit_map      = PUSCH_PDU_BITMAP_PUSCH_DATA;
  pusch_config_pdu->nrOfLayers       = 1;
  pusch_config_pdu->rnti             = rnti;
  NR_BWP_UplinkCommon_t *initialUplinkBWP;
  if (mac->scc) initialUplinkBWP = mac->scc->uplinkConfigCommon->initialUplinkBWP;
  else          initialUplinkBWP = &mac->scc_SIB->uplinkConfigCommon->initialUplinkBWP;

  if (rar_grant) {

    // Note: for Msg3 or MsgA PUSCH transmission the N_PRB_oh is always set to 0
    NR_BWP_Uplink_t *ubwp = mac->ULbwp[0];
    NR_BWP_UplinkDedicated_t *ibwp;
    int scs,abwp_start,abwp_size,startSymbolAndLength;
    NR_PUSCH_Config_t *pusch_Config=NULL;
    if (mac->cg && ubwp &&
	mac->cg->spCellConfig && 
	mac->cg->spCellConfig->spCellConfigDedicated && 
	mac->cg->spCellConfig->spCellConfigDedicated->uplinkConfig &&
	mac->cg->spCellConfig->spCellConfigDedicated->uplinkConfig->initialUplinkBWP
	) {
      ibwp = mac->cg->spCellConfig->spCellConfigDedicated->uplinkConfig->initialUplinkBWP;
      pusch_Config = ibwp->pusch_Config->choice.setup;
      startSymbolAndLength = ubwp->bwp_Common->pusch_ConfigCommon->choice.setup->pusch_TimeDomainAllocationList->list.array[rar_grant->Msg3_t_alloc]->startSymbolAndLength;
      
      // active BWP start
      abwp_start = NRRIV2PRBOFFSET(ubwp->bwp_Common->genericParameters.locationAndBandwidth, MAX_BWP_SIZE);
      abwp_size = NRRIV2BW(ubwp->bwp_Common->genericParameters.locationAndBandwidth, MAX_BWP_SIZE);
      scs = ubwp->bwp_Common->genericParameters.subcarrierSpacing;
    } 
    else {
      startSymbolAndLength = initialUplinkBWP->pusch_ConfigCommon->choice.setup->pusch_TimeDomainAllocationList->list.array[rar_grant->Msg3_t_alloc]->startSymbolAndLength;
      
      // active BWP start
      abwp_start = NRRIV2PRBOFFSET(initialUplinkBWP->genericParameters.locationAndBandwidth, MAX_BWP_SIZE);
      abwp_size = NRRIV2BW(initialUplinkBWP->genericParameters.locationAndBandwidth, MAX_BWP_SIZE);
      scs = initialUplinkBWP->genericParameters.subcarrierSpacing;
    }
    int ibwp_start = NRRIV2PRBOFFSET(initialUplinkBWP->genericParameters.locationAndBandwidth, MAX_BWP_SIZE);
    int ibwp_size = NRRIV2BW(initialUplinkBWP->genericParameters.locationAndBandwidth, MAX_BWP_SIZE);

      // BWP start selection according to 8.3 of TS 38.213
    if ((ibwp_start < abwp_start) || (ibwp_size > abwp_size)) {
      pusch_config_pdu->bwp_start = abwp_start;
      pusch_config_pdu->bwp_size = abwp_size;
    } else {
      pusch_config_pdu->bwp_start = ibwp_start;
      pusch_config_pdu->bwp_size = ibwp_size;
    }

    //// Resource assignment from RAR
    // Frequency domain allocation according to 8.3 of TS 38.213
    if (ibwp_size < 180)
      mask = (1 << ((int) ceil(log2((ibwp_size*(ibwp_size+1))>>1)))) - 1;
    else
      mask = (1 << (28 - (int)(ceil(log2((ibwp_size*(ibwp_size+1))>>1))))) - 1;

    f_alloc = rar_grant->Msg3_f_alloc & mask;
    if (nr_ue_process_dci_freq_dom_resource_assignment(pusch_config_pdu, NULL, ibwp_size, 0, f_alloc) < 0)
      return -1;

    // virtual resource block to physical resource mapping for Msg3 PUSCH (6.3.1.7 in 38.211)
    //pusch_config_pdu->rb_start += ibwp_start - abwp_start;

    // Time domain allocation
    SLIV2SL(startSymbolAndLength, &StartSymbolIndex, &NrOfSymbols);
    pusch_config_pdu->start_symbol_index = StartSymbolIndex;
    pusch_config_pdu->nr_of_symbols = NrOfSymbols;

    #ifdef DEBUG_MSG3
    LOG_D(NR_MAC, "In %s BWP assignment (BWP (start %d, size %d) \n", __FUNCTION__, pusch_config_pdu->bwp_start, pusch_config_pdu->bwp_size);
    #endif

    // MCS
    pusch_config_pdu->mcs_index = rar_grant->mcs;
    // Frequency hopping
    pusch_config_pdu->frequency_hopping = rar_grant->freq_hopping;

    // DM-RS configuration according to 6.2.2 UE DM-RS transmission procedure in 38.214
    pusch_config_pdu->num_dmrs_cdm_grps_no_data = 2;
    pusch_config_pdu->dmrs_ports = 1;

    // DMRS sequence initialization [TS 38.211, sec 6.4.1.1.1].
    // Should match what is sent in DCI 0_1, otherwise set to 0.
    pusch_config_pdu->scid = 0;

    // Transform precoding according to 6.1.3 UE procedure for applying transform precoding on PUSCH in 38.214
    pusch_config_pdu->transform_precoding = get_transformPrecoding(initialUplinkBWP, pusch_Config, NULL, NULL, NR_RNTI_TC, 0); // TBR fix rnti and take out

    // Resource allocation in frequency domain according to 6.1.2.2 in TS 38.214
    pusch_config_pdu->resource_alloc = (mac->cg) ? pusch_Config->resourceAllocation : 1;

    //// Completing PUSCH PDU
    pusch_config_pdu->mcs_table = 0;
    pusch_config_pdu->cyclic_prefix = 0;
    pusch_config_pdu->data_scrambling_id = mac->physCellId;
    pusch_config_pdu->ul_dmrs_scrambling_id = mac->physCellId;
    pusch_config_pdu->subcarrier_spacing = scs; 
    pusch_config_pdu->vrb_to_prb_mapping = 0;
    pusch_config_pdu->uplink_frequency_shift_7p5khz = 0;
    //Optional Data only included if indicated in pduBitmap
    pusch_config_pdu->pusch_data.rv_index = 0;  // 8.3 in 38.213
    pusch_config_pdu->pusch_data.harq_process_id = 0;
    pusch_config_pdu->pusch_data.new_data_indicator = 1; // new data
    pusch_config_pdu->pusch_data.num_cb = 0;

  } else if (dci) {

    int target_ss;
    bool valid_ptrs_setup = 0;
    uint16_t n_RB_ULBWP;
    if (mac->ULbwp[0] &&
	mac->ULbwp[0]->bwp_Common) {
      n_RB_ULBWP = NRRIV2BW(mac->ULbwp[0]->bwp_Common->genericParameters.locationAndBandwidth, MAX_BWP_SIZE);
      pusch_config_pdu->bwp_start = NRRIV2PRBOFFSET(mac->ULbwp[0]->bwp_Common->genericParameters.locationAndBandwidth, MAX_BWP_SIZE);
    }
    else {
      pusch_config_pdu->bwp_start = NRRIV2PRBOFFSET(mac->scc_SIB->uplinkConfigCommon->initialUplinkBWP.genericParameters.locationAndBandwidth, MAX_BWP_SIZE);
      n_RB_ULBWP = NRRIV2BW(mac->scc_SIB->uplinkConfigCommon->initialUplinkBWP.genericParameters.locationAndBandwidth, MAX_BWP_SIZE);
    }

    pusch_config_pdu->bwp_size = n_RB_ULBWP;

    NR_PUSCH_Config_t *pusch_Config = mac->ULbwp[0] ? mac->ULbwp[0]->bwp_Dedicated->pusch_Config->choice.setup : NULL;

    // Basic sanity check for MCS value to check for a false or erroneous DCI
    if (dci->mcs > 28) {
      LOG_W(NR_MAC, "MCS value %d out of bounds! Possibly due to false DCI. Ignoring DCI!\n", dci->mcs);
      return -1;
    }

    /* Transform precoding */
    if (rnti_type != NR_RNTI_CS || (rnti_type == NR_RNTI_CS && dci->ndi == 1)) {
      pusch_config_pdu->transform_precoding = get_transformPrecoding(initialUplinkBWP, pusch_Config, NULL, dci_format, rnti_type, 0);
    }

    /*DCI format-related configuration*/
    if (*dci_format == NR_UL_DCI_FORMAT_0_0) {

      target_ss = NR_SearchSpace__searchSpaceType_PR_common;

    } else if (*dci_format == NR_UL_DCI_FORMAT_0_1) {

      /* BANDWIDTH_PART_IND */
      if (dci->bwp_indicator.val != 1) {
        LOG_W(NR_MAC, "bwp_indicator != 1! Possibly due to false DCI. Ignoring DCI!\n");
        return -1;
      }
      config_bwp_ue(mac, &dci->bwp_indicator.val, dci_format);
      target_ss = NR_SearchSpace__searchSpaceType_PR_ue_Specific;
      ul_layers_config(mac, pusch_config_pdu, dci);
      ul_ports_config(mac, pusch_config_pdu, dci);

    } else {

      LOG_E(NR_MAC, "In %s: UL grant from DCI format %d is not handled...\n", __FUNCTION__, *dci_format);
      return -1;

    }

    /* TRANSFORM PRECODING ------------------------------------------------------------------------------------------*/

    if (pusch_config_pdu->transform_precoding == transform_precoder_enabled) {

      pusch_config_pdu->num_dmrs_cdm_grps_no_data = 2;

      NR_DMRS_UplinkConfig_t *NR_DMRS_ulconfig = NULL;
      if(pusch_Config->dmrs_UplinkForPUSCH_MappingTypeA != NULL)
        NR_DMRS_ulconfig = pusch_Config->dmrs_UplinkForPUSCH_MappingTypeA->choice.setup;
      else
        NR_DMRS_ulconfig = pusch_Config->dmrs_UplinkForPUSCH_MappingTypeB->choice.setup;

      uint32_t n_RS_Id = 0;
      if (NR_DMRS_ulconfig->transformPrecodingEnabled->nPUSCH_Identity != NULL)
        n_RS_Id = *NR_DMRS_ulconfig->transformPrecodingEnabled->nPUSCH_Identity;
      else
        n_RS_Id = *mac->scc->physCellId;

      // U as specified in section 6.4.1.1.1.2 in 38.211, if sequence hopping and group hopping are disabled
      pusch_config_pdu->dfts_ofdm.low_papr_group_number = n_RS_Id % 30;

      // V as specified in section 6.4.1.1.1.2 in 38.211 V = 0 if sequence hopping and group hopping are disabled
      if ((NR_DMRS_ulconfig->transformPrecodingEnabled->sequenceGroupHopping == NULL) &&
            (NR_DMRS_ulconfig->transformPrecodingEnabled->sequenceHopping == NULL))
          pusch_config_pdu->dfts_ofdm.low_papr_sequence_number = 0;
      else
        AssertFatal(1==0,"SequenceGroupHopping or sequenceHopping are NOT Supported\n");

      LOG_D(NR_MAC,"TRANSFORM PRECODING IS ENABLED. CDM groups: %d, U: %d \n", pusch_config_pdu->num_dmrs_cdm_grps_no_data,
                pusch_config_pdu->dfts_ofdm.low_papr_group_number);
    }

    /* TRANSFORM PRECODING --------------------------------------------------------------------------------------------------------*/

    /* IDENTIFIER_DCI_FORMATS */
    /* FREQ_DOM_RESOURCE_ASSIGNMENT_UL */
    if (nr_ue_process_dci_freq_dom_resource_assignment(pusch_config_pdu, NULL, n_RB_ULBWP, 0, dci->frequency_domain_assignment.val) < 0){
      return -1;
    }
    /* TIME_DOM_RESOURCE_ASSIGNMENT */
    if (nr_ue_process_dci_time_dom_resource_assignment(mac, pusch_config_pdu, NULL, dci->time_domain_assignment.val,0,false) < 0) {
      return -1;
    }

    /* FREQ_HOPPING_FLAG */
    if ((pusch_Config->frequencyHopping!=NULL) && (pusch_Config->resourceAllocation != NR_PUSCH_Config__resourceAllocation_resourceAllocationType0)){
      pusch_config_pdu->frequency_hopping = dci->frequency_hopping_flag.val;
    }

    /* MCS */
    pusch_config_pdu->mcs_index = dci->mcs;

    /* MCS TABLE */
    if (pusch_config_pdu->transform_precoding == transform_precoder_disabled) {
      pusch_config_pdu->mcs_table = get_pusch_mcs_table(pusch_Config ? pusch_Config->mcs_Table : NULL, 0, *dci_format, rnti_type, target_ss, false);
    } else {
      pusch_config_pdu->mcs_table = get_pusch_mcs_table(pusch_Config ? pusch_Config->mcs_TableTransformPrecoder : NULL, 1, *dci_format, rnti_type, target_ss, false);
    }

    /* NDI */
    pusch_config_pdu->pusch_data.new_data_indicator = dci->ndi;
    /* RV */
    pusch_config_pdu->pusch_data.rv_index = dci->rv;
    /* HARQ_PROCESS_NUMBER */
    pusch_config_pdu->pusch_data.harq_process_id = dci->harq_pid;
    /* TPC_PUSCH */
    // according to TS 38.213 Table Table 7.1.1-1
    if (dci->tpc == 0) {
      pusch_config_pdu->absolute_delta_PUSCH = -4;
    }
    if (dci->tpc == 1) {
      pusch_config_pdu->absolute_delta_PUSCH = -1;
    }
    if (dci->tpc == 2) {
      pusch_config_pdu->absolute_delta_PUSCH = 1;
    }
    if (dci->tpc == 3) {
      pusch_config_pdu->absolute_delta_PUSCH = 4;
    }

    /* DMRS */
    l_prime_mask = get_l_prime(pusch_config_pdu->nr_of_symbols, typeB, 
			       (*dci_format == NR_UL_DCI_FORMAT_0_1) ? pusch_dmrs_pos0 : pusch_dmrs_pos2, pusch_len1);
    if ((mac->ULbwp[0] && pusch_config_pdu->transform_precoding == transform_precoder_disabled))
      pusch_config_pdu->num_dmrs_cdm_grps_no_data = 1;
    else if ((*dci_format == NR_UL_DCI_FORMAT_0_0) || (mac->ULbwp[0] && pusch_config_pdu->transform_precoding == transform_precoder_enabled))
      pusch_config_pdu->num_dmrs_cdm_grps_no_data = 2;
    
    // Num PRB Overhead from PUSCH-ServingCellConfig
    if (mac->cg &&
	mac->cg->spCellConfig &&
	mac->cg->spCellConfig->spCellConfigDedicated &&
	mac->cg->spCellConfig->spCellConfigDedicated->uplinkConfig &&
	mac->cg->spCellConfig->spCellConfigDedicated->uplinkConfig->pusch_ServingCellConfig &&
	mac->cg->spCellConfig->spCellConfigDedicated->uplinkConfig->pusch_ServingCellConfig->choice.setup->xOverhead)
      N_PRB_oh = *mac->cg->spCellConfig->spCellConfigDedicated->uplinkConfig->pusch_ServingCellConfig->choice.setup->xOverhead;

    else N_PRB_oh = 0;

    /* PTRS */
    if (mac->ULbwp[0] &&
	mac->ULbwp[0]->bwp_Dedicated &&
	mac->ULbwp[0]->bwp_Dedicated->pusch_Config &&
	mac->ULbwp[0]->bwp_Dedicated->pusch_Config->choice.setup &&
	mac->ULbwp[0]->bwp_Dedicated->pusch_Config->choice.setup->dmrs_UplinkForPUSCH_MappingTypeB &&
	mac->ULbwp[0]->bwp_Dedicated->pusch_Config->choice.setup->dmrs_UplinkForPUSCH_MappingTypeB->choice.setup->phaseTrackingRS) {
      if (pusch_config_pdu->transform_precoding == transform_precoder_disabled) {
        nfapi_nr_ue_ptrs_ports_t ptrs_ports_list;
        pusch_config_pdu->pusch_ptrs.ptrs_ports_list = &ptrs_ports_list;
        valid_ptrs_setup = set_ul_ptrs_values(mac->ULbwp[0]->bwp_Dedicated->pusch_Config->choice.setup->dmrs_UplinkForPUSCH_MappingTypeB->choice.setup->phaseTrackingRS->choice.setup,
                                              pusch_config_pdu->rb_size, pusch_config_pdu->mcs_index, pusch_config_pdu->mcs_table,
                                              &pusch_config_pdu->pusch_ptrs.ptrs_freq_density,&pusch_config_pdu->pusch_ptrs.ptrs_time_density,
                                              &pusch_config_pdu->pusch_ptrs.ptrs_ports_list->ptrs_re_offset,&pusch_config_pdu->pusch_ptrs.num_ptrs_ports,
                                              &pusch_config_pdu->pusch_ptrs.ul_ptrs_power, pusch_config_pdu->nr_of_symbols);
        if(valid_ptrs_setup==true) {
          pusch_config_pdu->pdu_bit_map |= PUSCH_PDU_BITMAP_PUSCH_PTRS;
        }
        LOG_D(NR_MAC, "UL PTRS values: PTRS time den: %d, PTRS freq den: %d\n", pusch_config_pdu->pusch_ptrs.ptrs_time_density, pusch_config_pdu->pusch_ptrs.ptrs_freq_density);
      }
    }

  }

  LOG_D(NR_MAC, "In %s: received UL grant (rb_start %d, rb_size %d, start_symbol_index %d, nr_of_symbols %d) for RNTI type %s \n",
    __FUNCTION__,
    pusch_config_pdu->rb_start,
    pusch_config_pdu->rb_size,
    pusch_config_pdu->start_symbol_index,
    pusch_config_pdu->nr_of_symbols,
    rnti_types[rnti_type]);

  pusch_config_pdu->ul_dmrs_symb_pos = l_prime_mask << pusch_config_pdu->start_symbol_index;;
  pusch_config_pdu->target_code_rate = nr_get_code_rate_ul(pusch_config_pdu->mcs_index, pusch_config_pdu->mcs_table);
  pusch_config_pdu->qam_mod_order = nr_get_Qm_ul(pusch_config_pdu->mcs_index, pusch_config_pdu->mcs_table);

  if (pusch_config_pdu->target_code_rate == 0 || pusch_config_pdu->qam_mod_order == 0) {
    LOG_W(NR_MAC, "In %s: Invalid code rate or Mod order, likely due to unexpected UL DCI. Ignoring DCI! \n", __FUNCTION__);
    return -1;
  }

  get_num_re_dmrs(pusch_config_pdu, &nb_dmrs_re_per_rb, &number_dmrs_symbols);

  // Compute TBS
  pusch_config_pdu->pusch_data.tb_size = nr_compute_tbs(pusch_config_pdu->qam_mod_order,
                                                        pusch_config_pdu->target_code_rate,
                                                        pusch_config_pdu->rb_size,
                                                        pusch_config_pdu->nr_of_symbols,
                                                        nb_dmrs_re_per_rb*number_dmrs_symbols,
                                                        N_PRB_oh,
                                                        0, // TBR to verify tb scaling
                                                        pusch_config_pdu->nrOfLayers)/8;

  return 0;

}

// Performs :
// 1. TODO: Call RRC for link status return to PHY
// 2. TODO: Perform SR/BSR procedures for scheduling feedback
// 3. TODO: Perform PHR procedures
NR_UE_L2_STATE_t nr_ue_scheduler(nr_downlink_indication_t *dl_info, nr_uplink_indication_t *ul_info){

  if (dl_info){

    module_id_t mod_id    = dl_info->module_id;
    uint32_t gNB_index    = dl_info->gNB_index;
    int cc_id             = dl_info->cc_id;
    frame_t rx_frame      = dl_info->frame;
    slot_t rx_slot        = dl_info->slot;
    NR_UE_MAC_INST_t *mac = get_mac_inst(mod_id);

    fapi_nr_dl_config_request_t *dl_config = &mac->dl_config_request;

    nr_scheduled_response_t scheduled_response;
    nr_dcireq_t dcireq;

    if(mac->cg != NULL){ // we have a cg

      dcireq.module_id = mod_id;
      dcireq.gNB_index = gNB_index;
      dcireq.cc_id     = cc_id;
      dcireq.frame     = rx_frame;
      dcireq.slot      = rx_slot;
      dcireq.dl_config_req.number_pdus = 0;
      nr_ue_dcireq(&dcireq); //to be replaced with function pointer later

      fill_scheduled_response(&scheduled_response, &dcireq.dl_config_req, NULL, NULL, mod_id, cc_id, rx_frame, rx_slot, dl_info->thread_id);
      if(mac->if_module != NULL && mac->if_module->scheduled_response != NULL)
        mac->if_module->scheduled_response(&scheduled_response);
    }
    else {
      // this is for Msg2/Msg4
      if (mac->ra.ra_state >= WAIT_RAR) {
        fapi_nr_dl_config_dci_dl_pdu_rel15_t *rel15 = &dl_config->dl_config_list[dl_config->number_pdus].dci_config_pdu.dci_config_rel15;
        rel15->num_dci_options = 1;
        rel15->dci_format_options[0] = NR_DL_DCI_FORMAT_1_0;
        config_dci_pdu(mac, rel15, dl_config, mac->ra.ra_state == WAIT_RAR ? NR_RNTI_RA : NR_RNTI_TC , -1);
        fill_dci_search_candidates(mac->ra.ss, rel15);
        dl_config->number_pdus = 1;
        LOG_D(MAC,"mac->cg %p: Calling fill_scheduled_response rnti %x, type0_pdcch, num_pdus %d\n",mac->cg,rel15->rnti,dl_config->number_pdus);
        fill_scheduled_response(&scheduled_response, dl_config, NULL, NULL, mod_id, cc_id, rx_frame, rx_slot, dl_info->thread_id);
        if(mac->if_module != NULL && mac->if_module->scheduled_response != NULL)
          mac->if_module->scheduled_response(&scheduled_response);
      }
    }
  } else if (ul_info) {

    int cc_id             = ul_info->cc_id;
    frame_t rx_frame      = ul_info->frame_rx;
    slot_t rx_slot        = ul_info->slot_rx;
    frame_t frame_tx      = ul_info->frame_tx;
    slot_t slot_tx        = ul_info->slot_tx;
    module_id_t mod_id    = ul_info->module_id;
    uint8_t access_mode   = SCHEDULED_ACCESS;

    NR_UE_MAC_INST_t *mac = get_mac_inst(mod_id);
    RA_config_t *ra       = &mac->ra;

    fapi_nr_ul_config_request_t *ul_config = get_ul_config_request(mac, slot_tx);

    // Schedule ULSCH only if the current frame and slot match those in ul_config_req
    // AND if a UL grant (UL DCI or Msg3) has been received (as indicated by num_pdus)
    if (ul_config && (ul_info->slot_tx == ul_config->slot && ul_info->frame_tx == ul_config->sfn) && ul_config->number_pdus > 0){

      LOG_D(NR_MAC, "In %s:[%d.%d]: number of UL PDUs: %d with UL transmission in [%d.%d]\n", __FUNCTION__, frame_tx, slot_tx, ul_config->number_pdus, ul_config->sfn, ul_config->slot);

      uint8_t ulsch_input_buffer[MAX_ULSCH_PAYLOAD_BYTES];
      uint8_t data_existing = 0;
      nr_scheduled_response_t scheduled_response;
      fapi_nr_tx_request_t tx_req;

      for (int j = 0; j < ul_config->number_pdus; j++) {

        fapi_nr_ul_config_request_pdu_t *ulcfg_pdu = &ul_config->ul_config_list[j];

        if (ulcfg_pdu->pdu_type == FAPI_NR_UL_CONFIG_TYPE_PUSCH) {

          uint16_t TBS_bytes = ulcfg_pdu->pusch_config_pdu.pusch_data.tb_size;
          LOG_D(NR_MAC,"harq_id %d, NDI %d NDI_DCI %d, TBS_bytes %d\n",
                ulcfg_pdu->pusch_config_pdu.pusch_data.harq_process_id,
                mac->UL_ndi[ulcfg_pdu->pusch_config_pdu.pusch_data.harq_process_id],
                ulcfg_pdu->pusch_config_pdu.pusch_data.new_data_indicator,
                TBS_bytes,
                ra->ra_state );
          if (ra->ra_state == WAIT_RAR && !ra->cfra){
            memcpy(ulsch_input_buffer, mac->ulsch_pdu.payload, TBS_bytes);
            LOG_D(NR_MAC,"[RAPROC] Msg3 to be transmitted:\n");
            for (int k = 0; k < TBS_bytes; k++) {
              LOG_D(NR_MAC,"(%i): 0x%x\n",k,mac->ulsch_pdu.payload[k]);
            }
            LOG_D(NR_MAC,"Flipping NDI for harq_id %d (Msg3)\n",ulcfg_pdu->pusch_config_pdu.pusch_data.new_data_indicator);
            mac->UL_ndi[ulcfg_pdu->pusch_config_pdu.pusch_data.harq_process_id] = ulcfg_pdu->pusch_config_pdu.pusch_data.new_data_indicator;
	    mac->first_ul_tx[ulcfg_pdu->pusch_config_pdu.pusch_data.harq_process_id] = 0;
          } else {
            if (mac->UL_ndi[ulcfg_pdu->pusch_config_pdu.pusch_data.harq_process_id] != ulcfg_pdu->pusch_config_pdu.pusch_data.new_data_indicator||
                mac->first_ul_tx[ulcfg_pdu->pusch_config_pdu.pusch_data.harq_process_id]==1){
              // Getting IP traffic to be transmitted
              data_existing = nr_ue_get_sdu(mod_id,
                                            cc_id,
                                            frame_tx,
                                            slot_tx,
                                            0,
                                            ulsch_input_buffer,
                                            TBS_bytes,
                                            &access_mode);
            }

            LOG_D(NR_MAC,"Flipping NDI for harq_id %d\n",ulcfg_pdu->pusch_config_pdu.pusch_data.new_data_indicator);
            mac->UL_ndi[ulcfg_pdu->pusch_config_pdu.pusch_data.harq_process_id] = ulcfg_pdu->pusch_config_pdu.pusch_data.new_data_indicator;
            mac->first_ul_tx[ulcfg_pdu->pusch_config_pdu.pusch_data.harq_process_id] = 0;

            //Random traffic to be transmitted if there is no IP traffic available for this Tx opportunity
            if (!data_existing) {
              //Use zeros for the header bytes in noS1 mode, in order to make sure that the LCID is not valid
              //and block this traffic from being forwarded to the upper layers at the gNB
              LOG_D(PHY, "In %s: Random data to be transmitted: TBS_bytes %d \n", __FUNCTION__, TBS_bytes);

              //Give the first byte a dummy value (a value not corresponding to any valid LCID based on 38.321, Table 6.2.1-2)
              //in order to distinguish the PHY random packets at the MAC layer of the gNB receiver from the normal packets that should
              //have a valid LCID (nr_process_mac_pdu function)
              ulsch_input_buffer[0] = 0x31;

              for (int i = 1; i < TBS_bytes; i++) {
                ulsch_input_buffer[i] = (unsigned char) rand();
              }
            }
          }

          #ifdef DEBUG_MAC_PDU
          LOG_D(PHY, "Is data existing ?: %d \n", data_existing);
          LOG_I(PHY, "Printing MAC PDU to be encoded, TBS is: %d \n", TBS_bytes);
          for (i = 0; i < TBS_bytes; i++) {
            printf("%02x", ulsch_input_buffer[i]);
          }
          printf("\n");
          #endif

          // Config UL TX PDU
          tx_req.slot = slot_tx;
          tx_req.sfn = frame_tx;
          tx_req.number_of_pdus++;
          tx_req.tx_request_body[0].pdu_length = TBS_bytes;
          tx_req.tx_request_body[0].pdu_index = j;
          tx_req.tx_request_body[0].pdu = ulsch_input_buffer;

          if (ra->ra_state != RA_SUCCEEDED && !ra->cfra){
            LOG_D(NR_MAC,"[RAPROC] RA-Msg3 transmitted\n");
            nr_Msg3_transmitted(ul_info->module_id, ul_info->cc_id, ul_info->frame_tx, ul_info->gNB_index);
          }

        }
      }

      fill_scheduled_response(&scheduled_response, NULL, ul_config, &tx_req, mod_id, cc_id, rx_frame, rx_slot, ul_info->thread_id);
      if(mac->if_module != NULL && mac->if_module->scheduled_response != NULL){
        mac->if_module->scheduled_response(&scheduled_response);
      }
    }
  }

  return UE_CONNECTION_OK;

}

// PUSCH scheduler:
// - Calculate the slot in which ULSCH should be scheduled. This is current slot + K2,
// - where K2 is the offset between the slot in which UL DCI is received and the slot
// - in which ULSCH should be scheduled. K2 is configured in RRC configuration.  
// PUSCH Msg3 scheduler:
// - scheduled by RAR UL grant according to 8.3 of TS 38.213
// Note: Msg3 tx in the uplink symbols of mixed slot
int nr_ue_pusch_scheduler(NR_UE_MAC_INST_t *mac,
                          uint8_t is_Msg3,
                          frame_t current_frame,
                          int current_slot,
                          frame_t *frame_tx,
                          int *slot_tx,
                          uint8_t tda_id){

  int delta = 0;
  NR_BWP_Uplink_t *ubwp = mac->ULbwp[0];
  // Get the numerology to calculate the Tx frame and slot
  int mu = ubwp ? 
    ubwp->bwp_Common->genericParameters.subcarrierSpacing :
    mac->scc_SIB->uplinkConfigCommon->initialUplinkBWP.genericParameters.subcarrierSpacing;

  NR_PUSCH_TimeDomainResourceAllocationList_t *pusch_TimeDomainAllocationList = ubwp ? 
    ubwp->bwp_Common->pusch_ConfigCommon->choice.setup->pusch_TimeDomainAllocationList:
    mac->scc_SIB->uplinkConfigCommon->initialUplinkBWP.pusch_ConfigCommon->choice.setup->pusch_TimeDomainAllocationList;
  // k2 as per 3GPP TS 38.214 version 15.9.0 Release 15 ch 6.1.2.1.1
  // PUSCH time domain resource allocation is higher layer configured from uschTimeDomainAllocationList in either pusch-ConfigCommon
  int k2;

  if (is_Msg3) {
    k2 = *pusch_TimeDomainAllocationList->list.array[tda_id]->k2;

    switch (mu) {
      case 0:
        delta = 2;
        break;
      case 1:
        delta = 3;
        break;
      case 2:
        delta = 4;
        break;
      case 3:
        delta = 6;
        break;
    }

    AssertFatal((k2+delta) >= DURATION_RX_TO_TX,
                "Slot offset (%d) for Msg3 cannot be less than DURATION_RX_TO_TX (%d)\n",
                k2+delta,DURATION_RX_TO_TX);

    *slot_tx = (current_slot + k2 + delta) % nr_slots_per_frame[mu];
    if (current_slot + k2 + delta > nr_slots_per_frame[mu]){
      *frame_tx = (current_frame + 1) % 1024;
    } else {
      *frame_tx = current_frame;
    }

  } else {

    // Get slot offset K2 which will be used to calculate TX slot
    k2 = get_k2(mac, tda_id);
    if (k2 < 0) { // This can happen when a false DCI is received
      return -1;
    }

    // Calculate TX slot and frame
    *slot_tx = (current_slot + k2) % nr_slots_per_frame[mu];
    *frame_tx = ((current_slot + k2) > nr_slots_per_frame[mu]) ? (current_frame + 1) % 1024 : current_frame;

  }

  LOG_D(NR_MAC, "In %s: currently at [%d.%d] UL transmission in [%d.%d] (k2 %d delta %d)\n", __FUNCTION__, current_frame, current_slot, *frame_tx, *slot_tx, k2, delta);

  return 0;

}

// Build the list of all the valid RACH occasions in the maximum association pattern period according to the PRACH config
static void build_ro_list(NR_UE_MAC_INST_t *mac) {

  int x,y; // PRACH Configuration Index table variables used to compute the valid frame numbers
  int y2;  // PRACH Configuration Index table additional variable used to compute the valid frame numbers
  uint8_t slot_shift_for_map;
  uint8_t map_shift;
  boolean_t even_slot_invalid;
  int64_t s_map;
  uint8_t prach_conf_start_symbol; // Starting symbol of the PRACH occasions in the PRACH slot
  uint8_t N_t_slot; // Number of PRACH occasions in a 14-symbols PRACH slot
  uint8_t N_dur; // Duration of a PRACH occasion (nb of symbols)
  uint8_t frame; // Maximum is NB_FRAMES_IN_MAX_ASSOCIATION_PATTERN_PERIOD
  uint8_t slot; // Maximum is the number of slots in a frame @ SCS 240kHz
  uint16_t format = 0xffff;
  uint8_t format2 = 0xff;
  int nb_fdm;

  uint8_t config_index, mu;
  int msg1_FDM;

  uint8_t prach_conf_period_idx;
  uint8_t nb_of_frames_per_prach_conf_period;
  uint8_t prach_conf_period_frame_idx;
  int64_t *prach_config_info_p;

  NR_RACH_ConfigCommon_t *setup = (mac->scc) ? 
    mac->scc->uplinkConfigCommon->initialUplinkBWP->rach_ConfigCommon->choice.setup:
    mac->scc_SIB->uplinkConfigCommon->initialUplinkBWP.rach_ConfigCommon->choice.setup;    

  NR_RACH_ConfigGeneric_t *rach_ConfigGeneric = &setup->rach_ConfigGeneric;

  config_index = rach_ConfigGeneric->prach_ConfigurationIndex;

  if (setup->msg1_SubcarrierSpacing)
    //L139
    mu = *setup->msg1_SubcarrierSpacing;
  else
    //L839 I don't think this is supported by UE looking at the code below
    AssertFatal(1==0,"Long PRACH not supported\n");

  msg1_FDM = rach_ConfigGeneric->msg1_FDM;

  switch (msg1_FDM){
    case 0:
    case 1:
    case 2:
    case 3:
      nb_fdm = 1 << msg1_FDM;
      break;
    default:
      AssertFatal(1 == 0, "Unknown msg1_FDM from rach_ConfigGeneric %d\n", msg1_FDM);
  }

  // Create the PRACH occasions map
  // ==============================
  // WIP: For now assume no rejected PRACH occasions because of conflict with SSB or TDD_UL_DL_ConfigurationCommon schedule

  int unpaired = mac->phy_config.config_req.cell_config.frame_duplex_type;

  prach_config_info_p = get_prach_config_info(mac->frequency_range, config_index, unpaired);

  // Identify the proper PRACH Configuration Index table according to the operating frequency
  LOG_D(NR_MAC,"mu = %u, PRACH config index  = %u, unpaired = %u\n", mu, config_index, unpaired);

  if (mac->frequency_range == FR2) { //FR2

    x = prach_config_info_p[2];
    y = prach_config_info_p[3];
    y2 = prach_config_info_p[4];

    s_map = prach_config_info_p[5];

    prach_conf_start_symbol = prach_config_info_p[6];
    N_t_slot = prach_config_info_p[8];
    N_dur = prach_config_info_p[9];
    if (prach_config_info_p[1] != -1)
      format2 = (uint8_t) prach_config_info_p[1];
    format = ((uint8_t) prach_config_info_p[0]) | (format2<<8);

    slot_shift_for_map = mu-2;
    if ( (mu == 3) && (prach_config_info_p[7] == 1) )
      even_slot_invalid = true;
    else
      even_slot_invalid = false;
  }
  else { // FR1
    x = prach_config_info_p[2];
    y = prach_config_info_p[3];
    y2 = y;

    s_map = prach_config_info_p[4];

    prach_conf_start_symbol = prach_config_info_p[5];
    N_t_slot = prach_config_info_p[7];
    N_dur = prach_config_info_p[8];
    LOG_D(NR_MAC,"N_t_slot %d, N_dur %d\n",N_t_slot,N_dur); 
    if (prach_config_info_p[1] != -1)
      format2 = (uint8_t) prach_config_info_p[1];
    format = ((uint8_t) prach_config_info_p[0]) | (format2<<8);

    slot_shift_for_map = mu;
    if ( (mu == 1) && (prach_config_info_p[6] <= 1) )
      // no prach in even slots @ 30kHz for 1 prach per subframe
      even_slot_invalid = true;
    else
      even_slot_invalid = false;
  } // FR2 / FR1

  prach_assoc_pattern.nb_of_prach_conf_period_in_max_period = MAX_NB_PRACH_CONF_PERIOD_IN_ASSOCIATION_PATTERN_PERIOD / x;
  nb_of_frames_per_prach_conf_period = x;

  LOG_D(NR_MAC,"nb_of_prach_conf_period_in_max_period %d\n", prach_assoc_pattern.nb_of_prach_conf_period_in_max_period);

  // Fill in the PRACH occasions table for every slot in every frame in every PRACH configuration periods in the maximum association pattern period
  // ----------------------------------------------------------------------------------------------------------------------------------------------
  // ----------------------------------------------------------------------------------------------------------------------------------------------
  // For every PRACH configuration periods
  // -------------------------------------
  for (prach_conf_period_idx=0; prach_conf_period_idx<prach_assoc_pattern.nb_of_prach_conf_period_in_max_period; prach_conf_period_idx++) {
    prach_assoc_pattern.prach_conf_period_list[prach_conf_period_idx].nb_of_prach_occasion = 0;
    prach_assoc_pattern.prach_conf_period_list[prach_conf_period_idx].nb_of_frame = nb_of_frames_per_prach_conf_period;
    prach_assoc_pattern.prach_conf_period_list[prach_conf_period_idx].nb_of_slot = nr_slots_per_frame[mu];

    LOG_D(NR_MAC,"PRACH Conf Period Idx %d\n", prach_conf_period_idx);

    // For every frames in a PRACH configuration period
    // ------------------------------------------------
    for (prach_conf_period_frame_idx=0; prach_conf_period_frame_idx<nb_of_frames_per_prach_conf_period; prach_conf_period_frame_idx++) {
      frame = (prach_conf_period_idx * nb_of_frames_per_prach_conf_period) + prach_conf_period_frame_idx;

      LOG_D(NR_MAC,"PRACH Conf Period Frame Idx %d - Frame %d\n", prach_conf_period_frame_idx, frame);
      // Is it a valid frame for this PRACH configuration index? (n_sfn mod x = y)
      if ( (frame%x)==y || (frame%x)==y2 ) {

        // For every slot in a frame
        // -------------------------
        for (slot=0; slot<nr_slots_per_frame[mu]; slot++) {
          // Is it a valid slot?
          map_shift = slot >> slot_shift_for_map; // in PRACH configuration index table slots are numbered wrt 60kHz
          if ( (s_map>>map_shift)&0x01 ) {
            // Valid slot

            // Additionally, for 30kHz/120kHz, we must check for the n_RA_Slot param also
            if ( even_slot_invalid && (slot%2 == 0) )
                continue; // no prach in even slots @ 30kHz/120kHz for 1 prach per 60khz slot/subframe

            // We're good: valid frame and valid slot
            // Compute all the PRACH occasions in the slot

            uint8_t n_prach_occ_in_time;
            uint8_t n_prach_occ_in_freq;

            prach_assoc_pattern.prach_conf_period_list[prach_conf_period_idx].prach_occasion_slot_map[prach_conf_period_frame_idx][slot].nb_of_prach_occasion_in_time = N_t_slot;
            prach_assoc_pattern.prach_conf_period_list[prach_conf_period_idx].prach_occasion_slot_map[prach_conf_period_frame_idx][slot].nb_of_prach_occasion_in_freq = nb_fdm;

            for (n_prach_occ_in_time=0; n_prach_occ_in_time<N_t_slot; n_prach_occ_in_time++) {
              uint8_t start_symbol = prach_conf_start_symbol + n_prach_occ_in_time * N_dur;
              LOG_D(NR_MAC,"PRACH Occ in time %d\n", n_prach_occ_in_time);

              for (n_prach_occ_in_freq=0; n_prach_occ_in_freq<nb_fdm; n_prach_occ_in_freq++) {
                prach_occasion_info_t *prach_occasion_p = &prach_assoc_pattern.prach_conf_period_list[prach_conf_period_idx].prach_occasion_slot_map[prach_conf_period_frame_idx][slot].prach_occasion[n_prach_occ_in_time][n_prach_occ_in_freq];

                prach_occasion_p->start_symbol = start_symbol;
                prach_occasion_p->fdm = n_prach_occ_in_freq;
                prach_occasion_p->frame = frame;
                prach_occasion_p->slot = slot;
                prach_occasion_p->format = format;
                prach_assoc_pattern.prach_conf_period_list[prach_conf_period_idx].nb_of_prach_occasion++;

                LOG_D(NR_MAC,"Adding a PRACH occasion: frame %u, slot-symbol %d-%d, occ_in_time-occ_in-freq %d-%d, nb ROs in conf period %d, for this slot: RO# in time %d, RO# in freq %d\n",
                    frame, slot, start_symbol, n_prach_occ_in_time, n_prach_occ_in_freq, prach_assoc_pattern.prach_conf_period_list[prach_conf_period_idx].nb_of_prach_occasion,
                    prach_assoc_pattern.prach_conf_period_list[prach_conf_period_idx].prach_occasion_slot_map[prach_conf_period_frame_idx][slot].nb_of_prach_occasion_in_time,
                    prach_assoc_pattern.prach_conf_period_list[prach_conf_period_idx].prach_occasion_slot_map[prach_conf_period_frame_idx][slot].nb_of_prach_occasion_in_freq);
              } // For every freq in the slot
            } // For every time occasions in the slot
          } // Valid slot?
        } // For every slots in a frame
      } // Valid frame?
    } // For every frames in a prach configuration period
  } // For every prach configuration periods in the maximum association pattern period (160ms)
}

// Build the list of all the valid/transmitted SSBs according to the config
static void build_ssb_list(NR_UE_MAC_INST_t *mac) {

  // Create the list of transmitted SSBs
  // ===================================
  BIT_STRING_t *ssb_bitmap;
  uint64_t ssb_positionsInBurst;
  uint8_t ssb_idx = 0;

  if (mac->scc) {
    NR_ServingCellConfigCommon_t *scc = mac->scc;
    switch (scc->ssb_PositionsInBurst->present) {
      case NR_ServingCellConfigCommon__ssb_PositionsInBurst_PR_shortBitmap:
        ssb_bitmap = &scc->ssb_PositionsInBurst->choice.shortBitmap;

        ssb_positionsInBurst = BIT_STRING_to_uint8(ssb_bitmap);
        LOG_D(NR_MAC,"SSB config: SSB_positions_in_burst 0x%lx\n", ssb_positionsInBurst);

        for (uint8_t bit_nb=3; bit_nb<=3; bit_nb--) {
          // If SSB is transmitted
          if ((ssb_positionsInBurst>>bit_nb) & 0x01) {
            ssb_list.nb_tx_ssb++;
            ssb_list.tx_ssb[ssb_idx].transmitted = true;
            LOG_D(NR_MAC,"SSB idx %d transmitted\n", ssb_idx);
          }
          ssb_idx++;
        }
        break;
      case NR_ServingCellConfigCommon__ssb_PositionsInBurst_PR_mediumBitmap:
        ssb_bitmap = &scc->ssb_PositionsInBurst->choice.mediumBitmap;

        ssb_positionsInBurst = BIT_STRING_to_uint8(ssb_bitmap);
        LOG_D(NR_MAC,"SSB config: SSB_positions_in_burst 0x%lx\n", ssb_positionsInBurst);

        for (uint8_t bit_nb=7; bit_nb<=7; bit_nb--) {
          // If SSB is transmitted
          if ((ssb_positionsInBurst>>bit_nb) & 0x01) {
            ssb_list.nb_tx_ssb++;
            ssb_list.tx_ssb[ssb_idx].transmitted = true;
            LOG_D(NR_MAC,"SSB idx %d transmitted\n", ssb_idx);
          }
          ssb_idx++;
        }
        break;
      case NR_ServingCellConfigCommon__ssb_PositionsInBurst_PR_longBitmap:
        ssb_bitmap = &scc->ssb_PositionsInBurst->choice.longBitmap;

        ssb_positionsInBurst = BIT_STRING_to_uint64(ssb_bitmap);
        LOG_D(NR_MAC,"SSB config: SSB_positions_in_burst 0x%lx\n", ssb_positionsInBurst);

        for (uint8_t bit_nb=63; bit_nb<=63; bit_nb--) {
          // If SSB is transmitted
          if ((ssb_positionsInBurst>>bit_nb) & 0x01) {
            ssb_list.nb_tx_ssb++;
            ssb_list.tx_ssb[ssb_idx].transmitted = true;
            LOG_D(NR_MAC,"SSB idx %d transmitted\n", ssb_idx);
          }
          ssb_idx++;

        }
        break;
      default:
        AssertFatal(false,"ssb_PositionsInBurst not present\n");
        break;
    }
  } else { // This is configuration from SIB1

    AssertFatal(mac->scc_SIB->ssb_PositionsInBurst.groupPresence == NULL, "Handle case for >8 SSBs\n");
    ssb_bitmap = &mac->scc_SIB->ssb_PositionsInBurst.inOneGroup;

    ssb_positionsInBurst = BIT_STRING_to_uint8(ssb_bitmap);

    LOG_D(NR_MAC,"SSB config: SSB_positions_in_burst 0x%lx\n", ssb_positionsInBurst);

    for (uint8_t bit_nb=7; bit_nb<=7; bit_nb--) {
      // If SSB is transmitted
      if ((ssb_positionsInBurst>>bit_nb) & 0x01) {
	ssb_list.nb_tx_ssb++;
	ssb_list.tx_ssb[ssb_idx].transmitted = true;
	LOG_D(NR_MAC,"SSB idx %d transmitted\n", ssb_idx);
      }
      ssb_idx++;
    }
  }
}

// Map the transmitted SSBs to the ROs and create the association pattern according to the config
static void map_ssb_to_ro(NR_UE_MAC_INST_t *mac) {

  // Map SSBs to PRACH occasions
  // ===========================
  // WIP: Assumption: No PRACH occasion is rejected because of a conflict with SSBs or TDD_UL_DL_ConfigurationCommon schedule
  NR_RACH_ConfigCommon_t *setup = (mac->scc) ? 
    mac->scc->uplinkConfigCommon->initialUplinkBWP->rach_ConfigCommon->choice.setup:
    mac->scc_SIB->uplinkConfigCommon->initialUplinkBWP.rach_ConfigCommon->choice.setup;    

  NR_RACH_ConfigCommon__ssb_perRACH_OccasionAndCB_PreamblesPerSSB_PR ssb_perRACH_config = setup->ssb_perRACH_OccasionAndCB_PreamblesPerSSB->present;

  boolean_t multiple_ssb_per_ro; // true if more than one or exactly one SSB per RACH occasion, false if more than one RO per SSB
  uint8_t ssb_rach_ratio; // Nb of SSBs per RACH or RACHs per SSB
  uint16_t required_nb_of_prach_occasion; // Nb of RACH occasions required to map all the SSBs
  uint8_t required_nb_of_prach_conf_period; // Nb of PRACH configuration periods required to map all the SSBs

  // Determine the SSB to RACH mapping ratio
  // =======================================
  switch (ssb_perRACH_config){
    case NR_RACH_ConfigCommon__ssb_perRACH_OccasionAndCB_PreamblesPerSSB_PR_oneEighth:
      multiple_ssb_per_ro = false;
      ssb_rach_ratio = 8;
      break;
    case NR_RACH_ConfigCommon__ssb_perRACH_OccasionAndCB_PreamblesPerSSB_PR_oneFourth:
      multiple_ssb_per_ro = false;
      ssb_rach_ratio = 4;
      break;
    case NR_RACH_ConfigCommon__ssb_perRACH_OccasionAndCB_PreamblesPerSSB_PR_oneHalf:
      multiple_ssb_per_ro = false;
      ssb_rach_ratio = 2;
      break;
    case NR_RACH_ConfigCommon__ssb_perRACH_OccasionAndCB_PreamblesPerSSB_PR_one:
      multiple_ssb_per_ro = true;
      ssb_rach_ratio = 1;
      break;
    case NR_RACH_ConfigCommon__ssb_perRACH_OccasionAndCB_PreamblesPerSSB_PR_two:
      multiple_ssb_per_ro = true;
      ssb_rach_ratio = 2;
      break;
    case NR_RACH_ConfigCommon__ssb_perRACH_OccasionAndCB_PreamblesPerSSB_PR_four:
      multiple_ssb_per_ro = true;
      ssb_rach_ratio = 4;
      break;
    case NR_RACH_ConfigCommon__ssb_perRACH_OccasionAndCB_PreamblesPerSSB_PR_eight:
      multiple_ssb_per_ro = true;
      ssb_rach_ratio = 8;
      break;
    case NR_RACH_ConfigCommon__ssb_perRACH_OccasionAndCB_PreamblesPerSSB_PR_sixteen:
      multiple_ssb_per_ro = true;
      ssb_rach_ratio = 16;
      break;
    default:
      AssertFatal(1 == 0, "Unsupported ssb_perRACH_config %d\n", ssb_perRACH_config);
      break;
  }
  LOG_D(NR_MAC,"SSB rach ratio %d, Multiple SSB per RO %d\n", ssb_rach_ratio, multiple_ssb_per_ro);

  // Evaluate the number of PRACH configuration periods required to map all the SSBs and set the association period
  // ==============================================================================================================
  // WIP: Assumption for now is that all the PRACH configuration periods within a maximum association pattern period have the same number of PRACH occasions
  //      (No PRACH occasions are conflicting with SSBs nor TDD_UL_DL_ConfigurationCommon schedule)
  //      There is only one possible association period which can contain up to 16 PRACH configuration periods
  LOG_D(NR_MAC,"Evaluate the number of PRACH configuration periods required to map all the SSBs and set the association period\n");
  if (true == multiple_ssb_per_ro) {
    required_nb_of_prach_occasion = ((ssb_list.nb_tx_ssb-1) + ssb_rach_ratio) / ssb_rach_ratio;
  }
  else {
    required_nb_of_prach_occasion = ssb_list.nb_tx_ssb * ssb_rach_ratio;
  }

  AssertFatal(prach_assoc_pattern.prach_conf_period_list[0].nb_of_prach_occasion>0,
              "prach_assoc_pattern.prach_conf_period_list[0].nb_of_prach_occasion shouldn't be 0 (ssb_list.nb_tx_ssb %d, ssb_rach_ratio %d\n",
              ssb_list.nb_tx_ssb,ssb_rach_ratio);
  required_nb_of_prach_conf_period = ((required_nb_of_prach_occasion-1) + prach_assoc_pattern.prach_conf_period_list[0].nb_of_prach_occasion) /
                                     prach_assoc_pattern.prach_conf_period_list[0].nb_of_prach_occasion;

  if (required_nb_of_prach_conf_period == 1) {
    prach_assoc_pattern.prach_association_period_list[0].nb_of_prach_conf_period = 1;
  }
  else if (required_nb_of_prach_conf_period == 2) {
    prach_assoc_pattern.prach_association_period_list[0].nb_of_prach_conf_period = 2;
  }
  else if (required_nb_of_prach_conf_period <= 4) {
    prach_assoc_pattern.prach_association_period_list[0].nb_of_prach_conf_period = 4;
  }
  else if (required_nb_of_prach_conf_period <= 8) {
    prach_assoc_pattern.prach_association_period_list[0].nb_of_prach_conf_period = 8;
  }
  else if (required_nb_of_prach_conf_period <= 16) {
    prach_assoc_pattern.prach_association_period_list[0].nb_of_prach_conf_period = 16;
  }
  else {
    AssertFatal(1 == 0, "Invalid number of PRACH config periods within an association period %d\n", required_nb_of_prach_conf_period);
  }

  prach_assoc_pattern.nb_of_assoc_period = 1; // WIP: only one possible association period
  prach_assoc_pattern.prach_association_period_list[0].nb_of_frame = prach_assoc_pattern.prach_association_period_list[0].nb_of_prach_conf_period * prach_assoc_pattern.prach_conf_period_list[0].nb_of_frame;
  prach_assoc_pattern.nb_of_frame = prach_assoc_pattern.prach_association_period_list[0].nb_of_frame;

  LOG_D(NR_MAC,"Assoc period %d, Nb of frames in assoc period %d\n",
        prach_assoc_pattern.prach_association_period_list[0].nb_of_prach_conf_period,
        prach_assoc_pattern.prach_association_period_list[0].nb_of_frame);

  // Proceed to the SSB to RO mapping
  // ================================
  uint8_t association_period_idx; // Association period index within the association pattern
  uint8_t ssb_idx = 0;
  uint8_t prach_configuration_period_idx; // PRACH Configuration period index within the association pattern
  prach_conf_period_t *prach_conf_period_p;

  // Map all the association periods within the association pattern period
  LOG_D(NR_MAC,"Proceed to the SSB to RO mapping\n");
  for (association_period_idx=0; association_period_idx<prach_assoc_pattern.nb_of_assoc_period; association_period_idx++) {
    uint8_t n_prach_conf=0; // PRACH Configuration period index within the association period
    uint8_t frame=0;
    uint8_t slot=0;
    uint8_t ro_in_time=0;
    uint8_t ro_in_freq=0;

    // Set the starting PRACH Configuration period index in the association_pattern map for this particular association period
    prach_configuration_period_idx = 0;  // WIP: only one possible association period so the starting PRACH configuration period is automatically 0

    // Check if we need to map multiple SSBs per RO or multiple ROs per SSB
    if (true == multiple_ssb_per_ro) {
      // --------------------
      // --------------------
      // Multiple SSBs per RO
      // --------------------
      // --------------------

      // WIP: For the moment, only map each SSB idx once per association period if configuration is multiple SSBs per RO
      //      this is true if no PRACH occasions are conflicting with SSBs nor TDD_UL_DL_ConfigurationCommon schedule
      ssb_idx = 0;

      // Go through the list of PRACH config periods within this association period
      for (n_prach_conf=0; n_prach_conf<prach_assoc_pattern.prach_association_period_list[association_period_idx].nb_of_prach_conf_period; n_prach_conf++, prach_configuration_period_idx++) {
        // Build the association period with its association PRACH Configuration indexes
        prach_conf_period_p = &prach_assoc_pattern.prach_conf_period_list[prach_configuration_period_idx];
        prach_assoc_pattern.prach_association_period_list[association_period_idx].prach_conf_period_list[n_prach_conf] = prach_conf_period_p;

        // Go through all the ROs within the PRACH config period
        for (frame=0; frame<prach_conf_period_p->nb_of_frame; frame++) {
          for (slot=0; slot<prach_conf_period_p->nb_of_slot; slot++) {
            for (ro_in_time=0; ro_in_time<prach_conf_period_p->prach_occasion_slot_map[frame][slot].nb_of_prach_occasion_in_time; ro_in_time++) {
              for (ro_in_freq=0; ro_in_freq<prach_conf_period_p->prach_occasion_slot_map[frame][slot].nb_of_prach_occasion_in_freq; ro_in_freq++) {
                prach_occasion_info_t *ro_p = &prach_conf_period_p->prach_occasion_slot_map[frame][slot].prach_occasion[ro_in_time][ro_in_freq];

                // Go through the list of transmitted SSBs and map the required amount of SSBs to this RO
                // WIP: For the moment, only map each SSB idx once per association period if configuration is multiple SSBs per RO
                //      this is true if no PRACH occasions are conflicting with SSBs nor TDD_UL_DL_ConfigurationCommon schedule
                for (; ssb_idx<MAX_NB_SSB; ssb_idx++) {
                  // Map only the transmitted ssb_idx
                  if (true == ssb_list.tx_ssb[ssb_idx].transmitted) {
                    ro_p->mapped_ssb_idx[ro_p->nb_mapped_ssb] = ssb_idx;
                    ro_p->nb_mapped_ssb++;
                    ssb_list.tx_ssb[ssb_idx].mapped_ro[ssb_list.tx_ssb[ssb_idx].nb_mapped_ro] = ro_p;
                    ssb_list.tx_ssb[ssb_idx].nb_mapped_ro++;
                    AssertFatal(MAX_NB_RO_PER_SSB_IN_ASSOCIATION_PATTERN > ssb_list.tx_ssb[ssb_idx].nb_mapped_ro,"Too many mapped ROs (%d) to a single SSB\n", ssb_list.tx_ssb[ssb_idx].nb_mapped_ro);

                    LOG_D(NR_MAC,"Mapped ssb_idx %u to RO slot-symbol %u-%u, %u-%u-%u/%u\n",
                          ssb_idx, ro_p->slot, ro_p->start_symbol, slot, ro_in_time, ro_in_freq,
                          prach_conf_period_p->prach_occasion_slot_map[frame][slot].nb_of_prach_occasion_in_freq);
                    LOG_D(NR_MAC,"Nb mapped ROs for this ssb idx: in the association period only %u\n", ssb_list.tx_ssb[ssb_idx].nb_mapped_ro);

                    // If all the required SSBs are mapped to this RO, exit the loop of SSBs
                    if (ro_p->nb_mapped_ssb == ssb_rach_ratio) {
                      ssb_idx++;
                      break;
                    }
                  } // if ssb_idx is transmitted
                } // for ssb_idx

                // Exit the loop of ROs if there is no more SSB to map
                if (MAX_NB_SSB == ssb_idx) break;
              } // for ro_in_freq

              // Exit the loop of ROs if there is no more SSB to map
              if (MAX_NB_SSB == ssb_idx) break;
            } // for ro_in_time

            // Exit the loop of slots if there is no more SSB to map
            if (MAX_NB_SSB == ssb_idx) break;
          } // for slot

          // Exit the loop frames if there is no more SSB to map
          if (MAX_NB_SSB == ssb_idx) break;
        } // for frame

        // Exit the loop of PRACH configurations if there is no more SSB to map
        if (MAX_NB_SSB == ssb_idx) break;
      } // for n_prach_conf

      // WIP: note that there is no re-mapping of the SSBs within the association period since there is no invalid ROs in the PRACH config periods that would create this situation

    } // if multiple_ssbs_per_ro

    else {
      // --------------------
      // --------------------
      // Multiple ROs per SSB
      // --------------------
      // --------------------

      n_prach_conf = 0;

      // Go through the list of transmitted SSBs
      for (ssb_idx=0; ssb_idx<MAX_NB_SSB; ssb_idx++) {
        uint8_t nb_mapped_ro_in_association_period=0; // Reset the nb of mapped ROs for the new SSB index

	LOG_D(NR_MAC,"Checking ssb_idx %d => %d\n",
	      ssb_idx,ssb_list.tx_ssb[ssb_idx].transmitted);

        // Map only the transmitted ssb_idx
        if (true == ssb_list.tx_ssb[ssb_idx].transmitted) {

          // Map all the required ROs to this SSB
          // Go through the list of PRACH config periods within this association period
          for (; n_prach_conf<prach_assoc_pattern.prach_association_period_list[association_period_idx].nb_of_prach_conf_period; n_prach_conf++, prach_configuration_period_idx++) {

            // Build the association period with its association PRACH Configuration indexes
            prach_conf_period_p = &prach_assoc_pattern.prach_conf_period_list[prach_configuration_period_idx];
            prach_assoc_pattern.prach_association_period_list[association_period_idx].prach_conf_period_list[n_prach_conf] = prach_conf_period_p;

            for (; frame<prach_conf_period_p->nb_of_frame; frame++) {
              for (; slot<prach_conf_period_p->nb_of_slot; slot++) {
                for (; ro_in_time<prach_conf_period_p->prach_occasion_slot_map[frame][slot].nb_of_prach_occasion_in_time; ro_in_time++) {
                  for (; ro_in_freq<prach_conf_period_p->prach_occasion_slot_map[frame][slot].nb_of_prach_occasion_in_freq; ro_in_freq++) {
                    prach_occasion_info_t *ro_p = &prach_conf_period_p->prach_occasion_slot_map[frame][slot].prach_occasion[ro_in_time][ro_in_freq];

                    ro_p->mapped_ssb_idx[0] = ssb_idx;
                    ro_p->nb_mapped_ssb = 1;
                    ssb_list.tx_ssb[ssb_idx].mapped_ro[ssb_list.tx_ssb[ssb_idx].nb_mapped_ro] = ro_p;
                    ssb_list.tx_ssb[ssb_idx].nb_mapped_ro++;
                    AssertFatal(MAX_NB_RO_PER_SSB_IN_ASSOCIATION_PATTERN > ssb_list.tx_ssb[ssb_idx].nb_mapped_ro,"Too many mapped ROs (%d) to a single SSB\n",
                                ssb_list.tx_ssb[ssb_idx].nb_mapped_ro);
                    nb_mapped_ro_in_association_period++;

                    LOG_D(NR_MAC,"Mapped ssb_idx %u to RO slot-symbol %u-%u, %u-%u-%u/%u\n",
                          ssb_idx, ro_p->slot, ro_p->start_symbol, slot, ro_in_time, ro_in_freq,
                          prach_conf_period_p->prach_occasion_slot_map[frame][slot].nb_of_prach_occasion_in_freq);
                    LOG_D(NR_MAC,"Nb mapped ROs for this ssb idx: in the association period only %u / total %u\n",
                          ssb_list.tx_ssb[ssb_idx].nb_mapped_ro, nb_mapped_ro_in_association_period);

                    // Exit the loop if this SSB has been mapped to all the required ROs
                    // WIP: Assuming that ssb_rach_ratio equals the maximum nb of times a given ssb_idx is mapped within an association period:
                    //      this is true if no PRACH occasions are conflicting with SSBs nor TDD_UL_DL_ConfigurationCommon schedule
                    if (nb_mapped_ro_in_association_period == ssb_rach_ratio) {
                      ro_in_freq++;
                      break;
                    }
                  } // for ro_in_freq

                  // Exit the loop if this SSB has been mapped to all the required ROs
                  if (nb_mapped_ro_in_association_period == ssb_rach_ratio) {
                    break;
                  }
                  else ro_in_freq = 0; // else go to the next time symbol in that slot and reset the freq index
                } // for ro_in_time

                // Exit the loop if this SSB has been mapped to all the required ROs
                if (nb_mapped_ro_in_association_period == ssb_rach_ratio) {
                  break;
                }
                else ro_in_time = 0; // else go to the next slot in that PRACH config period and reset the symbol index
              } // for slot

              // Exit the loop if this SSB has been mapped to all the required ROs
              if (nb_mapped_ro_in_association_period == ssb_rach_ratio) {
                break;
              }
              else slot = 0; // else go to the next frame in that PRACH config period and reset the slot index
            } // for frame

            // Exit the loop if this SSB has been mapped to all the required ROs
            if (nb_mapped_ro_in_association_period == ssb_rach_ratio) {
              break;
            }
            else frame = 0; // else go to the next PRACH config period in that association period and reset the frame index
          } // for n_prach_conf

        } // if ssb_idx is transmitted
      } // for ssb_idx
    } // else if multiple_ssbs_per_ro

  } // for association_period_index
}

// Returns a RACH occasion if any matches the SSB idx, the frame and the slot
static int get_nr_prach_info_from_ssb_index(uint8_t ssb_idx,
                                            int frame,
                                            int slot,
                                            prach_occasion_info_t **prach_occasion_info_pp) {

  ssb_info_t *ssb_info_p;
  prach_occasion_slot_t *prach_occasion_slot_p = NULL;

  *prach_occasion_info_pp = NULL;

  // Search for a matching RO slot in the SSB_to_RO map
  // A valid RO slot will match:
  //      - ssb_idx mapped to one of the ROs in that RO slot
  //      - exact slot number
  //      - frame offset
  ssb_info_p = &ssb_list.tx_ssb[ssb_idx];
  LOG_D(NR_MAC,"checking for prach : ssb_info_p->nb_mapped_ro %d\n",ssb_info_p->nb_mapped_ro);
  for (uint8_t n_mapped_ro=0; n_mapped_ro<ssb_info_p->nb_mapped_ro; n_mapped_ro++) {
<<<<<<< HEAD
    LOG_D(NR_MAC,"%d.%d: mapped_ro[%d]->frame.slot %d.%d, prach_assoc_pattern.nb_of_frame %d\n",
          frame,slot,n_mapped_ro,ssb_info_p->mapped_ro[n_mapped_ro]->frame,ssb_info_p->mapped_ro[n_mapped_ro]->slot,prach_assoc_pattern.nb_of_frame);
=======
    LOG_D(NR_MAC,"%d: mapped_ro[%d]->slot %d, prach_assoc_pattern.nb_of_frame %d\n",
         slot,ssb_info_p->mapped_ro[n_mapped_ro]->frame,ssb_info_p->mapped_ro[n_mapped_ro]->slot,prach_assoc_pattern.nb_of_frame);
>>>>>>> 83688c96
    if ((slot == ssb_info_p->mapped_ro[n_mapped_ro]->slot) &&
        (ssb_info_p->mapped_ro[n_mapped_ro]->frame == (frame % prach_assoc_pattern.nb_of_frame))) {

      uint8_t prach_config_period_nb = ssb_info_p->mapped_ro[n_mapped_ro]->frame / prach_assoc_pattern.prach_conf_period_list[0].nb_of_frame;
      uint8_t frame_nb_in_prach_config_period = ssb_info_p->mapped_ro[n_mapped_ro]->frame % prach_assoc_pattern.prach_conf_period_list[0].nb_of_frame;
      prach_occasion_slot_p = &prach_assoc_pattern.prach_conf_period_list[prach_config_period_nb].prach_occasion_slot_map[frame_nb_in_prach_config_period][slot];
    }
  }

  // If there is a matching RO slot in the SSB_to_RO map
  if (NULL != prach_occasion_slot_p)
  {
    // A random RO mapped to the SSB index should be selected in the slot

    // First count the number of times the SSB index is found in that RO
    uint8_t nb_mapped_ssb = 0;

    for (int ro_in_time=0; ro_in_time < prach_occasion_slot_p->nb_of_prach_occasion_in_time; ro_in_time++) {
      for (int ro_in_freq=0; ro_in_freq < prach_occasion_slot_p->nb_of_prach_occasion_in_freq; ro_in_freq++) {
        prach_occasion_info_t *prach_occasion_info_p = &prach_occasion_slot_p->prach_occasion[ro_in_time][ro_in_freq];

        for (uint8_t ssb_nb=0; ssb_nb<prach_occasion_info_p->nb_mapped_ssb; ssb_nb++) {
          if (prach_occasion_info_p->mapped_ssb_idx[ssb_nb] == ssb_idx) {
            nb_mapped_ssb++;
          }
        }
      }
    }

    // Choose a random SSB nb
    uint8_t random_ssb_nb = 0;

    random_ssb_nb = ((taus()) % nb_mapped_ssb);

    // Select the RO according to the chosen random SSB nb
    nb_mapped_ssb=0;
    for (int ro_in_time=0; ro_in_time < prach_occasion_slot_p->nb_of_prach_occasion_in_time; ro_in_time++) {
      for (int ro_in_freq=0; ro_in_freq < prach_occasion_slot_p->nb_of_prach_occasion_in_freq; ro_in_freq++) {
        prach_occasion_info_t *prach_occasion_info_p = &prach_occasion_slot_p->prach_occasion[ro_in_time][ro_in_freq];

        for (uint8_t ssb_nb=0; ssb_nb<prach_occasion_info_p->nb_mapped_ssb; ssb_nb++) {
          if (prach_occasion_info_p->mapped_ssb_idx[ssb_nb] == ssb_idx) {
            if (nb_mapped_ssb == random_ssb_nb) {
              *prach_occasion_info_pp = prach_occasion_info_p;
              return 1;
            }
            else {
              nb_mapped_ssb++;
            }
          }
        }
      }
    }
  }

  return 0;
}

// Build the SSB to RO mapping upon RRC configuration update
void build_ssb_to_ro_map(NR_UE_MAC_INST_t *mac) {

  // Clear all the lists and maps
  memset(&prach_assoc_pattern, 0, sizeof(prach_association_pattern_t));
  memset(&ssb_list, 0, sizeof(ssb_list_info_t));

  // Build the list of all the valid RACH occasions in the maximum association pattern period according to the PRACH config
  LOG_D(NR_MAC,"Build RO list\n");
  build_ro_list(mac);

  // Build the list of all the valid/transmitted SSBs according to the config
  LOG_D(NR_MAC,"Build SSB list\n");
  build_ssb_list(mac);

  // Map the transmitted SSBs to the ROs and create the association pattern according to the config
  LOG_D(NR_MAC,"Map SSB to RO\n");
  map_ssb_to_ro(mac);
  LOG_D(NR_MAC,"Map SSB to RO done\n");
}


// This function schedules the PRACH according to prach_ConfigurationIndex and TS 38.211, tables 6.3.3.2.x
// PRACH formats 9, 10, 11 are corresponding to dual PRACH format configurations A1/B1, A2/B2, A3/B3.
// - todo:
// - Partial configuration is actually already stored in (fapi_nr_prach_config_t) &mac->phy_config.config_req->prach_config
void nr_ue_prach_scheduler(module_id_t module_idP, frame_t frameP, sub_frame_t slotP, int thread_id) {

  uint16_t format, format0, format1, ncs;
  int is_nr_prach_slot;
  prach_occasion_info_t *prach_occasion_info_p;

  NR_UE_MAC_INST_t *mac = get_mac_inst(module_idP);
  RA_config_t *ra = &mac->ra;

  //fapi_nr_ul_config_request_t *ul_config = get_ul_config_request(mac, slotP);
  fapi_nr_ul_config_request_t *ul_config = &mac->ul_config_request[0];
  fapi_nr_ul_config_prach_pdu *prach_config_pdu;
  fapi_nr_config_request_t *cfg = &mac->phy_config.config_req;
  fapi_nr_prach_config_t *prach_config = &cfg->prach_config;
  nr_scheduled_response_t scheduled_response;

  NR_ServingCellConfigCommon_t *scc = mac->scc;
  NR_ServingCellConfigCommonSIB_t *scc_SIB = mac->scc_SIB;
  NR_RACH_ConfigCommon_t *setup;
  if (scc!=NULL) setup = scc->uplinkConfigCommon->initialUplinkBWP->rach_ConfigCommon->choice.setup;
  else           setup = scc_SIB->uplinkConfigCommon->initialUplinkBWP.rach_ConfigCommon->choice.setup;
  NR_RACH_ConfigGeneric_t *rach_ConfigGeneric = &setup->rach_ConfigGeneric;

  ra->RA_offset = 2; // to compensate the rx frame offset at the gNB
  ra->generate_nr_prach = GENERATE_IDLE; // Reset flag for PRACH generation
  NR_TDD_UL_DL_ConfigCommon_t *tdd_config = scc==NULL ? scc_SIB->tdd_UL_DL_ConfigurationCommon : scc->tdd_UL_DL_ConfigurationCommon;


  if (is_nr_UL_slot(tdd_config, slotP, mac->frame_type)) {

    // WIP Need to get the proper selected ssb_idx
    //     Initial beam selection functionality is not available yet
    uint8_t selected_gnb_ssb_idx = mac->mib_ssb;

    // Get any valid PRACH occasion in the current slot for the selected SSB index
    is_nr_prach_slot = get_nr_prach_info_from_ssb_index(selected_gnb_ssb_idx,
                                                       (int)frameP,
                                                       (int)slotP,
                                                        &prach_occasion_info_p);

    if (is_nr_prach_slot && ra->ra_state == RA_UE_IDLE) {
      AssertFatal(NULL != prach_occasion_info_p,"PRACH Occasion Info not returned in a valid NR Prach Slot\n");

      ra->generate_nr_prach = GENERATE_PREAMBLE;

      format = prach_occasion_info_p->format;
      format0 = format & 0xff;        // single PRACH format
      format1 = (format >> 8) & 0xff; // dual PRACH format

      prach_config_pdu = &ul_config->ul_config_list[ul_config->number_pdus].prach_config_pdu;
      memset(prach_config_pdu, 0, sizeof(fapi_nr_ul_config_prach_pdu));

      fill_ul_config(ul_config, frameP, slotP, FAPI_NR_UL_CONFIG_TYPE_PRACH);

      LOG_D(PHY, "In %s: (%p) %d UL PDUs:\n", __FUNCTION__, ul_config, ul_config->number_pdus);

      ncs = get_NCS(rach_ConfigGeneric->zeroCorrelationZoneConfig, format0, setup->restrictedSetConfig);

      prach_config_pdu->phys_cell_id = mac->physCellId;
      prach_config_pdu->num_prach_ocas = 1;
      prach_config_pdu->prach_slot = prach_occasion_info_p->slot;
      prach_config_pdu->prach_start_symbol = prach_occasion_info_p->start_symbol;
      prach_config_pdu->num_ra = prach_occasion_info_p->fdm;

      prach_config_pdu->num_cs = ncs;
      prach_config_pdu->root_seq_id = prach_config->num_prach_fd_occasions_list[prach_occasion_info_p->fdm].prach_root_sequence_index;
      prach_config_pdu->restricted_set = prach_config->restricted_set_config;
      prach_config_pdu->freq_msg1 = prach_config->num_prach_fd_occasions_list[prach_occasion_info_p->fdm].k1;

      LOG_D(NR_MAC,"Selected RO Frame %u, Slot %u, Symbol %u, Fdm %u\n", frameP, prach_config_pdu->prach_slot, prach_config_pdu->prach_start_symbol, prach_config_pdu->num_ra);

      // Search which SSB is mapped in the RO (among all the SSBs mapped to this RO)
      for (prach_config_pdu->ssb_nb_in_ro=0; prach_config_pdu->ssb_nb_in_ro<prach_occasion_info_p->nb_mapped_ssb; prach_config_pdu->ssb_nb_in_ro++) {
        if (prach_occasion_info_p->mapped_ssb_idx[prach_config_pdu->ssb_nb_in_ro] == selected_gnb_ssb_idx)
          break;
      }
      AssertFatal(prach_config_pdu->ssb_nb_in_ro<prach_occasion_info_p->nb_mapped_ssb, "%u not found in the mapped SSBs to the PRACH occasion", selected_gnb_ssb_idx);

      if (format1 != 0xff) {
        switch(format0) { // dual PRACH format
          case 0xa1:
            prach_config_pdu->prach_format = 11;
            break;
          case 0xa2:
            prach_config_pdu->prach_format = 12;
            break;
          case 0xa3:
            prach_config_pdu->prach_format = 13;
            break;
        default:
          AssertFatal(1 == 0, "Only formats A1/B1 A2/B2 A3/B3 are valid for dual format");
        }
      } else {
        switch(format0) { // single PRACH format
          case 0:
            prach_config_pdu->prach_format = 0;
            break;
          case 1:
            prach_config_pdu->prach_format = 1;
            break;
          case 2:
            prach_config_pdu->prach_format = 2;
            break;
          case 3:
            prach_config_pdu->prach_format = 3;
            break;
          case 0xa1:
            prach_config_pdu->prach_format = 4;
            break;
          case 0xa2:
            prach_config_pdu->prach_format = 5;
            break;
          case 0xa3:
            prach_config_pdu->prach_format = 6;
            break;
          case 0xb1:
            prach_config_pdu->prach_format = 7;
            break;
          case 0xb4:
            prach_config_pdu->prach_format = 8;
            break;
          case 0xc0:
            prach_config_pdu->prach_format = 9;
            break;
          case 0xc2:
            prach_config_pdu->prach_format = 10;
            break;
          default:
            AssertFatal(1 == 0, "Invalid PRACH format");
        }
      } // if format1
      fill_scheduled_response(&scheduled_response, NULL, ul_config, NULL, module_idP, 0 /*TBR fix*/, frameP, slotP, thread_id);
      if(mac->if_module != NULL && mac->if_module->scheduled_response != NULL)
        mac->if_module->scheduled_response(&scheduled_response);
    } // is_nr_prach_slot
  } // if is_nr_UL_slot
}


// This function schedules the reception of SIB1 after initial sync and before going to real time state
void nr_ue_sib1_scheduler(module_id_t module_idP,
                          int cc_id,
                          uint16_t ssb_start_symbol,
                          uint16_t frame,
                          uint8_t ssb_subcarrier_offset,
                          uint32_t ssb_index,
                          uint16_t ssb_start_subcarrier,
                          frequency_range_t frequency_range) {

  NR_UE_MAC_INST_t *mac = get_mac_inst(module_idP);
  nr_scheduled_response_t scheduled_response;
  int frame_s,slot_s,ret;
  fapi_nr_dl_config_request_t *dl_config = &mac->dl_config_request;
  fapi_nr_dl_config_dci_dl_pdu_rel15_t *rel15;

  uint8_t scs_ssb = get_softmodem_params()->numerology;
  uint16_t ssb_offset_point_a = (ssb_start_subcarrier - ssb_subcarrier_offset)/12;

  get_type0_PDCCH_CSS_config_parameters(&mac->type0_PDCCH_CSS_config,
                                        frame,
                                        mac->mib,
                                        nr_slots_per_frame[scs_ssb],
                                        ssb_subcarrier_offset,
                                        ssb_start_symbol,
                                        scs_ssb,
                                        frequency_range,
                                        ssb_index,
                                        1, // If the UE is not configured with a periodicity, the UE assumes a periodicity of a half frame
                                        ssb_offset_point_a);

  if(mac->search_space_zero == NULL) mac->search_space_zero=calloc(1,sizeof(*mac->search_space_zero));
  if(mac->coreset0 == NULL) mac->coreset0 = calloc(1,sizeof(*mac->coreset0));

  for (int i=0; i<3; i++) { // loop over possible aggregation levels

    fill_coresetZero(mac->coreset0, &mac->type0_PDCCH_CSS_config);
    ret = fill_searchSpaceZero(mac->search_space_zero, &mac->type0_PDCCH_CSS_config,4<<i);
    if (ret) {
      rel15 = &dl_config->dl_config_list[dl_config->number_pdus].dci_config_pdu.dci_config_rel15;
      rel15->num_dci_options = 1;
      rel15->dci_format_options[0] = NR_DL_DCI_FORMAT_1_0;
      config_dci_pdu(mac, rel15, dl_config, NR_RNTI_SI, -1);
      fill_dci_search_candidates(mac->search_space_zero, rel15);

      if(mac->type0_PDCCH_CSS_config.type0_pdcch_ss_mux_pattern == 1){
        // same frame as ssb
        if ((mac->type0_PDCCH_CSS_config.frame & 0x1) == mac->type0_PDCCH_CSS_config.sfn_c)
          frame_s = 0;
        else
          frame_s = 1;
        slot_s = mac->type0_PDCCH_CSS_config.n_0;
      }
      else{
        frame_s = 0; // same frame as ssb
        slot_s = mac->type0_PDCCH_CSS_config.n_c;
      }
      LOG_D(MAC,"Calling fill_scheduled_response, type0_pdcch, num_pdus %d\n",dl_config->number_pdus);
      fill_scheduled_response(&scheduled_response, dl_config, NULL, NULL, module_idP, cc_id, frame_s, slot_s, 0); // TODO fix thread_id, for now assumed 0
    }
  }
  if (dl_config->number_pdus) {
    if(mac->if_module != NULL && mac->if_module->scheduled_response != NULL)
      mac->if_module->scheduled_response(&scheduled_response);
  }
  else
    AssertFatal(1==0,"Unable to find aggregation level for type0 CSS\n");
}


uint8_t nr_ue_get_sdu(module_id_t module_idP, int CC_id, frame_t frameP,
                      sub_frame_t subframe, uint8_t eNB_index,
                      uint8_t *ulsch_buffer, uint16_t buflen, uint8_t *access_mode) {
  uint8_t total_rlc_pdu_header_len = 0;
  int16_t buflen_remain = 0;
  uint8_t lcid = 0;
  uint16_t sdu_lengths[8] = { 0, 0, 0, 0, 0, 0, 0, 0 };
  uint8_t sdu_lcids[8] = { 0, 0, 0, 0, 0, 0, 0, 0 };
  uint16_t payload_offset = 0, num_sdus = 0;
  uint8_t ulsch_sdus[MAX_ULSCH_PAYLOAD_BYTES];
  uint16_t sdu_length_total = 0;
  //unsigned short post_padding = 0;
  NR_UE_MAC_INST_t *mac = get_mac_inst(module_idP);

  rlc_buffer_occupancy_t lcid_buffer_occupancy_old =
    0, lcid_buffer_occupancy_new = 0;
  LOG_D(NR_MAC,
        "[UE %d] MAC PROCESS UL TRANSPORT BLOCK at frame%d subframe %d TBS=%d\n",
        module_idP, frameP, subframe, buflen);
  AssertFatal(CC_id == 0,
              "Transmission on secondary CCs is not supported yet\n");

  // Check for DCCH first
  // TO DO: Multiplex in the order defined by the logical channel prioritization
  for (lcid = UL_SCH_LCID_SRB1; lcid < NR_MAX_NUM_LCID; lcid++) {

    lcid_buffer_occupancy_old = mac_rlc_get_buffer_occupancy_ind(module_idP, mac->crnti, eNB_index, frameP, subframe, ENB_FLAG_NO, lcid);
    lcid_buffer_occupancy_new = lcid_buffer_occupancy_old;

    if(lcid_buffer_occupancy_new){

        buflen_remain =
          buflen - (total_rlc_pdu_header_len + sdu_length_total + MAX_RLC_SDU_SUBHEADER_SIZE);
        LOG_D(NR_MAC,
              "[UE %d] Frame %d : UL-DXCH -> ULSCH, RLC %d has %d bytes to "
              "send (Transport Block size %d SDU Length Total %d , mac header len %d, buflen_remain %d )\n", //BSR byte before Tx=%d
              module_idP, frameP, lcid, lcid_buffer_occupancy_new,
              buflen, sdu_length_total,
              total_rlc_pdu_header_len, buflen_remain); // ,nr_ue_mac_inst->scheduling_info.BSR_bytes[nr_ue_mac_inst->scheduling_info.LCGID[lcid]]

      while(buflen_remain > 0 && lcid_buffer_occupancy_new){

        sdu_lengths[num_sdus] = mac_rlc_data_req(module_idP,
                                mac->crnti,
                                eNB_index,
                                frameP,
                                ENB_FLAG_NO,
                                MBMS_FLAG_NO,
                                lcid,
                                buflen_remain,
                                (char *)&ulsch_sdus[sdu_length_total],0,
                                0);

        AssertFatal(buflen_remain >= sdu_lengths[num_sdus],
                    "LCID=%d RLC has segmented %d bytes but MAC has max=%d\n",
                    lcid, sdu_lengths[num_sdus], buflen_remain);

        if (sdu_lengths[num_sdus]) {
          sdu_length_total += sdu_lengths[num_sdus];
          sdu_lcids[num_sdus] = lcid;

          total_rlc_pdu_header_len += MAX_RLC_SDU_SUBHEADER_SIZE; //rlc_pdu_header_len_last;

          //Update number of SDU
          num_sdus++;
        }

        /* Get updated BO after multiplexing this PDU */
        lcid_buffer_occupancy_new = mac_rlc_get_buffer_occupancy_ind(module_idP,
                                                                     mac->crnti,
                                                                     eNB_index,
                                                                     frameP,
                                                                     subframe,
                                                                     ENB_FLAG_NO,
                                                                     lcid);
        buflen_remain =
                  buflen - (total_rlc_pdu_header_len + sdu_length_total + MAX_RLC_SDU_SUBHEADER_SIZE);
      }
    }
  }

  // Generate ULSCH PDU
  if (num_sdus>0) {
  payload_offset = nr_generate_ulsch_pdu(ulsch_sdus,
                                         ulsch_buffer,  // mac header
                                         num_sdus,  // num sdus
                                         sdu_lengths, // sdu length
                                         sdu_lcids, // sdu lcid
                                         0, // power_headroom
                                         mac->crnti, // crnti
                                         0, // truncated_bsr
                                         0, // short_bsr
                                         0, // long_bsr
                                         0, // post_padding 
                                         buflen);  // TBS in bytes
  }
  else
          return 0;

  // Padding: fill remainder of ULSCH with 0
  if (buflen - payload_offset > 0){
          for (int j = payload_offset; j < buflen; j++)
                  ulsch_buffer[j] = 0;
  }

  //#if defined(ENABLE_MAC_PAYLOAD_DEBUG)
  LOG_I(NR_MAC, "Printing UL MAC payload UE side, payload_offset: %d \n", payload_offset);
  for (int i = 0; i < buflen ; i++) {
          //harq_process_ul_ue->a[i] = (unsigned char) rand();
          //printf("a[%d]=0x%02x\n",i,harq_process_ul_ue->a[i]);
          printf("%02x ",(unsigned char)ulsch_buffer[i]);
  }
  printf("\n");
  //#endif

  return 1;
}<|MERGE_RESOLUTION|>--- conflicted
+++ resolved
@@ -911,8 +911,7 @@
                 ulcfg_pdu->pusch_config_pdu.pusch_data.harq_process_id,
                 mac->UL_ndi[ulcfg_pdu->pusch_config_pdu.pusch_data.harq_process_id],
                 ulcfg_pdu->pusch_config_pdu.pusch_data.new_data_indicator,
-                TBS_bytes,
-                ra->ra_state );
+                TBS_bytes);
           if (ra->ra_state == WAIT_RAR && !ra->cfra){
             memcpy(ulsch_input_buffer, mac->ulsch_pdu.payload, TBS_bytes);
             LOG_D(NR_MAC,"[RAPROC] Msg3 to be transmitted:\n");
@@ -1647,13 +1646,8 @@
   ssb_info_p = &ssb_list.tx_ssb[ssb_idx];
   LOG_D(NR_MAC,"checking for prach : ssb_info_p->nb_mapped_ro %d\n",ssb_info_p->nb_mapped_ro);
   for (uint8_t n_mapped_ro=0; n_mapped_ro<ssb_info_p->nb_mapped_ro; n_mapped_ro++) {
-<<<<<<< HEAD
     LOG_D(NR_MAC,"%d.%d: mapped_ro[%d]->frame.slot %d.%d, prach_assoc_pattern.nb_of_frame %d\n",
           frame,slot,n_mapped_ro,ssb_info_p->mapped_ro[n_mapped_ro]->frame,ssb_info_p->mapped_ro[n_mapped_ro]->slot,prach_assoc_pattern.nb_of_frame);
-=======
-    LOG_D(NR_MAC,"%d: mapped_ro[%d]->slot %d, prach_assoc_pattern.nb_of_frame %d\n",
-         slot,ssb_info_p->mapped_ro[n_mapped_ro]->frame,ssb_info_p->mapped_ro[n_mapped_ro]->slot,prach_assoc_pattern.nb_of_frame);
->>>>>>> 83688c96
     if ((slot == ssb_info_p->mapped_ro[n_mapped_ro]->slot) &&
         (ssb_info_p->mapped_ro[n_mapped_ro]->frame == (frame % prach_assoc_pattern.nb_of_frame))) {
 
