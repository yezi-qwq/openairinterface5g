--- conflicted
+++ resolved
@@ -889,7 +889,6 @@
 
           uint16_t TBS_bytes = ulcfg_pdu->pusch_config_pdu.pusch_data.tb_size;
 
-<<<<<<< HEAD
           if (ra->ra_state == WAIT_RAR){
             memcpy(ulsch_input_buffer, mac->ulsch_pdu.payload, TBS_bytes);
             LOG_D(NR_MAC,"[RAPROC] Msg3 to be transmitted:\n");
@@ -897,7 +896,7 @@
               LOG_D(NR_MAC,"(%i): 0x%x\n",k,mac->ulsch_pdu.payload[k]);
             }
           } else {
-            if (IS_SOFTMODEM_NOS1){
+            if (IS_SOFTMODEM_NOS1 && (mac->UL_ndi[ulcfg_pdu->pusch_config_pdu.pusch_data.harq_process_id] != ulcfg_pdu->pusch_config_pdu.pusch_data.new_data_indicator)){
               // Getting IP traffic to be transmitted
               data_existing = nr_ue_get_sdu(mod_id,
                                             cc_id,
@@ -909,32 +908,12 @@
                                             &access_mode);
             }
 
+            mac->UL_ndi[ulcfg_pdu->pusch_config_pdu.pusch_data.harq_process_id] = ulcfg_pdu->pusch_config_pdu.pusch_data.new_data_indicator;
             //Random traffic to be transmitted if there is no IP traffic available for this Tx opportunity
             if (!IS_SOFTMODEM_NOS1 || !data_existing) {
               //Use zeros for the header bytes in noS1 mode, in order to make sure that the LCID is not valid
               //and block this traffic from being forwarded to the upper layers at the gNB
               LOG_D(PHY, "In %s: Random data to be transmitted: TBS_bytes %d \n", __FUNCTION__, TBS_bytes);
-=======
-          // Push data from MAC to PHY only when NDI toggles
-          if (IS_SOFTMODEM_NOS1 && (mac->UL_ndi[ulcfg_pdu->pusch_config_pdu.pusch_data.harq_process_id] != ulcfg_pdu->pusch_config_pdu.pusch_data.new_data_indicator)){
-            // Getting IP traffic to be transmitted
-            data_existing = nr_ue_get_sdu(mod_id,
-                                          cc_id,
-                                          frame_tx,
-                                          slot_tx,
-                                          0,
-                                          ulsch_input_buffer,
-                                          TBS_bytes,
-                                          &access_mode);
-          }
-
-          mac->UL_ndi[ulcfg_pdu->pusch_config_pdu.pusch_data.harq_process_id] = ulcfg_pdu->pusch_config_pdu.pusch_data.new_data_indicator;
-          //Random traffic to be transmitted if there is no IP traffic available for this Tx opportunity
-          if (!IS_SOFTMODEM_NOS1 || !data_existing) {
-            //Use zeros for the header bytes in noS1 mode, in order to make sure that the LCID is not valid
-            //and block this traffic from being forwarded to the upper layers at the gNB
-            LOG_D(PHY, "In %s: Random data to be transmitted: TBS_bytes %d \n", __FUNCTION__, TBS_bytes);
->>>>>>> 39ab3c1e
 
               //Give the first byte a dummy value (a value not corresponding to any valid LCID based on 38.321, Table 6.2.1-2)
               //in order to distinguish the PHY random packets at the MAC layer of the gNB receiver from the normal packets that should
