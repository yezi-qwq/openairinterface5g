/*
 * Licensed to the OpenAirInterface (OAI) Software Alliance under one or more
 * contributor license agreements.  See the NOTICE file distributed with
 * this work for additional information regarding copyright ownership.
 * The OpenAirInterface Software Alliance licenses this file to You under
 * the OAI Public License, Version 1.1  (the "License"); you may not use this file
 * except in compliance with the License.
 * You may obtain a copy of the License at
 *
 *      http://www.openairinterface.org/?page_id=698
 *
 * Unless required by applicable law or agreed to in writing, software
 * distributed under the License is distributed on an "AS IS" BASIS,
 * WITHOUT WARRANTIES OR CONDITIONS OF ANY KIND, either express or implied.
 * See the License for the specific language governing permissions and
 * limitations under the License.
 *-------------------------------------------------------------------------------
 * For more information about the OpenAirInterface (OAI) Software Alliance:
 *      contact@openairinterface.org
 */

/* \file        nr_ue_scheduler.c
 * \brief       Routines for UE scheduling
 * \author      Guido Casati
 * \date        Jan 2021
 * \version     0.1
 * \company     Fraunhofer IIS
 * \email       guido.casati@iis.fraunhofer.de
 */

#include <stdio.h>
#include <math.h>
#include <pthread.h>

/* exe */
#include <common/utils/nr/nr_common.h>

/* RRC*/
#include "RRC/NR_UE/rrc_proto.h"
#include "NR_RACH-ConfigCommon.h"
#include "NR_RACH-ConfigGeneric.h"
#include "NR_FrequencyInfoDL.h"
#include "NR_PDCCH-ConfigCommon.h"

/* MAC */
#include "NR_MAC_COMMON/nr_mac.h"
#include "NR_MAC_COMMON/nr_mac_common.h"
#include "NR_MAC_UE/mac_proto.h"
#include "NR_MAC_UE/mac_extern.h"

/* utils */
#include "assertions.h"
#include "asn1_conversions.h"
#include "SIMULATION/TOOLS/sim.h" // for taus
#include "utils.h"

#include <executables/softmodem-common.h>

#include "LAYER2/NR_MAC_COMMON/nr_mac_extern.h"

//#define SRS_DEBUG

static prach_association_pattern_t prach_assoc_pattern;
static ssb_list_info_t ssb_list;

void fill_ul_config(fapi_nr_ul_config_request_t *ul_config, frame_t frame_tx, int slot_tx, uint8_t pdu_type){

  AssertFatal(ul_config->number_pdus < sizeof(ul_config->ul_config_list) / sizeof(ul_config->ul_config_list[0]),
              "Number of PDUS in ul_config = %d > ul_config_list num elements", ul_config->number_pdus);
  // clear ul_config for new frame/slot
  if ((ul_config->slot != slot_tx || ul_config->sfn != frame_tx) &&
      ul_config->number_pdus != 0 &&
      !get_softmodem_params()->emulate_l1) {
    LOG_D(MAC, "%d.%d %d.%d f clear ul_config %p t %d pdu %d\n", frame_tx, slot_tx, ul_config->sfn, ul_config->slot, ul_config, pdu_type, ul_config->number_pdus);
    ul_config->number_pdus = 0;
    memset(ul_config->ul_config_list, 0, sizeof(ul_config->ul_config_list)); 
  }
  ul_config->ul_config_list[ul_config->number_pdus].pdu_type = pdu_type;
  //ul_config->slot = slot_tx;
  //ul_config->sfn = frame_tx;
  ul_config->slot = slot_tx;
  ul_config->sfn = frame_tx;
  ul_config->number_pdus++;

  LOG_D(NR_MAC, "In %s: Set config request for UL transmission in [%d.%d], number of UL PDUs: %d\n", __FUNCTION__, ul_config->sfn, ul_config->slot, ul_config->number_pdus);

}

void fill_scheduled_response(nr_scheduled_response_t *scheduled_response,
                             fapi_nr_dl_config_request_t *dl_config,
                             fapi_nr_ul_config_request_t *ul_config,
                             fapi_nr_tx_request_t *tx_request,
                             module_id_t mod_id,
                             int cc_id,
                             frame_t frame,
                             int slot,
                             int thread_id,
                             void *phy_data){

  scheduled_response->dl_config  = dl_config;
  scheduled_response->ul_config  = ul_config;
  scheduled_response->tx_request = tx_request;
  scheduled_response->module_id  = mod_id;
  scheduled_response->CC_id      = cc_id;
  scheduled_response->frame      = frame;
  scheduled_response->slot       = slot;
  scheduled_response->thread_id  = thread_id;
  scheduled_response->phy_data   = phy_data;

}

/*
 * This function returns the slot offset K2 corresponding to a given time domain
 * indication value from RRC configuration.
 */
long get_k2(NR_UE_MAC_INST_t *mac, uint8_t time_domain_ind) {
  long k2 = -1;

  NR_BWP_Id_t ul_bwp_id = mac->UL_BWP_Id;
  // Get K2 from RRC configuration
  NR_PUSCH_Config_t *pusch_config=mac->ULbwp[ul_bwp_id-1] ? mac->ULbwp[ul_bwp_id-1]->bwp_Dedicated->pusch_Config->choice.setup : NULL;
  NR_PUSCH_TimeDomainResourceAllocationList_t *pusch_TimeDomainAllocationList = NULL;
  if (pusch_config && pusch_config->pusch_TimeDomainAllocationList) {
    pusch_TimeDomainAllocationList = pusch_config->pusch_TimeDomainAllocationList->choice.setup;
  }
  else if (mac->ULbwp[ul_bwp_id-1] &&
	   mac->ULbwp[ul_bwp_id-1]->bwp_Common&&
	   mac->ULbwp[ul_bwp_id-1]->bwp_Common->pusch_ConfigCommon&&
	   mac->ULbwp[ul_bwp_id-1]->bwp_Common->pusch_ConfigCommon->choice.setup &&
	   mac->ULbwp[ul_bwp_id-1]->bwp_Common->pusch_ConfigCommon->choice.setup->pusch_TimeDomainAllocationList) {
    pusch_TimeDomainAllocationList = mac->ULbwp[ul_bwp_id-1]->bwp_Common->pusch_ConfigCommon->choice.setup->pusch_TimeDomainAllocationList;
  }
  else if (mac->scc_SIB->uplinkConfigCommon->initialUplinkBWP.pusch_ConfigCommon->choice.setup->pusch_TimeDomainAllocationList)
    pusch_TimeDomainAllocationList=mac->scc_SIB->uplinkConfigCommon->initialUplinkBWP.pusch_ConfigCommon->choice.setup->pusch_TimeDomainAllocationList;
  else AssertFatal(1==0,"need to fall back to default PUSCH time-domain allocations\n");

  if (pusch_TimeDomainAllocationList) {
    if (time_domain_ind >= pusch_TimeDomainAllocationList->list.count) {
      LOG_E(NR_MAC, "time_domain_ind %d >= pusch->TimeDomainAllocationList->list.count %d\n",
            time_domain_ind, pusch_TimeDomainAllocationList->list.count);
      return -1;
    }
    k2 = *pusch_TimeDomainAllocationList->list.array[time_domain_ind]->k2;
  }

  AssertFatal(k2 >= DURATION_RX_TO_TX,
              "Slot offset K2 (%ld) cannot be less than DURATION_RX_TO_TX (%d). K2 set according to min_rxtxtime in config file.\n",
              k2,DURATION_RX_TO_TX);

  LOG_D(NR_MAC, "get_k2(): k2 is %ld\n", k2);
  return k2;
}

/*
 * This function returns the UL config corresponding to a given UL slot
 * from MAC instance .
 */
fapi_nr_ul_config_request_t *get_ul_config_request(NR_UE_MAC_INST_t *mac, int slot)
{
  NR_BWP_Id_t ul_bwp_id = mac->UL_BWP_Id;
  NR_TDD_UL_DL_ConfigCommon_t *tdd_config = mac->scc==NULL ? mac->scc_SIB->tdd_UL_DL_ConfigurationCommon : mac->scc->tdd_UL_DL_ConfigurationCommon;

  //Check if request to access ul_config is for a UL slot
  if (is_nr_UL_slot(tdd_config, slot, mac->frame_type) == 0) {
    LOG_W(NR_MAC, "Slot %d is not a UL slot. %s called for wrong slot!!!\n", slot, __FUNCTION__);
    return NULL;
  }

  // Calculate the index of the UL slot in mac->ul_config_request list. This is
  // based on the TDD pattern (slot configuration period) and number of UL+mixed
  // slots in the period. TS 38.213 Sec 11.1
  int mu = mac->ULbwp[ul_bwp_id-1] ?
    mac->ULbwp[ul_bwp_id-1]->bwp_Common->genericParameters.subcarrierSpacing :
    mac->scc_SIB->uplinkConfigCommon->initialUplinkBWP.genericParameters.subcarrierSpacing;
  const int n = nr_slots_per_frame[mu];
  const int num_slots_per_tdd = tdd_config ? (n >> (7 - tdd_config->pattern1.dl_UL_TransmissionPeriodicity)) : n;
  const int num_slots_ul = tdd_config ? (tdd_config->pattern1.nrofUplinkSlots + (tdd_config->pattern1.nrofUplinkSymbols != 0)) : n;
  int index = slot % num_slots_ul;

  LOG_D(NR_MAC, "In %s slots per %s: %d, num_slots_ul %d, index %d\n",
                __FUNCTION__,
                tdd_config ? "TDD" : "FDD",
                num_slots_per_tdd,
                num_slots_ul,
                index);

  if(!mac->ul_config_request)
    return NULL;
  return &mac->ul_config_request[index];
}

void ul_layers_config(NR_UE_MAC_INST_t * mac, nfapi_nr_ue_pusch_pdu_t *pusch_config_pdu, dci_pdu_rel15_t *dci) {

  NR_ServingCellConfigCommon_t *scc = mac->scc;
  NR_BWP_Id_t ul_bwp_id = mac->UL_BWP_Id;
  NR_BWP_UplinkDedicated_t *ubwpd=NULL;
  NR_SRS_Config_t *srs_config = NULL;

  if (mac->cg &&
      mac->cg->spCellConfig &&
      mac->cg->spCellConfig->spCellConfigDedicated &&
      mac->cg->spCellConfig->spCellConfigDedicated->uplinkConfig &&
      mac->cg->spCellConfig->spCellConfigDedicated->uplinkConfig->initialUplinkBWP) {
    ubwpd = mac->cg->spCellConfig->spCellConfigDedicated->uplinkConfig->initialUplinkBWP;
    srs_config = mac->cg->spCellConfig->spCellConfigDedicated->uplinkConfig->initialUplinkBWP->srs_Config->choice.setup;
  }

  NR_PUSCH_Config_t *pusch_Config = mac->ULbwp[ul_bwp_id-1] ?
    mac->ULbwp[ul_bwp_id-1]->bwp_Dedicated->pusch_Config->choice.setup :
    (ubwpd?
     ubwpd->pusch_Config->choice.setup:
     NULL);

  long	transformPrecoder;
  if (pusch_Config && pusch_Config->transformPrecoder)
    transformPrecoder = *pusch_Config->transformPrecoder;
  else {
    if(scc && scc->uplinkConfigCommon->initialUplinkBWP->rach_ConfigCommon->choice.setup->msg3_transformPrecoder)
      transformPrecoder = NR_PUSCH_Config__transformPrecoder_enabled;
    else
      transformPrecoder = NR_PUSCH_Config__transformPrecoder_disabled;
  }
  pusch_config_pdu->transform_precoding = transformPrecoder;

  /* PRECOD_NBR_LAYERS */
  if ((*pusch_Config->txConfig == NR_PUSCH_Config__txConfig_nonCodebook));
  // 0 bits if the higher layer parameter txConfig = nonCodeBook

  if ((*pusch_Config->txConfig == NR_PUSCH_Config__txConfig_codebook)){

    // The UE shall transmit PUSCH using the same antenna port(s) as the SRS port(s) in the SRS resource indicated by the DCI format 0_1
    // 38.214  Section 6.1.1

    uint8_t n_antenna_port = get_pusch_nb_antenna_ports(pusch_Config, srs_config, dci->srs_resource_indicator);

    if (n_antenna_port == 1); // 1 antenna port and the higher layer parameter txConfig = codebook 0 bits

    if (n_antenna_port == 4) { // 4 antenna port and the higher layer parameter txConfig = codebook

      // Table 7.3.1.1.2-2: transformPrecoder=disabled and maxRank = 2 or 3 or 4
      if ((transformPrecoder == NR_PUSCH_Config__transformPrecoder_disabled)
        && ((*pusch_Config->maxRank == 2) ||
        (*pusch_Config->maxRank == 3) ||
        (*pusch_Config->maxRank == 4))){

        if (*pusch_Config->codebookSubset == NR_PUSCH_Config__codebookSubset_fullyAndPartialAndNonCoherent) {
          pusch_config_pdu->nrOfLayers = table_7_3_1_1_2_2_3_4_5[dci->precoding_information.val][0];
          pusch_config_pdu->Tpmi = table_7_3_1_1_2_2_3_4_5[dci->precoding_information.val][1];
        }

        if (*pusch_Config->codebookSubset == NR_PUSCH_Config__codebookSubset_partialAndNonCoherent){
          pusch_config_pdu->nrOfLayers = table_7_3_1_1_2_2_3_4_5[dci->precoding_information.val][2];
          pusch_config_pdu->Tpmi = table_7_3_1_1_2_2_3_4_5[dci->precoding_information.val][3];
        }

        if (*pusch_Config->codebookSubset == NR_PUSCH_Config__codebookSubset_nonCoherent){
          pusch_config_pdu->nrOfLayers = table_7_3_1_1_2_2_3_4_5[dci->precoding_information.val][4];
          pusch_config_pdu->Tpmi = table_7_3_1_1_2_2_3_4_5[dci->precoding_information.val][5];
        }
      }

      // Table 7.3.1.1.2-3: transformPrecoder= enabled, or transformPrecoder=disabled and maxRank = 1
      if (((transformPrecoder == NR_PUSCH_Config__transformPrecoder_enabled)
        || (transformPrecoder == NR_PUSCH_Config__transformPrecoder_disabled))
        && (*pusch_Config->maxRank == 1)) {

        if (*pusch_Config->codebookSubset == NR_PUSCH_Config__codebookSubset_fullyAndPartialAndNonCoherent) {
          pusch_config_pdu->nrOfLayers = table_7_3_1_1_2_2_3_4_5[dci->precoding_information.val][6];
          pusch_config_pdu->Tpmi = table_7_3_1_1_2_2_3_4_5[dci->precoding_information.val][7];
        }

        if (*pusch_Config->codebookSubset == NR_PUSCH_Config__codebookSubset_partialAndNonCoherent){
          pusch_config_pdu->nrOfLayers = table_7_3_1_1_2_2_3_4_5[dci->precoding_information.val][8];
          pusch_config_pdu->Tpmi = table_7_3_1_1_2_2_3_4_5[dci->precoding_information.val][9];
        }

        if (*pusch_Config->codebookSubset == NR_PUSCH_Config__codebookSubset_nonCoherent){
          pusch_config_pdu->nrOfLayers = table_7_3_1_1_2_2_3_4_5[dci->precoding_information.val][10];
          pusch_config_pdu->Tpmi = table_7_3_1_1_2_2_3_4_5[dci->precoding_information.val][11];
        }
      }
    }

    if (n_antenna_port == 2) {
      // 2 antenna port and the higher layer parameter txConfig = codebook
      // Table 7.3.1.1.2-4: transformPrecoder=disabled and maxRank = 2
      if ((transformPrecoder == NR_PUSCH_Config__transformPrecoder_disabled) && (*pusch_Config->maxRank == 2)) {
        if (*pusch_Config->codebookSubset == NR_PUSCH_Config__codebookSubset_fullyAndPartialAndNonCoherent) {
          pusch_config_pdu->nrOfLayers = table_7_3_1_1_2_2_3_4_5[dci->precoding_information.val][12];
          pusch_config_pdu->Tpmi = table_7_3_1_1_2_2_3_4_5[dci->precoding_information.val][13];
        }

        if (*pusch_Config->codebookSubset == NR_PUSCH_Config__codebookSubset_nonCoherent){
          pusch_config_pdu->nrOfLayers = table_7_3_1_1_2_2_3_4_5[dci->precoding_information.val][14];
          pusch_config_pdu->Tpmi = table_7_3_1_1_2_2_3_4_5[dci->precoding_information.val][15];
        }

      }

      // Table 7.3.1.1.2-5: transformPrecoder= enabled, or transformPrecoder= disabled and maxRank = 1
      if (((transformPrecoder == NR_PUSCH_Config__transformPrecoder_enabled)
        || (transformPrecoder == NR_PUSCH_Config__transformPrecoder_disabled))
        && (*pusch_Config->maxRank == 1)) {

        if (*pusch_Config->codebookSubset == NR_PUSCH_Config__codebookSubset_fullyAndPartialAndNonCoherent) {
          pusch_config_pdu->nrOfLayers = table_7_3_1_1_2_2_3_4_5[dci->precoding_information.val][16];
          pusch_config_pdu->Tpmi = table_7_3_1_1_2_2_3_4_5[dci->precoding_information.val][17];
        }

        if (*pusch_Config->codebookSubset == NR_PUSCH_Config__codebookSubset_nonCoherent){
          pusch_config_pdu->nrOfLayers = table_7_3_1_1_2_2_3_4_5[dci->precoding_information.val][18];
          pusch_config_pdu->Tpmi = table_7_3_1_1_2_2_3_4_5[dci->precoding_information.val][19];
        }

      }
    }
  }

  /*-------------------- Changed to enable Transform precoding in RF SIM------------------------------------------------*/

 /*if (pusch_config_pdu->transformPrecoder == transformPrecoder_enabled) {

    pusch_config_dedicated->transform_precoder = transformPrecoder_enabled;

    if(pusch_Config->dmrs_UplinkForPUSCH_MappingTypeA != NULL) {

      NR_DMRS_UplinkConfig_t *NR_DMRS_ulconfig = pusch_Config->dmrs_UplinkForPUSCH_MappingTypeA->choice.setup;

      if (NR_DMRS_ulconfig->dmrs_Type == NULL)
        pusch_config_dedicated->dmrs_ul_for_pusch_mapping_type_a.dmrs_type = 1;
      if (NR_DMRS_ulconfig->maxLength == NULL)
        pusch_config_dedicated->dmrs_ul_for_pusch_mapping_type_a.max_length = 1;

    } else if(pusch_Config->dmrs_UplinkForPUSCH_MappingTypeB != NULL) {

      NR_DMRS_UplinkConfig_t *NR_DMRS_ulconfig = pusch_Config->dmrs_UplinkForPUSCH_MappingTypeB->choice.setup;

      if (NR_DMRS_ulconfig->dmrs_Type == NULL)
        pusch_config_dedicated->dmrs_ul_for_pusch_mapping_type_b.dmrs_type = 1;
      if (NR_DMRS_ulconfig->maxLength == NULL)
        pusch_config_dedicated->dmrs_ul_for_pusch_mapping_type_b.max_length = 1;

    }
  } else
    pusch_config_dedicated->transformPrecoder = ttransformPrecoder_disabled;*/
}

// todo: this function shall be reviewed completely because of the many comments left by the author
void ul_ports_config(NR_UE_MAC_INST_t *mac, int *n_front_load_symb, nfapi_nr_ue_pusch_pdu_t *pusch_config_pdu, dci_pdu_rel15_t *dci) {

  uint8_t rank = pusch_config_pdu->nrOfLayers;

  NR_BWP_Id_t ul_bwp_id = mac->UL_BWP_Id;
  NR_ServingCellConfigCommon_t *scc = mac->scc;
  NR_BWP_UplinkDedicated_t *ubwpd=NULL;

  if (mac->cg &&
      mac->cg->spCellConfig &&
      mac->cg->spCellConfig->spCellConfigDedicated &&
      mac->cg->spCellConfig->spCellConfigDedicated->uplinkConfig &&
      mac->cg->spCellConfig->spCellConfigDedicated->uplinkConfig->initialUplinkBWP)
    ubwpd = mac->cg->spCellConfig->spCellConfigDedicated->uplinkConfig->initialUplinkBWP;

  NR_PUSCH_Config_t *pusch_Config = mac->ULbwp[ul_bwp_id-1] ? mac->ULbwp[ul_bwp_id-1]->bwp_Dedicated->pusch_Config->choice.setup : (ubwpd?ubwpd->pusch_Config->choice.setup:NULL);
  AssertFatal(pusch_Config!=NULL,"pusch_Config shouldn't be null\n");

  long	transformPrecoder;
  if (pusch_Config->transformPrecoder)
    transformPrecoder = *pusch_Config->transformPrecoder;
  else {
    if(scc->uplinkConfigCommon->initialUplinkBWP->rach_ConfigCommon->choice.setup->msg3_transformPrecoder)
      transformPrecoder = NR_PUSCH_Config__transformPrecoder_enabled;
    else
      transformPrecoder = NR_PUSCH_Config__transformPrecoder_disabled;
  }
  long *max_length = NULL;
  long *dmrs_type = NULL;
  LOG_D(NR_MAC,"transformPrecoder %s\n",transformPrecoder==NR_PUSCH_Config__transformPrecoder_disabled?"disabled":"enabled");

  if (pusch_Config->dmrs_UplinkForPUSCH_MappingTypeA) {
    max_length = pusch_Config->dmrs_UplinkForPUSCH_MappingTypeA->choice.setup->maxLength;
    dmrs_type = pusch_Config->dmrs_UplinkForPUSCH_MappingTypeA->choice.setup->dmrs_Type;
  }
  else {
    max_length = pusch_Config->dmrs_UplinkForPUSCH_MappingTypeB->choice.setup->maxLength;
    dmrs_type = pusch_Config->dmrs_UplinkForPUSCH_MappingTypeB->choice.setup->dmrs_Type;
  }

  LOG_D(NR_MAC,"MappingType%s max_length %s, dmrs_type %s, antenna_ports %d\n",
        pusch_Config->dmrs_UplinkForPUSCH_MappingTypeA?"A":"B",max_length?"len2":"len1",dmrs_type?"type2":"type1",dci->antenna_ports.val);

  if ((transformPrecoder == NR_PUSCH_Config__transformPrecoder_enabled) &&
      (dmrs_type == NULL) && (max_length == NULL)) { // tables 7.3.1.1.2-6
      pusch_config_pdu->num_dmrs_cdm_grps_no_data = 2;
      pusch_config_pdu->dmrs_ports = 1<<dci->antenna_ports.val;
  }

  if ((transformPrecoder == NR_PUSCH_Config__transformPrecoder_enabled) &&
      (dmrs_type == NULL) && (max_length != NULL)) { // tables 7.3.1.1.2-7

    pusch_config_pdu->num_dmrs_cdm_grps_no_data = 2; //TBC
    pusch_config_pdu->dmrs_ports = 1<<((dci->antenna_ports.val > 3)?(dci->antenna_ports.val-4):(dci->antenna_ports.val));
    *n_front_load_symb = (dci->antenna_ports.val > 3)?2:1;
  }

  if ((transformPrecoder == NR_PUSCH_Config__transformPrecoder_disabled) &&
    (dmrs_type == NULL) && (max_length == NULL)) { // tables 7.3.1.1.2-8/9/10/11

    if (rank == 1) {
      pusch_config_pdu->num_dmrs_cdm_grps_no_data = (dci->antenna_ports.val > 1)?2:1;
      pusch_config_pdu->dmrs_ports =1<<((dci->antenna_ports.val > 1)?(dci->antenna_ports.val-2):(dci->antenna_ports.val));
    }

    if (rank == 2){
      pusch_config_pdu->num_dmrs_cdm_grps_no_data = (dci->antenna_ports.val > 0)?2:1;
      pusch_config_pdu->dmrs_ports = (dci->antenna_ports.val > 1)?((dci->antenna_ports.val> 2)?0x5:0xc):0x3;
    }

    if (rank == 3){
      pusch_config_pdu->num_dmrs_cdm_grps_no_data = 2;
      pusch_config_pdu->dmrs_ports = 0x7;  // ports 0-2
    }

    if (rank == 4){
      pusch_config_pdu->num_dmrs_cdm_grps_no_data = 2;
      pusch_config_pdu->dmrs_ports = 0xf;  // ports 0-3
    }
  }

  if ((transformPrecoder == NR_PUSCH_Config__transformPrecoder_disabled) &&
    (dmrs_type == NULL) && (max_length != NULL)) { // tables 7.3.1.1.2-12/13/14/15

    if (rank == 1){
      pusch_config_pdu->num_dmrs_cdm_grps_no_data = (dci->antenna_ports.val > 1)?2:1; //TBC
      pusch_config_pdu->dmrs_ports = 1<<((dci->antenna_ports.val > 1)?(dci->antenna_ports.val > 5 ?(dci->antenna_ports.val-6):(dci->antenna_ports.val-2)):dci->antenna_ports.val);
      *n_front_load_symb = (dci->antenna_ports.val > 6)?2:1;
    }

    if (rank == 2){
      pusch_config_pdu->num_dmrs_cdm_grps_no_data = (dci->antenna_ports.val > 0)?2:1; //TBC
      pusch_config_pdu->dmrs_ports = 0; //FIXME
      //pusch_config_pdu->dmrs_ports[0] = table_7_3_1_1_2_13[dci->antenna_ports.val][1];
      //pusch_config_pdu->dmrs_ports[1] = table_7_3_1_1_2_13[dci->antenna_ports.val][2];
      //n_front_load_symb = (dci->antenna_ports.val > 3)?2:1; // FIXME
    }

    if (rank == 3){
      pusch_config_pdu->num_dmrs_cdm_grps_no_data = 2; //TBC
      pusch_config_pdu->dmrs_ports = 0; //FIXME
      //pusch_config_pdu->dmrs_ports[0] = table_7_3_1_1_2_14[dci->antenna_ports.val][1];
      //pusch_config_pdu->dmrs_ports[1] = table_7_3_1_1_2_14[dci->antenna_ports.val][2];
      //pusch_config_pdu->dmrs_ports[2] = table_7_3_1_1_2_14[dci->antenna_ports.val][3];
      //n_front_load_symb = (dci->antenna_ports.val > 1)?2:1; //FIXME
    }

    if (rank == 4){
      pusch_config_pdu->num_dmrs_cdm_grps_no_data = 2; //TBC
      pusch_config_pdu->dmrs_ports = 0; //FIXME
      //pusch_config_pdu->dmrs_ports[0] = table_7_3_1_1_2_15[dci->antenna_ports.val][1];
      //pusch_config_pdu->dmrs_ports[1] = table_7_3_1_1_2_15[dci->antenna_ports.val][2];
      //pusch_config_pdu->dmrs_ports[2] = table_7_3_1_1_2_15[dci->antenna_ports.val][3];
      //pusch_config_pdu->dmrs_ports[3] = table_7_3_1_1_2_15[dci->antenna_ports.val][4];
      //n_front_load_symb = (dci->antenna_ports.val > 1)?2:1; //FIXME
    }
  }

  if ((transformPrecoder == NR_PUSCH_Config__transformPrecoder_disabled) &&
    (dmrs_type != NULL) &&
    (max_length == NULL)) { // tables 7.3.1.1.2-16/17/18/19

    if (rank == 1){
      pusch_config_pdu->num_dmrs_cdm_grps_no_data = (dci->antenna_ports.val > 1)?((dci->antenna_ports.val > 5)?3:2):1; //TBC
      pusch_config_pdu->dmrs_ports = (dci->antenna_ports.val > 1)?(dci->antenna_ports.val > 5 ?(dci->antenna_ports.val-6):(dci->antenna_ports.val-2)):dci->antenna_ports.val; //TBC
    }

    if (rank == 2){
      pusch_config_pdu->num_dmrs_cdm_grps_no_data = (dci->antenna_ports.val > 0)?((dci->antenna_ports.val > 2)?3:2):1; //TBC
      pusch_config_pdu->dmrs_ports = 0; //FIXME
      //pusch_config_pdu->dmrs_ports[0] = table_7_3_1_1_2_17[dci->antenna_ports.val][1];
      //pusch_config_pdu->dmrs_ports[1] = table_7_3_1_1_2_17[dci->antenna_ports.val][2];
    }

    if (rank == 3){
      pusch_config_pdu->num_dmrs_cdm_grps_no_data = (dci->antenna_ports.val > 0)?3:2; //TBC
      pusch_config_pdu->dmrs_ports = 0; //FIXME
      //pusch_config_pdu->dmrs_ports[0] = table_7_3_1_1_2_18[dci->antenna_ports.val][1];
      //pusch_config_pdu->dmrs_ports[1] = table_7_3_1_1_2_18[dci->antenna_ports.val][2];
      //pusch_config_pdu->dmrs_ports[2] = table_7_3_1_1_2_18[dci->antenna_ports.val][3];
    }

    if (rank == 4){
      pusch_config_pdu->num_dmrs_cdm_grps_no_data = dci->antenna_ports.val + 2; //TBC
      pusch_config_pdu->dmrs_ports = 0; //FIXME
      //pusch_config_pdu->dmrs_ports[0] = 0;
      //pusch_config_pdu->dmrs_ports[1] = 1;
      //pusch_config_pdu->dmrs_ports[2] = 2;
      //pusch_config_pdu->dmrs_ports[3] = 3;
    }
  }

  if ((transformPrecoder == NR_PUSCH_Config__transformPrecoder_disabled) &&
    (dmrs_type != NULL) && (max_length != NULL)) { // tables 7.3.1.1.2-20/21/22/23

    if (rank == 1){
      pusch_config_pdu->num_dmrs_cdm_grps_no_data = table_7_3_1_1_2_20[dci->antenna_ports.val][0]; //TBC
      pusch_config_pdu->dmrs_ports = table_7_3_1_1_2_20[dci->antenna_ports.val][1]; //TBC
      //n_front_load_symb = table_7_3_1_1_2_20[dci->antenna_ports.val][2]; //FIXME
    }

    if (rank == 2){
      pusch_config_pdu->num_dmrs_cdm_grps_no_data = table_7_3_1_1_2_21[dci->antenna_ports.val][0]; //TBC
      pusch_config_pdu->dmrs_ports = 0; //FIXME
      //pusch_config_pdu->dmrs_ports[0] = table_7_3_1_1_2_21[dci->antenna_ports.val][1];
      //pusch_config_pdu->dmrs_ports[1] = table_7_3_1_1_2_21[dci->antenna_ports.val][2];
      //n_front_load_symb = table_7_3_1_1_2_21[dci->antenna_ports.val][3]; //FIXME
      }

    if (rank == 3){
      pusch_config_pdu->num_dmrs_cdm_grps_no_data = table_7_3_1_1_2_22[dci->antenna_ports.val][0]; //TBC
      pusch_config_pdu->dmrs_ports = 0; //FIXME
      //pusch_config_pdu->dmrs_ports[0] = table_7_3_1_1_2_22[dci->antenna_ports.val][1];
      //pusch_config_pdu->dmrs_ports[1] = table_7_3_1_1_2_22[dci->antenna_ports.val][2];
      //pusch_config_pdu->dmrs_ports[2] = table_7_3_1_1_2_22[dci->antenna_ports.val][3];
      //n_front_load_symb = table_7_3_1_1_2_22[dci->antenna_ports.val][4]; //FIXME
    }

    if (rank == 4){
      pusch_config_pdu->num_dmrs_cdm_grps_no_data = table_7_3_1_1_2_23[dci->antenna_ports.val][0]; //TBC
      pusch_config_pdu->dmrs_ports = 0; //FIXME
      //pusch_config_pdu->dmrs_ports[0] = table_7_3_1_1_2_23[dci->antenna_ports.val][1];
      //pusch_config_pdu->dmrs_ports[1] = table_7_3_1_1_2_23[dci->antenna_ports.val][2];
      //pusch_config_pdu->dmrs_ports[2] = table_7_3_1_1_2_23[dci->antenna_ports.val][3];
      //pusch_config_pdu->dmrs_ports[3] = table_7_3_1_1_2_23[dci->antenna_ports.val][4];
      //n_front_load_symb = table_7_3_1_1_2_23[dci->antenna_ports.val][5]; //FIXME
    }
  }
  LOG_D(NR_MAC,"num_dmrs_cdm_grps_no_data %d, dmrs_ports %d\n",pusch_config_pdu->num_dmrs_cdm_grps_no_data,pusch_config_pdu->dmrs_ports);
}

// Configuration of Msg3 PDU according to clauses:
// - 8.3 of 3GPP TS 38.213 version 16.3.0 Release 16
// - 6.1.2.2 of TS 38.214
// - 6.1.3 of TS 38.214
// - 6.2.2 of TS 38.214
// - 6.1.4.2 of TS 38.214
// - 6.4.1.1.1 of TS 38.211
// - 6.3.1.7 of 38.211
int nr_config_pusch_pdu(NR_UE_MAC_INST_t *mac,
                        nfapi_nr_ue_pusch_pdu_t *pusch_config_pdu,
                        dci_pdu_rel15_t *dci,
                        RAR_grant_t *rar_grant,
                        uint16_t rnti,
                        uint8_t *dci_format){

  int f_alloc;
  int mask;
  int StartSymbolIndex;
  int NrOfSymbols;
  uint8_t nb_dmrs_re_per_rb;

  uint16_t        l_prime_mask = 0;
  uint16_t number_dmrs_symbols = 0;
  int                N_PRB_oh  = 0;

  int rnti_type = get_rnti_type(mac, rnti);
  NR_BWP_Id_t ul_bwp_id = mac->UL_BWP_Id;

  // Common configuration
  pusch_config_pdu->dmrs_config_type = pusch_dmrs_type1;
  pusch_config_pdu->pdu_bit_map      = PUSCH_PDU_BITMAP_PUSCH_DATA;
  pusch_config_pdu->nrOfLayers       = 1;
  pusch_config_pdu->Tpmi             = 0;
  pusch_config_pdu->rnti             = rnti;
  NR_BWP_UplinkCommon_t *initialUplinkBWP;
  if (mac->scc) initialUplinkBWP = mac->scc->uplinkConfigCommon->initialUplinkBWP;
  else          initialUplinkBWP = &mac->scc_SIB->uplinkConfigCommon->initialUplinkBWP;

  pusch_dmrs_AdditionalPosition_t add_pos = pusch_dmrs_pos2;
  int dmrslength = 1;

  if (rar_grant) {

    // Note: for Msg3 or MsgA PUSCH transmission the N_PRB_oh is always set to 0
    NR_BWP_Uplink_t *ubwp = mac->ULbwp[ul_bwp_id-1];
    NR_BWP_UplinkDedicated_t *ibwp;
    int scs,abwp_start,abwp_size,startSymbolAndLength,mappingtype;
    NR_PUSCH_Config_t *pusch_Config=NULL;
    if (mac->cg && ubwp &&
        mac->cg->spCellConfig &&
        mac->cg->spCellConfig->spCellConfigDedicated &&
        mac->cg->spCellConfig->spCellConfigDedicated->uplinkConfig &&
        mac->cg->spCellConfig->spCellConfigDedicated->uplinkConfig->initialUplinkBWP) {

      ibwp = mac->cg->spCellConfig->spCellConfigDedicated->uplinkConfig->initialUplinkBWP;
      pusch_Config = ibwp->pusch_Config->choice.setup;
      startSymbolAndLength = ubwp->bwp_Common->pusch_ConfigCommon->choice.setup->pusch_TimeDomainAllocationList->list.array[rar_grant->Msg3_t_alloc]->startSymbolAndLength;
      mappingtype = ubwp->bwp_Common->pusch_ConfigCommon->choice.setup->pusch_TimeDomainAllocationList->list.array[rar_grant->Msg3_t_alloc]->mappingType;

      // active BWP start
      abwp_start = NRRIV2PRBOFFSET(ubwp->bwp_Common->genericParameters.locationAndBandwidth, MAX_BWP_SIZE);
      abwp_size = NRRIV2BW(ubwp->bwp_Common->genericParameters.locationAndBandwidth, MAX_BWP_SIZE);
      scs = ubwp->bwp_Common->genericParameters.subcarrierSpacing;
    }
    else {
      startSymbolAndLength = initialUplinkBWP->pusch_ConfigCommon->choice.setup->pusch_TimeDomainAllocationList->list.array[rar_grant->Msg3_t_alloc]->startSymbolAndLength;
      mappingtype = initialUplinkBWP->pusch_ConfigCommon->choice.setup->pusch_TimeDomainAllocationList->list.array[rar_grant->Msg3_t_alloc]->mappingType;

      // active BWP start
      abwp_start = NRRIV2PRBOFFSET(initialUplinkBWP->genericParameters.locationAndBandwidth, MAX_BWP_SIZE);
      abwp_size = NRRIV2BW(initialUplinkBWP->genericParameters.locationAndBandwidth, MAX_BWP_SIZE);
      scs = initialUplinkBWP->genericParameters.subcarrierSpacing;
    }
    int ibwp_start = NRRIV2PRBOFFSET(initialUplinkBWP->genericParameters.locationAndBandwidth, MAX_BWP_SIZE);
    int ibwp_size = NRRIV2BW(initialUplinkBWP->genericParameters.locationAndBandwidth, MAX_BWP_SIZE);

      // BWP start selection according to 8.3 of TS 38.213
    if ((ibwp_start < abwp_start) || (ibwp_size > abwp_size)) {
      pusch_config_pdu->bwp_start = abwp_start;
      pusch_config_pdu->bwp_size = abwp_size;
    } else {
      pusch_config_pdu->bwp_start = ibwp_start;
      pusch_config_pdu->bwp_size = ibwp_size;
    }

    //// Resource assignment from RAR
    // Frequency domain allocation according to 8.3 of TS 38.213
    if (ibwp_size < 180)
      mask = (1 << ((int) ceil(log2((ibwp_size*(ibwp_size+1))>>1)))) - 1;
    else
      mask = (1 << (28 - (int)(ceil(log2((ibwp_size*(ibwp_size+1))>>1))))) - 1;

    f_alloc = rar_grant->Msg3_f_alloc & mask;
    if (nr_ue_process_dci_freq_dom_resource_assignment(pusch_config_pdu, NULL, ibwp_size, 0, f_alloc) < 0)
      return -1;

    // virtual resource block to physical resource mapping for Msg3 PUSCH (6.3.1.7 in 38.211)
    //pusch_config_pdu->rb_start += ibwp_start - abwp_start;

    // Time domain allocation
    SLIV2SL(startSymbolAndLength, &StartSymbolIndex, &NrOfSymbols);
    pusch_config_pdu->start_symbol_index = StartSymbolIndex;
    pusch_config_pdu->nr_of_symbols = NrOfSymbols;

    l_prime_mask = get_l_prime(NrOfSymbols, mappingtype, add_pos, dmrslength, StartSymbolIndex, mac->scc ? mac->scc->dmrs_TypeA_Position : mac->mib->dmrs_TypeA_Position);
    LOG_D(NR_MAC, "MSG3 start_sym:%d NR Symb:%d mappingtype:%d, DMRS_MASK:%x\n", pusch_config_pdu->start_symbol_index, pusch_config_pdu->nr_of_symbols, mappingtype, l_prime_mask);

    #ifdef DEBUG_MSG3
    LOG_D(NR_MAC, "In %s BWP assignment (BWP (start %d, size %d) \n", __FUNCTION__, pusch_config_pdu->bwp_start, pusch_config_pdu->bwp_size);
    #endif

    // MCS
    pusch_config_pdu->mcs_index = rar_grant->mcs;
    // Frequency hopping
    pusch_config_pdu->frequency_hopping = rar_grant->freq_hopping;

    // DM-RS configuration according to 6.2.2 UE DM-RS transmission procedure in 38.214
    pusch_config_pdu->num_dmrs_cdm_grps_no_data = 2;
    pusch_config_pdu->dmrs_ports = 1;

    // DMRS sequence initialization [TS 38.211, sec 6.4.1.1.1].
    // Should match what is sent in DCI 0_1, otherwise set to 0.
    pusch_config_pdu->scid = 0;

    // Transform precoding according to 6.1.3 UE procedure for applying transform precoding on PUSCH in 38.214
    pusch_config_pdu->transform_precoding = get_transformPrecoding(initialUplinkBWP, pusch_Config, NULL, NULL, NR_RNTI_TC, 0); // TBR fix rnti and take out

    // Resource allocation in frequency domain according to 6.1.2.2 in TS 38.214
    pusch_config_pdu->resource_alloc = (mac->cg) ? pusch_Config->resourceAllocation : 1;

    //// Completing PUSCH PDU
    pusch_config_pdu->mcs_table = 0;
    pusch_config_pdu->cyclic_prefix = 0;
    pusch_config_pdu->data_scrambling_id = mac->physCellId;
    pusch_config_pdu->ul_dmrs_scrambling_id = mac->physCellId;
    pusch_config_pdu->subcarrier_spacing = scs;
    pusch_config_pdu->vrb_to_prb_mapping = 0;
    pusch_config_pdu->uplink_frequency_shift_7p5khz = 0;
    //Optional Data only included if indicated in pduBitmap
    pusch_config_pdu->pusch_data.rv_index = 0;  // 8.3 in 38.213
    pusch_config_pdu->pusch_data.harq_process_id = 0;
    pusch_config_pdu->pusch_data.new_data_indicator = 1; // new data
    pusch_config_pdu->pusch_data.num_cb = 0;

  } else if (dci) {
    NR_BWP_Id_t dl_bwp_id = mac->DL_BWP_Id;
    NR_BWP_Id_t ul_bwp_id = mac->UL_BWP_Id;
    NR_BWP_DownlinkDedicated_t *bwpd=NULL;
    NR_BWP_DownlinkCommon_t *bwpc=NULL;
    NR_BWP_UplinkDedicated_t *ubwpd=NULL;
    NR_BWP_UplinkCommon_t *ubwpc=NULL;
    get_bwp_info(mac,dl_bwp_id,ul_bwp_id,&bwpd,&bwpc,&ubwpd,&ubwpc);

    int target_ss;
    bool valid_ptrs_setup = 0;

    uint16_t n_RB_ULBWP = NRRIV2BW(ubwpc->genericParameters.locationAndBandwidth, MAX_BWP_SIZE);
    pusch_config_pdu->bwp_start = NRRIV2PRBOFFSET(ubwpc->genericParameters.locationAndBandwidth, MAX_BWP_SIZE);
    pusch_config_pdu->bwp_size = n_RB_ULBWP;

    AssertFatal(ubwpd->pusch_Config != NULL,"pusch_Config shouldn't be null\n");
    NR_PUSCH_Config_t *pusch_Config = ubwpd->pusch_Config->choice.setup;

    // Basic sanity check for MCS value to check for a false or erroneous DCI
    if (dci->mcs > 28) {
      LOG_W(NR_MAC, "MCS value %d out of bounds! Possibly due to false DCI. Ignoring DCI!\n", dci->mcs);
      return -1;
    }

    /* Transform precoding */
    if (rnti_type != NR_RNTI_CS || (rnti_type == NR_RNTI_CS && dci->ndi == 1)) {
      pusch_config_pdu->transform_precoding = get_transformPrecoding(initialUplinkBWP, pusch_Config, NULL, dci_format, rnti_type, 0);
    }

    /*DCI format-related configuration*/
    if (*dci_format == NR_UL_DCI_FORMAT_0_0) {

      target_ss = NR_SearchSpace__searchSpaceType_PR_common;

    } else if (*dci_format == NR_UL_DCI_FORMAT_0_1) {

      config_bwp_ue(mac, &dci->bwp_indicator.val, dci_format);

      get_bwp_info(mac,dl_bwp_id,ul_bwp_id,&bwpd,&bwpc,&ubwpd,&ubwpc);

      target_ss = NR_SearchSpace__searchSpaceType_PR_ue_Specific;
      ul_layers_config(mac, pusch_config_pdu, dci);
      ul_ports_config(mac, &dmrslength, pusch_config_pdu, dci);

    } else {

      LOG_E(NR_MAC, "In %s: UL grant from DCI format %d is not handled...\n", __FUNCTION__, *dci_format);
      return -1;

    }

    NR_PUSCH_ConfigCommon_t *pusch_ConfigCommon = ubwpc->pusch_ConfigCommon->choice.setup;
    NR_PUSCH_TimeDomainResourceAllocationList_t *pusch_TimeDomainAllocationList = choose_ul_tda_list(pusch_Config,pusch_ConfigCommon);

    int mappingtype = pusch_TimeDomainAllocationList->list.array[dci->time_domain_assignment.val]->mappingType;

    NR_DMRS_UplinkConfig_t *NR_DMRS_ulconfig = NULL;
    if(pusch_Config) {
      NR_DMRS_ulconfig = (mappingtype == NR_PUSCH_TimeDomainResourceAllocation__mappingType_typeA)
                         ? pusch_Config->dmrs_UplinkForPUSCH_MappingTypeA->choice.setup : pusch_Config->dmrs_UplinkForPUSCH_MappingTypeB->choice.setup;
    }

    pusch_config_pdu->scid = 0;
    pusch_config_pdu->ul_dmrs_scrambling_id = mac->physCellId;
    if(*dci_format == NR_UL_DCI_FORMAT_0_1)
      pusch_config_pdu->scid = dci->dmrs_sequence_initialization.val;

    /* TRANSFORM PRECODING ------------------------------------------------------------------------------------------*/

    if (pusch_config_pdu->transform_precoding == NR_PUSCH_Config__transformPrecoder_enabled) {

      pusch_config_pdu->num_dmrs_cdm_grps_no_data = 2;

      uint32_t n_RS_Id = 0;
      if (NR_DMRS_ulconfig->transformPrecodingEnabled &&
          NR_DMRS_ulconfig->transformPrecodingEnabled->nPUSCH_Identity != NULL)
        n_RS_Id = *NR_DMRS_ulconfig->transformPrecodingEnabled->nPUSCH_Identity;
      else
        n_RS_Id = *mac->scc->physCellId;

      // U as specified in section 6.4.1.1.1.2 in 38.211, if sequence hopping and group hopping are disabled
      pusch_config_pdu->dfts_ofdm.low_papr_group_number = n_RS_Id % 30;

      // V as specified in section 6.4.1.1.1.2 in 38.211 V = 0 if sequence hopping and group hopping are disabled
      if ((NR_DMRS_ulconfig->transformPrecodingEnabled->sequenceGroupHopping == NULL) &&
            (NR_DMRS_ulconfig->transformPrecodingEnabled->sequenceHopping == NULL))
          pusch_config_pdu->dfts_ofdm.low_papr_sequence_number = 0;
      else
        AssertFatal(1==0,"SequenceGroupHopping or sequenceHopping are NOT Supported\n");

      LOG_D(NR_MAC,"TRANSFORM PRECODING IS ENABLED. CDM groups: %d, U: %d \n", pusch_config_pdu->num_dmrs_cdm_grps_no_data,
                pusch_config_pdu->dfts_ofdm.low_papr_group_number);
    }
    else {
      if (pusch_config_pdu->scid == 0 &&
          NR_DMRS_ulconfig->transformPrecodingDisabled->scramblingID0)
        pusch_config_pdu->ul_dmrs_scrambling_id = *NR_DMRS_ulconfig->transformPrecodingDisabled->scramblingID0;
      if (pusch_config_pdu->scid == 1 &&
          NR_DMRS_ulconfig->transformPrecodingDisabled->scramblingID1)
        pusch_config_pdu->ul_dmrs_scrambling_id = *NR_DMRS_ulconfig->transformPrecodingDisabled->scramblingID1;
    }

    /* TRANSFORM PRECODING --------------------------------------------------------------------------------------------------------*/

    /* IDENTIFIER_DCI_FORMATS */
    /* FREQ_DOM_RESOURCE_ASSIGNMENT_UL */
    if (nr_ue_process_dci_freq_dom_resource_assignment(pusch_config_pdu, NULL, n_RB_ULBWP, 0, dci->frequency_domain_assignment.val) < 0){
      return -1;
    }
    /* TIME_DOM_RESOURCE_ASSIGNMENT */
    if (nr_ue_process_dci_time_dom_resource_assignment(mac, pusch_TimeDomainAllocationList, NULL, pusch_config_pdu, NULL, NULL, dci->time_domain_assignment.val,0,false) < 0) {
      return -1;
    }

    /* FREQ_HOPPING_FLAG */
    if ((pusch_Config!=NULL) && (pusch_Config->frequencyHopping!=NULL) && (pusch_Config->resourceAllocation != NR_PUSCH_Config__resourceAllocation_resourceAllocationType0)){
      pusch_config_pdu->frequency_hopping = dci->frequency_hopping_flag.val;
    }

    /* MCS */
    pusch_config_pdu->mcs_index = dci->mcs;

    /* MCS TABLE */
    if (pusch_config_pdu->transform_precoding == NR_PUSCH_Config__transformPrecoder_disabled) {
      pusch_config_pdu->mcs_table = get_pusch_mcs_table(pusch_Config ? pusch_Config->mcs_Table : NULL, 0, *dci_format, rnti_type, target_ss, false);
    } else {
      pusch_config_pdu->mcs_table = get_pusch_mcs_table(pusch_Config ? pusch_Config->mcs_TableTransformPrecoder : NULL, 1, *dci_format, rnti_type, target_ss, false);
    }

    /* NDI */
    pusch_config_pdu->pusch_data.new_data_indicator = dci->ndi;
    /* RV */
    pusch_config_pdu->pusch_data.rv_index = dci->rv;
    /* HARQ_PROCESS_NUMBER */
    pusch_config_pdu->pusch_data.harq_process_id = dci->harq_pid;
    /* TPC_PUSCH */
    // according to TS 38.213 Table Table 7.1.1-1
    if (dci->tpc == 0) {
      pusch_config_pdu->absolute_delta_PUSCH = -4;
    }
    if (dci->tpc == 1) {
      pusch_config_pdu->absolute_delta_PUSCH = -1;
    }
    if (dci->tpc == 2) {
      pusch_config_pdu->absolute_delta_PUSCH = 1;
    }
    if (dci->tpc == 3) {
      pusch_config_pdu->absolute_delta_PUSCH = 4;
    }

    if (NR_DMRS_ulconfig != NULL)
      add_pos = (NR_DMRS_ulconfig->dmrs_AdditionalPosition == NULL) ? 2 : *NR_DMRS_ulconfig->dmrs_AdditionalPosition;

    /* DMRS */
    l_prime_mask = get_l_prime(pusch_config_pdu->nr_of_symbols,
                               mappingtype, add_pos, dmrslength,
                               pusch_config_pdu->start_symbol_index,
                               mac->scc ? mac->scc->dmrs_TypeA_Position : mac->mib->dmrs_TypeA_Position);
    if ((mac->ULbwp[ul_bwp_id-1] && pusch_config_pdu->transform_precoding == NR_PUSCH_Config__transformPrecoder_disabled))
<<<<<<< HEAD
      pusch_config_pdu->num_dmrs_cdm_grps_no_data = 1;
=======
      if (*dci_format != NR_UL_DCI_FORMAT_0_1) {
        pusch_config_pdu->num_dmrs_cdm_grps_no_data = 1;
      }
>>>>>>> 5bf454c7
    else if (*dci_format == NR_UL_DCI_FORMAT_0_0 || (mac->ULbwp[ul_bwp_id-1] && pusch_config_pdu->transform_precoding == NR_PUSCH_Config__transformPrecoder_enabled))
      pusch_config_pdu->num_dmrs_cdm_grps_no_data = 2;

    // Num PRB Overhead from PUSCH-ServingCellConfig
    if (mac->cg &&
        mac->cg->spCellConfig &&
        mac->cg->spCellConfig->spCellConfigDedicated &&
        mac->cg->spCellConfig->spCellConfigDedicated->uplinkConfig &&
        mac->cg->spCellConfig->spCellConfigDedicated->uplinkConfig->pusch_ServingCellConfig &&
        mac->cg->spCellConfig->spCellConfigDedicated->uplinkConfig->pusch_ServingCellConfig->choice.setup->xOverhead)
      N_PRB_oh = *mac->cg->spCellConfig->spCellConfigDedicated->uplinkConfig->pusch_ServingCellConfig->choice.setup->xOverhead;

    else N_PRB_oh = 0;

    /* PTRS */
    if (mac->ULbwp[ul_bwp_id-1] &&
        mac->ULbwp[ul_bwp_id-1]->bwp_Dedicated &&
        mac->ULbwp[ul_bwp_id-1]->bwp_Dedicated->pusch_Config &&
        mac->ULbwp[ul_bwp_id-1]->bwp_Dedicated->pusch_Config->choice.setup &&
        mac->ULbwp[ul_bwp_id-1]->bwp_Dedicated->pusch_Config->choice.setup->dmrs_UplinkForPUSCH_MappingTypeB &&
        mac->ULbwp[ul_bwp_id-1]->bwp_Dedicated->pusch_Config->choice.setup->dmrs_UplinkForPUSCH_MappingTypeB->choice.setup->phaseTrackingRS) {
      if (pusch_config_pdu->transform_precoding == NR_PUSCH_Config__transformPrecoder_disabled) {
        nfapi_nr_ue_ptrs_ports_t ptrs_ports_list;
        pusch_config_pdu->pusch_ptrs.ptrs_ports_list = &ptrs_ports_list;
        valid_ptrs_setup = set_ul_ptrs_values(mac->ULbwp[ul_bwp_id-1]->bwp_Dedicated->pusch_Config->choice.setup->dmrs_UplinkForPUSCH_MappingTypeB->choice.setup->phaseTrackingRS->choice.setup,
                                              pusch_config_pdu->rb_size, pusch_config_pdu->mcs_index, pusch_config_pdu->mcs_table,
                                              &pusch_config_pdu->pusch_ptrs.ptrs_freq_density,&pusch_config_pdu->pusch_ptrs.ptrs_time_density,
                                              &pusch_config_pdu->pusch_ptrs.ptrs_ports_list->ptrs_re_offset,&pusch_config_pdu->pusch_ptrs.num_ptrs_ports,
                                              &pusch_config_pdu->pusch_ptrs.ul_ptrs_power, pusch_config_pdu->nr_of_symbols);
        if(valid_ptrs_setup==true) {
          pusch_config_pdu->pdu_bit_map |= PUSCH_PDU_BITMAP_PUSCH_PTRS;
        }
        LOG_D(NR_MAC, "UL PTRS values: PTRS time den: %d, PTRS freq den: %d\n", pusch_config_pdu->pusch_ptrs.ptrs_time_density, pusch_config_pdu->pusch_ptrs.ptrs_freq_density);
      }
    }

  }

  LOG_D(NR_MAC, "In %s: received UL grant (rb_start %d, rb_size %d, start_symbol_index %d, nr_of_symbols %d) for RNTI type %s \n",
    __FUNCTION__,
    pusch_config_pdu->rb_start,
    pusch_config_pdu->rb_size,
    pusch_config_pdu->start_symbol_index,
    pusch_config_pdu->nr_of_symbols,
    rnti_types[rnti_type]);

  pusch_config_pdu->ul_dmrs_symb_pos = l_prime_mask;
  pusch_config_pdu->target_code_rate = nr_get_code_rate_ul(pusch_config_pdu->mcs_index, pusch_config_pdu->mcs_table);
  pusch_config_pdu->qam_mod_order = nr_get_Qm_ul(pusch_config_pdu->mcs_index, pusch_config_pdu->mcs_table);

  if (pusch_config_pdu->target_code_rate == 0 || pusch_config_pdu->qam_mod_order == 0) {
    LOG_W(NR_MAC, "In %s: Invalid code rate or Mod order, likely due to unexpected UL DCI. Ignoring DCI! \n", __FUNCTION__);
    return -1;
  }

  int start_symbol = pusch_config_pdu->start_symbol_index;
  int number_of_symbols = pusch_config_pdu->nr_of_symbols;
  for (int i = start_symbol; i < start_symbol + number_of_symbols; i++) {
    if((pusch_config_pdu->ul_dmrs_symb_pos >> i) & 0x01)
      number_dmrs_symbols += 1;
  }

  nb_dmrs_re_per_rb = ((pusch_config_pdu->dmrs_config_type == pusch_dmrs_type1) ? 6:4)*pusch_config_pdu->num_dmrs_cdm_grps_no_data;

  // Compute TBS
  pusch_config_pdu->pusch_data.tb_size = nr_compute_tbs(pusch_config_pdu->qam_mod_order,
                                                        pusch_config_pdu->target_code_rate,
                                                        pusch_config_pdu->rb_size,
                                                        pusch_config_pdu->nr_of_symbols,
                                                        nb_dmrs_re_per_rb*number_dmrs_symbols,
                                                        N_PRB_oh,
                                                        0, // TBR to verify tb scaling
                                                        pusch_config_pdu->nrOfLayers)/8;

  return 0;

}

// Periodic SRS scheduling
bool nr_ue_periodic_srs_scheduling(module_id_t mod_id, frame_t frame, slot_t slot) {

  bool srs_scheduled = false;

  NR_UE_MAC_INST_t *mac = get_mac_inst(mod_id);

  NR_SRS_Config_t *srs_config = NULL;
  if (mac->cg &&
      mac->cg->spCellConfig &&
      mac->cg->spCellConfig->spCellConfigDedicated &&
      mac->cg->spCellConfig->spCellConfigDedicated->uplinkConfig &&
      mac->cg->spCellConfig->spCellConfigDedicated->uplinkConfig->initialUplinkBWP) {
    srs_config = mac->cg->spCellConfig->spCellConfigDedicated->uplinkConfig->initialUplinkBWP->srs_Config->choice.setup;
  } else {
    return false;
  }

  for(int rs = 0; rs < srs_config->srs_ResourceSetToAddModList->list.count; rs++) {

    // Find periodic resource set
    NR_SRS_ResourceSet_t *srs_resource_set = srs_config->srs_ResourceSetToAddModList->list.array[rs];
    if(srs_resource_set->resourceType.present != NR_SRS_ResourceSet__resourceType_PR_periodic) {
      continue;
    }

    // Find the corresponding srs resource
    NR_SRS_Resource_t *srs_resource = NULL;
    for(int r1 = 0; r1 < srs_resource_set->srs_ResourceIdList->list.count; r1++) {
      for (int r2 = 0; r2 < srs_config->srs_ResourceToAddModList->list.count; r2++) {
        if ((*srs_resource_set->srs_ResourceIdList->list.array[r1] == srs_config->srs_ResourceToAddModList->list.array[r2]->srs_ResourceId) &&
            (srs_config->srs_ResourceToAddModList->list.array[r2]->resourceType.present == NR_SRS_Resource__resourceType_PR_periodic)) {
          srs_resource = srs_config->srs_ResourceToAddModList->list.array[r2];
          break;
        }
      }
    }

    if(srs_resource == NULL) {
      continue;
    }

    NR_BWP_Id_t ul_bwp_id = mac->UL_BWP_Id;
    NR_BWP_t ubwp = ul_bwp_id > 0 && mac->ULbwp[ul_bwp_id-1] ?
                    mac->ULbwp[ul_bwp_id-1]->bwp_Common->genericParameters :
                    mac->scc_SIB->uplinkConfigCommon->initialUplinkBWP.genericParameters;

    uint16_t period = srs_period[srs_resource->resourceType.choice.periodic->periodicityAndOffset_p.present];
    uint16_t offset = get_nr_srs_offset(srs_resource->resourceType.choice.periodic->periodicityAndOffset_p);

    int n_slots_frame = nr_slots_per_frame[ubwp.subcarrierSpacing];

    // Check if UE should transmit the SRS
    if((frame*n_slots_frame+slot-offset)%period == 0) {

      fapi_nr_ul_config_request_t *ul_config = get_ul_config_request(mac, slot);
      fapi_nr_ul_config_srs_pdu *srs_config_pdu = &ul_config->ul_config_list[ul_config->number_pdus].srs_config_pdu;

      srs_config_pdu->rnti = mac->crnti;
      srs_config_pdu->handle = 0;
      srs_config_pdu->bwp_size = NRRIV2BW(ubwp.locationAndBandwidth, MAX_BWP_SIZE);;
      srs_config_pdu->bwp_start = NRRIV2PRBOFFSET(ubwp.locationAndBandwidth, MAX_BWP_SIZE);;
      srs_config_pdu->subcarrier_spacing = ubwp.subcarrierSpacing;
      srs_config_pdu->cyclic_prefix = 0;
      srs_config_pdu->num_ant_ports = srs_resource->nrofSRS_Ports;
      srs_config_pdu->num_symbols = srs_resource->resourceMapping.nrofSymbols;
      srs_config_pdu->num_repetitions = srs_resource->resourceMapping.repetitionFactor;
      srs_config_pdu->time_start_position = srs_resource->resourceMapping.startPosition;
      srs_config_pdu->config_index = srs_resource->freqHopping.c_SRS;
      srs_config_pdu->sequence_id = srs_resource->sequenceId;
      srs_config_pdu->bandwidth_index = srs_resource->freqHopping.b_SRS;
      srs_config_pdu->comb_size = srs_resource->transmissionComb.present - 1;

      switch(srs_resource->transmissionComb.present) {
        case NR_SRS_Resource__transmissionComb_PR_n2:
          srs_config_pdu->comb_offset = srs_resource->transmissionComb.choice.n2->combOffset_n2;
          srs_config_pdu->cyclic_shift = srs_resource->transmissionComb.choice.n2->cyclicShift_n2;
          break;
        case NR_SRS_Resource__transmissionComb_PR_n4:
          srs_config_pdu->comb_offset = srs_resource->transmissionComb.choice.n4->combOffset_n4;
          srs_config_pdu->cyclic_shift = srs_resource->transmissionComb.choice.n4->cyclicShift_n4;
          break;
        default:
          LOG_W(NR_MAC, "Invalid or not implemented comb_size!\n");
      }

      srs_config_pdu->frequency_position = srs_resource->freqDomainPosition;
      srs_config_pdu->frequency_shift = srs_resource->freqDomainShift;
      srs_config_pdu->frequency_hopping = srs_resource->freqHopping.b_hop;
      srs_config_pdu->group_or_sequence_hopping = srs_resource->groupOrSequenceHopping;
      srs_config_pdu->resource_type = srs_resource->resourceType.present - 1;
      srs_config_pdu->t_srs = period;
      srs_config_pdu->t_offset = offset;

#ifdef SRS_DEBUG
      LOG_I(NR_MAC,"Frame = %i, slot = %i\n", frame, slot);
      LOG_I(NR_MAC,"srs_config_pdu->rnti = 0x%04x\n", srs_config_pdu->rnti);
      LOG_I(NR_MAC,"srs_config_pdu->handle = %u\n", srs_config_pdu->handle);
      LOG_I(NR_MAC,"srs_config_pdu->bwp_size = %u\n", srs_config_pdu->bwp_size);
      LOG_I(NR_MAC,"srs_config_pdu->bwp_start = %u\n", srs_config_pdu->bwp_start);
      LOG_I(NR_MAC,"srs_config_pdu->subcarrier_spacing = %u\n", srs_config_pdu->subcarrier_spacing);
      LOG_I(NR_MAC,"srs_config_pdu->cyclic_prefix = %u (0: Normal; 1: Extended)\n", srs_config_pdu->cyclic_prefix);
      LOG_I(NR_MAC,"srs_config_pdu->num_ant_ports = %u (0 = 1 port, 1 = 2 ports, 2 = 4 ports)\n", srs_config_pdu->num_ant_ports);
      LOG_I(NR_MAC,"srs_config_pdu->num_symbols = %u (0 = 1 symbol, 1 = 2 symbols, 2 = 4 symbols)\n", srs_config_pdu->num_symbols);
      LOG_I(NR_MAC,"srs_config_pdu->num_repetitions = %u (0 = 1, 1 = 2, 2 = 4)\n", srs_config_pdu->num_repetitions);
      LOG_I(NR_MAC,"srs_config_pdu->time_start_position = %u\n", srs_config_pdu->time_start_position);
      LOG_I(NR_MAC,"srs_config_pdu->config_index = %u\n", srs_config_pdu->config_index);
      LOG_I(NR_MAC,"srs_config_pdu->sequence_id = %u\n", srs_config_pdu->sequence_id);
      LOG_I(NR_MAC,"srs_config_pdu->bandwidth_index = %u\n", srs_config_pdu->bandwidth_index);
      LOG_I(NR_MAC,"srs_config_pdu->comb_size = %u (0 = comb size 2, 1 = comb size 4, 2 = comb size 8)\n", srs_config_pdu->comb_size);
      LOG_I(NR_MAC,"srs_config_pdu->comb_offset = %u\n", srs_config_pdu->comb_offset);
      LOG_I(NR_MAC,"srs_config_pdu->cyclic_shift = %u\n", srs_config_pdu->cyclic_shift);
      LOG_I(NR_MAC,"srs_config_pdu->frequency_position = %u\n", srs_config_pdu->frequency_position);
      LOG_I(NR_MAC,"srs_config_pdu->frequency_shift = %u\n", srs_config_pdu->frequency_shift);
      LOG_I(NR_MAC,"srs_config_pdu->frequency_hopping = %u\n", srs_config_pdu->frequency_hopping);
      LOG_I(NR_MAC,"srs_config_pdu->group_or_sequence_hopping = %u (0 = No hopping, 1 = Group hopping groupOrSequenceHopping, 2 = Sequence hopping)\n", srs_config_pdu->group_or_sequence_hopping);
      LOG_I(NR_MAC,"srs_config_pdu->resource_type = %u (0: aperiodic, 1: semi-persistent, 2: periodic)\n", srs_config_pdu->resource_type);
      LOG_I(NR_MAC,"srs_config_pdu->t_srs = %u\n", srs_config_pdu->t_srs);
      LOG_I(NR_MAC,"srs_config_pdu->t_offset = %u\n", srs_config_pdu->t_offset);
#endif

      fill_ul_config(ul_config, frame, slot, FAPI_NR_UL_CONFIG_TYPE_SRS);
      srs_scheduled = true;
    }
  }
  return srs_scheduled;
}

// Performs :
// 1. TODO: Call RRC for link status return to PHY
// 2. TODO: Perform SR/BSR procedures for scheduling feedback
// 3. TODO: Perform PHR procedures
NR_UE_L2_STATE_t nr_ue_scheduler(nr_downlink_indication_t *dl_info, nr_uplink_indication_t *ul_info){

  if (dl_info){

    module_id_t mod_id    = dl_info->module_id;
    uint32_t gNB_index    = dl_info->gNB_index;
    int cc_id             = dl_info->cc_id;
    frame_t rx_frame      = dl_info->frame;
    slot_t rx_slot        = dl_info->slot;
    NR_UE_MAC_INST_t *mac = get_mac_inst(mod_id);

    fapi_nr_dl_config_request_t *dl_config = &mac->dl_config_request;

    nr_scheduled_response_t scheduled_response;
    nr_dcireq_t dcireq;

    if(mac->cg != NULL){ // we have a cg

      nr_schedule_csirs_reception(mac, rx_frame, rx_slot);
      nr_schedule_csi_for_im(mac, rx_frame, rx_slot);

      dcireq.module_id = mod_id;
      dcireq.gNB_index = gNB_index;
      dcireq.cc_id     = cc_id;
      dcireq.frame     = rx_frame;
      dcireq.slot      = rx_slot;
      dcireq.dl_config_req.number_pdus = 0;
      nr_ue_dcireq(&dcireq); //to be replaced with function pointer later
      mac->dl_config_request = dcireq.dl_config_req;

      fill_scheduled_response(&scheduled_response, &dcireq.dl_config_req, NULL, NULL, mod_id, cc_id, rx_frame, rx_slot, dl_info->thread_id, dl_info->phy_data);
      if(mac->if_module != NULL && mac->if_module->scheduled_response != NULL)
        LOG_D(NR_MAC,"1# scheduled_response transmitted, %d, %d\n", rx_frame, rx_slot);
        mac->if_module->scheduled_response(&scheduled_response);
    }
    else {
      // this is for Msg2/Msg4
      if (mac->ra.ra_state >= WAIT_RAR) {
        fapi_nr_dl_config_dci_dl_pdu_rel15_t *rel15 = &dl_config->dl_config_list[dl_config->number_pdus].dci_config_pdu.dci_config_rel15;
        rel15->num_dci_options = mac->ra.ra_state == WAIT_RAR ? 1 : 2;
        rel15->dci_format_options[0] = NR_DL_DCI_FORMAT_1_0;
        if (mac->ra.ra_state == WAIT_CONTENTION_RESOLUTION)
          rel15->dci_format_options[1] = NR_UL_DCI_FORMAT_0_0; // msg3 retransmission
        config_dci_pdu(mac, rel15, dl_config, mac->ra.ra_state == WAIT_RAR ? NR_RNTI_RA : NR_RNTI_TC , mac->ra.ss->searchSpaceId);
        fill_dci_search_candidates(mac->ra.ss, rel15);
        dl_config->number_pdus = 1;
        LOG_D(MAC,"mac->cg %p: Calling fill_scheduled_response rnti %x, type0_pdcch, num_pdus %d\n",mac->cg,rel15->rnti,dl_config->number_pdus);
        fill_scheduled_response(&scheduled_response, dl_config, NULL, NULL, mod_id, cc_id, rx_frame, rx_slot, dl_info->thread_id, dl_info->phy_data);
        if(mac->if_module != NULL && mac->if_module->scheduled_response != NULL)
          mac->if_module->scheduled_response(&scheduled_response);
      }
      else
      {
        dl_config->number_pdus = 0;
      }
    }
  } else if (ul_info) {

    int cc_id             = ul_info->cc_id;
    //frame_t rx_frame      = ul_info->frame_rx;
    //slot_t rx_slot        = ul_info->slot_rx;
    frame_t frame_tx      = ul_info->frame_tx;
    slot_t slot_tx        = ul_info->slot_tx;
    module_id_t mod_id    = ul_info->module_id;
    uint32_t gNB_index    = ul_info->gNB_index;

    NR_UE_MAC_INST_t *mac = get_mac_inst(mod_id);
    RA_config_t *ra       = &mac->ra;

    fapi_nr_ul_config_request_t *ul_config = get_ul_config_request(mac, slot_tx);
    if (!ul_config) {
      LOG_E(NR_MAC, "mac->ul_config is null!\n");
    }

    // Periodic SRS scheduling
    nr_ue_periodic_srs_scheduling(mod_id, frame_tx, slot_tx);

    // Schedule ULSCH only if the current frame and slot match those in ul_config_req
    // AND if a UL grant (UL DCI or Msg3) has been received (as indicated by num_pdus)
    if (ul_config){
      pthread_mutex_lock(&ul_config->mutex_ul_config);
      if ((ul_info->slot_tx == ul_config->slot && ul_info->frame_tx == ul_config->sfn) && ul_config->number_pdus > 0){

        LOG_D(NR_MAC, "In %s:[%d.%d]: number of UL PDUs: %d with UL transmission in [%d.%d]\n", __FUNCTION__, frame_tx, slot_tx, ul_config->number_pdus, ul_config->sfn, ul_config->slot);

        uint8_t ulsch_input_buffer_array[NFAPI_MAX_NUM_UL_PDU][MAX_ULSCH_PAYLOAD_BYTES];
        nr_scheduled_response_t scheduled_response;
        fapi_nr_tx_request_t tx_req;
        //tx_req.slot = slot_tx;
        //tx_req.sfn = frame_tx;
        tx_req.slot = slot_tx;
        tx_req.sfn = frame_tx;
        tx_req.number_of_pdus = 0;

        for (int j = 0; j < ul_config->number_pdus; j++) {
          uint8_t *ulsch_input_buffer = ulsch_input_buffer_array[tx_req.number_of_pdus];

          fapi_nr_ul_config_request_pdu_t *ulcfg_pdu = &ul_config->ul_config_list[j];

          if (ulcfg_pdu->pdu_type == FAPI_NR_UL_CONFIG_TYPE_PUSCH) {
            int mac_pdu_exist = 0;
            uint16_t TBS_bytes = ulcfg_pdu->pusch_config_pdu.pusch_data.tb_size;
            LOG_D(NR_MAC,"harq_id %d, NDI %d NDI_DCI %d, TBS_bytes %d (ra_state %d)\n",
                  ulcfg_pdu->pusch_config_pdu.pusch_data.harq_process_id,
                  mac->UL_ndi[ulcfg_pdu->pusch_config_pdu.pusch_data.harq_process_id],
                  ulcfg_pdu->pusch_config_pdu.pusch_data.new_data_indicator,
                  TBS_bytes,ra->ra_state);
            if (ra->ra_state == WAIT_RAR && !ra->cfra){
              memcpy(ulsch_input_buffer, mac->ulsch_pdu.payload, TBS_bytes);
              LOG_D(NR_MAC,"[RAPROC] Msg3 to be transmitted:\n");
              for (int k = 0; k < TBS_bytes; k++) {
                LOG_D(NR_MAC,"(%i): 0x%x\n",k,mac->ulsch_pdu.payload[k]);
              }
              LOG_D(NR_MAC,"Flipping NDI for harq_id %d (Msg3)\n",ulcfg_pdu->pusch_config_pdu.pusch_data.new_data_indicator);
              mac->UL_ndi[ulcfg_pdu->pusch_config_pdu.pusch_data.harq_process_id] = ulcfg_pdu->pusch_config_pdu.pusch_data.new_data_indicator;
              mac->first_ul_tx[ulcfg_pdu->pusch_config_pdu.pusch_data.harq_process_id] = 0;
              mac_pdu_exist = 1;
            } else {

              if ((mac->UL_ndi[ulcfg_pdu->pusch_config_pdu.pusch_data.harq_process_id] != ulcfg_pdu->pusch_config_pdu.pusch_data.new_data_indicator ||
                  mac->first_ul_tx[ulcfg_pdu->pusch_config_pdu.pusch_data.harq_process_id]==1) &&
                  ((get_softmodem_params()->phy_test == 1) ||
                  (ra->ra_state == RA_SUCCEEDED) ||
                  (ra->ra_state == WAIT_RAR && ra->cfra))){

                // Getting IP traffic to be transmitted
                nr_ue_get_sdu(mod_id, cc_id,frame_tx, slot_tx, gNB_index, ulsch_input_buffer, TBS_bytes);
                mac_pdu_exist = 1;
              }

              LOG_D(NR_MAC,"Flipping NDI for harq_id %d\n",ulcfg_pdu->pusch_config_pdu.pusch_data.new_data_indicator);
              mac->UL_ndi[ulcfg_pdu->pusch_config_pdu.pusch_data.harq_process_id] = ulcfg_pdu->pusch_config_pdu.pusch_data.new_data_indicator;
              mac->first_ul_tx[ulcfg_pdu->pusch_config_pdu.pusch_data.harq_process_id] = 0;

            }

            // Config UL TX PDU
            if (mac_pdu_exist) {
              tx_req.tx_request_body[tx_req.number_of_pdus].pdu_length = TBS_bytes;
              tx_req.tx_request_body[tx_req.number_of_pdus].pdu_index = j;
              tx_req.tx_request_body[tx_req.number_of_pdus].pdu = ulsch_input_buffer;
              tx_req.number_of_pdus++;
            }
            if (ra->ra_state == WAIT_CONTENTION_RESOLUTION && !ra->cfra){
              LOG_I(NR_MAC,"[RAPROC][%d.%d] RA-Msg3 retransmitted\n", frame_tx, slot_tx);
              // 38.321 restart the ra-ContentionResolutionTimer at each HARQ retransmission in the first symbol after the end of the Msg3 transmission
              nr_Msg3_transmitted(ul_info->module_id, ul_info->cc_id, ul_info->frame_tx, ul_info->slot_tx, ul_info->gNB_index);
            }
            if (ra->ra_state == WAIT_RAR && !ra->cfra){
              LOG_A(NR_MAC, "[RAPROC][%d.%d] RA-Msg3 transmitted\n", frame_tx, slot_tx);
              nr_Msg3_transmitted(ul_info->module_id, ul_info->cc_id, ul_info->frame_tx, ul_info->slot_tx, ul_info->gNB_index);
            }
          }
        }
        pthread_mutex_unlock(&ul_config->mutex_ul_config); // avoid double lock

        fill_scheduled_response(&scheduled_response, NULL, ul_config, &tx_req, mod_id, cc_id, frame_tx, slot_tx, ul_info->thread_id, NULL);
        if(mac->if_module != NULL && mac->if_module->scheduled_response != NULL){
          LOG_D(NR_MAC,"3# scheduled_response transmitted,%d, %d\n", frame_tx, slot_tx);
          mac->if_module->scheduled_response(&scheduled_response);
        }
        pthread_mutex_lock(&ul_config->mutex_ul_config);
      }
      pthread_mutex_unlock(&ul_config->mutex_ul_config);
    }
  }

  if (dl_info) {
    return (UE_CONNECTION_OK);
  }
  module_id_t mod_id = ul_info->module_id;
  frame_t txFrameP = ul_info->frame_tx;
  slot_t txSlotP = ul_info->slot_tx;

  // Handle the SR/BSR procedures per subframe
  NR_UE_MAC_INST_t *mac = get_mac_inst(mod_id);
  uint8_t gNB_indexP=0;

  // Call BSR procedure as described in Section 5.4.5 in 38.321

  // First check ReTxBSR Timer because it is always configured
  // Decrement ReTxBSR Timer if it is running and not null
  if ((mac->scheduling_info.retxBSR_SF != MAC_UE_BSR_TIMER_NOT_RUNNING) && (mac->scheduling_info.retxBSR_SF != 0)) {
    mac->scheduling_info.retxBSR_SF--;
  }

  // Decrement Periodic Timer if it is running and not null
  if ((mac->scheduling_info.periodicBSR_SF != MAC_UE_BSR_TIMER_NOT_RUNNING) && (mac->scheduling_info.periodicBSR_SF != 0)) {
    mac->scheduling_info.periodicBSR_SF--;
  }

  //Check whether Regular BSR is triggered
  if (nr_update_bsr(mod_id, txFrameP, txSlotP, gNB_indexP) == TRUE) {
    // call SR procedure to generate pending SR and BSR for next PUCCH/PUSCH TxOp.  This should implement the procedures
    // outlined in Sections 5.4.4 an 5.4.5 of 38.321
    mac->scheduling_info.SR_pending = 1;
    // Regular BSR trigger
    mac->BSR_reporting_active |= NR_BSR_TRIGGER_REGULAR;
    LOG_D(NR_MAC, "[UE %d][BSR] Regular BSR Triggered Frame %d slot %d SR for PUSCH is pending\n",
          mod_id, txFrameP, txSlotP);
  }
  return UE_CONNECTION_OK;

}

boolean_t
nr_update_bsr(module_id_t module_idP, frame_t frameP, slot_t slotP, uint8_t gNB_index) {
  mac_rlc_status_resp_t rlc_status;
  boolean_t bsr_regular_triggered = FALSE;
  uint8_t lcid;
  uint8_t lcgid;
  uint8_t num_lcid_with_data = 0; // for LCID with data only if LCGID is defined
  uint32_t lcgid_buffer_remain[NR_MAX_NUM_LCGID] = {0,0,0,0,0,0,0,0};
  int32_t lcid_bytes_in_buffer[NR_MAX_NUM_LCID];
  /* Array for ordering LCID with data per decreasing priority order */
  uint8_t lcid_reordered_array[NR_MAX_NUM_LCID]=
  {NR_MAX_NUM_LCID,NR_MAX_NUM_LCID,NR_MAX_NUM_LCID,NR_MAX_NUM_LCID,NR_MAX_NUM_LCID,NR_MAX_NUM_LCID,NR_MAX_NUM_LCID,NR_MAX_NUM_LCID,
   NR_MAX_NUM_LCID,NR_MAX_NUM_LCID,NR_MAX_NUM_LCID,NR_MAX_NUM_LCID,NR_MAX_NUM_LCID,NR_MAX_NUM_LCID,NR_MAX_NUM_LCID,NR_MAX_NUM_LCID,
   NR_MAX_NUM_LCID,NR_MAX_NUM_LCID,NR_MAX_NUM_LCID,NR_MAX_NUM_LCID,NR_MAX_NUM_LCID,NR_MAX_NUM_LCID,NR_MAX_NUM_LCID,NR_MAX_NUM_LCID,
   NR_MAX_NUM_LCID,NR_MAX_NUM_LCID,NR_MAX_NUM_LCID,NR_MAX_NUM_LCID,NR_MAX_NUM_LCID,NR_MAX_NUM_LCID,NR_MAX_NUM_LCID,NR_MAX_NUM_LCID,
  };
  uint8_t pos_next = 0;
  //uint8_t highest_priority = 16;
  uint8_t array_index = 0;
  // Reset All BSR Infos
  lcid_bytes_in_buffer[0] = 0;
  NR_UE_MAC_INST_t *mac = get_mac_inst(module_idP);
  for (lcid=DCCH; lcid < NR_MAX_NUM_LCID; lcid++) {
    // Reset transmission status
    lcid_bytes_in_buffer[lcid] = 0;
    mac->scheduling_info.LCID_status[lcid]=LCID_EMPTY;
  }

  for (lcgid=0; lcgid < NR_MAX_NUM_LCGID; lcgid++) {
    // Reset Buffer Info
    mac->scheduling_info.BSR[lcgid]=0;
    mac->scheduling_info.BSR_bytes[lcgid]=0;
  }

  //Get Buffer Occupancy and fill lcid_reordered_array
  for (lcid=DCCH; lcid < NR_MAX_NUM_LCID; lcid++) {
    //if (mac->logicalChannelConfig[lcid]) {
    if (mac->logicalChannelBearer_exist[lcid] ) { // todo
      lcgid = mac->scheduling_info.LCGID[lcid];

      // Store already available data to transmit per Group
      if (lcgid < NR_MAX_NUM_LCGID) {
        lcgid_buffer_remain[lcgid] += mac->scheduling_info.LCID_buffer_remain[lcid];
      }

      rlc_status = mac_rlc_status_ind(module_idP, mac->crnti,gNB_index,frameP,slotP,ENB_FLAG_NO,MBMS_FLAG_NO, lcid, 0, 0);

      lcid_bytes_in_buffer[lcid] = rlc_status.bytes_in_buffer;

      if (rlc_status.bytes_in_buffer > 0) {
        LOG_D(NR_MAC,"[UE %d] PDCCH Tick : LCID%d LCGID%d has data to transmit =%d bytes at frame %d slot %d\n",
              module_idP, lcid,lcgid,rlc_status.bytes_in_buffer,frameP,slotP);
        mac->scheduling_info.LCID_status[lcid] = LCID_NOT_EMPTY;

        //Update BSR_bytes and position in lcid_reordered_array only if Group is defined
        if (lcgid < NR_MAX_NUM_LCGID) {
          num_lcid_with_data ++;
          // sum lcid buffer which has same lcgid
          mac->scheduling_info.BSR_bytes[lcgid] += rlc_status.bytes_in_buffer;
          //Fill in the array
          array_index = 0;

          do {
            //if (mac->logicalChannelConfig[lcid]->ul_SpecificParameters->priority <= highest_priority) {
            if (1) { // todo
              //Insert if priority is higher or equal (lower or equal in value)
              for (pos_next=num_lcid_with_data-1; pos_next > array_index; pos_next--) {
                lcid_reordered_array[pos_next] = lcid_reordered_array[pos_next - 1];
              }

              lcid_reordered_array[array_index] = lcid;
              break;
            }

            array_index ++;
          } while ((array_index < num_lcid_with_data) && (array_index < NR_MAX_NUM_LCID));
        }
      }
    }
  }

  // Check whether a regular BSR can be triggered according to the first cases in 38.321
  if (num_lcid_with_data) {
    LOG_D(NR_MAC, "[UE %d] PDCCH Tick at frame %d slot %d: NumLCID with data=%d Reordered LCID0=%d LCID1=%d LCID2=%d\n",
          module_idP, frameP, slotP, num_lcid_with_data,
          lcid_reordered_array[0], lcid_reordered_array[1],
          lcid_reordered_array[2]);

    for (array_index = 0; array_index < num_lcid_with_data; array_index++) {
      lcid = lcid_reordered_array[array_index];

      /* UL data, for a logical channel which belongs to a LCG, becomes available for transmission in the RLC entity
         either the data belongs to a logical channel with higher priority than the priorities of the logical channels
         which belong to any LCG and for which data is already available for transmission
       */
      {
        bsr_regular_triggered = TRUE;
        LOG_D(NR_MAC, "[UE %d] PDCCH Tick : MAC BSR Triggered LCID%d LCGID%d data become available at frame %d slot %d\n",
              module_idP, lcid,
              mac->scheduling_info.LCGID[lcid],
              frameP, slotP);
        break;
      }
    }

    // Trigger Regular BSR if ReTxBSR Timer has expired and UE has data for transmission
    if (mac->scheduling_info.retxBSR_SF == 0) {
      bsr_regular_triggered = TRUE;

      if ((mac->BSR_reporting_active & NR_BSR_TRIGGER_REGULAR) == 0) {
        LOG_I(NR_MAC, "[UE %d] PDCCH Tick : MAC BSR Triggered ReTxBSR Timer expiry at frame %d slot %d\n",
              module_idP, frameP, slotP);
      }
    }
  }

  //Store Buffer Occupancy in remain buffers for next TTI
  for (lcid = DCCH; lcid < NR_MAX_NUM_LCID; lcid++) {
    mac->scheduling_info.LCID_buffer_remain[lcid] = lcid_bytes_in_buffer[lcid];
  }

  return bsr_regular_triggered;
}

uint8_t
nr_locate_BsrIndexByBufferSize(const uint32_t *table, int size, int value) {
  uint8_t ju, jm, jl;
  int ascend;
  //DevAssert(size > 0);
  //DevAssert(size <= 256);

  if (value == 0) {
    return 0;   //elseif (value > 150000) return 63;
  }

  jl = 0;     // lower bound
  ju = size - 1;    // upper bound
  ascend = (table[ju] >= table[jl]) ? 1 : 0;  // determine the order of the the table:  1 if ascending order of table, 0 otherwise

  while (ju - jl > 1) { //If we are not yet done,
    jm = (ju + jl) >> 1;  //compute a midpoint,

    if ((value >= table[jm]) == ascend) {
      jl = jm;    // replace the lower limit
    } else {
      ju = jm;    //replace the upper limit
    }

    LOG_T(NR_MAC, "[UE] searching BSR index %d for (BSR TABLE %d < value %d)\n",
          jm, table[jm], value);
  }

  if (value == table[jl]) {
    return jl;
  } else {
    return jl + 1;    //equally  ju
  }
}

int nr_get_sf_periodicBSRTimer(uint8_t sf_offset) {
  switch (sf_offset) {
    case NR_BSR_Config__periodicBSR_Timer_sf1:
      return 1;
      break;

    case NR_BSR_Config__periodicBSR_Timer_sf5:
      return 5;
      break;

    case NR_BSR_Config__periodicBSR_Timer_sf10:
      return 10;
      break;

    case NR_BSR_Config__periodicBSR_Timer_sf16:
      return 16;
      break;

    case NR_BSR_Config__periodicBSR_Timer_sf20:
      return 20;
      break;

    case NR_BSR_Config__periodicBSR_Timer_sf32:
      return 32;
      break;

    case NR_BSR_Config__periodicBSR_Timer_sf40:
      return 40;
      break;

    case NR_BSR_Config__periodicBSR_Timer_sf64:
      return 64;
      break;

    case NR_BSR_Config__periodicBSR_Timer_sf80:
      return 80;
      break;

    case NR_BSR_Config__periodicBSR_Timer_sf128:
      return 128;
      break;

    case NR_BSR_Config__periodicBSR_Timer_sf160:
      return 160;
      break;

    case NR_BSR_Config__periodicBSR_Timer_sf320:
      return 320;
      break;

    case NR_BSR_Config__periodicBSR_Timer_sf640:
      return 640;
      break;

    case NR_BSR_Config__periodicBSR_Timer_sf1280:
      return 1280;
      break;

    case NR_BSR_Config__periodicBSR_Timer_sf2560:
      return 2560;
      break;

    case NR_BSR_Config__periodicBSR_Timer_infinity:
    default:
      return 0xFFFF;
      break;
  }
}

int nr_get_sf_retxBSRTimer(uint8_t sf_offset) {
  switch (sf_offset) {
    case NR_BSR_Config__retxBSR_Timer_sf10:
      return 10;
      break;

    case NR_BSR_Config__retxBSR_Timer_sf20:
      return 20;
      break;

    case NR_BSR_Config__retxBSR_Timer_sf40:
      return 40;
      break;

    case NR_BSR_Config__retxBSR_Timer_sf80:
      return 80;
      break;

    case NR_BSR_Config__retxBSR_Timer_sf160:
      return 160;
      break;

    case NR_BSR_Config__retxBSR_Timer_sf320:
      return 320;
      break;

    case NR_BSR_Config__retxBSR_Timer_sf640:
      return 640;
      break;

    case NR_BSR_Config__retxBSR_Timer_sf1280:
      return 1280;
      break;

    case NR_BSR_Config__retxBSR_Timer_sf2560:
      return 2560;
      break;

    case NR_BSR_Config__retxBSR_Timer_sf5120:
      return 5120;
      break;

    case NR_BSR_Config__retxBSR_Timer_sf10240:
      return 10240;
      break;

    default:
      return -1;
      break;
  }
}

// PUSCH scheduler:
// - Calculate the slot in which ULSCH should be scheduled. This is current slot + K2,
// - where K2 is the offset between the slot in which UL DCI is received and the slot
// - in which ULSCH should be scheduled. K2 is configured in RRC configuration.  
// PUSCH Msg3 scheduler:
// - scheduled by RAR UL grant according to 8.3 of TS 38.213
// Note: Msg3 tx in the uplink symbols of mixed slot
int nr_ue_pusch_scheduler(NR_UE_MAC_INST_t *mac,
                          uint8_t is_Msg3,
                          frame_t current_frame,
                          int current_slot,
                          frame_t *frame_tx,
                          int *slot_tx,
                          uint8_t tda_id){

  int delta = 0;
  NR_BWP_Id_t ul_bwp_id = mac->UL_BWP_Id;
  NR_BWP_Uplink_t *ubwp = mac->ULbwp[ul_bwp_id-1];

  // Get the numerology to calculate the Tx frame and slot
  int mu = ubwp ?
    ubwp->bwp_Common->genericParameters.subcarrierSpacing :
    mac->scc_SIB->uplinkConfigCommon->initialUplinkBWP.genericParameters.subcarrierSpacing;

  NR_PUSCH_TimeDomainResourceAllocationList_t *pusch_TimeDomainAllocationList = ubwp ?
    ubwp->bwp_Common->pusch_ConfigCommon->choice.setup->pusch_TimeDomainAllocationList:
    mac->scc_SIB->uplinkConfigCommon->initialUplinkBWP.pusch_ConfigCommon->choice.setup->pusch_TimeDomainAllocationList;
  // k2 as per 3GPP TS 38.214 version 15.9.0 Release 15 ch 6.1.2.1.1
  // PUSCH time domain resource allocation is higher layer configured from uschTimeDomainAllocationList in either pusch-ConfigCommon
  int k2;

  if (is_Msg3) {
    k2 = *pusch_TimeDomainAllocationList->list.array[tda_id]->k2;

    switch (mu) {
      case 0:
        delta = 2;
        break;
      case 1:
        delta = 3;
        break;
      case 2:
        delta = 4;
        break;
      case 3:
        delta = 6;
        break;
    }

    AssertFatal((k2+delta) >= DURATION_RX_TO_TX,
                "Slot offset (%d) for Msg3 cannot be less than DURATION_RX_TO_TX (%d)\n",
                k2+delta,DURATION_RX_TO_TX);

    *slot_tx = (current_slot + k2 + delta) % nr_slots_per_frame[mu];
    if (current_slot + k2 + delta > nr_slots_per_frame[mu]){
      *frame_tx = (current_frame + 1) % 1024;
    } else {
      *frame_tx = current_frame;
    }

  } else {

    // Get slot offset K2 which will be used to calculate TX slot
    k2 = get_k2(mac, tda_id);
    if (k2 < 0) { // This can happen when a false DCI is received
      LOG_W(PHY,"%d.%d. Received k2 %d, tda_id %d\n",current_frame,current_slot,k2,tda_id);
      return -1;
    }

    // Calculate TX slot and frame
    *slot_tx = (current_slot + k2) % nr_slots_per_frame[mu];
    *frame_tx = ((current_slot + k2) > (nr_slots_per_frame[mu]-1)) ? (current_frame + 1) % 1024 : current_frame;

  }

  LOG_D(NR_MAC, "In %s: currently at [%d.%d] UL transmission in [%d.%d] (k2 %d delta %d)\n", __FUNCTION__, current_frame, current_slot, *frame_tx, *slot_tx, k2, delta);

  return 0;

}

// Build the list of all the valid RACH occasions in the maximum association pattern period according to the PRACH config
static void build_ro_list(NR_UE_MAC_INST_t *mac) {

  int x,y; // PRACH Configuration Index table variables used to compute the valid frame numbers
  int y2;  // PRACH Configuration Index table additional variable used to compute the valid frame numbers
  uint8_t slot_shift_for_map;
  uint8_t map_shift;
  boolean_t even_slot_invalid;
  int64_t s_map;
  uint8_t prach_conf_start_symbol; // Starting symbol of the PRACH occasions in the PRACH slot
  uint8_t N_t_slot; // Number of PRACH occasions in a 14-symbols PRACH slot
  uint8_t N_dur; // Duration of a PRACH occasion (nb of symbols)
  uint8_t frame; // Maximum is NB_FRAMES_IN_MAX_ASSOCIATION_PATTERN_PERIOD
  uint8_t slot; // Maximum is the number of slots in a frame @ SCS 240kHz
  uint16_t format = 0xffff;
  uint8_t format2 = 0xff;
  int nb_fdm;

  uint8_t config_index, mu;
  int msg1_FDM;

  uint8_t prach_conf_period_idx;
  uint8_t nb_of_frames_per_prach_conf_period;
  uint8_t prach_conf_period_frame_idx;
  int64_t *prach_config_info_p;

  NR_RACH_ConfigCommon_t *setup = (mac->scc) ?
    mac->scc->uplinkConfigCommon->initialUplinkBWP->rach_ConfigCommon->choice.setup:
    mac->scc_SIB->uplinkConfigCommon->initialUplinkBWP.rach_ConfigCommon->choice.setup;
  NR_RACH_ConfigGeneric_t *rach_ConfigGeneric = &setup->rach_ConfigGeneric;

  config_index = rach_ConfigGeneric->prach_ConfigurationIndex;

  if (setup->msg1_SubcarrierSpacing) {
    mu = *setup->msg1_SubcarrierSpacing;
  } else if(mac->scc) {
    mu = mac->scc->downlinkConfigCommon->frequencyInfoDL->scs_SpecificCarrierList.list.array[0]->subcarrierSpacing;
  } else {
    mu = get_softmodem_params()->numerology;
  }

  msg1_FDM = rach_ConfigGeneric->msg1_FDM;

  switch (msg1_FDM){
    case 0:
    case 1:
    case 2:
    case 3:
      nb_fdm = 1 << msg1_FDM;
      break;
    default:
      AssertFatal(1 == 0, "Unknown msg1_FDM from rach_ConfigGeneric %d\n", msg1_FDM);
  }

  // Create the PRACH occasions map
  // ==============================
  // WIP: For now assume no rejected PRACH occasions because of conflict with SSB or TDD_UL_DL_ConfigurationCommon schedule

  int unpaired = mac->phy_config.config_req.cell_config.frame_duplex_type;

  prach_config_info_p = get_prach_config_info(mac->frequency_range, config_index, unpaired);

  // Identify the proper PRACH Configuration Index table according to the operating frequency
  LOG_D(NR_MAC,"mu = %u, PRACH config index  = %u, unpaired = %u\n", mu, config_index, unpaired);

  if (mac->frequency_range == FR2) { //FR2

    x = prach_config_info_p[2];
    y = prach_config_info_p[3];
    y2 = prach_config_info_p[4];

    s_map = prach_config_info_p[5];

    prach_conf_start_symbol = prach_config_info_p[6];
    N_t_slot = prach_config_info_p[8];
    N_dur = prach_config_info_p[9];
    if (prach_config_info_p[1] != -1)
      format2 = (uint8_t) prach_config_info_p[1];
    format = ((uint8_t) prach_config_info_p[0]) | (format2<<8);

    slot_shift_for_map = mu-2;
    if ( (mu == 3) && (prach_config_info_p[7] == 1) )
      even_slot_invalid = true;
    else
      even_slot_invalid = false;
  }
  else { // FR1
    x = prach_config_info_p[2];
    y = prach_config_info_p[3];
    y2 = y;

    s_map = prach_config_info_p[4];

    prach_conf_start_symbol = prach_config_info_p[5];
    N_t_slot = prach_config_info_p[7];
    N_dur = prach_config_info_p[8];
    LOG_D(NR_MAC,"N_t_slot %d, N_dur %d\n",N_t_slot,N_dur);
    if (prach_config_info_p[1] != -1)
      format2 = (uint8_t) prach_config_info_p[1];
    format = ((uint8_t) prach_config_info_p[0]) | (format2<<8);

    slot_shift_for_map = mu;
    if ( (mu == 1) && (prach_config_info_p[6] <= 1) )
      // no prach in even slots @ 30kHz for 1 prach per subframe
      even_slot_invalid = true;
    else
      even_slot_invalid = false;
  } // FR2 / FR1

  prach_assoc_pattern.nb_of_prach_conf_period_in_max_period = MAX_NB_PRACH_CONF_PERIOD_IN_ASSOCIATION_PATTERN_PERIOD / x;
  nb_of_frames_per_prach_conf_period = x;

  LOG_D(NR_MAC,"nb_of_prach_conf_period_in_max_period %d\n", prach_assoc_pattern.nb_of_prach_conf_period_in_max_period);

  // Fill in the PRACH occasions table for every slot in every frame in every PRACH configuration periods in the maximum association pattern period
  // ----------------------------------------------------------------------------------------------------------------------------------------------
  // ----------------------------------------------------------------------------------------------------------------------------------------------
  // For every PRACH configuration periods
  // -------------------------------------
  for (prach_conf_period_idx=0; prach_conf_period_idx<prach_assoc_pattern.nb_of_prach_conf_period_in_max_period; prach_conf_period_idx++) {
    prach_assoc_pattern.prach_conf_period_list[prach_conf_period_idx].nb_of_prach_occasion = 0;
    prach_assoc_pattern.prach_conf_period_list[prach_conf_period_idx].nb_of_frame = nb_of_frames_per_prach_conf_period;
    prach_assoc_pattern.prach_conf_period_list[prach_conf_period_idx].nb_of_slot = nr_slots_per_frame[mu];

    LOG_D(NR_MAC,"PRACH Conf Period Idx %d\n", prach_conf_period_idx);

    // For every frames in a PRACH configuration period
    // ------------------------------------------------
    for (prach_conf_period_frame_idx=0; prach_conf_period_frame_idx<nb_of_frames_per_prach_conf_period; prach_conf_period_frame_idx++) {
      frame = (prach_conf_period_idx * nb_of_frames_per_prach_conf_period) + prach_conf_period_frame_idx;

      LOG_D(NR_MAC,"PRACH Conf Period Frame Idx %d - Frame %d\n", prach_conf_period_frame_idx, frame);
      // Is it a valid frame for this PRACH configuration index? (n_sfn mod x = y)
      if ( (frame%x)==y || (frame%x)==y2 ) {

        // For every slot in a frame
        // -------------------------
        for (slot=0; slot<nr_slots_per_frame[mu]; slot++) {
          // Is it a valid slot?
          map_shift = slot >> slot_shift_for_map; // in PRACH configuration index table slots are numbered wrt 60kHz
          if ( (s_map>>map_shift)&0x01 ) {
            // Valid slot

            // Additionally, for 30kHz/120kHz, we must check for the n_RA_Slot param also
            if ( even_slot_invalid && (slot%2 == 0) )
                continue; // no prach in even slots @ 30kHz/120kHz for 1 prach per 60khz slot/subframe

            // We're good: valid frame and valid slot
            // Compute all the PRACH occasions in the slot

            uint8_t n_prach_occ_in_time;
            uint8_t n_prach_occ_in_freq;

            prach_assoc_pattern.prach_conf_period_list[prach_conf_period_idx].prach_occasion_slot_map[prach_conf_period_frame_idx][slot].nb_of_prach_occasion_in_time = N_t_slot;
            prach_assoc_pattern.prach_conf_period_list[prach_conf_period_idx].prach_occasion_slot_map[prach_conf_period_frame_idx][slot].nb_of_prach_occasion_in_freq = nb_fdm;

            for (n_prach_occ_in_time=0; n_prach_occ_in_time<N_t_slot; n_prach_occ_in_time++) {
              uint8_t start_symbol = prach_conf_start_symbol + n_prach_occ_in_time * N_dur;
              LOG_D(NR_MAC,"PRACH Occ in time %d\n", n_prach_occ_in_time);

              for (n_prach_occ_in_freq=0; n_prach_occ_in_freq<nb_fdm; n_prach_occ_in_freq++) {
                prach_occasion_info_t *prach_occasion_p = &prach_assoc_pattern.prach_conf_period_list[prach_conf_period_idx].prach_occasion_slot_map[prach_conf_period_frame_idx][slot].prach_occasion[n_prach_occ_in_time][n_prach_occ_in_freq];

                prach_occasion_p->start_symbol = start_symbol;
                prach_occasion_p->fdm = n_prach_occ_in_freq;
                prach_occasion_p->frame = frame;
                prach_occasion_p->slot = slot;
                prach_occasion_p->format = format;
                prach_assoc_pattern.prach_conf_period_list[prach_conf_period_idx].nb_of_prach_occasion++;

                LOG_D(NR_MAC,"Adding a PRACH occasion: frame %u, slot-symbol %d-%d, occ_in_time-occ_in-freq %d-%d, nb ROs in conf period %d, for this slot: RO# in time %d, RO# in freq %d\n",
                    frame, slot, start_symbol, n_prach_occ_in_time, n_prach_occ_in_freq, prach_assoc_pattern.prach_conf_period_list[prach_conf_period_idx].nb_of_prach_occasion,
                    prach_assoc_pattern.prach_conf_period_list[prach_conf_period_idx].prach_occasion_slot_map[prach_conf_period_frame_idx][slot].nb_of_prach_occasion_in_time,
                    prach_assoc_pattern.prach_conf_period_list[prach_conf_period_idx].prach_occasion_slot_map[prach_conf_period_frame_idx][slot].nb_of_prach_occasion_in_freq);
              } // For every freq in the slot
            } // For every time occasions in the slot
          } // Valid slot?
        } // For every slots in a frame
      } // Valid frame?
    } // For every frames in a prach configuration period
  } // For every prach configuration periods in the maximum association pattern period (160ms)
}

// Build the list of all the valid/transmitted SSBs according to the config
static void build_ssb_list(NR_UE_MAC_INST_t *mac) {

  // Create the list of transmitted SSBs
  // ===================================
  BIT_STRING_t *ssb_bitmap;
  uint64_t ssb_positionsInBurst;
  uint8_t ssb_idx = 0;

  if (mac->scc) {
    NR_ServingCellConfigCommon_t *scc = mac->scc;
    switch (scc->ssb_PositionsInBurst->present) {
      case NR_ServingCellConfigCommon__ssb_PositionsInBurst_PR_shortBitmap:
        ssb_bitmap = &scc->ssb_PositionsInBurst->choice.shortBitmap;

        ssb_positionsInBurst = BIT_STRING_to_uint8(ssb_bitmap);
        LOG_D(NR_MAC,"SSB config: SSB_positions_in_burst 0x%lx\n", ssb_positionsInBurst);

        for (uint8_t bit_nb=3; bit_nb<=3; bit_nb--) {
          // If SSB is transmitted
          if ((ssb_positionsInBurst>>bit_nb) & 0x01) {
            ssb_list.nb_tx_ssb++;
            ssb_list.tx_ssb[ssb_idx].transmitted = true;
            LOG_D(NR_MAC,"SSB idx %d transmitted\n", ssb_idx);
          }
          ssb_idx++;
        }
        break;
      case NR_ServingCellConfigCommon__ssb_PositionsInBurst_PR_mediumBitmap:
        ssb_bitmap = &scc->ssb_PositionsInBurst->choice.mediumBitmap;

        ssb_positionsInBurst = BIT_STRING_to_uint8(ssb_bitmap);
        LOG_D(NR_MAC,"SSB config: SSB_positions_in_burst 0x%lx\n", ssb_positionsInBurst);

        for (uint8_t bit_nb=7; bit_nb<=7; bit_nb--) {
          // If SSB is transmitted
          if ((ssb_positionsInBurst>>bit_nb) & 0x01) {
            ssb_list.nb_tx_ssb++;
            ssb_list.tx_ssb[ssb_idx].transmitted = true;
            LOG_D(NR_MAC,"SSB idx %d transmitted\n", ssb_idx);
          }
          ssb_idx++;
        }
        break;
      case NR_ServingCellConfigCommon__ssb_PositionsInBurst_PR_longBitmap:
        ssb_bitmap = &scc->ssb_PositionsInBurst->choice.longBitmap;

        ssb_positionsInBurst = BIT_STRING_to_uint64(ssb_bitmap);
        LOG_D(NR_MAC,"SSB config: SSB_positions_in_burst 0x%lx\n", ssb_positionsInBurst);

        for (uint8_t bit_nb=63; bit_nb<=63; bit_nb--) {
          // If SSB is transmitted
          if ((ssb_positionsInBurst>>bit_nb) & 0x01) {
            ssb_list.nb_tx_ssb++;
            ssb_list.tx_ssb[ssb_idx].transmitted = true;
            LOG_D(NR_MAC,"SSB idx %d transmitted\n", ssb_idx);
          }
          ssb_idx++;
        }
        break;
      default:
        AssertFatal(false,"ssb_PositionsInBurst not present\n");
        break;
    }
  } else { // This is configuration from SIB1

    AssertFatal(mac->scc_SIB->ssb_PositionsInBurst.groupPresence == NULL, "Handle case for >8 SSBs\n");
    ssb_bitmap = &mac->scc_SIB->ssb_PositionsInBurst.inOneGroup;

    ssb_positionsInBurst = BIT_STRING_to_uint8(ssb_bitmap);

    LOG_D(NR_MAC,"SSB config: SSB_positions_in_burst 0x%lx\n", ssb_positionsInBurst);

    for (uint8_t bit_nb=7; bit_nb<=7; bit_nb--) {
      // If SSB is transmitted
      if ((ssb_positionsInBurst>>bit_nb) & 0x01) {
        ssb_list.nb_tx_ssb++;
        ssb_list.tx_ssb[ssb_idx].transmitted = true;
        LOG_D(NR_MAC,"SSB idx %d transmitted\n", ssb_idx);
      }
      ssb_idx++;
    }
  }
}

// Map the transmitted SSBs to the ROs and create the association pattern according to the config
static void map_ssb_to_ro(NR_UE_MAC_INST_t *mac) {

  // Map SSBs to PRACH occasions
  // ===========================
  // WIP: Assumption: No PRACH occasion is rejected because of a conflict with SSBs or TDD_UL_DL_ConfigurationCommon schedule
  NR_RACH_ConfigCommon_t *setup = (mac->scc) ?
    mac->scc->uplinkConfigCommon->initialUplinkBWP->rach_ConfigCommon->choice.setup:
    mac->scc_SIB->uplinkConfigCommon->initialUplinkBWP.rach_ConfigCommon->choice.setup;
  NR_RACH_ConfigCommon__ssb_perRACH_OccasionAndCB_PreamblesPerSSB_PR ssb_perRACH_config = setup->ssb_perRACH_OccasionAndCB_PreamblesPerSSB->present;

  boolean_t multiple_ssb_per_ro; // true if more than one or exactly one SSB per RACH occasion, false if more than one RO per SSB
  uint8_t ssb_rach_ratio; // Nb of SSBs per RACH or RACHs per SSB
  uint16_t required_nb_of_prach_occasion; // Nb of RACH occasions required to map all the SSBs
  uint8_t required_nb_of_prach_conf_period; // Nb of PRACH configuration periods required to map all the SSBs

  // Determine the SSB to RACH mapping ratio
  // =======================================
  switch (ssb_perRACH_config){
    case NR_RACH_ConfigCommon__ssb_perRACH_OccasionAndCB_PreamblesPerSSB_PR_oneEighth:
      multiple_ssb_per_ro = false;
      ssb_rach_ratio = 8;
      break;
    case NR_RACH_ConfigCommon__ssb_perRACH_OccasionAndCB_PreamblesPerSSB_PR_oneFourth:
      multiple_ssb_per_ro = false;
      ssb_rach_ratio = 4;
      break;
    case NR_RACH_ConfigCommon__ssb_perRACH_OccasionAndCB_PreamblesPerSSB_PR_oneHalf:
      multiple_ssb_per_ro = false;
      ssb_rach_ratio = 2;
      break;
    case NR_RACH_ConfigCommon__ssb_perRACH_OccasionAndCB_PreamblesPerSSB_PR_one:
      multiple_ssb_per_ro = true;
      ssb_rach_ratio = 1;
      break;
    case NR_RACH_ConfigCommon__ssb_perRACH_OccasionAndCB_PreamblesPerSSB_PR_two:
      multiple_ssb_per_ro = true;
      ssb_rach_ratio = 2;
      break;
    case NR_RACH_ConfigCommon__ssb_perRACH_OccasionAndCB_PreamblesPerSSB_PR_four:
      multiple_ssb_per_ro = true;
      ssb_rach_ratio = 4;
      break;
    case NR_RACH_ConfigCommon__ssb_perRACH_OccasionAndCB_PreamblesPerSSB_PR_eight:
      multiple_ssb_per_ro = true;
      ssb_rach_ratio = 8;
      break;
    case NR_RACH_ConfigCommon__ssb_perRACH_OccasionAndCB_PreamblesPerSSB_PR_sixteen:
      multiple_ssb_per_ro = true;
      ssb_rach_ratio = 16;
      break;
    default:
      AssertFatal(1 == 0, "Unsupported ssb_perRACH_config %d\n", ssb_perRACH_config);
      break;
  }
  LOG_D(NR_MAC,"SSB rach ratio %d, Multiple SSB per RO %d\n", ssb_rach_ratio, multiple_ssb_per_ro);

  // Evaluate the number of PRACH configuration periods required to map all the SSBs and set the association period
  // ==============================================================================================================
  // WIP: Assumption for now is that all the PRACH configuration periods within a maximum association pattern period have the same number of PRACH occasions
  //      (No PRACH occasions are conflicting with SSBs nor TDD_UL_DL_ConfigurationCommon schedule)
  //      There is only one possible association period which can contain up to 16 PRACH configuration periods
  LOG_D(NR_MAC,"Evaluate the number of PRACH configuration periods required to map all the SSBs and set the association period\n");
  if (true == multiple_ssb_per_ro) {
    required_nb_of_prach_occasion = ((ssb_list.nb_tx_ssb-1) + ssb_rach_ratio) / ssb_rach_ratio;
  }
  else {
    required_nb_of_prach_occasion = ssb_list.nb_tx_ssb * ssb_rach_ratio;
  }

  AssertFatal(prach_assoc_pattern.prach_conf_period_list[0].nb_of_prach_occasion>0,
              "prach_assoc_pattern.prach_conf_period_list[0].nb_of_prach_occasion shouldn't be 0 (ssb_list.nb_tx_ssb %d, ssb_rach_ratio %d\n",
              ssb_list.nb_tx_ssb,ssb_rach_ratio);
  required_nb_of_prach_conf_period = ((required_nb_of_prach_occasion-1) + prach_assoc_pattern.prach_conf_period_list[0].nb_of_prach_occasion) /
                                     prach_assoc_pattern.prach_conf_period_list[0].nb_of_prach_occasion;

  if (required_nb_of_prach_conf_period == 1) {
    prach_assoc_pattern.prach_association_period_list[0].nb_of_prach_conf_period = 1;
  }
  else if (required_nb_of_prach_conf_period == 2) {
    prach_assoc_pattern.prach_association_period_list[0].nb_of_prach_conf_period = 2;
  }
  else if (required_nb_of_prach_conf_period <= 4) {
    prach_assoc_pattern.prach_association_period_list[0].nb_of_prach_conf_period = 4;
  }
  else if (required_nb_of_prach_conf_period <= 8) {
    prach_assoc_pattern.prach_association_period_list[0].nb_of_prach_conf_period = 8;
  }
  else if (required_nb_of_prach_conf_period <= 16) {
    prach_assoc_pattern.prach_association_period_list[0].nb_of_prach_conf_period = 16;
  }
  else {
    AssertFatal(1 == 0, "Invalid number of PRACH config periods within an association period %d\n", required_nb_of_prach_conf_period);
  }

  prach_assoc_pattern.nb_of_assoc_period = 1; // WIP: only one possible association period
  prach_assoc_pattern.prach_association_period_list[0].nb_of_frame = prach_assoc_pattern.prach_association_period_list[0].nb_of_prach_conf_period * prach_assoc_pattern.prach_conf_period_list[0].nb_of_frame;
  prach_assoc_pattern.nb_of_frame = prach_assoc_pattern.prach_association_period_list[0].nb_of_frame;

  LOG_D(NR_MAC,"Assoc period %d, Nb of frames in assoc period %d\n",
        prach_assoc_pattern.prach_association_period_list[0].nb_of_prach_conf_period,
        prach_assoc_pattern.prach_association_period_list[0].nb_of_frame);

  // Proceed to the SSB to RO mapping
  // ================================
  uint8_t association_period_idx; // Association period index within the association pattern
  uint8_t ssb_idx = 0;
  uint8_t prach_configuration_period_idx; // PRACH Configuration period index within the association pattern
  prach_conf_period_t *prach_conf_period_p;

  // Map all the association periods within the association pattern period
  LOG_D(NR_MAC,"Proceed to the SSB to RO mapping\n");
  for (association_period_idx=0; association_period_idx<prach_assoc_pattern.nb_of_assoc_period; association_period_idx++) {
    uint8_t n_prach_conf=0; // PRACH Configuration period index within the association period
    uint8_t frame=0;
    uint8_t slot=0;
    uint8_t ro_in_time=0;
    uint8_t ro_in_freq=0;

    // Set the starting PRACH Configuration period index in the association_pattern map for this particular association period
    prach_configuration_period_idx = 0;  // WIP: only one possible association period so the starting PRACH configuration period is automatically 0

    // Check if we need to map multiple SSBs per RO or multiple ROs per SSB
    if (true == multiple_ssb_per_ro) {
      // --------------------
      // --------------------
      // Multiple SSBs per RO
      // --------------------
      // --------------------

      // WIP: For the moment, only map each SSB idx once per association period if configuration is multiple SSBs per RO
      //      this is true if no PRACH occasions are conflicting with SSBs nor TDD_UL_DL_ConfigurationCommon schedule
      ssb_idx = 0;

      // Go through the list of PRACH config periods within this association period
      for (n_prach_conf=0; n_prach_conf<prach_assoc_pattern.prach_association_period_list[association_period_idx].nb_of_prach_conf_period; n_prach_conf++, prach_configuration_period_idx++) {
        // Build the association period with its association PRACH Configuration indexes
        prach_conf_period_p = &prach_assoc_pattern.prach_conf_period_list[prach_configuration_period_idx];
        prach_assoc_pattern.prach_association_period_list[association_period_idx].prach_conf_period_list[n_prach_conf] = prach_conf_period_p;

        // Go through all the ROs within the PRACH config period
        for (frame=0; frame<prach_conf_period_p->nb_of_frame; frame++) {
          for (slot=0; slot<prach_conf_period_p->nb_of_slot; slot++) {
            for (ro_in_time=0; ro_in_time<prach_conf_period_p->prach_occasion_slot_map[frame][slot].nb_of_prach_occasion_in_time; ro_in_time++) {
              for (ro_in_freq=0; ro_in_freq<prach_conf_period_p->prach_occasion_slot_map[frame][slot].nb_of_prach_occasion_in_freq; ro_in_freq++) {
                prach_occasion_info_t *ro_p = &prach_conf_period_p->prach_occasion_slot_map[frame][slot].prach_occasion[ro_in_time][ro_in_freq];

                // Go through the list of transmitted SSBs and map the required amount of SSBs to this RO
                // WIP: For the moment, only map each SSB idx once per association period if configuration is multiple SSBs per RO
                //      this is true if no PRACH occasions are conflicting with SSBs nor TDD_UL_DL_ConfigurationCommon schedule
                for (; ssb_idx<MAX_NB_SSB; ssb_idx++) {
                  // Map only the transmitted ssb_idx
                  if (true == ssb_list.tx_ssb[ssb_idx].transmitted) {
                    ro_p->mapped_ssb_idx[ro_p->nb_mapped_ssb] = ssb_idx;
                    ro_p->nb_mapped_ssb++;
                    ssb_list.tx_ssb[ssb_idx].mapped_ro[ssb_list.tx_ssb[ssb_idx].nb_mapped_ro] = ro_p;
                    ssb_list.tx_ssb[ssb_idx].nb_mapped_ro++;
                    AssertFatal(MAX_NB_RO_PER_SSB_IN_ASSOCIATION_PATTERN > ssb_list.tx_ssb[ssb_idx].nb_mapped_ro,"Too many mapped ROs (%d) to a single SSB\n", ssb_list.tx_ssb[ssb_idx].nb_mapped_ro);

                    LOG_D(NR_MAC,"Mapped ssb_idx %u to RO slot-symbol %u-%u, %u-%u-%u/%u\n",
                          ssb_idx, ro_p->slot, ro_p->start_symbol, slot, ro_in_time, ro_in_freq,
                          prach_conf_period_p->prach_occasion_slot_map[frame][slot].nb_of_prach_occasion_in_freq);
                    LOG_D(NR_MAC,"Nb mapped ROs for this ssb idx: in the association period only %u\n", ssb_list.tx_ssb[ssb_idx].nb_mapped_ro);

                    // If all the required SSBs are mapped to this RO, exit the loop of SSBs
                    if (ro_p->nb_mapped_ssb == ssb_rach_ratio) {
                      ssb_idx++;
                      break;
                    }
                  } // if ssb_idx is transmitted
                } // for ssb_idx

                // Exit the loop of ROs if there is no more SSB to map
                if (MAX_NB_SSB == ssb_idx) break;
              } // for ro_in_freq

              // Exit the loop of ROs if there is no more SSB to map
              if (MAX_NB_SSB == ssb_idx) break;
            } // for ro_in_time

            // Exit the loop of slots if there is no more SSB to map
            if (MAX_NB_SSB == ssb_idx) break;
          } // for slot

          // Exit the loop frames if there is no more SSB to map
          if (MAX_NB_SSB == ssb_idx) break;
        } // for frame

        // Exit the loop of PRACH configurations if there is no more SSB to map
        if (MAX_NB_SSB == ssb_idx) break;
      } // for n_prach_conf

      // WIP: note that there is no re-mapping of the SSBs within the association period since there is no invalid ROs in the PRACH config periods that would create this situation

    } // if multiple_ssbs_per_ro

    else {
      // --------------------
      // --------------------
      // Multiple ROs per SSB
      // --------------------
      // --------------------

      n_prach_conf = 0;

      // Go through the list of transmitted SSBs
      for (ssb_idx=0; ssb_idx<MAX_NB_SSB; ssb_idx++) {
        uint8_t nb_mapped_ro_in_association_period=0; // Reset the nb of mapped ROs for the new SSB index

	      LOG_D(NR_MAC,"Checking ssb_idx %d => %d\n",
	      ssb_idx,ssb_list.tx_ssb[ssb_idx].transmitted);

        // Map only the transmitted ssb_idx
        if (true == ssb_list.tx_ssb[ssb_idx].transmitted) {

          // Map all the required ROs to this SSB
          // Go through the list of PRACH config periods within this association period
          for (; n_prach_conf<prach_assoc_pattern.prach_association_period_list[association_period_idx].nb_of_prach_conf_period; n_prach_conf++, prach_configuration_period_idx++) {

            // Build the association period with its association PRACH Configuration indexes
            prach_conf_period_p = &prach_assoc_pattern.prach_conf_period_list[prach_configuration_period_idx];
            prach_assoc_pattern.prach_association_period_list[association_period_idx].prach_conf_period_list[n_prach_conf] = prach_conf_period_p;

            for (; frame<prach_conf_period_p->nb_of_frame; frame++) {
              for (; slot<prach_conf_period_p->nb_of_slot; slot++) {
                for (; ro_in_time<prach_conf_period_p->prach_occasion_slot_map[frame][slot].nb_of_prach_occasion_in_time; ro_in_time++) {
                  for (; ro_in_freq<prach_conf_period_p->prach_occasion_slot_map[frame][slot].nb_of_prach_occasion_in_freq; ro_in_freq++) {
                    prach_occasion_info_t *ro_p = &prach_conf_period_p->prach_occasion_slot_map[frame][slot].prach_occasion[ro_in_time][ro_in_freq];

                    ro_p->mapped_ssb_idx[0] = ssb_idx;
                    ro_p->nb_mapped_ssb = 1;
                    ssb_list.tx_ssb[ssb_idx].mapped_ro[ssb_list.tx_ssb[ssb_idx].nb_mapped_ro] = ro_p;
                    ssb_list.tx_ssb[ssb_idx].nb_mapped_ro++;
                    AssertFatal(MAX_NB_RO_PER_SSB_IN_ASSOCIATION_PATTERN > ssb_list.tx_ssb[ssb_idx].nb_mapped_ro,"Too many mapped ROs (%d) to a single SSB\n",
                                ssb_list.tx_ssb[ssb_idx].nb_mapped_ro);
                    nb_mapped_ro_in_association_period++;

                    LOG_D(NR_MAC,"Mapped ssb_idx %u to RO slot-symbol %u-%u, %u-%u-%u/%u\n",
                          ssb_idx, ro_p->slot, ro_p->start_symbol, slot, ro_in_time, ro_in_freq,
                          prach_conf_period_p->prach_occasion_slot_map[frame][slot].nb_of_prach_occasion_in_freq);
                    LOG_D(NR_MAC,"Nb mapped ROs for this ssb idx: in the association period only %u / total %u\n",
                          ssb_list.tx_ssb[ssb_idx].nb_mapped_ro, nb_mapped_ro_in_association_period);

                    // Exit the loop if this SSB has been mapped to all the required ROs
                    // WIP: Assuming that ssb_rach_ratio equals the maximum nb of times a given ssb_idx is mapped within an association period:
                    //      this is true if no PRACH occasions are conflicting with SSBs nor TDD_UL_DL_ConfigurationCommon schedule
                    if (nb_mapped_ro_in_association_period == ssb_rach_ratio) {
                      ro_in_freq++;
                      break;
                    }
                  } // for ro_in_freq

                  // Exit the loop if this SSB has been mapped to all the required ROs
                  if (nb_mapped_ro_in_association_period == ssb_rach_ratio) {
                    break;
                  }
                  else ro_in_freq = 0; // else go to the next time symbol in that slot and reset the freq index
                } // for ro_in_time

                // Exit the loop if this SSB has been mapped to all the required ROs
                if (nb_mapped_ro_in_association_period == ssb_rach_ratio) {
                  break;
                }
                else ro_in_time = 0; // else go to the next slot in that PRACH config period and reset the symbol index
              } // for slot

              // Exit the loop if this SSB has been mapped to all the required ROs
              if (nb_mapped_ro_in_association_period == ssb_rach_ratio) {
                break;
              }
              else slot = 0; // else go to the next frame in that PRACH config period and reset the slot index
            } // for frame

            // Exit the loop if this SSB has been mapped to all the required ROs
            if (nb_mapped_ro_in_association_period == ssb_rach_ratio) {
              break;
            }
            else frame = 0; // else go to the next PRACH config period in that association period and reset the frame index
          } // for n_prach_conf

        } // if ssb_idx is transmitted
      } // for ssb_idx
    } // else if multiple_ssbs_per_ro

  } // for association_period_index
}

// Returns a RACH occasion if any matches the SSB idx, the frame and the slot
static int get_nr_prach_info_from_ssb_index(uint8_t ssb_idx,
                                            int frame,
                                            int slot,
                                            prach_occasion_info_t **prach_occasion_info_pp) {

  ssb_info_t *ssb_info_p;
  prach_occasion_slot_t *prach_occasion_slot_p = NULL;

  *prach_occasion_info_pp = NULL;

  // Search for a matching RO slot in the SSB_to_RO map
  // A valid RO slot will match:
  //      - ssb_idx mapped to one of the ROs in that RO slot
  //      - exact slot number
  //      - frame offset
  ssb_info_p = &ssb_list.tx_ssb[ssb_idx];
  LOG_D(NR_MAC,"checking for prach : ssb_info_p->nb_mapped_ro %d\n",ssb_info_p->nb_mapped_ro);
  for (uint8_t n_mapped_ro=0; n_mapped_ro<ssb_info_p->nb_mapped_ro; n_mapped_ro++) {
    LOG_D(NR_MAC,"%d.%d: mapped_ro[%d]->frame.slot %d.%d, prach_assoc_pattern.nb_of_frame %d\n",
          frame,slot,n_mapped_ro,ssb_info_p->mapped_ro[n_mapped_ro]->frame,ssb_info_p->mapped_ro[n_mapped_ro]->slot,prach_assoc_pattern.nb_of_frame);
    if ((slot == ssb_info_p->mapped_ro[n_mapped_ro]->slot) &&
        (ssb_info_p->mapped_ro[n_mapped_ro]->frame == (frame % prach_assoc_pattern.nb_of_frame))) {

      uint8_t prach_config_period_nb = ssb_info_p->mapped_ro[n_mapped_ro]->frame / prach_assoc_pattern.prach_conf_period_list[0].nb_of_frame;
      uint8_t frame_nb_in_prach_config_period = ssb_info_p->mapped_ro[n_mapped_ro]->frame % prach_assoc_pattern.prach_conf_period_list[0].nb_of_frame;
      prach_occasion_slot_p = &prach_assoc_pattern.prach_conf_period_list[prach_config_period_nb].prach_occasion_slot_map[frame_nb_in_prach_config_period][slot];
    }
  }

  // If there is a matching RO slot in the SSB_to_RO map
  if (NULL != prach_occasion_slot_p)
  {
    // A random RO mapped to the SSB index should be selected in the slot

    // First count the number of times the SSB index is found in that RO
    uint8_t nb_mapped_ssb = 0;

    for (int ro_in_time=0; ro_in_time < prach_occasion_slot_p->nb_of_prach_occasion_in_time; ro_in_time++) {
      for (int ro_in_freq=0; ro_in_freq < prach_occasion_slot_p->nb_of_prach_occasion_in_freq; ro_in_freq++) {
        prach_occasion_info_t *prach_occasion_info_p = &prach_occasion_slot_p->prach_occasion[ro_in_time][ro_in_freq];

        for (uint8_t ssb_nb=0; ssb_nb<prach_occasion_info_p->nb_mapped_ssb; ssb_nb++) {
          if (prach_occasion_info_p->mapped_ssb_idx[ssb_nb] == ssb_idx) {
            nb_mapped_ssb++;
          }
        }
      }
    }

    // Choose a random SSB nb
    uint8_t random_ssb_nb = 0;

    random_ssb_nb = ((taus()) % nb_mapped_ssb);

    // Select the RO according to the chosen random SSB nb
    nb_mapped_ssb=0;
    for (int ro_in_time=0; ro_in_time < prach_occasion_slot_p->nb_of_prach_occasion_in_time; ro_in_time++) {
      for (int ro_in_freq=0; ro_in_freq < prach_occasion_slot_p->nb_of_prach_occasion_in_freq; ro_in_freq++) {
        prach_occasion_info_t *prach_occasion_info_p = &prach_occasion_slot_p->prach_occasion[ro_in_time][ro_in_freq];

        for (uint8_t ssb_nb=0; ssb_nb<prach_occasion_info_p->nb_mapped_ssb; ssb_nb++) {
          if (prach_occasion_info_p->mapped_ssb_idx[ssb_nb] == ssb_idx) {
            if (nb_mapped_ssb == random_ssb_nb) {
              *prach_occasion_info_pp = prach_occasion_info_p;
              return 1;
            }
            else {
              nb_mapped_ssb++;
            }
          }
        }
      }
    }
  }

  return 0;
}

// Build the SSB to RO mapping upon RRC configuration update
void build_ssb_to_ro_map(NR_UE_MAC_INST_t *mac) {

  // Clear all the lists and maps
  memset(&prach_assoc_pattern, 0, sizeof(prach_association_pattern_t));
  memset(&ssb_list, 0, sizeof(ssb_list_info_t));

  // Build the list of all the valid RACH occasions in the maximum association pattern period according to the PRACH config
  LOG_D(NR_MAC,"Build RO list\n");
  build_ro_list(mac);

  // Build the list of all the valid/transmitted SSBs according to the config
  LOG_D(NR_MAC,"Build SSB list\n");
  build_ssb_list(mac);

  // Map the transmitted SSBs to the ROs and create the association pattern according to the config
  LOG_D(NR_MAC,"Map SSB to RO\n");
  map_ssb_to_ro(mac);
  LOG_D(NR_MAC,"Map SSB to RO done\n");
}


void nr_ue_pucch_scheduler(module_id_t module_idP, frame_t frameP, int slotP, int thread_id) {

  NR_UE_MAC_INST_t *mac = get_mac_inst(module_idP);
  int O_SR = 0;
  int O_ACK = 0;
  int O_CSI = 0;
  int N_UCI = 0;

  PUCCH_sched_t pucch = {
    .resource_indicator = -1,
    .initial_pucch_id = -1
  };
  uint16_t rnti = mac->crnti;  //FIXME not sure this is valid for all pucch instances

  // SR
  if (trigger_periodic_scheduling_request(mac, &pucch, frameP, slotP)) {
    O_SR = 1;
    /* sr_payload = 1 means that this is a positive SR, sr_payload = 0 means that it is a negative SR */
    pucch.sr_payload = nr_ue_get_SR(module_idP,
                                     frameP,
                                     slotP);
  }

  // CSI
  if (mac->ra.ra_state == RA_SUCCEEDED || get_softmodem_params()->phy_test == 1)
    O_CSI = nr_get_csi_measurements(mac, frameP, slotP, &pucch);

  // ACKNACK
  O_ACK = get_downlink_ack(mac, frameP, slotP, &pucch);

  NR_BWP_Id_t bwp_id = mac->UL_BWP_Id;
  NR_PUCCH_Config_t *pucch_Config = NULL;

  if (bwp_id>0 &&
      mac->ULbwp[bwp_id-1] &&
      mac->ULbwp[bwp_id-1]->bwp_Dedicated &&
      mac->ULbwp[bwp_id-1]->bwp_Dedicated->pucch_Config &&
      mac->ULbwp[bwp_id-1]->bwp_Dedicated->pucch_Config->choice.setup) {
    pucch_Config =  mac->ULbwp[bwp_id-1]->bwp_Dedicated->pucch_Config->choice.setup;
  }
  else if (bwp_id==0 &&
           mac->cg &&
           mac->cg->spCellConfig &&
           mac->cg->spCellConfig->spCellConfigDedicated &&
           mac->cg->spCellConfig->spCellConfigDedicated->uplinkConfig &&
           mac->cg->spCellConfig->spCellConfigDedicated->uplinkConfig->initialUplinkBWP &&
           mac->cg->spCellConfig->spCellConfigDedicated->uplinkConfig->initialUplinkBWP->pucch_Config &&
           mac->cg->spCellConfig->spCellConfigDedicated->uplinkConfig->initialUplinkBWP->pucch_Config->choice.setup) {
      pucch_Config = mac->cg->spCellConfig->spCellConfigDedicated->uplinkConfig->initialUplinkBWP->pucch_Config->choice.setup;
  }


  // if multiplexing of HARQ and CSI is not possible, transmit only HARQ bits
  if ((O_ACK != 0) && (O_CSI != 0) &&
      pucch_Config &&
      pucch_Config->format2 &&
      (pucch_Config->format2->choice.setup->simultaneousHARQ_ACK_CSI == NULL)) {
    O_CSI = 0;
    pucch.csi_part1_payload = 0;
    pucch.csi_part2_payload = 0;
  }

  N_UCI = O_SR + O_ACK + O_CSI;
  mac->nr_ue_emul_l1.num_srs = O_SR;
  mac->nr_ue_emul_l1.num_harqs = O_ACK;
  mac->nr_ue_emul_l1.num_csi_reports = O_CSI;

  // do no transmit pucch if only SR scheduled and it is negative
  if ((O_ACK + O_CSI) == 0 && pucch.sr_payload == 0)
    return;

  if (N_UCI > 0) {
    LOG_D(NR_MAC,"%d.%d configure pucch, O_SR %d, O_ACK %d, O_CSI %d\n",frameP,slotP,O_SR,O_ACK,O_CSI);
    pucch.resource_set_id = find_pucch_resource_set(mac, O_ACK + O_CSI);
    select_pucch_resource(mac, &pucch);
    fapi_nr_ul_config_request_t *ul_config = get_ul_config_request(mac, slotP);
    pthread_mutex_lock(&ul_config->mutex_ul_config);
    AssertFatal(ul_config->number_pdus<FAPI_NR_UL_CONFIG_LIST_NUM, "ul_config->number_pdus %d out of bounds\n",ul_config->number_pdus);
    fapi_nr_ul_config_pucch_pdu *pucch_pdu = &ul_config->ul_config_list[ul_config->number_pdus].pucch_config_pdu;

    fill_ul_config(ul_config, frameP, slotP, FAPI_NR_UL_CONFIG_TYPE_PUCCH);
    mac->nr_ue_emul_l1.active_uci_sfn_slot = NFAPI_SFNSLOT2HEX(frameP, slotP);
    pthread_mutex_unlock(&ul_config->mutex_ul_config);

    nr_ue_configure_pucch(mac,
                          slotP,
                          rnti,
                          &pucch,
                          pucch_pdu,
                          O_SR, O_ACK, O_CSI);
    LOG_D(NR_MAC, "Configuring pucch, is_common = %d\n", pucch.is_common);
    nr_scheduled_response_t scheduled_response;
    fill_scheduled_response(&scheduled_response, NULL, ul_config, NULL, module_idP, 0 /*TBR fix*/, frameP, slotP, thread_id, NULL);
    if(mac->if_module != NULL && mac->if_module->scheduled_response != NULL)
      mac->if_module->scheduled_response(&scheduled_response);
  }
}


void nr_schedule_csi_for_im(NR_UE_MAC_INST_t *mac, int frame, int slot) {

  if (mac->ra.ra_state != RA_SUCCEEDED && get_softmodem_params()->phy_test == 0)
    return;

  NR_CellGroupConfig_t *CellGroup = mac->cg;

  if (!CellGroup || !CellGroup->spCellConfig || !CellGroup->spCellConfig->spCellConfigDedicated ||
      !CellGroup->spCellConfig->spCellConfigDedicated->csi_MeasConfig)
    return;

  NR_CSI_MeasConfig_t *csi_measconfig = CellGroup->spCellConfig->spCellConfigDedicated->csi_MeasConfig->choice.setup;

  if (csi_measconfig->csi_IM_ResourceToAddModList == NULL)
    return;

  fapi_nr_dl_config_request_t *dl_config = &mac->dl_config_request;
  NR_CSI_IM_Resource_t *imcsi;
  int period, offset;
  NR_BWP_Id_t dl_bwp_id = mac->DL_BWP_Id;
  int mu = mac->DLbwp[dl_bwp_id-1] ?
    mac->DLbwp[dl_bwp_id-1]->bwp_Common->genericParameters.subcarrierSpacing :
    mac->scc_SIB->downlinkConfigCommon.initialDownlinkBWP.genericParameters.subcarrierSpacing;

  for (int id = 0; id < csi_measconfig->csi_IM_ResourceToAddModList->list.count; id++){
    imcsi = csi_measconfig->csi_IM_ResourceToAddModList->list.array[id];
    csi_period_offset(NULL,imcsi->periodicityAndOffset,&period,&offset);
    if((frame*nr_slots_per_frame[mu]+slot-offset)%period != 0)
      continue;
    fapi_nr_dl_config_csiim_pdu_rel15_t *csiim_config_pdu = &dl_config->dl_config_list[dl_config->number_pdus].csiim_config_pdu.csiim_config_rel15;
    const NR_BWP_Downlink_t *dlbwp = mac->DLbwp[dl_bwp_id-1];
    const int locationAndBandwidth = dlbwp != NULL ? dlbwp->bwp_Common->genericParameters.locationAndBandwidth:
                                     mac->scc_SIB->downlinkConfigCommon.initialDownlinkBWP.genericParameters.locationAndBandwidth;
    csiim_config_pdu->bwp_size = NRRIV2BW(locationAndBandwidth, MAX_BWP_SIZE);
    csiim_config_pdu->bwp_start = NRRIV2PRBOFFSET(locationAndBandwidth, MAX_BWP_SIZE);
    csiim_config_pdu->subcarrier_spacing = mu;
    csiim_config_pdu->start_rb = imcsi->freqBand->startingRB;
    csiim_config_pdu->nr_of_rbs = imcsi->freqBand->nrofRBs;
    // As specified in 5.2.2.4 of 38.214
    switch (imcsi->csi_IM_ResourceElementPattern->present) {
      case NR_CSI_IM_Resource__csi_IM_ResourceElementPattern_PR_pattern0:
        for (int i = 0; i<4; i++) {
          csiim_config_pdu->k_csiim[i] = (imcsi->csi_IM_ResourceElementPattern->choice.pattern0->subcarrierLocation_p0<<1) + (i>>1);
          csiim_config_pdu->l_csiim[i] = imcsi->csi_IM_ResourceElementPattern->choice.pattern0->symbolLocation_p0 + (i%2);
        }
        break;
      case NR_CSI_IM_Resource__csi_IM_ResourceElementPattern_PR_pattern1:
        for (int i = 0; i<4; i++) {
          csiim_config_pdu->k_csiim[i] = (imcsi->csi_IM_ResourceElementPattern->choice.pattern1->subcarrierLocation_p1<<2) + i;
          csiim_config_pdu->l_csiim[i] = imcsi->csi_IM_ResourceElementPattern->choice.pattern1->symbolLocation_p1;
        }
        break;
      default:
        AssertFatal(1==0, "Invalid CSI-IM pattern\n");
    }
    dl_config->dl_config_list[dl_config->number_pdus].pdu_type = FAPI_NR_DL_CONFIG_TYPE_CSI_IM;
    dl_config->number_pdus = dl_config->number_pdus + 1;
  }
}

void nr_schedule_csirs_reception(NR_UE_MAC_INST_t *mac, int frame, int slot) {

  if (mac->ra.ra_state != RA_SUCCEEDED && get_softmodem_params()->phy_test == 0)
    return;

  NR_CellGroupConfig_t *CellGroup = mac->cg;

  if (!CellGroup || !CellGroup->spCellConfig || !CellGroup->spCellConfig->spCellConfigDedicated ||
      !CellGroup->spCellConfig->spCellConfigDedicated->csi_MeasConfig)
    return;

  NR_CSI_MeasConfig_t *csi_measconfig = CellGroup->spCellConfig->spCellConfigDedicated->csi_MeasConfig->choice.setup;

  if (csi_measconfig->nzp_CSI_RS_ResourceToAddModList == NULL)
    return;

  fapi_nr_dl_config_request_t *dl_config = &mac->dl_config_request;
  NR_NZP_CSI_RS_Resource_t *nzpcsi;
  int period, offset;
  NR_BWP_Id_t dl_bwp_id = mac->DL_BWP_Id;
  int mu = mac->DLbwp[dl_bwp_id-1] ?
    mac->DLbwp[dl_bwp_id-1]->bwp_Common->genericParameters.subcarrierSpacing :
    mac->scc_SIB->downlinkConfigCommon.initialDownlinkBWP.genericParameters.subcarrierSpacing;

  for (int id = 0; id < csi_measconfig->nzp_CSI_RS_ResourceToAddModList->list.count; id++){
    nzpcsi = csi_measconfig->nzp_CSI_RS_ResourceToAddModList->list.array[id];
    csi_period_offset(NULL,nzpcsi->periodicityAndOffset,&period,&offset);
    if((frame*nr_slots_per_frame[mu]+slot-offset)%period != 0)
      continue;
    LOG_D(MAC,"Scheduling reception of CSI-RS in frame %d slot %d\n",frame,slot);
    fapi_nr_dl_config_csirs_pdu_rel15_t *csirs_config_pdu = &dl_config->dl_config_list[dl_config->number_pdus].csirs_config_pdu.csirs_config_rel15;

    NR_CSI_RS_ResourceMapping_t  resourceMapping = nzpcsi->resourceMapping;

    const NR_BWP_Downlink_t *dlbwp = mac->DLbwp[dl_bwp_id-1];
    const int locationAndBandwidth = dlbwp != NULL ? dlbwp->bwp_Common->genericParameters.locationAndBandwidth:
                                     mac->scc_SIB->downlinkConfigCommon.initialDownlinkBWP.genericParameters.locationAndBandwidth;
    csirs_config_pdu->bwp_size = NRRIV2BW(locationAndBandwidth, MAX_BWP_SIZE);
    csirs_config_pdu->bwp_start = NRRIV2PRBOFFSET(locationAndBandwidth, MAX_BWP_SIZE);
    csirs_config_pdu->subcarrier_spacing = mu;
    csirs_config_pdu->start_rb = resourceMapping.freqBand.startingRB;
    csirs_config_pdu->nr_of_rbs = resourceMapping.freqBand.nrofRBs;
    csirs_config_pdu->csi_type = 1; // NZP-CSI-RS
    csirs_config_pdu->symb_l0 = resourceMapping.firstOFDMSymbolInTimeDomain;
    if (resourceMapping.firstOFDMSymbolInTimeDomain2)
      csirs_config_pdu->symb_l1 = *resourceMapping.firstOFDMSymbolInTimeDomain2;
    csirs_config_pdu->cdm_type = resourceMapping.cdm_Type;
    csirs_config_pdu->freq_density = resourceMapping.density.present;
    if ((resourceMapping.density.present == NR_CSI_RS_ResourceMapping__density_PR_dot5)
        && (resourceMapping.density.choice.dot5 == NR_CSI_RS_ResourceMapping__density__dot5_evenPRBs))
      csirs_config_pdu->freq_density--;
    csirs_config_pdu->scramb_id = nzpcsi->scramblingID;
    switch(resourceMapping.frequencyDomainAllocation.present){
      case NR_CSI_RS_ResourceMapping__frequencyDomainAllocation_PR_row1:
        csirs_config_pdu->row = 1;
        csirs_config_pdu->freq_domain = ((resourceMapping.frequencyDomainAllocation.choice.row1.buf[0])>>4)&0x0f;
        break;
      case NR_CSI_RS_ResourceMapping__frequencyDomainAllocation_PR_row2:
        csirs_config_pdu->row = 2;
        csirs_config_pdu->freq_domain = (((resourceMapping.frequencyDomainAllocation.choice.row2.buf[1]>>4)&0x0f) |
                                        ((resourceMapping.frequencyDomainAllocation.choice.row2.buf[0]<<4)&0xff0));
        break;
      case NR_CSI_RS_ResourceMapping__frequencyDomainAllocation_PR_row4:
        csirs_config_pdu->row = 4;
        csirs_config_pdu->freq_domain = ((resourceMapping.frequencyDomainAllocation.choice.row4.buf[0])>>5)&0x07;
        break;
      case NR_CSI_RS_ResourceMapping__frequencyDomainAllocation_PR_other:
        csirs_config_pdu->freq_domain = ((resourceMapping.frequencyDomainAllocation.choice.other.buf[0])>>2)&0x3f;
        // determining the row of table 7.4.1.5.3-1 in 38.211
        switch(resourceMapping.nrofPorts){
          case NR_CSI_RS_ResourceMapping__nrofPorts_p1:
            AssertFatal(1==0,"Resource with 1 CSI port shouldn't be within other rows\n");
            break;
          case NR_CSI_RS_ResourceMapping__nrofPorts_p2:
            csirs_config_pdu->row = 3;
            break;
          case NR_CSI_RS_ResourceMapping__nrofPorts_p4:
            csirs_config_pdu->row = 5;
            break;
          case NR_CSI_RS_ResourceMapping__nrofPorts_p8:
            if (resourceMapping.cdm_Type == NR_CSI_RS_ResourceMapping__cdm_Type_cdm4_FD2_TD2)
              csirs_config_pdu->row = 8;
            else{
              int num_k = 0;
              for (int k=0; k<6; k++)
                num_k+=(((csirs_config_pdu->freq_domain)>>k)&0x01);
              if(num_k==4)
                csirs_config_pdu->row = 6;
              else
                csirs_config_pdu->row = 7;
            }
            break;
          case NR_CSI_RS_ResourceMapping__nrofPorts_p12:
            if (resourceMapping.cdm_Type == NR_CSI_RS_ResourceMapping__cdm_Type_cdm4_FD2_TD2)
              csirs_config_pdu->row = 10;
            else
              csirs_config_pdu->row = 9;
            break;
          case NR_CSI_RS_ResourceMapping__nrofPorts_p16:
            if (resourceMapping.cdm_Type == NR_CSI_RS_ResourceMapping__cdm_Type_cdm4_FD2_TD2)
              csirs_config_pdu->row = 12;
            else
              csirs_config_pdu->row = 11;
            break;
          case NR_CSI_RS_ResourceMapping__nrofPorts_p24:
            if (resourceMapping.cdm_Type == NR_CSI_RS_ResourceMapping__cdm_Type_cdm4_FD2_TD2)
              csirs_config_pdu->row = 14;
            else{
              if (resourceMapping.cdm_Type == NR_CSI_RS_ResourceMapping__cdm_Type_cdm8_FD2_TD4)
                csirs_config_pdu->row = 15;
              else
                csirs_config_pdu->row = 13;
            }
            break;
          case NR_CSI_RS_ResourceMapping__nrofPorts_p32:
            if (resourceMapping.cdm_Type == NR_CSI_RS_ResourceMapping__cdm_Type_cdm4_FD2_TD2)
              csirs_config_pdu->row = 17;
            else{
              if (resourceMapping.cdm_Type == NR_CSI_RS_ResourceMapping__cdm_Type_cdm8_FD2_TD4)
                csirs_config_pdu->row = 18;
              else
                csirs_config_pdu->row = 16;
            }
            break;
        default:
          AssertFatal(1==0,"Invalid number of ports in CSI-RS resource\n");
        }
        break;
      default:
        AssertFatal(1==0,"Invalid freqency domain allocation in CSI-RS resource\n");
    }
    dl_config->dl_config_list[dl_config->number_pdus].pdu_type = FAPI_NR_DL_CONFIG_TYPE_CSI_RS;
    dl_config->number_pdus = dl_config->number_pdus + 1;
  }
}


// This function schedules the PRACH according to prach_ConfigurationIndex and TS 38.211, tables 6.3.3.2.x
// PRACH formats 9, 10, 11 are corresponding to dual PRACH format configurations A1/B1, A2/B2, A3/B3.
// - todo:
// - Partial configuration is actually already stored in (fapi_nr_prach_config_t) &mac->phy_config.config_req->prach_config
void nr_ue_prach_scheduler(module_id_t module_idP, frame_t frameP, sub_frame_t slotP, int thread_id) {

  uint16_t format, format0, format1, ncs;
  int is_nr_prach_slot;
  prach_occasion_info_t *prach_occasion_info_p;

  NR_UE_MAC_INST_t *mac = get_mac_inst(module_idP);
  RA_config_t *ra = &mac->ra;
  fapi_nr_ul_config_request_t *ul_config = get_ul_config_request(mac, slotP);
  if (!ul_config) {
    LOG_E(NR_MAC, "mac->ul_config is null! \n");
    return;
  }

  fapi_nr_ul_config_prach_pdu *prach_config_pdu;
  fapi_nr_config_request_t *cfg = &mac->phy_config.config_req;
  fapi_nr_prach_config_t *prach_config = &cfg->prach_config;
  nr_scheduled_response_t scheduled_response;

  NR_ServingCellConfigCommon_t *scc = mac->scc;
  NR_ServingCellConfigCommonSIB_t *scc_SIB = mac->scc_SIB;
  NR_RACH_ConfigCommon_t *setup;
  if (scc!=NULL) setup = scc->uplinkConfigCommon->initialUplinkBWP->rach_ConfigCommon->choice.setup;
  else           setup = scc_SIB->uplinkConfigCommon->initialUplinkBWP.rach_ConfigCommon->choice.setup;
  NR_RACH_ConfigGeneric_t *rach_ConfigGeneric = &setup->rach_ConfigGeneric;

  ra->RA_offset = 2; // to compensate the rx frame offset at the gNB
  ra->generate_nr_prach = GENERATE_IDLE; // Reset flag for PRACH generation
  NR_TDD_UL_DL_ConfigCommon_t *tdd_config = scc==NULL ? scc_SIB->tdd_UL_DL_ConfigurationCommon : scc->tdd_UL_DL_ConfigurationCommon;

  if (is_nr_UL_slot(tdd_config, slotP, mac->frame_type)) {

    // WIP Need to get the proper selected ssb_idx
    //     Initial beam selection functionality is not available yet
    uint8_t selected_gnb_ssb_idx = mac->mib_ssb;

    // Get any valid PRACH occasion in the current slot for the selected SSB index
    is_nr_prach_slot = get_nr_prach_info_from_ssb_index(selected_gnb_ssb_idx,
                                                       (int)frameP,
                                                       (int)slotP,
                                                        &prach_occasion_info_p);

    if (is_nr_prach_slot && ra->ra_state == RA_UE_IDLE) {
      AssertFatal(NULL != prach_occasion_info_p,"PRACH Occasion Info not returned in a valid NR Prach Slot\n");

      ra->generate_nr_prach = GENERATE_PREAMBLE;

      format = prach_occasion_info_p->format;
      format0 = format & 0xff;        // single PRACH format
      format1 = (format >> 8) & 0xff; // dual PRACH format
      AssertFatal(ul_config->number_pdus < sizeof(ul_config->ul_config_list) / sizeof(ul_config->ul_config_list[0]),
                  "Number of PDUS in ul_config = %d > ul_config_list num elements", ul_config->number_pdus);

      pthread_mutex_lock(&ul_config->mutex_ul_config);
      AssertFatal(ul_config->number_pdus<FAPI_NR_UL_CONFIG_LIST_NUM, "ul_config->number_pdus %d out of bounds\n",ul_config->number_pdus);
      prach_config_pdu = &ul_config->ul_config_list[ul_config->number_pdus].prach_config_pdu;
      memset(prach_config_pdu, 0, sizeof(fapi_nr_ul_config_prach_pdu));
      fill_ul_config(ul_config, frameP, slotP, FAPI_NR_UL_CONFIG_TYPE_PRACH);
      pthread_mutex_unlock(&ul_config->mutex_ul_config);
      LOG_D(PHY, "In %s: (%p) %d UL PDUs:\n", __FUNCTION__, ul_config, ul_config->number_pdus);

      memset(prach_config_pdu, 0, sizeof(fapi_nr_ul_config_prach_pdu));

      ncs = get_NCS(rach_ConfigGeneric->zeroCorrelationZoneConfig, format0, setup->restrictedSetConfig);

      prach_config_pdu->phys_cell_id = mac->physCellId;
      prach_config_pdu->num_prach_ocas = 1;
      prach_config_pdu->prach_slot = prach_occasion_info_p->slot;
      prach_config_pdu->prach_start_symbol = prach_occasion_info_p->start_symbol;
      prach_config_pdu->num_ra = prach_occasion_info_p->fdm;

      prach_config_pdu->num_cs = ncs;
      prach_config_pdu->root_seq_id = prach_config->num_prach_fd_occasions_list[prach_occasion_info_p->fdm].prach_root_sequence_index;
      prach_config_pdu->restricted_set = prach_config->restricted_set_config;
      prach_config_pdu->freq_msg1 = prach_config->num_prach_fd_occasions_list[prach_occasion_info_p->fdm].k1;

      LOG_D(NR_MAC,"Selected RO Frame %u, Slot %u, Symbol %u, Fdm %u\n", frameP, prach_config_pdu->prach_slot, prach_config_pdu->prach_start_symbol, prach_config_pdu->num_ra);

      // Search which SSB is mapped in the RO (among all the SSBs mapped to this RO)
      for (prach_config_pdu->ssb_nb_in_ro=0; prach_config_pdu->ssb_nb_in_ro<prach_occasion_info_p->nb_mapped_ssb; prach_config_pdu->ssb_nb_in_ro++) {
        if (prach_occasion_info_p->mapped_ssb_idx[prach_config_pdu->ssb_nb_in_ro] == selected_gnb_ssb_idx)
          break;
      }
      AssertFatal(prach_config_pdu->ssb_nb_in_ro<prach_occasion_info_p->nb_mapped_ssb, "%u not found in the mapped SSBs to the PRACH occasion", selected_gnb_ssb_idx);

      if (format1 != 0xff) {
        switch(format0) { // dual PRACH format
          case 0xa1:
            prach_config_pdu->prach_format = 11;
            break;
          case 0xa2:
            prach_config_pdu->prach_format = 12;
            break;
          case 0xa3:
            prach_config_pdu->prach_format = 13;
            break;
        default:
          AssertFatal(1 == 0, "Only formats A1/B1 A2/B2 A3/B3 are valid for dual format");
        }
      } else {
        switch(format0) { // single PRACH format
          case 0:
            prach_config_pdu->prach_format = 0;
            break;
          case 1:
            prach_config_pdu->prach_format = 1;
            break;
          case 2:
            prach_config_pdu->prach_format = 2;
            break;
          case 3:
            prach_config_pdu->prach_format = 3;
            break;
          case 0xa1:
            prach_config_pdu->prach_format = 4;
            break;
          case 0xa2:
            prach_config_pdu->prach_format = 5;
            break;
          case 0xa3:
            prach_config_pdu->prach_format = 6;
            break;
          case 0xb1:
            prach_config_pdu->prach_format = 7;
            break;
          case 0xb4:
            prach_config_pdu->prach_format = 8;
            break;
          case 0xc0:
            prach_config_pdu->prach_format = 9;
            break;
          case 0xc2:
            prach_config_pdu->prach_format = 10;
            break;
          default:
            AssertFatal(1 == 0, "Invalid PRACH format");
        }
      } // if format1

      fill_scheduled_response(&scheduled_response, NULL, ul_config, NULL, module_idP, 0 /*TBR fix*/, frameP, slotP, thread_id, NULL);
      if(mac->if_module != NULL && mac->if_module->scheduled_response != NULL)
        mac->if_module->scheduled_response(&scheduled_response);
    } // is_nr_prach_slot
  } // if is_nr_UL_slot
}

// This function schedules the reception of SIB1 after initial sync and before going to real time state
void nr_ue_sib1_scheduler(module_id_t module_idP,
                          int cc_id,
                          uint16_t ssb_start_symbol,
                          uint16_t frame,
                          uint8_t ssb_subcarrier_offset,
                          uint32_t ssb_index,
                          uint16_t ssb_start_subcarrier,
                          frequency_range_t frequency_range,
                          void *phy_data) {

  NR_UE_MAC_INST_t *mac = get_mac_inst(module_idP);
  nr_scheduled_response_t scheduled_response;
  int frame_s,slot_s;
  fapi_nr_dl_config_request_t *dl_config = &mac->dl_config_request;
  fapi_nr_dl_config_dci_dl_pdu_rel15_t *rel15;

  uint8_t scs_ssb = get_softmodem_params()->numerology;
  uint16_t ssb_offset_point_a = (ssb_start_subcarrier - ssb_subcarrier_offset)/12;

  get_type0_PDCCH_CSS_config_parameters(&mac->type0_PDCCH_CSS_config,
                                        frame,
                                        mac->mib,
                                        nr_slots_per_frame[scs_ssb],
                                        ssb_subcarrier_offset,
                                        ssb_start_symbol,
                                        scs_ssb,
                                        frequency_range,
                                        mac->nr_band,
                                        ssb_index,
                                        1, // If the UE is not configured with a periodicity, the UE assumes a periodicity of a half frame
                                        ssb_offset_point_a);

  if(mac->search_space_zero == NULL) mac->search_space_zero=calloc(1,sizeof(*mac->search_space_zero));
  if(mac->coreset0 == NULL) mac->coreset0 = calloc(1,sizeof(*mac->coreset0));

  fill_coresetZero(mac->coreset0, &mac->type0_PDCCH_CSS_config);
  fill_searchSpaceZero(mac->search_space_zero, &mac->type0_PDCCH_CSS_config);
  rel15 = &dl_config->dl_config_list[dl_config->number_pdus].dci_config_pdu.dci_config_rel15;
  rel15->num_dci_options = 1;
  rel15->dci_format_options[0] = NR_DL_DCI_FORMAT_1_0;
  config_dci_pdu(mac, rel15, dl_config, NR_RNTI_SI, -1);
  fill_dci_search_candidates(mac->search_space_zero, rel15);

  if(mac->type0_PDCCH_CSS_config.type0_pdcch_ss_mux_pattern == 1){
    // same frame as ssb
    if ((mac->type0_PDCCH_CSS_config.frame & 0x1) == mac->type0_PDCCH_CSS_config.sfn_c)
      frame_s = 0;
    else
      frame_s = 1;
    slot_s = mac->type0_PDCCH_CSS_config.n_0;
  }
  else{
    frame_s = 0; // same frame as ssb
    slot_s = mac->type0_PDCCH_CSS_config.n_c;
  }
  LOG_D(MAC,"Calling fill_scheduled_response, type0_pdcch, num_pdus %d\n",dl_config->number_pdus);
  fill_scheduled_response(&scheduled_response, dl_config, NULL, NULL, module_idP, cc_id, frame_s, slot_s, 0, phy_data); // TODO fix thread_id, for now assumed 0

  if (dl_config->number_pdus) {
    if(mac->if_module != NULL && mac->if_module->scheduled_response != NULL)
      mac->if_module->scheduled_response(&scheduled_response);
  }
  else
    AssertFatal(1==0,"Unable to find aggregation level for type0 CSS\n");
}


#define MAX_LCID 8 // NR_MAX_NUM_LCID shall be used but the mac_rlc_data_req function can fetch data for max 8 LCID
typedef struct {
  uint8_t bsr_len;
  uint8_t bsr_ce_len;
  uint8_t bsr_header_len;
  uint8_t phr_len;
  uint8_t phr_ce_len;
  uint8_t phr_header_len;
  uint16_t sdu_length_total;
  NR_BSR_SHORT *bsr_s;
  NR_BSR_LONG *bsr_l;
  NR_BSR_SHORT *bsr_t;
  //NR_POWER_HEADROOM_CMD *phr_pr;
  int tot_mac_ce_len;
  uint8_t total_mac_pdu_header_len;
} NR_UE_MAC_CE_INFO;

/*
nr_ue_get_sdu_mac_ce_pre finds length in various mac_ce field
Need nothing from mac_ce_p:
Update the following in mac_ce_p:
	bsr_len;
	bsr_ce_len;
	bsr_header_len;
	phr_len; TBD
	phr_ce_len; TBD
	phr_header_len; TBD
*/
int nr_ue_get_sdu_mac_ce_pre(module_id_t module_idP,
                      int CC_id,
                      frame_t frameP,
                      sub_frame_t subframe,
                      uint8_t gNB_index,
                      uint8_t *ulsch_buffer,
                      uint16_t buflen,
                      NR_UE_MAC_CE_INFO *mac_ce_p) {
  NR_UE_MAC_INST_t *mac = get_mac_inst(module_idP);

  int num_lcg_id_with_data = 0;
  // Preparing the MAC CEs sub-PDUs and get the total size
  mac_ce_p->bsr_header_len = 0;
  mac_ce_p->phr_header_len = 0;   //sizeof(SCH_SUBHEADER_FIXED);
  int lcg_id = 0;
  while (lcg_id < NR_MAX_NUM_LCGID) {
    if (mac->scheduling_info.BSR_bytes[lcg_id]) {
      num_lcg_id_with_data++;
    }

    lcg_id++;
  }

  //Restart ReTxBSR Timer at new grant indication (38.321)
  if (mac->scheduling_info.retxBSR_SF != MAC_UE_BSR_TIMER_NOT_RUNNING) {
    mac->scheduling_info.retxBSR_SF = nr_get_sf_retxBSRTimer(mac->scheduling_info.retxBSR_Timer);
  }

  // periodicBSR-Timer expires, trigger BSR
  if ((mac->scheduling_info.periodicBSR_Timer != NR_BSR_Config__periodicBSR_Timer_infinity)
      && (mac->scheduling_info.periodicBSR_SF == 0)) {
    // Trigger BSR Periodic
    mac->BSR_reporting_active |= NR_BSR_TRIGGER_PERIODIC;
    LOG_D(NR_MAC, "[UE %d] MAC BSR Triggered PeriodicBSR Timer expiry at frame%d subframe %d TBS=%d\n",
          module_idP, frameP, subframe, buflen);
  }

  //Compute BSR Length if Regular or Periodic BSR is triggered
  //WARNING: if BSR long is computed, it may be changed to BSR short during or after multiplexing if there remains less than 1 LCGROUP with data after Tx
  if (mac->BSR_reporting_active) {
    AssertFatal((mac->BSR_reporting_active & NR_BSR_TRIGGER_PADDING) == 0,
                "Inconsistent BSR Trigger=%d !\n",
                mac->BSR_reporting_active);

    //A Regular or Periodic BSR can only be sent if TBS is sufficient as transmitting only a BSR is not allowed if UE has data to transmit
    if (num_lcg_id_with_data <= 1) {
      if (buflen >= (sizeof(NR_BSR_SHORT)+sizeof(NR_MAC_SUBHEADER_FIXED)+1)) {
        mac_ce_p->bsr_ce_len = sizeof(NR_BSR_SHORT); //1 byte
        mac_ce_p->bsr_header_len = sizeof(NR_MAC_SUBHEADER_FIXED); //1 byte
      }
    } else {
      if (buflen >= (num_lcg_id_with_data+1+sizeof(NR_MAC_SUBHEADER_SHORT)+1)) {
        mac_ce_p->bsr_ce_len = num_lcg_id_with_data + 1; //variable size
        mac_ce_p->bsr_header_len = sizeof(NR_MAC_SUBHEADER_SHORT); //2 bytes
      }
    }
  }

  mac_ce_p->bsr_len = mac_ce_p->bsr_ce_len + mac_ce_p->bsr_header_len;
  return (mac_ce_p->bsr_len + mac_ce_p->phr_len);
}

/*
nr_ue_get_sdu_mac_ce_post recalculates length and prepares the mac_ce field
Need the following from mac_ce_p:
	bsr_ce_len
	bsr_len
	sdu_length_total
	total_mac_pdu_header_len
Update the following in mac_ce_p:
	bsr_ce_len
	bsr_header_len
	bsr_len
	tot_mac_ce_len
	total_mac_pdu_header_len
	bsr_s
	bsr_l
	bsr_t
*/
void nr_ue_get_sdu_mac_ce_post(module_id_t module_idP,
                      int CC_id,
                      frame_t frameP,
                      sub_frame_t subframe,
                      uint8_t gNB_index,
                      uint8_t *ulsch_buffer,
                      uint16_t buflen,
                      NR_UE_MAC_CE_INFO *mac_ce_p) {
  NR_UE_MAC_INST_t *mac = get_mac_inst(module_idP);

  // Compute BSR Values and update Nb LCGID with data after multiplexing
  unsigned short padding_len = 0;
  uint8_t lcid = 0;
  int lcg_id = 0;
  int num_lcg_id_with_data = 0;
  int lcg_id_bsr_trunc = 0;
  for (lcg_id = 0; lcg_id < NR_MAX_NUM_LCGID; lcg_id++) {
	if (mac_ce_p->bsr_ce_len == sizeof(NR_BSR_SHORT)) {
      mac->scheduling_info.BSR[lcg_id] = nr_locate_BsrIndexByBufferSize(NR_SHORT_BSR_TABLE, NR_SHORT_BSR_TABLE_SIZE, mac->scheduling_info.BSR_bytes[lcg_id]);
	} else {
      mac->scheduling_info.BSR[lcg_id] = nr_locate_BsrIndexByBufferSize(NR_LONG_BSR_TABLE, NR_LONG_BSR_TABLE_SIZE, mac->scheduling_info.BSR_bytes[lcg_id]);
	}
    if (mac->scheduling_info.BSR_bytes[lcg_id]) {
      num_lcg_id_with_data++;
      lcg_id_bsr_trunc = lcg_id;
    }
  }

  // TS 38.321 Section 5.4.5
  // Check BSR padding: it is done after PHR according to Logical Channel Prioritization order
  // Check for max padding size, ie MAC Hdr for last RLC PDU = 1
  /* For Padding BSR:
     -  if the number of padding bits is equal to or larger than the size of the Short BSR plus its subheader but smaller than the size of the Long BSR plus its subheader:
     -  if more than one LCG has data available for transmission in the TTI where the BSR is transmitted: report Truncated BSR of the LCG with the highest priority logical channel with data available for transmission;
     -  else report Short BSR.
     -  else if the number of padding bits is equal to or larger than the size of the Long BSR plus its subheader, report Long BSR.
   */
  if (mac_ce_p->sdu_length_total) {
    padding_len = buflen - (mac_ce_p->total_mac_pdu_header_len + mac_ce_p->sdu_length_total);
  }

  if ((padding_len) && (mac_ce_p->bsr_len == 0)) {
    /* if the number of padding bits is equal to or larger than the size of the Long BSR plus its subheader, report Long BSR */
    if (padding_len >= (num_lcg_id_with_data+1+sizeof(NR_MAC_SUBHEADER_SHORT))) {
      mac_ce_p->bsr_ce_len = num_lcg_id_with_data + 1; //variable size
      mac_ce_p->bsr_header_len = sizeof(NR_MAC_SUBHEADER_SHORT); //2 bytes
      // Trigger BSR Padding
      mac->BSR_reporting_active |= NR_BSR_TRIGGER_PADDING;
    } else if (padding_len >= (sizeof(NR_BSR_SHORT)+sizeof(NR_MAC_SUBHEADER_FIXED))) {
      mac_ce_p->bsr_ce_len = sizeof(NR_BSR_SHORT); //1 byte
      mac_ce_p->bsr_header_len = sizeof(NR_MAC_SUBHEADER_FIXED); //1 byte

      if (num_lcg_id_with_data > 1) {
        // REPORT SHORT TRUNCATED BSR
        //Get LCGID of highest priority LCID with data (todo)
        for (lcid = DCCH; lcid < NR_MAX_NUM_LCID; lcid++) {
          lcg_id = mac->scheduling_info.LCGID[lcid];
          if ((lcg_id < NR_MAX_NUM_LCGID) && (mac->scheduling_info.BSR_bytes[lcg_id])) {
            lcg_id_bsr_trunc = lcg_id;
          }
        }
      } else {
        //Report SHORT BSR, clear bsr_t
        mac_ce_p->bsr_t = NULL;
      }

      // Trigger BSR Padding
      mac->BSR_reporting_active |= NR_BSR_TRIGGER_PADDING;
    }

    mac_ce_p->bsr_len = mac_ce_p->bsr_header_len + mac_ce_p->bsr_ce_len;
    mac_ce_p->tot_mac_ce_len += mac_ce_p->bsr_len;
    mac_ce_p->total_mac_pdu_header_len += mac_ce_p->bsr_len;
  }

  //Fill BSR Infos
  if (mac_ce_p->bsr_ce_len == 0) {
    mac_ce_p->bsr_s = NULL;
    mac_ce_p->bsr_l = NULL;
    mac_ce_p->bsr_t = NULL;
  } else if (mac_ce_p->bsr_header_len == sizeof(NR_MAC_SUBHEADER_SHORT)) {
    mac_ce_p->bsr_s = NULL;
    mac_ce_p->bsr_t = NULL;
    mac_ce_p->bsr_l->Buffer_size0 = mac->scheduling_info.BSR[0];
    mac_ce_p->bsr_l->Buffer_size1 = mac->scheduling_info.BSR[1];
    mac_ce_p->bsr_l->Buffer_size2 = mac->scheduling_info.BSR[2];
    mac_ce_p->bsr_l->Buffer_size3 = mac->scheduling_info.BSR[3];
    mac_ce_p->bsr_l->Buffer_size4 = mac->scheduling_info.BSR[4];
    mac_ce_p->bsr_l->Buffer_size5 = mac->scheduling_info.BSR[5];
    mac_ce_p->bsr_l->Buffer_size6 = mac->scheduling_info.BSR[6];
    mac_ce_p->bsr_l->Buffer_size7 = mac->scheduling_info.BSR[7];
    LOG_D(NR_MAC, "[UE %d] Frame %d subframe %d BSR Trig=%d report LONG BSR (level LCGID0 %d,level LCGID1 %d,level LCGID2 %d,level LCGID3 %d level LCGID4 %d,level LCGID5 %d,level LCGID6 %d,level LCGID7 %d)\n",
          module_idP, frameP, subframe,
          mac->BSR_reporting_active,
          mac->scheduling_info.BSR[0],
          mac->scheduling_info.BSR[1],
          mac->scheduling_info.BSR[2],
          mac->scheduling_info.BSR[3],
          mac->scheduling_info.BSR[4],
          mac->scheduling_info.BSR[5],
          mac->scheduling_info.BSR[6],
          mac->scheduling_info.BSR[7]);
  } else if (mac_ce_p->bsr_header_len == sizeof(NR_MAC_SUBHEADER_FIXED)) {
    mac_ce_p->bsr_l = NULL;

    if ((mac_ce_p->bsr_t != NULL) && (mac->BSR_reporting_active & NR_BSR_TRIGGER_PADDING)) {
      //Truncated BSR
      mac_ce_p->bsr_s = NULL;
      mac_ce_p->bsr_t->LcgID = lcg_id_bsr_trunc;
      mac_ce_p->bsr_t->Buffer_size = mac->scheduling_info.BSR[lcg_id_bsr_trunc];
      LOG_D(NR_MAC, "[UE %d] Frame %d subframe %d BSR Trig=%d report TRUNCATED BSR with level %d for LCGID %d\n",
            module_idP, frameP, subframe,
            mac->BSR_reporting_active,
            mac->scheduling_info.BSR[lcg_id_bsr_trunc], lcg_id_bsr_trunc);
    } else {
      mac_ce_p->bsr_t = NULL;
      mac_ce_p->bsr_s->LcgID = lcg_id_bsr_trunc;
      mac_ce_p->bsr_s->Buffer_size = mac->scheduling_info.BSR[lcg_id_bsr_trunc];
      LOG_D(NR_MAC, "[UE %d] Frame %d subframe %d BSR Trig=%d report SHORT BSR with level %d for LCGID %d\n",
            module_idP, frameP, subframe,
            mac->BSR_reporting_active,
            mac->scheduling_info.BSR[lcg_id_bsr_trunc], lcg_id_bsr_trunc);
    }
  }

  LOG_D(NR_MAC, "[UE %d][SR] Gave SDU to PHY, clearing any scheduling request\n", module_idP);
  mac->scheduling_info.SR_pending = 0;
  mac->scheduling_info.SR_COUNTER = 0;

  /* Actions when a BSR is sent */
  if (mac_ce_p->bsr_ce_len) {
    LOG_D(NR_MAC, "[UE %d] MAC BSR Sent !! bsr (ce%d,hdr%d) buff_len %d\n",
          module_idP, mac_ce_p->bsr_ce_len, mac_ce_p->bsr_header_len, buflen);
    // Reset ReTx BSR Timer
    mac->scheduling_info.retxBSR_SF = nr_get_sf_retxBSRTimer(mac->scheduling_info.retxBSR_Timer);
    LOG_D(NR_MAC, "[UE %d] MAC ReTx BSR Timer Reset =%d\n", module_idP, mac->scheduling_info.retxBSR_SF);

    // Reset Periodic Timer except when BSR is truncated
    if ((mac_ce_p->bsr_t == NULL) && (mac->scheduling_info.periodicBSR_Timer != NR_BSR_Config__periodicBSR_Timer_infinity)) {
      mac->scheduling_info.periodicBSR_SF = nr_get_sf_periodicBSRTimer(mac->scheduling_info.periodicBSR_Timer);
      LOG_D(NR_MAC, "[UE %d] MAC Periodic BSR Timer Reset =%d\n",
            module_idP,
            mac->scheduling_info.periodicBSR_SF);
    }

    // Reset BSR Trigger flags
    mac->BSR_reporting_active = BSR_TRIGGER_NONE;
  }
}

/**
 * Function:      to fetch data to be transmitted from RLC, place it in the ULSCH PDU buffer
                  to generate the complete MAC PDU with sub-headers and MAC CEs according to ULSCH MAC PDU generation (6.1.2 TS 38.321)
                  the selected sub-header for the payload sub-PDUs is NR_MAC_SUBHEADER_LONG
 * @module_idP    Module ID
 * @CC_id         Component Carrier index
 * @frameP        current UL frame
 * @subframe      current UL slot
 * @gNB_index     gNB index
 * @ulsch_buffer  Pointer to ULSCH PDU
 * @buflen        TBS
 */
uint8_t nr_ue_get_sdu(module_id_t module_idP,
                      int CC_id,
                      frame_t frameP,
                      sub_frame_t subframe,
                      uint8_t gNB_index,
                      uint8_t *ulsch_buffer,
                      uint16_t buflen) {
  NR_UE_MAC_CE_INFO mac_ce_info;
  NR_UE_MAC_CE_INFO *mac_ce_p=&mac_ce_info;
  int16_t buflen_remain = 0;
  mac_ce_p->bsr_len = 0;
  mac_ce_p->bsr_ce_len = 0;
  mac_ce_p->bsr_header_len = 0;
  mac_ce_p->phr_len = 0;
  //mac_ce_p->phr_ce_len = 0;
  //mac_ce_p->phr_header_len = 0;

  uint8_t lcid = 0;
  uint16_t sdu_length = 0;
  uint16_t num_sdus = 0;
  mac_ce_p->sdu_length_total = 0;
  NR_BSR_SHORT bsr_short, bsr_truncated;
  NR_BSR_LONG bsr_long;
  mac_ce_p->bsr_s = &bsr_short;
  mac_ce_p->bsr_l = &bsr_long;
  mac_ce_p->bsr_t = &bsr_truncated;
  //NR_POWER_HEADROOM_CMD phr;
  //mac_ce_p->phr_p = &phr;
  NR_UE_MAC_INST_t *mac = get_mac_inst(module_idP);
  //int highest_priority = 16;
  const uint8_t sh_size = sizeof(NR_MAC_SUBHEADER_LONG);

  // Pointer used to build the MAC PDU by placing the RLC SDUs in the ULSCH buffer
  uint8_t *pdu = ulsch_buffer;

  //nr_ue_get_sdu_mac_ce_pre updates all mac_ce related header field related to length
  mac_ce_p->tot_mac_ce_len = nr_ue_get_sdu_mac_ce_pre(module_idP, CC_id, frameP, subframe, gNB_index, ulsch_buffer, buflen, mac_ce_p);
  mac_ce_p->total_mac_pdu_header_len = mac_ce_p->tot_mac_ce_len;

  LOG_D(NR_MAC, "In %s: [UE %d] [%d.%d] process UL transport block at with size TBS = %d bytes \n", __FUNCTION__, module_idP, frameP, subframe, buflen);

  // Check for DCCH first
  // TO DO: Multiplex in the order defined by the logical channel prioritization
  for (lcid = UL_SCH_LCID_SRB1; lcid < MAX_LCID; lcid++) {

    buflen_remain = buflen - (mac_ce_p->total_mac_pdu_header_len + mac_ce_p->sdu_length_total + sh_size);

    LOG_D(NR_MAC, "In %s: [UE %d] [%d.%d] UL-DXCH -> ULSCH, RLC with LCID 0x%02x (TBS %d bytes, sdu_length_total %d bytes, MAC header len %d bytes, buflen_remain %d bytes)\n",
          __FUNCTION__,
          module_idP,
          frameP,
          subframe,
          lcid,
          buflen,
          mac_ce_p->sdu_length_total,
          mac_ce_p->tot_mac_ce_len,
          buflen_remain);

    while (buflen_remain > 0){

      // Pointer used to build the MAC sub-PDU headers in the ULSCH buffer for each SDU
      NR_MAC_SUBHEADER_LONG *header = (NR_MAC_SUBHEADER_LONG *) pdu;

      pdu += sh_size;

      sdu_length = mac_rlc_data_req(module_idP,
                                    mac->crnti,
                                    gNB_index,
                                    frameP,
                                    ENB_FLAG_NO,
                                    MBMS_FLAG_NO,
                                    lcid,
                                    buflen_remain,
                                    (char *)pdu,
                                    0,
                                    0);

      AssertFatal(buflen_remain >= sdu_length, "In %s: LCID = 0x%02x RLC has segmented %d bytes but MAC has max %d remaining bytes\n",
                  __FUNCTION__,
                  lcid,
                  sdu_length,
                  buflen_remain);

      if (sdu_length > 0) {

        LOG_D(NR_MAC, "In %s: [UE %d] [%d.%d] UL-DXCH -> ULSCH, Generating UL MAC sub-PDU for SDU %d, length %d bytes, RB with LCID 0x%02x (buflen (TBS) %d bytes)\n",
          __FUNCTION__,
          module_idP,
          frameP,
          subframe,
          num_sdus + 1,
          sdu_length,
          lcid,
          buflen);

        header->R = 0;
        header->F = 1;
        header->LCID = lcid;
        header->L = htons(sdu_length);

        #ifdef ENABLE_MAC_PAYLOAD_DEBUG
        LOG_I(NR_MAC, "In %s: dumping MAC sub-header with length %d: \n", __FUNCTION__, sh_size);
        log_dump(NR_MAC, header, sh_size, LOG_DUMP_CHAR, "\n");
        LOG_I(NR_MAC, "In %s: dumping MAC SDU with length %d \n", __FUNCTION__, sdu_length);
        log_dump(NR_MAC, pdu, sdu_length, LOG_DUMP_CHAR, "\n");
        #endif

        pdu += sdu_length;
        mac_ce_p->sdu_length_total += sdu_length;
        mac_ce_p->total_mac_pdu_header_len += sh_size;

        num_sdus++;

      } else {
        pdu -= sh_size;
        LOG_D(NR_MAC, "In %s: no data to transmit for RB with LCID 0x%02x\n", __FUNCTION__, lcid);
        break;
      }

      buflen_remain = buflen - (mac_ce_p->total_mac_pdu_header_len + mac_ce_p->sdu_length_total + sh_size);

      //Update Buffer remain and BSR bytes after transmission
      mac->scheduling_info.LCID_buffer_remain[lcid] -= sdu_length;
      mac->scheduling_info.BSR_bytes[mac->scheduling_info.LCGID[lcid]] -= sdu_length;
      LOG_D(NR_MAC, "[UE %d] Update BSR [%d.%d] BSR_bytes for LCG%d=%d\n",
            module_idP, frameP, subframe, mac->scheduling_info.LCGID[lcid],
            mac->scheduling_info.BSR_bytes[mac->scheduling_info.LCGID[lcid]]);
      if (mac->scheduling_info.BSR_bytes[mac->scheduling_info.LCGID[lcid]] < 0)
        mac->scheduling_info.BSR_bytes[mac->scheduling_info.LCGID[lcid]] = 0;
    }
  }

  //nr_ue_get_sdu_mac_ce_post recalculates all mac_ce related header fields since buffer has been changed after mac_rlc_data_req.
  //Also, BSR padding is handled here after knowing mac_ce_p->sdu_length_total.
  nr_ue_get_sdu_mac_ce_post(module_idP, CC_id, frameP, subframe, gNB_index, ulsch_buffer, buflen, mac_ce_p);

  if (mac_ce_p->tot_mac_ce_len > 0) {

    LOG_D(NR_MAC, "In %s copying %d bytes of MAC CEs to the UL PDU \n", __FUNCTION__, mac_ce_p->tot_mac_ce_len);
    nr_write_ce_ulsch_pdu(pdu, mac, 0, NULL, mac_ce_p->bsr_t, mac_ce_p->bsr_s, mac_ce_p->bsr_l);
    pdu += (unsigned char) mac_ce_p->tot_mac_ce_len;

    #ifdef ENABLE_MAC_PAYLOAD_DEBUG
    LOG_I(NR_MAC, "In %s: dumping MAC CE with length tot_mac_ce_len %d: \n", __FUNCTION__, mac_ce_p->tot_mac_ce_len);
    log_dump(NR_MAC, mac_header_control_elements, mac_ce_p->tot_mac_ce_len, LOG_DUMP_CHAR, "\n");
    #endif

  }

  buflen_remain = buflen - (mac_ce_p->total_mac_pdu_header_len + mac_ce_p->sdu_length_total);

  // Compute final offset for padding and fill remainder of ULSCH with 0
  if (buflen_remain > 0) {

    LOG_D(NR_MAC, "In %s filling remainder %d bytes to the UL PDU \n", __FUNCTION__, buflen_remain);
    ((NR_MAC_SUBHEADER_FIXED *) pdu)->R = 0;
    ((NR_MAC_SUBHEADER_FIXED *) pdu)->LCID = UL_SCH_LCID_PADDING;

    #ifdef ENABLE_MAC_PAYLOAD_DEBUG
    LOG_I(NR_MAC, "In %s: padding MAC sub-header with length %ld bytes \n", __FUNCTION__, sizeof(NR_MAC_SUBHEADER_FIXED));
    log_dump(NR_MAC, pdu, sizeof(NR_MAC_SUBHEADER_FIXED), LOG_DUMP_CHAR, "\n");
    #endif

    pdu++;
    buflen_remain--;

    if (IS_SOFTMODEM_RFSIM) {
      for (int j = 0; j < buflen_remain; j++) {
        pdu[j] = (unsigned char) rand();
      }
    } else {
      memset(pdu, 0, buflen_remain);
    }

    #ifdef ENABLE_MAC_PAYLOAD_DEBUG
    LOG_I(NR_MAC, "In %s: MAC padding sub-PDU with length %d bytes \n", __FUNCTION__, buflen_remain);
    log_dump(NR_MAC, pdu, buflen_remain, LOG_DUMP_CHAR, "\n");
    #endif

  }

  #ifdef ENABLE_MAC_PAYLOAD_DEBUG
  LOG_I(NR_MAC, "In %s: dumping MAC PDU with length %d: \n", __FUNCTION__, buflen);
  log_dump(NR_MAC, ulsch_buffer, buflen, LOG_DUMP_CHAR, "\n");
  #endif

  return num_sdus > 0 ? 1 : 0;

}<|MERGE_RESOLUTION|>--- conflicted
+++ resolved
@@ -840,14 +840,10 @@
                                mappingtype, add_pos, dmrslength,
                                pusch_config_pdu->start_symbol_index,
                                mac->scc ? mac->scc->dmrs_TypeA_Position : mac->mib->dmrs_TypeA_Position);
-    if ((mac->ULbwp[ul_bwp_id-1] && pusch_config_pdu->transform_precoding == NR_PUSCH_Config__transformPrecoder_disabled))
-<<<<<<< HEAD
-      pusch_config_pdu->num_dmrs_cdm_grps_no_data = 1;
-=======
-      if (*dci_format != NR_UL_DCI_FORMAT_0_1) {
+    if (mac->ULbwp[ul_bwp_id-1] && (pusch_config_pdu->transform_precoding == NR_PUSCH_Config__transformPrecoder_disabled)) {
+      if (*dci_format != NR_UL_DCI_FORMAT_0_1)
         pusch_config_pdu->num_dmrs_cdm_grps_no_data = 1;
-      }
->>>>>>> 5bf454c7
+    }
     else if (*dci_format == NR_UL_DCI_FORMAT_0_0 || (mac->ULbwp[ul_bwp_id-1] && pusch_config_pdu->transform_precoding == NR_PUSCH_Config__transformPrecoder_enabled))
       pusch_config_pdu->num_dmrs_cdm_grps_no_data = 2;
 
