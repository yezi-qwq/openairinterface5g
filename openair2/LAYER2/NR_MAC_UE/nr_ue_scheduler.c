--- conflicted
+++ resolved
@@ -149,7 +149,7 @@
   NR_TDD_UL_DL_Pattern_t *tdd_pattern = &tdd_config->pattern1;
   const int num_slots_per_tdd = nr_slots_per_frame[mu] >> (7 - tdd_pattern->dl_UL_TransmissionPeriodicity);
   const int num_slots_ul = tdd_pattern->nrofUplinkSlots + (tdd_pattern->nrofUplinkSymbols!=0);
-  int index = slot % num_slots_ul; 
+  int index = slot % num_slots_ul;
 
   LOG_D(NR_MAC, "In %s slots per tdd %d, num_slots_ul %d, index %d\n", __FUNCTION__,
                 num_slots_per_tdd,
@@ -1036,13 +1036,8 @@
           tx_req.tx_request_body[0].pdu_index = j;
           tx_req.tx_request_body[0].pdu = ulsch_input_buffer;
 
-<<<<<<< HEAD
           if (ra->ra_state == WAIT_RAR && !ra->cfra){
             LOG_I(NR_MAC,"[RAPROC] RA-Msg3 transmitted\n");
-=======
-          if (ra->ra_state != RA_SUCCEEDED && !ra->cfra){
-            LOG_D(NR_MAC,"[RAPROC] RA-Msg3 transmitted\n");
->>>>>>> 7d100407
             nr_Msg3_transmitted(ul_info->module_id, ul_info->cc_id, ul_info->frame_tx, ul_info->gNB_index);
           }
 
@@ -1227,7 +1222,7 @@
     prach_conf_start_symbol = prach_config_info_p[5];
     N_t_slot = prach_config_info_p[7];
     N_dur = prach_config_info_p[8];
-    LOG_D(NR_MAC,"N_t_slot %d, N_dur %d\n",N_t_slot,N_dur); 
+    LOG_D(NR_MAC,"N_t_slot %d, N_dur %d\n",N_t_slot,N_dur);
     if (prach_config_info_p[1] != -1)
       format2 = (uint8_t) prach_config_info_p[1];
     format = ((uint8_t) prach_config_info_p[0]) | (format2<<8);
@@ -1695,11 +1690,7 @@
   ssb_info_p = &ssb_list.tx_ssb[ssb_idx];
   LOG_D(NR_MAC,"checking for prach : ssb_info_p->nb_mapped_ro %d\n",ssb_info_p->nb_mapped_ro);
   for (uint8_t n_mapped_ro=0; n_mapped_ro<ssb_info_p->nb_mapped_ro; n_mapped_ro++) {
-<<<<<<< HEAD
-    LOG_D(MAC,"%d.%d: mapped_ro[%d]->frame.slot %d.%d, prach_assoc_pattern.nb_of_frame %d\n",slot,frame,n_mapped_ro,ssb_info_p->mapped_ro[n_mapped_ro]->frame,ssb_info_p->mapped_ro[n_mapped_ro]->slot,prach_assoc_pattern.nb_of_frame);
-=======
-    LOG_D(NR_MAC,"%d.%d: mapped_ro[%d]->frame.slot %d.%d, prach_assoc_pattern.nb_of_frame %d\n",slot,ssb_info_p->mapped_ro[n_mapped_ro]->frame,ssb_info_p->mapped_ro[n_mapped_ro]->slot,prach_assoc_pattern.nb_of_frame);
->>>>>>> 7d100407
+    LOG_D(NR_MAC,"%d.%d: mapped_ro[%d]->frame.slot %d.%d, prach_assoc_pattern.nb_of_frame %d\n",slot,frame,n_mapped_ro,ssb_info_p->mapped_ro[n_mapped_ro]->frame,ssb_info_p->mapped_ro[n_mapped_ro]->slot,prach_assoc_pattern.nb_of_frame);
     if ((slot == ssb_info_p->mapped_ro[n_mapped_ro]->slot) &&
         (ssb_info_p->mapped_ro[n_mapped_ro]->frame == (frame % prach_assoc_pattern.nb_of_frame))) {
 
