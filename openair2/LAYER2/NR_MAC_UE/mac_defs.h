--- conflicted
+++ resolved
@@ -167,11 +167,8 @@
 
 typedef enum {
   GO_TO_IDLE,
-<<<<<<< HEAD
   DETACH,
-=======
   T300_EXPIRY,
->>>>>>> e930c7c7
   RE_ESTABLISHMENT
 } NR_UE_MAC_reset_cause_t;
 
