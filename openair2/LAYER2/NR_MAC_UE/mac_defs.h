/*
 * Licensed to the OpenAirInterface (OAI) Software Alliance under one or more
 * contributor license agreements.  See the NOTICE file distributed with
 * this work for additional information regarding copyright ownership.
 * The OpenAirInterface Software Alliance licenses this file to You under
 * the OAI Public License, Version 1.1  (the "License"); you may not use this file
 * except in compliance with the License.
 * You may obtain a copy of the License at
 *
 *      http://www.openairinterface.org/?page_id=698
 *
 * Unless required by applicable law or agreed to in writing, software
 * distributed under the License is distributed on an "AS IS" BASIS,
 * WITHOUT WARRANTIES OR CONDITIONS OF ANY KIND, either express or implied.
 * See the License for the specific language governing permissions and
 * limitations under the License.
 *-------------------------------------------------------------------------------
 * For more information about the OpenAirInterface (OAI) Software Alliance:
 *      contact@openairinterface.org
 */

/* \file mac_defs.h
 * \brief MAC data structures and constants
 * \author R. Knopp, K.H. HSU
 * \date 2018
 * \version 0.1
 * \company Eurecom / NTUST
 * \email: knopp@eurecom.fr, kai-hsiang.hsu@eurecom.fr
 * \note
 * \warning
 */

#ifndef __LAYER2_NR_MAC_DEFS_H__
#define __LAYER2_NR_MAC_DEFS_H__

#include <stdio.h>
#include <stdlib.h>
#include <string.h>
#include "platform_types.h"

/* PHY */
#include "PHY/defs_nr_common.h"

/* IF */
#include "NR_IF_Module.h"
#include "fapi_nr_ue_interface.h"

/* MAC */
#include "LAYER2/NR_MAC_COMMON/nr_mac.h"
#include "LAYER2/NR_MAC_COMMON/nr_mac_common.h"
#include "LAYER2/MAC/mac.h"
#include "NR_MAC_COMMON/nr_mac_extern.h"

/* RRC */
#include "NR_DRX-Config.h"
#include "NR_SchedulingRequestConfig.h"
#include "NR_BSR-Config.h"
#include "NR_TAG-Config.h"
#include "NR_PHR-Config.h"
#include "NR_RNTI-Value.h"
#include "NR_MIB.h"
#include "NR_MAC-CellGroupConfig.h"
#include "NR_PhysicalCellGroupConfig.h"
#include "NR_CellGroupConfig.h"
#include "NR_ServingCellConfig.h"
#include "NR_MeasConfig.h"
#include "fapi_nr_ue_interface.h"
#include "NR_IF_Module.h"
#include "PHY/defs_nr_common.h"
#include "openair2/LAYER2/NR_MAC_COMMON/nr_mac.h"

// ==========
// NR UE defs
// ==========

#define NB_NR_UE_MAC_INST 1
#define MAX_NUM_BWP       2
#define NUM_SLOT_FRAME    10

/*!\brief value for indicating BSR Timer is not running */
#define NR_MAC_UE_BSR_TIMER_NOT_RUNNING   (0xFFFF)

// ================================================
// SSB to RO mapping private defines and structures
// ================================================

#define MAX_NB_PRACH_CONF_PERIOD_IN_ASSOCIATION_PERIOD (16) // Maximum association period is 16
#define MAX_NB_PRACH_CONF_PERIOD_IN_ASSOCIATION_PATTERN_PERIOD (16) // Max association pattern period is 160ms and minimum PRACH configuration period is 10ms
#define MAX_NB_ASSOCIATION_PERIOD_IN_ASSOCIATION_PATTERN_PERIOD (16) // Max nb of association periods in an association pattern period of 160ms
#define MAX_NB_FRAME_IN_PRACH_CONF_PERIOD (16) // Max PRACH configuration period is 160ms and frame is 10ms
#define MAX_NB_SLOT_IN_FRAME (160) // Max number of slots in a frame (@ SCS 240kHz = 160)
#define MAX_NB_FRAME_IN_ASSOCIATION_PATTERN_PERIOD (16) // Maximum number of frames in the maximum association pattern period
#define MAX_NB_SSB (64) // Maximum number of possible SSB indexes
#define MAX_RO_PER_SSB (8) // Maximum number of consecutive ROs that can be mapped to an SSB according to the ssb_per_RACH config

// Maximum number of ROs that can be mapped to an SSB in an association pattern
// This is to reserve enough elements in the SSBs list for each mapped ROs for a single SSB
// An arbitrary maximum number is chosen to be safe: maximum number of slots in an association pattern * maximum number of ROs in a slot
#define MAX_NB_RO_PER_SSB_IN_ASSOCIATION_PATTERN (MAX_TDM*MAX_FDM*MAX_NB_SLOT_IN_FRAME*MAX_NB_FRAME_IN_ASSOCIATION_PATTERN_PERIOD)

// ===============
// DCI fields defs
// ===============

#define NBR_NR_FORMATS                   8     // The number of formats is 8 (0_0, 0_1, 1_0, 1_1, 2_0, 2_1, 2_2, 2_3)
#define NBR_NR_DCI_FIELDS               56    // The number of different dci fields defined in TS 38.212 subclause 7.3.1

#define IDENTIFIER_DCI_FORMATS           0
#define CARRIER_IND                      1
#define SUL_IND_0_1                      2
#define SLOT_FORMAT_IND                  3
#define PRE_EMPTION_IND                  4
#define BLOCK_NUMBER                     5
#define CLOSE_LOOP_IND                   6
#define BANDWIDTH_PART_IND               7
#define SHORT_MESSAGE_IND                8
#define SHORT_MESSAGES                   9
#define FREQ_DOM_RESOURCE_ASSIGNMENT_UL 10
#define FREQ_DOM_RESOURCE_ASSIGNMENT_DL 11
#define TIME_DOM_RESOURCE_ASSIGNMENT    12
#define VRB_TO_PRB_MAPPING              13
#define PRB_BUNDLING_SIZE_IND           14
#define RATE_MATCHING_IND               15
#define ZP_CSI_RS_TRIGGER               16
#define FREQ_HOPPING_FLAG               17
#define TB1_MCS                         18
#define TB1_NDI                         19
#define TB1_RV                          20
#define TB2_MCS                         21
#define TB2_NDI                         22
#define TB2_RV                          23
#define MCS                             24
#define NDI                             25
#define RV                              26
#define HARQ_PROCESS_NUMBER             27
#define DAI_                            28
#define FIRST_DAI                       29
#define SECOND_DAI                      30
#define TB_SCALING                      31
#define TPC_PUSCH                       32
#define TPC_PUCCH                       33
#define PUCCH_RESOURCE_IND              34
#define PDSCH_TO_HARQ_FEEDBACK_TIME_IND 35
#define SRS_RESOURCE_IND                36
#define PRECOD_NBR_LAYERS               37
#define ANTENNA_PORTS                   38
#define TCI                             39
#define SRS_REQUEST                     40
#define TPC_CMD                         41
#define CSI_REQUEST                     42
#define CBGTI                           43
#define CBGFI                           44
#define PTRS_DMRS                       45
#define BETA_OFFSET_IND                 46
#define DMRS_SEQ_INI                    47
#define UL_SCH_IND                      48
#define PADDING_NR_DCI                  49
#define SUL_IND_0_0                     50
#define RA_PREAMBLE_INDEX               51
#define SUL_IND_1_0                     52
#define SS_PBCH_INDEX                   53
#define PRACH_MASK_INDEX                54
#define RESERVED_NR_DCI                 55

/*!\brief UE layer 2 status */
typedef enum {
    UE_CONNECTION_OK = 0,
    UE_CONNECTION_LOST,
    UE_PHY_RESYNCH,
    UE_PHY_HO_PRACH
} NR_UE_L2_STATE_t;

// LTE structure, might need to be adapted for NR
typedef struct {
  /// buffer status for each lcgid
  uint8_t  BSR[NR_MAX_NUM_LCGID]; // should be more for mesh topology
  /// keep the number of bytes in rlc buffer for each lcgid
  int32_t  BSR_bytes[NR_MAX_NUM_LCGID];
  /// after multiplexing buffer remain for each lcid
  int32_t  LCID_buffer_remain[NR_MAX_NUM_LCID];
  /// sum of all lcid buffer size
  uint16_t  All_lcid_buffer_size_lastTTI;
  /// buffer status for each lcid
  uint8_t  LCID_status[NR_MAX_NUM_LCID];
  /// SR pending as defined in 36.321
  uint8_t  SR_pending;
  /// SR_COUNTER as defined in 36.321
  uint16_t SR_COUNTER;
  /// logical channel group ide for each LCID
  uint8_t  LCGID[NR_MAX_NUM_LCID];
  /// retxBSR-Timer, default value is sf2560
  uint16_t retxBSR_Timer;
  /// retxBSR_SF, number of subframe before triggering a regular BSR
  uint16_t retxBSR_SF;
  /// periodicBSR-Timer, default to infinity
  uint16_t periodicBSR_Timer;
  /// periodicBSR_SF, number of subframe before triggering a periodic BSR
  uint16_t periodicBSR_SF;
  /// default value is 0: not configured
  uint16_t sr_ProhibitTimer;
  /// sr ProhibitTime running
  uint8_t sr_ProhibitTimer_Running;
  ///  default value to n5
  uint16_t maxHARQ_Tx;
  /// default value is false
  uint16_t ttiBundling;
  /// default value is release
  struct DRX_Config *drx_config;
  /// default value is release
  struct MAC_MainConfig__phr_Config *phr_config;
  ///timer before triggering a periodic PHR
  uint16_t periodicPHR_Timer;
  ///timer before triggering a prohibit PHR
  uint16_t prohibitPHR_Timer;
  ///DL Pathloss change value
  uint16_t PathlossChange;
  ///number of subframe before triggering a periodic PHR
  int16_t periodicPHR_SF;
  ///number of subframe before triggering a prohibit PHR
  int16_t prohibitPHR_SF;
  ///DL Pathloss Change in db
  uint16_t PathlossChange_db;

  /// default value is false
  uint16_t extendedBSR_Sizes_r10;
  /// default value is false
  uint16_t extendedPHR_r10;

  //Bj bucket usage per  lcid
  int16_t Bj[NR_MAX_NUM_LCID];
  // Bucket size per lcid
  int16_t bucket_size[NR_MAX_NUM_LCID];
} NR_UE_SCHEDULING_INFO;

typedef enum {
  RA_UE_IDLE = 0,
  GENERATE_IDLE = 0,
  GENERATE_PREAMBLE = 1,
  WAIT_RAR = 2,
  WAIT_CONTENTION_RESOLUTION = 3,
  RA_SUCCEEDED = 4,
  RA_FAILED = 5
} RA_state_t;

typedef struct {

  // pointer to RACH config dedicated
  NR_RACH_ConfigDedicated_t *rach_ConfigDedicated;
  /// state of RA procedure
  RA_state_t ra_state;
  /// RA contention type
  uint8_t cfra;
  /// RA rx frame offset: compensate RA rx offset introduced by OAI gNB.
  uint8_t RA_offset;
  /// RA-rnti
  uint16_t ra_rnti;
  /// Temporary CRNTI
  uint16_t t_crnti;
  /// number of attempt for rach
  uint8_t RA_attempt_number;
  /// Random-access procedure flag
  uint8_t RA_active;
  /// Random-access preamble index
  int ra_PreambleIndex;
  /// Flag for the Msg1 generation: enabled at every occurrence of nr prach slot
  RA_state_t generate_nr_prach;

  /// Random-access window counter
  int16_t RA_window_cnt;
  /// Flag to monitor if matching RAPID was received in RAR
  uint8_t RA_RAPID_found;
  /// Flag to monitor if BI was received in RAR
  uint8_t RA_BI_found;
  /// Random-access backoff counter
  int16_t RA_backoff_indicator;
  /// Flag to indicate whether preambles Group A was used
  uint8_t RA_usedGroupA;
  /// RA backoff counter
  int16_t RA_backoff_cnt;
  /// RA max number of preamble transmissions
  int preambleTransMax;
  /// Nb of preambles per SSB
  long cb_preambles_per_ssb;
  int starting_preamble_nb;

  /// Received TPC command (in dB) from RAR
  int8_t Msg3_TPC;
  /// Flag to indicate whether it is the first Msg3 to be transmitted
  uint8_t first_Msg3;
  /// RA Msg3 size in bytes
  uint8_t Msg3_size;

  /// Random-access Contention Resolution Timer active flag
  uint8_t RA_contention_resolution_timer_active;
  /// Random-access Contention Resolution Timer count value
  uint8_t RA_contention_resolution_cnt;
  /// Transmitted UE Contention Resolution Identifier
  uint8_t cont_res_id[6];

  /// BeamfailurerecoveryConfig
  NR_BeamFailureRecoveryConfig_t RA_BeamFailureRecoveryConfig;

  /// RA SearchSpace
  NR_SearchSpace_t *ss;
} RA_config_t;

typedef struct {

  uint8_t freq_hopping;
  uint8_t mcs;
  uint8_t Msg3_t_alloc;
  uint16_t Msg3_f_alloc;

} RAR_grant_t;

/*!\brief Top level UE MAC structure */
typedef struct {

  NR_ServingCellConfigCommon_t    *scc;
  NR_ServingCellConfigCommonSIB_t *scc_SIB;
  NR_CellGroupConfig_t            *cg;
  int                             servCellIndex;
  NR_CSI_ReportConfig_t           *csirc;
  long                            physCellId;
  ////  MAC config
  int                             common_configuration_complete;
  NR_DRX_Config_t                 *drx_Config;
  NR_SchedulingRequestConfig_t    *schedulingRequestConfig;
  NR_BSR_Config_t                 *bsr_Config;
  NR_TAG_Config_t                 *tag_Config;
  NR_PHR_Config_t                 *phr_Config;
  NR_RNTI_Value_t                 *cs_RNTI;
  NR_MIB_t                        *mib;

  NR_BWP_Downlink_t               *DLbwp[MAX_NUM_BWP];
  NR_BWP_Uplink_t                 *ULbwp[MAX_NUM_BWP];
  NR_ControlResourceSet_t         *coreset[MAX_NUM_BWP][FAPI_NR_MAX_CORESET_PER_BWP];
  NR_SearchSpace_t                *SSpace[MAX_NUM_BWP][FAPI_NR_MAX_CORESET_PER_BWP][FAPI_NR_MAX_SS_PER_CORESET];

  lte_frame_type_t frame_type;

  /*BWP*/
  // dedicated active DL BWP
  NR_BWP_Id_t DL_BWP_Id;
  // dedicated active UL BWP
  NR_BWP_Id_t UL_BWP_Id;

  ///     Type0-PDCCH seach space
  fapi_nr_dl_config_dci_dl_pdu_rel15_t type0_pdcch_dci_config;
  uint32_t type0_pdcch_ss_mux_pattern;
  SFN_C_TYPE type0_pdcch_ss_sfn_c;
  uint32_t type0_pdcch_ss_n_c;
  uint32_t type0_pdcch_consecutive_slots;

  /* PDUs */
  /// Outgoing CCCH pdu for PHY
  CCCH_PDU CCCH_pdu;
  ULSCH_PDU ulsch_pdu;

  /* Random Access */
  /// CRNTI
  uint16_t crnti;
  /// RA configuration
  RA_config_t ra;
  /// SSB index from MIB decoding
  uint8_t mib_ssb;

  /// Last NDI of UL HARQ processes
  uint8_t UL_ndi[NR_MAX_HARQ_PROCESSES];
  /// first ULTX of UL HARQ processes
  int first_ul_tx[NR_MAX_HARQ_PROCESSES];
  ////	FAPI-like interface message
  fapi_nr_ul_config_request_t *ul_config_request;
  fapi_nr_dl_config_request_t dl_config_request;

  ///     Interface module instances
  nr_ue_if_module_t       *if_module;
  nr_phy_config_t         phy_config;

  /// BSR report flag management
  uint8_t BSR_reporting_active;
  NR_UE_SCHEDULING_INFO   scheduling_info;

  /// PHR
  uint8_t PHR_reporting_active;

  NR_Type0_PDCCH_CSS_config_t type0_PDCCH_CSS_config;
  NR_SearchSpace_t *search_space_zero;
  NR_ControlResourceSet_t *coreset0;
  frequency_range_t frequency_range;
<<<<<<< HEAD
  uint16_t nr_band;
  uint8_t ssb_subcarrier_offset;
=======

  dci_pdu_rel15_t def_dci_pdu_rel15[8];
>>>>>>> b9883694

} NR_UE_MAC_INST_t;

typedef enum seach_space_mask_e {
    type0_pdcch  = 0x1, 
    type0a_pdcch = 0x2,
    type1_pdcch  = 0x4, 
    type2_pdcch  = 0x8,
    type3_pdcch  = 0x10
} search_space_mask_t;

typedef struct {
  uint8_t identifier_dci_formats          ; // 0  IDENTIFIER_DCI_FORMATS:
  uint8_t carrier_ind                     ; // 1  CARRIER_IND: 0 or 3 bits, as defined in Subclause x.x of [5, TS38.213]
  uint8_t sul_ind_0_1                     ; // 2  SUL_IND_0_1:
  uint8_t slot_format_ind                 ; // 3  SLOT_FORMAT_IND: size of DCI format 2_0 is configurable by higher layers up to 128 bits, according to Subclause 11.1.1 of [5, TS 38.213]
  uint8_t pre_emption_ind                 ; // 4  PRE_EMPTION_IND: size of DCI format 2_1 is configurable by higher layers up to 126 bits, according to Subclause 11.2 of [5, TS 38.213]. Each pre-emption indication is 14 bits
  uint8_t block_number                    ; // 5  BLOCK_NUMBER: starting position of a block is determined by the parameter startingBitOfFormat2_3
  uint8_t close_loop_ind                  ; // 6  CLOSE_LOOP_IND:
  uint8_t bandwidth_part_ind              ; // 7  BANDWIDTH_PART_IND:
  uint8_t short_message_ind               ; // 8  SHORT_MESSAGE_IND:
  uint8_t short_messages                  ; // 9  SHORT_MESSAGES:
  uint16_t freq_dom_resource_assignment_UL; // 10 FREQ_DOM_RESOURCE_ASSIGNMENT_UL: PUSCH hopping with resource allocation type 1 not considered
  //    (NOTE 1) If DCI format 0_0 is monitored in common search space
  //    and if the number of information bits in the DCI format 0_0 prior to padding
  //    is larger than the payload size of the DCI format 1_0 monitored in common search space
  //    the bitwidth of the frequency domain resource allocation field in the DCI format 0_0
  //    is reduced such that the size of DCI format 0_0 equals to the size of the DCI format 1_0
  uint16_t freq_dom_resource_assignment_DL; // 11 FREQ_DOM_RESOURCE_ASSIGNMENT_DL:
  uint8_t time_dom_resource_assignment    ; // 12 TIME_DOM_RESOURCE_ASSIGNMENT: 0, 1, 2, 3, or 4 bits as defined in Subclause 6.1.2.1 of [6, TS 38.214]. The bitwidth for this field is determined as log2(I) bits,
  //    where I the number of entries in the higher layer parameter pusch-AllocationList
  uint8_t vrb_to_prb_mapping              ; // 13 VRB_TO_PRB_MAPPING: 0 bit if only resource allocation type 0
  uint8_t prb_bundling_size_ind           ; // 14 PRB_BUNDLING_SIZE_IND:0 bit if the higher layer parameter PRB_bundling is not configured or is set to 'static', or 1 bit if the higher layer parameter PRB_bundling is set to 'dynamic' according to Subclause 5.1.2.3 of [6, TS 38.214]
  uint8_t rate_matching_ind               ; // 15 RATE_MATCHING_IND: 0, 1, or 2 bits according to higher layer parameter rate-match-PDSCH-resource-set
  uint8_t zp_csi_rs_trigger               ; // 16 ZP_CSI_RS_TRIGGER:
  uint8_t freq_hopping_flag               ; // 17 FREQ_HOPPING_FLAG: 0 bit if only resource allocation type 0
  uint8_t tb1_mcs                         ; // 18 TB1_MCS:
  uint8_t tb1_ndi                         ; // 19 TB1_NDI:
  uint8_t tb1_rv                          ; // 20 TB1_RV:
  uint8_t tb2_mcs                         ; // 21 TB2_MCS:
  uint8_t tb2_ndi                         ; // 22 TB2_NDI:
  uint8_t tb2_rv                          ; // 23 TB2_RV:
  uint8_t mcs                             ; // 24 MCS:
  uint8_t ndi                             ; // 25 NDI:
  uint8_t rv                              ; // 26 RV:
  uint8_t harq_process_number             ; // 27 HARQ_PROCESS_NUMBER:
  uint8_t dai                             ; // 28 DAI: For format1_1: 4 if more than one serving cell are configured in the DL and the higher layer parameter HARQ-ACK-codebook=dynamic, where the 2 MSB bits are the counter DAI and the 2 LSB bits are the total DAI
  //    2 if one serving cell is configured in the DL and the higher layer parameter HARQ-ACK-codebook=dynamic, where the 2 bits are the counter DAI
  //    0 otherwise
  uint8_t first_dai                       ; // 29 FIRST_DAI: (1 or 2 bits) 1 bit for semi-static HARQ-ACK
  uint8_t second_dai                      ; // 30 SECOND_DAI: (0 or 2 bits) 2 bits for dynamic HARQ-ACK codebook with two HARQ-ACK sub-codebooks
  uint8_t tb_scaling                      ; // 31 TB_SCALING:
  uint8_t tpc_pusch                       ; // 32 TPC_PUSCH:
  uint8_t tpc_pucch                       ; // 33 TPC_PUCCH:
  uint8_t pucch_resource_ind              ; // 34 PUCCH_RESOURCE_IND:
  uint8_t pdsch_to_harq_feedback_time_ind ; // 35 PDSCH_TO_HARQ_FEEDBACK_TIME_IND:
  uint8_t srs_resource_ind                ; // 36 SRS_RESOURCE_IND:
  uint8_t precod_nbr_layers               ; // 37 PRECOD_NBR_LAYERS:
  uint8_t antenna_ports                   ; // 38 ANTENNA_PORTS:
  uint8_t tci                             ; // 39 TCI: 0 bit if higher layer parameter tci-PresentInDCI is not enabled; otherwise 3 bits
  uint8_t srs_request                     ; // 40 SRS_REQUEST:
  uint8_t tpc_cmd                         ; // 41 TPC_CMD:
  uint8_t csi_request                     ; // 42 CSI_REQUEST:
  uint8_t cbgti                           ; // 43 CBGTI: 0, 2, 4, 6, or 8 bits determined by higher layer parameter maxCodeBlockGroupsPerTransportBlock for the PDSCH
  uint8_t cbgfi                           ; // 44 CBGFI: 0 or 1 bit determined by higher layer parameter codeBlockGroupFlushIndicator
  uint8_t ptrs_dmrs                       ; // 45 PTRS_DMRS:
  uint8_t beta_offset_ind                 ; // 46 BETA_OFFSET_IND:
  uint8_t dmrs_seq_ini                    ; // 47 DMRS_SEQ_INI: 1 bit if the cell has two ULs and the number of bits for DCI format 1_0 before padding
  //    is larger than the number of bits for DCI format 0_0 before padding; 0 bit otherwise
  uint8_t ul_sch_ind                      ; // 48 UL_SCH_IND:  value of "1" indicates UL-SCH shall be transmitted on the PUSCH and a value of "0" indicates UL-SCH shall not be transmitted on the PUSCH
  uint16_t padding_nr_dci                 ; // 49 PADDING_NR_DCI: (Note 2) If DCI format 0_0 is monitored in common search space
  //    and if the number of information bits in the DCI format 0_0 prior to padding
  //    is less than the payload size of the DCI format 1_0 monitored in common search space
  //    zeros shall be appended to the DCI format 0_0
  //    until the payload size equals that of the DCI format 1_0
  uint8_t sul_ind_0_0                     ; // 50 SUL_IND_0_0:
  uint8_t ra_preamble_index               ; // 51 RA_PREAMBLE_INDEX:
  uint8_t sul_ind_1_0                     ; // 52 SUL_IND_1_0:
  uint8_t ss_pbch_index                   ; // 53 SS_PBCH_INDEX
  uint8_t prach_mask_index                ; // 54 PRACH_MASK_INDEX
  uint8_t reserved_nr_dci                 ; // 55 RESERVED_NR_DCI
} nr_dci_pdu_rel15_t;

// The PRACH Config period is a series of selected slots in one or multiple frames
typedef struct prach_conf_period {
  prach_occasion_slot_t prach_occasion_slot_map[MAX_NB_FRAME_IN_PRACH_CONF_PERIOD][MAX_NB_SLOT_IN_FRAME];
  uint16_t nb_of_prach_occasion; // Total number of PRACH occasions in the PRACH Config period
  uint8_t nb_of_frame; // Size of the PRACH Config period in number of 10ms frames
  uint8_t nb_of_slot; // Nb of slots in each frame
} prach_conf_period_t;

// The association period is a series of PRACH Config periods
typedef struct prach_association_period {
  prach_conf_period_t *prach_conf_period_list[MAX_NB_PRACH_CONF_PERIOD_IN_ASSOCIATION_PERIOD];
  uint8_t nb_of_prach_conf_period; // Nb of PRACH configuration periods within the association period
  uint8_t nb_of_frame; // Total number of frames included in the association period
} prach_association_period_t;

// The association pattern is a series of Association periods
typedef struct prach_association_pattern {
  prach_association_period_t prach_association_period_list[MAX_NB_ASSOCIATION_PERIOD_IN_ASSOCIATION_PATTERN_PERIOD];
  prach_conf_period_t prach_conf_period_list[MAX_NB_PRACH_CONF_PERIOD_IN_ASSOCIATION_PATTERN_PERIOD];
  uint8_t nb_of_assoc_period; // Nb of association periods within the association pattern
  uint8_t nb_of_prach_conf_period_in_max_period; // Nb of PRACH configuration periods within the maximum association pattern period (according to the size of the configured PRACH
  uint8_t nb_of_frame; // Total number of frames included in the association pattern period (after mapping the SSBs and determining the real association pattern length)
} prach_association_pattern_t;

// SSB details
typedef struct ssb_info {
  boolean_t transmitted; // True if the SSB index is transmitted according to the SSB positions map configuration
  prach_occasion_info_t *mapped_ro[MAX_NB_RO_PER_SSB_IN_ASSOCIATION_PATTERN]; // List of mapped RACH Occasions to this SSB index
  uint16_t nb_mapped_ro; // Total number of mapped ROs to this SSB index
} ssb_info_t;

// List of all the possible SSBs and their details
typedef struct ssb_list_info {
  ssb_info_t tx_ssb[MAX_NB_SSB];
  uint8_t   nb_tx_ssb;
} ssb_list_info_t;

void config_dci_pdu(NR_UE_MAC_INST_t *mac, fapi_nr_dl_config_dci_dl_pdu_rel15_t *rel15, fapi_nr_dl_config_request_t *dl_config, int rnti_type, int ss_id);
void fill_dci_search_candidates(NR_SearchSpace_t *ss,fapi_nr_dl_config_dci_dl_pdu_rel15_t *rel15);

/*@}*/
#endif /*__LAYER2_MAC_DEFS_H__ */<|MERGE_RESOLUTION|>--- conflicted
+++ resolved
@@ -388,13 +388,10 @@
   NR_SearchSpace_t *search_space_zero;
   NR_ControlResourceSet_t *coreset0;
   frequency_range_t frequency_range;
-<<<<<<< HEAD
   uint16_t nr_band;
   uint8_t ssb_subcarrier_offset;
-=======
 
   dci_pdu_rel15_t def_dci_pdu_rel15[8];
->>>>>>> b9883694
 
 } NR_UE_MAC_INST_t;
 
