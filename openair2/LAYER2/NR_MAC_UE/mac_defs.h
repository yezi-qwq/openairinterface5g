/*
 * Licensed to the OpenAirInterface (OAI) Software Alliance under one or more
 * contributor license agreements.  See the NOTICE file distributed with
 * this work for additional information regarding copyright ownership.
 * The OpenAirInterface Software Alliance licenses this file to You under
 * the OAI Public License, Version 1.1  (the "License"); you may not use this file
 * except in compliance with the License.
 * You may obtain a copy of the License at
 *
 *      http://www.openairinterface.org/?page_id=698
 *
 * Unless required by applicable law or agreed to in writing, software
 * distributed under the License is distributed on an "AS IS" BASIS,
 * WITHOUT WARRANTIES OR CONDITIONS OF ANY KIND, either express or implied.
 * See the License for the specific language governing permissions and
 * limitations under the License.
 *-------------------------------------------------------------------------------
 * For more information about the OpenAirInterface (OAI) Software Alliance:
 *      contact@openairinterface.org
 */

/* \file mac_defs.h
 * \brief MAC data structures, constant, and function prototype
 * \author R. Knopp, K.H. HSU
 * \date 2018
 * \version 0.1
 * \company Eurecom / NTUST
 * \email: knopp@eurecom.fr, kai-hsiang.hsu@eurecom.fr
 * \note
 * \warning
 */

#ifndef __LAYER2_NR_MAC_DEFS_H__
#define __LAYER2_NR_MAC_DEFS_H__

#include <stdio.h>
#include <stdlib.h>
#include <string.h>
#include "platform_types.h"

/* PHY */
#include "PHY/defs_nr_common.h"

/* IF */
#include "NR_IF_Module.h"
#include "fapi_nr_ue_interface.h"

/* MAC */
#include "LAYER2/NR_MAC_COMMON/nr_mac.h"
#include "LAYER2/NR_MAC_COMMON/nr_mac_common.h"
#include "LAYER2/MAC/mac.h"
#include "NR_MAC_COMMON/nr_mac_extern.h"

/* RRC */
#include "NR_DRX-Config.h"
#include "NR_SchedulingRequestConfig.h"
#include "NR_BSR-Config.h"
#include "NR_TAG-Config.h"
#include "NR_PHR-Config.h"
#include "NR_RNTI-Value.h"
#include "NR_MIB.h"
#include "NR_MAC-CellGroupConfig.h"
#include "NR_PhysicalCellGroupConfig.h"
#include "NR_CellGroupConfig.h"
#include "NR_ServingCellConfig.h"
<<<<<<< HEAD

=======
#include "NR_MeasConfig.h"
#include "fapi_nr_ue_interface.h"
#include "NR_IF_Module.h"
#include "PHY/defs_nr_common.h"
#include "openair2/LAYER2/NR_MAC_COMMON/nr_mac.h"
>>>>>>> 40141270

#define NB_NR_UE_MAC_INST 1
/*!\brief Maximum number of logical channl group IDs */


/*!\brief value for indicating BSR Timer is not running */
#define NR_MAC_UE_BSR_TIMER_NOT_RUNNING   (0xFFFF)


typedef enum {
    SFN_C_MOD_2_EQ_0, 
    SFN_C_MOD_2_EQ_1,
    SFN_C_IMPOSSIBLE
} SFN_C_TYPE;

// LTE structure, might need to be adapted for NR
typedef struct {
  /// buffer status for each lcgid
  uint8_t  BSR[NR_MAX_NUM_LCGID]; // should be more for mesh topology
  /// keep the number of bytes in rlc buffer for each lcgid
  int32_t  BSR_bytes[NR_MAX_NUM_LCGID];
  /// after multiplexing buffer remain for each lcid
  int32_t  LCID_buffer_remain[NR_MAX_NUM_LCID];
  /// sum of all lcid buffer size
  uint16_t  All_lcid_buffer_size_lastTTI;
  /// buffer status for each lcid
  uint8_t  LCID_status[NR_MAX_NUM_LCID];
  /// SR pending as defined in 36.321
  uint8_t  SR_pending;
  /// SR_COUNTER as defined in 36.321
  uint16_t SR_COUNTER;
  /// logical channel group ide for each LCID
  uint8_t  LCGID[NR_MAX_NUM_LCID];
  /// retxBSR-Timer, default value is sf2560
  uint16_t retxBSR_Timer;
  /// retxBSR_SF, number of subframe before triggering a regular BSR
  uint16_t retxBSR_SF;
  /// periodicBSR-Timer, default to infinity
  uint16_t periodicBSR_Timer;
  /// periodicBSR_SF, number of subframe before triggering a periodic BSR
  uint16_t periodicBSR_SF;
  /// default value is 0: not configured
  uint16_t sr_ProhibitTimer;
  /// sr ProhibitTime running
  uint8_t sr_ProhibitTimer_Running;
  ///  default value to n5
  uint16_t maxHARQ_Tx;
  /// default value is false
  uint16_t ttiBundling;
  /// default value is release
  struct DRX_Config *drx_config;
  /// default value is release
  struct MAC_MainConfig__phr_Config *phr_config;
  ///timer before triggering a periodic PHR
  uint16_t periodicPHR_Timer;
  ///timer before triggering a prohibit PHR
  uint16_t prohibitPHR_Timer;
  ///DL Pathloss change value
  uint16_t PathlossChange;
  ///number of subframe before triggering a periodic PHR
  int16_t periodicPHR_SF;
  ///number of subframe before triggering a prohibit PHR
  int16_t prohibitPHR_SF;
  ///DL Pathloss Change in db
  uint16_t PathlossChange_db;

  /// default value is false
  uint16_t extendedBSR_Sizes_r10;
  /// default value is false
  uint16_t extendedPHR_r10;

  //Bj bucket usage per  lcid
  int16_t Bj[NR_MAX_NUM_LCID];
  // Bucket size per lcid
  int16_t bucket_size[NR_MAX_NUM_LCID];
} NR_UE_SCHEDULING_INFO;


#define MAX_NUM_BWP 2

typedef enum {
  RA_UE_IDLE = 0,
  WAIT_RAR = 1,
  WAIT_CONTENTION_RESOLUTION = 2,
  RA_SUCCEEDED = 3
} RA_state_t;

/*!\brief Top level UE MAC structure */
typedef struct {

  NR_ServingCellConfigCommon_t    *scc;
  NR_CellGroupConfig_t            *scg;
  NR_RACH_ConfigDedicated_t       *rach_ConfigDedicated;
  int                             servCellIndex;
  NR_CSI_ReportConfig_t           *csirc;
  ////  MAC config
  NR_DRX_Config_t                 *drx_Config;
  NR_SchedulingRequestConfig_t    *schedulingRequestConfig;
  NR_BSR_Config_t                 *bsr_Config;
  NR_TAG_Config_t                 *tag_Config;
  NR_PHR_Config_t                 *phr_Config;
  NR_RNTI_Value_t                 *cs_RNTI;
  NR_MIB_t                         *mib;

  NR_BWP_Downlink_t               *DLbwp[MAX_NUM_BWP];
  NR_BWP_Uplink_t                 *ULbwp[MAX_NUM_BWP];
  NR_ControlResourceSet_t         *coreset[MAX_NUM_BWP][FAPI_NR_MAX_CORESET_PER_BWP];
  NR_SearchSpace_t                *SSpace[MAX_NUM_BWP][FAPI_NR_MAX_CORESET_PER_BWP][FAPI_NR_MAX_SS_PER_CORESET];

  ///     Type0-PDCCH seach space
  fapi_nr_dl_config_dci_dl_pdu_rel15_t type0_pdcch_dci_config;
  uint32_t type0_pdcch_ss_mux_pattern;
  SFN_C_TYPE type0_pdcch_ss_sfn_c;
  uint32_t type0_pdcch_ss_n_c;
  uint32_t type0_pdcch_consecutive_slots;

  /* PDUs */
  /// Outgoing CCCH pdu for PHY
  CCCH_PDU CCCH_pdu;
  ULSCH_PDU ulsch_pdu;

  /* Random Access parameters */
  /// state of RA procedure
  RA_state_t ra_state;
  /// RA rx frame offset: compensate RA rx offset introduced by OAI gNB.
  uint8_t RA_offset;
  /// RA-rnti
  uint16_t ra_rnti;
  /// Temporary CRNTI
  uint16_t t_crnti;
  /// CRNTI
  uint16_t crnti;
  /// number of attempt for rach
  uint8_t RA_attempt_number;
  /// Random-access procedure flag
  uint8_t RA_active;
  /// Random-access window counter
  int8_t RA_window_cnt;
  /// Random-access Msg3 size in bytes
  uint8_t RA_Msg3_size;
  /// Random-access prachMaskIndex
  uint8_t RA_prachMaskIndex;
  /// Flag indicating Preamble set (A,B) used for first Msg3 transmission
  uint8_t RA_usedGroupA;
  /// BeamfailurerecoveryConfig
  NR_BeamFailureRecoveryConfig_t RA_BeamFailureRecoveryConfig;
  /// Preamble Tx Counter
  uint8_t RA_PREAMBLE_TRANSMISSION_COUNTER;
  /// Preamble Power Ramping Counter
  uint8_t RA_PREAMBLE_POWER_RAMPING_COUNTER;
  /// Random-access backoff counter
  int16_t RA_backoff_indicator;
  /// Random-access backoff counter
  int16_t RA_backoff_cnt;
  /// Random-access variable for window calculation (frame of last change in window counter)
  uint32_t RA_tx_frame;
  /// Random-access variable for window calculation (subframe of last change in window counter)
  uint8_t RA_tx_subframe;
<<<<<<< HEAD
=======
  /// Scheduled TX frame for RA Msg3
  frame_t msg3_frame;
  /// Scheduled TX slot for RA Msg3
  slot_t msg3_slot;
>>>>>>> 40141270
  /// Random-access variable for backoff (frame of last change in backoff counter)
  uint32_t RA_backoff_frame;
  /// Random-access variable for backoff (subframe of last change in backoff counter)
  uint8_t RA_backoff_subframe;
  /// Random-access Group B maximum path-loss
  uint16_t RA_maxPL;
  /// Random-access Contention Resolution Timer active flag
  uint8_t RA_contention_resolution_timer_active;
  /// Random-access Contention Resolution Timer count value
  uint8_t RA_contention_resolution_cnt;
  /// Msg3 Delta Preamble
  int8_t deltaPreamble_Msg3;
  /// Received TPC command (in dB) from RAR
  int8_t Msg3_TPC;
  /// Flag to monitor if matching RAPID was received in RAR
  uint8_t RA_RAPID_found;
  /// Flag to monitor if BI was received in RAR
  uint8_t RA_BI_found;
  /// Flag for the Msg1 generation: enabled at every occurrence of nr prach slot
  uint8_t generate_nr_prach;

  ////	FAPI-like interface message
  fapi_nr_ul_config_request_t *ul_config_request;
  fapi_nr_dl_config_request_t dl_config_request;

  ///     Interface module instances
  nr_ue_if_module_t       *if_module;
  nr_phy_config_t         phy_config;

  /// BSR report flag management
  uint8_t BSR_reporting_active;
  NR_UE_SCHEDULING_INFO   scheduling_info;

  /// PHR
  uint8_t PHR_reporting_active;
} NR_UE_MAC_INST_t;

typedef enum seach_space_mask_e {
    type0_pdcch  = 0x1, 
    type0a_pdcch = 0x2,
    type1_pdcch  = 0x4, 
    type2_pdcch  = 0x8,
    type3_pdcch  = 0x10
} search_space_mask_t;

typedef enum subcarrier_spacing_e {
    scs_15kHz  = 0x1,
    scs_30kHz  = 0x2,
    scs_60kHz  = 0x4,
    scs_120kHz = 0x8,
    scs_240kHz = 0x16
} subcarrier_spacing_t;

typedef enum channel_bandwidth_e {
    bw_5MHz   = 0x1,
    bw_10MHz  = 0x2,
    bw_20MHz  = 0x4,
    bw_40MHz  = 0x8,
    bw_80MHz  = 0x16,
    bw_100MHz = 0x32
} channel_bandwidth_t;

typedef enum frequency_range_e {
    FR1 = 0, 
    FR2
} frequency_range_t;

typedef struct {
  uint8_t identifier_dci_formats          ; // 0  IDENTIFIER_DCI_FORMATS:
  uint8_t carrier_ind                     ; // 1  CARRIER_IND: 0 or 3 bits, as defined in Subclause x.x of [5, TS38.213]
  uint8_t sul_ind_0_1                     ; // 2  SUL_IND_0_1:
  uint8_t slot_format_ind                 ; // 3  SLOT_FORMAT_IND: size of DCI format 2_0 is configurable by higher layers up to 128 bits, according to Subclause 11.1.1 of [5, TS 38.213]
  uint8_t pre_emption_ind                 ; // 4  PRE_EMPTION_IND: size of DCI format 2_1 is configurable by higher layers up to 126 bits, according to Subclause 11.2 of [5, TS 38.213]. Each pre-emption indication is 14 bits
  uint8_t block_number                    ; // 5  BLOCK_NUMBER: starting position of a block is determined by the parameter startingBitOfFormat2_3
  uint8_t close_loop_ind                  ; // 6  CLOSE_LOOP_IND:
  uint8_t bandwidth_part_ind              ; // 7  BANDWIDTH_PART_IND:
  uint8_t short_message_ind               ; // 8  SHORT_MESSAGE_IND:
  uint8_t short_messages                  ; // 9  SHORT_MESSAGES:
  uint16_t freq_dom_resource_assignment_UL; // 10 FREQ_DOM_RESOURCE_ASSIGNMENT_UL: PUSCH hopping with resource allocation type 1 not considered
  //    (NOTE 1) If DCI format 0_0 is monitored in common search space
  //    and if the number of information bits in the DCI format 0_0 prior to padding
  //    is larger than the payload size of the DCI format 1_0 monitored in common search space
  //    the bitwidth of the frequency domain resource allocation field in the DCI format 0_0
  //    is reduced such that the size of DCI format 0_0 equals to the size of the DCI format 1_0
  uint16_t freq_dom_resource_assignment_DL; // 11 FREQ_DOM_RESOURCE_ASSIGNMENT_DL:
  uint8_t time_dom_resource_assignment    ; // 12 TIME_DOM_RESOURCE_ASSIGNMENT: 0, 1, 2, 3, or 4 bits as defined in Subclause 6.1.2.1 of [6, TS 38.214]. The bitwidth for this field is determined as log2(I) bits,
  //    where I the number of entries in the higher layer parameter pusch-AllocationList
  uint8_t vrb_to_prb_mapping              ; // 13 VRB_TO_PRB_MAPPING: 0 bit if only resource allocation type 0
  uint8_t prb_bundling_size_ind           ; // 14 PRB_BUNDLING_SIZE_IND:0 bit if the higher layer parameter PRB_bundling is not configured or is set to 'static', or 1 bit if the higher layer parameter PRB_bundling is set to 'dynamic' according to Subclause 5.1.2.3 of [6, TS 38.214]
  uint8_t rate_matching_ind               ; // 15 RATE_MATCHING_IND: 0, 1, or 2 bits according to higher layer parameter rate-match-PDSCH-resource-set
  uint8_t zp_csi_rs_trigger               ; // 16 ZP_CSI_RS_TRIGGER:
  uint8_t freq_hopping_flag               ; // 17 FREQ_HOPPING_FLAG: 0 bit if only resource allocation type 0
  uint8_t tb1_mcs                         ; // 18 TB1_MCS:
  uint8_t tb1_ndi                         ; // 19 TB1_NDI:
  uint8_t tb1_rv                          ; // 20 TB1_RV:
  uint8_t tb2_mcs                         ; // 21 TB2_MCS:
  uint8_t tb2_ndi                         ; // 22 TB2_NDI:
  uint8_t tb2_rv                          ; // 23 TB2_RV:
  uint8_t mcs                             ; // 24 MCS:
  uint8_t ndi                             ; // 25 NDI:
  uint8_t rv                              ; // 26 RV:
  uint8_t harq_process_number             ; // 27 HARQ_PROCESS_NUMBER:
  uint8_t dai                             ; // 28 DAI: For format1_1: 4 if more than one serving cell are configured in the DL and the higher layer parameter HARQ-ACK-codebook=dynamic, where the 2 MSB bits are the counter DAI and the 2 LSB bits are the total DAI
  //    2 if one serving cell is configured in the DL and the higher layer parameter HARQ-ACK-codebook=dynamic, where the 2 bits are the counter DAI
  //    0 otherwise
  uint8_t first_dai                       ; // 29 FIRST_DAI: (1 or 2 bits) 1 bit for semi-static HARQ-ACK
  uint8_t second_dai                      ; // 30 SECOND_DAI: (0 or 2 bits) 2 bits for dynamic HARQ-ACK codebook with two HARQ-ACK sub-codebooks
  uint8_t tb_scaling                      ; // 31 TB_SCALING:
  uint8_t tpc_pusch                       ; // 32 TPC_PUSCH:
  uint8_t tpc_pucch                       ; // 33 TPC_PUCCH:
  uint8_t pucch_resource_ind              ; // 34 PUCCH_RESOURCE_IND:
  uint8_t pdsch_to_harq_feedback_time_ind ; // 35 PDSCH_TO_HARQ_FEEDBACK_TIME_IND:
  uint8_t srs_resource_ind                ; // 36 SRS_RESOURCE_IND:
  uint8_t precod_nbr_layers               ; // 37 PRECOD_NBR_LAYERS:
  uint8_t antenna_ports                   ; // 38 ANTENNA_PORTS:
  uint8_t tci                             ; // 39 TCI: 0 bit if higher layer parameter tci-PresentInDCI is not enabled; otherwise 3 bits
  uint8_t srs_request                     ; // 40 SRS_REQUEST:
  uint8_t tpc_cmd                         ; // 41 TPC_CMD:
  uint8_t csi_request                     ; // 42 CSI_REQUEST:
  uint8_t cbgti                           ; // 43 CBGTI: 0, 2, 4, 6, or 8 bits determined by higher layer parameter maxCodeBlockGroupsPerTransportBlock for the PDSCH
  uint8_t cbgfi                           ; // 44 CBGFI: 0 or 1 bit determined by higher layer parameter codeBlockGroupFlushIndicator
  uint8_t ptrs_dmrs                       ; // 45 PTRS_DMRS:
  uint8_t beta_offset_ind                 ; // 46 BETA_OFFSET_IND:
  uint8_t dmrs_seq_ini                    ; // 47 DMRS_SEQ_INI: 1 bit if the cell has two ULs and the number of bits for DCI format 1_0 before padding
  //    is larger than the number of bits for DCI format 0_0 before padding; 0 bit otherwise
  uint8_t ul_sch_ind                      ; // 48 UL_SCH_IND:  value of "1" indicates UL-SCH shall be transmitted on the PUSCH and a value of "0" indicates UL-SCH shall not be transmitted on the PUSCH
  uint16_t padding_nr_dci                 ; // 49 PADDING_NR_DCI: (Note 2) If DCI format 0_0 is monitored in common search space
  //    and if the number of information bits in the DCI format 0_0 prior to padding
  //    is less than the payload size of the DCI format 1_0 monitored in common search space
  //    zeros shall be appended to the DCI format 0_0
  //    until the payload size equals that of the DCI format 1_0
  uint8_t sul_ind_0_0                     ; // 50 SUL_IND_0_0:
  uint8_t ra_preamble_index               ; // 51 RA_PREAMBLE_INDEX:
  uint8_t sul_ind_1_0                     ; // 52 SUL_IND_1_0:
  uint8_t ss_pbch_index                   ; // 53 SS_PBCH_INDEX
  uint8_t prach_mask_index                ; // 54 PRACH_MASK_INDEX
  uint8_t reserved_nr_dci                 ; // 55 RESERVED_NR_DCI
} nr_dci_pdu_rel15_t;

#define NUM_SLOT_FRAME 10

#define NBR_NR_FORMATS              8     // The number of formats is 8 (0_0, 0_1, 1_0, 1_1, 2_0, 2_1, 2_2, 2_3)
#define NBR_NR_DCI_FIELDS           56    // The number of different dci fields defined in TS 38.212 subclause 7.3.1

#define IDENTIFIER_DCI_FORMATS           0
#define CARRIER_IND                      1
#define SUL_IND_0_1                      2
#define SLOT_FORMAT_IND                  3
#define PRE_EMPTION_IND                  4
#define BLOCK_NUMBER                     5
#define CLOSE_LOOP_IND                   6
#define BANDWIDTH_PART_IND               7
#define SHORT_MESSAGE_IND                8
#define SHORT_MESSAGES                   9
#define FREQ_DOM_RESOURCE_ASSIGNMENT_UL 10
#define FREQ_DOM_RESOURCE_ASSIGNMENT_DL 11
#define TIME_DOM_RESOURCE_ASSIGNMENT    12
#define VRB_TO_PRB_MAPPING              13
#define PRB_BUNDLING_SIZE_IND           14
#define RATE_MATCHING_IND               15
#define ZP_CSI_RS_TRIGGER               16
#define FREQ_HOPPING_FLAG               17
#define TB1_MCS                         18
#define TB1_NDI                         19
#define TB1_RV                          20
#define TB2_MCS                         21
#define TB2_NDI                         22
#define TB2_RV                          23
#define MCS                             24
#define NDI                             25
#define RV                              26
#define HARQ_PROCESS_NUMBER             27
#define DAI_                            28
#define FIRST_DAI                       29
#define SECOND_DAI                      30
#define TB_SCALING                      31
#define TPC_PUSCH                       32
#define TPC_PUCCH                       33
#define PUCCH_RESOURCE_IND              34
#define PDSCH_TO_HARQ_FEEDBACK_TIME_IND 35
#define SRS_RESOURCE_IND                36
#define PRECOD_NBR_LAYERS               37
#define ANTENNA_PORTS                   38
#define TCI                             39
#define SRS_REQUEST                     40
#define TPC_CMD                         41
#define CSI_REQUEST                     42
#define CBGTI                           43
#define CBGFI                           44
#define PTRS_DMRS                       45
#define BETA_OFFSET_IND                 46
#define DMRS_SEQ_INI                    47
#define UL_SCH_IND                      48
#define PADDING_NR_DCI                  49
#define SUL_IND_0_0                     50
#define RA_PREAMBLE_INDEX               51
#define SUL_IND_1_0                     52
#define SS_PBCH_INDEX                   53
#define PRACH_MASK_INDEX                54
#define RESERVED_NR_DCI                 55

/*@}*/
#endif /*__LAYER2_MAC_DEFS_H__ */<|MERGE_RESOLUTION|>--- conflicted
+++ resolved
@@ -63,15 +63,11 @@
 #include "NR_PhysicalCellGroupConfig.h"
 #include "NR_CellGroupConfig.h"
 #include "NR_ServingCellConfig.h"
-<<<<<<< HEAD
-
-=======
 #include "NR_MeasConfig.h"
 #include "fapi_nr_ue_interface.h"
 #include "NR_IF_Module.h"
 #include "PHY/defs_nr_common.h"
 #include "openair2/LAYER2/NR_MAC_COMMON/nr_mac.h"
->>>>>>> 40141270
 
 #define NB_NR_UE_MAC_INST 1
 /*!\brief Maximum number of logical channl group IDs */
@@ -230,13 +226,10 @@
   uint32_t RA_tx_frame;
   /// Random-access variable for window calculation (subframe of last change in window counter)
   uint8_t RA_tx_subframe;
-<<<<<<< HEAD
-=======
   /// Scheduled TX frame for RA Msg3
   frame_t msg3_frame;
   /// Scheduled TX slot for RA Msg3
   slot_t msg3_slot;
->>>>>>> 40141270
   /// Random-access variable for backoff (frame of last change in backoff counter)
   uint32_t RA_backoff_frame;
   /// Random-access variable for backoff (subframe of last change in backoff counter)
