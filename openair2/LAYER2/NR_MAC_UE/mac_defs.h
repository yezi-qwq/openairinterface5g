/*
 * Licensed to the OpenAirInterface (OAI) Software Alliance under one or more
 * contributor license agreements.  See the NOTICE file distributed with
 * this work for additional information regarding copyright ownership.
 * The OpenAirInterface Software Alliance licenses this file to You under
 * the OAI Public License, Version 1.1  (the "License"); you may not use this file
 * except in compliance with the License.
 * You may obtain a copy of the License at
 *
 *      http://www.openairinterface.org/?page_id=698
 *
 * Unless required by applicable law or agreed to in writing, software
 * distributed under the License is distributed on an "AS IS" BASIS,
 * WITHOUT WARRANTIES OR CONDITIONS OF ANY KIND, either express or implied.
 * See the License for the specific language governing permissions and
 * limitations under the License.
 *-------------------------------------------------------------------------------
 * For more information about the OpenAirInterface (OAI) Software Alliance:
 *      contact@openairinterface.org
 */

/* \file mac_defs.h
 * \brief MAC data structures, constant, and function prototype
 * \author R. Knopp, K.H. HSU
 * \date 2018
 * \version 0.1
 * \company Eurecom / NTUST
 * \email: knopp@eurecom.fr, kai-hsiang.hsu@eurecom.fr
 * \note
 * \warning
 */

#ifndef __LAYER2_NR_MAC_DEFS_H__
#define __LAYER2_NR_MAC_DEFS_H__

#include <stdio.h>
#include <stdlib.h>
#include <string.h>
#include "platform_types.h"
#include "NR_DRX-Config.h"
#include "NR_SchedulingRequestConfig.h"
#include "NR_BSR-Config.h"
#include "NR_TAG-Config.h"
#include "NR_PHR-Config.h"
#include "NR_RNTI-Value.h"
#include "NR_MIB.h"
#include "NR_MAC-CellGroupConfig.h"
#include "NR_PhysicalCellGroupConfig.h"
#include "NR_SpCellConfig.h"
#include "NR_ServingCellConfig.h"
#include "fapi_nr_ue_interface.h"
#include "NR_IF_Module.h"
<<<<<<< HEAD
#include "../NR_MAC_gNB/nr_mac_common.h"

=======
>>>>>>> 78017412
#include "PHY/defs_nr_common.h"

#define NB_NR_UE_MAC_INST 1

typedef enum {
    SFN_C_MOD_2_EQ_0, 
    SFN_C_MOD_2_EQ_1,
    SFN_C_IMPOSSIBLE
} SFN_C_TYPE;


#define MAX_NUM_BWP 2

typedef enum {
  RA_IDLE=0,
  WAIT_RAR=1,
  WAIT_CONTENTION_RESOLUTION=2
} RA_state_t;
/*!\brief Top level UE MAC structure */
typedef struct {

  NR_ServingCellConfigCommon_t    *scc;
  NR_ServingCellConfig_t          *scd;
  int                             servCellIndex;
  ////  MAC config
<<<<<<< HEAD
  NR_DRX_Config_t    	          *drx_Config;
  NR_SchedulingRequestConfig_t    *schedulingRequestConfig;
  NR_BSR_Config_t    	          *bsr_Config;
  NR_TAG_Config_t	          *tag_Config;
  NR_PHR_Config_t	          *phr_Config;
  NR_RNTI_Value_t 	          *cs_RNTI;
  NR_MIB_t 	                  *mib;

  NR_BWP_Downlink_t               *DLbwp[MAX_NUM_BWP];
  NR_BWP_Uplink_t                 *ULbwp[MAX_NUM_BWP];
  NR_ControlResourceSet_t         *coreset[MAX_NUM_BWP][FAPI_NR_MAX_CORESET_PER_BWP];
  NR_SearchSpace_t                *SSpace[MAX_NUM_BWP][FAPI_NR_MAX_CORESET_PER_BWP][FAPI_NR_MAX_SS_PER_CORESET];

=======
  NR_DRX_Config_t    	       *drx_Config;
  NR_SchedulingRequestConfig_t *schedulingRequestConfig;
  NR_BSR_Config_t    	       *bsr_Config;
  NR_TAG_Config_t              *tag_Config;
  NR_PHR_Config_t              *phr_Config;
  NR_RNTI_Value_t              *cs_RNTI;
  NR_MIB_t                     *mib;
  
>>>>>>> 78017412
  ///     Type0-PDCCH seach space
  fapi_nr_dl_config_dci_dl_pdu_rel15_t type0_pdcch_dci_config;
  uint32_t type0_pdcch_ss_mux_pattern;
  SFN_C_TYPE type0_pdcch_ss_sfn_c;
  uint32_t type0_pdcch_ss_n_c;
  uint32_t type0_pdcch_consecutive_slots;
  /// state of RA procedure
  RA_state_t ra_state;
  ///     RA-rnti
  uint16_t ra_rnti;

  ///     Temporary CRNTI
  uint16_t t_crnti;
  ///     CRNTI
  uint16_t crnti;

  ////	FAPI-like interface message
  fapi_nr_tx_request_t tx_request;
  fapi_nr_ul_config_request_t ul_config_request;
  fapi_nr_dl_config_request_t dl_config_request;

  ///     Interface module instances
  nr_ue_if_module_t       *if_module;
  nr_scheduled_response_t scheduled_response;
  nr_phy_config_t         phy_config;
} NR_UE_MAC_INST_t;

typedef enum seach_space_mask_e {
    type0_pdcch  = 0x1, 
    type0a_pdcch = 0x2,
    type1_pdcch  = 0x4, 
    type2_pdcch  = 0x8,
    type3_pdcch  = 0x10
} search_space_mask_t;

typedef enum subcarrier_spacing_e {
    scs_15kHz  = 0x1,
    scs_30kHz  = 0x2,
    scs_60kHz  = 0x4,
    scs_120kHz = 0x8,
    scs_240kHz = 0x16
} subcarrier_spacing_t;

typedef enum channel_bandwidth_e {
    bw_5MHz   = 0x1,
    bw_10MHz  = 0x2,
    bw_20MHz  = 0x4,
    bw_40MHz  = 0x8,
    bw_80MHz  = 0x16,
    bw_100MHz = 0x32
} channel_bandwidth_t;

typedef enum frequency_range_e {
    FR1 = 0, 
    FR2
} frequency_range_t;

typedef struct {
  uint8_t identifier_dci_formats          ; // 0  IDENTIFIER_DCI_FORMATS:
  uint8_t carrier_ind                     ; // 1  CARRIER_IND: 0 or 3 bits, as defined in Subclause x.x of [5, TS38.213]
  uint8_t sul_ind_0_1                     ; // 2  SUL_IND_0_1:
  uint8_t slot_format_ind                 ; // 3  SLOT_FORMAT_IND: size of DCI format 2_0 is configurable by higher layers up to 128 bits, according to Subclause 11.1.1 of [5, TS 38.213]
  uint8_t pre_emption_ind                 ; // 4  PRE_EMPTION_IND: size of DCI format 2_1 is configurable by higher layers up to 126 bits, according to Subclause 11.2 of [5, TS 38.213]. Each pre-emption indication is 14 bits
  uint8_t block_number                    ; // 5  BLOCK_NUMBER: starting position of a block is determined by the parameter startingBitOfFormat2_3
  uint8_t close_loop_ind                  ; // 6  CLOSE_LOOP_IND:
  uint8_t bandwidth_part_ind              ; // 7  BANDWIDTH_PART_IND:
  uint8_t short_message_ind               ; // 8  SHORT_MESSAGE_IND:
  uint8_t short_messages                  ; // 9  SHORT_MESSAGES:
  uint16_t freq_dom_resource_assignment_UL; // 10 FREQ_DOM_RESOURCE_ASSIGNMENT_UL: PUSCH hopping with resource allocation type 1 not considered
  //    (NOTE 1) If DCI format 0_0 is monitored in common search space
  //    and if the number of information bits in the DCI format 0_0 prior to padding
  //    is larger than the payload size of the DCI format 1_0 monitored in common search space
  //    the bitwidth of the frequency domain resource allocation field in the DCI format 0_0
  //    is reduced such that the size of DCI format 0_0 equals to the size of the DCI format 1_0
  uint16_t freq_dom_resource_assignment_DL; // 11 FREQ_DOM_RESOURCE_ASSIGNMENT_DL:
  uint8_t time_dom_resource_assignment    ; // 12 TIME_DOM_RESOURCE_ASSIGNMENT: 0, 1, 2, 3, or 4 bits as defined in Subclause 6.1.2.1 of [6, TS 38.214]. The bitwidth for this field is determined as log2(I) bits,
  //    where I the number of entries in the higher layer parameter pusch-AllocationList
  uint8_t vrb_to_prb_mapping              ; // 13 VRB_TO_PRB_MAPPING: 0 bit if only resource allocation type 0
  uint8_t prb_bundling_size_ind           ; // 14 PRB_BUNDLING_SIZE_IND:0 bit if the higher layer parameter PRB_bundling is not configured or is set to 'static', or 1 bit if the higher layer parameter PRB_bundling is set to 'dynamic' according to Subclause 5.1.2.3 of [6, TS 38.214]
  uint8_t rate_matching_ind               ; // 15 RATE_MATCHING_IND: 0, 1, or 2 bits according to higher layer parameter rate-match-PDSCH-resource-set
  uint8_t zp_csi_rs_trigger               ; // 16 ZP_CSI_RS_TRIGGER:
  uint8_t freq_hopping_flag               ; // 17 FREQ_HOPPING_FLAG: 0 bit if only resource allocation type 0
  uint8_t tb1_mcs                         ; // 18 TB1_MCS:
  uint8_t tb1_ndi                         ; // 19 TB1_NDI:
  uint8_t tb1_rv                          ; // 20 TB1_RV:
  uint8_t tb2_mcs                         ; // 21 TB2_MCS:
  uint8_t tb2_ndi                         ; // 22 TB2_NDI:
  uint8_t tb2_rv                          ; // 23 TB2_RV:
  uint8_t mcs                             ; // 24 MCS:
  uint8_t ndi                             ; // 25 NDI:
  uint8_t rv                              ; // 26 RV:
  uint8_t harq_process_number             ; // 27 HARQ_PROCESS_NUMBER:
  uint8_t dai                             ; // 28 DAI: For format1_1: 4 if more than one serving cell are configured in the DL and the higher layer parameter HARQ-ACK-codebook=dynamic, where the 2 MSB bits are the counter DAI and the 2 LSB bits are the total DAI
  //    2 if one serving cell is configured in the DL and the higher layer parameter HARQ-ACK-codebook=dynamic, where the 2 bits are the counter DAI
  //    0 otherwise
  uint8_t first_dai                       ; // 29 FIRST_DAI: (1 or 2 bits) 1 bit for semi-static HARQ-ACK
  uint8_t second_dai                      ; // 30 SECOND_DAI: (0 or 2 bits) 2 bits for dynamic HARQ-ACK codebook with two HARQ-ACK sub-codebooks
  uint8_t tb_scaling                      ; // 31 TB_SCALING:
  uint8_t tpc_pusch                       ; // 32 TPC_PUSCH:
  uint8_t tpc_pucch                       ; // 33 TPC_PUCCH:
  uint8_t pucch_resource_ind              ; // 34 PUCCH_RESOURCE_IND:
  uint8_t pdsch_to_harq_feedback_time_ind ; // 35 PDSCH_TO_HARQ_FEEDBACK_TIME_IND:
  uint8_t srs_resource_ind                ; // 36 SRS_RESOURCE_IND:
  uint8_t precod_nbr_layers               ; // 37 PRECOD_NBR_LAYERS:
  uint8_t antenna_ports                   ; // 38 ANTENNA_PORTS:
  uint8_t tci                             ; // 39 TCI: 0 bit if higher layer parameter tci-PresentInDCI is not enabled; otherwise 3 bits
  uint8_t srs_request                     ; // 40 SRS_REQUEST:
  uint8_t tpc_cmd                         ; // 41 TPC_CMD:
  uint8_t csi_request                     ; // 42 CSI_REQUEST:
  uint8_t cbgti                           ; // 43 CBGTI: 0, 2, 4, 6, or 8 bits determined by higher layer parameter maxCodeBlockGroupsPerTransportBlock for the PDSCH
  uint8_t cbgfi                           ; // 44 CBGFI: 0 or 1 bit determined by higher layer parameter codeBlockGroupFlushIndicator
  uint8_t ptrs_dmrs                       ; // 45 PTRS_DMRS:
  uint8_t beta_offset_ind                 ; // 46 BETA_OFFSET_IND:
  uint8_t dmrs_seq_ini                    ; // 47 DMRS_SEQ_INI: 1 bit if the cell has two ULs and the number of bits for DCI format 1_0 before padding
  //    is larger than the number of bits for DCI format 0_0 before padding; 0 bit otherwise
  uint8_t ul_sch_ind                      ; // 48 UL_SCH_IND:  value of "1" indicates UL-SCH shall be transmitted on the PUSCH and a value of "0" indicates UL-SCH shall not be transmitted on the PUSCH
  uint16_t padding_nr_dci                 ; // 49 PADDING_NR_DCI: (Note 2) If DCI format 0_0 is monitored in common search space
  //    and if the number of information bits in the DCI format 0_0 prior to padding
  //    is less than the payload size of the DCI format 1_0 monitored in common search space
  //    zeros shall be appended to the DCI format 0_0
  //    until the payload size equals that of the DCI format 1_0
  uint8_t sul_ind_0_0                     ; // 50 SUL_IND_0_0:
  uint8_t ra_preamble_index               ; // 51 RA_PREAMBLE_INDEX:
  uint8_t sul_ind_1_0                     ; // 52 SUL_IND_1_0:
  uint8_t ss_pbch_index                   ; // 53 SS_PBCH_INDEX
  uint8_t prach_mask_index                ; // 54 PRACH_MASK_INDEX
  uint8_t reserved_nr_dci                 ; // 55 RESERVED_NR_DCI
} nr_dci_pdu_rel15_t;

#define NUM_SLOT_FRAME 10

#define NBR_NR_FORMATS              8     // The number of formats is 8 (0_0, 0_1, 1_0, 1_1, 2_0, 2_1, 2_2, 2_3)
#define NBR_NR_DCI_FIELDS           56    // The number of different dci fields defined in TS 38.212 subclause 7.3.1

#define IDENTIFIER_DCI_FORMATS           0
#define CARRIER_IND                      1
#define SUL_IND_0_1                      2
#define SLOT_FORMAT_IND                  3
#define PRE_EMPTION_IND                  4
#define BLOCK_NUMBER                     5
#define CLOSE_LOOP_IND                   6
#define BANDWIDTH_PART_IND               7
#define SHORT_MESSAGE_IND                8
#define SHORT_MESSAGES                   9
#define FREQ_DOM_RESOURCE_ASSIGNMENT_UL 10
#define FREQ_DOM_RESOURCE_ASSIGNMENT_DL 11
#define TIME_DOM_RESOURCE_ASSIGNMENT    12
#define VRB_TO_PRB_MAPPING              13
#define PRB_BUNDLING_SIZE_IND           14
#define RATE_MATCHING_IND               15
#define ZP_CSI_RS_TRIGGER               16
#define FREQ_HOPPING_FLAG               17
#define TB1_MCS                         18
#define TB1_NDI                         19
#define TB1_RV                          20
#define TB2_MCS                         21
#define TB2_NDI                         22
#define TB2_RV                          23
#define MCS                             24
#define NDI                             25
#define RV                              26
#define HARQ_PROCESS_NUMBER             27
#define DAI_                            28
#define FIRST_DAI                       29
#define SECOND_DAI                      30
#define TB_SCALING                      31
#define TPC_PUSCH                       32
#define TPC_PUCCH                       33
#define PUCCH_RESOURCE_IND              34
#define PDSCH_TO_HARQ_FEEDBACK_TIME_IND 35
#define SRS_RESOURCE_IND                36
#define PRECOD_NBR_LAYERS               37
#define ANTENNA_PORTS                   38
#define TCI                             39
#define SRS_REQUEST                     40
#define TPC_CMD                         41
#define CSI_REQUEST                     42
#define CBGTI                           43
#define CBGFI                           44
#define PTRS_DMRS                       45
#define BETA_OFFSET_IND                 46
#define DMRS_SEQ_INI                    47
#define UL_SCH_IND                      48
#define PADDING_NR_DCI                  49
#define SUL_IND_0_0                     50
#define RA_PREAMBLE_INDEX               51
#define SUL_IND_1_0                     52
#define SS_PBCH_INDEX                   53
#define PRACH_MASK_INDEX                54
#define RESERVED_NR_DCI                 55

/*@}*/
#endif /*__LAYER2_MAC_DEFS_H__ */<|MERGE_RESOLUTION|>--- conflicted
+++ resolved
@@ -50,11 +50,7 @@
 #include "NR_ServingCellConfig.h"
 #include "fapi_nr_ue_interface.h"
 #include "NR_IF_Module.h"
-<<<<<<< HEAD
 #include "../NR_MAC_gNB/nr_mac_common.h"
-
-=======
->>>>>>> 78017412
 #include "PHY/defs_nr_common.h"
 
 #define NB_NR_UE_MAC_INST 1
@@ -80,7 +76,6 @@
   NR_ServingCellConfig_t          *scd;
   int                             servCellIndex;
   ////  MAC config
-<<<<<<< HEAD
   NR_DRX_Config_t    	          *drx_Config;
   NR_SchedulingRequestConfig_t    *schedulingRequestConfig;
   NR_BSR_Config_t    	          *bsr_Config;
@@ -94,16 +89,6 @@
   NR_ControlResourceSet_t         *coreset[MAX_NUM_BWP][FAPI_NR_MAX_CORESET_PER_BWP];
   NR_SearchSpace_t                *SSpace[MAX_NUM_BWP][FAPI_NR_MAX_CORESET_PER_BWP][FAPI_NR_MAX_SS_PER_CORESET];
 
-=======
-  NR_DRX_Config_t    	       *drx_Config;
-  NR_SchedulingRequestConfig_t *schedulingRequestConfig;
-  NR_BSR_Config_t    	       *bsr_Config;
-  NR_TAG_Config_t              *tag_Config;
-  NR_PHR_Config_t              *phr_Config;
-  NR_RNTI_Value_t              *cs_RNTI;
-  NR_MIB_t                     *mib;
-  
->>>>>>> 78017412
   ///     Type0-PDCCH seach space
   fapi_nr_dl_config_dci_dl_pdu_rel15_t type0_pdcch_dci_config;
   uint32_t type0_pdcch_ss_mux_pattern;
