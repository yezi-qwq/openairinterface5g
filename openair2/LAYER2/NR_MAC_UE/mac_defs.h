--- conflicted
+++ resolved
@@ -421,12 +421,9 @@
 
   dci_pdu_rel15_t def_dci_pdu_rel15[8];
 
-<<<<<<< HEAD
   // Defined for abstracted mode
   nr_downlink_indication_t dl_info;
-=======
   NR_UE_HARQ_STATUS_t dl_harq_info[16];
->>>>>>> 540d2e29
 
 } NR_UE_MAC_INST_t;
 
