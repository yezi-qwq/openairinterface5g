--- conflicted
+++ resolved
@@ -394,11 +394,8 @@
   RA_config_t ra;
   /// SSB index from MIB decoding
   uint8_t mib_ssb;
-<<<<<<< HEAD
-=======
   /// measured SSB RSRP in dBm
   short ssb_rsrp_dBm;
->>>>>>> 8c91e719
 
   /// Last NDI of UL HARQ processes
   uint8_t UL_ndi[NR_MAX_HARQ_PROCESSES];
