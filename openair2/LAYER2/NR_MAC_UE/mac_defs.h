--- conflicted
+++ resolved
@@ -273,27 +273,6 @@
     type3_pdcch  = 0x10
 } search_space_mask_t;
 
-<<<<<<< HEAD
-=======
-typedef enum subcarrier_spacing_e {
-    scs_15kHz  = 0x1,
-    scs_30kHz  = 0x2,
-    scs_60kHz  = 0x4,
-    scs_120kHz = 0x8,
-    scs_240kHz = 0x16
-} subcarrier_spacing_t;
-
-typedef enum channel_bandwidth_e {
-    bw_5MHz   = 0x1,
-    bw_10MHz  = 0x2,
-    bw_20MHz  = 0x4,
-    bw_40MHz  = 0x8,
-    bw_80MHz  = 0x16,
-    bw_100MHz = 0x32
-} channel_bandwidth_t;
-
-
->>>>>>> b9b2f289
 typedef struct {
   uint8_t identifier_dci_formats          ; // 0  IDENTIFIER_DCI_FORMATS:
   uint8_t carrier_ind                     ; // 1  CARRIER_IND: 0 or 3 bits, as defined in Subclause x.x of [5, TS38.213]
