--- conflicted
+++ resolved
@@ -80,10 +80,7 @@
                          sub_frame_t slot,
                          int num_slots_per_tdd);
 
-<<<<<<< HEAD
-void schedule_nr_mib(module_id_t module_idP, frame_t frameP, sub_frame_t subframeP);
 void schedule_nr_sib1(module_id_t module_idP, frame_t frameP, sub_frame_t subframeP);
-=======
 /* \brief default preprocessor */
 void nr_simple_dlsch_preprocessor(module_id_t module_id,
                                   frame_t frame,
@@ -91,7 +88,6 @@
                                   int num_slots_per_tdd);
 
 void schedule_nr_mib(module_id_t module_idP, frame_t frameP, sub_frame_t subframeP, uint8_t slots_per_frame);
->>>>>>> 8f03a80a
 
 /////// Random Access MAC-PHY interface functions and primitives ///////
 
