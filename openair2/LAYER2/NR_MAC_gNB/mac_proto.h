/*
 * Licensed to the OpenAirInterface (OAI) Software Alliance under one or more
 * contributor license agreements.  See the NOTICE file distributed with
 * this work for additional information regarding copyright ownership.
 * The OpenAirInterface Software Alliance licenses this file to You under
 * the OAI Public License, Version 1.1  (the "License"); you may not use this file
 * except in compliance with the License.
 * You may obtain a copy of the License at
 *
 *      http://www.openairinterface.org/?page_id=698
 *
 * Unless required by applicable law or agreed to in writing, software
 * distributed under the License is distributed on an "AS IS" BASIS,
 * WITHOUT WARRANTIES OR CONDITIONS OF ANY KIND, either express or implied.
 * See the License for the specific language governing permissions and
 * limitations under the License.
 *-------------------------------------------------------------------------------
 * For more information about the OpenAirInterface (OAI) Software Alliance:
 *      contact@openairinterface.org
 */

/*! \file mac_proto.h
 * \brief MAC functions prototypes for gNB
 * \author Navid Nikaein and Raymond Knopp, WEI-TAI CHEN
 * \date 2010 - 2014, 2018
 * \email navid.nikaein@eurecom.fr, kroempa@gmail.com
 * \version 1.0
 * \company Eurecom, NTUST
 */

#ifndef __LAYER2_NR_MAC_PROTO_H__
#define __LAYER2_NR_MAC_PROTO_H__

#include "nr_mac_gNB.h"
#include "PHY/defs_gNB.h"

void mac_top_init_gNB(void);

<<<<<<< HEAD
uint32_t to_nrarfcn(int nr_bandP, uint64_t dl_CarrierFreq, uint32_t bw);

uint64_t from_nrarfcn(int nr_bandP, uint32_t dl_nrarfcn);

void config_nr_mib(int Mod_idP,
                int CC_idP,
                int p_gNBP,
                int subCarrierSpacingCommon,
                uint32_t ssb_SubcarrierOffset,
                int dmrs_TypeA_Position,
                uint32_t pdcch_ConfigSIB1,
                int cellBarred,
                int intraFreqReselection
                );

void config_common(int Mod_idP,
                   int CC_idP,
				   int Nid_cell,
                   int nr_bandP,
				   uint64_t ssb_pattern,
                   uint64_t dl_CarrierFreqP,
                   uint32_t dl_BandwidthP
				   );

=======
>>>>>>> 99c6c922
int rrc_mac_config_req_gNB(module_id_t Mod_idP, 
                           int CC_id,
						   int cellid,
                           int p_gNB,
                           int nr_bandP,
                           uint64_t ssb_pattern,
                           uint64_t dl_CarrierFreqP,
                           int dl_BandwidthP,
                           NR_BCCH_BCH_Message_t *mib,
                           NR_ServingCellConfigCommon_t *servingcellconfigcommon
                           );

int  is_nr_UL_slot(NR_COMMON_channels_t * ccP, int slotP);

void clear_nr_nfapi_information(gNB_MAC_INST * gNB, 
                                int CC_idP,
                                frame_t frameP, 
                                sub_frame_t subframeP);

void gNB_dlsch_ulsch_scheduler(module_id_t module_idP, 
                               frame_t frameP,
                               sub_frame_t subframeP);

void schedule_nr_mib(module_id_t module_idP, frame_t frameP, sub_frame_t subframeP);



void nr_schedule_css_dlsch_phytest(module_id_t   module_idP,
                                   frame_t       frameP,
                                   sub_frame_t   subframeP);

void nr_schedule_uss_dlsch_phytest(module_id_t   module_idP,
                                   frame_t       frameP,
                                   sub_frame_t   slotP);


void nr_configure_css_dci_initial(nfapi_nr_dl_config_pdcch_parameters_rel15_t* pdcch_params,
				  nr_scs_e scs_common,
				  nr_scs_e pdcch_scs,
				  nr_frequency_range_e freq_range,
				  uint8_t rmsi_pdcch_config,
				  uint8_t ssb_idx,
          uint8_t k_ssb,
          uint16_t sfn_ssb,
          uint8_t n_ssb,
				  uint16_t nb_slots_per_frame,
				  uint16_t N_RB);

int nr_is_dci_opportunity(nfapi_nr_search_space_t search_space,
                                nfapi_nr_coreset_t coreset,
                                uint16_t frame,
                                uint16_t slot,
                                nfapi_nr_config_request_t cfg);

void nr_configure_dci_from_pdcch_config(nfapi_nr_dl_config_pdcch_parameters_rel15_t* pdcch_params,
                                            nfapi_nr_coreset_t* coreset,
                                            nfapi_nr_search_space_t* search_space,
                                            nfapi_nr_config_request_t cfg,
                                            uint16_t N_RB);

int get_dlscs(nfapi_nr_config_request_t *cfg);

int get_ulscs(nfapi_nr_config_request_t *cfg);

int get_spf(nfapi_nr_config_request_t *cfg);

int to_absslot(nfapi_nr_config_request_t *cfg,int frame,int slot);

int get_symbolsperslot(nfapi_nr_config_request_t *cfg);

void get_band(uint32_t downlink_frequency,   uint8_t *current_band,   int32_t *current_offset, lte_frame_type_t *current_type);

uint64_t from_nrarfcn(int nr_bandP, uint32_t dl_nrarfcn);

uint32_t to_nrarfcn(int nr_bandP, uint64_t dl_CarrierFreq, uint32_t bw);

void config_nr_mib(int Mod_idP, 
                int CC_idP,
                int p_gNBP,
                int subCarrierSpacingCommon, 
                uint32_t ssb_SubcarrierOffset,
                int dmrs_TypeA_Position,
                uint32_t pdcch_ConfigSIB1,
                int cellBarred,
                int intraFreqReselection);

#endif /*__LAYER2_NR_MAC_PROTO_H__*/<|MERGE_RESOLUTION|>--- conflicted
+++ resolved
@@ -36,33 +36,14 @@
 
 void mac_top_init_gNB(void);
 
-<<<<<<< HEAD
-uint32_t to_nrarfcn(int nr_bandP, uint64_t dl_CarrierFreq, uint32_t bw);
-
-uint64_t from_nrarfcn(int nr_bandP, uint32_t dl_nrarfcn);
-
-void config_nr_mib(int Mod_idP,
-                int CC_idP,
-                int p_gNBP,
-                int subCarrierSpacingCommon,
-                uint32_t ssb_SubcarrierOffset,
-                int dmrs_TypeA_Position,
-                uint32_t pdcch_ConfigSIB1,
-                int cellBarred,
-                int intraFreqReselection
-                );
-
 void config_common(int Mod_idP,
                    int CC_idP,
 				   int Nid_cell,
                    int nr_bandP,
 				   uint64_t ssb_pattern,
                    uint64_t dl_CarrierFreqP,
-                   uint32_t dl_BandwidthP
-				   );
+                   uint32_t dl_BandwidthP);
 
-=======
->>>>>>> 99c6c922
 int rrc_mac_config_req_gNB(module_id_t Mod_idP, 
                            int CC_id,
 						   int cellid,
