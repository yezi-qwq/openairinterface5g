/*
 * Licensed to the OpenAirInterface (OAI) Software Alliance under one or more
 * contributor license agreements.  See the NOTICE file distributed with
 * this work for additional information regarding copyright ownership.
 * The OpenAirInterface Software Alliance licenses this file to You under
 * the OAI Public License, Version 1.1  (the "License"); you may not use this file
 * except in compliance with the License.
 * You may obtain a copy of the License at
 *
 *      http://www.openairinterface.org/?page_id=698
 *
 * Unless required by applicable law or agreed to in writing, software
 * distributed under the License is distributed on an "AS IS" BASIS,
 * WITHOUT WARRANTIES OR CONDITIONS OF ANY KIND, either express or implied.
 * See the License for the specific language governing permissions and
 * limitations under the License.
 *-------------------------------------------------------------------------------
 * For more information about the OpenAirInterface (OAI) Software Alliance:
 *      contact@openairinterface.org
 */

/*! \file mac_proto.h
 * \brief MAC functions prototypes for gNB
 * \author Navid Nikaein and Raymond Knopp, WEI-TAI CHEN
 * \date 2010 - 2014, 2018
 * \email navid.nikaein@eurecom.fr, kroempa@gmail.com
 * \version 1.0
 * \company Eurecom, NTUST
 */

#ifndef __LAYER2_NR_MAC_PROTO_H__
#define __LAYER2_NR_MAC_PROTO_H__

#include "LAYER2/NR_MAC_gNB/nr_mac_gNB.h"
#include "NR_TAG-Id.h"

void set_cset_offset(uint16_t);

void mac_top_init_gNB(void);

void process_CellGroup(NR_CellGroupConfig_t *CellGroup, NR_UE_sched_ctrl_t *sched_ctrl);

void config_common(int Mod_idP,
<<<<<<< HEAD
                   rrc_pdsch_AntennaPorts_t pdsch_AntennaPorts,
=======
                   int ssb_SubcarrierOffset,
                   int pdsch_AntennaPorts,
>>>>>>> 5bf454c7
                   int pusch_AntennaPorts,
                   NR_ServingCellConfigCommon_t *scc);

int nr_mac_enable_ue_rrc_processing_timer(module_id_t Mod_idP,
                                          rnti_t rnti,
                                          NR_SubcarrierSpacing_t subcarrierSpacing,
                                          uint32_t rrc_reconfiguration_delay);

int rrc_mac_config_req_gNB(module_id_t Mod_idP,
                           rrc_pdsch_AntennaPorts_t pdsch_AntennaPorts,
                           int pusch_AntennaPorts,
                           int sib1_tda,
                           int minRXTXTIMEpdsch,
                           NR_ServingCellConfigCommon_t *scc,
                           NR_BCCH_BCH_Message_t *mib,
                           NR_BCCH_DL_SCH_Message_t *sib1,
                           int add_ue,
                           uint32_t rnti,
                           NR_CellGroupConfig_t *CellGroup);

void clear_nr_nfapi_information(gNB_MAC_INST * gNB, 
                                int CC_idP,
                                frame_t frameP, 
                                sub_frame_t subframeP);

void nr_mac_update_timers(module_id_t module_id,
                          frame_t frame,
                          sub_frame_t slot);

void gNB_dlsch_ulsch_scheduler(module_id_t module_idP,
			       frame_t frame_rxP, sub_frame_t slot_rxP);

void schedule_nr_bwp_switch(module_id_t module_id,
                            frame_t frame,
                            sub_frame_t slot);

/* \brief main DL scheduler function. Calls a preprocessor to decide on
 * resource allocation, then "post-processes" resource allocation (nFAPI
 * messages, statistics, HARQ handling, CEs, ... */
void nr_schedule_ue_spec(module_id_t module_id,
                         frame_t frame,
                         sub_frame_t slot);

uint32_t schedule_control_sib1(module_id_t module_id,
                               int CC_id,
                               NR_Type0_PDCCH_CSS_config_t *type0_PDCCH_CSS_config,
                               int time_domain_allocation,
                               int startSymbolIndex,
                               int nrOfSymbols,
                               uint16_t dlDmrsSymbPos,
                               uint8_t candidate_idx,
                               int num_total_bytes);

/* \brief default FR1 DL preprocessor init routine, returns preprocessor to call */
nr_pp_impl_dl nr_init_fr1_dlsch_preprocessor(module_id_t module_id, int CC_id);

void schedule_nr_sib1(module_id_t module_idP, frame_t frameP, sub_frame_t subframeP);

void schedule_nr_mib(module_id_t module_idP, frame_t frameP, sub_frame_t slotP);

/* \brief main UL scheduler function. Calls a preprocessor to decide on
 * resource allocation, then "post-processes" resource allocation (nFAPI
 * messages, statistics, HARQ handling, ... */
void nr_schedule_ulsch(module_id_t module_id, frame_t frame, sub_frame_t slot);

/* \brief default FR1 UL preprocessor init routine, returns preprocessor to call */
nr_pp_impl_ul nr_init_fr1_ulsch_preprocessor(module_id_t module_id, int CC_id);

/////// Random Access MAC-PHY interface functions and primitives ///////

void nr_schedule_RA(module_id_t module_idP, frame_t frameP, sub_frame_t slotP);

/* \brief Function to indicate a received preamble on PRACH.  It initiates the RA procedure.
@param module_idP Instance ID of gNB
@param preamble_index index of the received RA request
@param slotP Slot number on which to act
@param timing_offset Offset in samples of the received PRACH w.r.t. eNB timing. This is used to
@param rnti RA rnti corresponding to this PRACH preamble
@param rach_resource type (0=non BL/CE,1 CE level 0,2 CE level 1, 3 CE level 2,4 CE level 3)
*/
void nr_initiate_ra_proc(module_id_t module_idP, int CC_id, frame_t frameP, sub_frame_t slotP,
                         uint16_t preamble_index, uint8_t freq_index, uint8_t symbol, int16_t timing_offset);

void nr_clear_ra_proc(module_id_t module_idP, int CC_id, frame_t frameP, NR_RA_t *ra);

int nr_allocate_CCEs(int module_idP, int CC_idP, frame_t frameP, sub_frame_t slotP, int test_only);

void nr_get_Msg3alloc(module_id_t module_id,
                      int CC_id,
                      NR_ServingCellConfigCommon_t *scc,
                      NR_BWP_Uplink_t *ubwp,
                      sub_frame_t current_subframe,
                      frame_t current_frame,
                      NR_RA_t *ra,
                      int16_t *tdd_beam_association);

void nr_generate_Msg3_retransmission(module_id_t module_idP, int CC_id, frame_t frameP, sub_frame_t slotP, NR_RA_t *ra);

/* \brief Function in gNB to fill RAR pdu when requested by PHY.
@param ra Instance of RA resources of gNB
@param dlsch_buffer Pointer to RAR input buffer
@param N_RB_UL Number of UL resource blocks
*/
void nr_fill_rar(uint8_t Mod_idP,
                 NR_RA_t * ra,
                 uint8_t * dlsch_buffer,
                 nfapi_nr_pusch_pdu_t  *pusch_pdu);

void fill_msg3_pusch_pdu(nfapi_nr_pusch_pdu_t *pusch_pdu,
                         NR_ServingCellConfigCommon_t *scc,
                         int round,
                         int startSymbolAndLength,
                         rnti_t rnti, int scs,
                         int bwp_size, int bwp_start,
                         int mappingtype, int fh,
                         int msg3_first_rb, int msg3_nb_rb);


void schedule_nr_prach(module_id_t module_idP, frame_t frameP, sub_frame_t slotP);

uint16_t nr_mac_compute_RIV(uint16_t N_RB_DL, uint16_t RBstart, uint16_t Lcrbs);

/////// Phy test scheduler ///////

/* \brief preprocessor for phytest: schedules UE_id 0 with fixed MCS on all
 * freq resources */
void nr_preprocessor_phytest(module_id_t module_id,
                             frame_t frame,
                             sub_frame_t slot);
/* \brief UL preprocessor for phytest: schedules UE_id 0 with fixed MCS on a
 * fixed set of resources */
bool nr_ul_preprocessor_phytest(module_id_t module_id, frame_t frame, sub_frame_t slot);

void nr_schedule_css_dlsch_phytest(module_id_t   module_idP,
                                   frame_t       frameP,
                                   sub_frame_t   subframeP);

void handle_nr_uci_pucch_0_1(module_id_t mod_id,
                             frame_t frame,
                             sub_frame_t slot,
                             const nfapi_nr_uci_pucch_pdu_format_0_1_t *uci_01);
void handle_nr_uci_pucch_2_3_4(module_id_t mod_id,
                               frame_t frame,
                               sub_frame_t slot,
                               const nfapi_nr_uci_pucch_pdu_format_2_3_4_t *uci_234);


void config_uldci(const NR_SIB1_t *sib1,
                  const NR_BWP_Uplink_t *ubwp,
                  const NR_BWP_UplinkDedicated_t *ubwpd,
                  const NR_ServingCellConfigCommon_t *scc,
                  const nfapi_nr_pusch_pdu_t *pusch_pdu,
                  dci_pdu_rel15_t *dci_pdu_rel15,
                  int dci_format,
                  int time_domain_assignment,
                  uint8_t tpc,
                  int n_ubwp,
                  int bwp_id);

void nr_schedule_pucch(int Mod_idP,
                       frame_t frameP,
                       sub_frame_t slotP);

void nr_schedule_srs(int module_id, frame_t frame);

void nr_csirs_scheduling(int Mod_idP,
                         frame_t frame,
                         sub_frame_t slot,
                         int n_slots_frame);

void nr_csi_meas_reporting(int Mod_idP,
                           frame_t frameP,
                           sub_frame_t slotP);

int nr_acknack_scheduling(int Mod_idP,
                           int UE_id,
                           frame_t frameP,
                           sub_frame_t slotP,
                           int r_pucch,
                           int do_common);

void get_pdsch_to_harq_feedback(int Mod_idP,
                                int UE_id,
                                int bwp_id,
                                NR_SearchSpace__searchSpaceType_PR ss_type,
                                int *max_fb_time,
                                uint8_t *pdsch_to_harq_feedback);
  
void nr_configure_css_dci_initial(nfapi_nr_dl_tti_pdcch_pdu_rel15_t* pdcch_pdu,
                                  nr_scs_e scs_common,
                                  nr_scs_e pdcch_scs,
                                  frequency_range_t freq_range,
                                  uint8_t rmsi_pdcch_config,
                                  uint8_t ssb_idx,
                                  uint8_t k_ssb,
                                  uint16_t sfn_ssb,
                                  uint8_t n_ssb,
                                  uint16_t nb_slots_per_frame,
                                  uint16_t N_RB);
/*
int nr_is_dci_opportunity(nfapi_nr_search_space_t search_space,
                          nfapi_nr_coreset_t coreset,
                          uint16_t frame,
                          uint16_t slot,
                          nfapi_nr_config_request_scf_t cfg);
*/

int nr_get_pucch_resource(NR_ControlResourceSet_t *coreset,
                          NR_BWP_Uplink_t *bwp,
                          NR_BWP_UplinkDedicated_t *bwpd,
                          int CCEIndex);

void nr_configure_pucch(const NR_SIB1_t *sib1,
                        nfapi_nr_pucch_pdu_t* pucch_pdu,
                        NR_ServingCellConfigCommon_t *scc,
                        NR_CellGroupConfig_t *CellGroup,
                        NR_BWP_Uplink_t *bwp,
                        NR_BWP_UplinkDedicated_t *bwpd,
                        uint16_t rnti,
                        uint8_t pucch_resource,
                        uint16_t O_csi,
                        uint16_t O_ack,
                        uint8_t O_sr,
                        int r_pucch);

void find_search_space(int ss_type,
                       NR_BWP_Downlink_t *bwp,
                       NR_SearchSpace_t *ss);

void nr_configure_pdcch(nfapi_nr_dl_tti_pdcch_pdu_rel15_t *pdcch_pdu,
                        NR_ControlResourceSet_t *coreset,
                        NR_BWP_t *bwp,
                        NR_sched_pdcch_t *pdcch);

NR_sched_pdcch_t set_pdcch_structure(gNB_MAC_INST *gNB_mac,
                                     NR_SearchSpace_t *ss,
                                     NR_ControlResourceSet_t *coreset,
                                     NR_ServingCellConfigCommon_t *scc,
                                     NR_BWP_t *bwp,
                                     NR_Type0_PDCCH_CSS_config_t *type0_PDCCH_CSS_config);

int find_pdcch_candidate(gNB_MAC_INST *mac,
                         int cc_id,
                         int aggregation,
                         int nr_of_candidates,
                         NR_sched_pdcch_t *pdcch,
                         NR_ControlResourceSet_t *coreset,
                         uint16_t Y);

void fill_pdcch_vrb_map(gNB_MAC_INST *mac,
                        int CC_id,
                        NR_sched_pdcch_t *pdcch,
                        int first_cce,
                        int aggregation);

void fill_dci_pdu_rel15(const NR_ServingCellConfigCommon_t *scc,
                        const NR_CellGroupConfig_t *CellGroup,
                        nfapi_nr_dl_dci_pdu_t *pdcch_dci_pdu,
                        dci_pdu_rel15_t *dci_pdu_rel15,
                        int dci_formats,
                        int rnti_types,
                        int N_RB,
                        int bwp_id,
                        NR_ControlResourceSetId_t coreset_id,
                        uint16_t cset0_bwp_size);

void prepare_dci(const NR_CellGroupConfig_t *CellGroup,
                 dci_pdu_rel15_t *dci_pdu_rel15,
                 nr_dci_format_t format,
                 int bwp_id);

void set_r_pucch_parms(int rsetindex,
                       int r_pucch,
                       int bwp_size,
                       int *prb_start,
                       int *second_hop_prb,
                       int *nr_of_symbols,
                       int *start_symbol_index);

NR_BWP_t *get_dl_bwp_genericParameters(NR_BWP_Downlink_t *active_bwp,
                                       NR_ServingCellConfigCommon_t *ServingCellConfigCommon,
                                       const NR_SIB1_t *sib1);

NR_BWP_t *get_ul_bwp_genericParameters(NR_BWP_Uplink_t *active_ubwp,
                                       NR_ServingCellConfigCommon_t *ServingCellConfigCommon,
                                       const NR_SIB1_t *sib1);

NR_PDSCH_TimeDomainResourceAllocationList_t *get_pdsch_TimeDomainAllocationList(const NR_BWP_Downlink_t *active_bwp,
                                                                                const NR_ServingCellConfigCommon_t *ServingCellConfigCommon,
                                                                                const NR_SIB1_t *sib1);

/* find coreset within the search space */
NR_ControlResourceSet_t *get_coreset(module_id_t module_idP,
                                     NR_ServingCellConfigCommon_t *scc,
                                     void *bwp,
                                     NR_SearchSpace_t *ss,
                                     NR_SearchSpace__searchSpaceType_PR ss_type);

/* find a search space within a BWP */
NR_SearchSpace_t *get_searchspace(const NR_SIB1_t *sib1,
                                  NR_ServingCellConfigCommon_t *scc,
                                  NR_BWP_DownlinkDedicated_t *bwp_Dedicated,
                                  NR_SearchSpace__searchSpaceType_PR target_ss);

long get_K2(NR_ServingCellConfigCommon_t *scc,
            NR_ServingCellConfigCommonSIB_t *scc_sib1,
            NR_BWP_Uplink_t *ubwp,
            int time_domain_assignment,
            int mu);

void nr_set_pdsch_semi_static(const NR_SIB1_t *sib1,
                              const NR_ServingCellConfigCommon_t *scc,
                              const NR_CellGroupConfig_t *secondaryCellGroup,
                              const NR_BWP_Downlink_t *bwp,
                              const NR_BWP_DownlinkDedicated_t *bwpd0,
                              int tda,
                              uint8_t layers,
                              NR_UE_sched_ctrl_t *sched_ctrl,
                              NR_pdsch_semi_static_t *ps);

void nr_set_pusch_semi_static(const NR_SIB1_t *sib1,
                              const NR_ServingCellConfigCommon_t *scc,
                              const NR_BWP_Uplink_t *ubwp,
                              const NR_BWP_UplinkDedicated_t *ubwpd,
                              long dci_format,
                              int tda,
                              uint8_t num_dmrs_cdm_grps_no_data,
                              uint8_t nrOfLayers,
                              NR_pusch_semi_static_t *ps);

uint16_t get_Y(int cid, int slot, rnti_t rnti);

uint8_t nr_get_tpc(int target, uint8_t cqi, int incr);

int get_spf(nfapi_nr_config_request_scf_t *cfg);

int to_absslot(nfapi_nr_config_request_scf_t *cfg,int frame,int slot);

int get_nrofHARQ_ProcessesForPDSCH(e_NR_PDSCH_ServingCellConfig__nrofHARQ_ProcessesForPDSCH n);

void nr_get_tbs_dl(nfapi_nr_dl_tti_pdsch_pdu *pdsch_pdu,
		   int x_overhead,
                   uint8_t numdmrscdmgroupnodata,
                   uint8_t tb_scaling);
/** \brief Computes Q based on I_MCS PDSCH and table_idx for downlink. Implements MCS Tables from 38.214. */
uint8_t nr_get_Qm_dl(uint8_t Imcs, uint8_t table_idx);
uint32_t nr_get_code_rate_dl(uint8_t Imcs, uint8_t table_idx);

/** \brief Computes Q based on I_MCS PDSCH and table_idx for uplink. Implements MCS Tables from 38.214. */
uint8_t nr_get_Qm_ul(uint8_t Imcs, uint8_t table_idx);
uint32_t nr_get_code_rate_ul(uint8_t Imcs, uint8_t table_idx);

int NRRIV2BW(int locationAndBandwidth,int N_RB);

int NRRIV2PRBOFFSET(int locationAndBandwidth,int N_RB);

/* Functions to manage an NR_list_t */
void dump_nr_list(NR_list_t *listP);
void create_nr_list(NR_list_t *listP, int len);
void resize_nr_list(NR_list_t *list, int new_len);
void destroy_nr_list(NR_list_t *list);
void add_nr_list(NR_list_t *listP, int id);
void remove_nr_list(NR_list_t *listP, int id);
void add_tail_nr_list(NR_list_t *listP, int id);
void add_front_nr_list(NR_list_t *listP, int id);
void remove_front_nr_list(NR_list_t *listP);

int find_nr_UE_id(module_id_t mod_idP, rnti_t rntiP);

int find_nr_RA_id(module_id_t mod_idP, int CC_idP, rnti_t rntiP);

int add_new_nr_ue(module_id_t mod_idP, rnti_t rntiP, NR_CellGroupConfig_t *CellGroup);

void mac_remove_nr_ue(module_id_t mod_id, rnti_t rnti);

void nr_mac_remove_ra_rnti(module_id_t mod_id, rnti_t rnti);

int allocate_nr_CCEs(gNB_MAC_INST *nr_mac,
                     NR_BWP_Downlink_t *bwp,
                     NR_ControlResourceSet_t *coreset,
                     int aggregation,
                     uint16_t Y,
                     int m,
                     int nr_of_candidates);

int nr_get_default_pucch_res(int pucch_ResourceCommon);

void compute_csi_bitlen(NR_CSI_MeasConfig_t *csi_MeasConfig, NR_UE_info_t *UE_info, int UE_id, module_id_t Mod_idP);

int get_dlscs(nfapi_nr_config_request_t *cfg);

int get_ulscs(nfapi_nr_config_request_t *cfg);

int get_symbolsperslot(nfapi_nr_config_request_t *cfg);

int nr_write_ce_dlsch_pdu(module_id_t module_idP,
                          const NR_UE_sched_ctrl_t *ue_sched_ctl,
                          unsigned char *mac_pdu,
                          unsigned char drx_cmd,
                          unsigned char *ue_cont_res_id);

void nr_generate_Msg2(module_id_t module_idP, int CC_id, frame_t frameP, sub_frame_t slotP, NR_RA_t *ra);

void nr_generate_Msg4(module_id_t module_idP, int CC_id, frame_t frameP, sub_frame_t slotP, NR_RA_t *ra);

void nr_check_Msg4_Ack(module_id_t module_id, int CC_id, frame_t frame, sub_frame_t slot, NR_RA_t *ra);

int binomial(int n, int k);

bool is_xlsch_in_slot(uint64_t bitmap, sub_frame_t slot);

void fill_ssb_vrb_map (NR_COMMON_channels_t *cc, int rbStart, uint16_t symStart, int CC_id);


/* \brief Function to indicate a received SDU on ULSCH.
@param Mod_id Instance ID of gNB
@param CC_id Component carrier index
@param rnti RNTI of UE transmitting the SDU
@param sdu Pointer to received SDU
@param sdu_len Length of SDU
@param timing_advance timing advance adjustment after this pdu
@param ul_cqi Uplink CQI estimate after this pdu (SNR quantized to 8 bits, -64 ... 63.5 dB in .5dB steps)
*/
void nr_rx_sdu(const module_id_t gnb_mod_idP,
               const int CC_idP,
               const frame_t frameP,
               const sub_frame_t subframeP,
               const rnti_t rntiP,
               uint8_t * sduP,
               const uint16_t sdu_lenP,
               const uint16_t timing_advance,
               const uint8_t ul_cqi,
               const uint16_t rssi);

void create_dl_harq_list(NR_UE_sched_ctrl_t *sched_ctrl,
                         const NR_PDSCH_ServingCellConfig_t *pdsch);

void handle_nr_ul_harq(const int CC_idP,
                       module_id_t mod_id,
                       frame_t frame,
                       sub_frame_t slot,
                       const nfapi_nr_crc_t *crc_pdu);

int16_t ssb_index_from_prach(module_id_t module_idP,
                             frame_t frameP,
			     sub_frame_t slotP,
                             uint16_t preamble_index,
                             uint8_t freq_index,
                             uint8_t symbol);

void find_SSB_and_RO_available(module_id_t module_idP);

void set_dl_dmrs_ports(NR_pdsch_semi_static_t *ps);

uint16_t set_pm_index(NR_UE_sched_ctrl_t *sched_ctrl,
                      int layers,
                      int N1, int N2,
                      int xp_pdsch_antenna_ports,
                      int codebook_mode);

void set_dl_mcs(NR_sched_pdsch_t *sched_pdsch,
                NR_UE_sched_ctrl_t *sched_ctrl,
                uint8_t *target_mcs,
                uint8_t mcs_table_idx);

uint8_t set_dl_nrOfLayers(NR_UE_sched_ctrl_t *sched_ctrl);

int get_dci_format(NR_UE_sched_ctrl_t *sched_ctrl);
void calculate_preferred_dl_tda(module_id_t module_id, const NR_BWP_Downlink_t *bwp);
void calculate_preferred_ul_tda(module_id_t module_id, const NR_BWP_Uplink_t *ubwp);

bool find_free_CCE(module_id_t module_id, sub_frame_t slot, int UE_id);

bool nr_find_nb_rb(uint16_t Qm,
                   uint16_t R,
                   uint8_t nrOfLayers,
                   uint16_t nb_symb_sch,
                   uint16_t nb_dmrs_prb,
                   uint32_t bytes,
                   uint16_t nb_rb_min,
                   uint16_t nb_rb_max,
                   uint32_t *tbs,
                   uint16_t *nb_rb);

void nr_sr_reporting(int Mod_idP, frame_t frameP, sub_frame_t slotP);

void dump_mac_stats(gNB_MAC_INST *gNB, char *output, int strlen, bool reset_rsrp);

void process_CellGroup(NR_CellGroupConfig_t *CellGroup, NR_UE_sched_ctrl_t *sched_ctrl);

#endif /*__LAYER2_NR_MAC_PROTO_H__*/<|MERGE_RESOLUTION|>--- conflicted
+++ resolved
@@ -41,12 +41,7 @@
 void process_CellGroup(NR_CellGroupConfig_t *CellGroup, NR_UE_sched_ctrl_t *sched_ctrl);
 
 void config_common(int Mod_idP,
-<<<<<<< HEAD
-                   rrc_pdsch_AntennaPorts_t pdsch_AntennaPorts,
-=======
-                   int ssb_SubcarrierOffset,
                    int pdsch_AntennaPorts,
->>>>>>> 5bf454c7
                    int pusch_AntennaPorts,
                    NR_ServingCellConfigCommon_t *scc);
 
